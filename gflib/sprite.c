--- conflicted
+++ resolved
@@ -1577,10 +1577,6 @@
 {
     u8 index = IndexOfSpritePaletteTag(palette->tag);
     u8 i;
-<<<<<<< HEAD
-    u16 *debugPtr = (u16*) 0x0203d800;
-=======
->>>>>>> 398a9ee8
 
     if (index != 0xFF)
         return index;
@@ -1594,10 +1590,6 @@
     else
     {
         sSpritePaletteTags[index] = palette->tag;
-        for (i = 0; i < 16; i++)
-        {
-            debugPtr[i] = sSpritePaletteTags[i];
-        }
         DoLoadSpritePalette(palette->data, PLTT_ID(index));
         return index;
     }
@@ -1648,20 +1640,12 @@
 void FreeSpritePaletteByTag(u16 tag)
 {
     u8 index = IndexOfSpritePaletteTag(tag);
-<<<<<<< HEAD
     if (index != 0xFF)
     {
         sSpritePaletteTags[index] = TAG_NONE;
         #if DEBUG
         FillPalette(0, index * 16 + 0x100, 32);
         #endif
-=======
-    if (index != 0xFF) {
-      sSpritePaletteTags[index] = TAG_NONE;
-      #if DEBUG
-      FillPalette(0, index * 16 + 0x100, 32);
-      #endif
->>>>>>> 398a9ee8
     }
 }
 
