--- conflicted
+++ resolved
@@ -206,23 +206,6 @@
 #define CHAR_NO            0x08
 #define CHAR_UNDERSCORE    0x09
 
-<<<<<<< HEAD
-#define EXT_CTRL_CODE_COLOR                  0x1
-#define EXT_CTRL_CODE_HIGHLIGHT              0x2
-#define EXT_CTRL_CODE_SHADOW                 0x3
-#define EXT_CTRL_CODE_COLOR_HIGHLIGHT_SHADOW 0x4
-#define EXT_CTRL_CODE_PALETTE                0x5
-#define EXT_CTRL_CODE_SIZE                   0x6
-#define EXT_CTRL_CODE_UNKNOWN_7              0x7
-#define EXT_CTRL_CODE_PAUSE                  0x8
-#define EXT_CTRL_CODE_PAUSE_UNTIL_PRESS      0x9
-#define EXT_CTRL_CODE_WAIT_SE                0xA
-#define EXT_CTRL_CODE_PLAY_BGM               0xB
-#define EXT_CTRL_CODE_ESCAPE                 0xC
-#define EXT_CTRL_CODE_SHIFT_TEXT             0xD
-#define EXT_CTRL_CODE_UNKNOWN_E              0xE
-#define EXT_CTRL_CODE_UNKNOWN_F              0xF
-=======
 #define EXT_CTRL_CODE_COLOR                  0x01
 #define EXT_CTRL_CODE_HIGHLIGHT              0x02
 #define EXT_CTRL_CODE_SHADOW                 0x03
@@ -238,7 +221,6 @@
 #define EXT_CTRL_CODE_SHIFT_TEXT             0x0D
 #define EXT_CTRL_CODE_SHIFT_DOWN             0x0E
 #define EXT_CTRL_CODE_FILL_WINDOW            0x0F
->>>>>>> b3c4cd8a
 #define EXT_CTRL_CODE_PLAY_SE                0x10
 #define EXT_CTRL_CODE_CLEAR                  0x11
 #define EXT_CTRL_CODE_SKIP                   0x12
