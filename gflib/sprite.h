--- conflicted
+++ resolved
@@ -25,12 +25,8 @@
 struct SpriteFrameImage
 {
     const void *data;
-<<<<<<< HEAD
     u16 size;
     bool8 relativeFrames;
-=======
-    u16 size;   
->>>>>>> d785fad8
 };
 
 #define obj_frame_tiles(ptr) {.data = (u8 *)ptr, .size = sizeof ptr}
