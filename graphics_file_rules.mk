--- conflicted
+++ resolved
@@ -337,13 +337,8 @@
 graphics/pokemon_jump/bg.4bpp: %.4bpp: %.png
 	$(GFX) $< $@ -num_tiles 63 -Wnum_tiles
 
-<<<<<<< HEAD
 graphics/pokenav/region_map/map.8bpp: %.8bpp: %.png
-	$(GFX) $< $@ -num_tiles 233
-=======
-graphics/pokenav/region_map.8bpp: %.8bpp: %.png
 	$(GFX) $< $@ -num_tiles 233 -Wnum_tiles
->>>>>>> 4579efe4
 
 $(MISCGFXDIR)/japanese_hof.4bpp: %.4bpp: %.png
 	$(GFX) $< $@ -num_tiles 29 -Wnum_tiles
