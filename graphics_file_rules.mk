CASTFORMGFXDIR := graphics/pokemon/castform
TILESETGFXDIR := data/tilesets
FONTGFXDIR := graphics/fonts
INTERFACEGFXDIR := graphics/interface
BTLANMSPRGFXDIR := graphics/battle_anims/sprites
UNUSEDGFXDIR := graphics/unused
UNKNOWNGFXDIR := graphics/unknown
BATINTGFXDIR := graphics/battle_interface
MASKSGFXDIR := graphics/battle_anims/masks
BATTRANSGFXDIR := graphics/battle_transitions
TYPESGFXDIR := graphics/types
RAYQUAZAGFXDIR := graphics/rayquaza_scene
ROULETTEGFXDIR := graphics/roulette
SLOTMACHINEGFXDIR := graphics/slot_machine
PKNAVGFXDIR := graphics/pokenav
PKNAVOPTIONSGFXDIR := graphics/pokenav/options
WALLPAPERGFXDIR := graphics/pokemon_storage/wallpapers
OBJEVENTGFXDIR := graphics/object_events
MISCGFXDIR := graphics/misc
JPCONTESTGFXDIR := graphics/contest/japanese
POKEDEXGFXDIR := graphics/pokedex
STARTERGFXDIR := graphics/starter_choose
NAMINGGFXDIR := graphics/naming_screen

types := normal fight flying poison ground rock bug ghost steel mystery fire water grass electric psychic ice dragon dark
contest_types := cool beauty cute smart tough



### Castform ###

$(CASTFORMGFXDIR)/front.4bpp: $(CASTFORMGFXDIR)/front_normal_form.4bpp \
                              $(CASTFORMGFXDIR)/front_sunny_form.4bpp \
                              $(CASTFORMGFXDIR)/front_rainy_form.4bpp \
                              $(CASTFORMGFXDIR)/front_snowy_form.4bpp
	@cat $^ >$@

$(CASTFORMGFXDIR)/back.4bpp: $(CASTFORMGFXDIR)/back_normal_form.4bpp \
                             $(CASTFORMGFXDIR)/back_sunny_form.4bpp \
                             $(CASTFORMGFXDIR)/back_rainy_form.4bpp \
                             $(CASTFORMGFXDIR)/back_snowy_form.4bpp
	@cat $^ >$@

$(CASTFORMGFXDIR)/anim_front.4bpp: $(CASTFORMGFXDIR)/anim_front_normal_form.4bpp \
                                   $(CASTFORMGFXDIR)/anim_front_sunny_form.4bpp \
                                   $(CASTFORMGFXDIR)/anim_front_rainy_form.4bpp \
                                   $(CASTFORMGFXDIR)/anim_front_snowy_form.4bpp
	@cat $^ >$@

$(CASTFORMGFXDIR)/normal.gbapal: $(CASTFORMGFXDIR)/normal_normal_form.gbapal \
                                 $(CASTFORMGFXDIR)/normal_sunny_form.gbapal \
                                 $(CASTFORMGFXDIR)/normal_rainy_form.gbapal \
                                 $(CASTFORMGFXDIR)/normal_snowy_form.gbapal
	@cat $^ >$@

$(CASTFORMGFXDIR)/shiny.gbapal: $(CASTFORMGFXDIR)/shiny_normal_form.gbapal \
                                $(CASTFORMGFXDIR)/shiny_sunny_form.gbapal \
                                $(CASTFORMGFXDIR)/shiny_rainy_form.gbapal \
                                $(CASTFORMGFXDIR)/shiny_snowy_form.gbapal
	@cat $^ >$@



### Tilesets ###

$(TILESETGFXDIR)/secondary/petalburg/tiles.4bpp: %.4bpp: %.png
	$(GFX) $< $@ -num_tiles 159 -Wnum_tiles

$(TILESETGFXDIR)/secondary/rustboro/tiles.4bpp: %.4bpp: %.png
	$(GFX) $< $@ -num_tiles 498 -Wnum_tiles

$(TILESETGFXDIR)/secondary/dewford/tiles.4bpp: %.4bpp: %.png
	$(GFX) $< $@ -num_tiles 503 -Wnum_tiles

$(TILESETGFXDIR)/secondary/slateport/tiles.4bpp: %.4bpp: %.png
	$(GFX) $< $@ -num_tiles 504 -Wnum_tiles

$(TILESETGFXDIR)/secondary/mauville/tiles.4bpp: %.4bpp: %.png
	$(GFX) $< $@ -num_tiles 503 -Wnum_tiles

$(TILESETGFXDIR)/secondary/lavaridge/tiles.4bpp: %.4bpp: %.png
	$(GFX) $< $@ -num_tiles 450 -Wnum_tiles

$(TILESETGFXDIR)/secondary/fortree/tiles.4bpp: %.4bpp: %.png
	$(GFX) $< $@ -num_tiles 493 -Wnum_tiles

$(TILESETGFXDIR)/secondary/pacifidlog/tiles.4bpp: %.4bpp: %.png
	$(GFX) $< $@ -num_tiles 504 -Wnum_tiles

$(TILESETGFXDIR)/secondary/sootopolis/tiles.4bpp: %.4bpp: %.png
	$(GFX) $< $@ -num_tiles 328 -Wnum_tiles

$(TILESETGFXDIR)/secondary/battle_frontier_outside_west/tiles.4bpp: %.4bpp: %.png
	$(GFX) $< $@ -num_tiles 508 -Wnum_tiles

$(TILESETGFXDIR)/secondary/battle_frontier_outside_east/tiles.4bpp: %.4bpp: %.png
	$(GFX) $< $@ -num_tiles 508 -Wnum_tiles

$(TILESETGFXDIR)/primary/building/tiles.4bpp: %.4bpp: %.png
	$(GFX) $< $@ -num_tiles 502 -Wnum_tiles

$(TILESETGFXDIR)/secondary/shop/tiles.4bpp: %.4bpp: %.png
	$(GFX) $< $@ -num_tiles 502 -Wnum_tiles

$(TILESETGFXDIR)/secondary/pokemon_center/tiles.4bpp: %.4bpp: %.png
	$(GFX) $< $@ -num_tiles 478 -Wnum_tiles

$(TILESETGFXDIR)/secondary/cave/tiles.4bpp: %.4bpp: %.png
	$(GFX) $< $@ -num_tiles 425 -Wnum_tiles

$(TILESETGFXDIR)/secondary/pokemon_school/tiles.4bpp: %.4bpp: %.png
	$(GFX) $< $@ -num_tiles 278 -Wnum_tiles

$(TILESETGFXDIR)/secondary/pokemon_fan_club/tiles.4bpp: %.4bpp: %.png
	$(GFX) $< $@ -num_tiles 319 -Wnum_tiles

$(TILESETGFXDIR)/secondary/unused_1/tiles.4bpp: %.4bpp: %.png
	$(GFX) $< $@ -num_tiles 17 -Wnum_tiles

$(TILESETGFXDIR)/secondary/meteor_falls/tiles.4bpp: %.4bpp: %.png
	$(GFX) $< $@ -num_tiles 460 -Wnum_tiles

$(TILESETGFXDIR)/secondary/oceanic_museum/tiles.4bpp: %.4bpp: %.png
	$(GFX) $< $@ -num_tiles 319 -Wnum_tiles

$(TILESETGFXDIR)/secondary/cable_club/unknown_tiles.4bpp: %.4bpp: %.png
	$(GFX) $< $@ -num_tiles 120 -Wnum_tiles

$(TILESETGFXDIR)/secondary/seashore_house/tiles.4bpp: %.4bpp: %.png
	$(GFX) $< $@ -num_tiles 312 -Wnum_tiles

$(TILESETGFXDIR)/secondary/pretty_petal_flower_shop/tiles.4bpp: %.4bpp: %.png
	$(GFX) $< $@ -num_tiles 345 -Wnum_tiles

$(TILESETGFXDIR)/secondary/pokemon_day_care/tiles.4bpp: %.4bpp: %.png
	$(GFX) $< $@ -num_tiles 355 -Wnum_tiles

$(TILESETGFXDIR)/secondary/secret_base/brown_cave/unused_tiles.4bpp: $(TILESETGFXDIR)/secondary/secret_base/brown_cave/tiles.png
	$(GFX) $< $@ -num_tiles 82 -Wnum_tiles

$(TILESETGFXDIR)/secondary/secret_base/tree/unused_tiles.4bpp: $(TILESETGFXDIR)/secondary/secret_base/tree/tiles.png
	$(GFX) $< $@ -num_tiles 82 -Wnum_tiles

$(TILESETGFXDIR)/secondary/secret_base/shrub/unused_tiles.4bpp: $(TILESETGFXDIR)/secondary/secret_base/shrub/tiles.png
	$(GFX) $< $@ -num_tiles 82 -Wnum_tiles

$(TILESETGFXDIR)/secondary/secret_base/blue_cave/unused_tiles.4bpp: $(TILESETGFXDIR)/secondary/secret_base/blue_cave/tiles.png
	$(GFX) $< $@ -num_tiles 82 -Wnum_tiles

$(TILESETGFXDIR)/secondary/secret_base/yellow_cave/unused_tiles.4bpp: $(TILESETGFXDIR)/secondary/secret_base/yellow_cave/tiles.png
	$(GFX) $< $@ -num_tiles 82 -Wnum_tiles

$(TILESETGFXDIR)/secondary/secret_base/red_cave/unused_tiles.4bpp: $(TILESETGFXDIR)/secondary/secret_base/red_cave/tiles.png
	$(GFX) $< $@ -num_tiles 82 -Wnum_tiles

$(TILESETGFXDIR)/secondary/secret_base/brown_cave/tiles.4bpp: %.4bpp: %.png
	$(GFX) $< $@ -num_tiles 83 -Wnum_tiles

$(TILESETGFXDIR)/secondary/secret_base/tree/tiles.4bpp: %.4bpp: %.png
	$(GFX) $< $@ -num_tiles 83 -Wnum_tiles

$(TILESETGFXDIR)/secondary/secret_base/shrub/tiles.4bpp: %.4bpp: %.png
	$(GFX) $< $@ -num_tiles 83 -Wnum_tiles

$(TILESETGFXDIR)/secondary/secret_base/blue_cave/tiles.4bpp: %.4bpp: %.png
	$(GFX) $< $@ -num_tiles 83 -Wnum_tiles

$(TILESETGFXDIR)/secondary/secret_base/yellow_cave/tiles.4bpp: %.4bpp: %.png
	$(GFX) $< $@ -num_tiles 83 -Wnum_tiles

$(TILESETGFXDIR)/secondary/secret_base/red_cave/tiles.4bpp: %.4bpp: %.png
	$(GFX) $< $@ -num_tiles 83 -Wnum_tiles

$(TILESETGFXDIR)/secondary/inside_of_truck/tiles.4bpp: %.4bpp: %.png
	$(GFX) $< $@ -num_tiles 62 -Wnum_tiles

$(TILESETGFXDIR)/secondary/contest/tiles.4bpp: %.4bpp: %.png
	$(GFX) $< $@ -num_tiles 430 -Wnum_tiles

$(TILESETGFXDIR)/secondary/lilycove_museum/tiles.4bpp: %.4bpp: %.png
	$(GFX) $< $@ -num_tiles 431 -Wnum_tiles

$(TILESETGFXDIR)/secondary/lab/tiles.4bpp: %.4bpp: %.png
	$(GFX) $< $@ -num_tiles 500 -Wnum_tiles

$(TILESETGFXDIR)/secondary/underwater/tiles.4bpp: %.4bpp: %.png
	$(GFX) $< $@ -num_tiles 500 -Wnum_tiles

$(TILESETGFXDIR)/secondary/generic_building/tiles.4bpp: %.4bpp: %.png
	$(GFX) $< $@ -num_tiles 509 -Wnum_tiles

$(TILESETGFXDIR)/secondary/mauville_game_corner/tiles.4bpp: %.4bpp: %.png
	$(GFX) $< $@ -num_tiles 469 -Wnum_tiles

$(TILESETGFXDIR)/secondary/unused_2/tiles.4bpp: %.4bpp: %.png
	$(GFX) $< $@ -num_tiles 150 -Wnum_tiles

$(TILESETGFXDIR)/secondary/rustboro_gym/tiles.4bpp: %.4bpp: %.png
	$(GFX) $< $@ -num_tiles 60 -Wnum_tiles

$(TILESETGFXDIR)/secondary/dewford_gym/tiles.4bpp: %.4bpp: %.png
	$(GFX) $< $@ -num_tiles 61 -Wnum_tiles

$(TILESETGFXDIR)/secondary/lavaridge_gym/tiles.4bpp: %.4bpp: %.png
	$(GFX) $< $@ -num_tiles 54 -Wnum_tiles

$(TILESETGFXDIR)/secondary/petalburg_gym/tiles.4bpp: %.4bpp: %.png
	$(GFX) $< $@ -num_tiles 148 -Wnum_tiles

$(TILESETGFXDIR)/secondary/fortree_gym/tiles.4bpp: %.4bpp: %.png
	$(GFX) $< $@ -num_tiles 61 -Wnum_tiles

$(TILESETGFXDIR)/secondary/mossdeep_gym/tiles.4bpp: %.4bpp: %.png
	$(GFX) $< $@ -num_tiles 82 -Wnum_tiles

$(TILESETGFXDIR)/secondary/sootopolis_gym/tiles.4bpp: %.4bpp: %.png
	$(GFX) $< $@ -num_tiles 484 -Wnum_tiles

$(TILESETGFXDIR)/secondary/trick_house_puzzle/tiles.4bpp: %.4bpp: %.png
	$(GFX) $< $@ -num_tiles 294 -Wnum_tiles

$(TILESETGFXDIR)/secondary/inside_ship/tiles.4bpp: %.4bpp: %.png
	$(GFX) $< $@ -num_tiles 342 -Wnum_tiles

$(TILESETGFXDIR)/secondary/elite_four/tiles.4bpp: %.4bpp: %.png
	$(GFX) $< $@ -num_tiles 505 -Wnum_tiles

$(TILESETGFXDIR)/secondary/battle_frontier/tiles.4bpp: %.4bpp: %.png
	$(GFX) $< $@ -num_tiles 310 -Wnum_tiles

$(TILESETGFXDIR)/secondary/battle_factory/tiles.4bpp: %.4bpp: %.png
	$(GFX) $< $@ -num_tiles 424 -Wnum_tiles

$(TILESETGFXDIR)/secondary/battle_pike/tiles.4bpp: %.4bpp: %.png
	$(GFX) $< $@ -num_tiles 382 -Wnum_tiles

$(TILESETGFXDIR)/secondary/mirage_tower/tiles.4bpp: %.4bpp: %.png
	$(GFX) $< $@ -num_tiles 420 -Wnum_tiles

$(TILESETGFXDIR)/secondary/mossdeep_game_corner/tiles.4bpp: %.4bpp: %.png
	$(GFX) $< $@ -num_tiles 95 -Wnum_tiles

$(TILESETGFXDIR)/secondary/island_harbor/tiles.4bpp: %.4bpp: %.png
	$(GFX) $< $@ -num_tiles 503 -Wnum_tiles

$(TILESETGFXDIR)/secondary/trainer_hill/tiles.4bpp: %.4bpp: %.png
	$(GFX) $< $@ -num_tiles 374 -Wnum_tiles

$(TILESETGFXDIR)/secondary/navel_rock/tiles.4bpp: %.4bpp: %.png
	$(GFX) $< $@ -num_tiles 420 -Wnum_tiles

$(TILESETGFXDIR)/secondary/battle_frontier_ranking_hall/tiles.4bpp: %.4bpp: %.png
	$(GFX) $< $@ -num_tiles 136 -Wnum_tiles

$(TILESETGFXDIR)/secondary/mystery_events_house/tiles.4bpp: %.4bpp: %.png
	$(GFX) $< $@ -num_tiles 509 -Wnum_tiles



### Fonts ###

$(FONTGFXDIR)/small.latfont: $(FONTGFXDIR)/latin_small.png
	$(GFX) $< $@

$(FONTGFXDIR)/normal.latfont: $(FONTGFXDIR)/latin_normal.png
	$(GFX) $< $@

$(FONTGFXDIR)/short.latfont: $(FONTGFXDIR)/latin_short.png
	$(GFX) $< $@

$(FONTGFXDIR)/narrow.latfont: $(FONTGFXDIR)/latin_narrow.png
	$(GFX) $< $@

$(FONTGFXDIR)/small_narrow.latfont: $(FONTGFXDIR)/latin_small_narrow.png
	$(GFX) $< $@

$(FONTGFXDIR)/small.hwjpnfont: $(FONTGFXDIR)/japanese_small.png
	$(GFX) $< $@

$(FONTGFXDIR)/normal.hwjpnfont: $(FONTGFXDIR)/japanese_normal.png
	$(GFX) $< $@

$(FONTGFXDIR)/bold.hwjpnfont: $(FONTGFXDIR)/japanese_bold.png
	$(GFX) $< $@

$(FONTGFXDIR)/short.fwjpnfont: $(FONTGFXDIR)/japanese_short.png
	$(GFX) $< $@

$(FONTGFXDIR)/braille.fwjpnfont: $(FONTGFXDIR)/braille.png
	$(GFX) $< $@

$(FONTGFXDIR)/frlg_male.fwjpnfont: $(FONTGFXDIR)/japanese_frlg_male_font.png
	$(GFX) $< $@

$(FONTGFXDIR)/frlg_female.fwjpnfont: $(FONTGFXDIR)/japanese_frlg_female_font.png
	$(GFX) $< $@


### Miscellaneous ###
graphics/title_screen/pokemon_logo.gbapal: %.gbapal: %.pal
	$(GFX) $< $@ -num_colors 224

graphics/pokemon_jump/bg.4bpp: %.4bpp: %.png
	$(GFX) $< $@ -num_tiles 63 -Wnum_tiles

graphics/pokenav/region_map/map.8bpp: %.8bpp: %.png
	$(GFX) $< $@ -num_tiles 233 -Wnum_tiles

$(MISCGFXDIR)/japanese_hof.4bpp: %.4bpp: %.png
	$(GFX) $< $@ -num_tiles 29 -Wnum_tiles

$(BATINTGFXDIR)/textbox.gbapal: $(BATINTGFXDIR)/textbox_0.gbapal \
                                $(BATINTGFXDIR)/textbox_1.gbapal
	@cat $^ >$@

$(BTLANMSPRGFXDIR)/ice_cube.4bpp: $(BTLANMSPRGFXDIR)/ice_cube_0.4bpp \
                                  $(BTLANMSPRGFXDIR)/ice_cube_1.4bpp \
                                  $(BTLANMSPRGFXDIR)/ice_cube_2.4bpp \
                                  $(BTLANMSPRGFXDIR)/ice_cube_3.4bpp
	@cat $^ >$@

$(UNUSEDGFXDIR)/obi_palpak1.gbapal: $(UNUSEDGFXDIR)/old_pal1.gbapal \
                                    $(UNUSEDGFXDIR)/old_pal2.gbapal \
                                    $(UNUSEDGFXDIR)/old_pal3.gbapal
	@cat $^ >$@

$(UNUSEDGFXDIR)/obi_palpak3.gbapal: $(UNUSEDGFXDIR)/old_pal5.gbapal \
                                    $(UNUSEDGFXDIR)/old_pal6.gbapal \
                                    $(UNUSEDGFXDIR)/old_pal7.gbapal
	@cat $^ >$@

$(UNUSEDGFXDIR)/obi1.4bpp: $(UNUSEDGFXDIR)/old_bulbasaur.4bpp \
                           $(UNUSEDGFXDIR)/old_charizard.4bpp
	@cat $^ >$@

$(UNUSEDGFXDIR)/obi2.4bpp: $(UNUSEDGFXDIR)/old_bulbasaur2.4bpp \
                           $(UNUSEDGFXDIR)/old_battle_interface_1.4bpp \
                           $(UNUSEDGFXDIR)/old_battle_interface_2.4bpp \
                           $(UNUSEDGFXDIR)/old_battle_interface_3.4bpp
	@cat $^ >$@

$(BATINTGFXDIR)/battle_bar.4bpp: $(BATINTGFXDIR)/hpbar_anim_unused.4bpp \
                                 $(BATINTGFXDIR)/numbers1.4bpp \
                                 $(BATINTGFXDIR)/numbers2.4bpp
	@cat $^ >$@

$(UNUSEDGFXDIR)/redyellowgreen_frame.bin: $(UNUSEDGFXDIR)/red_frame.bin \
                                          $(UNUSEDGFXDIR)/yellow_frame.bin \
                                          $(UNUSEDGFXDIR)/green_frame.bin \
                                          $(UNUSEDGFXDIR)/blank_frame.bin
	@cat $^ >$@

$(UNUSEDGFXDIR)/color_frames.4bpp: %.4bpp: %.png
	$(GFX) $< $@ -num_tiles 353 -Wnum_tiles

$(BATINTGFXDIR)/unused_window2bar.4bpp: %.4bpp: %.png
	$(GFX) $< $@ -num_tiles 5 -Wnum_tiles

$(JPCONTESTGFXDIR)/composite_1.4bpp: $(JPCONTESTGFXDIR)/frame_1.4bpp \
                                     $(JPCONTESTGFXDIR)/floor.4bpp \
                                     $(JPCONTESTGFXDIR)/frame_2.4bpp \
                                     $(JPCONTESTGFXDIR)/symbols.4bpp \
                                     $(JPCONTESTGFXDIR)/meter.4bpp \
                                     $(JPCONTESTGFXDIR)/letters.4bpp \
                                     $(JPCONTESTGFXDIR)/numbers.4bpp
	@cat $^ >$@

$(JPCONTESTGFXDIR)/composite_2.4bpp: $(JPCONTESTGFXDIR)/interface.4bpp \
                                     $(JPCONTESTGFXDIR)/audience.4bpp
	@cat $^ >$@

$(JPCONTESTGFXDIR)/voltage.4bpp: %.4bpp: %.png
	$(GFX) $< $@ -num_tiles 36 -Wnum_tiles

$(BTLANMSPRGFXDIR)/ice_crystals.4bpp: $(BTLANMSPRGFXDIR)/ice_crystals_0.4bpp \
                                      $(BTLANMSPRGFXDIR)/ice_crystals_1.4bpp \
                                      $(BTLANMSPRGFXDIR)/ice_crystals_2.4bpp \
                                      $(BTLANMSPRGFXDIR)/ice_crystals_3.4bpp \
                                      $(BTLANMSPRGFXDIR)/ice_crystals_4.4bpp
	@cat $^ >$@

$(BTLANMSPRGFXDIR)/mud_sand.4bpp: $(BTLANMSPRGFXDIR)/mud_sand_0.4bpp \
                                  $(BTLANMSPRGFXDIR)/mud_sand_1.4bpp
	@cat $^ >$@

$(BTLANMSPRGFXDIR)/flower.4bpp: $(BTLANMSPRGFXDIR)/flower_0.4bpp \
                                $(BTLANMSPRGFXDIR)/flower_1.4bpp
	@cat $^ >$@

$(BTLANMSPRGFXDIR)/spark.4bpp: $(BTLANMSPRGFXDIR)/spark_0.4bpp \
                               $(BTLANMSPRGFXDIR)/spark_1.4bpp
	@cat $^ >$@

$(MASKSGFXDIR)/unused_level_up.4bpp: %.4bpp: %.png
	$(GFX) $< $@ -num_tiles 14 -Wnum_tiles

$(BATTRANSGFXDIR)/vs_frame.4bpp: %.4bpp: %.png
	$(GFX) $< $@ -num_tiles 16 -Wnum_tiles

graphics/party_menu/bg.4bpp: %.4bpp: %.png
	$(GFX) $< $@ -num_tiles 62 -Wnum_tiles

$(TYPESGFXDIR)/move_types.4bpp: $(types:%=$(TYPESGFXDIR)/%.4bpp) $(contest_types:%=$(TYPESGFXDIR)/contest_%.4bpp)
	@cat $^ >$@

$(TYPESGFXDIR)/move_types.gbapal: $(TYPESGFXDIR)/move_types_1.gbapal \
                                  $(TYPESGFXDIR)/move_types_2.gbapal \
                                  $(TYPESGFXDIR)/move_types_3.gbapal
	@cat $^ >$@

graphics/bag/menu.4bpp: %.4bpp: %.png
	$(GFX) $< $@ -num_tiles 53 -Wnum_tiles

$(RAYQUAZAGFXDIR)/scene_2/rayquaza.8bpp: %.8bpp: %.png
	$(GFX) $< $@ -num_tiles 227 -Wnum_tiles

$(RAYQUAZAGFXDIR)/scene_2/bg.4bpp: %.4bpp: %.png
	$(GFX) $< $@ -num_tiles 313 -Wnum_tiles

$(RAYQUAZAGFXDIR)/scene_3/rayquaza.4bpp: %.4bpp: %.png
	$(GFX) $< $@ -num_tiles 124 -Wnum_tiles

$(RAYQUAZAGFXDIR)/scene_3/rayquaza_tail_fix.4bpp: $(RAYQUAZAGFXDIR)/scene_3/rayquaza_tail.4bpp
	cp $< $@
	head -c 12 /dev/zero >> $@

$(RAYQUAZAGFXDIR)/scene_4/streaks.4bpp: %.4bpp: %.png
	$(GFX) $< $@ -num_tiles 19 -Wnum_tiles

$(RAYQUAZAGFXDIR)/scene_4/rayquaza.4bpp: %.4bpp: %.png
	$(GFX) $< $@ -num_tiles 155 -Wnum_tiles

graphics/picture_frame/lobby.4bpp: %.4bpp: %.png
	$(GFX) $< $@ -num_tiles 86 -Wnum_tiles

$(ROULETTEGFXDIR)/roulette_tilt.4bpp: $(ROULETTEGFXDIR)/shroomish.4bpp \
                                      $(ROULETTEGFXDIR)/tailow.4bpp
	@cat $^ >$@

$(ROULETTEGFXDIR)/wheel_icons.4bpp: $(ROULETTEGFXDIR)/wynaut.4bpp \
                                    $(ROULETTEGFXDIR)/azurill.4bpp \
                                    $(ROULETTEGFXDIR)/skitty.4bpp \
                                    $(ROULETTEGFXDIR)/makuhita.4bpp
	@cat $^ >$@

$(BATTRANSGFXDIR)/regis.4bpp: %.4bpp: %.png
	$(GFX) $< $@ -num_tiles 53 -Wnum_tiles

$(BATTRANSGFXDIR)/rayquaza.4bpp: %.4bpp: %.png
	$(GFX) $< $@ -num_tiles 938 -Wnum_tiles

$(BATTRANSGFXDIR)/frontier_square_1.4bpp: $(BATTRANSGFXDIR)/frontier_squares_blanktiles.4bpp \
                                          $(BATTRANSGFXDIR)/frontier_squares_1.4bpp
	@cat $^ >$@

$(BATTRANSGFXDIR)/frontier_square_2.4bpp: $(BATTRANSGFXDIR)/frontier_squares_blanktiles.4bpp \
                                          $(BATTRANSGFXDIR)/frontier_squares_2.4bpp
	@cat $^ >$@

$(BATTRANSGFXDIR)/frontier_square_3.4bpp: $(BATTRANSGFXDIR)/frontier_squares_blanktiles.4bpp \
                                          $(BATTRANSGFXDIR)/frontier_squares_3.4bpp
	@cat $^ >$@

$(BATTRANSGFXDIR)/frontier_square_4.4bpp: $(BATTRANSGFXDIR)/frontier_squares_blanktiles.4bpp \
                                          $(BATTRANSGFXDIR)/frontier_squares_4.4bpp
	@cat $^ >$@

$(SLOTMACHINEGFXDIR)/reel_time_gfx.4bpp: $(SLOTMACHINEGFXDIR)/reel_time_pikachu.4bpp \
                                         $(SLOTMACHINEGFXDIR)/reel_time_machine.4bpp
	@cat $^ >$@

graphics/birch_speech/unused_beauty.4bpp: %.4bpp: %.png
	$(GFX) $< $@ -num_tiles 822 -Wnum_tiles



### Pokémon Storage System ###

$(WALLPAPERGFXDIR)/forest/frame.4bpp: %.4bpp: %.png
	$(GFX) $< $@ -num_tiles 55 -Wnum_tiles

$(WALLPAPERGFXDIR)/forest/tiles.4bpp: $(WALLPAPERGFXDIR)/forest/frame.4bpp $(WALLPAPERGFXDIR)/forest/bg.4bpp
	@cat $^ >$@

$(WALLPAPERGFXDIR)/city/frame.4bpp: %.4bpp: %.png
	$(GFX) $< $@ -num_tiles 52 -Wnum_tiles

$(WALLPAPERGFXDIR)/city/tiles.4bpp: $(WALLPAPERGFXDIR)/city/frame.4bpp $(WALLPAPERGFXDIR)/city/bg.4bpp
	@cat $^ >$@

$(WALLPAPERGFXDIR)/desert/tiles.4bpp: $(WALLPAPERGFXDIR)/desert/frame.4bpp $(WALLPAPERGFXDIR)/desert/bg.4bpp
	@cat $^ >$@

$(WALLPAPERGFXDIR)/savanna/frame.4bpp: %.4bpp: %.png
	$(GFX) $< $@ -num_tiles 45 -Wnum_tiles

$(WALLPAPERGFXDIR)/savanna/bg.4bpp: %.4bpp: %.png
	$(GFX) $< $@ -num_tiles 23 -Wnum_tiles

$(WALLPAPERGFXDIR)/savanna/tiles.4bpp: $(WALLPAPERGFXDIR)/savanna/frame.4bpp $(WALLPAPERGFXDIR)/savanna/bg.4bpp
	@cat $^ >$@

$(WALLPAPERGFXDIR)/crag/frame.4bpp: %.4bpp: %.png
	$(GFX) $< $@ -num_tiles 49 -Wnum_tiles

$(WALLPAPERGFXDIR)/crag/tiles.4bpp: $(WALLPAPERGFXDIR)/crag/frame.4bpp $(WALLPAPERGFXDIR)/crag/bg.4bpp
	@cat $^ >$@

$(WALLPAPERGFXDIR)/volcano/frame.4bpp: %.4bpp: %.png
	$(GFX) $< $@ -num_tiles 56 -Wnum_tiles

$(WALLPAPERGFXDIR)/volcano/tiles.4bpp: $(WALLPAPERGFXDIR)/volcano/frame.4bpp $(WALLPAPERGFXDIR)/volcano/bg.4bpp
	@cat $^ >$@

$(WALLPAPERGFXDIR)/snow/frame.4bpp: %.4bpp: %.png
	$(GFX) $< $@ -num_tiles 57 -Wnum_tiles

$(WALLPAPERGFXDIR)/snow/tiles.4bpp: $(WALLPAPERGFXDIR)/snow/frame.4bpp $(WALLPAPERGFXDIR)/snow/bg.4bpp
	@cat $^ >$@

$(WALLPAPERGFXDIR)/cave/frame.4bpp: %.4bpp: %.png
	$(GFX) $< $@ -num_tiles 55 -Wnum_tiles

$(WALLPAPERGFXDIR)/cave/tiles.4bpp: $(WALLPAPERGFXDIR)/cave/frame.4bpp $(WALLPAPERGFXDIR)/cave/bg.4bpp
	@cat $^ >$@

$(WALLPAPERGFXDIR)/beach/frame.4bpp: %.4bpp: %.png
	$(GFX) $< $@ -num_tiles 46 -Wnum_tiles

$(WALLPAPERGFXDIR)/beach/bg.4bpp: %.4bpp: %.png
	$(GFX) $< $@ -num_tiles 23 -Wnum_tiles

$(WALLPAPERGFXDIR)/beach/tiles.4bpp: $(WALLPAPERGFXDIR)/beach/frame.4bpp $(WALLPAPERGFXDIR)/beach/bg.4bpp
	@cat $^ >$@

$(WALLPAPERGFXDIR)/seafloor/frame.4bpp: %.4bpp: %.png
	$(GFX) $< $@ -num_tiles 54 -Wnum_tiles

$(WALLPAPERGFXDIR)/seafloor/tiles.4bpp: $(WALLPAPERGFXDIR)/seafloor/frame.4bpp $(WALLPAPERGFXDIR)/seafloor/bg.4bpp
	@cat $^ >$@

$(WALLPAPERGFXDIR)/river/frame.4bpp: %.4bpp: %.png
	$(GFX) $< $@ -num_tiles 51 -Wnum_tiles

$(WALLPAPERGFXDIR)/river/bg.4bpp: %.4bpp: %.png
	$(GFX) $< $@ -num_tiles 11 -Wnum_tiles

$(WALLPAPERGFXDIR)/river/tiles.4bpp: $(WALLPAPERGFXDIR)/river/frame.4bpp $(WALLPAPERGFXDIR)/river/bg.4bpp
	@cat $^ >$@

$(WALLPAPERGFXDIR)/sky/frame.4bpp: %.4bpp: %.png
	$(GFX) $< $@ -num_tiles 45 -Wnum_tiles

$(WALLPAPERGFXDIR)/sky/tiles.4bpp: $(WALLPAPERGFXDIR)/sky/frame.4bpp $(WALLPAPERGFXDIR)/sky/bg.4bpp
	@cat $^ >$@

$(WALLPAPERGFXDIR)/polkadot/frame.4bpp: %.4bpp: %.png
	$(GFX) $< $@ -num_tiles 54 -Wnum_tiles

$(WALLPAPERGFXDIR)/polkadot/tiles.4bpp: $(WALLPAPERGFXDIR)/polkadot/frame.4bpp $(WALLPAPERGFXDIR)/polkadot/bg.4bpp
	@cat $^ >$@

$(WALLPAPERGFXDIR)/pokecenter/frame.4bpp: %.4bpp: %.png
	$(GFX) $< $@ -num_tiles 35 -Wnum_tiles

$(WALLPAPERGFXDIR)/pokecenter/tiles.4bpp: $(WALLPAPERGFXDIR)/pokecenter/frame.4bpp $(WALLPAPERGFXDIR)/pokecenter/bg.4bpp
	@cat $^ >$@

$(WALLPAPERGFXDIR)/machine/frame.4bpp: %.4bpp: %.png
	$(GFX) $< $@ -num_tiles 33 -Wnum_tiles

$(WALLPAPERGFXDIR)/machine/tiles.4bpp: $(WALLPAPERGFXDIR)/machine/frame.4bpp $(WALLPAPERGFXDIR)/machine/bg.4bpp
	@cat $^ >$@

$(WALLPAPERGFXDIR)/plain/frame.4bpp: %.4bpp: %.png
	$(GFX) $< $@ -num_tiles 18 -Wnum_tiles

$(WALLPAPERGFXDIR)/plain/tiles.4bpp: $(WALLPAPERGFXDIR)/plain/frame.4bpp $(WALLPAPERGFXDIR)/plain/bg.4bpp
	@cat $^ >$@

$(WALLPAPERGFXDIR)/friends_frame1.4bpp: %.4bpp: %.png
	$(GFX) $< $@ -num_tiles 57 -Wnum_tiles

$(WALLPAPERGFXDIR)/friends_frame2.4bpp: %.4bpp: %.png
	$(GFX) $< $@ -num_tiles 57 -Wnum_tiles

$(WALLPAPERGFXDIR)/zigzagoon/tiles.4bpp: $(WALLPAPERGFXDIR)/friends_frame1.4bpp $(WALLPAPERGFXDIR)/zigzagoon/bg.4bpp
	@cat $^ >$@

$(WALLPAPERGFXDIR)/screen/tiles.4bpp: $(WALLPAPERGFXDIR)/friends_frame1.4bpp $(WALLPAPERGFXDIR)/screen/bg.4bpp
	@cat $^ >$@

$(WALLPAPERGFXDIR)/horizontal/tiles.4bpp: $(WALLPAPERGFXDIR)/friends_frame1.4bpp $(WALLPAPERGFXDIR)/horizontal/bg.4bpp
	@cat $^ >$@

$(WALLPAPERGFXDIR)/diagonal/tiles.4bpp: $(WALLPAPERGFXDIR)/friends_frame1.4bpp $(WALLPAPERGFXDIR)/diagonal/bg.4bpp
	@cat $^ >$@

$(WALLPAPERGFXDIR)/block/tiles.4bpp: $(WALLPAPERGFXDIR)/friends_frame1.4bpp $(WALLPAPERGFXDIR)/block/bg.4bpp
	@cat $^ >$@

$(WALLPAPERGFXDIR)/ribbon/tiles.4bpp: $(WALLPAPERGFXDIR)/friends_frame1.4bpp $(WALLPAPERGFXDIR)/ribbon/bg.4bpp
	@cat $^ >$@

$(WALLPAPERGFXDIR)/pokecenter2/tiles.4bpp: $(WALLPAPERGFXDIR)/friends_frame1.4bpp $(WALLPAPERGFXDIR)/pokecenter2/bg.4bpp
	@cat $^ >$@

$(WALLPAPERGFXDIR)/frame/tiles.4bpp: $(WALLPAPERGFXDIR)/friends_frame1.4bpp $(WALLPAPERGFXDIR)/frame/bg.4bpp
	@cat $^ >$@

$(WALLPAPERGFXDIR)/blank/tiles.4bpp: $(WALLPAPERGFXDIR)/friends_frame1.4bpp $(WALLPAPERGFXDIR)/blank/bg.4bpp
	@cat $^ >$@

$(WALLPAPERGFXDIR)/circles/tiles.4bpp: $(WALLPAPERGFXDIR)/friends_frame1.4bpp $(WALLPAPERGFXDIR)/circles/bg.4bpp
	@cat $^ >$@

$(WALLPAPERGFXDIR)/azumarill/tiles.4bpp: $(WALLPAPERGFXDIR)/friends_frame2.4bpp $(WALLPAPERGFXDIR)/azumarill/bg.4bpp
	@cat $^ >$@

$(WALLPAPERGFXDIR)/pikachu/tiles.4bpp: $(WALLPAPERGFXDIR)/friends_frame2.4bpp $(WALLPAPERGFXDIR)/pikachu/bg.4bpp
	@cat $^ >$@

$(WALLPAPERGFXDIR)/legendary/tiles.4bpp: $(WALLPAPERGFXDIR)/friends_frame2.4bpp $(WALLPAPERGFXDIR)/legendary/bg.4bpp
	@cat $^ >$@

$(WALLPAPERGFXDIR)/dusclops/tiles.4bpp: $(WALLPAPERGFXDIR)/friends_frame2.4bpp $(WALLPAPERGFXDIR)/dusclops/bg.4bpp
	@cat $^ >$@

$(WALLPAPERGFXDIR)/ludicolo/tiles.4bpp: $(WALLPAPERGFXDIR)/friends_frame2.4bpp $(WALLPAPERGFXDIR)/ludicolo/bg.4bpp
	@cat $^ >$@

$(WALLPAPERGFXDIR)/whiscash/tiles.4bpp: $(WALLPAPERGFXDIR)/friends_frame2.4bpp $(WALLPAPERGFXDIR)/whiscash/bg.4bpp
	@cat $^ >$@

<<<<<<< HEAD
$(INTERFACEGFXDIR)/selector_outline.4bpp: %.4bpp: %.png
	$(GFX) $< $@ -num_tiles 8
	
=======
$(INTERFACEGFXDIR)/outline_cursor.4bpp: %.4bpp: %.png
	$(GFX) $< $@ -num_tiles 8 -Wnum_tiles

>>>>>>> 603d870e
$(BATTRANSGFXDIR)/frontier_logo_center.4bpp: %.4bpp: %.png
	$(GFX) $< $@ -num_tiles 43 -Wnum_tiles



### Pokenav ###

$(PKNAVOPTIONSGFXDIR)/options.4bpp: $(PKNAVOPTIONSGFXDIR)/hoenn_map.4bpp \
                                    $(PKNAVOPTIONSGFXDIR)/condition.4bpp \
                                    $(PKNAVOPTIONSGFXDIR)/match_call.4bpp \
                                    $(PKNAVOPTIONSGFXDIR)/ribbons.4bpp \
                                    $(PKNAVOPTIONSGFXDIR)/switch_off.4bpp \
                                    $(PKNAVOPTIONSGFXDIR)/party.4bpp \
                                    $(PKNAVOPTIONSGFXDIR)/search.4bpp \
                                    $(PKNAVOPTIONSGFXDIR)/cool.4bpp \
                                    $(PKNAVOPTIONSGFXDIR)/beauty.4bpp \
                                    $(PKNAVOPTIONSGFXDIR)/cute.4bpp \
                                    $(PKNAVOPTIONSGFXDIR)/smart.4bpp \
                                    $(PKNAVOPTIONSGFXDIR)/tough.4bpp \
                                    $(PKNAVOPTIONSGFXDIR)/cancel.4bpp
	@cat $^ >$@

$(PKNAVGFXDIR)/header.4bpp: %.4bpp: %.png
	$(GFX) $< $@ -num_tiles 53 -Wnum_tiles

$(PKNAVGFXDIR)/device_outline.4bpp: %.4bpp: %.png
	$(GFX) $< $@ -num_tiles 53 -Wnum_tiles

$(PKNAVGFXDIR)/match_call/ui.4bpp: %.4bpp: %.png
	$(GFX) $< $@ -num_tiles 13 -Wnum_tiles

$(POKEDEXGFXDIR)/region_map.8bpp: %.8bpp: %.png
	$(GFX) $< $@ -num_tiles 232 -Wnum_tiles

$(POKEDEXGFXDIR)/region_map_affine.8bpp: %.8bpp: %.png
	$(GFX) $< $@ -num_tiles 233 -Wnum_tiles

$(NAMINGGFXDIR)/cursor.4bpp: %.4bpp: %.png
	$(GFX) $< $@ -num_tiles 5 -Wnum_tiles

$(NAMINGGFXDIR)/cursor_squished.4bpp: %.4bpp: %.png
	$(GFX) $< $@ -num_tiles 5 -Wnum_tiles

$(NAMINGGFXDIR)/cursor_filled.4bpp: %.4bpp: %.png
	$(GFX) $< $@ -num_tiles 5 -Wnum_tiles<|MERGE_RESOLUTION|>--- conflicted
+++ resolved
@@ -632,15 +632,9 @@
 $(WALLPAPERGFXDIR)/whiscash/tiles.4bpp: $(WALLPAPERGFXDIR)/friends_frame2.4bpp $(WALLPAPERGFXDIR)/whiscash/bg.4bpp
 	@cat $^ >$@
 
-<<<<<<< HEAD
-$(INTERFACEGFXDIR)/selector_outline.4bpp: %.4bpp: %.png
-	$(GFX) $< $@ -num_tiles 8
-	
-=======
 $(INTERFACEGFXDIR)/outline_cursor.4bpp: %.4bpp: %.png
 	$(GFX) $< $@ -num_tiles 8 -Wnum_tiles
 
->>>>>>> 603d870e
 $(BATTRANSGFXDIR)/frontier_logo_center.4bpp: %.4bpp: %.png
 	$(GFX) $< $@ -num_tiles 43 -Wnum_tiles
 
