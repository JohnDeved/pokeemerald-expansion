--- conflicted
+++ resolved
@@ -432,10 +432,7 @@
 bool8 sub_80DE1E8(u8 a);
 void SetStartledString(u8 a, u8 b);
 s8 Contest_GetMoveExcitement(u16);
-<<<<<<< HEAD
 u8 sub_80DAE0C(struct Pokemon *);
-=======
 void sub_80DEDA8(u8);
->>>>>>> 6df2042b
 
 #endif //GUARD_CONTEST_H