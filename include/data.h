#ifndef GUARD_DATA_H
#define GUARD_DATA_H

#include "constants/moves.h"
#include "constants/trainers.h"

#define SPECIES_SHINY_TAG 5000
#define N_FOLLOWER_HAPPY_MESSAGES 31
#define N_FOLLOWER_NEUTRAL_MESSAGES 14
#define N_FOLLOWER_SAD_MESSAGES 3
#define N_FOLLOWER_UPSET_MESSAGES 3
#define N_FOLLOWER_ANGRY_MESSAGES 5
#define N_FOLLOWER_PENSIVE_MESSAGES 20
#define N_FOLLOWER_LOVE_MESSAGES 10
#define N_FOLLOWER_SURPRISE_MESSAGES 20
#define N_FOLLOWER_CURIOUS_MESSAGES 7
#define N_FOLLOWER_MUSIC_MESSAGES 14
#define N_FOLLOWER_POISONED_MESSAGES 1

#define MAX_TRAINER_ITEMS 4

#define TRAINER_PIC_WIDTH 64
#define TRAINER_PIC_HEIGHT 64
#define TRAINER_PIC_SIZE (TRAINER_PIC_WIDTH * TRAINER_PIC_HEIGHT / 2)

// Red and Leaf's back pics have 5 frames, but this is presumably irrelevant in the places this is used.
#define MAX_TRAINER_PIC_FRAMES 4

enum {
    BATTLER_AFFINE_NORMAL,
    BATTLER_AFFINE_EMERGE,
    BATTLER_AFFINE_RETURN,
};

struct MonCoords
{
    // This would use a bitfield, but some function
    // uses it as a u8 and casting won't match.
    u8 size; // u8 width:4, height:4;
    u8 y_offset;
};

struct TrainerSprite
{
    u8 y_offset;
    struct CompressedSpriteSheet frontPic;
    struct CompressedSpritePalette palette;
    const union AnimCmd *const *const animation;
    const struct Coords16 mugshotCoords;
    s16 mugshotRotation;
};

struct TrainerBacksprite
{
    struct MonCoords coordinates;
    struct CompressedSpriteSheet backPic;
    struct CompressedSpritePalette palette;
    const union AnimCmd *const *const animation;
};

#define MON_COORDS_SIZE(width, height)(DIV_ROUND_UP(width, 8) << 4 | DIV_ROUND_UP(height, 8))
#define GET_MON_COORDS_WIDTH(size)((size >> 4) * 8)
#define GET_MON_COORDS_HEIGHT(size)((size & 0xF) * 8)
#define TRAINER_PARTY_IVS(hp, atk, def, speed, spatk, spdef) (hp | (atk << 5) | (def << 10) | (speed << 15) | (spatk << 20) | (spdef << 25))
#define TRAINER_PARTY_EVS(hp, atk, def, speed, spatk, spdef) ((const u8[6]){hp,atk,def,spatk,spdef,speed})

struct TrainerMon
{
    const u8 *nickname;
    const u8 *ev;
    u32 iv;
    u16 moves[4];
    u16 species;
    u16 heldItem;
    u16 ability;
    u8 lvl;
    u8 ball;
    u8 friendship;
    u8 nature : 5;
    bool8 gender : 2;
    bool8 isShiny : 1;
    u8 dynamaxLevel : 4;
    bool8 gigantamaxFactor : 1;
    bool8 shouldDynamax : 1;
    bool8 shouldTerastal : 1;
};

#define TRAINER_PARTY(partyArray) partyArray, .partySize = ARRAY_COUNT(partyArray)

struct Trainer
{
    /*0x00*/ u32 aiFlags;
    /*0x04*/ const struct TrainerMon *party;
    /*0x08*/ u16 items[MAX_TRAINER_ITEMS];
    /*0x10*/ u8 trainerClass;
    /*0x11*/ u8 encounterMusic_gender; // last bit is gender
    /*0x12*/ u8 trainerPic;
    /*0x13*/ u8 trainerName[TRAINER_NAME_LENGTH + 1];
    /*0x1E*/ bool8 doubleBattle:1;
             bool8 mugshotEnabled:1;
             u8 startingStatus:6;    // this trainer starts a battle with a given status. see include/constants/battle.h for values
    /*0x1F*/ u8 mugshotColor;
    /*0x20*/ u8 partySize;
};

struct TrainerClass
{
    u8 name[13];
    u8 money;
    u16 ball;
};

<<<<<<< HEAD
#define TRAINER_ENCOUNTER_MUSIC(trainer)((gTrainers[trainer].encounterMusic_gender & 0x7F))

struct FollowerMsgInfo {
    const u8 *text;
    const u8 *script;
};

struct FollowerMessagePool
{
    const struct FollowerMsgInfo * messages;
    const u8 * script;
    u16 length;
};


=======
>>>>>>> 0522ec02
extern const u16 gMinigameDigits_Pal[];
extern const u32 gMinigameDigits_Gfx[];

extern const struct SpriteFrameImage gBattlerPicTable_PlayerLeft[];
extern const struct SpriteFrameImage gBattlerPicTable_OpponentLeft[];
extern const struct SpriteFrameImage gBattlerPicTable_PlayerRight[];
extern const struct SpriteFrameImage gBattlerPicTable_OpponentRight[];
extern const struct SpriteFrameImage gTrainerBackPicTable_Brendan[];
extern const struct SpriteFrameImage gTrainerBackPicTable_May[];
extern const struct SpriteFrameImage gTrainerBackPicTable_Red[];
extern const struct SpriteFrameImage gTrainerBackPicTable_Leaf[];
extern const struct SpriteFrameImage gTrainerBackPicTable_RubySapphireBrendan[];
extern const struct SpriteFrameImage gTrainerBackPicTable_RubySapphireMay[];
extern const struct SpriteFrameImage gTrainerBackPicTable_Wally[];
extern const struct SpriteFrameImage gTrainerBackPicTable_Steven[];

extern const union AffineAnimCmd *const gAffineAnims_BattleSpritePlayerSide[];
extern const union AffineAnimCmd *const gAffineAnims_BattleSpriteOpponentSide[];
extern const union AffineAnimCmd *const gAffineAnims_BattleSpriteContest[];

extern const union AnimCmd sAnim_GeneralFrame0[];
extern const union AnimCmd sAnim_GeneralFrame3[];
extern const union AnimCmd *const gAnims_MonPic[];
extern const union AnimCmd *const sAnims_Trainer[];
extern const struct TrainerSprite gTrainerSprites[];
extern const struct TrainerBacksprite gTrainerBacksprites[];

extern const struct Trainer gTrainers[];
extern const struct Trainer gBattlePartners[];

extern const struct TrainerClass gTrainerClasses[TRAINER_CLASS_COUNT];

<<<<<<< HEAD
// Follower text messages
extern const struct FollowerMsgInfo gFollowerHappyMessages[];
extern const struct FollowerMsgInfo gFollowerNeutralMessages[];
extern const struct FollowerMsgInfo gFollowerSadMessages[];
extern const struct FollowerMsgInfo gFollowerUpsetMessages[];
extern const struct FollowerMsgInfo gFollowerAngryMessages[];
extern const struct FollowerMsgInfo gFollowerPensiveMessages[];
extern const struct FollowerMsgInfo gFollowerLoveMessages[];
extern const struct FollowerMsgInfo gFollowerSurpriseMessages[];
extern const struct FollowerMsgInfo gFollowerCuriousMessages[];
extern const struct FollowerMsgInfo gFollowerMusicMessages[];
extern const struct FollowerMsgInfo gFollowerPoisonedMessages[];
=======
static inline u16 SanitizeTrainerId(u16 trainerId)
{
    if (trainerId >= TRAINERS_COUNT)
        return TRAINER_NONE;
    return trainerId;
}

static inline const struct Trainer *GetTrainerStructFromId(u16 trainerId)
{
    return &gTrainers[SanitizeTrainerId(trainerId)];
}

static inline const u8 GetTrainerClassFromId(u16 trainerId)
{
    return gTrainers[SanitizeTrainerId(trainerId)].trainerClass;
}

static inline const u8 *GetTrainerClassNameFromId(u16 trainerId)
{
    if (trainerId > TRAINER_PARTNER(PARTNER_NONE))
        return gTrainerClasses[gBattlePartners[trainerId].trainerClass].name;
    return gTrainerClasses[GetTrainerClassFromId(trainerId)].name;
}

static inline const u8 *GetTrainerNameFromId(u16 trainerId)
{
    if (trainerId > TRAINER_PARTNER(PARTNER_NONE))
        return gBattlePartners[trainerId].trainerName;
    return gTrainers[SanitizeTrainerId(trainerId)].trainerName;
}

static inline const u8 GetTrainerPicFromId(u16 trainerId)
{
    return gTrainers[SanitizeTrainerId(trainerId)].trainerPic;
}

static inline const u8 GetTrainerStartingStatusFromId(u16 trainerId)
{
    return gTrainers[SanitizeTrainerId(trainerId)].startingStatus;
}

static inline const bool32 IsTrainerDoubleBattle(u16 trainerId)
{
    return gTrainers[SanitizeTrainerId(trainerId)].doubleBattle;
}

static inline const u8 GetTrainerPartySizeFromId(u16 trainerId)
{
    return gTrainers[SanitizeTrainerId(trainerId)].partySize;
}

static inline const bool32 DoesTrainerHaveMugshot(u16 trainerId)
{
    return gTrainers[SanitizeTrainerId(trainerId)].mugshotEnabled;
}

static inline const u8 GetTrainerMugshotColorFromId(u16 trainerId)
{
    return gTrainers[SanitizeTrainerId(trainerId)].mugshotColor;
}

static inline const u16 *GetTrainerItemsFromId(u16 trainerId)
{
    return gTrainers[SanitizeTrainerId(trainerId)].items;
}

static inline const struct TrainerMon *GetTrainerPartyFromId(u16 trainerId)
{
    return gTrainers[SanitizeTrainerId(trainerId)].party;
}

static inline const bool32 GetTrainerAIFlagsFromId(u16 trainerId)
{
    return gTrainers[SanitizeTrainerId(trainerId)].aiFlags;
}
>>>>>>> 0522ec02

#endif // GUARD_DATA_H<|MERGE_RESOLUTION|>--- conflicted
+++ resolved
@@ -110,9 +110,6 @@
     u16 ball;
 };
 
-<<<<<<< HEAD
-#define TRAINER_ENCOUNTER_MUSIC(trainer)((gTrainers[trainer].encounterMusic_gender & 0x7F))
-
 struct FollowerMsgInfo {
     const u8 *text;
     const u8 *script;
@@ -126,8 +123,6 @@
 };
 
 
-=======
->>>>>>> 0522ec02
 extern const u16 gMinigameDigits_Pal[];
 extern const u32 gMinigameDigits_Gfx[];
 
@@ -160,7 +155,6 @@
 
 extern const struct TrainerClass gTrainerClasses[TRAINER_CLASS_COUNT];
 
-<<<<<<< HEAD
 // Follower text messages
 extern const struct FollowerMsgInfo gFollowerHappyMessages[];
 extern const struct FollowerMsgInfo gFollowerNeutralMessages[];
@@ -173,7 +167,7 @@
 extern const struct FollowerMsgInfo gFollowerCuriousMessages[];
 extern const struct FollowerMsgInfo gFollowerMusicMessages[];
 extern const struct FollowerMsgInfo gFollowerPoisonedMessages[];
-=======
+
 static inline u16 SanitizeTrainerId(u16 trainerId)
 {
     if (trainerId >= TRAINERS_COUNT)
@@ -249,6 +243,5 @@
 {
     return gTrainers[SanitizeTrainerId(trainerId)].aiFlags;
 }
->>>>>>> 0522ec02
 
 #endif // GUARD_DATA_H