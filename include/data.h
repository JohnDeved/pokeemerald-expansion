#ifndef GUARD_DATA_H
#define GUARD_DATA_H

#include "constants/moves.h"
#include "constants/trainers.h"
#include "constants/battle.h"
#include "difficulty.h"

#define MAX_TRAINER_ITEMS 4

#define TRAINER_PIC_WIDTH 64
#define TRAINER_PIC_HEIGHT 64
#define TRAINER_PIC_SIZE (TRAINER_PIC_WIDTH * TRAINER_PIC_HEIGHT / 2)

// Red and Leaf's back pics have 5 frames, but this is presumably irrelevant in the places this is used.
#define MAX_TRAINER_PIC_FRAMES 4

enum {
    BATTLER_AFFINE_NORMAL,
    BATTLER_AFFINE_EMERGE,
    BATTLER_AFFINE_RETURN,
};

struct MonCoords
{
    // This would use a bitfield, but some function
    // uses it as a u8 and casting won't match.
    u8 size; // u8 width:4, height:4;
    u8 y_offset;
};

struct TrainerSprite
{
    u8 y_offset;
    struct CompressedSpriteSheet frontPic;
    struct CompressedSpritePalette palette;
    const union AnimCmd *const *const animation;
    const struct Coords16 mugshotCoords;
    s16 mugshotRotation;
};

struct TrainerBacksprite
{
    struct MonCoords coordinates;
    struct CompressedSpriteSheet backPic;
    struct CompressedSpritePalette palette;
    const union AnimCmd *const *const animation;
};

#define MON_COORDS_SIZE(width, height) (DIV_ROUND_UP(width, 8) << 4 | DIV_ROUND_UP(height, 8))
#define GET_MON_COORDS_WIDTH(size) ((size >> 4) * 8)
#define GET_MON_COORDS_HEIGHT(size) ((size & 0xF) * 8)
#define TRAINER_PARTY_IVS(hp, atk, def, speed, spatk, spdef) (hp | (atk << 5) | (def << 10) | (speed << 15) | (spatk << 20) | (spdef << 25))
#define TRAINER_PARTY_EVS(hp, atk, def, speed, spatk, spdef) ((const u8[6]){hp,atk,def,spatk,spdef,speed})

// Shared by both trainer and frontier mons
// See CreateNPCTrainerPartyFromTrainer and CreateFacilityMon
struct TrainerMon
{
    const u8 *nickname;
    const u8 *ev;
    u32 iv;
    u16 moves[4];
    u16 species;
    u16 heldItem;
    u16 ability;
    u8 lvl;
    u8 ball;
    u8 friendship;
    u8 nature:5;
    bool8 gender:2;
    bool8 isShiny:1;
    u8 teraType:5;
    bool8 gigantamaxFactor:1;
    u8 shouldUseDynamax:1;
    u8 padding1:1;
    u8 dynamaxLevel:4;
    u8 padding2:4;
<<<<<<< HEAD
=======
    u32 tags;
>>>>>>> 82f6d477
};

#define TRAINER_PARTY(partyArray) partyArray, .partySize = ARRAY_COUNT(partyArray)

struct Trainer
{
    /*0x00*/ u32 aiFlags;
    /*0x04*/ const struct TrainerMon *party;
    /*0x08*/ u16 items[MAX_TRAINER_ITEMS];
    /*0x10*/ u8 trainerClass;
    /*0x11*/ u8 encounterMusic_gender; // last bit is gender
    /*0x12*/ u8 trainerPic;
    /*0x13*/ u8 trainerName[TRAINER_NAME_LENGTH + 1];
    /*0x1E*/ bool8 doubleBattle:1;
             bool8 padding:1;
             u8 startingStatus:6;    // this trainer starts a battle with a given status. see include/constants/battle.h for values
    /*0x1F*/ u8 mugshotColor;
    /*0x20*/ u8 partySize;
<<<<<<< HEAD
=======
    /*0x21*/ u8 poolSize;
    /*0x22*/ u8 poolRuleIndex;
    /*0x23*/ u8 poolPickIndex;
    /*0x24*/ u8 poolPruneIndex;
>>>>>>> 82f6d477
};

struct TrainerClass
{
    u8 name[13];
    u8 money;
    u16 ball;
};

struct TypeInfo
{
    u8 name[TYPE_NAME_LENGTH + 1];
    u8 generic[17];
    u8 palette;
    u16 zMove;
    u16 maxMove;
    u16 teraTypeRGBValue;    // Most values pulled from the Tera type icon palette.
    u16 damageCategory:2;    // Used for B_PHYSICAL_SPECIAL_SPLIT <= GEN_3
    u16 useSecondTypeIconPalette:1;
    u16 isSpecialCaseType:1;
    u16 isHiddenPowerType:1; // Changing this for any type will change the distribution of all Hidden Power types from vanilla.
    u16 padding:11;
    const u32 *const paletteTMHM;
    //u16 enhanceItem;
    //u16 berry;
    //u16 gem;
    //u16 plate;
    //u16 memory;
    //u16 zCrystal;
    //u16 teraShard;
    //u16 arceusForm;
};

struct FollowerMsgInfo
{
    const u8 *text;
    const u8 *script;
};

struct FollowerMessagePool
{
    const struct FollowerMsgInfo *messages;
    const u8 *script;
    u16 length;
};

extern const u16 gMinigameDigits_Pal[];
extern const u32 gMinigameDigits_Gfx[];

extern const struct SpriteFrameImage gBattlerPicTable_PlayerLeft[];
extern const struct SpriteFrameImage gBattlerPicTable_OpponentLeft[];
extern const struct SpriteFrameImage gBattlerPicTable_PlayerRight[];
extern const struct SpriteFrameImage gBattlerPicTable_OpponentRight[];
extern const struct SpriteFrameImage gTrainerBackPicTable_Brendan[];
extern const struct SpriteFrameImage gTrainerBackPicTable_May[];
extern const struct SpriteFrameImage gTrainerBackPicTable_Red[];
extern const struct SpriteFrameImage gTrainerBackPicTable_Leaf[];
extern const struct SpriteFrameImage gTrainerBackPicTable_RubySapphireBrendan[];
extern const struct SpriteFrameImage gTrainerBackPicTable_RubySapphireMay[];
extern const struct SpriteFrameImage gTrainerBackPicTable_Wally[];
extern const struct SpriteFrameImage gTrainerBackPicTable_Steven[];

extern const union AffineAnimCmd *const gAffineAnims_BattleSpritePlayerSide[];
extern const union AffineAnimCmd *const gAffineAnims_BattleSpriteOpponentSide[];
extern const union AffineAnimCmd *const gAffineAnims_BattleSpriteContest[];

extern const union AnimCmd sAnim_GeneralFrame0[];
extern const union AnimCmd sAnim_GeneralFrame3[];
extern const union AnimCmd *const gAnims_MonPic[];
<<<<<<< HEAD
extern const union AnimCmd *const sAnims_Trainer[];
=======
extern const union AnimCmd *const gAnims_Trainer[];
>>>>>>> 82f6d477
extern const struct TrainerSprite gTrainerSprites[];
extern const struct TrainerBacksprite gTrainerBacksprites[];

extern const struct Trainer gTrainers[DIFFICULTY_COUNT][TRAINERS_COUNT];
extern const struct Trainer gBattlePartners[DIFFICULTY_COUNT][PARTNER_COUNT];

extern const struct TrainerClass gTrainerClasses[TRAINER_CLASS_COUNT];

// Follower text messages
extern const struct FollowerMsgInfo gFollowerHappyMessages[];
extern const struct FollowerMsgInfo gFollowerNeutralMessages[];
extern const struct FollowerMsgInfo gFollowerSadMessages[];
extern const struct FollowerMsgInfo gFollowerUpsetMessages[];
extern const struct FollowerMsgInfo gFollowerAngryMessages[];
extern const struct FollowerMsgInfo gFollowerPensiveMessages[];
extern const struct FollowerMsgInfo gFollowerLoveMessages[];
extern const struct FollowerMsgInfo gFollowerSurpriseMessages[];
extern const struct FollowerMsgInfo gFollowerCuriousMessages[];
extern const struct FollowerMsgInfo gFollowerMusicMessages[];
extern const struct FollowerMsgInfo gFollowerPoisonedMessages[];

static inline u16 SanitizeTrainerId(u16 trainerId)
{
    if (trainerId >= TRAINERS_COUNT)
        return TRAINER_NONE;
    return trainerId;
}

static inline const struct Trainer *GetTrainerStructFromId(u16 trainerId)
{
    u32 sanitizedTrainerId = SanitizeTrainerId(trainerId);
    enum DifficultyLevel difficulty = GetTrainerDifficultyLevel(sanitizedTrainerId);

    return &gTrainers[difficulty][sanitizedTrainerId];
}

static inline const u8 GetTrainerClassFromId(u16 trainerId)
{
    u32 sanitizedTrainerId = SanitizeTrainerId(trainerId);
    enum DifficultyLevel difficulty = GetTrainerDifficultyLevel(sanitizedTrainerId);

    return gTrainers[difficulty][sanitizedTrainerId].trainerClass;
}

static inline const u8 *GetTrainerClassNameFromId(u16 trainerId)
{
    enum DifficultyLevel difficulty = GetBattlePartnerDifficultyLevel(trainerId);

    if (trainerId > TRAINER_PARTNER(PARTNER_NONE))
        return gTrainerClasses[gBattlePartners[difficulty][trainerId - TRAINER_PARTNER(PARTNER_NONE)].trainerClass].name;
    return gTrainerClasses[GetTrainerClassFromId(trainerId)].name;
}

static inline const u8 *GetTrainerNameFromId(u16 trainerId)
{
    u32 sanitizedTrainerId = SanitizeTrainerId(trainerId);

    enum DifficultyLevel difficulty = GetTrainerDifficultyLevel(sanitizedTrainerId);

    enum DifficultyLevel partnerDifficulty = GetBattlePartnerDifficultyLevel(trainerId);

    if (trainerId > TRAINER_PARTNER(PARTNER_NONE))
        return gBattlePartners[partnerDifficulty][trainerId - TRAINER_PARTNER(PARTNER_NONE)].trainerName;
    return gTrainers[difficulty][sanitizedTrainerId].trainerName;
}

static inline const u8 GetTrainerPicFromId(u16 trainerId)
{
    u32 sanitizedTrainerId = SanitizeTrainerId(trainerId);
    enum DifficultyLevel difficulty = GetTrainerDifficultyLevel(sanitizedTrainerId);

    return gTrainers[difficulty][sanitizedTrainerId].trainerPic;
}

static inline const u8 GetTrainerStartingStatusFromId(u16 trainerId)
{
    return gTrainers[GetCurrentDifficultyLevel()][SanitizeTrainerId(trainerId)].startingStatus;
}

static inline const bool32 IsTrainerDoubleBattle(u16 trainerId)
{
    u32 sanitizedTrainerId = SanitizeTrainerId(trainerId);
    enum DifficultyLevel difficulty = GetTrainerDifficultyLevel(sanitizedTrainerId);

    return gTrainers[difficulty][sanitizedTrainerId].doubleBattle;
}

static inline const u8 GetTrainerPartySizeFromId(u16 trainerId)
{
    u32 sanitizedTrainerId = SanitizeTrainerId(trainerId);
    enum DifficultyLevel difficulty = GetTrainerDifficultyLevel(sanitizedTrainerId);

    return gTrainers[difficulty][sanitizedTrainerId].partySize;
}

static inline const bool32 DoesTrainerHaveMugshot(u16 trainerId)
{
    return gTrainers[GetCurrentDifficultyLevel()][SanitizeTrainerId(trainerId)].mugshotColor;
}

static inline const u8 GetTrainerMugshotColorFromId(u16 trainerId)
{
    return gTrainers[GetCurrentDifficultyLevel()][SanitizeTrainerId(trainerId)].mugshotColor;
}

static inline const u16 *GetTrainerItemsFromId(u16 trainerId)
{
    u32 sanitizedTrainerId = SanitizeTrainerId(trainerId);
    enum DifficultyLevel difficulty = GetTrainerDifficultyLevel(sanitizedTrainerId);

    return gTrainers[difficulty][sanitizedTrainerId].items;
}

static inline const struct TrainerMon *GetTrainerPartyFromId(u16 trainerId)
{
    u32 sanitizedTrainerId = SanitizeTrainerId(trainerId);
    enum DifficultyLevel difficulty = GetTrainerDifficultyLevel(sanitizedTrainerId);

    return gTrainers[difficulty][sanitizedTrainerId].party;
}

static inline const bool32 GetTrainerAIFlagsFromId(u16 trainerId)
{
    u32 sanitizedTrainerId = SanitizeTrainerId(trainerId);
    enum DifficultyLevel difficulty = GetTrainerDifficultyLevel(sanitizedTrainerId);

    return gTrainers[difficulty][sanitizedTrainerId].aiFlags;
}

#endif // GUARD_DATA_H<|MERGE_RESOLUTION|>--- conflicted
+++ resolved
@@ -76,10 +76,7 @@
     u8 padding1:1;
     u8 dynamaxLevel:4;
     u8 padding2:4;
-<<<<<<< HEAD
-=======
     u32 tags;
->>>>>>> 82f6d477
 };
 
 #define TRAINER_PARTY(partyArray) partyArray, .partySize = ARRAY_COUNT(partyArray)
@@ -98,13 +95,10 @@
              u8 startingStatus:6;    // this trainer starts a battle with a given status. see include/constants/battle.h for values
     /*0x1F*/ u8 mugshotColor;
     /*0x20*/ u8 partySize;
-<<<<<<< HEAD
-=======
     /*0x21*/ u8 poolSize;
     /*0x22*/ u8 poolRuleIndex;
     /*0x23*/ u8 poolPickIndex;
     /*0x24*/ u8 poolPruneIndex;
->>>>>>> 82f6d477
 };
 
 struct TrainerClass
@@ -174,11 +168,7 @@
 extern const union AnimCmd sAnim_GeneralFrame0[];
 extern const union AnimCmd sAnim_GeneralFrame3[];
 extern const union AnimCmd *const gAnims_MonPic[];
-<<<<<<< HEAD
-extern const union AnimCmd *const sAnims_Trainer[];
-=======
 extern const union AnimCmd *const gAnims_Trainer[];
->>>>>>> 82f6d477
 extern const struct TrainerSprite gTrainerSprites[];
 extern const struct TrainerBacksprite gTrainerBacksprites[];
 
