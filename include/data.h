#ifndef GUARD_DATA_H
#define GUARD_DATA_H

#include "constants/moves.h"

#define SPECIES_SHINY_TAG 5000

#define MAX_TRAINER_ITEMS 4

#define TRAINER_PIC_WIDTH 64
#define TRAINER_PIC_HEIGHT 64
#define TRAINER_PIC_SIZE (TRAINER_PIC_WIDTH * TRAINER_PIC_HEIGHT / 2)

// Red and Leaf's back pics have 5 frames, but this is presumably irrelevant in the places this is used.
#define MAX_TRAINER_PIC_FRAMES 4

enum {
    BATTLER_AFFINE_NORMAL,
    BATTLER_AFFINE_EMERGE,
    BATTLER_AFFINE_RETURN,
};

struct MonCoords
{
    // This would use a bitfield, but some function
    // uses it as a u8 and casting won't match.
    u8 size; // u8 width:4, height:4;
    u8 y_offset;
};

#define MON_COORDS_SIZE(width, height)(DIV_ROUND_UP(width, 8) << 4 | DIV_ROUND_UP(height, 8))
#define GET_MON_COORDS_WIDTH(size)((size >> 4) * 8)
#define GET_MON_COORDS_HEIGHT(size)((size & 0xF) * 8)
#define TRAINER_PARTY_IVS(hp, atk, def, speed, spatk, spdef) (hp | (atk << 5) | (def << 10) | (speed << 15) | (spatk << 20) | (spdef << 25))
#define TRAINER_PARTY_EVS(hp, atk, def, speed, spatk, spdef) ((const u8[6]){hp,atk,def,spatk,spdef,speed})
#define TRAINER_PARTY_NATURE(nature) (nature+1)

struct TrainerMon
{
    const u8 *nickname;
    const u8 *ev;
    u32 iv;
    u16 moves[4];
    u16 species;
    u16 heldItem;
    u16 ability;
    u8 lvl;
    u8 ball;
    u8 friendship;
    u8 nature : 5;
    bool8 gender : 2;
    bool8 isShiny : 1;
};

#define TRAINER_PARTY(partyArray) partyArray, .partySize = ARRAY_COUNT(partyArray)

struct Trainer
{
    /*0x00*/ u32 aiFlags;
    /*0x04*/ const struct TrainerMon *party;
    /*0x08*/ u16 items[MAX_TRAINER_ITEMS];
    /*0x10*/ u8 trainerClass;
    /*0x11*/ u8 encounterMusic_gender; // last bit is gender
    /*0x12*/ u8 trainerPic;
    /*0x13*/ u8 trainerName[TRAINER_NAME_LENGTH + 1];
    /*0x1E*/ bool8 doubleBattle:1;
             u8 padding:7;
    /*0x1F*/ u8 partySize;
};

#define TRAINER_ENCOUNTER_MUSIC(trainer)((gTrainers[trainer].encounterMusic_gender & 0x7F))

extern const u16 gMinigameDigits_Pal[];
extern const u32 gMinigameDigits_Gfx[];

extern const struct SpriteFrameImage gBattlerPicTable_PlayerLeft[];
extern const struct SpriteFrameImage gBattlerPicTable_OpponentLeft[];
extern const struct SpriteFrameImage gBattlerPicTable_PlayerRight[];
extern const struct SpriteFrameImage gBattlerPicTable_OpponentRight[];
extern const struct SpriteFrameImage gTrainerBackPicTable_Brendan[];
extern const struct SpriteFrameImage gTrainerBackPicTable_May[];
extern const struct SpriteFrameImage gTrainerBackPicTable_Red[];
extern const struct SpriteFrameImage gTrainerBackPicTable_Leaf[];
extern const struct SpriteFrameImage gTrainerBackPicTable_RubySapphireBrendan[];
extern const struct SpriteFrameImage gTrainerBackPicTable_RubySapphireMay[];
extern const struct SpriteFrameImage gTrainerBackPicTable_Wally[];
extern const struct SpriteFrameImage gTrainerBackPicTable_Steven[];

extern const union AffineAnimCmd *const gAffineAnims_BattleSpritePlayerSide[];
extern const union AffineAnimCmd *const gAffineAnims_BattleSpriteOpponentSide[];
extern const union AffineAnimCmd *const gAffineAnims_BattleSpriteContest[];

extern const union AnimCmd *const gAnims_MonPic[];
extern const struct MonCoords gMonFrontPicCoords[];
extern const struct MonCoords gMonBackPicCoords[];
extern const struct CompressedSpriteSheet gMonBackPicTable[];
extern const struct CompressedSpriteSheet gMonBackPicTableFemale[];
extern const struct CompressedSpritePalette gMonPaletteTable[];
extern const struct CompressedSpritePalette gMonPaletteTableFemale[];
extern const struct CompressedSpritePalette gMonShinyPaletteTable[];
extern const struct CompressedSpritePalette gMonShinyPaletteTableFemale[];
extern const union AnimCmd *const *const gTrainerFrontAnimsPtrTable[];
extern const struct MonCoords gTrainerFrontPicCoords[];
extern const struct CompressedSpriteSheet gTrainerFrontPicTable[];
extern const struct CompressedSpritePalette gTrainerFrontPicPaletteTable[];
extern const union AnimCmd *const *const gTrainerBackAnimsPtrTable[];
extern const struct MonCoords gTrainerBackPicCoords[];
extern const struct CompressedSpriteSheet gTrainerBackPicTable[]; // functionally unused
extern const struct CompressedSpritePalette gTrainerBackPicPaletteTable[];

extern const u8 gEnemyMonElevation[NUM_SPECIES + 1];

extern const union AnimCmd *const *const gMonFrontAnimsPtrTable[];
extern const struct CompressedSpriteSheet gMonFrontPicTable[];
extern const struct CompressedSpriteSheet gMonFrontPicTableFemale[];

extern const struct Trainer gTrainers[];
extern const u8 gTrainerClassNames[][13];
<<<<<<< HEAD
extern const u8 gSpeciesNames[][POKEMON_NAME_LENGTH + 1];
extern const u8 gMoveNames[MOVES_COUNT_DYNAMAX][MOVE_NAME_LENGTH + 1];
=======
extern const u8 gSpeciesNames[NUM_SPECIES][POKEMON_NAME_LENGTH + 1];
extern const u8 gMoveNames[MOVES_COUNT][MOVE_NAME_LENGTH + 1];
>>>>>>> b5f7a513
extern const u8 *const gZMoveNames[];
extern const u8 *const gMaxMoveNames[];

#endif // GUARD_DATA_H<|MERGE_RESOLUTION|>--- conflicted
+++ resolved
@@ -116,13 +116,8 @@
 
 extern const struct Trainer gTrainers[];
 extern const u8 gTrainerClassNames[][13];
-<<<<<<< HEAD
-extern const u8 gSpeciesNames[][POKEMON_NAME_LENGTH + 1];
+extern const u8 gSpeciesNames[NUM_SPECIES][POKEMON_NAME_LENGTH + 1];
 extern const u8 gMoveNames[MOVES_COUNT_DYNAMAX][MOVE_NAME_LENGTH + 1];
-=======
-extern const u8 gSpeciesNames[NUM_SPECIES][POKEMON_NAME_LENGTH + 1];
-extern const u8 gMoveNames[MOVES_COUNT][MOVE_NAME_LENGTH + 1];
->>>>>>> b5f7a513
 extern const u8 *const gZMoveNames[];
 extern const u8 *const gMaxMoveNames[];
 
