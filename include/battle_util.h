--- conflicted
+++ resolved
@@ -82,8 +82,6 @@
     ITEMEFFECT_STATS_CHANGED, // For White Herb and Eject Pack
 };
 
-<<<<<<< HEAD
-=======
 enum ItemEffect
 {
     ITEM_NO_EFFECT,
@@ -94,9 +92,6 @@
     ITEM_STATS_CHANGE,
 };
 
-#define WEATHER_HAS_EFFECT ((!IsAbilityOnField(ABILITY_CLOUD_NINE) && !IsAbilityOnField(ABILITY_AIR_LOCK)))
-
->>>>>>> 2aa0ee3d
 #define IS_WHOLE_SIDE_ALIVE(battler)    ((IsBattlerAlive(battler) && IsBattlerAlive(BATTLE_PARTNER(battler))))
 #define IS_ALIVE_AND_PRESENT(battler)   (IsBattlerAlive(battler) && IsBattlerSpritePresent(battler))
 
