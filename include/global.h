#ifndef GUARD_GLOBAL_H
#define GUARD_GLOBAL_H

#include <string.h>
#include <limits.h>
#include "config.h" // we need to define config before gba headers as print stuff needs the functions nulled before defines.
#include "gba/gba.h"
#include "fpmath.h"
#include "constants/global.h"
#include "constants/flags.h"
#include "constants/vars.h"
#include "constants/species.h"
#include "constants/pokedex.h"
#include "constants/berry.h"
#include "constants/maps.h"
#include "constants/pokemon.h"
#include "constants/easy_chat.h"
#include "constants/trainer_hill.h"
#include "constants/items.h"

// free saveblock 1 defines
#define FREE_EXTRA_SEEN_FLAGS           //free up extra pokedex seen flags. Frees up 104 bytes
#define FREE_FIELD_3598                 //frees up unused saveblock data. 384 bytes
//#define FREE_TRAINER_HILL             //frees up trainer hill data. 28 bytes.                          WARNING THIS HAS BEEN SHOWN TO BREAK MULTI BATTLES
//#define FREE_MYSTERY_EVENT_BUFFERS    //frees up mystery event and ramScript. roughly 1880 bytes       Needed by FREE_BATTLE_TOWER_E_READER
#define FREE_MATCH_CALL                 //frees up match call data. 104 bytes
#define FREE_UNION_ROOM_CHAT            //frees up field unk3C88. 210 bytes
#define FREE_ENIGMA_BERRY               //frees up enigma berry. 52 bytes
#define FREE_LINK_BATTLE_RECORDS        //frees link battle record data. 88 bytes
                                        // saveblock1 total: 1846 bytes
//free saveblock 2 defines
//#define FREE_BATTLE_TOWER_E_READER    //frees up battle tower e reader trainer data. 188 bytes.        WARNING THIS HAS BEEN SHOWN TO BREAK THE POKÉ MARTS' QUESTIONNAIRE
#define FREE_POKEMON_JUMP               //frees up pokemon jump data. 16 bytes
#define FREE_RECORD_MIXING_HALL_RECORDS //frees up hall records for record mixing. 1032 bytes
                                        // saveblock2 total: 1236 bytes
                                        
                                        //grand total: 3082

// Prevent cross-jump optimization.
#define BLOCK_CROSS_JUMP asm("");

// to help in decompiling
#define asm_unified(x) asm(".syntax unified\n" x "\n.syntax divided")
#define NAKED __attribute__((naked))

/// IDE support
#if defined(__APPLE__) || defined(__CYGWIN__) || defined(__INTELLISENSE__)
// We define these when using certain IDEs to fool preproc
#define _(x)        {x}
#define __(x)       {x}
// Like the above, but prepends a fixed-case character
#define _C(x)       {x}
#define __C(x)      {x}
#define INCBIN(...) {0}
#define INCBIN_U8   INCBIN
#define INCBIN_U16  INCBIN
#define INCBIN_U32  INCBIN
#define INCBIN_S8   INCBIN
#define INCBIN_S16  INCBIN
#define INCBIN_S32  INCBIN
#endif // IDE support

#define ARRAY_COUNT(array) (size_t)(sizeof(array) / sizeof((array)[0]))

// GameFreak used a macro called "NELEMS", as evidenced by
// AgbAssert calls.
#define NELEMS(arr) (sizeof(arr)/sizeof(*(arr)))

#define SWAP(a, b, temp)    \
{                           \
    temp = a;               \
    a = b;                  \
    b = temp;               \
}

#define min(a, b) ((a) < (b) ? (a) : (b))
#define max(a, b) ((a) >= (b) ? (a) : (b))

#if MODERN
#define abs(x) (((x) < 0) ? -(x) : (x))
#endif

// Used in cases where division by 0 can occur in the retail version.
// Avoids invalid opcodes on some emulators, and the otherwise UB.
#ifdef UBFIX
#define SAFE_DIV(a, b) ((b) ? (a) / (b) : 0)
#else
#define SAFE_DIV(a, b) ((a) / (b))
#endif

// The below macro does a%n, but (to match) will switch to a&(n-1) if n is a power of 2.
// There are cases where GF does a&(n-1) where we would really like to have a%n, because
// if n is changed to a value that isn't a power of 2 then a&(n-1) is unlikely to work as
// intended, and a%n for powers of 2 isn't always optimized to use &.
#define MOD(a, n)(((n) & ((n)-1)) ? ((a) % (n)) : ((a) & ((n)-1)))

// Extracts the upper 16 bits of a 32-bit number
#define HIHALF(n) (((n) & 0xFFFF0000) >> 16)

// Extracts the lower 16 bits of a 32-bit number
#define LOHALF(n) ((n) & 0xFFFF)

// There are many quirks in the source code which have overarching behavioral differences from
// a number of other files. For example, diploma.c seems to declare rodata before each use while
// other files declare out of order and must be at the beginning. There are also a number of
// macros which differ from one file to the next due to the method of obtaining the result, such
// as these below. Because of this, there is a theory (Two Team Theory) that states that these
// programming projects had more than 1 "programming team" which utilized different macros for
// each of the files that were worked on.
#define T1_READ_8(ptr)  ((ptr)[0])
#define T1_READ_16(ptr) ((ptr)[0] | ((ptr)[1] << 8))
#define T1_READ_32(ptr) ((ptr)[0] | ((ptr)[1] << 8) | ((ptr)[2] << 16) | ((ptr)[3] << 24))
#define T1_READ_PTR(ptr) (u8 *) T1_READ_32(ptr)

// T2_READ_8 is a duplicate to remain consistent with each group.
#define T2_READ_8(ptr)  ((ptr)[0])
#define T2_READ_16(ptr) ((ptr)[0] + ((ptr)[1] << 8))
#define T2_READ_32(ptr) ((ptr)[0] + ((ptr)[1] << 8) + ((ptr)[2] << 16) + ((ptr)[3] << 24))
#define T2_READ_PTR(ptr) (void *) T2_READ_32(ptr)

// Macros for checking the joypad
#define TEST_BUTTON(field, button) ((field) & (button))
#define JOY_NEW(button) TEST_BUTTON(gMain.newKeys,  button)
#define JOY_HELD(button)  TEST_BUTTON(gMain.heldKeys, button)
#define JOY_HELD_RAW(button) TEST_BUTTON(gMain.heldKeysRaw, button)
#define JOY_REPEAT(button) TEST_BUTTON(gMain.newAndRepeatedKeys, button)

#define S16TOPOSFLOAT(val)   \
({                           \
    s16 v = (val);           \
    float f = (float)v;      \
    if(v < 0) f += 65536.0f; \
    f;                       \
})

#define DIV_ROUND_UP(val, roundBy)(((val) / (roundBy)) + (((val) % (roundBy)) ? 1 : 0))

#define ROUND_BITS_TO_BYTES(numBits) DIV_ROUND_UP(numBits, 8)

#define NUM_DEX_FLAG_BYTES ROUND_BITS_TO_BYTES(POKEMON_SLOTS_NUMBER)
#define NUM_FLAG_BYTES ROUND_BITS_TO_BYTES(FLAGS_COUNT)
#define NUM_TRENDY_SAYING_BYTES ROUND_BITS_TO_BYTES(NUM_TRENDY_SAYINGS)

// Calls m0/m1/.../m8 depending on how many arguments are passed.
#define VARARG_8(m, ...) CAT(m, NARG_8(__VA_ARGS__))(__VA_ARGS__)

// This returns the number of arguments passed to it (up to 8).
#define NARG_8(...) NARG_8_(_, ##__VA_ARGS__, 8, 7, 6, 5, 4, 3, 2, 1, 0)
#define NARG_8_(_, a, b, c, d, e, f, g, h, N, ...) N

#define CAT(a, b) CAT_(a, b)
#define CAT_(a, b) a ## b

#define STR(...) STR_(__VA_ARGS__)
#define STR_(...) #__VA_ARGS__

// Converts a string to a compound literal, essentially making it a pointer to const u8
#define COMPOUND_STRING(str) (const u8[]) _(str)

// This produces an error at compile-time if expr is zero.
// It looks like file.c:line: size of array `id' is negative
#define STATIC_ASSERT(expr, id) typedef char id[(expr) ? 1 : -1];

#define FEATURE_FLAG_ASSERT(flag, id) STATIC_ASSERT(flag > TEMP_FLAGS_END || flag == 0, id)

struct Coords8
{
    s8 x;
    s8 y;
};

struct UCoords8
{
    u8 x;
    u8 y;
};

struct Coords16
{
    s16 x;
    s16 y;
};

struct UCoords16
{
    u16 x;
    u16 y;
};

struct Coords32
{
    s32 x;
    s32 y;
};

struct UCoords32
{
    u32 x;
    u32 y;
};

struct Time
{
    /*0x00*/ s16 days;
    /*0x02*/ s8 hours;
    /*0x03*/ s8 minutes;
    /*0x04*/ s8 seconds;
};

struct Pokedex
{
    /*0x00*/ u8 order;
    /*0x01*/ u8 mode;
    /*0x02*/ u8 nationalMagic; // must equal 0xDA in order to have National mode
    /*0x03*/ u8 unknown2;
    /*0x04*/ u32 unownPersonality; // set when you first see Unown
    /*0x08*/ u32 spindaPersonality; // set when you first see Spinda
    /*0x0C*/ u32 unknown3;
    /*0x10*/ u8 filler[0x68]; // Previously Dex Flags, feel free to remove.
};

struct PokemonJumpRecords
{
    u16 jumpsInRow;
    u16 unused1; // Set to 0, never read
    u16 excellentsInRow;
    u16 gamesWithMaxPlayers;
    u32 unused2; // Set to 0, never read
    u32 bestJumpScore;
};

struct BerryPickingResults
{
    u32 bestScore;
    u16 berriesPicked;
    u16 berriesPickedInRow;
    u8 field_8;
    u8 field_9;
    u8 field_A;
    u8 field_B;
    u8 field_C;
    u8 field_D;
    u8 field_E;
    u8 field_F;
};

struct PyramidBag
{
    u16 itemId[FRONTIER_LVL_MODE_COUNT][PYRAMID_BAG_ITEMS_COUNT];
#if MAX_PYRAMID_BAG_ITEM_CAPACITY > 255
    u16 quantity[FRONTIER_LVL_MODE_COUNT][PYRAMID_BAG_ITEMS_COUNT];
#else
    u8 quantity[FRONTIER_LVL_MODE_COUNT][PYRAMID_BAG_ITEMS_COUNT];
#endif
};

struct BerryCrush
{
    u16 pressingSpeeds[4]; // For the record with each possible group size, 2-5 players
    u32 berryPowderAmount;
    u32 unk;
};

struct ApprenticeMon
{
    u16 species;
    u16 moves[MAX_MON_MOVES];
    u16 item;
};

// This is for past players Apprentices or Apprentices received via Record Mix.
// For the current Apprentice, see struct PlayersApprentice
struct Apprentice
{
    u8 id:5;
    u8 lvlMode:2;
    //u8 padding1:1;
    u8 numQuestions;
    u8 number;
    //u8 padding2;
    struct ApprenticeMon party[MULTI_PARTY_SIZE];
    u16 speechWon[EASY_CHAT_BATTLE_WORDS_COUNT];
    u8 playerId[TRAINER_ID_LENGTH];
    u8 playerName[PLAYER_NAME_LENGTH];
    u8 language;
    u32 checksum;
};

struct BattleTowerPokemon
{
    u16 species;
    u16 heldItem;
    u16 moves[MAX_MON_MOVES];
    u8 level;
    u8 ppBonuses;
    u8 hpEV;
    u8 attackEV;
    u8 defenseEV;
    u8 speedEV;
    u8 spAttackEV;
    u8 spDefenseEV;
    u32 otId;
    u32 hpIV:5;
    u32 attackIV:5;
    u32 defenseIV:5;
    u32 speedIV:5;
    u32 spAttackIV:5;
    u32 spDefenseIV:5;
    u32 gap:1;
    u32 abilityNum:1;
    u32 personality;
    u8 nickname[POKEMON_NAME_LENGTH + 1];
    u8 friendship;
};

struct EmeraldBattleTowerRecord
{
    /*0x00*/ u8 lvlMode; // 0 = level 50, 1 = level 100
    /*0x01*/ u8 facilityClass;
    /*0x02*/ u16 winStreak;
    /*0x04*/ u8 name[PLAYER_NAME_LENGTH + 1];
    /*0x0C*/ u8 trainerId[TRAINER_ID_LENGTH];
    /*0x10*/ u16 greeting[EASY_CHAT_BATTLE_WORDS_COUNT];
    /*0x1C*/ u16 speechWon[EASY_CHAT_BATTLE_WORDS_COUNT];
    /*0x28*/ u16 speechLost[EASY_CHAT_BATTLE_WORDS_COUNT];
    /*0x34*/ struct BattleTowerPokemon party[MAX_FRONTIER_PARTY_SIZE];
    /*0xE4*/ u8 language;
    /*0xE7*/ //u8 padding[3];
    /*0xE8*/ u32 checksum;
};

struct BattleTowerInterview
{
    u16 playerSpecies;
    u16 opponentSpecies;
    u8 opponentName[PLAYER_NAME_LENGTH + 1];
    u8 opponentMonNickname[POKEMON_NAME_LENGTH + 1];
    u8 opponentLanguage;
};

struct BattleTowerEReaderTrainer
{
    /*0x00*/ u8 unk0;
    /*0x01*/ u8 facilityClass;
    /*0x02*/ u16 winStreak;
    /*0x04*/ u8 name[PLAYER_NAME_LENGTH + 1];
    /*0x0C*/ u8 trainerId[TRAINER_ID_LENGTH];
    /*0x10*/ u16 greeting[EASY_CHAT_BATTLE_WORDS_COUNT];
    /*0x1C*/ u16 farewellPlayerLost[EASY_CHAT_BATTLE_WORDS_COUNT];
    /*0x28*/ u16 farewellPlayerWon[EASY_CHAT_BATTLE_WORDS_COUNT];
    /*0x34*/ struct BattleTowerPokemon party[FRONTIER_PARTY_SIZE];
    /*0xB8*/ u32 checksum;
};

// For displaying party information on the player's Battle Dome tourney page
struct DomeMonData
{
    u16 moves[MAX_MON_MOVES];
    u8 evs[NUM_STATS];
    u8 nature;
    //u8 padding;
};

struct RentalMon
{
    u16 monId;
    //u8 padding1[2];
    u32 personality;
    u8 ivs;
    u8 abilityNum;
    //u8 padding2[2];
};

struct BattleDomeTrainer
{
    u16 trainerId:10;
    u16 isEliminated:1;
    u16 eliminatedAt:2;
    u16 forfeited:3;
};

#define DOME_TOURNAMENT_TRAINERS_COUNT 16
#define BATTLE_TOWER_RECORD_COUNT 5

struct BattleFrontier
{
    /*0x64C*/ struct EmeraldBattleTowerRecord towerPlayer;
    /*0x738*/ struct EmeraldBattleTowerRecord towerRecords[BATTLE_TOWER_RECORD_COUNT]; // From record mixing.
    /*0xBEB*/ struct BattleTowerInterview towerInterview;
    #ifndef FREE_BATTLE_TOWER_E_READER
    /*0xBEC*/ struct BattleTowerEReaderTrainer ereaderTrainer;  //188 bytes
    #endif
    /*0xCA8*/ u8 challengeStatus;
    /*0xCA9*/ u8 lvlMode:2;
              u8 challengePaused:1;
              u8 disableRecordBattle:1;
              //u8 padding1:4;
    /*0xCAA*/ u16 selectedPartyMons[MAX_FRONTIER_PARTY_SIZE];
    /*0xCB2*/ u16 curChallengeBattleNum; // Battle number / room number (Pike) / floor number (Pyramid)
    /*0xCB4*/ u16 trainerIds[20];
    /*0xCDC*/ u32 winStreakActiveFlags;
    /*0xCE0*/ u16 towerWinStreaks[4][FRONTIER_LVL_MODE_COUNT];
    /*0xCF0*/ u16 towerRecordWinStreaks[4][FRONTIER_LVL_MODE_COUNT];
    /*0xD00*/ u16 battledBrainFlags;
    /*0xD02*/ u16 towerSinglesStreak; // Never read
    /*0xD04*/ u16 towerNumWins; // Increments to MAX_STREAK but never read otherwise
    /*0xD06*/ u8 towerBattleOutcome;
    /*0xD07*/ u8 towerLvlMode;
    /*0xD08*/ u8 domeAttemptedSingles50:1;
    /*0xD08*/ u8 domeAttemptedSinglesOpen:1;
    /*0xD08*/ u8 domeHasWonSingles50:1;
    /*0xD08*/ u8 domeHasWonSinglesOpen:1;
    /*0xD08*/ u8 domeAttemptedDoubles50:1;
    /*0xD08*/ u8 domeAttemptedDoublesOpen:1;
    /*0xD08*/ u8 domeHasWonDoubles50:1;
    /*0xD08*/ u8 domeHasWonDoublesOpen:1;
    /*0xD09*/ u8 domeUnused;
    /*0xD0A*/ u8 domeLvlMode;
    /*0xD0B*/ u8 domeBattleMode;
    /*0xD0C*/ u16 domeWinStreaks[2][FRONTIER_LVL_MODE_COUNT];
    /*0xD14*/ u16 domeRecordWinStreaks[2][FRONTIER_LVL_MODE_COUNT];
    /*0xD1C*/ u16 domeTotalChampionships[2][FRONTIER_LVL_MODE_COUNT];
    /*0xD24*/ struct BattleDomeTrainer domeTrainers[DOME_TOURNAMENT_TRAINERS_COUNT];
    /*0xD64*/ u16 domeMonIds[DOME_TOURNAMENT_TRAINERS_COUNT][FRONTIER_PARTY_SIZE];
    /*0xDC4*/ u16 unused_DC4;
    /*0xDC6*/ u16 palacePrize;
    /*0xDC8*/ u16 palaceWinStreaks[2][FRONTIER_LVL_MODE_COUNT];
    /*0xDD0*/ u16 palaceRecordWinStreaks[2][FRONTIER_LVL_MODE_COUNT];
    /*0xDD8*/ u16 arenaPrize;
    /*0xDDA*/ u16 arenaWinStreaks[FRONTIER_LVL_MODE_COUNT];
    /*0xDDE*/ u16 arenaRecordStreaks[FRONTIER_LVL_MODE_COUNT];
    /*0xDE2*/ u16 factoryWinStreaks[2][FRONTIER_LVL_MODE_COUNT];
    /*0xDEA*/ u16 factoryRecordWinStreaks[2][FRONTIER_LVL_MODE_COUNT];
    /*0xDF6*/ u16 factoryRentsCount[2][FRONTIER_LVL_MODE_COUNT];
    /*0xDFA*/ u16 factoryRecordRentsCount[2][FRONTIER_LVL_MODE_COUNT];
    /*0xE02*/ u16 pikePrize;
    /*0xE04*/ u16 pikeWinStreaks[FRONTIER_LVL_MODE_COUNT];
    /*0xE08*/ u16 pikeRecordStreaks[FRONTIER_LVL_MODE_COUNT];
    /*0xE0C*/ u16 pikeTotalStreaks[FRONTIER_LVL_MODE_COUNT];
    /*0xE10*/ u8 pikeHintedRoomIndex:3;
              u8 pikeHintedRoomType:4;
              u8 pikeHealingRoomsDisabled:1;
    /*0xE11*/ //u8 padding2;
    /*0xE12*/ u16 pikeHeldItemsBackup[FRONTIER_PARTY_SIZE];
    /*0xE18*/ u16 pyramidPrize;
    /*0xE1A*/ u16 pyramidWinStreaks[FRONTIER_LVL_MODE_COUNT];
    /*0xE1E*/ u16 pyramidRecordStreaks[FRONTIER_LVL_MODE_COUNT];
    /*0xE22*/ u16 pyramidRandoms[4];
    /*0xE2A*/ u8 pyramidTrainerFlags; // 1 bit for each trainer (MAX_PYRAMID_TRAINERS)
    /*0xE2B*/ //u8 padding3;
    /*0xE2C*/ struct PyramidBag pyramidBag;
    /*0xE68*/ u8 pyramidLightRadius;
    /*0xE69*/ //u8 padding4;
    /*0xE6A*/ u16 verdanturfTentPrize;
    /*0xE6C*/ u16 fallarborTentPrize;
    /*0xE6E*/ u16 slateportTentPrize;
    /*0xE70*/ struct RentalMon rentalMons[FRONTIER_PARTY_SIZE * 2];
    /*0xEB8*/ u16 battlePoints;
    /*0xEBA*/ u16 cardBattlePoints;
    /*0xEBC*/ u32 battlesCount;
    /*0xEC0*/ u16 domeWinningMoves[DOME_TOURNAMENT_TRAINERS_COUNT];
    /*0xEE0*/ u8 trainerFlags;
    /*0xEE1*/ u8 opponentNames[FRONTIER_LVL_MODE_COUNT][PLAYER_NAME_LENGTH + 1];
    /*0xEF1*/ u8 opponentTrainerIds[FRONTIER_LVL_MODE_COUNT][TRAINER_ID_LENGTH];
    /*0xEF9*/ u8 unk_EF9:7; // Never read
    /*0xEF9*/ u8 savedGame:1;
    /*0xEFA*/ u8 unused_EFA;
    /*0xEFB*/ u8 unused_EFB;
    /*0xEFC*/ struct DomeMonData domePlayerPartyData[FRONTIER_PARTY_SIZE];
};

struct ApprenticeQuestion
{
    u8 questionId:2;
    u8 monId:2;
    u8 moveSlot:2;
    u8 suggestedChange:2; // TRUE if told to use held item or second move, FALSE if told to use no item or first move
    //u8 padding;
    u16 data; // used both as an itemId and a moveId
};

struct PlayersApprentice
{
    /*0xB0*/ u8 id;
    /*0xB1*/ u8 lvlMode:2;  //0: Unassigned, 1: Lv 50, 2: Open Lv
    /*0xB1*/ u8 questionsAnswered:4;
    /*0xB1*/ u8 leadMonId:2;
    /*0xB2*/ u8 party:3;
             u8 saveId:2;
             //u8 padding1:3;
    /*0xB3*/ u8 unused;
    /*0xB4*/ u8 speciesIds[MULTI_PARTY_SIZE];
    /*0xB7*/ //u8 padding2;
    /*0xB8*/ struct ApprenticeQuestion questions[APPRENTICE_MAX_QUESTIONS];
};

struct RankingHall1P
{
    u8 id[TRAINER_ID_LENGTH];
    u16 winStreak;
    u8 name[PLAYER_NAME_LENGTH + 1];
    u8 language;
    //u8 padding;
};

struct RankingHall2P
{
    u8 id1[TRAINER_ID_LENGTH];
    u8 id2[TRAINER_ID_LENGTH];
    u16 winStreak;
    u8 name1[PLAYER_NAME_LENGTH + 1];
    u8 name2[PLAYER_NAME_LENGTH + 1];
    u8 language;
    //u8 padding;
};

struct SaveBlock2
{
    /*0x00*/ u8 playerName[PLAYER_NAME_LENGTH + 1];
    /*0x08*/ u8 playerGender; // MALE, FEMALE
    /*0x09*/ u8 specialSaveWarpFlags;
    /*0x0A*/ u8 playerTrainerId[TRAINER_ID_LENGTH];
    /*0x0E*/ u16 playTimeHours;
    /*0x10*/ u8 playTimeMinutes;
    /*0x11*/ u8 playTimeSeconds;
    /*0x12*/ u8 playTimeVBlanks;
    /*0x13*/ u8 optionsButtonMode;  // OPTIONS_BUTTON_MODE_[NORMAL/LR/L_EQUALS_A]
    /*0x14*/ u16 optionsTextSpeed:3; // OPTIONS_TEXT_SPEED_[SLOW/MID/FAST]
             u16 optionsWindowFrameType:5; // Specifies one of the 20 decorative borders for text boxes
             u16 optionsSound:1; // OPTIONS_SOUND_[MONO/STEREO]
             u16 optionsBattleStyle:1; // OPTIONS_BATTLE_STYLE_[SHIFT/SET]
             u16 optionsBattleSceneOff:1; // whether battle animations are disabled
             u16 regionMapZoom:1; // whether the map is zoomed in
             //u16 padding1:4;
             //u16 padding2;
    /*0x18*/ struct Pokedex pokedex;
    /*0x90*/ u8 filler_90[0x8];
    /*0x98*/ struct Time localTimeOffset;
    /*0xA0*/ struct Time lastBerryTreeUpdate;
    /*0xA8*/ u32 gcnLinkFlags; // Read by Pokémon Colosseum/XD
    /*0xAC*/ u32 encryptionKey;
    /*0xB0*/ struct PlayersApprentice playerApprentice;
    /*0xDC*/ struct Apprentice apprentices[APPRENTICE_COUNT];   //272 bytes
    /*0x1EC*/ struct BerryCrush berryCrush;
    #ifndef FREE_POKEMON_JUMP
    /*0x1FC*/ struct PokemonJumpRecords pokeJump;   //16 bytes
    #endif
    /*0x20C*/ struct BerryPickingResults berryPick;
    #ifndef FREE_RECORD_MIXING_HALL_RECORDS
    /*0x21C*/ struct RankingHall1P hallRecords1P[HALL_FACILITIES_COUNT][FRONTIER_LVL_MODE_COUNT][HALL_RECORDS_COUNT]; // From record mixing.
    /*0x57C*/ struct RankingHall2P hallRecords2P[FRONTIER_LVL_MODE_COUNT][HALL_RECORDS_COUNT]; // From record mixing.
    #endif
    /*0x624*/ u16 contestLinkResults[CONTEST_CATEGORIES_COUNT][CONTESTANT_COUNT];
    /*0x64C*/ struct BattleFrontier frontier;
}; // sizeof=0xF2C

extern struct SaveBlock2 *gSaveBlock2Ptr;

struct SecretBaseParty
{
    u32 personality[PARTY_SIZE];
    u16 moves[PARTY_SIZE * MAX_MON_MOVES];
    u16 species[PARTY_SIZE];
    u16 heldItems[PARTY_SIZE];
    u8 levels[PARTY_SIZE];
    u8 EVs[PARTY_SIZE];
};

struct SecretBase
{
    /*0x1A9C*/ u8 secretBaseId;
    /*0x1A9D*/ bool8 toRegister:4;
    /*0x1A9D*/ u8 gender:1;
    /*0x1A9D*/ u8 battledOwnerToday:1;
    /*0x1A9D*/ u8 registryStatus:2;
    /*0x1A9E*/ u8 trainerName[PLAYER_NAME_LENGTH];
    /*0x1AA5*/ u8 trainerId[TRAINER_ID_LENGTH]; // byte 0 is used for determining trainer class
    /*0x1AA9*/ u8 language;
    /*0x1AAA*/ u16 numSecretBasesReceived;
    /*0x1AAC*/ u8 numTimesEntered;
    /*0x1AAD*/ u8 unused;
    /*0x1AAE*/ u8 decorations[DECOR_MAX_SECRET_BASE];
    /*0x1ABE*/ u8 decorationPositions[DECOR_MAX_SECRET_BASE];
    /*0x1ACE*/ //u8 padding[2];
    /*0x1AD0*/ struct SecretBaseParty party;
};

#include "constants/game_stat.h"
#include "global.fieldmap.h"
#include "global.berry.h"
#include "global.tv.h"
#include "pokemon.h"

struct WarpData
{
    s8 mapGroup;
    s8 mapNum;
    s8 warpId;
    //u8 padding;
    s16 x, y;
};

struct ItemSlot
{
    u16 itemId;
    u16 quantity;
};

struct Pokeblock
{
    u8 color;
    u8 spicy;
    u8 dry;
    u8 sweet;
    u8 bitter;
    u8 sour;
    u8 feel;
};

struct Roamer
{
    /*0x00*/ u32 ivs;
    /*0x04*/ u32 personality;
    /*0x08*/ u16 species;
    /*0x0A*/ u16 hp;
    /*0x0C*/ u8 level;
    /*0x0D*/ u8 status;
    /*0x0E*/ u8 cool;
    /*0x0F*/ u8 beauty;
    /*0x10*/ u8 cute;
    /*0x11*/ u8 smart;
    /*0x12*/ u8 tough;
    /*0x13*/ bool8 active;
    /*0x14*/ u8 filler[0x8];
};

struct RamScriptData
{
    u8 magic;
    u8 mapGroup;
    u8 mapNum;
    u8 objectId;
    u8 script[995];
    //u8 padding;
};

struct RamScript
{
    u32 checksum;
    struct RamScriptData data;
};

// See dewford_trend.c
struct DewfordTrend
{
    u16 trendiness:7;
    u16 maxTrendiness:7;
    u16 gainingTrendiness:1;
    //u16 padding:1;
    u16 rand;
    u16 words[2];
}; /*size = 0x8*/

struct MauvilleManCommon
{
    u8 id;
};

struct MauvilleManBard
{
    /*0x00*/ u8 id;
    /*0x01*/ //u8 padding1;
    /*0x02*/ u16 songLyrics[BARD_SONG_LENGTH];
    /*0x0E*/ u16 temporaryLyrics[BARD_SONG_LENGTH];
    /*0x1A*/ u8 playerName[PLAYER_NAME_LENGTH + 1];
    /*0x22*/ u8 filler_2DB6[0x3];
    /*0x25*/ u8 playerTrainerId[TRAINER_ID_LENGTH];
    /*0x29*/ bool8 hasChangedSong;
    /*0x2A*/ u8 language;
    /*0x2B*/ //u8 padding2;
}; /*size = 0x2C*/

struct MauvilleManStoryteller
{
    u8 id;
    bool8 alreadyRecorded;
    u8 filler2[2];
    u8 gameStatIDs[NUM_STORYTELLER_TALES];
    u8 trainerNames[NUM_STORYTELLER_TALES][PLAYER_NAME_LENGTH];
    u8 statValues[NUM_STORYTELLER_TALES][4];
    u8 language[NUM_STORYTELLER_TALES];
};

struct MauvilleManGiddy
{
    /*0x00*/ u8 id;
    /*0x01*/ u8 taleCounter;
    /*0x02*/ u8 questionNum;
    /*0x03*/ //u8 padding1;
    /*0x04*/ u16 randomWords[GIDDY_MAX_TALES];
    /*0x18*/ u8 questionList[GIDDY_MAX_QUESTIONS];
    /*0x20*/ u8 language;
    /*0x21*/ //u8 padding2;
}; /*size = 0x2C*/

struct MauvilleManHipster
{
    u8 id;
    bool8 taughtWord;
    u8 language;
};

struct MauvilleOldManTrader
{
    u8 id;
    u8 decorations[NUM_TRADER_ITEMS];
    u8 playerNames[NUM_TRADER_ITEMS][11];
    u8 alreadyTraded;
    u8 language[NUM_TRADER_ITEMS];
};

typedef union OldMan
{
    struct MauvilleManCommon common;
    struct MauvilleManBard bard;
    struct MauvilleManGiddy giddy;
    struct MauvilleManHipster hipster;
    struct MauvilleOldManTrader trader;
    struct MauvilleManStoryteller storyteller;
    u8 filler[0x40];
} OldMan;

#define LINK_B_RECORDS_COUNT 5

struct LinkBattleRecord
{
    u8 name[PLAYER_NAME_LENGTH + 1];
    u16 trainerId;
    u16 wins;
    u16 losses;
    u16 draws;
};

struct LinkBattleRecords
{
    struct LinkBattleRecord entries[LINK_B_RECORDS_COUNT];
    u8 languages[LINK_B_RECORDS_COUNT];
    //u8 padding;
};

struct RecordMixingGiftData
{
    u8 unk0;
    u8 quantity;
    u16 itemId;
    u8 filler4[8];
};

struct RecordMixingGift
{
    int checksum;
    struct RecordMixingGiftData data;
};

struct ContestWinner
{
    u32 personality;
    u32 trainerId;
    u16 species;
    u8 contestCategory;
    u8 monName[POKEMON_NAME_LENGTH + 1];
    u8 trainerName[PLAYER_NAME_LENGTH + 1];
    u8 contestRank:7;
    bool8 isShiny:1;
    //u8 padding;
};

struct Mail
{
    /*0x00*/ u16 words[MAIL_WORDS_COUNT];
    /*0x12*/ u8 playerName[PLAYER_NAME_LENGTH + 1];
    /*0x1A*/ u8 trainerId[TRAINER_ID_LENGTH];
    /*0x1E*/ u16 species;
    /*0x20*/ u16 itemId;
};

struct DaycareMail
{
    struct Mail message;
    u8 otName[PLAYER_NAME_LENGTH + 1];
    u8 monName[POKEMON_NAME_LENGTH + 1];
    u8 gameLanguage:4;
    u8 monLanguage:4;
};

struct DaycareMon
{
    struct BoxPokemon mon;
    struct DaycareMail mail;
    u32 steps;
};

struct DayCare
{
    struct DaycareMon mons[DAYCARE_MON_COUNT];
    u32 offspringPersonality;
    u8 stepCounter;
    //u8 padding[3];
};

struct LilycoveLadyQuiz
{
    /*0x000*/ u8 id;
    /*0x001*/ u8 state;
    /*0x002*/ u16 question[QUIZ_QUESTION_LEN];
    /*0x014*/ u16 correctAnswer;
    /*0x016*/ u16 playerAnswer;
    /*0x018*/ u8 playerName[PLAYER_NAME_LENGTH + 1];
    /*0x020*/ u16 playerTrainerId[TRAINER_ID_LENGTH];
    /*0x028*/ u16 prize;
    /*0x02A*/ bool8 waitingForChallenger;
    /*0x02B*/ u8 questionId;
    /*0x02C*/ u8 prevQuestionId;
    /*0x02D*/ u8 language;
};

struct LilycoveLadyFavor
{
    /*0x000*/ u8 id;
    /*0x001*/ u8 state;
    /*0x002*/ bool8 likedItem;
    /*0x003*/ u8 numItemsGiven;
    /*0x004*/ u8 playerName[PLAYER_NAME_LENGTH + 1];
    /*0x00C*/ u8 favorId;
    /*0x00D*/ //u8 padding1;
    /*0x00E*/ u16 itemId;
    /*0x010*/ u16 bestItem;
    /*0x012*/ u8 language;
    /*0x013*/ //u8 padding2;
};

struct LilycoveLadyContest
{
    /*0x000*/ u8 id;
    /*0x001*/ bool8 givenPokeblock;
    /*0x002*/ u8 numGoodPokeblocksGiven;
    /*0x003*/ u8 numOtherPokeblocksGiven;
    /*0x004*/ u8 playerName[PLAYER_NAME_LENGTH + 1];
    /*0x00C*/ u8 maxSheen;
    /*0x00D*/ u8 category;
    /*0x00E*/ u8 language;
};

typedef union // 3b58
{
    struct LilycoveLadyQuiz quiz;
    struct LilycoveLadyFavor favor;
    struct LilycoveLadyContest contest;
    u8 id;
    u8 filler[0x40];
} LilycoveLady;

struct WaldaPhrase
{
    u16 colors[2]; // Background, foreground.
    u8 text[16];
    u8 iconId;
    u8 patternId;
    bool8 patternUnlocked;
    //u8 padding;
};

struct TrainerNameRecord
{
    u32 trainerId;
    u8 ALIGNED(2) trainerName[PLAYER_NAME_LENGTH + 1];
};

struct TrainerHillSave
{
    /*0x3D64*/ u32 timer;
    /*0x3D68*/ u32 bestTime;
    /*0x3D6C*/ u8 unk_3D6C;
    /*0x3D6D*/ u8 unused;
    /*0x3D6E*/ u16 receivedPrize:1;
               u16 checkedFinalTime:1;
               u16 spokeToOwner:1;
               u16 hasLost:1;
               u16 maybeECardScanDuringChallenge:1;
               u16 field_3D6E_0f:1;
               u16 mode:2; // HILL_MODE_*
               //u16 padding:8;
};

struct WonderNewsMetadata
{
    u8 newsType:2;
    u8 sentRewardCounter:3;
    u8 rewardCounter:3;
    u8 berry;
    //u8 padding[2];
};

struct WonderNews
{
    u16 id;
    u8 sendType; // SEND_TYPE_*
    u8 bgType;
    u8 titleText[WONDER_NEWS_TEXT_LENGTH];
    u8 bodyText[WONDER_NEWS_BODY_TEXT_LINES][WONDER_NEWS_TEXT_LENGTH];
};

struct WonderCard
{
    u16 flagId; // Event flag (sReceivedGiftFlags) + WONDER_CARD_FLAG_OFFSET
    u16 iconSpecies;
    u32 idNumber;
    u8 type:2; // CARD_TYPE_*
    u8 bgType:4;
    u8 sendType:2; // SEND_TYPE_*
    u8 maxStamps;
    u8 titleText[WONDER_CARD_TEXT_LENGTH];
    u8 subtitleText[WONDER_CARD_TEXT_LENGTH];
    u8 bodyText[WONDER_CARD_BODY_TEXT_LINES][WONDER_CARD_TEXT_LENGTH];
    u8 footerLine1Text[WONDER_CARD_TEXT_LENGTH];
    u8 footerLine2Text[WONDER_CARD_TEXT_LENGTH];
    //u8 padding[2];
};

struct WonderCardMetadata
{
    u16 battlesWon;
    u16 battlesLost;
    u16 numTrades;
    u16 iconSpecies;
    u16 stampData[2][MAX_STAMP_CARD_STAMPS]; // First element is STAMP_SPECIES, second is STAMP_ID
};

struct MysteryGiftSave
{
    u32 newsCrc;
    struct WonderNews news;
    u32 cardCrc;
    struct WonderCard card;
    u32 cardMetadataCrc;
    struct WonderCardMetadata cardMetadata;
    u16 questionnaireWords[NUM_QUESTIONNAIRE_WORDS];
    struct WonderNewsMetadata newsMetadata;
    u32 trainerIds[2][5]; // Saved ids for 10 trainers, 5 each for battles and trades
}; // 0x36C 0x3598

// For external event data storage. The majority of these may have never been used.
// In Emerald, the only known used fields are the PokeCoupon and BoxRS ones, but hacking the distribution discs allows Emerald to receive events and set the others
struct ExternalEventData
{
    u8 unknownExternalDataFields1[7]; // if actually used, may be broken up into different fields.
    u32 unknownExternalDataFields2:8;
    u32 currentPokeCoupons:24; // PokéCoupons stored by Pokémon Colosseum and XD from Mt. Battle runs. Earned PokéCoupons are also added to totalEarnedPokeCoupons. Colosseum/XD caps this at 9,999,999, but will read up to 16,777,215.
    u32 gotGoldPokeCouponTitleReward:1; // Master Ball from JP Colosseum Bonus Disc; for reaching 30,000 totalEarnedPokeCoupons
    u32 gotSilverPokeCouponTitleReward:1; // Light Ball Pikachu from JP Colosseum Bonus Disc; for reaching 5000 totalEarnedPokeCoupons
    u32 gotBronzePokeCouponTitleReward:1; // PP Max from JP Colosseum Bonus Disc; for reaching 2500 totalEarnedPokeCoupons
    u32 receivedAgetoCelebi:1; // from JP Colosseum Bonus Disc
    u32 unknownExternalDataFields3:4;
    u32 totalEarnedPokeCoupons:24; // Used by the JP Colosseum bonus disc. Determines PokéCoupon rank to distribute rewards. Unread in International games. Colosseum/XD caps this at 9,999,999.
    u8 unknownExternalDataFields4[5]; // if actually used, may be broken up into different fields.
} __attribute__((packed)); /*size = 0x14*/

// For external event flags. The majority of these may have never been used.
// In Emerald, Jirachi cannot normally be received, but hacking the distribution discs allows Emerald to receive Jirachi and set the flag
struct ExternalEventFlags
{
    u8 usedBoxRS:1; // Set by Pokémon Box: Ruby & Sapphire; denotes whether this save has connected to it and triggered the free False Swipe Swablu Egg giveaway.
    u8 boxRSEggsUnlocked:2; // Set by Pokémon Box: Ruby & Sapphire; denotes the number of Eggs unlocked from deposits; 1 for ExtremeSpeed Zigzagoon (at 100 deposited), 2 for Pay Day Skitty (at 500 deposited), 3 for Surf Pichu (at 1499 deposited)
    //u8 padding:5;
    u8 unknownFlag1;
    u8 receivedGCNJirachi; // Both the US Colosseum Bonus Disc and PAL/AUS Pokémon Channel use this field. One cannot receive a WISHMKR Jirachi and CHANNEL Jirachi with the same savefile.
    u8 unknownFlag3;
    u8 unknownFlag4;
    u8 unknownFlag5;
    u8 unknownFlag6;
    u8 unknownFlag7;
    u8 unknownFlag8;
    u8 unknownFlag9;
    u8 unknownFlag10;
    u8 unknownFlag11;
    u8 unknownFlag12;
    u8 unknownFlag13;
    u8 unknownFlag14;
    u8 unknownFlag15;
    u8 unknownFlag16;
    u8 unknownFlag17;
    u8 unknownFlag18;
    u8 unknownFlag19;
    u8 unknownFlag20;

} __attribute__((packed));/*size = 0x15*/

struct SaveBlock1
{
    /*0x00*/ struct Coords16 pos;
    /*0x04*/ struct WarpData location;
    /*0x0C*/ struct WarpData continueGameWarp;
    /*0x14*/ struct WarpData dynamicWarp;
    /*0x1C*/ struct WarpData lastHealLocation; // used by white-out and teleport
    /*0x24*/ struct WarpData escapeWarp; // used by Dig and Escape Rope
    /*0x2C*/ u16 savedMusic;
    /*0x2E*/ u8 weather;
    /*0x2F*/ u8 weatherCycleStage;
    /*0x30*/ u8 flashLevel;
    /*0x31*/ //u8 padding1;
    /*0x32*/ u16 mapLayoutId;
    /*0x34*/ u16 mapView[0x100];
    /*0x234*/ u8 playerPartyCount;
    /*0x235*/ //u8 padding2[3];
    /*0x238*/ struct Pokemon playerParty[PARTY_SIZE];
    /*0x490*/ u32 money;
    /*0x494*/ u16 coins;
    /*0x496*/ u16 registeredItem; // registered for use with SELECT button
    /*0x498*/ struct ItemSlot pcItems[PC_ITEMS_COUNT];
    /*0x560*/ struct ItemSlot bagPocket_Items[BAG_ITEMS_COUNT];
    /*0x5D8*/ struct ItemSlot bagPocket_KeyItems[BAG_KEYITEMS_COUNT];
    /*0x650*/ struct ItemSlot bagPocket_PokeBalls[BAG_POKEBALLS_COUNT];
    /*0x690*/ struct ItemSlot bagPocket_TMHM[BAG_TMHM_COUNT];
    /*0x790*/ struct ItemSlot bagPocket_Berries[BAG_BERRIES_COUNT];
    /*0x848*/ struct Pokeblock pokeblocks[POKEBLOCKS_COUNT];
<<<<<<< HEAD
    /*0x988*/ u8 filler1[0x34]; // Previously Dex Flags, feel free to remove.
=======
    #ifndef FREE_EXTRA_SEEN_FLAGS
    /*0x988*/ u8 seen1[NUM_DEX_FLAG_BYTES];   //52 bytes
    #endif
>>>>>>> ee065241
    /*0x9BC*/ u16 berryBlenderRecords[3];
    /*0x9C2*/ u8 unused_9C2[6];
    #ifndef FREE_MATCH_CALL
    /*0x9C8*/ u16 trainerRematchStepCounter;    //104 bytes
    /*0x9CA*/ u8 trainerRematches[MAX_REMATCH_ENTRIES];
    #endif
    /*0xA2E*/ //u8 padding3[2];
    /*0xA30*/ struct ObjectEvent objectEvents[OBJECT_EVENTS_COUNT];
    /*0xC70*/ struct ObjectEventTemplate objectEventTemplates[OBJECT_EVENT_TEMPLATES_COUNT];
    /*0x1270*/ u8 flags[NUM_FLAG_BYTES];
    /*0x139C*/ u16 vars[VARS_COUNT];
    /*0x159C*/ u32 gameStats[NUM_GAME_STATS];
    /*0x169C*/ struct BerryTree berryTrees[BERRY_TREES_COUNT];
    /*0x1A9C*/ struct SecretBase secretBases[SECRET_BASES_COUNT];
    /*0x271C*/ u8 playerRoomDecorations[DECOR_MAX_PLAYERS_HOUSE];
    /*0x2728*/ u8 playerRoomDecorationPositions[DECOR_MAX_PLAYERS_HOUSE];
    /*0x2734*/ u8 decorationDesks[10];
    /*0x273E*/ u8 decorationChairs[10];
    /*0x2748*/ u8 decorationPlants[10];
    /*0x2752*/ u8 decorationOrnaments[30];
    /*0x2770*/ u8 decorationMats[30];
    /*0x278E*/ u8 decorationPosters[10];
    /*0x2798*/ u8 decorationDolls[40];
    /*0x27C0*/ u8 decorationCushions[10];
    /*0x27CC*/ TVShow tvShows[TV_SHOWS_COUNT];  //900 bytes
    /*0x27CA*/ //u8 padding4[2];
    /*0x2B50*/ PokeNews pokeNews[POKE_NEWS_COUNT];
    /*0x2B90*/ u16 outbreakPokemonSpecies;
    /*0x2B92*/ u8 outbreakLocationMapNum;
    /*0x2B93*/ u8 outbreakLocationMapGroup;
    /*0x2B94*/ u8 outbreakPokemonLevel;
    /*0x2B95*/ u8 outbreakUnused1;
    /*0x2B96*/ u16 outbreakUnused2;
    /*0x2B98*/ u16 outbreakPokemonMoves[MAX_MON_MOVES];
    /*0x2BA0*/ u8 outbreakUnused3;
    /*0x2BA1*/ u8 outbreakPokemonProbability;
    /*0x2BA2*/ u16 outbreakDaysLeft;
    /*0x2BA4*/ struct GabbyAndTyData gabbyAndTyData;
    /*0x2BB0*/ u16 easyChatProfile[EASY_CHAT_BATTLE_WORDS_COUNT];
    /*0x2BBC*/ u16 easyChatBattleStart[EASY_CHAT_BATTLE_WORDS_COUNT];
    /*0x2BC8*/ u16 easyChatBattleWon[EASY_CHAT_BATTLE_WORDS_COUNT];
    /*0x2BD4*/ u16 easyChatBattleLost[EASY_CHAT_BATTLE_WORDS_COUNT];
    /*0x2BE0*/ struct Mail mail[MAIL_COUNT];
    /*0x2E20*/ u8 unlockedTrendySayings[NUM_TRENDY_SAYING_BYTES]; // Bitfield for unlockable Easy Chat words in EC_GROUP_TRENDY_SAYING
    /*0x2E25*/ //u8 padding5[3];
    /*0x2E28*/ OldMan oldMan;
    /*0x2e64*/ struct DewfordTrend dewfordTrends[SAVED_TRENDS_COUNT];
    /*0x2e90*/ struct ContestWinner contestWinners[NUM_CONTEST_WINNERS]; // see CONTEST_WINNER_*
    /*0x3030*/ struct DayCare daycare;
    #ifndef FREE_LINK_BATTLE_RECORDS
    /*0x3150*/ struct LinkBattleRecords linkBattleRecords;
    #endif
    /*0x31A8*/ u8 giftRibbons[GIFT_RIBBONS_COUNT];
    /*0x31B3*/ struct ExternalEventData externalEventData;
    /*0x31C7*/ struct ExternalEventFlags externalEventFlags;
    /*0x31DC*/ struct Roamer roamer;
<<<<<<< HEAD
    /*0x31F8*/ struct EnigmaBerry enigmaBerry;
    /*0x322C*/ struct MysteryGiftSave mysteryGift;
    /*0x3???*/ u8 dexSeen[NUM_DEX_FLAG_BYTES];
    /*0x3???*/ u8 dexCaught[NUM_DEX_FLAG_BYTES];
    /*0x3???*/ u32 trainerHillTimes[NUM_TRAINER_HILL_MODES];
    /*0x3???*/ struct RamScript ramScript;
    /*0x3???*/ struct RecordMixingGift recordMixingGift;
    /*0x3???*/ LilycoveLady lilycoveLady;
    /*0x3???*/ struct TrainerNameRecord trainerNameRecords[20];
    /*0x3???*/ u8 registeredTexts[UNION_ROOM_KB_ROW_COUNT][21];
    /*0x3???*/ struct TrainerHillSave trainerHill;
    /*0x3???*/ struct WaldaPhrase waldaPhrase;
    // sizeof: 0x3???
=======
    #ifndef FREE_ENIGMA_BERRY
    /*0x31F8*/ struct EnigmaBerry enigmaBerry;  //52 bytes
    #endif
    #ifndef FREE_MYSTERY_EVENT_BUFFERS
    /*0x322C*/ struct MysteryGiftSave mysteryGift;   //876 bytes
    #endif
    #ifndef FREE_FIELD_3598
    /*0x3598*/ u8 unused_3598[0x180];    //384 bytes
    #endif
    #ifndef FREE_TRAINER_HILL
    /*0x3718*/ u32 trainerHillTimes[NUM_TRAINER_HILL_MODES]; //16 bytes
    #endif
    #ifndef FREE_MYSTERY_EVENT_BUFFERS
    /*0x3728*/ struct RamScript ramScript;
    #endif
    /*0x3B14*/ struct RecordMixingGift recordMixingGift;
    #ifndef FREE_EXTRA_SEEN_FLAGS
    /*0x3B24*/ u8 seen2[NUM_DEX_FLAG_BYTES];  //52 bytes
    #endif
    /*0x3B58*/ LilycoveLady lilycoveLady;
    /*0x3B98*/ struct TrainerNameRecord trainerNameRecords[20];
    #ifndef FREE_UNION_ROOM_CHAT
    /*0x3C88*/ u8 registeredTexts[UNION_ROOM_KB_ROW_COUNT][21]; //210 bytes
    #endif
    /*0x3D5A*/ u8 unused_3D5A[10];
    #ifndef FREE_TRAINER_HILL
    /*0x3D64*/ struct TrainerHillSave trainerHill;  //12 bytes
    #endif
    /*0x3D70*/ struct WaldaPhrase waldaPhrase;
    // sizeof: 0x3D88
>>>>>>> ee065241
};

extern struct SaveBlock1* gSaveBlock1Ptr;

struct MapPosition
{
    s16 x;
    s16 y;
    s8 elevation;
};

extern u8 gStackBase[]; // Start of stack-allocated IWRAM

#endif // GUARD_GLOBAL_H<|MERGE_RESOLUTION|>--- conflicted
+++ resolved
@@ -19,19 +19,19 @@
 #include "constants/items.h"
 
 // free saveblock 1 defines
-#define FREE_EXTRA_SEEN_FLAGS           //free up extra pokedex seen flags. Frees up 104 bytes
-#define FREE_FIELD_3598                 //frees up unused saveblock data. 384 bytes
+//#define FREE_EXTRA_SEEN_FLAGS           //free up extra pokedex seen flags. Frees up 104 bytes
+//#define FREE_FIELD_3598                 //frees up unused saveblock data. 384 bytes
 //#define FREE_TRAINER_HILL             //frees up trainer hill data. 28 bytes.                          WARNING THIS HAS BEEN SHOWN TO BREAK MULTI BATTLES
 //#define FREE_MYSTERY_EVENT_BUFFERS    //frees up mystery event and ramScript. roughly 1880 bytes       Needed by FREE_BATTLE_TOWER_E_READER
-#define FREE_MATCH_CALL                 //frees up match call data. 104 bytes
-#define FREE_UNION_ROOM_CHAT            //frees up field unk3C88. 210 bytes
-#define FREE_ENIGMA_BERRY               //frees up enigma berry. 52 bytes
-#define FREE_LINK_BATTLE_RECORDS        //frees link battle record data. 88 bytes
+//#define FREE_MATCH_CALL                 //frees up match call data. 104 bytes
+//#define FREE_UNION_ROOM_CHAT            //frees up field unk3C88. 210 bytes
+//#define FREE_ENIGMA_BERRY               //frees up enigma berry. 52 bytes
+//#define FREE_LINK_BATTLE_RECORDS        //frees link battle record data. 88 bytes
                                         // saveblock1 total: 1846 bytes
 //free saveblock 2 defines
 //#define FREE_BATTLE_TOWER_E_READER    //frees up battle tower e reader trainer data. 188 bytes.        WARNING THIS HAS BEEN SHOWN TO BREAK THE POKÉ MARTS' QUESTIONNAIRE
-#define FREE_POKEMON_JUMP               //frees up pokemon jump data. 16 bytes
-#define FREE_RECORD_MIXING_HALL_RECORDS //frees up hall records for record mixing. 1032 bytes
+//#define FREE_POKEMON_JUMP               //frees up pokemon jump data. 16 bytes
+//#define FREE_RECORD_MIXING_HALL_RECORDS //frees up hall records for record mixing. 1032 bytes
                                         // saveblock2 total: 1236 bytes
                                         
                                         //grand total: 3082
@@ -1023,13 +1023,9 @@
     /*0x690*/ struct ItemSlot bagPocket_TMHM[BAG_TMHM_COUNT];
     /*0x790*/ struct ItemSlot bagPocket_Berries[BAG_BERRIES_COUNT];
     /*0x848*/ struct Pokeblock pokeblocks[POKEBLOCKS_COUNT];
-<<<<<<< HEAD
+    #ifndef FREE_EXTRA_SEEN_FLAGS
     /*0x988*/ u8 filler1[0x34]; // Previously Dex Flags, feel free to remove.
-=======
-    #ifndef FREE_EXTRA_SEEN_FLAGS
-    /*0x988*/ u8 seen1[NUM_DEX_FLAG_BYTES];   //52 bytes
     #endif
->>>>>>> ee065241
     /*0x9BC*/ u16 berryBlenderRecords[3];
     /*0x9C2*/ u8 unused_9C2[6];
     #ifndef FREE_MATCH_CALL
@@ -1086,52 +1082,31 @@
     /*0x31B3*/ struct ExternalEventData externalEventData;
     /*0x31C7*/ struct ExternalEventFlags externalEventFlags;
     /*0x31DC*/ struct Roamer roamer;
-<<<<<<< HEAD
+    #ifndef FREE_ENIGMA_BERRY
     /*0x31F8*/ struct EnigmaBerry enigmaBerry;
+    #endif
+    #ifndef FREE_MYSTERY_EVENT_BUFFERS
     /*0x322C*/ struct MysteryGiftSave mysteryGift;
+    #endif
     /*0x3???*/ u8 dexSeen[NUM_DEX_FLAG_BYTES];
     /*0x3???*/ u8 dexCaught[NUM_DEX_FLAG_BYTES];
+    #ifndef FREE_TRAINER_HILL
     /*0x3???*/ u32 trainerHillTimes[NUM_TRAINER_HILL_MODES];
+    #endif
+    #ifndef FREE_MYSTERY_EVENT_BUFFERS
     /*0x3???*/ struct RamScript ramScript;
+    #endif
     /*0x3???*/ struct RecordMixingGift recordMixingGift;
     /*0x3???*/ LilycoveLady lilycoveLady;
     /*0x3???*/ struct TrainerNameRecord trainerNameRecords[20];
+    #ifndef FREE_UNION_ROOM_CHAT
     /*0x3???*/ u8 registeredTexts[UNION_ROOM_KB_ROW_COUNT][21];
+    #endif
+    #ifndef FREE_TRAINER_HILL
     /*0x3???*/ struct TrainerHillSave trainerHill;
+    #endif
     /*0x3???*/ struct WaldaPhrase waldaPhrase;
     // sizeof: 0x3???
-=======
-    #ifndef FREE_ENIGMA_BERRY
-    /*0x31F8*/ struct EnigmaBerry enigmaBerry;  //52 bytes
-    #endif
-    #ifndef FREE_MYSTERY_EVENT_BUFFERS
-    /*0x322C*/ struct MysteryGiftSave mysteryGift;   //876 bytes
-    #endif
-    #ifndef FREE_FIELD_3598
-    /*0x3598*/ u8 unused_3598[0x180];    //384 bytes
-    #endif
-    #ifndef FREE_TRAINER_HILL
-    /*0x3718*/ u32 trainerHillTimes[NUM_TRAINER_HILL_MODES]; //16 bytes
-    #endif
-    #ifndef FREE_MYSTERY_EVENT_BUFFERS
-    /*0x3728*/ struct RamScript ramScript;
-    #endif
-    /*0x3B14*/ struct RecordMixingGift recordMixingGift;
-    #ifndef FREE_EXTRA_SEEN_FLAGS
-    /*0x3B24*/ u8 seen2[NUM_DEX_FLAG_BYTES];  //52 bytes
-    #endif
-    /*0x3B58*/ LilycoveLady lilycoveLady;
-    /*0x3B98*/ struct TrainerNameRecord trainerNameRecords[20];
-    #ifndef FREE_UNION_ROOM_CHAT
-    /*0x3C88*/ u8 registeredTexts[UNION_ROOM_KB_ROW_COUNT][21]; //210 bytes
-    #endif
-    /*0x3D5A*/ u8 unused_3D5A[10];
-    #ifndef FREE_TRAINER_HILL
-    /*0x3D64*/ struct TrainerHillSave trainerHill;  //12 bytes
-    #endif
-    /*0x3D70*/ struct WaldaPhrase waldaPhrase;
-    // sizeof: 0x3D88
->>>>>>> ee065241
 };
 
 extern struct SaveBlock1* gSaveBlock1Ptr;
