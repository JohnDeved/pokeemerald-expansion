#ifndef GUARD_GLOBAL_H
#define GUARD_GLOBAL_H

#include <string.h>
#include <limits.h>
#include "config.h" // we need to define config before gba headers as print stuff needs the functions nulled before defines.
#include "gba/gba.h"
#include "constants/global.h"
#include "constants/flags.h"
#include "constants/vars.h"
#include "constants/species.h"
#include "constants/pokedex.h"
#include "constants/berry.h"
#include "constants/maps.h"
#include "constants/pokemon.h"
#include "constants/easy_chat.h"
#include "constants/trainer_hill.h"

// Prevent cross-jump optimization.
#define BLOCK_CROSS_JUMP asm("");

// to help in decompiling
#define asm_unified(x) asm(".syntax unified\n" x "\n.syntax divided")
#define NAKED __attribute__((naked))

/// IDE support
#if defined(__APPLE__) || defined(__CYGWIN__) || defined(__INTELLISENSE__)
// We define these when using certain IDEs to fool preproc
#define _(x)        {x}
#define __(x)       {x}
#define INCBIN(...) {0}
#define INCBIN_U8   INCBIN
#define INCBIN_U16  INCBIN
#define INCBIN_U32  INCBIN
#define INCBIN_S8   INCBIN
#define INCBIN_S16  INCBIN
#define INCBIN_S32  INCBIN
#endif // IDE support

#define ARRAY_COUNT(array) (size_t)(sizeof(array) / sizeof((array)[0]))

// GameFreak used a macro called "NELEMS", as evidenced by
// AgbAssert calls.
#define NELEMS(arr) (sizeof(arr)/sizeof(*(arr)))

#define SWAP(a, b, temp)    \
{                           \
    temp = a;               \
    a = b;                  \
    b = temp;               \
}

// useful math macros

// Converts a number to Q8.8 fixed-point format
#define Q_8_8(n) ((s16)((n) * 256))

// Converts a number to Q4.12 fixed-point format
#define Q_4_12(n)  ((s16)((n) * 4096))
#define UQ_4_12(n)  ((u16)((n) * 4096))

// Converts a number to Q24.8 fixed-point format
#define Q_24_8(n)  ((s32)((n) << 8))

// Converts a Q8.8 fixed-point format number to a regular integer
#define Q_8_8_TO_INT(n) ((int)((n) / 256))

// Converts a Q4.12 fixed-point format number to a regular integer
#define Q_4_12_TO_INT(n)  ((int)((n) / 4096))
#define UQ_4_12_TO_INT(n)  ((int)((n) / 4096))

// Converts a Q24.8 fixed-point format number to a regular integer
#define Q_24_8_TO_INT(n) ((int)((n) >> 8))

// Rounding value for Q4.12 fixed-point format
#define Q_4_12_ROUND ((1) << (12 - 1))
#define UQ_4_12_ROUND ((1) << (12 - 1))

#define min(a, b) ((a) < (b) ? (a) : (b))
#define max(a, b) ((a) >= (b) ? (a) : (b))

#if MODERN
#define abs(x) (((x) < 0) ? -(x) : (x))
#endif

// Used in cases where division by 0 can occur in the retail version.
// Avoids invalid opcodes on some emulators, and the otherwise UB.
#ifdef UBFIX
#define SAFE_DIV(a, b) ((b) ? (a) / (b) : 0)
#else
#define SAFE_DIV(a, b) ((a) / (b))
#endif

// Extracts the upper 16 bits of a 32-bit number
#define HIHALF(n) (((n) & 0xFFFF0000) >> 16)

// Extracts the lower 16 bits of a 32-bit number
#define LOHALF(n) ((n) & 0xFFFF)

// There are many quirks in the source code which have overarching behavioral differences from
// a number of other files. For example, diploma.c seems to declare rodata before each use while
// other files declare out of order and must be at the beginning. There are also a number of
// macros which differ from one file to the next due to the method of obtaining the result, such
// as these below. Because of this, there is a theory (Two Team Theory) that states that these
// programming projects had more than 1 "programming team" which utilized different macros for
// each of the files that were worked on.
#define T1_READ_8(ptr)  ((ptr)[0])
#define T1_READ_16(ptr) ((ptr)[0] | ((ptr)[1] << 8))
#define T1_READ_32(ptr) ((ptr)[0] | ((ptr)[1] << 8) | ((ptr)[2] << 16) | ((ptr)[3] << 24))
#define T1_READ_PTR(ptr) (u8 *) T1_READ_32(ptr)

// T2_READ_8 is a duplicate to remain consistent with each group.
#define T2_READ_8(ptr)  ((ptr)[0])
#define T2_READ_16(ptr) ((ptr)[0] + ((ptr)[1] << 8))
#define T2_READ_32(ptr) ((ptr)[0] + ((ptr)[1] << 8) + ((ptr)[2] << 16) + ((ptr)[3] << 24))
#define T2_READ_PTR(ptr) (void *) T2_READ_32(ptr)

// Macros for checking the joypad
#define TEST_BUTTON(field, button) ((field) & (button))
#define JOY_NEW(button) TEST_BUTTON(gMain.newKeys,  button)
#define JOY_HELD(button)  TEST_BUTTON(gMain.heldKeys, button)
#define JOY_HELD_RAW(button) TEST_BUTTON(gMain.heldKeysRaw, button)
#define JOY_REPEAT(button) TEST_BUTTON(gMain.newAndRepeatedKeys, button)

#define S16TOPOSFLOAT(val)   \
({                           \
    s16 v = (val);           \
    float f = (float)v;      \
    if(v < 0) f += 65536.0f; \
    f;                       \
})

#define DIV_ROUND_UP(val, roundBy)(((val) / (roundBy)) + (((val) % (roundBy)) ? 1 : 0))

#define ROUND_BITS_TO_BYTES(numBits) DIV_ROUND_UP(numBits, 8)

#define NUM_DEX_FLAG_BYTES ROUND_BITS_TO_BYTES(POKEMON_SLOTS_NUMBER)
#define NUM_FLAG_BYTES ROUND_BITS_TO_BYTES(FLAGS_COUNT)
#define NUM_TRENDY_SAYING_BYTES ROUND_BITS_TO_BYTES(NUM_TRENDY_SAYINGS)

<<<<<<< HEAD
// Calls m0/m1/.../m8 depending on how many arguments are passed.
#define VARARG_8(m, ...) CAT(m, NARG_8(__VA_ARGS__))(__VA_ARGS__)
=======
// This returns the number of arguments passed to it (up to 8).
>>>>>>> 39192725
#define NARG_8(...) NARG_8_(_, ##__VA_ARGS__, 8, 7, 6, 5, 4, 3, 2, 1, 0)
#define NARG_8_(_, a, b, c, d, e, f, g, h, N, ...) N

#define CAT(a, b) CAT_(a, b)
#define CAT_(a, b) a ## b

<<<<<<< HEAD
#define STR(a) STR_(a)
#define STR_(a) #a

// Converts a string to a compound literal, essentially making it a pointer to const u8
#define COMPOUND_STRING(str) (const u8[]) _(str)

=======
>>>>>>> 39192725
// This produces an error at compile-time if expr is zero.
// It looks like file.c:line: size of array `id' is negative
#define STATIC_ASSERT(expr, id) typedef char id[(expr) ? 1 : -1];

struct Coords8
{
    s8 x;
    s8 y;
};

struct UCoords8
{
    u8 x;
    u8 y;
};

struct Coords16
{
    s16 x;
    s16 y;
};

struct UCoords16
{
    u16 x;
    u16 y;
};

struct Coords32
{
    s32 x;
    s32 y;
};

struct UCoords32
{
    u32 x;
    u32 y;
};

struct Time
{
    /*0x00*/ s16 days;
    /*0x02*/ s8 hours;
    /*0x03*/ s8 minutes;
    /*0x04*/ s8 seconds;
};

struct Pokedex
{
    /*0x00*/ u8 order;
    /*0x01*/ u8 mode;
    /*0x02*/ u8 nationalMagic; // must equal 0xDA in order to have National mode
    /*0x03*/ u8 unknown2;
    /*0x04*/ u32 unownPersonality; // set when you first see Unown
    /*0x08*/ u32 spindaPersonality; // set when you first see Spinda
    /*0x0C*/ u32 unknown3;
    /*0x10*/ u8 filler[0x68]; // Previously Dex Flags, feel free to remove.
};

struct PokemonJumpRecords
{
    u16 jumpsInRow;
    u16 unused1; // Set to 0, never read
    u16 excellentsInRow;
    u16 gamesWithMaxPlayers;
    u32 unused2; // Set to 0, never read
    u32 bestJumpScore;
};

struct BerryPickingResults
{
    u32 bestScore;
    u16 berriesPicked;
    u16 berriesPickedInRow;
    u8 field_8;
    u8 field_9;
    u8 field_A;
    u8 field_B;
    u8 field_C;
    u8 field_D;
    u8 field_E;
    u8 field_F;
};

struct PyramidBag
{
    u16 itemId[FRONTIER_LVL_MODE_COUNT][PYRAMID_BAG_ITEMS_COUNT];
    u8 quantity[FRONTIER_LVL_MODE_COUNT][PYRAMID_BAG_ITEMS_COUNT];
};

struct BerryCrush
{
    u16 pressingSpeeds[4]; // For the record with each possible group size, 2-5 players
    u32 berryPowderAmount;
    u32 unk;
};

struct ApprenticeMon
{
    u16 species;
    u16 moves[MAX_MON_MOVES];
    u16 item;
};

// This is for past players Apprentices or Apprentices received via Record Mix.
// For the current Apprentice, see struct PlayersApprentice
struct Apprentice
{
    u8 id:5;
    u8 lvlMode:2;
    //u8 padding1:1;
    u8 numQuestions;
    u8 number;
    //u8 padding2;
    struct ApprenticeMon party[MULTI_PARTY_SIZE];
    u16 speechWon[EASY_CHAT_BATTLE_WORDS_COUNT];
    u8 playerId[TRAINER_ID_LENGTH];
    u8 playerName[PLAYER_NAME_LENGTH];
    u8 language;
    u32 checksum;
};

struct BattleTowerPokemon
{
    u16 species;
    u16 heldItem;
    u16 moves[MAX_MON_MOVES];
    u8 level;
    u8 ppBonuses;
    u8 hpEV;
    u8 attackEV;
    u8 defenseEV;
    u8 speedEV;
    u8 spAttackEV;
    u8 spDefenseEV;
    u32 otId;
    u32 hpIV:5;
    u32 attackIV:5;
    u32 defenseIV:5;
    u32 speedIV:5;
    u32 spAttackIV:5;
    u32 spDefenseIV:5;
    u32 gap:1;
    u32 abilityNum:1;
    u32 personality;
    u8 nickname[POKEMON_NAME_LENGTH + 1];
    u8 friendship;
};

struct EmeraldBattleTowerRecord
{
    /*0x00*/ u8 lvlMode; // 0 = level 50, 1 = level 100
    /*0x01*/ u8 facilityClass;
    /*0x02*/ u16 winStreak;
    /*0x04*/ u8 name[PLAYER_NAME_LENGTH + 1];
    /*0x0C*/ u8 trainerId[TRAINER_ID_LENGTH];
    /*0x10*/ u16 greeting[EASY_CHAT_BATTLE_WORDS_COUNT];
    /*0x1C*/ u16 speechWon[EASY_CHAT_BATTLE_WORDS_COUNT];
    /*0x28*/ u16 speechLost[EASY_CHAT_BATTLE_WORDS_COUNT];
    /*0x34*/ struct BattleTowerPokemon party[MAX_FRONTIER_PARTY_SIZE];
    /*0xE4*/ u8 language;
    /*0xE7*/ //u8 padding[3];
    /*0xE8*/ u32 checksum;
};

struct BattleTowerInterview
{
    u16 playerSpecies;
    u16 opponentSpecies;
    u8 opponentName[PLAYER_NAME_LENGTH + 1];
    u8 opponentMonNickname[POKEMON_NAME_LENGTH + 1];
    u8 opponentLanguage;
};

struct BattleTowerEReaderTrainer
{
    /*0x00*/ u8 unk0;
    /*0x01*/ u8 facilityClass;
    /*0x02*/ u16 winStreak;
    /*0x04*/ u8 name[PLAYER_NAME_LENGTH + 1];
    /*0x0C*/ u8 trainerId[TRAINER_ID_LENGTH];
    /*0x10*/ u16 greeting[EASY_CHAT_BATTLE_WORDS_COUNT];
    /*0x1C*/ u16 farewellPlayerLost[EASY_CHAT_BATTLE_WORDS_COUNT];
    /*0x28*/ u16 farewellPlayerWon[EASY_CHAT_BATTLE_WORDS_COUNT];
    /*0x34*/ struct BattleTowerPokemon party[FRONTIER_PARTY_SIZE];
    /*0xB8*/ u32 checksum;
};

// For displaying party information on the player's Battle Dome tourney page
struct DomeMonData
{
    u16 moves[MAX_MON_MOVES];
    u8 evs[NUM_STATS];
    u8 nature;
    //u8 padding;
};

struct RentalMon
{
    u16 monId;
    //u8 padding1[2];
    u32 personality;
    u8 ivs;
    u8 abilityNum;
    //u8 padding2[2];
};

struct BattleDomeTrainer
{
    u16 trainerId:10;
    u16 isEliminated:1;
    u16 eliminatedAt:2;
    u16 forfeited:3;
};

#define DOME_TOURNAMENT_TRAINERS_COUNT 16
#define BATTLE_TOWER_RECORD_COUNT 5

struct BattleFrontier
{
    /*0x64C*/ struct EmeraldBattleTowerRecord towerPlayer;
    /*0x738*/ struct EmeraldBattleTowerRecord towerRecords[BATTLE_TOWER_RECORD_COUNT]; // From record mixing.
    /*0xBEB*/ struct BattleTowerInterview towerInterview;
    /*0xBEC*/ struct BattleTowerEReaderTrainer ereaderTrainer;
    /*0xCA8*/ u8 challengeStatus;
    /*0xCA9*/ u8 lvlMode:2;
              u8 challengePaused:1;
              u8 disableRecordBattle:1;
              //u8 padding1:4;
    /*0xCAA*/ u16 selectedPartyMons[MAX_FRONTIER_PARTY_SIZE];
    /*0xCB2*/ u16 curChallengeBattleNum; // Battle number / room number (Pike) / floor number (Pyramid)
    /*0xCB4*/ u16 trainerIds[20];
    /*0xCDC*/ u32 winStreakActiveFlags;
    /*0xCE0*/ u16 towerWinStreaks[4][FRONTIER_LVL_MODE_COUNT];
    /*0xCF0*/ u16 towerRecordWinStreaks[4][FRONTIER_LVL_MODE_COUNT];
    /*0xD00*/ u16 battledBrainFlags;
    /*0xD02*/ u16 towerSinglesStreak; // Never read
    /*0xD04*/ u16 towerNumWins; // Increments to MAX_STREAK but never read otherwise
    /*0xD06*/ u8 towerBattleOutcome;
    /*0xD07*/ u8 towerLvlMode;
    /*0xD08*/ u8 domeAttemptedSingles50:1;
    /*0xD08*/ u8 domeAttemptedSinglesOpen:1;
    /*0xD08*/ u8 domeHasWonSingles50:1;
    /*0xD08*/ u8 domeHasWonSinglesOpen:1;
    /*0xD08*/ u8 domeAttemptedDoubles50:1;
    /*0xD08*/ u8 domeAttemptedDoublesOpen:1;
    /*0xD08*/ u8 domeHasWonDoubles50:1;
    /*0xD08*/ u8 domeHasWonDoublesOpen:1;
    /*0xD09*/ u8 domeUnused;
    /*0xD0A*/ u8 domeLvlMode;
    /*0xD0B*/ u8 domeBattleMode;
    /*0xD0C*/ u16 domeWinStreaks[2][FRONTIER_LVL_MODE_COUNT];
    /*0xD14*/ u16 domeRecordWinStreaks[2][FRONTIER_LVL_MODE_COUNT];
    /*0xD1C*/ u16 domeTotalChampionships[2][FRONTIER_LVL_MODE_COUNT];
    /*0xD24*/ struct BattleDomeTrainer domeTrainers[DOME_TOURNAMENT_TRAINERS_COUNT];
    /*0xD64*/ u16 domeMonIds[DOME_TOURNAMENT_TRAINERS_COUNT][FRONTIER_PARTY_SIZE];
    /*0xDC4*/ u16 unused_DC4;
    /*0xDC6*/ u16 palacePrize;
    /*0xDC8*/ u16 palaceWinStreaks[2][FRONTIER_LVL_MODE_COUNT];
    /*0xDD0*/ u16 palaceRecordWinStreaks[2][FRONTIER_LVL_MODE_COUNT];
    /*0xDD8*/ u16 arenaPrize;
    /*0xDDA*/ u16 arenaWinStreaks[FRONTIER_LVL_MODE_COUNT];
    /*0xDDE*/ u16 arenaRecordStreaks[FRONTIER_LVL_MODE_COUNT];
    /*0xDE2*/ u16 factoryWinStreaks[2][FRONTIER_LVL_MODE_COUNT];
    /*0xDEA*/ u16 factoryRecordWinStreaks[2][FRONTIER_LVL_MODE_COUNT];
    /*0xDF6*/ u16 factoryRentsCount[2][FRONTIER_LVL_MODE_COUNT];
    /*0xDFA*/ u16 factoryRecordRentsCount[2][FRONTIER_LVL_MODE_COUNT];
    /*0xE02*/ u16 pikePrize;
    /*0xE04*/ u16 pikeWinStreaks[FRONTIER_LVL_MODE_COUNT];
    /*0xE08*/ u16 pikeRecordStreaks[FRONTIER_LVL_MODE_COUNT];
    /*0xE0C*/ u16 pikeTotalStreaks[FRONTIER_LVL_MODE_COUNT];
    /*0xE10*/ u8 pikeHintedRoomIndex:3;
              u8 pikeHintedRoomType:4;
              u8 pikeHealingRoomsDisabled:1;
    /*0xE11*/ //u8 padding2;
    /*0xE12*/ u16 pikeHeldItemsBackup[FRONTIER_PARTY_SIZE];
    /*0xE18*/ u16 pyramidPrize;
    /*0xE1A*/ u16 pyramidWinStreaks[FRONTIER_LVL_MODE_COUNT];
    /*0xE1E*/ u16 pyramidRecordStreaks[FRONTIER_LVL_MODE_COUNT];
    /*0xE22*/ u16 pyramidRandoms[4];
    /*0xE2A*/ u8 pyramidTrainerFlags; // 1 bit for each trainer (MAX_PYRAMID_TRAINERS)
    /*0xE2B*/ //u8 padding3;
    /*0xE2C*/ struct PyramidBag pyramidBag;
    /*0xE68*/ u8 pyramidLightRadius;
    /*0xE69*/ //u8 padding4;
    /*0xE6A*/ u16 verdanturfTentPrize;
    /*0xE6C*/ u16 fallarborTentPrize;
    /*0xE6E*/ u16 slateportTentPrize;
    /*0xE70*/ struct RentalMon rentalMons[FRONTIER_PARTY_SIZE * 2];
    /*0xEB8*/ u16 battlePoints;
    /*0xEBA*/ u16 cardBattlePoints;
    /*0xEBC*/ u32 battlesCount;
    /*0xEC0*/ u16 domeWinningMoves[DOME_TOURNAMENT_TRAINERS_COUNT];
    /*0xEE0*/ u8 trainerFlags;
    /*0xEE1*/ u8 opponentNames[FRONTIER_LVL_MODE_COUNT][PLAYER_NAME_LENGTH + 1];
    /*0xEF1*/ u8 opponentTrainerIds[FRONTIER_LVL_MODE_COUNT][TRAINER_ID_LENGTH];
    /*0xEF9*/ u8 unk_EF9:7; // Never read
    /*0xEF9*/ u8 savedGame:1;
    /*0xEFA*/ u8 unused_EFA;
    /*0xEFB*/ u8 unused_EFB;
    /*0xEFC*/ struct DomeMonData domePlayerPartyData[FRONTIER_PARTY_SIZE];
};

struct ApprenticeQuestion
{
    u8 questionId:2;
    u8 monId:2;
    u8 moveSlot:2;
    u8 suggestedChange:2; // TRUE if told to use held item or second move, FALSE if told to use no item or first move
    //u8 padding;
    u16 data; // used both as an itemId and a moveId
};

struct PlayersApprentice
{
    /*0xB0*/ u8 id;
    /*0xB1*/ u8 lvlMode:2;  //0: Unassigned, 1: Lv 50, 2: Open Lv
    /*0xB1*/ u8 questionsAnswered:4;
    /*0xB1*/ u8 leadMonId:2;
    /*0xB2*/ u8 party:3;
             u8 saveId:2;
             //u8 padding1:3;
    /*0xB3*/ u8 unused;
    /*0xB4*/ u8 speciesIds[MULTI_PARTY_SIZE];
    /*0xB7*/ //u8 padding2;
    /*0xB8*/ struct ApprenticeQuestion questions[APPRENTICE_MAX_QUESTIONS];
};

struct RankingHall1P
{
    u8 id[TRAINER_ID_LENGTH];
    u16 winStreak;
    u8 name[PLAYER_NAME_LENGTH + 1];
    u8 language;
    //u8 padding;
};

struct RankingHall2P
{
    u8 id1[TRAINER_ID_LENGTH];
    u8 id2[TRAINER_ID_LENGTH];
    u16 winStreak;
    u8 name1[PLAYER_NAME_LENGTH + 1];
    u8 name2[PLAYER_NAME_LENGTH + 1];
    u8 language;
    //u8 padding;
};

struct SaveBlock2
{
    /*0x00*/ u8 playerName[PLAYER_NAME_LENGTH + 1];
    /*0x08*/ u8 playerGender; // MALE, FEMALE
    /*0x09*/ u8 specialSaveWarpFlags;
    /*0x0A*/ u8 playerTrainerId[TRAINER_ID_LENGTH];
    /*0x0E*/ u16 playTimeHours;
    /*0x10*/ u8 playTimeMinutes;
    /*0x11*/ u8 playTimeSeconds;
    /*0x12*/ u8 playTimeVBlanks;
    /*0x13*/ u8 optionsButtonMode;  // OPTIONS_BUTTON_MODE_[NORMAL/LR/L_EQUALS_A]
    /*0x14*/ u16 optionsTextSpeed:3; // OPTIONS_TEXT_SPEED_[SLOW/MID/FAST]
             u16 optionsWindowFrameType:5; // Specifies one of the 20 decorative borders for text boxes
             u16 optionsSound:1; // OPTIONS_SOUND_[MONO/STEREO]
             u16 optionsBattleStyle:1; // OPTIONS_BATTLE_STYLE_[SHIFT/SET]
             u16 optionsBattleSceneOff:1; // whether battle animations are disabled
             u16 regionMapZoom:1; // whether the map is zoomed in
             //u16 padding1:4;
             //u16 padding2;
    /*0x18*/ struct Pokedex pokedex;
    /*0x90*/ u8 filler_90[0x8];
    /*0x98*/ struct Time localTimeOffset;
    /*0xA0*/ struct Time lastBerryTreeUpdate;
    /*0xA8*/ u32 gcnLinkFlags; // Read by Pokemon Colosseum/XD
    /*0xAC*/ u32 encryptionKey;
    /*0xB0*/ struct PlayersApprentice playerApprentice;
    /*0xDC*/ struct Apprentice apprentices[APPRENTICE_COUNT];
    /*0x1EC*/ struct BerryCrush berryCrush;
    /*0x1FC*/ struct PokemonJumpRecords pokeJump;
    /*0x20C*/ struct BerryPickingResults berryPick;
    /*0x21C*/ struct RankingHall1P hallRecords1P[HALL_FACILITIES_COUNT][FRONTIER_LVL_MODE_COUNT][HALL_RECORDS_COUNT]; // From record mixing.
    /*0x57C*/ struct RankingHall2P hallRecords2P[FRONTIER_LVL_MODE_COUNT][HALL_RECORDS_COUNT]; // From record mixing.
    /*0x624*/ u16 contestLinkResults[CONTEST_CATEGORIES_COUNT][CONTESTANT_COUNT];
    /*0x64C*/ struct BattleFrontier frontier;
}; // sizeof=0xF2C

extern struct SaveBlock2 *gSaveBlock2Ptr;

struct SecretBaseParty
{
    u32 personality[PARTY_SIZE];
    u16 moves[PARTY_SIZE * MAX_MON_MOVES];
    u16 species[PARTY_SIZE];
    u16 heldItems[PARTY_SIZE];
    u8 levels[PARTY_SIZE];
    u8 EVs[PARTY_SIZE];
};

struct SecretBase
{
    /*0x1A9C*/ u8 secretBaseId;
    /*0x1A9D*/ bool8 toRegister:4;
    /*0x1A9D*/ u8 gender:1;
    /*0x1A9D*/ u8 battledOwnerToday:1;
    /*0x1A9D*/ u8 registryStatus:2;
    /*0x1A9E*/ u8 trainerName[PLAYER_NAME_LENGTH];
    /*0x1AA5*/ u8 trainerId[TRAINER_ID_LENGTH]; // byte 0 is used for determining trainer class
    /*0x1AA9*/ u8 language;
    /*0x1AAA*/ u16 numSecretBasesReceived;
    /*0x1AAC*/ u8 numTimesEntered;
    /*0x1AAD*/ u8 unused;
    /*0x1AAE*/ u8 decorations[DECOR_MAX_SECRET_BASE];
    /*0x1ABE*/ u8 decorationPositions[DECOR_MAX_SECRET_BASE];
    /*0x1ACE*/ //u8 padding[2];
    /*0x1AD0*/ struct SecretBaseParty party;
};

#include "constants/game_stat.h"
#include "global.fieldmap.h"
#include "global.berry.h"
#include "global.tv.h"
#include "pokemon.h"

struct WarpData
{
    s8 mapGroup;
    s8 mapNum;
    s8 warpId;
    //u8 padding;
    s16 x, y;
};

struct ItemSlot
{
    u16 itemId;
    u16 quantity;
};

struct Pokeblock
{
    u8 color;
    u8 spicy;
    u8 dry;
    u8 sweet;
    u8 bitter;
    u8 sour;
    u8 feel;
};

struct Roamer
{
    /*0x00*/ u32 ivs;
    /*0x04*/ u32 personality;
    /*0x08*/ u16 species;
    /*0x0A*/ u16 hp;
    /*0x0C*/ u8 level;
    /*0x0D*/ u8 status;
    /*0x0E*/ u8 cool;
    /*0x0F*/ u8 beauty;
    /*0x10*/ u8 cute;
    /*0x11*/ u8 smart;
    /*0x12*/ u8 tough;
    /*0x13*/ bool8 active;
    /*0x14*/ u8 filler[0x8];
};

struct RamScriptData
{
    u8 magic;
    u8 mapGroup;
    u8 mapNum;
    u8 objectId;
    u8 script[995];
    //u8 padding;
};

struct RamScript
{
    u32 checksum;
    struct RamScriptData data;
};

// See dewford_trend.c
struct DewfordTrend
{
    u16 trendiness:7;
    u16 maxTrendiness:7;
    u16 gainingTrendiness:1;
    //u16 padding:1;
    u16 rand;
    u16 words[2];
}; /*size = 0x8*/

struct MauvilleManCommon
{
    u8 id;
};

struct MauvilleManBard
{
    /*0x00*/ u8 id;
    /*0x01*/ //u8 padding1;
    /*0x02*/ u16 songLyrics[BARD_SONG_LENGTH];
    /*0x0E*/ u16 temporaryLyrics[BARD_SONG_LENGTH];
    /*0x1A*/ u8 playerName[PLAYER_NAME_LENGTH + 1];
    /*0x22*/ u8 filler_2DB6[0x3];
    /*0x25*/ u8 playerTrainerId[TRAINER_ID_LENGTH];
    /*0x29*/ bool8 hasChangedSong;
    /*0x2A*/ u8 language;
    /*0x2B*/ //u8 padding2;
}; /*size = 0x2C*/

struct MauvilleManStoryteller
{
    u8 id;
    bool8 alreadyRecorded;
    u8 filler2[2];
    u8 gameStatIDs[NUM_STORYTELLER_TALES];
    u8 trainerNames[NUM_STORYTELLER_TALES][PLAYER_NAME_LENGTH];
    u8 statValues[NUM_STORYTELLER_TALES][4];
    u8 language[NUM_STORYTELLER_TALES];
};

struct MauvilleManGiddy
{
    /*0x00*/ u8 id;
    /*0x01*/ u8 taleCounter;
    /*0x02*/ u8 questionNum;
    /*0x03*/ //u8 padding1;
    /*0x04*/ u16 randomWords[GIDDY_MAX_TALES];
    /*0x18*/ u8 questionList[GIDDY_MAX_QUESTIONS];
    /*0x20*/ u8 language;
    /*0x21*/ //u8 padding2;
}; /*size = 0x2C*/

struct MauvilleManHipster
{
    u8 id;
    bool8 taughtWord;
    u8 language;
};

struct MauvilleOldManTrader
{
    u8 id;
    u8 decorations[NUM_TRADER_ITEMS];
    u8 playerNames[NUM_TRADER_ITEMS][11];
    u8 alreadyTraded;
    u8 language[NUM_TRADER_ITEMS];
};

typedef union OldMan
{
    struct MauvilleManCommon common;
    struct MauvilleManBard bard;
    struct MauvilleManGiddy giddy;
    struct MauvilleManHipster hipster;
    struct MauvilleOldManTrader trader;
    struct MauvilleManStoryteller storyteller;
    u8 filler[0x40];
} OldMan;

#define LINK_B_RECORDS_COUNT 5

struct LinkBattleRecord
{
    u8 name[PLAYER_NAME_LENGTH + 1];
    u16 trainerId;
    u16 wins;
    u16 losses;
    u16 draws;
};

struct LinkBattleRecords
{
    struct LinkBattleRecord entries[LINK_B_RECORDS_COUNT];
    u8 languages[LINK_B_RECORDS_COUNT];
    //u8 padding;
};

struct RecordMixingGiftData
{
    u8 unk0;
    u8 quantity;
    u16 itemId;
    u8 filler4[8];
};

struct RecordMixingGift
{
    int checksum;
    struct RecordMixingGiftData data;
};

struct ContestWinner
{
    u32 personality;
    u32 trainerId;
    u16 species;
    u8 contestCategory;
    u8 monName[POKEMON_NAME_LENGTH + 1];
    u8 trainerName[PLAYER_NAME_LENGTH + 1];
    u8 contestRank;
    //u8 padding;
};

struct Mail
{
    /*0x00*/ u16 words[MAIL_WORDS_COUNT];
    /*0x12*/ u8 playerName[PLAYER_NAME_LENGTH + 1];
    /*0x1A*/ u8 trainerId[TRAINER_ID_LENGTH];
    /*0x1E*/ u16 species;
    /*0x20*/ u16 itemId;
};

struct DaycareMail
{
    struct Mail message;
    u8 otName[PLAYER_NAME_LENGTH + 1];
    u8 monName[POKEMON_NAME_LENGTH + 1];
    u8 gameLanguage:4;
    u8 monLanguage:4;
};

struct DaycareMon
{
    struct BoxPokemon mon;
    struct DaycareMail mail;
    u32 steps;
};

struct DayCare
{
    struct DaycareMon mons[DAYCARE_MON_COUNT];
    u32 offspringPersonality;
    u8 stepCounter;
    //u8 padding[3];
};

struct LilycoveLadyQuiz
{
    /*0x000*/ u8 id;
    /*0x001*/ u8 state;
    /*0x002*/ u16 question[QUIZ_QUESTION_LEN];
    /*0x014*/ u16 correctAnswer;
    /*0x016*/ u16 playerAnswer;
    /*0x018*/ u8 playerName[PLAYER_NAME_LENGTH + 1];
    /*0x020*/ u16 playerTrainerId[TRAINER_ID_LENGTH];
    /*0x028*/ u16 prize;
    /*0x02A*/ bool8 waitingForChallenger;
    /*0x02B*/ u8 questionId;
    /*0x02C*/ u8 prevQuestionId;
    /*0x02D*/ u8 language;
};

struct LilycoveLadyFavor
{
    /*0x000*/ u8 id;
    /*0x001*/ u8 state;
    /*0x002*/ bool8 likedItem;
    /*0x003*/ u8 numItemsGiven;
    /*0x004*/ u8 playerName[PLAYER_NAME_LENGTH + 1];
    /*0x00C*/ u8 favorId;
    /*0x00D*/ //u8 padding1;
    /*0x00E*/ u16 itemId;
    /*0x010*/ u16 bestItem;
    /*0x012*/ u8 language;
    /*0x013*/ //u8 padding2;
};

struct LilycoveLadyContest
{
    /*0x000*/ u8 id;
    /*0x001*/ bool8 givenPokeblock;
    /*0x002*/ u8 numGoodPokeblocksGiven;
    /*0x003*/ u8 numOtherPokeblocksGiven;
    /*0x004*/ u8 playerName[PLAYER_NAME_LENGTH + 1];
    /*0x00C*/ u8 maxSheen;
    /*0x00D*/ u8 category;
    /*0x00E*/ u8 language;
};

typedef union // 3b58
{
    struct LilycoveLadyQuiz quiz;
    struct LilycoveLadyFavor favor;
    struct LilycoveLadyContest contest;
    u8 id;
    u8 filler[0x40];
} LilycoveLady;

struct WaldaPhrase
{
    u16 colors[2]; // Background, foreground.
    u8 text[16];
    u8 iconId;
    u8 patternId;
    bool8 patternUnlocked;
    //u8 padding;
};

struct TrainerNameRecord
{
    u32 trainerId;
    u8 ALIGNED(2) trainerName[PLAYER_NAME_LENGTH + 1];
};

struct TrainerHillSave
{
    /*0x3D64*/ u32 timer;
    /*0x3D68*/ u32 bestTime;
    /*0x3D6C*/ u8 unk_3D6C;
    /*0x3D6D*/ u8 unused;
    /*0x3D6E*/ u16 receivedPrize:1;
               u16 checkedFinalTime:1;
               u16 spokeToOwner:1;
               u16 hasLost:1;
               u16 maybeECardScanDuringChallenge:1;
               u16 field_3D6E_0f:1;
               u16 mode:2; // HILL_MODE_*
               //u16 padding:8;
};

struct WonderNewsMetadata
{
    u8 newsType:2;
    u8 sentRewardCounter:3;
    u8 rewardCounter:3;
    u8 berry;
    //u8 padding[2];
};

struct WonderNews
{
    u16 id;
    u8 sendType; // SEND_TYPE_*
    u8 bgType;
    u8 titleText[WONDER_NEWS_TEXT_LENGTH];
    u8 bodyText[WONDER_NEWS_BODY_TEXT_LINES][WONDER_NEWS_TEXT_LENGTH];
};

struct WonderCard
{
    u16 flagId; // Event flag (sReceivedGiftFlags) + WONDER_CARD_FLAG_OFFSET
    u16 iconSpecies;
    u32 idNumber;
    u8 type:2; // CARD_TYPE_*
    u8 bgType:4;
    u8 sendType:2; // SEND_TYPE_*
    u8 maxStamps;
    u8 titleText[WONDER_CARD_TEXT_LENGTH];
    u8 subtitleText[WONDER_CARD_TEXT_LENGTH];
    u8 bodyText[WONDER_CARD_BODY_TEXT_LINES][WONDER_CARD_TEXT_LENGTH];
    u8 footerLine1Text[WONDER_CARD_TEXT_LENGTH];
    u8 footerLine2Text[WONDER_CARD_TEXT_LENGTH];
    //u8 padding[2];
};

struct WonderCardMetadata
{
    u16 battlesWon;
    u16 battlesLost;
    u16 numTrades;
    u16 iconSpecies;
    u16 stampData[2][MAX_STAMP_CARD_STAMPS]; // First element is STAMP_SPECIES, second is STAMP_ID
};

struct MysteryGiftSave
{
    u32 newsCrc;
    struct WonderNews news;
    u32 cardCrc;
    struct WonderCard card;
    u32 cardMetadataCrc;
    struct WonderCardMetadata cardMetadata;
    u16 questionnaireWords[NUM_QUESTIONNAIRE_WORDS];
    struct WonderNewsMetadata newsMetadata;
    u32 trainerIds[2][5]; // Saved ids for 10 trainers, 5 each for battles and trades
}; // 0x36C 0x3598

// For external event data storage. The majority of these may have never been used.
// In Emerald, the only known used fields are the PokeCoupon and BoxRS ones, but hacking the distribution discs allows Emerald to receive events and set the others
struct ExternalEventData
{
    u8 unknownExternalDataFields1[7]; // if actually used, may be broken up into different fields.
    u32 unknownExternalDataFields2:8;
    u32 currentPokeCoupons:24; // PokéCoupons stored by Pokémon Colosseum and XD from Mt. Battle runs. Earned PokéCoupons are also added to totalEarnedPokeCoupons. Colosseum/XD caps this at 9,999,999, but will read up to 16,777,215.
    u32 gotGoldPokeCouponTitleReward:1; // Master Ball from JP Colosseum Bonus Disc; for reaching 30,000 totalEarnedPokeCoupons
    u32 gotSilverPokeCouponTitleReward:1; // Light Ball Pikachu from JP Colosseum Bonus Disc; for reaching 5000 totalEarnedPokeCoupons
    u32 gotBronzePokeCouponTitleReward:1; // PP Max from JP Colosseum Bonus Disc; for reaching 2500 totalEarnedPokeCoupons
    u32 receivedAgetoCelebi:1; // from JP Colosseum Bonus Disc
    u32 unknownExternalDataFields3:4;
    u32 totalEarnedPokeCoupons:24; // Used by the JP Colosseum bonus disc. Determines PokéCoupon rank to distribute rewards. Unread in International games. Colosseum/XD caps this at 9,999,999.
    u8 unknownExternalDataFields4[5]; // if actually used, may be broken up into different fields.
} __attribute__((packed)); /*size = 0x14*/

// For external event flags. The majority of these may have never been used.
// In Emerald, Jirachi cannot normally be received, but hacking the distribution discs allows Emerald to receive Jirachi and set the flag
struct ExternalEventFlags
{
    u8 usedBoxRS:1; // Set by Pokémon Box: Ruby & Sapphire; denotes whether this save has connected to it and triggered the free False Swipe Swablu Egg giveaway.
    u8 boxRSEggsUnlocked:2; // Set by Pokémon Box: Ruby & Sapphire; denotes the number of Eggs unlocked from deposits; 1 for ExtremeSpeed Zigzagoon (at 100 deposited), 2 for Pay Day Skitty (at 500 deposited), 3 for Surf Pichu (at 1499 deposited)
    //u8 padding:5;
    u8 unknownFlag1;
    u8 receivedGCNJirachi; // Both the US Colosseum Bonus Disc and PAL/AUS Pokémon Channel use this field. One cannot receive a WISHMKR Jirachi and CHANNEL Jirachi with the same savefile.
    u8 unknownFlag3;
    u8 unknownFlag4;
    u8 unknownFlag5;
    u8 unknownFlag6;
    u8 unknownFlag7;
    u8 unknownFlag8;
    u8 unknownFlag9;
    u8 unknownFlag10;
    u8 unknownFlag11;
    u8 unknownFlag12;
    u8 unknownFlag13;
    u8 unknownFlag14;
    u8 unknownFlag15;
    u8 unknownFlag16;
    u8 unknownFlag17;
    u8 unknownFlag18;
    u8 unknownFlag19;
    u8 unknownFlag20;

} __attribute__((packed));/*size = 0x15*/

struct SaveBlock1
{
    /*0x00*/ struct Coords16 pos;
    /*0x04*/ struct WarpData location;
    /*0x0C*/ struct WarpData continueGameWarp;
    /*0x14*/ struct WarpData dynamicWarp;
    /*0x1C*/ struct WarpData lastHealLocation; // used by white-out and teleport
    /*0x24*/ struct WarpData escapeWarp; // used by Dig and Escape Rope
    /*0x2C*/ u16 savedMusic;
    /*0x2E*/ u8 weather;
    /*0x2F*/ u8 weatherCycleStage;
    /*0x30*/ u8 flashLevel;
    /*0x31*/ //u8 padding1;
    /*0x32*/ u16 mapLayoutId;
    /*0x34*/ u16 mapView[0x100];
    /*0x234*/ u8 playerPartyCount;
    /*0x235*/ //u8 padding2[3];
    /*0x238*/ struct Pokemon playerParty[PARTY_SIZE];
    /*0x490*/ u32 money;
    /*0x494*/ u16 coins;
    /*0x496*/ u16 registeredItem; // registered for use with SELECT button
    /*0x498*/ struct ItemSlot pcItems[PC_ITEMS_COUNT];
    /*0x560*/ struct ItemSlot bagPocket_Items[BAG_ITEMS_COUNT];
    /*0x5D8*/ struct ItemSlot bagPocket_KeyItems[BAG_KEYITEMS_COUNT];
    /*0x650*/ struct ItemSlot bagPocket_PokeBalls[BAG_POKEBALLS_COUNT];
    /*0x690*/ struct ItemSlot bagPocket_TMHM[BAG_TMHM_COUNT];
    /*0x790*/ struct ItemSlot bagPocket_Berries[BAG_BERRIES_COUNT];
    /*0x848*/ struct Pokeblock pokeblocks[POKEBLOCKS_COUNT];
    /*0x988*/ u8 filler1[0x34]; // Previously Dex Flags, feel free to remove.
    /*0x9BC*/ u16 berryBlenderRecords[3];
    /*0x9C2*/ u8 unused_9C2[6];
    /*0x9C8*/ u16 trainerRematchStepCounter;
    /*0x9CA*/ u8 trainerRematches[MAX_REMATCH_ENTRIES];
    /*0xA2E*/ //u8 padding3[2];
    /*0xA30*/ struct ObjectEvent objectEvents[OBJECT_EVENTS_COUNT];
    /*0xC70*/ struct ObjectEventTemplate objectEventTemplates[OBJECT_EVENT_TEMPLATES_COUNT];
    /*0x1270*/ u8 flags[NUM_FLAG_BYTES];
    /*0x139C*/ u16 vars[VARS_COUNT];
    /*0x159C*/ u32 gameStats[NUM_GAME_STATS];
    /*0x169C*/ struct BerryTree berryTrees[BERRY_TREES_COUNT];
    /*0x1A9C*/ struct SecretBase secretBases[SECRET_BASES_COUNT];
    /*0x271C*/ u8 playerRoomDecorations[DECOR_MAX_PLAYERS_HOUSE];
    /*0x2728*/ u8 playerRoomDecorationPositions[DECOR_MAX_PLAYERS_HOUSE];
    /*0x2734*/ u8 decorationDesks[10];
    /*0x273E*/ u8 decorationChairs[10];
    /*0x2748*/ u8 decorationPlants[10];
    /*0x2752*/ u8 decorationOrnaments[30];
    /*0x2770*/ u8 decorationMats[30];
    /*0x278E*/ u8 decorationPosters[10];
    /*0x2798*/ u8 decorationDolls[40];
    /*0x27C0*/ u8 decorationCushions[10];
    /*0x27CA*/ //u8 padding4[2];
    /*0x27CC*/ TVShow tvShows[TV_SHOWS_COUNT];
    /*0x2B50*/ PokeNews pokeNews[POKE_NEWS_COUNT];
    /*0x2B90*/ u16 outbreakPokemonSpecies;
    /*0x2B92*/ u8 outbreakLocationMapNum;
    /*0x2B93*/ u8 outbreakLocationMapGroup;
    /*0x2B94*/ u8 outbreakPokemonLevel;
    /*0x2B95*/ u8 outbreakUnused1;
    /*0x2B96*/ u16 outbreakUnused2;
    /*0x2B98*/ u16 outbreakPokemonMoves[MAX_MON_MOVES];
    /*0x2BA0*/ u8 outbreakUnused3;
    /*0x2BA1*/ u8 outbreakPokemonProbability;
    /*0x2BA2*/ u16 outbreakDaysLeft;
    /*0x2BA4*/ struct GabbyAndTyData gabbyAndTyData;
    /*0x2BB0*/ u16 easyChatProfile[EASY_CHAT_BATTLE_WORDS_COUNT];
    /*0x2BBC*/ u16 easyChatBattleStart[EASY_CHAT_BATTLE_WORDS_COUNT];
    /*0x2BC8*/ u16 easyChatBattleWon[EASY_CHAT_BATTLE_WORDS_COUNT];
    /*0x2BD4*/ u16 easyChatBattleLost[EASY_CHAT_BATTLE_WORDS_COUNT];
    /*0x2BE0*/ struct Mail mail[MAIL_COUNT];
    /*0x2E20*/ u8 unlockedTrendySayings[NUM_TRENDY_SAYING_BYTES]; // Bitfield for unlockable Easy Chat words in EC_GROUP_TRENDY_SAYING
    /*0x2E25*/ //u8 padding5[3];
    /*0x2E28*/ OldMan oldMan;
    /*0x2e64*/ struct DewfordTrend dewfordTrends[SAVED_TRENDS_COUNT];
    /*0x2e90*/ struct ContestWinner contestWinners[NUM_CONTEST_WINNERS]; // see CONTEST_WINNER_*
    /*0x3030*/ struct DayCare daycare;
    /*0x3150*/ struct LinkBattleRecords linkBattleRecords;
    /*0x31A8*/ u8 giftRibbons[GIFT_RIBBONS_COUNT];
    /*0x31B3*/ struct ExternalEventData externalEventData;
    /*0x31C7*/ struct ExternalEventFlags externalEventFlags;
    /*0x31DC*/ struct Roamer roamer;
    /*0x31F8*/ struct EnigmaBerry enigmaBerry;
    /*0x322C*/ struct MysteryGiftSave mysteryGift;
    /*0x3???*/ u8 dexSeen[NUM_DEX_FLAG_BYTES];
    /*0x3???*/ u8 dexCaught[NUM_DEX_FLAG_BYTES];
    /*0x3???*/ u32 trainerHillTimes[NUM_TRAINER_HILL_MODES];
    /*0x3???*/ struct RamScript ramScript;
    /*0x3???*/ struct RecordMixingGift recordMixingGift;
    /*0x3???*/ LilycoveLady lilycoveLady;
    /*0x3???*/ struct TrainerNameRecord trainerNameRecords[20];
    /*0x3???*/ u8 registeredTexts[UNION_ROOM_KB_ROW_COUNT][21];
    /*0x3???*/ struct TrainerHillSave trainerHill;
    /*0x3???*/ struct WaldaPhrase waldaPhrase;
    // sizeof: 0x3???
};

extern struct SaveBlock1* gSaveBlock1Ptr;

struct MapPosition
{
    s16 x;
    s16 y;
    s8 elevation;
};

#endif // GUARD_GLOBAL_H<|MERGE_RESOLUTION|>--- conflicted
+++ resolved
@@ -138,27 +138,22 @@
 #define NUM_FLAG_BYTES ROUND_BITS_TO_BYTES(FLAGS_COUNT)
 #define NUM_TRENDY_SAYING_BYTES ROUND_BITS_TO_BYTES(NUM_TRENDY_SAYINGS)
 
-<<<<<<< HEAD
 // Calls m0/m1/.../m8 depending on how many arguments are passed.
 #define VARARG_8(m, ...) CAT(m, NARG_8(__VA_ARGS__))(__VA_ARGS__)
-=======
+
 // This returns the number of arguments passed to it (up to 8).
->>>>>>> 39192725
 #define NARG_8(...) NARG_8_(_, ##__VA_ARGS__, 8, 7, 6, 5, 4, 3, 2, 1, 0)
 #define NARG_8_(_, a, b, c, d, e, f, g, h, N, ...) N
 
 #define CAT(a, b) CAT_(a, b)
 #define CAT_(a, b) a ## b
 
-<<<<<<< HEAD
 #define STR(a) STR_(a)
 #define STR_(a) #a
 
 // Converts a string to a compound literal, essentially making it a pointer to const u8
 #define COMPOUND_STRING(str) (const u8[]) _(str)
 
-=======
->>>>>>> 39192725
 // This produces an error at compile-time if expr is zero.
 // It looks like file.c:line: size of array `id' is negative
 #define STATIC_ASSERT(expr, id) typedef char id[(expr) ? 1 : -1];
