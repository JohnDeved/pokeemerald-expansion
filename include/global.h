--- conflicted
+++ resolved
@@ -861,16 +861,10 @@
 struct WonderNewsMetadata
 {
     u8 newsType:2;
-<<<<<<< HEAD
     u8 sentRewardCounter:3;
     u8 rewardCounter:3;
     u8 berry;
-=======
-    u8 sentCounter:3;
-    u8 getCounter:3;
-    u8 rand;
     //u8 padding[2];
->>>>>>> 8c618696
 };
 
 struct WonderNews
