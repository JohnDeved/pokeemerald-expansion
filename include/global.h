--- conflicted
+++ resolved
@@ -12,9 +12,6 @@
 #define asm_comment(x) asm volatile("@ -- " x " -- ")
 #define asm_unified(x) asm(".syntax unified\n" x "\n.syntax divided")
 
-<<<<<<< HEAD
-#define ARRAY_COUNT(array) (sizeof(array) / sizeof((array)[0]))
-=======
 // IDE support
 #if defined (__APPLE__) || defined (__CYGWIN__)
 #define _(x) x
@@ -28,7 +25,6 @@
 #endif // __APPLE__
 
 #define ARRAY_COUNT(array) (size_t)(sizeof(array) / sizeof((array)[0]))
->>>>>>> 14a76793
 
 // useful math macros
 
@@ -677,11 +673,7 @@
     /*0x2BBC*/ u16 unk2BBC[6];
     /*0x2BC8*/ u16 unk2BC8[6];
     /*0x2BD4*/ u16 unk2BD4[6];
-<<<<<<< HEAD
-    /*0x2BE0*/ struct MailStruct mail[16];
-=======
     /*0x2BE0*/ struct MailStruct mail[MAIL_COUNT];
->>>>>>> 14a76793
     /*0x2E20*/ u8 additionalPhrases[5]; // bitfield for 33 additional phrases in easy chat system
     /*0x2E25*/ u8 unk2E25[3]; // possibly padding?
     /*0x2E28*/ OldMan oldMan;
