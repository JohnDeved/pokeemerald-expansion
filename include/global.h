#ifndef GUARD_GLOBAL_H
#define GUARD_GLOBAL_H

#include <string.h>
#include <limits.h>
#include "config.h" // we need to define config before gba headers as print stuff needs the functions nulled before defines.
#include "gba/gba.h"
#include "fpmath.h"
#include "metaprogram.h"
#include "constants/global.h"
#include "constants/flags.h"
#include "constants/vars.h"
#include "constants/species.h"
#include "constants/pokedex.h"
#include "constants/berry.h"
#include "constants/maps.h"
#include "constants/pokemon.h"
#include "constants/easy_chat.h"
#include "constants/trainer_hill.h"
#include "constants/items.h"
#include "config/save.h"

// Prevent cross-jump optimization.
#define BLOCK_CROSS_JUMP asm("");

// to help in decompiling
#define asm_unified(x) asm(".syntax unified\n" x "\n.syntax divided")
#define NAKED __attribute__((naked))

/// IDE support
#if defined(__APPLE__) || defined(__CYGWIN__) || defined(__INTELLISENSE__)
// We define these when using certain IDEs to fool preproc
#define _(x)        {x}
#define __(x)       {x}
#define INCBIN(...) {0}
#define INCBIN_U8   INCBIN
#define INCBIN_U16  INCBIN
#define INCBIN_U32  INCBIN
#define INCBIN_S8   INCBIN
#define INCBIN_S16  INCBIN
#define INCBIN_S32  INCBIN
#define INCBIN_COMP INCBIN
#endif // IDE support

#define ARRAY_COUNT(array) (size_t)(sizeof(array) / sizeof((array)[0]))

// GameFreak used a macro called "NELEMS", as evidenced by
// AgbAssert calls.
#define NELEMS(arr) (sizeof(arr)/sizeof(*(arr)))

#define SWAP(a, b, temp)    \
{                           \
    temp = a;               \
    a = b;                  \
    b = temp;               \
}

#define min(a, b) ((a) < (b) ? (a) : (b))
#define max(a, b) ((a) >= (b) ? (a) : (b))

#if MODERN
#define abs(x) (((x) < 0) ? -(x) : (x))
#endif

// Used in cases where division by 0 can occur in the retail version.
// Avoids invalid opcodes on some emulators, and the otherwise UB.
#ifdef UBFIX
#define SAFE_DIV(a, b) (((b) != 0) ? (a) / (b) : 0)
#else
#define SAFE_DIV(a, b) ((a) / (b))
#endif

#define IS_POW_OF_TWO(n) (((n) & ((n)-1)) == 0)

// The below macro does a%n, but (to match) will switch to a&(n-1) if n is a power of 2.
// There are cases where GF does a&(n-1) where we would really like to have a%n, because
// if n is changed to a value that isn't a power of 2 then a&(n-1) is unlikely to work as
// intended, and a%n for powers of 2 isn't always optimized to use &.
#define MOD(a, n)(((n) & ((n)-1)) ? ((a) % (n)) : ((a) & ((n)-1)))

// Extracts the upper 16 bits of a 32-bit number
#define HIHALF(n) (((n) & 0xFFFF0000) >> 16)

// Extracts the lower 16 bits of a 32-bit number
#define LOHALF(n) ((n) & 0xFFFF)

// There are many quirks in the source code which have overarching behavioral differences from
// a number of other files. For example, diploma.c seems to declare rodata before each use while
// other files declare out of order and must be at the beginning. There are also a number of
// macros which differ from one file to the next due to the method of obtaining the result, such
// as these below. Because of this, there is a theory (Two Team Theory) that states that these
// programming projects had more than 1 "programming team" which utilized different macros for
// each of the files that were worked on.
#define T1_READ_8(ptr)  ((ptr)[0])
#define T1_READ_16(ptr) ((ptr)[0] | ((ptr)[1] << 8))
#define T1_READ_32(ptr) ((ptr)[0] | ((ptr)[1] << 8) | ((ptr)[2] << 16) | ((ptr)[3] << 24))
#define T1_READ_PTR(ptr) (u8 *) T1_READ_32(ptr)

// T2_READ_8 is a duplicate to remain consistent with each group.
#define T2_READ_8(ptr)  ((ptr)[0])
#define T2_READ_16(ptr) ((ptr)[0] + ((ptr)[1] << 8))
#define T2_READ_32(ptr) ((ptr)[0] + ((ptr)[1] << 8) + ((ptr)[2] << 16) + ((ptr)[3] << 24))
#define T2_READ_PTR(ptr) (void *) T2_READ_32(ptr)

// Macros for checking the joypad
#define TEST_BUTTON(field, button) ((field) & (button))
#define JOY_NEW(button) TEST_BUTTON(gMain.newKeys,  button)
#define JOY_HELD(button)  TEST_BUTTON(gMain.heldKeys, button)
#define JOY_HELD_RAW(button) TEST_BUTTON(gMain.heldKeysRaw, button)
#define JOY_REPEAT(button) TEST_BUTTON(gMain.newAndRepeatedKeys, button)

#define S16TOPOSFLOAT(val)   \
({                           \
    s16 v = (val);           \
    float f = (float)v;      \
    if(v < 0) f += 65536.0f; \
    f;                       \
})

#define DIV_ROUND_UP(val, roundBy)(((val) / (roundBy)) + (((val) % (roundBy)) ? 1 : 0))

#define ROUND_BITS_TO_BYTES(numBits) DIV_ROUND_UP(numBits, 8)

#define NUM_DEX_FLAG_BYTES ROUND_BITS_TO_BYTES(POKEMON_SLOTS_NUMBER)
#define NUM_FLAG_BYTES ROUND_BITS_TO_BYTES(FLAGS_COUNT)
#define NUM_TRENDY_SAYING_BYTES ROUND_BITS_TO_BYTES(NUM_TRENDY_SAYINGS)

// This produces an error at compile-time if expr is zero.
// It looks like file.c:line: size of array `id' is negative
#define STATIC_ASSERT(expr, id) typedef char id[(expr) ? 1 : -1];

#define FEATURE_FLAG_ASSERT(flag, id) STATIC_ASSERT(flag > TEMP_FLAGS_END || flag == 0, id)

struct Coords8
{
    s8 x;
    s8 y;
};

struct UCoords8
{
    u8 x;
    u8 y;
};

struct Coords16
{
    s16 x;
    s16 y;
};

struct UCoords16
{
    u16 x;
    u16 y;
};

struct Coords32
{
    s32 x;
    s32 y;
};

struct UCoords32
{
    u32 x;
    u32 y;
};

struct SaveBlock3
{
};

extern struct SaveBlock3 *gSaveBlock3Ptr;

struct Time
{
    /*0x00*/ s16 days;
    /*0x02*/ s8 hours;
    /*0x03*/ s8 minutes;
    /*0x04*/ s8 seconds;
};

struct Pokedex
{
    /*0x00*/ u8 order;
    /*0x01*/ u8 mode;
    /*0x02*/ u8 nationalMagic; // must equal 0xDA in order to have National mode
    /*0x03*/ u8 unknown2;
    /*0x04*/ u32 unownPersonality; // set when you first see Unown
    /*0x08*/ u32 spindaPersonality; // set when you first see Spinda
    /*0x0C*/ u32 unknown3;
#if FREE_EXTRA_SEEN_FLAGS_SAVEBLOCK2 == FALSE
    /*0x10*/ u8 filler[0x68]; // Previously Dex Flags, feel free to remove.
#endif //FREE_EXTRA_SEEN_FLAGS_SAVEBLOCK2
};

struct PokemonJumpRecords
{
    u16 jumpsInRow;
    u16 unused1; // Set to 0, never read
    u16 excellentsInRow;
    u16 gamesWithMaxPlayers;
    u32 unused2; // Set to 0, never read
    u32 bestJumpScore;
};

struct BerryPickingResults
{
    u32 bestScore;
    u16 berriesPicked;
    u16 berriesPickedInRow;
    u8 field_8;
    u8 field_9;
    u8 field_A;
    u8 field_B;
    u8 field_C;
    u8 field_D;
    u8 field_E;
    u8 field_F;
};

struct PyramidBag
{
    u16 itemId[FRONTIER_LVL_MODE_COUNT][PYRAMID_BAG_ITEMS_COUNT];
#if MAX_PYRAMID_BAG_ITEM_CAPACITY > 255
    u16 quantity[FRONTIER_LVL_MODE_COUNT][PYRAMID_BAG_ITEMS_COUNT];
#else
    u8 quantity[FRONTIER_LVL_MODE_COUNT][PYRAMID_BAG_ITEMS_COUNT];
#endif
};

struct BerryCrush
{
    u16 pressingSpeeds[4]; // For the record with each possible group size, 2-5 players
    u32 berryPowderAmount;
    u32 unk;
};

struct ApprenticeMon
{
    u16 species;
    u16 moves[MAX_MON_MOVES];
    u16 item;
};

// This is for past players Apprentices or Apprentices received via Record Mix.
// For the current Apprentice, see struct PlayersApprentice
struct Apprentice
{
    u8 id:5;
    u8 lvlMode:2;
    //u8 padding1:1;
    u8 numQuestions;
    u8 number;
    //u8 padding2;
    struct ApprenticeMon party[MULTI_PARTY_SIZE];
    u16 speechWon[EASY_CHAT_BATTLE_WORDS_COUNT];
    u8 playerId[TRAINER_ID_LENGTH];
    u8 playerName[PLAYER_NAME_LENGTH];
    u8 language;
    u32 checksum;
};

struct BattleTowerPokemon
{
    u16 species;
    u16 heldItem;
    u16 moves[MAX_MON_MOVES];
    u8 level;
    u8 ppBonuses;
    u8 hpEV;
    u8 attackEV;
    u8 defenseEV;
    u8 speedEV;
    u8 spAttackEV;
    u8 spDefenseEV;
    u32 otId;
    u32 hpIV:5;
    u32 attackIV:5;
    u32 defenseIV:5;
    u32 speedIV:5;
    u32 spAttackIV:5;
    u32 spDefenseIV:5;
    u32 gap:1;
    u32 abilityNum:1;
    u32 personality;
    u8 nickname[VANILLA_POKEMON_NAME_LENGTH + 1];
    u8 friendship;
};

struct EmeraldBattleTowerRecord
{
    /*0x00*/ u8 lvlMode; // 0 = level 50, 1 = level 100
    /*0x01*/ u8 facilityClass;
    /*0x02*/ u16 winStreak;
    /*0x04*/ u8 name[PLAYER_NAME_LENGTH + 1];
    /*0x0C*/ u8 trainerId[TRAINER_ID_LENGTH];
    /*0x10*/ u16 greeting[EASY_CHAT_BATTLE_WORDS_COUNT];
    /*0x1C*/ u16 speechWon[EASY_CHAT_BATTLE_WORDS_COUNT];
    /*0x28*/ u16 speechLost[EASY_CHAT_BATTLE_WORDS_COUNT];
    /*0x34*/ struct BattleTowerPokemon party[MAX_FRONTIER_PARTY_SIZE];
    /*0xE4*/ u8 language;
    /*0xE7*/ //u8 padding[3];
    /*0xE8*/ u32 checksum;
};

struct BattleTowerInterview
{
    u16 playerSpecies;
    u16 opponentSpecies;
    u8 opponentName[PLAYER_NAME_LENGTH + 1];
    u8 opponentMonNickname[VANILLA_POKEMON_NAME_LENGTH + 1];
    u8 opponentLanguage;
};

struct BattleTowerEReaderTrainer
{
    /*0x00*/ u8 unk0;
    /*0x01*/ u8 facilityClass;
    /*0x02*/ u16 winStreak;
    /*0x04*/ u8 name[PLAYER_NAME_LENGTH + 1];
    /*0x0C*/ u8 trainerId[TRAINER_ID_LENGTH];
    /*0x10*/ u16 greeting[EASY_CHAT_BATTLE_WORDS_COUNT];
    /*0x1C*/ u16 farewellPlayerLost[EASY_CHAT_BATTLE_WORDS_COUNT];
    /*0x28*/ u16 farewellPlayerWon[EASY_CHAT_BATTLE_WORDS_COUNT];
    /*0x34*/ struct BattleTowerPokemon party[FRONTIER_PARTY_SIZE];
    /*0xB8*/ u32 checksum;
};

// For displaying party information on the player's Battle Dome tourney page
struct DomeMonData
{
    u16 moves[MAX_MON_MOVES];
    u8 evs[NUM_STATS];
    u8 nature;
    //u8 padding;
};

struct RentalMon
{
    u16 monId;
    //u8 padding1[2];
    u32 personality;
    u8 ivs;
    u8 abilityNum;
    //u8 padding2[2];
};

struct BattleDomeTrainer
{
    u16 trainerId:10;
    u16 isEliminated:1;
    u16 eliminatedAt:2;
    u16 forfeited:3;
};

#define DOME_TOURNAMENT_TRAINERS_COUNT 16
#define BATTLE_TOWER_RECORD_COUNT 5

struct BattleFrontier
{
    /*0x64C*/ struct EmeraldBattleTowerRecord towerPlayer;
    /*0x738*/ struct EmeraldBattleTowerRecord towerRecords[BATTLE_TOWER_RECORD_COUNT]; // From record mixing.
    /*0xBEB*/ struct BattleTowerInterview towerInterview;
#if FREE_BATTLE_TOWER_E_READER == FALSE
    /*0xBEC*/ struct BattleTowerEReaderTrainer ereaderTrainer;  //188 bytes
#endif //FREE_BATTLE_TOWER_E_READER
    /*0xCA8*/ u8 challengeStatus;
    /*0xCA9*/ u8 lvlMode:2;
              u8 challengePaused:1;
              u8 disableRecordBattle:1;
              //u8 padding1:4;
    /*0xCAA*/ u16 selectedPartyMons[MAX_FRONTIER_PARTY_SIZE];
    /*0xCB2*/ u16 curChallengeBattleNum; // Battle number / room number (Pike) / floor number (Pyramid)
    /*0xCB4*/ u16 trainerIds[20];
    /*0xCDC*/ u32 winStreakActiveFlags;
    /*0xCE0*/ u16 towerWinStreaks[4][FRONTIER_LVL_MODE_COUNT];
    /*0xCF0*/ u16 towerRecordWinStreaks[4][FRONTIER_LVL_MODE_COUNT];
    /*0xD00*/ u16 battledBrainFlags;
    /*0xD02*/ u16 towerSinglesStreak; // Never read
    /*0xD04*/ u16 towerNumWins; // Increments to MAX_STREAK but never read otherwise
    /*0xD06*/ u8 towerBattleOutcome;
    /*0xD07*/ u8 towerLvlMode;
    /*0xD08*/ u8 domeAttemptedSingles50:1;
    /*0xD08*/ u8 domeAttemptedSinglesOpen:1;
    /*0xD08*/ u8 domeHasWonSingles50:1;
    /*0xD08*/ u8 domeHasWonSinglesOpen:1;
    /*0xD08*/ u8 domeAttemptedDoubles50:1;
    /*0xD08*/ u8 domeAttemptedDoublesOpen:1;
    /*0xD08*/ u8 domeHasWonDoubles50:1;
    /*0xD08*/ u8 domeHasWonDoublesOpen:1;
    /*0xD09*/ u8 domeUnused;
    /*0xD0A*/ u8 domeLvlMode;
    /*0xD0B*/ u8 domeBattleMode;
    /*0xD0C*/ u16 domeWinStreaks[2][FRONTIER_LVL_MODE_COUNT];
    /*0xD14*/ u16 domeRecordWinStreaks[2][FRONTIER_LVL_MODE_COUNT];
    /*0xD1C*/ u16 domeTotalChampionships[2][FRONTIER_LVL_MODE_COUNT];
    /*0xD24*/ struct BattleDomeTrainer domeTrainers[DOME_TOURNAMENT_TRAINERS_COUNT];
    /*0xD64*/ u16 domeMonIds[DOME_TOURNAMENT_TRAINERS_COUNT][FRONTIER_PARTY_SIZE];
    /*0xDC4*/ u16 unused_DC4;
    /*0xDC6*/ u16 palacePrize;
    /*0xDC8*/ u16 palaceWinStreaks[2][FRONTIER_LVL_MODE_COUNT];
    /*0xDD0*/ u16 palaceRecordWinStreaks[2][FRONTIER_LVL_MODE_COUNT];
    /*0xDD8*/ u16 arenaPrize;
    /*0xDDA*/ u16 arenaWinStreaks[FRONTIER_LVL_MODE_COUNT];
    /*0xDDE*/ u16 arenaRecordStreaks[FRONTIER_LVL_MODE_COUNT];
    /*0xDE2*/ u16 factoryWinStreaks[2][FRONTIER_LVL_MODE_COUNT];
    /*0xDEA*/ u16 factoryRecordWinStreaks[2][FRONTIER_LVL_MODE_COUNT];
    /*0xDF6*/ u16 factoryRentsCount[2][FRONTIER_LVL_MODE_COUNT];
    /*0xDFA*/ u16 factoryRecordRentsCount[2][FRONTIER_LVL_MODE_COUNT];
    /*0xE02*/ u16 pikePrize;
    /*0xE04*/ u16 pikeWinStreaks[FRONTIER_LVL_MODE_COUNT];
    /*0xE08*/ u16 pikeRecordStreaks[FRONTIER_LVL_MODE_COUNT];
    /*0xE0C*/ u16 pikeTotalStreaks[FRONTIER_LVL_MODE_COUNT];
    /*0xE10*/ u8 pikeHintedRoomIndex:3;
              u8 pikeHintedRoomType:4;
              u8 pikeHealingRoomsDisabled:1;
    /*0xE11*/ //u8 padding2;
    /*0xE12*/ u16 pikeHeldItemsBackup[FRONTIER_PARTY_SIZE];
    /*0xE18*/ u16 pyramidPrize;
    /*0xE1A*/ u16 pyramidWinStreaks[FRONTIER_LVL_MODE_COUNT];
    /*0xE1E*/ u16 pyramidRecordStreaks[FRONTIER_LVL_MODE_COUNT];
    /*0xE22*/ u16 pyramidRandoms[4];
    /*0xE2A*/ u8 pyramidTrainerFlags; // 1 bit for each trainer (MAX_PYRAMID_TRAINERS)
    /*0xE2B*/ //u8 padding3;
    /*0xE2C*/ struct PyramidBag pyramidBag;
    /*0xE68*/ u8 pyramidLightRadius;
    /*0xE69*/ //u8 padding4;
    /*0xE6A*/ u16 verdanturfTentPrize;
    /*0xE6C*/ u16 fallarborTentPrize;
    /*0xE6E*/ u16 slateportTentPrize;
    /*0xE70*/ struct RentalMon rentalMons[FRONTIER_PARTY_SIZE * 2];
    /*0xEB8*/ u16 battlePoints;
    /*0xEBA*/ u16 cardBattlePoints;
    /*0xEBC*/ u32 battlesCount;
    /*0xEC0*/ u16 domeWinningMoves[DOME_TOURNAMENT_TRAINERS_COUNT];
    /*0xEE0*/ u8 trainerFlags;
    /*0xEE1*/ u8 opponentNames[FRONTIER_LVL_MODE_COUNT][PLAYER_NAME_LENGTH + 1];
    /*0xEF1*/ u8 opponentTrainerIds[FRONTIER_LVL_MODE_COUNT][TRAINER_ID_LENGTH];
    /*0xEF9*/ u8 unk_EF9:7; // Never read
    /*0xEF9*/ u8 savedGame:1;
    /*0xEFA*/ u8 unused_EFA;
    /*0xEFB*/ u8 unused_EFB;
    /*0xEFC*/ struct DomeMonData domePlayerPartyData[FRONTIER_PARTY_SIZE];
};

struct ApprenticeQuestion
{
    u8 questionId:2;
    u8 monId:2;
    u8 moveSlot:2;
    u8 suggestedChange:2; // TRUE if told to use held item or second move, FALSE if told to use no item or first move
    //u8 padding;
    u16 data; // used both as an itemId and a moveId
};

struct PlayersApprentice
{
    /*0xB0*/ u8 id;
    /*0xB1*/ u8 lvlMode:2;  //0: Unassigned, 1: Lv 50, 2: Open Lv
    /*0xB1*/ u8 questionsAnswered:4;
    /*0xB1*/ u8 leadMonId:2;
    /*0xB2*/ u8 party:3;
             u8 saveId:2;
             //u8 padding1:3;
    /*0xB3*/ u8 unused;
    /*0xB4*/ u8 speciesIds[MULTI_PARTY_SIZE];
    /*0xB7*/ //u8 padding2;
    /*0xB8*/ struct ApprenticeQuestion questions[APPRENTICE_MAX_QUESTIONS];
};

struct RankingHall1P
{
    u8 id[TRAINER_ID_LENGTH];
    u16 winStreak;
    u8 name[PLAYER_NAME_LENGTH + 1];
    u8 language;
    //u8 padding;
};

struct RankingHall2P
{
    u8 id1[TRAINER_ID_LENGTH];
    u8 id2[TRAINER_ID_LENGTH];
    u16 winStreak;
    u8 name1[PLAYER_NAME_LENGTH + 1];
    u8 name2[PLAYER_NAME_LENGTH + 1];
    u8 language;
    //u8 padding;
};

struct SaveBlock2
{
    /*0x00*/ u8 playerName[PLAYER_NAME_LENGTH + 1];
    /*0x08*/ u8 playerGender; // MALE, FEMALE
    /*0x09*/ u8 specialSaveWarpFlags;
    /*0x0A*/ u8 playerTrainerId[TRAINER_ID_LENGTH];
    /*0x0E*/ u16 playTimeHours;
    /*0x10*/ u8 playTimeMinutes;
    /*0x11*/ u8 playTimeSeconds;
    /*0x12*/ u8 playTimeVBlanks;
    /*0x13*/ u8 optionsButtonMode;  // OPTIONS_BUTTON_MODE_[NORMAL/LR/L_EQUALS_A]
    /*0x14*/ u16 optionsTextSpeed:3; // OPTIONS_TEXT_SPEED_[SLOW/MID/FAST]
             u16 optionsWindowFrameType:5; // Specifies one of the 20 decorative borders for text boxes
             u16 optionsSound:1; // OPTIONS_SOUND_[MONO/STEREO]
             u16 optionsBattleStyle:1; // OPTIONS_BATTLE_STYLE_[SHIFT/SET]
             u16 optionsBattleSceneOff:1; // whether battle animations are disabled
             u16 regionMapZoom:1; // whether the map is zoomed in
             //u16 padding1:4;
             //u16 padding2;
    /*0x18*/ struct Pokedex pokedex;
    /*0x90*/ u8 filler_90[0x8];
    /*0x98*/ struct Time localTimeOffset;
    /*0xA0*/ struct Time lastBerryTreeUpdate;
    /*0xA8*/ u32 gcnLinkFlags; // Read by Pokémon Colosseum/XD
    /*0xAC*/ u32 encryptionKey;
    /*0xB0*/ struct PlayersApprentice playerApprentice;
    /*0xDC*/ struct Apprentice apprentices[APPRENTICE_COUNT];
    /*0x1EC*/ struct BerryCrush berryCrush;
#if FREE_POKEMON_JUMP == FALSE
    /*0x1FC*/ struct PokemonJumpRecords pokeJump;
#endif //FREE_POKEMON_JUMP
    /*0x20C*/ struct BerryPickingResults berryPick;
#if FREE_RECORD_MIXING_HALL_RECORDS == FALSE
    /*0x21C*/ struct RankingHall1P hallRecords1P[HALL_FACILITIES_COUNT][FRONTIER_LVL_MODE_COUNT][HALL_RECORDS_COUNT]; // From record mixing.
    /*0x57C*/ struct RankingHall2P hallRecords2P[FRONTIER_LVL_MODE_COUNT][HALL_RECORDS_COUNT]; // From record mixing.
#endif //FREE_RECORD_MIXING_HALL_RECORDS
    /*0x624*/ u16 contestLinkResults[CONTEST_CATEGORIES_COUNT][CONTESTANT_COUNT];
    /*0x64C*/ struct BattleFrontier frontier;
}; // sizeof=0xF2C

extern struct SaveBlock2 *gSaveBlock2Ptr;

struct SecretBaseParty
{
    u32 personality[PARTY_SIZE];
    u16 moves[PARTY_SIZE * MAX_MON_MOVES];
    u16 species[PARTY_SIZE];
    u16 heldItems[PARTY_SIZE];
    u8 levels[PARTY_SIZE];
    u8 EVs[PARTY_SIZE];
};

struct SecretBase
{
    /*0x1A9C*/ u8 secretBaseId;
    /*0x1A9D*/ bool8 toRegister:4;
    /*0x1A9D*/ u8 gender:1;
    /*0x1A9D*/ u8 battledOwnerToday:1;
    /*0x1A9D*/ u8 registryStatus:2;
    /*0x1A9E*/ u8 trainerName[PLAYER_NAME_LENGTH];
    /*0x1AA5*/ u8 trainerId[TRAINER_ID_LENGTH]; // byte 0 is used for determining trainer class
    /*0x1AA9*/ u8 language;
    /*0x1AAA*/ u16 numSecretBasesReceived;
    /*0x1AAC*/ u8 numTimesEntered;
    /*0x1AAD*/ u8 unused;
    /*0x1AAE*/ u8 decorations[DECOR_MAX_SECRET_BASE];
    /*0x1ABE*/ u8 decorationPositions[DECOR_MAX_SECRET_BASE];
    /*0x1ACE*/ //u8 padding[2];
    /*0x1AD0*/ struct SecretBaseParty party;
};

#include "constants/game_stat.h"
#include "global.fieldmap.h"
#include "global.berry.h"
#include "global.tv.h"
#include "pokemon.h"

struct WarpData
{
    s8 mapGroup;
    s8 mapNum;
    s8 warpId;
    //u8 padding;
    s16 x, y;
};

struct ItemSlot
{
    u16 itemId;
    u16 quantity;
};

struct Pokeblock
{
    u8 color;
    u8 spicy;
    u8 dry;
    u8 sweet;
    u8 bitter;
    u8 sour;
    u8 feel;
};

struct Roamer
{
    /*0x00*/ u32 ivs;
    /*0x04*/ u32 personality;
    /*0x08*/ u16 species;
    /*0x0A*/ u16 hp;
    /*0x0C*/ u8 level;
    /*0x0D*/ u16 status;
    /*0x0F*/ u8 cool;
    /*0x10*/ u8 beauty;
    /*0x11*/ u8 cute;
    /*0x12*/ u8 smart;
    /*0x13*/ bool8 active;
    /*0x14*/ u8 tough;
    /*0x15*/ u8 filler[0x7];
};

struct RamScriptData
{
    u8 magic;
    u8 mapGroup;
    u8 mapNum;
    u8 objectId;
    u8 script[995];
    //u8 padding;
};

struct RamScript
{
    u32 checksum;
    struct RamScriptData data;
};

// See dewford_trend.c
struct DewfordTrend
{
    u16 trendiness:7;
    u16 maxTrendiness:7;
    u16 gainingTrendiness:1;
    //u16 padding:1;
    u16 rand;
    u16 words[2];
}; /*size = 0x8*/

struct MauvilleManCommon
{
    u8 id;
};

struct MauvilleManBard
{
    /*0x00*/ u8 id;
    /*0x01*/ //u8 padding1;
    /*0x02*/ u16 songLyrics[BARD_SONG_LENGTH];
    /*0x0E*/ u16 temporaryLyrics[BARD_SONG_LENGTH];
    /*0x1A*/ u8 playerName[PLAYER_NAME_LENGTH + 1];
    /*0x22*/ u8 filler_2DB6[0x3];
    /*0x25*/ u8 playerTrainerId[TRAINER_ID_LENGTH];
    /*0x29*/ bool8 hasChangedSong;
    /*0x2A*/ u8 language;
    /*0x2B*/ //u8 padding2;
}; /*size = 0x2C*/

struct MauvilleManStoryteller
{
    u8 id;
    bool8 alreadyRecorded;
    u8 filler2[2];
    u8 gameStatIDs[NUM_STORYTELLER_TALES];
    u8 trainerNames[NUM_STORYTELLER_TALES][PLAYER_NAME_LENGTH];
    u8 statValues[NUM_STORYTELLER_TALES][4];
    u8 language[NUM_STORYTELLER_TALES];
};

struct MauvilleManGiddy
{
    /*0x00*/ u8 id;
    /*0x01*/ u8 taleCounter;
    /*0x02*/ u8 questionNum;
    /*0x03*/ //u8 padding1;
    /*0x04*/ u16 randomWords[GIDDY_MAX_TALES];
    /*0x18*/ u8 questionList[GIDDY_MAX_QUESTIONS];
    /*0x20*/ u8 language;
    /*0x21*/ //u8 padding2;
}; /*size = 0x2C*/

struct MauvilleManHipster
{
    u8 id;
    bool8 taughtWord;
    u8 language;
};

struct MauvilleOldManTrader
{
    u8 id;
    u8 decorations[NUM_TRADER_ITEMS];
    u8 playerNames[NUM_TRADER_ITEMS][11];
    u8 alreadyTraded;
    u8 language[NUM_TRADER_ITEMS];
};

typedef union OldMan
{
    struct MauvilleManCommon common;
    struct MauvilleManBard bard;
    struct MauvilleManGiddy giddy;
    struct MauvilleManHipster hipster;
    struct MauvilleOldManTrader trader;
    struct MauvilleManStoryteller storyteller;
    u8 filler[0x40];
} OldMan;

#define LINK_B_RECORDS_COUNT 5

struct LinkBattleRecord
{
    u8 name[PLAYER_NAME_LENGTH + 1];
    u16 trainerId;
    u16 wins;
    u16 losses;
    u16 draws;
};

struct LinkBattleRecords
{
    struct LinkBattleRecord entries[LINK_B_RECORDS_COUNT];
    u8 languages[LINK_B_RECORDS_COUNT];
    //u8 padding;
};

struct RecordMixingGiftData
{
    u8 unk0;
    u8 quantity;
    u16 itemId;
    u8 filler4[8];
};

struct RecordMixingGift
{
    int checksum;
    struct RecordMixingGiftData data;
};

struct ContestWinner
{
    u32 personality;
    u32 trainerId;
    u16 species;
    u8 contestCategory;
    u8 monName[VANILLA_POKEMON_NAME_LENGTH + 1];
    u8 trainerName[PLAYER_NAME_LENGTH + 1];
    u8 contestRank:7;
    bool8 isShiny:1;
    //u8 padding;
};

struct Mail
{
    /*0x00*/ u16 words[MAIL_WORDS_COUNT];
    /*0x12*/ u8 playerName[PLAYER_NAME_LENGTH + 1];
    /*0x1A*/ u8 trainerId[TRAINER_ID_LENGTH];
    /*0x1E*/ u16 species;
    /*0x20*/ u16 itemId;
};

struct DaycareMail
{
    struct Mail message;
    u8 otName[PLAYER_NAME_LENGTH + 1];
    u8 monName[VANILLA_POKEMON_NAME_LENGTH + 1];
    u8 gameLanguage:4;
    u8 monLanguage:4;
};

struct DaycareMon
{
    struct BoxPokemon mon;
    struct DaycareMail mail;
    u32 steps;
};

struct DayCare
{
    struct DaycareMon mons[DAYCARE_MON_COUNT];
    u32 offspringPersonality;
    u8 stepCounter;
    //u8 padding[3];
};

struct LilycoveLadyQuiz
{
    /*0x000*/ u8 id;
    /*0x001*/ u8 state;
    /*0x002*/ u16 question[QUIZ_QUESTION_LEN];
    /*0x014*/ u16 correctAnswer;
    /*0x016*/ u16 playerAnswer;
    /*0x018*/ u8 playerName[PLAYER_NAME_LENGTH + 1];
    /*0x020*/ u16 playerTrainerId[TRAINER_ID_LENGTH];
    /*0x028*/ u16 prize;
    /*0x02A*/ bool8 waitingForChallenger;
    /*0x02B*/ u8 questionId;
    /*0x02C*/ u8 prevQuestionId;
    /*0x02D*/ u8 language;
};

struct LilycoveLadyFavor
{
    /*0x000*/ u8 id;
    /*0x001*/ u8 state;
    /*0x002*/ bool8 likedItem;
    /*0x003*/ u8 numItemsGiven;
    /*0x004*/ u8 playerName[PLAYER_NAME_LENGTH + 1];
    /*0x00C*/ u8 favorId;
    /*0x00D*/ //u8 padding1;
    /*0x00E*/ u16 itemId;
    /*0x010*/ u16 bestItem;
    /*0x012*/ u8 language;
    /*0x013*/ //u8 padding2;
};

struct LilycoveLadyContest
{
    /*0x000*/ u8 id;
    /*0x001*/ bool8 givenPokeblock;
    /*0x002*/ u8 numGoodPokeblocksGiven;
    /*0x003*/ u8 numOtherPokeblocksGiven;
    /*0x004*/ u8 playerName[PLAYER_NAME_LENGTH + 1];
    /*0x00C*/ u8 maxSheen;
    /*0x00D*/ u8 category;
    /*0x00E*/ u8 language;
};

typedef union // 3b58
{
    struct LilycoveLadyQuiz quiz;
    struct LilycoveLadyFavor favor;
    struct LilycoveLadyContest contest;
    u8 id;
    u8 filler[0x40];
} LilycoveLady;

struct WaldaPhrase
{
    u16 colors[2]; // Background, foreground.
    u8 text[16];
    u8 iconId;
    u8 patternId;
    bool8 patternUnlocked;
    //u8 padding;
};

struct TrainerNameRecord
{
    u32 trainerId;
    u8 ALIGNED(2) trainerName[PLAYER_NAME_LENGTH + 1];
};

struct TrainerHillSave
{
    /*0x3D64*/ u32 timer;
    /*0x3D68*/ u32 bestTime;
    /*0x3D6C*/ u8 unk_3D6C;
    /*0x3D6D*/ u8 unused;
    /*0x3D6E*/ u16 receivedPrize:1;
               u16 checkedFinalTime:1;
               u16 spokeToOwner:1;
               u16 hasLost:1;
               u16 maybeECardScanDuringChallenge:1;
               u16 field_3D6E_0f:1;
               u16 mode:2; // HILL_MODE_*
               //u16 padding:8;
};

struct WonderNewsMetadata
{
    u8 newsType:2;
    u8 sentRewardCounter:3;
    u8 rewardCounter:3;
    u8 berry;
    //u8 padding[2];
};

struct WonderNews
{
    u16 id;
    u8 sendType; // SEND_TYPE_*
    u8 bgType;
    u8 titleText[WONDER_NEWS_TEXT_LENGTH];
    u8 bodyText[WONDER_NEWS_BODY_TEXT_LINES][WONDER_NEWS_TEXT_LENGTH];
};

struct WonderCard
{
    u16 flagId; // Event flag (sReceivedGiftFlags) + WONDER_CARD_FLAG_OFFSET
    u16 iconSpecies;
    u32 idNumber;
    u8 type:2; // CARD_TYPE_*
    u8 bgType:4;
    u8 sendType:2; // SEND_TYPE_*
    u8 maxStamps;
    u8 titleText[WONDER_CARD_TEXT_LENGTH];
    u8 subtitleText[WONDER_CARD_TEXT_LENGTH];
    u8 bodyText[WONDER_CARD_BODY_TEXT_LINES][WONDER_CARD_TEXT_LENGTH];
    u8 footerLine1Text[WONDER_CARD_TEXT_LENGTH];
    u8 footerLine2Text[WONDER_CARD_TEXT_LENGTH];
    //u8 padding[2];
};

struct WonderCardMetadata
{
    u16 battlesWon;
    u16 battlesLost;
    u16 numTrades;
    u16 iconSpecies;
    u16 stampData[2][MAX_STAMP_CARD_STAMPS]; // First element is STAMP_SPECIES, second is STAMP_ID
};

struct MysteryGiftSave
{
    u32 newsCrc;
    struct WonderNews news;
    u32 cardCrc;
    struct WonderCard card;
    u32 cardMetadataCrc;
    struct WonderCardMetadata cardMetadata;
    u16 questionnaireWords[NUM_QUESTIONNAIRE_WORDS];
    struct WonderNewsMetadata newsMetadata;
    u32 trainerIds[2][5]; // Saved ids for 10 trainers, 5 each for battles and trades
}; // 0x36C 0x3598

// For external event data storage. The majority of these may have never been used.
// In Emerald, the only known used fields are the PokeCoupon and BoxRS ones, but hacking the distribution discs allows Emerald to receive events and set the others
struct ExternalEventData
{
    u8 unknownExternalDataFields1[7]; // if actually used, may be broken up into different fields.
    u32 unknownExternalDataFields2:8;
    u32 currentPokeCoupons:24; // PokéCoupons stored by Pokémon Colosseum and XD from Mt. Battle runs. Earned PokéCoupons are also added to totalEarnedPokeCoupons. Colosseum/XD caps this at 9,999,999, but will read up to 16,777,215.
    u32 gotGoldPokeCouponTitleReward:1; // Master Ball from JP Colosseum Bonus Disc; for reaching 30,000 totalEarnedPokeCoupons
    u32 gotSilverPokeCouponTitleReward:1; // Light Ball Pikachu from JP Colosseum Bonus Disc; for reaching 5000 totalEarnedPokeCoupons
    u32 gotBronzePokeCouponTitleReward:1; // PP Max from JP Colosseum Bonus Disc; for reaching 2500 totalEarnedPokeCoupons
    u32 receivedAgetoCelebi:1; // from JP Colosseum Bonus Disc
    u32 unknownExternalDataFields3:4;
    u32 totalEarnedPokeCoupons:24; // Used by the JP Colosseum bonus disc. Determines PokéCoupon rank to distribute rewards. Unread in International games. Colosseum/XD caps this at 9,999,999.
    u8 unknownExternalDataFields4[5]; // if actually used, may be broken up into different fields.
} __attribute__((packed)); /*size = 0x14*/

// For external event flags. The majority of these may have never been used.
// In Emerald, Jirachi cannot normally be received, but hacking the distribution discs allows Emerald to receive Jirachi and set the flag
struct ExternalEventFlags
{
    u8 usedBoxRS:1; // Set by Pokémon Box: Ruby & Sapphire; denotes whether this save has connected to it and triggered the free False Swipe Swablu Egg giveaway.
    u8 boxRSEggsUnlocked:2; // Set by Pokémon Box: Ruby & Sapphire; denotes the number of Eggs unlocked from deposits; 1 for ExtremeSpeed Zigzagoon (at 100 deposited), 2 for Pay Day Skitty (at 500 deposited), 3 for Surf Pichu (at 1499 deposited)
    //u8 padding:5;
    u8 unknownFlag1;
    u8 receivedGCNJirachi; // Both the US Colosseum Bonus Disc and PAL/AUS Pokémon Channel use this field. One cannot receive a WISHMKR Jirachi and CHANNEL Jirachi with the same savefile.
    u8 unknownFlag3;
    u8 unknownFlag4;
    u8 unknownFlag5;
    u8 unknownFlag6;
    u8 unknownFlag7;
    u8 unknownFlag8;
    u8 unknownFlag9;
    u8 unknownFlag10;
    u8 unknownFlag11;
    u8 unknownFlag12;
    u8 unknownFlag13;
    u8 unknownFlag14;
    u8 unknownFlag15;
    u8 unknownFlag16;
    u8 unknownFlag17;
    u8 unknownFlag18;
    u8 unknownFlag19;
    u8 unknownFlag20;

} __attribute__((packed));/*size = 0x15*/

struct SaveBlock1
{
    /*0x00*/ struct Coords16 pos;
    /*0x04*/ struct WarpData location;
    /*0x0C*/ struct WarpData continueGameWarp;
    /*0x14*/ struct WarpData dynamicWarp;
    /*0x1C*/ struct WarpData lastHealLocation; // used by white-out and teleport
    /*0x24*/ struct WarpData escapeWarp; // used by Dig and Escape Rope
    /*0x2C*/ u16 savedMusic;
    /*0x2E*/ u8 weather;
    /*0x2F*/ u8 weatherCycleStage;
    /*0x30*/ u8 flashLevel;
    /*0x31*/ //u8 padding1;
    /*0x32*/ u16 mapLayoutId;
    /*0x34*/ u16 mapView[0x100];
    /*0x234*/ u8 playerPartyCount;
    /*0x235*/ //u8 padding2[3];
    /*0x238*/ struct Pokemon playerParty[PARTY_SIZE];
    /*0x490*/ u32 money;
    /*0x494*/ u16 coins;
    /*0x496*/ u16 registeredItem; // registered for use with SELECT button
    /*0x498*/ struct ItemSlot pcItems[PC_ITEMS_COUNT];
    /*0x560*/ struct ItemSlot bagPocket_Items[BAG_ITEMS_COUNT];
    /*0x5D8*/ struct ItemSlot bagPocket_KeyItems[BAG_KEYITEMS_COUNT];
    /*0x650*/ struct ItemSlot bagPocket_PokeBalls[BAG_POKEBALLS_COUNT];
    /*0x690*/ struct ItemSlot bagPocket_TMHM[BAG_TMHM_COUNT];
    /*0x790*/ struct ItemSlot bagPocket_Berries[BAG_BERRIES_COUNT];
    /*0x848*/ struct Pokeblock pokeblocks[POKEBLOCKS_COUNT];
#if FREE_EXTRA_SEEN_FLAGS_SAVEBLOCK1 == FALSE
    /*0x988*/ u8 filler1[0x34]; // Previously Dex Flags, feel free to remove.
#endif //FREE_EXTRA_SEEN_FLAGS_SAVEBLOCK1
    /*0x9BC*/ u16 berryBlenderRecords[3];
    /*0x9C2*/ u8 unused_9C2[6];
#if FREE_MATCH_CALL == FALSE
    /*0x9C8*/ u16 trainerRematchStepCounter;
    /*0x9CA*/ u8 trainerRematches[MAX_REMATCH_ENTRIES];
#endif //FREE_MATCH_CALL
    /*0xA2E*/ //u8 padding3[2];
    /*0xA30*/ struct ObjectEvent objectEvents[OBJECT_EVENTS_COUNT];
    /*0xC70*/ struct ObjectEventTemplate objectEventTemplates[OBJECT_EVENT_TEMPLATES_COUNT];
    /*0x1270*/ u8 flags[NUM_FLAG_BYTES];
    /*0x139C*/ u16 vars[VARS_COUNT];
    /*0x159C*/ u32 gameStats[NUM_GAME_STATS];
    /*0x169C*/ struct BerryTree berryTrees[BERRY_TREES_COUNT];
    /*0x1A9C*/ struct SecretBase secretBases[SECRET_BASES_COUNT];
    /*0x271C*/ u8 playerRoomDecorations[DECOR_MAX_PLAYERS_HOUSE];
    /*0x2728*/ u8 playerRoomDecorationPositions[DECOR_MAX_PLAYERS_HOUSE];
    /*0x2734*/ u8 decorationDesks[10];
    /*0x273E*/ u8 decorationChairs[10];
    /*0x2748*/ u8 decorationPlants[10];
    /*0x2752*/ u8 decorationOrnaments[30];
    /*0x2770*/ u8 decorationMats[30];
    /*0x278E*/ u8 decorationPosters[10];
    /*0x2798*/ u8 decorationDolls[40];
    /*0x27C0*/ u8 decorationCushions[10];
    /*0x27CC*/ TVShow tvShows[TV_SHOWS_COUNT];
    /*0x27CA*/ //u8 padding4[2];
    /*0x2B50*/ PokeNews pokeNews[POKE_NEWS_COUNT];
    /*0x2B90*/ u16 outbreakPokemonSpecies;
    /*0x2B92*/ u8 outbreakLocationMapNum;
    /*0x2B93*/ u8 outbreakLocationMapGroup;
    /*0x2B94*/ u8 outbreakPokemonLevel;
    /*0x2B95*/ u8 outbreakUnused1;
    /*0x2B96*/ u16 outbreakUnused2;
    /*0x2B98*/ u16 outbreakPokemonMoves[MAX_MON_MOVES];
    /*0x2BA0*/ u8 outbreakUnused3;
    /*0x2BA1*/ u8 outbreakPokemonProbability;
    /*0x2BA2*/ u16 outbreakDaysLeft;
    /*0x2BA4*/ struct GabbyAndTyData gabbyAndTyData;
    /*0x2BB0*/ u16 easyChatProfile[EASY_CHAT_BATTLE_WORDS_COUNT];
    /*0x2BBC*/ u16 easyChatBattleStart[EASY_CHAT_BATTLE_WORDS_COUNT];
    /*0x2BC8*/ u16 easyChatBattleWon[EASY_CHAT_BATTLE_WORDS_COUNT];
    /*0x2BD4*/ u16 easyChatBattleLost[EASY_CHAT_BATTLE_WORDS_COUNT];
    /*0x2BE0*/ struct Mail mail[MAIL_COUNT];
    /*0x2E20*/ u8 unlockedTrendySayings[NUM_TRENDY_SAYING_BYTES]; // Bitfield for unlockable Easy Chat words in EC_GROUP_TRENDY_SAYING
    /*0x2E25*/ //u8 padding5[3];
    /*0x2E28*/ OldMan oldMan;
    /*0x2e64*/ struct DewfordTrend dewfordTrends[SAVED_TRENDS_COUNT];
    /*0x2e90*/ struct ContestWinner contestWinners[NUM_CONTEST_WINNERS]; // see CONTEST_WINNER_*
    /*0x3030*/ struct DayCare daycare;
#if FREE_LINK_BATTLE_RECORDS == FALSE
    /*0x3150*/ struct LinkBattleRecords linkBattleRecords;
#endif //FREE_LINK_BATTLE_RECORDS
    /*0x31A8*/ u8 giftRibbons[GIFT_RIBBONS_COUNT];
    /*0x31B3*/ struct ExternalEventData externalEventData;
    /*0x31C7*/ struct ExternalEventFlags externalEventFlags;
    /*0x31DC*/ struct Roamer roamer[ROAMER_COUNT];
#if FREE_ENIGMA_BERRY == FALSE
    /*0x31F8*/ struct EnigmaBerry enigmaBerry;
#endif //FREE_ENIGMA_BERRY
#if FREE_MYSTERY_GIFT == FALSE
    /*0x322C*/ struct MysteryGiftSave mysteryGift;
<<<<<<< HEAD
#endif //FREE_MYSTERY_GIFT
    /*0x3???*/ u8 dexSeen[NUM_DEX_FLAG_BYTES];
    /*0x3???*/ u8 dexCaught[NUM_DEX_FLAG_BYTES];
#if FREE_TRAINER_HILL == FALSE
    /*0x3???*/ u32 trainerHillTimes[NUM_TRAINER_HILL_MODES];
#endif //FREE_TRAINER_HILL
#if FREE_MYSTERY_EVENT_BUFFERS == FALSE
    /*0x3???*/ struct RamScript ramScript;
#endif //FREE_MYSTERY_EVENT_BUFFERS
    /*0x3???*/ struct RecordMixingGift recordMixingGift;
    /*0x3???*/ LilycoveLady lilycoveLady;
    /*0x3???*/ struct TrainerNameRecord trainerNameRecords[20];
#if FREE_UNION_ROOM_CHAT == FALSE
    /*0x3???*/ u8 registeredTexts[UNION_ROOM_KB_ROW_COUNT][21];
#endif //FREE_UNION_ROOM_CHAT
#if FREE_TRAINER_HILL == FALSE
    /*0x3???*/ struct TrainerHillSave trainerHill;
#endif //FREE_TRAINER_HILL
    /*0x3???*/ struct WaldaPhrase waldaPhrase;
    // sizeof: 0x3???
=======
    /*0x3598*/ u8 unused_3598[0x180];
    /*0x3718*/ u32 trainerHillTimes[NUM_TRAINER_HILL_MODES];
    /*0x3728*/ struct RamScript ramScript;
    /*0x3B14*/ struct RecordMixingGift recordMixingGift;
    /*0x3B24*/ u8 seen2[NUM_DEX_FLAG_BYTES];
    /*0x3B58*/ LilycoveLady lilycoveLady;
    /*0x3B98*/ struct TrainerNameRecord trainerNameRecords[20];
    /*0x3C88*/ u8 registeredTexts[UNION_ROOM_KB_ROW_COUNT][21];
    /*0x3D5A*/ u8 unused_3D5A[10];
    /*0x3D64*/ struct TrainerHillSave trainerHill;
    /*0x3D70*/ struct WaldaPhrase waldaPhrase;
#if USE_DEXNAV_SEARCH_LEVELS == TRUE
               u8 dexNavSearchLevels[NUM_SPECIES];
#endif
               u8 dexNavChain;
>>>>>>> 652cb007
};
// sizeof: 0x3D88

extern struct SaveBlock1* gSaveBlock1Ptr;

struct MapPosition
{
    s16 x;
    s16 y;
    s8 elevation;
};

#endif // GUARD_GLOBAL_H<|MERGE_RESOLUTION|>--- conflicted
+++ resolved
@@ -169,7 +169,11 @@
 
 struct SaveBlock3
 {
-};
+#if USE_DEXNAV_SEARCH_LEVELS == TRUE
+    u8 dexNavSearchLevels[ROUND_BITS_TO_BYTES(NUM_SPECIES)];
+#endif
+    u8 dexNavChain;
+}; /* max size 1624 bytes */
 
 extern struct SaveBlock3 *gSaveBlock3Ptr;
 
@@ -1063,7 +1067,6 @@
 #endif //FREE_ENIGMA_BERRY
 #if FREE_MYSTERY_GIFT == FALSE
     /*0x322C*/ struct MysteryGiftSave mysteryGift;
-<<<<<<< HEAD
 #endif //FREE_MYSTERY_GIFT
     /*0x3???*/ u8 dexSeen[NUM_DEX_FLAG_BYTES];
     /*0x3???*/ u8 dexCaught[NUM_DEX_FLAG_BYTES];
@@ -1084,25 +1087,7 @@
 #endif //FREE_TRAINER_HILL
     /*0x3???*/ struct WaldaPhrase waldaPhrase;
     // sizeof: 0x3???
-=======
-    /*0x3598*/ u8 unused_3598[0x180];
-    /*0x3718*/ u32 trainerHillTimes[NUM_TRAINER_HILL_MODES];
-    /*0x3728*/ struct RamScript ramScript;
-    /*0x3B14*/ struct RecordMixingGift recordMixingGift;
-    /*0x3B24*/ u8 seen2[NUM_DEX_FLAG_BYTES];
-    /*0x3B58*/ LilycoveLady lilycoveLady;
-    /*0x3B98*/ struct TrainerNameRecord trainerNameRecords[20];
-    /*0x3C88*/ u8 registeredTexts[UNION_ROOM_KB_ROW_COUNT][21];
-    /*0x3D5A*/ u8 unused_3D5A[10];
-    /*0x3D64*/ struct TrainerHillSave trainerHill;
-    /*0x3D70*/ struct WaldaPhrase waldaPhrase;
-#if USE_DEXNAV_SEARCH_LEVELS == TRUE
-               u8 dexNavSearchLevels[NUM_SPECIES];
-#endif
-               u8 dexNavChain;
->>>>>>> 652cb007
-};
-// sizeof: 0x3D88
+};
 
 extern struct SaveBlock1* gSaveBlock1Ptr;
 
