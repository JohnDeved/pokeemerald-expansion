#ifndef GUARD_GLOBAL_H
#define GUARD_GLOBAL_H

#include <string.h>
#include <limits.h>
#include "config.h" // we need to define config before gba headers as print stuff needs the functions nulled before defines.
#include "gba/gba.h"
#include "constants/global.h"
#include "constants/flags.h"
#include "constants/vars.h"
#include "constants/species.h"
#include "constants/pokedex.h"
#include "constants/berry.h"
#include "constants/maps.h"
#include "constants/pokemon.h"
#include "constants/easy_chat.h"
#include "constants/trainer_hill.h"

// Prevent cross-jump optimization.
#define BLOCK_CROSS_JUMP asm("");

// to help in decompiling
#define asm_unified(x) asm(".syntax unified\n" x "\n.syntax divided")
#define NAKED __attribute__((naked))

/// IDE support
#if defined(__APPLE__) || defined(__CYGWIN__) || defined(__INTELLISENSE__)
// We define these when using certain IDEs to fool preproc
#define _(x)        {x}
#define __(x)       {x}
#define INCBIN(...) {0}
#define INCBIN_U8   INCBIN
#define INCBIN_U16  INCBIN
#define INCBIN_U32  INCBIN
#define INCBIN_S8   INCBIN
#define INCBIN_S16  INCBIN
#define INCBIN_S32  INCBIN
#endif // IDE support

#define ARRAY_COUNT(array) (size_t)(sizeof(array) / sizeof((array)[0]))

// GameFreak used a macro called "NELEMS", as evidenced by
// AgbAssert calls.
#define NELEMS(arr) (sizeof(arr)/sizeof(*(arr)))

#define SWAP(a, b, temp)    \
{                           \
    temp = a;               \
    a = b;                  \
    b = temp;               \
}

// useful math macros

// Converts a number to Q8.8 fixed-point format
#define Q_8_8(n) ((s16)((n) * 256))

// Converts a number to Q4.12 fixed-point format
#define Q_4_12(n)  ((s16)((n) * 4096))

// Converts a number to Q24.8 fixed-point format
#define Q_24_8(n)  ((s32)((n) << 8))

// Converts a Q8.8 fixed-point format number to a regular integer
#define Q_8_8_TO_INT(n) ((int)((n) / 256))

// Converts a Q4.12 fixed-point format number to a regular integer
#define Q_4_12_TO_INT(n)  ((int)((n) / 4096))

// Converts a Q24.8 fixed-point format number to a regular integer
#define Q_24_8_TO_INT(n) ((int)((n) >> 8))

#define min(a, b) ((a) < (b) ? (a) : (b))
#define max(a, b) ((a) >= (b) ? (a) : (b))

#if MODERN
#define abs(x) (((x) < 0) ? -(x) : (x))
#endif

// Used in cases where division by 0 can occur in the retail version.
// Avoids invalid opcodes on some emulators, and the otherwise UB.
#ifdef UBFIX
#define SAFE_DIV(a, b) ((b) ? (a) / (b) : 0)
#else
#define SAFE_DIV(a, b) ((a) / (b))
#endif

#define IS_POW_OF_TWO(n) (((n) & ((n)-1)) == 0)

// The below macro does a%n, but (to match) will switch to a&(n-1) if n is a power of 2.
// There are cases where GF does a&(n-1) where we would really like to have a%n, because
// if n is changed to a value that isn't a power of 2 then a&(n-1) is unlikely to work as
// intended, and a%n for powers of 2 isn't always optimized to use &.
#define MOD(a, n)(((n) & ((n)-1)) ? ((a) % (n)) : ((a) & ((n)-1)))

// Extracts the upper 16 bits of a 32-bit number
#define HIHALF(n) (((n) & 0xFFFF0000) >> 16)

// Extracts the lower 16 bits of a 32-bit number
#define LOHALF(n) ((n) & 0xFFFF)

// There are many quirks in the source code which have overarching behavioral differences from
// a number of other files. For example, diploma.c seems to declare rodata before each use while
// other files declare out of order and must be at the beginning. There are also a number of
// macros which differ from one file to the next due to the method of obtaining the result, such
// as these below. Because of this, there is a theory (Two Team Theory) that states that these
// programming projects had more than 1 "programming team" which utilized different macros for
// each of the files that were worked on.
#define T1_READ_8(ptr)  ((ptr)[0])
#define T1_READ_16(ptr) ((ptr)[0] | ((ptr)[1] << 8))
#define T1_READ_32(ptr) ((ptr)[0] | ((ptr)[1] << 8) | ((ptr)[2] << 16) | ((ptr)[3] << 24))
#define T1_READ_PTR(ptr) (u8 *) T1_READ_32(ptr)

// T2_READ_8 is a duplicate to remain consistent with each group.
#define T2_READ_8(ptr)  ((ptr)[0])
#define T2_READ_16(ptr) ((ptr)[0] + ((ptr)[1] << 8))
#define T2_READ_32(ptr) ((ptr)[0] + ((ptr)[1] << 8) + ((ptr)[2] << 16) + ((ptr)[3] << 24))
#define T2_READ_PTR(ptr) (void *) T2_READ_32(ptr)

// Macros for checking the joypad
#define TEST_BUTTON(field, button) ((field) & (button))
#define JOY_NEW(button) TEST_BUTTON(gMain.newKeys,  button)
#define JOY_HELD(button)  TEST_BUTTON(gMain.heldKeys, button)
#define JOY_HELD_RAW(button) TEST_BUTTON(gMain.heldKeysRaw, button)
#define JOY_REPEAT(button) TEST_BUTTON(gMain.newAndRepeatedKeys, button)

#define S16TOPOSFLOAT(val)   \
({                           \
    s16 v = (val);           \
    float f = (float)v;      \
    if(v < 0) f += 65536.0f; \
    f;                       \
})

#define DIV_ROUND_UP(val, roundBy)(((val) / (roundBy)) + (((val) % (roundBy)) ? 1 : 0))

#define ROUND_BITS_TO_BYTES(numBits) DIV_ROUND_UP(numBits, 8)

// NUM_DEX_FLAG_BYTES allocates more flags than it needs to, as NUM_SPECIES includes the "old unown"
// values that don't appear in the Pokédex. NATIONAL_DEX_COUNT does not include these values.
#define NUM_DEX_FLAG_BYTES ROUND_BITS_TO_BYTES(NUM_SPECIES)
#define NUM_FLAG_BYTES ROUND_BITS_TO_BYTES(FLAGS_COUNT)
#define NUM_TRENDY_SAYING_BYTES ROUND_BITS_TO_BYTES(NUM_TRENDY_SAYINGS)

// This returns the number of arguments passed to it (up to 8).
#define NARG_8(...) NARG_8_(_, ##__VA_ARGS__, 8, 7, 6, 5, 4, 3, 2, 1, 0)
#define NARG_8_(_, a, b, c, d, e, f, g, h, N, ...) N

#define CAT(a, b) CAT_(a, b)
#define CAT_(a, b) a ## b

// This produces an error at compile-time if expr is zero.
// It looks like file.c:line: size of array `id' is negative
#define STATIC_ASSERT(expr, id) typedef char id[(expr) ? 1 : -1];

struct Coords8
{
    s8 x;
    s8 y;
};

struct UCoords8
{
    u8 x;
    u8 y;
};

struct Coords16
{
    s16 x;
    s16 y;
};

struct UCoords16
{
    u16 x;
    u16 y;
};

struct Coords32
{
    s32 x;
    s32 y;
};

struct UCoords32
{
    u32 x;
    u32 y;
};

struct Time
{
    /*0x00*/ s16 days;
    /*0x02*/ s8 hours;
    /*0x03*/ s8 minutes;
    /*0x04*/ s8 seconds;
};

struct Pokedex
{
    /*0x00*/ u8 order;
    /*0x01*/ u8 mode;
    /*0x02*/ u8 nationalMagic; // must equal 0xDA in order to have National mode
    /*0x03*/ u8 unknown2;
    /*0x04*/ u32 unownPersonality; // set when you first see Unown
    /*0x08*/ u32 spindaPersonality; // set when you first see Spinda
    /*0x0C*/ u32 unknown3;
    /*0x10*/ u8 owned[NUM_DEX_FLAG_BYTES];
    /*0x44*/ u8 seen[NUM_DEX_FLAG_BYTES];
};

struct PokemonJumpRecords
{
    u16 jumpsInRow;
    u16 unused1; // Set to 0, never read
    u16 excellentsInRow;
    u16 gamesWithMaxPlayers;
    u32 unused2; // Set to 0, never read
    u32 bestJumpScore;
};

struct BerryPickingResults
{
    u32 bestScore;
    u16 berriesPicked;
    u16 berriesPickedInRow;
    u8 field_8;
    u8 field_9;
    u8 field_A;
    u8 field_B;
    u8 field_C;
    u8 field_D;
    u8 field_E;
    u8 field_F;
};

struct PyramidBag
{
    u16 itemId[FRONTIER_LVL_MODE_COUNT][PYRAMID_BAG_ITEMS_COUNT];
    u8 quantity[FRONTIER_LVL_MODE_COUNT][PYRAMID_BAG_ITEMS_COUNT];
};

struct BerryCrush
{
    u16 pressingSpeeds[4]; // For the record with each possible group size, 2-5 players
    u32 berryPowderAmount;
    u32 unk;
};

struct ApprenticeMon
{
    u16 species;
    u16 moves[MAX_MON_MOVES];
    u16 item;
};

// This is for past players Apprentices or Apprentices received via Record Mix.
// For the current Apprentice, see struct PlayersApprentice
struct Apprentice
{
    u8 id:5;
    u8 lvlMode:2;
    //u8 padding1:1;
    u8 numQuestions;
    u8 number;
    //u8 padding2;
    struct ApprenticeMon party[MULTI_PARTY_SIZE];
    u16 speechWon[EASY_CHAT_BATTLE_WORDS_COUNT];
    u8 playerId[TRAINER_ID_LENGTH];
    u8 playerName[PLAYER_NAME_LENGTH];
    u8 language;
    u32 checksum;
};

struct BattleTowerPokemon
{
    u16 species;
    u16 heldItem;
    u16 moves[MAX_MON_MOVES];
    u8 level;
    u8 ppBonuses;
    u8 hpEV;
    u8 attackEV;
    u8 defenseEV;
    u8 speedEV;
    u8 spAttackEV;
    u8 spDefenseEV;
    u32 otId;
    u32 hpIV:5;
    u32 attackIV:5;
    u32 defenseIV:5;
    u32 speedIV:5;
    u32 spAttackIV:5;
    u32 spDefenseIV:5;
    u32 gap:1;
    u32 abilityNum:1;
    u32 personality;
    u8 nickname[POKEMON_NAME_LENGTH + 1];
    u8 friendship;
};

struct EmeraldBattleTowerRecord
{
    /*0x00*/ u8 lvlMode; // 0 = level 50, 1 = level 100
    /*0x01*/ u8 facilityClass;
    /*0x02*/ u16 winStreak;
    /*0x04*/ u8 name[PLAYER_NAME_LENGTH + 1];
    /*0x0C*/ u8 trainerId[TRAINER_ID_LENGTH];
    /*0x10*/ u16 greeting[EASY_CHAT_BATTLE_WORDS_COUNT];
    /*0x1C*/ u16 speechWon[EASY_CHAT_BATTLE_WORDS_COUNT];
    /*0x28*/ u16 speechLost[EASY_CHAT_BATTLE_WORDS_COUNT];
    /*0x34*/ struct BattleTowerPokemon party[MAX_FRONTIER_PARTY_SIZE];
    /*0xE4*/ u8 language;
    /*0xE7*/ //u8 padding[3];
    /*0xE8*/ u32 checksum;
};

struct BattleTowerInterview
{
    u16 playerSpecies;
    u16 opponentSpecies;
    u8 opponentName[PLAYER_NAME_LENGTH + 1];
    u8 opponentMonNickname[POKEMON_NAME_LENGTH + 1];
    u8 opponentLanguage;
};

struct BattleTowerEReaderTrainer
{
    /*0x00*/ u8 unk0;
    /*0x01*/ u8 facilityClass;
    /*0x02*/ u16 winStreak;
    /*0x04*/ u8 name[PLAYER_NAME_LENGTH + 1];
    /*0x0C*/ u8 trainerId[TRAINER_ID_LENGTH];
    /*0x10*/ u16 greeting[EASY_CHAT_BATTLE_WORDS_COUNT];
    /*0x1C*/ u16 farewellPlayerLost[EASY_CHAT_BATTLE_WORDS_COUNT];
    /*0x28*/ u16 farewellPlayerWon[EASY_CHAT_BATTLE_WORDS_COUNT];
    /*0x34*/ struct BattleTowerPokemon party[FRONTIER_PARTY_SIZE];
    /*0xB8*/ u32 checksum;
};

// For displaying party information on the player's Battle Dome tourney page
struct DomeMonData
{
    u16 moves[MAX_MON_MOVES];
    u8 evs[NUM_STATS];
    u8 nature;
    //u8 padding;
};

struct RentalMon
{
    u16 monId;
    //u8 padding1[2];
    u32 personality;
    u8 ivs;
    u8 abilityNum;
    //u8 padding2[2];
};

struct BattleDomeTrainer
{
    u16 trainerId:10;
    u16 isEliminated:1;
    u16 eliminatedAt:2;
    u16 forfeited:3;
};

#define DOME_TOURNAMENT_TRAINERS_COUNT 16
#define BATTLE_TOWER_RECORD_COUNT 5

struct BattleFrontier
{
    /*0x64C*/ struct EmeraldBattleTowerRecord towerPlayer;
    /*0x738*/ struct EmeraldBattleTowerRecord towerRecords[BATTLE_TOWER_RECORD_COUNT]; // From record mixing.
    /*0xBEB*/ struct BattleTowerInterview towerInterview;
    /*0xBEC*/ struct BattleTowerEReaderTrainer ereaderTrainer;
    /*0xCA8*/ u8 challengeStatus;
    /*0xCA9*/ u8 lvlMode:2;
              u8 challengePaused:1;
              u8 disableRecordBattle:1;
              //u8 padding1:4;
    /*0xCAA*/ u16 selectedPartyMons[MAX_FRONTIER_PARTY_SIZE];
    /*0xCB2*/ u16 curChallengeBattleNum; // Battle number / room number (Pike) / floor number (Pyramid)
    /*0xCB4*/ u16 trainerIds[20];
    /*0xCDC*/ u32 winStreakActiveFlags;
    /*0xCE0*/ u16 towerWinStreaks[4][FRONTIER_LVL_MODE_COUNT];
    /*0xCF0*/ u16 towerRecordWinStreaks[4][FRONTIER_LVL_MODE_COUNT];
    /*0xD00*/ u16 battledBrainFlags;
    /*0xD02*/ u16 towerSinglesStreak; // Never read
    /*0xD04*/ u16 towerNumWins; // Increments to MAX_STREAK but never read otherwise
    /*0xD06*/ u8 towerBattleOutcome;
    /*0xD07*/ u8 towerLvlMode;
    /*0xD08*/ u8 domeAttemptedSingles50:1;
    /*0xD08*/ u8 domeAttemptedSinglesOpen:1;
    /*0xD08*/ u8 domeHasWonSingles50:1;
    /*0xD08*/ u8 domeHasWonSinglesOpen:1;
    /*0xD08*/ u8 domeAttemptedDoubles50:1;
    /*0xD08*/ u8 domeAttemptedDoublesOpen:1;
    /*0xD08*/ u8 domeHasWonDoubles50:1;
    /*0xD08*/ u8 domeHasWonDoublesOpen:1;
    /*0xD09*/ u8 domeUnused;
    /*0xD0A*/ u8 domeLvlMode;
    /*0xD0B*/ u8 domeBattleMode;
    /*0xD0C*/ u16 domeWinStreaks[2][FRONTIER_LVL_MODE_COUNT];
    /*0xD14*/ u16 domeRecordWinStreaks[2][FRONTIER_LVL_MODE_COUNT];
    /*0xD1C*/ u16 domeTotalChampionships[2][FRONTIER_LVL_MODE_COUNT];
    /*0xD24*/ struct BattleDomeTrainer domeTrainers[DOME_TOURNAMENT_TRAINERS_COUNT];
    /*0xD64*/ u16 domeMonIds[DOME_TOURNAMENT_TRAINERS_COUNT][FRONTIER_PARTY_SIZE];
    /*0xDC4*/ u16 unused_DC4;
    /*0xDC6*/ u16 palacePrize;
    /*0xDC8*/ u16 palaceWinStreaks[2][FRONTIER_LVL_MODE_COUNT];
    /*0xDD0*/ u16 palaceRecordWinStreaks[2][FRONTIER_LVL_MODE_COUNT];
    /*0xDD8*/ u16 arenaPrize;
    /*0xDDA*/ u16 arenaWinStreaks[FRONTIER_LVL_MODE_COUNT];
    /*0xDDE*/ u16 arenaRecordStreaks[FRONTIER_LVL_MODE_COUNT];
    /*0xDE2*/ u16 factoryWinStreaks[2][FRONTIER_LVL_MODE_COUNT];
    /*0xDEA*/ u16 factoryRecordWinStreaks[2][FRONTIER_LVL_MODE_COUNT];
    /*0xDF6*/ u16 factoryRentsCount[2][FRONTIER_LVL_MODE_COUNT];
    /*0xDFA*/ u16 factoryRecordRentsCount[2][FRONTIER_LVL_MODE_COUNT];
    /*0xE02*/ u16 pikePrize;
    /*0xE04*/ u16 pikeWinStreaks[FRONTIER_LVL_MODE_COUNT];
    /*0xE08*/ u16 pikeRecordStreaks[FRONTIER_LVL_MODE_COUNT];
    /*0xE0C*/ u16 pikeTotalStreaks[FRONTIER_LVL_MODE_COUNT];
    /*0xE10*/ u8 pikeHintedRoomIndex:3;
              u8 pikeHintedRoomType:4;
              u8 pikeHealingRoomsDisabled:1;
    /*0xE11*/ //u8 padding2;
    /*0xE12*/ u16 pikeHeldItemsBackup[FRONTIER_PARTY_SIZE];
    /*0xE18*/ u16 pyramidPrize;
    /*0xE1A*/ u16 pyramidWinStreaks[FRONTIER_LVL_MODE_COUNT];
    /*0xE1E*/ u16 pyramidRecordStreaks[FRONTIER_LVL_MODE_COUNT];
    /*0xE22*/ u16 pyramidRandoms[4];
    /*0xE2A*/ u8 pyramidTrainerFlags; // 1 bit for each trainer (MAX_PYRAMID_TRAINERS)
    /*0xE2B*/ //u8 padding3;
    /*0xE2C*/ struct PyramidBag pyramidBag;
    /*0xE68*/ u8 pyramidLightRadius;
    /*0xE69*/ //u8 padding4;
    /*0xE6A*/ u16 verdanturfTentPrize;
    /*0xE6C*/ u16 fallarborTentPrize;
    /*0xE6E*/ u16 slateportTentPrize;
    /*0xE70*/ struct RentalMon rentalMons[FRONTIER_PARTY_SIZE * 2];
    /*0xEB8*/ u16 battlePoints;
    /*0xEBA*/ u16 cardBattlePoints;
    /*0xEBC*/ u32 battlesCount;
    /*0xEC0*/ u16 domeWinningMoves[DOME_TOURNAMENT_TRAINERS_COUNT];
    /*0xEE0*/ u8 trainerFlags;
    /*0xEE1*/ u8 opponentNames[FRONTIER_LVL_MODE_COUNT][PLAYER_NAME_LENGTH + 1];
    /*0xEF1*/ u8 opponentTrainerIds[FRONTIER_LVL_MODE_COUNT][TRAINER_ID_LENGTH];
    /*0xEF9*/ u8 unk_EF9:7; // Never read
    /*0xEF9*/ u8 savedGame:1;
    /*0xEFA*/ u8 unused_EFA;
    /*0xEFB*/ u8 unused_EFB;
    /*0xEFC*/ struct DomeMonData domePlayerPartyData[FRONTIER_PARTY_SIZE];
};

struct ApprenticeQuestion
{
    u8 questionId:2;
    u8 monId:2;
    u8 moveSlot:2;
    u8 suggestedChange:2; // TRUE if told to use held item or second move, FALSE if told to use no item or first move
    //u8 padding;
    u16 data; // used both as an itemId and a moveId
};

struct PlayersApprentice
{
    /*0xB0*/ u8 id;
    /*0xB1*/ u8 lvlMode:2;  //0: Unassigned, 1: Lv 50, 2: Open Lv
    /*0xB1*/ u8 questionsAnswered:4;
    /*0xB1*/ u8 leadMonId:2;
    /*0xB2*/ u8 party:3;
             u8 saveId:2;
             //u8 padding1:3;
    /*0xB3*/ u8 unused;
    /*0xB4*/ u8 speciesIds[MULTI_PARTY_SIZE];
    /*0xB7*/ //u8 padding2;
    /*0xB8*/ struct ApprenticeQuestion questions[APPRENTICE_MAX_QUESTIONS];
};

struct RankingHall1P
{
    u8 id[TRAINER_ID_LENGTH];
    u16 winStreak;
    u8 name[PLAYER_NAME_LENGTH + 1];
    u8 language;
    //u8 padding;
};

struct RankingHall2P
{
    u8 id1[TRAINER_ID_LENGTH];
    u8 id2[TRAINER_ID_LENGTH];
    u16 winStreak;
    u8 name1[PLAYER_NAME_LENGTH + 1];
    u8 name2[PLAYER_NAME_LENGTH + 1];
    u8 language;
    //u8 padding;
};

struct SaveBlock2
{
    /*0x00*/ u8 playerName[PLAYER_NAME_LENGTH + 1];
    /*0x08*/ u8 playerGender; // MALE, FEMALE
    /*0x09*/ u8 specialSaveWarpFlags;
    /*0x0A*/ u8 playerTrainerId[TRAINER_ID_LENGTH];
    /*0x0E*/ u16 playTimeHours;
    /*0x10*/ u8 playTimeMinutes;
    /*0x11*/ u8 playTimeSeconds;
    /*0x12*/ u8 playTimeVBlanks;
    /*0x13*/ u8 optionsButtonMode;  // OPTIONS_BUTTON_MODE_[NORMAL/LR/L_EQUALS_A]
    /*0x14*/ u16 optionsTextSpeed:3; // OPTIONS_TEXT_SPEED_[SLOW/MID/FAST]
             u16 optionsWindowFrameType:5; // Specifies one of the 20 decorative borders for text boxes
             u16 optionsSound:1; // OPTIONS_SOUND_[MONO/STEREO]
             u16 optionsBattleStyle:1; // OPTIONS_BATTLE_STYLE_[SHIFT/SET]
             u16 optionsBattleSceneOff:1; // whether battle animations are disabled
             u16 regionMapZoom:1; // whether the map is zoomed in
             //u16 padding1:4;
             //u16 padding2;
    /*0x18*/ struct Pokedex pokedex;
    /*0x90*/ u8 filler_90[0x8];
    /*0x98*/ struct Time localTimeOffset;
    /*0xA0*/ struct Time lastBerryTreeUpdate;
    /*0xA8*/ u32 gcnLinkFlags; // Read by Pokémon Colosseum/XD
    /*0xAC*/ u32 encryptionKey;
    /*0xB0*/ struct PlayersApprentice playerApprentice;
    /*0xDC*/ struct Apprentice apprentices[APPRENTICE_COUNT];
    /*0x1EC*/ struct BerryCrush berryCrush;
    /*0x1FC*/ struct PokemonJumpRecords pokeJump;
    /*0x20C*/ struct BerryPickingResults berryPick;
    /*0x21C*/ struct RankingHall1P hallRecords1P[HALL_FACILITIES_COUNT][FRONTIER_LVL_MODE_COUNT][HALL_RECORDS_COUNT]; // From record mixing.
    /*0x57C*/ struct RankingHall2P hallRecords2P[FRONTIER_LVL_MODE_COUNT][HALL_RECORDS_COUNT]; // From record mixing.
    /*0x624*/ u16 contestLinkResults[CONTEST_CATEGORIES_COUNT][CONTESTANT_COUNT];
    /*0x64C*/ struct BattleFrontier frontier;
}; // sizeof=0xF2C

extern struct SaveBlock2 *gSaveBlock2Ptr;

extern u8 UpdateSpritePaletteWithTime(u8);
<<<<<<< HEAD
extern bool8 IsAccurateGBA(void);
=======
>>>>>>> 6bceacf4

struct SecretBaseParty
{
    u32 personality[PARTY_SIZE];
    u16 moves[PARTY_SIZE * MAX_MON_MOVES];
    u16 species[PARTY_SIZE];
    u16 heldItems[PARTY_SIZE];
    u8 levels[PARTY_SIZE];
    u8 EVs[PARTY_SIZE];
};

struct SecretBase
{
    /*0x1A9C*/ u8 secretBaseId;
    /*0x1A9D*/ bool8 toRegister:4;
    /*0x1A9D*/ u8 gender:1;
    /*0x1A9D*/ u8 battledOwnerToday:1;
    /*0x1A9D*/ u8 registryStatus:2;
    /*0x1A9E*/ u8 trainerName[PLAYER_NAME_LENGTH];
    /*0x1AA5*/ u8 trainerId[TRAINER_ID_LENGTH]; // byte 0 is used for determining trainer class
    /*0x1AA9*/ u8 language;
    /*0x1AAA*/ u16 numSecretBasesReceived;
    /*0x1AAC*/ u8 numTimesEntered;
    /*0x1AAD*/ u8 unused;
    /*0x1AAE*/ u8 decorations[DECOR_MAX_SECRET_BASE];
    /*0x1ABE*/ u8 decorationPositions[DECOR_MAX_SECRET_BASE];
    /*0x1ACE*/ //u8 padding[2];
    /*0x1AD0*/ struct SecretBaseParty party;
};

#include "constants/game_stat.h"
#include "global.fieldmap.h"
#include "global.berry.h"
#include "global.tv.h"
#include "pokemon.h"

struct WarpData
{
    s8 mapGroup;
    s8 mapNum;
    s8 warpId;
    //u8 padding;
    s16 x, y;
};

struct ItemSlot
{
    u16 itemId;
    u16 quantity;
};

struct Pokeblock
{
    u8 color;
    u8 spicy;
    u8 dry;
    u8 sweet;
    u8 bitter;
    u8 sour;
    u8 feel;
};

struct Roamer
{
    /*0x00*/ u32 ivs;
    /*0x04*/ u32 personality;
    /*0x08*/ u16 species;
    /*0x0A*/ u16 hp;
    /*0x0C*/ u8 level;
    /*0x0D*/ u8 status;
    /*0x0E*/ u8 cool;
    /*0x0F*/ u8 beauty;
    /*0x10*/ u8 cute;
    /*0x11*/ u8 smart;
    /*0x12*/ u8 tough;
    /*0x13*/ bool8 active;
    /*0x14*/ u8 filler[0x8];
};

struct RamScriptData
{
    u8 magic;
    u8 mapGroup;
    u8 mapNum;
    u8 objectId;
    u8 script[995];
    //u8 padding;
};

struct RamScript
{
    u32 checksum;
    struct RamScriptData data;
};

// See dewford_trend.c
struct DewfordTrend
{
    u16 trendiness:7;
    u16 maxTrendiness:7;
    u16 gainingTrendiness:1;
    //u16 padding:1;
    u16 rand;
    u16 words[2];
}; /*size = 0x8*/

struct MauvilleManCommon
{
    u8 id;
};

struct MauvilleManBard
{
    /*0x00*/ u8 id;
    /*0x01*/ //u8 padding1;
    /*0x02*/ u16 songLyrics[BARD_SONG_LENGTH];
    /*0x0E*/ u16 temporaryLyrics[BARD_SONG_LENGTH];
    /*0x1A*/ u8 playerName[PLAYER_NAME_LENGTH + 1];
    /*0x22*/ u8 filler_2DB6[0x3];
    /*0x25*/ u8 playerTrainerId[TRAINER_ID_LENGTH];
    /*0x29*/ bool8 hasChangedSong;
    /*0x2A*/ u8 language;
    /*0x2B*/ //u8 padding2;
}; /*size = 0x2C*/

struct MauvilleManStoryteller
{
    u8 id;
    bool8 alreadyRecorded;
    u8 filler2[2];
    u8 gameStatIDs[NUM_STORYTELLER_TALES];
    u8 trainerNames[NUM_STORYTELLER_TALES][PLAYER_NAME_LENGTH];
    u8 statValues[NUM_STORYTELLER_TALES][4];
    u8 language[NUM_STORYTELLER_TALES];
};

struct MauvilleManGiddy
{
    /*0x00*/ u8 id;
    /*0x01*/ u8 taleCounter;
    /*0x02*/ u8 questionNum;
    /*0x03*/ //u8 padding1;
    /*0x04*/ u16 randomWords[GIDDY_MAX_TALES];
    /*0x18*/ u8 questionList[GIDDY_MAX_QUESTIONS];
    /*0x20*/ u8 language;
    /*0x21*/ //u8 padding2;
}; /*size = 0x2C*/

struct MauvilleManHipster
{
    u8 id;
    bool8 taughtWord;
    u8 language;
};

struct MauvilleOldManTrader
{
    u8 id;
    u8 decorations[NUM_TRADER_ITEMS];
    u8 playerNames[NUM_TRADER_ITEMS][11];
    u8 alreadyTraded;
    u8 language[NUM_TRADER_ITEMS];
};

typedef union OldMan
{
    struct MauvilleManCommon common;
    struct MauvilleManBard bard;
    struct MauvilleManGiddy giddy;
    struct MauvilleManHipster hipster;
    struct MauvilleOldManTrader trader;
    struct MauvilleManStoryteller storyteller;
    u8 filler[0x40];
} OldMan;

#define LINK_B_RECORDS_COUNT 5

struct LinkBattleRecord
{
    u8 name[PLAYER_NAME_LENGTH + 1];
    u16 trainerId;
    u16 wins;
    u16 losses;
    u16 draws;
};

struct LinkBattleRecords
{
    struct LinkBattleRecord entries[LINK_B_RECORDS_COUNT];
    u8 languages[LINK_B_RECORDS_COUNT];
    //u8 padding;
};

struct RecordMixingGiftData
{
    u8 unk0;
    u8 quantity;
    u16 itemId;
    u8 filler4[8];
};

struct RecordMixingGift
{
    int checksum;
    struct RecordMixingGiftData data;
};

struct ContestWinner
{
    u32 personality;
    u32 trainerId;
    u16 species;
    u8 contestCategory;
    u8 monName[POKEMON_NAME_LENGTH + 1];
    u8 trainerName[PLAYER_NAME_LENGTH + 1];
    u8 contestRank;
    //u8 padding;
};

struct Mail
{
    /*0x00*/ u16 words[MAIL_WORDS_COUNT];
    /*0x12*/ u8 playerName[PLAYER_NAME_LENGTH + 1];
    /*0x1A*/ u8 trainerId[TRAINER_ID_LENGTH];
    /*0x1E*/ u16 species;
    /*0x20*/ u16 itemId;
};

struct DaycareMail
{
    struct Mail message;
    u8 otName[PLAYER_NAME_LENGTH + 1];
    u8 monName[POKEMON_NAME_LENGTH + 1];
    u8 gameLanguage:4;
    u8 monLanguage:4;
};

struct DaycareMon
{
    struct BoxPokemon mon;
    struct DaycareMail mail;
    u32 steps;
};

struct DayCare
{
    struct DaycareMon mons[DAYCARE_MON_COUNT];
    u32 offspringPersonality;
    u8 stepCounter;
    //u8 padding[3];
};

struct LilycoveLadyQuiz
{
    /*0x000*/ u8 id;
    /*0x001*/ u8 state;
    /*0x002*/ u16 question[QUIZ_QUESTION_LEN];
    /*0x014*/ u16 correctAnswer;
    /*0x016*/ u16 playerAnswer;
    /*0x018*/ u8 playerName[PLAYER_NAME_LENGTH + 1];
    /*0x020*/ u16 playerTrainerId[TRAINER_ID_LENGTH];
    /*0x028*/ u16 prize;
    /*0x02A*/ bool8 waitingForChallenger;
    /*0x02B*/ u8 questionId;
    /*0x02C*/ u8 prevQuestionId;
    /*0x02D*/ u8 language;
};

struct LilycoveLadyFavor
{
    /*0x000*/ u8 id;
    /*0x001*/ u8 state;
    /*0x002*/ bool8 likedItem;
    /*0x003*/ u8 numItemsGiven;
    /*0x004*/ u8 playerName[PLAYER_NAME_LENGTH + 1];
    /*0x00C*/ u8 favorId;
    /*0x00D*/ //u8 padding1;
    /*0x00E*/ u16 itemId;
    /*0x010*/ u16 bestItem;
    /*0x012*/ u8 language;
    /*0x013*/ //u8 padding2;
};

struct LilycoveLadyContest
{
    /*0x000*/ u8 id;
    /*0x001*/ bool8 givenPokeblock;
    /*0x002*/ u8 numGoodPokeblocksGiven;
    /*0x003*/ u8 numOtherPokeblocksGiven;
    /*0x004*/ u8 playerName[PLAYER_NAME_LENGTH + 1];
    /*0x00C*/ u8 maxSheen;
    /*0x00D*/ u8 category;
    /*0x00E*/ u8 language;
};

typedef union // 3b58
{
    struct LilycoveLadyQuiz quiz;
    struct LilycoveLadyFavor favor;
    struct LilycoveLadyContest contest;
    u8 id;
    u8 filler[0x40];
} LilycoveLady;

struct WaldaPhrase
{
    u16 colors[2]; // Background, foreground.
    u8 text[16];
    u8 iconId;
    u8 patternId;
    bool8 patternUnlocked;
    //u8 padding;
};

struct TrainerNameRecord
{
    u32 trainerId;
    u8 ALIGNED(2) trainerName[PLAYER_NAME_LENGTH + 1];
};

struct TrainerHillSave
{
    /*0x3D64*/ u32 timer;
    /*0x3D68*/ u32 bestTime;
    /*0x3D6C*/ u8 unk_3D6C;
    /*0x3D6D*/ u8 unused;
    /*0x3D6E*/ u16 receivedPrize:1;
               u16 checkedFinalTime:1;
               u16 spokeToOwner:1;
               u16 hasLost:1;
               u16 maybeECardScanDuringChallenge:1;
               u16 field_3D6E_0f:1;
               u16 mode:2; // HILL_MODE_*
               //u16 padding:8;
};

struct WonderNewsMetadata
{
    u8 newsType:2;
    u8 sentRewardCounter:3;
    u8 rewardCounter:3;
    u8 berry;
    //u8 padding[2];
};

struct WonderNews
{
    u16 id;
    u8 sendType; // SEND_TYPE_*
    u8 bgType;
    u8 titleText[WONDER_NEWS_TEXT_LENGTH];
    u8 bodyText[WONDER_NEWS_BODY_TEXT_LINES][WONDER_NEWS_TEXT_LENGTH];
};

struct WonderCard
{
    u16 flagId; // Event flag (sReceivedGiftFlags) + WONDER_CARD_FLAG_OFFSET
    u16 iconSpecies;
    u32 idNumber;
    u8 type:2; // CARD_TYPE_*
    u8 bgType:4;
    u8 sendType:2; // SEND_TYPE_*
    u8 maxStamps;
    u8 titleText[WONDER_CARD_TEXT_LENGTH];
    u8 subtitleText[WONDER_CARD_TEXT_LENGTH];
    u8 bodyText[WONDER_CARD_BODY_TEXT_LINES][WONDER_CARD_TEXT_LENGTH];
    u8 footerLine1Text[WONDER_CARD_TEXT_LENGTH];
    u8 footerLine2Text[WONDER_CARD_TEXT_LENGTH];
    //u8 padding[2];
};

struct WonderCardMetadata
{
    u16 battlesWon;
    u16 battlesLost;
    u16 numTrades;
    u16 iconSpecies;
    u16 stampData[2][MAX_STAMP_CARD_STAMPS]; // First element is STAMP_SPECIES, second is STAMP_ID
};

struct MysteryGiftSave
{
    u32 newsCrc;
    struct WonderNews news;
    u32 cardCrc;
    struct WonderCard card;
    u32 cardMetadataCrc;
    struct WonderCardMetadata cardMetadata;
    u16 questionnaireWords[NUM_QUESTIONNAIRE_WORDS];
    struct WonderNewsMetadata newsMetadata;
    u32 trainerIds[2][5]; // Saved ids for 10 trainers, 5 each for battles and trades 
}; // 0x36C 0x3598

// For external event data storage. The majority of these may have never been used.
// In Emerald, the only known used fields are the PokeCoupon and BoxRS ones, but hacking the distribution discs allows Emerald to receive events and set the others
struct ExternalEventData
{
    u8 unknownExternalDataFields1[7]; // if actually used, may be broken up into different fields.
    u32 unknownExternalDataFields2:8;
    u32 currentPokeCoupons:24; // PokéCoupons stored by Pokémon Colosseum and XD from Mt. Battle runs. Earned PokéCoupons are also added to totalEarnedPokeCoupons. Colosseum/XD caps this at 9,999,999, but will read up to 16,777,215.
    u32 gotGoldPokeCouponTitleReward:1; // Master Ball from JP Colosseum Bonus Disc; for reaching 30,000 totalEarnedPokeCoupons
    u32 gotSilverPokeCouponTitleReward:1; // Light Ball Pikachu from JP Colosseum Bonus Disc; for reaching 5000 totalEarnedPokeCoupons
    u32 gotBronzePokeCouponTitleReward:1; // PP Max from JP Colosseum Bonus Disc; for reaching 2500 totalEarnedPokeCoupons
    u32 receivedAgetoCelebi:1; // from JP Colosseum Bonus Disc
    u32 unknownExternalDataFields3:4;
    u32 totalEarnedPokeCoupons:24; // Used by the JP Colosseum bonus disc. Determines PokéCoupon rank to distribute rewards. Unread in International games. Colosseum/XD caps this at 9,999,999.
    u8 unknownExternalDataFields4[5]; // if actually used, may be broken up into different fields.
} __attribute__((packed)); /*size = 0x14*/

// For external event flags. The majority of these may have never been used.
// In Emerald, Jirachi cannot normally be received, but hacking the distribution discs allows Emerald to receive Jirachi and set the flag
struct ExternalEventFlags
{
    u8 usedBoxRS:1; // Set by Pokémon Box: Ruby & Sapphire; denotes whether this save has connected to it and triggered the free False Swipe Swablu Egg giveaway.
    u8 boxRSEggsUnlocked:2; // Set by Pokémon Box: Ruby & Sapphire; denotes the number of Eggs unlocked from deposits; 1 for ExtremeSpeed Zigzagoon (at 100 deposited), 2 for Pay Day Skitty (at 500 deposited), 3 for Surf Pichu (at 1499 deposited)
    //u8 padding:5;
    u8 unknownFlag1;
    u8 receivedGCNJirachi; // Both the US Colosseum Bonus Disc and PAL/AUS Pokémon Channel use this field. One cannot receive a WISHMKR Jirachi and CHANNEL Jirachi with the same savefile.
    u8 unknownFlag3;
    u8 unknownFlag4;
    u8 unknownFlag5;
    u8 unknownFlag6;
    u8 unknownFlag7;
    u8 unknownFlag8;
    u8 unknownFlag9;
    u8 unknownFlag10;
    u8 unknownFlag11;
    u8 unknownFlag12;
    u8 unknownFlag13;
    u8 unknownFlag14;
    u8 unknownFlag15;
    u8 unknownFlag16;
    u8 unknownFlag17;
    u8 unknownFlag18;
    u8 unknownFlag19;
    u8 unknownFlag20;

} __attribute__((packed));/*size = 0x15*/

struct SaveBlock1
{
    /*0x00*/ struct Coords16 pos;
    /*0x04*/ struct WarpData location;
    /*0x0C*/ struct WarpData continueGameWarp;
    /*0x14*/ struct WarpData dynamicWarp;
    /*0x1C*/ struct WarpData lastHealLocation; // used by white-out and teleport
    /*0x24*/ struct WarpData escapeWarp; // used by Dig and Escape Rope
    /*0x2C*/ u16 savedMusic;
    /*0x2E*/ u8 weather;
    /*0x2F*/ u8 weatherCycleStage;
    /*0x30*/ u8 flashLevel;
    /*0x31*/ //u8 padding1;
    /*0x32*/ u16 mapLayoutId;
    /*0x34*/ u16 mapView[0x100];
    /*0x234*/ u8 playerPartyCount;
    /*0x235*/ //u8 padding2[3];
    /*0x238*/ struct Pokemon playerParty[PARTY_SIZE];
    /*0x490*/ u32 money;
    /*0x494*/ u16 coins;
    /*0x496*/ u16 registeredItem; // registered for use with SELECT button
    /*0x498*/ struct ItemSlot pcItems[PC_ITEMS_COUNT];
    /*0x560*/ struct ItemSlot bagPocket_Items[BAG_ITEMS_COUNT];
    /*0x5D8*/ struct ItemSlot bagPocket_KeyItems[BAG_KEYITEMS_COUNT];
    /*0x650*/ struct ItemSlot bagPocket_PokeBalls[BAG_POKEBALLS_COUNT];
    /*0x690*/ struct ItemSlot bagPocket_TMHM[BAG_TMHM_COUNT];
    /*0x790*/ struct ItemSlot bagPocket_Berries[BAG_BERRIES_COUNT];
    /*0x848*/ struct Pokeblock pokeblocks[POKEBLOCKS_COUNT];
    /*0x988*/ u8 seen1[NUM_DEX_FLAG_BYTES];
    /*0x9BC*/ u16 berryBlenderRecords[3];
    /*0x9C2*/ u8 unused_9C2[6];
    /*0x9C8*/ u16 trainerRematchStepCounter;
    /*0x9CA*/ u8 trainerRematches[MAX_REMATCH_ENTRIES];
    /*0xA2E*/ //u8 padding3[2];
    /*0xA30*/ struct ObjectEvent objectEvents[OBJECT_EVENTS_COUNT];
    /*0xC70*/ struct ObjectEventTemplate objectEventTemplates[OBJECT_EVENT_TEMPLATES_COUNT];
    /*0x1270*/ u8 flags[NUM_FLAG_BYTES];
    /*0x139C*/ u16 vars[VARS_COUNT];
    /*0x159C*/ u32 gameStats[NUM_GAME_STATS];
    /*0x169C*/ struct BerryTree berryTrees[BERRY_TREES_COUNT];
    /*0x1A9C*/ struct SecretBase secretBases[SECRET_BASES_COUNT];
    /*0x271C*/ u8 playerRoomDecorations[DECOR_MAX_PLAYERS_HOUSE];
    /*0x2728*/ u8 playerRoomDecorationPositions[DECOR_MAX_PLAYERS_HOUSE];
    /*0x2734*/ u8 decorationDesks[10];
    /*0x273E*/ u8 decorationChairs[10];
    /*0x2748*/ u8 decorationPlants[10];
    /*0x2752*/ u8 decorationOrnaments[30];
    /*0x2770*/ u8 decorationMats[30];
    /*0x278E*/ u8 decorationPosters[10];
    /*0x2798*/ u8 decorationDolls[40];
    /*0x27C0*/ u8 decorationCushions[10];
    /*0x27CA*/ //u8 padding4[2];
    /*0x27CC*/ TVShow tvShows[TV_SHOWS_COUNT];
    /*0x2B50*/ PokeNews pokeNews[POKE_NEWS_COUNT];
    /*0x2B90*/ u16 outbreakPokemonSpecies;
    /*0x2B92*/ u8 outbreakLocationMapNum;
    /*0x2B93*/ u8 outbreakLocationMapGroup;
    /*0x2B94*/ u8 outbreakPokemonLevel;
    /*0x2B95*/ u8 outbreakUnused1;
    /*0x2B96*/ u16 outbreakUnused2;
    /*0x2B98*/ u16 outbreakPokemonMoves[MAX_MON_MOVES];
    /*0x2BA0*/ u8 outbreakUnused3;
    /*0x2BA1*/ u8 outbreakPokemonProbability;
    /*0x2BA2*/ u16 outbreakDaysLeft;
    /*0x2BA4*/ struct GabbyAndTyData gabbyAndTyData;
    /*0x2BB0*/ u16 easyChatProfile[EASY_CHAT_BATTLE_WORDS_COUNT];
    /*0x2BBC*/ u16 easyChatBattleStart[EASY_CHAT_BATTLE_WORDS_COUNT];
    /*0x2BC8*/ u16 easyChatBattleWon[EASY_CHAT_BATTLE_WORDS_COUNT];
    /*0x2BD4*/ u16 easyChatBattleLost[EASY_CHAT_BATTLE_WORDS_COUNT];
    /*0x2BE0*/ struct Mail mail[MAIL_COUNT];
    /*0x2E20*/ u8 unlockedTrendySayings[NUM_TRENDY_SAYING_BYTES]; // Bitfield for unlockable Easy Chat words in EC_GROUP_TRENDY_SAYING
    /*0x2E25*/ //u8 padding5[3];
    /*0x2E28*/ OldMan oldMan;
    /*0x2e64*/ struct DewfordTrend dewfordTrends[SAVED_TRENDS_COUNT];
    /*0x2e90*/ struct ContestWinner contestWinners[NUM_CONTEST_WINNERS]; // see CONTEST_WINNER_*
    /*0x3030*/ struct DayCare daycare;
    /*0x3150*/ struct LinkBattleRecords linkBattleRecords;
    /*0x31A8*/ u8 giftRibbons[GIFT_RIBBONS_COUNT];
    /*0x31B3*/ struct ExternalEventData externalEventData;
    /*0x31C7*/ struct ExternalEventFlags externalEventFlags;
    /*0x31DC*/ struct Roamer roamer;
    /*0x31F8*/ struct EnigmaBerry enigmaBerry;
    /*0x322C*/ struct MysteryGiftSave mysteryGift;
    /*0x3598*/ u8 unused_3598[0x180];
    /*0x3718*/ u32 trainerHillTimes[NUM_TRAINER_HILL_MODES];
    /*0x3728*/ struct RamScript ramScript;
    /*0x3B14*/ struct RecordMixingGift recordMixingGift;
    /*0x3B24*/ u8 seen2[NUM_DEX_FLAG_BYTES];
    /*0x3B58*/ LilycoveLady lilycoveLady;
    /*0x3B98*/ struct TrainerNameRecord trainerNameRecords[20];
    /*0x3C88*/ u8 registeredTexts[UNION_ROOM_KB_ROW_COUNT][21];
    /*0x3D5A*/ u8 unused_3D5A[10];
    /*0x3D64*/ struct TrainerHillSave trainerHill;
    /*0x3D70*/ struct WaldaPhrase waldaPhrase;
    // sizeof: 0x3D88
};

extern struct SaveBlock1* gSaveBlock1Ptr;

struct MapPosition
{
    s16 x;
    s16 y;
    s8 elevation;
};

#endif // GUARD_GLOBAL_H<|MERGE_RESOLUTION|>--- conflicted
+++ resolved
@@ -538,10 +538,6 @@
 extern struct SaveBlock2 *gSaveBlock2Ptr;
 
 extern u8 UpdateSpritePaletteWithTime(u8);
-<<<<<<< HEAD
-extern bool8 IsAccurateGBA(void);
-=======
->>>>>>> 6bceacf4
 
 struct SecretBaseParty
 {
