--- conflicted
+++ resolved
@@ -484,19 +484,11 @@
 
 struct MauvilleOldManTrader
 {
-<<<<<<< HEAD
-    u8 unk0;
-    u8 unk1[4];
+    u8 id;
+    u8 decorIds[4];
     u8 playerNames[4][11];
-    u8 unk31;
+    u8 alreadyTraded;
     u8 language[4];
-=======
-    /* 0x2E28 */ u8 id;
-    /* 0x2E29 */ u8 unk1[4];
-    /* 0x2E2D */ u8 unk5[4][11];
-    /* 0x2E59 */ bool8 alreadyTraded;
-    /* 0x2E5A */ u8 language[4];
->>>>>>> f14d2765
 };
 
 typedef union OldMan
