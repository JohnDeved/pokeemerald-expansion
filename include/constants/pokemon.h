--- conflicted
+++ resolved
@@ -245,8 +245,7 @@
 #define FLAG_MAGIC_COAT_AFFECTED    (1 << 2)
 #define FLAG_SNATCH_AFFECTED        (1 << 3)
 #define FLAG_MIRROR_MOVE_AFFECTED   (1 << 4)
-<<<<<<< HEAD
-#define FLAG_KINGSROCK_AFFECTED     (1 << 5)
+#define FLAG_KINGS_ROCK_AFFECTED    (1 << 5)
 #define FLAG_HIGH_CRIT              (1 << 6)
 #define FLAG_RECKLESS_BOOST         (1 << 7)
 #define FLAG_IRON_FIST_BOOST        (1 << 8)
@@ -270,9 +269,6 @@
 #define SPLIT_PHYSICAL  0x0
 #define SPLIT_SPECIAL   0x1
 #define SPLIT_STATUS    0x2
-=======
-#define FLAG_KINGS_ROCK_AFFECTED    (1 << 5)
->>>>>>> dfe03618
 
 // Growth rates
 #define GROWTH_MEDIUM_FAST  0
