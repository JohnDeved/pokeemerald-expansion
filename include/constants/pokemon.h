#ifndef GUARD_CONSTANTS_POKEMON_H
#define GUARD_CONSTANTS_POKEMON_H

// Pokemon types
<<<<<<< HEAD
#define TYPE_NONE     0xFF
#define TYPE_NORMAL   0x00
#define TYPE_FIGHTING 0x01
#define TYPE_FLYING   0x02
#define TYPE_POISON   0x03
#define TYPE_GROUND   0x04
#define TYPE_ROCK     0x05
#define TYPE_BUG      0x06
#define TYPE_GHOST    0x07
#define TYPE_STEEL    0x08
#define TYPE_MYSTERY  0x09
#define TYPE_FIRE     0x0a
#define TYPE_WATER    0x0b
#define TYPE_GRASS    0x0c
#define TYPE_ELECTRIC 0x0d
#define TYPE_PSYCHIC  0x0e
#define TYPE_ICE      0x0f
#define TYPE_DRAGON   0x10
#define TYPE_DARK     0x11
#define TYPE_FAIRY    0x12
#define NUMBER_OF_MON_TYPES     0x13

=======
#define TYPE_NONE             255
#define TYPE_NORMAL           0
#define TYPE_FIGHTING         1
#define TYPE_FLYING           2
#define TYPE_POISON           3
#define TYPE_GROUND           4
#define TYPE_ROCK             5
#define TYPE_BUG              6
#define TYPE_GHOST            7
#define TYPE_STEEL            8
#define TYPE_MYSTERY          9
#define TYPE_FIRE             10
#define TYPE_WATER            11
#define TYPE_GRASS            12
#define TYPE_ELECTRIC         13
#define TYPE_PSYCHIC          14
#define TYPE_ICE              15
#define TYPE_DRAGON           16
#define TYPE_DARK             17
#define NUMBER_OF_MON_TYPES   18
>>>>>>> c0b06025

// Pokemon egg groups
#define EGG_GROUP_NONE          0
#define EGG_GROUP_MONSTER       1
#define EGG_GROUP_WATER_1       2
#define EGG_GROUP_BUG           3
#define EGG_GROUP_FLYING        4
#define EGG_GROUP_FIELD         5
#define EGG_GROUP_FAIRY         6
#define EGG_GROUP_GRASS         7
#define EGG_GROUP_HUMAN_LIKE    8
#define EGG_GROUP_WATER_3       9
#define EGG_GROUP_MINERAL       10
#define EGG_GROUP_AMORPHOUS     11
#define EGG_GROUP_WATER_2       12
#define EGG_GROUP_DITTO         13
#define EGG_GROUP_DRAGON        14
#define EGG_GROUP_UNDISCOVERED  15

#define EGG_GROUPS_PER_MON      2

// Pokemon natures
#define NATURE_HARDY    0
#define NATURE_LONELY   1
#define NATURE_BRAVE    2
#define NATURE_ADAMANT  3
#define NATURE_NAUGHTY  4
#define NATURE_BOLD     5
#define NATURE_DOCILE   6
#define NATURE_RELAXED  7
#define NATURE_IMPISH   8
#define NATURE_LAX      9
#define NATURE_TIMID    10
#define NATURE_HASTY    11
#define NATURE_SERIOUS  12
#define NATURE_JOLLY    13
#define NATURE_NAIVE    14
#define NATURE_MODEST   15
#define NATURE_MILD     16
#define NATURE_QUIET    17
#define NATURE_BASHFUL  18
#define NATURE_RASH     19
#define NATURE_CALM     20
#define NATURE_GENTLE   21
#define NATURE_SASSY    22
#define NATURE_CAREFUL  23
#define NATURE_QUIRKY   24

// Pokemon Stats
#define STAT_HP      0
#define STAT_ATK     1
#define STAT_DEF     2
#define STAT_SPEED   3
#define STAT_SPATK   4
#define STAT_SPDEF   5
#define STAT_ACC     6 // Only in battles.
#define STAT_EVASION 7 // Only in battles.

#define NUM_STATS 6
#define NUM_BATTLE_STATS 8

// Shiny odds
#define SHINY_ODDS 8 // Actual probability is SHINY_ODDS/65536

// Flags for Get(Box)MonData / Set(Box)MonData
#define MON_DATA_PERSONALITY        0
#define MON_DATA_OT_ID              1
#define MON_DATA_NICKNAME           2
#define MON_DATA_LANGUAGE           3
#define MON_DATA_SANITY_IS_BAD_EGG  4
#define MON_DATA_SANITY_HAS_SPECIES 5
#define MON_DATA_SANITY_IS_EGG      6
#define MON_DATA_OT_NAME            7
#define MON_DATA_MARKINGS           8
#define MON_DATA_CHECKSUM           9
#define MON_DATA_ENCRYPT_SEPARATOR 10
#define MON_DATA_SPECIES           11
#define MON_DATA_HELD_ITEM         12
#define MON_DATA_MOVE1             13
#define MON_DATA_MOVE2             14
#define MON_DATA_MOVE3             15
#define MON_DATA_MOVE4             16
#define MON_DATA_PP1               17
#define MON_DATA_PP2               18
#define MON_DATA_PP3               19
#define MON_DATA_PP4               20
#define MON_DATA_PP_BONUSES        21
#define MON_DATA_COOL              22
#define MON_DATA_BEAUTY            23
#define MON_DATA_CUTE              24
#define MON_DATA_EXP               25
#define MON_DATA_HP_EV             26
#define MON_DATA_ATK_EV            27
#define MON_DATA_DEF_EV            28
#define MON_DATA_SPEED_EV          29
#define MON_DATA_SPATK_EV          30
#define MON_DATA_SPDEF_EV          31
#define MON_DATA_FRIENDSHIP        32
#define MON_DATA_SMART             33
#define MON_DATA_POKERUS           34
#define MON_DATA_MET_LOCATION      35
#define MON_DATA_MET_LEVEL         36
#define MON_DATA_MET_GAME          37
#define MON_DATA_POKEBALL          38
#define MON_DATA_HP_IV             39
#define MON_DATA_ATK_IV            40
#define MON_DATA_DEF_IV            41
#define MON_DATA_SPEED_IV          42
#define MON_DATA_SPATK_IV          43
#define MON_DATA_SPDEF_IV          44
#define MON_DATA_IS_EGG            45
#define MON_DATA_ABILITY_NUM       46
#define MON_DATA_TOUGH             47
#define MON_DATA_SHEEN             48
#define MON_DATA_OT_GENDER         49
#define MON_DATA_COOL_RIBBON       50
#define MON_DATA_BEAUTY_RIBBON     51
#define MON_DATA_CUTE_RIBBON       52
#define MON_DATA_SMART_RIBBON      53
#define MON_DATA_TOUGH_RIBBON      54
#define MON_DATA_STATUS            55
#define MON_DATA_LEVEL             56
#define MON_DATA_HP                57
#define MON_DATA_MAX_HP            58
#define MON_DATA_ATK               59
#define MON_DATA_DEF               60
#define MON_DATA_SPEED             61
#define MON_DATA_SPATK             62
#define MON_DATA_SPDEF             63
#define MON_DATA_MAIL              64
#define MON_DATA_SPECIES2          65
#define MON_DATA_IVS               66
#define MON_DATA_CHAMPION_RIBBON   67
#define MON_DATA_WINNING_RIBBON    68
#define MON_DATA_VICTORY_RIBBON    69
#define MON_DATA_ARTIST_RIBBON     70
#define MON_DATA_EFFORT_RIBBON     71
#define MON_DATA_GIFT_RIBBON_1     72
#define MON_DATA_GIFT_RIBBON_2     73
#define MON_DATA_GIFT_RIBBON_3     74
#define MON_DATA_GIFT_RIBBON_4     75
#define MON_DATA_GIFT_RIBBON_5     76
#define MON_DATA_GIFT_RIBBON_6     77
#define MON_DATA_GIFT_RIBBON_7     78
#define MON_DATA_FATEFUL_ENCOUNTER 79
#define MON_DATA_OBEDIENCE         80
#define MON_DATA_KNOWN_MOVES       81
#define MON_DATA_RIBBON_COUNT      82
#define MON_DATA_RIBBONS           83
#define MON_DATA_ATK2              84
#define MON_DATA_DEF2              85
#define MON_DATA_SPEED2            86
#define MON_DATA_SPATK2            87
#define MON_DATA_SPDEF2            88

#define MAX_LEVEL 100

#define OT_ID_PLAYER_ID       0
#define OT_ID_PRESET          1
#define OT_ID_RANDOM_NO_SHINY 2


#define MON_GIVEN_TO_PARTY      0
#define MON_GIVEN_TO_PC         1
#define MON_CANT_GIVE           2

#define PLAYER_HAS_TWO_USABLE_MONS     0
#define PLAYER_HAS_ONE_MON             1
#define PLAYER_HAS_ONE_USABLE_MON      2

#define MON_MALE       0x00
#define MON_FEMALE     0xFE
#define MON_GENDERLESS 0xFF

#define FRIENDSHIP_EVENT_GROW_LEVEL           0
#define FRIENDSHIP_EVENT_VITAMIN              1 // unused
#define FRIENDSHIP_EVENT_BATTLE_ITEM          2 // unused
#define FRIENDSHIP_EVENT_LEAGUE_BATTLE        3
#define FRIENDSHIP_EVENT_LEARN_TMHM           4
#define FRIENDSHIP_EVENT_WALKING              5
#define FRIENDSHIP_EVENT_FAINT_SMALL          6
#define FRIENDSHIP_EVENT_FAINT_OUTSIDE_BATTLE 7
#define FRIENDSHIP_EVENT_FAINT_LARGE          8

#define STATUS_PRIMARY_NONE      0
#define STATUS_PRIMARY_POISON    1
#define STATUS_PRIMARY_PARALYSIS 2
#define STATUS_PRIMARY_SLEEP     3
#define STATUS_PRIMARY_FREEZE    4
#define STATUS_PRIMARY_BURN      5
#define STATUS_PRIMARY_POKERUS   6
#define STATUS_PRIMARY_FAINTED   7

#define MAX_TOTAL_EVS 510
#define EV_ITEM_RAISE_LIMIT 100

#define UNOWN_FORM_COUNT 28

// Battle move flags
#define FLAG_MAKES_CONTACT          0x1
#define FLAG_PROTECT_AFFECTED       0x2
#define FLAG_MAGICCOAT_AFFECTED     0x4
#define FLAG_SNATCH_AFFECTED        0x8
#define FLAG_MIRROR_MOVE_AFFECTED   0x10
#define FLAG_KINGSROCK_AFFECTED     0x20

// Growth rates
#define GROWTH_MEDIUM_FAST  0
#define GROWTH_ERRATIC      1
#define GROWTH_FLUCTUATING  2
#define GROWTH_MEDIUM_SLOW  3
#define GROWTH_FAST         4
#define GROWTH_SLOW         5

// Body colors for pokedex search
#define BODY_COLOR_RED      0
#define BODY_COLOR_BLUE     1
#define BODY_COLOR_YELLOW   2
#define BODY_COLOR_GREEN    3
#define BODY_COLOR_BLACK    4
#define BODY_COLOR_BROWN    5
#define BODY_COLOR_PURPLE   6
#define BODY_COLOR_GRAY     7
#define BODY_COLOR_WHITE    8
#define BODY_COLOR_PINK     9

#define F_SUMMARY_SCREEN_FLIP_SPRITE 0x80

// Evolution type flags
#define EVO_FRIENDSHIP       0x0001 // Pokémon levels up with friendship ≥ 220
#define EVO_FRIENDSHIP_DAY   0x0002 // Pokémon levels up during the day with friendship ≥ 220
#define EVO_FRIENDSHIP_NIGHT 0x0003 // Pokémon levels up at night with friendship ≥ 220
#define EVO_LEVEL            0x0004 // Pokémon reaches the specified level
#define EVO_TRADE            0x0005 // Pokémon is traded
#define EVO_TRADE_ITEM       0x0006 // Pokémon is traded while it's holding the specified item
#define EVO_ITEM             0x0007 // specified item is used on Pokémon
#define EVO_LEVEL_ATK_GT_DEF 0x0008 // Pokémon reaches the specified level with attack > defense
#define EVO_LEVEL_ATK_EQ_DEF 0x0009 // Pokémon reaches the specified level with attack = defense
#define EVO_LEVEL_ATK_LT_DEF 0x000a // Pokémon reaches the specified level with attack < defense
#define EVO_LEVEL_SILCOON    0x000b // Pokémon reaches the specified level with a Silcoon personality value
#define EVO_LEVEL_CASCOON    0x000c // Pokémon reaches the specified level with a Cascoon personality value
#define EVO_LEVEL_NINJASK    0x000d // Pokémon reaches the specified level (special value for Ninjask)
#define EVO_LEVEL_SHEDINJA   0x000e // Pokémon reaches the specified level (special value for Shedinja)
#define EVO_BEAUTY           0x000f // Pokémon levels up with beauty ≥ specified value

#define EVOS_PER_MON 5

#endif // GUARD_CONSTANTS_POKEMON_H<|MERGE_RESOLUTION|>--- conflicted
+++ resolved
@@ -2,30 +2,6 @@
 #define GUARD_CONSTANTS_POKEMON_H
 
 // Pokemon types
-<<<<<<< HEAD
-#define TYPE_NONE     0xFF
-#define TYPE_NORMAL   0x00
-#define TYPE_FIGHTING 0x01
-#define TYPE_FLYING   0x02
-#define TYPE_POISON   0x03
-#define TYPE_GROUND   0x04
-#define TYPE_ROCK     0x05
-#define TYPE_BUG      0x06
-#define TYPE_GHOST    0x07
-#define TYPE_STEEL    0x08
-#define TYPE_MYSTERY  0x09
-#define TYPE_FIRE     0x0a
-#define TYPE_WATER    0x0b
-#define TYPE_GRASS    0x0c
-#define TYPE_ELECTRIC 0x0d
-#define TYPE_PSYCHIC  0x0e
-#define TYPE_ICE      0x0f
-#define TYPE_DRAGON   0x10
-#define TYPE_DARK     0x11
-#define TYPE_FAIRY    0x12
-#define NUMBER_OF_MON_TYPES     0x13
-
-=======
 #define TYPE_NONE             255
 #define TYPE_NORMAL           0
 #define TYPE_FIGHTING         1
@@ -45,8 +21,8 @@
 #define TYPE_ICE              15
 #define TYPE_DRAGON           16
 #define TYPE_DARK             17
-#define NUMBER_OF_MON_TYPES   18
->>>>>>> c0b06025
+#define TYPE_FAIRY            18
+#define NUMBER_OF_MON_TYPES   19
 
 // Pokemon egg groups
 #define EGG_GROUP_NONE          0
@@ -276,6 +252,7 @@
 #define F_SUMMARY_SCREEN_FLIP_SPRITE 0x80
 
 // Evolution type flags
+#define EVO_MEGA_EVOLUTION   0xffff // Not an actual evolution, used to temporarily mega evolve in battle.
 #define EVO_FRIENDSHIP       0x0001 // Pokémon levels up with friendship ≥ 220
 #define EVO_FRIENDSHIP_DAY   0x0002 // Pokémon levels up during the day with friendship ≥ 220
 #define EVO_FRIENDSHIP_NIGHT 0x0003 // Pokémon levels up at night with friendship ≥ 220
@@ -291,7 +268,22 @@
 #define EVO_LEVEL_NINJASK    0x000d // Pokémon reaches the specified level (special value for Ninjask)
 #define EVO_LEVEL_SHEDINJA   0x000e // Pokémon reaches the specified level (special value for Shedinja)
 #define EVO_BEAUTY           0x000f // Pokémon levels up with beauty ≥ specified value
-
-#define EVOS_PER_MON 5
+#define EVO_LEVEL_FEMALE     0x0010 // Pokémon reaches the specified level, is female
+#define EVO_LEVEL_MALE       0x0011 // Pokémon reaches the specified level, is male
+#define EVO_LEVEL_NIGHT      0x0012 // Pokémon reaches the specified level, is night
+#define EVO_LEVEL_DAY        0x0013 // Pokémon reaches the specified level, is day
+#define EVO_LEVEL_DUSK       0x0014 // Pokémon reaches the specified level, is dusk (5-6 P.M)
+#define EVO_ITEM_HOLD_DAY    0x0015 // Pokémon levels up, holds specified item at day
+#define EVO_ITEM_HOLD_NIGHT  0x0016 // Pokémon levels up, holds specified item at night
+#define EVO_MOVE             0x0017 // Pokémon levels up, knows specified move
+#define EVO_MOVE_TYPE        0x0018 // Pokémon levels up, knows move with specified type
+#define EVO_MAP              0x0019 // Pokémon levels up on specified map
+#define EVO_ITEM_MALE        0x001A // specified item is used on a male Pokémon
+#define EVO_ITEM_FEMALE      0x001B // specified item is used on a female Pokémon
+#define EVO_LEVEL_RAIN       0x001B // Pokémon reaches the specified level while it's raining
+#define EVO_SPECIFIC_MON_IN_PARTY  0x001C // Pokémon levels up with a specified Pokémon in party
+#define EVO_LEVEL_SPECIFIC_MON_TYPE_IN_PARTY  0x001D // Pokémon reaches the specified level with a specified Pokémon in party
+
+#define EVOS_PER_MON 8
 
 #endif // GUARD_CONSTANTS_POKEMON_H