#ifndef GUARD_CONSTANTS_POKEMON_H
#define GUARD_CONSTANTS_POKEMON_H

// Pokemon types
#define TYPE_NONE             255
#define TYPE_NORMAL           0
#define TYPE_FIGHTING         1
#define TYPE_FLYING           2
#define TYPE_POISON           3
#define TYPE_GROUND           4
#define TYPE_ROCK             5
#define TYPE_BUG              6
#define TYPE_GHOST            7
#define TYPE_STEEL            8
#define TYPE_MYSTERY          9
#define TYPE_FIRE             10
#define TYPE_WATER            11
#define TYPE_GRASS            12
#define TYPE_ELECTRIC         13
#define TYPE_PSYCHIC          14
#define TYPE_ICE              15
#define TYPE_DRAGON           16
#define TYPE_DARK             17
#define TYPE_FAIRY            18
#define NUMBER_OF_MON_TYPES   19

// Pokemon egg groups
#define EGG_GROUP_NONE          0
#define EGG_GROUP_MONSTER       1
#define EGG_GROUP_WATER_1       2
#define EGG_GROUP_BUG           3
#define EGG_GROUP_FLYING        4
#define EGG_GROUP_FIELD         5
#define EGG_GROUP_FAIRY         6
#define EGG_GROUP_GRASS         7
#define EGG_GROUP_HUMAN_LIKE    8
#define EGG_GROUP_WATER_3       9
#define EGG_GROUP_MINERAL       10
#define EGG_GROUP_AMORPHOUS     11
#define EGG_GROUP_WATER_2       12
#define EGG_GROUP_DITTO         13
#define EGG_GROUP_DRAGON        14
#define EGG_GROUP_UNDISCOVERED  15

#define EGG_GROUPS_PER_MON      2

// Pokemon natures
#define NATURE_HARDY    0
#define NATURE_LONELY   1
#define NATURE_BRAVE    2
#define NATURE_ADAMANT  3
#define NATURE_NAUGHTY  4
#define NATURE_BOLD     5
#define NATURE_DOCILE   6
#define NATURE_RELAXED  7
#define NATURE_IMPISH   8
#define NATURE_LAX      9
#define NATURE_TIMID    10
#define NATURE_HASTY    11
#define NATURE_SERIOUS  12
#define NATURE_JOLLY    13
#define NATURE_NAIVE    14
#define NATURE_MODEST   15
#define NATURE_MILD     16
#define NATURE_QUIET    17
#define NATURE_BASHFUL  18
#define NATURE_RASH     19
#define NATURE_CALM     20
#define NATURE_GENTLE   21
#define NATURE_SASSY    22
#define NATURE_CAREFUL  23
#define NATURE_QUIRKY   24
#define NUM_NATURES     25

// Pokemon Stats
#define STAT_HP      0
#define STAT_ATK     1
#define STAT_DEF     2
#define STAT_SPEED   3
#define STAT_SPATK   4
#define STAT_SPDEF   5
#define STAT_ACC     6 // Only in battles.
#define STAT_EVASION 7 // Only in battles.

#define NUM_NATURE_STATS NUM_STATS - 1 // excludes HP
#define NUM_BATTLE_STATS NUM_STATS + 2 // includes Accuracy and Evasion

#define MIN_STAT_STAGE     0
#define DEFAULT_STAT_STAGE 6
#define MAX_STAT_STAGE    12

// Shiny odds
#define SHINY_ODDS 8 // Actual probability is SHINY_ODDS/65536

// Flags for Get(Box)MonData / Set(Box)MonData
#define MON_DATA_PERSONALITY        0
#define MON_DATA_OT_ID              1
#define MON_DATA_NICKNAME           2
#define MON_DATA_LANGUAGE           3
#define MON_DATA_SANITY_IS_BAD_EGG  4
#define MON_DATA_SANITY_HAS_SPECIES 5
#define MON_DATA_SANITY_IS_EGG      6
#define MON_DATA_OT_NAME            7
#define MON_DATA_MARKINGS           8
#define MON_DATA_CHECKSUM           9
#define MON_DATA_ENCRYPT_SEPARATOR 10
#define MON_DATA_SPECIES           11
#define MON_DATA_HELD_ITEM         12
#define MON_DATA_MOVE1             13
#define MON_DATA_MOVE2             14
#define MON_DATA_MOVE3             15
#define MON_DATA_MOVE4             16
#define MON_DATA_PP1               17
#define MON_DATA_PP2               18
#define MON_DATA_PP3               19
#define MON_DATA_PP4               20
#define MON_DATA_PP_BONUSES        21
#define MON_DATA_COOL              22
#define MON_DATA_BEAUTY            23
#define MON_DATA_CUTE              24
#define MON_DATA_EXP               25
#define MON_DATA_HP_EV             26
#define MON_DATA_ATK_EV            27
#define MON_DATA_DEF_EV            28
#define MON_DATA_SPEED_EV          29
#define MON_DATA_SPATK_EV          30
#define MON_DATA_SPDEF_EV          31
#define MON_DATA_FRIENDSHIP        32
#define MON_DATA_SMART             33
#define MON_DATA_POKERUS           34
#define MON_DATA_MET_LOCATION      35
#define MON_DATA_MET_LEVEL         36
#define MON_DATA_MET_GAME          37
#define MON_DATA_POKEBALL          38
#define MON_DATA_HP_IV             39
#define MON_DATA_ATK_IV            40
#define MON_DATA_DEF_IV            41
#define MON_DATA_SPEED_IV          42
#define MON_DATA_SPATK_IV          43
#define MON_DATA_SPDEF_IV          44
#define MON_DATA_IS_EGG            45
#define MON_DATA_ABILITY_NUM       46
#define MON_DATA_TOUGH             47
#define MON_DATA_SHEEN             48
#define MON_DATA_OT_GENDER         49
#define MON_DATA_COOL_RIBBON       50
#define MON_DATA_BEAUTY_RIBBON     51
#define MON_DATA_CUTE_RIBBON       52
#define MON_DATA_SMART_RIBBON      53
#define MON_DATA_TOUGH_RIBBON      54
#define MON_DATA_STATUS            55
#define MON_DATA_LEVEL             56
#define MON_DATA_HP                57
#define MON_DATA_MAX_HP            58
#define MON_DATA_ATK               59
#define MON_DATA_DEF               60
#define MON_DATA_SPEED             61
#define MON_DATA_SPATK             62
#define MON_DATA_SPDEF             63
#define MON_DATA_MAIL              64
#define MON_DATA_SPECIES2          65
#define MON_DATA_IVS               66
#define MON_DATA_CHAMPION_RIBBON   67
#define MON_DATA_WINNING_RIBBON    68
#define MON_DATA_VICTORY_RIBBON    69
#define MON_DATA_ARTIST_RIBBON     70
#define MON_DATA_EFFORT_RIBBON     71
#define MON_DATA_MARINE_RIBBON     72
#define MON_DATA_LAND_RIBBON       73
#define MON_DATA_SKY_RIBBON        74
#define MON_DATA_COUNTRY_RIBBON    75
#define MON_DATA_NATIONAL_RIBBON   76
#define MON_DATA_EARTH_RIBBON      77
#define MON_DATA_WORLD_RIBBON      78
#define MON_DATA_UNUSED_RIBBONS    79
#define MON_DATA_EVENT_LEGAL       80
#define MON_DATA_KNOWN_MOVES       81
#define MON_DATA_RIBBON_COUNT      82
#define MON_DATA_RIBBONS           83
#define MON_DATA_ATK2              84
#define MON_DATA_DEF2              85
#define MON_DATA_SPEED2            86
#define MON_DATA_SPATK2            87
#define MON_DATA_SPDEF2            88

// Ribbon IDs used by TV and Pokénav
#define CHAMPION_RIBBON       0
#define COOL_RIBBON_NORMAL    1
#define COOL_RIBBON_SUPER     2
#define COOL_RIBBON_HYPER     3
#define COOL_RIBBON_MASTER    4
#define BEAUTY_RIBBON_NORMAL  5
#define BEAUTY_RIBBON_SUPER   6
#define BEAUTY_RIBBON_HYPER   7
#define BEAUTY_RIBBON_MASTER  8
#define CUTE_RIBBON_NORMAL    9
#define CUTE_RIBBON_SUPER    10
#define CUTE_RIBBON_HYPER    11
#define CUTE_RIBBON_MASTER   12
#define SMART_RIBBON_NORMAL  13
#define SMART_RIBBON_SUPER   14
#define SMART_RIBBON_HYPER   15
#define SMART_RIBBON_MASTER  16
#define TOUGH_RIBBON_NORMAL  17
#define TOUGH_RIBBON_SUPER   18
#define TOUGH_RIBBON_HYPER   19
#define TOUGH_RIBBON_MASTER  20
#define WINNING_RIBBON       21
#define VICTORY_RIBBON       22
#define ARTIST_RIBBON        23
#define EFFORT_RIBBON        24
#define MARINE_RIBBON        25
#define LAND_RIBBON          26
#define SKY_RIBBON           27
#define COUNTRY_RIBBON       28
#define NATIONAL_RIBBON      29
#define EARTH_RIBBON         30
#define WORLD_RIBBON         31

#define FIRST_GIFT_RIBBON MARINE_RIBBON
#define LAST_GIFT_RIBBON  WORLD_RIBBON
#define NUM_GIFT_RIBBONS  (1 + LAST_GIFT_RIBBON - FIRST_GIFT_RIBBON)

// The above gift ribbons (Marine - World) are
// special distribution ribbons that correspond to
// 1 bit each in the Pokémon struct. Gen 4 hard-codes
// each of these to the given name. In Gen 3 they're
// used to get an index into giftRibbons in the save block,
// which can have a value 0-64 (0 is 'no ribbon') that
// corresponds to one of the special ribbons listed
// in gGiftRibbonDescriptionPointers. Most of these were
// never distributed
#define MAX_GIFT_RIBBON 64

#define MIN_LEVEL 1
#define MAX_LEVEL 100

#define OT_ID_PLAYER_ID       0
#define OT_ID_PRESET          1
#define OT_ID_RANDOM_NO_SHINY 2

#define MON_GIVEN_TO_PARTY      0
#define MON_GIVEN_TO_PC         1
#define MON_CANT_GIVE           2

#define PLAYER_HAS_TWO_USABLE_MONS     0
#define PLAYER_HAS_ONE_MON             1
#define PLAYER_HAS_ONE_USABLE_MON      2

#define MON_ALREADY_KNOWS_MOVE  0xFFFE
#define MON_HAS_MAX_MOVES       0xFFFF

#define LEVEL_UP_MOVE_ID   0x01FF
#define LEVEL_UP_MOVE_LV   0xFE00
#define LEVEL_UP_END       0xFFFF

#define MAX_LEVEL_UP_MOVES       20

#define MON_MALE       0x00
#define MON_FEMALE     0xFE
#define MON_GENDERLESS 0xFF

// Constants for AdjustFriendship
#define FRIENDSHIP_EVENT_GROW_LEVEL       0
#define FRIENDSHIP_EVENT_VITAMIN          1 // unused, handled by PokemonUseItemEffects
#define FRIENDSHIP_EVENT_BATTLE_ITEM      2 // unused, handled by PokemonUseItemEffects
#define FRIENDSHIP_EVENT_LEAGUE_BATTLE    3
#define FRIENDSHIP_EVENT_LEARN_TMHM       4
#define FRIENDSHIP_EVENT_WALKING          5
#define FRIENDSHIP_EVENT_FAINT_SMALL      6
#define FRIENDSHIP_EVENT_FAINT_FIELD_PSN  7
#define FRIENDSHIP_EVENT_FAINT_LARGE      8 // If opponent was >= 30 levels higher. See AdjustFriendshipOnBattleFaint

#define MAX_FRIENDSHIP  0xFF

#define MAX_PER_STAT_IVS 31
#define MAX_IV_MASK 31
#define USE_RANDOM_IVS (MAX_PER_STAT_IVS + 1)
#define MAX_PER_STAT_EVS 255
#define MAX_TOTAL_EVS 510
#define EV_ITEM_RAISE_LIMIT 100

// Battle move flags
#define FLAG_MAKES_CONTACT          (1 << 0)
#define FLAG_PROTECT_AFFECTED       (1 << 1)
#define FLAG_MAGIC_COAT_AFFECTED    (1 << 2)
#define FLAG_SNATCH_AFFECTED        (1 << 3)
#define FLAG_MIRROR_MOVE_AFFECTED   (1 << 4)
#define FLAG_KINGS_ROCK_AFFECTED    (1 << 5)

// Growth rates
#define GROWTH_MEDIUM_FAST  0
#define GROWTH_ERRATIC      1
#define GROWTH_FLUCTUATING  2
#define GROWTH_MEDIUM_SLOW  3
#define GROWTH_FAST         4
#define GROWTH_SLOW         5

// Body colors for pokedex search
#define BODY_COLOR_RED      0
#define BODY_COLOR_BLUE     1
#define BODY_COLOR_YELLOW   2
#define BODY_COLOR_GREEN    3
#define BODY_COLOR_BLACK    4
#define BODY_COLOR_BROWN    5
#define BODY_COLOR_PURPLE   6
#define BODY_COLOR_GRAY     7
#define BODY_COLOR_WHITE    8
#define BODY_COLOR_PINK     9

#define F_SUMMARY_SCREEN_FLIP_SPRITE 0x80

// Evolution types
#define EVO_MEGA_EVOLUTION                0xffff // Not an actual evolution, used to temporarily mega evolve in battle.
#define EVO_MOVE_MEGA_EVOLUTION           0xfffe // Mega Evolution that checks for a move instead of held item.
#define EVO_PRIMAL_REVERSION              0xfffd // Not an actual evolution, used to undergo primal reversion in battle.
#define EVO_FRIENDSHIP                    1      // Pokémon levels up with friendship ≥ 220
#define EVO_FRIENDSHIP_DAY                2      // Pokémon levels up during the day with friendship ≥ 220
#define EVO_FRIENDSHIP_NIGHT              3      // Pokémon levels up at night with friendship ≥ 220
#define EVO_LEVEL                         4      // Pokémon reaches the specified level
#define EVO_TRADE                         5      // Pokémon is traded
#define EVO_TRADE_ITEM                    6      // Pokémon is traded while it's holding the specified item
#define EVO_ITEM                          7      // specified item is used on Pokémon
#define EVO_LEVEL_ATK_GT_DEF              8      // Pokémon reaches the specified level with attack > defense
#define EVO_LEVEL_ATK_EQ_DEF              9      // Pokémon reaches the specified level with attack = defense
#define EVO_LEVEL_ATK_LT_DEF              10     // Pokémon reaches the specified level with attack < defense
#define EVO_LEVEL_SILCOON                 11     // Pokémon reaches the specified level with a Silcoon personality value
#define EVO_LEVEL_CASCOON                 12     // Pokémon reaches the specified level with a Cascoon personality value
#define EVO_LEVEL_NINJASK                 13     // Pokémon reaches the specified level (special value for Ninjask)
#define EVO_LEVEL_SHEDINJA                14     // Pokémon reaches the specified level (special value for Shedinja)
#define EVO_BEAUTY                        15     // Pokémon levels up with beauty ≥ specified value
#define EVO_LEVEL_FEMALE                  16     // Pokémon reaches the specified level, is female
#define EVO_LEVEL_MALE                    17     // Pokémon reaches the specified level, is male
#define EVO_LEVEL_NIGHT                   18     // Pokémon reaches the specified level, is night
#define EVO_LEVEL_DAY                     19     // Pokémon reaches the specified level, is day
#define EVO_LEVEL_DUSK                    20     // Pokémon reaches the specified level, is dusk (5-6 P.M)
#define EVO_ITEM_HOLD_DAY                 21     // Pokémon levels up, holds specified item at day
#define EVO_ITEM_HOLD_NIGHT               22     // Pokémon levels up, holds specified item at night
#define EVO_MOVE                          23     // Pokémon levels up, knows specified move
#define EVO_MOVE_TYPE                     24     // Pokémon levels up, knows move with specified type
#define EVO_MAPSEC                        25     // Pokémon levels up on specified mapsec
#define EVO_ITEM_MALE                     26     // specified item is used on a male Pokémon
#define EVO_ITEM_FEMALE                   27     // specified item is used on a female Pokémon
#define EVO_LEVEL_RAIN                    28     // Pokémon reaches the specified level while it's raining
#define EVO_SPECIFIC_MON_IN_PARTY         29     // Pokémon levels up with a specified Pokémon in party
#define EVO_LEVEL_DARK_TYPE_MON_IN_PARTY  30     // Pokémon reaches the specified level with a Dark Type Pokémon in party
#define EVO_TRADE_SPECIFIC_MON            31     // Pokémon is traded for a specified Pokémon
#define EVO_SPECIFIC_MAP                  32     // Pokémon levels up on specified map

#define EVOS_PER_MON 10

// Evolution 'modes,' for GetEvolutionTargetSpecies
#define EVO_MODE_NORMAL     0
#define EVO_MODE_TRADE      1
#define EVO_MODE_ITEM_USE   2
#define EVO_MODE_ITEM_CHECK 3 // If an Everstone is being held, still want to show that the stone *could* be used on that Pokémon to evolve

// Form change types
#define FORM_CHANGE_END         0
#define FORM_ITEM_HOLD          1
#define FORM_ITEM_USE           2
#define FORM_MOVE               3
#define FORM_WITHDRAW           4
#define FORM_ITEM_HOLD_ABILITY  5
#define FORM_ITEM_USE_TIME      6

#define NUM_MALE_LINK_FACILITY_CLASSES   8
#define NUM_FEMALE_LINK_FACILITY_CLASSES 8

#define MON_PIC_SIZE (64 * 64 / 2)

<<<<<<< HEAD
#define NUM_ABILITY_SLOTS 3
=======
#define BATTLE_ALIVE_EXCEPT_ACTIVE  0
#define BATTLE_ALIVE_ATK_SIDE       1
#define BATTLE_ALIVE_DEF_SIDE       2

#define SKIP_FRONT_ANIM (1 << 7)
>>>>>>> ef935f6f

#endif // GUARD_CONSTANTS_POKEMON_H<|MERGE_RESOLUTION|>--- conflicted
+++ resolved
@@ -369,14 +369,12 @@
 
 #define MON_PIC_SIZE (64 * 64 / 2)
 
-<<<<<<< HEAD
-#define NUM_ABILITY_SLOTS 3
-=======
 #define BATTLE_ALIVE_EXCEPT_ACTIVE  0
 #define BATTLE_ALIVE_ATK_SIDE       1
 #define BATTLE_ALIVE_DEF_SIDE       2
 
 #define SKIP_FRONT_ANIM (1 << 7)
->>>>>>> ef935f6f
+
+#define NUM_ABILITY_SLOTS 3
 
 #endif // GUARD_CONSTANTS_POKEMON_H