#ifndef GUARD_CONSTANTS_BATTLE_SCRIPT_COMMANDS_H
#define GUARD_CONSTANTS_BATTLE_SCRIPT_COMMANDS_H

// Battle Scripting and BattleCommunication addresses
#define sPAINSPLIT_HP gBattleScripting
#define sBIDE_DMG gBattleScripting + 4
#define sMULTIHIT_STRING gBattleScripting + 8
#define sEXP_CATCH gBattleScripting + 0xE
#define sTWOTURN_STRINGID gBattleScripting + 0xF
#define sB_ANIM_ARG1 gBattleScripting + 0x10
#define sB_ANIM_ARG2 gBattleScripting + 0x11
#define sTRIPLE_KICK_POWER gBattleScripting + 0x12
#define sMOVEEND_STATE gBattleScripting + 0x14
#define sSAVED_STAT_CHANGER gBattleScripting + 0x15
#define sSHIFT_SWITCHED gBattleScripting + 0x16
#define sBATTLER gBattleScripting + 0x17
#define sB_ANIM_TURN gBattleScripting + 0x18
#define sB_ANIM_TARGETS_HIT gBattleScripting + 0x19
#define sSTATCHANGER gBattleScripting + 0x1A
#define sSTAT_ANIM_PLAYED gBattleScripting + 0x1B
#define sGIVEEXP_STATE gBattleScripting + 0x1C
#define sBATTLE_STYLE gBattleScripting + 0x1D
#define sLVLBOX_STATE gBattleScripting + 0x1E
#define sLEARNMOVE_STATE gBattleScripting + 0x1F
#define sSAVED_BATTLER gBattleScripting + 0x20
#define sRESHOW_MAIN_STATE gBattleScripting + 0x21
#define sRESHOW_HELPER_STATE gBattleScripting + 0x22
#define sFIELD_23 gBattleScripting + 0x23
#define sWINDOWS_TYPE gBattleScripting + 0x24
#define sMULTIPLAYER_ID gBattleScripting + 0x25
#define sSPECIAL_TRAINER_BATTLE_TYPE gBattleScripting + 0x26
#define sMON_CAUGHT gBattleScripting + 0x27
#define sSAVED_DMG gBattleScripting + 0x28
#define sSAVED_MOVE_EFFECT gBattleScripting + 0x2C
#define sMOVE_EFFECT gBattleScripting + 0x2E
#define sMULTIHIT_EFFECT gBattleScripting + 0x30
#define sILLUSION_NICK_HACK gBattleScripting + 0x32
#define sFIXED_ABILITY_POPUP gBattleScripting + 0x33
#define sABILITY_OVERWRITE gBattleScripting + 0x34
#define sSWITCH_CASE gBattleScripting + 0x36
#define sBERRY_OVERRIDE gBattleScripting + 0x37

#define cMULTISTRING_CHOOSER gBattleCommunication + 5
#define cMISS_TYPE gBattleCommunication + 6

// Battle Script defines for getting the wanted battler
#define BS_TARGET                   0
#define BS_ATTACKER                 1
#define BS_EFFECT_BATTLER           2
#define BS_FAINTED                  3
#define BS_ATTACKER_WITH_PARTNER    4 // for Cmd_updatestatusicon
#define BS_UNK_5                    5
#define BS_UNK_6                    6
#define BS_BATTLER_0                7
#define BS_ATTACKER_SIDE            8 // for Cmd_jumpifability
#define BS_TARGET_SIDE              9 // for Cmd_jumpifability
#define BS_SCRIPTING                10
#define BS_PLAYER1                  11
#define BS_OPPONENT1                12
#define BS_PLAYER2                  13
#define BS_OPPONENT2                14
#define BS_ABILITY_BATTLER          15

// Cmd_accuracycheck
#define NO_ACC_CALC_CHECK_LOCK_ON 0xFFFF
#define ACC_CURR_MOVE 0

// compare operands
#define CMP_EQUAL               0
#define CMP_NOT_EQUAL           1
#define CMP_GREATER_THAN        2
#define CMP_LESS_THAN           3
#define CMP_COMMON_BITS         4
#define CMP_NO_COMMON_BITS      5

// Cmd_various
#define VARIOUS_CANCEL_MULTI_TURN_MOVES         0
#define VARIOUS_SET_MAGIC_COAT_TARGET           1
#define VARIOUS_IS_RUNNING_IMPOSSIBLE           2
#define VARIOUS_GET_MOVE_TARGET                 3
#define VARIOUS_GET_BATTLER_FAINTED             4
#define VARIOUS_RESET_INTIMIDATE_TRACE_BITS     5
#define VARIOUS_UPDATE_CHOICE_MOVE_ON_LVL_UP    6
#define VARIOUS_PALACE_FLAVOR_TEXT              8
#define VARIOUS_ARENA_JUDGMENT_WINDOW           9
#define VARIOUS_ARENA_OPPONENT_MON_LOST         10
#define VARIOUS_ARENA_PLAYER_MON_LOST           11
#define VARIOUS_ARENA_BOTH_MONS_LOST            12
#define VARIOUS_EMIT_YESNOBOX                   13
#define VARIOUS_ARENA_JUDGMENT_STRING           16
#define VARIOUS_ARENA_WAIT_STRING               17
#define VARIOUS_WAIT_CRY                        18
#define VARIOUS_RETURN_OPPONENT_MON1            19
#define VARIOUS_RETURN_OPPONENT_MON2            20
#define VARIOUS_VOLUME_DOWN                     21
#define VARIOUS_VOLUME_UP                       22
#define VARIOUS_SET_ALREADY_STATUS_MOVE_ATTEMPT 23
#define VARIOUS_SET_TELEPORT_OUTCOME            25
#define VARIOUS_PLAY_TRAINER_DEFEATED_MUSIC     26
#define VARIOUS_STAT_TEXT_BUFFER                27
#define VARIOUS_SWITCHIN_ABILITIES              28
#define VARIOUS_SAVE_TARGET                     29
#define VARIOUS_RESTORE_TARGET                  30
#define VARIOUS_INSTANT_HP_DROP                 31
#define VARIOUS_CLEAR_STATUS                    32
#define VARIOUS_RESTORE_PP                      33
#define VARIOUS_TRY_ACTIVATE_MOXIE              34
#define VARIOUS_TRY_ACTIVATE_FELL_STINGER       35
#define VARIOUS_PLAY_MOVE_ANIMATION             36
#define VARIOUS_SET_LUCKY_CHANT                 37
#define VARIOUS_SUCKER_PUNCH_CHECK              38
#define VARIOUS_SET_SIMPLE_BEAM                 39
#define VARIOUS_TRY_ENTRAINMENT                 40
#define VARIOUS_SET_LAST_USED_ABILITY           41
#define VARIOUS_TRY_HEAL_PULSE                  42
#define VARIOUS_TRY_QUASH                       43
#define VARIOUS_INVERT_STAT_STAGES              44
#define VARIOUS_SET_TERRAIN                     45
#define VARIOUS_TRY_ME_FIRST                    46
#define VARIOUS_JUMP_IF_BATTLE_END              47
#define VARIOUS_TRY_ELECTRIFY                   48
#define VARIOUS_TRY_REFLECT_TYPE                49
#define VARIOUS_TRY_SOAK                        50
#define VARIOUS_HANDLE_MEGA_EVO                 51
#define VARIOUS_TRY_LAST_RESORT                 52
#define VARIOUS_ARGUMENT_STATUS_EFFECT          53
#define VARIOUS_TRY_HIT_SWITCH_TARGET           54
#define VARIOUS_TRY_AUTOTOMIZE                  55
#define VARIOUS_TRY_COPYCAT                     56
#define VARIOUS_ABILITY_POPUP                   57
#define VARIOUS_DEFOG                           58
#define VARIOUS_JUMP_IF_TARGET_ALLY             59
#define VARIOUS_TRY_SYNCHRONOISE                60
#define VARIOUS_PSYCHO_SHIFT                    61
#define VARIOUS_CURE_STATUS                     62
#define VARIOUS_POWER_TRICK                     63
#define VARIOUS_AFTER_YOU                       64
#define VARIOUS_BESTOW                          65
#define VARIOUS_ARGUMENT_TO_MOVE_EFFECT         66
#define VARIOUS_JUMP_IF_NOT_GROUNDED            67
#define VARIOUS_HANDLE_TRAINER_SLIDE_MSG        68
#define VARIOUS_TRY_TRAINER_SLIDE_MSG_FIRST_OFF 69
#define VARIOUS_TRY_TRAINER_SLIDE_MSG_LAST_ON   70
#define VARIOUS_SET_AURORA_VEIL                 71
#define VARIOUS_TRY_THIRD_TYPE                  72
#define VARIOUS_ACUPRESSURE                     73
#define VARIOUS_SET_POWDER                      74
#define VARIOUS_SPECTRAL_THIEF                  75
#define VARIOUS_GRAVITY_ON_AIRBORNE_MONS        76
#define VARIOUS_CHECK_IF_GRASSY_TERRAIN_HEALS   77
#define VARIOUS_JUMP_IF_ROAR_FAILS              78
#define VARIOUS_TRY_INSTRUCT                    79
#define VARIOUS_JUMP_IF_NOT_BERRY               80
#define VARIOUS_TRACE_ABILITY                   81
#define VARIOUS_UPDATE_NICK                     82
#define VARIOUS_TRY_ILLUSION_OFF                83
#define VARIOUS_SET_SPRITEIGNORE0HP             84
#define VARIOUS_HANDLE_FORM_CHANGE              85
#define VARIOUS_GET_STAT_VALUE                  86
#define VARIOUS_JUMP_IF_FULL_HP                 87
#define VARIOUS_LOSE_TYPE                       88
#define VARIOUS_TRY_ACTIVATE_SOULHEART          89
#define VARIOUS_TRY_ACTIVATE_RECEIVER           90
#define VARIOUS_TRY_ACTIVATE_BEAST_BOOST        91
#define VARIOUS_TRY_FRISK                       92
#define VARIOUS_JUMP_IF_SHIELDS_DOWN_PROTECTED  93
#define VARIOUS_TRY_FAIRY_LOCK                  94
#define VARIOUS_JUMP_IF_NO_ALLY                 95
#define VARIOUS_POISON_TYPE_IMMUNITY            96
#define VARIOUS_JUMP_IF_NO_HOLD_EFFECT          97
#define VARIOUS_INFATUATE_WITH_BATTLER          98
#define VARIOUS_SET_LAST_USED_ITEM              99
#define VARIOUS_PARALYZE_TYPE_IMMUNITY          100
#define VARIOUS_JUMP_IF_ABSENT                  101
#define VARIOUS_DESTROY_ABILITY_POPUP           102
#define VARIOUS_TOTEM_BOOST                     103
#define VARIOUS_TRY_ACTIVATE_GRIM_NEIGH         104
#define VARIOUS_MOVEEND_ITEM_EFFECTS            105
#define VARIOUS_TERRAIN_SEED                    106
#define VARIOUS_MAKE_INVISIBLE                  107
#define VARIOUS_ROOM_SERVICE                    108
#define VARIOUS_JUMP_IF_TERRAIN_AFFECTED        109
#define VARIOUS_EERIE_SPELL_PP_REDUCE           110
#define VARIOUS_JUMP_IF_TEAM_HEALTHY            111
#define VARIOUS_TRY_HEAL_QUARTER_HP             112
#define VARIOUS_REMOVE_TERRAIN                  113
#define VARIOUS_JUMP_IF_PRANKSTER_BLOCKED       114
#define VARIOUS_TRY_TO_CLEAR_PRIMAL_WEATHER     115
<<<<<<< HEAD
#define VARIOUS_UPDATE_ABILITY_POPUP            116
=======
#define VARIOUS_GET_ROTOTILLER_TARGETS          116
#define VARIOUS_JUMP_IF_NOT_ROTOTILLER_AFFECTED 117
#define VARIOUS_TRY_ACTIVATE_BATTLE_BOND        118
#define VARIOUS_CONSUME_BERRY                   119
#define VARIOUS_JUMP_IF_CANT_REVERT_TO_PRIMAL   120
#define VARIOUS_HANDLE_PRIMAL_REVERSION         121
#define VARIOUS_APPLY_PLASMA_FISTS              122
#define VARIOUS_JUMP_IF_SPECIES                 123
>>>>>>> 34e966fd

// Cmd_manipulatedamage
#define DMG_CHANGE_SIGN            0
#define DMG_RECOIL_FROM_MISS       1
#define DMG_DOUBLED                2
#define DMG_1_8_TARGET_HP          3
#define DMG_FULL_ATTACKER_HP       4
#define DMG_CURR_ATTACKER_HP       5
#define DMG_BIG_ROOT               6
#define DMG_1_2_ATTACKER_HP        7
#define DMG_RECOIL_FROM_IMMUNE     8 // Used to calculate recoil for the Gen 4 version of Jump Kick

// Cmd_jumpifcantswitch
#define SWITCH_IGNORE_ESCAPE_PREVENTION   (1 << 7)

// Cmd_statbuffchange
#define STAT_BUFF_ALLOW_PTR                 (1 << 0)   // If set, allow use of jumpptr. Set in every use of statbuffchange
#define STAT_BUFF_NOT_PROTECT_AFFECTED      (1 << 5)

// stat change flags for Cmd_playstatchangeanimation
#define STAT_CHANGE_NEGATIVE             (1 << 0)
#define STAT_CHANGE_BY_TWO               (1 << 1)
#define STAT_CHANGE_MULTIPLE_STATS       (1 << 2)
#define STAT_CHANGE_CANT_PREVENT         (1 << 3)

// stat flags for Cmd_playstatchangeanimation
#define BIT_HP                      (1 << 0)
#define BIT_ATK                     (1 << 1)
#define BIT_DEF                     (1 << 2)
#define BIT_SPEED                   (1 << 3)
#define BIT_SPATK                   (1 << 4)
#define BIT_SPDEF                   (1 << 5)
#define BIT_ACC                     (1 << 6)
#define BIT_EVASION                 (1 << 7)

#define PARTY_SCREEN_OPTIONAL (1 << 7) // Flag for first argument to openpartyscreen

// cases for Cmd_moveend
#define MOVEEND_PROTECT_LIKE_EFFECT               0
#define MOVEEND_RAGE                              1
#define MOVEEND_DEFROST                           2
#define MOVEEND_SYNCHRONIZE_TARGET                3
#define MOVEEND_ABILITIES                         4
#define MOVEEND_ABILITIES_ATTACKER                5
#define MOVEEND_STATUS_IMMUNITY_ABILITIES         6
#define MOVEEND_SYNCHRONIZE_ATTACKER              7
#define MOVEEND_CHOICE_MOVE                       8
#define MOVEEND_CHANGED_ITEMS                     9
#define MOVEEND_ATTACKER_INVISIBLE                10
#define MOVEEND_ATTACKER_VISIBLE                  11
#define MOVEEND_TARGET_VISIBLE                    12
#define MOVEEND_ITEM_EFFECTS_TARGET               13
#define MOVEEND_MOVE_EFFECTS2                     14
#define MOVEEND_ITEM_EFFECTS_ALL                  15
#define MOVEEND_KINGSROCK                         16    // These item effects will occur each strike of a multi-hit move
#define MOVEEND_SUBSTITUTE                        17
#define MOVEEND_UPDATE_LAST_MOVES                 18
#define MOVEEND_MIRROR_MOVE                       19
#define MOVEEND_NEXT_TARGET                       20    // Everything up until here is handled for each strike of a multi-hit move
#define MOVEEND_EJECT_BUTTON                      21
#define MOVEEND_RED_CARD                          22
#define MOVEEND_EJECT_PACK                        23
#define MOVEEND_LIFEORB_SHELLBELL                 24    // Includes shell bell, throat spray, etc
#define MOVEEND_PICKPOCKET                        25
#define MOVEEND_DANCER                            26
#define MOVEEND_EMERGENCY_EXIT                    27
#define MOVEEND_CLEAR_BITS                        28
#define MOVEEND_COUNT                             29

// switch cases
#define B_SWITCH_NORMAL     0
#define B_SWITCH_HIT        1   // dragon tail, circle throw
#define B_SWITCH_RED_CARD   2

#endif // GUARD_CONSTANTS_BATTLE_SCRIPT_COMMANDS_H<|MERGE_RESOLUTION|>--- conflicted
+++ resolved
@@ -186,9 +186,6 @@
 #define VARIOUS_REMOVE_TERRAIN                  113
 #define VARIOUS_JUMP_IF_PRANKSTER_BLOCKED       114
 #define VARIOUS_TRY_TO_CLEAR_PRIMAL_WEATHER     115
-<<<<<<< HEAD
-#define VARIOUS_UPDATE_ABILITY_POPUP            116
-=======
 #define VARIOUS_GET_ROTOTILLER_TARGETS          116
 #define VARIOUS_JUMP_IF_NOT_ROTOTILLER_AFFECTED 117
 #define VARIOUS_TRY_ACTIVATE_BATTLE_BOND        118
@@ -197,7 +194,7 @@
 #define VARIOUS_HANDLE_PRIMAL_REVERSION         121
 #define VARIOUS_APPLY_PLASMA_FISTS              122
 #define VARIOUS_JUMP_IF_SPECIES                 123
->>>>>>> 34e966fd
+#define VARIOUS_UPDATE_ABILITY_POPUP            124
 
 // Cmd_manipulatedamage
 #define DMG_CHANGE_SIGN            0
