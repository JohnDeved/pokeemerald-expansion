--- conflicted
+++ resolved
@@ -241,14 +241,11 @@
 #define VARIOUS_BATTLER_ITEM_TO_LAST_USED_ITEM      150
 #define VARIOUS_SET_BEAK_BLAST                      151
 #define VARIOUS_SWAP_SIDE_STATUSES                  152
-<<<<<<< HEAD
-#define VARIOUS_CHECK_PARENTAL_BOND_COUNTER         153
-=======
 #define VARIOUS_SET_Z_EFFECT                        153
 #define VARIOUS_TRY_SYMBIOSIS                       154
 #define VARIOUS_CAN_TELEPORT                        155
 #define VARIOUS_GET_BATTLER_SIDE                    156
->>>>>>> c57ab9e5
+#define VARIOUS_CHECK_PARENTAL_BOND_COUNTER         157
 
 // Cmd_manipulatedamage
 #define DMG_CHANGE_SIGN            0
@@ -297,60 +294,34 @@
 #define MOVEEND_STATUS_IMMUNITY_ABILITIES         6
 #define MOVEEND_SYNCHRONIZE_ATTACKER              7
 #define MOVEEND_CHOICE_MOVE                       8
-<<<<<<< HEAD
 #define MOVEEND_ATTACKER_INVISIBLE                9
 #define MOVEEND_ATTACKER_VISIBLE                  10
 #define MOVEEND_TARGET_VISIBLE                    11
 #define MOVEEND_ITEM_EFFECTS_TARGET               12
-#define MOVEEND_ITEM_EFFECTS_ALL                  13
-#define MOVEEND_KINGSROCK                         14    // These item effects will occur each strike of a multi-hit move
-#define MOVEEND_SUBSTITUTE                        15
-#define MOVEEND_SKY_DROP_CONFUSE                  16
-#define MOVEEND_UPDATE_LAST_MOVES                 17
-#define MOVEEND_MIRROR_MOVE                       18
-#define MOVEEND_NEXT_TARGET                       19    // Everything up until here is handled for each strike of a multi-hit move
-#define MOVEEND_MULTIHIT_MOVE                     20
-#define MOVEEND_MOVE_EFFECTS2                     21
-#define MOVEEND_RECOIL                            22
-#define MOVEEND_MAGICIAN                          23     // Occurs after final multi-hit strike, and after other items/abilities would activate
-#define MOVEEND_EJECT_BUTTON                      24
-#define MOVEEND_RED_CARD                          25
-#define MOVEEND_EJECT_PACK                        26
-#define MOVEEND_LIFEORB_SHELLBELL                 27    // Includes shell bell, throat spray, etc
-#define MOVEEND_CHANGED_ITEMS                     28
-#define MOVEEND_DEFROST                           29
+#define MOVEEND_MOVE_EFFECTS2                     13
+#define MOVEEND_ITEM_EFFECTS_ALL                  14
+#define MOVEEND_KINGSROCK                         15    // These item effects will occur each strike of a multi-hit move
+#define MOVEEND_SUBSTITUTE                        16
+#define MOVEEND_SKY_DROP_CONFUSE                  17
+#define MOVEEND_UPDATE_LAST_MOVES                 18
+#define MOVEEND_MIRROR_MOVE                       19
+#define MOVEEND_NEXT_TARGET                       20    // Everything up until here is handled for each strike of a multi-hit move
+#define MOVEEND_MULTIHIT_MOVE                     21
+#define MOVEEND_MOVE_EFFECTS2                     22
+#define MOVEEND_RECOIL                            23
+#define MOVEEND_MAGICIAN                          24    // Occurs after final multi-hit strike, and after other items/abilities would activate
+#define MOVEEND_EJECT_BUTTON                      25
+#define MOVEEND_RED_CARD                          26
+#define MOVEEND_EJECT_PACK                        27
+#define MOVEEND_LIFEORB_SHELLBELL                 28    // Includes shell bell, throat spray, etc
+#define MOVEEND_CHANGED_ITEMS                     29
 #define MOVEEND_PICKPOCKET                        30
 #define MOVEEND_DANCER                            31
 #define MOVEEND_EMERGENCY_EXIT                    32
-#define MOVEEND_CLEAR_BITS                        33
-#define MOVEEND_COUNT                             34
-=======
-#define MOVEEND_CHANGED_ITEMS                     9
-#define MOVEEND_ATTACKER_INVISIBLE                10
-#define MOVEEND_ATTACKER_VISIBLE                  11
-#define MOVEEND_TARGET_VISIBLE                    12
-#define MOVEEND_ITEM_EFFECTS_TARGET               13
-#define MOVEEND_MOVE_EFFECTS2                     14
-#define MOVEEND_ITEM_EFFECTS_ALL                  15
-#define MOVEEND_KINGSROCK                         16    // These item effects will occur each strike of a multi-hit move
-#define MOVEEND_SUBSTITUTE                        17
-#define MOVEEND_SKY_DROP_CONFUSE                  18
-#define MOVEEND_UPDATE_LAST_MOVES                 19
-#define MOVEEND_MIRROR_MOVE                       20
-#define MOVEEND_NEXT_TARGET                       21    // Everything up until here is handled for each strike of a multi-hit move
-#define MOVEEND_MAGICIAN                          22    // Occurs after final multi-hit strike, and after other items/abilities would activate
-#define MOVEEND_EJECT_BUTTON                      23
-#define MOVEEND_RED_CARD                          24
-#define MOVEEND_EJECT_PACK                        25
-#define MOVEEND_LIFEORB_SHELLBELL                 26    // Includes shell bell, throat spray, etc
-#define MOVEEND_PICKPOCKET                        27
-#define MOVEEND_DANCER                            28
-#define MOVEEND_EMERGENCY_EXIT                    29
-#define MOVEEND_WEATHER_FORM                      30
-#define MOVEEND_SYMBIOSIS                         31
-#define MOVEEND_CLEAR_BITS                        32
-#define MOVEEND_COUNT                             33
->>>>>>> c57ab9e5
+#define MOVEEND_WEATHER_FORM                      33
+#define MOVEEND_SYMBIOSIS                         34
+#define MOVEEND_CLEAR_BITS                        35
+#define MOVEEND_COUNT                             36
 
 // switch cases
 #define B_SWITCH_NORMAL     0
