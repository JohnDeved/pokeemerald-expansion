--- conflicted
+++ resolved
@@ -138,96 +138,6 @@
 #define VARIOUS_HANDLE_MEGA_EVO                      46
 #define VARIOUS_TRY_LAST_RESORT                      47
 #define VARIOUS_SET_ARG_TO_BATTLE_DAMAGE             48
-<<<<<<< HEAD
-#define VARIOUS_TRY_HIT_SWITCH_TARGET                49
-#define VARIOUS_TRY_AUTOTOMIZE                       50
-#define VARIOUS_ABILITY_POPUP                        51
-#define VARIOUS_JUMP_IF_TARGET_ALLY                  52
-#define VARIOUS_TRY_SYNCHRONOISE                     53
-#define VARIOUS_PSYCHO_SHIFT                         54
-#define VARIOUS_CURE_STATUS                          55
-#define VARIOUS_POWER_TRICK                          56
-#define VARIOUS_AFTER_YOU                            57
-#define VARIOUS_BESTOW                               58
-#define VARIOUS_JUMP_IF_NOT_GROUNDED                 59
-#define VARIOUS_HANDLE_TRAINER_SLIDE_MSG             60
-#define VARIOUS_TRY_TRAINER_SLIDE_MSG_FIRST_OFF      61
-#define VARIOUS_TRY_TRAINER_SLIDE_MSG_LAST_ON        62
-#define VARIOUS_SET_AURORA_VEIL                      63
-#define VARIOUS_TRY_THIRD_TYPE                       64
-#define VARIOUS_ACUPRESSURE                          65
-#define VARIOUS_SET_POWDER                           66
-#define VARIOUS_SPECTRAL_THIEF                       67
-#define VARIOUS_GRAVITY_ON_AIRBORNE_MONS             68
-#define VARIOUS_CHECK_IF_GRASSY_TERRAIN_HEALS        69
-#define VARIOUS_JUMP_IF_ROAR_FAILS                   70
-#define VARIOUS_TRY_INSTRUCT                         71
-#define VARIOUS_JUMP_IF_NOT_BERRY                    72
-#define VARIOUS_TRACE_ABILITY                        73
-#define VARIOUS_UPDATE_NICK                          74
-#define VARIOUS_TRY_ILLUSION_OFF                     75
-#define VARIOUS_SET_SPRITEIGNORE0HP                  76
-#define VARIOUS_HANDLE_FORM_CHANGE                   77
-#define VARIOUS_GET_STAT_VALUE                       78
-#define VARIOUS_JUMP_IF_FULL_HP                      79
-#define VARIOUS_LOSE_TYPE                            80
-#define VARIOUS_TRY_ACTIVATE_SOULHEART               81
-#define VARIOUS_TRY_ACTIVATE_RECEIVER                82
-#define VARIOUS_TRY_ACTIVATE_BEAST_BOOST             83
-#define VARIOUS_TRY_FRISK                            84
-#define VARIOUS_JUMP_IF_SHIELDS_DOWN_PROTECTED       85
-#define VARIOUS_TRY_FAIRY_LOCK                       86
-#define VARIOUS_JUMP_IF_NO_ALLY                      87
-#define VARIOUS_POISON_TYPE_IMMUNITY                 88
-#define VARIOUS_JUMP_IF_HOLD_EFFECT                  89
-#define VARIOUS_INFATUATE_WITH_BATTLER               90
-#define VARIOUS_SET_LAST_USED_ITEM                   91
-#define VARIOUS_PARALYZE_TYPE_IMMUNITY               92
-#define VARIOUS_JUMP_IF_ABSENT                       93
-#define VARIOUS_DESTROY_ABILITY_POPUP                94
-#define VARIOUS_TOTEM_BOOST                          95
-#define VARIOUS_TRY_ACTIVATE_GRIM_NEIGH              96
-#define VARIOUS_MOVEEND_ITEM_EFFECTS                 97
-#define VARIOUS_TERRAIN_SEED                         98
-#define VARIOUS_MAKE_INVISIBLE                       99
-#define VARIOUS_ROOM_SERVICE                         100
-#define VARIOUS_EERIE_SPELL_PP_REDUCE                101
-#define VARIOUS_JUMP_IF_TEAM_HEALTHY                 102
-#define VARIOUS_TRY_HEAL_QUARTER_HP                  103
-#define VARIOUS_REMOVE_TERRAIN                       104
-#define VARIOUS_JUMP_IF_PRANKSTER_BLOCKED            105
-#define VARIOUS_TRY_TO_CLEAR_PRIMAL_WEATHER          106
-#define VARIOUS_GET_ROTOTILLER_TARGETS               107
-#define VARIOUS_JUMP_IF_NOT_ROTOTILLER_AFFECTED      108
-#define VARIOUS_TRY_ACTIVATE_BATTLE_BOND             109
-#define VARIOUS_CONSUME_BERRY                        110
-#define VARIOUS_JUMP_IF_CANT_REVERT_TO_PRIMAL        111
-#define VARIOUS_JUMP_IF_SPECIES                      112
-#define VARIOUS_UPDATE_ABILITY_POPUP                 113
-#define VARIOUS_JUMP_IF_WEATHER_AFFECTED             114
-#define VARIOUS_JUMP_IF_LEAF_GUARD_PROTECTED         115
-#define VARIOUS_SET_ATTACKER_STICKY_WEB_USER         116
-#define VARIOUS_TRY_NO_RETREAT                       117
-#define VARIOUS_TRY_TAR_SHOT                         118
-#define VARIOUS_CAN_TAR_SHOT_WORK                    119
-#define VARIOUS_CHECK_POLTERGEIST                    120
-#define VARIOUS_CUT_1_3_HP_RAISE_STATS               121
-#define VARIOUS_TRY_END_NEUTRALIZING_GAS             122
-#define VARIOUS_JUMP_IF_UNDER_200                    123
-#define VARIOUS_SET_SKY_DROP                         124
-#define VARIOUS_CLEAR_SKY_DROP                       125
-#define VARIOUS_SKY_DROP_YAWN                        126
-#define VARIOUS_CURE_CERTAIN_STATUSES                127
-#define VARIOUS_TRY_RESET_NEGATIVE_STAT_STAGES       128
-#define VARIOUS_JUMP_IF_LAST_USED_ITEM_BERRY         129
-#define VARIOUS_JUMP_IF_LAST_USED_ITEM_HOLD_EFFECT   130
-#define VARIOUS_SAVE_BATTLER_ITEM                    131
-#define VARIOUS_RESTORE_BATTLER_ITEM                 132
-#define VARIOUS_BATTLER_ITEM_TO_LAST_USED_ITEM       133
-#define VARIOUS_SET_BEAK_BLAST                       134
-#define VARIOUS_SWAP_SIDE_STATUSES                   135
-#define VARIOUS_SWAP_STATS                           136
-=======
 #define VARIOUS_TRY_AUTOTOMIZE                       49
 #define VARIOUS_ABILITY_POPUP                        50
 #define VARIOUS_JUMP_IF_TARGET_ALLY                  51
@@ -315,15 +225,6 @@
 #define VARIOUS_SET_BEAK_BLAST                       133
 #define VARIOUS_SWAP_SIDE_STATUSES                   134
 #define VARIOUS_SWAP_STATS                           135
-#define VARIOUS_TEATIME_INVUL                        136
-#define VARIOUS_TEATIME_TARGETS                      137
-#define VARIOUS_TRY_WIND_RIDER_POWER                 138
-#define VARIOUS_ACTIVATE_WEATHER_CHANGE_ABILITIES    139
-#define VARIOUS_ACTIVATE_TERRAIN_CHANGE_ABILITIES    140
-#define VARIOUS_STORE_HEALING_WISH                   141
-#define VARIOUS_HIT_SWITCH_TARGET_FAILED             142
-#define VARIOUS_TRY_REVIVAL_BLESSING                 143
->>>>>>> 45d063dc
 
 // Cmd_manipulatedamage
 #define DMG_CHANGE_SIGN            0
