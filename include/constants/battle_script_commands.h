#ifndef GUARD_CONSTANTS_BATTLE_SCRIPT_COMMANDS_H
#define GUARD_CONSTANTS_BATTLE_SCRIPT_COMMANDS_H

// The following correspond to the struct members of BattleScripting by adding their offset
#define sPAINSPLIT_HP                (gBattleScripting + 0x00) // painSplitHp
#define sBIDE_DMG                    (gBattleScripting + 0x04) // bideDmg
#define sMULTIHIT_STRING             (gBattleScripting + 0x08) // multihitString
#define sEXP_CATCH                   (gBattleScripting + 0x0E) // expOnCatch
#define sTWOTURN_STRINGID            (gBattleScripting + 0x0F) // twoTurnsMoveStringId
#define sB_ANIM_ARG1                 (gBattleScripting + 0x10) // animArg1
#define sB_ANIM_ARG2                 (gBattleScripting + 0x11) // animArg2
#define sTRIPLE_KICK_POWER           (gBattleScripting + 0x12) // tripleKickPower
#define sMOVEEND_STATE               (gBattleScripting + 0x14) // moveendState
#define sSAVED_STAT_CHANGER          (gBattleScripting + 0x15) // savedStatChanger
#define sSHIFT_SWITCHED              (gBattleScripting + 0x16) // shiftSwitched
#define sBATTLER                     (gBattleScripting + 0x17) // battler
#define sB_ANIM_TURN                 (gBattleScripting + 0x18) // animTurn
#define sB_ANIM_TARGETS_HIT          (gBattleScripting + 0x19) // animTargetsHit
#define sSTATCHANGER                 (gBattleScripting + 0x1A) // statChanger
#define sSTAT_ANIM_PLAYED            (gBattleScripting + 0x1B) // statAnimPlayed
#define sGIVEEXP_STATE               (gBattleScripting + 0x1C) // getexpState
#define sBATTLE_STYLE                (gBattleScripting + 0x1D) // battleStyle
#define sLVLBOX_STATE                (gBattleScripting + 0x1E) // drawlvlupboxState
#define sLEARNMOVE_STATE             (gBattleScripting + 0x1F) // learnMoveState
#define sSAVED_BATTLER               (gBattleScripting + 0x20) // savedBattler
#define sRESHOW_MAIN_STATE           (gBattleScripting + 0x21) // reshowMainState
#define sRESHOW_HELPER_STATE         (gBattleScripting + 0x22) // reshowHelperState
#define sLVLUP_HP                    (gBattleScripting + 0x23) // levelUpHP
#define sWINDOWS_TYPE                (gBattleScripting + 0x24) // windowsType
#define sMULTIPLAYER_ID              (gBattleScripting + 0x25) // multiplayerId
#define sSPECIAL_TRAINER_BATTLE_TYPE (gBattleScripting + 0x26) // specialTrainerBattleType
#define sMON_CAUGHT                  (gBattleScripting + 0x27) // monCaught
#define sSAVED_DMG                   (gBattleScripting + 0x28) // savedDmg
#define sSAVED_MOVE_EFFECT           (gBattleScripting + 0x2C) // savedMoveEffect
#define sMOVE_EFFECT                 (gBattleScripting + 0x2E) // moveEffect
#define sMULTIHIT_EFFECT             (gBattleScripting + 0x30) // multihitMoveEffect
#define sILLUSION_NICK_HACK          (gBattleScripting + 0x32) // illusionNickHack
#define sFIXED_ABILITY_POPUP         (gBattleScripting + 0x33) // fixedPopup
#define sABILITY_OVERWRITE           (gBattleScripting + 0x34) // abilityPopupOverwrite
#define sSWITCH_CASE                 (gBattleScripting + 0x36) // switchCase
#define sBERRY_OVERRIDE              (gBattleScripting + 0x37) // overrideBerryRequirements
#define sSTICKY_WEB_STAT_DROP        (gBattleScripting + 0x38) // stickyWebStatDrop

// Array entries for battle communication
#define MULTIUSE_STATE          0
#define CURSOR_POSITION         1
#define TASK_ID                 1 // task Id and cursor position share the same field
#define SPRITES_INIT_STATE1     1 // shares the Id as well
#define SPRITES_INIT_STATE2     2
#define MOVE_EFFECT_BYTE        3
#define ACTIONS_CONFIRMED_COUNT 4
#define MULTISTRING_CHOOSER     5
#define MISS_TYPE               6
#define MSG_DISPLAY             7
#define BATTLE_COMMUNICATION_ENTRIES_COUNT  8

#define cMULTISTRING_CHOOSER (gBattleCommunication + MULTISTRING_CHOOSER)
#define cMISS_TYPE           (gBattleCommunication + MISS_TYPE)

// Battle Script defines for getting the wanted battler
#define BS_TARGET                   0
#define BS_ATTACKER                 1
#define BS_EFFECT_BATTLER           2
#define BS_FAINTED                  3
#define BS_ATTACKER_WITH_PARTNER    4 // for Cmd_updatestatusicon
#define BS_FAINTED_LINK_MULTIPLE_1  5 // for openpartyscreen
#define BS_FAINTED_LINK_MULTIPLE_2  6 // for openpartyscreen
#define BS_BATTLER_0                7
#define BS_ATTACKER_SIDE            8 // for Cmd_jumpifability
#define BS_TARGET_SIDE              9 // for Cmd_jumpifability
#define BS_SCRIPTING                10
#define BS_PLAYER1                  11
#define BS_OPPONENT1                12
#define BS_PLAYER2                  13 // for Cmd_updatestatusicon
#define BS_OPPONENT2                14
#define BS_ABILITY_BATTLER          15
#define BS_ATTACKER_PARTNER         16

// Cmd_accuracycheck
#define NO_ACC_CALC_CHECK_LOCK_ON 0xFFFF
#define ACC_CURR_MOVE 0

// compare operands
#define CMP_EQUAL               0
#define CMP_NOT_EQUAL           1
#define CMP_GREATER_THAN        2
#define CMP_LESS_THAN           3
#define CMP_COMMON_BITS         4
#define CMP_NO_COMMON_BITS      5

// Cmd_various
#define VARIOUS_CANCEL_MULTI_TURN_MOVES              0
#define VARIOUS_SET_MAGIC_COAT_TARGET                1
#define VARIOUS_IS_RUNNING_IMPOSSIBLE                2
#define VARIOUS_GET_MOVE_TARGET                      3
#define VARIOUS_GET_BATTLER_FAINTED                  4
#define VARIOUS_RESET_SWITCH_IN_ABILITY_BITS         5
#define VARIOUS_UPDATE_CHOICE_MOVE_ON_LVL_UP         6
#define VARIOUS_RESET_PLAYER_FAINTED                 7
#define VARIOUS_PALACE_FLAVOR_TEXT                   8
#define VARIOUS_ARENA_JUDGMENT_WINDOW                9
#define VARIOUS_ARENA_OPPONENT_MON_LOST              10
#define VARIOUS_ARENA_PLAYER_MON_LOST                11
#define VARIOUS_ARENA_BOTH_MONS_LOST                 12
#define VARIOUS_EMIT_YESNOBOX                        13
#define VARIOUS_DRAW_ARENA_REF_TEXT_BOX              14
#define VARIOUS_ERASE_ARENA_REF_TEXT_BOX             15
#define VARIOUS_ARENA_JUDGMENT_STRING                16
#define VARIOUS_ARENA_WAIT_STRING                    17
#define VARIOUS_WAIT_CRY                             18
#define VARIOUS_RETURN_OPPONENT_MON1                 19
#define VARIOUS_RETURN_OPPONENT_MON2                 20
#define VARIOUS_VOLUME_DOWN                          21
#define VARIOUS_VOLUME_UP                            22
#define VARIOUS_SET_ALREADY_STATUS_MOVE_ATTEMPT      23
#define VARIOUS_PALACE_TRY_ESCAPE_STATUS             24
#define VARIOUS_SET_TELEPORT_OUTCOME                 25
#define VARIOUS_PLAY_TRAINER_DEFEATED_MUSIC          26
#define VARIOUS_STAT_TEXT_BUFFER                     27
#define VARIOUS_SWITCHIN_ABILITIES                   28
#define VARIOUS_SAVE_TARGET                          29
#define VARIOUS_RESTORE_TARGET                       30
#define VARIOUS_INSTANT_HP_DROP                      31
#define VARIOUS_CLEAR_STATUS                         32
#define VARIOUS_RESTORE_PP                           33
#define VARIOUS_TRY_ACTIVATE_MOXIE                   34
#define VARIOUS_TRY_ACTIVATE_FELL_STINGER            35
#define VARIOUS_PLAY_MOVE_ANIMATION                  36
#define VARIOUS_SET_LUCKY_CHANT                      37
#define VARIOUS_SUCKER_PUNCH_CHECK                   38
#define VARIOUS_SET_SIMPLE_BEAM                      39
#define VARIOUS_TRY_ENTRAINMENT                      40
#define VARIOUS_SET_LAST_USED_ABILITY                41
#define VARIOUS_TRY_QUASH                            42
#define VARIOUS_INVERT_STAT_STAGES                   43
#define VARIOUS_TRY_ME_FIRST                         44
#define VARIOUS_JUMP_IF_BATTLE_END                   45
#define VARIOUS_TRY_ELECTRIFY                        46
#define VARIOUS_TRY_REFLECT_TYPE                     47
#define VARIOUS_TRY_SOAK                             48
#define VARIOUS_HANDLE_MEGA_EVO                      49
#define VARIOUS_TRY_LAST_RESORT                      50
#define VARIOUS_ARGUMENT_STATUS_EFFECT               51
#define VARIOUS_TRY_HIT_SWITCH_TARGET                52
#define VARIOUS_TRY_AUTOTOMIZE                       53
<<<<<<< HEAD
#define VARIOUS_ABILITY_POPUP                        54
#define VARIOUS_DEFOG                                55
=======
#define VARIOUS_TRY_COPYCAT                          54
#define VARIOUS_ABILITY_POPUP                        55
>>>>>>> 403843ce
#define VARIOUS_JUMP_IF_TARGET_ALLY                  56
#define VARIOUS_TRY_SYNCHRONOISE                     57
#define VARIOUS_PSYCHO_SHIFT                         58
#define VARIOUS_CURE_STATUS                          59
#define VARIOUS_POWER_TRICK                          60
#define VARIOUS_AFTER_YOU                            61
#define VARIOUS_BESTOW                               62
#define VARIOUS_ARGUMENT_TO_MOVE_EFFECT              63
#define VARIOUS_JUMP_IF_NOT_GROUNDED                 64
#define VARIOUS_HANDLE_TRAINER_SLIDE_MSG             65
#define VARIOUS_TRY_TRAINER_SLIDE_MSG_FIRST_OFF      66
#define VARIOUS_TRY_TRAINER_SLIDE_MSG_LAST_ON        67
#define VARIOUS_SET_AURORA_VEIL                      68
#define VARIOUS_TRY_THIRD_TYPE                       69
#define VARIOUS_ACUPRESSURE                          70
#define VARIOUS_SET_POWDER                           71
#define VARIOUS_SPECTRAL_THIEF                       72
#define VARIOUS_GRAVITY_ON_AIRBORNE_MONS             73
#define VARIOUS_CHECK_IF_GRASSY_TERRAIN_HEALS        74
#define VARIOUS_JUMP_IF_ROAR_FAILS                   75
#define VARIOUS_TRY_INSTRUCT                         76
#define VARIOUS_JUMP_IF_NOT_BERRY                    77
#define VARIOUS_TRACE_ABILITY                        78
#define VARIOUS_UPDATE_NICK                          79
#define VARIOUS_TRY_ILLUSION_OFF                     80
#define VARIOUS_SET_SPRITEIGNORE0HP                  81
#define VARIOUS_HANDLE_FORM_CHANGE                   82
#define VARIOUS_GET_STAT_VALUE                       83
#define VARIOUS_JUMP_IF_FULL_HP                      84
#define VARIOUS_LOSE_TYPE                            85
#define VARIOUS_TRY_ACTIVATE_SOULHEART               86
#define VARIOUS_TRY_ACTIVATE_RECEIVER                87
#define VARIOUS_TRY_ACTIVATE_BEAST_BOOST             88
#define VARIOUS_TRY_FRISK                            89
#define VARIOUS_JUMP_IF_SHIELDS_DOWN_PROTECTED       90
#define VARIOUS_TRY_FAIRY_LOCK                       91
#define VARIOUS_JUMP_IF_NO_ALLY                      92
#define VARIOUS_POISON_TYPE_IMMUNITY                 93
#define VARIOUS_JUMP_IF_NO_HOLD_EFFECT               94
#define VARIOUS_INFATUATE_WITH_BATTLER               95
#define VARIOUS_SET_LAST_USED_ITEM                   96
#define VARIOUS_PARALYZE_TYPE_IMMUNITY               97
#define VARIOUS_JUMP_IF_ABSENT                       98
#define VARIOUS_DESTROY_ABILITY_POPUP                99
#define VARIOUS_TOTEM_BOOST                          100
#define VARIOUS_TRY_ACTIVATE_GRIM_NEIGH              101
#define VARIOUS_MOVEEND_ITEM_EFFECTS                 102
#define VARIOUS_TERRAIN_SEED                         103
#define VARIOUS_MAKE_INVISIBLE                       104
#define VARIOUS_ROOM_SERVICE                         105
#define VARIOUS_EERIE_SPELL_PP_REDUCE                106
#define VARIOUS_JUMP_IF_TEAM_HEALTHY                 107
#define VARIOUS_TRY_HEAL_QUARTER_HP                  108
#define VARIOUS_REMOVE_TERRAIN                       109
#define VARIOUS_JUMP_IF_PRANKSTER_BLOCKED            110
#define VARIOUS_TRY_TO_CLEAR_PRIMAL_WEATHER          111
#define VARIOUS_GET_ROTOTILLER_TARGETS               112
#define VARIOUS_JUMP_IF_NOT_ROTOTILLER_AFFECTED      113
#define VARIOUS_TRY_ACTIVATE_BATTLE_BOND             114
#define VARIOUS_CONSUME_BERRY                        115
#define VARIOUS_JUMP_IF_CANT_REVERT_TO_PRIMAL        116
<<<<<<< HEAD
#define VARIOUS_JUMP_IF_SPECIES                      117
#define VARIOUS_UPDATE_ABILITY_POPUP                 118
#define VARIOUS_JUMP_IF_WEATHER_AFFECTED             119
#define VARIOUS_JUMP_IF_LEAF_GUARD_PROTECTED         120
#define VARIOUS_SET_ATTACKER_STICKY_WEB_USER         121
#define VARIOUS_PHOTON_GEYSER_CHECK                  122
#define VARIOUS_SHELL_SIDE_ARM_CHECK                 123
#define VARIOUS_TRY_NO_RETREAT                       124
#define VARIOUS_TRY_TAR_SHOT                         125
#define VARIOUS_CAN_TAR_SHOT_WORK                    126
#define VARIOUS_CHECK_POLTERGEIST                    127
#define VARIOUS_CUT_1_3_HP_RAISE_STATS               128
#define VARIOUS_TRY_END_NEUTRALIZING_GAS             129
#define VARIOUS_JUMP_IF_UNDER_200                    130
#define VARIOUS_SET_SKY_DROP                         131
#define VARIOUS_CLEAR_SKY_DROP                       132
#define VARIOUS_SKY_DROP_YAWN                        133
#define VARIOUS_JUMP_IF_HOLD_EFFECT                  134
#define VARIOUS_CURE_CERTAIN_STATUSES                135
#define VARIOUS_TRY_RESET_NEGATIVE_STAT_STAGES       136
#define VARIOUS_JUMP_IF_LAST_USED_ITEM_BERRY         137
#define VARIOUS_JUMP_IF_LAST_USED_ITEM_HOLD_EFFECT   138
#define VARIOUS_SAVE_BATTLER_ITEM                    139
#define VARIOUS_RESTORE_BATTLER_ITEM                 140
#define VARIOUS_BATTLER_ITEM_TO_LAST_USED_ITEM       141
#define VARIOUS_SET_BEAK_BLAST                       142
#define VARIOUS_SWAP_SIDE_STATUSES                   143
#define VARIOUS_SWAP_STATS                           144
#define VARIOUS_TEATIME_INVUL                        145
#define VARIOUS_TEATIME_TARGETS                      146
#define VARIOUS_TRY_WIND_RIDER_POWER                 147
#define VARIOUS_ACTIVATE_WEATHER_CHANGE_ABILITIES    148
#define VARIOUS_ACTIVATE_TERRAIN_CHANGE_ABILITIES    149
#define VARIOUS_STORE_HEALING_WISH                   150
#define VARIOUS_HIT_SWITCH_TARGET_FAILED             151
#define VARIOUS_TRY_REVIVAL_BLESSING                 152
=======
#define VARIOUS_APPLY_PLASMA_FISTS                   117
#define VARIOUS_JUMP_IF_SPECIES                      118
#define VARIOUS_UPDATE_ABILITY_POPUP                 119
#define VARIOUS_JUMP_IF_WEATHER_AFFECTED             120
#define VARIOUS_JUMP_IF_LEAF_GUARD_PROTECTED         121
#define VARIOUS_SET_ATTACKER_STICKY_WEB_USER         122
#define VARIOUS_PHOTON_GEYSER_CHECK                  123
#define VARIOUS_SHELL_SIDE_ARM_CHECK                 124
#define VARIOUS_TRY_NO_RETREAT                       125
#define VARIOUS_TRY_TAR_SHOT                         126
#define VARIOUS_CAN_TAR_SHOT_WORK                    127
#define VARIOUS_CHECK_POLTERGEIST                    128
#define VARIOUS_SET_OCTOLOCK                         129
#define VARIOUS_CUT_1_3_HP_RAISE_STATS               130
#define VARIOUS_TRY_END_NEUTRALIZING_GAS             131
#define VARIOUS_JUMP_IF_UNDER_200                    132
#define VARIOUS_SET_SKY_DROP                         133
#define VARIOUS_CLEAR_SKY_DROP                       134
#define VARIOUS_SKY_DROP_YAWN                        135
#define VARIOUS_JUMP_IF_HOLD_EFFECT                  136
#define VARIOUS_CURE_CERTAIN_STATUSES                137
#define VARIOUS_TRY_RESET_NEGATIVE_STAT_STAGES       138
#define VARIOUS_JUMP_IF_LAST_USED_ITEM_BERRY         139
#define VARIOUS_JUMP_IF_LAST_USED_ITEM_HOLD_EFFECT   140
#define VARIOUS_SAVE_BATTLER_ITEM                    141
#define VARIOUS_RESTORE_BATTLER_ITEM                 142
#define VARIOUS_BATTLER_ITEM_TO_LAST_USED_ITEM       143
#define VARIOUS_SET_BEAK_BLAST                       144
#define VARIOUS_SWAP_SIDE_STATUSES                   145
#define VARIOUS_SWAP_STATS                           146
#define VARIOUS_TEATIME_INVUL                        147
#define VARIOUS_TEATIME_TARGETS                      148
#define VARIOUS_TRY_WIND_RIDER_POWER                 149
#define VARIOUS_ACTIVATE_WEATHER_CHANGE_ABILITIES    150
#define VARIOUS_ACTIVATE_TERRAIN_CHANGE_ABILITIES    151
#define VARIOUS_STORE_HEALING_WISH                   152
#define VARIOUS_HIT_SWITCH_TARGET_FAILED             153
#define VARIOUS_TRY_REVIVAL_BLESSING                 154
#define VARIOUS_TRY_TRAINER_SLIDE_MSG_Z_MOVE         155
#define VARIOUS_TRY_TRAINER_SLIDE_MSG_MEGA_EVOLUTION 156
>>>>>>> 403843ce

// Cmd_manipulatedamage
#define DMG_CHANGE_SIGN            0
#define DMG_RECOIL_FROM_MISS       1
#define DMG_DOUBLED                2
#define DMG_1_8_TARGET_HP          3
#define DMG_FULL_ATTACKER_HP       4
#define DMG_CURR_ATTACKER_HP       5
#define DMG_BIG_ROOT               6
#define DMG_1_2_ATTACKER_HP        7
#define DMG_RECOIL_FROM_IMMUNE     8 // Used to calculate recoil for the Gen 4 version of Jump Kick

// Cmd_jumpifcantswitch
#define SWITCH_IGNORE_ESCAPE_PREVENTION   (1 << 7)

// Cmd_statbuffchange
#define STAT_CHANGE_ALLOW_PTR               (1 << 0)   // If set, allow use of jumpptr. Set in every use of statbuffchange
#define STAT_CHANGE_MIRROR_ARMOR            (1 << 1)   // Stat change redirection caused by Mirror Armor ability.
#define STAT_CHANGE_NOT_PROTECT_AFFECTED    (1 << 5)
#define STAT_CHANGE_UPDATE_MOVE_EFFECT      (1 << 6)

// stat change flags for Cmd_playstatchangeanimation
#define STAT_CHANGE_NEGATIVE             (1 << 0)
#define STAT_CHANGE_BY_TWO               (1 << 1)
#define STAT_CHANGE_MULTIPLE_STATS       (1 << 2)
#define STAT_CHANGE_CANT_PREVENT         (1 << 3)

// stat flags for Cmd_playstatchangeanimation
#define BIT_HP                      (1 << 0)
#define BIT_ATK                     (1 << 1)
#define BIT_DEF                     (1 << 2)
#define BIT_SPEED                   (1 << 3)
#define BIT_SPATK                   (1 << 4)
#define BIT_SPDEF                   (1 << 5)
#define BIT_ACC                     (1 << 6)
#define BIT_EVASION                 (1 << 7)

#define PARTY_SCREEN_OPTIONAL (1 << 7) // Flag for first argument to openpartyscreen

// cases for Cmd_moveend
#define MOVEEND_SUM_DAMAGE                        0
#define MOVEEND_PROTECT_LIKE_EFFECT               1
#define MOVEEND_RAGE                              2
#define MOVEEND_SYNCHRONIZE_TARGET                3
#define MOVEEND_ABILITIES                         4
#define MOVEEND_ABILITIES_ATTACKER                5
#define MOVEEND_STATUS_IMMUNITY_ABILITIES         6
#define MOVEEND_SYNCHRONIZE_ATTACKER              7
#define MOVEEND_CHOICE_MOVE                       8
#define MOVEEND_ATTACKER_INVISIBLE                9
#define MOVEEND_ATTACKER_VISIBLE                  10
#define MOVEEND_TARGET_VISIBLE                    11
#define MOVEEND_ITEM_EFFECTS_TARGET               12
#define MOVEEND_MOVE_EFFECTS2                     13
#define MOVEEND_ITEM_EFFECTS_ALL                  14
#define MOVEEND_KINGSROCK                         15    // These item effects will occur each strike of a multi-hit move
#define MOVEEND_NUM_HITS                          16
#define MOVEEND_SUBSTITUTE                        17
#define MOVEEND_SKY_DROP_CONFUSE                  18
#define MOVEEND_UPDATE_LAST_MOVES                 19
#define MOVEEND_MIRROR_MOVE                       20
#define MOVEEND_NEXT_TARGET                       21   // Everything up until here is handled for each strike of a multi-hit move
#define MOVEEND_MULTIHIT_MOVE                     22
#define MOVEEND_DEFROST                           23
#define MOVEEND_RECOIL                            24
#define MOVEEND_MAGICIAN                          25    // Occurs after final multi-hit strike, and after other items/abilities would activate
#define MOVEEND_EJECT_BUTTON                      26
#define MOVEEND_RED_CARD                          27
#define MOVEEND_EJECT_PACK                        28
#define MOVEEND_LIFEORB_SHELLBELL                 29    // Includes shell bell, throat spray, etc
#define MOVEEND_CHANGED_ITEMS                     30
#define MOVEEND_PICKPOCKET                        31
#define MOVEEND_DANCER                            32
#define MOVEEND_EMERGENCY_EXIT                    33
#define MOVEEND_SYMBIOSIS                         34
#define MOVEEND_OPPORTUNIST                       35    // Occurs after other stat change items/abilities to try and copy the boosts
#define MOVEEND_CLEAR_BITS                        36
#define MOVEEND_COUNT                             37

// switch cases
#define B_SWITCH_NORMAL     0
#define B_SWITCH_HIT        1   // dragon tail, circle throw
#define B_SWITCH_RED_CARD   2

// Argument labels for EFFECT_HIT_SET_REMOVE_TERRAIN
#define ARG_SET_PSYCHIC_TERRAIN        0
#define ARG_TRY_REMOVE_TERRAIN_HIT     1
#define ARG_TRY_REMOVE_TERRAIN_FAIL    2

#endif // GUARD_CONSTANTS_BATTLE_SCRIPT_COMMANDS_H<|MERGE_RESOLUTION|>--- conflicted
+++ resolved
@@ -143,153 +143,104 @@
 #define VARIOUS_ARGUMENT_STATUS_EFFECT               51
 #define VARIOUS_TRY_HIT_SWITCH_TARGET                52
 #define VARIOUS_TRY_AUTOTOMIZE                       53
-<<<<<<< HEAD
 #define VARIOUS_ABILITY_POPUP                        54
-#define VARIOUS_DEFOG                                55
-=======
-#define VARIOUS_TRY_COPYCAT                          54
-#define VARIOUS_ABILITY_POPUP                        55
->>>>>>> 403843ce
-#define VARIOUS_JUMP_IF_TARGET_ALLY                  56
-#define VARIOUS_TRY_SYNCHRONOISE                     57
-#define VARIOUS_PSYCHO_SHIFT                         58
-#define VARIOUS_CURE_STATUS                          59
-#define VARIOUS_POWER_TRICK                          60
-#define VARIOUS_AFTER_YOU                            61
-#define VARIOUS_BESTOW                               62
-#define VARIOUS_ARGUMENT_TO_MOVE_EFFECT              63
-#define VARIOUS_JUMP_IF_NOT_GROUNDED                 64
-#define VARIOUS_HANDLE_TRAINER_SLIDE_MSG             65
-#define VARIOUS_TRY_TRAINER_SLIDE_MSG_FIRST_OFF      66
-#define VARIOUS_TRY_TRAINER_SLIDE_MSG_LAST_ON        67
-#define VARIOUS_SET_AURORA_VEIL                      68
-#define VARIOUS_TRY_THIRD_TYPE                       69
-#define VARIOUS_ACUPRESSURE                          70
-#define VARIOUS_SET_POWDER                           71
-#define VARIOUS_SPECTRAL_THIEF                       72
-#define VARIOUS_GRAVITY_ON_AIRBORNE_MONS             73
-#define VARIOUS_CHECK_IF_GRASSY_TERRAIN_HEALS        74
-#define VARIOUS_JUMP_IF_ROAR_FAILS                   75
-#define VARIOUS_TRY_INSTRUCT                         76
-#define VARIOUS_JUMP_IF_NOT_BERRY                    77
-#define VARIOUS_TRACE_ABILITY                        78
-#define VARIOUS_UPDATE_NICK                          79
-#define VARIOUS_TRY_ILLUSION_OFF                     80
-#define VARIOUS_SET_SPRITEIGNORE0HP                  81
-#define VARIOUS_HANDLE_FORM_CHANGE                   82
-#define VARIOUS_GET_STAT_VALUE                       83
-#define VARIOUS_JUMP_IF_FULL_HP                      84
-#define VARIOUS_LOSE_TYPE                            85
-#define VARIOUS_TRY_ACTIVATE_SOULHEART               86
-#define VARIOUS_TRY_ACTIVATE_RECEIVER                87
-#define VARIOUS_TRY_ACTIVATE_BEAST_BOOST             88
-#define VARIOUS_TRY_FRISK                            89
-#define VARIOUS_JUMP_IF_SHIELDS_DOWN_PROTECTED       90
-#define VARIOUS_TRY_FAIRY_LOCK                       91
-#define VARIOUS_JUMP_IF_NO_ALLY                      92
-#define VARIOUS_POISON_TYPE_IMMUNITY                 93
-#define VARIOUS_JUMP_IF_NO_HOLD_EFFECT               94
-#define VARIOUS_INFATUATE_WITH_BATTLER               95
-#define VARIOUS_SET_LAST_USED_ITEM                   96
-#define VARIOUS_PARALYZE_TYPE_IMMUNITY               97
-#define VARIOUS_JUMP_IF_ABSENT                       98
-#define VARIOUS_DESTROY_ABILITY_POPUP                99
-#define VARIOUS_TOTEM_BOOST                          100
-#define VARIOUS_TRY_ACTIVATE_GRIM_NEIGH              101
-#define VARIOUS_MOVEEND_ITEM_EFFECTS                 102
-#define VARIOUS_TERRAIN_SEED                         103
-#define VARIOUS_MAKE_INVISIBLE                       104
-#define VARIOUS_ROOM_SERVICE                         105
-#define VARIOUS_EERIE_SPELL_PP_REDUCE                106
-#define VARIOUS_JUMP_IF_TEAM_HEALTHY                 107
-#define VARIOUS_TRY_HEAL_QUARTER_HP                  108
-#define VARIOUS_REMOVE_TERRAIN                       109
-#define VARIOUS_JUMP_IF_PRANKSTER_BLOCKED            110
-#define VARIOUS_TRY_TO_CLEAR_PRIMAL_WEATHER          111
-#define VARIOUS_GET_ROTOTILLER_TARGETS               112
-#define VARIOUS_JUMP_IF_NOT_ROTOTILLER_AFFECTED      113
-#define VARIOUS_TRY_ACTIVATE_BATTLE_BOND             114
-#define VARIOUS_CONSUME_BERRY                        115
-#define VARIOUS_JUMP_IF_CANT_REVERT_TO_PRIMAL        116
-<<<<<<< HEAD
-#define VARIOUS_JUMP_IF_SPECIES                      117
-#define VARIOUS_UPDATE_ABILITY_POPUP                 118
-#define VARIOUS_JUMP_IF_WEATHER_AFFECTED             119
-#define VARIOUS_JUMP_IF_LEAF_GUARD_PROTECTED         120
-#define VARIOUS_SET_ATTACKER_STICKY_WEB_USER         121
-#define VARIOUS_PHOTON_GEYSER_CHECK                  122
-#define VARIOUS_SHELL_SIDE_ARM_CHECK                 123
-#define VARIOUS_TRY_NO_RETREAT                       124
-#define VARIOUS_TRY_TAR_SHOT                         125
-#define VARIOUS_CAN_TAR_SHOT_WORK                    126
-#define VARIOUS_CHECK_POLTERGEIST                    127
-#define VARIOUS_CUT_1_3_HP_RAISE_STATS               128
-#define VARIOUS_TRY_END_NEUTRALIZING_GAS             129
-#define VARIOUS_JUMP_IF_UNDER_200                    130
-#define VARIOUS_SET_SKY_DROP                         131
-#define VARIOUS_CLEAR_SKY_DROP                       132
-#define VARIOUS_SKY_DROP_YAWN                        133
-#define VARIOUS_JUMP_IF_HOLD_EFFECT                  134
-#define VARIOUS_CURE_CERTAIN_STATUSES                135
-#define VARIOUS_TRY_RESET_NEGATIVE_STAT_STAGES       136
-#define VARIOUS_JUMP_IF_LAST_USED_ITEM_BERRY         137
-#define VARIOUS_JUMP_IF_LAST_USED_ITEM_HOLD_EFFECT   138
-#define VARIOUS_SAVE_BATTLER_ITEM                    139
-#define VARIOUS_RESTORE_BATTLER_ITEM                 140
-#define VARIOUS_BATTLER_ITEM_TO_LAST_USED_ITEM       141
-#define VARIOUS_SET_BEAK_BLAST                       142
-#define VARIOUS_SWAP_SIDE_STATUSES                   143
-#define VARIOUS_SWAP_STATS                           144
-#define VARIOUS_TEATIME_INVUL                        145
-#define VARIOUS_TEATIME_TARGETS                      146
-#define VARIOUS_TRY_WIND_RIDER_POWER                 147
-#define VARIOUS_ACTIVATE_WEATHER_CHANGE_ABILITIES    148
-#define VARIOUS_ACTIVATE_TERRAIN_CHANGE_ABILITIES    149
-#define VARIOUS_STORE_HEALING_WISH                   150
-#define VARIOUS_HIT_SWITCH_TARGET_FAILED             151
-#define VARIOUS_TRY_REVIVAL_BLESSING                 152
-=======
-#define VARIOUS_APPLY_PLASMA_FISTS                   117
-#define VARIOUS_JUMP_IF_SPECIES                      118
-#define VARIOUS_UPDATE_ABILITY_POPUP                 119
-#define VARIOUS_JUMP_IF_WEATHER_AFFECTED             120
-#define VARIOUS_JUMP_IF_LEAF_GUARD_PROTECTED         121
-#define VARIOUS_SET_ATTACKER_STICKY_WEB_USER         122
-#define VARIOUS_PHOTON_GEYSER_CHECK                  123
-#define VARIOUS_SHELL_SIDE_ARM_CHECK                 124
-#define VARIOUS_TRY_NO_RETREAT                       125
-#define VARIOUS_TRY_TAR_SHOT                         126
-#define VARIOUS_CAN_TAR_SHOT_WORK                    127
-#define VARIOUS_CHECK_POLTERGEIST                    128
-#define VARIOUS_SET_OCTOLOCK                         129
-#define VARIOUS_CUT_1_3_HP_RAISE_STATS               130
-#define VARIOUS_TRY_END_NEUTRALIZING_GAS             131
-#define VARIOUS_JUMP_IF_UNDER_200                    132
-#define VARIOUS_SET_SKY_DROP                         133
-#define VARIOUS_CLEAR_SKY_DROP                       134
-#define VARIOUS_SKY_DROP_YAWN                        135
-#define VARIOUS_JUMP_IF_HOLD_EFFECT                  136
-#define VARIOUS_CURE_CERTAIN_STATUSES                137
-#define VARIOUS_TRY_RESET_NEGATIVE_STAT_STAGES       138
-#define VARIOUS_JUMP_IF_LAST_USED_ITEM_BERRY         139
-#define VARIOUS_JUMP_IF_LAST_USED_ITEM_HOLD_EFFECT   140
-#define VARIOUS_SAVE_BATTLER_ITEM                    141
-#define VARIOUS_RESTORE_BATTLER_ITEM                 142
-#define VARIOUS_BATTLER_ITEM_TO_LAST_USED_ITEM       143
-#define VARIOUS_SET_BEAK_BLAST                       144
-#define VARIOUS_SWAP_SIDE_STATUSES                   145
-#define VARIOUS_SWAP_STATS                           146
-#define VARIOUS_TEATIME_INVUL                        147
-#define VARIOUS_TEATIME_TARGETS                      148
-#define VARIOUS_TRY_WIND_RIDER_POWER                 149
-#define VARIOUS_ACTIVATE_WEATHER_CHANGE_ABILITIES    150
-#define VARIOUS_ACTIVATE_TERRAIN_CHANGE_ABILITIES    151
-#define VARIOUS_STORE_HEALING_WISH                   152
-#define VARIOUS_HIT_SWITCH_TARGET_FAILED             153
-#define VARIOUS_TRY_REVIVAL_BLESSING                 154
-#define VARIOUS_TRY_TRAINER_SLIDE_MSG_Z_MOVE         155
-#define VARIOUS_TRY_TRAINER_SLIDE_MSG_MEGA_EVOLUTION 156
->>>>>>> 403843ce
+#define VARIOUS_JUMP_IF_TARGET_ALLY                  55
+#define VARIOUS_TRY_SYNCHRONOISE                     56
+#define VARIOUS_PSYCHO_SHIFT                         57
+#define VARIOUS_CURE_STATUS                          58
+#define VARIOUS_POWER_TRICK                          59
+#define VARIOUS_AFTER_YOU                            60
+#define VARIOUS_BESTOW                               61
+#define VARIOUS_ARGUMENT_TO_MOVE_EFFECT              62
+#define VARIOUS_JUMP_IF_NOT_GROUNDED                 63
+#define VARIOUS_HANDLE_TRAINER_SLIDE_MSG             64
+#define VARIOUS_TRY_TRAINER_SLIDE_MSG_FIRST_OFF      65
+#define VARIOUS_TRY_TRAINER_SLIDE_MSG_LAST_ON        66
+#define VARIOUS_SET_AURORA_VEIL                      67
+#define VARIOUS_TRY_THIRD_TYPE                       68
+#define VARIOUS_ACUPRESSURE                          69
+#define VARIOUS_SET_POWDER                           70
+#define VARIOUS_SPECTRAL_THIEF                       71
+#define VARIOUS_GRAVITY_ON_AIRBORNE_MONS             72
+#define VARIOUS_CHECK_IF_GRASSY_TERRAIN_HEALS        73
+#define VARIOUS_JUMP_IF_ROAR_FAILS                   74
+#define VARIOUS_TRY_INSTRUCT                         75
+#define VARIOUS_JUMP_IF_NOT_BERRY                    76
+#define VARIOUS_TRACE_ABILITY                        77
+#define VARIOUS_UPDATE_NICK                          78
+#define VARIOUS_TRY_ILLUSION_OFF                     79
+#define VARIOUS_SET_SPRITEIGNORE0HP                  80
+#define VARIOUS_HANDLE_FORM_CHANGE                   81
+#define VARIOUS_GET_STAT_VALUE                       82
+#define VARIOUS_JUMP_IF_FULL_HP                      83
+#define VARIOUS_LOSE_TYPE                            84
+#define VARIOUS_TRY_ACTIVATE_SOULHEART               85
+#define VARIOUS_TRY_ACTIVATE_RECEIVER                86
+#define VARIOUS_TRY_ACTIVATE_BEAST_BOOST             87
+#define VARIOUS_TRY_FRISK                            88
+#define VARIOUS_JUMP_IF_SHIELDS_DOWN_PROTECTED       89
+#define VARIOUS_TRY_FAIRY_LOCK                       90
+#define VARIOUS_JUMP_IF_NO_ALLY                      91
+#define VARIOUS_POISON_TYPE_IMMUNITY                 92
+#define VARIOUS_JUMP_IF_NO_HOLD_EFFECT               93
+#define VARIOUS_INFATUATE_WITH_BATTLER               94
+#define VARIOUS_SET_LAST_USED_ITEM                   95
+#define VARIOUS_PARALYZE_TYPE_IMMUNITY               96
+#define VARIOUS_JUMP_IF_ABSENT                       97
+#define VARIOUS_DESTROY_ABILITY_POPUP                98
+#define VARIOUS_TOTEM_BOOST                          99
+#define VARIOUS_TRY_ACTIVATE_GRIM_NEIGH              100
+#define VARIOUS_MOVEEND_ITEM_EFFECTS                 101
+#define VARIOUS_TERRAIN_SEED                         102
+#define VARIOUS_MAKE_INVISIBLE                       103
+#define VARIOUS_ROOM_SERVICE                         104
+#define VARIOUS_EERIE_SPELL_PP_REDUCE                105
+#define VARIOUS_JUMP_IF_TEAM_HEALTHY                 106
+#define VARIOUS_TRY_HEAL_QUARTER_HP                  107
+#define VARIOUS_REMOVE_TERRAIN                       108
+#define VARIOUS_JUMP_IF_PRANKSTER_BLOCKED            109
+#define VARIOUS_TRY_TO_CLEAR_PRIMAL_WEATHER          110
+#define VARIOUS_GET_ROTOTILLER_TARGETS               111
+#define VARIOUS_JUMP_IF_NOT_ROTOTILLER_AFFECTED      112
+#define VARIOUS_TRY_ACTIVATE_BATTLE_BOND             113
+#define VARIOUS_CONSUME_BERRY                        114
+#define VARIOUS_JUMP_IF_CANT_REVERT_TO_PRIMAL        115
+#define VARIOUS_JUMP_IF_SPECIES                      116
+#define VARIOUS_UPDATE_ABILITY_POPUP                 117
+#define VARIOUS_JUMP_IF_WEATHER_AFFECTED             118
+#define VARIOUS_JUMP_IF_LEAF_GUARD_PROTECTED         119
+#define VARIOUS_SET_ATTACKER_STICKY_WEB_USER         120
+#define VARIOUS_PHOTON_GEYSER_CHECK                  121
+#define VARIOUS_SHELL_SIDE_ARM_CHECK                 122
+#define VARIOUS_TRY_NO_RETREAT                       123
+#define VARIOUS_TRY_TAR_SHOT                         124
+#define VARIOUS_CAN_TAR_SHOT_WORK                    125
+#define VARIOUS_CHECK_POLTERGEIST                    126
+#define VARIOUS_CUT_1_3_HP_RAISE_STATS               127
+#define VARIOUS_TRY_END_NEUTRALIZING_GAS             128
+#define VARIOUS_JUMP_IF_UNDER_200                    129
+#define VARIOUS_SET_SKY_DROP                         130
+#define VARIOUS_CLEAR_SKY_DROP                       131
+#define VARIOUS_SKY_DROP_YAWN                        132
+#define VARIOUS_JUMP_IF_HOLD_EFFECT                  133
+#define VARIOUS_CURE_CERTAIN_STATUSES                134
+#define VARIOUS_TRY_RESET_NEGATIVE_STAT_STAGES       135
+#define VARIOUS_JUMP_IF_LAST_USED_ITEM_BERRY         136
+#define VARIOUS_JUMP_IF_LAST_USED_ITEM_HOLD_EFFECT   137
+#define VARIOUS_SAVE_BATTLER_ITEM                    138
+#define VARIOUS_RESTORE_BATTLER_ITEM                 139
+#define VARIOUS_BATTLER_ITEM_TO_LAST_USED_ITEM       140
+#define VARIOUS_SET_BEAK_BLAST                       141
+#define VARIOUS_SWAP_SIDE_STATUSES                   142
+#define VARIOUS_SWAP_STATS                           143
+#define VARIOUS_TEATIME_INVUL                        144
+#define VARIOUS_TEATIME_TARGETS                      145
+#define VARIOUS_TRY_WIND_RIDER_POWER                 146
+#define VARIOUS_ACTIVATE_WEATHER_CHANGE_ABILITIES    147
+#define VARIOUS_ACTIVATE_TERRAIN_CHANGE_ABILITIES    148
+#define VARIOUS_STORE_HEALING_WISH                   149
+#define VARIOUS_HIT_SWITCH_TARGET_FAILED             150
+#define VARIOUS_TRY_REVIVAL_BLESSING                 151
 
 // Cmd_manipulatedamage
 #define DMG_CHANGE_SIGN            0
