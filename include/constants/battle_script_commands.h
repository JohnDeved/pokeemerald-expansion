--- conflicted
+++ resolved
@@ -184,12 +184,9 @@
 #define VARIOUS_TRY_HEAL_QUARTER_HP             112
 #define VARIOUS_REMOVE_TERRAIN                  113
 #define VARIOUS_JUMP_IF_PRANKSTER_BLOCKED       114
-<<<<<<< HEAD
-#define VARIOUS_GET_ROTOTILLER_TARGETS          115
-#define VARIOUS_JUMP_IF_NOT_ROTOTILLER_AFFECTED 116
-=======
 #define VARIOUS_TRY_TO_CLEAR_PRIMAL_WEATHER     115
->>>>>>> 3f51132a
+#define VARIOUS_GET_ROTOTILLER_TARGETS          116
+#define VARIOUS_JUMP_IF_NOT_ROTOTILLER_AFFECTED 117
 
 // Cmd_manipulatedamage
 #define DMG_CHANGE_SIGN            0
