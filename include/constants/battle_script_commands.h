--- conflicted
+++ resolved
@@ -186,9 +186,6 @@
 #define VARIOUS_REMOVE_TERRAIN                  113
 #define VARIOUS_JUMP_IF_PRANKSTER_BLOCKED       114
 #define VARIOUS_TRY_TO_CLEAR_PRIMAL_WEATHER     115
-<<<<<<< HEAD
-#define VARIOUS_GET_RANDOM_MIRROR_ARMOR_TARGET  116
-=======
 #define VARIOUS_GET_ROTOTILLER_TARGETS          116
 #define VARIOUS_JUMP_IF_NOT_ROTOTILLER_AFFECTED 117
 #define VARIOUS_TRY_ACTIVATE_BATTLE_BOND        118
@@ -200,7 +197,7 @@
 #define VARIOUS_UPDATE_ABILITY_POPUP            124
 #define VARIOUS_JUMP_IF_WEATHER_AFFECTED        125
 #define VARIOUS_JUMP_IF_LEAF_GUARD_PROTECTED    126
->>>>>>> 1e3b3d48
+#define VARIOUS_GET_RANDOM_MIRROR_ARMOR_TARGET  127
 
 // Cmd_manipulatedamage
 #define DMG_CHANGE_SIGN            0
