--- conflicted
+++ resolved
@@ -175,9 +175,6 @@
 #define VARIOUS_TOTEM_BOOST                     103
 #define VARIOUS_TRY_ACTIVATE_GRIM_NEIGH         104
 #define VARIOUS_MOVEEND_ITEM_EFFECTS            105
-<<<<<<< HEAD
-#define VARIOUS_JUMP_IF_WEATHER_AFFECTED        106
-=======
 #define VARIOUS_TERRAIN_SEED                    106
 #define VARIOUS_MAKE_INVISIBLE                  107
 #define VARIOUS_ROOM_SERVICE                    108
@@ -187,7 +184,7 @@
 #define VARIOUS_TRY_HEAL_QUARTER_HP             112
 #define VARIOUS_REMOVE_TERRAIN                  113
 #define VARIOUS_JUMP_IF_PRANKSTER_BLOCKED       114
->>>>>>> 471eab40
+#define VARIOUS_JUMP_IF_WEATHER_AFFECTED        115
 
 // Cmd_manipulatedamage
 #define DMG_CHANGE_SIGN            0
