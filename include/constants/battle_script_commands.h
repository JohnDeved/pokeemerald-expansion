--- conflicted
+++ resolved
@@ -247,17 +247,14 @@
 #define VARIOUS_GET_BATTLER_SIDE                    156
 #define VARIOUS_CHECK_PARENTAL_BOND_COUNTER         157
 #define VARIOUS_SWAP_STATS                          158
-<<<<<<< HEAD
-#define VARIOUS_TRY_WIND_RIDER_POWER                159
-#define VARIOUS_ACTIVATE_WEATHER_CHANGE_ABILITIES   160
-#define VARIOUS_ACTIVATE_TERRAIN_CHANGE_ABILITIES   161
-=======
 #define VARIOUS_JUMP_IF_ROD                         159
 #define VARIOUS_JUMP_IF_ABSORB                      160
 #define VARIOUS_JUMP_IF_MOTOR                       161
 #define VARIOUS_TEATIME_INVUL                       162
 #define VARIOUS_TEATIME_TARGETS                     163
->>>>>>> 682bcd45
+#define VARIOUS_TRY_WIND_RIDER_POWER                164
+#define VARIOUS_ACTIVATE_WEATHER_CHANGE_ABILITIES   165
+#define VARIOUS_ACTIVATE_TERRAIN_CHANGE_ABILITIES   166
 
 // Cmd_manipulatedamage
 #define DMG_CHANGE_SIGN            0
