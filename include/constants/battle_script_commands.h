--- conflicted
+++ resolved
@@ -89,161 +89,6 @@
 #define CMP_NO_COMMON_BITS      5
 
 // Cmd_various
-<<<<<<< HEAD
-#define VARIOUS_CANCEL_MULTI_TURN_MOVES             0
-#define VARIOUS_SET_MAGIC_COAT_TARGET               1
-#define VARIOUS_IS_RUNNING_IMPOSSIBLE               2
-#define VARIOUS_GET_MOVE_TARGET                     3
-#define VARIOUS_GET_BATTLER_FAINTED                 4
-#define VARIOUS_RESET_INTIMIDATE_TRACE_BITS         5
-#define VARIOUS_UPDATE_CHOICE_MOVE_ON_LVL_UP        6
-#define VARIOUS_RESET_PLAYER_FAINTED                7
-#define VARIOUS_PALACE_FLAVOR_TEXT                  8
-#define VARIOUS_ARENA_JUDGMENT_WINDOW               9
-#define VARIOUS_ARENA_OPPONENT_MON_LOST             10
-#define VARIOUS_ARENA_PLAYER_MON_LOST               11
-#define VARIOUS_ARENA_BOTH_MONS_LOST                12
-#define VARIOUS_EMIT_YESNOBOX                       13
-#define VARIOUS_DRAW_ARENA_REF_TEXT_BOX             14
-#define VARIOUS_ERASE_ARENA_REF_TEXT_BOX            15
-#define VARIOUS_ARENA_JUDGMENT_STRING               16
-#define VARIOUS_ARENA_WAIT_STRING                   17
-#define VARIOUS_WAIT_CRY                            18
-#define VARIOUS_RETURN_OPPONENT_MON1                19
-#define VARIOUS_RETURN_OPPONENT_MON2                20
-#define VARIOUS_VOLUME_DOWN                         21
-#define VARIOUS_VOLUME_UP                           22
-#define VARIOUS_SET_ALREADY_STATUS_MOVE_ATTEMPT     23
-#define VARIOUS_PALACE_TRY_ESCAPE_STATUS            24
-#define VARIOUS_SET_TELEPORT_OUTCOME                25
-#define VARIOUS_PLAY_TRAINER_DEFEATED_MUSIC         26
-#define VARIOUS_STAT_TEXT_BUFFER                    27
-#define VARIOUS_SWITCHIN_ABILITIES                  28
-#define VARIOUS_SAVE_TARGET                         29
-#define VARIOUS_RESTORE_TARGET                      30
-#define VARIOUS_INSTANT_HP_DROP                     31
-#define VARIOUS_CLEAR_STATUS                        32
-#define VARIOUS_RESTORE_PP                          33
-#define VARIOUS_TRY_ACTIVATE_MOXIE                  34
-#define VARIOUS_TRY_ACTIVATE_FELL_STINGER           35
-#define VARIOUS_PLAY_MOVE_ANIMATION                 36
-#define VARIOUS_SET_LUCKY_CHANT                     37
-#define VARIOUS_SUCKER_PUNCH_CHECK                  38
-#define VARIOUS_SET_SIMPLE_BEAM                     39
-#define VARIOUS_TRY_ENTRAINMENT                     40
-#define VARIOUS_SET_LAST_USED_ABILITY               41
-#define VARIOUS_TRY_HEAL_PULSE                      42
-#define VARIOUS_TRY_QUASH                           43
-#define VARIOUS_INVERT_STAT_STAGES                  44
-#define VARIOUS_SET_TERRAIN                         45
-#define VARIOUS_TRY_ME_FIRST                        46
-#define VARIOUS_JUMP_IF_BATTLE_END                  47
-#define VARIOUS_TRY_ELECTRIFY                       48
-#define VARIOUS_TRY_REFLECT_TYPE                    49
-#define VARIOUS_TRY_SOAK                            50
-#define VARIOUS_HANDLE_MEGA_EVO                     51
-#define VARIOUS_TRY_LAST_RESORT                     52
-#define VARIOUS_ARGUMENT_STATUS_EFFECT              53
-#define VARIOUS_TRY_HIT_SWITCH_TARGET               54
-#define VARIOUS_TRY_AUTOTOMIZE                      55
-#define VARIOUS_TRY_COPYCAT                         56
-#define VARIOUS_ABILITY_POPUP                       57
-#define VARIOUS_DEFOG                               58
-#define VARIOUS_JUMP_IF_TARGET_ALLY                 59
-#define VARIOUS_TRY_SYNCHRONOISE                    60
-#define VARIOUS_PSYCHO_SHIFT                        61
-#define VARIOUS_CURE_STATUS                         62
-#define VARIOUS_POWER_TRICK                         63
-#define VARIOUS_AFTER_YOU                           64
-#define VARIOUS_BESTOW                              65
-#define VARIOUS_ARGUMENT_TO_MOVE_EFFECT             66
-#define VARIOUS_JUMP_IF_NOT_GROUNDED                67
-#define VARIOUS_HANDLE_TRAINER_SLIDE_MSG            68
-#define VARIOUS_TRY_TRAINER_SLIDE_MSG_FIRST_OFF     69
-#define VARIOUS_TRY_TRAINER_SLIDE_MSG_LAST_ON       70
-#define VARIOUS_SET_AURORA_VEIL                     71
-#define VARIOUS_TRY_THIRD_TYPE                      72
-#define VARIOUS_ACUPRESSURE                         73
-#define VARIOUS_SET_POWDER                          74
-#define VARIOUS_SPECTRAL_THIEF                      75
-#define VARIOUS_GRAVITY_ON_AIRBORNE_MONS            76
-#define VARIOUS_CHECK_IF_GRASSY_TERRAIN_HEALS       77
-#define VARIOUS_JUMP_IF_ROAR_FAILS                  78
-#define VARIOUS_TRY_INSTRUCT                        79
-#define VARIOUS_JUMP_IF_NOT_BERRY                   80
-#define VARIOUS_TRACE_ABILITY                       81
-#define VARIOUS_UPDATE_NICK                         82
-#define VARIOUS_TRY_ILLUSION_OFF                    83
-#define VARIOUS_SET_SPRITEIGNORE0HP                 84
-#define VARIOUS_HANDLE_FORM_CHANGE                  85
-#define VARIOUS_GET_STAT_VALUE                      86
-#define VARIOUS_JUMP_IF_FULL_HP                     87
-#define VARIOUS_LOSE_TYPE                           88
-#define VARIOUS_TRY_ACTIVATE_SOULHEART              89
-#define VARIOUS_TRY_ACTIVATE_RECEIVER               90
-#define VARIOUS_TRY_ACTIVATE_BEAST_BOOST            91
-#define VARIOUS_TRY_FRISK                           92
-#define VARIOUS_JUMP_IF_SHIELDS_DOWN_PROTECTED      93
-#define VARIOUS_TRY_FAIRY_LOCK                      94
-#define VARIOUS_JUMP_IF_NO_ALLY                     95
-#define VARIOUS_POISON_TYPE_IMMUNITY                96
-#define VARIOUS_JUMP_IF_NO_HOLD_EFFECT              97
-#define VARIOUS_INFATUATE_WITH_BATTLER              98
-#define VARIOUS_SET_LAST_USED_ITEM                  99
-#define VARIOUS_PARALYZE_TYPE_IMMUNITY              100
-#define VARIOUS_JUMP_IF_ABSENT                      101
-#define VARIOUS_DESTROY_ABILITY_POPUP               102
-#define VARIOUS_TOTEM_BOOST                         103
-#define VARIOUS_TRY_ACTIVATE_GRIM_NEIGH             104
-#define VARIOUS_MOVEEND_ITEM_EFFECTS                105
-#define VARIOUS_TERRAIN_SEED                        106
-#define VARIOUS_MAKE_INVISIBLE                      107
-#define VARIOUS_ROOM_SERVICE                        108
-#define VARIOUS_JUMP_IF_TERRAIN_AFFECTED            109
-#define VARIOUS_EERIE_SPELL_PP_REDUCE               110
-#define VARIOUS_JUMP_IF_TEAM_HEALTHY                111
-#define VARIOUS_TRY_HEAL_QUARTER_HP                 112
-#define VARIOUS_REMOVE_TERRAIN                      113
-#define VARIOUS_JUMP_IF_PRANKSTER_BLOCKED           114
-#define VARIOUS_TRY_TO_CLEAR_PRIMAL_WEATHER         115
-#define VARIOUS_GET_ROTOTILLER_TARGETS              116
-#define VARIOUS_JUMP_IF_NOT_ROTOTILLER_AFFECTED     117
-#define VARIOUS_TRY_ACTIVATE_BATTLE_BOND            118
-#define VARIOUS_CONSUME_BERRY                       119
-#define VARIOUS_JUMP_IF_CANT_REVERT_TO_PRIMAL       120
-#define VARIOUS_HANDLE_PRIMAL_REVERSION             121
-#define VARIOUS_APPLY_PLASMA_FISTS                  122
-#define VARIOUS_JUMP_IF_SPECIES                     123
-#define VARIOUS_UPDATE_ABILITY_POPUP                124
-#define VARIOUS_JUMP_IF_WEATHER_AFFECTED            125
-#define VARIOUS_JUMP_IF_LEAF_GUARD_PROTECTED        126
-#define VARIOUS_SET_ATTACKER_STICKY_WEB_USER        127
-#define VARIOUS_TRY_TO_APPLY_MIMICRY                128
-#define VARIOUS_PHOTON_GEYSER_CHECK                 129
-#define VARIOUS_SHELL_SIDE_ARM_CHECK                130
-#define VARIOUS_TRY_NO_RETREAT                      131
-#define VARIOUS_TRY_TAR_SHOT                        132
-#define VARIOUS_CAN_TAR_SHOT_WORK                   133
-#define VARIOUS_CHECK_POLTERGEIST                   134
-#define VARIOUS_SET_OCTOLOCK                        135
-#define VARIOUS_CUT_1_3_HP_RAISE_STATS              136
-#define VARIOUS_TRY_END_NEUTRALIZING_GAS            137
-#define VARIOUS_JUMP_IF_UNDER_200                   138
-#define VARIOUS_SET_SKY_DROP                        139
-#define VARIOUS_CLEAR_SKY_DROP                      140
-#define VARIOUS_SKY_DROP_YAWN                       141
-#define VARIOUS_JUMP_IF_CANT_FLING                  142
-#define VARIOUS_JUMP_IF_HOLD_EFFECT                 143
-#define VARIOUS_CURE_CERTAIN_STATUSES               144
-#define VARIOUS_TRY_RESET_NEGATIVE_STAT_STAGES      145
-#define VARIOUS_JUMP_IF_LAST_USED_ITEM_BERRY        146
-#define VARIOUS_JUMP_IF_LAST_USED_ITEM_HOLD_EFFECT  147
-#define VARIOUS_SAVE_BATTLER_ITEM                   148
-#define VARIOUS_RESTORE_BATTLER_ITEM                149
-#define VARIOUS_BATTLER_ITEM_TO_LAST_USED_ITEM      150
-#define VARIOUS_SET_BEAK_BLAST                      151
-#define VARIOUS_SWAP_SIDE_STATUSES                  152
-=======
 #define VARIOUS_CANCEL_MULTI_TURN_MOVES              0
 #define VARIOUS_SET_MAGIC_COAT_TARGET                1
 #define VARIOUS_IS_RUNNING_IMPOSSIBLE                2
@@ -396,28 +241,22 @@
 #define VARIOUS_BATTLER_ITEM_TO_LAST_USED_ITEM       149
 #define VARIOUS_SET_BEAK_BLAST                       150
 #define VARIOUS_SWAP_SIDE_STATUSES                   151
-#define VARIOUS_SET_Z_EFFECT                         152
-#define VARIOUS_TRY_SYMBIOSIS                        153
-#define VARIOUS_CAN_TELEPORT                         154
-#define VARIOUS_GET_BATTLER_SIDE                     155
-#define VARIOUS_CHECK_PARENTAL_BOND_COUNTER          156
-#define VARIOUS_SWAP_STATS                           157
-#define VARIOUS_JUMP_IF_ROD                          158
-#define VARIOUS_JUMP_IF_ABSORB                       159
-#define VARIOUS_JUMP_IF_MOTOR                        160
-#define VARIOUS_TEATIME_INVUL                        161
-#define VARIOUS_TEATIME_TARGETS                      162
-#define VARIOUS_TRY_WIND_RIDER_POWER                 163
-#define VARIOUS_ACTIVATE_WEATHER_CHANGE_ABILITIES    164
-#define VARIOUS_ACTIVATE_TERRAIN_CHANGE_ABILITIES    165
-#define VARIOUS_JUMP_IF_EMERGENCY_EXITED             166
-#define VARIOUS_STORE_HEALING_WISH                   167
-#define VARIOUS_HIT_SWITCH_TARGET_FAILED             168
-#define VARIOUS_JUMP_IF_SHELL_TRAP                   169
-#define VARIOUS_TRY_REVIVAL_BLESSING                 170
-#define VARIOUS_TRY_TRAINER_SLIDE_MSG_Z_MOVE         171
-#define VARIOUS_TRY_TRAINER_SLIDE_MSG_MEGA_EVOLUTION 172
->>>>>>> c42552a1
+#define VARIOUS_SWAP_STATS                           152
+#define VARIOUS_JUMP_IF_ROD                          153
+#define VARIOUS_JUMP_IF_ABSORB                       154
+#define VARIOUS_JUMP_IF_MOTOR                        155
+#define VARIOUS_TEATIME_INVUL                        156
+#define VARIOUS_TEATIME_TARGETS                      157
+#define VARIOUS_TRY_WIND_RIDER_POWER                 158
+#define VARIOUS_ACTIVATE_WEATHER_CHANGE_ABILITIES    159
+#define VARIOUS_ACTIVATE_TERRAIN_CHANGE_ABILITIES    160
+#define VARIOUS_JUMP_IF_EMERGENCY_EXITED             161
+#define VARIOUS_STORE_HEALING_WISH                   162
+#define VARIOUS_HIT_SWITCH_TARGET_FAILED             163
+#define VARIOUS_JUMP_IF_SHELL_TRAP                   164
+#define VARIOUS_TRY_REVIVAL_BLESSING                 165
+#define VARIOUS_TRY_TRAINER_SLIDE_MSG_Z_MOVE         166
+#define VARIOUS_TRY_TRAINER_SLIDE_MSG_MEGA_EVOLUTION 167
 
 // Cmd_manipulatedamage
 #define DMG_CHANGE_SIGN            0
