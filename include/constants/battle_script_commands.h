#ifndef GUARD_CONSTANTS_BATTLE_SCRIPT_COMMANDS_H
#define GUARD_CONSTANTS_BATTLE_SCRIPT_COMMANDS_H

// The following correspond to the struct members of BattleScripting by adding their offset
#define sPAINSPLIT_HP                (gBattleScripting + 0x00) // painSplitHp
#define sBIDE_DMG                    (gBattleScripting + 0x04) // bideDmg
#define sMULTIHIT_STRING             (gBattleScripting + 0x08) // multihitString
#define sEXP_CATCH                   (gBattleScripting + 0x0E) // expOnCatch
#define sTWOTURN_STRINGID            (gBattleScripting + 0x0F) // twoTurnsMoveStringId
#define sB_ANIM_ARG1                 (gBattleScripting + 0x10) // animArg1
#define sB_ANIM_ARG2                 (gBattleScripting + 0x11) // animArg2
#define sTRIPLE_KICK_POWER           (gBattleScripting + 0x12) // tripleKickPower
#define sMOVEEND_STATE               (gBattleScripting + 0x14) // moveendState
#define sSAVED_STAT_CHANGER          (gBattleScripting + 0x15) // savedStatChanger
#define sSHIFT_SWITCHED              (gBattleScripting + 0x16) // shiftSwitched
#define sBATTLER                     (gBattleScripting + 0x17) // battler
#define sB_ANIM_TURN                 (gBattleScripting + 0x18) // animTurn
#define sB_ANIM_TARGETS_HIT          (gBattleScripting + 0x19) // animTargetsHit
#define sSTATCHANGER                 (gBattleScripting + 0x1A) // statChanger
#define sSTAT_ANIM_PLAYED            (gBattleScripting + 0x1B) // statAnimPlayed
#define sGIVEEXP_STATE               (gBattleScripting + 0x1C) // getexpState
#define sBATTLE_STYLE                (gBattleScripting + 0x1D) // battleStyle
#define sLVLBOX_STATE                (gBattleScripting + 0x1E) // drawlvlupboxState
#define sLEARNMOVE_STATE             (gBattleScripting + 0x1F) // learnMoveState
#define sSAVED_BATTLER               (gBattleScripting + 0x20) // savedBattler
#define sRESHOW_MAIN_STATE           (gBattleScripting + 0x21) // reshowMainState
#define sRESHOW_HELPER_STATE         (gBattleScripting + 0x22) // reshowHelperState
#define sLVLUP_HP                    (gBattleScripting + 0x23) // levelUpHP
#define sWINDOWS_TYPE                (gBattleScripting + 0x24) // windowsType
#define sMULTIPLAYER_ID              (gBattleScripting + 0x25) // multiplayerId
#define sSPECIAL_TRAINER_BATTLE_TYPE (gBattleScripting + 0x26) // specialTrainerBattleType
#define sMON_CAUGHT                  (gBattleScripting + 0x27) // monCaught
#define sSAVED_DMG                   (gBattleScripting + 0x28) // savedDmg
#define sSAVED_MOVE_EFFECT           (gBattleScripting + 0x2C) // savedMoveEffect
#define sMOVE_EFFECT                 (gBattleScripting + 0x2E) // moveEffect
#define sMULTIHIT_EFFECT             (gBattleScripting + 0x30) // multihitMoveEffect
#define sILLUSION_NICK_HACK          (gBattleScripting + 0x32) // illusionNickHack
#define sFIXED_ABILITY_POPUP         (gBattleScripting + 0x33) // fixedPopup
#define sABILITY_OVERWRITE           (gBattleScripting + 0x34) // abilityPopupOverwrite
#define sSWITCH_CASE                 (gBattleScripting + 0x36) // switchCase
#define sBERRY_OVERRIDE              (gBattleScripting + 0x37) // overrideBerryRequirements
#define sSTICKY_WEB_STAT_DROP        (gBattleScripting + 0x38) // stickyWebStatDrop

// Array entries for battle communication
#define MULTIUSE_STATE          0
#define CURSOR_POSITION         1
#define TASK_ID                 1 // task Id and cursor position share the same field
#define SPRITES_INIT_STATE1     1 // shares the Id as well
#define SPRITES_INIT_STATE2     2
#define MOVE_EFFECT_BYTE        3
#define ACTIONS_CONFIRMED_COUNT 4
#define MULTISTRING_CHOOSER     5
#define MISS_TYPE               6
#define MSG_DISPLAY             7
#define BATTLE_COMMUNICATION_ENTRIES_COUNT  8

#define cMULTISTRING_CHOOSER (gBattleCommunication + MULTISTRING_CHOOSER)
#define cMISS_TYPE           (gBattleCommunication + MISS_TYPE)

// Battle Script defines for getting the wanted battler
#define BS_TARGET                   0
#define BS_ATTACKER                 1
#define BS_EFFECT_BATTLER           2
#define BS_FAINTED                  3
#define BS_ATTACKER_WITH_PARTNER    4 // for Cmd_updatestatusicon
#define BS_FAINTED_LINK_MULTIPLE_1  5 // for openpartyscreen
#define BS_FAINTED_LINK_MULTIPLE_2  6 // for openpartyscreen
#define BS_BATTLER_0                7
#define BS_ATTACKER_SIDE            8 // for Cmd_jumpifability
#define BS_TARGET_SIDE              9 // for Cmd_jumpifability
#define BS_SCRIPTING                10
#define BS_PLAYER1                  11
#define BS_OPPONENT1                12
#define BS_PLAYER2                  13 // for Cmd_updatestatusicon
#define BS_OPPONENT2                14
#define BS_ABILITY_BATTLER          15
#define BS_ATTACKER_PARTNER         16

// Cmd_accuracycheck
#define NO_ACC_CALC_CHECK_LOCK_ON 0xFFFF
#define ACC_CURR_MOVE 0

// compare operands
#define CMP_EQUAL               0
#define CMP_NOT_EQUAL           1
#define CMP_GREATER_THAN        2
#define CMP_LESS_THAN           3
#define CMP_COMMON_BITS         4
#define CMP_NO_COMMON_BITS      5

// Cmd_various
#define VARIOUS_CANCEL_MULTI_TURN_MOVES              0
#define VARIOUS_SET_MAGIC_COAT_TARGET                1
#define VARIOUS_IS_RUNNING_IMPOSSIBLE                2
#define VARIOUS_GET_MOVE_TARGET                      3
#define VARIOUS_GET_BATTLER_FAINTED                  4
#define VARIOUS_RESET_SWITCH_IN_ABILITY_BITS         5
#define VARIOUS_UPDATE_CHOICE_MOVE_ON_LVL_UP         6
#define VARIOUS_RESET_PLAYER_FAINTED                 7
#define VARIOUS_PALACE_FLAVOR_TEXT                   8
#define VARIOUS_ARENA_JUDGMENT_WINDOW                9
#define VARIOUS_ARENA_OPPONENT_MON_LOST              10
#define VARIOUS_ARENA_PLAYER_MON_LOST                11
#define VARIOUS_ARENA_BOTH_MONS_LOST                 12
#define VARIOUS_EMIT_YESNOBOX                        13
#define VARIOUS_DRAW_ARENA_REF_TEXT_BOX              14
#define VARIOUS_ERASE_ARENA_REF_TEXT_BOX             15
#define VARIOUS_ARENA_JUDGMENT_STRING                16
#define VARIOUS_ARENA_WAIT_STRING                    17
#define VARIOUS_WAIT_CRY                             18
#define VARIOUS_RETURN_OPPONENT_MON1                 19
#define VARIOUS_RETURN_OPPONENT_MON2                 20
#define VARIOUS_VOLUME_DOWN                          21
#define VARIOUS_VOLUME_UP                            22
#define VARIOUS_SET_ALREADY_STATUS_MOVE_ATTEMPT      23
#define VARIOUS_PALACE_TRY_ESCAPE_STATUS             24
#define VARIOUS_SET_TELEPORT_OUTCOME                 25
#define VARIOUS_PLAY_TRAINER_DEFEATED_MUSIC          26
#define VARIOUS_STAT_TEXT_BUFFER                     27
#define VARIOUS_SWITCHIN_ABILITIES                   28
#define VARIOUS_SAVE_TARGET                          29
#define VARIOUS_RESTORE_TARGET                       30
#define VARIOUS_INSTANT_HP_DROP                      31
#define VARIOUS_CLEAR_STATUS                         32
#define VARIOUS_RESTORE_PP                           33
#define VARIOUS_TRY_ACTIVATE_MOXIE                   34
#define VARIOUS_TRY_ACTIVATE_FELL_STINGER            35
#define VARIOUS_PLAY_MOVE_ANIMATION                  36
#define VARIOUS_SET_LUCKY_CHANT                      37
#define VARIOUS_SUCKER_PUNCH_CHECK                   38
#define VARIOUS_SET_SIMPLE_BEAM                      39
#define VARIOUS_TRY_ENTRAINMENT                      40
#define VARIOUS_SET_LAST_USED_ABILITY                41
#define VARIOUS_TRY_QUASH                            42
#define VARIOUS_INVERT_STAT_STAGES                   43
#define VARIOUS_TRY_ME_FIRST                         44
#define VARIOUS_JUMP_IF_BATTLE_END                   45
#define VARIOUS_TRY_ELECTRIFY                        46
#define VARIOUS_TRY_REFLECT_TYPE                     47
#define VARIOUS_TRY_SOAK                             48
#define VARIOUS_HANDLE_MEGA_EVO                      49
#define VARIOUS_TRY_LAST_RESORT                      50
#define VARIOUS_SET_ARG_TO_BATTLE_DAMAGE             51
#define VARIOUS_TRY_HIT_SWITCH_TARGET                52
#define VARIOUS_TRY_AUTOTOMIZE                       53
#define VARIOUS_ABILITY_POPUP                        54
#define VARIOUS_JUMP_IF_TARGET_ALLY                  55
#define VARIOUS_TRY_SYNCHRONOISE                     56
#define VARIOUS_PSYCHO_SHIFT                         57
#define VARIOUS_CURE_STATUS                          58
#define VARIOUS_POWER_TRICK                          59
#define VARIOUS_AFTER_YOU                            60
#define VARIOUS_BESTOW                               61
<<<<<<< HEAD
#define VARIOUS_JUMP_IF_NOT_GROUNDED                 62
#define VARIOUS_HANDLE_TRAINER_SLIDE_MSG             63
#define VARIOUS_TRY_TRAINER_SLIDE_MSG_FIRST_OFF      64
#define VARIOUS_TRY_TRAINER_SLIDE_MSG_LAST_ON        65
#define VARIOUS_SET_AURORA_VEIL                      66
#define VARIOUS_TRY_THIRD_TYPE                       67
#define VARIOUS_ACUPRESSURE                          68
#define VARIOUS_SET_POWDER                           69
#define VARIOUS_SPECTRAL_THIEF                       70
#define VARIOUS_GRAVITY_ON_AIRBORNE_MONS             71
#define VARIOUS_CHECK_IF_GRASSY_TERRAIN_HEALS        72
#define VARIOUS_JUMP_IF_ROAR_FAILS                   73
#define VARIOUS_TRY_INSTRUCT                         74
#define VARIOUS_JUMP_IF_NOT_BERRY                    75
#define VARIOUS_TRACE_ABILITY                        76
#define VARIOUS_UPDATE_NICK                          77
#define VARIOUS_TRY_ILLUSION_OFF                     78
#define VARIOUS_SET_SPRITEIGNORE0HP                  79
#define VARIOUS_HANDLE_FORM_CHANGE                   80
#define VARIOUS_GET_STAT_VALUE                       81
#define VARIOUS_JUMP_IF_FULL_HP                      82
#define VARIOUS_LOSE_TYPE                            83
#define VARIOUS_TRY_ACTIVATE_SOULHEART               84
#define VARIOUS_TRY_ACTIVATE_RECEIVER                85
#define VARIOUS_TRY_ACTIVATE_BEAST_BOOST             86
#define VARIOUS_TRY_FRISK                            87
#define VARIOUS_JUMP_IF_SHIELDS_DOWN_PROTECTED       88
#define VARIOUS_TRY_FAIRY_LOCK                       89
#define VARIOUS_JUMP_IF_NO_ALLY                      90
#define VARIOUS_POISON_TYPE_IMMUNITY                 91
#define VARIOUS_JUMP_IF_NO_HOLD_EFFECT               92
#define VARIOUS_INFATUATE_WITH_BATTLER               93
#define VARIOUS_SET_LAST_USED_ITEM                   94
#define VARIOUS_PARALYZE_TYPE_IMMUNITY               95
#define VARIOUS_JUMP_IF_ABSENT                       96
#define VARIOUS_DESTROY_ABILITY_POPUP                97
#define VARIOUS_TOTEM_BOOST                          98
#define VARIOUS_TRY_ACTIVATE_GRIM_NEIGH              99
#define VARIOUS_MOVEEND_ITEM_EFFECTS                 100
#define VARIOUS_TERRAIN_SEED                         101
#define VARIOUS_MAKE_INVISIBLE                       102
#define VARIOUS_ROOM_SERVICE                         103
#define VARIOUS_EERIE_SPELL_PP_REDUCE                104
#define VARIOUS_JUMP_IF_TEAM_HEALTHY                 105
#define VARIOUS_TRY_HEAL_QUARTER_HP                  106
#define VARIOUS_REMOVE_TERRAIN                       107
#define VARIOUS_JUMP_IF_PRANKSTER_BLOCKED            108
#define VARIOUS_TRY_TO_CLEAR_PRIMAL_WEATHER          109
#define VARIOUS_GET_ROTOTILLER_TARGETS               110
#define VARIOUS_JUMP_IF_NOT_ROTOTILLER_AFFECTED      111
#define VARIOUS_TRY_ACTIVATE_BATTLE_BOND             112
#define VARIOUS_CONSUME_BERRY                        113
#define VARIOUS_JUMP_IF_CANT_REVERT_TO_PRIMAL        114
#define VARIOUS_JUMP_IF_SPECIES                      115
#define VARIOUS_UPDATE_ABILITY_POPUP                 116
#define VARIOUS_JUMP_IF_WEATHER_AFFECTED             117
#define VARIOUS_JUMP_IF_LEAF_GUARD_PROTECTED         118
#define VARIOUS_SET_ATTACKER_STICKY_WEB_USER         119
#define VARIOUS_PHOTON_GEYSER_CHECK                  120
=======
#define VARIOUS_ARGUMENT_TO_MOVE_EFFECT              62
#define VARIOUS_JUMP_IF_NOT_GROUNDED                 63
#define VARIOUS_HANDLE_TRAINER_SLIDE_MSG             64
#define VARIOUS_TRY_TRAINER_SLIDE_MSG_FIRST_OFF      65
#define VARIOUS_TRY_TRAINER_SLIDE_MSG_LAST_ON        66
#define VARIOUS_SET_AURORA_VEIL                      67
#define VARIOUS_TRY_THIRD_TYPE                       68
#define VARIOUS_ACUPRESSURE                          69
#define VARIOUS_SET_POWDER                           70
#define VARIOUS_SPECTRAL_THIEF                       71
#define VARIOUS_GRAVITY_ON_AIRBORNE_MONS             72
#define VARIOUS_CHECK_IF_GRASSY_TERRAIN_HEALS        73
#define VARIOUS_JUMP_IF_ROAR_FAILS                   74
#define VARIOUS_TRY_INSTRUCT                         75
#define VARIOUS_JUMP_IF_NOT_BERRY                    76
#define VARIOUS_TRACE_ABILITY                        77
#define VARIOUS_UPDATE_NICK                          78
#define VARIOUS_TRY_ILLUSION_OFF                     79
#define VARIOUS_SET_SPRITEIGNORE0HP                  80
#define VARIOUS_HANDLE_FORM_CHANGE                   81
#define VARIOUS_GET_STAT_VALUE                       82
#define VARIOUS_JUMP_IF_FULL_HP                      83
#define VARIOUS_LOSE_TYPE                            84
#define VARIOUS_TRY_ACTIVATE_SOULHEART               85
#define VARIOUS_TRY_ACTIVATE_RECEIVER                86
#define VARIOUS_TRY_ACTIVATE_BEAST_BOOST             87
#define VARIOUS_TRY_FRISK                            88
#define VARIOUS_JUMP_IF_SHIELDS_DOWN_PROTECTED       89
#define VARIOUS_TRY_FAIRY_LOCK                       90
#define VARIOUS_JUMP_IF_NO_ALLY                      91
#define VARIOUS_POISON_TYPE_IMMUNITY                 92
#define VARIOUS_JUMP_IF_NO_HOLD_EFFECT               93
#define VARIOUS_INFATUATE_WITH_BATTLER               94
#define VARIOUS_SET_LAST_USED_ITEM                   95
#define VARIOUS_PARALYZE_TYPE_IMMUNITY               96
#define VARIOUS_JUMP_IF_ABSENT                       97
#define VARIOUS_DESTROY_ABILITY_POPUP                98
#define VARIOUS_TOTEM_BOOST                          99
#define VARIOUS_TRY_ACTIVATE_GRIM_NEIGH              100
#define VARIOUS_MOVEEND_ITEM_EFFECTS                 101
#define VARIOUS_TERRAIN_SEED                         102
#define VARIOUS_MAKE_INVISIBLE                       103
#define VARIOUS_ROOM_SERVICE                         104
#define VARIOUS_EERIE_SPELL_PP_REDUCE                105
#define VARIOUS_JUMP_IF_TEAM_HEALTHY                 106
#define VARIOUS_TRY_HEAL_QUARTER_HP                  107
#define VARIOUS_REMOVE_TERRAIN                       108
#define VARIOUS_JUMP_IF_PRANKSTER_BLOCKED            109
#define VARIOUS_TRY_TO_CLEAR_PRIMAL_WEATHER          110
#define VARIOUS_GET_ROTOTILLER_TARGETS               111
#define VARIOUS_JUMP_IF_NOT_ROTOTILLER_AFFECTED      112
#define VARIOUS_TRY_ACTIVATE_BATTLE_BOND             113
#define VARIOUS_CONSUME_BERRY                        114
#define VARIOUS_JUMP_IF_CANT_REVERT_TO_PRIMAL        115
#define VARIOUS_JUMP_IF_SPECIES                      116
#define VARIOUS_UPDATE_ABILITY_POPUP                 117
#define VARIOUS_JUMP_IF_WEATHER_AFFECTED             118
#define VARIOUS_JUMP_IF_LEAF_GUARD_PROTECTED         119
#define VARIOUS_SET_ATTACKER_STICKY_WEB_USER         120
>>>>>>> 66a638f7
#define VARIOUS_SHELL_SIDE_ARM_CHECK                 121
#define VARIOUS_TRY_NO_RETREAT                       122
#define VARIOUS_TRY_TAR_SHOT                         123
#define VARIOUS_CAN_TAR_SHOT_WORK                    124
#define VARIOUS_CHECK_POLTERGEIST                    125
#define VARIOUS_CUT_1_3_HP_RAISE_STATS               126
#define VARIOUS_TRY_END_NEUTRALIZING_GAS             127
#define VARIOUS_JUMP_IF_UNDER_200                    128
#define VARIOUS_SET_SKY_DROP                         129
#define VARIOUS_CLEAR_SKY_DROP                       130
#define VARIOUS_SKY_DROP_YAWN                        131
#define VARIOUS_JUMP_IF_HOLD_EFFECT                  132
#define VARIOUS_CURE_CERTAIN_STATUSES                133
#define VARIOUS_TRY_RESET_NEGATIVE_STAT_STAGES       134
#define VARIOUS_JUMP_IF_LAST_USED_ITEM_BERRY         135
#define VARIOUS_JUMP_IF_LAST_USED_ITEM_HOLD_EFFECT   136
#define VARIOUS_SAVE_BATTLER_ITEM                    137
#define VARIOUS_RESTORE_BATTLER_ITEM                 138
#define VARIOUS_BATTLER_ITEM_TO_LAST_USED_ITEM       139
#define VARIOUS_SET_BEAK_BLAST                       140
#define VARIOUS_SWAP_SIDE_STATUSES                   141
#define VARIOUS_SWAP_STATS                           142
#define VARIOUS_TEATIME_INVUL                        143
#define VARIOUS_TEATIME_TARGETS                      144
#define VARIOUS_TRY_WIND_RIDER_POWER                 145
#define VARIOUS_ACTIVATE_WEATHER_CHANGE_ABILITIES    146
#define VARIOUS_ACTIVATE_TERRAIN_CHANGE_ABILITIES    147
#define VARIOUS_STORE_HEALING_WISH                   148
#define VARIOUS_HIT_SWITCH_TARGET_FAILED             149
#define VARIOUS_TRY_REVIVAL_BLESSING                 150

// Cmd_manipulatedamage
#define DMG_CHANGE_SIGN            0
#define DMG_RECOIL_FROM_MISS       1
#define DMG_DOUBLED                2
#define DMG_1_8_TARGET_HP          3
#define DMG_FULL_ATTACKER_HP       4
#define DMG_CURR_ATTACKER_HP       5
#define DMG_BIG_ROOT               6
#define DMG_1_2_ATTACKER_HP        7
#define DMG_RECOIL_FROM_IMMUNE     8 // Used to calculate recoil for the Gen 4 version of Jump Kick

// Cmd_jumpifcantswitch
#define SWITCH_IGNORE_ESCAPE_PREVENTION   (1 << 7)

// Cmd_statbuffchange
#define STAT_CHANGE_ALLOW_PTR               (1 << 0)   // If set, allow use of jumpptr. Set in every use of statbuffchange
#define STAT_CHANGE_MIRROR_ARMOR            (1 << 1)   // Stat change redirection caused by Mirror Armor ability.
#define STAT_CHANGE_NOT_PROTECT_AFFECTED    (1 << 5)
#define STAT_CHANGE_UPDATE_MOVE_EFFECT      (1 << 6)

// stat change flags for Cmd_playstatchangeanimation
#define STAT_CHANGE_NEGATIVE             (1 << 0)
#define STAT_CHANGE_BY_TWO               (1 << 1)
#define STAT_CHANGE_MULTIPLE_STATS       (1 << 2)
#define STAT_CHANGE_CANT_PREVENT         (1 << 3)

// stat flags for Cmd_playstatchangeanimation
#define BIT_HP                      (1 << 0)
#define BIT_ATK                     (1 << 1)
#define BIT_DEF                     (1 << 2)
#define BIT_SPEED                   (1 << 3)
#define BIT_SPATK                   (1 << 4)
#define BIT_SPDEF                   (1 << 5)
#define BIT_ACC                     (1 << 6)
#define BIT_EVASION                 (1 << 7)

#define PARTY_SCREEN_OPTIONAL (1 << 7) // Flag for first argument to openpartyscreen

// cases for Cmd_moveend
#define MOVEEND_SUM_DAMAGE                        0
#define MOVEEND_PROTECT_LIKE_EFFECT               1
#define MOVEEND_RAGE                              2
#define MOVEEND_SYNCHRONIZE_TARGET                3
#define MOVEEND_ABILITIES                         4
#define MOVEEND_ABILITIES_ATTACKER                5
#define MOVEEND_STATUS_IMMUNITY_ABILITIES         6
#define MOVEEND_SYNCHRONIZE_ATTACKER              7
#define MOVEEND_CHOICE_MOVE                       8
#define MOVEEND_ATTACKER_INVISIBLE                9
#define MOVEEND_ATTACKER_VISIBLE                  10
#define MOVEEND_TARGET_VISIBLE                    11
#define MOVEEND_ITEM_EFFECTS_TARGET               12
#define MOVEEND_MOVE_EFFECTS2                     13
#define MOVEEND_ITEM_EFFECTS_ALL                  14
#define MOVEEND_KINGSROCK                         15    // These item effects will occur each strike of a multi-hit move
#define MOVEEND_NUM_HITS                          16
#define MOVEEND_SUBSTITUTE                        17
#define MOVEEND_SKY_DROP_CONFUSE                  18
#define MOVEEND_UPDATE_LAST_MOVES                 19
#define MOVEEND_MIRROR_MOVE                       20
#define MOVEEND_NEXT_TARGET                       21   // Everything up until here is handled for each strike of a multi-hit move
#define MOVEEND_MULTIHIT_MOVE                     22
#define MOVEEND_DEFROST                           23
#define MOVEEND_RECOIL                            24
#define MOVEEND_MAGICIAN                          25    // Occurs after final multi-hit strike, and after other items/abilities would activate
#define MOVEEND_EJECT_BUTTON                      26
#define MOVEEND_RED_CARD                          27
#define MOVEEND_EJECT_PACK                        28
#define MOVEEND_LIFEORB_SHELLBELL                 29    // Includes shell bell, throat spray, etc
#define MOVEEND_CHANGED_ITEMS                     30
#define MOVEEND_PICKPOCKET                        31
#define MOVEEND_DANCER                            32
#define MOVEEND_EMERGENCY_EXIT                    33
#define MOVEEND_SYMBIOSIS                         34
#define MOVEEND_OPPORTUNIST                       35    // Occurs after other stat change items/abilities to try and copy the boosts
#define MOVEEND_SAME_MOVE_TURNS                   36
#define MOVEEND_CLEAR_BITS                        37
#define MOVEEND_COUNT                             38

// switch cases
#define B_SWITCH_NORMAL     0
#define B_SWITCH_HIT        1   // dragon tail, circle throw
#define B_SWITCH_RED_CARD   2

// Argument labels for EFFECT_HIT_SET_REMOVE_TERRAIN
#define ARG_SET_PSYCHIC_TERRAIN        0
#define ARG_TRY_REMOVE_TERRAIN_HIT     1
#define ARG_TRY_REMOVE_TERRAIN_FAIL    2

#endif // GUARD_CONSTANTS_BATTLE_SCRIPT_COMMANDS_H<|MERGE_RESOLUTION|>--- conflicted
+++ resolved
@@ -151,7 +151,6 @@
 #define VARIOUS_POWER_TRICK                          59
 #define VARIOUS_AFTER_YOU                            60
 #define VARIOUS_BESTOW                               61
-<<<<<<< HEAD
 #define VARIOUS_JUMP_IF_NOT_GROUNDED                 62
 #define VARIOUS_HANDLE_TRAINER_SLIDE_MSG             63
 #define VARIOUS_TRY_TRAINER_SLIDE_MSG_FIRST_OFF      64
@@ -210,98 +209,36 @@
 #define VARIOUS_JUMP_IF_WEATHER_AFFECTED             117
 #define VARIOUS_JUMP_IF_LEAF_GUARD_PROTECTED         118
 #define VARIOUS_SET_ATTACKER_STICKY_WEB_USER         119
-#define VARIOUS_PHOTON_GEYSER_CHECK                  120
-=======
-#define VARIOUS_ARGUMENT_TO_MOVE_EFFECT              62
-#define VARIOUS_JUMP_IF_NOT_GROUNDED                 63
-#define VARIOUS_HANDLE_TRAINER_SLIDE_MSG             64
-#define VARIOUS_TRY_TRAINER_SLIDE_MSG_FIRST_OFF      65
-#define VARIOUS_TRY_TRAINER_SLIDE_MSG_LAST_ON        66
-#define VARIOUS_SET_AURORA_VEIL                      67
-#define VARIOUS_TRY_THIRD_TYPE                       68
-#define VARIOUS_ACUPRESSURE                          69
-#define VARIOUS_SET_POWDER                           70
-#define VARIOUS_SPECTRAL_THIEF                       71
-#define VARIOUS_GRAVITY_ON_AIRBORNE_MONS             72
-#define VARIOUS_CHECK_IF_GRASSY_TERRAIN_HEALS        73
-#define VARIOUS_JUMP_IF_ROAR_FAILS                   74
-#define VARIOUS_TRY_INSTRUCT                         75
-#define VARIOUS_JUMP_IF_NOT_BERRY                    76
-#define VARIOUS_TRACE_ABILITY                        77
-#define VARIOUS_UPDATE_NICK                          78
-#define VARIOUS_TRY_ILLUSION_OFF                     79
-#define VARIOUS_SET_SPRITEIGNORE0HP                  80
-#define VARIOUS_HANDLE_FORM_CHANGE                   81
-#define VARIOUS_GET_STAT_VALUE                       82
-#define VARIOUS_JUMP_IF_FULL_HP                      83
-#define VARIOUS_LOSE_TYPE                            84
-#define VARIOUS_TRY_ACTIVATE_SOULHEART               85
-#define VARIOUS_TRY_ACTIVATE_RECEIVER                86
-#define VARIOUS_TRY_ACTIVATE_BEAST_BOOST             87
-#define VARIOUS_TRY_FRISK                            88
-#define VARIOUS_JUMP_IF_SHIELDS_DOWN_PROTECTED       89
-#define VARIOUS_TRY_FAIRY_LOCK                       90
-#define VARIOUS_JUMP_IF_NO_ALLY                      91
-#define VARIOUS_POISON_TYPE_IMMUNITY                 92
-#define VARIOUS_JUMP_IF_NO_HOLD_EFFECT               93
-#define VARIOUS_INFATUATE_WITH_BATTLER               94
-#define VARIOUS_SET_LAST_USED_ITEM                   95
-#define VARIOUS_PARALYZE_TYPE_IMMUNITY               96
-#define VARIOUS_JUMP_IF_ABSENT                       97
-#define VARIOUS_DESTROY_ABILITY_POPUP                98
-#define VARIOUS_TOTEM_BOOST                          99
-#define VARIOUS_TRY_ACTIVATE_GRIM_NEIGH              100
-#define VARIOUS_MOVEEND_ITEM_EFFECTS                 101
-#define VARIOUS_TERRAIN_SEED                         102
-#define VARIOUS_MAKE_INVISIBLE                       103
-#define VARIOUS_ROOM_SERVICE                         104
-#define VARIOUS_EERIE_SPELL_PP_REDUCE                105
-#define VARIOUS_JUMP_IF_TEAM_HEALTHY                 106
-#define VARIOUS_TRY_HEAL_QUARTER_HP                  107
-#define VARIOUS_REMOVE_TERRAIN                       108
-#define VARIOUS_JUMP_IF_PRANKSTER_BLOCKED            109
-#define VARIOUS_TRY_TO_CLEAR_PRIMAL_WEATHER          110
-#define VARIOUS_GET_ROTOTILLER_TARGETS               111
-#define VARIOUS_JUMP_IF_NOT_ROTOTILLER_AFFECTED      112
-#define VARIOUS_TRY_ACTIVATE_BATTLE_BOND             113
-#define VARIOUS_CONSUME_BERRY                        114
-#define VARIOUS_JUMP_IF_CANT_REVERT_TO_PRIMAL        115
-#define VARIOUS_JUMP_IF_SPECIES                      116
-#define VARIOUS_UPDATE_ABILITY_POPUP                 117
-#define VARIOUS_JUMP_IF_WEATHER_AFFECTED             118
-#define VARIOUS_JUMP_IF_LEAF_GUARD_PROTECTED         119
-#define VARIOUS_SET_ATTACKER_STICKY_WEB_USER         120
->>>>>>> 66a638f7
-#define VARIOUS_SHELL_SIDE_ARM_CHECK                 121
-#define VARIOUS_TRY_NO_RETREAT                       122
-#define VARIOUS_TRY_TAR_SHOT                         123
-#define VARIOUS_CAN_TAR_SHOT_WORK                    124
-#define VARIOUS_CHECK_POLTERGEIST                    125
-#define VARIOUS_CUT_1_3_HP_RAISE_STATS               126
-#define VARIOUS_TRY_END_NEUTRALIZING_GAS             127
-#define VARIOUS_JUMP_IF_UNDER_200                    128
-#define VARIOUS_SET_SKY_DROP                         129
-#define VARIOUS_CLEAR_SKY_DROP                       130
-#define VARIOUS_SKY_DROP_YAWN                        131
-#define VARIOUS_JUMP_IF_HOLD_EFFECT                  132
-#define VARIOUS_CURE_CERTAIN_STATUSES                133
-#define VARIOUS_TRY_RESET_NEGATIVE_STAT_STAGES       134
-#define VARIOUS_JUMP_IF_LAST_USED_ITEM_BERRY         135
-#define VARIOUS_JUMP_IF_LAST_USED_ITEM_HOLD_EFFECT   136
-#define VARIOUS_SAVE_BATTLER_ITEM                    137
-#define VARIOUS_RESTORE_BATTLER_ITEM                 138
-#define VARIOUS_BATTLER_ITEM_TO_LAST_USED_ITEM       139
-#define VARIOUS_SET_BEAK_BLAST                       140
-#define VARIOUS_SWAP_SIDE_STATUSES                   141
-#define VARIOUS_SWAP_STATS                           142
-#define VARIOUS_TEATIME_INVUL                        143
-#define VARIOUS_TEATIME_TARGETS                      144
-#define VARIOUS_TRY_WIND_RIDER_POWER                 145
-#define VARIOUS_ACTIVATE_WEATHER_CHANGE_ABILITIES    146
-#define VARIOUS_ACTIVATE_TERRAIN_CHANGE_ABILITIES    147
-#define VARIOUS_STORE_HEALING_WISH                   148
-#define VARIOUS_HIT_SWITCH_TARGET_FAILED             149
-#define VARIOUS_TRY_REVIVAL_BLESSING                 150
+#define VARIOUS_SHELL_SIDE_ARM_CHECK                 120
+#define VARIOUS_TRY_NO_RETREAT                       121
+#define VARIOUS_TRY_TAR_SHOT                         122
+#define VARIOUS_CAN_TAR_SHOT_WORK                    123
+#define VARIOUS_CHECK_POLTERGEIST                    124
+#define VARIOUS_CUT_1_3_HP_RAISE_STATS               125
+#define VARIOUS_TRY_END_NEUTRALIZING_GAS             126
+#define VARIOUS_JUMP_IF_UNDER_200                    127
+#define VARIOUS_SET_SKY_DROP                         128
+#define VARIOUS_CLEAR_SKY_DROP                       129
+#define VARIOUS_SKY_DROP_YAWN                        130
+#define VARIOUS_JUMP_IF_HOLD_EFFECT                  131
+#define VARIOUS_CURE_CERTAIN_STATUSES                132
+#define VARIOUS_TRY_RESET_NEGATIVE_STAT_STAGES       133
+#define VARIOUS_JUMP_IF_LAST_USED_ITEM_BERRY         134
+#define VARIOUS_JUMP_IF_LAST_USED_ITEM_HOLD_EFFECT   135
+#define VARIOUS_SAVE_BATTLER_ITEM                    136
+#define VARIOUS_RESTORE_BATTLER_ITEM                 137
+#define VARIOUS_BATTLER_ITEM_TO_LAST_USED_ITEM       138
+#define VARIOUS_SET_BEAK_BLAST                       139
+#define VARIOUS_SWAP_SIDE_STATUSES                   140
+#define VARIOUS_SWAP_STATS                           141
+#define VARIOUS_TEATIME_INVUL                        142
+#define VARIOUS_TEATIME_TARGETS                      143
+#define VARIOUS_TRY_WIND_RIDER_POWER                 144
+#define VARIOUS_ACTIVATE_WEATHER_CHANGE_ABILITIES    145
+#define VARIOUS_ACTIVATE_TERRAIN_CHANGE_ABILITIES    146
+#define VARIOUS_STORE_HEALING_WISH                   147
+#define VARIOUS_HIT_SWITCH_TARGET_FAILED             148
+#define VARIOUS_TRY_REVIVAL_BLESSING                 149
 
 // Cmd_manipulatedamage
 #define DMG_CHANGE_SIGN            0
