--- conflicted
+++ resolved
@@ -255,18 +255,14 @@
 #define VARIOUS_TRY_WIND_RIDER_POWER                163
 #define VARIOUS_ACTIVATE_WEATHER_CHANGE_ABILITIES   164
 #define VARIOUS_ACTIVATE_TERRAIN_CHANGE_ABILITIES   165
-<<<<<<< HEAD
-#define VARIOUS_JUMP_IF_NO_VALID_TARGETS            166
-#define VARIOUS_JUMP_IF_EMERGENCY_EXITED            167
-#define VARIOUS_SET_MAX_MOVE_EFFECT                 168
-#define VARIOUS_JUMP_IF_TARGET_NOT_ALLY             169
-#define VARIOUS_JUMP_IF_TARGET_ABSENT               170
-=======
 #define VARIOUS_JUMP_IF_EMERGENCY_EXITED            166
 #define VARIOUS_STORE_HEALING_WISH                  167
 #define VARIOUS_HIT_SWITCH_TARGET_FAILED            168
 #define VARIOUS_JUMP_IF_SHELL_TRAP                  169
->>>>>>> abc0e20a
+#define VARIOUS_SET_MAX_MOVE_EFFECT                 170
+#define VARIOUS_JUMP_IF_NO_VALID_TARGETS            171
+#define VARIOUS_JUMP_IF_TARGET_NOT_ALLY             172
+#define VARIOUS_JUMP_IF_TARGET_ABSENT               173
 
 // Cmd_manipulatedamage
 #define DMG_CHANGE_SIGN            0
