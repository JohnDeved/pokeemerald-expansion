#ifndef GUARD_CONSTANTS_FIELD_WEATHER_H
#define GUARD_CONSTANTS_FIELD_WEATHER_H

<<<<<<< HEAD
#include "config/overworld.h"
=======
// sPaletteColorMapTypes & field_effect_scripts
#define COLOR_MAP_NONE          0
#define COLOR_MAP_DARK_CONTRAST 1
#define COLOR_MAP_CONTRAST      2
>>>>>>> b22724e0

#define MAX_RAIN_SPRITES             24
#define NUM_CLOUD_SPRITES            3
#define NUM_FOG_HORIZONTAL_SPRITES   20
#define NUM_ASH_SPRITES              20
#define NUM_FOG_DIAGONAL_SPRITES     20
#define NUM_SANDSTORM_SPRITES        20
#define NUM_SWIRL_SANDSTORM_SPRITES  5
#define NUM_SNOWFLAKE_SPRITES        16

// Controls how the weather should be changing the screen palettes.
#define WEATHER_PAL_STATE_CHANGING_WEATHER   0
#define WEATHER_PAL_STATE_SCREEN_FADING_IN   1
#define WEATHER_PAL_STATE_SCREEN_FADING_OUT  2
#define WEATHER_PAL_STATE_IDLE               3

// Modes for FadeScreen
#define FADE_FROM_BLACK  0
#define FADE_TO_BLACK    1
#define FADE_FROM_WHITE  2
#define FADE_TO_WHITE    3

// Shadows values
#define BASE_SHADOW_INTENSITY (16 - OW_SHADOW_INTENSITY)
#define SHADOW_COLOR_INDEX     9 // Within the weather palette, shadow sprites' color index

#endif // GUARD_CONSTANTS_FIELD_WEATHER_H<|MERGE_RESOLUTION|>--- conflicted
+++ resolved
@@ -1,14 +1,15 @@
 #ifndef GUARD_CONSTANTS_FIELD_WEATHER_H
 #define GUARD_CONSTANTS_FIELD_WEATHER_H
 
-<<<<<<< HEAD
 #include "config/overworld.h"
-=======
+
 // sPaletteColorMapTypes & field_effect_scripts
-#define COLOR_MAP_NONE          0
-#define COLOR_MAP_DARK_CONTRAST 1
-#define COLOR_MAP_CONTRAST      2
->>>>>>> b22724e0
+enum
+{
+    COLOR_MAP_NONE,
+    COLOR_MAP_DARK_CONTRAST,
+    COLOR_MAP_CONTRAST,
+};
 
 #define MAX_RAIN_SPRITES             24
 #define NUM_CLOUD_SPRITES            3
