--- conflicted
+++ resolved
@@ -168,13 +168,8 @@
 #define B_NEW_IMPACT_PALETTE            FALSE    // If set to TRUE, it updates the basic 'hit' palette.
 #define B_NEW_SURF_PARTICLE_PALETTE     FALSE    // If set to TRUE, it updates Surf's wave palette.
 
-<<<<<<< HEAD
-#define B_HIDE_HEALTHBOXES_DURING_ANIMS TRUE    // If TRUE, hides healthboxes during move animations.
-#define B_TERRAIN_BG_CHANGE             TRUE    // If TRUE, terrain moves permanently change the default battle background until the effect fades.
-=======
-#define HIDE_HEALTHBOXES_DURING_ANIMS   TRUE    // If set to TRUE, hides healthboxes during move animations
+#define B_HIDE_HEALTHBOXES_DURING_ANIMS TRUE    // If set to TRUE, hides healthboxes during move animations.
 #define B_TERRAIN_BG_CHANGE             TRUE    // If set to TRUE, terrain moves permanently change the default battle background until the effect fades.
 #define B_ENABLE_DEBUG                  TRUE    // If set to TRUE, enables a debug menu to use in battles by pressing the Select button.
->>>>>>> b166e9a5
 
 #endif // GUARD_CONSTANTS_BATTLE_CONFIG_H