#ifndef GUARD_CONSTANTS_BATTLE_CONFIG_H
#define GUARD_CONSTANTS_BATTLE_CONFIG_H

#include "constants/expansion_branches.h"

// Species with peculiar battle effects.
#ifndef POKEMON_EXPANSION
    #define SPECIES_DIALGA                  0
    #define SPECIES_PALKIA                  0
    #define SPECIES_GIRATINA                0
    #define SPECIES_CHERRIM                 0
    #define SPECIES_ARCEUS                  0
    #define SPECIES_SILVALLY                0
    #define SPECIES_GENESECT                0
    #define SPECIES_AEGISLASH               0
    #define SPECIES_AEGISLASH_BLADE         10000
    #define SPECIES_MIMIKYU                 0
    #define SPECIES_MIMIKYU_BUSTED          10001
    #define SPECIES_DARMANITAN              0
    #define SPECIES_DARMANITAN_ZEN_MODE     10002
    #define SPECIES_MINIOR_CORE_RED         0
    #define SPECIES_MINIOR                  10003
    #define SPECIES_MINIOR_CORE_BLUE        0
    #define SPECIES_MINIOR_METEOR_BLUE      10004
    #define SPECIES_MINIOR_CORE_GREEN       0
    #define SPECIES_MINIOR_METEOR_GREEN     10005
    #define SPECIES_MINIOR_CORE_INDIGO      0
    #define SPECIES_MINIOR_METEOR_INDIGO    10006
    #define SPECIES_MINIOR_CORE_ORANGE      0
    #define SPECIES_MINIOR_METEOR_ORANGE    10007
    #define SPECIES_MINIOR_CORE_VIOLET      0
    #define SPECIES_MINIOR_METEOR_VIOLET    10008
    #define SPECIES_MINIOR_CORE_YELLOW      0
    #define SPECIES_MINIOR_METEOR_YELLOW    10009
    #define SPECIES_WISHIWASHI              0
    #define SPECIES_WISHIWASHI_SCHOOL       10010
    #define SPECIES_ZYGARDE                 0     // 50%
    #define SPECIES_ZYGARDE_10              10011 // 10 %
    #define SPECIES_ZYGARDE_COMPLETE        10012 // 100 %
    #define SPECIES_BURMY                   0
    #define SPECIES_BURMY_SANDY_CLOAK       10013
    #define SPECIES_BURMY_TRASH_CLOAK       10014
    #define SPECIES_CRAMORANT               0
    #define SPECIES_CRAMORANT_GORGING       10015
    #define SPECIES_CRAMORANT_GULPING       10016
    #define SPECIES_GRENINJA_BATTLE_BOND    0
    #define SPECIES_GRENINJA_ASH            10017
    #define SPECIES_HOOPA                   0
    #define SPECIES_HOOPA_UNBOUND           10018
    #define SPECIES_MELOETTA                0
    #define SPECIES_MELOETTA_PIROUETTE      10019
    #define SPECIES_MORPEKO                 0
    #define SPECIES_MORPEKO_HANGRY          10020
#endif

// Items with peculiar battle effects.
#ifndef ITEM_EXPANSION
    #define ITEM_CHOPLE_BERRY   177
    #define ITEM_KEBIA_BERRY    178
    #define ITEM_SHUCA_BERRY    179
    #define ITEM_COBA_BERRY     180
    #define ITEM_PAYAPA_BERRY   181
    #define ITEM_TANGA_BERRY    182
    #define ITEM_CHARTI_BERRY   183
    #define ITEM_KASIB_BERRY    184
    #define ITEM_HABAN_BERRY    185
    #define ITEM_COLBUR_BERRY   186
    #define ITEM_BABIRI_BERRY   187
    #define ITEM_CHILAN_BERRY   188
    #define ITEM_ROSELI_BERRY   189
    #define ITEM_MICLE_BERRY    197
    #define ITEM_CUSTAP_BERRY   199
    #define ITEM_JABOCA_BERRY   200
    #define ITEM_ROWAP_BERRY    201
    #define ITEM_KEE_BERRY      202
    #define ITEM_MARANGA_BERRY  203
    #define ITEM_OCCA_BERRY     204
    #define ITEM_PASSHO_BERRY   205
    #define ITEM_WACAN_BERRY    206
    #define ITEM_RINDO_BERRY    207
    #define ITEM_YACHE_BERRY    208
    #define ITEM_GRISEOUS_ORB   369
#endif

#ifndef GEN_3
    #define GEN_3 0
    #define GEN_4 1
    #define GEN_5 2
    #define GEN_6 3
    #define GEN_7 4
    #define GEN_8 5
#endif

// Calculation settings
#define B_CRIT_CHANCE               GEN_7 // Chances of a critical hit landing. See CalcCritChanceStage.
#define B_CRIT_MULTIPLIER           GEN_7 // In Gen6+, critical hits multiply damage by 1.5 instead of 2.
#define B_PARALYSIS_SPEED           GEN_7 // In Gen7+, Speed is decreased by 50% instead of 75%.
#define B_CONFUSION_SELF_DMG_CHANCE GEN_7 // In Gen7+, confusion has a 33.3% of self-damage, instead of 50%.
#define B_MULTI_HIT_CHANCE          GEN_7 // In Gen5+, multi-hit moves have different %. See Cmd_setmultihitcounter for values.

// Exp and stat settings
#define B_EXP_CATCH                 GEN_7 // In Gen6+, Pokémon get experience from catching.
#define B_TRAINER_EXP_MULTIPLIER    GEN_7 // In Gen7+, trainer battles no longer give a 1.5 multiplier to EXP gain.
#define B_SPLIT_EXP                 GEN_7 // In Gen6+, all participating mon get full experience.
#define B_SCALED_EXP                GEN_7 // In Gen5 and Gen7+, experience is weighted by level difference.
#define B_BADGE_BOOST               GEN_7 // In Gen4+, Gym Badges no longer boost a Pokémon's stats.
#define B_MAX_LEVEL_EV_GAINS        GEN_7 // In Gen5+, Lv100 Pokémon can obtain Effort Values normally.
#define B_RECALCULATE_STATS         GEN_7 // In Gen5+, the stats of the Pokémon who participate in battle are recalculated at the end of each battle.

// Damage settings
#define B_BURN_DAMAGE               GEN_7 // In Gen7+, burn damage is 1/16th of max HP instead of 1/8th.
#define B_BINDING_DAMAGE            GEN_7 // In Gen6+, binding damage is 1/8 of max HP instead of 1/16. (With Binding Band, 1/6 and 1/8 respectively.)
#define B_PSYWAVE_DMG               GEN_7 // Psywave's damage formula. See Cmd_psywavedamageeffect.
#define B_PAYBACK_SWITCH_BOOST      GEN_7 // In Gen5+, if the opponent switches out, Payback's damage will no longer be doubled.
#define B_HIDDEN_POWER_DMG          GEN_7 // In Gen6+, Hidden Power's base power was set to always be 60. Before, it was determined by the mon's IVs.
#define B_ROUGH_SKIN_DMG            GEN_7 // In Gen4+, Rough Skin contact damage is 1/8th of max HP instead of 1/16th. This will also affect Iron Barbs.

// Type settings
#define B_GHOSTS_ESCAPE             GEN_7 // In Gen6+, abilities like Shadow Tag or moves like Mean Look fail on Ghost-type Pokémon. They can also escape any Wild Battle.
#define B_PARALYZE_ELECTRIC         GEN_7 // In Gen6+, Electric-type Pokémon can't be paralyzed.
#define B_POWDER_GRASS              GEN_7 // In Gen6+, Grass-type Pokémon are immune to powder and spore moves.
#define B_STEEL_RESISTANCES         GEN_7 // In Gen6+, Steel-type Pokémon are no longer resistant to Dark-type and Ghost-type moves.
#define B_PRANKSTER_DARK_TYPES      GEN_7 // In Gen7+, Prankster-elevated status moves do not affect Dark type Pokémon.

// Turn count settings
#define B_BINDING_TURNS             GEN_7 // In Gen5+, binding moves last for 4-5 turns instead of 2-5 turns. (With Grip Claw, 7 and 5 turns respectively.)
#define B_UPROAR_TURNS              GEN_7 // In Gen5+, Uproar lasts for 3 turns instead of 2-5 turns.
#define B_DISABLE_TURNS             GEN_7 // Disable's turns. See Cmd_disablelastusedattack.
#define B_TAILWIND_TURNS            GEN_7 // In Gen5+, Tailwind lasts 4 turns instead of 3.
#define B_SLEEP_TURNS               GEN_7 // In Gen5+, sleep lasts for 1-3 turns instead of 2-5 turns.
#define B_TAUNT_TURNS               GEN_7 // In Gen5+, Taunt lasts 3 turns if the user acts before the target, or 4 turns if the target acted before the user. In Gen3, taunt lasts 2 turns and in Gen 4, 3-5 turns.

// Move data settings
#define B_UPDATED_MOVE_DATA         GEN_8 // Updates move data in gBattleMoves, including Power, Accuracy, PP, stat changes, targets, chances of secondary effects, etc.
#define B_PHYSICAL_SPECIAL_SPLIT    GEN_7 // In Gen3, the move's type determines if it will do physical or special damage. The split icon in the summary will reflect this.
#define B_FELL_STINGER_STAT_RAISE   GEN_7 // In Gen7+, it raises Atk by 3 stages instead of 2 if it causes the target to faint.
#define B_KINGS_SHIELD_LOWER_ATK    GEN_7 // In Gen7+, it lowers Atk by 1 stage instead of 2 of oponents that hit it.
#define B_SPEED_BUFFING_RAPID_SPIN  GEN_8 // In Gen8, Rapid Spin raises the user's Speed by 1 stage.
#define B_RECOIL_IF_MISS_DMG        GEN_7 // In Gen5+, Jump Kick and High Jump Kick will always do half of the user's max HP when missing.

// Move accuracy settings
#define B_TOXIC_NEVER_MISS          GEN_7 // In Gen6+, if Toxic is used by a Poison-type Pokémon, it will never miss.
#define B_MINIMIZE_DMG_ACC          GEN_7 // In Gen6+, moves that causes double damage to minimized Pokémon will also skip accuracy checks.
#define B_BLIZZARD_HAIL             GEN_7 // In Gen4+, Blizzard bypasses accuracy checks if it's hailing.

// Other move settings
#define B_SOUND_SUBSTITUTE          GEN_7 // In Gen6+, sound moves bypass Substitute.
#define B_INCINERATE_GEMS           GEN_7 // In Gen6+, Incinerate can destroy Gems.
#define B_PP_REDUCED_BY_SPITE       GEN_7 // In Gen4+, Spite reduces the foe's last move's PP by 4, instead of 2 to 5.
#define B_CAN_SPITE_FAIL            GEN_7 // In Gen4+, Spite can no longer fail if the foe's last move only has 1 remaining PP.
#define B_CRASH_IF_TARGET_IMMUNE    GEN_7 // In Gen4+, The user of Jump Kick or High Jump Kick will "keep going and crash" if it attacks a target that is immune to the move.
#define B_MEMENTO_FAIL              GEN_7 // In Gen4+, Memento fails if there is no target or if the target is protected or behind substitute. But not if Atk/Sp. Atk are at -6.
#define B_GLARE_GHOST               GEN_7 // In Gen4+, Glare can hit Ghost-type Pokémon normally.
#define B_SKILL_SWAP                GEN_7 // In Gen4+, Skill Swap triggers switch-in abilities after use.

// Ability settings
#define B_ABILITY_WEATHER           GEN_7 // In Gen6+, ability-induced weather lasts 5 turns. Before, it lasted until the battle ended or until it was changed by a move or a different weather-affecting ability.
#define B_GALE_WINGS                GEN_7 // In Gen7+ requires full HP to trigger.
#define B_STANCE_CHANGE_FAIL        GEN_7 // In Gen7+, Stance Change fails if the Pokémon is unable to use a move because of confusion, paralysis, etc. In Gen6, it doesn't.
#define B_SHADOW_TAG_ESCAPE         GEN_7 // In Gen4+, if both sides have a Pokémon with Shadow Tag, all battlers can escape. Before, neither side could escape this situation.
#define B_MOODY_ACC_EVASION         GEN_8 // In Gen8, Moody CANNOT raise Accuracy and Evasion anymore.
#define B_FLASH_FIRE_FROZEN         GEN_7 // In Gen5+, Flash Fire can trigger even when frozen, when it couldn't before.
#define B_SYNCHRONIZE_NATURE        GEN_8 // In Gen8, if a Pokémon with Synchronize is leading the party, it's 100% guaranteed that wild Pokémon will have the same ability, as opposed to 50% previously.
#define B_SYNCHRONIZE_TOXIC         GEN_8 // In Gen5+, if a Pokémon with Synchronize is badly poisoned, the opponent will also become badly poisoned. Previously, the opponent would become regular poisoned.
#define B_UPDATED_INTIMIDATE        GEN_8 // In Gen8, Intimidate doesn't work on opponents with the Inner Focus, Scrappy, Own Tempo or Oblivious abilities.

// Item settings
#define B_HP_BERRIES                GEN_7 // In Gen4+, berries which restore hp activate immediately after HP drops to half. In Gen3, the effect occurs at the end of the turn.
#define B_BERRIES_INSTANT           GEN_7 // In Gen4+, most berries activate on battle start/switch-in if applicable. In Gen3, they only activate either at the move end or turn end.
#define B_X_ITEMS_BUFF              GEN_7 // In Gen7+, the X Items raise a stat by 2 stages instead of 1.
#define B_MENTAL_HERB               GEN_5 // In Gen5+, the Mental Herb cures Infatuation, Taunt, Encore, Torment, Heal Block, and Disable
<<<<<<< HEAD
#define B_NET_BALL_MODIFIER         GEN_7 // In Gen7+, Net Ball's catch multiplier is x5 instead of x3.
#define B_DIVE_BALL_MODIFIER        GEN_7 // In Gen4+, Dive Ball's effectiveness increases by when Surfing or Fishing.
#define B_NEST_BALL_MODIFIER        GEN_7 // Nest Ball's formula varies depending on the Gen. See Cmd_handleballthrow.
#define B_REPEAT_BALL_MODIFIER      GEN_7 // In Gen7+, Repeat Ball's catch multiplier is x3.5 instead of x3.
#define B_TIMER_BALL_MODIFIER       GEN_7 // In Gen5+, Timer Ball's effectiveness increases by x0.3 per turn instead of x0.1
#define B_DUSK_BALL_MODIFIER        GEN_7 // In Gen7+, Dusk Ball's catch multiplier is x3 instead of x3.5.
#define B_QUICK_BALL_MODIFIER       GEN_7 // In Gen5+, Quick Ball's catch multiplier is x5 instead of x4.
#define B_LURE_BALL_MODIFIER        GEN_7 // In Gen7+, Lure Ball's catch multiplier is x5 instead of x3.
#define B_HEAVY_BALL_MODIFIER       GEN_7 // In Gen7+, Heavy Ball's ranges change. See Cmd_handleballthrow.
#define B_DREAM_BALL_MODIFIER       GEN_8 // In Gen8, Dream Ball's catch multiplier is x4 when the target is asleep or has the ability Comatose.
=======
#define B_TRAINERS_KNOCK_OFF_ITEMS  TRUE  // If TRUE, trainers can steal/swap your items (non-berries are restored after battle). In vanilla games trainers cannot steal items.
#define B_SOUL_DEW_BOOST            GEN_7 // In Gens3-6, Soul Dew boosts Lati@s' Sp. Atk and Sp. Def. In Gen7+ it boosts the power of their Psychic and Dragon type moves instead.
>>>>>>> d9aa0e67

// Flag settings
// To use the following features in scripting, replace the 0s with the flag ID you're assigning it to.
// Eg: Replace with FLAG_UNUSED_0x264 so you can use that flag to toggle the feature.
#define B_FLAG_INVERSE_BATTLE       0     // If this flag is set, the battle's type effectiveness are inversed. For example, fire is super effective against water.
#define B_FLAG_FORCE_DOUBLE_WILD    0     // If this flag is set, all land and surfing wild battles will be double battles.

// Var Settings
// To use the following features in scripting, replace the 0s with the var ID you're assigning it to.
// Eg: Replace with VAR_UNUSED_0x40F7 so you can use VAR_TERRAIN for that feature.
#define VAR_TERRAIN                 0     // If this var has a value, assigning a STATUS_FIELD_xx_TERRAIN to it before battle causes the battle to start with that terrain active

// Terrain settings
#define B_TERRAIN_BG_CHANGE         TRUE  // If set to TRUE, terrain moves permanently change the default battle background until the effect fades.
#define B_THUNDERSTORM_TERRAIN      TRUE  // If TRUE, overworld Thunderstorm generates Rain and Electric Terrain as in Gen 8.
#define B_TERRAIN_TYPE_BOOST        GEN_8 // In Gen8, damage is boosted by 30% instead of 50%.
#define B_SECRET_POWER_EFFECT       GEN_7 // Secret Power's effects change depending on terrain and generation. See GetSecretPowerMoveEffect.
#define B_SECRET_POWER_ANIMATION    GEN_7 // Secret Power's animations change depending on terrain and generation.
#define B_NATURE_POWER_MOVES        GEN_8 // Nature Power calls different moves depending on terrain and generation. See sNaturePowerMoves.
#define B_CAMOUFLAGE_TYPES          GEN_7 // Camouflage changes the user to different types depending on terrain and generation. See sTerrainToType.

// Interface settings
#define B_ABILITY_POP_UP            TRUE  // In Gen5+, the Pokémon abilities are displayed in a pop-up, when they activate in battle.
#define B_FAST_INTRO                TRUE  // If set to TRUE, battle intro texts print at the same time as animation of a Pokémon, as opposing to waiting for the animation to end.
#define B_SHOW_TARGETS              TRUE  // If set to TRUE, all available targets, for moves hitting 2 or 3 Pokémon, will be shown before selecting a move.
#define B_SHOW_SPLIT_ICON           TRUE  // If set to TRUE, it will show an icon in the summary showing the move's category split.
#define B_HIDE_HEALTHBOX_IN_ANIMS   TRUE  // If set to TRUE, hides healthboxes during move animations.

// Catching settings
#define B_SEMI_INVULNERABLE_CATCH   GEN_7    // In Gen4+, you cannot throw a ball against a Pokemon that is in a semi-invulnerable state (dig/fly/etc)
#define B_CATCHING_CHARM_BOOST      20       // % boost in Critical Capture odds if player has the Catching Charm.
#define B_CRITICAL_CAPTURE          TRUE     // If set to TRUE, Critical Capture will be enabled.
#define B_LAST_USED_BALL            TRUE     // If TRUE, the "last used ball" feature from Gen 7 will be implemented
#define B_LAST_USED_BALL_BUTTON     R_BUTTON // If last used ball is implemented, this button (or button combo) will trigger throwing the last used ball.

// Other
#define B_DOUBLE_WILD_CHANCE        0     // % chance of encountering two Pokémon in a Wild Encounter.

// Animation Settings
#define B_NEW_SWORD_PARTICLE            FALSE    // If set to TRUE, it updates Swords Dance's particle.
#define B_NEW_LEECH_SEED_PARTICLE       FALSE    // If set to TRUE, it updates Leech Seed's animation particle.
#define B_NEW_HORN_ATTACK_PARTICLE      FALSE    // If set to TRUE, it updates Horn Attack's horn particle.
#define B_NEW_LEAF_PARTICLE             FALSE    // If set to TRUE, it updates leaf particle.
#define B_NEW_EMBER_PARTICLES           FALSE    // If set to TRUE, it updates Ember's fire particle.
#define B_NEW_MEAN_LOOK_PARTICLE        FALSE    // If set to TRUE, it updates Mean Look's eye particle.
#define B_NEW_TEETH_PARTICLE            FALSE    // If set to TRUE, it updates Bite/Crunch teeth particle.
#define B_NEW_HANDS_FEET_PARTICLE       FALSE    // If set to TRUE, it updates chop/kick/punch particles.
#define B_NEW_SPIKES_PARTICLE           FALSE    // If set to TRUE, it updates Spikes particle.
#define B_NEW_FLY_BUBBLE_PARTICLE       FALSE    // If set to TRUE, it updates Fly's 'bubble' particle.
#define B_NEW_CURSE_NAIL_PARTICLE       FALSE    // If set to TRUE, it updates Curse's nail.
#define B_NEW_BATON_PASS_BALL_PARTICLE  FALSE    // If set to TRUE, it updates Baton Pass' Poké Ball sprite.
#define B_NEW_MORNING_SUN_STAR_PARTICLE FALSE    // If set to TRUE, it updates Morning Sun's star particles.
#define B_NEW_IMPACT_PALETTE            FALSE    // If set to TRUE, it updates the basic 'hit' palette.
#define B_NEW_SURF_PARTICLE_PALETTE     FALSE    // If set to TRUE, it updates Surf's wave palette.

#define B_ENABLE_DEBUG                  TRUE     // If set to TRUE, enables a debug menu to use in battles by pressing the Select button.

#endif // GUARD_CONSTANTS_BATTLE_CONFIG_H<|MERGE_RESOLUTION|>--- conflicted
+++ resolved
@@ -169,7 +169,8 @@
 #define B_BERRIES_INSTANT           GEN_7 // In Gen4+, most berries activate on battle start/switch-in if applicable. In Gen3, they only activate either at the move end or turn end.
 #define B_X_ITEMS_BUFF              GEN_7 // In Gen7+, the X Items raise a stat by 2 stages instead of 1.
 #define B_MENTAL_HERB               GEN_5 // In Gen5+, the Mental Herb cures Infatuation, Taunt, Encore, Torment, Heal Block, and Disable
-<<<<<<< HEAD
+#define B_TRAINERS_KNOCK_OFF_ITEMS  TRUE  // If TRUE, trainers can steal/swap your items (non-berries are restored after battle). In vanilla games trainers cannot steal items.
+#define B_SOUL_DEW_BOOST            GEN_7 // In Gens3-6, Soul Dew boosts Lati@s' Sp. Atk and Sp. Def. In Gen7+ it boosts the power of their Psychic and Dragon type moves instead.
 #define B_NET_BALL_MODIFIER         GEN_7 // In Gen7+, Net Ball's catch multiplier is x5 instead of x3.
 #define B_DIVE_BALL_MODIFIER        GEN_7 // In Gen4+, Dive Ball's effectiveness increases by when Surfing or Fishing.
 #define B_NEST_BALL_MODIFIER        GEN_7 // Nest Ball's formula varies depending on the Gen. See Cmd_handleballthrow.
@@ -180,10 +181,6 @@
 #define B_LURE_BALL_MODIFIER        GEN_7 // In Gen7+, Lure Ball's catch multiplier is x5 instead of x3.
 #define B_HEAVY_BALL_MODIFIER       GEN_7 // In Gen7+, Heavy Ball's ranges change. See Cmd_handleballthrow.
 #define B_DREAM_BALL_MODIFIER       GEN_8 // In Gen8, Dream Ball's catch multiplier is x4 when the target is asleep or has the ability Comatose.
-=======
-#define B_TRAINERS_KNOCK_OFF_ITEMS  TRUE  // If TRUE, trainers can steal/swap your items (non-berries are restored after battle). In vanilla games trainers cannot steal items.
-#define B_SOUL_DEW_BOOST            GEN_7 // In Gens3-6, Soul Dew boosts Lati@s' Sp. Atk and Sp. Def. In Gen7+ it boosts the power of their Psychic and Dragon type moves instead.
->>>>>>> d9aa0e67
 
 // Flag settings
 // To use the following features in scripting, replace the 0s with the flag ID you're assigning it to.
