--- conflicted
+++ resolved
@@ -156,14 +156,12 @@
 #define B_CRITICAL_CAPTURE          TRUE  // If set to TRUE, Critical Capture will be enabled.
 #define B_CATCHING_CHARM_BOOST      20    // % boost in Critical Capture odds if player has the Catching Charm.
 
-<<<<<<< HEAD
+// Item Theft Settings
+#define B_TRAINERS_KNOCK_OFF_ITEMS  TRUE  // If TRUE, trainers can steal/swap your items (non-berries are restored after battle). In vanilla games trainers cannot steal items.
+
 // Last Used Ball
 #define B_LAST_USED_BALL            TRUE        // If TRUE, the "last used ball" feature from Gen 7 will be implemented
 #define B_LAST_USED_BALL_BUTTON     R_BUTTON    // If last used ball is implemented, this button (or button combo) will trigger throwing the last used ball.
-=======
-// Item Theft Settings
-#define B_TRAINERS_KNOCK_OFF_ITEMS  TRUE  // If TRUE, trainers can steal/swap your items (non-berries are restored after battle). In vanilla games trainers cannot steal items.
->>>>>>> 2c66aa84
 
 // Other
 #define B_DOUBLE_WILD_CHANCE        0     // % chance of encountering two Pokémon in a Wild Encounter.
