#ifndef GUARD_CONSTANTS_BATTLE_CONFIG_H
#define GUARD_CONSTANTS_BATTLE_CONFIG_H

#include "constants/expansion_branches.h"

// Species with peculiar battle effects.
#ifndef POKEMON_EXPANSION
    #define SPECIES_DIALGA                           0
    #define SPECIES_PALKIA                           0
    #define SPECIES_GIRATINA                         0
    #define SPECIES_CHERRIM                          0
    #define SPECIES_ARCEUS                           0
    #define SPECIES_SILVALLY                         0
    #define SPECIES_GENESECT                         0
    #define SPECIES_AEGISLASH                        0
    #define SPECIES_AEGISLASH_BLADE                  10000
    #define SPECIES_MIMIKYU                          0
    #define SPECIES_MIMIKYU_BUSTED                   10001
    #define SPECIES_DARMANITAN                       0
    #define SPECIES_DARMANITAN_ZEN_MODE              10002
    #define SPECIES_MINIOR_CORE_RED                  0
    #define SPECIES_MINIOR                           10003
    #define SPECIES_MINIOR_CORE_BLUE                 0
    #define SPECIES_MINIOR_METEOR_BLUE               10004
    #define SPECIES_MINIOR_CORE_GREEN                0
    #define SPECIES_MINIOR_METEOR_GREEN              10005
    #define SPECIES_MINIOR_CORE_INDIGO               0
    #define SPECIES_MINIOR_METEOR_INDIGO             10006
    #define SPECIES_MINIOR_CORE_ORANGE               0
    #define SPECIES_MINIOR_METEOR_ORANGE             10007
    #define SPECIES_MINIOR_CORE_VIOLET               0
    #define SPECIES_MINIOR_METEOR_VIOLET             10008
    #define SPECIES_MINIOR_CORE_YELLOW               0
    #define SPECIES_MINIOR_METEOR_YELLOW             10009
    #define SPECIES_WISHIWASHI                       0
    #define SPECIES_WISHIWASHI_SCHOOL                10010
    #define SPECIES_ZYGARDE                          0     // 50%
    #define SPECIES_ZYGARDE_10                       10011 // 10 %
    #define SPECIES_ZYGARDE_COMPLETE                 10012 // 100 %
    #define SPECIES_BURMY                            0
    #define SPECIES_BURMY_SANDY_CLOAK                10013
    #define SPECIES_BURMY_TRASH_CLOAK                10014
    #define SPECIES_CRAMORANT                        0
    #define SPECIES_CRAMORANT_GORGING                10015
    #define SPECIES_CRAMORANT_GULPING                10016
    #define SPECIES_GRENINJA_BATTLE_BOND             0
    #define SPECIES_GRENINJA_ASH                     10017
    #define SPECIES_HOOPA                            0
    #define SPECIES_HOOPA_UNBOUND                    10018
    #define SPECIES_MELOETTA                         0
    #define SPECIES_MELOETTA_PIROUETTE               10019
    #define SPECIES_MORPEKO                          0
    #define SPECIES_MORPEKO_HANGRY                   10020
    #define SPECIES_SIRFETCHD                        10021
    #define SPECIES_DARMANITAN_GALARIAN              0
    #define SPECIES_DARMANITAN_ZEN_MODE_GALARIAN     10022
    #define SPECIES_HEATMOR                          0
    #define SPECIES_DURANT                           0
    #define SPECIES_CARBINK                          0
    #define SPECIES_MAREANIE                         0
#endif

// Items with peculiar battle effects.
#ifndef ITEM_EXPANSION
    #define ITEM_CHOPLE_BERRY   177
    #define ITEM_KEBIA_BERRY    178
    #define ITEM_SHUCA_BERRY    179
    #define ITEM_COBA_BERRY     180
    #define ITEM_PAYAPA_BERRY   181
    #define ITEM_TANGA_BERRY    182
    #define ITEM_CHARTI_BERRY   183
    #define ITEM_KASIB_BERRY    184
    #define ITEM_HABAN_BERRY    185
    #define ITEM_COLBUR_BERRY   186
    #define ITEM_BABIRI_BERRY   187
    #define ITEM_CHILAN_BERRY   188
    #define ITEM_ROSELI_BERRY   189
    #define ITEM_MICLE_BERRY    197
    #define ITEM_CUSTAP_BERRY   199
    #define ITEM_JABOCA_BERRY   200
    #define ITEM_ROWAP_BERRY    201
    #define ITEM_KEE_BERRY      202
    #define ITEM_MARANGA_BERRY  203
    #define ITEM_OCCA_BERRY     204
    #define ITEM_PASSHO_BERRY   205
    #define ITEM_WACAN_BERRY    206
    #define ITEM_RINDO_BERRY    207
    #define ITEM_YACHE_BERRY    208
    #define ITEM_GRISEOUS_ORB   369
#endif

#ifndef GEN_3
    #define GEN_3 0
    #define GEN_4 1
    #define GEN_5 2
    #define GEN_6 3
    #define GEN_7 4
    #define GEN_8 5
#endif

// Calculation settings
#define B_CRIT_CHANCE               GEN_7 // Chances of a critical hit landing. See CalcCritChanceStage. Gen6+ chances guarantee that Farfetch'd and Sirfetch'd always get critical hits while holding a Leek and using high-crit ratio moves.
#define B_CRIT_MULTIPLIER           GEN_7 // In Gen6+, critical hits multiply damage by 1.5 instead of 2.
#define B_PARALYSIS_SPEED           GEN_7 // In Gen7+, Speed is decreased by 50% instead of 75%.
#define B_CONFUSION_SELF_DMG_CHANCE GEN_7 // In Gen7+, confusion has a 33.3% of self-damage, instead of 50%.
#define B_MULTI_HIT_CHANCE          GEN_7 // In Gen5+, multi-hit moves have different %. See Cmd_setmultihitcounter for values.

// Exp and stat settings
#define B_EXP_CATCH                 GEN_7 // In Gen6+, Pokémon get experience from catching.
#define B_TRAINER_EXP_MULTIPLIER    GEN_7 // In Gen7+, trainer battles no longer give a 1.5 multiplier to EXP gain.
#define B_SPLIT_EXP                 GEN_7 // In Gen6+, all participating mon get full experience.
#define B_SCALED_EXP                GEN_7 // In Gen5 and Gen7+, experience is weighted by level difference.
#define B_BADGE_BOOST               GEN_7 // In Gen4+, Gym Badges no longer boost a Pokémon's stats.
#define B_MAX_LEVEL_EV_GAINS        GEN_7 // In Gen5+, Lv100 Pokémon can obtain Effort Values normally.
#define B_RECALCULATE_STATS         GEN_7 // In Gen5+, the stats of the Pokémon who participate in battle are recalculated at the end of each battle.

// Damage settings
#define B_BURN_DAMAGE               GEN_7 // In Gen7+, burn damage is 1/16th of max HP instead of 1/8th.
#define B_BURN_FACADE_DMG           GEN_7 // In Gen6+, burn's effect of lowering the Attack stat no longer applies to Facade.
#define B_BINDING_DAMAGE            GEN_7 // In Gen6+, binding damage is 1/8 of max HP instead of 1/16. (With Binding Band, 1/6 and 1/8 respectively.)
#define B_PSYWAVE_DMG               GEN_7 // Psywave's damage formula. See Cmd_psywavedamageeffect.
#define B_PAYBACK_SWITCH_BOOST      GEN_7 // In Gen5+, if the opponent switches out, Payback's damage will no longer be doubled.
#define B_HIDDEN_POWER_DMG          GEN_7 // In Gen6+, Hidden Power's base power was set to always be 60. Before, it was determined by the mon's IVs.
#define B_ROUGH_SKIN_DMG            GEN_7 // In Gen4+, Rough Skin contact damage is 1/8th of max HP instead of 1/16th. This will also affect Iron Barbs.
#define B_KNOCK_OFF_DMG             GEN_8 // In Gen6+, Knock Off deals 50% more damage when knocking off an item.
#define B_SPORT_DMG_REDUCTION       GEN_7 // In Gen5+, Water/Mud Sport reduce Fire/Electric Damage by 67% instead of 50%.
#define B_BEAT_UP_DMG               GEN_8 // In Gen5+, Beat Up uses a different formula to calculate the damage of each hit, and deals Dark-type damage.

// Type settings
#define B_GHOSTS_ESCAPE             GEN_7 // In Gen6+, abilities like Shadow Tag or moves like Mean Look fail on Ghost-type Pokémon. They can also escape any Wild Battle.
#define B_PARALYZE_ELECTRIC         GEN_7 // In Gen6+, Electric-type Pokémon can't be paralyzed.
#define B_POWDER_GRASS              GEN_7 // In Gen6+, Grass-type Pokémon are immune to powder and spore moves.
#define B_STEEL_RESISTANCES         GEN_7 // In Gen6+, Steel-type Pokémon are no longer resistant to Dark-type and Ghost-type moves.
#define B_PRANKSTER_DARK_TYPES      GEN_7 // In Gen7+, Prankster-elevated status moves do not affect Dark type Pokémon.
#define B_SHEER_COLD_IMMUNITY       GEN_7 // In Gen7+, Ice-types are immune to Sheer Cold

// Turn settings
#define B_BINDING_TURNS             GEN_7 // In Gen5+, binding moves last for 4-5 turns instead of 2-5 turns. (With Grip Claw, 7 and 5 turns respectively.)
#define B_UPROAR_TURNS              GEN_7 // In Gen5+, Uproar lasts for 3 turns instead of 2-5 turns.
#define B_DISABLE_TURNS             GEN_7 // Disable's turns. See Cmd_disablelastusedattack.
#define B_TAILWIND_TURNS            GEN_7 // In Gen5+, Tailwind lasts 4 turns instead of 3.
#define B_SLEEP_TURNS               GEN_7 // In Gen5+, sleep lasts for 1-3 turns instead of 2-5 turns.
#define B_TAUNT_TURNS               GEN_7 // In Gen5+, Taunt lasts 3 turns if the user acts before the target, or 4 turns if the target acted before the user. In Gen3, taunt lasts 2 turns and in Gen 4, 3-5 turns.
#define B_SPORT_TURNS               GEN_7 // In Gen6+, Water/Mud Sport last 5 turns, even if the user switches out.
#define B_MEGA_EVO_TURN_ORDER       GEN_7 // In Gen7, a Pokémon's Speed after Mega Evolution is used to determine turn order, not its Speed before.
#define B_RECALC_TURN_AFTER_ACTIONS GEN_8 // In Gen8, switching/using a move affects the current turn's order of actions.

// Move data settings
#define B_UPDATED_MOVE_DATA         GEN_8 // Updates move data in gBattleMoves, including Power, Accuracy, PP, stat changes, targets, chances of secondary effects, etc.
#define B_PHYSICAL_SPECIAL_SPLIT    GEN_7 // In Gen3, the move's type determines if it will do physical or special damage. The split icon in the summary will reflect this.
#define B_FELL_STINGER_STAT_RAISE   GEN_7 // In Gen7+, it raises Atk by 3 stages instead of 2 if it causes the target to faint.
#define B_KINGS_SHIELD_LOWER_ATK    GEN_7 // In Gen7+, it lowers Atk by 1 stage instead of 2 of oponents that hit it.
#define B_SPEED_BUFFING_RAPID_SPIN  GEN_8 // In Gen8, Rapid Spin raises the user's Speed by 1 stage.
#define B_RECOIL_IF_MISS_DMG        GEN_7 // In Gen5+, Jump Kick and High Jump Kick will always do half of the user's max HP when missing.
#define B_KLUTZ_FLING_INTERACTION   GEN_7 // In Gen5+, Pokémon with the Klutz ability can't use Fling.
#define B_UPDATED_CONVERSION        GEN_7 // In Gen6+, Conversion changes the user's type to match their first move's. Before, it would choose a move at random.
#define B_PP_REDUCED_BY_SPITE       GEN_7 // In Gen4+, Spite reduces the foe's last move's PP by 4, instead of 2 to 5.
#define B_MINIMIZE_EVASION          GEN_7 // In Gen5+, Minimize raises evasion by 2 stages instead of 1.

// Move accuracy settings
#define B_TOXIC_NEVER_MISS          GEN_7 // In Gen6+, if Toxic is used by a Poison-type Pokémon, it will never miss.
#define B_MINIMIZE_DMG_ACC          GEN_7 // In Gen6+, moves that causes double damage to minimized Pokémon will also skip accuracy checks.
#define B_BLIZZARD_HAIL             GEN_7 // In Gen4+, Blizzard bypasses accuracy checks if it's hailing.
#define B_SHEER_COLD_ACC            GEN_7 // In Gen7+, Sheer Cold's base chance of hitting is reduced to 20% if the user isn't Ice-typed.

// Other move settings
#define B_SOUND_SUBSTITUTE          GEN_7 // In Gen6+, sound moves bypass Substitute.
#define B_INCINERATE_GEMS           GEN_7 // In Gen6+, Incinerate can destroy Gems.
#define B_CAN_SPITE_FAIL            GEN_7 // In Gen4+, Spite can no longer fail if the foe's last move only has 1 remaining PP.
#define B_CRASH_IF_TARGET_IMMUNE    GEN_7 // In Gen4+, The user of Jump Kick or High Jump Kick will "keep going and crash" if it attacks a target that is immune to the move.
#define B_MEMENTO_FAIL              GEN_7 // In Gen4+, Memento fails if there is no target or if the target is protected or behind substitute. But not if Atk/Sp. Atk are at -6.
#define B_GLARE_GHOST               GEN_7 // In Gen4+, Glare can hit Ghost-type Pokémon normally.
#define B_SKILL_SWAP                GEN_7 // In Gen4+, Skill Swap triggers switch-in abilities after use.
#define B_BRICK_BREAK               GEN_7 // In Gen4+, you can destroy your own side's screens. In Gen 5+, screens are not removed if the target is immune.
#define B_WISH_HP_SOURCE            GEN_7 // In Gen5+, Wish heals half of the user's max HP instead of the target's.
#define B_RAMPAGE_CANCELLING        GEN_7 // In Gen5+, a failed Thrash, etc, will cancel except on its last turn.
#define B_HEAL_BLOCKING             GEN_7 // In Gen5+, Heal Block prevents healing by Black Sludge, Leftovers, Shell Bell. Affected Pokémon will not consume held HP-restoring Berries or Berry Juice.
                                          // Draining abilities will not heal but will prevent damage. In Gen6+, Heal Block prevents the use of most HP-draining moves.
#define B_ROOTED_GROUNDING          GEN_7 // In Gen4+, Ingrain causes the affected Pokémon to become grounded.
#define B_GROWTH_UNDER_SUN          GEN_7 // In Gen5+, Growth's effects are doubled when under the effects of the sun.

// Ability settings
#define B_EXPANDED_ABILITY_NAMES    TRUE  // If TRUE, ability names are increased from 12 characters to 16 characters.
#define B_ABILITY_WEATHER           GEN_7 // In Gen6+, ability-induced weather lasts 5 turns. Before, it lasted until the battle ended or until it was changed by a move or a different weather-affecting ability.
#define B_GALE_WINGS                GEN_7 // In Gen7+ requires full HP to trigger.
#define B_STANCE_CHANGE_FAIL        GEN_7 // In Gen7+, Stance Change fails if the Pokémon is unable to use a move because of confusion, paralysis, etc. In Gen6, it doesn't.
#define B_SHADOW_TAG_ESCAPE         GEN_7 // In Gen4+, if both sides have a Pokémon with Shadow Tag, all battlers can escape. Before, neither side could escape this situation.
#define B_MOODY_ACC_EVASION         GEN_8 // In Gen8, Moody CANNOT raise Accuracy and Evasion anymore.
#define B_FLASH_FIRE_FROZEN         GEN_7 // In Gen5+, Flash Fire can trigger even when frozen, when it couldn't before.
#define B_SYNCHRONIZE_NATURE        GEN_8 // In Gen8, if a Pokémon with Synchronize is leading the party, it's 100% guaranteed that wild Pokémon will have the same ability, as opposed to 50% previously.
#define B_SYNCHRONIZE_TOXIC         GEN_8 // In Gen5+, if a Pokémon with Synchronize is badly poisoned, the opponent will also become badly poisoned. Previously, the opponent would become regular poisoned.
#define B_UPDATED_INTIMIDATE        GEN_8 // In Gen8, Intimidate doesn't work on opponents with the Inner Focus, Scrappy, Own Tempo or Oblivious abilities. It also activates Rattled.
<<<<<<< HEAD
#define B_PARENTAL_BOND_DAMAGE      GEN_8 // In Gen7+, Parental Bond's second hit does 25% of the initial hits damage. Before, it did 50%.
=======
#define B_OBLIVIOUS_TAUNT           GEN_7 // In Gen6+, Pokémon with Oblivious can't be taunted.
>>>>>>> 6be81519

// Item settings
#define B_HP_BERRIES                GEN_7 // In Gen4+, berries which restore hp activate immediately after HP drops to half. In Gen3, the effect occurs at the end of the turn.
#define B_BERRIES_INSTANT           GEN_7 // In Gen4+, most berries activate on battle start/switch-in if applicable. In Gen3, they only activate either at the move end or turn end.
#define B_CONFUSE_BERRIES_HEAL      GEN_8 // Before Gen7, Figy and similar berries restore 1/8th of HP and trigger at half HP. In Gen7 they restore half HP, triggering at 25% HP. In Gen8 they heal 1/3rd of HP.
                                          // Requires using Item Expansion or manually editing the holdEffectParam of Figy, Wiki, Mago, Aguav and Iapapa berries.
#define B_X_ITEMS_BUFF              GEN_7 // In Gen7+, the X Items raise a stat by 2 stages instead of 1.
#define B_MENTAL_HERB               GEN_5 // In Gen5+, the Mental Herb cures Infatuation, Taunt, Encore, Torment, Heal Block, and Disable
#define B_TRAINERS_KNOCK_OFF_ITEMS  TRUE  // If TRUE, trainers can steal/swap your items (non-berries are restored after battle). In vanilla games trainers cannot steal items.
#define B_SOUL_DEW_BOOST            GEN_7 // In Gens3-6, Soul Dew boosts Lati@s' Sp. Atk and Sp. Def. In Gen7+ it boosts the power of their Psychic and Dragon type moves instead.
#define B_NET_BALL_MODIFIER         GEN_7 // In Gen7+, Net Ball's catch multiplier is x5 instead of x3.
#define B_DIVE_BALL_MODIFIER        GEN_7 // In Gen4+, Dive Ball's effectiveness increases by when Surfing or Fishing.
#define B_NEST_BALL_MODIFIER        GEN_7 // Nest Ball's formula varies depending on the Gen. See Cmd_handleballthrow.
#define B_REPEAT_BALL_MODIFIER      GEN_7 // In Gen7+, Repeat Ball's catch multiplier is x3.5 instead of x3.
#define B_TIMER_BALL_MODIFIER       GEN_7 // In Gen5+, Timer Ball's effectiveness increases by x0.3 per turn instead of x0.1
#define B_DUSK_BALL_MODIFIER        GEN_7 // In Gen7+, Dusk Ball's catch multiplier is x3 instead of x3.5.
#define B_QUICK_BALL_MODIFIER       GEN_7 // In Gen5+, Quick Ball's catch multiplier is x5 instead of x4.
#define B_LURE_BALL_MODIFIER        GEN_7 // In Gen7+, Lure Ball's catch multiplier is x5 instead of x3.
#define B_HEAVY_BALL_MODIFIER       GEN_7 // In Gen7+, Heavy Ball's ranges change. See Cmd_handleballthrow.
#define B_DREAM_BALL_MODIFIER       GEN_8 // In Gen8, Dream Ball's catch multiplier is x4 when the target is asleep or has the ability Comatose.
#define B_SERENE_GRACE_BOOST        GEN_7 // In Gen5+, Serene Grace boosts the added flinch chance of King's Rock and Razor Fang.

// Flag settings
// To use the following features in scripting, replace the 0s with the flag ID you're assigning it to.
// Eg: Replace with FLAG_UNUSED_0x264 so you can use that flag to toggle the feature.
#define B_FLAG_INVERSE_BATTLE       0     // If this flag is set, the battle's type effectiveness are inversed. For example, fire is super effective against water.
#define B_FLAG_FORCE_DOUBLE_WILD    0     // If this flag is set, all land and surfing wild battles will be double battles.
#define B_SMART_WILD_AI_FLAG        0     // If not 0, you can set this flag in a script to enable smart wild pokemon

// Var Settings
// To use the following features in scripting, replace the 0s with the var ID you're assigning it to.
// Eg: Replace with VAR_UNUSED_0x40F7 so you can use VAR_TERRAIN for that feature.
#define VAR_TERRAIN                 0     // If this var has a value, assigning a STATUS_FIELD_xx_TERRAIN to it before battle causes the battle to start with that terrain active
#define B_VAR_WILD_AI_FLAGS         0     // If not 0, you can use this var to add to default wild AI flags. NOT usable with flags above (1 << 15)

// Terrain settings
#define B_TERRAIN_BG_CHANGE         TRUE  // If set to TRUE, terrain moves permanently change the default battle background until the effect fades.
#define B_THUNDERSTORM_TERRAIN      TRUE  // If TRUE, overworld Thunderstorm generates Rain and Electric Terrain as in Gen 8.
#define B_TERRAIN_TYPE_BOOST        GEN_8 // In Gen8, damage is boosted by 30% instead of 50%.
#define B_SECRET_POWER_EFFECT       GEN_7 // Secret Power's effects change depending on terrain and generation. See GetSecretPowerMoveEffect.
#define B_SECRET_POWER_ANIMATION    GEN_7 // Secret Power's animations change depending on terrain and generation.
#define B_NATURE_POWER_MOVES        GEN_8 // Nature Power calls different moves depending on terrain and generation. See sNaturePowerMoves.
#define B_CAMOUFLAGE_TYPES          GEN_7 // Camouflage changes the user to different types depending on terrain and generation. See sTerrainToType.

// Interface settings
#define B_ABILITY_POP_UP            TRUE  // In Gen5+, the Pokémon abilities are displayed in a pop-up, when they activate in battle.
#define B_FAST_INTRO                TRUE  // If set to TRUE, battle intro texts print at the same time as animation of a Pokémon, as opposing to waiting for the animation to end.
#define B_FAST_HP_DRAIN             TRUE  // If set to TRUE, HP bars will move faster to accomodate higher max HP amounts.
#define B_SHOW_TARGETS              TRUE  // If set to TRUE, all available targets, for moves hitting 2 or 3 Pokémon, will be shown before selecting a move.
#define B_SHOW_SPLIT_ICON           TRUE  // If set to TRUE, it will show an icon in the summary showing the move's category split.
#define B_HIDE_HEALTHBOX_IN_ANIMS   TRUE  // If set to TRUE, hides healthboxes during move animations.

// Catching settings
#define B_SEMI_INVULNERABLE_CATCH   GEN_7    // In Gen4+, you cannot throw a ball against a Pokemon that is in a semi-invulnerable state (dig/fly/etc)
#define B_CATCHING_CHARM_BOOST      20       // % boost in Critical Capture odds if player has the Catching Charm.
#define B_CRITICAL_CAPTURE          TRUE     // If set to TRUE, Critical Capture will be enabled.
#define B_LAST_USED_BALL            TRUE     // If TRUE, the "last used ball" feature from Gen 7 will be implemented
#define B_LAST_USED_BALL_BUTTON     R_BUTTON // If last used ball is implemented, this button (or button combo) will trigger throwing the last used ball.

// Other settings
#define B_DOUBLE_WILD_CHANCE        0     // % chance of encountering two Pokémon in a Wild Encounter.
#define B_MULTI_BATTLE_WHITEOUT     GEN_8 // In Gen4+, multi battles end when the Player and also their Partner don't have any more Pokémon to fight.
#define B_EVOLUTION_AFTER_WHITEOUT  GEN_6 // In Gen6+, Pokemon that qualify for evolution after battle will evolve even if the player loses.
#define B_WILD_NATURAL_ENEMIES      TRUE  // If set to TRUE, certain wild mon species will attack other species when partnered in double wild battles (eg. Zangoose vs Seviper)

// Animation Settings
#define B_NEW_SWORD_PARTICLE            FALSE    // If set to TRUE, it updates Swords Dance's particle.
#define B_NEW_LEECH_SEED_PARTICLE       FALSE    // If set to TRUE, it updates Leech Seed's animation particle.
#define B_NEW_HORN_ATTACK_PARTICLE      FALSE    // If set to TRUE, it updates Horn Attack's horn particle.
#define B_NEW_LEAF_PARTICLE             FALSE    // If set to TRUE, it updates leaf particle.
#define B_NEW_EMBER_PARTICLES           FALSE    // If set to TRUE, it updates Ember's fire particle.
#define B_NEW_MEAN_LOOK_PARTICLE        FALSE    // If set to TRUE, it updates Mean Look's eye particle.
#define B_NEW_TEETH_PARTICLE            FALSE    // If set to TRUE, it updates Bite/Crunch teeth particle.
#define B_NEW_HANDS_FEET_PARTICLE       FALSE    // If set to TRUE, it updates chop/kick/punch particles.
#define B_NEW_SPIKES_PARTICLE           FALSE    // If set to TRUE, it updates Spikes particle.
#define B_NEW_FLY_BUBBLE_PARTICLE       FALSE    // If set to TRUE, it updates Fly's 'bubble' particle.
#define B_NEW_CURSE_NAIL_PARTICLE       FALSE    // If set to TRUE, it updates Curse's nail.
#define B_NEW_BATON_PASS_BALL_PARTICLE  FALSE    // If set to TRUE, it updates Baton Pass' Poké Ball sprite.
#define B_NEW_MORNING_SUN_STAR_PARTICLE FALSE    // If set to TRUE, it updates Morning Sun's star particles.
#define B_NEW_IMPACT_PALETTE            FALSE    // If set to TRUE, it updates the basic 'hit' palette.
#define B_NEW_SURF_PARTICLE_PALETTE     FALSE    // If set to TRUE, it updates Surf's wave palette.

#define B_ENABLE_DEBUG                  TRUE     // If set to TRUE, enables a debug menu to use in battles by pressing the Select button.

#endif // GUARD_CONSTANTS_BATTLE_CONFIG_H<|MERGE_RESOLUTION|>--- conflicted
+++ resolved
@@ -190,11 +190,8 @@
 #define B_SYNCHRONIZE_NATURE        GEN_8 // In Gen8, if a Pokémon with Synchronize is leading the party, it's 100% guaranteed that wild Pokémon will have the same ability, as opposed to 50% previously.
 #define B_SYNCHRONIZE_TOXIC         GEN_8 // In Gen5+, if a Pokémon with Synchronize is badly poisoned, the opponent will also become badly poisoned. Previously, the opponent would become regular poisoned.
 #define B_UPDATED_INTIMIDATE        GEN_8 // In Gen8, Intimidate doesn't work on opponents with the Inner Focus, Scrappy, Own Tempo or Oblivious abilities. It also activates Rattled.
-<<<<<<< HEAD
+#define B_OBLIVIOUS_TAUNT           GEN_7 // In Gen6+, Pokémon with Oblivious can't be taunted.
 #define B_PARENTAL_BOND_DAMAGE      GEN_8 // In Gen7+, Parental Bond's second hit does 25% of the initial hits damage. Before, it did 50%.
-=======
-#define B_OBLIVIOUS_TAUNT           GEN_7 // In Gen6+, Pokémon with Oblivious can't be taunted.
->>>>>>> 6be81519
 
 // Item settings
 #define B_HP_BERRIES                GEN_7 // In Gen4+, berries which restore hp activate immediately after HP drops to half. In Gen3, the effect occurs at the end of the turn.
