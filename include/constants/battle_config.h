#ifndef GUARD_CONSTANTS_BATTLE_CONFIG_H
#define GUARD_CONSTANTS_BATTLE_CONFIG_H

#include "constants/expansion_branches.h"

// Species with peculiar battle effects.
#ifndef POKEMON_EXPANSION
    #define SPECIES_DIALGA                           0
    #define SPECIES_PALKIA                           0
    #define SPECIES_GIRATINA                         0
    #define SPECIES_CHERRIM                          0
    #define SPECIES_ARCEUS                           0
    #define SPECIES_SILVALLY                         0
    #define SPECIES_GENESECT                         0
    #define SPECIES_AEGISLASH                        0
    #define SPECIES_AEGISLASH_BLADE                  10000
    #define SPECIES_MIMIKYU                          0
    #define SPECIES_MIMIKYU_BUSTED                   10001
    #define SPECIES_DARMANITAN                       0
    #define SPECIES_DARMANITAN_ZEN_MODE              10002
    #define SPECIES_MINIOR_CORE_RED                  0
    #define SPECIES_MINIOR                           10003
    #define SPECIES_MINIOR_CORE_BLUE                 0
    #define SPECIES_MINIOR_METEOR_BLUE               10004
    #define SPECIES_MINIOR_CORE_GREEN                0
    #define SPECIES_MINIOR_METEOR_GREEN              10005
    #define SPECIES_MINIOR_CORE_INDIGO               0
    #define SPECIES_MINIOR_METEOR_INDIGO             10006
    #define SPECIES_MINIOR_CORE_ORANGE               0
    #define SPECIES_MINIOR_METEOR_ORANGE             10007
    #define SPECIES_MINIOR_CORE_VIOLET               0
    #define SPECIES_MINIOR_METEOR_VIOLET             10008
    #define SPECIES_MINIOR_CORE_YELLOW               0
    #define SPECIES_MINIOR_METEOR_YELLOW             10009
    #define SPECIES_WISHIWASHI                       0
    #define SPECIES_WISHIWASHI_SCHOOL                10010
    #define SPECIES_ZYGARDE                          0     // 50%
    #define SPECIES_ZYGARDE_10                       10011 // 10 %
    #define SPECIES_ZYGARDE_COMPLETE                 10012 // 100 %
    #define SPECIES_BURMY                            0
    #define SPECIES_BURMY_SANDY_CLOAK                10013
    #define SPECIES_BURMY_TRASH_CLOAK                10014
    #define SPECIES_CRAMORANT                        0
    #define SPECIES_CRAMORANT_GORGING                10015
    #define SPECIES_CRAMORANT_GULPING                10016
    #define SPECIES_GRENINJA_BATTLE_BOND             0
    #define SPECIES_GRENINJA_ASH                     10017
    #define SPECIES_HOOPA                            0
    #define SPECIES_HOOPA_UNBOUND                    10018
    #define SPECIES_MELOETTA                         0
    #define SPECIES_MELOETTA_PIROUETTE               10019
    #define SPECIES_MORPEKO                          0
    #define SPECIES_MORPEKO_HANGRY                   10020
    #define SPECIES_SIRFETCHD                        10021
    #define SPECIES_DARMANITAN_GALARIAN              0
    #define SPECIES_DARMANITAN_ZEN_MODE_GALARIAN     10022
    #define SPECIES_HEATMOR                          0
    #define SPECIES_DURANT                           0
    #define SPECIES_CARBINK                          0
    #define SPECIES_MAREANIE                         0
#endif

// Items with peculiar battle effects.
#ifndef ITEM_EXPANSION
    #define ITEM_CHOPLE_BERRY   177
    #define ITEM_KEBIA_BERRY    178
    #define ITEM_SHUCA_BERRY    179
    #define ITEM_COBA_BERRY     180
    #define ITEM_PAYAPA_BERRY   181
    #define ITEM_TANGA_BERRY    182
    #define ITEM_CHARTI_BERRY   183
    #define ITEM_KASIB_BERRY    184
    #define ITEM_HABAN_BERRY    185
    #define ITEM_COLBUR_BERRY   186
    #define ITEM_BABIRI_BERRY   187
    #define ITEM_CHILAN_BERRY   188
    #define ITEM_ROSELI_BERRY   189
    #define ITEM_MICLE_BERRY    197
    #define ITEM_CUSTAP_BERRY   199
    #define ITEM_JABOCA_BERRY   200
    #define ITEM_ROWAP_BERRY    201
    #define ITEM_KEE_BERRY      202
    #define ITEM_MARANGA_BERRY  203
    #define ITEM_OCCA_BERRY     204
    #define ITEM_PASSHO_BERRY   205
    #define ITEM_WACAN_BERRY    206
    #define ITEM_RINDO_BERRY    207
    #define ITEM_YACHE_BERRY    208
    #define ITEM_GRISEOUS_ORB   369
    // z crystals
    #define ITEM_NORMALIUM_Z    568
    #define ITEM_FIGHTINIUM_Z   569
    #define ITEM_FLYINIUM_Z     570
    #define ITEM_POISONIUM_Z    571
    #define ITEM_GROUNDIUM_Z    572
    #define ITEM_ROCKIUM_Z      573
    #define ITEM_BUGINIUM_Z     574
    #define ITEM_GHOSTIUM_Z     575
    #define ITEM_STEELIUM_Z     576
    #define ITEM_FIRIUM_Z       577
    #define ITEM_WATERIUM_Z     578
    #define ITEM_GRASSIUM_Z     579
    #define ITEM_ELECTRIUM_Z    580
    #define ITEM_PSYCHIUM_Z     581
    #define ITEM_ICIUM_Z        582
    #define ITEM_DRAGONIUM_Z    583
    #define ITEM_DARKINIUM_Z    584
    #define ITEM_FAIRIUM_Z      585
    #define ITEM_ALORAICHIUM_Z  586
    #define ITEM_DECIDIUM_Z     587
    #define ITEM_EEVIUM_Z       588
    #define ITEM_INCINIUM_Z     589
    #define ITEM_KOMMONIUM_Z    590
    #define ITEM_LUNALIUM_Z     591
    #define ITEM_LYCANIUM_Z     592
    #define ITEM_MARSHADIUM_Z   593
    #define ITEM_MEWNIUM_Z      594
    #define ITEM_MIMIKIUM_Z     595
    #define ITEM_PIKANIUM_Z     596
    #define ITEM_PIKASHUNIUM_Z  597
    #define ITEM_PRIMARIUM_Z    598
    #define ITEM_SNORLIUM_Z     599
    #define ITEM_SOLGANIUM_Z    600
    #define ITEM_TAPUNIUM_Z     601
#endif

#ifndef GEN_3
    #define GEN_3 0
    #define GEN_4 1
    #define GEN_5 2
    #define GEN_6 3
    #define GEN_7 4
    #define GEN_8 5
#endif

// Calculation settings
#define B_CRIT_CHANCE               GEN_7 // Chances of a critical hit landing. See CalcCritChanceStage. Gen6+ chances guarantee that Farfetch'd and Sirfetch'd always get critical hits while holding a Leek and using high-crit ratio moves.
#define B_CRIT_MULTIPLIER           GEN_7 // In Gen6+, critical hits multiply damage by 1.5 instead of 2.
#define B_PARALYSIS_SPEED           GEN_7 // In Gen7+, Speed is decreased by 50% instead of 75%.
#define B_CONFUSION_SELF_DMG_CHANCE GEN_7 // In Gen7+, confusion has a 33.3% of self-damage, instead of 50%.
#define B_MULTI_HIT_CHANCE          GEN_7 // In Gen5+, multi-hit moves have different %. See Cmd_setmultihitcounter for values.
#define B_WHITEOUT_MONEY            GEN_7 // In Gen4+, the amount of money lost by losing a battle is determined by the amount of badges earned. Previously, it would cut the current money by half. (While this change was also in FRLG, for the sake of simplicity, setting this to GEN_3 will result in RSE behavior.)

// Exp and stat settings
#define B_EXP_CATCH                 GEN_7 // In Gen6+, Pokémon get experience from catching.
#define B_TRAINER_EXP_MULTIPLIER    GEN_7 // In Gen7+, trainer battles no longer give a 1.5 multiplier to EXP gain.
#define B_SPLIT_EXP                 GEN_7 // In Gen6+, all participating mon get full experience.
#define B_SCALED_EXP                GEN_7 // In Gen5 and Gen7+, experience is weighted by level difference.
#define B_BADGE_BOOST               GEN_7 // In Gen4+, Gym Badges no longer boost a Pokémon's stats.
#define B_MAX_LEVEL_EV_GAINS        GEN_7 // In Gen5+, Lv100 Pokémon can obtain Effort Values normally.
#define B_RECALCULATE_STATS         GEN_7 // In Gen5+, the stats of the Pokémon who participate in battle are recalculated at the end of each battle.

// Damage settings
#define B_BURN_DAMAGE               GEN_7 // In Gen7+, burn damage is 1/16th of max HP instead of 1/8th.
#define B_BURN_FACADE_DMG           GEN_7 // In Gen6+, burn's effect of lowering the Attack stat no longer applies to Facade.
#define B_BINDING_DAMAGE            GEN_7 // In Gen6+, binding damage is 1/8 of max HP instead of 1/16. (With Binding Band, 1/6 and 1/8 respectively.)
#define B_PSYWAVE_DMG               GEN_7 // Psywave's damage formula. See Cmd_psywavedamageeffect.
#define B_PAYBACK_SWITCH_BOOST      GEN_7 // In Gen5+, if the opponent switches out, Payback's damage will no longer be doubled.
#define B_HIDDEN_POWER_DMG          GEN_7 // In Gen6+, Hidden Power's base power was set to always be 60. Before, it was determined by the mon's IVs.
#define B_ROUGH_SKIN_DMG            GEN_7 // In Gen4+, Rough Skin contact damage is 1/8th of max HP instead of 1/16th. This will also affect Iron Barbs.
#define B_KNOCK_OFF_DMG             GEN_8 // In Gen6+, Knock Off deals 50% more damage when knocking off an item.
#define B_SPORT_DMG_REDUCTION       GEN_7 // In Gen5+, Water/Mud Sport reduce Fire/Electric Damage by 67% instead of 50%.
#define B_EXPLOSION_DEFENSE         GEN_7 // In Gen5+, Self-Destruct and Explosion don't halve the targets' defense.

// Type settings
#define B_GHOSTS_ESCAPE             GEN_7 // In Gen6+, abilities like Shadow Tag or moves like Mean Look fail on Ghost-type Pokémon. They can also escape any Wild Battle.
#define B_PARALYZE_ELECTRIC         GEN_7 // In Gen6+, Electric-type Pokémon can't be paralyzed.
#define B_POWDER_GRASS              GEN_7 // In Gen6+, Grass-type Pokémon are immune to powder and spore moves.
#define B_STEEL_RESISTANCES         GEN_7 // In Gen6+, Steel-type Pokémon are no longer resistant to Dark-type and Ghost-type moves.
#define B_PRANKSTER_DARK_TYPES      GEN_7 // In Gen7+, Prankster-elevated status moves do not affect Dark type Pokémon.
#define B_SHEER_COLD_IMMUNITY       GEN_7 // In Gen7+, Ice-types are immune to Sheer Cold

// Turn settings
#define B_BINDING_TURNS             GEN_7 // In Gen5+, binding moves last for 4-5 turns instead of 2-5 turns. (With Grip Claw, 7 and 5 turns respectively.)
#define B_UPROAR_TURNS              GEN_7 // In Gen5+, Uproar lasts for 3 turns instead of 2-5 turns.
#define B_DISABLE_TURNS             GEN_7 // Disable's turns. See Cmd_disablelastusedattack.
#define B_TAILWIND_TURNS            GEN_7 // In Gen5+, Tailwind lasts 4 turns instead of 3.
#define B_SLEEP_TURNS               GEN_7 // In Gen5+, sleep lasts for 1-3 turns instead of 2-5 turns.
#define B_TAUNT_TURNS               GEN_7 // In Gen5+, Taunt lasts 3 turns if the user acts before the target, or 4 turns if the target acted before the user. In Gen3, taunt lasts 2 turns and in Gen 4, 3-5 turns.
#define B_SPORT_TURNS               GEN_7 // In Gen6+, Water/Mud Sport last 5 turns, even if the user switches out.
#define B_MEGA_EVO_TURN_ORDER       GEN_7 // In Gen7, a Pokémon's Speed after Mega Evolution is used to determine turn order, not its Speed before.
#define B_RECALC_TURN_AFTER_ACTIONS GEN_8 // In Gen8, switching/using a move affects the current turn's order of actions.

// Move data settings
#define B_UPDATED_MOVE_DATA         GEN_8 // Updates move data in gBattleMoves, including Power, Accuracy, PP, stat changes, targets, chances of secondary effects, etc.
#define B_PHYSICAL_SPECIAL_SPLIT    GEN_7 // In Gen3, the move's type determines if it will do physical or special damage. The split icon in the summary will reflect this.
#define B_RECOIL_IF_MISS_DMG        GEN_7 // In Gen5+, Jump Kick and High Jump Kick will always do half of the user's max HP when missing.
#define B_KLUTZ_FLING_INTERACTION   GEN_7 // In Gen5+, Pokémon with the Klutz ability can't use Fling.
#define B_UPDATED_CONVERSION        GEN_7 // In Gen6+, Conversion changes the user's type to match their first move's. Before, it would choose a move at random.
#define B_PP_REDUCED_BY_SPITE       GEN_7 // In Gen4+, Spite reduces the foe's last move's PP by 4, instead of 2 to 5.

// Move accuracy settings
#define B_TOXIC_NEVER_MISS          GEN_7 // In Gen6+, if Toxic is used by a Poison-type Pokémon, it will never miss.
#define B_MINIMIZE_DMG_ACC          GEN_7 // In Gen6+, moves that causes double damage to minimized Pokémon will also skip accuracy checks.
#define B_BLIZZARD_HAIL             GEN_7 // In Gen4+, Blizzard bypasses accuracy checks if it's hailing.
#define B_SHEER_COLD_ACC            GEN_7 // In Gen7+, Sheer Cold's base chance of hitting is reduced to 20% if the user isn't Ice-typed.

// Move stat change settings
#define B_FELL_STINGER_STAT_RAISE   GEN_7 // In Gen7+, it raises Atk by 3 stages instead of 2 if it causes the target to faint.
#define B_KINGS_SHIELD_LOWER_ATK    GEN_7 // In Gen7+, it lowers Atk by 1 stage instead of 2 of oponents that hit it.
#define B_SPEED_BUFFING_RAPID_SPIN  GEN_8 // In Gen8, Rapid Spin raises the user's Speed by 1 stage.
#define B_CHARGE_SPDEF_RAISE        GEN_7 // In Gen5+, Charge raises the user's Special Defense by 1 stage.
#define B_MINIMIZE_EVASION          GEN_7 // In Gen5+, Minimize raises evasion by 2 stages instead of 1.
#define B_GROWTH_STAT_RAISE         GEN_7 // In Gen5+, Growth raises Attack in addition to Special Attack by 1 stage each. Under the effects of the sun, it raises them by 2 stages each instead.

// Other move settings
#define B_SOUND_SUBSTITUTE          GEN_7 // In Gen6+, sound moves bypass Substitute.
#define B_INCINERATE_GEMS           GEN_7 // In Gen6+, Incinerate can destroy Gems.
#define B_CAN_SPITE_FAIL            GEN_7 // In Gen4+, Spite can no longer fail if the foe's last move only has 1 remaining PP.
#define B_CRASH_IF_TARGET_IMMUNE    GEN_7 // In Gen4+, The user of Jump Kick or High Jump Kick will "keep going and crash" if it attacks a target that is immune to the move.
#define B_MEMENTO_FAIL              GEN_7 // In Gen4+, Memento fails if there is no target or if the target is protected or behind substitute. But not if Atk/Sp. Atk are at -6.
#define B_GLARE_GHOST               GEN_7 // In Gen4+, Glare can hit Ghost-type Pokémon normally.
#define B_SKILL_SWAP                GEN_7 // In Gen4+, Skill Swap triggers switch-in abilities after use.
#define B_BRICK_BREAK               GEN_7 // In Gen4+, you can destroy your own side's screens. In Gen 5+, screens are not removed if the target is immune.
#define B_WISH_HP_SOURCE            GEN_7 // In Gen5+, Wish heals half of the user's max HP instead of the target's.
#define B_RAMPAGE_CANCELLING        GEN_7 // In Gen5+, a failed Thrash, etc, will cancel except on its last turn.
#define B_HEAL_BLOCKING             GEN_7 // In Gen5+, Heal Block prevents healing by Black Sludge, Leftovers, Shell Bell. Affected Pokémon will not consume held HP-restoring Berries or Berry Juice.
                                          // Draining abilities will not heal but will prevent damage. In Gen6+, Heal Block prevents the use of most HP-draining moves.
#define B_ROOTED_GROUNDING          GEN_7 // In Gen4+, Ingrain causes the affected Pokémon to become grounded.

// Ability settings
#define B_EXPANDED_ABILITY_NAMES    TRUE  // If TRUE, ability names are increased from 12 characters to 16 characters.
#define B_ABILITY_WEATHER           GEN_7 // In Gen6+, ability-induced weather lasts 5 turns. Before, it lasted until the battle ended or until it was changed by a move or a different weather-affecting ability.
#define B_GALE_WINGS                GEN_7 // In Gen7+ requires full HP to trigger.
#define B_STANCE_CHANGE_FAIL        GEN_7 // In Gen7+, Stance Change fails if the Pokémon is unable to use a move because of confusion, paralysis, etc. In Gen6, it doesn't.
#define B_SHADOW_TAG_ESCAPE         GEN_7 // In Gen4+, if both sides have a Pokémon with Shadow Tag, all battlers can escape. Before, neither side could escape this situation.
#define B_MOODY_ACC_EVASION         GEN_8 // In Gen8, Moody CANNOT raise Accuracy and Evasion anymore.
#define B_FLASH_FIRE_FROZEN         GEN_7 // In Gen5+, Flash Fire can trigger even when frozen, when it couldn't before.
#define B_SYNCHRONIZE_NATURE        GEN_8 // In Gen8, if a Pokémon with Synchronize is leading the party, it's 100% guaranteed that wild Pokémon will have the same ability, as opposed to 50% previously.
#define B_SYNCHRONIZE_TOXIC         GEN_8 // In Gen5+, if a Pokémon with Synchronize is badly poisoned, the opponent will also become badly poisoned. Previously, the opponent would become regular poisoned.
#define B_UPDATED_INTIMIDATE        GEN_8 // In Gen8, Intimidate doesn't work on opponents with the Inner Focus, Scrappy, Own Tempo or Oblivious abilities. It also activates Rattled.
#define B_OBLIVIOUS_TAUNT           GEN_7 // In Gen6+, Pokémon with Oblivious can't be taunted.
<<<<<<< HEAD
#define B_PLUS_MINUS_INTERACTION    GEN_7 // In Gen5+, Plus and Minus can be activated with themselves and the opposite ability. Before, only the opposing ability could activate it.
=======
#define B_STURDY                    GEN_7 // In Gen5+, Sturdy causes the Pokémon to have 1 HP remaining if another Pokémon's attack or confusion damage would have brought it from full health to 0 HP.
>>>>>>> 24bb2f7e

// Item settings
#define B_HP_BERRIES                GEN_7 // In Gen4+, berries which restore hp activate immediately after HP drops to half. In Gen3, the effect occurs at the end of the turn.
#define B_BERRIES_INSTANT           GEN_7 // In Gen4+, most berries activate on battle start/switch-in if applicable. In Gen3, they only activate either at the move end or turn end.
#define B_CONFUSE_BERRIES_HEAL      GEN_8 // Before Gen7, Figy and similar berries restore 1/8th of HP and trigger at half HP. In Gen7 they restore half HP, triggering at 25% HP. In Gen8 they heal 1/3rd of HP.
                                          // Requires using Item Expansion or manually editing the holdEffectParam of Figy, Wiki, Mago, Aguav and Iapapa berries.
#define B_X_ITEMS_BUFF              GEN_7 // In Gen7+, the X Items raise a stat by 2 stages instead of 1.
#define B_MENTAL_HERB               GEN_5 // In Gen5+, the Mental Herb cures Infatuation, Taunt, Encore, Torment, Heal Block, and Disable
#define B_TRAINERS_KNOCK_OFF_ITEMS  TRUE  // If TRUE, trainers can steal/swap your items (non-berries are restored after battle). In vanilla games trainers cannot steal items.
#define B_SOUL_DEW_BOOST            GEN_7 // In Gens3-6, Soul Dew boosts Lati@s' Sp. Atk and Sp. Def. In Gen7+ it boosts the power of their Psychic and Dragon type moves instead.
#define B_NET_BALL_MODIFIER         GEN_7 // In Gen7+, Net Ball's catch multiplier is x5 instead of x3.
#define B_DIVE_BALL_MODIFIER        GEN_7 // In Gen4+, Dive Ball's effectiveness increases by when Surfing or Fishing.
#define B_NEST_BALL_MODIFIER        GEN_7 // Nest Ball's formula varies depending on the Gen. See Cmd_handleballthrow.
#define B_REPEAT_BALL_MODIFIER      GEN_7 // In Gen7+, Repeat Ball's catch multiplier is x3.5 instead of x3.
#define B_TIMER_BALL_MODIFIER       GEN_7 // In Gen5+, Timer Ball's effectiveness increases by x0.3 per turn instead of x0.1
#define B_DUSK_BALL_MODIFIER        GEN_7 // In Gen7+, Dusk Ball's catch multiplier is x3 instead of x3.5.
#define B_QUICK_BALL_MODIFIER       GEN_7 // In Gen5+, Quick Ball's catch multiplier is x5 instead of x4.
#define B_LURE_BALL_MODIFIER        GEN_7 // In Gen7+, Lure Ball's catch multiplier is x5 instead of x3.
#define B_HEAVY_BALL_MODIFIER       GEN_7 // In Gen7+, Heavy Ball's ranges change. See Cmd_handleballthrow.
#define B_DREAM_BALL_MODIFIER       GEN_8 // In Gen8, Dream Ball's catch multiplier is x4 when the target is asleep or has the ability Comatose.
#define B_SERENE_GRACE_BOOST        GEN_7 // In Gen5+, Serene Grace boosts the added flinch chance of King's Rock and Razor Fang.

// Flag settings
// To use the following features in scripting, replace the 0s with the flag ID you're assigning it to.
// Eg: Replace with FLAG_UNUSED_0x264 so you can use that flag to toggle the feature.
#define B_FLAG_INVERSE_BATTLE       0     // If this flag is set, the battle's type effectiveness are inversed. For example, fire is super effective against water.
#define B_FLAG_FORCE_DOUBLE_WILD    0     // If this flag is set, all land and surfing wild battles will be double battles.
#define B_SMART_WILD_AI_FLAG        0     // If not 0, you can set this flag in a script to enable smart wild pokemon

// Var Settings
// To use the following features in scripting, replace the 0s with the var ID you're assigning it to.
// Eg: Replace with VAR_UNUSED_0x40F7 so you can use VAR_TERRAIN for that feature.
#define VAR_TERRAIN                 0     // If this var has a value, assigning a STATUS_FIELD_xx_TERRAIN to it before battle causes the battle to start with that terrain active
#define B_VAR_WILD_AI_FLAGS         0     // If not 0, you can use this var to add to default wild AI flags. NOT usable with flags above (1 << 15)

// Terrain settings
#define B_TERRAIN_BG_CHANGE         TRUE  // If set to TRUE, terrain moves permanently change the default battle background until the effect fades.
#define B_THUNDERSTORM_TERRAIN      TRUE  // If TRUE, overworld Thunderstorm generates Rain and Electric Terrain as in Gen 8.
#define B_TERRAIN_TYPE_BOOST        GEN_8 // In Gen8, damage is boosted by 30% instead of 50%.
#define B_SECRET_POWER_EFFECT       GEN_7 // Secret Power's effects change depending on terrain and generation. See GetSecretPowerMoveEffect.
#define B_SECRET_POWER_ANIMATION    GEN_7 // Secret Power's animations change depending on terrain and generation.
#define B_NATURE_POWER_MOVES        GEN_8 // Nature Power calls different moves depending on terrain and generation. See sNaturePowerMoves.
#define B_CAMOUFLAGE_TYPES          GEN_7 // Camouflage changes the user to different types depending on terrain and generation. See sTerrainToType.

// Interface settings
#define B_ABILITY_POP_UP            TRUE  // In Gen5+, the Pokémon abilities are displayed in a pop-up, when they activate in battle.
#define B_FAST_INTRO                TRUE  // If set to TRUE, battle intro texts print at the same time as animation of a Pokémon, as opposing to waiting for the animation to end.
#define B_FAST_HP_DRAIN             TRUE  // If set to TRUE, HP bars will move faster to accomodate higher max HP amounts.
#define B_SHOW_TARGETS              TRUE  // If set to TRUE, all available targets, for moves hitting 2 or 3 Pokémon, will be shown before selecting a move.
#define B_SHOW_SPLIT_ICON           TRUE  // If set to TRUE, it will show an icon in the summary showing the move's category split.
#define B_HIDE_HEALTHBOX_IN_ANIMS   TRUE  // If set to TRUE, hides healthboxes during move animations.

// Catching settings
#define B_SEMI_INVULNERABLE_CATCH   GEN_7    // In Gen4+, you cannot throw a ball against a Pokemon that is in a semi-invulnerable state (dig/fly/etc)
#define B_CATCHING_CHARM_BOOST      20       // % boost in Critical Capture odds if player has the Catching Charm.
#define B_CRITICAL_CAPTURE          TRUE     // If set to TRUE, Critical Capture will be enabled.
#define B_LAST_USED_BALL            TRUE     // If TRUE, the "last used ball" feature from Gen 7 will be implemented
#define B_LAST_USED_BALL_BUTTON     R_BUTTON // If last used ball is implemented, this button (or button combo) will trigger throwing the last used ball.

// Other settings
#define B_DOUBLE_WILD_CHANCE        0     // % chance of encountering two Pokémon in a Wild Encounter.
#define B_MULTI_BATTLE_WHITEOUT     GEN_8 // In Gen4+, multi battles end when the Player and also their Partner don't have any more Pokémon to fight.
#define B_EVOLUTION_AFTER_WHITEOUT  GEN_6 // In Gen6+, Pokemon that qualify for evolution after battle will evolve even if the player loses.
#define B_WILD_NATURAL_ENEMIES      TRUE  // If set to TRUE, certain wild mon species will attack other species when partnered in double wild battles (eg. Zangoose vs Seviper)

// Animation Settings
#define B_NEW_SWORD_PARTICLE            FALSE    // If set to TRUE, it updates Swords Dance's particle.
#define B_NEW_LEECH_SEED_PARTICLE       FALSE    // If set to TRUE, it updates Leech Seed's animation particle.
#define B_NEW_HORN_ATTACK_PARTICLE      FALSE    // If set to TRUE, it updates Horn Attack's horn particle.
#define B_NEW_LEAF_PARTICLE             FALSE    // If set to TRUE, it updates leaf particle.
#define B_NEW_EMBER_PARTICLES           FALSE    // If set to TRUE, it updates Ember's fire particle.
#define B_NEW_MEAN_LOOK_PARTICLE        FALSE    // If set to TRUE, it updates Mean Look's eye particle.
#define B_NEW_TEETH_PARTICLE            FALSE    // If set to TRUE, it updates Bite/Crunch teeth particle.
#define B_NEW_HANDS_FEET_PARTICLE       FALSE    // If set to TRUE, it updates chop/kick/punch particles.
#define B_NEW_SPIKES_PARTICLE           FALSE    // If set to TRUE, it updates Spikes particle.
#define B_NEW_FLY_BUBBLE_PARTICLE       FALSE    // If set to TRUE, it updates Fly's 'bubble' particle.
#define B_NEW_CURSE_NAIL_PARTICLE       FALSE    // If set to TRUE, it updates Curse's nail.
#define B_NEW_BATON_PASS_BALL_PARTICLE  FALSE    // If set to TRUE, it updates Baton Pass' Poké Ball sprite.
#define B_NEW_MORNING_SUN_STAR_PARTICLE FALSE    // If set to TRUE, it updates Morning Sun's star particles.
#define B_NEW_IMPACT_PALETTE            FALSE    // If set to TRUE, it updates the basic 'hit' palette.
#define B_NEW_SURF_PARTICLE_PALETTE     FALSE    // If set to TRUE, it updates Surf's wave palette.

#define B_ENABLE_DEBUG                  TRUE     // If set to TRUE, enables a debug menu to use in battles by pressing the Select button.

#endif // GUARD_CONSTANTS_BATTLE_CONFIG_H<|MERGE_RESOLUTION|>--- conflicted
+++ resolved
@@ -230,11 +230,8 @@
 #define B_SYNCHRONIZE_TOXIC         GEN_8 // In Gen5+, if a Pokémon with Synchronize is badly poisoned, the opponent will also become badly poisoned. Previously, the opponent would become regular poisoned.
 #define B_UPDATED_INTIMIDATE        GEN_8 // In Gen8, Intimidate doesn't work on opponents with the Inner Focus, Scrappy, Own Tempo or Oblivious abilities. It also activates Rattled.
 #define B_OBLIVIOUS_TAUNT           GEN_7 // In Gen6+, Pokémon with Oblivious can't be taunted.
-<<<<<<< HEAD
+#define B_STURDY                    GEN_7 // In Gen5+, Sturdy causes the Pokémon to have 1 HP remaining if another Pokémon's attack or confusion damage would have brought it from full health to 0 HP.
 #define B_PLUS_MINUS_INTERACTION    GEN_7 // In Gen5+, Plus and Minus can be activated with themselves and the opposite ability. Before, only the opposing ability could activate it.
-=======
-#define B_STURDY                    GEN_7 // In Gen5+, Sturdy causes the Pokémon to have 1 HP remaining if another Pokémon's attack or confusion damage would have brought it from full health to 0 HP.
->>>>>>> 24bb2f7e
 
 // Item settings
 #define B_HP_BERRIES                GEN_7 // In Gen4+, berries which restore hp activate immediately after HP drops to half. In Gen3, the effect occurs at the end of the turn.
