#ifndef GUARD_CONSTANTS_BATTLE_CONFIG_H
#define GUARD_CONSTANTS_BATTLE_CONFIG_H

#include "constants/expansion_branches.h"

// Species with peculiar battle effects.
#ifndef POKEMON_EXPANSION
    #define SPECIES_DIALGA                  0
    #define SPECIES_PALKIA                  0
    #define SPECIES_GIRATINA                0
    #define SPECIES_CHERRIM                 0
    #define SPECIES_ARCEUS                  0
    #define SPECIES_SILVALLY                0
    #define SPECIES_GENESECT                0
    #define SPECIES_AEGISLASH               0
    #define SPECIES_AEGISLASH_BLADE         10000
    #define SPECIES_MIMIKYU                 0
    #define SPECIES_MIMIKYU_BUSTED          10001
    #define SPECIES_DARMANITAN              0
    #define SPECIES_DARMANITAN_ZEN_MODE     10002
    #define SPECIES_MINIOR_CORE_RED         0
    #define SPECIES_MINIOR                  10003
    #define SPECIES_MINIOR_CORE_BLUE        0
    #define SPECIES_MINIOR_METEOR_BLUE      10004
    #define SPECIES_MINIOR_CORE_GREEN       0
    #define SPECIES_MINIOR_METEOR_GREEN     10005
    #define SPECIES_MINIOR_CORE_INDIGO      0
    #define SPECIES_MINIOR_METEOR_INDIGO    10006
    #define SPECIES_MINIOR_CORE_ORANGE      0
    #define SPECIES_MINIOR_METEOR_ORANGE    10007
    #define SPECIES_MINIOR_CORE_VIOLET      0
    #define SPECIES_MINIOR_METEOR_VIOLET    10008
    #define SPECIES_MINIOR_CORE_YELLOW      0
    #define SPECIES_MINIOR_METEOR_YELLOW    10009
    #define SPECIES_WISHIWASHI              0
    #define SPECIES_WISHIWASHI_SCHOOL       10010
    #define SPECIES_ZYGARDE                 0     // 50%
    #define SPECIES_ZYGARDE_10              10011 // 10 %
    #define SPECIES_ZYGARDE_COMPLETE        10012 // 100 %
    #define SPECIES_BURMY                   0
    #define SPECIES_BURMY_SANDY_CLOAK       10013
    #define SPECIES_BURMY_TRASH_CLOAK       10014
    #define SPECIES_CRAMORANT               0
    #define SPECIES_CRAMORANT_GORGING       10015
    #define SPECIES_CRAMORANT_GULPING       10016
    #define SPECIES_GRENINJA_BATTLE_BOND    0
    #define SPECIES_GRENINJA_ASH            10017
#endif

// Items with peculiar battle effects.
#ifndef ITEM_EXPANSION
    #define ITEM_CHOPLE_BERRY   177
    #define ITEM_KEBIA_BERRY    178
    #define ITEM_SHUCA_BERRY    179
    #define ITEM_COBA_BERRY     180
    #define ITEM_PAYAPA_BERRY   181
    #define ITEM_TANGA_BERRY    182
    #define ITEM_CHARTI_BERRY   183
    #define ITEM_KASIB_BERRY    184
    #define ITEM_HABAN_BERRY    185
    #define ITEM_COLBUR_BERRY   186
    #define ITEM_BABIRI_BERRY   187
    #define ITEM_CHILAN_BERRY   188
    #define ITEM_ROSELI_BERRY   189
    #define ITEM_MICLE_BERRY    197
    #define ITEM_CUSTAP_BERRY   199
    #define ITEM_JABOCA_BERRY   200
    #define ITEM_ROWAP_BERRY    201
    #define ITEM_KEE_BERRY      202
    #define ITEM_MARANGA_BERRY  203
    #define ITEM_OCCA_BERRY     204
    #define ITEM_PASSHO_BERRY   205
    #define ITEM_WACAN_BERRY    206
    #define ITEM_RINDO_BERRY    207
    #define ITEM_YACHE_BERRY    208
    #define ITEM_GRISEOUS_ORB   369
#endif

#ifndef GEN_3
    #define GEN_3 0
    #define GEN_4 1
    #define GEN_5 2
    #define GEN_6 3
    #define GEN_7 4
    #define GEN_8 5
#endif

// Calculation settings
#define B_CRIT_CHANCE               GEN_7 // Chances of a critical hit landing. See CalcCritChanceStage.
#define B_CRIT_MULTIPLIER           GEN_7 // In Gen6+, critical hits multiply damage by 1.5 instead of 2.
#define B_EXP_CATCH                 GEN_7 // In Gen6+, Pokémon get experience from catching.
#define B_TRAINER_EXP_MULTIPLIER    GEN_7 // In Gen7+, trainer battles no longer give a 1.5 multiplier to EXP gain.
#define B_SPLIT_EXP                 GEN_7 // In Gen6+, all participating mon get full experience.
#define B_SCALED_EXP                GEN_7 // In Gen5 and Gen7+, experience is weighted by level difference.
#define B_BURN_DAMAGE               GEN_7 // In Gen7+, burn damage is 1/16th of max HP instead of 1/8th.
#define B_PARALYSIS_SPEED           GEN_7 // In Gen7+, Speed is decreased by 50% instead of 75%.
#define B_TERRAIN_TYPE_BOOST        GEN_8 // In Gen8, damage is boosted by 30% instead of 50%.
#define B_BINDING_DAMAGE            GEN_7 // In Gen6+, binding damage is 1/8 of max HP instead of 1/16. (With Binding Band, 1/6 and 1/8 respectively.)
#define B_CONFUSION_SELF_DMG_CHANCE GEN_7 // In Gen7+, confusion has a 33.3% of self-damage, instead of 50%.
#define B_MULTI_HIT_CHANCE          GEN_7 // In Gen5+, multi-hit moves have different %. See Cmd_setmultihitcounter for values.
#define B_RECOIL_IF_MISS_DMG        GEN_7 // In Gen5+, Jump Kick and High Jump Kick will always do half of the user's max HP when missing.
#define B_PSYWAVE_DMG               GEN_7 // Psywave's damage formula. See Cmd_psywavedamageeffect.
#define B_BADGE_BOOST               GEN_7 // In Gen4+, Gym Badges no longer boost a Pokémon's stats.
#define B_BEAT_UP_DMG               GEN_8 // In Gen5+, Beat Up uses a different formula to calculate the damage of each hit, and deals Dark-type damage.

// Move data settings
#define B_UPDATED_MOVE_DATA         GEN_8 // Updates move data in gBattleMoves, including Power, Accuracy, PP, stat changes, targets, chances of secondary effects, etc.
#define B_PHYSICAL_SPECIAL_SPLIT    GEN_7 // In Gen3, the move's type determines if it will do physical or special damage. The split icon in the summary will reflect this.
#define B_FELL_STINGER_STAT_RAISE   GEN_7 // In Gen7+, it raises Atk by 3 stages instead of 2 if it causes the target to faint.
#define B_KINGS_SHIELD_LOWER_ATK    GEN_7 // In Gen7+, it lowers Atk by 1 stage instead of 2 of oponents that hit it.
#define B_SPEED_BUFFING_RAPID_SPIN  GEN_8 // In Gen8, Rapid Spin raises the user's Speed by 1 stage.

// Other move settings
#define B_SOUND_SUBSTITUTE          GEN_7 // In Gen6+, sound moves bypass Substitute.
#define B_TOXIC_NEVER_MISS          GEN_7 // In Gen6+, if Toxic is used by a Poison-type Pokémon, it will never miss.
#define B_PAYBACK_SWITCH_BOOST      GEN_7 // In Gen5+, if the opponent switches out, Payback's damage will no longer be doubled.
#define B_BINDING_TURNS             GEN_7 // In Gen5+, binding moves last for 4-5 turns instead of 2-5 turns. (With Grip Claw, 7 and 5 turns respectively.)
#define B_UPROAR_TURNS              GEN_7 // In Gen5+, Uproar lasts for 3 turns instead of 2-5 turns.
#define B_DISABLE_TURNS             GEN_7 // Disable's turns. See Cmd_disablelastusedattack.
#define B_INCINERATE_GEMS           GEN_7 // In Gen6+, Incinerate can destroy Gems.
#define B_MINIMIZE_DMG_ACC          GEN_7 // In Gen6+, moves that causes double damage to minimized Pokémon will also skip accuracy checks.
#define B_PP_REDUCED_BY_SPITE       GEN_7 // In Gen4+, Spite reduces the foe's last move's PP by 4, instead of 2 to 5.
#define B_CAN_SPITE_FAIL            GEN_7 // In Gen4+, Spite can no longer fail if the foe's last move only has 1 remaining PP.
#define B_CRASH_IF_TARGET_IMMUNE    GEN_7 // In Gen4+, The user of Jump Kick or High Jump Kick will "keep going and crash" if it attacks a target that is immune to the move.
#define B_TAILWIND_TIMER            GEN_7 // In Gen5+, Tailwind lasts 4 turns instead of 3.
#define B_MEMENTO_FAIL              GEN_7 // In Gen4+, Memento fails if there is no target or if the target is protected or behind substitute. But not if Atk/Sp. Atk are at -6.

// Ability settings
#define B_ABILITY_WEATHER           GEN_7 // In Gen6+, ability-induced weather lasts 5 turns. Before, it lasted until the battle ended or until it was changed by a move or a different weather-affecting ability.
#define B_GALE_WINGS                GEN_7 // In Gen7+ requires full HP to trigger.
#define B_STANCE_CHANGE_FAIL        GEN_7 // In Gen7+, Stance Change fails if the Pokémon is unable to use a move because of confusion, paralysis, etc. In Gen6, it doesn't.
#define B_GHOSTS_ESCAPE             GEN_7 // In Gen6+, Ghost-type Pokémon can escape even when blocked by abilities such as Shadow Tag.
#define B_SHADOW_TAG_ESCAPE         GEN_7 // In Gen4+, if both sides have a Pokémon with Shadow Tag, all battlers can escape. Before, neither side could escape this situation.
#define B_MOODY_ACC_EVASION         GEN_8 // In Gen8, Moody CANNOT raise Accuracy and Evasion anymore.
#define B_FLASH_FIRE_FROZEN         GEN_7 // In Gen5+, Flash Fire can trigger even when frozen, when it couldn't before.
#define B_SYNCHRONIZE_NATURE        GEN_8 // In Gen8, if the Pokémon with Synchronize is leading the party, it's 100% guaranteed that wild Pokémon will have the same ability, as opposed to 50% previously.
#define B_UPDATED_INTIMIDATE        GEN_8 // In Gen8, Intimidate doesn't work on opponents with the Inner Focus, Scrappy, Own Tempo or Oblivious abilities.
<<<<<<< HEAD
#define B_PARENTAL_BOND_DAMAGE      GEN_8 // In Gen7+, Parental Bond's second hit does 25% of the initial hits damage. Before, it did 50%.
=======
#define B_PRANKSTER_DARK_TYPES      GEN_7 // In Gen7+, Prankster-elevated status moves do not affect Dark type Pokémon.
>>>>>>> fbc4d758

// Item settings
#define B_HP_BERRIES                GEN_7 // In Gen4+, berries which restore hp activate immediately after HP drops to half. In Gen3, the effect occurs at the end of the turn.
#define B_BERRIES_INSTANT           GEN_7 // In Gen4+, most berries activate on battle start/switch-in if applicable. In Gen3, they only activate either at the move end or turn end.
#define B_X_ITEMS_BUFF              GEN_7 // In Gen7+, the X Items raise a stat by 2 stages instead of 1.
#define B_MENTAL_HERB               GEN_5 // In Gen5+, the Mental Herb cures Infatuation, Taunt, Encore, Torment, Heal Block, and Disable

// Flag settings
// To use the following features in scripting, replace the 0s with the flag ID you're assigning it to.
// Eg: Replace with FLAG_UNUSED_0x264 so you can use that flag to toggle the feature.
#define B_FLAG_INVERSE_BATTLE       0     // If this flag is set, the battle's type effectiveness are inversed. For example, fire is super effective against water.
#define B_FLAG_FORCE_DOUBLE_WILD    0     // If this flag is set, all land and surfing wild battles will be double battles.

// Var Settings
// To use the following features in scripting, replace the 0s with the var ID you're assigning it to.
// Eg: Replace with VAR_UNUSED_0x40F7 so you can use VAR_TERRAIN for that feature.
#define VAR_TERRAIN                 0     // If this var has a value, assigning a STATUS_FIELD_xx_TERRAIN to it before battle causes the battle to start with that terrain active

// Interface settings
#define B_ABILITY_POP_UP            TRUE  // In Gen5+, the Pokémon abilities are displayed in a pop-up, when they activate in battle.
#define B_FAST_INTRO                TRUE  // If set to TRUE, battle intro texts print at the same time as animation of a Pokémon, as opposing to waiting for the animation to end.
#define B_SHOW_TARGETS              TRUE  // If set to TRUE, all available targets, for moves hitting 2 or 3 Pokémon, will be shown before selecting a move.
#define B_SHOW_SPLIT_ICON           TRUE  // If set to TRUE, it will show an icon in the summary showing the move's category split.

// Critical Capture
#define B_CRITICAL_CAPTURE          TRUE  // If set to TRUE, Critical Capture will be enabled.
#define B_CATCHING_CHARM_BOOST      20    // % boost in Critical Capture odds if player has the Catching Charm.

// Item Theft Settings
#define B_TRAINERS_KNOCK_OFF_ITEMS  TRUE  // If TRUE, trainers can steal/swap your items (non-berries are restored after battle). In vanilla games trainers cannot steal items.

// Other
#define B_DOUBLE_WILD_CHANCE        0     // % chance of encountering two Pokémon in a Wild Encounter.
#define B_SLEEP_TURNS               GEN_7 // In Gen5+, sleep lasts for 1-3 turns instead of 2-5 turns.
#define B_PARALYZE_ELECTRIC         GEN_7 // In Gen6+, Electric-type Pokémon can't be paralyzed.
#define B_POWDER_GRASS              GEN_7 // In Gen6+, Grass-type Pokémon are immune to powder and spore moves.
#define B_STEEL_RESISTANCES         GEN_7 // In Gen6+, Steel-type Pokémon are no longer resistant to Dark-type and Ghost-type moves.
#define B_THUNDERSTORM_TERRAIN      TRUE  // If TRUE, overworld Thunderstorm generates Rain and Electric Terrain as in Gen 8.

// Animation Settings
#define B_NEW_SWORD_PARTICLE            FALSE    // If set to TRUE, it updates Swords Dance's particle.
#define B_NEW_LEECH_SEED_PARTICLE       FALSE    // If set to TRUE, it updates Leech Seed's animation particle.
#define B_NEW_HORN_ATTACK_PARTICLE      FALSE    // If set to TRUE, it updates Horn Attack's horn particle.
#define B_NEW_LEAF_PARTICLE             FALSE    // If set to TRUE, it updates leaf particle.
#define B_NEW_EMBER_PARTICLES           FALSE    // If set to TRUE, it updates Ember's fire particle.
#define B_NEW_MEAN_LOOK_PARTICLE        FALSE    // If set to TRUE, it updates Mean Look's eye particle.
#define B_NEW_TEETH_PARTICLE            FALSE    // If set to TRUE, it updates Bite/Crunch teeth particle.
#define B_NEW_HANDS_FEET_PARTICLE       FALSE    // If set to TRUE, it updates chop/kick/punch particles.
#define B_NEW_SPIKES_PARTICLE           FALSE    // If set to TRUE, it updates Spikes particle.
#define B_NEW_FLY_BUBBLE_PARTICLE       FALSE    // If set to TRUE, it updates Fly's 'bubble' particle.
#define B_NEW_CURSE_NAIL_PARTICLE       FALSE    // If set to TRUE, it updates Curse's nail.
#define B_NEW_BATON_PASS_BALL_PARTICLE  FALSE    // If set to TRUE, it updates Baton Pass' Poké Ball sprite.
#define B_NEW_MORNING_SUN_STAR_PARTICLE FALSE    // If set to TRUE, it updates Morning Sun's star particles.
#define B_NEW_IMPACT_PALETTE            FALSE    // If set to TRUE, it updates the basic 'hit' palette.
#define B_NEW_SURF_PARTICLE_PALETTE     FALSE    // If set to TRUE, it updates Surf's wave palette.

#define B_HIDE_HEALTHBOXES_DURING_ANIMS TRUE     // If set to TRUE, hides healthboxes during move animations.
#define B_TERRAIN_BG_CHANGE             TRUE     // If set to TRUE, terrain moves permanently change the default battle background until the effect fades.
#define B_ENABLE_DEBUG                  TRUE     // If set to TRUE, enables a debug menu to use in battles by pressing the Select button.

#endif // GUARD_CONSTANTS_BATTLE_CONFIG_H<|MERGE_RESOLUTION|>--- conflicted
+++ resolved
@@ -135,11 +135,8 @@
 #define B_FLASH_FIRE_FROZEN         GEN_7 // In Gen5+, Flash Fire can trigger even when frozen, when it couldn't before.
 #define B_SYNCHRONIZE_NATURE        GEN_8 // In Gen8, if the Pokémon with Synchronize is leading the party, it's 100% guaranteed that wild Pokémon will have the same ability, as opposed to 50% previously.
 #define B_UPDATED_INTIMIDATE        GEN_8 // In Gen8, Intimidate doesn't work on opponents with the Inner Focus, Scrappy, Own Tempo or Oblivious abilities.
-<<<<<<< HEAD
+#define B_PRANKSTER_DARK_TYPES      GEN_7 // In Gen7+, Prankster-elevated status moves do not affect Dark type Pokémon.
 #define B_PARENTAL_BOND_DAMAGE      GEN_8 // In Gen7+, Parental Bond's second hit does 25% of the initial hits damage. Before, it did 50%.
-=======
-#define B_PRANKSTER_DARK_TYPES      GEN_7 // In Gen7+, Prankster-elevated status moves do not affect Dark type Pokémon.
->>>>>>> fbc4d758
 
 // Item settings
 #define B_HP_BERRIES                GEN_7 // In Gen4+, berries which restore hp activate immediately after HP drops to half. In Gen3, the effect occurs at the end of the turn.
