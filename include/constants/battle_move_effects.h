#ifndef GUARD_CONSTANTS_BATTLE_MOVE_EFFECTS_H
#define GUARD_CONSTANTS_BATTLE_MOVE_EFFECTS_H

#define EFFECT_HIT                          0
#define EFFECT_SLEEP                        1
#define EFFECT_POISON_HIT                   2
#define EFFECT_ABSORB                       3
#define EFFECT_BURN_HIT                     4
#define EFFECT_FREEZE_HIT                   5
#define EFFECT_PARALYZE_HIT                 6
#define EFFECT_EXPLOSION                    7
#define EFFECT_DREAM_EATER                  8
#define EFFECT_MIRROR_MOVE                  9
#define EFFECT_ATTACK_UP                    10
#define EFFECT_DEFENSE_UP                   11
#define EFFECT_SPEED_UP                     12
#define EFFECT_SPECIAL_ATTACK_UP            13
#define EFFECT_SPECIAL_DEFENSE_UP           14
#define EFFECT_ACCURACY_UP                  15
#define EFFECT_EVASION_UP                   16
#define EFFECT_SPECIAL_ATTACK_UP_3          17
#define EFFECT_ATTACK_DOWN                  18
#define EFFECT_DEFENSE_DOWN                 19
#define EFFECT_SPEED_DOWN                   20
#define EFFECT_SPECIAL_ATTACK_DOWN          21
#define EFFECT_SPECIAL_DEFENSE_DOWN         22
#define EFFECT_ACCURACY_DOWN                23
#define EFFECT_EVASION_DOWN                 24
#define EFFECT_HAZE                         25
#define EFFECT_BIDE                         26
#define EFFECT_RAMPAGE                      27
#define EFFECT_ROAR                         28
#define EFFECT_MULTI_HIT                    29
#define EFFECT_CONVERSION                   30
#define EFFECT_FLINCH_HIT                   31
#define EFFECT_RESTORE_HP                   32
#define EFFECT_TOXIC                        33
#define EFFECT_PAY_DAY                      34
#define EFFECT_LIGHT_SCREEN                 35
#define EFFECT_TRI_ATTACK                   36
#define EFFECT_REST                         37
#define EFFECT_OHKO                         38
#define EFFECT_FUSION_COMBO                 39
#define EFFECT_SUPER_FANG                   40
#define EFFECT_DRAGON_RAGE                  41
#define EFFECT_TRAP                         42
#define EFFECT_HEAL_BLOCK                   43
#define EFFECT_RECOIL_IF_MISS               44
#define EFFECT_MIST                         45
#define EFFECT_FOCUS_ENERGY                 46
#define EFFECT_RECOIL_25                    47
#define EFFECT_CONFUSE                      48
#define EFFECT_ATTACK_UP_2                  49
#define EFFECT_DEFENSE_UP_2                 50
#define EFFECT_SPEED_UP_2                   51
#define EFFECT_SPECIAL_ATTACK_UP_2          52
#define EFFECT_SPECIAL_DEFENSE_UP_2         53
#define EFFECT_ACCURACY_UP_2                54
#define EFFECT_EVASION_UP_2                 55
#define EFFECT_TRANSFORM                    56
#define EFFECT_ATTACK_DOWN_2                57
#define EFFECT_DEFENSE_DOWN_2               58
#define EFFECT_SPEED_DOWN_2                 59
#define EFFECT_SPECIAL_ATTACK_DOWN_2        60
#define EFFECT_SPECIAL_DEFENSE_DOWN_2       61
#define EFFECT_ACCURACY_DOWN_2              62
#define EFFECT_EVASION_DOWN_2               63
#define EFFECT_REFLECT                      64
#define EFFECT_POISON                       65
#define EFFECT_PARALYZE                     66
#define EFFECT_ATTACK_DOWN_HIT              67
#define EFFECT_DEFENSE_DOWN_HIT             68
#define EFFECT_SPEED_DOWN_HIT               69
#define EFFECT_SPECIAL_ATTACK_DOWN_HIT      70
#define EFFECT_SPECIAL_DEFENSE_DOWN_HIT     71
#define EFFECT_ACCURACY_DOWN_HIT            72
#define EFFECT_EVASION_DOWN_HIT             73
#define EFFECT_TWO_TURNS_ATTACK             74
#define EFFECT_CONFUSE_HIT                  75
#define EFFECT_VITAL_THROW                  76
#define EFFECT_SUBSTITUTE                   77
#define EFFECT_RECHARGE                     78
#define EFFECT_RAGE                         79
#define EFFECT_MIMIC                        80
#define EFFECT_METRONOME                    81
#define EFFECT_LEECH_SEED                   82
#define EFFECT_DO_NOTHING                   83
#define EFFECT_DISABLE                      84
#define EFFECT_LEVEL_DAMAGE                 85
#define EFFECT_PSYWAVE                      86
#define EFFECT_COUNTER                      87
#define EFFECT_ENCORE                       88
#define EFFECT_PAIN_SPLIT                   89
#define EFFECT_SNORE                        90
#define EFFECT_CONVERSION_2                 91
#define EFFECT_LOCK_ON                      92
#define EFFECT_SKETCH                       93
#define EFFECT_HAMMER_ARM                   94
#define EFFECT_SLEEP_TALK                   95
#define EFFECT_DESTINY_BOND                 96
#define EFFECT_FLAIL                        97
#define EFFECT_SPITE                        98
#define EFFECT_FALSE_SWIPE                  99
#define EFFECT_HEAL_BELL                    100
#define EFFECT_ALWAYS_CRIT                  101
#define EFFECT_TRIPLE_KICK                  102
#define EFFECT_THIEF                        103
#define EFFECT_MEAN_LOOK                    104
#define EFFECT_NIGHTMARE                    105
#define EFFECT_MINIMIZE                     106
#define EFFECT_CURSE                        107
#define EFFECT_HEALING_WISH                 108
#define EFFECT_PROTECT                      109
#define EFFECT_SPIKES                       110
#define EFFECT_FORESIGHT                    111
#define EFFECT_PERISH_SONG                  112
#define EFFECT_SANDSTORM                    113
#define EFFECT_ENDURE                       114
#define EFFECT_ROLLOUT                      115
#define EFFECT_SWAGGER                      116
#define EFFECT_FURY_CUTTER                  117
#define EFFECT_ATTRACT                      118
#define EFFECT_RETURN                       119
#define EFFECT_PRESENT                      120
#define EFFECT_FRUSTRATION                  121
#define EFFECT_SAFEGUARD                    122
#define EFFECT_UNUSED_125                   123
#define EFFECT_MAGNITUDE                    124
#define EFFECT_BATON_PASS                   125
#define EFFECT_PURSUIT                      126
#define EFFECT_RAPID_SPIN                   127
#define EFFECT_SONICBOOM                    128
#define EFFECT_CAPTIVATE                    129
#define EFFECT_MORNING_SUN                  130
#define EFFECT_SYNTHESIS                    131
#define EFFECT_MOONLIGHT                    132
#define EFFECT_HIDDEN_POWER                 133
#define EFFECT_RAIN_DANCE                   134
#define EFFECT_SUNNY_DAY                    135
#define EFFECT_DEFENSE_UP_HIT               136
#define EFFECT_ATTACK_UP_HIT                137
#define EFFECT_ALL_STATS_UP_HIT             138
#define EFFECT_FELL_STINGER                 139
#define EFFECT_BELLY_DRUM                   140
#define EFFECT_PSYCH_UP                     141
#define EFFECT_MIRROR_COAT                  142
#define EFFECT_SKULL_BASH                   143
#define EFFECT_EARTHQUAKE                   144
#define EFFECT_FUTURE_SIGHT                 145
#define EFFECT_GUST                         146
#define EFFECT_SOLAR_BEAM                   147
#define EFFECT_THUNDER                      148
#define EFFECT_TELEPORT                     149
#define EFFECT_BEAT_UP                      150
#define EFFECT_SEMI_INVULNERABLE            151
#define EFFECT_DEFENSE_CURL                 152
#define EFFECT_SOFTBOILED                   153
#define EFFECT_FAKE_OUT                     154
#define EFFECT_UPROAR                       155
#define EFFECT_STOCKPILE                    156
#define EFFECT_SPIT_UP                      157
#define EFFECT_SWALLOW                      158
#define EFFECT_WORRY_SEED                   159
#define EFFECT_HAIL                         160
#define EFFECT_TORMENT                      161
#define EFFECT_FLATTER                      162
#define EFFECT_WILL_O_WISP                  163
#define EFFECT_MEMENTO                      164
#define EFFECT_FACADE                       165
#define EFFECT_FOCUS_PUNCH                  166
#define EFFECT_SMELLINGSALT                 167
#define EFFECT_FOLLOW_ME                    168
#define EFFECT_NATURE_POWER                 169
#define EFFECT_CHARGE                       170
#define EFFECT_TAUNT                        171
#define EFFECT_HELPING_HAND                 172
#define EFFECT_TRICK                        173
#define EFFECT_ROLE_PLAY                    174
#define EFFECT_WISH                         175
#define EFFECT_ASSIST                       176
#define EFFECT_INGRAIN                      177
#define EFFECT_SUPERPOWER                   178
#define EFFECT_MAGIC_COAT                   179
#define EFFECT_RECYCLE                      180
#define EFFECT_REVENGE                      181
#define EFFECT_BRICK_BREAK                  182
#define EFFECT_YAWN                         183
#define EFFECT_KNOCK_OFF                    184
#define EFFECT_ENDEAVOR                     185
#define EFFECT_ERUPTION                     186
#define EFFECT_SKILL_SWAP                   187
#define EFFECT_IMPRISON                     188
#define EFFECT_REFRESH                      189
#define EFFECT_GRUDGE                       190
#define EFFECT_SNATCH                       191
#define EFFECT_LOW_KICK                     192
#define EFFECT_SECRET_POWER                 193
#define EFFECT_RECOIL_33                    194
#define EFFECT_TEETER_DANCE                 195
#define EFFECT_HIT_ESCAPE                   196
#define EFFECT_MUD_SPORT                    197
#define EFFECT_POISON_FANG                  198
#define EFFECT_WEATHER_BALL                 199
#define EFFECT_OVERHEAT                     200
#define EFFECT_TICKLE                       201
#define EFFECT_COSMIC_POWER                 202
#define EFFECT_SKY_UPPERCUT                 203
#define EFFECT_BULK_UP                      204
#define EFFECT_PLACEHOLDER                  205
#define EFFECT_WATER_SPORT                  206
#define EFFECT_CALM_MIND                    207
#define EFFECT_DRAGON_DANCE                 208
#define EFFECT_CAMOUFLAGE                   209

// New move effects
#define EFFECT_PLEDGE                       210
#define EFFECT_FLING                        211
#define EFFECT_NATURAL_GIFT                 212
#define EFFECT_WAKE_UP_SLAP                 213
#define EFFECT_WRING_OUT                    214
#define EFFECT_HEX                          215
#define EFFECT_ASSURANCE                    216
#define EFFECT_TRUMP_CARD                   217
#define EFFECT_ACROBATICS                   218
#define EFFECT_HEAT_CRASH                   219
#define EFFECT_PUNISHMENT                   220
#define EFFECT_STORED_POWER                 221
#define EFFECT_ELECTRO_BALL                 222
#define EFFECT_GYRO_BALL                    223
#define EFFECT_ECHOED_VOICE                 224
#define EFFECT_PAYBACK                      225
#define EFFECT_ROUND                        226
#define EFFECT_BRINE                        227
#define EFFECT_VENOSHOCK                    228
#define EFFECT_RETALIATE                    229
#define EFFECT_BULLDOZE                     230
#define EFFECT_FOUL_PLAY                    231
#define EFFECT_PSYSHOCK                     232
#define EFFECT_ROOST                        233
#define EFFECT_GRAVITY                      234
#define EFFECT_MIRACLE_EYE                  235
#define EFFECT_TAILWIND                     236
#define EFFECT_EMBARGO                      237
#define EFFECT_AQUA_RING                    238
#define EFFECT_TRICK_ROOM                   239
#define EFFECT_WONDER_ROOM                  240
#define EFFECT_MAGIC_ROOM                   241
#define EFFECT_MAGNET_RISE                  242
#define EFFECT_TOXIC_SPIKES                 243
#define EFFECT_GASTRO_ACID                  244
#define EFFECT_STEALTH_ROCK                 245
#define EFFECT_TELEKINESIS                  246
#define EFFECT_POWER_SWAP                   247
#define EFFECT_GUARD_SWAP                   248
#define EFFECT_HEART_SWAP                   249
#define EFFECT_POWER_SPLIT                  250
#define EFFECT_GUARD_SPLIT                  251
#define EFFECT_STICKY_WEB                   252
#define EFFECT_METAL_BURST                  253
#define EFFECT_LUCKY_CHANT                  254
#define EFFECT_SUCKER_PUNCH                 255
#define EFFECT_SPECIAL_DEFENSE_DOWN_HIT_2   256
#define EFFECT_SIMPLE_BEAM                  257
#define EFFECT_ENTRAINMENT                  258
#define EFFECT_HEAL_PULSE                   259
#define EFFECT_QUASH                        260
#define EFFECT_ION_DELUGE                   261
#define EFFECT_FREEZE_DRY                   262
#define EFFECT_TOPSY_TURVY                  263
#define EFFECT_MISTY_TERRAIN                264
#define EFFECT_GRASSY_TERRAIN               265
#define EFFECT_ELECTRIC_TERRAIN             266
#define EFFECT_PSYCHIC_TERRAIN              267
#define EFFECT_ATTACK_ACCURACY_UP           268
#define EFFECT_ATTACK_SPATK_UP              269
#define EFFECT_HURRICANE                    270
#define EFFECT_TWO_TYPED_MOVE               271
#define EFFECT_ME_FIRST                     272
#define EFFECT_SPEED_UP_HIT                 273
#define EFFECT_QUIVER_DANCE                 274
#define EFFECT_COIL                         275
#define EFFECT_ELECTRIFY                    276
#define EFFECT_REFLECT_TYPE                 277
#define EFFECT_SOAK                         278
#define EFFECT_GROWTH                       279
#define EFFECT_CLOSE_COMBAT                 280
#define EFFECT_LAST_RESORT                  281
#define EFFECT_RECOIL_33_STATUS             282
#define EFFECT_FLINCH_STATUS                283
#define EFFECT_RECOIL_50                    284
#define EFFECT_SHELL_SMASH                  285
#define EFFECT_SHIFT_GEAR                   286
#define EFFECT_DEFENSE_UP_3                 287
#define EFFECT_NOBLE_ROAR                   288
#define EFFECT_VENOM_DRENCH                 289
#define EFFECT_TOXIC_THREAD                 290
#define EFFECT_CLEAR_SMOG                   291
#define EFFECT_HIT_SWITCH_TARGET            292
#define EFFECT_FINAL_GAMBIT                 293
#define EFFECT_CHANGE_TYPE_ON_ITEM          294
#define EFFECT_AUTOTOMIZE                   295
#define EFFECT_COPYCAT                      296
#define EFFECT_DEFOG                        297
#define EFFECT_HIT_ENEMY_HEAL_ALLY          298
#define EFFECT_SMACK_DOWN                   299
#define EFFECT_SYNCHRONOISE                 300
#define EFFECT_PSYCHO_SHIFT                 301
#define EFFECT_POWER_TRICK                  302
#define EFFECT_FLAME_BURST                  303
#define EFFECT_AFTER_YOU                    304
#define EFFECT_BESTOW                       305
#define EFFECT_ROTOTILLER                   306
#define EFFECT_FLOWER_SHIELD                307
#define EFFECT_HIT_PREVENT_ESCAPE           308
#define EFFECT_SPEED_SWAP                   309
#define EFFECT_DEFENSE_UP2_HIT              310
#define EFFECT_REVELATION_DANCE             311
#define EFFECT_AURORA_VEIL                  312
#define EFFECT_THIRD_TYPE                   313
#define EFFECT_FEINT                        314
#define EFFECT_SPARKLING_ARIA               315
#define EFFECT_ACUPRESSURE                  316
#define EFFECT_AROMATIC_MIST                317
#define EFFECT_POWDER                       318
#define EFFECT_SP_ATTACK_UP_HIT             319
#define EFFECT_BELCH                        320
#define EFFECT_PARTING_SHOT                 321
#define EFFECT_SPECTRAL_THIEF               322
#define EFFECT_V_CREATE                     323
#define EFFECT_MAT_BLOCK                    324
#define EFFECT_STOMPING_TANTRUM             325
#define EFFECT_CORE_ENFORCER                326
#define EFFECT_INSTRUCT                     327
#define EFFECT_THROAT_CHOP                  328
#define EFFECT_LASER_FOCUS                  329
#define EFFECT_MAGNETIC_FLUX                330
#define EFFECT_GEAR_UP                      331
#define EFFECT_INCINERATE                   332
#define EFFECT_BUG_BITE                     333
#define EFFECT_STRENGTH_SAP                 334
#define EFFECT_MIND_BLOWN                   335
#define EFFECT_PURIFY                       336
#define EFFECT_BURN_UP                      337
#define EFFECT_SHORE_UP                     338
#define EFFECT_GEOMANCY                     339
#define EFFECT_FAIRY_LOCK                   340
#define EFFECT_ALLY_SWITCH                  341
#define EFFECT_RELIC_SONG                   342
#define EFFECT_ATTACKER_DEFENSE_DOWN_HIT    343
#define EFFECT_BODY_PRESS                   344
#define EFFECT_EERIE_SPELL                  345
#define EFFECT_JUNGLE_HEALING               346
#define EFFECT_COACHING                     347
#define EFFECT_LASH_OUT                     348
#define EFFECT_GRASSY_GLIDE                 349
#define EFFECT_REMOVE_TERRAIN               350
#define EFFECT_DYNAMAX_DOUBLE_DMG           351
#define EFFECT_DECORATE                     352
#define EFFECT_SNIPE_SHOT                   353
#define EFFECT_RECOIL_HP_25                 354
#define EFFECT_STUFF_CHEEKS                 355
#define EFFECT_GRAV_APPLE                   356
#define EFFECT_EVASION_UP_HIT               357
#define EFFECT_GLITZY_GLOW                  358
#define EFFECT_BADDY_BAD                    359
#define EFFECT_SAPPY_SEED                   360
#define EFFECT_FREEZY_FROST                 361
#define EFFECT_SPARKLY_SWIRL                362
#define EFFECT_PLASMA_FISTS                 363
#define EFFECT_HYPERSPACE_FURY              364
#define EFFECT_AURA_WHEEL                   365
#define EFFECT_PHOTON_GEYSER                366
#define EFFECT_SHELL_SIDE_ARM               367
#define EFFECT_TERRAIN_PULSE                368
#define EFFECT_JAW_LOCK                     369
#define EFFECT_NO_RETREAT                   370
#define EFFECT_TAR_SHOT                     371
#define EFFECT_POLTERGEIST                  372
#define EFFECT_OCTOLOCK                     373
#define EFFECT_CLANGOROUS_SOUL              374
#define EFFECT_BOLT_BEAK                    375
#define EFFECT_SKY_DROP                     376
#define EFFECT_EXPANDING_FORCE              377
#define EFFECT_SCALE_SHOT                   378
#define EFFECT_METEOR_BEAM                  379
#define EFFECT_RISING_VOLTAGE               380
#define EFFECT_BEAK_BLAST                   381
#define EFFECT_COURT_CHANGE                 382
#define EFFECT_STEEL_BEAM                   383
#define EFFECT_EXTREME_EVOBOOST             384
#define EFFECT_HIT_SET_REMOVE_TERRAIN       385 // genesis supernova
#define EFFECT_DARK_VOID                    386
#define EFFECT_SLEEP_HIT                    387
#define EFFECT_DOUBLE_SHOCK                 388
#define EFFECT_SPECIAL_ATTACK_UP_HIT        389
#define EFFECT_VICTORY_DANCE                390
#define EFFECT_TEATIME                      391
#define EFFECT_ATTACK_UP_USER_ALLY          392 // Howl 6th Gen
#define EFFECT_SHELL_TRAP                   393
#define EFFECT_PSYBLADE                     394
#define EFFECT_HYDRO_STEAM                  395
#define EFFECT_HIT_SET_ENTRY_HAZARD         396
#define EFFECT_DIRE_CLAW                    397
#define EFFECT_BARB_BARRAGE                 398
#define EFFECT_REVIVAL_BLESSING             399
#define EFFECT_FROSTBITE_HIT                400
#define EFFECT_SNOWSCAPE                    401
#define EFFECT_TRIPLE_ARROWS                402
#define EFFECT_INFERNAL_PARADE              403
#define EFFECT_TAKE_HEART                   404
#define EFFECT_AXE_KICK                     405
#define EFFECT_COLLISION_COURSE             406
#define EFFECT_SPIN_OUT                     407
#define EFFECT_MAKE_IT_RAIN                 408
<<<<<<< HEAD
#define EFFECT_POPULATION_BOMB              409
#define EFFECT_MORTAL_SPIN                  410

#define NUM_BATTLE_MOVE_EFFECTS             411
=======
#define EFFECT_CORROSIVE_GAS                409

#define NUM_BATTLE_MOVE_EFFECTS             410
>>>>>>> 34d38bdb

#endif  // GUARD_CONSTANTS_BATTLE_MOVE_EFFECTS_H<|MERGE_RESOLUTION|>--- conflicted
+++ resolved
@@ -412,15 +412,10 @@
 #define EFFECT_COLLISION_COURSE             406
 #define EFFECT_SPIN_OUT                     407
 #define EFFECT_MAKE_IT_RAIN                 408
-<<<<<<< HEAD
-#define EFFECT_POPULATION_BOMB              409
-#define EFFECT_MORTAL_SPIN                  410
+#define EFFECT_CORROSIVE_GAS                409
+#define EFFECT_POPULATION_BOMB              410
+#define EFFECT_MORTAL_SPIN                  411
 
-#define NUM_BATTLE_MOVE_EFFECTS             411
-=======
-#define EFFECT_CORROSIVE_GAS                409
-
-#define NUM_BATTLE_MOVE_EFFECTS             410
->>>>>>> 34d38bdb
+#define NUM_BATTLE_MOVE_EFFECTS             412
 
 #endif  // GUARD_CONSTANTS_BATTLE_MOVE_EFFECTS_H