#ifndef GUARD_CONSTANTS_BATTLE_MOVE_EFFECTS_H
#define GUARD_CONSTANTS_BATTLE_MOVE_EFFECTS_H

#define EFFECT_HIT 0
#define EFFECT_SLEEP 1
#define EFFECT_POISON_HIT 2
#define EFFECT_ABSORB 3
#define EFFECT_BURN_HIT 4
#define EFFECT_FREEZE_HIT 5
#define EFFECT_PARALYZE_HIT 6
#define EFFECT_EXPLOSION 7
#define EFFECT_DREAM_EATER 8
#define EFFECT_MIRROR_MOVE 9
#define EFFECT_ATTACK_UP 10
#define EFFECT_DEFENSE_UP 11
#define EFFECT_SPEED_UP 12
#define EFFECT_SPECIAL_ATTACK_UP 13
#define EFFECT_SPECIAL_DEFENSE_UP 14
#define EFFECT_ACCURACY_UP 15
#define EFFECT_EVASION_UP 16
#define EFFECT_SPECIAL_ATTACK_UP_3 17
#define EFFECT_ATTACK_DOWN 18
#define EFFECT_DEFENSE_DOWN 19
#define EFFECT_SPEED_DOWN 20
#define EFFECT_SPECIAL_ATTACK_DOWN 21
#define EFFECT_SPECIAL_DEFENSE_DOWN 22
#define EFFECT_ACCURACY_DOWN 23
#define EFFECT_EVASION_DOWN 24
#define EFFECT_HAZE 25
#define EFFECT_BIDE 26
#define EFFECT_RAMPAGE 27
#define EFFECT_ROAR 28
#define EFFECT_MULTI_HIT 29
#define EFFECT_CONVERSION 30
#define EFFECT_FLINCH_HIT 31
#define EFFECT_RESTORE_HP 32
#define EFFECT_TOXIC 33
#define EFFECT_PAY_DAY 34
#define EFFECT_LIGHT_SCREEN 35
#define EFFECT_TRI_ATTACK 36
#define EFFECT_REST 37
#define EFFECT_OHKO 38
#define EFFECT_FUSION_COMBO 39
#define EFFECT_SUPER_FANG 40
#define EFFECT_DRAGON_RAGE 41
#define EFFECT_TRAP 42
#define EFFECT_HEAL_BLOCK 43
#define EFFECT_DOUBLE_HIT 44
#define EFFECT_RECOIL_IF_MISS 45
#define EFFECT_MIST 46
#define EFFECT_FOCUS_ENERGY 47
#define EFFECT_RECOIL_25 48
#define EFFECT_CONFUSE 49
#define EFFECT_ATTACK_UP_2 50
#define EFFECT_DEFENSE_UP_2 51
#define EFFECT_SPEED_UP_2 52
#define EFFECT_SPECIAL_ATTACK_UP_2 53
#define EFFECT_SPECIAL_DEFENSE_UP_2 54
#define EFFECT_ACCURACY_UP_2 55
#define EFFECT_EVASION_UP_2 56
#define EFFECT_TRANSFORM 57
#define EFFECT_ATTACK_DOWN_2 58
#define EFFECT_DEFENSE_DOWN_2 59
#define EFFECT_SPEED_DOWN_2 60
#define EFFECT_SPECIAL_ATTACK_DOWN_2 61
#define EFFECT_SPECIAL_DEFENSE_DOWN_2 62
#define EFFECT_ACCURACY_DOWN_2 63
#define EFFECT_EVASION_DOWN_2 64
#define EFFECT_REFLECT 65
#define EFFECT_POISON 66
#define EFFECT_PARALYZE 67
#define EFFECT_ATTACK_DOWN_HIT 68
#define EFFECT_DEFENSE_DOWN_HIT 69
#define EFFECT_SPEED_DOWN_HIT 70
#define EFFECT_SPECIAL_ATTACK_DOWN_HIT 71
#define EFFECT_SPECIAL_DEFENSE_DOWN_HIT 72
#define EFFECT_ACCURACY_DOWN_HIT 73
#define EFFECT_EVASION_DOWN_HIT 74
#define EFFECT_TWO_TURNS_ATTACK 75
#define EFFECT_CONFUSE_HIT 76
#define EFFECT_TWINEEDLE 77
#define EFFECT_VITAL_THROW 78
#define EFFECT_SUBSTITUTE 79
#define EFFECT_RECHARGE 80
#define EFFECT_RAGE 81
#define EFFECT_MIMIC 82
#define EFFECT_METRONOME 83
#define EFFECT_LEECH_SEED 84
#define EFFECT_DO_NOTHING 85
#define EFFECT_DISABLE 86
#define EFFECT_LEVEL_DAMAGE 87
#define EFFECT_PSYWAVE 88
#define EFFECT_COUNTER 89
#define EFFECT_ENCORE 90
#define EFFECT_PAIN_SPLIT 91
#define EFFECT_SNORE 92
#define EFFECT_CONVERSION_2 93
#define EFFECT_LOCK_ON 94
#define EFFECT_SKETCH 95
#define EFFECT_HAMMER_ARM 96
#define EFFECT_SLEEP_TALK 97
#define EFFECT_DESTINY_BOND 98
#define EFFECT_FLAIL 99
#define EFFECT_SPITE 100
#define EFFECT_FALSE_SWIPE 101
#define EFFECT_HEAL_BELL 102
#define EFFECT_ALWAYS_CRIT 103
#define EFFECT_TRIPLE_KICK 104
#define EFFECT_THIEF 105
#define EFFECT_MEAN_LOOK 106
#define EFFECT_NIGHTMARE 107
#define EFFECT_MINIMIZE 108
#define EFFECT_CURSE 109
#define EFFECT_HEALING_WISH 110
#define EFFECT_PROTECT 111
#define EFFECT_SPIKES 112
#define EFFECT_FORESIGHT 113
#define EFFECT_PERISH_SONG 114
#define EFFECT_SANDSTORM 115
#define EFFECT_ENDURE 116
#define EFFECT_ROLLOUT 117
#define EFFECT_SWAGGER 118
#define EFFECT_FURY_CUTTER 119
#define EFFECT_ATTRACT 120
#define EFFECT_RETURN 121
#define EFFECT_PRESENT 122
#define EFFECT_FRUSTRATION 123
#define EFFECT_SAFEGUARD 124
#define EFFECT_MAGNITUDE 125
#define EFFECT_BATON_PASS 126
#define EFFECT_PURSUIT 127
#define EFFECT_RAPID_SPIN 128
#define EFFECT_SONICBOOM 129
#define EFFECT_CAPTIVATE 130
#define EFFECT_MORNING_SUN 131
#define EFFECT_SYNTHESIS 132
#define EFFECT_MOONLIGHT 133
#define EFFECT_HIDDEN_POWER 134
#define EFFECT_RAIN_DANCE 135
#define EFFECT_SUNNY_DAY 136
#define EFFECT_DEFENSE_UP_HIT 137
#define EFFECT_ATTACK_UP_HIT 138
#define EFFECT_ALL_STATS_UP_HIT 139
#define EFFECT_FELL_STINGER 140
#define EFFECT_BELLY_DRUM 141
#define EFFECT_PSYCH_UP 142
#define EFFECT_MIRROR_COAT 143
#define EFFECT_SKULL_BASH 144
#define EFFECT_TWISTER 145
#define EFFECT_EARTHQUAKE 146
#define EFFECT_FUTURE_SIGHT 147
#define EFFECT_GUST 148
#define EFFECT_FLINCH_MINIMIZE_HIT 149
#define EFFECT_SOLARBEAM 150
#define EFFECT_THUNDER 151
#define EFFECT_TELEPORT 152
#define EFFECT_BEAT_UP 153
#define EFFECT_SEMI_INVULNERABLE 154
#define EFFECT_DEFENSE_CURL 155
#define EFFECT_SOFTBOILED 156
#define EFFECT_FAKE_OUT 157
#define EFFECT_UPROAR 158
#define EFFECT_STOCKPILE 159
#define EFFECT_SPIT_UP 160
#define EFFECT_SWALLOW 161
#define EFFECT_WORRY_SEED 162
#define EFFECT_HAIL 163
#define EFFECT_TORMENT 164
#define EFFECT_FLATTER 165
#define EFFECT_WILL_O_WISP 166
#define EFFECT_MEMENTO 167
#define EFFECT_FACADE 168
#define EFFECT_FOCUS_PUNCH 169
#define EFFECT_SMELLINGSALT 170
#define EFFECT_FOLLOW_ME 171
#define EFFECT_NATURE_POWER 172
#define EFFECT_CHARGE 173
#define EFFECT_TAUNT 174
#define EFFECT_HELPING_HAND 175
#define EFFECT_TRICK 176
#define EFFECT_ROLE_PLAY 177
#define EFFECT_WISH 178
#define EFFECT_ASSIST 179
#define EFFECT_INGRAIN 180
#define EFFECT_SUPERPOWER 181
#define EFFECT_MAGIC_COAT 182
#define EFFECT_RECYCLE 183
#define EFFECT_REVENGE 184
#define EFFECT_BRICK_BREAK 185
#define EFFECT_YAWN 186
#define EFFECT_KNOCK_OFF 187
#define EFFECT_ENDEAVOR 188
#define EFFECT_ERUPTION 189
#define EFFECT_SKILL_SWAP 190
#define EFFECT_IMPRISON 191
#define EFFECT_REFRESH 192
#define EFFECT_GRUDGE 193
#define EFFECT_SNATCH 194
#define EFFECT_LOW_KICK 195
#define EFFECT_SECRET_POWER 196
#define EFFECT_RECOIL_33 197
#define EFFECT_TEETER_DANCE 198
#define EFFECT_HIT_ESCAPE 199
#define EFFECT_MUD_SPORT 200
#define EFFECT_POISON_FANG 201
#define EFFECT_WEATHER_BALL 202
#define EFFECT_OVERHEAT 203
#define EFFECT_TICKLE 204
#define EFFECT_COSMIC_POWER 205
#define EFFECT_SKY_UPPERCUT 206
#define EFFECT_BULK_UP 207
#define EFFECT_PLACEHOLDER 208
#define EFFECT_WATER_SPORT 209
#define EFFECT_CALM_MIND 210
#define EFFECT_DRAGON_DANCE 211
#define EFFECT_CAMOUFLAGE 212
 
// 
#define EFFECT_PLEDGE 213
#define EFFECT_FLING 214
#define EFFECT_NATURAL_GIFT 215
#define EFFECT_WAKE_UP_SLAP 216
#define EFFECT_WRING_OUT 217
#define EFFECT_HEX 218
#define EFFECT_ASSURANCE 219
#define EFFECT_TRUMP_CARD 220
#define EFFECT_ACROBATICS 221
#define EFFECT_HEAT_CRASH 222
#define EFFECT_PUNISHMENT 223
#define EFFECT_STORED_POWER 224
#define EFFECT_ELECTRO_BALL 225
#define EFFECT_GYRO_BALL 226
#define EFFECT_ECHOED_VOICE 227
#define EFFECT_PAYBACK 228
#define EFFECT_ROUND 229
#define EFFECT_BRINE 230
#define EFFECT_VENOSHOCK 231
#define EFFECT_RETALITATE 232
#define EFFECT_BULLDOZE 233
#define EFFECT_FOUL_PLAY 234
#define EFFECT_PSYSHOCK 235
#define EFFECT_ROOST 236
#define EFFECT_GRAVITY 237
#define EFFECT_MIRACLE_EYE 238
#define EFFECT_TAILWIND 239
#define EFFECT_EMBARGO 240
#define EFFECT_AQUA_RING 241
#define EFFECT_TRICK_ROOM 242
#define EFFECT_WONDER_ROOM 243
#define EFFECT_MAGIC_ROOM 244
#define EFFECT_MAGNET_RISE 245
#define EFFECT_TOXIC_SPIKES 246
#define EFFECT_GASTRO_ACID 247
#define EFFECT_STEALTH_ROCK 248
#define EFFECT_TELEKINESIS 249
#define EFFECT_POWER_SWAP 250
#define EFFECT_GUARD_SWAP 251
#define EFFECT_HEART_SWAP 252
#define EFFECT_POWER_SPLIT 253
#define EFFECT_GUARD_SPLIT 254
#define EFFECT_STICKY_WEB 255
#define EFFECT_METAL_BURST 256
#define EFFECT_LUCKY_CHANT 257
#define EFFECT_SUCKER_PUNCH 258
#define EFFECT_SPECIAL_DEFENSE_DOWN_HIT_2 259
#define EFFECT_SIMPLE_BEAM 260
#define EFFECT_ENTRAINMENT 261
#define EFFECT_HEAL_PULSE 262
#define EFFECT_QUASH 263
#define EFFECT_ION_DELUGE 264
#define EFFECT_FREEZE_DRY 265
#define EFFECT_TOPSY_TURVY 266
#define EFFECT_MISTY_TERRAIN 267
#define EFFECT_GRASSY_TERRAIN 268
#define EFFECT_ELECTRIC_TERRAIN 269
#define EFFECT_PSYCHIC_TERRAIN 270
#define EFFECT_ATTACK_ACCURACY_UP 271
#define EFFECT_ATTACK_SPATK_UP 272
#define EFFECT_HURRICANE 273
#define EFFECT_TWO_TYPED_MOVE 274
#define EFFECT_ME_FIRST 275
#define EFFECT_SPEED_UP_HIT 276
#define EFFECT_QUIVER_DANCE 277
#define EFFECT_COIL 278
#define EFFECT_ELECTRIFY 279
#define EFFECT_SCALD 280
#define EFFECT_REFLECT_TYPE 281
#define EFFECT_SOAK 282
#define EFFECT_GROWTH 283
#define EFFECT_CLOSE_COMBAT 284
#define EFFECT_LAST_RESORT 285
#define EFFECT_RECOIL_33_STATUS 286
#define EFFECT_FLINCH_STATUS 287
#define EFFECT_RECOIL_50 288
#define EFFECT_SHELL_SMASH 289
#define EFFECT_SHIFT_GEAR 290
#define EFFECT_DEFENSE_UP_3 291
#define EFFECT_NOBLE_ROAR 292
#define EFFECT_VENOM_DRENCH 293
#define EFFECT_TOXIC_THREAD 294
#define EFFECT_CLEAR_SMOG 295
#define EFFECT_HIT_SWITCH_TARGET 296
#define EFFECT_FINAL_GAMBIT 297
#define EFFECT_CHANGE_TYPE_ON_ITEM 298
#define EFFECT_AUTOTOMIZE 299
#define EFFECT_COPYCAT 300
#define EFFECT_DEFOG 301
#define EFFECT_HIT_ENEMY_HEAL_ALLY 302
#define EFFECT_SMACK_DOWN 303
#define EFFECT_SYNCHRONOISE 304
#define EFFECT_PSYCHO_SHIFT 305
#define EFFECT_POWER_TRICK 306
#define EFFECT_FLAME_BURST 307
#define EFFECT_AFTER_YOU 308
#define EFFECT_BESTOW 309
#define EFFECT_ROTOTILLER 310
#define EFFECT_FLOWER_SHIELD 311
#define EFFECT_HIT_PREVENT_ESCAPE 312
#define EFFECT_SPEED_SWAP 313
#define EFFECT_DEFENSE_UP2_HIT 314
#define EFFECT_REVELATION_DANCE 315
#define EFFECT_AURORA_VEIL 316
#define EFFECT_THIRD_TYPE 317
#define EFFECT_FEINT 318
#define EFFECT_SPARKLING_ARIA 319
#define EFFECT_ACUPRESSURE 320
#define EFFECT_AROMATIC_MIST 321
#define EFFECT_POWDER 322
#define EFFECT_SP_ATTACK_UP_HIT 323
#define EFFECT_BELCH 324
#define EFFECT_PARTING_SHOT 325
#define EFFECT_SPECTRAL_THIEF 326
#define EFFECT_V_CREATE 327
#define EFFECT_MAT_BLOCK 328
#define EFFECT_STOMPING_TANTRUM 329
#define EFFECT_CORE_ENFORCER 330
#define EFFECT_INSTRUCT 331
#define EFFECT_THROAT_CHOP 332
#define EFFECT_LASER_FOCUS 333
#define EFFECT_MAGNETIC_FLUX 334
#define EFFECT_GEAR_UP 335
#define EFFECT_INCINERATE 336
#define EFFECT_BUG_BITE 337
#define EFFECT_STRENGTH_SAP 338
#define EFFECT_MIND_BLOWN 339
#define EFFECT_PURIFY 340
#define EFFECT_BURN_UP 341
#define EFFECT_SHORE_UP 342
#define EFFECT_GEOMANCY 343
#define EFFECT_FAIRY_LOCK 344
#define EFFECT_ALLY_SWITCH 345
#define EFFECT_SLEEP_HIT 346
#define EFFECT_ATTACKER_DEFENSE_DOWN_HIT 347
#define EFFECT_BODY_PRESS 348

<<<<<<< HEAD
// New move effects
#define EFFECT_PLEDGE 214
#define EFFECT_FLING 215
#define EFFECT_NATURAL_GIFT 216
#define EFFECT_WAKE_UP_SLAP 217
#define EFFECT_WRING_OUT 218
#define EFFECT_HEX 219
#define EFFECT_ASSURANCE 220
#define EFFECT_TRUMP_CARD 221
#define EFFECT_ACROBATICS 222
#define EFFECT_HEAT_CRASH 223
#define EFFECT_PUNISHMENT 224
#define EFFECT_STORED_POWER 225
#define EFFECT_ELECTRO_BALL 226
#define EFFECT_GYRO_BALL 227
#define EFFECT_ECHOED_VOICE 228
#define EFFECT_PAYBACK 229
#define EFFECT_ROUND 230
#define EFFECT_BRINE 231
#define EFFECT_VENOSHOCK 232
#define EFFECT_RETALITATE 233
#define EFFECT_BULLDOZE 234
#define EFFECT_FOUL_PLAY 235
#define EFFECT_PSYSHOCK 236
#define EFFECT_ROOST 237
#define EFFECT_GRAVITY 238
#define EFFECT_MIRACLE_EYE 239
#define EFFECT_TAILWIND 240
#define EFFECT_EMBARGO 241
#define EFFECT_AQUA_RING 242
#define EFFECT_TRICK_ROOM 243
#define EFFECT_WONDER_ROOM 244
#define EFFECT_MAGIC_ROOM 245
#define EFFECT_MAGNET_RISE 246
#define EFFECT_TOXIC_SPIKES 247
#define EFFECT_GASTRO_ACID 248
#define EFFECT_STEALTH_ROCK 249
#define EFFECT_TELEKINESIS 250
#define EFFECT_POWER_SWAP 251
#define EFFECT_GUARD_SWAP 252
#define EFFECT_HEART_SWAP 253
#define EFFECT_POWER_SPLIT 254
#define EFFECT_GUARD_SPLIT 255
#define EFFECT_STICKY_WEB 256
#define EFFECT_METAL_BURST 257
#define EFFECT_LUCKY_CHANT 258
#define EFFECT_SUCKER_PUNCH 259
#define EFFECT_SPECIAL_DEFENSE_DOWN_HIT_2 260
#define EFFECT_SIMPLE_BEAM 261
#define EFFECT_ENTRAINMENT 262
#define EFFECT_HEAL_PULSE 263
#define EFFECT_QUASH 264
#define EFFECT_ION_DELUGE 265
#define EFFECT_FREEZE_DRY 266
#define EFFECT_TOPSY_TURVY 267
#define EFFECT_MISTY_TERRAIN 268
#define EFFECT_GRASSY_TERRAIN 269
#define EFFECT_ELECTRIC_TERRAIN 270
#define EFFECT_PSYCHIC_TERRAIN 271
#define EFFECT_ATTACK_ACCURACY_UP 272
#define EFFECT_ATTACK_SPATK_UP 273
#define EFFECT_HURRICANE 274
#define EFFECT_TWO_TYPED_MOVE 275
#define EFFECT_ME_FIRST 276
#define EFFECT_SPEED_UP_HIT 277
#define EFFECT_QUIVER_DANCE 278
#define EFFECT_COIL 279
#define EFFECT_ELECTRIFY 280
#define EFFECT_SCALD 281
#define EFFECT_REFLECT_TYPE 282
#define EFFECT_SOAK 283
#define EFFECT_GROWTH 284
#define EFFECT_CLOSE_COMBAT 285
#define EFFECT_LAST_RESORT 286
#define EFFECT_RECOIL_33_STATUS 287
#define EFFECT_FLINCH_STATUS 288
#define EFFECT_RECOIL_50 289
#define EFFECT_SHELL_SMASH 290
#define EFFECT_SHIFT_GEAR 291
#define EFFECT_DEFENSE_UP_3 292
#define EFFECT_NOBLE_ROAR 293 // Atk and Sp atk down by 1
#define EFFECT_VENOM_DRENCH 294
#define EFFECT_TOXIC_THREAD 295
#define EFFECT_CLEAR_SMOG 296
#define EFFECT_HIT_SWITCH_TARGET 297
#define EFFECT_FINAL_GAMBIT 298
#define EFFECT_CHANGE_TYPE_ON_ITEM 299 // Techno Blast, Multi Attack, Judgment
#define EFFECT_AUTOTOMIZE 300
#define EFFECT_COPYCAT 301
#define EFFECT_DEFOG 302
#define EFFECT_HIT_ENEMY_HEAL_ALLY 303 // Pollen Puff
#define EFFECT_SMACK_DOWN 304
#define EFFECT_SYNCHRONOISE 305
#define EFFECT_PSYCHO_SHIFT 306
#define EFFECT_POWER_TRICK 307
#define EFFECT_FLAME_BURST 308
#define EFFECT_AFTER_YOU 309
#define EFFECT_BESTOW 310
#define EFFECT_ROTOTILLER 311
#define EFFECT_FLOWER_SHIELD 312
#define EFFECT_HIT_PREVENT_ESCAPE 313
#define EFFECT_SPEED_SWAP 314
#define EFFECT_DEFENSE_UP2_HIT 315
#define EFFECT_REVELATION_DANCE 316
#define EFFECT_AURORA_VEIL 317
#define EFFECT_THIRD_TYPE 318
#define EFFECT_FEINT 319
#define EFFECT_SPARKLING_ARIA 320
#define EFFECT_ACUPRESSURE 321
#define EFFECT_AROMATIC_MIST 322
#define EFFECT_POWDER 323
#define EFFECT_SP_ATTACK_UP_HIT 324
#define EFFECT_BELCH 325
#define EFFECT_PARTING_SHOT 326
#define EFFECT_SPECTRAL_THIEF 327
#define EFFECT_V_CREATE 328
#define EFFECT_MAT_BLOCK 329
#define EFFECT_STOMPING_TANTRUM 330
#define EFFECT_CORE_ENFORCER 331
#define EFFECT_INSTRUCT 332
#define EFFECT_THROAT_CHOP 333
#define EFFECT_LASER_FOCUS 334
#define EFFECT_MAGNETIC_FLUX 335
#define EFFECT_GEAR_UP 336
#define EFFECT_INCINERATE 337
#define EFFECT_BUG_BITE 338
#define EFFECT_STRENGTH_SAP 339
#define EFFECT_MIND_BLOWN 340
#define EFFECT_PURIFY 341
#define EFFECT_BURN_UP 342
#define EFFECT_SHORE_UP 343
#define EFFECT_GEOMANCY 344
#define EFFECT_FAIRY_LOCK 345
#define EFFECT_ALLY_SWITCH 346
#define EFFECT_SLEEP_HIT 347 // Relic Song
#define EFFECT_EERIE_SPELL 348
#define EFFECT_JUNGLE_HEALING 349
#define EFFECT_COACHING 350
#define EFFECT_LASH_OUT 351
#define EFFECT_GRASSY_GLIDE 352
#define EFFECT_REMOVE_TERRAIN 353
#define EFFECT_BEHEMOTH 354
#define EFFECT_DECORATE 355
#define EFFECT_SNIPE_SHOT 356
=======
#define NUM_BATTLE_MOVE_EFFECTS 350
>>>>>>> e6a2d222

#endif  // GUARD_CONSTANTS_BATTLE_MOVE_EFFECTS_H<|MERGE_RESOLUTION|>--- conflicted
+++ resolved
@@ -352,154 +352,16 @@
 #define EFFECT_SLEEP_HIT 346
 #define EFFECT_ATTACKER_DEFENSE_DOWN_HIT 347
 #define EFFECT_BODY_PRESS 348
+#define EFFECT_EERIE_SPELL 349
+#define EFFECT_JUNGLE_HEALING 350
+#define EFFECT_COACHING 351
+#define EFFECT_LASH_OUT 352
+#define EFFECT_GRASSY_GLIDE 353
+#define EFFECT_REMOVE_TERRAIN 354
+#define EFFECT_BEHEMOTH 355
+#define EFFECT_DECORATE 356
+#define EFFECT_SNIPE_SHOT 357
 
-<<<<<<< HEAD
-// New move effects
-#define EFFECT_PLEDGE 214
-#define EFFECT_FLING 215
-#define EFFECT_NATURAL_GIFT 216
-#define EFFECT_WAKE_UP_SLAP 217
-#define EFFECT_WRING_OUT 218
-#define EFFECT_HEX 219
-#define EFFECT_ASSURANCE 220
-#define EFFECT_TRUMP_CARD 221
-#define EFFECT_ACROBATICS 222
-#define EFFECT_HEAT_CRASH 223
-#define EFFECT_PUNISHMENT 224
-#define EFFECT_STORED_POWER 225
-#define EFFECT_ELECTRO_BALL 226
-#define EFFECT_GYRO_BALL 227
-#define EFFECT_ECHOED_VOICE 228
-#define EFFECT_PAYBACK 229
-#define EFFECT_ROUND 230
-#define EFFECT_BRINE 231
-#define EFFECT_VENOSHOCK 232
-#define EFFECT_RETALITATE 233
-#define EFFECT_BULLDOZE 234
-#define EFFECT_FOUL_PLAY 235
-#define EFFECT_PSYSHOCK 236
-#define EFFECT_ROOST 237
-#define EFFECT_GRAVITY 238
-#define EFFECT_MIRACLE_EYE 239
-#define EFFECT_TAILWIND 240
-#define EFFECT_EMBARGO 241
-#define EFFECT_AQUA_RING 242
-#define EFFECT_TRICK_ROOM 243
-#define EFFECT_WONDER_ROOM 244
-#define EFFECT_MAGIC_ROOM 245
-#define EFFECT_MAGNET_RISE 246
-#define EFFECT_TOXIC_SPIKES 247
-#define EFFECT_GASTRO_ACID 248
-#define EFFECT_STEALTH_ROCK 249
-#define EFFECT_TELEKINESIS 250
-#define EFFECT_POWER_SWAP 251
-#define EFFECT_GUARD_SWAP 252
-#define EFFECT_HEART_SWAP 253
-#define EFFECT_POWER_SPLIT 254
-#define EFFECT_GUARD_SPLIT 255
-#define EFFECT_STICKY_WEB 256
-#define EFFECT_METAL_BURST 257
-#define EFFECT_LUCKY_CHANT 258
-#define EFFECT_SUCKER_PUNCH 259
-#define EFFECT_SPECIAL_DEFENSE_DOWN_HIT_2 260
-#define EFFECT_SIMPLE_BEAM 261
-#define EFFECT_ENTRAINMENT 262
-#define EFFECT_HEAL_PULSE 263
-#define EFFECT_QUASH 264
-#define EFFECT_ION_DELUGE 265
-#define EFFECT_FREEZE_DRY 266
-#define EFFECT_TOPSY_TURVY 267
-#define EFFECT_MISTY_TERRAIN 268
-#define EFFECT_GRASSY_TERRAIN 269
-#define EFFECT_ELECTRIC_TERRAIN 270
-#define EFFECT_PSYCHIC_TERRAIN 271
-#define EFFECT_ATTACK_ACCURACY_UP 272
-#define EFFECT_ATTACK_SPATK_UP 273
-#define EFFECT_HURRICANE 274
-#define EFFECT_TWO_TYPED_MOVE 275
-#define EFFECT_ME_FIRST 276
-#define EFFECT_SPEED_UP_HIT 277
-#define EFFECT_QUIVER_DANCE 278
-#define EFFECT_COIL 279
-#define EFFECT_ELECTRIFY 280
-#define EFFECT_SCALD 281
-#define EFFECT_REFLECT_TYPE 282
-#define EFFECT_SOAK 283
-#define EFFECT_GROWTH 284
-#define EFFECT_CLOSE_COMBAT 285
-#define EFFECT_LAST_RESORT 286
-#define EFFECT_RECOIL_33_STATUS 287
-#define EFFECT_FLINCH_STATUS 288
-#define EFFECT_RECOIL_50 289
-#define EFFECT_SHELL_SMASH 290
-#define EFFECT_SHIFT_GEAR 291
-#define EFFECT_DEFENSE_UP_3 292
-#define EFFECT_NOBLE_ROAR 293 // Atk and Sp atk down by 1
-#define EFFECT_VENOM_DRENCH 294
-#define EFFECT_TOXIC_THREAD 295
-#define EFFECT_CLEAR_SMOG 296
-#define EFFECT_HIT_SWITCH_TARGET 297
-#define EFFECT_FINAL_GAMBIT 298
-#define EFFECT_CHANGE_TYPE_ON_ITEM 299 // Techno Blast, Multi Attack, Judgment
-#define EFFECT_AUTOTOMIZE 300
-#define EFFECT_COPYCAT 301
-#define EFFECT_DEFOG 302
-#define EFFECT_HIT_ENEMY_HEAL_ALLY 303 // Pollen Puff
-#define EFFECT_SMACK_DOWN 304
-#define EFFECT_SYNCHRONOISE 305
-#define EFFECT_PSYCHO_SHIFT 306
-#define EFFECT_POWER_TRICK 307
-#define EFFECT_FLAME_BURST 308
-#define EFFECT_AFTER_YOU 309
-#define EFFECT_BESTOW 310
-#define EFFECT_ROTOTILLER 311
-#define EFFECT_FLOWER_SHIELD 312
-#define EFFECT_HIT_PREVENT_ESCAPE 313
-#define EFFECT_SPEED_SWAP 314
-#define EFFECT_DEFENSE_UP2_HIT 315
-#define EFFECT_REVELATION_DANCE 316
-#define EFFECT_AURORA_VEIL 317
-#define EFFECT_THIRD_TYPE 318
-#define EFFECT_FEINT 319
-#define EFFECT_SPARKLING_ARIA 320
-#define EFFECT_ACUPRESSURE 321
-#define EFFECT_AROMATIC_MIST 322
-#define EFFECT_POWDER 323
-#define EFFECT_SP_ATTACK_UP_HIT 324
-#define EFFECT_BELCH 325
-#define EFFECT_PARTING_SHOT 326
-#define EFFECT_SPECTRAL_THIEF 327
-#define EFFECT_V_CREATE 328
-#define EFFECT_MAT_BLOCK 329
-#define EFFECT_STOMPING_TANTRUM 330
-#define EFFECT_CORE_ENFORCER 331
-#define EFFECT_INSTRUCT 332
-#define EFFECT_THROAT_CHOP 333
-#define EFFECT_LASER_FOCUS 334
-#define EFFECT_MAGNETIC_FLUX 335
-#define EFFECT_GEAR_UP 336
-#define EFFECT_INCINERATE 337
-#define EFFECT_BUG_BITE 338
-#define EFFECT_STRENGTH_SAP 339
-#define EFFECT_MIND_BLOWN 340
-#define EFFECT_PURIFY 341
-#define EFFECT_BURN_UP 342
-#define EFFECT_SHORE_UP 343
-#define EFFECT_GEOMANCY 344
-#define EFFECT_FAIRY_LOCK 345
-#define EFFECT_ALLY_SWITCH 346
-#define EFFECT_SLEEP_HIT 347 // Relic Song
-#define EFFECT_EERIE_SPELL 348
-#define EFFECT_JUNGLE_HEALING 349
-#define EFFECT_COACHING 350
-#define EFFECT_LASH_OUT 351
-#define EFFECT_GRASSY_GLIDE 352
-#define EFFECT_REMOVE_TERRAIN 353
-#define EFFECT_BEHEMOTH 354
-#define EFFECT_DECORATE 355
-#define EFFECT_SNIPE_SHOT 356
-=======
-#define NUM_BATTLE_MOVE_EFFECTS 350
->>>>>>> e6a2d222
+#define NUM_BATTLE_MOVE_EFFECTS 358
 
 #endif  // GUARD_CONSTANTS_BATTLE_MOVE_EFFECTS_H