--- conflicted
+++ resolved
@@ -405,18 +405,13 @@
 #define EFFECT_DIRE_CLAW                    399
 #define EFFECT_BARB_BARRAGE                 400
 #define EFFECT_REVIVAL_BLESSING             401
-<<<<<<< HEAD
-#define EFFECT_TRIPLE_ARROWS                402
-#define EFFECT_INFERNAL_PARADE              403
-#define EFFECT_TAKE_HEART                   404
-#define EFFECT_AXE_KICK                     405
-
-#define NUM_BATTLE_MOVE_EFFECTS             406
-=======
 #define EFFECT_FROSTBITE_HIT                402
 #define EFFECT_SNOWSCAPE                    403
+#define EFFECT_TRIPLE_ARROWS                404
+#define EFFECT_INFERNAL_PARADE              405
+#define EFFECT_TAKE_HEART                   406
+#define EFFECT_AXE_KICK                     407
 
-#define NUM_BATTLE_MOVE_EFFECTS             404
->>>>>>> 8efbe825
+#define NUM_BATTLE_MOVE_EFFECTS             408
 
 #endif  // GUARD_CONSTANTS_BATTLE_MOVE_EFFECTS_H