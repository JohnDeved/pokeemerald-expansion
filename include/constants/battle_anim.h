--- conflicted
+++ resolved
@@ -528,13 +528,10 @@
 #define B_ANIM_SLIDE_OFFSCREEN          26 // for Emergency Exit
 #define B_ANIM_RESTORE_BG               27 // for Terrain Endings
 #define B_ANIM_TOTEM_FLARE              28 // Totem boosts aura flare
-<<<<<<< HEAD
-#define B_ANIM_ZMOVE_ACTIVATE           29 // Using Z Moves
-=======
 #define B_ANIM_GULP_MISSILE             29
 #define B_ANIM_STRONG_WINDS             30
 #define B_ANIM_PRIMAL_REVERSION         31
->>>>>>> aa2b2e6a
+#define B_ANIM_ZMOVE_ACTIVATE           32 // Using Z Moves
 
 // special animations table (gBattleAnims_Special)
 #define B_ANIM_LVL_UP                   0
