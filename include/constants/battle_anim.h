--- conflicted
+++ resolved
@@ -405,16 +405,13 @@
 #define ANIM_TAG_SYRUP_SHELL_YELLOW         (ANIM_SPRITES_START + 391)
 #define ANIM_TAG_SYRUP_SPLAT_RED            (ANIM_SPRITES_START + 392)
 #define ANIM_TAG_SYRUP_SPLAT_YELLOW         (ANIM_SPRITES_START + 393)
-<<<<<<< HEAD
-#define ANIM_TAG_TERA_CRYSTAL               (ANIM_SPRITES_START + 394)
-#define ANIM_TAG_TERA_SHATTER               (ANIM_SPRITES_START + 395)
-#define ANIM_TAG_DREEPY_SHINY               (ANIM_SPRITES_START + 396)
-=======
 #define ANIM_TAG_IVY_CUDGEL_GRASS           (ANIM_SPRITES_START + 394)
 #define ANIM_TAG_IVY_CUDGEL_FIRE            (ANIM_SPRITES_START + 395)
 #define ANIM_TAG_IVY_CUDGEL_ROCK            (ANIM_SPRITES_START + 396)
 #define ANIM_TAG_IVY_CUDGEL_WATER           (ANIM_SPRITES_START + 397)
->>>>>>> 1cf2592a
+#define ANIM_TAG_TERA_CRYSTAL               (ANIM_SPRITES_START + 398)
+#define ANIM_TAG_TERA_SHATTER               (ANIM_SPRITES_START + 399)
+#define ANIM_TAG_DREEPY_SHINY               (ANIM_SPRITES_START + 400)
 
 // battlers
 #define ANIM_ATTACKER         0
