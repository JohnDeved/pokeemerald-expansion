#ifndef GUARD_CONSTANTS_BATTLE_ANIM_H
#define GUARD_CONSTANTS_BATTLE_ANIM_H

// Sprites start at 10000 and thus must be subtracted of 10000 to account for the true index.
#define GET_TRUE_SPRITE_INDEX(i) ((i - ANIM_SPRITES_START))

// Particle ids.
#define ANIM_SPRITES_START 10000

#define ANIM_TAG_BONE                       (ANIM_SPRITES_START + 0)
#define ANIM_TAG_SPARK                      (ANIM_SPRITES_START + 1)
#define ANIM_TAG_PENCIL                     (ANIM_SPRITES_START + 2)
#define ANIM_TAG_AIR_WAVE                   (ANIM_SPRITES_START + 3)
#define ANIM_TAG_ORB                        (ANIM_SPRITES_START + 4)
#define ANIM_TAG_SWORD                      (ANIM_SPRITES_START + 5)
#define ANIM_TAG_SEED                       (ANIM_SPRITES_START + 6)
#define ANIM_TAG_EXPLOSION_6                (ANIM_SPRITES_START + 7)
#define ANIM_TAG_PINK_ORB                   (ANIM_SPRITES_START + 8) // unused
#define ANIM_TAG_GUST                       (ANIM_SPRITES_START + 9)
#define ANIM_TAG_ICE_CUBE                   (ANIM_SPRITES_START + 10)
#define ANIM_TAG_SPARK_2                    (ANIM_SPRITES_START + 11)
#define ANIM_TAG_ORANGE                     (ANIM_SPRITES_START + 12) // unused
#define ANIM_TAG_YELLOW_BALL                (ANIM_SPRITES_START + 13)
#define ANIM_TAG_LOCK_ON                    (ANIM_SPRITES_START + 14)
#define ANIM_TAG_TIED_BAG                   (ANIM_SPRITES_START + 15)
#define ANIM_TAG_BLACK_SMOKE                (ANIM_SPRITES_START + 16)
#define ANIM_TAG_BLACK_BALL                 (ANIM_SPRITES_START + 17)
#define ANIM_TAG_CONVERSION                 (ANIM_SPRITES_START + 18)
#define ANIM_TAG_GLASS                      (ANIM_SPRITES_START + 19) // unused
#define ANIM_TAG_HORN_HIT                   (ANIM_SPRITES_START + 20)
#define ANIM_TAG_HIT                        (ANIM_SPRITES_START + 21)
#define ANIM_TAG_HIT_2                      (ANIM_SPRITES_START + 22)
#define ANIM_TAG_BLUE_SHARDS                (ANIM_SPRITES_START + 23) // unused
#define ANIM_TAG_CLOSING_EYE                (ANIM_SPRITES_START + 24) // unused
#define ANIM_TAG_WAVING_HAND                (ANIM_SPRITES_START + 25) // unused
#define ANIM_TAG_HIT_DUPLICATE              (ANIM_SPRITES_START + 26) // unused
#define ANIM_TAG_LEER                       (ANIM_SPRITES_START + 27)
#define ANIM_TAG_BLUE_BURST                 (ANIM_SPRITES_START + 28) // unused
#define ANIM_TAG_SMALL_EMBER                (ANIM_SPRITES_START + 29)
#define ANIM_TAG_GRAY_SMOKE                 (ANIM_SPRITES_START + 30)
#define ANIM_TAG_BLUE_STAR                  (ANIM_SPRITES_START + 31)
#define ANIM_TAG_BUBBLE_BURST               (ANIM_SPRITES_START + 32)
#define ANIM_TAG_FIRE                       (ANIM_SPRITES_START + 33)
#define ANIM_TAG_SPINNING_FIRE              (ANIM_SPRITES_START + 34) // unused
#define ANIM_TAG_FIRE_PLUME                 (ANIM_SPRITES_START + 35)
#define ANIM_TAG_LIGHTNING_2                (ANIM_SPRITES_START + 36) // unused
#define ANIM_TAG_LIGHTNING                  (ANIM_SPRITES_START + 37)
#define ANIM_TAG_CLAW_SLASH_2               (ANIM_SPRITES_START + 38) // unused
#define ANIM_TAG_CLAW_SLASH                 (ANIM_SPRITES_START + 39)
#define ANIM_TAG_SCRATCH_3                  (ANIM_SPRITES_START + 40) // unused
#define ANIM_TAG_SCRATCH_2                  (ANIM_SPRITES_START + 41) // unused
#define ANIM_TAG_BUBBLE_BURST_2             (ANIM_SPRITES_START + 42) // unused
#define ANIM_TAG_ICE_CHUNK                  (ANIM_SPRITES_START + 43)
#define ANIM_TAG_GLASS_2                    (ANIM_SPRITES_START + 44) // unused
#define ANIM_TAG_PINK_HEART_2               (ANIM_SPRITES_START + 45) // unused
#define ANIM_TAG_SAP_DRIP                   (ANIM_SPRITES_START + 46) // unused
#define ANIM_TAG_SAP_DRIP_2                 (ANIM_SPRITES_START + 47) // unused
#define ANIM_TAG_SPARKLE_1                  (ANIM_SPRITES_START + 48)
#define ANIM_TAG_SPARKLE_2                  (ANIM_SPRITES_START + 49)
#define ANIM_TAG_HUMANOID_FOOT              (ANIM_SPRITES_START + 50)
#define ANIM_TAG_MONSTER_FOOT               (ANIM_SPRITES_START + 51)
#define ANIM_TAG_HUMANOID_HAND              (ANIM_SPRITES_START + 52) // unused
#define ANIM_TAG_NOISE_LINE                 (ANIM_SPRITES_START + 53)
#define ANIM_TAG_YELLOW_UNK                 (ANIM_SPRITES_START + 54) // unused
#define ANIM_TAG_RED_FIST                   (ANIM_SPRITES_START + 55) // unused
#define ANIM_TAG_SLAM_HIT                   (ANIM_SPRITES_START + 56)
#define ANIM_TAG_RING                       (ANIM_SPRITES_START + 57) // unused
#define ANIM_TAG_ROCKS                      (ANIM_SPRITES_START + 58)
#define ANIM_TAG_Z                          (ANIM_SPRITES_START + 59) // unused
#define ANIM_TAG_YELLOW_UNK_2               (ANIM_SPRITES_START + 60) // unused
#define ANIM_TAG_AIR_SLASH                  (ANIM_SPRITES_START + 61) // unused
#define ANIM_TAG_SPINNING_GREEN_ORBS        (ANIM_SPRITES_START + 62) // unused
#define ANIM_TAG_LEAF                       (ANIM_SPRITES_START + 63)
#define ANIM_TAG_FINGER                     (ANIM_SPRITES_START + 64)
#define ANIM_TAG_POISON_POWDER              (ANIM_SPRITES_START + 65)
#define ANIM_TAG_BROWN_TRIANGLE             (ANIM_SPRITES_START + 66) // unused
#define ANIM_TAG_SLEEP_POWDER               (ANIM_SPRITES_START + 67)
#define ANIM_TAG_STUN_SPORE                 (ANIM_SPRITES_START + 68)
#define ANIM_TAG_POWDER                     (ANIM_SPRITES_START + 69) // unused
#define ANIM_TAG_SPARKLE_3                  (ANIM_SPRITES_START + 70)
#define ANIM_TAG_SPARKLE_4                  (ANIM_SPRITES_START + 71)
#define ANIM_TAG_MUSIC_NOTES                (ANIM_SPRITES_START + 72)
#define ANIM_TAG_DUCK                       (ANIM_SPRITES_START + 73)
#define ANIM_TAG_MUD_SAND                   (ANIM_SPRITES_START + 74)
#define ANIM_TAG_ALERT                      (ANIM_SPRITES_START + 75)
#define ANIM_TAG_BLUE_FLAMES                (ANIM_SPRITES_START + 76) // unused
#define ANIM_TAG_BLUE_FLAMES_2              (ANIM_SPRITES_START + 77) // unused
#define ANIM_TAG_SHOCK_4                    (ANIM_SPRITES_START + 78) // unused
#define ANIM_TAG_SHOCK                      (ANIM_SPRITES_START + 79)
#define ANIM_TAG_BELL_2                     (ANIM_SPRITES_START + 80) // unused
#define ANIM_TAG_PINK_GLOVE                 (ANIM_SPRITES_START + 81) // unused
#define ANIM_TAG_BLUE_LINES                 (ANIM_SPRITES_START + 82) // unused
#define ANIM_TAG_IMPACT_3                   (ANIM_SPRITES_START + 83) // unused
#define ANIM_TAG_IMPACT_2                   (ANIM_SPRITES_START + 84) // unused
#define ANIM_TAG_RETICLE                    (ANIM_SPRITES_START + 85) // unused
#define ANIM_TAG_BREATH                     (ANIM_SPRITES_START + 86)
#define ANIM_TAG_ANGER                      (ANIM_SPRITES_START + 87)
#define ANIM_TAG_SNOWBALL                   (ANIM_SPRITES_START + 88) // unused
#define ANIM_TAG_VINE                       (ANIM_SPRITES_START + 89) // unused
#define ANIM_TAG_SWORD_2                    (ANIM_SPRITES_START + 90) // unused
#define ANIM_TAG_CLAPPING                   (ANIM_SPRITES_START + 91) // unused
#define ANIM_TAG_RED_TUBE                   (ANIM_SPRITES_START + 92) // unused
#define ANIM_TAG_AMNESIA                    (ANIM_SPRITES_START + 93)
#define ANIM_TAG_STRING_2                   (ANIM_SPRITES_START + 94) // unused
#define ANIM_TAG_PENCIL_2                   (ANIM_SPRITES_START + 95) // unused
#define ANIM_TAG_PETAL                      (ANIM_SPRITES_START + 96) // unused
#define ANIM_TAG_BENT_SPOON                 (ANIM_SPRITES_START + 97)
#define ANIM_TAG_WEB                        (ANIM_SPRITES_START + 98) // unused
#define ANIM_TAG_MILK_BOTTLE                (ANIM_SPRITES_START + 99)
#define ANIM_TAG_COIN                       (ANIM_SPRITES_START + 100)
#define ANIM_TAG_CRACKED_EGG                (ANIM_SPRITES_START + 101) // unused
#define ANIM_TAG_HATCHED_EGG                (ANIM_SPRITES_START + 102) // unused
#define ANIM_TAG_FRESH_EGG                  (ANIM_SPRITES_START + 103) // unused
#define ANIM_TAG_FANGS                      (ANIM_SPRITES_START + 104) // unused
#define ANIM_TAG_EXPLOSION_2                (ANIM_SPRITES_START + 105) // unused
#define ANIM_TAG_EXPLOSION_3                (ANIM_SPRITES_START + 106) // unused
#define ANIM_TAG_WATER_DROPLET              (ANIM_SPRITES_START + 107) // unused
#define ANIM_TAG_WATER_DROPLET_2            (ANIM_SPRITES_START + 108) // unused
#define ANIM_TAG_SEED_2                     (ANIM_SPRITES_START + 109) // unused
#define ANIM_TAG_SPROUT                     (ANIM_SPRITES_START + 110) // unused
#define ANIM_TAG_RED_WAND                   (ANIM_SPRITES_START + 111) // unused
#define ANIM_TAG_PURPLE_GREEN_UNK           (ANIM_SPRITES_START + 112) // unused
#define ANIM_TAG_WATER_COLUMN               (ANIM_SPRITES_START + 113) // unused
#define ANIM_TAG_MUD_UNK                    (ANIM_SPRITES_START + 114) // unused
#define ANIM_TAG_RAIN_DROPS                 (ANIM_SPRITES_START + 115)
#define ANIM_TAG_FURY_SWIPES                (ANIM_SPRITES_START + 116) // unused
#define ANIM_TAG_VINE_2                     (ANIM_SPRITES_START + 117) // unused
#define ANIM_TAG_TEETH                      (ANIM_SPRITES_START + 118) // unused
#define ANIM_TAG_BONE_2                     (ANIM_SPRITES_START + 119) // unused
#define ANIM_TAG_WHITE_BAG                  (ANIM_SPRITES_START + 120) // unused
#define ANIM_TAG_UNKNOWN                    (ANIM_SPRITES_START + 121) // unused
#define ANIM_TAG_PURPLE_CORAL               (ANIM_SPRITES_START + 122) // unused
#define ANIM_TAG_PURPLE_DROPLET             (ANIM_SPRITES_START + 123) // unused
#define ANIM_TAG_SHOCK_2                    (ANIM_SPRITES_START + 124) // unused
#define ANIM_TAG_CLOSING_EYE_2              (ANIM_SPRITES_START + 125) // unused
#define ANIM_TAG_METAL_BALL                 (ANIM_SPRITES_START + 126) // unused
#define ANIM_TAG_MONSTER_DOLL               (ANIM_SPRITES_START + 127) // unused
#define ANIM_TAG_WHIRLWIND                  (ANIM_SPRITES_START + 128) // unused
#define ANIM_TAG_WHIRLWIND_2                (ANIM_SPRITES_START + 129) // unused
#define ANIM_TAG_EXPLOSION_4                (ANIM_SPRITES_START + 130) // unused
#define ANIM_TAG_EXPLOSION_5                (ANIM_SPRITES_START + 131) // unused
#define ANIM_TAG_TONGUE                     (ANIM_SPRITES_START + 132) // unused
#define ANIM_TAG_SMOKE                      (ANIM_SPRITES_START + 133) // unused
#define ANIM_TAG_SMOKE_2                    (ANIM_SPRITES_START + 134) // unused
#define ANIM_TAG_IMPACT                     (ANIM_SPRITES_START + 135)
#define ANIM_TAG_CIRCLE_IMPACT              (ANIM_SPRITES_START + 136)
#define ANIM_TAG_SCRATCH                    (ANIM_SPRITES_START + 137)
#define ANIM_TAG_CUT                        (ANIM_SPRITES_START + 138)
#define ANIM_TAG_SHARP_TEETH                (ANIM_SPRITES_START + 139)
#define ANIM_TAG_RAINBOW_RINGS              (ANIM_SPRITES_START + 140)
#define ANIM_TAG_ICE_CRYSTALS               (ANIM_SPRITES_START + 141)
#define ANIM_TAG_ICE_SPIKES                 (ANIM_SPRITES_START + 142)
#define ANIM_TAG_HANDS_AND_FEET             (ANIM_SPRITES_START + 143)
#define ANIM_TAG_MIST_CLOUD                 (ANIM_SPRITES_START + 144)
#define ANIM_TAG_CLAMP                      (ANIM_SPRITES_START + 145)
#define ANIM_TAG_BUBBLE                     (ANIM_SPRITES_START + 146)
#define ANIM_TAG_ORBS                       (ANIM_SPRITES_START + 147)
#define ANIM_TAG_WATER_IMPACT               (ANIM_SPRITES_START + 148)
#define ANIM_TAG_WATER_ORB                  (ANIM_SPRITES_START + 149)
#define ANIM_TAG_POISON_BUBBLE              (ANIM_SPRITES_START + 150)
#define ANIM_TAG_TOXIC_BUBBLE               (ANIM_SPRITES_START + 151)
#define ANIM_TAG_SPIKES                     (ANIM_SPRITES_START + 152)
#define ANIM_TAG_HORN_HIT_2                 (ANIM_SPRITES_START + 153)
#define ANIM_TAG_AIR_WAVE_2                 (ANIM_SPRITES_START + 154)
#define ANIM_TAG_SMALL_BUBBLES              (ANIM_SPRITES_START + 155)
#define ANIM_TAG_ROUND_SHADOW               (ANIM_SPRITES_START + 156)
#define ANIM_TAG_SUNLIGHT                   (ANIM_SPRITES_START + 157)
#define ANIM_TAG_SPORE                      (ANIM_SPRITES_START + 158)
#define ANIM_TAG_FLOWER                     (ANIM_SPRITES_START + 159)
#define ANIM_TAG_RAZOR_LEAF                 (ANIM_SPRITES_START + 160)
#define ANIM_TAG_NEEDLE                     (ANIM_SPRITES_START + 161)
#define ANIM_TAG_WHIRLWIND_LINES            (ANIM_SPRITES_START + 162)
#define ANIM_TAG_GOLD_RING                  (ANIM_SPRITES_START + 163)
#define ANIM_TAG_PURPLE_RING                (ANIM_SPRITES_START + 164)
#define ANIM_TAG_BLUE_RING                  (ANIM_SPRITES_START + 165)
#define ANIM_TAG_GREEN_LIGHT_WALL           (ANIM_SPRITES_START + 166)
#define ANIM_TAG_BLUE_LIGHT_WALL            (ANIM_SPRITES_START + 167)
#define ANIM_TAG_RED_LIGHT_WALL             (ANIM_SPRITES_START + 168)
#define ANIM_TAG_GRAY_LIGHT_WALL            (ANIM_SPRITES_START + 169)
#define ANIM_TAG_ORANGE_LIGHT_WALL          (ANIM_SPRITES_START + 170)
#define ANIM_TAG_BLACK_BALL_2               (ANIM_SPRITES_START + 171)
#define ANIM_TAG_PURPLE_GAS_CLOUD           (ANIM_SPRITES_START + 172)
#define ANIM_TAG_SPARK_H                    (ANIM_SPRITES_START + 173)
#define ANIM_TAG_YELLOW_STAR                (ANIM_SPRITES_START + 174)
#define ANIM_TAG_LARGE_FRESH_EGG            (ANIM_SPRITES_START + 175)
#define ANIM_TAG_SHADOW_BALL                (ANIM_SPRITES_START + 176)
#define ANIM_TAG_LICK                       (ANIM_SPRITES_START + 177)
#define ANIM_TAG_VOID_LINES                 (ANIM_SPRITES_START + 178)
#define ANIM_TAG_STRING                     (ANIM_SPRITES_START + 179)
#define ANIM_TAG_WEB_THREAD                 (ANIM_SPRITES_START + 180)
#define ANIM_TAG_SPIDER_WEB                 (ANIM_SPRITES_START + 181)
#define ANIM_TAG_LIGHTBULB                  (ANIM_SPRITES_START + 182) // unused
#define ANIM_TAG_SLASH                      (ANIM_SPRITES_START + 183)
#define ANIM_TAG_FOCUS_ENERGY               (ANIM_SPRITES_START + 184)
#define ANIM_TAG_SPHERE_TO_CUBE             (ANIM_SPRITES_START + 185)
#define ANIM_TAG_TENDRILS                   (ANIM_SPRITES_START + 186)
#define ANIM_TAG_EYE                        (ANIM_SPRITES_START + 187)
#define ANIM_TAG_WHITE_SHADOW               (ANIM_SPRITES_START + 188)
#define ANIM_TAG_TEAL_ALERT                 (ANIM_SPRITES_START + 189)
#define ANIM_TAG_OPENING_EYE                (ANIM_SPRITES_START + 190)
#define ANIM_TAG_ROUND_WHITE_HALO           (ANIM_SPRITES_START + 191)
#define ANIM_TAG_FANG_ATTACK                (ANIM_SPRITES_START + 192)
#define ANIM_TAG_PURPLE_HAND_OUTLINE        (ANIM_SPRITES_START + 193)
#define ANIM_TAG_MOON                       (ANIM_SPRITES_START + 194)
#define ANIM_TAG_GREEN_SPARKLE              (ANIM_SPRITES_START + 195)
#define ANIM_TAG_SPIRAL                     (ANIM_SPRITES_START + 196)
#define ANIM_TAG_SNORE_Z                    (ANIM_SPRITES_START + 197)
#define ANIM_TAG_EXPLOSION                  (ANIM_SPRITES_START + 198)
#define ANIM_TAG_NAIL                       (ANIM_SPRITES_START + 199)
#define ANIM_TAG_GHOSTLY_SPIRIT             (ANIM_SPRITES_START + 200)
#define ANIM_TAG_WARM_ROCK                  (ANIM_SPRITES_START + 201)
#define ANIM_TAG_BREAKING_EGG               (ANIM_SPRITES_START + 202)
#define ANIM_TAG_THIN_RING                  (ANIM_SPRITES_START + 203)
#define ANIM_TAG_PUNCH_IMPACT               (ANIM_SPRITES_START + 204) // unused
#define ANIM_TAG_BELL                       (ANIM_SPRITES_START + 205)
#define ANIM_TAG_MUSIC_NOTES_2              (ANIM_SPRITES_START + 206)
#define ANIM_TAG_SPEED_DUST                 (ANIM_SPRITES_START + 207)
#define ANIM_TAG_TORN_METAL                 (ANIM_SPRITES_START + 208)
#define ANIM_TAG_THOUGHT_BUBBLE             (ANIM_SPRITES_START + 209)
#define ANIM_TAG_MAGENTA_HEART              (ANIM_SPRITES_START + 210)
#define ANIM_TAG_ELECTRIC_ORBS              (ANIM_SPRITES_START + 211)
#define ANIM_TAG_CIRCLE_OF_LIGHT            (ANIM_SPRITES_START + 212)
#define ANIM_TAG_ELECTRICITY                (ANIM_SPRITES_START + 213)
#define ANIM_TAG_FINGER_2                   (ANIM_SPRITES_START + 214)
#define ANIM_TAG_MOVEMENT_WAVES             (ANIM_SPRITES_START + 215)
#define ANIM_TAG_RED_HEART                  (ANIM_SPRITES_START + 216)
#define ANIM_TAG_RED_ORB                    (ANIM_SPRITES_START + 217)
#define ANIM_TAG_EYE_SPARKLE                (ANIM_SPRITES_START + 218)
#define ANIM_TAG_PINK_HEART                 (ANIM_SPRITES_START + 219)
#define ANIM_TAG_ANGEL                      (ANIM_SPRITES_START + 220)
#define ANIM_TAG_DEVIL                      (ANIM_SPRITES_START + 221)
#define ANIM_TAG_SWIPE                      (ANIM_SPRITES_START + 222)
#define ANIM_TAG_ROOTS                      (ANIM_SPRITES_START + 223)
#define ANIM_TAG_ITEM_BAG                   (ANIM_SPRITES_START + 224)
#define ANIM_TAG_JAGGED_MUSIC_NOTE          (ANIM_SPRITES_START + 225)
#define ANIM_TAG_POKEBALL                   (ANIM_SPRITES_START + 226)
#define ANIM_TAG_SPOTLIGHT                  (ANIM_SPRITES_START + 227)
#define ANIM_TAG_LETTER_Z                   (ANIM_SPRITES_START + 228)
#define ANIM_TAG_RAPID_SPIN                 (ANIM_SPRITES_START + 229)
#define ANIM_TAG_TRI_ATTACK_TRIANGLE        (ANIM_SPRITES_START + 230)
#define ANIM_TAG_WISP_ORB                   (ANIM_SPRITES_START + 231)
#define ANIM_TAG_WISP_FIRE                  (ANIM_SPRITES_START + 232)
#define ANIM_TAG_GOLD_STARS                 (ANIM_SPRITES_START + 233)
#define ANIM_TAG_ECLIPSING_ORB              (ANIM_SPRITES_START + 234)
#define ANIM_TAG_GRAY_ORB                   (ANIM_SPRITES_START + 235)
#define ANIM_TAG_BLUE_ORB                   (ANIM_SPRITES_START + 236)
#define ANIM_TAG_RED_ORB_2                  (ANIM_SPRITES_START + 237)
#define ANIM_TAG_PINK_PETAL                 (ANIM_SPRITES_START + 238)
#define ANIM_TAG_PAIN_SPLIT                 (ANIM_SPRITES_START + 239)
#define ANIM_TAG_CONFETTI                   (ANIM_SPRITES_START + 240)
#define ANIM_TAG_GREEN_STAR                 (ANIM_SPRITES_START + 241)
#define ANIM_TAG_PINK_CLOUD                 (ANIM_SPRITES_START + 242)
#define ANIM_TAG_SWEAT_DROP                 (ANIM_SPRITES_START + 243)
#define ANIM_TAG_GUARD_RING                 (ANIM_SPRITES_START + 244)
#define ANIM_TAG_PURPLE_SCRATCH             (ANIM_SPRITES_START + 245)
#define ANIM_TAG_PURPLE_SWIPE               (ANIM_SPRITES_START + 246)
#define ANIM_TAG_TAG_HAND                   (ANIM_SPRITES_START + 247)
#define ANIM_TAG_SMALL_RED_EYE              (ANIM_SPRITES_START + 248)
#define ANIM_TAG_HOLLOW_ORB                 (ANIM_SPRITES_START + 249)
#define ANIM_TAG_X_SIGN                     (ANIM_SPRITES_START + 250)
#define ANIM_TAG_BLUEGREEN_ORB              (ANIM_SPRITES_START + 251)
#define ANIM_TAG_PAW_PRINT                  (ANIM_SPRITES_START + 252)
#define ANIM_TAG_PURPLE_FLAME               (ANIM_SPRITES_START + 253)
#define ANIM_TAG_RED_BALL                   (ANIM_SPRITES_START + 254)
#define ANIM_TAG_SMELLINGSALT_EFFECT        (ANIM_SPRITES_START + 255)
#define ANIM_TAG_METEOR                     (ANIM_SPRITES_START + 256)
#define ANIM_TAG_FLAT_ROCK                  (ANIM_SPRITES_START + 257)
#define ANIM_TAG_MAGNIFYING_GLASS           (ANIM_SPRITES_START + 258)
#define ANIM_TAG_BROWN_ORB                  (ANIM_SPRITES_START + 259)
#define ANIM_TAG_METAL_SOUND_WAVES          (ANIM_SPRITES_START + 260)
#define ANIM_TAG_FLYING_DIRT                (ANIM_SPRITES_START + 261)
#define ANIM_TAG_ICICLE_SPEAR               (ANIM_SPRITES_START + 262)
#define ANIM_TAG_HAIL                       (ANIM_SPRITES_START + 263)
#define ANIM_TAG_GLOWY_RED_ORB              (ANIM_SPRITES_START + 264)
#define ANIM_TAG_GLOWY_GREEN_ORB            (ANIM_SPRITES_START + 265)
#define ANIM_TAG_GREEN_SPIKE                (ANIM_SPRITES_START + 266)
#define ANIM_TAG_WHITE_CIRCLE_OF_LIGHT      (ANIM_SPRITES_START + 267)
#define ANIM_TAG_GLOWY_BLUE_ORB             (ANIM_SPRITES_START + 268)
#define ANIM_TAG_POKEBLOCK                  (ANIM_SPRITES_START + 269)
#define ANIM_TAG_WHITE_FEATHER              (ANIM_SPRITES_START + 270)
#define ANIM_TAG_SPARKLE_6                  (ANIM_SPRITES_START + 271)
#define ANIM_TAG_SPLASH                     (ANIM_SPRITES_START + 272)
#define ANIM_TAG_SWEAT_BEAD                 (ANIM_SPRITES_START + 273)
#define ANIM_TAG_GEM_1                      (ANIM_SPRITES_START + 274) // unused
#define ANIM_TAG_GEM_2                      (ANIM_SPRITES_START + 275) // unused
#define ANIM_TAG_GEM_3                      (ANIM_SPRITES_START + 276) // unused
#define ANIM_TAG_SLAM_HIT_2                 (ANIM_SPRITES_START + 277)
#define ANIM_TAG_RECYCLE                    (ANIM_SPRITES_START + 278)
#define ANIM_TAG_RED_PARTICLES              (ANIM_SPRITES_START + 279) // unused
#define ANIM_TAG_PROTECT                    (ANIM_SPRITES_START + 280)
#define ANIM_TAG_DIRT_MOUND                 (ANIM_SPRITES_START + 281)
#define ANIM_TAG_SHOCK_3                    (ANIM_SPRITES_START + 282)
#define ANIM_TAG_WEATHER_BALL               (ANIM_SPRITES_START + 283)
#define ANIM_TAG_BIRD                       (ANIM_SPRITES_START + 284)
#define ANIM_TAG_CROSS_IMPACT               (ANIM_SPRITES_START + 285)
#define ANIM_TAG_SLASH_2                    (ANIM_SPRITES_START + 286)
#define ANIM_TAG_WHIP_HIT                   (ANIM_SPRITES_START + 287)
#define ANIM_TAG_BLUE_RING_2                (ANIM_SPRITES_START + 288)
//new particles
#define ANIM_TAG_WHITE_STREAK               (ANIM_SPRITES_START + 289)
#define ANIM_TAG_PURPLE_JAB                 (ANIM_SPRITES_START + 290)
#define ANIM_TAG_TOXIC_SPIKES               (ANIM_SPRITES_START + 291)
#define ANIM_TAG_ENERGY_BALL                (ANIM_SPRITES_START + 292)
#define ANIM_TAG_SEED_BROWN                 (ANIM_SPRITES_START + 293)
#define ANIM_TAG_FEINT                      (ANIM_SPRITES_START + 294)
#define ANIM_TAG_MEGA_STONE                 (ANIM_SPRITES_START + 295)
#define ANIM_TAG_MEGA_SYMBOL                (ANIM_SPRITES_START + 296)
#define ANIM_TAG_MEGA_PARTICLES             (ANIM_SPRITES_START + 297)
#define ANIM_TAG_TRUMP_CARD                 (ANIM_SPRITES_START + 298)
#define ANIM_TAG_TRUMP_CARD_PARTICLES       (ANIM_SPRITES_START + 299)
#define ANIM_TAG_ACCUPRESSURE               (ANIM_SPRITES_START + 300)
#define ANIM_TAG_WRING_OUT                  (ANIM_SPRITES_START + 301)
#define ANIM_TAG_COLORED_ORBS               (ANIM_SPRITES_START + 302)
#define ANIM_TAG_WORRY_SEED                 (ANIM_SPRITES_START + 303)
#define ANIM_TAG_SMALL_CLOUD                (ANIM_SPRITES_START + 304)
#define ANIM_TAG_ATTACK_ORDER               (ANIM_SPRITES_START + 305)
#define ANIM_TAG_DRAGON_PULSE               (ANIM_SPRITES_START + 306)
#define ANIM_TAG_WOOD_HAMMER                (ANIM_SPRITES_START + 307)
#define ANIM_TAG_PSYCHO_CUT                 (ANIM_SPRITES_START + 308)
#define ANIM_TAG_POWER_GEM                  (ANIM_SPRITES_START + 309)
#define ANIM_TAG_STONE_EDGE                 (ANIM_SPRITES_START + 310)
#define ANIM_TAG_STEALTH_ROCK               (ANIM_SPRITES_START + 311)
#define ANIM_TAG_POISON_JAB                 (ANIM_SPRITES_START + 312)
#define ANIM_TAG_GREEN_POISON_BUBBLE        (ANIM_SPRITES_START + 313)
#define ANIM_TAG_FLASH_CANNON_BALL          (ANIM_SPRITES_START + 314)
#define ANIM_TAG_WATER_GUN                  (ANIM_SPRITES_START + 315)
#define ANIM_TAG_PUNISHMENT_BLADES          (ANIM_SPRITES_START + 316)
#define ANIM_TAG_QUICK_GUARD_HAND           (ANIM_SPRITES_START + 317)

#define ANIM_TAG_SHELL_RIGHT                (ANIM_SPRITES_START + 318)
#define ANIM_TAG_SHELL_LEFT                 (ANIM_SPRITES_START + 319)
#define ANIM_TAG_RAZOR_SHELL                (ANIM_SPRITES_START + 320)
#define ANIM_TAG_HYDRO_PUMP                 (ANIM_SPRITES_START + 321)
#define ANIM_TAG_BRINE                      (ANIM_SPRITES_START + 322)
#define ANIM_TAG_GEAR                       (ANIM_SPRITES_START + 323)
#define ANIM_TAG_ASSURANCE_HAND             (ANIM_SPRITES_START + 324)
#define ANIM_TAG_ACUPRESSURE_FINGER         (ANIM_SPRITES_START + 325)
#define ANIM_TAG_WISHIWASHI_FISH            (ANIM_SPRITES_START + 326)
#define ANIM_TAG_ZYGARDE_HEXES              (ANIM_SPRITES_START + 327)
#define ANIM_TAG_AURA_SPHERE                (ANIM_SPRITES_START + 328)
#define ANIM_TAG_OMEGA_STONE                (ANIM_SPRITES_START + 329)
#define ANIM_TAG_ALPHA_STONE                (ANIM_SPRITES_START + 330)
#define ANIM_TAG_BERRY_NORMAL               (ANIM_SPRITES_START + 331)
#define ANIM_TAG_BERRY_EATEN                (ANIM_SPRITES_START + 332)
#define ANIM_TAG_DRAGON_ASCENT              (ANIM_SPRITES_START + 333)
#define ANIM_TAG_PINK_DIAMOND               (ANIM_SPRITES_START + 334)
#define ANIM_TAG_STEAM_ERUPTION             (ANIM_SPRITES_START + 335)
#define ANIM_TAG_CONFIDE                    (ANIM_SPRITES_START + 336)
#define ANIM_TAG_VERTICAL_HEX               (ANIM_SPRITES_START + 337)
#define ANIM_TAG_UNAVAILABLE_1              (ANIM_SPRITES_START + 338)  //0x2862.. supposedly used elsewhere?
#define ANIM_TAG_UNAVAILABLE_2              (ANIM_SPRITES_START + 339)
#define ANIM_TAG_POWER_TRICK                (ANIM_SPRITES_START + 340)
#define ANIM_TAG_CHAIN_LINK                 (ANIM_SPRITES_START + 341)
#define ANIM_TAG_ANCHOR                     (ANIM_SPRITES_START + 342)
#define ANIM_TAG_HORSESHOE_SIDE_FIST        (ANIM_SPRITES_START + 343)
#define ANIM_TAG_DRAGON_ASCENT_FOE          (ANIM_SPRITES_START + 344)
#define ANIM_TAG_CRAFTY_SHIELD              (ANIM_SPRITES_START + 345)
#define ANIM_TAG_BLACEPHALON_HEAD           (ANIM_SPRITES_START + 346)
#define ANIM_TAG_FAIRY_LOCK_CHAINS          (ANIM_SPRITES_START + 347)
#define ANIM_TAG_IONS                       (ANIM_SPRITES_START + 348)
#define ANIM_TAG_CHOP                       (ANIM_SPRITES_START + 349)
#define ANIM_TAG_HEART_STAMP                (ANIM_SPRITES_START + 350)
#define ANIM_TAG_HORN_LEECH                 (ANIM_SPRITES_START + 351)
#define ANIM_TAG_STEAMROLLER                (ANIM_SPRITES_START + 352)
#define ANIM_TAG_HOOPA_HAND                 (ANIM_SPRITES_START + 353)
#define ANIM_TAG_HOOPA_RING                 (ANIM_SPRITES_START + 354)
#define ANIM_TAG_METAL_BITS                 (ANIM_SPRITES_START + 355)
#define ANIM_TAG_SMALL_ROCK                 (ANIM_SPRITES_START + 356)
#define ANIM_TAG_SPIRIT_ARROW               (ANIM_SPRITES_START + 357)
#define ANIM_TAG_ULTRA_BURST_SYMBOL         (ANIM_SPRITES_START + 358)
#define ANIM_TAG_Z_MOVE_SYMBOL              (ANIM_SPRITES_START + 359)
#define ANIM_TAG_REALLY_BIG_ROCK            (ANIM_SPRITES_START + 360)
#define ANIM_TAG_COCOON                     (ANIM_SPRITES_START + 361)
#define ANIM_TAG_CORKSCREW                  (ANIM_SPRITES_START + 362)
#define ANIM_TAG_HAVOC_SPEAR                (ANIM_SPRITES_START + 363)
#define ANIM_TAG_PURPLE_DRAKE               (ANIM_SPRITES_START + 364)
#define ANIM_TAG_MUD_BOMB                   (ANIM_SPRITES_START + 365)
#define ANIM_TAG_BRANCH                     (ANIM_SPRITES_START + 366)
#define ANIM_TAG_APPLE                      (ANIM_SPRITES_START + 367)
#define ANIM_TAG_OBSTRUCT_CROSS             (ANIM_SPRITES_START + 368)
#define ANIM_TAG_POISON_COLUMN              (ANIM_SPRITES_START + 369)
#define ANIM_TAG_GARBAGE_COLUMN             (ANIM_SPRITES_START + 370)
#define ANIM_TAG_LARGE_SPIKE                (ANIM_SPRITES_START + 371)
#define ANIM_TAG_DRAGON_PULSE_RING          (ANIM_SPRITES_START + 372)
#define ANIM_TAG_STONE_PILLAR               (ANIM_SPRITES_START + 373)
#define ANIM_TAG_MUSHROOM                   (ANIM_SPRITES_START + 374)
#define ANIM_TAG_GOLDEN_APPLE               (ANIM_SPRITES_START + 375)
#define ANIM_TAG_ICE_ROCK                   (ANIM_SPRITES_START + 376)
#define ANIM_TAG_TORNADO                    (ANIM_SPRITES_START + 377)
#define ANIM_TAG_STRAIGHT_BEAM              (ANIM_SPRITES_START + 378)
#define ANIM_TAG_DREEPY                     (ANIM_SPRITES_START + 379)
#define ANIM_TAG_ICE_ROCK_SINGLE            (ANIM_SPRITES_START + 380)
#define ANIM_TAG_STONE_PILLAR_MULTI         (ANIM_SPRITES_START + 381)

// battlers
#define ANIM_ATTACKER    0
#define ANIM_TARGET      1
#define ANIM_ATK_PARTNER 2
#define ANIM_DEF_PARTNER 3

// stereo panning constants [0-255]
//
//          0
//         .  .
//      .        .
// 192 .          . 63
//     .          .
//      .        .
//         .  .
//          127
//
#define SOUND_PAN_ATTACKER -64
#define SOUND_PAN_TARGET    63

// move background ids
#define BG_DARK_ 0 // the same as BG_DARK but is unused
#define BG_DARK 1
#define BG_GHOST 2
#define BG_PSYCHIC 3
#define BG_IMPACT_OPPONENT 4
#define BG_IMPACT_PLAYER 5
#define BG_IMPACT_CONTESTS 6
#define BG_DRILL 7
#define BG_DRILL_CONTESTS 8
#define BG_HIGHSPEED_OPPONENT 9
#define BG_HIGHSPEED_PLAYER 10
#define BG_THUNDER 11
#define BG_GUILLOTINE_OPPONENT 12
#define BG_GUILLOTINE_PLAYER 13
#define BG_GUILLOTINE_CONTESTS 14
#define BG_ICE 15
#define BG_COSMIC 16
#define BG_IN_AIR 17
#define BG_SKY 18
#define BG_SKY_CONTESTS 19
#define BG_AURORA 20
#define BG_FISSURE 21
#define BG_BUG_OPPONENT 22
#define BG_BUG_PLAYER 23
#define BG_SOLARBEAM_OPPONENT 24
#define BG_SOLARBEAM_PLAYER 25
#define BG_SOLARBEAM_CONTESTS 26
#define BG_MAGMA_STORM 27
#define BG_GIGA_IMPACT_OPPONENT 28
#define BG_GIGA_IMPACT_PLAYER 29
#define BG_GIGA_IMPACT_CONTEST 30
#define BG_TRICK_ROOM 31
#define BG_ROCK_WRECKER 32
#define BG_SPACIAL_REND_ON_OPPONENT 33
#define BG_SPACIAL_REND_ON_PLAYER 34
#define BG_DARK_VOID 35

#define BG_WATER                                36
#define BG_NIGHTMARE                            37
#define BG_LEAF_STORM                           38
#define BG_FIRE                                 39
#define BG_FIRE_2                               40
#define BG_WATER_2                              41
#define BG_POISON                               42
#define BG_AEROBLAST                            43
#define BG_HIGH_SPEED                           44  //hurricane, close combat
#define BG_ELECTRIC_TERRAIN                     45
#define BG_GRASSY_TERRAIN                       46
#define BG_MISTY_TERRAIN                        47
#define BG_PSYCHIC_TERRAIN                      48
#define BG_FOCUS_BLAST                          49
#define BG_GUNK_SHOT                            50
#define BG_HYDRO_CANNON                         51
#define BG_WONDER_ROOM                          52
#define BG_MAGIC_ROOM                           53
#define BG_HYPERSPACE_FURY                      54
#define BG_BOLT_STRIKE                          55
#define BG_ZMOVE_ACTIVATE                       56
#define BG_TECTONIC_RAGE                        57
#define BG_BLUE_SKY_DAY                         58
#define BG_BLUE_SKY_AFTERNOON                   59
#define BG_BLUE_SKY_NIGHT                       60
#define BG_ZMOVE_MOUNTAIN                       61
#define BG_NEVERENDING_NIGHTMARE                62
#define BG_WATER_PULSE                          63
#define BG_INFERNO_OVERDRIVE                    64
#define BG_BLOOM_DOOM                           65
#define BG_SHATTERED_PSYCHE                     66
#define BG_TWINKLE_TACKLE                       67
#define BG_BLACKHOLE_ECLIPSE                    68
#define BG_SOULSTEALING_7STAR_STRIKE            69
#define BG_MALICIOUS_MOONSAULT                  70
#define BG_CLANGOROUS_SOULBLAZE                 71
#define BG_SNUGGLE_FOREVER                      72
#define BG_MAX_LIGHTNING                        73
#define BG_GARBAGE_FALLS                        74
#define BG_HYPER_BEAM                           75
#define BG_DYNAMAX_CANNON                       76
#define BG_AURA_SPHERE                          77

// table ids for general animations (gBattleAnims_General)
#define B_ANIM_CASTFORM_CHANGE          0
#define B_ANIM_STATS_CHANGE             1
#define B_ANIM_SUBSTITUTE_FADE          2
#define B_ANIM_SUBSTITUTE_APPEAR        3
#define B_ANIM_POKEBLOCK_THROW          4
#define B_ANIM_ITEM_KNOCKOFF            5
#define B_ANIM_TURN_TRAP                6
#define B_ANIM_HELD_ITEM_EFFECT         7
#define B_ANIM_SMOKEBALL_ESCAPE         8
#define B_ANIM_HANGED_ON                9
#define B_ANIM_RAIN_CONTINUES           10
#define B_ANIM_SUN_CONTINUES            11
#define B_ANIM_SANDSTORM_CONTINUES      12
#define B_ANIM_HAIL_CONTINUES           13
#define B_ANIM_LEECH_SEED_DRAIN         14
#define B_ANIM_MON_HIT                  15
#define B_ANIM_ITEM_STEAL               16
#define B_ANIM_SNATCH_MOVE              17
#define B_ANIM_FUTURE_SIGHT_HIT         18
#define B_ANIM_DOOM_DESIRE_HIT          19
#define B_ANIM_FOCUS_PUNCH_SETUP        20
#define B_ANIM_INGRAIN_HEAL             21
#define B_ANIM_WISH_HEAL                22
#define B_ANIM_MEGA_EVOLUTION           23
#define B_ANIM_ILLUSION_OFF             24
#define B_ANIM_FORM_CHANGE              25
#define B_ANIM_SLIDE_OFFSCREEN          26 // for Emergency Exit
#define B_ANIM_RESTORE_BG               27 // for Terrain Endings
#define B_ANIM_TOTEM_FLARE              28 // Totem boosts aura flare
<<<<<<< HEAD
#define B_ANIM_STRONG_WINDS             29
=======
#define B_ANIM_GULP_MISSILE             29
>>>>>>> b5e0a079

// special animations table (gBattleAnims_Special)
#define B_ANIM_LVL_UP                   0
#define B_ANIM_SWITCH_OUT_PLAYER_MON    1
#define B_ANIM_SWITCH_OUT_OPPONENT_MON  2
#define B_ANIM_BALL_THROW               3
#define B_ANIM_BALL_THROW_WITH_TRAINER  4
#define B_ANIM_SUBSTITUTE_TO_MON        5
#define B_ANIM_MON_TO_SUBSTITUTE        6
#define B_ANIM_CRITICAL_CAPTURE_THROW   7

// status animation table (gBattleAnims_StatusConditions)
#define B_ANIM_STATUS_PSN               0
#define B_ANIM_STATUS_CONFUSION         1
#define B_ANIM_STATUS_BRN               2
#define B_ANIM_STATUS_INFATUATION       3
#define B_ANIM_STATUS_SLP               4
#define B_ANIM_STATUS_PRZ               5
#define B_ANIM_STATUS_FRZ               6
#define B_ANIM_STATUS_CURSED            7
#define B_ANIM_STATUS_NIGHTMARE         8
#define B_ANIM_STATUS_WRAPPED           9 // does not actually exist

// Tasks with return values often assign them to gBattleAnimArgs[7].
#define ARG_RET_ID 7

// Trapping Wrap-like moves end turn animation.
#define TRAP_ANIM_BIND 0
#define TRAP_ANIM_WRAP 0
#define TRAP_ANIM_FIRE_SPIN 1
#define TRAP_ANIM_WHIRLPOOL 2
#define TRAP_ANIM_CLAMP 3
#define TRAP_ANIM_SAND_TOMB 4
#define TRAP_ANIM_INFESTATION 5

// Weather defines for battle animation scripts.
#define ANIM_WEATHER_NONE 0
#define ANIM_WEATHER_SUN 1
#define ANIM_WEATHER_RAIN 2
#define ANIM_WEATHER_SANDSTORM 3
#define ANIM_WEATHER_HAIL 4

// mon pal blend
#define ANIM_PAL_BG             0x1
#define ANIM_PAL_ATK            0x2
#define ANIM_PAL_DEF            0x4
#define ANIM_PAL_ATK_PARTNER    0x8
#define ANIM_PAL_DEF_PARTNER    0x10
#define ANIM_PAL_ALL            0x1f
#define ANIM_PAL_BG_4           0x20
#define ANIM_PAL_BG_5           0x40
#define ANIM_PAL_ALL_BATTLERS   0x780
#define ANIM_PAL_PLAYER1        0x80
#define ANIM_PAL_PLAYER2        0x100
#define ANIM_PAL_OPPONENT1      0x200
#define ANIM_PAL_OPPONENT2      0x400

// horseshoe/fist frames
#define ANIM_RIGHT_FIST  0
#define ANIM_LEFT_FIST   2

// surf wave palettes
#define ANIM_SURF_PAL_SURF           0
#define ANIM_SURF_PAL_MUDDY_WATER    1
#define ANIM_SURF_PAL_SLUDGE_WAVE    2

#endif // GUARD_CONSTANTS_BATTLE_ANIM_H<|MERGE_RESOLUTION|>--- conflicted
+++ resolved
@@ -523,11 +523,8 @@
 #define B_ANIM_SLIDE_OFFSCREEN          26 // for Emergency Exit
 #define B_ANIM_RESTORE_BG               27 // for Terrain Endings
 #define B_ANIM_TOTEM_FLARE              28 // Totem boosts aura flare
-<<<<<<< HEAD
-#define B_ANIM_STRONG_WINDS             29
-=======
 #define B_ANIM_GULP_MISSILE             29
->>>>>>> b5e0a079
+#define B_ANIM_STRONG_WINDS             30
 
 // special animations table (gBattleAnims_Special)
 #define B_ANIM_LVL_UP                   0
