--- conflicted
+++ resolved
@@ -544,12 +544,9 @@
 #define B_ANIM_SHELL_TRAP_SETUP         34
 #define B_ANIM_ZMOVE_ACTIVATE           35 // Using Z Moves
 #define B_ANIM_AFFECTION_HANGED_ON      36
-<<<<<<< HEAD
-#define B_ANIM_DYNAMAX_GROWTH           37
-#define B_ANIM_MAX_SET_WEATHER          38
-=======
 #define B_ANIM_SNOW_CONTINUES           37
->>>>>>> 8fc4aa9d
+#define B_ANIM_DYNAMAX_GROWTH           38
+#define B_ANIM_MAX_SET_WEATHER          39
 
 // special animations table (gBattleAnims_Special)
 #define B_ANIM_LVL_UP                   0
