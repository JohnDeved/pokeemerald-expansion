--- conflicted
+++ resolved
@@ -441,10 +441,9 @@
 #define BG_FISSURE 21
 #define BG_BUG_OPPONENT 22
 #define BG_BUG_PLAYER 23
-<<<<<<< HEAD
-#define BG_SOLARBEAM_OPPONENT 24
-#define BG_SOLARBEAM_PLAYER 25
-#define BG_SOLARBEAM_CONTESTS 26
+#define BG_SOLAR_BEAM_OPPONENT 24
+#define BG_SOLAR_BEAM_PLAYER 25
+#define BG_SOLAR_BEAM_CONTESTS 26
 #define BG_MAGMA_STORM 27
 #define BG_GIGA_IMPACT_OPPONENT 28
 #define BG_GIGA_IMPACT_PLAYER 29
@@ -454,56 +453,50 @@
 #define BG_SPACIAL_REND_ON_OPPONENT 33
 #define BG_SPACIAL_REND_ON_PLAYER 34
 #define BG_DARK_VOID 35
-
-#define BG_WATER                                36
-#define BG_NIGHTMARE                            37
-#define BG_LEAF_STORM                           38
-#define BG_FIRE                                 39
-#define BG_FIRE_2                               40
-#define BG_WATER_2                              41
-#define BG_POISON                               42
-#define BG_AEROBLAST                            43
-#define BG_HURRICANE                            44  
-#define BG_ELECTRIC_TERRAIN                     45
-#define BG_GRASSY_TERRAIN                       46
-#define BG_MISTY_TERRAIN                        47
-#define BG_PSYCHIC_TERRAIN                      48
-#define BG_FOCUS_BLAST                          49
-#define BG_GUNK_SHOT                            50
-#define BG_HYDRO_CANNON                         51
-#define BG_WONDER_ROOM                          52
-#define BG_MAGIC_ROOM                           53
-#define BG_HYPERSPACE_FURY                      54
-#define BG_BOLT_STRIKE                          55
-#define BG_ZMOVE_ACTIVATE                       56
-#define BG_TECTONIC_RAGE                        57
-#define BG_BLUE_SKY_DAY                         58
-#define BG_BLUE_SKY_AFTERNOON                   59
-#define BG_BLUE_SKY_NIGHT                       60
-#define BG_ZMOVE_MOUNTAIN                       61
-#define BG_NEVERENDING_NIGHTMARE                62
-#define BG_WATER_PULSE                          63
-#define BG_INFERNO_OVERDRIVE                    64
-#define BG_BLOOM_DOOM                           65
-#define BG_SHATTERED_PSYCHE                     66
-#define BG_TWINKLE_TACKLE                       67
-#define BG_BLACKHOLE_ECLIPSE                    68
-#define BG_SOULSTEALING_7STAR_STRIKE            69
-#define BG_MALICIOUS_MOONSAULT                  70
-#define BG_CLANGOROUS_SOULBLAZE                 71
-#define BG_SNUGGLE_FOREVER                      72
-#define BG_MAX_LIGHTNING                        73
-#define BG_GARBAGE_FALLS                        74
-#define BG_HYPER_BEAM                           75
-#define BG_DYNAMAX_CANNON                       76
-#define BG_AURA_SPHERE                          77
-#define BG_STEEL_BEAM_OPPONENT                  78
-#define BG_STEEL_BEAM_PLAYER                    79
-=======
-#define BG_SOLAR_BEAM_OPPONENT 24
-#define BG_SOLAR_BEAM_PLAYER 25
-#define BG_SOLAR_BEAM_CONTESTS 26
->>>>>>> ef935f6f
+#define BG_WATER 36
+#define BG_NIGHTMARE 37
+#define BG_LEAF_STORM 38
+#define BG_FIRE 39
+#define BG_FIRE_2 40
+#define BG_WATER_2 41
+#define BG_POISON 42
+#define BG_AEROBLAST 43
+#define BG_HURRICANE 44  
+#define BG_ELECTRIC_TERRAIN 45
+#define BG_GRASSY_TERRAIN 46
+#define BG_MISTY_TERRAIN 47
+#define BG_PSYCHIC_TERRAIN 48
+#define BG_FOCUS_BLAST 49
+#define BG_GUNK_SHOT 50
+#define BG_HYDRO_CANNON 51
+#define BG_WONDER_ROOM 52
+#define BG_MAGIC_ROOM 53
+#define BG_HYPERSPACE_FURY 54
+#define BG_BOLT_STRIKE 55
+#define BG_ZMOVE_ACTIVATE 56
+#define BG_TECTONIC_RAGE 57
+#define BG_BLUE_SKY_DAY 58
+#define BG_BLUE_SKY_AFTERNOON 59
+#define BG_BLUE_SKY_NIGHT 60
+#define BG_ZMOVE_MOUNTAIN 61
+#define BG_NEVERENDING_NIGHTMARE 62
+#define BG_WATER_PULSE 63
+#define BG_INFERNO_OVERDRIVE 64
+#define BG_BLOOM_DOOM 65
+#define BG_SHATTERED_PSYCHE 66
+#define BG_TWINKLE_TACKLE 67
+#define BG_BLACKHOLE_ECLIPSE 68
+#define BG_SOULSTEALING_7STAR_STRIKE 69
+#define BG_MALICIOUS_MOONSAULT 70
+#define BG_CLANGOROUS_SOULBLAZE 71
+#define BG_SNUGGLE_FOREVER 72
+#define BG_MAX_LIGHTNING 73
+#define BG_GARBAGE_FALLS 74
+#define BG_HYPER_BEAM 75
+#define BG_DYNAMAX_CANNON 76
+#define BG_AURA_SPHERE 77
+#define BG_STEEL_BEAM_OPPONENT 78
+#define BG_STEEL_BEAM_PLAYER 79
 
 // table ids for general animations (gBattleAnims_General)
 #define B_ANIM_CASTFORM_CHANGE          0
