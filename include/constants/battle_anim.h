--- conflicted
+++ resolved
@@ -526,11 +526,8 @@
 #define B_ANIM_FORM_CHANGE              0x1D
 #define B_ANIM_SLIDE_OFFSCREEN          0x1E // for Emergency Exit
 #define B_ANIM_RESTORE_BG               0x1F // for Terrain Endings
-<<<<<<< HEAD
-#define B_ANIM_ZMOVE_ACTIVATE           0x20
-=======
 #define B_ANIM_TOTEM_FLARE              0x20 // Totem boosts aura flare
->>>>>>> fba17a96
+#define B_ANIM_ZMOVE_ACTIVATE           0x21
 
 // special animations table
 #define B_ANIM_LVL_UP                   0x0
