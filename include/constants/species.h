#ifndef GUARD_CONSTANTS_SPECIES_H
#define GUARD_CONSTANTS_SPECIES_H

#define SPECIES_NONE                         0
#define SPECIES_BULBASAUR                    1
#define SPECIES_IVYSAUR                      2
#define SPECIES_VENUSAUR                     3
#define SPECIES_CHARMANDER                   4
#define SPECIES_CHARMELEON                   5
#define SPECIES_CHARIZARD                    6
#define SPECIES_SQUIRTLE                     7
#define SPECIES_WARTORTLE                    8
#define SPECIES_BLASTOISE                    9
#define SPECIES_CATERPIE                     10
#define SPECIES_METAPOD                      11
#define SPECIES_BUTTERFREE                   12
#define SPECIES_WEEDLE                       13
#define SPECIES_KAKUNA                       14
#define SPECIES_BEEDRILL                     15
#define SPECIES_PIDGEY                       16
#define SPECIES_PIDGEOTTO                    17
#define SPECIES_PIDGEOT                      18
#define SPECIES_RATTATA                      19
#define SPECIES_RATICATE                     20
#define SPECIES_SPEAROW                      21
#define SPECIES_FEAROW                       22
#define SPECIES_EKANS                        23
#define SPECIES_ARBOK                        24
#define SPECIES_PIKACHU                      25
#define SPECIES_RAICHU                       26
#define SPECIES_SANDSHREW                    27
#define SPECIES_SANDSLASH                    28
#define SPECIES_NIDORAN_F                    29
#define SPECIES_NIDORINA                     30
#define SPECIES_NIDOQUEEN                    31
#define SPECIES_NIDORAN_M                    32
#define SPECIES_NIDORINO                     33
#define SPECIES_NIDOKING                     34
#define SPECIES_CLEFAIRY                     35
#define SPECIES_CLEFABLE                     36
#define SPECIES_VULPIX                       37
#define SPECIES_NINETALES                    38
#define SPECIES_JIGGLYPUFF                   39
#define SPECIES_WIGGLYTUFF                   40
#define SPECIES_ZUBAT                        41
#define SPECIES_GOLBAT                       42
#define SPECIES_ODDISH                       43
#define SPECIES_GLOOM                        44
#define SPECIES_VILEPLUME                    45
#define SPECIES_PARAS                        46
#define SPECIES_PARASECT                     47
#define SPECIES_VENONAT                      48
#define SPECIES_VENOMOTH                     49
#define SPECIES_DIGLETT                      50
#define SPECIES_DUGTRIO                      51
#define SPECIES_MEOWTH                       52
#define SPECIES_PERSIAN                      53
#define SPECIES_PSYDUCK                      54
#define SPECIES_GOLDUCK                      55
#define SPECIES_MANKEY                       56
#define SPECIES_PRIMEAPE                     57
#define SPECIES_GROWLITHE                    58
#define SPECIES_ARCANINE                     59
#define SPECIES_POLIWAG                      60
#define SPECIES_POLIWHIRL                    61
#define SPECIES_POLIWRATH                    62
#define SPECIES_ABRA                         63
#define SPECIES_KADABRA                      64
#define SPECIES_ALAKAZAM                     65
#define SPECIES_MACHOP                       66
#define SPECIES_MACHOKE                      67
#define SPECIES_MACHAMP                      68
#define SPECIES_BELLSPROUT                   69
#define SPECIES_WEEPINBELL                   70
#define SPECIES_VICTREEBEL                   71
#define SPECIES_TENTACOOL                    72
#define SPECIES_TENTACRUEL                   73
#define SPECIES_GEODUDE                      74
#define SPECIES_GRAVELER                     75
#define SPECIES_GOLEM                        76
#define SPECIES_PONYTA                       77
#define SPECIES_RAPIDASH                     78
#define SPECIES_SLOWPOKE                     79
#define SPECIES_SLOWBRO                      80
#define SPECIES_MAGNEMITE                    81
#define SPECIES_MAGNETON                     82
#define SPECIES_FARFETCHD                    83
#define SPECIES_DODUO                        84
#define SPECIES_DODRIO                       85
#define SPECIES_SEEL                         86
#define SPECIES_DEWGONG                      87
#define SPECIES_GRIMER                       88
#define SPECIES_MUK                          89
#define SPECIES_SHELLDER                     90
#define SPECIES_CLOYSTER                     91
#define SPECIES_GASTLY                       92
#define SPECIES_HAUNTER                      93
#define SPECIES_GENGAR                       94
#define SPECIES_ONIX                         95
#define SPECIES_DROWZEE                      96
#define SPECIES_HYPNO                        97
#define SPECIES_KRABBY                       98
#define SPECIES_KINGLER                      99
#define SPECIES_VOLTORB                      100
#define SPECIES_ELECTRODE                    101
#define SPECIES_EXEGGCUTE                    102
#define SPECIES_EXEGGUTOR                    103
#define SPECIES_CUBONE                       104
#define SPECIES_MAROWAK                      105
#define SPECIES_HITMONLEE                    106
#define SPECIES_HITMONCHAN                   107
#define SPECIES_LICKITUNG                    108
#define SPECIES_KOFFING                      109
#define SPECIES_WEEZING                      110
#define SPECIES_RHYHORN                      111
#define SPECIES_RHYDON                       112
#define SPECIES_CHANSEY                      113
#define SPECIES_TANGELA                      114
#define SPECIES_KANGASKHAN                   115
#define SPECIES_HORSEA                       116
#define SPECIES_SEADRA                       117
#define SPECIES_GOLDEEN                      118
#define SPECIES_SEAKING                      119
#define SPECIES_STARYU                       120
#define SPECIES_STARMIE                      121
#define SPECIES_MR_MIME                      122
#define SPECIES_SCYTHER                      123
#define SPECIES_JYNX                         124
#define SPECIES_ELECTABUZZ                   125
#define SPECIES_MAGMAR                       126
#define SPECIES_PINSIR                       127
#define SPECIES_TAUROS                       128
#define SPECIES_MAGIKARP                     129
#define SPECIES_GYARADOS                     130
#define SPECIES_LAPRAS                       131
#define SPECIES_DITTO                        132
#define SPECIES_EEVEE                        133
#define SPECIES_VAPOREON                     134
#define SPECIES_JOLTEON                      135
#define SPECIES_FLAREON                      136
#define SPECIES_PORYGON                      137
#define SPECIES_OMANYTE                      138
#define SPECIES_OMASTAR                      139
#define SPECIES_KABUTO                       140
#define SPECIES_KABUTOPS                     141
#define SPECIES_AERODACTYL                   142
#define SPECIES_SNORLAX                      143
#define SPECIES_ARTICUNO                     144
#define SPECIES_ZAPDOS                       145
#define SPECIES_MOLTRES                      146
#define SPECIES_DRATINI                      147
#define SPECIES_DRAGONAIR                    148
#define SPECIES_DRAGONITE                    149
#define SPECIES_MEWTWO                       150
#define SPECIES_MEW                          151
#define SPECIES_CHIKORITA                    152
#define SPECIES_BAYLEEF                      153
#define SPECIES_MEGANIUM                     154
#define SPECIES_CYNDAQUIL                    155
#define SPECIES_QUILAVA                      156
#define SPECIES_TYPHLOSION                   157
#define SPECIES_TOTODILE                     158
#define SPECIES_CROCONAW                     159
#define SPECIES_FERALIGATR                   160
#define SPECIES_SENTRET                      161
#define SPECIES_FURRET                       162
#define SPECIES_HOOTHOOT                     163
#define SPECIES_NOCTOWL                      164
#define SPECIES_LEDYBA                       165
#define SPECIES_LEDIAN                       166
#define SPECIES_SPINARAK                     167
#define SPECIES_ARIADOS                      168
#define SPECIES_CROBAT                       169
#define SPECIES_CHINCHOU                     170
#define SPECIES_LANTURN                      171
#define SPECIES_PICHU                        172
#define SPECIES_CLEFFA                       173
#define SPECIES_IGGLYBUFF                    174
#define SPECIES_TOGEPI                       175
#define SPECIES_TOGETIC                      176
#define SPECIES_NATU                         177
#define SPECIES_XATU                         178
#define SPECIES_MAREEP                       179
#define SPECIES_FLAAFFY                      180
#define SPECIES_AMPHAROS                     181
#define SPECIES_BELLOSSOM                    182
#define SPECIES_MARILL                       183
#define SPECIES_AZUMARILL                    184
#define SPECIES_SUDOWOODO                    185
#define SPECIES_POLITOED                     186
#define SPECIES_HOPPIP                       187
#define SPECIES_SKIPLOOM                     188
#define SPECIES_JUMPLUFF                     189
#define SPECIES_AIPOM                        190
#define SPECIES_SUNKERN                      191
#define SPECIES_SUNFLORA                     192
#define SPECIES_YANMA                        193
#define SPECIES_WOOPER                       194
#define SPECIES_QUAGSIRE                     195
#define SPECIES_ESPEON                       196
#define SPECIES_UMBREON                      197
#define SPECIES_MURKROW                      198
#define SPECIES_SLOWKING                     199
#define SPECIES_MISDREAVUS                   200
#define SPECIES_UNOWN                        201
#define SPECIES_WOBBUFFET                    202
#define SPECIES_GIRAFARIG                    203
#define SPECIES_PINECO                       204
#define SPECIES_FORRETRESS                   205
#define SPECIES_DUNSPARCE                    206
#define SPECIES_GLIGAR                       207
#define SPECIES_STEELIX                      208
#define SPECIES_SNUBBULL                     209
#define SPECIES_GRANBULL                     210
#define SPECIES_QWILFISH                     211
#define SPECIES_SCIZOR                       212
#define SPECIES_SHUCKLE                      213
#define SPECIES_HERACROSS                    214
#define SPECIES_SNEASEL                      215
#define SPECIES_TEDDIURSA                    216
#define SPECIES_URSARING                     217
#define SPECIES_SLUGMA                       218
#define SPECIES_MAGCARGO                     219
#define SPECIES_SWINUB                       220
#define SPECIES_PILOSWINE                    221
#define SPECIES_CORSOLA                      222
#define SPECIES_REMORAID                     223
#define SPECIES_OCTILLERY                    224
#define SPECIES_DELIBIRD                     225
#define SPECIES_MANTINE                      226
#define SPECIES_SKARMORY                     227
#define SPECIES_HOUNDOUR                     228
#define SPECIES_HOUNDOOM                     229
#define SPECIES_KINGDRA                      230
#define SPECIES_PHANPY                       231
#define SPECIES_DONPHAN                      232
#define SPECIES_PORYGON2                     233
#define SPECIES_STANTLER                     234
#define SPECIES_SMEARGLE                     235
#define SPECIES_TYROGUE                      236
#define SPECIES_HITMONTOP                    237
#define SPECIES_SMOOCHUM                     238
#define SPECIES_ELEKID                       239
#define SPECIES_MAGBY                        240
#define SPECIES_MILTANK                      241
#define SPECIES_BLISSEY                      242
#define SPECIES_RAIKOU                       243
#define SPECIES_ENTEI                        244
#define SPECIES_SUICUNE                      245
#define SPECIES_LARVITAR                     246
#define SPECIES_PUPITAR                      247
#define SPECIES_TYRANITAR                    248
#define SPECIES_LUGIA                        249
#define SPECIES_HO_OH                        250
#define SPECIES_CELEBI                       251
#define SPECIES_TREECKO                      252
#define SPECIES_GROVYLE                      253
#define SPECIES_SCEPTILE                     254
#define SPECIES_TORCHIC                      255
#define SPECIES_COMBUSKEN                    256
#define SPECIES_BLAZIKEN                     257
#define SPECIES_MUDKIP                       258
#define SPECIES_MARSHTOMP                    259
#define SPECIES_SWAMPERT                     260
#define SPECIES_POOCHYENA                    261
#define SPECIES_MIGHTYENA                    262
#define SPECIES_ZIGZAGOON                    263
#define SPECIES_LINOONE                      264
#define SPECIES_WURMPLE                      265
#define SPECIES_SILCOON                      266
#define SPECIES_BEAUTIFLY                    267
#define SPECIES_CASCOON                      268
#define SPECIES_DUSTOX                       269
#define SPECIES_LOTAD                        270
#define SPECIES_LOMBRE                       271
#define SPECIES_LUDICOLO                     272
#define SPECIES_SEEDOT                       273
#define SPECIES_NUZLEAF                      274
#define SPECIES_SHIFTRY                      275
#define SPECIES_TAILLOW                      276
#define SPECIES_SWELLOW                      277
#define SPECIES_WINGULL                      278
#define SPECIES_PELIPPER                     279
#define SPECIES_RALTS                        280
#define SPECIES_KIRLIA                       281
#define SPECIES_GARDEVOIR                    282
#define SPECIES_SURSKIT                      283
#define SPECIES_MASQUERAIN                   284
#define SPECIES_SHROOMISH                    285
#define SPECIES_BRELOOM                      286
#define SPECIES_SLAKOTH                      287
#define SPECIES_VIGOROTH                     288
#define SPECIES_SLAKING                      289
#define SPECIES_NINCADA                      290
#define SPECIES_NINJASK                      291
#define SPECIES_SHEDINJA                     292
#define SPECIES_WHISMUR                      293
#define SPECIES_LOUDRED                      294
#define SPECIES_EXPLOUD                      295
#define SPECIES_MAKUHITA                     296
#define SPECIES_HARIYAMA                     297
#define SPECIES_AZURILL                      298
#define SPECIES_NOSEPASS                     299
#define SPECIES_SKITTY                       300
#define SPECIES_DELCATTY                     301
#define SPECIES_SABLEYE                      302
#define SPECIES_MAWILE                       303
#define SPECIES_ARON                         304
#define SPECIES_LAIRON                       305
#define SPECIES_AGGRON                       306
#define SPECIES_MEDITITE                     307
#define SPECIES_MEDICHAM                     308
#define SPECIES_ELECTRIKE                    309
#define SPECIES_MANECTRIC                    310
#define SPECIES_PLUSLE                       311
#define SPECIES_MINUN                        312
#define SPECIES_VOLBEAT                      313
#define SPECIES_ILLUMISE                     314
#define SPECIES_ROSELIA                      315
#define SPECIES_GULPIN                       316
#define SPECIES_SWALOT                       317
#define SPECIES_CARVANHA                     318
#define SPECIES_SHARPEDO                     319
#define SPECIES_WAILMER                      320
#define SPECIES_WAILORD                      321
#define SPECIES_NUMEL                        322
#define SPECIES_CAMERUPT                     323
#define SPECIES_TORKOAL                      324
#define SPECIES_SPOINK                       325
#define SPECIES_GRUMPIG                      326
#define SPECIES_SPINDA                       327
#define SPECIES_TRAPINCH                     328
#define SPECIES_VIBRAVA                      329
#define SPECIES_FLYGON                       330
#define SPECIES_CACNEA                       331
#define SPECIES_CACTURNE                     332
#define SPECIES_SWABLU                       333
#define SPECIES_ALTARIA                      334
#define SPECIES_ZANGOOSE                     335
#define SPECIES_SEVIPER                      336
#define SPECIES_LUNATONE                     337
#define SPECIES_SOLROCK                      338
#define SPECIES_BARBOACH                     339
#define SPECIES_WHISCASH                     340
#define SPECIES_CORPHISH                     341
#define SPECIES_CRAWDAUNT                    342
#define SPECIES_BALTOY                       343
#define SPECIES_CLAYDOL                      344
#define SPECIES_LILEEP                       345
#define SPECIES_CRADILY                      346
#define SPECIES_ANORITH                      347
#define SPECIES_ARMALDO                      348
#define SPECIES_FEEBAS                       349
#define SPECIES_MILOTIC                      350
#define SPECIES_CASTFORM                     SPECIES_CASTFORM_NORMAL
#define SPECIES_CASTFORM_NORMAL              351
#define SPECIES_KECLEON                      352
#define SPECIES_SHUPPET                      353
#define SPECIES_BANETTE                      354
#define SPECIES_DUSKULL                      355
#define SPECIES_DUSCLOPS                     356
#define SPECIES_TROPIUS                      357
#define SPECIES_CHIMECHO                     358
#define SPECIES_ABSOL                        359
#define SPECIES_WYNAUT                       360
#define SPECIES_SNORUNT                      361
#define SPECIES_GLALIE                       362
#define SPECIES_SPHEAL                       363
#define SPECIES_SEALEO                       364
#define SPECIES_WALREIN                      365
#define SPECIES_CLAMPERL                     366
#define SPECIES_HUNTAIL                      367
#define SPECIES_GOREBYSS                     368
#define SPECIES_RELICANTH                    369
#define SPECIES_LUVDISC                      370
#define SPECIES_BAGON                        371
#define SPECIES_SHELGON                      372
#define SPECIES_SALAMENCE                    373
#define SPECIES_BELDUM                       374
#define SPECIES_METANG                       375
#define SPECIES_METAGROSS                    376
#define SPECIES_REGIROCK                     377
#define SPECIES_REGICE                       378
#define SPECIES_REGISTEEL                    379
#define SPECIES_LATIAS                       380
#define SPECIES_LATIOS                       381
#define SPECIES_KYOGRE                       382
#define SPECIES_GROUDON                      383
#define SPECIES_RAYQUAZA                     384
#define SPECIES_JIRACHI                      385
#define SPECIES_DEOXYS                       SPECIES_DEOXYS_NORMAL
#define SPECIES_DEOXYS_NORMAL                386
#define SPECIES_TURTWIG                      387
#define SPECIES_GROTLE                       388
#define SPECIES_TORTERRA                     389
#define SPECIES_CHIMCHAR                     390
#define SPECIES_MONFERNO                     391
#define SPECIES_INFERNAPE                    392
#define SPECIES_PIPLUP                       393
#define SPECIES_PRINPLUP                     394
#define SPECIES_EMPOLEON                     395
#define SPECIES_STARLY                       396
#define SPECIES_STARAVIA                     397
#define SPECIES_STARAPTOR                    398
#define SPECIES_BIDOOF                       399
#define SPECIES_BIBAREL                      400
#define SPECIES_KRICKETOT                    401
#define SPECIES_KRICKETUNE                   402
#define SPECIES_SHINX                        403
#define SPECIES_LUXIO                        404
#define SPECIES_LUXRAY                       405
#define SPECIES_BUDEW                        406
#define SPECIES_ROSERADE                     407
#define SPECIES_CRANIDOS                     408
#define SPECIES_RAMPARDOS                    409
#define SPECIES_SHIELDON                     410
#define SPECIES_BASTIODON                    411
#define SPECIES_BURMY                        SPECIES_BURMY_PLANT_CLOAK
#define SPECIES_BURMY_PLANT_CLOAK            412
#define SPECIES_WORMADAM                     SPECIES_WORMADAM_PLANT_CLOAK
#define SPECIES_WORMADAM_PLANT_CLOAK         413
#define SPECIES_MOTHIM                       414
#define SPECIES_COMBEE                       415
#define SPECIES_VESPIQUEN                    416
#define SPECIES_PACHIRISU                    417
#define SPECIES_BUIZEL                       418
#define SPECIES_FLOATZEL                     419
#define SPECIES_CHERUBI                      420
#define SPECIES_CHERRIM                      SPECIES_CHERRIM_OVERCAST
#define SPECIES_CHERRIM_OVERCAST             421
#define SPECIES_SHELLOS                      SPECIES_SHELLOS_WEST_SEA
#define SPECIES_SHELLOS_WEST_SEA             422
#define SPECIES_GASTRODON                    SPECIES_GASTRODON_WEST_SEA
#define SPECIES_GASTRODON_WEST_SEA           423
#define SPECIES_AMBIPOM                      424
#define SPECIES_DRIFLOON                     425
#define SPECIES_DRIFBLIM                     426
#define SPECIES_BUNEARY                      427
#define SPECIES_LOPUNNY                      428
#define SPECIES_MISMAGIUS                    429
#define SPECIES_HONCHKROW                    430
#define SPECIES_GLAMEOW                      431
#define SPECIES_PURUGLY                      432
#define SPECIES_CHINGLING                    433
#define SPECIES_STUNKY                       434
#define SPECIES_SKUNTANK                     435
#define SPECIES_BRONZOR                      436
#define SPECIES_BRONZONG                     437
#define SPECIES_BONSLY                       438
#define SPECIES_MIME_JR                      439
#define SPECIES_HAPPINY                      440
#define SPECIES_CHATOT                       441
#define SPECIES_SPIRITOMB                    442
#define SPECIES_GIBLE                        443
#define SPECIES_GABITE                       444
#define SPECIES_GARCHOMP                     445
#define SPECIES_MUNCHLAX                     446
#define SPECIES_RIOLU                        447
#define SPECIES_LUCARIO                      448
#define SPECIES_HIPPOPOTAS                   449
#define SPECIES_HIPPOWDON                    450
#define SPECIES_SKORUPI                      451
#define SPECIES_DRAPION                      452
#define SPECIES_CROAGUNK                     453
#define SPECIES_TOXICROAK                    454
#define SPECIES_CARNIVINE                    455
#define SPECIES_FINNEON                      456
#define SPECIES_LUMINEON                     457
#define SPECIES_MANTYKE                      458
#define SPECIES_SNOVER                       459
#define SPECIES_ABOMASNOW                    460
#define SPECIES_WEAVILE                      461
#define SPECIES_MAGNEZONE                    462
#define SPECIES_LICKILICKY                   463
#define SPECIES_RHYPERIOR                    464
#define SPECIES_TANGROWTH                    465
#define SPECIES_ELECTIVIRE                   466
#define SPECIES_MAGMORTAR                    467
#define SPECIES_TOGEKISS                     468
#define SPECIES_YANMEGA                      469
#define SPECIES_LEAFEON                      470
#define SPECIES_GLACEON                      471
#define SPECIES_GLISCOR                      472
#define SPECIES_MAMOSWINE                    473
#define SPECIES_PORYGON_Z                    474
#define SPECIES_GALLADE                      475
#define SPECIES_PROBOPASS                    476
#define SPECIES_DUSKNOIR                     477
#define SPECIES_FROSLASS                     478
#define SPECIES_ROTOM                        479
#define SPECIES_UXIE                         480
#define SPECIES_MESPRIT                      481
#define SPECIES_AZELF                        482
#define SPECIES_DIALGA                       483
#define SPECIES_PALKIA                       484
#define SPECIES_HEATRAN                      485
#define SPECIES_REGIGIGAS                    486
#define SPECIES_GIRATINA                     SPECIES_GIRATINA_ALTERED
#define SPECIES_GIRATINA_ALTERED             487
#define SPECIES_CRESSELIA                    488
#define SPECIES_PHIONE                       489
#define SPECIES_MANAPHY                      490
#define SPECIES_DARKRAI                      491
#define SPECIES_SHAYMIN                      SPECIES_SHAYMIN_LAND
#define SPECIES_SHAYMIN_LAND                 492
#define SPECIES_ARCEUS                       SPECIES_ARCEUS_NORMAL
#define SPECIES_ARCEUS_NORMAL                493
#define SPECIES_VICTINI                      494
#define SPECIES_SNIVY                        495
#define SPECIES_SERVINE                      496
#define SPECIES_SERPERIOR                    497
#define SPECIES_TEPIG                        498
#define SPECIES_PIGNITE                      499
#define SPECIES_EMBOAR                       500
#define SPECIES_OSHAWOTT                     501
#define SPECIES_DEWOTT                       502
#define SPECIES_SAMUROTT                     503
#define SPECIES_PATRAT                       504
#define SPECIES_WATCHOG                      505
#define SPECIES_LILLIPUP                     506
#define SPECIES_HERDIER                      507
#define SPECIES_STOUTLAND                    508
#define SPECIES_PURRLOIN                     509
#define SPECIES_LIEPARD                      510
#define SPECIES_PANSAGE                      511
#define SPECIES_SIMISAGE                     512
#define SPECIES_PANSEAR                      513
#define SPECIES_SIMISEAR                     514
#define SPECIES_PANPOUR                      515
#define SPECIES_SIMIPOUR                     516
#define SPECIES_MUNNA                        517
#define SPECIES_MUSHARNA                     518
#define SPECIES_PIDOVE                       519
#define SPECIES_TRANQUILL                    520
#define SPECIES_UNFEZANT                     521
#define SPECIES_BLITZLE                      522
#define SPECIES_ZEBSTRIKA                    523
#define SPECIES_ROGGENROLA                   524
#define SPECIES_BOLDORE                      525
#define SPECIES_GIGALITH                     526
#define SPECIES_WOOBAT                       527
#define SPECIES_SWOOBAT                      528
#define SPECIES_DRILBUR                      529
#define SPECIES_EXCADRILL                    530
#define SPECIES_AUDINO                       531
#define SPECIES_TIMBURR                      532
#define SPECIES_GURDURR                      533
#define SPECIES_CONKELDURR                   534
#define SPECIES_TYMPOLE                      535
#define SPECIES_PALPITOAD                    536
#define SPECIES_SEISMITOAD                   537
#define SPECIES_THROH                        538
#define SPECIES_SAWK                         539
#define SPECIES_SEWADDLE                     540
#define SPECIES_SWADLOON                     541
#define SPECIES_LEAVANNY                     542
#define SPECIES_VENIPEDE                     543
#define SPECIES_WHIRLIPEDE                   544
#define SPECIES_SCOLIPEDE                    545
#define SPECIES_COTTONEE                     546
#define SPECIES_WHIMSICOTT                   547
#define SPECIES_PETILIL                      548
#define SPECIES_LILLIGANT                    549
#define SPECIES_BASCULIN                     SPECIES_BASCULIN_RED_STRIPED
#define SPECIES_BASCULIN_RED_STRIPED         550
#define SPECIES_SANDILE                      551
#define SPECIES_KROKOROK                     552
#define SPECIES_KROOKODILE                   553
#define SPECIES_DARUMAKA                     554
#define SPECIES_DARMANITAN                   SPECIES_DARMANITAN_STANDARD_MODE
#define SPECIES_DARMANITAN_STANDARD_MODE     555
#define SPECIES_MARACTUS                     556
#define SPECIES_DWEBBLE                      557
#define SPECIES_CRUSTLE                      558
#define SPECIES_SCRAGGY                      559
#define SPECIES_SCRAFTY                      560
#define SPECIES_SIGILYPH                     561
#define SPECIES_YAMASK                       562
#define SPECIES_COFAGRIGUS                   563
#define SPECIES_TIRTOUGA                     564
#define SPECIES_CARRACOSTA                   565
#define SPECIES_ARCHEN                       566
#define SPECIES_ARCHEOPS                     567
#define SPECIES_TRUBBISH                     568
#define SPECIES_GARBODOR                     569
#define SPECIES_ZORUA                        570
#define SPECIES_ZOROARK                      571
#define SPECIES_MINCCINO                     572
#define SPECIES_CINCCINO                     573
#define SPECIES_GOTHITA                      574
#define SPECIES_GOTHORITA                    575
#define SPECIES_GOTHITELLE                   576
#define SPECIES_SOLOSIS                      577
#define SPECIES_DUOSION                      578
#define SPECIES_REUNICLUS                    579
#define SPECIES_DUCKLETT                     580
#define SPECIES_SWANNA                       581
#define SPECIES_VANILLITE                    582
#define SPECIES_VANILLISH                    583
#define SPECIES_VANILLUXE                    584
#define SPECIES_DEERLING                     SPECIES_DEERLING_SPRING
#define SPECIES_DEERLING_SPRING              585
#define SPECIES_SAWSBUCK                     SPECIES_SAWSBUCK_SPRING
#define SPECIES_SAWSBUCK_SPRING              586
#define SPECIES_EMOLGA                       587
#define SPECIES_KARRABLAST                   588
#define SPECIES_ESCAVALIER                   589
#define SPECIES_FOONGUS                      590
#define SPECIES_AMOONGUSS                    591
#define SPECIES_FRILLISH                     592
#define SPECIES_JELLICENT                    593
#define SPECIES_ALOMOMOLA                    594
#define SPECIES_JOLTIK                       595
#define SPECIES_GALVANTULA                   596
#define SPECIES_FERROSEED                    597
#define SPECIES_FERROTHORN                   598
#define SPECIES_KLINK                        599
#define SPECIES_KLANG                        600
#define SPECIES_KLINKLANG                    601
#define SPECIES_TYNAMO                       602
#define SPECIES_EELEKTRIK                    603
#define SPECIES_EELEKTROSS                   604
#define SPECIES_ELGYEM                       605
#define SPECIES_BEHEEYEM                     606
#define SPECIES_LITWICK                      607
#define SPECIES_LAMPENT                      608
#define SPECIES_CHANDELURE                   609
#define SPECIES_AXEW                         610
#define SPECIES_FRAXURE                      611
#define SPECIES_HAXORUS                      612
#define SPECIES_CUBCHOO                      613
#define SPECIES_BEARTIC                      614
#define SPECIES_CRYOGONAL                    615
#define SPECIES_SHELMET                      616
#define SPECIES_ACCELGOR                     617
#define SPECIES_STUNFISK                     618
#define SPECIES_MIENFOO                      619
#define SPECIES_MIENSHAO                     620
#define SPECIES_DRUDDIGON                    621
#define SPECIES_GOLETT                       622
#define SPECIES_GOLURK                       623
#define SPECIES_PAWNIARD                     624
#define SPECIES_BISHARP                      625
#define SPECIES_BOUFFALANT                   626
#define SPECIES_RUFFLET                      627
#define SPECIES_BRAVIARY                     628
#define SPECIES_VULLABY                      629
#define SPECIES_MANDIBUZZ                    630
#define SPECIES_HEATMOR                      631
#define SPECIES_DURANT                       632
#define SPECIES_DEINO                        633
#define SPECIES_ZWEILOUS                     634
#define SPECIES_HYDREIGON                    635
#define SPECIES_LARVESTA                     636
#define SPECIES_VOLCARONA                    637
#define SPECIES_COBALION                     638
#define SPECIES_TERRAKION                    639
#define SPECIES_VIRIZION                     640
#define SPECIES_TORNADUS                     SPECIES_TORNADUS_INCARNATE
#define SPECIES_TORNADUS_INCARNATE           641
#define SPECIES_THUNDURUS                    SPECIES_THUNDURUS_INCARNATE
#define SPECIES_THUNDURUS_INCARNATE          642
#define SPECIES_RESHIRAM                     643
#define SPECIES_ZEKROM                       644
#define SPECIES_LANDORUS                     SPECIES_LANDORUS_INCARNATE
#define SPECIES_LANDORUS_INCARNATE           645
#define SPECIES_KYUREM                       646
#define SPECIES_KELDEO                       SPECIES_KELDEO_ORDINARY
#define SPECIES_KELDEO_ORDINARY              647
#define SPECIES_MELOETTA                     SPECIES_MELOETTA_ARIA
#define SPECIES_MELOETTA_ARIA                648
#define SPECIES_GENESECT                     649
#define SPECIES_CHESPIN                      650
#define SPECIES_QUILLADIN                    651
#define SPECIES_CHESNAUGHT                   652
#define SPECIES_FENNEKIN                     653
#define SPECIES_BRAIXEN                      654
#define SPECIES_DELPHOX                      655
#define SPECIES_FROAKIE                      656
#define SPECIES_FROGADIER                    657
#define SPECIES_GRENINJA                     658
#define SPECIES_BUNNELBY                     659
#define SPECIES_DIGGERSBY                    660
#define SPECIES_FLETCHLING                   661
#define SPECIES_FLETCHINDER                  662
#define SPECIES_TALONFLAME                   663
#define SPECIES_SCATTERBUG                   664
#define SPECIES_SPEWPA                       665
#define SPECIES_VIVILLON                     SPECIES_VIVILLON_ICY_SNOW
#define SPECIES_VIVILLON_ICY_SNOW            666
#define SPECIES_LITLEO                       667
#define SPECIES_PYROAR                       668
#define SPECIES_FLABEBE                      SPECIES_FLABEBE_RED_FLOWER
#define SPECIES_FLABEBE_RED_FLOWER           669
#define SPECIES_FLOETTE                      SPECIES_FLOETTE_RED_FLOWER
#define SPECIES_FLOETTE_RED_FLOWER           670
#define SPECIES_FLORGES                      SPECIES_FLORGES_RED_FLOWER
#define SPECIES_FLORGES_RED_FLOWER           671
#define SPECIES_SKIDDO                       672
#define SPECIES_GOGOAT                       673
#define SPECIES_PANCHAM                      674
#define SPECIES_PANGORO                      675
#define SPECIES_FURFROU                      SPECIES_FURFROU_NATURAL
#define SPECIES_FURFROU_NATURAL              676
#define SPECIES_ESPURR                       677
#define SPECIES_MEOWSTIC                     SPECIES_MEOWSTIC_MALE
#define SPECIES_MEOWSTIC_MALE                678
#define SPECIES_HONEDGE                      679
#define SPECIES_DOUBLADE                     680
#define SPECIES_AEGISLASH                    SPECIES_AEGISLASH_SHIELD
#define SPECIES_AEGISLASH_SHIELD             681
#define SPECIES_SPRITZEE                     682
#define SPECIES_AROMATISSE                   683
#define SPECIES_SWIRLIX                      684
#define SPECIES_SLURPUFF                     685
#define SPECIES_INKAY                        686
#define SPECIES_MALAMAR                      687
#define SPECIES_BINACLE                      688
#define SPECIES_BARBARACLE                   689
#define SPECIES_SKRELP                       690
#define SPECIES_DRAGALGE                     691
#define SPECIES_CLAUNCHER                    692
#define SPECIES_CLAWITZER                    693
#define SPECIES_HELIOPTILE                   694
#define SPECIES_HELIOLISK                    695
#define SPECIES_TYRUNT                       696
#define SPECIES_TYRANTRUM                    697
#define SPECIES_AMAURA                       698
#define SPECIES_AURORUS                      699
#define SPECIES_SYLVEON                      700
#define SPECIES_HAWLUCHA                     701
#define SPECIES_DEDENNE                      702
#define SPECIES_CARBINK                      703
#define SPECIES_GOOMY                        704
#define SPECIES_SLIGGOO                      705
#define SPECIES_GOODRA                       706
#define SPECIES_KLEFKI                       707
#define SPECIES_PHANTUMP                     708
#define SPECIES_TREVENANT                    709
#define SPECIES_PUMPKABOO                    SPECIES_PUMPKABOO_AVERAGE
#define SPECIES_PUMPKABOO_AVERAGE            710
#define SPECIES_GOURGEIST                    SPECIES_GOURGEIST_AVERAGE
#define SPECIES_GOURGEIST_AVERAGE            711
#define SPECIES_BERGMITE                     712
#define SPECIES_AVALUGG                      713
#define SPECIES_NOIBAT                       714
#define SPECIES_NOIVERN                      715
#define SPECIES_XERNEAS                      SPECIES_XERNEAS_NEUTRAL
#define SPECIES_XERNEAS_NEUTRAL              716
#define SPECIES_YVELTAL                      717
#define SPECIES_ZYGARDE                      SPECIES_ZYGARDE_50
#define SPECIES_ZYGARDE_50                   SPECIES_ZYGARDE_50_AURA_BREAK
#define SPECIES_ZYGARDE_50_AURA_BREAK        718
#define SPECIES_DIANCIE                      719
#define SPECIES_HOOPA                        SPECIES_HOOPA_CONFINED
#define SPECIES_HOOPA_CONFINED               720
#define SPECIES_VOLCANION                    721
#define SPECIES_ROWLET                       722
#define SPECIES_DARTRIX                      723
#define SPECIES_DECIDUEYE                    724
#define SPECIES_LITTEN                       725
#define SPECIES_TORRACAT                     726
#define SPECIES_INCINEROAR                   727
#define SPECIES_POPPLIO                      728
#define SPECIES_BRIONNE                      729
#define SPECIES_PRIMARINA                    730
#define SPECIES_PIKIPEK                      731
#define SPECIES_TRUMBEAK                     732
#define SPECIES_TOUCANNON                    733
#define SPECIES_YUNGOOS                      734
#define SPECIES_GUMSHOOS                     735
#define SPECIES_GRUBBIN                      736
#define SPECIES_CHARJABUG                    737
#define SPECIES_VIKAVOLT                     738
#define SPECIES_CRABRAWLER                   739
#define SPECIES_CRABOMINABLE                 740
#define SPECIES_ORICORIO                     SPECIES_ORICORIO_BAILE
#define SPECIES_ORICORIO_BAILE               741
#define SPECIES_CUTIEFLY                     742
#define SPECIES_RIBOMBEE                     743
#define SPECIES_ROCKRUFF                     744
#define SPECIES_LYCANROC                     SPECIES_LYCANROC_MIDDAY
#define SPECIES_LYCANROC_MIDDAY              745
#define SPECIES_WISHIWASHI                   SPECIES_WISHIWASHI_SOLO
#define SPECIES_WISHIWASHI_SOLO              746
#define SPECIES_MAREANIE                     747
#define SPECIES_TOXAPEX                      748
#define SPECIES_MUDBRAY                      749
#define SPECIES_MUDSDALE                     750
#define SPECIES_DEWPIDER                     751
#define SPECIES_ARAQUANID                    752
#define SPECIES_FOMANTIS                     753
#define SPECIES_LURANTIS                     754
#define SPECIES_MORELULL                     755
#define SPECIES_SHIINOTIC                    756
#define SPECIES_SALANDIT                     757
#define SPECIES_SALAZZLE                     758
#define SPECIES_STUFFUL                      759
#define SPECIES_BEWEAR                       760
#define SPECIES_BOUNSWEET                    761
#define SPECIES_STEENEE                      762
#define SPECIES_TSAREENA                     763
#define SPECIES_COMFEY                       764
#define SPECIES_ORANGURU                     765
#define SPECIES_PASSIMIAN                    766
#define SPECIES_WIMPOD                       767
#define SPECIES_GOLISOPOD                    768
#define SPECIES_SANDYGAST                    769
#define SPECIES_PALOSSAND                    770
#define SPECIES_PYUKUMUKU                    771
#define SPECIES_TYPE_NULL                    772
#define SPECIES_SILVALLY                     SPECIES_SILVALLY_NORMAL
#define SPECIES_SILVALLY_NORMAL              773
#define SPECIES_MINIOR                       SPECIES_MINIOR_METEOR
#define SPECIES_MINIOR_METEOR                SPECIES_MINIOR_METEOR_RED
#define SPECIES_MINIOR_METEOR_RED            774
#define SPECIES_KOMALA                       775
#define SPECIES_TURTONATOR                   776
#define SPECIES_TOGEDEMARU                   777
#define SPECIES_MIMIKYU                      SPECIES_MIMIKYU_DISGUISED
#define SPECIES_MIMIKYU_DISGUISED            778
#define SPECIES_BRUXISH                      779
#define SPECIES_DRAMPA                       780
#define SPECIES_DHELMISE                     781
#define SPECIES_JANGMO_O                     782
#define SPECIES_HAKAMO_O                     783
#define SPECIES_KOMMO_O                      784
#define SPECIES_TAPU_KOKO                    785
#define SPECIES_TAPU_LELE                    786
#define SPECIES_TAPU_BULU                    787
#define SPECIES_TAPU_FINI                    788
#define SPECIES_COSMOG                       789
#define SPECIES_COSMOEM                      790
#define SPECIES_SOLGALEO                     791
#define SPECIES_LUNALA                       792
#define SPECIES_NIHILEGO                     793
#define SPECIES_BUZZWOLE                     794
#define SPECIES_PHEROMOSA                    795
#define SPECIES_XURKITREE                    796
#define SPECIES_CELESTEELA                   797
#define SPECIES_KARTANA                      798
#define SPECIES_GUZZLORD                     799
#define SPECIES_NECROZMA                     800
#define SPECIES_MAGEARNA                     801
#define SPECIES_MARSHADOW                    802
#define SPECIES_POIPOLE                      803
#define SPECIES_NAGANADEL                    804
#define SPECIES_STAKATAKA                    805
#define SPECIES_BLACEPHALON                  806
#define SPECIES_ZERAORA                      807
#define SPECIES_MELTAN                       808
#define SPECIES_MELMETAL                     809
#define SPECIES_GROOKEY                      810
#define SPECIES_THWACKEY                     811
#define SPECIES_RILLABOOM                    812
#define SPECIES_SCORBUNNY                    813
#define SPECIES_RABOOT                       814
#define SPECIES_CINDERACE                    815
#define SPECIES_SOBBLE                       816
#define SPECIES_DRIZZILE                     817
#define SPECIES_INTELEON                     818
#define SPECIES_SKWOVET                      819
#define SPECIES_GREEDENT                     820
#define SPECIES_ROOKIDEE                     821
#define SPECIES_CORVISQUIRE                  822
#define SPECIES_CORVIKNIGHT                  823
#define SPECIES_BLIPBUG                      824
#define SPECIES_DOTTLER                      825
#define SPECIES_ORBEETLE                     826
#define SPECIES_NICKIT                       827
#define SPECIES_THIEVUL                      828
#define SPECIES_GOSSIFLEUR                   829
#define SPECIES_ELDEGOSS                     830
#define SPECIES_WOOLOO                       831
#define SPECIES_DUBWOOL                      832
#define SPECIES_CHEWTLE                      833
#define SPECIES_DREDNAW                      834
#define SPECIES_YAMPER                       835
#define SPECIES_BOLTUND                      836
#define SPECIES_ROLYCOLY                     837
#define SPECIES_CARKOL                       838
#define SPECIES_COALOSSAL                    839
#define SPECIES_APPLIN                       840
#define SPECIES_FLAPPLE                      841
#define SPECIES_APPLETUN                     842
#define SPECIES_SILICOBRA                    843
#define SPECIES_SANDACONDA                   844
#define SPECIES_CRAMORANT                    845
#define SPECIES_ARROKUDA                     846
#define SPECIES_BARRASKEWDA                  847
#define SPECIES_TOXEL                        848
#define SPECIES_TOXTRICITY                   SPECIES_TOXTRICITY_AMPED
#define SPECIES_TOXTRICITY_AMPED             849
#define SPECIES_SIZZLIPEDE                   850
#define SPECIES_CENTISKORCH                  851
#define SPECIES_CLOBBOPUS                    852
#define SPECIES_GRAPPLOCT                    853
#define SPECIES_SINISTEA                     SPECIES_SINISTEA_PHONY
#define SPECIES_SINISTEA_PHONY               854
#define SPECIES_POLTEAGEIST                  SPECIES_POLTEAGEIST_PHONY
#define SPECIES_POLTEAGEIST_PHONY            855
#define SPECIES_HATENNA                      856
#define SPECIES_HATTREM                      857
#define SPECIES_HATTERENE                    858
#define SPECIES_IMPIDIMP                     859
#define SPECIES_MORGREM                      860
#define SPECIES_GRIMMSNARL                   861
#define SPECIES_OBSTAGOON                    862
#define SPECIES_PERRSERKER                   863
#define SPECIES_CURSOLA                      864
#define SPECIES_SIRFETCHD                    865
#define SPECIES_MR_RIME                      866
#define SPECIES_RUNERIGUS                    867
#define SPECIES_MILCERY                      868
#define SPECIES_ALCREMIE                     SPECIES_ALCREMIE_STRAWBERRY
#define SPECIES_ALCREMIE_STRAWBERRY          SPECIES_ALCREMIE_STRAWBERRY_VANILLA_CREAM
#define SPECIES_ALCREMIE_VANILLA_CREAM       SPECIES_ALCREMIE_STRAWBERRY_VANILLA_CREAM
#define SPECIES_ALCREMIE_STRAWBERRY_VANILLA_CREAM   869
#define SPECIES_FALINKS                      870
#define SPECIES_PINCURCHIN                   871
#define SPECIES_SNOM                         872
#define SPECIES_FROSMOTH                     873
#define SPECIES_STONJOURNER                  874
#define SPECIES_EISCUE                       SPECIES_EISCUE_ICE_FACE
#define SPECIES_EISCUE_ICE_FACE              875
#define SPECIES_INDEEDEE                     SPECIES_INDEEDEE_MALE
#define SPECIES_INDEEDEE_MALE                876
#define SPECIES_MORPEKO                      SPECIES_MORPEKO_FULL_BELLY
#define SPECIES_MORPEKO_FULL_BELLY           877
#define SPECIES_CUFANT                       878
#define SPECIES_COPPERAJAH                   879
#define SPECIES_DRACOZOLT                    880
#define SPECIES_ARCTOZOLT                    881
#define SPECIES_DRACOVISH                    882
#define SPECIES_ARCTOVISH                    883
#define SPECIES_DURALUDON                    884
#define SPECIES_DREEPY                       885
#define SPECIES_DRAKLOAK                     886
#define SPECIES_DRAGAPULT                    887
#define SPECIES_ZACIAN                       SPECIES_ZACIAN_HERO_OF_MANY_BATTLES
#define SPECIES_ZACIAN_HERO_OF_MANY_BATTLES  888
#define SPECIES_ZAMAZENTA                    SPECIES_ZAMAZENTA_HERO_OF_MANY_BATTLES
#define SPECIES_ZAMAZENTA_HERO_OF_MANY_BATTLES 889
#define SPECIES_ETERNATUS                    890
#define SPECIES_KUBFU                        891
#define SPECIES_URSHIFU                      SPECIES_URSHIFU_SINGLE_STRIKE_STYLE
#define SPECIES_URSHIFU_SINGLE_STRIKE_STYLE  892
#define SPECIES_ZARUDE                       893
#define SPECIES_REGIELEKI                    894
#define SPECIES_REGIDRAGO                    895
#define SPECIES_GLASTRIER                    896
#define SPECIES_SPECTRIER                    897
#define SPECIES_CALYREX                      898
#define SPECIES_WYRDEER                      899
#define SPECIES_KLEAVOR                      900
#define SPECIES_URSALUNA                     901
#define SPECIES_BASCULEGION                  SPECIES_BASCULEGION_MALE
#define SPECIES_BASCULEGION_MALE             902
#define SPECIES_SNEASLER                     903
#define SPECIES_OVERQWIL                     904
#define SPECIES_ENAMORUS                     SPECIES_ENAMORUS_INCARNATE
#define SPECIES_ENAMORUS_INCARNATE           905

// Megas
#define SPECIES_VENUSAUR_MEGA                FORMS_START + 1
#define SPECIES_CHARIZARD_MEGA_X             FORMS_START + 2
#define SPECIES_CHARIZARD_MEGA_Y             FORMS_START + 3
#define SPECIES_BLASTOISE_MEGA               FORMS_START + 4
#define SPECIES_BEEDRILL_MEGA                FORMS_START + 5
#define SPECIES_PIDGEOT_MEGA                 FORMS_START + 6
#define SPECIES_ALAKAZAM_MEGA                FORMS_START + 7
#define SPECIES_SLOWBRO_MEGA                 FORMS_START + 8
#define SPECIES_GENGAR_MEGA                  FORMS_START + 9
#define SPECIES_KANGASKHAN_MEGA              FORMS_START + 10
#define SPECIES_PINSIR_MEGA                  FORMS_START + 11
#define SPECIES_GYARADOS_MEGA                FORMS_START + 12
#define SPECIES_AERODACTYL_MEGA              FORMS_START + 13
#define SPECIES_MEWTWO_MEGA_X                FORMS_START + 14
#define SPECIES_MEWTWO_MEGA_Y                FORMS_START + 15
#define SPECIES_AMPHAROS_MEGA                FORMS_START + 16
#define SPECIES_STEELIX_MEGA                 FORMS_START + 17
#define SPECIES_SCIZOR_MEGA                  FORMS_START + 18
#define SPECIES_HERACROSS_MEGA               FORMS_START + 19
#define SPECIES_HOUNDOOM_MEGA                FORMS_START + 20
#define SPECIES_TYRANITAR_MEGA               FORMS_START + 21
#define SPECIES_SCEPTILE_MEGA                FORMS_START + 22
#define SPECIES_BLAZIKEN_MEGA                FORMS_START + 23
#define SPECIES_SWAMPERT_MEGA                FORMS_START + 24
#define SPECIES_GARDEVOIR_MEGA               FORMS_START + 25
#define SPECIES_SABLEYE_MEGA                 FORMS_START + 26
#define SPECIES_MAWILE_MEGA                  FORMS_START + 27
#define SPECIES_AGGRON_MEGA                  FORMS_START + 28
#define SPECIES_MEDICHAM_MEGA                FORMS_START + 29
#define SPECIES_MANECTRIC_MEGA               FORMS_START + 30
#define SPECIES_SHARPEDO_MEGA                FORMS_START + 31
#define SPECIES_CAMERUPT_MEGA                FORMS_START + 32
#define SPECIES_ALTARIA_MEGA                 FORMS_START + 33
#define SPECIES_BANETTE_MEGA                 FORMS_START + 34
#define SPECIES_ABSOL_MEGA                   FORMS_START + 35
#define SPECIES_GLALIE_MEGA                  FORMS_START + 36
#define SPECIES_SALAMENCE_MEGA               FORMS_START + 37
#define SPECIES_METAGROSS_MEGA               FORMS_START + 38
#define SPECIES_LATIAS_MEGA                  FORMS_START + 39
#define SPECIES_LATIOS_MEGA                  FORMS_START + 40
#define SPECIES_LOPUNNY_MEGA                 FORMS_START + 41
#define SPECIES_GARCHOMP_MEGA                FORMS_START + 42
#define SPECIES_LUCARIO_MEGA                 FORMS_START + 43
#define SPECIES_ABOMASNOW_MEGA               FORMS_START + 44
#define SPECIES_GALLADE_MEGA                 FORMS_START + 45
#define SPECIES_AUDINO_MEGA                  FORMS_START + 46
#define SPECIES_DIANCIE_MEGA                 FORMS_START + 47

// Special Mega + Primals
#define SPECIES_RAYQUAZA_MEGA                FORMS_START + 48
#define SPECIES_KYOGRE_PRIMAL                FORMS_START + 49
#define SPECIES_GROUDON_PRIMAL               FORMS_START + 50

// Alolan Forms
#define SPECIES_RATTATA_ALOLAN               FORMS_START + 51
#define SPECIES_RATICATE_ALOLAN              FORMS_START + 52
#define SPECIES_RAICHU_ALOLAN                FORMS_START + 53
#define SPECIES_SANDSHREW_ALOLAN             FORMS_START + 54
#define SPECIES_SANDSLASH_ALOLAN             FORMS_START + 55
#define SPECIES_VULPIX_ALOLAN                FORMS_START + 56
#define SPECIES_NINETALES_ALOLAN             FORMS_START + 57
#define SPECIES_DIGLETT_ALOLAN               FORMS_START + 58
#define SPECIES_DUGTRIO_ALOLAN               FORMS_START + 59
#define SPECIES_MEOWTH_ALOLAN                FORMS_START + 60
#define SPECIES_PERSIAN_ALOLAN               FORMS_START + 61
#define SPECIES_GEODUDE_ALOLAN               FORMS_START + 62
#define SPECIES_GRAVELER_ALOLAN              FORMS_START + 63
#define SPECIES_GOLEM_ALOLAN                 FORMS_START + 64
#define SPECIES_GRIMER_ALOLAN                FORMS_START + 65
#define SPECIES_MUK_ALOLAN                   FORMS_START + 66
#define SPECIES_EXEGGUTOR_ALOLAN             FORMS_START + 67
#define SPECIES_MAROWAK_ALOLAN               FORMS_START + 68

// Galarian Forms
#define SPECIES_MEOWTH_GALARIAN              FORMS_START + 69
#define SPECIES_PONYTA_GALARIAN              FORMS_START + 70
#define SPECIES_RAPIDASH_GALARIAN            FORMS_START + 71
#define SPECIES_SLOWPOKE_GALARIAN            FORMS_START + 72
#define SPECIES_SLOWBRO_GALARIAN             FORMS_START + 73
#define SPECIES_FARFETCHD_GALARIAN           FORMS_START + 74
#define SPECIES_WEEZING_GALARIAN             FORMS_START + 75
#define SPECIES_MR_MIME_GALARIAN             FORMS_START + 76
#define SPECIES_ARTICUNO_GALARIAN            FORMS_START + 77
#define SPECIES_ZAPDOS_GALARIAN              FORMS_START + 78
#define SPECIES_MOLTRES_GALARIAN             FORMS_START + 79
#define SPECIES_SLOWKING_GALARIAN            FORMS_START + 80
#define SPECIES_CORSOLA_GALARIAN             FORMS_START + 81
#define SPECIES_ZIGZAGOON_GALARIAN           FORMS_START + 82
#define SPECIES_LINOONE_GALARIAN             FORMS_START + 83
#define SPECIES_DARUMAKA_GALARIAN            FORMS_START + 84
#define SPECIES_DARMANITAN_GALARIAN          SPECIES_DARMANITAN_GALARIAN_STANDARD_MODE
#define SPECIES_DARMANITAN_GALARIAN_STANDARD_MODE FORMS_START + 85
#define SPECIES_YAMASK_GALARIAN              FORMS_START + 86
#define SPECIES_STUNFISK_GALARIAN            FORMS_START + 87

//Hisuian Forms
#define SPECIES_GROWLITHE_HISUIAN            FORMS_START + 88
#define SPECIES_ARCANINE_HISUIAN             FORMS_START + 89
#define SPECIES_VOLTORB_HISUIAN              FORMS_START + 90
#define SPECIES_ELECTRODE_HISUIAN            FORMS_START + 91
#define SPECIES_TYPHLOSION_HISUIAN           FORMS_START + 92
#define SPECIES_QWILFISH_HISUIAN             FORMS_START + 93
#define SPECIES_SNEASEL_HISUIAN              FORMS_START + 94
#define SPECIES_SAMUROTT_HISUIAN             FORMS_START + 95
#define SPECIES_LILLIGANT_HISUIAN            FORMS_START + 96
#define SPECIES_ZORUA_HISUIAN                FORMS_START + 97
#define SPECIES_ZOROARK_HISUIAN              FORMS_START + 98
#define SPECIES_BRAVIARY_HISUIAN             FORMS_START + 99
#define SPECIES_SLIGGOO_HISUIAN              FORMS_START + 100
#define SPECIES_GOODRA_HISUIAN               FORMS_START + 101
#define SPECIES_AVALUGG_HISUIAN              FORMS_START + 102
#define SPECIES_DECIDUEYE_HISUIAN            FORMS_START + 103

// Misc Forms

// Cosplay Pikachu
#define SPECIES_PIKACHU_COSPLAY              FORMS_START + 104
#define SPECIES_PIKACHU_ROCK_STAR            FORMS_START + 105
#define SPECIES_PIKACHU_BELLE                FORMS_START + 106
#define SPECIES_PIKACHU_POP_STAR             FORMS_START + 107
#define SPECIES_PIKACHU_PH_D                 FORMS_START + 108
#define SPECIES_PIKACHU_LIBRE                FORMS_START + 109

// Cap Pikachu
#define SPECIES_PIKACHU_ORIGINAL_CAP         FORMS_START + 110
#define SPECIES_PIKACHU_HOENN_CAP            FORMS_START + 111
#define SPECIES_PIKACHU_SINNOH_CAP           FORMS_START + 112
#define SPECIES_PIKACHU_UNOVA_CAP            FORMS_START + 113
#define SPECIES_PIKACHU_KALOS_CAP            FORMS_START + 114
#define SPECIES_PIKACHU_ALOLA_CAP            FORMS_START + 115
#define SPECIES_PIKACHU_PARTNER_CAP          FORMS_START + 116
#define SPECIES_PIKACHU_WORLD_CAP            FORMS_START + 117

// Pichu
#define SPECIES_PICHU_SPIKY_EARED            FORMS_START + 118

// Unown
#define SPECIES_UNOWN_B                      FORMS_START + 119
#define SPECIES_UNOWN_C                      FORMS_START + 120
#define SPECIES_UNOWN_D                      FORMS_START + 121
#define SPECIES_UNOWN_E                      FORMS_START + 122
#define SPECIES_UNOWN_F                      FORMS_START + 123
#define SPECIES_UNOWN_G                      FORMS_START + 124
#define SPECIES_UNOWN_H                      FORMS_START + 125
#define SPECIES_UNOWN_I                      FORMS_START + 126
#define SPECIES_UNOWN_J                      FORMS_START + 127
#define SPECIES_UNOWN_K                      FORMS_START + 128
#define SPECIES_UNOWN_L                      FORMS_START + 129
#define SPECIES_UNOWN_M                      FORMS_START + 130
#define SPECIES_UNOWN_N                      FORMS_START + 131
#define SPECIES_UNOWN_O                      FORMS_START + 132
#define SPECIES_UNOWN_P                      FORMS_START + 133
#define SPECIES_UNOWN_Q                      FORMS_START + 134
#define SPECIES_UNOWN_R                      FORMS_START + 135
#define SPECIES_UNOWN_S                      FORMS_START + 136
#define SPECIES_UNOWN_T                      FORMS_START + 137
#define SPECIES_UNOWN_U                      FORMS_START + 138
#define SPECIES_UNOWN_V                      FORMS_START + 139
#define SPECIES_UNOWN_W                      FORMS_START + 140
#define SPECIES_UNOWN_X                      FORMS_START + 141
#define SPECIES_UNOWN_Y                      FORMS_START + 142
#define SPECIES_UNOWN_Z                      FORMS_START + 143
#define SPECIES_UNOWN_EMARK                  FORMS_START + 144
#define SPECIES_UNOWN_QMARK                  FORMS_START + 145

// Castform
#define SPECIES_CASTFORM_SUNNY               FORMS_START + 146
#define SPECIES_CASTFORM_RAINY               FORMS_START + 147
#define SPECIES_CASTFORM_SNOWY               FORMS_START + 148

// Deoxys
#define SPECIES_DEOXYS_ATTACK                FORMS_START + 149
#define SPECIES_DEOXYS_DEFENSE               FORMS_START + 150
#define SPECIES_DEOXYS_SPEED                 FORMS_START + 151

// Burmy
#define SPECIES_BURMY_SANDY_CLOAK            FORMS_START + 152
#define SPECIES_BURMY_TRASH_CLOAK            FORMS_START + 153

// Wormadam
#define SPECIES_WORMADAM_SANDY_CLOAK         FORMS_START + 154
#define SPECIES_WORMADAM_TRASH_CLOAK         FORMS_START + 155

// Cherrim
#define SPECIES_CHERRIM_SUNSHINE             FORMS_START + 156

// Shellos
#define SPECIES_SHELLOS_EAST_SEA             FORMS_START + 157

// Gastrodon
#define SPECIES_GASTRODON_EAST_SEA           FORMS_START + 158

// Rotom
#define SPECIES_ROTOM_HEAT                   FORMS_START + 159
#define SPECIES_ROTOM_WASH                   FORMS_START + 160
#define SPECIES_ROTOM_FROST                  FORMS_START + 161
#define SPECIES_ROTOM_FAN                    FORMS_START + 162
#define SPECIES_ROTOM_MOW                    FORMS_START + 163

// Origin Forme
#define SPECIES_DIALGA_ORIGIN                FORMS_START + 164
#define SPECIES_PALKIA_ORIGIN                FORMS_START + 165
#define SPECIES_GIRATINA_ORIGIN              FORMS_START + 166

// Shaymin
#define SPECIES_SHAYMIN_SKY                  FORMS_START + 167

// Arceus
#define SPECIES_ARCEUS_FIGHTING              FORMS_START + 168
#define SPECIES_ARCEUS_FLYING                FORMS_START + 169
#define SPECIES_ARCEUS_POISON                FORMS_START + 170
#define SPECIES_ARCEUS_GROUND                FORMS_START + 171
#define SPECIES_ARCEUS_ROCK                  FORMS_START + 172
#define SPECIES_ARCEUS_BUG                   FORMS_START + 173
#define SPECIES_ARCEUS_GHOST                 FORMS_START + 174
#define SPECIES_ARCEUS_STEEL                 FORMS_START + 175
#define SPECIES_ARCEUS_FIRE                  FORMS_START + 176
#define SPECIES_ARCEUS_WATER                 FORMS_START + 177
#define SPECIES_ARCEUS_GRASS                 FORMS_START + 178
#define SPECIES_ARCEUS_ELECTRIC              FORMS_START + 179
#define SPECIES_ARCEUS_PSYCHIC               FORMS_START + 180
#define SPECIES_ARCEUS_ICE                   FORMS_START + 181
#define SPECIES_ARCEUS_DRAGON                FORMS_START + 182
#define SPECIES_ARCEUS_DARK                  FORMS_START + 183
#define SPECIES_ARCEUS_FAIRY                 FORMS_START + 184

// Basculin
#define SPECIES_BASCULIN_BLUE_STRIPED        FORMS_START + 185
#define SPECIES_BASCULIN_WHITE_STRIPED       FORMS_START + 186

// Darmanitan
#define SPECIES_DARMANITAN_ZEN_MODE          FORMS_START + 187
#define SPECIES_DARMANITAN_GALARIAN_ZEN_MODE FORMS_START + 188

// Deerling
#define SPECIES_DEERLING_SUMMER              FORMS_START + 189
#define SPECIES_DEERLING_AUTUMN              FORMS_START + 190
#define SPECIES_DEERLING_WINTER              FORMS_START + 191

// Sawsbuck
#define SPECIES_SAWSBUCK_SUMMER              FORMS_START + 192
#define SPECIES_SAWSBUCK_AUTUMN              FORMS_START + 193
#define SPECIES_SAWSBUCK_WINTER              FORMS_START + 194

// Therian Forms
#define SPECIES_TORNADUS_THERIAN             FORMS_START + 195
#define SPECIES_THUNDURUS_THERIAN            FORMS_START + 196
#define SPECIES_LANDORUS_THERIAN             FORMS_START + 197
#define SPECIES_ENAMORUS_THERIAN             FORMS_START + 198

// Kyurem
#define SPECIES_KYUREM_WHITE                 FORMS_START + 199
#define SPECIES_KYUREM_BLACK                 FORMS_START + 200

// Keldeo
#define SPECIES_KELDEO_RESOLUTE              FORMS_START + 201

// Meloetta
#define SPECIES_MELOETTA_PIROUETTE           FORMS_START + 202

// Genesect
#define SPECIES_GENESECT_DOUSE_DRIVE         FORMS_START + 203
#define SPECIES_GENESECT_SHOCK_DRIVE         FORMS_START + 204
#define SPECIES_GENESECT_BURN_DRIVE          FORMS_START + 205
#define SPECIES_GENESECT_CHILL_DRIVE         FORMS_START + 206

// Greninja
#define SPECIES_GRENINJA_BATTLE_BOND         FORMS_START + 207
#define SPECIES_GRENINJA_ASH                 FORMS_START + 208

// Vivillon
#define SPECIES_VIVILLON_POLAR               FORMS_START + 209
#define SPECIES_VIVILLON_TUNDRA              FORMS_START + 210
#define SPECIES_VIVILLON_CONTINENTAL         FORMS_START + 211
#define SPECIES_VIVILLON_GARDEN              FORMS_START + 212
#define SPECIES_VIVILLON_ELEGANT             FORMS_START + 213
#define SPECIES_VIVILLON_MEADOW              FORMS_START + 214
#define SPECIES_VIVILLON_MODERN              FORMS_START + 215
#define SPECIES_VIVILLON_MARINE              FORMS_START + 216
#define SPECIES_VIVILLON_ARCHIPELAGO         FORMS_START + 217
#define SPECIES_VIVILLON_HIGH_PLAINS         FORMS_START + 218
#define SPECIES_VIVILLON_SANDSTORM           FORMS_START + 219
#define SPECIES_VIVILLON_RIVER               FORMS_START + 220
#define SPECIES_VIVILLON_MONSOON             FORMS_START + 221
#define SPECIES_VIVILLON_SAVANNA             FORMS_START + 222
#define SPECIES_VIVILLON_SUN                 FORMS_START + 223
#define SPECIES_VIVILLON_OCEAN               FORMS_START + 224
#define SPECIES_VIVILLON_JUNGLE              FORMS_START + 225
#define SPECIES_VIVILLON_FANCY               FORMS_START + 226
#define SPECIES_VIVILLON_POKE_BALL           FORMS_START + 227

// Flabébé
#define SPECIES_FLABEBE_YELLOW_FLOWER        FORMS_START + 228
#define SPECIES_FLABEBE_ORANGE_FLOWER        FORMS_START + 229
#define SPECIES_FLABEBE_BLUE_FLOWER          FORMS_START + 230
#define SPECIES_FLABEBE_WHITE_FLOWER         FORMS_START + 231

// Floette
#define SPECIES_FLOETTE_YELLOW_FLOWER        FORMS_START + 232
#define SPECIES_FLOETTE_ORANGE_FLOWER        FORMS_START + 233
#define SPECIES_FLOETTE_BLUE_FLOWER          FORMS_START + 234
#define SPECIES_FLOETTE_WHITE_FLOWER         FORMS_START + 235
#define SPECIES_FLOETTE_ETERNAL_FLOWER       FORMS_START + 236

// Florges
#define SPECIES_FLORGES_YELLOW_FLOWER        FORMS_START + 237
#define SPECIES_FLORGES_ORANGE_FLOWER        FORMS_START + 238
#define SPECIES_FLORGES_BLUE_FLOWER          FORMS_START + 239
#define SPECIES_FLORGES_WHITE_FLOWER         FORMS_START + 240

// Furfrou
#define SPECIES_FURFROU_HEART_TRIM           FORMS_START + 241
#define SPECIES_FURFROU_STAR_TRIM            FORMS_START + 242
#define SPECIES_FURFROU_DIAMOND_TRIM         FORMS_START + 243
#define SPECIES_FURFROU_DEBUTANTE_TRIM       FORMS_START + 244
#define SPECIES_FURFROU_MATRON_TRIM          FORMS_START + 245
#define SPECIES_FURFROU_DANDY_TRIM           FORMS_START + 246
#define SPECIES_FURFROU_LA_REINE_TRIM        FORMS_START + 247
#define SPECIES_FURFROU_KABUKI_TRIM          FORMS_START + 248
#define SPECIES_FURFROU_PHARAOH_TRIM         FORMS_START + 249

// Meowstic
#define SPECIES_MEOWSTIC_FEMALE              FORMS_START + 250

// Aegislash
#define SPECIES_AEGISLASH_BLADE              FORMS_START + 251

// Pumpkaboo
#define SPECIES_PUMPKABOO_SMALL              FORMS_START + 252
#define SPECIES_PUMPKABOO_LARGE              FORMS_START + 253
#define SPECIES_PUMPKABOO_SUPER              FORMS_START + 254

// Gourgeist
#define SPECIES_GOURGEIST_SMALL              FORMS_START + 255
#define SPECIES_GOURGEIST_LARGE              FORMS_START + 256
#define SPECIES_GOURGEIST_SUPER              FORMS_START + 257

// Xerneas
#define SPECIES_XERNEAS_ACTIVE               FORMS_START + 258

// Zygarde
#define SPECIES_ZYGARDE_10                   SPECIES_ZYGARDE_10_AURA_BREAK
#define SPECIES_ZYGARDE_10_AURA_BREAK        FORMS_START + 259
#define SPECIES_ZYGARDE_10_POWER_CONSTRUCT   FORMS_START + 260
#define SPECIES_ZYGARDE_50_POWER_CONSTRUCT   FORMS_START + 261
#define SPECIES_ZYGARDE_COMPLETE             FORMS_START + 262

// Hoopa
#define SPECIES_HOOPA_UNBOUND                FORMS_START + 263

// Oricorio
#define SPECIES_ORICORIO_POM_POM             FORMS_START + 264
#define SPECIES_ORICORIO_PAU                 FORMS_START + 265
#define SPECIES_ORICORIO_SENSU               FORMS_START + 266

// Rockruff
#define SPECIES_ROCKRUFF_OWN_TEMPO           FORMS_START + 267

// Lycanroc
#define SPECIES_LYCANROC_MIDNIGHT            FORMS_START + 268
#define SPECIES_LYCANROC_DUSK                FORMS_START + 269

// Wishiwashi
#define SPECIES_WISHIWASHI_SCHOOL            FORMS_START + 270

// Silvally
#define SPECIES_SILVALLY_FIGHTING            FORMS_START + 271
#define SPECIES_SILVALLY_FLYING              FORMS_START + 272
#define SPECIES_SILVALLY_POISON              FORMS_START + 273
#define SPECIES_SILVALLY_GROUND              FORMS_START + 274
#define SPECIES_SILVALLY_ROCK                FORMS_START + 275
#define SPECIES_SILVALLY_BUG                 FORMS_START + 276
#define SPECIES_SILVALLY_GHOST               FORMS_START + 277
#define SPECIES_SILVALLY_STEEL               FORMS_START + 278
#define SPECIES_SILVALLY_FIRE                FORMS_START + 279
#define SPECIES_SILVALLY_WATER               FORMS_START + 280
#define SPECIES_SILVALLY_GRASS               FORMS_START + 281
#define SPECIES_SILVALLY_ELECTRIC            FORMS_START + 282
#define SPECIES_SILVALLY_PSYCHIC             FORMS_START + 283
#define SPECIES_SILVALLY_ICE                 FORMS_START + 284
#define SPECIES_SILVALLY_DRAGON              FORMS_START + 285
#define SPECIES_SILVALLY_DARK                FORMS_START + 286
#define SPECIES_SILVALLY_FAIRY               FORMS_START + 287

// Minior
#define SPECIES_MINIOR_METEOR_ORANGE         FORMS_START + 288
#define SPECIES_MINIOR_METEOR_YELLOW         FORMS_START + 289
#define SPECIES_MINIOR_METEOR_GREEN          FORMS_START + 290
#define SPECIES_MINIOR_METEOR_BLUE           FORMS_START + 291
#define SPECIES_MINIOR_METEOR_INDIGO         FORMS_START + 292
#define SPECIES_MINIOR_METEOR_VIOLET         FORMS_START + 293
#define SPECIES_MINIOR_CORE                  SPECIES_MINIOR_CORE_RED
#define SPECIES_MINIOR_CORE_RED              FORMS_START + 294
#define SPECIES_MINIOR_CORE_ORANGE           FORMS_START + 295
#define SPECIES_MINIOR_CORE_YELLOW           FORMS_START + 296
#define SPECIES_MINIOR_CORE_GREEN            FORMS_START + 297
#define SPECIES_MINIOR_CORE_BLUE             FORMS_START + 298
#define SPECIES_MINIOR_CORE_INDIGO           FORMS_START + 299
#define SPECIES_MINIOR_CORE_VIOLET           FORMS_START + 300

// Mimikyu
#define SPECIES_MIMIKYU_BUSTED               FORMS_START + 301

// Necrozma
#define SPECIES_NECROZMA_DUSK_MANE           FORMS_START + 302
#define SPECIES_NECROZMA_DAWN_WINGS          FORMS_START + 303
#define SPECIES_NECROZMA_ULTRA               FORMS_START + 304

// Magearna
#define SPECIES_MAGEARNA_ORIGINAL_COLOR      FORMS_START + 305

// Cramorant
#define SPECIES_CRAMORANT_GULPING            FORMS_START + 306
#define SPECIES_CRAMORANT_GORGING            FORMS_START + 307

// Toxtricity
#define SPECIES_TOXTRICITY_LOW_KEY           FORMS_START + 308

// Sinistea
#define SPECIES_SINISTEA_ANTIQUE             FORMS_START + 309

// Polteageist
#define SPECIES_POLTEAGEIST_ANTIQUE          FORMS_START + 310

// Alcremie
#define SPECIES_ALCREMIE_RUBY_CREAM                 SPECIES_ALCREMIE_STRAWBERRY_RUBY_CREAM
#define SPECIES_ALCREMIE_STRAWBERRY_RUBY_CREAM      FORMS_START + 311
#define SPECIES_ALCREMIE_MATCHA_CREAM               SPECIES_ALCREMIE_STRAWBERRY_MATCHA_CREAM
#define SPECIES_ALCREMIE_STRAWBERRY_MATCHA_CREAM    FORMS_START + 312
#define SPECIES_ALCREMIE_MINT_CREAM                 SPECIES_ALCREMIE_STRAWBERRY_MINT_CREAM
#define SPECIES_ALCREMIE_STRAWBERRY_MINT_CREAM      FORMS_START + 313
#define SPECIES_ALCREMIE_LEMON_CREAM                SPECIES_ALCREMIE_STRAWBERRY_LEMON_CREAM
#define SPECIES_ALCREMIE_STRAWBERRY_LEMON_CREAM     FORMS_START + 314
#define SPECIES_ALCREMIE_SALTED_CREAM               SPECIES_ALCREMIE_STRAWBERRY_SALTED_CREAM
#define SPECIES_ALCREMIE_STRAWBERRY_SALTED_CREAM    FORMS_START + 315
#define SPECIES_ALCREMIE_RUBY_SWIRL                 SPECIES_ALCREMIE_STRAWBERRY_RUBY_SWIRL
#define SPECIES_ALCREMIE_STRAWBERRY_RUBY_SWIRL      FORMS_START + 316
#define SPECIES_ALCREMIE_CARAMEL_SWIRL              SPECIES_ALCREMIE_STRAWBERRY_CARAMEL_SWIRL
#define SPECIES_ALCREMIE_STRAWBERRY_CARAMEL_SWIRL   FORMS_START + 317
#define SPECIES_ALCREMIE_RAINBOW_SWIRL              SPECIES_ALCREMIE_STRAWBERRY_RAINBOW_SWIRL
#define SPECIES_ALCREMIE_STRAWBERRY_RAINBOW_SWIRL   FORMS_START + 318

// Eiscue
#define SPECIES_EISCUE_NOICE_FACE            FORMS_START + 319

// Indeedee
#define SPECIES_INDEEDEE_FEMALE              FORMS_START + 320

// Morpeko
#define SPECIES_MORPEKO_HANGRY               FORMS_START + 321

// Zacian
#define SPECIES_ZACIAN_CROWNED_SWORD         FORMS_START + 322

// Zamazenta
#define SPECIES_ZAMAZENTA_CROWNED_SHIELD     FORMS_START + 323

// Eternatus
#define SPECIES_ETERNATUS_ETERNAMAX          FORMS_START + 324

// Urshifu
#define SPECIES_URSHIFU_RAPID_STRIKE_STYLE   FORMS_START + 325

// Zarude
#define SPECIES_ZARUDE_DADA                  FORMS_START + 326

// Calyrex
#define SPECIES_CALYREX_ICE_RIDER            FORMS_START + 327
#define SPECIES_CALYREX_SHADOW_RIDER         FORMS_START + 328

// Basculegion
#define SPECIES_BASCULEGION_FEMALE           FORMS_START + 329

<<<<<<< HEAD
#define SPECIES_SPRIGATITO                   GEN9_START + 1
#define SPECIES_FLORAGATO                    GEN9_START + 2
#define SPECIES_MEOWSCARADA                  GEN9_START + 3
#define SPECIES_FUECOCO                      GEN9_START + 4
#define SPECIES_CROCALOR                     GEN9_START + 5
#define SPECIES_SKELEDIRGE                   GEN9_START + 6
#define SPECIES_QUAXLY                       GEN9_START + 7
#define SPECIES_QUAXWELL                     GEN9_START + 8
#define SPECIES_QUAQUAVAL                    GEN9_START + 9
#define SPECIES_LECHONK                      GEN9_START + 10
#define SPECIES_OINKOLOGNE                   GEN9_START + 11
#define SPECIES_TAROUNTULA                   GEN9_START + 12
#define SPECIES_SPIDOPS                      GEN9_START + 13
#define SPECIES_NYMBLE                       GEN9_START + 14
#define SPECIES_LOKIX                        GEN9_START + 15
#define SPECIES_PAWMI                        GEN9_START + 16
#define SPECIES_PAWMO                        GEN9_START + 17
#define SPECIES_PAWMOT                       GEN9_START + 18
#define SPECIES_TANDEMAUS                    GEN9_START + 19
#define SPECIES_MAUSHOLD                     GEN9_START + 20
#define SPECIES_FIDOUGH                      GEN9_START + 21
#define SPECIES_DACHSBUN                     GEN9_START + 22
#define SPECIES_SMOLIV                       GEN9_START + 23
#define SPECIES_DOLLIV                       GEN9_START + 24
#define SPECIES_ARBOLIVA                     GEN9_START + 25
#define SPECIES_SQUAWKABILLY                 GEN9_START + 26
#define SPECIES_NACLI                        GEN9_START + 27
#define SPECIES_NACLSTACK                    GEN9_START + 28
#define SPECIES_GARGANACL                    GEN9_START + 29
#define SPECIES_CHARCADET                    GEN9_START + 30
#define SPECIES_ARMAROUGE                    GEN9_START + 31
#define SPECIES_CERULEDGE                    GEN9_START + 32
#define SPECIES_TADBULB                      GEN9_START + 33
#define SPECIES_BELLIBOLT                    GEN9_START + 34
#define SPECIES_WATTREL                      GEN9_START + 35
#define SPECIES_KILOWATTREL                  GEN9_START + 36
#define SPECIES_MASCHIFF                     GEN9_START + 37
#define SPECIES_MABOSSTIFF                   GEN9_START + 38
#define SPECIES_SHROODLE                     GEN9_START + 39
#define SPECIES_GRAFAIAI                     GEN9_START + 40
#define SPECIES_BRAMBLIN                     GEN9_START + 41
#define SPECIES_BRAMBLEGHAST                 GEN9_START + 42
#define SPECIES_TOEDSCOOL                    GEN9_START + 43
#define SPECIES_TOEDSCRUEL                   GEN9_START + 44
#define SPECIES_KLAWF                        GEN9_START + 45
#define SPECIES_CAPSAKID                     GEN9_START + 46
#define SPECIES_SCOVILLAIN                   GEN9_START + 47
#define SPECIES_RELLOR                       GEN9_START + 48
#define SPECIES_RABSCA                       GEN9_START + 49
#define SPECIES_FLITTLE                      GEN9_START + 50
#define SPECIES_ESPATHRA                     GEN9_START + 51
#define SPECIES_TINKATINK                    GEN9_START + 52
#define SPECIES_TINKATUFF                    GEN9_START + 53
#define SPECIES_TINKATON                     GEN9_START + 54
#define SPECIES_WIGLETT                      GEN9_START + 55
#define SPECIES_WUGTRIO                      GEN9_START + 56
#define SPECIES_BOMBIRDIER                   GEN9_START + 57
#define SPECIES_FINIZEN                      GEN9_START + 58
#define SPECIES_PALAFIN                      GEN9_START + 59
#define SPECIES_VAROOM                       GEN9_START + 60
#define SPECIES_REVAVROOM                    GEN9_START + 61
#define SPECIES_CYCLIZAR                     GEN9_START + 62
#define SPECIES_ORTHWORM                     GEN9_START + 63
#define SPECIES_GLIMMET                      GEN9_START + 64
#define SPECIES_GLIMMORA                     GEN9_START + 65
#define SPECIES_GREAVARD                     GEN9_START + 66
#define SPECIES_HOUNDSTONE                   GEN9_START + 67
#define SPECIES_FLAMIGO                      GEN9_START + 68
#define SPECIES_CETODDLE                     GEN9_START + 69
#define SPECIES_CETITAN                      GEN9_START + 70
#define SPECIES_VELUZA                       GEN9_START + 71
#define SPECIES_DONDOZO                      GEN9_START + 72
#define SPECIES_TATSUGIRI                    GEN9_START + 73
#define SPECIES_ANNIHILAPE                   GEN9_START + 74
#define SPECIES_CLODSIRE                     GEN9_START + 75
#define SPECIES_FARIGIRAF                    GEN9_START + 76
#define SPECIES_DUDUNSPARCE                  GEN9_START + 77
#define SPECIES_KINGAMBIT                    GEN9_START + 78
#define SPECIES_GREAT_TUSK                   GEN9_START + 79
#define SPECIES_SCREAM_TAIL                  GEN9_START + 80
#define SPECIES_BRUTE_BONNET                 GEN9_START + 81
#define SPECIES_FLUTTER_MANE                 GEN9_START + 82
#define SPECIES_SLITHER_WING                 GEN9_START + 83
#define SPECIES_SANDY_SHOCKS                 GEN9_START + 84
#define SPECIES_IRON_TREADS                  GEN9_START + 85
#define SPECIES_IRON_BUNDLE                  GEN9_START + 86
#define SPECIES_IRON_HANDS                   GEN9_START + 87
#define SPECIES_IRON_JUGULIS                 GEN9_START + 88
#define SPECIES_IRON_MOTH                    GEN9_START + 89
#define SPECIES_IRON_THORNS                  GEN9_START + 90
#define SPECIES_FRIGIBAX                     GEN9_START + 91
#define SPECIES_ARCTIBAX                     GEN9_START + 92
#define SPECIES_BAXCALIBUR                   GEN9_START + 93
#define SPECIES_GIMMIGHOUL                   GEN9_START + 94
#define SPECIES_GHOLDENGO                    GEN9_START + 95
#define SPECIES_WO_CHIEN                     GEN9_START + 96
#define SPECIES_CHIEN_PAO                    GEN9_START + 97
#define SPECIES_TING_LU                      GEN9_START + 98
#define SPECIES_CHI_YU                       GEN9_START + 99
#define SPECIES_ROARING_MOON                 GEN9_START + 100
#define SPECIES_IRON_VALIANT                 GEN9_START + 101
#define SPECIES_KORAIDON                     GEN9_START + 102
#define SPECIES_MIRAIDON                     GEN9_START + 103
#define SPECIES_WALKING_WAKE                 GEN9_START + 104
#define SPECIES_IRON_LEAVES                  GEN9_START + 105

// Oinkologne
#define SPECIES_OINKOLOGNE_FEMALE            GEN9_START + 106

// Maushold
#define SPECIES_MAUSHOLD_FAMILY_OF_FOUR      GEN9_START + 107

// Squawkabilly
#define SPECIES_SQUAWKABILLY_BLUE_PLUMAGE    GEN9_START + 108
#define SPECIES_SQUAWKABILLY_YELLOW_PLUMAGE  GEN9_START + 109
#define SPECIES_SQUAWKABILLY_WHITE_PLUMAGE   GEN9_START + 110

// Palafin
#define SPECIES_PALAFIN_HERO                 GEN9_START + 111

// Tatsugiri
#define SPECIES_TATSUGIRI_DROOPY             GEN9_START + 112
#define SPECIES_TATSUGIRI_STRETCHY           GEN9_START + 113

// Dudunsparce
#define SPECIES_DUDUNSPARCE_THREE_SEGMENT    GEN9_START + 114

// Gimmighoul
#define SPECIES_GIMMIGHOUL_ROAMING           GEN9_START + 115

// Tauros-Paldea
#define SPECIES_TAUROS_PALDEAN_BLAZE_BREED   GEN9_START + 116
#define SPECIES_TAUROS_PALDEAN_AQUA_BREED    GEN9_START + 117

// Paldean Forms
#define SPECIES_WOOPER_PALDEAN               GEN9_START + 118
#define SPECIES_TAUROS_PALDEAN               GEN9_START + 119

#define FORMS_START SPECIES_ENAMORUS
#define GEN9_START SPECIES_BASCULEGION_FEMALE
#define SPECIES_EGG SPECIES_TAUROS_PALDEAN + 1
=======
// Gigantamax Forms
#define SPECIES_VENUSAUR_GIGANTAMAX                      FORMS_START + 330
#define SPECIES_BLASTOISE_GIGANTAMAX                     FORMS_START + 331
#define SPECIES_CHARIZARD_GIGANTAMAX                     FORMS_START + 332
#define SPECIES_BUTTERFREE_GIGANTAMAX                    FORMS_START + 333
#define SPECIES_PIKACHU_GIGANTAMAX                       FORMS_START + 334
#define SPECIES_MEOWTH_GIGANTAMAX                        FORMS_START + 335
#define SPECIES_MACHAMP_GIGANTAMAX                       FORMS_START + 336
#define SPECIES_GENGAR_GIGANTAMAX                        FORMS_START + 337
#define SPECIES_KINGLER_GIGANTAMAX                       FORMS_START + 338
#define SPECIES_LAPRAS_GIGANTAMAX                        FORMS_START + 339
#define SPECIES_EEVEE_GIGANTAMAX                         FORMS_START + 340
#define SPECIES_SNORLAX_GIGANTAMAX                       FORMS_START + 341
#define SPECIES_GARBODOR_GIGANTAMAX                      FORMS_START + 342
#define SPECIES_MELMETAL_GIGANTAMAX                      FORMS_START + 343
#define SPECIES_RILLABOOM_GIGANTAMAX                     FORMS_START + 344
#define SPECIES_CINDERACE_GIGANTAMAX                     FORMS_START + 345
#define SPECIES_INTELEON_GIGANTAMAX                      FORMS_START + 346
#define SPECIES_CORVIKNIGHT_GIGANTAMAX                   FORMS_START + 347
#define SPECIES_ORBEETLE_GIGANTAMAX                      FORMS_START + 348
#define SPECIES_DREDNAW_GIGANTAMAX                       FORMS_START + 349
#define SPECIES_COALOSSAL_GIGANTAMAX                     FORMS_START + 350
#define SPECIES_FLAPPLE_GIGANTAMAX                       FORMS_START + 351
#define SPECIES_APPLETUN_GIGANTAMAX                      FORMS_START + 352
#define SPECIES_SANDACONDA_GIGANTAMAX                    FORMS_START + 353
#define SPECIES_TOXTRICITY_AMPED_GIGANTAMAX              FORMS_START + 354
#define SPECIES_TOXTRICITY_LOW_KEY_GIGANTAMAX            FORMS_START + 355
#define SPECIES_CENTISKORCH_GIGANTAMAX                   FORMS_START + 356
#define SPECIES_HATTERENE_GIGANTAMAX                     FORMS_START + 357
#define SPECIES_GRIMMSNARL_GIGANTAMAX                    FORMS_START + 358
#define SPECIES_ALCREMIE_GIGANTAMAX                      FORMS_START + 359
#define SPECIES_COPPERAJAH_GIGANTAMAX                    FORMS_START + 360
#define SPECIES_DURALUDON_GIGANTAMAX                     FORMS_START + 361
#define SPECIES_URSHIFU_SINGLE_STRIKE_STYLE_GIGANTAMAX   FORMS_START + 362
#define SPECIES_URSHIFU_RAPID_STRIKE_STYLE_GIGANTAMAX    FORMS_START + 363

/*
#define SPECIES_ALCREMIE_BERRY                           SPECIES_ALCREMIE_BERRY_VANILLA_CREAM
#define SPECIES_ALCREMIE_BERRY_VANILLA_CREAM             FORMS_START + 363 // Todo
#define SPECIES_ALCREMIE_BERRY_RUBY_CREAM                FORMS_START + 364 // Todo
#define SPECIES_ALCREMIE_BERRY_MATCHA_CREAM              FORMS_START + 365 // Todo
#define SPECIES_ALCREMIE_BERRY_MINT_CREAM                FORMS_START + 366 // Todo
#define SPECIES_ALCREMIE_BERRY_LEMON_CREAM               FORMS_START + 367 // Todo
#define SPECIES_ALCREMIE_BERRY_SALTED_CREAM              FORMS_START + 368 // Todo
#define SPECIES_ALCREMIE_BERRY_RUBY_SWIRL                FORMS_START + 369 // Todo
#define SPECIES_ALCREMIE_BERRY_CARAMEL_SWIRL             FORMS_START + 370 // Todo
#define SPECIES_ALCREMIE_BERRY_RAINBOW_SWIRL             FORMS_START + 371 // Todo
#define SPECIES_ALCREMIE_LOVE                            SPECIES_ALCREMIE_LOVE_VANILLA_CREAM
#define SPECIES_ALCREMIE_LOVE_VANILLA_CREAM              FORMS_START + 372 // Todo
#define SPECIES_ALCREMIE_LOVE_RUBY_CREAM                 FORMS_START + 373 // Todo
#define SPECIES_ALCREMIE_LOVE_MATCHA_CREAM               FORMS_START + 374 // Todo
#define SPECIES_ALCREMIE_LOVE_MINT_CREAM                 FORMS_START + 375 // Todo
#define SPECIES_ALCREMIE_LOVE_LEMON_CREAM                FORMS_START + 376 // Todo
#define SPECIES_ALCREMIE_LOVE_SALTED_CREAM               FORMS_START + 377 // Todo
#define SPECIES_ALCREMIE_LOVE_RUBY_SWIRL                 FORMS_START + 378 // Todo
#define SPECIES_ALCREMIE_LOVE_CARAMEL_SWIRL              FORMS_START + 379 // Todo
#define SPECIES_ALCREMIE_LOVE_RAINBOW_SWIRL              FORMS_START + 380 // Todo
#define SPECIES_ALCREMIE_STAR                            SPECIES_ALCREMIE_STAR_VANILLA_CREAM
#define SPECIES_ALCREMIE_STAR_VANILLA_CREAM              FORMS_START + 381 // Todo
#define SPECIES_ALCREMIE_STAR_RUBY_CREAM                 FORMS_START + 382 // Todo
#define SPECIES_ALCREMIE_STAR_MATCHA_CREAM               FORMS_START + 383 // Todo
#define SPECIES_ALCREMIE_STAR_MINT_CREAM                 FORMS_START + 384 // Todo
#define SPECIES_ALCREMIE_STAR_LEMON_CREAM                FORMS_START + 385 // Todo
#define SPECIES_ALCREMIE_STAR_SALTED_CREAM               FORMS_START + 386 // Todo
#define SPECIES_ALCREMIE_STAR_RUBY_SWIRL                 FORMS_START + 387 // Todo
#define SPECIES_ALCREMIE_STAR_CARAMEL_SWIRL              FORMS_START + 388 // Todo
#define SPECIES_ALCREMIE_STAR_RAINBOW_SWIRL              FORMS_START + 389 // Todo
#define SPECIES_ALCREMIE_CLOVER                          SPECIES_ALCREMIE_CLOVER_VANILLA_CREAM
#define SPECIES_ALCREMIE_CLOVER_VANILLA_CREAM            FORMS_START + 390 // Todo
#define SPECIES_ALCREMIE_CLOVER_RUBY_CREAM               FORMS_START + 391 // Todo
#define SPECIES_ALCREMIE_CLOVER_MATCHA_CREAM             FORMS_START + 392 // Todo
#define SPECIES_ALCREMIE_CLOVER_MINT_CREAM               FORMS_START + 393 // Todo
#define SPECIES_ALCREMIE_CLOVER_LEMON_CREAM              FORMS_START + 394 // Todo
#define SPECIES_ALCREMIE_CLOVER_SALTED_CREAM             FORMS_START + 395 // Todo
#define SPECIES_ALCREMIE_CLOVER_RUBY_SWIRL               FORMS_START + 396 // Todo
#define SPECIES_ALCREMIE_CLOVER_CARAMEL_SWIRL            FORMS_START + 397 // Todo
#define SPECIES_ALCREMIE_CLOVER_RAINBOW_SWIRL            FORMS_START + 398 // Todo
#define SPECIES_ALCREMIE_FLOWER                          SPECIES_ALCREMIE_FLOWER_VANILLA_CREAM
#define SPECIES_ALCREMIE_FLOWER_VANILLA_CREAM            FORMS_START + 399 // Todo
#define SPECIES_ALCREMIE_FLOWER_RUBY_CREAM               FORMS_START + 400 // Todo
#define SPECIES_ALCREMIE_FLOWER_MATCHA_CREAM             FORMS_START + 401 // Todo
#define SPECIES_ALCREMIE_FLOWER_MINT_CREAM               FORMS_START + 402 // Todo
#define SPECIES_ALCREMIE_FLOWER_LEMON_CREAM              FORMS_START + 403 // Todo
#define SPECIES_ALCREMIE_FLOWER_SALTED_CREAM             FORMS_START + 404 // Todo
#define SPECIES_ALCREMIE_FLOWER_RUBY_SWIRL               FORMS_START + 405 // Todo
#define SPECIES_ALCREMIE_FLOWER_CARAMEL_SWIRL            FORMS_START + 406 // Todo
#define SPECIES_ALCREMIE_FLOWER_RAINBOW_SWIRL            FORMS_START + 407 // Todo
#define SPECIES_ALCREMIE_RIBBON                          SPECIES_ALCREMIE_RIBBON_VANILLA_CREAM
#define SPECIES_ALCREMIE_RIBBON_VANILLA_CREAM            FORMS_START + 408 // Todo
#define SPECIES_ALCREMIE_RIBBON_RUBY_CREAM               FORMS_START + 409 // Todo
#define SPECIES_ALCREMIE_RIBBON_MATCHA_CREAM             FORMS_START + 410 // Todo
#define SPECIES_ALCREMIE_RIBBON_MINT_CREAM               FORMS_START + 411 // Todo
#define SPECIES_ALCREMIE_RIBBON_LEMON_CREAM              FORMS_START + 412 // Todo
#define SPECIES_ALCREMIE_RIBBON_SALTED_CREAM             FORMS_START + 413 // Todo
#define SPECIES_ALCREMIE_RIBBON_RUBY_SWIRL               FORMS_START + 414 // Todo
#define SPECIES_ALCREMIE_RIBBON_CARAMEL_SWIRL            FORMS_START + 415 // Todo
#define SPECIES_ALCREMIE_RIBBON_RAINBOW_SWIRL            FORMS_START + 416 // Todo
*/

#define FORMS_START SPECIES_ENAMORUS
#define SPECIES_EGG SPECIES_URSHIFU_RAPID_STRIKE_STYLE_GIGANTAMAX + 1
>>>>>>> 26971fc3

#define NUM_SPECIES SPECIES_EGG

#endif  // GUARD_CONSTANTS_SPECIES_H<|MERGE_RESOLUTION|>--- conflicted
+++ resolved
@@ -961,6 +961,8 @@
 #define SPECIES_ENAMORUS                     SPECIES_ENAMORUS_INCARNATE
 #define SPECIES_ENAMORUS_INCARNATE           905
 
+#define FORMS_START SPECIES_ENAMORUS_INCARNATE
+
 // Megas
 #define SPECIES_VENUSAUR_MEGA                FORMS_START + 1
 #define SPECIES_CHARIZARD_MEGA_X             FORMS_START + 2
@@ -1435,7 +1437,8 @@
 // Basculegion
 #define SPECIES_BASCULEGION_FEMALE           FORMS_START + 329
 
-<<<<<<< HEAD
+#define GEN9_START                           SPECIES_BASCULEGION_FEMALE
+
 #define SPECIES_SPRIGATITO                   GEN9_START + 1
 #define SPECIES_FLORAGATO                    GEN9_START + 2
 #define SPECIES_MEOWSCARADA                  GEN9_START + 3
@@ -1574,112 +1577,45 @@
 #define SPECIES_WOOPER_PALDEAN               GEN9_START + 118
 #define SPECIES_TAUROS_PALDEAN               GEN9_START + 119
 
-#define FORMS_START SPECIES_ENAMORUS
-#define GEN9_START SPECIES_BASCULEGION_FEMALE
-#define SPECIES_EGG SPECIES_TAUROS_PALDEAN + 1
-=======
+#define GIGANTAMAX_START                     SPECIES_TAUROS_PALDEAN
+
 // Gigantamax Forms
-#define SPECIES_VENUSAUR_GIGANTAMAX                      FORMS_START + 330
-#define SPECIES_BLASTOISE_GIGANTAMAX                     FORMS_START + 331
-#define SPECIES_CHARIZARD_GIGANTAMAX                     FORMS_START + 332
-#define SPECIES_BUTTERFREE_GIGANTAMAX                    FORMS_START + 333
-#define SPECIES_PIKACHU_GIGANTAMAX                       FORMS_START + 334
-#define SPECIES_MEOWTH_GIGANTAMAX                        FORMS_START + 335
-#define SPECIES_MACHAMP_GIGANTAMAX                       FORMS_START + 336
-#define SPECIES_GENGAR_GIGANTAMAX                        FORMS_START + 337
-#define SPECIES_KINGLER_GIGANTAMAX                       FORMS_START + 338
-#define SPECIES_LAPRAS_GIGANTAMAX                        FORMS_START + 339
-#define SPECIES_EEVEE_GIGANTAMAX                         FORMS_START + 340
-#define SPECIES_SNORLAX_GIGANTAMAX                       FORMS_START + 341
-#define SPECIES_GARBODOR_GIGANTAMAX                      FORMS_START + 342
-#define SPECIES_MELMETAL_GIGANTAMAX                      FORMS_START + 343
-#define SPECIES_RILLABOOM_GIGANTAMAX                     FORMS_START + 344
-#define SPECIES_CINDERACE_GIGANTAMAX                     FORMS_START + 345
-#define SPECIES_INTELEON_GIGANTAMAX                      FORMS_START + 346
-#define SPECIES_CORVIKNIGHT_GIGANTAMAX                   FORMS_START + 347
-#define SPECIES_ORBEETLE_GIGANTAMAX                      FORMS_START + 348
-#define SPECIES_DREDNAW_GIGANTAMAX                       FORMS_START + 349
-#define SPECIES_COALOSSAL_GIGANTAMAX                     FORMS_START + 350
-#define SPECIES_FLAPPLE_GIGANTAMAX                       FORMS_START + 351
-#define SPECIES_APPLETUN_GIGANTAMAX                      FORMS_START + 352
-#define SPECIES_SANDACONDA_GIGANTAMAX                    FORMS_START + 353
-#define SPECIES_TOXTRICITY_AMPED_GIGANTAMAX              FORMS_START + 354
-#define SPECIES_TOXTRICITY_LOW_KEY_GIGANTAMAX            FORMS_START + 355
-#define SPECIES_CENTISKORCH_GIGANTAMAX                   FORMS_START + 356
-#define SPECIES_HATTERENE_GIGANTAMAX                     FORMS_START + 357
-#define SPECIES_GRIMMSNARL_GIGANTAMAX                    FORMS_START + 358
-#define SPECIES_ALCREMIE_GIGANTAMAX                      FORMS_START + 359
-#define SPECIES_COPPERAJAH_GIGANTAMAX                    FORMS_START + 360
-#define SPECIES_DURALUDON_GIGANTAMAX                     FORMS_START + 361
-#define SPECIES_URSHIFU_SINGLE_STRIKE_STYLE_GIGANTAMAX   FORMS_START + 362
-#define SPECIES_URSHIFU_RAPID_STRIKE_STYLE_GIGANTAMAX    FORMS_START + 363
-
-/*
-#define SPECIES_ALCREMIE_BERRY                           SPECIES_ALCREMIE_BERRY_VANILLA_CREAM
-#define SPECIES_ALCREMIE_BERRY_VANILLA_CREAM             FORMS_START + 363 // Todo
-#define SPECIES_ALCREMIE_BERRY_RUBY_CREAM                FORMS_START + 364 // Todo
-#define SPECIES_ALCREMIE_BERRY_MATCHA_CREAM              FORMS_START + 365 // Todo
-#define SPECIES_ALCREMIE_BERRY_MINT_CREAM                FORMS_START + 366 // Todo
-#define SPECIES_ALCREMIE_BERRY_LEMON_CREAM               FORMS_START + 367 // Todo
-#define SPECIES_ALCREMIE_BERRY_SALTED_CREAM              FORMS_START + 368 // Todo
-#define SPECIES_ALCREMIE_BERRY_RUBY_SWIRL                FORMS_START + 369 // Todo
-#define SPECIES_ALCREMIE_BERRY_CARAMEL_SWIRL             FORMS_START + 370 // Todo
-#define SPECIES_ALCREMIE_BERRY_RAINBOW_SWIRL             FORMS_START + 371 // Todo
-#define SPECIES_ALCREMIE_LOVE                            SPECIES_ALCREMIE_LOVE_VANILLA_CREAM
-#define SPECIES_ALCREMIE_LOVE_VANILLA_CREAM              FORMS_START + 372 // Todo
-#define SPECIES_ALCREMIE_LOVE_RUBY_CREAM                 FORMS_START + 373 // Todo
-#define SPECIES_ALCREMIE_LOVE_MATCHA_CREAM               FORMS_START + 374 // Todo
-#define SPECIES_ALCREMIE_LOVE_MINT_CREAM                 FORMS_START + 375 // Todo
-#define SPECIES_ALCREMIE_LOVE_LEMON_CREAM                FORMS_START + 376 // Todo
-#define SPECIES_ALCREMIE_LOVE_SALTED_CREAM               FORMS_START + 377 // Todo
-#define SPECIES_ALCREMIE_LOVE_RUBY_SWIRL                 FORMS_START + 378 // Todo
-#define SPECIES_ALCREMIE_LOVE_CARAMEL_SWIRL              FORMS_START + 379 // Todo
-#define SPECIES_ALCREMIE_LOVE_RAINBOW_SWIRL              FORMS_START + 380 // Todo
-#define SPECIES_ALCREMIE_STAR                            SPECIES_ALCREMIE_STAR_VANILLA_CREAM
-#define SPECIES_ALCREMIE_STAR_VANILLA_CREAM              FORMS_START + 381 // Todo
-#define SPECIES_ALCREMIE_STAR_RUBY_CREAM                 FORMS_START + 382 // Todo
-#define SPECIES_ALCREMIE_STAR_MATCHA_CREAM               FORMS_START + 383 // Todo
-#define SPECIES_ALCREMIE_STAR_MINT_CREAM                 FORMS_START + 384 // Todo
-#define SPECIES_ALCREMIE_STAR_LEMON_CREAM                FORMS_START + 385 // Todo
-#define SPECIES_ALCREMIE_STAR_SALTED_CREAM               FORMS_START + 386 // Todo
-#define SPECIES_ALCREMIE_STAR_RUBY_SWIRL                 FORMS_START + 387 // Todo
-#define SPECIES_ALCREMIE_STAR_CARAMEL_SWIRL              FORMS_START + 388 // Todo
-#define SPECIES_ALCREMIE_STAR_RAINBOW_SWIRL              FORMS_START + 389 // Todo
-#define SPECIES_ALCREMIE_CLOVER                          SPECIES_ALCREMIE_CLOVER_VANILLA_CREAM
-#define SPECIES_ALCREMIE_CLOVER_VANILLA_CREAM            FORMS_START + 390 // Todo
-#define SPECIES_ALCREMIE_CLOVER_RUBY_CREAM               FORMS_START + 391 // Todo
-#define SPECIES_ALCREMIE_CLOVER_MATCHA_CREAM             FORMS_START + 392 // Todo
-#define SPECIES_ALCREMIE_CLOVER_MINT_CREAM               FORMS_START + 393 // Todo
-#define SPECIES_ALCREMIE_CLOVER_LEMON_CREAM              FORMS_START + 394 // Todo
-#define SPECIES_ALCREMIE_CLOVER_SALTED_CREAM             FORMS_START + 395 // Todo
-#define SPECIES_ALCREMIE_CLOVER_RUBY_SWIRL               FORMS_START + 396 // Todo
-#define SPECIES_ALCREMIE_CLOVER_CARAMEL_SWIRL            FORMS_START + 397 // Todo
-#define SPECIES_ALCREMIE_CLOVER_RAINBOW_SWIRL            FORMS_START + 398 // Todo
-#define SPECIES_ALCREMIE_FLOWER                          SPECIES_ALCREMIE_FLOWER_VANILLA_CREAM
-#define SPECIES_ALCREMIE_FLOWER_VANILLA_CREAM            FORMS_START + 399 // Todo
-#define SPECIES_ALCREMIE_FLOWER_RUBY_CREAM               FORMS_START + 400 // Todo
-#define SPECIES_ALCREMIE_FLOWER_MATCHA_CREAM             FORMS_START + 401 // Todo
-#define SPECIES_ALCREMIE_FLOWER_MINT_CREAM               FORMS_START + 402 // Todo
-#define SPECIES_ALCREMIE_FLOWER_LEMON_CREAM              FORMS_START + 403 // Todo
-#define SPECIES_ALCREMIE_FLOWER_SALTED_CREAM             FORMS_START + 404 // Todo
-#define SPECIES_ALCREMIE_FLOWER_RUBY_SWIRL               FORMS_START + 405 // Todo
-#define SPECIES_ALCREMIE_FLOWER_CARAMEL_SWIRL            FORMS_START + 406 // Todo
-#define SPECIES_ALCREMIE_FLOWER_RAINBOW_SWIRL            FORMS_START + 407 // Todo
-#define SPECIES_ALCREMIE_RIBBON                          SPECIES_ALCREMIE_RIBBON_VANILLA_CREAM
-#define SPECIES_ALCREMIE_RIBBON_VANILLA_CREAM            FORMS_START + 408 // Todo
-#define SPECIES_ALCREMIE_RIBBON_RUBY_CREAM               FORMS_START + 409 // Todo
-#define SPECIES_ALCREMIE_RIBBON_MATCHA_CREAM             FORMS_START + 410 // Todo
-#define SPECIES_ALCREMIE_RIBBON_MINT_CREAM               FORMS_START + 411 // Todo
-#define SPECIES_ALCREMIE_RIBBON_LEMON_CREAM              FORMS_START + 412 // Todo
-#define SPECIES_ALCREMIE_RIBBON_SALTED_CREAM             FORMS_START + 413 // Todo
-#define SPECIES_ALCREMIE_RIBBON_RUBY_SWIRL               FORMS_START + 414 // Todo
-#define SPECIES_ALCREMIE_RIBBON_CARAMEL_SWIRL            FORMS_START + 415 // Todo
-#define SPECIES_ALCREMIE_RIBBON_RAINBOW_SWIRL            FORMS_START + 416 // Todo
-*/
-
-#define FORMS_START SPECIES_ENAMORUS
+#define SPECIES_VENUSAUR_GIGANTAMAX                     GIGANTAMAX_START + 1
+#define SPECIES_BLASTOISE_GIGANTAMAX                    GIGANTAMAX_START + 2
+#define SPECIES_CHARIZARD_GIGANTAMAX                    GIGANTAMAX_START + 3
+#define SPECIES_BUTTERFREE_GIGANTAMAX                   GIGANTAMAX_START + 4
+#define SPECIES_PIKACHU_GIGANTAMAX                      GIGANTAMAX_START + 5
+#define SPECIES_MEOWTH_GIGANTAMAX                       GIGANTAMAX_START + 6
+#define SPECIES_MACHAMP_GIGANTAMAX                      GIGANTAMAX_START + 7
+#define SPECIES_GENGAR_GIGANTAMAX                       GIGANTAMAX_START + 8
+#define SPECIES_KINGLER_GIGANTAMAX                      GIGANTAMAX_START + 9
+#define SPECIES_LAPRAS_GIGANTAMAX                       GIGANTAMAX_START + 10
+#define SPECIES_EEVEE_GIGANTAMAX                        GIGANTAMAX_START + 11
+#define SPECIES_SNORLAX_GIGANTAMAX                      GIGANTAMAX_START + 12
+#define SPECIES_GARBODOR_GIGANTAMAX                     GIGANTAMAX_START + 13
+#define SPECIES_MELMETAL_GIGANTAMAX                     GIGANTAMAX_START + 14
+#define SPECIES_RILLABOOM_GIGANTAMAX                    GIGANTAMAX_START + 15
+#define SPECIES_CINDERACE_GIGANTAMAX                    GIGANTAMAX_START + 16
+#define SPECIES_INTELEON_GIGANTAMAX                     GIGANTAMAX_START + 17
+#define SPECIES_CORVIKNIGHT_GIGANTAMAX                  GIGANTAMAX_START + 18
+#define SPECIES_ORBEETLE_GIGANTAMAX                     GIGANTAMAX_START + 19
+#define SPECIES_DREDNAW_GIGANTAMAX                      GIGANTAMAX_START + 20
+#define SPECIES_COALOSSAL_GIGANTAMAX                    GIGANTAMAX_START + 21
+#define SPECIES_FLAPPLE_GIGANTAMAX                      GIGANTAMAX_START + 22
+#define SPECIES_APPLETUN_GIGANTAMAX                     GIGANTAMAX_START + 23
+#define SPECIES_SANDACONDA_GIGANTAMAX                   GIGANTAMAX_START + 24
+#define SPECIES_TOXTRICITY_AMPED_GIGANTAMAX             GIGANTAMAX_START + 25
+#define SPECIES_TOXTRICITY_LOW_KEY_GIGANTAMAX           GIGANTAMAX_START + 26
+#define SPECIES_CENTISKORCH_GIGANTAMAX                  GIGANTAMAX_START + 27
+#define SPECIES_HATTERENE_GIGANTAMAX                    GIGANTAMAX_START + 28
+#define SPECIES_GRIMMSNARL_GIGANTAMAX                   GIGANTAMAX_START + 29
+#define SPECIES_ALCREMIE_GIGANTAMAX                     GIGANTAMAX_START + 30
+#define SPECIES_COPPERAJAH_GIGANTAMAX                   GIGANTAMAX_START + 31
+#define SPECIES_DURALUDON_GIGANTAMAX                    GIGANTAMAX_START + 32
+#define SPECIES_URSHIFU_SINGLE_STRIKE_STYLE_GIGANTAMAX  GIGANTAMAX_START + 33
+#define SPECIES_URSHIFU_RAPID_STRIKE_STYLE_GIGANTAMAX   GIGANTAMAX_START + 34
+
 #define SPECIES_EGG SPECIES_URSHIFU_RAPID_STRIKE_STYLE_GIGANTAMAX + 1
->>>>>>> 26971fc3
 
 #define NUM_SPECIES SPECIES_EGG
 
