#ifndef GUARD_CONSTANTS_EVENT_OBJECTS_H
#define GUARD_CONSTANTS_EVENT_OBJECTS_H

#define OBJ_EVENT_GFX_BRENDAN_NORMAL               0
#define OBJ_EVENT_GFX_BRENDAN_MACH_BIKE            1
#define OBJ_EVENT_GFX_BRENDAN_SURFING              2
#define OBJ_EVENT_GFX_BRENDAN_FIELD_MOVE           3
#define OBJ_EVENT_GFX_QUINTY_PLUMP                 4
#define OBJ_EVENT_GFX_NINJA_BOY                    5
#define OBJ_EVENT_GFX_TWIN                         6
#define OBJ_EVENT_GFX_BOY_1                        7
#define OBJ_EVENT_GFX_GIRL_1                       8
#define OBJ_EVENT_GFX_BOY_2                        9
#define OBJ_EVENT_GFX_GIRL_2                      10
#define OBJ_EVENT_GFX_LITTLE_BOY                  11
#define OBJ_EVENT_GFX_LITTLE_GIRL                 12
#define OBJ_EVENT_GFX_BOY_3                       13
#define OBJ_EVENT_GFX_GIRL_3                      14
#define OBJ_EVENT_GFX_RICH_BOY                    15
#define OBJ_EVENT_GFX_WOMAN_1                     16
#define OBJ_EVENT_GFX_FAT_MAN                     17
#define OBJ_EVENT_GFX_POKEFAN_F                   18
#define OBJ_EVENT_GFX_MAN_1                       19
#define OBJ_EVENT_GFX_WOMAN_2                     20
#define OBJ_EVENT_GFX_EXPERT_M                    21
#define OBJ_EVENT_GFX_EXPERT_F                    22
#define OBJ_EVENT_GFX_MAN_2                       23
#define OBJ_EVENT_GFX_WOMAN_3                     24
#define OBJ_EVENT_GFX_POKEFAN_M                   25
#define OBJ_EVENT_GFX_WOMAN_4                     26
#define OBJ_EVENT_GFX_COOK                        27
#define OBJ_EVENT_GFX_LINK_RECEPTIONIST           28
#define OBJ_EVENT_GFX_OLD_MAN                     29
#define OBJ_EVENT_GFX_OLD_WOMAN                   30
#define OBJ_EVENT_GFX_CAMPER                      31
#define OBJ_EVENT_GFX_PICNICKER                   32
#define OBJ_EVENT_GFX_MAN_3                       33
#define OBJ_EVENT_GFX_WOMAN_5                     34
#define OBJ_EVENT_GFX_YOUNGSTER                   35
#define OBJ_EVENT_GFX_BUG_CATCHER                 36
#define OBJ_EVENT_GFX_PSYCHIC_M                   37
#define OBJ_EVENT_GFX_SCHOOL_KID_M                38
#define OBJ_EVENT_GFX_MANIAC                      39
#define OBJ_EVENT_GFX_HEX_MANIAC                  40
#define OBJ_EVENT_GFX_RAYQUAZA_STILL              41
#define OBJ_EVENT_GFX_SWIMMER_M                   42
#define OBJ_EVENT_GFX_SWIMMER_F                   43
#define OBJ_EVENT_GFX_BLACK_BELT                  44
#define OBJ_EVENT_GFX_BEAUTY                      45
#define OBJ_EVENT_GFX_SCIENTIST_1                 46
#define OBJ_EVENT_GFX_LASS                        47
#define OBJ_EVENT_GFX_GENTLEMAN                   48
#define OBJ_EVENT_GFX_SAILOR                      49
#define OBJ_EVENT_GFX_FISHERMAN                   50
#define OBJ_EVENT_GFX_RUNNING_TRIATHLETE_M        51
#define OBJ_EVENT_GFX_RUNNING_TRIATHLETE_F        52
#define OBJ_EVENT_GFX_TUBER_F                     53
#define OBJ_EVENT_GFX_TUBER_M                     54
#define OBJ_EVENT_GFX_HIKER                       55
#define OBJ_EVENT_GFX_CYCLING_TRIATHLETE_M        56
#define OBJ_EVENT_GFX_CYCLING_TRIATHLETE_F        57
#define OBJ_EVENT_GFX_NURSE                       58
#define OBJ_EVENT_GFX_ITEM_BALL                   59
#define OBJ_EVENT_GFX_BERRY_TREE                  60
#define OBJ_EVENT_GFX_BERRY_TREE_EARLY_STAGES     61
#define OBJ_EVENT_GFX_BERRY_TREE_LATE_STAGES      62
#define OBJ_EVENT_GFX_BRENDAN_ACRO_BIKE           63
#define OBJ_EVENT_GFX_PROF_BIRCH                  64
#define OBJ_EVENT_GFX_MAN_4                       65
#define OBJ_EVENT_GFX_MAN_5                       66
#define OBJ_EVENT_GFX_REPORTER_M                  67
#define OBJ_EVENT_GFX_REPORTER_F                  68
#define OBJ_EVENT_GFX_BARD                        69
#define OBJ_EVENT_GFX_ANABEL                      70
#define OBJ_EVENT_GFX_TUCKER                      71
#define OBJ_EVENT_GFX_GRETA                       72
#define OBJ_EVENT_GFX_SPENSER                     73
#define OBJ_EVENT_GFX_NOLAND                      74
#define OBJ_EVENT_GFX_LUCY                        75
#define OBJ_EVENT_GFX_UNUSED_NATU_DOLL            76
#define OBJ_EVENT_GFX_UNUSED_MAGNEMITE_DOLL       77
#define OBJ_EVENT_GFX_UNUSED_SQUIRTLE_DOLL        78
#define OBJ_EVENT_GFX_UNUSED_WOOPER_DOLL          79
#define OBJ_EVENT_GFX_UNUSED_PIKACHU_DOLL         80
#define OBJ_EVENT_GFX_UNUSED_PORYGON2_DOLL        81
#define OBJ_EVENT_GFX_CUTTABLE_TREE               82
#define OBJ_EVENT_GFX_MART_EMPLOYEE               83
#define OBJ_EVENT_GFX_ROOFTOP_SALE_WOMAN          84
#define OBJ_EVENT_GFX_TEALA                       85
#define OBJ_EVENT_GFX_BREAKABLE_ROCK              86
#define OBJ_EVENT_GFX_PUSHABLE_BOULDER            87
#define OBJ_EVENT_GFX_MR_BRINEYS_BOAT             88
#define OBJ_EVENT_GFX_MAY_NORMAL                  89
#define OBJ_EVENT_GFX_MAY_MACH_BIKE               90
#define OBJ_EVENT_GFX_MAY_ACRO_BIKE               91
#define OBJ_EVENT_GFX_MAY_SURFING                 92
#define OBJ_EVENT_GFX_MAY_FIELD_MOVE              93
#define OBJ_EVENT_GFX_TRUCK                       94
#define OBJ_EVENT_GFX_VIGOROTH_CARRYING_BOX       95
#define OBJ_EVENT_GFX_VIGOROTH_FACING_AWAY        96
#define OBJ_EVENT_GFX_BIRCHS_BAG                  97
#define OBJ_EVENT_GFX_ZIGZAGOON_1                 98
#define OBJ_EVENT_GFX_ARTIST                      99
#define OBJ_EVENT_GFX_RIVAL_BRENDAN_NORMAL       100
#define OBJ_EVENT_GFX_RIVAL_BRENDAN_MACH_BIKE    101
#define OBJ_EVENT_GFX_RIVAL_BRENDAN_ACRO_BIKE    102
#define OBJ_EVENT_GFX_RIVAL_BRENDAN_SURFING      103
#define OBJ_EVENT_GFX_RIVAL_BRENDAN_FIELD_MOVE   104
#define OBJ_EVENT_GFX_RIVAL_MAY_NORMAL           105
#define OBJ_EVENT_GFX_RIVAL_MAY_MACH_BIKE        106
#define OBJ_EVENT_GFX_RIVAL_MAY_ACRO_BIKE        107
#define OBJ_EVENT_GFX_RIVAL_MAY_SURFING          108
#define OBJ_EVENT_GFX_RIVAL_MAY_FIELD_MOVE       109
#define OBJ_EVENT_GFX_CAMERAMAN                  110
#define OBJ_EVENT_GFX_BRENDAN_UNDERWATER         111
#define OBJ_EVENT_GFX_MAY_UNDERWATER             112
#define OBJ_EVENT_GFX_MOVING_BOX                 113
#define OBJ_EVENT_GFX_CABLE_CAR                  114
#define OBJ_EVENT_GFX_SCIENTIST_2                115
#define OBJ_EVENT_GFX_DEVON_EMPLOYEE             116
#define OBJ_EVENT_GFX_AQUA_MEMBER_M              117
#define OBJ_EVENT_GFX_AQUA_MEMBER_F              118
#define OBJ_EVENT_GFX_MAGMA_MEMBER_M             119
#define OBJ_EVENT_GFX_MAGMA_MEMBER_F             120
#define OBJ_EVENT_GFX_SIDNEY                     121
#define OBJ_EVENT_GFX_PHOEBE                     122
#define OBJ_EVENT_GFX_GLACIA                     123
#define OBJ_EVENT_GFX_DRAKE                      124
#define OBJ_EVENT_GFX_ROXANNE                    125
#define OBJ_EVENT_GFX_BRAWLY                     126
#define OBJ_EVENT_GFX_WATTSON                    127
#define OBJ_EVENT_GFX_FLANNERY                   128
#define OBJ_EVENT_GFX_NORMAN                     129
#define OBJ_EVENT_GFX_WINONA                     130
#define OBJ_EVENT_GFX_LIZA                       131
#define OBJ_EVENT_GFX_TATE                       132
#define OBJ_EVENT_GFX_WALLACE                    133
#define OBJ_EVENT_GFX_STEVEN                     134
#define OBJ_EVENT_GFX_WALLY                      135
#define OBJ_EVENT_GFX_LITTLE_BOY_3               136
#define OBJ_EVENT_GFX_BRENDAN_FISHING            137
#define OBJ_EVENT_GFX_MAY_FISHING                138
#define OBJ_EVENT_GFX_HOT_SPRINGS_OLD_WOMAN      139
#define OBJ_EVENT_GFX_SS_TIDAL                   140
#define OBJ_EVENT_GFX_SUBMARINE_SHADOW           141
#define OBJ_EVENT_GFX_PICHU_DOLL                 142
#define OBJ_EVENT_GFX_PIKACHU_DOLL               143
#define OBJ_EVENT_GFX_MARILL_DOLL                144
#define OBJ_EVENT_GFX_TOGEPI_DOLL                145
#define OBJ_EVENT_GFX_CYNDAQUIL_DOLL             146
#define OBJ_EVENT_GFX_CHIKORITA_DOLL             147
#define OBJ_EVENT_GFX_TOTODILE_DOLL              148
#define OBJ_EVENT_GFX_JIGGLYPUFF_DOLL            149
#define OBJ_EVENT_GFX_MEOWTH_DOLL                150
#define OBJ_EVENT_GFX_CLEFAIRY_DOLL              151
#define OBJ_EVENT_GFX_DITTO_DOLL                 152
#define OBJ_EVENT_GFX_SMOOCHUM_DOLL              153
#define OBJ_EVENT_GFX_TREECKO_DOLL               154
#define OBJ_EVENT_GFX_TORCHIC_DOLL               155
#define OBJ_EVENT_GFX_MUDKIP_DOLL                156
#define OBJ_EVENT_GFX_DUSKULL_DOLL               157
#define OBJ_EVENT_GFX_WYNAUT_DOLL                158
#define OBJ_EVENT_GFX_BALTOY_DOLL                159
#define OBJ_EVENT_GFX_KECLEON_DOLL               160
#define OBJ_EVENT_GFX_AZURILL_DOLL               161
#define OBJ_EVENT_GFX_SKITTY_DOLL                162
#define OBJ_EVENT_GFX_SWABLU_DOLL                163
#define OBJ_EVENT_GFX_GULPIN_DOLL                164
#define OBJ_EVENT_GFX_LOTAD_DOLL                 165
#define OBJ_EVENT_GFX_SEEDOT_DOLL                166
#define OBJ_EVENT_GFX_PIKA_CUSHION               167
#define OBJ_EVENT_GFX_ROUND_CUSHION              168
#define OBJ_EVENT_GFX_KISS_CUSHION               169
#define OBJ_EVENT_GFX_ZIGZAG_CUSHION             170
#define OBJ_EVENT_GFX_SPIN_CUSHION               171
#define OBJ_EVENT_GFX_DIAMOND_CUSHION            172
#define OBJ_EVENT_GFX_BALL_CUSHION               173
#define OBJ_EVENT_GFX_GRASS_CUSHION              174
#define OBJ_EVENT_GFX_FIRE_CUSHION               175
#define OBJ_EVENT_GFX_WATER_CUSHION              176
#define OBJ_EVENT_GFX_BIG_SNORLAX_DOLL           177
#define OBJ_EVENT_GFX_BIG_RHYDON_DOLL            178
#define OBJ_EVENT_GFX_BIG_LAPRAS_DOLL            179
#define OBJ_EVENT_GFX_BIG_VENUSAUR_DOLL          180
#define OBJ_EVENT_GFX_BIG_CHARIZARD_DOLL         181
#define OBJ_EVENT_GFX_BIG_BLASTOISE_DOLL         182
#define OBJ_EVENT_GFX_BIG_WAILMER_DOLL           183
#define OBJ_EVENT_GFX_BIG_REGIROCK_DOLL          184
#define OBJ_EVENT_GFX_BIG_REGICE_DOLL            185
#define OBJ_EVENT_GFX_BIG_REGISTEEL_DOLL         186
#define OBJ_EVENT_GFX_LATIAS                     187
#define OBJ_EVENT_GFX_LATIOS                     188
#define OBJ_EVENT_GFX_GAMEBOY_KID                189
#define OBJ_EVENT_GFX_CONTEST_JUDGE              190
#define OBJ_EVENT_GFX_BRENDAN_WATERING           191
#define OBJ_EVENT_GFX_MAY_WATERING               192
#define OBJ_EVENT_GFX_BRENDAN_DECORATING         193
#define OBJ_EVENT_GFX_MAY_DECORATING             194
#define OBJ_EVENT_GFX_ARCHIE                     195
#define OBJ_EVENT_GFX_MAXIE                      196
#define OBJ_EVENT_GFX_KYOGRE_FRONT               197
#define OBJ_EVENT_GFX_GROUDON_FRONT              198
#define OBJ_EVENT_GFX_FOSSIL                     199
#define OBJ_EVENT_GFX_REGIROCK                   200
#define OBJ_EVENT_GFX_REGICE                     201
#define OBJ_EVENT_GFX_REGISTEEL                  202
#define OBJ_EVENT_GFX_SKITTY                     203
#define OBJ_EVENT_GFX_KECLEON                    204
#define OBJ_EVENT_GFX_KYOGRE_ASLEEP              205
#define OBJ_EVENT_GFX_GROUDON_ASLEEP             206
#define OBJ_EVENT_GFX_RAYQUAZA                   207
#define OBJ_EVENT_GFX_ZIGZAGOON_2                208
#define OBJ_EVENT_GFX_PIKACHU                    209
#define OBJ_EVENT_GFX_AZUMARILL                  210
#define OBJ_EVENT_GFX_WINGULL                    211
#define OBJ_EVENT_GFX_KECLEON_BRIDGE_SHADOW      212
#define OBJ_EVENT_GFX_TUBER_M_SWIMMING           213
#define OBJ_EVENT_GFX_AZURILL                    214
#define OBJ_EVENT_GFX_MOM                        215
#define OBJ_EVENT_GFX_LINK_BRENDAN               216
#define OBJ_EVENT_GFX_LINK_MAY                   217
#define OBJ_EVENT_GFX_JUAN                       218
#define OBJ_EVENT_GFX_SCOTT                      219
#define OBJ_EVENT_GFX_POOCHYENA                  220
#define OBJ_EVENT_GFX_KYOGRE_SIDE                221
#define OBJ_EVENT_GFX_GROUDON_SIDE               222
#define OBJ_EVENT_GFX_MYSTERY_GIFT_MAN           223
#define OBJ_EVENT_GFX_TRICK_HOUSE_STATUE         224
#define OBJ_EVENT_GFX_KIRLIA                     225
#define OBJ_EVENT_GFX_DUSCLOPS                   226
#define OBJ_EVENT_GFX_UNION_ROOM_NURSE           227
#define OBJ_EVENT_GFX_SUDOWOODO                  228
#define OBJ_EVENT_GFX_MEW                        229
#define OBJ_EVENT_GFX_RED                        230
#define OBJ_EVENT_GFX_LEAF                       231
#define OBJ_EVENT_GFX_DEOXYS                     232
#define OBJ_EVENT_GFX_DEOXYS_TRIANGLE            233
#define OBJ_EVENT_GFX_BRANDON                    234
#define OBJ_EVENT_GFX_LINK_RS_BRENDAN            235
#define OBJ_EVENT_GFX_LINK_RS_MAY                236
#define OBJ_EVENT_GFX_LUGIA                      237
#define OBJ_EVENT_GFX_HOOH                       238
#define OBJ_EVENT_GFX_POKE_BALL                  239
#define OBJ_EVENT_GFX_OW_MON                     240

// NOTE: The maximum amount of object events has been expanded from 255 to 65535.
// Since dynamic graphics ids still require at least 16 free values, the actual limit
// is 65519, but even considering follower Pokémon, this should be more than enough :)
#define NUM_OBJ_EVENT_GFX                        241


// These are dynamic object gfx ids.
// They correspond with the values of the VAR_OBJ_GFX_ID_X vars.
// More info about them in include/constants/vars.h
#define OBJ_EVENT_GFX_VARS   (NUM_OBJ_EVENT_GFX + 1)
#define OBJ_EVENT_GFX_VAR_0  (OBJ_EVENT_GFX_VARS + 0x0)
#define OBJ_EVENT_GFX_VAR_1  (OBJ_EVENT_GFX_VARS + 0x1)
#define OBJ_EVENT_GFX_VAR_2  (OBJ_EVENT_GFX_VARS + 0x2)
#define OBJ_EVENT_GFX_VAR_3  (OBJ_EVENT_GFX_VARS + 0x3)
#define OBJ_EVENT_GFX_VAR_4  (OBJ_EVENT_GFX_VARS + 0x4)
#define OBJ_EVENT_GFX_VAR_5  (OBJ_EVENT_GFX_VARS + 0x5)
#define OBJ_EVENT_GFX_VAR_6  (OBJ_EVENT_GFX_VARS + 0x6)
#define OBJ_EVENT_GFX_VAR_7  (OBJ_EVENT_GFX_VARS + 0x7)
#define OBJ_EVENT_GFX_VAR_8  (OBJ_EVENT_GFX_VARS + 0x8)
#define OBJ_EVENT_GFX_VAR_9  (OBJ_EVENT_GFX_VARS + 0x9)
#define OBJ_EVENT_GFX_VAR_A  (OBJ_EVENT_GFX_VARS + 0xA)
#define OBJ_EVENT_GFX_VAR_B  (OBJ_EVENT_GFX_VARS + 0xB)
#define OBJ_EVENT_GFX_VAR_C  (OBJ_EVENT_GFX_VARS + 0xC)
#define OBJ_EVENT_GFX_VAR_D  (OBJ_EVENT_GFX_VARS + 0xD)
#define OBJ_EVENT_GFX_VAR_E  (OBJ_EVENT_GFX_VARS + 0xE)
#define OBJ_EVENT_GFX_VAR_F  (OBJ_EVENT_GFX_VARS + 0xF)

#define OBJ_EVENT_GFX_MON_BASE  0x200 // 512
#define OBJ_EVENT_GFX_SPECIES_BITS 12 // This will need to be updated when NUM_SPECIES is > ~3.5k
#define OBJ_EVENT_GFX_SPECIES_MASK ((1 << OBJ_EVENT_GFX_SPECIES_BITS) - 1)

// Used to call a specific species' follower graphics. Useful for static encounters.
#define OBJ_EVENT_GFX_SPECIES(name)       (SPECIES_##name + OBJ_EVENT_GFX_MON_BASE)
#define OBJ_EVENT_GFX_SPECIES_SHINY(name) (SPECIES_##name + OBJ_EVENT_GFX_MON_BASE + SPECIES_SHINY_TAG)

#define OW_SPECIES(x) (((x)->graphicsId & OBJ_EVENT_GFX_SPECIES_MASK) - OBJ_EVENT_GFX_MON_BASE)
#define OW_FORM(x) ((x)->graphicsId >> OBJ_EVENT_GFX_SPECIES_BITS)

<<<<<<< HEAD
#define SHADOW_SIZE_S    0
#define SHADOW_SIZE_M    1
#define SHADOW_SIZE_L    2
#define SHADOW_SIZE_NONE 3   // Originally SHADOW_SIZE_XL, which went unused due to shadowSize in ObjectEventGraphicsInfo being only 2 bits.
=======
// Whether Object Event is an OW pokemon
#define IS_OW_MON_OBJ(obj) ((obj)->graphicsId >= OBJ_EVENT_GFX_MON_BASE)

// If true, follower pokemon will bob up and down
// during their idle & walking animations
#define OW_MON_BOBBING  TRUE
// If true, OW pokemon with `MOVEMENT_TYPE_WANDER*`
// will walk-in-place in between steps
#define OW_MON_WANDER_WALK TRUE

// If true, adds a small amount of overhead
// to OW code so that large (48x48, 64x64) OWs
// will display correctly under bridges, etc.
#define LARGE_OW_SUPPORT TRUE

// See global.h for the toggle of OW_GFX_COMPRESS
// Compressed gfx are incompatible with non-power-of-two sprite sizes:
// (You should not use 48x48 sprites/tables for compressed gfx)
// 16x32, 32x32, 64x64 etc are fine

// Followers will emerge from the pokeball they are stored in,
// instead of a normal pokeball
#define OW_MON_POKEBALLS TRUE

#define SHADOW_SIZE_S   0
#define SHADOW_SIZE_M   1
#define SHADOW_SIZE_L   2
#define SHADOW_SIZE_XL  3 // unused; repurposed to mean no shadow
#define SHADOW_SIZE_NONE 3
>>>>>>> 42d9f24c

#define F_INANIMATE                        (1 << 6)
#define F_DISABLE_REFLECTION_PALETTE_LOAD  (1 << 7)

#define TRACKS_NONE       0
#define TRACKS_FOOT       1
#define TRACKS_BIKE_TIRE  2
#define TRACKS_SLITHER    3
#define TRACKS_SPOT       4
#define TRACKS_BUG        5

#define FIRST_DECORATION_SPRITE_GFX OBJ_EVENT_GFX_PICHU_DOLL

#define OBJ_KIND_NORMAL 0
#define OBJ_KIND_CLONE  255 // Exclusive to FRLG

// Special object event local ids
#define OBJ_EVENT_ID_PLAYER 0xFF
#define OBJ_EVENT_ID_CAMERA 0x7F
#define OBJ_EVENT_ID_FOLLOWER 0xFE

// Object event local ids referenced in C files
#define LOCALID_ROUTE111_PLAYER_FALLING 45
#define LOCALID_BIRTH_ISLAND_EXTERIOR_ROCK 1
#define LOCALID_FARAWAY_ISLAND_MEW 1
#define LOCALID_UNION_ROOM_PLAYER_4 2
#define LOCALID_UNION_ROOM_PLAYER_8 3
#define LOCALID_UNION_ROOM_PLAYER_7 4
#define LOCALID_UNION_ROOM_PLAYER_6 5
#define LOCALID_UNION_ROOM_PLAYER_5 6
#define LOCALID_UNION_ROOM_PLAYER_3 7
#define LOCALID_UNION_ROOM_PLAYER_2 8
#define LOCALID_UNION_ROOM_PLAYER_1 9
#define LOCALID_BATTLE_TOWER_LOBBY_REPORTER 5
#define LOCALID_TRUCK_BOX_TOP 1
#define LOCALID_TRUCK_BOX_BOTTOM_L 2
#define LOCALID_TRUCK_BOX_BOTTOM_R 3
#define LOCALID_OLDALE_MART_CLERK 1
#define LOCALID_LAVARIDGE_MART_CLERK 1
#define LOCALID_FALLARBOR_MART_CLERK 1
#define LOCALID_VERDANTURF_MART_CLERK 1
#define LOCALID_PETALBURG_MART_CLERK 1
#define LOCALID_SLATEPORT_MART_CLERK 1
#define LOCALID_MAUVILLE_MART_CLERK 1
#define LOCALID_RUSTBORO_MART_CLERK 1
#define LOCALID_FORTREE_MART_CLERK 1
#define LOCALID_MOSSDEEP_MART_CLERK 1
#define LOCALID_SOOTOPOLIS_MART_CLERK 1
#define LOCALID_BATTLE_FRONTIER_MART_CLERK 1
#define LOCALID_SLATEPORT_ENERGY_GURU 25

// Moved from src/event_object_movement.c so that they're accesible from other files.
#define OBJ_EVENT_PAL_TAG_BRENDAN                 0x1100
#define OBJ_EVENT_PAL_TAG_BRENDAN_REFLECTION      0x1101
#define OBJ_EVENT_PAL_TAG_BRIDGE_REFLECTION       0x1102
#define OBJ_EVENT_PAL_TAG_NPC_1                   0x1103
#define OBJ_EVENT_PAL_TAG_NPC_2                   0x1104
#define OBJ_EVENT_PAL_TAG_NPC_3                   0x1105
#define OBJ_EVENT_PAL_TAG_NPC_4                   0x1106
#define OBJ_EVENT_PAL_TAG_NPC_1_REFLECTION        0x1107
#define OBJ_EVENT_PAL_TAG_NPC_2_REFLECTION        0x1108
#define OBJ_EVENT_PAL_TAG_NPC_3_REFLECTION        0x1109
#define OBJ_EVENT_PAL_TAG_NPC_4_REFLECTION        0x110A
#define OBJ_EVENT_PAL_TAG_QUINTY_PLUMP            0x110B
#define OBJ_EVENT_PAL_TAG_QUINTY_PLUMP_REFLECTION 0x110C
#define OBJ_EVENT_PAL_TAG_TRUCK                   0x110D
#define OBJ_EVENT_PAL_TAG_VIGOROTH                0x110E
#define OBJ_EVENT_PAL_TAG_ZIGZAGOON               0x110F
#define OBJ_EVENT_PAL_TAG_MAY                     0x1110
#define OBJ_EVENT_PAL_TAG_MAY_REFLECTION          0x1111
#define OBJ_EVENT_PAL_TAG_MOVING_BOX              0x1112
#define OBJ_EVENT_PAL_TAG_CABLE_CAR               0x1113
#define OBJ_EVENT_PAL_TAG_SSTIDAL                 0x1114
#define OBJ_EVENT_PAL_TAG_PLAYER_UNDERWATER       0x1115
#define OBJ_EVENT_PAL_TAG_KYOGRE                  0x1116
#define OBJ_EVENT_PAL_TAG_KYOGRE_REFLECTION       0x1117
#define OBJ_EVENT_PAL_TAG_GROUDON                 0x1118
#define OBJ_EVENT_PAL_TAG_GROUDON_REFLECTION      0x1119
#define OBJ_EVENT_PAL_TAG_UNUSED                  0x111A
#define OBJ_EVENT_PAL_TAG_SUBMARINE_SHADOW        0x111B
#define OBJ_EVENT_PAL_TAG_POOCHYENA               0x111C
#define OBJ_EVENT_PAL_TAG_RED_LEAF                0x111D
#define OBJ_EVENT_PAL_TAG_DEOXYS                  0x111E
#define OBJ_EVENT_PAL_TAG_BIRTH_ISLAND_STONE      0x111F
#define OBJ_EVENT_PAL_TAG_HO_OH                   0x1120
#define OBJ_EVENT_PAL_TAG_LUGIA                   0x1121
#define OBJ_EVENT_PAL_TAG_RS_BRENDAN              0x1122
#define OBJ_EVENT_PAL_TAG_RS_MAY                  0x1123
#define OBJ_EVENT_PAL_TAG_DYNAMIC                 0x1124

#if OW_FOLLOWERS_POKEBALLS
// Vanilla
#define OBJ_EVENT_PAL_TAG_BALL_MASTER             0x1150
#define OBJ_EVENT_PAL_TAG_BALL_ULTRA              0x1151
#define OBJ_EVENT_PAL_TAG_BALL_GREAT              0x1152
#define OBJ_EVENT_PAL_TAG_BALL_SAFARI             0x1153
#define OBJ_EVENT_PAL_TAG_BALL_NET                0x1154
#define OBJ_EVENT_PAL_TAG_BALL_DIVE               0x1155
#define OBJ_EVENT_PAL_TAG_BALL_NEST               0x1156
#define OBJ_EVENT_PAL_TAG_BALL_REPEAT             0x1157
#define OBJ_EVENT_PAL_TAG_BALL_TIMER              0x1158
#define OBJ_EVENT_PAL_TAG_BALL_LUXURY             0x1159
#define OBJ_EVENT_PAL_TAG_BALL_PREMIER            0x115A
// Gen IV/Sinnoh
#define OBJ_EVENT_PAL_TAG_BALL_DUSK               0x115B
#define OBJ_EVENT_PAL_TAG_BALL_HEAL               0x115C
#define OBJ_EVENT_PAL_TAG_BALL_QUICK              0x115D
#define OBJ_EVENT_PAL_TAG_BALL_CHERISH            0x115E
#define OBJ_EVENT_PAL_TAG_BALL_PARK               0x115F
// Gen II/Johto Apricorns
#define OBJ_EVENT_PAL_TAG_BALL_FAST               0x1160
#define OBJ_EVENT_PAL_TAG_BALL_LEVEL              0x1161
#define OBJ_EVENT_PAL_TAG_BALL_LURE               0x1162
#define OBJ_EVENT_PAL_TAG_BALL_HEAVY              0x1163
#define OBJ_EVENT_PAL_TAG_BALL_LOVE               0x1164
#define OBJ_EVENT_PAL_TAG_BALL_FRIEND             0x1165
#define OBJ_EVENT_PAL_TAG_BALL_MOON               0x1166
#define OBJ_EVENT_PAL_TAG_BALL_SPORT              0x1167
// Gen V
#define OBJ_EVENT_PAL_TAG_BALL_DREAM              0x1168
// Gen VII
#define OBJ_EVENT_PAL_TAG_BALL_BEAST              0x1169
// Gen VIII
#define OBJ_EVENT_PAL_TAG_BALL_STRANGE            0x116A
#endif //OW_FOLLOWERS_POKEBALLS
// Used as a placeholder follower graphic
#define OBJ_EVENT_PAL_TAG_SUBSTITUTE              0x7611
#define OBJ_EVENT_PAL_TAG_EMOTES                  0x8002
// Not a real OW palette tag; used for the white flash applied to followers
#define OBJ_EVENT_PAL_TAG_WHITE                   (OBJ_EVENT_PAL_TAG_NONE - 1)
#define OBJ_EVENT_PAL_TAG_NONE                    0x11FF

// This + localId is used as the tileTag
// for compressed graphicsInfos
// '(C)ompressed (E)vent'
#define COMP_OW_TILE_TAG_BASE 0xCE00

#endif  // GUARD_CONSTANTS_EVENT_OBJECTS_H<|MERGE_RESOLUTION|>--- conflicted
+++ resolved
@@ -281,42 +281,13 @@
 #define OW_SPECIES(x) (((x)->graphicsId & OBJ_EVENT_GFX_SPECIES_MASK) - OBJ_EVENT_GFX_MON_BASE)
 #define OW_FORM(x) ((x)->graphicsId >> OBJ_EVENT_GFX_SPECIES_BITS)
 
-<<<<<<< HEAD
+// Whether Object Event is an OW pokemon
+#define IS_OW_MON_OBJ(obj) ((obj)->graphicsId >= OBJ_EVENT_GFX_MON_BASE)
+
 #define SHADOW_SIZE_S    0
 #define SHADOW_SIZE_M    1
 #define SHADOW_SIZE_L    2
 #define SHADOW_SIZE_NONE 3   // Originally SHADOW_SIZE_XL, which went unused due to shadowSize in ObjectEventGraphicsInfo being only 2 bits.
-=======
-// Whether Object Event is an OW pokemon
-#define IS_OW_MON_OBJ(obj) ((obj)->graphicsId >= OBJ_EVENT_GFX_MON_BASE)
-
-// If true, follower pokemon will bob up and down
-// during their idle & walking animations
-#define OW_MON_BOBBING  TRUE
-// If true, OW pokemon with `MOVEMENT_TYPE_WANDER*`
-// will walk-in-place in between steps
-#define OW_MON_WANDER_WALK TRUE
-
-// If true, adds a small amount of overhead
-// to OW code so that large (48x48, 64x64) OWs
-// will display correctly under bridges, etc.
-#define LARGE_OW_SUPPORT TRUE
-
-// See global.h for the toggle of OW_GFX_COMPRESS
-// Compressed gfx are incompatible with non-power-of-two sprite sizes:
-// (You should not use 48x48 sprites/tables for compressed gfx)
-// 16x32, 32x32, 64x64 etc are fine
-
-// Followers will emerge from the pokeball they are stored in,
-// instead of a normal pokeball
-#define OW_MON_POKEBALLS TRUE
-
-#define SHADOW_SIZE_S   0
-#define SHADOW_SIZE_M   1
-#define SHADOW_SIZE_L   2
-#define SHADOW_SIZE_XL  3 // unused; repurposed to mean no shadow
-#define SHADOW_SIZE_NONE 3
->>>>>>> 42d9f24c
 
 #define F_INANIMATE                        (1 << 6)
 #define F_DISABLE_REFLECTION_PALETTE_LOAD  (1 << 7)
