--- conflicted
+++ resolved
@@ -281,13 +281,10 @@
 #define OBJ_EVENT_GFX_SPECIES_BITS 11
 #define OBJ_EVENT_GFX_SPECIES_MASK ((1 << OBJ_EVENT_GFX_SPECIES_BITS) - 1)
 
-<<<<<<< HEAD
-=======
 // Used to call a specific species' follower graphics. Useful for static encounters.
 #define OBJ_EVENT_GFX_SPECIES(name)       (SPECIES_##name + OBJ_EVENT_GFX_MON_BASE)
 #define OBJ_EVENT_GFX_SPECIES_SHINY(name) (SPECIES_##name + OBJ_EVENT_GFX_MON_BASE + SPECIES_SHINY_TAG)
 
->>>>>>> 25e8c88e
 #define OW_SPECIES(x) (((x)->graphicsId & OBJ_EVENT_GFX_SPECIES_MASK) - OBJ_EVENT_GFX_MON_BASE)
 #define OW_FORM(x) ((x)->graphicsId >> OBJ_EVENT_GFX_SPECIES_BITS)
 
