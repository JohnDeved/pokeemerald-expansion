--- conflicted
+++ resolved
@@ -48,11 +48,7 @@
 #define PARTY_ACTION_CHOOSE_AND_CLOSE   11
 #define PARTY_ACTION_MOVE_TUTOR         12
 #define PARTY_ACTION_MINIGAME           13
-<<<<<<< HEAD
-#define PARTY_ACTION_REUSABLE_ITEM      14  // Unused. The only reusable items are handled separately
-=======
 #define PARTY_ACTION_SEND_MON_TO_BOX    14
->>>>>>> 82f6d477
 #define PARTY_ACTION_CHOOSE_FAINTED_MON 15
 
 // IDs for DisplayPartyMenuStdMessage, to display the message at the bottom of the party menu
@@ -86,11 +82,8 @@
 #define PARTY_MSG_WHICH_APPLIANCE           27
 #define PARTY_MSG_CHOOSE_SECOND_FUSION      28
 #define PARTY_MSG_NO_POKEMON                29
-<<<<<<< HEAD
-=======
 #define PARTY_MSG_CHOOSE_MON_FOR_BOX        30
 
->>>>>>> 82f6d477
 #define PARTY_MSG_NONE                      127
 
 // IDs for DisplayPartyPokemonDescriptionText, to display a message in the party pokemon's box
