#ifndef GUARD_CONSTANTS_BATTLE_H
#define GUARD_CONSTANTS_BATTLE_H

/*
 * A battler may be in one of four positions on the field. The first bit determines
 * what side the battler is on, either the player's side or the opponent's side.
 * The second bit determines what flank the battler is on, either the left or right.
 * Note that the opponent's flanks are drawn corresponding to their perspective, so
 * their right mon appears on the left, and their left mon appears on the right.
 * The battler ID is usually the same as the position, except in the case of link battles.
 *
 *   + ------------------------- +
 *   |           Opponent's side |
 *   |            Right    Left  |
 *   |              3       1    |
 *   |                           |
 *   | Player's side             |
 *   |  Left   Right             |
 *   |   0       2               |
 *   ----------------------------+
 *   |                           |
 *   |                           |
 *   +---------------------------+
 */

#define MAX_BATTLERS_COUNT  4

#define B_POSITION_PLAYER_LEFT        0
#define B_POSITION_OPPONENT_LEFT      1
#define B_POSITION_PLAYER_RIGHT       2
#define B_POSITION_OPPONENT_RIGHT     3

// These macros can be used with either battler ID or positions to get the partner or the opposite mon
#define BATTLE_OPPOSITE(id) ((id) ^ BIT_SIDE)
#define BATTLE_PARTNER(id) ((id) ^ BIT_FLANK)

#define B_SIDE_PLAYER     0
#define B_SIDE_OPPONENT   1
#define NUM_BATTLE_SIDES  2

#define B_FLANK_LEFT  0
#define B_FLANK_RIGHT 1

#define BIT_SIDE        1
#define BIT_FLANK       2

// Battle Type Flags
#define BATTLE_TYPE_DOUBLE             (1 << 0)
#define BATTLE_TYPE_LINK               (1 << 1)
#define BATTLE_TYPE_IS_MASTER          (1 << 2) // In not-link battles, it's always set.
#define BATTLE_TYPE_TRAINER            (1 << 3)
#define BATTLE_TYPE_FIRST_BATTLE       (1 << 4)
#define BATTLE_TYPE_LINK_IN_BATTLE     (1 << 5) // Set on battle entry, cleared on exit. Checked rarely
#define BATTLE_TYPE_MULTI              (1 << 6)
#define BATTLE_TYPE_SAFARI             (1 << 7)
#define BATTLE_TYPE_BATTLE_TOWER       (1 << 8)
#define BATTLE_TYPE_WALLY_TUTORIAL     (1 << 9) // Used in pokefirered as BATTLE_TYPE_OLD_MAN_TUTORIAL.
#define BATTLE_TYPE_ROAMER             (1 << 10)
#define BATTLE_TYPE_EREADER_TRAINER    (1 << 11)
#define BATTLE_TYPE_RAID               (1 << 12)
#define BATTLE_TYPE_LEGENDARY          (1 << 13)
#define BATTLE_TYPE_14                 (1 << 14)
#define BATTLE_TYPE_TWO_OPPONENTS      (1 << 15) // Used in pokefirered as BATTLE_TYPE_GHOST.
#define BATTLE_TYPE_DOME               (1 << 16) // Used in pokefirered as BATTLE_TYPE_POKEDUDE.
#define BATTLE_TYPE_PALACE             (1 << 17) // Used in pokefirered as BATTLE_TYPE_WILD_SCRIPTED.
#define BATTLE_TYPE_ARENA              (1 << 18) // Used in pokefirered as BATTLE_TYPE_LEGENDARY_FRLG.
#define BATTLE_TYPE_FACTORY            (1 << 19) // Used in pokefirered as BATTLE_TYPE_TRAINER_TOWER.
#define BATTLE_TYPE_PIKE               (1 << 20)
#define BATTLE_TYPE_PYRAMID            (1 << 21)
#define BATTLE_TYPE_INGAME_PARTNER     (1 << 22)
#define BATTLE_TYPE_TOWER_LINK_MULTI   (1 << 23)
#define BATTLE_TYPE_RECORDED           (1 << 24)
#define BATTLE_TYPE_RECORDED_LINK      (1 << 25)
#define BATTLE_TYPE_TRAINER_HILL       (1 << 26)
#define BATTLE_TYPE_SECRET_BASE        (1 << 27)
#define BATTLE_TYPE_28                 (1 << 28)
#define BATTLE_TYPE_29                 (1 << 29)
#define BATTLE_TYPE_30                 (1 << 30)
#define BATTLE_TYPE_RECORDED_IS_MASTER (1 << 31)
#define BATTLE_TYPE_FRONTIER                (BATTLE_TYPE_BATTLE_TOWER | BATTLE_TYPE_DOME | BATTLE_TYPE_PALACE | BATTLE_TYPE_ARENA | BATTLE_TYPE_FACTORY | BATTLE_TYPE_PIKE | BATTLE_TYPE_PYRAMID)
#define BATTLE_TYPE_FRONTIER_NO_PYRAMID     (BATTLE_TYPE_BATTLE_TOWER | BATTLE_TYPE_DOME | BATTLE_TYPE_PALACE | BATTLE_TYPE_ARENA | BATTLE_TYPE_FACTORY | BATTLE_TYPE_PIKE)
#define BATTLE_TYPE_RECORDED_INVALID        ((BATTLE_TYPE_LINK | BATTLE_TYPE_SAFARI | BATTLE_TYPE_FIRST_BATTLE                  \
                                             | BATTLE_TYPE_WALLY_TUTORIAL | BATTLE_TYPE_ROAMER | BATTLE_TYPE_EREADER_TRAINER    \
                                             | BATTLE_TYPE_LEGENDARY                                                            \
                                             | BATTLE_TYPE_RECORDED | BATTLE_TYPE_TRAINER_HILL | BATTLE_TYPE_SECRET_BASE))

#define WILD_DOUBLE_BATTLE ((gBattleTypeFlags & BATTLE_TYPE_DOUBLE && !(gBattleTypeFlags & (BATTLE_TYPE_LINK | BATTLE_TYPE_TRAINER))))
#define RECORDED_WILD_BATTLE ((gBattleTypeFlags & BATTLE_TYPE_RECORDED) && !(gBattleTypeFlags & (BATTLE_TYPE_TRAINER | BATTLE_TYPE_FRONTIER)))
#define BATTLE_TWO_VS_ONE_OPPONENT ((gBattleTypeFlags & BATTLE_TYPE_INGAME_PARTNER && gTrainerBattleOpponent_B == 0xFFFF))
#define BATTLE_TYPE_HAS_AI          (BATTLE_TYPE_TRAINER | BATTLE_TYPE_FIRST_BATTLE | BATTLE_TYPE_SAFARI | BATTLE_TYPE_ROAMER | BATTLE_TYPE_INGAME_PARTNER)


// Battle Outcome defines
#define B_OUTCOME_WON                  1
#define B_OUTCOME_LOST                 2
#define B_OUTCOME_DREW                 3
#define B_OUTCOME_RAN                  4
#define B_OUTCOME_PLAYER_TELEPORTED    5
#define B_OUTCOME_MON_FLED             6
#define B_OUTCOME_CAUGHT               7
#define B_OUTCOME_NO_SAFARI_BALLS      8
#define B_OUTCOME_FORFEITED            9
#define B_OUTCOME_MON_TELEPORTED       10
#define B_OUTCOME_LINK_BATTLE_RAN      (1 << 7) // 128

// Non-volatile status conditions
// These persist remain outside of battle and after switching out
#define STATUS1_NONE             0
#define STATUS1_SLEEP            (1 << 0 | 1 << 1 | 1 << 2) // First 3 bits (Number of turns to sleep)
#define STATUS1_SLEEP_TURN(num)  ((num) << 0) // Just for readability (or if rearranging statuses)
#define STATUS1_POISON           (1 << 3)
#define STATUS1_BURN             (1 << 4)
#define STATUS1_FREEZE           (1 << 5)
#define STATUS1_PARALYSIS        (1 << 6)
#define STATUS1_TOXIC_POISON     (1 << 7)
#define STATUS1_TOXIC_COUNTER    (1 << 8 | 1 << 9 | 1 << 10 | 1 << 11)
#define STATUS1_TOXIC_TURN(num)  ((num) << 8)
#define STATUS1_FROSTBITE        (1 << 12)
#define STATUS1_PSN_ANY          (STATUS1_POISON | STATUS1_TOXIC_POISON)
#define STATUS1_ANY              (STATUS1_SLEEP | STATUS1_POISON | STATUS1_BURN | STATUS1_FREEZE | STATUS1_PARALYSIS | STATUS1_TOXIC_POISON | STATUS1_FROSTBITE)

// Volatile status ailments
// These are removed after exiting the battle or switching out
#define STATUS2_CONFUSION             (1 << 0 | 1 << 1 | 1 << 2)
#define STATUS2_CONFUSION_TURN(num)   ((num) << 0)
#define STATUS2_FLINCHED              (1 << 3)
#define STATUS2_UPROAR                (1 << 4 | 1 << 5 | 1 << 6)
#define STATUS2_UPROAR_TURN(num)      ((num) << 4)
#define STATUS2_UNUSED                (1 << 7)
#define STATUS2_BIDE                  (1 << 8 | 1 << 9)
#define STATUS2_BIDE_TURN(num)        (((num) << 8) & STATUS2_BIDE)
#define STATUS2_LOCK_CONFUSE          (1 << 10 | 1 << 11) // e.g. Thrash
#define STATUS2_LOCK_CONFUSE_TURN(num)((num) << 10)
#define STATUS2_MULTIPLETURNS         (1 << 12)
#define STATUS2_WRAPPED               (1 << 13)
#define STATUS2_POWDER                (1 << 14)
#define STATUS2_INFATUATION           (1 << 16 | 1 << 17 | 1 << 18 | 1 << 19)  // 4 bits, one for every battler
#define STATUS2_INFATUATED_WITH(battler) (gBitTable[battler] << 16)
#define STATUS2_FOCUS_ENERGY          (1 << 20)
#define STATUS2_TRANSFORMED           (1 << 21)
#define STATUS2_RECHARGE              (1 << 22)
#define STATUS2_RAGE                  (1 << 23)
#define STATUS2_SUBSTITUTE            (1 << 24)
#define STATUS2_DESTINY_BOND          (1 << 25)
#define STATUS2_ESCAPE_PREVENTION     (1 << 26)
#define STATUS2_NIGHTMARE             (1 << 27)
#define STATUS2_CURSED                (1 << 28)
#define STATUS2_FORESIGHT             (1 << 29)
#define STATUS2_DEFENSE_CURL          (1 << 30)
#define STATUS2_TORMENT               (1 << 31)

#define STATUS3_LEECHSEED_BATTLER       (1 << 0 | 1 << 1) // The battler to receive HP from Leech Seed
#define STATUS3_LEECHSEED               (1 << 2)
#define STATUS3_ALWAYS_HITS             (1 << 3 | 1 << 4)
#define STATUS3_ALWAYS_HITS_TURN(num)   (((num) << 3) & STATUS3_ALWAYS_HITS) // "Always Hits" is set as a 2 turn timer, i.e. next turn is the last turn when it's active
#define STATUS3_PERISH_SONG             (1 << 5)
#define STATUS3_ON_AIR                  (1 << 6)
#define STATUS3_UNDERGROUND             (1 << 7)
#define STATUS3_MINIMIZED               (1 << 8)
#define STATUS3_CHARGED_UP              (1 << 9)
#define STATUS3_ROOTED                  (1 << 10)
#define STATUS3_YAWN                    (1 << 11 | 1 << 12) // Number of turns to sleep
#define STATUS3_YAWN_TURN(num)          (((num) << 11) & STATUS3_YAWN)
#define STATUS3_IMPRISONED_OTHERS       (1 << 13)
#define STATUS3_GRUDGE                  (1 << 14)
#define STATUS3_CANT_SCORE_A_CRIT       (1 << 15)
#define STATUS3_GASTRO_ACID             (1 << 16)
#define STATUS3_EMBARGO                 (1 << 17)
#define STATUS3_UNDERWATER              (1 << 18)
#define STATUS3_INTIMIDATE_POKES        (1 << 19)
#define STATUS3_TRACE                   (1 << 20)
#define STATUS3_SMACKED_DOWN            (1 << 21)
#define STATUS3_ME_FIRST                (1 << 22)
#define STATUS3_TELEKINESIS             (1 << 23)
#define STATUS3_PHANTOM_FORCE           (1 << 24)
#define STATUS3_MIRACLE_EYED            (1 << 25)
#define STATUS3_MAGNET_RISE             (1 << 26)
#define STATUS3_HEAL_BLOCK              (1 << 27)
#define STATUS3_AQUA_RING               (1 << 28)
#define STATUS3_LASER_FOCUS             (1 << 29)
#define STATUS3_POWER_TRICK             (1 << 30)
#define STATUS3_SKY_DROPPED             (1 << 31) // Target of Sky Drop
#define STATUS3_SEMI_INVULNERABLE       (STATUS3_UNDERGROUND | STATUS3_ON_AIR | STATUS3_UNDERWATER | STATUS3_PHANTOM_FORCE)

#define STATUS4_ELECTRIFIED             (1 << 0)
#define STATUS4_MUD_SPORT               (1 << 1)    // Only used if B_SPORT_TURNS < GEN_6
#define STATUS4_WATER_SPORT             (1 << 2)    // Only used if B_SPORT_TURNS < GEN_6
#define STATUS4_INFINITE_CONFUSION      (1 << 3)    // Used for Berserk Gene
#define STATUS4_SALT_CURE               (1 << 4)
#define STATUS4_SYRUP_BOMB              (1 << 5)
#define STATUS4_GLAIVE_RUSH             (1 << 6)

#define HITMARKER_WAKE_UP_CLEAR         (1 << 4) // Cleared when waking up. Never set or checked.
#define HITMARKER_SKIP_DMG_TRACK        (1 << 5)
#define HITMARKER_DESTINYBOND           (1 << 6)
#define HITMARKER_NO_ANIMATIONS         (1 << 7)   // set from battleSceneOff. Never changed during battle
#define HITMARKER_IGNORE_SUBSTITUTE     (1 << 8)
#define HITMARKER_NO_ATTACKSTRING       (1 << 9)
#define HITMARKER_ATTACKSTRING_PRINTED  (1 << 10)
#define HITMARKER_NO_PPDEDUCT           (1 << 11)
#define HITMARKER_SWAP_ATTACKER_TARGET  (1 << 12)
#define HITMARKER_IGNORE_SAFEGUARD      (1 << 13)
#define HITMARKER_SYNCHRONISE_EFFECT    (1 << 14)
#define HITMARKER_RUN                   (1 << 15)
#define HITMARKER_IGNORE_DISGUISE       (1 << 16)
#define HITMARKER_DISABLE_ANIMATION     (1 << 17)   // disable animations during battle scripts, e.g. for Bug Bite
// 3 free spots because of change in handling of UNDERGROUND/UNDERWATER/ON AIR
#define HITMARKER_UNABLE_TO_USE_MOVE    (1 << 19)
#define HITMARKER_PASSIVE_DAMAGE        (1 << 20)
#define HITMARKER_DISOBEDIENT_MOVE      (1 << 21)
#define HITMARKER_PLAYER_FAINTED        (1 << 22)
#define HITMARKER_ALLOW_NO_PP           (1 << 23)
#define HITMARKER_GRUDGE                (1 << 24)
#define HITMARKER_OBEYS                 (1 << 25)
#define HITMARKER_NEVER_SET             (1 << 26) // Cleared as part of a large group. Never set or checked
#define HITMARKER_CHARGING              (1 << 27)
#define HITMARKER_FAINTED(battler)      (gBitTable[battler] << 28)
#define HITMARKER_FAINTED2(battler)     ((1 << 28) << battler)
#define HITMARKER_STRING_PRINTED        (1 << 29)

// Per-side statuses that affect an entire party
#define SIDE_STATUS_REFLECT                 (1 << 0)
#define SIDE_STATUS_LIGHTSCREEN             (1 << 1)
#define SIDE_STATUS_STICKY_WEB              (1 << 2)
#define SIDE_STATUS_SPIKES                  (1 << 4)
#define SIDE_STATUS_SAFEGUARD               (1 << 5)
#define SIDE_STATUS_FUTUREATTACK            (1 << 6)
#define SIDE_STATUS_MIST                    (1 << 8)
// (1 << 9) previously was SIDE_STATUS_SPIKES_DAMAGED
#define SIDE_STATUS_TAILWIND                (1 << 10)
#define SIDE_STATUS_AURORA_VEIL             (1 << 11)
#define SIDE_STATUS_LUCKY_CHANT             (1 << 12)
#define SIDE_STATUS_TOXIC_SPIKES            (1 << 13)
#define SIDE_STATUS_STEALTH_ROCK            (1 << 14)
// Missing flags previously were SIDE_STATUS_TOXIC_SPIKES_DAMAGED, SIDE_STATUS_STEALTH_ROCK_DAMAGED, SIDE_STATUS_STICKY_WEB_DAMAGED
#define SIDE_STATUS_QUICK_GUARD             (1 << 18)
#define SIDE_STATUS_WIDE_GUARD              (1 << 19)
#define SIDE_STATUS_CRAFTY_SHIELD           (1 << 20)
#define SIDE_STATUS_MAT_BLOCK               (1 << 21)
#define SIDE_STATUS_STEELSURGE              (1 << 22)
#define SIDE_STATUS_DAMAGE_NON_TYPES        (1 << 23)
#define SIDE_STATUS_RAINBOW                 (1 << 24)
#define SIDE_STATUS_SEA_OF_FIRE             (1 << 25)
#define SIDE_STATUS_SWAMP                   (1 << 26)

#define SIDE_STATUS_HAZARDS_ANY    (SIDE_STATUS_SPIKES | SIDE_STATUS_STICKY_WEB | SIDE_STATUS_TOXIC_SPIKES | SIDE_STATUS_STEALTH_ROCK | SIDE_STATUS_STEELSURGE)
#define SIDE_STATUS_SCREEN_ANY     (SIDE_STATUS_REFLECT | SIDE_STATUS_LIGHTSCREEN | SIDE_STATUS_AURORA_VEIL)
#define SIDE_STATUS_PLEDGE_ANY     (SIDE_STATUS_RAINBOW | SIDE_STATUS_SEA_OF_FIRE | SIDE_STATUS_SWAMP)

// Field affecting statuses.
#define STATUS_FIELD_MAGIC_ROOM                     (1 << 0)
#define STATUS_FIELD_TRICK_ROOM                     (1 << 1)
#define STATUS_FIELD_WONDER_ROOM                    (1 << 2)
#define STATUS_FIELD_MUDSPORT                       (1 << 3)
#define STATUS_FIELD_WATERSPORT                     (1 << 4)
#define STATUS_FIELD_GRAVITY                        (1 << 5)
#define STATUS_FIELD_GRASSY_TERRAIN                 (1 << 6)
#define STATUS_FIELD_MISTY_TERRAIN                  (1 << 7)
#define STATUS_FIELD_ELECTRIC_TERRAIN               (1 << 8)
#define STATUS_FIELD_PSYCHIC_TERRAIN                (1 << 9)
#define STATUS_FIELD_ION_DELUGE                     (1 << 10)
#define STATUS_FIELD_FAIRY_LOCK                     (1 << 11)
#define STATUS_FIELD_TERRAIN_PERMANENT              (1 << 12)   // Overworld thunderstorm generates electric terrain

#define STATUS_FIELD_TERRAIN_ANY        (STATUS_FIELD_GRASSY_TERRAIN | STATUS_FIELD_MISTY_TERRAIN | STATUS_FIELD_ELECTRIC_TERRAIN | STATUS_FIELD_PSYCHIC_TERRAIN)

// Flags describing move's result
#define MOVE_RESULT_MISSED                (1 << 0)
#define MOVE_RESULT_SUPER_EFFECTIVE       (1 << 1)
#define MOVE_RESULT_NOT_VERY_EFFECTIVE    (1 << 2)
#define MOVE_RESULT_DOESNT_AFFECT_FOE     (1 << 3)
#define MOVE_RESULT_ONE_HIT_KO            (1 << 4)
#define MOVE_RESULT_FAILED                (1 << 5)
#define MOVE_RESULT_FOE_ENDURED           (1 << 6)
#define MOVE_RESULT_FOE_HUNG_ON           (1 << 7)
#define MOVE_RESULT_STURDIED              (1 << 8)
#define MOVE_RESULT_FOE_ENDURED_AFFECTION (1 << 9)
#define MOVE_RESULT_NO_EFFECT             (MOVE_RESULT_MISSED | MOVE_RESULT_DOESNT_AFFECT_FOE | MOVE_RESULT_FAILED)

// Battle Weather flags
#define B_WEATHER_NONE                0
#define B_WEATHER_RAIN_TEMPORARY      (1 << 0)
#define B_WEATHER_RAIN_DOWNPOUR       (1 << 1)  // unused
#define B_WEATHER_RAIN_PERMANENT      (1 << 2)
#define B_WEATHER_RAIN_PRIMAL         (1 << 3)
#define B_WEATHER_RAIN                (B_WEATHER_RAIN_TEMPORARY | B_WEATHER_RAIN_DOWNPOUR | B_WEATHER_RAIN_PERMANENT | B_WEATHER_RAIN_PRIMAL)
#define B_WEATHER_SANDSTORM_TEMPORARY (1 << 4)
#define B_WEATHER_SANDSTORM_PERMANENT (1 << 5)
#define B_WEATHER_SANDSTORM           (B_WEATHER_SANDSTORM_TEMPORARY | B_WEATHER_SANDSTORM_PERMANENT)
#define B_WEATHER_SUN_TEMPORARY       (1 << 6)
#define B_WEATHER_SUN_PERMANENT       (1 << 7)
#define B_WEATHER_SUN_PRIMAL          (1 << 8)
#define B_WEATHER_SUN                 (B_WEATHER_SUN_TEMPORARY | B_WEATHER_SUN_PERMANENT | B_WEATHER_SUN_PRIMAL)
#define B_WEATHER_HAIL_TEMPORARY      (1 << 9)
#define B_WEATHER_HAIL_PERMANENT      (1 << 10)
#define B_WEATHER_HAIL                (B_WEATHER_HAIL_TEMPORARY | B_WEATHER_HAIL_PERMANENT)
#define B_WEATHER_STRONG_WINDS        (1 << 11)
#define B_WEATHER_ANY                 (B_WEATHER_RAIN | B_WEATHER_SANDSTORM | B_WEATHER_SUN | B_WEATHER_HAIL | B_WEATHER_STRONG_WINDS | B_WEATHER_SNOW)
#define B_WEATHER_PRIMAL_ANY          (B_WEATHER_RAIN_PRIMAL | B_WEATHER_SUN_PRIMAL | B_WEATHER_STRONG_WINDS)
#define B_WEATHER_SNOW_TEMPORARY      (1 << 12)
#define B_WEATHER_SNOW_PERMANENT      (1 << 13)
#define B_WEATHER_SNOW                (B_WEATHER_SNOW_TEMPORARY | B_WEATHER_SNOW_PERMANENT)

// Battle Weather as enum
#define ENUM_WEATHER_NONE                 0
#define ENUM_WEATHER_RAIN                 1
#define ENUM_WEATHER_SUN                  2
#define ENUM_WEATHER_SANDSTORM            3
#define ENUM_WEATHER_HAIL                 4
#define ENUM_WEATHER_SUN_PRIMAL           5
#define ENUM_WEATHER_RAIN_PRIMAL          6
#define ENUM_WEATHER_STRONG_WINDS         7
#define ENUM_WEATHER_SNOW                 8

// Move Effects
#define MOVE_EFFECT_SLEEP               1
#define MOVE_EFFECT_POISON              2
#define MOVE_EFFECT_BURN                3
#define MOVE_EFFECT_FREEZE              4
#define MOVE_EFFECT_PARALYSIS           5
#define MOVE_EFFECT_TOXIC               6
#define MOVE_EFFECT_FROSTBITE           7
#define PRIMARY_STATUS_MOVE_EFFECT      MOVE_EFFECT_FROSTBITE // All above move effects apply primary status
#define MOVE_EFFECT_CONFUSION           8
#define MOVE_EFFECT_FLINCH              9
#define MOVE_EFFECT_TRI_ATTACK          10
#define MOVE_EFFECT_UPROAR              11
#define MOVE_EFFECT_PAYDAY              12
#define MOVE_EFFECT_CHARGING            13
#define MOVE_EFFECT_WRAP                14
#define MOVE_EFFECT_ATK_PLUS_1          15
#define MOVE_EFFECT_DEF_PLUS_1          16
#define MOVE_EFFECT_SPD_PLUS_1          17
#define MOVE_EFFECT_SP_ATK_PLUS_1       18
#define MOVE_EFFECT_SP_DEF_PLUS_1       19
#define MOVE_EFFECT_ACC_PLUS_1          20
#define MOVE_EFFECT_EVS_PLUS_1          21
#define MOVE_EFFECT_ATK_MINUS_1         22
#define MOVE_EFFECT_DEF_MINUS_1         23
#define MOVE_EFFECT_SPD_MINUS_1         24
#define MOVE_EFFECT_SP_ATK_MINUS_1      25
#define MOVE_EFFECT_SP_DEF_MINUS_1      26
#define MOVE_EFFECT_ACC_MINUS_1         27
#define MOVE_EFFECT_EVS_MINUS_1         28
#define MOVE_EFFECT_BURN_UP             29
#define MOVE_EFFECT_RECHARGE            30
#define MOVE_EFFECT_RAGE                31
#define MOVE_EFFECT_STEAL_ITEM          32
#define MOVE_EFFECT_PREVENT_ESCAPE      33
#define MOVE_EFFECT_NIGHTMARE           34
#define MOVE_EFFECT_ALL_STATS_UP        35
#define MOVE_EFFECT_RAPIDSPIN           36
#define MOVE_EFFECT_REMOVE_STATUS       37
#define MOVE_EFFECT_ATK_DEF_DOWN        38
#define MOVE_EFFECT_ATK_PLUS_2          39
#define MOVE_EFFECT_DEF_PLUS_2          40
#define MOVE_EFFECT_SPD_PLUS_2          41
#define MOVE_EFFECT_SP_ATK_PLUS_2       42
#define MOVE_EFFECT_SP_DEF_PLUS_2       43
#define MOVE_EFFECT_ACC_PLUS_2          44
#define MOVE_EFFECT_EVS_PLUS_2          45
#define MOVE_EFFECT_ATK_MINUS_2         46
#define MOVE_EFFECT_DEF_MINUS_2         47
#define MOVE_EFFECT_SPD_MINUS_2         48
#define MOVE_EFFECT_SP_ATK_MINUS_2      49
#define MOVE_EFFECT_SP_DEF_MINUS_2      50
#define MOVE_EFFECT_ACC_MINUS_2         51
#define MOVE_EFFECT_EVS_MINUS_2         52
#define MOVE_EFFECT_SCALE_SHOT          53
#define MOVE_EFFECT_THRASH              54
#define MOVE_EFFECT_KNOCK_OFF           55
#define MOVE_EFFECT_DEF_SPDEF_DOWN      56
#define MOVE_EFFECT_CLEAR_SMOG          57
#define MOVE_EFFECT_SP_ATK_TWO_DOWN     58
#define MOVE_EFFECT_SMACK_DOWN          59
#define MOVE_EFFECT_FLAME_BURST         60
#define MOVE_EFFECT_FEINT               61
#define MOVE_EFFECT_SPECTRAL_THIEF      62
#define MOVE_EFFECT_V_CREATE            63
#define MOVE_EFFECT_HAPPY_HOUR          64
#define MOVE_EFFECT_CORE_ENFORCER       65
#define MOVE_EFFECT_THROAT_CHOP         66
#define MOVE_EFFECT_INCINERATE          67
#define MOVE_EFFECT_BUG_BITE            68
#define MOVE_EFFECT_RECOIL_HP_25        69
<<<<<<< HEAD
#define MOVE_EFFECT_TRAP_BOTH           70
#define MOVE_EFFECT_DOUBLE_SHOCK        71
#define MOVE_EFFECT_ROUND               72
#define MOVE_EFFECT_STOCKPILE_WORE_OFF  73
#define MOVE_EFFECT_DIRE_CLAW           74
#define MOVE_EFFECT_STEALTH_ROCK        75
#define MOVE_EFFECT_SPIKES              76
#define MOVE_EFFECT_TRIPLE_ARROWS       77
#define MOVE_EFFECT_SYRUP_BOMB          78
=======
#define MOVE_EFFECT_RELIC_SONG          70
#define MOVE_EFFECT_TRAP_BOTH           71
#define MOVE_EFFECT_DOUBLE_SHOCK        72
#define MOVE_EFFECT_ROUND               73
#define MOVE_EFFECT_STOCKPILE_WORE_OFF  74
#define MOVE_EFFECT_DIRE_CLAW           75
#define MOVE_EFFECT_STEALTH_ROCK        76
#define MOVE_EFFECT_SPIKES              77
#define MOVE_EFFECT_TRIPLE_ARROWS       78
#define MOVE_EFFECT_FLORAL_HEALING      79
>>>>>>> 6b1ea33b

#define NUM_MOVE_EFFECTS                80

#define MOVE_EFFECT_AFFECTS_USER        0x4000
#define MOVE_EFFECT_CERTAIN             0x8000

// Battle terrain defines for gBattleTerrain.
#define BATTLE_TERRAIN_GRASS            0
#define BATTLE_TERRAIN_LONG_GRASS       1
#define BATTLE_TERRAIN_SAND             2
#define BATTLE_TERRAIN_UNDERWATER       3
#define BATTLE_TERRAIN_WATER            4
#define BATTLE_TERRAIN_POND             5
#define BATTLE_TERRAIN_MOUNTAIN         6
#define BATTLE_TERRAIN_CAVE             7
#define BATTLE_TERRAIN_BUILDING         8
#define BATTLE_TERRAIN_PLAIN            9
// New battle terrains are used for Secret Power but not fully implemented.
#define BATTLE_TERRAIN_SOARING          10
#define BATTLE_TERRAIN_SKY_PILLAR       11
#define BATTLE_TERRAIN_BURIAL_GROUND    12
#define BATTLE_TERRAIN_PUDDLE           13
#define BATTLE_TERRAIN_MARSH            14
#define BATTLE_TERRAIN_SWAMP            15
#define BATTLE_TERRAIN_SNOW             16
#define BATTLE_TERRAIN_ICE              17
#define BATTLE_TERRAIN_VOLCANO          18
#define BATTLE_TERRAIN_DISTORTION_WORLD 19
#define BATTLE_TERRAIN_SPACE            20
#define BATTLE_TERRAIN_ULTRA_SPACE      21

#define BATTLE_TERRAIN_COUNT            22

#define B_WAIT_TIME_LONG        (B_WAIT_TIME_MULTIPLIER * 4)
#define B_WAIT_TIME_MED         (B_WAIT_TIME_MULTIPLIER * 3)
#define B_WAIT_TIME_SHORT       (B_WAIT_TIME_MULTIPLIER * 2)
#define B_WAIT_TIME_SHORTEST    (B_WAIT_TIME_MULTIPLIER)

#define FLEE_ITEM    1
#define FLEE_ABILITY 2

// Return value for IsRunningFromBattleImpossible.
#define BATTLE_RUN_SUCCESS        0
#define BATTLE_RUN_FORBIDDEN      1
#define BATTLE_RUN_FAILURE        2

#define B_WIN_TYPE_NORMAL 0
#define B_WIN_TYPE_ARENA  1

// Window Ids for sStandardBattleWindowTemplates / sBattleArenaWindowTemplates
#define B_WIN_MSG                 0
#define B_WIN_ACTION_PROMPT       1 // "What will {x} do?"
#define B_WIN_ACTION_MENU         2 // "Fight/Pokémon/Bag/Run" menu
#define B_WIN_MOVE_NAME_1         3 // Top left
#define B_WIN_MOVE_NAME_2         4 // Top right
#define B_WIN_MOVE_NAME_3         5 // Bottom left
#define B_WIN_MOVE_NAME_4         6 // Bottom right
#define B_WIN_PP                  7
#define B_WIN_DUMMY               8
#define B_WIN_PP_REMAINING        9
#define B_WIN_MOVE_TYPE          10
#define B_WIN_SWITCH_PROMPT      11 // "Switch which?"
#define B_WIN_YESNO              12
#define B_WIN_LEVEL_UP_BOX       13
#define B_WIN_LEVEL_UP_BANNER    14
#define B_WIN_VS_PLAYER          15
#define B_WIN_VS_OPPONENT        16
#define B_WIN_VS_MULTI_PLAYER_1  17
#define B_WIN_VS_MULTI_PLAYER_2  18
#define B_WIN_VS_MULTI_PLAYER_3  19
#define B_WIN_VS_MULTI_PLAYER_4  20
#define B_WIN_VS_OUTCOME_DRAW    21
#define B_WIN_VS_OUTCOME_LEFT    22
#define B_WIN_VS_OUTCOME_RIGHT   23

// The following are duplicate id values for windows that Battle Arena uses differently.
#define ARENA_WIN_PLAYER_NAME      15
#define ARENA_WIN_VS               16
#define ARENA_WIN_OPPONENT_NAME    17
#define ARENA_WIN_MIND             18
#define ARENA_WIN_SKILL            19
#define ARENA_WIN_BODY             20
#define ARENA_WIN_JUDGMENT_TITLE   21
#define ARENA_WIN_JUDGMENT_TEXT    22

// Flag for BattlePutTextOnWindow. Never set
#define B_WIN_COPYTOVRAM (1 << 7)

// Indicator for the party summary bar to display an empty slot.
#define HP_EMPTY_SLOT 0xFFFF

#define MOVE_TARGET_SELECTED            0
#define MOVE_TARGET_DEPENDS             (1 << 0)
#define MOVE_TARGET_USER_OR_SELECTED    (1 << 1)
#define MOVE_TARGET_RANDOM              (1 << 2)
#define MOVE_TARGET_BOTH                (1 << 3)
#define MOVE_TARGET_USER                (1 << 4)
#define MOVE_TARGET_FOES_AND_ALLY       (1 << 5)
#define MOVE_TARGET_OPPONENTS_FIELD     (1 << 6)
#define MOVE_TARGET_ALLY                (1 << 7)
#define MOVE_TARGET_ALL_BATTLERS        ((1 << 8) | MOVE_TARGET_USER)

// For the second argument of GetMoveTarget, when no target override is needed
#define NO_TARGET_OVERRIDE 0

// Constants for Parental Bond
#define PARENTAL_BOND_1ST_HIT 2
#define PARENTAL_BOND_2ND_HIT 1
#define PARENTAL_BOND_OFF     0

// Constants for if HandleScriptMegaPrimalBurst should handle Mega Evolution, Primal Reversion, or Ultra Burst.
#define HANDLE_TYPE_MEGA_EVOLUTION 0
#define HANDLE_TYPE_PRIMAL_REVERSION 1
#define HANDLE_TYPE_ULTRA_BURST 2

// Constants for Torment
#define PERMANENT_TORMENT   0xF

#endif // GUARD_CONSTANTS_BATTLE_H<|MERGE_RESOLUTION|>--- conflicted
+++ resolved
@@ -383,7 +383,6 @@
 #define MOVE_EFFECT_INCINERATE          67
 #define MOVE_EFFECT_BUG_BITE            68
 #define MOVE_EFFECT_RECOIL_HP_25        69
-<<<<<<< HEAD
 #define MOVE_EFFECT_TRAP_BOTH           70
 #define MOVE_EFFECT_DOUBLE_SHOCK        71
 #define MOVE_EFFECT_ROUND               72
@@ -393,18 +392,7 @@
 #define MOVE_EFFECT_SPIKES              76
 #define MOVE_EFFECT_TRIPLE_ARROWS       77
 #define MOVE_EFFECT_SYRUP_BOMB          78
-=======
-#define MOVE_EFFECT_RELIC_SONG          70
-#define MOVE_EFFECT_TRAP_BOTH           71
-#define MOVE_EFFECT_DOUBLE_SHOCK        72
-#define MOVE_EFFECT_ROUND               73
-#define MOVE_EFFECT_STOCKPILE_WORE_OFF  74
-#define MOVE_EFFECT_DIRE_CLAW           75
-#define MOVE_EFFECT_STEALTH_ROCK        76
-#define MOVE_EFFECT_SPIKES              77
-#define MOVE_EFFECT_TRIPLE_ARROWS       78
 #define MOVE_EFFECT_FLORAL_HEALING      79
->>>>>>> 6b1ea33b
 
 #define NUM_MOVE_EFFECTS                80
 
