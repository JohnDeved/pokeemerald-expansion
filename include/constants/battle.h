--- conflicted
+++ resolved
@@ -328,12 +328,8 @@
 #define MOVE_EFFECT_SPECTRAL_THIEF      0x3F
 #define MOVE_EFFECT_V_CREATE            0x40
 #define MOVE_EFFECT_HAPPY_HOUR          0x41
-<<<<<<< HEAD
-
+#define MOVE_EFFECT_CORE_ENFORCER       0x42
 #define MOVE_EFFECT_THROAT_CHOP         0x43
-=======
-#define MOVE_EFFECT_CORE_ENFORCER       0x42
->>>>>>> 5b43a928
 #define MOVE_EFFECT_AFFECTS_USER        0x4000
 #define MOVE_EFFECT_CERTAIN             0x8000
 
