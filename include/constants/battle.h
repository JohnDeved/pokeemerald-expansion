--- conflicted
+++ resolved
@@ -298,7 +298,6 @@
 #define MOVE_EFFECT_PAYDAY              0xB
 #define MOVE_EFFECT_CHARGING            0xC
 #define MOVE_EFFECT_WRAP                0xD
-<<<<<<< HEAD
 #define MOVE_EFFECT_ATK_PLUS_1          0xE
 #define MOVE_EFFECT_DEF_PLUS_1          0xF
 #define MOVE_EFFECT_SPD_PLUS_1          0x10
@@ -352,67 +351,8 @@
 #define MOVE_EFFECT_INCINERATE          0x40
 #define MOVE_EFFECT_BUG_BITE            0x41
 #define MOVE_EFFECT_BURN_UP             0x42
-#define NUM_MOVE_EFFECTS                0x43
-=======
-#define MOVE_EFFECT_RECOIL_25           0xE
-#define MOVE_EFFECT_ATK_PLUS_1          0xF
-#define MOVE_EFFECT_DEF_PLUS_1          0x10
-#define MOVE_EFFECT_SPD_PLUS_1          0x11
-#define MOVE_EFFECT_SP_ATK_PLUS_1       0x12
-#define MOVE_EFFECT_SP_DEF_PLUS_1       0x13
-#define MOVE_EFFECT_ACC_PLUS_1          0x14
-#define MOVE_EFFECT_EVS_PLUS_1          0x15
-#define MOVE_EFFECT_ATK_MINUS_1         0x16
-#define MOVE_EFFECT_DEF_MINUS_1         0x17
-#define MOVE_EFFECT_SPD_MINUS_1         0x18
-#define MOVE_EFFECT_SP_ATK_MINUS_1      0x19
-#define MOVE_EFFECT_SP_DEF_MINUS_1      0x1A
-#define MOVE_EFFECT_ACC_MINUS_1         0x1B
-#define MOVE_EFFECT_EVS_MINUS_1         0x1C
-#define MOVE_EFFECT_RECHARGE            0x1D
-#define MOVE_EFFECT_RAGE                0x1E
-#define MOVE_EFFECT_STEAL_ITEM          0x1F
-#define MOVE_EFFECT_PREVENT_ESCAPE      0x20
-#define MOVE_EFFECT_NIGHTMARE           0x21
-#define MOVE_EFFECT_ALL_STATS_UP        0x22
-#define MOVE_EFFECT_RAPIDSPIN           0x23
-#define MOVE_EFFECT_REMOVE_STATUS       0x24
-#define MOVE_EFFECT_ATK_DEF_DOWN        0x25
-#define MOVE_EFFECT_RECOIL_33           0x26
-#define MOVE_EFFECT_ATK_PLUS_2          0x27
-#define MOVE_EFFECT_DEF_PLUS_2          0x28
-#define MOVE_EFFECT_SPD_PLUS_2          0x29
-#define MOVE_EFFECT_SP_ATK_PLUS_2       0x2A
-#define MOVE_EFFECT_SP_DEF_PLUS_2       0x2B
-#define MOVE_EFFECT_ACC_PLUS_2          0x2C
-#define MOVE_EFFECT_EVS_PLUS_2          0x2D
-#define MOVE_EFFECT_ATK_MINUS_2         0x2E
-#define MOVE_EFFECT_DEF_MINUS_2         0x2F
-#define MOVE_EFFECT_SPD_MINUS_2         0x30
-#define MOVE_EFFECT_SP_ATK_MINUS_2      0x31
-#define MOVE_EFFECT_SP_DEF_MINUS_2      0x32
-#define MOVE_EFFECT_ACC_MINUS_2         0x33
-#define MOVE_EFFECT_EVS_MINUS_2         0x34
-#define MOVE_EFFECT_THRASH              0x35
-#define MOVE_EFFECT_KNOCK_OFF           0x36
-#define MOVE_EFFECT_DEF_SPDEF_DOWN      0x37
-#define MOVE_EFFECT_RECOIL_33_STATUS    0x38
-#define MOVE_EFFECT_RECOIL_50           0x39
-#define MOVE_EFFECT_CLEAR_SMOG          0x3A
-#define MOVE_EFFECT_SP_ATK_TWO_DOWN     0x3B
-#define MOVE_EFFECT_SMACK_DOWN          0x3C
-#define MOVE_EFFECT_FLAME_BURST         0x3D
-#define MOVE_EFFECT_FEINT               0x3E
-#define MOVE_EFFECT_SPECTRAL_THIEF      0x3F
-#define MOVE_EFFECT_V_CREATE            0x40
-#define MOVE_EFFECT_HAPPY_HOUR          0x41
-#define MOVE_EFFECT_CORE_ENFORCER       0x42
-#define MOVE_EFFECT_THROAT_CHOP         0x43
-#define MOVE_EFFECT_INCINERATE          0x44
-#define MOVE_EFFECT_BUG_BITE            0x45
-#define MOVE_EFFECT_RECOIL_HP_25        0x46
-#define NUM_MOVE_EFFECTS                0x47
->>>>>>> fbc4d758
+#define MOVE_EFFECT_RECOIL_HP_25        0x43
+#define NUM_MOVE_EFFECTS                0x44
 
 #define MOVE_EFFECT_AFFECTS_USER        0x4000
 #define MOVE_EFFECT_CERTAIN             0x8000
