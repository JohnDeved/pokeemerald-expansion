--- conflicted
+++ resolved
@@ -360,7 +360,10 @@
 #define BATTLE_TERRAIN_BUILDING     8
 #define BATTLE_TERRAIN_PLAIN        9
 
-<<<<<<< HEAD
+#define B_WAIT_TIME_LONG  64
+#define B_WAIT_TIME_MED   48
+#define B_WAIT_TIME_SHORT 32
+
 // Move targets
 #define MOVE_TARGET_SELECTED            0x0
 #define MOVE_TARGET_DEPENDS             0x1
@@ -371,10 +374,5 @@
 #define MOVE_TARGET_FOES_AND_ALLY       0x20
 #define MOVE_TARGET_OPPONENTS_FIELD     0x40
 #define MOVE_TARGET_ALLY                0x80
-=======
-#define B_WAIT_TIME_LONG  64
-#define B_WAIT_TIME_MED   48
-#define B_WAIT_TIME_SHORT 32
->>>>>>> f823cd22
 
 #endif // GUARD_CONSTANTS_BATTLE_H