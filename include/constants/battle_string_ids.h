#ifndef GUARD_CONSTANTS_BATTLE_STRING_IDS_H
#define GUARD_CONSTANTS_BATTLE_STRING_IDS_H

#define BATTLESTRINGS_ID_ADDER  12 // all battlestrings have its ID + 12, because first 5 are reserved

#define STRINGID_INTROMSG       0
#define STRINGID_INTROSENDOUT   1
#define STRINGID_RETURNMON      2
#define STRINGID_SWITCHINMON    3
#define STRINGID_USEDMOVE       4
#define STRINGID_BATTLEEND      5
#define STRINGID_TRAINERSLIDE   6

// todo: make some of those names less vague: attacker/target vs pkmn, etc.
#define STRINGID_TRAINER1LOSETEXT           12
#define STRINGID_PKMNGAINEDEXP              13
#define STRINGID_PKMNGREWTOLV               14
#define STRINGID_PKMNLEARNEDMOVE            15
#define STRINGID_TRYTOLEARNMOVE1            16
#define STRINGID_TRYTOLEARNMOVE2            17
#define STRINGID_TRYTOLEARNMOVE3            18
#define STRINGID_PKMNFORGOTMOVE             19
#define STRINGID_STOPLEARNINGMOVE           20
#define STRINGID_DIDNOTLEARNMOVE            21
#define STRINGID_PKMNLEARNEDMOVE2           22
#define STRINGID_ATTACKMISSED               23
#define STRINGID_PKMNPROTECTEDITSELF        24
#define STRINGID_STATSWONTINCREASE2         25
#define STRINGID_AVOIDEDDAMAGE              26
#define STRINGID_ITDOESNTAFFECT             27
#define STRINGID_ATTACKERFAINTED            28
#define STRINGID_TARGETFAINTED              29
#define STRINGID_PLAYERGOTMONEY             30
#define STRINGID_PLAYERWHITEOUT             31
#define STRINGID_PLAYERWHITEOUT2            32
#define STRINGID_PREVENTSESCAPE             33
#define STRINGID_HITXTIMES                  34
#define STRINGID_PKMNFELLASLEEP             35
#define STRINGID_PKMNMADESLEEP              36
#define STRINGID_PKMNALREADYASLEEP          37
#define STRINGID_PKMNALREADYASLEEP2         38
#define STRINGID_PKMNWASNTAFFECTED          39
#define STRINGID_PKMNWASPOISONED            40
#define STRINGID_PKMNPOISONEDBY             41
#define STRINGID_PKMNHURTBYPOISON           42
#define STRINGID_PKMNALREADYPOISONED        43
#define STRINGID_PKMNBADLYPOISONED          44
#define STRINGID_PKMNENERGYDRAINED          45
#define STRINGID_PKMNWASBURNED              46
#define STRINGID_PKMNBURNEDBY               47
#define STRINGID_PKMNHURTBYBURN             48
#define STRINGID_PKMNWASFROZEN              49
#define STRINGID_PKMNFROZENBY               50
#define STRINGID_PKMNISFROZEN               51
#define STRINGID_PKMNWASDEFROSTED           52
#define STRINGID_PKMNWASDEFROSTED2          53
#define STRINGID_PKMNWASDEFROSTEDBY         54
#define STRINGID_PKMNWASPARALYZED           55
#define STRINGID_PKMNWASPARALYZEDBY         56
#define STRINGID_PKMNISPARALYZED            57
#define STRINGID_PKMNISALREADYPARALYZED     58
#define STRINGID_PKMNHEALEDPARALYSIS        59
#define STRINGID_PKMNDREAMEATEN             60
#define STRINGID_STATSWONTINCREASE          61
#define STRINGID_STATSWONTDECREASE          62
#define STRINGID_TEAMSTOPPEDWORKING         63
#define STRINGID_FOESTOPPEDWORKING          64
#define STRINGID_PKMNISCONFUSED             65
#define STRINGID_PKMNHEALEDCONFUSION        66
#define STRINGID_PKMNWASCONFUSED            67
#define STRINGID_PKMNALREADYCONFUSED        68
#define STRINGID_PKMNFELLINLOVE             69
#define STRINGID_PKMNINLOVE                 70
#define STRINGID_PKMNIMMOBILIZEDBYLOVE      71
#define STRINGID_PKMNBLOWNAWAY              72
#define STRINGID_PKMNCHANGEDTYPE            73
#define STRINGID_PKMNFLINCHED               74
#define STRINGID_PKMNREGAINEDHEALTH         75
#define STRINGID_PKMNHPFULL                 76
#define STRINGID_PKMNRAISEDSPDEF            77
#define STRINGID_PKMNRAISEDDEF              78
#define STRINGID_PKMNCOVEREDBYVEIL          79
#define STRINGID_PKMNUSEDSAFEGUARD          80
#define STRINGID_PKMNSAFEGUARDEXPIRED       81
#define STRINGID_PKMNWENTTOSLEEP            82
#define STRINGID_PKMNSLEPTHEALTHY           83
#define STRINGID_PKMNWHIPPEDWHIRLWIND       84
#define STRINGID_PKMNTOOKSUNLIGHT           85
#define STRINGID_PKMNLOWEREDHEAD            86
#define STRINGID_PKMNISGLOWING              87
#define STRINGID_PKMNFLEWHIGH               88
#define STRINGID_PKMNDUGHOLE                89
#define STRINGID_PKMNSQUEEZEDBYBIND         90
#define STRINGID_PKMNTRAPPEDINVORTEX        91
#define STRINGID_PKMNWRAPPEDBY              92
#define STRINGID_PKMNCLAMPED                93
#define STRINGID_PKMNHURTBY                 94
#define STRINGID_PKMNFREEDFROM              95
#define STRINGID_PKMNCRASHED                96
#define STRINGID_PKMNSHROUDEDINMIST         97
#define STRINGID_PKMNPROTECTEDBYMIST        98
#define STRINGID_PKMNGETTINGPUMPED          99
#define STRINGID_PKMNHITWITHRECOIL          100
#define STRINGID_PKMNPROTECTEDITSELF2       101
#define STRINGID_PKMNBUFFETEDBYSANDSTORM    102
#define STRINGID_PKMNPELTEDBYHAIL           103
#define STRINGID_PKMNSEEDED                 104
#define STRINGID_PKMNEVADEDATTACK           105
#define STRINGID_PKMNSAPPEDBYLEECHSEED      106
#define STRINGID_PKMNFASTASLEEP             107
#define STRINGID_PKMNWOKEUP                 108
#define STRINGID_PKMNUPROARKEPTAWAKE        109
#define STRINGID_PKMNWOKEUPINUPROAR         110
#define STRINGID_PKMNCAUSEDUPROAR           111
#define STRINGID_PKMNMAKINGUPROAR           112
#define STRINGID_PKMNCALMEDDOWN             113
#define STRINGID_PKMNCANTSLEEPINUPROAR      114
#define STRINGID_PKMNSTOCKPILED             115
#define STRINGID_PKMNCANTSTOCKPILE          116
#define STRINGID_PKMNCANTSLEEPINUPROAR2     117
#define STRINGID_UPROARKEPTPKMNAWAKE        118
#define STRINGID_PKMNSTAYEDAWAKEUSING       119
#define STRINGID_PKMNSTORINGENERGY          120
#define STRINGID_PKMNUNLEASHEDENERGY        121
#define STRINGID_PKMNFATIGUECONFUSION       122
#define STRINGID_PKMNPICKEDUPITEM           123
#define STRINGID_PKMNUNAFFECTED             124
#define STRINGID_PKMNTRANSFORMEDINTO        125
#define STRINGID_PKMNMADESUBSTITUTE         126
#define STRINGID_PKMNHASSUBSTITUTE          127
#define STRINGID_SUBSTITUTEDAMAGED          128
#define STRINGID_PKMNSUBSTITUTEFADED        129
#define STRINGID_PKMNMUSTRECHARGE           130
#define STRINGID_PKMNRAGEBUILDING           131
#define STRINGID_PKMNMOVEWASDISABLED        132
#define STRINGID_PKMNMOVEISDISABLED         133
#define STRINGID_PKMNMOVEDISABLEDNOMORE     134
#define STRINGID_PKMNGOTENCORE              135
#define STRINGID_PKMNENCOREENDED            136
#define STRINGID_PKMNTOOKAIM                137
#define STRINGID_PKMNSKETCHEDMOVE           138
#define STRINGID_PKMNTRYINGTOTAKEFOE        139
#define STRINGID_PKMNTOOKFOE                140
#define STRINGID_PKMNREDUCEDPP              141
#define STRINGID_PKMNSTOLEITEM              142
#define STRINGID_TARGETCANTESCAPENOW        143
#define STRINGID_PKMNFELLINTONIGHTMARE      144
#define STRINGID_PKMNLOCKEDINNIGHTMARE      145
#define STRINGID_PKMNLAIDCURSE              146
#define STRINGID_PKMNAFFLICTEDBYCURSE       147
#define STRINGID_SPIKESSCATTERED            148
#define STRINGID_PKMNHURTBYSPIKES           149
#define STRINGID_PKMNIDENTIFIED             150
#define STRINGID_PKMNPERISHCOUNTFELL        151
#define STRINGID_PKMNBRACEDITSELF           152
#define STRINGID_PKMNENDUREDHIT             153
#define STRINGID_MAGNITUDESTRENGTH          154
#define STRINGID_PKMNCUTHPMAXEDATTACK       155
#define STRINGID_PKMNCOPIEDSTATCHANGES      156
#define STRINGID_PKMNGOTFREE                157
#define STRINGID_PKMNSHEDLEECHSEED          158
#define STRINGID_PKMNBLEWAWAYSPIKES         159
#define STRINGID_PKMNFLEDFROMBATTLE         160
#define STRINGID_PKMNFORESAWATTACK          161
#define STRINGID_PKMNTOOKATTACK             162
#define STRINGID_PKMNATTACK                 163
#define STRINGID_PKMNCENTERATTENTION        164
#define STRINGID_PKMNCHARGINGPOWER          165
#define STRINGID_NATUREPOWERTURNEDINTO      166
#define STRINGID_PKMNSTATUSNORMAL           167
#define STRINGID_PKMNHASNOMOVESLEFT         168
#define STRINGID_PKMNSUBJECTEDTOTORMENT     169
#define STRINGID_PKMNCANTUSEMOVETORMENT     170
#define STRINGID_PKMNTIGHTENINGFOCUS        171
#define STRINGID_PKMNFELLFORTAUNT           172
#define STRINGID_PKMNCANTUSEMOVETAUNT       173
#define STRINGID_PKMNREADYTOHELP            174
#define STRINGID_PKMNSWITCHEDITEMS          175
#define STRINGID_PKMNCOPIEDFOE              176
#define STRINGID_PKMNMADEWISH               177
#define STRINGID_PKMNWISHCAMETRUE           178
#define STRINGID_PKMNPLANTEDROOTS           179
#define STRINGID_PKMNABSORBEDNUTRIENTS      180
#define STRINGID_PKMNANCHOREDITSELF         181
#define STRINGID_PKMNWASMADEDROWSY          182
#define STRINGID_PKMNKNOCKEDOFF             183
#define STRINGID_PKMNSWAPPEDABILITIES       184
#define STRINGID_PKMNSEALEDOPPONENTMOVE     185
#define STRINGID_PKMNCANTUSEMOVESEALED      186
#define STRINGID_PKMNWANTSGRUDGE            187
#define STRINGID_PKMNLOSTPPGRUDGE           188
#define STRINGID_PKMNSHROUDEDITSELF         189
#define STRINGID_PKMNMOVEBOUNCED            190
#define STRINGID_PKMNWAITSFORTARGET         191
#define STRINGID_PKMNSNATCHEDMOVE           192
#define STRINGID_PKMNMADEITRAIN             193
#define STRINGID_PKMNRAISEDSPEED            194
#define STRINGID_PKMNPROTECTEDBY            195
#define STRINGID_PKMNPREVENTSUSAGE          196
#define STRINGID_PKMNRESTOREDHPUSING        197
#define STRINGID_PKMNCHANGEDTYPEWITH        198
#define STRINGID_PKMNPREVENTSPARALYSISWITH  199
#define STRINGID_PKMNPREVENTSROMANCEWITH    200
#define STRINGID_PKMNPREVENTSPOISONINGWITH  201
#define STRINGID_PKMNPREVENTSCONFUSIONWITH  202
#define STRINGID_PKMNRAISEDFIREPOWERWITH    203
#define STRINGID_PKMNANCHORSITSELFWITH      204
#define STRINGID_PKMNCUTSATTACKWITH         205
#define STRINGID_PKMNPREVENTSSTATLOSSWITH   206
#define STRINGID_PKMNHURTSWITH              207
#define STRINGID_PKMNTRACED                 208
#define STRINGID_STATSHARPLY                209
#define STRINGID_STATROSE                   210
#define STRINGID_STATHARSHLY                211
#define STRINGID_STATFELL                   212
#define STRINGID_PKMNSSTATCHANGED           213
#define STRINGID_PKMNSSTATCHANGED2          214
#define STRINGID_PKMNSSTATCHANGED3          215
#define STRINGID_PKMNSSTATCHANGED4          216
#define STRINGID_CRITICALHIT                217
#define STRINGID_ONEHITKO                   218
#define STRINGID_123POOF                    219
#define STRINGID_ANDELLIPSIS                220
#define STRINGID_NOTVERYEFFECTIVE           221
#define STRINGID_SUPEREFFECTIVE             222
#define STRINGID_GOTAWAYSAFELY              223
#define STRINGID_WILDPKMNFLED               224
#define STRINGID_NORUNNINGFROMTRAINERS      225
#define STRINGID_CANTESCAPE                 226
#define STRINGID_DONTLEAVEBIRCH             227
#define STRINGID_BUTNOTHINGHAPPENED         228
#define STRINGID_BUTITFAILED                229
#define STRINGID_ITHURTCONFUSION            230
#define STRINGID_MIRRORMOVEFAILED           231
#define STRINGID_STARTEDTORAIN              232
#define STRINGID_DOWNPOURSTARTED            233
#define STRINGID_RAINCONTINUES              234
#define STRINGID_DOWNPOURCONTINUES          235
#define STRINGID_RAINSTOPPED                236
#define STRINGID_SANDSTORMBREWED            237
#define STRINGID_SANDSTORMRAGES             238
#define STRINGID_SANDSTORMSUBSIDED          239
#define STRINGID_SUNLIGHTGOTBRIGHT          240
#define STRINGID_SUNLIGHTSTRONG             241
#define STRINGID_SUNLIGHTFADED              242
#define STRINGID_STARTEDHAIL                243
#define STRINGID_HAILCONTINUES              244
#define STRINGID_HAILSTOPPED                245
#define STRINGID_FAILEDTOSPITUP             246
#define STRINGID_FAILEDTOSWALLOW            247
#define STRINGID_WINDBECAMEHEATWAVE         248
#define STRINGID_STATCHANGESGONE            249
#define STRINGID_COINSSCATTERED             250
#define STRINGID_TOOWEAKFORSUBSTITUTE       251
#define STRINGID_SHAREDPAIN                 252
#define STRINGID_BELLCHIMED                 253
#define STRINGID_FAINTINTHREE               254
#define STRINGID_NOPPLEFT                   255
#define STRINGID_BUTNOPPLEFT                256
#define STRINGID_PLAYERUSEDITEM             257
#define STRINGID_WALLYUSEDITEM              258
#define STRINGID_TRAINERBLOCKEDBALL         259
#define STRINGID_DONTBEATHIEF               260
#define STRINGID_ITDODGEDBALL               261
#define STRINGID_YOUMISSEDPKMN              262
#define STRINGID_PKMNBROKEFREE              263
#define STRINGID_ITAPPEAREDCAUGHT           264
#define STRINGID_AARGHALMOSTHADIT           265
#define STRINGID_SHOOTSOCLOSE               266
#define STRINGID_GOTCHAPKMNCAUGHT           267
#define STRINGID_GOTCHAPKMNCAUGHT2          268
#define STRINGID_GIVENICKNAMECAPTURED       269
#define STRINGID_PKMNSENTTOPC               270
#define STRINGID_PKMNDATAADDEDTODEX         271
#define STRINGID_ITISRAINING                272
#define STRINGID_SANDSTORMISRAGING          273
#define STRINGID_CANTESCAPE2                274
#define STRINGID_PKMNIGNORESASLEEP          275
#define STRINGID_PKMNIGNOREDORDERS          276
#define STRINGID_PKMNBEGANTONAP             277
#define STRINGID_PKMNLOAFING                278
#define STRINGID_PKMNWONTOBEY               279
#define STRINGID_PKMNTURNEDAWAY             280
#define STRINGID_PKMNPRETENDNOTNOTICE       281
#define STRINGID_ENEMYABOUTTOSWITCHPKMN     282
#define STRINGID_CREPTCLOSER                283
#define STRINGID_CANTGETCLOSER              284
#define STRINGID_PKMNWATCHINGCAREFULLY      285
#define STRINGID_PKMNCURIOUSABOUTX          286
#define STRINGID_PKMNENTHRALLEDBYX          287
#define STRINGID_PKMNIGNOREDX               288
#define STRINGID_THREWPOKEBLOCKATPKMN       289
#define STRINGID_OUTOFSAFARIBALLS           290
#define STRINGID_PKMNSITEMCUREDPARALYSIS    291
#define STRINGID_PKMNSITEMCUREDPOISON       292
#define STRINGID_PKMNSITEMHEALEDBURN        293
#define STRINGID_PKMNSITEMDEFROSTEDIT       294
#define STRINGID_PKMNSITEMWOKEIT            295
#define STRINGID_PKMNSITEMSNAPPEDOUT        296
#define STRINGID_PKMNSITEMCUREDPROBLEM      297
#define STRINGID_PKMNSITEMRESTOREDHEALTH    298
#define STRINGID_PKMNSITEMRESTOREDPP        299
#define STRINGID_PKMNSITEMRESTOREDSTATUS    300
#define STRINGID_PKMNSITEMRESTOREDHPALITTLE 301
#define STRINGID_ITEMALLOWSONLYYMOVE        302
#define STRINGID_PKMNHUNGONWITHX            303
#define STRINGID_EMPTYSTRING3               304
#define STRINGID_PKMNSXPREVENTSBURNS        305
#define STRINGID_PKMNSXBLOCKSY              306
#define STRINGID_PKMNSXRESTOREDHPALITTLE2   307
#define STRINGID_PKMNSXWHIPPEDUPSANDSTORM   308
#define STRINGID_PKMNSXPREVENTSYLOSS        309
#define STRINGID_PKMNSXINFATUATEDY          310
#define STRINGID_PKMNSXMADEYINEFFECTIVE     311
#define STRINGID_PKMNSXCUREDYPROBLEM        312
#define STRINGID_ITSUCKEDLIQUIDOOZE         313
#define STRINGID_PKMNTRANSFORMED            314
#define STRINGID_ELECTRICITYWEAKENED        315
#define STRINGID_FIREWEAKENED               316
#define STRINGID_PKMNHIDUNDERWATER          317
#define STRINGID_PKMNSPRANGUP               318
#define STRINGID_HMMOVESCANTBEFORGOTTEN     319
#define STRINGID_XFOUNDONEY                 320
#define STRINGID_PLAYERDEFEATEDTRAINER1     321
#define STRINGID_SOOTHINGAROMA              322
#define STRINGID_ITEMSCANTBEUSEDNOW         323
#define STRINGID_FORXCOMMAYZ                324
#define STRINGID_USINGXTHEYOFZN             325
#define STRINGID_PKMNUSEDXTOGETPUMPED       326
#define STRINGID_PKMNSXMADEYUSELESS         327
#define STRINGID_PKMNTRAPPEDBYSANDTOMB      328
#define STRINGID_EMPTYSTRING4               329
#define STRINGID_ABOOSTED                   330
#define STRINGID_PKMNSXINTENSIFIEDSUN       331
#define STRINGID_PKMNMAKESGROUNDMISS        332
#define STRINGID_YOUTHROWABALLNOWRIGHT      333
#define STRINGID_PKMNSXTOOKATTACK           334
#define STRINGID_PKMNCHOSEXASDESTINY        335
#define STRINGID_PKMNLOSTFOCUS              336
#define STRINGID_USENEXTPKMN                337
#define STRINGID_PKMNFLEDUSINGITS           338
#define STRINGID_PKMNFLEDUSING              339
#define STRINGID_PKMNWASDRAGGEDOUT          340
#define STRINGID_PREVENTEDFROMWORKING       341
#define STRINGID_PKMNSITEMNORMALIZEDSTATUS  342
#define STRINGID_TRAINER1USEDITEM           343
#define STRINGID_BOXISFULL                  344
#define STRINGID_PKMNAVOIDEDATTACK          345
#define STRINGID_PKMNSXMADEITINEFFECTIVE    346
#define STRINGID_PKMNSXPREVENTSFLINCHING    347
#define STRINGID_PKMNALREADYHASBURN         348
#define STRINGID_STATSWONTDECREASE2         349
#define STRINGID_PKMNSXBLOCKSY2             350
#define STRINGID_PKMNSXWOREOFF              351
#define STRINGID_PKMNRAISEDDEFALITTLE       352
#define STRINGID_PKMNRAISEDSPDEFALITTLE     353
#define STRINGID_THEWALLSHATTERED           354
#define STRINGID_PKMNSXPREVENTSYSZ          355
#define STRINGID_PKMNSXCUREDITSYPROBLEM     356
#define STRINGID_ATTACKERCANTESCAPE         357
#define STRINGID_PKMNOBTAINEDX              358
#define STRINGID_PKMNOBTAINEDX2             359
#define STRINGID_PKMNOBTAINEDXYOBTAINEDZ    360
#define STRINGID_BUTNOEFFECT                361
#define STRINGID_PKMNSXHADNOEFFECTONY       362
#define STRINGID_TWOENEMIESDEFEATED         363
#define STRINGID_TRAINER2LOSETEXT           364
#define STRINGID_PKMNINCAPABLEOFPOWER       365
#define STRINGID_GLINTAPPEARSINEYE          366
#define STRINGID_PKMNGETTINGINTOPOSITION    367
#define STRINGID_PKMNBEGANGROWLINGDEEPLY    368
#define STRINGID_PKMNEAGERFORMORE           369
#define STRINGID_DEFEATEDOPPONENTBYREFEREE  370
#define STRINGID_LOSTTOOPPONENTBYREFEREE    371
#define STRINGID_TIEDOPPONENTBYREFEREE      372
#define STRINGID_QUESTIONFORFEITMATCH       373
#define STRINGID_FORFEITEDMATCH             374
#define STRINGID_PKMNTRANSFERREDSOMEONESPC  375
#define STRINGID_PKMNTRANSFERREDLANETTESPC  376
#define STRINGID_PKMNBOXSOMEONESPCFULL      377
#define STRINGID_PKMNBOXLANETTESPCFULL      378
#define STRINGID_TRAINER1WINTEXT            379
#define STRINGID_TRAINER2WINTEXT            380

#define STRINGID_ENDUREDSTURDY 381
#define STRINGID_POWERHERB 382
#define STRINGID_HURTBYITEM 383
#define STRINGID_PSNBYITEM 384
#define STRINGID_BRNBYITEM 385
#define STRINGID_DEFABILITYIN 386
#define STRINGID_GRAVITYINTENSIFIED 387
#define STRINGID_TARGETIDENTIFIED 388
#define STRINGID_TARGETWOKEUP 389
#define STRINGID_PKMNSTOLEANDATEITEM 390
#define STRINGID_TAILWINDBLEW 391
#define STRINGID_PKMNWENTBACK 392
#define STRINGID_PKMNCANTUSEITEMSANYMORE 393
#define STRINGID_PKMNFLUNG 394
#define STRINGID_PKMNPREVENTEDFROMHEALING 395
#define STRINGID_PKMNSWITCHEDATKANDDEF 396
#define STRINGID_PKMNSABILITYSUPPRESSED 397
#define STRINGID_SHIELDEDFROMCRITICALHITS 398
#define STRINGID_SWITCHEDATKANDSPATK 399
#define STRINGID_SWITCHEDDEFANDSPDEF 400
#define STRINGID_PKMNACQUIREDABILITY 401
#define STRINGID_POISONSPIKESSCATTERED 402
#define STRINGID_PKMNSWITCHEDSTATCHANGES 403
#define STRINGID_PKMNSURROUNDEDWITHVEILOFWATER 404
#define STRINGID_PKMNLEVITATEDONELECTROMAGNETISM 405
#define STRINGID_PKMNTWISTEDDIMENSIONS 406
#define STRINGID_POINTEDSTONESFLOAT 407
#define STRINGID_CLOAKEDINMYSTICALMOONLIGHT 408
#define STRINGID_TRAPPERBYSWIRLINGMAGMA 409
#define STRINGID_VANISHEDINSTANTLY 410
#define STRINGID_PROTECTEDTEAM 411
#define STRINGID_SHAREDITSGUARD 412
#define STRINGID_SHAREDITSPOWER 413
#define STRINGID_SWAPSDEFANDSPDEFOFALLPOKEMON 414
#define STRINGID_BECAMENIMBLE 415
#define STRINGID_HURLEDINTOTHEAIR 416
#define STRINGID_HELDITEMSLOSEEFFECTS 417
#define STRINGID_FELLSTRAIGHTDOWN 418
#define STRINGID_TRANSFORMEDINTOWATERTYPE 419
#define STRINGID_PKMNACQUIREDSIMPLE 420
#define STRINGID_EMPTYSTRING5 421
#define STRINGID_KINDOFFER 422
#define STRINGID_RESETSTARGETSSTATLEVELS 423
#define STRINGID_EMPTYSTRING6 424
#define STRINGID_ALLYSWITCHPOSITION 425
#define STRINGID_RESTORETARGETSHEALTH 426
#define STRINGID_TOOKPJMNINTOTHESKY 427
#define STRINGID_FREEDFROMSKYDROP 428
#define STRINGID_POSTPONETARGETMOVE 429
#define STRINGID_REFLECTTARGETSTYPE 430
#define STRINGID_TRANSFERHELDITEM 431
#define STRINGID_EMBARGOENDS 432
#define STRINGID_ELECTROMAGNETISM 433
#define STRINGID_BUFFERENDS 434
#define STRINGID_TELEKINESISENDS 435
#define STRINGID_TAILWINDENDS 436
#define STRINGID_LUCKYCHANTENDS 437
#define STRINGID_TRICKROOMENDS 438
#define STRINGID_WONDERROOMENDS 439
#define STRINGID_MAGICROOMENDS 440
#define STRINGID_MUDSPORTENDS 441
#define STRINGID_WATERSPORTENDS 442
#define STRINGID_GRAVITYENDS 443
#define STRINGID_AQUARINGHEAL 444
#define STRINGID_AURORAVEILENDS 445
#define STRINGID_ELECTRICTERRAINENDS 446
#define STRINGID_MISTYTERRAINENDS 447
#define STRINGID_PSYCHICTERRAINENDS 448
#define STRINGID_GRASSYTERRAINENDS 449
#define STRINGID_TARGETABILITYSTATRAISE 450
#define STRINGID_TARGETSSTATWASMAXEDOUT 451
#define STRINGID_ATTACKERABILITYSTATRAISE 452
#define STRINGID_POISONHEALHPUP 453
#define STRINGID_BADDREAMSDMG 454
#define STRINGID_MOLDBREAKERENTERS 455
#define STRINGID_TERAVOLTENTERS 456
#define STRINGID_TURBOBLAZEENTERS 457
#define STRINGID_SLOWSTARTENTERS 458
#define STRINGID_SLOWSTARTEND 459
#define STRINGID_SOLARPOWERHPDROP 460
#define STRINGID_AFTERMATHDMG 461
#define STRINGID_ANTICIPATIONACTIVATES 462
#define STRINGID_FOREWARNACTIVATES 463
#define STRINGID_ICEBODYHPGAIN 464
#define STRINGID_SNOWWARNINGHAIL 465
#define STRINGID_FRISKACTIVATES 466
#define STRINGID_UNNERVEENTERS 467
#define STRINGID_HARVESTBERRY 468
#define STRINGID_MOXIEATKRISE 469
#define STRINGID_MAGICBOUNCEACTIVATES 470
#define STRINGID_PROTEANTYPECHANGE 471
#define STRINGID_SYMBIOSISITEMPASS 472
#define STRINGID_STEALTHROCKDMG 473
#define STRINGID_TOXICSPIKESABSORBED 474
#define STRINGID_TOXICSPIKESPOISONED 475
#define STRINGID_STICKYWEBSWITCHIN 476
#define STRINGID_HEALINGWISHCAMETRUE 477
#define STRINGID_HEALINGWISHHEALED 478
#define STRINGID_LUNARDANCECAMETRUE 479
#define STRINGID_CUSEDBODYDISABLED 480
#define STRINGID_ATTACKERACQUIREDABILITY 481
#define STRINGID_TARGETABILITYSTATLOWER 482
#define STRINGID_TARGETSTATWONTGOHIGHER 483
#define STRINGID_PKMNMOVEBOUNCEDABILITY 484
#define STRINGID_IMPOSTERTRANSFORM 485
#define STRINGID_ASSAULTVESTDOESNTALLOW 486
#define STRINGID_GRAVITYPREVENTSUSAGE 487
#define STRINGID_HEALBLOCKPREVENTSUSAGE 488
#define STRINGID_NOTDONEYET 489
#define STRINGID_STICKYWEBUSED 490
#define STRINGID_QUASHSUCCESS 491
#define	STRINGID_PKMNBLEWAWAYTOXICSPIKES 492
#define	STRINGID_PKMNBLEWAWAYSTICKYWEB 493
#define	STRINGID_PKMNBLEWAWAYSTEALTHROCK 494
#define	STRINGID_IONDELUGEON 495
#define	STRINGID_TOPSYTURVYSWITCHEDSTATS 496
#define	STRINGID_TERRAINBECOMESMISTY 497
#define	STRINGID_TERRAINBECOMESGRASSY 498
#define	STRINGID_TERRAINBECOMESELECTRIC 499
#define	STRINGID_TERRAINBECOMESPSYCHIC 500
#define	STRINGID_TARGETELECTRIFIED 501
#define	STRINGID_MEGAEVOREACTING 502
#define	STRINGID_MEGAEVOEVOLVED 503
#define	STRINGID_DRASTICALLY 504
#define	STRINGID_SEVERELY 505
#define	STRINGID_INFESTATION 506
#define	STRINGID_NOEFFECTONTARGET 507
#define	STRINGID_BURSTINGFLAMESHIT 508
#define	STRINGID_BESTOWITEMGIVING 509
#define	STRINGID_THIRDTYPEADDED 510
#define STRINGID_FELLFORFEINT 511
#define STRINGID_POKEMONCANNOTUSEMOVE 512
#define STRINGID_COVEREDINPOWDER 513
#define STRINGID_POWDEREXPLODES 514
#define STRINGID_BELCHCANTSELECT 515
#define STRINGID_SPECTRALTHIEFSTEAL 516
#define STRINGID_GRAVITYGROUNDING 517
#define STRINGID_MISTYTERRAINPREVENTS 518
#define STRINGID_GRASSYTERRAINHEALS 519
#define STRINGID_ELECTRICTERRAINPREVENTS 520
#define STRINGID_PSYCHICTERRAINPREVENTS 521
#define STRINGID_SAFETYGOOGLESPROTECTED 522
#define STRINGID_FLOWERVEILPROTECTED 523
#define STRINGID_SWEETVEILPROTECTED 524
#define STRINGID_AROMAVEILPROTECTED 525
#define STRINGID_CELEBRATEMESSAGE 526
#define STRINGID_USEDINSTRUCTEDMOVE 527
#define STRINGID_THROATCHOPENDS 528
#define STRINGID_PKMNCANTUSEMOVETHROATCHOP 529
#define STRINGID_LASERFOCUS 530
#define STRINGID_GEMACTIVATES 531
#define STRINGID_BERRYDMGREDUCES 532
#define STRINGID_TARGETATEITEM 533
#define STRINGID_AIRBALLOONFLOAT 534
#define STRINGID_AIRBALLOONPOP 535
#define STRINGID_INCINERATEBURN 536
#define STRINGID_BUGBITE 537
#define STRINGID_ILLUSIONWOREOFF 538
#define STRINGID_ATTACKERCUREDTARGETSTATUS 539
#define STRINGID_ATTACKERLOSTFIRETYPE 540
#define STRINGID_HEALERCURE 541
#define STRINGID_SCRIPTINGABILITYSTATRAISE 542
#define STRINGID_RECEIVERABILITYTAKEOVER 543
#define STRINGID_PKNMABSORBINGPOWER 544
#define STRINGID_NOONEWILLBEABLETORUNAWAY 545
#define STRINGID_DESTINYKNOTACTIVATES 546
#define STRINGID_CLOAKEDINAFREEZINGLIGHT 547
#define STRINGID_STATWASNOTLOWERED 548
#define STRINGID_FERVENTWISHREACHED 549
#define STRINGID_AIRLOCKACTIVATES 550
#define STRINGID_PRESSUREENTERS 551
#define STRINGID_DARKAURAENTERS 552
#define STRINGID_FAIRYAURAENTERS 553
#define STRINGID_AURABREAKENTERS 554
#define STRINGID_COMATOSEENTERS 555
#define STRINGID_SCREENCLEANERENTERS 556
<<<<<<< HEAD
#define STRINGID_ITEMCANNOTBEREMOVED 557
#define STRINGID_STICKYBARBTRANSFER 558

#define BATTLESTRINGS_COUNT     559
=======
#define STRINGID_FETCHEDPOKEBALL 557
#define STRINGID_BATTLERABILITYRAISEDSTAT 558
#define STRINGID_ASANDSTORMKICKEDUP 559
#define STRINGID_PKMNSWILLPERISHIN3TURNS 560
#define STRINGID_ABILITYRAISEDSTATDRASTICALLY 561
#define STRINGID_AURAFLAREDTOLIFE 562

#define BATTLESTRINGS_COUNT     563
>>>>>>> 71f18bfb

//// multichoice message IDs
// switch in ability message
#define MULTI_SWITCHIN_MOLDBREAKER      0
#define MULTI_SWITCHIN_TERAVOLT         1
#define MULTI_SWITCHIN_TURBOBLAZE       2
#define MULTI_SWITCHIN_SLOWSTART        3
#define MULTI_SWITCHIN_UNNERVE          4
#define MULTI_SWITCHIN_ANTICIPATION     5
#define MULTI_SWITCHIN_FOREWARN         6
#define MULTI_SWITCHIN_PRESSURE         7
#define MULTI_SWITCHIN_DARKAURA         8
#define MULTI_SWITCHIN_FAIRYAURA        9
#define MULTI_SWITCHIN_AURABREAK        10
#define MULTI_SWITCHIN_COMATOSE         11
#define MULTI_SWITCHIN_SCREENCLEANER    12

#endif // GUARD_CONSTANTS_BATTLE_STRING_IDS_H<|MERGE_RESOLUTION|>--- conflicted
+++ resolved
@@ -558,21 +558,16 @@
 #define STRINGID_AURABREAKENTERS 554
 #define STRINGID_COMATOSEENTERS 555
 #define STRINGID_SCREENCLEANERENTERS 556
-<<<<<<< HEAD
-#define STRINGID_ITEMCANNOTBEREMOVED 557
-#define STRINGID_STICKYBARBTRANSFER 558
-
-#define BATTLESTRINGS_COUNT     559
-=======
 #define STRINGID_FETCHEDPOKEBALL 557
 #define STRINGID_BATTLERABILITYRAISEDSTAT 558
 #define STRINGID_ASANDSTORMKICKEDUP 559
 #define STRINGID_PKMNSWILLPERISHIN3TURNS 560
 #define STRINGID_ABILITYRAISEDSTATDRASTICALLY 561
 #define STRINGID_AURAFLAREDTOLIFE 562
-
-#define BATTLESTRINGS_COUNT     563
->>>>>>> 71f18bfb
+#define STRINGID_ITEMCANNOTBEREMOVED 563
+#define STRINGID_STICKYBARBTRANSFER 564
+
+#define BATTLESTRINGS_COUNT     565
 
 //// multichoice message IDs
 // switch in ability message
