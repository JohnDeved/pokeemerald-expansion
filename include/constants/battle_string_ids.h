#ifndef GUARD_CONSTANTS_BATTLE_STRING_IDS_H
#define GUARD_CONSTANTS_BATTLE_STRING_IDS_H

#define BATTLESTRINGS_ID_ADDER  12 // all battlestrings have its ID + 12, because first 5 are reserved

#define STRINGID_INTROMSG       0
#define STRINGID_INTROSENDOUT   1
#define STRINGID_RETURNMON      2
#define STRINGID_SWITCHINMON    3
#define STRINGID_USEDMOVE       4
#define STRINGID_BATTLEEND      5
#define STRINGID_TRAINERSLIDE   6

// todo: make some of those names less vague: attacker/target vs pkmn, etc.
#define STRINGID_TRAINER1LOSETEXT                     12
#define STRINGID_PKMNGAINEDEXP                        13
#define STRINGID_PKMNGREWTOLV                         14
#define STRINGID_PKMNLEARNEDMOVE                      15
#define STRINGID_TRYTOLEARNMOVE1                      16
#define STRINGID_TRYTOLEARNMOVE2                      17
#define STRINGID_TRYTOLEARNMOVE3                      18
#define STRINGID_PKMNFORGOTMOVE                       19
#define STRINGID_STOPLEARNINGMOVE                     20
#define STRINGID_DIDNOTLEARNMOVE                      21
#define STRINGID_PKMNLEARNEDMOVE2                     22
#define STRINGID_ATTACKMISSED                         23
#define STRINGID_PKMNPROTECTEDITSELF                  24
#define STRINGID_STATSWONTINCREASE2                   25
#define STRINGID_AVOIDEDDAMAGE                        26
#define STRINGID_ITDOESNTAFFECT                       27
#define STRINGID_ATTACKERFAINTED                      28
#define STRINGID_TARGETFAINTED                        29
#define STRINGID_PLAYERGOTMONEY                       30
#define STRINGID_PLAYERWHITEOUT                       31
#define STRINGID_PLAYERWHITEOUT2                      32
#define STRINGID_PREVENTSESCAPE                       33
#define STRINGID_HITXTIMES                            34
#define STRINGID_PKMNFELLASLEEP                       35
#define STRINGID_PKMNMADESLEEP                        36
#define STRINGID_PKMNALREADYASLEEP                    37
#define STRINGID_PKMNALREADYASLEEP2                   38
#define STRINGID_PKMNWASNTAFFECTED                    39
#define STRINGID_PKMNWASPOISONED                      40
#define STRINGID_PKMNPOISONEDBY                       41
#define STRINGID_PKMNHURTBYPOISON                     42
#define STRINGID_PKMNALREADYPOISONED                  43
#define STRINGID_PKMNBADLYPOISONED                    44
#define STRINGID_PKMNENERGYDRAINED                    45
#define STRINGID_PKMNWASBURNED                        46
#define STRINGID_PKMNBURNEDBY                         47
#define STRINGID_PKMNHURTBYBURN                       48
#define STRINGID_PKMNWASFROZEN                        49
#define STRINGID_PKMNFROZENBY                         50
#define STRINGID_PKMNISFROZEN                         51
#define STRINGID_PKMNWASDEFROSTED                     52
#define STRINGID_PKMNWASDEFROSTED2                    53
#define STRINGID_PKMNWASDEFROSTEDBY                   54
#define STRINGID_PKMNWASPARALYZED                     55
#define STRINGID_PKMNWASPARALYZEDBY                   56
#define STRINGID_PKMNISPARALYZED                      57
#define STRINGID_PKMNISALREADYPARALYZED               58
#define STRINGID_PKMNHEALEDPARALYSIS                  59
#define STRINGID_PKMNDREAMEATEN                       60
#define STRINGID_STATSWONTINCREASE                    61
#define STRINGID_STATSWONTDECREASE                    62
#define STRINGID_TEAMSTOPPEDWORKING                   63
#define STRINGID_FOESTOPPEDWORKING                    64
#define STRINGID_PKMNISCONFUSED                       65
#define STRINGID_PKMNHEALEDCONFUSION                  66
#define STRINGID_PKMNWASCONFUSED                      67
#define STRINGID_PKMNALREADYCONFUSED                  68
#define STRINGID_PKMNFELLINLOVE                       69
#define STRINGID_PKMNINLOVE                           70
#define STRINGID_PKMNIMMOBILIZEDBYLOVE                71
#define STRINGID_PKMNBLOWNAWAY                        72
#define STRINGID_PKMNCHANGEDTYPE                      73
#define STRINGID_PKMNFLINCHED                         74
#define STRINGID_PKMNREGAINEDHEALTH                   75
#define STRINGID_PKMNHPFULL                           76
#define STRINGID_PKMNRAISEDSPDEF                      77
#define STRINGID_PKMNRAISEDDEF                        78
#define STRINGID_PKMNCOVEREDBYVEIL                    79
#define STRINGID_PKMNUSEDSAFEGUARD                    80
#define STRINGID_PKMNSAFEGUARDEXPIRED                 81
#define STRINGID_PKMNWENTTOSLEEP                      82
#define STRINGID_PKMNSLEPTHEALTHY                     83
#define STRINGID_PKMNWHIPPEDWHIRLWIND                 84
#define STRINGID_PKMNTOOKSUNLIGHT                     85
#define STRINGID_PKMNLOWEREDHEAD                      86
#define STRINGID_PKMNISGLOWING                        87
#define STRINGID_PKMNFLEWHIGH                         88
#define STRINGID_PKMNDUGHOLE                          89
#define STRINGID_PKMNSQUEEZEDBYBIND                   90
#define STRINGID_PKMNTRAPPEDINVORTEX                  91
#define STRINGID_PKMNWRAPPEDBY                        92
#define STRINGID_PKMNCLAMPED                          93
#define STRINGID_PKMNHURTBY                           94
#define STRINGID_PKMNFREEDFROM                        95
#define STRINGID_PKMNCRASHED                          96
#define STRINGID_PKMNSHROUDEDINMIST                   97
#define STRINGID_PKMNPROTECTEDBYMIST                  98
#define STRINGID_PKMNGETTINGPUMPED                    99
#define STRINGID_PKMNHITWITHRECOIL                    100
#define STRINGID_PKMNPROTECTEDITSELF2                 101
#define STRINGID_PKMNBUFFETEDBYSANDSTORM              102
#define STRINGID_PKMNPELTEDBYHAIL                     103
#define STRINGID_PKMNSEEDED                           104
#define STRINGID_PKMNEVADEDATTACK                     105
#define STRINGID_PKMNSAPPEDBYLEECHSEED                106
#define STRINGID_PKMNFASTASLEEP                       107
#define STRINGID_PKMNWOKEUP                           108
#define STRINGID_PKMNUPROARKEPTAWAKE                  109
#define STRINGID_PKMNWOKEUPINUPROAR                   110
#define STRINGID_PKMNCAUSEDUPROAR                     111
#define STRINGID_PKMNMAKINGUPROAR                     112
#define STRINGID_PKMNCALMEDDOWN                       113
#define STRINGID_PKMNCANTSLEEPINUPROAR                114
#define STRINGID_PKMNSTOCKPILED                       115
#define STRINGID_PKMNCANTSTOCKPILE                    116
#define STRINGID_PKMNCANTSLEEPINUPROAR2               117
#define STRINGID_UPROARKEPTPKMNAWAKE                  118
#define STRINGID_PKMNSTAYEDAWAKEUSING                 119
#define STRINGID_PKMNSTORINGENERGY                    120
#define STRINGID_PKMNUNLEASHEDENERGY                  121
#define STRINGID_PKMNFATIGUECONFUSION                 122
#define STRINGID_PLAYERPICKEDUPMONEY                  123
#define STRINGID_PKMNUNAFFECTED                       124
#define STRINGID_PKMNTRANSFORMEDINTO                  125
#define STRINGID_PKMNMADESUBSTITUTE                   126
#define STRINGID_PKMNHASSUBSTITUTE                    127
#define STRINGID_SUBSTITUTEDAMAGED                    128
#define STRINGID_PKMNSUBSTITUTEFADED                  129
#define STRINGID_PKMNMUSTRECHARGE                     130
#define STRINGID_PKMNRAGEBUILDING                     131
#define STRINGID_PKMNMOVEWASDISABLED                  132
#define STRINGID_PKMNMOVEISDISABLED                   133
#define STRINGID_PKMNMOVEDISABLEDNOMORE               134
#define STRINGID_PKMNGOTENCORE                        135
#define STRINGID_PKMNENCOREENDED                      136
#define STRINGID_PKMNTOOKAIM                          137
#define STRINGID_PKMNSKETCHEDMOVE                     138
#define STRINGID_PKMNTRYINGTOTAKEFOE                  139
#define STRINGID_PKMNTOOKFOE                          140
#define STRINGID_PKMNREDUCEDPP                        141
#define STRINGID_PKMNSTOLEITEM                        142
#define STRINGID_TARGETCANTESCAPENOW                  143
#define STRINGID_PKMNFELLINTONIGHTMARE                144
#define STRINGID_PKMNLOCKEDINNIGHTMARE                145
#define STRINGID_PKMNLAIDCURSE                        146
#define STRINGID_PKMNAFFLICTEDBYCURSE                 147
#define STRINGID_SPIKESSCATTERED                      148
#define STRINGID_PKMNHURTBYSPIKES                     149
#define STRINGID_PKMNIDENTIFIED                       150
#define STRINGID_PKMNPERISHCOUNTFELL                  151
#define STRINGID_PKMNBRACEDITSELF                     152
#define STRINGID_PKMNENDUREDHIT                       153
#define STRINGID_MAGNITUDESTRENGTH                    154
#define STRINGID_PKMNCUTHPMAXEDATTACK                 155
#define STRINGID_PKMNCOPIEDSTATCHANGES                156
#define STRINGID_PKMNGOTFREE                          157
#define STRINGID_PKMNSHEDLEECHSEED                    158
#define STRINGID_PKMNBLEWAWAYSPIKES                   159
#define STRINGID_PKMNFLEDFROMBATTLE                   160
#define STRINGID_PKMNFORESAWATTACK                    161
#define STRINGID_PKMNTOOKATTACK                       162
#define STRINGID_PKMNATTACK                           163
#define STRINGID_PKMNCENTERATTENTION                  164
#define STRINGID_PKMNCHARGINGPOWER                    165
#define STRINGID_NATUREPOWERTURNEDINTO                166
#define STRINGID_PKMNSTATUSNORMAL                     167
#define STRINGID_PKMNHASNOMOVESLEFT                   168
#define STRINGID_PKMNSUBJECTEDTOTORMENT               169
#define STRINGID_PKMNCANTUSEMOVETORMENT               170
#define STRINGID_PKMNTIGHTENINGFOCUS                  171
#define STRINGID_PKMNFELLFORTAUNT                     172
#define STRINGID_PKMNCANTUSEMOVETAUNT                 173
#define STRINGID_PKMNREADYTOHELP                      174
#define STRINGID_PKMNSWITCHEDITEMS                    175
#define STRINGID_PKMNCOPIEDFOE                        176
#define STRINGID_PKMNMADEWISH                         177
#define STRINGID_PKMNWISHCAMETRUE                     178
#define STRINGID_PKMNPLANTEDROOTS                     179
#define STRINGID_PKMNABSORBEDNUTRIENTS                180
#define STRINGID_PKMNANCHOREDITSELF                   181
#define STRINGID_PKMNWASMADEDROWSY                    182
#define STRINGID_PKMNKNOCKEDOFF                       183
#define STRINGID_PKMNSWAPPEDABILITIES                 184
#define STRINGID_PKMNSEALEDOPPONENTMOVE               185
#define STRINGID_PKMNCANTUSEMOVESEALED                186
#define STRINGID_PKMNWANTSGRUDGE                      187
#define STRINGID_PKMNLOSTPPGRUDGE                     188
#define STRINGID_PKMNSHROUDEDITSELF                   189
#define STRINGID_PKMNMOVEBOUNCED                      190
#define STRINGID_PKMNWAITSFORTARGET                   191
#define STRINGID_PKMNSNATCHEDMOVE                     192
#define STRINGID_PKMNMADEITRAIN                       193
#define STRINGID_PKMNRAISEDSPEED                      194
#define STRINGID_PKMNPROTECTEDBY                      195
#define STRINGID_PKMNPREVENTSUSAGE                    196
#define STRINGID_PKMNRESTOREDHPUSING                  197
#define STRINGID_PKMNCHANGEDTYPEWITH                  198
#define STRINGID_PKMNPREVENTSPARALYSISWITH            199
#define STRINGID_PKMNPREVENTSROMANCEWITH              200
#define STRINGID_PKMNPREVENTSPOISONINGWITH            201
#define STRINGID_PKMNPREVENTSCONFUSIONWITH            202
#define STRINGID_PKMNRAISEDFIREPOWERWITH              203
#define STRINGID_PKMNANCHORSITSELFWITH                204
#define STRINGID_PKMNCUTSATTACKWITH                   205
#define STRINGID_PKMNPREVENTSSTATLOSSWITH             206
#define STRINGID_PKMNHURTSWITH                        207
#define STRINGID_PKMNTRACED                           208
#define STRINGID_STATSHARPLY                          209
#define STRINGID_STATROSE                             210
#define STRINGID_STATHARSHLY                          211
#define STRINGID_STATFELL                             212
#define STRINGID_ATTACKERSSTATROSE                    213
#define STRINGID_DEFENDERSSTATROSE                    214
#define STRINGID_ATTACKERSSTATFELL                    215
#define STRINGID_DEFENDERSSTATFELL                    216
#define STRINGID_CRITICALHIT                          217
#define STRINGID_ONEHITKO                             218
#define STRINGID_123POOF                              219
#define STRINGID_ANDELLIPSIS                          220
#define STRINGID_NOTVERYEFFECTIVE                     221
#define STRINGID_SUPEREFFECTIVE                       222
#define STRINGID_GOTAWAYSAFELY                        223
#define STRINGID_WILDPKMNFLED                         224
#define STRINGID_NORUNNINGFROMTRAINERS                225
#define STRINGID_CANTESCAPE                           226
#define STRINGID_DONTLEAVEBIRCH                       227
#define STRINGID_BUTNOTHINGHAPPENED                   228
#define STRINGID_BUTITFAILED                          229
#define STRINGID_ITHURTCONFUSION                      230
#define STRINGID_MIRRORMOVEFAILED                     231
#define STRINGID_STARTEDTORAIN                        232
#define STRINGID_DOWNPOURSTARTED                      233
#define STRINGID_RAINCONTINUES                        234
#define STRINGID_DOWNPOURCONTINUES                    235
#define STRINGID_RAINSTOPPED                          236
#define STRINGID_SANDSTORMBREWED                      237
#define STRINGID_SANDSTORMRAGES                       238
#define STRINGID_SANDSTORMSUBSIDED                    239
#define STRINGID_SUNLIGHTGOTBRIGHT                    240
#define STRINGID_SUNLIGHTSTRONG                       241
#define STRINGID_SUNLIGHTFADED                        242
#define STRINGID_STARTEDHAIL                          243
#define STRINGID_HAILCONTINUES                        244
#define STRINGID_HAILSTOPPED                          245
#define STRINGID_FAILEDTOSPITUP                       246
#define STRINGID_FAILEDTOSWALLOW                      247
#define STRINGID_WINDBECAMEHEATWAVE                   248
#define STRINGID_STATCHANGESGONE                      249
#define STRINGID_COINSSCATTERED                       250
#define STRINGID_TOOWEAKFORSUBSTITUTE                 251
#define STRINGID_SHAREDPAIN                           252
#define STRINGID_BELLCHIMED                           253
#define STRINGID_FAINTINTHREE                         254
#define STRINGID_NOPPLEFT                             255
#define STRINGID_BUTNOPPLEFT                          256
#define STRINGID_PLAYERUSEDITEM                       257
#define STRINGID_WALLYUSEDITEM                        258
#define STRINGID_TRAINERBLOCKEDBALL                   259
#define STRINGID_DONTBEATHIEF                         260
#define STRINGID_ITDODGEDBALL                         261
#define STRINGID_YOUMISSEDPKMN                        262
#define STRINGID_PKMNBROKEFREE                        263
#define STRINGID_ITAPPEAREDCAUGHT                     264
#define STRINGID_AARGHALMOSTHADIT                     265
#define STRINGID_SHOOTSOCLOSE                         266
#define STRINGID_GOTCHAPKMNCAUGHT                     267
#define STRINGID_GOTCHAPKMNCAUGHT2                    268
#define STRINGID_GIVENICKNAMECAPTURED                 269
#define STRINGID_PKMNSENTTOPC                         270
#define STRINGID_PKMNDATAADDEDTODEX                   271
#define STRINGID_ITISRAINING                          272
#define STRINGID_SANDSTORMISRAGING                    273
#define STRINGID_CANTESCAPE2                          274
#define STRINGID_PKMNIGNORESASLEEP                    275
#define STRINGID_PKMNIGNOREDORDERS                    276
#define STRINGID_PKMNBEGANTONAP                       277
#define STRINGID_PKMNLOAFING                          278
#define STRINGID_PKMNWONTOBEY                         279
#define STRINGID_PKMNTURNEDAWAY                       280
#define STRINGID_PKMNPRETENDNOTNOTICE                 281
#define STRINGID_ENEMYABOUTTOSWITCHPKMN               282
#define STRINGID_CREPTCLOSER                          283
#define STRINGID_CANTGETCLOSER                        284
#define STRINGID_PKMNWATCHINGCAREFULLY                285
#define STRINGID_PKMNCURIOUSABOUTX                    286
#define STRINGID_PKMNENTHRALLEDBYX                    287
#define STRINGID_PKMNIGNOREDX                         288
#define STRINGID_THREWPOKEBLOCKATPKMN                 289
#define STRINGID_OUTOFSAFARIBALLS                     290
#define STRINGID_PKMNSITEMCUREDPARALYSIS              291
#define STRINGID_PKMNSITEMCUREDPOISON                 292
#define STRINGID_PKMNSITEMHEALEDBURN                  293
#define STRINGID_PKMNSITEMDEFROSTEDIT                 294
#define STRINGID_PKMNSITEMWOKEIT                      295
#define STRINGID_PKMNSITEMSNAPPEDOUT                  296
#define STRINGID_PKMNSITEMCUREDPROBLEM                297
#define STRINGID_PKMNSITEMRESTOREDHEALTH              298
#define STRINGID_PKMNSITEMRESTOREDPP                  299
#define STRINGID_PKMNSITEMRESTOREDSTATUS              300
#define STRINGID_PKMNSITEMRESTOREDHPALITTLE           301
#define STRINGID_ITEMALLOWSONLYYMOVE                  302
#define STRINGID_PKMNHUNGONWITHX                      303
#define STRINGID_EMPTYSTRING3                         304
#define STRINGID_PKMNSXPREVENTSBURNS                  305
#define STRINGID_PKMNSXBLOCKSY                        306
#define STRINGID_PKMNSXRESTOREDHPALITTLE2             307
#define STRINGID_PKMNSXWHIPPEDUPSANDSTORM             308
#define STRINGID_PKMNSXPREVENTSYLOSS                  309
#define STRINGID_PKMNSXINFATUATEDY                    310
#define STRINGID_PKMNSXMADEYINEFFECTIVE               311
#define STRINGID_PKMNSXCUREDYPROBLEM                  312
#define STRINGID_ITSUCKEDLIQUIDOOZE                   313
#define STRINGID_PKMNTRANSFORMED                      314
#define STRINGID_ELECTRICITYWEAKENED                  315
#define STRINGID_FIREWEAKENED                         316
#define STRINGID_PKMNHIDUNDERWATER                    317
#define STRINGID_PKMNSPRANGUP                         318
#define STRINGID_HMMOVESCANTBEFORGOTTEN               319
#define STRINGID_XFOUNDONEY                           320
#define STRINGID_PLAYERDEFEATEDTRAINER1               321
#define STRINGID_SOOTHINGAROMA                        322
#define STRINGID_ITEMSCANTBEUSEDNOW                   323
#define STRINGID_FORXCOMMAYZ                          324
#define STRINGID_USINGITEMSTATOFPKMNROSE              325
#define STRINGID_PKMNUSEDXTOGETPUMPED                 326
#define STRINGID_PKMNSXMADEYUSELESS                   327
#define STRINGID_PKMNTRAPPEDBYSANDTOMB                328
#define STRINGID_EMPTYSTRING4                         329
#define STRINGID_ABOOSTED                             330
#define STRINGID_PKMNSXINTENSIFIEDSUN                 331
#define STRINGID_PKMNMAKESGROUNDMISS                  332
#define STRINGID_YOUTHROWABALLNOWRIGHT                333
#define STRINGID_PKMNSXTOOKATTACK                     334
#define STRINGID_PKMNCHOSEXASDESTINY                  335
#define STRINGID_PKMNLOSTFOCUS                        336
#define STRINGID_USENEXTPKMN                          337
#define STRINGID_PKMNFLEDUSINGITS                     338
#define STRINGID_PKMNFLEDUSING                        339
#define STRINGID_PKMNWASDRAGGEDOUT                    340
#define STRINGID_PREVENTEDFROMWORKING                 341
#define STRINGID_PKMNSITEMNORMALIZEDSTATUS            342
#define STRINGID_TRAINER1USEDITEM                     343
#define STRINGID_BOXISFULL                            344
#define STRINGID_PKMNAVOIDEDATTACK                    345
#define STRINGID_PKMNSXMADEITINEFFECTIVE              346
#define STRINGID_PKMNSXPREVENTSFLINCHING              347
#define STRINGID_PKMNALREADYHASBURN                   348
#define STRINGID_STATSWONTDECREASE2                   349
#define STRINGID_PKMNSXBLOCKSY2                       350
#define STRINGID_PKMNSXWOREOFF                        351
#define STRINGID_PKMNRAISEDDEFALITTLE                 352
#define STRINGID_PKMNRAISEDSPDEFALITTLE               353
#define STRINGID_THEWALLSHATTERED                     354
#define STRINGID_PKMNSXPREVENTSYSZ                    355
#define STRINGID_PKMNSXCUREDITSYPROBLEM               356
#define STRINGID_ATTACKERCANTESCAPE                   357
#define STRINGID_PKMNOBTAINEDX                        358
#define STRINGID_PKMNOBTAINEDX2                       359
#define STRINGID_PKMNOBTAINEDXYOBTAINEDZ              360
#define STRINGID_BUTNOEFFECT                          361
#define STRINGID_PKMNSXHADNOEFFECTONY                 362
#define STRINGID_TWOENEMIESDEFEATED                   363
#define STRINGID_TRAINER2LOSETEXT                     364
#define STRINGID_PKMNINCAPABLEOFPOWER                 365
#define STRINGID_GLINTAPPEARSINEYE                    366
#define STRINGID_PKMNGETTINGINTOPOSITION              367
#define STRINGID_PKMNBEGANGROWLINGDEEPLY              368
#define STRINGID_PKMNEAGERFORMORE                     369
#define STRINGID_DEFEATEDOPPONENTBYREFEREE            370
#define STRINGID_LOSTTOOPPONENTBYREFEREE              371
#define STRINGID_TIEDOPPONENTBYREFEREE                372
#define STRINGID_QUESTIONFORFEITMATCH                 373
#define STRINGID_FORFEITEDMATCH                       374
#define STRINGID_PKMNTRANSFERREDSOMEONESPC            375
#define STRINGID_PKMNTRANSFERREDLANETTESPC            376
#define STRINGID_PKMNBOXSOMEONESPCFULL                377
#define STRINGID_PKMNBOXLANETTESPCFULL                378
#define STRINGID_TRAINER1WINTEXT                      379
#define STRINGID_TRAINER2WINTEXT                      380
                                                      
#define STRINGID_ENDUREDSTURDY                        381
#define STRINGID_POWERHERB                            382
#define STRINGID_HURTBYITEM                           383
#define STRINGID_PSNBYITEM                            384
#define STRINGID_BRNBYITEM                            385
#define STRINGID_DEFABILITYIN                         386
#define STRINGID_GRAVITYINTENSIFIED                   387
#define STRINGID_TARGETIDENTIFIED                     388
#define STRINGID_TARGETWOKEUP                         389
#define STRINGID_PKMNSTOLEANDATEITEM                  390
#define STRINGID_TAILWINDBLEW                         391
#define STRINGID_PKMNWENTBACK                         392
#define STRINGID_PKMNCANTUSEITEMSANYMORE              393
#define STRINGID_PKMNFLUNG                            394
#define STRINGID_PKMNPREVENTEDFROMHEALING             395
#define STRINGID_PKMNSWITCHEDATKANDDEF                396
#define STRINGID_PKMNSABILITYSUPPRESSED               397
#define STRINGID_SHIELDEDFROMCRITICALHITS             398
#define STRINGID_SWITCHEDATKANDSPATK                  399
#define STRINGID_SWITCHEDDEFANDSPDEF                  400
#define STRINGID_PKMNACQUIREDABILITY                  401
#define STRINGID_POISONSPIKESSCATTERED                402
#define STRINGID_PKMNSWITCHEDSTATCHANGES              403
#define STRINGID_PKMNSURROUNDEDWITHVEILOFWATER        404
#define STRINGID_PKMNLEVITATEDONELECTROMAGNETISM      405
#define STRINGID_PKMNTWISTEDDIMENSIONS                406
#define STRINGID_POINTEDSTONESFLOAT                   407
#define STRINGID_CLOAKEDINMYSTICALMOONLIGHT           408
#define STRINGID_TRAPPEDBYSWIRLINGMAGMA               409
#define STRINGID_VANISHEDINSTANTLY                    410
#define STRINGID_PROTECTEDTEAM                        411
#define STRINGID_SHAREDITSGUARD                       412
#define STRINGID_SHAREDITSPOWER                       413
#define STRINGID_SWAPSDEFANDSPDEFOFALLPOKEMON         414
#define STRINGID_BECAMENIMBLE                         415
#define STRINGID_HURLEDINTOTHEAIR                     416
#define STRINGID_HELDITEMSLOSEEFFECTS                 417
#define STRINGID_FELLSTRAIGHTDOWN                     418
#define STRINGID_TRANSFORMEDINTOWATERTYPE             419
#define STRINGID_PKMNACQUIREDSIMPLE                   420
#define STRINGID_EMPTYSTRING5                         421
#define STRINGID_KINDOFFER                            422
#define STRINGID_RESETSTARGETSSTATLEVELS              423
#define STRINGID_EMPTYSTRING6                         424
#define STRINGID_ALLYSWITCHPOSITION                   425
#define STRINGID_RESTORETARGETSHEALTH                 426
#define STRINGID_TOOKPJMNINTOTHESKY                   427
#define STRINGID_FREEDFROMSKYDROP                     428
#define STRINGID_POSTPONETARGETMOVE                   429
#define STRINGID_REFLECTTARGETSTYPE                   430
#define STRINGID_TRANSFERHELDITEM                     431
#define STRINGID_EMBARGOENDS                          432
#define STRINGID_ELECTROMAGNETISM                     433
#define STRINGID_BUFFERENDS                           434
#define STRINGID_TELEKINESISENDS                      435
#define STRINGID_TAILWINDENDS                         436
#define STRINGID_LUCKYCHANTENDS                       437
#define STRINGID_TRICKROOMENDS                        438
#define STRINGID_WONDERROOMENDS                       439
#define STRINGID_MAGICROOMENDS                        440
#define STRINGID_MUDSPORTENDS                         441
#define STRINGID_WATERSPORTENDS                       442
#define STRINGID_GRAVITYENDS                          443
#define STRINGID_AQUARINGHEAL                         444
#define STRINGID_AURORAVEILENDS                       445
#define STRINGID_ELECTRICTERRAINENDS                  446
#define STRINGID_MISTYTERRAINENDS                     447
#define STRINGID_PSYCHICTERRAINENDS                   448
#define STRINGID_GRASSYTERRAINENDS                    449
#define STRINGID_TARGETABILITYSTATRAISE               450
#define STRINGID_TARGETSSTATWASMAXEDOUT               451
#define STRINGID_ATTACKERABILITYSTATRAISE             452
#define STRINGID_POISONHEALHPUP                       453
#define STRINGID_BADDREAMSDMG                         454
#define STRINGID_MOLDBREAKERENTERS                    455
#define STRINGID_TERAVOLTENTERS                       456
#define STRINGID_TURBOBLAZEENTERS                     457
#define STRINGID_SLOWSTARTENTERS                      458
#define STRINGID_SLOWSTARTEND                         459
#define STRINGID_SOLARPOWERHPDROP                     460
#define STRINGID_AFTERMATHDMG                         461
#define STRINGID_ANTICIPATIONACTIVATES                462
#define STRINGID_FOREWARNACTIVATES                    463
#define STRINGID_ICEBODYHPGAIN                        464
#define STRINGID_SNOWWARNINGHAIL                      465
#define STRINGID_FRISKACTIVATES                       466
#define STRINGID_UNNERVEENTERS                        467
#define STRINGID_HARVESTBERRY                         468
#define STRINGID_LASTABILITYRAISEDSTAT                469
#define STRINGID_MAGICBOUNCEACTIVATES                 470
#define STRINGID_PROTEANTYPECHANGE                    471
#define STRINGID_SYMBIOSISITEMPASS                    472
#define STRINGID_STEALTHROCKDMG                       473
#define STRINGID_TOXICSPIKESABSORBED                  474
#define STRINGID_TOXICSPIKESPOISONED                  475
#define STRINGID_STICKYWEBSWITCHIN                    476
#define STRINGID_HEALINGWISHCAMETRUE                  477
#define STRINGID_HEALINGWISHHEALED                    478
#define STRINGID_LUNARDANCECAMETRUE                   479
#define STRINGID_CUSEDBODYDISABLED                    480
#define STRINGID_ATTACKERACQUIREDABILITY              481
#define STRINGID_TARGETABILITYSTATLOWER               482
#define STRINGID_TARGETSTATWONTGOHIGHER               483
#define STRINGID_PKMNMOVEBOUNCEDABILITY               484
#define STRINGID_IMPOSTERTRANSFORM                    485
#define STRINGID_ASSAULTVESTDOESNTALLOW               486
#define STRINGID_GRAVITYPREVENTSUSAGE                 487
#define STRINGID_HEALBLOCKPREVENTSUSAGE               488
#define STRINGID_NOTDONEYET                           489
#define STRINGID_STICKYWEBUSED                        490
#define STRINGID_QUASHSUCCESS                         491
#define	STRINGID_PKMNBLEWAWAYTOXICSPIKES              492
#define	STRINGID_PKMNBLEWAWAYSTICKYWEB                493
#define	STRINGID_PKMNBLEWAWAYSTEALTHROCK              494
#define	STRINGID_IONDELUGEON                          495
#define	STRINGID_TOPSYTURVYSWITCHEDSTATS              496
#define	STRINGID_TERRAINBECOMESMISTY                  497
#define	STRINGID_TERRAINBECOMESGRASSY                 498
#define	STRINGID_TERRAINBECOMESELECTRIC               499
#define	STRINGID_TERRAINBECOMESPSYCHIC                500
#define	STRINGID_TARGETELECTRIFIED                    501
#define	STRINGID_MEGAEVOREACTING                      502
#define	STRINGID_MEGAEVOEVOLVED                       503
#define	STRINGID_DRASTICALLY                          504
#define	STRINGID_SEVERELY                             505
#define	STRINGID_INFESTATION                          506
#define	STRINGID_NOEFFECTONTARGET                     507
#define	STRINGID_BURSTINGFLAMESHIT                    508
#define	STRINGID_BESTOWITEMGIVING                     509
#define	STRINGID_THIRDTYPEADDED                       510
#define STRINGID_FELLFORFEINT                         511
#define STRINGID_POKEMONCANNOTUSEMOVE                 512
#define STRINGID_COVEREDINPOWDER                      513
#define STRINGID_POWDEREXPLODES                       514
#define STRINGID_BELCHCANTSELECT                      515
#define STRINGID_SPECTRALTHIEFSTEAL                   516
#define STRINGID_GRAVITYGROUNDING                     517
#define STRINGID_MISTYTERRAINPREVENTS                 518
#define STRINGID_GRASSYTERRAINHEALS                   519
#define STRINGID_ELECTRICTERRAINPREVENTS              520
#define STRINGID_PSYCHICTERRAINPREVENTS               521
#define STRINGID_SAFETYGOGGLESPROTECTED               522
#define STRINGID_FLOWERVEILPROTECTED                  523
#define STRINGID_SWEETVEILPROTECTED                   524
#define STRINGID_AROMAVEILPROTECTED                   525
#define STRINGID_CELEBRATEMESSAGE                     526
#define STRINGID_USEDINSTRUCTEDMOVE                   527
#define STRINGID_THROATCHOPENDS                       528
#define STRINGID_PKMNCANTUSEMOVETHROATCHOP            529
#define STRINGID_LASERFOCUS                           530
#define STRINGID_GEMACTIVATES                         531
#define STRINGID_BERRYDMGREDUCES                      532
#define STRINGID_TARGETATEITEM                        533
#define STRINGID_AIRBALLOONFLOAT                      534
#define STRINGID_AIRBALLOONPOP                        535
#define STRINGID_INCINERATEBURN                       536
#define STRINGID_BUGBITE                              537
#define STRINGID_ILLUSIONWOREOFF                      538
#define STRINGID_ATTACKERCUREDTARGETSTATUS            539
#define STRINGID_ATTACKERLOSTFIRETYPE                 540
#define STRINGID_HEALERCURE                           541
#define STRINGID_SCRIPTINGABILITYSTATRAISE            542
#define STRINGID_RECEIVERABILITYTAKEOVER              543
#define STRINGID_PKNMABSORBINGPOWER                   544
#define STRINGID_NOONEWILLBEABLETORUNAWAY             545
#define STRINGID_DESTINYKNOTACTIVATES                 546
#define STRINGID_CLOAKEDINAFREEZINGLIGHT              547
#define STRINGID_STATWASNOTLOWERED                    548
#define STRINGID_FERVENTWISHREACHED                   549
#define STRINGID_AIRLOCKACTIVATES                     550
#define STRINGID_PRESSUREENTERS                       551
#define STRINGID_DARKAURAENTERS                       552
#define STRINGID_FAIRYAURAENTERS                      553
#define STRINGID_AURABREAKENTERS                      554
#define STRINGID_COMATOSEENTERS                       555
#define STRINGID_SCREENCLEANERENTERS                  556
#define STRINGID_FETCHEDPOKEBALL                      557
#define STRINGID_BATTLERABILITYRAISEDSTAT             558
#define STRINGID_ASANDSTORMKICKEDUP                   559
#define STRINGID_PKMNSWILLPERISHIN3TURNS              560
#define STRINGID_ABILITYRAISEDSTATDRASTICALLY         561
#define STRINGID_AURAFLAREDTOLIFE                     562
#define STRINGID_ASONEENTERS                          563
#define STRINGID_CURIOUSMEDICINEENTERS                564
#define STRINGID_CANACTFASTERTHANKSTO                 565
#define STRINGID_MICLEBERRYACTIVATES                  566
#define STRINGID_PKMNSHOOKOFFTHETAUNT                 567
#define STRINGID_PKMNGOTOVERITSINFATUATION            568
#define STRINGID_ITEMCANNOTBEREMOVED                  569
#define STRINGID_STICKYBARBTRANSFER                   570
#define STRINGID_PKMNBURNHEALED                       571
#define STRINGID_REDCARDACTIVATE                      572
#define STRINGID_EJECTBUTTONACTIVATE                  573
#define STRINGID_ATKGOTOVERINFATUATION                574
#define STRINGID_TORMENTEDNOMORE                      575
#define STRINGID_HEALBLOCKEDNOMORE                    576
#define STRINGID_ATTACKERBECAMEFULLYCHARGED           577
#define STRINGID_ATTACKERBECAMEASHSPECIES             578
#define STRINGID_EXTREMELYHARSHSUNLIGHT               579
#define STRINGID_EXTREMESUNLIGHTFADED                 580
#define STRINGID_MOVEEVAPORATEDINTHEHARSHSUNLIGHT     581
#define STRINGID_EXTREMELYHARSHSUNLIGHTWASNOTLESSENED 582
#define STRINGID_HEAVYRAIN                            583
#define STRINGID_HEAVYRAINLIFTED                      584
#define STRINGID_MOVEFIZZLEDOUTINTHEHEAVYRAIN         585
#define STRINGID_NORELIEFROMHEAVYRAIN                 586
#define STRINGID_MYSTERIOUSAIRCURRENT                 587
#define STRINGID_STRONGWINDSDISSIPATED                588
#define STRINGID_MYSTERIOUSAIRCURRENTBLOWSON          589
#define STRINGID_ATTACKWEAKENEDBSTRONGWINDS           590
#define STRINGID_STUFFCHEEKSCANTSELECT                592
#define STRINGID_PKMNREVERTEDTOPRIMAL                 593
#define STRINGID_BUTPOKEMONCANTUSETHEMOVE             594
#define STRINGID_BUTHOOPACANTUSEIT                    595
#define STRINGID_BROKETHROUGHPROTECTION               596
#define STRINGID_ABILITYALLOWSONLYMOVE                597
#define STRINGID_SWAPPEDABILITIES                     598
<<<<<<< HEAD
#define STRINGID_NEUTRALIZINGGASENTERS                599
#define STRINGID_NEUTRALIZINGGASOVER                  600

#define BATTLESTRINGS_COUNT                           601
=======
#define STRINGID_PASTELVEILPROTECTED                  599
#define STRINGID_PASTELVEILENTERS                     600
#define STRINGID_BATTLERTYPECHANGEDTO                 601

#define BATTLESTRINGS_COUNT                           602
>>>>>>> f7d11527

// The below IDs are all indexes into battle message tables,
// used to determine which of a set of messages to print.
// They are assigned to the MULTISTRING_CHOOSER byte of gBattleCommunication
// and read when e.g. the command printfromtable is used.

// gStatUpStringIds
#define B_MSG_ATTACKER_STAT_ROSE 0
#define B_MSG_DEFENDER_STAT_ROSE 1
#define B_MSG_STAT_WONT_INCREASE 2
#define B_MSG_STAT_ROSE_EMPTY    3
#define B_MSG_STAT_ROSE_ITEM     4
#define B_MSG_USED_DIRE_HIT      5

// gStatDownStringIds
#define B_MSG_ATTACKER_STAT_FELL 0
#define B_MSG_DEFENDER_STAT_FELL 1
#define B_MSG_STAT_WONT_DECREASE 2
#define B_MSG_STAT_FELL_EMPTY    3

// gMissStringIds
#define B_MSG_MISSED       0
#define B_MSG_PROTECTED    1
#define B_MSG_AVOIDED_ATK  2
#define B_MSG_AVOIDED_DMG  3
#define B_MSG_GROUND_MISS  4

// gAbsorbDrainStringIds
#define B_MSG_ABSORB      0
#define B_MSG_ABSORB_OOZE 1

// gLeechSeedStringIds
#define B_MSG_LEECH_SEED_SET   0
#define B_MSG_LEECH_SEED_MISS  1
#define B_MSG_LEECH_SEED_FAIL  2
#define B_MSG_LEECH_SEED_DRAIN 3
#define B_MSG_LEECH_SEED_OOZE  4

// gFirstTurnOfTwoStringIds
#define B_MSG_TURN1_RAZOR_WIND     0
#define B_MSG_TURN1_SOLAR_BEAM     1
#define B_MSG_TURN1_SKULL_BASH     2
#define B_MSG_TURN1_SKY_ATTACK     3
#define B_MSG_TURN1_FLY            4
#define B_MSG_TURN1_DIG            5
#define B_MSG_TURN1_DIVE           6
#define B_MSG_TURN1_BOUNCE         7
#define B_MSG_TURN1_PHANTOM_FORCE  8
#define B_MSG_TURN1_GEOMANCY       9
#define B_MSG_TURN1_FREEZE_SHOCK   10

// gMoveWeatherChangeStringIds
#define B_MSG_STARTED_RAIN      0
#define B_MSG_STARTED_DOWNPOUR  1
#define B_MSG_WEATHER_FAILED    2
#define B_MSG_STARTED_SANDSTORM 3
#define B_MSG_STARTED_SUNLIGHT  4
#define B_MSG_STARTED_HAIL      5

// gRainContinuesStringIds
#define B_MSG_RAIN_CONTINUES     0
#define B_MSG_DOWNPOUR_CONTINUES 1
#define B_MSG_RAIN_STOPPED       2

// gSandStormHailContinuesStringIds / gSandStormHailDmgStringIds/ gSandStormHailEndStringIds
#define B_MSG_SANDSTORM  0
#define B_MSG_HAIL       1

// gReflectLightScreenSafeguardStringIds
#define B_MSG_SIDE_STATUS_FAILED     0
#define B_MSG_SET_REFLECT_SINGLE     1
#define B_MSG_SET_REFLECT_DOUBLE     2
#define B_MSG_SET_LIGHTSCREEN_SINGLE 3
#define B_MSG_SET_LIGHTSCREEN_DOUBLE 4
#define B_MSG_SET_SAFEGUARD          5

// gProtectLikeUsedStringIds
#define B_MSG_PROTECTED_ITSELF 0
#define B_MSG_BRACED_ITSELF    1
#define B_MSG_PROTECT_FAILED   2
#define B_MSG_PROTECTED_TEAM   3

// gRestUsedStringIds
#define B_MSG_REST           0
#define B_MSG_REST_STATUSED  1

// gWokeUpStringIds
#define B_MSG_WOKE_UP        0
#define B_MSG_WOKE_UP_UPROAR 1

// gUproarAwakeStringIds
#define B_MSG_CANT_SLEEP_UPROAR  0
#define B_MSG_UPROAR_KEPT_AWAKE  1
#define B_MSG_STAYED_AWAKE_USING 2

// gUproarOverTurnStringIds
#define B_MSG_UPROAR_CONTINUES  0
#define B_MSG_UPROAR_ENDS       1

// gStockpileUsedStringIds
#define B_MSG_STOCKPILED     0
#define B_MSG_CANT_STOCKPILE 1

// gSwallowFailStringIds
#define B_MSG_SWALLOW_FAILED  0
#define B_MSG_SWALLOW_FULL_HP 1

// gKOFailedStringIds
#define B_MSG_KO_MISS       0
#define B_MSG_KO_UNAFFECTED 1

// gMistUsedStringIds
#define B_MSG_SET_MIST    0
#define B_MSG_MIST_FAILED 1

// gFocusEnergyUsedStringIds
#define B_MSG_GETTING_PUMPED      0
#define B_MSG_FOCUS_ENERGY_FAILED 1

// gTransformUsedStringIds
#define B_MSG_TRANSFORMED      0
#define B_MSG_TRANSFORM_FAILED 1

// gSubstituteUsedStringIds
#define B_MSG_SET_SUBSTITUTE    0
#define B_MSG_SUBSTITUTE_FAILED 1

// gPartyStatusHealStringIds
#define B_MSG_BELL                     0
#define B_MSG_BELL_SOUNDPROOF_ATTACKER 1
#define B_MSG_BELL_SOUNDPROOF_PARTNER  2
#define B_MSG_BELL_BOTH_SOUNDPROOF     3
#define B_MSG_SOOTHING_AROMA           4

// gFutureMoveUsedStringIds
#define B_MSG_FUTURE_SIGHT 0
#define B_MSG_DOOM_DESIRE  1

// gItemSwapStringIds
#define B_MSG_ITEM_SWAP_TAKEN 0
#define B_MSG_ITEM_SWAP_GIVEN 1
#define B_MSG_ITEM_SWAP_BOTH  2

// gSportsUsedStringIds
#define B_MSG_WEAKEN_ELECTRIC 0
#define B_MSG_WEAKEN_FIRE     1

// gCaughtMonStringIds
#define B_MSG_SENT_SOMEONES_PC  0
#define B_MSG_SENT_LANETTES_PC  1
#define B_MSG_SOMEONES_BOX_FULL 2
#define B_MSG_LANETTES_BOX_FULL 3

// gInobedientStringIds
#define B_MSG_LOAFING            0
#define B_MSG_WONT_OBEY          1
#define B_MSG_TURNED_AWAY        2
#define B_MSG_PRETEND_NOT_NOTICE 3
#define B_MSG_INCAPABLE_OF_POWER 4
// For randomly selecting a disobey string
// Skips the one used for Battle Palace
#define NUM_LOAF_STRINGS 4

// gSafariGetNearStringIds
#define B_MSG_CREPT_CLOSER    0
#define B_MSG_CANT_GET_CLOSER 1

// gSafariPokeblockResultStringIds
#define B_MSG_MON_CURIOUS    0
#define B_MSG_MON_ENTHRALLED 1
#define B_MSG_MON_IGNORED    2

// gFlashFireStringIds
#define B_MSG_FLASH_FIRE_BOOST    0
#define B_MSG_FLASH_FIRE_NO_BOOST 1

// gBerryEffectStringIds
#define B_MSG_CURED_PROBLEM     0
#define B_MSG_NORMALIZED_STATUS 1

// gNoEscapeStringIds
#define B_MSG_CANT_ESCAPE          0
#define B_MSG_DONT_LEAVE_BIRCH     1
#define B_MSG_PREVENTS_ESCAPE      2
#define B_MSG_CANT_ESCAPE_2        3
#define B_MSG_ATTACKER_CANT_ESCAPE 4

// gGotPoisonedStringIds / gGotParalyzedStringIds / gFellAsleepStringIds
// gGotBurnedStringIds / gGotFrozenStringIds / gAttractUsedStringIds
#define B_MSG_STATUSED            0
#define B_MSG_STATUSED_BY_ABILITY 1

// gBRNPreventionStringIds / gPRLZPreventionStringIds / gPSNPreventionStringIds
#define B_MSG_ABILITY_PREVENTS_MOVE_STATUS    0
#define B_MSG_ABILITY_PREVENTS_ABILITY_STATUS 1
#define B_MSG_STATUS_HAD_NO_EFFECT            2

// gGotDefrostedStringIds
#define B_MSG_DEFROSTED         0
#define B_MSG_DEFROSTED_BY_MOVE 1

// gBattlePalaceFlavorTextTable
#define B_MSG_GLINT_IN_EYE   0
#define B_MSG_GETTING_IN_POS 1
#define B_MSG_GROWL_DEEPLY   2
#define B_MSG_EAGER_FOR_MORE 3

// gRefereeStringsTable
#define B_MSG_REF_NOTHING_IS_DECIDED 0
#define B_MSG_REF_THATS_IT           1
#define B_MSG_REF_JUDGE_MIND         2
#define B_MSG_REF_JUDGE_SKILL        3
#define B_MSG_REF_JUDGE_BODY         4
#define B_MSG_REF_PLAYER_WON         5
#define B_MSG_REF_OPPONENT_WON       6
#define B_MSG_REF_DRAW               7
#define B_MSG_REF_COMMENCE_BATTLE    8

// gSwitchInAbilityStringIds
#define B_MSG_SWITCHIN_MOLDBREAKER      0
#define B_MSG_SWITCHIN_TERAVOLT         1
#define B_MSG_SWITCHIN_TURBOBLAZE       2
#define B_MSG_SWITCHIN_SLOWSTART        3
#define B_MSG_SWITCHIN_UNNERVE          4
#define B_MSG_SWITCHIN_ANTICIPATION     5
#define B_MSG_SWITCHIN_FOREWARN         6
#define B_MSG_SWITCHIN_PRESSURE         7
#define B_MSG_SWITCHIN_DARKAURA         8
#define B_MSG_SWITCHIN_FAIRYAURA        9
#define B_MSG_SWITCHIN_AURABREAK        10
#define B_MSG_SWITCHIN_COMATOSE         11
#define B_MSG_SWITCHIN_SCREENCLEANER    12
#define B_MSG_SWITCHIN_ASONE            13
#define B_MSG_SWITCHIN_CURIOUS_MEDICINE 14
<<<<<<< HEAD
#define B_MSG_SWITCHIN_NEUTRALIZING_GAS 15
=======
#define B_MSG_SWITCHIN_PASTEL_VEIL      15
>>>>>>> f7d11527

// gMentalHerbCureStringIds
#define B_MSG_MENTALHERBCURE_INFATUATION       0
#define B_MSG_MENTALHERBCURE_TAUNT             1
#define B_MSG_MENTALHERBCURE_ENCORE            2
#define B_MSG_MENTALHERBCURE_TORMENT           3
#define B_MSG_MENTALHERBCURE_HEALBLOCK         4
#define B_MSG_MENTALHERBCURE_DISABLE           5

// gTerrainPreventsStringIds
#define B_MSG_TERRAINPREVENTS_MISTY     0
#define B_MSG_TERRAINPREVENTS_ELECTRIC  1
#define B_MSG_TERRAINPREVENTS_PSYCHIC   2

#endif // GUARD_CONSTANTS_BATTLE_STRING_IDS_H<|MERGE_RESOLUTION|>--- conflicted
+++ resolved
@@ -599,18 +599,13 @@
 #define STRINGID_BROKETHROUGHPROTECTION               596
 #define STRINGID_ABILITYALLOWSONLYMOVE                597
 #define STRINGID_SWAPPEDABILITIES                     598
-<<<<<<< HEAD
-#define STRINGID_NEUTRALIZINGGASENTERS                599
-#define STRINGID_NEUTRALIZINGGASOVER                  600
-
-#define BATTLESTRINGS_COUNT                           601
-=======
 #define STRINGID_PASTELVEILPROTECTED                  599
 #define STRINGID_PASTELVEILENTERS                     600
 #define STRINGID_BATTLERTYPECHANGEDTO                 601
-
-#define BATTLESTRINGS_COUNT                           602
->>>>>>> f7d11527
+#define STRINGID_NEUTRALIZINGGASENTERS                602
+#define STRINGID_NEUTRALIZINGGASOVER                  603
+
+#define BATTLESTRINGS_COUNT                           604
 
 // The below IDs are all indexes into battle message tables,
 // used to determine which of a set of messages to print.
@@ -845,11 +840,8 @@
 #define B_MSG_SWITCHIN_SCREENCLEANER    12
 #define B_MSG_SWITCHIN_ASONE            13
 #define B_MSG_SWITCHIN_CURIOUS_MEDICINE 14
-<<<<<<< HEAD
-#define B_MSG_SWITCHIN_NEUTRALIZING_GAS 15
-=======
 #define B_MSG_SWITCHIN_PASTEL_VEIL      15
->>>>>>> f7d11527
+#define B_MSG_SWITCHIN_NEUTRALIZING_GAS 16
 
 // gMentalHerbCureStringIds
 #define B_MSG_MENTALHERBCURE_INFATUATION       0
