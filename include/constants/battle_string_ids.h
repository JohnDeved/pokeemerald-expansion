#ifndef GUARD_CONSTANTS_BATTLE_STRING_IDS_H
#define GUARD_CONSTANTS_BATTLE_STRING_IDS_H

#define STRINGID_INTROMSG       0
#define STRINGID_INTROSENDOUT   1
#define STRINGID_RETURNMON      2
#define STRINGID_SWITCHINMON    3
#define STRINGID_USEDMOVE       4
#define STRINGID_BATTLEEND      5
#define STRINGID_TRAINERSLIDE   6

// todo: make some of those names less vague: attacker/target vs pkmn, etc.
#define STRINGID_TRAINER1LOSETEXT                     12
#define STRINGID_PKMNGAINEDEXP                        13
#define STRINGID_PKMNGREWTOLV                         14
#define STRINGID_PKMNLEARNEDMOVE                      15
#define STRINGID_TRYTOLEARNMOVE1                      16
#define STRINGID_TRYTOLEARNMOVE2                      17
#define STRINGID_TRYTOLEARNMOVE3                      18
#define STRINGID_PKMNFORGOTMOVE                       19
#define STRINGID_STOPLEARNINGMOVE                     20
#define STRINGID_DIDNOTLEARNMOVE                      21
#define STRINGID_PKMNLEARNEDMOVE2                     22
#define STRINGID_ATTACKMISSED                         23
#define STRINGID_PKMNPROTECTEDITSELF                  24
#define STRINGID_STATSWONTINCREASE2                   25
#define STRINGID_AVOIDEDDAMAGE                        26
#define STRINGID_ITDOESNTAFFECT                       27
#define STRINGID_ATTACKERFAINTED                      28
#define STRINGID_TARGETFAINTED                        29
#define STRINGID_PLAYERGOTMONEY                       30
#define STRINGID_PLAYERWHITEOUT                       31
#define STRINGID_PLAYERWHITEOUT2                      32
#define STRINGID_PREVENTSESCAPE                       33
#define STRINGID_HITXTIMES                            34
#define STRINGID_PKMNFELLASLEEP                       35
#define STRINGID_PKMNMADESLEEP                        36
#define STRINGID_PKMNALREADYASLEEP                    37
#define STRINGID_PKMNALREADYASLEEP2                   38
#define STRINGID_PKMNWASNTAFFECTED                    39
#define STRINGID_PKMNWASPOISONED                      40
#define STRINGID_PKMNPOISONEDBY                       41
#define STRINGID_PKMNHURTBYPOISON                     42
#define STRINGID_PKMNALREADYPOISONED                  43
#define STRINGID_PKMNBADLYPOISONED                    44
#define STRINGID_PKMNENERGYDRAINED                    45
#define STRINGID_PKMNWASBURNED                        46
#define STRINGID_PKMNBURNEDBY                         47
#define STRINGID_PKMNHURTBYBURN                       48
#define STRINGID_PKMNWASFROZEN                        49
#define STRINGID_PKMNFROZENBY                         50
#define STRINGID_PKMNISFROZEN                         51
#define STRINGID_PKMNWASDEFROSTED                     52
#define STRINGID_PKMNWASDEFROSTED2                    53
#define STRINGID_PKMNWASDEFROSTEDBY                   54
#define STRINGID_PKMNWASPARALYZED                     55
#define STRINGID_PKMNWASPARALYZEDBY                   56
#define STRINGID_PKMNISPARALYZED                      57
#define STRINGID_PKMNISALREADYPARALYZED               58
#define STRINGID_PKMNHEALEDPARALYSIS                  59
#define STRINGID_PKMNDREAMEATEN                       60
#define STRINGID_STATSWONTINCREASE                    61
#define STRINGID_STATSWONTDECREASE                    62
#define STRINGID_TEAMSTOPPEDWORKING                   63
#define STRINGID_FOESTOPPEDWORKING                    64
#define STRINGID_PKMNISCONFUSED                       65
#define STRINGID_PKMNHEALEDCONFUSION                  66
#define STRINGID_PKMNWASCONFUSED                      67
#define STRINGID_PKMNALREADYCONFUSED                  68
#define STRINGID_PKMNFELLINLOVE                       69
#define STRINGID_PKMNINLOVE                           70
#define STRINGID_PKMNIMMOBILIZEDBYLOVE                71
#define STRINGID_PKMNBLOWNAWAY                        72
#define STRINGID_PKMNCHANGEDTYPE                      73
#define STRINGID_PKMNFLINCHED                         74
#define STRINGID_PKMNREGAINEDHEALTH                   75
#define STRINGID_PKMNHPFULL                           76
#define STRINGID_PKMNRAISEDSPDEF                      77
#define STRINGID_PKMNRAISEDDEF                        78
#define STRINGID_PKMNCOVEREDBYVEIL                    79
#define STRINGID_PKMNUSEDSAFEGUARD                    80
#define STRINGID_PKMNSAFEGUARDEXPIRED                 81
#define STRINGID_PKMNWENTTOSLEEP                      82
#define STRINGID_PKMNSLEPTHEALTHY                     83
#define STRINGID_PKMNWHIPPEDWHIRLWIND                 84
#define STRINGID_PKMNTOOKSUNLIGHT                     85
#define STRINGID_PKMNLOWEREDHEAD                      86
#define STRINGID_PKMNISGLOWING                        87
#define STRINGID_PKMNFLEWHIGH                         88
#define STRINGID_PKMNDUGHOLE                          89
#define STRINGID_PKMNSQUEEZEDBYBIND                   90
#define STRINGID_PKMNTRAPPEDINVORTEX                  91
#define STRINGID_PKMNWRAPPEDBY                        92
#define STRINGID_PKMNCLAMPED                          93
#define STRINGID_PKMNHURTBY                           94
#define STRINGID_PKMNFREEDFROM                        95
#define STRINGID_PKMNCRASHED                          96
#define STRINGID_PKMNSHROUDEDINMIST                   97
#define STRINGID_PKMNPROTECTEDBYMIST                  98
#define STRINGID_PKMNGETTINGPUMPED                    99
#define STRINGID_PKMNHITWITHRECOIL                    100
#define STRINGID_PKMNPROTECTEDITSELF2                 101
#define STRINGID_PKMNBUFFETEDBYSANDSTORM              102
#define STRINGID_PKMNPELTEDBYHAIL                     103
#define STRINGID_PKMNSEEDED                           104
#define STRINGID_PKMNEVADEDATTACK                     105
#define STRINGID_PKMNSAPPEDBYLEECHSEED                106
#define STRINGID_PKMNFASTASLEEP                       107
#define STRINGID_PKMNWOKEUP                           108
#define STRINGID_PKMNUPROARKEPTAWAKE                  109
#define STRINGID_PKMNWOKEUPINUPROAR                   110
#define STRINGID_PKMNCAUSEDUPROAR                     111
#define STRINGID_PKMNMAKINGUPROAR                     112
#define STRINGID_PKMNCALMEDDOWN                       113
#define STRINGID_PKMNCANTSLEEPINUPROAR                114
#define STRINGID_PKMNSTOCKPILED                       115
#define STRINGID_PKMNCANTSTOCKPILE                    116
#define STRINGID_PKMNCANTSLEEPINUPROAR2               117
#define STRINGID_UPROARKEPTPKMNAWAKE                  118
#define STRINGID_PKMNSTAYEDAWAKEUSING                 119
#define STRINGID_PKMNSTORINGENERGY                    120
#define STRINGID_PKMNUNLEASHEDENERGY                  121
#define STRINGID_PKMNFATIGUECONFUSION                 122
#define STRINGID_PLAYERPICKEDUPMONEY                  123
#define STRINGID_PKMNUNAFFECTED                       124
#define STRINGID_PKMNTRANSFORMEDINTO                  125
#define STRINGID_PKMNMADESUBSTITUTE                   126
#define STRINGID_PKMNHASSUBSTITUTE                    127
#define STRINGID_SUBSTITUTEDAMAGED                    128
#define STRINGID_PKMNSUBSTITUTEFADED                  129
#define STRINGID_PKMNMUSTRECHARGE                     130
#define STRINGID_PKMNRAGEBUILDING                     131
#define STRINGID_PKMNMOVEWASDISABLED                  132
#define STRINGID_PKMNMOVEISDISABLED                   133
#define STRINGID_PKMNMOVEDISABLEDNOMORE               134
#define STRINGID_PKMNGOTENCORE                        135
#define STRINGID_PKMNENCOREENDED                      136
#define STRINGID_PKMNTOOKAIM                          137
#define STRINGID_PKMNSKETCHEDMOVE                     138
#define STRINGID_PKMNTRYINGTOTAKEFOE                  139
#define STRINGID_PKMNTOOKFOE                          140
#define STRINGID_PKMNREDUCEDPP                        141
#define STRINGID_PKMNSTOLEITEM                        142
#define STRINGID_TARGETCANTESCAPENOW                  143
#define STRINGID_PKMNFELLINTONIGHTMARE                144
#define STRINGID_PKMNLOCKEDINNIGHTMARE                145
#define STRINGID_PKMNLAIDCURSE                        146
#define STRINGID_PKMNAFFLICTEDBYCURSE                 147
#define STRINGID_SPIKESSCATTERED                      148
#define STRINGID_PKMNHURTBYSPIKES                     149
#define STRINGID_PKMNIDENTIFIED                       150
#define STRINGID_PKMNPERISHCOUNTFELL                  151
#define STRINGID_PKMNBRACEDITSELF                     152
#define STRINGID_PKMNENDUREDHIT                       153
#define STRINGID_MAGNITUDESTRENGTH                    154
#define STRINGID_PKMNCUTHPMAXEDATTACK                 155
#define STRINGID_PKMNCOPIEDSTATCHANGES                156
#define STRINGID_PKMNGOTFREE                          157
#define STRINGID_PKMNSHEDLEECHSEED                    158
#define STRINGID_PKMNBLEWAWAYSPIKES                   159
#define STRINGID_PKMNFLEDFROMBATTLE                   160
#define STRINGID_PKMNFORESAWATTACK                    161
#define STRINGID_PKMNTOOKATTACK                       162
#define STRINGID_PKMNATTACK                           163
#define STRINGID_PKMNCENTERATTENTION                  164
#define STRINGID_PKMNCHARGINGPOWER                    165
#define STRINGID_NATUREPOWERTURNEDINTO                166
#define STRINGID_PKMNSTATUSNORMAL                     167
#define STRINGID_PKMNHASNOMOVESLEFT                   168
#define STRINGID_PKMNSUBJECTEDTOTORMENT               169
#define STRINGID_PKMNCANTUSEMOVETORMENT               170
#define STRINGID_PKMNTIGHTENINGFOCUS                  171
#define STRINGID_PKMNFELLFORTAUNT                     172
#define STRINGID_PKMNCANTUSEMOVETAUNT                 173
#define STRINGID_PKMNREADYTOHELP                      174
#define STRINGID_PKMNSWITCHEDITEMS                    175
#define STRINGID_PKMNCOPIEDFOE                        176
#define STRINGID_PKMNMADEWISH                         177
#define STRINGID_PKMNWISHCAMETRUE                     178
#define STRINGID_PKMNPLANTEDROOTS                     179
#define STRINGID_PKMNABSORBEDNUTRIENTS                180
#define STRINGID_PKMNANCHOREDITSELF                   181
#define STRINGID_PKMNWASMADEDROWSY                    182
#define STRINGID_PKMNKNOCKEDOFF                       183
#define STRINGID_PKMNSWAPPEDABILITIES                 184
#define STRINGID_PKMNSEALEDOPPONENTMOVE               185
#define STRINGID_PKMNCANTUSEMOVESEALED                186
#define STRINGID_PKMNWANTSGRUDGE                      187
#define STRINGID_PKMNLOSTPPGRUDGE                     188
#define STRINGID_PKMNSHROUDEDITSELF                   189
#define STRINGID_PKMNMOVEBOUNCED                      190
#define STRINGID_PKMNWAITSFORTARGET                   191
#define STRINGID_PKMNSNATCHEDMOVE                     192
#define STRINGID_PKMNMADEITRAIN                       193
#define STRINGID_PKMNRAISEDSPEED                      194
#define STRINGID_PKMNPROTECTEDBY                      195
#define STRINGID_PKMNPREVENTSUSAGE                    196
#define STRINGID_PKMNRESTOREDHPUSING                  197
#define STRINGID_PKMNCHANGEDTYPEWITH                  198
#define STRINGID_PKMNPREVENTSPARALYSISWITH            199
#define STRINGID_PKMNPREVENTSROMANCEWITH              200
#define STRINGID_PKMNPREVENTSPOISONINGWITH            201
#define STRINGID_PKMNPREVENTSCONFUSIONWITH            202
#define STRINGID_PKMNRAISEDFIREPOWERWITH              203
#define STRINGID_PKMNANCHORSITSELFWITH                204
#define STRINGID_PKMNCUTSATTACKWITH                   205
#define STRINGID_PKMNPREVENTSSTATLOSSWITH             206
#define STRINGID_PKMNHURTSWITH                        207
#define STRINGID_PKMNTRACED                           208
#define STRINGID_STATSHARPLY                          209
#define STRINGID_STATROSE                             210
#define STRINGID_STATHARSHLY                          211
#define STRINGID_STATFELL                             212
#define STRINGID_ATTACKERSSTATROSE                    213
#define STRINGID_DEFENDERSSTATROSE                    214
#define STRINGID_ATTACKERSSTATFELL                    215
#define STRINGID_DEFENDERSSTATFELL                    216
#define STRINGID_CRITICALHIT                          217
#define STRINGID_ONEHITKO                             218
#define STRINGID_123POOF                              219
#define STRINGID_ANDELLIPSIS                          220
#define STRINGID_NOTVERYEFFECTIVE                     221
#define STRINGID_SUPEREFFECTIVE                       222
#define STRINGID_GOTAWAYSAFELY                        223
#define STRINGID_WILDPKMNFLED                         224
#define STRINGID_NORUNNINGFROMTRAINERS                225
#define STRINGID_CANTESCAPE                           226
#define STRINGID_DONTLEAVEBIRCH                       227
#define STRINGID_BUTNOTHINGHAPPENED                   228
#define STRINGID_BUTITFAILED                          229
#define STRINGID_ITHURTCONFUSION                      230
#define STRINGID_MIRRORMOVEFAILED                     231
#define STRINGID_STARTEDTORAIN                        232
#define STRINGID_DOWNPOURSTARTED                      233
#define STRINGID_RAINCONTINUES                        234
#define STRINGID_DOWNPOURCONTINUES                    235
#define STRINGID_RAINSTOPPED                          236
#define STRINGID_SANDSTORMBREWED                      237
#define STRINGID_SANDSTORMRAGES                       238
#define STRINGID_SANDSTORMSUBSIDED                    239
#define STRINGID_SUNLIGHTGOTBRIGHT                    240
#define STRINGID_SUNLIGHTSTRONG                       241
#define STRINGID_SUNLIGHTFADED                        242
#define STRINGID_STARTEDHAIL                          243
#define STRINGID_HAILCONTINUES                        244
#define STRINGID_HAILSTOPPED                          245
#define STRINGID_FAILEDTOSPITUP                       246
#define STRINGID_FAILEDTOSWALLOW                      247
#define STRINGID_WINDBECAMEHEATWAVE                   248
#define STRINGID_STATCHANGESGONE                      249
#define STRINGID_COINSSCATTERED                       250
#define STRINGID_TOOWEAKFORSUBSTITUTE                 251
#define STRINGID_SHAREDPAIN                           252
#define STRINGID_BELLCHIMED                           253
#define STRINGID_FAINTINTHREE                         254
#define STRINGID_NOPPLEFT                             255
#define STRINGID_BUTNOPPLEFT                          256
#define STRINGID_PLAYERUSEDITEM                       257
#define STRINGID_WALLYUSEDITEM                        258
#define STRINGID_TRAINERBLOCKEDBALL                   259
#define STRINGID_DONTBEATHIEF                         260
#define STRINGID_ITDODGEDBALL                         261
#define STRINGID_YOUMISSEDPKMN                        262
#define STRINGID_PKMNBROKEFREE                        263
#define STRINGID_ITAPPEAREDCAUGHT                     264
#define STRINGID_AARGHALMOSTHADIT                     265
#define STRINGID_SHOOTSOCLOSE                         266
#define STRINGID_GOTCHAPKMNCAUGHTPLAYER               267
#define STRINGID_GOTCHAPKMNCAUGHTWALLY                268
#define STRINGID_GIVENICKNAMECAPTURED                 269
#define STRINGID_PKMNSENTTOPC                         270
#define STRINGID_PKMNDATAADDEDTODEX                   271
#define STRINGID_ITISRAINING                          272
#define STRINGID_SANDSTORMISRAGING                    273
#define STRINGID_CANTESCAPE2                          274
#define STRINGID_PKMNIGNORESASLEEP                    275
#define STRINGID_PKMNIGNOREDORDERS                    276
#define STRINGID_PKMNBEGANTONAP                       277
#define STRINGID_PKMNLOAFING                          278
#define STRINGID_PKMNWONTOBEY                         279
#define STRINGID_PKMNTURNEDAWAY                       280
#define STRINGID_PKMNPRETENDNOTNOTICE                 281
#define STRINGID_ENEMYABOUTTOSWITCHPKMN               282
#define STRINGID_CREPTCLOSER                          283
#define STRINGID_CANTGETCLOSER                        284
#define STRINGID_PKMNWATCHINGCAREFULLY                285
#define STRINGID_PKMNCURIOUSABOUTX                    286
#define STRINGID_PKMNENTHRALLEDBYX                    287
#define STRINGID_PKMNIGNOREDX                         288
#define STRINGID_THREWPOKEBLOCKATPKMN                 289
#define STRINGID_OUTOFSAFARIBALLS                     290
#define STRINGID_PKMNSITEMCUREDPARALYSIS              291
#define STRINGID_PKMNSITEMCUREDPOISON                 292
#define STRINGID_PKMNSITEMHEALEDBURN                  293
#define STRINGID_PKMNSITEMDEFROSTEDIT                 294
#define STRINGID_PKMNSITEMWOKEIT                      295
#define STRINGID_PKMNSITEMSNAPPEDOUT                  296
#define STRINGID_PKMNSITEMCUREDPROBLEM                297
#define STRINGID_PKMNSITEMRESTOREDHEALTH              298
#define STRINGID_PKMNSITEMRESTOREDPP                  299
#define STRINGID_PKMNSITEMRESTOREDSTATUS              300
#define STRINGID_PKMNSITEMRESTOREDHPALITTLE           301
#define STRINGID_ITEMALLOWSONLYYMOVE                  302
#define STRINGID_PKMNHUNGONWITHX                      303
#define STRINGID_EMPTYSTRING3                         304
#define STRINGID_PKMNSXPREVENTSBURNS                  305
#define STRINGID_PKMNSXBLOCKSY                        306
#define STRINGID_PKMNSXRESTOREDHPALITTLE2             307
#define STRINGID_PKMNSXWHIPPEDUPSANDSTORM             308
#define STRINGID_PKMNSXPREVENTSYLOSS                  309
#define STRINGID_PKMNSXINFATUATEDY                    310
#define STRINGID_PKMNSXMADEYINEFFECTIVE               311
#define STRINGID_PKMNSXCUREDYPROBLEM                  312
#define STRINGID_ITSUCKEDLIQUIDOOZE                   313
#define STRINGID_PKMNTRANSFORMED                      314
#define STRINGID_ELECTRICITYWEAKENED                  315
#define STRINGID_FIREWEAKENED                         316
#define STRINGID_PKMNHIDUNDERWATER                    317
#define STRINGID_PKMNSPRANGUP                         318
#define STRINGID_HMMOVESCANTBEFORGOTTEN               319
#define STRINGID_XFOUNDONEY                           320
#define STRINGID_PLAYERDEFEATEDTRAINER1               321
#define STRINGID_SOOTHINGAROMA                        322
#define STRINGID_ITEMSCANTBEUSEDNOW                   323
#define STRINGID_FORXCOMMAYZ                          324
#define STRINGID_USINGITEMSTATOFPKMNROSE              325
#define STRINGID_PKMNUSEDXTOGETPUMPED                 326
#define STRINGID_PKMNSXMADEYUSELESS                   327
#define STRINGID_PKMNTRAPPEDBYSANDTOMB                328
#define STRINGID_EMPTYSTRING4                         329
#define STRINGID_ABOOSTED                             330
#define STRINGID_PKMNSXINTENSIFIEDSUN                 331
#define STRINGID_PKMNMAKESGROUNDMISS                  332
#define STRINGID_YOUTHROWABALLNOWRIGHT                333
#define STRINGID_PKMNSXTOOKATTACK                     334
#define STRINGID_PKMNCHOSEXASDESTINY                  335
#define STRINGID_PKMNLOSTFOCUS                        336
#define STRINGID_USENEXTPKMN                          337
#define STRINGID_PKMNFLEDUSINGITS                     338
#define STRINGID_PKMNFLEDUSING                        339
#define STRINGID_PKMNWASDRAGGEDOUT                    340
#define STRINGID_PREVENTEDFROMWORKING                 341
#define STRINGID_PKMNSITEMNORMALIZEDSTATUS            342
#define STRINGID_TRAINER1USEDITEM                     343
#define STRINGID_BOXISFULL                            344
#define STRINGID_PKMNAVOIDEDATTACK                    345
#define STRINGID_PKMNSXMADEITINEFFECTIVE              346
#define STRINGID_PKMNSXPREVENTSFLINCHING              347
#define STRINGID_PKMNALREADYHASBURN                   348
#define STRINGID_STATSWONTDECREASE2                   349
#define STRINGID_PKMNSXBLOCKSY2                       350
#define STRINGID_PKMNSXWOREOFF                        351
#define STRINGID_PKMNRAISEDDEFALITTLE                 352
#define STRINGID_PKMNRAISEDSPDEFALITTLE               353
#define STRINGID_THEWALLSHATTERED                     354
#define STRINGID_PKMNSXPREVENTSYSZ                    355
#define STRINGID_PKMNSXCUREDITSYPROBLEM               356
#define STRINGID_ATTACKERCANTESCAPE                   357
#define STRINGID_PKMNOBTAINEDX                        358
#define STRINGID_PKMNOBTAINEDX2                       359
#define STRINGID_PKMNOBTAINEDXYOBTAINEDZ              360
#define STRINGID_BUTNOEFFECT                          361
#define STRINGID_PKMNSXHADNOEFFECTONY                 362
#define STRINGID_TWOENEMIESDEFEATED                   363
#define STRINGID_TRAINER2LOSETEXT                     364
#define STRINGID_PKMNINCAPABLEOFPOWER                 365
#define STRINGID_GLINTAPPEARSINEYE                    366
#define STRINGID_PKMNGETTINGINTOPOSITION              367
#define STRINGID_PKMNBEGANGROWLINGDEEPLY              368
#define STRINGID_PKMNEAGERFORMORE                     369
#define STRINGID_DEFEATEDOPPONENTBYREFEREE            370
#define STRINGID_LOSTTOOPPONENTBYREFEREE              371
#define STRINGID_TIEDOPPONENTBYREFEREE                372
#define STRINGID_QUESTIONFORFEITMATCH                 373
#define STRINGID_FORFEITEDMATCH                       374
#define STRINGID_PKMNTRANSFERREDSOMEONESPC            375
#define STRINGID_PKMNTRANSFERREDLANETTESPC            376
#define STRINGID_PKMNBOXSOMEONESPCFULL                377
#define STRINGID_PKMNBOXLANETTESPCFULL                378
#define STRINGID_TRAINER1WINTEXT                      379
#define STRINGID_TRAINER2WINTEXT                      380

#define STRINGID_ENDUREDSTURDY                        381
#define STRINGID_POWERHERB                            382
#define STRINGID_HURTBYITEM                           383
#define STRINGID_PSNBYITEM                            384
#define STRINGID_BRNBYITEM                            385
#define STRINGID_DEFABILITYIN                         386
#define STRINGID_GRAVITYINTENSIFIED                   387
#define STRINGID_TARGETIDENTIFIED                     388
#define STRINGID_TARGETWOKEUP                         389
#define STRINGID_PKMNSTOLEANDATEITEM                  390
#define STRINGID_TAILWINDBLEW                         391
#define STRINGID_PKMNWENTBACK                         392
#define STRINGID_PKMNCANTUSEITEMSANYMORE              393
#define STRINGID_PKMNFLUNG                            394
#define STRINGID_PKMNPREVENTEDFROMHEALING             395
#define STRINGID_PKMNSWITCHEDATKANDDEF                396
#define STRINGID_PKMNSABILITYSUPPRESSED               397
#define STRINGID_SHIELDEDFROMCRITICALHITS             398
#define STRINGID_SWITCHEDATKANDSPATK                  399
#define STRINGID_SWITCHEDDEFANDSPDEF                  400
#define STRINGID_PKMNACQUIREDABILITY                  401
#define STRINGID_POISONSPIKESSCATTERED                402
#define STRINGID_PKMNSWITCHEDSTATCHANGES              403
#define STRINGID_PKMNSURROUNDEDWITHVEILOFWATER        404
#define STRINGID_PKMNLEVITATEDONELECTROMAGNETISM      405
#define STRINGID_PKMNTWISTEDDIMENSIONS                406
#define STRINGID_POINTEDSTONESFLOAT                   407
#define STRINGID_CLOAKEDINMYSTICALMOONLIGHT           408
#define STRINGID_TRAPPEDBYSWIRLINGMAGMA               409
#define STRINGID_VANISHEDINSTANTLY                    410
#define STRINGID_PROTECTEDTEAM                        411
#define STRINGID_SHAREDITSGUARD                       412
#define STRINGID_SHAREDITSPOWER                       413
#define STRINGID_SWAPSDEFANDSPDEFOFALLPOKEMON         414
#define STRINGID_BECAMENIMBLE                         415
#define STRINGID_HURLEDINTOTHEAIR                     416
#define STRINGID_HELDITEMSLOSEEFFECTS                 417
#define STRINGID_FELLSTRAIGHTDOWN                     418
#define STRINGID_TARGETCHANGEDTYPE                    419
#define STRINGID_PKMNACQUIREDSIMPLE                   420
#define STRINGID_EMPTYSTRING5                         421
#define STRINGID_KINDOFFER                            422
#define STRINGID_RESETSTARGETSSTATLEVELS              423
#define STRINGID_EMPTYSTRING6                         424
#define STRINGID_ALLYSWITCHPOSITION                   425
#define STRINGID_RESTORETARGETSHEALTH                 426
#define STRINGID_TOOKPJMNINTOTHESKY                   427
#define STRINGID_FREEDFROMSKYDROP                     428
#define STRINGID_POSTPONETARGETMOVE                   429
#define STRINGID_REFLECTTARGETSTYPE                   430
#define STRINGID_TRANSFERHELDITEM                     431
#define STRINGID_EMBARGOENDS                          432
#define STRINGID_ELECTROMAGNETISM                     433
#define STRINGID_BUFFERENDS                           434
#define STRINGID_TELEKINESISENDS                      435
#define STRINGID_TAILWINDENDS                         436
#define STRINGID_LUCKYCHANTENDS                       437
#define STRINGID_TRICKROOMENDS                        438
#define STRINGID_WONDERROOMENDS                       439
#define STRINGID_MAGICROOMENDS                        440
#define STRINGID_MUDSPORTENDS                         441
#define STRINGID_WATERSPORTENDS                       442
#define STRINGID_GRAVITYENDS                          443
#define STRINGID_AQUARINGHEAL                         444
#define STRINGID_AURORAVEILENDS                       445
#define STRINGID_ELECTRICTERRAINENDS                  446
#define STRINGID_MISTYTERRAINENDS                     447
#define STRINGID_PSYCHICTERRAINENDS                   448
#define STRINGID_GRASSYTERRAINENDS                    449
#define STRINGID_TARGETABILITYSTATRAISE               450
#define STRINGID_TARGETSSTATWASMAXEDOUT               451
#define STRINGID_ATTACKERABILITYSTATRAISE             452
#define STRINGID_POISONHEALHPUP                       453
#define STRINGID_BADDREAMSDMG                         454
#define STRINGID_MOLDBREAKERENTERS                    455
#define STRINGID_TERAVOLTENTERS                       456
#define STRINGID_TURBOBLAZEENTERS                     457
#define STRINGID_SLOWSTARTENTERS                      458
#define STRINGID_SLOWSTARTEND                         459
#define STRINGID_SOLARPOWERHPDROP                     460
#define STRINGID_AFTERMATHDMG                         461
#define STRINGID_ANTICIPATIONACTIVATES                462
#define STRINGID_FOREWARNACTIVATES                    463
#define STRINGID_ICEBODYHPGAIN                        464
#define STRINGID_SNOWWARNINGHAIL                      465
#define STRINGID_FRISKACTIVATES                       466
#define STRINGID_UNNERVEENTERS                        467
#define STRINGID_HARVESTBERRY                         468
#define STRINGID_LASTABILITYRAISEDSTAT                469
#define STRINGID_MAGICBOUNCEACTIVATES                 470
#define STRINGID_PROTEANTYPECHANGE                    471
#define STRINGID_SYMBIOSISITEMPASS                    472
#define STRINGID_STEALTHROCKDMG                       473
#define STRINGID_TOXICSPIKESABSORBED                  474
#define STRINGID_TOXICSPIKESPOISONED                  475
#define STRINGID_STICKYWEBSWITCHIN                    476
#define STRINGID_HEALINGWISHCAMETRUE                  477
#define STRINGID_HEALINGWISHHEALED                    478
#define STRINGID_LUNARDANCECAMETRUE                   479
#define STRINGID_CUSEDBODYDISABLED                    480
#define STRINGID_ATTACKERACQUIREDABILITY              481
#define STRINGID_TARGETABILITYSTATLOWER               482
#define STRINGID_TARGETSTATWONTGOHIGHER               483
#define STRINGID_PKMNMOVEBOUNCEDABILITY               484
#define STRINGID_IMPOSTERTRANSFORM                    485
#define STRINGID_ASSAULTVESTDOESNTALLOW               486
#define STRINGID_GRAVITYPREVENTSUSAGE                 487
#define STRINGID_HEALBLOCKPREVENTSUSAGE               488
#define STRINGID_NOTDONEYET                           489
#define STRINGID_STICKYWEBUSED                        490
#define STRINGID_QUASHSUCCESS                         491
#define	STRINGID_PKMNBLEWAWAYTOXICSPIKES              492
#define	STRINGID_PKMNBLEWAWAYSTICKYWEB                493
#define	STRINGID_PKMNBLEWAWAYSTEALTHROCK              494
#define	STRINGID_IONDELUGEON                          495
#define	STRINGID_TOPSYTURVYSWITCHEDSTATS              496
#define	STRINGID_TERRAINBECOMESMISTY                  497
#define	STRINGID_TERRAINBECOMESGRASSY                 498
#define	STRINGID_TERRAINBECOMESELECTRIC               499
#define	STRINGID_TERRAINBECOMESPSYCHIC                500
#define	STRINGID_TARGETELECTRIFIED                    501
#define	STRINGID_MEGAEVOREACTING                      502
#define	STRINGID_MEGAEVOEVOLVED                       503
#define	STRINGID_DRASTICALLY                          504
#define	STRINGID_SEVERELY                             505
#define	STRINGID_INFESTATION                          506
#define	STRINGID_NOEFFECTONTARGET                     507
#define	STRINGID_BURSTINGFLAMESHIT                    508
#define	STRINGID_BESTOWITEMGIVING                     509
#define	STRINGID_THIRDTYPEADDED                       510
#define STRINGID_FELLFORFEINT                         511
#define STRINGID_POKEMONCANNOTUSEMOVE                 512
#define STRINGID_COVEREDINPOWDER                      513
#define STRINGID_POWDEREXPLODES                       514
#define STRINGID_BELCHCANTSELECT                      515
#define STRINGID_SPECTRALTHIEFSTEAL                   516
#define STRINGID_GRAVITYGROUNDING                     517
#define STRINGID_MISTYTERRAINPREVENTS                 518
#define STRINGID_GRASSYTERRAINHEALS                   519
#define STRINGID_ELECTRICTERRAINPREVENTS              520
#define STRINGID_PSYCHICTERRAINPREVENTS               521
#define STRINGID_SAFETYGOGGLESPROTECTED               522
#define STRINGID_FLOWERVEILPROTECTED                  523
#define STRINGID_SWEETVEILPROTECTED                   524
#define STRINGID_AROMAVEILPROTECTED                   525
#define STRINGID_CELEBRATEMESSAGE                     526
#define STRINGID_USEDINSTRUCTEDMOVE                   527
#define STRINGID_THROATCHOPENDS                       528
#define STRINGID_PKMNCANTUSEMOVETHROATCHOP            529
#define STRINGID_LASERFOCUS                           530
#define STRINGID_GEMACTIVATES                         531
#define STRINGID_BERRYDMGREDUCES                      532
#define STRINGID_TARGETATEITEM                        533
#define STRINGID_AIRBALLOONFLOAT                      534
#define STRINGID_AIRBALLOONPOP                        535
#define STRINGID_INCINERATEBURN                       536
#define STRINGID_BUGBITE                              537
#define STRINGID_ILLUSIONWOREOFF                      538
#define STRINGID_ATTACKERCUREDTARGETSTATUS            539
#define STRINGID_ATTACKERLOSTFIRETYPE                 540
#define STRINGID_HEALERCURE                           541
#define STRINGID_SCRIPTINGABILITYSTATRAISE            542
#define STRINGID_RECEIVERABILITYTAKEOVER              543
#define STRINGID_PKNMABSORBINGPOWER                   544
#define STRINGID_NOONEWILLBEABLETORUNAWAY             545
#define STRINGID_DESTINYKNOTACTIVATES                 546
#define STRINGID_CLOAKEDINAFREEZINGLIGHT              547
#define STRINGID_STATWASNOTLOWERED                    548
#define STRINGID_FERVENTWISHREACHED                   549
#define STRINGID_AIRLOCKACTIVATES                     550
#define STRINGID_PRESSUREENTERS                       551
#define STRINGID_DARKAURAENTERS                       552
#define STRINGID_FAIRYAURAENTERS                      553
#define STRINGID_AURABREAKENTERS                      554
#define STRINGID_COMATOSEENTERS                       555
#define STRINGID_SCREENCLEANERENTERS                  556
#define STRINGID_FETCHEDPOKEBALL                      557
#define STRINGID_BATTLERABILITYRAISEDSTAT             558
#define STRINGID_ASANDSTORMKICKEDUP                   559
#define STRINGID_PKMNSWILLPERISHIN3TURNS              560
#define STRINGID_ABILITYRAISEDSTATDRASTICALLY         561
#define STRINGID_AURAFLAREDTOLIFE                     562
#define STRINGID_ASONEENTERS                          563
#define STRINGID_CURIOUSMEDICINEENTERS                564
#define STRINGID_CANACTFASTERTHANKSTO                 565
#define STRINGID_MICLEBERRYACTIVATES                  566
#define STRINGID_PKMNSHOOKOFFTHETAUNT                 567
#define STRINGID_PKMNGOTOVERITSINFATUATION            568
#define STRINGID_ITEMCANNOTBEREMOVED                  569
#define STRINGID_STICKYBARBTRANSFER                   570
#define STRINGID_PKMNBURNHEALED                       571
#define STRINGID_REDCARDACTIVATE                      572
#define STRINGID_EJECTBUTTONACTIVATE                  573
#define STRINGID_ATKGOTOVERINFATUATION                574
#define STRINGID_TORMENTEDNOMORE                      575
#define STRINGID_HEALBLOCKEDNOMORE                    576
#define STRINGID_ATTACKERBECAMEFULLYCHARGED           577
#define STRINGID_ATTACKERBECAMEASHSPECIES             578
#define STRINGID_EXTREMELYHARSHSUNLIGHT               579
#define STRINGID_EXTREMESUNLIGHTFADED                 580
#define STRINGID_MOVEEVAPORATEDINTHEHARSHSUNLIGHT     581
#define STRINGID_EXTREMELYHARSHSUNLIGHTWASNOTLESSENED 582
#define STRINGID_HEAVYRAIN                            583
#define STRINGID_HEAVYRAINLIFTED                      584
#define STRINGID_MOVEFIZZLEDOUTINTHEHEAVYRAIN         585
#define STRINGID_NORELIEFROMHEAVYRAIN                 586
#define STRINGID_MYSTERIOUSAIRCURRENT                 587
#define STRINGID_STRONGWINDSDISSIPATED                588
#define STRINGID_MYSTERIOUSAIRCURRENTBLOWSON          589
#define STRINGID_ATTACKWEAKENEDBSTRONGWINDS           590
#define STRINGID_STUFFCHEEKSCANTSELECT                591
#define STRINGID_PKMNREVERTEDTOPRIMAL                 592
#define STRINGID_BUTPOKEMONCANTUSETHEMOVE             593
#define STRINGID_BUTHOOPACANTUSEIT                    594
#define STRINGID_BROKETHROUGHPROTECTION               595
#define STRINGID_ABILITYALLOWSONLYMOVE                596
#define STRINGID_SWAPPEDABILITIES                     597
#define STRINGID_PASTELVEILPROTECTED                  598
#define STRINGID_PASTELVEILENTERS                     599
#define STRINGID_BATTLERTYPECHANGEDTO                 600
#define STRINGID_BOTHCANNOLONGERESCAPE                601
#define STRINGID_CANTESCAPEDUETOUSEDMOVE              602
#define STRINGID_PKMNBECAMEWEAKERTOFIRE               603
#define STRINGID_ABOUTTOUSEPOLTERGEIST                604
#define STRINGID_CANTESCAPEBECAUSEOFCURRENTMOVE       605
#define STRINGID_NEUTRALIZINGGASENTERS                606
#define STRINGID_NEUTRALIZINGGASOVER                  607
#define STRINGID_TARGETTOOHEAVY                       608
#define STRINGID_PKMNTOOKTARGETHIGH                   609
#define STRINGID_PKMNINSNAPTRAP                       610
#define STRINGID_METEORBEAMCHARGING                   611
#define STRINGID_HEATUPBEAK                           612
#define STRINGID_COURTCHANGE                          613
#define STRINGID_PLAYERLOSTTOENEMYTRAINER             614
#define STRINGID_PLAYERPAIDPRIZEMONEY                 615
#define STRINGID_ZPOWERSURROUNDS                      616
#define STRINGID_ZMOVEUNLEASHED                       617
#define STRINGID_ZMOVERESETSSTATS                     618
#define STRINGID_ZMOVEALLSTATSUP                      619
#define STRINGID_ZMOVEZBOOSTCRIT                      620
#define STRINGID_ZMOVERESTOREHP                       621
#define STRINGID_ZMOVESTATUP                          622
#define STRINGID_ZMOVEHPTRAP                          623
#define STRINGID_TERRAINREMOVED                       624
#define STRINGID_ATTACKEREXPELLEDTHEPOISON            625
#define STRINGID_ATTACKERSHOOKITSELFAWAKE             626
#define STRINGID_ATTACKERBROKETHROUGHPARALYSIS        627
#define STRINGID_ATTACKERHEALEDITSBURN                628
#define STRINGID_ATTACKERMELTEDTHEICE                 629
#define STRINGID_TARGETTOUGHEDITOUT                   630
#define STRINGID_ATTACKERLOSTELECTRICTYPE             631
#define STRINGID_ATTACKERSWITCHEDSTATWITHTARGET       632
#define STRINGID_BEINGHITCHARGEDPKMNWITHPOWER         633
#define STRINGID_SUNLIGHTACTIVATEDABILITY             634
#define STRINGID_STATWASHEIGHTENED                    635
#define STRINGID_ELECTRICTERRAINACTIVATEDABILITY      636
#define STRINGID_ABILITYWEAKENEDFSURROUNDINGMONSSTAT  637
#define STRINGID_ATTACKERGAINEDSTRENGTHFROMTHEFALLEN  638
#define STRINGID_PKMNSABILITYPREVENTSABILITY          639
#define STRINGID_PREPARESHELLTRAP                     640
#define STRINGID_SHELLTRAPDIDNTWORK                   641
#define STRINGID_SPIKESDISAPPEAREDFROMTEAM            642
#define STRINGID_TOXICSPIKESDISAPPEAREDFROMTEAM       643
#define STRINGID_STICKYWEBDISAPPEAREDFROMTEAM         644
#define STRINGID_STEALTHROCKDISAPPEAREDFROMTEAM       645
#define STRINGID_COULDNTFULLYPROTECT                  646
#define STRINGID_STOCKPILEDEFFECTWOREOFF              647
<<<<<<< HEAD
#define STRINGID_MIRRORHERBCOPIED                     648

#define BATTLESTRINGS_COUNT                           649
=======
#define STRINGID_PKMNREVIVEDREADYTOFIGHT              648
#define STRINGID_ITEMRESTOREDSPECIESHEALTH            649
#define STRINGID_ITEMCUREDSPECIESSTATUS               650
#define STRINGID_ITEMRESTOREDSPECIESPP                651
#define STRINGID_THUNDERCAGETRAPPED                   652
#define STRINGID_PKMNHURTBYFROSTBITE                  653
#define STRINGID_PKMNGOTFROSTBITE                     654
#define STRINGID_PKMNSITEMHEALEDFROSTBITE             655
#define STRINGID_ATTACKERHEALEDITSFROSTBITE           656
#define STRINGID_PKMNFROSTBITEHEALED                  657
#define STRINGID_PKMNFROSTBITEHEALED2                 658
#define STRINGID_PKMNFROSTBITEHEALEDBY                659

#define BATTLESTRINGS_COUNT                           660
>>>>>>> 8cce1306

// This is the string id that gBattleStringsTable starts with.
// String ids before this (e.g. STRINGID_INTROMSG) are not in the table,
// and are instead handled explicitly by BufferStringBattle.
#define BATTLESTRINGS_TABLE_START  STRINGID_TRAINER1LOSETEXT

// The below IDs are all indexes into battle message tables,
// used to determine which of a set of messages to print.
// They are assigned to the MULTISTRING_CHOOSER byte of gBattleCommunication
// and read when e.g. the command printfromtable is used.

// gStatUpStringIds
#define B_MSG_ATTACKER_STAT_ROSE 0
#define B_MSG_DEFENDER_STAT_ROSE 1
#define B_MSG_STAT_WONT_INCREASE 2
#define B_MSG_STAT_ROSE_EMPTY    3
#define B_MSG_STAT_ROSE_ITEM     4
#define B_MSG_USED_DIRE_HIT      5

// gStatDownStringIds
#define B_MSG_ATTACKER_STAT_FELL 0
#define B_MSG_DEFENDER_STAT_FELL 1
#define B_MSG_STAT_WONT_DECREASE 2
#define B_MSG_STAT_FELL_EMPTY    3

// gMissStringIds
#define B_MSG_MISSED       0
#define B_MSG_PROTECTED    1
#define B_MSG_AVOIDED_ATK  2
#define B_MSG_AVOIDED_DMG  3
#define B_MSG_GROUND_MISS  4

// gAbsorbDrainStringIds
#define B_MSG_ABSORB      0
#define B_MSG_ABSORB_OOZE 1

// gLeechSeedStringIds
#define B_MSG_LEECH_SEED_SET   0
#define B_MSG_LEECH_SEED_MISS  1
#define B_MSG_LEECH_SEED_FAIL  2
#define B_MSG_LEECH_SEED_DRAIN 3
#define B_MSG_LEECH_SEED_OOZE  4

// gFirstTurnOfTwoStringIds
#define B_MSG_TURN1_RAZOR_WIND     0
#define B_MSG_TURN1_SOLAR_BEAM     1
#define B_MSG_TURN1_SKULL_BASH     2
#define B_MSG_TURN1_SKY_ATTACK     3
#define B_MSG_TURN1_FLY            4
#define B_MSG_TURN1_DIG            5
#define B_MSG_TURN1_DIVE           6
#define B_MSG_TURN1_BOUNCE         7
#define B_MSG_TURN1_PHANTOM_FORCE  8
#define B_MSG_TURN1_GEOMANCY       9
#define B_MSG_TURN1_FREEZE_SHOCK   10
#define B_MSG_TURN1_SKY_DROP       11
#define B_MSG_TURN1_METEOR_BEAM    12

// gMoveWeatherChangeStringIds
#define B_MSG_STARTED_RAIN      0
#define B_MSG_STARTED_DOWNPOUR  1
#define B_MSG_WEATHER_FAILED    2
#define B_MSG_STARTED_SANDSTORM 3
#define B_MSG_STARTED_SUNLIGHT  4
#define B_MSG_STARTED_HAIL      5

// gRainContinuesStringIds
#define B_MSG_RAIN_CONTINUES     0
#define B_MSG_DOWNPOUR_CONTINUES 1
#define B_MSG_RAIN_STOPPED       2

// gSandStormHailContinuesStringIds / gSandStormHailDmgStringIds/ gSandStormHailEndStringIds
#define B_MSG_SANDSTORM  0
#define B_MSG_HAIL       1

// gReflectLightScreenSafeguardStringIds
#define B_MSG_SIDE_STATUS_FAILED     0
#define B_MSG_SET_REFLECT_SINGLE     1
#define B_MSG_SET_REFLECT_DOUBLE     2
#define B_MSG_SET_LIGHTSCREEN_SINGLE 3
#define B_MSG_SET_LIGHTSCREEN_DOUBLE 4
#define B_MSG_SET_SAFEGUARD          5

// gProtectLikeUsedStringIds
#define B_MSG_PROTECTED_ITSELF 0
#define B_MSG_BRACED_ITSELF    1
#define B_MSG_PROTECT_FAILED   2
#define B_MSG_PROTECTED_TEAM   3

// gRestUsedStringIds
#define B_MSG_REST           0
#define B_MSG_REST_STATUSED  1

// gWokeUpStringIds
#define B_MSG_WOKE_UP        0
#define B_MSG_WOKE_UP_UPROAR 1

// gUproarAwakeStringIds
#define B_MSG_CANT_SLEEP_UPROAR  0
#define B_MSG_UPROAR_KEPT_AWAKE  1

// gUproarOverTurnStringIds
#define B_MSG_UPROAR_CONTINUES  0
#define B_MSG_UPROAR_ENDS       1

// gStockpileUsedStringIds
#define B_MSG_STOCKPILED     0
#define B_MSG_CANT_STOCKPILE 1

// gSwallowFailStringIds
#define B_MSG_SWALLOW_FAILED  0
#define B_MSG_SWALLOW_FULL_HP 1

// gKOFailedStringIds
#define B_MSG_KO_MISS       0
#define B_MSG_KO_UNAFFECTED 1

// gMistUsedStringIds
#define B_MSG_SET_MIST    0
#define B_MSG_MIST_FAILED 1

// gFocusEnergyUsedStringIds
#define B_MSG_GETTING_PUMPED      0
#define B_MSG_FOCUS_ENERGY_FAILED 1

// gTransformUsedStringIds
#define B_MSG_TRANSFORMED      0
#define B_MSG_TRANSFORM_FAILED 1

// gSubstituteUsedStringIds
#define B_MSG_SET_SUBSTITUTE    0
#define B_MSG_SUBSTITUTE_FAILED 1

// gPartyStatusHealStringIds
#define B_MSG_BELL                     0
#define B_MSG_BELL_SOUNDPROOF_ATTACKER 1
#define B_MSG_BELL_SOUNDPROOF_PARTNER  2
#define B_MSG_BELL_BOTH_SOUNDPROOF     3
#define B_MSG_SOOTHING_AROMA           4

// gFutureMoveUsedStringIds
#define B_MSG_FUTURE_SIGHT 0
#define B_MSG_DOOM_DESIRE  1

// gItemSwapStringIds
#define B_MSG_ITEM_SWAP_TAKEN 0
#define B_MSG_ITEM_SWAP_GIVEN 1
#define B_MSG_ITEM_SWAP_BOTH  2

// gSportsUsedStringIds
#define B_MSG_WEAKEN_ELECTRIC 0
#define B_MSG_WEAKEN_FIRE     1

// gCaughtMonStringIds
#define B_MSG_SENT_SOMEONES_PC  0
#define B_MSG_SENT_LANETTES_PC  1
#define B_MSG_SOMEONES_BOX_FULL 2
#define B_MSG_LANETTES_BOX_FULL 3

// gInobedientStringIds
#define B_MSG_LOAFING            0
#define B_MSG_WONT_OBEY          1
#define B_MSG_TURNED_AWAY        2
#define B_MSG_PRETEND_NOT_NOTICE 3
#define B_MSG_INCAPABLE_OF_POWER 4
// For randomly selecting a disobey string
// Skips the one used for Battle Palace
#define NUM_LOAF_STRINGS 4

// gSafariGetNearStringIds
#define B_MSG_CREPT_CLOSER    0
#define B_MSG_CANT_GET_CLOSER 1

// gSafariPokeblockResultStringIds
#define B_MSG_MON_CURIOUS    0
#define B_MSG_MON_ENTHRALLED 1
#define B_MSG_MON_IGNORED    2

// gFlashFireStringIds
#define B_MSG_FLASH_FIRE_BOOST    0
#define B_MSG_FLASH_FIRE_NO_BOOST 1

// gBerryEffectStringIds
#define B_MSG_CURED_PROBLEM     0
#define B_MSG_NORMALIZED_STATUS 1

// gNoEscapeStringIds
#define B_MSG_CANT_ESCAPE          0
#define B_MSG_DONT_LEAVE_BIRCH     1
#define B_MSG_PREVENTS_ESCAPE      2
#define B_MSG_CANT_ESCAPE_2        3
#define B_MSG_ATTACKER_CANT_ESCAPE 4

// gGotPoisonedStringIds / gGotParalyzedStringIds / gFellAsleepStringIds
// gGotBurnedStringIds / gGotFrozenStringIds / gAttractUsedStringIds
#define B_MSG_STATUSED            0
#define B_MSG_STATUSED_BY_ABILITY 1

// gBRNPreventionStringIds / gPRLZPreventionStringIds / gPSNPreventionStringIds
#define B_MSG_ABILITY_PREVENTS_MOVE_STATUS    0
#define B_MSG_ABILITY_PREVENTS_ABILITY_STATUS 1
#define B_MSG_STATUS_HAD_NO_EFFECT            2

// gGotDefrostedStringIds
#define B_MSG_DEFROSTED         0
#define B_MSG_DEFROSTED_BY_MOVE 1

// gFrostbiteHealedStringIds
#define B_MSG_FROSTBITE_HEALED         0
#define B_MSG_FROSTBITE_HEALED_BY_MOVE 1

// gBattlePalaceFlavorTextTable
#define B_MSG_GLINT_IN_EYE   0
#define B_MSG_GETTING_IN_POS 1
#define B_MSG_GROWL_DEEPLY   2
#define B_MSG_EAGER_FOR_MORE 3

// gRefereeStringsTable
#define B_MSG_REF_NOTHING_IS_DECIDED 0
#define B_MSG_REF_THATS_IT           1
#define B_MSG_REF_JUDGE_MIND         2
#define B_MSG_REF_JUDGE_SKILL        3
#define B_MSG_REF_JUDGE_BODY         4
#define B_MSG_REF_PLAYER_WON         5
#define B_MSG_REF_OPPONENT_WON       6
#define B_MSG_REF_DRAW               7
#define B_MSG_REF_COMMENCE_BATTLE    8

// gSwitchInAbilityStringIds
#define B_MSG_SWITCHIN_MOLDBREAKER      0
#define B_MSG_SWITCHIN_TERAVOLT         1
#define B_MSG_SWITCHIN_TURBOBLAZE       2
#define B_MSG_SWITCHIN_SLOWSTART        3
#define B_MSG_SWITCHIN_UNNERVE          4
#define B_MSG_SWITCHIN_ANTICIPATION     5
#define B_MSG_SWITCHIN_FOREWARN         6
#define B_MSG_SWITCHIN_PRESSURE         7
#define B_MSG_SWITCHIN_DARKAURA         8
#define B_MSG_SWITCHIN_FAIRYAURA        9
#define B_MSG_SWITCHIN_AURABREAK        10
#define B_MSG_SWITCHIN_COMATOSE         11
#define B_MSG_SWITCHIN_SCREENCLEANER    12
#define B_MSG_SWITCHIN_ASONE            13
#define B_MSG_SWITCHIN_CURIOUS_MEDICINE 14
#define B_MSG_SWITCHIN_PASTEL_VEIL      15
#define B_MSG_SWITCHIN_NEUTRALIZING_GAS 16

// gMentalHerbCureStringIds
#define B_MSG_MENTALHERBCURE_INFATUATION       0
#define B_MSG_MENTALHERBCURE_TAUNT             1
#define B_MSG_MENTALHERBCURE_ENCORE            2
#define B_MSG_MENTALHERBCURE_TORMENT           3
#define B_MSG_MENTALHERBCURE_HEALBLOCK         4
#define B_MSG_MENTALHERBCURE_DISABLE           5

// gTerrainPreventsStringIds
#define B_MSG_TERRAINPREVENTS_MISTY     0
#define B_MSG_TERRAINPREVENTS_ELECTRIC  1
#define B_MSG_TERRAINPREVENTS_PSYCHIC   2

// gTerrainEndingStringIds
#define B_MSG_TERRAINENDS_MISTY     0
#define B_MSG_TERRAINENDS_ELECTRIC  1
#define B_MSG_TERRAINENDS_PSYCHIC   2
#define B_MSG_TERRAINENDS_GRASS     3
#define B_MSG_TERRAINENDS_COUNT     4

// gWrappedStringIds
#define B_MSG_WRAPPED_BIND         0
#define B_MSG_WRAPPED_WRAP         1
#define B_MSG_WRAPPED_FIRE_SPIN    2
#define B_MSG_WRAPPED_CLAMP        3
#define B_MSG_WRAPPED_WHIRLPOOL    4
#define B_MSG_WRAPPED_SAND_TOMB    5
#define B_MSG_WRAPPED_MAGMA_STORM  6
#define B_MSG_WRAPPED_INFESTATION  7
#define B_MSG_WRAPPED_SNAP_TRAP    8
#define B_MSG_WRAPPED_THUNDER_CAGE 9
#define NUM_TRAPPING_MOVES         10

// z effects
#define B_MSG_Z_RESET_STATS   0
#define B_MSG_Z_ALL_STATS_UP  1
#define B_MSG_Z_BOOST_CRITS   2
#define B_MSG_Z_FOLLOW_ME     3
#define B_MSG_Z_RECOVER_HP    4
#define B_MSG_Z_STAT_UP       5
#define B_MSG_Z_HP_TRAP       6

// gDmgHazardsStringIds
#define B_MSG_PKMNHURTBYSPIKES   0
#define B_MSG_STEALTHROCKDMG     1
#define B_MSG_POINTEDSTONESFLOAT 2
#define B_MSG_SPIKESSCATTERED    3

#endif // GUARD_CONSTANTS_BATTLE_STRING_IDS_H<|MERGE_RESOLUTION|>--- conflicted
+++ resolved
@@ -647,11 +647,6 @@
 #define STRINGID_STEALTHROCKDISAPPEAREDFROMTEAM       645
 #define STRINGID_COULDNTFULLYPROTECT                  646
 #define STRINGID_STOCKPILEDEFFECTWOREOFF              647
-<<<<<<< HEAD
-#define STRINGID_MIRRORHERBCOPIED                     648
-
-#define BATTLESTRINGS_COUNT                           649
-=======
 #define STRINGID_PKMNREVIVEDREADYTOFIGHT              648
 #define STRINGID_ITEMRESTOREDSPECIESHEALTH            649
 #define STRINGID_ITEMCUREDSPECIESSTATUS               650
@@ -664,9 +659,9 @@
 #define STRINGID_PKMNFROSTBITEHEALED                  657
 #define STRINGID_PKMNFROSTBITEHEALED2                 658
 #define STRINGID_PKMNFROSTBITEHEALEDBY                659
-
-#define BATTLESTRINGS_COUNT                           660
->>>>>>> 8cce1306
+#define STRINGID_MIRRORHERBCOPIED                     660
+
+#define BATTLESTRINGS_COUNT                           661
 
 // This is the string id that gBattleStringsTable starts with.
 // String ids before this (e.g. STRINGID_INTROMSG) are not in the table,
