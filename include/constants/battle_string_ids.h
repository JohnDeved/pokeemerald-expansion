--- conflicted
+++ resolved
@@ -815,12 +815,6 @@
 #define B_MSG_SWITCHIN_ASONE            13
 #define B_MSG_SWITCHIN_CURIOUS_MEDICINE 14
 
-<<<<<<< HEAD
-// gTerrainPreventsStringIds
-#define B_MSG_TERRAINPREVENTS_MISTY     0
-#define B_MSG_TERRAINPREVENTS_ELECTRIC  1
-#define B_MSG_TERRAINPREVENTS_PSYCHIC   2
-=======
 // gMentalHerbCureStringIds
 #define B_MSG_MENTALHERBCURE_INFATUATION       0
 #define B_MSG_MENTALHERBCURE_TAUNT             1
@@ -828,6 +822,10 @@
 #define B_MSG_MENTALHERBCURE_TORMENT           3
 #define B_MSG_MENTALHERBCURE_HEALBLOCK         4
 #define B_MSG_MENTALHERBCURE_DISABLE           5
->>>>>>> a4d3cf27
+
+// gTerrainPreventsStringIds
+#define B_MSG_TERRAINPREVENTS_MISTY     0
+#define B_MSG_TERRAINPREVENTS_ELECTRIC  1
+#define B_MSG_TERRAINPREVENTS_PSYCHIC   2
 
 #endif // GUARD_CONSTANTS_BATTLE_STRING_IDS_H