#ifndef GUARD_CONSTANTS_BATTLE_STRING_IDS_H
#define GUARD_CONSTANTS_BATTLE_STRING_IDS_H

#define STRINGID_INTROMSG       0
#define STRINGID_INTROSENDOUT   1
#define STRINGID_RETURNMON      2
#define STRINGID_SWITCHINMON    3
#define STRINGID_USEDMOVE       4
#define STRINGID_BATTLEEND      5
#define STRINGID_TRAINERSLIDE   6

// todo: make some of those names less vague: attacker/target vs pkmn, etc.
#define STRINGID_TRAINER1LOSETEXT                     12
#define STRINGID_PKMNGAINEDEXP                        13
#define STRINGID_PKMNGREWTOLV                         14
#define STRINGID_PKMNLEARNEDMOVE                      15
#define STRINGID_TRYTOLEARNMOVE1                      16
#define STRINGID_TRYTOLEARNMOVE2                      17
#define STRINGID_TRYTOLEARNMOVE3                      18
#define STRINGID_PKMNFORGOTMOVE                       19
#define STRINGID_STOPLEARNINGMOVE                     20
#define STRINGID_DIDNOTLEARNMOVE                      21
#define STRINGID_PKMNLEARNEDMOVE2                     22
#define STRINGID_ATTACKMISSED                         23
#define STRINGID_PKMNPROTECTEDITSELF                  24
#define STRINGID_STATSWONTINCREASE2                   25
#define STRINGID_AVOIDEDDAMAGE                        26
#define STRINGID_ITDOESNTAFFECT                       27
#define STRINGID_ATTACKERFAINTED                      28
#define STRINGID_TARGETFAINTED                        29
#define STRINGID_PLAYERGOTMONEY                       30
#define STRINGID_PLAYERWHITEOUT                       31
#define STRINGID_PLAYERWHITEOUT2                      32
#define STRINGID_PREVENTSESCAPE                       33
#define STRINGID_HITXTIMES                            34
#define STRINGID_PKMNFELLASLEEP                       35
#define STRINGID_PKMNMADESLEEP                        36
#define STRINGID_PKMNALREADYASLEEP                    37
#define STRINGID_PKMNALREADYASLEEP2                   38
#define STRINGID_PKMNWASNTAFFECTED                    39
#define STRINGID_PKMNWASPOISONED                      40
#define STRINGID_PKMNPOISONEDBY                       41
#define STRINGID_PKMNHURTBYPOISON                     42
#define STRINGID_PKMNALREADYPOISONED                  43
#define STRINGID_PKMNBADLYPOISONED                    44
#define STRINGID_PKMNENERGYDRAINED                    45
#define STRINGID_PKMNWASBURNED                        46
#define STRINGID_PKMNBURNEDBY                         47
#define STRINGID_PKMNHURTBYBURN                       48
#define STRINGID_PKMNWASFROZEN                        49
#define STRINGID_PKMNFROZENBY                         50
#define STRINGID_PKMNISFROZEN                         51
#define STRINGID_PKMNWASDEFROSTED                     52
#define STRINGID_PKMNWASDEFROSTED2                    53
#define STRINGID_PKMNWASDEFROSTEDBY                   54
#define STRINGID_PKMNWASPARALYZED                     55
#define STRINGID_PKMNWASPARALYZEDBY                   56
#define STRINGID_PKMNISPARALYZED                      57
#define STRINGID_PKMNISALREADYPARALYZED               58
#define STRINGID_PKMNHEALEDPARALYSIS                  59
#define STRINGID_PKMNDREAMEATEN                       60
#define STRINGID_STATSWONTINCREASE                    61
#define STRINGID_STATSWONTDECREASE                    62
#define STRINGID_TEAMSTOPPEDWORKING                   63
#define STRINGID_FOESTOPPEDWORKING                    64
#define STRINGID_PKMNISCONFUSED                       65
#define STRINGID_PKMNHEALEDCONFUSION                  66
#define STRINGID_PKMNWASCONFUSED                      67
#define STRINGID_PKMNALREADYCONFUSED                  68
#define STRINGID_PKMNFELLINLOVE                       69
#define STRINGID_PKMNINLOVE                           70
#define STRINGID_PKMNIMMOBILIZEDBYLOVE                71
#define STRINGID_PKMNBLOWNAWAY                        72
#define STRINGID_PKMNCHANGEDTYPE                      73
#define STRINGID_PKMNFLINCHED                         74
#define STRINGID_PKMNREGAINEDHEALTH                   75
#define STRINGID_PKMNHPFULL                           76
#define STRINGID_PKMNRAISEDSPDEF                      77
#define STRINGID_PKMNRAISEDDEF                        78
#define STRINGID_PKMNCOVEREDBYVEIL                    79
#define STRINGID_PKMNUSEDSAFEGUARD                    80
#define STRINGID_PKMNSAFEGUARDEXPIRED                 81
#define STRINGID_PKMNWENTTOSLEEP                      82
#define STRINGID_PKMNSLEPTHEALTHY                     83
#define STRINGID_PKMNWHIPPEDWHIRLWIND                 84
#define STRINGID_PKMNTOOKSUNLIGHT                     85
#define STRINGID_PKMNLOWEREDHEAD                      86
#define STRINGID_PKMNISGLOWING                        87
#define STRINGID_PKMNFLEWHIGH                         88
#define STRINGID_PKMNDUGHOLE                          89
#define STRINGID_PKMNSQUEEZEDBYBIND                   90
#define STRINGID_PKMNTRAPPEDINVORTEX                  91
#define STRINGID_PKMNWRAPPEDBY                        92
#define STRINGID_PKMNCLAMPED                          93
#define STRINGID_PKMNHURTBY                           94
#define STRINGID_PKMNFREEDFROM                        95
#define STRINGID_PKMNCRASHED                          96
#define STRINGID_PKMNSHROUDEDINMIST                   97
#define STRINGID_PKMNPROTECTEDBYMIST                  98
#define STRINGID_PKMNGETTINGPUMPED                    99
#define STRINGID_PKMNHITWITHRECOIL                    100
#define STRINGID_PKMNPROTECTEDITSELF2                 101
#define STRINGID_PKMNBUFFETEDBYSANDSTORM              102
#define STRINGID_PKMNPELTEDBYHAIL                     103
#define STRINGID_PKMNSEEDED                           104
#define STRINGID_PKMNEVADEDATTACK                     105
#define STRINGID_PKMNSAPPEDBYLEECHSEED                106
#define STRINGID_PKMNFASTASLEEP                       107
#define STRINGID_PKMNWOKEUP                           108
#define STRINGID_PKMNUPROARKEPTAWAKE                  109
#define STRINGID_PKMNWOKEUPINUPROAR                   110
#define STRINGID_PKMNCAUSEDUPROAR                     111
#define STRINGID_PKMNMAKINGUPROAR                     112
#define STRINGID_PKMNCALMEDDOWN                       113
#define STRINGID_PKMNCANTSLEEPINUPROAR                114
#define STRINGID_PKMNSTOCKPILED                       115
#define STRINGID_PKMNCANTSTOCKPILE                    116
#define STRINGID_PKMNCANTSLEEPINUPROAR2               117
#define STRINGID_UPROARKEPTPKMNAWAKE                  118
#define STRINGID_PKMNSTAYEDAWAKEUSING                 119
#define STRINGID_PKMNSTORINGENERGY                    120
#define STRINGID_PKMNUNLEASHEDENERGY                  121
#define STRINGID_PKMNFATIGUECONFUSION                 122
#define STRINGID_PLAYERPICKEDUPMONEY                  123
#define STRINGID_PKMNUNAFFECTED                       124
#define STRINGID_PKMNTRANSFORMEDINTO                  125
#define STRINGID_PKMNMADESUBSTITUTE                   126
#define STRINGID_PKMNHASSUBSTITUTE                    127
#define STRINGID_SUBSTITUTEDAMAGED                    128
#define STRINGID_PKMNSUBSTITUTEFADED                  129
#define STRINGID_PKMNMUSTRECHARGE                     130
#define STRINGID_PKMNRAGEBUILDING                     131
#define STRINGID_PKMNMOVEWASDISABLED                  132
#define STRINGID_PKMNMOVEISDISABLED                   133
#define STRINGID_PKMNMOVEDISABLEDNOMORE               134
#define STRINGID_PKMNGOTENCORE                        135
#define STRINGID_PKMNENCOREENDED                      136
#define STRINGID_PKMNTOOKAIM                          137
#define STRINGID_PKMNSKETCHEDMOVE                     138
#define STRINGID_PKMNTRYINGTOTAKEFOE                  139
#define STRINGID_PKMNTOOKFOE                          140
#define STRINGID_PKMNREDUCEDPP                        141
#define STRINGID_PKMNSTOLEITEM                        142
#define STRINGID_TARGETCANTESCAPENOW                  143
#define STRINGID_PKMNFELLINTONIGHTMARE                144
#define STRINGID_PKMNLOCKEDINNIGHTMARE                145
#define STRINGID_PKMNLAIDCURSE                        146
#define STRINGID_PKMNAFFLICTEDBYCURSE                 147
#define STRINGID_SPIKESSCATTERED                      148
#define STRINGID_PKMNHURTBYSPIKES                     149
#define STRINGID_PKMNIDENTIFIED                       150
#define STRINGID_PKMNPERISHCOUNTFELL                  151
#define STRINGID_PKMNBRACEDITSELF                     152
#define STRINGID_PKMNENDUREDHIT                       153
#define STRINGID_MAGNITUDESTRENGTH                    154
#define STRINGID_PKMNCUTHPMAXEDATTACK                 155
#define STRINGID_PKMNCOPIEDSTATCHANGES                156
#define STRINGID_PKMNGOTFREE                          157
#define STRINGID_PKMNSHEDLEECHSEED                    158
#define STRINGID_PKMNBLEWAWAYSPIKES                   159
#define STRINGID_PKMNFLEDFROMBATTLE                   160
#define STRINGID_PKMNFORESAWATTACK                    161
#define STRINGID_PKMNTOOKATTACK                       162
#define STRINGID_PKMNATTACK                           163
#define STRINGID_PKMNCENTERATTENTION                  164
#define STRINGID_PKMNCHARGINGPOWER                    165
#define STRINGID_NATUREPOWERTURNEDINTO                166
#define STRINGID_PKMNSTATUSNORMAL                     167
#define STRINGID_PKMNHASNOMOVESLEFT                   168
#define STRINGID_PKMNSUBJECTEDTOTORMENT               169
#define STRINGID_PKMNCANTUSEMOVETORMENT               170
#define STRINGID_PKMNTIGHTENINGFOCUS                  171
#define STRINGID_PKMNFELLFORTAUNT                     172
#define STRINGID_PKMNCANTUSEMOVETAUNT                 173
#define STRINGID_PKMNREADYTOHELP                      174
#define STRINGID_PKMNSWITCHEDITEMS                    175
#define STRINGID_PKMNCOPIEDFOE                        176
#define STRINGID_PKMNMADEWISH                         177
#define STRINGID_PKMNWISHCAMETRUE                     178
#define STRINGID_PKMNPLANTEDROOTS                     179
#define STRINGID_PKMNABSORBEDNUTRIENTS                180
#define STRINGID_PKMNANCHOREDITSELF                   181
#define STRINGID_PKMNWASMADEDROWSY                    182
#define STRINGID_PKMNKNOCKEDOFF                       183
#define STRINGID_PKMNSWAPPEDABILITIES                 184
#define STRINGID_PKMNSEALEDOPPONENTMOVE               185
#define STRINGID_PKMNCANTUSEMOVESEALED                186
#define STRINGID_PKMNWANTSGRUDGE                      187
#define STRINGID_PKMNLOSTPPGRUDGE                     188
#define STRINGID_PKMNSHROUDEDITSELF                   189
#define STRINGID_PKMNMOVEBOUNCED                      190
#define STRINGID_PKMNWAITSFORTARGET                   191
#define STRINGID_PKMNSNATCHEDMOVE                     192
#define STRINGID_PKMNMADEITRAIN                       193
#define STRINGID_PKMNRAISEDSPEED                      194
#define STRINGID_PKMNPROTECTEDBY                      195
#define STRINGID_PKMNPREVENTSUSAGE                    196
#define STRINGID_PKMNRESTOREDHPUSING                  197
#define STRINGID_PKMNCHANGEDTYPEWITH                  198
#define STRINGID_PKMNPREVENTSPARALYSISWITH            199
#define STRINGID_PKMNPREVENTSROMANCEWITH              200
#define STRINGID_PKMNPREVENTSPOISONINGWITH            201
#define STRINGID_PKMNPREVENTSCONFUSIONWITH            202
#define STRINGID_PKMNRAISEDFIREPOWERWITH              203
#define STRINGID_PKMNANCHORSITSELFWITH                204
#define STRINGID_PKMNCUTSATTACKWITH                   205
#define STRINGID_PKMNPREVENTSSTATLOSSWITH             206
#define STRINGID_PKMNHURTSWITH                        207
#define STRINGID_PKMNTRACED                           208
#define STRINGID_STATSHARPLY                          209
#define STRINGID_STATROSE                             210
#define STRINGID_STATHARSHLY                          211
#define STRINGID_STATFELL                             212
#define STRINGID_ATTACKERSSTATROSE                    213
#define STRINGID_DEFENDERSSTATROSE                    214
#define STRINGID_ATTACKERSSTATFELL                    215
#define STRINGID_DEFENDERSSTATFELL                    216
#define STRINGID_CRITICALHIT                          217
#define STRINGID_ONEHITKO                             218
#define STRINGID_123POOF                              219
#define STRINGID_ANDELLIPSIS                          220
#define STRINGID_NOTVERYEFFECTIVE                     221
#define STRINGID_SUPEREFFECTIVE                       222
#define STRINGID_GOTAWAYSAFELY                        223
#define STRINGID_WILDPKMNFLED                         224
#define STRINGID_NORUNNINGFROMTRAINERS                225
#define STRINGID_CANTESCAPE                           226
#define STRINGID_DONTLEAVEBIRCH                       227
#define STRINGID_BUTNOTHINGHAPPENED                   228
#define STRINGID_BUTITFAILED                          229
#define STRINGID_ITHURTCONFUSION                      230
#define STRINGID_MIRRORMOVEFAILED                     231
#define STRINGID_STARTEDTORAIN                        232
#define STRINGID_DOWNPOURSTARTED                      233
#define STRINGID_RAINCONTINUES                        234
#define STRINGID_DOWNPOURCONTINUES                    235
#define STRINGID_RAINSTOPPED                          236
#define STRINGID_SANDSTORMBREWED                      237
#define STRINGID_SANDSTORMRAGES                       238
#define STRINGID_SANDSTORMSUBSIDED                    239
#define STRINGID_SUNLIGHTGOTBRIGHT                    240
#define STRINGID_SUNLIGHTSTRONG                       241
#define STRINGID_SUNLIGHTFADED                        242
#define STRINGID_STARTEDHAIL                          243
#define STRINGID_HAILCONTINUES                        244
#define STRINGID_HAILSTOPPED                          245
#define STRINGID_FAILEDTOSPITUP                       246
#define STRINGID_FAILEDTOSWALLOW                      247
#define STRINGID_WINDBECAMEHEATWAVE                   248
#define STRINGID_STATCHANGESGONE                      249
#define STRINGID_COINSSCATTERED                       250
#define STRINGID_TOOWEAKFORSUBSTITUTE                 251
#define STRINGID_SHAREDPAIN                           252
#define STRINGID_BELLCHIMED                           253
#define STRINGID_FAINTINTHREE                         254
#define STRINGID_NOPPLEFT                             255
#define STRINGID_BUTNOPPLEFT                          256
#define STRINGID_PLAYERUSEDITEM                       257
#define STRINGID_WALLYUSEDITEM                        258
#define STRINGID_TRAINERBLOCKEDBALL                   259
#define STRINGID_DONTBEATHIEF                         260
#define STRINGID_ITDODGEDBALL                         261
#define STRINGID_YOUMISSEDPKMN                        262
#define STRINGID_PKMNBROKEFREE                        263
#define STRINGID_ITAPPEAREDCAUGHT                     264
#define STRINGID_AARGHALMOSTHADIT                     265
#define STRINGID_SHOOTSOCLOSE                         266
#define STRINGID_GOTCHAPKMNCAUGHT                     267
#define STRINGID_GOTCHAPKMNCAUGHT2                    268
#define STRINGID_GIVENICKNAMECAPTURED                 269
#define STRINGID_PKMNSENTTOPC                         270
#define STRINGID_PKMNDATAADDEDTODEX                   271
#define STRINGID_ITISRAINING                          272
#define STRINGID_SANDSTORMISRAGING                    273
#define STRINGID_CANTESCAPE2                          274
#define STRINGID_PKMNIGNORESASLEEP                    275
#define STRINGID_PKMNIGNOREDORDERS                    276
#define STRINGID_PKMNBEGANTONAP                       277
#define STRINGID_PKMNLOAFING                          278
#define STRINGID_PKMNWONTOBEY                         279
#define STRINGID_PKMNTURNEDAWAY                       280
#define STRINGID_PKMNPRETENDNOTNOTICE                 281
#define STRINGID_ENEMYABOUTTOSWITCHPKMN               282
#define STRINGID_CREPTCLOSER                          283
#define STRINGID_CANTGETCLOSER                        284
#define STRINGID_PKMNWATCHINGCAREFULLY                285
#define STRINGID_PKMNCURIOUSABOUTX                    286
#define STRINGID_PKMNENTHRALLEDBYX                    287
#define STRINGID_PKMNIGNOREDX                         288
#define STRINGID_THREWPOKEBLOCKATPKMN                 289
#define STRINGID_OUTOFSAFARIBALLS                     290
#define STRINGID_PKMNSITEMCUREDPARALYSIS              291
#define STRINGID_PKMNSITEMCUREDPOISON                 292
#define STRINGID_PKMNSITEMHEALEDBURN                  293
#define STRINGID_PKMNSITEMDEFROSTEDIT                 294
#define STRINGID_PKMNSITEMWOKEIT                      295
#define STRINGID_PKMNSITEMSNAPPEDOUT                  296
#define STRINGID_PKMNSITEMCUREDPROBLEM                297
#define STRINGID_PKMNSITEMRESTOREDHEALTH              298
#define STRINGID_PKMNSITEMRESTOREDPP                  299
#define STRINGID_PKMNSITEMRESTOREDSTATUS              300
#define STRINGID_PKMNSITEMRESTOREDHPALITTLE           301
#define STRINGID_ITEMALLOWSONLYYMOVE                  302
#define STRINGID_PKMNHUNGONWITHX                      303
#define STRINGID_EMPTYSTRING3                         304
#define STRINGID_PKMNSXPREVENTSBURNS                  305
#define STRINGID_PKMNSXBLOCKSY                        306
#define STRINGID_PKMNSXRESTOREDHPALITTLE2             307
#define STRINGID_PKMNSXWHIPPEDUPSANDSTORM             308
#define STRINGID_PKMNSXPREVENTSYLOSS                  309
#define STRINGID_PKMNSXINFATUATEDY                    310
#define STRINGID_PKMNSXMADEYINEFFECTIVE               311
#define STRINGID_PKMNSXCUREDYPROBLEM                  312
#define STRINGID_ITSUCKEDLIQUIDOOZE                   313
#define STRINGID_PKMNTRANSFORMED                      314
#define STRINGID_ELECTRICITYWEAKENED                  315
#define STRINGID_FIREWEAKENED                         316
#define STRINGID_PKMNHIDUNDERWATER                    317
#define STRINGID_PKMNSPRANGUP                         318
#define STRINGID_HMMOVESCANTBEFORGOTTEN               319
#define STRINGID_XFOUNDONEY                           320
#define STRINGID_PLAYERDEFEATEDTRAINER1               321
#define STRINGID_SOOTHINGAROMA                        322
#define STRINGID_ITEMSCANTBEUSEDNOW                   323
#define STRINGID_FORXCOMMAYZ                          324
#define STRINGID_USINGITEMSTATOFPKMNROSE              325
#define STRINGID_PKMNUSEDXTOGETPUMPED                 326
#define STRINGID_PKMNSXMADEYUSELESS                   327
#define STRINGID_PKMNTRAPPEDBYSANDTOMB                328
#define STRINGID_EMPTYSTRING4                         329
#define STRINGID_ABOOSTED                             330
#define STRINGID_PKMNSXINTENSIFIEDSUN                 331
#define STRINGID_PKMNMAKESGROUNDMISS                  332
#define STRINGID_YOUTHROWABALLNOWRIGHT                333
#define STRINGID_PKMNSXTOOKATTACK                     334
#define STRINGID_PKMNCHOSEXASDESTINY                  335
#define STRINGID_PKMNLOSTFOCUS                        336
#define STRINGID_USENEXTPKMN                          337
#define STRINGID_PKMNFLEDUSINGITS                     338
#define STRINGID_PKMNFLEDUSING                        339
#define STRINGID_PKMNWASDRAGGEDOUT                    340
#define STRINGID_PREVENTEDFROMWORKING                 341
#define STRINGID_PKMNSITEMNORMALIZEDSTATUS            342
#define STRINGID_TRAINER1USEDITEM                     343
#define STRINGID_BOXISFULL                            344
#define STRINGID_PKMNAVOIDEDATTACK                    345
#define STRINGID_PKMNSXMADEITINEFFECTIVE              346
#define STRINGID_PKMNSXPREVENTSFLINCHING              347
#define STRINGID_PKMNALREADYHASBURN                   348
#define STRINGID_STATSWONTDECREASE2                   349
#define STRINGID_PKMNSXBLOCKSY2                       350
#define STRINGID_PKMNSXWOREOFF                        351
#define STRINGID_PKMNRAISEDDEFALITTLE                 352
#define STRINGID_PKMNRAISEDSPDEFALITTLE               353
#define STRINGID_THEWALLSHATTERED                     354
#define STRINGID_PKMNSXPREVENTSYSZ                    355
#define STRINGID_PKMNSXCUREDITSYPROBLEM               356
#define STRINGID_ATTACKERCANTESCAPE                   357
#define STRINGID_PKMNOBTAINEDX                        358
#define STRINGID_PKMNOBTAINEDX2                       359
#define STRINGID_PKMNOBTAINEDXYOBTAINEDZ              360
#define STRINGID_BUTNOEFFECT                          361
#define STRINGID_PKMNSXHADNOEFFECTONY                 362
#define STRINGID_TWOENEMIESDEFEATED                   363
#define STRINGID_TRAINER2LOSETEXT                     364
#define STRINGID_PKMNINCAPABLEOFPOWER                 365
#define STRINGID_GLINTAPPEARSINEYE                    366
#define STRINGID_PKMNGETTINGINTOPOSITION              367
#define STRINGID_PKMNBEGANGROWLINGDEEPLY              368
#define STRINGID_PKMNEAGERFORMORE                     369
#define STRINGID_DEFEATEDOPPONENTBYREFEREE            370
#define STRINGID_LOSTTOOPPONENTBYREFEREE              371
#define STRINGID_TIEDOPPONENTBYREFEREE                372
#define STRINGID_QUESTIONFORFEITMATCH                 373
#define STRINGID_FORFEITEDMATCH                       374
#define STRINGID_PKMNTRANSFERREDSOMEONESPC            375
#define STRINGID_PKMNTRANSFERREDLANETTESPC            376
#define STRINGID_PKMNBOXSOMEONESPCFULL                377
#define STRINGID_PKMNBOXLANETTESPCFULL                378
#define STRINGID_TRAINER1WINTEXT                      379
#define STRINGID_TRAINER2WINTEXT                      380
                                                      
#define STRINGID_ENDUREDSTURDY                        381
#define STRINGID_POWERHERB                            382
#define STRINGID_HURTBYITEM                           383
#define STRINGID_PSNBYITEM                            384
#define STRINGID_BRNBYITEM                            385
#define STRINGID_DEFABILITYIN                         386
#define STRINGID_GRAVITYINTENSIFIED                   387
#define STRINGID_TARGETIDENTIFIED                     388
#define STRINGID_TARGETWOKEUP                         389
#define STRINGID_PKMNSTOLEANDATEITEM                  390
#define STRINGID_TAILWINDBLEW                         391
#define STRINGID_PKMNWENTBACK                         392
#define STRINGID_PKMNCANTUSEITEMSANYMORE              393
#define STRINGID_PKMNFLUNG                            394
#define STRINGID_PKMNPREVENTEDFROMHEALING             395
#define STRINGID_PKMNSWITCHEDATKANDDEF                396
#define STRINGID_PKMNSABILITYSUPPRESSED               397
#define STRINGID_SHIELDEDFROMCRITICALHITS             398
#define STRINGID_SWITCHEDATKANDSPATK                  399
#define STRINGID_SWITCHEDDEFANDSPDEF                  400
#define STRINGID_PKMNACQUIREDABILITY                  401
#define STRINGID_POISONSPIKESSCATTERED                402
#define STRINGID_PKMNSWITCHEDSTATCHANGES              403
#define STRINGID_PKMNSURROUNDEDWITHVEILOFWATER        404
#define STRINGID_PKMNLEVITATEDONELECTROMAGNETISM      405
#define STRINGID_PKMNTWISTEDDIMENSIONS                406
#define STRINGID_POINTEDSTONESFLOAT                   407
#define STRINGID_CLOAKEDINMYSTICALMOONLIGHT           408
#define STRINGID_TRAPPEDBYSWIRLINGMAGMA               409
#define STRINGID_VANISHEDINSTANTLY                    410
#define STRINGID_PROTECTEDTEAM                        411
#define STRINGID_SHAREDITSGUARD                       412
#define STRINGID_SHAREDITSPOWER                       413
#define STRINGID_SWAPSDEFANDSPDEFOFALLPOKEMON         414
#define STRINGID_BECAMENIMBLE                         415
#define STRINGID_HURLEDINTOTHEAIR                     416
#define STRINGID_HELDITEMSLOSEEFFECTS                 417
#define STRINGID_FELLSTRAIGHTDOWN                     418
#define STRINGID_TARGETCHANGEDTYPE                    419
#define STRINGID_PKMNACQUIREDSIMPLE                   420
#define STRINGID_EMPTYSTRING5                         421
#define STRINGID_KINDOFFER                            422
#define STRINGID_RESETSTARGETSSTATLEVELS              423
#define STRINGID_EMPTYSTRING6                         424
#define STRINGID_ALLYSWITCHPOSITION                   425
#define STRINGID_RESTORETARGETSHEALTH                 426
#define STRINGID_TOOKPJMNINTOTHESKY                   427
#define STRINGID_FREEDFROMSKYDROP                     428
#define STRINGID_POSTPONETARGETMOVE                   429
#define STRINGID_REFLECTTARGETSTYPE                   430
#define STRINGID_TRANSFERHELDITEM                     431
#define STRINGID_EMBARGOENDS                          432
#define STRINGID_ELECTROMAGNETISM                     433
#define STRINGID_BUFFERENDS                           434
#define STRINGID_TELEKINESISENDS                      435
#define STRINGID_TAILWINDENDS                         436
#define STRINGID_LUCKYCHANTENDS                       437
#define STRINGID_TRICKROOMENDS                        438
#define STRINGID_WONDERROOMENDS                       439
#define STRINGID_MAGICROOMENDS                        440
#define STRINGID_MUDSPORTENDS                         441
#define STRINGID_WATERSPORTENDS                       442
#define STRINGID_GRAVITYENDS                          443
#define STRINGID_AQUARINGHEAL                         444
#define STRINGID_AURORAVEILENDS                       445
#define STRINGID_ELECTRICTERRAINENDS                  446
#define STRINGID_MISTYTERRAINENDS                     447
#define STRINGID_PSYCHICTERRAINENDS                   448
#define STRINGID_GRASSYTERRAINENDS                    449
#define STRINGID_TARGETABILITYSTATRAISE               450
#define STRINGID_TARGETSSTATWASMAXEDOUT               451
#define STRINGID_ATTACKERABILITYSTATRAISE             452
#define STRINGID_POISONHEALHPUP                       453
#define STRINGID_BADDREAMSDMG                         454
#define STRINGID_MOLDBREAKERENTERS                    455
#define STRINGID_TERAVOLTENTERS                       456
#define STRINGID_TURBOBLAZEENTERS                     457
#define STRINGID_SLOWSTARTENTERS                      458
#define STRINGID_SLOWSTARTEND                         459
#define STRINGID_SOLARPOWERHPDROP                     460
#define STRINGID_AFTERMATHDMG                         461
#define STRINGID_ANTICIPATIONACTIVATES                462
#define STRINGID_FOREWARNACTIVATES                    463
#define STRINGID_ICEBODYHPGAIN                        464
#define STRINGID_SNOWWARNINGHAIL                      465
#define STRINGID_FRISKACTIVATES                       466
#define STRINGID_UNNERVEENTERS                        467
#define STRINGID_HARVESTBERRY                         468
#define STRINGID_LASTABILITYRAISEDSTAT                469
#define STRINGID_MAGICBOUNCEACTIVATES                 470
#define STRINGID_PROTEANTYPECHANGE                    471
#define STRINGID_SYMBIOSISITEMPASS                    472
#define STRINGID_STEALTHROCKDMG                       473
#define STRINGID_TOXICSPIKESABSORBED                  474
#define STRINGID_TOXICSPIKESPOISONED                  475
#define STRINGID_STICKYWEBSWITCHIN                    476
#define STRINGID_HEALINGWISHCAMETRUE                  477
#define STRINGID_HEALINGWISHHEALED                    478
#define STRINGID_LUNARDANCECAMETRUE                   479
#define STRINGID_CUSEDBODYDISABLED                    480
#define STRINGID_ATTACKERACQUIREDABILITY              481
#define STRINGID_TARGETABILITYSTATLOWER               482
#define STRINGID_TARGETSTATWONTGOHIGHER               483
#define STRINGID_PKMNMOVEBOUNCEDABILITY               484
#define STRINGID_IMPOSTERTRANSFORM                    485
#define STRINGID_ASSAULTVESTDOESNTALLOW               486
#define STRINGID_GRAVITYPREVENTSUSAGE                 487
#define STRINGID_HEALBLOCKPREVENTSUSAGE               488
#define STRINGID_NOTDONEYET                           489
#define STRINGID_STICKYWEBUSED                        490
#define STRINGID_QUASHSUCCESS                         491
#define	STRINGID_PKMNBLEWAWAYTOXICSPIKES              492
#define	STRINGID_PKMNBLEWAWAYSTICKYWEB                493
#define	STRINGID_PKMNBLEWAWAYSTEALTHROCK              494
#define	STRINGID_IONDELUGEON                          495
#define	STRINGID_TOPSYTURVYSWITCHEDSTATS              496
#define	STRINGID_TERRAINBECOMESMISTY                  497
#define	STRINGID_TERRAINBECOMESGRASSY                 498
#define	STRINGID_TERRAINBECOMESELECTRIC               499
#define	STRINGID_TERRAINBECOMESPSYCHIC                500
#define	STRINGID_TARGETELECTRIFIED                    501
#define	STRINGID_MEGAEVOREACTING                      502
#define	STRINGID_MEGAEVOEVOLVED                       503
#define	STRINGID_DRASTICALLY                          504
#define	STRINGID_SEVERELY                             505
#define	STRINGID_INFESTATION                          506
#define	STRINGID_NOEFFECTONTARGET                     507
#define	STRINGID_BURSTINGFLAMESHIT                    508
#define	STRINGID_BESTOWITEMGIVING                     509
#define	STRINGID_THIRDTYPEADDED                       510
#define STRINGID_FELLFORFEINT                         511
#define STRINGID_POKEMONCANNOTUSEMOVE                 512
#define STRINGID_COVEREDINPOWDER                      513
#define STRINGID_POWDEREXPLODES                       514
#define STRINGID_BELCHCANTSELECT                      515
#define STRINGID_SPECTRALTHIEFSTEAL                   516
#define STRINGID_GRAVITYGROUNDING                     517
#define STRINGID_MISTYTERRAINPREVENTS                 518
#define STRINGID_GRASSYTERRAINHEALS                   519
#define STRINGID_ELECTRICTERRAINPREVENTS              520
#define STRINGID_PSYCHICTERRAINPREVENTS               521
#define STRINGID_SAFETYGOGGLESPROTECTED               522
#define STRINGID_FLOWERVEILPROTECTED                  523
#define STRINGID_SWEETVEILPROTECTED                   524
#define STRINGID_AROMAVEILPROTECTED                   525
#define STRINGID_CELEBRATEMESSAGE                     526
#define STRINGID_USEDINSTRUCTEDMOVE                   527
#define STRINGID_THROATCHOPENDS                       528
#define STRINGID_PKMNCANTUSEMOVETHROATCHOP            529
#define STRINGID_LASERFOCUS                           530
#define STRINGID_GEMACTIVATES                         531
#define STRINGID_BERRYDMGREDUCES                      532
#define STRINGID_TARGETATEITEM                        533
#define STRINGID_AIRBALLOONFLOAT                      534
#define STRINGID_AIRBALLOONPOP                        535
#define STRINGID_INCINERATEBURN                       536
#define STRINGID_BUGBITE                              537
#define STRINGID_ILLUSIONWOREOFF                      538
#define STRINGID_ATTACKERCUREDTARGETSTATUS            539
#define STRINGID_ATTACKERLOSTFIRETYPE                 540
#define STRINGID_HEALERCURE                           541
#define STRINGID_SCRIPTINGABILITYSTATRAISE            542
#define STRINGID_RECEIVERABILITYTAKEOVER              543
#define STRINGID_PKNMABSORBINGPOWER                   544
#define STRINGID_NOONEWILLBEABLETORUNAWAY             545
#define STRINGID_DESTINYKNOTACTIVATES                 546
#define STRINGID_CLOAKEDINAFREEZINGLIGHT              547
#define STRINGID_STATWASNOTLOWERED                    548
#define STRINGID_FERVENTWISHREACHED                   549
#define STRINGID_AIRLOCKACTIVATES                     550
#define STRINGID_PRESSUREENTERS                       551
#define STRINGID_DARKAURAENTERS                       552
#define STRINGID_FAIRYAURAENTERS                      553
#define STRINGID_AURABREAKENTERS                      554
#define STRINGID_COMATOSEENTERS                       555
#define STRINGID_SCREENCLEANERENTERS                  556
#define STRINGID_FETCHEDPOKEBALL                      557
#define STRINGID_BATTLERABILITYRAISEDSTAT             558
#define STRINGID_ASANDSTORMKICKEDUP                   559
#define STRINGID_PKMNSWILLPERISHIN3TURNS              560
#define STRINGID_ABILITYRAISEDSTATDRASTICALLY         561
#define STRINGID_AURAFLAREDTOLIFE                     562
#define STRINGID_ASONEENTERS                          563
#define STRINGID_CURIOUSMEDICINEENTERS                564
#define STRINGID_CANACTFASTERTHANKSTO                 565
#define STRINGID_MICLEBERRYACTIVATES                  566
#define STRINGID_PKMNSHOOKOFFTHETAUNT                 567
#define STRINGID_PKMNGOTOVERITSINFATUATION            568
#define STRINGID_ITEMCANNOTBEREMOVED                  569
#define STRINGID_STICKYBARBTRANSFER                   570
#define STRINGID_PKMNBURNHEALED                       571
#define STRINGID_REDCARDACTIVATE                      572
#define STRINGID_EJECTBUTTONACTIVATE                  573
#define STRINGID_ATKGOTOVERINFATUATION                574
#define STRINGID_TORMENTEDNOMORE                      575
#define STRINGID_HEALBLOCKEDNOMORE                    576
#define STRINGID_ATTACKERBECAMEFULLYCHARGED           577
#define STRINGID_ATTACKERBECAMEASHSPECIES             578
#define STRINGID_EXTREMELYHARSHSUNLIGHT               579
#define STRINGID_EXTREMESUNLIGHTFADED                 580
#define STRINGID_MOVEEVAPORATEDINTHEHARSHSUNLIGHT     581
#define STRINGID_EXTREMELYHARSHSUNLIGHTWASNOTLESSENED 582
#define STRINGID_HEAVYRAIN                            583
#define STRINGID_HEAVYRAINLIFTED                      584
#define STRINGID_MOVEFIZZLEDOUTINTHEHEAVYRAIN         585
#define STRINGID_NORELIEFROMHEAVYRAIN                 586
#define STRINGID_MYSTERIOUSAIRCURRENT                 587
#define STRINGID_STRONGWINDSDISSIPATED                588
#define STRINGID_MYSTERIOUSAIRCURRENTBLOWSON          589
#define STRINGID_ATTACKWEAKENEDBSTRONGWINDS           590
#define STRINGID_STUFFCHEEKSCANTSELECT                591
#define STRINGID_PKMNREVERTEDTOPRIMAL                 592
#define STRINGID_BUTPOKEMONCANTUSETHEMOVE             593
#define STRINGID_BUTHOOPACANTUSEIT                    594
#define STRINGID_BROKETHROUGHPROTECTION               595
#define STRINGID_ABILITYALLOWSONLYMOVE                596
#define STRINGID_SWAPPEDABILITIES                     597
#define STRINGID_PASTELVEILPROTECTED                  598
#define STRINGID_PASTELVEILENTERS                     599
#define STRINGID_BATTLERTYPECHANGEDTO                 600
#define STRINGID_BOTHCANNOLONGERESCAPE                601
#define STRINGID_CANTESCAPEDUETOUSEDMOVE              602
#define STRINGID_PKMNBECAMEWEAKERTOFIRE               603
#define STRINGID_ABOUTTOUSEPOLTERGEIST                604
#define STRINGID_CANTESCAPEBECAUSEOFCURRENTMOVE       605
#define STRINGID_NEUTRALIZINGGASENTERS                606
#define STRINGID_NEUTRALIZINGGASOVER                  607
#define STRINGID_TARGETTOOHEAVY                       608
#define STRINGID_PKMNTOOKTARGETHIGH                   609
<<<<<<< HEAD
#define STRINGID_ZPOWERSURROUNDS                      610
#define STRINGID_ZMOVEUNLEASHED                       611
#define STRINGID_ZMOVERESETSSTATS                     612
#define STRINGID_ZMOVEALLSTATSUP                      613
#define STRINGID_ZMOVEZBOOSTCRIT                      614
#define STRINGID_ZMOVERESTOREHP                       615
#define STRINGID_ZMOVESTATUP                          616
#define STRINGID_ZMOVEHPTRAP                          617
#define STRINGID_TERRAINREMOVED                       618

#define BATTLESTRINGS_COUNT                           619
=======
#define STRINGID_PKMNINSNAPTRAP                       610
#define STRINGID_METEORBEAMCHARGING                   611
#define STRINGID_HEATUPBEAK                           612
#define STRINGID_COURTCHANGE                          613
#define STRINGID_PLAYERLOSTTOENEMYTRAINER             614
#define STRINGID_PLAYERPAIDPRIZEMONEY                 615

#define BATTLESTRINGS_COUNT                           616

// This is the string id that gBattleStringsTable starts with.
// String ids before this (e.g. STRINGID_INTROMSG) are not in the table,
// and are instead handled explicitly by BufferStringBattle.
#define BATTLESTRINGS_TABLE_START  STRINGID_TRAINER1LOSETEXT
>>>>>>> 61f2011b

// The below IDs are all indexes into battle message tables,
// used to determine which of a set of messages to print.
// They are assigned to the MULTISTRING_CHOOSER byte of gBattleCommunication
// and read when e.g. the command printfromtable is used.

// gStatUpStringIds
#define B_MSG_ATTACKER_STAT_ROSE 0
#define B_MSG_DEFENDER_STAT_ROSE 1
#define B_MSG_STAT_WONT_INCREASE 2
#define B_MSG_STAT_ROSE_EMPTY    3
#define B_MSG_STAT_ROSE_ITEM     4
#define B_MSG_USED_DIRE_HIT      5

// gStatDownStringIds
#define B_MSG_ATTACKER_STAT_FELL 0
#define B_MSG_DEFENDER_STAT_FELL 1
#define B_MSG_STAT_WONT_DECREASE 2
#define B_MSG_STAT_FELL_EMPTY    3

// gMissStringIds
#define B_MSG_MISSED       0
#define B_MSG_PROTECTED    1
#define B_MSG_AVOIDED_ATK  2
#define B_MSG_AVOIDED_DMG  3
#define B_MSG_GROUND_MISS  4

// gAbsorbDrainStringIds
#define B_MSG_ABSORB      0
#define B_MSG_ABSORB_OOZE 1

// gLeechSeedStringIds
#define B_MSG_LEECH_SEED_SET   0
#define B_MSG_LEECH_SEED_MISS  1
#define B_MSG_LEECH_SEED_FAIL  2
#define B_MSG_LEECH_SEED_DRAIN 3
#define B_MSG_LEECH_SEED_OOZE  4

// gFirstTurnOfTwoStringIds
#define B_MSG_TURN1_RAZOR_WIND     0
#define B_MSG_TURN1_SOLAR_BEAM     1
#define B_MSG_TURN1_SKULL_BASH     2
#define B_MSG_TURN1_SKY_ATTACK     3
#define B_MSG_TURN1_FLY            4
#define B_MSG_TURN1_DIG            5
#define B_MSG_TURN1_DIVE           6
#define B_MSG_TURN1_BOUNCE         7
#define B_MSG_TURN1_PHANTOM_FORCE  8
#define B_MSG_TURN1_GEOMANCY       9
#define B_MSG_TURN1_FREEZE_SHOCK   10
#define B_MSG_TURN1_SKY_DROP       11
#define B_MSG_TURN1_METEOR_BEAM    12

// gMoveWeatherChangeStringIds
#define B_MSG_STARTED_RAIN      0
#define B_MSG_STARTED_DOWNPOUR  1
#define B_MSG_WEATHER_FAILED    2
#define B_MSG_STARTED_SANDSTORM 3
#define B_MSG_STARTED_SUNLIGHT  4
#define B_MSG_STARTED_HAIL      5

// gRainContinuesStringIds
#define B_MSG_RAIN_CONTINUES     0
#define B_MSG_DOWNPOUR_CONTINUES 1
#define B_MSG_RAIN_STOPPED       2

// gSandStormHailContinuesStringIds / gSandStormHailDmgStringIds/ gSandStormHailEndStringIds
#define B_MSG_SANDSTORM  0
#define B_MSG_HAIL       1

// gReflectLightScreenSafeguardStringIds
#define B_MSG_SIDE_STATUS_FAILED     0
#define B_MSG_SET_REFLECT_SINGLE     1
#define B_MSG_SET_REFLECT_DOUBLE     2
#define B_MSG_SET_LIGHTSCREEN_SINGLE 3
#define B_MSG_SET_LIGHTSCREEN_DOUBLE 4
#define B_MSG_SET_SAFEGUARD          5

// gProtectLikeUsedStringIds
#define B_MSG_PROTECTED_ITSELF 0
#define B_MSG_BRACED_ITSELF    1
#define B_MSG_PROTECT_FAILED   2
#define B_MSG_PROTECTED_TEAM   3

// gRestUsedStringIds
#define B_MSG_REST           0
#define B_MSG_REST_STATUSED  1

// gWokeUpStringIds
#define B_MSG_WOKE_UP        0
#define B_MSG_WOKE_UP_UPROAR 1

// gUproarAwakeStringIds
#define B_MSG_CANT_SLEEP_UPROAR  0
#define B_MSG_UPROAR_KEPT_AWAKE  1
#define B_MSG_STAYED_AWAKE_USING 2

// gUproarOverTurnStringIds
#define B_MSG_UPROAR_CONTINUES  0
#define B_MSG_UPROAR_ENDS       1

// gStockpileUsedStringIds
#define B_MSG_STOCKPILED     0
#define B_MSG_CANT_STOCKPILE 1

// gSwallowFailStringIds
#define B_MSG_SWALLOW_FAILED  0
#define B_MSG_SWALLOW_FULL_HP 1

// gKOFailedStringIds
#define B_MSG_KO_MISS       0
#define B_MSG_KO_UNAFFECTED 1

// gMistUsedStringIds
#define B_MSG_SET_MIST    0
#define B_MSG_MIST_FAILED 1

// gFocusEnergyUsedStringIds
#define B_MSG_GETTING_PUMPED      0
#define B_MSG_FOCUS_ENERGY_FAILED 1

// gTransformUsedStringIds
#define B_MSG_TRANSFORMED      0
#define B_MSG_TRANSFORM_FAILED 1

// gSubstituteUsedStringIds
#define B_MSG_SET_SUBSTITUTE    0
#define B_MSG_SUBSTITUTE_FAILED 1

// gPartyStatusHealStringIds
#define B_MSG_BELL                     0
#define B_MSG_BELL_SOUNDPROOF_ATTACKER 1
#define B_MSG_BELL_SOUNDPROOF_PARTNER  2
#define B_MSG_BELL_BOTH_SOUNDPROOF     3
#define B_MSG_SOOTHING_AROMA           4

// gFutureMoveUsedStringIds
#define B_MSG_FUTURE_SIGHT 0
#define B_MSG_DOOM_DESIRE  1

// gItemSwapStringIds
#define B_MSG_ITEM_SWAP_TAKEN 0
#define B_MSG_ITEM_SWAP_GIVEN 1
#define B_MSG_ITEM_SWAP_BOTH  2

// gSportsUsedStringIds
#define B_MSG_WEAKEN_ELECTRIC 0
#define B_MSG_WEAKEN_FIRE     1

// gCaughtMonStringIds
#define B_MSG_SENT_SOMEONES_PC  0
#define B_MSG_SENT_LANETTES_PC  1
#define B_MSG_SOMEONES_BOX_FULL 2
#define B_MSG_LANETTES_BOX_FULL 3

// gInobedientStringIds
#define B_MSG_LOAFING            0
#define B_MSG_WONT_OBEY          1
#define B_MSG_TURNED_AWAY        2
#define B_MSG_PRETEND_NOT_NOTICE 3
#define B_MSG_INCAPABLE_OF_POWER 4
// For randomly selecting a disobey string
// Skips the one used for Battle Palace
#define NUM_LOAF_STRINGS 4

// gSafariGetNearStringIds
#define B_MSG_CREPT_CLOSER    0
#define B_MSG_CANT_GET_CLOSER 1

// gSafariPokeblockResultStringIds
#define B_MSG_MON_CURIOUS    0
#define B_MSG_MON_ENTHRALLED 1
#define B_MSG_MON_IGNORED    2

// gFlashFireStringIds
#define B_MSG_FLASH_FIRE_BOOST    0
#define B_MSG_FLASH_FIRE_NO_BOOST 1

// gBerryEffectStringIds
#define B_MSG_CURED_PROBLEM     0
#define B_MSG_NORMALIZED_STATUS 1

// gNoEscapeStringIds
#define B_MSG_CANT_ESCAPE          0
#define B_MSG_DONT_LEAVE_BIRCH     1
#define B_MSG_PREVENTS_ESCAPE      2
#define B_MSG_CANT_ESCAPE_2        3
#define B_MSG_ATTACKER_CANT_ESCAPE 4

// gGotPoisonedStringIds / gGotParalyzedStringIds / gFellAsleepStringIds
// gGotBurnedStringIds / gGotFrozenStringIds / gAttractUsedStringIds
#define B_MSG_STATUSED            0
#define B_MSG_STATUSED_BY_ABILITY 1

// gBRNPreventionStringIds / gPRLZPreventionStringIds / gPSNPreventionStringIds
#define B_MSG_ABILITY_PREVENTS_MOVE_STATUS    0
#define B_MSG_ABILITY_PREVENTS_ABILITY_STATUS 1
#define B_MSG_STATUS_HAD_NO_EFFECT            2

// gGotDefrostedStringIds
#define B_MSG_DEFROSTED         0
#define B_MSG_DEFROSTED_BY_MOVE 1

// gBattlePalaceFlavorTextTable
#define B_MSG_GLINT_IN_EYE   0
#define B_MSG_GETTING_IN_POS 1
#define B_MSG_GROWL_DEEPLY   2
#define B_MSG_EAGER_FOR_MORE 3

// gRefereeStringsTable
#define B_MSG_REF_NOTHING_IS_DECIDED 0
#define B_MSG_REF_THATS_IT           1
#define B_MSG_REF_JUDGE_MIND         2
#define B_MSG_REF_JUDGE_SKILL        3
#define B_MSG_REF_JUDGE_BODY         4
#define B_MSG_REF_PLAYER_WON         5
#define B_MSG_REF_OPPONENT_WON       6
#define B_MSG_REF_DRAW               7
#define B_MSG_REF_COMMENCE_BATTLE    8

// gSwitchInAbilityStringIds
#define B_MSG_SWITCHIN_MOLDBREAKER      0
#define B_MSG_SWITCHIN_TERAVOLT         1
#define B_MSG_SWITCHIN_TURBOBLAZE       2
#define B_MSG_SWITCHIN_SLOWSTART        3
#define B_MSG_SWITCHIN_UNNERVE          4
#define B_MSG_SWITCHIN_ANTICIPATION     5
#define B_MSG_SWITCHIN_FOREWARN         6
#define B_MSG_SWITCHIN_PRESSURE         7
#define B_MSG_SWITCHIN_DARKAURA         8
#define B_MSG_SWITCHIN_FAIRYAURA        9
#define B_MSG_SWITCHIN_AURABREAK        10
#define B_MSG_SWITCHIN_COMATOSE         11
#define B_MSG_SWITCHIN_SCREENCLEANER    12
#define B_MSG_SWITCHIN_ASONE            13
#define B_MSG_SWITCHIN_CURIOUS_MEDICINE 14
#define B_MSG_SWITCHIN_PASTEL_VEIL      15
#define B_MSG_SWITCHIN_NEUTRALIZING_GAS 16

// gMentalHerbCureStringIds
#define B_MSG_MENTALHERBCURE_INFATUATION       0
#define B_MSG_MENTALHERBCURE_TAUNT             1
#define B_MSG_MENTALHERBCURE_ENCORE            2
#define B_MSG_MENTALHERBCURE_TORMENT           3
#define B_MSG_MENTALHERBCURE_HEALBLOCK         4
#define B_MSG_MENTALHERBCURE_DISABLE           5

// gTerrainPreventsStringIds
#define B_MSG_TERRAINPREVENTS_MISTY     0
#define B_MSG_TERRAINPREVENTS_ELECTRIC  1
#define B_MSG_TERRAINPREVENTS_PSYCHIC   2

<<<<<<< HEAD
// z effects
#define MULTISTRING_Z_RESET_STATS   0
#define MULTISTRING_Z_ALL_STATS_UP  1
#define MULTISTRING_Z_BOOST_CRITS   2
#define MULTISTRING_Z_FOLLOW_ME     3
#define MULTISTRING_Z_RECOVER_HP    4
#define MULTISTRING_Z_STAT_UP       5
#define MULTISTRING_Z_HP_TRAP       6
=======
// gWrappedStringIds
#define B_MSG_WRAPPED_BIND        0
#define B_MSG_WRAPPED_WRAP        1
#define B_MSG_WRAPPED_FIRE_SPIN   2
#define B_MSG_WRAPPED_CLAMP       3
#define B_MSG_WRAPPED_WHIRLPOOL   4
#define B_MSG_WRAPPED_SAND_TOMB   5
#define B_MSG_WRAPPED_MAGMA_STORM 6
#define B_MSG_WRAPPED_INFESTATION 7
#define B_MSG_WRAPPED_SNAP_TRAP   8
#define TRAPPING_MOVES_COUNT      9
>>>>>>> 61f2011b

#endif // GUARD_CONSTANTS_BATTLE_STRING_IDS_H<|MERGE_RESOLUTION|>--- conflicted
+++ resolved
@@ -609,33 +609,28 @@
 #define STRINGID_NEUTRALIZINGGASOVER                  607
 #define STRINGID_TARGETTOOHEAVY                       608
 #define STRINGID_PKMNTOOKTARGETHIGH                   609
-<<<<<<< HEAD
-#define STRINGID_ZPOWERSURROUNDS                      610
-#define STRINGID_ZMOVEUNLEASHED                       611
-#define STRINGID_ZMOVERESETSSTATS                     612
-#define STRINGID_ZMOVEALLSTATSUP                      613
-#define STRINGID_ZMOVEZBOOSTCRIT                      614
-#define STRINGID_ZMOVERESTOREHP                       615
-#define STRINGID_ZMOVESTATUP                          616
-#define STRINGID_ZMOVEHPTRAP                          617
-#define STRINGID_TERRAINREMOVED                       618
-
-#define BATTLESTRINGS_COUNT                           619
-=======
 #define STRINGID_PKMNINSNAPTRAP                       610
 #define STRINGID_METEORBEAMCHARGING                   611
 #define STRINGID_HEATUPBEAK                           612
 #define STRINGID_COURTCHANGE                          613
 #define STRINGID_PLAYERLOSTTOENEMYTRAINER             614
 #define STRINGID_PLAYERPAIDPRIZEMONEY                 615
-
-#define BATTLESTRINGS_COUNT                           616
+#define STRINGID_ZPOWERSURROUNDS                      616
+#define STRINGID_ZMOVEUNLEASHED                       617
+#define STRINGID_ZMOVERESETSSTATS                     618
+#define STRINGID_ZMOVEALLSTATSUP                      619
+#define STRINGID_ZMOVEZBOOSTCRIT                      620
+#define STRINGID_ZMOVERESTOREHP                       621
+#define STRINGID_ZMOVESTATUP                          622
+#define STRINGID_ZMOVEHPTRAP                          623
+#define STRINGID_TERRAINREMOVED                       624
+
+#define BATTLESTRINGS_COUNT                           625
 
 // This is the string id that gBattleStringsTable starts with.
 // String ids before this (e.g. STRINGID_INTROMSG) are not in the table,
 // and are instead handled explicitly by BufferStringBattle.
 #define BATTLESTRINGS_TABLE_START  STRINGID_TRAINER1LOSETEXT
->>>>>>> 61f2011b
 
 // The below IDs are all indexes into battle message tables,
 // used to determine which of a set of messages to print.
@@ -888,16 +883,6 @@
 #define B_MSG_TERRAINPREVENTS_ELECTRIC  1
 #define B_MSG_TERRAINPREVENTS_PSYCHIC   2
 
-<<<<<<< HEAD
-// z effects
-#define MULTISTRING_Z_RESET_STATS   0
-#define MULTISTRING_Z_ALL_STATS_UP  1
-#define MULTISTRING_Z_BOOST_CRITS   2
-#define MULTISTRING_Z_FOLLOW_ME     3
-#define MULTISTRING_Z_RECOVER_HP    4
-#define MULTISTRING_Z_STAT_UP       5
-#define MULTISTRING_Z_HP_TRAP       6
-=======
 // gWrappedStringIds
 #define B_MSG_WRAPPED_BIND        0
 #define B_MSG_WRAPPED_WRAP        1
@@ -909,6 +894,14 @@
 #define B_MSG_WRAPPED_INFESTATION 7
 #define B_MSG_WRAPPED_SNAP_TRAP   8
 #define TRAPPING_MOVES_COUNT      9
->>>>>>> 61f2011b
+
+// z effects
+#define B_MSG_Z_RESET_STATS   0
+#define B_MSG_Z_ALL_STATS_UP  1
+#define B_MSG_Z_BOOST_CRITS   2
+#define B_MSG_Z_FOLLOW_ME     3
+#define B_MSG_Z_RECOVER_HP    4
+#define B_MSG_Z_STAT_UP       5
+#define B_MSG_Z_HP_TRAP       6
 
 #endif // GUARD_CONSTANTS_BATTLE_STRING_IDS_H