#ifndef GUARD_CONSTANTS_BATTLE_STRING_IDS_H
#define GUARD_CONSTANTS_BATTLE_STRING_IDS_H

#define STRINGID_INTROMSG       0
#define STRINGID_INTROSENDOUT   1
#define STRINGID_RETURNMON      2
#define STRINGID_SWITCHINMON    3
#define STRINGID_USEDMOVE       4
#define STRINGID_BATTLEEND      5
#define STRINGID_TRAINERSLIDE   6

// todo: make some of those names less vague: attacker/target vs pkmn, etc.
#define STRINGID_TRAINER1LOSETEXT                     12
#define STRINGID_PKMNGAINEDEXP                        13
#define STRINGID_PKMNGREWTOLV                         14
#define STRINGID_PKMNLEARNEDMOVE                      15
#define STRINGID_TRYTOLEARNMOVE1                      16
#define STRINGID_TRYTOLEARNMOVE2                      17
#define STRINGID_TRYTOLEARNMOVE3                      18
#define STRINGID_PKMNFORGOTMOVE                       19
#define STRINGID_STOPLEARNINGMOVE                     20
#define STRINGID_DIDNOTLEARNMOVE                      21
#define STRINGID_PKMNLEARNEDMOVE2                     22
#define STRINGID_ATTACKMISSED                         23
#define STRINGID_PKMNPROTECTEDITSELF                  24
#define STRINGID_STATSWONTINCREASE2                   25
#define STRINGID_AVOIDEDDAMAGE                        26
#define STRINGID_ITDOESNTAFFECT                       27
#define STRINGID_ATTACKERFAINTED                      28
#define STRINGID_TARGETFAINTED                        29
#define STRINGID_PLAYERGOTMONEY                       30
#define STRINGID_PLAYERWHITEOUT                       31
#define STRINGID_PLAYERWHITEOUT2                      32
#define STRINGID_PREVENTSESCAPE                       33
#define STRINGID_HITXTIMES                            34
#define STRINGID_PKMNFELLASLEEP                       35
#define STRINGID_PKMNMADESLEEP                        36
#define STRINGID_PKMNALREADYASLEEP                    37
#define STRINGID_PKMNALREADYASLEEP2                   38
#define STRINGID_PKMNWASNTAFFECTED                    39
#define STRINGID_PKMNWASPOISONED                      40
#define STRINGID_PKMNPOISONEDBY                       41
#define STRINGID_PKMNHURTBYPOISON                     42
#define STRINGID_PKMNALREADYPOISONED                  43
#define STRINGID_PKMNBADLYPOISONED                    44
#define STRINGID_PKMNENERGYDRAINED                    45
#define STRINGID_PKMNWASBURNED                        46
#define STRINGID_PKMNBURNEDBY                         47
#define STRINGID_PKMNHURTBYBURN                       48
#define STRINGID_PKMNWASFROZEN                        49
#define STRINGID_PKMNFROZENBY                         50
#define STRINGID_PKMNISFROZEN                         51
#define STRINGID_PKMNWASDEFROSTED                     52
#define STRINGID_PKMNWASDEFROSTED2                    53
#define STRINGID_PKMNWASDEFROSTEDBY                   54
#define STRINGID_PKMNWASPARALYZED                     55
#define STRINGID_PKMNWASPARALYZEDBY                   56
#define STRINGID_PKMNISPARALYZED                      57
#define STRINGID_PKMNISALREADYPARALYZED               58
#define STRINGID_PKMNHEALEDPARALYSIS                  59
#define STRINGID_PKMNDREAMEATEN                       60
#define STRINGID_STATSWONTINCREASE                    61
#define STRINGID_STATSWONTDECREASE                    62
#define STRINGID_TEAMSTOPPEDWORKING                   63
#define STRINGID_FOESTOPPEDWORKING                    64
#define STRINGID_PKMNISCONFUSED                       65
#define STRINGID_PKMNHEALEDCONFUSION                  66
#define STRINGID_PKMNWASCONFUSED                      67
#define STRINGID_PKMNALREADYCONFUSED                  68
#define STRINGID_PKMNFELLINLOVE                       69
#define STRINGID_PKMNINLOVE                           70
#define STRINGID_PKMNIMMOBILIZEDBYLOVE                71
#define STRINGID_PKMNBLOWNAWAY                        72
#define STRINGID_PKMNCHANGEDTYPE                      73
#define STRINGID_PKMNFLINCHED                         74
#define STRINGID_PKMNREGAINEDHEALTH                   75
#define STRINGID_PKMNHPFULL                           76
#define STRINGID_PKMNRAISEDSPDEF                      77
#define STRINGID_PKMNRAISEDDEF                        78
#define STRINGID_PKMNCOVEREDBYVEIL                    79
#define STRINGID_PKMNUSEDSAFEGUARD                    80
#define STRINGID_PKMNSAFEGUARDEXPIRED                 81
#define STRINGID_PKMNWENTTOSLEEP                      82
#define STRINGID_PKMNSLEPTHEALTHY                     83
#define STRINGID_PKMNWHIPPEDWHIRLWIND                 84
#define STRINGID_PKMNTOOKSUNLIGHT                     85
#define STRINGID_PKMNLOWEREDHEAD                      86
#define STRINGID_PKMNISGLOWING                        87
#define STRINGID_PKMNFLEWHIGH                         88
#define STRINGID_PKMNDUGHOLE                          89
#define STRINGID_PKMNSQUEEZEDBYBIND                   90
#define STRINGID_PKMNTRAPPEDINVORTEX                  91
#define STRINGID_PKMNWRAPPEDBY                        92
#define STRINGID_PKMNCLAMPED                          93
#define STRINGID_PKMNHURTBY                           94
#define STRINGID_PKMNFREEDFROM                        95
#define STRINGID_PKMNCRASHED                          96
#define STRINGID_PKMNSHROUDEDINMIST                   97
#define STRINGID_PKMNPROTECTEDBYMIST                  98
#define STRINGID_PKMNGETTINGPUMPED                    99
#define STRINGID_PKMNHITWITHRECOIL                    100
#define STRINGID_PKMNPROTECTEDITSELF2                 101
#define STRINGID_PKMNBUFFETEDBYSANDSTORM              102
#define STRINGID_PKMNPELTEDBYHAIL                     103
#define STRINGID_PKMNSEEDED                           104
#define STRINGID_PKMNEVADEDATTACK                     105
#define STRINGID_PKMNSAPPEDBYLEECHSEED                106
#define STRINGID_PKMNFASTASLEEP                       107
#define STRINGID_PKMNWOKEUP                           108
#define STRINGID_PKMNUPROARKEPTAWAKE                  109
#define STRINGID_PKMNWOKEUPINUPROAR                   110
#define STRINGID_PKMNCAUSEDUPROAR                     111
#define STRINGID_PKMNMAKINGUPROAR                     112
#define STRINGID_PKMNCALMEDDOWN                       113
#define STRINGID_PKMNCANTSLEEPINUPROAR                114
#define STRINGID_PKMNSTOCKPILED                       115
#define STRINGID_PKMNCANTSTOCKPILE                    116
#define STRINGID_PKMNCANTSLEEPINUPROAR2               117
#define STRINGID_UPROARKEPTPKMNAWAKE                  118
#define STRINGID_PKMNSTAYEDAWAKEUSING                 119
#define STRINGID_PKMNSTORINGENERGY                    120
#define STRINGID_PKMNUNLEASHEDENERGY                  121
#define STRINGID_PKMNFATIGUECONFUSION                 122
#define STRINGID_PLAYERPICKEDUPMONEY                  123
#define STRINGID_PKMNUNAFFECTED                       124
#define STRINGID_PKMNTRANSFORMEDINTO                  125
#define STRINGID_PKMNMADESUBSTITUTE                   126
#define STRINGID_PKMNHASSUBSTITUTE                    127
#define STRINGID_SUBSTITUTEDAMAGED                    128
#define STRINGID_PKMNSUBSTITUTEFADED                  129
#define STRINGID_PKMNMUSTRECHARGE                     130
#define STRINGID_PKMNRAGEBUILDING                     131
#define STRINGID_PKMNMOVEWASDISABLED                  132
#define STRINGID_PKMNMOVEISDISABLED                   133
#define STRINGID_PKMNMOVEDISABLEDNOMORE               134
#define STRINGID_PKMNGOTENCORE                        135
#define STRINGID_PKMNENCOREENDED                      136
#define STRINGID_PKMNTOOKAIM                          137
#define STRINGID_PKMNSKETCHEDMOVE                     138
#define STRINGID_PKMNTRYINGTOTAKEFOE                  139
#define STRINGID_PKMNTOOKFOE                          140
#define STRINGID_PKMNREDUCEDPP                        141
#define STRINGID_PKMNSTOLEITEM                        142
#define STRINGID_TARGETCANTESCAPENOW                  143
#define STRINGID_PKMNFELLINTONIGHTMARE                144
#define STRINGID_PKMNLOCKEDINNIGHTMARE                145
#define STRINGID_PKMNLAIDCURSE                        146
#define STRINGID_PKMNAFFLICTEDBYCURSE                 147
#define STRINGID_SPIKESSCATTERED                      148
#define STRINGID_PKMNHURTBYSPIKES                     149
#define STRINGID_PKMNIDENTIFIED                       150
#define STRINGID_PKMNPERISHCOUNTFELL                  151
#define STRINGID_PKMNBRACEDITSELF                     152
#define STRINGID_PKMNENDUREDHIT                       153
#define STRINGID_MAGNITUDESTRENGTH                    154
#define STRINGID_PKMNCUTHPMAXEDATTACK                 155
#define STRINGID_PKMNCOPIEDSTATCHANGES                156
#define STRINGID_PKMNGOTFREE                          157
#define STRINGID_PKMNSHEDLEECHSEED                    158
#define STRINGID_PKMNBLEWAWAYSPIKES                   159
#define STRINGID_PKMNFLEDFROMBATTLE                   160
#define STRINGID_PKMNFORESAWATTACK                    161
#define STRINGID_PKMNTOOKATTACK                       162
#define STRINGID_PKMNATTACK                           163
#define STRINGID_PKMNCENTERATTENTION                  164
#define STRINGID_PKMNCHARGINGPOWER                    165
#define STRINGID_NATUREPOWERTURNEDINTO                166
#define STRINGID_PKMNSTATUSNORMAL                     167
#define STRINGID_PKMNHASNOMOVESLEFT                   168
#define STRINGID_PKMNSUBJECTEDTOTORMENT               169
#define STRINGID_PKMNCANTUSEMOVETORMENT               170
#define STRINGID_PKMNTIGHTENINGFOCUS                  171
#define STRINGID_PKMNFELLFORTAUNT                     172
#define STRINGID_PKMNCANTUSEMOVETAUNT                 173
#define STRINGID_PKMNREADYTOHELP                      174
#define STRINGID_PKMNSWITCHEDITEMS                    175
#define STRINGID_PKMNCOPIEDFOE                        176
#define STRINGID_PKMNMADEWISH                         177
#define STRINGID_PKMNWISHCAMETRUE                     178
#define STRINGID_PKMNPLANTEDROOTS                     179
#define STRINGID_PKMNABSORBEDNUTRIENTS                180
#define STRINGID_PKMNANCHOREDITSELF                   181
#define STRINGID_PKMNWASMADEDROWSY                    182
#define STRINGID_PKMNKNOCKEDOFF                       183
#define STRINGID_PKMNSWAPPEDABILITIES                 184
#define STRINGID_PKMNSEALEDOPPONENTMOVE               185
#define STRINGID_PKMNCANTUSEMOVESEALED                186
#define STRINGID_PKMNWANTSGRUDGE                      187
#define STRINGID_PKMNLOSTPPGRUDGE                     188
#define STRINGID_PKMNSHROUDEDITSELF                   189
#define STRINGID_PKMNMOVEBOUNCED                      190
#define STRINGID_PKMNWAITSFORTARGET                   191
#define STRINGID_PKMNSNATCHEDMOVE                     192
#define STRINGID_PKMNMADEITRAIN                       193
#define STRINGID_PKMNRAISEDSPEED                      194
#define STRINGID_PKMNPROTECTEDBY                      195
#define STRINGID_PKMNPREVENTSUSAGE                    196
#define STRINGID_PKMNRESTOREDHPUSING                  197
#define STRINGID_PKMNCHANGEDTYPEWITH                  198
#define STRINGID_PKMNPREVENTSPARALYSISWITH            199
#define STRINGID_PKMNPREVENTSROMANCEWITH              200
#define STRINGID_PKMNPREVENTSPOISONINGWITH            201
#define STRINGID_PKMNPREVENTSCONFUSIONWITH            202
#define STRINGID_PKMNRAISEDFIREPOWERWITH              203
#define STRINGID_PKMNANCHORSITSELFWITH                204
#define STRINGID_PKMNCUTSATTACKWITH                   205
#define STRINGID_PKMNPREVENTSSTATLOSSWITH             206
#define STRINGID_PKMNHURTSWITH                        207
#define STRINGID_PKMNTRACED                           208
#define STRINGID_STATSHARPLY                          209
#define STRINGID_STATROSE                             210
#define STRINGID_STATHARSHLY                          211
#define STRINGID_STATFELL                             212
#define STRINGID_ATTACKERSSTATROSE                    213
#define STRINGID_DEFENDERSSTATROSE                    214
#define STRINGID_ATTACKERSSTATFELL                    215
#define STRINGID_DEFENDERSSTATFELL                    216
#define STRINGID_CRITICALHIT                          217
#define STRINGID_ONEHITKO                             218
#define STRINGID_123POOF                              219
#define STRINGID_ANDELLIPSIS                          220
#define STRINGID_NOTVERYEFFECTIVE                     221
#define STRINGID_SUPEREFFECTIVE                       222
#define STRINGID_GOTAWAYSAFELY                        223
#define STRINGID_WILDPKMNFLED                         224
#define STRINGID_NORUNNINGFROMTRAINERS                225
#define STRINGID_CANTESCAPE                           226
#define STRINGID_DONTLEAVEBIRCH                       227
#define STRINGID_BUTNOTHINGHAPPENED                   228
#define STRINGID_BUTITFAILED                          229
#define STRINGID_ITHURTCONFUSION                      230
#define STRINGID_MIRRORMOVEFAILED                     231
#define STRINGID_STARTEDTORAIN                        232
#define STRINGID_DOWNPOURSTARTED                      233
#define STRINGID_RAINCONTINUES                        234
#define STRINGID_DOWNPOURCONTINUES                    235
#define STRINGID_RAINSTOPPED                          236
#define STRINGID_SANDSTORMBREWED                      237
#define STRINGID_SANDSTORMRAGES                       238
#define STRINGID_SANDSTORMSUBSIDED                    239
#define STRINGID_SUNLIGHTGOTBRIGHT                    240
#define STRINGID_SUNLIGHTSTRONG                       241
#define STRINGID_SUNLIGHTFADED                        242
#define STRINGID_STARTEDHAIL                          243
#define STRINGID_HAILCONTINUES                        244
#define STRINGID_HAILSTOPPED                          245
#define STRINGID_FAILEDTOSPITUP                       246
#define STRINGID_FAILEDTOSWALLOW                      247
#define STRINGID_WINDBECAMEHEATWAVE                   248
#define STRINGID_STATCHANGESGONE                      249
#define STRINGID_COINSSCATTERED                       250
#define STRINGID_TOOWEAKFORSUBSTITUTE                 251
#define STRINGID_SHAREDPAIN                           252
#define STRINGID_BELLCHIMED                           253
#define STRINGID_FAINTINTHREE                         254
#define STRINGID_NOPPLEFT                             255
#define STRINGID_BUTNOPPLEFT                          256
#define STRINGID_PLAYERUSEDITEM                       257
#define STRINGID_WALLYUSEDITEM                        258
#define STRINGID_TRAINERBLOCKEDBALL                   259
#define STRINGID_DONTBEATHIEF                         260
#define STRINGID_ITDODGEDBALL                         261
#define STRINGID_YOUMISSEDPKMN                        262
#define STRINGID_PKMNBROKEFREE                        263
#define STRINGID_ITAPPEAREDCAUGHT                     264
#define STRINGID_AARGHALMOSTHADIT                     265
#define STRINGID_SHOOTSOCLOSE                         266
#define STRINGID_GOTCHAPKMNCAUGHTPLAYER               267
#define STRINGID_GOTCHAPKMNCAUGHTWALLY                268
#define STRINGID_GIVENICKNAMECAPTURED                 269
#define STRINGID_PKMNSENTTOPC                         270
#define STRINGID_PKMNDATAADDEDTODEX                   271
#define STRINGID_ITISRAINING                          272
#define STRINGID_SANDSTORMISRAGING                    273
#define STRINGID_CANTESCAPE2                          274
#define STRINGID_PKMNIGNORESASLEEP                    275
#define STRINGID_PKMNIGNOREDORDERS                    276
#define STRINGID_PKMNBEGANTONAP                       277
#define STRINGID_PKMNLOAFING                          278
#define STRINGID_PKMNWONTOBEY                         279
#define STRINGID_PKMNTURNEDAWAY                       280
#define STRINGID_PKMNPRETENDNOTNOTICE                 281
#define STRINGID_ENEMYABOUTTOSWITCHPKMN               282
#define STRINGID_CREPTCLOSER                          283
#define STRINGID_CANTGETCLOSER                        284
#define STRINGID_PKMNWATCHINGCAREFULLY                285
#define STRINGID_PKMNCURIOUSABOUTX                    286
#define STRINGID_PKMNENTHRALLEDBYX                    287
#define STRINGID_PKMNIGNOREDX                         288
#define STRINGID_THREWPOKEBLOCKATPKMN                 289
#define STRINGID_OUTOFSAFARIBALLS                     290
#define STRINGID_PKMNSITEMCUREDPARALYSIS              291
#define STRINGID_PKMNSITEMCUREDPOISON                 292
#define STRINGID_PKMNSITEMHEALEDBURN                  293
#define STRINGID_PKMNSITEMDEFROSTEDIT                 294
#define STRINGID_PKMNSITEMWOKEIT                      295
#define STRINGID_PKMNSITEMSNAPPEDOUT                  296
#define STRINGID_PKMNSITEMCUREDPROBLEM                297
#define STRINGID_PKMNSITEMRESTOREDHEALTH              298
#define STRINGID_PKMNSITEMRESTOREDPP                  299
#define STRINGID_PKMNSITEMRESTOREDSTATUS              300
#define STRINGID_PKMNSITEMRESTOREDHPALITTLE           301
#define STRINGID_ITEMALLOWSONLYYMOVE                  302
#define STRINGID_PKMNHUNGONWITHX                      303
#define STRINGID_EMPTYSTRING3                         304
#define STRINGID_PKMNSXPREVENTSBURNS                  305
#define STRINGID_PKMNSXBLOCKSY                        306
#define STRINGID_PKMNSXRESTOREDHPALITTLE2             307
#define STRINGID_PKMNSXWHIPPEDUPSANDSTORM             308
#define STRINGID_PKMNSXPREVENTSYLOSS                  309
#define STRINGID_PKMNSXINFATUATEDY                    310
#define STRINGID_PKMNSXMADEYINEFFECTIVE               311
#define STRINGID_PKMNSXCUREDYPROBLEM                  312
#define STRINGID_ITSUCKEDLIQUIDOOZE                   313
#define STRINGID_PKMNTRANSFORMED                      314
#define STRINGID_ELECTRICITYWEAKENED                  315
#define STRINGID_FIREWEAKENED                         316
#define STRINGID_PKMNHIDUNDERWATER                    317
#define STRINGID_PKMNSPRANGUP                         318
#define STRINGID_HMMOVESCANTBEFORGOTTEN               319
#define STRINGID_XFOUNDONEY                           320
#define STRINGID_PLAYERDEFEATEDTRAINER1               321
#define STRINGID_SOOTHINGAROMA                        322
#define STRINGID_ITEMSCANTBEUSEDNOW                   323
#define STRINGID_FORXCOMMAYZ                          324
#define STRINGID_USINGITEMSTATOFPKMNROSE              325
#define STRINGID_PKMNUSEDXTOGETPUMPED                 326
#define STRINGID_PKMNSXMADEYUSELESS                   327
#define STRINGID_PKMNTRAPPEDBYSANDTOMB                328
#define STRINGID_EMPTYSTRING4                         329
#define STRINGID_ABOOSTED                             330
#define STRINGID_PKMNSXINTENSIFIEDSUN                 331
#define STRINGID_PKMNMAKESGROUNDMISS                  332
#define STRINGID_YOUTHROWABALLNOWRIGHT                333
#define STRINGID_PKMNSXTOOKATTACK                     334
#define STRINGID_PKMNCHOSEXASDESTINY                  335
#define STRINGID_PKMNLOSTFOCUS                        336
#define STRINGID_USENEXTPKMN                          337
#define STRINGID_PKMNFLEDUSINGITS                     338
#define STRINGID_PKMNFLEDUSING                        339
#define STRINGID_PKMNWASDRAGGEDOUT                    340
#define STRINGID_PREVENTEDFROMWORKING                 341
#define STRINGID_PKMNSITEMNORMALIZEDSTATUS            342
#define STRINGID_TRAINER1USEDITEM                     343
#define STRINGID_BOXISFULL                            344
#define STRINGID_PKMNAVOIDEDATTACK                    345
#define STRINGID_PKMNSXMADEITINEFFECTIVE              346
#define STRINGID_PKMNSXPREVENTSFLINCHING              347
#define STRINGID_PKMNALREADYHASBURN                   348
#define STRINGID_STATSWONTDECREASE2                   349
#define STRINGID_PKMNSXBLOCKSY2                       350
#define STRINGID_PKMNSXWOREOFF                        351
#define STRINGID_PKMNRAISEDDEFALITTLE                 352
#define STRINGID_PKMNRAISEDSPDEFALITTLE               353
#define STRINGID_THEWALLSHATTERED                     354
#define STRINGID_PKMNSXPREVENTSYSZ                    355
#define STRINGID_PKMNSXCUREDITSYPROBLEM               356
#define STRINGID_ATTACKERCANTESCAPE                   357
#define STRINGID_PKMNOBTAINEDX                        358
#define STRINGID_PKMNOBTAINEDX2                       359
#define STRINGID_PKMNOBTAINEDXYOBTAINEDZ              360
#define STRINGID_BUTNOEFFECT                          361
#define STRINGID_PKMNSXHADNOEFFECTONY                 362
#define STRINGID_TWOENEMIESDEFEATED                   363
#define STRINGID_TRAINER2LOSETEXT                     364
#define STRINGID_PKMNINCAPABLEOFPOWER                 365
#define STRINGID_GLINTAPPEARSINEYE                    366
#define STRINGID_PKMNGETTINGINTOPOSITION              367
#define STRINGID_PKMNBEGANGROWLINGDEEPLY              368
#define STRINGID_PKMNEAGERFORMORE                     369
#define STRINGID_DEFEATEDOPPONENTBYREFEREE            370
#define STRINGID_LOSTTOOPPONENTBYREFEREE              371
#define STRINGID_TIEDOPPONENTBYREFEREE                372
#define STRINGID_QUESTIONFORFEITMATCH                 373
#define STRINGID_FORFEITEDMATCH                       374
#define STRINGID_PKMNTRANSFERREDSOMEONESPC            375
#define STRINGID_PKMNTRANSFERREDLANETTESPC            376
#define STRINGID_PKMNBOXSOMEONESPCFULL                377
#define STRINGID_PKMNBOXLANETTESPCFULL                378
#define STRINGID_TRAINER1WINTEXT                      379
#define STRINGID_TRAINER2WINTEXT                      380

#define STRINGID_ENDUREDSTURDY                        381
#define STRINGID_POWERHERB                            382
#define STRINGID_HURTBYITEM                           383
#define STRINGID_PSNBYITEM                            384
#define STRINGID_BRNBYITEM                            385
#define STRINGID_DEFABILITYIN                         386
#define STRINGID_GRAVITYINTENSIFIED                   387
#define STRINGID_TARGETIDENTIFIED                     388
#define STRINGID_TARGETWOKEUP                         389
#define STRINGID_PKMNSTOLEANDATEITEM                  390
#define STRINGID_TAILWINDBLEW                         391
#define STRINGID_PKMNWENTBACK                         392
#define STRINGID_PKMNCANTUSEITEMSANYMORE              393
#define STRINGID_PKMNFLUNG                            394
#define STRINGID_PKMNPREVENTEDFROMHEALING             395
#define STRINGID_PKMNSWITCHEDATKANDDEF                396
#define STRINGID_PKMNSABILITYSUPPRESSED               397
#define STRINGID_SHIELDEDFROMCRITICALHITS             398
#define STRINGID_SWITCHEDATKANDSPATK                  399
#define STRINGID_SWITCHEDDEFANDSPDEF                  400
#define STRINGID_PKMNACQUIREDABILITY                  401
#define STRINGID_POISONSPIKESSCATTERED                402
#define STRINGID_PKMNSWITCHEDSTATCHANGES              403
#define STRINGID_PKMNSURROUNDEDWITHVEILOFWATER        404
#define STRINGID_PKMNLEVITATEDONELECTROMAGNETISM      405
#define STRINGID_PKMNTWISTEDDIMENSIONS                406
#define STRINGID_POINTEDSTONESFLOAT                   407
#define STRINGID_CLOAKEDINMYSTICALMOONLIGHT           408
#define STRINGID_TRAPPEDBYSWIRLINGMAGMA               409
#define STRINGID_VANISHEDINSTANTLY                    410
#define STRINGID_PROTECTEDTEAM                        411
#define STRINGID_SHAREDITSGUARD                       412
#define STRINGID_SHAREDITSPOWER                       413
#define STRINGID_SWAPSDEFANDSPDEFOFALLPOKEMON         414
#define STRINGID_BECAMENIMBLE                         415
#define STRINGID_HURLEDINTOTHEAIR                     416
#define STRINGID_HELDITEMSLOSEEFFECTS                 417
#define STRINGID_FELLSTRAIGHTDOWN                     418
#define STRINGID_TARGETCHANGEDTYPE                    419
#define STRINGID_PKMNACQUIREDSIMPLE                   420
#define STRINGID_EMPTYSTRING5                         421
#define STRINGID_KINDOFFER                            422
#define STRINGID_RESETSTARGETSSTATLEVELS              423
#define STRINGID_EMPTYSTRING6                         424
#define STRINGID_ALLYSWITCHPOSITION                   425
#define STRINGID_RESTORETARGETSHEALTH                 426
#define STRINGID_TOOKPJMNINTOTHESKY                   427
#define STRINGID_FREEDFROMSKYDROP                     428
#define STRINGID_POSTPONETARGETMOVE                   429
#define STRINGID_REFLECTTARGETSTYPE                   430
#define STRINGID_TRANSFERHELDITEM                     431
#define STRINGID_EMBARGOENDS                          432
#define STRINGID_ELECTROMAGNETISM                     433
#define STRINGID_BUFFERENDS                           434
#define STRINGID_TELEKINESISENDS                      435
#define STRINGID_TAILWINDENDS                         436
#define STRINGID_LUCKYCHANTENDS                       437
#define STRINGID_TRICKROOMENDS                        438
#define STRINGID_WONDERROOMENDS                       439
#define STRINGID_MAGICROOMENDS                        440
#define STRINGID_MUDSPORTENDS                         441
#define STRINGID_WATERSPORTENDS                       442
#define STRINGID_GRAVITYENDS                          443
#define STRINGID_AQUARINGHEAL                         444
#define STRINGID_AURORAVEILENDS                       445
#define STRINGID_ELECTRICTERRAINENDS                  446
#define STRINGID_MISTYTERRAINENDS                     447
#define STRINGID_PSYCHICTERRAINENDS                   448
#define STRINGID_GRASSYTERRAINENDS                    449
#define STRINGID_TARGETABILITYSTATRAISE               450
#define STRINGID_TARGETSSTATWASMAXEDOUT               451
#define STRINGID_ATTACKERABILITYSTATRAISE             452
#define STRINGID_POISONHEALHPUP                       453
#define STRINGID_BADDREAMSDMG                         454
#define STRINGID_MOLDBREAKERENTERS                    455
#define STRINGID_TERAVOLTENTERS                       456
#define STRINGID_TURBOBLAZEENTERS                     457
#define STRINGID_SLOWSTARTENTERS                      458
#define STRINGID_SLOWSTARTEND                         459
#define STRINGID_SOLARPOWERHPDROP                     460
#define STRINGID_AFTERMATHDMG                         461
#define STRINGID_ANTICIPATIONACTIVATES                462
#define STRINGID_FOREWARNACTIVATES                    463
#define STRINGID_ICEBODYHPGAIN                        464
#define STRINGID_SNOWWARNINGHAIL                      465
#define STRINGID_FRISKACTIVATES                       466
#define STRINGID_UNNERVEENTERS                        467
#define STRINGID_HARVESTBERRY                         468
#define STRINGID_LASTABILITYRAISEDSTAT                469
#define STRINGID_MAGICBOUNCEACTIVATES                 470
#define STRINGID_PROTEANTYPECHANGE                    471
#define STRINGID_SYMBIOSISITEMPASS                    472
#define STRINGID_STEALTHROCKDMG                       473
#define STRINGID_TOXICSPIKESABSORBED                  474
#define STRINGID_TOXICSPIKESPOISONED                  475
#define STRINGID_STICKYWEBSWITCHIN                    476
#define STRINGID_HEALINGWISHCAMETRUE                  477
#define STRINGID_HEALINGWISHHEALED                    478
#define STRINGID_LUNARDANCECAMETRUE                   479
#define STRINGID_CUSEDBODYDISABLED                    480
#define STRINGID_ATTACKERACQUIREDABILITY              481
#define STRINGID_TARGETABILITYSTATLOWER               482
#define STRINGID_TARGETSTATWONTGOHIGHER               483
#define STRINGID_PKMNMOVEBOUNCEDABILITY               484
#define STRINGID_IMPOSTERTRANSFORM                    485
#define STRINGID_ASSAULTVESTDOESNTALLOW               486
#define STRINGID_GRAVITYPREVENTSUSAGE                 487
#define STRINGID_HEALBLOCKPREVENTSUSAGE               488
#define STRINGID_NOTDONEYET                           489
#define STRINGID_STICKYWEBUSED                        490
#define STRINGID_QUASHSUCCESS                         491
#define	STRINGID_PKMNBLEWAWAYTOXICSPIKES              492
#define	STRINGID_PKMNBLEWAWAYSTICKYWEB                493
#define	STRINGID_PKMNBLEWAWAYSTEALTHROCK              494
#define	STRINGID_IONDELUGEON                          495
#define	STRINGID_TOPSYTURVYSWITCHEDSTATS              496
#define	STRINGID_TERRAINBECOMESMISTY                  497
#define	STRINGID_TERRAINBECOMESGRASSY                 498
#define	STRINGID_TERRAINBECOMESELECTRIC               499
#define	STRINGID_TERRAINBECOMESPSYCHIC                500
#define	STRINGID_TARGETELECTRIFIED                    501
#define	STRINGID_MEGAEVOREACTING                      502
#define	STRINGID_MEGAEVOEVOLVED                       503
#define	STRINGID_DRASTICALLY                          504
#define	STRINGID_SEVERELY                             505
#define	STRINGID_INFESTATION                          506
#define	STRINGID_NOEFFECTONTARGET                     507
#define	STRINGID_BURSTINGFLAMESHIT                    508
#define	STRINGID_BESTOWITEMGIVING                     509
#define	STRINGID_THIRDTYPEADDED                       510
#define STRINGID_FELLFORFEINT                         511
#define STRINGID_POKEMONCANNOTUSEMOVE                 512
#define STRINGID_COVEREDINPOWDER                      513
#define STRINGID_POWDEREXPLODES                       514
#define STRINGID_BELCHCANTSELECT                      515
#define STRINGID_SPECTRALTHIEFSTEAL                   516
#define STRINGID_GRAVITYGROUNDING                     517
#define STRINGID_MISTYTERRAINPREVENTS                 518
#define STRINGID_GRASSYTERRAINHEALS                   519
#define STRINGID_ELECTRICTERRAINPREVENTS              520
#define STRINGID_PSYCHICTERRAINPREVENTS               521
#define STRINGID_SAFETYGOGGLESPROTECTED               522
#define STRINGID_FLOWERVEILPROTECTED                  523
#define STRINGID_SWEETVEILPROTECTED                   524
#define STRINGID_AROMAVEILPROTECTED                   525
#define STRINGID_CELEBRATEMESSAGE                     526
#define STRINGID_USEDINSTRUCTEDMOVE                   527
#define STRINGID_THROATCHOPENDS                       528
#define STRINGID_PKMNCANTUSEMOVETHROATCHOP            529
#define STRINGID_LASERFOCUS                           530
#define STRINGID_GEMACTIVATES                         531
#define STRINGID_BERRYDMGREDUCES                      532
#define STRINGID_TARGETATEITEM                        533
#define STRINGID_AIRBALLOONFLOAT                      534
#define STRINGID_AIRBALLOONPOP                        535
#define STRINGID_INCINERATEBURN                       536
#define STRINGID_BUGBITE                              537
#define STRINGID_ILLUSIONWOREOFF                      538
#define STRINGID_ATTACKERCUREDTARGETSTATUS            539
#define STRINGID_ATTACKERLOSTFIRETYPE                 540
#define STRINGID_HEALERCURE                           541
#define STRINGID_SCRIPTINGABILITYSTATRAISE            542
#define STRINGID_RECEIVERABILITYTAKEOVER              543
#define STRINGID_PKNMABSORBINGPOWER                   544
#define STRINGID_NOONEWILLBEABLETORUNAWAY             545
#define STRINGID_DESTINYKNOTACTIVATES                 546
#define STRINGID_CLOAKEDINAFREEZINGLIGHT              547
#define STRINGID_STATWASNOTLOWERED                    548
#define STRINGID_FERVENTWISHREACHED                   549
#define STRINGID_AIRLOCKACTIVATES                     550
#define STRINGID_PRESSUREENTERS                       551
#define STRINGID_DARKAURAENTERS                       552
#define STRINGID_FAIRYAURAENTERS                      553
#define STRINGID_AURABREAKENTERS                      554
#define STRINGID_COMATOSEENTERS                       555
#define STRINGID_SCREENCLEANERENTERS                  556
#define STRINGID_FETCHEDPOKEBALL                      557
#define STRINGID_BATTLERABILITYRAISEDSTAT             558
#define STRINGID_ASANDSTORMKICKEDUP                   559
#define STRINGID_PKMNSWILLPERISHIN3TURNS              560
#define STRINGID_ABILITYRAISEDSTATDRASTICALLY         561
#define STRINGID_AURAFLAREDTOLIFE                     562
#define STRINGID_ASONEENTERS                          563
#define STRINGID_CURIOUSMEDICINEENTERS                564
#define STRINGID_CANACTFASTERTHANKSTO                 565
#define STRINGID_MICLEBERRYACTIVATES                  566
#define STRINGID_PKMNSHOOKOFFTHETAUNT                 567
#define STRINGID_PKMNGOTOVERITSINFATUATION            568
#define STRINGID_ITEMCANNOTBEREMOVED                  569
#define STRINGID_STICKYBARBTRANSFER                   570
#define STRINGID_PKMNBURNHEALED                       571
#define STRINGID_REDCARDACTIVATE                      572
#define STRINGID_EJECTBUTTONACTIVATE                  573
#define STRINGID_ATKGOTOVERINFATUATION                574
#define STRINGID_TORMENTEDNOMORE                      575
#define STRINGID_HEALBLOCKEDNOMORE                    576
#define STRINGID_ATTACKERBECAMEFULLYCHARGED           577
#define STRINGID_ATTACKERBECAMEASHSPECIES             578
#define STRINGID_EXTREMELYHARSHSUNLIGHT               579
#define STRINGID_EXTREMESUNLIGHTFADED                 580
#define STRINGID_MOVEEVAPORATEDINTHEHARSHSUNLIGHT     581
#define STRINGID_EXTREMELYHARSHSUNLIGHTWASNOTLESSENED 582
#define STRINGID_HEAVYRAIN                            583
#define STRINGID_HEAVYRAINLIFTED                      584
#define STRINGID_MOVEFIZZLEDOUTINTHEHEAVYRAIN         585
#define STRINGID_NORELIEFROMHEAVYRAIN                 586
#define STRINGID_MYSTERIOUSAIRCURRENT                 587
#define STRINGID_STRONGWINDSDISSIPATED                588
#define STRINGID_MYSTERIOUSAIRCURRENTBLOWSON          589
#define STRINGID_ATTACKWEAKENEDBSTRONGWINDS           590
#define STRINGID_STUFFCHEEKSCANTSELECT                591
#define STRINGID_PKMNREVERTEDTOPRIMAL                 592
#define STRINGID_BUTPOKEMONCANTUSETHEMOVE             593
#define STRINGID_BUTHOOPACANTUSEIT                    594
#define STRINGID_BROKETHROUGHPROTECTION               595
#define STRINGID_ABILITYALLOWSONLYMOVE                596
#define STRINGID_SWAPPEDABILITIES                     597
#define STRINGID_PASTELVEILPROTECTED                  598
#define STRINGID_PASTELVEILENTERS                     599
#define STRINGID_BATTLERTYPECHANGEDTO                 600
#define STRINGID_BOTHCANNOLONGERESCAPE                601
#define STRINGID_CANTESCAPEDUETOUSEDMOVE              602
#define STRINGID_PKMNBECAMEWEAKERTOFIRE               603
#define STRINGID_ABOUTTOUSEPOLTERGEIST                604
#define STRINGID_CANTESCAPEBECAUSEOFCURRENTMOVE       605
#define STRINGID_NEUTRALIZINGGASENTERS                606
#define STRINGID_NEUTRALIZINGGASOVER                  607
#define STRINGID_TARGETTOOHEAVY                       608
#define STRINGID_PKMNTOOKTARGETHIGH                   609
#define STRINGID_PKMNINSNAPTRAP                       610
#define STRINGID_METEORBEAMCHARGING                   611
#define STRINGID_HEATUPBEAK                           612
#define STRINGID_COURTCHANGE                          613
#define STRINGID_PLAYERLOSTTOENEMYTRAINER             614
#define STRINGID_PLAYERPAIDPRIZEMONEY                 615
#define STRINGID_ZPOWERSURROUNDS                      616
#define STRINGID_ZMOVEUNLEASHED                       617
#define STRINGID_ZMOVERESETSSTATS                     618
#define STRINGID_ZMOVEALLSTATSUP                      619
#define STRINGID_ZMOVEZBOOSTCRIT                      620
#define STRINGID_ZMOVERESTOREHP                       621
#define STRINGID_ZMOVESTATUP                          622
#define STRINGID_ZMOVEHPTRAP                          623
<<<<<<< HEAD
#define STRINGID_TERRAINREMOVED                       624
#define STRINGID_ATTACKEREXPELLEDTHEPOISON            625
#define STRINGID_ATTACKERSHOOKITSELFAWAKE             626
#define STRINGID_ATTACKERBROKETHROUGHPARALYSIS        627
#define STRINGID_ATTACKERHEALEDITSBURN                628
#define STRINGID_ATTACKERMELTEDTHEICE                 629
#define STRINGID_TARGETTOUGHEDITOUT                   630
#define STRINGID_ATTACKERLOSTELECTRICTYPE             631
#define STRINGID_ATTACKERSWITCHEDSTATWITHTARGET       632
#define STRINGID_BEINGHITCHARGEDPKMNWITHPOWER         633
#define STRINGID_SUNLIGHTACTIVATEDABILITY             634
#define STRINGID_STATWASHEIGHTENED                    635
#define STRINGID_ELECTRICTERRAINACTIVATEDABILITY      636
#define STRINGID_ABILITYWEAKENEDFSURROUNDINGMONSSTAT  637
#define STRINGID_ATTACKERGAINEDSTRENGTHFROMTHEFALLEN  638
#define STRINGID_PKMNSABILITYPREVENTSABILITY          639
#define STRINGID_PREPARESHELLTRAP                     640
#define STRINGID_SHELLTRAPDIDNTWORK                   641
#define STRINGID_SPIKESDISAPPEAREDFROMTEAM            642
#define STRINGID_TOXICSPIKESDISAPPEAREDFROMTEAM       643
#define STRINGID_STICKYWEBDISAPPEAREDFROMTEAM         644
#define STRINGID_STEALTHROCKDISAPPEAREDFROMTEAM       645
#define STRINGID_COULDNTFULLYPROTECT                  646
#define STRINGID_STOCKPILEDEFFECTWOREOFF              647
#define STRINGID_PKMNREVIVEDREADYTOFIGHT              648
#define STRINGID_ITEMRESTOREDSPECIESHEALTH            649
#define STRINGID_ITEMCUREDSPECIESSTATUS               650
#define STRINGID_ITEMRESTOREDSPECIESPP                651
#define STRINGID_THUNDERCAGETRAPPED                   652
#define STRINGID_PKMNHURTBYFROSTBITE                  653
#define STRINGID_PKMNGOTFROSTBITE                     654
#define STRINGID_PKMNSITEMHEALEDFROSTBITE             655
#define STRINGID_ATTACKERHEALEDITSFROSTBITE           656
#define STRINGID_PKMNFROSTBITEHEALED                  657
#define STRINGID_PKMNFROSTBITEHEALED2                 658
#define STRINGID_PKMNFROSTBITEHEALEDBY                659
#define STRINGID_MIRRORHERBCOPIED                     660
#define STRINGID_STARTEDSNOW                          661
#define STRINGID_SNOWCONTINUES                        662
#define STRINGID_SNOWSTOPPED                          663
#define STRINGID_SNOWWARNINGSNOW                      664
#define STRINGID_SHARPSTEELFLOATS                     665
#define STRINGID_SHARPSTEELDMG                        666
#define STRINGID_PKMNBLEWAWAYSHARPSTEEL               667
#define STRINGID_SHARPSTEELDISAPPEAREDFROMTEAM        668
#define STRINGID_TEAMTRAPPEDWITHVINES                 669
#define STRINGID_PKMNHURTBYVINES                      670
#define STRINGID_TEAMCAUGHTINVORTEX                   671
#define STRINGID_PKMNHURTBYVORTEX                     672
#define STRINGID_TEAMSURROUNDEDBYFIRE                 673
#define STRINGID_PKMNBURNINGUP                        674
#define STRINGID_TEAMSURROUNDEDBYROCKS                675
#define STRINGID_PKMNHURTBYROCKSTHROWN                676
#define STRINGID_MOVEBLOCKEDBYDYNAMAX                 677

#define BATTLESTRINGS_COUNT                           678
=======
#define STRINGID_ATTACKEREXPELLEDTHEPOISON            624
#define STRINGID_ATTACKERSHOOKITSELFAWAKE             625
#define STRINGID_ATTACKERBROKETHROUGHPARALYSIS        626
#define STRINGID_ATTACKERHEALEDITSBURN                627
#define STRINGID_ATTACKERMELTEDTHEICE                 628
#define STRINGID_TARGETTOUGHEDITOUT                   629
#define STRINGID_ATTACKERLOSTELECTRICTYPE             630
#define STRINGID_ATTACKERSWITCHEDSTATWITHTARGET       631
#define STRINGID_BEINGHITCHARGEDPKMNWITHPOWER         632
#define STRINGID_SUNLIGHTACTIVATEDABILITY             633
#define STRINGID_STATWASHEIGHTENED                    634
#define STRINGID_ELECTRICTERRAINACTIVATEDABILITY      635
#define STRINGID_ABILITYWEAKENEDFSURROUNDINGMONSSTAT  636
#define STRINGID_ATTACKERGAINEDSTRENGTHFROMTHEFALLEN  637
#define STRINGID_PKMNSABILITYPREVENTSABILITY          638
#define STRINGID_PREPARESHELLTRAP                     639
#define STRINGID_SHELLTRAPDIDNTWORK                   640
#define STRINGID_SPIKESDISAPPEAREDFROMTEAM            641
#define STRINGID_TOXICSPIKESDISAPPEAREDFROMTEAM       642
#define STRINGID_STICKYWEBDISAPPEAREDFROMTEAM         643
#define STRINGID_STEALTHROCKDISAPPEAREDFROMTEAM       644
#define STRINGID_COULDNTFULLYPROTECT                  645
#define STRINGID_STOCKPILEDEFFECTWOREOFF              646
#define STRINGID_PKMNREVIVEDREADYTOFIGHT              647
#define STRINGID_ITEMRESTOREDSPECIESHEALTH            648
#define STRINGID_ITEMCUREDSPECIESSTATUS               649
#define STRINGID_ITEMRESTOREDSPECIESPP                650
#define STRINGID_THUNDERCAGETRAPPED                   651
#define STRINGID_PKMNHURTBYFROSTBITE                  652
#define STRINGID_PKMNGOTFROSTBITE                     653
#define STRINGID_PKMNSITEMHEALEDFROSTBITE             654
#define STRINGID_ATTACKERHEALEDITSFROSTBITE           655
#define STRINGID_PKMNFROSTBITEHEALED                  656
#define STRINGID_PKMNFROSTBITEHEALED2                 657
#define STRINGID_PKMNFROSTBITEHEALEDBY                658
#define STRINGID_MIRRORHERBCOPIED                     659
#define STRINGID_STARTEDSNOW                          660
#define STRINGID_SNOWCONTINUES                        661
#define STRINGID_SNOWSTOPPED                          662
#define STRINGID_SNOWWARNINGSNOW                      663
#define STRINGID_PKMNITEMMELTED                       664
#define STRINGID_ULTRABURSTREACTING                   665
#define STRINGID_ULTRABURSTCOMPLETED                  666
#define STRINGID_TEAMGAINEDEXP                        667
#define STRINGID_CURRENTMOVECANTSELECT                668
#define STRINGID_TARGETISBEINGSALTCURED               669
#define STRINGID_TARGETISHURTBYSALTCURE               670

#define BATTLESTRINGS_COUNT                           671
>>>>>>> b5f7a513

// This is the string id that gBattleStringsTable starts with.
// String ids before this (e.g. STRINGID_INTROMSG) are not in the table,
// and are instead handled explicitly by BufferStringBattle.
#define BATTLESTRINGS_TABLE_START  STRINGID_TRAINER1LOSETEXT

// The below IDs are all indexes into battle message tables,
// used to determine which of a set of messages to print.
// They are assigned to the MULTISTRING_CHOOSER byte of gBattleCommunication
// and read when e.g. the command printfromtable is used.

// gStatUpStringIds
#define B_MSG_ATTACKER_STAT_ROSE 0
#define B_MSG_DEFENDER_STAT_ROSE 1
#define B_MSG_STAT_WONT_INCREASE 2
#define B_MSG_STAT_ROSE_EMPTY    3
#define B_MSG_STAT_ROSE_ITEM     4
#define B_MSG_USED_DIRE_HIT      5

// gStatDownStringIds
#define B_MSG_ATTACKER_STAT_FELL 0
#define B_MSG_DEFENDER_STAT_FELL 1
#define B_MSG_STAT_WONT_DECREASE 2
#define B_MSG_STAT_FELL_EMPTY    3

// gMissStringIds
#define B_MSG_MISSED       0
#define B_MSG_PROTECTED    1
#define B_MSG_AVOIDED_ATK  2
#define B_MSG_AVOIDED_DMG  3
#define B_MSG_GROUND_MISS  4

// gAbsorbDrainStringIds
#define B_MSG_ABSORB      0
#define B_MSG_ABSORB_OOZE 1

// gLeechSeedStringIds
#define B_MSG_LEECH_SEED_SET   0
#define B_MSG_LEECH_SEED_MISS  1
#define B_MSG_LEECH_SEED_FAIL  2
#define B_MSG_LEECH_SEED_DRAIN 3
#define B_MSG_LEECH_SEED_OOZE  4

// gFirstTurnOfTwoStringIds
#define B_MSG_TURN1_RAZOR_WIND     0
#define B_MSG_TURN1_SOLAR_BEAM     1
#define B_MSG_TURN1_SKULL_BASH     2
#define B_MSG_TURN1_SKY_ATTACK     3
#define B_MSG_TURN1_FLY            4
#define B_MSG_TURN1_DIG            5
#define B_MSG_TURN1_DIVE           6
#define B_MSG_TURN1_BOUNCE         7
#define B_MSG_TURN1_PHANTOM_FORCE  8
#define B_MSG_TURN1_GEOMANCY       9
#define B_MSG_TURN1_FREEZE_SHOCK   10
#define B_MSG_TURN1_SKY_DROP       11
#define B_MSG_TURN1_METEOR_BEAM    12

// gMoveWeatherChangeStringIds
#define B_MSG_STARTED_RAIN      0
#define B_MSG_STARTED_DOWNPOUR  1
#define B_MSG_WEATHER_FAILED    2
#define B_MSG_STARTED_SANDSTORM 3
#define B_MSG_STARTED_SUNLIGHT  4
#define B_MSG_STARTED_HAIL      5
#define B_MSG_STARTED_SNOW      6

// gRainContinuesStringIds
#define B_MSG_RAIN_CONTINUES     0
#define B_MSG_DOWNPOUR_CONTINUES 1
#define B_MSG_RAIN_STOPPED       2

// gSandStormHailSnowContinuesStringIds / gSandStormHailDmgStringIds/ gSandStormHailSnowEndStringIds
#define B_MSG_SANDSTORM  0
#define B_MSG_HAIL       1
#define B_MSG_SNOW       2

// gReflectLightScreenSafeguardStringIds
#define B_MSG_SIDE_STATUS_FAILED     0
#define B_MSG_SET_REFLECT_SINGLE     1
#define B_MSG_SET_REFLECT_DOUBLE     2
#define B_MSG_SET_LIGHTSCREEN_SINGLE 3
#define B_MSG_SET_LIGHTSCREEN_DOUBLE 4
#define B_MSG_SET_SAFEGUARD          5

// gProtectLikeUsedStringIds
#define B_MSG_PROTECTED_ITSELF 0
#define B_MSG_BRACED_ITSELF    1
#define B_MSG_PROTECT_FAILED   2
#define B_MSG_PROTECTED_TEAM   3

// gRestUsedStringIds
#define B_MSG_REST           0
#define B_MSG_REST_STATUSED  1

// gWokeUpStringIds
#define B_MSG_WOKE_UP        0
#define B_MSG_WOKE_UP_UPROAR 1

// gUproarAwakeStringIds
#define B_MSG_CANT_SLEEP_UPROAR  0
#define B_MSG_UPROAR_KEPT_AWAKE  1

// gUproarOverTurnStringIds
#define B_MSG_UPROAR_CONTINUES  0
#define B_MSG_UPROAR_ENDS       1

// gStockpileUsedStringIds
#define B_MSG_STOCKPILED     0
#define B_MSG_CANT_STOCKPILE 1

// gSwallowFailStringIds
#define B_MSG_SWALLOW_FAILED  0
#define B_MSG_SWALLOW_FULL_HP 1

// gKOFailedStringIds
#define B_MSG_KO_MISS       0
#define B_MSG_KO_UNAFFECTED 1

// gMistUsedStringIds
#define B_MSG_SET_MIST    0
#define B_MSG_MIST_FAILED 1

// gFocusEnergyUsedStringIds
#define B_MSG_GETTING_PUMPED      0
#define B_MSG_FOCUS_ENERGY_FAILED 1

// gTransformUsedStringIds
#define B_MSG_TRANSFORMED      0
#define B_MSG_TRANSFORM_FAILED 1

// gSubstituteUsedStringIds
#define B_MSG_SET_SUBSTITUTE    0
#define B_MSG_SUBSTITUTE_FAILED 1

// gPartyStatusHealStringIds
#define B_MSG_BELL                     0
#define B_MSG_BELL_SOUNDPROOF_ATTACKER 1
#define B_MSG_BELL_SOUNDPROOF_PARTNER  2
#define B_MSG_BELL_BOTH_SOUNDPROOF     3
#define B_MSG_SOOTHING_AROMA           4

// gFutureMoveUsedStringIds
#define B_MSG_FUTURE_SIGHT 0
#define B_MSG_DOOM_DESIRE  1

// gItemSwapStringIds
#define B_MSG_ITEM_SWAP_TAKEN 0
#define B_MSG_ITEM_SWAP_GIVEN 1
#define B_MSG_ITEM_SWAP_BOTH  2

// gSportsUsedStringIds
#define B_MSG_WEAKEN_ELECTRIC 0
#define B_MSG_WEAKEN_FIRE     1

// gCaughtMonStringIds
#define B_MSG_SENT_SOMEONES_PC  0
#define B_MSG_SENT_LANETTES_PC  1
#define B_MSG_SOMEONES_BOX_FULL 2
#define B_MSG_LANETTES_BOX_FULL 3

// gPrimalWeatherBlocksStringIds
#define B_MSG_PRIMAL_WEATHER_FIZZLED_BY_RAIN    0
#define B_MSG_PRIMAL_WEATHER_EVAPORATED_IN_SUN  1

// gInobedientStringIds
#define B_MSG_LOAFING            0
#define B_MSG_WONT_OBEY          1
#define B_MSG_TURNED_AWAY        2
#define B_MSG_PRETEND_NOT_NOTICE 3
#define B_MSG_INCAPABLE_OF_POWER 4
// For randomly selecting a disobey string
// Skips the one used for Battle Palace
#define NUM_LOAF_STRINGS 4

// gSafariGetNearStringIds
#define B_MSG_CREPT_CLOSER    0
#define B_MSG_CANT_GET_CLOSER 1

// gSafariPokeblockResultStringIds
#define B_MSG_MON_CURIOUS    0
#define B_MSG_MON_ENTHRALLED 1
#define B_MSG_MON_IGNORED    2

// gFlashFireStringIds
#define B_MSG_FLASH_FIRE_BOOST    0
#define B_MSG_FLASH_FIRE_NO_BOOST 1

// gBerryEffectStringIds
#define B_MSG_CURED_PROBLEM     0
#define B_MSG_NORMALIZED_STATUS 1

// gNoEscapeStringIds
#define B_MSG_CANT_ESCAPE          0
#define B_MSG_DONT_LEAVE_BIRCH     1
#define B_MSG_PREVENTS_ESCAPE      2
#define B_MSG_CANT_ESCAPE_2        3
#define B_MSG_ATTACKER_CANT_ESCAPE 4

// gGotPoisonedStringIds / gGotParalyzedStringIds / gFellAsleepStringIds
// gGotBurnedStringIds / gGotFrozenStringIds / gAttractUsedStringIds
#define B_MSG_STATUSED            0
#define B_MSG_STATUSED_BY_ABILITY 1

// gBRNPreventionStringIds / gPRLZPreventionStringIds / gPSNPreventionStringIds
#define B_MSG_ABILITY_PREVENTS_MOVE_STATUS    0
#define B_MSG_ABILITY_PREVENTS_ABILITY_STATUS 1
#define B_MSG_STATUS_HAD_NO_EFFECT            2

// gGotDefrostedStringIds
#define B_MSG_DEFROSTED         0
#define B_MSG_DEFROSTED_BY_MOVE 1

// gFrostbiteHealedStringIds
#define B_MSG_FROSTBITE_HEALED         0
#define B_MSG_FROSTBITE_HEALED_BY_MOVE 1

// gBattlePalaceFlavorTextTable
#define B_MSG_GLINT_IN_EYE   0
#define B_MSG_GETTING_IN_POS 1
#define B_MSG_GROWL_DEEPLY   2
#define B_MSG_EAGER_FOR_MORE 3

// gRefereeStringsTable
#define B_MSG_REF_NOTHING_IS_DECIDED 0
#define B_MSG_REF_THATS_IT           1
#define B_MSG_REF_JUDGE_MIND         2
#define B_MSG_REF_JUDGE_SKILL        3
#define B_MSG_REF_JUDGE_BODY         4
#define B_MSG_REF_PLAYER_WON         5
#define B_MSG_REF_OPPONENT_WON       6
#define B_MSG_REF_DRAW               7
#define B_MSG_REF_COMMENCE_BATTLE    8

// gSwitchInAbilityStringIds
#define B_MSG_SWITCHIN_MOLDBREAKER      0
#define B_MSG_SWITCHIN_TERAVOLT         1
#define B_MSG_SWITCHIN_TURBOBLAZE       2
#define B_MSG_SWITCHIN_SLOWSTART        3
#define B_MSG_SWITCHIN_UNNERVE          4
#define B_MSG_SWITCHIN_ANTICIPATION     5
#define B_MSG_SWITCHIN_FOREWARN         6
#define B_MSG_SWITCHIN_PRESSURE         7
#define B_MSG_SWITCHIN_DARKAURA         8
#define B_MSG_SWITCHIN_FAIRYAURA        9
#define B_MSG_SWITCHIN_AURABREAK        10
#define B_MSG_SWITCHIN_COMATOSE         11
#define B_MSG_SWITCHIN_SCREENCLEANER    12
#define B_MSG_SWITCHIN_ASONE            13
#define B_MSG_SWITCHIN_CURIOUS_MEDICINE 14
#define B_MSG_SWITCHIN_PASTEL_VEIL      15
#define B_MSG_SWITCHIN_NEUTRALIZING_GAS 16

// gMentalHerbCureStringIds
#define B_MSG_MENTALHERBCURE_INFATUATION       0
#define B_MSG_MENTALHERBCURE_TAUNT             1
#define B_MSG_MENTALHERBCURE_ENCORE            2
#define B_MSG_MENTALHERBCURE_TORMENT           3
#define B_MSG_MENTALHERBCURE_HEALBLOCK         4
#define B_MSG_MENTALHERBCURE_DISABLE           5

// gTerrainPreventsStringIds
#define B_MSG_TERRAINPREVENTS_MISTY     0
#define B_MSG_TERRAINPREVENTS_ELECTRIC  1
#define B_MSG_TERRAINPREVENTS_PSYCHIC   2

// gTerrainStringIds
#define B_MSG_TERRAIN_SET_MISTY     0
#define B_MSG_TERRAIN_SET_ELECTRIC  1
#define B_MSG_TERRAIN_SET_PSYCHIC   2
#define B_MSG_TERRAIN_SET_GRASSY    3
#define B_MSG_TERRAIN_END_MISTY     4
#define B_MSG_TERRAIN_END_ELECTRIC  5
#define B_MSG_TERRAIN_END_PSYCHIC   6
#define B_MSG_TERRAIN_END_GRASSY    7
#define B_MSG_TERRAIN_COUNT         8

// gWrappedStringIds
#define B_MSG_WRAPPED_BIND         0
#define B_MSG_WRAPPED_WRAP         1
#define B_MSG_WRAPPED_FIRE_SPIN    2
#define B_MSG_WRAPPED_CLAMP        3
#define B_MSG_WRAPPED_WHIRLPOOL    4
#define B_MSG_WRAPPED_SAND_TOMB    5
#define B_MSG_WRAPPED_MAGMA_STORM  6
#define B_MSG_WRAPPED_INFESTATION  7
#define B_MSG_WRAPPED_SNAP_TRAP    8
#define B_MSG_WRAPPED_THUNDER_CAGE 9
#define NUM_TRAPPING_MOVES         10

// z effects
#define B_MSG_Z_RESET_STATS   0
#define B_MSG_Z_ALL_STATS_UP  1
#define B_MSG_Z_BOOST_CRITS   2
#define B_MSG_Z_FOLLOW_ME     3
#define B_MSG_Z_RECOVER_HP    4
#define B_MSG_Z_STAT_UP       5
#define B_MSG_Z_HP_TRAP       6

// gDmgHazardsStringIds
#define B_MSG_PKMNHURTBYSPIKES   0
#define B_MSG_STEALTHROCKDMG     1
#define B_MSG_SHARPSTEELDMG      2
#define B_MSG_POINTEDSTONESFLOAT 3
#define B_MSG_SPIKESSCATTERED    4
#define B_MSG_SHARPSTEELFLOATS   5

#endif // GUARD_CONSTANTS_BATTLE_STRING_IDS_H<|MERGE_RESOLUTION|>--- conflicted
+++ resolved
@@ -623,64 +623,6 @@
 #define STRINGID_ZMOVERESTOREHP                       621
 #define STRINGID_ZMOVESTATUP                          622
 #define STRINGID_ZMOVEHPTRAP                          623
-<<<<<<< HEAD
-#define STRINGID_TERRAINREMOVED                       624
-#define STRINGID_ATTACKEREXPELLEDTHEPOISON            625
-#define STRINGID_ATTACKERSHOOKITSELFAWAKE             626
-#define STRINGID_ATTACKERBROKETHROUGHPARALYSIS        627
-#define STRINGID_ATTACKERHEALEDITSBURN                628
-#define STRINGID_ATTACKERMELTEDTHEICE                 629
-#define STRINGID_TARGETTOUGHEDITOUT                   630
-#define STRINGID_ATTACKERLOSTELECTRICTYPE             631
-#define STRINGID_ATTACKERSWITCHEDSTATWITHTARGET       632
-#define STRINGID_BEINGHITCHARGEDPKMNWITHPOWER         633
-#define STRINGID_SUNLIGHTACTIVATEDABILITY             634
-#define STRINGID_STATWASHEIGHTENED                    635
-#define STRINGID_ELECTRICTERRAINACTIVATEDABILITY      636
-#define STRINGID_ABILITYWEAKENEDFSURROUNDINGMONSSTAT  637
-#define STRINGID_ATTACKERGAINEDSTRENGTHFROMTHEFALLEN  638
-#define STRINGID_PKMNSABILITYPREVENTSABILITY          639
-#define STRINGID_PREPARESHELLTRAP                     640
-#define STRINGID_SHELLTRAPDIDNTWORK                   641
-#define STRINGID_SPIKESDISAPPEAREDFROMTEAM            642
-#define STRINGID_TOXICSPIKESDISAPPEAREDFROMTEAM       643
-#define STRINGID_STICKYWEBDISAPPEAREDFROMTEAM         644
-#define STRINGID_STEALTHROCKDISAPPEAREDFROMTEAM       645
-#define STRINGID_COULDNTFULLYPROTECT                  646
-#define STRINGID_STOCKPILEDEFFECTWOREOFF              647
-#define STRINGID_PKMNREVIVEDREADYTOFIGHT              648
-#define STRINGID_ITEMRESTOREDSPECIESHEALTH            649
-#define STRINGID_ITEMCUREDSPECIESSTATUS               650
-#define STRINGID_ITEMRESTOREDSPECIESPP                651
-#define STRINGID_THUNDERCAGETRAPPED                   652
-#define STRINGID_PKMNHURTBYFROSTBITE                  653
-#define STRINGID_PKMNGOTFROSTBITE                     654
-#define STRINGID_PKMNSITEMHEALEDFROSTBITE             655
-#define STRINGID_ATTACKERHEALEDITSFROSTBITE           656
-#define STRINGID_PKMNFROSTBITEHEALED                  657
-#define STRINGID_PKMNFROSTBITEHEALED2                 658
-#define STRINGID_PKMNFROSTBITEHEALEDBY                659
-#define STRINGID_MIRRORHERBCOPIED                     660
-#define STRINGID_STARTEDSNOW                          661
-#define STRINGID_SNOWCONTINUES                        662
-#define STRINGID_SNOWSTOPPED                          663
-#define STRINGID_SNOWWARNINGSNOW                      664
-#define STRINGID_SHARPSTEELFLOATS                     665
-#define STRINGID_SHARPSTEELDMG                        666
-#define STRINGID_PKMNBLEWAWAYSHARPSTEEL               667
-#define STRINGID_SHARPSTEELDISAPPEAREDFROMTEAM        668
-#define STRINGID_TEAMTRAPPEDWITHVINES                 669
-#define STRINGID_PKMNHURTBYVINES                      670
-#define STRINGID_TEAMCAUGHTINVORTEX                   671
-#define STRINGID_PKMNHURTBYVORTEX                     672
-#define STRINGID_TEAMSURROUNDEDBYFIRE                 673
-#define STRINGID_PKMNBURNINGUP                        674
-#define STRINGID_TEAMSURROUNDEDBYROCKS                675
-#define STRINGID_PKMNHURTBYROCKSTHROWN                676
-#define STRINGID_MOVEBLOCKEDBYDYNAMAX                 677
-
-#define BATTLESTRINGS_COUNT                           678
-=======
 #define STRINGID_ATTACKEREXPELLEDTHEPOISON            624
 #define STRINGID_ATTACKERSHOOKITSELFAWAKE             625
 #define STRINGID_ATTACKERBROKETHROUGHPARALYSIS        626
@@ -728,9 +670,21 @@
 #define STRINGID_CURRENTMOVECANTSELECT                668
 #define STRINGID_TARGETISBEINGSALTCURED               669
 #define STRINGID_TARGETISHURTBYSALTCURE               670
-
-#define BATTLESTRINGS_COUNT                           671
->>>>>>> b5f7a513
+#define STRINGID_SHARPSTEELFLOATS                     671
+#define STRINGID_SHARPSTEELDMG                        672
+#define STRINGID_PKMNBLEWAWAYSHARPSTEEL               673
+#define STRINGID_SHARPSTEELDISAPPEAREDFROMTEAM        674
+#define STRINGID_TEAMTRAPPEDWITHVINES                 675
+#define STRINGID_PKMNHURTBYVINES                      676
+#define STRINGID_TEAMCAUGHTINVORTEX                   677
+#define STRINGID_PKMNHURTBYVORTEX                     678
+#define STRINGID_TEAMSURROUNDEDBYFIRE                 679
+#define STRINGID_PKMNBURNINGUP                        680
+#define STRINGID_TEAMSURROUNDEDBYROCKS                681
+#define STRINGID_PKMNHURTBYROCKSTHROWN                682
+#define STRINGID_MOVEBLOCKEDBYDYNAMAX                 683
+
+#define BATTLESTRINGS_COUNT                           684
 
 // This is the string id that gBattleStringsTable starts with.
 // String ids before this (e.g. STRINGID_INTROMSG) are not in the table,
