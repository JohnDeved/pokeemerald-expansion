--- conflicted
+++ resolved
@@ -564,24 +564,19 @@
 #define STRINGID_PKMNSWILLPERISHIN3TURNS 560
 #define STRINGID_ABILITYRAISEDSTATDRASTICALLY 561
 #define STRINGID_AURAFLAREDTOLIFE 562
-<<<<<<< HEAD
-#define STRINGID_ZPOWERSURROUNDS 563
-#define STRINGID_ZMOVEUNLEASHED 564
-#define STRINGID_ZMOVERESETSSTATS 565
-#define STRINGID_ZMOVEALLSTATSUP 566
-#define STRINGID_ZMOVEZBOOSTCRIT 567
-#define STRINGID_ZMOVERESTOREHP 568
-#define STRINGID_ZMOVESTATUP 569
-#define STRINGID_ZMOVEHPTRAP 570
-#define STRINGID_TERRAINREMOVED 571
-
-#define BATTLESTRINGS_COUNT     572
-=======
 #define STRINGID_ASONEENTERS 563
 #define STRINGID_CURIOUSMEDICINEENTERS 564
-
-#define BATTLESTRINGS_COUNT     565
->>>>>>> e5fa583a
+#define STRINGID_ZPOWERSURROUNDS 565
+#define STRINGID_ZMOVEUNLEASHED 566
+#define STRINGID_ZMOVERESETSSTATS 567
+#define STRINGID_ZMOVEALLSTATSUP 568
+#define STRINGID_ZMOVEZBOOSTCRIT 569
+#define STRINGID_ZMOVERESTOREHP 570
+#define STRINGID_ZMOVESTATUP 571
+#define STRINGID_ZMOVEHPTRAP 572
+#define STRINGID_TERRAINREMOVED 573
+
+#define BATTLESTRINGS_COUNT     574
 
 //// multichoice message IDs
 // switch in ability message
@@ -598,7 +593,9 @@
 #define MULTI_SWITCHIN_AURABREAK        10
 #define MULTI_SWITCHIN_COMATOSE         11
 #define MULTI_SWITCHIN_SCREENCLEANER    12
-<<<<<<< HEAD
+#define MULTI_SWITCHIN_ASONE            13
+#define MULTI_SWITCHIN_CURIOUS_MEDICINE 14
+
 // z effects
 #define MULTISTRING_Z_RESET_STATS   0
 #define MULTISTRING_Z_ALL_STATS_UP  1
@@ -607,9 +604,5 @@
 #define MULTISTRING_Z_RECOVER_HP    4
 #define MULTISTRING_Z_STAT_UP       5
 #define MULTISTRING_Z_HP_TRAP       6
-=======
-#define MULTI_SWITCHIN_ASONE            13
-#define MULTI_SWITCHIN_CURIOUS_MEDICINE 14
->>>>>>> e5fa583a
 
 #endif // GUARD_CONSTANTS_BATTLE_STRING_IDS_H