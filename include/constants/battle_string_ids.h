#ifndef GUARD_CONSTANTS_BATTLE_STRING_IDS_H
#define GUARD_CONSTANTS_BATTLE_STRING_IDS_H

#define BATTLESTRINGS_ID_ADDER  12 // all battlestrings have its ID + 12, because first 5 are reserved

#define STRINGID_INTROMSG       0
#define STRINGID_INTROSENDOUT   1
#define STRINGID_RETURNMON      2
#define STRINGID_SWITCHINMON    3
#define STRINGID_USEDMOVE       4
#define STRINGID_BATTLEEND      5
#define STRINGID_TRAINERSLIDE   6

// todo: make some of those names less vague: attacker/target vs pkmn, etc.
#define STRINGID_TRAINER1LOSETEXT                     12
#define STRINGID_PKMNGAINEDEXP                        13
#define STRINGID_PKMNGREWTOLV                         14
#define STRINGID_PKMNLEARNEDMOVE                      15
#define STRINGID_TRYTOLEARNMOVE1                      16
#define STRINGID_TRYTOLEARNMOVE2                      17
#define STRINGID_TRYTOLEARNMOVE3                      18
#define STRINGID_PKMNFORGOTMOVE                       19
#define STRINGID_STOPLEARNINGMOVE                     20
#define STRINGID_DIDNOTLEARNMOVE                      21
#define STRINGID_PKMNLEARNEDMOVE2                     22
#define STRINGID_ATTACKMISSED                         23
#define STRINGID_PKMNPROTECTEDITSELF                  24
#define STRINGID_STATSWONTINCREASE2                   25
#define STRINGID_AVOIDEDDAMAGE                        26
#define STRINGID_ITDOESNTAFFECT                       27
#define STRINGID_ATTACKERFAINTED                      28
#define STRINGID_TARGETFAINTED                        29
#define STRINGID_PLAYERGOTMONEY                       30
#define STRINGID_PLAYERWHITEOUT                       31
#define STRINGID_PLAYERWHITEOUT2                      32
#define STRINGID_PREVENTSESCAPE                       33
#define STRINGID_HITXTIMES                            34
#define STRINGID_PKMNFELLASLEEP                       35
#define STRINGID_PKMNMADESLEEP                        36
#define STRINGID_PKMNALREADYASLEEP                    37
#define STRINGID_PKMNALREADYASLEEP2                   38
#define STRINGID_PKMNWASNTAFFECTED                    39
#define STRINGID_PKMNWASPOISONED                      40
#define STRINGID_PKMNPOISONEDBY                       41
#define STRINGID_PKMNHURTBYPOISON                     42
#define STRINGID_PKMNALREADYPOISONED                  43
#define STRINGID_PKMNBADLYPOISONED                    44
#define STRINGID_PKMNENERGYDRAINED                    45
#define STRINGID_PKMNWASBURNED                        46
#define STRINGID_PKMNBURNEDBY                         47
#define STRINGID_PKMNHURTBYBURN                       48
#define STRINGID_PKMNWASFROZEN                        49
#define STRINGID_PKMNFROZENBY                         50
#define STRINGID_PKMNISFROZEN                         51
#define STRINGID_PKMNWASDEFROSTED                     52
#define STRINGID_PKMNWASDEFROSTED2                    53
#define STRINGID_PKMNWASDEFROSTEDBY                   54
#define STRINGID_PKMNWASPARALYZED                     55
#define STRINGID_PKMNWASPARALYZEDBY                   56
#define STRINGID_PKMNISPARALYZED                      57
#define STRINGID_PKMNISALREADYPARALYZED               58
#define STRINGID_PKMNHEALEDPARALYSIS                  59
#define STRINGID_PKMNDREAMEATEN                       60
#define STRINGID_STATSWONTINCREASE                    61
#define STRINGID_STATSWONTDECREASE                    62
#define STRINGID_TEAMSTOPPEDWORKING                   63
#define STRINGID_FOESTOPPEDWORKING                    64
#define STRINGID_PKMNISCONFUSED                       65
#define STRINGID_PKMNHEALEDCONFUSION                  66
#define STRINGID_PKMNWASCONFUSED                      67
#define STRINGID_PKMNALREADYCONFUSED                  68
#define STRINGID_PKMNFELLINLOVE                       69
#define STRINGID_PKMNINLOVE                           70
#define STRINGID_PKMNIMMOBILIZEDBYLOVE                71
#define STRINGID_PKMNBLOWNAWAY                        72
#define STRINGID_PKMNCHANGEDTYPE                      73
#define STRINGID_PKMNFLINCHED                         74
#define STRINGID_PKMNREGAINEDHEALTH                   75
#define STRINGID_PKMNHPFULL                           76
#define STRINGID_PKMNRAISEDSPDEF                      77
#define STRINGID_PKMNRAISEDDEF                        78
#define STRINGID_PKMNCOVEREDBYVEIL                    79
#define STRINGID_PKMNUSEDSAFEGUARD                    80
#define STRINGID_PKMNSAFEGUARDEXPIRED                 81
#define STRINGID_PKMNWENTTOSLEEP                      82
#define STRINGID_PKMNSLEPTHEALTHY                     83
#define STRINGID_PKMNWHIPPEDWHIRLWIND                 84
#define STRINGID_PKMNTOOKSUNLIGHT                     85
#define STRINGID_PKMNLOWEREDHEAD                      86
#define STRINGID_PKMNISGLOWING                        87
#define STRINGID_PKMNFLEWHIGH                         88
#define STRINGID_PKMNDUGHOLE                          89
#define STRINGID_PKMNSQUEEZEDBYBIND                   90
#define STRINGID_PKMNTRAPPEDINVORTEX                  91
#define STRINGID_PKMNWRAPPEDBY                        92
#define STRINGID_PKMNCLAMPED                          93
#define STRINGID_PKMNHURTBY                           94
#define STRINGID_PKMNFREEDFROM                        95
#define STRINGID_PKMNCRASHED                          96
#define STRINGID_PKMNSHROUDEDINMIST                   97
#define STRINGID_PKMNPROTECTEDBYMIST                  98
#define STRINGID_PKMNGETTINGPUMPED                    99
#define STRINGID_PKMNHITWITHRECOIL                    100
#define STRINGID_PKMNPROTECTEDITSELF2                 101
#define STRINGID_PKMNBUFFETEDBYSANDSTORM              102
#define STRINGID_PKMNPELTEDBYHAIL                     103
#define STRINGID_PKMNSEEDED                           104
#define STRINGID_PKMNEVADEDATTACK                     105
#define STRINGID_PKMNSAPPEDBYLEECHSEED                106
#define STRINGID_PKMNFASTASLEEP                       107
#define STRINGID_PKMNWOKEUP                           108
#define STRINGID_PKMNUPROARKEPTAWAKE                  109
#define STRINGID_PKMNWOKEUPINUPROAR                   110
#define STRINGID_PKMNCAUSEDUPROAR                     111
#define STRINGID_PKMNMAKINGUPROAR                     112
#define STRINGID_PKMNCALMEDDOWN                       113
#define STRINGID_PKMNCANTSLEEPINUPROAR                114
#define STRINGID_PKMNSTOCKPILED                       115
#define STRINGID_PKMNCANTSTOCKPILE                    116
#define STRINGID_PKMNCANTSLEEPINUPROAR2               117
#define STRINGID_UPROARKEPTPKMNAWAKE                  118
#define STRINGID_PKMNSTAYEDAWAKEUSING                 119
#define STRINGID_PKMNSTORINGENERGY                    120
#define STRINGID_PKMNUNLEASHEDENERGY                  121
#define STRINGID_PKMNFATIGUECONFUSION                 122
#define STRINGID_PLAYERPICKEDUPMONEY                  123
#define STRINGID_PKMNUNAFFECTED                       124
#define STRINGID_PKMNTRANSFORMEDINTO                  125
#define STRINGID_PKMNMADESUBSTITUTE                   126
#define STRINGID_PKMNHASSUBSTITUTE                    127
#define STRINGID_SUBSTITUTEDAMAGED                    128
#define STRINGID_PKMNSUBSTITUTEFADED                  129
#define STRINGID_PKMNMUSTRECHARGE                     130
#define STRINGID_PKMNRAGEBUILDING                     131
#define STRINGID_PKMNMOVEWASDISABLED                  132
#define STRINGID_PKMNMOVEISDISABLED                   133
#define STRINGID_PKMNMOVEDISABLEDNOMORE               134
#define STRINGID_PKMNGOTENCORE                        135
#define STRINGID_PKMNENCOREENDED                      136
#define STRINGID_PKMNTOOKAIM                          137
#define STRINGID_PKMNSKETCHEDMOVE                     138
#define STRINGID_PKMNTRYINGTOTAKEFOE                  139
#define STRINGID_PKMNTOOKFOE                          140
#define STRINGID_PKMNREDUCEDPP                        141
#define STRINGID_PKMNSTOLEITEM                        142
#define STRINGID_TARGETCANTESCAPENOW                  143
#define STRINGID_PKMNFELLINTONIGHTMARE                144
#define STRINGID_PKMNLOCKEDINNIGHTMARE                145
#define STRINGID_PKMNLAIDCURSE                        146
#define STRINGID_PKMNAFFLICTEDBYCURSE                 147
#define STRINGID_SPIKESSCATTERED                      148
#define STRINGID_PKMNHURTBYSPIKES                     149
#define STRINGID_PKMNIDENTIFIED                       150
#define STRINGID_PKMNPERISHCOUNTFELL                  151
#define STRINGID_PKMNBRACEDITSELF                     152
#define STRINGID_PKMNENDUREDHIT                       153
#define STRINGID_MAGNITUDESTRENGTH                    154
#define STRINGID_PKMNCUTHPMAXEDATTACK                 155
#define STRINGID_PKMNCOPIEDSTATCHANGES                156
#define STRINGID_PKMNGOTFREE                          157
#define STRINGID_PKMNSHEDLEECHSEED                    158
#define STRINGID_PKMNBLEWAWAYSPIKES                   159
#define STRINGID_PKMNFLEDFROMBATTLE                   160
#define STRINGID_PKMNFORESAWATTACK                    161
#define STRINGID_PKMNTOOKATTACK                       162
#define STRINGID_PKMNATTACK                           163
#define STRINGID_PKMNCENTERATTENTION                  164
#define STRINGID_PKMNCHARGINGPOWER                    165
#define STRINGID_NATUREPOWERTURNEDINTO                166
#define STRINGID_PKMNSTATUSNORMAL                     167
#define STRINGID_PKMNHASNOMOVESLEFT                   168
#define STRINGID_PKMNSUBJECTEDTOTORMENT               169
#define STRINGID_PKMNCANTUSEMOVETORMENT               170
#define STRINGID_PKMNTIGHTENINGFOCUS                  171
#define STRINGID_PKMNFELLFORTAUNT                     172
#define STRINGID_PKMNCANTUSEMOVETAUNT                 173
#define STRINGID_PKMNREADYTOHELP                      174
#define STRINGID_PKMNSWITCHEDITEMS                    175
#define STRINGID_PKMNCOPIEDFOE                        176
#define STRINGID_PKMNMADEWISH                         177
#define STRINGID_PKMNWISHCAMETRUE                     178
#define STRINGID_PKMNPLANTEDROOTS                     179
#define STRINGID_PKMNABSORBEDNUTRIENTS                180
#define STRINGID_PKMNANCHOREDITSELF                   181
#define STRINGID_PKMNWASMADEDROWSY                    182
#define STRINGID_PKMNKNOCKEDOFF                       183
#define STRINGID_PKMNSWAPPEDABILITIES                 184
#define STRINGID_PKMNSEALEDOPPONENTMOVE               185
#define STRINGID_PKMNCANTUSEMOVESEALED                186
#define STRINGID_PKMNWANTSGRUDGE                      187
#define STRINGID_PKMNLOSTPPGRUDGE                     188
#define STRINGID_PKMNSHROUDEDITSELF                   189
#define STRINGID_PKMNMOVEBOUNCED                      190
#define STRINGID_PKMNWAITSFORTARGET                   191
#define STRINGID_PKMNSNATCHEDMOVE                     192
#define STRINGID_PKMNMADEITRAIN                       193
#define STRINGID_PKMNRAISEDSPEED                      194
#define STRINGID_PKMNPROTECTEDBY                      195
#define STRINGID_PKMNPREVENTSUSAGE                    196
#define STRINGID_PKMNRESTOREDHPUSING                  197
#define STRINGID_PKMNCHANGEDTYPEWITH                  198
#define STRINGID_PKMNPREVENTSPARALYSISWITH            199
#define STRINGID_PKMNPREVENTSROMANCEWITH              200
#define STRINGID_PKMNPREVENTSPOISONINGWITH            201
#define STRINGID_PKMNPREVENTSCONFUSIONWITH            202
#define STRINGID_PKMNRAISEDFIREPOWERWITH              203
#define STRINGID_PKMNANCHORSITSELFWITH                204
#define STRINGID_PKMNCUTSATTACKWITH                   205
#define STRINGID_PKMNPREVENTSSTATLOSSWITH             206
#define STRINGID_PKMNHURTSWITH                        207
#define STRINGID_PKMNTRACED                           208
#define STRINGID_STATSHARPLY                          209
#define STRINGID_STATROSE                             210
#define STRINGID_STATHARSHLY                          211
#define STRINGID_STATFELL                             212
#define STRINGID_ATTACKERSSTATROSE                    213
#define STRINGID_DEFENDERSSTATROSE                    214
#define STRINGID_ATTACKERSSTATFELL                    215
#define STRINGID_DEFENDERSSTATFELL                    216
#define STRINGID_CRITICALHIT                          217
#define STRINGID_ONEHITKO                             218
#define STRINGID_123POOF                              219
#define STRINGID_ANDELLIPSIS                          220
#define STRINGID_NOTVERYEFFECTIVE                     221
#define STRINGID_SUPEREFFECTIVE                       222
#define STRINGID_GOTAWAYSAFELY                        223
#define STRINGID_WILDPKMNFLED                         224
#define STRINGID_NORUNNINGFROMTRAINERS                225
#define STRINGID_CANTESCAPE                           226
#define STRINGID_DONTLEAVEBIRCH                       227
#define STRINGID_BUTNOTHINGHAPPENED                   228
#define STRINGID_BUTITFAILED                          229
#define STRINGID_ITHURTCONFUSION                      230
#define STRINGID_MIRRORMOVEFAILED                     231
#define STRINGID_STARTEDTORAIN                        232
#define STRINGID_DOWNPOURSTARTED                      233
#define STRINGID_RAINCONTINUES                        234
#define STRINGID_DOWNPOURCONTINUES                    235
#define STRINGID_RAINSTOPPED                          236
#define STRINGID_SANDSTORMBREWED                      237
#define STRINGID_SANDSTORMRAGES                       238
#define STRINGID_SANDSTORMSUBSIDED                    239
#define STRINGID_SUNLIGHTGOTBRIGHT                    240
#define STRINGID_SUNLIGHTSTRONG                       241
#define STRINGID_SUNLIGHTFADED                        242
#define STRINGID_STARTEDHAIL                          243
#define STRINGID_HAILCONTINUES                        244
#define STRINGID_HAILSTOPPED                          245
#define STRINGID_FAILEDTOSPITUP                       246
#define STRINGID_FAILEDTOSWALLOW                      247
#define STRINGID_WINDBECAMEHEATWAVE                   248
#define STRINGID_STATCHANGESGONE                      249
#define STRINGID_COINSSCATTERED                       250
#define STRINGID_TOOWEAKFORSUBSTITUTE                 251
#define STRINGID_SHAREDPAIN                           252
#define STRINGID_BELLCHIMED                           253
#define STRINGID_FAINTINTHREE                         254
#define STRINGID_NOPPLEFT                             255
#define STRINGID_BUTNOPPLEFT                          256
#define STRINGID_PLAYERUSEDITEM                       257
#define STRINGID_WALLYUSEDITEM                        258
#define STRINGID_TRAINERBLOCKEDBALL                   259
#define STRINGID_DONTBEATHIEF                         260
#define STRINGID_ITDODGEDBALL                         261
#define STRINGID_YOUMISSEDPKMN                        262
#define STRINGID_PKMNBROKEFREE                        263
#define STRINGID_ITAPPEAREDCAUGHT                     264
#define STRINGID_AARGHALMOSTHADIT                     265
#define STRINGID_SHOOTSOCLOSE                         266
#define STRINGID_GOTCHAPKMNCAUGHT                     267
#define STRINGID_GOTCHAPKMNCAUGHT2                    268
#define STRINGID_GIVENICKNAMECAPTURED                 269
#define STRINGID_PKMNSENTTOPC                         270
#define STRINGID_PKMNDATAADDEDTODEX                   271
#define STRINGID_ITISRAINING                          272
#define STRINGID_SANDSTORMISRAGING                    273
#define STRINGID_CANTESCAPE2                          274
#define STRINGID_PKMNIGNORESASLEEP                    275
#define STRINGID_PKMNIGNOREDORDERS                    276
#define STRINGID_PKMNBEGANTONAP                       277
#define STRINGID_PKMNLOAFING                          278
#define STRINGID_PKMNWONTOBEY                         279
#define STRINGID_PKMNTURNEDAWAY                       280
#define STRINGID_PKMNPRETENDNOTNOTICE                 281
#define STRINGID_ENEMYABOUTTOSWITCHPKMN               282
#define STRINGID_CREPTCLOSER                          283
#define STRINGID_CANTGETCLOSER                        284
#define STRINGID_PKMNWATCHINGCAREFULLY                285
#define STRINGID_PKMNCURIOUSABOUTX                    286
#define STRINGID_PKMNENTHRALLEDBYX                    287
#define STRINGID_PKMNIGNOREDX                         288
#define STRINGID_THREWPOKEBLOCKATPKMN                 289
#define STRINGID_OUTOFSAFARIBALLS                     290
#define STRINGID_PKMNSITEMCUREDPARALYSIS              291
#define STRINGID_PKMNSITEMCUREDPOISON                 292
#define STRINGID_PKMNSITEMHEALEDBURN                  293
#define STRINGID_PKMNSITEMDEFROSTEDIT                 294
#define STRINGID_PKMNSITEMWOKEIT                      295
#define STRINGID_PKMNSITEMSNAPPEDOUT                  296
#define STRINGID_PKMNSITEMCUREDPROBLEM                297
#define STRINGID_PKMNSITEMRESTOREDHEALTH              298
#define STRINGID_PKMNSITEMRESTOREDPP                  299
#define STRINGID_PKMNSITEMRESTOREDSTATUS              300
#define STRINGID_PKMNSITEMRESTOREDHPALITTLE           301
#define STRINGID_ITEMALLOWSONLYYMOVE                  302
#define STRINGID_PKMNHUNGONWITHX                      303
#define STRINGID_EMPTYSTRING3                         304
#define STRINGID_PKMNSXPREVENTSBURNS                  305
#define STRINGID_PKMNSXBLOCKSY                        306
#define STRINGID_PKMNSXRESTOREDHPALITTLE2             307
#define STRINGID_PKMNSXWHIPPEDUPSANDSTORM             308
#define STRINGID_PKMNSXPREVENTSYLOSS                  309
#define STRINGID_PKMNSXINFATUATEDY                    310
#define STRINGID_PKMNSXMADEYINEFFECTIVE               311
#define STRINGID_PKMNSXCUREDYPROBLEM                  312
#define STRINGID_ITSUCKEDLIQUIDOOZE                   313
#define STRINGID_PKMNTRANSFORMED                      314
#define STRINGID_ELECTRICITYWEAKENED                  315
#define STRINGID_FIREWEAKENED                         316
#define STRINGID_PKMNHIDUNDERWATER                    317
#define STRINGID_PKMNSPRANGUP                         318
#define STRINGID_HMMOVESCANTBEFORGOTTEN               319
#define STRINGID_XFOUNDONEY                           320
#define STRINGID_PLAYERDEFEATEDTRAINER1               321
#define STRINGID_SOOTHINGAROMA                        322
#define STRINGID_ITEMSCANTBEUSEDNOW                   323
#define STRINGID_FORXCOMMAYZ                          324
#define STRINGID_USINGITEMSTATOFPKMNROSE              325
#define STRINGID_PKMNUSEDXTOGETPUMPED                 326
#define STRINGID_PKMNSXMADEYUSELESS                   327
#define STRINGID_PKMNTRAPPEDBYSANDTOMB                328
#define STRINGID_EMPTYSTRING4                         329
#define STRINGID_ABOOSTED                             330
#define STRINGID_PKMNSXINTENSIFIEDSUN                 331
#define STRINGID_PKMNMAKESGROUNDMISS                  332
#define STRINGID_YOUTHROWABALLNOWRIGHT                333
#define STRINGID_PKMNSXTOOKATTACK                     334
#define STRINGID_PKMNCHOSEXASDESTINY                  335
#define STRINGID_PKMNLOSTFOCUS                        336
#define STRINGID_USENEXTPKMN                          337
#define STRINGID_PKMNFLEDUSINGITS                     338
#define STRINGID_PKMNFLEDUSING                        339
#define STRINGID_PKMNWASDRAGGEDOUT                    340
#define STRINGID_PREVENTEDFROMWORKING                 341
#define STRINGID_PKMNSITEMNORMALIZEDSTATUS            342
#define STRINGID_TRAINER1USEDITEM                     343
#define STRINGID_BOXISFULL                            344
#define STRINGID_PKMNAVOIDEDATTACK                    345
#define STRINGID_PKMNSXMADEITINEFFECTIVE              346
#define STRINGID_PKMNSXPREVENTSFLINCHING              347
#define STRINGID_PKMNALREADYHASBURN                   348
#define STRINGID_STATSWONTDECREASE2                   349
#define STRINGID_PKMNSXBLOCKSY2                       350
#define STRINGID_PKMNSXWOREOFF                        351
#define STRINGID_PKMNRAISEDDEFALITTLE                 352
#define STRINGID_PKMNRAISEDSPDEFALITTLE               353
#define STRINGID_THEWALLSHATTERED                     354
#define STRINGID_PKMNSXPREVENTSYSZ                    355
#define STRINGID_PKMNSXCUREDITSYPROBLEM               356
#define STRINGID_ATTACKERCANTESCAPE                   357
#define STRINGID_PKMNOBTAINEDX                        358
#define STRINGID_PKMNOBTAINEDX2                       359
#define STRINGID_PKMNOBTAINEDXYOBTAINEDZ              360
#define STRINGID_BUTNOEFFECT                          361
#define STRINGID_PKMNSXHADNOEFFECTONY                 362
#define STRINGID_TWOENEMIESDEFEATED                   363
#define STRINGID_TRAINER2LOSETEXT                     364
#define STRINGID_PKMNINCAPABLEOFPOWER                 365
#define STRINGID_GLINTAPPEARSINEYE                    366
#define STRINGID_PKMNGETTINGINTOPOSITION              367
#define STRINGID_PKMNBEGANGROWLINGDEEPLY              368
#define STRINGID_PKMNEAGERFORMORE                     369
#define STRINGID_DEFEATEDOPPONENTBYREFEREE            370
#define STRINGID_LOSTTOOPPONENTBYREFEREE              371
#define STRINGID_TIEDOPPONENTBYREFEREE                372
#define STRINGID_QUESTIONFORFEITMATCH                 373
#define STRINGID_FORFEITEDMATCH                       374
#define STRINGID_PKMNTRANSFERREDSOMEONESPC            375
#define STRINGID_PKMNTRANSFERREDLANETTESPC            376
#define STRINGID_PKMNBOXSOMEONESPCFULL                377
#define STRINGID_PKMNBOXLANETTESPCFULL                378
#define STRINGID_TRAINER1WINTEXT                      379
#define STRINGID_TRAINER2WINTEXT                      380
                                                      
#define STRINGID_ENDUREDSTURDY                        381
#define STRINGID_POWERHERB                            382
#define STRINGID_HURTBYITEM                           383
#define STRINGID_PSNBYITEM                            384
#define STRINGID_BRNBYITEM                            385
#define STRINGID_DEFABILITYIN                         386
#define STRINGID_GRAVITYINTENSIFIED                   387
#define STRINGID_TARGETIDENTIFIED                     388
#define STRINGID_TARGETWOKEUP                         389
#define STRINGID_PKMNSTOLEANDATEITEM                  390
#define STRINGID_TAILWINDBLEW                         391
#define STRINGID_PKMNWENTBACK                         392
#define STRINGID_PKMNCANTUSEITEMSANYMORE              393
#define STRINGID_PKMNFLUNG                            394
#define STRINGID_PKMNPREVENTEDFROMHEALING             395
#define STRINGID_PKMNSWITCHEDATKANDDEF                396
#define STRINGID_PKMNSABILITYSUPPRESSED               397
#define STRINGID_SHIELDEDFROMCRITICALHITS             398
#define STRINGID_SWITCHEDATKANDSPATK                  399
#define STRINGID_SWITCHEDDEFANDSPDEF                  400
#define STRINGID_PKMNACQUIREDABILITY                  401
#define STRINGID_POISONSPIKESSCATTERED                402
#define STRINGID_PKMNSWITCHEDSTATCHANGES              403
#define STRINGID_PKMNSURROUNDEDWITHVEILOFWATER        404
#define STRINGID_PKMNLEVITATEDONELECTROMAGNETISM      405
#define STRINGID_PKMNTWISTEDDIMENSIONS                406
#define STRINGID_POINTEDSTONESFLOAT                   407
#define STRINGID_CLOAKEDINMYSTICALMOONLIGHT           408
#define STRINGID_TRAPPEDBYSWIRLINGMAGMA               409
#define STRINGID_VANISHEDINSTANTLY                    410
#define STRINGID_PROTECTEDTEAM                        411
#define STRINGID_SHAREDITSGUARD                       412
#define STRINGID_SHAREDITSPOWER                       413
#define STRINGID_SWAPSDEFANDSPDEFOFALLPOKEMON         414
#define STRINGID_BECAMENIMBLE                         415
#define STRINGID_HURLEDINTOTHEAIR                     416
#define STRINGID_HELDITEMSLOSEEFFECTS                 417
#define STRINGID_FELLSTRAIGHTDOWN                     418
#define STRINGID_TARGETCHANGEDTYPE                    419
#define STRINGID_PKMNACQUIREDSIMPLE                   420
#define STRINGID_EMPTYSTRING5                         421
#define STRINGID_KINDOFFER                            422
#define STRINGID_RESETSTARGETSSTATLEVELS              423
#define STRINGID_EMPTYSTRING6                         424
#define STRINGID_ALLYSWITCHPOSITION                   425
#define STRINGID_RESTORETARGETSHEALTH                 426
#define STRINGID_TOOKPJMNINTOTHESKY                   427
#define STRINGID_FREEDFROMSKYDROP                     428
#define STRINGID_POSTPONETARGETMOVE                   429
#define STRINGID_REFLECTTARGETSTYPE                   430
#define STRINGID_TRANSFERHELDITEM                     431
#define STRINGID_EMBARGOENDS                          432
#define STRINGID_ELECTROMAGNETISM                     433
#define STRINGID_BUFFERENDS                           434
#define STRINGID_TELEKINESISENDS                      435
#define STRINGID_TAILWINDENDS                         436
#define STRINGID_LUCKYCHANTENDS                       437
#define STRINGID_TRICKROOMENDS                        438
#define STRINGID_WONDERROOMENDS                       439
#define STRINGID_MAGICROOMENDS                        440
#define STRINGID_MUDSPORTENDS                         441
#define STRINGID_WATERSPORTENDS                       442
#define STRINGID_GRAVITYENDS                          443
#define STRINGID_AQUARINGHEAL                         444
#define STRINGID_AURORAVEILENDS                       445
#define STRINGID_ELECTRICTERRAINENDS                  446
#define STRINGID_MISTYTERRAINENDS                     447
#define STRINGID_PSYCHICTERRAINENDS                   448
#define STRINGID_GRASSYTERRAINENDS                    449
#define STRINGID_TARGETABILITYSTATRAISE               450
#define STRINGID_TARGETSSTATWASMAXEDOUT               451
#define STRINGID_ATTACKERABILITYSTATRAISE             452
#define STRINGID_POISONHEALHPUP                       453
#define STRINGID_BADDREAMSDMG                         454
#define STRINGID_MOLDBREAKERENTERS                    455
#define STRINGID_TERAVOLTENTERS                       456
#define STRINGID_TURBOBLAZEENTERS                     457
#define STRINGID_SLOWSTARTENTERS                      458
#define STRINGID_SLOWSTARTEND                         459
#define STRINGID_SOLARPOWERHPDROP                     460
#define STRINGID_AFTERMATHDMG                         461
#define STRINGID_ANTICIPATIONACTIVATES                462
#define STRINGID_FOREWARNACTIVATES                    463
#define STRINGID_ICEBODYHPGAIN                        464
#define STRINGID_SNOWWARNINGHAIL                      465
#define STRINGID_FRISKACTIVATES                       466
#define STRINGID_UNNERVEENTERS                        467
#define STRINGID_HARVESTBERRY                         468
#define STRINGID_LASTABILITYRAISEDSTAT                469
#define STRINGID_MAGICBOUNCEACTIVATES                 470
#define STRINGID_PROTEANTYPECHANGE                    471
#define STRINGID_SYMBIOSISITEMPASS                    472
#define STRINGID_STEALTHROCKDMG                       473
#define STRINGID_TOXICSPIKESABSORBED                  474
#define STRINGID_TOXICSPIKESPOISONED                  475
#define STRINGID_STICKYWEBSWITCHIN                    476
#define STRINGID_HEALINGWISHCAMETRUE                  477
#define STRINGID_HEALINGWISHHEALED                    478
#define STRINGID_LUNARDANCECAMETRUE                   479
#define STRINGID_CUSEDBODYDISABLED                    480
#define STRINGID_ATTACKERACQUIREDABILITY              481
#define STRINGID_TARGETABILITYSTATLOWER               482
#define STRINGID_TARGETSTATWONTGOHIGHER               483
#define STRINGID_PKMNMOVEBOUNCEDABILITY               484
#define STRINGID_IMPOSTERTRANSFORM                    485
#define STRINGID_ASSAULTVESTDOESNTALLOW               486
#define STRINGID_GRAVITYPREVENTSUSAGE                 487
#define STRINGID_HEALBLOCKPREVENTSUSAGE               488
#define STRINGID_NOTDONEYET                           489
#define STRINGID_STICKYWEBUSED                        490
#define STRINGID_QUASHSUCCESS                         491
#define	STRINGID_PKMNBLEWAWAYTOXICSPIKES              492
#define	STRINGID_PKMNBLEWAWAYSTICKYWEB                493
#define	STRINGID_PKMNBLEWAWAYSTEALTHROCK              494
#define	STRINGID_IONDELUGEON                          495
#define	STRINGID_TOPSYTURVYSWITCHEDSTATS              496
#define	STRINGID_TERRAINBECOMESMISTY                  497
#define	STRINGID_TERRAINBECOMESGRASSY                 498
#define	STRINGID_TERRAINBECOMESELECTRIC               499
#define	STRINGID_TERRAINBECOMESPSYCHIC                500
#define	STRINGID_TARGETELECTRIFIED                    501
#define	STRINGID_MEGAEVOREACTING                      502
#define	STRINGID_MEGAEVOEVOLVED                       503
#define	STRINGID_DRASTICALLY                          504
#define	STRINGID_SEVERELY                             505
#define	STRINGID_INFESTATION                          506
#define	STRINGID_NOEFFECTONTARGET                     507
#define	STRINGID_BURSTINGFLAMESHIT                    508
#define	STRINGID_BESTOWITEMGIVING                     509
#define	STRINGID_THIRDTYPEADDED                       510
#define STRINGID_FELLFORFEINT                         511
#define STRINGID_POKEMONCANNOTUSEMOVE                 512
#define STRINGID_COVEREDINPOWDER                      513
#define STRINGID_POWDEREXPLODES                       514
#define STRINGID_BELCHCANTSELECT                      515
#define STRINGID_SPECTRALTHIEFSTEAL                   516
#define STRINGID_GRAVITYGROUNDING                     517
#define STRINGID_MISTYTERRAINPREVENTS                 518
#define STRINGID_GRASSYTERRAINHEALS                   519
#define STRINGID_ELECTRICTERRAINPREVENTS              520
#define STRINGID_PSYCHICTERRAINPREVENTS               521
#define STRINGID_SAFETYGOGGLESPROTECTED               522
#define STRINGID_FLOWERVEILPROTECTED                  523
#define STRINGID_SWEETVEILPROTECTED                   524
#define STRINGID_AROMAVEILPROTECTED                   525
#define STRINGID_CELEBRATEMESSAGE                     526
#define STRINGID_USEDINSTRUCTEDMOVE                   527
#define STRINGID_THROATCHOPENDS                       528
#define STRINGID_PKMNCANTUSEMOVETHROATCHOP            529
#define STRINGID_LASERFOCUS                           530
#define STRINGID_GEMACTIVATES                         531
#define STRINGID_BERRYDMGREDUCES                      532
#define STRINGID_TARGETATEITEM                        533
#define STRINGID_AIRBALLOONFLOAT                      534
#define STRINGID_AIRBALLOONPOP                        535
#define STRINGID_INCINERATEBURN                       536
#define STRINGID_BUGBITE                              537
#define STRINGID_ILLUSIONWOREOFF                      538
#define STRINGID_ATTACKERCUREDTARGETSTATUS            539
#define STRINGID_ATTACKERLOSTFIRETYPE                 540
#define STRINGID_HEALERCURE                           541
#define STRINGID_SCRIPTINGABILITYSTATRAISE            542
#define STRINGID_RECEIVERABILITYTAKEOVER              543
#define STRINGID_PKNMABSORBINGPOWER                   544
#define STRINGID_NOONEWILLBEABLETORUNAWAY             545
#define STRINGID_DESTINYKNOTACTIVATES                 546
#define STRINGID_CLOAKEDINAFREEZINGLIGHT              547
#define STRINGID_STATWASNOTLOWERED                    548
#define STRINGID_FERVENTWISHREACHED                   549
#define STRINGID_AIRLOCKACTIVATES                     550
#define STRINGID_PRESSUREENTERS                       551
#define STRINGID_DARKAURAENTERS                       552
#define STRINGID_FAIRYAURAENTERS                      553
#define STRINGID_AURABREAKENTERS                      554
#define STRINGID_COMATOSEENTERS                       555
#define STRINGID_SCREENCLEANERENTERS                  556
#define STRINGID_FETCHEDPOKEBALL                      557
#define STRINGID_BATTLERABILITYRAISEDSTAT             558
#define STRINGID_ASANDSTORMKICKEDUP                   559
#define STRINGID_PKMNSWILLPERISHIN3TURNS              560
#define STRINGID_ABILITYRAISEDSTATDRASTICALLY         561
#define STRINGID_AURAFLAREDTOLIFE                     562
#define STRINGID_ASONEENTERS                          563
#define STRINGID_CURIOUSMEDICINEENTERS                564
#define STRINGID_CANACTFASTERTHANKSTO                 565
#define STRINGID_MICLEBERRYACTIVATES                  566
#define STRINGID_PKMNSHOOKOFFTHETAUNT                 567
#define STRINGID_PKMNGOTOVERITSINFATUATION            568
#define STRINGID_ITEMCANNOTBEREMOVED                  569
#define STRINGID_STICKYBARBTRANSFER                   570
#define STRINGID_PKMNBURNHEALED                       571
#define STRINGID_REDCARDACTIVATE                      572
#define STRINGID_EJECTBUTTONACTIVATE                  573
#define STRINGID_ATKGOTOVERINFATUATION                574
#define STRINGID_TORMENTEDNOMORE                      575
#define STRINGID_HEALBLOCKEDNOMORE                    576
#define STRINGID_ATTACKERBECAMEFULLYCHARGED           577
#define STRINGID_ATTACKERBECAMEASHSPECIES             578
#define STRINGID_EXTREMELYHARSHSUNLIGHT               579
#define STRINGID_EXTREMESUNLIGHTFADED                 580
#define STRINGID_MOVEEVAPORATEDINTHEHARSHSUNLIGHT     581
#define STRINGID_EXTREMELYHARSHSUNLIGHTWASNOTLESSENED 582
#define STRINGID_HEAVYRAIN                            583
#define STRINGID_HEAVYRAINLIFTED                      584
#define STRINGID_MOVEFIZZLEDOUTINTHEHEAVYRAIN         585
#define STRINGID_NORELIEFROMHEAVYRAIN                 586
#define STRINGID_MYSTERIOUSAIRCURRENT                 587
#define STRINGID_STRONGWINDSDISSIPATED                588
#define STRINGID_MYSTERIOUSAIRCURRENTBLOWSON          589
#define STRINGID_ATTACKWEAKENEDBSTRONGWINDS           590
#define STRINGID_STUFFCHEEKSCANTSELECT                592
#define STRINGID_PKMNREVERTEDTOPRIMAL                 593
#define STRINGID_BUTPOKEMONCANTUSETHEMOVE             594
#define STRINGID_BUTHOOPACANTUSEIT                    595
#define STRINGID_BROKETHROUGHPROTECTION               596
#define STRINGID_ABILITYALLOWSONLYMOVE                597
#define STRINGID_SWAPPEDABILITIES                     598
#define STRINGID_PASTELVEILPROTECTED                  599
#define STRINGID_PASTELVEILENTERS                     600
#define STRINGID_BATTLERTYPECHANGEDTO                 601
#define STRINGID_BOTHCANNOLONGERESCAPE                602
#define STRINGID_CANTESCAPEDUETOUSEDMOVE              603
#define STRINGID_PKMNBECAMEWEAKERTOFIRE               604
#define STRINGID_ABOUTTOUSEPOLTERGEIST                605
#define STRINGID_CANTESCAPEBECAUSEOFCURRENTMOVE       606
<<<<<<< HEAD
#define STRINGID_TARGETGOTOVERINFATUATION             607

#define BATTLESTRINGS_COUNT                           608
=======
#define STRINGID_NEUTRALIZINGGASENTERS                607
#define STRINGID_NEUTRALIZINGGASOVER                  608

#define BATTLESTRINGS_COUNT                           609
>>>>>>> 0e397c43

// The below IDs are all indexes into battle message tables,
// used to determine which of a set of messages to print.
// They are assigned to the MULTISTRING_CHOOSER byte of gBattleCommunication
// and read when e.g. the command printfromtable is used.

// gStatUpStringIds
#define B_MSG_ATTACKER_STAT_ROSE 0
#define B_MSG_DEFENDER_STAT_ROSE 1
#define B_MSG_STAT_WONT_INCREASE 2
#define B_MSG_STAT_ROSE_EMPTY    3
#define B_MSG_STAT_ROSE_ITEM     4
#define B_MSG_USED_DIRE_HIT      5

// gStatDownStringIds
#define B_MSG_ATTACKER_STAT_FELL 0
#define B_MSG_DEFENDER_STAT_FELL 1
#define B_MSG_STAT_WONT_DECREASE 2
#define B_MSG_STAT_FELL_EMPTY    3

// gMissStringIds
#define B_MSG_MISSED       0
#define B_MSG_PROTECTED    1
#define B_MSG_AVOIDED_ATK  2
#define B_MSG_AVOIDED_DMG  3
#define B_MSG_GROUND_MISS  4

// gAbsorbDrainStringIds
#define B_MSG_ABSORB      0
#define B_MSG_ABSORB_OOZE 1

// gLeechSeedStringIds
#define B_MSG_LEECH_SEED_SET   0
#define B_MSG_LEECH_SEED_MISS  1
#define B_MSG_LEECH_SEED_FAIL  2
#define B_MSG_LEECH_SEED_DRAIN 3
#define B_MSG_LEECH_SEED_OOZE  4

// gFirstTurnOfTwoStringIds
#define B_MSG_TURN1_RAZOR_WIND     0
#define B_MSG_TURN1_SOLAR_BEAM     1
#define B_MSG_TURN1_SKULL_BASH     2
#define B_MSG_TURN1_SKY_ATTACK     3
#define B_MSG_TURN1_FLY            4
#define B_MSG_TURN1_DIG            5
#define B_MSG_TURN1_DIVE           6
#define B_MSG_TURN1_BOUNCE         7
#define B_MSG_TURN1_PHANTOM_FORCE  8
#define B_MSG_TURN1_GEOMANCY       9
#define B_MSG_TURN1_FREEZE_SHOCK   10

// gMoveWeatherChangeStringIds
#define B_MSG_STARTED_RAIN      0
#define B_MSG_STARTED_DOWNPOUR  1
#define B_MSG_WEATHER_FAILED    2
#define B_MSG_STARTED_SANDSTORM 3
#define B_MSG_STARTED_SUNLIGHT  4
#define B_MSG_STARTED_HAIL      5

// gRainContinuesStringIds
#define B_MSG_RAIN_CONTINUES     0
#define B_MSG_DOWNPOUR_CONTINUES 1
#define B_MSG_RAIN_STOPPED       2

// gSandStormHailContinuesStringIds / gSandStormHailDmgStringIds/ gSandStormHailEndStringIds
#define B_MSG_SANDSTORM  0
#define B_MSG_HAIL       1

// gReflectLightScreenSafeguardStringIds
#define B_MSG_SIDE_STATUS_FAILED     0
#define B_MSG_SET_REFLECT_SINGLE     1
#define B_MSG_SET_REFLECT_DOUBLE     2
#define B_MSG_SET_LIGHTSCREEN_SINGLE 3
#define B_MSG_SET_LIGHTSCREEN_DOUBLE 4
#define B_MSG_SET_SAFEGUARD          5

// gProtectLikeUsedStringIds
#define B_MSG_PROTECTED_ITSELF 0
#define B_MSG_BRACED_ITSELF    1
#define B_MSG_PROTECT_FAILED   2
#define B_MSG_PROTECTED_TEAM   3

// gRestUsedStringIds
#define B_MSG_REST           0
#define B_MSG_REST_STATUSED  1

// gWokeUpStringIds
#define B_MSG_WOKE_UP        0
#define B_MSG_WOKE_UP_UPROAR 1

// gUproarAwakeStringIds
#define B_MSG_CANT_SLEEP_UPROAR  0
#define B_MSG_UPROAR_KEPT_AWAKE  1
#define B_MSG_STAYED_AWAKE_USING 2

// gUproarOverTurnStringIds
#define B_MSG_UPROAR_CONTINUES  0
#define B_MSG_UPROAR_ENDS       1

// gStockpileUsedStringIds
#define B_MSG_STOCKPILED     0
#define B_MSG_CANT_STOCKPILE 1

// gSwallowFailStringIds
#define B_MSG_SWALLOW_FAILED  0
#define B_MSG_SWALLOW_FULL_HP 1

// gKOFailedStringIds
#define B_MSG_KO_MISS       0
#define B_MSG_KO_UNAFFECTED 1

// gMistUsedStringIds
#define B_MSG_SET_MIST    0
#define B_MSG_MIST_FAILED 1

// gFocusEnergyUsedStringIds
#define B_MSG_GETTING_PUMPED      0
#define B_MSG_FOCUS_ENERGY_FAILED 1

// gTransformUsedStringIds
#define B_MSG_TRANSFORMED      0
#define B_MSG_TRANSFORM_FAILED 1

// gSubstituteUsedStringIds
#define B_MSG_SET_SUBSTITUTE    0
#define B_MSG_SUBSTITUTE_FAILED 1

// gPartyStatusHealStringIds
#define B_MSG_BELL                     0
#define B_MSG_BELL_SOUNDPROOF_ATTACKER 1
#define B_MSG_BELL_SOUNDPROOF_PARTNER  2
#define B_MSG_BELL_BOTH_SOUNDPROOF     3
#define B_MSG_SOOTHING_AROMA           4

// gFutureMoveUsedStringIds
#define B_MSG_FUTURE_SIGHT 0
#define B_MSG_DOOM_DESIRE  1

// gItemSwapStringIds
#define B_MSG_ITEM_SWAP_TAKEN 0
#define B_MSG_ITEM_SWAP_GIVEN 1
#define B_MSG_ITEM_SWAP_BOTH  2

// gSportsUsedStringIds
#define B_MSG_WEAKEN_ELECTRIC 0
#define B_MSG_WEAKEN_FIRE     1

// gCaughtMonStringIds
#define B_MSG_SENT_SOMEONES_PC  0
#define B_MSG_SENT_LANETTES_PC  1
#define B_MSG_SOMEONES_BOX_FULL 2
#define B_MSG_LANETTES_BOX_FULL 3

// gInobedientStringIds
#define B_MSG_LOAFING            0
#define B_MSG_WONT_OBEY          1
#define B_MSG_TURNED_AWAY        2
#define B_MSG_PRETEND_NOT_NOTICE 3
#define B_MSG_INCAPABLE_OF_POWER 4
// For randomly selecting a disobey string
// Skips the one used for Battle Palace
#define NUM_LOAF_STRINGS 4

// gSafariGetNearStringIds
#define B_MSG_CREPT_CLOSER    0
#define B_MSG_CANT_GET_CLOSER 1

// gSafariPokeblockResultStringIds
#define B_MSG_MON_CURIOUS    0
#define B_MSG_MON_ENTHRALLED 1
#define B_MSG_MON_IGNORED    2

// gFlashFireStringIds
#define B_MSG_FLASH_FIRE_BOOST    0
#define B_MSG_FLASH_FIRE_NO_BOOST 1

// gBerryEffectStringIds
#define B_MSG_CURED_PROBLEM     0
#define B_MSG_NORMALIZED_STATUS 1

// gNoEscapeStringIds
#define B_MSG_CANT_ESCAPE          0
#define B_MSG_DONT_LEAVE_BIRCH     1
#define B_MSG_PREVENTS_ESCAPE      2
#define B_MSG_CANT_ESCAPE_2        3
#define B_MSG_ATTACKER_CANT_ESCAPE 4

// gGotPoisonedStringIds / gGotParalyzedStringIds / gFellAsleepStringIds
// gGotBurnedStringIds / gGotFrozenStringIds / gAttractUsedStringIds
#define B_MSG_STATUSED            0
#define B_MSG_STATUSED_BY_ABILITY 1

// gBRNPreventionStringIds / gPRLZPreventionStringIds / gPSNPreventionStringIds
#define B_MSG_ABILITY_PREVENTS_MOVE_STATUS    0
#define B_MSG_ABILITY_PREVENTS_ABILITY_STATUS 1
#define B_MSG_STATUS_HAD_NO_EFFECT            2

// gGotDefrostedStringIds
#define B_MSG_DEFROSTED         0
#define B_MSG_DEFROSTED_BY_MOVE 1

// gBattlePalaceFlavorTextTable
#define B_MSG_GLINT_IN_EYE   0
#define B_MSG_GETTING_IN_POS 1
#define B_MSG_GROWL_DEEPLY   2
#define B_MSG_EAGER_FOR_MORE 3

// gRefereeStringsTable
#define B_MSG_REF_NOTHING_IS_DECIDED 0
#define B_MSG_REF_THATS_IT           1
#define B_MSG_REF_JUDGE_MIND         2
#define B_MSG_REF_JUDGE_SKILL        3
#define B_MSG_REF_JUDGE_BODY         4
#define B_MSG_REF_PLAYER_WON         5
#define B_MSG_REF_OPPONENT_WON       6
#define B_MSG_REF_DRAW               7
#define B_MSG_REF_COMMENCE_BATTLE    8

// gSwitchInAbilityStringIds
#define B_MSG_SWITCHIN_MOLDBREAKER      0
#define B_MSG_SWITCHIN_TERAVOLT         1
#define B_MSG_SWITCHIN_TURBOBLAZE       2
#define B_MSG_SWITCHIN_SLOWSTART        3
#define B_MSG_SWITCHIN_UNNERVE          4
#define B_MSG_SWITCHIN_ANTICIPATION     5
#define B_MSG_SWITCHIN_FOREWARN         6
#define B_MSG_SWITCHIN_PRESSURE         7
#define B_MSG_SWITCHIN_DARKAURA         8
#define B_MSG_SWITCHIN_FAIRYAURA        9
#define B_MSG_SWITCHIN_AURABREAK        10
#define B_MSG_SWITCHIN_COMATOSE         11
#define B_MSG_SWITCHIN_SCREENCLEANER    12
#define B_MSG_SWITCHIN_ASONE            13
#define B_MSG_SWITCHIN_CURIOUS_MEDICINE 14
#define B_MSG_SWITCHIN_PASTEL_VEIL      15
#define B_MSG_SWITCHIN_NEUTRALIZING_GAS 16

// gMentalHerbCureStringIds
#define B_MSG_MENTALHERBCURE_INFATUATION       0
#define B_MSG_MENTALHERBCURE_TAUNT             1
#define B_MSG_MENTALHERBCURE_ENCORE            2
#define B_MSG_MENTALHERBCURE_TORMENT           3
#define B_MSG_MENTALHERBCURE_HEALBLOCK         4
#define B_MSG_MENTALHERBCURE_DISABLE           5

// gTerrainPreventsStringIds
#define B_MSG_TERRAINPREVENTS_MISTY     0
#define B_MSG_TERRAINPREVENTS_ELECTRIC  1
#define B_MSG_TERRAINPREVENTS_PSYCHIC   2

#endif // GUARD_CONSTANTS_BATTLE_STRING_IDS_H<|MERGE_RESOLUTION|>--- conflicted
+++ resolved
@@ -607,16 +607,11 @@
 #define STRINGID_PKMNBECAMEWEAKERTOFIRE               604
 #define STRINGID_ABOUTTOUSEPOLTERGEIST                605
 #define STRINGID_CANTESCAPEBECAUSEOFCURRENTMOVE       606
-<<<<<<< HEAD
-#define STRINGID_TARGETGOTOVERINFATUATION             607
-
-#define BATTLESTRINGS_COUNT                           608
-=======
 #define STRINGID_NEUTRALIZINGGASENTERS                607
 #define STRINGID_NEUTRALIZINGGASOVER                  608
-
-#define BATTLESTRINGS_COUNT                           609
->>>>>>> 0e397c43
+#define STRINGID_TARGETGOTOVERINFATUATION             609
+
+#define BATTLESTRINGS_COUNT                           610
 
 // The below IDs are all indexes into battle message tables,
 // used to determine which of a set of messages to print.
