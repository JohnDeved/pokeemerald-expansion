--- conflicted
+++ resolved
@@ -597,15 +597,12 @@
 #define STRINGID_BUTPOKEMONCANTUSETHEMOVE             594
 #define STRINGID_BUTHOOPACANTUSEIT                    595
 #define STRINGID_BROKETHROUGHPROTECTION               596
-<<<<<<< HEAD
-#define STRINGID_NEUTRALIZINGGASENTERS                597
-#define STRINGID_NEUTRALIZINGGASOVER                  598
-=======
 #define STRINGID_ABILITYALLOWSONLYMOVE                597
 #define STRINGID_SWAPPEDABILITIES                     598
->>>>>>> 25f200d7
-
-#define BATTLESTRINGS_COUNT                           599
+#define STRINGID_NEUTRALIZINGGASENTERS                599
+#define STRINGID_NEUTRALIZINGGASOVER                  600
+
+#define BATTLESTRINGS_COUNT                           601
 
 // The below IDs are all indexes into battle message tables,
 // used to determine which of a set of messages to print.
