#ifndef GUARD_CONSTANTS_BATTLE_STRING_IDS_H
#define GUARD_CONSTANTS_BATTLE_STRING_IDS_H

#define BATTLESTRINGS_ID_ADDER  12 // all battlestrings have its ID + 12, because first 5 are reserved

#define STRINGID_INTROMSG       0
#define STRINGID_INTROSENDOUT   1
#define STRINGID_RETURNMON      2
#define STRINGID_SWITCHINMON    3
#define STRINGID_USEDMOVE       4
#define STRINGID_BATTLEEND      5
#define STRINGID_TRAINERSLIDE   6

// todo: make some of those names less vague: attacker/target vs pkmn, etc.
<<<<<<< HEAD
#define STRINGID_TRAINER1LOSETEXT                12
#define STRINGID_PKMNGAINEDEXP                   13
#define STRINGID_PKMNGREWTOLV                    14
#define STRINGID_PKMNLEARNEDMOVE                 15
#define STRINGID_TRYTOLEARNMOVE1                 16
#define STRINGID_TRYTOLEARNMOVE2                 17
#define STRINGID_TRYTOLEARNMOVE3                 18
#define STRINGID_PKMNFORGOTMOVE                  19
#define STRINGID_STOPLEARNINGMOVE                20
#define STRINGID_DIDNOTLEARNMOVE                 21
#define STRINGID_PKMNLEARNEDMOVE2                22
#define STRINGID_ATTACKMISSED                    23
#define STRINGID_PKMNPROTECTEDITSELF             24
#define STRINGID_STATSWONTINCREASE2              25
#define STRINGID_AVOIDEDDAMAGE                   26
#define STRINGID_ITDOESNTAFFECT                  27
#define STRINGID_ATTACKERFAINTED                 28
#define STRINGID_TARGETFAINTED                   29
#define STRINGID_PLAYERGOTMONEY                  30
#define STRINGID_PLAYERWHITEOUT                  31
#define STRINGID_PLAYERWHITEOUT2                 32
#define STRINGID_PREVENTSESCAPE                  33
#define STRINGID_HITXTIMES                       34
#define STRINGID_PKMNFELLASLEEP                  35
#define STRINGID_PKMNMADESLEEP                   36
#define STRINGID_PKMNALREADYASLEEP               37
#define STRINGID_PKMNALREADYASLEEP2              38
#define STRINGID_PKMNWASNTAFFECTED               39
#define STRINGID_PKMNWASPOISONED                 40
#define STRINGID_PKMNPOISONEDBY                  41
#define STRINGID_PKMNHURTBYPOISON                42
#define STRINGID_PKMNALREADYPOISONED             43
#define STRINGID_PKMNBADLYPOISONED               44
#define STRINGID_PKMNENERGYDRAINED               45
#define STRINGID_PKMNWASBURNED                   46
#define STRINGID_PKMNBURNEDBY                    47
#define STRINGID_PKMNHURTBYBURN                  48
#define STRINGID_PKMNWASFROZEN                   49
#define STRINGID_PKMNFROZENBY                    50
#define STRINGID_PKMNISFROZEN                    51
#define STRINGID_PKMNWASDEFROSTED                52
#define STRINGID_PKMNWASDEFROSTED2               53
#define STRINGID_PKMNWASDEFROSTEDBY              54
#define STRINGID_PKMNWASPARALYZED                55
#define STRINGID_PKMNWASPARALYZEDBY              56
#define STRINGID_PKMNISPARALYZED                 57
#define STRINGID_PKMNISALREADYPARALYZED          58
#define STRINGID_PKMNHEALEDPARALYSIS             59
#define STRINGID_PKMNDREAMEATEN                  60
#define STRINGID_STATSWONTINCREASE               61
#define STRINGID_STATSWONTDECREASE               62
#define STRINGID_TEAMSTOPPEDWORKING              63
#define STRINGID_FOESTOPPEDWORKING               64
#define STRINGID_PKMNISCONFUSED                  65
#define STRINGID_PKMNHEALEDCONFUSION             66
#define STRINGID_PKMNWASCONFUSED                 67
#define STRINGID_PKMNALREADYCONFUSED             68
#define STRINGID_PKMNFELLINLOVE                  69
#define STRINGID_PKMNINLOVE                      70
#define STRINGID_PKMNIMMOBILIZEDBYLOVE           71
#define STRINGID_PKMNBLOWNAWAY                   72
#define STRINGID_PKMNCHANGEDTYPE                 73
#define STRINGID_PKMNFLINCHED                    74
#define STRINGID_PKMNREGAINEDHEALTH              75
#define STRINGID_PKMNHPFULL                      76
#define STRINGID_PKMNRAISEDSPDEF                 77
#define STRINGID_PKMNRAISEDDEF                   78
#define STRINGID_PKMNCOVEREDBYVEIL               79
#define STRINGID_PKMNUSEDSAFEGUARD               80
#define STRINGID_PKMNSAFEGUARDEXPIRED            81
#define STRINGID_PKMNWENTTOSLEEP                 82
#define STRINGID_PKMNSLEPTHEALTHY                83
#define STRINGID_PKMNWHIPPEDWHIRLWIND            84
#define STRINGID_PKMNTOOKSUNLIGHT                85
#define STRINGID_PKMNLOWEREDHEAD                 86
#define STRINGID_PKMNISGLOWING                   87
#define STRINGID_PKMNFLEWHIGH                    88
#define STRINGID_PKMNDUGHOLE                     89
#define STRINGID_PKMNSQUEEZEDBYBIND              90
#define STRINGID_PKMNTRAPPEDINVORTEX             91
#define STRINGID_PKMNWRAPPEDBY                   92
#define STRINGID_PKMNCLAMPED                     93
#define STRINGID_PKMNHURTBY                      94
#define STRINGID_PKMNFREEDFROM                   95
#define STRINGID_PKMNCRASHED                     96
#define STRINGID_PKMNSHROUDEDINMIST              97
#define STRINGID_PKMNPROTECTEDBYMIST             98
#define STRINGID_PKMNGETTINGPUMPED               99
#define STRINGID_PKMNHITWITHRECOIL               100
#define STRINGID_PKMNPROTECTEDITSELF2            101
#define STRINGID_PKMNBUFFETEDBYSANDSTORM         102
#define STRINGID_PKMNPELTEDBYHAIL                103
#define STRINGID_PKMNSEEDED                      104
#define STRINGID_PKMNEVADEDATTACK                105
#define STRINGID_PKMNSAPPEDBYLEECHSEED           106
#define STRINGID_PKMNFASTASLEEP                  107
#define STRINGID_PKMNWOKEUP                      108
#define STRINGID_PKMNUPROARKEPTAWAKE             109
#define STRINGID_PKMNWOKEUPINUPROAR              110
#define STRINGID_PKMNCAUSEDUPROAR                111
#define STRINGID_PKMNMAKINGUPROAR                112
#define STRINGID_PKMNCALMEDDOWN                  113
#define STRINGID_PKMNCANTSLEEPINUPROAR           114
#define STRINGID_PKMNSTOCKPILED                  115
#define STRINGID_PKMNCANTSTOCKPILE               116
#define STRINGID_PKMNCANTSLEEPINUPROAR2          117
#define STRINGID_UPROARKEPTPKMNAWAKE             118
#define STRINGID_PKMNSTAYEDAWAKEUSING            119
#define STRINGID_PKMNSTORINGENERGY               120
#define STRINGID_PKMNUNLEASHEDENERGY             121
#define STRINGID_PKMNFATIGUECONFUSION            122
#define STRINGID_PLAYERPICKEDUPMONEY             123
#define STRINGID_PKMNUNAFFECTED                  124
#define STRINGID_PKMNTRANSFORMEDINTO             125
#define STRINGID_PKMNMADESUBSTITUTE              126
#define STRINGID_PKMNHASSUBSTITUTE               127
#define STRINGID_SUBSTITUTEDAMAGED               128
#define STRINGID_PKMNSUBSTITUTEFADED             129
#define STRINGID_PKMNMUSTRECHARGE                130
#define STRINGID_PKMNRAGEBUILDING                131
#define STRINGID_PKMNMOVEWASDISABLED             132
#define STRINGID_PKMNMOVEISDISABLED              133
#define STRINGID_PKMNMOVEDISABLEDNOMORE          134
#define STRINGID_PKMNGOTENCORE                   135
#define STRINGID_PKMNENCOREENDED                 136
#define STRINGID_PKMNTOOKAIM                     137
#define STRINGID_PKMNSKETCHEDMOVE                138
#define STRINGID_PKMNTRYINGTOTAKEFOE             139
#define STRINGID_PKMNTOOKFOE                     140
#define STRINGID_PKMNREDUCEDPP                   141
#define STRINGID_PKMNSTOLEITEM                   142
#define STRINGID_TARGETCANTESCAPENOW             143
#define STRINGID_PKMNFELLINTONIGHTMARE           144
#define STRINGID_PKMNLOCKEDINNIGHTMARE           145
#define STRINGID_PKMNLAIDCURSE                   146
#define STRINGID_PKMNAFFLICTEDBYCURSE            147
#define STRINGID_SPIKESSCATTERED                 148
#define STRINGID_PKMNHURTBYSPIKES                149
#define STRINGID_PKMNIDENTIFIED                  150
#define STRINGID_PKMNPERISHCOUNTFELL             151
#define STRINGID_PKMNBRACEDITSELF                152
#define STRINGID_PKMNENDUREDHIT                  153
#define STRINGID_MAGNITUDESTRENGTH               154
#define STRINGID_PKMNCUTHPMAXEDATTACK            155
#define STRINGID_PKMNCOPIEDSTATCHANGES           156
#define STRINGID_PKMNGOTFREE                     157
#define STRINGID_PKMNSHEDLEECHSEED               158
#define STRINGID_PKMNBLEWAWAYSPIKES              159
#define STRINGID_PKMNFLEDFROMBATTLE              160
#define STRINGID_PKMNFORESAWATTACK               161
#define STRINGID_PKMNTOOKATTACK                  162
#define STRINGID_PKMNATTACK                      163
#define STRINGID_PKMNCENTERATTENTION             164
#define STRINGID_PKMNCHARGINGPOWER               165
#define STRINGID_NATUREPOWERTURNEDINTO           166
#define STRINGID_PKMNSTATUSNORMAL                167
#define STRINGID_PKMNHASNOMOVESLEFT              168
#define STRINGID_PKMNSUBJECTEDTOTORMENT          169
#define STRINGID_PKMNCANTUSEMOVETORMENT          170
#define STRINGID_PKMNTIGHTENINGFOCUS             171
#define STRINGID_PKMNFELLFORTAUNT                172
#define STRINGID_PKMNCANTUSEMOVETAUNT            173
#define STRINGID_PKMNREADYTOHELP                 174
#define STRINGID_PKMNSWITCHEDITEMS               175
#define STRINGID_PKMNCOPIEDFOE                   176
#define STRINGID_PKMNMADEWISH                    177
#define STRINGID_PKMNWISHCAMETRUE                178
#define STRINGID_PKMNPLANTEDROOTS                179
#define STRINGID_PKMNABSORBEDNUTRIENTS           180
#define STRINGID_PKMNANCHOREDITSELF              181
#define STRINGID_PKMNWASMADEDROWSY               182
#define STRINGID_PKMNKNOCKEDOFF                  183
#define STRINGID_PKMNSWAPPEDABILITIES            184
#define STRINGID_PKMNSEALEDOPPONENTMOVE          185
#define STRINGID_PKMNCANTUSEMOVESEALED           186
#define STRINGID_PKMNWANTSGRUDGE                 187
#define STRINGID_PKMNLOSTPPGRUDGE                188
#define STRINGID_PKMNSHROUDEDITSELF              189
#define STRINGID_PKMNMOVEBOUNCED                 190
#define STRINGID_PKMNWAITSFORTARGET              191
#define STRINGID_PKMNSNATCHEDMOVE                192
#define STRINGID_PKMNMADEITRAIN                  193
#define STRINGID_PKMNRAISEDSPEED                 194
#define STRINGID_PKMNPROTECTEDBY                 195
#define STRINGID_PKMNPREVENTSUSAGE               196
#define STRINGID_PKMNRESTOREDHPUSING             197
#define STRINGID_PKMNCHANGEDTYPEWITH             198
#define STRINGID_PKMNPREVENTSPARALYSISWITH       199
#define STRINGID_PKMNPREVENTSROMANCEWITH         200
#define STRINGID_PKMNPREVENTSPOISONINGWITH       201
#define STRINGID_PKMNPREVENTSCONFUSIONWITH       202
#define STRINGID_PKMNRAISEDFIREPOWERWITH         203
#define STRINGID_PKMNANCHORSITSELFWITH           204
#define STRINGID_PKMNCUTSATTACKWITH              205
#define STRINGID_PKMNPREVENTSSTATLOSSWITH        206
#define STRINGID_PKMNHURTSWITH                   207
#define STRINGID_PKMNTRACED                      208
#define STRINGID_STATSHARPLY                     209
#define STRINGID_STATROSE                        210
#define STRINGID_STATHARSHLY                     211
#define STRINGID_STATFELL                        212
#define STRINGID_ATTACKERSSTATROSE               213
#define STRINGID_DEFENDERSSTATROSE               214
#define STRINGID_ATTACKERSSTATFELL               215
#define STRINGID_DEFENDERSSTATFELL               216
#define STRINGID_CRITICALHIT                     217
#define STRINGID_ONEHITKO                        218
#define STRINGID_123POOF                         219
#define STRINGID_ANDELLIPSIS                     220
#define STRINGID_NOTVERYEFFECTIVE                221
#define STRINGID_SUPEREFFECTIVE                  222
#define STRINGID_GOTAWAYSAFELY                   223
#define STRINGID_WILDPKMNFLED                    224
#define STRINGID_NORUNNINGFROMTRAINERS           225
#define STRINGID_CANTESCAPE                      226
#define STRINGID_DONTLEAVEBIRCH                  227
#define STRINGID_BUTNOTHINGHAPPENED              228
#define STRINGID_BUTITFAILED                     229
#define STRINGID_ITHURTCONFUSION                 230
#define STRINGID_MIRRORMOVEFAILED                231
#define STRINGID_STARTEDTORAIN                   232
#define STRINGID_DOWNPOURSTARTED                 233
#define STRINGID_RAINCONTINUES                   234
#define STRINGID_DOWNPOURCONTINUES               235
#define STRINGID_RAINSTOPPED                     236
#define STRINGID_SANDSTORMBREWED                 237
#define STRINGID_SANDSTORMRAGES                  238
#define STRINGID_SANDSTORMSUBSIDED               239
#define STRINGID_SUNLIGHTGOTBRIGHT               240
#define STRINGID_SUNLIGHTSTRONG                  241
#define STRINGID_SUNLIGHTFADED                   242
#define STRINGID_STARTEDHAIL                     243
#define STRINGID_HAILCONTINUES                   244
#define STRINGID_HAILSTOPPED                     245
#define STRINGID_FAILEDTOSPITUP                  246
#define STRINGID_FAILEDTOSWALLOW                 247
#define STRINGID_WINDBECAMEHEATWAVE              248
#define STRINGID_STATCHANGESGONE                 249
#define STRINGID_COINSSCATTERED                  250
#define STRINGID_TOOWEAKFORSUBSTITUTE            251
#define STRINGID_SHAREDPAIN                      252
#define STRINGID_BELLCHIMED                      253
#define STRINGID_FAINTINTHREE                    254
#define STRINGID_NOPPLEFT                        255
#define STRINGID_BUTNOPPLEFT                     256
#define STRINGID_PLAYERUSEDITEM                  257
#define STRINGID_WALLYUSEDITEM                   258
#define STRINGID_TRAINERBLOCKEDBALL              259
#define STRINGID_DONTBEATHIEF                    260
#define STRINGID_ITDODGEDBALL                    261
#define STRINGID_YOUMISSEDPKMN                   262
#define STRINGID_PKMNBROKEFREE                   263
#define STRINGID_ITAPPEAREDCAUGHT                264
#define STRINGID_AARGHALMOSTHADIT                265
#define STRINGID_SHOOTSOCLOSE                    266
#define STRINGID_GOTCHAPKMNCAUGHT                267
#define STRINGID_GOTCHAPKMNCAUGHT2               268
#define STRINGID_GIVENICKNAMECAPTURED            269
#define STRINGID_PKMNSENTTOPC                    270
#define STRINGID_PKMNDATAADDEDTODEX              271
#define STRINGID_ITISRAINING                     272
#define STRINGID_SANDSTORMISRAGING               273
#define STRINGID_CANTESCAPE2                     274
#define STRINGID_PKMNIGNORESASLEEP               275
#define STRINGID_PKMNIGNOREDORDERS               276
#define STRINGID_PKMNBEGANTONAP                  277
#define STRINGID_PKMNLOAFING                     278
#define STRINGID_PKMNWONTOBEY                    279
#define STRINGID_PKMNTURNEDAWAY                  280
#define STRINGID_PKMNPRETENDNOTNOTICE            281
#define STRINGID_ENEMYABOUTTOSWITCHPKMN          282
#define STRINGID_CREPTCLOSER                     283
#define STRINGID_CANTGETCLOSER                   284
#define STRINGID_PKMNWATCHINGCAREFULLY           285
#define STRINGID_PKMNCURIOUSABOUTX               286
#define STRINGID_PKMNENTHRALLEDBYX               287
#define STRINGID_PKMNIGNOREDX                    288
#define STRINGID_THREWPOKEBLOCKATPKMN            289
#define STRINGID_OUTOFSAFARIBALLS                290
#define STRINGID_PKMNSITEMCUREDPARALYSIS         291
#define STRINGID_PKMNSITEMCUREDPOISON            292
#define STRINGID_PKMNSITEMHEALEDBURN             293
#define STRINGID_PKMNSITEMDEFROSTEDIT            294
#define STRINGID_PKMNSITEMWOKEIT                 295
#define STRINGID_PKMNSITEMSNAPPEDOUT             296
#define STRINGID_PKMNSITEMCUREDPROBLEM           297
#define STRINGID_PKMNSITEMRESTOREDHEALTH         298
#define STRINGID_PKMNSITEMRESTOREDPP             299
#define STRINGID_PKMNSITEMRESTOREDSTATUS         300
#define STRINGID_PKMNSITEMRESTOREDHPALITTLE      301
#define STRINGID_ITEMALLOWSONLYYMOVE             302
#define STRINGID_PKMNHUNGONWITHX                 303
#define STRINGID_EMPTYSTRING3                    304
#define STRINGID_PKMNSXPREVENTSBURNS             305
#define STRINGID_PKMNSXBLOCKSY                   306
#define STRINGID_PKMNSXRESTOREDHPALITTLE2        307
#define STRINGID_PKMNSXWHIPPEDUPSANDSTORM        308
#define STRINGID_PKMNSXPREVENTSYLOSS             309
#define STRINGID_PKMNSXINFATUATEDY               310
#define STRINGID_PKMNSXMADEYINEFFECTIVE          311
#define STRINGID_PKMNSXCUREDYPROBLEM             312
#define STRINGID_ITSUCKEDLIQUIDOOZE              313
#define STRINGID_PKMNTRANSFORMED                 314
#define STRINGID_ELECTRICITYWEAKENED             315
#define STRINGID_FIREWEAKENED                    316
#define STRINGID_PKMNHIDUNDERWATER               317
#define STRINGID_PKMNSPRANGUP                    318
#define STRINGID_HMMOVESCANTBEFORGOTTEN          319
#define STRINGID_XFOUNDONEY                      320
#define STRINGID_PLAYERDEFEATEDTRAINER1          321
#define STRINGID_SOOTHINGAROMA                   322
#define STRINGID_ITEMSCANTBEUSEDNOW              323
#define STRINGID_FORXCOMMAYZ                     324
#define STRINGID_USINGITEMSTATOFPKMNROSE         325
#define STRINGID_PKMNUSEDXTOGETPUMPED            326
#define STRINGID_PKMNSXMADEYUSELESS              327
#define STRINGID_PKMNTRAPPEDBYSANDTOMB           328
#define STRINGID_EMPTYSTRING4                    329
#define STRINGID_ABOOSTED                        330
#define STRINGID_PKMNSXINTENSIFIEDSUN            331
#define STRINGID_PKMNMAKESGROUNDMISS             332
#define STRINGID_YOUTHROWABALLNOWRIGHT           333
#define STRINGID_PKMNSXTOOKATTACK                334
#define STRINGID_PKMNCHOSEXASDESTINY             335
#define STRINGID_PKMNLOSTFOCUS                   336
#define STRINGID_USENEXTPKMN                     337
#define STRINGID_PKMNFLEDUSINGITS                338
#define STRINGID_PKMNFLEDUSING                   339
#define STRINGID_PKMNWASDRAGGEDOUT               340
#define STRINGID_PREVENTEDFROMWORKING            341
#define STRINGID_PKMNSITEMNORMALIZEDSTATUS       342
#define STRINGID_TRAINER1USEDITEM                343
#define STRINGID_BOXISFULL                       344
#define STRINGID_PKMNAVOIDEDATTACK               345
#define STRINGID_PKMNSXMADEITINEFFECTIVE         346
#define STRINGID_PKMNSXPREVENTSFLINCHING         347
#define STRINGID_PKMNALREADYHASBURN              348
#define STRINGID_STATSWONTDECREASE2              349
#define STRINGID_PKMNSXBLOCKSY2                  350
#define STRINGID_PKMNSXWOREOFF                   351
#define STRINGID_PKMNRAISEDDEFALITTLE            352
#define STRINGID_PKMNRAISEDSPDEFALITTLE          353
#define STRINGID_THEWALLSHATTERED                354
#define STRINGID_PKMNSXPREVENTSYSZ               355
#define STRINGID_PKMNSXCUREDITSYPROBLEM          356
#define STRINGID_ATTACKERCANTESCAPE              357
#define STRINGID_PKMNOBTAINEDX                   358
#define STRINGID_PKMNOBTAINEDX2                  359
#define STRINGID_PKMNOBTAINEDXYOBTAINEDZ         360
#define STRINGID_BUTNOEFFECT                     361
#define STRINGID_PKMNSXHADNOEFFECTONY            362
#define STRINGID_TWOENEMIESDEFEATED              363
#define STRINGID_TRAINER2LOSETEXT                364
#define STRINGID_PKMNINCAPABLEOFPOWER            365
#define STRINGID_GLINTAPPEARSINEYE               366
#define STRINGID_PKMNGETTINGINTOPOSITION         367
#define STRINGID_PKMNBEGANGROWLINGDEEPLY         368
#define STRINGID_PKMNEAGERFORMORE                369
#define STRINGID_DEFEATEDOPPONENTBYREFEREE       370
#define STRINGID_LOSTTOOPPONENTBYREFEREE         371
#define STRINGID_TIEDOPPONENTBYREFEREE           372
#define STRINGID_QUESTIONFORFEITMATCH            373
#define STRINGID_FORFEITEDMATCH                  374
#define STRINGID_PKMNTRANSFERREDSOMEONESPC       375
#define STRINGID_PKMNTRANSFERREDLANETTESPC       376
#define STRINGID_PKMNBOXSOMEONESPCFULL           377
#define STRINGID_PKMNBOXLANETTESPCFULL           378
#define STRINGID_TRAINER1WINTEXT                 379
#define STRINGID_TRAINER2WINTEXT                 380

#define STRINGID_ENDUREDSTURDY                   381
#define STRINGID_POWERHERB                       382
#define STRINGID_HURTBYITEM                      383
#define STRINGID_PSNBYITEM                       384
#define STRINGID_BRNBYITEM                       385
#define STRINGID_DEFABILITYIN                    386
#define STRINGID_GRAVITYINTENSIFIED              387
#define STRINGID_TARGETIDENTIFIED                388
#define STRINGID_TARGETWOKEUP                    389
#define STRINGID_PKMNSTOLEANDATEITEM             390
#define STRINGID_TAILWINDBLEW                    391
#define STRINGID_PKMNWENTBACK                    392
#define STRINGID_PKMNCANTUSEITEMSANYMORE         393
#define STRINGID_PKMNFLUNG                       394
#define STRINGID_PKMNPREVENTEDFROMHEALING        395
#define STRINGID_PKMNSWITCHEDATKANDDEF           396
#define STRINGID_PKMNSABILITYSUPPRESSED          397
#define STRINGID_SHIELDEDFROMCRITICALHITS        398
#define STRINGID_SWITCHEDATKANDSPATK             399
#define STRINGID_SWITCHEDDEFANDSPDEF             400
#define STRINGID_PKMNACQUIREDABILITY             401
#define STRINGID_POISONSPIKESSCATTERED           402
#define STRINGID_PKMNSWITCHEDSTATCHANGES         403
#define STRINGID_PKMNSURROUNDEDWITHVEILOFWATER   404
#define STRINGID_PKMNLEVITATEDONELECTROMAGNETISM 405
#define STRINGID_PKMNTWISTEDDIMENSIONS           406
#define STRINGID_POINTEDSTONESFLOAT              407
#define STRINGID_CLOAKEDINMYSTICALMOONLIGHT      408
#define STRINGID_TRAPPERBYSWIRLINGMAGMA          409
#define STRINGID_VANISHEDINSTANTLY               410
#define STRINGID_PROTECTEDTEAM                   411
#define STRINGID_SHAREDITSGUARD                  412
#define STRINGID_SHAREDITSPOWER                  413
#define STRINGID_SWAPSDEFANDSPDEFOFALLPOKEMON    414
#define STRINGID_BECAMENIMBLE                    415
#define STRINGID_HURLEDINTOTHEAIR                416
#define STRINGID_HELDITEMSLOSEEFFECTS            417
#define STRINGID_FELLSTRAIGHTDOWN                418
#define STRINGID_TRANSFORMEDINTOWATERTYPE        419
#define STRINGID_PKMNACQUIREDSIMPLE              420
#define STRINGID_EMPTYSTRING5                    421
#define STRINGID_KINDOFFER                       422
#define STRINGID_RESETSTARGETSSTATLEVELS         423
#define STRINGID_EMPTYSTRING6                    424
#define STRINGID_ALLYSWITCHPOSITION              425
#define STRINGID_RESTORETARGETSHEALTH            426
#define STRINGID_TOOKPJMNINTOTHESKY              427
#define STRINGID_FREEDFROMSKYDROP                428
#define STRINGID_POSTPONETARGETMOVE              429
#define STRINGID_REFLECTTARGETSTYPE              430
#define STRINGID_TRANSFERHELDITEM                431
#define STRINGID_EMBARGOENDS                     432
#define STRINGID_ELECTROMAGNETISM                433
#define STRINGID_BUFFERENDS                      434
#define STRINGID_TELEKINESISENDS                 435
#define STRINGID_TAILWINDENDS                    436
#define STRINGID_LUCKYCHANTENDS                  437
#define STRINGID_TRICKROOMENDS                   438
#define STRINGID_WONDERROOMENDS                  439
#define STRINGID_MAGICROOMENDS                   440
#define STRINGID_MUDSPORTENDS                    441
#define STRINGID_WATERSPORTENDS                  442
#define STRINGID_GRAVITYENDS                     443
#define STRINGID_AQUARINGHEAL                    444
#define STRINGID_AURORAVEILENDS                  445
#define STRINGID_ELECTRICTERRAINENDS             446
#define STRINGID_MISTYTERRAINENDS                447
#define STRINGID_PSYCHICTERRAINENDS              448
#define STRINGID_GRASSYTERRAINENDS               449
#define STRINGID_TARGETABILITYSTATRAISE          450
#define STRINGID_TARGETSSTATWASMAXEDOUT          451
#define STRINGID_ATTACKERABILITYSTATRAISE        452
#define STRINGID_POISONHEALHPUP                  453
#define STRINGID_BADDREAMSDMG                    454
#define STRINGID_MOLDBREAKERENTERS               455
#define STRINGID_TERAVOLTENTERS                  456
#define STRINGID_TURBOBLAZEENTERS                457
#define STRINGID_SLOWSTARTENTERS                 458
#define STRINGID_SLOWSTARTEND                    459
#define STRINGID_SOLARPOWERHPDROP                460
#define STRINGID_AFTERMATHDMG                    461
#define STRINGID_ANTICIPATIONACTIVATES           462
#define STRINGID_FOREWARNACTIVATES               463
#define STRINGID_ICEBODYHPGAIN                   464
#define STRINGID_SNOWWARNINGHAIL                 465
#define STRINGID_FRISKACTIVATES                  466
#define STRINGID_UNNERVEENTERS                   467
#define STRINGID_HARVESTBERRY                    468
#define STRINGID_LASTABILITYRAISEDSTAT           469
#define STRINGID_MAGICBOUNCEACTIVATES            470
#define STRINGID_PROTEANTYPECHANGE               471
#define STRINGID_SYMBIOSISITEMPASS               472
#define STRINGID_STEALTHROCKDMG                  473
#define STRINGID_TOXICSPIKESABSORBED             474
#define STRINGID_TOXICSPIKESPOISONED             475
#define STRINGID_STICKYWEBSWITCHIN               476
#define STRINGID_HEALINGWISHCAMETRUE             477
#define STRINGID_HEALINGWISHHEALED               478
#define STRINGID_LUNARDANCECAMETRUE              479
#define STRINGID_CUSEDBODYDISABLED               480
#define STRINGID_ATTACKERACQUIREDABILITY         481
#define STRINGID_TARGETABILITYSTATLOWER          482
#define STRINGID_TARGETSTATWONTGOHIGHER          483
#define STRINGID_PKMNMOVEBOUNCEDABILITY          484
#define STRINGID_IMPOSTERTRANSFORM               485
#define STRINGID_ASSAULTVESTDOESNTALLOW          486
#define STRINGID_GRAVITYPREVENTSUSAGE            487
#define STRINGID_HEALBLOCKPREVENTSUSAGE          488
#define STRINGID_NOTDONEYET                      489
#define STRINGID_STICKYWEBUSED                   490
#define STRINGID_QUASHSUCCESS                    491
#define	STRINGID_PKMNBLEWAWAYTOXICSPIKES         492
#define	STRINGID_PKMNBLEWAWAYSTICKYWEB           493
#define	STRINGID_PKMNBLEWAWAYSTEALTHROCK         494
#define	STRINGID_IONDELUGEON                     495
#define	STRINGID_TOPSYTURVYSWITCHEDSTATS         496
#define	STRINGID_TERRAINBECOMESMISTY             497
#define	STRINGID_TERRAINBECOMESGRASSY            498
#define	STRINGID_TERRAINBECOMESELECTRIC          499
#define	STRINGID_TERRAINBECOMESPSYCHIC           500
#define	STRINGID_TARGETELECTRIFIED               501
#define	STRINGID_MEGAEVOREACTING                 502
#define	STRINGID_MEGAEVOEVOLVED                  503
#define	STRINGID_DRASTICALLY                     504
#define	STRINGID_SEVERELY                        505
#define	STRINGID_INFESTATION                     506
#define	STRINGID_NOEFFECTONTARGET                507
#define	STRINGID_BURSTINGFLAMESHIT               508
#define	STRINGID_BESTOWITEMGIVING                509
#define	STRINGID_THIRDTYPEADDED                  510
#define STRINGID_FELLFORFEINT                    511
#define STRINGID_POKEMONCANNOTUSEMOVE            512
#define STRINGID_COVEREDINPOWDER                 513
#define STRINGID_POWDEREXPLODES                  514
#define STRINGID_BELCHCANTSELECT                 515
#define STRINGID_SPECTRALTHIEFSTEAL              516
#define STRINGID_GRAVITYGROUNDING                517
#define STRINGID_MISTYTERRAINPREVENTS            518
#define STRINGID_GRASSYTERRAINHEALS              519
#define STRINGID_ELECTRICTERRAINPREVENTS         520
#define STRINGID_PSYCHICTERRAINPREVENTS          521
#define STRINGID_SAFETYGOOGLESPROTECTED          522
#define STRINGID_FLOWERVEILPROTECTED             523
#define STRINGID_SWEETVEILPROTECTED              524
#define STRINGID_AROMAVEILPROTECTED              525
#define STRINGID_CELEBRATEMESSAGE                526
#define STRINGID_USEDINSTRUCTEDMOVE              527
#define STRINGID_THROATCHOPENDS                  528
#define STRINGID_PKMNCANTUSEMOVETHROATCHOP       529
#define STRINGID_LASERFOCUS                      530
#define STRINGID_GEMACTIVATES                    531
#define STRINGID_BERRYDMGREDUCES                 532
#define STRINGID_TARGETATEITEM                   533
#define STRINGID_AIRBALLOONFLOAT                 534
#define STRINGID_AIRBALLOONPOP                   535
#define STRINGID_INCINERATEBURN                  536
#define STRINGID_BUGBITE                         537
#define STRINGID_ILLUSIONWOREOFF                 538
#define STRINGID_ATTACKERCUREDTARGETSTATUS       539
#define STRINGID_ATTACKERLOSTFIRETYPE            540
#define STRINGID_HEALERCURE                      541
#define STRINGID_SCRIPTINGABILITYSTATRAISE       542
#define STRINGID_RECEIVERABILITYTAKEOVER         543
#define STRINGID_PKNMABSORBINGPOWER              544
#define STRINGID_NOONEWILLBEABLETORUNAWAY        545
#define STRINGID_DESTINYKNOTACTIVATES            546
#define STRINGID_CLOAKEDINAFREEZINGLIGHT         547
#define STRINGID_STATWASNOTLOWERED               548
#define STRINGID_FERVENTWISHREACHED              549
#define STRINGID_AIRLOCKACTIVATES                550
#define STRINGID_PRESSUREENTERS                  551
#define STRINGID_DARKAURAENTERS                  552
#define STRINGID_FAIRYAURAENTERS                 553
#define STRINGID_AURABREAKENTERS                 554
#define STRINGID_COMATOSEENTERS                  555
#define STRINGID_SCREENCLEANERENTERS             556
#define STRINGID_FETCHEDPOKEBALL                 557
#define STRINGID_BATTLERABILITYRAISEDSTAT        558
#define STRINGID_ASANDSTORMKICKEDUP              559
#define STRINGID_PKMNSWILLPERISHIN3TURNS         560
#define STRINGID_ABILITYRAISEDSTATDRASTICALLY    561
#define STRINGID_AURAFLAREDTOLIFE                562
#define STRINGID_ASONEENTERS                     563
#define STRINGID_CURIOUSMEDICINEENTERS           564
#define STRINGID_CANACTFASTERTHANKSTO            565
#define STRINGID_MICLEBERRYACTIVATES             566
#define STRINGID_PKMNSHOOKOFFTHETAUNT            567
#define STRINGID_PKMNGOTOVERITSINFATUATION       568
#define STRINGID_ITEMCANNOTBEREMOVED             569
#define STRINGID_STICKYBARBTRANSFER              570
#define STRINGID_PKMNBURNHEALED                  571
#define STRINGID_REDCARDACTIVATE                 572
#define STRINGID_EJECTBUTTONACTIVATE             573
#define STRINGID_ATKGOTOVERINFATUATION           574
#define STRINGID_TORMENTEDNOMORE                 575
#define STRINGID_HEALBLOCKEDNOMORE               576
#define STRINGID_ATTACKERBECAMEFULLYCHARGED      577
#define STRINGID_ATTACKERBECAMEASHSPECIES        578
#define STRINGID_STUFFCHEEKSCANTSELECT           579

#define BATTLESTRINGS_COUNT                      580
=======
#define STRINGID_TRAINER1LOSETEXT                     12
#define STRINGID_PKMNGAINEDEXP                        13
#define STRINGID_PKMNGREWTOLV                         14
#define STRINGID_PKMNLEARNEDMOVE                      15
#define STRINGID_TRYTOLEARNMOVE1                      16
#define STRINGID_TRYTOLEARNMOVE2                      17
#define STRINGID_TRYTOLEARNMOVE3                      18
#define STRINGID_PKMNFORGOTMOVE                       19
#define STRINGID_STOPLEARNINGMOVE                     20
#define STRINGID_DIDNOTLEARNMOVE                      21
#define STRINGID_PKMNLEARNEDMOVE2                     22
#define STRINGID_ATTACKMISSED                         23
#define STRINGID_PKMNPROTECTEDITSELF                  24
#define STRINGID_STATSWONTINCREASE2                   25
#define STRINGID_AVOIDEDDAMAGE                        26
#define STRINGID_ITDOESNTAFFECT                       27
#define STRINGID_ATTACKERFAINTED                      28
#define STRINGID_TARGETFAINTED                        29
#define STRINGID_PLAYERGOTMONEY                       30
#define STRINGID_PLAYERWHITEOUT                       31
#define STRINGID_PLAYERWHITEOUT2                      32
#define STRINGID_PREVENTSESCAPE                       33
#define STRINGID_HITXTIMES                            34
#define STRINGID_PKMNFELLASLEEP                       35
#define STRINGID_PKMNMADESLEEP                        36
#define STRINGID_PKMNALREADYASLEEP                    37
#define STRINGID_PKMNALREADYASLEEP2                   38
#define STRINGID_PKMNWASNTAFFECTED                    39
#define STRINGID_PKMNWASPOISONED                      40
#define STRINGID_PKMNPOISONEDBY                       41
#define STRINGID_PKMNHURTBYPOISON                     42
#define STRINGID_PKMNALREADYPOISONED                  43
#define STRINGID_PKMNBADLYPOISONED                    44
#define STRINGID_PKMNENERGYDRAINED                    45
#define STRINGID_PKMNWASBURNED                        46
#define STRINGID_PKMNBURNEDBY                         47
#define STRINGID_PKMNHURTBYBURN                       48
#define STRINGID_PKMNWASFROZEN                        49
#define STRINGID_PKMNFROZENBY                         50
#define STRINGID_PKMNISFROZEN                         51
#define STRINGID_PKMNWASDEFROSTED                     52
#define STRINGID_PKMNWASDEFROSTED2                    53
#define STRINGID_PKMNWASDEFROSTEDBY                   54
#define STRINGID_PKMNWASPARALYZED                     55
#define STRINGID_PKMNWASPARALYZEDBY                   56
#define STRINGID_PKMNISPARALYZED                      57
#define STRINGID_PKMNISALREADYPARALYZED               58
#define STRINGID_PKMNHEALEDPARALYSIS                  59
#define STRINGID_PKMNDREAMEATEN                       60
#define STRINGID_STATSWONTINCREASE                    61
#define STRINGID_STATSWONTDECREASE                    62
#define STRINGID_TEAMSTOPPEDWORKING                   63
#define STRINGID_FOESTOPPEDWORKING                    64
#define STRINGID_PKMNISCONFUSED                       65
#define STRINGID_PKMNHEALEDCONFUSION                  66
#define STRINGID_PKMNWASCONFUSED                      67
#define STRINGID_PKMNALREADYCONFUSED                  68
#define STRINGID_PKMNFELLINLOVE                       69
#define STRINGID_PKMNINLOVE                           70
#define STRINGID_PKMNIMMOBILIZEDBYLOVE                71
#define STRINGID_PKMNBLOWNAWAY                        72
#define STRINGID_PKMNCHANGEDTYPE                      73
#define STRINGID_PKMNFLINCHED                         74
#define STRINGID_PKMNREGAINEDHEALTH                   75
#define STRINGID_PKMNHPFULL                           76
#define STRINGID_PKMNRAISEDSPDEF                      77
#define STRINGID_PKMNRAISEDDEF                        78
#define STRINGID_PKMNCOVEREDBYVEIL                    79
#define STRINGID_PKMNUSEDSAFEGUARD                    80
#define STRINGID_PKMNSAFEGUARDEXPIRED                 81
#define STRINGID_PKMNWENTTOSLEEP                      82
#define STRINGID_PKMNSLEPTHEALTHY                     83
#define STRINGID_PKMNWHIPPEDWHIRLWIND                 84
#define STRINGID_PKMNTOOKSUNLIGHT                     85
#define STRINGID_PKMNLOWEREDHEAD                      86
#define STRINGID_PKMNISGLOWING                        87
#define STRINGID_PKMNFLEWHIGH                         88
#define STRINGID_PKMNDUGHOLE                          89
#define STRINGID_PKMNSQUEEZEDBYBIND                   90
#define STRINGID_PKMNTRAPPEDINVORTEX                  91
#define STRINGID_PKMNWRAPPEDBY                        92
#define STRINGID_PKMNCLAMPED                          93
#define STRINGID_PKMNHURTBY                           94
#define STRINGID_PKMNFREEDFROM                        95
#define STRINGID_PKMNCRASHED                          96
#define STRINGID_PKMNSHROUDEDINMIST                   97
#define STRINGID_PKMNPROTECTEDBYMIST                  98
#define STRINGID_PKMNGETTINGPUMPED                    99
#define STRINGID_PKMNHITWITHRECOIL                    100
#define STRINGID_PKMNPROTECTEDITSELF2                 101
#define STRINGID_PKMNBUFFETEDBYSANDSTORM              102
#define STRINGID_PKMNPELTEDBYHAIL                     103
#define STRINGID_PKMNSEEDED                           104
#define STRINGID_PKMNEVADEDATTACK                     105
#define STRINGID_PKMNSAPPEDBYLEECHSEED                106
#define STRINGID_PKMNFASTASLEEP                       107
#define STRINGID_PKMNWOKEUP                           108
#define STRINGID_PKMNUPROARKEPTAWAKE                  109
#define STRINGID_PKMNWOKEUPINUPROAR                   110
#define STRINGID_PKMNCAUSEDUPROAR                     111
#define STRINGID_PKMNMAKINGUPROAR                     112
#define STRINGID_PKMNCALMEDDOWN                       113
#define STRINGID_PKMNCANTSLEEPINUPROAR                114
#define STRINGID_PKMNSTOCKPILED                       115
#define STRINGID_PKMNCANTSTOCKPILE                    116
#define STRINGID_PKMNCANTSLEEPINUPROAR2               117
#define STRINGID_UPROARKEPTPKMNAWAKE                  118
#define STRINGID_PKMNSTAYEDAWAKEUSING                 119
#define STRINGID_PKMNSTORINGENERGY                    120
#define STRINGID_PKMNUNLEASHEDENERGY                  121
#define STRINGID_PKMNFATIGUECONFUSION                 122
#define STRINGID_PLAYERPICKEDUPMONEY                  123
#define STRINGID_PKMNUNAFFECTED                       124
#define STRINGID_PKMNTRANSFORMEDINTO                  125
#define STRINGID_PKMNMADESUBSTITUTE                   126
#define STRINGID_PKMNHASSUBSTITUTE                    127
#define STRINGID_SUBSTITUTEDAMAGED                    128
#define STRINGID_PKMNSUBSTITUTEFADED                  129
#define STRINGID_PKMNMUSTRECHARGE                     130
#define STRINGID_PKMNRAGEBUILDING                     131
#define STRINGID_PKMNMOVEWASDISABLED                  132
#define STRINGID_PKMNMOVEISDISABLED                   133
#define STRINGID_PKMNMOVEDISABLEDNOMORE               134
#define STRINGID_PKMNGOTENCORE                        135
#define STRINGID_PKMNENCOREENDED                      136
#define STRINGID_PKMNTOOKAIM                          137
#define STRINGID_PKMNSKETCHEDMOVE                     138
#define STRINGID_PKMNTRYINGTOTAKEFOE                  139
#define STRINGID_PKMNTOOKFOE                          140
#define STRINGID_PKMNREDUCEDPP                        141
#define STRINGID_PKMNSTOLEITEM                        142
#define STRINGID_TARGETCANTESCAPENOW                  143
#define STRINGID_PKMNFELLINTONIGHTMARE                144
#define STRINGID_PKMNLOCKEDINNIGHTMARE                145
#define STRINGID_PKMNLAIDCURSE                        146
#define STRINGID_PKMNAFFLICTEDBYCURSE                 147
#define STRINGID_SPIKESSCATTERED                      148
#define STRINGID_PKMNHURTBYSPIKES                     149
#define STRINGID_PKMNIDENTIFIED                       150
#define STRINGID_PKMNPERISHCOUNTFELL                  151
#define STRINGID_PKMNBRACEDITSELF                     152
#define STRINGID_PKMNENDUREDHIT                       153
#define STRINGID_MAGNITUDESTRENGTH                    154
#define STRINGID_PKMNCUTHPMAXEDATTACK                 155
#define STRINGID_PKMNCOPIEDSTATCHANGES                156
#define STRINGID_PKMNGOTFREE                          157
#define STRINGID_PKMNSHEDLEECHSEED                    158
#define STRINGID_PKMNBLEWAWAYSPIKES                   159
#define STRINGID_PKMNFLEDFROMBATTLE                   160
#define STRINGID_PKMNFORESAWATTACK                    161
#define STRINGID_PKMNTOOKATTACK                       162
#define STRINGID_PKMNATTACK                           163
#define STRINGID_PKMNCENTERATTENTION                  164
#define STRINGID_PKMNCHARGINGPOWER                    165
#define STRINGID_NATUREPOWERTURNEDINTO                166
#define STRINGID_PKMNSTATUSNORMAL                     167
#define STRINGID_PKMNHASNOMOVESLEFT                   168
#define STRINGID_PKMNSUBJECTEDTOTORMENT               169
#define STRINGID_PKMNCANTUSEMOVETORMENT               170
#define STRINGID_PKMNTIGHTENINGFOCUS                  171
#define STRINGID_PKMNFELLFORTAUNT                     172
#define STRINGID_PKMNCANTUSEMOVETAUNT                 173
#define STRINGID_PKMNREADYTOHELP                      174
#define STRINGID_PKMNSWITCHEDITEMS                    175
#define STRINGID_PKMNCOPIEDFOE                        176
#define STRINGID_PKMNMADEWISH                         177
#define STRINGID_PKMNWISHCAMETRUE                     178
#define STRINGID_PKMNPLANTEDROOTS                     179
#define STRINGID_PKMNABSORBEDNUTRIENTS                180
#define STRINGID_PKMNANCHOREDITSELF                   181
#define STRINGID_PKMNWASMADEDROWSY                    182
#define STRINGID_PKMNKNOCKEDOFF                       183
#define STRINGID_PKMNSWAPPEDABILITIES                 184
#define STRINGID_PKMNSEALEDOPPONENTMOVE               185
#define STRINGID_PKMNCANTUSEMOVESEALED                186
#define STRINGID_PKMNWANTSGRUDGE                      187
#define STRINGID_PKMNLOSTPPGRUDGE                     188
#define STRINGID_PKMNSHROUDEDITSELF                   189
#define STRINGID_PKMNMOVEBOUNCED                      190
#define STRINGID_PKMNWAITSFORTARGET                   191
#define STRINGID_PKMNSNATCHEDMOVE                     192
#define STRINGID_PKMNMADEITRAIN                       193
#define STRINGID_PKMNRAISEDSPEED                      194
#define STRINGID_PKMNPROTECTEDBY                      195
#define STRINGID_PKMNPREVENTSUSAGE                    196
#define STRINGID_PKMNRESTOREDHPUSING                  197
#define STRINGID_PKMNCHANGEDTYPEWITH                  198
#define STRINGID_PKMNPREVENTSPARALYSISWITH            199
#define STRINGID_PKMNPREVENTSROMANCEWITH              200
#define STRINGID_PKMNPREVENTSPOISONINGWITH            201
#define STRINGID_PKMNPREVENTSCONFUSIONWITH            202
#define STRINGID_PKMNRAISEDFIREPOWERWITH              203
#define STRINGID_PKMNANCHORSITSELFWITH                204
#define STRINGID_PKMNCUTSATTACKWITH                   205
#define STRINGID_PKMNPREVENTSSTATLOSSWITH             206
#define STRINGID_PKMNHURTSWITH                        207
#define STRINGID_PKMNTRACED                           208
#define STRINGID_STATSHARPLY                          209
#define STRINGID_STATROSE                             210
#define STRINGID_STATHARSHLY                          211
#define STRINGID_STATFELL                             212
#define STRINGID_ATTACKERSSTATROSE                    213
#define STRINGID_DEFENDERSSTATROSE                    214
#define STRINGID_ATTACKERSSTATFELL                    215
#define STRINGID_DEFENDERSSTATFELL                    216
#define STRINGID_CRITICALHIT                          217
#define STRINGID_ONEHITKO                             218
#define STRINGID_123POOF                              219
#define STRINGID_ANDELLIPSIS                          220
#define STRINGID_NOTVERYEFFECTIVE                     221
#define STRINGID_SUPEREFFECTIVE                       222
#define STRINGID_GOTAWAYSAFELY                        223
#define STRINGID_WILDPKMNFLED                         224
#define STRINGID_NORUNNINGFROMTRAINERS                225
#define STRINGID_CANTESCAPE                           226
#define STRINGID_DONTLEAVEBIRCH                       227
#define STRINGID_BUTNOTHINGHAPPENED                   228
#define STRINGID_BUTITFAILED                          229
#define STRINGID_ITHURTCONFUSION                      230
#define STRINGID_MIRRORMOVEFAILED                     231
#define STRINGID_STARTEDTORAIN                        232
#define STRINGID_DOWNPOURSTARTED                      233
#define STRINGID_RAINCONTINUES                        234
#define STRINGID_DOWNPOURCONTINUES                    235
#define STRINGID_RAINSTOPPED                          236
#define STRINGID_SANDSTORMBREWED                      237
#define STRINGID_SANDSTORMRAGES                       238
#define STRINGID_SANDSTORMSUBSIDED                    239
#define STRINGID_SUNLIGHTGOTBRIGHT                    240
#define STRINGID_SUNLIGHTSTRONG                       241
#define STRINGID_SUNLIGHTFADED                        242
#define STRINGID_STARTEDHAIL                          243
#define STRINGID_HAILCONTINUES                        244
#define STRINGID_HAILSTOPPED                          245
#define STRINGID_FAILEDTOSPITUP                       246
#define STRINGID_FAILEDTOSWALLOW                      247
#define STRINGID_WINDBECAMEHEATWAVE                   248
#define STRINGID_STATCHANGESGONE                      249
#define STRINGID_COINSSCATTERED                       250
#define STRINGID_TOOWEAKFORSUBSTITUTE                 251
#define STRINGID_SHAREDPAIN                           252
#define STRINGID_BELLCHIMED                           253
#define STRINGID_FAINTINTHREE                         254
#define STRINGID_NOPPLEFT                             255
#define STRINGID_BUTNOPPLEFT                          256
#define STRINGID_PLAYERUSEDITEM                       257
#define STRINGID_WALLYUSEDITEM                        258
#define STRINGID_TRAINERBLOCKEDBALL                   259
#define STRINGID_DONTBEATHIEF                         260
#define STRINGID_ITDODGEDBALL                         261
#define STRINGID_YOUMISSEDPKMN                        262
#define STRINGID_PKMNBROKEFREE                        263
#define STRINGID_ITAPPEAREDCAUGHT                     264
#define STRINGID_AARGHALMOSTHADIT                     265
#define STRINGID_SHOOTSOCLOSE                         266
#define STRINGID_GOTCHAPKMNCAUGHT                     267
#define STRINGID_GOTCHAPKMNCAUGHT2                    268
#define STRINGID_GIVENICKNAMECAPTURED                 269
#define STRINGID_PKMNSENTTOPC                         270
#define STRINGID_PKMNDATAADDEDTODEX                   271
#define STRINGID_ITISRAINING                          272
#define STRINGID_SANDSTORMISRAGING                    273
#define STRINGID_CANTESCAPE2                          274
#define STRINGID_PKMNIGNORESASLEEP                    275
#define STRINGID_PKMNIGNOREDORDERS                    276
#define STRINGID_PKMNBEGANTONAP                       277
#define STRINGID_PKMNLOAFING                          278
#define STRINGID_PKMNWONTOBEY                         279
#define STRINGID_PKMNTURNEDAWAY                       280
#define STRINGID_PKMNPRETENDNOTNOTICE                 281
#define STRINGID_ENEMYABOUTTOSWITCHPKMN               282
#define STRINGID_CREPTCLOSER                          283
#define STRINGID_CANTGETCLOSER                        284
#define STRINGID_PKMNWATCHINGCAREFULLY                285
#define STRINGID_PKMNCURIOUSABOUTX                    286
#define STRINGID_PKMNENTHRALLEDBYX                    287
#define STRINGID_PKMNIGNOREDX                         288
#define STRINGID_THREWPOKEBLOCKATPKMN                 289
#define STRINGID_OUTOFSAFARIBALLS                     290
#define STRINGID_PKMNSITEMCUREDPARALYSIS              291
#define STRINGID_PKMNSITEMCUREDPOISON                 292
#define STRINGID_PKMNSITEMHEALEDBURN                  293
#define STRINGID_PKMNSITEMDEFROSTEDIT                 294
#define STRINGID_PKMNSITEMWOKEIT                      295
#define STRINGID_PKMNSITEMSNAPPEDOUT                  296
#define STRINGID_PKMNSITEMCUREDPROBLEM                297
#define STRINGID_PKMNSITEMRESTOREDHEALTH              298
#define STRINGID_PKMNSITEMRESTOREDPP                  299
#define STRINGID_PKMNSITEMRESTOREDSTATUS              300
#define STRINGID_PKMNSITEMRESTOREDHPALITTLE           301
#define STRINGID_ITEMALLOWSONLYYMOVE                  302
#define STRINGID_PKMNHUNGONWITHX                      303
#define STRINGID_EMPTYSTRING3                         304
#define STRINGID_PKMNSXPREVENTSBURNS                  305
#define STRINGID_PKMNSXBLOCKSY                        306
#define STRINGID_PKMNSXRESTOREDHPALITTLE2             307
#define STRINGID_PKMNSXWHIPPEDUPSANDSTORM             308
#define STRINGID_PKMNSXPREVENTSYLOSS                  309
#define STRINGID_PKMNSXINFATUATEDY                    310
#define STRINGID_PKMNSXMADEYINEFFECTIVE               311
#define STRINGID_PKMNSXCUREDYPROBLEM                  312
#define STRINGID_ITSUCKEDLIQUIDOOZE                   313
#define STRINGID_PKMNTRANSFORMED                      314
#define STRINGID_ELECTRICITYWEAKENED                  315
#define STRINGID_FIREWEAKENED                         316
#define STRINGID_PKMNHIDUNDERWATER                    317
#define STRINGID_PKMNSPRANGUP                         318
#define STRINGID_HMMOVESCANTBEFORGOTTEN               319
#define STRINGID_XFOUNDONEY                           320
#define STRINGID_PLAYERDEFEATEDTRAINER1               321
#define STRINGID_SOOTHINGAROMA                        322
#define STRINGID_ITEMSCANTBEUSEDNOW                   323
#define STRINGID_FORXCOMMAYZ                          324
#define STRINGID_USINGITEMSTATOFPKMNROSE              325
#define STRINGID_PKMNUSEDXTOGETPUMPED                 326
#define STRINGID_PKMNSXMADEYUSELESS                   327
#define STRINGID_PKMNTRAPPEDBYSANDTOMB                328
#define STRINGID_EMPTYSTRING4                         329
#define STRINGID_ABOOSTED                             330
#define STRINGID_PKMNSXINTENSIFIEDSUN                 331
#define STRINGID_PKMNMAKESGROUNDMISS                  332
#define STRINGID_YOUTHROWABALLNOWRIGHT                333
#define STRINGID_PKMNSXTOOKATTACK                     334
#define STRINGID_PKMNCHOSEXASDESTINY                  335
#define STRINGID_PKMNLOSTFOCUS                        336
#define STRINGID_USENEXTPKMN                          337
#define STRINGID_PKMNFLEDUSINGITS                     338
#define STRINGID_PKMNFLEDUSING                        339
#define STRINGID_PKMNWASDRAGGEDOUT                    340
#define STRINGID_PREVENTEDFROMWORKING                 341
#define STRINGID_PKMNSITEMNORMALIZEDSTATUS            342
#define STRINGID_TRAINER1USEDITEM                     343
#define STRINGID_BOXISFULL                            344
#define STRINGID_PKMNAVOIDEDATTACK                    345
#define STRINGID_PKMNSXMADEITINEFFECTIVE              346
#define STRINGID_PKMNSXPREVENTSFLINCHING              347
#define STRINGID_PKMNALREADYHASBURN                   348
#define STRINGID_STATSWONTDECREASE2                   349
#define STRINGID_PKMNSXBLOCKSY2                       350
#define STRINGID_PKMNSXWOREOFF                        351
#define STRINGID_PKMNRAISEDDEFALITTLE                 352
#define STRINGID_PKMNRAISEDSPDEFALITTLE               353
#define STRINGID_THEWALLSHATTERED                     354
#define STRINGID_PKMNSXPREVENTSYSZ                    355
#define STRINGID_PKMNSXCUREDITSYPROBLEM               356
#define STRINGID_ATTACKERCANTESCAPE                   357
#define STRINGID_PKMNOBTAINEDX                        358
#define STRINGID_PKMNOBTAINEDX2                       359
#define STRINGID_PKMNOBTAINEDXYOBTAINEDZ              360
#define STRINGID_BUTNOEFFECT                          361
#define STRINGID_PKMNSXHADNOEFFECTONY                 362
#define STRINGID_TWOENEMIESDEFEATED                   363
#define STRINGID_TRAINER2LOSETEXT                     364
#define STRINGID_PKMNINCAPABLEOFPOWER                 365
#define STRINGID_GLINTAPPEARSINEYE                    366
#define STRINGID_PKMNGETTINGINTOPOSITION              367
#define STRINGID_PKMNBEGANGROWLINGDEEPLY              368
#define STRINGID_PKMNEAGERFORMORE                     369
#define STRINGID_DEFEATEDOPPONENTBYREFEREE            370
#define STRINGID_LOSTTOOPPONENTBYREFEREE              371
#define STRINGID_TIEDOPPONENTBYREFEREE                372
#define STRINGID_QUESTIONFORFEITMATCH                 373
#define STRINGID_FORFEITEDMATCH                       374
#define STRINGID_PKMNTRANSFERREDSOMEONESPC            375
#define STRINGID_PKMNTRANSFERREDLANETTESPC            376
#define STRINGID_PKMNBOXSOMEONESPCFULL                377
#define STRINGID_PKMNBOXLANETTESPCFULL                378
#define STRINGID_TRAINER1WINTEXT                      379
#define STRINGID_TRAINER2WINTEXT                      380
                                                      
#define STRINGID_ENDUREDSTURDY                        381
#define STRINGID_POWERHERB                            382
#define STRINGID_HURTBYITEM                           383
#define STRINGID_PSNBYITEM                            384
#define STRINGID_BRNBYITEM                            385
#define STRINGID_DEFABILITYIN                         386
#define STRINGID_GRAVITYINTENSIFIED                   387
#define STRINGID_TARGETIDENTIFIED                     388
#define STRINGID_TARGETWOKEUP                         389
#define STRINGID_PKMNSTOLEANDATEITEM                  390
#define STRINGID_TAILWINDBLEW                         391
#define STRINGID_PKMNWENTBACK                         392
#define STRINGID_PKMNCANTUSEITEMSANYMORE              393
#define STRINGID_PKMNFLUNG                            394
#define STRINGID_PKMNPREVENTEDFROMHEALING             395
#define STRINGID_PKMNSWITCHEDATKANDDEF                396
#define STRINGID_PKMNSABILITYSUPPRESSED               397
#define STRINGID_SHIELDEDFROMCRITICALHITS             398
#define STRINGID_SWITCHEDATKANDSPATK                  399
#define STRINGID_SWITCHEDDEFANDSPDEF                  400
#define STRINGID_PKMNACQUIREDABILITY                  401
#define STRINGID_POISONSPIKESSCATTERED                402
#define STRINGID_PKMNSWITCHEDSTATCHANGES              403
#define STRINGID_PKMNSURROUNDEDWITHVEILOFWATER        404
#define STRINGID_PKMNLEVITATEDONELECTROMAGNETISM      405
#define STRINGID_PKMNTWISTEDDIMENSIONS                406
#define STRINGID_POINTEDSTONESFLOAT                   407
#define STRINGID_CLOAKEDINMYSTICALMOONLIGHT           408
#define STRINGID_TRAPPERBYSWIRLINGMAGMA               409
#define STRINGID_VANISHEDINSTANTLY                    410
#define STRINGID_PROTECTEDTEAM                        411
#define STRINGID_SHAREDITSGUARD                       412
#define STRINGID_SHAREDITSPOWER                       413
#define STRINGID_SWAPSDEFANDSPDEFOFALLPOKEMON         414
#define STRINGID_BECAMENIMBLE                         415
#define STRINGID_HURLEDINTOTHEAIR                     416
#define STRINGID_HELDITEMSLOSEEFFECTS                 417
#define STRINGID_FELLSTRAIGHTDOWN                     418
#define STRINGID_TRANSFORMEDINTOWATERTYPE             419
#define STRINGID_PKMNACQUIREDSIMPLE                   420
#define STRINGID_EMPTYSTRING5                         421
#define STRINGID_KINDOFFER                            422
#define STRINGID_RESETSTARGETSSTATLEVELS              423
#define STRINGID_EMPTYSTRING6                         424
#define STRINGID_ALLYSWITCHPOSITION                   425
#define STRINGID_RESTORETARGETSHEALTH                 426
#define STRINGID_TOOKPJMNINTOTHESKY                   427
#define STRINGID_FREEDFROMSKYDROP                     428
#define STRINGID_POSTPONETARGETMOVE                   429
#define STRINGID_REFLECTTARGETSTYPE                   430
#define STRINGID_TRANSFERHELDITEM                     431
#define STRINGID_EMBARGOENDS                          432
#define STRINGID_ELECTROMAGNETISM                     433
#define STRINGID_BUFFERENDS                           434
#define STRINGID_TELEKINESISENDS                      435
#define STRINGID_TAILWINDENDS                         436
#define STRINGID_LUCKYCHANTENDS                       437
#define STRINGID_TRICKROOMENDS                        438
#define STRINGID_WONDERROOMENDS                       439
#define STRINGID_MAGICROOMENDS                        440
#define STRINGID_MUDSPORTENDS                         441
#define STRINGID_WATERSPORTENDS                       442
#define STRINGID_GRAVITYENDS                          443
#define STRINGID_AQUARINGHEAL                         444
#define STRINGID_AURORAVEILENDS                       445
#define STRINGID_ELECTRICTERRAINENDS                  446
#define STRINGID_MISTYTERRAINENDS                     447
#define STRINGID_PSYCHICTERRAINENDS                   448
#define STRINGID_GRASSYTERRAINENDS                    449
#define STRINGID_TARGETABILITYSTATRAISE               450
#define STRINGID_TARGETSSTATWASMAXEDOUT               451
#define STRINGID_ATTACKERABILITYSTATRAISE             452
#define STRINGID_POISONHEALHPUP                       453
#define STRINGID_BADDREAMSDMG                         454
#define STRINGID_MOLDBREAKERENTERS                    455
#define STRINGID_TERAVOLTENTERS                       456
#define STRINGID_TURBOBLAZEENTERS                     457
#define STRINGID_SLOWSTARTENTERS                      458
#define STRINGID_SLOWSTARTEND                         459
#define STRINGID_SOLARPOWERHPDROP                     460
#define STRINGID_AFTERMATHDMG                         461
#define STRINGID_ANTICIPATIONACTIVATES                462
#define STRINGID_FOREWARNACTIVATES                    463
#define STRINGID_ICEBODYHPGAIN                        464
#define STRINGID_SNOWWARNINGHAIL                      465
#define STRINGID_FRISKACTIVATES                       466
#define STRINGID_UNNERVEENTERS                        467
#define STRINGID_HARVESTBERRY                         468
#define STRINGID_LASTABILITYRAISEDSTAT                469
#define STRINGID_MAGICBOUNCEACTIVATES                 470
#define STRINGID_PROTEANTYPECHANGE                    471
#define STRINGID_SYMBIOSISITEMPASS                    472
#define STRINGID_STEALTHROCKDMG                       473
#define STRINGID_TOXICSPIKESABSORBED                  474
#define STRINGID_TOXICSPIKESPOISONED                  475
#define STRINGID_STICKYWEBSWITCHIN                    476
#define STRINGID_HEALINGWISHCAMETRUE                  477
#define STRINGID_HEALINGWISHHEALED                    478
#define STRINGID_LUNARDANCECAMETRUE                   479
#define STRINGID_CUSEDBODYDISABLED                    480
#define STRINGID_ATTACKERACQUIREDABILITY              481
#define STRINGID_TARGETABILITYSTATLOWER               482
#define STRINGID_TARGETSTATWONTGOHIGHER               483
#define STRINGID_PKMNMOVEBOUNCEDABILITY               484
#define STRINGID_IMPOSTERTRANSFORM                    485
#define STRINGID_ASSAULTVESTDOESNTALLOW               486
#define STRINGID_GRAVITYPREVENTSUSAGE                 487
#define STRINGID_HEALBLOCKPREVENTSUSAGE               488
#define STRINGID_NOTDONEYET                           489
#define STRINGID_STICKYWEBUSED                        490
#define STRINGID_QUASHSUCCESS                         491
#define	STRINGID_PKMNBLEWAWAYTOXICSPIKES              492
#define	STRINGID_PKMNBLEWAWAYSTICKYWEB                493
#define	STRINGID_PKMNBLEWAWAYSTEALTHROCK              494
#define	STRINGID_IONDELUGEON                          495
#define	STRINGID_TOPSYTURVYSWITCHEDSTATS              496
#define	STRINGID_TERRAINBECOMESMISTY                  497
#define	STRINGID_TERRAINBECOMESGRASSY                 498
#define	STRINGID_TERRAINBECOMESELECTRIC               499
#define	STRINGID_TERRAINBECOMESPSYCHIC                500
#define	STRINGID_TARGETELECTRIFIED                    501
#define	STRINGID_MEGAEVOREACTING                      502
#define	STRINGID_MEGAEVOEVOLVED                       503
#define	STRINGID_DRASTICALLY                          504
#define	STRINGID_SEVERELY                             505
#define	STRINGID_INFESTATION                          506
#define	STRINGID_NOEFFECTONTARGET                     507
#define	STRINGID_BURSTINGFLAMESHIT                    508
#define	STRINGID_BESTOWITEMGIVING                     509
#define	STRINGID_THIRDTYPEADDED                       510
#define STRINGID_FELLFORFEINT                         511
#define STRINGID_POKEMONCANNOTUSEMOVE                 512
#define STRINGID_COVEREDINPOWDER                      513
#define STRINGID_POWDEREXPLODES                       514
#define STRINGID_BELCHCANTSELECT                      515
#define STRINGID_SPECTRALTHIEFSTEAL                   516
#define STRINGID_GRAVITYGROUNDING                     517
#define STRINGID_MISTYTERRAINPREVENTS                 518
#define STRINGID_GRASSYTERRAINHEALS                   519
#define STRINGID_ELECTRICTERRAINPREVENTS              520
#define STRINGID_PSYCHICTERRAINPREVENTS               521
#define STRINGID_SAFETYGOGGLESPROTECTED               522
#define STRINGID_FLOWERVEILPROTECTED                  523
#define STRINGID_SWEETVEILPROTECTED                   524
#define STRINGID_AROMAVEILPROTECTED                   525
#define STRINGID_CELEBRATEMESSAGE                     526
#define STRINGID_USEDINSTRUCTEDMOVE                   527
#define STRINGID_THROATCHOPENDS                       528
#define STRINGID_PKMNCANTUSEMOVETHROATCHOP            529
#define STRINGID_LASERFOCUS                           530
#define STRINGID_GEMACTIVATES                         531
#define STRINGID_BERRYDMGREDUCES                      532
#define STRINGID_TARGETATEITEM                        533
#define STRINGID_AIRBALLOONFLOAT                      534
#define STRINGID_AIRBALLOONPOP                        535
#define STRINGID_INCINERATEBURN                       536
#define STRINGID_BUGBITE                              537
#define STRINGID_ILLUSIONWOREOFF                      538
#define STRINGID_ATTACKERCUREDTARGETSTATUS            539
#define STRINGID_ATTACKERLOSTFIRETYPE                 540
#define STRINGID_HEALERCURE                           541
#define STRINGID_SCRIPTINGABILITYSTATRAISE            542
#define STRINGID_RECEIVERABILITYTAKEOVER              543
#define STRINGID_PKNMABSORBINGPOWER                   544
#define STRINGID_NOONEWILLBEABLETORUNAWAY             545
#define STRINGID_DESTINYKNOTACTIVATES                 546
#define STRINGID_CLOAKEDINAFREEZINGLIGHT              547
#define STRINGID_STATWASNOTLOWERED                    548
#define STRINGID_FERVENTWISHREACHED                   549
#define STRINGID_AIRLOCKACTIVATES                     550
#define STRINGID_PRESSUREENTERS                       551
#define STRINGID_DARKAURAENTERS                       552
#define STRINGID_FAIRYAURAENTERS                      553
#define STRINGID_AURABREAKENTERS                      554
#define STRINGID_COMATOSEENTERS                       555
#define STRINGID_SCREENCLEANERENTERS                  556
#define STRINGID_FETCHEDPOKEBALL                      557
#define STRINGID_BATTLERABILITYRAISEDSTAT             558
#define STRINGID_ASANDSTORMKICKEDUP                   559
#define STRINGID_PKMNSWILLPERISHIN3TURNS              560
#define STRINGID_ABILITYRAISEDSTATDRASTICALLY         561
#define STRINGID_AURAFLAREDTOLIFE                     562
#define STRINGID_ASONEENTERS                          563
#define STRINGID_CURIOUSMEDICINEENTERS                564
#define STRINGID_CANACTFASTERTHANKSTO                 565
#define STRINGID_MICLEBERRYACTIVATES                  566
#define STRINGID_PKMNSHOOKOFFTHETAUNT                 567
#define STRINGID_PKMNGOTOVERITSINFATUATION            568
#define STRINGID_ITEMCANNOTBEREMOVED                  569
#define STRINGID_STICKYBARBTRANSFER                   570
#define STRINGID_PKMNBURNHEALED                       571
#define STRINGID_REDCARDACTIVATE                      572
#define STRINGID_EJECTBUTTONACTIVATE                  573
#define STRINGID_ATKGOTOVERINFATUATION                574
#define STRINGID_TORMENTEDNOMORE                      575
#define STRINGID_HEALBLOCKEDNOMORE                    576
#define STRINGID_ATTACKERBECAMEFULLYCHARGED           577
#define STRINGID_ATTACKERBECAMEASHSPECIES             578
#define STRINGID_EXTREMELYHARSHSUNLIGHT               579
#define STRINGID_EXTREMESUNLIGHTFADED                 580
#define STRINGID_MOVEEVAPORATEDINTHEHARSHSUNLIGHT     581
#define STRINGID_EXTREMELYHARSHSUNLIGHTWASNOTLESSENED 582
#define STRINGID_HEAVYRAIN                            583
#define STRINGID_HEAVYRAINLIFTED                      584
#define STRINGID_MOVEFIZZLEDOUTINTHEHEAVYRAIN         585
#define STRINGID_NORELIEFROMHEAVYRAIN                 586
#define STRINGID_MYSTERIOUSAIRCURRENT                 587
#define STRINGID_STRONGWINDSDISSIPATED                588
#define STRINGID_MYSTERIOUSAIRCURRENTBLOWSON          589
#define STRINGID_ATTACKWEAKENEDBSTRONGWINDS           590

#define BATTLESTRINGS_COUNT                           591
>>>>>>> e66820e6

// The below IDs are all indexes into battle message tables,
// used to determine which of a set of messages to print.
// They are assigned to the MULTISTRING_CHOOSER byte of gBattleCommunication
// and read when e.g. the command printfromtable is used.

// gStatUpStringIds
#define B_MSG_ATTACKER_STAT_ROSE 0
#define B_MSG_DEFENDER_STAT_ROSE 1
#define B_MSG_STAT_WONT_INCREASE 2
#define B_MSG_STAT_ROSE_EMPTY    3
#define B_MSG_STAT_ROSE_ITEM     4
#define B_MSG_USED_DIRE_HIT      5

// gStatDownStringIds
#define B_MSG_ATTACKER_STAT_FELL 0
#define B_MSG_DEFENDER_STAT_FELL 1
#define B_MSG_STAT_WONT_DECREASE 2
#define B_MSG_STAT_FELL_EMPTY    3

// gMissStringIds
#define B_MSG_MISSED       0
#define B_MSG_PROTECTED    1
#define B_MSG_AVOIDED_ATK  2
#define B_MSG_AVOIDED_DMG  3
#define B_MSG_GROUND_MISS  4

// gAbsorbDrainStringIds
#define B_MSG_ABSORB      0
#define B_MSG_ABSORB_OOZE 1

// gLeechSeedStringIds
#define B_MSG_LEECH_SEED_SET   0
#define B_MSG_LEECH_SEED_MISS  1
#define B_MSG_LEECH_SEED_FAIL  2
#define B_MSG_LEECH_SEED_DRAIN 3
#define B_MSG_LEECH_SEED_OOZE  4

// gFirstTurnOfTwoStringIds
#define B_MSG_TURN1_RAZOR_WIND     0
#define B_MSG_TURN1_SOLAR_BEAM     1
#define B_MSG_TURN1_SKULL_BASH     2
#define B_MSG_TURN1_SKY_ATTACK     3
#define B_MSG_TURN1_FLY            4
#define B_MSG_TURN1_DIG            5
#define B_MSG_TURN1_DIVE           6
#define B_MSG_TURN1_BOUNCE         7
#define B_MSG_TURN1_PHANTOM_FORCE  8
#define B_MSG_TURN1_GEOMANCY       9
#define B_MSG_TURN1_FREEZE_SHOCK   10

// gMoveWeatherChangeStringIds
#define B_MSG_STARTED_RAIN      0
#define B_MSG_STARTED_DOWNPOUR  1
#define B_MSG_WEATHER_FAILED    2
#define B_MSG_STARTED_SANDSTORM 3
#define B_MSG_STARTED_SUNLIGHT  4
#define B_MSG_STARTED_HAIL      5

// gRainContinuesStringIds
#define B_MSG_RAIN_CONTINUES     0
#define B_MSG_DOWNPOUR_CONTINUES 1
#define B_MSG_RAIN_STOPPED       2

// gSandStormHailContinuesStringIds / gSandStormHailDmgStringIds/ gSandStormHailEndStringIds
#define B_MSG_SANDSTORM  0
#define B_MSG_HAIL       1

// gReflectLightScreenSafeguardStringIds
#define B_MSG_SIDE_STATUS_FAILED     0
#define B_MSG_SET_REFLECT_SINGLE     1
#define B_MSG_SET_REFLECT_DOUBLE     2
#define B_MSG_SET_LIGHTSCREEN_SINGLE 3
#define B_MSG_SET_LIGHTSCREEN_DOUBLE 4
#define B_MSG_SET_SAFEGUARD          5

// gProtectLikeUsedStringIds
#define B_MSG_PROTECTED_ITSELF 0
#define B_MSG_BRACED_ITSELF    1
#define B_MSG_PROTECT_FAILED   2
#define B_MSG_PROTECTED_TEAM   3

// gRestUsedStringIds
#define B_MSG_REST           0
#define B_MSG_REST_STATUSED  1

// gWokeUpStringIds
#define B_MSG_WOKE_UP        0
#define B_MSG_WOKE_UP_UPROAR 1

// gUproarAwakeStringIds
#define B_MSG_CANT_SLEEP_UPROAR  0
#define B_MSG_UPROAR_KEPT_AWAKE  1
#define B_MSG_STAYED_AWAKE_USING 2

// gUproarOverTurnStringIds
#define B_MSG_UPROAR_CONTINUES  0
#define B_MSG_UPROAR_ENDS       1

// gStockpileUsedStringIds
#define B_MSG_STOCKPILED     0
#define B_MSG_CANT_STOCKPILE 1

// gSwallowFailStringIds
#define B_MSG_SWALLOW_FAILED  0
#define B_MSG_SWALLOW_FULL_HP 1

// gKOFailedStringIds
#define B_MSG_KO_MISS       0
#define B_MSG_KO_UNAFFECTED 1

// gMistUsedStringIds
#define B_MSG_SET_MIST    0
#define B_MSG_MIST_FAILED 1

// gFocusEnergyUsedStringIds
#define B_MSG_GETTING_PUMPED      0
#define B_MSG_FOCUS_ENERGY_FAILED 1

// gTransformUsedStringIds
#define B_MSG_TRANSFORMED      0
#define B_MSG_TRANSFORM_FAILED 1

// gSubstituteUsedStringIds
#define B_MSG_SET_SUBSTITUTE    0
#define B_MSG_SUBSTITUTE_FAILED 1

// gPartyStatusHealStringIds
#define B_MSG_BELL                     0
#define B_MSG_BELL_SOUNDPROOF_ATTACKER 1
#define B_MSG_BELL_SOUNDPROOF_PARTNER  2
#define B_MSG_BELL_BOTH_SOUNDPROOF     3
#define B_MSG_SOOTHING_AROMA           4

// gFutureMoveUsedStringIds
#define B_MSG_FUTURE_SIGHT 0
#define B_MSG_DOOM_DESIRE  1

// gItemSwapStringIds
#define B_MSG_ITEM_SWAP_TAKEN 0
#define B_MSG_ITEM_SWAP_GIVEN 1
#define B_MSG_ITEM_SWAP_BOTH  2

// gSportsUsedStringIds
#define B_MSG_WEAKEN_ELECTRIC 0
#define B_MSG_WEAKEN_FIRE     1

// gCaughtMonStringIds
#define B_MSG_SENT_SOMEONES_PC  0
#define B_MSG_SENT_LANETTES_PC  1
#define B_MSG_SOMEONES_BOX_FULL 2
#define B_MSG_LANETTES_BOX_FULL 3

// gInobedientStringIds
#define B_MSG_LOAFING            0
#define B_MSG_WONT_OBEY          1
#define B_MSG_TURNED_AWAY        2
#define B_MSG_PRETEND_NOT_NOTICE 3
#define B_MSG_INCAPABLE_OF_POWER 4
// For randomly selecting a disobey string
// Skips the one used for Battle Palace
#define NUM_LOAF_STRINGS 4

// gSafariGetNearStringIds
#define B_MSG_CREPT_CLOSER    0
#define B_MSG_CANT_GET_CLOSER 1

// gSafariPokeblockResultStringIds
#define B_MSG_MON_CURIOUS    0
#define B_MSG_MON_ENTHRALLED 1
#define B_MSG_MON_IGNORED    2

// gFlashFireStringIds
#define B_MSG_FLASH_FIRE_BOOST    0
#define B_MSG_FLASH_FIRE_NO_BOOST 1

// gBerryEffectStringIds
#define B_MSG_CURED_PROBLEM     0
#define B_MSG_NORMALIZED_STATUS 1

// gNoEscapeStringIds
#define B_MSG_CANT_ESCAPE          0
#define B_MSG_DONT_LEAVE_BIRCH     1
#define B_MSG_PREVENTS_ESCAPE      2
#define B_MSG_CANT_ESCAPE_2        3
#define B_MSG_ATTACKER_CANT_ESCAPE 4

// gGotPoisonedStringIds / gGotParalyzedStringIds / gFellAsleepStringIds
// gGotBurnedStringIds / gGotFrozenStringIds / gAttractUsedStringIds
#define B_MSG_STATUSED            0
#define B_MSG_STATUSED_BY_ABILITY 1

// gBRNPreventionStringIds / gPRLZPreventionStringIds / gPSNPreventionStringIds
#define B_MSG_ABILITY_PREVENTS_MOVE_STATUS    0
#define B_MSG_ABILITY_PREVENTS_ABILITY_STATUS 1
#define B_MSG_STATUS_HAD_NO_EFFECT            2

// gGotDefrostedStringIds
#define B_MSG_DEFROSTED         0
#define B_MSG_DEFROSTED_BY_MOVE 1

// gBattlePalaceFlavorTextTable
#define B_MSG_GLINT_IN_EYE   0
#define B_MSG_GETTING_IN_POS 1
#define B_MSG_GROWL_DEEPLY   2
#define B_MSG_EAGER_FOR_MORE 3

// gRefereeStringsTable
#define B_MSG_REF_NOTHING_IS_DECIDED 0
#define B_MSG_REF_THATS_IT           1
#define B_MSG_REF_JUDGE_MIND         2
#define B_MSG_REF_JUDGE_SKILL        3
#define B_MSG_REF_JUDGE_BODY         4
#define B_MSG_REF_PLAYER_WON         5
#define B_MSG_REF_OPPONENT_WON       6
#define B_MSG_REF_DRAW               7
#define B_MSG_REF_COMMENCE_BATTLE    8

// gSwitchInAbilityStringIds
#define B_MSG_SWITCHIN_MOLDBREAKER      0
#define B_MSG_SWITCHIN_TERAVOLT         1
#define B_MSG_SWITCHIN_TURBOBLAZE       2
#define B_MSG_SWITCHIN_SLOWSTART        3
#define B_MSG_SWITCHIN_UNNERVE          4
#define B_MSG_SWITCHIN_ANTICIPATION     5
#define B_MSG_SWITCHIN_FOREWARN         6
#define B_MSG_SWITCHIN_PRESSURE         7
#define B_MSG_SWITCHIN_DARKAURA         8
#define B_MSG_SWITCHIN_FAIRYAURA        9
#define B_MSG_SWITCHIN_AURABREAK        10
#define B_MSG_SWITCHIN_COMATOSE         11
#define B_MSG_SWITCHIN_SCREENCLEANER    12
#define B_MSG_SWITCHIN_ASONE            13
#define B_MSG_SWITCHIN_CURIOUS_MEDICINE 14

// gMentalHerbCureStringIds
#define B_MSG_MENTALHERBCURE_INFATUATION       0
#define B_MSG_MENTALHERBCURE_TAUNT             1
#define B_MSG_MENTALHERBCURE_ENCORE            2
#define B_MSG_MENTALHERBCURE_TORMENT           3
#define B_MSG_MENTALHERBCURE_HEALBLOCK         4
#define B_MSG_MENTALHERBCURE_DISABLE           5

// gTerrainPreventsStringIds
#define B_MSG_TERRAINPREVENTS_MISTY     0
#define B_MSG_TERRAINPREVENTS_ELECTRIC  1
#define B_MSG_TERRAINPREVENTS_PSYCHIC   2

#endif // GUARD_CONSTANTS_BATTLE_STRING_IDS_H<|MERGE_RESOLUTION|>--- conflicted
+++ resolved
@@ -12,579 +12,6 @@
 #define STRINGID_TRAINERSLIDE   6
 
 // todo: make some of those names less vague: attacker/target vs pkmn, etc.
-<<<<<<< HEAD
-#define STRINGID_TRAINER1LOSETEXT                12
-#define STRINGID_PKMNGAINEDEXP                   13
-#define STRINGID_PKMNGREWTOLV                    14
-#define STRINGID_PKMNLEARNEDMOVE                 15
-#define STRINGID_TRYTOLEARNMOVE1                 16
-#define STRINGID_TRYTOLEARNMOVE2                 17
-#define STRINGID_TRYTOLEARNMOVE3                 18
-#define STRINGID_PKMNFORGOTMOVE                  19
-#define STRINGID_STOPLEARNINGMOVE                20
-#define STRINGID_DIDNOTLEARNMOVE                 21
-#define STRINGID_PKMNLEARNEDMOVE2                22
-#define STRINGID_ATTACKMISSED                    23
-#define STRINGID_PKMNPROTECTEDITSELF             24
-#define STRINGID_STATSWONTINCREASE2              25
-#define STRINGID_AVOIDEDDAMAGE                   26
-#define STRINGID_ITDOESNTAFFECT                  27
-#define STRINGID_ATTACKERFAINTED                 28
-#define STRINGID_TARGETFAINTED                   29
-#define STRINGID_PLAYERGOTMONEY                  30
-#define STRINGID_PLAYERWHITEOUT                  31
-#define STRINGID_PLAYERWHITEOUT2                 32
-#define STRINGID_PREVENTSESCAPE                  33
-#define STRINGID_HITXTIMES                       34
-#define STRINGID_PKMNFELLASLEEP                  35
-#define STRINGID_PKMNMADESLEEP                   36
-#define STRINGID_PKMNALREADYASLEEP               37
-#define STRINGID_PKMNALREADYASLEEP2              38
-#define STRINGID_PKMNWASNTAFFECTED               39
-#define STRINGID_PKMNWASPOISONED                 40
-#define STRINGID_PKMNPOISONEDBY                  41
-#define STRINGID_PKMNHURTBYPOISON                42
-#define STRINGID_PKMNALREADYPOISONED             43
-#define STRINGID_PKMNBADLYPOISONED               44
-#define STRINGID_PKMNENERGYDRAINED               45
-#define STRINGID_PKMNWASBURNED                   46
-#define STRINGID_PKMNBURNEDBY                    47
-#define STRINGID_PKMNHURTBYBURN                  48
-#define STRINGID_PKMNWASFROZEN                   49
-#define STRINGID_PKMNFROZENBY                    50
-#define STRINGID_PKMNISFROZEN                    51
-#define STRINGID_PKMNWASDEFROSTED                52
-#define STRINGID_PKMNWASDEFROSTED2               53
-#define STRINGID_PKMNWASDEFROSTEDBY              54
-#define STRINGID_PKMNWASPARALYZED                55
-#define STRINGID_PKMNWASPARALYZEDBY              56
-#define STRINGID_PKMNISPARALYZED                 57
-#define STRINGID_PKMNISALREADYPARALYZED          58
-#define STRINGID_PKMNHEALEDPARALYSIS             59
-#define STRINGID_PKMNDREAMEATEN                  60
-#define STRINGID_STATSWONTINCREASE               61
-#define STRINGID_STATSWONTDECREASE               62
-#define STRINGID_TEAMSTOPPEDWORKING              63
-#define STRINGID_FOESTOPPEDWORKING               64
-#define STRINGID_PKMNISCONFUSED                  65
-#define STRINGID_PKMNHEALEDCONFUSION             66
-#define STRINGID_PKMNWASCONFUSED                 67
-#define STRINGID_PKMNALREADYCONFUSED             68
-#define STRINGID_PKMNFELLINLOVE                  69
-#define STRINGID_PKMNINLOVE                      70
-#define STRINGID_PKMNIMMOBILIZEDBYLOVE           71
-#define STRINGID_PKMNBLOWNAWAY                   72
-#define STRINGID_PKMNCHANGEDTYPE                 73
-#define STRINGID_PKMNFLINCHED                    74
-#define STRINGID_PKMNREGAINEDHEALTH              75
-#define STRINGID_PKMNHPFULL                      76
-#define STRINGID_PKMNRAISEDSPDEF                 77
-#define STRINGID_PKMNRAISEDDEF                   78
-#define STRINGID_PKMNCOVEREDBYVEIL               79
-#define STRINGID_PKMNUSEDSAFEGUARD               80
-#define STRINGID_PKMNSAFEGUARDEXPIRED            81
-#define STRINGID_PKMNWENTTOSLEEP                 82
-#define STRINGID_PKMNSLEPTHEALTHY                83
-#define STRINGID_PKMNWHIPPEDWHIRLWIND            84
-#define STRINGID_PKMNTOOKSUNLIGHT                85
-#define STRINGID_PKMNLOWEREDHEAD                 86
-#define STRINGID_PKMNISGLOWING                   87
-#define STRINGID_PKMNFLEWHIGH                    88
-#define STRINGID_PKMNDUGHOLE                     89
-#define STRINGID_PKMNSQUEEZEDBYBIND              90
-#define STRINGID_PKMNTRAPPEDINVORTEX             91
-#define STRINGID_PKMNWRAPPEDBY                   92
-#define STRINGID_PKMNCLAMPED                     93
-#define STRINGID_PKMNHURTBY                      94
-#define STRINGID_PKMNFREEDFROM                   95
-#define STRINGID_PKMNCRASHED                     96
-#define STRINGID_PKMNSHROUDEDINMIST              97
-#define STRINGID_PKMNPROTECTEDBYMIST             98
-#define STRINGID_PKMNGETTINGPUMPED               99
-#define STRINGID_PKMNHITWITHRECOIL               100
-#define STRINGID_PKMNPROTECTEDITSELF2            101
-#define STRINGID_PKMNBUFFETEDBYSANDSTORM         102
-#define STRINGID_PKMNPELTEDBYHAIL                103
-#define STRINGID_PKMNSEEDED                      104
-#define STRINGID_PKMNEVADEDATTACK                105
-#define STRINGID_PKMNSAPPEDBYLEECHSEED           106
-#define STRINGID_PKMNFASTASLEEP                  107
-#define STRINGID_PKMNWOKEUP                      108
-#define STRINGID_PKMNUPROARKEPTAWAKE             109
-#define STRINGID_PKMNWOKEUPINUPROAR              110
-#define STRINGID_PKMNCAUSEDUPROAR                111
-#define STRINGID_PKMNMAKINGUPROAR                112
-#define STRINGID_PKMNCALMEDDOWN                  113
-#define STRINGID_PKMNCANTSLEEPINUPROAR           114
-#define STRINGID_PKMNSTOCKPILED                  115
-#define STRINGID_PKMNCANTSTOCKPILE               116
-#define STRINGID_PKMNCANTSLEEPINUPROAR2          117
-#define STRINGID_UPROARKEPTPKMNAWAKE             118
-#define STRINGID_PKMNSTAYEDAWAKEUSING            119
-#define STRINGID_PKMNSTORINGENERGY               120
-#define STRINGID_PKMNUNLEASHEDENERGY             121
-#define STRINGID_PKMNFATIGUECONFUSION            122
-#define STRINGID_PLAYERPICKEDUPMONEY             123
-#define STRINGID_PKMNUNAFFECTED                  124
-#define STRINGID_PKMNTRANSFORMEDINTO             125
-#define STRINGID_PKMNMADESUBSTITUTE              126
-#define STRINGID_PKMNHASSUBSTITUTE               127
-#define STRINGID_SUBSTITUTEDAMAGED               128
-#define STRINGID_PKMNSUBSTITUTEFADED             129
-#define STRINGID_PKMNMUSTRECHARGE                130
-#define STRINGID_PKMNRAGEBUILDING                131
-#define STRINGID_PKMNMOVEWASDISABLED             132
-#define STRINGID_PKMNMOVEISDISABLED              133
-#define STRINGID_PKMNMOVEDISABLEDNOMORE          134
-#define STRINGID_PKMNGOTENCORE                   135
-#define STRINGID_PKMNENCOREENDED                 136
-#define STRINGID_PKMNTOOKAIM                     137
-#define STRINGID_PKMNSKETCHEDMOVE                138
-#define STRINGID_PKMNTRYINGTOTAKEFOE             139
-#define STRINGID_PKMNTOOKFOE                     140
-#define STRINGID_PKMNREDUCEDPP                   141
-#define STRINGID_PKMNSTOLEITEM                   142
-#define STRINGID_TARGETCANTESCAPENOW             143
-#define STRINGID_PKMNFELLINTONIGHTMARE           144
-#define STRINGID_PKMNLOCKEDINNIGHTMARE           145
-#define STRINGID_PKMNLAIDCURSE                   146
-#define STRINGID_PKMNAFFLICTEDBYCURSE            147
-#define STRINGID_SPIKESSCATTERED                 148
-#define STRINGID_PKMNHURTBYSPIKES                149
-#define STRINGID_PKMNIDENTIFIED                  150
-#define STRINGID_PKMNPERISHCOUNTFELL             151
-#define STRINGID_PKMNBRACEDITSELF                152
-#define STRINGID_PKMNENDUREDHIT                  153
-#define STRINGID_MAGNITUDESTRENGTH               154
-#define STRINGID_PKMNCUTHPMAXEDATTACK            155
-#define STRINGID_PKMNCOPIEDSTATCHANGES           156
-#define STRINGID_PKMNGOTFREE                     157
-#define STRINGID_PKMNSHEDLEECHSEED               158
-#define STRINGID_PKMNBLEWAWAYSPIKES              159
-#define STRINGID_PKMNFLEDFROMBATTLE              160
-#define STRINGID_PKMNFORESAWATTACK               161
-#define STRINGID_PKMNTOOKATTACK                  162
-#define STRINGID_PKMNATTACK                      163
-#define STRINGID_PKMNCENTERATTENTION             164
-#define STRINGID_PKMNCHARGINGPOWER               165
-#define STRINGID_NATUREPOWERTURNEDINTO           166
-#define STRINGID_PKMNSTATUSNORMAL                167
-#define STRINGID_PKMNHASNOMOVESLEFT              168
-#define STRINGID_PKMNSUBJECTEDTOTORMENT          169
-#define STRINGID_PKMNCANTUSEMOVETORMENT          170
-#define STRINGID_PKMNTIGHTENINGFOCUS             171
-#define STRINGID_PKMNFELLFORTAUNT                172
-#define STRINGID_PKMNCANTUSEMOVETAUNT            173
-#define STRINGID_PKMNREADYTOHELP                 174
-#define STRINGID_PKMNSWITCHEDITEMS               175
-#define STRINGID_PKMNCOPIEDFOE                   176
-#define STRINGID_PKMNMADEWISH                    177
-#define STRINGID_PKMNWISHCAMETRUE                178
-#define STRINGID_PKMNPLANTEDROOTS                179
-#define STRINGID_PKMNABSORBEDNUTRIENTS           180
-#define STRINGID_PKMNANCHOREDITSELF              181
-#define STRINGID_PKMNWASMADEDROWSY               182
-#define STRINGID_PKMNKNOCKEDOFF                  183
-#define STRINGID_PKMNSWAPPEDABILITIES            184
-#define STRINGID_PKMNSEALEDOPPONENTMOVE          185
-#define STRINGID_PKMNCANTUSEMOVESEALED           186
-#define STRINGID_PKMNWANTSGRUDGE                 187
-#define STRINGID_PKMNLOSTPPGRUDGE                188
-#define STRINGID_PKMNSHROUDEDITSELF              189
-#define STRINGID_PKMNMOVEBOUNCED                 190
-#define STRINGID_PKMNWAITSFORTARGET              191
-#define STRINGID_PKMNSNATCHEDMOVE                192
-#define STRINGID_PKMNMADEITRAIN                  193
-#define STRINGID_PKMNRAISEDSPEED                 194
-#define STRINGID_PKMNPROTECTEDBY                 195
-#define STRINGID_PKMNPREVENTSUSAGE               196
-#define STRINGID_PKMNRESTOREDHPUSING             197
-#define STRINGID_PKMNCHANGEDTYPEWITH             198
-#define STRINGID_PKMNPREVENTSPARALYSISWITH       199
-#define STRINGID_PKMNPREVENTSROMANCEWITH         200
-#define STRINGID_PKMNPREVENTSPOISONINGWITH       201
-#define STRINGID_PKMNPREVENTSCONFUSIONWITH       202
-#define STRINGID_PKMNRAISEDFIREPOWERWITH         203
-#define STRINGID_PKMNANCHORSITSELFWITH           204
-#define STRINGID_PKMNCUTSATTACKWITH              205
-#define STRINGID_PKMNPREVENTSSTATLOSSWITH        206
-#define STRINGID_PKMNHURTSWITH                   207
-#define STRINGID_PKMNTRACED                      208
-#define STRINGID_STATSHARPLY                     209
-#define STRINGID_STATROSE                        210
-#define STRINGID_STATHARSHLY                     211
-#define STRINGID_STATFELL                        212
-#define STRINGID_ATTACKERSSTATROSE               213
-#define STRINGID_DEFENDERSSTATROSE               214
-#define STRINGID_ATTACKERSSTATFELL               215
-#define STRINGID_DEFENDERSSTATFELL               216
-#define STRINGID_CRITICALHIT                     217
-#define STRINGID_ONEHITKO                        218
-#define STRINGID_123POOF                         219
-#define STRINGID_ANDELLIPSIS                     220
-#define STRINGID_NOTVERYEFFECTIVE                221
-#define STRINGID_SUPEREFFECTIVE                  222
-#define STRINGID_GOTAWAYSAFELY                   223
-#define STRINGID_WILDPKMNFLED                    224
-#define STRINGID_NORUNNINGFROMTRAINERS           225
-#define STRINGID_CANTESCAPE                      226
-#define STRINGID_DONTLEAVEBIRCH                  227
-#define STRINGID_BUTNOTHINGHAPPENED              228
-#define STRINGID_BUTITFAILED                     229
-#define STRINGID_ITHURTCONFUSION                 230
-#define STRINGID_MIRRORMOVEFAILED                231
-#define STRINGID_STARTEDTORAIN                   232
-#define STRINGID_DOWNPOURSTARTED                 233
-#define STRINGID_RAINCONTINUES                   234
-#define STRINGID_DOWNPOURCONTINUES               235
-#define STRINGID_RAINSTOPPED                     236
-#define STRINGID_SANDSTORMBREWED                 237
-#define STRINGID_SANDSTORMRAGES                  238
-#define STRINGID_SANDSTORMSUBSIDED               239
-#define STRINGID_SUNLIGHTGOTBRIGHT               240
-#define STRINGID_SUNLIGHTSTRONG                  241
-#define STRINGID_SUNLIGHTFADED                   242
-#define STRINGID_STARTEDHAIL                     243
-#define STRINGID_HAILCONTINUES                   244
-#define STRINGID_HAILSTOPPED                     245
-#define STRINGID_FAILEDTOSPITUP                  246
-#define STRINGID_FAILEDTOSWALLOW                 247
-#define STRINGID_WINDBECAMEHEATWAVE              248
-#define STRINGID_STATCHANGESGONE                 249
-#define STRINGID_COINSSCATTERED                  250
-#define STRINGID_TOOWEAKFORSUBSTITUTE            251
-#define STRINGID_SHAREDPAIN                      252
-#define STRINGID_BELLCHIMED                      253
-#define STRINGID_FAINTINTHREE                    254
-#define STRINGID_NOPPLEFT                        255
-#define STRINGID_BUTNOPPLEFT                     256
-#define STRINGID_PLAYERUSEDITEM                  257
-#define STRINGID_WALLYUSEDITEM                   258
-#define STRINGID_TRAINERBLOCKEDBALL              259
-#define STRINGID_DONTBEATHIEF                    260
-#define STRINGID_ITDODGEDBALL                    261
-#define STRINGID_YOUMISSEDPKMN                   262
-#define STRINGID_PKMNBROKEFREE                   263
-#define STRINGID_ITAPPEAREDCAUGHT                264
-#define STRINGID_AARGHALMOSTHADIT                265
-#define STRINGID_SHOOTSOCLOSE                    266
-#define STRINGID_GOTCHAPKMNCAUGHT                267
-#define STRINGID_GOTCHAPKMNCAUGHT2               268
-#define STRINGID_GIVENICKNAMECAPTURED            269
-#define STRINGID_PKMNSENTTOPC                    270
-#define STRINGID_PKMNDATAADDEDTODEX              271
-#define STRINGID_ITISRAINING                     272
-#define STRINGID_SANDSTORMISRAGING               273
-#define STRINGID_CANTESCAPE2                     274
-#define STRINGID_PKMNIGNORESASLEEP               275
-#define STRINGID_PKMNIGNOREDORDERS               276
-#define STRINGID_PKMNBEGANTONAP                  277
-#define STRINGID_PKMNLOAFING                     278
-#define STRINGID_PKMNWONTOBEY                    279
-#define STRINGID_PKMNTURNEDAWAY                  280
-#define STRINGID_PKMNPRETENDNOTNOTICE            281
-#define STRINGID_ENEMYABOUTTOSWITCHPKMN          282
-#define STRINGID_CREPTCLOSER                     283
-#define STRINGID_CANTGETCLOSER                   284
-#define STRINGID_PKMNWATCHINGCAREFULLY           285
-#define STRINGID_PKMNCURIOUSABOUTX               286
-#define STRINGID_PKMNENTHRALLEDBYX               287
-#define STRINGID_PKMNIGNOREDX                    288
-#define STRINGID_THREWPOKEBLOCKATPKMN            289
-#define STRINGID_OUTOFSAFARIBALLS                290
-#define STRINGID_PKMNSITEMCUREDPARALYSIS         291
-#define STRINGID_PKMNSITEMCUREDPOISON            292
-#define STRINGID_PKMNSITEMHEALEDBURN             293
-#define STRINGID_PKMNSITEMDEFROSTEDIT            294
-#define STRINGID_PKMNSITEMWOKEIT                 295
-#define STRINGID_PKMNSITEMSNAPPEDOUT             296
-#define STRINGID_PKMNSITEMCUREDPROBLEM           297
-#define STRINGID_PKMNSITEMRESTOREDHEALTH         298
-#define STRINGID_PKMNSITEMRESTOREDPP             299
-#define STRINGID_PKMNSITEMRESTOREDSTATUS         300
-#define STRINGID_PKMNSITEMRESTOREDHPALITTLE      301
-#define STRINGID_ITEMALLOWSONLYYMOVE             302
-#define STRINGID_PKMNHUNGONWITHX                 303
-#define STRINGID_EMPTYSTRING3                    304
-#define STRINGID_PKMNSXPREVENTSBURNS             305
-#define STRINGID_PKMNSXBLOCKSY                   306
-#define STRINGID_PKMNSXRESTOREDHPALITTLE2        307
-#define STRINGID_PKMNSXWHIPPEDUPSANDSTORM        308
-#define STRINGID_PKMNSXPREVENTSYLOSS             309
-#define STRINGID_PKMNSXINFATUATEDY               310
-#define STRINGID_PKMNSXMADEYINEFFECTIVE          311
-#define STRINGID_PKMNSXCUREDYPROBLEM             312
-#define STRINGID_ITSUCKEDLIQUIDOOZE              313
-#define STRINGID_PKMNTRANSFORMED                 314
-#define STRINGID_ELECTRICITYWEAKENED             315
-#define STRINGID_FIREWEAKENED                    316
-#define STRINGID_PKMNHIDUNDERWATER               317
-#define STRINGID_PKMNSPRANGUP                    318
-#define STRINGID_HMMOVESCANTBEFORGOTTEN          319
-#define STRINGID_XFOUNDONEY                      320
-#define STRINGID_PLAYERDEFEATEDTRAINER1          321
-#define STRINGID_SOOTHINGAROMA                   322
-#define STRINGID_ITEMSCANTBEUSEDNOW              323
-#define STRINGID_FORXCOMMAYZ                     324
-#define STRINGID_USINGITEMSTATOFPKMNROSE         325
-#define STRINGID_PKMNUSEDXTOGETPUMPED            326
-#define STRINGID_PKMNSXMADEYUSELESS              327
-#define STRINGID_PKMNTRAPPEDBYSANDTOMB           328
-#define STRINGID_EMPTYSTRING4                    329
-#define STRINGID_ABOOSTED                        330
-#define STRINGID_PKMNSXINTENSIFIEDSUN            331
-#define STRINGID_PKMNMAKESGROUNDMISS             332
-#define STRINGID_YOUTHROWABALLNOWRIGHT           333
-#define STRINGID_PKMNSXTOOKATTACK                334
-#define STRINGID_PKMNCHOSEXASDESTINY             335
-#define STRINGID_PKMNLOSTFOCUS                   336
-#define STRINGID_USENEXTPKMN                     337
-#define STRINGID_PKMNFLEDUSINGITS                338
-#define STRINGID_PKMNFLEDUSING                   339
-#define STRINGID_PKMNWASDRAGGEDOUT               340
-#define STRINGID_PREVENTEDFROMWORKING            341
-#define STRINGID_PKMNSITEMNORMALIZEDSTATUS       342
-#define STRINGID_TRAINER1USEDITEM                343
-#define STRINGID_BOXISFULL                       344
-#define STRINGID_PKMNAVOIDEDATTACK               345
-#define STRINGID_PKMNSXMADEITINEFFECTIVE         346
-#define STRINGID_PKMNSXPREVENTSFLINCHING         347
-#define STRINGID_PKMNALREADYHASBURN              348
-#define STRINGID_STATSWONTDECREASE2              349
-#define STRINGID_PKMNSXBLOCKSY2                  350
-#define STRINGID_PKMNSXWOREOFF                   351
-#define STRINGID_PKMNRAISEDDEFALITTLE            352
-#define STRINGID_PKMNRAISEDSPDEFALITTLE          353
-#define STRINGID_THEWALLSHATTERED                354
-#define STRINGID_PKMNSXPREVENTSYSZ               355
-#define STRINGID_PKMNSXCUREDITSYPROBLEM          356
-#define STRINGID_ATTACKERCANTESCAPE              357
-#define STRINGID_PKMNOBTAINEDX                   358
-#define STRINGID_PKMNOBTAINEDX2                  359
-#define STRINGID_PKMNOBTAINEDXYOBTAINEDZ         360
-#define STRINGID_BUTNOEFFECT                     361
-#define STRINGID_PKMNSXHADNOEFFECTONY            362
-#define STRINGID_TWOENEMIESDEFEATED              363
-#define STRINGID_TRAINER2LOSETEXT                364
-#define STRINGID_PKMNINCAPABLEOFPOWER            365
-#define STRINGID_GLINTAPPEARSINEYE               366
-#define STRINGID_PKMNGETTINGINTOPOSITION         367
-#define STRINGID_PKMNBEGANGROWLINGDEEPLY         368
-#define STRINGID_PKMNEAGERFORMORE                369
-#define STRINGID_DEFEATEDOPPONENTBYREFEREE       370
-#define STRINGID_LOSTTOOPPONENTBYREFEREE         371
-#define STRINGID_TIEDOPPONENTBYREFEREE           372
-#define STRINGID_QUESTIONFORFEITMATCH            373
-#define STRINGID_FORFEITEDMATCH                  374
-#define STRINGID_PKMNTRANSFERREDSOMEONESPC       375
-#define STRINGID_PKMNTRANSFERREDLANETTESPC       376
-#define STRINGID_PKMNBOXSOMEONESPCFULL           377
-#define STRINGID_PKMNBOXLANETTESPCFULL           378
-#define STRINGID_TRAINER1WINTEXT                 379
-#define STRINGID_TRAINER2WINTEXT                 380
-
-#define STRINGID_ENDUREDSTURDY                   381
-#define STRINGID_POWERHERB                       382
-#define STRINGID_HURTBYITEM                      383
-#define STRINGID_PSNBYITEM                       384
-#define STRINGID_BRNBYITEM                       385
-#define STRINGID_DEFABILITYIN                    386
-#define STRINGID_GRAVITYINTENSIFIED              387
-#define STRINGID_TARGETIDENTIFIED                388
-#define STRINGID_TARGETWOKEUP                    389
-#define STRINGID_PKMNSTOLEANDATEITEM             390
-#define STRINGID_TAILWINDBLEW                    391
-#define STRINGID_PKMNWENTBACK                    392
-#define STRINGID_PKMNCANTUSEITEMSANYMORE         393
-#define STRINGID_PKMNFLUNG                       394
-#define STRINGID_PKMNPREVENTEDFROMHEALING        395
-#define STRINGID_PKMNSWITCHEDATKANDDEF           396
-#define STRINGID_PKMNSABILITYSUPPRESSED          397
-#define STRINGID_SHIELDEDFROMCRITICALHITS        398
-#define STRINGID_SWITCHEDATKANDSPATK             399
-#define STRINGID_SWITCHEDDEFANDSPDEF             400
-#define STRINGID_PKMNACQUIREDABILITY             401
-#define STRINGID_POISONSPIKESSCATTERED           402
-#define STRINGID_PKMNSWITCHEDSTATCHANGES         403
-#define STRINGID_PKMNSURROUNDEDWITHVEILOFWATER   404
-#define STRINGID_PKMNLEVITATEDONELECTROMAGNETISM 405
-#define STRINGID_PKMNTWISTEDDIMENSIONS           406
-#define STRINGID_POINTEDSTONESFLOAT              407
-#define STRINGID_CLOAKEDINMYSTICALMOONLIGHT      408
-#define STRINGID_TRAPPERBYSWIRLINGMAGMA          409
-#define STRINGID_VANISHEDINSTANTLY               410
-#define STRINGID_PROTECTEDTEAM                   411
-#define STRINGID_SHAREDITSGUARD                  412
-#define STRINGID_SHAREDITSPOWER                  413
-#define STRINGID_SWAPSDEFANDSPDEFOFALLPOKEMON    414
-#define STRINGID_BECAMENIMBLE                    415
-#define STRINGID_HURLEDINTOTHEAIR                416
-#define STRINGID_HELDITEMSLOSEEFFECTS            417
-#define STRINGID_FELLSTRAIGHTDOWN                418
-#define STRINGID_TRANSFORMEDINTOWATERTYPE        419
-#define STRINGID_PKMNACQUIREDSIMPLE              420
-#define STRINGID_EMPTYSTRING5                    421
-#define STRINGID_KINDOFFER                       422
-#define STRINGID_RESETSTARGETSSTATLEVELS         423
-#define STRINGID_EMPTYSTRING6                    424
-#define STRINGID_ALLYSWITCHPOSITION              425
-#define STRINGID_RESTORETARGETSHEALTH            426
-#define STRINGID_TOOKPJMNINTOTHESKY              427
-#define STRINGID_FREEDFROMSKYDROP                428
-#define STRINGID_POSTPONETARGETMOVE              429
-#define STRINGID_REFLECTTARGETSTYPE              430
-#define STRINGID_TRANSFERHELDITEM                431
-#define STRINGID_EMBARGOENDS                     432
-#define STRINGID_ELECTROMAGNETISM                433
-#define STRINGID_BUFFERENDS                      434
-#define STRINGID_TELEKINESISENDS                 435
-#define STRINGID_TAILWINDENDS                    436
-#define STRINGID_LUCKYCHANTENDS                  437
-#define STRINGID_TRICKROOMENDS                   438
-#define STRINGID_WONDERROOMENDS                  439
-#define STRINGID_MAGICROOMENDS                   440
-#define STRINGID_MUDSPORTENDS                    441
-#define STRINGID_WATERSPORTENDS                  442
-#define STRINGID_GRAVITYENDS                     443
-#define STRINGID_AQUARINGHEAL                    444
-#define STRINGID_AURORAVEILENDS                  445
-#define STRINGID_ELECTRICTERRAINENDS             446
-#define STRINGID_MISTYTERRAINENDS                447
-#define STRINGID_PSYCHICTERRAINENDS              448
-#define STRINGID_GRASSYTERRAINENDS               449
-#define STRINGID_TARGETABILITYSTATRAISE          450
-#define STRINGID_TARGETSSTATWASMAXEDOUT          451
-#define STRINGID_ATTACKERABILITYSTATRAISE        452
-#define STRINGID_POISONHEALHPUP                  453
-#define STRINGID_BADDREAMSDMG                    454
-#define STRINGID_MOLDBREAKERENTERS               455
-#define STRINGID_TERAVOLTENTERS                  456
-#define STRINGID_TURBOBLAZEENTERS                457
-#define STRINGID_SLOWSTARTENTERS                 458
-#define STRINGID_SLOWSTARTEND                    459
-#define STRINGID_SOLARPOWERHPDROP                460
-#define STRINGID_AFTERMATHDMG                    461
-#define STRINGID_ANTICIPATIONACTIVATES           462
-#define STRINGID_FOREWARNACTIVATES               463
-#define STRINGID_ICEBODYHPGAIN                   464
-#define STRINGID_SNOWWARNINGHAIL                 465
-#define STRINGID_FRISKACTIVATES                  466
-#define STRINGID_UNNERVEENTERS                   467
-#define STRINGID_HARVESTBERRY                    468
-#define STRINGID_LASTABILITYRAISEDSTAT           469
-#define STRINGID_MAGICBOUNCEACTIVATES            470
-#define STRINGID_PROTEANTYPECHANGE               471
-#define STRINGID_SYMBIOSISITEMPASS               472
-#define STRINGID_STEALTHROCKDMG                  473
-#define STRINGID_TOXICSPIKESABSORBED             474
-#define STRINGID_TOXICSPIKESPOISONED             475
-#define STRINGID_STICKYWEBSWITCHIN               476
-#define STRINGID_HEALINGWISHCAMETRUE             477
-#define STRINGID_HEALINGWISHHEALED               478
-#define STRINGID_LUNARDANCECAMETRUE              479
-#define STRINGID_CUSEDBODYDISABLED               480
-#define STRINGID_ATTACKERACQUIREDABILITY         481
-#define STRINGID_TARGETABILITYSTATLOWER          482
-#define STRINGID_TARGETSTATWONTGOHIGHER          483
-#define STRINGID_PKMNMOVEBOUNCEDABILITY          484
-#define STRINGID_IMPOSTERTRANSFORM               485
-#define STRINGID_ASSAULTVESTDOESNTALLOW          486
-#define STRINGID_GRAVITYPREVENTSUSAGE            487
-#define STRINGID_HEALBLOCKPREVENTSUSAGE          488
-#define STRINGID_NOTDONEYET                      489
-#define STRINGID_STICKYWEBUSED                   490
-#define STRINGID_QUASHSUCCESS                    491
-#define	STRINGID_PKMNBLEWAWAYTOXICSPIKES         492
-#define	STRINGID_PKMNBLEWAWAYSTICKYWEB           493
-#define	STRINGID_PKMNBLEWAWAYSTEALTHROCK         494
-#define	STRINGID_IONDELUGEON                     495
-#define	STRINGID_TOPSYTURVYSWITCHEDSTATS         496
-#define	STRINGID_TERRAINBECOMESMISTY             497
-#define	STRINGID_TERRAINBECOMESGRASSY            498
-#define	STRINGID_TERRAINBECOMESELECTRIC          499
-#define	STRINGID_TERRAINBECOMESPSYCHIC           500
-#define	STRINGID_TARGETELECTRIFIED               501
-#define	STRINGID_MEGAEVOREACTING                 502
-#define	STRINGID_MEGAEVOEVOLVED                  503
-#define	STRINGID_DRASTICALLY                     504
-#define	STRINGID_SEVERELY                        505
-#define	STRINGID_INFESTATION                     506
-#define	STRINGID_NOEFFECTONTARGET                507
-#define	STRINGID_BURSTINGFLAMESHIT               508
-#define	STRINGID_BESTOWITEMGIVING                509
-#define	STRINGID_THIRDTYPEADDED                  510
-#define STRINGID_FELLFORFEINT                    511
-#define STRINGID_POKEMONCANNOTUSEMOVE            512
-#define STRINGID_COVEREDINPOWDER                 513
-#define STRINGID_POWDEREXPLODES                  514
-#define STRINGID_BELCHCANTSELECT                 515
-#define STRINGID_SPECTRALTHIEFSTEAL              516
-#define STRINGID_GRAVITYGROUNDING                517
-#define STRINGID_MISTYTERRAINPREVENTS            518
-#define STRINGID_GRASSYTERRAINHEALS              519
-#define STRINGID_ELECTRICTERRAINPREVENTS         520
-#define STRINGID_PSYCHICTERRAINPREVENTS          521
-#define STRINGID_SAFETYGOOGLESPROTECTED          522
-#define STRINGID_FLOWERVEILPROTECTED             523
-#define STRINGID_SWEETVEILPROTECTED              524
-#define STRINGID_AROMAVEILPROTECTED              525
-#define STRINGID_CELEBRATEMESSAGE                526
-#define STRINGID_USEDINSTRUCTEDMOVE              527
-#define STRINGID_THROATCHOPENDS                  528
-#define STRINGID_PKMNCANTUSEMOVETHROATCHOP       529
-#define STRINGID_LASERFOCUS                      530
-#define STRINGID_GEMACTIVATES                    531
-#define STRINGID_BERRYDMGREDUCES                 532
-#define STRINGID_TARGETATEITEM                   533
-#define STRINGID_AIRBALLOONFLOAT                 534
-#define STRINGID_AIRBALLOONPOP                   535
-#define STRINGID_INCINERATEBURN                  536
-#define STRINGID_BUGBITE                         537
-#define STRINGID_ILLUSIONWOREOFF                 538
-#define STRINGID_ATTACKERCUREDTARGETSTATUS       539
-#define STRINGID_ATTACKERLOSTFIRETYPE            540
-#define STRINGID_HEALERCURE                      541
-#define STRINGID_SCRIPTINGABILITYSTATRAISE       542
-#define STRINGID_RECEIVERABILITYTAKEOVER         543
-#define STRINGID_PKNMABSORBINGPOWER              544
-#define STRINGID_NOONEWILLBEABLETORUNAWAY        545
-#define STRINGID_DESTINYKNOTACTIVATES            546
-#define STRINGID_CLOAKEDINAFREEZINGLIGHT         547
-#define STRINGID_STATWASNOTLOWERED               548
-#define STRINGID_FERVENTWISHREACHED              549
-#define STRINGID_AIRLOCKACTIVATES                550
-#define STRINGID_PRESSUREENTERS                  551
-#define STRINGID_DARKAURAENTERS                  552
-#define STRINGID_FAIRYAURAENTERS                 553
-#define STRINGID_AURABREAKENTERS                 554
-#define STRINGID_COMATOSEENTERS                  555
-#define STRINGID_SCREENCLEANERENTERS             556
-#define STRINGID_FETCHEDPOKEBALL                 557
-#define STRINGID_BATTLERABILITYRAISEDSTAT        558
-#define STRINGID_ASANDSTORMKICKEDUP              559
-#define STRINGID_PKMNSWILLPERISHIN3TURNS         560
-#define STRINGID_ABILITYRAISEDSTATDRASTICALLY    561
-#define STRINGID_AURAFLAREDTOLIFE                562
-#define STRINGID_ASONEENTERS                     563
-#define STRINGID_CURIOUSMEDICINEENTERS           564
-#define STRINGID_CANACTFASTERTHANKSTO            565
-#define STRINGID_MICLEBERRYACTIVATES             566
-#define STRINGID_PKMNSHOOKOFFTHETAUNT            567
-#define STRINGID_PKMNGOTOVERITSINFATUATION       568
-#define STRINGID_ITEMCANNOTBEREMOVED             569
-#define STRINGID_STICKYBARBTRANSFER              570
-#define STRINGID_PKMNBURNHEALED                  571
-#define STRINGID_REDCARDACTIVATE                 572
-#define STRINGID_EJECTBUTTONACTIVATE             573
-#define STRINGID_ATKGOTOVERINFATUATION           574
-#define STRINGID_TORMENTEDNOMORE                 575
-#define STRINGID_HEALBLOCKEDNOMORE               576
-#define STRINGID_ATTACKERBECAMEFULLYCHARGED      577
-#define STRINGID_ATTACKERBECAMEASHSPECIES        578
-#define STRINGID_STUFFCHEEKSCANTSELECT           579
-
-#define BATTLESTRINGS_COUNT                      580
-=======
 #define STRINGID_TRAINER1LOSETEXT                     12
 #define STRINGID_PKMNGAINEDEXP                        13
 #define STRINGID_PKMNGREWTOLV                         14
@@ -1165,9 +592,9 @@
 #define STRINGID_STRONGWINDSDISSIPATED                588
 #define STRINGID_MYSTERIOUSAIRCURRENTBLOWSON          589
 #define STRINGID_ATTACKWEAKENEDBSTRONGWINDS           590
-
-#define BATTLESTRINGS_COUNT                           591
->>>>>>> e66820e6
+#define STRINGID_STUFFCHEEKSCANTSELECT                591
+
+#define BATTLESTRINGS_COUNT                           592
 
 // The below IDs are all indexes into battle message tables,
 // used to determine which of a set of messages to print.
