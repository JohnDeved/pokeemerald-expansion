--- conflicted
+++ resolved
@@ -670,53 +670,6 @@
 #define STRINGID_CURRENTMOVECANTSELECT                668
 #define STRINGID_TARGETISBEINGSALTCURED               669
 #define STRINGID_TARGETISHURTBYSALTCURE               670
-<<<<<<< HEAD
-#define STRINGID_OPPORTUNISTCOPIED                    671
-#define STRINGID_TARGETCOVEREDINSTICKYCANDYSYRUP      672
-#define STRINGID_SHARPSTEELFLOATS                     673
-#define STRINGID_SHARPSTEELDMG                        674
-#define STRINGID_PKMNBLEWAWAYSHARPSTEEL               675
-#define STRINGID_SHARPSTEELDISAPPEAREDFROMTEAM        676
-#define STRINGID_TEAMTRAPPEDWITHVINES                 677
-#define STRINGID_PKMNHURTBYVINES                      678
-#define STRINGID_TEAMCAUGHTINVORTEX                   679
-#define STRINGID_PKMNHURTBYVORTEX                     680
-#define STRINGID_TEAMSURROUNDEDBYFIRE                 681
-#define STRINGID_PKMNBURNINGUP                        682
-#define STRINGID_TEAMSURROUNDEDBYROCKS                683
-#define STRINGID_PKMNHURTBYROCKSTHROWN                684
-#define STRINGID_MOVEBLOCKEDBYDYNAMAX                 685
-#define STRINGID_ZEROTOHEROTRANSFORMATION             686
-#define STRINGID_THETWOMOVESBECOMEONE                 687
-#define STRINGID_ARAINBOWAPPEAREDONSIDE               688
-#define STRINGID_THERAINBOWDISAPPEARED                689
-#define STRINGID_WAITINGFORPARTNERSMOVE               690
-#define STRINGID_SEAOFFIREENVELOPEDSIDE               691
-#define STRINGID_HURTBYTHESEAOFFIRE                   692
-#define STRINGID_THESEAOFFIREDISAPPEARED              693
-#define STRINGID_SWAMPENVELOPEDSIDE                   694
-#define STRINGID_THESWAMPDISAPPEARED                  695
-#define STRINGID_PKMNTELLCHILLINGRECEPTIONJOKE        696
-#define STRINGID_HOSPITALITYRESTORATION               697
-#define STRINGID_ELECTROSHOTCHARGING                  698
-#define STRINGID_ITEMWASUSEDUP                        699
-#define STRINGID_ATTACKERLOSTITSTYPE                  700
-#define STRINGID_SHEDITSTAIL                          701
-#define STRINGID_CLOAKEDINAHARSHLIGHT                 702
-#define STRINGID_SUPERSWEETAROMAWAFTS                 703
-#define STRINGID_DIMENSIONSWERETWISTED                704
-#define STRINGID_BIZARREARENACREATED                  705
-#define STRINGID_BIZARREAREACREATED                   706
-#define STRINGID_TIDYINGUPCOMPLETE                    707
-#define STRINGID_PKMNTERASTALLIZEDINTO                708
-#define STRINGID_BOOSTERENERGYACTIVATES               709
-#define STRINGID_FOGCREPTUP                           710
-#define STRINGID_FOGISDEEP                            711
-#define STRINGID_FOGLIFTED                            712
-#define STRINGID_PKMNMADESHELLGLEAM                   713
-
-#define BATTLESTRINGS_COUNT                           714
-=======
 #define STRINGID_TARGETCOVEREDINSTICKYCANDYSYRUP      671
 #define STRINGID_SHARPSTEELFLOATS                     672
 #define STRINGID_SHARPSTEELDMG                        673
@@ -753,9 +706,14 @@
 #define STRINGID_BIZARREARENACREATED                  704
 #define STRINGID_BIZARREAREACREATED                   705
 #define STRINGID_TIDYINGUPCOMPLETE                    706
-
-#define BATTLESTRINGS_COUNT                           707
->>>>>>> f2311b4c
+#define STRINGID_PKMNTERASTALLIZEDINTO                707
+#define STRINGID_BOOSTERENERGYACTIVATES               708
+#define STRINGID_FOGCREPTUP                           709
+#define STRINGID_FOGISDEEP                            710
+#define STRINGID_FOGLIFTED                            711
+#define STRINGID_PKMNMADESHELLGLEAM                   712
+
+#define BATTLESTRINGS_COUNT                           713
 
 // This is the string id that gBattleStringsTable starts with.
 // String ids before this (e.g. STRINGID_INTROMSG) are not in the table,
