--- conflicted
+++ resolved
@@ -128,15 +128,12 @@
 #define FLDEFF_PAL_TAG_UNKNOWN            0x1011
 #define FLDEFF_PAL_TAG_FIELD_MOVE_MON     0x8400
 
-<<<<<<< HEAD
 // tile tags, for field effects that may have many copies on screen at once
 #define FLDEFF_TILE_TAG_SHADOW_SMALL        0x1400
 #define FLDEFF_TILE_TAG_SHADOW_MEDIUM       0x1401
 #define FLDEFF_TILE_TAG_SHADOW_LARGE        0x1402
 #define FLDEFF_TILE_TAG_SHADOW_EXTRA_LARGE  0x1403
 
-=======
->>>>>>> 6bceacf4
 // Duplicates of event_object_movement tags
 #define FLDEFF_PAL_TAG_MAY                0x1110 // OBJ_EVENT_PAL_TAG_MAY
 #define FLDEFF_PAL_TAG_BRENDAN            0x1100 // OBJ_EVENT_PAL_TAG_BRENDAN
