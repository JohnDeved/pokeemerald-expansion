#ifndef GUARD_CONSTANTS_POKEMON_CONFIG_H
#define GUARD_CONSTANTS_POKEMON_CONFIG_H

#define P_UPDATED_TYPES             GEN_LATEST  // Since Gen 6, several Pokémon were changed to be partially or fully Fairy type.
#define P_UPDATED_STATS             GEN_LATEST  // Since Gen 6, Pokémon stats are updated with each passing generation.
#define P_UPDATED_ABILITIES         GEN_LATEST  // Since Gen 6, certain Pokémon have their abilities changed.
#define P_UPDATED_EGG_GROUPS        GEN_LATEST  // Since Gen 8, certain Pokémon have gained new egg groups.
#define P_SHEDINJA_BALL             GEN_LATEST  // Since Gen 4, Shedinja requires a Poké Ball for its evolution. In Gen 3, Shedinja inherits Nincada's Ball.
#define P_LEGENDARY_PERFECT_IVS     GEN_LATEST  // Since Gen 6, Legendaries, Mythicals and Ultra Beasts found in the wild or given through gifts have at least 3 perfect IVs.
#define P_KADABRA_EVERSTONE         GEN_LATEST  // Since Gen 4, Kadabra can evolve even when holding an Everstone.
#define P_NIDORAN_M_DITTO_BREED     GEN_LATEST  // Since Gen 5, when Nidoran♂ breeds with Ditto it can produce Nidoran♀ offspring. Before, it would only yield male offspring. This change also applies to Volbeat.
#define P_HIPPO_GENDER_DIFF_ICONS   TRUE        // If TRUE, will give Hippopotas and Hippowdon custom icons for their female forms.

<<<<<<< HEAD
#define P_NEW_POKEMON               TRUE        // Turning this to FALSE will remove all newly added Pokémon and Forms. Only Unown, Castform and Deoxys forms will remain.
=======
// Modifying the latest generation WILL change the saveblock due to Dex flags and will require a new save file.
// Forms are kept based on the base species, Eg: Meowth and Persian will keep all of their forms, but Perrserker will not be available if P_GEN_8_POKEMON is set to FALSE.
// If you're disabling a generation previous to others (eg: Gen 5 but not Gen 6, 7 and 8),
// remember to update NATIONAL_DEX enum in include/constants/pokedex.h to avoid players from softlocking in the non-existant entries.
#define P_GEN_4_POKEMON         TRUE        // Generation 4 Pokémon (DPPt, HGSS)
#define P_GEN_5_POKEMON         TRUE        // Generation 5 Pokémon (BW, B2W2)
#define P_GEN_6_POKEMON         TRUE        // Generation 6 Pokémon (XY, ORAS)
#define P_GEN_7_POKEMON         TRUE        // Generation 7 Pokémon (SM, USUM, LGPE)
#define P_GEN_8_POKEMON         TRUE        // Generation 8 Pokémon (SwSh, BDSP, LA)
>>>>>>> 5f6e97af

#define P_ENABLE_DEBUG              TRUE        // Enables a debug menu for pokemon sprites and icons, accessed by pressing SELECT in the summary screen.

#endif // GUARD_CONSTANTS_POKEMON_CONFIG_H<|MERGE_RESOLUTION|>--- conflicted
+++ resolved
@@ -11,19 +11,15 @@
 #define P_NIDORAN_M_DITTO_BREED     GEN_LATEST  // Since Gen 5, when Nidoran♂ breeds with Ditto it can produce Nidoran♀ offspring. Before, it would only yield male offspring. This change also applies to Volbeat.
 #define P_HIPPO_GENDER_DIFF_ICONS   TRUE        // If TRUE, will give Hippopotas and Hippowdon custom icons for their female forms.
 
-<<<<<<< HEAD
-#define P_NEW_POKEMON               TRUE        // Turning this to FALSE will remove all newly added Pokémon and Forms. Only Unown, Castform and Deoxys forms will remain.
-=======
 // Modifying the latest generation WILL change the saveblock due to Dex flags and will require a new save file.
 // Forms are kept based on the base species, Eg: Meowth and Persian will keep all of their forms, but Perrserker will not be available if P_GEN_8_POKEMON is set to FALSE.
 // If you're disabling a generation previous to others (eg: Gen 5 but not Gen 6, 7 and 8),
 // remember to update NATIONAL_DEX enum in include/constants/pokedex.h to avoid players from softlocking in the non-existant entries.
-#define P_GEN_4_POKEMON         TRUE        // Generation 4 Pokémon (DPPt, HGSS)
-#define P_GEN_5_POKEMON         TRUE        // Generation 5 Pokémon (BW, B2W2)
-#define P_GEN_6_POKEMON         TRUE        // Generation 6 Pokémon (XY, ORAS)
-#define P_GEN_7_POKEMON         TRUE        // Generation 7 Pokémon (SM, USUM, LGPE)
-#define P_GEN_8_POKEMON         TRUE        // Generation 8 Pokémon (SwSh, BDSP, LA)
->>>>>>> 5f6e97af
+#define P_GEN_4_POKEMON             TRUE        // Generation 4 Pokémon (DPPt, HGSS)
+#define P_GEN_5_POKEMON             TRUE        // Generation 5 Pokémon (BW, B2W2)
+#define P_GEN_6_POKEMON             TRUE        // Generation 6 Pokémon (XY, ORAS)
+#define P_GEN_7_POKEMON             TRUE        // Generation 7 Pokémon (SM, USUM, LGPE)
+#define P_GEN_8_POKEMON             TRUE        // Generation 8 Pokémon (SwSh, BDSP, LA)
 
 #define P_ENABLE_DEBUG              TRUE        // Enables a debug menu for pokemon sprites and icons, accessed by pressing SELECT in the summary screen.
 
