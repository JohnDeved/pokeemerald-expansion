--- conflicted
+++ resolved
@@ -12,19 +12,16 @@
 #define GEN_8 5
 #endif
 
-#define P_UPDATED_TYPES         GEN_8 // In Gen6+, several Pokémon were changed to be partially or fully Fairy type.
+#define P_UPDATED_TYPES         GEN_8 // Since Gen 6, several Pokémon were changed to be partially or fully Fairy type.
 #define P_UPDATED_STATS         GEN_8 // Since Gen 6, Pokémon stats are updated with each passing generation.
 #define P_UPDATED_ABILITIES     GEN_8 // Since Gen 6, certain Pokémon have their abilities changed. Requires BATTLE_ENGINE for Gen4+ abilities.
 #define P_UPDATED_EGG_GROUPS    GEN_8 // Since Gen 8, certain Pokémon have gained new egg groups.
 #define P_SHEDINJA_BALL         GEN_8 // Since Gen 4, Shedinja requires a Poké Ball for its evolution. In Gen 3, Shedinja inherits Nincada's Ball.
-<<<<<<< HEAD
-#define P_NIDORAN_M_DITTO_BREED GEN_8 // Since Gen 5, when Nidoran♂ breeds with Ditto it can produce Nidoran♀ offspring. Before, it would only yield male offspring. This change also applies to Volbeat.
-=======
 #define P_LEGENDARY_PERFECT_IVS GEN_8 // Since Gen 6, Legendaries, Mythicals and Ultra Beasts found in the wild or given through gifts have at least 3 perfect IVs.
 #define P_KADABRA_EVERSTONE     GEN_8 // Since Gen 4, Kadabra can evolve even when holding an Everstone.
+#define P_NIDORAN_M_DITTO_BREED GEN_8 // Since Gen 5, when Nidoran♂ breeds with Ditto it can produce Nidoran♀ offspring. Before, it would only yield male offspring. This change also applies to Volbeat.
 
 #define P_ENABLE_DEBUG          TRUE  // Enables a debug menu for pokemon sprites and icons, accessed by pressing SELECT in the summary screen.
->>>>>>> 0172f846
 
 #ifndef ITEM_EXPANSION
 //Item Definitions for gEvolutionTable
