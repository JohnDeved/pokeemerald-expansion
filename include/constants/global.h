#ifndef GUARD_CONSTANTS_GLOBAL_H
#define GUARD_CONSTANTS_GLOBAL_H

#include "constants/battle_config.h"

// Invalid Versions show as "----------" in Gen 4 and Gen 5's summary screen.
// In Gens 6 and 7, invalid versions instead show "a distant land" in the summary screen.
// In Gen 4 only, migrated Pokemon with Diamond, Pearl, or Platinum's ID show as "----------".
// Gen 5 and up read Diamond, Pearl, or Platinum's ID as "Sinnoh".
// In Gen 4 and up, migrated Pokemon with HeartGold or SoulSilver's ID show the otherwise unused "Johto" string.
#define VERSION_SAPPHIRE 1
#define VERSION_RUBY 2
#define VERSION_EMERALD 3
#define VERSION_FIRE_RED 4
#define VERSION_LEAF_GREEN 5
#define VERSION_HEART_GOLD 7
#define VERSION_SOUL_SILVER 8
#define VERSION_DIAMOND 10
#define VERSION_PEARL 11
#define VERSION_PLATINUM 12
#define VERSION_GAMECUBE 15

#define LANGUAGE_JAPANESE 1
#define LANGUAGE_ENGLISH  2
#define LANGUAGE_FRENCH   3
#define LANGUAGE_ITALIAN  4
#define LANGUAGE_GERMAN   5
#define LANGUAGE_KOREAN   6 // 6 goes unused but the theory is it was meant to be Korean
#define LANGUAGE_SPANISH  7
#define NUM_LANGUAGES     7

#define GAME_VERSION (VERSION_EMERALD)
#define GAME_LANGUAGE (LANGUAGE_ENGLISH)

// party sizes
#define PARTY_SIZE 6
#define MULTI_PARTY_SIZE (PARTY_SIZE / 2)
#define FRONTIER_PARTY_SIZE         3
#define FRONTIER_DOUBLES_PARTY_SIZE 4
#define FRONTIER_MULTI_PARTY_SIZE   2
#define MAX_FRONTIER_PARTY_SIZE     FRONTIER_DOUBLES_PARTY_SIZE
#define UNION_ROOM_PARTY_SIZE       2

// capacities of various saveblock objects
#define DAYCARE_MON_COUNT 2
#define POKEBLOCKS_COUNT 40
#define OBJECT_EVENTS_COUNT 16
#define MAIL_COUNT (10 + PARTY_SIZE)
#define SECRET_BASES_COUNT 20
#define TV_SHOWS_COUNT 25
#define POKE_NEWS_COUNT 16
#define PC_ITEMS_COUNT 50
#define BAG_ITEMS_COUNT 30
#define BAG_KEYITEMS_COUNT 30
#define BAG_POKEBALLS_COUNT 16
#define BAG_TMHM_COUNT 64
#define BAG_BERRIES_COUNT 46
#define OBJECT_EVENT_TEMPLATES_COUNT 64
#define DECOR_MAX_SECRET_BASE 16
#define DECOR_MAX_PLAYERS_HOUSE 12
#define APPRENTICE_COUNT 4
#define APPRENTICE_MAX_QUESTIONS 9
#define MAX_REMATCH_ENTRIES 100 // only REMATCH_TABLE_ENTRIES (78) are used
#define NUM_CONTEST_WINNERS 13
#define UNION_ROOM_KB_ROW_COUNT 10
#define GIFT_RIBBONS_COUNT 11
#define SAVED_TRENDS_COUNT 5
#define PYRAMID_BAG_ITEMS_COUNT 10

// Number of facilities for Ranking Hall.
// 7 facilities for single mode + tower double mode + tower multi mode.
// Excludes link modes. See RANKING_HALL_* in include/constants/battle_frontier.h
#define HALL_FACILITIES_COUNT 9
// Received via record mixing, 1 for each player other than yourself
#define HALL_RECORDS_COUNT 3

// Battle Frontier level modes.
#define FRONTIER_LVL_50         0
#define FRONTIER_LVL_OPEN       1
#define FRONTIER_LVL_MODE_COUNT 2
#define FRONTIER_LVL_TENT       FRONTIER_LVL_MODE_COUNT // Special usage for indicating Battle Tent

#define TRAINER_ID_LENGTH 4
#define MAX_MON_MOVES 4

#define CONTESTANT_COUNT 4
#define CONTEST_CATEGORY_COOL     0
#define CONTEST_CATEGORY_BEAUTY   1
#define CONTEST_CATEGORY_CUTE     2
#define CONTEST_CATEGORY_SMART    3
#define CONTEST_CATEGORY_TOUGH    4
#define CONTEST_CATEGORIES_COUNT  5

// string lengths
#define ITEM_NAME_LENGTH 14
#define POKEMON_NAME_LENGTH 10
#define PLAYER_NAME_LENGTH 7
#define MAIL_WORDS_COUNT 9
#define EASY_CHAT_BATTLE_WORDS_COUNT 6
#if B_EXPANDED_MOVE_NAMES == TRUE
#define MOVE_NAME_LENGTH 16
#else
#define MOVE_NAME_LENGTH 12
#endif
#define NUM_QUESTIONNAIRE_WORDS 4
#define QUIZ_QUESTION_LEN 9
#define WONDER_CARD_TEXT_LENGTH 40
#define WONDER_NEWS_TEXT_LENGTH 40
#define WONDER_CARD_BODY_TEXT_LINES 4
#define WONDER_NEWS_BODY_TEXT_LINES 10
#define TYPE_NAME_LENGTH 6
<<<<<<< HEAD
=======
#define ABILITY_NAME_LENGTH 12
#define TRAINER_NAME_LENGTH 10
>>>>>>> 898ec580

#define MAX_STAMP_CARD_STAMPS 7

#define MALE 0
#define FEMALE 1
#define GENDER_COUNT 2

#define BARD_SONG_LENGTH       6
#define NUM_STORYTELLER_TALES  4
#define NUM_TRADER_ITEMS       4
#define GIDDY_MAX_TALES       10
#define GIDDY_MAX_QUESTIONS    8

#define OPTIONS_BUTTON_MODE_NORMAL 0
#define OPTIONS_BUTTON_MODE_LR 1
#define OPTIONS_BUTTON_MODE_L_EQUALS_A 2

#define OPTIONS_TEXT_SPEED_SLOW 0
#define OPTIONS_TEXT_SPEED_MID 1
#define OPTIONS_TEXT_SPEED_FAST 2

#define OPTIONS_SOUND_MONO 0
#define OPTIONS_SOUND_STEREO 1

#define OPTIONS_BATTLE_STYLE_SHIFT 0
#define OPTIONS_BATTLE_STYLE_SET 1

#define DIR_NONE        0
#define DIR_SOUTH       1
#define DIR_NORTH       2
#define DIR_WEST        3
#define DIR_EAST        4
#define DIR_SOUTHWEST   5
#define DIR_SOUTHEAST   6
#define DIR_NORTHWEST   7
#define DIR_NORTHEAST   8

#define CONNECTION_INVALID -1
#define CONNECTION_NONE     0
#define CONNECTION_SOUTH    1
#define CONNECTION_NORTH    2
#define CONNECTION_WEST     3
#define CONNECTION_EAST     4
#define CONNECTION_DIVE     5
#define CONNECTION_EMERGE   6

#endif // GUARD_CONSTANTS_GLOBAL_H<|MERGE_RESOLUTION|>--- conflicted
+++ resolved
@@ -109,11 +109,7 @@
 #define WONDER_CARD_BODY_TEXT_LINES 4
 #define WONDER_NEWS_BODY_TEXT_LINES 10
 #define TYPE_NAME_LENGTH 6
-<<<<<<< HEAD
-=======
-#define ABILITY_NAME_LENGTH 12
 #define TRAINER_NAME_LENGTH 10
->>>>>>> 898ec580
 
 #define MAX_STAMP_CARD_STAMPS 7
 
