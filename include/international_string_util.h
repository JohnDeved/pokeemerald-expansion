--- conflicted
+++ resolved
@@ -1,20 +1,9 @@
 #ifndef GUARD_INTERNATIONAL_STRING_UTIL_H
 #define GUARD_INTERNATIONAL_STRING_UTIL_H
 
-<<<<<<< HEAD
-// Exported type declarations
-
-// Exported RAM declarations
-
-// Exported ROM declarations
-
 void sub_81DB52C(const u8 *src);
-void TVShowConvertInternationalString(void *dest, const void *src, u8 language);
+void TVShowConvertInternationalString(u8 *dest, const u8 *src, u8 language);
 u32 sub_81DB604(const u8 *);
-s32 GetStringCenterAlignXOffset(u8 fontId, const u8 *str, s32 totalWidth);
-
-#endif //GUARD_INTERNATIONAL_STRING_UTIL_H
-=======
 s32 GetStringCenterAlignXOffset(s32 fontId, const u8 *str, s32 totalWidth);
 s32 GetStringRightAlignXOffset(s32 fontId, const u8 *str, s32 totalWidth);
 s32 GetStringCenterAlignXOffsetWithLetterSpacing(s32 fontId, const u8 *str, s32 totalWidth, s32 letterSpacing);
@@ -28,9 +17,7 @@
 // sub_81DB52C
 // sub_81DB554
 // sub_81DB5AC
-void TVShowConvertInternationalString(u8 *dest, const u8 *src, u8 language);
 u32 sub_81DB604(const u8 *);
 // sub_81DB620
 
-#endif // GUARD_INTERNATIONAL_STRING_UTIL_H
->>>>>>> 8ceecd9f
+#endif // GUARD_INTERNATIONAL_STRING_UTIL_H