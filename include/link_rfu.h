--- conflicted
+++ resolved
@@ -103,12 +103,7 @@
 {
     struct RfuGameCompatibilityData compatibility;
     u8 partnerInfo[RFU_CHILD_MAX];
-<<<<<<< HEAD
     u16 tradeSpecies;
-=======
-    u16 tradeSpecies:10;
-    u16 tradeType:6;
->>>>>>> 91c040b0
     u8 activity:7;
     u8 startedActivity:1;
     u8 playerGender:1;
