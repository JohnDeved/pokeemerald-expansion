#ifndef GUARD_GLOBAL_FIELDMAP_H
#define GUARD_GLOBAL_FIELDMAP_H

// Masks/shifts for blocks in the map grid
// Map grid blocks consist of a 10 bit metatile id, a 2 bit collision value, and a 4 bit elevation value
// This is the data stored in each data/layouts/*/map.bin file
#define MAPGRID_METATILE_ID_MASK 0x03FF // Bits 0-9
#define MAPGRID_COLLISION_MASK   0x0C00 // Bits 10-11
#define MAPGRID_ELEVATION_MASK   0xF000 // Bits 12-15
#define MAPGRID_COLLISION_SHIFT  10
#define MAPGRID_ELEVATION_SHIFT  12

// An undefined map grid block has all metatile id bits set and nothing else
#define MAPGRID_UNDEFINED   MAPGRID_METATILE_ID_MASK

// Masks/shifts for metatile attributes
// Metatile attributes consist of an 8 bit behavior value, 4 unused bits, and a 4 bit layer type value
// This is the data stored in each data/tilesets/*/*/metatile_attributes.bin file
#define METATILE_ATTR_BEHAVIOR_MASK 0x00FF // Bits 0-7
#define METATILE_ATTR_LAYER_MASK    0xF000 // Bits 12-15
#define METATILE_ATTR_LAYER_SHIFT   12

enum {
    METATILE_LAYER_TYPE_NORMAL,  // Metatile uses middle and top bg layers
    METATILE_LAYER_TYPE_COVERED, // Metatile uses bottom and middle bg layers
    METATILE_LAYER_TYPE_SPLIT,   // Metatile uses bottom and top bg layers
};

#define METATILE_ID(tileset, name) (METATILE_##tileset##_##name)

// Rows of metatiles do not actually have a strict width.
// This constant is used for calculations for finding the next row of metatiles
// for constructing large tiles, such as the Battle Pike's curtain tile.
#define METATILE_ROW_WIDTH 8

typedef void (*TilesetCB)(void);

struct Tileset
{
    /*0x00*/ bool8 isCompressed;
    /*0x01*/ bool8 isSecondary;
    /*0x04*/ const u32 *tiles;
    /*0x08*/ const u16 (*palettes)[16];
    /*0x0C*/ const u16 *metatiles;
    /*0x10*/ const u16 *metatileAttributes;
    /*0x14*/ TilesetCB callback;
};

struct MapLayout
{
    /*0x00*/ s32 width;
    /*0x04*/ s32 height;
    /*0x08*/ const u16 *border;
    /*0x0C*/ const u16 *map;
    /*0x10*/ const struct Tileset *primaryTileset;
    /*0x14*/ const struct Tileset *secondaryTileset;
};

struct BackupMapLayout
{
    s32 width;
    s32 height;
    u16 *map;
};

<<<<<<< HEAD
struct __attribute__((packed)) ObjectEventTemplate
=======
struct __attribute__((packed, aligned(4))) ObjectEventTemplate
>>>>>>> 398a9ee8
{
    /*0x00*/ u8 localId;
    /*0x01*/ u16 graphicsId;
    /*0x03*/ u8 kind; // Always OBJ_KIND_NORMAL in Emerald.
    /*0x04*/ s16 x;
    /*0x06*/ s16 y;
    /*0x08*/ u8 elevation;
    /*0x09*/ u8 movementType;
    /*0x0A*/ u16 movementRangeX:4;
             u16 movementRangeY:4;
             u16 unused:8;
    /*0x0C*/ u16 trainerType;
    /*0x0E*/ u16 trainerRange_berryTreeId;
    /*0x10*/ const u8 *script;
    /*0x14*/ u16 flagId;
    /*0x16*/ u16 filler;
}; // size = 0x18

struct WarpEvent
{
    s16 x, y;
    u8 elevation;
    u8 warpId;
    u8 mapNum;
    u8 mapGroup;
};

struct CoordEvent
{
    s16 x, y;
    u8 elevation;
    u16 trigger;
    u16 index;
    const u8 *script;
};

struct BgEvent
{
    u16 x, y;
    u8 elevation;
    u8 kind; // The "kind" field determines how to access bgUnion union below.
    union {
        const u8 *script;
        struct {
            u16 item;
            u16 hiddenItemId;
        } hiddenItem;
        u32 secretBaseId;
    } bgUnion;
};

struct MapEvents
{
    u8 objectEventCount;
    u8 warpCount;
    u8 coordEventCount;
    u8 bgEventCount;
    const struct ObjectEventTemplate *objectEvents;
    const struct WarpEvent *warps;
    const struct CoordEvent *coordEvents;
    const struct BgEvent *bgEvents;
};

struct MapConnection
{
    u8 direction;
    u32 offset;
    u8 mapGroup;
    u8 mapNum;
};

struct MapConnections
{
    s32 count;
    const struct MapConnection *connections;
};

struct MapHeader
{
    /* 0x00 */ const struct MapLayout *mapLayout;
    /* 0x04 */ const struct MapEvents *events;
    /* 0x08 */ const u8 *mapScripts;
    /* 0x0C */ const struct MapConnections *connections;
    /* 0x10 */ u16 music;
    /* 0x12 */ u16 mapLayoutId;
    /* 0x14 */ u8 regionMapSectionId;
    /* 0x15 */ u8 cave;
    /* 0x16 */ u8 weather;
    /* 0x17 */ u8 mapType;
    /* 0x18 */ u8 filler_18[2];
               // fields correspond to the arguments in the map_header_flags macro
    /* 0x1A */ bool8 allowCycling:1;
               bool8 allowEscaping:1; // Escape Rope and Dig
               bool8 allowRunning:1;
               bool8 showMapName:5; // the last 4 bits are unused
                                    // but the 5 bit sized bitfield is required to match
    /* 0x1B */ u8 battleType;
};


struct ObjectEvent
{
    /*0x00*/ u32 active:1;
             u32 singleMovementActive:1;
             u32 triggerGroundEffectsOnMove:1;
             u32 triggerGroundEffectsOnStop:1;
             u32 disableCoveringGroundEffects:1;
             u32 landingJump:1;
             u32 heldMovementActive:1;
             u32 heldMovementFinished:1;
    /*0x01*/ u32 frozen:1;
             u32 facingDirectionLocked:1;
             u32 disableAnim:1;
             u32 enableAnim:1;
             u32 inanimate:1;
             u32 invisible:1;
             u32 offScreen:1;
             u32 trackedByCamera:1;
    /*0x02*/ u32 isPlayer:1;
             u32 hasReflection:1;
             u32 inShortGrass:1;
             u32 inShallowFlowingWater:1;
             u32 inSandPile:1;
             u32 inHotSprings:1;
             u32 hasShadow:1;
             u32 spriteAnimPausedBackup:1;
    /*0x03*/ u32 spriteAffineAnimPausedBackup:1;
             u32 disableJumpLandingGroundEffect:1;
             u32 fixedPriority:1;
             u32 hideReflection:1;
             u32 shiny:1; // OW mon shininess
    /*0x04*/ u16 graphicsId; // 11 bits for species; high 5 bits for form
    /*0x06*/ u8 movementType;
    /*0x07*/ u8 trainerType;
    /*0x08*/ u8 localId;
    /*0x09*/ u8 mapNum;
    /*0x0A*/ u8 mapGroup;
    /*0x0B*/ u8 currentElevation:4;
             u8 previousElevation:4;
    /*0x0C*/ struct Coords16 initialCoords;
    /*0x10*/ struct Coords16 currentCoords;
    /*0x14*/ struct Coords16 previousCoords;
    /*0x18*/ u16 facingDirection:4; // current direction?
             u16 movementDirection:4;
             u16 rangeX:4;
             u16 rangeY:4;
    /*0x1A*/ u8 fieldEffectSpriteId;
    /*0x1B*/ u8 warpArrowSpriteId;
    /*0x1C*/ u8 movementActionId;
    /*0x1D*/ u8 trainerRange_berryTreeId;
    /*0x1E*/ u8 currentMetatileBehavior;
    /*0x1F*/ u8 previousMetatileBehavior;
    /*0x20*/ u8 previousMovementDirection;
    /*0x21*/ u8 directionSequenceIndex;
    /*0x22*/ u8 playerCopyableMovement; // COPY_MOVE_*
    /*0x23*/ u8 spriteId;
    /*size = 0x24*/
};

struct ObjectEventGraphicsInfo
{
    /*0x00*/ u16 tileTag;
    /*0x02*/ u16 paletteTag;
    /*0x04*/ u16 reflectionPaletteTag;
    /*0x06*/ u16 size;
    /*0x08*/ s16 width;
    /*0x0A*/ s16 height;
    /*0x0C*/ u8 paletteSlot:4;
             u8 shadowSize:2;
             u8 inanimate:1;
             u8 compressed:1;
    /*0x0D*/ u8 tracks;
    /*0x10*/ const struct OamData *oam;
    /*0x14*/ const struct SubspriteTable *subspriteTables;
    /*0x18*/ const union AnimCmd *const *anims;
    /*0x1C*/ const struct SpriteFrameImage *images;
    /*0x20*/ const union AffineAnimCmd *const *affineAnims;
};

enum {
    PLAYER_AVATAR_STATE_NORMAL,
    PLAYER_AVATAR_STATE_MACH_BIKE,
    PLAYER_AVATAR_STATE_ACRO_BIKE,
    PLAYER_AVATAR_STATE_SURFING,
    PLAYER_AVATAR_STATE_UNDERWATER,
    PLAYER_AVATAR_STATE_FIELD_MOVE,
    PLAYER_AVATAR_STATE_FISHING,
    PLAYER_AVATAR_STATE_WATERING,
    PLAYER_AVATAR_STATE_VSSEEKER,
};

#define PLAYER_AVATAR_FLAG_ON_FOOT      (1 << 0)
#define PLAYER_AVATAR_FLAG_MACH_BIKE    (1 << 1)
#define PLAYER_AVATAR_FLAG_ACRO_BIKE    (1 << 2)
#define PLAYER_AVATAR_FLAG_SURFING      (1 << 3)
#define PLAYER_AVATAR_FLAG_UNDERWATER   (1 << 4)
#define PLAYER_AVATAR_FLAG_CONTROLLABLE (1 << 5)
#define PLAYER_AVATAR_FLAG_FORCED_MOVE  (1 << 6)
#define PLAYER_AVATAR_FLAG_DASH         (1 << 7)

enum
{
    ACRO_BIKE_NORMAL,
    ACRO_BIKE_TURNING,
    ACRO_BIKE_WHEELIE_STANDING,
    ACRO_BIKE_BUNNY_HOP,
    ACRO_BIKE_WHEELIE_MOVING,
    ACRO_BIKE_STATE5,
    ACRO_BIKE_STATE6,
};

enum
{
    COLLISION_NONE,
    COLLISION_OUTSIDE_RANGE,
    COLLISION_IMPASSABLE,
    COLLISION_ELEVATION_MISMATCH,
    COLLISION_OBJECT_EVENT,
    COLLISION_STOP_SURFING,
    COLLISION_LEDGE_JUMP,
    COLLISION_PUSHED_BOULDER,
    COLLISION_ROTATING_GATE,
    COLLISION_WHEELIE_HOP,
    COLLISION_ISOLATED_VERTICAL_RAIL,
    COLLISION_ISOLATED_HORIZONTAL_RAIL,
    COLLISION_VERTICAL_RAIL,
    COLLISION_HORIZONTAL_RAIL,
};

// player running states
enum
{
    NOT_MOVING,
    TURN_DIRECTION, // not the same as turning! turns your avatar without moving. also known as a turn frame in some circles
    MOVING,
};

// player tile transition states
enum
{
    T_NOT_MOVING,
    T_TILE_TRANSITION,
    T_TILE_CENTER, // player is on a frame in which they are centered on a tile during which the player either stops or keeps their momentum and keeps going, changing direction if necessary.
};

struct PlayerAvatar
{
    /*0x00*/ u8 flags;
    /*0x01*/ u8 transitionFlags; // used to be named bike, but its definitely not that. seems to be some transition flags
    /*0x02*/ u8 runningState; // this is a static running state. 00 is not moving, 01 is turn direction, 02 is moving.
    /*0x03*/ u8 tileTransitionState; // this is a transition running state: 00 is not moving, 01 is transition between tiles, 02 means you are on the frame in which you have centered on a tile but are about to keep moving, even if changing directions. 2 is also used for a ledge hop, since you are transitioning.
    /*0x04*/ u8 spriteId;
    /*0x05*/ u8 objectEventId;
    /*0x06*/ bool8 preventStep;
    /*0x07*/ u8 gender;
    /*0x08*/ u8 acroBikeState; // 00 is normal, 01 is turning, 02 is standing wheelie, 03 is hopping wheelie
    /*0x09*/ u8 newDirBackup; // during bike movement, the new direction as opposed to player's direction is backed up here.
    /*0x0A*/ u8 bikeFrameCounter; // on the mach bike, when this value is 1, the bike is moving but not accelerating yet for 1 tile. on the acro bike, this acts as a timer for acro bike.
    /*0x0B*/ u8 bikeSpeed;
    // acro bike only
    /*0x0C*/ u32 directionHistory; // up/down/left/right history is stored in each nybble, but using the field directions and not the io inputs.
    /*0x10*/ u32 abStartSelectHistory; // same as above but for A + B + start + select only
    // these two are timer history arrays which [0] is the active timer for acro bike. every element is backed up to the next element upon update.
    /*0x14*/ u8 dirTimerHistory[8];
    /*0x1C*/ u8 abStartSelectTimerHistory[8];
};

struct Camera
{
    bool8 active:1;
    s32 x;
    s32 y;
};

extern struct ObjectEvent gObjectEvents[OBJECT_EVENTS_COUNT];
extern u8 gSelectedObjectEvent;
extern struct MapHeader gMapHeader;
extern struct PlayerAvatar gPlayerAvatar;
extern struct Camera gCamera;

#endif // GUARD_GLOBAL_FIELDMAP_H<|MERGE_RESOLUTION|>--- conflicted
+++ resolved
@@ -63,11 +63,7 @@
     u16 *map;
 };
 
-<<<<<<< HEAD
-struct __attribute__((packed)) ObjectEventTemplate
-=======
 struct __attribute__((packed, aligned(4))) ObjectEventTemplate
->>>>>>> 398a9ee8
 {
     /*0x00*/ u8 localId;
     /*0x01*/ u16 graphicsId;
