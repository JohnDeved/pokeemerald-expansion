#ifndef GUARD_GLOBAL_FIELDMAP_H
#define GUARD_GLOBAL_FIELDMAP_H

// Masks/shifts for blocks in the map grid
// Map grid blocks consist of a 10 bit metatile id, a 2 bit collision value, and a 4 bit elevation value
// This is the data stored in each data/layouts/*/map.bin file
#define MAPGRID_METATILE_ID_MASK 0x03FF // Bits 0-9
#define MAPGRID_COLLISION_MASK   0x0C00 // Bits 10-11
#define MAPGRID_ELEVATION_MASK   0xF000 // Bits 12-15
#define MAPGRID_COLLISION_SHIFT  10
#define MAPGRID_ELEVATION_SHIFT  12

// An undefined map grid block has all metatile id bits set and nothing else
#define MAPGRID_UNDEFINED   MAPGRID_METATILE_ID_MASK

// Masks/shifts for metatile attributes
// Metatile attributes consist of an 8 bit behavior value, 4 unused bits, and a 4 bit layer type value
// This is the data stored in each data/tilesets/*/*/metatile_attributes.bin file
#define METATILE_ATTR_BEHAVIOR_MASK 0x00FF // Bits 0-7
#define METATILE_ATTR_LAYER_MASK    0xF000 // Bits 12-15
#define METATILE_ATTR_LAYER_SHIFT   12

enum {
    METATILE_LAYER_TYPE_NORMAL,  // Metatile uses middle and top bg layers
    METATILE_LAYER_TYPE_COVERED, // Metatile uses bottom and middle bg layers
    METATILE_LAYER_TYPE_SPLIT,   // Metatile uses bottom and top bg layers
};

#define METATILE_ID(tileset, name) (METATILE_##tileset##_##name)

// Rows of metatiles do not actually have a strict width.
// This constant is used for calculations for finding the next row of metatiles
// for constructing large tiles, such as the Battle Pike's curtain tile.
#define METATILE_ROW_WIDTH 8

typedef void (*TilesetCB)(void);

struct Tileset
{
    /*0x00*/ u8 isCompressed:1;
    /*0x00*/ u8 swapPalettes:7; // bitmask determining whether palette has an alternate, night-time palette
    /*0x01*/ bool8 isSecondary;
<<<<<<< HEAD
    /*0x02*/ u8 lightPalettes; // Bitmask determining whether a palette should be time-blended as a light
    /*0x03*/ u8 customLightColor; // Bitmask determining which light palettes have custom light colors (color 15)
    /*0x04*/ void *tiles;
    /*0x08*/ void *palettes;
    /*0x0c*/ u16 *metatiles;
    /*0x10*/ u16 *metatileAttributes;
=======
    /*0x04*/ const u32 *tiles;
    /*0x08*/ const u16 (*palettes)[16];
    /*0x0c*/ const u16 *metatiles;
    /*0x10*/ const u16 *metatileAttributes;
>>>>>>> e6d1cfae
    /*0x14*/ TilesetCB callback;
};

struct MapLayout
{
    /*0x00*/ s32 width;
    /*0x04*/ s32 height;
    /*0x08*/ u16 *border;
    /*0x0c*/ u16 *map;
    /*0x10*/ struct Tileset *primaryTileset;
    /*0x14*/ struct Tileset *secondaryTileset;
};

struct BackupMapLayout
{
    s32 width;
    s32 height;
    u16 *map;
};

struct ObjectEventTemplate
{
    /*0x00*/ u8 localId;
    /*0x01*/ u8 graphicsId;
    /*0x02*/ u8 inConnection; // Leftover from FRLG
    /*0x04*/ s16 x;
    /*0x06*/ s16 y;
    /*0x08*/ u8 elevation;
    /*0x09*/ u8 movementType;
    /*0x0A*/ u16 movementRangeX:4;
             u16 movementRangeY:4;
    /*0x0C*/ u16 trainerType;
    /*0x0E*/ u16 trainerRange_berryTreeId;
    /*0x10*/ const u8 *script;
    /*0x14*/ u16 flagId;
};

struct WarpEvent
{
    s16 x, y;
    u8 elevation;
    u8 warpId;
    u8 mapNum;
    u8 mapGroup;
};

struct CoordEvent
{
    s16 x, y;
    u8 elevation;
    u16 trigger;
    u16 index;
    u8 *script;
};

struct BgEvent
{
    u16 x, y;
    u8 elevation;
    u8 kind; // The "kind" field determines how to access bgUnion union below.
    union {
        u8 *script;
        struct {
            u16 item;
            u16 hiddenItemId;
        } hiddenItem;
        u32 secretBaseId;
    } bgUnion;
};

struct MapEvents
{
    u8 objectEventCount;
    u8 warpCount;
    u8 coordEventCount;
    u8 bgEventCount;
    struct ObjectEventTemplate *objectEvents;
    struct WarpEvent *warps;
    struct CoordEvent *coordEvents;
    struct BgEvent *bgEvents;
};

struct MapConnection
{
    u8 direction;
    u32 offset;
    u8 mapGroup;
    u8 mapNum;
};

struct MapConnections
{
    s32 count;
    struct MapConnection *connections;
};

struct MapHeader
{
    /* 0x00 */ const struct MapLayout *mapLayout;
    /* 0x04 */ const struct MapEvents *events;
    /* 0x08 */ const u8 *mapScripts;
    /* 0x0C */ const struct MapConnections *connections;
    /* 0x10 */ u16 music;
    /* 0x12 */ u16 mapLayoutId;
    /* 0x14 */ u8 regionMapSectionId;
    /* 0x15 */ u8 cave;
    /* 0x16 */ u8 weather;
    /* 0x17 */ u8 mapType;
    /* 0x18 */ u8 filler_18[2];
               // fields correspond to the arguments in the map_header_flags macro
    /* 0x1A */ bool8 allowCycling:1;
               bool8 allowEscaping:1; // Escape Rope and Dig
               bool8 allowRunning:1;
               bool8 showMapName:5; // the last 4 bits are unused
                                    // but the 5 bit sized bitfield is required to match
    /* 0x1B */ u8 battleType;
};


struct ObjectEvent
{
    /*0x00*/ u32 active:1;
             u32 singleMovementActive:1;
             u32 triggerGroundEffectsOnMove:1;
             u32 triggerGroundEffectsOnStop:1;
             u32 disableCoveringGroundEffects:1;
             u32 landingJump:1;
             u32 heldMovementActive:1;
             u32 heldMovementFinished:1;
    /*0x01*/ u32 frozen:1;
             u32 facingDirectionLocked:1;
             u32 disableAnim:1;
             u32 enableAnim:1;
             u32 inanimate:1;
             u32 invisible:1;
             u32 offScreen:1;
             u32 trackedByCamera:1;
    /*0x02*/ u32 isPlayer:1;
             u32 hasReflection:1;
             u32 inShortGrass:1;
             u32 inShallowFlowingWater:1;
             u32 inSandPile:1;
             u32 inHotSprings:1;
             u32 noShadow:1;
             u32 spriteAnimPausedBackup:1;
    /*0x03*/ u32 spriteAffineAnimPausedBackup:1;
             u32 disableJumpLandingGroundEffect:1;
             u32 fixedPriority:1;
             u32 hideReflection:1;
    /*0x04*/ u8 spriteId;
    /*0x05*/ u8 graphicsId;
    /*0x06*/ u8 movementType;
    /*0x07*/ u8 trainerType;
    /*0x08*/ u8 localId;
    /*0x09*/ u8 mapNum;
    /*0x0A*/ u8 mapGroup;
    /*0x0B*/ u8 currentElevation:4;
             u8 previousElevation:4;
    /*0x0C*/ struct Coords16 initialCoords;
    /*0x10*/ struct Coords16 currentCoords;
    /*0x14*/ struct Coords16 previousCoords;
    /*0x18*/ u16 facingDirection:4; // current direction?
             u16 movementDirection:4;
             u16 rangeX:4;
             u16 rangeY:4;
    /*0x1A*/ u8 fieldEffectSpriteId;
    /*0x1B*/ u8 warpArrowSpriteId;
    /*0x1C*/ u8 movementActionId;
    /*0x1D*/ u8 trainerRange_berryTreeId;
    /*0x1E*/ u8 currentMetatileBehavior;
    /*0x1F*/ u8 previousMetatileBehavior;
    /*0x20*/ u8 previousMovementDirection;
    /*0x21*/ u8 directionSequenceIndex;
    /*0x22*/ union __attribute__((packed)) {
        u8 playerCopyableMovement; // COPY_MOVE_*
        struct __attribute__((packed)) {
            u16 species:10; // 11 bits; 1024 species
            u16 form:5; // Used for Deoxys, Unown, etc
            u16 shiny:1;
        } mon;
        u16 asU16;
    } extra;
    /*size = 0x24*/
};

struct ObjectEventGraphicsInfo
{
    /*0x00*/ u16 tileTag;
    /*0x02*/ u16 paletteTag;
    /*0x04*/ u16 reflectionPaletteTag;
    /*0x06*/ u16 size;
    /*0x08*/ s16 width;
    /*0x0A*/ s16 height;
    /*0x0C*/ u8 paletteSlot:4;
             u8 shadowSize:2;
             u8 inanimate:1;
             u8 disableReflectionPaletteLoad:1;
    /*0x0D*/ u8 tracks;
    /*0x10*/ const struct OamData *oam;
    /*0x14*/ const struct SubspriteTable *subspriteTables;
    /*0x18*/ const union AnimCmd *const *anims;
    /*0x1C*/ const struct SpriteFrameImage *images;
    /*0x20*/ const union AffineAnimCmd *const *affineAnims;
};

enum {
    PLAYER_AVATAR_STATE_NORMAL,
    PLAYER_AVATAR_STATE_MACH_BIKE,
    PLAYER_AVATAR_STATE_ACRO_BIKE,
    PLAYER_AVATAR_STATE_SURFING,
    PLAYER_AVATAR_STATE_UNDERWATER,
    PLAYER_AVATAR_STATE_FIELD_MOVE,
    PLAYER_AVATAR_STATE_FISHING,
    PLAYER_AVATAR_STATE_WATERING,
};

#define PLAYER_AVATAR_FLAG_ON_FOOT      (1 << 0)
#define PLAYER_AVATAR_FLAG_MACH_BIKE    (1 << 1)
#define PLAYER_AVATAR_FLAG_ACRO_BIKE    (1 << 2)
#define PLAYER_AVATAR_FLAG_SURFING      (1 << 3)
#define PLAYER_AVATAR_FLAG_UNDERWATER   (1 << 4)
#define PLAYER_AVATAR_FLAG_CONTROLLABLE (1 << 5)
#define PLAYER_AVATAR_FLAG_FORCED_MOVE  (1 << 6)
#define PLAYER_AVATAR_FLAG_DASH         (1 << 7)

enum
{
    ACRO_BIKE_NORMAL,
    ACRO_BIKE_TURNING,
    ACRO_BIKE_WHEELIE_STANDING,
    ACRO_BIKE_BUNNY_HOP,
    ACRO_BIKE_WHEELIE_MOVING,
    ACRO_BIKE_STATE5,
    ACRO_BIKE_STATE6,
};

enum
{
    COLLISION_NONE,
    COLLISION_OUTSIDE_RANGE,
    COLLISION_IMPASSABLE,
    COLLISION_ELEVATION_MISMATCH,
    COLLISION_OBJECT_EVENT,
    COLLISION_STOP_SURFING,
    COLLISION_LEDGE_JUMP,
    COLLISION_PUSHED_BOULDER,
    COLLISION_ROTATING_GATE,
    COLLISION_WHEELIE_HOP,
    COLLISION_ISOLATED_VERTICAL_RAIL,
    COLLISION_ISOLATED_HORIZONTAL_RAIL,
    COLLISION_VERTICAL_RAIL,
    COLLISION_HORIZONTAL_RAIL,
};

// player running states
enum
{
    NOT_MOVING,
    TURN_DIRECTION, // not the same as turning! turns your avatar without moving. also known as a turn frame in some circles
    MOVING,
};

// player tile transition states
enum
{
    T_NOT_MOVING,
    T_TILE_TRANSITION,
    T_TILE_CENTER, // player is on a frame in which they are centered on a tile during which the player either stops or keeps their momentum and keeps going, changing direction if necessary.
};

struct PlayerAvatar
{
    /*0x00*/ u8 flags;
    /*0x01*/ u8 transitionFlags; // used to be named bike, but its definitely not that. seems to be some transition flags
    /*0x02*/ u8 runningState; // this is a static running state. 00 is not moving, 01 is turn direction, 02 is moving.
    /*0x03*/ u8 tileTransitionState; // this is a transition running state: 00 is not moving, 01 is transition between tiles, 02 means you are on the frame in which you have centered on a tile but are about to keep moving, even if changing directions. 2 is also used for a ledge hop, since you are transitioning.
    /*0x04*/ u8 spriteId;
    /*0x05*/ u8 objectEventId;
    /*0x06*/ bool8 preventStep;
    /*0x07*/ u8 gender;
    /*0x08*/ u8 acroBikeState; // 00 is normal, 01 is turning, 02 is standing wheelie, 03 is hopping wheelie
    /*0x09*/ u8 newDirBackup; // during bike movement, the new direction as opposed to player's direction is backed up here.
    /*0x0A*/ u8 bikeFrameCounter; // on the mach bike, when this value is 1, the bike is moving but not accelerating yet for 1 tile. on the acro bike, this acts as a timer for acro bike.
    /*0x0B*/ u8 bikeSpeed;
    // acro bike only
    /*0x0C*/ u32 directionHistory; // up/down/left/right history is stored in each nybble, but using the field directions and not the io inputs.
    /*0x10*/ u32 abStartSelectHistory; // same as above but for A + B + start + select only
    // these two are timer history arrays which [0] is the active timer for acro bike. every element is backed up to the next element upon update.
    /*0x14*/ u8 dirTimerHistory[8];
    /*0x1C*/ u8 abStartSelectTimerHistory[8];
};

struct Camera
{
    bool8 active:1;
    s32 x;
    s32 y;
};

extern struct ObjectEvent gObjectEvents[OBJECT_EVENTS_COUNT];
extern u8 gSelectedObjectEvent;
extern struct MapHeader gMapHeader;
extern struct PlayerAvatar gPlayerAvatar;
extern struct Camera gCamera;

#endif // GUARD_GLOBAL_FIELDMAP_H<|MERGE_RESOLUTION|>--- conflicted
+++ resolved
@@ -40,19 +40,12 @@
     /*0x00*/ u8 isCompressed:1;
     /*0x00*/ u8 swapPalettes:7; // bitmask determining whether palette has an alternate, night-time palette
     /*0x01*/ bool8 isSecondary;
-<<<<<<< HEAD
     /*0x02*/ u8 lightPalettes; // Bitmask determining whether a palette should be time-blended as a light
     /*0x03*/ u8 customLightColor; // Bitmask determining which light palettes have custom light colors (color 15)
-    /*0x04*/ void *tiles;
-    /*0x08*/ void *palettes;
-    /*0x0c*/ u16 *metatiles;
-    /*0x10*/ u16 *metatileAttributes;
-=======
     /*0x04*/ const u32 *tiles;
     /*0x08*/ const u16 (*palettes)[16];
     /*0x0c*/ const u16 *metatiles;
     /*0x10*/ const u16 *metatileAttributes;
->>>>>>> e6d1cfae
     /*0x14*/ TilesetCB callback;
 };
 
