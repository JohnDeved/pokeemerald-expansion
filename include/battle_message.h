--- conflicted
+++ resolved
@@ -161,11 +161,7 @@
 {                                                               \
     textVar[0] = B_BUFF_PLACEHOLDER_BEGIN;                      \
     textVar[1] = B_BUFF_MOVE;                                   \
-<<<<<<< HEAD
-    textVar[2] = move & 0xFF;                                   \
-=======
     textVar[2] = (move & 0xFF);                                 \
->>>>>>> fa5bfc16
     textVar[3] = (move & 0xFF00) >> 8;                          \
     textVar[4] = B_BUFF_EOS;                                    \
 }
