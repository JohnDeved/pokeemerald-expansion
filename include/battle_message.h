#ifndef GUARD_BATTLE_MESSAGE_H
#define GUARD_BATTLE_MESSAGE_H

#define TEXT_BUFF_ARRAY_COUNT   16

// for 0xFD
#define B_TXT_BUFF1 0x0
#define B_TXT_BUFF2 0x1
#define B_TXT_COPY_VAR_1 0x2
#define B_TXT_COPY_VAR_2 0x3
#define B_TXT_COPY_VAR_3 0x4
#define B_TXT_PLAYER_MON1_NAME 0x5
#define B_TXT_OPPONENT_MON1_NAME 0x6
#define B_TXT_PLAYER_MON2_NAME 0x7
#define B_TXT_OPPONENT_MON2_NAME 0x8
#define B_TXT_LINK_PLAYER_MON1_NAME 0x9
#define B_TXT_LINK_OPPONENT_MON1_NAME 0xA
#define B_TXT_LINK_PLAYER_MON2_NAME 0xB
#define B_TXT_LINK_OPPONENT_MON2_NAME 0xC
#define B_TXT_ATK_NAME_WITH_PREFIX_MON1 0xD
#define B_TXT_ATK_PARTNER_NAME 0xE
#define B_TXT_ATK_NAME_WITH_PREFIX 0xF
#define B_TXT_DEF_NAME_WITH_PREFIX 0x10
#define B_TXT_EFF_NAME_WITH_PREFIX 0x11 // EFF = short for gEffectBank
#define B_TXT_ACTIVE_NAME_WITH_PREFIX 0x12
#define B_TXT_SCR_ACTIVE_NAME_WITH_PREFIX 0x13
#define B_TXT_CURRENT_MOVE 0x14
#define B_TXT_LAST_MOVE 0x15
#define B_TXT_LAST_ITEM 0x16
#define B_TXT_LAST_ABILITY 0x17
#define B_TXT_ATK_ABILITY 0x18
#define B_TXT_DEF_ABILITY 0x19
#define B_TXT_SCR_ACTIVE_ABILITY 0x1A
#define B_TXT_EFF_ABILITY 0x1B
#define B_TXT_TRAINER1_CLASS 0x1C
#define B_TXT_TRAINER1_NAME 0x1D
#define B_TXT_LINK_PLAYER_NAME 0x1E
#define B_TXT_LINK_PARTNER_NAME 0x1F
#define B_TXT_LINK_OPPONENT1_NAME 0x20
#define B_TXT_LINK_OPPONENT2_NAME 0x21
#define B_TXT_LINK_SCR_TRAINER_NAME 0x22
#define B_TXT_PLAYER_NAME 0x23
#define B_TXT_TRAINER1_LOSE_TEXT 0x24
#define B_TXT_TRAINER1_WIN_TEXT 0x25
#define B_TXT_26 0x26
#define B_TXT_PC_CREATOR_NAME 0x27
#define B_TXT_ATK_PREFIX1 0x28
#define B_TXT_DEF_PREFIX1 0x29
#define B_TXT_ATK_PREFIX2 0x2A
#define B_TXT_DEF_PREFIX2 0x2B
#define B_TXT_ATK_PREFIX3 0x2C
#define B_TXT_DEF_PREFIX3 0x2D
#define B_TXT_TRAINER2_CLASS 0x2E
#define B_TXT_TRAINER2_NAME 0x2F
#define B_TXT_TRAINER2_LOSE_TEXT 0x30
#define B_TXT_TRAINER2_WIN_TEXT 0x31
#define B_TXT_PARTNER_CLASS 0x32
#define B_TXT_PARTNER_NAME 0x33
#define B_TXT_BUFF3 0x34
#define B_TXT_ATK_TRAINER_NAME 0x35
#define B_TXT_ATK_TRAINER_CLASS 0x36
#define B_TXT_ATK_TEAM1 0x37 // Your/The opposing
#define B_TXT_ATK_TEAM2 0x38 // your/the opposing
#define B_TXT_DEF_NAME 0x39
#define B_TXT_DEF_TEAM1 0x3A // Your/The opposing
#define B_TXT_DEF_TEAM2 0x3B // your/the opposing
#define B_TXT_ACTIVE_NAME 0x3C
#define B_TXT_ACTIVE_NAME2 0x3D // no Illusion check

// for B_TXT_BUFF1, B_TXT_BUFF2 and B_TXT_BUFF3

#define B_BUFF_STRING                   0
#define B_BUFF_NUMBER                   1
#define B_BUFF_MOVE                     2
#define B_BUFF_TYPE                     3
#define B_BUFF_MON_NICK_WITH_PREFIX     4
#define B_BUFF_STAT                     5
#define B_BUFF_SPECIES                  6
#define B_BUFF_MON_NICK                 7
#define B_BUFF_NEGATIVE_FLAVOR          8
#define B_BUFF_ABILITY                  9
#define B_BUFF_ITEM                     10

#define B_BUFF_PLACEHOLDER_BEGIN        0xFD
#define B_BUFF_EOS                      0xFF

#define PREPARE_FLAVOR_BUFFER(textVar, flavorId)                            \
{                                                                           \
    textVar[0] = B_BUFF_PLACEHOLDER_BEGIN;                                  \
    textVar[1] = B_BUFF_NEGATIVE_FLAVOR;                                    \
    textVar[2] = flavorId;                                                  \
    textVar[3] = B_BUFF_EOS;                                                \
}

#define PREPARE_STAT_BUFFER(textVar, statId)                                \
{                                                                           \
    textVar[0] = B_BUFF_PLACEHOLDER_BEGIN;                                  \
    textVar[1] = B_BUFF_STAT;                                               \
    textVar[2] = statId;                                                    \
    textVar[3] = B_BUFF_EOS;                                                \
}

#define PREPARE_ABILITY_BUFFER(textVar, abilityId)                          \
{                                                                           \
    textVar[0] = B_BUFF_PLACEHOLDER_BEGIN;                                  \
    textVar[1] = B_BUFF_ABILITY;                                            \
    textVar[2] = abilityId;                                                 \
    textVar[3] = B_BUFF_EOS;                                                \
}

#define PREPARE_TYPE_BUFFER(textVar, typeId)                                \
{                                                                           \
    textVar[0] = B_BUFF_PLACEHOLDER_BEGIN;                                  \
    textVar[1] = B_BUFF_TYPE;                                               \
    textVar[2] = typeId;                                                    \
    textVar[3] = B_BUFF_EOS;                                                \
}

#define PREPARE_BYTE_NUMBER_BUFFER(textVar, maxDigits, number)  \
{                                                               \
    textVar[0] = B_BUFF_PLACEHOLDER_BEGIN;                      \
    textVar[1] = B_BUFF_NUMBER;                                 \
    textVar[2] = 1;                                             \
    textVar[3] = maxDigits;                                     \
    textVar[4] = (number);                                      \
    textVar[5] = B_BUFF_EOS;                                    \
}

#define PREPARE_HWORD_NUMBER_BUFFER(textVar, maxDigits, number)             \
{                                                                           \
    textVar[0] = B_BUFF_PLACEHOLDER_BEGIN;                                  \
    textVar[1] = B_BUFF_NUMBER;                                             \
    textVar[2] = 2;                                                         \
    textVar[3] = maxDigits;                                                 \
    textVar[4] = (number);                                                  \
    textVar[5] = (number & 0x0000FF00) >> 8;                                \
    textVar[6] = B_BUFF_EOS;                                                \
}

#define PREPARE_WORD_NUMBER_BUFFER(textVar, maxDigits, number)  \
{                                                               \
    textVar[0] = B_BUFF_PLACEHOLDER_BEGIN;                      \
    textVar[1] = B_BUFF_NUMBER;                                 \
    textVar[2] = 4;                                             \
    textVar[3] = maxDigits;                                     \
    textVar[4] = (number);                                      \
    textVar[5] = (number & 0x0000FF00) >> 8;                    \
    textVar[6] = (number & 0x00FF0000) >> 16;                   \
    textVar[7] = (number & 0xFF000000) >> 24;                   \
    textVar[8] = B_BUFF_EOS;                                    \
}

#define PREPARE_STRING_BUFFER(textVar, stringId)                \
{                                                               \
    textVar[0] = B_BUFF_PLACEHOLDER_BEGIN;                      \
    textVar[1] = B_BUFF_STRING;                                 \
<<<<<<< HEAD
    textVar[2] = (stringId & 0xFF);                             \
=======
    textVar[2] = stringId & 0xFF;                               \
>>>>>>> 97d06431
    textVar[3] = (stringId & 0xFF00) >> 8;                      \
    textVar[4] = B_BUFF_EOS;                                    \
}

#define PREPARE_MOVE_BUFFER(textVar, move)                      \
{                                                               \
    textVar[0] = B_BUFF_PLACEHOLDER_BEGIN;                      \
    textVar[1] = B_BUFF_MOVE;                                   \
    textVar[2] = (move & 0xFF);                                 \
    textVar[3] = (move & 0xFF00) >> 8;                          \
    textVar[4] = B_BUFF_EOS;                                    \
}

#define PREPARE_ITEM_BUFFER(textVar, item)                      \
{                                                               \
    textVar[0] = B_BUFF_PLACEHOLDER_BEGIN;                      \
    textVar[1] = B_BUFF_ITEM;                                   \
    textVar[2] = item;                                          \
    textVar[3] = (item & 0xFF00) >> 8;                          \
    textVar[4] = B_BUFF_EOS;                                    \
}

#define PREPARE_SPECIES_BUFFER(textVar, species)                \
{                                                               \
    textVar[0] = B_BUFF_PLACEHOLDER_BEGIN;                      \
    textVar[1] = B_BUFF_SPECIES;                                \
    textVar[2] = species;                                       \
    textVar[3] = (species & 0xFF00) >> 8;                       \
    textVar[4] = B_BUFF_EOS;                                    \
}

#define PREPARE_MON_NICK_WITH_PREFIX_BUFFER(textVar, battler, partyId)      \
{                                                                           \
    textVar[0] = B_BUFF_PLACEHOLDER_BEGIN;                                  \
    textVar[1] = B_BUFF_MON_NICK_WITH_PREFIX;                               \
    textVar[2] = battler;                                                   \
    textVar[3] = partyId;                                                   \
    textVar[4] = B_BUFF_EOS;                                                \
}

#define PREPARE_MON_NICK_BUFFER(textVar, battler, partyId)      \
{                                                               \
    textVar[0] = B_BUFF_PLACEHOLDER_BEGIN;                      \
    textVar[1] = B_BUFF_MON_NICK;                               \
    textVar[2] = battler;                                       \
    textVar[3] = partyId;                                       \
    textVar[4] = B_BUFF_EOS;                                    \
}

struct BattleMsgData
{
    u16 currentMove;
    u16 originallyUsedMove;
    u16 lastItem;
    u8 lastAbility;
    u8 scrActive;
    u8 unk1605E;
    u8 hpScale;
    u8 itemEffectBattler;
    u8 moveType;
    u8 abilities[MAX_BATTLERS_COUNT];
    u8 textBuffs[3][TEXT_BUFF_ARRAY_COUNT];
};

enum
{
    TRAINER_SLIDE_LAST_SWITCHIN,
    TRAINER_SLIDE_LAST_LOW_HP,
    TRAINER_SLIDE_FIRST_DOWN,
};

void BufferStringBattle(u16 stringID);
u32 BattleStringExpandPlaceholdersToDisplayedString(const u8* src);
u32 BattleStringExpandPlaceholders(const u8* src, u8* dst);
void BattlePutTextOnWindow(const u8* text, u8 windowId);
void SetPpNumbersPaletteInMoveSelection(void);
u8 GetCurrentPpToMaxPpState(u8 currentPp, u8 maxPp);
bool32 ShouldDoTrainerSlide(u32 battlerId, u32 trainerId, u32 which);

extern struct BattleMsgData *gBattleMsgDataPtr;

extern const u8* const gBattleStringsTable[];
extern const u8* const gStatNamesTable[];
extern const u8* const gPokeblockWasTooXStringTable[];
extern const u8* const gRefereeStringsTable[];
extern const u8* const gStatNamesTable2[];
extern const u8 *const gRoundsStringTable[];

extern const u8 gText_PkmnIsEvolving[];
extern const u8 gText_CongratsPkmnEvolved[];
extern const u8 gText_PkmnStoppedEvolving[];
extern const u8 gText_EllipsisQuestionMark[];
extern const u8 gText_WhatWillPkmnDo[];
extern const u8 gText_WhatWillPkmnDo2[];
extern const u8 gText_WhatWillWallyDo[];
extern const u8 gText_LinkStandby[];
extern const u8 gText_BattleMenu[];
extern const u8 gText_SafariZoneMenu[];
extern const u8 gText_MoveInterfacePP[];
extern const u8 gText_MoveInterfaceType[];
extern const u8 gText_MoveInterfacePpType[];
extern const u8 gText_MoveInterfaceDynamicColors[];
extern const u8 gText_WhichMoveToForget4[];
extern const u8 gText_BattleYesNoChoice[];
extern const u8 gText_BattleSwitchWhich[];
extern const u8 gText_BattleSwitchWhich2[];
extern const u8 gText_BattleSwitchWhich3[];
extern const u8 gText_BattleSwitchWhich4[];
extern const u8 gText_BattleSwitchWhich5[];
extern const u8 gText_SafariBalls[];
extern const u8 gText_SafariBallLeft[];
extern const u8 gText_Sleep[];
extern const u8 gText_Poison[];
extern const u8 gText_Burn[];
extern const u8 gText_Paralysis[];
extern const u8 gText_Ice[];
extern const u8 gText_Confusion[];
extern const u8 gText_Love[];
extern const u8 gText_SpaceAndSpace[];
extern const u8 gText_CommaSpace[];
extern const u8 gText_Space2[];
extern const u8 gText_LineBreak[];
extern const u8 gText_NewLine[];
extern const u8 gText_Are[];
extern const u8 gText_Are2[];
extern const u8 gText_BadEgg[];
extern const u8 gText_BattleWallyName[];
extern const u8 gText_Win[];
extern const u8 gText_Loss[];
extern const u8 gText_Draw[];
extern const u8 gText_StatRose[];
extern const u8 gText_PkmnsStatChanged2[];
extern const u8 gText_PkmnGettingPumped[];
extern const u8 gText_PkmnShroudedInMist[];
extern const u8 gText_PkmnsXPreventsSwitching[];
extern const u8 gText_TheGreatNewHope[];
extern const u8 gText_WillChampionshipDreamComeTrue[];
extern const u8 gText_AFormerChampion[];
extern const u8 gText_ThePreviousChampion[];
extern const u8 gText_TheUnbeatenChampion[];
extern const u8 gText_PlayerMon1Name[];
extern const u8 gText_Vs[];
extern const u8 gText_OpponentMon1Name[];
extern const u8 gText_Mind[];
extern const u8 gText_Skill[];
extern const u8 gText_Body[];
extern const u8 gText_Judgement[];
extern const u8 gText_EmptyString3[];
extern const u8 gText_RecordBattleToPass[];
extern const u8 gText_BattleRecordedOnPass[];
extern const u8 gText_BattleTourney[];

extern const u16 gMissStringIds[];
extern const u16 gStatUpStringIds[];
extern const u16 gTrappingMoves[];

#endif // GUARD_BATTLE_MESSAGE_H<|MERGE_RESOLUTION|>--- conflicted
+++ resolved
@@ -154,11 +154,7 @@
 {                                                               \
     textVar[0] = B_BUFF_PLACEHOLDER_BEGIN;                      \
     textVar[1] = B_BUFF_STRING;                                 \
-<<<<<<< HEAD
     textVar[2] = (stringId & 0xFF);                             \
-=======
-    textVar[2] = stringId & 0xFF;                               \
->>>>>>> 97d06431
     textVar[3] = (stringId & 0xFF00) >> 8;                      \
     textVar[4] = B_BUFF_EOS;                                    \
 }
