#ifndef GUARD_BATTLE_INTERFACE_H
#define GUARD_BATTLE_INTERFACE_H

#include "battle_controllers.h"

enum
{
    HP_CURRENT,
    HP_MAX,
    HP_BOTH
};

enum
{
    HEALTH_BAR,
    EXP_BAR
};

enum
{
    HP_BAR_EMPTY,
    HP_BAR_RED,
    HP_BAR_YELLOW,
    HP_BAR_GREEN,
    HP_BAR_FULL,
};

#define TAG_HEALTHBOX_PLAYER1_TILE      0xD6FF
#define TAG_HEALTHBOX_PLAYER2_TILE      0xD700
#define TAG_HEALTHBOX_OPPONENT1_TILE    0xD701
#define TAG_HEALTHBOX_OPPONENT2_TILE    0xD702

#define TAG_HEALTHBAR_PLAYER1_TILE      0xD704
#define TAG_HEALTHBAR_OPPONENT1_TILE    0xD705
#define TAG_HEALTHBAR_PLAYER2_TILE      0xD706
#define TAG_HEALTHBAR_OPPONENT2_TILE    0xD707

#define TAG_HEALTHBOX_PALS_1            0xD709
#define TAG_HEALTHBOX_PALS_2            0xD70A
#define TAG_HEALTHBOX_SAFARI_TILE       0xD70B
#define TAG_STATUS_SUMMARY_BAR_TILE     0xD70C

<<<<<<< HEAD
#define TAG_MEGA_TRIGGER_TILE           0xD777
#define TAG_MEGA_INDICATOR_TILE         0xD778
#define TAG_ALPHA_INDICATOR_TILE        0xD779
#define TAG_OMEGA_INDICATOR_TILE        0xD77A
#define TAG_ZMOVE_TRIGGER_TILE          0xD77B

#define TAG_HEALTHBOX_PAL               0xD6FF
#define TAG_HEALTHBAR_PAL               0xD704
#define TAG_STATUS_SUMMARY_BAR_PAL      0xD710
#define TAG_STATUS_SUMMARY_BALLS_PAL    0xD712

#define TAG_MEGA_TRIGGER_PAL            0xD777
#define TAG_MEGA_INDICATOR_PAL          0xD778
#define TAG_ALPHA_INDICATOR_PAL         0xD779
#define TAG_OMEGA_INDICATOR_PAL         0xD77A
#define TAG_ZMOVE_TRIGGER_PAL           0xD77B
=======
#define TAG_STATUS_SUMMARY_BAR_PAL      0xD710
#define TAG_STATUS_SUMMARY_BALLS_PAL    0xD712

#define TAG_STATUS_SUMMARY_BALLS_TILE   0xD714

#define TAG_HEALTHBAR_PAL               TAG_HEALTHBAR_PLAYER1_TILE
#define TAG_HEALTHBOX_PAL               TAG_HEALTHBOX_PLAYER1_TILE
>>>>>>> 578064d7

enum
{
    HEALTHBOX_ALL,
    HEALTHBOX_CURRENT_HP,
    HEALTHBOX_MAX_HP,
    HEALTHBOX_LEVEL,
    HEALTHBOX_NICK,
    HEALTHBOX_HEALTH_BAR,
    HEALTHBOX_EXP_BAR,
    HEALTHBOX_UNUSED_7,
    HEALTHBOX_UNUSED_8,
    HEALTHBOX_STATUS_ICON,
    HEALTHBOX_SAFARI_ALL_TEXT,
    HEALTHBOX_SAFARI_BALLS_TEXT
};

u32 WhichBattleCoords(u32 battlerId);
u8 GetMegaIndicatorSpriteId(u32 healthboxSpriteId);
u8 CreateBattlerHealthboxSprites(u8 battler);
u8 CreateSafariPlayerHealthboxSprites(void);
void SetBattleBarStruct(u8 battler, u8 healthboxSpriteId, s32 maxVal, s32 currVal, s32 receivedValue);
void SetHealthboxSpriteInvisible(u8 healthboxSpriteId);
void SetHealthboxSpriteVisible(u8 healthboxSpriteId);
void DestoryHealthboxSprite(u8 healthboxSpriteId);
void DummyBattleInterfaceFunc(u8 healthboxSpriteId, bool8 isDoubleBattleBankOnly);
void UpdateOamPriorityInAllHealthboxes(u8 priority, bool32 hideHpBoxes);
void InitBattlerHealthboxCoords(u8 battler);
void UpdateHpTextInHealthbox(u32 healthboxSpriteId, u32 maxOrCurrent, s16 currHp, s16 maxHp);
void SwapHpBarsWithHpText(void);
void ChangeMegaTriggerSprite(u8 spriteId, u8 animId);
void CreateMegaTriggerSprite(u8 battlerId, u8 palId);
bool32 IsMegaTriggerSpriteActive(void);
void HideMegaTriggerSprite(void);
void DestroyMegaTriggerSprite(void);
u32 CreateMegaIndicatorSprite(u32 battlerId, u32 which);
void DestroyMegaIndicatorSprite(u32 healthboxSpriteId);
u8 CreatePartyStatusSummarySprites(u8 battler, struct HpAndStatus *partyInfo, bool8 skipPlayer, bool8 isBattleStart);
void Task_HidePartyStatusSummary(u8 taskId);
void UpdateHealthboxAttribute(u8 healthboxSpriteId, struct Pokemon *mon, u8 elementId);
s32 MoveBattleBar(u8 battler, u8 healthboxSpriteId, u8 whichBar, u8 unused);
u8 GetScaledHPFraction(s16 hp, s16 maxhp, u8 scale);
u8 GetHPBarLevel(s16 hp, s16 maxhp);
void CreateAbilityPopUp(u8 battlerId, u32 ability, bool32 isDoubleBattle);
void DestroyAbilityPopUp(u8 battlerId);
void HideTriggerSprites(void);
bool32 CanThrowLastUsedBall(void);
void TryHideLastUsedBall(void);
void TryRestoreLastUsedBall(void);
void TryAddLastUsedBallItemSprites(void);
void UpdateAbilityPopup(u8 battlerId);

#endif // GUARD_BATTLE_INTERFACE_H<|MERGE_RESOLUTION|>--- conflicted
+++ resolved
@@ -40,24 +40,6 @@
 #define TAG_HEALTHBOX_SAFARI_TILE       0xD70B
 #define TAG_STATUS_SUMMARY_BAR_TILE     0xD70C
 
-<<<<<<< HEAD
-#define TAG_MEGA_TRIGGER_TILE           0xD777
-#define TAG_MEGA_INDICATOR_TILE         0xD778
-#define TAG_ALPHA_INDICATOR_TILE        0xD779
-#define TAG_OMEGA_INDICATOR_TILE        0xD77A
-#define TAG_ZMOVE_TRIGGER_TILE          0xD77B
-
-#define TAG_HEALTHBOX_PAL               0xD6FF
-#define TAG_HEALTHBAR_PAL               0xD704
-#define TAG_STATUS_SUMMARY_BAR_PAL      0xD710
-#define TAG_STATUS_SUMMARY_BALLS_PAL    0xD712
-
-#define TAG_MEGA_TRIGGER_PAL            0xD777
-#define TAG_MEGA_INDICATOR_PAL          0xD778
-#define TAG_ALPHA_INDICATOR_PAL         0xD779
-#define TAG_OMEGA_INDICATOR_PAL         0xD77A
-#define TAG_ZMOVE_TRIGGER_PAL           0xD77B
-=======
 #define TAG_STATUS_SUMMARY_BAR_PAL      0xD710
 #define TAG_STATUS_SUMMARY_BALLS_PAL    0xD712
 
@@ -65,7 +47,18 @@
 
 #define TAG_HEALTHBAR_PAL               TAG_HEALTHBAR_PLAYER1_TILE
 #define TAG_HEALTHBOX_PAL               TAG_HEALTHBOX_PLAYER1_TILE
->>>>>>> 578064d7
+
+#define TAG_MEGA_TRIGGER_TILE           0xD777
+#define TAG_MEGA_INDICATOR_TILE         0xD778
+#define TAG_ALPHA_INDICATOR_TILE        0xD779
+#define TAG_OMEGA_INDICATOR_TILE        0xD77A
+#define TAG_ZMOVE_TRIGGER_TILE          0xD77B
+
+#define TAG_MEGA_TRIGGER_PAL            0xD777
+#define TAG_MEGA_INDICATOR_PAL          0xD778
+#define TAG_ALPHA_INDICATOR_PAL         0xD779
+#define TAG_OMEGA_INDICATOR_PAL         0xD77A
+#define TAG_ZMOVE_TRIGGER_PAL           0xD77B
 
 enum
 {
