--- conflicted
+++ resolved
@@ -264,12 +264,11 @@
     u16 evsValue;
 };
 
-<<<<<<< HEAD
 #include "global.h"
 
 u8 AbilityBattleEffects(u8 caseID, u8 bank, u8 ability, u8 special, u16 moveArg);
 u8 GetBankSide(u8 bank);
-=======
+
 struct TrainerMonItemDefaultMoves
 {
     u16 species;
@@ -302,7 +301,6 @@
     struct TrainerMonItemDefaultMoves* ItemDefaultMoves;
     struct TrainerMonItemCustomMoves* ItemCustomMoves;
 };
->>>>>>> d32ec8bf
 
 struct Trainer
 {
