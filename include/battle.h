#ifndef GUARD_BATTLE_H
#define GUARD_BATTLE_H

// should they be included here or included individually by every file?
#include "constants/battle.h"
#include "constants/form_change_types.h"
#include "battle_main.h"
#include "battle_message.h"
#include "battle_util.h"
#include "battle_script_commands.h"
#include "battle_ai_switch_items.h"
#include "battle_gfx_sfx_util.h"
#include "battle_util2.h"
#include "battle_bg.h"
#include "pokeball.h"
#include "battle_debug.h"
#include "battle_dynamax.h"

#define GET_BATTLER_SIDE(battler)         (GetBattlerPosition(battler) & BIT_SIDE)
#define GET_BATTLER_SIDE2(battler)        (gBattlerPositions[battler] & BIT_SIDE)

// Used to exclude moves learned temporarily by Transform or Mimic
#define MOVE_IS_PERMANENT(battler, moveSlot)                        \
   (!(gBattleMons[battler].status2 & STATUS2_TRANSFORMED)           \
 && !(gDisableStructs[battler].mimickedMoves & gBitTable[moveSlot]))

// Battle Actions
// These determine what each battler will do in a turn
#define B_ACTION_USE_MOVE               0
#define B_ACTION_USE_ITEM               1
#define B_ACTION_SWITCH                 2
#define B_ACTION_RUN                    3
#define B_ACTION_SAFARI_WATCH_CAREFULLY 4
#define B_ACTION_SAFARI_BALL            5
#define B_ACTION_SAFARI_POKEBLOCK       6
#define B_ACTION_SAFARI_GO_NEAR         7
#define B_ACTION_SAFARI_RUN             8
#define B_ACTION_WALLY_THROW            9
#define B_ACTION_EXEC_SCRIPT            10
#define B_ACTION_TRY_FINISH             11
#define B_ACTION_FINISHED               12
#define B_ACTION_CANCEL_PARTNER         12 // when choosing an action
#define B_ACTION_NOTHING_FAINTED        13 // when choosing an action
#define B_ACTION_DEBUG                  20
#define B_ACTION_THROW_BALL             21 // R to throw last used ball
#define B_ACTION_NONE                   0xFF

#define BATTLE_BUFFER_LINK_SIZE 0x1000

struct ResourceFlags
{
    u32 flags[MAX_BATTLERS_COUNT];
};

#define RESOURCE_FLAG_FLASH_FIRE        0x1
#define RESOURCE_FLAG_ROOST             0x2
#define RESOURCE_FLAG_UNBURDEN          0x4
#define RESOURCE_FLAG_UNUSED            0x8
#define RESOURCE_FLAG_TRACED            0x10
#define RESOURCE_FLAG_EMERGENCY_EXIT    0x20
#define RESOURCE_FLAG_NEUTRALIZING_GAS  0x40

struct DisableStruct
{
    u32 transformedMonPersonality;
    u32 transformedMonOtId;
    u16 disabledMove;
    u16 encoredMove;
    u8 protectUses;
    u8 stockpileCounter;
    s8 stockpileDef;
    s8 stockpileSpDef;
    s8 stockpileBeforeDef;
    s8 stockpileBeforeSpDef;
    u8 substituteHP;
    u8 encoredMovePos;
    u8 disableTimer:4;
    u8 encoreTimer:4;
    u8 perishSongTimer:4;
    u8 furyCutterCounter;
    u8 rolloutTimer:4;
    u8 rolloutTimerStartValue:4;
    u8 chargeTimer:4;
    u8 tauntTimer:4;
    u8 battlerPreventingEscape;
    u8 battlerWithSureHit;
    u8 isFirstTurn;
    u8 truantCounter:1;
    u8 truantSwitchInHack:1;
    u8 mimickedMoves:4;
    u8 rechargeTimer;
    u8 autotomizeCount;
    u8 slowStartTimer;
    u8 embargoTimer;
    u8 magnetRiseTimer;
    u8 telekinesisTimer;
    u8 healBlockTimer;
    u8 laserFocusTimer;
    u8 throatChopTimer;
    u8 wrapTurns;
    u8 tormentTimer:4; // used for G-Max Meltdown
    u8 usedMoves:4;
    u8 noRetreat:1;
    u8 tarShot:1;
    u8 octolock:1;
    u8 cudChew:1;
};

struct ProtectStruct
{
    u32 protected:1;
    u32 spikyShielded:1;
    u32 kingsShielded:1;
    u32 banefulBunkered:1;
    u32 obstructed:1;
    u32 endured:1;
    u32 noValidMoves:1;
    u32 helpingHand:1;
    u32 bounceMove:1;
    u32 stealMove:1;
    u32 prlzImmobility:1;
    u32 confusionSelfDmg:1;
    u32 targetAffected:1;
    u32 chargingTurn:1;
    u32 fleeType:2; // 0: Normal, 1: FLEE_ITEM, 2: FLEE_ABILITY
    u32 usedImprisonedMove:1;
    u32 loveImmobility:1;
    u32 usedDisabledMove:1;
    u32 usedTauntedMove:1;
    u32 flag2Unknown:1; // Only set to 0 once. Checked in 'WasUnableToUseMove' function.
    u32 flinchImmobility:1;
    u32 notFirstStrike:1;
    u32 palaceUnableToUseMove:1;
    u32 usesBouncedMove:1;
    u32 usedHealBlockedMove:1;
    u32 usedGravityPreventedMove:1;
    u32 powderSelfDmg:1;
    u32 usedThroatChopPreventedMove:1;
    u32 statRaised:1;
    u32 usedMicleBerry:1;
    u32 usedCustapBerry:1;    // also quick claw
    u32 touchedProtectLike:1;
    // End of 32-bit bitfield
    u16 disableEjectPack:1;
    u16 statFell:1;
    u16 pranksterElevated:1;
    u16 quickDraw:1;
    u16 beakBlastCharge:1;
    u16 quash:1;
    u16 shellTrap:1;
    u16 maxGuarded:1;
    u16 silkTrapped:1;
    u16 eatMirrorHerb:1;
    u32 physicalDmg;
    u32 specialDmg;
    u8 physicalBattlerId;
    u8 specialBattlerId;
};

struct SpecialStatus
{
    s32 dmg;
    s32 physicalDmg;
    s32 specialDmg;
    u8 physicalBattlerId;
    u8 specialBattlerId;
    u8 changedStatsBattlerId; // Battler that was responsible for the latest stat change. Can be self.
    u8 statLowered:1;
    u8 lightningRodRedirected:1;
    u8 restoredBattlerSprite: 1;
    u8 traced:1;
    u8 ppNotAffectedByPressure:1;
    u8 faintedHasReplacement:1;
    u8 focusBanded:1;
    u8 focusSashed:1;
    // End of byte
    u8 sturdied:1;
    u8 stormDrainRedirected:1;
    u8 switchInAbilityDone:1;
    u8 switchInItemDone:1;
    u8 instructedChosenTarget:3;
    u8 berryReduced:1;
    // End of byte
    u8 gemParam;
    // End of byte
    u8 gemBoost:1;
    u8 rototillerAffected:1;  // to be affected by rototiller
    u8 parentalBondState:2;
    u8 multiHitOn:1;
    u8 announceNeutralizingGas:1;   // See Cmd_switchineffects
    u8 neutralizingGasRemoved:1;    // See VARIOUS_TRY_END_NEUTRALIZING_GAS
    u8 affectionEndured:1;
    // End of byte
    u8 damagedMons:4; // Mons that have been damaged directly by using a move, includes substitute.
    u8 dancerUsedMove:1;
    u8 dancerOriginalTarget:3;
    // End of byte
    u8 weatherAbilityDone:1;
    u8 terrainAbilityDone:1;
    u8 emergencyExited:1;
    u8 afterYou:1;
};

struct SideTimer
{
    u8 reflectTimer;
    u8 reflectBattlerId;
    u8 lightscreenTimer;
    u8 lightscreenBattlerId;
    u8 mistTimer;
    u8 mistBattlerId;
    u8 safeguardTimer;
    u8 safeguardBattlerId;
    u8 spikesAmount;
    u8 toxicSpikesAmount;
    u8 stealthRockAmount;
    u8 stickyWebAmount;
    u8 stickyWebBattlerSide; // Used for Court Change
    u8 auroraVeilTimer;
    u8 auroraVeilBattlerId;
    u8 tailwindTimer;
    u8 tailwindBattlerId;
    u8 luckyChantTimer;
    u8 luckyChantBattlerId;
    u8 steelsurgeAmount;
    // Timers below this point are not swapped by Court Change
    u8 followmeTimer;
    u8 followmeTarget:3;
    u8 followmePowder:1; // Rage powder, does not affect grass type pokemon.
    u8 retaliateTimer;
    u8 damageNonTypesTimer;
    u8 damageNonTypesType;
};

struct FieldTimer
{
    u8 mudSportTimer;
    u8 waterSportTimer;
    u8 wonderRoomTimer;
    u8 magicRoomTimer;
    u8 trickRoomTimer;
    u8 terrainTimer;
    u8 gravityTimer;
    u8 fairyLockTimer;
};

struct WishFutureKnock
{
    u8 futureSightCounter[MAX_BATTLERS_COUNT];
    u8 futureSightAttacker[MAX_BATTLERS_COUNT];
    u16 futureSightMove[MAX_BATTLERS_COUNT];
    u8 wishCounter[MAX_BATTLERS_COUNT];
    u8 wishPartyId[MAX_BATTLERS_COUNT];
    u8 weatherDuration;
    u8 knockedOffMons[NUM_BATTLE_SIDES]; // Each battler is represented by a bit.
};

struct AI_SavedBattleMon
{
    u16 ability;
    u16 moves[MAX_MON_MOVES];
    u16 heldItem;
    u16 species;
    u8 types[3];
};

struct AiPartyMon
{
    u16 species;
    u16 item;
    u16 heldEffect;
    u16 ability;
    u16 gender;
    u16 level;
    u16 moves[MAX_MON_MOVES];
    u32 status;
    bool8 isFainted;
    bool8 wasSentInBattle;
    u8 switchInCount; // Counts how many times this Pokemon has been sent out or switched into in a battle.
};

struct AIPartyData // Opposing battlers - party mons.
{
    struct AiPartyMon mons[NUM_BATTLE_SIDES][PARTY_SIZE]; // 2 parties(player, opponent). Used to save information on opposing party.
    u8 count[NUM_BATTLE_SIDES];
};

struct AiLogicData
{
    u16 abilities[MAX_BATTLERS_COUNT];
    u16 items[MAX_BATTLERS_COUNT];
    u16 holdEffects[MAX_BATTLERS_COUNT];
    u8 holdEffectParams[MAX_BATTLERS_COUNT];
    u16 predictedMoves[MAX_BATTLERS_COUNT];
    u8 hpPercents[MAX_BATTLERS_COUNT];
    u16 partnerMove;
    s32 simulatedDmg[MAX_BATTLERS_COUNT][MAX_BATTLERS_COUNT][MAX_MON_MOVES]; // attacker, target, moveIndex
    u8 effectiveness[MAX_BATTLERS_COUNT][MAX_BATTLERS_COUNT][MAX_MON_MOVES]; // attacker, target, moveIndex
    u8 moveLimitations[MAX_BATTLERS_COUNT];
};

struct AI_ThinkingStruct
{
    u8 aiState;
    u8 movesetIndex;
    u16 moveConsidered;
    s8 score[MAX_MON_MOVES];
    u32 funcResult;
    u32 aiFlags;
    u8 aiAction;
    u8 aiLogicId;
    struct AI_SavedBattleMon saved[4];
    bool8 switchMon; // Because all available moves have no/little effect.
};

#define AI_MOVE_HISTORY_COUNT 3

struct BattleHistory
{
    u16 abilities[MAX_BATTLERS_COUNT];
    u8 itemEffects[MAX_BATTLERS_COUNT];
    u16 usedMoves[MAX_BATTLERS_COUNT][MAX_MON_MOVES];
    u16 moveHistory[MAX_BATTLERS_COUNT][AI_MOVE_HISTORY_COUNT]; // 3 last used moves for each battler
    u8 moveHistoryIndex[MAX_BATTLERS_COUNT];
    u16 trainerItems[MAX_BATTLERS_COUNT];
    u8 itemsNo;
    u16 heldItems[MAX_BATTLERS_COUNT];
};

struct BattleScriptsStack
{
    const u8 *ptr[8];
    u8 size;
};

struct BattleCallbacksStack
{
    void (*function[8])(void);
    u8 size;
};

struct StatsArray
{
    u16 stats[NUM_STATS];
};

struct BattleResources
{
    struct SecretBase* secretBase;
    struct ResourceFlags *flags;
    struct BattleScriptsStack* battleScriptsStack;
    struct BattleCallbacksStack* battleCallbackStack;
    struct StatsArray* beforeLvlUp;
    struct AI_ThinkingStruct *ai;
    struct AiLogicData *aiData;
    struct AIPartyData *aiParty;
    struct BattleHistory *battleHistory;
    u8 bufferA[MAX_BATTLERS_COUNT][0x200];
    u8 bufferB[MAX_BATTLERS_COUNT][0x200];
};

#define AI_THINKING_STRUCT ((struct AI_ThinkingStruct *)(gBattleResources->ai))
#define AI_DATA ((struct AiLogicData *)(gBattleResources->aiData))
#define AI_PARTY ((struct AIPartyData *)(gBattleResources->aiParty))
#define BATTLE_HISTORY ((struct BattleHistory *)(gBattleResources->battleHistory))

struct BattleResults
{
    u8 playerFaintCounter;    // 0x0
    u8 opponentFaintCounter;  // 0x1
    u8 playerSwitchesCounter; // 0x2
    u8 numHealingItemsUsed;   // 0x3
    u8 numRevivesUsed;        // 0x4
    u8 playerMonWasDamaged:1; // 0x5
    u8 caughtMonBall:4;       // 0x5
    u8 shinyWildMon:1;        // 0x5
    u16 playerMon1Species;    // 0x6
    u8 playerMon1Name[POKEMON_NAME_LENGTH + 1];    // 0x8
    u8 battleTurnCounter;     // 0x13
    u8 playerMon2Name[POKEMON_NAME_LENGTH + 1];    // 0x14
    u8 pokeblockThrows;       // 0x1F
    u16 lastOpponentSpecies;  // 0x20
    u16 lastUsedMovePlayer;   // 0x22
    u16 lastUsedMoveOpponent; // 0x24
    u16 playerMon2Species;    // 0x26
    u16 caughtMonSpecies;     // 0x28
    u8 caughtMonNick[POKEMON_NAME_LENGTH + 1];     // 0x2A
    u8 filler35;           // 0x35
    u8 catchAttempts[POKEBALL_COUNT];     // 0x36
};

struct BattleTv_Side
{
    u32 spikesMonId:3;
    u32 reflectMonId:3;
    u32 lightScreenMonId:3;
    u32 safeguardMonId:3;
    u32 mistMonId:3;
    u32 futureSightMonId:3;
    u32 doomDesireMonId:3;
    u32 perishSongMonId:3;
    u32 wishMonId:3;
    u32 grudgeMonId:3;
    u32 usedMoveSlot:2;
    u32 spikesMoveSlot:2;
    u32 reflectMoveSlot:2;
    u32 lightScreenMoveSlot:2;
    u32 safeguardMoveSlot:2;
    u32 mistMoveSlot:2;
    u32 futureSightMoveSlot:2;
    u32 doomDesireMoveSlot:2;
    u32 perishSongMoveSlot:2;
    u32 wishMoveSlot:2;
    u32 grudgeMoveSlot:2;
    u32 destinyBondMonId:3;
    u32 destinyBondMoveSlot:2;
    u32 faintCause:4;
    u32 faintCauseMonId:3;
    u32 explosion:1;
    u32 explosionMoveSlot:2;
    u32 explosionMonId:3;
    u32 perishSong:1;
};

struct BattleTv_Position
{
    u32 curseMonId:3;
    u32 leechSeedMonId:3;
    u32 nightmareMonId:3;
    u32 wrapMonId:3;
    u32 attractMonId:3;
    u32 confusionMonId:3;
    u32 curseMoveSlot:2;
    u32 leechSeedMoveSlot:2;
    u32 nightmareMoveSlot:2;
    u32 wrapMoveSlot:2;
    u32 attractMoveSlot:2;
    u32 confusionMoveSlot:2;
    u32 waterSportMoveSlot:2;
    u32 waterSportMonId:3;
    u32 mudSportMonId:3;
    u32 mudSportMoveSlot:2;
    u32 ingrainMonId:3;
    u32 ingrainMoveSlot:2;
    u32 attackedByMonId:3;
    u32 attackedByMoveSlot:2;
};

struct BattleTv_Mon
{
    u32 psnMonId:3;
    u32 badPsnMonId:3;
    u32 brnMonId:3;
    u32 prlzMonId:3;
    u32 slpMonId:3;
    u32 frzMonId:3;
    u32 psnMoveSlot:2;
    u32 badPsnMoveSlot:2;
    u32 brnMoveSlot:2;
    u32 prlzMoveSlot:2;
    u32 slpMoveSlot:2;
    u32 frzMoveSlot:2;
};

struct BattleTv
{
    struct BattleTv_Mon mon[NUM_BATTLE_SIDES][PARTY_SIZE];
    struct BattleTv_Position pos[NUM_BATTLE_SIDES][2]; // [side][flank]
    struct BattleTv_Side side[NUM_BATTLE_SIDES];
};

struct BattleTvMovePoints
{
    s16 points[2][PARTY_SIZE * 4];
};

struct LinkBattlerHeader
{
    u8 versionSignatureLo;
    u8 versionSignatureHi;
    u8 vsScreenHealthFlagsLo;
    u8 vsScreenHealthFlagsHi;
    struct BattleEnigmaBerry battleEnigmaBerry;
};

struct MegaEvolutionData
{
    u8 toEvolve; // As flags using gBitTable.
    bool8 alreadyEvolved[4]; // Array id is used for mon position.
    u8 battlerId;
    bool8 playerSelect;
    u8 triggerSpriteId;
};

struct Illusion
{
    u8 on;
    u8 set;
    u8 broken;
    u8 partyId;
    struct Pokemon *mon;
};

struct ZMoveData
{
    u8 viable:1;    // current move can become a z move
    u8 viewing:1;  // if player is viewing the z move name instead of regular moves
    u8 active:1;   // is z move being used this turn
    u8 zStatusActive:1;
    u8 healReplacement:1;
    u8 activeSplit:2;  // active z move split
    u8 zUnused:1;
    u8 triggerSpriteId;
    u8 possibleZMoves[MAX_BATTLERS_COUNT];
    u16 chosenZMove;  // z move of move cursor is on
    u8 effect;
    u8 used[MAX_BATTLERS_COUNT];   //one per bank for multi-battles
    u16 toBeUsed[MAX_BATTLERS_COUNT];  // z moves per battler to be used
    u16 baseMoves[MAX_BATTLERS_COUNT];
    u8 splits[MAX_BATTLERS_COUNT];
};

<<<<<<< HEAD
struct DynamaxData
{
    bool8 playerSelect;
    u8 triggerSpriteId;
    u8 indicatorSpriteId[MAX_BATTLERS_COUNT];
    bool8 toDynamax[MAX_BATTLERS_COUNT];
    bool8 alreadyDynamaxed[NUM_BATTLE_SIDES];
    bool8 dynamaxed[MAX_BATTLERS_COUNT];
    u8 dynamaxTurns[MAX_BATTLERS_COUNT];
    u8 usingMaxMove[MAX_BATTLERS_COUNT];
    u8 activeSplit;
    u8 splits[MAX_BATTLERS_COUNT];
    u16 baseMove[MAX_BATTLERS_COUNT]; // base move of Max Move
    u16 lastUsedBaseMove;
    u16 levelUpHP;
};

struct StolenItem
=======
struct LostItem
>>>>>>> 8fc4aa9d
{
    u16 originalItem:15;
    u16 stolen:1;
};

struct BattleStruct
{
    u8 turnEffectsTracker;
    u8 turnEffectsBattlerId;
    u8 turnCountersTracker;
    u16 wrappedMove[MAX_BATTLERS_COUNT];
    u16 moveTarget[MAX_BATTLERS_COUNT];
    u8 expGetterMonId;
    u8 wildVictorySong;
    u8 dynamicMoveType;
    u8 wrappedBy[MAX_BATTLERS_COUNT];
    u8 focusPunchBattlerId;
    u8 battlerPreventingSwitchout;
    u8 moneyMultiplier:6;
    u8 moneyMultiplierItem:1;
    u8 moneyMultiplierMove:1;
    u8 savedTurnActionNumber;
    u8 switchInAbilitiesCounter;
    u8 faintedActionsState;
    u8 faintedActionsBattlerId;
    u32 expValue;
    u8 scriptPartyIdx; // for printing the nickname
    u8 sentInPokes;
    bool8 selectionScriptFinished[MAX_BATTLERS_COUNT];
    u8 battlerPartyIndexes[MAX_BATTLERS_COUNT];
    u8 monToSwitchIntoId[MAX_BATTLERS_COUNT];
    u8 battlerPartyOrders[MAX_BATTLERS_COUNT][PARTY_SIZE / 2];
    u8 runTries;
    u8 caughtMonNick[POKEMON_NAME_LENGTH + 1];
    u8 safariGoNearCounter;
    u8 safariPkblThrowCounter;
    u8 safariEscapeFactor;
    u8 safariCatchFactor;
    u8 linkBattleVsSpriteId_V; // The letter "V"
    u8 linkBattleVsSpriteId_S; // The letter "S"
    u8 formToChangeInto;
    u8 chosenMovePositions[MAX_BATTLERS_COUNT];
    u8 stateIdAfterSelScript[MAX_BATTLERS_COUNT];
    u8 prevSelectedPartySlot;
    u8 stringMoveType;
    u8 expGetterBattlerId;
    u8 absentBattlerFlags;
    u8 palaceFlags; // First 4 bits are "is < 50% HP and not asleep" for each battler, last 4 bits are selected moves to pass to AI
    u8 field_93; // related to choosing pokemon?
    u8 wallyBattleState;
    u8 wallyMovesState;
    u8 wallyWaitFrames;
    u8 wallyMoveFrames;
    u16 lastTakenMove[MAX_BATTLERS_COUNT]; // Last move that a battler was hit with.
    u16 hpOnSwitchout[NUM_BATTLE_SIDES];
    u32 savedBattleTypeFlags;
    u16 abilityPreventingSwitchout;
    u8 hpScale;
    u16 synchronizeMoveEffect;
    bool8 anyMonHasTransformed;
    void (*savedCallback)(void);
    u16 usedHeldItems[PARTY_SIZE][NUM_BATTLE_SIDES]; // For each party member and side. For harvest, recycle
    u16 chosenItem[MAX_BATTLERS_COUNT];
    u16 choicedMove[MAX_BATTLERS_COUNT];
    u16 changedItems[MAX_BATTLERS_COUNT];
    u8 switchInItemsCounter;
    u8 arenaTurnCounter;
    u8 turnSideTracker;
    u8 givenExpMons; // Bits for enemy party's pokemon that gave exp to player's party.
    u16 lastTakenMoveFrom[MAX_BATTLERS_COUNT][MAX_BATTLERS_COUNT]; // a 2-D array [target][attacker]
    u16 castformPalette[NUM_CASTFORM_FORMS][16];
    union {
        struct LinkBattlerHeader linkBattlerHeader;
        u32 battleVideo[2];
    } multiBuffer;
    u8 wishPerishSongState;
    u8 wishPerishSongBattlerId;
    bool8 overworldWeatherDone;
    bool8 terrainDone;
    u8 atkCancellerTracker;
    struct BattleTvMovePoints tvMovePoints;
    struct BattleTv tv;
    u8 AI_monToSwitchIntoId[MAX_BATTLERS_COUNT];
    s8 arenaMindPoints[2];
    s8 arenaSkillPoints[2];
    u16 arenaStartHp[2];
    u8 arenaLostPlayerMons; // Bits for party member, lost as in referee's decision, not by fainting.
    u8 arenaLostOpponentMons;
    u8 alreadyStatusedMoveAttempt; // As bits for battlers; For example when using Thunder Wave on an already paralyzed pokemon.
    u8 debugBattler;
    u8 magnitudeBasePower;
    u8 presentBasePower;
    u8 roostTypes[MAX_BATTLERS_COUNT][2];
    u8 savedBattlerTarget;
    bool8 ateBoost[MAX_BATTLERS_COUNT];
    u8 activeAbilityPopUps; // as bits for each battler
    u8 abilityPopUpSpriteIds[MAX_BATTLERS_COUNT][2];    // two per battler
    bool8 throwingPokeBall;
    struct MegaEvolutionData mega;
    struct ZMoveData zmove;
    struct DynamaxData dynamax;
    const u8 *trainerSlideMsg;
    bool8 trainerSlideLowHpMsgDone;
    u8 introState;
    u8 ateBerry[2]; // array id determined by side, each party pokemon as bit
    u8 stolenStats[NUM_BATTLE_STATS]; // hp byte is used for which stats to raise, other inform about by how many stages
    u8 lastMoveFailed; // as bits for each battler, for the sake of Stomping Tantrum
    u8 lastMoveTarget[MAX_BATTLERS_COUNT]; // The last target on which each mon used a move, for the sake of Instruct
    u8 debugHoldEffects[MAX_BATTLERS_COUNT]; // These override actual items' hold effects.
    u16 tracedAbility[MAX_BATTLERS_COUNT];
    u16 hpBefore[MAX_BATTLERS_COUNT]; // Hp of battlers before using a move. For Berserk
    bool8 spriteIgnore0Hp;
    struct Illusion illusion[MAX_BATTLERS_COUNT];
    s8 aiFinalScore[MAX_BATTLERS_COUNT][MAX_BATTLERS_COUNT][MAX_MON_MOVES]; // AI, target, moves to make debugging easier
    u8 aiMoveOrAction[MAX_BATTLERS_COUNT];
    u8 aiChosenTarget[MAX_BATTLERS_COUNT];
    u8 soulheartBattlerId;
    u8 friskedBattler; // Frisk needs to identify 2 battlers in double battles.
    bool8 friskedAbility; // If identifies two mons, show the ability pop-up only once.
    u8 sameMoveTurns[MAX_BATTLERS_COUNT]; // For Metronome, number of times the same moves has been SUCCESFULLY used.
    u16 moveEffect2; // For Knock Off
    u16 changedSpecies[NUM_BATTLE_SIDES][PARTY_SIZE]; // For Zygarde or future forms when multiple mons can change into the same pokemon.
    u8 quickClawBattlerId;
    struct LostItem itemLost[PARTY_SIZE];  // Player's team that had items consumed or stolen (two bytes per party member)
    u8 blunderPolicy:1; // should blunder policy activate
    u8 swapDamageCategory:1; // Photon Geyser, Shell Side Arm, Light That Burns the Sky
    u8 forcedSwitch:4; // For each battler
    u8 switchInAbilityPostponed:4; // To not activate against an empty field, each bit for battler
    u8 ballSpriteIds[2];    // item gfx, window gfx
    u8 stickyWebUser;
    u8 appearedInBattle; // Bitfield to track which Pokemon appeared in battle. Used for Burmy's form change
    u8 skyDropTargets[MAX_BATTLERS_COUNT]; // For Sky Drop, to account for if multiple Pokemon use Sky Drop in a double battle.
    // When using a move which hits multiple opponents which is then bounced by a target, we need to make sure, the move hits both opponents, the one with bounce, and the one without.
    u8 attackerBeforeBounce:2;
    u8 beatUpSlot:3;
    bool8 hitSwitchTargetFailed:1;
    u8 targetsDone[MAX_BATTLERS_COUNT]; // Each battler as a bit.
    u16 overwrittenAbilities[MAX_BATTLERS_COUNT];    // abilities overwritten during battle (keep separate from battle history in case of switching)
    bool8 allowedToChangeFormInWeather[PARTY_SIZE][2]; // For each party member and side, used by Ice Face.
    u8 battleBondTransformed[NUM_BATTLE_SIDES]; // Bitfield for each party.
    u8 storedHealingWish:4; // Each battler as a bit.
    u8 storedLunarDance:4; // Each battler as a bit.
    u8 bonusCritStages[MAX_BATTLERS_COUNT]; // G-Max Chi Strike boosts crit stages of allies.
    u16 supremeOverlordModifier[MAX_BATTLERS_COUNT];
    u8 itemPartyIndex[MAX_BATTLERS_COUNT];
    u8 itemMoveIndex[MAX_BATTLERS_COUNT];
    bool8 trainerSlideHalfHpMsgDone;
    u8 trainerSlideFirstCriticalHitMsgState:2;
    u8 trainerSlideFirstSuperEffectiveHitMsgState:2;
    u8 trainerSlideFirstSTABMoveMsgState:2;
    u8 trainerSlidePlayerMonUnaffectedMsgState:2;
    bool8 trainerSlideMegaEvolutionMsgDone;
    bool8 trainerSlideZMoveMsgDone;
    bool8 trainerSlideBeforeFirstTurnMsgDone;
};

#define F_DYNAMIC_TYPE_1 (1 << 6)
#define F_DYNAMIC_TYPE_2 (1 << 7)
#define DYNAMIC_TYPE_MASK (F_DYNAMIC_TYPE_1 - 1)

#define GET_MOVE_TYPE(move, typeArg)                                  \
{                                                                     \
    if (gBattleStruct->dynamicMoveType)                               \
        typeArg = gBattleStruct->dynamicMoveType & DYNAMIC_TYPE_MASK; \
    else                                                              \
        typeArg = gBattleMoves[move].type;                            \
}

#define IS_MOVE_PHYSICAL(move)(GetBattleMoveSplit(move) == SPLIT_PHYSICAL)
#define IS_MOVE_SPECIAL(move)(GetBattleMoveSplit(move) == SPLIT_SPECIAL)
#define IS_MOVE_STATUS(move)(gBattleMoves[move].split == SPLIT_STATUS)

#define BATTLER_MAX_HP(battlerId)(gBattleMons[battlerId].hp == gBattleMons[battlerId].maxHP)
#define TARGET_TURN_DAMAGED ((gSpecialStatuses[gBattlerTarget].physicalDmg != 0 || gSpecialStatuses[gBattlerTarget].specialDmg != 0))
#define BATTLER_DAMAGED(battlerId) ((gSpecialStatuses[battlerId].physicalDmg != 0 || gSpecialStatuses[battlerId].specialDmg != 0))

#define IS_BATTLER_OF_TYPE(battlerId, type)((gBattleMons[battlerId].type1 == type || gBattleMons[battlerId].type2 == type || (gBattleMons[battlerId].type3 != TYPE_MYSTERY && gBattleMons[battlerId].type3 == type)))
#define SET_BATTLER_TYPE(battlerId, type)           \
{                                                   \
    gBattleMons[battlerId].type1 = type;            \
    gBattleMons[battlerId].type2 = type;            \
    gBattleMons[battlerId].type3 = TYPE_MYSTERY;    \
}
#define RESTORE_BATTLER_TYPE(battlerId)                                                     \
{                                                                                           \
    gBattleMons[battlerId].type1 = gSpeciesInfo[gBattleMons[battlerId].species].types[0];   \
    gBattleMons[battlerId].type2 = gSpeciesInfo[gBattleMons[battlerId].species].types[1];   \
    gBattleMons[battlerId].type3 = TYPE_MYSTERY;                                            \
}


#define IS_BATTLER_PROTECTED(battlerId)(gProtectStructs[battlerId].protected                                           \
                                        || gSideStatuses[GetBattlerSide(battlerId)] & SIDE_STATUS_WIDE_GUARD           \
                                        || gSideStatuses[GetBattlerSide(battlerId)] & SIDE_STATUS_QUICK_GUARD          \
                                        || gSideStatuses[GetBattlerSide(battlerId)] & SIDE_STATUS_CRAFTY_SHIELD        \
                                        || gSideStatuses[GetBattlerSide(battlerId)] & SIDE_STATUS_MAT_BLOCK            \
                                        || gProtectStructs[battlerId].spikyShielded                                    \
                                        || gProtectStructs[battlerId].kingsShielded                                    \
                                        || gProtectStructs[battlerId].banefulBunkered                                  \
                                        || gProtectStructs[battlerId].obstructed                                       \
                                        || gProtectStructs[battlerId].silkTrapped)

#define GET_STAT_BUFF_ID(n)((n & 7))              // first three bits 0x1, 0x2, 0x4
#define GET_STAT_BUFF_VALUE_WITH_SIGN(n)((n & 0xF8))
#define GET_STAT_BUFF_VALUE(n)(((n >> 3) & 0xF))      // 0x8, 0x10, 0x20, 0x40
#define STAT_BUFF_NEGATIVE 0x80                     // 0x80, the sign bit

#define SET_STAT_BUFF_VALUE(n)((((n) << 3) & 0xF8))

#define SET_STATCHANGER(statId, stage, goesDown)(gBattleScripting.statChanger = (statId) + ((stage) << 3) + (goesDown << 7))
#define SET_STATCHANGER2(dst, statId, stage, goesDown)(dst = (statId) + ((stage) << 3) + (goesDown << 7))

static inline struct Pokemon *GetSideParty(u32 side)
{
    return side == B_SIDE_PLAYER ? gPlayerParty : gEnemyParty;
}

static inline struct Pokemon *GetBattlerParty(u32 battlerId)
{
    extern u8 GetBattlerSide(u8 battler);
    return GetSideParty(GetBattlerSide(battlerId));
}

// NOTE: The members of this struct have hard-coded offsets
//       in include/constants/battle_script_commands.h
struct BattleScripting
{
    s32 painSplitHp;
    s32 bideDmg;
    u8 multihitString[6];
    bool8 expOnCatch;
    u8 twoTurnsMoveStringId;
    u8 animArg1;
    u8 animArg2;
    u16 tripleKickPower;
    u8 moveendState;
    u8 savedStatChanger; // For further use, if attempting to change stat two times(ex. Moody)
    u8 shiftSwitched; // When the game tells you the next enemy's pokemon and you switch. Option for noobs but oh well.
    u8 battler;
    u8 animTurn;
    u8 animTargetsHit;
    u8 statChanger;
    bool8 statAnimPlayed;
    u8 getexpState;
    u8 battleStyle;
    u8 drawlvlupboxState;
    u8 learnMoveState;
    u8 savedBattler;
    u8 reshowMainState;
    u8 reshowHelperState;
    u8 levelUpHP;
    u8 windowsType; // B_WIN_TYPE_*
    u8 multiplayerId;
    u8 specialTrainerBattleType;
    bool8 monCaught;
    s32 savedDmg;
    u16 savedMoveEffect; // For moves hitting multiple targets.
    u16 moveEffect;
    u16 multihitMoveEffect;
    u8 illusionNickHack; // To properly display nick in STRINGID_ENEMYABOUTTOSWITCHPKMN.
    bool8 fixedPopup;   // Force ability popup to stick until manually called back
    u16 abilityPopupOverwrite;
    u8 switchCase;  // Special switching conditions, eg. red card
    u8 overrideBerryRequirements;
    u8 stickyWebStatDrop; // To prevent Defiant activating on a Court Change'd Sticky Web
};

struct BattleSpriteInfo
{
    u16 invisible:1; // 0x1
    u16 lowHpSong:1; // 0x2
    u16 behindSubstitute:1; // 0x4
    u16 flag_x8:1; // 0x8
    u16 hpNumbersNoBars:1; // 0x10
    u16 transformSpecies;
};

struct BattleAnimationInfo
{
    u16 animArg; // to fill up later
    u8 field_2;
    u8 field_3;
    u8 field_4;
    u8 field_5;
    u8 field_6;
    u8 field_7;
    u8 ballThrowCaseId:6;
    u8 isCriticalCapture:1;
    u8 criticalCaptureSuccess:1;
    u8 introAnimActive:1;
    u8 wildMonInvisible:1;
    u8 field_9_x1C:3;
    u8 field_9_x20:1;
    u8 field_9_x40:1;
    u8 field_9_x80:1;
    u8 numBallParticles;
    u8 field_B;
    s16 ballSubpx;
    u8 field_E;
    u8 field_F;
};

struct BattleHealthboxInfo
{
    u8 partyStatusSummaryShown:1;
    u8 healthboxIsBouncing:1;
    u8 battlerIsBouncing:1;
    u8 ballAnimActive:1; // 0x8
    u8 statusAnimActive:1; // x10
    u8 animFromTableActive:1; // x20
    u8 specialAnimActive:1; // x40
    u8 triedShinyMonAnim:1;
    u8 finishedShinyMonAnim:1;
    u8 opponentDrawPartyStatusSummaryDelay:4;
    u8 bgmRestored:1;
    u8 waitForCry:1;
    u8 healthboxSlideInStarted:1;
    u8 healthboxBounceSpriteId;
    u8 battlerBounceSpriteId;
    u8 animationState;
    u8 partyStatusDelayTimer;
    u8 matrixNum;
    u8 shadowSpriteId;
    u8 soundTimer;
    u8 introEndDelay;
    u8 field_A;
    u8 field_B;
};

struct BattleBarInfo
{
    u8 healthboxSpriteId;
    s32 maxValue;
    s32 oldValue;
    s32 receivedValue;
    s32 currValue;
};

struct BattleSpriteData
{
    struct BattleSpriteInfo *battlerData;
    struct BattleHealthboxInfo *healthBoxesData;
    struct BattleAnimationInfo *animationData;
    struct BattleBarInfo *battleBars;
};

#include "sprite.h"

struct MonSpritesGfx
{
    void *firstDecompressed; // ptr to the decompressed sprite of the first pokemon
    union {
        void *ptr[MAX_BATTLERS_COUNT];
        u8 *byte[MAX_BATTLERS_COUNT];
    } sprites;
    struct SpriteTemplate templates[MAX_BATTLERS_COUNT];
    struct SpriteFrameImage frameImages[MAX_BATTLERS_COUNT][MAX_MON_PIC_FRAMES];
    u8 unusedArr[0x80];
    u8 *barFontGfx;
    void *unusedPtr;
    u16 *buffer;
};

struct TotemBoost
{
    u8 stats;   // bitfield for each battle stat that is set if the stat changes
    s8 statChanges[NUM_BATTLE_STATS - 1];    // highest bit being set decreases the stat
}; /* size = 8 */

// All battle variables are declared in battle_main.c
extern u16 gBattle_BG0_X;
extern u16 gBattle_BG0_Y;
extern u16 gBattle_BG1_X;
extern u16 gBattle_BG1_Y;
extern u16 gBattle_BG2_X;
extern u16 gBattle_BG2_Y;
extern u16 gBattle_BG3_X;
extern u16 gBattle_BG3_Y;
extern u16 gBattle_WIN0H;
extern u16 gBattle_WIN0V;
extern u16 gBattle_WIN1H;
extern u16 gBattle_WIN1V;
extern u8 gDisplayedStringBattle[400];
extern u8 gBattleTextBuff1[TEXT_BUFF_ARRAY_COUNT];
extern u8 gBattleTextBuff2[TEXT_BUFF_ARRAY_COUNT];
extern u8 gBattleTextBuff3[30]; //to handle stupidly large z move names
extern u32 gBattleTypeFlags;
extern u8 gBattleTerrain;
extern u32 gUnusedFirstBattleVar1;
extern u8 *gBattleAnimBgTileBuffer;
extern u8 *gBattleAnimBgTilemapBuffer;
extern u8 gActiveBattler;
extern u32 gBattleControllerExecFlags;
extern u8 gBattlersCount;
extern u16 gBattlerPartyIndexes[MAX_BATTLERS_COUNT];
extern u8 gBattlerPositions[MAX_BATTLERS_COUNT];
extern u8 gActionsByTurnOrder[MAX_BATTLERS_COUNT];
extern u8 gBattlerByTurnOrder[MAX_BATTLERS_COUNT];
extern u8 gCurrentTurnActionNumber;
extern u8 gCurrentActionFuncId;
extern struct BattlePokemon gBattleMons[MAX_BATTLERS_COUNT];
extern u8 gBattlerSpriteIds[MAX_BATTLERS_COUNT];
extern u8 gCurrMovePos;
extern u8 gChosenMovePos;
extern u16 gCurrentMove;
extern u16 gChosenMove;
extern u16 gCalledMove;
extern s32 gBattleMoveDamage;
extern s32 gHpDealt;
extern s32 gTakenDmg[MAX_BATTLERS_COUNT];
extern u16 gLastUsedItem;
extern u16 gLastUsedAbility;
extern u8 gBattlerAttacker;
extern u8 gBattlerTarget;
extern u8 gBattlerFainted;
extern u8 gEffectBattler;
extern u8 gPotentialItemEffectBattler;
extern u8 gAbsentBattlerFlags;
extern u8 gIsCriticalHit;
extern u8 gMultiHitCounter;
extern const u8 *gBattlescriptCurrInstr;
extern u8 gChosenActionByBattler[MAX_BATTLERS_COUNT];
extern const u8 *gSelectionBattleScripts[MAX_BATTLERS_COUNT];
extern const u8 *gPalaceSelectionBattleScripts[MAX_BATTLERS_COUNT];
extern u16 gLastPrintedMoves[MAX_BATTLERS_COUNT];
extern u16 gLastMoves[MAX_BATTLERS_COUNT];
extern u16 gLastLandedMoves[MAX_BATTLERS_COUNT];
extern u16 gLastHitByType[MAX_BATTLERS_COUNT];
extern u16 gLastResultingMoves[MAX_BATTLERS_COUNT];
extern u16 gLockedMoves[MAX_BATTLERS_COUNT];
extern u16 gLastUsedMove;
extern u8 gLastHitBy[MAX_BATTLERS_COUNT];
extern u16 gChosenMoveByBattler[MAX_BATTLERS_COUNT];
extern u16 gMoveResultFlags;
extern u32 gHitMarker;
extern u8 gTakenDmgByBattler[MAX_BATTLERS_COUNT];
extern u8 gUnusedFirstBattleVar2;
extern u32 gSideStatuses[NUM_BATTLE_SIDES];
extern struct SideTimer gSideTimers[NUM_BATTLE_SIDES];
extern u32 gStatuses3[MAX_BATTLERS_COUNT];
extern u32 gStatuses4[MAX_BATTLERS_COUNT];
extern struct DisableStruct gDisableStructs[MAX_BATTLERS_COUNT];
extern u16 gPauseCounterBattle;
extern u16 gPaydayMoney;
extern u16 gRandomTurnNumber;
extern u8 gBattleCommunication[BATTLE_COMMUNICATION_ENTRIES_COUNT];
extern u8 gBattleOutcome;
extern struct ProtectStruct gProtectStructs[MAX_BATTLERS_COUNT];
extern struct SpecialStatus gSpecialStatuses[MAX_BATTLERS_COUNT];
extern u16 gBattleWeather;
extern struct WishFutureKnock gWishFutureKnock;
extern u16 gIntroSlideFlags;
extern u8 gSentPokesToOpponent[2];
extern u16 gExpShareExp;
extern struct BattleEnigmaBerry gEnigmaBerries[MAX_BATTLERS_COUNT];
extern struct BattleScripting gBattleScripting;
extern struct BattleStruct *gBattleStruct;
extern u8 *gLinkBattleSendBuffer;
extern u8 *gLinkBattleRecvBuffer;
extern struct BattleResources *gBattleResources;
extern u8 gActionSelectionCursor[MAX_BATTLERS_COUNT];
extern u8 gMoveSelectionCursor[MAX_BATTLERS_COUNT];
extern u8 gBattlerStatusSummaryTaskId[MAX_BATTLERS_COUNT];
extern u8 gBattlerInMenuId;
extern bool8 gDoingBattleAnim;
extern u32 gTransformedPersonalities[MAX_BATTLERS_COUNT];
extern u32 gTransformedOtIds[MAX_BATTLERS_COUNT];
extern u8 gPlayerDpadHoldFrames;
extern struct BattleSpriteData *gBattleSpritesDataPtr;
extern struct MonSpritesGfx *gMonSpritesGfxPtr;
extern struct BattleHealthboxInfo *gBattleControllerOpponentHealthboxData;
extern struct BattleHealthboxInfo *gBattleControllerOpponentFlankHealthboxData;
extern u16 gBattleMovePower;
extern u16 gMoveToLearn;
extern u8 gBattleMonForms[MAX_BATTLERS_COUNT];
extern u32 gFieldStatuses;
extern struct FieldTimer gFieldTimers;
extern u8 gBattlerAbility;
extern u16 gPartnerSpriteId;
extern struct TotemBoost gTotemBoosts[MAX_BATTLERS_COUNT];

extern void (*gPreBattleCallback1)(void);
extern void (*gBattleMainFunc)(void);
extern struct BattleResults gBattleResults;
extern u8 gLeveledUpInBattle;
extern void (*gBattlerControllerFuncs[MAX_BATTLERS_COUNT])(void);
extern u8 gHealthboxSpriteIds[MAX_BATTLERS_COUNT];
extern u8 gMultiUsePlayerCursor;
extern u8 gNumberOfMovesToChoose;
extern u8 gBattleControllerData[MAX_BATTLERS_COUNT];
extern bool8 gHasFetchedBall;
extern u8 gLastUsedBall;
extern u16 gLastThrownBall;
extern u8 gPartyCriticalHits[PARTY_SIZE];

#endif // GUARD_BATTLE_H<|MERGE_RESOLUTION|>--- conflicted
+++ resolved
@@ -520,7 +520,6 @@
     u8 splits[MAX_BATTLERS_COUNT];
 };
 
-<<<<<<< HEAD
 struct DynamaxData
 {
     bool8 playerSelect;
@@ -538,10 +537,7 @@
     u16 levelUpHP;
 };
 
-struct StolenItem
-=======
 struct LostItem
->>>>>>> 8fc4aa9d
 {
     u16 originalItem:15;
     u16 stolen:1;
