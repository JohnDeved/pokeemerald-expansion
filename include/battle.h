#ifndef GUARD_BATTLE_H
#define GUARD_BATTLE_H

// should they be included here or included individually by every file?
#include "constants/battle.h"
#include "constants/form_change_types.h"
#include "battle_main.h"
#include "battle_message.h"
#include "battle_util.h"
#include "battle_script_commands.h"
#include "battle_ai_switch_items.h"
#include "battle_gfx_sfx_util.h"
#include "battle_util2.h"
#include "battle_bg.h"
#include "pokeball.h"
#include "battle_debug.h"
#include "battle_dynamax.h"
#include "battle_terastal.h"
#include "battle_gimmick.h"
#include "generational_changes.h"
#include "move.h"
#include "random.h" // for rng_value_t
#include "trainer_slide.h"

// Helper for accessing command arguments and advancing gBattlescriptCurrInstr.
//
// For example accuracycheck is defined as:
//
//     .macro accuracycheck failInstr:req, move:req
//     .byte 0x1
//     .4byte \failInstr
//     .2byte \move
//     .endm
//
// Which corresponds to:
//
//     CMD_ARGS(const u8 *failInstr, u16 move);
//
// The arguments can be accessed as cmd->failInstr and cmd->move.
// gBattlescriptCurrInstr = cmd->nextInstr; advances to the next instruction.
#define CMD_ARGS(...) const struct __attribute__((packed)) { u8 opcode; RECURSIVELY(R_FOR_EACH(APPEND_SEMICOLON, __VA_ARGS__)) const u8 nextInstr[0]; } *const cmd UNUSED = (const void *)gBattlescriptCurrInstr
#define VARIOUS_ARGS(...) CMD_ARGS(u8 battler, u8 id, ##__VA_ARGS__)
#define NATIVE_ARGS(...) CMD_ARGS(void (*func)(void), ##__VA_ARGS__)

// Used to exclude moves learned temporarily by Transform or Mimic
#define MOVE_IS_PERMANENT(battler, moveSlot)                        \
   (!(gBattleMons[battler].status2 & STATUS2_TRANSFORMED)           \
 && !(gDisableStructs[battler].mimickedMoves & (1u << moveSlot)))

// Battle Actions
// These determine what each battler will do in a turn
#define B_ACTION_USE_MOVE               0
#define B_ACTION_USE_ITEM               1
#define B_ACTION_SWITCH                 2
#define B_ACTION_RUN                    3
#define B_ACTION_SAFARI_WATCH_CAREFULLY 4
#define B_ACTION_SAFARI_BALL            5
#define B_ACTION_SAFARI_POKEBLOCK       6
#define B_ACTION_SAFARI_GO_NEAR         7
#define B_ACTION_SAFARI_RUN             8
#define B_ACTION_WALLY_THROW            9
#define B_ACTION_EXEC_SCRIPT            10
#define B_ACTION_TRY_FINISH             11
#define B_ACTION_FINISHED               12
#define B_ACTION_CANCEL_PARTNER         12 // when choosing an action
#define B_ACTION_NOTHING_FAINTED        13 // when choosing an action
#define B_ACTION_DEBUG                  20
#define B_ACTION_THROW_BALL             21 // R to throw last used ball
#define B_ACTION_NONE                   0xFF

#define BATTLE_BUFFER_LINK_SIZE 0x1000

// Cleared each time a mon leaves the field, either by switching out or fainting
struct DisableStruct
{
    u32 transformedMonPersonality;
    bool8 transformedMonShininess;
    u16 disabledMove;
    u16 encoredMove;
    u8 protectUses:4;
    u8 stockpileCounter:4;
    s8 stockpileDef;
    s8 stockpileSpDef;
    s8 stockpileBeforeDef;
    s8 stockpileBeforeSpDef;
    u8 substituteHP;
    u8 encoredMovePos;
    u16 disableTimer;
    u16 encoreTimer;
    u16 perishSongTimer;
    u16 rolloutTimer;
    u16 rolloutTimerStartValue;
    u16 tauntTimer;
    u8 furyCutterCounter;
    u8 battlerPreventingEscape;
    u8 battlerWithSureHit;
    u8 isFirstTurn;
    u8 mimickedMoves:4;
    u8 chargeTimer:4;
    u8 rechargeTimer;
    u8 autotomizeCount;
    u16 slowStartTimer;
    u16 embargoTimer;
    u16 magnetRiseTimer;
    u16 telekinesisTimer;
    u16 healBlockTimer;
    u16 laserFocusTimer;
    u16 throatChopTimer;
    u8 wrapTurns;
    u16 syrupBombTimer;
    u16 tormentTimer; // used for G-Max Meltdown
    u8 usedMoves:4;
    u8 truantCounter:1;
    u8 truantSwitchInHack:1;
    u8 noRetreat:1;
    u8 tarShot:1;
    u8 octolock:1;
    u8 cudChew:1;
    u8 spikesDone:1;
    u8 toxicSpikesDone:1;
    u8 stickyWebDone:1;
    u8 stealthRockDone:1;
    u8 weatherAbilityDone:1;
    u8 terrainAbilityDone:1;
    u8 syrupBombIsShiny:1;
    u8 steelSurgeDone:1;
    u8 usedProteanLibero:1;
    u8 flashFireBoosted:1;
    u16 overwrittenAbility;   // abilities overwritten during battle (keep separate from battle history in case of switching)
    u8 boosterEnergyActivates:1;
    u8 roostActive:1;
    u8 unburdenActive:1;
    u8 neutralizingGas:1;
    u8 iceFaceActivationPrevention:1; // fixes hit escape move edge case
    u8 padding:3;
};

// Fully Cleared each turn after end turn effects are done. A few things are cleared before end turn effects
struct ProtectStruct
{
    u32 protected:7; // 126 protect options
    u32 endured:1;
    u32 noValidMoves:1;
    u32 helpingHand:1;
    u32 bounceMove:1;
    u32 stealMove:1;
    u32 nonVolatileStatusImmobility:1;
    u32 confusionSelfDmg:1;
    u32 chargingTurn:1;
    u32 fleeType:2; // 0: Normal, 1: FLEE_ITEM, 2: FLEE_ABILITY
    u32 unableToUseMove:1; // Not to be confused with HITMARKER_UNABLE_TO_USE_MOVE (It is questionable though if there is a difference. Needs further research)
    u32 notFirstStrike:1;
    u32 palaceUnableToUseMove:1;
    u32 powderSelfDmg:1;
    u32 statRaised:1;
    u32 usedCustapBerry:1;    // also quick claw
    u32 touchedProtectLike:1;
    u32 unused:8;
    // End of 32-bit bitfield
    u16 disableEjectPack:1;
    u16 statFell:1;
    u16 pranksterElevated:1;
    u16 quickDraw:1;
    u16 beakBlastCharge:1;
    u16 quash:1;
    u16 shellTrap:1;
    u16 eatMirrorHerb:1;
    u16 activateOpportunist:2; // 2 - to copy stats. 1 - stats copied (do not repeat). 0 - no stats to copy
    u16 usedAllySwitch:1;
    u16 lashOutAffected:1;
    u16 padding:4;
    // End of 16-bit bitfield
    u16 physicalDmg;
    u16 specialDmg;
    u8 physicalBattlerId;
    u8 specialBattlerId;
};

// Cleared at the start of HandleAction_ActionFinished
struct SpecialStatus
{
    s32 physicalDmg;
    s32 specialDmg;
    u8 changedStatsBattlerId; // Battler that was responsible for the latest stat change. Can be self.
    u8 statLowered:1;
    u8 lightningRodRedirected:1;
    u8 restoredBattlerSprite: 1;
    u8 faintedHasReplacement:1;
    u8 preventLifeOrbDamage:1; // So that Life Orb doesn't activate various effects.
    u8 afterYou:1;
    u8 enduredDamage:1;
    u8 stormDrainRedirected:1;
    // End of byte
    u8 switchInAbilityDone:1;
    u8 switchInItemDone:1;
    u8 instructedChosenTarget:3;
    u8 berryReduced:1;
    u8 announceNeutralizingGas:1;   // See Cmd_switchineffects
    u8 neutralizingGasRemoved:1;    // See VARIOUS_TRY_END_NEUTRALIZING_GAS
    // End of byte
    u8 gemParam;
    // End of byte
    u8 gemBoost:1;
    u8 rototillerAffected:1;  // to be affected by rototiller
    u8 parentalBondState:2;
    u8 multiHitOn:1;
    u8 distortedTypeMatchups:1;
    u8 teraShellAbilityDone:1;
    u8 criticalHit:1;
    // End of byte
    u8 dancerUsedMove:1;
    u8 dancerOriginalTarget:3;
    u8 unused:4;
    // End of byte
};

struct SideTimer
{
    u16 reflectTimer;
    u16 lightscreenTimer;
    u16 mistTimer;
    u16 safeguardTimer;
    u16 spikesAmount; // debug menu complains. might be better to solve there instead if possible
    u16 toxicSpikesAmount;
    u16 stealthRockAmount;
    u16 stickyWebAmount;
    u8 stickyWebBattlerId;
    u8 stickyWebBattlerSide; // Used for Court Change
    u16 auroraVeilTimer;
    u16 tailwindTimer;
    u16 luckyChantTimer;
    u16 steelsurgeAmount;
    // Timers below this point are not swapped by Court Change
    u16 followmeTimer;
    u8 followmeTarget:3;
    u8 followmePowder:1; // Rage powder, does not affect grass type pokemon.
    u16 retaliateTimer;
    u16 damageNonTypesTimer;
    u8 damageNonTypesType;
    u16 rainbowTimer;
    u16 seaOfFireTimer;
    u16 swampTimer;
};

struct FieldTimer
{
    u16 mudSportTimer;
    u16 waterSportTimer;
    u16 wonderRoomTimer;
    u16 magicRoomTimer;
    u16 trickRoomTimer;
    u16 terrainTimer;
    u16 gravityTimer;
    u16 fairyLockTimer;
};

struct WishFutureKnock
{
    u16 futureSightCounter[MAX_BATTLERS_COUNT];
    u8 futureSightBattlerIndex[MAX_BATTLERS_COUNT];
    u8 futureSightPartyIndex[MAX_BATTLERS_COUNT];
    u16 futureSightMove[MAX_BATTLERS_COUNT];
    u16 wishCounter[MAX_BATTLERS_COUNT];
    u8 wishPartyId[MAX_BATTLERS_COUNT];
    u8 weatherDuration;
    u8 knockedOffMons[NUM_BATTLE_SIDES]; // Each battler is represented by a bit.
};

struct AI_SavedBattleMon
{
    u16 ability;
    u16 moves[MAX_MON_MOVES];
    u16 heldItem;
    u16 species:15;
    u16 saved:1;
    u8 types[3];
};

struct AiPartyMon
{
    u16 species;
    u16 item;
    u16 heldEffect;
    u16 ability;
    u16 level;
    u16 moves[MAX_MON_MOVES];
    u32 status;
    u8 switchInCount; // Counts how many times this Pokemon has been sent out or switched into in a battle.
    u8 gender:2;
    u8 isFainted:1;
    u8 wasSentInBattle:1;
    u8 padding:4;
};

struct AiPartyData // Opposing battlers - party mons.
{
    struct AiPartyMon mons[NUM_BATTLE_SIDES][PARTY_SIZE]; // 2 parties(player, opponent). Used to save information on opposing party.
    u8 count[NUM_BATTLE_SIDES];
};

struct SwitchinCandidate
{
    struct BattlePokemon battleMon;
    bool8 hypotheticalStatus;
};

struct SimulatedDamage
{
    u16 minimum;
    u16 median;
    u16 maximum;
};

// Ai Data used when deciding which move to use, computed only once before each turn's start.
struct AiLogicData
{
    u16 abilities[MAX_BATTLERS_COUNT];
    u16 items[MAX_BATTLERS_COUNT];
    u16 holdEffects[MAX_BATTLERS_COUNT];
    u8 holdEffectParams[MAX_BATTLERS_COUNT];
    u16 lastUsedMove[MAX_BATTLERS_COUNT];
    u8 hpPercents[MAX_BATTLERS_COUNT];
    u16 partnerMove;
    u16 speedStats[MAX_BATTLERS_COUNT]; // Speed stats for all battles, calculated only once, same way as damages
    struct SimulatedDamage simulatedDmg[MAX_BATTLERS_COUNT][MAX_BATTLERS_COUNT][MAX_MON_MOVES]; // attacker, target, moveIndex
    uq4_12_t effectiveness[MAX_BATTLERS_COUNT][MAX_BATTLERS_COUNT][MAX_MON_MOVES]; // attacker, target, moveIndex
    u8 moveAccuracy[MAX_BATTLERS_COUNT][MAX_BATTLERS_COUNT][MAX_MON_MOVES]; // attacker, target, moveIndex
    u8 moveLimitations[MAX_BATTLERS_COUNT];
    u8 monToSwitchInId[MAX_BATTLERS_COUNT]; // ID of the mon to switch in.
    u8 mostSuitableMonId[MAX_BATTLERS_COUNT]; // Stores result of GetMostSuitableMonToSwitchInto, which decides which generic mon the AI would switch into if they decide to switch. This can be overruled by specific mons found in ShouldSwitch; the final resulting mon is stored in AI_monToSwitchIntoId.
    struct SwitchinCandidate switchinCandidate; // Struct used for deciding which mon to switch to in battle_ai_switch_items.c
    u8 weatherHasEffect:1; // The same as HasWeatherEffect(). Stored here, so it's called only once.
    u8 ejectButtonSwitch:1; // Tracks whether current switch out was from Eject Button
    u8 ejectPackSwitch:1; // Tracks whether current switch out was from Eject Pack
    u8 predictingSwitch:1; // Determines whether AI will use predictions this turn or not
    u8 aiSwitchPredictionInProgress:1; // Tracks whether the AI is in the middle of running prediction calculations
    u8 padding:3;
    u8 shouldSwitch; // Stores result of ShouldSwitch, which decides whether a mon should be switched out
    u8 aiCalcInProgress:1;
    u8 battlerDoingPrediction; // Stores which battler is currently running its prediction calcs
};

struct AiThinkingStruct
{
    u8 aiState;
    u8 movesetIndex;
    u16 moveConsidered;
    s32 score[MAX_MON_MOVES];
    u32 funcResult;
<<<<<<< HEAD
    u32 flags[MAX_BATTLERS_COUNT];
=======
    u64 aiFlags[MAX_BATTLERS_COUNT];
>>>>>>> 48c08c03
    u8 aiAction;
    u8 aiLogicId;
    struct AI_SavedBattleMon saved[MAX_BATTLERS_COUNT];
};

#define AI_MOVE_HISTORY_COUNT 3

struct BattleHistory
{
    u16 abilities[MAX_BATTLERS_COUNT];
    u8 itemEffects[MAX_BATTLERS_COUNT];
    u16 usedMoves[MAX_BATTLERS_COUNT][MAX_MON_MOVES];
    u16 moveHistory[MAX_BATTLERS_COUNT][AI_MOVE_HISTORY_COUNT]; // 3 last used moves for each battler
    u8 moveHistoryIndex[MAX_BATTLERS_COUNT];
    u16 trainerItems[MAX_BATTLERS_COUNT];
    u8 itemsNo;
    u16 heldItems[MAX_BATTLERS_COUNT];
};

struct BattleScriptsStack
{
    const u8 *ptr[8];
    u8 size;
};

struct BattleCallbacksStack
{
    void (*function[8])(void);
    u8 size;
};

struct StatsArray
{
    u16 stats[NUM_STATS];
    u16 level;
};

struct BattleResources
{
    struct SecretBase* secretBase;
    struct BattleScriptsStack* battleScriptsStack;
    struct BattleCallbacksStack* battleCallbackStack;
    struct StatsArray* beforeLvlUp;
    u8 bufferA[MAX_BATTLERS_COUNT][0x200];
    u8 bufferB[MAX_BATTLERS_COUNT][0x200];
    u8 transferBuffer[0x100];
};

struct BattleResults
{
    u8 playerFaintCounter;    // 0x0
    u8 opponentFaintCounter;  // 0x1
    u8 playerSwitchesCounter; // 0x2
    u8 numHealingItemsUsed;   // 0x3
    u8 numRevivesUsed;        // 0x4
    u8 playerMonWasDamaged:1; // 0x5
    u8 caughtMonBall:4;       // 0x5
    u8 shinyWildMon:1;        // 0x5
    u16 playerMon1Species;    // 0x6
    u8 playerMon1Name[POKEMON_NAME_LENGTH + 1];    // 0x8
    u8 battleTurnCounter;     // 0x13
    u8 playerMon2Name[POKEMON_NAME_LENGTH + 1];    // 0x14
    u8 pokeblockThrows;       // 0x1F
    u16 lastOpponentSpecies;  // 0x20
    u16 lastUsedMovePlayer;   // 0x22
    u16 lastUsedMoveOpponent; // 0x24
    u16 playerMon2Species;    // 0x26
    u16 caughtMonSpecies;     // 0x28
    u8 caughtMonNick[POKEMON_NAME_LENGTH + 1];     // 0x2A
    u8 filler35;           // 0x35
    u8 catchAttempts[POKEBALL_COUNT];     // 0x36
};

struct BattleTv_Side
{
    u32 spikesMonId:3;
    u32 reflectMonId:3;
    u32 lightScreenMonId:3;
    u32 safeguardMonId:3;
    u32 mistMonId:3;
    u32 futureSightMonId:3;
    u32 doomDesireMonId:3;
    u32 perishSongMonId:3;
    u32 wishMonId:3;
    u32 grudgeMonId:3;
    u32 usedMoveSlot:2;
    u32 spikesMoveSlot:2;
    u32 reflectMoveSlot:2;
    u32 lightScreenMoveSlot:2;
    u32 safeguardMoveSlot:2;
    u32 mistMoveSlot:2;
    u32 futureSightMoveSlot:2;
    u32 doomDesireMoveSlot:2;
    u32 perishSongMoveSlot:2;
    u32 wishMoveSlot:2;
    u32 grudgeMoveSlot:2;
    u32 destinyBondMonId:3;
    u32 destinyBondMoveSlot:2;
    u32 faintCause:4;
    u32 faintCauseMonId:3;
    u32 explosion:1;
    u32 explosionMoveSlot:2;
    u32 explosionMonId:3;
    u32 perishSong:1;
};

struct BattleTv_Position
{
    u32 curseMonId:3;
    u32 leechSeedMonId:3;
    u32 nightmareMonId:3;
    u32 wrapMonId:3;
    u32 attractMonId:3;
    u32 confusionMonId:3;
    u32 curseMoveSlot:2;
    u32 leechSeedMoveSlot:2;
    u32 nightmareMoveSlot:2;
    u32 wrapMoveSlot:2;
    u32 attractMoveSlot:2;
    u32 confusionMoveSlot:2;
    u32 waterSportMoveSlot:2;
    u32 waterSportMonId:3;
    u32 mudSportMonId:3;
    u32 mudSportMoveSlot:2;
    u32 ingrainMonId:3;
    u32 ingrainMoveSlot:2;
    u32 attackedByMonId:3;
    u32 attackedByMoveSlot:2;
};

struct BattleTv_Mon
{
    u32 psnMonId:3;
    u32 badPsnMonId:3;
    u32 brnMonId:3;
    u32 prlzMonId:3;
    u32 slpMonId:3;
    u32 frzMonId:3;
    u32 psnMoveSlot:2;
    u32 badPsnMoveSlot:2;
    u32 brnMoveSlot:2;
    u32 prlzMoveSlot:2;
    u32 slpMoveSlot:2;
    u32 frzMoveSlot:2;
};

struct BattleTv
{
    struct BattleTv_Mon mon[NUM_BATTLE_SIDES][PARTY_SIZE];
    struct BattleTv_Position pos[NUM_BATTLE_SIDES][2]; // [side][flank]
    struct BattleTv_Side side[NUM_BATTLE_SIDES];
};

struct BattleTvMovePoints
{
    s16 points[2][PARTY_SIZE * 4];
};

struct LinkBattlerHeader
{
    u8 versionSignatureLo;
    u8 versionSignatureHi;
    u8 vsScreenHealthFlagsLo;
    u8 vsScreenHealthFlagsHi;
    struct BattleEnigmaBerry battleEnigmaBerry;
};

enum IllusionState {
    ILLUSION_NOT_SET,
    ILLUSION_OFF,
    ILLUSION_ON
};

struct Illusion
{
    enum IllusionState state;
    struct Pokemon *mon;
};

struct ZMoveData
{
    u8 viable:1;   // current move can become a z move
    u8 viewing:1;  // if player is viewing the z move name instead of regular moves
    u8 healReplacement:6;
    u8 possibleZMoves[MAX_BATTLERS_COUNT];
    u16 baseMoves[MAX_BATTLERS_COUNT];
};

struct DynamaxData
{
    u16 dynamaxTurns[MAX_BATTLERS_COUNT];
    u16 baseMoves[MAX_BATTLERS_COUNT]; // base move of Max Move
    u16 lastUsedBaseMove;
};

struct BattleGimmickData
{
    u8 usableGimmick[MAX_BATTLERS_COUNT];                // first usable gimmick that can be selected for each battler
    bool8 playerSelect;                                  // used to toggle trigger and update battle UI
    u8 triggerSpriteId;
    u8 indicatorSpriteId[MAX_BATTLERS_COUNT];
    u8 toActivate;                                       // stores whether a battler should transform at start of turn as bitfield
    u8 activeGimmick[NUM_BATTLE_SIDES][PARTY_SIZE];      // stores the active gimmick for each party member
    bool8 activated[MAX_BATTLERS_COUNT][GIMMICKS_COUNT]; // stores whether a trainer has used gimmick
};

struct LostItem
{
    u16 originalItem:15;
    u16 stolen:1;
};

struct BattleVideo {
    u32 battleTypeFlags;
    rng_value_t rngSeed;
};

struct BattlerState
{
    u8 targetsDone[MAX_BATTLERS_COUNT];

    u32 commandingDondozo:1;
    u32 absent:1;
    u32 focusPunchBattlers:1;
    u32 multipleSwitchInBattlers:1;
    u32 alreadyStatusedMoveAttempt:1; // For example when using Thunder Wave on an already paralyzed Pokémon.
    u32 activeAbilityPopUps:1;
    u32 lastMoveFailed:1; // For Stomping Tantrum
    u32 forcedSwitch:1;
    u32 storedHealingWish:1;
    u32 storedLunarDance:1;
    u32 usedEjectItem:1;
    u32 sleepClauseEffectExempt:1; // Stores whether effect should be exempt from triggering Sleep Clause (Effect Spore)
    u32 usedMicleBerry:1;
    u32 pursuitTarget:1;
    u32 canPickupItem:1;
    u32 padding:17;
    // End of Word
};

struct PartyState
{
    u32 intrepidSwordBoost:1;
    u32 dauntlessShieldBoost:1;
    u32 ateBerry:1;
    u32 battleBondBoost:1;
    u32 transformZeroToHero:1;
    u32 supersweetSyrup:1;
    u32 padding:26;
};

// Cleared at the beginning of the battle. Fields need to be cleared when needed manually otherwise.
struct BattleStruct
{
    struct BattlerState battlerState[MAX_BATTLERS_COUNT];
    struct PartyState partyState[NUM_BATTLE_SIDES][PARTY_SIZE];
    u8 eventBlockCounter;
    u8 turnEffectsBattlerId;
    u8 endTurnEventsCounter;
    u16 wrappedMove[MAX_BATTLERS_COUNT];
    u16 moveTarget[MAX_BATTLERS_COUNT];
    u32 expShareExpValue;
    u32 expValue;
    u8 expGettersOrder[PARTY_SIZE]; // First battlers which were sent out, then via exp-share
    u8 expGetterMonId;
    u8 expOrderId:3;
    u8 expGetterBattlerId:2;
    u8 teamGotExpMsgPrinted:1; // The 'Rest of your team got msg' has been printed.
    u8 givenExpMons; // Bits for enemy party's pokemon that gave exp to player's party.
    u8 expSentInMons; // As bits for player party mons - not including exp share mons.
    u8 wildVictorySong;
    u8 dynamicMoveType;
    u8 wrappedBy[MAX_BATTLERS_COUNT];
    u8 battlerPreventingSwitchout;
    u8 moneyMultiplier:6;
    u8 moneyMultiplierItem:1;
    u8 moneyMultiplierMove:1;
    u8 savedTurnActionNumber;
    u8 eventsBeforeFirstTurnState;
    u8 faintedActionsState;
    u8 faintedActionsBattlerId;
    u8 scriptPartyIdx; // for printing the nickname
    bool8 selectionScriptFinished[MAX_BATTLERS_COUNT];
    u8 battlerPartyIndexes[MAX_BATTLERS_COUNT];
    u8 monToSwitchIntoId[MAX_BATTLERS_COUNT];
    u8 battlerPartyOrders[MAX_BATTLERS_COUNT][PARTY_SIZE / 2];
    u8 runTries;
    u8 caughtMonNick[POKEMON_NAME_LENGTH + 1];
    u8 safariGoNearCounter;
    u8 safariPkblThrowCounter;
    u8 safariEscapeFactor;
    u8 safariCatchFactor;
    u8 linkBattleVsSpriteId_V; // The letter "V"
    u8 linkBattleVsSpriteId_S; // The letter "S"
    u8 chosenMovePositions[MAX_BATTLERS_COUNT];
    u8 stateIdAfterSelScript[MAX_BATTLERS_COUNT];
    u8 prevSelectedPartySlot;
    u8 stringMoveType;
    u8 palaceFlags; // First 4 bits are "is <= 50% HP and not asleep" for each battler, last 4 bits are selected moves to pass to AI
    u8 field_93; // related to choosing pokemon?
    u8 wallyBattleState;
    u8 wallyMovesState;
    u8 wallyWaitFrames;
    u8 wallyMoveFrames;
    u16 lastTakenMove[MAX_BATTLERS_COUNT]; // Last move that a battler was hit with.
    u16 hpOnSwitchout[NUM_BATTLE_SIDES];
    u32 savedBattleTypeFlags;
    u16 abilityPreventingSwitchout;
    u8 hpScale;
    u16 synchronizeMoveEffect;
    u8 anyMonHasTransformed:1; // Only used in battle_tv.c
    u8 multipleSwitchInState:2;
    u8 multipleSwitchInCursor:3;
    u8 padding1:2;
    u8 multipleSwitchInSortedBattlers[MAX_BATTLERS_COUNT];
    void (*savedCallback)(void);
    u16 usedHeldItems[PARTY_SIZE][NUM_BATTLE_SIDES]; // For each party member and side. For harvest, recycle
    u16 chosenItem[MAX_BATTLERS_COUNT];
    u16 choicedMove[MAX_BATTLERS_COUNT];
    u16 changedItems[MAX_BATTLERS_COUNT];
    u8 switchInBattlerCounter;
    u8 arenaTurnCounter;
    u8 turnSideTracker;
    u16 lastTakenMoveFrom[MAX_BATTLERS_COUNT][MAX_BATTLERS_COUNT]; // a 2-D array [target][attacker]
    union {
        struct LinkBattlerHeader linkBattlerHeader;
        struct BattleVideo battleVideo;
    } multiBuffer;
    u8 startingStatus:6; // status to apply at battle start. defined in constants/battle.h
    u8 startingStatusDone:1;
    u8 terrainDone:1;
    u8 overworldWeatherDone:1;
    u8 unused:3;
    u8 isAtkCancelerForCalledMove:1; // Certain cases in atk canceler should only be checked once, when the original move is called, however others need to be checked the twice.
    u8 friskedAbility:1; // If identifies two mons, show the ability pop-up only once.
    u8 fickleBeamBoosted:1;
    u8 poisonPuppeteerConfusion:1;
    u16 startingStatusTimer;
    u8 atkCancellerTracker;
    struct BattleTvMovePoints tvMovePoints;
    struct BattleTv tv;
    u8 AI_monToSwitchIntoId[MAX_BATTLERS_COUNT];
    s8 arenaMindPoints[2];
    s8 arenaSkillPoints[2];
    u16 arenaStartHp[2];
    u8 arenaLostPlayerMons; // Bits for party member, lost as in referee's decision, not by fainting.
    u8 arenaLostOpponentMons;
    u8 debugBattler;
    u8 magnitudeBasePower;
    u8 presentBasePower;
    u8 roostTypes[MAX_BATTLERS_COUNT][NUM_BATTLE_SIDES];
    u8 savedBattlerTarget[5];
    u8 savedBattlerAttacker[5];
    u8 savedTargetCount:4;
    u8 savedAttackerCount:4;
    bool8 ateBoost[MAX_BATTLERS_COUNT];
    u8 abilityPopUpSpriteIds[MAX_BATTLERS_COUNT][NUM_BATTLE_SIDES];    // two per battler
    struct ZMoveData zmove;
    struct DynamaxData dynamax;
    struct BattleGimmickData gimmick;
    const u8 *trainerSlideMsg;
    enum BattleIntroStates introState:8;
    u8 stolenStats[NUM_BATTLE_STATS]; // hp byte is used for which stats to raise, other inform about by how many stages
    u8 lastMoveTarget[MAX_BATTLERS_COUNT]; // The last target on which each mon used a move, for the sake of Instruct
    u16 tracedAbility[MAX_BATTLERS_COUNT];
    u16 hpBefore[MAX_BATTLERS_COUNT]; // Hp of battlers before using a move. For Berserk and Anger Shell.
    struct Illusion illusion[MAX_BATTLERS_COUNT];
    u8 soulheartBattlerId;
    u8 friskedBattler; // Frisk needs to identify 2 battlers in double battles.
    u8 sameMoveTurns[MAX_BATTLERS_COUNT]; // For Metronome, number of times the same moves has been SUCCESFULLY used.
    u16 moveEffect2; // For Knock Off
    u16 changedSpecies[NUM_BATTLE_SIDES][PARTY_SIZE]; // For forms when multiple mons can change into the same pokemon.
    u8 quickClawBattlerId;
    struct LostItem itemLost[NUM_BATTLE_SIDES][PARTY_SIZE];  // Pokemon that had items consumed or stolen (two bytes per party member per side)
    u8 blunderPolicy:1; // should blunder policy activate
    u8 swapDamageCategory:1; // Photon Geyser, Shell Side Arm, Light That Burns the Sky
    u8 bouncedMoveIsUsed:1;
    u8 snatchedMoveIsUsed:1;
    u8 descriptionSubmenu:1; // For Move Description window in move selection screen
    u8 ackBallUseBtn:1; // Used for the last used ball feature
    u8 ballSwapped:1; // Used for the last used ball feature
    u8 throwingPokeBall:1;
    u8 ballSpriteIds[2];    // item gfx, window gfx
    u8 moveInfoSpriteId; // move info, window gfx
    u8 appearedInBattle; // Bitfield to track which Pokemon appeared in battle. Used for Burmy's form change
    u8 skyDropTargets[MAX_BATTLERS_COUNT]; // For Sky Drop, to account for if multiple Pokemon use Sky Drop in a double battle.
    // When using a move which hits multiple opponents which is then bounced by a target, we need to make sure, the move hits both opponents, the one with bounce, and the one without.
    u8 attackerBeforeBounce:2;
    u8 beatUpSlot:3;
    u8 pledgeMove:1;
    u8 effectsBeforeUsingMoveDone:1; // Mega Evo and Focus Punch/Shell Trap effects.
    u8 spriteIgnore0Hp:1;
    u8 bonusCritStages[MAX_BATTLERS_COUNT]; // G-Max Chi Strike boosts crit stages of allies.
    u8 itemPartyIndex[MAX_BATTLERS_COUNT];
    u8 itemMoveIndex[MAX_BATTLERS_COUNT];
    u8 isSkyBattle:1;
    s32 aiDelayTimer; // Counts number of frames AI takes to choose an action.
    s32 aiDelayFrames; // Number of frames it took to choose an action.
    s32 aiDelayCycles; // Number of cycles it took to choose an action.
    u8 timesGotHit[NUM_BATTLE_SIDES][PARTY_SIZE];
    u8 stickySyrupdBy[MAX_BATTLERS_COUNT];
    u8 supremeOverlordCounter[MAX_BATTLERS_COUNT];
    u8 shellSideArmCategory[MAX_BATTLERS_COUNT][MAX_BATTLERS_COUNT];
    u8 speedTieBreaks; // MAX_BATTLERS_COUNT! values.
    u8 categoryOverride; // for Z-Moves and Max Moves
    u16 commanderActive[MAX_BATTLERS_COUNT];
    u32 stellarBoostFlags[NUM_BATTLE_SIDES]; // stored as a bitfield of flags for all types for each side
    u8 monCausingSleepClause[NUM_BATTLE_SIDES]; // Stores which pokemon on a given side is causing Sleep Clause to be active as the mon's index in the party
    u8 additionalEffectsCounter:4; // A counter for the additionalEffects applied by the current move in Cmd_setadditionaleffects
    s16 savedcheekPouchDamage; // Cheek Pouch can happen in the middle of an attack execution so we need to store the current dmg
    u8 cheekPouchActivated:1;
    u8 padding2:3;
    u8 pursuitStoredSwitch; // Stored id for the Pursuit target's switch
    s32 battlerExpReward;
    u16 prevTurnSpecies[MAX_BATTLERS_COUNT]; // Stores species the AI has in play at start of turn
    s16 moveDamage[MAX_BATTLERS_COUNT];
    s16 critChance[MAX_BATTLERS_COUNT];
    u16 moveResultFlags[MAX_BATTLERS_COUNT];
    u8 missStringId[MAX_BATTLERS_COUNT];
    u8 noResultString[MAX_BATTLERS_COUNT];
    u8 doneDoublesSpreadHit:1;
    u8 calculatedDamageDone:1;
    u8 calculatedSpreadMoveAccuracy:1;
    u8 printedStrongWindsWeakenedAttack:1;
    u8 numSpreadTargets:2;
    u8 bypassMoldBreakerChecks:1; // for ABILITYEFFECT_IMMUNITY
    u8 noTargetPresent:1;
    struct MessageStatus slideMessageStatus;
    u8 trainerSlideSpriteIds[MAX_BATTLERS_COUNT];
    u8 storeBattlerSpriteId;
    u16 opponentMonCanTera:6;
    u16 opponentMonCanDynamax:6;
    u16 padding:4;
};

struct AiBattleData
{
    s32 finalScore[MAX_BATTLERS_COUNT][MAX_BATTLERS_COUNT][MAX_MON_MOVES]; // AI, target, moves to make debugging easier
    u8 playerStallMons[PARTY_SIZE];
    u8 chosenMoveIndex[MAX_BATTLERS_COUNT];
    u8 chosenTarget[MAX_BATTLERS_COUNT];
    u8 actionFlee:1;
    u8 choiceWatch:1;
    u8 padding:6;
};

// The palaceFlags member of struct BattleStruct contains 1 flag per move to indicate which moves the AI should consider,
// and 1 flag per battler to indicate whether the battler is awake and at <= 50% HP (which affects move choice).
// The assert below is to ensure palaceFlags is large enough to store these flags without overlap.
STATIC_ASSERT(sizeof(((struct BattleStruct *)0)->palaceFlags) * 8 >= MAX_BATTLERS_COUNT + MAX_MON_MOVES, PalaceFlagsTooSmall)

#define DYNAMIC_TYPE_MASK                 ((1 << 6) - 1)
#define F_DYNAMIC_TYPE_IGNORE_PHYSICALITY  (1 << 6) // If set, the dynamic type's physicality won't be used for certain move effects.
#define F_DYNAMIC_TYPE_SET                 (1 << 7) // Set for all dynamic types to distinguish a dynamic type of Normal (0) from no dynamic type.

static inline bool32 IsBattleMovePhysical(u32 move)
{
    return GetBattleMoveCategory(move) == DAMAGE_CATEGORY_PHYSICAL;
}

static inline bool32 IsBattleMoveSpecial(u32 move)
{
    return GetBattleMoveCategory(move) == DAMAGE_CATEGORY_SPECIAL;
}

static inline bool32 IsBattleMoveStatus(u32 move)
{
    return GetMoveCategory(move) == DAMAGE_CATEGORY_STATUS;
}

static inline bool32 IsBattleMoveRecoil(u32 move)
{
    return GetMoveRecoil(move) > 0 || GetMoveEffect(move) == EFFECT_RECOIL_IF_MISS;
}

/* Checks if 'battlerId' is any of the types.
 * Passing multiple types is more efficient than calling this multiple
 * times with one type because it shares the 'GetBattlerTypes' result. */
#define _IS_BATTLER_ANY_TYPE(battlerId, ignoreTera, ...) \
    ({ \
        u32 types[3]; \
        GetBattlerTypes(battlerId, ignoreTera, types); \
        RECURSIVELY(R_FOR_EACH(_IS_BATTLER_ANY_TYPE_HELPER, __VA_ARGS__)) FALSE; \
    })

#define _IS_BATTLER_ANY_TYPE_HELPER(type) (types[0] == type) || (types[1] == type) || (types[2] == type) ||

#define IS_BATTLER_ANY_TYPE(battlerId, ...) _IS_BATTLER_ANY_TYPE(battlerId, FALSE, __VA_ARGS__)
#define IS_BATTLER_OF_TYPE IS_BATTLER_ANY_TYPE
#define IS_BATTLER_ANY_BASE_TYPE(battlerId, ...) _IS_BATTLER_ANY_TYPE(battlerId, TRUE, __VA_ARGS__)
#define IS_BATTLER_OF_BASE_TYPE IS_BATTLER_ANY_BASE_TYPE

#define IS_BATTLER_TYPELESS(battlerId) \
    ({ \
        u32 types[3]; \
        GetBattlerTypes(battlerId, FALSE, types); \
        types[0] == TYPE_MYSTERY && types[1] == TYPE_MYSTERY && types[2] == TYPE_MYSTERY; \
    })

#define SET_BATTLER_TYPE(battlerId, type)              \
{                                                      \
    gBattleMons[battlerId].types[0] = type;            \
    gBattleMons[battlerId].types[1] = type;            \
    gBattleMons[battlerId].types[2] = TYPE_MYSTERY;    \
}

#define RESTORE_BATTLER_TYPE(battlerId)                                                        \
{                                                                                              \
    gBattleMons[battlerId].types[0] = gSpeciesInfo[gBattleMons[battlerId].species].types[0];   \
    gBattleMons[battlerId].types[1] = gSpeciesInfo[gBattleMons[battlerId].species].types[1];   \
    gBattleMons[battlerId].types[2] = TYPE_MYSTERY;                                            \
}

#define GET_STAT_BUFF_ID(n) ((n & 7))              // first three bits 0x1, 0x2, 0x4
#define GET_STAT_BUFF_VALUE_WITH_SIGN(n) ((n & 0xF8))
#define GET_STAT_BUFF_VALUE(n) (((n >> 3) & 0xF))      // 0x8, 0x10, 0x20, 0x40
#define STAT_BUFF_NEGATIVE 0x80                     // 0x80, the sign bit

#define SET_STAT_BUFF_VALUE(n) ((((n) << 3) & 0xF8))

#define SET_STATCHANGER(statId, stage, goesDown) (gBattleScripting.statChanger = (statId) + ((stage) << 3) + (goesDown << 7))
#define SET_STATCHANGER2(dst, statId, stage, goesDown)(dst = (statId) + ((stage) << 3) + (goesDown << 7))

#define DO_ACCURACY_CHECK 2 // Don't skip the accuracy check before the move might be absorbed

// NOTE: The members of this struct have hard-coded offsets
//       in include/constants/battle_script_commands.h
struct BattleScripting
{
    s32 unused1;
    s32 bideDmg;
    u8 multihitString[6];
    bool8 expOnCatch;
    u8 unused2;
    u8 animArg1;
    u8 animArg2;
    u16 savedStringId;
    u8 moveendState;
    u8 savedStatChanger; // For further use, if attempting to change stat two times(ex. Moody)
    u8 shiftSwitched; // When the game tells you the next enemy's pokemon and you switch. Option for noobs but oh well.
    u8 battler;
    u8 animTurn;
    u8 animTargetsHit;
    u8 statChanger;
    bool8 statAnimPlayed;
    u8 getexpState;
    u8 battleStyle;
    u8 drawlvlupboxState;
    u8 learnMoveState;
    u8 savedBattler;
    u8 reshowMainState;
    u8 reshowHelperState;
    u8 levelUpHP;
    u8 windowsType; // B_WIN_TYPE_*
    u8 multiplayerId;
    u8 specialTrainerBattleType;
    bool8 monCaught;
    s32 savedDmg;
    u16 savedMoveEffect; // For moves hitting multiple targets.
    u16 moveEffect;
    u16 multihitMoveEffect;
    u8 illusionNickHack; // To properly display nick in STRINGID_ENEMYABOUTTOSWITCHPKMN.
    bool8 fixedPopup;   // Force ability popup to stick until manually called back
    u16 abilityPopupOverwrite;
    u8 switchCase;  // Special switching conditions, eg. red card
    u8 overrideBerryRequirements;
    u8 stickyWebStatDrop; // To prevent Defiant activating on a Court Change'd Sticky Web
};

struct BattleSpriteInfo
{
    u16 invisible:1; // 0x1
    u16 lowHpSong:1; // 0x2
    u16 behindSubstitute:1; // 0x4
    u16 flag_x8:1; // 0x8
    u16 hpNumbersNoBars:1; // 0x10
    u16 transformSpecies;
};

struct BattleAnimationInfo
{
    u16 animArg; // to fill up later
    u8 field_2;
    u8 field_3;
    u8 field_4;
    u8 field_5;
    u8 field_6;
    u8 field_7;
    u8 ballThrowCaseId:6;
    u8 isCriticalCapture:1;
    u8 criticalCaptureSuccess:1;
    u8 introAnimActive:1;
    u8 wildMonInvisible:1;
    u8 field_9_x1C:3;
    u8 field_9_x20:1;
    u8 field_9_x40:1;
    u8 field_9_x80:1;
    u8 numBallParticles;
    u8 field_B;
    s16 ballSubpx;
    u8 field_E;
    u8 field_F;
};

struct BattleHealthboxInfo
{
    u8 partyStatusSummaryShown:1;
    u8 healthboxIsBouncing:1;
    u8 battlerIsBouncing:1;
    u8 ballAnimActive:1; // 0x8
    u8 statusAnimActive:1; // x10
    u8 animFromTableActive:1; // x20
    u8 specialAnimActive:1; // x40
    u8 triedShinyMonAnim:1;
    u8 finishedShinyMonAnim:1;
    u8 opponentDrawPartyStatusSummaryDelay:4;
    u8 bgmRestored:1;
    u8 waitForCry:1;
    u8 healthboxSlideInStarted:1;
    u8 healthboxBounceSpriteId;
    u8 battlerBounceSpriteId;
    u8 animationState;
    u8 partyStatusDelayTimer;
    u8 matrixNum;

    u8 shadowSpriteIdPrimary;
    u8 shadowSpriteIdSecondary;

    u8 soundTimer;
    u8 introEndDelay;
    u8 field_A;
    u8 field_B;
};

struct BattleBarInfo
{
    u8 healthboxSpriteId;
    s32 maxValue;
    s32 oldValue;
    s32 receivedValue;
    s32 currValue;
};

struct BattleSpriteData
{
    struct BattleSpriteInfo *battlerData;
    struct BattleHealthboxInfo *healthBoxesData;
    struct BattleAnimationInfo *animationData;
    struct BattleBarInfo *battleBars;
};

#include "sprite.h"

struct MonSpritesGfx
{
    void *firstDecompressed; // ptr to the decompressed sprite of the first Pokémon
    u8 *spritesGfx[MAX_BATTLERS_COUNT];
    struct SpriteTemplate templates[MAX_BATTLERS_COUNT];
    struct SpriteFrameImage frameImages[MAX_BATTLERS_COUNT][MAX_MON_PIC_FRAMES];
    u8 *barFontGfx;
    u16 *buffer;
};

struct QueuedStatBoost
{
    u8 stats;   // bitfield for each battle stat that is set if the stat changes
    s8 statChanges[NUM_BATTLE_STATS - 1];    // highest bit being set decreases the stat
}; /* size = 8 */

// All battle variables are declared in battle_main.c
extern u16 gBattle_BG0_X;
extern u16 gBattle_BG0_Y;
extern u16 gBattle_BG1_X;
extern u16 gBattle_BG1_Y;
extern u16 gBattle_BG2_X;
extern u16 gBattle_BG2_Y;
extern u16 gBattle_BG3_X;
extern u16 gBattle_BG3_Y;
extern u16 gBattle_WIN0H;
extern u16 gBattle_WIN0V;
extern u16 gBattle_WIN1H;
extern u16 gBattle_WIN1V;
extern u8 gDisplayedStringBattle[425];
extern u8 gBattleTextBuff1[TEXT_BUFF_ARRAY_COUNT];
extern u8 gBattleTextBuff2[TEXT_BUFF_ARRAY_COUNT];
extern u8 gBattleTextBuff3[TEXT_BUFF_ARRAY_COUNT + 13]; //to handle stupidly large z move names
extern u32 gBattleTypeFlags;
extern u8 gBattleEnvironment;
extern u8 *gBattleAnimBgTileBuffer;
extern u8 *gBattleAnimBgTilemapBuffer;
extern u32 gBattleControllerExecFlags;
extern u8 gBattlersCount;
extern u16 gBattlerPartyIndexes[MAX_BATTLERS_COUNT];
extern u8 gBattlerPositions[MAX_BATTLERS_COUNT];
extern u8 gActionsByTurnOrder[MAX_BATTLERS_COUNT];
extern u8 gBattlerByTurnOrder[MAX_BATTLERS_COUNT];
extern u8 gCurrentTurnActionNumber;
extern u8 gCurrentActionFuncId;
extern struct BattlePokemon gBattleMons[MAX_BATTLERS_COUNT];
extern u8 gBattlerSpriteIds[MAX_BATTLERS_COUNT];
extern u8 gCurrMovePos;
extern u8 gChosenMovePos;
extern u16 gCurrentMove;
extern u16 gChosenMove;
extern u16 gCalledMove;
extern s32 gBideDmg[MAX_BATTLERS_COUNT];
extern u16 gLastUsedItem;
extern u16 gLastUsedAbility;
extern u8 gBattlerAttacker;
extern u8 gBattlerTarget;
extern u8 gBattlerFainted;
extern u8 gEffectBattler;
extern u8 gPotentialItemEffectBattler;
extern u8 gAbsentBattlerFlags;
extern u8 gMultiHitCounter;
extern const u8 *gBattlescriptCurrInstr;
extern u8 gChosenActionByBattler[MAX_BATTLERS_COUNT];
extern const u8 *gSelectionBattleScripts[MAX_BATTLERS_COUNT];
extern const u8 *gPalaceSelectionBattleScripts[MAX_BATTLERS_COUNT];
extern u16 gLastPrintedMoves[MAX_BATTLERS_COUNT];
extern u16 gLastMoves[MAX_BATTLERS_COUNT];
extern u16 gLastLandedMoves[MAX_BATTLERS_COUNT];
extern u16 gLastHitByType[MAX_BATTLERS_COUNT];
extern u16 gLastUsedMoveType[MAX_BATTLERS_COUNT];
extern u16 gLastResultingMoves[MAX_BATTLERS_COUNT];
extern u16 gLockedMoves[MAX_BATTLERS_COUNT];
extern u16 gLastUsedMove;
extern u8 gLastHitBy[MAX_BATTLERS_COUNT];
extern u16 gChosenMoveByBattler[MAX_BATTLERS_COUNT];
extern u32 gHitMarker;
extern u8 gBideTarget[MAX_BATTLERS_COUNT];
extern u32 gSideStatuses[NUM_BATTLE_SIDES];
extern struct SideTimer gSideTimers[NUM_BATTLE_SIDES];
extern u32 gStatuses3[MAX_BATTLERS_COUNT];
extern u32 gStatuses4[MAX_BATTLERS_COUNT];
extern struct DisableStruct gDisableStructs[MAX_BATTLERS_COUNT];
extern u16 gPauseCounterBattle;
extern u16 gPaydayMoney;
extern u8 gBattleCommunication[BATTLE_COMMUNICATION_ENTRIES_COUNT];
extern u8 gBattleOutcome;
extern struct ProtectStruct gProtectStructs[MAX_BATTLERS_COUNT];
extern struct SpecialStatus gSpecialStatuses[MAX_BATTLERS_COUNT];
extern u16 gBattleWeather;
extern struct WishFutureKnock gWishFutureKnock;
extern u16 gIntroSlideFlags;
extern u8 gSentPokesToOpponent[2];
extern struct BattleEnigmaBerry gEnigmaBerries[MAX_BATTLERS_COUNT];
extern struct BattleScripting gBattleScripting;
extern struct BattleStruct *gBattleStruct;
extern struct AiBattleData *gAiBattleData;
extern struct AiThinkingStruct *gAiThinkingStruct;
extern struct AiLogicData *gAiLogicData;
extern struct AiPartyData *gAiPartyData;
extern struct BattleHistory *gBattleHistory;
extern u8 *gLinkBattleSendBuffer;
extern u8 *gLinkBattleRecvBuffer;
extern struct BattleResources *gBattleResources;
extern u8 gActionSelectionCursor[MAX_BATTLERS_COUNT];
extern u8 gMoveSelectionCursor[MAX_BATTLERS_COUNT];
extern u8 gBattlerStatusSummaryTaskId[MAX_BATTLERS_COUNT];
extern u8 gBattlerInMenuId;
extern bool8 gDoingBattleAnim;
extern u32 gTransformedPersonalities[MAX_BATTLERS_COUNT];
extern bool8 gTransformedShininess[MAX_BATTLERS_COUNT];
extern u8 gPlayerDpadHoldFrames;
extern struct BattleSpriteData *gBattleSpritesDataPtr;
extern struct MonSpritesGfx *gMonSpritesGfxPtr;
extern u16 gBattleMovePower;
extern u16 gMoveToLearn;
extern u32 gFieldStatuses;
extern struct FieldTimer gFieldTimers;
extern u16 gBattleTurnCounter;
extern u8 gBattlerAbility;
extern struct QueuedStatBoost gQueuedStatBoosts[MAX_BATTLERS_COUNT];

extern void (*gPreBattleCallback1)(void);
extern void (*gBattleMainFunc)(void);
extern struct BattleResults gBattleResults;
extern u8 gLeveledUpInBattle;
extern u8 gHealthboxSpriteIds[MAX_BATTLERS_COUNT];
extern u8 gMultiUsePlayerCursor;
extern u8 gNumberOfMovesToChoose;
extern bool8 gHasFetchedBall;
extern u8 gLastUsedBall;
extern u16 gLastThrownBall;
extern u16 gBallToDisplay;
extern bool8 gLastUsedBallMenuPresent;
extern u8 gPartyCriticalHits[PARTY_SIZE];
extern u8 gCategoryIconSpriteId;

static inline bool32 IsBattlerAlive(u32 battler)
{
    if (gBattleMons[battler].hp == 0)
        return FALSE;
    else if (battler >= gBattlersCount)
        return FALSE;
    else if (gAbsentBattlerFlags & (1u << battler))
        return FALSE;
    else
        return TRUE;
}

static inline bool32 IsBattlerTurnDamaged(u32 battler)
{
    return gSpecialStatuses[battler].physicalDmg != 0
        || gSpecialStatuses[battler].specialDmg != 0
        || gSpecialStatuses[battler].enduredDamage;
}

static inline bool32 IsBattlerAtMaxHp(u32 battler)
{
    return gBattleMons[battler].hp == gBattleMons[battler].maxHP;
}

static inline u32 GetBattlerPosition(u32 battler)
{
    return gBattlerPositions[battler];
}

static inline u32 GetBattlerAtPosition(u32 position)
{
    u32 battler;
    for (battler = 0; battler < gBattlersCount; battler++)
    {
        if (GetBattlerPosition(battler) == position)
            break;
    }
    return battler;
}

static inline u32 GetPartnerBattler(u32 battler)
{
    return GetBattlerAtPosition(BATTLE_PARTNER(GetBattlerPosition(battler)));
}

static inline u32 GetOppositeBattler(u32 battler)
{
    return GetBattlerAtPosition(BATTLE_OPPOSITE(GetBattlerPosition(battler)));
}

static inline u32 GetBattlerSide(u32 battler)
{
    return GetBattlerPosition(battler) & BIT_SIDE;
}

static inline bool32 IsBattlerAlly(u32 battlerAtk, u32 battlerDef)
{
    return (GetBattlerSide(battlerAtk) == GetBattlerSide(battlerDef));
}

static inline u32 GetOpposingSideBattler(u32 battler)
{
    return GetBattlerAtPosition(BATTLE_OPPOSITE(GetBattlerSide(battler)));
}

static inline struct Pokemon* GetBattlerMon(u32 battler)
{
    u32 index = gBattlerPartyIndexes[battler];
    return (GetBattlerSide(battler) == B_SIDE_OPPONENT) ? &gEnemyParty[index] : &gPlayerParty[index];
}

static inline struct Pokemon *GetSideParty(u32 side)
{
    return (side == B_SIDE_PLAYER) ? gPlayerParty : gEnemyParty;
}

static inline struct Pokemon *GetBattlerParty(u32 battler)
{
    return GetSideParty(GetBattlerSide(battler));
}

static inline bool32 IsDoubleBattle(void)
{
    return gBattleTypeFlags & BATTLE_TYPE_DOUBLE;
}

static inline bool32 IsSpreadMove(u32 moveTarget)
{
    return IsDoubleBattle() && (moveTarget == MOVE_TARGET_BOTH || moveTarget == MOVE_TARGET_FOES_AND_ALLY);
}

static inline bool32 IsDoubleSpreadMove(void)
{
    return gBattleStruct->numSpreadTargets > 1
        && !(gHitMarker & (HITMARKER_IGNORE_SUBSTITUTE | HITMARKER_PASSIVE_DAMAGE | HITMARKER_UNABLE_TO_USE_MOVE))
        && IsSpreadMove(GetBattlerMoveTargetType(gBattlerAttacker, gCurrentMove));
}

static inline bool32 IsBattlerInvalidForSpreadMove(u32 battlerAtk, u32 battlerDef, u32 moveTarget)
{
    return battlerDef == battlerAtk
        || !IsBattlerAlive(battlerDef)
        || (battlerDef == BATTLE_PARTNER(battlerAtk) && (moveTarget == MOVE_TARGET_BOTH));
}

#endif // GUARD_BATTLE_H<|MERGE_RESOLUTION|>--- conflicted
+++ resolved
@@ -347,11 +347,7 @@
     u16 moveConsidered;
     s32 score[MAX_MON_MOVES];
     u32 funcResult;
-<<<<<<< HEAD
-    u32 flags[MAX_BATTLERS_COUNT];
-=======
     u64 aiFlags[MAX_BATTLERS_COUNT];
->>>>>>> 48c08c03
     u8 aiAction;
     u8 aiLogicId;
     struct AI_SavedBattleMon saved[MAX_BATTLERS_COUNT];
