--- conflicted
+++ resolved
@@ -514,13 +514,8 @@
     u8 switchInAbilitiesCounter;
     u8 faintedActionsState;
     u8 faintedActionsBattlerId;
-<<<<<<< HEAD
     u32 expValue;
-    u8 field_52;
-=======
-    u16 expValue;
     u8 scriptPartyIdx; // for printing the nickname
->>>>>>> ff53a553
     u8 sentInPokes;
     bool8 selectionScriptFinished[MAX_BATTLERS_COUNT];
     u8 battlerPartyIndexes[MAX_BATTLERS_COUNT];
