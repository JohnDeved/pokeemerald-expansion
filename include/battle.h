#ifndef GUARD_BATTLE_H
#define GUARD_BATTLE_H

// should they be included here or included individually by every file?
#include "constants/battle.h"
#include "battle_main.h"
#include "battle_message.h"
#include "battle_util.h"
#include "battle_script_commands.h"
#include "battle_ai_switch_items.h"
#include "battle_gfx_sfx_util.h"
#include "battle_util2.h"
#include "battle_bg.h"
#include "pokeball.h"
#include "battle_debug.h"

#define GET_BATTLER_SIDE(battler)         (GetBattlerPosition(battler) & BIT_SIDE)
#define GET_BATTLER_SIDE2(battler)        (gBattlerPositions[battler] & BIT_SIDE)

// Used to exclude moves learned temporarily by Transform or Mimic
#define MOVE_IS_PERMANENT(battler, moveSlot)                        \
   (!(gBattleMons[battler].status2 & STATUS2_TRANSFORMED)           \
 && !(gDisableStructs[battler].mimickedMoves & gBitTable[moveSlot]))

// Battle Actions
// These determine what each battler will do in a turn
#define B_ACTION_USE_MOVE               0
#define B_ACTION_USE_ITEM               1
#define B_ACTION_SWITCH                 2
#define B_ACTION_RUN                    3
#define B_ACTION_SAFARI_WATCH_CAREFULLY 4
#define B_ACTION_SAFARI_BALL            5
#define B_ACTION_SAFARI_POKEBLOCK       6
#define B_ACTION_SAFARI_GO_NEAR         7
#define B_ACTION_SAFARI_RUN             8
#define B_ACTION_WALLY_THROW            9
#define B_ACTION_EXEC_SCRIPT            10
#define B_ACTION_TRY_FINISH             11
#define B_ACTION_FINISHED               12
#define B_ACTION_CANCEL_PARTNER         12 // when choosing an action
#define B_ACTION_NOTHING_FAINTED        13 // when choosing an action
#define B_ACTION_DEBUG                  20
#define B_ACTION_THROW_BALL             21 // R to throw last used ball
#define B_ACTION_NONE                   0xFF

#define BATTLE_BUFFER_LINK_SIZE 0x1000

struct ResourceFlags
{
    u32 flags[MAX_BATTLERS_COUNT];
};

#define RESOURCE_FLAG_FLASH_FIRE        0x1
#define RESOURCE_FLAG_ROOST             0x2
#define RESOURCE_FLAG_UNBURDEN          0x4
#define RESOURCE_FLAG_UNUSED            0x8
#define RESOURCE_FLAG_TRACED            0x10
#define RESOURCE_FLAG_EMERGENCY_EXIT    0x20
#define RESOURCE_FLAG_NEUTRALIZING_GAS  0x40

struct DisableStruct
{
    u32 transformedMonPersonality;
    u16 disabledMove;
    u16 encoredMove;
    u8 protectUses;
    u8 stockpileCounter;
    s8 stockpileDef;
    s8 stockpileSpDef;
    s8 stockpileBeforeDef;
    s8 stockpileBeforeSpDef;
    u8 substituteHP;
    u8 encoredMovePos;
    u8 disableTimer:4;
    u8 encoreTimer:4;
    u8 perishSongTimer:4;
    u8 furyCutterCounter;
    u8 rolloutTimer:4;
    u8 rolloutTimerStartValue:4;
    u8 chargeTimer:4;
    u8 tauntTimer:4;
    u8 battlerPreventingEscape;
    u8 battlerWithSureHit;
    u8 isFirstTurn;
    u8 truantCounter:1;
    u8 truantSwitchInHack:1;
    u8 mimickedMoves:4;
    u8 rechargeTimer;
    u8 autotomizeCount;
    u8 slowStartTimer;
    u8 embargoTimer;
    u8 magnetRiseTimer;
    u8 telekinesisTimer;
    u8 healBlockTimer;
    u8 laserFocusTimer;
    u8 throatChopTimer;
    u8 wrapTurns;
    u8 usedMoves:4;
    u8 noRetreat:1;
    u8 tarShot:1;
    u8 octolock:1;
    u8 cudChew:1;
};

struct ProtectStruct
{
    u32 protected:1;
    u32 spikyShielded:1;
    u32 kingsShielded:1;
    u32 banefulBunkered:1;
    u32 obstructed:1;
    u32 endured:1;
    u32 noValidMoves:1;
    u32 helpingHand:1;
    u32 bounceMove:1;
    u32 stealMove:1;
    u32 prlzImmobility:1;
    u32 confusionSelfDmg:1;
    u32 targetAffected:1;
    u32 chargingTurn:1;
    u32 fleeType:2; // 0: Normal, 1: FLEE_ITEM, 2: FLEE_ABILITY
    u32 usedImprisonedMove:1;
    u32 loveImmobility:1;
    u32 usedDisabledMove:1;
    u32 usedTauntedMove:1;
    u32 flag2Unknown:1; // Only set to 0 once. Checked in 'WasUnableToUseMove' function.
    u32 flinchImmobility:1;
    u32 notFirstStrike:1;
    u32 palaceUnableToUseMove:1;
    u32 usesBouncedMove:1;
    u32 usedHealBlockedMove:1;
    u32 usedGravityPreventedMove:1;
    u32 powderSelfDmg:1;
    u32 usedThroatChopPreventedMove:1;
    u32 statRaised:1;
    u32 usedMicleBerry:1;
    u32 usedCustapBerry:1;    // also quick claw
    u32 touchedProtectLike:1;
    // End of 32-bit bitfield
    u16 disableEjectPack:1;
    u16 statFell:1;
    u16 pranksterElevated:1;
    u16 quickDraw:1;
    u16 beakBlastCharge:1;
    u16 quash:1;
    u16 silkTrapped:1;
    u32 physicalDmg;
    u32 specialDmg;
    u8 physicalBattlerId;
    u8 specialBattlerId;
};

struct SpecialStatus
{
    s32 dmg;
    s32 physicalDmg;
    s32 specialDmg;
    u8 physicalBattlerId;
    u8 specialBattlerId;
    u8 changedStatsBattlerId; // Battler that was responsible for the latest stat change. Can be self.
    u8 statLowered:1;
    u8 lightningRodRedirected:1;
    u8 restoredBattlerSprite: 1;
    u8 traced:1;
    u8 ppNotAffectedByPressure:1;
    u8 faintedHasReplacement:1;
    u8 focusBanded:1;
    u8 focusSashed:1;
    // End of byte
    u8 sturdied:1;
    u8 stormDrainRedirected:1;
    u8 switchInAbilityDone:1;
    u8 switchInItemDone:1;
    u8 instructedChosenTarget:3;
    u8 berryReduced:1;
    // End of byte
    u8 gemParam;
    // End of byte
    u8 gemBoost:1;
    u8 rototillerAffected:1;  // to be affected by rototiller
    u8 parentalBondState:2;
    u8 multiHitOn:1;
    u8 announceNeutralizingGas:1;   // See Cmd_switchineffects
    u8 neutralizingGasRemoved:1;    // See VARIOUS_TRY_END_NEUTRALIZING_GAS
    u8 affectionEndured:1;
    // End of byte
    u8 damagedMons:4; // Mons that have been damaged directly by using a move, includes substitute.
    u8 dancerUsedMove:1;
    u8 dancerOriginalTarget:3;
    // End of byte
    u8 weatherAbilityDone:1;
    u8 terrainAbilityDone:1;
    u8 emergencyExited:1;
    u8 afterYou:1;
};

struct SideTimer
{
    u8 reflectTimer;
    u8 reflectBattlerId;
    u8 lightscreenTimer;
    u8 lightscreenBattlerId;
    u8 mistTimer;
    u8 mistBattlerId;
    u8 safeguardTimer;
    u8 safeguardBattlerId;
    u8 spikesAmount;
    u8 toxicSpikesAmount;
    u8 stealthRockAmount;
    u8 stickyWebAmount;
    u8 stickyWebBattlerSide; // Used for Court Change
    u8 auroraVeilTimer;
    u8 auroraVeilBattlerId;
    u8 tailwindTimer;
    u8 tailwindBattlerId;
    u8 luckyChantTimer;
    u8 luckyChantBattlerId;
    // Timers below this point are not swapped by Court Change
    u8 followmeTimer;
    u8 followmeTarget:3;
    u8 followmePowder:1; // Rage powder, does not affect grass type pokemon.
    u8 retaliateTimer;
};

struct FieldTimer
{
    u8 mudSportTimer;
    u8 waterSportTimer;
    u8 wonderRoomTimer;
    u8 magicRoomTimer;
    u8 trickRoomTimer;
    u8 terrainTimer;
    u8 gravityTimer;
    u8 fairyLockTimer;
};

struct WishFutureKnock
{
    u8 futureSightCounter[MAX_BATTLERS_COUNT];
    u8 futureSightAttacker[MAX_BATTLERS_COUNT];
    u16 futureSightMove[MAX_BATTLERS_COUNT];
    u8 wishCounter[MAX_BATTLERS_COUNT];
    u8 wishPartyId[MAX_BATTLERS_COUNT];
    u8 weatherDuration;
    u8 knockedOffMons[NUM_BATTLE_SIDES]; // Each battler is represented by a bit.
};

struct AI_SavedBattleMon
{
    u16 ability;
    u16 moves[MAX_MON_MOVES];
    u16 heldItem;
    u16 species;
};

struct AiPartyMon
{
    u16 species;
    u16 item;
    u16 heldEffect;
    u16 ability;
    u16 gender;
    u16 level;
    u16 moves[MAX_MON_MOVES];
    u32 status;
    bool8 isFainted;
    bool8 wasSentInBattle;
    u8 switchInCount; // Counts how many times this Pokemon has been sent out or switched into in a battle.
};

struct AIPartyData // Opposing battlers - party mons.
{
    struct AiPartyMon mons[2][PARTY_SIZE]; // 2 parties(player, opponent). Used to save information on opposing party.
    u8 count[2];
};

struct AiLogicData
{
    u16 abilities[MAX_BATTLERS_COUNT];
    u16 items[MAX_BATTLERS_COUNT];
    u16 holdEffects[MAX_BATTLERS_COUNT];
    u8 holdEffectParams[MAX_BATTLERS_COUNT];
    u16 predictedMoves[MAX_BATTLERS_COUNT];
    u8 hpPercents[MAX_BATTLERS_COUNT];
    u16 partnerMove;
    s32 simulatedDmg[MAX_BATTLERS_COUNT][MAX_BATTLERS_COUNT][MAX_MON_MOVES]; // attacker, target, moveIndex
    u8 effectiveness[MAX_BATTLERS_COUNT][MAX_BATTLERS_COUNT][MAX_MON_MOVES]; // attacker, target, moveIndex
    u8 moveLimitations[MAX_BATTLERS_COUNT];
};

struct AI_ThinkingStruct
{
    u8 aiState;
    u8 movesetIndex;
    u16 moveConsidered;
    s8 score[MAX_MON_MOVES];
    u32 funcResult;
    u32 aiFlags;
    u8 aiAction;
    u8 aiLogicId;
    struct AI_SavedBattleMon saved[4];
    bool8 switchMon; // Because all available moves have no/little effect.
};

#define AI_MOVE_HISTORY_COUNT 3

struct BattleHistory
{
    u16 abilities[MAX_BATTLERS_COUNT];
    u8 itemEffects[MAX_BATTLERS_COUNT];
    u16 usedMoves[MAX_BATTLERS_COUNT][MAX_MON_MOVES];
    u16 moveHistory[MAX_BATTLERS_COUNT][AI_MOVE_HISTORY_COUNT]; // 3 last used moves for each battler
    u8 moveHistoryIndex[MAX_BATTLERS_COUNT];
    u16 trainerItems[MAX_BATTLERS_COUNT];
    u8 itemsNo;
    u16 heldItems[MAX_BATTLERS_COUNT];
};

struct BattleScriptsStack
{
    const u8 *ptr[8];
    u8 size;
};

struct BattleCallbacksStack
{
    void (*function[8])(void);
    u8 size;
};

struct StatsArray
{
    u16 stats[NUM_STATS];
};

struct BattleResources
{
    struct SecretBase* secretBase;
    struct ResourceFlags *flags;
    struct BattleScriptsStack* battleScriptsStack;
    struct BattleCallbacksStack* battleCallbackStack;
    struct StatsArray* beforeLvlUp;
    struct AI_ThinkingStruct *ai;
    struct AiLogicData *aiData;
    struct AIPartyData *aiParty;
    struct BattleHistory *battleHistory;
    u8 bufferA[MAX_BATTLERS_COUNT][0x200];
    u8 bufferB[MAX_BATTLERS_COUNT][0x200];
};

#define AI_THINKING_STRUCT ((struct AI_ThinkingStruct *)(gBattleResources->ai))
#define AI_DATA ((struct AiLogicData *)(gBattleResources->aiData))
#define AI_PARTY ((struct AIPartyData *)(gBattleResources->aiParty))
#define BATTLE_HISTORY ((struct BattleHistory *)(gBattleResources->battleHistory))

struct BattleResults
{
    u8 playerFaintCounter;    // 0x0
    u8 opponentFaintCounter;  // 0x1
    u8 playerSwitchesCounter; // 0x2
    u8 numHealingItemsUsed;   // 0x3
    u8 numRevivesUsed;        // 0x4
    u8 playerMonWasDamaged:1; // 0x5
    u8 caughtMonBall:4;       // 0x5
    u8 shinyWildMon:1;        // 0x5
    u16 playerMon1Species;    // 0x6
    u8 playerMon1Name[POKEMON_NAME_LENGTH + 1];    // 0x8
    u8 battleTurnCounter;     // 0x13
    u8 playerMon2Name[POKEMON_NAME_LENGTH + 1];    // 0x14
    u8 pokeblockThrows;       // 0x1F
    u16 lastOpponentSpecies;  // 0x20
    u16 lastUsedMovePlayer;   // 0x22
    u16 lastUsedMoveOpponent; // 0x24
    u16 playerMon2Species;    // 0x26
    u16 caughtMonSpecies;     // 0x28
    u8 caughtMonNick[POKEMON_NAME_LENGTH + 1];     // 0x2A
    u8 filler35;           // 0x35
    u8 catchAttempts[POKEBALL_COUNT];     // 0x36
};

struct BattleTv_Side
{
    u32 spikesMonId:3;
    u32 reflectMonId:3;
    u32 lightScreenMonId:3;
    u32 safeguardMonId:3;
    u32 mistMonId:3;
    u32 futureSightMonId:3;
    u32 doomDesireMonId:3;
    u32 perishSongMonId:3;
    u32 wishMonId:3;
    u32 grudgeMonId:3;
    u32 usedMoveSlot:2;
    u32 spikesMoveSlot:2;
    u32 reflectMoveSlot:2;
    u32 lightScreenMoveSlot:2;
    u32 safeguardMoveSlot:2;
    u32 mistMoveSlot:2;
    u32 futureSightMoveSlot:2;
    u32 doomDesireMoveSlot:2;
    u32 perishSongMoveSlot:2;
    u32 wishMoveSlot:2;
    u32 grudgeMoveSlot:2;
    u32 destinyBondMonId:3;
    u32 destinyBondMoveSlot:2;
    u32 faintCause:4;
    u32 faintCauseMonId:3;
    u32 explosion:1;
    u32 explosionMoveSlot:2;
    u32 explosionMonId:3;
    u32 perishSong:1;
};

struct BattleTv_Position
{
    u32 curseMonId:3;
    u32 leechSeedMonId:3;
    u32 nightmareMonId:3;
    u32 wrapMonId:3;
    u32 attractMonId:3;
    u32 confusionMonId:3;
    u32 curseMoveSlot:2;
    u32 leechSeedMoveSlot:2;
    u32 nightmareMoveSlot:2;
    u32 wrapMoveSlot:2;
    u32 attractMoveSlot:2;
    u32 confusionMoveSlot:2;
    u32 waterSportMoveSlot:2;
    u32 waterSportMonId:3;
    u32 mudSportMonId:3;
    u32 mudSportMoveSlot:2;
    u32 ingrainMonId:3;
    u32 ingrainMoveSlot:2;
    u32 attackedByMonId:3;
    u32 attackedByMoveSlot:2;
};

struct BattleTv_Mon
{
    u32 psnMonId:3;
    u32 badPsnMonId:3;
    u32 brnMonId:3;
    u32 prlzMonId:3;
    u32 slpMonId:3;
    u32 frzMonId:3;
    u32 psnMoveSlot:2;
    u32 badPsnMoveSlot:2;
    u32 brnMoveSlot:2;
    u32 prlzMoveSlot:2;
    u32 slpMoveSlot:2;
    u32 frzMoveSlot:2;
};

struct BattleTv
{
    struct BattleTv_Mon mon[NUM_BATTLE_SIDES][PARTY_SIZE];
    struct BattleTv_Position pos[NUM_BATTLE_SIDES][2]; // [side][flank]
    struct BattleTv_Side side[NUM_BATTLE_SIDES];
};

struct BattleTvMovePoints
{
    s16 points[2][PARTY_SIZE * 4];
};

struct LinkBattlerHeader
{
    u8 versionSignatureLo;
    u8 versionSignatureHi;
    u8 vsScreenHealthFlagsLo;
    u8 vsScreenHealthFlagsHi;
    struct BattleEnigmaBerry battleEnigmaBerry;
};

struct MegaEvolutionData
{
    u8 toEvolve; // As flags using gBitTable.
    u8 evolvedPartyIds[2]; // As flags using gBitTable;
    bool8 alreadyEvolved[4]; // Array id is used for mon position.
    u16 evolvedSpecies[MAX_BATTLERS_COUNT];
    u16 playerEvolvedSpecies;
    u8 primalRevertedPartyIds[2]; // As flags using gBitTable;
    u16 primalRevertedSpecies[MAX_BATTLERS_COUNT];
    u16 playerPrimalRevertedSpecies;
    u8 battlerId;
    bool8 playerSelect;
    u8 triggerSpriteId;
};

struct Illusion
{
    u8 on;
    u8 set;
    u8 broken;
    u8 partyId;
    struct Pokemon *mon;
};

struct ZMoveData
{
    u8 viable:1;    // current move can become a z move
    u8 viewing:1;  // if player is viewing the z move name instead of regular moves
    u8 active:1;   // is z move being used this turn
    u8 zStatusActive:1;
    u8 healReplacement:1;
    u8 activeSplit:2;  // active z move split
    u8 zUnused:1;
    u8 triggerSpriteId;
    u8 possibleZMoves[MAX_BATTLERS_COUNT];
    u16 chosenZMove;  // z move of move cursor is on
    u8 effect;
    u8 used[MAX_BATTLERS_COUNT];   //one per bank for multi-battles
    u16 toBeUsed[MAX_BATTLERS_COUNT];  // z moves per battler to be used
    u16 baseMoves[MAX_BATTLERS_COUNT];
    u8 splits[MAX_BATTLERS_COUNT];
};

struct StolenItem
{
    u16 originalItem:15;
    u16 stolen:1;
};

struct BattleStruct
{
    u8 turnEffectsTracker;
    u8 turnEffectsBattlerId;
    u8 turnCountersTracker;
    u16 wrappedMove[MAX_BATTLERS_COUNT];
    u16 moveTarget[MAX_BATTLERS_COUNT];
    u8 expGetterMonId;
    u8 wildVictorySong;
    u8 dynamicMoveType;
    u8 wrappedBy[MAX_BATTLERS_COUNT];
    u16 assistPossibleMoves[PARTY_SIZE * MAX_MON_MOVES]; // Each of mons can know max 4 moves.
    u8 focusPunchBattlerId;
    u8 battlerPreventingSwitchout;
    u8 moneyMultiplier:6;
    u8 moneyMultiplierItem:1;
    u8 moneyMultiplierMove:1;
    u8 savedTurnActionNumber;
    u8 switchInAbilitiesCounter;
    u8 faintedActionsState;
    u8 faintedActionsBattlerId;
    u32 expValue;
    u8 scriptPartyIdx; // for printing the nickname
    u8 sentInPokes;
    bool8 selectionScriptFinished[MAX_BATTLERS_COUNT];
    u8 battlerPartyIndexes[MAX_BATTLERS_COUNT];
    u8 monToSwitchIntoId[MAX_BATTLERS_COUNT];
    u8 battlerPartyOrders[MAX_BATTLERS_COUNT][PARTY_SIZE / 2];
    u8 runTries;
    u8 caughtMonNick[POKEMON_NAME_LENGTH + 1];
    u8 safariGoNearCounter;
    u8 safariPkblThrowCounter;
    u8 safariEscapeFactor;
    u8 safariCatchFactor;
    u8 linkBattleVsSpriteId_V; // The letter "V"
    u8 linkBattleVsSpriteId_S; // The letter "S"
    u8 formToChangeInto;
    u8 chosenMovePositions[MAX_BATTLERS_COUNT];
    u8 stateIdAfterSelScript[MAX_BATTLERS_COUNT];
    u8 prevSelectedPartySlot;
    u8 stringMoveType;
    u8 expGetterBattlerId;
    u8 absentBattlerFlags;
    u8 palaceFlags; // First 4 bits are "is < 50% HP and not asleep" for each battler, last 4 bits are selected moves to pass to AI
    u8 field_93; // related to choosing pokemon?
    u8 wallyBattleState;
    u8 wallyMovesState;
    u8 wallyWaitFrames;
    u8 wallyMoveFrames;
    u16 lastTakenMove[MAX_BATTLERS_COUNT]; // Last move that a battler was hit with.
    u16 hpOnSwitchout[NUM_BATTLE_SIDES];
    u32 savedBattleTypeFlags;
    u16 abilityPreventingSwitchout;
    u8 hpScale;
    u16 synchronizeMoveEffect;
    bool8 anyMonHasTransformed;
    void (*savedCallback)(void);
    u16 usedHeldItems[PARTY_SIZE][NUM_BATTLE_SIDES]; // For each party member and side. For harvest, recycle
    u16 chosenItem[MAX_BATTLERS_COUNT];
    u8 AI_itemType[2];
    u8 AI_itemFlags[2];
    u16 choicedMove[MAX_BATTLERS_COUNT];
    u16 changedItems[MAX_BATTLERS_COUNT];
    u8 switchInItemsCounter;
    u8 arenaTurnCounter;
    u8 turnSideTracker;
    u8 givenExpMons; // Bits for enemy party's pokemon that gave exp to player's party.
    u16 lastTakenMoveFrom[MAX_BATTLERS_COUNT][MAX_BATTLERS_COUNT]; // a 2-D array [target][attacker]
    u16 castformPalette[NUM_CASTFORM_FORMS][16];
    union {
        struct LinkBattlerHeader linkBattlerHeader;
        u32 battleVideo[2];
    } multiBuffer;
    u8 wishPerishSongState;
    u8 wishPerishSongBattlerId;
    bool8 overworldWeatherDone;
    bool8 terrainDone;
    u8 atkCancellerTracker;
    struct BattleTvMovePoints tvMovePoints;
    struct BattleTv tv;
    u8 AI_monToSwitchIntoId[MAX_BATTLERS_COUNT];
    s8 arenaMindPoints[2];
    s8 arenaSkillPoints[2];
    u16 arenaStartHp[2];
    u8 arenaLostPlayerMons; // Bits for party member, lost as in referee's decision, not by fainting.
    u8 arenaLostOpponentMons;
    u8 alreadyStatusedMoveAttempt; // As bits for battlers; For example when using Thunder Wave on an already paralyzed pokemon.
    u8 debugBattler;
    u8 magnitudeBasePower;
    u8 presentBasePower;
    u8 roostTypes[MAX_BATTLERS_COUNT][2];
    u8 savedBattlerTarget;
    bool8 ateBoost[MAX_BATTLERS_COUNT];
    u8 activeAbilityPopUps; // as bits for each battler
    u8 abilityPopUpSpriteIds[MAX_BATTLERS_COUNT][2];    // two per battler
    bool8 throwingPokeBall;
    struct MegaEvolutionData mega;
    struct ZMoveData zmove;
    const u8 *trainerSlideMsg;
    bool8 trainerSlideLowHpMsgDone:1;
    u8 introState;
    u8 ateBerry[2]; // array id determined by side, each party pokemon as bit
    u8 stolenStats[NUM_BATTLE_STATS]; // hp byte is used for which stats to raise, other inform about by how many stages
    u8 lastMoveFailed; // as bits for each battler, for the sake of Stomping Tantrum
    u8 lastMoveTarget[MAX_BATTLERS_COUNT]; // The last target on which each mon used a move, for the sake of Instruct
    u8 debugHoldEffects[MAX_BATTLERS_COUNT]; // These override actual items' hold effects.
    u16 tracedAbility[MAX_BATTLERS_COUNT];
    u16 hpBefore[MAX_BATTLERS_COUNT]; // Hp of battlers before using a move. For Berserk
    bool8 spriteIgnore0Hp;
    struct Illusion illusion[MAX_BATTLERS_COUNT];
    s8 aiFinalScore[MAX_BATTLERS_COUNT][MAX_BATTLERS_COUNT][MAX_MON_MOVES]; // AI, target, moves to make debugging easier
    u8 aiMoveOrAction[MAX_BATTLERS_COUNT];
    u8 aiChosenTarget[MAX_BATTLERS_COUNT];
    u8 soulheartBattlerId;
    u8 friskedBattler; // Frisk needs to identify 2 battlers in double battles.
    bool8 friskedAbility; // If identifies two mons, show the ability pop-up only once.
    u8 sameMoveTurns[MAX_BATTLERS_COUNT]; // For Metronome, number of times the same moves has been SUCCESFULLY used.
    u16 moveEffect2; // For Knock Off
    u16 changedSpecies[PARTY_SIZE]; // For Zygarde or future forms when multiple mons can change into the same pokemon.
    u8 quickClawBattlerId;
    struct StolenItem itemStolen[PARTY_SIZE];  // Player's team that had items stolen (two bytes per party member)
    u8 blunderPolicy:1; // should blunder policy activate
    u8 swapDamageCategory:1; // Photon Geyser, Shell Side Arm, Light That Burns the Sky
    u8 ballSpriteIds[2];    // item gfx, window gfx
    u8 stickyWebUser;
    u8 appearedInBattle; // Bitfield to track which Pokemon appeared in battle. Used for Burmy's form change
    u8 skyDropTargets[MAX_BATTLERS_COUNT]; // For Sky Drop, to account for if multiple Pokemon use Sky Drop in a double battle.
    // When using a move which hits multiple opponents which is then bounced by a target, we need to make sure, the move hits both opponents, the one with bounce, and the one without.
    u8 attackerBeforeBounce:2;
    u8 beatUpSlot:3;
    u8 targetsDone[MAX_BATTLERS_COUNT]; // Each battler as a bit.
    u16 overwrittenAbilities[MAX_BATTLERS_COUNT];    // abilities overwritten during battle (keep separate from battle history in case of switching)
    bool8 allowedToChangeFormInWeather[PARTY_SIZE][2]; // For each party member and side, used by Ice Face.
    u8 battleBondTransformed[NUM_BATTLE_SIDES]; // Bitfield for each party.
<<<<<<< HEAD
    bool8 trainerSlideHalfHpMsgDone:1;
    u8 trainerSlideFirstCriticalHitMsgState:2;
    u8 trainerSlideFirstSuperEffectiveHitMsgState:2;
    u8 trainerSlideFirstSTABMoveMsgState:2;
    u8 trainerSlidePlayerMonUnaffectedMsgState:2;
    bool8 trainerSlideMegaEvolutionMsgDone:1;
    bool8 trainerSlideZMoveMsgDone:1;
=======
    u8 storedHealingWish:4; // Each battler as a bit.
    u8 storedLunarDance:4; // Each battler as a bit.
>>>>>>> 6f23ada6
};

#define F_DYNAMIC_TYPE_1 (1 << 6)
#define F_DYNAMIC_TYPE_2 (1 << 7)
#define DYNAMIC_TYPE_MASK (F_DYNAMIC_TYPE_1 - 1)

#define GET_MOVE_TYPE(move, typeArg)                                  \
{                                                                     \
    if (gBattleStruct->dynamicMoveType)                               \
        typeArg = gBattleStruct->dynamicMoveType & DYNAMIC_TYPE_MASK; \
    else                                                              \
        typeArg = gBattleMoves[move].type;                            \
}

#define IS_MOVE_PHYSICAL(move)(GetBattleMoveSplit(move) == SPLIT_PHYSICAL)
#define IS_MOVE_SPECIAL(move)(GetBattleMoveSplit(move) == SPLIT_SPECIAL)
#define IS_MOVE_STATUS(move)(gBattleMoves[move].split == SPLIT_STATUS)

#define BATTLER_MAX_HP(battlerId)(gBattleMons[battlerId].hp == gBattleMons[battlerId].maxHP)
#define TARGET_TURN_DAMAGED ((gSpecialStatuses[gBattlerTarget].physicalDmg != 0 || gSpecialStatuses[gBattlerTarget].specialDmg != 0))
#define BATTLER_DAMAGED(battlerId) ((gSpecialStatuses[battlerId].physicalDmg != 0 || gSpecialStatuses[battlerId].specialDmg != 0))

#define IS_BATTLER_OF_TYPE(battlerId, type)((gBattleMons[battlerId].type1 == type || gBattleMons[battlerId].type2 == type || (gBattleMons[battlerId].type3 != TYPE_MYSTERY && gBattleMons[battlerId].type3 == type)))
#define SET_BATTLER_TYPE(battlerId, type)           \
{                                                   \
    gBattleMons[battlerId].type1 = type;            \
    gBattleMons[battlerId].type2 = type;            \
    gBattleMons[battlerId].type3 = TYPE_MYSTERY;    \
}
#define RESTORE_BATTLER_TYPE(battlerId)                                                     \
{                                                                                           \
    gBattleMons[battlerId].type1 = gSpeciesInfo[gBattleMons[battlerId].species].types[0];   \
    gBattleMons[battlerId].type2 = gSpeciesInfo[gBattleMons[battlerId].species].types[1];   \
    gBattleMons[battlerId].type3 = TYPE_MYSTERY;                                            \
}


#define IS_BATTLER_PROTECTED(battlerId)(gProtectStructs[battlerId].protected                                           \
                                        || gSideStatuses[GetBattlerSide(battlerId)] & SIDE_STATUS_WIDE_GUARD           \
                                        || gSideStatuses[GetBattlerSide(battlerId)] & SIDE_STATUS_QUICK_GUARD          \
                                        || gSideStatuses[GetBattlerSide(battlerId)] & SIDE_STATUS_CRAFTY_SHIELD        \
                                        || gSideStatuses[GetBattlerSide(battlerId)] & SIDE_STATUS_MAT_BLOCK            \
                                        || gProtectStructs[battlerId].spikyShielded                                    \
                                        || gProtectStructs[battlerId].kingsShielded                                    \
                                        || gProtectStructs[battlerId].banefulBunkered                                  \
                                        || gProtectStructs[battlerId].obstructed                                       \
                                        || gProtectStructs[battlerId].silkTrapped)

#define GET_STAT_BUFF_ID(n)((n & 7))              // first three bits 0x1, 0x2, 0x4
#define GET_STAT_BUFF_VALUE_WITH_SIGN(n)((n & 0xF8))
#define GET_STAT_BUFF_VALUE(n)(((n >> 3) & 0xF))      // 0x8, 0x10, 0x20, 0x40
#define STAT_BUFF_NEGATIVE 0x80                     // 0x80, the sign bit

#define SET_STAT_BUFF_VALUE(n)((((n) << 3) & 0xF8))

#define SET_STATCHANGER(statId, stage, goesDown)(gBattleScripting.statChanger = (statId) + ((stage) << 3) + (goesDown << 7))
#define SET_STATCHANGER2(dst, statId, stage, goesDown)(dst = (statId) + ((stage) << 3) + (goesDown << 7))

// NOTE: The members of this struct have hard-coded offsets
//       in include/constants/battle_script_commands.h
struct BattleScripting
{
    s32 painSplitHp;
    s32 bideDmg;
    u8 multihitString[6];
    bool8 expOnCatch;
    u8 twoTurnsMoveStringId;
    u8 animArg1;
    u8 animArg2;
    u16 tripleKickPower;
    u8 moveendState;
    u8 savedStatChanger; // For further use, if attempting to change stat two times(ex. Moody)
    u8 shiftSwitched; // When the game tells you the next enemy's pokemon and you switch. Option for noobs but oh well.
    u8 battler;
    u8 animTurn;
    u8 animTargetsHit;
    u8 statChanger;
    bool8 statAnimPlayed;
    u8 getexpState;
    u8 battleStyle;
    u8 drawlvlupboxState;
    u8 learnMoveState;
    u8 savedBattler;
    u8 reshowMainState;
    u8 reshowHelperState;
    u8 levelUpHP;
    u8 windowsType; // B_WIN_TYPE_*
    u8 multiplayerId;
    u8 specialTrainerBattleType;
    bool8 monCaught;
    s32 savedDmg;
    u16 savedMoveEffect; // For moves hitting multiple targets.
    u16 moveEffect;
    u16 multihitMoveEffect;
    u8 illusionNickHack; // To properly display nick in STRINGID_ENEMYABOUTTOSWITCHPKMN.
    bool8 fixedPopup;   // Force ability popup to stick until manually called back
    u16 abilityPopupOverwrite;
    u8 switchCase;  // Special switching conditions, eg. red card
    u8 overrideBerryRequirements;
    u8 stickyWebStatDrop; // To prevent Defiant activating on a Court Change'd Sticky Web
};

struct BattleSpriteInfo
{
    u16 invisible:1; // 0x1
    u16 lowHpSong:1; // 0x2
    u16 behindSubstitute:1; // 0x4
    u16 flag_x8:1; // 0x8
    u16 hpNumbersNoBars:1; // 0x10
    u16 transformSpecies;
};

struct BattleAnimationInfo
{
    u16 animArg; // to fill up later
    u8 field_2;
    u8 field_3;
    u8 field_4;
    u8 field_5;
    u8 field_6;
    u8 field_7;
    u8 ballThrowCaseId:6;
    u8 isCriticalCapture:1;
    u8 criticalCaptureSuccess:1;
    u8 introAnimActive:1;
    u8 wildMonInvisible:1;
    u8 field_9_x1C:3;
    u8 field_9_x20:1;
    u8 field_9_x40:1;
    u8 field_9_x80:1;
    u8 numBallParticles;
    u8 field_B;
    s16 ballSubpx;
    u8 field_E;
    u8 field_F;
};

struct BattleHealthboxInfo
{
    u8 partyStatusSummaryShown:1;
    u8 healthboxIsBouncing:1;
    u8 battlerIsBouncing:1;
    u8 ballAnimActive:1; // 0x8
    u8 statusAnimActive:1; // x10
    u8 animFromTableActive:1; // x20
    u8 specialAnimActive:1; // x40
    u8 triedShinyMonAnim:1;
    u8 finishedShinyMonAnim:1;
    u8 opponentDrawPartyStatusSummaryDelay:4;
    u8 bgmRestored:1;
    u8 waitForCry:1;
    u8 healthboxSlideInStarted:1;
    u8 healthboxBounceSpriteId;
    u8 battlerBounceSpriteId;
    u8 animationState;
    u8 partyStatusDelayTimer;
    u8 matrixNum;
    u8 shadowSpriteId;
    u8 soundTimer;
    u8 introEndDelay;
    u8 field_A;
    u8 field_B;
};

struct BattleBarInfo
{
    u8 healthboxSpriteId;
    s32 maxValue;
    s32 oldValue;
    s32 receivedValue;
    s32 currValue;
};

struct BattleSpriteData
{
    struct BattleSpriteInfo *battlerData;
    struct BattleHealthboxInfo *healthBoxesData;
    struct BattleAnimationInfo *animationData;
    struct BattleBarInfo *battleBars;
};

#include "sprite.h"

struct MonSpritesGfx
{
    void *firstDecompressed; // ptr to the decompressed sprite of the first pokemon
    union {
        void *ptr[MAX_BATTLERS_COUNT];
        u8 *byte[MAX_BATTLERS_COUNT];
    } sprites;
    struct SpriteTemplate templates[MAX_BATTLERS_COUNT];
    struct SpriteFrameImage frameImages[MAX_BATTLERS_COUNT][4];
    u8 unusedArr[0x80];
    u8 *barFontGfx;
    void *unusedPtr;
    u16 *buffer;
};

struct TotemBoost
{
    u8 stats;   // bitfield for each battle stat that is set if the stat changes
    s8 statChanges[NUM_BATTLE_STATS - 1];    // highest bit being set decreases the stat
}; /* size = 8 */

// All battle variables are declared in battle_main.c
extern u16 gBattle_BG0_X;
extern u16 gBattle_BG0_Y;
extern u16 gBattle_BG1_X;
extern u16 gBattle_BG1_Y;
extern u16 gBattle_BG2_X;
extern u16 gBattle_BG2_Y;
extern u16 gBattle_BG3_X;
extern u16 gBattle_BG3_Y;
extern u16 gBattle_WIN0H;
extern u16 gBattle_WIN0V;
extern u16 gBattle_WIN1H;
extern u16 gBattle_WIN1V;
extern u8 gDisplayedStringBattle[400];
extern u8 gBattleTextBuff1[TEXT_BUFF_ARRAY_COUNT];
extern u8 gBattleTextBuff2[TEXT_BUFF_ARRAY_COUNT];
extern u8 gBattleTextBuff3[30]; //to handle stupidly large z move names
extern u32 gBattleTypeFlags;
extern u8 gBattleTerrain;
extern u32 gUnusedFirstBattleVar1;
extern u8 *gBattleAnimBgTileBuffer;
extern u8 *gBattleAnimBgTilemapBuffer;
extern u8 gActiveBattler;
extern u32 gBattleControllerExecFlags;
extern u8 gBattlersCount;
extern u16 gBattlerPartyIndexes[MAX_BATTLERS_COUNT];
extern u8 gBattlerPositions[MAX_BATTLERS_COUNT];
extern u8 gActionsByTurnOrder[MAX_BATTLERS_COUNT];
extern u8 gBattlerByTurnOrder[MAX_BATTLERS_COUNT];
extern u8 gCurrentTurnActionNumber;
extern u8 gCurrentActionFuncId;
extern struct BattlePokemon gBattleMons[MAX_BATTLERS_COUNT];
extern u8 gBattlerSpriteIds[MAX_BATTLERS_COUNT];
extern u8 gCurrMovePos;
extern u8 gChosenMovePos;
extern u16 gCurrentMove;
extern u16 gChosenMove;
extern u16 gCalledMove;
extern s32 gBattleMoveDamage;
extern s32 gHpDealt;
extern s32 gTakenDmg[MAX_BATTLERS_COUNT];
extern u16 gLastUsedItem;
extern u16 gLastUsedAbility;
extern u8 gBattlerAttacker;
extern u8 gBattlerTarget;
extern u8 gBattlerFainted;
extern u8 gEffectBattler;
extern u8 gPotentialItemEffectBattler;
extern u8 gAbsentBattlerFlags;
extern u8 gIsCriticalHit;
extern u8 gMultiHitCounter;
extern const u8 *gBattlescriptCurrInstr;
extern u8 gChosenActionByBattler[MAX_BATTLERS_COUNT];
extern const u8 *gSelectionBattleScripts[MAX_BATTLERS_COUNT];
extern const u8 *gPalaceSelectionBattleScripts[MAX_BATTLERS_COUNT];
extern u16 gLastPrintedMoves[MAX_BATTLERS_COUNT];
extern u16 gLastMoves[MAX_BATTLERS_COUNT];
extern u16 gLastLandedMoves[MAX_BATTLERS_COUNT];
extern u16 gLastHitByType[MAX_BATTLERS_COUNT];
extern u16 gLastResultingMoves[MAX_BATTLERS_COUNT];
extern u16 gLockedMoves[MAX_BATTLERS_COUNT];
extern u16 gLastUsedMove;
extern u8 gLastHitBy[MAX_BATTLERS_COUNT];
extern u16 gChosenMoveByBattler[MAX_BATTLERS_COUNT];
extern u16 gMoveResultFlags;
extern u32 gHitMarker;
extern u8 gTakenDmgByBattler[MAX_BATTLERS_COUNT];
extern u8 gUnusedFirstBattleVar2;
extern u32 gSideStatuses[NUM_BATTLE_SIDES];
extern struct SideTimer gSideTimers[NUM_BATTLE_SIDES];
extern u32 gStatuses3[MAX_BATTLERS_COUNT];
extern u32 gStatuses4[MAX_BATTLERS_COUNT];
extern struct DisableStruct gDisableStructs[MAX_BATTLERS_COUNT];
extern u16 gPauseCounterBattle;
extern u16 gPaydayMoney;
extern u16 gRandomTurnNumber;
extern u8 gBattleCommunication[BATTLE_COMMUNICATION_ENTRIES_COUNT];
extern u8 gBattleOutcome;
extern struct ProtectStruct gProtectStructs[MAX_BATTLERS_COUNT];
extern struct SpecialStatus gSpecialStatuses[MAX_BATTLERS_COUNT];
extern u16 gBattleWeather;
extern struct WishFutureKnock gWishFutureKnock;
extern u16 gIntroSlideFlags;
extern u8 gSentPokesToOpponent[2];
extern u16 gExpShareExp;
extern struct BattleEnigmaBerry gEnigmaBerries[MAX_BATTLERS_COUNT];
extern struct BattleScripting gBattleScripting;
extern struct BattleStruct *gBattleStruct;
extern u8 *gLinkBattleSendBuffer;
extern u8 *gLinkBattleRecvBuffer;
extern struct BattleResources *gBattleResources;
extern u8 gActionSelectionCursor[MAX_BATTLERS_COUNT];
extern u8 gMoveSelectionCursor[MAX_BATTLERS_COUNT];
extern u8 gBattlerStatusSummaryTaskId[MAX_BATTLERS_COUNT];
extern u8 gBattlerInMenuId;
extern bool8 gDoingBattleAnim;
extern u32 gTransformedPersonalities[MAX_BATTLERS_COUNT];
extern u8 gPlayerDpadHoldFrames;
extern struct BattleSpriteData *gBattleSpritesDataPtr;
extern struct MonSpritesGfx *gMonSpritesGfxPtr;
extern struct BattleHealthboxInfo *gBattleControllerOpponentHealthboxData;
extern struct BattleHealthboxInfo *gBattleControllerOpponentFlankHealthboxData;
extern u16 gBattleMovePower;
extern u16 gMoveToLearn;
extern u8 gBattleMonForms[MAX_BATTLERS_COUNT];
extern u32 gFieldStatuses;
extern struct FieldTimer gFieldTimers;
extern u8 gBattlerAbility;
extern u16 gPartnerSpriteId;
extern struct TotemBoost gTotemBoosts[MAX_BATTLERS_COUNT];

extern void (*gPreBattleCallback1)(void);
extern void (*gBattleMainFunc)(void);
extern struct BattleResults gBattleResults;
extern u8 gLeveledUpInBattle;
extern void (*gBattlerControllerFuncs[MAX_BATTLERS_COUNT])(void);
extern u8 gHealthboxSpriteIds[MAX_BATTLERS_COUNT];
extern u8 gMultiUsePlayerCursor;
extern u8 gNumberOfMovesToChoose;
extern u8 gBattleControllerData[MAX_BATTLERS_COUNT];
extern bool8 gHasFetchedBall;
extern u8 gLastUsedBall;
extern u16 gLastThrownBall;
extern u8 gPartyCriticalHits[PARTY_SIZE];

#endif // GUARD_BATTLE_H<|MERGE_RESOLUTION|>--- conflicted
+++ resolved
@@ -655,7 +655,8 @@
     u16 overwrittenAbilities[MAX_BATTLERS_COUNT];    // abilities overwritten during battle (keep separate from battle history in case of switching)
     bool8 allowedToChangeFormInWeather[PARTY_SIZE][2]; // For each party member and side, used by Ice Face.
     u8 battleBondTransformed[NUM_BATTLE_SIDES]; // Bitfield for each party.
-<<<<<<< HEAD
+    u8 storedHealingWish:4; // Each battler as a bit.
+    u8 storedLunarDance:4; // Each battler as a bit.
     bool8 trainerSlideHalfHpMsgDone:1;
     u8 trainerSlideFirstCriticalHitMsgState:2;
     u8 trainerSlideFirstSuperEffectiveHitMsgState:2;
@@ -663,10 +664,6 @@
     u8 trainerSlidePlayerMonUnaffectedMsgState:2;
     bool8 trainerSlideMegaEvolutionMsgDone:1;
     bool8 trainerSlideZMoveMsgDone:1;
-=======
-    u8 storedHealingWish:4; // Each battler as a bit.
-    u8 storedLunarDance:4; // Each battler as a bit.
->>>>>>> 6f23ada6
 };
 
 #define F_DYNAMIC_TYPE_1 (1 << 6)
