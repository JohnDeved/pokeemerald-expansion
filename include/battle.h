#ifndef GUARD_BATTLE_H
#define GUARD_BATTLE_H

// should they be included here or included individually by every file?
#include "constants/battle.h"
#include "battle_main.h"
#include "battle_message.h"
#include "battle_util.h"
#include "battle_script_commands.h"
#include "battle_ai_switch_items.h"
#include "battle_gfx_sfx_util.h"
#include "battle_util2.h"
#include "battle_bg.h"
#include "pokeball.h"
#include "battle_debug.h"
#include "battle_dynamax.h"

#define GET_BATTLER_SIDE(battler)         (GetBattlerPosition(battler) & BIT_SIDE)
#define GET_BATTLER_SIDE2(battler)        (gBattlerPositions[battler] & BIT_SIDE)

// Used to exclude moves learned temporarily by Transform or Mimic
#define MOVE_IS_PERMANENT(battler, moveSlot)                        \
   (!(gBattleMons[battler].status2 & STATUS2_TRANSFORMED)           \
 && !(gDisableStructs[battler].mimickedMoves & gBitTable[moveSlot]))

// Battle Actions
// These determine what each battler will do in a turn
#define B_ACTION_USE_MOVE               0
#define B_ACTION_USE_ITEM               1
#define B_ACTION_SWITCH                 2
#define B_ACTION_RUN                    3
#define B_ACTION_SAFARI_WATCH_CAREFULLY 4
#define B_ACTION_SAFARI_BALL            5
#define B_ACTION_SAFARI_POKEBLOCK       6
#define B_ACTION_SAFARI_GO_NEAR         7
#define B_ACTION_SAFARI_RUN             8
#define B_ACTION_WALLY_THROW            9
#define B_ACTION_EXEC_SCRIPT            10
#define B_ACTION_TRY_FINISH             11
#define B_ACTION_FINISHED               12
#define B_ACTION_CANCEL_PARTNER         12 // when choosing an action
#define B_ACTION_NOTHING_FAINTED        13 // when choosing an action
#define B_ACTION_DEBUG                  20
#define B_ACTION_THROW_BALL             21 // R to throw last used ball
#define B_ACTION_NONE                   0xFF

#define BATTLE_BUFFER_LINK_SIZE 0x1000

struct ResourceFlags
{
    u32 flags[MAX_BATTLERS_COUNT];
};

#define RESOURCE_FLAG_FLASH_FIRE        0x1
#define RESOURCE_FLAG_ROOST             0x2
#define RESOURCE_FLAG_UNBURDEN          0x4
#define RESOURCE_FLAG_UNUSED            0x8
#define RESOURCE_FLAG_TRACED            0x10
#define RESOURCE_FLAG_EMERGENCY_EXIT    0x20
#define RESOURCE_FLAG_NEUTRALIZING_GAS  0x40

struct DisableStruct
{
    u32 transformedMonPersonality;
    u16 disabledMove;
    u16 encoredMove;
    u8 protectUses;
    u8 stockpileCounter;
    s8 stockpileDef;
    s8 stockpileSpDef;
    s8 stockpileBeforeDef;
    s8 stockpileBeforeSpDef;
    u8 substituteHP;
    u8 encoredMovePos;
    u8 disableTimer:4;
    u8 encoreTimer:4;
    u8 perishSongTimer:4;
    u8 furyCutterCounter;
    u8 rolloutTimer:4;
    u8 rolloutTimerStartValue:4;
    u8 chargeTimer:4;
    u8 tauntTimer:4;
    u8 battlerPreventingEscape;
    u8 battlerWithSureHit;
    u8 isFirstTurn;
    u8 truantCounter:1;
    u8 truantSwitchInHack:1;
    u8 mimickedMoves:4;
    u8 rechargeTimer;
    u8 autotomizeCount;
    u8 slowStartTimer;
    u8 embargoTimer;
    u8 magnetRiseTimer;
    u8 telekinesisTimer;
    u8 healBlockTimer;
    u8 laserFocusTimer;
    u8 throatChopTimer;
    u8 wrapTurns;
    u8 tormentTimer:4; // used for G-Max Meltdown
    u8 usedMoves:4;
    u8 noRetreat:1;
    u8 tarShot:1;
    u8 octolock:1;
    u8 cudChew:1;
};

struct ProtectStruct
{
    u32 protected:1;
    u32 spikyShielded:1;
    u32 kingsShielded:1;
    u32 banefulBunkered:1;
    u32 obstructed:1;
    u32 endured:1;
    u32 noValidMoves:1;
    u32 helpingHand:1;
    u32 bounceMove:1;
    u32 stealMove:1;
    u32 prlzImmobility:1;
    u32 confusionSelfDmg:1;
    u32 targetAffected:1;
    u32 chargingTurn:1;
    u32 fleeType:2; // 0: Normal, 1: FLEE_ITEM, 2: FLEE_ABILITY
    u32 usedImprisonedMove:1;
    u32 loveImmobility:1;
    u32 usedDisabledMove:1;
    u32 usedTauntedMove:1;
    u32 flag2Unknown:1; // Only set to 0 once. Checked in 'WasUnableToUseMove' function.
    u32 flinchImmobility:1;
    u32 notFirstStrike:1;
    u32 palaceUnableToUseMove:1;
    u32 usesBouncedMove:1;
    u32 usedHealBlockedMove:1;
    u32 usedGravityPreventedMove:1;
    u32 powderSelfDmg:1;
    u32 usedThroatChopPreventedMove:1;
    u32 statRaised:1;
    u32 usedMicleBerry:1;
    u32 usedCustapBerry:1;    // also quick claw
    u32 touchedProtectLike:1;
    // End of 32-bit bitfield
    u16 disableEjectPack:1;
    u16 statFell:1;
    u16 pranksterElevated:1;
    u16 quickDraw:1;
    u16 beakBlastCharge:1;
    u16 quash:1;
    u16 shellTrap:1;
    u16 maxGuarded:1;
    u16 silkTrapped:1;
    u32 physicalDmg;
    u32 specialDmg;
    u8 physicalBattlerId;
    u8 specialBattlerId;
};

struct SpecialStatus
{
    s32 dmg;
    s32 physicalDmg;
    s32 specialDmg;
    u8 physicalBattlerId;
    u8 specialBattlerId;
    u8 changedStatsBattlerId; // Battler that was responsible for the latest stat change. Can be self.
    u8 statLowered:1;
    u8 lightningRodRedirected:1;
    u8 restoredBattlerSprite: 1;
    u8 traced:1;
    u8 ppNotAffectedByPressure:1;
    u8 faintedHasReplacement:1;
    u8 focusBanded:1;
    u8 focusSashed:1;
    // End of byte
    u8 sturdied:1;
    u8 stormDrainRedirected:1;
    u8 switchInAbilityDone:1;
    u8 switchInItemDone:1;
    u8 instructedChosenTarget:3;
    u8 berryReduced:1;
    // End of byte
    u8 gemParam;
    // End of byte
    u8 gemBoost:1;
    u8 rototillerAffected:1;  // to be affected by rototiller
    u8 parentalBondState:2;
    u8 multiHitOn:1;
    u8 announceNeutralizingGas:1;   // See Cmd_switchineffects
    u8 neutralizingGasRemoved:1;    // See VARIOUS_TRY_END_NEUTRALIZING_GAS
    u8 affectionEndured:1;
    // End of byte
    u8 damagedMons:4; // Mons that have been damaged directly by using a move, includes substitute.
    u8 dancerUsedMove:1;
    u8 dancerOriginalTarget:3;
    // End of byte
    u8 weatherAbilityDone:1;
    u8 terrainAbilityDone:1;
    u8 emergencyExited:1;
    u8 afterYou:1;
};

struct SideTimer
{
    u8 reflectTimer;
    u8 reflectBattlerId;
    u8 lightscreenTimer;
    u8 lightscreenBattlerId;
    u8 mistTimer;
    u8 mistBattlerId;
    u8 safeguardTimer;
    u8 safeguardBattlerId;
    u8 spikesAmount;
    u8 toxicSpikesAmount;
    u8 stealthRockAmount;
    u8 stickyWebAmount;
    u8 stickyWebBattlerSide; // Used for Court Change
    u8 auroraVeilTimer;
    u8 auroraVeilBattlerId;
    u8 tailwindTimer;
    u8 tailwindBattlerId;
    u8 luckyChantTimer;
    u8 luckyChantBattlerId;
    u8 steelsurgeAmount;
    // Timers below this point are not swapped by Court Change
    u8 followmeTimer;
    u8 followmeTarget:3;
    u8 followmePowder:1; // Rage powder, does not affect grass type pokemon.
    u8 retaliateTimer;
    u8 damageNonTypesTimer;
    u8 damageNonTypesType;
};

struct FieldTimer
{
    u8 mudSportTimer;
    u8 waterSportTimer;
    u8 wonderRoomTimer;
    u8 magicRoomTimer;
    u8 trickRoomTimer;
    u8 terrainTimer;
    u8 gravityTimer;
    u8 fairyLockTimer;
};

struct WishFutureKnock
{
    u8 futureSightCounter[MAX_BATTLERS_COUNT];
    u8 futureSightAttacker[MAX_BATTLERS_COUNT];
    u16 futureSightMove[MAX_BATTLERS_COUNT];
    u8 wishCounter[MAX_BATTLERS_COUNT];
    u8 wishPartyId[MAX_BATTLERS_COUNT];
    u8 weatherDuration;
    u8 knockedOffMons[NUM_BATTLE_SIDES]; // Each battler is represented by a bit.
};

struct AI_SavedBattleMon
{
    u16 ability;
    u16 moves[MAX_MON_MOVES];
    u16 heldItem;
    u16 species;
    u8 types[3];
};

struct AiPartyMon
{
    u16 species;
    u16 item;
    u16 heldEffect;
    u16 ability;
    u16 gender;
    u16 level;
    u16 moves[MAX_MON_MOVES];
    u32 status;
    bool8 isFainted;
    bool8 wasSentInBattle;
    u8 switchInCount; // Counts how many times this Pokemon has been sent out or switched into in a battle.
};

struct AIPartyData // Opposing battlers - party mons.
{
    struct AiPartyMon mons[2][PARTY_SIZE]; // 2 parties(player, opponent). Used to save information on opposing party.
    u8 count[2];
};

struct AiLogicData
{
    u16 abilities[MAX_BATTLERS_COUNT];
    u16 items[MAX_BATTLERS_COUNT];
    u16 holdEffects[MAX_BATTLERS_COUNT];
    u8 holdEffectParams[MAX_BATTLERS_COUNT];
    u16 predictedMoves[MAX_BATTLERS_COUNT];
    u8 hpPercents[MAX_BATTLERS_COUNT];
    u16 partnerMove;
    s32 simulatedDmg[MAX_BATTLERS_COUNT][MAX_BATTLERS_COUNT][MAX_MON_MOVES]; // attacker, target, moveIndex
    u8 effectiveness[MAX_BATTLERS_COUNT][MAX_BATTLERS_COUNT][MAX_MON_MOVES]; // attacker, target, moveIndex
    u8 moveLimitations[MAX_BATTLERS_COUNT];
};

struct AI_ThinkingStruct
{
    u8 aiState;
    u8 movesetIndex;
    u16 moveConsidered;
    s8 score[MAX_MON_MOVES];
    u32 funcResult;
    u32 aiFlags;
    u8 aiAction;
    u8 aiLogicId;
    struct AI_SavedBattleMon saved[4];
    bool8 switchMon; // Because all available moves have no/little effect.
};

#define AI_MOVE_HISTORY_COUNT 3

struct BattleHistory
{
    u16 abilities[MAX_BATTLERS_COUNT];
    u8 itemEffects[MAX_BATTLERS_COUNT];
    u16 usedMoves[MAX_BATTLERS_COUNT][MAX_MON_MOVES];
    u16 moveHistory[MAX_BATTLERS_COUNT][AI_MOVE_HISTORY_COUNT]; // 3 last used moves for each battler
    u8 moveHistoryIndex[MAX_BATTLERS_COUNT];
    u16 trainerItems[MAX_BATTLERS_COUNT];
    u8 itemsNo;
    u16 heldItems[MAX_BATTLERS_COUNT];
};

struct BattleScriptsStack
{
    const u8 *ptr[8];
    u8 size;
};

struct BattleCallbacksStack
{
    void (*function[8])(void);
    u8 size;
};

struct StatsArray
{
    u16 stats[NUM_STATS];
};

struct BattleResources
{
    struct SecretBase* secretBase;
    struct ResourceFlags *flags;
    struct BattleScriptsStack* battleScriptsStack;
    struct BattleCallbacksStack* battleCallbackStack;
    struct StatsArray* beforeLvlUp;
    struct AI_ThinkingStruct *ai;
    struct AiLogicData *aiData;
    struct AIPartyData *aiParty;
    struct BattleHistory *battleHistory;
    u8 bufferA[MAX_BATTLERS_COUNT][0x200];
    u8 bufferB[MAX_BATTLERS_COUNT][0x200];
};

#define AI_THINKING_STRUCT ((struct AI_ThinkingStruct *)(gBattleResources->ai))
#define AI_DATA ((struct AiLogicData *)(gBattleResources->aiData))
#define AI_PARTY ((struct AIPartyData *)(gBattleResources->aiParty))
#define BATTLE_HISTORY ((struct BattleHistory *)(gBattleResources->battleHistory))

struct BattleResults
{
    u8 playerFaintCounter;    // 0x0
    u8 opponentFaintCounter;  // 0x1
    u8 playerSwitchesCounter; // 0x2
    u8 numHealingItemsUsed;   // 0x3
    u8 numRevivesUsed;        // 0x4
    u8 playerMonWasDamaged:1; // 0x5
    u8 caughtMonBall:4;       // 0x5
    u8 shinyWildMon:1;        // 0x5
    u16 playerMon1Species;    // 0x6
    u8 playerMon1Name[POKEMON_NAME_LENGTH + 1];    // 0x8
    u8 battleTurnCounter;     // 0x13
    u8 playerMon2Name[POKEMON_NAME_LENGTH + 1];    // 0x14
    u8 pokeblockThrows;       // 0x1F
    u16 lastOpponentSpecies;  // 0x20
    u16 lastUsedMovePlayer;   // 0x22
    u16 lastUsedMoveOpponent; // 0x24
    u16 playerMon2Species;    // 0x26
    u16 caughtMonSpecies;     // 0x28
    u8 caughtMonNick[POKEMON_NAME_LENGTH + 1];     // 0x2A
    u8 filler35;           // 0x35
    u8 catchAttempts[POKEBALL_COUNT];     // 0x36
};

struct BattleTv_Side
{
    u32 spikesMonId:3;
    u32 reflectMonId:3;
    u32 lightScreenMonId:3;
    u32 safeguardMonId:3;
    u32 mistMonId:3;
    u32 futureSightMonId:3;
    u32 doomDesireMonId:3;
    u32 perishSongMonId:3;
    u32 wishMonId:3;
    u32 grudgeMonId:3;
    u32 usedMoveSlot:2;
    u32 spikesMoveSlot:2;
    u32 reflectMoveSlot:2;
    u32 lightScreenMoveSlot:2;
    u32 safeguardMoveSlot:2;
    u32 mistMoveSlot:2;
    u32 futureSightMoveSlot:2;
    u32 doomDesireMoveSlot:2;
    u32 perishSongMoveSlot:2;
    u32 wishMoveSlot:2;
    u32 grudgeMoveSlot:2;
    u32 destinyBondMonId:3;
    u32 destinyBondMoveSlot:2;
    u32 faintCause:4;
    u32 faintCauseMonId:3;
    u32 explosion:1;
    u32 explosionMoveSlot:2;
    u32 explosionMonId:3;
    u32 perishSong:1;
};

struct BattleTv_Position
{
    u32 curseMonId:3;
    u32 leechSeedMonId:3;
    u32 nightmareMonId:3;
    u32 wrapMonId:3;
    u32 attractMonId:3;
    u32 confusionMonId:3;
    u32 curseMoveSlot:2;
    u32 leechSeedMoveSlot:2;
    u32 nightmareMoveSlot:2;
    u32 wrapMoveSlot:2;
    u32 attractMoveSlot:2;
    u32 confusionMoveSlot:2;
    u32 waterSportMoveSlot:2;
    u32 waterSportMonId:3;
    u32 mudSportMonId:3;
    u32 mudSportMoveSlot:2;
    u32 ingrainMonId:3;
    u32 ingrainMoveSlot:2;
    u32 attackedByMonId:3;
    u32 attackedByMoveSlot:2;
};

struct BattleTv_Mon
{
    u32 psnMonId:3;
    u32 badPsnMonId:3;
    u32 brnMonId:3;
    u32 prlzMonId:3;
    u32 slpMonId:3;
    u32 frzMonId:3;
    u32 psnMoveSlot:2;
    u32 badPsnMoveSlot:2;
    u32 brnMoveSlot:2;
    u32 prlzMoveSlot:2;
    u32 slpMoveSlot:2;
    u32 frzMoveSlot:2;
};

struct BattleTv
{
    struct BattleTv_Mon mon[NUM_BATTLE_SIDES][PARTY_SIZE];
    struct BattleTv_Position pos[NUM_BATTLE_SIDES][2]; // [side][flank]
    struct BattleTv_Side side[NUM_BATTLE_SIDES];
};

struct BattleTvMovePoints
{
    s16 points[2][PARTY_SIZE * 4];
};

struct LinkBattlerHeader
{
    u8 versionSignatureLo;
    u8 versionSignatureHi;
    u8 vsScreenHealthFlagsLo;
    u8 vsScreenHealthFlagsHi;
    struct BattleEnigmaBerry battleEnigmaBerry;
};

struct MegaEvolutionData
{
    u8 toEvolve; // As flags using gBitTable.
    u8 evolvedPartyIds[2]; // As flags using gBitTable;
    bool8 alreadyEvolved[4]; // Array id is used for mon position.
    u16 evolvedSpecies[MAX_BATTLERS_COUNT];
    u16 playerEvolvedSpecies;
    u8 primalRevertedPartyIds[2]; // As flags using gBitTable;
    u16 primalRevertedSpecies[MAX_BATTLERS_COUNT];
    u16 playerPrimalRevertedSpecies;
    u8 battlerId;
    bool8 playerSelect;
    u8 triggerSpriteId;
};

struct Illusion
{
    u8 on;
    u8 set;
    u8 broken;
    u8 partyId;
    struct Pokemon *mon;
};

struct ZMoveData
{
    u8 viable:1;    // current move can become a z move
    u8 viewing:1;  // if player is viewing the z move name instead of regular moves
    u8 active:1;   // is z move being used this turn
    u8 zStatusActive:1;
    u8 healReplacement:1;
    u8 activeSplit:2;  // active z move split
    u8 zUnused:1;
    u8 triggerSpriteId;
    u8 possibleZMoves[MAX_BATTLERS_COUNT];
    u16 chosenZMove;  // z move of move cursor is on
    u8 effect;
    u8 used[MAX_BATTLERS_COUNT];   //one per bank for multi-battles
    u16 toBeUsed[MAX_BATTLERS_COUNT];  // z moves per battler to be used
    u16 baseMoves[MAX_BATTLERS_COUNT];
    u8 splits[MAX_BATTLERS_COUNT];
};

struct DynamaxData
{
    bool8 playerSelect;
    bool8 toDynamax[MAX_BATTLERS_COUNT];
    bool8 alreadyDynamaxed[NUM_BATTLE_SIDES];
    bool8 dynamaxed[MAX_BATTLERS_COUNT];
    u8 dynamaxTurns[MAX_BATTLERS_COUNT];
    u8 usingMaxMove[MAX_BATTLERS_COUNT];
    u8 activeSplit;
    u8 splits[MAX_BATTLERS_COUNT];
    u8 moveSlot[MAX_BATTLERS_COUNT]; // move slot of Max Move, used for Spite, TODO: Copycat, Encore, Grudge
};

struct StolenItem
{
    u16 originalItem:15;
    u16 stolen:1;
};

struct BattleStruct
{
    u8 turnEffectsTracker;
    u8 turnEffectsBattlerId;
    u8 turnCountersTracker;
    u16 wrappedMove[MAX_BATTLERS_COUNT];
    u16 moveTarget[MAX_BATTLERS_COUNT];
    u8 expGetterMonId;
    u8 wildVictorySong;
    u8 dynamicMoveType;
    u8 wrappedBy[MAX_BATTLERS_COUNT];
    u16 assistPossibleMoves[PARTY_SIZE * MAX_MON_MOVES]; // Each of mons can know max 4 moves.
    u8 focusPunchBattlerId;
    u8 battlerPreventingSwitchout;
    u8 moneyMultiplier:6;
    u8 moneyMultiplierItem:1;
    u8 moneyMultiplierMove:1;
    u8 savedTurnActionNumber;
    u8 switchInAbilitiesCounter;
    u8 faintedActionsState;
    u8 faintedActionsBattlerId;
    u32 expValue;
    u8 scriptPartyIdx; // for printing the nickname
    u8 sentInPokes;
    bool8 selectionScriptFinished[MAX_BATTLERS_COUNT];
    u8 battlerPartyIndexes[MAX_BATTLERS_COUNT];
    u8 monToSwitchIntoId[MAX_BATTLERS_COUNT];
    u8 battlerPartyOrders[MAX_BATTLERS_COUNT][PARTY_SIZE / 2];
    u8 runTries;
    u8 caughtMonNick[POKEMON_NAME_LENGTH + 1];
    u8 safariGoNearCounter;
    u8 safariPkblThrowCounter;
    u8 safariEscapeFactor;
    u8 safariCatchFactor;
    u8 linkBattleVsSpriteId_V; // The letter "V"
    u8 linkBattleVsSpriteId_S; // The letter "S"
    u8 formToChangeInto;
    u8 chosenMovePositions[MAX_BATTLERS_COUNT];
    u8 stateIdAfterSelScript[MAX_BATTLERS_COUNT];
    u8 prevSelectedPartySlot;
    u8 stringMoveType;
    u8 expGetterBattlerId;
    u8 absentBattlerFlags;
    u8 palaceFlags; // First 4 bits are "is < 50% HP and not asleep" for each battler, last 4 bits are selected moves to pass to AI
    u8 field_93; // related to choosing pokemon?
    u8 wallyBattleState;
    u8 wallyMovesState;
    u8 wallyWaitFrames;
    u8 wallyMoveFrames;
    u16 lastTakenMove[MAX_BATTLERS_COUNT]; // Last move that a battler was hit with.
    u16 hpOnSwitchout[NUM_BATTLE_SIDES];
    u32 savedBattleTypeFlags;
    u16 abilityPreventingSwitchout;
    u8 hpScale;
    u16 synchronizeMoveEffect;
    bool8 anyMonHasTransformed;
    void (*savedCallback)(void);
    u16 usedHeldItems[PARTY_SIZE][NUM_BATTLE_SIDES]; // For each party member and side. For harvest, recycle
    u16 chosenItem[MAX_BATTLERS_COUNT];
    u8 AI_itemType[2];
    u8 AI_itemFlags[2];
    u16 choicedMove[MAX_BATTLERS_COUNT];
    u16 changedItems[MAX_BATTLERS_COUNT];
    u8 switchInItemsCounter;
    u8 arenaTurnCounter;
    u8 turnSideTracker;
    u8 givenExpMons; // Bits for enemy party's pokemon that gave exp to player's party.
    u16 lastTakenMoveFrom[MAX_BATTLERS_COUNT][MAX_BATTLERS_COUNT]; // a 2-D array [target][attacker]
    u16 castformPalette[NUM_CASTFORM_FORMS][16];
    union {
        struct LinkBattlerHeader linkBattlerHeader;
        u32 battleVideo[2];
    } multiBuffer;
    u8 wishPerishSongState;
    u8 wishPerishSongBattlerId;
    bool8 overworldWeatherDone;
    bool8 terrainDone;
    u8 atkCancellerTracker;
    struct BattleTvMovePoints tvMovePoints;
    struct BattleTv tv;
    u8 AI_monToSwitchIntoId[MAX_BATTLERS_COUNT];
    s8 arenaMindPoints[2];
    s8 arenaSkillPoints[2];
    u16 arenaStartHp[2];
    u8 arenaLostPlayerMons; // Bits for party member, lost as in referee's decision, not by fainting.
    u8 arenaLostOpponentMons;
    u8 alreadyStatusedMoveAttempt; // As bits for battlers; For example when using Thunder Wave on an already paralyzed pokemon.
    u8 debugBattler;
    u8 magnitudeBasePower;
    u8 presentBasePower;
    u8 roostTypes[MAX_BATTLERS_COUNT][2];
    u8 savedBattlerTarget;
    bool8 ateBoost[MAX_BATTLERS_COUNT];
    u8 activeAbilityPopUps; // as bits for each battler
    u8 abilityPopUpSpriteIds[MAX_BATTLERS_COUNT][2];    // two per battler
    bool8 throwingPokeBall;
    struct MegaEvolutionData mega;
    struct ZMoveData zmove;
    struct DynamaxData dynamax;
    const u8 *trainerSlideMsg;
    bool8 trainerSlideLowHpMsgDone;
    u8 introState;
    u8 ateBerry[2]; // array id determined by side, each party pokemon as bit
    u8 stolenStats[NUM_BATTLE_STATS]; // hp byte is used for which stats to raise, other inform about by how many stages
    u8 lastMoveFailed; // as bits for each battler, for the sake of Stomping Tantrum
    u8 lastMoveTarget[MAX_BATTLERS_COUNT]; // The last target on which each mon used a move, for the sake of Instruct
    u8 debugHoldEffects[MAX_BATTLERS_COUNT]; // These override actual items' hold effects.
    u16 tracedAbility[MAX_BATTLERS_COUNT];
    u16 hpBefore[MAX_BATTLERS_COUNT]; // Hp of battlers before using a move. For Berserk
    bool8 spriteIgnore0Hp;
    struct Illusion illusion[MAX_BATTLERS_COUNT];
    s8 aiFinalScore[MAX_BATTLERS_COUNT][MAX_BATTLERS_COUNT][MAX_MON_MOVES]; // AI, target, moves to make debugging easier
    u8 aiMoveOrAction[MAX_BATTLERS_COUNT];
    u8 aiChosenTarget[MAX_BATTLERS_COUNT];
    u8 soulheartBattlerId;
    u8 friskedBattler; // Frisk needs to identify 2 battlers in double battles.
    bool8 friskedAbility; // If identifies two mons, show the ability pop-up only once.
    u8 sameMoveTurns[MAX_BATTLERS_COUNT]; // For Metronome, number of times the same moves has been SUCCESFULLY used.
    u16 moveEffect2; // For Knock Off
    u16 changedSpecies[PARTY_SIZE]; // For Zygarde or future forms when multiple mons can change into the same pokemon.
    u8 quickClawBattlerId;
    struct StolenItem itemStolen[PARTY_SIZE];  // Player's team that had items stolen (two bytes per party member)
    u8 blunderPolicy:1; // should blunder policy activate
    u8 swapDamageCategory:1; // Photon Geyser, Shell Side Arm, Light That Burns the Sky
    u8 forcedSwitch:4; // For each battler
    u8 switchInAbilityPostponed:4; // To not activate against an empty field, each bit for battler
    u8 ballSpriteIds[2];    // item gfx, window gfx
    u8 stickyWebUser;
    u8 appearedInBattle; // Bitfield to track which Pokemon appeared in battle. Used for Burmy's form change
    u8 skyDropTargets[MAX_BATTLERS_COUNT]; // For Sky Drop, to account for if multiple Pokemon use Sky Drop in a double battle.
    // When using a move which hits multiple opponents which is then bounced by a target, we need to make sure, the move hits both opponents, the one with bounce, and the one without.
    u8 attackerBeforeBounce:2;
    u8 beatUpSlot:3;
    bool8 hitSwitchTargetFailed:1;
    u8 targetsDone[MAX_BATTLERS_COUNT]; // Each battler as a bit.
    u16 overwrittenAbilities[MAX_BATTLERS_COUNT];    // abilities overwritten during battle (keep separate from battle history in case of switching)
    bool8 allowedToChangeFormInWeather[PARTY_SIZE][2]; // For each party member and side, used by Ice Face.
    u8 battleBondTransformed[NUM_BATTLE_SIDES]; // Bitfield for each party.
    u8 storedHealingWish:4; // Each battler as a bit.
    u8 storedLunarDance:4; // Each battler as a bit.
<<<<<<< HEAD
    u8 bonusCritStages[MAX_BATTLERS_COUNT]; // G-Max Chi Strike boosts crit stages of allies.
=======
    u16 supremeOverlordModifier[MAX_BATTLERS_COUNT];
>>>>>>> 6f13e4cf
};

#define F_DYNAMIC_TYPE_1 (1 << 6)
#define F_DYNAMIC_TYPE_2 (1 << 7)
#define DYNAMIC_TYPE_MASK (F_DYNAMIC_TYPE_1 - 1)

#define GET_MOVE_TYPE(move, typeArg)                                  \
{                                                                     \
    if (gBattleStruct->dynamicMoveType)                               \
        typeArg = gBattleStruct->dynamicMoveType & DYNAMIC_TYPE_MASK; \
    else                                                              \
        typeArg = gBattleMoves[move].type;                            \
}

#define IS_MOVE_PHYSICAL(move)(GetBattleMoveSplit(move) == SPLIT_PHYSICAL)
#define IS_MOVE_SPECIAL(move)(GetBattleMoveSplit(move) == SPLIT_SPECIAL)
#define IS_MOVE_STATUS(move)(gBattleMoves[move].split == SPLIT_STATUS)

#define BATTLER_MAX_HP(battlerId)(gBattleMons[battlerId].hp == gBattleMons[battlerId].maxHP)
#define TARGET_TURN_DAMAGED ((gSpecialStatuses[gBattlerTarget].physicalDmg != 0 || gSpecialStatuses[gBattlerTarget].specialDmg != 0))
#define BATTLER_DAMAGED(battlerId) ((gSpecialStatuses[battlerId].physicalDmg != 0 || gSpecialStatuses[battlerId].specialDmg != 0))

#define IS_BATTLER_OF_TYPE(battlerId, type)((gBattleMons[battlerId].type1 == type || gBattleMons[battlerId].type2 == type || (gBattleMons[battlerId].type3 != TYPE_MYSTERY && gBattleMons[battlerId].type3 == type)))
#define SET_BATTLER_TYPE(battlerId, type)           \
{                                                   \
    gBattleMons[battlerId].type1 = type;            \
    gBattleMons[battlerId].type2 = type;            \
    gBattleMons[battlerId].type3 = TYPE_MYSTERY;    \
}
#define RESTORE_BATTLER_TYPE(battlerId)                                                     \
{                                                                                           \
    gBattleMons[battlerId].type1 = gSpeciesInfo[gBattleMons[battlerId].species].types[0];   \
    gBattleMons[battlerId].type2 = gSpeciesInfo[gBattleMons[battlerId].species].types[1];   \
    gBattleMons[battlerId].type3 = TYPE_MYSTERY;                                            \
}


#define IS_BATTLER_PROTECTED(battlerId)(gProtectStructs[battlerId].protected                                           \
                                        || gSideStatuses[GetBattlerSide(battlerId)] & SIDE_STATUS_WIDE_GUARD           \
                                        || gSideStatuses[GetBattlerSide(battlerId)] & SIDE_STATUS_QUICK_GUARD          \
                                        || gSideStatuses[GetBattlerSide(battlerId)] & SIDE_STATUS_CRAFTY_SHIELD        \
                                        || gSideStatuses[GetBattlerSide(battlerId)] & SIDE_STATUS_MAT_BLOCK            \
                                        || gProtectStructs[battlerId].spikyShielded                                    \
                                        || gProtectStructs[battlerId].kingsShielded                                    \
                                        || gProtectStructs[battlerId].banefulBunkered                                  \
                                        || gProtectStructs[battlerId].obstructed                                       \
                                        || gProtectStructs[battlerId].silkTrapped)

#define GET_STAT_BUFF_ID(n)((n & 7))              // first three bits 0x1, 0x2, 0x4
#define GET_STAT_BUFF_VALUE_WITH_SIGN(n)((n & 0xF8))
#define GET_STAT_BUFF_VALUE(n)(((n >> 3) & 0xF))      // 0x8, 0x10, 0x20, 0x40
#define STAT_BUFF_NEGATIVE 0x80                     // 0x80, the sign bit

#define SET_STAT_BUFF_VALUE(n)((((n) << 3) & 0xF8))

#define SET_STATCHANGER(statId, stage, goesDown)(gBattleScripting.statChanger = (statId) + ((stage) << 3) + (goesDown << 7))
#define SET_STATCHANGER2(dst, statId, stage, goesDown)(dst = (statId) + ((stage) << 3) + (goesDown << 7))

// NOTE: The members of this struct have hard-coded offsets
//       in include/constants/battle_script_commands.h
struct BattleScripting
{
    s32 painSplitHp;
    s32 bideDmg;
    u8 multihitString[6];
    bool8 expOnCatch;
    u8 twoTurnsMoveStringId;
    u8 animArg1;
    u8 animArg2;
    u16 tripleKickPower;
    u8 moveendState;
    u8 savedStatChanger; // For further use, if attempting to change stat two times(ex. Moody)
    u8 shiftSwitched; // When the game tells you the next enemy's pokemon and you switch. Option for noobs but oh well.
    u8 battler;
    u8 animTurn;
    u8 animTargetsHit;
    u8 statChanger;
    bool8 statAnimPlayed;
    u8 getexpState;
    u8 battleStyle;
    u8 drawlvlupboxState;
    u8 learnMoveState;
    u8 savedBattler;
    u8 reshowMainState;
    u8 reshowHelperState;
    u8 levelUpHP;
    u8 windowsType; // B_WIN_TYPE_*
    u8 multiplayerId;
    u8 specialTrainerBattleType;
    bool8 monCaught;
    s32 savedDmg;
    u16 savedMoveEffect; // For moves hitting multiple targets.
    u16 moveEffect;
    u16 multihitMoveEffect;
    u8 illusionNickHack; // To properly display nick in STRINGID_ENEMYABOUTTOSWITCHPKMN.
    bool8 fixedPopup;   // Force ability popup to stick until manually called back
    u16 abilityPopupOverwrite;
    u8 switchCase;  // Special switching conditions, eg. red card
    u8 overrideBerryRequirements;
    u8 stickyWebStatDrop; // To prevent Defiant activating on a Court Change'd Sticky Web
};

struct BattleSpriteInfo
{
    u16 invisible:1; // 0x1
    u16 lowHpSong:1; // 0x2
    u16 behindSubstitute:1; // 0x4
    u16 flag_x8:1; // 0x8
    u16 hpNumbersNoBars:1; // 0x10
    u16 transformSpecies;
};

struct BattleAnimationInfo
{
    u16 animArg; // to fill up later
    u8 field_2;
    u8 field_3;
    u8 field_4;
    u8 field_5;
    u8 field_6;
    u8 field_7;
    u8 ballThrowCaseId:6;
    u8 isCriticalCapture:1;
    u8 criticalCaptureSuccess:1;
    u8 introAnimActive:1;
    u8 wildMonInvisible:1;
    u8 field_9_x1C:3;
    u8 field_9_x20:1;
    u8 field_9_x40:1;
    u8 field_9_x80:1;
    u8 numBallParticles;
    u8 field_B;
    s16 ballSubpx;
    u8 field_E;
    u8 field_F;
};

struct BattleHealthboxInfo
{
    u8 partyStatusSummaryShown:1;
    u8 healthboxIsBouncing:1;
    u8 battlerIsBouncing:1;
    u8 ballAnimActive:1; // 0x8
    u8 statusAnimActive:1; // x10
    u8 animFromTableActive:1; // x20
    u8 specialAnimActive:1; // x40
    u8 triedShinyMonAnim:1;
    u8 finishedShinyMonAnim:1;
    u8 opponentDrawPartyStatusSummaryDelay:4;
    u8 bgmRestored:1;
    u8 waitForCry:1;
    u8 healthboxSlideInStarted:1;
    u8 healthboxBounceSpriteId;
    u8 battlerBounceSpriteId;
    u8 animationState;
    u8 partyStatusDelayTimer;
    u8 matrixNum;
    u8 shadowSpriteId;
    u8 soundTimer;
    u8 introEndDelay;
    u8 field_A;
    u8 field_B;
};

struct BattleBarInfo
{
    u8 healthboxSpriteId;
    s32 maxValue;
    s32 oldValue;
    s32 receivedValue;
    s32 currValue;
};

struct BattleSpriteData
{
    struct BattleSpriteInfo *battlerData;
    struct BattleHealthboxInfo *healthBoxesData;
    struct BattleAnimationInfo *animationData;
    struct BattleBarInfo *battleBars;
};

#include "sprite.h"

struct MonSpritesGfx
{
    void *firstDecompressed; // ptr to the decompressed sprite of the first pokemon
    union {
        void *ptr[MAX_BATTLERS_COUNT];
        u8 *byte[MAX_BATTLERS_COUNT];
    } sprites;
    struct SpriteTemplate templates[MAX_BATTLERS_COUNT];
    struct SpriteFrameImage frameImages[MAX_BATTLERS_COUNT][MAX_MON_PIC_FRAMES];
    u8 unusedArr[0x80];
    u8 *barFontGfx;
    void *unusedPtr;
    u16 *buffer;
};

struct TotemBoost
{
    u8 stats;   // bitfield for each battle stat that is set if the stat changes
    s8 statChanges[NUM_BATTLE_STATS - 1];    // highest bit being set decreases the stat
}; /* size = 8 */

// All battle variables are declared in battle_main.c
extern u16 gBattle_BG0_X;
extern u16 gBattle_BG0_Y;
extern u16 gBattle_BG1_X;
extern u16 gBattle_BG1_Y;
extern u16 gBattle_BG2_X;
extern u16 gBattle_BG2_Y;
extern u16 gBattle_BG3_X;
extern u16 gBattle_BG3_Y;
extern u16 gBattle_WIN0H;
extern u16 gBattle_WIN0V;
extern u16 gBattle_WIN1H;
extern u16 gBattle_WIN1V;
extern u8 gDisplayedStringBattle[400];
extern u8 gBattleTextBuff1[TEXT_BUFF_ARRAY_COUNT];
extern u8 gBattleTextBuff2[TEXT_BUFF_ARRAY_COUNT];
extern u8 gBattleTextBuff3[30]; //to handle stupidly large z move names
extern u32 gBattleTypeFlags;
extern u8 gBattleTerrain;
extern u32 gUnusedFirstBattleVar1;
extern u8 *gBattleAnimBgTileBuffer;
extern u8 *gBattleAnimBgTilemapBuffer;
extern u8 gActiveBattler;
extern u32 gBattleControllerExecFlags;
extern u8 gBattlersCount;
extern u16 gBattlerPartyIndexes[MAX_BATTLERS_COUNT];
extern u8 gBattlerPositions[MAX_BATTLERS_COUNT];
extern u8 gActionsByTurnOrder[MAX_BATTLERS_COUNT];
extern u8 gBattlerByTurnOrder[MAX_BATTLERS_COUNT];
extern u8 gCurrentTurnActionNumber;
extern u8 gCurrentActionFuncId;
extern struct BattlePokemon gBattleMons[MAX_BATTLERS_COUNT];
extern u8 gBattlerSpriteIds[MAX_BATTLERS_COUNT];
extern u8 gCurrMovePos;
extern u8 gChosenMovePos;
extern u16 gCurrentMove;
extern u16 gChosenMove;
extern u16 gCalledMove;
extern s32 gBattleMoveDamage;
extern s32 gHpDealt;
extern s32 gTakenDmg[MAX_BATTLERS_COUNT];
extern u16 gLastUsedItem;
extern u16 gLastUsedAbility;
extern u8 gBattlerAttacker;
extern u8 gBattlerTarget;
extern u8 gBattlerFainted;
extern u8 gEffectBattler;
extern u8 gPotentialItemEffectBattler;
extern u8 gAbsentBattlerFlags;
extern u8 gIsCriticalHit;
extern u8 gMultiHitCounter;
extern const u8 *gBattlescriptCurrInstr;
extern u8 gChosenActionByBattler[MAX_BATTLERS_COUNT];
extern const u8 *gSelectionBattleScripts[MAX_BATTLERS_COUNT];
extern const u8 *gPalaceSelectionBattleScripts[MAX_BATTLERS_COUNT];
extern u16 gLastPrintedMoves[MAX_BATTLERS_COUNT];
extern u16 gLastMoves[MAX_BATTLERS_COUNT];
extern u16 gLastLandedMoves[MAX_BATTLERS_COUNT];
extern u16 gLastHitByType[MAX_BATTLERS_COUNT];
extern u16 gLastResultingMoves[MAX_BATTLERS_COUNT];
extern u16 gLockedMoves[MAX_BATTLERS_COUNT];
extern u16 gLastUsedMove;
extern u8 gLastHitBy[MAX_BATTLERS_COUNT];
extern u16 gChosenMoveByBattler[MAX_BATTLERS_COUNT];
extern u16 gMoveResultFlags;
extern u32 gHitMarker;
extern u8 gTakenDmgByBattler[MAX_BATTLERS_COUNT];
extern u8 gUnusedFirstBattleVar2;
extern u32 gSideStatuses[NUM_BATTLE_SIDES];
extern struct SideTimer gSideTimers[NUM_BATTLE_SIDES];
extern u32 gStatuses3[MAX_BATTLERS_COUNT];
extern u32 gStatuses4[MAX_BATTLERS_COUNT];
extern struct DisableStruct gDisableStructs[MAX_BATTLERS_COUNT];
extern u16 gPauseCounterBattle;
extern u16 gPaydayMoney;
extern u16 gRandomTurnNumber;
extern u8 gBattleCommunication[BATTLE_COMMUNICATION_ENTRIES_COUNT];
extern u8 gBattleOutcome;
extern struct ProtectStruct gProtectStructs[MAX_BATTLERS_COUNT];
extern struct SpecialStatus gSpecialStatuses[MAX_BATTLERS_COUNT];
extern u16 gBattleWeather;
extern struct WishFutureKnock gWishFutureKnock;
extern u16 gIntroSlideFlags;
extern u8 gSentPokesToOpponent[2];
extern u16 gExpShareExp;
extern struct BattleEnigmaBerry gEnigmaBerries[MAX_BATTLERS_COUNT];
extern struct BattleScripting gBattleScripting;
extern struct BattleStruct *gBattleStruct;
extern u8 *gLinkBattleSendBuffer;
extern u8 *gLinkBattleRecvBuffer;
extern struct BattleResources *gBattleResources;
extern u8 gActionSelectionCursor[MAX_BATTLERS_COUNT];
extern u8 gMoveSelectionCursor[MAX_BATTLERS_COUNT];
extern u8 gBattlerStatusSummaryTaskId[MAX_BATTLERS_COUNT];
extern u8 gBattlerInMenuId;
extern bool8 gDoingBattleAnim;
extern u32 gTransformedPersonalities[MAX_BATTLERS_COUNT];
extern u8 gPlayerDpadHoldFrames;
extern struct BattleSpriteData *gBattleSpritesDataPtr;
extern struct MonSpritesGfx *gMonSpritesGfxPtr;
extern struct BattleHealthboxInfo *gBattleControllerOpponentHealthboxData;
extern struct BattleHealthboxInfo *gBattleControllerOpponentFlankHealthboxData;
extern u16 gBattleMovePower;
extern u16 gMoveToLearn;
extern u8 gBattleMonForms[MAX_BATTLERS_COUNT];
extern u32 gFieldStatuses;
extern struct FieldTimer gFieldTimers;
extern u8 gBattlerAbility;
extern u16 gPartnerSpriteId;
extern struct TotemBoost gTotemBoosts[MAX_BATTLERS_COUNT];

extern void (*gPreBattleCallback1)(void);
extern void (*gBattleMainFunc)(void);
extern struct BattleResults gBattleResults;
extern u8 gLeveledUpInBattle;
extern void (*gBattlerControllerFuncs[MAX_BATTLERS_COUNT])(void);
extern u8 gHealthboxSpriteIds[MAX_BATTLERS_COUNT];
extern u8 gMultiUsePlayerCursor;
extern u8 gNumberOfMovesToChoose;
extern u8 gBattleControllerData[MAX_BATTLERS_COUNT];
extern bool8 gHasFetchedBall;
extern u8 gLastUsedBall;
extern u16 gLastThrownBall;
extern u8 gPartyCriticalHits[PARTY_SIZE];

#endif // GUARD_BATTLE_H<|MERGE_RESOLUTION|>--- conflicted
+++ resolved
@@ -682,11 +682,8 @@
     u8 battleBondTransformed[NUM_BATTLE_SIDES]; // Bitfield for each party.
     u8 storedHealingWish:4; // Each battler as a bit.
     u8 storedLunarDance:4; // Each battler as a bit.
-<<<<<<< HEAD
     u8 bonusCritStages[MAX_BATTLERS_COUNT]; // G-Max Chi Strike boosts crit stages of allies.
-=======
     u16 supremeOverlordModifier[MAX_BATTLERS_COUNT];
->>>>>>> 6f13e4cf
 };
 
 #define F_DYNAMIC_TYPE_1 (1 << 6)
