#ifndef GUARD_BATTLE_H
#define GUARD_BATTLE_H

// should they be included here or included individually by every file?
#include "constants/battle.h"
#include "battle_main.h"
#include "battle_message.h"
#include "battle_util.h"
#include "battle_script_commands.h"
#include "battle_ai_switch_items.h"
#include "battle_gfx_sfx_util.h"
#include "battle_util2.h"
#include "battle_bg.h"
#include "battle_debug.h"

#define GET_BATTLER_POSITION(battler)     (gBattlerPositions[battler])
#define GET_BATTLER_SIDE(battler)         (GetBattlerPosition(battler) & BIT_SIDE)
#define GET_BATTLER_SIDE2(battler)        (GET_BATTLER_POSITION(battler) & BIT_SIDE)

// Battle Actions
// These determine what each battler will do in a turn
#define B_ACTION_USE_MOVE               0
#define B_ACTION_USE_ITEM               1
#define B_ACTION_SWITCH                 2
#define B_ACTION_RUN                    3
#define B_ACTION_SAFARI_WATCH_CAREFULLY 4
#define B_ACTION_SAFARI_BALL            5
#define B_ACTION_SAFARI_POKEBLOCK       6
#define B_ACTION_SAFARI_GO_NEAR         7
#define B_ACTION_SAFARI_RUN             8
#define B_ACTION_WALLY_THROW            9
// The exact purposes of these are unclear
#define B_ACTION_EXEC_SCRIPT            10 // when executing an action
#define B_ACTION_CANCEL_PARTNER         12 // when choosing an action
#define B_ACTION_FINISHED               12 // when executing an action
#define B_ACTION_NOTHING_FAINTED        13 // when choosing an action
#define B_ACTION_DEBUG                  20
#define B_ACTION_NONE                   0xFF

#define MAX_TRAINER_ITEMS 4
#define MAX_MON_MOVES 4

// array entries for battle communication
#define MULTIUSE_STATE          0x0
#define CURSOR_POSITION         0x1
#define TASK_ID                 0x1 // task Id and cursor position share the same field
#define SPRITES_INIT_STATE1     0x1 // shares the Id as well
#define SPRITES_INIT_STATE2     0x2
#define MOVE_EFFECT_BYTE        0x3
#define ACTIONS_CONFIRMED_COUNT 0x4
#define MULTISTRING_CHOOSER     0x5
#define MSG_DISPLAY             0x7
#define BATTLE_COMMUNICATION_ENTRIES_COUNT  0x8

#define MOVE_TARGET_SELECTED            0x0
#define MOVE_TARGET_DEPENDS             0x1
#define MOVE_TARGET_USER_OR_SELECTED    0x2
#define MOVE_TARGET_RANDOM              0x4
#define MOVE_TARGET_BOTH                0x8
#define MOVE_TARGET_USER                0x10
#define MOVE_TARGET_FOES_AND_ALLY       0x20
#define MOVE_TARGET_OPPONENTS_FIELD     0x40

#define BATTLE_BUFFER_LINK_SIZE 0x1000

struct TrainerMonNoItemDefaultMoves
{
    u16 iv;
    u8 lvl;
    u16 species;
};

struct TrainerMonItemDefaultMoves
{
    u16 iv;
    u8 lvl;
    u16 species;
    u16 heldItem;
};

struct TrainerMonNoItemCustomMoves
{
    u16 iv;
    u8 lvl;
    u16 species;
    u16 moves[4];
};

struct TrainerMonItemCustomMoves
{
    u16 iv;
    u8 lvl;
    u16 species;
    u16 heldItem;
    u16 moves[4];
};

union TrainerMonPtr
{
    const struct TrainerMonNoItemDefaultMoves *NoItemDefaultMoves;
    const struct TrainerMonNoItemCustomMoves *NoItemCustomMoves;
    const struct TrainerMonItemDefaultMoves *ItemDefaultMoves;
    const struct TrainerMonItemCustomMoves *ItemCustomMoves;
};

struct Trainer
{
    /*0x00*/ u8 partyFlags;
    /*0x01*/ u8 trainerClass;
    /*0x02*/ u8 encounterMusic_gender; // last bit is gender
    /*0x03*/ u8 trainerPic;
    /*0x04*/ u8 trainerName[12];
    /*0x10*/ u16 items[4];
    /*0x18*/ bool8 doubleBattle;
    /*0x1C*/ u32 aiFlags;
    /*0x20*/ u8 partySize;
    /*0x24*/ union TrainerMonPtr party;
};

extern const struct Trainer gTrainers[];

#define TRAINER_ENCOUNTER_MUSIC(trainer)((gTrainers[trainer].encounterMusic_gender & 0x7F))

struct UnknownFlags
{
    u32 flags[4];
};

#define RESOURCE_FLAG_FLASH_FIRE    0x1
#define RESOURCE_FLAG_ROOST         0x2

struct DisableStruct
{
    u32 transformedMonPersonality;
    u16 disabledMove;
    u16 encoredMove;
    u8 protectUses;
    u8 stockpileCounter;
    u8 substituteHP;
    u8 disableTimer:4;
    u8 disableTimerStartValue:4;
    u8 encoredMovePos;
    u8 filler_D; // Unused field.
    u8 encoreTimer:4;
    u8 encoreTimerStartValue:4;
    u8 perishSongTimer:4;
    u8 perishSongTimerStartValue:4;
    u8 furyCutterCounter;
    u8 rolloutTimer:4;
    u8 rolloutTimerStartValue:4;
    u8 chargeTimer:4;
    u8 chargeTimerStartValue:4;
    u8 tauntTimer:4;
    u8 tauntTimer2:4;
    u8 battlerPreventingEscape;
    u8 battlerWithSureHit;
    u8 isFirstTurn;
    u8 unk17;
    u8 truantCounter:1;
    u8 truantUnknownBit:1;
    u8 unk18_a_2:2;
    u8 unk18_b:4;
    u8 rechargeTimer;
    u8 autonomizeCount;
    u8 slowStartTimer;
    u8 embargoTimer;
    u8 magnetRiseTimer;
    u8 telekinesisTimer;
    u8 healBlockTimer;
    u8 laserFocusTimer;
    u8 usedMoves:4;
    u8 wrapTurns;
};

struct ProtectStruct
{
    u32 protected:1;
    u32 wideGuarded:1;
    u32 quickGuarded:1;
    u32 spikyShielded:1;
    u32 kingsShielded:1;
    u32 banefulBunkered:1;
    u32 endured:1;
    u32 noValidMoves:1;
    u32 helpingHand:1;
    u32 bounceMove:1;
    u32 stealMove:1;
    u32 flag0Unknown:1;
    u32 prlzImmobility:1;
    u32 confusionSelfDmg:1;
    u32 targetNotAffected:1;
    u32 chargingTurn:1;
    u32 fleeFlag:2; // For RunAway and Smoke Ball.
    u32 usedImprisionedMove:1;
    u32 loveImmobility:1;
    u32 usedDisabledMove:1;
    u32 usedTauntedMove:1;
    u32 flag2Unknown:1;
    u32 flinchImmobility:1;
    u32 notFirstStrike:1;
    u32 flag_x10:1;
    u32 usesBouncedMove:1;
    u32 usedHealBlockedMove:1;
    u32 usedGravityPreventedMove:1;
    u32 physicalDmg;
    u32 specialDmg;
    u8 physicalBattlerId;
    u8 specialBattlerId;
};

struct SpecialStatus
{
    u8 statLowered:1;
    u8 lightningRodRedirected:1;
    u8 restoredBattlerSprite: 1;
    u8 intimidatedMon:1;
    u8 traced:1;
    u8 ppNotAffectedByPressure:1;
    u8 flag40:1;
    u8 focusBanded:1;
    u8 focusSashed:1;
    u8 sturdied:1;
    u8 stormDrainRedirected:1;
    u8 switchInAbilityDone:1;
    s32 dmg;
    s32 physicalDmg;
    s32 specialDmg;
    u8 physicalBattlerId;
    u8 specialBattlerId;
};

struct SideTimer
{
    u8 reflectTimer;
    u8 reflectBattlerId;
    u8 lightscreenTimer;
    u8 lightscreenBattlerId;
    u8 mistTimer;
    u8 mistBattlerId;
    u8 safeguardTimer;
    u8 safeguardBattlerId;
    u8 followmeTimer;
    u8 followmeTarget;
    u8 spikesAmount;
    u8 toxicSpikesAmount;
    u8 stealthRockAmount;
    u8 stickyWebAmount;
    u8 auroraVeilTimer;
    u8 auroraVeilBattlerId;
    u8 tailwindTimer;
    u8 tailwindBattlerId;
    u8 luckyChantTimer;
    u8 luckyChantBattlerId;
};

struct FieldTimer
{
    u8 mudSportTimer;
    u8 waterSportTimer;
    u8 wonderRoomTimer;
    u8 magicRoomTimer;
    u8 trickRoomTimer;
    u8 grassyTerrainTimer;
    u8 mistyTerrainTimer;
    u8 electricTerrainTimer;
    u8 psychicTerrainTimer;
    u8 echoVoiceCounter;
    u8 gravityTimer;
};

struct WishFutureKnock
{
    u8 futureSightCounter[MAX_BATTLERS_COUNT];
    u8 futureSightAttacker[MAX_BATTLERS_COUNT];
    s32 futureSightDmg[MAX_BATTLERS_COUNT];
    u16 futureSightMove[MAX_BATTLERS_COUNT];
    u8 wishCounter[MAX_BATTLERS_COUNT];
    u8 wishMonId[MAX_BATTLERS_COUNT];
    u8 weatherDuration;
    u8 knockedOffMons[2]; // Each battler is represented by a bit. The array entry is dependent on the battler's side.
};

struct AI_SavedBattleMon
{
    u8 ability;
    u16 moves[4];
    u16 heldItem;
    u16 species;
};

struct AI_ThinkingStruct
{
    u8 aiState;
    u8 movesetIndex;
    u16 moveConsidered;
    s8 score[4];
    u32 funcResult;
    u32 aiFlags;
    u8 aiAction;
    u8 aiLogicId;
    u8 filler12[6];
    u8 simulatedRNG[4];
    struct AI_SavedBattleMon saved[4];
};

struct UsedMoves
{
    u16 moves[MAX_BATTLERS_COUNT];
    u16 unknown[MAX_BATTLERS_COUNT];
};

struct BattleHistory
{
    struct UsedMoves usedMoves[MAX_BATTLERS_COUNT];
    u8 abilities[MAX_BATTLERS_COUNT];
    u8 itemEffects[MAX_BATTLERS_COUNT];
    u16 trainerItems[MAX_BATTLERS_COUNT];
    u8 itemsNo;
};

struct BattleScriptsStack
{
    const u8 *ptr[8];
    u8 size;
};

struct BattleCallbacksStack
{
    void (*function[8])(void);
    u8 size;
};

struct StatsArray
{
    u16 hp;
    u16 atk;
    u16 def;
    u16 spd;
    u16 spAtk;
    u16 spDef;
};

struct BattleResources
{
    struct SecretBaseRecord* secretBase;
    struct UnknownFlags *flags;
    struct BattleScriptsStack* battleScriptsStack;
    struct BattleCallbacksStack* battleCallbackStack;
    struct StatsArray* statsBeforeLvlUp;
    struct AI_ThinkingStruct *ai;
    struct BattleHistory *battleHistory;
    struct BattleScriptsStack *AI_ScriptsStack;
};

struct BattleResults
{
    u8 playerFaintCounter;    // 0x0
    u8 opponentFaintCounter;  // 0x1
    u8 playerSwitchesCounter; // 0x2
    u8 unk3;                  // 0x3
    u8 unk4;                  // 0x4
    u8 playerMonWasDamaged:1;              // 0x5
    u8 usedMasterBall:1;      // 0x5
    u8 caughtMonBall:4;       // 0x5
    u8 shinyWildMon:1;        // 0x5
    u8 unk5_7:1;              // 0x5
    u16 playerMon1Species;    // 0x6
    u8 playerMon1Name[POKEMON_NAME_LENGTH + 1];    // 0x8
    u8 battleTurnCounter;     // 0x13
    u8 playerMon2Name[POKEMON_NAME_LENGTH + 1];    // 0x14
    u8 pokeblockThrows;       // 0x1F
    u16 lastOpponentSpecies;  // 0x20
    u16 lastUsedMovePlayer;   // 0x22
    u16 lastUsedMoveOpponent; // 0x24
    u16 playerMon2Species;    // 0x26
    u16 caughtMonSpecies;     // 0x28
    u8 caughtMonNick[POKEMON_NAME_LENGTH + 1];     // 0x2A
    u8 filler35[1];           // 0x35
    u8 catchAttempts[11];     // 0x36
};

struct BattleTv_Side
{
    u32 spikesMonId:3;
    u32 reflectMonId:3;
    u32 lightScreenMonId:3;
    u32 safeguardMonId:3;
    u32 mistMonId:3;
    u32 futureSightMonId:3;
    u32 doomDesireMonId:3;
    u32 perishSongMonId:3;
    u32 wishMonId:3;
    u32 grudgeMonId:3;
    u32 usedMoveSlot:2;
    u32 spikesMoveSlot:2;
    u32 reflectMoveSlot:2;
    u32 lightScreenMoveSlot:2;
    u32 safeguardMoveSlot:2;
    u32 mistMoveSlot:2;
    u32 futureSightMoveSlot:2;
    u32 doomDesireMoveSlot:2;
    u32 perishSongMoveSlot:2;
    u32 wishMoveSlot:2;
    u32 grudgeMoveSlot:2;
    u32 destinyBondMonId:3;
    u32 destinyBondMoveSlot:2;
    u32 faintCause:4;
    u32 faintCauseMonId:3;
    u32 explosion:1;
    u32 explosionMoveSlot:2;
    u32 explosionMonId:3;
    u32 perishSong:1;
};

struct BattleTv_Position
{
    u32 curseMonId:3;
    u32 leechSeedMonId:3;
    u32 nightmareMonId:3;
    u32 wrapMonId:3;
    u32 attractMonId:3;
    u32 confusionMonId:3;
    u32 curseMoveSlot:2;
    u32 leechSeedMoveSlot:2;
    u32 nightmareMoveSlot:2;
    u32 wrapMoveSlot:2;
    u32 attractMoveSlot:2;
    u32 confusionMoveSlot:2;
    u32 waterSportMoveSlot:2;
    u32 waterSportMonId:3;
    u32 mudSportMonId:3;
    u32 mudSportMoveSlot:2;
    u32 ingrainMonId:3;
    u32 ingrainMoveSlot:2;
    u32 attackedByMonId:3;
    u32 attackedByMoveSlot:2;
};

struct BattleTv_Mon
{
    u32 psnMonId:3;
    u32 badPsnMonId:3;
    u32 brnMonId:3;
    u32 prlzMonId:3;
    u32 slpMonId:3;
    u32 frzMonId:3;
    u32 psnMoveSlot:2;
    u32 badPsnMoveSlot:2;
    u32 brnMoveSlot:2;
    u32 prlzMoveSlot:2;
    u32 slpMoveSlot:2;
    u32 frzMoveSlot:2;
};

struct BattleTv
{
    struct BattleTv_Mon mon[2][PARTY_SIZE]; // [side][partyId]
    struct BattleTv_Position pos[2][2]; // [side][flank]
    struct BattleTv_Side side[2]; // [side]
};

struct BattleTvMovePoints
{
    s16 points[2][PARTY_SIZE * 4];
};

struct MegaEvolutionData
{
    u8 toEvolve; // As flags using gBitTable.
    u8 evolvedPartyIds[2]; // As flags using gBitTable;
    bool8 alreadyEvolved[4]; // Array id is used for mon position.
    u16 evolvedSpecies[MAX_BATTLERS_COUNT];
    u16 playerEvolvedSpecies;
    u8 battlerId;
    bool8 playerSelect;
    u8 triggerSpriteId;
    u8 indicatorSpriteIds[MAX_BATTLERS_COUNT];
};

struct BattleStruct
{
    u8 turnEffectsTracker;
    u8 turnEffectsBattlerId;
    u8 filler2;
    u8 turnCountersTracker;
    u8 wrappedMove[MAX_BATTLERS_COUNT * 2]; // Leftover from Ruby's ewram access.
    u8 moveTarget[MAX_BATTLERS_COUNT];
    u8 expGetterMonId;
    u8 field_11;
    u8 wildVictorySong;
    u8 dynamicMoveType;
    u8 wrappedBy[MAX_BATTLERS_COUNT];
    u16 assistPossibleMoves[PARTY_SIZE * 4]; // Each of mons can know max 4 moves.
    u8 focusPunchBattlerId;
    u8 battlerPreventingSwitchout;
    u8 moneyMultiplier;
    u8 savedTurnActionNumber;
    u8 switchInAbilitiesCounter;
    u8 faintedActionsState;
    u8 faintedActionsBattlerId;
    u16 expValue;
    u8 field_52;
    u8 sentInPokes;
    bool8 selectionScriptFinished[MAX_BATTLERS_COUNT];
    u8 field_58[4];
    u8 monToSwitchIntoId[MAX_BATTLERS_COUNT];
    u8 field_60[4][3];
    u8 runTries;
    u8 caughtMonNick[POKEMON_NAME_LENGTH + 1];
    u8 field_78;
    u8 safariGoNearCounter;
    u8 safariPkblThrowCounter;
    u8 safariEscapeFactor;
    u8 safariCatchFactor;
    u8 field_7D;
    u8 field_7E;
    u8 formToChangeInto;
    u8 chosenMovePositions[MAX_BATTLERS_COUNT];
    u8 stateIdAfterSelScript[MAX_BATTLERS_COUNT];
    u8 field_88;
    u8 field_89;
    u8 field_8A;
    u8 field_8B;
    u8 field_8C;
    u8 field_8D;
    u8 stringMoveType;
    u8 expGetterBattlerId;
    u8 field_90;
    u8 field_91;
    u8 field_92;
    u8 field_93;
    u8 wallyBattleState;
    u8 wallyMovesState;
    u8 wallyWaitFrames;
    u8 wallyMoveFrames;
    u8 lastTakenMove[MAX_BATTLERS_COUNT * 2 * 2]; // Last move that a battler was hit with. This field seems to erroneously take 16 bytes instead of 8.
    u16 hpOnSwitchout[2];
    u32 savedBattleTypeFlags;
    u8 abilityPreventingSwitchout;
    u8 hpScale;
    u8 synchronizeMoveEffect;
    bool8 anyMonHasTransformed;
    void (*savedCallback)(void);
    u16 usedHeldItems[MAX_BATTLERS_COUNT];
    u8 chosenItem[MAX_BATTLERS_COUNT]; // why is this an u8?
    u8 AI_itemType[2];
    u8 AI_itemFlags[2];
    u16 choicedMove[MAX_BATTLERS_COUNT];
    u16 changedItems[MAX_BATTLERS_COUNT];
    u8 intimidateBattler;
    u8 switchInItemsCounter;
    u8 field_DA;
    u8 turnEffectsSide;
    u8 fillerDC[0xDF-0xDC];
    u8 field_DF;
    u8 lastTakenMoveFrom[MAX_BATTLERS_COUNT * MAX_BATTLERS_COUNT * 2]; // a 3-D array [target][attacker][byte]
    u16 castformPalette[MAX_BATTLERS_COUNT][16];
    u8 field_180;
    u8 field_181;
    u8 field_182;
    u8 field_183;
    struct BattleEnigmaBerry battleEnigmaBerry;
    u8 wishPerishSongState;
    u8 wishPerishSongBattlerId;
    bool8 overworldWeatherDone;
    u8 atkCancellerTracker;
    struct BattleTvMovePoints tvMovePoints;
    struct BattleTv tv;
    u8 notSureWhatFieldLol[0x28];
    u8 AI_monToSwitchIntoId[MAX_BATTLERS_COUNT];
<<<<<<< HEAD
    u8 field_298[8];
    u8 field_2A0;
    u8 field_2A1;
    u8 field_2A2;
    u8 debugBattler;
    u8 magnitudeBasePower;
    u8 presentBasePower;
    u8 roostTypes[MAX_BATTLERS_COUNT][3];
    u8 savedBattlerTarget;
    bool8 ateBoost[MAX_BATTLERS_COUNT];
    u32 debugAIFlags;
    bool8 notfirstTimeAIFlags;
    u8 activeAbilityPopUps; // as bits for each battler
    bool8 throwingPokeBall;
    struct MegaEvolutionData mega;
    const u8 *trainerSlideMsg;
    bool8 trainerSlideLowHpMsgDone;
=======
    s8 arenaMindPoints[2];
    s8 arenaSkillPoints[2];
    u16 arenaStartHp[2];
    u8 arenaLostPlayerMons; // Bits for party member, lost as in referee's decision, not by fainting.
    u8 arenaLostOpponentMons;
    u8 alreadyStatusedMoveAttempt; // As bits for battlers; For example when using Thunder Wave on an already paralyzed pokemon.
>>>>>>> f639c7c3
};

#define GET_MOVE_TYPE(move, typeArg)                        \
{                                                           \
    if (gBattleStruct->dynamicMoveType)                     \
        typeArg = gBattleStruct->dynamicMoveType & 0x3F;    \
    else                                                    \
        typeArg = gBattleMoves[move].type;                  \
}

#define IS_MOVE_PHYSICAL(move)(gBattleMoves[move].split == SPLIT_PHYSICAL)
#define IS_MOVE_SPECIAL(move)(gBattleMoves[move].split == SPLIT_SPECIAL)

#define BATTLER_MAX_HP(battlerId)(gBattleMons[battlerId].hp == gBattleMons[battlerId].maxHP)
#define TARGET_TURN_DAMAGED ((gSpecialStatuses[gBattlerTarget].physicalDmg != 0 || gSpecialStatuses[gBattlerTarget].specialDmg != 0))

#define IS_BATTLER_OF_TYPE(battlerId, type)((gBattleMons[battlerId].type1 == type || gBattleMons[battlerId].type2 == type))
#define SET_BATTLER_TYPE(battlerId, type)   \
{                                           \
    gBattleMons[battlerId].type1 = type;    \
    gBattleMons[battlerId].type2 = type;    \
}

#define GET_STAT_BUFF_ID(n)((n & 0xF))              // first four bits 0x1, 0x2, 0x4, 0x8
#define GET_STAT_BUFF_VALUE2(n)((n & 0xF0))
#define GET_STAT_BUFF_VALUE(n)(((n >> 4) & 7))      // 0x10, 0x20, 0x40
#define STAT_BUFF_NEGATIVE 0x80                     // 0x80, the sign bit

#define SET_STAT_BUFF_VALUE(n)((((n) << 4) & 0xF0))

#define SET_STATCHANGER(statId, stage, goesDown)(gBattleScripting.statChanger = (statId) + (stage << 4) + (goesDown << 7))

struct BattleScripting
{
    s32 painSplitHp;
    s32 bideDmg;
    u8 multihitString[6];
    bool8 expOnCatch;
    u8 twoTurnsMoveStringId;
    u8 animArg1;
    u8 animArg2;
    u16 tripleKickPower;
    u8 atk49_state;
    u8 battlerWithAbility;
    u8 multihitMoveEffect;
    u8 battler;
    u8 animTurn;
    u8 animTargetsHit;
    u8 statChanger;
    bool8 statAnimPlayed;
    u8 atk23_state;
    u8 battleStyle;
    u8 atk6C_state;
    u8 learnMoveState;
    u8 field_20;
    u8 reshowMainState;
    u8 reshowHelperState;
    u8 field_23;
    u8 windowsType; // 0 - normal, 1 - battle arena
    u8 multiplayerId;
    u8 specialTrainerBattleType;
    bool8 monCaught;
    s32 savedDmg;
    u8 savedMoveEffect; // For moves hitting multiple targets.
};

// rom_80A5C6C
u8 GetBattlerSide(u8 battler);
u8 GetBattlerPosition(u8 battler);
u8 GetBattlerAtPosition(u8 position);

struct BattleSpriteInfo
{
    u16 invisible:1; // 0x1
    u16 lowHpSong:1; // 0x2
    u16 behindSubstitute:1; // 0x4
    u16 flag_x8:1; // 0x8
    u16 hpNumbersNoBars:1; // 0x10
    u16 transformSpecies;
};

struct BattleAnimationInfo
{
    u16 animArg; // to fill up later
    u8 field_2;
    u8 field_3;
    u8 field_4;
    u8 field_5;
    u8 field_6;
    u8 field_7;
    u8 ballThrowCaseId;
    u8 field_9_x1:1;
    u8 field_9_x2:1;
    u8 field_9_x1C:3;
    u8 field_9_x20:1;
    u8 field_9_x40:1;
    u8 field_9_x80:1;
    u8 field_A;
    u8 field_B;
    u8 field_C;
    u8 field_D;
    u8 field_E;
    u8 field_F;
};

struct BattleHealthboxInfo
{
    u8 partyStatusSummaryShown:1;
    u8 healthboxIsBouncing:1;
    u8 battlerIsBouncing:1;
    u8 ballAnimActive:1; // 0x8
    u8 statusAnimActive:1; // x10
    u8 animFromTableActive:1; // x20
    u8 specialAnimActive:1; // x40
    u8 flag_x80:1;
    u8 field_1_x1:1;
    u8 field_1_x1E:4;
    u8 field_1_x20:1;
    u8 field_1_x40:1;
    u8 field_1_x80:1;
    u8 healthboxBounceSpriteId;
    u8 battlerBounceSpriteId;
    u8 animationState;
    u8 field_5;
    u8 field_6;
    u8 shadowSpriteId;
    u8 field_8;
    u8 field_9;
    u8 field_A;
    u8 field_B;
};

struct BattleBarInfo
{
    u8 healthboxSpriteId;
    s32 maxValue;
    s32 oldValue;
    s32 receivedValue;
    s32 currValue;
};

struct BattleSpriteData
{
    struct BattleSpriteInfo *battlerData;
    struct BattleHealthboxInfo *healthBoxesData;
    struct BattleAnimationInfo *animationData;
    struct BattleBarInfo *battleBars;
};

#include "sprite.h"

struct MonSpritesGfx
{
    void* firstDecompressed; // ptr to the decompressed sprite of the first pokemon
    void* sprites[4];
    struct SpriteTemplate templates[4];
    struct SpriteFrameImage field_74[4][4];
    u8 field_F4[0x80];
    u8 *barFontGfx;
    void *field_178;
    void *field_17C;
};

// All battle variables are declared in battle_main.c
extern u8 gDisplayedStringBattle[300];
extern u8 gBattleTextBuff1[TEXT_BUFF_ARRAY_COUNT];
extern u8 gBattleTextBuff2[TEXT_BUFF_ARRAY_COUNT];
extern u8 gBattleTextBuff3[TEXT_BUFF_ARRAY_COUNT];
extern u32 gBattleTypeFlags;
extern u8 gBattleTerrain;
extern u32 gUnknown_02022FF4;
extern u8 *gUnknown_0202305C;
extern u8 *gUnknown_02023060;
extern u8 gBattleBufferA[MAX_BATTLERS_COUNT][0x200];
extern u8 gBattleBufferB[MAX_BATTLERS_COUNT][0x200];
extern u8 gActiveBattler;
extern u32 gBattleControllerExecFlags;
extern u8 gBattlersCount;
extern u16 gBattlerPartyIndexes[MAX_BATTLERS_COUNT];
extern u8 gBattlerPositions[MAX_BATTLERS_COUNT];
extern u8 gActionsByTurnOrder[MAX_BATTLERS_COUNT];
extern u8 gBattlerByTurnOrder[MAX_BATTLERS_COUNT];
extern u8 gCurrentTurnActionNumber;
extern u8 gCurrentActionFuncId;
extern struct BattlePokemon gBattleMons[MAX_BATTLERS_COUNT];
extern u8 gBattlerSpriteIds[MAX_BATTLERS_COUNT];
extern u8 gCurrMovePos;
extern u8 gChosenMovePos;
extern u16 gCurrentMove;
extern u16 gChosenMove;
extern u16 gCalledMove;
extern s32 gBattleMoveDamage;
extern s32 gHpDealt;
extern s32 gTakenDmg[MAX_BATTLERS_COUNT];
extern u16 gLastUsedItem;
extern u8 gLastUsedAbility;
extern u8 gBattlerAttacker;
extern u8 gBattlerTarget;
extern u8 gBattlerFainted;
extern u8 gEffectBattler;
extern u8 gPotentialItemEffectBattler;
extern u8 gAbsentBattlerFlags;
extern u8 gIsCriticalHit;
extern u8 gMultiHitCounter;
extern const u8 *gBattlescriptCurrInstr;
extern u32 gUnusedBattleMainVar;
extern u8 gChosenActionByBattler[MAX_BATTLERS_COUNT];
extern const u8 *gSelectionBattleScripts[MAX_BATTLERS_COUNT];
extern const u8 *gPalaceSelectionBattleScripts[MAX_BATTLERS_COUNT];
extern u16 gLastPrintedMoves[MAX_BATTLERS_COUNT];
extern u16 gLastMoves[MAX_BATTLERS_COUNT];
extern u16 gLastLandedMoves[MAX_BATTLERS_COUNT];
extern u16 gLastHitByType[MAX_BATTLERS_COUNT];
extern u16 gLastResultingMoves[MAX_BATTLERS_COUNT];
extern u16 gLockedMoves[MAX_BATTLERS_COUNT];
extern u16 gLastUsedMove;
extern u8 gLastHitBy[MAX_BATTLERS_COUNT];
extern u16 gChosenMoveByBattler[MAX_BATTLERS_COUNT];
extern u16 gMoveResultFlags;
extern u32 gHitMarker;
extern u8 gTakenDmgByBattler[MAX_BATTLERS_COUNT];
extern u8 gUnknown_0202428C;
extern u32 gSideStatuses[2];
extern struct SideTimer gSideTimers[2];
extern u32 gStatuses3[MAX_BATTLERS_COUNT];
extern struct DisableStruct gDisableStructs[MAX_BATTLERS_COUNT];
extern u16 gPauseCounterBattle;
extern u16 gPaydayMoney;
extern u16 gRandomTurnNumber;
extern u8 gBattleCommunication[BATTLE_COMMUNICATION_ENTRIES_COUNT];
extern u8 gBattleOutcome;
extern struct ProtectStruct gProtectStructs[MAX_BATTLERS_COUNT];
extern struct SpecialStatus gSpecialStatuses[MAX_BATTLERS_COUNT];
extern u16 gBattleWeather;
extern struct WishFutureKnock gWishFutureKnock;
extern u16 gIntroSlideFlags;
extern u8 gSentPokesToOpponent[2];
extern u16 gExpShareExp;
extern struct BattleEnigmaBerry gEnigmaBerries[MAX_BATTLERS_COUNT];
extern struct BattleScripting gBattleScripting;
extern struct BattleStruct *gBattleStruct;
extern u8 *gLinkBattleSendBuffer;
extern u8 *gLinkBattleRecvBuffer;
extern struct BattleResources *gBattleResources;
extern u8 gActionSelectionCursor[MAX_BATTLERS_COUNT];
extern u8 gMoveSelectionCursor[MAX_BATTLERS_COUNT];
extern u8 gBattlerStatusSummaryTaskId[MAX_BATTLERS_COUNT];
extern u8 gBattlerInMenuId;
extern bool8 gDoingBattleAnim;
extern u32 gTransformedPersonalities[MAX_BATTLERS_COUNT];
extern u8 gPlayerDpadHoldFrames;
extern struct BattleSpriteData *gBattleSpritesDataPtr;
extern struct MonSpritesGfx *gMonSpritesGfxPtr;
extern struct BattleHealthboxInfo *gUnknown_020244D8;
extern struct BattleHealthboxInfo *gUnknown_020244DC;
extern u16 gBattleMovePower;
extern u16 gMoveToLearn;
extern u8 gBattleMonForms[MAX_BATTLERS_COUNT];
extern u32 gFieldStatuses;
extern struct FieldTimer gFieldTimers;
extern u8 gBattlerAbility;

extern void (*gPreBattleCallback1)(void);
extern void (*gBattleMainFunc)(void);
extern struct BattleResults gBattleResults;
extern u8 gLeveledUpInBattle;
extern void (*gBattlerControllerFuncs[MAX_BATTLERS_COUNT])(void);
extern u8 gHealthboxSpriteIds[MAX_BATTLERS_COUNT];
extern u8 gMultiUsePlayerCursor;
extern u8 gNumberOfMovesToChoose;
extern u8 gUnknown_03005D7C[MAX_BATTLERS_COUNT];

#endif // GUARD_BATTLE_H<|MERGE_RESOLUTION|>--- conflicted
+++ resolved
@@ -568,11 +568,12 @@
     struct BattleTv tv;
     u8 notSureWhatFieldLol[0x28];
     u8 AI_monToSwitchIntoId[MAX_BATTLERS_COUNT];
-<<<<<<< HEAD
-    u8 field_298[8];
-    u8 field_2A0;
-    u8 field_2A1;
-    u8 field_2A2;
+    s8 arenaMindPoints[2];
+    s8 arenaSkillPoints[2];
+    u16 arenaStartHp[2];
+    u8 arenaLostPlayerMons; // Bits for party member, lost as in referee's decision, not by fainting.
+    u8 arenaLostOpponentMons;
+    u8 alreadyStatusedMoveAttempt; // As bits for battlers; For example when using Thunder Wave on an already paralyzed pokemon.
     u8 debugBattler;
     u8 magnitudeBasePower;
     u8 presentBasePower;
@@ -586,14 +587,6 @@
     struct MegaEvolutionData mega;
     const u8 *trainerSlideMsg;
     bool8 trainerSlideLowHpMsgDone;
-=======
-    s8 arenaMindPoints[2];
-    s8 arenaSkillPoints[2];
-    u16 arenaStartHp[2];
-    u8 arenaLostPlayerMons; // Bits for party member, lost as in referee's decision, not by fainting.
-    u8 arenaLostOpponentMons;
-    u8 alreadyStatusedMoveAttempt; // As bits for battlers; For example when using Thunder Wave on an already paralyzed pokemon.
->>>>>>> f639c7c3
 };
 
 #define GET_MOVE_TYPE(move, typeArg)                        \
