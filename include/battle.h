#ifndef GUARD_BATTLE_H
#define GUARD_BATTLE_H

// should they be included here or included individually by every file?
#include "constants/battle.h"
#include "constants/form_change_types.h"
#include "battle_main.h"
#include "battle_message.h"
#include "battle_util.h"
#include "battle_script_commands.h"
#include "battle_ai_switch_items.h"
#include "battle_gfx_sfx_util.h"
#include "battle_util2.h"
#include "battle_bg.h"
#include "pokeball.h"
#include "battle_debug.h"
#include "battle_dynamax.h"
#include "random.h" // for rng_value_t

// Used to exclude moves learned temporarily by Transform or Mimic
#define MOVE_IS_PERMANENT(battler, moveSlot)                        \
   (!(gBattleMons[battler].status2 & STATUS2_TRANSFORMED)           \
 && !(gDisableStructs[battler].mimickedMoves & gBitTable[moveSlot]))

// Battle Actions
// These determine what each battler will do in a turn
#define B_ACTION_USE_MOVE               0
#define B_ACTION_USE_ITEM               1
#define B_ACTION_SWITCH                 2
#define B_ACTION_RUN                    3
#define B_ACTION_SAFARI_WATCH_CAREFULLY 4
#define B_ACTION_SAFARI_BALL            5
#define B_ACTION_SAFARI_POKEBLOCK       6
#define B_ACTION_SAFARI_GO_NEAR         7
#define B_ACTION_SAFARI_RUN             8
#define B_ACTION_WALLY_THROW            9
#define B_ACTION_EXEC_SCRIPT            10
#define B_ACTION_TRY_FINISH             11
#define B_ACTION_FINISHED               12
#define B_ACTION_CANCEL_PARTNER         12 // when choosing an action
#define B_ACTION_NOTHING_FAINTED        13 // when choosing an action
#define B_ACTION_DEBUG                  20
#define B_ACTION_THROW_BALL             21 // R to throw last used ball
#define B_ACTION_NONE                   0xFF

#define BATTLE_BUFFER_LINK_SIZE 0x1000

// Special indicator value for shellBellDmg in SpecialStatus
#define IGNORE_SHELL_BELL 0xFFFF

// For defining EFFECT_HIT etc. with battle TV scores and flags etc.
struct __attribute__((packed, aligned(2))) BattleMoveEffect
{
    const u8 *battleScript;
    u16 battleTvScore:3;
    u16 encourageEncore:1;
<<<<<<< HEAD
    u16 twoTurnEffect:1;
    u16 usesProtectCounter:1;
    u16 forcePressure:1;
    u16 padding:9;
=======
    u16 semiInvulnerableEffect:1;
    u16 flags:11; // coming soon...
>>>>>>> 15f30d64
};

#define GET_MOVE_EFFECT(move) gBattleMoveEffects[gMovesInfo[move].effect]
#define GET_MOVE_BATTLESCRIPT(move) GET_MOVE_EFFECT(move).battleScript

struct ResourceFlags
{
    u32 flags[MAX_BATTLERS_COUNT];
};

#define RESOURCE_FLAG_FLASH_FIRE        0x1
#define RESOURCE_FLAG_ROOST             0x2
#define RESOURCE_FLAG_UNBURDEN          0x4
#define RESOURCE_FLAG_UNUSED            0x8
#define RESOURCE_FLAG_TRACED            0x10
#define RESOURCE_FLAG_EMERGENCY_EXIT    0x20
#define RESOURCE_FLAG_NEUTRALIZING_GAS  0x40
#define RESOURCE_FLAG_ICE_FACE          0x80

struct DisableStruct
{
    u32 transformedMonPersonality;
    bool8 transformedMonShininess;
    u16 disabledMove;
    u16 encoredMove;
    u8 protectUses:4;
    u8 stockpileCounter:4;
    s8 stockpileDef;
    s8 stockpileSpDef;
    s8 stockpileBeforeDef;
    s8 stockpileBeforeSpDef;
    u8 substituteHP;
    u8 encoredMovePos;
    u8 disableTimer:4;
    u8 encoreTimer:4;
    u8 perishSongTimer:4;
    u8 furyCutterCounter;
    u8 rolloutTimer:4;
    u8 rolloutTimerStartValue:4;
    u8 chargeTimer:4;
    u8 tauntTimer:4;
    u8 battlerPreventingEscape;
    u8 battlerWithSureHit;
    u8 isFirstTurn;
    u8 truantCounter:1;
    u8 truantSwitchInHack:1;
    u8 mimickedMoves:4;
    u8 rechargeTimer;
    u8 autotomizeCount;
    u8 slowStartTimer;
    u8 embargoTimer;
    u8 magnetRiseTimer;
    u8 telekinesisTimer;
    u8 healBlockTimer;
    u8 laserFocusTimer;
    u8 throatChopTimer;
    u8 wrapTurns;
    u8 tormentTimer:4; // used for G-Max Meltdown
    u8 usedMoves:4;
    u8 noRetreat:1;
    u8 tarShot:1;
    u8 octolock:1;
    u8 cudChew:1;
    u8 spikesDone:1;
    u8 toxicSpikesDone:1;
    u8 stickyWebDone:1;
    u8 stealthRockDone:1;
    u8 syrupBombTimer;
    u8 syrupBombIsShiny:1;
    u8 steelSurgeDone:1;
    u8 weatherAbilityDone:1;
    u8 terrainAbilityDone:1;
    u8 usedProteanLibero:1;
};

struct ProtectStruct
{
    u32 protected:1;
    u32 spikyShielded:1;
    u32 kingsShielded:1;
    u32 banefulBunkered:1;
    u32 obstructed:1;
    u32 endured:1;
    u32 noValidMoves:1;
    u32 helpingHand:1;
    u32 bounceMove:1;
    u32 stealMove:1;
    u32 prlzImmobility:1;
    u32 confusionSelfDmg:1;
    u32 targetAffected:1;
    u32 chargingTurn:1;
    u32 fleeType:2; // 0: Normal, 1: FLEE_ITEM, 2: FLEE_ABILITY
    u32 usedImprisonedMove:1;
    u32 loveImmobility:1;
    u32 usedDisabledMove:1;
    u32 usedTauntedMove:1;
    u32 flag2Unknown:1; // Only set to 0 once. Checked in 'WasUnableToUseMove' function.
    u32 flinchImmobility:1;
    u32 notFirstStrike:1;
    u32 palaceUnableToUseMove:1;
    u32 usesBouncedMove:1;
    u32 usedHealBlockedMove:1;
    u32 usedGravityPreventedMove:1;
    u32 powderSelfDmg:1;
    u32 usedThroatChopPreventedMove:1;
    u32 statRaised:1;
    u32 usedMicleBerry:1;
    u32 usedCustapBerry:1;    // also quick claw
    u32 touchedProtectLike:1;
    // End of 32-bit bitfield
    u16 disableEjectPack:1;
    u16 statFell:1;
    u16 pranksterElevated:1;
    u16 quickDraw:1;
    u16 beakBlastCharge:1;
    u16 quash:1;
    u16 shellTrap:1;
    u16 maxGuarded:1;
    u16 silkTrapped:1;
    u16 burningBulwarked:1;
    u16 eatMirrorHerb:1;
    u16 activateOpportunist:2; // 2 - to copy stats. 1 - stats copied (do not repeat). 0 - no stats to copy
    u16 usedAllySwitch:1;
    u32 physicalDmg;
    u32 specialDmg;
    u8 physicalBattlerId;
    u8 specialBattlerId;
};

struct SpecialStatus
{
    s32 shellBellDmg;
    s32 physicalDmg;
    s32 specialDmg;
    u8 physicalBattlerId;
    u8 specialBattlerId;
    u8 changedStatsBattlerId; // Battler that was responsible for the latest stat change. Can be self.
    u8 statLowered:1;
    u8 lightningRodRedirected:1;
    u8 restoredBattlerSprite: 1;
    u8 traced:1;
    u8 faintedHasReplacement:1;
    u8 focusBanded:1;
    u8 focusSashed:1;
    // End of byte
    u8 sturdied:1;
    u8 stormDrainRedirected:1;
    u8 switchInAbilityDone:1;
    u8 switchInItemDone:1;
    u8 instructedChosenTarget:3;
    u8 berryReduced:1;
    // End of byte
    u8 gemParam;
    // End of byte
    u8 gemBoost:1;
    u8 rototillerAffected:1;  // to be affected by rototiller
    u8 parentalBondState:2;
    u8 multiHitOn:1;
    u8 announceNeutralizingGas:1;   // See Cmd_switchineffects
    u8 neutralizingGasRemoved:1;    // See VARIOUS_TRY_END_NEUTRALIZING_GAS
    u8 affectionEndured:1;
    // End of byte
    u8 damagedMons:4; // Mons that have been damaged directly by using a move, includes substitute.
    u8 dancerUsedMove:1;
    u8 dancerOriginalTarget:3;
    // End of byte
    u8 emergencyExited:1;
    u8 afterYou:1;
    u8 preventLifeOrbDamage:1; // So that Life Orb doesn't activate various effects.
};

struct SideTimer
{
    u8 reflectTimer;
    u8 reflectBattlerId;
    u8 lightscreenTimer;
    u8 lightscreenBattlerId;
    u8 mistTimer;
    u8 mistBattlerId;
    u8 safeguardTimer;
    u8 safeguardBattlerId;
    u8 spikesAmount;
    u8 toxicSpikesAmount;
    u8 stealthRockAmount;
    u8 stickyWebAmount;
    u8 stickyWebBattlerId;
    u8 stickyWebBattlerSide; // Used for Court Change
    u8 auroraVeilTimer;
    u8 auroraVeilBattlerId;
    u8 tailwindTimer;
    u8 tailwindBattlerId;
    u8 luckyChantTimer;
    u8 luckyChantBattlerId;
    u8 steelsurgeAmount;
    // Timers below this point are not swapped by Court Change
    u8 followmeTimer;
    u8 followmeTarget:3;
    u8 followmePowder:1; // Rage powder, does not affect grass type pokemon.
    u8 retaliateTimer;
    u8 damageNonTypesTimer;
    u8 damageNonTypesType;
    u8 rainbowTimer;
    u8 seaOfFireTimer;
    u8 swampTimer;
};

struct FieldTimer
{
    u8 mudSportTimer;
    u8 waterSportTimer;
    u8 wonderRoomTimer;
    u8 magicRoomTimer;
    u8 trickRoomTimer;
    u8 terrainTimer;
    u8 gravityTimer;
    u8 fairyLockTimer;
};

struct WishFutureKnock
{
    u8 futureSightCounter[MAX_BATTLERS_COUNT];
    u8 futureSightAttacker[MAX_BATTLERS_COUNT];
    u16 futureSightMove[MAX_BATTLERS_COUNT];
    u8 wishCounter[MAX_BATTLERS_COUNT];
    u8 wishPartyId[MAX_BATTLERS_COUNT];
    u8 weatherDuration;
    u8 knockedOffMons[NUM_BATTLE_SIDES]; // Each battler is represented by a bit.
};

struct AI_SavedBattleMon
{
    u16 ability;
    u16 moves[MAX_MON_MOVES];
    u16 heldItem;
    u16 species;
    u8 types[3];
};

struct AiPartyMon
{
    u16 species;
    u16 item;
    u16 heldEffect;
    u16 ability;
    u16 gender;
    u16 level;
    u16 moves[MAX_MON_MOVES];
    u32 status;
    bool8 isFainted;
    bool8 wasSentInBattle;
    u8 switchInCount; // Counts how many times this Pokemon has been sent out or switched into in a battle.
};

struct AIPartyData // Opposing battlers - party mons.
{
    struct AiPartyMon mons[NUM_BATTLE_SIDES][PARTY_SIZE]; // 2 parties(player, opponent). Used to save information on opposing party.
    u8 count[NUM_BATTLE_SIDES];
};

struct SwitchinCandidate
{
    struct BattlePokemon battleMon;
    bool8 hypotheticalStatus;
};

// Ai Data used when deciding which move to use, computed only once before each turn's start.
struct AiLogicData
{
    u16 abilities[MAX_BATTLERS_COUNT];
    u16 items[MAX_BATTLERS_COUNT];
    u16 holdEffects[MAX_BATTLERS_COUNT];
    u8 holdEffectParams[MAX_BATTLERS_COUNT];
    u16 predictedMoves[MAX_BATTLERS_COUNT];
    u8 hpPercents[MAX_BATTLERS_COUNT];
    u16 partnerMove;
    u16 speedStats[MAX_BATTLERS_COUNT]; // Speed stats for all battles, calculated only once, same way as damages
    s32 simulatedDmg[MAX_BATTLERS_COUNT][MAX_BATTLERS_COUNT][MAX_MON_MOVES]; // attacker, target, moveIndex
    u8 effectiveness[MAX_BATTLERS_COUNT][MAX_BATTLERS_COUNT][MAX_MON_MOVES]; // attacker, target, moveIndex
    u8 moveAccuracy[MAX_BATTLERS_COUNT][MAX_BATTLERS_COUNT][MAX_MON_MOVES]; // attacker, target, moveIndex
    u8 moveLimitations[MAX_BATTLERS_COUNT];
    bool8 shouldSwitchMon; // Because all available moves have no/little effect. Each bit per battler.
    u8 monToSwitchId[MAX_BATTLERS_COUNT]; // ID of the mon to switch.
    bool8 weatherHasEffect; // The same as WEATHER_HAS_EFFECT. Stored here, so it's called only once.
    u8 mostSuitableMonId[MAX_BATTLERS_COUNT]; // Stores result of GetMostSuitableMonToSwitchInto, which decides which generic mon the AI would switch into if they decide to switch. This can be overruled by specific mons found in ShouldSwitch; the final resulting mon is stored in AI_monToSwitchIntoId.
    struct SwitchinCandidate switchinCandidate; // Struct used for deciding which mon to switch to in battle_ai_switch_items.c
};

struct AI_ThinkingStruct
{
    u8 aiState;
    u8 movesetIndex;
    u16 moveConsidered;
    s32 score[MAX_MON_MOVES];
    u32 funcResult;
    u32 aiFlags[MAX_BATTLERS_COUNT];
    u8 aiAction;
    u8 aiLogicId;
    struct AI_SavedBattleMon saved[MAX_BATTLERS_COUNT];
};

#define AI_MOVE_HISTORY_COUNT 3

struct BattleHistory
{
    u16 abilities[MAX_BATTLERS_COUNT];
    u8 itemEffects[MAX_BATTLERS_COUNT];
    u16 usedMoves[MAX_BATTLERS_COUNT][MAX_MON_MOVES];
    u16 moveHistory[MAX_BATTLERS_COUNT][AI_MOVE_HISTORY_COUNT]; // 3 last used moves for each battler
    u8 moveHistoryIndex[MAX_BATTLERS_COUNT];
    u16 trainerItems[MAX_BATTLERS_COUNT];
    u8 itemsNo;
    u16 heldItems[MAX_BATTLERS_COUNT];
};

struct BattleScriptsStack
{
    const u8 *ptr[8];
    u8 size;
};

struct BattleCallbacksStack
{
    void (*function[8])(void);
    u8 size;
};

struct StatsArray
{
    u16 stats[NUM_STATS];
};

struct BattleResources
{
    struct SecretBase* secretBase;
    struct ResourceFlags *flags;
    struct BattleScriptsStack* battleScriptsStack;
    struct BattleCallbacksStack* battleCallbackStack;
    struct StatsArray* beforeLvlUp;
    struct AI_ThinkingStruct *ai;
    struct AiLogicData *aiData;
    struct AIPartyData *aiParty;
    struct BattleHistory *battleHistory;
    u8 bufferA[MAX_BATTLERS_COUNT][0x200];
    u8 bufferB[MAX_BATTLERS_COUNT][0x200];
    u8 transferBuffer[0x100];
};

#define AI_THINKING_STRUCT ((struct AI_ThinkingStruct *)(gBattleResources->ai))
#define AI_DATA ((struct AiLogicData *)(gBattleResources->aiData))
#define AI_PARTY ((struct AIPartyData *)(gBattleResources->aiParty))
#define BATTLE_HISTORY ((struct BattleHistory *)(gBattleResources->battleHistory))

struct BattleResults
{
    u8 playerFaintCounter;    // 0x0
    u8 opponentFaintCounter;  // 0x1
    u8 playerSwitchesCounter; // 0x2
    u8 numHealingItemsUsed;   // 0x3
    u8 numRevivesUsed;        // 0x4
    u8 playerMonWasDamaged:1; // 0x5
    u8 caughtMonBall:4;       // 0x5
    u8 shinyWildMon:1;        // 0x5
    u16 playerMon1Species;    // 0x6
    u8 playerMon1Name[POKEMON_NAME_LENGTH + 1];    // 0x8
    u8 battleTurnCounter;     // 0x13
    u8 playerMon2Name[POKEMON_NAME_LENGTH + 1];    // 0x14
    u8 pokeblockThrows;       // 0x1F
    u16 lastOpponentSpecies;  // 0x20
    u16 lastUsedMovePlayer;   // 0x22
    u16 lastUsedMoveOpponent; // 0x24
    u16 playerMon2Species;    // 0x26
    u16 caughtMonSpecies;     // 0x28
    u8 caughtMonNick[POKEMON_NAME_LENGTH + 1];     // 0x2A
    u8 filler35;           // 0x35
    u8 catchAttempts[POKEBALL_COUNT];     // 0x36
};

struct BattleTv_Side
{
    u32 spikesMonId:3;
    u32 reflectMonId:3;
    u32 lightScreenMonId:3;
    u32 safeguardMonId:3;
    u32 mistMonId:3;
    u32 futureSightMonId:3;
    u32 doomDesireMonId:3;
    u32 perishSongMonId:3;
    u32 wishMonId:3;
    u32 grudgeMonId:3;
    u32 usedMoveSlot:2;
    u32 spikesMoveSlot:2;
    u32 reflectMoveSlot:2;
    u32 lightScreenMoveSlot:2;
    u32 safeguardMoveSlot:2;
    u32 mistMoveSlot:2;
    u32 futureSightMoveSlot:2;
    u32 doomDesireMoveSlot:2;
    u32 perishSongMoveSlot:2;
    u32 wishMoveSlot:2;
    u32 grudgeMoveSlot:2;
    u32 destinyBondMonId:3;
    u32 destinyBondMoveSlot:2;
    u32 faintCause:4;
    u32 faintCauseMonId:3;
    u32 explosion:1;
    u32 explosionMoveSlot:2;
    u32 explosionMonId:3;
    u32 perishSong:1;
};

struct BattleTv_Position
{
    u32 curseMonId:3;
    u32 leechSeedMonId:3;
    u32 nightmareMonId:3;
    u32 wrapMonId:3;
    u32 attractMonId:3;
    u32 confusionMonId:3;
    u32 curseMoveSlot:2;
    u32 leechSeedMoveSlot:2;
    u32 nightmareMoveSlot:2;
    u32 wrapMoveSlot:2;
    u32 attractMoveSlot:2;
    u32 confusionMoveSlot:2;
    u32 waterSportMoveSlot:2;
    u32 waterSportMonId:3;
    u32 mudSportMonId:3;
    u32 mudSportMoveSlot:2;
    u32 ingrainMonId:3;
    u32 ingrainMoveSlot:2;
    u32 attackedByMonId:3;
    u32 attackedByMoveSlot:2;
};

struct BattleTv_Mon
{
    u32 psnMonId:3;
    u32 badPsnMonId:3;
    u32 brnMonId:3;
    u32 prlzMonId:3;
    u32 slpMonId:3;
    u32 frzMonId:3;
    u32 psnMoveSlot:2;
    u32 badPsnMoveSlot:2;
    u32 brnMoveSlot:2;
    u32 prlzMoveSlot:2;
    u32 slpMoveSlot:2;
    u32 frzMoveSlot:2;
};

struct BattleTv
{
    struct BattleTv_Mon mon[NUM_BATTLE_SIDES][PARTY_SIZE];
    struct BattleTv_Position pos[NUM_BATTLE_SIDES][2]; // [side][flank]
    struct BattleTv_Side side[NUM_BATTLE_SIDES];
};

struct BattleTvMovePoints
{
    s16 points[2][PARTY_SIZE * 4];
};

struct LinkBattlerHeader
{
    u8 versionSignatureLo;
    u8 versionSignatureHi;
    u8 vsScreenHealthFlagsLo;
    u8 vsScreenHealthFlagsHi;
    struct BattleEnigmaBerry battleEnigmaBerry;
};

struct MegaEvolutionData
{
    u8 toEvolve; // As flags using gBitTable.
    bool8 alreadyEvolved[4]; // Array id is used for mon position.
    u8 battlerId;
    bool8 playerSelect;
    u8 triggerSpriteId;
};

struct UltraBurstData
{
    u8 toBurst; // As flags using gBitTable.
    bool8 alreadyBursted[4]; // Array id is used for mon position.
    u8 battlerId;
    bool8 playerSelect;
    u8 triggerSpriteId;
};

struct Illusion
{
    u8 on;
    u8 set;
    u8 broken;
    u8 partyId;
    struct Pokemon *mon;
};

struct ZMoveData
{
    u8 viable:1;    // current move can become a z move
    u8 viewing:1;  // if player is viewing the z move name instead of regular moves
    u8 active:1;   // is z move being used this turn
    u8 zStatusActive:1;
    u8 healReplacement:1;
    u8 activeCategory:2;  // active z move category
    u8 zUnused:1;
    u8 triggerSpriteId;
    u8 possibleZMoves[MAX_BATTLERS_COUNT];
    u16 chosenZMove;  // z move of move cursor is on
    u8 effect;
    u8 used[MAX_BATTLERS_COUNT];   //one per bank for multi-battles
    u16 toBeUsed[MAX_BATTLERS_COUNT];  // z moves per battler to be used
    u16 baseMoves[MAX_BATTLERS_COUNT];
    u8 categories[MAX_BATTLERS_COUNT];
};

struct DynamaxData
{
    bool8 playerSelect;
    u8 triggerSpriteId;
    u8 toDynamax; // flags using gBitTable
    bool8 alreadyDynamaxed[NUM_BATTLE_SIDES];
    bool8 dynamaxed[MAX_BATTLERS_COUNT];
    u8 dynamaxTurns[MAX_BATTLERS_COUNT];
    u8 usingMaxMove[MAX_BATTLERS_COUNT];
    u8 activeCategory;
    u8 categories[MAX_BATTLERS_COUNT];
    u16 baseMove[MAX_BATTLERS_COUNT]; // base move of Max Move
    u16 lastUsedBaseMove;
    u16 levelUpHP;
};

struct LostItem
{
    u16 originalItem:15;
    u16 stolen:1;
};

#if HQ_RANDOM == TRUE
struct BattleVideo {
    u32 battleTypeFlags;
    rng_value_t rngSeed;
};
#endif

struct BattleStruct
{
    u8 turnEffectsTracker;
    u8 turnEffectsBattlerId;
    u8 turnCountersTracker;
    u16 wrappedMove[MAX_BATTLERS_COUNT];
    u16 moveTarget[MAX_BATTLERS_COUNT];
    u32 expShareExpValue;
    u32 expValue;
    u8 expGettersOrder[PARTY_SIZE]; // First battlers which were sent out, then via exp-share
    u8 expGetterMonId;
    u8 expOrderId:3;
    u8 expGetterBattlerId:2;
    u8 teamGotExpMsgPrinted:1; // The 'Rest of your team got msg' has been printed.
    u8 givenExpMons; // Bits for enemy party's pokemon that gave exp to player's party.
    u8 expSentInMons; // As bits for player party mons - not including exp share mons.
    u8 wildVictorySong;
    u8 dynamicMoveType;
    u8 wrappedBy[MAX_BATTLERS_COUNT];
    u8 focusPunchBattlers; // as bits
    u8 battlerPreventingSwitchout;
    u8 moneyMultiplier:6;
    u8 moneyMultiplierItem:1;
    u8 moneyMultiplierMove:1;
    u8 savedTurnActionNumber;
    u8 switchInAbilitiesCounter;
    u8 faintedActionsState;
    u8 faintedActionsBattlerId;
    u8 scriptPartyIdx; // for printing the nickname
    bool8 selectionScriptFinished[MAX_BATTLERS_COUNT];
    u8 battlerPartyIndexes[MAX_BATTLERS_COUNT];
    u8 monToSwitchIntoId[MAX_BATTLERS_COUNT];
    u8 battlerPartyOrders[MAX_BATTLERS_COUNT][PARTY_SIZE / 2];
    u8 runTries;
    u8 caughtMonNick[POKEMON_NAME_LENGTH + 1];
    u8 safariGoNearCounter;
    u8 safariPkblThrowCounter;
    u8 safariEscapeFactor;
    u8 safariCatchFactor;
    u8 linkBattleVsSpriteId_V; // The letter "V"
    u8 linkBattleVsSpriteId_S; // The letter "S"
    u8 formToChangeInto;
    u8 chosenMovePositions[MAX_BATTLERS_COUNT];
    u8 stateIdAfterSelScript[MAX_BATTLERS_COUNT];
    u8 prevSelectedPartySlot;
    u8 stringMoveType;
    u8 absentBattlerFlags;
    u8 palaceFlags; // First 4 bits are "is <= 50% HP and not asleep" for each battler, last 4 bits are selected moves to pass to AI
    u8 field_93; // related to choosing pokemon?
    u8 wallyBattleState;
    u8 wallyMovesState;
    u8 wallyWaitFrames;
    u8 wallyMoveFrames;
    u16 lastTakenMove[MAX_BATTLERS_COUNT]; // Last move that a battler was hit with.
    u16 hpOnSwitchout[NUM_BATTLE_SIDES];
    u32 savedBattleTypeFlags;
    u16 abilityPreventingSwitchout;
    u8 hpScale;
    u16 synchronizeMoveEffect;
    bool8 anyMonHasTransformed;
    void (*savedCallback)(void);
    u16 usedHeldItems[PARTY_SIZE][NUM_BATTLE_SIDES]; // For each party member and side. For harvest, recycle
    u16 chosenItem[MAX_BATTLERS_COUNT];
    u16 choicedMove[MAX_BATTLERS_COUNT];
    u16 changedItems[MAX_BATTLERS_COUNT];
    u8 switchInItemsCounter;
    u8 arenaTurnCounter;
    u8 turnSideTracker;
    u16 lastTakenMoveFrom[MAX_BATTLERS_COUNT][MAX_BATTLERS_COUNT]; // a 2-D array [target][attacker]
    union {
        struct LinkBattlerHeader linkBattlerHeader;

        #if HQ_RANDOM == FALSE
        u32 battleVideo[2];
        #else
        struct BattleVideo battleVideo;
        #endif
    } multiBuffer;
    u8 wishPerishSongState;
    u8 wishPerishSongBattlerId;
    bool8 overworldWeatherDone;
    bool8 terrainDone;
    u8 isAtkCancelerForCalledMove; // Certain cases in atk canceler should only be checked once, when the original move is called, however others need to be checked the twice.
    u8 atkCancellerTracker;
    struct BattleTvMovePoints tvMovePoints;
    struct BattleTv tv;
    u8 AI_monToSwitchIntoId[MAX_BATTLERS_COUNT];
    s8 arenaMindPoints[2];
    s8 arenaSkillPoints[2];
    u16 arenaStartHp[2];
    u8 arenaLostPlayerMons; // Bits for party member, lost as in referee's decision, not by fainting.
    u8 arenaLostOpponentMons;
    u8 alreadyStatusedMoveAttempt; // As bits for battlers; For example when using Thunder Wave on an already paralyzed Pokémon.
    u8 debugBattler;
    u8 magnitudeBasePower;
    u8 presentBasePower;
    u8 roostTypes[MAX_BATTLERS_COUNT][2];
    u8 savedBattlerTarget;
    bool8 ateBoost[MAX_BATTLERS_COUNT];
    u8 activeAbilityPopUps; // as bits for each battler
    u8 abilityPopUpSpriteIds[MAX_BATTLERS_COUNT][2];    // two per battler
    bool8 throwingPokeBall;
    struct MegaEvolutionData mega;
    struct UltraBurstData burst;
    struct ZMoveData zmove;
    struct DynamaxData dynamax;
    const u8 *trainerSlideMsg;
    bool8 trainerSlideLowHpMsgDone;
    u8 introState;
    u8 ateBerry[2]; // array id determined by side, each party pokemon as bit
    u8 stolenStats[NUM_BATTLE_STATS]; // hp byte is used for which stats to raise, other inform about by how many stages
    u8 lastMoveFailed; // as bits for each battler, for the sake of Stomping Tantrum
    u8 lastMoveTarget[MAX_BATTLERS_COUNT]; // The last target on which each mon used a move, for the sake of Instruct
    u16 tracedAbility[MAX_BATTLERS_COUNT];
    u16 hpBefore[MAX_BATTLERS_COUNT]; // Hp of battlers before using a move. For Berserk and Anger Shell.
    bool8 spriteIgnore0Hp;
    struct Illusion illusion[MAX_BATTLERS_COUNT];
    s32 aiFinalScore[MAX_BATTLERS_COUNT][MAX_BATTLERS_COUNT][MAX_MON_MOVES]; // AI, target, moves to make debugging easier
    u8 aiMoveOrAction[MAX_BATTLERS_COUNT];
    u8 aiChosenTarget[MAX_BATTLERS_COUNT];
    u8 soulheartBattlerId;
    u8 friskedBattler; // Frisk needs to identify 2 battlers in double battles.
    bool8 friskedAbility; // If identifies two mons, show the ability pop-up only once.
    u8 sameMoveTurns[MAX_BATTLERS_COUNT]; // For Metronome, number of times the same moves has been SUCCESFULLY used.
    u16 moveEffect2; // For Knock Off
    u16 changedSpecies[NUM_BATTLE_SIDES][PARTY_SIZE]; // For forms when multiple mons can change into the same pokemon.
    u8 quickClawBattlerId;
    struct LostItem itemLost[PARTY_SIZE];  // Player's team that had items consumed or stolen (two bytes per party member)
    u8 forcedSwitch:4; // For each battler
    u8 switchInAbilityPostponed:4; // To not activate against an empty field, each bit for battler
    u8 blunderPolicy:1; // should blunder policy activate
    u8 swapDamageCategory:1; // Photon Geyser, Shell Side Arm, Light That Burns the Sky
    u8 additionalEffectsCounter:4; // A counter for the additionalEffects applied by the current move in Cmd_setadditionaleffects
    u8 ballSpriteIds[2];    // item gfx, window gfx
    u8 appearedInBattle; // Bitfield to track which Pokemon appeared in battle. Used for Burmy's form change
    u8 skyDropTargets[MAX_BATTLERS_COUNT]; // For Sky Drop, to account for if multiple Pokemon use Sky Drop in a double battle.
    // When using a move which hits multiple opponents which is then bounced by a target, we need to make sure, the move hits both opponents, the one with bounce, and the one without.
    u8 attackerBeforeBounce:2;
    u8 beatUpSlot:3;
    bool8 hitSwitchTargetFailed:1;
    bool8 effectsBeforeUsingMoveDone:1; // Mega Evo and Focus Punch/Shell Trap effects.
    u8 targetsDone[MAX_BATTLERS_COUNT]; // Each battler as a bit.
    u16 overwrittenAbilities[MAX_BATTLERS_COUNT];    // abilities overwritten during battle (keep separate from battle history in case of switching)
    bool8 allowedToChangeFormInWeather[PARTY_SIZE][NUM_BATTLE_SIDES]; // For each party member and side, used by Ice Face.
    u8 battleBondTransformed[NUM_BATTLE_SIDES]; // Bitfield for each party.
    u8 storedHealingWish:4; // Each battler as a bit.
    u8 storedLunarDance:4; // Each battler as a bit.
    u8 bonusCritStages[MAX_BATTLERS_COUNT]; // G-Max Chi Strike boosts crit stages of allies.
    uq4_12_t supremeOverlordModifier[MAX_BATTLERS_COUNT];
    u8 itemPartyIndex[MAX_BATTLERS_COUNT];
    u8 itemMoveIndex[MAX_BATTLERS_COUNT];
    u8 trainerSlideFirstCriticalHitMsgState:2;
    u8 trainerSlideFirstSuperEffectiveHitMsgState:2;
    u8 trainerSlideFirstSTABMoveMsgState:2;
    u8 trainerSlidePlayerMonUnaffectedMsgState:2;
    u8 trainerSlideHalfHpMsgDone:1;
    u8 trainerSlideMegaEvolutionMsgDone:1;
    u8 trainerSlideZMoveMsgDone:1;
    u8 trainerSlideBeforeFirstTurnMsgDone:1;
    u8 trainerSlideDynamaxMsgDone:1;
    u8 pledgeMove:1;
    u8 isSkyBattle:1;
    u32 aiDelayTimer; // Counts number of frames AI takes to choose an action.
    u32 aiDelayFrames; // Number of frames it took to choose an action.
    u8 timesGotHit[NUM_BATTLE_SIDES][PARTY_SIZE];
    u8 enduredDamage;
    u8 transformZeroToHero[NUM_BATTLE_SIDES];
    u8 stickySyrupdBy[MAX_BATTLERS_COUNT];
    u8 abilityActivated[NUM_BATTLE_SIDES];
};

// The palaceFlags member of struct BattleStruct contains 1 flag per move to indicate which moves the AI should consider,
// and 1 flag per battler to indicate whether the battler is awake and at <= 50% HP (which affects move choice).
// The assert below is to ensure palaceFlags is large enough to store these flags without overlap.
STATIC_ASSERT(sizeof(((struct BattleStruct *)0)->palaceFlags) * 8 >= MAX_BATTLERS_COUNT + MAX_MON_MOVES, PalaceFlagsTooSmall)

#define DYNAMIC_TYPE_MASK                 ((1 << 6) - 1)
#define F_DYNAMIC_TYPE_IGNORE_PHYSICALITY  (1 << 6) // If set, the dynamic type's physicality won't be used for certain move effects.
#define F_DYNAMIC_TYPE_SET                 (1 << 7) // Set for all dynamic types to distinguish a dynamic type of Normal (0) from no dynamic type.

#define GET_MOVE_TYPE(move, typeArg)                                  \
{                                                                     \
    if (gBattleStruct->dynamicMoveType)                               \
        typeArg = gBattleStruct->dynamicMoveType & DYNAMIC_TYPE_MASK; \
    else                                                              \
        typeArg = gMovesInfo[move].type;                            \
}

#define IS_MOVE_PHYSICAL(move)(GetBattleMoveCategory(move) == DAMAGE_CATEGORY_PHYSICAL)
#define IS_MOVE_SPECIAL(move)(GetBattleMoveCategory(move) == DAMAGE_CATEGORY_SPECIAL)
#define IS_MOVE_STATUS(move)(gMovesInfo[move].category == DAMAGE_CATEGORY_STATUS)

#define IS_MOVE_RECOIL(move)(gMovesInfo[move].recoil > 0 || gMovesInfo[move].effect == EFFECT_RECOIL_IF_MISS)

#define BATTLER_MAX_HP(battlerId)(gBattleMons[battlerId].hp == gBattleMons[battlerId].maxHP)
#define TARGET_TURN_DAMAGED ((gSpecialStatuses[gBattlerTarget].physicalDmg != 0 || gSpecialStatuses[gBattlerTarget].specialDmg != 0) || (gBattleStruct->enduredDamage & gBitTable[gBattlerTarget]))
#define BATTLER_TURN_DAMAGED(battlerId) ((gSpecialStatuses[battlerId].physicalDmg != 0 || gSpecialStatuses[battlerId].specialDmg != 0) || (gBattleStruct->enduredDamage & gBitTable[battler]))

#define IS_BATTLER_OF_TYPE(battlerId, type)((GetBattlerType(battlerId, 0) == type || GetBattlerType(battlerId, 1) == type || (GetBattlerType(battlerId, 2) != TYPE_MYSTERY && GetBattlerType(battlerId, 2) == type)))

#define IS_BATTLER_TYPELESS(battlerId)(GetBattlerType(battlerId, 0) == TYPE_MYSTERY && GetBattlerType(battlerId, 1) == TYPE_MYSTERY && GetBattlerType(battlerId, 2) == TYPE_MYSTERY)

#define SET_BATTLER_TYPE(battlerId, type)           \
{                                                   \
    gBattleMons[battlerId].type1 = type;            \
    gBattleMons[battlerId].type2 = type;            \
    gBattleMons[battlerId].type3 = TYPE_MYSTERY;    \
}

#define RESTORE_BATTLER_TYPE(battlerId)                                                     \
{                                                                                           \
    gBattleMons[battlerId].type1 = gSpeciesInfo[gBattleMons[battlerId].species].types[0];   \
    gBattleMons[battlerId].type2 = gSpeciesInfo[gBattleMons[battlerId].species].types[1];   \
    gBattleMons[battlerId].type3 = TYPE_MYSTERY;                                            \
}

#define IS_BATTLER_PROTECTED(battlerId)(gProtectStructs[battlerId].protected                                           \
                                        || gSideStatuses[GetBattlerSide(battlerId)] & SIDE_STATUS_WIDE_GUARD           \
                                        || gSideStatuses[GetBattlerSide(battlerId)] & SIDE_STATUS_QUICK_GUARD          \
                                        || gSideStatuses[GetBattlerSide(battlerId)] & SIDE_STATUS_CRAFTY_SHIELD        \
                                        || gSideStatuses[GetBattlerSide(battlerId)] & SIDE_STATUS_MAT_BLOCK            \
                                        || gProtectStructs[battlerId].spikyShielded                                    \
                                        || gProtectStructs[battlerId].kingsShielded                                    \
                                        || gProtectStructs[battlerId].banefulBunkered                                  \
                                        || gProtectStructs[battlerId].burningBulwarked                                 \
                                        || gProtectStructs[battlerId].obstructed                                       \
                                        || gProtectStructs[battlerId].silkTrapped)

#define GET_STAT_BUFF_ID(n)((n & 7))              // first three bits 0x1, 0x2, 0x4
#define GET_STAT_BUFF_VALUE_WITH_SIGN(n)((n & 0xF8))
#define GET_STAT_BUFF_VALUE(n)(((n >> 3) & 0xF))      // 0x8, 0x10, 0x20, 0x40
#define STAT_BUFF_NEGATIVE 0x80                     // 0x80, the sign bit

#define SET_STAT_BUFF_VALUE(n)((((n) << 3) & 0xF8))

#define SET_STATCHANGER(statId, stage, goesDown)(gBattleScripting.statChanger = (statId) + ((stage) << 3) + (goesDown << 7))
#define SET_STATCHANGER2(dst, statId, stage, goesDown)(dst = (statId) + ((stage) << 3) + (goesDown << 7))

// NOTE: The members of this struct have hard-coded offsets
//       in include/constants/battle_script_commands.h
struct BattleScripting
{
    s32 painSplitHp;
    s32 bideDmg;
    u8 multihitString[6];
    bool8 expOnCatch;
    u8 unused;
    u8 animArg1;
    u8 animArg2;
    u16 savedStringId;
    u8 moveendState;
    u8 savedStatChanger; // For further use, if attempting to change stat two times(ex. Moody)
    u8 shiftSwitched; // When the game tells you the next enemy's pokemon and you switch. Option for noobs but oh well.
    u8 battler;
    u8 animTurn;
    u8 animTargetsHit;
    u8 statChanger;
    bool8 statAnimPlayed;
    u8 getexpState;
    u8 battleStyle;
    u8 drawlvlupboxState;
    u8 learnMoveState;
    u8 savedBattler;
    u8 reshowMainState;
    u8 reshowHelperState;
    u8 levelUpHP;
    u8 windowsType; // B_WIN_TYPE_*
    u8 multiplayerId;
    u8 specialTrainerBattleType;
    bool8 monCaught;
    s32 savedDmg;
    u16 savedMoveEffect; // For moves hitting multiple targets.
    u16 moveEffect;
    u16 multihitMoveEffect;
    u8 illusionNickHack; // To properly display nick in STRINGID_ENEMYABOUTTOSWITCHPKMN.
    bool8 fixedPopup;   // Force ability popup to stick until manually called back
    u16 abilityPopupOverwrite;
    u8 switchCase;  // Special switching conditions, eg. red card
    u8 overrideBerryRequirements;
    u8 stickyWebStatDrop; // To prevent Defiant activating on a Court Change'd Sticky Web
};

struct BattleSpriteInfo
{
    u16 invisible:1; // 0x1
    u16 lowHpSong:1; // 0x2
    u16 behindSubstitute:1; // 0x4
    u16 flag_x8:1; // 0x8
    u16 hpNumbersNoBars:1; // 0x10
    u16 transformSpecies;
};

struct BattleAnimationInfo
{
    u16 animArg; // to fill up later
    u8 field_2;
    u8 field_3;
    u8 field_4;
    u8 field_5;
    u8 field_6;
    u8 field_7;
    u8 ballThrowCaseId:6;
    u8 isCriticalCapture:1;
    u8 criticalCaptureSuccess:1;
    u8 introAnimActive:1;
    u8 wildMonInvisible:1;
    u8 field_9_x1C:3;
    u8 field_9_x20:1;
    u8 field_9_x40:1;
    u8 field_9_x80:1;
    u8 numBallParticles;
    u8 field_B;
    s16 ballSubpx;
    u8 field_E;
    u8 field_F;
};

struct BattleHealthboxInfo
{
    u8 partyStatusSummaryShown:1;
    u8 healthboxIsBouncing:1;
    u8 battlerIsBouncing:1;
    u8 ballAnimActive:1; // 0x8
    u8 statusAnimActive:1; // x10
    u8 animFromTableActive:1; // x20
    u8 specialAnimActive:1; // x40
    u8 triedShinyMonAnim:1;
    u8 finishedShinyMonAnim:1;
    u8 opponentDrawPartyStatusSummaryDelay:4;
    u8 bgmRestored:1;
    u8 waitForCry:1;
    u8 healthboxSlideInStarted:1;
    u8 healthboxBounceSpriteId;
    u8 battlerBounceSpriteId;
    u8 animationState;
    u8 partyStatusDelayTimer;
    u8 matrixNum;
    u8 shadowSpriteId;
    u8 soundTimer;
    u8 introEndDelay;
    u8 field_A;
    u8 field_B;
};

struct BattleBarInfo
{
    u8 healthboxSpriteId;
    s32 maxValue;
    s32 oldValue;
    s32 receivedValue;
    s32 currValue;
};

struct BattleSpriteData
{
    struct BattleSpriteInfo *battlerData;
    struct BattleHealthboxInfo *healthBoxesData;
    struct BattleAnimationInfo *animationData;
    struct BattleBarInfo *battleBars;
};

#include "sprite.h"

struct MonSpritesGfx
{
    void *firstDecompressed; // ptr to the decompressed sprite of the first Pokémon
    union {
        void *ptr[MAX_BATTLERS_COUNT];
        u8 *byte[MAX_BATTLERS_COUNT];
    } sprites;
    struct SpriteTemplate templates[MAX_BATTLERS_COUNT];
    struct SpriteFrameImage frameImages[MAX_BATTLERS_COUNT][MAX_MON_PIC_FRAMES];
    u8 unusedArr[0x80];
    u8 *barFontGfx;
    void *unusedPtr;
    u16 *buffer;
};

struct QueuedStatBoost
{
    u8 stats;   // bitfield for each battle stat that is set if the stat changes
    s8 statChanges[NUM_BATTLE_STATS - 1];    // highest bit being set decreases the stat
}; /* size = 8 */

// All battle variables are declared in battle_main.c
extern u16 gBattle_BG0_X;
extern u16 gBattle_BG0_Y;
extern u16 gBattle_BG1_X;
extern u16 gBattle_BG1_Y;
extern u16 gBattle_BG2_X;
extern u16 gBattle_BG2_Y;
extern u16 gBattle_BG3_X;
extern u16 gBattle_BG3_Y;
extern u16 gBattle_WIN0H;
extern u16 gBattle_WIN0V;
extern u16 gBattle_WIN1H;
extern u16 gBattle_WIN1V;
extern u8 gDisplayedStringBattle[425];
extern u8 gBattleTextBuff1[TEXT_BUFF_ARRAY_COUNT];
extern u8 gBattleTextBuff2[TEXT_BUFF_ARRAY_COUNT];
extern u8 gBattleTextBuff3[TEXT_BUFF_ARRAY_COUNT + 13]; //to handle stupidly large z move names
extern u32 gBattleTypeFlags;
extern u8 gBattleTerrain;
extern u32 gUnusedFirstBattleVar1;
extern u8 *gBattleAnimBgTileBuffer;
extern u8 *gBattleAnimBgTilemapBuffer;
extern u32 gBattleControllerExecFlags;
extern u8 gBattlersCount;
extern u16 gBattlerPartyIndexes[MAX_BATTLERS_COUNT];
extern u8 gBattlerPositions[MAX_BATTLERS_COUNT];
extern u8 gActionsByTurnOrder[MAX_BATTLERS_COUNT];
extern u8 gBattlerByTurnOrder[MAX_BATTLERS_COUNT];
extern u8 gCurrentTurnActionNumber;
extern u8 gCurrentActionFuncId;
extern struct BattlePokemon gBattleMons[MAX_BATTLERS_COUNT];
extern u8 gBattlerSpriteIds[MAX_BATTLERS_COUNT];
extern u8 gCurrMovePos;
extern u8 gChosenMovePos;
extern u16 gCurrentMove;
extern u16 gChosenMove;
extern u16 gCalledMove;
extern s32 gBattleMoveDamage;
extern s32 gHpDealt;
extern s32 gBideDmg[MAX_BATTLERS_COUNT];
extern u16 gLastUsedItem;
extern u16 gLastUsedAbility;
extern u8 gBattlerAttacker;
extern u8 gBattlerTarget;
extern u8 gBattlerFainted;
extern u8 gEffectBattler;
extern u8 gPotentialItemEffectBattler;
extern u8 gAbsentBattlerFlags;
extern u8 gIsCriticalHit;
extern u8 gMultiHitCounter;
extern const u8 *gBattlescriptCurrInstr;
extern u8 gChosenActionByBattler[MAX_BATTLERS_COUNT];
extern const u8 *gSelectionBattleScripts[MAX_BATTLERS_COUNT];
extern const u8 *gPalaceSelectionBattleScripts[MAX_BATTLERS_COUNT];
extern u16 gLastPrintedMoves[MAX_BATTLERS_COUNT];
extern u16 gLastMoves[MAX_BATTLERS_COUNT];
extern u16 gLastLandedMoves[MAX_BATTLERS_COUNT];
extern u16 gLastHitByType[MAX_BATTLERS_COUNT];
extern u16 gLastResultingMoves[MAX_BATTLERS_COUNT];
extern u16 gLockedMoves[MAX_BATTLERS_COUNT];
extern u16 gLastUsedMove;
extern u8 gLastHitBy[MAX_BATTLERS_COUNT];
extern u16 gChosenMoveByBattler[MAX_BATTLERS_COUNT];
extern u16 gMoveResultFlags;
extern u32 gHitMarker;
extern u8 gBideTarget[MAX_BATTLERS_COUNT];
extern u8 gUnusedFirstBattleVar2;
extern u32 gSideStatuses[NUM_BATTLE_SIDES];
extern struct SideTimer gSideTimers[NUM_BATTLE_SIDES];
extern u32 gStatuses3[MAX_BATTLERS_COUNT];
extern u32 gStatuses4[MAX_BATTLERS_COUNT];
extern struct DisableStruct gDisableStructs[MAX_BATTLERS_COUNT];
extern u16 gPauseCounterBattle;
extern u16 gPaydayMoney;
extern u8 gBattleCommunication[BATTLE_COMMUNICATION_ENTRIES_COUNT];
extern u8 gBattleOutcome;
extern struct ProtectStruct gProtectStructs[MAX_BATTLERS_COUNT];
extern struct SpecialStatus gSpecialStatuses[MAX_BATTLERS_COUNT];
extern u16 gBattleWeather;
extern struct WishFutureKnock gWishFutureKnock;
extern u16 gIntroSlideFlags;
extern u8 gSentPokesToOpponent[2];
extern struct BattleEnigmaBerry gEnigmaBerries[MAX_BATTLERS_COUNT];
extern struct BattleScripting gBattleScripting;
extern struct BattleStruct *gBattleStruct;
extern u8 *gLinkBattleSendBuffer;
extern u8 *gLinkBattleRecvBuffer;
extern struct BattleResources *gBattleResources;
extern u8 gActionSelectionCursor[MAX_BATTLERS_COUNT];
extern u8 gMoveSelectionCursor[MAX_BATTLERS_COUNT];
extern u8 gBattlerStatusSummaryTaskId[MAX_BATTLERS_COUNT];
extern u8 gBattlerInMenuId;
extern bool8 gDoingBattleAnim;
extern u32 gTransformedPersonalities[MAX_BATTLERS_COUNT];
extern bool8 gTransformedShininess[MAX_BATTLERS_COUNT];
extern u8 gPlayerDpadHoldFrames;
extern struct BattleSpriteData *gBattleSpritesDataPtr;
extern struct MonSpritesGfx *gMonSpritesGfxPtr;
extern struct BattleHealthboxInfo *gBattleControllerOpponentHealthboxData;
extern struct BattleHealthboxInfo *gBattleControllerOpponentFlankHealthboxData;
extern u16 gBattleMovePower;
extern u16 gMoveToLearn;
extern u32 gFieldStatuses;
extern struct FieldTimer gFieldTimers;
extern u8 gBattlerAbility;
extern u16 gPartnerSpriteId;
extern struct QueuedStatBoost gQueuedStatBoosts[MAX_BATTLERS_COUNT];
extern const struct BattleMoveEffect gBattleMoveEffects[];

extern void (*gPreBattleCallback1)(void);
extern void (*gBattleMainFunc)(void);
extern struct BattleResults gBattleResults;
extern u8 gLeveledUpInBattle;
extern u8 gHealthboxSpriteIds[MAX_BATTLERS_COUNT];
extern u8 gMultiUsePlayerCursor;
extern u8 gNumberOfMovesToChoose;
extern bool8 gHasFetchedBall;
extern u8 gLastUsedBall;
extern u16 gLastThrownBall;
extern u16 gBallToDisplay;
extern bool8 gLastUsedBallMenuPresent;
extern u8 gPartyCriticalHits[PARTY_SIZE];

static inline u32 GetBattlerPosition(u32 battler)
{
    return gBattlerPositions[battler];
}

static inline u32 GetBattlerSide(u32 battler)
{
    return GetBattlerPosition(battler) & BIT_SIDE;
}

static inline struct Pokemon *GetSideParty(u32 side)
{
    return (side == B_SIDE_PLAYER) ? gPlayerParty : gEnemyParty;
}

static inline struct Pokemon *GetBattlerParty(u32 battler)
{
    return GetSideParty(GetBattlerSide(battler));
}

#endif // GUARD_BATTLE_H<|MERGE_RESOLUTION|>--- conflicted
+++ resolved
@@ -54,15 +54,11 @@
     const u8 *battleScript;
     u16 battleTvScore:3;
     u16 encourageEncore:1;
-<<<<<<< HEAD
     u16 twoTurnEffect:1;
+    u16 semiInvulnerableEffect:1;
     u16 usesProtectCounter:1;
     u16 forcePressure:1;
-    u16 padding:9;
-=======
-    u16 semiInvulnerableEffect:1;
-    u16 flags:11; // coming soon...
->>>>>>> 15f30d64
+    u16 padding:8;
 };
 
 #define GET_MOVE_EFFECT(move) gBattleMoveEffects[gMovesInfo[move].effect]
