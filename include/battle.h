--- conflicted
+++ resolved
@@ -252,7 +252,6 @@
 #define TYPE_MUL_NORMAL             10
 #define TYPE_MUL_SUPER_EFFECTIVE    20
 
-<<<<<<< HEAD
 #define BS_GET_TARGET                   0
 #define BS_GET_ATTACKER                 1
 #define BS_GET_EFFECT_BANK              2
@@ -274,8 +273,6 @@
 
 #include "global.h"
 
-=======
->>>>>>> 96c5966f
 struct TrainerMonNoItemDefaultMoves
 {
     u16 iv;
