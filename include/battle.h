--- conflicted
+++ resolved
@@ -592,11 +592,8 @@
     u8 sameMoveTurns[MAX_BATTLERS_COUNT]; // For Metronome, number of times the same moves has been SUCCESFULLY used.
     u16 moveEffect2; // For Knock Off
     u16 changedSpecies[PARTY_SIZE]; // For Zygarde or future forms when multiple mons can change into the same pokemon.
-<<<<<<< HEAD
-    struct StolenItem itemStolen[PARTY_SIZE];  // Player's team that had items stolen (byte per party member)
-=======
     u8 quickClawBattlerId;
->>>>>>> e6a2d222
+    struct StolenItem itemStolen[PARTY_SIZE];  // Player's team that had items stolen (two bytes per party member)
 };
 
 #define GET_MOVE_TYPE(move, typeArg)                        \
