--- conflicted
+++ resolved
@@ -105,14 +105,11 @@
     u8 toxicSpikesDone:1;
     u8 stickyWebDone:1;
     u8 stealthRockDone:1;
-<<<<<<< HEAD
     u8 syrupBombTimer;
     u8 syrupBombIsShiny:1;
     u8 steelSurgeDone:1;
-=======
     u8 weatherAbilityDone:1;
     u8 terrainAbilityDone:1;
->>>>>>> 71fd95e6
 };
 
 struct ProtectStruct
