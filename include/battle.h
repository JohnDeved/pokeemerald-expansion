#ifndef GUARD_BATTLE_H
#define GUARD_BATTLE_H

// should they be included here or included individually by every file?
#include "constants/battle.h"
#include "constants/form_change_types.h"
#include "battle_main.h"
#include "battle_message.h"
#include "battle_util.h"
#include "battle_script_commands.h"
#include "battle_ai_switch_items.h"
#include "battle_gfx_sfx_util.h"
#include "battle_util2.h"
#include "battle_bg.h"
#include "pokeball.h"
#include "battle_debug.h"
#include "battle_dynamax.h"
#include "battle_terastal.h"
#include "battle_gimmick.h"
#include "random.h" // for rng_value_t

// Helper for accessing command arguments and advancing gBattlescriptCurrInstr.
//
// For example accuracycheck is defined as:
//
//     .macro accuracycheck failInstr:req, move:req
//     .byte 0x1
//     .4byte \failInstr
//     .2byte \move
//     .endm
//
// Which corresponds to:
//
//     CMD_ARGS(const u8 *failInstr, u16 move);
//
// The arguments can be accessed as cmd->failInstr and cmd->move.
// gBattlescriptCurrInstr = cmd->nextInstr; advances to the next instruction.
#define CMD_ARGS(...) const struct __attribute__((packed)) { u8 opcode; RECURSIVELY(R_FOR_EACH(APPEND_SEMICOLON, __VA_ARGS__)) const u8 nextInstr[0]; } *const cmd UNUSED = (const void *)gBattlescriptCurrInstr
#define VARIOUS_ARGS(...) CMD_ARGS(u8 battler, u8 id, ##__VA_ARGS__)
#define NATIVE_ARGS(...) CMD_ARGS(void (*func)(void), ##__VA_ARGS__)

// Used to exclude moves learned temporarily by Transform or Mimic
#define MOVE_IS_PERMANENT(battler, moveSlot)                        \
   (!(gBattleMons[battler].status2 & STATUS2_TRANSFORMED)           \
 && !(gDisableStructs[battler].mimickedMoves & gBitTable[moveSlot]))

// Battle Actions
// These determine what each battler will do in a turn
#define B_ACTION_USE_MOVE               0
#define B_ACTION_USE_ITEM               1
#define B_ACTION_SWITCH                 2
#define B_ACTION_RUN                    3
#define B_ACTION_SAFARI_WATCH_CAREFULLY 4
#define B_ACTION_SAFARI_BALL            5
#define B_ACTION_SAFARI_POKEBLOCK       6
#define B_ACTION_SAFARI_GO_NEAR         7
#define B_ACTION_SAFARI_RUN             8
#define B_ACTION_WALLY_THROW            9
#define B_ACTION_EXEC_SCRIPT            10
#define B_ACTION_TRY_FINISH             11
#define B_ACTION_FINISHED               12
#define B_ACTION_CANCEL_PARTNER         12 // when choosing an action
#define B_ACTION_NOTHING_FAINTED        13 // when choosing an action
#define B_ACTION_DEBUG                  20
#define B_ACTION_THROW_BALL             21 // R to throw last used ball
#define B_ACTION_NONE                   0xFF

#define BATTLE_BUFFER_LINK_SIZE 0x1000

// Special indicator value for shellBellDmg in SpecialStatus
#define IGNORE_SHELL_BELL 0xFFFF

// For defining EFFECT_HIT etc. with battle TV scores and flags etc.
struct __attribute__((packed, aligned(2))) BattleMoveEffect
{
    const u8 *battleScript;
    u16 battleTvScore:3;
    u16 encourageEncore:1;
    u16 twoTurnEffect:1;
    u16 semiInvulnerableEffect:1;
    u16 usesProtectCounter:1;
    u16 padding:9;
};

#define GET_MOVE_BATTLESCRIPT(move) gBattleMoveEffects[gMovesInfo[move].effect].battleScript

struct ResourceFlags
{
    u32 flags[MAX_BATTLERS_COUNT];
};

#define RESOURCE_FLAG_FLASH_FIRE        0x1
#define RESOURCE_FLAG_ROOST             0x2
#define RESOURCE_FLAG_UNBURDEN          0x4
#define RESOURCE_FLAG_UNUSED            0x8
#define RESOURCE_FLAG_TRACED            0x10
#define RESOURCE_FLAG_EMERGENCY_EXIT    0x20
#define RESOURCE_FLAG_NEUTRALIZING_GAS  0x40
#define RESOURCE_FLAG_ICE_FACE          0x80

struct DisableStruct
{
    u32 transformedMonPersonality;
    bool8 transformedMonShininess;
    u16 disabledMove;
    u16 encoredMove;
    u8 protectUses:4;
    u8 stockpileCounter:4;
    s8 stockpileDef;
    s8 stockpileSpDef;
    s8 stockpileBeforeDef;
    s8 stockpileBeforeSpDef;
    u8 substituteHP;
    u8 encoredMovePos;
    u8 disableTimer:4;
    u8 encoreTimer:4;
    u8 perishSongTimer:4;
    u8 rolloutTimer:4;
    u8 rolloutTimerStartValue:4;
    u8 tauntTimer:4;
    u8 furyCutterCounter;
    u8 battlerPreventingEscape;
    u8 battlerWithSureHit;
    u8 isFirstTurn;
    u8 mimickedMoves:4;
    u8 chargeTimer:4;
    u8 rechargeTimer;
    u8 autotomizeCount;
    u8 slowStartTimer;
    u8 embargoTimer;
    u8 magnetRiseTimer;
    u8 telekinesisTimer;
    u8 healBlockTimer;
    u8 laserFocusTimer;
    u8 throatChopTimer;
    u8 wrapTurns;
    u8 tormentTimer:4; // used for G-Max Meltdown
    u8 usedMoves:4;
    u8 truantCounter:1;
    u8 truantSwitchInHack:1;
    u8 noRetreat:1;
    u8 tarShot:1;
    u8 octolock:1;
    u8 cudChew:1;
    u8 spikesDone:1;
    u8 toxicSpikesDone:1;
    u8 stickyWebDone:1;
    u8 stealthRockDone:1;
    u8 syrupBombTimer;
    u8 syrupBombIsShiny:1;
    u8 steelSurgeDone:1;
    u8 weatherAbilityDone:1;
    u8 terrainAbilityDone:1;
    u8 usedProteanLibero:1;
};

struct ProtectStruct
{
    u32 protected:1;
    u32 spikyShielded:1;
    u32 kingsShielded:1;
    u32 banefulBunkered:1;
    u32 obstructed:1;
    u32 endured:1;
    u32 noValidMoves:1;
    u32 helpingHand:1;
    u32 bounceMove:1;
    u32 stealMove:1;
    u32 prlzImmobility:1;
    u32 confusionSelfDmg:1;
    u32 targetAffected:1;
    u32 chargingTurn:1;
    u32 fleeType:2; // 0: Normal, 1: FLEE_ITEM, 2: FLEE_ABILITY
    u32 usedImprisonedMove:1;
    u32 loveImmobility:1;
    u32 usedDisabledMove:1;
    u32 usedTauntedMove:1;
    u32 flag2Unknown:1; // Only set to 0 once. Checked in 'WasUnableToUseMove' function.
    u32 flinchImmobility:1;
    u32 notFirstStrike:1;
    u32 palaceUnableToUseMove:1;
    u32 usedHealBlockedMove:1;
    u32 usedGravityPreventedMove:1;
    u32 powderSelfDmg:1;
    u32 usedThroatChopPreventedMove:1;
    u32 statRaised:1;
    u32 usedMicleBerry:1;
    u32 usedCustapBerry:1;    // also quick claw
    u32 touchedProtectLike:1;
    // End of 32-bit bitfield
    u16 disableEjectPack:1;
    u16 statFell:1;
    u16 pranksterElevated:1;
    u16 quickDraw:1;
    u16 beakBlastCharge:1;
    u16 quash:1;
    u16 shellTrap:1;
    u16 maxGuarded:1;
    u16 silkTrapped:1;
    u16 burningBulwarked:1;
    u16 eatMirrorHerb:1;
    u16 activateOpportunist:2; // 2 - to copy stats. 1 - stats copied (do not repeat). 0 - no stats to copy
    u16 usedAllySwitch:1;
    u32 physicalDmg;
    u32 specialDmg;
    u8 physicalBattlerId;
    u8 specialBattlerId;
};

struct SpecialStatus
{
    s32 shellBellDmg;
    s32 physicalDmg;
    s32 specialDmg;
    u8 physicalBattlerId;
    u8 specialBattlerId;
    u8 changedStatsBattlerId; // Battler that was responsible for the latest stat change. Can be self.
    u8 statLowered:1;
    u8 lightningRodRedirected:1;
    u8 restoredBattlerSprite: 1;
    u8 faintedHasReplacement:1;
    u8 focusBanded:1;
    u8 focusSashed:1;
    u8 unused:2;
    // End of byte
    u8 sturdied:1;
    u8 stormDrainRedirected:1;
    u8 switchInAbilityDone:1;
    u8 switchInItemDone:1;
    u8 instructedChosenTarget:3;
    u8 berryReduced:1;
    // End of byte
    u8 gemParam;
    // End of byte
    u8 gemBoost:1;
    u8 rototillerAffected:1;  // to be affected by rototiller
    u8 parentalBondState:2;
    u8 multiHitOn:1;
    u8 announceNeutralizingGas:1;   // See Cmd_switchineffects
    u8 neutralizingGasRemoved:1;    // See VARIOUS_TRY_END_NEUTRALIZING_GAS
    u8 affectionEndured:1;
    // End of byte
    u8 damagedMons:4; // Mons that have been damaged directly by using a move, includes substitute.
    u8 dancerUsedMove:1;
    u8 dancerOriginalTarget:3;
    // End of byte
    u8 emergencyExited:1;
    u8 afterYou:1;
    u8 preventLifeOrbDamage:1; // So that Life Orb doesn't activate various effects.
};

struct SideTimer
{
    u8 reflectTimer;
    u8 reflectBattlerId;
    u8 lightscreenTimer;
    u8 lightscreenBattlerId;
    u8 mistTimer;
    u8 mistBattlerId;
    u8 safeguardTimer;
    u8 safeguardBattlerId;
    u8 spikesAmount;
    u8 toxicSpikesAmount;
    u8 stealthRockAmount;
    u8 stickyWebAmount;
    u8 stickyWebBattlerId;
    u8 stickyWebBattlerSide; // Used for Court Change
    u8 auroraVeilTimer;
    u8 auroraVeilBattlerId;
    u8 tailwindTimer;
    u8 tailwindBattlerId;
    u8 luckyChantTimer;
    u8 luckyChantBattlerId;
    u8 steelsurgeAmount;
    // Timers below this point are not swapped by Court Change
    u8 followmeTimer;
    u8 followmeTarget:3;
    u8 followmePowder:1; // Rage powder, does not affect grass type pokemon.
    u8 retaliateTimer;
    u8 damageNonTypesTimer;
    u8 damageNonTypesType;
    u8 rainbowTimer;
    u8 seaOfFireTimer;
    u8 swampTimer;
};

struct FieldTimer
{
    u8 mudSportTimer;
    u8 waterSportTimer;
    u8 wonderRoomTimer;
    u8 magicRoomTimer;
    u8 trickRoomTimer;
    u8 terrainTimer;
    u8 gravityTimer;
    u8 fairyLockTimer;
};

struct WishFutureKnock
{
    u8 futureSightCounter[MAX_BATTLERS_COUNT];
    u8 futureSightBattlerIndex[MAX_BATTLERS_COUNT];
    u8 futureSightPartyIndex[MAX_BATTLERS_COUNT];
    u16 futureSightMove[MAX_BATTLERS_COUNT];
    u8 wishCounter[MAX_BATTLERS_COUNT];
    u8 wishPartyId[MAX_BATTLERS_COUNT];
    u8 weatherDuration;
    u8 knockedOffMons[NUM_BATTLE_SIDES]; // Each battler is represented by a bit.
};

struct AI_SavedBattleMon
{
    u16 ability;
    u16 moves[MAX_MON_MOVES];
    u16 heldItem;
    u16 species:15;
    u16 saved:1;
    u8 types[3];
};

struct AiPartyMon
{
    u16 species;
    u16 item;
    u16 heldEffect;
    u16 ability;
    u16 gender;
    u16 level;
    u16 moves[MAX_MON_MOVES];
    u32 status;
    bool8 isFainted;
    bool8 wasSentInBattle;
    u8 switchInCount; // Counts how many times this Pokemon has been sent out or switched into in a battle.
};

struct AIPartyData // Opposing battlers - party mons.
{
    struct AiPartyMon mons[NUM_BATTLE_SIDES][PARTY_SIZE]; // 2 parties(player, opponent). Used to save information on opposing party.
    u8 count[NUM_BATTLE_SIDES];
};

struct SwitchinCandidate
{
    struct BattlePokemon battleMon;
    bool8 hypotheticalStatus;
};

struct SimulatedDamage
{
    s32 expected;
    s32 minimum;
};

// Ai Data used when deciding which move to use, computed only once before each turn's start.
struct AiLogicData
{
    u16 abilities[MAX_BATTLERS_COUNT];
    u16 items[MAX_BATTLERS_COUNT];
    u16 holdEffects[MAX_BATTLERS_COUNT];
    u8 holdEffectParams[MAX_BATTLERS_COUNT];
    u16 predictedMoves[MAX_BATTLERS_COUNT];
    u8 hpPercents[MAX_BATTLERS_COUNT];
    u16 partnerMove;
    u16 speedStats[MAX_BATTLERS_COUNT]; // Speed stats for all battles, calculated only once, same way as damages
    struct SimulatedDamage simulatedDmg[MAX_BATTLERS_COUNT][MAX_BATTLERS_COUNT][MAX_MON_MOVES]; // attacker, target, moveIndex
    u8 effectiveness[MAX_BATTLERS_COUNT][MAX_BATTLERS_COUNT][MAX_MON_MOVES]; // attacker, target, moveIndex
    u8 moveAccuracy[MAX_BATTLERS_COUNT][MAX_BATTLERS_COUNT][MAX_MON_MOVES]; // attacker, target, moveIndex
    u8 moveLimitations[MAX_BATTLERS_COUNT];
    bool8 shouldSwitchMon; // Because all available moves have no/little effect. Each bit per battler.
    u8 monToSwitchId[MAX_BATTLERS_COUNT]; // ID of the mon to switch.
    bool8 weatherHasEffect; // The same as WEATHER_HAS_EFFECT. Stored here, so it's called only once.
    u8 mostSuitableMonId[MAX_BATTLERS_COUNT]; // Stores result of GetMostSuitableMonToSwitchInto, which decides which generic mon the AI would switch into if they decide to switch. This can be overruled by specific mons found in ShouldSwitch; the final resulting mon is stored in AI_monToSwitchIntoId.
    struct SwitchinCandidate switchinCandidate; // Struct used for deciding which mon to switch to in battle_ai_switch_items.c
};

struct AI_ThinkingStruct
{
    u8 aiState;
    u8 movesetIndex;
    u16 moveConsidered;
    s32 score[MAX_MON_MOVES];
    u32 funcResult;
    u32 aiFlags[MAX_BATTLERS_COUNT];
    u8 aiAction;
    u8 aiLogicId;
    struct AI_SavedBattleMon saved[MAX_BATTLERS_COUNT];
};

#define AI_MOVE_HISTORY_COUNT 3

struct BattleHistory
{
    u16 abilities[MAX_BATTLERS_COUNT];
    u8 itemEffects[MAX_BATTLERS_COUNT];
    u16 usedMoves[MAX_BATTLERS_COUNT][MAX_MON_MOVES];
    u16 moveHistory[MAX_BATTLERS_COUNT][AI_MOVE_HISTORY_COUNT]; // 3 last used moves for each battler
    u8 moveHistoryIndex[MAX_BATTLERS_COUNT];
    u16 trainerItems[MAX_BATTLERS_COUNT];
    u8 itemsNo;
    u16 heldItems[MAX_BATTLERS_COUNT];
};

struct BattleScriptsStack
{
    const u8 *ptr[8];
    u8 size;
};

struct BattleCallbacksStack
{
    void (*function[8])(void);
    u8 size;
};

struct StatsArray
{
    u16 stats[NUM_STATS];
};

struct BattleResources
{
    struct SecretBase* secretBase;
    struct ResourceFlags *flags;
    struct BattleScriptsStack* battleScriptsStack;
    struct BattleCallbacksStack* battleCallbackStack;
    struct StatsArray* beforeLvlUp;
    struct AI_ThinkingStruct *ai;
    struct AiLogicData *aiData;
    struct AIPartyData *aiParty;
    struct BattleHistory *battleHistory;
    u8 bufferA[MAX_BATTLERS_COUNT][0x200];
    u8 bufferB[MAX_BATTLERS_COUNT][0x200];
    u8 transferBuffer[0x100];
};

#define AI_THINKING_STRUCT ((struct AI_ThinkingStruct *)(gBattleResources->ai))
#define AI_DATA ((struct AiLogicData *)(gBattleResources->aiData))
#define AI_PARTY ((struct AIPartyData *)(gBattleResources->aiParty))
#define BATTLE_HISTORY ((struct BattleHistory *)(gBattleResources->battleHistory))

struct BattleResults
{
    u8 playerFaintCounter;    // 0x0
    u8 opponentFaintCounter;  // 0x1
    u8 playerSwitchesCounter; // 0x2
    u8 numHealingItemsUsed;   // 0x3
    u8 numRevivesUsed;        // 0x4
    u8 playerMonWasDamaged:1; // 0x5
    u8 caughtMonBall:4;       // 0x5
    u8 shinyWildMon:1;        // 0x5
    u16 playerMon1Species;    // 0x6
    u8 playerMon1Name[POKEMON_NAME_LENGTH + 1];    // 0x8
    u8 battleTurnCounter;     // 0x13
    u8 playerMon2Name[POKEMON_NAME_LENGTH + 1];    // 0x14
    u8 pokeblockThrows;       // 0x1F
    u16 lastOpponentSpecies;  // 0x20
    u16 lastUsedMovePlayer;   // 0x22
    u16 lastUsedMoveOpponent; // 0x24
    u16 playerMon2Species;    // 0x26
    u16 caughtMonSpecies;     // 0x28
    u8 caughtMonNick[POKEMON_NAME_LENGTH + 1];     // 0x2A
    u8 filler35;           // 0x35
    u8 catchAttempts[POKEBALL_COUNT];     // 0x36
};

struct BattleTv_Side
{
    u32 spikesMonId:3;
    u32 reflectMonId:3;
    u32 lightScreenMonId:3;
    u32 safeguardMonId:3;
    u32 mistMonId:3;
    u32 futureSightMonId:3;
    u32 doomDesireMonId:3;
    u32 perishSongMonId:3;
    u32 wishMonId:3;
    u32 grudgeMonId:3;
    u32 usedMoveSlot:2;
    u32 spikesMoveSlot:2;
    u32 reflectMoveSlot:2;
    u32 lightScreenMoveSlot:2;
    u32 safeguardMoveSlot:2;
    u32 mistMoveSlot:2;
    u32 futureSightMoveSlot:2;
    u32 doomDesireMoveSlot:2;
    u32 perishSongMoveSlot:2;
    u32 wishMoveSlot:2;
    u32 grudgeMoveSlot:2;
    u32 destinyBondMonId:3;
    u32 destinyBondMoveSlot:2;
    u32 faintCause:4;
    u32 faintCauseMonId:3;
    u32 explosion:1;
    u32 explosionMoveSlot:2;
    u32 explosionMonId:3;
    u32 perishSong:1;
};

struct BattleTv_Position
{
    u32 curseMonId:3;
    u32 leechSeedMonId:3;
    u32 nightmareMonId:3;
    u32 wrapMonId:3;
    u32 attractMonId:3;
    u32 confusionMonId:3;
    u32 curseMoveSlot:2;
    u32 leechSeedMoveSlot:2;
    u32 nightmareMoveSlot:2;
    u32 wrapMoveSlot:2;
    u32 attractMoveSlot:2;
    u32 confusionMoveSlot:2;
    u32 waterSportMoveSlot:2;
    u32 waterSportMonId:3;
    u32 mudSportMonId:3;
    u32 mudSportMoveSlot:2;
    u32 ingrainMonId:3;
    u32 ingrainMoveSlot:2;
    u32 attackedByMonId:3;
    u32 attackedByMoveSlot:2;
};

struct BattleTv_Mon
{
    u32 psnMonId:3;
    u32 badPsnMonId:3;
    u32 brnMonId:3;
    u32 prlzMonId:3;
    u32 slpMonId:3;
    u32 frzMonId:3;
    u32 psnMoveSlot:2;
    u32 badPsnMoveSlot:2;
    u32 brnMoveSlot:2;
    u32 prlzMoveSlot:2;
    u32 slpMoveSlot:2;
    u32 frzMoveSlot:2;
};

struct BattleTv
{
    struct BattleTv_Mon mon[NUM_BATTLE_SIDES][PARTY_SIZE];
    struct BattleTv_Position pos[NUM_BATTLE_SIDES][2]; // [side][flank]
    struct BattleTv_Side side[NUM_BATTLE_SIDES];
};

struct BattleTvMovePoints
{
    s16 points[2][PARTY_SIZE * 4];
};

struct LinkBattlerHeader
{
    u8 versionSignatureLo;
    u8 versionSignatureHi;
    u8 vsScreenHealthFlagsLo;
    u8 vsScreenHealthFlagsHi;
    struct BattleEnigmaBerry battleEnigmaBerry;
};

struct Illusion
{
    u8 on;
    u8 set;
    u8 broken;
    u8 partyId;
    struct Pokemon *mon;
};

struct ZMoveData
{
    u8 viable:1;   // current move can become a z move
    u8 viewing:1;  // if player is viewing the z move name instead of regular moves
    u8 healReplacement:6;
    u8 possibleZMoves[MAX_BATTLERS_COUNT];
    u16 baseMoves[MAX_BATTLERS_COUNT];
};

struct DynamaxData
{
    u8 dynamaxTurns[MAX_BATTLERS_COUNT];
    u16 baseMoves[MAX_BATTLERS_COUNT]; // base move of Max Move
    u16 lastUsedBaseMove;
    u16 levelUpHP;
};

struct BattleGimmickData
{
    u8 usableGimmick[MAX_BATTLERS_COUNT];                // first usable gimmick that can be selected for each battler
    bool8 playerSelect;                                  // used to toggle trigger and update battle UI
    u8 triggerSpriteId;
    u8 indicatorSpriteId[MAX_BATTLERS_COUNT];
    u8 toActivate;                                       // stores whether a battler should transform at start of turn as bitfield
    u8 activeGimmick[NUM_BATTLE_SIDES][PARTY_SIZE];      // stores the active gimmick for each party member
    bool8 activated[MAX_BATTLERS_COUNT][GIMMICKS_COUNT]; // stores whether a trainer has used gimmick
};

struct LostItem
{
    u16 originalItem:15;
    u16 stolen:1;
};

#if HQ_RANDOM == TRUE
struct BattleVideo {
    u32 battleTypeFlags;
    rng_value_t rngSeed;
};
#endif

struct BattleStruct
{
    u8 turnEffectsTracker;
    u8 turnEffectsBattlerId;
    u8 turnCountersTracker;
    u16 wrappedMove[MAX_BATTLERS_COUNT];
    u16 moveTarget[MAX_BATTLERS_COUNT];
    u32 expShareExpValue;
    u32 expValue;
    u8 expGettersOrder[PARTY_SIZE]; // First battlers which were sent out, then via exp-share
    u8 expGetterMonId;
    u8 expOrderId:3;
    u8 expGetterBattlerId:2;
    u8 teamGotExpMsgPrinted:1; // The 'Rest of your team got msg' has been printed.
    u8 givenExpMons; // Bits for enemy party's pokemon that gave exp to player's party.
    u8 expSentInMons; // As bits for player party mons - not including exp share mons.
    u8 wildVictorySong;
    u8 dynamicMoveType;
    u8 wrappedBy[MAX_BATTLERS_COUNT];
    u8 focusPunchBattlers; // as bits
    u8 battlerPreventingSwitchout;
    u8 moneyMultiplier:6;
    u8 moneyMultiplierItem:1;
    u8 moneyMultiplierMove:1;
    u8 savedTurnActionNumber;
    u8 eventsBeforeFirstTurnState;
    u8 faintedActionsState;
    u8 faintedActionsBattlerId;
    u8 scriptPartyIdx; // for printing the nickname
    bool8 selectionScriptFinished[MAX_BATTLERS_COUNT];
    u8 battlerPartyIndexes[MAX_BATTLERS_COUNT];
    u8 monToSwitchIntoId[MAX_BATTLERS_COUNT];
    u8 battlerPartyOrders[MAX_BATTLERS_COUNT][PARTY_SIZE / 2];
    u8 runTries;
    u8 caughtMonNick[POKEMON_NAME_LENGTH + 1];
    u8 safariGoNearCounter;
    u8 safariPkblThrowCounter;
    u8 safariEscapeFactor;
    u8 safariCatchFactor;
    u8 linkBattleVsSpriteId_V; // The letter "V"
    u8 linkBattleVsSpriteId_S; // The letter "S"
    u8 formToChangeInto;
    u8 chosenMovePositions[MAX_BATTLERS_COUNT];
    u8 stateIdAfterSelScript[MAX_BATTLERS_COUNT];
    u8 prevSelectedPartySlot;
    u8 stringMoveType;
    u8 absentBattlerFlags;
    u8 palaceFlags; // First 4 bits are "is <= 50% HP and not asleep" for each battler, last 4 bits are selected moves to pass to AI
    u8 field_93; // related to choosing pokemon?
    u8 wallyBattleState;
    u8 wallyMovesState;
    u8 wallyWaitFrames;
    u8 wallyMoveFrames;
    u16 lastTakenMove[MAX_BATTLERS_COUNT]; // Last move that a battler was hit with.
    u16 hpOnSwitchout[NUM_BATTLE_SIDES];
    u32 savedBattleTypeFlags;
    u16 abilityPreventingSwitchout;
    u8 hpScale;
    u16 synchronizeMoveEffect;
    u8 anyMonHasTransformed:1; // Only used in battle_tv.c
    u8 multipleSwitchInBattlers:4; // One bit per battler
    u8 multipleSwitchInState:2;
    u8 multipleSwitchInCursor:3;
    u8 multipleSwitchInSortedBattlers[MAX_BATTLERS_COUNT];
    void (*savedCallback)(void);
    u16 usedHeldItems[PARTY_SIZE][NUM_BATTLE_SIDES]; // For each party member and side. For harvest, recycle
    u16 chosenItem[MAX_BATTLERS_COUNT];
    u16 choicedMove[MAX_BATTLERS_COUNT];
    u16 changedItems[MAX_BATTLERS_COUNT];
    u8 canPickupItem;
    u8 switchInBattlerCounter;
    u8 arenaTurnCounter;
    u8 turnSideTracker;
    u16 lastTakenMoveFrom[MAX_BATTLERS_COUNT][MAX_BATTLERS_COUNT]; // a 2-D array [target][attacker]
    union {
        struct LinkBattlerHeader linkBattlerHeader;

        #if HQ_RANDOM == FALSE
        u32 battleVideo[2];
        #else
        struct BattleVideo battleVideo;
        #endif
    } multiBuffer;
    u8 wishPerishSongState;
    u8 wishPerishSongBattlerId;
    u8 aiCalcInProgress:1;
    u8 overworldWeatherDone:1;
    u8 startingStatusDone:1;
    u8 isAtkCancelerForCalledMove:1; // Certain cases in atk canceler should only be checked once, when the original move is called, however others need to be checked the twice.
    u8 terrainDone:1;
    u8 startingStatus; // status to apply at battle start. defined in constants/battle.h
    u8 startingStatusTimer;
    u8 atkCancellerTracker;
    struct BattleTvMovePoints tvMovePoints;
    struct BattleTv tv;
    u8 AI_monToSwitchIntoId[MAX_BATTLERS_COUNT];
    s8 arenaMindPoints[2];
    s8 arenaSkillPoints[2];
    u16 arenaStartHp[2];
    u8 arenaLostPlayerMons; // Bits for party member, lost as in referee's decision, not by fainting.
    u8 arenaLostOpponentMons;
    u8 alreadyStatusedMoveAttempt; // As bits for battlers; For example when using Thunder Wave on an already paralyzed Pokémon.
    u8 debugBattler;
    u8 magnitudeBasePower;
    u8 presentBasePower;
    u8 roostTypes[MAX_BATTLERS_COUNT][2];
    u8 savedBattlerTarget[5];
    u8 savedBattlerAttacker[5];
    u8 savedTargetCount:4;
    u8 savedAttackerCount:4;
    bool8 ateBoost[MAX_BATTLERS_COUNT];
    u8 activeAbilityPopUps; // as bits for each battler
    u8 abilityPopUpSpriteIds[MAX_BATTLERS_COUNT][2];    // two per battler
    bool8 throwingPokeBall;
    struct ZMoveData zmove;
    struct DynamaxData dynamax;
    struct BattleGimmickData gimmick;
    const u8 *trainerSlideMsg;
    bool8 trainerSlideLowHpMsgDone;
    u8 introState;
    u8 ateBerry[2]; // array id determined by side, each party pokemon as bit
    u8 stolenStats[NUM_BATTLE_STATS]; // hp byte is used for which stats to raise, other inform about by how many stages
    u8 lastMoveFailed; // as bits for each battler, for the sake of Stomping Tantrum
    u8 lastMoveTarget[MAX_BATTLERS_COUNT]; // The last target on which each mon used a move, for the sake of Instruct
    u16 tracedAbility[MAX_BATTLERS_COUNT];
    u16 hpBefore[MAX_BATTLERS_COUNT]; // Hp of battlers before using a move. For Berserk and Anger Shell.
    bool8 spriteIgnore0Hp;
    struct Illusion illusion[MAX_BATTLERS_COUNT];
    s32 aiFinalScore[MAX_BATTLERS_COUNT][MAX_BATTLERS_COUNT][MAX_MON_MOVES]; // AI, target, moves to make debugging easier
    u8 aiMoveOrAction[MAX_BATTLERS_COUNT];
    u8 aiChosenTarget[MAX_BATTLERS_COUNT];
    u8 soulheartBattlerId;
    u8 friskedBattler; // Frisk needs to identify 2 battlers in double battles.
    bool8 friskedAbility; // If identifies two mons, show the ability pop-up only once.
    u8 sameMoveTurns[MAX_BATTLERS_COUNT]; // For Metronome, number of times the same moves has been SUCCESFULLY used.
    u16 moveEffect2; // For Knock Off
    u16 changedSpecies[NUM_BATTLE_SIDES][PARTY_SIZE]; // For forms when multiple mons can change into the same pokemon.
    u8 quickClawBattlerId;
    struct LostItem itemLost[NUM_BATTLE_SIDES][PARTY_SIZE];  // Pokemon that had items consumed or stolen (two bytes per party member per side)
    u8 forcedSwitch:4; // For each battler
    u8 additionalEffectsCounter:4; // A counter for the additionalEffects applied by the current move in Cmd_setadditionaleffects
    u8 blunderPolicy:1; // should blunder policy activate
    u8 swapDamageCategory:1; // Photon Geyser, Shell Side Arm, Light That Burns the Sky
    u8 bouncedMoveIsUsed:1;
    u8 descriptionSubmenu:1; // For Move Description window in move selection screen
    u8 ackBallUseBtn:1; // Used for the last used ball feature
    u8 ballSwapped:1; // Used for the last used ball feature
    u8 ballSpriteIds[2];    // item gfx, window gfx
    u8 appearedInBattle; // Bitfield to track which Pokemon appeared in battle. Used for Burmy's form change
    u8 skyDropTargets[MAX_BATTLERS_COUNT]; // For Sky Drop, to account for if multiple Pokemon use Sky Drop in a double battle.
    // When using a move which hits multiple opponents which is then bounced by a target, we need to make sure, the move hits both opponents, the one with bounce, and the one without.
    u8 attackerBeforeBounce:2;
    u8 beatUpSlot:3;
    bool8 hitSwitchTargetFailed:1;
    bool8 effectsBeforeUsingMoveDone:1; // Mega Evo and Focus Punch/Shell Trap effects.
    u8 targetsDone[MAX_BATTLERS_COUNT]; // Each battler as a bit.
    u16 overwrittenAbilities[MAX_BATTLERS_COUNT];    // abilities overwritten during battle (keep separate from battle history in case of switching)
    u8 battleBondTransformed[NUM_BATTLE_SIDES]; // Bitfield for each party.
    u8 storedHealingWish:4; // Each battler as a bit.
    u8 storedLunarDance:4; // Each battler as a bit.
    u8 bonusCritStages[MAX_BATTLERS_COUNT]; // G-Max Chi Strike boosts crit stages of allies.
    u8 itemPartyIndex[MAX_BATTLERS_COUNT];
    u8 itemMoveIndex[MAX_BATTLERS_COUNT];
    u8 trainerSlideFirstCriticalHitMsgState:2;
    u8 trainerSlideFirstSuperEffectiveHitMsgState:2;
    u8 trainerSlideFirstSTABMoveMsgState:2;
    u8 trainerSlidePlayerMonUnaffectedMsgState:2;
    u8 trainerSlideHalfHpMsgDone:1;
    u8 trainerSlideMegaEvolutionMsgDone:1;
    u8 trainerSlideZMoveMsgDone:1;
    u8 trainerSlideBeforeFirstTurnMsgDone:1;
    u8 trainerSlideDynamaxMsgDone:1;
    u8 pledgeMove:1;
    u8 isSkyBattle:1;
    u8 poisonPuppeteerConfusion:1;
    u32 aiDelayTimer; // Counts number of frames AI takes to choose an action.
    u32 aiDelayFrames; // Number of frames it took to choose an action.
    u8 timesGotHit[NUM_BATTLE_SIDES][PARTY_SIZE];
    u8 enduredDamage;
    u8 transformZeroToHero[NUM_BATTLE_SIDES];
    u8 stickySyrupdBy[MAX_BATTLERS_COUNT];
    u8 intrepidSwordBoost[NUM_BATTLE_SIDES];
    u8 dauntlessShieldBoost[NUM_BATTLE_SIDES];
    u8 supersweetSyrup[NUM_BATTLE_SIDES];
    u8 supremeOverlordCounter[MAX_BATTLERS_COUNT];
    u8 quickClawRandom[MAX_BATTLERS_COUNT];
    u8 quickDrawRandom[MAX_BATTLERS_COUNT];
    u8 shellSideArmCategory[MAX_BATTLERS_COUNT][MAX_BATTLERS_COUNT];
    u8 speedTieBreaks; // MAX_BATTLERS_COUNT! values.
    u8 boosterEnergyActivates;
    u8 distortedTypeMatchups;
    u8 categoryOverride; // for Z-Moves and Max Moves
    u32 stellarBoostFlags[NUM_BATTLE_SIDES]; // stored as a bitfield of flags for all types for each side
    u8 fickleBeamBoosted:1;
    u8 obedienceResult:3;
};

// The palaceFlags member of struct BattleStruct contains 1 flag per move to indicate which moves the AI should consider,
// and 1 flag per battler to indicate whether the battler is awake and at <= 50% HP (which affects move choice).
// The assert below is to ensure palaceFlags is large enough to store these flags without overlap.
STATIC_ASSERT(sizeof(((struct BattleStruct *)0)->palaceFlags) * 8 >= MAX_BATTLERS_COUNT + MAX_MON_MOVES, PalaceFlagsTooSmall)

#define DYNAMIC_TYPE_MASK                 ((1 << 6) - 1)
#define F_DYNAMIC_TYPE_IGNORE_PHYSICALITY  (1 << 6) // If set, the dynamic type's physicality won't be used for certain move effects.
#define F_DYNAMIC_TYPE_SET                 (1 << 7) // Set for all dynamic types to distinguish a dynamic type of Normal (0) from no dynamic type.

#define GET_MOVE_TYPE(move, typeArg) do {                             \
    if (gBattleStruct->dynamicMoveType)                               \
        typeArg = gBattleStruct->dynamicMoveType & DYNAMIC_TYPE_MASK; \
    else                                                              \
        typeArg = gMovesInfo[move].type;                              \
} while(0)

#define IS_MOVE_PHYSICAL(move)(GetBattleMoveCategory(move) == DAMAGE_CATEGORY_PHYSICAL)
#define IS_MOVE_SPECIAL(move)(GetBattleMoveCategory(move) == DAMAGE_CATEGORY_SPECIAL)
#define IS_MOVE_STATUS(move)(gMovesInfo[move].category == DAMAGE_CATEGORY_STATUS)

#define IS_MOVE_RECOIL(move)(gMovesInfo[move].recoil > 0 || gMovesInfo[move].effect == EFFECT_RECOIL_IF_MISS)

<<<<<<< HEAD
#define BATTLER_MAX_HP(battlerId)(gBattleMons[battlerId].hp == gBattleMons[battlerId].maxHP)
#define TARGET_TURN_DAMAGED ((gSpecialStatuses[gBattlerTarget].physicalDmg != 0 || gSpecialStatuses[gBattlerTarget].specialDmg != 0) || (gBattleStruct->enduredDamage & gBitTable[gBattlerTarget]))
#define BATTLER_TURN_DAMAGED(battlerId) ((gSpecialStatuses[battlerId].physicalDmg != 0 || gSpecialStatuses[battlerId].specialDmg != 0) || (gBattleStruct->enduredDamage & gBitTable[battler]))
=======
#define IS_TYPE_PHYSICAL(moveType) (moveType < TYPE_MYSTERY)
#define IS_TYPE_SPECIAL(moveType) (moveType > TYPE_MYSTERY)
>>>>>>> 04197b49

#define IS_BATTLER_OF_TYPE(battlerId, type)((GetBattlerType(battlerId, 0, FALSE) == type || GetBattlerType(battlerId, 1, FALSE) == type || (GetBattlerType(battlerId, 2, FALSE) != TYPE_MYSTERY && GetBattlerType(battlerId, 2, FALSE) == type)))
#define IS_BATTLER_OF_BASE_TYPE(battlerId, type)((GetBattlerType(battlerId, 0, TRUE) == type || GetBattlerType(battlerId, 1, TRUE) == type || (GetBattlerType(battlerId, 2, TRUE) != TYPE_MYSTERY && GetBattlerType(battlerId, 2, TRUE) == type)))
#define IS_BATTLER_TYPELESS(battlerId)(GetBattlerType(battlerId, 0, FALSE) == TYPE_MYSTERY && GetBattlerType(battlerId, 1, FALSE) == TYPE_MYSTERY && GetBattlerType(battlerId, 2, FALSE) == TYPE_MYSTERY)

<<<<<<< HEAD
#define SET_BATTLER_TYPE(battlerId, type)              \
{                                                      \
    gBattleMons[battlerId].types[0] = type;            \
    gBattleMons[battlerId].types[1] = type;            \
    gBattleMons[battlerId].types[2] = TYPE_MYSTERY;    \
}

#define RESTORE_BATTLER_TYPE(battlerId)                                                        \
{                                                                                              \
    gBattleMons[battlerId].types[0] = gSpeciesInfo[gBattleMons[battlerId].species].types[0];   \
    gBattleMons[battlerId].types[1] = gSpeciesInfo[gBattleMons[battlerId].species].types[1];   \
    gBattleMons[battlerId].types[2] = TYPE_MYSTERY;                                            \
}

#define IS_BATTLER_PROTECTED(battlerId)(gProtectStructs[battlerId].protected                                           \
                                        || gSideStatuses[GetBattlerSide(battlerId)] & SIDE_STATUS_WIDE_GUARD           \
                                        || gSideStatuses[GetBattlerSide(battlerId)] & SIDE_STATUS_QUICK_GUARD          \
                                        || gSideStatuses[GetBattlerSide(battlerId)] & SIDE_STATUS_CRAFTY_SHIELD        \
                                        || gSideStatuses[GetBattlerSide(battlerId)] & SIDE_STATUS_MAT_BLOCK            \
                                        || gProtectStructs[battlerId].spikyShielded                                    \
                                        || gProtectStructs[battlerId].kingsShielded                                    \
                                        || gProtectStructs[battlerId].banefulBunkered                                  \
                                        || gProtectStructs[battlerId].burningBulwarked                                 \
                                        || gProtectStructs[battlerId].obstructed                                       \
                                        || gProtectStructs[battlerId].silkTrapped)

#define GET_STAT_BUFF_ID(n)((n & 7))              // first three bits 0x1, 0x2, 0x4
#define GET_STAT_BUFF_VALUE_WITH_SIGN(n)((n & 0xF8))
#define GET_STAT_BUFF_VALUE(n)(((n >> 3) & 0xF))      // 0x8, 0x10, 0x20, 0x40
#define STAT_BUFF_NEGATIVE 0x80                     // 0x80, the sign bit

#define SET_STAT_BUFF_VALUE(n)((((n) << 3) & 0xF8))

#define SET_STATCHANGER(statId, stage, goesDown)(gBattleScripting.statChanger = (statId) + ((stage) << 3) + (goesDown << 7))
#define SET_STATCHANGER2(dst, statId, stage, goesDown)(dst = (statId) + ((stage) << 3) + (goesDown << 7))
=======
#define IS_BATTLER_OF_TYPE(battlerId, type) ((gBattleMons[battlerId].types[0] == type || gBattleMons[battlerId].types[1] == type))
#define SET_BATTLER_TYPE(battlerId, type)   \
{                                           \
    gBattleMons[battlerId].types[0] = type;    \
    gBattleMons[battlerId].types[1] = type;    \
}

#define GET_STAT_BUFF_ID(n) ((n & 0xF))              // first four bits 0x1, 0x2, 0x4, 0x8
#define GET_STAT_BUFF_VALUE2(n) ((n & 0xF0))
#define GET_STAT_BUFF_VALUE(n) (((n >> 4) & 7))      // 0x10, 0x20, 0x40
#define STAT_BUFF_NEGATIVE 0x80                     // 0x80, the sign bit

#define SET_STAT_BUFF_VALUE(n) ((((n) << 4) & 0xF0))

#define SET_STATCHANGER(statId, stage, goesDown) (gBattleScripting.statChanger = (statId) + (stage << 4) + (goesDown << 7))
>>>>>>> 04197b49

// NOTE: The members of this struct have hard-coded offsets
//       in include/constants/battle_script_commands.h
struct BattleScripting
{
    s32 painSplitHp;
    s32 bideDmg;
    u8 multihitString[6];
    bool8 expOnCatch;
    u8 unused;
    u8 animArg1;
    u8 animArg2;
    u16 savedStringId;
    u8 moveendState;
    u8 savedStatChanger; // For further use, if attempting to change stat two times(ex. Moody)
    u8 shiftSwitched; // When the game tells you the next enemy's pokemon and you switch. Option for noobs but oh well.
    u8 battler;
    u8 animTurn;
    u8 animTargetsHit;
    u8 statChanger;
    bool8 statAnimPlayed;
    u8 getexpState;
    u8 battleStyle;
    u8 drawlvlupboxState;
    u8 learnMoveState;
    u8 savedBattler;
    u8 reshowMainState;
    u8 reshowHelperState;
    u8 levelUpHP;
    u8 windowsType; // B_WIN_TYPE_*
    u8 multiplayerId;
    u8 specialTrainerBattleType;
    bool8 monCaught;
    s32 savedDmg;
    u16 savedMoveEffect; // For moves hitting multiple targets.
    u16 moveEffect;
    u16 multihitMoveEffect;
    u8 illusionNickHack; // To properly display nick in STRINGID_ENEMYABOUTTOSWITCHPKMN.
    bool8 fixedPopup;   // Force ability popup to stick until manually called back
    u16 abilityPopupOverwrite;
    u8 switchCase;  // Special switching conditions, eg. red card
    u8 overrideBerryRequirements;
    u8 stickyWebStatDrop; // To prevent Defiant activating on a Court Change'd Sticky Web
};

struct BattleSpriteInfo
{
    u16 invisible:1; // 0x1
    u16 lowHpSong:1; // 0x2
    u16 behindSubstitute:1; // 0x4
    u16 flag_x8:1; // 0x8
    u16 hpNumbersNoBars:1; // 0x10
    u16 transformSpecies;
};

struct BattleAnimationInfo
{
    u16 animArg; // to fill up later
    u8 field_2;
    u8 field_3;
    u8 field_4;
    u8 field_5;
    u8 field_6;
    u8 field_7;
    u8 ballThrowCaseId:6;
    u8 isCriticalCapture:1;
    u8 criticalCaptureSuccess:1;
    u8 introAnimActive:1;
    u8 wildMonInvisible:1;
    u8 field_9_x1C:3;
    u8 field_9_x20:1;
    u8 field_9_x40:1;
    u8 field_9_x80:1;
    u8 numBallParticles;
    u8 field_B;
    s16 ballSubpx;
    u8 field_E;
    u8 field_F;
};

struct BattleHealthboxInfo
{
    u8 partyStatusSummaryShown:1;
    u8 healthboxIsBouncing:1;
    u8 battlerIsBouncing:1;
    u8 ballAnimActive:1; // 0x8
    u8 statusAnimActive:1; // x10
    u8 animFromTableActive:1; // x20
    u8 specialAnimActive:1; // x40
    u8 triedShinyMonAnim:1;
    u8 finishedShinyMonAnim:1;
    u8 opponentDrawPartyStatusSummaryDelay:4;
    u8 bgmRestored:1;
    u8 waitForCry:1;
    u8 healthboxSlideInStarted:1;
    u8 healthboxBounceSpriteId;
    u8 battlerBounceSpriteId;
    u8 animationState;
    u8 partyStatusDelayTimer;
    u8 matrixNum;
    u8 shadowSpriteId;
    u8 soundTimer;
    u8 introEndDelay;
    u8 field_A;
    u8 field_B;
};

struct BattleBarInfo
{
    u8 healthboxSpriteId;
    s32 maxValue;
    s32 oldValue;
    s32 receivedValue;
    s32 currValue;
};

struct BattleSpriteData
{
    struct BattleSpriteInfo *battlerData;
    struct BattleHealthboxInfo *healthBoxesData;
    struct BattleAnimationInfo *animationData;
    struct BattleBarInfo *battleBars;
};

#include "sprite.h"

struct MonSpritesGfx
{
    void *firstDecompressed; // ptr to the decompressed sprite of the first Pokémon
    u8 *spritesGfx[MAX_BATTLERS_COUNT];
    struct SpriteTemplate templates[MAX_BATTLERS_COUNT];
    struct SpriteFrameImage frameImages[MAX_BATTLERS_COUNT][MAX_MON_PIC_FRAMES];
    u8 *barFontGfx;
    u16 *buffer;
};

struct QueuedStatBoost
{
    u8 stats;   // bitfield for each battle stat that is set if the stat changes
    s8 statChanges[NUM_BATTLE_STATS - 1];    // highest bit being set decreases the stat
}; /* size = 8 */

// All battle variables are declared in battle_main.c
extern u16 gBattle_BG0_X;
extern u16 gBattle_BG0_Y;
extern u16 gBattle_BG1_X;
extern u16 gBattle_BG1_Y;
extern u16 gBattle_BG2_X;
extern u16 gBattle_BG2_Y;
extern u16 gBattle_BG3_X;
extern u16 gBattle_BG3_Y;
extern u16 gBattle_WIN0H;
extern u16 gBattle_WIN0V;
extern u16 gBattle_WIN1H;
extern u16 gBattle_WIN1V;
extern u8 gDisplayedStringBattle[425];
extern u8 gBattleTextBuff1[TEXT_BUFF_ARRAY_COUNT];
extern u8 gBattleTextBuff2[TEXT_BUFF_ARRAY_COUNT];
extern u8 gBattleTextBuff3[TEXT_BUFF_ARRAY_COUNT + 13]; //to handle stupidly large z move names
extern u32 gBattleTypeFlags;
extern u8 gBattleTerrain;
extern u8 *gBattleAnimBgTileBuffer;
extern u8 *gBattleAnimBgTilemapBuffer;
extern u32 gBattleControllerExecFlags;
extern u8 gBattlersCount;
extern u16 gBattlerPartyIndexes[MAX_BATTLERS_COUNT];
extern u8 gBattlerPositions[MAX_BATTLERS_COUNT];
extern u8 gActionsByTurnOrder[MAX_BATTLERS_COUNT];
extern u8 gBattlerByTurnOrder[MAX_BATTLERS_COUNT];
extern u8 gCurrentTurnActionNumber;
extern u8 gCurrentActionFuncId;
extern struct BattlePokemon gBattleMons[MAX_BATTLERS_COUNT];
extern u8 gBattlerSpriteIds[MAX_BATTLERS_COUNT];
extern u8 gCurrMovePos;
extern u8 gChosenMovePos;
extern u16 gCurrentMove;
extern u16 gChosenMove;
extern u16 gCalledMove;
extern s32 gBattleMoveDamage;
extern s32 gHpDealt;
extern s32 gBideDmg[MAX_BATTLERS_COUNT];
extern u16 gLastUsedItem;
extern u16 gLastUsedAbility;
extern u8 gBattlerAttacker;
extern u8 gBattlerTarget;
extern u8 gBattlerFainted;
extern u8 gEffectBattler;
extern u8 gPotentialItemEffectBattler;
extern u8 gAbsentBattlerFlags;
extern u8 gIsCriticalHit;
extern u8 gMultiHitCounter;
extern const u8 *gBattlescriptCurrInstr;
extern u8 gChosenActionByBattler[MAX_BATTLERS_COUNT];
extern const u8 *gSelectionBattleScripts[MAX_BATTLERS_COUNT];
extern const u8 *gPalaceSelectionBattleScripts[MAX_BATTLERS_COUNT];
extern u16 gLastPrintedMoves[MAX_BATTLERS_COUNT];
extern u16 gLastMoves[MAX_BATTLERS_COUNT];
extern u16 gLastLandedMoves[MAX_BATTLERS_COUNT];
extern u16 gLastHitByType[MAX_BATTLERS_COUNT];
extern u16 gLastResultingMoves[MAX_BATTLERS_COUNT];
extern u16 gLockedMoves[MAX_BATTLERS_COUNT];
extern u16 gLastUsedMove;
extern u8 gLastHitBy[MAX_BATTLERS_COUNT];
extern u16 gChosenMoveByBattler[MAX_BATTLERS_COUNT];
extern u16 gMoveResultFlags;
extern u32 gHitMarker;
extern u8 gBideTarget[MAX_BATTLERS_COUNT];
extern u32 gSideStatuses[NUM_BATTLE_SIDES];
extern struct SideTimer gSideTimers[NUM_BATTLE_SIDES];
extern u32 gStatuses3[MAX_BATTLERS_COUNT];
extern u32 gStatuses4[MAX_BATTLERS_COUNT];
extern struct DisableStruct gDisableStructs[MAX_BATTLERS_COUNT];
extern u16 gPauseCounterBattle;
extern u16 gPaydayMoney;
extern u8 gBattleCommunication[BATTLE_COMMUNICATION_ENTRIES_COUNT];
extern u8 gBattleOutcome;
extern struct ProtectStruct gProtectStructs[MAX_BATTLERS_COUNT];
extern struct SpecialStatus gSpecialStatuses[MAX_BATTLERS_COUNT];
extern u16 gBattleWeather;
extern struct WishFutureKnock gWishFutureKnock;
extern u16 gIntroSlideFlags;
extern u8 gSentPokesToOpponent[2];
extern struct BattleEnigmaBerry gEnigmaBerries[MAX_BATTLERS_COUNT];
extern struct BattleScripting gBattleScripting;
extern struct BattleStruct *gBattleStruct;
extern u8 *gLinkBattleSendBuffer;
extern u8 *gLinkBattleRecvBuffer;
extern struct BattleResources *gBattleResources;
extern u8 gActionSelectionCursor[MAX_BATTLERS_COUNT];
extern u8 gMoveSelectionCursor[MAX_BATTLERS_COUNT];
extern u8 gBattlerStatusSummaryTaskId[MAX_BATTLERS_COUNT];
extern u8 gBattlerInMenuId;
extern bool8 gDoingBattleAnim;
extern u32 gTransformedPersonalities[MAX_BATTLERS_COUNT];
extern bool8 gTransformedShininess[MAX_BATTLERS_COUNT];
extern u8 gPlayerDpadHoldFrames;
extern struct BattleSpriteData *gBattleSpritesDataPtr;
extern struct MonSpritesGfx *gMonSpritesGfxPtr;
extern u16 gBattleMovePower;
extern u16 gMoveToLearn;
extern u32 gFieldStatuses;
extern struct FieldTimer gFieldTimers;
extern u8 gBattlerAbility;
extern struct QueuedStatBoost gQueuedStatBoosts[MAX_BATTLERS_COUNT];
extern const struct BattleMoveEffect gBattleMoveEffects[];

extern void (*gPreBattleCallback1)(void);
extern void (*gBattleMainFunc)(void);
extern struct BattleResults gBattleResults;
extern u8 gLeveledUpInBattle;
extern u8 gHealthboxSpriteIds[MAX_BATTLERS_COUNT];
extern u8 gMultiUsePlayerCursor;
extern u8 gNumberOfMovesToChoose;
extern bool8 gHasFetchedBall;
extern u8 gLastUsedBall;
extern u16 gLastThrownBall;
extern u16 gBallToDisplay;
extern bool8 gLastUsedBallMenuPresent;
extern u8 gPartyCriticalHits[PARTY_SIZE];
extern u8 gCategoryIconSpriteId;

static inline u32 GetBattlerPosition(u32 battler)
{
    return gBattlerPositions[battler];
}

static inline u32 GetBattlerSide(u32 battler)
{
    return GetBattlerPosition(battler) & BIT_SIDE;
}

static inline struct Pokemon *GetSideParty(u32 side)
{
    return (side == B_SIDE_PLAYER) ? gPlayerParty : gEnemyParty;
}

static inline struct Pokemon *GetBattlerParty(u32 battler)
{
    return GetSideParty(GetBattlerSide(battler));
}

#endif // GUARD_BATTLE_H<|MERGE_RESOLUTION|>--- conflicted
+++ resolved
@@ -826,20 +826,14 @@
 
 #define IS_MOVE_RECOIL(move)(gMovesInfo[move].recoil > 0 || gMovesInfo[move].effect == EFFECT_RECOIL_IF_MISS)
 
-<<<<<<< HEAD
 #define BATTLER_MAX_HP(battlerId)(gBattleMons[battlerId].hp == gBattleMons[battlerId].maxHP)
 #define TARGET_TURN_DAMAGED ((gSpecialStatuses[gBattlerTarget].physicalDmg != 0 || gSpecialStatuses[gBattlerTarget].specialDmg != 0) || (gBattleStruct->enduredDamage & gBitTable[gBattlerTarget]))
 #define BATTLER_TURN_DAMAGED(battlerId) ((gSpecialStatuses[battlerId].physicalDmg != 0 || gSpecialStatuses[battlerId].specialDmg != 0) || (gBattleStruct->enduredDamage & gBitTable[battler]))
-=======
-#define IS_TYPE_PHYSICAL(moveType) (moveType < TYPE_MYSTERY)
-#define IS_TYPE_SPECIAL(moveType) (moveType > TYPE_MYSTERY)
->>>>>>> 04197b49
 
 #define IS_BATTLER_OF_TYPE(battlerId, type)((GetBattlerType(battlerId, 0, FALSE) == type || GetBattlerType(battlerId, 1, FALSE) == type || (GetBattlerType(battlerId, 2, FALSE) != TYPE_MYSTERY && GetBattlerType(battlerId, 2, FALSE) == type)))
 #define IS_BATTLER_OF_BASE_TYPE(battlerId, type)((GetBattlerType(battlerId, 0, TRUE) == type || GetBattlerType(battlerId, 1, TRUE) == type || (GetBattlerType(battlerId, 2, TRUE) != TYPE_MYSTERY && GetBattlerType(battlerId, 2, TRUE) == type)))
 #define IS_BATTLER_TYPELESS(battlerId)(GetBattlerType(battlerId, 0, FALSE) == TYPE_MYSTERY && GetBattlerType(battlerId, 1, FALSE) == TYPE_MYSTERY && GetBattlerType(battlerId, 2, FALSE) == TYPE_MYSTERY)
 
-<<<<<<< HEAD
 #define SET_BATTLER_TYPE(battlerId, type)              \
 {                                                      \
     gBattleMons[battlerId].types[0] = type;            \
@@ -866,32 +860,15 @@
                                         || gProtectStructs[battlerId].obstructed                                       \
                                         || gProtectStructs[battlerId].silkTrapped)
 
-#define GET_STAT_BUFF_ID(n)((n & 7))              // first three bits 0x1, 0x2, 0x4
-#define GET_STAT_BUFF_VALUE_WITH_SIGN(n)((n & 0xF8))
-#define GET_STAT_BUFF_VALUE(n)(((n >> 3) & 0xF))      // 0x8, 0x10, 0x20, 0x40
+#define GET_STAT_BUFF_ID(n) ((n & 7))              // first three bits 0x1, 0x2, 0x4
+#define GET_STAT_BUFF_VALUE_WITH_SIGN(n) ((n & 0xF8))
+#define GET_STAT_BUFF_VALUE(n) (((n >> 3) & 0xF))      // 0x8, 0x10, 0x20, 0x40
 #define STAT_BUFF_NEGATIVE 0x80                     // 0x80, the sign bit
 
-#define SET_STAT_BUFF_VALUE(n)((((n) << 3) & 0xF8))
-
-#define SET_STATCHANGER(statId, stage, goesDown)(gBattleScripting.statChanger = (statId) + ((stage) << 3) + (goesDown << 7))
+#define SET_STAT_BUFF_VALUE(n) ((((n) << 3) & 0xF8))
+
+#define SET_STATCHANGER(statId, stage, goesDown) (gBattleScripting.statChanger = (statId) + ((stage) << 3) + (goesDown << 7))
 #define SET_STATCHANGER2(dst, statId, stage, goesDown)(dst = (statId) + ((stage) << 3) + (goesDown << 7))
-=======
-#define IS_BATTLER_OF_TYPE(battlerId, type) ((gBattleMons[battlerId].types[0] == type || gBattleMons[battlerId].types[1] == type))
-#define SET_BATTLER_TYPE(battlerId, type)   \
-{                                           \
-    gBattleMons[battlerId].types[0] = type;    \
-    gBattleMons[battlerId].types[1] = type;    \
-}
-
-#define GET_STAT_BUFF_ID(n) ((n & 0xF))              // first four bits 0x1, 0x2, 0x4, 0x8
-#define GET_STAT_BUFF_VALUE2(n) ((n & 0xF0))
-#define GET_STAT_BUFF_VALUE(n) (((n >> 4) & 7))      // 0x10, 0x20, 0x40
-#define STAT_BUFF_NEGATIVE 0x80                     // 0x80, the sign bit
-
-#define SET_STAT_BUFF_VALUE(n) ((((n) << 4) & 0xF0))
-
-#define SET_STATCHANGER(statId, stage, goesDown) (gBattleScripting.statChanger = (statId) + (stage << 4) + (goesDown << 7))
->>>>>>> 04197b49
 
 // NOTE: The members of this struct have hard-coded offsets
 //       in include/constants/battle_script_commands.h
