#ifndef GUARD_BATTLE_H
#define GUARD_BATTLE_H

// should they be included here or included individually by every file?
#include "constants/battle.h"
#include "constants/form_change_types.h"
#include "battle_main.h"
#include "battle_message.h"
#include "battle_util.h"
#include "battle_script_commands.h"
#include "battle_ai_switch_items.h"
#include "battle_gfx_sfx_util.h"
#include "battle_util2.h"
#include "battle_bg.h"
#include "pokeball.h"
#include "battle_debug.h"
#include "battle_dynamax.h"

// Used to exclude moves learned temporarily by Transform or Mimic
#define MOVE_IS_PERMANENT(battler, moveSlot)                        \
   (!(gBattleMons[battler].status2 & STATUS2_TRANSFORMED)           \
 && !(gDisableStructs[battler].mimickedMoves & gBitTable[moveSlot]))

// Battle Actions
// These determine what each battler will do in a turn
#define B_ACTION_USE_MOVE               0
#define B_ACTION_USE_ITEM               1
#define B_ACTION_SWITCH                 2
#define B_ACTION_RUN                    3
#define B_ACTION_SAFARI_WATCH_CAREFULLY 4
#define B_ACTION_SAFARI_BALL            5
#define B_ACTION_SAFARI_POKEBLOCK       6
#define B_ACTION_SAFARI_GO_NEAR         7
#define B_ACTION_SAFARI_RUN             8
#define B_ACTION_WALLY_THROW            9
#define B_ACTION_EXEC_SCRIPT            10
#define B_ACTION_TRY_FINISH             11
#define B_ACTION_FINISHED               12
#define B_ACTION_CANCEL_PARTNER         12 // when choosing an action
#define B_ACTION_NOTHING_FAINTED        13 // when choosing an action
#define B_ACTION_DEBUG                  20
#define B_ACTION_THROW_BALL             21 // R to throw last used ball
#define B_ACTION_NONE                   0xFF

#define BATTLE_BUFFER_LINK_SIZE 0x1000

struct ResourceFlags
{
    u32 flags[MAX_BATTLERS_COUNT];
};

#define RESOURCE_FLAG_FLASH_FIRE        0x1
#define RESOURCE_FLAG_ROOST             0x2
#define RESOURCE_FLAG_UNBURDEN          0x4
#define RESOURCE_FLAG_UNUSED            0x8
#define RESOURCE_FLAG_TRACED            0x10
#define RESOURCE_FLAG_EMERGENCY_EXIT    0x20
#define RESOURCE_FLAG_NEUTRALIZING_GAS  0x40

struct DisableStruct
{
    u32 transformedMonPersonality;
    u32 transformedMonOtId;
    u16 disabledMove;
    u16 encoredMove;
    u8 protectUses;
    u8 stockpileCounter;
    s8 stockpileDef;
    s8 stockpileSpDef;
    s8 stockpileBeforeDef;
    s8 stockpileBeforeSpDef;
    u8 substituteHP;
    u8 encoredMovePos;
    u8 disableTimer:4;
    u8 encoreTimer:4;
    u8 perishSongTimer:4;
    u8 furyCutterCounter;
    u8 rolloutTimer:4;
    u8 rolloutTimerStartValue:4;
    u8 chargeTimer:4;
    u8 tauntTimer:4;
    u8 battlerPreventingEscape;
    u8 battlerWithSureHit;
    u8 isFirstTurn;
    u8 truantCounter:1;
    u8 truantSwitchInHack:1;
    u8 mimickedMoves:4;
    u8 rechargeTimer;
    u8 autotomizeCount;
    u8 slowStartTimer;
    u8 embargoTimer;
    u8 magnetRiseTimer;
    u8 telekinesisTimer;
    u8 healBlockTimer;
    u8 laserFocusTimer;
    u8 throatChopTimer;
    u8 wrapTurns;
    u8 tormentTimer:4; // used for G-Max Meltdown
    u8 usedMoves:4;
    u8 noRetreat:1;
    u8 tarShot:1;
    u8 octolock:1;
    u8 cudChew:1;
    u8 spikesDone:1;
    u8 toxicSpikesDone:1;
    u8 stickyWebDone:1;
    u8 stealthRockDone:1;
<<<<<<< HEAD
    u8 steelSurgeDone:1;
=======
    u8 syrupBombTimer;
>>>>>>> a936b78a
};

struct ProtectStruct
{
    u32 protected:1;
    u32 spikyShielded:1;
    u32 kingsShielded:1;
    u32 banefulBunkered:1;
    u32 obstructed:1;
    u32 endured:1;
    u32 noValidMoves:1;
    u32 helpingHand:1;
    u32 bounceMove:1;
    u32 stealMove:1;
    u32 prlzImmobility:1;
    u32 confusionSelfDmg:1;
    u32 targetAffected:1;
    u32 chargingTurn:1;
    u32 fleeType:2; // 0: Normal, 1: FLEE_ITEM, 2: FLEE_ABILITY
    u32 usedImprisonedMove:1;
    u32 loveImmobility:1;
    u32 usedDisabledMove:1;
    u32 usedTauntedMove:1;
    u32 flag2Unknown:1; // Only set to 0 once. Checked in 'WasUnableToUseMove' function.
    u32 flinchImmobility:1;
    u32 notFirstStrike:1;
    u32 palaceUnableToUseMove:1;
    u32 usesBouncedMove:1;
    u32 usedHealBlockedMove:1;
    u32 usedGravityPreventedMove:1;
    u32 powderSelfDmg:1;
    u32 usedThroatChopPreventedMove:1;
    u32 statRaised:1;
    u32 usedMicleBerry:1;
    u32 usedCustapBerry:1;    // also quick claw
    u32 touchedProtectLike:1;
    // End of 32-bit bitfield
    u16 disableEjectPack:1;
    u16 statFell:1;
    u16 pranksterElevated:1;
    u16 quickDraw:1;
    u16 beakBlastCharge:1;
    u16 quash:1;
    u16 shellTrap:1;
    u16 maxGuarded:1;
    u16 silkTrapped:1;
    u16 eatMirrorHerb:1;
    u16 activateOpportunist:2; // 2 - to copy stats. 1 - stats copied (do not repeat). 0 - no stats to copy
    u32 physicalDmg;
    u32 specialDmg;
    u8 physicalBattlerId;
    u8 specialBattlerId;
};

struct SpecialStatus
{
    s32 dmg;
    s32 physicalDmg;
    s32 specialDmg;
    u8 physicalBattlerId;
    u8 specialBattlerId;
    u8 changedStatsBattlerId; // Battler that was responsible for the latest stat change. Can be self.
    u8 statLowered:1;
    u8 lightningRodRedirected:1;
    u8 restoredBattlerSprite: 1;
    u8 traced:1;
    u8 ppNotAffectedByPressure:1;
    u8 faintedHasReplacement:1;
    u8 focusBanded:1;
    u8 focusSashed:1;
    // End of byte
    u8 sturdied:1;
    u8 stormDrainRedirected:1;
    u8 switchInAbilityDone:1;
    u8 switchInItemDone:1;
    u8 instructedChosenTarget:3;
    u8 berryReduced:1;
    // End of byte
    u8 gemParam;
    // End of byte
    u8 gemBoost:1;
    u8 rototillerAffected:1;  // to be affected by rototiller
    u8 parentalBondState:2;
    u8 multiHitOn:1;
    u8 announceNeutralizingGas:1;   // See Cmd_switchineffects
    u8 neutralizingGasRemoved:1;    // See VARIOUS_TRY_END_NEUTRALIZING_GAS
    u8 affectionEndured:1;
    // End of byte
    u8 damagedMons:4; // Mons that have been damaged directly by using a move, includes substitute.
    u8 dancerUsedMove:1;
    u8 dancerOriginalTarget:3;
    // End of byte
    u8 weatherAbilityDone:1;
    u8 terrainAbilityDone:1;
    u8 emergencyExited:1;
    u8 afterYou:1;
};

struct SideTimer
{
    u8 reflectTimer;
    u8 reflectBattlerId;
    u8 lightscreenTimer;
    u8 lightscreenBattlerId;
    u8 mistTimer;
    u8 mistBattlerId;
    u8 safeguardTimer;
    u8 safeguardBattlerId;
    u8 spikesAmount;
    u8 toxicSpikesAmount;
    u8 stealthRockAmount;
    u8 stickyWebAmount;
    u8 stickyWebBattlerId;
    u8 stickyWebBattlerSide; // Used for Court Change
    u8 auroraVeilTimer;
    u8 auroraVeilBattlerId;
    u8 tailwindTimer;
    u8 tailwindBattlerId;
    u8 luckyChantTimer;
    u8 luckyChantBattlerId;
    u8 steelsurgeAmount;
    // Timers below this point are not swapped by Court Change
    u8 followmeTimer;
    u8 followmeTarget:3;
    u8 followmePowder:1; // Rage powder, does not affect grass type pokemon.
    u8 retaliateTimer;
    u8 damageNonTypesTimer;
    u8 damageNonTypesType;
};

struct FieldTimer
{
    u8 mudSportTimer;
    u8 waterSportTimer;
    u8 wonderRoomTimer;
    u8 magicRoomTimer;
    u8 trickRoomTimer;
    u8 terrainTimer;
    u8 gravityTimer;
    u8 fairyLockTimer;
};

struct WishFutureKnock
{
    u8 futureSightCounter[MAX_BATTLERS_COUNT];
    u8 futureSightAttacker[MAX_BATTLERS_COUNT];
    u16 futureSightMove[MAX_BATTLERS_COUNT];
    u8 wishCounter[MAX_BATTLERS_COUNT];
    u8 wishPartyId[MAX_BATTLERS_COUNT];
    u8 weatherDuration;
    u8 knockedOffMons[NUM_BATTLE_SIDES]; // Each battler is represented by a bit.
};

struct AI_SavedBattleMon
{
    u16 ability;
    u16 moves[MAX_MON_MOVES];
    u16 heldItem;
    u16 species;
    u8 types[3];
};

struct AiPartyMon
{
    u16 species;
    u16 item;
    u16 heldEffect;
    u16 ability;
    u16 gender;
    u16 level;
    u16 moves[MAX_MON_MOVES];
    u32 status;
    bool8 isFainted;
    bool8 wasSentInBattle;
    u8 switchInCount; // Counts how many times this Pokemon has been sent out or switched into in a battle.
};

struct AIPartyData // Opposing battlers - party mons.
{
    struct AiPartyMon mons[NUM_BATTLE_SIDES][PARTY_SIZE]; // 2 parties(player, opponent). Used to save information on opposing party.
    u8 count[NUM_BATTLE_SIDES];
};

// Ai Data used when deciding which move to use, computed only once before each turn's start.
struct AiLogicData
{
    u16 abilities[MAX_BATTLERS_COUNT];
    u16 items[MAX_BATTLERS_COUNT];
    u16 holdEffects[MAX_BATTLERS_COUNT];
    u8 holdEffectParams[MAX_BATTLERS_COUNT];
    u16 predictedMoves[MAX_BATTLERS_COUNT];
    u8 hpPercents[MAX_BATTLERS_COUNT];
    u16 partnerMove;
    u16 speedStats[MAX_BATTLERS_COUNT]; // Speed stats for all battles, calculated only once, same way as damages
    u8 moveDmgResult[MAX_BATTLERS_COUNT][MAX_BATTLERS_COUNT][MAX_MON_MOVES]; // MOVE_POWER defines for GetMoveDamageResult ; attacker, target, moveIndex
    s32 simulatedDmg[MAX_BATTLERS_COUNT][MAX_BATTLERS_COUNT][MAX_MON_MOVES]; // attacker, target, moveIndex
    u8 effectiveness[MAX_BATTLERS_COUNT][MAX_BATTLERS_COUNT][MAX_MON_MOVES]; // attacker, target, moveIndex
    u8 moveAccuracy[MAX_BATTLERS_COUNT][MAX_BATTLERS_COUNT][MAX_MON_MOVES]; // attacker, target, moveIndex
    u8 moveLimitations[MAX_BATTLERS_COUNT];
    bool8 shouldSwitchMon; // Because all available moves have no/little effect. Each bit per battler.
    u8 monToSwitchId[MAX_BATTLERS_COUNT]; // ID of the mon to switch.
    bool8 weatherHasEffect; // The same as WEATHER_HAS_EFFECT. Stored here, so it's called only once.
};

struct AI_ThinkingStruct
{
    u8 aiState;
    u8 movesetIndex;
    u16 moveConsidered;
    s32 score[MAX_MON_MOVES];
    u32 funcResult;
    u32 aiFlags;
    u8 aiAction;
    u8 aiLogicId;
    struct AI_SavedBattleMon saved[MAX_BATTLERS_COUNT];
};

#define AI_MOVE_HISTORY_COUNT 3

struct BattleHistory
{
    u16 abilities[MAX_BATTLERS_COUNT];
    u8 itemEffects[MAX_BATTLERS_COUNT];
    u16 usedMoves[MAX_BATTLERS_COUNT][MAX_MON_MOVES];
    u16 moveHistory[MAX_BATTLERS_COUNT][AI_MOVE_HISTORY_COUNT]; // 3 last used moves for each battler
    u8 moveHistoryIndex[MAX_BATTLERS_COUNT];
    u16 trainerItems[MAX_BATTLERS_COUNT];
    u8 itemsNo;
    u16 heldItems[MAX_BATTLERS_COUNT];
};

struct BattleScriptsStack
{
    const u8 *ptr[8];
    u8 size;
};

struct BattleCallbacksStack
{
    void (*function[8])(void);
    u8 size;
};

struct StatsArray
{
    u16 stats[NUM_STATS];
};

struct BattleResources
{
    struct SecretBase* secretBase;
    struct ResourceFlags *flags;
    struct BattleScriptsStack* battleScriptsStack;
    struct BattleCallbacksStack* battleCallbackStack;
    struct StatsArray* beforeLvlUp;
    struct AI_ThinkingStruct *ai;
    struct AiLogicData *aiData;
    struct AIPartyData *aiParty;
    struct BattleHistory *battleHistory;
    u8 bufferA[MAX_BATTLERS_COUNT][0x200];
    u8 bufferB[MAX_BATTLERS_COUNT][0x200];
    u8 transferBuffer[0x100];
};

#define AI_THINKING_STRUCT ((struct AI_ThinkingStruct *)(gBattleResources->ai))
#define AI_DATA ((struct AiLogicData *)(gBattleResources->aiData))
#define AI_PARTY ((struct AIPartyData *)(gBattleResources->aiParty))
#define BATTLE_HISTORY ((struct BattleHistory *)(gBattleResources->battleHistory))

struct BattleResults
{
    u8 playerFaintCounter;    // 0x0
    u8 opponentFaintCounter;  // 0x1
    u8 playerSwitchesCounter; // 0x2
    u8 numHealingItemsUsed;   // 0x3
    u8 numRevivesUsed;        // 0x4
    u8 playerMonWasDamaged:1; // 0x5
    u8 caughtMonBall:4;       // 0x5
    u8 shinyWildMon:1;        // 0x5
    u16 playerMon1Species;    // 0x6
    u8 playerMon1Name[POKEMON_NAME_LENGTH + 1];    // 0x8
    u8 battleTurnCounter;     // 0x13
    u8 playerMon2Name[POKEMON_NAME_LENGTH + 1];    // 0x14
    u8 pokeblockThrows;       // 0x1F
    u16 lastOpponentSpecies;  // 0x20
    u16 lastUsedMovePlayer;   // 0x22
    u16 lastUsedMoveOpponent; // 0x24
    u16 playerMon2Species;    // 0x26
    u16 caughtMonSpecies;     // 0x28
    u8 caughtMonNick[POKEMON_NAME_LENGTH + 1];     // 0x2A
    u8 filler35;           // 0x35
    u8 catchAttempts[POKEBALL_COUNT];     // 0x36
};

struct BattleTv_Side
{
    u32 spikesMonId:3;
    u32 reflectMonId:3;
    u32 lightScreenMonId:3;
    u32 safeguardMonId:3;
    u32 mistMonId:3;
    u32 futureSightMonId:3;
    u32 doomDesireMonId:3;
    u32 perishSongMonId:3;
    u32 wishMonId:3;
    u32 grudgeMonId:3;
    u32 usedMoveSlot:2;
    u32 spikesMoveSlot:2;
    u32 reflectMoveSlot:2;
    u32 lightScreenMoveSlot:2;
    u32 safeguardMoveSlot:2;
    u32 mistMoveSlot:2;
    u32 futureSightMoveSlot:2;
    u32 doomDesireMoveSlot:2;
    u32 perishSongMoveSlot:2;
    u32 wishMoveSlot:2;
    u32 grudgeMoveSlot:2;
    u32 destinyBondMonId:3;
    u32 destinyBondMoveSlot:2;
    u32 faintCause:4;
    u32 faintCauseMonId:3;
    u32 explosion:1;
    u32 explosionMoveSlot:2;
    u32 explosionMonId:3;
    u32 perishSong:1;
};

struct BattleTv_Position
{
    u32 curseMonId:3;
    u32 leechSeedMonId:3;
    u32 nightmareMonId:3;
    u32 wrapMonId:3;
    u32 attractMonId:3;
    u32 confusionMonId:3;
    u32 curseMoveSlot:2;
    u32 leechSeedMoveSlot:2;
    u32 nightmareMoveSlot:2;
    u32 wrapMoveSlot:2;
    u32 attractMoveSlot:2;
    u32 confusionMoveSlot:2;
    u32 waterSportMoveSlot:2;
    u32 waterSportMonId:3;
    u32 mudSportMonId:3;
    u32 mudSportMoveSlot:2;
    u32 ingrainMonId:3;
    u32 ingrainMoveSlot:2;
    u32 attackedByMonId:3;
    u32 attackedByMoveSlot:2;
};

struct BattleTv_Mon
{
    u32 psnMonId:3;
    u32 badPsnMonId:3;
    u32 brnMonId:3;
    u32 prlzMonId:3;
    u32 slpMonId:3;
    u32 frzMonId:3;
    u32 psnMoveSlot:2;
    u32 badPsnMoveSlot:2;
    u32 brnMoveSlot:2;
    u32 prlzMoveSlot:2;
    u32 slpMoveSlot:2;
    u32 frzMoveSlot:2;
};

struct BattleTv
{
    struct BattleTv_Mon mon[NUM_BATTLE_SIDES][PARTY_SIZE];
    struct BattleTv_Position pos[NUM_BATTLE_SIDES][2]; // [side][flank]
    struct BattleTv_Side side[NUM_BATTLE_SIDES];
};

struct BattleTvMovePoints
{
    s16 points[2][PARTY_SIZE * 4];
};

struct LinkBattlerHeader
{
    u8 versionSignatureLo;
    u8 versionSignatureHi;
    u8 vsScreenHealthFlagsLo;
    u8 vsScreenHealthFlagsHi;
    struct BattleEnigmaBerry battleEnigmaBerry;
};

struct MegaEvolutionData
{
    u8 toEvolve; // As flags using gBitTable.
    bool8 alreadyEvolved[4]; // Array id is used for mon position.
    u8 battlerId;
    bool8 playerSelect;
    u8 triggerSpriteId;
};

struct UltraBurstData
{
    u8 toBurst; // As flags using gBitTable.
    bool8 alreadyBursted[4]; // Array id is used for mon position.
    u8 battlerId;
    bool8 playerSelect;
    u8 triggerSpriteId;
};

struct Illusion
{
    u8 on;
    u8 set;
    u8 broken;
    u8 partyId;
    struct Pokemon *mon;
};

struct ZMoveData
{
    u8 viable:1;    // current move can become a z move
    u8 viewing:1;  // if player is viewing the z move name instead of regular moves
    u8 active:1;   // is z move being used this turn
    u8 zStatusActive:1;
    u8 healReplacement:1;
    u8 activeSplit:2;  // active z move split
    u8 zUnused:1;
    u8 triggerSpriteId;
    u8 possibleZMoves[MAX_BATTLERS_COUNT];
    u16 chosenZMove;  // z move of move cursor is on
    u8 effect;
    u8 used[MAX_BATTLERS_COUNT];   //one per bank for multi-battles
    u16 toBeUsed[MAX_BATTLERS_COUNT];  // z moves per battler to be used
    u16 baseMoves[MAX_BATTLERS_COUNT];
    u8 splits[MAX_BATTLERS_COUNT];
};

struct DynamaxData
{
    bool8 playerSelect;
    u8 triggerSpriteId;
    u8 indicatorSpriteId[MAX_BATTLERS_COUNT];
    u8 toDynamax; // flags using gBitTable
    bool8 alreadyDynamaxed[NUM_BATTLE_SIDES];
    bool8 dynamaxed[MAX_BATTLERS_COUNT];
    u8 dynamaxTurns[MAX_BATTLERS_COUNT];
    u8 usingMaxMove[MAX_BATTLERS_COUNT];
    u8 activeSplit;
    u8 splits[MAX_BATTLERS_COUNT];
    u16 baseMove[MAX_BATTLERS_COUNT]; // base move of Max Move
    u16 lastUsedBaseMove;
    u16 levelUpHP;
};

struct LostItem
{
    u16 originalItem:15;
    u16 stolen:1;
};

struct BattleStruct
{
    u8 turnEffectsTracker;
    u8 turnEffectsBattlerId;
    u8 turnCountersTracker;
    u16 wrappedMove[MAX_BATTLERS_COUNT];
    u16 moveTarget[MAX_BATTLERS_COUNT];
    u32 expShareExpValue;
    u32 expValue;
    u8 expGettersOrder[PARTY_SIZE]; // First battlers which were sent out, then via exp-share
    u8 expGetterMonId;
    u8 expOrderId:3;
    u8 expGetterBattlerId:2;
    u8 teamGotExpMsgPrinted:1; // The 'Rest of your team got msg' has been printed.
    u8 givenExpMons; // Bits for enemy party's pokemon that gave exp to player's party.
    u8 expSentInMons; // As bits for player party mons - not including exp share mons.
    u8 wildVictorySong;
    u8 dynamicMoveType;
    u8 wrappedBy[MAX_BATTLERS_COUNT];
    u8 focusPunchBattlers; // as bits
    u8 battlerPreventingSwitchout;
    u8 moneyMultiplier:6;
    u8 moneyMultiplierItem:1;
    u8 moneyMultiplierMove:1;
    u8 savedTurnActionNumber;
    u8 switchInAbilitiesCounter;
    u8 faintedActionsState;
    u8 faintedActionsBattlerId;
    u8 scriptPartyIdx; // for printing the nickname
    bool8 selectionScriptFinished[MAX_BATTLERS_COUNT];
    u8 battlerPartyIndexes[MAX_BATTLERS_COUNT];
    u8 monToSwitchIntoId[MAX_BATTLERS_COUNT];
    u8 battlerPartyOrders[MAX_BATTLERS_COUNT][PARTY_SIZE / 2];
    u8 runTries;
    u8 caughtMonNick[POKEMON_NAME_LENGTH + 1];
    u8 safariGoNearCounter;
    u8 safariPkblThrowCounter;
    u8 safariEscapeFactor;
    u8 safariCatchFactor;
    u8 linkBattleVsSpriteId_V; // The letter "V"
    u8 linkBattleVsSpriteId_S; // The letter "S"
    u8 formToChangeInto;
    u8 chosenMovePositions[MAX_BATTLERS_COUNT];
    u8 stateIdAfterSelScript[MAX_BATTLERS_COUNT];
    u8 prevSelectedPartySlot;
    u8 stringMoveType;
    u8 absentBattlerFlags;
    u8 palaceFlags; // First 4 bits are "is <= 50% HP and not asleep" for each battler, last 4 bits are selected moves to pass to AI
    u8 field_93; // related to choosing pokemon?
    u8 wallyBattleState;
    u8 wallyMovesState;
    u8 wallyWaitFrames;
    u8 wallyMoveFrames;
    u16 lastTakenMove[MAX_BATTLERS_COUNT]; // Last move that a battler was hit with.
    u16 hpOnSwitchout[NUM_BATTLE_SIDES];
    u32 savedBattleTypeFlags;
    u16 abilityPreventingSwitchout;
    u8 hpScale;
    u16 synchronizeMoveEffect;
    bool8 anyMonHasTransformed;
    void (*savedCallback)(void);
    u16 usedHeldItems[PARTY_SIZE][NUM_BATTLE_SIDES]; // For each party member and side. For harvest, recycle
    u16 chosenItem[MAX_BATTLERS_COUNT];
    u16 choicedMove[MAX_BATTLERS_COUNT];
    u16 changedItems[MAX_BATTLERS_COUNT];
    u8 switchInItemsCounter;
    u8 arenaTurnCounter;
    u8 turnSideTracker;
    u16 lastTakenMoveFrom[MAX_BATTLERS_COUNT][MAX_BATTLERS_COUNT]; // a 2-D array [target][attacker]
    union {
        struct LinkBattlerHeader linkBattlerHeader;
        u32 battleVideo[2];
    } multiBuffer;
    u8 wishPerishSongState;
    u8 wishPerishSongBattlerId;
    bool8 overworldWeatherDone;
    bool8 terrainDone;
    u8 isAtkCancelerForCalledMove; // Certain cases in atk canceler should only be checked once, when the original move is called, however others need to be checked the twice.
    u8 atkCancellerTracker;
    struct BattleTvMovePoints tvMovePoints;
    struct BattleTv tv;
    u8 AI_monToSwitchIntoId[MAX_BATTLERS_COUNT];
    s8 arenaMindPoints[2];
    s8 arenaSkillPoints[2];
    u16 arenaStartHp[2];
    u8 arenaLostPlayerMons; // Bits for party member, lost as in referee's decision, not by fainting.
    u8 arenaLostOpponentMons;
    u8 alreadyStatusedMoveAttempt; // As bits for battlers; For example when using Thunder Wave on an already paralyzed pokemon.
    u8 debugBattler;
    u8 magnitudeBasePower;
    u8 presentBasePower;
    u8 roostTypes[MAX_BATTLERS_COUNT][2];
    u8 savedBattlerTarget;
    bool8 ateBoost[MAX_BATTLERS_COUNT];
    u8 activeAbilityPopUps; // as bits for each battler
    u8 abilityPopUpSpriteIds[MAX_BATTLERS_COUNT][2];    // two per battler
    bool8 throwingPokeBall;
    struct MegaEvolutionData mega;
    struct UltraBurstData burst;
    struct ZMoveData zmove;
    struct DynamaxData dynamax;
    const u8 *trainerSlideMsg;
    bool8 trainerSlideLowHpMsgDone;
    u8 introState;
    u8 ateBerry[2]; // array id determined by side, each party pokemon as bit
    u8 stolenStats[NUM_BATTLE_STATS]; // hp byte is used for which stats to raise, other inform about by how many stages
    u8 lastMoveFailed; // as bits for each battler, for the sake of Stomping Tantrum
    u8 lastMoveTarget[MAX_BATTLERS_COUNT]; // The last target on which each mon used a move, for the sake of Instruct
    u16 tracedAbility[MAX_BATTLERS_COUNT];
    u16 hpBefore[MAX_BATTLERS_COUNT]; // Hp of battlers before using a move. For Berserk
    bool8 spriteIgnore0Hp;
    struct Illusion illusion[MAX_BATTLERS_COUNT];
    s32 aiFinalScore[MAX_BATTLERS_COUNT][MAX_BATTLERS_COUNT][MAX_MON_MOVES]; // AI, target, moves to make debugging easier
    u8 aiMoveOrAction[MAX_BATTLERS_COUNT];
    u8 aiChosenTarget[MAX_BATTLERS_COUNT];
    u8 soulheartBattlerId;
    u8 friskedBattler; // Frisk needs to identify 2 battlers in double battles.
    bool8 friskedAbility; // If identifies two mons, show the ability pop-up only once.
    u8 sameMoveTurns[MAX_BATTLERS_COUNT]; // For Metronome, number of times the same moves has been SUCCESFULLY used.
    u16 moveEffect2; // For Knock Off
    u16 changedSpecies[NUM_BATTLE_SIDES][PARTY_SIZE]; // For forms when multiple mons can change into the same pokemon.
    u8 quickClawBattlerId;
    struct LostItem itemLost[PARTY_SIZE];  // Player's team that had items consumed or stolen (two bytes per party member)
    u8 blunderPolicy:1; // should blunder policy activate
    u8 swapDamageCategory:1; // Photon Geyser, Shell Side Arm, Light That Burns the Sky
    u8 forcedSwitch:4; // For each battler
    u8 switchInAbilityPostponed:4; // To not activate against an empty field, each bit for battler
    u8 ballSpriteIds[2];    // item gfx, window gfx
    u8 appearedInBattle; // Bitfield to track which Pokemon appeared in battle. Used for Burmy's form change
    u8 skyDropTargets[MAX_BATTLERS_COUNT]; // For Sky Drop, to account for if multiple Pokemon use Sky Drop in a double battle.
    // When using a move which hits multiple opponents which is then bounced by a target, we need to make sure, the move hits both opponents, the one with bounce, and the one without.
    u8 attackerBeforeBounce:2;
    u8 beatUpSlot:3;
    bool8 hitSwitchTargetFailed:1;
    bool8 effectsBeforeUsingMoveDone:1; // Mega Evo and Focus Punch/Shell Trap effects.
    u8 targetsDone[MAX_BATTLERS_COUNT]; // Each battler as a bit.
    u16 overwrittenAbilities[MAX_BATTLERS_COUNT];    // abilities overwritten during battle (keep separate from battle history in case of switching)
    bool8 allowedToChangeFormInWeather[PARTY_SIZE][2]; // For each party member and side, used by Ice Face.
    u8 battleBondTransformed[NUM_BATTLE_SIDES]; // Bitfield for each party.
    u8 storedHealingWish:4; // Each battler as a bit.
    u8 storedLunarDance:4; // Each battler as a bit.
    u8 bonusCritStages[MAX_BATTLERS_COUNT]; // G-Max Chi Strike boosts crit stages of allies.
    uq4_12_t supremeOverlordModifier[MAX_BATTLERS_COUNT];
    u8 itemPartyIndex[MAX_BATTLERS_COUNT];
    u8 itemMoveIndex[MAX_BATTLERS_COUNT];
    bool8 trainerSlideHalfHpMsgDone;
    u8 trainerSlideFirstCriticalHitMsgState:2;
    u8 trainerSlideFirstSuperEffectiveHitMsgState:2;
    u8 trainerSlideFirstSTABMoveMsgState:2;
    u8 trainerSlidePlayerMonUnaffectedMsgState:2;
    bool8 trainerSlideMegaEvolutionMsgDone;
    bool8 trainerSlideZMoveMsgDone;
    bool8 trainerSlideBeforeFirstTurnMsgDone;
    u32 aiDelayTimer; // Counts number of frames AI takes to choose an action.
    u32 aiDelayFrames; // Number of frames it took to choose an action.
};

// The palaceFlags member of struct BattleStruct contains 1 flag per move to indicate which moves the AI should consider,
// and 1 flag per battler to indicate whether the battler is awake and at <= 50% HP (which affects move choice).
// The assert below is to ensure palaceFlags is large enough to store these flags without overlap.
STATIC_ASSERT(sizeof(((struct BattleStruct *)0)->palaceFlags) * 8 >= MAX_BATTLERS_COUNT + MAX_MON_MOVES, PalaceFlagsTooSmall)

#define F_DYNAMIC_TYPE_1 (1 << 6)
#define F_DYNAMIC_TYPE_2 (1 << 7)
#define DYNAMIC_TYPE_MASK (F_DYNAMIC_TYPE_1 - 1)

#define GET_MOVE_TYPE(move, typeArg)                                  \
{                                                                     \
    if (gBattleStruct->dynamicMoveType)                               \
        typeArg = gBattleStruct->dynamicMoveType & DYNAMIC_TYPE_MASK; \
    else                                                              \
        typeArg = gBattleMoves[move].type;                            \
}

#define IS_MOVE_PHYSICAL(move)(GetBattleMoveSplit(move) == SPLIT_PHYSICAL)
#define IS_MOVE_SPECIAL(move)(GetBattleMoveSplit(move) == SPLIT_SPECIAL)
#define IS_MOVE_STATUS(move)(gBattleMoves[move].split == SPLIT_STATUS)

#define IS_EFFECT_RECOIL(effect)(effect == EFFECT_RECOIL_25      \
                          || effect == EFFECT_RECOIL_IF_MISS     \
                          || effect == EFFECT_RECOIL_50          \
                          || effect == EFFECT_RECOIL_33          \
                          || effect == EFFECT_RECOIL_33_STATUS)

#define IS_MOVE_RECOIL(move)(IS_EFFECT_RECOIL(gBattleMoves[move].effect))

#define BATTLER_MAX_HP(battlerId)(gBattleMons[battlerId].hp == gBattleMons[battlerId].maxHP)
#define TARGET_TURN_DAMAGED ((gSpecialStatuses[gBattlerTarget].physicalDmg != 0 || gSpecialStatuses[gBattlerTarget].specialDmg != 0))
#define BATTLER_DAMAGED(battlerId) ((gSpecialStatuses[battlerId].physicalDmg != 0 || gSpecialStatuses[battlerId].specialDmg != 0))

#define IS_BATTLER_OF_TYPE(battlerId, type)((GetBattlerType(battlerId, 0) == type || GetBattlerType(battlerId, 1) == type || (GetBattlerType(battlerId, 2) != TYPE_MYSTERY && GetBattlerType(battlerId, 2) == type)))
#define SET_BATTLER_TYPE(battlerId, type)           \
{                                                   \
    gBattleMons[battlerId].type1 = type;            \
    gBattleMons[battlerId].type2 = type;            \
    gBattleMons[battlerId].type3 = TYPE_MYSTERY;    \
}
#define RESTORE_BATTLER_TYPE(battlerId)                                                     \
{                                                                                           \
    gBattleMons[battlerId].type1 = gSpeciesInfo[gBattleMons[battlerId].species].types[0];   \
    gBattleMons[battlerId].type2 = gSpeciesInfo[gBattleMons[battlerId].species].types[1];   \
    gBattleMons[battlerId].type3 = TYPE_MYSTERY;                                            \
}

#define IS_BATTLER_PROTECTED(battlerId)(gProtectStructs[battlerId].protected                                           \
                                        || gSideStatuses[GetBattlerSide(battlerId)] & SIDE_STATUS_WIDE_GUARD           \
                                        || gSideStatuses[GetBattlerSide(battlerId)] & SIDE_STATUS_QUICK_GUARD          \
                                        || gSideStatuses[GetBattlerSide(battlerId)] & SIDE_STATUS_CRAFTY_SHIELD        \
                                        || gSideStatuses[GetBattlerSide(battlerId)] & SIDE_STATUS_MAT_BLOCK            \
                                        || gProtectStructs[battlerId].spikyShielded                                    \
                                        || gProtectStructs[battlerId].kingsShielded                                    \
                                        || gProtectStructs[battlerId].banefulBunkered                                  \
                                        || gProtectStructs[battlerId].obstructed                                       \
                                        || gProtectStructs[battlerId].silkTrapped)

#define GET_STAT_BUFF_ID(n)((n & 7))              // first three bits 0x1, 0x2, 0x4
#define GET_STAT_BUFF_VALUE_WITH_SIGN(n)((n & 0xF8))
#define GET_STAT_BUFF_VALUE(n)(((n >> 3) & 0xF))      // 0x8, 0x10, 0x20, 0x40
#define STAT_BUFF_NEGATIVE 0x80                     // 0x80, the sign bit

#define SET_STAT_BUFF_VALUE(n)((((n) << 3) & 0xF8))

#define SET_STATCHANGER(statId, stage, goesDown)(gBattleScripting.statChanger = (statId) + ((stage) << 3) + (goesDown << 7))
#define SET_STATCHANGER2(dst, statId, stage, goesDown)(dst = (statId) + ((stage) << 3) + (goesDown << 7))

// NOTE: The members of this struct have hard-coded offsets
//       in include/constants/battle_script_commands.h
struct BattleScripting
{
    s32 painSplitHp;
    s32 bideDmg;
    u8 multihitString[6];
    bool8 expOnCatch;
    u8 twoTurnsMoveStringId;
    u8 animArg1;
    u8 animArg2;
    u16 tripleKickPower;
    u8 moveendState;
    u8 savedStatChanger; // For further use, if attempting to change stat two times(ex. Moody)
    u8 shiftSwitched; // When the game tells you the next enemy's pokemon and you switch. Option for noobs but oh well.
    u8 battler;
    u8 animTurn;
    u8 animTargetsHit;
    u8 statChanger;
    bool8 statAnimPlayed;
    u8 getexpState;
    u8 battleStyle;
    u8 drawlvlupboxState;
    u8 learnMoveState;
    u8 savedBattler;
    u8 reshowMainState;
    u8 reshowHelperState;
    u8 levelUpHP;
    u8 windowsType; // B_WIN_TYPE_*
    u8 multiplayerId;
    u8 specialTrainerBattleType;
    bool8 monCaught;
    s32 savedDmg;
    u16 savedMoveEffect; // For moves hitting multiple targets.
    u16 moveEffect;
    u16 multihitMoveEffect;
    u8 illusionNickHack; // To properly display nick in STRINGID_ENEMYABOUTTOSWITCHPKMN.
    bool8 fixedPopup;   // Force ability popup to stick until manually called back
    u16 abilityPopupOverwrite;
    u8 switchCase;  // Special switching conditions, eg. red card
    u8 overrideBerryRequirements;
    u8 stickyWebStatDrop; // To prevent Defiant activating on a Court Change'd Sticky Web
};

struct BattleSpriteInfo
{
    u16 invisible:1; // 0x1
    u16 lowHpSong:1; // 0x2
    u16 behindSubstitute:1; // 0x4
    u16 flag_x8:1; // 0x8
    u16 hpNumbersNoBars:1; // 0x10
    u16 transformSpecies;
};

struct BattleAnimationInfo
{
    u16 animArg; // to fill up later
    u8 field_2;
    u8 field_3;
    u8 field_4;
    u8 field_5;
    u8 field_6;
    u8 field_7;
    u8 ballThrowCaseId:6;
    u8 isCriticalCapture:1;
    u8 criticalCaptureSuccess:1;
    u8 introAnimActive:1;
    u8 wildMonInvisible:1;
    u8 field_9_x1C:3;
    u8 field_9_x20:1;
    u8 field_9_x40:1;
    u8 field_9_x80:1;
    u8 numBallParticles;
    u8 field_B;
    s16 ballSubpx;
    u8 field_E;
    u8 field_F;
};

struct BattleHealthboxInfo
{
    u8 partyStatusSummaryShown:1;
    u8 healthboxIsBouncing:1;
    u8 battlerIsBouncing:1;
    u8 ballAnimActive:1; // 0x8
    u8 statusAnimActive:1; // x10
    u8 animFromTableActive:1; // x20
    u8 specialAnimActive:1; // x40
    u8 triedShinyMonAnim:1;
    u8 finishedShinyMonAnim:1;
    u8 opponentDrawPartyStatusSummaryDelay:4;
    u8 bgmRestored:1;
    u8 waitForCry:1;
    u8 healthboxSlideInStarted:1;
    u8 healthboxBounceSpriteId;
    u8 battlerBounceSpriteId;
    u8 animationState;
    u8 partyStatusDelayTimer;
    u8 matrixNum;
    u8 shadowSpriteId;
    u8 soundTimer;
    u8 introEndDelay;
    u8 field_A;
    u8 field_B;
};

struct BattleBarInfo
{
    u8 healthboxSpriteId;
    s32 maxValue;
    s32 oldValue;
    s32 receivedValue;
    s32 currValue;
};

struct BattleSpriteData
{
    struct BattleSpriteInfo *battlerData;
    struct BattleHealthboxInfo *healthBoxesData;
    struct BattleAnimationInfo *animationData;
    struct BattleBarInfo *battleBars;
};

#include "sprite.h"

struct MonSpritesGfx
{
    void *firstDecompressed; // ptr to the decompressed sprite of the first pokemon
    union {
        void *ptr[MAX_BATTLERS_COUNT];
        u8 *byte[MAX_BATTLERS_COUNT];
    } sprites;
    struct SpriteTemplate templates[MAX_BATTLERS_COUNT];
    struct SpriteFrameImage frameImages[MAX_BATTLERS_COUNT][MAX_MON_PIC_FRAMES];
    u8 unusedArr[0x80];
    u8 *barFontGfx;
    void *unusedPtr;
    u16 *buffer;
};

struct QueuedStatBoost
{
    u8 stats;   // bitfield for each battle stat that is set if the stat changes
    s8 statChanges[NUM_BATTLE_STATS - 1];    // highest bit being set decreases the stat
}; /* size = 8 */

// All battle variables are declared in battle_main.c
extern u16 gBattle_BG0_X;
extern u16 gBattle_BG0_Y;
extern u16 gBattle_BG1_X;
extern u16 gBattle_BG1_Y;
extern u16 gBattle_BG2_X;
extern u16 gBattle_BG2_Y;
extern u16 gBattle_BG3_X;
extern u16 gBattle_BG3_Y;
extern u16 gBattle_WIN0H;
extern u16 gBattle_WIN0V;
extern u16 gBattle_WIN1H;
extern u16 gBattle_WIN1V;
extern u8 gDisplayedStringBattle[425];
extern u8 gBattleTextBuff1[TEXT_BUFF_ARRAY_COUNT];
extern u8 gBattleTextBuff2[TEXT_BUFF_ARRAY_COUNT];
extern u8 gBattleTextBuff3[30]; //to handle stupidly large z move names
extern u32 gBattleTypeFlags;
extern u8 gBattleTerrain;
extern u32 gUnusedFirstBattleVar1;
extern u8 *gBattleAnimBgTileBuffer;
extern u8 *gBattleAnimBgTilemapBuffer;
extern u32 gBattleControllerExecFlags;
extern u8 gBattlersCount;
extern u16 gBattlerPartyIndexes[MAX_BATTLERS_COUNT];
extern u8 gBattlerPositions[MAX_BATTLERS_COUNT];
extern u8 gActionsByTurnOrder[MAX_BATTLERS_COUNT];
extern u8 gBattlerByTurnOrder[MAX_BATTLERS_COUNT];
extern u8 gCurrentTurnActionNumber;
extern u8 gCurrentActionFuncId;
extern struct BattlePokemon gBattleMons[MAX_BATTLERS_COUNT];
extern u8 gBattlerSpriteIds[MAX_BATTLERS_COUNT];
extern u8 gCurrMovePos;
extern u8 gChosenMovePos;
extern u16 gCurrentMove;
extern u16 gChosenMove;
extern u16 gCalledMove;
extern s32 gBattleMoveDamage;
extern s32 gHpDealt;
extern s32 gTakenDmg[MAX_BATTLERS_COUNT];
extern u16 gLastUsedItem;
extern u16 gLastUsedAbility;
extern u8 gBattlerAttacker;
extern u8 gBattlerTarget;
extern u8 gBattlerFainted;
extern u8 gEffectBattler;
extern u8 gPotentialItemEffectBattler;
extern u8 gAbsentBattlerFlags;
extern u8 gIsCriticalHit;
extern u8 gMultiHitCounter;
extern const u8 *gBattlescriptCurrInstr;
extern u8 gChosenActionByBattler[MAX_BATTLERS_COUNT];
extern const u8 *gSelectionBattleScripts[MAX_BATTLERS_COUNT];
extern const u8 *gPalaceSelectionBattleScripts[MAX_BATTLERS_COUNT];
extern u16 gLastPrintedMoves[MAX_BATTLERS_COUNT];
extern u16 gLastMoves[MAX_BATTLERS_COUNT];
extern u16 gLastLandedMoves[MAX_BATTLERS_COUNT];
extern u16 gLastHitByType[MAX_BATTLERS_COUNT];
extern u16 gLastResultingMoves[MAX_BATTLERS_COUNT];
extern u16 gLockedMoves[MAX_BATTLERS_COUNT];
extern u16 gLastUsedMove;
extern u8 gLastHitBy[MAX_BATTLERS_COUNT];
extern u16 gChosenMoveByBattler[MAX_BATTLERS_COUNT];
extern u16 gMoveResultFlags;
extern u32 gHitMarker;
extern u8 gTakenDmgByBattler[MAX_BATTLERS_COUNT];
extern u8 gUnusedFirstBattleVar2;
extern u32 gSideStatuses[NUM_BATTLE_SIDES];
extern struct SideTimer gSideTimers[NUM_BATTLE_SIDES];
extern u32 gStatuses3[MAX_BATTLERS_COUNT];
extern u32 gStatuses4[MAX_BATTLERS_COUNT];
extern struct DisableStruct gDisableStructs[MAX_BATTLERS_COUNT];
extern u16 gPauseCounterBattle;
extern u16 gPaydayMoney;
extern u16 gRandomTurnNumber;
extern u8 gBattleCommunication[BATTLE_COMMUNICATION_ENTRIES_COUNT];
extern u8 gBattleOutcome;
extern struct ProtectStruct gProtectStructs[MAX_BATTLERS_COUNT];
extern struct SpecialStatus gSpecialStatuses[MAX_BATTLERS_COUNT];
extern u16 gBattleWeather;
extern struct WishFutureKnock gWishFutureKnock;
extern u16 gIntroSlideFlags;
extern u8 gSentPokesToOpponent[2];
extern struct BattleEnigmaBerry gEnigmaBerries[MAX_BATTLERS_COUNT];
extern struct BattleScripting gBattleScripting;
extern struct BattleStruct *gBattleStruct;
extern u8 *gLinkBattleSendBuffer;
extern u8 *gLinkBattleRecvBuffer;
extern struct BattleResources *gBattleResources;
extern u8 gActionSelectionCursor[MAX_BATTLERS_COUNT];
extern u8 gMoveSelectionCursor[MAX_BATTLERS_COUNT];
extern u8 gBattlerStatusSummaryTaskId[MAX_BATTLERS_COUNT];
extern u8 gBattlerInMenuId;
extern bool8 gDoingBattleAnim;
extern u32 gTransformedPersonalities[MAX_BATTLERS_COUNT];
extern u32 gTransformedOtIds[MAX_BATTLERS_COUNT];
extern u8 gPlayerDpadHoldFrames;
extern struct BattleSpriteData *gBattleSpritesDataPtr;
extern struct MonSpritesGfx *gMonSpritesGfxPtr;
extern struct BattleHealthboxInfo *gBattleControllerOpponentHealthboxData;
extern struct BattleHealthboxInfo *gBattleControllerOpponentFlankHealthboxData;
extern u16 gBattleMovePower;
extern u16 gMoveToLearn;
extern u32 gFieldStatuses;
extern struct FieldTimer gFieldTimers;
extern u8 gBattlerAbility;
extern u16 gPartnerSpriteId;
extern struct QueuedStatBoost gQueuedStatBoosts[MAX_BATTLERS_COUNT];

extern void (*gPreBattleCallback1)(void);
extern void (*gBattleMainFunc)(void);
extern struct BattleResults gBattleResults;
extern u8 gLeveledUpInBattle;
extern u8 gHealthboxSpriteIds[MAX_BATTLERS_COUNT];
extern u8 gMultiUsePlayerCursor;
extern u8 gNumberOfMovesToChoose;
extern bool8 gHasFetchedBall;
extern u8 gLastUsedBall;
extern u16 gLastThrownBall;
extern u16 gBallToDisplay;
extern bool8 gLastUsedBallMenuPresent;
extern u8 gPartyCriticalHits[PARTY_SIZE];

static inline u32 GetBattlerPosition(u32 battler)
{
    return gBattlerPositions[battler];
}

static inline u32 GetBattlerSide(u32 battler)
{
    return GetBattlerPosition(battler) & BIT_SIDE;
}

static inline struct Pokemon *GetSideParty(u32 side)
{
    return (side == B_SIDE_PLAYER) ? gPlayerParty : gEnemyParty;
}

static inline struct Pokemon *GetBattlerParty(u32 battler)
{
    return GetSideParty(GetBattlerSide(battler));
}

#endif // GUARD_BATTLE_H<|MERGE_RESOLUTION|>--- conflicted
+++ resolved
@@ -105,11 +105,8 @@
     u8 toxicSpikesDone:1;
     u8 stickyWebDone:1;
     u8 stealthRockDone:1;
-<<<<<<< HEAD
+    u8 syrupBombTimer;
     u8 steelSurgeDone:1;
-=======
-    u8 syrupBombTimer;
->>>>>>> a936b78a
 };
 
 struct ProtectStruct
