--- conflicted
+++ resolved
@@ -134,25 +134,19 @@
     u32 flinchImmobility:1;
     u32 notFirstStrike:1;
     u32 palaceUnableToUseMove:1;
-<<<<<<< HEAD
     u32 usesBouncedMove:1;
     u32 usedHealBlockedMove:1;
     u32 usedGravityPreventedMove:1;
     u32 powderSelfDmg:1;
     u32 usedThroatChopPreventedMove:1;
-    u32 physicalDmg;
-    u32 specialDmg;
-=======
     s32 physicalDmg;
     s32 specialDmg;
->>>>>>> 47e8a76f
     u8 physicalBattlerId;
     u8 specialBattlerId;
 };
 
 struct SpecialStatus
 {
-<<<<<<< HEAD
     u8 statLowered:1;
     u8 lightningRodRedirected:1;
     u8 restoredBattlerSprite: 1;
@@ -173,16 +167,6 @@
     u8 damagedMons:4; // Mons that have been damaged directly by using a move, includes substitute.
     u8 dancerUsedMove:1;
     u8 dancerOriginalTarget:3;
-=======
-    u32 statLowered:1;
-    u32 lightningRodRedirected:1;
-    u32 restoredBattlerSprite: 1;
-    u32 intimidatedMon:1;
-    u32 traced:1;
-    u32 ppNotAffectedByPressure:1;
-    u32 flag40:1;
-    u32 focusBanded:1;
->>>>>>> 47e8a76f
     s32 dmg;
     s32 physicalDmg;
     s32 specialDmg;
