--- conflicted
+++ resolved
@@ -175,7 +175,7 @@
     return gMovesInfo[SanitizeMoveId(moveId)].name;
 }
 
-static inline u32 GetMoveEffect(u32 moveId)
+static inline enum BattleMoveEffects GetMoveEffect(u32 moveId)
 {
     return gMovesInfo[SanitizeMoveId(moveId)].effect;
 }
@@ -188,14 +188,6 @@
     return gMovesInfo[moveId].description;
 }
 
-<<<<<<< HEAD
-static inline enum BattleMoveEffects GetMoveEffect(u32 moveId)
-{
-    return gMovesInfo[SanitizeMoveId(moveId)].effect;
-}
-
-=======
->>>>>>> 4e7fa359
 static inline u32 GetMoveType(u32 moveId)
 {
     return gMovesInfo[SanitizeMoveId(moveId)].type;
