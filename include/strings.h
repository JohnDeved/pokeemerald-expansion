--- conflicted
+++ resolved
@@ -70,7 +70,6 @@
 extern const u8 gText_Decorate[];
 extern const u8 gText_PutAway[];
 extern const u8 gText_Toss2[];
-<<<<<<< HEAD
 extern const u8 gText_Hoenn[];
 extern const u8 gText_Ferry[];
 extern const u8 gText_SecretBase[];
@@ -78,12 +77,10 @@
 extern const u8 gText_FlyToWhere[];
 extern const u8 gUnknown_085EC782[];
 extern const u8 gUnknown_085EC791[];
-=======
 extern const u8 gText_ApostropheSBase[];
 extern const u8 gText_NoRegistry[];
 extern const u8 gText_OkayToDeleteFromRegistry[];
 extern const u8 gText_RegisteredDataDeleted[];
 extern const u8 gUnknown_085EA79D[];
->>>>>>> af197ccd
 
 #endif //GUARD_STRINGS_H