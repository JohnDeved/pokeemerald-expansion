#ifndef GUARD_STRINGS_H
#define GUARD_STRINGS_H

extern const u8 gText_FromSpace[];

extern const u8 gText_Lv50[];
extern const u8 gText_OpenLevel[];

extern const u8 gText_Mom[];
extern const u8 gText_Dad[];

extern const u8 gText_Cool[];
extern const u8 gText_Beauty[];
extern const u8 gText_Cute[];
extern const u8 gText_Smart[];
extern const u8 gText_Tough[];

extern const u8 gText_Single[];
extern const u8 gText_Double[];

extern const u8 gText_Spicy[];
extern const u8 gText_Dry[];
extern const u8 gText_Sweet[];
extern const u8 gText_Bitter[];
extern const u8 gText_Sour[];

extern const u8 gText_StowCase[];
extern const u8 gText_LvVar1[];

extern const u8 gText_Spicy2[];
extern const u8 gText_Dry2[];
extern const u8 gText_Sweet2[];
extern const u8 gText_Bitter2[];
extern const u8 gText_Sour2[];

extern const u8 gText_Excellent[];
extern const u8 gText_VeryGood[];
extern const u8 gText_Good[];
extern const u8 gText_SoSo[];
extern const u8 gText_Bad[];
extern const u8 gText_TheWorst[];

extern const u8 gText_Slots[];
extern const u8 gText_Roulette[];
extern const u8 gText_Jackpot[];

extern const u8 gText_First[];
extern const u8 gText_Second[];
extern const u8 gText_Third[];

extern const u8 gText_NoDecorations[];
extern const u8 gText_NoDecorationsInUse[];

extern const u8 gText_Exit[];
extern const u8 gText_Cancel[];

extern const u8 gText_ThrowAwayVar1[];
extern const u8 gText_Var1ThrownAway[];

extern const u8 gText_Color161Shadow161[];
extern const u8 gText_GoBackPrevMenu[];
extern const u8 gText_CantPlaceInRoom[];
extern const u8 gText_NoMoreDecorations[];
extern const u8 gText_NoMoreDecorations2[];
extern const u8 gText_InUseAlready[];
extern const u8 gText_CancelDecorating[];
extern const u8 gText_PlaceItHere[];
extern const u8 gText_CantBePlacedHere[];
extern const u8 gText_DecorationReturnedToPC[];
extern const u8 gText_StopPuttingAwayDecorations[];
extern const u8 gText_ReturnDecorationToPC[];
extern const u8 gText_NoDecorationHere[];
extern const u8 gText_DecorationWillBeDiscarded[];
extern const u8 gText_CantThrowAwayInUse[];
extern const u8 gText_DecorationThrownAway[];

extern const u8 gText_PokeBalls[];
extern const u8 gText_Berries[];
extern const u8 gText_Berry[];

extern const u8 gText_Desk[];
extern const u8 gText_Chair[];
extern const u8 gText_Plant[];
extern const u8 gText_Ornament[];
extern const u8 gText_Mat[];
extern const u8 gText_Poster[];

extern const u8 gText_PutOutSelectedDecorItem[];
extern const u8 gText_StoreChosenDecorInPC[];
extern const u8 gText_ThrowAwayUnwantedDecors[];
extern const u8 gText_Doll[];
extern const u8 gText_Cushion[];
extern const u8 gText_Decorate[];
extern const u8 gText_PutAway[];
extern const u8 gText_Toss2[];
extern const u8 gText_Hoenn[];
extern const u8 gText_Ferry[];
extern const u8 gText_SecretBase[];
extern const u8 gText_Hideout[];
extern const u8 gText_FlyToWhere[];
extern const u8 gText_PokemonLeague[];
extern const u8 gText_PokemonCenter[];
extern const u8 gText_ApostropheSBase[];
extern const u8 gText_NoRegistry[];
extern const u8 gText_OkayToDeleteFromRegistry[];
extern const u8 gText_RegisteredDataDeleted[];
extern const u8 gUnknown_085EA79D[];
extern const u8 gText_CommErrorEllipsis[];
extern const u8 gText_MoveCloserToLinkPartner[];
extern const u8 gText_CommErrorCheckConnections[];
extern const u8 gText_ABtnTitleScreen[];
extern const u8 gText_ABtnRegistrationCounter[];
extern const u8 gText_EmptyString2[];
extern const u8 gText_Confirm3[];
extern const u8 gText_Cancel4[];
extern const u8 gText_IsThisTheCorrectTime[];
extern const u8 gText_PkmnFainted3[];
extern const u8 gText_Coins[];

extern const u8 gText_Var1AteTheVar2[];
extern const u8 gText_Var1HappilyAteVar2[];
extern const u8 gText_Var1DisdainfullyAteVar2[];

extern const u8 gText_RedPokeblock[];
extern const u8 gText_BluePokeblock[];
extern const u8 gText_PinkPokeblock[];
extern const u8 gText_GreenPokeblock[];
extern const u8 gText_YellowPokeblock[];
extern const u8 gText_PurplePokeblock[];
extern const u8 gText_IndigoPokeblock[];
extern const u8 gText_BrownPokeblock[];
extern const u8 gText_LiteBluePokeblock[];
extern const u8 gText_OlivePokeblock[];
extern const u8 gText_GrayPokeblock[];
extern const u8 gText_BlackPokeblock[];
extern const u8 gText_WhitePokeblock[];
extern const u8 gText_GoldPokeblock[];

extern const u8 gMenuText_Use[];
extern const u8 gMenuText_Toss[];
extern const u8 gMenuText_Give[];
extern const u8 gMenuText_Give2[];
extern const u8 gMenuText_Register[];
extern const u8 gMenuText_Check[];
extern const u8 gMenuText_Walk[];
extern const u8 gMenuText_Deselect[];
extern const u8 gMenuText_CheckTag[];
extern const u8 gMenuText_Confirm[];
extern const u8 gMenuText_Show[];
extern const u8 gMenuText_Give2[];

extern const u8 gText_Cancel2[];

extern const u8 gText_WithdrawPokemon[];
extern const u8 gText_WithdrawMonDescription[];
extern const u8 gText_DepositPokemon[];
extern const u8 gText_DepositMonDescription[];
extern const u8 gText_MovePokemon[];
extern const u8 gText_MoveMonDescription[];
extern const u8 gText_MoveItems[];
extern const u8 gText_MoveItemsDescription[];
extern const u8 gText_SeeYa[];
extern const u8 gText_SeeYaDescription[];

extern const u8 gText_EggNickname[];
extern const u8 gText_Pokemon[];
extern const u8 gText_InGameClockUsable[];

// reset rtc screen texts
extern const u8 gText_Day[];
extern const u8 gText_Colon3[];
extern const u8 gText_Confirm2[];
extern const u8 gText_PresentTime[];
extern const u8 gText_PreviousTime[];
extern const u8 gText_ResetRTCConfirmCancel[];
extern const u8 gText_NoSaveFileCantSetTime[];
extern const u8 gText_PleaseResetTime[];
extern const u8 gText_ClockHasBeenReset[];
extern const u8 gText_SaveCompleted[];
extern const u8 gText_SaveFailed[];

// menu texts
extern const u8 gText_MenuPokedex[];
extern const u8 gText_MenuPokemon[];
extern const u8 gText_MenuBag[];
extern const u8 gText_MenuPokenav[];
extern const u8 gText_MenuPlayer[];
extern const u8 gText_MenuSave[];
extern const u8 gText_MenuOption[];
extern const u8 gText_MenuExit[];
extern const u8 gText_MenuRetire[];
extern const u8 gText_MenuRest[];
extern const u8 gText_Floor1[];
extern const u8 gText_Floor2[];
extern const u8 gText_Floor3[];
extern const u8 gText_Floor4[];
extern const u8 gText_Floor5[];
extern const u8 gText_Floor6[];
extern const u8 gText_Floor7[];
extern const u8 gText_Peak[];
extern const u8 gText_SafariBallStock[];
extern const u8 gText_BattlePyramidFloor[];

// save menu texts
extern const u8 gText_ConfirmSave[];
extern const u8 gText_DifferentSaveFile[];
extern const u8 gText_AlreadySavedFile[];
extern const u8 gText_SavingDontTurnOff[];
extern const u8 gText_PlayerSavedGame[];
extern const u8 gText_SaveError[];
extern const u8 gText_SavingDontTurnOffPower[];
extern const u8 gText_SavingPlayer[];
extern const u8 gText_SavingBadges[];
extern const u8 gText_SavingPokedex[];
extern const u8 gText_SavingTime[];

// Battle pyramid menu texts
extern const u8 gText_BattlePyramidConfirmRest[];
extern const u8 gText_BattlePyramidConfirmRetire[];

// option menu texts
extern const u8 gText_TextSpeedSlow[];
extern const u8 gText_TextSpeedMid[];
extern const u8 gText_TextSpeedFast[];
extern const u8 gText_BattleSceneOn[];
extern const u8 gText_BattleSceneOff[];
extern const u8 gText_BattleStyleShift[];
extern const u8 gText_BattleStyleSet[];
extern const u8 gText_SoundMono[];
extern const u8 gText_SoundStereo[];
extern const u8 gText_FrameTypeNumber[];
extern const u8 gText_FrameType[];
extern const u8 gText_ButtonTypeNormal[];
extern const u8 gText_ButtonTypeLR[];
extern const u8 gText_ButtonTypeLEqualsA[];
extern const u8 gText_Option[];
extern const u8 gText_OptionMenu[];
extern const u8 gText_TextSpeed[];
extern const u8 gText_BattleScene[];
extern const u8 gText_BattleStyle[];
extern const u8 gText_Sound[];
extern const u8 gText_Frame[];
extern const u8 gText_OptionMenuCancel[];
extern const u8 gText_ButtonMode[];

extern const u8 gText_MaleSymbol[];
extern const u8 gText_FemaleSymbol[];

extern const u8 gText_SelectorArrow3[];
extern const u8 gText_YesNo[];

// main menu/birch speech text
extern const u8 gText_SaveFileErased[];
extern const u8 gText_SaveFileCorrupted[];
extern const u8 gJPText_No1MSubCircuit[];
extern const u8 gText_BatteryRunDry[];
extern const u8 gText_MainMenuNewGame[];
extern const u8 gText_MainMenuOption[];
extern const u8 gText_MainMenuContinue[];
extern const u8 gText_MainMenuMysteryGift2[];
extern const u8 gText_MainMenuMysteryEvents[];
extern const u8 gText_MainMenuMysteryGift[];
extern const u8 gText_WirelessNotConnected[];
extern const u8 gText_MysteryGiftCantUse[];
extern const u8 gText_MysteryEventsCantUse[];
extern const u8 gText_Birch_Welcome[];
extern const u8 gText_ThisIsAPokemon[];
extern const u8 gText_Birch_MainSpeech[];
extern const u8 gText_Birch_AndYouAre[];
extern const u8 gText_Birch_BoyOrGirl[];
extern const u8 gText_Birch_WhatsYourName[];
extern const u8 gText_Birch_SoItsPlayer[];
extern const u8 gText_Birch_YourePlayer[];
extern const u8 gText_Birch_AreYouReady[];
extern const u8 gText_ContinueMenuPlayer[];
extern const u8 gText_ContinueMenuTime[];
extern const u8 gText_ContinueMenuPokedex[];
extern const u8 gText_ContinueMenuBadges[];
extern const u8 gText_BirchBoy[];
extern const u8 gText_BirchGirl[];
extern const u8 gText_DefaultNameStu[];
extern const u8 gText_DefaultNameMilton[];
extern const u8 gText_DefaultNameTom[];
extern const u8 gText_DefaultNameKenny[];
extern const u8 gText_DefaultNameReid[];
extern const u8 gText_DefaultNameJude[];
extern const u8 gText_DefaultNameJaxson[];
extern const u8 gText_DefaultNameEaston[];
extern const u8 gText_DefaultNameWalker[];
extern const u8 gText_DefaultNameTeru[];
extern const u8 gText_DefaultNameJohnny[];
extern const u8 gText_DefaultNameBrett[];
extern const u8 gText_DefaultNameSeth[];
extern const u8 gText_DefaultNameTerry[];
extern const u8 gText_DefaultNameCasey[];
extern const u8 gText_DefaultNameDarren[];
extern const u8 gText_DefaultNameLandon[];
extern const u8 gText_DefaultNameCollin[];
extern const u8 gText_DefaultNameStanley[];
extern const u8 gText_DefaultNameQuincy[];
extern const u8 gText_DefaultNameKimmy[];
extern const u8 gText_DefaultNameTiara[];
extern const u8 gText_DefaultNameBella[];
extern const u8 gText_DefaultNameJayla[];
extern const u8 gText_DefaultNameAllie[];
extern const u8 gText_DefaultNameLianna[];
extern const u8 gText_DefaultNameSara[];
extern const u8 gText_DefaultNameMonica[];
extern const u8 gText_DefaultNameCamila[];
extern const u8 gText_DefaultNameAubree[];
extern const u8 gText_DefaultNameRuthie[];
extern const u8 gText_DefaultNameHazel[];
extern const u8 gText_DefaultNameNadine[];
extern const u8 gText_DefaultNameTanja[];
extern const u8 gText_DefaultNameYasmin[];
extern const u8 gText_DefaultNameNicola[];
extern const u8 gText_DefaultNameLillie[];
extern const u8 gText_DefaultNameTerra[];
extern const u8 gText_DefaultNameLucy[];
extern const u8 gText_DefaultNameHalie[];

// mystery event menu text
extern const u8 gText_EventSafelyLoaded[];
extern const u8 gText_LoadErrorEndingSession[];
extern const u8 gText_PressAToLoadEvent[];
extern const u8 gText_LoadingEvent[];
extern const u8 gText_DontRemoveCableTurnOff[];
extern const u8 gText_LinkStandby2[];

// berry tag screen text
extern const u8 gBerryFirmnessString_VerySoft[];
extern const u8 gBerryFirmnessString_Soft[];
extern const u8 gBerryFirmnessString_Hard[];
extern const u8 gBerryFirmnessString_VeryHard[];
extern const u8 gBerryFirmnessString_SuperHard[];
extern const u8 gText_BerryTag[];
extern const u8 gText_UnkF908Var1Var2[];
extern const u8 gText_SizeSlash[];
extern const u8 gText_Var1DotVar2[];
extern const u8 gText_ThreeMarks[];
extern const u8 gText_FirmSlash[];

// item menu screen text
extern const u8 gText_CloseBag[];
extern const u8 gText_ClearTo11Var1Clear5Var2[];
extern const u8 gText_UnkF908Var1Clear7Var2[];
extern const u8 gText_xVar1[];
extern const u8 gText_ReturnToVar1[];
extern const u8 gText_SelectorArrow2[];
extern const u8 gText_MoveVar1Where[];
extern const u8 gText_Var1IsSelected[];
extern const u8 gText_TossHowManyVar1s[];
extern const u8 gText_ConfirmTossItems[];
extern const u8 gText_ThrewAwayVar2Var1s[];
extern const u8 gText_CantWriteMail[];
extern const u8 gText_NoPokemon[];
extern const u8 gText_Var1CantBeHeld[];
extern const u8 gText_Var1CantBeHeldHere[];
extern const u8 gText_CantBuyKeyItem[];
extern const u8 gText_HowManyToSell[];
extern const u8 gText_ICanPayVar1[];
extern const u8 gText_TurnedOverVar1ForVar2[];
extern const u8 gText_DepositHowManyVar1[];
extern const u8 gText_CantStoreImportantItems[];
extern const u8 gText_DepositedVar2Var1s[];
extern const u8 gText_NoRoomForItems[];
extern const u8 gText_ThreeDashes[];

// party menu text
extern const u8 gText_PkmnHPRestoredByVar2[];
extern const u8 gText_CantBeUsedOnPkmn[];

<<<<<<< HEAD
//pokedex text

extern const u8 gText_CryOf[];
extern const u8 gText_SizeComparedTo[];
extern const u8 gText_PokedexRegistration[];
extern const u8 gText_UnkCtrlF908Clear01[];
extern const u8 sText_TenDashes2[];
extern const u8 gText_5MarksPokemon[];
extern const u8 gText_UnkHeight[];
extern const u8 gText_UnkWeight[];
extern const u8 gText_HTHeight[];
extern const u8 gText_WTWeight[];
extern const u8 gText_SearchingPleaseWait[];
extern const u8 gText_SearchCompleted[];
extern const u8 gUnknown_085E8785[];
extern const u8 gText_SelectorArrow[];

//birch dex rating text
=======
// birch dex rating text
>>>>>>> 7defc27b
extern const u8 gBirchDexRatingText_LessThan10[];
extern const u8 gBirchDexRatingText_LessThan20[];
extern const u8 gBirchDexRatingText_LessThan30[];
extern const u8 gBirchDexRatingText_LessThan40[];
extern const u8 gBirchDexRatingText_LessThan50[];
extern const u8 gBirchDexRatingText_LessThan60[];
extern const u8 gBirchDexRatingText_LessThan70[];
extern const u8 gBirchDexRatingText_LessThan80[];
extern const u8 gBirchDexRatingText_LessThan90[];
extern const u8 gBirchDexRatingText_LessThan100[];
extern const u8 gBirchDexRatingText_LessThan110[];
extern const u8 gBirchDexRatingText_LessThan120[];
extern const u8 gBirchDexRatingText_LessThan130[];
extern const u8 gBirchDexRatingText_LessThan140[];
extern const u8 gBirchDexRatingText_LessThan150[];
extern const u8 gBirchDexRatingText_LessThan160[];
extern const u8 gBirchDexRatingText_LessThan170[];
extern const u8 gBirchDexRatingText_LessThan180[];
extern const u8 gBirchDexRatingText_LessThan190[];
extern const u8 gBirchDexRatingText_LessThan200[];
extern const u8 gBirchDexRatingText_DexCompleted[];

// player pc text
extern const u8 gText_WhatWouldYouLike[];
extern const u8 gText_NoMailHere[];

extern const u8 gText_TakeOutItemsFromPC[];
extern const u8 gText_StoreItemsInPC[];
extern const u8 gText_ThrowAwayItemsInPC[];
extern const u8 gText_GoBackPrevMenu[];

extern const u8 gText_ItemStorage[];
extern const u8 gText_Mailbox[];
extern const u8 gText_Decoration[];
extern const u8 gText_TurnOff[];

extern const u8 gText_WithdrawItem[];
extern const u8 gText_DepositItem[];
extern const u8 gText_TossItem[];
extern const u8 gText_Cancel[];

extern const u8 gText_Read[];
extern const u8 gText_MoveToBag[];
extern const u8 gText_Give2[];
extern const u8 gText_Cancel2[];

extern const u8 gText_NoItems[];
extern const u8 gText_WhatToDoWithVar1sMail[];
extern const u8 gText_MessageWillBeLost[];
extern const u8 gText_BagIsFull[];

extern const u8 gText_MailToBagMessageErased[];
extern const u8 gText_GoBackPrevMenu[];
extern const u8 gText_WithdrawHowManyItems[];
extern const u8 gText_WithdrawXItems[];
extern const u8 gText_TossHowManyVar1s[];
extern const u8 gText_ThrewAwayVar2Var1s[];
extern const u8 gText_NoRoomInBag[];
extern const u8 gText_TooImportantToToss[];
extern const u8 gText_ConfirmTossItems[];
extern const u8 gText_MoveVar1Where[];

extern const u8 gText_Friend[];
extern const u8 gText_Tristan[];
extern const u8 gText_Philip[];
extern const u8 gText_Dennis[];
extern const u8 gText_Roberto[];
extern const u8 gText_FiveMarks[];

extern const u8 gText_TotalRecordWLD[];
extern const u8 gText_PlayersBattleResults[];
extern const u8 gText_WinLoseDraw[];

#endif //GUARD_STRINGS_H<|MERGE_RESOLUTION|>--- conflicted
+++ resolved
@@ -370,9 +370,7 @@
 extern const u8 gText_PkmnHPRestoredByVar2[];
 extern const u8 gText_CantBeUsedOnPkmn[];
 
-<<<<<<< HEAD
 //pokedex text
-
 extern const u8 gText_CryOf[];
 extern const u8 gText_SizeComparedTo[];
 extern const u8 gText_PokedexRegistration[];
@@ -388,10 +386,7 @@
 extern const u8 gUnknown_085E8785[];
 extern const u8 gText_SelectorArrow[];
 
-//birch dex rating text
-=======
 // birch dex rating text
->>>>>>> 7defc27b
 extern const u8 gBirchDexRatingText_LessThan10[];
 extern const u8 gBirchDexRatingText_LessThan20[];
 extern const u8 gBirchDexRatingText_LessThan30[];
