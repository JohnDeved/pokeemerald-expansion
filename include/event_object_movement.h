--- conflicted
+++ resolved
@@ -53,10 +53,7 @@
     TRANSFORM_TYPE_NONE,
     TRANSFORM_TYPE_PERMANENT,
     TRANSFORM_TYPE_RANDOM_WILD,
-<<<<<<< HEAD
     TRANSFORM_TYPE_WEATHER,
-=======
->>>>>>> 398a9ee8
 };
 
 #define FIGURE_8_LENGTH 72
@@ -131,10 +128,6 @@
 void UpdateFollowingPokemon(void);
 void RemoveFollowingPokemon(void);
 struct ObjectEvent * GetFollowerObject(void);
-<<<<<<< HEAD
-=======
-u8 GetDirectionToFace(s16, s16, s16, s16);
->>>>>>> 398a9ee8
 void TrySpawnObjectEvents(s16 cameraX, s16 cameraY);
 u8 CreateObjectGraphicsSprite(u16, void (*)(struct Sprite *), s16 x, s16 y, u8 subpriority);
 u8 TrySpawnObjectEvent(u8 localId, u8 mapNum, u8 mapGroup);
@@ -150,10 +143,7 @@
 void SetObjectInvisibility(u8 localId, u8 mapNum, u8 mapGroup, bool8 invisible);
 void FreeAndReserveObjectSpritePalettes(void);
 u8 LoadObjectEventPalette(u16 paletteTag);
-<<<<<<< HEAD
 u8 LoadPlayerObjectEventPalette(u8 gender);
-=======
->>>>>>> 398a9ee8
 void SetObjectEventSpritePosByLocalIdAndMap(u8 localId, u8 mapNum, u8 mapGroup, s16 x, s16 y);
 void ResetObjectSubpriority(u8 localId, u8 mapNum, u8 mapGroup);
 void SetObjectSubpriority(u8 localId, u8 mapNum, u8 mapGroup, u8 subpriority);
