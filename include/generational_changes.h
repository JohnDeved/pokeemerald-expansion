#ifndef GUARD_GENERATIONAL_CHANGES_H
#define GUARD_GENERATIONAL_CHANGES_H

#include "constants/generational_changes.h"
#include "config/battle.h"

static const u8 sGenerationalChanges[GEN_CONFIG_COUNT] =
{
<<<<<<< HEAD
    [GEN_CONFIG_GALE_WINGS]           = B_GALE_WINGS,
    [GEN_CONFIG_HEAL_BELL_SOUNDPROOF] = B_HEAL_BELL_SOUNDPROOF,
=======
    [GEN_CONFIG_CRIT_CHANCE]               = B_CRIT_CHANCE,
    [GEN_CONFIG_CRIT_MULTIPLIER]           = B_CRIT_MULTIPLIER,
    [GEN_CONFIG_FOCUS_ENERGY_CRIT_RATIO]   = B_FOCUS_ENERGY_CRIT_RATIO,
    [GEN_CONFIG_PARALYSIS_SPEED]           = B_PARALYSIS_SPEED,
    [GEN_CONFIG_CONFUSION_SELF_DMG_CHANCE] = B_CONFUSION_SELF_DMG_CHANCE,
    [GEN_CONFIG_MULTI_HIT_CHANCE]          = B_MULTI_HIT_CHANCE,
    [GEN_CONFIG_GALE_WINGS]                = B_GALE_WINGS,
>>>>>>> 860c2f6c
};

#if TESTING
extern u8 *gGenerationalChangesTestOverride;
#endif

static inline u32 GetGenConfig(enum GenConfigTag configTag)
{
    if (configTag >= GEN_CONFIG_COUNT) return GEN_LATEST;
#if TESTING
    if (gGenerationalChangesTestOverride == NULL) return sGenerationalChanges[configTag];
    return gGenerationalChangesTestOverride[configTag];
#else
    return sGenerationalChanges[configTag];
#endif
}

static inline void SetGenConfig(enum GenConfigTag configTag, u32 value)
{
#if TESTING
    if (configTag >= GEN_CONFIG_COUNT) return;
    if (gGenerationalChangesTestOverride == NULL) return;
    gGenerationalChangesTestOverride[configTag] = value;
#endif
}

#if TESTING
void TestInitConfigData(void);
void TestFreeConfigData(void);
#endif

#endif // GUARD_GENERATIONAL_CHANGES_H<|MERGE_RESOLUTION|>--- conflicted
+++ resolved
@@ -6,10 +6,6 @@
 
 static const u8 sGenerationalChanges[GEN_CONFIG_COUNT] =
 {
-<<<<<<< HEAD
-    [GEN_CONFIG_GALE_WINGS]           = B_GALE_WINGS,
-    [GEN_CONFIG_HEAL_BELL_SOUNDPROOF] = B_HEAL_BELL_SOUNDPROOF,
-=======
     [GEN_CONFIG_CRIT_CHANCE]               = B_CRIT_CHANCE,
     [GEN_CONFIG_CRIT_MULTIPLIER]           = B_CRIT_MULTIPLIER,
     [GEN_CONFIG_FOCUS_ENERGY_CRIT_RATIO]   = B_FOCUS_ENERGY_CRIT_RATIO,
@@ -17,7 +13,7 @@
     [GEN_CONFIG_CONFUSION_SELF_DMG_CHANCE] = B_CONFUSION_SELF_DMG_CHANCE,
     [GEN_CONFIG_MULTI_HIT_CHANCE]          = B_MULTI_HIT_CHANCE,
     [GEN_CONFIG_GALE_WINGS]                = B_GALE_WINGS,
->>>>>>> 860c2f6c
+    [GEN_CONFIG_HEAL_BELL_SOUNDPROOF]      = B_HEAL_BELL_SOUNDPROOF,
 };
 
 #if TESTING
