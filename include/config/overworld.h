--- conflicted
+++ resolved
@@ -33,26 +33,17 @@
 #define OW_BERRY_YIELD_RATE            GEN_3      // Presets for how many Berries each plant can yield.
 #define OW_BERRY_DRAIN_RATE            GEN_6_ORAS // If OW_BERRY_MOISTURE is enabled, this setting changes how fast the soil dries out. GEN_4 uses a Berry-dependent drain rate, GEN_6_XY dries out in 24 hours (4 hours with the relevant Mulch) and GEN_6_ORAS dries out in 4 hours. Other values are illegal.
 
-<<<<<<< HEAD
-// Follower Pokémon
-#define OW_FOLLOWERS_ENABLED           FALSE      // Enables follower Pokémon, HGSS style.
-#define OW_MON_BOBBING                 TRUE       // If true, follower pokemon will bob up and down during their idle & walking animations
-#define LARGE_OW_SUPPORT               TRUE       // If true, adds a small amount of overhead to OW code so that large (48x48, 64x64) OWs will display correctly under bridges, etc.
-#define OW_FOLLOWERS_SHARE_PALETTE     FALSE      // [WIP!! NOT ALL PALETTES HAVE BEEN ADJUSTED FOR THIS!!] If TRUE, follower palettes are taken from battle sprites.
-#define OW_MON_POKEBALLS               TRUE       // Followers will emerge from the pokeball they are stored in, instead of a normal pokeball
-=======
 // Overworld Pokémon
 #define OW_POKEMON_OBJECT_EVENTS       TRUE       // Adds Object Event fields for every species. Can be used for NPCs using the OBJ_EVENT_GFX_SPECIES macro (eg. OBJ_EVENT_GFX_SPECIES(BULBASAUR))
 #define OW_SUBSTITUTE_PLACEHOLDER      TRUE       // Use a substitute OW for Pokémon that are missing overworld sprites
 #define OW_LARGE_OW_SUPPORT            TRUE       // If true, adds a small amount of overhead to OW code so that large (48x48, 64x64) OWs will display correctly under bridges, etc.
 #define OW_PKMN_OBJECTS_SHARE_PALETTES FALSE      // [WIP!! NOT ALL PALETTES HAVE BEEN ADJUSTED FOR THIS!!] If TRUE, follower palettes are taken from battle sprites.
->>>>>>> e953a809
 #define OW_GFX_COMPRESS                TRUE       // Adds support for compressed OW graphics, (Also compresses pokemon follower graphics).
                                                   // Compressed gfx are incompatible with non-power-of-two sprite sizes:
                                                   // (You should not use 48x48 sprites/tables for compressed gfx)
                                                   // 16x32, 32x32, 64x64 etc are fine
 // Follower Pokémon
-#define OW_FOLLOWERS_ENABLED           TRUE       // Enables follower Pokémon, HGSS style. Requires OW_POKEMON_OBJECT_EVENTS.
+#define OW_FOLLOWERS_ENABLED           FALSE      // Enables follower Pokémon, HGSS style. Requires OW_POKEMON_OBJECT_EVENTS. Note that additional scripting may be required for them to be fully supported!
 #define OW_FOLLOWERS_BOBBING           TRUE       // If true, follower pokemon will bob up and down during their idle & walking animations
 #define OW_FOLLOWERS_POKEBALLS         TRUE       // Followers will emerge from the pokeball they are stored in, instead of a normal pokeball
 
