#ifndef GUARD_CONFIG_BATTLE_H
#define GUARD_CONFIG_BATTLE_H

// Calculation settings
#define B_CRIT_CHANCE               GEN_LATEST // Chances of a critical hit landing. See CalcCritChanceStage. Gen6+ chances guarantee that Farfetch'd and Sirfetch'd always get critical hits while holding a Leek and using high-crit ratio moves.
#define B_CRIT_MULTIPLIER           GEN_LATEST // In Gen6+, critical hits multiply damage by 1.5 instead of 2.
#define B_PARALYSIS_SPEED           GEN_LATEST // In Gen7+, Speed is decreased by 50% instead of 75%.
#define B_CONFUSION_SELF_DMG_CHANCE GEN_LATEST // In Gen7+, confusion has a 33.3% of self-damage, instead of 50%.
#define B_MULTI_HIT_CHANCE          GEN_LATEST // In Gen5+, multi-hit moves have different %. See Cmd_setmultihitcounter for values.
#define B_WHITEOUT_MONEY            GEN_LATEST // In Gen4+, the amount of money lost by losing a battle is determined by the amount of badges earned. Previously, it would cut the current money by half. (While this change was also in FRLG, for the sake of simplicity, setting this to GEN_3 will result in RSE behavior.)
#define B_LIGHT_BALL_ATTACK_BOOST   GEN_LATEST // In Gen4+, Light Ball doubles the power of physical moves in addition to special moves.
#define B_SANDSTORM_SPDEF_BOOST     GEN_LATEST // In Gen4+, Sandstorm weather multiplies the Sp. Defense of Rock-type Pokémon by x1.5.

// Experience settings
#define B_EXP_CATCH                 GEN_LATEST // In Gen6+, Pokémon get experience from catching.
#define B_TRAINER_EXP_MULTIPLIER    GEN_LATEST // In Gen7+, trainer battles no longer give a 1.5 multiplier to EXP gain.
#define B_SPLIT_EXP                 GEN_LATEST // In Gen6+, all participating mon get full experience.
#define B_SCALED_EXP                GEN_LATEST // In Gen5 and Gen7+, experience is weighted by level difference.
#define B_UNEVOLVED_EXP_MULTIPLIER  GEN_LATEST // In Gen6+, if the Pokémon is at or past the level where it would be able to evolve, but it has not, it gets a ~1.2 multiplier to EXP gain. Only applies to Pokémon with EVO_LEVEL method.

// Stat settings
#define B_BADGE_BOOST               GEN_LATEST // In Gen4+, Gym Badges no longer boost a Pokémon's stats.
#define B_FRIENDSHIP_BOOST          FALSE      // In LGPE only, all stats except HP are boosted up to 10% based on Friendship. Unlike B_BADGE_BOOST, these boosts are accounted when calculating base stats.
#define B_MAX_LEVEL_EV_GAINS        GEN_LATEST // In Gen5+, Lv100 Pokémon can obtain Effort Values normally.
#define B_RECALCULATE_STATS         GEN_LATEST // In Gen5+, the stats of the Pokémon who participate in battle are recalculated at the end of each battle.

// Damage settings
#define B_BURN_DAMAGE               GEN_LATEST // In Gen7+, burn damage is 1/16th of max HP instead of 1/8th. Also applies to Frostbite.
#define B_BURN_FACADE_DMG           GEN_LATEST // In Gen6+, burn's effect of lowering the Attack stat no longer applies to Facade.
#define B_BINDING_DAMAGE            GEN_LATEST // In Gen6+, binding damage is 1/8 of max HP instead of 1/16. (With Binding Band, 1/6 and 1/8 respectively.)
#define B_PSYWAVE_DMG               GEN_LATEST // Psywave's damage formula. See Cmd_psywavedamageeffect.
#define B_PAYBACK_SWITCH_BOOST      GEN_LATEST // In Gen5+, if the opponent switches out, Payback's damage will no longer be doubled.
#define B_HIDDEN_POWER_DMG          GEN_LATEST // In Gen6+, Hidden Power's base power was set to always be 60. Before, it was determined by the mon's IVs.
#define B_ROUGH_SKIN_DMG            GEN_LATEST // In Gen4+, Rough Skin contact damage is 1/8th of max HP instead of 1/16th. This will also affect Iron Barbs.
#define B_KNOCK_OFF_DMG             GEN_LATEST // In Gen6+, Knock Off deals 50% more damage when knocking off an item.
#define B_SPORT_DMG_REDUCTION       GEN_LATEST // In Gen5+, Water/Mud Sport reduce Fire/Electric Damage by 67% instead of 50%.
#define B_EXPLOSION_DEFENSE         GEN_LATEST // In Gen5+, Self-Destruct and Explosion don't halve the targets' defense.
#define B_PARENTAL_BOND_DMG         GEN_LATEST // In Gen7+, Parental Bond's second hit does 25% of the initial hits damage. Before, it did 50%.
#define B_MULTIPLE_TARGETS_DMG      GEN_LATEST // In Gen4+, damage dealt by moves that hit multiple targets at once is reduced to 75%. Before, it was 50%.

// Type settings
#define B_GHOSTS_ESCAPE             GEN_LATEST // In Gen6+, abilities like Shadow Tag or moves like Mean Look fail on Ghost-type Pokémon. They can also escape any Wild Battle.
#define B_PARALYZE_ELECTRIC         GEN_LATEST // In Gen6+, Electric-type Pokémon can't be paralyzed.
#define B_POWDER_GRASS              GEN_LATEST // In Gen6+, Grass-type Pokémon are immune to powder and spore moves.
#define B_STEEL_RESISTANCES         GEN_LATEST // In Gen6+, Steel-type Pokémon are no longer resistant to Dark-type and Ghost-type moves.
#define B_PRANKSTER_DARK_TYPES      GEN_LATEST // In Gen7+, Prankster-elevated status moves do not affect Dark type Pokémon.
#define B_SHEER_COLD_IMMUNITY       GEN_LATEST // In Gen7+, Ice-types are immune to Sheer Cold
#define B_ROOST_PURE_FLYING         GEN_LATEST // In Gen5+, Roost makes pure Flying-types into Normal-type.
#define B_STATUS_TYPE_IMMUNITY      GEN_LATEST // In Gen1, Pokémon were immune to paralysis/freeze/burn side effects of attacking moves, if they shared a type with the move.

// Turn settings
#define B_BINDING_TURNS             GEN_LATEST // In Gen5+, binding moves last for 4-5 turns instead of 2-5 turns. (With Grip Claw, 7 and 5 turns respectively.)
#define B_UPROAR_TURNS              GEN_LATEST // In Gen5+, Uproar lasts for 3 turns instead of 2-5 turns.
#define B_DISABLE_TURNS             GEN_LATEST // Disable's turns. See Cmd_disablelastusedattack.
#define B_TAILWIND_TURNS            GEN_LATEST // In Gen5+, Tailwind lasts 4 turns instead of 3.
#define B_SLEEP_TURNS               GEN_LATEST // In Gen5+, sleep lasts for 1-3 turns instead of 2-5 turns.
#define B_TAUNT_TURNS               GEN_LATEST // In Gen5+, Taunt lasts 3 turns if the user acts before the target, or 4 turns if the target acted before the user. In Gen3, taunt lasts 2 turns and in Gen 4, 3-5 turns.
#define B_SPORT_TURNS               GEN_LATEST // In Gen6+, Water/Mud Sport last 5 turns, even if the user switches out.
#define B_MEGA_EVO_TURN_ORDER       GEN_LATEST // In Gen7, a Pokémon's Speed after Mega Evolution is used to determine turn order, not its Speed before.
#define B_RECALC_TURN_AFTER_ACTIONS GEN_LATEST // In Gen8, switching/using a move affects the current turn's order of actions, better known as dynamic speed.
#define B_FAINT_SWITCH_IN           GEN_LATEST // In Gen4+, sending out a new Pokémon after the previous one fainted happens at the end of the turn. Before, it would happen after each action.

// Move data settings
#define B_UPDATED_MOVE_DATA         GEN_LATEST // Updates move data in gBattleMoves, including Power, Accuracy, PP, stat changes, targets and chances of secondary effects.
#define B_UPDATED_MOVE_TYPES        GEN_LATEST // Updates move types.
#define B_UPDATED_MOVE_FLAGS        GEN_LATEST // Updates move flags.
#define B_PHYSICAL_SPECIAL_SPLIT    GEN_LATEST // In Gen3, the move's type determines if it will do physical or special damage. The split icon in the summary will reflect this.
#define B_RECOIL_IF_MISS_DMG        GEN_LATEST // In Gen5+, Jump Kick and High Jump Kick will always do half of the user's max HP when missing.
#define B_KLUTZ_FLING_INTERACTION   GEN_LATEST // In Gen5+, Pokémon with the Klutz ability can't use Fling.
#define B_UPDATED_CONVERSION        GEN_LATEST // In Gen6+, Conversion changes the user's type to match their first move's. Before, it would choose a move at random.
#define B_PP_REDUCED_BY_SPITE       GEN_LATEST // In Gen4+, Spite reduces the foe's last move's PP by 4, instead of 2 to 5.
#define B_EXTRAPOLATED_MOVE_FLAGS   TRUE       // Adds move flags to moves that they don't officially have but would likely have if they were in the latest core series game.

// Move accuracy settings
#define B_TOXIC_NEVER_MISS          GEN_LATEST // In Gen6+, if Toxic is used by a Poison-type Pokémon, it will never miss.
#define B_MINIMIZE_DMG_ACC          GEN_LATEST // In Gen6+, moves that causes double damage to minimized Pokémon will also skip accuracy checks.
#define B_BLIZZARD_HAIL             GEN_LATEST // In Gen4+, Blizzard bypasses accuracy checks if it's hailing.
#define B_SHEER_COLD_ACC            GEN_LATEST // In Gen7+, Sheer Cold's base chance of hitting is reduced to 20% if the user isn't Ice-typed.

// Move stat change settings
#define B_FELL_STINGER_STAT_RAISE   GEN_LATEST // In Gen7+, it raises Atk by 3 stages instead of 2 if it causes the target to faint.
#define B_KINGS_SHIELD_LOWER_ATK    GEN_LATEST // In Gen8+, it lowers Atk by 1 stage instead of 2 of opponents that hit it.
#define B_SPEED_BUFFING_RAPID_SPIN  GEN_LATEST // In Gen8, Rapid Spin raises the user's Speed by 1 stage.
#define B_CHARGE_SPDEF_RAISE        GEN_LATEST // In Gen5+, Charge raises the user's Special Defense by 1 stage.
#define B_MINIMIZE_EVASION          GEN_LATEST // In Gen5+, Minimize raises evasion by 2 stages instead of 1.
#define B_GROWTH_STAT_RAISE         GEN_LATEST // In Gen5+, Growth raises Attack in addition to Special Attack by 1 stage each. Under the effects of the sun, it raises them by 2 stages each instead.

// Other move settings
#define B_INCINERATE_GEMS           GEN_LATEST // In Gen6+, Incinerate can destroy Gems.
#define B_CAN_SPITE_FAIL            GEN_LATEST // In Gen4+, Spite can no longer fail if the foe's last move only has 1 remaining PP.
#define B_CRASH_IF_TARGET_IMMUNE    GEN_LATEST // In Gen4+, The user of Jump Kick or High Jump Kick will "keep going and crash" if it attacks a target that is immune to the move.
#define B_MEMENTO_FAIL              GEN_LATEST // In Gen4+, Memento fails if there is no target or if the target is protected or behind substitute. But not if Atk/Sp. Atk are at -6.
#define B_GLARE_GHOST               GEN_LATEST // In Gen4+, Glare can hit Ghost-type Pokémon normally.
#define B_SKILL_SWAP                GEN_LATEST // In Gen4+, Skill Swap triggers switch-in abilities after use.
#define B_BRICK_BREAK               GEN_LATEST // In Gen4+, you can destroy your own side's screens. In Gen 5+, screens are not removed if the target is immune.
#define B_WISH_HP_SOURCE            GEN_LATEST // In Gen5+, Wish heals half of the user's max HP instead of the target's.
#define B_RAMPAGE_CANCELLING        GEN_LATEST // In Gen5+, a failed Thrash, etc, will cancel except on its last turn.
#define B_HEAL_BLOCKING             GEN_LATEST // In Gen5+, Heal Block prevents healing by Black Sludge, Leftovers, Shell Bell. Affected Pokémon will not consume held HP-restoring Berries or Berry Juice.
                                               // Draining abilities will not heal but will prevent damage. In Gen6+, Heal Block prevents the use of most HP-draining moves.
#define B_ROOTED_GROUNDING          GEN_LATEST // In Gen4+, Ingrain causes the affected Pokémon to become grounded.
#define B_METRONOME_MOVES           GEN_LATEST // This config will determine up to which generation will Metronome pull moves from.
#define B_TELEPORT_BEHAVIOR         GEN_LATEST // In Gen7+, starting with Pokémon LGPE, Teleport allows the user to swap out with another party member.
#define B_BEAT_UP                   GEN_LATEST // In Gen5+, Beat Up uses a different formula to calculate its damage, and deals Dark-type damage. Prior to Gen 5, each hit also announces the party member's name.
#define B_DARK_VOID_FAIL            GEN_LATEST // In Gen7+, only Darkrai can use Dark Void.
#define B_BURN_HIT_THAW             GEN_LATEST // In Gen6+, damaging moves with a chance of burn will thaw the target, regardless if they're fire-type moves or not.
#define B_HEALING_WISH_SWITCH       GEN_LATEST // In Gen5+, the mon receiving Healing Wish is sent out at the end of the turn.
                                               // Additionally, in gen8+ the Healing Wish's effect will be stored until the user switches into a statused or hurt mon.
#define B_DEFOG_CLEARS_TERRAIN      GEN_LATEST // In Gen8+, Defog also clears active Terrain.
#define B_STOCKPILE_RAISES_DEFS     GEN_LATEST // In Gen4+, Stockpile also raises Defense and Sp. Defense stats. Once Spit Up / Swallow is used, these stat changes are lost.
#define B_TRANSFORM_SHINY           GEN_LATEST // In Gen4+, Transform will copy the shiny state of the opponent instead of maintaining its own shiny state.
#define B_TRANSFORM_FORM_CHANGES    GEN_LATEST // In Gen5+, Transformed Pokemon cannot change forms.
#define B_WIDE_GUARD                GEN_LATEST // In Gen5 only, Wide Guard has a chance to fail if used consecutively.
#define B_QUICK_GUARD               GEN_LATEST // In Gen5 only, Quick Guard has a chance to fail if used consecutively.
#define B_IMPRISON                  GEN_LATEST // In Gen5+, Imprison doesn't fail if opposing pokemon don't have any moves the user knows.
<<<<<<< HEAD
#define B_ALLY_SWITCH_FAIL_CHANCE   GEN_LATEST // In Gen9, using Ally Switch consecutively decreases the chance of success for each consecutive use.
=======
>>>>>>> 24502635
#define B_SKETCH_BANS               GEN_LATEST // In Gen9+, Sketch is unable to copy more moves than in previous generations.

// Ability settings
#define B_EXPANDED_ABILITY_NAMES    TRUE       // If TRUE, ability names are increased from 12 characters to 16 characters.
#define B_ABILITY_WEATHER           GEN_LATEST // In Gen6+, ability-induced weather lasts 5 turns. Before, it lasted until the battle ended or until it was changed by a move or a different weather-affecting ability.
#define B_GALE_WINGS                GEN_LATEST // In Gen7+ requires full HP to trigger.
#define B_STANCE_CHANGE_FAIL        GEN_LATEST // In Gen7+, Stance Change fails if the Pokémon is unable to use a move because of confusion, paralysis, etc. In Gen6, it doesn't.
#define B_SHADOW_TAG_ESCAPE         GEN_LATEST // In Gen4+, if both sides have a Pokémon with Shadow Tag, all battlers can escape. Before, neither side could escape this situation.
#define B_MOODY_ACC_EVASION         GEN_LATEST // In Gen8, Moody CANNOT raise Accuracy and Evasion anymore.
#define B_FLASH_FIRE_FROZEN         GEN_LATEST // In Gen5+, Flash Fire can trigger even when frozen, when it couldn't before.
#define B_SYNCHRONIZE_TOXIC         GEN_LATEST // In Gen5+, if a Pokémon with Synchronize is badly poisoned, the opponent will also become badly poisoned. Previously, the opponent would become regular poisoned.
#define B_UPDATED_INTIMIDATE        GEN_LATEST // In Gen8, Intimidate doesn't work on opponents with the Inner Focus, Scrappy, Own Tempo or Oblivious abilities. It also activates Rattled.
#define B_OBLIVIOUS_TAUNT           GEN_LATEST // In Gen6+, Pokémon with Oblivious can't be taunted.
#define B_STURDY                    GEN_LATEST // In Gen5+, Sturdy causes the Pokémon to have 1 HP remaining if another Pokémon's attack or confusion damage would have brought it from full health to 0 HP.
#define B_PLUS_MINUS_INTERACTION    GEN_LATEST // In Gen5+, Plus and Minus can be activated with themselves and the opposite ability. Before, only the opposing ability could activate it.
#define B_WEATHER_FORMS             GEN_LATEST // In Gen5+, Castform and Cherrim revert to their base form upon losing their respective ability. Cherrim needs Flower Gift to swap forms.
#define B_SYMBIOSIS_GEMS            GEN_LATEST // In Gen7+, Symbiosis passes an item after a gem-boosted attack. Previously, items are passed before the gem-boosted attack hits, making the item effect apply.
#define B_ABSORBING_ABILITY_STRING  GEN_LATEST // In Gen5+, the abilities that absorb moves of a certain type use a generic string for stat increases and decreases.
#define B_LEAF_GUARD_PREVENTS_REST  GEN_LATEST // In Gen5+, Leaf Guard prevents the use of Rest in harsh sunlight.
#define B_SNOW_WARNING              GEN_LATEST // In Gen9+, Snow Warning will summon snow instead of hail.
#define B_TRANSISTOR_BOOST          GEN_LATEST // In Gen9+, Transistor will only boost Electric-type moves by 1.3x as opposed to 1.5x.
#define B_ILLUMINATE_EFFECT         GEN_LATEST // In Gen9+, Illuminate prevents accuracy reductions and ignores the target's evasion.
#define B_WEAK_ARMOR_SPEED          GEN_LATEST // In Gen7+, Weak Armor raises Speed by 2 stages instead of 1 when hit by a physical move.
#define B_PROTEAN_LIBERO            GEN_LATEST // In Gen9+, Protean and Libero change the user's type only once per Battle.
#define B_INTREPID_SWORD            GEN_LATEST // In Gen9+, Intrepid Sword raises Attack by one stage only once per Battle.
#define B_DAUNTLESS_SHIELD          GEN_LATEST // In Gen9+, Dauntless Shield raises Defense by one stage only once per Battle.

// Item settings
#define B_HP_BERRIES                GEN_LATEST // In Gen4+, berries which restore HP activate immediately after HP drops to half. In Gen3, the effect occurs at the end of the turn.
#define B_BERRIES_INSTANT           GEN_LATEST // In Gen4+, most berries activate on battle start/switch-in if applicable. In Gen3, they only activate either at the move end or turn end.
#define B_CONFUSE_BERRIES_HEAL      GEN_LATEST // Before Gen7, Figy and similar berries restore 1/8th of HP and trigger at half HP. In Gen7 they restore half HP, triggering at 25% HP. In Gen8 they heal 1/3rd of HP.
#define B_X_ITEMS_BUFF              GEN_LATEST // In Gen7+, the X Items raise a stat by 2 stages instead of 1.
#define B_MENTAL_HERB               GEN_LATEST // In Gen5+, the Mental Herb cures Taunt, Encore, Torment, Heal Block, and Disable in addition to Infatuation from before.
#define B_TRAINERS_KNOCK_OFF_ITEMS  TRUE       // If TRUE, trainers can steal/swap your items (non-berries are restored after battle). In vanilla games trainers cannot steal items.
#define B_RESTORE_HELD_BATTLE_ITEMS TRUE       // In Gen9 all non berry items are restored after battle.
#define B_SOUL_DEW_BOOST            GEN_LATEST // In Gens3-6, Soul Dew boosts Latis' Sp. Atk and Sp. Def. In Gen7+ it boosts the power of their Psychic and Dragon type moves instead.
#define B_NET_BALL_MODIFIER         GEN_LATEST // In Gen7+, Net Ball's catch multiplier is x5 instead of x3.
#define B_DIVE_BALL_MODIFIER        GEN_LATEST // In Gen4+, Dive Ball's effectiveness increases by when Surfing or Fishing.
#define B_NEST_BALL_MODIFIER        GEN_LATEST // Nest Ball's formula varies depending on the Gen. See Cmd_handleballthrow.
#define B_REPEAT_BALL_MODIFIER      GEN_LATEST // In Gen7+, Repeat Ball's catch multiplier is x3.5 instead of x3.
#define B_TIMER_BALL_MODIFIER       GEN_LATEST // In Gen5+, Timer Ball's effectiveness increases by x0.3 per turn instead of x0.1
#define B_DUSK_BALL_MODIFIER        GEN_LATEST // In Gen7+, Dusk Ball's catch multiplier is x3 instead of x3.5.
#define B_QUICK_BALL_MODIFIER       GEN_LATEST // In Gen5+, Quick Ball's catch multiplier is x5 instead of x4.
#define B_LURE_BALL_MODIFIER        GEN_LATEST // In Gen7+, Lure Ball's catch multiplier is x5 instead of x3.
#define B_HEAVY_BALL_MODIFIER       GEN_LATEST // In Gen7+, Heavy Ball's ranges change. See Cmd_handleballthrow.
#define B_DREAM_BALL_MODIFIER       GEN_LATEST // In Gen8, Dream Ball's catch multiplier is x4 when the target is asleep or has the ability Comatose.
#define B_SPORT_BALL_MODIFIER       GEN_LATEST // In Gen8, Sport Ball's catch multiplier was reduced from x1.5 to x1.
#define B_SERENE_GRACE_BOOST        GEN_LATEST // In Gen5+, Serene Grace boosts the added flinch chance of King's Rock and Razor Fang.

// Flag settings
// To use the following features in scripting, replace the 0s with the flag ID you're assigning it to.
// Eg: Replace with FLAG_UNUSED_0x264 so you can use that flag to toggle the feature.
#define B_FLAG_INVERSE_BATTLE       0     // If this flag is set, the battle's type effectiveness are inversed. For example, fire is super effective against water.
#define B_FLAG_FORCE_DOUBLE_WILD    0     // If this flag is set, all land and surfing wild battles will be double battles.
#define B_SMART_WILD_AI_FLAG        0     // If not 0, you can set this flag in a script to enable smart wild pokemon
#define B_FLAG_NO_BAG_USE           0     // If this flag is set, the ability to use the bag in battle is disabled.
#define B_FLAG_NO_CATCHING          0     // If this flag is set, the ability to catch wild Pokémon is disabled.
#define B_FLAG_AI_VS_AI_BATTLE      0     // If this flag is set, the player's mons will be controlled by the ai next battles.
#define B_FLAG_DYNAMAX_BATTLE       0     // If this flag is set, the ability to Dynamax in battle is enabled for all trainers.

// Var Settings
// To use the following features in scripting, replace the 0s with the var ID you're assigning it to.
// Eg: Replace with VAR_UNUSED_0x40F7 so you can use VAR_TERRAIN for that feature.
#define VAR_TERRAIN                 0     // If this var has a value, assigning a STATUS_FIELD_xx_TERRAIN to it before battle causes the battle to start with that terrain active
#define B_VAR_WILD_AI_FLAGS         0     // If not 0, you can use this var to add to default wild AI flags. NOT usable with flags above (1 << 15)

// Sky Battles
#define B_FLAG_SKY_BATTLE           0           // If this flag has a value, the player will be able to engage in scripted Sky Battles.
#define B_VAR_SKY_BATTLE            0           // If this var has a value, the game will remember the positions of Pokémon used in Sky Battles.

#define B_SKY_BATTLE_STRICT_ELIGIBILITY FALSE //If TRUE, Sky Battles will use the eligibility from Pokémon XY. If FALSE, all Flying-types or Pokémon with Levitate are allowed.

// Flag and Var settings
#define B_RESET_FLAGS_VARS_AFTER_WHITEOUT TRUE // If TRUE, Overworld_ResetBattleFlagsAndVars will reset battle-related Flags and Vars when the player whites out.

// Terrain settings
#define B_TERRAIN_BG_CHANGE         TRUE       // If set to TRUE, terrain moves permanently change the default battle background until the effect fades.
#define B_THUNDERSTORM_TERRAIN      TRUE       // If TRUE, overworld Thunderstorm generates Rain and Electric Terrain as in Gen 8.
#define B_FOG_TERRAIN               TRUE       // If TRUE, overworld Fog generates Misty Terrain as in Gen 8.
#define B_TERRAIN_TYPE_BOOST        GEN_LATEST // In Gen8, damage is boosted by 30% instead of 50%.
#define B_SECRET_POWER_EFFECT       GEN_LATEST // Secret Power's effects change depending on terrain and generation. See GetSecretPowerMoveEffect.
#define B_SECRET_POWER_ANIMATION    GEN_LATEST // Secret Power's animations change depending on terrain and generation.
#define B_NATURE_POWER_MOVES        GEN_LATEST // Nature Power calls different moves depending on terrain and generation. See sNaturePowerMoves.
#define B_CAMOUFLAGE_TYPES          GEN_LATEST // Camouflage changes the user to different types depending on terrain and generation. See sTerrainToType.

// Interface settings
#define B_ABILITY_POP_UP            TRUE  // In Gen5+, the Pokémon abilities are displayed in a pop-up, when they activate in battle.
#define B_FAST_INTRO                TRUE  // If set to TRUE, battle intro texts print at the same time as animation of a Pokémon, as opposing to waiting for the animation to end.
#define B_FAST_HP_DRAIN             TRUE  // If set to TRUE, HP bars will move faster to accomodate higher max HP amounts.
#define B_SHOW_TARGETS              TRUE  // If set to TRUE, all available targets, for moves hitting 2 or 3 Pokémon, will be shown before selecting a move.
#define B_SHOW_CATEGORY_ICON        TRUE  // If set to TRUE, it will show an icon in the summary showing the move's category.
#define B_HIDE_HEALTHBOX_IN_ANIMS   TRUE  // If set to TRUE, hides healthboxes during move animations.
#define B_EXPANDED_MOVE_NAMES       FALSE // If set to TRUE, move names are increased from 12 characters to 16 characters.
#define B_WAIT_TIME_MULTIPLIER      16    // This determines how long text pauses in battle last. Vanilla is 16. Lower values result in faster battles.
#define B_QUICK_MOVE_CURSOR_TO_RUN  FALSE // If set to TRUE, pushing B in the battle options against a wild encounter will move the cursor to the run option

// Catching settings
#define B_SEMI_INVULNERABLE_CATCH   GEN_LATEST // In Gen4+, you cannot throw a ball against a Pokemon that is in a semi-invulnerable state (dig/fly/etc)
#define B_CATCHING_CHARM_BOOST      20         // % boost in Critical Capture odds if player has the Catching Charm.
#define B_CRITICAL_CAPTURE          TRUE       // If set to TRUE, Critical Capture will be enabled.
#define B_LAST_USED_BALL            TRUE       // If TRUE, the "last used ball" feature from Gen 7 will be implemented
#define B_LAST_USED_BALL_BUTTON     R_BUTTON   // If last used ball is implemented, this button (or button combo) will trigger throwing the last used ball.
#define B_LAST_USED_BALL_CYCLE      TRUE       // If TRUE, then holding B_LAST_USED_BALL_BUTTON while pressing the D-Pad cycles through the balls

// Other settings
#define B_DOUBLE_WILD_CHANCE            0          // % chance of encountering two Pokémon in a Wild Encounter.
#define B_DOUBLE_WILD_REQUIRE_2_MONS    FALSE      // If set to TRUE, Wild Double Battles will default to Single Battles when the player only has 1 usable Pokémon, ignoring B_DOUBLE_WILD_CHANCE and B_FLAG_FORCE_DOUBLE_WILD.
#define B_MULTI_BATTLE_WHITEOUT         GEN_LATEST // In Gen4+, multi battles end when the Player and also their Partner don't have any more Pokémon to fight.
#define B_EVOLUTION_AFTER_WHITEOUT      GEN_LATEST // In Gen6+, Pokemon that qualify for evolution after battle will evolve even if the player loses.
#define B_WILD_NATURAL_ENEMIES          TRUE       // If set to TRUE, certain wild mon species will attack other species when partnered in double wild battles (eg. Zangoose vs Seviper)
#define B_AFFECTION_MECHANICS           TRUE       // In Gen6+, there's a stat called affection that can trigger different effects in battle. From LGPE onwards, those effects use friendship instead.
#define B_TRAINER_CLASS_POKE_BALLS      GEN_LATEST // In Gen7+, trainers will use certain types of Poké Balls depending on their trainer class.
#define B_OBEDIENCE_MECHANICS           GEN_LATEST // In PLA+ (here Gen8+), obedience restrictions also apply to non-outsider Pokémon, albeit based on their level met rather than actual level
#define B_USE_FROSTBITE                 FALSE      // In PLA, Frostbite replaces Freeze. Enabling this flag does the same here. Moves can still be cherry-picked to either Freeze or Frostbite. Freeze-Dry, Secret Power & Tri Attack depend on this config.
#define B_OVERWORLD_SNOW                GEN_LATEST // In Gen9+, overworld Snow will summon snow instead of hail.
#define B_TOXIC_REVERSAL                GEN_LATEST // In Gen5+, bad poison will change to regular poison at the end of battles.
#define B_TRY_CATCH_TRAINER_BALL        GEN_LATEST // In Gen4+, trying to catch a Trainer's Pokémon does not consume the Poké Ball.

// Animation Settings
#define B_NEW_SWORD_PARTICLE            TRUE    // If set to TRUE, it updates Swords Dance's particle.
#define B_NEW_LEECH_SEED_PARTICLE       TRUE    // If set to TRUE, it updates Leech Seed's animation particle.
#define B_NEW_HORN_ATTACK_PARTICLE      TRUE    // If set to TRUE, it updates Horn Attack's horn particle.
#define B_NEW_ROCKS_PARTICLE            TRUE    // If set to TRUE, it updates rock particles.
#define B_NEW_LEAF_PARTICLE             TRUE    // If set to TRUE, it updates leaf particle.
#define B_NEW_EMBER_PARTICLES           TRUE    // If set to TRUE, it updates Ember's fire particle.
#define B_NEW_MEAN_LOOK_PARTICLE        TRUE    // If set to TRUE, it updates Mean Look's eye particle.
#define B_NEW_TEETH_PARTICLE            TRUE    // If set to TRUE, it updates Bite/Crunch teeth particle.
#define B_NEW_HANDS_FEET_PARTICLE       TRUE    // If set to TRUE, it updates chop/kick/punch particles.
#define B_NEW_SPIKES_PARTICLE           TRUE    // If set to TRUE, it updates Spikes particle.
#define B_NEW_FLY_BUBBLE_PARTICLE       TRUE    // If set to TRUE, it updates Fly's 'bubble' particle.
#define B_NEW_CURSE_NAIL_PARTICLE       TRUE    // If set to TRUE, it updates Curse's nail.
#define B_NEW_BATON_PASS_BALL_PARTICLE  TRUE    // If set to TRUE, it updates Baton Pass' Poké Ball sprite.
#define B_NEW_MORNING_SUN_STAR_PARTICLE TRUE    // If set to TRUE, it updates Morning Sun's star particles.
#define B_NEW_IMPACT_PALETTE            TRUE    // If set to TRUE, it updates the basic 'hit' palette.
#define B_NEW_SURF_PARTICLE_PALETTE     TRUE    // If set to TRUE, it updates Surf's wave palette.

#endif // GUARD_CONFIG_BATTLE_H<|MERGE_RESOLUTION|>--- conflicted
+++ resolved
@@ -112,10 +112,7 @@
 #define B_WIDE_GUARD                GEN_LATEST // In Gen5 only, Wide Guard has a chance to fail if used consecutively.
 #define B_QUICK_GUARD               GEN_LATEST // In Gen5 only, Quick Guard has a chance to fail if used consecutively.
 #define B_IMPRISON                  GEN_LATEST // In Gen5+, Imprison doesn't fail if opposing pokemon don't have any moves the user knows.
-<<<<<<< HEAD
 #define B_ALLY_SWITCH_FAIL_CHANCE   GEN_LATEST // In Gen9, using Ally Switch consecutively decreases the chance of success for each consecutive use.
-=======
->>>>>>> 24502635
 #define B_SKETCH_BANS               GEN_LATEST // In Gen9+, Sketch is unable to copy more moves than in previous generations.
 
 // Ability settings
