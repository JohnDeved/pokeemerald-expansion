--- conflicted
+++ resolved
@@ -32,11 +32,7 @@
 #define P_FOOTPRINTS                TRUE        // If TRUE, Pokémon will have footprints (as was the case up to Gen 5 and in BDSP). Disabling this saves some ROM space.
 #define P_LEGENDARY_PERFECT_IVS     GEN_LATEST  // Since Gen 6, Legendaries, Mythicals and Ultra Beasts found in the wild or given through gifts have at least 3 perfect IVs.
 #define P_EV_CAP                    GEN_LATEST  // Since Gen 6, the max EVs per stat is 252 instead of 255.
-<<<<<<< HEAD
-#define P_CATCH_CURVE               GEN_LATEST  // Since Gen 6, the capture rate curve was changed to make pokeballs more effective on lower level pokemon
 #define P_SHOW_TERA_TYPE            GEN_LATEST  // Since Gen 9, the Tera Type is shown on the summary screen.
-=======
->>>>>>> a1071aaf
 
 // Flag settings
 // To use the following features in scripting, replace the 0s with the flag ID you're assigning it to.
