--- conflicted
+++ resolved
@@ -29,11 +29,8 @@
 u64 sub_8198A50(struct WindowTemplate*, u8, u8, u8, u8, u8, u8, u16); // returns something but it isn't used, fix when menu.s is decomp'd
 void CreateYesNoMenu(const struct WindowTemplate *windowTemplate, u16 borderFirstTileNum, u8 borderPalette, u8 initialCursorPos);
 s8 sub_8198C58(void);
-<<<<<<< HEAD
 void copy_decompressed_tile_data_to_vram_autofree(u8 arg0, const void *arg1, bool32 arg2, u16 arg3, u8 arg4);
-=======
 void do_scheduled_bg_tilemap_copies_to_vram(void);
 void clear_scheduled_bg_copies_to_vram(void);
->>>>>>> c0d180a8
 
 #endif // GUARD_MENU_H