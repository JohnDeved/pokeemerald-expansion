#include "global.h"
#include "test/battle.h"

ASSUMPTIONS
{
    ASSUME(gItemsInfo[ITEM_LANSAT_BERRY].holdEffect == HOLD_EFFECT_CRITICAL_UP);
    ASSUME(GetMoveEffect(MOVE_DRAGON_RAGE) == EFFECT_FIXED_DAMAGE_ARG);
    ASSUME(GetMoveFixedDamage(MOVE_DRAGON_RAGE) == 40);
}

SINGLE_BATTLE_TEST("Lansat Berry raises the holder's critical-hit-ratio by two stages when HP drops to 1/4 or below")
{
    u32 move;

    PARAMETRIZE { move = MOVE_TACKLE; }
    PARAMETRIZE { move = MOVE_DRAGON_RAGE; }

    GIVEN {
        PLAYER(SPECIES_WOBBUFFET) { MaxHP(160); HP(80); Item(ITEM_LANSAT_BERRY); }
        OPPONENT(SPECIES_WOBBUFFET);
    } WHEN {
        TURN { MOVE(opponent, move); }
    } SCENE {
        ANIMATION(ANIM_TYPE_MOVE, move, opponent);
        if (move == MOVE_TACKLE) {
            NONE_OF {
                ANIMATION(ANIM_TYPE_GENERAL, B_ANIM_HELD_ITEM_EFFECT, player);
                MESSAGE("Wobbuffet used the Lansat Berry to get pumped!");
            }
        } else {
            ANIMATION(ANIM_TYPE_GENERAL, B_ANIM_HELD_ITEM_EFFECT, player);
            MESSAGE("Wobbuffet used the Lansat Berry to get pumped!");
        }
    }
}

SINGLE_BATTLE_TEST("Lansat Berry raises the holder's critical-hit-ratio by two stages when HP drops to 1/2 or below")
{
    GIVEN {
        PLAYER(SPECIES_BELLSPROUT) { MaxHP(80); HP(80); Ability(ABILITY_GLUTTONY); Item(ITEM_LANSAT_BERRY); }
        OPPONENT(SPECIES_WOBBUFFET);
    } WHEN {
        TURN { MOVE(opponent, MOVE_DRAGON_RAGE); }
    } SCENE {
        ANIMATION(ANIM_TYPE_MOVE, MOVE_DRAGON_RAGE, opponent);
        ANIMATION(ANIM_TYPE_GENERAL, B_ANIM_HELD_ITEM_EFFECT, player);
        MESSAGE("Bellsprout used the Lansat Berry to get pumped!");
    }
}

SINGLE_BATTLE_TEST("Lansat Berry raises the holder's critical-hit-ratio by 2 stages")
{
    u32 genConfig = 0, chance;
    for (u32 j = GEN_1; j <= GEN_5; j++)
        PARAMETRIZE { genConfig = j; chance = 4; } // 25%
    for (u32 j = GEN_6; j <= GEN_9; j++)
        PARAMETRIZE { genConfig = j; chance = 2; } // 50%
    PASSES_RANDOMLY(1, chance, RNG_CRITICAL_HIT);
    GIVEN {
<<<<<<< HEAD
        ASSUME(GetMoveCriticalHitStage(MOVE_TACKLE) == 0);
        ASSUME(B_CRIT_CHANCE >= GEN_6);
=======
        WITH_CONFIG(GEN_CONFIG_CRIT_CHANCE, genConfig);
        ASSUME(gMovesInfo[MOVE_TACKLE].criticalHitStage == 0);
>>>>>>> 860c2f6c
        PLAYER(SPECIES_WOBBUFFET) { MaxHP(160); HP(80); Item(ITEM_LANSAT_BERRY); }
        OPPONENT(SPECIES_WOBBUFFET);
    } WHEN {
        TURN { MOVE(opponent, MOVE_DRAGON_RAGE); MOVE(player, MOVE_TACKLE); }
    } SCENE {
        ANIMATION(ANIM_TYPE_MOVE, MOVE_DRAGON_RAGE, opponent);
        ANIMATION(ANIM_TYPE_GENERAL, B_ANIM_HELD_ITEM_EFFECT, player);
        MESSAGE("Wobbuffet used the Lansat Berry to get pumped!");
        ANIMATION(ANIM_TYPE_MOVE, MOVE_TACKLE, player);
        MESSAGE("A critical hit!");
    }
}<|MERGE_RESOLUTION|>--- conflicted
+++ resolved
@@ -57,13 +57,8 @@
         PARAMETRIZE { genConfig = j; chance = 2; } // 50%
     PASSES_RANDOMLY(1, chance, RNG_CRITICAL_HIT);
     GIVEN {
-<<<<<<< HEAD
+        WITH_CONFIG(GEN_CONFIG_CRIT_CHANCE, genConfig);
         ASSUME(GetMoveCriticalHitStage(MOVE_TACKLE) == 0);
-        ASSUME(B_CRIT_CHANCE >= GEN_6);
-=======
-        WITH_CONFIG(GEN_CONFIG_CRIT_CHANCE, genConfig);
-        ASSUME(gMovesInfo[MOVE_TACKLE].criticalHitStage == 0);
->>>>>>> 860c2f6c
         PLAYER(SPECIES_WOBBUFFET) { MaxHP(160); HP(80); Item(ITEM_LANSAT_BERRY); }
         OPPONENT(SPECIES_WOBBUFFET);
     } WHEN {
