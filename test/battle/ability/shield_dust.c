#include "global.h"
#include "test/battle.h"

SINGLE_BATTLE_TEST("Shield Dust blocks secondary effects")
{
    u16 move;
    PARAMETRIZE { move = MOVE_NUZZLE; }
    PARAMETRIZE { move = MOVE_INFERNO; }
    PARAMETRIZE { move = MOVE_MORTAL_SPIN; }
    PARAMETRIZE { move = MOVE_FAKE_OUT; }
    PARAMETRIZE { move = MOVE_ROCK_TOMB; }
    PARAMETRIZE { move = MOVE_SPIRIT_SHACKLE; }
    PARAMETRIZE { move = MOVE_PSYCHIC_NOISE; }

    GIVEN {
        ASSUME(MoveHasAdditionalEffectWithChance(MOVE_NUZZLE, MOVE_EFFECT_PARALYSIS, 100) == TRUE);
        ASSUME(MoveHasAdditionalEffectWithChance(MOVE_INFERNO, MOVE_EFFECT_BURN, 100) == TRUE);
        ASSUME(MoveHasAdditionalEffectWithChance(MOVE_MORTAL_SPIN, MOVE_EFFECT_POISON, 100) == TRUE);
        ASSUME(MoveHasAdditionalEffectWithChance(MOVE_FAKE_OUT, MOVE_EFFECT_FLINCH, 100) == TRUE);
        ASSUME(MoveHasAdditionalEffectWithChance(MOVE_ROCK_TOMB, MOVE_EFFECT_SPD_MINUS_1, 100) == TRUE);
        ASSUME(MoveHasAdditionalEffectWithChance(MOVE_SPIRIT_SHACKLE, MOVE_EFFECT_PREVENT_ESCAPE, 100) == TRUE);
        ASSUME(MoveHasAdditionalEffectWithChance(MOVE_PSYCHIC_NOISE, MOVE_EFFECT_PSYCHIC_NOISE, 100) == TRUE);
        PLAYER(SPECIES_WOBBUFFET);
        OPPONENT(SPECIES_VIVILLON) { Ability(ABILITY_SHIELD_DUST); }
    } WHEN {
        TURN { MOVE(player, move); }
    } SCENE {
        ANIMATION(ANIM_TYPE_MOVE, move, player);
        HP_BAR(opponent);
        NONE_OF {
            MESSAGE("Foe Vivillon is paralyzed! It may be unable to move!");
            MESSAGE("Foe Vivillon was burned!");
            MESSAGE("Foe Vivillon was poisoned!");
            MESSAGE("Foe Vivillon flinched!");
            ANIMATION(ANIM_TYPE_GENERAL, B_ANIM_STATS_CHANGE, opponent);
            MESSAGE("Foe Vivillon was prevented from healing!");
        }
    } THEN { // Can't find good way to test trapping
        EXPECT(!(opponent->status2 & STATUS2_ESCAPE_PREVENTION));
    }
}

SINGLE_BATTLE_TEST("Shield Dust does not block primary effects")
{
    u16 move;
    PARAMETRIZE { move = MOVE_INFESTATION; }
    PARAMETRIZE { move = MOVE_THOUSAND_ARROWS; }
    PARAMETRIZE { move = MOVE_JAW_LOCK; }
    PARAMETRIZE { move = MOVE_PAY_DAY; }

    GIVEN {
        ASSUME(MoveHasAdditionalEffectWithChance(MOVE_INFESTATION, MOVE_EFFECT_WRAP, 0) == TRUE);
        ASSUME(MoveHasAdditionalEffectWithChance(MOVE_THOUSAND_ARROWS, MOVE_EFFECT_SMACK_DOWN, 0) == TRUE);
        ASSUME(MoveHasAdditionalEffectWithChance(MOVE_JAW_LOCK, MOVE_EFFECT_TRAP_BOTH, 0) == TRUE);
        ASSUME(MoveHasAdditionalEffectWithChance(MOVE_PAY_DAY, MOVE_EFFECT_PAYDAY, 0) == TRUE);
        ASSUME(MoveHasAdditionalEffectWithChance(MOVE_SMACK_DOWN, MOVE_EFFECT_SMACK_DOWN, 0) == TRUE);
        PLAYER(SPECIES_WOBBUFFET);
        OPPONENT(SPECIES_VIVILLON) { Ability(ABILITY_SHIELD_DUST); }
    } WHEN {
        TURN { MOVE(player, move); }
    } SCENE {
        ANIMATION(ANIM_TYPE_MOVE, move, player);
        HP_BAR(opponent);
        switch (move)
        {
            case MOVE_INFESTATION:
                MESSAGE("Foe Vivillon has been afflicted with an infestation by Wobbuffet!");
                break;
            case MOVE_THOUSAND_ARROWS:
                MESSAGE("Foe Vivillon fell straight down!");
                break;
            case MOVE_JAW_LOCK:
                MESSAGE("Neither Pokémon can run away!");
                break;
            case MOVE_PAY_DAY:
                MESSAGE("Coins scattered everywhere!");
                break;
        }
    } THEN { // Can't find good way to test trapping
        if (move == MOVE_JAW_LOCK) {
            EXPECT(opponent->status2 & STATUS2_ESCAPE_PREVENTION);
            EXPECT(player->status2 & STATUS2_ESCAPE_PREVENTION);
        }
    }
}

SINGLE_BATTLE_TEST("Shield Dust does not block self-targeting effects, primary or secondary")
{
    u16 move;
    PARAMETRIZE { move = MOVE_POWER_UP_PUNCH; }
    PARAMETRIZE { move = MOVE_RAPID_SPIN; }
    PARAMETRIZE { move = MOVE_LEAF_STORM; }
    PARAMETRIZE { move = MOVE_METEOR_ASSAULT; }

    GIVEN {
<<<<<<< HEAD
        ASSUME(MoveHasAdditionalEffectSelf(MOVE_POWER_UP_PUNCH, MOVE_EFFECT_ATK_PLUS_1) == TRUE);
        ASSUME(MoveHasAdditionalEffectSelf(MOVE_RAPID_SPIN, MOVE_EFFECT_RAPIDSPIN) == TRUE);
        ASSUME(MoveHasAdditionalEffectSelf(MOVE_LEAF_STORM, MOVE_EFFECT_SP_ATK_TWO_DOWN) == TRUE);
        ASSUME(MoveHasAdditionalEffectSelf(MOVE_METEOR_ASSAULT, MOVE_EFFECT_RECHARGE) == TRUE);
=======
        ASSUME(MoveHasMoveEffectSelf(MOVE_POWER_UP_PUNCH, MOVE_EFFECT_ATK_PLUS_1) == TRUE);
        ASSUME(MoveHasMoveEffectSelf(MOVE_RAPID_SPIN, MOVE_EFFECT_RAPID_SPIN) == TRUE);
        ASSUME(MoveHasMoveEffectSelf(MOVE_LEAF_STORM, MOVE_EFFECT_SP_ATK_TWO_DOWN) == TRUE);
        ASSUME(MoveHasMoveEffectSelf(MOVE_METEOR_ASSAULT, MOVE_EFFECT_RECHARGE) == TRUE);
>>>>>>> d2e84afd
        PLAYER(SPECIES_WOBBUFFET);
        OPPONENT(SPECIES_VIVILLON) { Ability(ABILITY_SHIELD_DUST); }
    } WHEN {
        TURN { MOVE(player, move); }
        if (move == MOVE_METEOR_ASSAULT) {
            TURN { SKIP_TURN(player); }
        }
    } SCENE {
        ANIMATION(ANIM_TYPE_MOVE, move, player);
        HP_BAR(opponent);
        switch (move)
        {
            case MOVE_POWER_UP_PUNCH:
            case MOVE_RAPID_SPIN:
            case MOVE_LEAF_STORM:
                ANIMATION(ANIM_TYPE_GENERAL, B_ANIM_STATS_CHANGE, player);
                break;
            case MOVE_METEOR_ASSAULT: // second turn
                MESSAGE("Wobbuffet must recharge!");
                break;
        }
    }
}

DOUBLE_BATTLE_TEST("Shield Dust does not block Sparkling Aria in doubles")
{
    KNOWN_FAILING;
    GIVEN {
        PLAYER(SPECIES_WOBBUFFET);
        PLAYER(SPECIES_WOBBUFFET);
        OPPONENT(SPECIES_VIVILLON) { Ability(ABILITY_SHIELD_DUST); Status1(STATUS1_BURN); }
        OPPONENT(SPECIES_WOBBUFFET);
    } WHEN {
        TURN { MOVE(playerLeft, MOVE_SPARKLING_ARIA); }
    } SCENE {
        ANIMATION(ANIM_TYPE_MOVE, MOVE_SPARKLING_ARIA, playerLeft);
        MESSAGE("Foe Vivillion's burn was healed.");
        STATUS_ICON(opponentLeft, burn: TRUE);
    }
}<|MERGE_RESOLUTION|>--- conflicted
+++ resolved
@@ -93,17 +93,10 @@
     PARAMETRIZE { move = MOVE_METEOR_ASSAULT; }
 
     GIVEN {
-<<<<<<< HEAD
         ASSUME(MoveHasAdditionalEffectSelf(MOVE_POWER_UP_PUNCH, MOVE_EFFECT_ATK_PLUS_1) == TRUE);
-        ASSUME(MoveHasAdditionalEffectSelf(MOVE_RAPID_SPIN, MOVE_EFFECT_RAPIDSPIN) == TRUE);
+        ASSUME(MoveHasAdditionalEffectSelf(MOVE_RAPID_SPIN, MOVE_EFFECT_RAPID_SPIN) == TRUE);
         ASSUME(MoveHasAdditionalEffectSelf(MOVE_LEAF_STORM, MOVE_EFFECT_SP_ATK_TWO_DOWN) == TRUE);
         ASSUME(MoveHasAdditionalEffectSelf(MOVE_METEOR_ASSAULT, MOVE_EFFECT_RECHARGE) == TRUE);
-=======
-        ASSUME(MoveHasMoveEffectSelf(MOVE_POWER_UP_PUNCH, MOVE_EFFECT_ATK_PLUS_1) == TRUE);
-        ASSUME(MoveHasMoveEffectSelf(MOVE_RAPID_SPIN, MOVE_EFFECT_RAPID_SPIN) == TRUE);
-        ASSUME(MoveHasMoveEffectSelf(MOVE_LEAF_STORM, MOVE_EFFECT_SP_ATK_TWO_DOWN) == TRUE);
-        ASSUME(MoveHasMoveEffectSelf(MOVE_METEOR_ASSAULT, MOVE_EFFECT_RECHARGE) == TRUE);
->>>>>>> d2e84afd
         PLAYER(SPECIES_WOBBUFFET);
         OPPONENT(SPECIES_VIVILLON) { Ability(ABILITY_SHIELD_DUST); }
     } WHEN {
