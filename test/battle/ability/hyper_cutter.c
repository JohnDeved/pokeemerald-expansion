--- conflicted
+++ resolved
@@ -116,13 +116,8 @@
 SINGLE_BATTLE_TEST("Hyper Cutter doesn't prevent Spectral Thief from resetting positive Attack stage changes")
 {
     GIVEN {
-<<<<<<< HEAD
         ASSUME(GetMoveEffect(MOVE_SWORDS_DANCE) == EFFECT_ATTACK_UP_2);
-        ASSUME(MoveHasAdditionalEffect(MOVE_SPECTRAL_THIEF, MOVE_EFFECT_SPECTRAL_THIEF));
-=======
-        ASSUME(gMovesInfo[MOVE_SWORDS_DANCE].effect == EFFECT_ATTACK_UP_2);
-        ASSUME(gMovesInfo[MOVE_SPECTRAL_THIEF].effect == EFFECT_SPECTRAL_THIEF);
->>>>>>> 860c2f6c
+        ASSUME(GetMoveEffect(MOVE_SPECTRAL_THIEF) == EFFECT_SPECTRAL_THIEF);
         PLAYER(SPECIES_WOBBUFFET);
         OPPONENT(SPECIES_KRABBY) { Ability(ABILITY_HYPER_CUTTER); }
     } WHEN {
