#include "global.h"
#include "test/battle.h"

SINGLE_BATTLE_TEST("Mummy/Lingering Aroma replace the attacker's ability on contact")
{
    u32 move, ability, species;

    PARAMETRIZE { move = MOVE_AQUA_JET; ability = ABILITY_MUMMY; species = SPECIES_YAMASK; }
    PARAMETRIZE { move = MOVE_WATER_GUN; ability = ABILITY_MUMMY; species = SPECIES_YAMASK;}
    PARAMETRIZE { move = MOVE_AQUA_JET; ability = ABILITY_LINGERING_AROMA; species = SPECIES_OINKOLOGNE; }
    PARAMETRIZE { move = MOVE_WATER_GUN; ability = ABILITY_LINGERING_AROMA; species = SPECIES_OINKOLOGNE; }
    GIVEN {
        ASSUME(gMovesInfo[MOVE_AQUA_JET].makesContact);
        ASSUME(!gMovesInfo[MOVE_WATER_GUN].makesContact);
        PLAYER(SPECIES_WOBBUFFET);
        OPPONENT(species) { Ability(ability); }
    } WHEN {
        TURN { MOVE(player, move); }
    } SCENE {
        if (gMovesInfo[move].makesContact) {
            ABILITY_POPUP(opponent, ability);
            if (ability == ABILITY_MUMMY)
                MESSAGE("Wobbuffet acquired Mummy!");
            else
                MESSAGE("Wobbuffet acquired Lingering Aroma!");
        } else {
            NONE_OF {
                ABILITY_POPUP(opponent, ability);
                if (ability == ABILITY_MUMMY)
                    MESSAGE("Wobbuffet acquired Mummy!");
                else
                    MESSAGE("Wobbuffet acquired Lingering Aroma!");
            }
        }
    }
}

SINGLE_BATTLE_TEST("Mummy and Lingering Aroma don't replace each other")
{
    u32 ability1, species1, ability2, species2;

    PARAMETRIZE { ability1 = ability2 = ABILITY_MUMMY; species1 = species2 = SPECIES_YAMASK; }
    PARAMETRIZE { ability1 = ABILITY_MUMMY; species1 = SPECIES_YAMASK; ability2 = ABILITY_LINGERING_AROMA; species2 = SPECIES_OINKOLOGNE; }
    PARAMETRIZE { ability1 = ability2 = ABILITY_LINGERING_AROMA; species1 = species2 = SPECIES_OINKOLOGNE; }
    GIVEN {
        ASSUME(gMovesInfo[MOVE_AQUA_JET].makesContact);
        PLAYER(species1) { Ability(ability1); Speed(2); }
        OPPONENT(species2) { Ability(ability2); Speed(1); }
    } WHEN {
        TURN { MOVE(player, MOVE_AQUA_JET); MOVE(opponent, MOVE_AQUA_JET); }
    } SCENE {
        ANIMATION(ANIM_TYPE_MOVE, MOVE_AQUA_JET, player);
        ANIMATION(ANIM_TYPE_MOVE, MOVE_AQUA_JET, opponent);
        NONE_OF {
            ABILITY_POPUP(player, ability1);
            ABILITY_POPUP(player, ability2);
            ABILITY_POPUP(opponent, ability1);
            ABILITY_POPUP(opponent, ability2);
            MESSAGE("Yamask acquired Mummy!");
            MESSAGE("Yamask acquired Lingering Aroma!");
            MESSAGE("Oinkologne acquired Mummy!");
            MESSAGE("Oinkologne acquired Lingering Aroma!");
        }
    }
}

SINGLE_BATTLE_TEST("Mummy doesn't replace abilities that can't be suppressed")
{
    u32 species, ability;

    PARAMETRIZE { species = SPECIES_ARCEUS; ability = ABILITY_MULTITYPE; }
    PARAMETRIZE { species = SPECIES_AEGISLASH; ability = ABILITY_STANCE_CHANGE; }
    PARAMETRIZE { species = SPECIES_MINIOR; ability = ABILITY_SHIELDS_DOWN; }
    PARAMETRIZE { species = SPECIES_WISHIWASHI; ability = ABILITY_SCHOOLING; }
    PARAMETRIZE { species = SPECIES_MIMIKYU; ability = ABILITY_DISGUISE; }
    PARAMETRIZE { species = SPECIES_GRENINJA_BATTLE_BOND; ability = ABILITY_BATTLE_BOND; }
    PARAMETRIZE { species = SPECIES_ZYGARDE; ability = ABILITY_POWER_CONSTRUCT; }
    PARAMETRIZE { species = SPECIES_KOMALA; ability = ABILITY_COMATOSE; }
    PARAMETRIZE { species = SPECIES_SILVALLY; ability = ABILITY_RKS_SYSTEM; }
    PARAMETRIZE { species = SPECIES_CRAMORANT; ability = ABILITY_GULP_MISSILE; }
    PARAMETRIZE { species = SPECIES_EISCUE; ability = ABILITY_ICE_FACE; }
    PARAMETRIZE { species = SPECIES_CALYREX_ICE; ability = ABILITY_AS_ONE_ICE_RIDER; }
    PARAMETRIZE { species = SPECIES_CALYREX_SHADOW; ability = ABILITY_AS_ONE_SHADOW_RIDER; }
    PARAMETRIZE { species = SPECIES_PALAFIN_ZERO; ability = ABILITY_ZERO_TO_HERO; }
    PARAMETRIZE { species = SPECIES_TATSUGIRI; ability = ABILITY_COMMANDER; }
<<<<<<< HEAD
    PARAMETRIZE { species = SPECIES_CALYREX_SHADOW; ability = ABILITY_AS_ONE_SHADOW_RIDER; }
    PARAMETRIZE { species = SPECIES_CALYREX_ICE; ability = ABILITY_AS_ONE_ICE_RIDER; }
=======
>>>>>>> a01f9b47

    GIVEN {
        PLAYER(SPECIES_YAMASK);
        OPPONENT(species) { Ability(ability); }
    } WHEN {
        TURN { MOVE(opponent, MOVE_AQUA_JET); }
    } SCENE {
        ANIMATION(ANIM_TYPE_MOVE, MOVE_AQUA_JET, opponent);
        NONE_OF {
            ABILITY_POPUP(opponent, ABILITY_MUMMY);
        }
    }
}<|MERGE_RESOLUTION|>--- conflicted
+++ resolved
@@ -83,11 +83,6 @@
     PARAMETRIZE { species = SPECIES_CALYREX_SHADOW; ability = ABILITY_AS_ONE_SHADOW_RIDER; }
     PARAMETRIZE { species = SPECIES_PALAFIN_ZERO; ability = ABILITY_ZERO_TO_HERO; }
     PARAMETRIZE { species = SPECIES_TATSUGIRI; ability = ABILITY_COMMANDER; }
-<<<<<<< HEAD
-    PARAMETRIZE { species = SPECIES_CALYREX_SHADOW; ability = ABILITY_AS_ONE_SHADOW_RIDER; }
-    PARAMETRIZE { species = SPECIES_CALYREX_ICE; ability = ABILITY_AS_ONE_ICE_RIDER; }
-=======
->>>>>>> a01f9b47
 
     GIVEN {
         PLAYER(SPECIES_YAMASK);
