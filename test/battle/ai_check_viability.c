--- conflicted
+++ resolved
@@ -179,15 +179,8 @@
 
     GIVEN {
         AI_LOG;
-<<<<<<< HEAD
         ASSUME(MoveHasMoveEffectWithChance(MOVE_SHADOW_BALL, MOVE_EFFECT_SP_DEF_MINUS_1, 20));
-        ASSUME(MoveHasMoveEffectWithChance(MOVE_LUSTER_PURGE, MOVE_EFFECT_SP_DEF_MINUS_1, 50));
-=======
-        ASSUME(gBattleMoves[MOVE_SHADOW_BALL].effect == EFFECT_SPECIAL_DEFENSE_DOWN_HIT);
-        ASSUME(gBattleMoves[MOVE_SHADOW_BALL].secondaryEffectChance == 20);
-        ASSUME(gBattleMoves[MOVE_OCTAZOOKA].effect == EFFECT_ACCURACY_DOWN_HIT);
-        ASSUME(gBattleMoves[MOVE_OCTAZOOKA].secondaryEffectChance == 50);
->>>>>>> 66a638f7
+        ASSUME(MoveHasMoveEffectWithChance(MOVE_OCTAZOOKA, MOVE_EFFECT_ACC_MINUS_1, 50));
         AI_FLAGS(AI_FLAG_CHECK_BAD_MOVE | AI_FLAG_CHECK_VIABILITY | AI_FLAG_TRY_TO_FAINT);
         PLAYER(SPECIES_REGICE);
         OPPONENT(SPECIES_REGIROCK) { Ability(ability); Moves(MOVE_SHADOW_BALL, MOVE_OCTAZOOKA); }
