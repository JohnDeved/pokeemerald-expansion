#include "global.h"
#include "test/battle.h"

ASSUMPTIONS
{
    ASSUME(gBattleMoves[MOVE_RELIC_SONG].effect == EFFECT_RELIC_SONG);
<<<<<<< HEAD
    ASSUME(MoveHasMoveEffect(MOVE_RELIC_SONG, MOVE_EFFECT_SLEEP, FALSE) == TRUE);
    ASSUME(P_GEN_5_POKEMON == TRUE);
=======
>>>>>>> f700466e
}

SINGLE_BATTLE_TEST("Relic Song has a 10% chance to put the target to sleep")
{
    PASSES_RANDOMLY(10, 100, RNG_SECONDARY_EFFECT);
    GIVEN {
        PLAYER(SPECIES_WOBBUFFET);
        OPPONENT(SPECIES_WOBBUFFET);
    } WHEN {
        TURN { MOVE(player, MOVE_RELIC_SONG); }
    } SCENE {
        ANIMATION(ANIM_TYPE_MOVE, MOVE_RELIC_SONG, player);
        HP_BAR(opponent);
        ANIMATION(ANIM_TYPE_STATUS, B_ANIM_STATUS_SLP, opponent);
        STATUS_ICON(opponent, sleep: TRUE);
    }
}

SINGLE_BATTLE_TEST("Relic Song is prevented by Soundproof")
{
    GIVEN {
        PLAYER(SPECIES_WOBBUFFET);
        OPPONENT(SPECIES_VOLTORB) { Ability(ABILITY_SOUNDPROOF); }
    } WHEN {
        TURN { MOVE(player, MOVE_RELIC_SONG); }
    } SCENE {
        ABILITY_POPUP(opponent, ABILITY_SOUNDPROOF);
        MESSAGE("Foe Voltorb's Soundproof blocks Relic Song!");
        NONE_OF {
            ANIMATION(ANIM_TYPE_MOVE, MOVE_RELIC_SONG, player);
            HP_BAR(opponent);
        }
    }
}

SINGLE_BATTLE_TEST("Relic Song will become a Water-type move when used by a Pokémon with the Ability Liquid Voice")
{
    GIVEN {
        PLAYER(SPECIES_VULPIX);
        OPPONENT(SPECIES_POPPLIO) { Ability(ABILITY_LIQUID_VOICE); }
    } WHEN {
        TURN { MOVE(opponent, MOVE_RELIC_SONG); }
    } SCENE {
        ANIMATION(ANIM_TYPE_MOVE, MOVE_RELIC_SONG, opponent);
        HP_BAR(player);
        MESSAGE("It's super effective!");
    }
}

SINGLE_BATTLE_TEST("Relic Song is blocked by Throat Chop")
{
    GIVEN {
        PLAYER(SPECIES_WOBBUFFET);
        OPPONENT(SPECIES_WOBBUFFET);
    } WHEN {
        TURN { MOVE(opponent, MOVE_THROAT_CHOP); MOVE(player, MOVE_RELIC_SONG); }
    } SCENE {
        ANIMATION(ANIM_TYPE_MOVE, MOVE_THROAT_CHOP, opponent);
        HP_BAR(player);
        MESSAGE("Wobbuffet can't use Relic Song due to Throat Chop!");
        NOT ANIMATION(ANIM_TYPE_MOVE, MOVE_RELIC_SONG, player);
    }
}

SINGLE_BATTLE_TEST("Relic Song transforms Meloetta if used successfully")
{
    GIVEN {
        PLAYER(SPECIES_MELOETTA_ARIA);
        OPPONENT(SPECIES_WOBBUFFET);
    } WHEN {
        TURN { MOVE(player, MOVE_RELIC_SONG); }
    } SCENE {
        ANIMATION(ANIM_TYPE_MOVE, MOVE_RELIC_SONG, player);
        HP_BAR(opponent);
        MESSAGE("Meloetta transformed!");
    } THEN {
        EXPECT_EQ(player->species, SPECIES_MELOETTA_PIROUETTE);
    }
}

SINGLE_BATTLE_TEST("Relic Song transforms Meloetta twice if used successfully")
{
    GIVEN {
        PLAYER(SPECIES_MELOETTA_ARIA);
        OPPONENT(SPECIES_WOBBUFFET);
    } WHEN {
        TURN { MOVE(player, MOVE_RELIC_SONG); }
        TURN { MOVE(player, MOVE_RELIC_SONG); }
    } SCENE {
        ANIMATION(ANIM_TYPE_MOVE, MOVE_RELIC_SONG, player);
        HP_BAR(opponent);
        MESSAGE("Meloetta transformed!");
        ANIMATION(ANIM_TYPE_MOVE, MOVE_RELIC_SONG, player);
        HP_BAR(opponent);
        MESSAGE("Meloetta transformed!");
    } THEN {
        EXPECT_EQ(player->species, SPECIES_MELOETTA_ARIA);
    }
}

SINGLE_BATTLE_TEST("Relic Song transformation is the last thing that happens after it hits")
{
    GIVEN {
        PLAYER(SPECIES_MELOETTA_ARIA);
        OPPONENT(SPECIES_GOSSIFLEUR) { HP(1); Ability(ABILITY_COTTON_DOWN); }
    } WHEN {
        TURN { MOVE(player, MOVE_RELIC_SONG); }
    } SCENE {
        ANIMATION(ANIM_TYPE_MOVE, MOVE_RELIC_SONG, player);
        HP_BAR(opponent);
        MESSAGE("Foe Gossifleur fainted!");
        ABILITY_POPUP(opponent, ABILITY_COTTON_DOWN);
        MESSAGE("Meloetta's Speed fell!");
        MESSAGE("Meloetta transformed!");
    } THEN {
        EXPECT_EQ(player->species, SPECIES_MELOETTA_PIROUETTE);
    }
}

DOUBLE_BATTLE_TEST("Relic Song transforms once Meloetta in a double battle")
{
    GIVEN {
        PLAYER(SPECIES_MELOETTA_ARIA);
        PLAYER(SPECIES_WOBBUFFET);
        OPPONENT(SPECIES_WOBBUFFET);
        OPPONENT(SPECIES_WOBBUFFET);
    } WHEN {
        TURN { MOVE(playerLeft, MOVE_RELIC_SONG); }
    } SCENE {
        ANIMATION(ANIM_TYPE_MOVE, MOVE_RELIC_SONG, playerLeft);
        HP_BAR(opponentLeft);
        HP_BAR(opponentRight);
        MESSAGE("Meloetta transformed!");
    } THEN {
        EXPECT_EQ(playerLeft->species, SPECIES_MELOETTA_PIROUETTE);
    }
}

SINGLE_BATTLE_TEST("Relic Song loses the form-changing effect with Sheer Force")
{
    GIVEN {
        PLAYER(SPECIES_MELOETTA_ARIA);
        OPPONENT(SPECIES_NIDOKING) { Ability(ABILITY_SHEER_FORCE); }
    } WHEN {
        TURN { MOVE(opponent, MOVE_SKILL_SWAP); MOVE(player, MOVE_RELIC_SONG); }
    } SCENE {
        ANIMATION(ANIM_TYPE_MOVE, MOVE_SKILL_SWAP, opponent);
        ANIMATION(ANIM_TYPE_MOVE, MOVE_RELIC_SONG, player);
        HP_BAR(opponent);
        NOT MESSAGE("Meloetta transformed!");
    } THEN {
        EXPECT_EQ(player->species, SPECIES_MELOETTA_ARIA);
    }
}

SINGLE_BATTLE_TEST("Relic Song transforms Meloetta after Magician was activated")
{
    GIVEN {
        PLAYER(SPECIES_MELOETTA_ARIA);
        OPPONENT(SPECIES_DELPHOX) { Ability(ABILITY_MAGICIAN); Item(ITEM_POTION); }
    } WHEN {
        TURN { MOVE(opponent, MOVE_SKILL_SWAP); MOVE(player, MOVE_RELIC_SONG); }
    } SCENE {
        ANIMATION(ANIM_TYPE_MOVE, MOVE_SKILL_SWAP, opponent);
        ANIMATION(ANIM_TYPE_MOVE, MOVE_RELIC_SONG, player);
        HP_BAR(opponent);
        ABILITY_POPUP(player, ABILITY_MAGICIAN);
        MESSAGE("Meloetta stole Foe Delphox's Potion!");
        MESSAGE("Meloetta transformed!");
    } THEN {
        EXPECT_EQ(player->species, SPECIES_MELOETTA_PIROUETTE);
    }
}<|MERGE_RESOLUTION|>--- conflicted
+++ resolved
@@ -4,11 +4,8 @@
 ASSUMPTIONS
 {
     ASSUME(gBattleMoves[MOVE_RELIC_SONG].effect == EFFECT_RELIC_SONG);
-<<<<<<< HEAD
     ASSUME(MoveHasMoveEffect(MOVE_RELIC_SONG, MOVE_EFFECT_SLEEP, FALSE) == TRUE);
     ASSUME(P_GEN_5_POKEMON == TRUE);
-=======
->>>>>>> f700466e
 }
 
 SINGLE_BATTLE_TEST("Relic Song has a 10% chance to put the target to sleep")
