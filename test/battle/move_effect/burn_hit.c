--- conflicted
+++ resolved
@@ -39,7 +39,6 @@
     }
 }
 
-<<<<<<< HEAD
 DOUBLE_BATTLE_TEST("Lava Plume inflicts burn to every battler on the field")
 {
     GIVEN {
@@ -100,7 +99,9 @@
         HP_BAR(opponentRight);
         ANIMATION(ANIM_TYPE_STATUS, B_ANIM_STATUS_BRN, opponentRight);
         STATUS_ICON(opponentRight, burn: TRUE);
-=======
+    }
+}
+
 #if B_STATUS_TYPE_IMMUNITY > GEN_1
 SINGLE_BATTLE_TEST("Scald should burn a Water-type Pokémon")
 #else
@@ -109,7 +110,7 @@
 {
     GIVEN {
         ASSUME(gSpeciesInfo[SPECIES_SQUIRTLE].types[0] == TYPE_WATER);
-        ASSUME(gBattleMoves[MOVE_SCALD].effect == EFFECT_BURN_HIT);
+        ASSUME(MoveHasMoveEffect(MOVE_SCALD, MOVE_EFFECT_BURN, FALSE) == TRUE);
         ASSUME(gBattleMoves[MOVE_SCALD].type == TYPE_WATER);
         PLAYER(SPECIES_SQUIRTLE);
         OPPONENT(SPECIES_SQUIRTLE);
@@ -127,6 +128,5 @@
                 STATUS_ICON(opponent, burn: TRUE);
             }
         #endif
->>>>>>> f700466e
     }
 }