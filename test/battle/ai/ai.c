--- conflicted
+++ resolved
@@ -931,35 +931,6 @@
     }
 }
 
-<<<<<<< HEAD
-AI_SINGLE_BATTLE_TEST("AI won't boost stats against opponent with Unaware")
-{
-    GIVEN {
-        MoveHasAdditionalEffectSelf(MOVE_SWORDS_DANCE, MOVE_EFFECT_ATK_PLUS_2);
-        AI_FLAGS(AI_FLAG_CHECK_BAD_MOVE | AI_FLAG_TRY_TO_FAINT | AI_FLAG_CHECK_VIABILITY);
-        PLAYER(SPECIES_QUAGSIRE) { Ability(ABILITY_UNAWARE); Moves(MOVE_TACKLE); }
-        OPPONENT(SPECIES_ZIGZAGOON) { Moves(MOVE_BODY_SLAM, MOVE_SWORDS_DANCE); }
-    } WHEN {
-        TURN { MOVE(player, MOVE_TACKLE); EXPECT_MOVE(opponent, MOVE_BODY_SLAM); }
-    }
-}
-
-AI_SINGLE_BATTLE_TEST("AI won't use status moves against opponents that would benefit")
-{
-    u32 aiMove;
-    PARAMETRIZE { aiMove = MOVE_WILL_O_WISP; }
-    PARAMETRIZE { aiMove = MOVE_TOXIC; }
-    PARAMETRIZE { aiMove = MOVE_THUNDER_WAVE; }
-    GIVEN {
-        ASSUME(GetMoveEffect(MOVE_WILL_O_WISP) == EFFECT_WILL_O_WISP);
-        ASSUME(GetMoveEffect(MOVE_TOXIC) == EFFECT_TOXIC);
-        ASSUME(GetMoveEffect(MOVE_THUNDER_WAVE) == EFFECT_PARALYZE);
-        AI_FLAGS(AI_FLAG_CHECK_BAD_MOVE | AI_FLAG_CHECK_VIABILITY | AI_FLAG_TRY_TO_FAINT | AI_FLAG_OMNISCIENT);
-        PLAYER(SPECIES_SWELLOW) { Ability(ABILITY_GUTS); Moves(MOVE_TACKLE); }
-        OPPONENT(SPECIES_WOBBUFFET) { Moves(MOVE_TACKLE, aiMove); }
-    } WHEN {
-        TURN { MOVE(player, MOVE_TACKLE); EXPECT_MOVE(opponent, MOVE_TACKLE); }
-=======
 SINGLE_BATTLE_TEST("AI correctly records used moves")
 {
     GIVEN {
@@ -980,6 +951,35 @@
         EXPECT_EQ(BATTLE_HISTORY->usedMoves[B_POSITION_OPPONENT_LEFT][1], MOVE_PSYCHIC);
         EXPECT_EQ(BATTLE_HISTORY->usedMoves[B_POSITION_OPPONENT_LEFT][2], MOVE_SCRATCH);
         EXPECT_EQ(BATTLE_HISTORY->usedMoves[B_POSITION_OPPONENT_LEFT][3], MOVE_EARTHQUAKE);
->>>>>>> 5f86fd7d
+    }
+}
+
+AI_SINGLE_BATTLE_TEST("AI won't boost stats against opponent with Unaware")
+{
+    GIVEN {
+        MoveHasAdditionalEffectSelf(MOVE_SWORDS_DANCE, MOVE_EFFECT_ATK_PLUS_2);
+        AI_FLAGS(AI_FLAG_CHECK_BAD_MOVE | AI_FLAG_TRY_TO_FAINT | AI_FLAG_CHECK_VIABILITY);
+        PLAYER(SPECIES_QUAGSIRE) { Ability(ABILITY_UNAWARE); Moves(MOVE_TACKLE); }
+        OPPONENT(SPECIES_ZIGZAGOON) { Moves(MOVE_BODY_SLAM, MOVE_SWORDS_DANCE); }
+    } WHEN {
+        TURN { MOVE(player, MOVE_TACKLE); EXPECT_MOVE(opponent, MOVE_BODY_SLAM); }
+    }
+}
+
+AI_SINGLE_BATTLE_TEST("AI won't use status moves against opponents that would benefit")
+{
+    u32 aiMove;
+    PARAMETRIZE { aiMove = MOVE_WILL_O_WISP; }
+    PARAMETRIZE { aiMove = MOVE_TOXIC; }
+    PARAMETRIZE { aiMove = MOVE_THUNDER_WAVE; }
+    GIVEN {
+        ASSUME(GetMoveEffect(MOVE_WILL_O_WISP) == EFFECT_WILL_O_WISP);
+        ASSUME(GetMoveEffect(MOVE_TOXIC) == EFFECT_TOXIC);
+        ASSUME(GetMoveEffect(MOVE_THUNDER_WAVE) == EFFECT_PARALYZE);
+        AI_FLAGS(AI_FLAG_CHECK_BAD_MOVE | AI_FLAG_CHECK_VIABILITY | AI_FLAG_TRY_TO_FAINT | AI_FLAG_OMNISCIENT);
+        PLAYER(SPECIES_SWELLOW) { Ability(ABILITY_GUTS); Moves(MOVE_TACKLE); }
+        OPPONENT(SPECIES_WOBBUFFET) { Moves(MOVE_TACKLE, aiMove); }
+    } WHEN {
+        TURN { MOVE(player, MOVE_TACKLE); EXPECT_MOVE(opponent, MOVE_TACKLE); }
     }
 }