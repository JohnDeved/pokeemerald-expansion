--- conflicted
+++ resolved
@@ -1,8 +1,6 @@
 #include "global.h"
 #include "test/battle.h"
 
-<<<<<<< HEAD
-=======
 AI_SINGLE_BATTLE_TEST("AI gets baited by Protect Switch tactics") // This behavior is to be fixed.
 {
     GIVEN {
@@ -23,7 +21,6 @@
     }
 }
 
->>>>>>> 9259b7ee
 // General switching behaviour
 AI_SINGLE_BATTLE_TEST("AI switches if Perish Song is about to kill")
 {
