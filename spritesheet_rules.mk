OBJEVENTGFXDIR := graphics/object_events/pics
FLDEFFGFXDIR := graphics/field_effects/pics
MISCGFXDIR := graphics/misc

$(OBJEVENTGFXDIR)/people/brendan/walking.4bpp: %.4bpp: %.png
	$(GFX) $< $@ -mwidth 2 -mheight 4

$(OBJEVENTGFXDIR)/people/brendan/running.4bpp: %.4bpp: %.png
	$(GFX) $< $@ -mwidth 2 -mheight 4

$(OBJEVENTGFXDIR)/people/brendan/field_move.4bpp: %.4bpp: %.png
	$(GFX) $< $@ -mwidth 4 -mheight 4

$(OBJEVENTGFXDIR)/people/brendan/surfing.4bpp: %.4bpp: %.png
	$(GFX) $< $@ -mwidth 4 -mheight 4

$(OBJEVENTGFXDIR)/people/brendan/mach_bike.4bpp: %.4bpp: %.png
	$(GFX) $< $@ -mwidth 4 -mheight 4

$(OBJEVENTGFXDIR)/people/brendan/acro_bike.4bpp: %.4bpp: %.png
	$(GFX) $< $@ -mwidth 4 -mheight 4

$(OBJEVENTGFXDIR)/people/brendan/fishing.4bpp: %.4bpp: %.png
	$(GFX) $< $@ -mwidth 4 -mheight 4

$(OBJEVENTGFXDIR)/people/brendan/watering.4bpp: %.4bpp: %.png
	$(GFX) $< $@ -mwidth 4 -mheight 4

$(OBJEVENTGFXDIR)/people/brendan/underwater.4bpp: %.4bpp: %.png
	$(GFX) $< $@ -mwidth 4 -mheight 4


$(OBJEVENTGFXDIR)/people/elite_four/drake.4bpp: %.4bpp: %.png
	$(GFX) $< $@ -mwidth 2 -mheight 4

$(OBJEVENTGFXDIR)/people/elite_four/glacia.4bpp: %.4bpp: %.png
	$(GFX) $< $@ -mwidth 2 -mheight 4

$(OBJEVENTGFXDIR)/people/elite_four/phoebe.4bpp: %.4bpp: %.png
	$(GFX) $< $@ -mwidth 2 -mheight 4

$(OBJEVENTGFXDIR)/people/elite_four/sidney.4bpp: %.4bpp: %.png
	$(GFX) $< $@ -mwidth 2 -mheight 4


$(OBJEVENTGFXDIR)/people/frontier_brains/anabel.4bpp: %.4bpp: %.png
	$(GFX) $< $@ -mwidth 2 -mheight 4

$(OBJEVENTGFXDIR)/people/frontier_brains/brandon.4bpp: %.4bpp: %.png
	$(GFX) $< $@ -mwidth 2 -mheight 4

$(OBJEVENTGFXDIR)/people/frontier_brains/greta.4bpp: %.4bpp: %.png
	$(GFX) $< $@ -mwidth 2 -mheight 4

$(OBJEVENTGFXDIR)/people/frontier_brains/lucy.4bpp: %.4bpp: %.png
	$(GFX) $< $@ -mwidth 2 -mheight 4

$(OBJEVENTGFXDIR)/people/frontier_brains/noland.4bpp: %.4bpp: %.png
	$(GFX) $< $@ -mwidth 2 -mheight 4

$(OBJEVENTGFXDIR)/people/frontier_brains/spenser.4bpp: %.4bpp: %.png
	$(GFX) $< $@ -mwidth 2 -mheight 4

$(OBJEVENTGFXDIR)/people/frontier_brains/tucker.4bpp: %.4bpp: %.png
	$(GFX) $< $@ -mwidth 2 -mheight 4


$(OBJEVENTGFXDIR)/people/gym_leaders/brawly.4bpp: %.4bpp: %.png
	$(GFX) $< $@ -mwidth 2 -mheight 4

$(OBJEVENTGFXDIR)/people/gym_leaders/flannery.4bpp: %.4bpp: %.png
	$(GFX) $< $@ -mwidth 2 -mheight 4

$(OBJEVENTGFXDIR)/people/gym_leaders/juan.4bpp: %.4bpp: %.png
	$(GFX) $< $@ -mwidth 2 -mheight 4

$(OBJEVENTGFXDIR)/people/gym_leaders/liza.4bpp: %.4bpp: %.png
	$(GFX) $< $@ -mwidth 2 -mheight 4

$(OBJEVENTGFXDIR)/people/gym_leaders/norman.4bpp: %.4bpp: %.png
	$(GFX) $< $@ -mwidth 2 -mheight 4

$(OBJEVENTGFXDIR)/people/gym_leaders/roxanne.4bpp: %.4bpp: %.png
	$(GFX) $< $@ -mwidth 2 -mheight 4

$(OBJEVENTGFXDIR)/people/gym_leaders/tate.4bpp: %.4bpp: %.png
	$(GFX) $< $@ -mwidth 2 -mheight 4

$(OBJEVENTGFXDIR)/people/gym_leaders/wattson.4bpp: %.4bpp: %.png
	$(GFX) $< $@ -mwidth 2 -mheight 4

$(OBJEVENTGFXDIR)/people/gym_leaders/winona.4bpp: %.4bpp: %.png
	$(GFX) $< $@ -mwidth 2 -mheight 4


$(OBJEVENTGFXDIR)/people/may/walking.4bpp: %.4bpp: %.png
	$(GFX) $< $@ -mwidth 2 -mheight 4

$(OBJEVENTGFXDIR)/people/may/running.4bpp: %.4bpp: %.png
	$(GFX) $< $@ -mwidth 2 -mheight 4

$(OBJEVENTGFXDIR)/people/may/field_move.4bpp: %.4bpp: %.png
	$(GFX) $< $@ -mwidth 4 -mheight 4

$(OBJEVENTGFXDIR)/people/may/surfing.4bpp: %.4bpp: %.png
	$(GFX) $< $@ -mwidth 4 -mheight 4

$(OBJEVENTGFXDIR)/people/may/mach_bike.4bpp: %.4bpp: %.png
	$(GFX) $< $@ -mwidth 4 -mheight 4

$(OBJEVENTGFXDIR)/people/may/acro_bike.4bpp: %.4bpp: %.png
	$(GFX) $< $@ -mwidth 4 -mheight 4

$(OBJEVENTGFXDIR)/people/may/fishing.4bpp: %.4bpp: %.png
	$(GFX) $< $@ -mwidth 4 -mheight 4

$(OBJEVENTGFXDIR)/people/may/watering.4bpp: %.4bpp: %.png
	$(GFX) $< $@ -mwidth 4 -mheight 4

$(OBJEVENTGFXDIR)/people/may/underwater.4bpp: %.4bpp: %.png
	$(GFX) $< $@ -mwidth 4 -mheight 4


$(OBJEVENTGFXDIR)/people/ruby_sapphire_brendan/walking.4bpp: %.4bpp: %.png
	$(GFX) $< $@ -mwidth 2 -mheight 4

$(OBJEVENTGFXDIR)/people/ruby_sapphire_brendan/running.4bpp: %.4bpp: %.png
	$(GFX) $< $@ -mwidth 2 -mheight 4


$(OBJEVENTGFXDIR)/people/ruby_sapphire_may/walking.4bpp: %.4bpp: %.png
	$(GFX) $< $@ -mwidth 2 -mheight 4

$(OBJEVENTGFXDIR)/people/ruby_sapphire_may/running.4bpp: %.4bpp: %.png
	$(GFX) $< $@ -mwidth 2 -mheight 4


$(OBJEVENTGFXDIR)/people/team_aqua/aqua_member_f.4bpp: %.4bpp: %.png
	$(GFX) $< $@ -mwidth 2 -mheight 4

$(OBJEVENTGFXDIR)/people/team_aqua/aqua_member_m.4bpp: %.4bpp: %.png
	$(GFX) $< $@ -mwidth 2 -mheight 4

$(OBJEVENTGFXDIR)/people/team_aqua/archie.4bpp: %.4bpp: %.png
	$(GFX) $< $@ -mwidth 2 -mheight 4


$(OBJEVENTGFXDIR)/people/team_magma/magma_member_f.4bpp: %.4bpp: %.png
	$(GFX) $< $@ -mwidth 2 -mheight 4

$(OBJEVENTGFXDIR)/people/team_magma/magma_member_m.4bpp: %.4bpp: %.png
	$(GFX) $< $@ -mwidth 2 -mheight 4

$(OBJEVENTGFXDIR)/people/team_magma/maxie.4bpp: %.4bpp: %.png
	$(GFX) $< $@ -mwidth 2 -mheight 4


$(OBJEVENTGFXDIR)/people/artist.4bpp: %.4bpp: %.png
	$(GFX) $< $@ -mwidth 2 -mheight 4

$(OBJEVENTGFXDIR)/people/beauty.4bpp: %.4bpp: %.png
	$(GFX) $< $@ -mwidth 2 -mheight 4

$(OBJEVENTGFXDIR)/people/black_belt.4bpp: %.4bpp: %.png
	$(GFX) $< $@ -mwidth 2 -mheight 4

$(OBJEVENTGFXDIR)/people/boy_1.4bpp: %.4bpp: %.png
	$(GFX) $< $@ -mwidth 2 -mheight 4

$(OBJEVENTGFXDIR)/people/boy_2.4bpp: %.4bpp: %.png
	$(GFX) $< $@ -mwidth 2 -mheight 4

$(OBJEVENTGFXDIR)/people/boy_3.4bpp: %.4bpp: %.png
	$(GFX) $< $@ -mwidth 2 -mheight 4

$(OBJEVENTGFXDIR)/people/rich_boy.4bpp: %.4bpp: %.png
	$(GFX) $< $@ -mwidth 2 -mheight 4

$(OBJEVENTGFXDIR)/people/gameboy_kid.4bpp: %.4bpp: %.png
	$(GFX) $< $@ -mwidth 2 -mheight 4

$(OBJEVENTGFXDIR)/people/bug_catcher.4bpp: %.4bpp: %.png
	$(GFX) $< $@ -mwidth 2 -mheight 4

$(OBJEVENTGFXDIR)/people/cameraman.4bpp: %.4bpp: %.png
	$(GFX) $< $@ -mwidth 2 -mheight 4

$(OBJEVENTGFXDIR)/people/camper.4bpp: %.4bpp: %.png
	$(GFX) $< $@ -mwidth 2 -mheight 4

$(OBJEVENTGFXDIR)/people/contest_judge.4bpp: %.4bpp: %.png
	$(GFX) $< $@ -mwidth 2 -mheight 4

$(OBJEVENTGFXDIR)/people/cook.4bpp: %.4bpp: %.png
	$(GFX) $< $@ -mwidth 2 -mheight 4

$(OBJEVENTGFXDIR)/people/cycling_triathlete_f.4bpp: %.4bpp: %.png
	$(GFX) $< $@ -mwidth 4 -mheight 4

$(OBJEVENTGFXDIR)/people/cycling_triathlete_m.4bpp: %.4bpp: %.png
	$(GFX) $< $@ -mwidth 4 -mheight 4

$(OBJEVENTGFXDIR)/people/fat_man.4bpp: %.4bpp: %.png
	$(GFX) $< $@ -mwidth 2 -mheight 4

$(OBJEVENTGFXDIR)/people/fisherman.4bpp: %.4bpp: %.png
	$(GFX) $< $@ -mwidth 2 -mheight 4

$(OBJEVENTGFXDIR)/people/gentleman.4bpp: %.4bpp: %.png
	$(GFX) $< $@ -mwidth 2 -mheight 4

$(OBJEVENTGFXDIR)/people/girl_1.4bpp: %.4bpp: %.png
	$(GFX) $< $@ -mwidth 2 -mheight 4

$(OBJEVENTGFXDIR)/people/girl_2.4bpp: %.4bpp: %.png
	$(GFX) $< $@ -mwidth 2 -mheight 4

$(OBJEVENTGFXDIR)/people/girl_3.4bpp: %.4bpp: %.png
	$(GFX) $< $@ -mwidth 2 -mheight 4

$(OBJEVENTGFXDIR)/people/hex_maniac.4bpp: %.4bpp: %.png
	$(GFX) $< $@ -mwidth 2 -mheight 4

$(OBJEVENTGFXDIR)/people/hiker.4bpp: %.4bpp: %.png
	$(GFX) $< $@ -mwidth 2 -mheight 4

$(OBJEVENTGFXDIR)/people/hot_springs_old_woman.4bpp: %.4bpp: %.png
	$(GFX) $< $@ -mwidth 2 -mheight 4

$(OBJEVENTGFXDIR)/people/lass.4bpp: %.4bpp: %.png
	$(GFX) $< $@ -mwidth 2 -mheight 4

$(OBJEVENTGFXDIR)/people/leaf.4bpp: %.4bpp: %.png
	$(GFX) $< $@ -mwidth 2 -mheight 4

$(OBJEVENTGFXDIR)/people/ninja_boy.4bpp: %.4bpp: %.png
	$(GFX) $< $@ -mwidth 2 -mheight 2

$(OBJEVENTGFXDIR)/people/little_boy.4bpp: %.4bpp: %.png
	$(GFX) $< $@ -mwidth 2 -mheight 2

$(OBJEVENTGFXDIR)/people/twin.4bpp: %.4bpp: %.png
	$(GFX) $< $@ -mwidth 2 -mheight 4

$(OBJEVENTGFXDIR)/people/little_girl.4bpp: %.4bpp: %.png
	$(GFX) $< $@ -mwidth 2 -mheight 2

$(OBJEVENTGFXDIR)/people/man_1.4bpp: %.4bpp: %.png
	$(GFX) $< $@ -mwidth 2 -mheight 4

$(OBJEVENTGFXDIR)/people/man_2.4bpp: %.4bpp: %.png
	$(GFX) $< $@ -mwidth 2 -mheight 4

$(OBJEVENTGFXDIR)/people/pokefan_m.4bpp: %.4bpp: %.png
	$(GFX) $< $@ -mwidth 2 -mheight 4

$(OBJEVENTGFXDIR)/people/man_3.4bpp: %.4bpp: %.png
	$(GFX) $< $@ -mwidth 2 -mheight 4

$(OBJEVENTGFXDIR)/people/man_4.4bpp: %.4bpp: %.png
	$(GFX) $< $@ -mwidth 2 -mheight 4

$(OBJEVENTGFXDIR)/people/man_5.4bpp: %.4bpp: %.png
	$(GFX) $< $@ -mwidth 2 -mheight 4

$(OBJEVENTGFXDIR)/people/devon_employee.4bpp: %.4bpp: %.png
	$(GFX) $< $@ -mwidth 2 -mheight 4

$(OBJEVENTGFXDIR)/people/maniac.4bpp: %.4bpp: %.png
	$(GFX) $< $@ -mwidth 2 -mheight 4

$(OBJEVENTGFXDIR)/people/mart_employee.4bpp: %.4bpp: %.png
	$(GFX) $< $@ -mwidth 2 -mheight 4

$(OBJEVENTGFXDIR)/people/mauville_old_man_1.4bpp: %.4bpp: %.png
	$(GFX) $< $@ -mwidth 2 -mheight 4

$(OBJEVENTGFXDIR)/people/mauville_old_man_2.4bpp: %.4bpp: %.png
	$(GFX) $< $@ -mwidth 2 -mheight 4

$(OBJEVENTGFXDIR)/people/mom.4bpp: %.4bpp: %.png
	$(GFX) $< $@ -mwidth 2 -mheight 4

$(OBJEVENTGFXDIR)/people/mystery_event_deliveryman.4bpp: %.4bpp: %.png
	$(GFX) $< $@ -mwidth 2 -mheight 4

$(OBJEVENTGFXDIR)/people/nurse.4bpp: %.4bpp: %.png
	$(GFX) $< $@ -mwidth 2 -mheight 4

$(OBJEVENTGFXDIR)/people/expert_m.4bpp: %.4bpp: %.png
	$(GFX) $< $@ -mwidth 2 -mheight 4

$(OBJEVENTGFXDIR)/people/old_man.4bpp: %.4bpp: %.png
	$(GFX) $< $@ -mwidth 2 -mheight 4

$(OBJEVENTGFXDIR)/people/expert_f.4bpp: %.4bpp: %.png
	$(GFX) $< $@ -mwidth 2 -mheight 4

$(OBJEVENTGFXDIR)/people/old_woman.4bpp: %.4bpp: %.png
	$(GFX) $< $@ -mwidth 2 -mheight 4

$(OBJEVENTGFXDIR)/people/picnicker.4bpp: %.4bpp: %.png
	$(GFX) $< $@ -mwidth 2 -mheight 4

$(OBJEVENTGFXDIR)/people/prof_birch.4bpp: %.4bpp: %.png
	$(GFX) $< $@ -mwidth 2 -mheight 4

$(OBJEVENTGFXDIR)/people/psychic_m.4bpp: %.4bpp: %.png
	$(GFX) $< $@ -mwidth 2 -mheight 4

$(OBJEVENTGFXDIR)/people/quinty_plump.4bpp: %.4bpp: %.png
	$(GFX) $< $@ -mwidth 4 -mheight 4

$(OBJEVENTGFXDIR)/people/red.4bpp: %.4bpp: %.png
	$(GFX) $< $@ -mwidth 2 -mheight 4

$(OBJEVENTGFXDIR)/people/reporter_f.4bpp: %.4bpp: %.png
	$(GFX) $< $@ -mwidth 2 -mheight 4

$(OBJEVENTGFXDIR)/people/reporter_m.4bpp: %.4bpp: %.png
	$(GFX) $< $@ -mwidth 2 -mheight 4

$(OBJEVENTGFXDIR)/people/rooftop_sale_woman.4bpp: %.4bpp: %.png
	$(GFX) $< $@ -mwidth 2 -mheight 4

$(OBJEVENTGFXDIR)/people/rs_little_boy.4bpp: %.4bpp: %.png
	$(GFX) $< $@ -mwidth 2 -mheight 2

$(OBJEVENTGFXDIR)/people/running_triathlete_f.4bpp: %.4bpp: %.png
	$(GFX) $< $@ -mwidth 2 -mheight 4

$(OBJEVENTGFXDIR)/people/running_triathlete_m.4bpp: %.4bpp: %.png
	$(GFX) $< $@ -mwidth 2 -mheight 4

$(OBJEVENTGFXDIR)/people/sailor.4bpp: %.4bpp: %.png
	$(GFX) $< $@ -mwidth 2 -mheight 4

$(OBJEVENTGFXDIR)/people/school_kid_m.4bpp: %.4bpp: %.png
	$(GFX) $< $@ -mwidth 2 -mheight 4

$(OBJEVENTGFXDIR)/people/scientist_1.4bpp: %.4bpp: %.png
	$(GFX) $< $@ -mwidth 2 -mheight 4

$(OBJEVENTGFXDIR)/people/scientist_2.4bpp: %.4bpp: %.png
	$(GFX) $< $@ -mwidth 2 -mheight 4

$(OBJEVENTGFXDIR)/people/scott.4bpp: %.4bpp: %.png
	$(GFX) $< $@ -mwidth 2 -mheight 4

$(OBJEVENTGFXDIR)/people/steven.4bpp: %.4bpp: %.png
	$(GFX) $< $@ -mwidth 2 -mheight 4

$(OBJEVENTGFXDIR)/people/swimmer_f.4bpp: %.4bpp: %.png
	$(GFX) $< $@ -mwidth 2 -mheight 4

$(OBJEVENTGFXDIR)/people/swimmer_m.4bpp: %.4bpp: %.png
	$(GFX) $< $@ -mwidth 2 -mheight 4

$(OBJEVENTGFXDIR)/people/teala.4bpp: %.4bpp: %.png
	$(GFX) $< $@ -mwidth 2 -mheight 4

$(OBJEVENTGFXDIR)/people/tuber_f.4bpp: %.4bpp: %.png
	$(GFX) $< $@ -mwidth 2 -mheight 2

$(OBJEVENTGFXDIR)/people/tuber_m.4bpp: %.4bpp: %.png
	$(GFX) $< $@ -mwidth 2 -mheight 2

$(OBJEVENTGFXDIR)/people/tuber_m_swimming.4bpp: %.4bpp: %.png
	$(GFX) $< $@ -mwidth 2 -mheight 2

$(OBJEVENTGFXDIR)/people/union_room_attendant.4bpp: %.4bpp: %.png
	$(GFX) $< $@ -mwidth 2 -mheight 4

$(OBJEVENTGFXDIR)/people/unused_woman.4bpp: %.4bpp: %.png
	$(GFX) $< $@ -mwidth 2 -mheight 4

$(OBJEVENTGFXDIR)/people/wallace.4bpp: %.4bpp: %.png
	$(GFX) $< $@ -mwidth 2 -mheight 4

$(OBJEVENTGFXDIR)/people/wally.4bpp: %.4bpp: %.png
	$(GFX) $< $@ -mwidth 2 -mheight 4

$(OBJEVENTGFXDIR)/people/woman_1.4bpp: %.4bpp: %.png
	$(GFX) $< $@ -mwidth 2 -mheight 4

$(OBJEVENTGFXDIR)/people/pokefan_f.4bpp: %.4bpp: %.png
	$(GFX) $< $@ -mwidth 2 -mheight 4

$(OBJEVENTGFXDIR)/people/woman_2.4bpp: %.4bpp: %.png
	$(GFX) $< $@ -mwidth 2 -mheight 4

$(OBJEVENTGFXDIR)/people/woman_3.4bpp: %.4bpp: %.png
	$(GFX) $< $@ -mwidth 2 -mheight 4

$(OBJEVENTGFXDIR)/people/woman_4.4bpp: %.4bpp: %.png
	$(GFX) $< $@ -mwidth 2 -mheight 4

$(OBJEVENTGFXDIR)/people/link_receptionist.4bpp: %.4bpp: %.png
	$(GFX) $< $@ -mwidth 2 -mheight 4

$(OBJEVENTGFXDIR)/people/woman_5.4bpp: %.4bpp: %.png
	$(GFX) $< $@ -mwidth 2 -mheight 4

$(OBJEVENTGFXDIR)/people/youngster.4bpp: %.4bpp: %.png
	$(GFX) $< $@ -mwidth 2 -mheight 4



$(OBJEVENTGFXDIR)/pokemon/azumarill_old.4bpp: %.4bpp: %.png
	$(GFX) $< $@ -mwidth 2 -mheight 2

$(OBJEVENTGFXDIR)/pokemon/azurill_old.4bpp: %.4bpp: %.png
	$(GFX) $< $@ -mwidth 2 -mheight 2

$(OBJEVENTGFXDIR)/pokemon/deoxys_old.4bpp: %.4bpp: %.png
	$(GFX) $< $@ -mwidth 4 -mheight 4

$(OBJEVENTGFXDIR)/pokemon/dusclops_old.4bpp: %.4bpp: %.png
	$(GFX) $< $@ -mwidth 2 -mheight 4

$(OBJEVENTGFXDIR)/pokemon/enemy_zigzagoon.4bpp: %.4bpp: %.png
	$(GFX) $< $@ -mwidth 4 -mheight 4

$(OBJEVENTGFXDIR)/pokemon/groudon_old.4bpp: %.4bpp: %.png
	$(GFX) $< $@ -mwidth 4 -mheight 4

$(OBJEVENTGFXDIR)/pokemon/ho_oh_old.4bpp: %.4bpp: %.png
	$(GFX) $< $@ -mwidth 4 -mheight 4

$(OBJEVENTGFXDIR)/pokemon/kecleon_old.4bpp: %.4bpp: %.png
	$(GFX) $< $@ -mwidth 2 -mheight 2

$(OBJEVENTGFXDIR)/pokemon/kirlia_old.4bpp: %.4bpp: %.png
	$(GFX) $< $@ -mwidth 2 -mheight 4

$(OBJEVENTGFXDIR)/pokemon/kyogre_old.4bpp: %.4bpp: %.png
	$(GFX) $< $@ -mwidth 4 -mheight 4

$(OBJEVENTGFXDIR)/pokemon/latias_latios.4bpp: %.4bpp: %.png
	$(GFX) $< $@ -mwidth 4 -mheight 4

$(OBJEVENTGFXDIR)/pokemon/lugia_old.4bpp: %.4bpp: %.png
	$(GFX) $< $@ -mwidth 4 -mheight 4

$(OBJEVENTGFXDIR)/pokemon/mew_old.4bpp: %.4bpp: %.png
	$(GFX) $< $@ -mwidth 2 -mheight 4

$(OBJEVENTGFXDIR)/pokemon/pikachu_old.4bpp: %.4bpp: %.png
	$(GFX) $< $@ -mwidth 2 -mheight 2

$(OBJEVENTGFXDIR)/pokemon/poochyena_old.4bpp: %.4bpp: %.png
	$(GFX) $< $@ -mwidth 4 -mheight 4

$(OBJEVENTGFXDIR)/pokemon/rayquaza_cutscene.4bpp: %.4bpp: %.png
	$(GFX) $< $@ -mwidth 8 -mheight 8

$(OBJEVENTGFXDIR)/pokemon/skitty_old.4bpp: %.4bpp: %.png
	$(GFX) $< $@ -mwidth 2 -mheight 2

$(OBJEVENTGFXDIR)/pokemon/sudowoodo_tree.4bpp: %.4bpp: %.png
	$(GFX) $< $@ -mwidth 2 -mheight 4

$(OBJEVENTGFXDIR)/pokemon/vigoroth_mover.4bpp: %.4bpp: %.png
	$(GFX) $< $@ -mwidth 4 -mheight 4

$(OBJEVENTGFXDIR)/pokemon/wingull_old.4bpp: %.4bpp: %.png
	$(GFX) $< $@ -mwidth 2 -mheight 2

$(OBJEVENTGFXDIR)/pokemon/zigzagoon_old.4bpp: %.4bpp: %.png
	$(GFX) $< $@ -mwidth 2 -mheight 2

$(OBJEVENTGFXDIR)/misc/animated_ball.4bpp: %.4bpp: %.png
	$(GFX) $< $@ -mwidth 2 -mheight 4

$(OBJEVENTGFXDIR)/berry_trees/aguav.4bpp: %.4bpp: %.png
	$(GFX) $< $@ -mwidth 2 -mheight 4

$(OBJEVENTGFXDIR)/berry_trees/aspear.4bpp: %.4bpp: %.png
	$(GFX) $< $@ -mwidth 2 -mheight 4

$(OBJEVENTGFXDIR)/berry_trees/cheri.4bpp: %.4bpp: %.png
	$(GFX) $< $@ -mwidth 2 -mheight 4

$(OBJEVENTGFXDIR)/berry_trees/chesto.4bpp: %.4bpp: %.png
	$(GFX) $< $@ -mwidth 2 -mheight 4

$(OBJEVENTGFXDIR)/berry_trees/cornn.4bpp: %.4bpp: %.png
	$(GFX) $< $@ -mwidth 2 -mheight 4

$(OBJEVENTGFXDIR)/berry_trees/durin.4bpp: %.4bpp: %.png
	$(GFX) $< $@ -mwidth 2 -mheight 4

$(OBJEVENTGFXDIR)/berry_trees/figy.4bpp: %.4bpp: %.png
	$(GFX) $< $@ -mwidth 2 -mheight 4

$(OBJEVENTGFXDIR)/berry_trees/grepa.4bpp: %.4bpp: %.png
	$(GFX) $< $@ -mwidth 2 -mheight 4

$(OBJEVENTGFXDIR)/berry_trees/hondew.4bpp: %.4bpp: %.png
	$(GFX) $< $@ -mwidth 2 -mheight 4

$(OBJEVENTGFXDIR)/berry_trees/iapapa.4bpp: %.4bpp: %.png
	$(GFX) $< $@ -mwidth 2 -mheight 4

$(OBJEVENTGFXDIR)/berry_trees/kelpsy.4bpp: %.4bpp: %.png
	$(GFX) $< $@ -mwidth 2 -mheight 4

$(OBJEVENTGFXDIR)/berry_trees/lansat.4bpp: %.4bpp: %.png
	$(GFX) $< $@ -mwidth 2 -mheight 4

$(OBJEVENTGFXDIR)/berry_trees/leppa.4bpp: %.4bpp: %.png
	$(GFX) $< $@ -mwidth 2 -mheight 4

$(OBJEVENTGFXDIR)/berry_trees/liechi.4bpp: %.4bpp: %.png
	$(GFX) $< $@ -mwidth 2 -mheight 4

$(OBJEVENTGFXDIR)/berry_trees/lum.4bpp: %.4bpp: %.png
	$(GFX) $< $@ -mwidth 2 -mheight 4

$(OBJEVENTGFXDIR)/berry_trees/mago.4bpp: %.4bpp: %.png
	$(GFX) $< $@ -mwidth 2 -mheight 4

$(OBJEVENTGFXDIR)/berry_trees/nomel.4bpp: %.4bpp: %.png
	$(GFX) $< $@ -mwidth 2 -mheight 4

$(OBJEVENTGFXDIR)/berry_trees/oran.4bpp: %.4bpp: %.png
	$(GFX) $< $@ -mwidth 2 -mheight 4

$(OBJEVENTGFXDIR)/berry_trees/pamtre.4bpp: %.4bpp: %.png
	$(GFX) $< $@ -mwidth 2 -mheight 4

$(OBJEVENTGFXDIR)/berry_trees/pecha.4bpp: %.4bpp: %.png
	$(GFX) $< $@ -mwidth 2 -mheight 4

$(OBJEVENTGFXDIR)/berry_trees/persim.4bpp: %.4bpp: %.png
	$(GFX) $< $@ -mwidth 2 -mheight 4

$(OBJEVENTGFXDIR)/berry_trees/pomeg.4bpp: %.4bpp: %.png
	$(GFX) $< $@ -mwidth 2 -mheight 4

$(OBJEVENTGFXDIR)/berry_trees/rabuta.4bpp: %.4bpp: %.png
	$(GFX) $< $@ -mwidth 2 -mheight 4

$(OBJEVENTGFXDIR)/berry_trees/rawst.4bpp: %.4bpp: %.png
	$(GFX) $< $@ -mwidth 2 -mheight 4

$(OBJEVENTGFXDIR)/berry_trees/razz.4bpp: %.4bpp: %.png
	$(GFX) $< $@ -mwidth 2 -mheight 4

$(OBJEVENTGFXDIR)/berry_trees/sitrus.4bpp: %.4bpp: %.png
	$(GFX) $< $@ -mwidth 2 -mheight 4

$(OBJEVENTGFXDIR)/berry_trees/spelon.4bpp: %.4bpp: %.png
	$(GFX) $< $@ -mwidth 2 -mheight 4

$(OBJEVENTGFXDIR)/berry_trees/sprout.4bpp: %.4bpp: %.png
	$(GFX) $< $@ -mwidth 2 -mheight 2

$(OBJEVENTGFXDIR)/berry_trees/tamato.4bpp: %.4bpp: %.png
	$(GFX) $< $@ -mwidth 2 -mheight 4

$(OBJEVENTGFXDIR)/berry_trees/wepear.4bpp: %.4bpp: %.png
	$(GFX) $< $@ -mwidth 2 -mheight 4

$(OBJEVENTGFXDIR)/berry_trees/wiki.4bpp: %.4bpp: %.png
	$(GFX) $< $@ -mwidth 2 -mheight 4



$(OBJEVENTGFXDIR)/misc/breakable_rock.4bpp: %.4bpp: %.png
	$(GFX) $< $@ -mwidth 2 -mheight 2

$(OBJEVENTGFXDIR)/misc/cuttable_tree.4bpp: %.4bpp: %.png
	$(GFX) $< $@ -mwidth 2 -mheight 2

$(OBJEVENTGFXDIR)/misc/mr_brineys_boat.4bpp: %.4bpp: %.png
	$(GFX) $< $@ -mwidth 4 -mheight 4



$(FLDEFFGFXDIR)/arrow.4bpp: %.4bpp: %.png
	$(GFX) $< $@ -mwidth 2 -mheight 2

$(FLDEFFGFXDIR)/ash.4bpp: %.4bpp: %.png
	$(GFX) $< $@ -mwidth 2 -mheight 2

$(FLDEFFGFXDIR)/sparkle.4bpp: %.4bpp: %.png
	$(GFX) $< $@ -mwidth 2 -mheight 2

$(FLDEFFGFXDIR)/jump_big_splash.4bpp: %.4bpp: %.png
	$(GFX) $< $@ -mwidth 2 -mheight 2

$(FLDEFFGFXDIR)/jump_small_splash.4bpp: %.4bpp: %.png
	$(GFX) $< $@ -mwidth 2 -mheight 1

$(FLDEFFGFXDIR)/jump_tall_grass.4bpp: %.4bpp: %.png
	$(GFX) $< $@ -mwidth 2 -mheight 1

$(FLDEFFGFXDIR)/bike_tire_tracks.4bpp: %.4bpp: %.png
	$(GFX) $< $@ -mwidth 2 -mheight 2


$(FLDEFFGFXDIR)/slither_tracks.4bpp: %.4bpp: %.png
	$(GFX) $< $@ -mwidth 2 -mheight 2

$(FLDEFFGFXDIR)/bug_tracks.4bpp: %.4bpp: %.png
	$(GFX) $< $@ -mwidth 2 -mheight 2

$(FLDEFFGFXDIR)/spot_tracks.4bpp: %.4bpp: %.png
	$(GFX) $< $@ -mwidth 2 -mheight 2

$(FLDEFFGFXDIR)/bubbles.4bpp: %.4bpp: %.png
	$(GFX) $< $@ -mwidth 2 -mheight 4

$(FLDEFFGFXDIR)/deep_sand_footprints.4bpp: %.4bpp: %.png
	$(GFX) $< $@ -mwidth 2 -mheight 2

$(FLDEFFGFXDIR)/ground_impact_dust.4bpp: %.4bpp: %.png
	$(GFX) $< $@ -mwidth 2 -mheight 1

$(FLDEFFGFXDIR)/ash_puff.4bpp: %.4bpp: %.png
	$(GFX) $< $@ -mwidth 2 -mheight 2

$(FLDEFFGFXDIR)/long_grass.4bpp: %.4bpp: %.png
	$(GFX) $< $@ -mwidth 2 -mheight 2

$(FLDEFFGFXDIR)/mountain_disguise.4bpp: %.4bpp: %.png
	$(GFX) $< $@ -mwidth 2 -mheight 4

$(FLDEFFGFXDIR)/ripple.4bpp: %.4bpp: %.png
	$(GFX) $< $@ -mwidth 2 -mheight 2

$(FLDEFFGFXDIR)/sand_disguise_placeholder.4bpp: %.4bpp: %.png
	$(GFX) $< $@ -mwidth 2 -mheight 4

$(FLDEFFGFXDIR)/sand_footprints.4bpp: %.4bpp: %.png
	$(GFX) $< $@ -mwidth 2 -mheight 2

$(FLDEFFGFXDIR)/short_grass.4bpp: %.4bpp: %.png
	$(GFX) $< $@ -mwidth 2 -mheight 2

$(FLDEFFGFXDIR)/surf_blob.4bpp: %.4bpp: %.png
	$(GFX) $< $@ -mwidth 4 -mheight 4

$(FLDEFFGFXDIR)/tall_grass.4bpp: %.4bpp: %.png
	$(GFX) $< $@ -mwidth 2 -mheight 2

$(FLDEFFGFXDIR)/tree_disguise.4bpp: %.4bpp: %.png
	$(GFX) $< $@ -mwidth 2 -mheight 4

$(FLDEFFGFXDIR)/jump_long_grass.4bpp: %.4bpp: %.png
	$(GFX) $< $@ -mwidth 2 -mheight 2

$(FLDEFFGFXDIR)/unknown_17.4bpp: %.4bpp: %.png
	$(GFX) $< $@ -mwidth 2 -mheight 2

$(FLDEFFGFXDIR)/unused_grass_2.4bpp: %.4bpp: %.png
	$(GFX) $< $@ -mwidth 2 -mheight 2

$(FLDEFFGFXDIR)/unused_sand.4bpp: %.4bpp: %.png
	$(GFX) $< $@ -mwidth 2 -mheight 2

$(FLDEFFGFXDIR)/water_surfacing.4bpp: %.4bpp: %.png
	$(GFX) $< $@ -mwidth 2 -mheight 2

$(FLDEFFGFXDIR)/sand_pile.4bpp: %.4bpp: %.png
	$(GFX) $< $@ -mwidth 2 -mheight 1

$(FLDEFFGFXDIR)/ash_launch.4bpp: %.4bpp: %.png
	$(GFX) $< $@ -mwidth 2 -mheight 2

$(FLDEFFGFXDIR)/small_sparkle.4bpp: %.4bpp: %.png
	$(GFX) $< $@ -mwidth 2 -mheight 2

$(FLDEFFGFXDIR)/unused_grass_3.4bpp: %.4bpp: %.png
	$(GFX) $< $@ -mwidth 2 -mheight 2

$(FLDEFFGFXDIR)/secret_power_cave.4bpp: %.4bpp: %.png
	$(GFX) $< $@ -mwidth 2 -mheight 2

$(FLDEFFGFXDIR)/secret_power_shrub.4bpp: %.4bpp: %.png
	$(GFX) $< $@ -mwidth 2 -mheight 2

$(FLDEFFGFXDIR)/secret_power_tree.4bpp: %.4bpp: %.png
	$(GFX) $< $@ -mwidth 2 -mheight 2

$(FLDEFFGFXDIR)/record_mix_lights.4bpp: %.4bpp: %.png
	$(GFX) $< $@ -mwidth 4 -mheight 1
<<<<<<< HEAD
$(OBJEVENTGFXDIR)/pokemon/bulbasaur.4bpp: %.4bpp: %.png
	$(GFX) $< $@ -mwidth 4 -mheight 4

$(OBJEVENTGFXDIR)/pokemon/ivysaur.4bpp: %.4bpp: %.png
	$(GFX) $< $@ -mwidth 4 -mheight 4

$(OBJEVENTGFXDIR)/pokemon/venusaur.4bpp: %.4bpp: %.png
	$(GFX) $< $@ -mwidth 4 -mheight 4

$(OBJEVENTGFXDIR)/pokemon/charmander.4bpp: %.4bpp: %.png
	$(GFX) $< $@ -mwidth 4 -mheight 4

$(OBJEVENTGFXDIR)/pokemon/charmeleon.4bpp: %.4bpp: %.png
	$(GFX) $< $@ -mwidth 4 -mheight 4

$(OBJEVENTGFXDIR)/pokemon/charizard.4bpp: %.4bpp: %.png
	$(GFX) $< $@ -mwidth 4 -mheight 4

$(OBJEVENTGFXDIR)/pokemon/squirtle.4bpp: %.4bpp: %.png
	$(GFX) $< $@ -mwidth 4 -mheight 4

$(OBJEVENTGFXDIR)/pokemon/wartortle.4bpp: %.4bpp: %.png
	$(GFX) $< $@ -mwidth 4 -mheight 4

$(OBJEVENTGFXDIR)/pokemon/blastoise.4bpp: %.4bpp: %.png
	$(GFX) $< $@ -mwidth 4 -mheight 4

$(OBJEVENTGFXDIR)/pokemon/caterpie.4bpp: %.4bpp: %.png
	$(GFX) $< $@ -mwidth 4 -mheight 4

$(OBJEVENTGFXDIR)/pokemon/metapod.4bpp: %.4bpp: %.png
	$(GFX) $< $@ -mwidth 4 -mheight 4

$(OBJEVENTGFXDIR)/pokemon/butterfree.4bpp: %.4bpp: %.png
	$(GFX) $< $@ -mwidth 4 -mheight 4

$(OBJEVENTGFXDIR)/pokemon/weedle.4bpp: %.4bpp: %.png
	$(GFX) $< $@ -mwidth 4 -mheight 4

$(OBJEVENTGFXDIR)/pokemon/kakuna.4bpp: %.4bpp: %.png
	$(GFX) $< $@ -mwidth 4 -mheight 4

$(OBJEVENTGFXDIR)/pokemon/beedrill.4bpp: %.4bpp: %.png
	$(GFX) $< $@ -mwidth 4 -mheight 4

$(OBJEVENTGFXDIR)/pokemon/pidgey.4bpp: %.4bpp: %.png
	$(GFX) $< $@ -mwidth 4 -mheight 4

$(OBJEVENTGFXDIR)/pokemon/pidgeotto.4bpp: %.4bpp: %.png
	$(GFX) $< $@ -mwidth 4 -mheight 4

$(OBJEVENTGFXDIR)/pokemon/pidgeot.4bpp: %.4bpp: %.png
	$(GFX) $< $@ -mwidth 4 -mheight 4

$(OBJEVENTGFXDIR)/pokemon/rattata.4bpp: %.4bpp: %.png
	$(GFX) $< $@ -mwidth 4 -mheight 4

$(OBJEVENTGFXDIR)/pokemon/raticate.4bpp: %.4bpp: %.png
	$(GFX) $< $@ -mwidth 4 -mheight 4

$(OBJEVENTGFXDIR)/pokemon/spearow.4bpp: %.4bpp: %.png
	$(GFX) $< $@ -mwidth 4 -mheight 4

$(OBJEVENTGFXDIR)/pokemon/fearow.4bpp: %.4bpp: %.png
	$(GFX) $< $@ -mwidth 4 -mheight 4

$(OBJEVENTGFXDIR)/pokemon/ekans.4bpp: %.4bpp: %.png
	$(GFX) $< $@ -mwidth 4 -mheight 4

$(OBJEVENTGFXDIR)/pokemon/arbok.4bpp: %.4bpp: %.png
	$(GFX) $< $@ -mwidth 4 -mheight 4

$(OBJEVENTGFXDIR)/pokemon/pikachu.4bpp: %.4bpp: %.png
	$(GFX) $< $@ -mwidth 4 -mheight 4

$(OBJEVENTGFXDIR)/pokemon/raichu.4bpp: %.4bpp: %.png
	$(GFX) $< $@ -mwidth 4 -mheight 4

$(OBJEVENTGFXDIR)/pokemon/sandshrew.4bpp: %.4bpp: %.png
	$(GFX) $< $@ -mwidth 4 -mheight 4

$(OBJEVENTGFXDIR)/pokemon/sandslash.4bpp: %.4bpp: %.png
	$(GFX) $< $@ -mwidth 4 -mheight 4

$(OBJEVENTGFXDIR)/pokemon/nidoran_f.4bpp: %.4bpp: %.png
	$(GFX) $< $@ -mwidth 4 -mheight 4

$(OBJEVENTGFXDIR)/pokemon/nidorina.4bpp: %.4bpp: %.png
	$(GFX) $< $@ -mwidth 4 -mheight 4

$(OBJEVENTGFXDIR)/pokemon/nidoqueen.4bpp: %.4bpp: %.png
	$(GFX) $< $@ -mwidth 4 -mheight 4

$(OBJEVENTGFXDIR)/pokemon/nidoran_m.4bpp: %.4bpp: %.png
	$(GFX) $< $@ -mwidth 4 -mheight 4

$(OBJEVENTGFXDIR)/pokemon/nidorino.4bpp: %.4bpp: %.png
	$(GFX) $< $@ -mwidth 4 -mheight 4

$(OBJEVENTGFXDIR)/pokemon/nidoking.4bpp: %.4bpp: %.png
	$(GFX) $< $@ -mwidth 4 -mheight 4

$(OBJEVENTGFXDIR)/pokemon/clefairy.4bpp: %.4bpp: %.png
	$(GFX) $< $@ -mwidth 4 -mheight 4

$(OBJEVENTGFXDIR)/pokemon/clefable.4bpp: %.4bpp: %.png
	$(GFX) $< $@ -mwidth 4 -mheight 4

$(OBJEVENTGFXDIR)/pokemon/vulpix.4bpp: %.4bpp: %.png
	$(GFX) $< $@ -mwidth 4 -mheight 4

$(OBJEVENTGFXDIR)/pokemon/ninetales.4bpp: %.4bpp: %.png
	$(GFX) $< $@ -mwidth 4 -mheight 4

$(OBJEVENTGFXDIR)/pokemon/jigglypuff.4bpp: %.4bpp: %.png
	$(GFX) $< $@ -mwidth 4 -mheight 4

$(OBJEVENTGFXDIR)/pokemon/wigglytuff.4bpp: %.4bpp: %.png
	$(GFX) $< $@ -mwidth 4 -mheight 4

$(OBJEVENTGFXDIR)/pokemon/zubat.4bpp: %.4bpp: %.png
	$(GFX) $< $@ -mwidth 4 -mheight 4

$(OBJEVENTGFXDIR)/pokemon/golbat.4bpp: %.4bpp: %.png
	$(GFX) $< $@ -mwidth 4 -mheight 4

$(OBJEVENTGFXDIR)/pokemon/oddish.4bpp: %.4bpp: %.png
	$(GFX) $< $@ -mwidth 4 -mheight 4

$(OBJEVENTGFXDIR)/pokemon/gloom.4bpp: %.4bpp: %.png
	$(GFX) $< $@ -mwidth 4 -mheight 4

$(OBJEVENTGFXDIR)/pokemon/vileplume.4bpp: %.4bpp: %.png
	$(GFX) $< $@ -mwidth 4 -mheight 4

$(OBJEVENTGFXDIR)/pokemon/paras.4bpp: %.4bpp: %.png
	$(GFX) $< $@ -mwidth 4 -mheight 4

$(OBJEVENTGFXDIR)/pokemon/parasect.4bpp: %.4bpp: %.png
	$(GFX) $< $@ -mwidth 4 -mheight 4

$(OBJEVENTGFXDIR)/pokemon/venonat.4bpp: %.4bpp: %.png
	$(GFX) $< $@ -mwidth 4 -mheight 4

$(OBJEVENTGFXDIR)/pokemon/venomoth.4bpp: %.4bpp: %.png
	$(GFX) $< $@ -mwidth 4 -mheight 4

$(OBJEVENTGFXDIR)/pokemon/diglett.4bpp: %.4bpp: %.png
	$(GFX) $< $@ -mwidth 4 -mheight 4

$(OBJEVENTGFXDIR)/pokemon/dugtrio.4bpp: %.4bpp: %.png
	$(GFX) $< $@ -mwidth 4 -mheight 4

$(OBJEVENTGFXDIR)/pokemon/meowth.4bpp: %.4bpp: %.png
	$(GFX) $< $@ -mwidth 4 -mheight 4

$(OBJEVENTGFXDIR)/pokemon/persian.4bpp: %.4bpp: %.png
	$(GFX) $< $@ -mwidth 4 -mheight 4

$(OBJEVENTGFXDIR)/pokemon/psyduck.4bpp: %.4bpp: %.png
	$(GFX) $< $@ -mwidth 4 -mheight 4

$(OBJEVENTGFXDIR)/pokemon/golduck.4bpp: %.4bpp: %.png
	$(GFX) $< $@ -mwidth 4 -mheight 4

$(OBJEVENTGFXDIR)/pokemon/mankey.4bpp: %.4bpp: %.png
	$(GFX) $< $@ -mwidth 4 -mheight 4

$(OBJEVENTGFXDIR)/pokemon/primeape.4bpp: %.4bpp: %.png
	$(GFX) $< $@ -mwidth 4 -mheight 4

$(OBJEVENTGFXDIR)/pokemon/growlithe.4bpp: %.4bpp: %.png
	$(GFX) $< $@ -mwidth 4 -mheight 4

$(OBJEVENTGFXDIR)/pokemon/arcanine.4bpp: %.4bpp: %.png
	$(GFX) $< $@ -mwidth 4 -mheight 4

$(OBJEVENTGFXDIR)/pokemon/poliwag.4bpp: %.4bpp: %.png
	$(GFX) $< $@ -mwidth 4 -mheight 4

$(OBJEVENTGFXDIR)/pokemon/poliwhirl.4bpp: %.4bpp: %.png
	$(GFX) $< $@ -mwidth 4 -mheight 4

$(OBJEVENTGFXDIR)/pokemon/poliwrath.4bpp: %.4bpp: %.png
	$(GFX) $< $@ -mwidth 4 -mheight 4

$(OBJEVENTGFXDIR)/pokemon/abra.4bpp: %.4bpp: %.png
	$(GFX) $< $@ -mwidth 4 -mheight 4

$(OBJEVENTGFXDIR)/pokemon/kadabra.4bpp: %.4bpp: %.png
	$(GFX) $< $@ -mwidth 4 -mheight 4

$(OBJEVENTGFXDIR)/pokemon/alakazam.4bpp: %.4bpp: %.png
	$(GFX) $< $@ -mwidth 4 -mheight 4

$(OBJEVENTGFXDIR)/pokemon/machop.4bpp: %.4bpp: %.png
	$(GFX) $< $@ -mwidth 4 -mheight 4

$(OBJEVENTGFXDIR)/pokemon/machoke.4bpp: %.4bpp: %.png
	$(GFX) $< $@ -mwidth 4 -mheight 4

$(OBJEVENTGFXDIR)/pokemon/machamp.4bpp: %.4bpp: %.png
	$(GFX) $< $@ -mwidth 4 -mheight 4

$(OBJEVENTGFXDIR)/pokemon/bellsprout.4bpp: %.4bpp: %.png
	$(GFX) $< $@ -mwidth 4 -mheight 4

$(OBJEVENTGFXDIR)/pokemon/weepinbell.4bpp: %.4bpp: %.png
	$(GFX) $< $@ -mwidth 4 -mheight 4

$(OBJEVENTGFXDIR)/pokemon/victreebel.4bpp: %.4bpp: %.png
	$(GFX) $< $@ -mwidth 4 -mheight 4

$(OBJEVENTGFXDIR)/pokemon/tentacool.4bpp: %.4bpp: %.png
	$(GFX) $< $@ -mwidth 4 -mheight 4

$(OBJEVENTGFXDIR)/pokemon/tentacruel.4bpp: %.4bpp: %.png
	$(GFX) $< $@ -mwidth 4 -mheight 4

$(OBJEVENTGFXDIR)/pokemon/geodude.4bpp: %.4bpp: %.png
	$(GFX) $< $@ -mwidth 4 -mheight 4

$(OBJEVENTGFXDIR)/pokemon/graveler.4bpp: %.4bpp: %.png
	$(GFX) $< $@ -mwidth 4 -mheight 4

$(OBJEVENTGFXDIR)/pokemon/golem.4bpp: %.4bpp: %.png
	$(GFX) $< $@ -mwidth 4 -mheight 4

$(OBJEVENTGFXDIR)/pokemon/ponyta.4bpp: %.4bpp: %.png
	$(GFX) $< $@ -mwidth 4 -mheight 4

$(OBJEVENTGFXDIR)/pokemon/rapidash.4bpp: %.4bpp: %.png
	$(GFX) $< $@ -mwidth 4 -mheight 4

$(OBJEVENTGFXDIR)/pokemon/slowpoke.4bpp: %.4bpp: %.png
	$(GFX) $< $@ -mwidth 4 -mheight 4

$(OBJEVENTGFXDIR)/pokemon/slowbro.4bpp: %.4bpp: %.png
	$(GFX) $< $@ -mwidth 4 -mheight 4

$(OBJEVENTGFXDIR)/pokemon/magnemite.4bpp: %.4bpp: %.png
	$(GFX) $< $@ -mwidth 4 -mheight 4

$(OBJEVENTGFXDIR)/pokemon/magneton.4bpp: %.4bpp: %.png
	$(GFX) $< $@ -mwidth 4 -mheight 4

$(OBJEVENTGFXDIR)/pokemon/farfetchd.4bpp: %.4bpp: %.png
	$(GFX) $< $@ -mwidth 4 -mheight 4

$(OBJEVENTGFXDIR)/pokemon/doduo.4bpp: %.4bpp: %.png
	$(GFX) $< $@ -mwidth 4 -mheight 4

$(OBJEVENTGFXDIR)/pokemon/dodrio.4bpp: %.4bpp: %.png
	$(GFX) $< $@ -mwidth 4 -mheight 4

$(OBJEVENTGFXDIR)/pokemon/seel.4bpp: %.4bpp: %.png
	$(GFX) $< $@ -mwidth 4 -mheight 4

$(OBJEVENTGFXDIR)/pokemon/dewgong.4bpp: %.4bpp: %.png
	$(GFX) $< $@ -mwidth 4 -mheight 4

$(OBJEVENTGFXDIR)/pokemon/grimer.4bpp: %.4bpp: %.png
	$(GFX) $< $@ -mwidth 4 -mheight 4

$(OBJEVENTGFXDIR)/pokemon/muk.4bpp: %.4bpp: %.png
	$(GFX) $< $@ -mwidth 4 -mheight 4

$(OBJEVENTGFXDIR)/pokemon/shellder.4bpp: %.4bpp: %.png
	$(GFX) $< $@ -mwidth 4 -mheight 4

$(OBJEVENTGFXDIR)/pokemon/cloyster.4bpp: %.4bpp: %.png
	$(GFX) $< $@ -mwidth 4 -mheight 4

$(OBJEVENTGFXDIR)/pokemon/gastly.4bpp: %.4bpp: %.png
	$(GFX) $< $@ -mwidth 4 -mheight 4

$(OBJEVENTGFXDIR)/pokemon/haunter.4bpp: %.4bpp: %.png
	$(GFX) $< $@ -mwidth 4 -mheight 4

$(OBJEVENTGFXDIR)/pokemon/gengar.4bpp: %.4bpp: %.png
	$(GFX) $< $@ -mwidth 4 -mheight 4

$(OBJEVENTGFXDIR)/pokemon/onix.4bpp: %.4bpp: %.png
	$(GFX) $< $@ -mwidth 4 -mheight 4

$(OBJEVENTGFXDIR)/pokemon/drowzee.4bpp: %.4bpp: %.png
	$(GFX) $< $@ -mwidth 4 -mheight 4

$(OBJEVENTGFXDIR)/pokemon/hypno.4bpp: %.4bpp: %.png
	$(GFX) $< $@ -mwidth 4 -mheight 4

$(OBJEVENTGFXDIR)/pokemon/krabby.4bpp: %.4bpp: %.png
	$(GFX) $< $@ -mwidth 4 -mheight 4

$(OBJEVENTGFXDIR)/pokemon/kingler.4bpp: %.4bpp: %.png
	$(GFX) $< $@ -mwidth 4 -mheight 4

$(OBJEVENTGFXDIR)/pokemon/voltorb.4bpp: %.4bpp: %.png
	$(GFX) $< $@ -mwidth 4 -mheight 4

$(OBJEVENTGFXDIR)/pokemon/electrode.4bpp: %.4bpp: %.png
	$(GFX) $< $@ -mwidth 4 -mheight 4

$(OBJEVENTGFXDIR)/pokemon/exeggcute.4bpp: %.4bpp: %.png
	$(GFX) $< $@ -mwidth 4 -mheight 4

$(OBJEVENTGFXDIR)/pokemon/exeggutor.4bpp: %.4bpp: %.png
	$(GFX) $< $@ -mwidth 4 -mheight 4

$(OBJEVENTGFXDIR)/pokemon/cubone.4bpp: %.4bpp: %.png
	$(GFX) $< $@ -mwidth 4 -mheight 4

$(OBJEVENTGFXDIR)/pokemon/marowak.4bpp: %.4bpp: %.png
	$(GFX) $< $@ -mwidth 4 -mheight 4

$(OBJEVENTGFXDIR)/pokemon/hitmonlee.4bpp: %.4bpp: %.png
	$(GFX) $< $@ -mwidth 4 -mheight 4

$(OBJEVENTGFXDIR)/pokemon/hitmonchan.4bpp: %.4bpp: %.png
	$(GFX) $< $@ -mwidth 4 -mheight 4

$(OBJEVENTGFXDIR)/pokemon/lickitung.4bpp: %.4bpp: %.png
	$(GFX) $< $@ -mwidth 4 -mheight 4

$(OBJEVENTGFXDIR)/pokemon/koffing.4bpp: %.4bpp: %.png
	$(GFX) $< $@ -mwidth 4 -mheight 4

$(OBJEVENTGFXDIR)/pokemon/weezing.4bpp: %.4bpp: %.png
	$(GFX) $< $@ -mwidth 4 -mheight 4

$(OBJEVENTGFXDIR)/pokemon/rhyhorn.4bpp: %.4bpp: %.png
	$(GFX) $< $@ -mwidth 4 -mheight 4

$(OBJEVENTGFXDIR)/pokemon/rhydon.4bpp: %.4bpp: %.png
	$(GFX) $< $@ -mwidth 4 -mheight 4

$(OBJEVENTGFXDIR)/pokemon/chansey.4bpp: %.4bpp: %.png
	$(GFX) $< $@ -mwidth 4 -mheight 4

$(OBJEVENTGFXDIR)/pokemon/tangela.4bpp: %.4bpp: %.png
	$(GFX) $< $@ -mwidth 4 -mheight 4

$(OBJEVENTGFXDIR)/pokemon/kangaskhan.4bpp: %.4bpp: %.png
	$(GFX) $< $@ -mwidth 4 -mheight 4

$(OBJEVENTGFXDIR)/pokemon/horsea.4bpp: %.4bpp: %.png
	$(GFX) $< $@ -mwidth 4 -mheight 4

$(OBJEVENTGFXDIR)/pokemon/seadra.4bpp: %.4bpp: %.png
	$(GFX) $< $@ -mwidth 4 -mheight 4

$(OBJEVENTGFXDIR)/pokemon/goldeen.4bpp: %.4bpp: %.png
	$(GFX) $< $@ -mwidth 4 -mheight 4

$(OBJEVENTGFXDIR)/pokemon/seaking.4bpp: %.4bpp: %.png
	$(GFX) $< $@ -mwidth 4 -mheight 4

$(OBJEVENTGFXDIR)/pokemon/staryu.4bpp: %.4bpp: %.png
	$(GFX) $< $@ -mwidth 4 -mheight 4

$(OBJEVENTGFXDIR)/pokemon/starmie.4bpp: %.4bpp: %.png
	$(GFX) $< $@ -mwidth 4 -mheight 4

$(OBJEVENTGFXDIR)/pokemon/mr_mime.4bpp: %.4bpp: %.png
	$(GFX) $< $@ -mwidth 4 -mheight 4

$(OBJEVENTGFXDIR)/pokemon/scyther.4bpp: %.4bpp: %.png
	$(GFX) $< $@ -mwidth 4 -mheight 4

$(OBJEVENTGFXDIR)/pokemon/jynx.4bpp: %.4bpp: %.png
	$(GFX) $< $@ -mwidth 4 -mheight 4

$(OBJEVENTGFXDIR)/pokemon/electabuzz.4bpp: %.4bpp: %.png
	$(GFX) $< $@ -mwidth 4 -mheight 4

$(OBJEVENTGFXDIR)/pokemon/magmar.4bpp: %.4bpp: %.png
	$(GFX) $< $@ -mwidth 4 -mheight 4

$(OBJEVENTGFXDIR)/pokemon/pinsir.4bpp: %.4bpp: %.png
	$(GFX) $< $@ -mwidth 4 -mheight 4

$(OBJEVENTGFXDIR)/pokemon/tauros.4bpp: %.4bpp: %.png
	$(GFX) $< $@ -mwidth 4 -mheight 4

$(OBJEVENTGFXDIR)/pokemon/magikarp.4bpp: %.4bpp: %.png
	$(GFX) $< $@ -mwidth 4 -mheight 4

$(OBJEVENTGFXDIR)/pokemon/gyarados.4bpp: %.4bpp: %.png
	$(GFX) $< $@ -mwidth 4 -mheight 4

$(OBJEVENTGFXDIR)/pokemon/lapras.4bpp: %.4bpp: %.png
	$(GFX) $< $@ -mwidth 4 -mheight 4

$(OBJEVENTGFXDIR)/pokemon/ditto.4bpp: %.4bpp: %.png
	$(GFX) $< $@ -mwidth 4 -mheight 4

$(OBJEVENTGFXDIR)/pokemon/eevee.4bpp: %.4bpp: %.png
	$(GFX) $< $@ -mwidth 4 -mheight 4

$(OBJEVENTGFXDIR)/pokemon/vaporeon.4bpp: %.4bpp: %.png
	$(GFX) $< $@ -mwidth 4 -mheight 4

$(OBJEVENTGFXDIR)/pokemon/jolteon.4bpp: %.4bpp: %.png
	$(GFX) $< $@ -mwidth 4 -mheight 4

$(OBJEVENTGFXDIR)/pokemon/flareon.4bpp: %.4bpp: %.png
	$(GFX) $< $@ -mwidth 4 -mheight 4

$(OBJEVENTGFXDIR)/pokemon/porygon.4bpp: %.4bpp: %.png
	$(GFX) $< $@ -mwidth 4 -mheight 4

$(OBJEVENTGFXDIR)/pokemon/omanyte.4bpp: %.4bpp: %.png
	$(GFX) $< $@ -mwidth 4 -mheight 4

$(OBJEVENTGFXDIR)/pokemon/omastar.4bpp: %.4bpp: %.png
	$(GFX) $< $@ -mwidth 4 -mheight 4

$(OBJEVENTGFXDIR)/pokemon/kabuto.4bpp: %.4bpp: %.png
	$(GFX) $< $@ -mwidth 4 -mheight 4

$(OBJEVENTGFXDIR)/pokemon/kabutops.4bpp: %.4bpp: %.png
	$(GFX) $< $@ -mwidth 4 -mheight 4

$(OBJEVENTGFXDIR)/pokemon/aerodactyl.4bpp: %.4bpp: %.png
	$(GFX) $< $@ -mwidth 4 -mheight 4

$(OBJEVENTGFXDIR)/pokemon/snorlax.4bpp: %.4bpp: %.png
	$(GFX) $< $@ -mwidth 4 -mheight 4

$(OBJEVENTGFXDIR)/pokemon/articuno.4bpp: %.4bpp: %.png
	$(GFX) $< $@ -mwidth 4 -mheight 4

$(OBJEVENTGFXDIR)/pokemon/zapdos.4bpp: %.4bpp: %.png
	$(GFX) $< $@ -mwidth 4 -mheight 4

$(OBJEVENTGFXDIR)/pokemon/moltres.4bpp: %.4bpp: %.png
	$(GFX) $< $@ -mwidth 4 -mheight 4

$(OBJEVENTGFXDIR)/pokemon/dratini.4bpp: %.4bpp: %.png
	$(GFX) $< $@ -mwidth 4 -mheight 4

$(OBJEVENTGFXDIR)/pokemon/dragonair.4bpp: %.4bpp: %.png
	$(GFX) $< $@ -mwidth 4 -mheight 4

$(OBJEVENTGFXDIR)/pokemon/dragonite.4bpp: %.4bpp: %.png
	$(GFX) $< $@ -mwidth 4 -mheight 4

$(OBJEVENTGFXDIR)/pokemon/mewtwo.4bpp: %.4bpp: %.png
	$(GFX) $< $@ -mwidth 4 -mheight 4

$(OBJEVENTGFXDIR)/pokemon/mew.4bpp: %.4bpp: %.png
	$(GFX) $< $@ -mwidth 4 -mheight 4

$(OBJEVENTGFXDIR)/pokemon/chikorita.4bpp: %.4bpp: %.png
	$(GFX) $< $@ -mwidth 4 -mheight 4

$(OBJEVENTGFXDIR)/pokemon/bayleef.4bpp: %.4bpp: %.png
	$(GFX) $< $@ -mwidth 4 -mheight 4

$(OBJEVENTGFXDIR)/pokemon/meganium.4bpp: %.4bpp: %.png
	$(GFX) $< $@ -mwidth 4 -mheight 4

$(OBJEVENTGFXDIR)/pokemon/cyndaquil.4bpp: %.4bpp: %.png
	$(GFX) $< $@ -mwidth 4 -mheight 4

$(OBJEVENTGFXDIR)/pokemon/quilava.4bpp: %.4bpp: %.png
	$(GFX) $< $@ -mwidth 4 -mheight 4

$(OBJEVENTGFXDIR)/pokemon/typhlosion.4bpp: %.4bpp: %.png
	$(GFX) $< $@ -mwidth 4 -mheight 4

$(OBJEVENTGFXDIR)/pokemon/totodile.4bpp: %.4bpp: %.png
	$(GFX) $< $@ -mwidth 4 -mheight 4

$(OBJEVENTGFXDIR)/pokemon/croconaw.4bpp: %.4bpp: %.png
	$(GFX) $< $@ -mwidth 4 -mheight 4

$(OBJEVENTGFXDIR)/pokemon/feraligatr.4bpp: %.4bpp: %.png
	$(GFX) $< $@ -mwidth 4 -mheight 4

$(OBJEVENTGFXDIR)/pokemon/sentret.4bpp: %.4bpp: %.png
	$(GFX) $< $@ -mwidth 4 -mheight 4

$(OBJEVENTGFXDIR)/pokemon/furret.4bpp: %.4bpp: %.png
	$(GFX) $< $@ -mwidth 4 -mheight 4

$(OBJEVENTGFXDIR)/pokemon/hoothoot.4bpp: %.4bpp: %.png
	$(GFX) $< $@ -mwidth 4 -mheight 4

$(OBJEVENTGFXDIR)/pokemon/noctowl.4bpp: %.4bpp: %.png
	$(GFX) $< $@ -mwidth 4 -mheight 4

$(OBJEVENTGFXDIR)/pokemon/ledyba.4bpp: %.4bpp: %.png
	$(GFX) $< $@ -mwidth 4 -mheight 4

$(OBJEVENTGFXDIR)/pokemon/ledian.4bpp: %.4bpp: %.png
	$(GFX) $< $@ -mwidth 4 -mheight 4

$(OBJEVENTGFXDIR)/pokemon/spinarak.4bpp: %.4bpp: %.png
	$(GFX) $< $@ -mwidth 4 -mheight 4

$(OBJEVENTGFXDIR)/pokemon/ariados.4bpp: %.4bpp: %.png
	$(GFX) $< $@ -mwidth 4 -mheight 4

$(OBJEVENTGFXDIR)/pokemon/crobat.4bpp: %.4bpp: %.png
	$(GFX) $< $@ -mwidth 4 -mheight 4

$(OBJEVENTGFXDIR)/pokemon/chinchou.4bpp: %.4bpp: %.png
	$(GFX) $< $@ -mwidth 4 -mheight 4

$(OBJEVENTGFXDIR)/pokemon/lanturn.4bpp: %.4bpp: %.png
	$(GFX) $< $@ -mwidth 4 -mheight 4

$(OBJEVENTGFXDIR)/pokemon/pichu.4bpp: %.4bpp: %.png
	$(GFX) $< $@ -mwidth 4 -mheight 4

$(OBJEVENTGFXDIR)/pokemon/cleffa.4bpp: %.4bpp: %.png
	$(GFX) $< $@ -mwidth 4 -mheight 4

$(OBJEVENTGFXDIR)/pokemon/igglybuff.4bpp: %.4bpp: %.png
	$(GFX) $< $@ -mwidth 4 -mheight 4

$(OBJEVENTGFXDIR)/pokemon/togepi.4bpp: %.4bpp: %.png
	$(GFX) $< $@ -mwidth 4 -mheight 4

$(OBJEVENTGFXDIR)/pokemon/togetic.4bpp: %.4bpp: %.png
	$(GFX) $< $@ -mwidth 4 -mheight 4

$(OBJEVENTGFXDIR)/pokemon/natu.4bpp: %.4bpp: %.png
	$(GFX) $< $@ -mwidth 4 -mheight 4

$(OBJEVENTGFXDIR)/pokemon/xatu.4bpp: %.4bpp: %.png
	$(GFX) $< $@ -mwidth 4 -mheight 4

$(OBJEVENTGFXDIR)/pokemon/mareep.4bpp: %.4bpp: %.png
	$(GFX) $< $@ -mwidth 4 -mheight 4

$(OBJEVENTGFXDIR)/pokemon/flaaffy.4bpp: %.4bpp: %.png
	$(GFX) $< $@ -mwidth 4 -mheight 4

$(OBJEVENTGFXDIR)/pokemon/ampharos.4bpp: %.4bpp: %.png
	$(GFX) $< $@ -mwidth 4 -mheight 4

$(OBJEVENTGFXDIR)/pokemon/bellossom.4bpp: %.4bpp: %.png
	$(GFX) $< $@ -mwidth 4 -mheight 4

$(OBJEVENTGFXDIR)/pokemon/marill.4bpp: %.4bpp: %.png
	$(GFX) $< $@ -mwidth 4 -mheight 4

$(OBJEVENTGFXDIR)/pokemon/azumarill.4bpp: %.4bpp: %.png
	$(GFX) $< $@ -mwidth 4 -mheight 4

$(OBJEVENTGFXDIR)/pokemon/sudowoodo.4bpp: %.4bpp: %.png
	$(GFX) $< $@ -mwidth 4 -mheight 4

$(OBJEVENTGFXDIR)/pokemon/politoed.4bpp: %.4bpp: %.png
	$(GFX) $< $@ -mwidth 4 -mheight 4

$(OBJEVENTGFXDIR)/pokemon/hoppip.4bpp: %.4bpp: %.png
	$(GFX) $< $@ -mwidth 4 -mheight 4

$(OBJEVENTGFXDIR)/pokemon/skiploom.4bpp: %.4bpp: %.png
	$(GFX) $< $@ -mwidth 4 -mheight 4

$(OBJEVENTGFXDIR)/pokemon/jumpluff.4bpp: %.4bpp: %.png
	$(GFX) $< $@ -mwidth 4 -mheight 4

$(OBJEVENTGFXDIR)/pokemon/aipom.4bpp: %.4bpp: %.png
	$(GFX) $< $@ -mwidth 4 -mheight 4

$(OBJEVENTGFXDIR)/pokemon/sunkern.4bpp: %.4bpp: %.png
	$(GFX) $< $@ -mwidth 4 -mheight 4

$(OBJEVENTGFXDIR)/pokemon/sunflora.4bpp: %.4bpp: %.png
	$(GFX) $< $@ -mwidth 4 -mheight 4

$(OBJEVENTGFXDIR)/pokemon/yanma.4bpp: %.4bpp: %.png
	$(GFX) $< $@ -mwidth 4 -mheight 4

$(OBJEVENTGFXDIR)/pokemon/wooper.4bpp: %.4bpp: %.png
	$(GFX) $< $@ -mwidth 4 -mheight 4

$(OBJEVENTGFXDIR)/pokemon/quagsire.4bpp: %.4bpp: %.png
	$(GFX) $< $@ -mwidth 4 -mheight 4

$(OBJEVENTGFXDIR)/pokemon/espeon.4bpp: %.4bpp: %.png
	$(GFX) $< $@ -mwidth 4 -mheight 4

$(OBJEVENTGFXDIR)/pokemon/umbreon.4bpp: %.4bpp: %.png
	$(GFX) $< $@ -mwidth 4 -mheight 4

$(OBJEVENTGFXDIR)/pokemon/murkrow.4bpp: %.4bpp: %.png
	$(GFX) $< $@ -mwidth 4 -mheight 4

$(OBJEVENTGFXDIR)/pokemon/slowking.4bpp: %.4bpp: %.png
	$(GFX) $< $@ -mwidth 4 -mheight 4

$(OBJEVENTGFXDIR)/pokemon/misdreavus.4bpp: %.4bpp: %.png
	$(GFX) $< $@ -mwidth 4 -mheight 4

$(OBJEVENTGFXDIR)/pokemon/unown_a.4bpp: %.4bpp: %.png
	$(GFX) $< $@ -mwidth 4 -mheight 4

$(OBJEVENTGFXDIR)/pokemon/unown_b.4bpp: %.4bpp: %.png
	$(GFX) $< $@ -mwidth 4 -mheight 4

$(OBJEVENTGFXDIR)/pokemon/unown_c.4bpp: %.4bpp: %.png
	$(GFX) $< $@ -mwidth 4 -mheight 4

$(OBJEVENTGFXDIR)/pokemon/unown_d.4bpp: %.4bpp: %.png
	$(GFX) $< $@ -mwidth 4 -mheight 4

$(OBJEVENTGFXDIR)/pokemon/unown_e.4bpp: %.4bpp: %.png
	$(GFX) $< $@ -mwidth 4 -mheight 4

$(OBJEVENTGFXDIR)/pokemon/unown_f.4bpp: %.4bpp: %.png
	$(GFX) $< $@ -mwidth 4 -mheight 4

$(OBJEVENTGFXDIR)/pokemon/unown_g.4bpp: %.4bpp: %.png
	$(GFX) $< $@ -mwidth 4 -mheight 4

$(OBJEVENTGFXDIR)/pokemon/unown_h.4bpp: %.4bpp: %.png
	$(GFX) $< $@ -mwidth 4 -mheight 4

$(OBJEVENTGFXDIR)/pokemon/unown_i.4bpp: %.4bpp: %.png
	$(GFX) $< $@ -mwidth 4 -mheight 4

$(OBJEVENTGFXDIR)/pokemon/unown_j.4bpp: %.4bpp: %.png
	$(GFX) $< $@ -mwidth 4 -mheight 4

$(OBJEVENTGFXDIR)/pokemon/unown_k.4bpp: %.4bpp: %.png
	$(GFX) $< $@ -mwidth 4 -mheight 4

$(OBJEVENTGFXDIR)/pokemon/unown_l.4bpp: %.4bpp: %.png
	$(GFX) $< $@ -mwidth 4 -mheight 4

$(OBJEVENTGFXDIR)/pokemon/unown_m.4bpp: %.4bpp: %.png
	$(GFX) $< $@ -mwidth 4 -mheight 4

$(OBJEVENTGFXDIR)/pokemon/unown_n.4bpp: %.4bpp: %.png
	$(GFX) $< $@ -mwidth 4 -mheight 4

$(OBJEVENTGFXDIR)/pokemon/unown_o.4bpp: %.4bpp: %.png
	$(GFX) $< $@ -mwidth 4 -mheight 4

$(OBJEVENTGFXDIR)/pokemon/unown_p.4bpp: %.4bpp: %.png
	$(GFX) $< $@ -mwidth 4 -mheight 4

$(OBJEVENTGFXDIR)/pokemon/unown_q.4bpp: %.4bpp: %.png
	$(GFX) $< $@ -mwidth 4 -mheight 4

$(OBJEVENTGFXDIR)/pokemon/unown_r.4bpp: %.4bpp: %.png
	$(GFX) $< $@ -mwidth 4 -mheight 4

$(OBJEVENTGFXDIR)/pokemon/unown_s.4bpp: %.4bpp: %.png
	$(GFX) $< $@ -mwidth 4 -mheight 4

$(OBJEVENTGFXDIR)/pokemon/unown_t.4bpp: %.4bpp: %.png
	$(GFX) $< $@ -mwidth 4 -mheight 4

$(OBJEVENTGFXDIR)/pokemon/unown_u.4bpp: %.4bpp: %.png
	$(GFX) $< $@ -mwidth 4 -mheight 4

$(OBJEVENTGFXDIR)/pokemon/unown_v.4bpp: %.4bpp: %.png
	$(GFX) $< $@ -mwidth 4 -mheight 4

$(OBJEVENTGFXDIR)/pokemon/unown_w.4bpp: %.4bpp: %.png
	$(GFX) $< $@ -mwidth 4 -mheight 4

$(OBJEVENTGFXDIR)/pokemon/unown_x.4bpp: %.4bpp: %.png
	$(GFX) $< $@ -mwidth 4 -mheight 4

$(OBJEVENTGFXDIR)/pokemon/unown_y.4bpp: %.4bpp: %.png
	$(GFX) $< $@ -mwidth 4 -mheight 4

$(OBJEVENTGFXDIR)/pokemon/unown_z.4bpp: %.4bpp: %.png
	$(GFX) $< $@ -mwidth 4 -mheight 4

$(OBJEVENTGFXDIR)/pokemon/unown_exclamation.4bpp: %.4bpp: %.png
	$(GFX) $< $@ -mwidth 4 -mheight 4

$(OBJEVENTGFXDIR)/pokemon/unown_question.4bpp: %.4bpp: %.png
	$(GFX) $< $@ -mwidth 4 -mheight 4

$(OBJEVENTGFXDIR)/pokemon/wobbuffet.4bpp: %.4bpp: %.png
	$(GFX) $< $@ -mwidth 4 -mheight 4

$(OBJEVENTGFXDIR)/pokemon/girafarig.4bpp: %.4bpp: %.png
	$(GFX) $< $@ -mwidth 4 -mheight 4

$(OBJEVENTGFXDIR)/pokemon/pineco.4bpp: %.4bpp: %.png
	$(GFX) $< $@ -mwidth 4 -mheight 4

$(OBJEVENTGFXDIR)/pokemon/forretress.4bpp: %.4bpp: %.png
	$(GFX) $< $@ -mwidth 4 -mheight 4

$(OBJEVENTGFXDIR)/pokemon/dunsparce.4bpp: %.4bpp: %.png
	$(GFX) $< $@ -mwidth 4 -mheight 4

$(OBJEVENTGFXDIR)/pokemon/gligar.4bpp: %.4bpp: %.png
	$(GFX) $< $@ -mwidth 4 -mheight 4

$(OBJEVENTGFXDIR)/pokemon/steelix.4bpp: %.4bpp: %.png
	$(GFX) $< $@ -mwidth 4 -mheight 4

$(OBJEVENTGFXDIR)/pokemon/snubbull.4bpp: %.4bpp: %.png
	$(GFX) $< $@ -mwidth 4 -mheight 4

$(OBJEVENTGFXDIR)/pokemon/granbull.4bpp: %.4bpp: %.png
	$(GFX) $< $@ -mwidth 4 -mheight 4

$(OBJEVENTGFXDIR)/pokemon/qwilfish.4bpp: %.4bpp: %.png
	$(GFX) $< $@ -mwidth 4 -mheight 4

$(OBJEVENTGFXDIR)/pokemon/scizor.4bpp: %.4bpp: %.png
	$(GFX) $< $@ -mwidth 4 -mheight 4

$(OBJEVENTGFXDIR)/pokemon/shuckle.4bpp: %.4bpp: %.png
	$(GFX) $< $@ -mwidth 4 -mheight 4

$(OBJEVENTGFXDIR)/pokemon/heracross.4bpp: %.4bpp: %.png
	$(GFX) $< $@ -mwidth 4 -mheight 4

$(OBJEVENTGFXDIR)/pokemon/sneasel.4bpp: %.4bpp: %.png
	$(GFX) $< $@ -mwidth 4 -mheight 4

$(OBJEVENTGFXDIR)/pokemon/teddiursa.4bpp: %.4bpp: %.png
	$(GFX) $< $@ -mwidth 4 -mheight 4

$(OBJEVENTGFXDIR)/pokemon/ursaring.4bpp: %.4bpp: %.png
	$(GFX) $< $@ -mwidth 4 -mheight 4

$(OBJEVENTGFXDIR)/pokemon/slugma.4bpp: %.4bpp: %.png
	$(GFX) $< $@ -mwidth 4 -mheight 4

$(OBJEVENTGFXDIR)/pokemon/magcargo.4bpp: %.4bpp: %.png
	$(GFX) $< $@ -mwidth 4 -mheight 4

$(OBJEVENTGFXDIR)/pokemon/swinub.4bpp: %.4bpp: %.png
	$(GFX) $< $@ -mwidth 4 -mheight 4

$(OBJEVENTGFXDIR)/pokemon/piloswine.4bpp: %.4bpp: %.png
	$(GFX) $< $@ -mwidth 4 -mheight 4

$(OBJEVENTGFXDIR)/pokemon/corsola.4bpp: %.4bpp: %.png
	$(GFX) $< $@ -mwidth 4 -mheight 4

$(OBJEVENTGFXDIR)/pokemon/remoraid.4bpp: %.4bpp: %.png
	$(GFX) $< $@ -mwidth 4 -mheight 4

$(OBJEVENTGFXDIR)/pokemon/octillery.4bpp: %.4bpp: %.png
	$(GFX) $< $@ -mwidth 4 -mheight 4

$(OBJEVENTGFXDIR)/pokemon/delibird.4bpp: %.4bpp: %.png
	$(GFX) $< $@ -mwidth 4 -mheight 4

$(OBJEVENTGFXDIR)/pokemon/mantine.4bpp: %.4bpp: %.png
	$(GFX) $< $@ -mwidth 4 -mheight 4

$(OBJEVENTGFXDIR)/pokemon/skarmory.4bpp: %.4bpp: %.png
	$(GFX) $< $@ -mwidth 4 -mheight 4

$(OBJEVENTGFXDIR)/pokemon/houndour.4bpp: %.4bpp: %.png
	$(GFX) $< $@ -mwidth 4 -mheight 4

$(OBJEVENTGFXDIR)/pokemon/houndoom.4bpp: %.4bpp: %.png
	$(GFX) $< $@ -mwidth 4 -mheight 4

$(OBJEVENTGFXDIR)/pokemon/kingdra.4bpp: %.4bpp: %.png
	$(GFX) $< $@ -mwidth 4 -mheight 4

$(OBJEVENTGFXDIR)/pokemon/phanpy.4bpp: %.4bpp: %.png
	$(GFX) $< $@ -mwidth 4 -mheight 4

$(OBJEVENTGFXDIR)/pokemon/donphan.4bpp: %.4bpp: %.png
	$(GFX) $< $@ -mwidth 4 -mheight 4

$(OBJEVENTGFXDIR)/pokemon/porygon2.4bpp: %.4bpp: %.png
	$(GFX) $< $@ -mwidth 4 -mheight 4

$(OBJEVENTGFXDIR)/pokemon/stantler.4bpp: %.4bpp: %.png
	$(GFX) $< $@ -mwidth 4 -mheight 4

$(OBJEVENTGFXDIR)/pokemon/smeargle.4bpp: %.4bpp: %.png
	$(GFX) $< $@ -mwidth 4 -mheight 4

$(OBJEVENTGFXDIR)/pokemon/tyrogue.4bpp: %.4bpp: %.png
	$(GFX) $< $@ -mwidth 4 -mheight 4

$(OBJEVENTGFXDIR)/pokemon/hitmontop.4bpp: %.4bpp: %.png
	$(GFX) $< $@ -mwidth 4 -mheight 4

$(OBJEVENTGFXDIR)/pokemon/smoochum.4bpp: %.4bpp: %.png
	$(GFX) $< $@ -mwidth 4 -mheight 4

$(OBJEVENTGFXDIR)/pokemon/elekid.4bpp: %.4bpp: %.png
	$(GFX) $< $@ -mwidth 4 -mheight 4

$(OBJEVENTGFXDIR)/pokemon/magby.4bpp: %.4bpp: %.png
	$(GFX) $< $@ -mwidth 4 -mheight 4

$(OBJEVENTGFXDIR)/pokemon/miltank.4bpp: %.4bpp: %.png
	$(GFX) $< $@ -mwidth 4 -mheight 4

$(OBJEVENTGFXDIR)/pokemon/blissey.4bpp: %.4bpp: %.png
	$(GFX) $< $@ -mwidth 4 -mheight 4

$(OBJEVENTGFXDIR)/pokemon/raikou.4bpp: %.4bpp: %.png
	$(GFX) $< $@ -mwidth 4 -mheight 4

$(OBJEVENTGFXDIR)/pokemon/entei.4bpp: %.4bpp: %.png
	$(GFX) $< $@ -mwidth 4 -mheight 4

$(OBJEVENTGFXDIR)/pokemon/suicune.4bpp: %.4bpp: %.png
	$(GFX) $< $@ -mwidth 4 -mheight 4

$(OBJEVENTGFXDIR)/pokemon/larvitar.4bpp: %.4bpp: %.png
	$(GFX) $< $@ -mwidth 4 -mheight 4

$(OBJEVENTGFXDIR)/pokemon/pupitar.4bpp: %.4bpp: %.png
	$(GFX) $< $@ -mwidth 4 -mheight 4

$(OBJEVENTGFXDIR)/pokemon/tyranitar.4bpp: %.4bpp: %.png
	$(GFX) $< $@ -mwidth 4 -mheight 4

$(OBJEVENTGFXDIR)/pokemon/lugia.4bpp: %.4bpp: %.png
	$(GFX) $< $@ -mwidth 4 -mheight 4

$(OBJEVENTGFXDIR)/pokemon/ho_oh.4bpp: %.4bpp: %.png
	$(GFX) $< $@ -mwidth 4 -mheight 4

$(OBJEVENTGFXDIR)/pokemon/celebi.4bpp: %.4bpp: %.png
	$(GFX) $< $@ -mwidth 4 -mheight 4

$(OBJEVENTGFXDIR)/pokemon/treecko.4bpp: %.4bpp: %.png
	$(GFX) $< $@ -mwidth 4 -mheight 4

$(OBJEVENTGFXDIR)/pokemon/grovyle.4bpp: %.4bpp: %.png
	$(GFX) $< $@ -mwidth 4 -mheight 4

$(OBJEVENTGFXDIR)/pokemon/sceptile.4bpp: %.4bpp: %.png
	$(GFX) $< $@ -mwidth 4 -mheight 4

$(OBJEVENTGFXDIR)/pokemon/torchic.4bpp: %.4bpp: %.png
	$(GFX) $< $@ -mwidth 4 -mheight 4

$(OBJEVENTGFXDIR)/pokemon/combusken.4bpp: %.4bpp: %.png
	$(GFX) $< $@ -mwidth 4 -mheight 4

$(OBJEVENTGFXDIR)/pokemon/blaziken.4bpp: %.4bpp: %.png
	$(GFX) $< $@ -mwidth 4 -mheight 4

$(OBJEVENTGFXDIR)/pokemon/mudkip.4bpp: %.4bpp: %.png
	$(GFX) $< $@ -mwidth 4 -mheight 4

$(OBJEVENTGFXDIR)/pokemon/marshtomp.4bpp: %.4bpp: %.png
	$(GFX) $< $@ -mwidth 4 -mheight 4

$(OBJEVENTGFXDIR)/pokemon/swampert.4bpp: %.4bpp: %.png
	$(GFX) $< $@ -mwidth 4 -mheight 4

$(OBJEVENTGFXDIR)/pokemon/poochyena.4bpp: %.4bpp: %.png
	$(GFX) $< $@ -mwidth 4 -mheight 4

$(OBJEVENTGFXDIR)/pokemon/mightyena.4bpp: %.4bpp: %.png
	$(GFX) $< $@ -mwidth 4 -mheight 4

$(OBJEVENTGFXDIR)/pokemon/zigzagoon.4bpp: %.4bpp: %.png
	$(GFX) $< $@ -mwidth 4 -mheight 4

$(OBJEVENTGFXDIR)/pokemon/linoone.4bpp: %.4bpp: %.png
	$(GFX) $< $@ -mwidth 4 -mheight 4

$(OBJEVENTGFXDIR)/pokemon/wurmple.4bpp: %.4bpp: %.png
	$(GFX) $< $@ -mwidth 4 -mheight 4

$(OBJEVENTGFXDIR)/pokemon/silcoon.4bpp: %.4bpp: %.png
	$(GFX) $< $@ -mwidth 4 -mheight 4

$(OBJEVENTGFXDIR)/pokemon/beautifly.4bpp: %.4bpp: %.png
	$(GFX) $< $@ -mwidth 4 -mheight 4

$(OBJEVENTGFXDIR)/pokemon/cascoon.4bpp: %.4bpp: %.png
	$(GFX) $< $@ -mwidth 4 -mheight 4

$(OBJEVENTGFXDIR)/pokemon/dustox.4bpp: %.4bpp: %.png
	$(GFX) $< $@ -mwidth 4 -mheight 4

$(OBJEVENTGFXDIR)/pokemon/lotad.4bpp: %.4bpp: %.png
	$(GFX) $< $@ -mwidth 4 -mheight 4

$(OBJEVENTGFXDIR)/pokemon/lombre.4bpp: %.4bpp: %.png
	$(GFX) $< $@ -mwidth 4 -mheight 4

$(OBJEVENTGFXDIR)/pokemon/ludicolo.4bpp: %.4bpp: %.png
	$(GFX) $< $@ -mwidth 4 -mheight 4

$(OBJEVENTGFXDIR)/pokemon/seedot.4bpp: %.4bpp: %.png
	$(GFX) $< $@ -mwidth 4 -mheight 4

$(OBJEVENTGFXDIR)/pokemon/nuzleaf.4bpp: %.4bpp: %.png
	$(GFX) $< $@ -mwidth 4 -mheight 4

$(OBJEVENTGFXDIR)/pokemon/shiftry.4bpp: %.4bpp: %.png
	$(GFX) $< $@ -mwidth 4 -mheight 4

$(OBJEVENTGFXDIR)/pokemon/taillow.4bpp: %.4bpp: %.png
	$(GFX) $< $@ -mwidth 4 -mheight 4

$(OBJEVENTGFXDIR)/pokemon/swellow.4bpp: %.4bpp: %.png
	$(GFX) $< $@ -mwidth 4 -mheight 4

$(OBJEVENTGFXDIR)/pokemon/wingull.4bpp: %.4bpp: %.png
	$(GFX) $< $@ -mwidth 4 -mheight 4

$(OBJEVENTGFXDIR)/pokemon/pelipper.4bpp: %.4bpp: %.png
	$(GFX) $< $@ -mwidth 4 -mheight 4

$(OBJEVENTGFXDIR)/pokemon/ralts.4bpp: %.4bpp: %.png
	$(GFX) $< $@ -mwidth 4 -mheight 4

$(OBJEVENTGFXDIR)/pokemon/kirlia.4bpp: %.4bpp: %.png
	$(GFX) $< $@ -mwidth 4 -mheight 4

$(OBJEVENTGFXDIR)/pokemon/gardevoir.4bpp: %.4bpp: %.png
	$(GFX) $< $@ -mwidth 4 -mheight 4

$(OBJEVENTGFXDIR)/pokemon/surskit.4bpp: %.4bpp: %.png
	$(GFX) $< $@ -mwidth 4 -mheight 4

$(OBJEVENTGFXDIR)/pokemon/masquerain.4bpp: %.4bpp: %.png
	$(GFX) $< $@ -mwidth 4 -mheight 4

$(OBJEVENTGFXDIR)/pokemon/shroomish.4bpp: %.4bpp: %.png
	$(GFX) $< $@ -mwidth 4 -mheight 4

$(OBJEVENTGFXDIR)/pokemon/breloom.4bpp: %.4bpp: %.png
	$(GFX) $< $@ -mwidth 4 -mheight 4

$(OBJEVENTGFXDIR)/pokemon/slakoth.4bpp: %.4bpp: %.png
	$(GFX) $< $@ -mwidth 4 -mheight 4

$(OBJEVENTGFXDIR)/pokemon/vigoroth.4bpp: %.4bpp: %.png
	$(GFX) $< $@ -mwidth 4 -mheight 4

$(OBJEVENTGFXDIR)/pokemon/slaking.4bpp: %.4bpp: %.png
	$(GFX) $< $@ -mwidth 4 -mheight 4

$(OBJEVENTGFXDIR)/pokemon/nincada.4bpp: %.4bpp: %.png
	$(GFX) $< $@ -mwidth 4 -mheight 4

$(OBJEVENTGFXDIR)/pokemon/ninjask.4bpp: %.4bpp: %.png
	$(GFX) $< $@ -mwidth 4 -mheight 4

$(OBJEVENTGFXDIR)/pokemon/shedinja.4bpp: %.4bpp: %.png
	$(GFX) $< $@ -mwidth 4 -mheight 4

$(OBJEVENTGFXDIR)/pokemon/whismur.4bpp: %.4bpp: %.png
	$(GFX) $< $@ -mwidth 4 -mheight 4

$(OBJEVENTGFXDIR)/pokemon/loudred.4bpp: %.4bpp: %.png
	$(GFX) $< $@ -mwidth 4 -mheight 4

$(OBJEVENTGFXDIR)/pokemon/exploud.4bpp: %.4bpp: %.png
	$(GFX) $< $@ -mwidth 4 -mheight 4

$(OBJEVENTGFXDIR)/pokemon/makuhita.4bpp: %.4bpp: %.png
	$(GFX) $< $@ -mwidth 4 -mheight 4

$(OBJEVENTGFXDIR)/pokemon/hariyama.4bpp: %.4bpp: %.png
	$(GFX) $< $@ -mwidth 4 -mheight 4

$(OBJEVENTGFXDIR)/pokemon/azurill.4bpp: %.4bpp: %.png
	$(GFX) $< $@ -mwidth 4 -mheight 4

$(OBJEVENTGFXDIR)/pokemon/nosepass.4bpp: %.4bpp: %.png
	$(GFX) $< $@ -mwidth 4 -mheight 4

$(OBJEVENTGFXDIR)/pokemon/skitty.4bpp: %.4bpp: %.png
	$(GFX) $< $@ -mwidth 4 -mheight 4

$(OBJEVENTGFXDIR)/pokemon/delcatty.4bpp: %.4bpp: %.png
	$(GFX) $< $@ -mwidth 4 -mheight 4

$(OBJEVENTGFXDIR)/pokemon/sableye.4bpp: %.4bpp: %.png
	$(GFX) $< $@ -mwidth 4 -mheight 4

$(OBJEVENTGFXDIR)/pokemon/mawile.4bpp: %.4bpp: %.png
	$(GFX) $< $@ -mwidth 4 -mheight 4

$(OBJEVENTGFXDIR)/pokemon/aron.4bpp: %.4bpp: %.png
	$(GFX) $< $@ -mwidth 4 -mheight 4

$(OBJEVENTGFXDIR)/pokemon/lairon.4bpp: %.4bpp: %.png
	$(GFX) $< $@ -mwidth 4 -mheight 4

$(OBJEVENTGFXDIR)/pokemon/aggron.4bpp: %.4bpp: %.png
	$(GFX) $< $@ -mwidth 4 -mheight 4

$(OBJEVENTGFXDIR)/pokemon/meditite.4bpp: %.4bpp: %.png
	$(GFX) $< $@ -mwidth 4 -mheight 4

$(OBJEVENTGFXDIR)/pokemon/medicham.4bpp: %.4bpp: %.png
	$(GFX) $< $@ -mwidth 4 -mheight 4

$(OBJEVENTGFXDIR)/pokemon/electrike.4bpp: %.4bpp: %.png
	$(GFX) $< $@ -mwidth 4 -mheight 4

$(OBJEVENTGFXDIR)/pokemon/manectric.4bpp: %.4bpp: %.png
	$(GFX) $< $@ -mwidth 4 -mheight 4

$(OBJEVENTGFXDIR)/pokemon/plusle.4bpp: %.4bpp: %.png
	$(GFX) $< $@ -mwidth 4 -mheight 4

$(OBJEVENTGFXDIR)/pokemon/minun.4bpp: %.4bpp: %.png
	$(GFX) $< $@ -mwidth 4 -mheight 4

$(OBJEVENTGFXDIR)/pokemon/volbeat.4bpp: %.4bpp: %.png
	$(GFX) $< $@ -mwidth 4 -mheight 4

$(OBJEVENTGFXDIR)/pokemon/illumise.4bpp: %.4bpp: %.png
	$(GFX) $< $@ -mwidth 4 -mheight 4

$(OBJEVENTGFXDIR)/pokemon/roselia.4bpp: %.4bpp: %.png
	$(GFX) $< $@ -mwidth 4 -mheight 4

$(OBJEVENTGFXDIR)/pokemon/gulpin.4bpp: %.4bpp: %.png
	$(GFX) $< $@ -mwidth 4 -mheight 4

$(OBJEVENTGFXDIR)/pokemon/swalot.4bpp: %.4bpp: %.png
	$(GFX) $< $@ -mwidth 4 -mheight 4

$(OBJEVENTGFXDIR)/pokemon/carvanha.4bpp: %.4bpp: %.png
	$(GFX) $< $@ -mwidth 4 -mheight 4

$(OBJEVENTGFXDIR)/pokemon/sharpedo.4bpp: %.4bpp: %.png
	$(GFX) $< $@ -mwidth 4 -mheight 4

$(OBJEVENTGFXDIR)/pokemon/wailmer.4bpp: %.4bpp: %.png
	$(GFX) $< $@ -mwidth 4 -mheight 4

$(OBJEVENTGFXDIR)/pokemon/wailord.4bpp: %.4bpp: %.png
	$(GFX) $< $@ -mwidth 4 -mheight 4

$(OBJEVENTGFXDIR)/pokemon/numel.4bpp: %.4bpp: %.png
	$(GFX) $< $@ -mwidth 4 -mheight 4

$(OBJEVENTGFXDIR)/pokemon/camerupt.4bpp: %.4bpp: %.png
	$(GFX) $< $@ -mwidth 4 -mheight 4

$(OBJEVENTGFXDIR)/pokemon/torkoal.4bpp: %.4bpp: %.png
	$(GFX) $< $@ -mwidth 4 -mheight 4

$(OBJEVENTGFXDIR)/pokemon/spoink.4bpp: %.4bpp: %.png
	$(GFX) $< $@ -mwidth 4 -mheight 4

$(OBJEVENTGFXDIR)/pokemon/grumpig.4bpp: %.4bpp: %.png
	$(GFX) $< $@ -mwidth 4 -mheight 4

$(OBJEVENTGFXDIR)/pokemon/spinda.4bpp: %.4bpp: %.png
	$(GFX) $< $@ -mwidth 4 -mheight 4

$(OBJEVENTGFXDIR)/pokemon/trapinch.4bpp: %.4bpp: %.png
	$(GFX) $< $@ -mwidth 4 -mheight 4

$(OBJEVENTGFXDIR)/pokemon/vibrava.4bpp: %.4bpp: %.png
	$(GFX) $< $@ -mwidth 4 -mheight 4

$(OBJEVENTGFXDIR)/pokemon/flygon.4bpp: %.4bpp: %.png
	$(GFX) $< $@ -mwidth 4 -mheight 4

$(OBJEVENTGFXDIR)/pokemon/cacnea.4bpp: %.4bpp: %.png
	$(GFX) $< $@ -mwidth 4 -mheight 4

$(OBJEVENTGFXDIR)/pokemon/cacturne.4bpp: %.4bpp: %.png
	$(GFX) $< $@ -mwidth 4 -mheight 4

$(OBJEVENTGFXDIR)/pokemon/swablu.4bpp: %.4bpp: %.png
	$(GFX) $< $@ -mwidth 4 -mheight 4

$(OBJEVENTGFXDIR)/pokemon/altaria.4bpp: %.4bpp: %.png
	$(GFX) $< $@ -mwidth 4 -mheight 4

$(OBJEVENTGFXDIR)/pokemon/zangoose.4bpp: %.4bpp: %.png
	$(GFX) $< $@ -mwidth 4 -mheight 4

$(OBJEVENTGFXDIR)/pokemon/seviper.4bpp: %.4bpp: %.png
	$(GFX) $< $@ -mwidth 4 -mheight 4

$(OBJEVENTGFXDIR)/pokemon/lunatone.4bpp: %.4bpp: %.png
	$(GFX) $< $@ -mwidth 4 -mheight 4

$(OBJEVENTGFXDIR)/pokemon/solrock.4bpp: %.4bpp: %.png
	$(GFX) $< $@ -mwidth 4 -mheight 4

$(OBJEVENTGFXDIR)/pokemon/barboach.4bpp: %.4bpp: %.png
	$(GFX) $< $@ -mwidth 4 -mheight 4

$(OBJEVENTGFXDIR)/pokemon/whiscash.4bpp: %.4bpp: %.png
	$(GFX) $< $@ -mwidth 4 -mheight 4

$(OBJEVENTGFXDIR)/pokemon/corphish.4bpp: %.4bpp: %.png
	$(GFX) $< $@ -mwidth 4 -mheight 4

$(OBJEVENTGFXDIR)/pokemon/crawdaunt.4bpp: %.4bpp: %.png
	$(GFX) $< $@ -mwidth 4 -mheight 4

$(OBJEVENTGFXDIR)/pokemon/baltoy.4bpp: %.4bpp: %.png
	$(GFX) $< $@ -mwidth 4 -mheight 4

$(OBJEVENTGFXDIR)/pokemon/claydol.4bpp: %.4bpp: %.png
	$(GFX) $< $@ -mwidth 4 -mheight 4

$(OBJEVENTGFXDIR)/pokemon/lileep.4bpp: %.4bpp: %.png
	$(GFX) $< $@ -mwidth 4 -mheight 4

$(OBJEVENTGFXDIR)/pokemon/cradily.4bpp: %.4bpp: %.png
	$(GFX) $< $@ -mwidth 4 -mheight 4

$(OBJEVENTGFXDIR)/pokemon/anorith.4bpp: %.4bpp: %.png
	$(GFX) $< $@ -mwidth 4 -mheight 4

$(OBJEVENTGFXDIR)/pokemon/armaldo.4bpp: %.4bpp: %.png
	$(GFX) $< $@ -mwidth 4 -mheight 4

$(OBJEVENTGFXDIR)/pokemon/feebas.4bpp: %.4bpp: %.png
	$(GFX) $< $@ -mwidth 4 -mheight 4

$(OBJEVENTGFXDIR)/pokemon/milotic.4bpp: %.4bpp: %.png
	$(GFX) $< $@ -mwidth 4 -mheight 4

$(OBJEVENTGFXDIR)/pokemon/castform.4bpp: %.4bpp: %.png
	$(GFX) $< $@ -mwidth 4 -mheight 4

$(OBJEVENTGFXDIR)/pokemon/castform_sunny.4bpp: %.4bpp: %.png
	$(GFX) $< $@ -mwidth 4 -mheight 4

$(OBJEVENTGFXDIR)/pokemon/castform_rainy.4bpp: %.4bpp: %.png
	$(GFX) $< $@ -mwidth 4 -mheight 4

$(OBJEVENTGFXDIR)/pokemon/castform_snowy.4bpp: %.4bpp: %.png
	$(GFX) $< $@ -mwidth 4 -mheight 4

$(OBJEVENTGFXDIR)/pokemon/kecleon.4bpp: %.4bpp: %.png
	$(GFX) $< $@ -mwidth 4 -mheight 4

$(OBJEVENTGFXDIR)/pokemon/shuppet.4bpp: %.4bpp: %.png
	$(GFX) $< $@ -mwidth 4 -mheight 4

$(OBJEVENTGFXDIR)/pokemon/banette.4bpp: %.4bpp: %.png
	$(GFX) $< $@ -mwidth 4 -mheight 4

$(OBJEVENTGFXDIR)/pokemon/duskull.4bpp: %.4bpp: %.png
	$(GFX) $< $@ -mwidth 4 -mheight 4

$(OBJEVENTGFXDIR)/pokemon/dusclops.4bpp: %.4bpp: %.png
	$(GFX) $< $@ -mwidth 4 -mheight 4

$(OBJEVENTGFXDIR)/pokemon/tropius.4bpp: %.4bpp: %.png
	$(GFX) $< $@ -mwidth 4 -mheight 4

$(OBJEVENTGFXDIR)/pokemon/chimecho.4bpp: %.4bpp: %.png
	$(GFX) $< $@ -mwidth 4 -mheight 4

$(OBJEVENTGFXDIR)/pokemon/absol.4bpp: %.4bpp: %.png
	$(GFX) $< $@ -mwidth 4 -mheight 4

$(OBJEVENTGFXDIR)/pokemon/wynaut.4bpp: %.4bpp: %.png
	$(GFX) $< $@ -mwidth 4 -mheight 4

$(OBJEVENTGFXDIR)/pokemon/snorunt.4bpp: %.4bpp: %.png
	$(GFX) $< $@ -mwidth 4 -mheight 4

$(OBJEVENTGFXDIR)/pokemon/glalie.4bpp: %.4bpp: %.png
	$(GFX) $< $@ -mwidth 4 -mheight 4

$(OBJEVENTGFXDIR)/pokemon/spheal.4bpp: %.4bpp: %.png
	$(GFX) $< $@ -mwidth 4 -mheight 4

$(OBJEVENTGFXDIR)/pokemon/sealeo.4bpp: %.4bpp: %.png
	$(GFX) $< $@ -mwidth 4 -mheight 4

$(OBJEVENTGFXDIR)/pokemon/walrein.4bpp: %.4bpp: %.png
	$(GFX) $< $@ -mwidth 4 -mheight 4

$(OBJEVENTGFXDIR)/pokemon/clamperl.4bpp: %.4bpp: %.png
	$(GFX) $< $@ -mwidth 4 -mheight 4

$(OBJEVENTGFXDIR)/pokemon/huntail.4bpp: %.4bpp: %.png
	$(GFX) $< $@ -mwidth 4 -mheight 4

$(OBJEVENTGFXDIR)/pokemon/gorebyss.4bpp: %.4bpp: %.png
	$(GFX) $< $@ -mwidth 4 -mheight 4

$(OBJEVENTGFXDIR)/pokemon/relicanth.4bpp: %.4bpp: %.png
	$(GFX) $< $@ -mwidth 4 -mheight 4

$(OBJEVENTGFXDIR)/pokemon/luvdisc.4bpp: %.4bpp: %.png
	$(GFX) $< $@ -mwidth 4 -mheight 4

$(OBJEVENTGFXDIR)/pokemon/bagon.4bpp: %.4bpp: %.png
	$(GFX) $< $@ -mwidth 4 -mheight 4

$(OBJEVENTGFXDIR)/pokemon/shelgon.4bpp: %.4bpp: %.png
	$(GFX) $< $@ -mwidth 4 -mheight 4

$(OBJEVENTGFXDIR)/pokemon/salamence.4bpp: %.4bpp: %.png
	$(GFX) $< $@ -mwidth 4 -mheight 4

$(OBJEVENTGFXDIR)/pokemon/beldum.4bpp: %.4bpp: %.png
	$(GFX) $< $@ -mwidth 4 -mheight 4

$(OBJEVENTGFXDIR)/pokemon/metang.4bpp: %.4bpp: %.png
	$(GFX) $< $@ -mwidth 4 -mheight 4

$(OBJEVENTGFXDIR)/pokemon/metagross.4bpp: %.4bpp: %.png
	$(GFX) $< $@ -mwidth 4 -mheight 4

$(OBJEVENTGFXDIR)/pokemon/regirock.4bpp: %.4bpp: %.png
	$(GFX) $< $@ -mwidth 4 -mheight 4

$(OBJEVENTGFXDIR)/pokemon/regice.4bpp: %.4bpp: %.png
	$(GFX) $< $@ -mwidth 4 -mheight 4

$(OBJEVENTGFXDIR)/pokemon/registeel.4bpp: %.4bpp: %.png
	$(GFX) $< $@ -mwidth 4 -mheight 4

$(OBJEVENTGFXDIR)/pokemon/latias.4bpp: %.4bpp: %.png
	$(GFX) $< $@ -mwidth 4 -mheight 4

$(OBJEVENTGFXDIR)/pokemon/latios.4bpp: %.4bpp: %.png
	$(GFX) $< $@ -mwidth 4 -mheight 4

$(OBJEVENTGFXDIR)/pokemon/kyogre.4bpp: %.4bpp: %.png
	$(GFX) $< $@ -mwidth 4 -mheight 4

$(OBJEVENTGFXDIR)/pokemon/groudon.4bpp: %.4bpp: %.png
	$(GFX) $< $@ -mwidth 4 -mheight 4

$(OBJEVENTGFXDIR)/pokemon/rayquaza.4bpp: %.4bpp: %.png
	$(GFX) $< $@ -mwidth 4 -mheight 4

$(OBJEVENTGFXDIR)/pokemon/jirachi.4bpp: %.4bpp: %.png
	$(GFX) $< $@ -mwidth 4 -mheight 4

$(OBJEVENTGFXDIR)/pokemon/deoxys.4bpp: %.4bpp: %.png
	$(GFX) $< $@ -mwidth 4 -mheight 4

$(MISCGFXDIR)/emotes.4bpp: %.4bpp: %.png
	$(GFX) $< $@ -mwidth 2 -mheight 2
=======

graphics/door_anims/battle_tower_multi_corridor.4bpp: %.4bpp: %.png
	$(GFX) $< $@ -mwidth 2 -mheight 4
>>>>>>> 165f51a2
<|MERGE_RESOLUTION|>--- conflicted
+++ resolved
@@ -686,7 +686,7 @@
 
 $(FLDEFFGFXDIR)/record_mix_lights.4bpp: %.4bpp: %.png
 	$(GFX) $< $@ -mwidth 4 -mheight 1
-<<<<<<< HEAD
+
 $(OBJEVENTGFXDIR)/pokemon/bulbasaur.4bpp: %.4bpp: %.png
 	$(GFX) $< $@ -mwidth 4 -mheight 4
 
@@ -1937,8 +1937,6 @@
 
 $(MISCGFXDIR)/emotes.4bpp: %.4bpp: %.png
 	$(GFX) $< $@ -mwidth 2 -mheight 2
-=======
 
 graphics/door_anims/battle_tower_multi_corridor.4bpp: %.4bpp: %.png
-	$(GFX) $< $@ -mwidth 2 -mheight 4
->>>>>>> 165f51a2
+	$(GFX) $< $@ -mwidth 2 -mheight 4