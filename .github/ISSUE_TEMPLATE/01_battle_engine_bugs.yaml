name: ⚔️ Battle Engine mechanical bugs 🐛
description: File a bug report related to battle mechanic, be it moves, abilities and/or items.
labels: ["bug", "status: unconfirmed", "category: battle-mechanic"]
body:
  - type: markdown
    attributes:
      value: |
<<<<<<< HEAD
        Please fill in all fields with as many details as possible.
=======
        Please fill in all required fields with as many details as possible.
        Once your bug is posted, make sure you and your collaborators are added to `CREDITS.md` by [tagging the bot on GitHub](https://github.com/rh-hideout/pokeemerald-expansion/wiki/CREDITS.md-Frequently-Asked-Questions). EVERY contribution matters, even reporting bugs!
>>>>>>> 8ec998ab
  - type: textarea
    id: description
    attributes:
      label: Description
      description: |
        What behavior are you expecting to happen? What behavior are you observing instead?
      placeholder: |
        Please be as descriptive as possible.
    validations:
      required: true
  - type: textarea
    id: reproduction
    attributes:
      label: Reproduction Steps
      description: |
        What exact steps can somebody else follow in order to recreate the issue on their own?
      placeholder: |
        Provide as much context as possible as to what was done to create the issue. 
    validations:
      required: true
  - type: textarea
    id: media 
    attributes:
      label: Images / Video 
      description: |
        Do you have images or videos to show the problem happen?
      placeholder: |
        Here you can also attach logs, screenshots, gifs or a video.
    validations:
      required: false
  - type: dropdown
    id: version
    attributes:
      label: Version
      description: What version of pokeemerald-expansion are you using?
      options:
        - 1.11.2 (Latest release)
        - master (default, unreleased bugfixes)
        - upcoming (Edge)
        - 1.11.1
        - 1.11.0
        - 1.10.3
        - 1.10.2
        - 1.10.1
        - 1.10.0
        - pre-1.10.0
    validations:
      required: true
  - type: input
    id: upcomingversion
    attributes:
      label: Upcoming/master Version
      description: If you're using the `upcoming` or `master` branches directly, please use the following command to give us the commit hash that you are on. `git log --merges RHH/upcoming -1 --format=%H` Replace `upcoming` with `master` if you're using `master`.
    validations:
      required: false
  - type: input
    id: contact
    attributes:
      label: Discord contact info
      description: Provide your Discord tag here so we can contact you in case we need more details. Discussion around **`pokeemerald-expansion`** happens in our [Discord server](https://discord.gg/6CzjAG6GZk).
      placeholder: ex. Lunos#4026
    validations:
      required: false
<|MERGE_RESOLUTION|>--- conflicted
+++ resolved
@@ -1,76 +1,71 @@
-name: ⚔️ Battle Engine mechanical bugs 🐛
-description: File a bug report related to battle mechanic, be it moves, abilities and/or items.
-labels: ["bug", "status: unconfirmed", "category: battle-mechanic"]
-body:
-  - type: markdown
-    attributes:
-      value: |
-<<<<<<< HEAD
-        Please fill in all fields with as many details as possible.
-=======
-        Please fill in all required fields with as many details as possible.
-        Once your bug is posted, make sure you and your collaborators are added to `CREDITS.md` by [tagging the bot on GitHub](https://github.com/rh-hideout/pokeemerald-expansion/wiki/CREDITS.md-Frequently-Asked-Questions). EVERY contribution matters, even reporting bugs!
->>>>>>> 8ec998ab
-  - type: textarea
-    id: description
-    attributes:
-      label: Description
-      description: |
-        What behavior are you expecting to happen? What behavior are you observing instead?
-      placeholder: |
-        Please be as descriptive as possible.
-    validations:
-      required: true
-  - type: textarea
-    id: reproduction
-    attributes:
-      label: Reproduction Steps
-      description: |
-        What exact steps can somebody else follow in order to recreate the issue on their own?
-      placeholder: |
-        Provide as much context as possible as to what was done to create the issue. 
-    validations:
-      required: true
-  - type: textarea
-    id: media 
-    attributes:
-      label: Images / Video 
-      description: |
-        Do you have images or videos to show the problem happen?
-      placeholder: |
-        Here you can also attach logs, screenshots, gifs or a video.
-    validations:
-      required: false
-  - type: dropdown
-    id: version
-    attributes:
-      label: Version
-      description: What version of pokeemerald-expansion are you using?
-      options:
-        - 1.11.2 (Latest release)
-        - master (default, unreleased bugfixes)
-        - upcoming (Edge)
-        - 1.11.1
-        - 1.11.0
-        - 1.10.3
-        - 1.10.2
-        - 1.10.1
-        - 1.10.0
-        - pre-1.10.0
-    validations:
-      required: true
-  - type: input
-    id: upcomingversion
-    attributes:
-      label: Upcoming/master Version
-      description: If you're using the `upcoming` or `master` branches directly, please use the following command to give us the commit hash that you are on. `git log --merges RHH/upcoming -1 --format=%H` Replace `upcoming` with `master` if you're using `master`.
-    validations:
-      required: false
-  - type: input
-    id: contact
-    attributes:
-      label: Discord contact info
-      description: Provide your Discord tag here so we can contact you in case we need more details. Discussion around **`pokeemerald-expansion`** happens in our [Discord server](https://discord.gg/6CzjAG6GZk).
-      placeholder: ex. Lunos#4026
-    validations:
-      required: false
+name: ⚔️ Battle Engine mechanical bugs 🐛
+description: File a bug report related to battle mechanic, be it moves, abilities and/or items.
+labels: ["bug", "status: unconfirmed", "category: battle-mechanic"]
+body:
+  - type: markdown
+    attributes:
+      value: |
+        Please fill in all fields with as many details as possible.
+        Once your bug is posted, make sure you and your collaborators are added to `CREDITS.md` by [tagging the bot on GitHub](https://github.com/rh-hideout/pokeemerald-expansion/wiki/CREDITS.md-Frequently-Asked-Questions). EVERY contribution matters, even reporting bugs!
+    id: description
+    attributes:
+      label: Description
+      description: |
+        What behavior are you expecting to happen? What behavior are you observing instead?
+      placeholder: |
+        Please be as descriptive as possible.
+    validations:
+      required: true
+  - type: textarea
+    id: reproduction
+    attributes:
+      label: Reproduction Steps
+      description: |
+        What exact steps can somebody else follow in order to recreate the issue on their own?
+      placeholder: |
+        Provide as much context as possible as to what was done to create the issue. 
+    validations:
+      required: true
+  - type: textarea
+    id: media 
+    attributes:
+      label: Images / Video 
+      description: |
+        Do you have images or videos to show the problem happen?
+      placeholder: |
+        Here you can also attach logs, screenshots, gifs or a video.
+    validations:
+      required: false
+  - type: dropdown
+    id: version
+    attributes:
+      label: Version
+      description: What version of pokeemerald-expansion are you using?
+      options:
+        - 1.11.2 (Latest release)
+        - master (default, unreleased bugfixes)
+        - upcoming (Edge)
+        - 1.11.1
+        - 1.11.0
+        - 1.10.3
+        - 1.10.2
+        - 1.10.1
+        - 1.10.0
+        - pre-1.10.0
+    validations:
+      required: true
+  - type: input
+    id: upcomingversion
+    attributes:
+      label: Upcoming/master Version
+      description: If you're using the `upcoming` or `master` branches directly, please use the following command to give us the commit hash that you are on. `git log --merges RHH/upcoming -1 --format=%H` Replace `upcoming` with `master` if you're using `master`.
+    validations:
+      required: false
+  - type: input
+    id: contact
+    attributes:
+      label: Discord contact info
+      description: Provide your Discord tag here so we can contact you in case we need more details. Discussion around **`pokeemerald-expansion`** happens in our [Discord server](https://discord.gg/6CzjAG6GZk).
+      placeholder: ex. Lunos#4026
+    validations:
+      required: false