	.include "asm/macros.inc"
	.include "constants/constants.inc"

	.section .rodata

gExpandedPlaceholder_Empty:: @ 85E8218
	.string "$"

gExpandedPlaceholder_Kun:: @ 85E8219
	.string "$"

gExpandedPlaceholder_Chan:: @ 85E821A
	.string "$"

gExpandedPlaceholder_Sapphire:: @ 85E821B
	.string "SAPPHIRE$"

gExpandedPlaceholder_Ruby:: @ 85E8224
	.string "RUBY$"

gExpandedPlaceholder_Emerald:: @ 85E8229
	.string "EMERALD$"

gExpandedPlaceholder_Aqua:: @ 85E8231
	.string "AQUA$"

gExpandedPlaceholder_Magma:: @ 85E8236
	.string "MAGMA$"

gExpandedPlaceholder_Archie:: @ 85E823C
	.string "ARCHIE$"

gExpandedPlaceholder_Maxie:: @ 85E8243
	.string "MAXIE$"

gExpandedPlaceholder_Kyogre:: @ 85E8249
	.string "KYOGRE$"

gExpandedPlaceholder_Groudon:: @ 85E8250
	.string "GROUDON$"

gExpandedPlaceholder_Brendan:: @ 85E8258
	.string "BRENDAN$"

gExpandedPlaceholder_May:: @ 85E8260
	.string "MAY$"

gText_EggNickname:: @ 85E8264
	.string "EGG$"

gText_Pokemon:: @ 85E8268
	.string "POKéMON$"
	.string "PROF. BIRCH$"

gText_MainMenuNewGame:: @ 85E827C
	.string "NEW GAME$"

gText_MainMenuContinue:: @ 85E8285
	.string "CONTINUE$"

gText_MainMenuOption:: @ 85E828E
	.string "OPTION$"

gText_MainMenuMysteryGift:: @ 85E8295
	.string "MYSTERY GIFT$"

gText_MainMenuMysteryGift2:: @ 85E82A2
	.string "MYSTERY GIFT$"

gText_MainMenuMysteryEvents:: @ 85E82AF
	.string "MYSTERY EVENTS$"

gText_WirelessNotConnected:: @ 85E82BE
	.string "The Wireless Adapter is not\nconnected.$"

gText_MysteryGiftCantUse:: @ 85E82E5
	.string "MYSTERY GIFT can’t be used while\nthe Wireless Adapter is attached.$"

gText_MysteryEventsCantUse:: @ 85E8328
	.string "MYSTERY EVENTS can’t be used while\nthe Wireless Adapter is attached.$"
	.string "Updating save file using external\ndata. Please wait.$"
	.string "The save file has been updated.$"

gText_SaveFileCorrupted:: @ 85E83C2
	.string "The save file is corrupted. The\nprevious save file will be loaded.$"

gText_SaveFileErased:: @ 85E8405
	.string "The save file has been erased\ndue to corruption or damage.$"

gJPText_No1MSubCircuit:: @ 85E8440
	.string "1Mサブきばんが ささっていません！$" @ "1Msabukibanga sasatteimasen!" ("The 1M sub-circuit board is not installed!" in Japanese)

gText_BatteryRunDry:: @ 85E8453
	.string "The internal battery has run dry.\nThe game can be played.\pHowever, clock-based events will\nno longer occur.$"
	.string "PLAYER$"
	.string "POKéDEX$"

gText_MainMenuTime:: @ 85E84CE
	.string "TIME$"
	.string "BADGES$"
	.string "A Button$"
	.string "B Button$"
	.string "R Button$"
	.string "L Button$"
	.string "START$"
	.string "SELECT$"
	.string "+ Control Pad$"
	.string "L Button  R Button$"
	.string "CONTROLS$"

	.align 2
	.string "{UNK_CTRL_F80A}PICK {UNK_CTRL_F800}OK$"

	.align 2
	.string "{UNK_CTRL_F800}NEXT$"

	.align 2
	.string "{UNK_CTRL_F800}NEXT {UNK_CTRL_F801}BACK$"

	.align 2
gText_PickNextCancel:: @ 85E855C
	.string "{UNK_CTRL_F80A}PICK {UNK_CTRL_F800}NEXT {UNK_CTRL_F801}CANCEL$"

	.align 2
gText_PickCancel:: @ 85E8574
	.string "{UNK_CTRL_F80A}PICK {UNK_CTRL_F800}{UNK_CTRL_F801}CANCEL$"

	.align 2
gText_UnkCtrlF800Exit:: @ 85E8588
	.string "{UNK_CTRL_F800}EXIT$"
	.string "BOY$"
	.string "GIRL$"
	.string "STU$"
	.string "MILTON$"
	.string "TOM$"
	.string "KENNY$"
	.string "REID$"
	.string "JUDE$"
	.string "JAXSON$"
	.string "EASTON$"
	.string "WALKER$"
	.string "TERU$"
	.string "JOHNNY$"
	.string "BRETT$"
	.string "SETH$"
	.string "TERRY$"
	.string "CASEY$"
	.string "DARREN$"
	.string "LANDON$"
	.string "COLLIN$"
	.string "STANLEY$"
	.string "QUINCY$"
	.string "KIMMY$"
	.string "TIARA$"
	.string "BELLA$"
	.string "JAYLA$"
	.string "ALLIE$"
	.string "LIANNA$"
	.string "SARA$"
	.string "MONICA$"
	.string "CAMILA$"
	.string "AUBREE$"
	.string "RUTHIE$"
	.string "HAZEL$"
	.string "NADINE$"
	.string "TANJA$"
	.string "YASMIN$"
	.string "NICOLA$"
	.string "LILLIE$"
	.string "TERRA$"
	.string "LUCY$"
	.string "HALIE$"

gText_ThisIsAPokemon:: @ 85E8692
	.string "This is what we call a “POKéMON.”{PAUSE 96}\p$"

gText_5MarksPokemon:: @ 85E86B8
	.string "????? POKéMON$"

gText_UnkHeight:: @ 85E86C6
	.string "{CLEAR_TO 0x0C}??’??”$"

gText_UnkWeight:: @ 85E86D0
	.string "????.? lbs.$"
	.string "                       POKéMON$"
	.string "{CLEAR_TO 0x0C}    ’    ”$"
	.string "        .   lbs.$"
	.string "$"

gText_CryOf:: @ 85E871B
	.string "CRY OF$"
	.string "$"

gText_SizeComparedTo:: @ 85E8723
	.string "SIZE COMPARED TO $"

gText_PokedexRegistration:: @ 85E8735
	.string "POKéDEX registration completed.$"

gText_HTHeight:: @ 85E8755
	.string "HT$"

gText_WTWeight:: @ 85E8758
	.string "WT$"

gText_SearchingPleaseWait:: @ 85E875B
	.string "Searching…\nPlease wait.$"

gText_SearchCompleted:: @ 85E8773
	.string "Search completed.$"

gUnknown_085E8785:: @ 85E8785
	.string "No matching POKéMON were found.$"
	.string "Search for POKéMON based on\nselected parameters.$"
	.string "Switch POKéDEX listings.$"
	.string "Return to the POKéDEX.$"
	.string "Select the POKéDEX mode.$"
	.string "Select the POKéDEX listing mode.$"
	.string "List by the first letter in the name.\nSpotted POKéMON only.$"
	.string "List by body color.\nSpotted POKéMON only.$"
	.string "List by type.\nOwned POKéMON only.$"
	.string "Execute search/switch.$"
	.string "HOENN DEX$"
	.string "NATIONAL DEX$"
	.string "NUMERICAL MODE$"
	.string "A TO Z MODE$"
	.string "HEAVIEST MODE$"
	.string "LIGHTEST MODE$"
	.string "TALLEST MODE$"
	.string "SMALLEST MODE$"
	.string "ABC$"
	.string "DEF$"
	.string "GHI$"
	.string "JKL$"
	.string "MNO$"
	.string "PQR$"
	.string "STU$"
	.string "VWX$"
	.string "YZ$"
	.string "RED$"
	.string "BLUE$"
	.string "YELLOW$"
	.string "GREEN$"
	.string "BLACK$"
	.string "BROWN$"
	.string "PURPLE$"
	.string "GRAY$"
	.string "WHITE$"
	.string "PINK$"
	.string "HOENN region’s POKéDEX$"
	.string "National edition POKéDEX$"
	.string "POKéMON are listed according to their\nnumber.$"
	.string "Spotted and owned POKéMON are listed\nalphabetically.$"
	.string "Owned POKéMON are listed from the\nheaviest to the lightest.$"
	.string "Owned POKéMON are listed from the\nlightest to the heaviest.$"
	.string "Owned POKéMON are listed from the\ntallest to the smallest.$"
	.string "Owned POKéMON are listed from the\nsmallest to the tallest.$"
	.string "$"
	.string "DON’T SPECIFY.$"
	.string "NONE$"

gText_SelectorArrow:: @ 85E8B3A
	.string "▶$"
	.string " $"

gText_WelcomeToHOF:: @ 85E8B3E
	.string "Welcome to the HALL OF FAME!$"
	.string "Spotted POKéMON: {STR_VAR_1}!\nOwned POKéMON: {STR_VAR_2}!\pPROF. BIRCH’s POKéDEX rating!\pPROF. BIRCH: Let’s see…\p$"
	.string "SAVING…\nDON’T TURN OFF THE POWER.$"

gText_HOFCorrupted:: @ 85E8BDC
	.string "The HALL OF FAME data is corrupted.$"

gText_HOFNumber:: @ 85E8C00
	.string "HALL OF FAME No. {STR_VAR_1}$"

gText_LeagueChamp:: @ 85E8C14
	.string "LEAGUE CHAMPION!\nCONGRATULATIONS!$"

gText_Number:: @ 85E8C36
	.string "No. $"

gText_Level:: @ 85E8C3B
	.string "Lv. $"
	.string "IDNo. /$"

gText_Name:: @ 85E8C48
	.string "NAME$"

gText_IDNumber:: @ 85E8C4D
	.string "IDNo.$"

gText_BirchInTrouble:: @ 85E8C53
	.string "PROF. BIRCH is in trouble!\nRelease a POKéMON and rescue him!$"

gText_ConfirmStarterChoice:: @ 85E8C90
	.string "Do you choose this POKéMON?$"
	.string "POKéMON$"

gText_FlyToWhere:: @ 85E8CB4
	.string "FLY to where?$"
	.string "USE$"
	.string "TOSS$"
	.string "REGISTER$"
	.string "GIVE$"
	.string "CHECK TAG$"

gText_Confirm:: @ 85E8CE3
	.string "CONFIRM$"
	.string "WALK$"

gText_Cancel:: @ 85E8CF0
	.string "CANCEL$"

gText_Cancel2:: @ 85E8CF7
	.string "CANCEL$"
	.string "SHOW$"

gText_EmptyString2:: @ 85E8D03
	.string "$"
	.string "CANCEL$"
	.string "ITEM$"
	.string "MAIL$"
	.string "TAKE$"
	.string "STORE$"
	.string "CHECK$"

gText_None:: @ 85E8D26
	.string "NONE$"
	.string "DESELECT$"

gText_ThreeMarks:: @ 85E8D34
	.string "???$"

gText_FiveMarks:: @ 85E8D38
	.string "?????$"

gText_Slash:: @ 85E8D3E
	.string "/$"

gText_OneDash:: @ 85E8D40
	.string "-$"

gText_TwoDashes:: @ 85E8D42
	.string "--$"

gText_ThreeDashes:: @ 85E8D45
	.string "---$"

gText_MaleSymbol:: @ 85E8D49
	.string "♂$"

gText_FemaleSymbol:: @ 85E8D4B
	.string "♀$"

gText_LevelSymbol:: @ 85E8D4D
	.string "{LV}$"

gText_UnkCtrlF908Clear01:: @ 85E8D4F
	.string "{UNK_CTRL_F908}{CLEAR 0x01}$"
	.string "+$"
	.string "{RIGHT_ARROW}$"

gText_UnkCtrlF907F908:: @ 85E8D59
	.string "{UNK_CTRL_F907}{UNK_CTRL_F908}$"

gText_Space:: @ 85E8D5E
	.string " $"

gText_SelectorArrow2:: @ 85E8D60
	.string "▶$"

gText_GoBackPrevMenu:: @ 85E8D62
	.string "Go back to the\nprevious menu.$"

gText_WhatWouldYouLike:: @ 85E8D80
	.string "What would you like to do?$"
	.string "GIVE$"

gText_xVar1:: @ 85E8DA0
	.string "×{STR_VAR_1}$"
	.string " BERRY$"

gText_Coins:: @ 85E8DAB
	.string "{STR_VAR_1} COINS$"

gText_CloseBag:: @ 85E8DB4
	.string "CLOSE BAG$"

gText_Var1IsSelected:: @ 85E8DBE
	.string "{STR_VAR_1} is\nselected.$"

gText_CantWriteMail:: @ 85E8DCE
	.string "You can’t write\nMAIL here.$"

gText_NoPokemon:: @ 85E8DE9
	.string "There is no\nPOKéMON.$"

gText_MoveVar1Where:: @ 85E8DFE
	.string "Move the\n{STR_VAR_1}\nwhere?$"

gText_Var1CantBeHeld:: @ 85E8E11
	.string "The {STR_VAR_1} can’t be held.$"

gText_Var1CantBeHeldHere:: @ 85E8E27
	.string "The {STR_VAR_1} can’t be held\nhere.$"

gText_DepositHowManyVar1:: @ 85E8E42
	.string "Deposit how many\n{STR_VAR_1}(s)?$"

gText_DepositedVar2Var1s:: @ 85E8E5A
	.string "Deposited {STR_VAR_2}\n{STR_VAR_1}(s).$"

gText_NoRoomForItems:: @ 85E8E6E
	.string "There’s no room to\nstore items.$"

gText_CantStoreImportantItems:: @ 85E8E8E
	.string "Important items\ncan’t be stored in\nthe PC!$"

gText_TooImportantToToss:: @ 85E8EB9
	.string "That’s much too\nimportant to toss\nout!$"

gText_TossHowManyVar1s:: @ 85E8EE0
	.string "Toss out how many\n{STR_VAR_1}(s)?$"

gText_ThrewAwayVar2Var1s:: @ 85E8EF9
	.string "Threw away {STR_VAR_2}\n{STR_VAR_1}(s).$"

gText_ConfirmTossItems:: @ 85E8F0E
	.string "Is it okay to\nthrow away {STR_VAR_2}\n{STR_VAR_1}(s)?$"

gText_DadsAdvice:: @ 85E8F31
	.string "DAD’s advice…\n{PLAYER}, there’s a time and place for\leverything!{PAUSE_UNTIL_PRESS}$"

gText_CantDismountBike:: @ 85E8F6E
	.string "You can’t dismount your BIKE here.{PAUSE_UNTIL_PRESS}$"

gText_ItemFinderNearby:: @ 85E8F93
	.string "Huh?\nThe ITEMFINDER’s responding!\pThere’s an item buried around here!{PAUSE_UNTIL_PRESS}$"

gText_ItemFinderOnTop:: @ 85E8FDB
	.string "Oh!\nThe ITEMFINDER’s shaking wildly!{PAUSE_UNTIL_PRESS}$"

gText_ItemFinderNothing:: @ 85E9002
	.string "… … … …Nope!\nThere’s no response.{PAUSE_UNTIL_PRESS}$"

gText_CoinCase:: @ 85E9026
	.string "Your COINS:\n{STR_VAR_1}{PAUSE_UNTIL_PRESS}$"

gText_BootedUpTM:: @ 85E9037
	.string "Booted up a TM.$"

gText_BootedUpHM:: @ 85E9047
	.string "Booted up an HM.$"

gText_TMHMContainedVar1:: @ 85E9058
	.string "It contained\n{STR_VAR_1}.\pTeach {STR_VAR_1}\nto a POKéMON?$"

gText_PlayerUsedVar2:: @ 85E9080
	.string "{PLAYER} used the\n{STR_VAR_2}.{PAUSE_UNTIL_PRESS}$"

gText_RepelEffectsLingered:: @ 85E9092
	.string "But the effects of a REPEL\nlingered from earlier.{PAUSE_UNTIL_PRESS}$"

gText_UsedVar2WildLured:: @ 85E90C6
	.string "{PLAYER} used the\n{STR_VAR_2}.\pWild POKéMON will be lured.{PAUSE_UNTIL_PRESS}$"

gText_UsedVar2WildRepelled:: @ 85E90F4
	.string "{PLAYER} used the\n{STR_VAR_2}.\pWild POKéMON will be repelled.{PAUSE_UNTIL_PRESS}$"

gText_BoxFull:: @ 85E9125
	.string "The BOX is full.{PAUSE_UNTIL_PRESS}$"

gText_PowderQty:: @ 85E9138
	.string "POWDER QTY: {STR_VAR_1}{PAUSE_UNTIL_PRESS}$"

gText_TheField:: @ 85E9149
	.string "the field$"

gText_TheBattle:: @ 85E9153
	.string "the battle$"

gText_ThePokemonList:: @ 85E915E
	.string "the POKéMON LIST$"

gText_TheShop:: @ 85E916F
	.string "the shop$"

gText_ThePC:: @ 85E9178
	.string "the PC$"

	.align 2
gReturnToXStringsTable:: @ 85E9180
	.4byte gText_TheField
	.4byte gText_TheBattle
	.4byte gText_ThePokemonList
	.4byte gText_TheShop
	.4byte gText_TheField
	.4byte gText_TheField
	.4byte gText_ThePC
	.4byte gText_TheField
	.4byte gText_TheField
	.4byte gText_TheField
	.4byte gText_TheBattle
	.4byte gText_ThePC

	.align 2
gReturnToXStringsTable2:: @ 85E91B0
	.4byte gText_TheField
	.4byte gText_TheBattle
	.4byte gText_ThePokemonList
	.4byte gText_TheField

	.align 2
gText_ReturnToVar1:: @ 85E91C0
	.string "Return to\n{STR_VAR_1}.$"

gText_ItemsPocket:: @ 85E91CE
	.string "ITEMS$"

gText_PokeBallsPocket:: @ 85E91D4
	.string "POKé BALLS$"

gText_TMHMPocket:: @ 85E91DF
	.string "TMs & HMs$"

gText_BerriesPocket:: @ 85E91E9
	.string "BERRIES$"

gText_KeyItemsPocket:: @ 85E91F1
	.string "KEY ITEMS$"

	.align 2
gPocketNamesStringsTable:: @ 85E91FC
	.4byte gText_ItemsPocket
	.4byte gText_PokeBallsPocket
	.4byte gText_TMHMPocket
	.4byte gText_BerriesPocket
	.4byte gText_KeyItemsPocket

	.align 2
gText_UnkF908Var1Clear7Var2:: @ 85E9210
	.string "{UNK_CTRL_F908}{STR_VAR_1}{CLEAR 0x07}{STR_VAR_2}$"

gText_ClearTo11Var1Clear5Var2:: @ 85E921A
	.string "{CLEAR_TO 0x11}{STR_VAR_1}{CLEAR 0x05}{STR_VAR_2}$"

gText_SizeSlash:: @ 85E9225
	.string "SIZE /$"

gText_FirmSlash:: @ 85E922C
	.string "FIRM /$"

gText_Var1DotVar2:: @ 85E9233
	.string "{STR_VAR_1}.{STR_VAR_2}”$"


	.include "data/text/berry_firmness_strings.inc"

gText_UnkF908Var1Var2:: @ 85E9263
	.string "{UNK_CTRL_F908}{STR_VAR_1} {STR_VAR_2}$"

gText_BerryTag:: @ 85E926B
	.string "BERRY TAG$"

	.string "RED {POKEBLOCK}$"
	.string "BLUE {POKEBLOCK}$"
	.string "PINK {POKEBLOCK}$"
	.string "GREEN {POKEBLOCK}$"
	.string "YELLOW {POKEBLOCK}$"
	.string "PURPLE {POKEBLOCK}$"
	.string "INDIGO {POKEBLOCK}$"
	.string "BROWN {POKEBLOCK}$"
	.string "LITEBLUE {POKEBLOCK}$"
	.string "OLIVE {POKEBLOCK}$"
	.string "GRAY {POKEBLOCK}$"
	.string "BLACK {POKEBLOCK}$"
	.string "WHITE {POKEBLOCK}$"
	.string "GOLD {POKEBLOCK}$"

gText_Spicy:: @ 85E931D
	.string "SPICY$"

gText_Dry:: @ 85E9323
	.string "DRY$"

gText_Sweet:: @ 85E9327
	.string "SWEET$"

gText_Bitter:: @ 85E932D
	.string "BITTER$"

gText_Sour:: @ 85E9334
	.string "SOUR$"

	.string "TASTY$"
	.string "FEEL$"

gText_StowCase:: @ 85E9344
	.string "Stow CASE.$"

gText_LvVar1:: @ 85E934F
	.string "{LV}{STR_VAR_1}$"

gText_ThrowAwayVar1:: @ 85E9353
	.string "Throw away this\n{STR_VAR_1}?$"

gText_Var1ThrownAway:: @ 85E9367
	.string "The {STR_VAR_1}\nwas thrown away.$"

gText_Var1AteTheVar2:: @ 85E937F
	.string "{STR_VAR_1} ate the\n{STR_VAR_2}.{PAUSE_UNTIL_PRESS}$"

gText_Var1HappilyAteVar2:: @ 85E9390
	.string "{STR_VAR_1} happily ate the\n{STR_VAR_2}.{PAUSE_UNTIL_PRESS}$"

gText_Var1DisdainfullyAteVar2:: @ 85E93A9
	.string "{STR_VAR_1} disdainfully ate the\n{STR_VAR_2}.{PAUSE_UNTIL_PRESS}$"

	.string "BUY$"
	.string "SELL$"
	.string "QUIT$"

gText_InBagVar1:: @ 85E93D5
	.string "IN BAG: {STR_VAR_1}$"

gText_QuitShopping:: @ 85E93E0
	.string "Quit shopping.$"

gText_Var1CertainlyHowMany:: @ 85E93EF
	.string "{STR_VAR_1}? Certainly.\nHow many would you like?$"

gText_Var1CertainlyHowMany2:: @ 85E9417
	.string "{STR_VAR_1}? Certainly.\nHow many would you like?$"

gText_Var1AndYouWantedVar2:: @ 85E943F
	.string "{STR_VAR_1}? And you wanted {STR_VAR_2}?\nThat will be ¥{STR_VAR_3}.$"

gText_Var1IsItThatllBeVar2:: @ 85E9468
	.string "{STR_VAR_1}, is it?\nThat’ll be ¥{STR_VAR_2}. Do you want it?$"

gText_YouWantedVar1ThatllBeVar2:: @ 85E9493
	.string "You wanted {STR_VAR_1}?\nThat’ll be ¥{STR_VAR_2}. Will that be okay?$"

gText_HereYouGoThankYou:: @ 85E94C5
	.string "Here you go!\nThank you very much.$"

gText_ThankYouIllSendItHome:: @ 85E94E7
	.string "Thank you!\nI’ll send it to your home PC.$"

gText_ThanksIllSendItHome:: @ 85E9510
	.string "Thanks!\nI’ll send it to your PC at home.$"

gText_YouDontHaveMoney:: @ 85E9539
	.string "You don’t have enough money.{PAUSE_UNTIL_PRESS}$"

gText_NoMoreRoomForThis:: @ 85E9558
	.string "You have no more room for this\nitem.{PAUSE_UNTIL_PRESS}$"

gText_SpaceForVar1Full:: @ 85E957F
	.string "The space for {STR_VAR_1} is full.{PAUSE_UNTIL_PRESS}$"

gText_AnythingElseICanHelp:: @ 85E959B
	.string "Is there anything else I can help\nyou with?$"

gText_CanIHelpWithAnythingElse:: @ 85E95C7
	.string "Can I help you with anything else?$"

gText_ThrowInPremierBall:: @ 85E95EA
	.string "I’ll throw in a PREMIER BALL, too.{PAUSE_UNTIL_PRESS}$"

gText_CantBuyKeyItem:: @ 85E960F
	.string "{STR_VAR_2}? Oh, no.\nI can’t buy that.{PAUSE_UNTIL_PRESS}$"

gText_HowManyToSell:: @ 85E962F
	.string "{STR_VAR_2}?\nHow many would you like to sell?$"

gText_ICanPayVar1:: @ 85E9654
	.string "I can pay ¥{STR_VAR_1}.\nWould that be okay?$"

gText_TurnedOverVar1ForVar2:: @ 85E9677
	.string "Turned over the {STR_VAR_2}\nand received ¥{STR_VAR_1}.$"

gText_PokedollarVar1:: @ 85E969C
	.string "¥{STR_VAR_1}$"

	.string "SHIFT$"
	.string "SEND OUT$"
	.string "SWITCH$"
	.string "SUMMARY$"
	.string "MOVES$"
	.string "ENTER$"
	.string "NO ENTRY$"
	.string "TAKE$"
	.string "READ$"
	.string "TRADE$"

gText_HP3:: @ 85E96E3
	.string "HP$"

gText_SpAtk3:: @ 85E96E6
	.string "SP. ATK$"

gText_SpDef3:: @ 85E96EE
	.string "SP. DEF$"

gText_WontHaveEffect:: @ 85E96F6
	.string "It won’t have any effect.{PAUSE_UNTIL_PRESS}$"

gText_CantBeUsedOnPkmn:: @ 85E9712
	.string "This can’t be used on\nthat POKéMON.{PAUSE_UNTIL_PRESS}$"

gText_PkmnCantSwitchOut:: @ 85E9738
	.string "{STR_VAR_1} can’t be switched\nout!{PAUSE_UNTIL_PRESS}$"

gText_PkmnAlreadyInBattle:: @ 85E9754
	.string "{STR_VAR_1} is already\nin battle!{PAUSE_UNTIL_PRESS}$"

gText_PkmnAlreadySelected:: @ 85E976F
	.string "{STR_VAR_1} has already been\nselected.{PAUSE_UNTIL_PRESS}$"

gText_PkmnHasNoEnergy:: @ 85E978F
	.string "{STR_VAR_1} has no energy\nleft to battle!{PAUSE_UNTIL_PRESS}$"

gText_CantSwitchWithAlly:: @ 85E97B2
	.string "You can’t switch {STR_VAR_1}’s\nPOKéMON with one of yours!{PAUSE_UNTIL_PRESS}$"

gText_EggCantBattle:: @ 85E97E5
	.string "An EGG can’t battle!{PAUSE_UNTIL_PRESS}$"

gText_CantUseUntilNewBadge:: @ 85E97FC
	.string "This can’t be used until a new\nBADGE is obtained.{PAUSE_UNTIL_PRESS}$"

gText_NoMoreThanVar1Pkmn:: @ 85E9830
	.string "No more than {STR_VAR_1} POKéMON\nmay enter.{PAUSE_UNTIL_PRESS}$"

gText_SendMailToPC:: @ 85E9855
	.string "Send the removed MAIL to\nyour PC?$"

gText_MailSentToPC:: @ 85E9877
	.string "The MAIL was sent to your PC.{PAUSE_UNTIL_PRESS}$"

gText_PCMailboxFull:: @ 85E9897
	.string "Your PC’s MAILBOX is full.{PAUSE_UNTIL_PRESS}$"

gText_MailMessageWillBeLost:: @ 85E98B4
	.string "If the MAIL is removed, the\nmessage will be lost. Okay?$"

gText_RemoveMailBeforeItem:: @ 85E98EC
	.string "MAIL must be removed before\nholding an item.{PAUSE_UNTIL_PRESS}$"

gText_PkmnWasGivenItem:: @ 85E991B
	.string "{STR_VAR_1} was given the\n{STR_VAR_2} to hold.{PAUSE_UNTIL_PRESS}$"

gText_SwitchPkmnItem:: @ 85E993A
	.string "{STR_VAR_1} is already holding\none {STR_VAR_2}.\pWould you like to switch the\ntwo items?$"

gText_PkmnNotHolding:: @ 85E9980
	.string "{STR_VAR_1} isn’t holding\nanything.{PAUSE_UNTIL_PRESS}$"

gText_RecievedItemFromPkmn:: @ 85E999D
	.string "Received the {STR_VAR_2}\nfrom {STR_VAR_1}.{PAUSE_UNTIL_PRESS}$"

gText_MailTakenFromPkmn:: @ 85E99B8
	.string "MAIL was taken from the\nPOKéMON.{PAUSE_UNTIL_PRESS}$"

gText_SwitchedPkmnItem:: @ 85E99DB
	.string "The {STR_VAR_2} was taken and\nreplaced with the {STR_VAR_1}.{PAUSE_UNTIL_PRESS}$"

gText_PkmnHoldingItemCantHoldMail:: @ 85E9A08
	.string "This POKéMON is holding an\nitem. It cannot hold MAIL.{PAUSE_UNTIL_PRESS}$"

gText_MailTransferredFromMailbox:: @ 85E9A40
	.string "MAIL was transferred from\nthe MAILBOX.{PAUSE_UNTIL_PRESS}$"

gText_BagFullCouldNotRemoveItem:: @ 85E9A69
	.string "The BAG is full. The POKéMON’s\nitem could not be removed.{PAUSE_UNTIL_PRESS}$"

gText_PkmnLearnedMove3:: @ 85E9AA5
	.string "{STR_VAR_1} learned\n{STR_VAR_2}!$"

gText_PkmnCantLearnMove:: @ 85E9AB4
	.string "{STR_VAR_1} and {STR_VAR_2}\nare not compatible.\p{STR_VAR_2} can’t be\nlearned.{PAUSE_UNTIL_PRESS}$"

gText_PkmnNeedsToReplaceMove:: @ 85E9AE9
	.string "{STR_VAR_1} wants to learn the\nmove {STR_VAR_2}.\pHowever, {STR_VAR_1} already\nknows four moves.\pShould a move be deleted and\nreplaced with {STR_VAR_2}?$"

gText_StopLearningMove2:: @ 85E9B5D
	.string "Stop trying to teach\n{STR_VAR_2}?$"

gText_MoveNotLearned:: @ 85E9B76
	.string "{STR_VAR_1} did not learn the\nmove {STR_VAR_2}.{PAUSE_UNTIL_PRESS}$"

gText_WhichMoveToForget:: @ 85E9B96
	.string "Which move should be forgotten?{PAUSE_UNTIL_PRESS}$"

gText_12PoofForgotMove:: @ 85E9BB8
	.string "1, {PAUSE 15}2, and{PAUSE 15}… {PAUSE 15}… {PAUSE 15}… {PAUSE 15}{PLAY_SE 0x0038}Poof!\p{STR_VAR_1} forgot how to\nuse {STR_VAR_2}.\pAnd…{PAUSE_UNTIL_PRESS}$"

gText_PkmnAlreadyKnows:: @ 85E9C00
	.string "{STR_VAR_1} already knows\n{STR_VAR_2}.{PAUSE_UNTIL_PRESS}$"

gText_PkmnHPRestoredByVar2:: @ 85E9C17
	.string "{STR_VAR_1}’s HP was restored\nby {STR_VAR_2} point(s).{PAUSE_UNTIL_PRESS}$"

gText_PkmnCuredOfPoison:: @ 85E9C3E
	.string "{STR_VAR_1} was cured of its\npoisoning.{PAUSE_UNTIL_PRESS}$"

gText_PkmnCuredOfParalysis:: @ 85E9C5F
	.string "{STR_VAR_1} was cured of\nparalysis.{PAUSE_UNTIL_PRESS}$"

gText_PkmnWokeUp2:: @ 85E9C7C
	.string "{STR_VAR_1} woke up.{PAUSE_UNTIL_PRESS}$"

gText_PkmnBurnHealed:: @ 85E9C8A
	.string "{STR_VAR_1}’s burn was healed.{PAUSE_UNTIL_PRESS}$"

gText_PkmnThawedOut:: @ 85E9CA2
	.string "{STR_VAR_1} was thawed out.{PAUSE_UNTIL_PRESS}$"

gText_PPWasRestored:: @ 85E9CB7
	.string "PP was restored.{PAUSE_UNTIL_PRESS}$"

	.string "{STR_VAR_1} regained health.{PAUSE_UNTIL_PRESS}$"

gText_PkmnBecameHealthy:: @ 85E9CE0
	.string "{STR_VAR_1} became healthy.{PAUSE_UNTIL_PRESS}$"

gText_MovesPPIncreased:: @ 85E9CF5
	.string "{STR_VAR_1}’s PP increased.{PAUSE_UNTIL_PRESS}$"

gText_PkmnElevatedToLvVar2:: @ 85E9D0A
	.string "{STR_VAR_1} was elevated to\nLv. {STR_VAR_2}.$"

gText_PkmnBaseVar2StatIncreased:: @ 85E9D25
	.string "{STR_VAR_1}’s base {STR_VAR_2}\nstat was raised.{PAUSE_UNTIL_PRESS}$"

gText_PkmnFriendlyBaseVar2Fell:: @ 85E9D45
	.string "{STR_VAR_1} turned friendly.\nThe base {STR_VAR_2} fell!{PAUSE_UNTIL_PRESS}$"

gText_PkmnAdoresBaseVar2Fell:: @ 85E9D6D
	.string "{STR_VAR_1} adores you!\nThe base {STR_VAR_2} fell!{PAUSE_UNTIL_PRESS}$"

gText_PkmnFriendlyBaseVar2CantFall:: @ 85E9D90
	.string "{STR_VAR_1} turned friendly.\nThe base {STR_VAR_2} can’t fall!{PAUSE_UNTIL_PRESS}$"

gText_PkmnSnappedOutOfConfusion:: @ 85E9DBE
	.string "{STR_VAR_1} snapped out of its\nconfusion.{PAUSE_UNTIL_PRESS}$"

gText_PkmnGotOverInfatuation:: @ 85E9DE1
	.string "{STR_VAR_1} got over its\ninfatuation.{PAUSE_UNTIL_PRESS}$"

gText_ThrowAwayItem:: @ 85E9E00
	.string "Throw away this\n{STR_VAR_1}?$"

gText_ItemThrownAway:: @ 85E9E14
	.string "The {STR_VAR_1}\nwas thrown away.{PAUSE_UNTIL_PRESS}$"

	.string "Teach which POKéMON?$"
	.string "Choose a POKéMON.$"
	.string "Move to where?$"
	.string "Teach which POKéMON?$"
	.string "Use on which POKéMON?$"
	.string "Give to which POKéMON?$"
	.string "Do what with this {PKMN}?$"
	.string "There’s nothing to CUT.$"
	.string "You can’t SURF here.$"
	.string "You’re already SURFING.$"
	.string "Can’t use that here.$"
	.string "Restore which move?$"
	.string "Boost PP of which move?$"
	.string "Do what with an item?$"
	.string "No POKéMON for battle!$"
	.string "Choose a POKéMON.$"
	.string "Not enough HP…$"
	.string "{STR_VAR_1} POKéMON are needed.$"
	.string "POKéMON can’t be the same.$"
	.string "No identical hold items.$"
	.string "The current is much too fast!$"
	.string "Do what with the MAIL?$"
	.string "Choose POKéMON or CANCEL.$"
	.string "Choose POKéMON and confirm.$"
	.string "Let’s enjoy cycling!$"
	.string "This is in use already.$"
	.string "{STR_VAR_1} is already holding\none {STR_VAR_2}.$"
	.string "No use.$"
	.string "ABLE$"
	.string "FIRST$"
	.string "SECOND$"
	.string "THIRD$"
	.string "ABLE$"
	.string "NOT ABLE$"
	.string "ABLE!$"
	.string "NOT ABLE!$"
	.string "LEARNED$"
	.string "HAVE$"
	.string "DON’T HAVE$"
	.string "FOURTH$"

gText_PkmnCantParticipate:: @ 85EA0EE
	.string "That POKéMON can’t participate.{PAUSE_UNTIL_PRESS}$"

gText_CancelParticipation:: @ 85EA110
	.string "Cancel participation?$"

gText_CancelBattle:: @ 85EA126
	.string "Cancel the battle?$"

gText_ReturnToWaitingRoom:: @ 85EA139
	.string "Return to the WAITING ROOM?$"

gText_CancelChallenge:: @ 85EA155
	.string "Cancel the challenge?$"

gText_EscapeFromHere:: @ 85EA16B
	.string "Want to escape from here and return\nto {STR_VAR_1}?$"

gText_ReturnToHealingSpot:: @ 85EA196
	.string "Want to return to the healing spot\nused last in {STR_VAR_1}?$"

gText_PauseUntilPress:: @ 85EA1CA
	.string "{PAUSE_UNTIL_PRESS}$"

gJPText_PutVar1IntoSpinner:: @ 85EA1CD
    .string "{STR_VAR_1}を ぐるぐるこうかんに\nだして よろしいですか？$" @ "{STR_VAR_1}wo gurugurukoukanni\ndashite yoroshiidesuka?" ("do you want to put {STR_VAR_1} into the spinner?" in Japanese)

    .align 2
gText_OnlyPkmnForBattle:: @ 85EA1E8
	.string "That’s your only\nPOKéMON for battle.$"

    .align 2
gText_PkmnCantBeTradedNow:: @ 85EA210
	.string "That POKéMON can’t be traded\nnow.$"

    .align 2
gText_EggCantBeTradedNow:: @ 85EA234
    .string "An EGG can’t be traded now.$"
    
    .align 2
    .string "The other TRAINER’s POKéMON\ncan’t be traded now.$"
    
    .align 2
    .string "The other TRAINER can’t accept\nthat POKéMON now.$"
    
    .align 2
    .string "You can’t trade with that\nTRAINER now.$"
    
    .align 2
    .string "That isn’t the type of POKéMON\nthat the other TRAINER wants.$"
    
    .align 2
    .string "That isn’t an EGG.$"

gText_Register:: @ 85EA333
	.string "REGISTER$"

gText_Attack3:: @ 85EA33C
	.string "ATTACK$"

gText_Defense3:: @ 85EA343
	.string "DEFENSE$"

gText_SpAtk4:: @ 85EA34B
	.string "SP. ATK$"

gText_SpDef4:: @ 85EA353
	.string "SP. DEF$"

gText_Speed2:: @ 85EA35B
	.string "SPEED$"

gText_HP4:: @ 85EA361
	.string "HP$"

	.string "$"

gText_OTSlash:: @ 85EA365
	.string "OT/$"

gText_RentalPkmn:: @ 85EA369
	.string "RENTAL POKéMON$"

gText_TypeSlash:: @ 85EA378
	.string "TYPE/$"

gText_Power:: @ 85EA37E
	.string "POWER$"

gText_Accuracy2:: @ 85EA384
	.string "ACCURACY$"

gText_Appeal:: @ 85EA38D
	.string "APPEAL$"

gText_Jam:: @ 85EA394
	.string "JAM$"

gText_Status:: @ 85EA398
	.string "STATUS$"

gText_ExpPoints:: @ 85EA39F
	.string "EXP. POINTS$"

gText_NextLv:: @ 85EA3AB
	.string "NEXT LV.$"

gText_RibbonsVar1:: @ 85EA3B4
	.string "RIBBONS: {STR_VAR_1}$"

gText_EmptyString5:: @ 85EA3C0
	.string "$"

	.string "EVENTS$"

gText_Switch:: @ 85EA3C8
	.string "SWITCH$"

gText_PkmnInfo:: @ 85EA3CF
	.string "POKéMON INFO$"

gText_PkmnSkills:: @ 85EA3DC
	.string "POKéMON SKILLS$"

gText_BattleMoves:: @ 85EA3EB
	.string "BATTLE MOVES$"

gText_ContestMoves:: @ 85EA3F8
	.string "C0NTEST MOVES$"

gText_Info:: @ 85EA406
	.string "INFO$"

gText_EggWillTakeALongTime:: @ 85EA40B
	.string "It looks like this EGG will\ntake a long time to hatch.$"

gText_EggWillTakeSomeTime:: @ 85EA442
	.string "What will hatch from this?\nIt will take some time.$"

gText_EggWillHatchSoon:: @ 85EA475
	.string "It moves occasionally.\nIt should hatch soon.$"

gText_EggAboutToHatch:: @ 85EA4A2
	.string "It’s making sounds.\nIt’s about to hatch!$"

gText_HMMovesCantBeForgotten2:: @ 85EA4CB
	.string "HM moves can’t be\nforgotten now.$"

gText_XNatureMetAtYZ:: @ 85EA4EC
	.string "{SPECIAL_F7 0x00}{SPECIAL_F7 0x02}{SPECIAL_F7 0x01}{SPECIAL_F7 0x05} nature,\nmet at {UNK_CTRL_F905}{SPECIAL_F7 0x00}{SPECIAL_F7 0x03}{SPECIAL_F7 0x01},\n{SPECIAL_F7 0x00}{SPECIAL_F7 0x04}{SPECIAL_F7 0x01}.$"

gText_XNatureHatchedAtYZ:: @ 85EA516
	.string "{SPECIAL_F7 0x00}{SPECIAL_F7 0x02}{SPECIAL_F7 0x01}{SPECIAL_F7 0x05} nature,\nhatched at {UNK_CTRL_F905}{SPECIAL_F7 0x00}{SPECIAL_F7 0x03}{SPECIAL_F7 0x01},\n{SPECIAL_F7 0x00}{SPECIAL_F7 0x04}{SPECIAL_F7 0x01}.$"

gText_XNatureObtainedInTrade:: @ 85EA544
	.string "{SPECIAL_F7 0x00}{SPECIAL_F7 0x02}{SPECIAL_F7 0x01}{SPECIAL_F7 0x05} nature,\nobtained in a trade.$"

gText_XNatureFatefulEncounter:: @ 85EA56A
	.string "{SPECIAL_F7 0x00}{SPECIAL_F7 0x02}{SPECIAL_F7 0x01}{SPECIAL_F7 0x05} nature,\nobtained in a fateful\nencounter at {UNK_CTRL_F905}{SPECIAL_F7 0x00}{SPECIAL_F7 0x03}{SPECIAL_F7 0x01}.$"

gText_XNatureProbablyMetAt:: @ 85EA5A8
	.string "{SPECIAL_F7 0x00}{SPECIAL_F7 0x02}{SPECIAL_F7 0x01}{SPECIAL_F7 0x05} nature,\nprobably met at {UNK_CTRL_F905}{SPECIAL_F7 0x00}{SPECIAL_F7 0x03}{SPECIAL_F7 0x01},\n{SPECIAL_F7 0x00}{SPECIAL_F7 0x04}{SPECIAL_F7 0x01}.$"

gText_XNature:: @ 85EA5DB
	.string "{SPECIAL_F7 0x00}{SPECIAL_F7 0x02}{SPECIAL_F7 0x01}{SPECIAL_F7 0x05} nature$"

gText_XNatureMetSomewhereAt:: @ 85EA5EB
	.string "{SPECIAL_F7 0x00}{SPECIAL_F7 0x02}{SPECIAL_F7 0x01}{SPECIAL_F7 0x05} nature,\nmet somewhere at {UNK_CTRL_F905}{SPECIAL_F7 0x00}{SPECIAL_F7 0x03}{SPECIAL_F7 0x01}.$"

gText_XNatureHatchedSomewhereAt:: @ 85EA617
	.string "{SPECIAL_F7 0x00}{SPECIAL_F7 0x02}{SPECIAL_F7 0x01}{SPECIAL_F7 0x05} nature,\nhatched somewhere at {UNK_CTRL_F905}{SPECIAL_F7 0x00}{SPECIAL_F7 0x03}{SPECIAL_F7 0x01}.$"

gText_OddEggFoundByCouple:: @ 85EA647
	.string "An odd POKéMON EGG found\nby the DAY CARE couple.$"

gText_PeculiarEggNicePlace:: @ 85EA678
	.string "A peculiar POKéMON EGG\nobtained at the nice place.$"

gText_PeculiarEggTrade:: @ 85EA6AB
	.string "A peculiar POKéMON EGG\nobtained in a trade.$"

gText_EggFromHotSprings:: @ 85EA6D7
	.string "A POKéMON EGG obtained\nat the hot springs.$"

gText_EggFromTraveler:: @ 85EA702
	.string "An odd POKéMON EGG\nobtained from a traveler.$"

gText_ApostropheSBase:: @ 85EA72F
	.string "’s BASE$"

gText_OkayToDeleteFromRegistry:: @ 85EA737
	.string "Is it okay to delete {STR_VAR_1}\nfrom the REGISTRY?$"

gText_RegisteredDataDeleted:: @ 85EA762
	.string "The registered data was deleted.{PAUSE_UNTIL_PRESS}$"

gText_NoRegistry:: @ 85EA785
	.string "There is no REGISTRY.{PAUSE_UNTIL_PRESS}$"

	.string "DEL REGIST.$"
	.string "{STR_VAR_3}{STR_VAR_1}/{STR_VAR_2}$"
	.string "DECORATE$"
	.string "PUT AWAY$"
	.string "TOSS$"

gText_Color161Shadow161:: @ 85EA7C8
	.string "{COLOR 161}{SHADOW 161}$"

	.string "Put out the selected decoration item.$"
	.string "Store the chosen decoration in the PC.$"
	.string "Throw away unwanted decorations.$"

gText_NoDecorations:: @ 85EA83D
	.string "There are no decorations.{PAUSE_UNTIL_PRESS}$"

	.string "DESK$"
	.string "CHAIR$"
	.string "PLANT$"
	.string "ORNAMENT$"
	.string "MAT$"
	.string "POSTER$"
	.string "DOLL$"
	.string "CUSHION$"

gText_Gold:: @ 85EA88B
	.string "GOLD$"

gText_Silver:: @ 85EA890
	.string "SILVER$"

gText_PlaceItHere:: @ 85EA897
	.string "Place it here?$"

gText_CantBePlacedHere:: @ 85EA8A6
	.string "It can’t be placed here.$"

gText_CancelDecorating:: @ 85EA8BF
	.string "Cancel decorating?$"

gText_InUseAlready:: @ 85EA8D2
	.string "This is in use already.$"

gText_NoMoreDecorations:: @ 85EA8EA
	.string "No more decorations can be placed.\nThe most that can be placed are {STR_VAR_1}.$"

gText_NoMoreDecorations2:: @ 85EA931
	.string "No more decorations can be placed.\nThe most that can be placed are {STR_VAR_1}.$"

	.string "This can’t be placed here.\nIt must be on a DESK, etc.$"

gText_CantPlaceInRoom:: @ 85EA9AE
	.string "This decoration can’t be placed in\nyour own room.$"

gText_CantThrowAwayInUse:: @ 85EA9E0
	.string "This decoration is in use.\nIt can’t be thrown away.$"

gText_DecorationWillBeDiscarded:: @ 85EAA14
	.string "This {STR_VAR_1} will be discarded.\nIs that okay?$"

gText_DecorationThrownAway:: @ 85EAA3D
	.string "The decoration item was thrown away.$"

gText_StopPuttingAwayDecorations:: @ 85EAA62
	.string "Stop putting away decorations?$"

gText_NoDecorationHere:: @ 85EAA81
	.string "There is no decoration item here.$"

gText_ReturnDecorationToPC:: @ 85EAAA3
	.string "Return this decoration to the PC?$"

gText_DecorationReturnedToPC:: @ 85EAAC5
	.string "The decoration was returned to the PC.$"

gText_NoDecorationsInUse:: @ 85EAAEC
	.string "There are no decorations in use.{PAUSE_UNTIL_PRESS}$"

	.string "TRISTAN$"
	.string "PHILIP$"
	.string "DENNIS$"
	.string "ROBERTO$"
	.string "TURN OFF$"
	.string "DECORATION$"
	.string "ITEM STORAGE$"

gText_Mailbox:: @ 85EAB4E
	.string "MAILBOX$"

	.string "DEPOSIT ITEM$"

gText_WithdrawItem:: @ 85EAB63
	.string "WITHDRAW ITEM$"

gText_TossItem:: @ 85EAB71
	.string "TOSS ITEM$"

	.string "Store items in the PC.$"
	.string "Take out items from the PC.$"
	.string "Throw away items stored in the PC.$"

gText_NoItems:: @ 85EABD1
	.string "There are no items.{PAUSE_UNTIL_PRESS}$"

gText_NoRoomInBag:: @ 85EABE7
	.string "There is no more\nroom in the BAG.$"

gText_WithdrawHowManyItems:: @ 85EAC09
	.string "Withdraw how many\n{STR_VAR_1}(s)?$"

gText_WithdrawXItems:: @ 85EAC22
	.string "Withdrew {STR_VAR_2}\n{STR_VAR_1}(s).$"

	.string "READ$"
	.string "MOVE TO BAG$"
	.string "GIVE$"

gText_NoMailHere:: @ 85EAC4B
	.string "There’s no MAIL here.{PAUSE_UNTIL_PRESS}$"

gText_WhatToDoWithVar1sMail:: @ 85EAC63
	.string "What would you like to do with\n{STR_VAR_1}’s MAIL?$"

gText_MessageWillBeLost:: @ 85EAC8D
	.string "The message will be lost.\nIs that okay?$"

gText_BagIsFull:: @ 85EACB5
	.string "The BAG is full.{PAUSE_UNTIL_PRESS}$"

gText_MailToBagMessageErased:: @ 85EACC8
	.string "The MAIL was returned to the BAG\nwith its message erased.{PAUSE_UNTIL_PRESS}$"

gText_Dad:: @ 85EAD04
	.string "DAD$"

gText_Mom:: @ 85EAD08
	.string "MOM$"

gText_Wallace:: @ 85EAD0C
	.string "WALLACE$"

gText_Steven:: @ 85EAD14
	.string "STEVEN$"

gText_Brawly:: @ 85EAD1B
	.string "BRAWLY$"

gText_Winona:: @ 85EAD22
	.string "WINONA$"

gText_Phoebe:: @ 85EAD29
	.string "PHOEBE$"

gText_Glacia:: @ 85EAD30
	.string "GLACIA$"

	.string "PETALBURG$"
	.string "SLATEPORT$"
	.string "LITTLEROOT$"
	.string "LILYCOVE$"
	.string "DEWFORD$"
	.string "ENTER$"
	.string "INFO$"
	.string "What’s a CONTEST?$"
	.string "Types of CONTESTS$"
	.string "Ranks$"
	.string "Judging$"

gUnknown_085EADA4::
	.string "COOLNESS CONTEST$"

gUnknown_085EADB5::
	.string "BEAUTY CONTEST$"

gUnknown_085EADC4::
	.string "CUTENESS CONTEST$"

gUnknown_085EADD5::
	.string "SMARTNESS CONTEST$"

gUnknown_085EADE7::
	.string "TOUGHNESS CONTEST$"
	.string "DECORATION$"
	.string "PACK UP$"
	.string "COUNT$"
	.string "REGISTRY$"
	.string "INFORMATION$"
	.string "MACH$"
	.string "ACRO$"
	.string "PSN$"
	.string "PAR$"
	.string "SLP$"
	.string "BRN$"
	.string "FRZ$"
	.string "TOXIC$"
	.string "OK$"
	.string "QUIT$"
	.string "Saw it$"
	.string "Not yet$"

gText_Yes:: @ 85EAE62
	.string "YES$"

gText_No:: @ 85EAE66
	.string "NO$"

	.string "INFO$"
	.string "SINGLE BATTLE$"
	.string "DOUBLE BATTLE$"
	.string "MULTI BATTLE$"
	.string "MR. BRINEY$"
	.string "CHALLENGE$"
	.string "INFO$"

gText_Lv50:: @ 85EAEB1
	.string "LV. 50$"

gText_OpenLevel:: @ 85EAEB8
	.string "OPEN LEVEL$"

	.string "FRESH WATER{CLEAR_TO 0x48}¥200$"
	.string "SODA POP{CLEAR_TO 0x48}¥300$"
	.string "LEMONADE{CLEAR_TO 0x48}¥350$"
	.string "HOW TO RIDE$"
	.string "HOW TO TURN$"
	.string "SANDY SLOPES$"
	.string "WHEELIES$"
	.string "BUNNY-HOPS$"
	.string "JUMP$"
	.string "Satisfied$"
	.string "Dissatisfied$"
	.string "DEEPSEATOOTH$"
	.string "DEEPSEASCALE$"
	.string "BLUE FLUTE$"
	.string "YELLOW FLUTE$"
	.string "RED FLUTE$"
	.string "WHITE FLUTE$"
	.string "BLACK FLUTE$"
	.string "GLASS CHAIR$"
	.string "GLASS DESK$"
	.string "TREECKO DOLL 1,000 COINS$"
	.string "TORCHIC DOLL 1,000 COINS$"
	.string "MUDKIP DOLL   1,000 COINS$"
	.string "  50 COINS    ¥1,000$"
	.string "500 COINS  ¥10,000$"
	.string "Excellent$"
	.string "Not so good$"
	.string "RED SHARD$"
	.string "YELLOW SHARD$"
	.string "BLUE SHARD$"
	.string "GREEN SHARD$"
	.string "BATTLE FRONTIER$"
	.string "Right$"
	.string "Left$"
	.string "TM32{CLEAR_TO 0x48}1,500 COINS$"
	.string "TM29{CLEAR_TO 0x48}3,500 COINS$"
	.string "TM35{CLEAR_TO 0x48}4,000 COINS$"
	.string "TM24{CLEAR_TO 0x48}4,000 COINS$"
	.string "TM13{CLEAR_TO 0x48}4,000 COINS$"

gText_Cool:: @ 85EB0E8
	.string "COOL$"

gText_Beauty:: @ 85EB0ED
	.string "BEAUTY$"

gText_Cute:: @ 85EB0F4
	.string "CUTE$"

gText_Smart:: @ 85EB0F9
	.string "SMART$"

gText_Tough:: @ 85EB0FF
	.string "TOUGH$"

	.string "NORMAL$"
	.string "SUPER$"
	.string "HYPER$"
	.string "MASTER$"
	.string "COOL$"
	.string "BEAUTY$"
	.string "CUTE$"
	.string "SMART$"
	.string "TOUGH$"
	.string "ITEMS$"
	.string "KEY ITEMS$"
	.string "POKé BALLS$"
	.string "TMs & HMs$"
	.string "BERRIES$"

gText_SomeonesPC:: @ 85EB169
	.string "SOMEONE’S PC$"

gText_LanettesPC:: @ 85EB176
	.string "LANETTE’S PC$"

gText_PlayersPC:: @ 85EB183
	.string "{PLAYER}’s PC$"

gText_HallOfFame:: @ 85EB18B
	.string "HALL OF FAME$"

gText_LogOff:: @ 85EB198
	.string "LOG OFF$"

	.string "OPPONENT$"
	.string "TOURNEY TREE$"
	.string "READY TO START$"
	.string "NORMAL RANK$"
	.string "SUPER RANK$"
	.string "HYPER RANK$"
	.string "MASTER RANK$"
	.string "SINGLE$"
	.string "DOUBLE$"
	.string "MULTI$"
	.string "MULTI-LINK$"
	.string "BATTLE BAG$"
	.string "HELD ITEM$"
	.string "LINK CONTEST$"
	.string "ABOUT E-MODE$"
	.string "ABOUT G-MODE$"
	.string "E-MODE$"
	.string "G-MODE$"

gText_MenuOptionPokedex:: @ 85EB25C
	.string "POKéDEX$"

gText_MenuOptionPokemon:: @ 85EB264
	.string "POKéMON$"

gText_MenuOptionBag:: @ 85EB26C
	.string "BAG$"

gText_MenuOptionPokenav:: @ 85EB270
	.string "POKéNAV$"

	.string "$"

gText_MenuOptionSave:: @ 85EB279
	.string "SAVE$"

gText_MenuOptionOption:: @ 85EB27E
	.string "OPTION$"

gText_MenuOptionExit:: @ 85EB285
	.string "EXIT$"

	.align 2
	.string "5BP$"
	.string "10BP$"
	.string "15BP$"
	.string "RED TENT$"
	.string "BLUE TENT$"
	.string "SOUTHERN ISLAND$"
	.string "BIRTH ISLAND$"
	.string "FARAWAY ISLAND$"
	.string "NAVEL ROCK$"
	.string "CLAW FOSSIL$"
	.string "ROOT FOSSIL$"
	.string "NO$"
	.string "I’ll battle now!$"
	.string "I won!$"
	.string "I lost!$"
	.string "I won’t tell.$"
	.string "NORMAL TAG MATCH$"
	.string "VARIETY TAG MATCH$"
	.string "UNIQUE TAG MATCH$"
	.string "EXPERT TAG MATCH$"
	.string "TRADE CENTER$"
	.string "COLOSSEUM$"
	.string "RECORD CORNER$"
	.string "BERRY CRUSH$"
	.string "$"
	.string "POKéMON JUMP$"
	.string "DODRIO BERRY-PICKING$"
	.string "BECOME LEADER$"
	.string "JOIN GROUP$"
	.string "TWO STYLES$"
	.string "LV. 50$"
	.string "OPEN LEVEL$"
	.string "{PKMN} TYPE & NO.$"
	.string "HOLD ITEMS$"
	.string "SYMBOLS$"
	.string "RECORD$"
	.string "BATTLE PTS$"
	.string "TOWER INFO$"
	.string "BATTLE {PKMN}$"
	.string "BATTLE SALON$"
	.string "MULTI-LINK$"
	.string "BATTLE RULES$"
	.string "JUDGE: MIND$"
	.string "JUDGE: SKILL$"
	.string "JUDGE: BODY$"
	.string "MATCHUP$"
	.string "TOURNEY TREE$"
	.string "DOUBLE KO$"
	.string "BASIC RULES$"
	.string "SWAP: PARTNER$"
	.string "SWAP: NUMBER$"
	.string "SWAP: NOTES$"
	.string "OPEN LEVEL$"
	.string "BATTLE BASICS$"
	.string "POKéMON NATURE$"
	.string "POKéMON MOVES$"
	.string "UNDERPOWERED$"
	.string "WHEN IN DANGER$"
	.string "PYRAMID: POKéMON$"
	.string "PYRAMID: TRAINERS$"
	.string "PYRAMID: MAZE$"
	.string "BATTLE BAG$"
	.string "POKéNAV AND BAG$"
	.string "HELD ITEMS$"
	.string "POKéMON ORDER$"
	.string "BATTLE POKéMON$"
	.string "BATTLE TRAINERS$"
	.string "GO ON$"
	.string "RECORD$"
	.string "REST$"
	.string "RETIRE$"

gText_99TimesPlus:: @ 85EB5CF
	.string "99 times +$"

gText_1MinutePlus:: @ 85EB5DA
	.string "1 minute +$"

gText_SpaceSeconds:: @ 85EB5E5
	.string " seconds$"

gText_SpaceTimes:: @ 85EB5EE
	.string " time(s)$"

	.string ".$"

gText_BigGuy:: @ 85EB5F9
	.string "Big guy$"

gText_BigGirl:: @ 85EB601
	.string "Big girl$"

gText_Son:: @ 85EB60A
	.string "son$"

gText_Daughter:: @ 85EB60E
	.string "daughter$"

	.string "BLUE FLUTE$"
	.string "YELLOW FLUTE$"
	.string "RED FLUTE$"
	.string "WHITE FLUTE$"
	.string "BLACK FLUTE$"
	.string "PRETTY CHAIR$"
	.string "PRETTY DESK$"
	.string "1F$"
	.string "2F$"
	.string "3F$"
	.string "4F$"
	.string "5F$"
	.string "6F$"
	.string "7F$"
	.string "8F$"
	.string "9F$"
	.string "10F$"
	.string "11F$"
	.string "B1F$"
	.string "B2F$"
	.string "B3F$"
	.string "B4F$"
	.string "ROOFTOP$"

gText_ElevatorNowOn:: @ 85EB6A5
	.string "Now on:$"

gText_BP:: @ 85EB6AD
	.string "BP$"

	.string "ENERGYPOWDER{CLEAR_TO 0x72}{SIZE 0}50$"
	.string "ENERGY ROOT{CLEAR_TO 0x72}{SIZE 0}80$"
	.string "HEAL POWDER{CLEAR_TO 0x72}{SIZE 0}50$"
	.string "REVIVAL HERB{CLEAR_TO 0x6C}{SIZE 0}300$"
	.string "PROTEIN{CLEAR_TO 0x63}{SIZE 0}1,000$"
	.string "IRON{CLEAR_TO 0x63}{SIZE 0}1,000$"
	.string "CARBOS{CLEAR_TO 0x63}{SIZE 0}1,000$"
	.string "CALCIUM{CLEAR_TO 0x63}{SIZE 0}1,000$"
	.string "ZINC{CLEAR_TO 0x63}{SIZE 0}1,000$"
	.string "HP UP{CLEAR_TO 0x63}{SIZE 0}1,000$"
	.string "PP UP{CLEAR_TO 0x63}{SIZE 0}3,000$"
	.string "RANKING HALL$"
	.string "EXCHANGE SERVICE$"
	.string "LILYCOVE CITY$"
	.string "SLATEPORT CITY$"
	.string "CAVE OF ORIGIN$"
	.string "MT. PYRE$"
	.string "SKY PILLAR$"
	.string "Don’t remember$"

gText_Exit:: @ 85EB7EA
	.string "EXIT$"

	.string "Exit from the BOX?$"
	.string "What do you want to do?$"
	.string "Please pick a theme.$"
	.string "Pick the wallpaper.$"
	.string "{SPECIAL_F7 0x00} is selected.$"
	.string "Jump to which BOX?$"
	.string "Deposit in which BOX?$"
	.string "{SPECIAL_F7 0x00} was deposited.$"
	.string "The BOX is full.$"
	.string "Release this POKéMON?$"
	.string "{SPECIAL_F7 0x00} was released.$"
	.string "Bye-bye, {SPECIAL_F7 0x00}!$"
	.string "Mark your POKéMON.$"
	.string "That’s your last POKéMON!$"
	.string "Your party’s full!$"
	.string "You’re holding a POKéMON!$"
	.string "Which one will you take?$"
	.string "You can’t release an EGG.$"
	.string "Continue BOX operations?$"
	.string "{SPECIAL_F7 0x00} came back!$"
	.string "Was it worried about you?$"
	.string "… … … … !$"
	.string "Please remove the MAIL.$"
	.string "GIVE to a POKéMON?$"
	.string "Placed item in the BAG.$"
	.string "The BAG is full.$"
	.string "Put this item in the BAG?$"
	.string "{SPECIAL_F7 0x00} is now held.$"
	.string "Changed to {SPECIAL_F7 0x00}.$"
	.string "MAIL can’t be stored!$"
	.string "CANCEL$"
	.string "STORE$"
	.string "WITHDRAW$"
	.string "SHIFT$"
	.string "MOVE$"
	.string "PLACE$"
	.string "SUMMARY$"
	.string "RELEASE$"
	.string "MARK$"
	.string "NAME$"
	.string "JUMP$"
	.string "WALLPAPER$"
	.string "TAKE$"
	.string "GIVE$"
	.string "SWITCH$"
	.string "BAG$"
	.string "INFO$"
	.string "SCENERY 1$"
	.string "SCENERY 2$"
	.string "SCENERY 3$"
	.string "ETCETERA$"
	.string "FRIENDS$"
	.string "FOREST$"
	.string "CITY$"
	.string "DESERT$"
	.string "SAVANNA$"
	.string "CRAG$"
	.string "VOLCANO$"
	.string "SNOW$"
	.string "CAVE$"
	.string "BEACH$"
	.string "SEAFLOOR$"
	.string "RIVER$"
	.string "SKY$"
	.string "POLKA-DOT$"
	.string "POKéCENTER$"
	.string "MACHINE$"
	.string "SIMPLE$"
	.string "What would you like to do?$"
	.string "WITHDRAW POKéMON$"
	.string "DEPOSIT POKéMON$"
	.string "MOVE POKéMON$"
	.string "MOVE ITEMS$"
	.string "SEE YA!$"
	.string "Move POKéMON stored in BOXES to\nyour party.$"
	.string "Store POKéMON in your party in BOXES.$"
	.string "Organize the POKéMON in BOXES and\nin your party.$"
	.string "Move items held by any POKéMON\nin a BOX or your party.$"
	.string "Return to the previous menu.$"

gText_JustOnePkmn:: @ 85EBC89
	.string "There is just one POKéMON with you.$"

gText_PartyFull:: @ 85EBCAD
	.string "Your party is full!$"

gText_Box:: @ 85EBCC1
	.string "BOX$"

	.string "Check the map of the HOENN region.$"
	.string "Check POKéMON in detail.$"
	.string "Call a registered TRAINER.$"
	.string "Check obtained RIBBONS.$"
	.string "Put away the POKéNAV.$"

gText_NoRibbonWinners:: @ 85EBD4A
	.string "There are no RIBBON winners.$"

	.string "No TRAINERS are registered.$"
	.string "Check party POKéMON in detail.$"
	.string "Check all POKéMON in detail.$"
	.string "Return to the POKéNAV menu.$"
	.string "Find cool POKéMON.$"
	.string "Find beautiful POKéMON.$"
	.string "Find cute POKéMON.$"
	.string "Find smart POKéMON.$"
	.string "Find tough POKéMON.$"
	.string "Return to the CONDITION menu.$"

gText_NumberRegistered:: @ 85EBE5F
	.string "No. registered$"

gText_NumberOfBattles:: @ 85EBE6E
	.string "No. of battles$"

	.string "DETAIL$"
	.string "CALL$"
	.string "EXIT$"
	.string "Can’t call opponent here.$"
	.string "STRATEGY$"
	.string "TRAINER’S POKéMON$"
	.string "SELF-INTRODUCTION$"
	.string "{CLEAR 0x80}$"
	.string "{UNK_CTRL_F800}ZOOM {UNK_CTRL_F801}CANCEL$"
	.string "{UNK_CTRL_F800}FULL {UNK_CTRL_F801}CANCEL$"
	.string "{UNK_CTRL_F800}CONDITION {UNK_CTRL_F801}CANCEL$"
	.string "{UNK_CTRL_F800}MARKINGS {UNK_CTRL_F801}CANCEL$"
	.string "{UNK_CTRL_F800}SELECT MARK {UNK_CTRL_F801}CANCEL$"
	.string "{UNK_CTRL_F800}MENU {UNK_CTRL_F801}CANCEL$"
	.string "{UNK_CTRL_F800}OK {UNK_CTRL_F801}CANCEL$"
	.string "{UNK_CTRL_F801}CANCEL$"
	.string "{UNK_CTRL_F800}RIBBONS {UNK_CTRL_F801}CANCEL$"
	.string "{UNK_CTRL_F800}CHECK {UNK_CTRL_F801}CANCEL$"
	.string "{UNK_CTRL_F801}CANCEL$"

gText_NatureSlash:: @ 85EBF8D
	.string "NATURE/$"

gText_TrainerCloseBy:: @ 85EBF95
	.string "That TRAINER is close by.\nTalk to the TRAINER in person!$"

gText_InParty:: @ 85EBFCE
	.string "IN PARTY$"

gText_Number2:: @ 85EBFD7
	.string "No. $"

	.string "RIBBONS$"
	.string "{SPECIAL_F7 0x00}{COLOR_HIGHLIGHT_SHADOW LIGHT_RED WHITE GREEN}♂{COLOR_HIGHLIGHT_SHADOW DARK_GREY WHITE LIGHT_GREY}/{LV}{SPECIAL_F7 0x01}$"
	.string "{SPECIAL_F7 0x00}{COLOR_HIGHLIGHT_SHADOW LIGHT_GREEN WHITE BLUE}♀{COLOR_HIGHLIGHT_SHADOW DARK_GREY WHITE LIGHT_GREY}/{LV}{SPECIAL_F7 0x01}$"
	.string "{SPECIAL_F7 0x00}/{LV}{SPECIAL_F7 0x01}$"

gText_Unknown:: @ 85EC00F
	.string "UNKNOWN$"

	.string "CALL$"
	.string "CHECK$"
	.string "CANCEL$"

gText_NumberF700:: @ 85EC029
	.string "No. {SPECIAL_F7 0x00}$"

gText_RibbonsF700:: @ 85EC030
	.string "RIBBONS {SPECIAL_F7 0x00}$"

	.string "{SPECIAL_F7 0x00}{COLOR_HIGHLIGHT_SHADOW LIGHT_RED WHITE GREEN}♂{COLOR_HIGHLIGHT_SHADOW DARK_GREY WHITE LIGHT_GREY}/{LV}{SPECIAL_F7 0x01}{SPECIAL_F7 0x02}$"
	.string "{SPECIAL_F7 0x00}{COLOR_HIGHLIGHT_SHADOW LIGHT_GREEN WHITE BLUE}♀{COLOR_HIGHLIGHT_SHADOW DARK_GREY WHITE LIGHT_GREY}/{LV}{SPECIAL_F7 0x01}{SPECIAL_F7 0x02}$"
	.string "{SPECIAL_F7 0x00}/{LV}{SPECIAL_F7 0x01}{SPECIAL_F7 0x02}$"
	.string "Combine four words or phrases$"
	.string "and make your profile.$"
	.string "Combine six words or phrases$"
	.string "and make a message.$"
	.string "Find words that describe your$"
	.string "feelings right now.$"
	.string "With four phrases,$"
	.string "Combine nine words or phrases$"
	.string "and make a message.$"
	.string "Change just one word or phrase$"
	.string "and improve the BARD’s song.$"
	.string "Your profile$"
	.string "Your feeling at the battle’s start$"
	.string "What you say if you win a battle$"
	.string "What you say if you lose a battle$"
	.string "The answer$"
	.string "The MAIL message$"
	.string "The MAIL salutation$"
	.string "The new song$"
	.string "Combine two words or phrases$"
	.string "and make a trendy saying.$"
	.string "The trendy saying$"
	.string "is as shown. Okay?$"
	.string "Combine two words or phrases$"
	.string "to teach her a good saying.$"
	.string "Find words which fit$"
	.string "the TRAINER’s image.$"
	.string "The image:$"
	.string "Out of the listed choices,$"
	.string "select the answer to the quiz!$"
	.string "and create a quiz!$"
	.string "Pick a word or phrase and$"
	.string "set the quiz answer.$"
	.string "The answer:$"
	.string "The quiz:$"
	.string "Apprentice’s phrase:$"

gText_QuitEditing:: @ 85EC3A6
	.string "Quit editing?$"

gText_StopGivingPkmnMail:: @ 85EC3B4
	.string "Stop giving the POKéMON MAIL?$"

	.string "and fill out the questionnaire.$"
	.string "Let’s reply to the interview!$"

gText_AllTextBeingEditedWill:: @ 85EC410
	.string "All the text being edited will$"

gText_BeDeletedThatOkay:: @ 85EC42F
	.string "be deleted. Is that okay?$"

	.string "Quit editing?$"
	.string "The edited text will not be saved.$"
	.string "Is that okay?$"
	.string "Please enter a phrase or word.$"
	.string "The entire text can’t be deleted.$"

gText_OnlyOnePhrase:: @ 85EC4C9
	.string "Only one phrase may be changed.$"

gText_OriginalSongWillBeUsed:: @ 85EC4E9
	.string "The original song will be used.$"

	.string "That’s trendy already!$"

gText_CombineTwoWordsOrPhrases:: @ 85EC520
	.string "Combine two words or phrases.$"

	.string "Quit giving information?$"
	.string "Stop giving the POKéMON MAIL?$"
	.string "Create a quiz!$"
	.string "Set the answer!$"
	.string "Cancel the selection?$"
	.string "PROFILE$"
	.string "At the battle’s start:$"
	.string "Upon winning a battle:$"
	.string "Upon losing a battle:$"
	.string "The BARD’s Song$"
	.string "What’s hip and happening?$"
	.string "Interview$"
	.string "Good saying$"
	.string "Fan’s question$"
	.string "クイズの こたえは？$" @ "kuizuno kotaeha?" ("The quiz's answer is?" in Japanese)
	.string "Apprentice’s phrase$"
	.string "QUESTIONNAIRE$"

gText_YouCannotQuitHere:: @ 85EC672
	.string "You cannot quit here.$"

gText_SectionMustBeCompleted:: @ 85EC688
	.string "This section must be completed.$"

gText_F700sQuiz:: @ 85EC6A8
	.string "{SPECIAL_F7 0x00}’s quiz$"

gText_Lady:: @ 85EC6B2
	.string "Lady$"

	.string "After you have read the quiz$"
	.string "question, press the A Button.$"
	.string "The quiz answer is?$"

gText_LikeToQuitQuiz:: @ 85EC706
	.string "Would you like to quit this quiz$"

gText_ChallengeQuestionMark:: @ 85EC727
	.string "challenge?$"

	.string "Is this quiz OK?$"

gText_CreateAQuiz:: @ 85EC743
	.string "Create a quiz!$"

gText_SelectTheAnswer:: @ 85EC752
	.string "Select the answer!$"

gText_LyricsCantBeDeleted:: @ 85EC765
	.string "The lyrics can’t be deleted.$"

	.string "POKéMON LEAGUE$"
	.string "POKéMON CENTER$"

gText_GetsAPokeBlockQuestion:: @ 85EC7A0
	.string " gets a {POKEBLOCK}?$"

	.string "Coolness $"
	.string "Beauty $"
	.string "Cuteness $"
	.string "Smartness $"
	.string "Toughness $"

gText_WasEnhanced:: @ 85EC7E1
	.string "was enhanced!$"

gText_NothingChanged:: @ 85EC7EF
	.string "Nothing changed!$"

gText_WontEatAnymore:: @ 85EC800
	.string "It won’t eat anymore…$"

gText_SaveFailedCheckingBackup:: @ 85EC816
	.string "Save failed. Checking the backup\nmemory… Please wait.\n{COLOR RED}“Time required: about 1 minute”$"

gText_BackupMemoryDamaged:: @ 85EC86F
	.string "The backup memory is damaged, or\nthe internal battery has run dry.\nYou can still play, but not save.$"

gText_GamePlayCannotBeContinued:: @ 85EC8D4
	.string "{COLOR RED}“Game play cannot be continued.\nReturning to the title screen…”$"

gText_CheckCompleted:: @ 85EC917
	.string "Check completed.\nAttempting to save again.\nPlease wait.$"

gText_SaveCompleteGameCannotContinue:: @ 85EC94F
	.string "Save completed.\n{COLOR RED}“Game play cannot be continued.\nReturning to the title screen.”$"

gText_SaveCompletePressA:: @ 85EC9A2
	.string "Save completed.\n{COLOR RED}“Please press the A Button.”$"

gText_Ferry:: @ 85EC9D2
	.string "FERRY$"

gText_SecretBase:: @ 85EC9D8
	.string "SECRET BASE$"

gText_Hideout:: @ 85EC9E4
	.string "HIDEOUT$"

gText_ResetRTCConfirmCancel:: @ 85EC9EC
	.string "Reset RTC?\nA: Confirm, B: Cancel$"

gText_PresentTime:: @ 85ECA0D
	.string "Present time in game$"

gText_PreviousTime:: @ 85ECA22
	.string "Previous time in game$"

gText_PleaseResetTime:: @ 85ECA38
	.string "Please reset the time.$"

gText_ClockHasBeenReset:: @ 85ECA4F
	.string "The clock has been reset.\nData will be saved. Please wait.$"

gText_SaveCompleted:: @ 85ECA8A
	.string "Save completed.$"

gText_SaveFailed:: @ 85ECA9A
	.string "Save failed…$"

gText_NoSaveFileCantSetTime:: @ 85ECAA7
	.string "There is no save file, so the time\ncan’t be set.$"

gText_InGameClockUsable:: @ 85ECAD8
	.string "The in-game clock adjustment system\nis now useable.$"

gText_Slots:: @ 85ECB0C
	.string "SLOTS$"

gText_Roulette:: @ 85ECB12
	.string "ROULETTE$"

gText_Good:: @ 85ECB1B
	.string "Good$"

gText_VeryGood:: @ 85ECB20
	.string "Very good$"

gText_Excellent:: @ 85ECB2A
	.string "Excellent$"

gText_SoSo:: @ 85ECB34
	.string "So-so$"

gText_Bad:: @ 85ECB3A
	.string "Bad$"

gText_TheWorst:: @ 85ECB3E
	.string "The worst$"

gText_Spicy2:: @ 85ECB48
	.string "spicy$"

gText_Dry2:: @ 85ECB4E
	.string "dry$"

gText_Sweet2:: @ 85ECB52
	.string "sweet$"

gText_Bitter2:: @ 85ECB58
	.string "bitter$"

gText_Sour2:: @ 85ECB5F
	.string "sour$"

gText_Single:: @ 85ECB64
	.string "SINGLE$"

gText_Double:: @ 85ECB6B
	.string "DOUBLE$"

gText_Jackpot:: @ 85ECB72
	.string "jackpot$"

gText_First:: @ 85ECB7A
	.string "first$"

gText_Second:: @ 85ECB80
	.string "second$"

gText_Third:: @ 85ECB87
	.string "third$"

	.string "0 pts$"
	.string "10 pts$"
	.string "20 pts$"
	.string "30 pts$"
	.string "40 pts$"
	.string "50 pts$"
	.string "60 pts$"
	.string "70 pts$"
	.string "80 pts$"
	.string "90 pts$"
	.string "100 pts$"
	.string "?$"
	.string "KISS POSTER{CLEAR_TO 0x5E}16BP$"
	.string "KISS CUSHION{CLEAR_TO 0x5E}32BP$"
	.string "SMOOCHUM DOLL{CLEAR_TO 0x5E}32BP$"
	.string "TOGEPI DOLL{CLEAR_TO 0x5E}48BP$"
	.string "MEOWTH DOLL{CLEAR_TO 0x5E}48BP$"
	.string "CLEFAIRY DOLL{CLEAR_TO 0x5E}48BP$"
	.string "DITTO DOLL{CLEAR_TO 0x5E}48BP$"
	.string "CYNDAQUIL DOLL{CLEAR_TO 0x5E}80BP$"
	.string "CHIKORITA DOLL{CLEAR_TO 0x5E}80BP$"
	.string "TOTODILE DOLL{CLEAR_TO 0x5E}80BP$"
	.string "LAPRAS DOLL{CLEAR_TO 0x58}128BP$"
	.string "SNORLAX DOLL{CLEAR_TO 0x58}128BP$"
	.string "VENUSAUR DOLL{CLEAR_TO 0x58}256BP$"
	.string "CHARIZARD DOLL{CLEAR_TO 0x58}256BP$"
	.string "BLASTOISE DOLL{CLEAR_TO 0x58}256BP$"
	.string "PROTEIN{CLEAR_TO 0x64}1BP$"
	.string "CALCIUM{CLEAR_TO 0x64}1BP$"
	.string "IRON{CLEAR_TO 0x64}1BP$"
	.string "ZINC{CLEAR_TO 0x64}1BP$"
	.string "CARBOS{CLEAR_TO 0x64}1BP$"
	.string "HP UP{CLEAR_TO 0x64}1BP$"
	.string "LEFTOVERS{CLEAR_TO 0x5E}48BP$"
	.string "WHITE HERB{CLEAR_TO 0x5E}48BP$"
	.string "QUICK CLAW{CLEAR_TO 0x5E}48BP$"
	.string "MENTAL HERB{CLEAR_TO 0x5E}48BP$"
	.string "BRIGHTPOWDER{CLEAR_TO 0x5E}64BP$"
	.string "CHOICE BAND{CLEAR_TO 0x5E}64BP$"
	.string "KING’S ROCK{CLEAR_TO 0x5E}64BP$"
	.string "FOCUS BAND{CLEAR_TO 0x5E}64BP$"
	.string "SCOPE LENS{CLEAR_TO 0x5E}64BP$"
	.string "SOFTBOILED{CLEAR_TO 0x4E}16BP$"
	.string "SEISMIC TOSS{CLEAR_TO 0x4E}24BP$"
	.string "DREAM EATER{CLEAR_TO 0x4E}24BP$"
	.string "MEGA PUNCH{CLEAR_TO 0x4E}24BP$"
	.string "MEGA KICK{CLEAR_TO 0x4E}48BP$"
	.string "BODY SLAM{CLEAR_TO 0x4E}48BP$"
	.string "ROCK SLIDE{CLEAR_TO 0x4E}48BP$"
	.string "COUNTER{CLEAR_TO 0x4E}48BP$"
	.string "THUNDER WAVE{CLEAR_TO 0x4E}48BP$"
	.string "SWORDS DANCE{CLEAR_TO 0x4E}48BP$"
	.string "DEFENSE CURL{CLEAR_TO 0x4E}16BP$"
	.string "SNORE{CLEAR_TO 0x4E}24BP$"
	.string "MUD-SLAP{CLEAR_TO 0x4E}24BP$"
	.string "SWIFT{CLEAR_TO 0x4E}24BP$"
	.string "ICY WIND{CLEAR_TO 0x4E}24BP$"
	.string "ENDURE{CLEAR_TO 0x4E}48BP$"
	.string "PSYCH UP{CLEAR_TO 0x4E}48BP$"
	.string "ICE PUNCH{CLEAR_TO 0x4E}48BP$"
	.string "THUNDERPUNCH{CLEAR_TO 0x4E}48BP$"
	.string "FIRE PUNCH{CLEAR_TO 0x4E}48BP$"
    
gText_PkmnFainted3:: @ 85ECF5D
	.string "{STR_VAR_1} fainted…\p\n$"

gText_Marco:: @ 85ECF6B
	.string "MARCO$"

gText_TrainerCardName:: @ 85ECF71
	.string "NAME: $"

gText_TrainerCardIDNo:: @ 85ECF78
	.string "IDNo.$"

gText_TrainerCardMoney:: @ 85ECF7E
	.string "MONEY$"

	.string "¥$"

gText_TrainerCardPokedex:: @ 85ECF86
	.string "POKéDEX$"

gText_EmptyString6:: @ 85ECF8E
	.string "$"

gText_Colon2:: @ 85ECF8F
	.string ":$"

	.string " points$"

gText_TrainerCardTime:: @ 85ECF99
	.string "TIME$"

	.string "ゲ-ムポイント$" @ "geemupointo" ("game point" in Japanese)

gText_Var1sTrainerCard:: @ 85ECFA6
	.string "{STR_VAR_1}’s TRAINER CARD$"

gText_HallOfFameDebut:: @ 85ECFB8
	.string "HALL OF FAME DEBUT  $"

	.string "LINK BATTLES$"
	.string "LINK CABLE BATTLES$"

gText_WinsLosses:: @ 85ECFED
	.string "W:{COLOR RED}{SHADOW LIGHT_RED}{STR_VAR_1}{COLOR DARK_GREY}{SHADOW LIGHT_GREY}  L:{COLOR RED}{SHADOW LIGHT_RED}{STR_VAR_2}{COLOR DARK_GREY}{SHADOW LIGHT_GREY}$"

gText_PokemonTrades:: @ 85ED010
	.string "POKéMON TRADES$"

gText_UnionTradesAndBattles:: @ 85ED01F
	.string "UNION TRADES & BATTLES$"

gText_BerryCrush:: @ 85ED036
	.string "BERRY CRUSH$"

gText_WaitingTrainerFinishReading:: @ 85ED042
	.string "Waiting for the other TRAINER to\nfinish reading your TRAINER CARD.$"

gText_PokeblocksWithFriends:: @ 85ED085
	.string "{POKEBLOCK}S W/FRIENDS$"

gText_Var1DarkGreyShadowLightGrey:: @ 85ED096
	.string "{STR_VAR_1}{COLOR DARK_GREY}{SHADOW LIGHT_GREY}$"

gText_WonContestsWFriends:: @ 85ED09F
	.string "WON CONTESTS W/FRIENDS$"

gText_BattlePtsWon:: @ 85ED0B6
	.string "BATTLE POINTS WON$"

gText_Var1DarkLightGreyBP:: @ 85ED0C8
	.string "{STR_VAR_1}{COLOR DARK_GREY}{SHADOW LIGHT_GREY}BP$"

gText_BattleTower:: @ 85ED0D3
	.string "BATTLE TOWER$"

gText_WSlashStraightSlash:: @ 85ED0E0
	.string "W/{COLOR RED}{SHADOW LIGHT_RED}{STR_VAR_1}{COLOR DARK_GREY}{SHADOW LIGHT_GREY}  STRAIGHT/{COLOR RED}{SHADOW LIGHT_RED}{STR_VAR_2}$"

	.string "BATTLE TOWER$"
	.string "BATTLE DOME$"
	.string "BATTLE PALACE$"
	.string "BATTLE FACTORY$"
	.string "BATTLE ARENA$"
	.string "BATTLE PIKE$"
	.string "BATTLE PYRAMID$"

	.align 2
	.string "{STR_VAR_1} SINGLE$"

	.align 2
	.string "{STR_VAR_1} DOUBLE$"

	.align 2
	.string "{STR_VAR_1} MULTI$"

	.align 2
	.string "{STR_VAR_1} LINK$"

	.align 2
	.string "{STR_VAR_1}$"

gText_Give:: @ 85ED193
	.string "Give$"

gText_NoNeed:: @ 85ED198
	.string "No need$"

gText_ColorLightShadowDarkGrey:: @ 85ED1A0
	.string "{COLOR LIGHT_GREY}{SHADOW DARK_GREY}$"

gText_ColorBlue:: @ 85ED1A7
	.string "{COLOR BLUE}$"

gText_ColorTransparent:: @ 85ED1AB
	.string "{HIGHLIGHT TRANSPARENT}{COLOR TRANSPARENT}$"

gText_CDot:: @ 85ED1B2
	.string "C.$"

gText_BDot:: @ 85ED1B5
	.string "B.$"

gText_AnnouncingResults:: @ 85ED1B8
	.string "Announcing the results!$"

gText_PreliminaryResults:: @ 85ED1D0
	.string "The preliminary results!$"

gText_Round2Results:: @ 85ED1E9
	.string "Round 2 results!$"

gText_Var1sVar2Won:: @ 85ED1FA
	.string "{STR_VAR_1}’s {STR_VAR_2} won!$"

gText_CommunicationStandby:: @ 85ED207
	.string "Communication standby…$"

gText_ColorDarkGrey:: @ 85ED21E
	.string "{COLOR DARK_GREY}$"

	.string "{COLOR_HIGHLIGHT_SHADOW DYNAMIC_COLOR6 WHITE DYNAMIC_COLOR5}$"

gText_HighlightDarkGrey:: @ 85ED228
	.string "{HIGHLIGHT DARK_GREY}$"

	.string " $"

gText_DynColor2Male:: @ 85ED22E
	.string "{COLOR DYNAMIC_COLOR2}♂$"

gText_DynColor1Female:: @ 85ED233
	.string "{COLOR DYNAMIC_COLOR1}♀$"

gText_DynColor2:: @ 85ED238
	.string "{COLOR DYNAMIC_COLOR2}$"
	
gText_Upper:: @ 85ED23C
	.string "UPPER$"
	
gText_Lower:: @ 85ED242
	.string "lower$"
	
gText_Others:: @ 85ED248
	.string "OTHERS$"
	
gText_Symbols:: @ 85ED24F
	.string "SYMBOLS$"
	
gText_Register2:: @ 85ED257
	.string "REGISTER$"
	
gText_Exit2:: @ 85ED260
	.string "EXIT$"

gText_QuitChatting:: @ 85ED265
	.string "Quit chatting?$"

gText_RegisterTextWhere:: @ 85ED274
	.string "Register text where?$"

gText_RegisterTextHere:: @ 85ED289
	.string "Register text here?$"

gText_InputText:: @ 85ED29D
	.string "Input text.$"

gText_F700JoinedChat:: @ 85ED2A9
	.string "{SPECIAL_F7 0x00} joined the chat!$"

gText_F700LeftChat:: @ 85ED2BD
	.string "{SPECIAL_F7 0x00} left the chat.$"

	.string "{SPECIAL_F7 0x00}の{SPECIAL_F7 0x01}ひきめ:$" @ "{SPECIAL_F7 0x00}'s {SPECIAL_F7 0x01}hikime"
	.string "{SPECIAL_F7 0x00}の{SPECIAL_F7 0x01}ひきめは いません$" @ "{SPECIAL_F7 0x00}'s {SPECIAL_F7 0x01}hikimeha imasen"

gText_ExitingChat:: @ 85ED2E8
	.string "Exiting the chat…$"

gText_LeaderLeftEndingChat:: @ 85ED2FA
	.string "The LEADER, {SPECIAL_F7 0x00}, has\nleft, ending the chat.$"

gText_RegisteredTextChanged:: @ 85ED325
	.string "The registered text has been changed.\nIs it okay to save the game?$"

gText_AlreadySavedFile:: @ 85ED368
	.string "There is already a saved file.\nIs it okay to overwrite it?$"

gText_SavingDontTurnOff:: @ 85ED3A3
	.string "SAVING…\nDON’T TURN OFF THE POWER.$"

gText_PlayerSavedGame:: @ 85ED3C5
	.string "{SPECIAL_F7 0x00} saved the game.$"

gText_IfLeaderLeavesChatEnds:: @ 85ED3D8
	.string "If the LEADER leaves, the chat\nwill end. Is that okay?$"

gText_Hello:: @ 85ED40F
	.string "HELLO$"

gText_Pokemon2:: @ 85ED415
	.string "POKéMON$"

gText_Trade:: @ 85ED41D
	.string "TRADE$"

gText_Battle:: @ 85ED423
	.string "BATTLE$"

gText_Lets:: @ 85ED42A
	.string "LET’S$"

gText_Ok:: @ 85ED430
	.string "OK!$"

gText_Sorry:: @ 85ED434
	.string "SORRY$"

gText_YayUnkF9F9:: @ 85ED43A
	.string "YAY{UNK_CTRL_F9F9}$"

gText_ThankYou:: @ 85ED440
	.string "THANK YOU$"

gText_ByeBye:: @ 85ED44A
	.string "BYE-BYE!$"

	.string "Attack the weak points!$"
	.string "Ultimate STEEL POKéMON.$"
	.string "I’d climb even waterfalls$"
	.string "to find a rare stone!$"
	.string "I’m the strongest and most$"
	.string "energetic after all!$"
	.string "Battle with knowledge!$"
	.string "I will use various POKéMON.$"
	.string "I’ll be a better POKéMON$"
	.string "prof than my father is!$"
	.string "I’m not so good at battles.$"
	.string "I’ll use any POKéMON!$"
	.string "My POKéMON and I help$"
	.string "my father’s research.$"

gText_PkmnHatchedFromEgg:: @ 85ED5A5
	.string "{STR_VAR_1} hatched from the EGG!$"

gText_NameHatchedPkmn:: @ 85ED5BE
	.string "Would you like to nickname the newly\nhatched {STR_VAR_1}?$"

	.align 2
gText_ReadyToBerryCrush:: @ 85ED5F0
	.string "Are you ready to BERRY-CRUSH?\nPlease pick a BERRY for use.\p$"

	.align 2
gText_WaitForAllChooseBerry:: @ 85ED62C
	.string "Please wait while each member\nchooses a BERRY.$"

	.align 2
gText_EndedWithXUnitsPowder:: @ 85ED65C
	.string "{PAUSE_MUSIC}{PLAY_BGM BGM_FANFA1}You ended up with {STR_VAR_1} units of\nsilky-smooth BERRY POWDER.{RESUME_MUSIC}\pYour total amount of BERRY POWDER\nis {STR_VAR_2}.\p$"

	.align 2
gText_RecordingGameResults:: @ 85ED6C8
	.string "Recording your game results in the\nsave file.\lPlease wait.$"

	.align 2
gText_PlayBerryCrushAgain:: @ 85ED704
	.string "Want to play BERRY CRUSH again?$"

	.align 2
gText_YouHaveNoBerries:: @ 85ED724
	.string "You have no BERRIES.\nThe game will be canceled.$"

	.align 2
gText_MemberDroppedOut:: @ 85ED754
	.string "A member dropped out.\nThe game will be canceled.$"

	.align 2
gText_TimesUpNoGoodPowder:: @ 85ED788
	.string "Time’s up.\pGood BERRY POWDER could not be\nmade…\p$"

	.align 2
gText_CommunicationStandby2:: @ 85ED7BC
	.string "Communication standby…$"

	.align 2
gText_1DotBlueF700:: @ 85ED7D4
	.string "1. {COLOR BLUE}{SHADOW LIGHT_BLUE}{SPECIAL_F7 0x00}$"

	.align 2
gText_1DotF700:: @ 85ED7E0
	.string "1. {SPECIAL_F7 0x00}$"

	.align 2
gText_SpaceTimes2:: @ 85ED7E8
	.string " time(s)$"

	.align 2
gText_XDotY:: @ 85ED7F4
	.string "{STR_VAR_1}.{STR_VAR_2}$"

	.align 2
gText_Var1Berry:: @ 85ED7FC
	.string "{STR_VAR_1} BERRY$"

	.align 2
gText_TimeColon:: @ 85ED808
	.string "Time:$"
	
	.align 2
gText_PressingSpeed:: @ 85ED810
	.string "Pressing Speed:$"

	.align 2
gText_Silkiness:: @ 85ED820
	.string "Silkiness:$"

	.align 2
gText_StrVar1:: @ 85ED82C
	.string "{STR_VAR_1}$"

	.align 2
gText_SpaceMin:: @ 85ED830
	.string " min. $"

	.align 2
gText_XDotY2:: @ 85ED838
	.string "{STR_VAR_1}.{STR_VAR_2}$"

	.align 2
gText_SpaceSec:: @ 85ED840
	.string " sec.$"

	.align 2
gText_XDotY3:: @ 85ED848
	.string "{STR_VAR_1}.{STR_VAR_2}$"

	.align 2
gText_TimesPerSec:: @ 85ED850
	.string " Times/sec.$"

	.align 2
gText_Var1Percent:: @ 85ED85C
	.string "{STR_VAR_1}%$"

	.align 2
gText_PressesRankings:: @ 85ED860
	.string "No. of Presses Rankings$"

	.align 2
gText_CrushingResults:: @ 85ED878
	.string "Crushing Results$"

	.align 2
gText_NeatnessRankings:: @ 85ED88C
	.string "Neatness Rankings$"

	.align 2
gText_CoopRankings:: @ 85ED8A0
	.string "Cooperative Rankings$"

	.align 2
gText_PressingPowerRankings:: @ 85ED8B8
	.string "Pressing-Power Rankings$"

gText_BerryCrush2:: @ 85ED8D0
	.string "BERRY CRUSH$"

gText_PressingSpeedRankings:: @ 85ED8DC
	.string "Pressing-Speed Rankings$"

gText_Var1Players:: @ 85ED8F4
	.string "{STR_VAR_1} PLAYERS$"

gText_SymbolsEarned:: @ 85ED8FF
	.string "Symbols Earned$"

gText_BattleRecord:: @ 85ED90E
	.string "Battle Record$"

gText_BattlePoints:: @ 85ED91C
	.string "Battle Points$"

	.string "CANCEL$"
	.string "$"
	.string "Check BATTLE FRONTIER MAP.$"
	.string "Check TRAINER CARD.$"
	.string "View recorded battle.$"
	.string "Put away the FRONTIER PASS.$"
	.string "Your current Battle Points.$"
	.string "Your collected Symbols.$"
	.string "Battle Tower - Ability Symbol$"
	.string "Battle Dome - Tactics Symbol$"
	.string "Battle Palace - Spirits Symbol$"
	.string "Battle Arena - Guts Symbol$"
	.string "Battle Factory - Knowledge Symbol$"
	.string "Battle Pike - Luck Symbol$"
	.string "Battle Pyramid - Brave Symbol$"
	.string "There is no Battle Record.$"
	.string "BATTLE TOWER$"
	.string "BATTLE DOME$"
	.string "BATTLE PALACE$"
	.string "BATTLE ARENA$"
	.string "BATTLE FACTORY$"
	.string "BATTLE PIKE$"
	.string "BATTLE PYRAMID$"
	.string "KO opponents and aim for the top!\nYour ability will be tested.$"
	.string "Keep winning at the tournament!\nYour tactics will be tested.$"
	.string "Watch your POKéMON battle!\nYour spirit will be tested.$"
	.string "Win battles with teamed-up POKéMON!\nYour guts will be tested.$"
	.string "Aim for victory using rental POKéMON!\nYour knowledge will be tested.$"
	.string "Select one of three paths to battle!\nYour luck will be tested.$"
	.string "Aim for the top with exploration!\nYour bravery will be tested.$"

gText_ContinueMenuPlayer:: @ 85EDCC3
	.string "PLAYER$"

gText_ContinueMenuTime:: @ 85EDCCA
	.string "TIME$"

gText_ContinueMenuPokedex:: @ 85EDCCF
	.string "POKéDEX$"

gText_ContinueMenuBadges:: @ 85EDCD7
	.string "BADGES$"

gText_Powder:: @ 85EDCDE
	.string "POWDER$"

gText_BerryPickingRecords:: @ 85EDCE5
	.string "DODRIO BERRY-PICKING RECORDS$"

gText_BerriesPicked:: @ 85EDD02
	.string "BERRIES picked:$"

gText_BestScore:: @ 85EDD12
	.string "Best score:$"

gText_BerriesInRowFivePlayers:: @ 85EDD1E
	.string "BERRIES picked in a row with\nfive players:$"

gText_BerryPickingResults:: @ 85EDD49
	.string "Announcing BERRY-PICKING results!$"

gText_10P30P50P50P:: @ 85EDD6B
	.string "{CLEAR_TO 0x03}10P{CLEAR_TO 0x2B}30P{CLEAR_TO 0x53}50P{CLEAR_TO 0x77}{UNK_CTRL_F9DD}50P$"
    
gText_AnnouncingRankings:: @ 85EDD86
	.string "Announcing rankings!$"

gText_AnnouncingPrizes:: @ 85EDD9B
	.string "Announcing prizes!$"

gText_1Colon:: @ 85EDDAE
	.string "1:$"

gText_2Colon:: @ 85EDDB1
	.string "2:$"

gText_3Colon:: @ 85EDDB4
	.string "3:$"

gText_4Colon:: @ 85EDDB7
	.string "4:$"

gText_5Colon:: @ 85EDDBA
	.string "5:$"

gText_FirstPlacePrize:: @ 85EDDBD
	.string "The first-place winner gets\nthis {SPECIAL_F7 0x00}!$"

gText_CantHoldAnyMore:: @ 85EDDE2
	.string "You can’t hold any more!$"

gText_FilledStorageSpace:: @ 85EDDFB
	.string "It filled its storage space.$"

gText_WantToPlayAgain:: @ 85EDE18
	.string "Want to play again?$"

gText_SomeoneDroppedOut:: @ 85EDE2C
	.string "Somebody dropped out.\nThe link will be canceled.$"

gText_SpacePoints:: @ 85EDE5D
	.string " points$"

gText_CommunicationStandby3:: @ 85EDE65
	.string "Communication standby…$"

gText_SpacePoints2:: @ 85EDE7C
	.string " points$"

gText_SpaceTimes3:: @ 85EDE84
	.string " time(s)$"

gText_PkmnJumpRecords:: @ 85EDE8D
	.string "POKéMON JUMP RECORDS$"

gText_JumpsInARow:: @ 85EDEA2
	.string "Jumps in a row:$"

gText_BestScore2:: @ 85EDEB2
	.string "Best score:$"

gText_ExcellentsInARow:: @ 85EDEBE
	.string "EXCELLENTS in a row:$"

gText_AwesomeWonF701F700:: @ 85EDED3
	.string "Awesome score! You’ve\nwon {SPECIAL_F7 0x01} {SPECIAL_F7 0x00}!$"

gText_FilledStorageSpace2:: @ 85EDEF4
	.string "It filled its storage space.$"

gText_CantHoldMore:: @ 85EDF11
	.string "You can’t hold any more!$"

gText_WantToPlayAgain2:: @ 85EDF2A
	.string "Want to play again?$"

gText_SomeoneDroppedOut2:: @ 85EDF3E
	.string "Somebody dropped out.\nThe link will be canceled.$"

gText_CommunicationStandby4:: @ 85EDF6F
	.string "Communication standby…$"

gText_LinkContestResults:: @ 85EDF86
	.string "{PLAYER}’s Link Contest Results$"

gText_1st:: @ 85EDFA0
	.string "1st$"

gText_2nd:: @ 85EDFA4
	.string "2nd$"

gText_3rd:: @ 85EDFA8
	.string "3rd$"

gText_4th:: @ 85EDFAC
	.string "4th$"

gText_Friend:: @ 85EDFB0
	.string "Friend$"

	.string "POKeMON$"

gJPText_MysteryGift:: @ 85EDFBF
	.string "ふしぎなもらいもの$" @ "fushiginamoraimono" ("Mystery Gift" in Japanese)

gJPText_DecideStop:: @ 85EDFC9
	.string "{UNK_CTRL_F800}けってい {UNK_CTRL_F801}やめる$" @ "{UNK_CTRL_F800}kettei {UNK_CTRL_F801}yameru" ("{UNK_CTRL_F800}decide {UNK_CTRL_F801}stop" in Japanese)

@ A bunch of Japanese strings here, waiting for updated datadump to dump properly
gUnknown_085EDFD6:: @ 85EDFD6
	.byte 0x56, 0xae, 0x95, 0xd9, 0x78, 0xae, 0x91, 0xae, 0xf9, 0x04, 0x00, 0x44, 0xfe, 0x1c, 0x0c, 0x38, 0x15, 0x23, 0x27, 0x02, 0x23, 0x19, 0x2d, 0x00, 0x26, 0x20, 0x0a, 0x20, 0x1f, 0x0d, 0xff

gUnknown_085EDFF5:: @ 85EDFF5
	.byte 0x56, 0xae, 0x95, 0xd9, 0x78, 0xae, 0x91, 0xae, 0xf9, 0x04, 0x19, 0x00, 0x72, 0x66, 0x85, 0xae, 0x06, 0x27, 0xfe, 0xb3, 0x12, 0x03, 0x0c, 0x2e, 0xb4, 0x2d, 0x00, 0x04, 0x27, 0x47, 0xff

gUnknown_085EE014:: @ 85EE014
	.byte 0xb3, 0x8a, 0xae, 0x71, 0x9a, 0xae, 0x52, 0x51, 0x95, 0x96, 0x7e, 0x5d, 0x14, 0x12, 0x03, 0x0c, 0x2e, 0xb4, 0xfe, 0x2d, 0x00, 0x0e, 0x2e, 0x10, 0x08, 0x00, 0x0c, 0x13, 0x08, 0x41, 0x0b, 0x02
	.byte 0xff, 0x56, 0xae, 0x95, 0xd9, 0x78, 0xae, 0x91, 0xae, 0xf9, 0x04, 0x19, 0x00, 0xb3, 0x12, 0x03, 0x0c, 0x2e, 0xb4, 0x2d, 0xfe, 0x04, 0x27, 0x2e, 0x44, 0x00, 0xbb, 0x9a, 0x60, 0x7e, 0x2d, 0x00
	.byte 0x05, 0x0c, 0x13, 0x08, 0x41, 0x0b, 0x02, 0xff

gUnknown_085EE05C:: @ 85EE05C
	.byte 0x0e, 0x12, 0x40, 0x08, 0x37, 0x00, 0x1f, 0x11, 0x37, 0x50, 0x13, 0x02, 0x1f, 0x0d, 0xff

gUnknown_085EE06B:: @ 85EE06B
	.byte 0x56, 0xae, 0x95, 0x19, 0x00, 0x26, 0x20, 0x0a, 0x20, 0x2d, 0xfe, 0x11, 0x35, 0x03, 0x0c, 0x00, 0x0c, 0x1f, 0x0c, 0x10, 0xff, 0x56, 0xae, 0x95, 0xd9, 0x78, 0xae, 0x91, 0xae, 0xf9, 0x04, 0x14
	.byte 0xfe, 0x12, 0x03, 0x0c, 0x2e, 0x00, 0x44, 0x07, 0x1f, 0x0e, 0x2e, 0xff

gUnknown_085EE097:: @ 85EE097
	.byte 0x12, 0x03, 0x0c, 0x2e, 0x00, 0x11, 0x35, 0x03, 0x00, 0x44, 0x0d, 0xff

gUnknown_085EE0A3:: @ 85EE0A3
	.byte 0x12, 0x03, 0x0c, 0x2e, 0x00, 0x54, 0x77, 0xae, 0x44, 0x0d, 0xfe, 0x0e, 0x12, 0x40, 0x08, 0x2d, 0x00, 0x10, 0x0c, 0x06, 0x22, 0x13, 0x00, 0x08, 0x41, 0x0b, 0x02, 0xff

gUnknown_085EE0BF:: @ 85EE0BF
	.byte 0x12, 0x03, 0x0c, 0x2e, 0x00, 0x54, 0x77, 0xae, 0x44, 0x0d, 0xfe, 0x1a, 0x3d, 0x22, 0x06, 0x27, 0x00, 0x24, 0x28, 0x15, 0x05, 0x0c, 0x13, 0x00, 0x08, 0x41, 0x0b, 0x02, 0xff

gUnknown_085EE0DC:: @ 85EE0DC
	.byte 0x56, 0xae, 0x95, 0xd9, 0x78, 0xae, 0x91, 0xae, 0xf9, 0x04, 0x00, 0x16, 0xfe, 0x56, 0xae, 0x95, 0x2d, 0x00, 0x26, 0x20, 0x0a, 0x1f, 0x0e, 0x13, 0x00, 0x08, 0x41, 0x0b, 0x02, 0xff

gUnknown_085EE0FA:: @ 85EE0FA
	.byte 0x12, 0x03, 0x0c, 0x2e, 0x00, 0x0c, 0x35, 0x03, 0x28, 0x36, 0x03, 0xab, 0xff

gUnknown_085EE107:: @ 85EE107
	.byte 0x01, 0x27, 0x10, 0x15, 0x00, 0x64, 0x7a, 0xae, 0x65, 0xae, 0x37, 0xfe, 0x6e, 0x53, 0x54, 0x7e, 0x16, 0x00, 0x24, 0x50, 0x13, 0x07, 0x10, 0xab, 0xff

gUnknown_085EE120:: @ 85EE120
	.byte 0x0c, 0x46, 0x27, 0x08, 0x00, 0x05, 0x1f, 0x11, 0x08, 0x41, 0x0b, 0x02, 0xff

gUnknown_085EE12D:: @ 85EE12D
	.byte 0x06, 0x07, 0x0a, 0x20, 0x00, 0x54, 0x77, 0xae, 0x00, 0x44, 0x0d, 0xfe, 0x94, 0xae, 0x60, 0x37, 0x00, 0x1e, 0x40, 0x2e, 0x00, 0x44, 0x07, 0x1f, 0x0e, 0x2e, 0x44, 0x0c, 0x10, 0xff

	.string "RED$"
	.string "BLUE$"
	.string "---$"

gText_SingleBattleRoomResults:: @ 85EE158
	.string "{PLAYER}’s Single Battle Room Results$"

gText_DoubleBattleRoomResults:: @ 85EE178
	.string "{PLAYER}’s Double Battle Room Results$"

gText_MultiBattleRoomResults:: @ 85EE198
	.string "{PLAYER}’s Multi Battle Room Results$"

gText_LinkMultiBattleRoomResults:: @ 85EE1B7
	.string "{PLAYER}’s Link Multi Battle Room Results$"

gText_SingleBattleTourneyResults:: @ 85EE1DB
	.string "{PLAYER}’s Single Battle Tourney Results$"

gText_DoubleBattleTourneyResults:: @ 85EE1FE
	.string "{PLAYER}’s Double Battle Tourney Results$"

gText_SingleBattleHallResults:: @ 85EE221
	.string "{PLAYER}’s Single Battle Hall Results$"

gText_DoubleBattleHallResults:: @ 85EE241
	.string "{PLAYER}’s Double Battle Hall Results$"

gText_BattleChoiceResults:: @ 85EE261
	.string "{PLAYER}’s Battle Choice Results$"

gText_SetKOTourneyResults:: @ 85EE27C
	.string "{PLAYER}’s Set KO Tourney Results$"

gText_BattleSwapSingleResults:: @ 85EE298
	.string "{PLAYER}’s Battle Swap Single Results$"

gText_BattleSwapDoubleResults:: @ 85EE2B8
	.string "{PLAYER}’s Battle Swap Double Results$"

gText_BattleQuestResults:: @ 85EE2D8
	.string "{PLAYER}’s Battle Quest Results$"

gText_Lv502:: @ 85EE2F2
	.string "LV. 50$"

gText_OpenLv:: @ 85EE2F9
	.string "OPEN LV.$"

gText_WinStreak:: @ 85EE302
	.string "Win streak: {STR_VAR_1}$"

gText_Current:: @ 85EE311
	.string "CURRENT$"

gText_Record:: @ 85EE319
	.string "RECORD$"

gText_Prev:: @ 85EE320
	.string "PREV.$"

gText_RentalSwap:: @ 85EE326
	.string "Rental/Swap$"

gText_Total:: @ 85EE332
	.string "Total$"

gText_ClearStreak:: @ 85EE338
	.string "Clear streak: {STR_VAR_1}$"

gText_Championships:: @ 85EE349
	.string "Championships: {STR_VAR_1}$"

gText_RoomsCleared:: @ 85EE35B
	.string "Rooms cleared: {STR_VAR_1}$"

gText_TimesCleared:: @ 85EE36D
	.string "Times cleared:{CLEAR 0x05}{STR_VAR_1}$"

gText_KOsInARow:: @ 85EE381
	.string "KOs in a row: {STR_VAR_1}$"

gText_TimesVar1:: @ 85EE392
	.string "Times: {STR_VAR_1}$"

gText_FloorsCleared:: @ 85EE39C
	.string "Floors cleared: {STR_VAR_1}$"

	.align 2
	.string "LV. 50$"

	.align 2
	.string "OPEN LEVEL$"

	.align 2
	.string "Win streak: {STR_VAR_2}$"

	.align 2
	.string "Clear streak: {STR_VAR_2}$"

	.align 2
	.string "Rooms cleared: {STR_VAR_2}$"

	.align 2
	.string "KOs in a row: {STR_VAR_2}$"

	.align 2
	.string "Floors cleared: {STR_VAR_2}$"

	.align 2
gText_1Dot:: @ 85EE424
	.string "1.$"

	.string "2.$"
	.string "3.$"

gText_SavingDontTurnOff2:: @ 85EE42D
	.string "SAVING…\nDON’T TURN OFF THE POWER.$"

gText_BlenderMaxSpeedRecord:: @ 85EE44F
	.string "BERRY BLENDER\nMAXIMUM SPEED RECORD!$"

gText_234Players:: @ 85EE473
	.string "2 PLAYERS\n3 PLAYERS\n4 PLAYERS$"

gText_YesNo:: @ 85EE491
	.string "YES\nNO$"

gText_SelectorArrow3:: @ 85EE498
	.string "▶$"

gText_Peekaboo:: @ 85EE49A
	.string "PEEKABOO!$"

gText_CommErrorCheckConnections:: @ 85EE4A4
	.string "Communication error…\nPlease check all connections,\nthen turn the power OFF and ON.$"

gText_CommErrorEllipsis:: @ 85EE4F7
	.string "Communication error…$"

gText_MoveCloserToLinkPartner:: @ 85EE50C
	.string "Move closer to your link partner(s).\nAvoid obstacles between partners.$"

gText_ABtnRegistrationCounter:: @ 85EE553
	.string "A Button: Registration Counter$"

gText_ABtnTitleScreen:: @ 85EE572
	.string "A Button: Title Screen$"

gText_Option:: @ 85EE589
	.string "OPTION$"

	.string "TEXT SPEED$"
	.string "BATTLE SCENE$"
	.string "BATTLE STYLE$"
	.string "SOUND$"
	.string "FRAME$"
	.string "CANCEL$"
	.string "BUTTON MODE$"

gText_TextSpeedSlow:: @ 85EE5D4
	.string "{COLOR GREEN}{SHADOW LIGHT_GREEN}SLOW$"

gText_TextSpeedMid:: @ 85EE5DF
	.string "{COLOR GREEN}{SHADOW LIGHT_GREEN}MID$"

gText_TextSpeedFast:: @ 85EE5E9
	.string "{COLOR GREEN}{SHADOW LIGHT_GREEN}FAST$"

gText_BattleSceneOn:: @ 85EE5F4
	.string "{COLOR GREEN}{SHADOW LIGHT_GREEN}ON$"

gText_BattleSceneOff:: @ 85EE5FD
	.string "{COLOR GREEN}{SHADOW LIGHT_GREEN}OFF$"

gText_BattleStyleShift:: @ 85EE607
	.string "{COLOR GREEN}{SHADOW LIGHT_GREEN}SHIFT$"

gText_BattleStyleSet:: @ 85EE613
	.string "{COLOR GREEN}{SHADOW LIGHT_GREEN}SET$"

gText_SoundMono:: @ 85EE61D
	.string "{COLOR GREEN}{SHADOW LIGHT_GREEN}MONO$"

gText_SoundStereo:: @ 85EE628
	.string "{COLOR GREEN}{SHADOW LIGHT_GREEN}STEREO$"

gText_FrameType:: @ 85EE635
	.string "{COLOR GREEN}{SHADOW LIGHT_GREEN}TYPE$"

gText_FrameTypeNumber:: @ 85EE640
	.string "{COLOR GREEN}{SHADOW LIGHT_GREEN}$"

gText_ButtonTypeNormal:: @ 85EE647
	.string "{COLOR GREEN}{SHADOW LIGHT_GREEN}NORMAL$"

gText_ButtonTypeLR:: @ 85EE654
	.string "{COLOR GREEN}{SHADOW LIGHT_GREEN}LR$"

gText_ButtonTypeLEqualsA:: @ 85EE65D
	.string "{COLOR GREEN}{SHADOW LIGHT_GREEN}L=A$"

gText_XPLink:: @ 85EE667
	.string "{STR_VAR_1}P LINK$"

	.string "BRONZE$"
	.string "COPPER$"
	.string "SILVER$"
	.string "GOLD$"

gText_Day:: @ 85EE68A
	.string "DAY$"

gText_Colon3:: @ 85EE68E
	.string ":$"

gText_Confirm2:: @ 85EE690
	.string "CONFIRM$"

	.string "Days$"
	.string "Time:$"
	.string "Game time$"
	.string "RTC time$"
	.string "Updated time$"
	.string "POKéDEX$"
	.string "POKéMON$"
	.string "BAG$"
	.string "POKéNAV$"
	.string "{PLAYER}$"
	.string "SAVE$"
	.string "OPTION$"
	.string "EXIT$"
	.string "RETIRE$"
	.string "REST$"

gText_SafariBallStock:: @ 85EE6FF
	.string "SAFARI BALLS\nStock: {STR_VAR_1}$"

gText_BattlePyramidFloor:: @ 85EE716
	.string "Battle Pyramid\n{STR_VAR_1}$"

	.string "Floor 1$"
	.string "Floor 2$"
	.string "Floor 3$"
	.string "Floor 4$"
	.string "Floor 5$"
	.string "Floor 6$"
	.string "Floor 7$"
	.string "Peak$"

gText_LinkStandby2:: @ 85EE765
	.string "Link standby…\n… … B Button: Cancel$"

gText_PressAToLoadEvent:: @ 85EE788
	.string "Press the A Button to load event.\n… … B Button: Cancel$"

gText_LoadingEvent:: @ 85EE7BF
	.string "Loading event…$"

gText_DontRemoveCableTurnOff:: @ 85EE7CE
	.string "Don’t remove the Game Link cable.\nDon’t turn off the power.$"

gText_EventSafelyLoaded:: @ 85EE80A
	.string "The event was safely loaded.$"

gText_LoadErrorEndingSession:: @ 85EE827
	.string "Loading error.\nEnding session.$"

	.string "プレイヤー$" @ "pureiyaa" ("player" in Japanese)
	.string "さま$" @ "sama" (a very high honorific)

gText_DexHoenn:: @ 85EE84F
	.string "HOENN$"

gText_DexNational:: @ 85EE855
	.string "NATIONAL$"

gText_PokedexDiploma:: @ 85EE85E
	.string "PLAYER: {CLEAR 0x10}{COLOR RED}{SHADOW LIGHT_RED}{PLAYER}{COLOR DARK_GREY}{SHADOW LIGHT_GREY}\n\nThis document certifies\nthat you have successfully\ncompleted your\n{STR_VAR_1} POKéDEX.\n\n{CLEAR_TO 0x42}{COLOR RED}{SHADOW LIGHT_RED}GAME FREAK$"
	
	.string "{COLOR RED}{SHADOW LIGHT_RED}ゲ-ムフリ-ク$" @ geemufuriku ("Game Freak" in Japanese)
	.string "{COLOR RED}{SHADOW LIGHT_RED}$"

gText_Hoenn:: @ 85EE8F1
	.string "HOENN$"

gText_OhABite:: @ 85EE8F7
	.string "Oh! A bite!$"

gText_PokemonOnHook:: @ 85EE903
	.string "A POKéMON’s on the hook!{PAUSE_UNTIL_PRESS}$"

gText_NotEvenANibble:: @ 85EE91E
	.string "Not even a nibble…{PAUSE_UNTIL_PRESS}$"

gText_ItGotAway:: @ 85EE933
	.string "It got away…{PAUSE_UNTIL_PRESS}$"

gText_XWillBeSentToY:: @ 85EE942
	.string "{STR_VAR_2} will be\nsent to {STR_VAR_1}.$"

gText_ByeByeVar1:: @ 85EE959
	.string "Bye-bye, {STR_VAR_2}!$"

gText_XSentOverY:: @ 85EE966
	.string "{STR_VAR_1} sent over {STR_VAR_3}.$"

gText_TakeGoodCareOfX:: @ 85EE977
	.string "Take good care of {STR_VAR_3}!$"


	.include "data/text/easy_chat/easy_chat_group_names.inc"

gText_ThreeQuestionMarks:: @ 85EEA42
	.string "???$"

	.string "MAX. HP$"
	.string "ATTACK$"
	.string "DEFENSE$"
	.string "SPEED$"
	.string "SP. ATK$"
	.string "SP. DEF$"

gText_UnkCtrlF904:: @ 85EEA73
	.string "{UNK_CTRL_F904}$"

gText_Dash:: @ 85EEA76
	.string "-$"

gText_FromSpace:: @ 85EEA78
	.string "From $"

gText_MixingRecords:: @ 85EEA7E
	.string "Mixing records…$"

gText_RecordMixingComplete:: @ 85EEA8E
	.string "Record mixing completed.\nThank you for waiting.$"

	.string "YOUR NAME?$"
	.string "BOX NAME?$"
	.string "{STR_VAR_1}’s nickname?$"
	.string "Tell him the words.$"

gText_MoveOkBack:: @ 85EEAF6
	.string "{UNK_CTRL_F80C}MOVE  {UNK_CTRL_F800}OK  {UNK_CTRL_F801}BACK$"

gText_CallCantBeMadeHere:: @ 85EEB0B
	.string "A call can’t be made from here.$"

<<<<<<< HEAD
gUnknown_085EEB2B::
=======
>>>>>>> e7f91c65
	.string "HANDSOME$"

gUnknown_085EEB34::
	.string "VINNY$"

gUnknown_085EEB3A::
	.string "MOREME$"

gUnknown_085EEB41::
	.string "IRONHARD$"

gUnknown_085EEB4A::
	.string "MUSCLE$"

gUnknown_085EEB51::
	.string "coolness$"

gUnknown_085EEB5A::
	.string "beauty$"

gUnknown_085EEB61::
	.string "cuteness$"

gUnknown_085EEB6A::
	.string "smartness$"

gUnknown_085EEB74::
	.string "toughness$"

gText_Lady2:: @ 85EEB7E
	.string "Lady$"

<<<<<<< HEAD
gUnknown_085EEB83::
=======
>>>>>>> e7f91c65
	.string "slippery$"

gUnknown_085EEB8C::
	.string "roundish$"

gUnknown_085EEB95::
	.string "wham-ish$"

gUnknown_085EEB9E::
	.string "shiny$"

gUnknown_085EEBA4::
	.string "sticky$"

gUnknown_085EEBAB::
	.string "pointy$"

gText_RentalPkmn2:: @ 85EEBB2
	.string "RENTAL POKéMON$"

gText_SelectFirstPkmn:: @ 85EEBC1
	.string "Select the first POKéMON.$"

gText_SelectSecondPkmn:: @ 85EEBDB
	.string "Select the second POKéMON.$"

gText_SelectThirdPkmn:: @ 85EEBF6
	.string "Select the third POKéMON.$"

gText_Rent:: @ 85EEC10
	.string "RENT$"

gText_Summary:: @ 85EEC15
	.string "SUMMARY$"

gText_Others2:: @ 85EEC1D
	.string "OTHERS$"

gText_Deselect:: @ 85EEC24
	.string "DESELECT$"

gText_TheseThreePkmnOkay:: @ 85EEC2D
	.string "Are these three POKéMON OK?$"

gText_Yes2:: @ 85EEC49
	.string "YES$"

gText_No2:: @ 85EEC4D
	.string "NO$"

gText_CantSelectSamePkmn:: @ 85EEC50
	.string "Can’t select same {PKMN}.$"

gText_PkmnSwap:: @ 85EEC66
	.string "POKéMON SWAP$"

gText_SelectPkmnToSwap:: @ 85EEC73
	.string "Select POKéMON to swap.$"

gText_SelectPkmnToAccept:: @ 85EEC8B
	.string "Select POKéMON to accept.$"

gText_Swap:: @ 85EECA5
	.string "SWAP$"

gText_Summary2:: @ 85EECAA
	.string "SUMMARY$"

gText_Rechoose:: @ 85EECB2
	.string "RECHOOSE$"

gText_QuitSwapping:: @ 85EECBB
	.string "Quit swapping?$"

gText_Yes3:: @ 85EECCA
	.string "YES$"

gText_No3:: @ 85EECCE
	.string "NO$"

gText_PkmnForSwap:: @ 85EECD1
	.string "{PKMN} FOR SWAP$"

gText_Cancel3:: @ 85EECDD
	.string "CANCEL$"

	.string "SWAP$"
	.string "ACCEPT$"

gText_AcceptThisPkmn:: @ 85EECF0
	.string "Accept this POKéMON?$"

	.string "    $"

gText_SamePkmnInPartyAlready:: @ 85EED0A
	.string "Same {PKMN} in party already.$"

gText_DecimalPoint:: @ 85EED24
	.string ".$"

gText_SavingPlayer:: @ 85EED26
	.string "PLAYER$"

gText_SavingBadges:: @ 85EED2D
	.string "BADGES$"

gText_SavingPokedex:: @ 85EED34
	.string "POKéDEX$"

gText_SavingTime:: @ 85EED3C
	.string "TIME$"

gText_WirelessCommStatus:: @ 85EED41
	.string "Wireless Communication Status$"

gText_PeopleTrading:: @ 85EED5F
	.string "People trading:$"

gText_PeopleBattling:: @ 85EED6F
	.string "People battling:$"
	
gText_PeopleInUnionRoom:: @ 85EED80
	.string "People in the UNION ROOM:$"

gText_PeopleCommunicating:: @ 85EED9A
	.string "People communicating:$"

gText_F700Players:: @ 85EEDB0
	.string "{SPECIAL_F7 0} players$"
	
gText_F701Players:: @ 85EEDBB
	.string "{SPECIAL_F7 1} players$"
	
gText_F702Players:: @ 85EEDC6
	.string "{SPECIAL_F7 2} players$"
	
gText_F703Players:: @ 85EEDD1
	.string "{SPECIAL_F7 3} players$"

	.align 2
	.4byte gText_F700Players
	.4byte gText_F701Players
	.4byte gText_F702Players
	.4byte gText_F703Players

    .align 2
gText_WonderCards:: @ 85EEDEC
    .string "WONDER CARDS$"

    .align 2
gText_WonderNews:: @ 85EEDFC
    .string "WONDER NEWS$"

    .align 2
gText_WirelessCommunication:: @ 85EEE08
    .string "WIRELESS COMMUNICATION$"

    .align 2
gText_Friend2:: @ 85EEE20
    .string "FRIEND$"

    .align 2
gText_Exit3:: @ 85EEE28
    .string "EXIT$"

    .align 2
gText_Receive:: @ 85EEE30
    .string "RECEIVE$"

    .align 2
gText_Send:: @ 85EEE38
    .string "SEND$"

    .align 2
gText_Toss:: @ 85EEE40
    .string "TOSS$"

    .align 2
gText_VarietyOfEventsImportedWireless:: @ 85EEE48
    .string "A variety of events will be imported\nover Wireless Communication.$"

    .align 2
gText_WonderCardsInPossession:: @ 85EEE40
    .string "Read the WONDER CARDS in your\npossession.$"

    .align 2
gText_ReadNewsThatArrived:: @ 85EEEB8
    .string "Read the NEWS that arrived.$"

    .align 2
gText_ReturnToTitle:: @ 85EEED4
    .string "Return to the title screen.$"

	.align 2
gText_DontHaveCardNewOneInput:: @ 85EEEF0
	.string "You don’t have a WONDER CARD,\nso a new CARD will be input.$"

	.align 2
gText_DontHaveNewsNewOneInput:: @ 85EEF2C
	.string "You don’t have any WONDER NEWS,\nso new NEWS will be input.$"

	.align 2
gText_WhereShouldCardBeAccessed:: @ 85EEF68
	.string "Where should the WONDER CARD\nbe accessed?$"

	.align 2
gText_WhereShouldNewsBeAccessed:: @ 85EEF94
	.string "Where should the WONDER NEWS\nbe accessed?$"

	.align 2
	.string "Communication standby…\nB Button: Cancel$"

	.align 2
gText_Communicating:: @ 85EEFE8
    .string "Communicating…$"

	.align 2
gText_CommunicationCompleted:: @ 85EEFF8
    .string "Communication completed.$"

	.align 2
gText_CommunicationError:: @ 85EF014
    .string "Communication error.$"

	.align 2
gText_CommunicationCanceled:: @ 85EF02C
    .string "Communication has been canceled.$"

	.align 2
gText_ThrowAwayWonderCard:: @ 85EF050
    .string "Throw away the WONDER CARD\nand input a new CARD?$"

	.align 2
gText_HaventReceivedCardsGift:: @ 85EF084
    .string "You haven’t received the CARD’s gift\nyet. Input a new CARD anyway?$"

	.align 2
gText_WonderCardReceivedFrom:: @ 85EF0C8
    .string "A WONDER CARD has been received\nfrom {STR_VAR_1}.$"

	.align 2
gText_WonderNewsReceivedFrom:: @ 85EF0F4
    .string "A WONDER NEWS item has been\nreceived from {STR_VAR_1}.$"

	.align 2
gText_WonderCardReceived:: @ 85EF124
    .string "A new WONDER CARD has been\nreceived.$"

	.align 2
gText_WonderNewsReceived:: @ 85EF14C
    .string "A new WONDER NEWS item has been\nreceived.$"

	.align 2
gText_NewStampReceived:: @ 85EF178
    .string "A new STAMP has been received.$"

	.align 2
gText_NewTrainerReceived:: @ 85EF198
    .string "A new TRAINER has arrived.$"

	.align 2
gText_AlreadyHadCard:: @ 85EF1B4
    .string "You already had that\nWONDER CARD.$"

	.align 2
gText_AlreadyHadNews:: @ 85EF1D8
    .string "You already had that\nWONDER NEWS item.$"

	.align 2
gText_AlreadyHadStamp:: @ 85EF200
	.string "You already had that\nSTAMP.$"

	.align 2
gText_NoMoreRoomForStamps:: @ 85EF21C
	.string "There’s no more room for adding\nSTAMPS.$"

	.align 2
gText_RecordUploadedViaWireless:: @ 85EF244
	.string "Your record has been uploaded via\nWIRELESS COMMUNICATION.$"

	.align 2
gText_CantAcceptCardFromTrainer:: @ 85EF280
	.string "You can’t accept a WONDER CARD\nfrom this TRAINER.$"

	.align 2
gText_CantAcceptNewsFromTrainer:: @ 85EF2B4
	.string "You can’t accept WONDER NEWS\nfrom this TRAINER.$"

	.align 2
gText_NothingSentOver:: @ 85EF2E4
	.string "Nothing was sent over…$"

	.align 2
gText_WhatToDoWithCards:: @ 85EF2FC
	.string "What would you like to do\nwith the WONDER CARDS?$"

	.align 2
gText_WhatToDoWithNews:: @ 85EF330
	.string "What would you like to do\nwith the WONDER NEWS?$"

	.align 2
gText_SendingWonderCard:: @ 85EF360
	.string "Sending your WONDER CARD…$"

	.align 2
gText_SendingWonderNews:: @ 85EF37C
	.string "Sending your WONDER NEWS item…$"

	.align 2
gText_WonderCardSentTo:: @ 85EF39C
	.string "Your WONDER CARD has been sent\nto {STR_VAR_1}.$"

	.align 2
gText_WonderNewsSentTo:: @ 85EF3C4
	.string "Your WONDER NEWS item has been\nsent to {STR_VAR_1}.$"

	.align 2
gText_StampSentTo:: @ 85EF3F0
	.string "A STAMP has been sent to {STR_VAR_1}.$"

	.align 2
gText_GiftSentTo:: @ 85EF410
	.string "A GIFT has been sent to {STR_VAR_1}.$"

	.align 2
gText_OtherTrainerHasCard:: @ 85EF42C
	.string "The other TRAINER has the same\nWONDER CARD already.$"

	.align 2
gText_OtherTrainerHasNews:: @ 85EF460
	.string "The other TRAINER has the same\nWONDER NEWS already.$"

	.align 2
gText_OtherTrainerHasStamp:: @ 85EF494
	.string "The other TRAINER has the same\nSTAMP already.$"

	.align 2
gText_OtherTrainerCanceled:: @ 85EF4C4
	.string "The other TRAINER canceled\ncommunication.$"

	.align 2
gText_CantSendGiftToTrainer:: @ 85EF4F0
	.string "You can’t send a MYSTERY GIFT to\nthis TRAINER.$"

	.align 2
gText_IfThrowAwayCardEventWontHappen:: @ 85EF520
	.string "If you throw away the CARD,\nits event won’t happen. Okay?$"

	.align 2
gText_OkayToDiscardNews:: @ 85EF55C
	.string "Is it okay to discard this\nNEWS item?$"

	.align 2
gText_HaventReceivedGiftOkayToDiscard:: @ 85EF584
	.string "You haven’t received the\nGIFT. Is it okay to discard?$"

	.align 2
gText_DataWillBeSaved:: @ 85EF5BC
	.string "Data will be saved.\nPlease wait.$"

	.align 2
gText_SaveCompletedPressA:: @ 85EF5E0
	.string "Save completed.\nPlease press the A Button.$"

	.align 2
gText_WonderCardThrownAway:: @ 85EF60C
	.string "The WONDER CARD was thrown away.$"

	.align 2
gText_WonderNewsThrownAway:: @ 85EF630
	.string "The WONDER NEWS was thrown away.$"

	.align 2
gText_MysteryGift:: @ 85EF654
	.string "MYSTERY GIFT$"

	.align 2
gText_PickOKExit:: @ 85EF664
	.string "{UNK_CTRL_F80A}PICK {UNK_CTRL_F800}OK {UNK_CTRL_F801}EXIT$"

	.align 2
gText_PickOKCancel:: @ 85EF678
	.string "{UNK_CTRL_F80A}PICK {UNK_CTRL_F800}OK {UNK_CTRL_F801}CANCEL$"

gText_PlayersBattleResults:: @ 85EF68D
	.string "{PLAYER}’s BATTLE RESULTS$"

gText_TotalRecordWLD:: @ 85EF6A1
	.string "TOTAL RECORD W:{STR_VAR_1} L:{STR_VAR_2} D:{STR_VAR_3}$"

gText_WinLoseDraw:: @ 85EF6BD
	.string "{CLEAR_TO 0x53}WIN{CLEAR_TO 0x80}LOSE{CLEAR_TO 0xB0}DRAW$"
    
gText_CommunicationStandby5:: @ 85EF6D2
	.string "Communication standby…$"

gText_QuitTheGame:: @ 85EF6E9
	.string "Quit the game?$"

gText_YouveGot9999Coins:: @ 85EF6F8
	.string "You’ve got 9,999 COINS.$"

gText_YouveRunOutOfCoins:: @ 85EF710
	.string "You’ve run out of COINS.\nGame over!$"

gText_YouDontHaveThreeCoins:: @ 85EF734
	.string "You don’t have three COINS.$"

gText_ReelTimeHelp:: @ 85EF750
	.string "REEL TIME\nHere’s your chance to take\naim and nail marks!\nReel Time continues for the\nawarded number of spins.\nIt all ends on a Big Bonus.$"

	.string "The two seem to get along\nvery well.$"
	.string "The two seem to get along.$"
	.string "The two don’t seem to like\neach other much.$"
	.string "The two prefer to play with other\nPOKéMON than each other.$"

gText_NewLine2:: @ 85EF881
	.string "\n$"

gText_Exit4:: @ 85EF883
	.string "EXIT$"

gText_Lv:: @ 85EF888
	.string "{LV}$"

gText_TimeBoard:: @ 85EF88A
	.string "TIME BOARD$"

gText_TimeCleared:: @ 85EF895
	.string "TIME CLEARED $"

gText_XMinYDotZSec:: @ 85EF8A3
	.string "{STR_VAR_1} min. {STR_VAR_2}.{STR_VAR_3} sec.$"

	.string "1F$"
	.string "2F$"
	.string "3F$"
	.string "4F$"

gText_TeachWhichMoveToPkmn:: @ 85EF8C2
	.string "Teach which move to {STR_VAR_1}?$"

gText_TeachX:: @ 85EF8DA
	.string "Teach {STR_VAR_2}?$"

gText_PkmnLearnedMove4:: @ 85EF8E4
	.string "{STR_VAR_1} learned\n{STR_VAR_2}!$"

gText_PkmnTryingToLearnMove:: @ 85EF8F3
	.string "{STR_VAR_1} is trying to learn\n{STR_VAR_2}.\pBut {STR_VAR_1} can’t learn more\nthan four moves.\pDelete an older move to make\nroom for {STR_VAR_2}?$"

gText_StopTryingToTeachMove:: @ 85EF960
	.string "Stop trying to teach\n{STR_VAR_2}?$"

gText_12AndPoof:: @ 85EF979
	.string "{PAUSE 32}1, {PAUSE 15}2, and {PAUSE 15}… {PAUSE 15}… {PAUSE 15}… {PAUSE 15}{PLAY_SE 0x0038}Poof!\p$"

gText_PkmnForgotMoveAndLearnedNew:: @ 85EF9A6
	.string "{STR_VAR_1} forgot {STR_VAR_3}.\pAnd…\p{STR_VAR_1} learned {STR_VAR_2}.$"

	.string "{STR_VAR_1} did not learn the\nmove {STR_VAR_2}.$"

gText_GiveUpTeachingNewMove:: @ 85EF9E6
	.string "Give up trying to teach a new\nmove to {STR_VAR_1}?$"

gText_WhichMoveToForget2:: @ 85EFA10
	.string "Which move should be\nforgotten?\p$"

gText_BattleMoves2:: @ 85EFA31
	.string "BATTLE MOVES$"

gText_ContestMoves2:: @ 85EFA3E
	.string "CONTEST MOVES$"

	.string "TYPE/$"

gText_PPSlash:: @ 85EFA52
	.string "PP/$"

gText_PowerSlash:: @ 85EFA56
	.string "POWER/$"

gText_AccuracySlash:: @ 85EFA5D
	.string "ACCURACY/$"

gText_Appeal2:: @ 85EFA67
	.string "APPEAL$"

gText_Jam2:: @ 85EFA6E
	.string "JAM$"

	.string "KIRA$"
	.string "AMY$"
	.string "JOHN$"
	.string "ROY$"
	.string "GABBY$"
	.string "ANNA$"

gText_ClearAllSaveData:: @ 85EFA8F
	.string "Clear all save data areas?$"

gText_ClearingData:: @ 85EFAAA
	.string "Clearing data…\nPlease wait.$"

gText_IsThisTheCorrectTime:: @ 85EFAC6
	.string "Is this the correct time?$"

gText_Confirm3:: @ 85EFAE0
	.string "CONFIRM$"

gText_Cancel4:: @ 85EFAE8
	.string "CANCEL$"

	.string "DEVON PRES$"
	.string "MR. STONE$"
	.string "HARD AS ROCK$"
	.string "STEVEN$"
	.string "RAD NEIGHBOR$"
	.string "RELIABLE ONE$"
	.string "CALM & KIND$"
	.string "{PKMN} LOVER$"
	.string "DAD$"
	.string "MOM$"
	.string "ELUSIVE EYES$"
	.string "SCOTT$"
	.string "ROCKIN’ WHIZ$"
	.string "THE BIG HIT$"
	.string "SWELL SHOCK$"
	.string "PASSION BURN$"
	.string "SKY TAMER$"
	.string "MYSTIC DUO$"
	.string "DANDY CHARM$"
	.string "ELITE FOUR$"
	.string "CHAMPION$"
	.string "{PKMN} PROF.$"

gText_CommStandbyAwaitingOtherPlayer:: @ 85EFBD2
	.string "Communication standby…\nAwaiting another player to choose.$"

gText_BattleWasRefused:: @ 85EFC0C
	.string "The battle was refused.{PAUSE 60}$"

gText_RefusedBattle:: @ 85EFC27
	.string "Refused the battle.{PAUSE 60}$"

	.string "NO WEATHER$"
	.string "SUNNY$"
	.string "SUNNY2$"
	.string "RAIN$"
	.string "SNOW$"
	.string "LIGHTNING$"
	.string "FOG$"
	.string "VOLCANO ASH$"
	.string "SANDSTORM$"
	.string "FOG2$"
	.string "SEAFLOOR$"
	.string "CLOUDY$"
	.string "SUNNY3$"
	.string "HEAVY RAIN$"
	.string "SEAFLOOR2$"
	.string "DEL. ALL$"
	.string "CANCEL$"
	.string "OK$"
	.string "QUIZ$"
	.string "ANSWER$"

gText_PokeBalls:: @ 85EFCD4
	.string "POKé BALLS$"

gText_Berry:: @ 85EFCDF
	.string "BERRY$"

gText_Berries:: @ 85EFCE5
	.string "BERRIES$"
<|MERGE_RESOLUTION|>--- conflicted
+++ resolved
@@ -3039,10 +3039,7 @@
 gText_CallCantBeMadeHere:: @ 85EEB0B
 	.string "A call can’t be made from here.$"
 
-<<<<<<< HEAD
 gUnknown_085EEB2B::
-=======
->>>>>>> e7f91c65
 	.string "HANDSOME$"
 
 gUnknown_085EEB34::
@@ -3075,10 +3072,7 @@
 gText_Lady2:: @ 85EEB7E
 	.string "Lady$"
 
-<<<<<<< HEAD
 gUnknown_085EEB83::
-=======
->>>>>>> e7f91c65
 	.string "slippery$"
 
 gUnknown_085EEB8C::
