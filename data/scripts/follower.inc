--- conflicted
+++ resolved
@@ -30,20 +30,6 @@
 	bufferlivemonnickname 0
 	playfirstmoncry
 	callfunc ScrFunc_getfolloweraction
-<<<<<<< HEAD
-	checkpartymove MOVE_FLY
-	compare VAR_RESULT 6
-	goto_if_eq EventScript_FollowerEnd
-	bufferlivemonnickname 0
-	msgbox gText_WantsToFly, MSGBOX_YESNO
-	switch VAR_RESULT
-	case NO, EventScript_FollowerEnd
-	case YES, EventScript_FollowerFly
-	case MULTI_B_PRESSED, EventScript_FollowerEnd
-EventScript_FollowerFly::
-	callfunc ScrFunc_followerfly
-=======
->>>>>>> 195d2bb7
 EventScript_FollowerEnd::
 	waitfieldeffect FLDEFF_EMOTE
 	release
