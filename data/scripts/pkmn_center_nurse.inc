--- conflicted
+++ resolved
@@ -33,12 +33,8 @@
 	return
 
 EventScript_PkmnCenterNurse_TakeAndHealPkmn::
-<<<<<<< HEAD
-	applymovement VAR_0x800B, Movement_PkmnCenterNurse_Turn @ Changed from Common_Movement_WalkInPlaceFasterLeft to force the follower to enter their Poké Ball
-=======
 	hidefollower 0
 	applymovement VAR_0x800B, Movement_PkmnCenterNurse_Turn
->>>>>>> c8fb56d7
 	waitmovement 0
 	dofieldeffect FLDEFF_POKECENTER_HEAL
 .if OW_UNION_DISABLE_CHECK == FALSE && OW_FLAG_MOVE_UNION_ROOM_CHECK != 0
@@ -127,10 +123,6 @@
 	goto EventScript_PkmnCenterNurse_HealPkmn
 	end
 
-Movement_PkmnCenterNurse_Turn:
-  walk_in_place_faster_left
-  step_end
-
 Movement_PkmnCenterNurse_Bow:
 	nurse_joy_bow
 	delay_4
