Route102_EventScript_ItemPotion:: @ 8290CD8
	finditem ITEM_POTION
	end

Route103_EventScript_ItemGuardSpec:: @ 8290CE5
	finditem ITEM_GUARD_SPEC
	end

Route103_EventScript_ItemPPUp:: @ 8290CF2
	finditem ITEM_PP_UP
	end

Route104_EventScript_ItemPPUp:: @ 8290CFF
	finditem ITEM_PP_UP
	end

Route104_EventScript_ItemPokeBall:: @ 8290D0C
	finditem ITEM_POKE_BALL
	end

Route104_EventScript_ItemXAccuracy:: @ 8290D19
	finditem ITEM_X_ACCURACY
	end

Route104_EventScript_ItemPotion:: @ 8290D26
	finditem ITEM_POTION
	end

Route105_EventScript_ItemIron:: @ 8290D33
	finditem ITEM_IRON
	end

Route106_EventScript_ItemProtein:: @ 8290D40
	finditem ITEM_PROTEIN
	end

Route108_EventScript_ItemStarPiece:: @ 8290D4D
	finditem ITEM_STAR_PIECE
	end

Route109_EventScript_ItemPPUp:: @ 8290D5A
	finditem ITEM_PP_UP
	end

Route109_EventScript_ItemPotion:: @ 8290D67
	finditem ITEM_POTION
	end

Route110_EventScript_ItemRareCandy:: @ 8290D74
	finditem ITEM_RARE_CANDY
	end

Route110_EventScript_ItemDireHit:: @ 8290D81
	finditem ITEM_DIRE_HIT
	end

Route110_EventScript_ItemElixir:: @ 8290D8E
	finditem ITEM_ELIXIR
	end

Route111_EventScript_ItemTM37:: @ 8290D9B
	finditem ITEM_TM37
	end

Route111_EventScript_ItemStardust:: @ 8290DA8
	finditem ITEM_STARDUST
	end

Route111_EventScript_ItemHPUp:: @ 8290DB5
	finditem ITEM_HP_UP
	end

Route111_EventScript_ItemElixir:: @ 8290DC2
	finditem ITEM_ELIXIR
	end

Route112_EventScript_ItemNugget:: @ 8290DCF
	finditem ITEM_NUGGET
	end

Route113_EventScript_ItemMaxEther:: @ 8290DDC
	finditem ITEM_MAX_ETHER
	end

Route113_EventScript_ItemSuperRepel:: @ 8290DE9
	finditem ITEM_SUPER_REPEL
	end

Route113_EventScript_ItemHyperPotion:: @ 8290DF6
	finditem ITEM_HYPER_POTION
	end

Route114_EventScript_ItemRareCandy:: @ 8290E03
	finditem ITEM_RARE_CANDY
	end

Route114_EventScript_ItemProtein:: @ 8290E10
	finditem ITEM_PROTEIN
	end

Route114_EventScript_ItemEnergyPowder:: @ 8290E1D
	finditem ITEM_ENERGY_POWDER
	end

Route115_EventScript_ItemSuperPotion:: @ 8290E2A
	finditem ITEM_SUPER_POTION
	end

Route115_EventScript_ItemTM01:: @ 8290E37
	finditem ITEM_TM01
	end

Route115_EventScript_ItemIron:: @ 8290E44
	finditem ITEM_IRON
	end

Route115_EventScript_ItemGreatBall:: @ 8290E51
	finditem ITEM_GREAT_BALL
	end

Route115_EventScript_ItemHealPowder:: @ 8290E5E
	finditem ITEM_HEAL_POWDER
	end

Route115_EventScript_ItemPPUp:: @ 8290E6B
	finditem ITEM_PP_UP
	end

Route116_EventScript_ItemXSpecial:: @ 8290E78
<<<<<<< HEAD
	finditem_std ITEM_X_SP_ATK
=======
	finditem ITEM_X_SPECIAL
>>>>>>> aa631825
	end

Route116_EventScript_ItemEther:: @ 8290E85
	finditem ITEM_ETHER
	end

Route116_EventScript_ItemRepel:: @ 8290E92
	finditem ITEM_REPEL
	end

Route116_EventScript_ItemHPUp:: @ 8290E9F
	finditem ITEM_HP_UP
	end

Route116_EventScript_ItemPotion:: @ 8290EAC
	finditem ITEM_POTION
	end

Route117_EventScript_ItemGreatBall:: @ 8290EB9
	finditem ITEM_GREAT_BALL
	end

Route117_EventScript_ItemRevive:: @ 8290EC6
	finditem ITEM_REVIVE
	end

Route118_EventScript_ItemHyperPotion:: @ 8290ED3
	finditem ITEM_HYPER_POTION
	end

Route119_EventScript_ItemSuperRepel:: @ 8290EE0
	finditem ITEM_SUPER_REPEL
	end

Route119_EventScript_ItemZinc:: @ 8290EED
	finditem ITEM_ZINC
	end

Route119_EventScript_ItemElixir:: @ 8290EFA
	finditem ITEM_ELIXIR
	end

Route119_EventScript_ItemLeafStone:: @ 8290F07
	finditem ITEM_LEAF_STONE
	end

Route119_EventScript_ItemRareCandy:: @ 8290F14
	finditem ITEM_RARE_CANDY
	end

Route119_EventScript_ItemHyperPotion:: @ 8290F21
	finditem ITEM_HYPER_POTION
	end

Route119_EventScript_ItemHyperPotion2:: @ 8290F2E
	finditem ITEM_HYPER_POTION
	end

Route119_EventScript_ItemElixir2:: @ 8290F3B
	finditem ITEM_ELIXIR
	end

Route120_EventScript_ItemNugget:: @ 8290F48
	finditem ITEM_NUGGET
	end

Route120_EventScript_ItemFullHeal:: @ 8290F55
	finditem ITEM_FULL_HEAL
	end

Route120_EventScript_ItemHyperPotion:: @ 8290F62
	finditem ITEM_HYPER_POTION
	end

Route120_EventScript_ItemNestBall:: @ 8290F6F
	finditem ITEM_NEST_BALL
	end

Route120_EventScript_ItemRevive:: @ 8290F7C
	finditem ITEM_REVIVE
	end

Route121_EventScript_ItemCarbos:: @ 8290F89
	finditem ITEM_CARBOS
	end

Route121_EventScript_ItemRevive:: @ 8290F96
	finditem ITEM_REVIVE
	end

Route121_EventScript_ItemZinc:: @ 8290FA3
	finditem ITEM_ZINC
	end

Route123_EventScript_ItemCalcium:: @ 8290FB0
	finditem ITEM_CALCIUM
	end

Route123_EventScript_ItemUltraBall:: @ 8290FBD
	finditem ITEM_ULTRA_BALL
	end

Route123_EventScript_ItemElixir:: @ 8290FCA
	finditem ITEM_ELIXIR
	end

Route123_EventScript_ItemPPUp:: @ 8290FD7
	finditem ITEM_PP_UP
	end

Route123_EventScript_ItemRevivalHerb:: @ 8290FE4
	finditem ITEM_REVIVAL_HERB
	end

Route124_EventScript_ItemRedShard:: @ 8290FF1
	finditem ITEM_RED_SHARD
	end

Route124_EventScript_ItemBlueShard:: @ 8290FFE
	finditem ITEM_BLUE_SHARD
	end

Route124_EventScript_ItemYellowShard:: @ 829100B
	finditem ITEM_YELLOW_SHARD
	end

Route125_EventScript_ItemBigPearl:: @ 8291018
	finditem ITEM_BIG_PEARL
	end

Route126_EventScript_ItemGreenShard:: @ 8291025
	finditem ITEM_GREEN_SHARD
	end

Route127_EventScript_ItemZinc:: @ 8291032
	finditem ITEM_ZINC
	end

Route127_EventScript_ItemCarbos:: @ 829103F
	finditem ITEM_CARBOS
	end

Route127_EventScript_ItemRareCandy:: @ 829104C
	finditem ITEM_RARE_CANDY
	end

Route132_EventScript_ItemRareCandy:: @ 8291059
	finditem ITEM_RARE_CANDY
	end

Route132_EventScript_ItemProtein:: @ 8291066
	finditem ITEM_PROTEIN
	end

Route133_EventScript_ItemBigPearl:: @ 8291073
	finditem ITEM_BIG_PEARL
	end

Route133_EventScript_ItemStarPiece:: @ 8291080
	finditem ITEM_STAR_PIECE
	end

Route133_EventScript_ItemMaxRevive:: @ 829108D
	finditem ITEM_MAX_REVIVE
	end

Route134_EventScript_ItemCarbos:: @ 829109A
	finditem ITEM_CARBOS
	end

Route134_EventScript_ItemStarPiece:: @ 82910A7
	finditem ITEM_STAR_PIECE
	end

PetalburgCity_EventScript_ItemMaxRevive:: @ 82910B4
	finditem ITEM_MAX_REVIVE
	end

PetalburgCity_EventScript_ItemEther:: @ 82910C1
	finditem ITEM_ETHER
	end

MauvilleCity_EventScript_ItemXSpeed:: @ 82910CE
	finditem ITEM_X_SPEED
	end

RustboroCity_EventScript_ItemXDefend:: @ 82910DB
<<<<<<< HEAD
	finditem_std ITEM_X_DEFENSE
=======
	finditem ITEM_X_DEFEND
	end
>>>>>>> aa631825

LilycoveCity_EventScript_ItemMaxRepel:: @ 82910E8
	finditem ITEM_MAX_REPEL
	end

MossdeepCity_EventScript_ItemNetBall:: @ 82910F5
	finditem ITEM_NET_BALL
	end

PetalburgWoods_EventScript_ItemXAttack:: @ 8291102
	finditem ITEM_X_ATTACK
	end

PetalburgWoods_EventScript_ItemGreatBall:: @ 829110F
	finditem ITEM_GREAT_BALL
	end

PetalburgWoods_EventScript_ItemEther:: @ 829111C
	finditem ITEM_ETHER
	end

PetalburgWoods_EventScript_ItemParalyzeHeal:: @ 8291129
	finditem ITEM_PARALYZE_HEAL
	end

RusturfTunnel_EventScript_ItemPokeBall:: @ 8291136
	finditem ITEM_POKE_BALL
	end

RusturfTunnel_EventScript_ItemMaxEther:: @ 8291143
	finditem ITEM_MAX_ETHER
	end

GraniteCave_1F_EventScript_ItemEscapeRope:: @ 8291150
	finditem ITEM_ESCAPE_ROPE
	end

GraniteCave_B1F_EventScript_ItemPokeBall:: @ 829115D
	finditem ITEM_POKE_BALL
	end

GraniteCave_B2F_EventScript_ItemRepel:: @ 829116A
	finditem ITEM_REPEL
	end

GraniteCave_B2F_EventScript_ItemRareCandy:: @ 8291177
	finditem ITEM_RARE_CANDY
	end

JaggedPass_EventScript_ItemBurnHeal:: @ 8291184
	finditem ITEM_BURN_HEAL
	end

FieryPath_EventScript_ItemFireStone:: @ 8291191
	finditem ITEM_FIRE_STONE
	end

FieryPath_EventScript_ItemTM06:: @ 829119E
	finditem ITEM_TM06
	end

MeteorFalls_1F_1R_EventScript_ItemTM23:: @ 82911AB
	finditem ITEM_TM23
	end

MeteorFalls_1F_1R_EventScript_ItemFullHeal:: @ 82911B8
	finditem ITEM_FULL_HEAL
	end

MeteorFalls_1F_1R_EventScript_ItemMoonStone:: @ 82911C5
	finditem ITEM_MOON_STONE
	end

MeteorFalls_1F_1R_EventScript_ItemPPUP:: @ 82911D2
	finditem ITEM_PP_UP
	end

MeteorFalls_B1F_2R_EventScript_ItemTM02:: @ 82911DF
	finditem ITEM_TM02
	end

NewMauville_Inside_EventScript_ItemUltraRope:: @ 82911EC
	finditem ITEM_ULTRA_BALL
	end

NewMauville_Inside_EventScript_ItemEscapeRope:: @ 82911F9
	finditem ITEM_ESCAPE_ROPE
	end

NewMauville_Inside_EventScript_ItemThunderStone:: @ 8291206
	finditem ITEM_THUNDER_STONE
	end

NewMauville_Inside_EventScript_ItemFullHeal:: @ 8291213
	finditem ITEM_FULL_HEAL
	end

NewMauville_Inside_EventScript_ItemParalyzeHeal:: @ 8291220
	finditem ITEM_PARALYZE_HEAL
	end

AbandonedShip_Rooms_1F_EventScript_ItemHarborMail:: @ 829122D
	finditem ITEM_HARBOR_MAIL
	end

AbandonedShip_Rooms_B1F_EventScript_ItemEscapeRope:: @ 829123A
	finditem ITEM_ESCAPE_ROPE
	end

AbandonedShip_Rooms2_B1F_EventScript_ItemDiveBall:: @ 8291247
	finditem ITEM_DIVE_BALL
	end

AbandonedShip_Room_B1F_EventScript_ItemTM13:: @ 8291254
	finditem ITEM_TM13
	end

AbandonedShip_Rooms2_1F_EventScript_ItemRevive:: @ 8291261
	finditem ITEM_REVIVE
	end

AbandonedShip_CaptainsOffice_EventScript_ItemStorageKey:: @ 829126E
	finditem ITEM_STORAGE_KEY
	end

AbandonedShip_HiddenFloorRooms_EventScript_ItemLuxuryBall:: @ 829127B
	finditem ITEM_LUXURY_BALL
	end

AbandonedShip_HiddenFloorRooms_EventScript_ItemScanner:: @ 8291288
	finditem ITEM_SCANNER
	end

AbandonedShip_HiddenFloorRooms_EventScript_ItemWaterStone:: @ 8291295
	finditem ITEM_WATER_STONE
	end

AbandonedShip_HiddenFloorRooms_EventScript_ItemTM18:: @ 82912A2
	finditem ITEM_TM18
	end

ScorchedSlab_EventScript_ItemTM11:: @ 82912AF
	finditem ITEM_TM11
	end

SafariZone_Northwest_EventScript_ItemTM22:: @ 82912BC
	finditem ITEM_TM22
	end

SafariZone_North_EventScript_ItemCalcium:: @ 82912C9
	finditem ITEM_CALCIUM
	end

SafariZone_Southwest_EventScript_ItemMaxRevive:: @ 82912D6
	finditem ITEM_MAX_REVIVE
	end

SafariZone_Northeast_EventScript_ItemNugget:: @ 82912E3
	finditem ITEM_NUGGET
	end

SafariZone_Southeast_EventScript_ItemBigPearl:: @ 82912F0
	finditem ITEM_BIG_PEARL
	end

MtPyre_2F_EventScript_ItemUltraBall:: @ 82912FD
	finditem ITEM_ULTRA_BALL
	end

MtPyre_3F_EventScript_ItemSuperRepel:: @ 829130A
	finditem ITEM_SUPER_REPEL
	end

MtPyre_4F_EventScript_ItemSeaIncense:: @ 8291317
	finditem ITEM_SEA_INCENSE
	end

MtPyre_5F_EventScript_ItemLaxIncense:: @ 8291324
	finditem ITEM_LAX_INCENSE
	end

MtPyre_6F_EventScript_ItemTM30:: @ 8291331
	finditem ITEM_TM30
	end

MtPyre_Exterior_EventScript_ItemMaxPotion:: @ 829133E
	finditem ITEM_MAX_POTION
	end

MtPyre_Exterior_EventScript_ItemTM48:: @ 829134B
	finditem ITEM_TM48
	end

AquaHideout_B1F_EventScript_ItemMasterBall:: @ 8291358
	finditem ITEM_MASTER_BALL
	end

AquaHideout_B1F_EventScript_ItemNugget:: @ 8291365
	finditem ITEM_NUGGET
	end

AquaHideout_B1F_EventScript_ItemMaxElixir:: @ 8291372
	finditem ITEM_MAX_ELIXIR
	end

AquaHideout_B2F_EventScript_ItemNestBall:: @ 829137F
	finditem ITEM_NEST_BALL
	end

AquaHideout_B2F_EventScript_ItemMasterBall:: @ 829138C
	finditem ITEM_MASTER_BALL      // Unused
	end

Route119_EventScript_ItemNugget:: @ 8291399
	finditem ITEM_NUGGET
	end

Route119_EventScript_ItemMaxElixir:: @ 82913A6
	finditem ITEM_MAX_ELIXIR
	end

Route119_EventScript_ItemNestBall:: @ 82913B3
	finditem ITEM_NEST_BALL
	end

ShoalCave_LowTideEntranceRoom_EventScript_ItemBigPearl:: @ 82913C0
	finditem ITEM_BIG_PEARL
	end

ShoalCave_LowTideInnerRoom_EventScript_ItemRareCandy:: @ 82913CD
	finditem ITEM_RARE_CANDY
	end

ShoalCave_LowTideStairsRoom_EventScript_ItemIceHeal:: @ 82913DA
	finditem ITEM_ICE_HEAL
	end

ShoalCave_LowTideIceRoom_EventScript_ItemTM07:: @ 82913E7
	finditem ITEM_TM07
	end

ShoalCave_LowTideIceRoom_EventScript_ItemNeverMeltIce:: @ 82913F4
	finditem ITEM_NEVER_MELT_ICE
	end

SeafloorCavern_Room9_EventScript_ItemTM26:: @ 8291401
	finditem ITEM_TM26
	end

Route110_TrickHousePuzzle1_EventScript_ItemOrangeMail:: @ 829140E
	finditem ITEM_ORANGE_MAIL
	end

Route110_TrickHousePuzzle2_EventScript_ItemHarborMail:: @ 829141B
	finditem ITEM_HARBOR_MAIL
	end

Route110_TrickHousePuzzle2_EventScript_ItemWaveMail:: @ 8291428
	finditem ITEM_WAVE_MAIL
	end

Route110_TrickHousePuzzle3_EventScript_ItemShadowMail:: @ 8291435
	finditem ITEM_SHADOW_MAIL
	end

Route110_TrickHousePuzzle3_EventScript_ItemWoodMail:: @ 8291442
	finditem ITEM_WOOD_MAIL
	end

Route110_TrickHousePuzzle4_EventScript_ItemMechMail:: @ 829144F
	finditem ITEM_MECH_MAIL
	end

Route110_TrickHousePuzzle6_EventScript_ItemGlitterMail:: @ 829145C
	finditem ITEM_GLITTER_MAIL
	end

Route110_TrickHousePuzzle7_EventScript_ItemTropicMail:: @ 8291469
	finditem ITEM_TROPIC_MAIL
	end

Route110_TrickHousePuzzle8_EventScript_ItemBeadMail:: @ 8291476
	finditem ITEM_BEAD_MAIL
	end

VictoryRoad_1F_EventScript_ItemMaxElixir:: @ 8291483
	finditem ITEM_MAX_ELIXIR
	end

VictoryRoad_1F_EventScript_ItemPPUp:: @ 8291490
	finditem ITEM_PP_UP
	end

VictoryRoad_B1F_EventScript_ItemTM29:: @ 829149D
	finditem ITEM_TM29
	end

VictoryRoad_B1F_EventScript_ItemFullRestore:: @ 82914AA
	finditem ITEM_FULL_RESTORE
	end

VictoryRoad_B2F_EventScript_ItemFullHeal:: @ 82914B7
	finditem ITEM_FULL_HEAL
	end

ArtisanCave_B1F_EventScript_ItemHPUp:: @ 82914C4
	finditem ITEM_HP_UP
	end

ArtisanCave_1F_EventScript_ItemCarbos:: @ 82914D1
	finditem ITEM_CARBOS
	end

MagmaHideout_1F_EventScript_ItemRareCandy:: @ 82914DE
	finditem ITEM_RARE_CANDY
	end

MagmaHideout_2F_2R_EventScript_MaxElixir:: @ 82914EB
	finditem ITEM_MAX_ELIXIR
	end

MagmaHideout_2F_2R_EventScript_ItemFullRestore:: @ 82914F8
	finditem ITEM_FULL_RESTORE
	end

MagmaHideout_3F_1R_EventScript_ItemNugget:: @ 8291505
	finditem ITEM_NUGGET
	end

MagmaHideout_3F_2R_EventScript_ItemPPMax:: @ 8291512
	finditem ITEM_PP_MAX
	end

MagmaHideout_4F_EventScript_MaxRevive:: @ 829151F
	finditem ITEM_MAX_REVIVE
	end

MagmaHideout_3F_3R_EventScript_ItemEscapeRope:: @ 829152C
	finditem ITEM_ESCAPE_ROPE
	end<|MERGE_RESOLUTION|>--- conflicted
+++ resolved
@@ -127,11 +127,7 @@
 	end
 
 Route116_EventScript_ItemXSpecial:: @ 8290E78
-<<<<<<< HEAD
-	finditem_std ITEM_X_SP_ATK
-=======
-	finditem ITEM_X_SPECIAL
->>>>>>> aa631825
+	finditem ITEM_X_SP_ATK
 	end
 
 Route116_EventScript_ItemEther:: @ 8290E85
@@ -319,12 +315,8 @@
 	end
 
 RustboroCity_EventScript_ItemXDefend:: @ 82910DB
-<<<<<<< HEAD
-	finditem_std ITEM_X_DEFENSE
-=======
-	finditem ITEM_X_DEFEND
-	end
->>>>>>> aa631825
+	finditem ITEM_X_DEFENSE
+	end
 
 LilycoveCity_EventScript_ItemMaxRepel:: @ 82910E8
 	finditem ITEM_MAX_REPEL
