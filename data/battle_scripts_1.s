--- conflicted
+++ resolved
@@ -417,11 +417,9 @@
 	.4byte BattleScript_EffectVictoryDance            @ EFFECT_VICTORY_DANCE
 	.4byte BattleScript_EffectTeatime                 @ EFFECT_TEATIME
 	.4byte BattleScript_EffectAttackUpUserAlly        @ EFFECT_ATTACK_UP_USER_ALLY
-<<<<<<< HEAD
-	.4byte BattleScript_EffectMaxMove 				  @ EFFECT_MAX_MOVE
-=======
-	.4byte BattleScript_EffectShellTrap				  @ EFFECT_SHELL_TRAP
->>>>>>> abc0e20a
+	.4byte BattleScript_EffectMaxMove 				        @ EFFECT_MAX_MOVE
+	.4byte BattleScript_EffectShellTrap				        @ EFFECT_SHELL_TRAP
+
 	
 BattleScript_EffectAttackUpUserAlly:
 	jumpifnoally BS_ATTACKER, BattleScript_EffectAttackUp
