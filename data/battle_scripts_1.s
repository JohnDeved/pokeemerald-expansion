#include "constants/global.h"
#include "constants/battle.h"
#include "constants/pokemon.h"
#include "constants/battle_script_commands.h"
#include "constants/battle_anim.h"
#include "constants/battle_string_ids.h"
#include "constants/abilities.h"
#include "constants/hold_effects.h"
#include "constants/moves.h"
#include "constants/songs.h"
#include "constants/game_stat.h"
#include "constants/trainers.h"
#include "constants/battle_config.h"
#include "constants/species.h"
	.include "asm/macros.inc"
	.include "asm/macros/battle_script.inc"
	.include "constants/constants.inc"

	.section script_data, "aw", %progbits

.align 2
gBattleScriptsForMoveEffects::
	.4byte BattleScript_EffectHit                     @ EFFECT_HIT
	.4byte BattleScript_EffectSleep                   @ EFFECT_SLEEP
	.4byte BattleScript_EffectPoisonHit               @ EFFECT_POISON_HIT
	.4byte BattleScript_EffectAbsorb                  @ EFFECT_ABSORB
	.4byte BattleScript_EffectBurnHit                 @ EFFECT_BURN_HIT
	.4byte BattleScript_EffectFreezeHit               @ EFFECT_FREEZE_HIT
	.4byte BattleScript_EffectParalyzeHit             @ EFFECT_PARALYZE_HIT
	.4byte BattleScript_EffectExplosion               @ EFFECT_EXPLOSION
	.4byte BattleScript_EffectDreamEater              @ EFFECT_DREAM_EATER
	.4byte BattleScript_EffectMirrorMove              @ EFFECT_MIRROR_MOVE
	.4byte BattleScript_EffectAttackUp                @ EFFECT_ATTACK_UP
	.4byte BattleScript_EffectDefenseUp               @ EFFECT_DEFENSE_UP
	.4byte BattleScript_EffectSpeedUp                 @ EFFECT_SPEED_UP
	.4byte BattleScript_EffectSpecialAttackUp         @ EFFECT_SPECIAL_ATTACK_UP
	.4byte BattleScript_EffectSpecialDefenseUp        @ EFFECT_SPECIAL_DEFENSE_UP
	.4byte BattleScript_EffectAccuracyUp              @ EFFECT_ACCURACY_UP
	.4byte BattleScript_EffectEvasionUp               @ EFFECT_EVASION_UP
	.4byte BattleScript_EffectSpecialAttackUp3        @ EFFECT_SPECIAL_ATTACK_UP_3
	.4byte BattleScript_EffectAttackDown              @ EFFECT_ATTACK_DOWN
	.4byte BattleScript_EffectDefenseDown             @ EFFECT_DEFENSE_DOWN
	.4byte BattleScript_EffectSpeedDown               @ EFFECT_SPEED_DOWN
	.4byte BattleScript_EffectSpecialAttackDown       @ EFFECT_SPECIAL_ATTACK_DOWN
	.4byte BattleScript_EffectSpecialDefenseDown      @ EFFECT_SPECIAL_DEFENSE_DOWN
	.4byte BattleScript_EffectAccuracyDown            @ EFFECT_ACCURACY_DOWN
	.4byte BattleScript_EffectEvasionDown             @ EFFECT_EVASION_DOWN
	.4byte BattleScript_EffectHaze                    @ EFFECT_HAZE
	.4byte BattleScript_EffectBide                    @ EFFECT_BIDE
	.4byte BattleScript_EffectRampage                 @ EFFECT_RAMPAGE
	.4byte BattleScript_EffectRoar                    @ EFFECT_ROAR
	.4byte BattleScript_EffectMultiHit                @ EFFECT_MULTI_HIT
	.4byte BattleScript_EffectConversion              @ EFFECT_CONVERSION
	.4byte BattleScript_EffectFlinchHit               @ EFFECT_FLINCH_HIT
	.4byte BattleScript_EffectRestoreHp               @ EFFECT_RESTORE_HP
	.4byte BattleScript_EffectToxic                   @ EFFECT_TOXIC
	.4byte BattleScript_EffectPayDay                  @ EFFECT_PAY_DAY
	.4byte BattleScript_EffectLightScreen             @ EFFECT_LIGHT_SCREEN
	.4byte BattleScript_EffectTriAttack               @ EFFECT_TRI_ATTACK
	.4byte BattleScript_EffectRest                    @ EFFECT_REST
	.4byte BattleScript_EffectOHKO                    @ EFFECT_OHKO
	.4byte BattleScript_EffectHit                     @ EFFECT_FUSION_COMBO
	.4byte BattleScript_EffectSuperFang               @ EFFECT_SUPER_FANG
	.4byte BattleScript_EffectDragonRage              @ EFFECT_DRAGON_RAGE
	.4byte BattleScript_EffectTrap                    @ EFFECT_TRAP
	.4byte BattleScript_EffectHealBlock               @ EFFECT_HEAL_BLOCK
	.4byte BattleScript_EffectDoubleHit               @ EFFECT_DOUBLE_HIT
	.4byte BattleScript_EffectRecoilIfMiss            @ EFFECT_RECOIL_IF_MISS
	.4byte BattleScript_EffectMist                    @ EFFECT_MIST
	.4byte BattleScript_EffectFocusEnergy             @ EFFECT_FOCUS_ENERGY
	.4byte BattleScript_EffectRecoil25                @ EFFECT_RECOIL_25
	.4byte BattleScript_EffectConfuse                 @ EFFECT_CONFUSE
	.4byte BattleScript_EffectAttackUp2               @ EFFECT_ATTACK_UP_2
	.4byte BattleScript_EffectDefenseUp2              @ EFFECT_DEFENSE_UP_2
	.4byte BattleScript_EffectSpeedUp2                @ EFFECT_SPEED_UP_2
	.4byte BattleScript_EffectSpecialAttackUp2        @ EFFECT_SPECIAL_ATTACK_UP_2
	.4byte BattleScript_EffectSpecialDefenseUp2       @ EFFECT_SPECIAL_DEFENSE_UP_2
	.4byte BattleScript_EffectAccuracyUp2             @ EFFECT_ACCURACY_UP_2
	.4byte BattleScript_EffectEvasionUp2              @ EFFECT_EVASION_UP_2
	.4byte BattleScript_EffectTransform               @ EFFECT_TRANSFORM
	.4byte BattleScript_EffectAttackDown2             @ EFFECT_ATTACK_DOWN_2
	.4byte BattleScript_EffectDefenseDown2            @ EFFECT_DEFENSE_DOWN_2
	.4byte BattleScript_EffectSpeedDown2              @ EFFECT_SPEED_DOWN_2
	.4byte BattleScript_EffectSpecialAttackDown2      @ EFFECT_SPECIAL_ATTACK_DOWN_2
	.4byte BattleScript_EffectSpecialDefenseDown2     @ EFFECT_SPECIAL_DEFENSE_DOWN_2
	.4byte BattleScript_EffectAccuracyDown2           @ EFFECT_ACCURACY_DOWN_2
	.4byte BattleScript_EffectEvasionDown2            @ EFFECT_EVASION_DOWN_2
	.4byte BattleScript_EffectReflect                 @ EFFECT_REFLECT
	.4byte BattleScript_EffectPoison                  @ EFFECT_POISON
	.4byte BattleScript_EffectParalyze                @ EFFECT_PARALYZE
	.4byte BattleScript_EffectAttackDownHit           @ EFFECT_ATTACK_DOWN_HIT
	.4byte BattleScript_EffectDefenseDownHit          @ EFFECT_DEFENSE_DOWN_HIT
	.4byte BattleScript_EffectSpeedDownHit            @ EFFECT_SPEED_DOWN_HIT
	.4byte BattleScript_EffectSpecialAttackDownHit    @ EFFECT_SPECIAL_ATTACK_DOWN_HIT
	.4byte BattleScript_EffectSpecialDefenseDownHit   @ EFFECT_SPECIAL_DEFENSE_DOWN_HIT
	.4byte BattleScript_EffectAccuracyDownHit         @ EFFECT_ACCURACY_DOWN_HIT
	.4byte BattleScript_EffectHit                     @ EFFECT_EVASION_DOWN_HIT
	.4byte BattleScript_EffectTwoTurnsAttack          @ EFFECT_TWO_TURNS_ATTACK
	.4byte BattleScript_EffectConfuseHit              @ EFFECT_CONFUSE_HIT
	.4byte BattleScript_EffectTwineedle               @ EFFECT_TWINEEDLE
	.4byte BattleScript_EffectHit                     @ EFFECT_VITAL_THROW
	.4byte BattleScript_EffectSubstitute              @ EFFECT_SUBSTITUTE
	.4byte BattleScript_EffectRecharge                @ EFFECT_RECHARGE
	.4byte BattleScript_EffectRage                    @ EFFECT_RAGE
	.4byte BattleScript_EffectMimic                   @ EFFECT_MIMIC
	.4byte BattleScript_EffectMetronome               @ EFFECT_METRONOME
	.4byte BattleScript_EffectLeechSeed               @ EFFECT_LEECH_SEED
	.4byte BattleScript_EffectDoNothing               @ EFFECT_DO_NOTHING
	.4byte BattleScript_EffectDisable                 @ EFFECT_DISABLE
	.4byte BattleScript_EffectLevelDamage             @ EFFECT_LEVEL_DAMAGE
	.4byte BattleScript_EffectPsywave                 @ EFFECT_PSYWAVE
	.4byte BattleScript_EffectCounter                 @ EFFECT_COUNTER
	.4byte BattleScript_EffectEncore                  @ EFFECT_ENCORE
	.4byte BattleScript_EffectPainSplit               @ EFFECT_PAIN_SPLIT
	.4byte BattleScript_EffectSnore                   @ EFFECT_SNORE
	.4byte BattleScript_EffectConversion2             @ EFFECT_CONVERSION_2
	.4byte BattleScript_EffectLockOn                  @ EFFECT_LOCK_ON
	.4byte BattleScript_EffectSketch                  @ EFFECT_SKETCH
	.4byte BattleScript_EffectHammerArm               @ EFFECT_HAMMER_ARM
	.4byte BattleScript_EffectSleepTalk               @ EFFECT_SLEEP_TALK
	.4byte BattleScript_EffectDestinyBond             @ EFFECT_DESTINY_BOND
	.4byte BattleScript_EffectHit                     @ EFFECT_FLAIL
	.4byte BattleScript_EffectSpite                   @ EFFECT_SPITE
	.4byte BattleScript_EffectHit                     @ EFFECT_FALSE_SWIPE
	.4byte BattleScript_EffectHealBell                @ EFFECT_HEAL_BELL
	.4byte BattleScript_EffectHit                     @ EFFECT_ALWAYS_CRIT
	.4byte BattleScript_EffectTripleKick              @ EFFECT_TRIPLE_KICK
	.4byte BattleScript_EffectThief                   @ EFFECT_THIEF
	.4byte BattleScript_EffectMeanLook                @ EFFECT_MEAN_LOOK
	.4byte BattleScript_EffectNightmare               @ EFFECT_NIGHTMARE
	.4byte BattleScript_EffectMinimize                @ EFFECT_MINIMIZE
	.4byte BattleScript_EffectCurse                   @ EFFECT_CURSE
	.4byte BattleScript_EffectHealingWish             @ EFFECT_HEALING_WISH
	.4byte BattleScript_EffectProtect                 @ EFFECT_PROTECT
	.4byte BattleScript_EffectSpikes                  @ EFFECT_SPIKES
	.4byte BattleScript_EffectForesight               @ EFFECT_FORESIGHT
	.4byte BattleScript_EffectPerishSong              @ EFFECT_PERISH_SONG
	.4byte BattleScript_EffectSandstorm               @ EFFECT_SANDSTORM
	.4byte BattleScript_EffectEndure                  @ EFFECT_ENDURE
	.4byte BattleScript_EffectRollout                 @ EFFECT_ROLLOUT
	.4byte BattleScript_EffectSwagger                 @ EFFECT_SWAGGER
	.4byte BattleScript_EffectFuryCutter              @ EFFECT_FURY_CUTTER
	.4byte BattleScript_EffectAttract                 @ EFFECT_ATTRACT
	.4byte BattleScript_EffectHit                     @ EFFECT_RETURN
	.4byte BattleScript_EffectPresent                 @ EFFECT_PRESENT
	.4byte BattleScript_EffectHit                     @ EFFECT_FRUSTRATION
	.4byte BattleScript_EffectSafeguard               @ EFFECT_SAFEGUARD
	.4byte BattleScript_EffectHit                     @ EFFECT_UNUSED_125
	.4byte BattleScript_EffectMagnitude               @ EFFECT_MAGNITUDE
	.4byte BattleScript_EffectBatonPass               @ EFFECT_BATON_PASS
	.4byte BattleScript_EffectHit                     @ EFFECT_PURSUIT
	.4byte BattleScript_EffectRapidSpin               @ EFFECT_RAPID_SPIN
	.4byte BattleScript_EffectSonicboom               @ EFFECT_SONICBOOM
	.4byte BattleScript_EffectCaptivate               @ EFFECT_CAPTIVATE
	.4byte BattleScript_EffectMorningSun              @ EFFECT_MORNING_SUN
	.4byte BattleScript_EffectSynthesis               @ EFFECT_SYNTHESIS
	.4byte BattleScript_EffectMoonlight               @ EFFECT_MOONLIGHT
	.4byte BattleScript_EffectHit                     @ EFFECT_HIDDEN_POWER
	.4byte BattleScript_EffectRainDance               @ EFFECT_RAIN_DANCE
	.4byte BattleScript_EffectSunnyDay                @ EFFECT_SUNNY_DAY
	.4byte BattleScript_EffectDefenseUpHit            @ EFFECT_DEFENSE_UP_HIT
	.4byte BattleScript_EffectAttackUpHit             @ EFFECT_ATTACK_UP_HIT
	.4byte BattleScript_EffectAllStatsUpHit           @ EFFECT_ALL_STATS_UP_HIT
	.4byte BattleScript_EffectHit                     @ EFFECT_FELL_STINGER
	.4byte BattleScript_EffectBellyDrum               @ EFFECT_BELLY_DRUM
	.4byte BattleScript_EffectPsychUp                 @ EFFECT_PSYCH_UP
	.4byte BattleScript_EffectMirrorCoat              @ EFFECT_MIRROR_COAT
	.4byte BattleScript_EffectSkullBash               @ EFFECT_SKULL_BASH
	.4byte BattleScript_EffectTwister                 @ EFFECT_TWISTER
	.4byte BattleScript_EffectEarthquake              @ EFFECT_EARTHQUAKE
	.4byte BattleScript_EffectFutureSight             @ EFFECT_FUTURE_SIGHT
	.4byte BattleScript_EffectGust                    @ EFFECT_GUST
	.4byte BattleScript_EffectStomp                   @ EFFECT_FLINCH_MINIMIZE_HIT
	.4byte BattleScript_EffectSolarBeam               @ EFFECT_SOLAR_BEAM
	.4byte BattleScript_EffectThunder                 @ EFFECT_THUNDER
	.4byte BattleScript_EffectTeleport                @ EFFECT_TELEPORT
	.4byte BattleScript_EffectBeatUp                  @ EFFECT_BEAT_UP
	.4byte BattleScript_EffectSemiInvulnerable        @ EFFECT_SEMI_INVULNERABLE
	.4byte BattleScript_EffectDefenseCurl             @ EFFECT_DEFENSE_CURL
	.4byte BattleScript_EffectSoftboiled              @ EFFECT_SOFTBOILED
	.4byte BattleScript_EffectFakeOut                 @ EFFECT_FAKE_OUT
	.4byte BattleScript_EffectUproar                  @ EFFECT_UPROAR
	.4byte BattleScript_EffectStockpile               @ EFFECT_STOCKPILE
	.4byte BattleScript_EffectSpitUp                  @ EFFECT_SPIT_UP
	.4byte BattleScript_EffectSwallow                 @ EFFECT_SWALLOW
	.4byte BattleScript_EffectWorrySeed               @ EFFECT_WORRY_SEED
	.4byte BattleScript_EffectHail                    @ EFFECT_HAIL
	.4byte BattleScript_EffectTorment                 @ EFFECT_TORMENT
	.4byte BattleScript_EffectFlatter                 @ EFFECT_FLATTER
	.4byte BattleScript_EffectWillOWisp               @ EFFECT_WILL_O_WISP
	.4byte BattleScript_EffectMemento                 @ EFFECT_MEMENTO
	.4byte BattleScript_EffectHit                     @ EFFECT_FACADE
	.4byte BattleScript_EffectFocusPunch              @ EFFECT_FOCUS_PUNCH
	.4byte BattleScript_EffectSmellingsalt            @ EFFECT_SMELLINGSALT
	.4byte BattleScript_EffectFollowMe                @ EFFECT_FOLLOW_ME
	.4byte BattleScript_EffectNaturePower             @ EFFECT_NATURE_POWER
	.4byte BattleScript_EffectCharge                  @ EFFECT_CHARGE
	.4byte BattleScript_EffectTaunt                   @ EFFECT_TAUNT
	.4byte BattleScript_EffectHelpingHand             @ EFFECT_HELPING_HAND
	.4byte BattleScript_EffectTrick                   @ EFFECT_TRICK
	.4byte BattleScript_EffectRolePlay                @ EFFECT_ROLE_PLAY
	.4byte BattleScript_EffectWish                    @ EFFECT_WISH
	.4byte BattleScript_EffectAssist                  @ EFFECT_ASSIST
	.4byte BattleScript_EffectIngrain                 @ EFFECT_INGRAIN
	.4byte BattleScript_EffectSuperpower              @ EFFECT_SUPERPOWER
	.4byte BattleScript_EffectMagicCoat               @ EFFECT_MAGIC_COAT
	.4byte BattleScript_EffectRecycle                 @ EFFECT_RECYCLE
	.4byte BattleScript_EffectHit                     @ EFFECT_REVENGE
	.4byte BattleScript_EffectBrickBreak              @ EFFECT_BRICK_BREAK
	.4byte BattleScript_EffectYawn                    @ EFFECT_YAWN
	.4byte BattleScript_EffectKnockOff                @ EFFECT_KNOCK_OFF
	.4byte BattleScript_EffectEndeavor                @ EFFECT_ENDEAVOR
	.4byte BattleScript_EffectHit                     @ EFFECT_ERUPTION
	.4byte BattleScript_EffectSkillSwap               @ EFFECT_SKILL_SWAP
	.4byte BattleScript_EffectImprison                @ EFFECT_IMPRISON
	.4byte BattleScript_EffectRefresh                 @ EFFECT_REFRESH
	.4byte BattleScript_EffectGrudge                  @ EFFECT_GRUDGE
	.4byte BattleScript_EffectSnatch                  @ EFFECT_SNATCH
	.4byte BattleScript_EffectHit                     @ EFFECT_LOW_KICK
	.4byte BattleScript_EffectSecretPower             @ EFFECT_SECRET_POWER
	.4byte BattleScript_EffectRecoil33                @ EFFECT_RECOIL_33
	.4byte BattleScript_EffectTeeterDance             @ EFFECT_TEETER_DANCE
	.4byte BattleScript_EffectHitEscape               @ EFFECT_HIT_ESCAPE
	.4byte BattleScript_EffectMudSport                @ EFFECT_MUD_SPORT
	.4byte BattleScript_EffectPoisonFang              @ EFFECT_POISON_FANG
	.4byte BattleScript_EffectHit                     @ EFFECT_WEATHER_BALL
	.4byte BattleScript_EffectOverheat                @ EFFECT_OVERHEAT
	.4byte BattleScript_EffectTickle                  @ EFFECT_TICKLE
	.4byte BattleScript_EffectCosmicPower             @ EFFECT_COSMIC_POWER
	.4byte BattleScript_EffectSkyUppercut             @ EFFECT_SKY_UPPERCUT
	.4byte BattleScript_EffectBulkUp                  @ EFFECT_BULK_UP
	.4byte BattleScript_EffectPlaceholder             @ EFFECT_PLACEHOLDER
	.4byte BattleScript_EffectWaterSport              @ EFFECT_WATER_SPORT
	.4byte BattleScript_EffectCalmMind                @ EFFECT_CALM_MIND
	.4byte BattleScript_EffectDragonDance             @ EFFECT_DRAGON_DANCE
	.4byte BattleScript_EffectCamouflage              @ EFFECT_CAMOUFLAGE
	.4byte BattleScript_EffectHit                     @ EFFECT_PLEDGE
	.4byte BattleScript_EffectFling                   @ EFFECT_FLING
	.4byte BattleScript_EffectNaturalGift             @ EFFECT_NATURAL_GIFT
	.4byte BattleScript_EffectWakeUpSlap              @ EFFECT_WAKE_UP_SLAP
	.4byte BattleScript_EffectHit                     @ EFFECT_WRING_OUT
	.4byte BattleScript_EffectHit                     @ EFFECT_HEX
	.4byte BattleScript_EffectHit                     @ EFFECT_ASSURANCE
	.4byte BattleScript_EffectHit                     @ EFFECT_TRUMP_CARD
	.4byte BattleScript_EffectHit                     @ EFFECT_ACROBATICS
	.4byte BattleScript_EffectHit                     @ EFFECT_HEAT_CRASH
	.4byte BattleScript_EffectHit                     @ EFFECT_PUNISHMENT
	.4byte BattleScript_EffectHit                     @ EFFECT_STORED_POWER
	.4byte BattleScript_EffectHit                     @ EFFECT_ELECTRO_BALL
	.4byte BattleScript_EffectHit                     @ EFFECT_GYRO_BALL
	.4byte BattleScript_EffectHit                     @ EFFECT_ECHOED_VOICE
	.4byte BattleScript_EffectHit                     @ EFFECT_PAYBACK
	.4byte BattleScript_EffectHit                     @ EFFECT_ROUND
	.4byte BattleScript_EffectHit                     @ EFFECT_BRINE
	.4byte BattleScript_EffectHit                     @ EFFECT_VENOSHOCK
	.4byte BattleScript_EffectHit                     @ EFFECT_RETALIATE
	.4byte BattleScript_EffectBulldoze                @ EFFECT_BULLDOZE
	.4byte BattleScript_EffectHit                     @ EFFECT_FOUL_PLAY
	.4byte BattleScript_EffectHit                     @ EFFECT_PSYSHOCK
	.4byte BattleScript_EffectRoost                   @ EFFECT_ROOST
	.4byte BattleScript_EffectGravity                 @ EFFECT_GRAVITY
	.4byte BattleScript_EffectMircleEye               @ EFFECT_MIRACLE_EYE
	.4byte BattleScript_EffectTailwind                @ EFFECT_TAILWIND
	.4byte BattleScript_EffectEmbargo                 @ EFFECT_EMBARGO
	.4byte BattleScript_EffectAquaRing                @ EFFECT_AQUA_RING
	.4byte BattleScript_EffectTrickRoom               @ EFFECT_TRICK_ROOM
	.4byte BattleScript_EffectWonderRoom              @ EFFECT_WONDER_ROOM
	.4byte BattleScript_EffectMagicRoom               @ EFFECT_MAGIC_ROOM
	.4byte BattleScript_EffectMagnetRise              @ EFFECT_MAGNET_RISE
	.4byte BattleScript_EffectToxicSpikes             @ EFFECT_TOXIC_SPIKES
	.4byte BattleScript_EffectGastroAcid              @ EFFECT_GASTRO_ACID
	.4byte BattleScript_EffectStealthRock             @ EFFECT_STEALTH_ROCK
	.4byte BattleScript_EffectTelekinesis             @ EFFECT_TELEKINESIS
	.4byte BattleScript_EffectPowerSwap               @ EFFECT_POWER_SWAP
	.4byte BattleScript_EffectGuardSwap               @ EFFECT_GUARD_SWAP
	.4byte BattleScript_EffectHeartSwap               @ EFFECT_HEART_SWAP
	.4byte BattleScript_EffectPowerSplit              @ EFFECT_POWER_SPLIT
	.4byte BattleScript_EffectGuardSplit              @ EFFECT_GUARD_SPLIT
	.4byte BattleScript_EffectStickyWeb               @ EFFECT_STICKY_WEB
	.4byte BattleScript_EffectMetalBurst              @ EFFECT_METAL_BURST
	.4byte BattleScript_EffectLuckyChant              @ EFFECT_LUCKY_CHANT
	.4byte BattleScript_EffectSuckerPunch             @ EFFECT_SUCKER_PUNCH
	.4byte BattleScript_EffectSpecialDefenseDownHit2  @ EFFECT_SPECIAL_DEFENSE_DOWN_HIT_2
	.4byte BattleScript_EffectSimpleBeam              @ EFFECT_SIMPLE_BEAM
	.4byte BattleScript_EffectEntrainment             @ EFFECT_ENTRAINMENT
	.4byte BattleScript_EffectHealPulse               @ EFFECT_HEAL_PULSE
	.4byte BattleScript_EffectQuash                   @ EFFECT_QUASH
	.4byte BattleScript_EffectIonDeluge               @ EFFECT_ION_DELUGE
	.4byte BattleScript_EffectFreezeHit               @ EFFECT_FREEZE_DRY
	.4byte BattleScript_EffectTopsyTurvy              @ EFFECT_TOPSY_TURVY
	.4byte BattleScript_EffectMistyTerrain            @ EFFECT_MISTY_TERRAIN
	.4byte BattleScript_EffectGrassyTerrain           @ EFFECT_GRASSY_TERRAIN
	.4byte BattleScript_EffectElectricTerrain         @ EFFECT_ELECTRIC_TERRAIN
	.4byte BattleScript_EffectPsychicTerrain          @ EFFECT_PSYCHIC_TERRAIN
	.4byte BattleScript_EffectAttackAccUp             @ EFFECT_ATTACK_ACCURACY_UP
	.4byte BattleScript_EffectAttackSpAttackUp        @ EFFECT_ATTACK_SPATK_UP
	.4byte BattleScript_EffectHurricane               @ EFFECT_HURRICANE
	.4byte BattleScript_EffectHit                     @ EFFECT_TWO_TYPED_MOVE
	.4byte BattleScript_EffectMeFirst                 @ EFFECT_ME_FIRST
	.4byte BattleScript_EffectSpeedUpHit              @ EFFECT_SPEED_UP_HIT
	.4byte BattleScript_EffectQuiverDance             @ EFFECT_QUIVER_DANCE
	.4byte BattleScript_EffectCoil                    @ EFFECT_COIL
	.4byte BattleScript_EffectElectrify               @ EFFECT_ELECTRIFY
	.4byte BattleScript_EffectBurnHit                 @ EFFECT_SCALD
	.4byte BattleScript_EffectReflectType             @ EFFECT_REFLECT_TYPE
	.4byte BattleScript_EffectSoak                    @ EFFECT_SOAK
	.4byte BattleScript_EffectGrowth                  @ EFFECT_GROWTH
	.4byte BattleScript_EffectCloseCombat             @ EFFECT_CLOSE_COMBAT
	.4byte BattleScript_EffectLastResort              @ EFFECT_LAST_RESORT
	.4byte BattleScript_EffectRecoil33Status          @ EFFECT_RECOIL_33_STATUS
	.4byte BattleScript_EffectFlinchStatus            @ EFFECT_FLINCH_STATUS
	.4byte BattleScript_EffectRecoil50                @ EFFECT_RECOIL_50
	.4byte BattleScript_EffectShellSmash              @ EFFECT_SHELL_SMASH
	.4byte BattleScript_EffectShiftGear               @ EFFECT_SHIFT_GEAR
	.4byte BattleScript_EffectDefenseUp3              @ EFFECT_DEFENSE_UP_3
	.4byte BattleScript_EffectNobleRoar               @ EFFECT_NOBLE_ROAR
	.4byte BattleScript_EffectVenomDrench             @ EFFECT_VENOM_DRENCH
	.4byte BattleScript_EffectToxicThread             @ EFFECT_TOXIC_THREAD
	.4byte BattleScript_EffectClearSmog               @ EFFECT_CLEAR_SMOG
	.4byte BattleScript_EffectHitSwitchTarget         @ EFFECT_HIT_SWITCH_TARGET
	.4byte BattleScript_EffectFinalGambit             @ EFFECT_FINAL_GAMBIT
	.4byte BattleScript_EffectHit                     @ EFFECT_CHANGE_TYPE_ON_ITEM
	.4byte BattleScript_EffectAutotomize              @ EFFECT_AUTOTOMIZE
	.4byte BattleScript_EffectCopycat                 @ EFFECT_COPYCAT
	.4byte BattleScript_EffectDefog                   @ EFFECT_DEFOG
	.4byte BattleScript_EffectHitEnemyHealAlly        @ EFFECT_HIT_ENEMY_HEAL_ALLY
	.4byte BattleScript_EffectSmackDown               @ EFFECT_SMACK_DOWN
	.4byte BattleScript_EffectSynchronoise            @ EFFECT_SYNCHRONOISE
	.4byte BattleScript_EffectPsychoShift             @ EFFECT_PSYCHO_SHIFT
	.4byte BattleScript_EffectPowerTrick              @ EFFECT_POWER_TRICK
	.4byte BattleScript_EffectFlameBurst              @ EFFECT_FLAME_BURST
	.4byte BattleScript_EffectAfterYou                @ EFFECT_AFTER_YOU
	.4byte BattleScript_EffectBestow                  @ EFFECT_BESTOW
	.4byte BattleScript_EffectRototiller              @ EFFECT_ROTOTILLER
	.4byte BattleScript_EffectFlowerShield            @ EFFECT_FLOWER_SHIELD
	.4byte BattleScript_EffectHitPreventEscape        @ EFFECT_HIT_PREVENT_ESCAPE
	.4byte BattleScript_EffectSpeedSwap               @ EFFECT_SPEED_SWAP
	.4byte BattleScript_EffectDefenseUp2Hit           @ EFFECT_DEFENSE_UP2_HIT
	.4byte BattleScript_EffectHit                     @ EFFECT_REVELATION_DANCE
	.4byte BattleScript_EffectAuroraVeil              @ EFFECT_AURORA_VEIL
	.4byte BattleScript_EffectThirdType               @ EFFECT_THIRD_TYPE
	.4byte BattleScript_EffectFeint                   @ EFFECT_FEINT
	.4byte BattleScript_EffectSparklingAria           @ EFFECT_SPARKLING_ARIA
	.4byte BattleScript_EffectAcupressure             @ EFFECT_ACUPRESSURE
	.4byte BattleScript_EffectAromaticMist            @ EFFECT_AROMATIC_MIST
	.4byte BattleScript_EffectPowder                  @ EFFECT_POWDER
	.4byte BattleScript_EffectSpAtkUpHit              @ EFFECT_SP_ATTACK_UP_HIT
	.4byte BattleScript_EffectHit                     @ EFFECT_BELCH
	.4byte BattleScript_EffectPartingShot             @ EFFECT_PARTING_SHOT
	.4byte BattleScript_EffectSpectralThief           @ EFFECT_SPECTRAL_THIEF
	.4byte BattleScript_EffectVCreate                 @ EFFECT_V_CREATE
	.4byte BattleScript_EffectMatBlock                @ EFFECT_MAT_BLOCK
	.4byte BattleScript_EffectHit                     @ EFFECT_STOMPING_TANTRUM
	.4byte BattleScript_EffectCoreEnforcer            @ EFFECT_CORE_ENFORCER
	.4byte BattleScript_EffectInstruct                @ EFFECT_INSTRUCT
	.4byte BattleScript_EffectThroatChop              @ EFFECT_THROAT_CHOP
	.4byte BattleScript_EffectLaserFocus              @ EFFECT_LASER_FOCUS
	.4byte BattleScript_EffectMagneticFlux            @ EFFECT_MAGNETIC_FLUX
	.4byte BattleScript_EffectGearUp                  @ EFFECT_GEAR_UP
	.4byte BattleScript_EffectIncinerate              @ EFFECT_INCINERATE
	.4byte BattleScript_EffectBugBite                 @ EFFECT_BUG_BITE
	.4byte BattleScript_EffectStrengthSap             @ EFFECT_STRENGTH_SAP
	.4byte BattleScript_EffectMindBlown               @ EFFECT_MIND_BLOWN
	.4byte BattleScript_EffectPurify                  @ EFFECT_PURIFY
	.4byte BattleScript_EffectBurnUp                  @ EFFECT_BURN_UP
	.4byte BattleScript_EffectShoreUp                 @ EFFECT_SHORE_UP
	.4byte BattleScript_EffectGeomancy                @ EFFECT_GEOMANCY
	.4byte BattleScript_EffectFairyLock               @ EFFECT_FAIRY_LOCK
	.4byte BattleScript_EffectAllySwitch              @ EFFECT_ALLY_SWITCH
	.4byte BattleScript_EffectRelicSong               @ EFFECT_RELIC_SONG
	.4byte BattleScript_EffectAttackerDefenseDownHit  @ EFFECT_ATTACKER_DEFENSE_DOWN_HIT
	.4byte BattleScript_EffectHit                     @ EFFECT_BODY_PRESS
	.4byte BattleScript_EffectEerieSpell              @ EFFECT_EERIE_SPELL
	.4byte BattleScript_EffectJungleHealing           @ EFFECT_JUNGLE_HEALING
	.4byte BattleScript_EffectCoaching                @ EFFECT_COACHING
	.4byte BattleScript_EffectHit                     @ EFFECT_LASH_OUT
	.4byte BattleScript_EffectHit                     @ EFFECT_GRASSY_GLIDE
	.4byte BattleScript_EffectRemoveTerrain           @ EFFECT_REMOVE_TERRAIN
	.4byte BattleScript_EffectHit                     @ EFFECT_DYNAMAX_DOUBLE_DMG
	.4byte BattleScript_EffectDecorate                @ EFFECT_DECORATE
	.4byte BattleScript_EffectHit                     @ EFFECT_SNIPE_SHOT
	.4byte BattleScript_EffectTripleHit               @ EFFECT_TRIPLE_HIT
	.4byte BattleScript_EffectRecoilHP25              @ EFFECT_RECOIL_HP_25
	.4byte BattleScript_EffectStuffCheeks             @ EFFECT_STUFF_CHEEKS
	.4byte BattleScript_EffectDefenseDownHit          @ EFFECT_GRAV_APPLE
	.4byte BattleScript_EffectEvasionUpHit            @ EFFECT_EVASION_UP_HIT
	.4byte BattleScript_EffectDoubleIronBash          @ EFFECT_DOUBLE_IRON_BASH
	.4byte BattleScript_EffectGlitzyGlow              @ EFFECT_GLITZY_GLOW
	.4byte BattleScript_EffectBaddyBad                @ EFFECT_BADDY_BAD
	.4byte BattleScript_EffectSappySeed               @ EFFECT_SAPPY_SEED
	.4byte BattleScript_EffectFreezyFrost             @ EFFECT_FREEZY_FROST
	.4byte BattleScript_EffectSparklySwirl            @ EFFECT_SPARKLY_SWIRL
	.4byte BattleScript_EffectPlasmaFists             @ EFFECT_PLASMA_FISTS
	.4byte BattleScript_EffectHyperspaceFury          @ EFFECT_HYPERSPACE_FURY
	.4byte BattleScript_EffectAuraWheel               @ EFFECT_AURA_WHEEL
	.4byte BattleScript_EffectPhotonGeyser            @ EFFECT_PHOTON_GEYSER
	.4byte BattleScript_EffectShellSideArm            @ EFFECT_SHELL_SIDE_ARM
	.4byte BattleScript_EffectHit                     @ EFFECT_TERRAIN_PULSE
	.4byte BattleScript_EffectJawLock                 @ EFFECT_JAW_LOCK
	.4byte BattleScript_EffectNoRetreat               @ EFFECT_NO_RETREAT
	.4byte BattleScript_EffectTarShot                 @ EFFECT_TAR_SHOT
	.4byte BattleScript_EffectPoltergeist             @ EFFECT_POLTERGEIST
	.4byte BattleScript_EffectOctolock                @ EFFECT_OCTOLOCK
	.4byte BattleScript_EffectClangorousSoul          @ EFFECT_CLANGOROUS_SOUL
	.4byte BattleScript_EffectHit                     @ EFFECT_BOLT_BEAK
	.4byte BattleScript_EffectSkyDrop                 @ EFFECT_SKY_DROP
<<<<<<< HEAD
	.4byte BattleScript_EffectExtremeEvoboost         @ EFFECT_EXTREME_EVOBOOST
	.4byte BattleScript_EffectTerrainHit              @ EFFECT_DAMAGE_SET_TERRAIN
	.4byte BattleScript_EffectHit                     @ NUM_BATTLE_MOVE_EFFECTS
=======
	.4byte BattleScript_EffectHit                     @ EFFECT_EXPANDING_FORCE
	.4byte BattleScript_EffectScaleShot               @ EFFECT_SCALE_SHOT
	.4byte BattleScript_EffectMeteorBeam              @ EFFECT_METEOR_BEAM
	.4byte BattleScript_EffectHit                     @ EFFECT_RISING_VOLTAGE
	.4byte BattleScript_EffectHit                     @ EFFECT_BEAK_BLAST
	.4byte BattleScript_EffectCourtChange             @ EFFECT_COURT_CHANGE
	.4byte BattleScript_EffectSteelBeam               @ EFFECT_STEEL_BEAM

BattleScript_EffectSteelBeam::
	attackcanceler
	attackstring
	ppreduce
	accuracycheck BattleScript_SteelBeamMiss, ACC_CURR_MOVE
	critcalc
	damagecalc
	adjustdamage
	attackanimation
	waitanimation
	effectivenesssound
	hitanimation BS_TARGET
	waitstate
	healthbarupdate BS_TARGET
	datahpupdate BS_TARGET
	critmessage
	waitmessage B_WAIT_TIME_LONG
	resultmessage
	waitmessage B_WAIT_TIME_LONG
	seteffectwithchance
	jumpifability BS_ATTACKER, ABILITY_MAGIC_GUARD, BattleScript_SteelBeamAfterSelfDamage
	call BattleScript_SteelBeamSelfDamage
BattleScript_SteelBeamAfterSelfDamage::
	waitstate
	tryfaintmon BS_ATTACKER
	tryfaintmon BS_TARGET
	goto BattleScript_MoveEnd
BattleScript_SteelBeamMiss::
	pause B_WAIT_TIME_SHORT
	effectivenesssound
	resultmessage
	waitmessage B_WAIT_TIME_LONG
	jumpifability BS_ATTACKER, ABILITY_MAGIC_GUARD, BattleScript_MoveEnd
	bichalfword gMoveResultFlags, MOVE_RESULT_MISSED
	call BattleScript_SteelBeamSelfDamage
	orhalfword gMoveResultFlags, MOVE_RESULT_MISSED
	goto BattleScript_SteelBeamAfterSelfDamage

BattleScript_SteelBeamSelfDamage::
	dmg_1_2_attackerhp
	healthbarupdate BS_ATTACKER
	datahpupdate BS_ATTACKER
	return

BattleScript_EffectCourtChange::
	attackcanceler
	accuracycheck BattleScript_PrintMoveMissed, ACC_CURR_MOVE
	attackstring
	ppreduce
	swapsidestatuses
	attackanimation
	waitanimation
	printstring STRINGID_COURTCHANGE
	waitmessage 0x40
	goto BattleScript_MoveEnd

BattleScript_BeakBlastSetUp::
	setbeakblast BS_ATTACKER
	printstring STRINGID_EMPTYSTRING3
	waitmessage 0x1
	playanimation BS_ATTACKER, B_ANIM_BEAK_BLAST_SETUP, NULL	
	printstring STRINGID_HEATUPBEAK
	waitmessage 0x40
	end2

BattleScript_BeakBlastBurn::
	setbyte cMULTISTRING_CHOOSER, 0
	copybyte gEffectBattler, gBattlerAttacker
	call BattleScript_MoveEffectBurn
	return

BattleScript_EffectMeteorBeam::
	@ DecideTurn
	jumpifstatus2 BS_ATTACKER, STATUS2_MULTIPLETURNS, BattleScript_TwoTurnMovesSecondTurn
	jumpifword CMP_COMMON_BITS, gHitMarker, HITMARKER_NO_ATTACKSTRING, BattleScript_TwoTurnMovesSecondTurn
	setbyte sTWOTURN_STRINGID, B_MSG_TURN1_METEOR_BEAM
	call BattleScript_FirstChargingTurnMeteorBeam
	jumpifnoholdeffect BS_ATTACKER, HOLD_EFFECT_POWER_HERB, BattleScript_MoveEnd
	call BattleScript_PowerHerbActivation
	goto BattleScript_TwoTurnMovesSecondTurn

BattleScript_FirstChargingTurnMeteorBeam::
	attackcanceler
	printstring STRINGID_EMPTYSTRING3
	ppreduce
	attackanimation
	waitanimation
	orword gHitMarker, HITMARKER_CHARGING
	setmoveeffect MOVE_EFFECT_CHARGING | MOVE_EFFECT_AFFECTS_USER
	seteffectprimary
	copybyte cMULTISTRING_CHOOSER, sTWOTURN_STRINGID
	printfromtable gFirstTurnOfTwoStringIds
	waitmessage 0x40
	setmoveeffect MOVE_EFFECT_SP_ATK_PLUS_1 | MOVE_EFFECT_AFFECTS_USER
	seteffectsecondary
	return

BattleScript_EffectScaleShot::
	attackcanceler
	accuracycheck BattleScript_PrintMoveMissed, ACC_CURR_MOVE
	attackstring
	ppreduce
	setmultihitcounter 0x0
	initmultihitstring
	sethword sMULTIHIT_EFFECT, 0x0
BattleScript_ScaleShotLoop::
	jumpifhasnohp BS_ATTACKER, BattleScript_ScaleShotEnd
	jumpifhasnohp BS_TARGET, BattleScript_ScaleShotPrintStrings
	jumpifhalfword CMP_EQUAL, gChosenMove, MOVE_SLEEP_TALK, BattleScript_ScaleShotDoMultiHit
	jumpifstatus BS_ATTACKER, STATUS1_SLEEP, BattleScript_ScaleShotPrintStrings
BattleScript_ScaleShotDoMultiHit::
	movevaluescleanup
	copyhword sMOVE_EFFECT, sMULTIHIT_EFFECT
	critcalc
	damagecalc
	jumpifmovehadnoeffect BattleScript_ScaleShotMultiHitNoMoreHits
	adjustdamage
	attackanimation
	waitanimation
	effectivenesssound
	hitanimation BS_TARGET
	waitstate
	healthbarupdate BS_TARGET
	datahpupdate BS_TARGET
	critmessage
	waitmessage 0x40
	multihitresultmessage
	printstring STRINGID_EMPTYSTRING3
	waitmessage 0x1
	addbyte sMULTIHIT_STRING + 4, 0x1
	moveendto MOVEEND_NEXT_TARGET
	jumpifbyte CMP_COMMON_BITS, gMoveResultFlags, MOVE_RESULT_FOE_ENDURED, BattleScript_ScaleShotPrintStrings
	decrementmultihit BattleScript_ScaleShotLoop
	goto BattleScript_ScaleShotPrintStrings
BattleScript_ScaleShotMultiHitNoMoreHits::
	pause 0x20
BattleScript_ScaleShotPrintStrings::
	resultmessage
	waitmessage 0x40
	jumpifmovehadnoeffect BattleScript_ScaleShotEnd
	copyarray gBattleTextBuff1, sMULTIHIT_STRING, 0x6
	printstring STRINGID_HITXTIMES
	waitmessage 0x40
BattleScript_ScaleShotEnd::
	setmoveeffect MOVE_EFFECT_SCALE_SHOT | MOVE_EFFECT_AFFECTS_USER | MOVE_EFFECT_CERTAIN
	seteffectwithchance
	tryfaintmon BS_TARGET
	moveendcase MOVEEND_SYNCHRONIZE_TARGET
	moveendfrom MOVEEND_STATUS_IMMUNITY_ABILITIES
	end
>>>>>>> 61f2011b
  
BattleScript_EffectSkyDrop:
	jumpifstatus2 BS_ATTACKER, STATUS2_MULTIPLETURNS, BattleScript_SkyDropTurn2
	attackcanceler
	ppreduce
	accuracycheck BattleScript_PrintMoveMissed, ACC_CURR_MOVE
	attackstring
	jumpifsubstituteblocks BattleScript_ButItFailed
	jumpiftargetally BattleScript_ButItFailed
	jumpifunder200 BS_TARGET, BattleScript_SkyDropWork
	pause B_WAIT_TIME_SHORT
	printstring STRINGID_TARGETTOOHEAVY
	waitmessage B_WAIT_TIME_LONG
	goto BattleScript_MoveEnd

BattleScript_SkyDropWork:
	setskydrop
	setbyte sTWOTURN_STRINGID, B_MSG_TURN1_SKY_DROP
	setsemiinvulnerablebit
	call BattleScriptFirstChargingTurnAfterAttackString
	goto BattleScript_MoveEnd
BattleScript_SkyDropTurn2:
	attackcanceler
	setmoveeffect MOVE_EFFECT_CHARGING
	setbyte sB_ANIM_TURN, 0x1
	clearstatusfromeffect BS_ATTACKER
	orword gHitMarker, HITMARKER_NO_PPDEDUCT
	argumenttomoveeffect
	clearsemiinvulnerablebit
	attackstring
	clearskydrop BattleScript_SkyDropChangedTarget
	jumpiftype BS_TARGET, TYPE_FLYING, BattleScript_SkyDropFlyingType
	goto BattleScript_HitFromCritCalc
BattleScript_SkyDropFlyingType:
	makevisible BS_TARGET
	printstring STRINGID_ITDOESNTAFFECT
	waitmessage B_WAIT_TIME_LONG
	makevisible BS_ATTACKER
	jumpifstatus2 BS_TARGET, STATUS2_CONFUSION, BattleScript_SkyDropFlyingAlreadyConfused
	jumpifstatus2 BS_TARGET, STATUS2_LOCK_CONFUSE, BattleScript_SkyDropFlyingConfuseLock
	goto BattleScript_MoveEnd
BattleScript_SkyDropChangedTarget:
	pause B_WAIT_TIME_SHORT
	orhalfword gMoveResultFlags, MOVE_RESULT_FAILED
	resultmessage
	waitmessage B_WAIT_TIME_LONG
	makevisible BS_ATTACKER
	goto BattleScript_MoveEnd

BattleScript_SkyDropFlyingConfuseLock:
	setmoveeffect MOVE_EFFECT_CONFUSION
	seteffectprimary
BattleScript_SkyDropFlyingAlreadyConfused:
	setmoveeffect MOVE_EFFECT_THRASH
	clearstatusfromeffect BS_TARGET
	jumpifstatus2 BS_TARGET, STATUS2_CONFUSION, BattleScript_MoveEnd
	setbyte BS_ATTACKER, BS_TARGET
	goto BattleScript_ThrashConfuses

BattleScript_EffectFling:
	jumpifcantfling BS_ATTACKER, BattleScript_ButItFailedAtkStringPpReduce
	jumpifstatus3 BS_ATTACKER, STATUS3_EMBARGO, BattleScript_ButItFailedAtkStringPpReduce
	jumpifword CMP_COMMON_BITS, gFieldStatuses, STATUS_FIELD_MAGIC_ROOM, BattleScript_ButItFailedAtkStringPpReduce
	setlastuseditem BS_ATTACKER
	removeitem BS_ATTACKER
	attackcanceler
	accuracycheck BattleScript_PrintMoveMissed, ACC_CURR_MOVE
	attackstring
	pause B_WAIT_TIME_SHORT
	printstring STRINGID_PKMNFLUNG
	waitmessage B_WAIT_TIME_SHORT
	ppreduce
	critcalc
	damagecalc
	adjustdamage
	attackanimation
	waitanimation
	effectivenesssound
	hitanimation BS_TARGET
	waitstate
	healthbarupdate BS_TARGET
	datahpupdate BS_TARGET
	critmessage
	waitmessage B_WAIT_TIME_MED
	resultmessage
	waitmessage B_WAIT_TIME_MED
	jumpiflastuseditemberry BattleScript_EffectFlingConsumeBerry
	jumpiflastuseditemholdeffect BS_ATTACKER, HOLD_EFFECT_FLAME_ORB, BattleScript_FlingFlameOrb
	jumpiflastuseditemholdeffect BS_ATTACKER, HOLD_EFFECT_FLINCH, BattleScript_FlingFlinch
	jumpiflastuseditemholdeffect BS_ATTACKER, HOLD_EFFECT_LIGHT_BALL, BattleScript_FlingLightBall
	jumpiflastuseditemholdeffect BS_ATTACKER, HOLD_EFFECT_MENTAL_HERB, BattleScript_FlingMentalHerb
	jumpiflastuseditemholdeffect BS_ATTACKER, HOLD_EFFECT_POISON_POWER, BattleScript_FlingPoisonBarb
	jumpiflastuseditemholdeffect BS_ATTACKER, HOLD_EFFECT_TOXIC_ORB, BattleScript_FlingToxicOrb
	jumpiflastuseditemholdeffect BS_ATTACKER, HOLD_EFFECT_RESTORE_STATS, BattleScript_FlingWhiteHerb
BattleScript_EffectFlingConsumeBerry:
	savebattleritem BS_TARGET
	battleritemtolastuseditem BS_TARGET
	setbyte sBERRY_OVERRIDE, TRUE @ override the requirements for eating berries
	orword gHitMarker, HITMARKER_NO_ANIMATIONS
	consumeberry BS_TARGET
	bicword gHitMarker, HITMARKER_NO_ANIMATIONS
	setbyte sBERRY_OVERRIDE, FALSE
	restorebattleritem BS_TARGET
BattleScript_FlingEnd:
	tryfaintmon BS_TARGET
	goto BattleScript_MoveEnd

BattleScript_FlingFlameOrb:
	setmoveeffect MOVE_EFFECT_BURN
	seteffectprimary
	goto BattleScript_FlingEnd
BattleScript_FlingFlinch:
	setmoveeffect MOVE_EFFECT_FLINCH
	seteffectprimary
	goto BattleScript_FlingEnd
BattleScript_FlingLightBall:
	setmoveeffect MOVE_EFFECT_PARALYSIS
	seteffectprimary
	goto BattleScript_FlingEnd
BattleScript_FlingMentalHerb:
	curecertainstatuses BS_TARGET
	savetarget
	copybyte gBattlerAttacker, gBattlerTarget
	playanimation BS_ATTACKER, B_ANIM_HELD_ITEM_EFFECT, NULL
	printfromtable gMentalHerbCureStringIds
	waitmessage B_WAIT_TIME_LONG
	updatestatusicon BS_ATTACKER
	restoretarget
	goto BattleScript_FlingEnd
BattleScript_FlingPoisonBarb:
	setmoveeffect MOVE_EFFECT_POISON
	seteffectprimary
	goto BattleScript_FlingEnd
BattleScript_FlingToxicOrb:
	setmoveeffect MOVE_EFFECT_TOXIC
	seteffectprimary
	goto BattleScript_FlingEnd
BattleScript_FlingWhiteHerb:
	tryresetnegativestatstages BS_TARGET
	swapattackerwithtarget
	printstring STRINGID_PKMNSTATUSNORMAL
	waitmessage B_WAIT_TIME_MED
	swapattackerwithtarget
	goto BattleScript_FlingEnd

BattleScript_EffectShellSideArm:
	shellsidearmcheck
	setmoveeffect MOVE_EFFECT_POISON
	goto BattleScript_EffectHit

BattleScript_EffectPhotonGeyser:
	attackcanceler
	accuracycheck BattleScript_PrintMoveMissed, ACC_CURR_MOVE
	attackstring
	ppreduce
	critcalc
	damagecalc
	adjustdamage
	photongeysercheck
	attackanimation
	waitanimation
	effectivenesssound
	hitanimation BS_TARGET
	waitstate
	healthbarupdate BS_TARGET
	datahpupdate BS_TARGET
	critmessage
	waitmessage B_WAIT_TIME_LONG
	resultmessage
	waitmessage B_WAIT_TIME_LONG
	seteffectwithchance
	tryfaintmon BS_TARGET
	goto BattleScript_MoveEnd

BattleScript_EffectAuraWheel: @ Aura Wheel can only be used by Morpeko
	jumpifspecies BS_ATTACKER, SPECIES_MORPEKO, BattleScript_EffectSpeedUpHit
	jumpifspecies BS_ATTACKER, SPECIES_MORPEKO_HANGRY, BattleScript_EffectSpeedUpHit
	printstring STRINGID_BUTPOKEMONCANTUSETHEMOVE
	waitmessage B_WAIT_TIME_LONG
	goto BattleScript_MoveEnd

BattleScript_EffectClangorousSoul:
	attackcanceler
	attackstring
	ppreduce
	cutonethirdhpraisestats BattleScript_ButItFailed
	orword gHitMarker, HITMARKER_IGNORE_SUBSTITUTE | HITMARKER_SKIP_DMG_TRACK | HITMARKER_PASSIVE_DAMAGE | HITMARKER_IGNORE_DISGUISE
	attackanimation
	waitanimation
	healthbarupdate BS_ATTACKER
	datahpupdate BS_ATTACKER
	call BattleScript_AllStatsUp
	goto BattleScript_MoveEnd

BattleScript_EffectOctolock:
	attackcanceler
	jumpifsubstituteblocks BattleScript_ButItFailedAtkStringPpReduce
	accuracycheck BattleScript_PrintMoveMissed, ACC_CURR_MOVE
	attackstring
	ppreduce
	setoctolock BS_TARGET, BattleScript_ButItFailed
	attackanimation
	waitanimation
	printstring STRINGID_CANTESCAPEBECAUSEOFCURRENTMOVE
	waitmessage B_WAIT_TIME_LONG
	goto BattleScript_MoveEnd

BattleScript_OctolockEndTurn::
	setbyte sSTAT_ANIM_PLAYED, FALSE
	jumpifstat BS_TARGET, CMP_GREATER_THAN, STAT_DEF, MIN_STAT_STAGE, BattleScript_OctolockLowerDef
	jumpifstat BS_TARGET, CMP_GREATER_THAN, STAT_SPDEF, MIN_STAT_STAGE, BattleScript_OctolockTryLowerSpDef
	goto BattleScript_OctolockEnd2
BattleScript_OctolockLowerDef:
	jumpifability BS_TARGET, ABILITY_BIG_PECKS, BattleScript_OctolockTryLowerSpDef
	playstatchangeanimation BS_ATTACKER, BIT_DEF | BIT_SPDEF, STAT_CHANGE_NEGATIVE
	setbyte sSTAT_ANIM_PLAYED, TRUE
	setstatchanger STAT_DEF, 1, TRUE
	statbuffchange STAT_BUFF_ALLOW_PTR, BattleScript_OctolockTryLowerSpDef
	jumpifbyte CMP_EQUAL, cMULTISTRING_CHOOSER, B_MSG_STAT_WONT_DECREASE, BattleScript_OctolockTryLowerSpDef
	printfromtable gStatUpStringIds
	waitmessage B_WAIT_TIME_LONG
BattleScript_OctolockTryLowerSpDef:
	jumpifbyte CMP_EQUAL, sSTAT_ANIM_PLAYED, TRUE, BattleScript_OctolockSkipSpDefAnim
	playstatchangeanimation BS_ATTACKER, BIT_SPDEF, STAT_CHANGE_NEGATIVE
BattleScript_OctolockSkipSpDefAnim:
	setstatchanger STAT_SPDEF, 1, TRUE
	statbuffchange STAT_BUFF_ALLOW_PTR, BattleScript_OctolockEnd2
	jumpifbyte CMP_EQUAL, cMULTISTRING_CHOOSER, B_MSG_STAT_WONT_DECREASE, BattleScript_OctolockEnd2
	printfromtable gStatUpStringIds
	waitmessage B_WAIT_TIME_LONG
BattleScript_OctolockEnd2::
	end2

BattleScript_EffectPoltergeist:
	attackcanceler
	attackstring
	ppreduce
	checkpoltergeist BS_TARGET, BattleScript_ButItFailed
	printstring STRINGID_ABOUTTOUSEPOLTERGEIST
	waitmessage B_WAIT_TIME_LONG
	goto BattleScript_HitFromCritCalc

BattleScript_EffectTarShot:
	attackcanceler
	jumpifsubstituteblocks BattleScript_ButItFailedAtkStringPpReduce
	accuracycheck BattleScript_PrintMoveMissed, ACC_CURR_MOVE
	cantarshotwork BS_TARGET, BattleScript_ButItFailedAtkStringPpReduce
	attackstring
	ppreduce
	setstatchanger STAT_SPEED, 1, TRUE
	attackanimation
	waitanimation
	statbuffchange STAT_BUFF_ALLOW_PTR, BattleScript_TryTarShot
	setgraphicalstatchangevalues
	playanimation BS_TARGET, B_ANIM_STATS_CHANGE, sB_ANIM_ARG1
	printfromtable gStatDownStringIds
	waitmessage B_WAIT_TIME_LONG
BattleScript_TryTarShot:
	trytarshot BS_TARGET, BattleScript_MoveEnd
	printstring STRINGID_PKMNBECAMEWEAKERTOFIRE
	waitmessage B_WAIT_TIME_LONG
	goto BattleScript_MoveEnd

BattleScript_EffectNoRetreat:
	attackcanceler
	accuracycheck BattleScript_PrintMoveMissed, ACC_CURR_MOVE
	attackstring
	ppreduce
	trynoretreat BS_TARGET, BattleScript_ButItFailed
	attackanimation
	waitanimation
	call BattleScript_AllStatsUp
	jumpifstatus2 BS_TARGET, STATUS2_ESCAPE_PREVENTION, BattleScript_MoveEnd
	setmoveeffect MOVE_EFFECT_PREVENT_ESCAPE
	seteffectprimary
	printstring STRINGID_CANTESCAPEDUETOUSEDMOVE
	waitmessage B_WAIT_TIME_LONG
	goto BattleScript_MoveEnd

BattleScript_EffectJawLock:
	setmoveeffect MOVE_EFFECT_TRAP_BOTH | MOVE_EFFECT_CERTAIN
	goto BattleScript_EffectHit

BattleScript_BothCanNoLongerEscape::
	printstring STRINGID_BOTHCANNOLONGERESCAPE
	waitmessage B_WAIT_TIME_LONG
	return

BattleScript_EffectHyperspaceFury:
	jumpifspecies BS_ATTACKER, SPECIES_HOOPA_UNBOUND, BattleScript_EffectHyperspaceFuryUnbound
	jumpifspecies BS_ATTACKER, SPECIES_HOOPA, BattleScript_ButHoopaCantUseIt
	printstring STRINGID_BUTPOKEMONCANTUSETHEMOVE
	waitmessage B_WAIT_TIME_LONG
	goto BattleScript_MoveEnd

BattleScript_EffectHyperspaceFuryUnbound::
	attackcanceler
	accuracycheck BattleScript_PrintMoveMissed, ACC_CURR_MOVE
	attackstring
	pause B_WAIT_TIME_LONG
	ppreduce
	setmoveeffect MOVE_EFFECT_FEINT
	seteffectwithchance
	setmoveeffect MOVE_EFFECT_DEF_MINUS_1 | MOVE_EFFECT_AFFECTS_USER | MOVE_EFFECT_CERTAIN
	goto BattleScript_HitFromCritCalc

BattleScript_ButHoopaCantUseIt:
	printstring STRINGID_BUTHOOPACANTUSEIT
	waitmessage B_WAIT_TIME_LONG
	goto BattleScript_MoveEnd

BattleScript_HyperspaceFuryRemoveProtect::
	printstring STRINGID_BROKETHROUGHPROTECTION
	waitmessage B_WAIT_TIME_LONG
	return

BattleScript_EffectPlasmaFists:
	attackcanceler
	accuracycheck BattleScript_PrintMoveMissed, ACC_CURR_MOVE
	attackstring
	ppreduce
	critcalc
	damagecalc
	adjustdamage
	attackanimation
	waitanimation
	effectivenesssound
	hitanimation BS_TARGET
	waitstate
	healthbarupdate BS_TARGET
	datahpupdate BS_TARGET
	critmessage
	waitmessage B_WAIT_TIME_LONG
	resultmessage
	waitmessage B_WAIT_TIME_LONG
	seteffectwithchance
	tryfaintmon BS_TARGET
	applyplasmafists
	printstring STRINGID_IONDELUGEON
	waitmessage B_WAIT_TIME_LONG
	goto BattleScript_MoveEnd

BattleScript_EffectSparklySwirl:
	attackcanceler
	accuracycheck BattleScript_PrintMoveMissed, ACC_CURR_MOVE
	attackstring
	ppreduce
	critcalc
	damagecalc
	adjustdamage
	attackanimation
	waitanimation
	effectivenesssound
	hitanimation BS_TARGET
	waitstate
	healthbarupdate BS_TARGET
	datahpupdate BS_TARGET
	critmessage
	waitmessage B_WAIT_TIME_LONG
	resultmessage
	waitmessage B_WAIT_TIME_LONG
	tryfaintmon BS_TARGET
	healpartystatus
	waitstate
	updatestatusicon BS_ATTACKER_WITH_PARTNER
	waitstate
	goto BattleScript_MoveEnd

BattleScript_EffectFreezyFrost:
	attackcanceler
	accuracycheck BattleScript_PrintMoveMissed, ACC_CURR_MOVE
	attackstring
	ppreduce
	critcalc
	damagecalc
	adjustdamage
	attackanimation
	waitanimation
	effectivenesssound
	hitanimation BS_TARGET
	waitstate
	healthbarupdate BS_TARGET
	datahpupdate BS_TARGET
	critmessage
	waitmessage B_WAIT_TIME_LONG
	resultmessage
	waitmessage B_WAIT_TIME_LONG
	tryfaintmon BS_TARGET
	normalisebuffs
	printstring STRINGID_STATCHANGESGONE
	waitmessage B_WAIT_TIME_LONG
	goto BattleScript_MoveEnd

BattleScript_EffectSappySeed:
	jumpifstatus3 BS_TARGET, STATUS3_LEECHSEED, BattleScript_EffectHit
	attackcanceler
	accuracycheck BattleScript_PrintMoveMissed, ACC_CURR_MOVE
	attackstring
	ppreduce
	critcalc
	damagecalc
	adjustdamage
	attackanimation
	waitanimation
	effectivenesssound
	hitanimation BS_TARGET
	waitstate
	healthbarupdate BS_TARGET
	datahpupdate BS_TARGET
	critmessage
	waitmessage B_WAIT_TIME_LONG
	resultmessage
	waitmessage B_WAIT_TIME_LONG
	tryfaintmon BS_TARGET
	jumpifhasnohp BS_TARGET, BattleScript_MoveEnd
	setseeded
	printfromtable gLeechSeedStringIds
	waitmessage B_WAIT_TIME_LONG
	goto BattleScript_MoveEnd

BattleScript_EffectBaddyBad:
	jumpifsideaffecting BS_ATTACKER, SIDE_STATUS_REFLECT, BattleScript_EffectHit
	attackcanceler
	accuracycheck BattleScript_PrintMoveMissed, ACC_CURR_MOVE
	attackstring
	ppreduce
	critcalc
	damagecalc
	adjustdamage
	attackanimation
	waitanimation
	effectivenesssound
	hitanimation BS_TARGET
	waitstate
	healthbarupdate BS_TARGET
	datahpupdate BS_TARGET
	critmessage
	waitmessage B_WAIT_TIME_LONG
	resultmessage
	waitmessage B_WAIT_TIME_LONG
	tryfaintmon BS_TARGET
	setreflect
	printfromtable gReflectLightScreenSafeguardStringIds
	waitmessage B_WAIT_TIME_LONG
	goto BattleScript_MoveEnd

BattleScript_EffectGlitzyGlow:
	jumpifsideaffecting BS_ATTACKER, SIDE_STATUS_LIGHTSCREEN, BattleScript_EffectHit
	attackcanceler
	accuracycheck BattleScript_PrintMoveMissed, ACC_CURR_MOVE
	attackstring
	ppreduce
	critcalc
	damagecalc
	adjustdamage
	attackanimation
	waitanimation
	effectivenesssound
	hitanimation BS_TARGET
	waitstate
	healthbarupdate BS_TARGET
	datahpupdate BS_TARGET
	critmessage
	waitmessage B_WAIT_TIME_LONG
	resultmessage
	waitmessage B_WAIT_TIME_LONG
	tryfaintmon BS_TARGET
	setlightscreen
	printfromtable gReflectLightScreenSafeguardStringIds
	waitmessage B_WAIT_TIME_LONG
	goto BattleScript_MoveEnd

BattleScript_EffectDoubleIronBash:
	attackcanceler
	accuracycheck BattleScript_PrintMoveMissed, ACC_CURR_MOVE
	attackstring
	ppreduce
	setmultihitcounter 2
	initmultihitstring
	sethword sMULTIHIT_EFFECT, MOVE_EFFECT_FLINCH
	goto BattleScript_MultiHitLoop

BattleScript_EffectEvasionUpHit:
	setmoveeffect MOVE_EFFECT_EVS_PLUS_1 | MOVE_EFFECT_AFFECTS_USER
	goto BattleScript_EffectHit

BattleScript_EffectStuffCheeks::
	attackcanceler
	attackstring
	ppreduce
	jumpifnotberry BS_ATTACKER, BattleScript_ButItFailed
	attackanimation
	waitanimation
BattleScript_StuffCheeksEatBerry:
	setbyte sBERRY_OVERRIDE, TRUE
	orword gHitMarker, HITMARKER_NO_ANIMATIONS
	consumeberry BS_ATTACKER
	bicword gHitMarker, HITMARKER_NO_ANIMATIONS
	setbyte sBERRY_OVERRIDE, FALSE
	setstatchanger STAT_DEF, 2, FALSE
	statbuffchange MOVE_EFFECT_AFFECTS_USER | STAT_BUFF_ALLOW_PTR, BattleScript_StuffCheeksEnd
	setgraphicalstatchangevalues
	jumpifbyte CMP_EQUAL, cMULTISTRING_CHOOSER, B_MSG_STAT_WONT_INCREASE, BattleScript_StuffCheeksEnd @ cant raise def
	playanimation BS_ATTACKER, B_ANIM_STATS_CHANGE, sB_ANIM_ARG1
	printfromtable gStatUpStringIds
	waitmessage B_WAIT_TIME_LONG
BattleScript_StuffCheeksEnd:
	goto BattleScript_MoveEnd

BattleScript_EffectDecorate:
	attackcanceler
	accuracycheck BattleScript_PrintMoveMissed, ACC_CURR_MOVE
	attackstring
	ppreduce
	jumpifstat BS_TARGET, CMP_NOT_EQUAL, STAT_ATK, 12, BattleScript_DecorateBoost
	jumpifstat BS_TARGET, CMP_NOT_EQUAL, STAT_SPATK, 12, BattleScript_DecorateBoost
	goto BattleScript_ButItFailed
BattleScript_DecorateBoost:
	attackanimation
	waitanimation
	setbyte sSTAT_ANIM_PLAYED, FALSE
	playstatchangeanimation BS_TARGET, BIT_ATK | BIT_SPATK, 0x0
	setstatchanger STAT_ATK, 2, FALSE
	statbuffchange STAT_BUFF_ALLOW_PTR | STAT_BUFF_NOT_PROTECT_AFFECTED, BattleScript_DecorateBoostSpAtk
	jumpifbyte CMP_EQUAL, cMULTISTRING_CHOOSER, 0x2, BattleScript_DecorateBoostSpAtk
	printfromtable gStatUpStringIds
	waitmessage B_WAIT_TIME_LONG
BattleScript_DecorateBoostSpAtk:
	setstatchanger STAT_SPATK, 2, FALSE
	statbuffchange STAT_BUFF_ALLOW_PTR | STAT_BUFF_NOT_PROTECT_AFFECTED, BattleScript_MoveEnd
	jumpifbyte CMP_EQUAL, cMULTISTRING_CHOOSER, 0x2, BattleScript_MoveEnd
	printfromtable gStatUpStringIds
	waitmessage B_WAIT_TIME_LONG
	goto BattleScript_MoveEnd

BattleScript_EffectRemoveTerrain:
	attackcanceler
	attackstring
	ppreduce
	jumpifword CMP_NO_COMMON_BITS, gFieldStatuses, STATUS_FIELD_TERRAIN_ANY, BattleScript_ButItFailed
	critcalc
	damagecalc
	adjustdamage
	attackanimation
	waitanimation
	effectivenesssound
	hitanimation BS_TARGET
	waitstate
	healthbarupdate BS_TARGET
	datahpupdate BS_TARGET
	critmessage
	waitmessage B_WAIT_TIME_LONG
	resultmessage
	waitmessage B_WAIT_TIME_LONG
	removeterrain
	jumpifbyte CMP_EQUAL, cMULTISTRING_CHOOSER, 4, BattleScript_MoveEnd
	printfromtable gTerrainEndingStringIds
	waitmessage B_WAIT_TIME_LONG
	playanimation BS_ATTACKER, B_ANIM_RESTORE_BG
	tryfaintmon BS_TARGET
	goto BattleScript_MoveEnd

BattleScript_EffectCoaching:
	attackcanceler
	attackstring
	ppreduce
	jumpifnoally BS_ATTACKER, BattleScript_ButItFailed
	copybyte gBattlerTarget, gBattlerAttacker
	setallytonexttarget EffectCoaching_CheckAllyStats
	goto BattleScript_ButItFailed
EffectCoaching_CheckAllyStats:
	jumpifstat BS_TARGET, CMP_NOT_EQUAL, STAT_ATK, MAX_STAT_STAGE, BattleScript_CoachingWorks
	jumpifstat BS_TARGET, CMP_NOT_EQUAL, STAT_DEF, MAX_STAT_STAGE, BattleScript_CoachingWorks
	goto BattleScript_ButItFailed   @ ally at max atk, def
BattleScript_CoachingWorks:
	attackanimation
	waitanimation
	setbyte sSTAT_ANIM_PLAYED, FALSE
	playstatchangeanimation BS_TARGET, BIT_ATK | BIT_DEF, 0x0
	setstatchanger STAT_ATK, 1, FALSE
	statbuffchange STAT_BUFF_ALLOW_PTR | STAT_BUFF_NOT_PROTECT_AFFECTED, BattleScript_CoachingBoostDef
	jumpifbyte CMP_EQUAL, cMULTISTRING_CHOOSER, 0x2, BattleScript_CoachingBoostDef
	printfromtable gStatUpStringIds
	waitmessage B_WAIT_TIME_LONG
BattleScript_CoachingBoostDef:
	setstatchanger STAT_DEF, 1, FALSE
	statbuffchange STAT_BUFF_ALLOW_PTR | STAT_BUFF_NOT_PROTECT_AFFECTED, BattleScript_MoveEnd
	jumpifbyte CMP_EQUAL, cMULTISTRING_CHOOSER, 0x2, BattleScript_MoveEnd
	printfromtable gStatUpStringIds
	waitmessage B_WAIT_TIME_LONG
	goto BattleScript_MoveEnd

BattleScript_EffectJungleHealing:
	attackcanceler
	attackstring
	ppreduce
	jumpifteamhealthy BS_ATTACKER, BattleScript_ButItFailed
	attackanimation
	waitanimation
	copybyte gBattlerTarget, gBattlerAttacker
	setbyte gBattleCommunication, 0
JungleHealing_RestoreTargetHealth:
	copybyte gBattlerAttacker, gBattlerTarget
	tryhealquarterhealth BS_TARGET, BattleScript_JungleHealing_TryCureStatus
	orword gHitMarker, HITMARKER_IGNORE_SUBSTITUTE
	healthbarupdate BS_TARGET
	datahpupdate BS_TARGET
	printstring STRINGID_PKMNREGAINEDHEALTH
	waitmessage B_WAIT_TIME_LONG
BattleScript_JungleHealing_TryCureStatus:
	jumpifmove MOVE_LIFE_DEW, BattleScript_JungleHealingTryRestoreAlly  @ life dew only heals
	jumpifstatus BS_TARGET, STATUS1_ANY, BattleScript_JungleHealingCureStatus
	goto BattleScript_JungleHealingTryRestoreAlly
BattleScript_JungleHealingCureStatus:
	curestatus BS_TARGET
	updatestatusicon BS_TARGET
	printstring STRINGID_PKMNSTATUSNORMAL
	waitmessage B_WAIT_TIME_LONG
BattleScript_JungleHealingTryRestoreAlly:
	jumpifbyte CMP_NOT_EQUAL, gBattleCommunication, 0x0, BattleScript_MoveEnd
	addbyte gBattleCommunication, 1
	jumpifnoally BS_TARGET, BattleScript_MoveEnd
	setallytonexttarget JungleHealing_RestoreTargetHealth
	goto BattleScript_MoveEnd

BattleScript_EffectAttackerDefenseDownHit:
	setmoveeffect MOVE_EFFECT_DEF_MINUS_1 | MOVE_EFFECT_AFFECTS_USER | MOVE_EFFECT_CERTAIN
	goto BattleScript_EffectHit

BattleScript_EffectRelicSong:
	setmoveeffect MOVE_EFFECT_RELIC_SONG | MOVE_EFFECT_AFFECTS_USER | MOVE_EFFECT_CERTAIN
	attackcanceler
	accuracycheck BattleScript_PrintMoveMissed, ACC_CURR_MOVE
	attackstring
	ppreduce
	critcalc
	damagecalc
	adjustdamage
	attackanimation
	waitanimation
	effectivenesssound
	hitanimation BS_TARGET
	waitstate
	healthbarupdate BS_TARGET
	datahpupdate BS_TARGET
	critmessage
	waitmessage B_WAIT_TIME_LONG
	resultmessage
	waitmessage B_WAIT_TIME_LONG
	seteffectwithchance
	argumentstatuseffect
	tryfaintmon BS_TARGET
	goto BattleScript_MoveEnd

BattleScript_EffectAllySwitch:
	attackcanceler
	accuracycheck BattleScript_PrintMoveMissed, ACC_CURR_MOVE
	attackstring
	ppreduce
	jumpifnoally BS_ATTACKER, BattleScript_ButItFailed
	attackanimation
	waitanimation
	printstring STRINGID_ALLYSWITCHPOSITION
	waitmessage B_WAIT_TIME_LONG
	goto BattleScript_MoveEnd

BattleScript_EffectFairyLock:
	attackcanceler
	accuracycheck BattleScript_PrintMoveMissed, ACC_CURR_MOVE
	attackstring
	ppreduce
	trysetfairylock BattleScript_ButItFailed
	attackanimation
	waitanimation
	printstring STRINGID_NOONEWILLBEABLETORUNAWAY
	waitmessage B_WAIT_TIME_LONG
	goto BattleScript_MoveEnd

BattleScript_EffectBurnUp:
	attackcanceler
	attackstring
	ppreduce
	jumpiftype BS_ATTACKER, TYPE_FIRE, BattleScript_BurnUpWorks
	goto BattleScript_ButItFailed
BattleScript_BurnUpWorks:
	accuracycheck BattleScript_MoveMissedPause, ACC_CURR_MOVE
	critcalc
	damagecalc
	adjustdamage
	attackanimation
	waitanimation
	effectivenesssound
	hitanimation BS_TARGET
	waitstate
	healthbarupdate BS_TARGET
	datahpupdate BS_TARGET
	critmessage
	waitmessage B_WAIT_TIME_LONG
	resultmessage
	waitmessage B_WAIT_TIME_LONG
	losetype BS_ATTACKER, TYPE_FIRE
	printstring STRINGID_ATTACKERLOSTFIRETYPE
	waitmessage B_WAIT_TIME_LONG
	tryfaintmon BS_TARGET
	goto BattleScript_MoveEnd

BattleScript_EffectPurify:
	attackcanceler
	attackstring
	ppreduce
	accuracycheck BattleScript_ButItFailed, NO_ACC_CALC_CHECK_LOCK_ON
	jumpifstatus BS_TARGET, STATUS1_ANY, BattleScript_PurifyWorks
	goto BattleScript_ButItFailed
BattleScript_PurifyWorks:
	attackanimation
	waitanimation
	curestatus BS_TARGET
	updatestatusicon BS_TARGET
	printstring STRINGID_ATTACKERCUREDTARGETSTATUS
	waitmessage B_WAIT_TIME_LONG
	tryhealhalfhealth BattleScript_AlreadyAtFullHp, BS_ATTACKER
	goto BattleScript_RestoreHp

BattleScript_EffectStrengthSap:
	setstatchanger STAT_ATK, 1, TRUE
	attackcanceler
	jumpifsubstituteblocks BattleScript_ButItFailedAtkStringPpReduce
	accuracycheck BattleScript_PrintMoveMissed, ACC_CURR_MOVE
	attackstring
	ppreduce
	jumpifstat BS_TARGET, CMP_NOT_EQUAL, STAT_ATK, MIN_STAT_STAGE, BattleScript_StrengthSapTryLower
	pause B_WAIT_TIME_SHORT
	statbuffchange STAT_BUFF_ALLOW_PTR, BattleScript_MoveEnd
	printfromtable gStatDownStringIds
	waitmessage B_WAIT_TIME_LONG
	goto BattleScript_MoveEnd
BattleScript_StrengthSapTryLower:
	getstatvalue BS_TARGET, STAT_ATK
	jumpiffullhp BS_ATTACKER, BattleScript_StrengthSapMustLower
	attackanimation
	waitanimation
	statbuffchange STAT_BUFF_ALLOW_PTR, BattleScript_StrengthSapHp
	jumpifbyte CMP_EQUAL, cMULTISTRING_CHOOSER, B_MSG_STAT_FELL_EMPTY, BattleScript_StrengthSapHp
BattleScript_StrengthSapLower:
	setgraphicalstatchangevalues
	playanimation BS_TARGET, B_ANIM_STATS_CHANGE, sB_ANIM_ARG1
	printfromtable gStatDownStringIds
	waitmessage B_WAIT_TIME_LONG
	goto BattleScript_StrengthSapHp
@ Drain HP without lowering a stat
BattleScript_StrengthSapTryHp:
	jumpiffullhp BS_ATTACKER, BattleScript_ButItFailed
	attackanimation
	waitanimation
BattleScript_StrengthSapHp:
	jumpifstatus3 BS_ATTACKER, STATUS3_HEAL_BLOCK, BattleScript_MoveEnd
	jumpiffullhp BS_ATTACKER, BattleScript_MoveEnd
	manipulatedamage DMG_BIG_ROOT
	healthbarupdate BS_ATTACKER
	datahpupdate BS_ATTACKER
	printstring STRINGID_PKMNENERGYDRAINED
	waitmessage B_WAIT_TIME_LONG
	goto BattleScript_MoveEnd
BattleScript_StrengthSapMustLower:
	statbuffchange STAT_BUFF_ALLOW_PTR, BattleScript_MoveEnd
	jumpifbyte CMP_EQUAL, cMULTISTRING_CHOOSER, B_MSG_STAT_FELL_EMPTY, BattleScript_MoveEnd
	attackanimation
	waitanimation
	goto BattleScript_StrengthSapLower

BattleScript_EffectBugBite:
	setmoveeffect MOVE_EFFECT_BUG_BITE | MOVE_EFFECT_CERTAIN
	goto BattleScript_EffectHit

BattleScript_EffectIncinerate:
	setmoveeffect MOVE_EFFECT_INCINERATE | MOVE_EFFECT_CERTAIN
	goto BattleScript_EffectHit

BattleScript_MoveEffectIncinerate::
	printstring STRINGID_INCINERATEBURN
	waitmessage B_WAIT_TIME_LONG
	return

BattleScript_MoveEffectBugBite::
	printstring STRINGID_BUGBITE
	waitmessage B_WAIT_TIME_LONG
	orword gHitMarker, HITMARKER_NO_ANIMATIONS
	setbyte sBERRY_OVERRIDE, TRUE   @ override the requirements for eating berries
	consumeberry BS_ATTACKER, TRUE  @ consume the berry, then restore the item from changedItems
	bicword gHitMarker, HITMARKER_NO_ANIMATIONS
	setbyte sBERRY_OVERRIDE, FALSE
	return

BattleScript_EffectCoreEnforcer:
	setmoveeffect MOVE_EFFECT_CORE_ENFORCER | MOVE_EFFECT_CERTAIN
	goto BattleScript_EffectHit

BattleScript_MoveEffectCoreEnforcer::
	setgastroacid BattleScript_CoreEnforcerRet
	printstring STRINGID_PKMNSABILITYSUPPRESSED
	waitmessage B_WAIT_TIME_LONG
	trytoclearprimalweather
	printstring STRINGID_EMPTYSTRING3
	waitmessage 1
BattleScript_CoreEnforcerRet:
	return

BattleScript_EffectLaserFocus:
	attackcanceler
	attackstring
	ppreduce
	setuserstatus3 STATUS3_LASER_FOCUS, BattleScript_ButItFailed
	attackanimation
	waitanimation
	printstring STRINGID_LASERFOCUS
	waitmessage B_WAIT_TIME_LONG
	goto BattleScript_MoveEnd

BattleScript_EffectVCreate:
	setmoveeffect MOVE_EFFECT_V_CREATE | MOVE_EFFECT_AFFECTS_USER
	goto BattleScript_EffectHit

BattleScript_VCreateStatLoss::
	jumpifstat BS_ATTACKER, CMP_GREATER_THAN, STAT_DEF, MIN_STAT_STAGE, BattleScript_VCreateStatAnim
	jumpifstat BS_ATTACKER, CMP_GREATER_THAN, STAT_SPDEF, MIN_STAT_STAGE, BattleScript_VCreateStatAnim
	jumpifstat BS_ATTACKER, CMP_EQUAL, STAT_SPEED, MIN_STAT_STAGE, BattleScript_VCreateStatLossRet
BattleScript_VCreateStatAnim:
	setbyte sSTAT_ANIM_PLAYED, FALSE
	playstatchangeanimation BS_ATTACKER, BIT_DEF | BIT_SPDEF | BIT_SPEED, STAT_CHANGE_NEGATIVE | STAT_CHANGE_CANT_PREVENT
	setstatchanger STAT_DEF, 1, TRUE
	statbuffchange MOVE_EFFECT_AFFECTS_USER | STAT_BUFF_NOT_PROTECT_AFFECTED | MOVE_EFFECT_CERTAIN, BattleScript_VCreateTrySpDef
	jumpifbyte CMP_EQUAL, cMULTISTRING_CHOOSER, B_MSG_STAT_WONT_DECREASE, BattleScript_VCreateTrySpDef
	printfromtable gStatDownStringIds
	waitmessage B_WAIT_TIME_LONG
BattleScript_VCreateTrySpDef:
	setstatchanger STAT_SPDEF, 1, TRUE
	statbuffchange MOVE_EFFECT_AFFECTS_USER | STAT_BUFF_NOT_PROTECT_AFFECTED | MOVE_EFFECT_CERTAIN, BattleScript_VCreateTrySpeed
	jumpifbyte CMP_EQUAL, cMULTISTRING_CHOOSER, B_MSG_STAT_WONT_DECREASE, BattleScript_VCreateTrySpeed
	printfromtable gStatDownStringIds
	waitmessage B_WAIT_TIME_LONG
BattleScript_VCreateTrySpeed:
	setstatchanger STAT_SPEED, 1, TRUE
	statbuffchange MOVE_EFFECT_AFFECTS_USER | STAT_BUFF_NOT_PROTECT_AFFECTED | MOVE_EFFECT_CERTAIN, BattleScript_VCreateStatLossRet
	jumpifbyte CMP_EQUAL, cMULTISTRING_CHOOSER, B_MSG_STAT_WONT_DECREASE, BattleScript_VCreateStatLossRet
	printfromtable gStatDownStringIds
	waitmessage B_WAIT_TIME_LONG
BattleScript_VCreateStatLossRet:
	return

BattleScript_SpectralThiefSteal::
	printstring STRINGID_SPECTRALTHIEFSTEAL
	waitmessage B_WAIT_TIME_LONG
	setbyte sB_ANIM_ARG2, 0
	playanimation BS_ATTACKER, B_ANIM_STATS_CHANGE, sB_ANIM_ARG1
	spectralthiefprintstats
	return

BattleScript_EffectSpectralThief:
	setmoveeffect MOVE_EFFECT_SPECTRAL_THIEF
	goto BattleScript_EffectHit

BattleScript_EffectPartingShot::
	attackcanceler
	attackstring
	ppreduce
	jumpifstat BS_TARGET, CMP_GREATER_THAN, STAT_ATK, MIN_STAT_STAGE, BattleScript_EffectPartingShotTryAtk
	jumpifstat BS_TARGET, CMP_EQUAL, STAT_SPATK, MIN_STAT_STAGE, BattleScript_CantLowerMultipleStats
BattleScript_EffectPartingShotTryAtk:
	accuracycheck BattleScript_PrintMoveMissed, ACC_CURR_MOVE
	attackanimation
	waitanimation
	setbyte sSTAT_ANIM_PLAYED, FALSE
	playstatchangeanimation BS_TARGET, BIT_ATK | BIT_SPATK, STAT_CHANGE_NEGATIVE | STAT_CHANGE_MULTIPLE_STATS
	playstatchangeanimation BS_TARGET, BIT_ATK, STAT_CHANGE_NEGATIVE
	setstatchanger STAT_ATK, 1, TRUE
	statbuffchange STAT_BUFF_ALLOW_PTR, BattleScript_EffectPartingShotTrySpAtk
	printfromtable gStatDownStringIds
	waitmessage B_WAIT_TIME_LONG
BattleScript_EffectPartingShotTrySpAtk:
	playstatchangeanimation BS_TARGET, BIT_SPATK, STAT_CHANGE_NEGATIVE
	setstatchanger STAT_SPATK, 1, TRUE
	statbuffchange STAT_BUFF_ALLOW_PTR, BattleScript_EffectPartingShotSwitch
	printfromtable gStatDownStringIds
	waitmessage B_WAIT_TIME_LONG
BattleScript_EffectPartingShotSwitch:
	moveendall
	jumpifbattletype BATTLE_TYPE_ARENA, BattleScript_PartingShotEnd
	jumpifcantswitch SWITCH_IGNORE_ESCAPE_PREVENTION | BS_ATTACKER, BattleScript_PartingShotEnd
	openpartyscreen BS_ATTACKER, BattleScript_PartingShotEnd
	switchoutabilities BS_ATTACKER
	waitstate
	switchhandleorder BS_ATTACKER, 2
	returntoball BS_ATTACKER
	getswitchedmondata BS_ATTACKER
	switchindataupdate BS_ATTACKER
	hpthresholds BS_ATTACKER
	trytoclearprimalweather
	printstring STRINGID_EMPTYSTRING3
	waitmessage 1
	printstring STRINGID_SWITCHINMON
	switchinanim BS_ATTACKER, TRUE
	waitstate
	switchineffects BS_ATTACKER
BattleScript_PartingShotEnd:
	end

BattleScript_EffectSpAtkUpHit:
	setmoveeffect MOVE_EFFECT_SP_ATK_PLUS_1 | MOVE_EFFECT_AFFECTS_USER
	goto BattleScript_EffectHit

BattleScript_EffectPowder:
	attackcanceler
	accuracycheck BattleScript_PrintMoveMissed, NO_ACC_CALC_CHECK_LOCK_ON
	attackstring
	ppreduce
	jumpifstatus2 BS_TARGET, STATUS2_POWDER, BattleScript_ButItFailed
	setpowder BS_TARGET
	attackanimation
	waitanimation
	printstring STRINGID_COVEREDINPOWDER
	waitmessage B_WAIT_TIME_LONG
	goto BattleScript_MoveEnd

BattleScript_EffectAromaticMist:
	attackcanceler
	attackstring
	ppreduce
	jumpifbyteequal gBattlerTarget, gBattlerAttacker, BattleScript_ButItFailed
	jumpiftargetally BattleScript_EffectAromaticMistWorks
	goto BattleScript_ButItFailed
BattleScript_EffectAromaticMistWorks:
	setstatchanger STAT_SPDEF, 1, FALSE
	statbuffchange STAT_BUFF_ALLOW_PTR, BattleScript_EffectAromaticMistEnd
	jumpifbyte CMP_NOT_EQUAL, cMULTISTRING_CHOOSER, B_MSG_STAT_WONT_INCREASE, BattleScript_AromaticMistAnim
	pause B_WAIT_TIME_SHORTEST
	printstring STRINGID_TARGETSTATWONTGOHIGHER
	waitmessage B_WAIT_TIME_LONG
	goto BattleScript_EffectAromaticMistEnd
BattleScript_AromaticMistAnim:
	attackanimation
	waitanimation
	setgraphicalstatchangevalues
	playanimation BS_TARGET, B_ANIM_STATS_CHANGE, sB_ANIM_ARG1
	printfromtable gStatUpStringIds
	waitmessage B_WAIT_TIME_LONG
BattleScript_EffectAromaticMistEnd:
	goto BattleScript_MoveEnd

BattleScript_EffectMagneticFlux::
	attackcanceler
	attackstring
	ppreduce
	setbyte gBattleCommunication, 0
BattleScript_EffectMagneticFluxStart:
	jumpifability BS_TARGET, ABILITY_MINUS, BattleScript_EffectMagneticFluxCheckStats
	jumpifability BS_TARGET, ABILITY_PLUS, BattleScript_EffectMagneticFluxCheckStats
	goto BattleScript_EffectMagneticFluxLoop
BattleScript_EffectMagneticFluxCheckStats:
	jumpifstat BS_TARGET, CMP_LESS_THAN, STAT_DEF, MAX_STAT_STAGE, BattleScript_EffectMagneticFluxTryDef
	jumpifstat BS_TARGET, CMP_EQUAL, STAT_SPDEF, MAX_STAT_STAGE, BattleScript_EffectMagneticFluxLoop
BattleScript_EffectMagneticFluxTryDef:
	jumpifbyte CMP_NOT_EQUAL, gBattleCommunication, 0, BattleScript_EffectMagneticFluxSkipAnim
	attackanimation
	waitanimation
BattleScript_EffectMagneticFluxSkipAnim:
	setbyte sSTAT_ANIM_PLAYED, FALSE
	playstatchangeanimation BS_TARGET, BIT_DEF | BIT_SPDEF, 0
	setstatchanger STAT_DEF, 1, FALSE
	statbuffchange STAT_BUFF_ALLOW_PTR, BattleScript_EffectMagneticFluxTrySpDef
	jumpifbyte CMP_EQUAL, cMULTISTRING_CHOOSER, B_MSG_STAT_WONT_INCREASE, BattleScript_EffectMagneticFluxTrySpDef
	addbyte gBattleCommunication, 1
	printfromtable gStatUpStringIds
	waitmessage B_WAIT_TIME_LONG
BattleScript_EffectMagneticFluxTrySpDef:
	setstatchanger STAT_SPDEF, 1, FALSE
	statbuffchange STAT_BUFF_ALLOW_PTR, BattleScript_EffectMagneticFluxLoop
	jumpifbyte CMP_EQUAL, cMULTISTRING_CHOOSER, B_MSG_STAT_WONT_INCREASE, BattleScript_EffectMagneticFluxLoop
	addbyte gBattleCommunication, 1
	printfromtable gStatUpStringIds
	waitmessage B_WAIT_TIME_LONG
BattleScript_EffectMagneticFluxLoop:
	jumpifbytenotequal gBattlerTarget, gBattlerAttacker, BattleScript_EffectMagneticFluxEnd
	setallytonexttarget BattleScript_EffectMagneticFluxStart
BattleScript_EffectMagneticFluxEnd:
	jumpifbyte CMP_NOT_EQUAL, gBattleCommunication, 0, BattleScript_MoveEnd
	goto BattleScript_ButItFailed

BattleScript_EffectGearUp::
	attackcanceler
	attackstring
	ppreduce
	setbyte gBattleCommunication, 0
BattleScript_EffectGearUpStart:
	jumpifability BS_TARGET, ABILITY_MINUS, BattleScript_EffectGearUpCheckStats
	jumpifability BS_TARGET, ABILITY_PLUS, BattleScript_EffectGearUpCheckStats
	goto BattleScript_EffectGearUpLoop
BattleScript_EffectGearUpCheckStats:
	jumpifstat BS_TARGET, CMP_LESS_THAN, STAT_ATK, MAX_STAT_STAGE, BattleScript_EffectGearUpTryAtk
	jumpifstat BS_TARGET, CMP_EQUAL, STAT_SPATK, MAX_STAT_STAGE, BattleScript_EffectGearUpLoop
BattleScript_EffectGearUpTryAtk:
	jumpifbyte CMP_NOT_EQUAL, gBattleCommunication, 0, BattleScript_EffectGearUpSkipAnim
	attackanimation
	waitanimation
BattleScript_EffectGearUpSkipAnim:
	setbyte sSTAT_ANIM_PLAYED, FALSE
	playstatchangeanimation BS_TARGET, BIT_ATK | BIT_SPATK, 0
	setstatchanger STAT_ATK, 1, FALSE
	statbuffchange STAT_BUFF_ALLOW_PTR, BattleScript_EffectGearUpTrySpAtk
	jumpifbyte CMP_EQUAL, cMULTISTRING_CHOOSER, B_MSG_STAT_WONT_INCREASE, BattleScript_EffectGearUpTrySpAtk
	addbyte gBattleCommunication, 1
	printfromtable gStatUpStringIds
	waitmessage B_WAIT_TIME_LONG
BattleScript_EffectGearUpTrySpAtk:
	setstatchanger STAT_SPATK, 1, FALSE
	statbuffchange STAT_BUFF_ALLOW_PTR, BattleScript_EffectGearUpLoop
	jumpifbyte CMP_EQUAL, cMULTISTRING_CHOOSER, B_MSG_STAT_WONT_INCREASE, BattleScript_EffectGearUpLoop
	addbyte gBattleCommunication, 1
	printfromtable gStatUpStringIds
	waitmessage B_WAIT_TIME_LONG
BattleScript_EffectGearUpLoop:
	jumpifbytenotequal gBattlerTarget, gBattlerAttacker, BattleScript_EffectGearUpEnd
	setallytonexttarget BattleScript_EffectGearUpStart
BattleScript_EffectGearUpEnd:
	jumpifbyte CMP_NOT_EQUAL, gBattleCommunication, 0, BattleScript_MoveEnd
	goto BattleScript_ButItFailed

BattleScript_EffectAcupressure:
	attackcanceler
	jumpifbyteequal gBattlerTarget, gBattlerAttacker, BattleScript_EffectAcupressureTry
	jumpifstatus2 BS_TARGET, STATUS2_SUBSTITUTE, BattleScript_PrintMoveMissed
BattleScript_EffectAcupressureTry:
	attackstring
	ppreduce
	tryaccupressure BS_TARGET, BattleScript_ButItFailed
	attackanimation
	waitanimation
	setgraphicalstatchangevalues
	playanimation BS_TARGET, B_ANIM_STATS_CHANGE, sB_ANIM_ARG1
	statbuffchange MOVE_EFFECT_CERTAIN, BattleScript_MoveEnd
	printstring STRINGID_DEFENDERSSTATROSE
	waitmessage B_WAIT_TIME_LONG
	goto BattleScript_MoveEnd

BattleScript_MoveEffectFeint::
	printstring STRINGID_FELLFORFEINT
	waitmessage B_WAIT_TIME_LONG
	return

BattleScript_EffectFeint:
	setmoveeffect MOVE_EFFECT_FEINT
	goto BattleScript_EffectHit

BattleScript_EffectThirdType:
	attackcanceler
	accuracycheck BattleScript_PrintMoveMissed, ACC_CURR_MOVE
	attackstring
	ppreduce
	trysetthirdtype BS_TARGET, BattleScript_ButItFailed
	attackanimation
	waitanimation
	printstring STRINGID_THIRDTYPEADDED
	waitmessage B_WAIT_TIME_LONG
	goto BattleScript_MoveEnd

BattleScript_EffectDefenseUp2Hit:
	setmoveeffect MOVE_EFFECT_DEF_PLUS_2 | MOVE_EFFECT_AFFECTS_USER
	goto BattleScript_EffectHit

BattleScript_EffectFlowerShield:
	attackcanceler
	attackstring
	ppreduce
	selectfirstvalidtarget
BattleScript_FlowerShieldIsAnyGrass:
	jumpiftype BS_TARGET, TYPE_GRASS, BattleScript_FlowerShieldLoopStart
	jumpifnexttargetvalid BattleScript_FlowerShieldIsAnyGrass
	goto BattleScript_ButItFailed
BattleScript_FlowerShieldLoopStart:
	selectfirstvalidtarget
BattleScript_FlowerShieldLoop:
	movevaluescleanup
	jumpiftype BS_TARGET, TYPE_GRASS, BattleScript_FlowerShieldLoop2
	goto BattleScript_FlowerShieldMoveTargetEnd
BattleScript_FlowerShieldLoop2:
	setstatchanger STAT_DEF, 1, FALSE
	statbuffchange STAT_BUFF_ALLOW_PTR, BattleScript_FlowerShieldMoveTargetEnd
	jumpifbyte CMP_LESS_THAN, cMULTISTRING_CHOOSER, B_MSG_STAT_WONT_INCREASE, BattleScript_FlowerShieldDoAnim
	jumpifbyte CMP_EQUAL, cMULTISTRING_CHOOSER, B_MSG_STAT_ROSE_EMPTY, BattleScript_FlowerShieldMoveTargetEnd
	pause 21
	goto BattleScript_FlowerShieldString
BattleScript_FlowerShieldDoAnim:
	attackanimation
	waitanimation
	setgraphicalstatchangevalues
	playanimation BS_TARGET, B_ANIM_STATS_CHANGE, sB_ANIM_ARG1
BattleScript_FlowerShieldString:
	printfromtable gStatUpStringIds
	waitmessage B_WAIT_TIME_LONG
BattleScript_FlowerShieldMoveTargetEnd:
	moveendto MOVEEND_NEXT_TARGET
	jumpifnexttargetvalid BattleScript_FlowerShieldLoop
	end

BattleScript_EffectRototiller:
	attackcanceler
	attackstring
	ppreduce
	getrototillertargets BattleScript_ButItFailed
	@ at least one battler is affected
	attackanimation
	waitanimation
	savetarget
	setbyte gBattlerTarget, 0
BattleScript_RototillerLoop:
	movevaluescleanup
	jumpifstat BS_TARGET, CMP_LESS_THAN, STAT_ATK, MAX_STAT_STAGE, BattleScript_RototillerCheckAffected
	jumpifstat BS_TARGET, CMP_EQUAL, STAT_SPATK, MAX_STAT_STAGE, BattleScript_RototillerCantRaiseMultipleStats
BattleScript_RototillerCheckAffected:
	jumpifnotrototilleraffected BS_TARGET, BattleScript_RototillerNoEffect
BattleScript_RototillerAffected:
	setbyte sSTAT_ANIM_PLAYED, FALSE
	playstatchangeanimation BS_TARGET, BIT_ATK | BIT_SPATK, 0
	setstatchanger STAT_ATK, 1, FALSE
	statbuffchange STAT_BUFF_ALLOW_PTR, BattleScript_RototillerTrySpAtk
	jumpifbyte CMP_EQUAL, cMULTISTRING_CHOOSER, B_MSG_STAT_WONT_INCREASE, BattleScript_RototillerTrySpAtk
	printfromtable gStatUpStringIds
	waitmessage B_WAIT_TIME_LONG
BattleScript_RototillerTrySpAtk::
	setstatchanger STAT_SPATK, 1, FALSE
	statbuffchange STAT_BUFF_ALLOW_PTR, BattleScript_RototillerMoveTargetEnd
	jumpifbyte CMP_EQUAL, cMULTISTRING_CHOOSER, B_MSG_STAT_WONT_INCREASE, BattleScript_RototillerMoveTargetEnd
	printfromtable gStatUpStringIds
	waitmessage B_WAIT_TIME_LONG
BattleScript_RototillerMoveTargetEnd:
	moveendto MOVEEND_NEXT_TARGET
	addbyte gBattlerTarget, 1
	jumpifbytenotequal gBattlerTarget, gBattlersCount, BattleScript_RototillerLoop
	end

BattleScript_RototillerCantRaiseMultipleStats:
	copybyte gBattlerAttacker, gBattlerTarget
	printstring STRINGID_STATSWONTINCREASE2
	waitmessage B_WAIT_TIME_LONG
	goto BattleScript_RototillerMoveTargetEnd

BattleScript_RototillerNoEffect:
	pause B_WAIT_TIME_SHORT
	printstring STRINGID_NOEFFECTONTARGET
	waitmessage B_WAIT_TIME_LONG
	goto BattleScript_RototillerMoveTargetEnd

BattleScript_EffectBestow:
	attackcanceler
	accuracycheck BattleScript_PrintMoveMissed, NO_ACC_CALC_CHECK_LOCK_ON
	attackstring
	ppreduce
	jumpifsubstituteblocks BattleScript_ButItFailed
	trybestow BattleScript_ButItFailed
	attackanimation
	waitanimation
	printstring STRINGID_BESTOWITEMGIVING
	waitmessage B_WAIT_TIME_LONG
	goto BattleScript_MoveEnd

BattleScript_EffectAfterYou:
	attackcanceler
	accuracycheck BattleScript_PrintMoveMissed, ACC_CURR_MOVE
	attackstring
	ppreduce
	tryafteryou BattleScript_ButItFailed
	attackanimation
	waitanimation
	printstring STRINGID_KINDOFFER
	waitmessage B_WAIT_TIME_LONG
	goto BattleScript_MoveEnd

BattleScript_EffectFlameBurst:
	setmoveeffect MOVE_EFFECT_FLAME_BURST | MOVE_EFFECT_AFFECTS_USER
	goto BattleScript_EffectHit

BattleScript_MoveEffectFlameBurst::
	tryfaintmon BS_TARGET
	copybyte sBATTLER, sSAVED_BATTLER
	printstring STRINGID_BURSTINGFLAMESHIT
	waitmessage B_WAIT_TIME_LONG
	savetarget
	copybyte gBattlerTarget, sSAVED_BATTLER
	healthbarupdate BS_TARGET
	datahpupdate BS_TARGET
	tryfaintmon BS_TARGET
	restoretarget
	goto BattleScript_MoveEnd

BattleScript_EffectPowerTrick:
	attackcanceler
	accuracycheck BattleScript_PrintMoveMissed, ACC_CURR_MOVE
	attackstring
	ppreduce
	powertrick BS_ATTACKER
	attackanimation
	waitanimation
	printstring STRINGID_PKMNSWITCHEDATKANDDEF
	waitmessage B_WAIT_TIME_LONG
	goto BattleScript_MoveEnd

BattleScript_EffectPsychoShift:
	attackcanceler
	accuracycheck BattleScript_PrintMoveMissed, ACC_CURR_MOVE
	attackstring
	ppreduce
	jumpifstatus BS_ATTACKER, STATUS1_ANY, BattleScript_EffectPsychoShiftCanWork
	goto BattleScript_ButItFailed
BattleScript_EffectPsychoShiftCanWork:
	jumpifstatus BS_TARGET, STATUS1_ANY, BattleScript_ButItFailed
	jumpifsafeguard BattleScript_SafeguardProtected
	trypsychoshift BattleScript_ButItFailed
	attackanimation
	waitanimation
	copybyte gEffectBattler, gBattlerTarget
	printfromtable gStatusConditionsStringIds
	waitmessage B_WAIT_TIME_LONG
	statusanimation BS_TARGET
	updatestatusicon BS_TARGET
	curestatus BS_ATTACKER
	printstring STRINGID_PKMNSTATUSNORMAL
	waitmessage B_WAIT_TIME_LONG
	updatestatusicon BS_ATTACKER
	goto BattleScript_MoveEnd

BattleScript_EffectSynchronoise:
	attackcanceler
	attackstring
	ppreduce
	selectfirstvalidtarget
BattleScript_SynchronoiseLoop:
	movevaluescleanup
	jumpifcantusesynchronoise BattleScript_SynchronoiseNoEffect
	accuracycheck BattleScript_SynchronoiseMissed, ACC_CURR_MOVE
	critcalc
	damagecalc
	adjustdamage
	attackanimation
	waitanimation
	effectivenesssound
	hitanimation BS_TARGET
	waitstate
	healthbarupdate BS_TARGET
	datahpupdate BS_TARGET
	critmessage
	waitmessage B_WAIT_TIME_LONG
	resultmessage
	waitmessage B_WAIT_TIME_LONG
	printstring STRINGID_EMPTYSTRING3
	waitmessage 1
	tryfaintmon BS_TARGET
BattleScript_SynchronoiseMoveTargetEnd:
	moveendto MOVEEND_NEXT_TARGET
	jumpifnexttargetvalid BattleScript_SynchronoiseLoop
	end
BattleScript_SynchronoiseMissed:
	pause B_WAIT_TIME_SHORT
	resultmessage
	waitmessage B_WAIT_TIME_LONG
	goto BattleScript_SynchronoiseMoveTargetEnd
BattleScript_SynchronoiseNoEffect:
	pause B_WAIT_TIME_SHORT
	printstring STRINGID_NOEFFECTONTARGET
	waitmessage B_WAIT_TIME_LONG
	goto BattleScript_SynchronoiseMoveTargetEnd

BattleScript_EffectSmackDown:
	setmoveeffect MOVE_EFFECT_SMACK_DOWN
	goto BattleScript_EffectHit

BattleScript_MoveEffectSmackDown::
	printstring STRINGID_FELLSTRAIGHTDOWN
	waitmessage B_WAIT_TIME_LONG
	return

BattleScript_EffectHitEnemyHealAlly:
	jumpiftargetally BattleScript_EffectHealPulse
	goto BattleScript_EffectHit

BattleScript_EffectDefog:
	setstatchanger STAT_EVASION, 1, TRUE
	attackcanceler
	jumpifsubstituteblocks BattleScript_DefogIfCanClearHazards
	jumpifstat BS_TARGET, CMP_NOT_EQUAL, STAT_EVASION, MIN_STAT_STAGE, BattleScript_DefogWorks
BattleScript_DefogIfCanClearHazards:
	defogclear BS_ATTACKER, FALSE, BattleScript_ButItFailedAtkStringPpReduce
BattleScript_DefogWorks:
	accuracycheck BattleScript_PrintMoveMissed, ACC_CURR_MOVE
	attackstring
	ppreduce
	statbuffchange STAT_BUFF_ALLOW_PTR, BattleScript_DefogTryHazardsWithAnim
	jumpifbyte CMP_LESS_THAN, cMULTISTRING_CHOOSER, B_MSG_STAT_WONT_DECREASE, BattleScript_DefogDoAnim
	jumpifbyte CMP_EQUAL, cMULTISTRING_CHOOSER, B_MSG_STAT_FELL_EMPTY, BattleScript_DefogTryHazardsWithAnim
	pause B_WAIT_TIME_SHORT
	goto BattleScript_DefogPrintString
BattleScript_DefogDoAnim::
	attackanimation
	waitanimation
	setgraphicalstatchangevalues
	playanimation BS_TARGET, B_ANIM_STATS_CHANGE, sB_ANIM_ARG1
BattleScript_DefogPrintString::
	printfromtable gStatDownStringIds
	waitmessage B_WAIT_TIME_LONG
BattleScript_DefogTryHazards::
	copybyte gEffectBattler, gBattlerAttacker
	defogclear BS_ATTACKER, TRUE, NULL
	copybyte gBattlerAttacker, gEffectBattler
	goto BattleScript_MoveEnd
BattleScript_DefogTryHazardsWithAnim:
	attackanimation
	waitanimation
	goto BattleScript_DefogTryHazards

BattleScript_EffectCopycat:
	attackcanceler
	attackstring
	pause 5
	trycopycat BattleScript_CopycatFail
	attackanimation
	waitanimation
	jumptocalledmove TRUE
BattleScript_CopycatFail:
	ppreduce
	goto BattleScript_ButItFailed

BattleScript_EffectInstruct:
	attackcanceler
	attackstring
	ppreduce
	pause 5
	tryinstruct BattleScript_ButItFailed
	attackanimation
	waitanimation
	printstring STRINGID_USEDINSTRUCTEDMOVE
	waitmessage B_WAIT_TIME_LONG
	setbyte sB_ANIM_TURN, 0
	setbyte sB_ANIM_TARGETS_HIT, 0
	jumptocalledmove TRUE

BattleScript_EffectAutotomize:
	setstatchanger STAT_SPEED, 2, FALSE
	attackcanceler
	attackstring
	ppreduce
	statbuffchange MOVE_EFFECT_AFFECTS_USER | STAT_BUFF_ALLOW_PTR, BattleScript_AutotomizeWeightLoss
	jumpifbyte CMP_NOT_EQUAL, cMULTISTRING_CHOOSER, B_MSG_STAT_WONT_INCREASE, BattleScript_AutotomizeAttackAnim
	pause B_WAIT_TIME_SHORT
	goto BattleScript_AutotomizePrintString
BattleScript_AutotomizeAttackAnim::
	attackanimation
	waitanimation
BattleScript_AutotomizeDoAnim::
	setgraphicalstatchangevalues
	playanimation BS_ATTACKER, B_ANIM_STATS_CHANGE, sB_ANIM_ARG1
BattleScript_AutotomizePrintString::
	printfromtable gStatUpStringIds
	waitmessage B_WAIT_TIME_LONG
BattleScript_AutotomizeWeightLoss::
	jumpifmovehadnoeffect BattleScript_MoveEnd
	tryautotomize BS_ATTACKER, BattleScript_MoveEnd
	printstring STRINGID_BECAMENIMBLE
	waitmessage B_WAIT_TIME_LONG
	goto BattleScript_MoveEnd

BattleScript_EffectFinalGambit:
	attackcanceler
	accuracycheck BattleScript_PrintMoveMissed, ACC_CURR_MOVE
	attackstring
	ppreduce
	critcalc
	typecalc
	bichalfword gMoveResultFlags, MOVE_RESULT_SUPER_EFFECTIVE | MOVE_RESULT_NOT_VERY_EFFECTIVE
	dmgtocurrattackerhp
	adjustdamage
	attackanimation
	waitanimation
	effectivenesssound
	hitanimation BS_TARGET
	waitstate
	healthbarupdate BS_TARGET
	datahpupdate BS_TARGET
	resultmessage
	waitmessage B_WAIT_TIME_LONG
	dmgtocurrattackerhp
	healthbarupdate BS_ATTACKER
	datahpupdate BS_ATTACKER
	seteffectwithchance
	tryfaintmon BS_ATTACKER
	tryfaintmon BS_TARGET
	jumpifmovehadnoeffect BattleScript_MoveEnd
	goto BattleScript_MoveEnd

BattleScript_EffectHitSwitchTarget:
	attackcanceler
	accuracycheck BattleScript_PrintMoveMissed, ACC_CURR_MOVE
	attackstring
	ppreduce
	critcalc
	damagecalc
	adjustdamage
	attackanimation
	waitanimation
	effectivenesssound
	hitanimation BS_TARGET
	waitstate
	healthbarupdate BS_TARGET
	datahpupdate BS_TARGET
	critmessage
	waitmessage B_WAIT_TIME_LONG
	resultmessage
	waitmessage B_WAIT_TIME_LONG
	tryfaintmon BS_TARGET
	moveendcase MOVEEND_MAGICIAN	@ possibly others?
	jumpifability BS_TARGET, ABILITY_SUCTION_CUPS, BattleScript_AbilityPreventsPhasingOut
	jumpifstatus3 BS_TARGET, STATUS3_ROOTED, BattleScript_PrintMonIsRooted
	tryhitswitchtarget BattleScript_EffectHitSwitchTargetMoveEnd
BattleScript_EffectHitSwitchTargetMoveEnd:
	moveendall
	end

BattleScript_EffectClearSmog:
	setmoveeffect MOVE_EFFECT_CLEAR_SMOG
	goto BattleScript_EffectHit

BattleScript_EffectToxicThread:
	setstatchanger STAT_SPEED, 2, TRUE
	attackcanceler
	jumpifsubstituteblocks BattleScript_ButItFailedAtkStringPpReduce
	jumpifstat BS_TARGET, CMP_NOT_EQUAL, STAT_SPEED, MIN_STAT_STAGE, BattleScript_ToxicThreadWorks
	jumpifstatus BS_TARGET, STATUS1_PSN_ANY, BattleScript_ButItFailedAtkStringPpReduce
BattleScript_ToxicThreadWorks:
	accuracycheck BattleScript_PrintMoveMissed, ACC_CURR_MOVE
	attackstring
	ppreduce
	statbuffchange STAT_BUFF_ALLOW_PTR, BattleScript_ToxicThreadTryPsn
	jumpifbyte CMP_LESS_THAN, cMULTISTRING_CHOOSER, B_MSG_STAT_WONT_DECREASE, BattleScript_ToxicThreadDoAnim
	jumpifbyte CMP_EQUAL, cMULTISTRING_CHOOSER, B_MSG_STAT_FELL_EMPTY, BattleScript_ToxicThreadTryPsn
	pause B_WAIT_TIME_SHORT
	goto BattleScript_ToxicThreadPrintString
BattleScript_ToxicThreadDoAnim::
	attackanimation
	waitanimation
	setgraphicalstatchangevalues
	playanimation BS_TARGET, B_ANIM_STATS_CHANGE, sB_ANIM_ARG1
BattleScript_ToxicThreadPrintString::
	printfromtable gStatDownStringIds
	waitmessage B_WAIT_TIME_LONG
BattleScript_ToxicThreadTryPsn::
	setmoveeffect MOVE_EFFECT_POISON
	seteffectprimary
	goto BattleScript_MoveEnd

BattleScript_EffectVenomDrench:
	attackcanceler
	attackstring
	ppreduce
	jumpifstatus BS_TARGET, STATUS1_PSN_ANY, BattleScript_EffectVenomDrenchCanBeUsed
	goto BattleScript_ButItFailed
BattleScript_EffectVenomDrenchCanBeUsed:
	jumpifstat BS_TARGET, CMP_GREATER_THAN, STAT_ATK, MIN_STAT_STAGE, BattleScript_VenomDrenchDoMoveAnim
	jumpifstat BS_TARGET, CMP_GREATER_THAN, STAT_SPATK, MIN_STAT_STAGE, BattleScript_VenomDrenchDoMoveAnim
	jumpifstat BS_TARGET, CMP_EQUAL, STAT_SPEED, MIN_STAT_STAGE, BattleScript_CantLowerMultipleStats
BattleScript_VenomDrenchDoMoveAnim::
	accuracycheck BattleScript_ButItFailed, ACC_CURR_MOVE
	attackanimation
	waitanimation
	setbyte sSTAT_ANIM_PLAYED, FALSE
	playstatchangeanimation BS_TARGET, BIT_ATK | BIT_SPATK | BIT_SPEED, STAT_CHANGE_NEGATIVE | STAT_CHANGE_MULTIPLE_STATS
	playstatchangeanimation BS_TARGET, BIT_ATK, STAT_CHANGE_NEGATIVE
	setstatchanger STAT_ATK, 1, TRUE
	statbuffchange STAT_BUFF_ALLOW_PTR, BattleScript_VenomDrenchTryLowerSpAtk
	jumpifbyte CMP_EQUAL, cMULTISTRING_CHOOSER, B_MSG_STAT_WONT_DECREASE, BattleScript_VenomDrenchTryLowerSpAtk
	printfromtable gStatDownStringIds
	waitmessage B_WAIT_TIME_LONG
BattleScript_VenomDrenchTryLowerSpAtk::
	playstatchangeanimation BS_TARGET, BIT_SPATK, STAT_CHANGE_NEGATIVE
	setstatchanger STAT_SPATK, 1, TRUE
	statbuffchange STAT_BUFF_ALLOW_PTR, BattleScript_VenomDrenchTryLowerSpeed
	jumpifbyte CMP_EQUAL, cMULTISTRING_CHOOSER, B_MSG_STAT_WONT_DECREASE, BattleScript_VenomDrenchTryLowerSpeed
	printfromtable gStatDownStringIds
	waitmessage B_WAIT_TIME_LONG
BattleScript_VenomDrenchTryLowerSpeed::
	playstatchangeanimation BS_TARGET, BIT_SPEED, STAT_CHANGE_NEGATIVE
	setstatchanger STAT_SPEED, 1, TRUE
	statbuffchange STAT_BUFF_ALLOW_PTR, BattleScript_VenomDrenchEnd
	jumpifbyte CMP_EQUAL, cMULTISTRING_CHOOSER, B_MSG_STAT_WONT_DECREASE, BattleScript_VenomDrenchEnd
	printfromtable gStatDownStringIds
	waitmessage B_WAIT_TIME_LONG
BattleScript_VenomDrenchEnd::
	goto BattleScript_MoveEnd

BattleScript_EffectNobleRoar:
	attackcanceler
	attackstring
	ppreduce
	jumpifstat BS_TARGET, CMP_GREATER_THAN, STAT_ATK, MIN_STAT_STAGE, BattleScript_NobleRoarDoMoveAnim
	jumpifstat BS_TARGET, CMP_EQUAL, STAT_SPATK, MIN_STAT_STAGE, BattleScript_CantLowerMultipleStats
BattleScript_NobleRoarDoMoveAnim::
	accuracycheck BattleScript_ButItFailed, ACC_CURR_MOVE
	attackanimation
	waitanimation
	setbyte sSTAT_ANIM_PLAYED, FALSE
	playstatchangeanimation BS_TARGET, BIT_ATK | BIT_SPATK, STAT_CHANGE_NEGATIVE | STAT_CHANGE_MULTIPLE_STATS
	playstatchangeanimation BS_TARGET, BIT_ATK, STAT_CHANGE_NEGATIVE
	setstatchanger STAT_ATK, 1, TRUE
	statbuffchange STAT_BUFF_ALLOW_PTR, BattleScript_NobleRoarTryLowerSpAtk
	jumpifbyte CMP_EQUAL, cMULTISTRING_CHOOSER, B_MSG_STAT_WONT_DECREASE, BattleScript_NobleRoarTryLowerSpAtk
	printfromtable gStatDownStringIds
	waitmessage B_WAIT_TIME_LONG
BattleScript_NobleRoarTryLowerSpAtk::
	playstatchangeanimation BS_TARGET, BIT_SPATK, STAT_CHANGE_NEGATIVE
	setstatchanger STAT_SPATK, 1, TRUE
	statbuffchange STAT_BUFF_ALLOW_PTR, BattleScript_NobleRoarEnd
	jumpifbyte CMP_EQUAL, cMULTISTRING_CHOOSER, B_MSG_STAT_WONT_DECREASE, BattleScript_NobleRoarEnd
	printfromtable gStatDownStringIds
	waitmessage B_WAIT_TIME_LONG
BattleScript_NobleRoarEnd::
	goto BattleScript_MoveEnd

BattleScript_EffectShellSmash:
	attackcanceler
	attackstring
	ppreduce
	jumpifstat BS_ATTACKER, CMP_LESS_THAN, STAT_ATK, MAX_STAT_STAGE, BattleScript_ShellSmashTryDef
	jumpifstat BS_ATTACKER, CMP_LESS_THAN, STAT_SPATK, MAX_STAT_STAGE, BattleScript_ShellSmashTryDef
	jumpifstat BS_ATTACKER, CMP_LESS_THAN, STAT_SPEED, MAX_STAT_STAGE, BattleScript_ShellSmashTryDef
	jumpifstat BS_ATTACKER, CMP_GREATER_THAN, STAT_DEF, MIN_STAT_STAGE, BattleScript_ShellSmashTryDef
	jumpifstat BS_ATTACKER, CMP_EQUAL, STAT_SPDEF, MIN_STAT_STAGE, BattleScript_ButItFailed
BattleScript_ShellSmashTryDef::
	attackanimation
	waitanimation
	setbyte sSTAT_ANIM_PLAYED, FALSE
	playstatchangeanimation BS_ATTACKER, BIT_DEF | BIT_SPDEF, STAT_CHANGE_NEGATIVE | STAT_CHANGE_CANT_PREVENT
	setstatchanger STAT_DEF, 1, TRUE
	statbuffchange MOVE_EFFECT_AFFECTS_USER | STAT_BUFF_ALLOW_PTR | MOVE_EFFECT_CERTAIN, BattleScript_ShellSmashTrySpDef
	jumpifbyte CMP_EQUAL, cMULTISTRING_CHOOSER, B_MSG_STAT_WONT_INCREASE, BattleScript_ShellSmashTrySpDef
	printfromtable gStatUpStringIds
	waitmessage B_WAIT_TIME_LONG
BattleScript_ShellSmashTrySpDef:
	setstatchanger STAT_SPDEF, 1, TRUE
	statbuffchange MOVE_EFFECT_AFFECTS_USER | STAT_BUFF_ALLOW_PTR | MOVE_EFFECT_CERTAIN, BattleScript_ShellSmashTryAttack
	jumpifbyte CMP_EQUAL, cMULTISTRING_CHOOSER, B_MSG_STAT_WONT_INCREASE, BattleScript_ShellSmashTryAttack
	printfromtable gStatUpStringIds
	waitmessage B_WAIT_TIME_LONG
BattleScript_ShellSmashTryAttack:
	setbyte sSTAT_ANIM_PLAYED, FALSE
	playstatchangeanimation BS_ATTACKER, BIT_SPATK | BIT_ATK | BIT_SPEED, STAT_CHANGE_BY_TWO
	setstatchanger STAT_ATK, 2, FALSE
	statbuffchange MOVE_EFFECT_AFFECTS_USER | STAT_BUFF_ALLOW_PTR, BattleScript_ShellSmashTrySpAtk
	jumpifbyte CMP_EQUAL, cMULTISTRING_CHOOSER, B_MSG_STAT_WONT_INCREASE, BattleScript_ShellSmashTrySpAtk
	printfromtable gStatUpStringIds
	waitmessage B_WAIT_TIME_LONG
BattleScript_ShellSmashTrySpAtk:
	setstatchanger STAT_SPATK, 2, FALSE
	statbuffchange MOVE_EFFECT_AFFECTS_USER | STAT_BUFF_ALLOW_PTR, BattleScript_ShellSmashTrySpeed
	jumpifbyte CMP_EQUAL, cMULTISTRING_CHOOSER, B_MSG_STAT_WONT_INCREASE, BattleScript_ShellSmashTrySpeed
	printfromtable gStatUpStringIds
	waitmessage B_WAIT_TIME_LONG
BattleScript_ShellSmashTrySpeed:
	setstatchanger STAT_SPEED, 2, FALSE
	statbuffchange MOVE_EFFECT_AFFECTS_USER | STAT_BUFF_ALLOW_PTR, BattleScript_ShellSmashEnd
	jumpifbyte CMP_EQUAL, cMULTISTRING_CHOOSER, B_MSG_STAT_WONT_INCREASE, BattleScript_ShellSmashEnd
	printfromtable gStatUpStringIds
	waitmessage B_WAIT_TIME_LONG
BattleScript_ShellSmashEnd:
	goto BattleScript_MoveEnd

BattleScript_EffectLastResort:
	attackcanceler
	attackstring
	ppreduce
	jumpifcantuselastresort BS_ATTACKER, BattleScript_ButItFailed
	accuracycheck BattleScript_PrintMoveMissed, ACC_CURR_MOVE
	goto BattleScript_HitFromCritCalc

BattleScript_EffectGrowth:
	attackcanceler
	attackstring
	ppreduce
	jumpifstat BS_ATTACKER, CMP_LESS_THAN, STAT_ATK, MAX_STAT_STAGE, BattleScript_GrowthDoMoveAnim
	jumpifstat BS_ATTACKER, CMP_EQUAL, STAT_SPATK, MAX_STAT_STAGE, BattleScript_CantRaiseMultipleStats
BattleScript_GrowthDoMoveAnim::
	attackanimation
	waitanimation
	setbyte sSTAT_ANIM_PLAYED, FALSE
	playstatchangeanimation BS_ATTACKER, BIT_ATK | BIT_SPATK, 0
.if B_GROWTH_UNDER_SUN >= GEN_5
	jumpifweatheraffected BS_ATTACKER, B_WEATHER_SUN, BattleScript_GrowthAtk2
.endif
	setstatchanger STAT_ATK, 1, FALSE
	goto BattleScript_GrowthAtk
BattleScript_GrowthAtk2:
	setstatchanger STAT_ATK, 2, FALSE
BattleScript_GrowthAtk:
	statbuffchange MOVE_EFFECT_AFFECTS_USER | STAT_BUFF_ALLOW_PTR, BattleScript_GrowthTrySpAtk
	jumpifbyte CMP_EQUAL, cMULTISTRING_CHOOSER, B_MSG_STAT_WONT_INCREASE, BattleScript_GrowthTrySpAtk
	printfromtable gStatUpStringIds
	waitmessage B_WAIT_TIME_LONG
BattleScript_GrowthTrySpAtk::
.if B_GROWTH_UNDER_SUN >= GEN_5
	jumpifweatheraffected BS_ATTACKER, B_WEATHER_SUN, BattleScript_GrowthSpAtk2
.endif
	setstatchanger STAT_SPATK, 1, FALSE
	goto BattleScript_GrowthSpAtk
BattleScript_GrowthSpAtk2:
	setstatchanger STAT_SPATK, 2, FALSE
BattleScript_GrowthSpAtk:
	statbuffchange MOVE_EFFECT_AFFECTS_USER | STAT_BUFF_ALLOW_PTR, BattleScript_GrowthEnd
	jumpifbyte CMP_EQUAL, cMULTISTRING_CHOOSER, B_MSG_STAT_WONT_INCREASE, BattleScript_GrowthEnd
	printfromtable gStatUpStringIds
	waitmessage B_WAIT_TIME_LONG
BattleScript_GrowthEnd:
	goto BattleScript_MoveEnd

BattleScript_EffectSoak:
	attackcanceler
	accuracycheck BattleScript_PrintMoveMissed, ACC_CURR_MOVE
	attackstring
	ppreduce
	jumpifability BS_TARGET, ABILITY_MULTITYPE, BattleScript_ButItFailed
	jumpifability BS_TARGET, ABILITY_RKS_SYSTEM, BattleScript_ButItFailed
	jumpifsubstituteblocks BattleScript_ButItFailed
	attackanimation
	waitanimation
	trysoak BattleScript_ButItFailed
	printstring STRINGID_TARGETCHANGEDTYPE
	waitmessage B_WAIT_TIME_LONG
	goto BattleScript_MoveEnd

BattleScript_EffectReflectType:
	attackcanceler
	accuracycheck BattleScript_PrintMoveMissed, ACC_CURR_MOVE
	attackstring
	ppreduce
	tryreflecttype BattleScript_ButItFailed
	attackanimation
	waitanimation
	printstring STRINGID_REFLECTTARGETSTYPE
	waitmessage B_WAIT_TIME_LONG
	goto BattleScript_MoveEnd

BattleScript_EffectElectrify:
	attackcanceler
	accuracycheck BattleScript_PrintMoveMissed, ACC_CURR_MOVE
	attackstring
	ppreduce
	tryelectrify BattleScript_ButItFailed
	attackanimation
	waitanimation
	printstring STRINGID_TARGETELECTRIFIED
	waitmessage B_WAIT_TIME_LONG
	goto BattleScript_MoveEnd

BattleScript_EffectShiftGear:
	attackcanceler
	attackstring
	ppreduce
	jumpifstat BS_ATTACKER, CMP_LESS_THAN, STAT_SPEED, MAX_STAT_STAGE, BattleScript_ShiftGearDoMoveAnim
	jumpifstat BS_ATTACKER, CMP_EQUAL, STAT_ATK, MAX_STAT_STAGE, BattleScript_CantRaiseMultipleStats
BattleScript_ShiftGearDoMoveAnim:
	attackanimation
	waitanimation
	setbyte sSTAT_ANIM_PLAYED, FALSE
	jumpifstat BS_ATTACKER, CMP_GREATER_THAN, STAT_SPEED, 10, BattleScript_ShiftGearSpeedBy1
	playstatchangeanimation BS_ATTACKER, BIT_SPEED | BIT_ATK, STAT_CHANGE_BY_TWO
	setstatchanger STAT_SPEED, 2, FALSE
	goto BattleScript_ShiftGearDoSpeed
BattleScript_ShiftGearSpeedBy1:
	playstatchangeanimation BS_ATTACKER, BIT_SPEED | BIT_ATK, 0
	setstatchanger STAT_SPEED, 1, FALSE
BattleScript_ShiftGearDoSpeed:
	statbuffchange MOVE_EFFECT_AFFECTS_USER | STAT_BUFF_ALLOW_PTR, BattleScript_ShiftGearTryAtk
	jumpifbyte CMP_EQUAL, cMULTISTRING_CHOOSER, B_MSG_STAT_WONT_INCREASE, BattleScript_ShiftGearTryAtk
	printfromtable gStatUpStringIds
	waitmessage B_WAIT_TIME_LONG
BattleScript_ShiftGearTryAtk:
	setstatchanger STAT_ATK, 1, FALSE
	statbuffchange MOVE_EFFECT_AFFECTS_USER | STAT_BUFF_ALLOW_PTR, BattleScript_ShiftGearEnd
	jumpifbyte CMP_EQUAL, cMULTISTRING_CHOOSER, B_MSG_STAT_WONT_INCREASE, BattleScript_ShiftGearEnd
	printfromtable gStatUpStringIds
	waitmessage B_WAIT_TIME_LONG
BattleScript_ShiftGearEnd:
	goto BattleScript_MoveEnd

BattleScript_EffectCoil:
	attackcanceler
	attackstring
	ppreduce
	jumpifstat BS_ATTACKER, CMP_LESS_THAN, STAT_ATK, MAX_STAT_STAGE, BattleScript_CoilDoMoveAnim
	jumpifstat BS_ATTACKER, CMP_LESS_THAN, STAT_DEF, MAX_STAT_STAGE, BattleScript_CoilDoMoveAnim
	jumpifstat BS_ATTACKER, CMP_EQUAL, STAT_ACC, MAX_STAT_STAGE, BattleScript_CantRaiseMultipleStats
BattleScript_CoilDoMoveAnim:
	attackanimation
	waitanimation
	setbyte sSTAT_ANIM_PLAYED, FALSE
	playstatchangeanimation BS_ATTACKER, BIT_ATK | BIT_DEF | BIT_ACC, 0
	setstatchanger STAT_ATK, 1, FALSE
	statbuffchange MOVE_EFFECT_AFFECTS_USER | STAT_BUFF_ALLOW_PTR, BattleScript_CoilTryDef
	jumpifbyte CMP_EQUAL, cMULTISTRING_CHOOSER, B_MSG_STAT_WONT_INCREASE, BattleScript_CoilTryDef
	printfromtable gStatUpStringIds
	waitmessage B_WAIT_TIME_LONG
BattleScript_CoilTryDef:
	setstatchanger STAT_DEF, 1, FALSE
	statbuffchange MOVE_EFFECT_AFFECTS_USER | STAT_BUFF_ALLOW_PTR, BattleScript_CoilTryAcc
	jumpifbyte CMP_EQUAL, cMULTISTRING_CHOOSER, B_MSG_STAT_WONT_INCREASE, BattleScript_CoilTryAcc
	printfromtable gStatUpStringIds
	waitmessage B_WAIT_TIME_LONG
BattleScript_CoilTryAcc:
	setstatchanger STAT_ACC, 1, FALSE
	statbuffchange MOVE_EFFECT_AFFECTS_USER | STAT_BUFF_ALLOW_PTR, BattleScript_CoilEnd
	jumpifbyte CMP_EQUAL, cMULTISTRING_CHOOSER, B_MSG_STAT_WONT_INCREASE, BattleScript_CoilEnd
	printfromtable gStatUpStringIds
	waitmessage B_WAIT_TIME_LONG
BattleScript_CoilEnd:
	goto BattleScript_MoveEnd

BattleScript_EffectQuiverDance:
	attackcanceler
	attackstring
	ppreduce
	jumpifstat BS_ATTACKER, CMP_LESS_THAN, STAT_SPATK, MAX_STAT_STAGE, BattleScript_QuiverDanceDoMoveAnim
	jumpifstat BS_ATTACKER, CMP_LESS_THAN, STAT_SPDEF, MAX_STAT_STAGE, BattleScript_QuiverDanceDoMoveAnim
	jumpifstat BS_ATTACKER, CMP_EQUAL, STAT_SPEED, MAX_STAT_STAGE, BattleScript_CantRaiseMultipleStats
BattleScript_QuiverDanceDoMoveAnim::
	attackanimation
	waitanimation
	setbyte sSTAT_ANIM_PLAYED, FALSE
	playstatchangeanimation BS_ATTACKER, BIT_SPATK | BIT_SPDEF | BIT_SPEED, 0
	setstatchanger STAT_SPATK, 1, FALSE
	statbuffchange MOVE_EFFECT_AFFECTS_USER | STAT_BUFF_ALLOW_PTR, BattleScript_QuiverDanceTrySpDef
	jumpifbyte CMP_EQUAL, cMULTISTRING_CHOOSER, B_MSG_STAT_WONT_INCREASE, BattleScript_QuiverDanceTrySpDef
	printfromtable gStatUpStringIds
	waitmessage B_WAIT_TIME_LONG
BattleScript_QuiverDanceTrySpDef::
	setstatchanger STAT_SPDEF, 1, FALSE
	statbuffchange MOVE_EFFECT_AFFECTS_USER | STAT_BUFF_ALLOW_PTR, BattleScript_QuiverDanceTrySpeed
	jumpifbyte CMP_EQUAL, cMULTISTRING_CHOOSER, B_MSG_STAT_WONT_INCREASE, BattleScript_QuiverDanceTrySpeed
	printfromtable gStatUpStringIds
	waitmessage B_WAIT_TIME_LONG
BattleScript_QuiverDanceTrySpeed::
	setstatchanger STAT_SPEED, 1, FALSE
	statbuffchange MOVE_EFFECT_AFFECTS_USER | STAT_BUFF_ALLOW_PTR, BattleScript_QuiverDanceEnd
	jumpifbyte CMP_EQUAL, cMULTISTRING_CHOOSER, B_MSG_STAT_WONT_INCREASE, BattleScript_QuiverDanceEnd
	printfromtable gStatUpStringIds
	waitmessage B_WAIT_TIME_LONG
BattleScript_QuiverDanceEnd::
	goto BattleScript_MoveEnd

BattleScript_EffectSpeedUpHit:
	setmoveeffect MOVE_EFFECT_SPD_PLUS_1 | MOVE_EFFECT_AFFECTS_USER
	goto BattleScript_EffectHit

BattleScript_EffectMeFirst:
	attackcanceler
	attackstring
	trymefirst BattleScript_ButItFailedPpReduce
	attackanimation
	waitanimation
	setbyte sB_ANIM_TURN, 0
	setbyte sB_ANIM_TARGETS_HIT, 0
	jumptocalledmove TRUE

BattleScript_EffectAttackSpAttackUp:
	attackcanceler
	attackstring
	ppreduce
	jumpifstat BS_ATTACKER, CMP_LESS_THAN, STAT_ATK, MAX_STAT_STAGE, BattleScript_AttackSpAttackUpDoMoveAnim
	jumpifstat BS_ATTACKER, CMP_EQUAL, STAT_SPATK, MAX_STAT_STAGE, BattleScript_CantRaiseMultipleStats
BattleScript_AttackSpAttackUpDoMoveAnim::
	attackanimation
	waitanimation
	setbyte sSTAT_ANIM_PLAYED, FALSE
	playstatchangeanimation BS_ATTACKER, BIT_ATK | BIT_SPATK, 0
	setstatchanger STAT_ATK, 1, FALSE
	statbuffchange MOVE_EFFECT_AFFECTS_USER | STAT_BUFF_ALLOW_PTR, BattleScript_AttackSpAttackUpTrySpAtk
	jumpifbyte CMP_EQUAL, cMULTISTRING_CHOOSER, B_MSG_STAT_WONT_INCREASE, BattleScript_AttackSpAttackUpTrySpAtk
	printfromtable gStatUpStringIds
	waitmessage B_WAIT_TIME_LONG
BattleScript_AttackSpAttackUpTrySpAtk::
	setstatchanger STAT_SPATK, 1, FALSE
	statbuffchange MOVE_EFFECT_AFFECTS_USER | STAT_BUFF_ALLOW_PTR, BattleScript_AttackSpAttackUpEnd
	jumpifbyte CMP_EQUAL, cMULTISTRING_CHOOSER, B_MSG_STAT_WONT_INCREASE, BattleScript_AttackSpAttackUpEnd
	printfromtable gStatUpStringIds
	waitmessage B_WAIT_TIME_LONG
BattleScript_AttackSpAttackUpEnd:
	goto BattleScript_MoveEnd

BattleScript_EffectAttackAccUp:
	attackcanceler
	attackstring
	ppreduce
	jumpifstat BS_ATTACKER, CMP_LESS_THAN, STAT_ATK, MAX_STAT_STAGE, BattleScript_AttackAccUpDoMoveAnim
	jumpifstat BS_ATTACKER, CMP_EQUAL, STAT_ACC, MAX_STAT_STAGE, BattleScript_CantRaiseMultipleStats
BattleScript_AttackAccUpDoMoveAnim::
	attackanimation
	waitanimation
	setbyte sSTAT_ANIM_PLAYED, FALSE
	playstatchangeanimation BS_ATTACKER, BIT_SPATK | BIT_SPDEF, 0
	setstatchanger STAT_ATK, 1, FALSE
	statbuffchange MOVE_EFFECT_AFFECTS_USER | STAT_BUFF_ALLOW_PTR, BattleScript_AttackAccUpTrySpDef
	jumpifbyte CMP_EQUAL, cMULTISTRING_CHOOSER, B_MSG_STAT_WONT_INCREASE, BattleScript_AttackAccUpTrySpDef
	printfromtable gStatUpStringIds
	waitmessage B_WAIT_TIME_LONG
BattleScript_AttackAccUpTrySpDef::
	setstatchanger STAT_ACC, 1, FALSE
	statbuffchange MOVE_EFFECT_AFFECTS_USER | STAT_BUFF_ALLOW_PTR, BattleScript_AttackAccUpEnd
	jumpifbyte CMP_EQUAL, cMULTISTRING_CHOOSER, B_MSG_STAT_WONT_INCREASE, BattleScript_AttackAccUpEnd
	printfromtable gStatUpStringIds
	waitmessage B_WAIT_TIME_LONG
BattleScript_AttackAccUpEnd:
	goto BattleScript_MoveEnd

BattleScript_EffectMistyTerrain:
BattleScript_EffectGrassyTerrain:
BattleScript_EffectElectricTerrain:
BattleScript_EffectPsychicTerrain:
	attackcanceler
	attackstring
	ppreduce
	setterrain BattleScript_ButItFailed
	attackanimation
	waitanimation
	printfromtable gTerrainStringIds
	waitmessage B_WAIT_TIME_LONG
	playanimation BS_ATTACKER, B_ANIM_RESTORE_BG
	call BattleScript_TerrainSeedLoop
	jumpifabilitypresent ABILITY_MIMICRY, BattleScript_ApplyMimicry
	goto BattleScript_MoveEnd

BattleScript_ApplyMimicry::
	savetarget
	setbyte gBattlerTarget, 0
BattleScript_MimicryLoopIter:
	copybyte sBATTLER, gBattlerTarget
	trytoapplymimicry BS_TARGET, BattleScript_MimicryLoop_NextBattler
	copybyte gBattlerAbility, sBATTLER
	call BattleScript_AbilityPopUp
	printstring STRINGID_BATTLERTYPECHANGEDTO
	waitmessage B_WAIT_TIME_LONG
BattleScript_MimicryLoop_NextBattler:
	addbyte gBattlerTarget, 0x1
	jumpifbytenotequal gBattlerTarget, gBattlersCount, BattleScript_MimicryLoopIter
	restoretarget
	goto BattleScript_MoveEnd

BattleScript_EffectTopsyTurvy:
	attackcanceler
	attackstring
	ppreduce
	accuracycheck BattleScript_ButItFailed, NO_ACC_CALC_CHECK_LOCK_ON
	jumpifstat BS_TARGET, CMP_NOT_EQUAL, STAT_ATK, 6, BattleScript_EffectTopsyTurvyWorks
	jumpifstat BS_TARGET, CMP_NOT_EQUAL, STAT_DEF, 6, BattleScript_EffectTopsyTurvyWorks
	jumpifstat BS_TARGET, CMP_NOT_EQUAL, STAT_SPATK, 6, BattleScript_EffectTopsyTurvyWorks
	jumpifstat BS_TARGET, CMP_NOT_EQUAL, STAT_SPDEF, 6, BattleScript_EffectTopsyTurvyWorks
	jumpifstat BS_TARGET, CMP_NOT_EQUAL, STAT_SPEED, 6, BattleScript_EffectTopsyTurvyWorks
	jumpifstat BS_TARGET, CMP_NOT_EQUAL, STAT_ACC, 6, BattleScript_EffectTopsyTurvyWorks
	jumpifstat BS_TARGET, CMP_EQUAL, STAT_EVASION, 6, BattleScript_ButItFailed
BattleScript_EffectTopsyTurvyWorks:
	attackanimation
	waitanimation
	invertstatstages BS_TARGET
	printstring STRINGID_TOPSYTURVYSWITCHEDSTATS
	waitmessage B_WAIT_TIME_LONG
	goto BattleScript_MoveEnd

BattleScript_EffectIonDeluge:
	attackcanceler
	accuracycheck BattleScript_PrintMoveMissed, ACC_CURR_MOVE
	attackstring
	ppreduce
	orword gFieldStatuses, STATUS_FIELD_ION_DELUGE
	attackanimation
	waitanimation
	printstring STRINGID_IONDELUGEON
	waitmessage B_WAIT_TIME_LONG
	goto BattleScript_MoveEnd

BattleScript_EffectQuash:
	attackcanceler
	accuracycheck BattleScript_PrintMoveMissed, ACC_CURR_MOVE
	attackstring
	ppreduce
	tryquash BattleScript_ButItFailed
	attackanimation
	waitanimation
	printstring STRINGID_QUASHSUCCESS
	waitmessage B_WAIT_TIME_LONG
	goto BattleScript_MoveEnd

BattleScript_EffectHealPulse:
	attackcanceler
	attackstring
	ppreduce
    jumpifstatus3 BS_ATTACKER, STATUS3_HEAL_BLOCK, BattleScript_MoveUsedHealBlockPrevents @ stops pollen puff
    jumpifstatus3 BS_TARGET, STATUS3_HEAL_BLOCK, BattleScript_MoveUsedHealBlockPrevents
	accuracycheck BattleScript_ButItFailed, NO_ACC_CALC_CHECK_LOCK_ON
	jumpifsubstituteblocks BattleScript_ButItFailed
	tryhealpulse BS_TARGET, BattleScript_AlreadyAtFullHp
	attackanimation
	waitanimation
	healthbarupdate BS_TARGET
	datahpupdate BS_TARGET
	printstring STRINGID_PKMNREGAINEDHEALTH
	waitmessage B_WAIT_TIME_LONG
	goto BattleScript_MoveEnd

BattleScript_EffectEntrainment:
	attackcanceler
	accuracycheck BattleScript_PrintMoveMissed, ACC_CURR_MOVE
	attackstring
	ppreduce
	tryentrainment BattleScript_ButItFailed
	attackanimation
	waitanimation
	setlastusedability BS_TARGET
	printstring STRINGID_PKMNACQUIREDABILITY
	waitmessage B_WAIT_TIME_LONG
	goto BattleScript_MoveEnd

BattleScript_EffectSimpleBeam:
	attackcanceler
	accuracycheck BattleScript_PrintMoveMissed, ACC_CURR_MOVE
	attackstring
	ppreduce
	setabilitysimple BS_TARGET, BattleScript_ButItFailed
	attackanimation
	waitanimation
	printstring STRINGID_PKMNACQUIREDSIMPLE
	waitmessage B_WAIT_TIME_LONG
	trytoclearprimalweather
	printstring STRINGID_EMPTYSTRING3
	waitmessage 1
	tryendneutralizinggas BS_TARGET
	goto BattleScript_MoveEnd

BattleScript_EffectSuckerPunch:
	attackcanceler
	suckerpunchcheck BattleScript_ButItFailedAtkStringPpReduce
	accuracycheck BattleScript_PrintMoveMissed, ACC_CURR_MOVE
	goto BattleScript_HitFromAtkString

BattleScript_EffectLuckyChant:
	attackcanceler
	attackstring
	ppreduce
	setluckychant BS_ATTACKER, BattleScript_ButItFailed
	attackanimation
	waitanimation
	printstring STRINGID_SHIELDEDFROMCRITICALHITS
	waitmessage B_WAIT_TIME_LONG
	goto BattleScript_MoveEnd

BattleScript_EffectMetalBurst:
	attackcanceler
	metalburstdamagecalculator BattleScript_ButItFailedAtkStringPpReduce
	accuracycheck BattleScript_PrintMoveMissed, ACC_CURR_MOVE
	attackstring
	ppreduce
	typecalc
	bichalfword gMoveResultFlags, MOVE_RESULT_NOT_VERY_EFFECTIVE | MOVE_RESULT_SUPER_EFFECTIVE
	adjustdamage
	goto BattleScript_HitFromAtkAnimation

BattleScript_EffectHealingWish:
	attackcanceler
	jumpifcantswitch SWITCH_IGNORE_ESCAPE_PREVENTION | BS_ATTACKER, BattleScript_ButItFailedAtkStringPpReduce
	attackstring
	ppreduce
	attackanimation
	waitanimation
	instanthpdrop BS_ATTACKER
	setatkhptozero
	tryfaintmon BS_ATTACKER
	openpartyscreen BS_ATTACKER, BattleScript_EffectHealingWishEnd
	switchoutabilities BS_ATTACKER
	waitstate
	switchhandleorder BS_ATTACKER, 2
	returnatktoball
	getswitchedmondata BS_ATTACKER
	switchindataupdate BS_ATTACKER
	hpthresholds BS_ATTACKER
	trytoclearprimalweather
	printstring STRINGID_EMPTYSTRING3
	waitmessage 1
	printstring STRINGID_SWITCHINMON
	switchinanim BS_ATTACKER, TRUE
	waitstate
	setbyte cMULTISTRING_CHOOSER, 0
	jumpifnotchosenmove MOVE_LUNAR_DANCE, BattleScript_EffectHealingWishNewMon
	setbyte cMULTISTRING_CHOOSER, 1
	restorepp BS_ATTACKER
BattleScript_EffectHealingWishNewMon:
	printfromtable gHealingWishStringIds
	waitmessage B_WAIT_TIME_LONG
	playanimation BS_ATTACKER, B_ANIM_WISH_HEAL
	waitanimation
	dmgtomaxattackerhp
	manipulatedamage DMG_CHANGE_SIGN
	healthbarupdate BS_ATTACKER
	datahpupdate BS_ATTACKER
	clearstatus BS_ATTACKER
	waitstate
	updatestatusicon BS_ATTACKER
	waitstate
	printstring STRINGID_HEALINGWISHHEALED
	waitmessage B_WAIT_TIME_LONG
	switchineffects BS_ATTACKER
BattleScript_EffectHealingWishEnd:
	moveendall
	end

BattleScript_EffectWorrySeed:
	attackcanceler
	accuracycheck BattleScript_PrintMoveMissed, ACC_CURR_MOVE
	attackstring
	ppreduce
	tryworryseed BattleScript_ButItFailed
	attackanimation
	waitanimation
	printstring STRINGID_PKMNACQUIREDABILITY
	waitmessage B_WAIT_TIME_LONG
	trytoclearprimalweather
	printstring STRINGID_EMPTYSTRING3
	waitmessage 1
	goto BattleScript_MoveEnd

BattleScript_EffectPowerSplit:
	attackcanceler
	attackstring
	ppreduce
	accuracycheck BattleScript_ButItFailed, NO_ACC_CALC_CHECK_LOCK_ON
	averagestats STAT_ATK
	averagestats STAT_SPATK
	attackanimation
	waitanimation
	printstring STRINGID_SHAREDITSPOWER
	waitmessage B_WAIT_TIME_LONG
	goto BattleScript_MoveEnd

BattleScript_EffectGuardSplit:
	attackcanceler
	attackstring
	ppreduce
	accuracycheck BattleScript_ButItFailed, NO_ACC_CALC_CHECK_LOCK_ON
	averagestats STAT_DEF
	averagestats STAT_SPDEF
	attackanimation
	waitanimation
	printstring STRINGID_SHAREDITSGUARD
	waitmessage B_WAIT_TIME_LONG
	goto BattleScript_MoveEnd

BattleScript_EffectHeartSwap:
	attackcanceler
	attackstring
	ppreduce
	accuracycheck BattleScript_ButItFailed, NO_ACC_CALC_CHECK_LOCK_ON
	swapstatstages STAT_ATK
	swapstatstages STAT_DEF
	swapstatstages STAT_SPEED
	swapstatstages STAT_SPATK
	swapstatstages STAT_SPDEF
	swapstatstages STAT_EVASION
	swapstatstages STAT_ACC
	attackanimation
	waitanimation
	printstring STRINGID_PKMNSWITCHEDSTATCHANGES
	waitmessage B_WAIT_TIME_LONG
	goto BattleScript_MoveEnd

BattleScript_EffectPowerSwap:
	attackcanceler
	attackstring
	ppreduce
	accuracycheck BattleScript_ButItFailed, NO_ACC_CALC_CHECK_LOCK_ON
	swapstatstages STAT_ATK
	swapstatstages STAT_SPATK
	attackanimation
	waitanimation
	printstring STRINGID_PKMNSWITCHEDSTATCHANGES
	waitmessage B_WAIT_TIME_LONG
	goto BattleScript_MoveEnd

BattleScript_EffectGuardSwap:
	attackcanceler
	attackstring
	ppreduce
	accuracycheck BattleScript_ButItFailed, NO_ACC_CALC_CHECK_LOCK_ON
	swapstatstages STAT_DEF
	swapstatstages STAT_SPDEF
	attackanimation
	waitanimation
	printstring STRINGID_PKMNSWITCHEDSTATCHANGES
	waitmessage B_WAIT_TIME_LONG
	goto BattleScript_MoveEnd

BattleScript_EffectSpeedSwap:
	attackcanceler
	attackstring
	ppreduce
	accuracycheck BattleScript_ButItFailed, NO_ACC_CALC_CHECK_LOCK_ON
	swapstatstages STAT_SPEED
	attackanimation
	waitanimation
	printstring STRINGID_PKMNSWITCHEDSTATCHANGES
	waitmessage B_WAIT_TIME_LONG
	goto BattleScript_MoveEnd

BattleScript_EffectTelekinesis:
	attackcanceler
	accuracycheck BattleScript_PrintMoveMissed, NO_ACC_CALC_CHECK_LOCK_ON
	attackstring
	ppreduce
	settelekinesis BattleScript_ButItFailed
	attackanimation
	waitanimation
	printstring STRINGID_PKMNIDENTIFIED
	waitmessage B_WAIT_TIME_LONG
	goto BattleScript_MoveEnd

BattleScript_EffectStealthRock:
	attackcanceler
	attackstring
	ppreduce
	setstealthrock BattleScript_ButItFailed
	attackanimation
	waitanimation
	printstring STRINGID_POINTEDSTONESFLOAT
	waitmessage B_WAIT_TIME_LONG
	goto BattleScript_MoveEnd

BattleScript_EffectStickyWeb:
	attackcanceler
	attackstring
	ppreduce
	setstickyweb BattleScript_ButItFailed
	attackanimation
	waitanimation
	printstring STRINGID_STICKYWEBUSED
	waitmessage B_WAIT_TIME_LONG
	goto BattleScript_MoveEnd

BattleScript_EffectGastroAcid:
	attackcanceler
	accuracycheck BattleScript_PrintMoveMissed, ACC_CURR_MOVE
	attackstring
	ppreduce
	setgastroacid BattleScript_ButItFailed
	attackanimation
	waitanimation
	printstring STRINGID_PKMNSABILITYSUPPRESSED
	waitmessage B_WAIT_TIME_LONG
	trytoclearprimalweather
	printstring STRINGID_EMPTYSTRING3
	waitmessage 1
	tryendneutralizinggas BS_TARGET
	goto BattleScript_MoveEnd

BattleScript_EffectToxicSpikes:
	attackcanceler
	attackstring
	ppreduce
	settoxicspikes BattleScript_ButItFailed
	attackanimation
	waitanimation
	printstring STRINGID_POISONSPIKESSCATTERED
	waitmessage B_WAIT_TIME_LONG
	goto BattleScript_MoveEnd

BattleScript_EffectMagnetRise:
	attackcanceler
	attackstring
	ppreduce
	setuserstatus3 STATUS3_MAGNET_RISE, BattleScript_ButItFailed
	attackanimation
	waitanimation
	printstring STRINGID_PKMNLEVITATEDONELECTROMAGNETISM
	waitmessage B_WAIT_TIME_LONG
	goto BattleScript_MoveEnd

BattleScript_EffectTrickRoom:
	attackcanceler
	attackstring
	ppreduce
	setroom
	attackanimation
	waitanimation
	printfromtable gRoomsStringIds
	waitmessage B_WAIT_TIME_LONG
	savetarget
	setbyte gBattlerTarget, 0
BattleScript_RoomServiceLoop:
	copybyte sBATTLER, gBattlerTarget
	tryroomservice BS_TARGET, BattleScript_RoomServiceLoop_NextBattler
	removeitem BS_TARGET
BattleScript_RoomServiceLoop_NextBattler:
	addbyte gBattlerTarget, 0x1
	jumpifbytenotequal gBattlerTarget, gBattlersCount, BattleScript_RoomServiceLoop
	restoretarget
	goto BattleScript_MoveEnd

BattleScript_EffectWonderRoom:
BattleScript_EffectMagicRoom:
	attackcanceler
	attackstring
	ppreduce
	setroom
	attackanimation
	waitanimation
	printfromtable gRoomsStringIds
	waitmessage B_WAIT_TIME_LONG
	goto BattleScript_MoveEnd

BattleScript_EffectAquaRing:
	attackcanceler
	attackstring
	ppreduce
	setuserstatus3 STATUS3_AQUA_RING, BattleScript_ButItFailed
	attackanimation
	waitanimation
	printstring STRINGID_PKMNSURROUNDEDWITHVEILOFWATER
	waitmessage B_WAIT_TIME_LONG
	goto BattleScript_MoveEnd

BattleScript_EffectEmbargo:
	attackcanceler
	accuracycheck BattleScript_PrintMoveMissed, ACC_CURR_MOVE
	attackstring
	ppreduce
	setembargo BattleScript_ButItFailed
	attackanimation
	waitanimation
	printstring STRINGID_PKMNCANTUSEITEMSANYMORE
	waitmessage B_WAIT_TIME_LONG
	goto BattleScript_MoveEnd

BattleScript_EffectTailwind:
	attackcanceler
	attackstring
	ppreduce
	settailwind BattleScript_ButItFailed
	attackanimation
	waitanimation
	printstring STRINGID_TAILWINDBLEW
	waitmessage B_WAIT_TIME_LONG
	goto BattleScript_MoveEnd

BattleScript_EffectMircleEye:
	attackcanceler
	accuracycheck BattleScript_PrintMoveMissed, ACC_CURR_MOVE
	attackstring
	ppreduce
	setmiracleeye BattleScript_ButItFailed
	goto BattleScript_IdentifiedFoe

BattleScript_EffectGravity:
	attackcanceler
	attackstring
	ppreduce
	setgravity BattleScript_ButItFailed
	attackanimation
	waitanimation
	printstring STRINGID_GRAVITYINTENSIFIED
	waitmessage B_WAIT_TIME_LONG
	selectfirstvalidtarget
BattleScript_GravityLoop:
	movevaluescleanup
	jumpifstatus3 BS_TARGET, STATUS3_ON_AIR | STATUS3_MAGNET_RISE | STATUS3_TELEKINESIS, BattleScript_GravityLoopDrop
	goto BattleScript_GravityLoopEnd
BattleScript_GravityLoopDrop:
	bringdownairbornebattler BS_TARGET
	printstring STRINGID_GRAVITYGROUNDING
	waitmessage B_WAIT_TIME_LONG
BattleScript_GravityLoopEnd:
	moveendto MOVEEND_NEXT_TARGET
	jumpifnexttargetvalid BattleScript_GravityLoop
	end

BattleScript_EffectRoost:
	attackcanceler
	attackstring
	ppreduce
	tryhealhalfhealth BattleScript_AlreadyAtFullHp, BS_TARGET
	setroost
	goto BattleScript_PresentHealTarget

BattleScript_EffectCaptivate:
	setstatchanger STAT_SPATK, 2, TRUE
	attackcanceler
	jumpifsubstituteblocks BattleScript_ButItFailedAtkStringPpReduce
	jumpifoppositegenders BattleScript_CaptivateCheckAcc
	goto BattleScript_ButItFailedAtkStringPpReduce
BattleScript_CaptivateCheckAcc:
	accuracycheck BattleScript_PrintMoveMissed, ACC_CURR_MOVE
	goto BattleScript_StatDownFromAttackString

BattleScript_EffectHealBlock:
	attackcanceler
	accuracycheck BattleScript_PrintMoveMissed, ACC_CURR_MOVE
	attackstring
	ppreduce
	jumpifability BS_TARGET_SIDE, ABILITY_AROMA_VEIL, BattleScript_AromaVeilProtects
	sethealblock BattleScript_ButItFailed
	attackanimation
	waitanimation
	printstring STRINGID_PKMNPREVENTEDFROMHEALING
	waitmessage B_WAIT_TIME_LONG
	goto BattleScript_MoveEnd

BattleScript_EffectThroatChop:
	jumpifsubstituteblocks BattleScript_EffectHit
	setmoveeffect MOVE_EFFECT_THROAT_CHOP | MOVE_EFFECT_CERTAIN
	goto BattleScript_EffectHit

BattleScript_EffectHitEscape:
	attackcanceler
	accuracycheck BattleScript_PrintMoveMissed, ACC_CURR_MOVE
	attackstring
	ppreduce
	critcalc
	damagecalc
	adjustdamage
	attackanimation
	waitanimation
	effectivenesssound
	hitanimation BS_TARGET
	waitstate
	healthbarupdate BS_TARGET
	datahpupdate BS_TARGET
	critmessage
	waitmessage B_WAIT_TIME_LONG
	resultmessage
	waitmessage B_WAIT_TIME_LONG
	jumpifmovehadnoeffect BattleScript_MoveEnd
	seteffectwithchance
	tryfaintmon BS_TARGET
	moveendto MOVEEND_ATTACKER_VISIBLE
	moveendfrom MOVEEND_TARGET_VISIBLE
	jumpifbattleend BattleScript_HitEscapeEnd
	jumpifbyte CMP_NOT_EQUAL gBattleOutcome 0, BattleScript_HitEscapeEnd
	jumpifbattletype BATTLE_TYPE_ARENA, BattleScript_HitEscapeEnd
	jumpifcantswitch SWITCH_IGNORE_ESCAPE_PREVENTION | BS_ATTACKER, BattleScript_HitEscapeEnd
	openpartyscreen BS_ATTACKER, BattleScript_HitEscapeEnd
	switchoutabilities BS_ATTACKER
	waitstate
	switchhandleorder BS_ATTACKER, 2
	returntoball BS_ATTACKER
	getswitchedmondata BS_ATTACKER
	switchindataupdate BS_ATTACKER
	hpthresholds BS_ATTACKER
	trytoclearprimalweather
	printstring STRINGID_EMPTYSTRING3
	waitmessage 1
	printstring STRINGID_SWITCHINMON
	switchinanim BS_ATTACKER, TRUE
	waitstate
	switchineffects BS_ATTACKER
BattleScript_HitEscapeEnd:
	end

BattleScript_EffectPlaceholder:
	attackcanceler
	attackstring
	ppreduce
	pause 5
	printstring STRINGID_NOTDONEYET
	goto BattleScript_MoveEnd

BattleScript_EffectHit::
BattleScript_HitFromAtkCanceler::
	attackcanceler
BattleScript_HitFromAccCheck::
	accuracycheck BattleScript_PrintMoveMissed, ACC_CURR_MOVE
BattleScript_HitFromAtkString::
	attackstring
	ppreduce
BattleScript_HitFromCritCalc::
	critcalc
	damagecalc
	adjustdamage
BattleScript_HitFromAtkAnimation::
	attackanimation
	waitanimation
	effectivenesssound
	hitanimation BS_TARGET
	waitstate
	healthbarupdate BS_TARGET
	datahpupdate BS_TARGET
	critmessage
	waitmessage B_WAIT_TIME_LONG
	resultmessage
	waitmessage B_WAIT_TIME_LONG
	seteffectwithchance
	tryfaintmon BS_TARGET
BattleScript_MoveEnd::
	moveendall
	end

BattleScript_EffectNaturalGift:
	attackcanceler
	attackstring
	ppreduce
	jumpifnotberry BS_ATTACKER, BattleScript_ButItFailed
	jumpifword CMP_COMMON_BITS, gFieldStatuses, STATUS_FIELD_MAGIC_ROOM, BattleScript_ButItFailed
	jumpifability BS_ATTACKER, ABILITY_KLUTZ, BattleScript_ButItFailed
	jumpifstatus3 BS_ATTACKER, STATUS3_EMBARGO, BattleScript_ButItFailed
	accuracycheck BattleScript_MoveMissedPause, ACC_CURR_MOVE
	critcalc
	damagecalc
	adjustdamage
	attackanimation
	waitanimation
	effectivenesssound
	hitanimation BS_TARGET
	waitstate
	healthbarupdate BS_TARGET
	datahpupdate BS_TARGET
	critmessage
	waitmessage B_WAIT_TIME_LONG
	resultmessage
	waitmessage B_WAIT_TIME_LONG
	seteffectwithchance
	jumpifmovehadnoeffect BattleScript_EffectNaturalGiftEnd
	removeitem BS_ATTACKER
BattleScript_EffectNaturalGiftEnd:
	tryfaintmon BS_TARGET
	goto BattleScript_MoveEnd

BattleScript_MakeMoveMissed::
	orhalfword gMoveResultFlags, MOVE_RESULT_MISSED
BattleScript_PrintMoveMissed::
	attackstring
	ppreduce
BattleScript_MoveMissedPause::
	pause B_WAIT_TIME_SHORT
BattleScript_MoveMissed::
	effectivenesssound
	resultmessage
	waitmessage B_WAIT_TIME_LONG
	goto BattleScript_MoveEnd

BattleScript_EffectSleep::
	attackcanceler
	attackstring
	ppreduce
	jumpifsubstituteblocks BattleScript_ButItFailed
	jumpifstatus BS_TARGET, STATUS1_SLEEP, BattleScript_AlreadyAsleep
	jumpifcantmakeasleep BattleScript_CantMakeAsleep
	jumpifability BS_TARGET, ABILITY_COMATOSE, BattleScript_LeafGuardProtects
	jumpifflowerveil BattleScript_FlowerVeilProtects
	jumpifability BS_TARGET_SIDE, ABILITY_SWEET_VEIL, BattleScript_SweetVeilProtects
	jumpifleafguardprotected BS_TARGET, BattleScript_LeafGuardProtects
	jumpifshieldsdown BS_TARGET, BattleScript_LeafGuardProtects
	jumpifstatus BS_TARGET, STATUS1_ANY, BattleScript_ButItFailed
	jumpifterrainaffected BS_TARGET, STATUS_FIELD_ELECTRIC_TERRAIN, BattleScript_ElectricTerrainPrevents
	jumpifterrainaffected BS_TARGET, STATUS_FIELD_MISTY_TERRAIN, BattleScript_MistyTerrainPrevents
	accuracycheck BattleScript_ButItFailed, ACC_CURR_MOVE
	jumpifsafeguard BattleScript_SafeguardProtected
	attackanimation
	waitanimation
	setmoveeffect MOVE_EFFECT_SLEEP
	seteffectprimary
	goto BattleScript_MoveEnd

BattleScript_TerrainPreventsEnd2::
	pause B_WAIT_TIME_SHORT
	printfromtable gTerrainPreventsStringIds
	waitmessage B_WAIT_TIME_LONG
	end2

BattleScript_ElectricTerrainPrevents::
	pause B_WAIT_TIME_SHORT
	printstring STRINGID_ELECTRICTERRAINPREVENTS
	waitmessage B_WAIT_TIME_LONG
	orhalfword gMoveResultFlags, MOVE_RESULT_FAILED
	goto BattleScript_MoveEnd

BattleScript_MistyTerrainPrevents::
	pause B_WAIT_TIME_SHORT
	printstring STRINGID_MISTYTERRAINPREVENTS
	waitmessage B_WAIT_TIME_LONG
	orhalfword gMoveResultFlags, MOVE_RESULT_FAILED
	goto BattleScript_MoveEnd

BattleScript_FlowerVeilProtectsRet::
	pause B_WAIT_TIME_SHORT
	call BattleScript_AbilityPopUp
	printstring STRINGID_FLOWERVEILPROTECTED
	waitmessage B_WAIT_TIME_LONG
	return

BattleScript_FlowerVeilProtects:
	call BattleScript_FlowerVeilProtectsRet
	orhalfword gMoveResultFlags, MOVE_RESULT_FAILED
	goto BattleScript_MoveEnd

BattleScript_SweetVeilProtectsRet::
	pause B_WAIT_TIME_SHORT
	call BattleScript_AbilityPopUp
	printstring STRINGID_FLOWERVEILPROTECTED
	waitmessage B_WAIT_TIME_LONG
	return

BattleScript_SweetVeilProtects:
	call BattleScript_SweetVeilProtectsRet
	orhalfword gMoveResultFlags, MOVE_RESULT_FAILED
	goto BattleScript_MoveEnd

BattleScript_AromaVeilProtectsRet::
	pause B_WAIT_TIME_SHORT
	call BattleScript_AbilityPopUp
	printstring STRINGID_AROMAVEILPROTECTED
	waitmessage B_WAIT_TIME_LONG
	return

BattleScript_AromaVeilProtects:
	call BattleScript_AromaVeilProtectsRet
	orhalfword gMoveResultFlags, MOVE_RESULT_FAILED
	goto BattleScript_MoveEnd

BattleScript_PastelVeilProtectsRet::
	pause B_WAIT_TIME_SHORT
	call BattleScript_AbilityPopUp
	printstring STRINGID_PASTELVEILPROTECTED
	waitmessage B_WAIT_TIME_LONG
	return

BattleScript_PastelVeilProtects:
	call BattleScript_PastelVeilProtectsRet
	orhalfword gMoveResultFlags, MOVE_RESULT_FAILED
	goto BattleScript_MoveEnd

BattleScript_LeafGuardProtectsRet::
	pause B_WAIT_TIME_SHORT
	call BattleScript_AbilityPopUp
	printstring STRINGID_ITDOESNTAFFECT
	waitmessage B_WAIT_TIME_LONG
	return

BattleScript_LeafGuardProtects:
	call BattleScript_LeafGuardProtectsRet
	orhalfword gMoveResultFlags, MOVE_RESULT_FAILED
	goto BattleScript_MoveEnd

BattleScript_AlreadyAsleep::
	setalreadystatusedmoveattempt BS_ATTACKER
	pause B_WAIT_TIME_SHORT
	printstring STRINGID_PKMNALREADYASLEEP
	waitmessage B_WAIT_TIME_LONG
	orhalfword gMoveResultFlags, MOVE_RESULT_FAILED
	goto BattleScript_MoveEnd

BattleScript_WasntAffected::
	pause B_WAIT_TIME_SHORT
	printstring STRINGID_PKMNWASNTAFFECTED
	waitmessage B_WAIT_TIME_LONG
	orhalfword gMoveResultFlags, MOVE_RESULT_FAILED
	goto BattleScript_MoveEnd

BattleScript_CantMakeAsleep::
	pause B_WAIT_TIME_SHORT
	printfromtable gUproarAwakeStringIds
	waitmessage B_WAIT_TIME_LONG
	orhalfword gMoveResultFlags, MOVE_RESULT_FAILED
	goto BattleScript_MoveEnd

BattleScript_EffectPoisonHit:
	setmoveeffect MOVE_EFFECT_POISON
	goto BattleScript_EffectHit

BattleScript_EffectAbsorb::
	attackcanceler
	accuracycheck BattleScript_PrintMoveMissed, ACC_CURR_MOVE
	attackstring
	ppreduce
	critcalc
	damagecalc
	adjustdamage
	attackanimation
	waitanimation
	effectivenesssound
	hitanimation BS_TARGET
	waitstate
	healthbarupdate BS_TARGET
	datahpupdate BS_TARGET
	critmessage
	waitmessage B_WAIT_TIME_LONG
	resultmessage
	waitmessage B_WAIT_TIME_LONG
	jumpifstatus3 BS_ATTACKER, STATUS3_HEAL_BLOCK, BattleScript_AbsorbHealBlock
	setdrainedhp
	manipulatedamage DMG_BIG_ROOT
	orword gHitMarker, HITMARKER_IGNORE_SUBSTITUTE | HITMARKER_IGNORE_DISGUISE
	jumpifability BS_TARGET, ABILITY_LIQUID_OOZE, BattleScript_AbsorbLiquidOoze
	setbyte cMULTISTRING_CHOOSER, B_MSG_ABSORB
	goto BattleScript_AbsorbUpdateHp
BattleScript_AbsorbLiquidOoze::
	copybyte gBattlerAbility, gBattlerTarget
	call BattleScript_AbilityPopUp
	manipulatedamage DMG_CHANGE_SIGN
	setbyte cMULTISTRING_CHOOSER, B_MSG_ABSORB_OOZE
BattleScript_AbsorbUpdateHp::
	healthbarupdate BS_ATTACKER
	datahpupdate BS_ATTACKER
	jumpifmovehadnoeffect BattleScript_AbsorbTryFainting
	printfromtable gAbsorbDrainStringIds
	waitmessage B_WAIT_TIME_LONG
BattleScript_AbsorbTryFainting::
	tryfaintmon BS_ATTACKER
BattleScript_AbsorbHealBlock::
	tryfaintmon BS_TARGET
	goto BattleScript_MoveEnd

BattleScript_EffectBurnHit::
	setmoveeffect MOVE_EFFECT_BURN
	goto BattleScript_EffectHit

BattleScript_EffectFreezeHit::
	setmoveeffect MOVE_EFFECT_FREEZE
	goto BattleScript_EffectHit

BattleScript_EffectParalyzeHit::
	setmoveeffect MOVE_EFFECT_PARALYSIS
	goto BattleScript_EffectHit

BattleScript_EffectExplosion::
	attackcanceler
	attackstring
	ppreduce
	faintifabilitynotdamp
	setatkhptozero
	waitstate
	jumpifbyte CMP_NO_COMMON_BITS, gMoveResultFlags, MOVE_RESULT_MISSED, BattleScript_ExplosionDoAnimStartLoop
	call BattleScript_PreserveMissedBitDoMoveAnim
	goto BattleScript_ExplosionLoop
BattleScript_ExplosionDoAnimStartLoop:
	attackanimation
	waitanimation
BattleScript_ExplosionLoop:
	movevaluescleanup
	critcalc
	damagecalc
	adjustdamage
	accuracycheck BattleScript_ExplosionMissed, ACC_CURR_MOVE
	effectivenesssound
	hitanimation BS_TARGET
	waitstate
	healthbarupdate BS_TARGET
	datahpupdate BS_TARGET
	critmessage
	waitmessage B_WAIT_TIME_LONG
	resultmessage
	waitmessage B_WAIT_TIME_LONG
	tryfaintmon BS_TARGET
	moveendto MOVEEND_NEXT_TARGET
	jumpifnexttargetvalid BattleScript_ExplosionLoop
	tryfaintmon BS_ATTACKER
	moveendcase MOVEEND_CLEAR_BITS
	end
BattleScript_ExplosionMissed:
	effectivenesssound
	resultmessage
	waitmessage B_WAIT_TIME_LONG
	moveendto MOVEEND_NEXT_TARGET
	jumpifnexttargetvalid BattleScript_ExplosionLoop
	tryfaintmon BS_ATTACKER
	end

BattleScript_EffectMindBlown::
	attackcanceler
	attackstring
	ppreduce
	faintifabilitynotdamp
	dmg_1_2_attackerhp
	healthbarupdate BS_ATTACKER
	datahpupdate BS_ATTACKER
	waitstate
	jumpifbyte CMP_NO_COMMON_BITS, gMoveResultFlags, MOVE_RESULT_MISSED, BattleScript_ExplosionDoAnimStartLoop
	call BattleScript_PreserveMissedBitDoMoveAnim
	goto BattleScript_ExplosionLoop

BattleScript_PreserveMissedBitDoMoveAnim:
	bichalfword gMoveResultFlags, MOVE_RESULT_MISSED
	attackanimation
	waitanimation
	orhalfword gMoveResultFlags, MOVE_RESULT_MISSED
	return

BattleScript_EffectDreamEater::
	attackcanceler
	jumpifsubstituteblocks BattleScript_DreamEaterNoEffect
	jumpifstatus BS_TARGET, STATUS1_SLEEP, BattleScript_DreamEaterWorked
	jumpifability BS_TARGET, ABILITY_COMATOSE, BattleScript_DreamEaterWorked
BattleScript_DreamEaterNoEffect:
	attackstring
	ppreduce
	waitmessage B_WAIT_TIME_LONG
	goto BattleScript_WasntAffected
BattleScript_DreamEaterWorked:
	accuracycheck BattleScript_PrintMoveMissed, ACC_CURR_MOVE
	attackstring
	ppreduce
	critcalc
	damagecalc
	adjustdamage
	attackanimation
	waitanimation
	effectivenesssound
	hitanimation BS_TARGET
	waitstate
	healthbarupdate BS_TARGET
	datahpupdate BS_TARGET
	critmessage
	waitmessage B_WAIT_TIME_LONG
	resultmessage
	waitmessage B_WAIT_TIME_LONG
	jumpifstatus3 BS_ATTACKER, STATUS3_HEAL_BLOCK, BattleScript_DreamEaterTryFaintEnd
	setdrainedhp
	manipulatedamage DMG_BIG_ROOT
	orword gHitMarker, HITMARKER_IGNORE_SUBSTITUTE
	healthbarupdate BS_ATTACKER
	datahpupdate BS_ATTACKER
	jumpifmovehadnoeffect BattleScript_DreamEaterTryFaintEnd
	printstring STRINGID_PKMNDREAMEATEN
	waitmessage B_WAIT_TIME_LONG
BattleScript_DreamEaterTryFaintEnd:
	tryfaintmon BS_TARGET
	goto BattleScript_MoveEnd

BattleScript_EffectMirrorMove::
	attackcanceler
	attackstring
	pause B_WAIT_TIME_LONG
	trymirrormove
	ppreduce
	orhalfword gMoveResultFlags, MOVE_RESULT_FAILED
	printstring STRINGID_MIRRORMOVEFAILED
	waitmessage B_WAIT_TIME_LONG
	goto BattleScript_MoveEnd

BattleScript_EffectAttackUp::
	setstatchanger STAT_ATK, 1, FALSE
	goto BattleScript_EffectStatUp

BattleScript_EffectDefenseUp::
	setstatchanger STAT_DEF, 1, FALSE
	goto BattleScript_EffectStatUp

BattleScript_EffectSpecialAttackUp::
	setstatchanger STAT_SPATK, 1, FALSE
	goto BattleScript_EffectStatUp

BattleScript_EffectSpeedUp:
	setstatchanger STAT_SPEED, 1, FALSE
	goto BattleScript_EffectStatUp

BattleScript_EffectSpecialDefenseUp:
	setstatchanger STAT_SPDEF, 1, FALSE
	goto BattleScript_EffectStatUp

BattleScript_EffectAccuracyUp:
	setstatchanger STAT_ACC, 1, FALSE
	goto BattleScript_EffectStatUp

BattleScript_EffectEvasionUp::
	setstatchanger STAT_EVASION, 1, FALSE
BattleScript_EffectStatUp::
	attackcanceler
BattleScript_EffectStatUpAfterAtkCanceler::
	attackstring
	ppreduce
	statbuffchange MOVE_EFFECT_AFFECTS_USER | STAT_BUFF_ALLOW_PTR, BattleScript_StatUpEnd
	jumpifbyte CMP_NOT_EQUAL, cMULTISTRING_CHOOSER, B_MSG_STAT_WONT_INCREASE, BattleScript_StatUpAttackAnim
	pause B_WAIT_TIME_SHORT
	goto BattleScript_StatUpPrintString
BattleScript_StatUpAttackAnim::
	attackanimation
	waitanimation
BattleScript_StatUpDoAnim::
	setgraphicalstatchangevalues
	playanimation BS_ATTACKER, B_ANIM_STATS_CHANGE, sB_ANIM_ARG1
BattleScript_StatUpPrintString::
	printfromtable gStatUpStringIds
	waitmessage B_WAIT_TIME_LONG
BattleScript_StatUpEnd::
	goto BattleScript_MoveEnd

BattleScript_StatUp::
	playanimation BS_EFFECT_BATTLER, B_ANIM_STATS_CHANGE, sB_ANIM_ARG1
BattleScript_StatUpMsg::
	printfromtable gStatUpStringIds
	waitmessage B_WAIT_TIME_LONG
	return

BattleScript_EffectAttackDown:
	setstatchanger STAT_ATK, 1, TRUE
	goto BattleScript_EffectStatDown

BattleScript_EffectDefenseDown:
	setstatchanger STAT_DEF, 1, TRUE
	goto BattleScript_EffectStatDown

BattleScript_EffectSpeedDown:
	setstatchanger STAT_SPEED, 1, TRUE
	goto BattleScript_EffectStatDown

BattleScript_EffectAccuracyDown:
	setstatchanger STAT_ACC, 1, TRUE
	goto BattleScript_EffectStatDown

BattleScript_EffectSpecialAttackDown:
	setstatchanger STAT_SPATK, 1, TRUE
	goto BattleScript_EffectStatDown

BattleScript_EffectSpecialDefenseDown:
	setstatchanger STAT_SPDEF, 1, TRUE
	goto BattleScript_EffectStatDown

BattleScript_EffectEvasionDown:
	setstatchanger STAT_EVASION, 1, TRUE
BattleScript_EffectStatDown:
	attackcanceler
	jumpifsubstituteblocks BattleScript_ButItFailedAtkStringPpReduce
	accuracycheck BattleScript_PrintMoveMissed, ACC_CURR_MOVE
BattleScript_StatDownFromAttackString:
	attackstring
	ppreduce
	statbuffchange STAT_BUFF_ALLOW_PTR, BattleScript_StatDownEnd
	jumpifbyte CMP_LESS_THAN, cMULTISTRING_CHOOSER, B_MSG_STAT_WONT_DECREASE, BattleScript_StatDownDoAnim
	jumpifbyte CMP_EQUAL, cMULTISTRING_CHOOSER, B_MSG_STAT_FELL_EMPTY, BattleScript_StatDownEnd
	pause B_WAIT_TIME_SHORT
	goto BattleScript_StatDownPrintString
BattleScript_StatDownDoAnim::
	attackanimation
	waitanimation
	setgraphicalstatchangevalues
	playanimation BS_TARGET, B_ANIM_STATS_CHANGE, sB_ANIM_ARG1
BattleScript_StatDownPrintString::
	printfromtable gStatDownStringIds
	waitmessage B_WAIT_TIME_LONG
BattleScript_StatDownEnd::
	goto BattleScript_MoveEnd

BattleScript_MirrorArmorReflect::
	pause B_WAIT_TIME_SHORT
	call BattleScript_AbilityPopUp
	jumpifsubstituteblocks BattleScript_AbilityNoSpecificStatLoss
BattleScript_MirrorArmorReflectStatLoss:
	statbuffchange MOVE_EFFECT_AFFECTS_USER | STAT_BUFF_NOT_PROTECT_AFFECTED | STAT_BUFF_ALLOW_PTR, BattleScript_MirrorArmorReflectEnd
	jumpifbyte CMP_LESS_THAN, cMULTISTRING_CHOOSER, B_MSG_STAT_WONT_DECREASE, BattleScript_MirrorArmorReflectAnim
	goto BattleScript_MirrorArmorReflectWontFall
BattleScript_MirrorArmorReflectAnim:
	setgraphicalstatchangevalues
	playanimation BS_ATTACKER, B_ANIM_STATS_CHANGE, sB_ANIM_ARG1
BattleScript_MirrorArmorReflectPrintString:
	printfromtable gStatDownStringIds
	waitmessage B_WAIT_TIME_LONG
BattleScript_MirrorArmorReflectEnd:
	return

BattleScript_MirrorArmorReflectWontFall:
	copybyte gBattlerTarget, gBattlerAttacker   @ STRINGID_STATSWONTDECREASE uses target
	goto BattleScript_MirrorArmorReflectPrintString

@ gBattlerTarget is battler with Mirror Armor
BattleScript_MirrorArmorReflectStickyWeb:
	call BattleScript_AbilityPopUp
	setattackertostickywebuser
	jumpifbyteequal gBattlerAttacker, gBattlerTarget, BattleScript_StickyWebOnSwitchInEnd   @ Sticky web user not on field -> no stat loss
	goto BattleScript_MirrorArmorReflectStatLoss

BattleScript_StatDown::
	playanimation BS_EFFECT_BATTLER, B_ANIM_STATS_CHANGE, sB_ANIM_ARG1
	printfromtable gStatDownStringIds
	waitmessage B_WAIT_TIME_LONG
	return

BattleScript_EffectHaze::
	attackcanceler
	attackstring
	ppreduce
	attackanimation
	waitanimation
	normalisebuffs
	printstring STRINGID_STATCHANGESGONE
	waitmessage B_WAIT_TIME_LONG
	goto BattleScript_MoveEnd

BattleScript_EffectBide::
	attackcanceler
	attackstring
	ppreduce
	attackanimation
	waitanimation
	orword gHitMarker, HITMARKER_CHARGING
	setbide
	goto BattleScript_MoveEnd

BattleScript_EffectRampage::
	attackcanceler
	accuracycheck BattleScript_PrintMoveMissed, ACC_CURR_MOVE
	attackstring
	jumpifstatus2 BS_ATTACKER, STATUS2_MULTIPLETURNS, BattleScript_EffectRampage2
	ppreduce
BattleScript_EffectRampage2:
	confuseifrepeatingattackends
	goto BattleScript_HitFromCritCalc

BattleScript_EffectRoar::
	attackcanceler
	attackstring
	ppreduce
	jumpifroarfails BattleScript_ButItFailed
	jumpifability BS_TARGET, ABILITY_SUCTION_CUPS, BattleScript_AbilityPreventsPhasingOut
	jumpifstatus3 BS_TARGET, STATUS3_ROOTED, BattleScript_PrintMonIsRooted
	accuracycheck BattleScript_ButItFailed, NO_ACC_CALC_CHECK_LOCK_ON
	accuracycheck BattleScript_MoveMissedPause, ACC_CURR_MOVE
	jumpifbattletype BATTLE_TYPE_ARENA, BattleScript_ButItFailed
BattleScript_ForceRandomSwitch::
	forcerandomswitch BattleScript_ButItFailed

BattleScript_EffectMultiHit::
	attackcanceler
	accuracycheck BattleScript_PrintMoveMissed, ACC_CURR_MOVE
	attackstring
	ppreduce
	setmultihitcounter 0
	initmultihitstring
	sethword sMULTIHIT_EFFECT, 0
BattleScript_MultiHitLoop::
	jumpifhasnohp BS_ATTACKER, BattleScript_MultiHitEnd
	jumpifhasnohp BS_TARGET, BattleScript_MultiHitPrintStrings
	jumpifhalfword CMP_EQUAL, gChosenMove, MOVE_SLEEP_TALK, BattleScript_DoMultiHit
	jumpifstatus BS_ATTACKER, STATUS1_SLEEP, BattleScript_MultiHitPrintStrings
BattleScript_DoMultiHit::
	movevaluescleanup
	copyhword sMOVE_EFFECT, sMULTIHIT_EFFECT
	critcalc
	damagecalc
	jumpifmovehadnoeffect BattleScript_MultiHitNoMoreHits
	adjustdamage
	attackanimation
	waitanimation
	effectivenesssound
	hitanimation BS_TARGET
	waitstate
	healthbarupdate BS_TARGET
	datahpupdate BS_TARGET
	critmessage
	waitmessage B_WAIT_TIME_LONG
	multihitresultmessage
	printstring STRINGID_EMPTYSTRING3
	waitmessage 1
	addbyte sMULTIHIT_STRING + 4, 1
	moveendto MOVEEND_NEXT_TARGET
	jumpifbyte CMP_COMMON_BITS, gMoveResultFlags, MOVE_RESULT_FOE_ENDURED, BattleScript_MultiHitPrintStrings
	decrementmultihit BattleScript_MultiHitLoop
	goto BattleScript_MultiHitPrintStrings
BattleScript_MultiHitNoMoreHits::
	pause B_WAIT_TIME_SHORT
BattleScript_MultiHitPrintStrings::
	resultmessage
	waitmessage B_WAIT_TIME_LONG
	jumpifmovehadnoeffect BattleScript_MultiHitEnd
	copyarray gBattleTextBuff1, sMULTIHIT_STRING, 6
	printstring STRINGID_HITXTIMES
	waitmessage B_WAIT_TIME_LONG
BattleScript_MultiHitEnd::
	seteffectwithchance
	tryfaintmon BS_TARGET
	moveendcase MOVEEND_SYNCHRONIZE_TARGET
	moveendfrom MOVEEND_STATUS_IMMUNITY_ABILITIES
	end

BattleScript_EffectConversion::
	attackcanceler
	attackstring
	ppreduce
	tryconversiontypechange BattleScript_ButItFailed
	attackanimation
	waitanimation
	printstring STRINGID_PKMNCHANGEDTYPE
	waitmessage B_WAIT_TIME_LONG
	goto BattleScript_MoveEnd

BattleScript_EffectFlinchHit::
	setmoveeffect MOVE_EFFECT_FLINCH
	goto BattleScript_EffectHit

BattleScript_EffectFlinchStatus:
	setmoveeffect MOVE_EFFECT_FLINCH
	attackcanceler
	accuracycheck BattleScript_PrintMoveMissed, ACC_CURR_MOVE
	attackstring
	ppreduce
	critcalc
	damagecalc
	adjustdamage
	attackanimation
	waitanimation
	effectivenesssound
	hitanimation BS_TARGET
	waitstate
	healthbarupdate BS_TARGET
	datahpupdate BS_TARGET
	critmessage
	waitmessage B_WAIT_TIME_LONG
	resultmessage
	waitmessage B_WAIT_TIME_LONG
	seteffectwithchance
	argumentstatuseffect
	tryfaintmon BS_TARGET
	goto BattleScript_MoveEnd

BattleScript_EffectRestoreHp::
	attackcanceler
	attackstring
	ppreduce
	tryhealhalfhealth BattleScript_AlreadyAtFullHp, BS_ATTACKER
	attackanimation
	waitanimation
BattleScript_RestoreHp:
	orword gHitMarker, HITMARKER_IGNORE_SUBSTITUTE
	healthbarupdate BS_ATTACKER
	datahpupdate BS_ATTACKER
	printstring STRINGID_PKMNREGAINEDHEALTH
	waitmessage B_WAIT_TIME_LONG
	goto BattleScript_MoveEnd

BattleScript_EffectToxic::
	attackcanceler
	attackstring
	ppreduce
	jumpifability BS_TARGET, ABILITY_IMMUNITY, BattleScript_ImmunityProtected
	jumpifability BS_TARGET, ABILITY_COMATOSE, BattleScript_LeafGuardProtects
	jumpifability BS_TARGET_SIDE, ABILITY_PASTEL_VEIL, BattleScript_PastelVeilProtects
	jumpifflowerveil BattleScript_FlowerVeilProtects
	jumpifleafguardprotected BS_TARGET, BattleScript_LeafGuardProtects
	jumpifshieldsdown BS_TARGET, BattleScript_LeafGuardProtects
	jumpifsubstituteblocks BattleScript_ButItFailed
	jumpifstatus BS_TARGET, STATUS1_POISON | STATUS1_TOXIC_POISON, BattleScript_AlreadyPoisoned
	jumpifstatus BS_TARGET, STATUS1_ANY, BattleScript_ButItFailed
	jumpifterrainaffected BS_TARGET, STATUS_FIELD_MISTY_TERRAIN, BattleScript_MistyTerrainPrevents
	trypoisontype BS_ATTACKER, BS_TARGET, BattleScript_NotAffected
	accuracycheck BattleScript_ButItFailed, ACC_CURR_MOVE
	jumpifsafeguard BattleScript_SafeguardProtected
	attackanimation
	waitanimation
	setmoveeffect MOVE_EFFECT_TOXIC
	seteffectprimary
	resultmessage
	waitmessage B_WAIT_TIME_LONG
	goto BattleScript_MoveEnd

BattleScript_AlreadyPoisoned::
	setalreadystatusedmoveattempt BS_ATTACKER
	pause B_WAIT_TIME_LONG
	printstring STRINGID_PKMNALREADYPOISONED
	waitmessage B_WAIT_TIME_LONG
	goto BattleScript_MoveEnd

BattleScript_ImmunityProtected::
	copybyte gEffectBattler, gBattlerTarget
	call BattleScript_AbilityPopUp
	setbyte cMULTISTRING_CHOOSER, B_MSG_ABILITY_PREVENTS_MOVE_STATUS
	call BattleScript_PSNPrevention
	goto BattleScript_MoveEnd

BattleScript_EffectPayDay::
	setmoveeffect MOVE_EFFECT_PAYDAY
	goto BattleScript_EffectHit

BattleScript_EffectAuroraVeil:
	attackcanceler
	attackstring
	ppreduce
	setauroraveil BS_ATTACKER
	goto BattleScript_PrintReflectLightScreenSafeguardString

BattleScript_EffectLightScreen::
	attackcanceler
	attackstring
	ppreduce
	setlightscreen
	goto BattleScript_PrintReflectLightScreenSafeguardString

BattleScript_EffectTriAttack::
	setmoveeffect MOVE_EFFECT_TRI_ATTACK
	goto BattleScript_EffectHit

BattleScript_EffectRest::
	attackcanceler
	attackstring
	ppreduce
	jumpifstatus BS_ATTACKER, STATUS1_SLEEP, BattleScript_RestIsAlreadyAsleep
	jumpifability BS_ATTACKER, ABILITY_COMATOSE, BattleScript_RestIsAlreadyAsleep
	jumpifcantmakeasleep BattleScript_RestCantSleep
	trysetrest BattleScript_AlreadyAtFullHp
	pause B_WAIT_TIME_SHORT
	printfromtable gRestUsedStringIds
	waitmessage B_WAIT_TIME_LONG
	updatestatusicon BS_ATTACKER
	waitstate
	goto BattleScript_PresentHealTarget

BattleScript_RestCantSleep::
	pause B_WAIT_TIME_LONG
	printfromtable gUproarAwakeStringIds
	waitmessage B_WAIT_TIME_LONG
	goto BattleScript_MoveEnd

BattleScript_RestIsAlreadyAsleep::
	setalreadystatusedmoveattempt BS_ATTACKER
	pause B_WAIT_TIME_SHORT
	printstring STRINGID_PKMNALREADYASLEEP2
	waitmessage B_WAIT_TIME_LONG
	goto BattleScript_MoveEnd

BattleScript_EffectOHKO::
	attackcanceler
	attackstring
	ppreduce
	accuracycheck BattleScript_ButItFailed, NO_ACC_CALC_CHECK_LOCK_ON
	typecalc
	jumpifmovehadnoeffect BattleScript_HitFromAtkAnimation
	tryKO BattleScript_KOFail
	trysetdestinybondtohappen
	goto BattleScript_HitFromAtkAnimation
BattleScript_KOFail::
	pause B_WAIT_TIME_LONG
	printfromtable gKOFailedStringIds
	waitmessage B_WAIT_TIME_LONG
	goto BattleScript_MoveEnd

BattleScript_TwoTurnMovesSecondTurn::
	attackcanceler
	setmoveeffect MOVE_EFFECT_CHARGING
	setbyte sB_ANIM_TURN, 1
	clearstatusfromeffect BS_ATTACKER
	orword gHitMarker, HITMARKER_NO_PPDEDUCT
	argumenttomoveeffect
	goto BattleScript_HitFromAccCheck

BattleScriptFirstChargingTurn::
	attackcanceler
	printstring STRINGID_EMPTYSTRING3
	ppreduce
	attackstring
BattleScriptFirstChargingTurnAfterAttackString:
	pause B_WAIT_TIME_LONG
	copybyte cMULTISTRING_CHOOSER, sTWOTURN_STRINGID
	printfromtable gFirstTurnOfTwoStringIds
	waitmessage B_WAIT_TIME_LONG
	attackanimation
	waitanimation
	orword gHitMarker, HITMARKER_CHARGING
	setmoveeffect MOVE_EFFECT_CHARGING | MOVE_EFFECT_AFFECTS_USER
	seteffectprimary
	return

BattleScript_EffectSuperFang::
	attackcanceler
	accuracycheck BattleScript_PrintMoveMissed, ACC_CURR_MOVE
	attackstring
	ppreduce
	typecalc
	bichalfword gMoveResultFlags, MOVE_RESULT_SUPER_EFFECTIVE | MOVE_RESULT_NOT_VERY_EFFECTIVE
	damagetohalftargethp
	goto BattleScript_HitFromAtkAnimation

BattleScript_EffectDragonRage::
	attackcanceler
	accuracycheck BattleScript_PrintMoveMissed, ACC_CURR_MOVE
	attackstring
	ppreduce
	typecalc
	bichalfword gMoveResultFlags, MOVE_RESULT_SUPER_EFFECTIVE | MOVE_RESULT_NOT_VERY_EFFECTIVE
	setword gBattleMoveDamage, 40
	adjustdamage
	goto BattleScript_HitFromAtkAnimation

BattleScript_EffectTrap::
	setmoveeffect MOVE_EFFECT_WRAP
	goto BattleScript_EffectHit

BattleScript_EffectTripleHit::
	attackcanceler
	accuracycheck BattleScript_PrintMoveMissed, ACC_CURR_MOVE
	attackstring
	ppreduce
	setmultihitcounter 3
	initmultihitstring
	sethword sMULTIHIT_EFFECT, 0
	goto BattleScript_MultiHitLoop

BattleScript_EffectDoubleHit::
	attackcanceler
	accuracycheck BattleScript_PrintMoveMissed, ACC_CURR_MOVE
	attackstring
	ppreduce
	setmultihitcounter 2
	initmultihitstring
	sethword sMULTIHIT_EFFECT, 0
	goto BattleScript_MultiHitLoop

BattleScript_EffectRecoilIfMiss::
	attackcanceler
	accuracycheck BattleScript_MoveMissedDoDamage, ACC_CURR_MOVE
.if B_CRASH_IF_TARGET_IMMUNE >= GEN_4
	typecalc
	jumpifhalfword CMP_COMMON_BITS, gMoveResultFlags, MOVE_RESULT_DOESNT_AFFECT_FOE, BattleScript_MoveMissedDoDamage
.endif
	goto BattleScript_HitFromAtkString
BattleScript_MoveMissedDoDamage::
	jumpifability BS_ATTACKER, ABILITY_MAGIC_GUARD, BattleScript_PrintMoveMissed
	attackstring
	ppreduce
	pause B_WAIT_TIME_LONG
	resultmessage
	waitmessage B_WAIT_TIME_LONG
.if B_CRASH_IF_TARGET_IMMUNE < GEN_4
	jumpifhalfword CMP_COMMON_BITS, gMoveResultFlags, MOVE_RESULT_DOESNT_AFFECT_FOE, BattleScript_MoveEnd
.endif
	printstring STRINGID_PKMNCRASHED
	waitmessage B_WAIT_TIME_LONG
	damagecalc
	typecalc
	adjustdamage
.if B_CRASH_IF_TARGET_IMMUNE == GEN_4
	manipulatedamage DMG_RECOIL_FROM_IMMUNE
.else
	manipulatedamage DMG_RECOIL_FROM_MISS
.endif
.if B_CRASH_IF_TARGET_IMMUNE >= GEN_4
	bichalfword gMoveResultFlags, MOVE_RESULT_MISSED | MOVE_RESULT_DOESNT_AFFECT_FOE
.else
	bichalfword gMoveResultFlags, MOVE_RESULT_MISSED
.endif
	orword gHitMarker, HITMARKER_IGNORE_SUBSTITUTE | HITMARKER_IGNORE_DISGUISE
	healthbarupdate BS_ATTACKER
	datahpupdate BS_ATTACKER
	tryfaintmon BS_ATTACKER
.if B_CRASH_IF_TARGET_IMMUNE >= GEN_4
	orhalfword gMoveResultFlags, MOVE_RESULT_MISSED | MOVE_RESULT_DOESNT_AFFECT_FOE
.else
	orhalfword gMoveResultFlags, MOVE_RESULT_MISSED
.endif
	goto BattleScript_MoveEnd

BattleScript_EffectMist::
	attackcanceler
	attackstring
	ppreduce
	setmist
	attackanimation
	waitanimation
	printfromtable gMistUsedStringIds
	waitmessage B_WAIT_TIME_LONG
	goto BattleScript_MoveEnd

BattleScript_EffectFocusEnergy:
	attackcanceler
	attackstring
	ppreduce
	jumpifstatus2 BS_ATTACKER, STATUS2_FOCUS_ENERGY, BattleScript_ButItFailed
	setfocusenergy
	attackanimation
	waitanimation
	printfromtable gFocusEnergyUsedStringIds
	waitmessage B_WAIT_TIME_LONG
	goto BattleScript_MoveEnd

BattleScript_EffectConfuse:
	attackcanceler
	attackstring
	ppreduce
	jumpifability BS_TARGET, ABILITY_OWN_TEMPO, BattleScript_OwnTempoPrevents
	jumpifsubstituteblocks BattleScript_ButItFailed
	jumpifstatus2 BS_TARGET, STATUS2_CONFUSION, BattleScript_AlreadyConfused
	jumpifterrainaffected BS_TARGET, STATUS_FIELD_MISTY_TERRAIN, BattleScript_MistyTerrainPrevents
	accuracycheck BattleScript_ButItFailed, ACC_CURR_MOVE
	jumpifsafeguard BattleScript_SafeguardProtected
	attackanimation
	waitanimation
	setmoveeffect MOVE_EFFECT_CONFUSION
	seteffectprimary
	resultmessage
	waitmessage B_WAIT_TIME_LONG
	goto BattleScript_MoveEnd

BattleScript_AlreadyConfused::
	setalreadystatusedmoveattempt BS_ATTACKER
	pause B_WAIT_TIME_SHORT
	printstring STRINGID_PKMNALREADYCONFUSED
	waitmessage B_WAIT_TIME_LONG
	goto BattleScript_MoveEnd

BattleScript_EffectAttackUp2::
	setstatchanger STAT_ATK, 2, FALSE
	goto BattleScript_EffectStatUp

BattleScript_EffectDefenseUp2::
	setstatchanger STAT_DEF, 2, FALSE
	goto BattleScript_EffectStatUp

BattleScript_EffectDefenseUp3:
	setstatchanger STAT_DEF, 3, FALSE
	goto BattleScript_EffectStatUp

BattleScript_EffectSpeedUp2::
	setstatchanger STAT_SPEED, 2, FALSE
	goto BattleScript_EffectStatUp

BattleScript_EffectSpecialAttackUp2::
	setstatchanger STAT_SPATK, 2, FALSE
	goto BattleScript_EffectStatUp

BattleScript_EffectSpecialAttackUp3::
	setstatchanger STAT_SPATK, 3, FALSE
	goto BattleScript_EffectStatUp

BattleScript_EffectSpecialDefenseUp2::
	setstatchanger STAT_SPDEF, 2, FALSE
	goto BattleScript_EffectStatUp

BattleScript_EffectAccuracyUp2:
	setstatchanger STAT_ACC, 2, FALSE
	goto BattleScript_EffectStatUp

BattleScript_EffectEvasionUp2:
	setstatchanger STAT_EVASION, 2, FALSE
	goto BattleScript_EffectStatUp

BattleScript_EffectTransform::
	attackcanceler
	attackstring
	ppreduce
	trytoclearprimalweather
	printstring STRINGID_EMPTYSTRING3
	waitmessage 1
	transformdataexecution
	attackanimation
	waitanimation
	printfromtable gTransformUsedStringIds
	waitmessage B_WAIT_TIME_LONG
	goto BattleScript_MoveEnd

BattleScript_EffectAttackDown2:
	setstatchanger STAT_ATK, 2, TRUE
	goto BattleScript_EffectStatDown

BattleScript_EffectDefenseDown2:
	setstatchanger STAT_DEF, 2, TRUE
	goto BattleScript_EffectStatDown

BattleScript_EffectSpeedDown2:
	setstatchanger STAT_SPEED, 2, TRUE
	goto BattleScript_EffectStatDown

BattleScript_EffectSpecialDefenseDown2:
	setstatchanger STAT_SPDEF, 2, TRUE
	goto BattleScript_EffectStatDown

BattleScript_EffectSpecialAttackDown2:
	setstatchanger STAT_SPATK, 2, TRUE
	goto BattleScript_EffectStatDown

BattleScript_EffectAccuracyDown2:
	setstatchanger STAT_ACC, 2, TRUE
	goto BattleScript_EffectStatDown

BattleScript_EffectEvasionDown2:
	setstatchanger STAT_EVASION, 2, TRUE
	goto BattleScript_EffectStatDown

BattleScript_EffectReflect::
	attackcanceler
	attackstring
	ppreduce
	setreflect
BattleScript_PrintReflectLightScreenSafeguardString::
	attackanimation
	waitanimation
	printfromtable gReflectLightScreenSafeguardStringIds
	waitmessage B_WAIT_TIME_LONG
	goto BattleScript_MoveEnd

BattleScript_EffectPoison::
	attackcanceler
	attackstring
	ppreduce
	jumpifability BS_TARGET, ABILITY_IMMUNITY, BattleScript_ImmunityProtected
	jumpifability BS_TARGET, ABILITY_COMATOSE, BattleScript_LeafGuardProtects
	jumpifability BS_TARGET_SIDE, ABILITY_PASTEL_VEIL, BattleScript_PastelVeilProtects
	jumpifflowerveil BattleScript_FlowerVeilProtects
	jumpifleafguardprotected BS_TARGET, BattleScript_LeafGuardProtects
	jumpifshieldsdown BS_TARGET, BattleScript_LeafGuardProtects
	jumpifsubstituteblocks BattleScript_ButItFailed
	jumpifstatus BS_TARGET, STATUS1_POISON, BattleScript_AlreadyPoisoned
	jumpifstatus BS_TARGET, STATUS1_TOXIC_POISON, BattleScript_AlreadyPoisoned
	trypoisontype BS_ATTACKER, BS_TARGET, BattleScript_NotAffected
	jumpifstatus BS_TARGET, STATUS1_ANY, BattleScript_ButItFailed
	jumpifterrainaffected BS_TARGET, STATUS_FIELD_MISTY_TERRAIN, BattleScript_MistyTerrainPrevents
	accuracycheck BattleScript_ButItFailed, ACC_CURR_MOVE
	jumpifsafeguard BattleScript_SafeguardProtected
	attackanimation
	waitanimation
	setmoveeffect MOVE_EFFECT_POISON
	seteffectprimary
	resultmessage
	waitmessage B_WAIT_TIME_LONG
	goto BattleScript_MoveEnd

BattleScript_EffectParalyze:
	attackcanceler
	attackstring
	ppreduce
	jumpifability BS_TARGET, ABILITY_LIMBER, BattleScript_LimberProtected
	jumpifability BS_TARGET, ABILITY_COMATOSE, BattleScript_LeafGuardProtects
	jumpifflowerveil BattleScript_FlowerVeilProtects
	jumpifleafguardprotected BS_TARGET, BattleScript_LeafGuardProtects
	jumpifshieldsdown BS_TARGET, BattleScript_LeafGuardProtects
	jumpifsubstituteblocks BattleScript_ButItFailed
	typecalc
BattleScript_BattleScript_EffectParalyzeNoTypeCalc:
	jumpifmovehadnoeffect BattleScript_ButItFailed
	jumpifstatus BS_TARGET, STATUS1_PARALYSIS, BattleScript_AlreadyParalyzed
	tryparalyzetype BS_ATTACKER, BS_TARGET, BattleScript_NotAffected
	jumpifstatus BS_TARGET, STATUS1_ANY, BattleScript_ButItFailed
	jumpifterrainaffected BS_TARGET, STATUS_FIELD_MISTY_TERRAIN, BattleScript_MistyTerrainPrevents
	accuracycheck BattleScript_ButItFailed, ACC_CURR_MOVE
	jumpifsafeguard BattleScript_SafeguardProtected
	bichalfword gMoveResultFlags, MOVE_RESULT_SUPER_EFFECTIVE | MOVE_RESULT_NOT_VERY_EFFECTIVE
	attackanimation
	waitanimation
	setmoveeffect MOVE_EFFECT_PARALYSIS
	seteffectprimary
	resultmessage
	waitmessage B_WAIT_TIME_LONG
	goto BattleScript_MoveEnd

BattleScript_AlreadyParalyzed:
	setalreadystatusedmoveattempt BS_ATTACKER
	pause B_WAIT_TIME_SHORT
	printstring STRINGID_PKMNISALREADYPARALYZED
	waitmessage B_WAIT_TIME_LONG
	goto BattleScript_MoveEnd

BattleScript_LimberProtected::
	copybyte gEffectBattler, gBattlerTarget
	setbyte cMULTISTRING_CHOOSER, B_MSG_ABILITY_PREVENTS_MOVE_STATUS
	call BattleScript_PRLZPrevention
	goto BattleScript_MoveEnd

BattleScript_EffectAttackDownHit::
	setmoveeffect MOVE_EFFECT_ATK_MINUS_1
	goto BattleScript_EffectHit

BattleScript_EffectDefenseDownHit::
	setmoveeffect MOVE_EFFECT_DEF_MINUS_1
	goto BattleScript_EffectHit

BattleScript_EffectSpeedDownHit::
	setmoveeffect MOVE_EFFECT_SPD_MINUS_1
	goto BattleScript_EffectHit

BattleScript_EffectSpecialAttackDownHit::
	setmoveeffect MOVE_EFFECT_SP_ATK_MINUS_1
	goto BattleScript_EffectHit

BattleScript_EffectSpecialDefenseDownHit::
	setmoveeffect MOVE_EFFECT_SP_DEF_MINUS_1
	goto BattleScript_EffectHit

BattleScript_EffectSpecialDefenseDownHit2::
	setmoveeffect MOVE_EFFECT_SP_DEF_MINUS_2
	goto BattleScript_EffectHit

BattleScript_EffectAccuracyDownHit::
	setmoveeffect MOVE_EFFECT_ACC_MINUS_1
	goto BattleScript_EffectHit

BattleScript_PowerHerbActivation:
	playanimation BS_ATTACKER, B_ANIM_HELD_ITEM_EFFECT
	printstring STRINGID_POWERHERB
	waitmessage B_WAIT_TIME_LONG
	removeitem BS_ATTACKER
	return

BattleScript_EffectTwoTurnsAttack::
	jumpifstatus2 BS_ATTACKER, STATUS2_MULTIPLETURNS, BattleScript_TwoTurnMovesSecondTurn
	jumpifword CMP_COMMON_BITS, gHitMarker, HITMARKER_NO_ATTACKSTRING, BattleScript_TwoTurnMovesSecondTurn
	jumpifmove MOVE_SKY_ATTACK, BattleScript_EffectTwoTurnsAttackSkyAttack
	jumpifmove MOVE_RAZOR_WIND, BattleScript_EffectTwoTurnsAttackRazorWind
	jumpifmove MOVE_ICE_BURN, BattleScript_EffectTwoTurnsAttackIceBurn
	jumpifmove MOVE_FREEZE_SHOCK, BattleScript_EffectTwoTurnsAttackFreezeShock
	setbyte sTWOTURN_STRINGID, B_MSG_TURN1_RAZOR_WIND
BattleScript_EffectTwoTurnsAttackContinue:
	call BattleScriptFirstChargingTurn
	jumpifnoholdeffect BS_ATTACKER, HOLD_EFFECT_POWER_HERB, BattleScript_MoveEnd
	call BattleScript_PowerHerbActivation
	goto BattleScript_TwoTurnMovesSecondTurn
BattleScript_EffectTwoTurnsAttackSkyAttack:
	setbyte sTWOTURN_STRINGID, B_MSG_TURN1_SKY_ATTACK
	goto BattleScript_EffectTwoTurnsAttackContinue
BattleScript_EffectTwoTurnsAttackRazorWind:
	setbyte sTWOTURN_STRINGID, B_MSG_TURN1_RAZOR_WIND
	goto BattleScript_EffectTwoTurnsAttackContinue
BattleScript_EffectTwoTurnsAttackIceBurn:
	setbyte sTWOTURN_STRINGID, B_MSG_TURN1_RAZOR_WIND
	goto BattleScript_EffectTwoTurnsAttackContinue
BattleScript_EffectTwoTurnsAttackFreezeShock:
	setbyte sTWOTURN_STRINGID, B_MSG_TURN1_FREEZE_SHOCK
	goto BattleScript_EffectTwoTurnsAttackContinue

BattleScript_EffectGeomancy:
	jumpifstatus2 BS_ATTACKER, STATUS2_MULTIPLETURNS, BattleScript_GeomancySecondTurn
	jumpifword CMP_COMMON_BITS, gHitMarker, HITMARKER_NO_ATTACKSTRING, BattleScript_GeomancySecondTurn
	setbyte sTWOTURN_STRINGID, B_MSG_TURN1_GEOMANCY
	call BattleScriptFirstChargingTurn
	jumpifnoholdeffect BS_ATTACKER, HOLD_EFFECT_POWER_HERB, BattleScript_MoveEnd
	call BattleScript_PowerHerbActivation
BattleScript_GeomancySecondTurn:
	attackcanceler
	setmoveeffect MOVE_EFFECT_CHARGING
	setbyte sB_ANIM_TURN, 1
	clearstatusfromeffect BS_ATTACKER
	orword gHitMarker, HITMARKER_NO_PPDEDUCT
	attackstring
	jumpifstat BS_ATTACKER, CMP_LESS_THAN, STAT_SPATK, MAX_STAT_STAGE, BattleScript_GeomancyDoMoveAnim
	jumpifstat BS_ATTACKER, CMP_LESS_THAN, STAT_SPDEF, MAX_STAT_STAGE, BattleScript_GeomancyDoMoveAnim
	jumpifstat BS_ATTACKER, CMP_EQUAL, STAT_SPEED, MAX_STAT_STAGE, BattleScript_CantRaiseMultipleStats
BattleScript_GeomancyDoMoveAnim::
	attackanimation
	waitanimation
	setbyte sSTAT_ANIM_PLAYED, FALSE
	playstatchangeanimation BS_ATTACKER, BIT_SPATK | BIT_SPDEF | BIT_SPEED, 0
	setstatchanger STAT_SPATK, 2, FALSE
	statbuffchange MOVE_EFFECT_AFFECTS_USER | STAT_BUFF_ALLOW_PTR, BattleScript_GeomancyTrySpDef
	jumpifbyte CMP_EQUAL, cMULTISTRING_CHOOSER, B_MSG_STAT_WONT_INCREASE, BattleScript_GeomancyTrySpDef
	printfromtable gStatUpStringIds
	waitmessage B_WAIT_TIME_LONG
BattleScript_GeomancyTrySpDef::
	setstatchanger STAT_SPDEF, 2, FALSE
	statbuffchange MOVE_EFFECT_AFFECTS_USER | STAT_BUFF_ALLOW_PTR, BattleScript_GeomancyTrySpeed
	jumpifbyte CMP_EQUAL, cMULTISTRING_CHOOSER, B_MSG_STAT_WONT_INCREASE, BattleScript_GeomancyTrySpeed
	printfromtable gStatUpStringIds
	waitmessage B_WAIT_TIME_LONG
BattleScript_GeomancyTrySpeed::
	setstatchanger STAT_SPEED, 2, FALSE
	statbuffchange MOVE_EFFECT_AFFECTS_USER | STAT_BUFF_ALLOW_PTR, BattleScript_GeomancyEnd
	jumpifbyte CMP_EQUAL, cMULTISTRING_CHOOSER, B_MSG_STAT_WONT_INCREASE, BattleScript_GeomancyEnd
	printfromtable gStatUpStringIds
	waitmessage B_WAIT_TIME_LONG
BattleScript_GeomancyEnd::
	goto BattleScript_MoveEnd

BattleScript_EffectConfuseHit::
	setmoveeffect MOVE_EFFECT_CONFUSION
	goto BattleScript_EffectHit

BattleScript_EffectTwineedle::
	attackcanceler
	accuracycheck BattleScript_PrintMoveMissed, ACC_CURR_MOVE
	sethword sMULTIHIT_EFFECT, MOVE_EFFECT_POISON
	attackstring
	ppreduce
	setmultihitcounter 2
	initmultihitstring
	goto BattleScript_MultiHitLoop

BattleScript_EffectSubstitute::
	attackcanceler
	ppreduce
	attackstring
	waitstate
	jumpifstatus2 BS_ATTACKER, STATUS2_SUBSTITUTE, BattleScript_AlreadyHasSubstitute
	setsubstitute
	jumpifbyte CMP_NOT_EQUAL, cMULTISTRING_CHOOSER, B_MSG_SUBSTITUTE_FAILED, BattleScript_SubstituteAnim
	pause B_WAIT_TIME_SHORT
	goto BattleScript_SubstituteString
BattleScript_SubstituteAnim::
	attackanimation
	waitanimation
	healthbarupdate BS_ATTACKER
	datahpupdate BS_ATTACKER
BattleScript_SubstituteString::
	printfromtable gSubstituteUsedStringIds
	waitmessage B_WAIT_TIME_LONG
	goto BattleScript_MoveEnd
BattleScript_AlreadyHasSubstitute::
	setalreadystatusedmoveattempt BS_ATTACKER
	pause B_WAIT_TIME_SHORT
	printstring STRINGID_PKMNHASSUBSTITUTE
	waitmessage B_WAIT_TIME_LONG
	goto BattleScript_MoveEnd

BattleScript_EffectRecharge::
	attackcanceler
	accuracycheck BattleScript_PrintMoveMissed, ACC_CURR_MOVE
	setmoveeffect MOVE_EFFECT_RECHARGE | MOVE_EFFECT_AFFECTS_USER | MOVE_EFFECT_CERTAIN
	goto BattleScript_HitFromAtkString

BattleScript_MoveUsedMustRecharge::
	printstring STRINGID_PKMNMUSTRECHARGE
	waitmessage B_WAIT_TIME_LONG
	goto BattleScript_MoveEnd

BattleScript_EffectRage::
	attackcanceler
	accuracycheck BattleScript_RageMiss, ACC_CURR_MOVE
	setmoveeffect MOVE_EFFECT_RAGE
	seteffectprimary
	setmoveeffect 0
	goto BattleScript_HitFromAtkString
BattleScript_RageMiss::
	setmoveeffect MOVE_EFFECT_RAGE
	clearstatusfromeffect BS_ATTACKER
	goto BattleScript_PrintMoveMissed

BattleScript_EffectMimic::
	attackcanceler
	attackstring
	ppreduce
	jumpifsubstituteblocks BattleScript_ButItFailed
	accuracycheck BattleScript_ButItFailed, NO_ACC_CALC_CHECK_LOCK_ON
	mimicattackcopy BattleScript_ButItFailed
	attackanimation
	waitanimation
	printstring STRINGID_PKMNLEARNEDMOVE2
	waitmessage B_WAIT_TIME_LONG
	goto BattleScript_MoveEnd

BattleScript_EffectMetronome::
	attackcanceler
	attackstring
	pause B_WAIT_TIME_SHORT
	attackanimation
	waitanimation
	setbyte sB_ANIM_TURN, 0
	setbyte sB_ANIM_TARGETS_HIT, 0
	metronome

BattleScript_EffectLeechSeed::
	attackcanceler
	attackstring
	pause B_WAIT_TIME_SHORT
	ppreduce
	jumpifsubstituteblocks BattleScript_ButItFailed
	accuracycheck BattleScript_DoLeechSeed, ACC_CURR_MOVE
BattleScript_DoLeechSeed::
	setseeded
	attackanimation
	waitanimation
	printfromtable gLeechSeedStringIds
	waitmessage B_WAIT_TIME_LONG
	goto BattleScript_MoveEnd

BattleScript_EffectDoNothing::
	attackcanceler
	attackstring
	ppreduce
	jumpifmove MOVE_HOLD_HANDS, BattleScript_EffectHoldHands
	attackanimation
	waitanimation
	jumpifmove MOVE_CELEBRATE, BattleScript_EffectCelebrate
	jumpifmove MOVE_HAPPY_HOUR, BattleScript_EffectHappyHour
	incrementgamestat GAME_STAT_USED_SPLASH
	printstring STRINGID_BUTNOTHINGHAPPENED
	waitmessage B_WAIT_TIME_LONG
	goto BattleScript_MoveEnd
BattleScript_EffectHoldHands:
	jumpifsideaffecting BS_TARGET, SIDE_STATUS_CRAFTY_SHIELD, BattleScript_ButItFailed
	jumpifbyteequal gBattlerTarget, gBattlerAttacker, BattleScript_ButItFailed
	attackanimation
	waitanimation
	goto BattleScript_MoveEnd
BattleScript_EffectCelebrate:
	printstring STRINGID_CELEBRATEMESSAGE
	waitmessage B_WAIT_TIME_LONG
	goto BattleScript_MoveEnd
BattleScript_EffectHappyHour:
	setmoveeffect MOVE_EFFECT_HAPPY_HOUR
	seteffectprimary
	goto BattleScript_MoveEnd

BattleScript_EffectDisable::
	attackcanceler
	attackstring
	ppreduce
	jumpifability BS_TARGET_SIDE, ABILITY_AROMA_VEIL, BattleScript_AromaVeilProtects
	accuracycheck BattleScript_ButItFailed, ACC_CURR_MOVE
	disablelastusedattack BattleScript_ButItFailed
	attackanimation
	waitanimation
	printstring STRINGID_PKMNMOVEWASDISABLED
	waitmessage B_WAIT_TIME_LONG
	goto BattleScript_MoveEnd

BattleScript_EffectLevelDamage::
	attackcanceler
	accuracycheck BattleScript_PrintMoveMissed, ACC_CURR_MOVE
	attackstring
	ppreduce
	typecalc
	bichalfword gMoveResultFlags, MOVE_RESULT_SUPER_EFFECTIVE | MOVE_RESULT_NOT_VERY_EFFECTIVE
	dmgtolevel
	adjustdamage
	goto BattleScript_HitFromAtkAnimation

BattleScript_EffectPsywave::
	attackcanceler
	accuracycheck BattleScript_PrintMoveMissed, ACC_CURR_MOVE
	attackstring
	ppreduce
	typecalc
	bichalfword gMoveResultFlags, MOVE_RESULT_SUPER_EFFECTIVE | MOVE_RESULT_NOT_VERY_EFFECTIVE
	psywavedamageeffect
	adjustdamage
	goto BattleScript_HitFromAtkAnimation

BattleScript_EffectCounter::
	attackcanceler
	counterdamagecalculator BattleScript_ButItFailedAtkStringPpReduce
	accuracycheck BattleScript_PrintMoveMissed, ACC_CURR_MOVE
	attackstring
	ppreduce
	typecalc
	bichalfword gMoveResultFlags, MOVE_RESULT_NOT_VERY_EFFECTIVE | MOVE_RESULT_SUPER_EFFECTIVE
	adjustdamage
	goto BattleScript_HitFromAtkAnimation

BattleScript_EffectEncore::
	attackcanceler
	accuracycheck BattleScript_PrintMoveMissed, ACC_CURR_MOVE
	attackstring
	ppreduce
	jumpifability BS_TARGET_SIDE, ABILITY_AROMA_VEIL, BattleScript_AromaVeilProtects
	trysetencore BattleScript_ButItFailed
	attackanimation
	waitanimation
	printstring STRINGID_PKMNGOTENCORE
	waitmessage B_WAIT_TIME_LONG
	goto BattleScript_MoveEnd

BattleScript_EffectPainSplit::
	attackcanceler
	attackstring
	ppreduce
	accuracycheck BattleScript_ButItFailed, NO_ACC_CALC_CHECK_LOCK_ON
	painsplitdmgcalc BattleScript_ButItFailed
	attackanimation
	waitanimation
	orword gHitMarker, HITMARKER_IGNORE_SUBSTITUTE
	healthbarupdate BS_ATTACKER
	datahpupdate BS_ATTACKER
	copyword gBattleMoveDamage, sPAINSPLIT_HP
	healthbarupdate BS_TARGET
	datahpupdate BS_TARGET
	printstring STRINGID_SHAREDPAIN
	waitmessage B_WAIT_TIME_LONG
	goto BattleScript_MoveEnd

BattleScript_EffectSnore::
	attackcanceler
	jumpifability BS_ATTACKER, ABILITY_COMATOSE, BattleScript_SnoreIsAsleep
	jumpifstatus BS_ATTACKER, STATUS1_SLEEP, BattleScript_SnoreIsAsleep
	attackstring
	ppreduce
	goto BattleScript_ButItFailed
BattleScript_SnoreIsAsleep::
	jumpifhalfword CMP_EQUAL, gChosenMove, MOVE_SLEEP_TALK, BattleScript_DoSnore
	printstring STRINGID_PKMNFASTASLEEP
	waitmessage B_WAIT_TIME_LONG
	statusanimation BS_ATTACKER
BattleScript_DoSnore::
	attackstring
	ppreduce
	accuracycheck BattleScript_MoveMissedPause, ACC_CURR_MOVE
	setmoveeffect MOVE_EFFECT_FLINCH
	goto BattleScript_HitFromCritCalc

BattleScript_EffectConversion2::
	attackcanceler
	attackstring
	ppreduce
	settypetorandomresistance BattleScript_ButItFailed
	attackanimation
	waitanimation
	printstring STRINGID_PKMNCHANGEDTYPE
	waitmessage B_WAIT_TIME_LONG
	goto BattleScript_MoveEnd

BattleScript_EffectLockOn::
	attackcanceler
	attackstring
	ppreduce
	jumpifsubstituteblocks BattleScript_ButItFailed
	accuracycheck BattleScript_ButItFailed, ACC_CURR_MOVE
	setalwayshitflag
	attackanimation
	waitanimation
	printstring STRINGID_PKMNTOOKAIM
	waitmessage B_WAIT_TIME_LONG
	goto BattleScript_MoveEnd

BattleScript_EffectSketch::
	attackcanceler
	attackstring
	ppreduce
	copymovepermanently BattleScript_ButItFailed
	attackanimation
	waitanimation
	printstring STRINGID_PKMNSKETCHEDMOVE
	waitmessage B_WAIT_TIME_LONG
	goto BattleScript_MoveEnd

BattleScript_EffectSleepTalk::
	attackcanceler
	jumpifability BS_ATTACKER, ABILITY_COMATOSE, BattleScript_SleepTalkIsAsleep
	jumpifstatus BS_ATTACKER, STATUS1_SLEEP, BattleScript_SleepTalkIsAsleep
	attackstring
	ppreduce
	goto BattleScript_ButItFailed
BattleScript_SleepTalkIsAsleep::
	printstring STRINGID_PKMNFASTASLEEP
	waitmessage B_WAIT_TIME_LONG
	statusanimation BS_ATTACKER
	attackstring
	ppreduce
	orword gHitMarker, HITMARKER_NO_PPDEDUCT
	trychoosesleeptalkmove BattleScript_SleepTalkUsingMove
	pause B_WAIT_TIME_LONG
	goto BattleScript_ButItFailed
BattleScript_SleepTalkUsingMove::
	attackanimation
	waitanimation
	setbyte sB_ANIM_TURN, 0
	setbyte sB_ANIM_TARGETS_HIT, 0
	jumptocalledmove TRUE

BattleScript_EffectDestinyBond::
	attackcanceler
	attackstring
	ppreduce
	setdestinybond
	attackanimation
	waitanimation
	printstring STRINGID_PKMNTRYINGTOTAKEFOE
	waitmessage B_WAIT_TIME_LONG
	goto BattleScript_MoveEnd

BattleScript_EffectEerieSpell::
	attackcanceler
	attackstring
	ppreduce
	accuracycheck BattleScript_ButItFailed, ACC_CURR_MOVE
	attackstring
	ppreduce
	critcalc
	damagecalc
	adjustdamage
	attackanimation
	waitanimation
	effectivenesssound
	hitanimation BS_TARGET
	waitstate
	healthbarupdate BS_TARGET
	datahpupdate BS_TARGET
	critmessage
	waitmessage B_WAIT_TIME_LONG
	resultmessage
	waitmessage B_WAIT_TIME_LONG
	tryfaintmon BS_TARGET
	eeriespellppreduce BattleScript_MoveEnd
	printstring STRINGID_PKMNREDUCEDPP
	waitmessage B_WAIT_TIME_LONG
	goto BattleScript_MoveEnd

BattleScript_EffectSpite::
	attackcanceler
	attackstring
	ppreduce
	accuracycheck BattleScript_ButItFailed, ACC_CURR_MOVE
	tryspiteppreduce BattleScript_ButItFailed
	attackanimation
	waitanimation
	printstring STRINGID_PKMNREDUCEDPP
	waitmessage B_WAIT_TIME_LONG
	goto BattleScript_MoveEnd

BattleScript_EffectHealBell::
	attackcanceler
	attackstring
	ppreduce
	healpartystatus
	waitstate
	attackanimation
	waitanimation
	printfromtable gPartyStatusHealStringIds
	waitmessage B_WAIT_TIME_LONG
	jumpifnotmove MOVE_HEAL_BELL, BattleScript_PartyHealEnd
	jumpifbyte CMP_NO_COMMON_BITS, cMULTISTRING_CHOOSER, B_MSG_BELL_SOUNDPROOF_ATTACKER, BattleScript_CheckHealBellMon2Unaffected
	printstring STRINGID_PKMNSXBLOCKSY
	waitmessage B_WAIT_TIME_LONG
BattleScript_CheckHealBellMon2Unaffected::
	jumpifbyte CMP_NO_COMMON_BITS, cMULTISTRING_CHOOSER, B_MSG_BELL_SOUNDPROOF_PARTNER, BattleScript_PartyHealEnd
	printstring STRINGID_PKMNSXBLOCKSY2
	waitmessage B_WAIT_TIME_LONG
BattleScript_PartyHealEnd::
	updatestatusicon BS_ATTACKER_WITH_PARTNER
	waitstate
	goto BattleScript_MoveEnd

BattleScript_EffectTripleKick::
	attackcanceler
	attackstring
	ppreduce
	sethword sTRIPLE_KICK_POWER, 0
	initmultihitstring
	setmultihit 3
BattleScript_TripleKickLoop::
	jumpifhasnohp BS_ATTACKER, BattleScript_TripleKickEnd
	jumpifhasnohp BS_TARGET, BattleScript_TripleKickNoMoreHits
	jumpifhalfword CMP_EQUAL, gChosenMove, MOVE_SLEEP_TALK, BattleScript_DoTripleKickAttack
	jumpifstatus BS_ATTACKER, STATUS1_SLEEP, BattleScript_TripleKickNoMoreHits
BattleScript_DoTripleKickAttack::
	accuracycheck BattleScript_TripleKickNoMoreHits, ACC_CURR_MOVE
	movevaluescleanup
	jumpifmove MOVE_SURGING_STRIKES, EffectTripleKick_DoDmgCalcs    @ no power boost each hit
	jumpifmove MOVE_TRIPLE_AXEL, EffectTripleKick_TripleAxelBoost   @ triple axel gets +20 power
	addbyte sTRIPLE_KICK_POWER, 10                                  @ triple kick gets +10 power
	goto EffectTripleKick_DoDmgCalcs
EffectTripleKick_TripleAxelBoost:
	addbyte sTRIPLE_KICK_POWER, 20
EffectTripleKick_DoDmgCalcs:
	addbyte sTRIPLE_KICK_POWER, 10
	addbyte sMULTIHIT_STRING + 4, 1
	critcalc
	damagecalc
	adjustdamage
	jumpifmovehadnoeffect BattleScript_TripleKickNoMoreHits
	attackanimation
	waitanimation
	effectivenesssound
	hitanimation BS_TARGET
	waitstate
	healthbarupdate BS_TARGET
	datahpupdate BS_TARGET
	critmessage
	waitmessage B_WAIT_TIME_LONG
	printstring STRINGID_EMPTYSTRING3
	waitmessage 1
	moveendto MOVEEND_NEXT_TARGET
	jumpifbyte CMP_COMMON_BITS, gMoveResultFlags, MOVE_RESULT_FOE_ENDURED, BattleScript_TripleKickPrintStrings
	decrementmultihit BattleScript_TripleKickLoop
	goto BattleScript_TripleKickPrintStrings
BattleScript_TripleKickNoMoreHits::
	pause B_WAIT_TIME_SHORT
	jumpifbyte CMP_EQUAL, sMULTIHIT_STRING + 4, 0, BattleScript_TripleKickPrintStrings
	bichalfword gMoveResultFlags, MOVE_RESULT_MISSED
BattleScript_TripleKickPrintStrings::
	resultmessage
	waitmessage B_WAIT_TIME_LONG
	jumpifbyte CMP_EQUAL, sMULTIHIT_STRING + 4, 0, BattleScript_TripleKickEnd
	jumpifhalfword CMP_COMMON_BITS, gMoveResultFlags, MOVE_RESULT_DOESNT_AFFECT_FOE, BattleScript_TripleKickEnd
	copyarray gBattleTextBuff1, sMULTIHIT_STRING, 6
	printstring STRINGID_HITXTIMES
	waitmessage B_WAIT_TIME_LONG
BattleScript_TripleKickEnd::
	seteffectwithchance
	tryfaintmon BS_TARGET
	moveendfrom MOVEEND_UPDATE_LAST_MOVES
	end

BattleScript_EffectThief::
	setmoveeffect MOVE_EFFECT_STEAL_ITEM
	goto BattleScript_EffectHit

BattleScript_EffectHitPreventEscape:
	setmoveeffect MOVE_EFFECT_PREVENT_ESCAPE
	goto BattleScript_EffectHit

BattleScript_EffectMeanLook::
	attackcanceler
	attackstring
	ppreduce
	accuracycheck BattleScript_ButItFailed, NO_ACC_CALC_CHECK_LOCK_ON
	jumpifstatus2 BS_TARGET, STATUS2_ESCAPE_PREVENTION, BattleScript_ButItFailed
	jumpifsubstituteblocks BattleScript_ButItFailed
.if B_GHOSTS_ESCAPE >= GEN_6
	jumpiftype BS_TARGET, TYPE_GHOST, BattleScript_ButItFailed
.endif
	attackanimation
	waitanimation
	setmoveeffect MOVE_EFFECT_PREVENT_ESCAPE
	seteffectprimary
	printstring STRINGID_TARGETCANTESCAPENOW
	waitmessage B_WAIT_TIME_LONG
	goto BattleScript_MoveEnd

BattleScript_EffectNightmare::
	attackcanceler
	attackstring
	ppreduce
	jumpifsubstituteblocks BattleScript_ButItFailed
	jumpifstatus2 BS_TARGET, STATUS2_NIGHTMARE, BattleScript_ButItFailed
	jumpifstatus BS_TARGET, STATUS1_SLEEP, BattleScript_NightmareWorked
	jumpifability BS_TARGET, ABILITY_COMATOSE, BattleScript_NightmareWorked
	goto BattleScript_ButItFailed
BattleScript_NightmareWorked::
	attackanimation
	waitanimation
	setmoveeffect MOVE_EFFECT_NIGHTMARE
	seteffectprimary
	printstring STRINGID_PKMNFELLINTONIGHTMARE
	waitmessage B_WAIT_TIME_LONG
	goto BattleScript_MoveEnd

BattleScript_EffectMinimize::
	attackcanceler
	setminimize
.if B_MINIMIZE_EVASION >= GEN_5
	setstatchanger STAT_EVASION, 2, FALSE
.else
	setstatchanger STAT_EVASION, 1, FALSE
.endif
	goto BattleScript_EffectStatUpAfterAtkCanceler

BattleScript_EffectCurse::
	jumpiftype BS_ATTACKER, TYPE_GHOST, BattleScript_GhostCurse
	attackcanceler
	attackstring
	ppreduce
	jumpifstat BS_ATTACKER, CMP_GREATER_THAN, STAT_SPEED, MIN_STAT_STAGE, BattleScript_CurseTrySpeed
	jumpifstat BS_ATTACKER, CMP_NOT_EQUAL, STAT_ATK, MAX_STAT_STAGE, BattleScript_CurseTrySpeed
	jumpifstat BS_ATTACKER, CMP_EQUAL, STAT_DEF, MAX_STAT_STAGE, BattleScript_ButItFailed
BattleScript_CurseTrySpeed::
	copybyte gBattlerTarget, gBattlerAttacker
	setbyte sB_ANIM_TURN, 1
	attackanimation
	waitanimation
	setstatchanger STAT_SPEED, 1, TRUE
	statbuffchange MOVE_EFFECT_AFFECTS_USER | STAT_BUFF_ALLOW_PTR, BattleScript_CurseTryAttack
	printfromtable gStatDownStringIds
	waitmessage B_WAIT_TIME_LONG
BattleScript_CurseTryAttack::
	setstatchanger STAT_ATK, 1, FALSE
	statbuffchange MOVE_EFFECT_AFFECTS_USER | STAT_BUFF_ALLOW_PTR, BattleScript_CurseTryDefense
	printfromtable gStatUpStringIds
	waitmessage B_WAIT_TIME_LONG
BattleScript_CurseTryDefense::
	setstatchanger STAT_DEF, 1, FALSE
	statbuffchange MOVE_EFFECT_AFFECTS_USER | STAT_BUFF_ALLOW_PTR, BattleScript_CurseEnd
	printfromtable gStatUpStringIds
	waitmessage B_WAIT_TIME_LONG
BattleScript_CurseEnd::
	goto BattleScript_MoveEnd
BattleScript_GhostCurse::
	jumpifbytenotequal gBattlerAttacker, gBattlerTarget, BattleScript_DoGhostCurse
	getmovetarget BS_ATTACKER
BattleScript_DoGhostCurse::
	attackcanceler
	attackstring
	ppreduce
	accuracycheck BattleScript_ButItFailed, NO_ACC_CALC_CHECK_LOCK_ON
	cursetarget BattleScript_ButItFailed
	orword gHitMarker, HITMARKER_IGNORE_SUBSTITUTE
	setbyte sB_ANIM_TURN, 0
	attackanimation
	waitanimation
	healthbarupdate BS_ATTACKER
	datahpupdate BS_ATTACKER
	printstring STRINGID_PKMNLAIDCURSE
	waitmessage B_WAIT_TIME_LONG
	tryfaintmon BS_ATTACKER
	goto BattleScript_MoveEnd

BattleScript_EffectMatBlock::
	attackcanceler
	jumpifnotfirstturn BattleScript_ButItFailedAtkStringPpReduce
	goto BattleScript_ProtectLikeAtkString

BattleScript_EffectProtect::
BattleScript_EffectEndure::
	attackcanceler
BattleScript_ProtectLikeAtkString:
	attackstring
	ppreduce
	setprotectlike
	attackanimation
	waitanimation
	printfromtable gProtectLikeUsedStringIds
	waitmessage B_WAIT_TIME_LONG
	goto BattleScript_MoveEnd

BattleScript_EffectSpikes::
	attackcanceler
	trysetspikes BattleScript_ButItFailedAtkStringPpReduce
	attackstring
	ppreduce
	attackanimation
	waitanimation
	printstring STRINGID_SPIKESSCATTERED
	waitmessage B_WAIT_TIME_LONG
	goto BattleScript_MoveEnd

BattleScript_EffectForesight:
	attackcanceler
	attackstring
	ppreduce
	accuracycheck BattleScript_ButItFailed, NO_ACC_CALC_CHECK_LOCK_ON
	jumpifstatus2 BS_TARGET, STATUS2_FORESIGHT, BattleScript_ButItFailed
	setforesight
BattleScript_IdentifiedFoe:
	attackanimation
	waitanimation
	printstring STRINGID_PKMNIDENTIFIED
	waitmessage B_WAIT_TIME_LONG
	goto BattleScript_MoveEnd

BattleScript_EffectPerishSong::
	attackcanceler
	attackstring
	ppreduce
	trysetperishsong BattleScript_ButItFailed
	attackanimation
	waitanimation
	printstring STRINGID_FAINTINTHREE
	waitmessage B_WAIT_TIME_LONG
	setbyte gBattlerTarget, 0
BattleScript_PerishSongLoop::
	jumpifability BS_TARGET, ABILITY_SOUNDPROOF, BattleScript_PerishSongBlocked
	jumpifpranksterblocked BS_TARGET, BattleScript_PerishSongNotAffected
BattleScript_PerishSongLoopIncrement::
	addbyte gBattlerTarget, 1
	jumpifbytenotequal gBattlerTarget, gBattlersCount, BattleScript_PerishSongLoop
	goto BattleScript_MoveEnd

BattleScript_PerishSongBlocked::
	copybyte sBATTLER, gBattlerTarget
	printstring STRINGID_PKMNSXBLOCKSY2
	waitmessage B_WAIT_TIME_LONG
	goto BattleScript_PerishSongLoopIncrement

BattleScript_PerishSongNotAffected:
	printstring STRINGID_ITDOESNTAFFECT
	waitmessage B_WAIT_TIME_LONG
	goto BattleScript_PerishSongLoopIncrement

BattleScript_EffectSandstorm::
	attackcanceler
	attackstring
	ppreduce
	jumpifhalfword CMP_COMMON_BITS, gBattleWeather, B_WEATHER_SUN_PRIMAL, BattleScript_ExtremelyHarshSunlightWasNotLessened
	jumpifhalfword CMP_COMMON_BITS, gBattleWeather, B_WEATHER_RAIN_PRIMAL, BattleScript_NoReliefFromHeavyRain
	jumpifhalfword CMP_COMMON_BITS, gBattleWeather, B_WEATHER_STRONG_WINDS, BattleScript_MysteriousAirCurrentBlowsOn
	setsandstorm
	goto BattleScript_MoveWeatherChange

BattleScript_EffectRollout::
	attackcanceler
	attackstring
	jumpifstatus2 BS_ATTACKER, STATUS2_MULTIPLETURNS, BattleScript_RolloutCheckAccuracy
	ppreduce
BattleScript_RolloutCheckAccuracy::
	accuracycheck BattleScript_RolloutHit, ACC_CURR_MOVE
BattleScript_RolloutHit::
	typecalc
	handlerollout
	goto BattleScript_HitFromCritCalc

BattleScript_EffectSwagger::
	attackcanceler
	jumpifsubstituteblocks BattleScript_MakeMoveMissed
	accuracycheck BattleScript_PrintMoveMissed, ACC_CURR_MOVE
	attackstring
	ppreduce
	jumpifconfusedandstatmaxed STAT_ATK, BattleScript_ButItFailed
	attackanimation
	waitanimation
	setstatchanger STAT_ATK, 2, FALSE
	statbuffchange STAT_BUFF_ALLOW_PTR, BattleScript_SwaggerTryConfuse
	jumpifbyte CMP_EQUAL, cMULTISTRING_CHOOSER, B_MSG_STAT_WONT_INCREASE, BattleScript_SwaggerTryConfuse
	setgraphicalstatchangevalues
	playanimation BS_TARGET, B_ANIM_STATS_CHANGE, sB_ANIM_ARG1
	printfromtable gStatUpStringIds
	waitmessage B_WAIT_TIME_LONG
BattleScript_SwaggerTryConfuse:
	jumpifability BS_TARGET, ABILITY_OWN_TEMPO, BattleScript_OwnTempoPrevents
	jumpifsafeguard BattleScript_SafeguardProtected
	setmoveeffect MOVE_EFFECT_CONFUSION
	seteffectprimary
	goto BattleScript_MoveEnd

BattleScript_EffectFuryCutter:
	attackcanceler
	attackstring
	ppreduce
	accuracycheck BattleScript_FuryCutterHit, ACC_CURR_MOVE
BattleScript_FuryCutterHit:
	handlefurycutter
	critcalc
	damagecalc
	jumpifmovehadnoeffect BattleScript_FuryCutterHit
	adjustdamage
	goto BattleScript_HitFromAtkAnimation

BattleScript_TryDestinyKnotTarget:
	jumpifnoholdeffect BS_ATTACKER, HOLD_EFFECT_DESTINY_KNOT, BattleScript_TryDestinyKnotTargetRet
	infatuatewithbattler BS_TARGET, BS_ATTACKER
	playanimation BS_ATTACKER, B_ANIM_HELD_ITEM_EFFECT
	waitanimation
	status2animation BS_TARGET, STATUS2_INFATUATION
	waitanimation
	printstring STRINGID_DESTINYKNOTACTIVATES
	waitmessage B_WAIT_TIME_LONG
BattleScript_TryDestinyKnotTargetRet:
	return

BattleScript_TryDestinyKnotAttacker:
	jumpifnoholdeffect BS_TARGET, HOLD_EFFECT_DESTINY_KNOT, BattleScript_TryDestinyKnotAttackerRet
	infatuatewithbattler BS_ATTACKER, BS_TARGET
	playanimation BS_TARGET, B_ANIM_HELD_ITEM_EFFECT
	waitanimation
	status2animation BS_ATTACKER, STATUS2_INFATUATION
	waitanimation
	printstring STRINGID_DESTINYKNOTACTIVATES
	waitmessage B_WAIT_TIME_LONG
BattleScript_TryDestinyKnotAttackerRet:
	return

BattleScript_EffectAttract::
	attackcanceler
	attackstring
	ppreduce
	accuracycheck BattleScript_ButItFailed, ACC_CURR_MOVE
	jumpifability BS_TARGET_SIDE, ABILITY_AROMA_VEIL, BattleScript_AromaVeilProtects
	tryinfatuating BattleScript_ButItFailed
	attackanimation
	waitanimation
	printstring STRINGID_PKMNFELLINLOVE
	waitmessage B_WAIT_TIME_LONG
	call BattleScript_TryDestinyKnotAttacker
	goto BattleScript_MoveEnd

BattleScript_EffectPresent::
	attackcanceler
	accuracycheck BattleScript_PrintMoveMissed, ACC_CURR_MOVE
	attackstring
	ppreduce
	typecalc
	presentdamagecalculation

BattleScript_EffectSafeguard::
	attackcanceler
	attackstring
	ppreduce
	setsafeguard
	goto BattleScript_PrintReflectLightScreenSafeguardString

BattleScript_EffectMagnitude::
	jumpifword CMP_COMMON_BITS, gHitMarker, HITMARKER_NO_ATTACKSTRING | HITMARKER_NO_PPDEDUCT, BattleScript_EffectMagnitudeTarget
	attackcanceler
	attackstring
	ppreduce
	magnitudedamagecalculation
	pause B_WAIT_TIME_SHORT
	printstring STRINGID_MAGNITUDESTRENGTH
	waitmessage B_WAIT_TIME_LONG
BattleScript_EffectMagnitudeTarget:
	accuracycheck BattleScript_MoveMissedPause, ACC_CURR_MOVE
	goto BattleScript_HitFromCritCalc

BattleScript_EffectBatonPass::
	attackcanceler
	attackstring
	ppreduce
	jumpifbattletype BATTLE_TYPE_ARENA, BattleScript_ButItFailed
	jumpifcantswitch SWITCH_IGNORE_ESCAPE_PREVENTION | BS_ATTACKER, BattleScript_ButItFailed
	attackanimation
	waitanimation
	openpartyscreen BS_ATTACKER, BattleScript_ButItFailed
	switchoutabilities BS_ATTACKER
	waitstate
	switchhandleorder BS_ATTACKER, 2
	returntoball BS_ATTACKER
	getswitchedmondata BS_ATTACKER
	switchindataupdate BS_ATTACKER
	hpthresholds BS_ATTACKER
	trytoclearprimalweather
	printstring STRINGID_EMPTYSTRING3
	waitmessage 1
	printstring STRINGID_SWITCHINMON
	switchinanim BS_ATTACKER, TRUE
	waitstate
	switchineffects BS_ATTACKER
	goto BattleScript_MoveEnd

BattleScript_EffectRapidSpin::
.if B_SPEED_BUFFING_RAPID_SPIN == GEN_8
	attackcanceler
	accuracycheck BattleScript_PrintMoveMissed, ACC_CURR_MOVE
	attackstring
	ppreduce
	critcalc
	damagecalc
	adjustdamage
	attackanimation
	waitanimation
	effectivenesssound
	hitanimation BS_TARGET
	waitstate
	healthbarupdate BS_TARGET
	datahpupdate BS_TARGET
	critmessage
	waitmessage B_WAIT_TIME_LONG
	resultmessage
	waitmessage B_WAIT_TIME_LONG
	jumpifhalfword CMP_COMMON_BITS, gMoveResultFlags, MOVE_RESULT_DOESNT_AFFECT_FOE, BattleScript_MoveEnd
	setmoveeffect MOVE_EFFECT_RAPIDSPIN | MOVE_EFFECT_AFFECTS_USER | MOVE_EFFECT_CERTAIN
	seteffectwithchance
	setstatchanger STAT_SPEED, 1, FALSE
	statbuffchange MOVE_EFFECT_AFFECTS_USER | STAT_BUFF_ALLOW_PTR, BattleScript_EffectRapidSpinEnd
	jumpifbyte CMP_EQUAL, cMULTISTRING_CHOOSER, B_MSG_STAT_WONT_INCREASE, BattleScript_EffectRapidSpinEnd
	setgraphicalstatchangevalues
	playanimation BS_ATTACKER, B_ANIM_STATS_CHANGE, sB_ANIM_ARG1
	printfromtable gStatUpStringIds
	waitmessage B_WAIT_TIME_LONG
BattleScript_EffectRapidSpinEnd::
	tryfaintmon BS_TARGET
	moveendall
	end
.else
	setmoveeffect MOVE_EFFECT_RAPIDSPIN | MOVE_EFFECT_AFFECTS_USER | MOVE_EFFECT_CERTAIN
	goto BattleScript_EffectHit
.endif

BattleScript_EffectSonicboom::
	attackcanceler
	accuracycheck BattleScript_PrintMoveMissed, ACC_CURR_MOVE
	attackstring
	ppreduce
	typecalc
	bichalfword gMoveResultFlags, MOVE_RESULT_SUPER_EFFECTIVE | MOVE_RESULT_NOT_VERY_EFFECTIVE
	setword gBattleMoveDamage, 20
	adjustdamage
	goto BattleScript_HitFromAtkAnimation

BattleScript_EffectMorningSun::
BattleScript_EffectSynthesis::
BattleScript_EffectMoonlight::
BattleScript_EffectShoreUp::
	attackcanceler
	attackstring
	ppreduce
	recoverbasedonsunlight BattleScript_AlreadyAtFullHp
	goto BattleScript_PresentHealTarget

BattleScript_EffectRainDance::
	attackcanceler
	attackstring
	ppreduce
	jumpifhalfword CMP_COMMON_BITS, gBattleWeather, B_WEATHER_SUN_PRIMAL, BattleScript_ExtremelyHarshSunlightWasNotLessened
	jumpifhalfword CMP_COMMON_BITS, gBattleWeather, B_WEATHER_RAIN_PRIMAL, BattleScript_NoReliefFromHeavyRain
	jumpifhalfword CMP_COMMON_BITS, gBattleWeather, B_WEATHER_STRONG_WINDS, BattleScript_MysteriousAirCurrentBlowsOn
	setrain
BattleScript_MoveWeatherChange::
	attackanimation
	waitanimation
	printfromtable gMoveWeatherChangeStringIds
	waitmessage B_WAIT_TIME_LONG
	call BattleScript_WeatherFormChanges
	goto BattleScript_MoveEnd

BattleScript_EffectSunnyDay::
	attackcanceler
	attackstring
	ppreduce
	jumpifhalfword CMP_COMMON_BITS, gBattleWeather, B_WEATHER_SUN_PRIMAL, BattleScript_ExtremelyHarshSunlightWasNotLessened
	jumpifhalfword CMP_COMMON_BITS, gBattleWeather, B_WEATHER_RAIN_PRIMAL, BattleScript_NoReliefFromHeavyRain
	jumpifhalfword CMP_COMMON_BITS, gBattleWeather, B_WEATHER_STRONG_WINDS, BattleScript_MysteriousAirCurrentBlowsOn
	setsunny
	goto BattleScript_MoveWeatherChange

BattleScript_ExtremelyHarshSunlightWasNotLessened:
	pause B_WAIT_TIME_SHORT
	printstring STRINGID_EXTREMELYHARSHSUNLIGHTWASNOTLESSENED
	waitmessage B_WAIT_TIME_LONG
	goto BattleScript_MoveEnd

BattleScript_ExtremelyHarshSunlightWasNotLessenedEnd3:
	pause B_WAIT_TIME_SHORT
	printstring STRINGID_EXTREMELYHARSHSUNLIGHTWASNOTLESSENED
	waitmessage B_WAIT_TIME_LONG
	end3

BattleScript_ExtremelyHarshSunlightWasNotLessenedRet:
	pause B_WAIT_TIME_SHORT
	printstring STRINGID_EXTREMELYHARSHSUNLIGHTWASNOTLESSENED
	waitmessage B_WAIT_TIME_LONG
	return

BattleScript_NoReliefFromHeavyRain:
	pause B_WAIT_TIME_SHORT
	printstring STRINGID_NORELIEFROMHEAVYRAIN
	waitmessage B_WAIT_TIME_LONG
	goto BattleScript_MoveEnd

BattleScript_NoReliefFromHeavyRainEnd3:
	pause B_WAIT_TIME_SHORT
	printstring STRINGID_NORELIEFROMHEAVYRAIN
	waitmessage B_WAIT_TIME_LONG
	end3

BattleScript_NoReliefFromHeavyRainRet:
	pause B_WAIT_TIME_SHORT
	printstring STRINGID_NORELIEFROMHEAVYRAIN
	waitmessage B_WAIT_TIME_LONG
	return

BattleScript_MysteriousAirCurrentBlowsOn:
	pause B_WAIT_TIME_SHORT
	printstring STRINGID_MYSTERIOUSAIRCURRENTBLOWSON
	waitmessage B_WAIT_TIME_LONG
	goto BattleScript_MoveEnd

BattleScript_MysteriousAirCurrentBlowsOnEnd3:
	pause B_WAIT_TIME_SHORT
	printstring STRINGID_MYSTERIOUSAIRCURRENTBLOWSON
	waitmessage B_WAIT_TIME_LONG
	end3

BattleScript_MysteriousAirCurrentBlowsOnRet:
	pause B_WAIT_TIME_SHORT
	printstring STRINGID_MYSTERIOUSAIRCURRENTBLOWSON
	waitmessage B_WAIT_TIME_LONG
	return

BattleScript_BlockedByPrimalWeatherEnd3::
	call BattleScript_AbilityPopUp
	jumpifhalfword CMP_COMMON_BITS, gBattleWeather, B_WEATHER_SUN_PRIMAL, BattleScript_ExtremelyHarshSunlightWasNotLessenedEnd3
	jumpifhalfword CMP_COMMON_BITS, gBattleWeather, B_WEATHER_RAIN_PRIMAL, BattleScript_NoReliefFromHeavyRainEnd3
	jumpifhalfword CMP_COMMON_BITS, gBattleWeather, B_WEATHER_STRONG_WINDS, BattleScript_MysteriousAirCurrentBlowsOnEnd3
	end3

BattleScript_BlockedByPrimalWeatherRet::
	call BattleScript_AbilityPopUp
	jumpifhalfword CMP_COMMON_BITS, gBattleWeather, B_WEATHER_SUN_PRIMAL, BattleScript_ExtremelyHarshSunlightWasNotLessenedRet
	jumpifhalfword CMP_COMMON_BITS, gBattleWeather, B_WEATHER_RAIN_PRIMAL, BattleScript_NoReliefFromHeavyRainRet
	jumpifhalfword CMP_COMMON_BITS, gBattleWeather, B_WEATHER_STRONG_WINDS, BattleScript_MysteriousAirCurrentBlowsOnRet
	return

BattleScript_EffectDefenseUpHit::
	setmoveeffect MOVE_EFFECT_DEF_PLUS_1 | MOVE_EFFECT_AFFECTS_USER
	goto BattleScript_EffectHit

BattleScript_EffectAttackUpHit::
	setmoveeffect MOVE_EFFECT_ATK_PLUS_1 | MOVE_EFFECT_AFFECTS_USER
	goto BattleScript_EffectHit

BattleScript_EffectAllStatsUpHit::
	setmoveeffect MOVE_EFFECT_ALL_STATS_UP | MOVE_EFFECT_AFFECTS_USER
	goto BattleScript_EffectHit

BattleScript_EffectBellyDrum::
	attackcanceler
	attackstring
	ppreduce
	maxattackhalvehp BattleScript_ButItFailed
	orword gHitMarker, HITMARKER_IGNORE_SUBSTITUTE
	attackanimation
	waitanimation
	healthbarupdate BS_ATTACKER
	datahpupdate BS_ATTACKER
	printstring STRINGID_PKMNCUTHPMAXEDATTACK
	waitmessage B_WAIT_TIME_LONG
	goto BattleScript_MoveEnd

BattleScript_EffectPsychUp::
	attackcanceler
	attackstring
	ppreduce
	copyfoestats BattleScript_ButItFailed
	attackanimation
	waitanimation
	printstring STRINGID_PKMNCOPIEDSTATCHANGES
	waitmessage B_WAIT_TIME_LONG
	goto BattleScript_MoveEnd

BattleScript_EffectMirrorCoat::
	attackcanceler
	mirrorcoatdamagecalculator BattleScript_ButItFailedAtkStringPpReduce
	accuracycheck BattleScript_PrintMoveMissed, ACC_CURR_MOVE
	attackstring
	ppreduce
	typecalc
	bichalfword gMoveResultFlags, MOVE_RESULT_NOT_VERY_EFFECTIVE | MOVE_RESULT_SUPER_EFFECTIVE
	adjustdamage
	goto BattleScript_HitFromAtkAnimation

BattleScript_EffectSkullBash::
	jumpifstatus2 BS_ATTACKER, STATUS2_MULTIPLETURNS, BattleScript_TwoTurnMovesSecondTurn
	jumpifword CMP_COMMON_BITS, gHitMarker, HITMARKER_NO_ATTACKSTRING, BattleScript_TwoTurnMovesSecondTurn
	setbyte sTWOTURN_STRINGID, B_MSG_TURN1_SKULL_BASH
	call BattleScriptFirstChargingTurn
	setstatchanger STAT_DEF, 1, FALSE
	statbuffchange MOVE_EFFECT_AFFECTS_USER | STAT_BUFF_ALLOW_PTR, BattleScript_SkullBashEnd
	jumpifbyte CMP_EQUAL, cMULTISTRING_CHOOSER, B_MSG_STAT_WONT_INCREASE, BattleScript_SkullBashEnd
	setgraphicalstatchangevalues
	playanimation BS_ATTACKER, B_ANIM_STATS_CHANGE, sB_ANIM_ARG1
	printfromtable gStatUpStringIds
	waitmessage B_WAIT_TIME_LONG
BattleScript_SkullBashEnd::
	jumpifnoholdeffect BS_ATTACKER, HOLD_EFFECT_POWER_HERB, BattleScript_MoveEnd
	call BattleScript_PowerHerbActivation
	goto BattleScript_TwoTurnMovesSecondTurn

BattleScript_EffectTwister:
BattleScript_FlinchEffect:
BattleScript_EffectStomp:
	setmoveeffect MOVE_EFFECT_FLINCH
	goto BattleScript_EffectHit

BattleScript_EffectBulldoze:
	setmoveeffect MOVE_EFFECT_SPD_MINUS_1
BattleScript_EffectEarthquake:
	goto BattleScript_EffectHit

BattleScript_EffectFutureSight::
	attackcanceler
	attackstring
	ppreduce
	trysetfutureattack BattleScript_ButItFailed
	attackanimation
	waitanimation
	printfromtable gFutureMoveUsedStringIds
	waitmessage B_WAIT_TIME_LONG
	goto BattleScript_MoveEnd

BattleScript_EffectGust::
	goto BattleScript_EffectHit

BattleScript_EffectSolarBeam::
	jumpifweatheraffected BS_ATTACKER, B_WEATHER_SUN, BattleScript_SolarBeamOnFirstTurn
BattleScript_SolarBeamDecideTurn::
	jumpifstatus2 BS_ATTACKER, STATUS2_MULTIPLETURNS, BattleScript_TwoTurnMovesSecondTurn
	jumpifword CMP_COMMON_BITS, gHitMarker, HITMARKER_NO_ATTACKSTRING, BattleScript_TwoTurnMovesSecondTurn
	setbyte sTWOTURN_STRINGID, B_MSG_TURN1_SOLAR_BEAM
	call BattleScriptFirstChargingTurn
	jumpifnoholdeffect BS_ATTACKER, HOLD_EFFECT_POWER_HERB, BattleScript_MoveEnd
	call BattleScript_PowerHerbActivation
	goto BattleScript_TwoTurnMovesSecondTurn
BattleScript_SolarBeamOnFirstTurn::
	orword gHitMarker, HITMARKER_CHARGING
	setmoveeffect MOVE_EFFECT_CHARGING | MOVE_EFFECT_AFFECTS_USER
	seteffectprimary
	ppreduce
	goto BattleScript_TwoTurnMovesSecondTurn

BattleScript_EffectThunder:
	setmoveeffect MOVE_EFFECT_PARALYSIS
	goto BattleScript_EffectHit

BattleScript_EffectHurricane:
	setmoveeffect MOVE_EFFECT_CONFUSION
	goto BattleScript_EffectHit

BattleScript_EffectTeleport:
	attackcanceler
	attackstring
	ppreduce
	jumpifbattletype BATTLE_TYPE_TRAINER, BattleScript_ButItFailed
	getifcantrunfrombattle BS_ATTACKER
	jumpifbyte CMP_EQUAL, gBattleCommunication, 1, BattleScript_ButItFailed
	jumpifbyte CMP_EQUAL, gBattleCommunication, 2, BattleScript_PrintAbilityMadeIneffective
	attackanimation
	waitanimation
	printstring STRINGID_PKMNFLEDFROMBATTLE
	waitmessage B_WAIT_TIME_LONG
	setoutcomeonteleport BS_ATTACKER
	goto BattleScript_MoveEnd

BattleScript_EffectBeatUp::
	attackcanceler
	accuracycheck BattleScript_PrintMoveMissed, ACC_CURR_MOVE
	attackstring
	pause B_WAIT_TIME_SHORT
	ppreduce
	setbyte gBattleCommunication, 0
BattleScript_BeatUpLoop::
	movevaluescleanup
	trydobeatup BattleScript_BeatUpEnd, BattleScript_ButItFailed
	printstring STRINGID_PKMNATTACK
	critcalc
	jumpifbyte CMP_NOT_EQUAL, gIsCriticalHit, TRUE, BattleScript_BeatUpAttack
	manipulatedamage DMG_DOUBLED
BattleScript_BeatUpAttack::
	adjustdamage
	attackanimation
	waitanimation
	effectivenesssound
	hitanimation BS_TARGET
	waitstate
	healthbarupdate BS_TARGET
	datahpupdate BS_TARGET
	critmessage
	waitmessage B_WAIT_TIME_LONG
	resultmessage
	waitmessage B_WAIT_TIME_LONG
	tryfaintmon BS_TARGET
	moveendto MOVEEND_NEXT_TARGET
	goto BattleScript_BeatUpLoop
BattleScript_BeatUpEnd::
	end

BattleScript_EffectSemiInvulnerable::
	jumpifstatus2 BS_ATTACKER, STATUS2_MULTIPLETURNS, BattleScript_SecondTurnSemiInvulnerable
	jumpifword CMP_COMMON_BITS, gHitMarker, HITMARKER_NO_ATTACKSTRING, BattleScript_SecondTurnSemiInvulnerable
	jumpifmove MOVE_FLY, BattleScript_FirstTurnFly
	jumpifmove MOVE_DIVE, BattleScript_FirstTurnDive
	jumpifmove MOVE_BOUNCE, BattleScript_FirstTurnBounce
	jumpifmove MOVE_PHANTOM_FORCE, BattleScript_FirstTurnPhantomForce
	jumpifmove MOVE_SHADOW_FORCE, BattleScript_FirstTurnPhantomForce
	setbyte sTWOTURN_STRINGID, B_MSG_TURN1_DIG
	goto BattleScript_FirstTurnSemiInvulnerable
BattleScript_FirstTurnBounce::
	setbyte sTWOTURN_STRINGID, B_MSG_TURN1_BOUNCE
	goto BattleScript_FirstTurnSemiInvulnerable
BattleScript_FirstTurnDive::
	setbyte sTWOTURN_STRINGID, B_MSG_TURN1_DIVE
	goto BattleScript_FirstTurnSemiInvulnerable
BattleScript_FirstTurnPhantomForce:
	setbyte sTWOTURN_STRINGID, B_MSG_TURN1_PHANTOM_FORCE
	goto BattleScript_FirstTurnSemiInvulnerable
BattleScript_FirstTurnFly::
	setbyte sTWOTURN_STRINGID, B_MSG_TURN1_FLY
BattleScript_FirstTurnSemiInvulnerable::
	call BattleScriptFirstChargingTurn
	setsemiinvulnerablebit
	jumpifnoholdeffect BS_ATTACKER, HOLD_EFFECT_POWER_HERB, BattleScript_MoveEnd
	call BattleScript_PowerHerbActivation
BattleScript_SecondTurnSemiInvulnerable::
	attackcanceler
	setmoveeffect MOVE_EFFECT_CHARGING
	setbyte sB_ANIM_TURN, 1
	clearstatusfromeffect BS_ATTACKER
	orword gHitMarker, HITMARKER_NO_PPDEDUCT
	argumenttomoveeffect
BattleScript_SemiInvulnerableTryHit::
	accuracycheck BattleScript_SemiInvulnerableMiss, ACC_CURR_MOVE
	clearsemiinvulnerablebit
	goto BattleScript_HitFromAtkString

BattleScript_SemiInvulnerableMiss::
	clearsemiinvulnerablebit
	goto BattleScript_PrintMoveMissed

BattleScript_EffectDefenseCurl::
	attackcanceler
	attackstring
	ppreduce
	setdefensecurlbit
	setstatchanger STAT_DEF, 1, FALSE
	statbuffchange MOVE_EFFECT_AFFECTS_USER | STAT_BUFF_ALLOW_PTR, BattleScript_DefenseCurlDoStatUpAnim
	jumpifbyte CMP_EQUAL, cMULTISTRING_CHOOSER, B_MSG_STAT_WONT_INCREASE, BattleScript_StatUpPrintString
	attackanimation
	waitanimation
BattleScript_DefenseCurlDoStatUpAnim::
	goto BattleScript_StatUpDoAnim

BattleScript_EffectSoftboiled::
	attackcanceler
	attackstring
	ppreduce
	tryhealhalfhealth BattleScript_AlreadyAtFullHp, BS_TARGET
BattleScript_PresentHealTarget::
	attackanimation
	waitanimation
	orword gHitMarker, HITMARKER_IGNORE_SUBSTITUTE
	healthbarupdate BS_TARGET
	datahpupdate BS_TARGET
	printstring STRINGID_PKMNREGAINEDHEALTH
	waitmessage B_WAIT_TIME_LONG
	goto BattleScript_MoveEnd

BattleScript_AlreadyAtFullHp::
	pause B_WAIT_TIME_SHORT
	printstring STRINGID_PKMNHPFULL
	waitmessage B_WAIT_TIME_LONG
	goto BattleScript_MoveEnd

BattleScript_EffectFakeOut::
	attackcanceler
	jumpifnotfirstturn BattleScript_ButItFailedAtkStringPpReduce
	setmoveeffect MOVE_EFFECT_FLINCH
	goto BattleScript_EffectHit

BattleScript_ButItFailedAtkStringPpReduce::
	attackstring
BattleScript_ButItFailedPpReduce::
	ppreduce
BattleScript_ButItFailed::
	pause B_WAIT_TIME_SHORT
	orhalfword gMoveResultFlags, MOVE_RESULT_FAILED
	resultmessage
	waitmessage B_WAIT_TIME_LONG
	goto BattleScript_MoveEnd

BattleScript_NotAffected::
	pause B_WAIT_TIME_SHORT
	orhalfword gMoveResultFlags, MOVE_RESULT_DOESNT_AFFECT_FOE
	resultmessage
	waitmessage B_WAIT_TIME_LONG
	goto BattleScript_MoveEnd

BattleScript_NotAffectedAbilityPopUp::
	copybyte gBattlerAbility, gBattlerTarget
	pause B_WAIT_TIME_SHORT
	call BattleScript_AbilityPopUp
	orhalfword gMoveResultFlags, MOVE_RESULT_DOESNT_AFFECT_FOE
	resultmessage
	waitmessage B_WAIT_TIME_LONG
	goto BattleScript_MoveEnd

BattleScript_EffectUproar::
	attackcanceler
	accuracycheck BattleScript_PrintMoveMissed, ACC_CURR_MOVE
	setmoveeffect MOVE_EFFECT_UPROAR | MOVE_EFFECT_AFFECTS_USER
	attackstring
	jumpifstatus2 BS_ATTACKER, STATUS2_MULTIPLETURNS, BattleScript_UproarHit
	ppreduce
BattleScript_UproarHit::
	goto BattleScript_HitFromCritCalc

BattleScript_EffectStockpile::
	attackcanceler
	attackstring
	ppreduce
	stockpile 0
	attackanimation
	waitanimation
	printfromtable gStockpileUsedStringIds
	waitmessage B_WAIT_TIME_LONG
	jumpifmovehadnoeffect BattleScript_EffectStockpileEnd
	jumpifstat BS_ATTACKER, CMP_LESS_THAN, STAT_DEF, MAX_STAT_STAGE, BattleScript_EffectStockpileDef
	jumpifstat BS_ATTACKER, CMP_EQUAL, STAT_SPDEF, MAX_STAT_STAGE, BattleScript_EffectStockpileEnd
BattleScript_EffectStockpileDef:
	setbyte sSTAT_ANIM_PLAYED, FALSE
	playstatchangeanimation BS_ATTACKER, BIT_DEF | BIT_SPDEF, 0
	setstatchanger STAT_DEF, 1, FALSE
	statbuffchange MOVE_EFFECT_AFFECTS_USER | STAT_BUFF_ALLOW_PTR, BattleScript_EffectStockpileSpDef
	jumpifbyte CMP_EQUAL, cMULTISTRING_CHOOSER, B_MSG_STAT_WONT_INCREASE, BattleScript_EffectStockpileSpDef
	printfromtable gStatUpStringIds
	waitmessage B_WAIT_TIME_LONG
BattleScript_EffectStockpileSpDef::
	setstatchanger STAT_SPDEF, 1, FALSE
	statbuffchange MOVE_EFFECT_AFFECTS_USER | STAT_BUFF_ALLOW_PTR, BattleScript_EffectStockpileEnd
	jumpifbyte CMP_EQUAL, cMULTISTRING_CHOOSER, B_MSG_STAT_WONT_INCREASE, BattleScript_EffectStockpileEnd
	printfromtable gStatUpStringIds
	waitmessage B_WAIT_TIME_LONG
BattleScript_EffectStockpileEnd:
	stockpile 1
	goto BattleScript_MoveEnd

BattleScript_EffectSpitUp::
	attackcanceler
	jumpifbyte CMP_EQUAL, cMISS_TYPE, B_MSG_PROTECTED, BattleScript_SpitUpFailProtect
	attackstring
	ppreduce
	accuracycheck BattleScript_PrintMoveMissed, ACC_CURR_MOVE
	setbyte gIsCriticalHit, FALSE
	damagecalc
	adjustdamage
	stockpiletobasedamage BattleScript_SpitUpFail
	goto BattleScript_HitFromAtkAnimation
BattleScript_SpitUpFail::
	pause B_WAIT_TIME_SHORT
	printstring STRINGID_FAILEDTOSPITUP
	waitmessage B_WAIT_TIME_LONG
	goto BattleScript_MoveEnd

BattleScript_SpitUpFailProtect::
	attackstring
	ppreduce
	pause B_WAIT_TIME_LONG
	stockpiletobasedamage BattleScript_SpitUpFail
	resultmessage
	waitmessage B_WAIT_TIME_LONG
	goto BattleScript_MoveEnd

BattleScript_EffectSwallow::
	attackcanceler
	attackstring
	ppreduce
	stockpiletohpheal BattleScript_SwallowFail
	goto BattleScript_PresentHealTarget

BattleScript_SwallowFail::
	pause B_WAIT_TIME_SHORT
	printfromtable gSwallowFailStringIds
	waitmessage B_WAIT_TIME_LONG
	goto BattleScript_MoveEnd

BattleScript_EffectHail::
	attackcanceler
	attackstring
	ppreduce
	jumpifhalfword CMP_COMMON_BITS, gBattleWeather, B_WEATHER_SUN_PRIMAL, BattleScript_ExtremelyHarshSunlightWasNotLessened
	jumpifhalfword CMP_COMMON_BITS, gBattleWeather, B_WEATHER_RAIN_PRIMAL, BattleScript_NoReliefFromHeavyRain
	jumpifhalfword CMP_COMMON_BITS, gBattleWeather, B_WEATHER_STRONG_WINDS, BattleScript_MysteriousAirCurrentBlowsOn
	sethail
	goto BattleScript_MoveWeatherChange

BattleScript_EffectTorment::
	attackcanceler
	attackstring
	ppreduce
	accuracycheck BattleScript_ButItFailed, ACC_CURR_MOVE
	jumpifability BS_TARGET_SIDE, ABILITY_AROMA_VEIL, BattleScript_AromaVeilProtects
	settorment BattleScript_ButItFailed
	attackanimation
	waitanimation
	printstring STRINGID_PKMNSUBJECTEDTOTORMENT
	waitmessage B_WAIT_TIME_LONG
	goto BattleScript_MoveEnd

BattleScript_EffectFlatter::
	attackcanceler
	jumpifsubstituteblocks BattleScript_MakeMoveMissed
	accuracycheck BattleScript_PrintMoveMissed, ACC_CURR_MOVE
	attackstring
	ppreduce
	jumpifconfusedandstatmaxed STAT_SPATK, BattleScript_ButItFailed
	attackanimation
	waitanimation
	setstatchanger STAT_SPATK, 1, FALSE
	statbuffchange STAT_BUFF_ALLOW_PTR, BattleScript_FlatterTryConfuse
	jumpifbyte CMP_EQUAL, cMULTISTRING_CHOOSER, B_MSG_STAT_WONT_INCREASE, BattleScript_FlatterTryConfuse
	setgraphicalstatchangevalues
	playanimation BS_TARGET, B_ANIM_STATS_CHANGE, sB_ANIM_ARG1
	printfromtable gStatUpStringIds
	waitmessage B_WAIT_TIME_LONG
BattleScript_FlatterTryConfuse::
	jumpifability BS_TARGET, ABILITY_OWN_TEMPO, BattleScript_OwnTempoPrevents
	jumpifsafeguard BattleScript_SafeguardProtected
	setmoveeffect MOVE_EFFECT_CONFUSION
	seteffectprimary
	goto BattleScript_MoveEnd

BattleScript_EffectWillOWisp::
	attackcanceler
	attackstring
	ppreduce
	jumpifsubstituteblocks BattleScript_ButItFailed
	jumpifstatus BS_TARGET, STATUS1_BURN, BattleScript_AlreadyBurned
	jumpiftype BS_TARGET, TYPE_FIRE, BattleScript_NotAffected
	jumpifability BS_TARGET, ABILITY_WATER_VEIL, BattleScript_WaterVeilPrevents
	jumpifability BS_TARGET, ABILITY_WATER_BUBBLE, BattleScript_WaterVeilPrevents
	jumpifability BS_TARGET, ABILITY_COMATOSE, BattleScript_LeafGuardProtects
	jumpifflowerveil BattleScript_FlowerVeilProtects
	jumpifleafguardprotected BS_TARGET, BattleScript_LeafGuardProtects
	jumpifshieldsdown BS_TARGET, BattleScript_LeafGuardProtects
	jumpifstatus BS_TARGET, STATUS1_ANY, BattleScript_ButItFailed
	jumpifterrainaffected BS_TARGET, STATUS_FIELD_MISTY_TERRAIN, BattleScript_MistyTerrainPrevents
	accuracycheck BattleScript_ButItFailed, ACC_CURR_MOVE
	jumpifsafeguard BattleScript_SafeguardProtected
	attackanimation
	waitanimation
	setmoveeffect MOVE_EFFECT_BURN
	seteffectprimary
	goto BattleScript_MoveEnd

BattleScript_WaterVeilPrevents::
	call BattleScript_AbilityPopUp
	copybyte gEffectBattler, gBattlerTarget
	setbyte cMULTISTRING_CHOOSER, B_MSG_ABILITY_PREVENTS_MOVE_STATUS
	call BattleScript_BRNPrevention
	goto BattleScript_MoveEnd

BattleScript_AlreadyBurned::
	setalreadystatusedmoveattempt BS_ATTACKER
	pause B_WAIT_TIME_SHORT
	printstring STRINGID_PKMNALREADYHASBURN
	waitmessage B_WAIT_TIME_LONG
	goto BattleScript_MoveEnd

BattleScript_EffectMemento::
	attackcanceler
	jumpifbyte CMP_EQUAL, cMISS_TYPE, B_MSG_PROTECTED, BattleScript_MementoFailProtect
	attackstring
	ppreduce
	jumpifattackandspecialattackcannotfall BattleScript_ButItFailed
	setatkhptozero
	attackanimation
	waitanimation
	jumpifsubstituteblocks BattleScript_EffectMementoPrintNoEffect
	setbyte sSTAT_ANIM_PLAYED, FALSE
	playstatchangeanimation BS_TARGET, BIT_ATK | BIT_SPATK, STAT_CHANGE_NEGATIVE | STAT_CHANGE_BY_TWO | STAT_CHANGE_MULTIPLE_STATS
	playstatchangeanimation BS_TARGET, BIT_ATK, STAT_CHANGE_NEGATIVE | STAT_CHANGE_BY_TWO
	setstatchanger STAT_ATK, 2, TRUE
	statbuffchange STAT_BUFF_ALLOW_PTR, BattleScript_EffectMementoTrySpAtk
	@ Greater than STAT_FELL is checking if the stat cannot decrease
	jumpifbyte CMP_GREATER_THAN, cMULTISTRING_CHOOSER, B_MSG_DEFENDER_STAT_FELL, BattleScript_EffectMementoTrySpAtk
	printfromtable gStatDownStringIds
	waitmessage B_WAIT_TIME_LONG
BattleScript_EffectMementoTrySpAtk:
	playstatchangeanimation BS_TARGET, BIT_SPATK, STAT_CHANGE_NEGATIVE | STAT_CHANGE_BY_TWO
	setstatchanger STAT_SPATK, 2, TRUE
	statbuffchange STAT_BUFF_ALLOW_PTR, BattleScript_EffectMementoTryFaint
	@ Greater than STAT_FELL is checking if the stat cannot decrease
	jumpifbyte CMP_GREATER_THAN, cMULTISTRING_CHOOSER, B_MSG_DEFENDER_STAT_FELL, BattleScript_EffectMementoTryFaint
	printfromtable gStatDownStringIds
	waitmessage B_WAIT_TIME_LONG
BattleScript_EffectMementoTryFaint:
	tryfaintmon BS_ATTACKER
	goto BattleScript_MoveEnd
BattleScript_EffectMementoPrintNoEffect:
	printstring STRINGID_BUTNOEFFECT
	waitmessage B_WAIT_TIME_LONG
	goto BattleScript_EffectMementoTryFaint
BattleScript_MementoFailProtect:
	attackstring
	ppreduce
	jumpifattackandspecialattackcannotfall BattleScript_MementoFailEnd
BattleScript_MementoFailEnd:
	setatkhptozero
	pause B_WAIT_TIME_LONG
	effectivenesssound
	resultmessage
	waitmessage B_WAIT_TIME_LONG
	tryfaintmon BS_ATTACKER
	goto BattleScript_MoveEnd

BattleScript_EffectFocusPunch::
	attackcanceler
	jumpifnodamage BattleScript_HitFromAccCheck
	ppreduce
	printstring STRINGID_PKMNLOSTFOCUS
	waitmessage B_WAIT_TIME_LONG
	goto BattleScript_MoveEnd

BattleScript_EffectSmellingsalt:
BattleScript_EffectWakeUpSlap:
BattleScript_EffectSparklingAria:
	jumpifsubstituteblocks BattleScript_EffectHit
	setmoveeffect MOVE_EFFECT_REMOVE_STATUS | MOVE_EFFECT_CERTAIN
	goto BattleScript_EffectHit

BattleScript_EffectFollowMe::
	attackcanceler
	attackstring
	ppreduce
	setforcedtarget
	attackanimation
	waitanimation
	printstring STRINGID_PKMNCENTERATTENTION
	waitmessage B_WAIT_TIME_LONG
	goto BattleScript_MoveEnd

BattleScript_EffectNaturePower::
	attackcanceler
	attackstring
	pause B_WAIT_TIME_SHORT
	callterrainattack
	printstring STRINGID_NATUREPOWERTURNEDINTO
	waitmessage B_WAIT_TIME_LONG
	return

BattleScript_EffectCharge::
	attackcanceler
	attackstring
	ppreduce
	setcharge
	attackanimation
	waitanimation
	setstatchanger STAT_SPDEF, 1, FALSE
	statbuffchange MOVE_EFFECT_AFFECTS_USER | STAT_BUFF_ALLOW_PTR, BattleScript_EffectChargeString
	jumpifbyte CMP_EQUAL, cMULTISTRING_CHOOSER, B_MSG_STAT_WONT_INCREASE, BattleScript_EffectChargeString
	setgraphicalstatchangevalues
	playanimation BS_ATTACKER, B_ANIM_STATS_CHANGE, sB_ANIM_ARG1
	printfromtable gStatUpStringIds
	waitmessage B_WAIT_TIME_LONG
BattleScript_EffectChargeString:
	printstring STRINGID_PKMNCHARGINGPOWER
	waitmessage B_WAIT_TIME_LONG
	goto BattleScript_MoveEnd

BattleScript_EffectTaunt::
	attackcanceler
	attackstring
	ppreduce
	jumpifability BS_TARGET_SIDE, ABILITY_AROMA_VEIL, BattleScript_AromaVeilProtects
	accuracycheck BattleScript_ButItFailed, ACC_CURR_MOVE
	settaunt BattleScript_ButItFailed
	attackanimation
	waitanimation
	printstring STRINGID_PKMNFELLFORTAUNT
	waitmessage B_WAIT_TIME_LONG
	goto BattleScript_MoveEnd

BattleScript_EffectHelpingHand::
	attackcanceler
	attackstring
	ppreduce
	trysethelpinghand BattleScript_ButItFailed
	attackanimation
	waitanimation
	printstring STRINGID_PKMNREADYTOHELP
	waitmessage B_WAIT_TIME_LONG
	goto BattleScript_MoveEnd

BattleScript_EffectTrick::
	attackcanceler
	attackstring
	ppreduce
	jumpifsubstituteblocks BattleScript_ButItFailed
	accuracycheck BattleScript_ButItFailed, ACC_CURR_MOVE
	tryswapitems BattleScript_ButItFailed
	attackanimation
	waitanimation
	printstring STRINGID_PKMNSWITCHEDITEMS
	waitmessage B_WAIT_TIME_LONG
	printfromtable gItemSwapStringIds
	waitmessage B_WAIT_TIME_LONG
	goto BattleScript_MoveEnd

BattleScript_EffectRolePlay::
	attackcanceler
	attackstring
	ppreduce
	accuracycheck BattleScript_ButItFailed, NO_ACC_CALC_CHECK_LOCK_ON
	trycopyability BattleScript_ButItFailed
	attackanimation
	waitanimation
.if B_ABILITY_POP_UP == TRUE
	setbyte sFIXED_ABILITY_POPUP, TRUE
	showabilitypopup BS_ATTACKER
	pause 60
	sethword sABILITY_OVERWRITE, 0
	updateabilitypopup BS_ATTACKER
	pause 20
	destroyabilitypopup
	pause 40
.endif	
	printstring STRINGID_PKMNCOPIEDFOE
	waitmessage B_WAIT_TIME_LONG
	switchinabilities BS_ATTACKER
	goto BattleScript_MoveEnd

BattleScript_EffectWish::
	attackcanceler
	attackstring
	ppreduce
	trywish 0, BattleScript_ButItFailed
	attackanimation
	waitanimation
	goto BattleScript_MoveEnd

BattleScript_EffectAssist:
	attackcanceler
	attackstring
	assistattackselect BattleScript_ButItFailedPpReduce
	attackanimation
	waitanimation
	setbyte sB_ANIM_TURN, 0
	setbyte sB_ANIM_TARGETS_HIT, 0
	jumptocalledmove TRUE

BattleScript_EffectIngrain:
	attackcanceler
	attackstring
	ppreduce
	setuserstatus3 STATUS3_ROOTED, BattleScript_ButItFailed
	attackanimation
	waitanimation
	printstring STRINGID_PKMNPLANTEDROOTS
	waitmessage B_WAIT_TIME_LONG
	goto BattleScript_MoveEnd

BattleScript_EffectSuperpower:
	setmoveeffect MOVE_EFFECT_ATK_DEF_DOWN | MOVE_EFFECT_AFFECTS_USER | MOVE_EFFECT_CERTAIN
	goto BattleScript_EffectHit

BattleScript_EffectCloseCombat:
	setmoveeffect MOVE_EFFECT_DEF_SPDEF_DOWN | MOVE_EFFECT_AFFECTS_USER | MOVE_EFFECT_CERTAIN
	goto BattleScript_EffectHit

BattleScript_EffectMagicCoat:
	attackcanceler
	trysetmagiccoat BattleScript_ButItFailedAtkStringPpReduce
	attackstring
	ppreduce
	attackanimation
	waitanimation
	printstring STRINGID_PKMNSHROUDEDITSELF
	waitmessage B_WAIT_TIME_LONG
	goto BattleScript_MoveEnd

BattleScript_EffectRecycle::
	attackcanceler
	attackstring
	ppreduce
	tryrecycleitem BattleScript_ButItFailed
	attackanimation
	waitanimation
	printstring STRINGID_XFOUNDONEY
	waitmessage B_WAIT_TIME_LONG
	goto BattleScript_MoveEnd

BattleScript_EffectBrickBreak::
	attackcanceler
	accuracycheck BattleScript_PrintMoveMissed, ACC_CURR_MOVE
	attackstring
	ppreduce
	removelightscreenreflect
	critcalc
	damagecalc
	adjustdamage
	jumpifbyte CMP_EQUAL, sB_ANIM_TURN, 0, BattleScript_BrickBreakAnim
	bichalfword gMoveResultFlags, MOVE_RESULT_MISSED | MOVE_RESULT_DOESNT_AFFECT_FOE
BattleScript_BrickBreakAnim::
	attackanimation
	waitanimation
	jumpifbyte CMP_LESS_THAN, sB_ANIM_TURN, 2, BattleScript_BrickBreakDoHit
	printstring STRINGID_THEWALLSHATTERED
	waitmessage B_WAIT_TIME_LONG
BattleScript_BrickBreakDoHit::
	typecalc
	effectivenesssound
	hitanimation BS_TARGET
	waitstate
	healthbarupdate BS_TARGET
	datahpupdate BS_TARGET
	critmessage
	waitmessage B_WAIT_TIME_LONG
	resultmessage
	waitmessage B_WAIT_TIME_LONG
	seteffectwithchance
	tryfaintmon BS_TARGET
	goto BattleScript_MoveEnd

BattleScript_EffectYawn::
	attackcanceler
	attackstring
	ppreduce
	jumpifability BS_TARGET, ABILITY_VITAL_SPIRIT, BattleScript_PrintBankAbilityMadeIneffective
	jumpifability BS_TARGET, ABILITY_INSOMNIA, BattleScript_PrintBankAbilityMadeIneffective
	jumpifability BS_TARGET, ABILITY_COMATOSE, BattleScript_PrintBankAbilityMadeIneffective
	jumpifflowerveil BattleScript_FlowerVeilProtects
	jumpifleafguardprotected BS_TARGET, BattleScript_LeafGuardProtects
	jumpifshieldsdown BS_TARGET, BattleScript_LeafGuardProtects
	jumpifsubstituteblocks BattleScript_ButItFailed
	jumpifsafeguard BattleScript_SafeguardProtected
	accuracycheck BattleScript_ButItFailed, NO_ACC_CALC_CHECK_LOCK_ON
	jumpifcantmakeasleep BattleScript_ButItFailed
	setyawn BattleScript_ButItFailed
	attackanimation
	waitanimation
	printstring STRINGID_PKMNWASMADEDROWSY
	waitmessage B_WAIT_TIME_LONG
	goto BattleScript_MoveEnd
BattleScript_PrintBankAbilityMadeIneffective::
	copybyte sBATTLER, gBattlerAbility
BattleScript_PrintAbilityMadeIneffective::
	pause B_WAIT_TIME_SHORT
	printstring STRINGID_PKMNSXMADEITINEFFECTIVE
	waitmessage B_WAIT_TIME_LONG
	goto BattleScript_MoveEnd

BattleScript_EffectKnockOff::
	setmoveeffect MOVE_EFFECT_KNOCK_OFF
	goto BattleScript_EffectHit

BattleScript_EffectEndeavor::
	attackcanceler
	attackstring
	ppreduce
	setdamagetohealthdifference BattleScript_ButItFailed
	copyword gHpDealt, gBattleMoveDamage
	accuracycheck BattleScript_MoveMissedPause, ACC_CURR_MOVE
	typecalc
	jumpifmovehadnoeffect BattleScript_HitFromAtkAnimation
	bichalfword gMoveResultFlags, MOVE_RESULT_SUPER_EFFECTIVE | MOVE_RESULT_NOT_VERY_EFFECTIVE
	copyword gBattleMoveDamage, gHpDealt
	adjustdamage
	goto BattleScript_HitFromAtkAnimation

BattleScript_EffectSkillSwap:
	attackcanceler
	attackstring
	ppreduce
	accuracycheck BattleScript_ButItFailed, NO_ACC_CALC_CHECK_LOCK_ON
	tryswapabilities BattleScript_ButItFailed
	attackanimation
	waitanimation
.if B_ABILITY_POP_UP == TRUE
	copybyte gBattlerAbility, gBattlerTarget
	call BattleScript_AbilityPopUp
	pause 20
	copybyte gBattlerAbility, gBattlerAttacker
	call BattleScript_AbilityPopUp
.endif
	printstring STRINGID_PKMNSWAPPEDABILITIES
	waitmessage B_WAIT_TIME_LONG
.if B_SKILL_SWAP >= GEN_4
	switchinabilities BS_ATTACKER
	switchinabilities BS_TARGET
.endif
	goto BattleScript_MoveEnd

BattleScript_EffectImprison::
	attackcanceler
	attackstring
	ppreduce
	tryimprison BattleScript_ButItFailed
	attackanimation
	waitanimation
	printstring STRINGID_PKMNSEALEDOPPONENTMOVE
	waitmessage B_WAIT_TIME_LONG
	goto BattleScript_MoveEnd

BattleScript_EffectRefresh:
	attackcanceler
	attackstring
	ppreduce
	cureifburnedparalysedorpoisoned BattleScript_ButItFailed
	attackanimation
	waitanimation
	printstring STRINGID_PKMNSTATUSNORMAL
	waitmessage B_WAIT_TIME_LONG
	updatestatusicon BS_ATTACKER
	goto BattleScript_MoveEnd

BattleScript_EffectGrudge:
	attackcanceler
	attackstring
	ppreduce
	setuserstatus3 STATUS3_GRUDGE, BattleScript_ButItFailed
	attackanimation
	waitanimation
	printstring STRINGID_PKMNWANTSGRUDGE
	waitmessage B_WAIT_TIME_LONG
	goto BattleScript_MoveEnd

BattleScript_EffectSnatch:
	attackcanceler
	trysetsnatch BattleScript_ButItFailedAtkStringPpReduce
	attackstring
	ppreduce
	attackanimation
	waitanimation
	pause B_WAIT_TIME_SHORT
	printstring STRINGID_PKMNWAITSFORTARGET
	waitmessage B_WAIT_TIME_LONG
	goto BattleScript_MoveEnd

BattleScript_EffectSecretPower::
	getsecretpowereffect
	goto BattleScript_EffectHit

BattleScript_EffectRecoil25:
	setmoveeffect MOVE_EFFECT_RECOIL_25 | MOVE_EFFECT_AFFECTS_USER | MOVE_EFFECT_CERTAIN
	jumpifnotmove MOVE_STRUGGLE, BattleScript_EffectHit
	incrementgamestat GAME_STAT_USED_STRUGGLE
	goto BattleScript_EffectHit

BattleScript_EffectRecoil33::
	setmoveeffect MOVE_EFFECT_RECOIL_33 | MOVE_EFFECT_AFFECTS_USER | MOVE_EFFECT_CERTAIN
	goto BattleScript_EffectHit

BattleScript_EffectRecoil33Status:
	setmoveeffect MOVE_EFFECT_RECOIL_33_STATUS | MOVE_EFFECT_AFFECTS_USER | MOVE_EFFECT_CERTAIN
	goto BattleScript_EffectHit

BattleScript_EffectRecoil50:
	setmoveeffect MOVE_EFFECT_RECOIL_50 | MOVE_EFFECT_AFFECTS_USER | MOVE_EFFECT_CERTAIN
	goto BattleScript_EffectHit

BattleScript_EffectRecoilHP25:
	setmoveeffect MOVE_EFFECT_RECOIL_HP_25 | MOVE_EFFECT_AFFECTS_USER | MOVE_EFFECT_CERTAIN
	jumpifnotmove MOVE_STRUGGLE, BattleScript_EffectHit
	incrementgamestat GAME_STAT_USED_STRUGGLE
	goto BattleScript_EffectHit

BattleScript_EffectTeeterDance::
	attackcanceler
	attackstring
	ppreduce
	setbyte gBattlerTarget, 0
BattleScript_TeeterDanceLoop::
	movevaluescleanup
	setmoveeffect MOVE_EFFECT_CONFUSION
	jumpifbyteequal gBattlerAttacker, gBattlerTarget, BattleScript_TeeterDanceLoopIncrement
	jumpifability BS_TARGET, ABILITY_OWN_TEMPO, BattleScript_TeeterDanceOwnTempoPrevents
	jumpifsubstituteblocks BattleScript_TeeterDanceSubstitutePrevents
	jumpifstatus2 BS_TARGET, STATUS2_CONFUSION, BattleScript_TeeterDanceAlreadyConfused
	jumpifhasnohp BS_TARGET, BattleScript_TeeterDanceLoopIncrement
	accuracycheck BattleScript_TeeterDanceMissed, ACC_CURR_MOVE
	jumpifsafeguard BattleScript_TeeterDanceSafeguardProtected
	attackanimation
	waitanimation
	seteffectprimary
	resultmessage
	waitmessage B_WAIT_TIME_LONG
BattleScript_TeeterDanceDoMoveEndIncrement::
	moveendto MOVEEND_NEXT_TARGET
BattleScript_TeeterDanceLoopIncrement::
	addbyte gBattlerTarget, 1
	jumpifbytenotequal gBattlerTarget, gBattlersCount, BattleScript_TeeterDanceLoop
	end

BattleScript_TeeterDanceOwnTempoPrevents::
	pause B_WAIT_TIME_SHORT
	printstring STRINGID_PKMNPREVENTSCONFUSIONWITH
	waitmessage B_WAIT_TIME_LONG
	goto BattleScript_TeeterDanceDoMoveEndIncrement

BattleScript_TeeterDanceSafeguardProtected::
	pause B_WAIT_TIME_SHORT
	printstring STRINGID_PKMNUSEDSAFEGUARD
	waitmessage B_WAIT_TIME_LONG
	goto BattleScript_TeeterDanceDoMoveEndIncrement

BattleScript_TeeterDanceSubstitutePrevents::
	pause B_WAIT_TIME_SHORT
	printstring STRINGID_BUTITFAILED
	waitmessage B_WAIT_TIME_LONG
	goto BattleScript_TeeterDanceDoMoveEndIncrement

BattleScript_TeeterDanceAlreadyConfused::
	setalreadystatusedmoveattempt BS_ATTACKER
	pause B_WAIT_TIME_SHORT
	printstring STRINGID_PKMNALREADYCONFUSED
	waitmessage B_WAIT_TIME_LONG
	goto BattleScript_TeeterDanceDoMoveEndIncrement

BattleScript_TeeterDanceMissed::
	resultmessage
	waitmessage B_WAIT_TIME_LONG
	goto BattleScript_TeeterDanceDoMoveEndIncrement

BattleScript_EffectMudSport::
BattleScript_EffectWaterSport::
	attackcanceler
	attackstring
	ppreduce
	settypebasedhalvers BattleScript_ButItFailed
	attackanimation
	waitanimation
	printfromtable gSportsUsedStringIds
	waitmessage B_WAIT_TIME_LONG
	goto BattleScript_MoveEnd

BattleScript_EffectPoisonFang::
	setmoveeffect MOVE_EFFECT_TOXIC
	goto BattleScript_EffectHit

BattleScript_EffectOverheat::
	setmoveeffect MOVE_EFFECT_SP_ATK_TWO_DOWN | MOVE_EFFECT_AFFECTS_USER | MOVE_EFFECT_CERTAIN
	goto BattleScript_EffectHit

BattleScript_EffectHammerArm::
	setmoveeffect MOVE_EFFECT_SPD_MINUS_1 | MOVE_EFFECT_AFFECTS_USER | MOVE_EFFECT_CERTAIN
	goto BattleScript_EffectHit

BattleScript_EffectTickle::
	attackcanceler
	attackstring
	ppreduce
	jumpifstat BS_TARGET, CMP_GREATER_THAN, STAT_ATK, MIN_STAT_STAGE, BattleScript_TickleDoMoveAnim
	jumpifstat BS_TARGET, CMP_EQUAL, STAT_DEF, MIN_STAT_STAGE, BattleScript_CantLowerMultipleStats
BattleScript_TickleDoMoveAnim::
	accuracycheck BattleScript_ButItFailed, ACC_CURR_MOVE
	attackanimation
	waitanimation
	setbyte sSTAT_ANIM_PLAYED, FALSE
	playstatchangeanimation BS_TARGET, BIT_ATK | BIT_DEF, STAT_CHANGE_NEGATIVE | STAT_CHANGE_MULTIPLE_STATS
	playstatchangeanimation BS_TARGET, BIT_ATK, STAT_CHANGE_NEGATIVE
	setstatchanger STAT_ATK, 1, TRUE
	statbuffchange STAT_BUFF_ALLOW_PTR, BattleScript_TickleTryLowerDef
	jumpifbyte CMP_EQUAL, cMULTISTRING_CHOOSER, B_MSG_STAT_WONT_DECREASE, BattleScript_TickleTryLowerDef
	printfromtable gStatDownStringIds
	waitmessage B_WAIT_TIME_LONG
BattleScript_TickleTryLowerDef::
	playstatchangeanimation BS_TARGET, BIT_DEF, STAT_CHANGE_NEGATIVE
	setstatchanger STAT_DEF, 1, TRUE
	statbuffchange STAT_BUFF_ALLOW_PTR, BattleScript_TickleEnd
	jumpifbyte CMP_EQUAL, cMULTISTRING_CHOOSER, B_MSG_STAT_WONT_DECREASE, BattleScript_TickleEnd
	printfromtable gStatDownStringIds
	waitmessage B_WAIT_TIME_LONG
BattleScript_TickleEnd::
	goto BattleScript_MoveEnd

BattleScript_CantLowerMultipleStats::
	pause B_WAIT_TIME_SHORT
	orhalfword gMoveResultFlags, MOVE_RESULT_FAILED
	printstring STRINGID_STATSWONTDECREASE2
	waitmessage B_WAIT_TIME_LONG
	goto BattleScript_MoveEnd

BattleScript_EffectCosmicPower::
	attackcanceler
	attackstring
	ppreduce
	jumpifstat BS_ATTACKER, CMP_LESS_THAN, STAT_DEF, MAX_STAT_STAGE, BattleScript_CosmicPowerDoMoveAnim
	jumpifstat BS_ATTACKER, CMP_EQUAL, STAT_SPDEF, MAX_STAT_STAGE, BattleScript_CantRaiseMultipleStats
BattleScript_CosmicPowerDoMoveAnim::
	attackanimation
	waitanimation
	setbyte sSTAT_ANIM_PLAYED, FALSE
	playstatchangeanimation BS_ATTACKER, BIT_DEF | BIT_SPDEF, 0
	setstatchanger STAT_DEF, 1, FALSE
	statbuffchange MOVE_EFFECT_AFFECTS_USER | STAT_BUFF_ALLOW_PTR, BattleScript_CosmicPowerTrySpDef
	jumpifbyte CMP_EQUAL, cMULTISTRING_CHOOSER, B_MSG_STAT_WONT_INCREASE, BattleScript_CosmicPowerTrySpDef
	printfromtable gStatUpStringIds
	waitmessage B_WAIT_TIME_LONG
BattleScript_CosmicPowerTrySpDef::
	setstatchanger STAT_SPDEF, 1, FALSE
	statbuffchange MOVE_EFFECT_AFFECTS_USER | STAT_BUFF_ALLOW_PTR, BattleScript_CosmicPowerEnd
	jumpifbyte CMP_EQUAL, cMULTISTRING_CHOOSER, B_MSG_STAT_WONT_INCREASE, BattleScript_CosmicPowerEnd
	printfromtable gStatUpStringIds
	waitmessage B_WAIT_TIME_LONG
BattleScript_CosmicPowerEnd::
	goto BattleScript_MoveEnd

BattleScript_EffectSkyUppercut::
	goto BattleScript_EffectHit

BattleScript_EffectBulkUp::
	attackcanceler
	attackstring
	ppreduce
	jumpifstat BS_ATTACKER, CMP_LESS_THAN, STAT_ATK, MAX_STAT_STAGE, BattleScript_BulkUpDoMoveAnim
	jumpifstat BS_ATTACKER, CMP_EQUAL, STAT_DEF, MAX_STAT_STAGE, BattleScript_CantRaiseMultipleStats
BattleScript_BulkUpDoMoveAnim::
	attackanimation
	waitanimation
	setbyte sSTAT_ANIM_PLAYED, FALSE
	playstatchangeanimation BS_ATTACKER, BIT_ATK | BIT_DEF, 0
	setstatchanger STAT_ATK, 1, FALSE
	statbuffchange MOVE_EFFECT_AFFECTS_USER | STAT_BUFF_ALLOW_PTR, BattleScript_BulkUpTryDef
	jumpifbyte CMP_EQUAL, cMULTISTRING_CHOOSER, B_MSG_STAT_WONT_INCREASE, BattleScript_BulkUpTryDef
	printfromtable gStatUpStringIds
	waitmessage B_WAIT_TIME_LONG
BattleScript_BulkUpTryDef::
	setstatchanger STAT_DEF, 1, FALSE
	statbuffchange MOVE_EFFECT_AFFECTS_USER | STAT_BUFF_ALLOW_PTR, BattleScript_BulkUpEnd
	jumpifbyte CMP_EQUAL, cMULTISTRING_CHOOSER, B_MSG_STAT_WONT_INCREASE, BattleScript_BulkUpEnd
	printfromtable gStatUpStringIds
	waitmessage B_WAIT_TIME_LONG
BattleScript_BulkUpEnd::
	goto BattleScript_MoveEnd

BattleScript_EffectCalmMind::
	attackcanceler
	attackstring
	ppreduce
	jumpifstat BS_ATTACKER, CMP_LESS_THAN, STAT_SPATK, MAX_STAT_STAGE, BattleScript_CalmMindDoMoveAnim
	jumpifstat BS_ATTACKER, CMP_EQUAL, STAT_SPDEF, MAX_STAT_STAGE, BattleScript_CantRaiseMultipleStats
BattleScript_CalmMindDoMoveAnim::
	attackanimation
	waitanimation
	setbyte sSTAT_ANIM_PLAYED, FALSE
	playstatchangeanimation BS_ATTACKER, BIT_SPATK | BIT_SPDEF, 0
	setstatchanger STAT_SPATK, 1, FALSE
	statbuffchange MOVE_EFFECT_AFFECTS_USER | STAT_BUFF_ALLOW_PTR, BattleScript_CalmMindTrySpDef
	jumpifbyte CMP_EQUAL, cMULTISTRING_CHOOSER, B_MSG_STAT_WONT_INCREASE, BattleScript_CalmMindTrySpDef
	printfromtable gStatUpStringIds
	waitmessage B_WAIT_TIME_LONG
BattleScript_CalmMindTrySpDef::
	setstatchanger STAT_SPDEF, 1, FALSE
	statbuffchange MOVE_EFFECT_AFFECTS_USER | STAT_BUFF_ALLOW_PTR, BattleScript_CalmMindEnd
	jumpifbyte CMP_EQUAL, cMULTISTRING_CHOOSER, B_MSG_STAT_WONT_INCREASE, BattleScript_CalmMindEnd
	printfromtable gStatUpStringIds
	waitmessage B_WAIT_TIME_LONG
BattleScript_CalmMindEnd::
	goto BattleScript_MoveEnd

BattleScript_CantRaiseMultipleStats::
	pause B_WAIT_TIME_SHORT
	orhalfword gMoveResultFlags, MOVE_RESULT_FAILED
	printstring STRINGID_STATSWONTINCREASE2
	waitmessage B_WAIT_TIME_LONG
	goto BattleScript_MoveEnd

BattleScript_EffectDragonDance::
	attackcanceler
	attackstring
	ppreduce
	jumpifstat BS_ATTACKER, CMP_LESS_THAN, STAT_ATK, MAX_STAT_STAGE, BattleScript_DragonDanceDoMoveAnim
	jumpifstat BS_ATTACKER, CMP_EQUAL, STAT_SPEED, MAX_STAT_STAGE, BattleScript_CantRaiseMultipleStats
BattleScript_DragonDanceDoMoveAnim::
	attackanimation
	waitanimation
	setbyte sSTAT_ANIM_PLAYED, FALSE
	playstatchangeanimation BS_ATTACKER, BIT_ATK | BIT_SPEED, 0
	setstatchanger STAT_ATK, 1, FALSE
	statbuffchange MOVE_EFFECT_AFFECTS_USER | STAT_BUFF_ALLOW_PTR, BattleScript_DragonDanceTrySpeed
	jumpifbyte CMP_EQUAL, cMULTISTRING_CHOOSER, B_MSG_STAT_WONT_INCREASE, BattleScript_DragonDanceTrySpeed
	printfromtable gStatUpStringIds
	waitmessage B_WAIT_TIME_LONG
BattleScript_DragonDanceTrySpeed::
	setstatchanger STAT_SPEED, 1, FALSE
	statbuffchange MOVE_EFFECT_AFFECTS_USER | STAT_BUFF_ALLOW_PTR, BattleScript_DragonDanceEnd
	jumpifbyte CMP_EQUAL, cMULTISTRING_CHOOSER, B_MSG_STAT_WONT_INCREASE, BattleScript_DragonDanceEnd
	printfromtable gStatUpStringIds
	waitmessage B_WAIT_TIME_LONG
BattleScript_DragonDanceEnd::
	goto BattleScript_MoveEnd

BattleScript_EffectCamouflage::
	attackcanceler
	attackstring
	ppreduce
	settypetoterrain BattleScript_ButItFailed
	attackanimation
	waitanimation
	printstring STRINGID_PKMNCHANGEDTYPE
	waitmessage B_WAIT_TIME_LONG
	goto BattleScript_MoveEnd

BattleScript_FaintAttacker::
	tryillusionoff BS_ATTACKER
	playfaintcry BS_ATTACKER
	pause B_WAIT_TIME_LONG
	dofaintanimation BS_ATTACKER
	printstring STRINGID_ATTACKERFAINTED
	cleareffectsonfaint BS_ATTACKER
	tryactivatesoulheart
	tryactivatereceiver BS_ATTACKER
	trytrainerslidefirstdownmsg BS_ATTACKER
	return

BattleScript_FaintTarget::
	tryillusionoff BS_TARGET
	playfaintcry BS_TARGET
	pause B_WAIT_TIME_LONG
	dofaintanimation BS_TARGET
	printstring STRINGID_TARGETFAINTED
	cleareffectsonfaint BS_TARGET
	tryactivatefellstinger BS_ATTACKER
	tryactivatesoulheart
	tryactivatereceiver BS_TARGET
	tryactivatemoxie BS_ATTACKER        @ and chilling neigh, as one ice rider
	tryactivatebeastboost BS_ATTACKER
	tryactivategrimneigh BS_ATTACKER    @ and as one shadow rider
	tryactivatebattlebond BS_ATTACKER
	trytrainerslidefirstdownmsg BS_TARGET
	return

BattleScript_GiveExp::
	setbyte sGIVEEXP_STATE, 0
	getexp BS_TARGET
	end2

BattleScript_HandleFaintedMon::
	setbyte sSHIFT_SWITCHED, 0
	checkteamslost BattleScript_LinkHandleFaintedMonMultiple
	jumpifbyte CMP_NOT_EQUAL, gBattleOutcome, 0, BattleScript_FaintedMonEnd
	jumpifbattletype BATTLE_TYPE_TRAINER | BATTLE_TYPE_DOUBLE, BattleScript_FaintedMonTryChoose
	jumpifword CMP_NO_COMMON_BITS, gHitMarker, HITMARKER_PLAYER_FAINTED, BattleScript_FaintedMonTryChoose
@ Yes/No for sending out a new Pokémon if one is defeated in a wild battle
	printstring STRINGID_USENEXTPKMN
	setbyte gBattleCommunication, 0
	yesnobox
	jumpifbyte CMP_EQUAL, gBattleCommunication + 1, 0, BattleScript_FaintedMonTryChoose
@ Player said no, try to run
	jumpifplayerran BattleScript_FaintedMonEnd
	printstring STRINGID_CANTESCAPE2
BattleScript_FaintedMonTryChoose:
	openpartyscreen BS_FAINTED, BattleScript_FaintedMonEnd
	switchhandleorder BS_FAINTED, 2
	jumpifnotbattletype BATTLE_TYPE_TRAINER, BattleScript_FaintedMonSendOutNew
	jumpifbattletype BATTLE_TYPE_LINK, BattleScript_FaintedMonSendOutNew
	jumpifbattletype BATTLE_TYPE_RECORDED_LINK, BattleScript_FaintedMonSendOutNew
	jumpifbattletype BATTLE_TYPE_FRONTIER, BattleScript_FaintedMonSendOutNew
	jumpifbattletype BATTLE_TYPE_DOUBLE, BattleScript_FaintedMonSendOutNew
	jumpifword CMP_COMMON_BITS, gHitMarker, HITMARKER_PLAYER_FAINTED, BattleScript_FaintedMonSendOutNew
	jumpifbyte CMP_EQUAL, sBATTLE_STYLE, OPTIONS_BATTLE_STYLE_SET, BattleScript_FaintedMonSendOutNew
	jumpifcantswitch BS_PLAYER1, BattleScript_FaintedMonSendOutNew
	setbyte sILLUSION_NICK_HACK, 1
@ Yes/No for sending out a new Pokémon when the opponent is switching
	printstring STRINGID_ENEMYABOUTTOSWITCHPKMN
	setbyte gBattleCommunication, 0
	yesnobox
	jumpifbyte CMP_EQUAL, gBattleCommunication + 1, 1, BattleScript_FaintedMonSendOutNew
@ Player said yes, go to party screen (note optional flag, player may exit the menu instead)
	setatktoplayer0
	openpartyscreen BS_ATTACKER | PARTY_SCREEN_OPTIONAL, BattleScript_FaintedMonSendOutNew
	switchhandleorder BS_ATTACKER, 2
	jumpifbyte CMP_EQUAL, gBattleCommunication, PARTY_SIZE, BattleScript_FaintedMonSendOutNew
@ Switch Pokémon before opponent
	atknameinbuff1
	resetintimidatetracebits BS_ATTACKER
	hpthresholds2 BS_ATTACKER
	printstring STRINGID_RETURNMON
	switchoutabilities BS_ATTACKER
	waitstate
	returnatktoball
	waitstate
	drawpartystatussummary BS_ATTACKER
	getswitchedmondata BS_ATTACKER
	switchindataupdate BS_ATTACKER
	hpthresholds BS_ATTACKER
	trytoclearprimalweather
	printstring STRINGID_EMPTYSTRING3
	waitmessage 1
	printstring STRINGID_SWITCHINMON
	hidepartystatussummary BS_ATTACKER
	switchinanim BS_ATTACKER, 0
	waitstate
	setbyte sSHIFT_SWITCHED, 1
BattleScript_FaintedMonSendOutNew:
	drawpartystatussummary BS_FAINTED
	getswitchedmondata BS_FAINTED
	switchindataupdate BS_FAINTED
	hpthresholds BS_FAINTED
	trytoclearprimalweather
	printstring STRINGID_EMPTYSTRING3
	waitmessage 1
	printstring STRINGID_SWITCHINMON
	hidepartystatussummary BS_FAINTED
	switchinanim BS_FAINTED, FALSE
	waitstate
	resetplayerfainted
	trytrainerslidelastonmsg BS_FAINTED
	jumpifbytenotequal sSHIFT_SWITCHED, sZero, BattleScript_FaintedMonShiftSwitched
BattleScript_FaintedMonSendOutNewEnd:
	switchineffects BS_FAINTED
	jumpifbattletype BATTLE_TYPE_DOUBLE, BattleScript_FaintedMonEnd
	cancelallactions
BattleScript_FaintedMonEnd::
	end2
BattleScript_FaintedMonShiftSwitched:
	copybyte sSAVED_BATTLER, gBattlerTarget
	switchineffects BS_ATTACKER
	resetsentmonsvalue
	copybyte gBattlerTarget, sSAVED_BATTLER
	goto BattleScript_FaintedMonSendOutNewEnd

BattleScript_LinkHandleFaintedMonMultiple::
	openpartyscreen BS_FAINTED_LINK_MULTIPLE_1, BattleScript_LinkHandleFaintedMonMultipleStart
BattleScript_LinkHandleFaintedMonMultipleStart::
	switchhandleorder BS_FAINTED, 0
	openpartyscreen BS_FAINTED_LINK_MULTIPLE_2, BattleScript_LinkHandleFaintedMonMultipleEnd
	switchhandleorder BS_FAINTED, 0
BattleScript_LinkHandleFaintedMonLoop::
	switchhandleorder BS_FAINTED, 3
	drawpartystatussummary BS_FAINTED
	getswitchedmondata BS_FAINTED
	switchindataupdate BS_FAINTED
	hpthresholds BS_FAINTED
	trytoclearprimalweather
	printstring STRINGID_EMPTYSTRING3
	waitmessage 1
	printstring STRINGID_SWITCHINMON
	hidepartystatussummary BS_FAINTED
	switchinanim BS_FAINTED, FALSE
	waitstate
	switchineffects BS_FAINTED_LINK_MULTIPLE_1
	jumpifbytenotequal gBattlerFainted, gBattlersCount, BattleScript_LinkHandleFaintedMonLoop
BattleScript_LinkHandleFaintedMonMultipleEnd::
	end2

BattleScript_LocalTrainerBattleWon::
	jumpifbattletype BATTLE_TYPE_TWO_OPPONENTS, BattleScript_LocalTwoTrainersDefeated
	printstring STRINGID_PLAYERDEFEATEDTRAINER1
	goto BattleScript_LocalBattleWonLoseTexts
BattleScript_LocalTwoTrainersDefeated::
	printstring STRINGID_TWOENEMIESDEFEATED
BattleScript_LocalBattleWonLoseTexts::
	trainerslidein BS_ATTACKER
	waitstate
	printstring STRINGID_TRAINER1LOSETEXT
	jumpifnotbattletype BATTLE_TYPE_TWO_OPPONENTS, BattleScript_LocalBattleWonReward
	trainerslideout B_POSITION_OPPONENT_LEFT
	waitstate
	trainerslidein BS_FAINTED
	waitstate
	printstring STRINGID_TRAINER2LOSETEXT
BattleScript_LocalBattleWonReward::
	getmoneyreward
	printstring STRINGID_PLAYERGOTMONEY
	waitmessage B_WAIT_TIME_LONG
BattleScript_PayDayMoneyAndPickUpItems::
	givepaydaymoney
	pickup
	end2

BattleScript_LocalBattleLost::
	jumpifbattletype BATTLE_TYPE_INGAME_PARTNER, BattleScript_LocalBattleLostPrintWhiteOut
	jumpifbattletype BATTLE_TYPE_DOME, BattleScript_CheckDomeDrew
	jumpifbattletype BATTLE_TYPE_FRONTIER, BattleScript_LocalBattleLostPrintTrainersWinText
	jumpifbattletype BATTLE_TYPE_TRAINER_HILL, BattleScript_LocalBattleLostPrintTrainersWinText
	jumpifbattletype BATTLE_TYPE_EREADER_TRAINER, BattleScript_LocalBattleLostEnd
	jumpifhalfword CMP_EQUAL, gTrainerBattleOpponent_A, TRAINER_SECRET_BASE, BattleScript_LocalBattleLostEnd
BattleScript_LocalBattleLostPrintWhiteOut::
.if B_WHITEOUT_MONEY >= GEN_4
	jumpifbattletype BATTLE_TYPE_TRAINER, BattleScript_LocalBattleLostEnd
	printstring STRINGID_PLAYERWHITEOUT
	waitmessage B_WAIT_TIME_LONG
	getmoneyreward
	printstring STRINGID_PLAYERWHITEOUT2
	waitmessage B_WAIT_TIME_LONG
	end2
BattleScript_LocalBattleLostEnd::
	printstring STRINGID_PLAYERLOSTTOENEMYTRAINER
	waitmessage B_WAIT_TIME_LONG
	getmoneyreward
	printstring STRINGID_PLAYERPAIDPRIZEMONEY
	waitmessage B_WAIT_TIME_LONG
	end2
.else
	printstring STRINGID_PLAYERWHITEOUT
	waitmessage B_WAIT_TIME_LONG
	printstring STRINGID_PLAYERWHITEOUT2
	waitmessage B_WAIT_TIME_LONG
BattleScript_LocalBattleLostEnd::
	end2
.endif

BattleScript_CheckDomeDrew::
	jumpifbyte CMP_EQUAL, gBattleOutcome, B_OUTCOME_DREW, BattleScript_LocalBattleLostEnd_
BattleScript_LocalBattleLostPrintTrainersWinText::
	jumpifnotbattletype BATTLE_TYPE_TRAINER, BattleScript_LocalBattleLostPrintWhiteOut
	returnopponentmon1toball BS_ATTACKER
	waitstate
	returnopponentmon2toball BS_ATTACKER
	waitstate
	trainerslidein BS_ATTACKER
	waitstate
	printstring STRINGID_TRAINER1WINTEXT
	jumpifbattletype BATTLE_TYPE_TOWER_LINK_MULTI, BattleScript_LocalBattleLostDoTrainer2WinText
	jumpifnotbattletype BATTLE_TYPE_TWO_OPPONENTS, BattleScript_LocalBattleLostEnd_
BattleScript_LocalBattleLostDoTrainer2WinText::
	trainerslideout B_POSITION_OPPONENT_LEFT
	waitstate
	trainerslidein BS_FAINTED
	waitstate
	printstring STRINGID_TRAINER2WINTEXT
BattleScript_LocalBattleLostEnd_::
	end2

BattleScript_FrontierLinkBattleLost::
	returnopponentmon1toball BS_ATTACKER
	waitstate
	returnopponentmon2toball BS_ATTACKER
	waitstate
	trainerslidein BS_ATTACKER
	waitstate
	printstring STRINGID_TRAINER1WINTEXT
	trainerslideout B_POSITION_OPPONENT_LEFT
	waitstate
	trainerslidein BS_FAINTED
	waitstate
	printstring STRINGID_TRAINER2WINTEXT
	jumpifbattletype BATTLE_TYPE_RECORDED, BattleScript_FrontierLinkBattleLostEnd
	endlinkbattle
BattleScript_FrontierLinkBattleLostEnd::
	waitmessage B_WAIT_TIME_LONG
	end2

BattleScript_LinkBattleWonOrLost::
	jumpifbattletype BATTLE_TYPE_BATTLE_TOWER, BattleScript_TowerLinkBattleWon
	printstring STRINGID_BATTLEEND
	waitmessage B_WAIT_TIME_LONG
	jumpifbattletype BATTLE_TYPE_RECORDED, BattleScript_LinkBattleWonOrLostWaitEnd
	endlinkbattle
BattleScript_LinkBattleWonOrLostWaitEnd::
	waitmessage B_WAIT_TIME_LONG
	end2

BattleScript_TowerLinkBattleWon::
	playtrainerdefeatbgm BS_ATTACKER
	printstring STRINGID_BATTLEEND
	waitmessage B_WAIT_TIME_LONG
	trainerslidein BS_ATTACKER
	waitstate
	printstring STRINGID_TRAINER1LOSETEXT
	trainerslideout B_POSITION_OPPONENT_LEFT
	waitstate
	trainerslidein BS_FAINTED
	waitstate
	printstring STRINGID_TRAINER2LOSETEXT
	jumpifbattletype BATTLE_TYPE_RECORDED, BattleScript_TowerLinkBattleWonEnd
	endlinkbattle
BattleScript_TowerLinkBattleWonEnd::
	waitmessage B_WAIT_TIME_LONG
	end2

BattleScript_FrontierTrainerBattleWon::
	jumpifnotbattletype BATTLE_TYPE_TRAINER, BattleScript_PayDayMoneyAndPickUpItems
	jumpifbattletype BATTLE_TYPE_TWO_OPPONENTS, BattleScript_FrontierTrainerBattleWon_TwoDefeated
	printstring STRINGID_PLAYERDEFEATEDTRAINER1
	goto BattleScript_FrontierTrainerBattleWon_LoseTexts
BattleScript_FrontierTrainerBattleWon_TwoDefeated:
	printstring STRINGID_TWOENEMIESDEFEATED
BattleScript_FrontierTrainerBattleWon_LoseTexts:
	trainerslidein BS_ATTACKER
	waitstate
	printstring STRINGID_TRAINER1LOSETEXT
	jumpifnotbattletype BATTLE_TYPE_TWO_OPPONENTS, BattleScript_TryPickUpItems
	trainerslideout B_POSITION_OPPONENT_LEFT
	waitstate
	trainerslidein BS_FAINTED
	waitstate
	printstring STRINGID_TRAINER2LOSETEXT
BattleScript_TryPickUpItems:
	jumpifnotbattletype BATTLE_TYPE_PYRAMID, BattleScript_FrontierTrainerBattleWon_End
	pickup
BattleScript_FrontierTrainerBattleWon_End:
	end2

BattleScript_SmokeBallEscape::
	playanimation BS_ATTACKER, B_ANIM_SMOKEBALL_ESCAPE
	printstring STRINGID_PKMNFLEDUSINGITS
	waitmessage B_WAIT_TIME_LONG
	end2

BattleScript_RanAwayUsingMonAbility::
	printstring STRINGID_PKMNFLEDUSING
	waitmessage B_WAIT_TIME_LONG
	end2

BattleScript_GotAwaySafely::
	printstring STRINGID_GOTAWAYSAFELY
	waitmessage B_WAIT_TIME_LONG
	end2

BattleScript_WildMonFled::
	printstring STRINGID_WILDPKMNFLED
	waitmessage B_WAIT_TIME_LONG
	end2

BattleScript_PrintCantRunFromTrainer::
	printstring STRINGID_NORUNNINGFROMTRAINERS
	end2

BattleScript_PrintFailedToRunString::
	printfromtable gNoEscapeStringIds
	waitmessage B_WAIT_TIME_LONG
	end2

BattleScript_PrintCantEscapeFromBattle::
	printselectionstringfromtable gNoEscapeStringIds
	endselectionscript

BattleScript_PrintFullBox::
	printselectionstring STRINGID_BOXISFULL
	endselectionscript

BattleScript_ActionSwitch::
	hpthresholds2 BS_ATTACKER
	printstring STRINGID_RETURNMON
	jumpifbattletype BATTLE_TYPE_DOUBLE, BattleScript_PursuitSwitchDmgSetMultihit
	setmultihit 1
	goto BattleScript_PursuitSwitchDmgLoop
BattleScript_PursuitSwitchDmgSetMultihit::
	setmultihit 2
BattleScript_PursuitSwitchDmgLoop::
	jumpifnopursuitswitchdmg BattleScript_DoSwitchOut
	swapattackerwithtarget
	trysetdestinybondtohappen
	call BattleScript_PursuitDmgOnSwitchOut
	swapattackerwithtarget
BattleScript_DoSwitchOut::
	decrementmultihit BattleScript_PursuitSwitchDmgLoop
	switchoutabilities BS_ATTACKER
	waitstate
	returnatktoball
	waitstate
	drawpartystatussummary BS_ATTACKER
	switchhandleorder BS_ATTACKER, 1
	getswitchedmondata BS_ATTACKER
	switchindataupdate BS_ATTACKER
	hpthresholds BS_ATTACKER
	trytoclearprimalweather
	printstring STRINGID_EMPTYSTRING3
	waitmessage 1
	printstring STRINGID_SWITCHINMON
	hidepartystatussummary BS_ATTACKER
	switchinanim BS_ATTACKER, FALSE
	waitstate
	jumpifcantreverttoprimal BattleScript_DoSwitchOut2
	call BattleScript_PrimalReversionRet
BattleScript_DoSwitchOut2:
	switchineffects BS_ATTACKER
	moveendcase MOVEEND_STATUS_IMMUNITY_ABILITIES
	moveendcase MOVEEND_MIRROR_MOVE
	end2

BattleScript_PursuitDmgOnSwitchOut::
	pause B_WAIT_TIME_SHORT
	attackstring
	ppreduce
	critcalc
	damagecalc
	adjustdamage
	attackanimation
	waitanimation
	effectivenesssound
	hitanimation BS_TARGET
	waitstate
	healthbarupdate BS_TARGET
	datahpupdate BS_TARGET
	critmessage
	waitmessage B_WAIT_TIME_LONG
	resultmessage
	waitmessage B_WAIT_TIME_LONG
	tryfaintmon BS_TARGET
	moveendfromto MOVEEND_ABILITIES, MOVEEND_CHOICE_MOVE
	getbattlerfainted BS_TARGET
	jumpifbyte CMP_EQUAL, gBattleCommunication, FALSE, BattleScript_PursuitDmgOnSwitchOutRet
	setbyte sGIVEEXP_STATE, 0
	getexp BS_TARGET
BattleScript_PursuitDmgOnSwitchOutRet:
	return

BattleScript_Pausex20::
	pause B_WAIT_TIME_SHORT
	return

BattleScript_LevelUp::
	fanfare MUS_LEVEL_UP
	printstring STRINGID_PKMNGREWTOLV
	setbyte sLVLBOX_STATE, 0
	drawlvlupbox
	handlelearnnewmove BattleScript_LearnedNewMove, BattleScript_LearnMoveReturn, TRUE
	goto BattleScript_AskToLearnMove
BattleScript_TryLearnMoveLoop::
	handlelearnnewmove BattleScript_LearnedNewMove, BattleScript_LearnMoveReturn, FALSE
BattleScript_AskToLearnMove::
	buffermovetolearn
	printstring STRINGID_TRYTOLEARNMOVE1
	printstring STRINGID_TRYTOLEARNMOVE2
	printstring STRINGID_TRYTOLEARNMOVE3
	waitstate
	setbyte sLEARNMOVE_STATE, 0
	yesnoboxlearnmove BattleScript_ForgotAndLearnedNewMove
	printstring STRINGID_STOPLEARNINGMOVE
	waitstate
	setbyte sLEARNMOVE_STATE, 0
	yesnoboxstoplearningmove BattleScript_AskToLearnMove
	printstring STRINGID_DIDNOTLEARNMOVE
	goto BattleScript_TryLearnMoveLoop
BattleScript_ForgotAndLearnedNewMove::
	printstring STRINGID_123POOF
	printstring STRINGID_PKMNFORGOTMOVE
	printstring STRINGID_ANDELLIPSIS
BattleScript_LearnedNewMove::
	buffermovetolearn
	fanfare MUS_LEVEL_UP
	printstring STRINGID_PKMNLEARNEDMOVE
	waitmessage B_WAIT_TIME_LONG
	updatechoicemoveonlvlup BS_ATTACKER
	goto BattleScript_TryLearnMoveLoop
BattleScript_LearnMoveReturn::
	return

BattleScript_RainContinuesOrEnds::
	printfromtable gRainContinuesStringIds
	waitmessage B_WAIT_TIME_LONG
	jumpifbyte CMP_EQUAL, cMULTISTRING_CHOOSER, B_MSG_RAIN_STOPPED, BattleScript_RainEnds
	playanimation BS_ATTACKER, B_ANIM_RAIN_CONTINUES
	end2
BattleScript_RainEnds::
	call BattleScript_WeatherFormChanges
	end2

BattleScript_DamagingWeatherContinues::
	printfromtable gSandStormHailContinuesStringIds
	waitmessage B_WAIT_TIME_LONG
	playanimation_var BS_ATTACKER, sB_ANIM_ARG1
	setbyte gBattleCommunication, 0
BattleScript_DamagingWeatherLoop::
	copyarraywithindex gBattlerAttacker, gBattlerByTurnOrder, gBattleCommunication, 1
	weatherdamage
	jumpifword CMP_EQUAL, gBattleMoveDamage, 0, BattleScript_DamagingWeatherLoopIncrement
	jumpifword CMP_COMMON_BITS gBattleMoveDamage, 1 << 31, BattleScript_DamagingWeatherHeal
	printfromtable gSandStormHailDmgStringIds
	waitmessage B_WAIT_TIME_LONG
	effectivenesssound
	hitanimation BS_ATTACKER
	goto BattleScript_DamagingWeatherHpChange
BattleScript_DamagingWeatherHeal:
	call BattleScript_AbilityPopUp
	printstring STRINGID_ICEBODYHPGAIN
	waitmessage B_WAIT_TIME_LONG
BattleScript_DamagingWeatherHpChange:
	orword gHitMarker, HITMARKER_SKIP_DMG_TRACK | HITMARKER_IGNORE_SUBSTITUTE | HITMARKER_PASSIVE_DAMAGE | HITMARKER_GRUDGE
	healthbarupdate BS_ATTACKER
	datahpupdate BS_ATTACKER
	tryfaintmon BS_ATTACKER
	checkteamslost BattleScript_DamagingWeatherLoopIncrement
BattleScript_DamagingWeatherLoopIncrement::
	jumpifbyte CMP_NOT_EQUAL, gBattleOutcome, 0, BattleScript_DamagingWeatherContinuesEnd
	addbyte gBattleCommunication, 1
	jumpifbytenotequal gBattleCommunication, gBattlersCount, BattleScript_DamagingWeatherLoop
BattleScript_DamagingWeatherContinuesEnd::
	bicword gHitMarker, HITMARKER_SKIP_DMG_TRACK | HITMARKER_IGNORE_SUBSTITUTE | HITMARKER_PASSIVE_DAMAGE | HITMARKER_GRUDGE
	end2

BattleScript_SandStormHailEnds::
	printfromtable gSandStormHailEndStringIds
	waitmessage B_WAIT_TIME_LONG
	call BattleScript_WeatherFormChanges
	end2

BattleScript_SunlightContinues::
	printstring STRINGID_SUNLIGHTSTRONG
	waitmessage B_WAIT_TIME_LONG
	playanimation BS_ATTACKER, B_ANIM_SUN_CONTINUES
	end2

BattleScript_SunlightFaded::
	printstring STRINGID_SUNLIGHTFADED
	waitmessage B_WAIT_TIME_LONG
	call BattleScript_WeatherFormChanges
	end2

BattleScript_OverworldWeatherStarts::
	printfromtable gWeatherStartsStringIds
	waitmessage B_WAIT_TIME_LONG
	playanimation_var BS_ATTACKER, sB_ANIM_ARG1
	end3

BattleScript_OverworldTerrain::
	printfromtable gTerrainStringIds
	waitmessage B_WAIT_TIME_LONG
	playanimation BS_SCRIPTING, B_ANIM_RESTORE_BG
	end3

BattleScript_SideStatusWoreOff::
	printstring STRINGID_PKMNSXWOREOFF
	waitmessage B_WAIT_TIME_LONG
	end2

BattleScript_SideStatusWoreOffReturn::
	printstring STRINGID_PKMNSXWOREOFF
	waitmessage B_WAIT_TIME_LONG
	return

BattleScript_LuckyChantEnds::
	printstring STRINGID_LUCKYCHANTENDS
	waitmessage B_WAIT_TIME_LONG
	end2

BattleScript_TailwindEnds::
	printstring STRINGID_TAILWINDENDS
	waitmessage B_WAIT_TIME_LONG
	end2

BattleScript_TrickRoomEnds::
	printstring STRINGID_TRICKROOMENDS
	waitmessage B_WAIT_TIME_LONG
	end2

BattleScript_WonderRoomEnds::
	printstring STRINGID_WONDERROOMENDS
	waitmessage B_WAIT_TIME_LONG
	end2

BattleScript_MagicRoomEnds::
	printstring STRINGID_MAGICROOMENDS
	waitmessage B_WAIT_TIME_LONG
	end2

BattleScript_ElectricTerrainEnds::
	printstring STRINGID_ELECTRICTERRAINENDS
	waitmessage B_WAIT_TIME_LONG
	playanimation BS_ATTACKER, B_ANIM_RESTORE_BG
	end2

BattleScript_MistyTerrainEnds::
	printstring STRINGID_MISTYTERRAINENDS
	waitmessage B_WAIT_TIME_LONG
	playanimation BS_ATTACKER, B_ANIM_RESTORE_BG
	end2

BattleScript_GrassyTerrainEnds::
	printstring STRINGID_GRASSYTERRAINENDS
	waitmessage B_WAIT_TIME_LONG
	playanimation BS_ATTACKER, B_ANIM_RESTORE_BG
	end2

BattleScript_PsychicTerrainEnds::
	printstring STRINGID_PSYCHICTERRAINENDS
	waitmessage B_WAIT_TIME_LONG
	playanimation BS_ATTACKER, B_ANIM_RESTORE_BG
	end2

BattleScript_MudSportEnds::
	printstring STRINGID_MUDSPORTENDS
	waitmessage B_WAIT_TIME_LONG
	end2

BattleScript_WaterSportEnds::
	printstring STRINGID_WATERSPORTENDS
	waitmessage B_WAIT_TIME_LONG
	end2

BattleScript_GravityEnds::
	printstring STRINGID_GRAVITYENDS
	waitmessage B_WAIT_TIME_LONG
	end2

BattleScript_SafeguardProtected::
	pause B_WAIT_TIME_SHORT
	printstring STRINGID_PKMNUSEDSAFEGUARD
	waitmessage B_WAIT_TIME_LONG
	end2

BattleScript_SafeguardEnds::
	pause B_WAIT_TIME_SHORT
	printstring STRINGID_PKMNSAFEGUARDEXPIRED
	waitmessage B_WAIT_TIME_LONG
	end2

BattleScript_LeechSeedTurnDrain::
	playanimation BS_ATTACKER, B_ANIM_LEECH_SEED_DRAIN, sB_ANIM_ARG1
	orword gHitMarker, HITMARKER_IGNORE_SUBSTITUTE | HITMARKER_PASSIVE_DAMAGE
	healthbarupdate BS_ATTACKER
	datahpupdate BS_ATTACKER
	copyword gBattleMoveDamage, gHpDealt
	jumpifability BS_ATTACKER, ABILITY_LIQUID_OOZE, BattleScript_LeechSeedTurnPrintLiquidOoze
	setbyte cMULTISTRING_CHOOSER, B_MSG_LEECH_SEED_DRAIN
	jumpifstatus3 BS_TARGET, STATUS3_HEAL_BLOCK, BattleScript_LeechSeedHealBlock
	manipulatedamage DMG_BIG_ROOT
	goto BattleScript_LeechSeedTurnPrintAndUpdateHp
BattleScript_LeechSeedTurnPrintLiquidOoze::
	copybyte gBattlerAbility, gBattlerAttacker
	call BattleScript_AbilityPopUp
	setbyte cMULTISTRING_CHOOSER, B_MSG_LEECH_SEED_OOZE
BattleScript_LeechSeedTurnPrintAndUpdateHp::
	orword gHitMarker, HITMARKER_IGNORE_SUBSTITUTE | HITMARKER_PASSIVE_DAMAGE
	healthbarupdate BS_TARGET
	datahpupdate BS_TARGET
	printfromtable gLeechSeedStringIds
	waitmessage B_WAIT_TIME_LONG
	tryfaintmon BS_ATTACKER
	tryfaintmon BS_TARGET
	end2
BattleScript_LeechSeedHealBlock:
	setword gBattleMoveDamage, 0
	goto BattleScript_LeechSeedTurnPrintAndUpdateHp

BattleScript_BideStoringEnergy::
	printstring STRINGID_PKMNSTORINGENERGY
	waitmessage B_WAIT_TIME_LONG
	goto BattleScript_MoveEnd

BattleScript_BideAttack::
	attackcanceler
	setmoveeffect MOVE_EFFECT_CHARGING
	clearstatusfromeffect BS_ATTACKER
	printstring STRINGID_PKMNUNLEASHEDENERGY
	waitmessage B_WAIT_TIME_LONG
	accuracycheck BattleScript_MoveMissed, ACC_CURR_MOVE
	typecalc
	bichalfword gMoveResultFlags, MOVE_RESULT_SUPER_EFFECTIVE | MOVE_RESULT_NOT_VERY_EFFECTIVE
	copyword gBattleMoveDamage, sBIDE_DMG
	adjustdamage
	setbyte sB_ANIM_TURN, 1
	attackanimation
	waitanimation
	effectivenesssound
	hitanimation BS_TARGET
	waitstate
	healthbarupdate BS_TARGET
	datahpupdate BS_TARGET
	resultmessage
	waitmessage B_WAIT_TIME_LONG
	tryfaintmon BS_TARGET
	goto BattleScript_MoveEnd

BattleScript_BideNoEnergyToAttack::
	attackcanceler
	setmoveeffect MOVE_EFFECT_CHARGING
	clearstatusfromeffect BS_ATTACKER
	printstring STRINGID_PKMNUNLEASHEDENERGY
	waitmessage B_WAIT_TIME_LONG
	goto BattleScript_ButItFailed

BattleScript_RoarSuccessSwitch::
	call BattleScript_RoarSuccessRet
	getswitchedmondata BS_TARGET
	switchindataupdate BS_TARGET
	trytoclearprimalweather
	printstring STRINGID_EMPTYSTRING3
	waitmessage 1
	switchinanim BS_TARGET, FALSE
	waitstate
	printstring STRINGID_PKMNWASDRAGGEDOUT
	switchineffects BS_TARGET
	jumpifbyte CMP_EQUAL, sSWITCH_CASE, B_SWITCH_RED_CARD, BattleScript_RoarSuccessSwitch_Ret
	setbyte sSWITCH_CASE, B_SWITCH_NORMAL
	goto BattleScript_MoveEnd
BattleScript_RoarSuccessSwitch_Ret:
	swapattackerwithtarget  @ continuation of RedCardActivates
	restoretarget
	removeitem BS_TARGET
	setbyte sSWITCH_CASE, B_SWITCH_NORMAL
	return

BattleScript_RoarSuccessEndBattle::
	call BattleScript_RoarSuccessRet
	setbyte sSWITCH_CASE, B_SWITCH_NORMAL
	setoutcomeonteleport BS_ATTACKER
	finishaction

BattleScript_RoarSuccessRet:
	jumpifbyte CMP_EQUAL, sSWITCH_CASE, B_SWITCH_HIT, BattleScript_RoarSuccessRet_Ret
	jumpifbyte CMP_EQUAL, sSWITCH_CASE, B_SWITCH_RED_CARD, BattleScript_RoarSuccessRet_Ret
	attackanimation
	waitanimation
BattleScript_RoarSuccessRet_Ret:
	switchoutabilities BS_TARGET
	returntoball BS_TARGET
	waitstate
	return

BattleScript_WeaknessPolicy::
	copybyte sBATTLER, gBattlerTarget
	jumpifstat BS_TARGET, CMP_LESS_THAN, STAT_ATK, MAX_STAT_STAGE, BattleScript_WeaknessPolicyAtk
	jumpifstat BS_TARGET, CMP_EQUAL, STAT_SPATK, MAX_STAT_STAGE, BattleScript_WeaknessPolicyEnd
BattleScript_WeaknessPolicyAtk:
	playanimation BS_TARGET, B_ANIM_HELD_ITEM_EFFECT
	waitanimation
	setbyte sSTAT_ANIM_PLAYED, FALSE
	playstatchangeanimation BS_TARGET, BIT_ATK | BIT_SPATK, STAT_CHANGE_BY_TWO
	setstatchanger STAT_ATK, 2, FALSE
	statbuffchange STAT_BUFF_ALLOW_PTR, BattleScript_WeaknessPolicySpAtk
	jumpifbyte CMP_EQUAL, cMULTISTRING_CHOOSER, B_MSG_STAT_WONT_INCREASE, BattleScript_WeaknessPolicySpAtk
	printstring STRINGID_USINGITEMSTATOFPKMNROSE
	waitmessage B_WAIT_TIME_LONG
BattleScript_WeaknessPolicySpAtk:
	setstatchanger STAT_SPATK, 2, FALSE
	statbuffchange STAT_BUFF_ALLOW_PTR, BattleScript_WeaknessPolicyRemoveItem
	jumpifbyte CMP_EQUAL, cMULTISTRING_CHOOSER, B_MSG_STAT_WONT_INCREASE, BattleScript_WeaknessPolicyRemoveItem
	printstring STRINGID_USINGITEMSTATOFPKMNROSE
	waitmessage B_WAIT_TIME_LONG
BattleScript_WeaknessPolicyRemoveItem:
	removeitem BS_TARGET
BattleScript_WeaknessPolicyEnd:
	return

BattleScript_TargetItemStatRaise::
	copybyte sBATTLER, gBattlerTarget
	statbuffchange 0, BattleScript_TargetItemStatRaiseRemoveItemRet
	jumpifbyte CMP_EQUAL, cMULTISTRING_CHOOSER, B_MSG_STAT_WONT_INCREASE, BattleScript_TargetItemStatRaiseRemoveItemRet
	playanimation BS_TARGET, B_ANIM_HELD_ITEM_EFFECT
	waitanimation
	setgraphicalstatchangevalues
	playanimation BS_TARGET, B_ANIM_STATS_CHANGE, sB_ANIM_ARG1
	waitanimation
	printstring STRINGID_USINGITEMSTATOFPKMNROSE
	waitmessage B_WAIT_TIME_LONG
	removeitem BS_TARGET
BattleScript_TargetItemStatRaiseRemoveItemRet:
	return

BattleScript_AttackerItemStatRaise::
	copybyte sBATTLER, gBattlerAttacker
	statbuffchange MOVE_EFFECT_AFFECTS_USER, BattleScript_AttackerItemStatRaiseRet
	jumpifbyte CMP_EQUAL, cMULTISTRING_CHOOSER, 0x2, BattleScript_AttackerItemStatRaiseRet
	playanimation BS_ATTACKER, B_ANIM_HELD_ITEM_EFFECT
	waitanimation
	setgraphicalstatchangevalues
	playanimation BS_ATTACKER, B_ANIM_STATS_CHANGE, sB_ANIM_ARG1
	waitanimation
	printstring STRINGID_USINGITEMSTATOFPKMNROSE
	waitmessage B_WAIT_TIME_LONG
	removeitem BS_ATTACKER
BattleScript_AttackerItemStatRaiseRet:
	return

BattleScript_MistProtected::
	pause B_WAIT_TIME_SHORT
	printstring STRINGID_PKMNPROTECTEDBYMIST
	waitmessage B_WAIT_TIME_LONG
	return

BattleScript_RageIsBuilding::
	printstring STRINGID_PKMNRAGEBUILDING
	waitmessage B_WAIT_TIME_LONG
	return

BattleScript_MoveUsedIsDisabled::
	printstring STRINGID_PKMNMOVEISDISABLED
	waitmessage B_WAIT_TIME_LONG
	goto BattleScript_MoveEnd

BattleScript_SelectingDisabledMove::
	printselectionstring STRINGID_PKMNMOVEISDISABLED
	endselectionscript

BattleScript_DisabledNoMore::
	printstring STRINGID_PKMNMOVEDISABLEDNOMORE
	waitmessage B_WAIT_TIME_LONG
	end2

BattleScript_SelectingDisabledMoveInPalace::
	printstring STRINGID_PKMNMOVEISDISABLED
BattleScript_SelectingUnusableMoveInPalace::
	moveendto MOVEEND_NEXT_TARGET
	end

BattleScript_EncoredNoMore::
	printstring STRINGID_PKMNENCOREENDED
	waitmessage B_WAIT_TIME_LONG
	end2

BattleScript_DestinyBondTakesLife::
	printstring STRINGID_PKMNTOOKFOE
	waitmessage B_WAIT_TIME_LONG
	orword gHitMarker, HITMARKER_IGNORE_SUBSTITUTE | HITMARKER_PASSIVE_DAMAGE
	healthbarupdate BS_ATTACKER
	datahpupdate BS_ATTACKER
	tryfaintmon BS_ATTACKER
	return

BattleScript_DmgHazardsOnAttacker::
	orword gHitMarker, HITMARKER_IGNORE_SUBSTITUTE | HITMARKER_PASSIVE_DAMAGE
	healthbarupdate BS_ATTACKER
	datahpupdate BS_ATTACKER
	call BattleScript_PrintHurtByDmgHazards
	tryfaintmon BS_ATTACKER
	tryfaintmon_spikes BS_ATTACKER, BattleScript_DmgHazardsOnAttackerFainted
	return

BattleScript_DmgHazardsOnAttackerFainted::
	setbyte sGIVEEXP_STATE, 0
	getexp BS_ATTACKER
	moveendall
	goto BattleScript_HandleFaintedMon

BattleScript_DmgHazardsOnTarget::
	orword gHitMarker, HITMARKER_IGNORE_SUBSTITUTE | HITMARKER_PASSIVE_DAMAGE
	healthbarupdate BS_TARGET
	datahpupdate BS_TARGET
	call BattleScript_PrintHurtByDmgHazards
	tryfaintmon BS_TARGET
	tryfaintmon_spikes BS_TARGET, BattleScript_DmgHazardsOnTargetFainted
	return

BattleScript_DmgHazardsOnTargetFainted::
	setbyte sGIVEEXP_STATE, 0
	getexp BS_TARGET
	moveendall
	goto BattleScript_HandleFaintedMon

BattleScript_DmgHazardsOnFaintedBattler::
	orword gHitMarker, HITMARKER_IGNORE_SUBSTITUTE | HITMARKER_PASSIVE_DAMAGE
	healthbarupdate BS_FAINTED
	datahpupdate BS_FAINTED
	call BattleScript_PrintHurtByDmgHazards
	tryfaintmon BS_FAINTED
	tryfaintmon_spikes BS_FAINTED, BattleScript_DmgHazardsOnFaintedBattlerFainted
	return

BattleScript_DmgHazardsOnFaintedBattlerFainted::
	setbyte sGIVEEXP_STATE, 0
	getexp BS_FAINTED
	moveendall
	goto BattleScript_HandleFaintedMon

BattleScript_PrintHurtByDmgHazards::
	printfromtable gDmgHazardsStringIds
	waitmessage B_WAIT_TIME_LONG
	return

BattleScript_ToxicSpikesAbsorbed::
	printstring STRINGID_TOXICSPIKESABSORBED
	waitmessage B_WAIT_TIME_LONG
	return

BattleScript_ToxicSpikesPoisoned::
	printstring STRINGID_TOXICSPIKESPOISONED
	waitmessage B_WAIT_TIME_LONG
	statusanimation BS_SCRIPTING
	updatestatusicon BS_SCRIPTING
	waitstate
	return

BattleScript_StickyWebOnSwitchIn::
	savetarget
	copybyte gBattlerTarget, sBATTLER
	setbyte sSTICKY_WEB_STAT_DROP, 1
	printstring STRINGID_STICKYWEBSWITCHIN
	waitmessage B_WAIT_TIME_LONG
	jumpifability BS_TARGET, ABILITY_MIRROR_ARMOR, BattleScript_MirrorArmorReflectStickyWeb
	statbuffchange STAT_BUFF_ALLOW_PTR, BattleScript_StickyWebOnSwitchInEnd
	jumpifbyte CMP_LESS_THAN, cMULTISTRING_CHOOSER, B_MSG_STAT_WONT_DECREASE, BattleScript_StickyWebOnSwitchInStatAnim
	jumpifbyte CMP_EQUAL, cMULTISTRING_CHOOSER, B_MSG_STAT_FELL_EMPTY, BattleScript_StickyWebOnSwitchInEnd
	pause B_WAIT_TIME_SHORT
	goto BattleScript_StickyWebOnSwitchInPrintStatMsg
BattleScript_StickyWebOnSwitchInStatAnim:
	setgraphicalstatchangevalues
	playanimation BS_TARGET, B_ANIM_STATS_CHANGE, sB_ANIM_ARG1
BattleScript_StickyWebOnSwitchInPrintStatMsg:
	printfromtable gStatDownStringIds
	waitmessage B_WAIT_TIME_LONG
BattleScript_StickyWebOnSwitchInEnd:
	restoretarget
	return

BattleScript_PerishSongTakesLife::
	printstring STRINGID_PKMNPERISHCOUNTFELL
	waitmessage B_WAIT_TIME_LONG
	orword gHitMarker, HITMARKER_IGNORE_SUBSTITUTE | HITMARKER_PASSIVE_DAMAGE
	healthbarupdate BS_ATTACKER
	datahpupdate BS_ATTACKER
	tryfaintmon BS_ATTACKER
	end2

BattleScript_PerishBodyActivates::
	call BattleScript_AbilityPopUp
	printstring STRINGID_PKMNSWILLPERISHIN3TURNS
	waitmessage B_WAIT_TIME_LONG
	orword gHitMarker, HITMARKER_IGNORE_SUBSTITUTE | HITMARKER_PASSIVE_DAMAGE
	return

BattleScript_GulpMissileGorging::
	call BattleScript_AbilityPopUp
	playanimation BS_ATTACKER, B_ANIM_GULP_MISSILE
	waitanimation
	orword gHitMarker, HITMARKER_IGNORE_SUBSTITUTE | HITMARKER_PASSIVE_DAMAGE
	effectivenesssound
	hitanimation BS_ATTACKER
	waitstate
	jumpifability BS_ATTACKER, ABILITY_MAGIC_GUARD, BattleScript_GulpMissileNoDmgGorging
	healthbarupdate BS_ATTACKER
	datahpupdate BS_ATTACKER
	tryfaintmon BS_ATTACKER
	getbattlerfainted BS_ATTACKER
	jumpifbyte CMP_EQUAL, gBattleCommunication, TRUE, BattleScript_GulpMissileNoSecondEffectGorging
BattleScript_GulpMissileNoDmgGorging:
	handleformchange BS_TARGET, 0
	playanimation BS_TARGET, B_ANIM_FORM_CHANGE
	waitanimation
	swapattackerwithtarget
	setmoveeffect MOVE_EFFECT_PARALYSIS
	seteffectprimary
	swapattackerwithtarget
	return
BattleScript_GulpMissileNoSecondEffectGorging:
	handleformchange BS_TARGET, 0
	playanimation BS_TARGET, B_ANIM_FORM_CHANGE
	waitanimation
	return

BattleScript_GulpMissileGulping::
	call BattleScript_AbilityPopUp
	playanimation BS_ATTACKER, B_ANIM_GULP_MISSILE
	waitanimation
	orword gHitMarker, HITMARKER_IGNORE_SUBSTITUTE | HITMARKER_PASSIVE_DAMAGE
	effectivenesssound
	hitanimation BS_ATTACKER
	waitstate
	jumpifability BS_ATTACKER, ABILITY_MAGIC_GUARD, BattleScript_GulpMissileNoDmgGulping
	healthbarupdate BS_ATTACKER
	datahpupdate BS_ATTACKER
	tryfaintmon BS_ATTACKER
	getbattlerfainted BS_ATTACKER
	jumpifbyte CMP_EQUAL, gBattleCommunication, TRUE, BattleScript_GulpMissileNoSecondEffectGulping
	jumpifability BS_ATTACKER, ABILITY_CLEAR_BODY, BattleScript_GulpMissileNoSecondEffectGulping
	jumpifability BS_ATTACKER, ABILITY_FULL_METAL_BODY, BattleScript_GulpMissileNoSecondEffectGulping
	jumpifability BS_ATTACKER, ABILITY_WHITE_SMOKE, BattleScript_GulpMissileNoSecondEffectGulping
	jumpifflowerveilattacker BattleScript_GulpMissileNoSecondEffectGulping
BattleScript_GulpMissileNoDmgGulping:
	handleformchange BS_TARGET, 0
	playanimation BS_TARGET, B_ANIM_FORM_CHANGE
	waitanimation
	swapattackerwithtarget @ to make gStatDownStringIds down below print the right battler
	setstatchanger STAT_DEF, 1, TRUE
	statbuffchange STAT_BUFF_NOT_PROTECT_AFFECTED, BattleScript_GulpMissileGorgingTargetDefenseCantGoLower
	setgraphicalstatchangevalues
	playanimation BS_TARGET, B_ANIM_STATS_CHANGE, sB_ANIM_ARG1
	printfromtable gStatDownStringIds
	waitmessage B_WAIT_TIME_LONG
	swapattackerwithtarget @ restore the battlers, just in case
	return
BattleScript_GulpMissileNoSecondEffectGulping:
	handleformchange BS_TARGET, 0
	playanimation BS_TARGET, B_ANIM_FORM_CHANGE
	waitanimation
	return
BattleScript_GulpMissileGorgingTargetDefenseCantGoLower:
	printstring STRINGID_STATSWONTDECREASE
	waitmessage B_WAIT_TIME_LONG
	return

BattleScript_PerishSongCountGoesDown::
	printstring STRINGID_PKMNPERISHCOUNTFELL
	waitmessage B_WAIT_TIME_LONG
	end2

BattleScript_AllStatsUp::
	jumpifstat BS_ATTACKER, CMP_LESS_THAN, STAT_ATK, MAX_STAT_STAGE, BattleScript_AllStatsUpAtk
	jumpifstat BS_ATTACKER, CMP_LESS_THAN, STAT_DEF, MAX_STAT_STAGE, BattleScript_AllStatsUpAtk
	jumpifstat BS_ATTACKER, CMP_LESS_THAN, STAT_SPEED, MAX_STAT_STAGE, BattleScript_AllStatsUpAtk
	jumpifstat BS_ATTACKER, CMP_LESS_THAN, STAT_SPATK, MAX_STAT_STAGE, BattleScript_AllStatsUpAtk
	jumpifstat BS_ATTACKER, CMP_EQUAL, STAT_SPDEF, MAX_STAT_STAGE, BattleScript_AllStatsUpRet
BattleScript_AllStatsUpAtk::
	setbyte sSTAT_ANIM_PLAYED, FALSE
	playstatchangeanimation BS_ATTACKER, BIT_ATK | BIT_DEF | BIT_SPEED | BIT_SPATK | BIT_SPDEF, 0
	setstatchanger STAT_ATK, 1, FALSE
	statbuffchange MOVE_EFFECT_AFFECTS_USER | STAT_BUFF_ALLOW_PTR, BattleScript_AllStatsUpDef
	printfromtable gStatUpStringIds
	waitmessage B_WAIT_TIME_LONG
BattleScript_AllStatsUpDef::
	setstatchanger STAT_DEF, 1, FALSE
	statbuffchange MOVE_EFFECT_AFFECTS_USER | STAT_BUFF_ALLOW_PTR, BattleScript_AllStatsUpSpeed
	printfromtable gStatUpStringIds
	waitmessage B_WAIT_TIME_LONG
BattleScript_AllStatsUpSpeed::
	setstatchanger STAT_SPEED, 1, FALSE
	statbuffchange MOVE_EFFECT_AFFECTS_USER | STAT_BUFF_ALLOW_PTR, BattleScript_AllStatsUpSpAtk
	printfromtable gStatUpStringIds
	waitmessage B_WAIT_TIME_LONG
BattleScript_AllStatsUpSpAtk::
	setstatchanger STAT_SPATK, 1, FALSE
	statbuffchange MOVE_EFFECT_AFFECTS_USER | STAT_BUFF_ALLOW_PTR, BattleScript_AllStatsUpSpDef
	printfromtable gStatUpStringIds
	waitmessage B_WAIT_TIME_LONG
BattleScript_AllStatsUpSpDef::
	setstatchanger STAT_SPDEF, 1, FALSE
	statbuffchange MOVE_EFFECT_AFFECTS_USER | STAT_BUFF_ALLOW_PTR, BattleScript_AllStatsUpRet
	printfromtable gStatUpStringIds
	waitmessage B_WAIT_TIME_LONG
BattleScript_AllStatsUpRet::
	return

BattleScript_RapidSpinAway::
	rapidspinfree
	return

BattleScript_WrapFree::
	printstring STRINGID_PKMNGOTFREE
	waitmessage B_WAIT_TIME_LONG
	copybyte gBattlerTarget, sBATTLER
	return

BattleScript_LeechSeedFree::
	printstring STRINGID_PKMNSHEDLEECHSEED
	waitmessage B_WAIT_TIME_LONG
	return

BattleScript_SpikesFree::
	printstring STRINGID_PKMNBLEWAWAYSPIKES
	waitmessage B_WAIT_TIME_LONG
	return

BattleScript_ToxicSpikesFree::
	printstring STRINGID_PKMNBLEWAWAYTOXICSPIKES
	waitmessage B_WAIT_TIME_LONG
	return

BattleScript_StickyWebFree::
	printstring STRINGID_PKMNBLEWAWAYSTICKYWEB
	waitmessage B_WAIT_TIME_LONG
	return

BattleScript_StealthRockFree::
	printstring STRINGID_PKMNBLEWAWAYSTEALTHROCK
	waitmessage B_WAIT_TIME_LONG
	return

BattleScript_MonTookFutureAttack::
	printstring STRINGID_PKMNTOOKATTACK
	waitmessage B_WAIT_TIME_LONG
	jumpifbyte CMP_NOT_EQUAL, cMULTISTRING_CHOOSER, B_MSG_FUTURE_SIGHT, BattleScript_CheckDoomDesireMiss
	accuracycheck BattleScript_FutureAttackMiss, MOVE_FUTURE_SIGHT
	goto BattleScript_FutureAttackAnimate
BattleScript_CheckDoomDesireMiss::
	accuracycheck BattleScript_FutureAttackMiss, MOVE_DOOM_DESIRE
BattleScript_FutureAttackAnimate::
	critcalc
	damagecalc
	adjustdamage
	jumpifmovehadnoeffect BattleScript_DoFutureAttackResult
	jumpifbyte CMP_NOT_EQUAL, cMULTISTRING_CHOOSER, B_MSG_FUTURE_SIGHT, BattleScript_FutureHitAnimDoomDesire
	playanimation BS_ATTACKER, B_ANIM_FUTURE_SIGHT_HIT
	goto BattleScript_DoFutureAttackHit
BattleScript_FutureHitAnimDoomDesire::
	playanimation BS_ATTACKER, B_ANIM_DOOM_DESIRE_HIT
BattleScript_DoFutureAttackHit::
	effectivenesssound
	hitanimation BS_TARGET
	waitstate
	healthbarupdate BS_TARGET
	datahpupdate BS_TARGET
	critmessage
	waitmessage B_WAIT_TIME_LONG
BattleScript_DoFutureAttackResult:
	resultmessage
	waitmessage B_WAIT_TIME_LONG
	tryfaintmon BS_TARGET
	checkteamslost BattleScript_FutureAttackEnd
BattleScript_FutureAttackEnd::
	moveendcase MOVEEND_RAGE
	moveendfromto MOVEEND_ITEM_EFFECTS_ALL, MOVEEND_UPDATE_LAST_MOVES
	setbyte gMoveResultFlags, 0
	end2
BattleScript_FutureAttackMiss::
	pause B_WAIT_TIME_SHORT
	sethword gMoveResultFlags, MOVE_RESULT_FAILED
	resultmessage
	waitmessage B_WAIT_TIME_LONG
	sethword gMoveResultFlags, 0
	end2

BattleScript_NoMovesLeft::
	printselectionstring STRINGID_PKMNHASNOMOVESLEFT
	endselectionscript

BattleScript_SelectingMoveWithNoPP::
	printselectionstring STRINGID_NOPPLEFT
	endselectionscript

BattleScript_NoPPForMove::
	attackstring
	pause B_WAIT_TIME_SHORT
	printstring STRINGID_BUTNOPPLEFT
	waitmessage B_WAIT_TIME_LONG
	goto BattleScript_MoveEnd

BattleScript_SelectingTormentedMove::
	printselectionstring STRINGID_PKMNCANTUSEMOVETORMENT
	endselectionscript

BattleScript_MoveUsedIsTormented::
	printstring STRINGID_PKMNCANTUSEMOVETORMENT
	waitmessage B_WAIT_TIME_LONG
	goto BattleScript_MoveEnd

BattleScript_SelectingTormentedMoveInPalace::
	printstring STRINGID_PKMNCANTUSEMOVETORMENT
	goto BattleScript_SelectingUnusableMoveInPalace

BattleScript_SelectingNotAllowedMoveTaunt::
	printselectionstring STRINGID_PKMNCANTUSEMOVETAUNT
	endselectionscript

BattleScript_MoveUsedIsTaunted::
	printstring STRINGID_PKMNCANTUSEMOVETAUNT
	waitmessage B_WAIT_TIME_LONG
	goto BattleScript_MoveEnd

BattleScript_SelectingNotAllowedMoveTauntInPalace::
	printstring STRINGID_PKMNCANTUSEMOVETAUNT
	goto BattleScript_SelectingUnusableMoveInPalace

BattleScript_SelectingNotAllowedMoveThroatChop::
	printselectionstring STRINGID_PKMNCANTUSEMOVETHROATCHOP
	endselectionscript

BattleScript_MoveUsedIsThroatChopPrevented::
	printstring STRINGID_PKMNCANTUSEMOVETHROATCHOP
	waitmessage B_WAIT_TIME_LONG
	goto BattleScript_MoveEnd

BattleScript_SelectingNotAllowedMoveThroatChopInPalace::
	printstring STRINGID_PKMNCANTUSEMOVETHROATCHOP
	goto BattleScript_SelectingUnusableMoveInPalace

BattleScript_ThroatChopEndTurn::
	printstring STRINGID_THROATCHOPENDS
	waitmessage B_WAIT_TIME_LONG
	end2

BattleScript_SlowStartEnds::
	pause 5
	copybyte gBattlerAbility, gBattlerAttacker
	call BattleScript_AbilityPopUp
	printstring STRINGID_SLOWSTARTEND
	waitmessage B_WAIT_TIME_LONG
	end2

BattleScript_SelectingNotAllowedMoveGravity::
	printselectionstring STRINGID_GRAVITYPREVENTSUSAGE
	endselectionscript

BattleScript_SelectingNotAllowedStuffCheeks::
	printselectionstring STRINGID_STUFFCHEEKSCANTSELECT
	endselectionscript

BattleScript_SelectingNotAllowedBelch::
	printselectionstring STRINGID_BELCHCANTSELECT
	endselectionscript

BattleScript_SelectingNotAllowedBelchInPalace::
	printstring STRINGID_BELCHCANTSELECT
	goto BattleScript_SelectingUnusableMoveInPalace

BattleScript_MoveUsedGravityPrevents::
	printstring STRINGID_GRAVITYPREVENTSUSAGE
	waitmessage B_WAIT_TIME_LONG
	goto BattleScript_MoveEnd

BattleScript_SelectingNotAllowedMoveGravityInPalace::
	printstring STRINGID_GRAVITYPREVENTSUSAGE
	goto BattleScript_SelectingUnusableMoveInPalace

BattleScript_SelectingNotAllowedMoveHealBlock::
	printselectionstring STRINGID_HEALBLOCKPREVENTSUSAGE
	endselectionscript

BattleScript_MoveUsedHealBlockPrevents::
	printstring STRINGID_HEALBLOCKPREVENTSUSAGE
	waitmessage B_WAIT_TIME_LONG
	goto BattleScript_MoveEnd

BattleScript_SelectingNotAllowedMoveHealBlockInPalace::
	printstring STRINGID_HEALBLOCKPREVENTSUSAGE
	goto BattleScript_SelectingUnusableMoveInPalace

BattleScript_WishComesTrue::
	trywish 1, BattleScript_WishButFullHp
	playanimation BS_TARGET, B_ANIM_WISH_HEAL
	printstring STRINGID_PKMNWISHCAMETRUE
	waitmessage B_WAIT_TIME_LONG
	orword gHitMarker, HITMARKER_IGNORE_SUBSTITUTE
	healthbarupdate BS_TARGET
	datahpupdate BS_TARGET
	printstring STRINGID_PKMNREGAINEDHEALTH
	waitmessage B_WAIT_TIME_LONG
	end2

BattleScript_WishButFullHp::
	printstring STRINGID_PKMNWISHCAMETRUE
	waitmessage B_WAIT_TIME_LONG
	pause B_WAIT_TIME_SHORT
	printstring STRINGID_PKMNHPFULL
	waitmessage B_WAIT_TIME_LONG
	end2

BattleScript_IngrainTurnHeal::
	playanimation BS_ATTACKER, B_ANIM_INGRAIN_HEAL
	printstring STRINGID_PKMNABSORBEDNUTRIENTS
BattleScript_TurnHeal:
	waitmessage B_WAIT_TIME_LONG
	orword gHitMarker, HITMARKER_IGNORE_SUBSTITUTE
	healthbarupdate BS_ATTACKER
	datahpupdate BS_ATTACKER
	end2

BattleScript_AquaRingHeal::
	playanimation BS_ATTACKER, B_ANIM_AQUA_RING_HEAL
	printstring STRINGID_AQUARINGHEAL
	goto BattleScript_TurnHeal

BattleScript_PrintMonIsRooted::
	pause B_WAIT_TIME_SHORT
	printstring STRINGID_PKMNANCHOREDITSELF
	waitmessage B_WAIT_TIME_LONG
	goto BattleScript_MoveEnd

BattleScript_AtkDefDown::
	setbyte sSTAT_ANIM_PLAYED, FALSE
	playstatchangeanimation BS_ATTACKER, BIT_DEF | BIT_ATK, STAT_CHANGE_CANT_PREVENT | STAT_CHANGE_NEGATIVE | STAT_CHANGE_MULTIPLE_STATS
	playstatchangeanimation BS_ATTACKER, BIT_ATK, STAT_CHANGE_CANT_PREVENT | STAT_CHANGE_NEGATIVE
	setstatchanger STAT_ATK, 1, TRUE
	statbuffchange MOVE_EFFECT_AFFECTS_USER | MOVE_EFFECT_CERTAIN | STAT_BUFF_ALLOW_PTR, BattleScript_AtkDefDownTryDef
	jumpifbyte CMP_EQUAL, cMULTISTRING_CHOOSER, B_MSG_STAT_WONT_DECREASE, BattleScript_AtkDefDownTryDef
	printfromtable gStatDownStringIds
	waitmessage B_WAIT_TIME_LONG
BattleScript_AtkDefDownTryDef:
	playstatchangeanimation BS_ATTACKER, BIT_DEF, STAT_CHANGE_CANT_PREVENT | STAT_CHANGE_NEGATIVE
	setstatchanger STAT_DEF, 1, TRUE
	statbuffchange MOVE_EFFECT_AFFECTS_USER | MOVE_EFFECT_CERTAIN | STAT_BUFF_ALLOW_PTR, BattleScript_AtkDefDownRet
	jumpifbyte CMP_EQUAL, cMULTISTRING_CHOOSER, B_MSG_STAT_WONT_DECREASE, BattleScript_AtkDefDownRet
	printfromtable gStatDownStringIds
	waitmessage B_WAIT_TIME_LONG
BattleScript_AtkDefDownRet:
	return

BattleScript_DefSpDefDown::
	setbyte sSTAT_ANIM_PLAYED, FALSE
	playstatchangeanimation BS_ATTACKER, BIT_DEF | BIT_SPDEF, STAT_CHANGE_CANT_PREVENT | STAT_CHANGE_NEGATIVE | STAT_CHANGE_MULTIPLE_STATS
	playstatchangeanimation BS_ATTACKER, BIT_DEF, STAT_CHANGE_CANT_PREVENT | STAT_CHANGE_NEGATIVE
	setstatchanger STAT_DEF, 1, TRUE
	statbuffchange MOVE_EFFECT_AFFECTS_USER | MOVE_EFFECT_CERTAIN | STAT_BUFF_ALLOW_PTR, BattleScript_DefSpDefDownTrySpDef
	jumpifbyte CMP_EQUAL, cMULTISTRING_CHOOSER, B_MSG_STAT_WONT_DECREASE, BattleScript_DefSpDefDownTrySpDef
	printfromtable gStatDownStringIds
	waitmessage B_WAIT_TIME_LONG
BattleScript_DefSpDefDownTrySpDef::
	playstatchangeanimation BS_ATTACKER, BIT_SPDEF, STAT_CHANGE_CANT_PREVENT | STAT_CHANGE_NEGATIVE
	setstatchanger STAT_SPDEF, 1, TRUE
	statbuffchange MOVE_EFFECT_AFFECTS_USER | MOVE_EFFECT_CERTAIN | STAT_BUFF_ALLOW_PTR, BattleScript_DefSpDefDownRet
	jumpifbyte CMP_EQUAL, cMULTISTRING_CHOOSER, B_MSG_STAT_WONT_DECREASE, BattleScript_DefSpDefDownRet
	printfromtable gStatDownStringIds
	waitmessage B_WAIT_TIME_LONG
BattleScript_DefSpDefDownRet::
	return

BattleScript_DefDownSpeedUp::
	jumpifstat BS_ATTACKER, CMP_GREATER_THAN, STAT_DEF, MIN_STAT_STAGE, BattleScript_DefDownSpeedUpTryDef
	jumpifstat BS_ATTACKER, CMP_EQUAL, STAT_SPEED, MAX_STAT_STAGE, BattleScript_DefDownSpeedUpRet
BattleScript_DefDownSpeedUpTryDef::
	playstatchangeanimation BS_ATTACKER, BIT_DEF, STAT_CHANGE_NEGATIVE | STAT_CHANGE_CANT_PREVENT
	setstatchanger STAT_DEF, 1, TRUE
	statbuffchange MOVE_EFFECT_AFFECTS_USER | STAT_BUFF_ALLOW_PTR | MOVE_EFFECT_CERTAIN, BattleScript_DefDownSpeedUpTrySpeed
	jumpifbyte CMP_EQUAL, cMULTISTRING_CHOOSER, B_MSG_STAT_WONT_INCREASE, BattleScript_DefDownSpeedUpTrySpeed
	printfromtable gStatDownStringIds
	waitmessage B_WAIT_TIME_LONG
BattleScript_DefDownSpeedUpTrySpeed:
	playstatchangeanimation BS_ATTACKER, BIT_SPEED, 0
	setstatchanger STAT_SPEED, 1, FALSE
	statbuffchange MOVE_EFFECT_AFFECTS_USER | STAT_BUFF_ALLOW_PTR | MOVE_EFFECT_CERTAIN, BattleScript_DefDownSpeedUpRet
	jumpifbyte CMP_EQUAL, cMULTISTRING_CHOOSER, B_MSG_STAT_WONT_INCREASE, BattleScript_DefDownSpeedUpRet
	printfromtable gStatUpStringIds
	waitmessage B_WAIT_TIME_LONG
BattleScript_DefDownSpeedUpRet::
	return

BattleScript_KnockedOff::
	playanimation BS_TARGET, B_ANIM_ITEM_KNOCKOFF
	printstring STRINGID_PKMNKNOCKEDOFF
	waitmessage B_WAIT_TIME_LONG
	return

BattleScript_MoveUsedIsImprisoned::
	printstring STRINGID_PKMNCANTUSEMOVESEALED
	waitmessage B_WAIT_TIME_LONG
	goto BattleScript_MoveEnd

BattleScript_SelectingImprisonedMove::
	printselectionstring STRINGID_PKMNCANTUSEMOVESEALED
	endselectionscript

BattleScript_SelectingImprisonedMoveInPalace::
	printstring STRINGID_PKMNCANTUSEMOVESEALED
	goto BattleScript_SelectingUnusableMoveInPalace

BattleScript_GrudgeTakesPp::
	printstring STRINGID_PKMNLOSTPPGRUDGE
	waitmessage B_WAIT_TIME_LONG
	return

BattleScript_MagicCoatBounce::
	attackstring
	ppreduce
	pause B_WAIT_TIME_SHORT
	printfromtable gMagicCoatBounceStringIds
	waitmessage B_WAIT_TIME_LONG
	orword gHitMarker, HITMARKER_ATTACKSTRING_PRINTED | HITMARKER_NO_PPDEDUCT | HITMARKER_ALLOW_NO_PP
	setmagiccoattarget BS_ATTACKER
	return

BattleScript_MagicCoatBouncePrankster::
	attackstring
	ppreduce
	pause B_WAIT_TIME_SHORT
	printfromtable gMagicCoatBounceStringIds
	waitmessage B_WAIT_TIME_LONG
	printstring STRINGID_ITDOESNTAFFECT
	waitmessage B_WAIT_TIME_LONG
	orhalfword gMoveResultFlags, MOVE_RESULT_NO_EFFECT
	goto BattleScript_MoveEnd

BattleScript_SnatchedMove::
	attackstring
	ppreduce
	snatchsetbattlers
	playanimation BS_TARGET, B_ANIM_SNATCH_MOVE
	printstring STRINGID_PKMNSNATCHEDMOVE
	waitmessage B_WAIT_TIME_LONG
	orword gHitMarker, HITMARKER_ATTACKSTRING_PRINTED | HITMARKER_NO_PPDEDUCT | HITMARKER_ALLOW_NO_PP
	swapattackerwithtarget
	return

BattleScript_EnduredMsg::
	printstring STRINGID_PKMNENDUREDHIT
	waitmessage B_WAIT_TIME_LONG
	return

BattleScript_SturdiedMsg::
	copybyte gBattlerAbility, gBattlerTarget
	pause B_WAIT_TIME_SHORTEST
	call BattleScript_AbilityPopUp
	printstring STRINGID_ENDUREDSTURDY
	waitmessage B_WAIT_TIME_LONG
	return

BattleScript_OneHitKOMsg::
	printstring STRINGID_ONEHITKO
	waitmessage B_WAIT_TIME_LONG
	return

BattleScript_SAtkDown2::
	setbyte sSTAT_ANIM_PLAYED, FALSE
	playstatchangeanimation BS_ATTACKER, BIT_SPATK, STAT_CHANGE_CANT_PREVENT | STAT_CHANGE_NEGATIVE | STAT_CHANGE_BY_TWO
	setstatchanger STAT_SPATK, 2, TRUE
	statbuffchange MOVE_EFFECT_AFFECTS_USER | MOVE_EFFECT_CERTAIN | STAT_BUFF_ALLOW_PTR, BattleScript_SAtkDown2End
	jumpifbyte CMP_EQUAL, cMULTISTRING_CHOOSER, B_MSG_STAT_WONT_DECREASE, BattleScript_SAtkDown2End
	printfromtable gStatDownStringIds
	waitmessage B_WAIT_TIME_LONG
BattleScript_SAtkDown2End::
	return

BattleScript_MoveEffectClearSmog::
	printstring STRINGID_RESETSTARGETSSTATLEVELS
	waitmessage B_WAIT_TIME_LONG
	return

BattleScript_FocusPunchSetUp::
	printstring STRINGID_EMPTYSTRING3
	waitmessage 1
	playanimation BS_ATTACKER, B_ANIM_FOCUS_PUNCH_SETUP
	printstring STRINGID_PKMNTIGHTENINGFOCUS
	waitmessage B_WAIT_TIME_LONG
	end2

BattleScript_MegaEvolution::
	printstring STRINGID_MEGAEVOREACTING
	waitmessage B_WAIT_TIME_LONG
	setbyte gIsCriticalHit, 0
	handlemegaevo BS_ATTACKER, 0
	handlemegaevo BS_ATTACKER, 1
	playanimation BS_ATTACKER, B_ANIM_MEGA_EVOLUTION
	waitanimation
	handlemegaevo BS_ATTACKER, 2
	printstring STRINGID_MEGAEVOEVOLVED
	waitmessage B_WAIT_TIME_LONG
	switchinabilities BS_ATTACKER
	end2

BattleScript_WishMegaEvolution::
	printstring STRINGID_FERVENTWISHREACHED
	waitmessage B_WAIT_TIME_LONG
	setbyte gIsCriticalHit, 0
	handlemegaevo BS_ATTACKER, 0
	handlemegaevo BS_ATTACKER, 1
	playanimation BS_ATTACKER, B_ANIM_MEGA_EVOLUTION
	waitanimation
	handlemegaevo BS_ATTACKER, 2
	printstring STRINGID_MEGAEVOEVOLVED
	waitmessage B_WAIT_TIME_LONG
	switchinabilities BS_ATTACKER
	end2

BattleScript_PrimalReversion::
	printstring STRINGID_EMPTYSTRING3
	waitmessage 1
	setbyte gIsCriticalHit, 0
	handleprimalreversion BS_ATTACKER, 0
	handleprimalreversion BS_ATTACKER, 1
	playanimation BS_ATTACKER, B_ANIM_PRIMAL_REVERSION
	waitanimation
	handleprimalreversion BS_ATTACKER, 2
	printstring STRINGID_PKMNREVERTEDTOPRIMAL
	waitmessage B_WAIT_TIME_LONG
	switchinabilities BS_ATTACKER
	end2

BattleScript_PrimalReversionRet::
	printstring STRINGID_EMPTYSTRING3
	waitmessage 1
	setbyte gIsCriticalHit, 0
	handleprimalreversion BS_ATTACKER, 0
	handleprimalreversion BS_ATTACKER, 1
	playanimation BS_ATTACKER, B_ANIM_PRIMAL_REVERSION
	waitanimation
	handleprimalreversion BS_ATTACKER, 2
	printstring STRINGID_PKMNREVERTEDTOPRIMAL
	waitmessage B_WAIT_TIME_LONG
	return

BattleScript_AttackerFormChange::
	pause 5
	copybyte gBattlerAbility, gBattlerAttacker
	call BattleScript_AbilityPopUp
	printstring STRINGID_EMPTYSTRING3
	waitmessage 1
BattleScript_AttackerFormChangeNoPopup::
	handleformchange BS_ATTACKER, 0
	handleformchange BS_ATTACKER, 1
	playanimation BS_ATTACKER, B_ANIM_FORM_CHANGE
	waitanimation
	handleformchange BS_ATTACKER, 2
	return

BattleScript_AttackerFormChangeEnd3::
	call BattleScript_AttackerFormChange
	end3

BattleScript_AttackerFormChangeEnd3NoPopup::
	call BattleScript_AttackerFormChangeNoPopup

BattleScript_AttackerFormChangeMoveEffect::
	waitmessage 1
	handleformchange BS_ATTACKER, 0
	handleformchange BS_ATTACKER, 1
	playanimation BS_ATTACKER, B_ANIM_FORM_CHANGE
	waitanimation
	copybyte sBATTLER, gBattlerAttacker
	printstring STRINGID_PKMNTRANSFORMED
	waitmessage B_WAIT_TIME_LONG
	handleformchange BS_ATTACKER, 2
	end3

BattleScript_BallFetch::
	call BattleScript_AbilityPopUp
	printstring STRINGID_FETCHEDPOKEBALL
	waitmessage B_WAIT_TIME_LONG
	end3

BattleScript_TargetFormChange::
	pause 5
	copybyte gBattlerAbility, gBattlerTarget
	call BattleScript_AbilityPopUp
	printstring STRINGID_EMPTYSTRING3
	waitmessage 1
	handleformchange BS_TARGET, 0
	handleformchange BS_TARGET, 1
	playanimation BS_TARGET, B_ANIM_FORM_CHANGE
	waitanimation
	handleformchange BS_TARGET, 2
	return

BattleScript_IllusionOff::
	spriteignore0hp TRUE
	playanimation BS_TARGET, B_ANIM_ILLUSION_OFF
	waitanimation
	updatenick BS_TARGET
	waitstate
	spriteignore0hp FALSE
	printstring STRINGID_ILLUSIONWOREOFF
	waitmessage B_WAIT_TIME_LONG
	return

BattleScript_CottonDownActivates::
	setbyte sFIXED_ABILITY_POPUP, TRUE
	call BattleScript_AbilityPopUp
	copybyte gEffectBattler, gBattlerTarget
	savetarget
	setbyte gBattlerTarget, 0
BattleScript_CottonDownLoop:
	getbattlerfainted BS_TARGET
	jumpifbyte CMP_EQUAL, gBattleCommunication, TRUE, BattleScript_CottonDownLoopIncrement
	setstatchanger STAT_SPEED, 1, TRUE
	jumpifbyteequal gBattlerTarget, gEffectBattler, BattleScript_CottonDownLoopIncrement
	statbuffchange STAT_BUFF_NOT_PROTECT_AFFECTED, BattleScript_CottonDownTargetSpeedCantGoLower
	setgraphicalstatchangevalues
	playanimation BS_TARGET, B_ANIM_STATS_CHANGE, sB_ANIM_ARG1
	printfromtable gStatDownStringIds
	waitmessage B_WAIT_TIME_LONG
	goto BattleScript_CottonDownLoopIncrement
BattleScript_CottonDownTargetSpeedCantGoLower:
	printstring STRINGID_STATSWONTDECREASE
	waitmessage B_WAIT_TIME_LONG
BattleScript_CottonDownLoopIncrement:
	addbyte gBattlerTarget, 1
	jumpifbytenotequal gBattlerTarget, gBattlersCount, BattleScript_CottonDownLoop
BattleScript_CottonDownReturn:
	restoretarget
	destroyabilitypopup
	return

BattleScript_AnticipationActivates::
	pause 5
	call BattleScript_AbilityPopUp
	printstring STRINGID_ANTICIPATIONACTIVATES
	waitmessage B_WAIT_TIME_LONG
	return

BattleScript_AftermathDmg::
	pause B_WAIT_TIME_SHORT
	call BattleScript_AbilityPopUp
	orword gHitMarker, HITMARKER_IGNORE_SUBSTITUTE | HITMARKER_PASSIVE_DAMAGE
	healthbarupdate BS_ATTACKER
	datahpupdate BS_ATTACKER
	printstring STRINGID_AFTERMATHDMG
	waitmessage B_WAIT_TIME_LONG
	tryfaintmon BS_ATTACKER
	return

BattleScript_MoveUsedIsAsleep::
	printstring STRINGID_PKMNFASTASLEEP
	waitmessage B_WAIT_TIME_LONG
	statusanimation BS_ATTACKER
	goto BattleScript_MoveEnd

BattleScript_MoveUsedWokeUp::
	bicword gHitMarker, HITMARKER_WAKE_UP_CLEAR
	printfromtable gWokeUpStringIds
	waitmessage B_WAIT_TIME_LONG
	updatestatusicon BS_ATTACKER
	return

BattleScript_MonWokeUpInUproar::
	printstring STRINGID_PKMNWOKEUPINUPROAR
	waitmessage B_WAIT_TIME_LONG
	updatestatusicon BS_ATTACKER
	end2

BattleScript_PoisonTurnDmg::
	printstring STRINGID_PKMNHURTBYPOISON
	waitmessage B_WAIT_TIME_LONG
BattleScript_DoStatusTurnDmg::
	statusanimation BS_ATTACKER
BattleScript_DoTurnDmg:
	orword gHitMarker, HITMARKER_IGNORE_SUBSTITUTE | HITMARKER_PASSIVE_DAMAGE
	healthbarupdate BS_ATTACKER
	datahpupdate BS_ATTACKER
	tryfaintmon BS_ATTACKER
	checkteamslost BattleScript_DoTurnDmgEnd
BattleScript_DoTurnDmgEnd:
	end2

BattleScript_PoisonHealActivates::
	printstring STRINGID_POISONHEALHPUP
	waitmessage B_WAIT_TIME_LONG
	recordability BS_ATTACKER
	statusanimation BS_ATTACKER
	orword gHitMarker, HITMARKER_IGNORE_SUBSTITUTE | HITMARKER_PASSIVE_DAMAGE
	healthbarupdate BS_ATTACKER
	datahpupdate BS_ATTACKER
	end2

BattleScript_BurnTurnDmg::
	printstring STRINGID_PKMNHURTBYBURN
	waitmessage B_WAIT_TIME_LONG
	goto BattleScript_DoStatusTurnDmg

BattleScript_MoveUsedIsFrozen::
	printstring STRINGID_PKMNISFROZEN
	waitmessage B_WAIT_TIME_LONG
	statusanimation BS_ATTACKER
	goto BattleScript_MoveEnd

BattleScript_MoveUsedUnfroze::
	printfromtable gGotDefrostedStringIds
	waitmessage B_WAIT_TIME_LONG
	updatestatusicon BS_ATTACKER
	return

BattleScript_DefrostedViaFireMove::
	printstring STRINGID_PKMNWASDEFROSTED
	waitmessage B_WAIT_TIME_LONG
	updatestatusicon BS_TARGET
	return

BattleScript_MoveUsedIsParalyzed::
	printstring STRINGID_PKMNISPARALYZED
	waitmessage B_WAIT_TIME_LONG
	statusanimation BS_ATTACKER
	cancelmultiturnmoves BS_ATTACKER
	goto BattleScript_MoveEnd

BattleScript_PowderMoveNoEffect::
	attackstring
	ppreduce
	pause B_WAIT_TIME_SHORT
	jumpiftype BS_TARGET, TYPE_GRASS, BattleScript_PowderMoveNoEffectPrint
	jumpifability BS_TARGET, ABILITY_OVERCOAT, BattleScript_PowderMoveNoEffectOvercoat
	printstring STRINGID_SAFETYGOGGLESPROTECTED
	goto BattleScript_PowderMoveNoEffectWaitMsg
BattleScript_PowderMoveNoEffectOvercoat:
	call BattleScript_AbilityPopUp
BattleScript_PowderMoveNoEffectPrint:
	printstring STRINGID_ITDOESNTAFFECT
BattleScript_PowderMoveNoEffectWaitMsg:
	waitmessage B_WAIT_TIME_LONG
	cancelmultiturnmoves BS_ATTACKER
	sethword gMoveResultFlags, MOVE_RESULT_FAILED
	goto BattleScript_MoveEnd

BattleScript_MoveUsedFlinched::
	printstring STRINGID_PKMNFLINCHED
	waitmessage B_WAIT_TIME_LONG
	jumpifability BS_ATTACKER ABILITY_STEADFAST BattleScript_TryActivateSteadFast
BattleScript_MoveUsedFlinchedEnd:
	goto BattleScript_MoveEnd
BattleScript_TryActivateSteadFast:
	setstatchanger STAT_SPEED, 1, FALSE
	statbuffchange MOVE_EFFECT_AFFECTS_USER | STAT_BUFF_ALLOW_PTR, BattleScript_MoveUsedFlinchedEnd
	jumpifbyte CMP_EQUAL, cMULTISTRING_CHOOSER, B_MSG_STAT_WONT_INCREASE, BattleScript_MoveUsedFlinchedEnd
	copybyte gBattlerAbility, gBattlerAttacker
	call BattleScript_AbilityPopUp
	setgraphicalstatchangevalues
	playanimation BS_ATTACKER, B_ANIM_STATS_CHANGE, sB_ANIM_ARG1
	setbyte gBattleCommunication STAT_SPEED
	stattextbuffer BS_ATTACKER
	printstring STRINGID_ATTACKERABILITYSTATRAISE
	waitmessage B_WAIT_TIME_LONG
	goto BattleScript_MoveUsedFlinchedEnd

BattleScript_PrintUproarOverTurns::
	printfromtable gUproarOverTurnStringIds
	waitmessage B_WAIT_TIME_LONG
	end2

BattleScript_ThrashConfuses::
	chosenstatus2animation BS_ATTACKER, STATUS2_CONFUSION
	printstring STRINGID_PKMNFATIGUECONFUSION
	waitmessage B_WAIT_TIME_LONG
	end2

BattleScript_MoveUsedIsConfused::
	printstring STRINGID_PKMNISCONFUSED
	waitmessage B_WAIT_TIME_LONG
	status2animation BS_ATTACKER, STATUS2_CONFUSION
	jumpifbyte CMP_EQUAL, cMULTISTRING_CHOOSER, FALSE, BattleScript_MoveUsedIsConfusedRet
BattleScript_DoSelfConfusionDmg::
	cancelmultiturnmoves BS_ATTACKER
	adjustdamage
	printstring STRINGID_ITHURTCONFUSION
	waitmessage B_WAIT_TIME_LONG
	effectivenesssound
	hitanimation BS_ATTACKER
	waitstate
	orword gHitMarker, HITMARKER_IGNORE_SUBSTITUTE | HITMARKER_PASSIVE_DAMAGE
	healthbarupdate BS_ATTACKER
	datahpupdate BS_ATTACKER
	resultmessage
	waitmessage B_WAIT_TIME_LONG
	tryfaintmon BS_ATTACKER
	goto BattleScript_MoveEnd
BattleScript_MoveUsedIsConfusedRet::
	return

BattleScript_MoveUsedPowder::
	bicword gHitMarker, HITMARKER_NO_ATTACKSTRING | HITMARKER_ATTACKSTRING_PRINTED
	attackstring
	ppreduce
	pause B_WAIT_TIME_SHORT
	cancelmultiturnmoves BS_ATTACKER
	status2animation BS_ATTACKER, STATUS2_POWDER
	waitanimation
	effectivenesssound
	hitanimation BS_ATTACKER
	waitstate
	orword gHitMarker, HITMARKER_IGNORE_SUBSTITUTE | HITMARKER_PASSIVE_DAMAGE
	healthbarupdate BS_ATTACKER
	datahpupdate BS_ATTACKER
	printstring STRINGID_POWDEREXPLODES
	waitmessage B_WAIT_TIME_LONG
	tryfaintmon BS_ATTACKER
	goto BattleScript_MoveEnd

BattleScript_MoveUsedIsConfusedNoMore::
	printstring STRINGID_PKMNHEALEDCONFUSION
	waitmessage B_WAIT_TIME_LONG
	return

BattleScript_PrintPayDayMoneyString::
	printstring STRINGID_PLAYERPICKEDUPMONEY
	waitmessage B_WAIT_TIME_LONG
	return

BattleScript_WrapTurnDmg::
	jumpifability BS_ATTACKER, ABILITY_MAGIC_GUARD, BattleScript_DoTurnDmgEnd
	playanimation BS_ATTACKER, B_ANIM_TURN_TRAP, sB_ANIM_ARG1
	printstring STRINGID_PKMNHURTBY
	waitmessage B_WAIT_TIME_LONG
	goto BattleScript_DoTurnDmg

BattleScript_WrapEnds::
	printstring STRINGID_PKMNFREEDFROM
	waitmessage B_WAIT_TIME_LONG
	end2

BattleScript_MoveUsedIsInLove::
	printstring STRINGID_PKMNINLOVE
	waitmessage B_WAIT_TIME_LONG
	status2animation BS_ATTACKER, STATUS2_INFATUATION
	return

BattleScript_MoveUsedIsInLoveCantAttack::
	printstring STRINGID_PKMNIMMOBILIZEDBYLOVE
	waitmessage B_WAIT_TIME_LONG
	goto BattleScript_MoveEnd

BattleScript_NightmareTurnDmg::
	printstring STRINGID_PKMNLOCKEDINNIGHTMARE
	waitmessage B_WAIT_TIME_LONG
	status2animation BS_ATTACKER, STATUS2_NIGHTMARE
	goto BattleScript_DoTurnDmg

BattleScript_CurseTurnDmg::
	printstring STRINGID_PKMNAFFLICTEDBYCURSE
	waitmessage B_WAIT_TIME_LONG
	status2animation BS_ATTACKER, STATUS2_CURSED
	goto BattleScript_DoTurnDmg

BattleScript_TargetPRLZHeal::
	printstring STRINGID_PKMNHEALEDPARALYSIS
	waitmessage B_WAIT_TIME_LONG
	updatestatusicon BS_TARGET
	return

BattleScript_TargetWokeUp::
	printstring STRINGID_TARGETWOKEUP
	waitmessage B_WAIT_TIME_LONG
	updatestatusicon BS_TARGET
	return

BattleScript_TargetBurnHeal::
	printstring STRINGID_PKMNBURNHEALED
	waitmessage B_WAIT_TIME_LONG
	updatestatusicon BS_TARGET
	return

BattleScript_MoveEffectSleep::
	statusanimation BS_EFFECT_BATTLER
	printfromtable gFellAsleepStringIds
	waitmessage B_WAIT_TIME_LONG
BattleScript_UpdateEffectStatusIconRet::
	updatestatusicon BS_EFFECT_BATTLER
	waitstate
	return

BattleScript_YawnMakesAsleep::
	statusanimation BS_EFFECT_BATTLER
	printstring STRINGID_PKMNFELLASLEEP
	waitmessage B_WAIT_TIME_LONG
	updatestatusicon BS_EFFECT_BATTLER
	waitstate
	jumpifstatus3 BS_EFFECT_BATTLER, STATUS3_SKY_DROPPED, BattleScript_YawnEnd
	makevisible BS_EFFECT_BATTLER
	skydropyawn
BattleScript_YawnEnd:
	end2

BattleScript_EmbargoEndTurn::
	printstring STRINGID_EMBARGOENDS
	waitmessage B_WAIT_TIME_LONG
	end2

BattleScript_TelekinesisEndTurn::
	printstring STRINGID_TELEKINESISENDS
	waitmessage B_WAIT_TIME_LONG
	end2

BattleScript_BufferEndTurn::
	printstring STRINGID_BUFFERENDS
	waitmessage B_WAIT_TIME_LONG
	end2

BattleScript_ToxicOrb::
	setbyte cMULTISTRING_CHOOSER, 0
	copybyte gEffectBattler, gBattlerAttacker
	call BattleScript_MoveEffectToxic
	end2

BattleScript_FlameOrb::
	setbyte cMULTISTRING_CHOOSER, 0
	copybyte gEffectBattler, gBattlerAttacker
	call BattleScript_MoveEffectBurn
	end2

BattleScript_MoveEffectPoison::
	statusanimation BS_EFFECT_BATTLER
	printfromtable gGotPoisonedStringIds
	waitmessage B_WAIT_TIME_LONG
	goto BattleScript_UpdateEffectStatusIconRet

BattleScript_MoveEffectBurn::
	statusanimation BS_EFFECT_BATTLER
	printfromtable gGotBurnedStringIds
	waitmessage B_WAIT_TIME_LONG
	goto BattleScript_UpdateEffectStatusIconRet

BattleScript_MoveEffectFreeze::
	statusanimation BS_EFFECT_BATTLER
	printfromtable gGotFrozenStringIds
	waitmessage B_WAIT_TIME_LONG
	goto BattleScript_UpdateEffectStatusIconRet

BattleScript_MoveEffectParalysis::
	statusanimation BS_EFFECT_BATTLER
	printfromtable gGotParalyzedStringIds
	waitmessage B_WAIT_TIME_LONG
	goto BattleScript_UpdateEffectStatusIconRet

BattleScript_MoveEffectUproar::
	printstring STRINGID_PKMNCAUSEDUPROAR
	waitmessage B_WAIT_TIME_LONG
	return

BattleScript_MoveEffectToxic::
	statusanimation BS_EFFECT_BATTLER
	printstring STRINGID_PKMNBADLYPOISONED
	waitmessage B_WAIT_TIME_LONG
	goto BattleScript_UpdateEffectStatusIconRet

BattleScript_MoveEffectPayDay::
	printstring STRINGID_COINSSCATTERED
	waitmessage B_WAIT_TIME_LONG
	return

BattleScript_MoveEffectWrap::
	printfromtable gWrappedStringIds
	waitmessage B_WAIT_TIME_LONG
	return

BattleScript_MoveEffectConfusion::
	chosenstatus2animation BS_EFFECT_BATTLER, STATUS2_CONFUSION
	printstring STRINGID_PKMNWASCONFUSED
	waitmessage B_WAIT_TIME_LONG
	return

BattleScript_MoveEffectRecoilWithStatus::
	argumentstatuseffect
	copyword gBattleMoveDamage, sSAVED_DMG
BattleScript_MoveEffectRecoil::
	jumpifmove MOVE_STRUGGLE, BattleScript_DoRecoil
	jumpifability BS_ATTACKER, ABILITY_ROCK_HEAD, BattleScript_RecoilEnd
BattleScript_DoRecoil::
	orword gHitMarker, HITMARKER_IGNORE_SUBSTITUTE | HITMARKER_PASSIVE_DAMAGE | HITMARKER_IGNORE_DISGUISE
	healthbarupdate BS_ATTACKER
	datahpupdate BS_ATTACKER
	printstring STRINGID_PKMNHITWITHRECOIL
	waitmessage B_WAIT_TIME_LONG
	tryfaintmon BS_ATTACKER
BattleScript_RecoilEnd::
	return

BattleScript_EffectWithChance::
	seteffectwithchance
	return

BattleScript_ItemSteal::
	playanimation BS_TARGET, B_ANIM_ITEM_STEAL
	printstring STRINGID_PKMNSTOLEITEM
	waitmessage B_WAIT_TIME_LONG
	return

BattleScript_DrizzleActivates::
	pause B_WAIT_TIME_SHORT
	call BattleScript_AbilityPopUp
	printstring STRINGID_PKMNMADEITRAIN
	waitstate
	playanimation BS_BATTLER_0, B_ANIM_RAIN_CONTINUES
	call BattleScript_WeatherFormChanges
	end3

BattleScript_AbilityRaisesDefenderStat::
	pause B_WAIT_TIME_SHORT
	call BattleScript_AbilityPopUp
	statbuffchange 0, NULL
	setgraphicalstatchangevalues
	playanimation BS_ABILITY_BATTLER, B_ANIM_STATS_CHANGE, sB_ANIM_ARG1
	printstring STRINGID_DEFENDERSSTATROSE
	waitmessage B_WAIT_TIME_LONG
	return

BattleScript_AbilityPopUp:
	.if B_ABILITY_POP_UP == TRUE
	showabilitypopup BS_ABILITY_BATTLER
	recordability BS_ABILITY_BATTLER
	pause 40
	.endif
	sethword sABILITY_OVERWRITE, 0
	return

BattleScript_SpeedBoostActivates::
	call BattleScript_AbilityPopUp
	playanimation BS_ATTACKER, B_ANIM_STATS_CHANGE, sB_ANIM_ARG1
	printstring STRINGID_PKMNRAISEDSPEED
	waitmessage B_WAIT_TIME_LONG
	end3

@ Can't compare directly to a value, have to compare to value at pointer
sZero:
.byte 0

BattleScript_MoodyActivates::
	call BattleScript_AbilityPopUp
	jumpifbyteequal sSTATCHANGER, sZero, BattleScript_MoodyLower
	statbuffchange MOVE_EFFECT_AFFECTS_USER | MOVE_EFFECT_CERTAIN | STAT_BUFF_NOT_PROTECT_AFFECTED, BattleScript_MoodyLower
	jumpifbyte CMP_GREATER_THAN, cMULTISTRING_CHOOSER, B_MSG_DEFENDER_STAT_ROSE, BattleScript_MoodyLower
	setgraphicalstatchangevalues
	playanimation BS_ATTACKER, B_ANIM_STATS_CHANGE, sB_ANIM_ARG1
	printfromtable gStatUpStringIds
	waitmessage B_WAIT_TIME_LONG
BattleScript_MoodyLower:
	jumpifbyteequal sSAVED_STAT_CHANGER, sZero, BattleScript_MoodyEnd
	copybyte sSTATCHANGER, sSAVED_STAT_CHANGER
	statbuffchange MOVE_EFFECT_AFFECTS_USER | MOVE_EFFECT_CERTAIN | STAT_BUFF_NOT_PROTECT_AFFECTED, BattleScript_MoodyEnd
	jumpifbyte CMP_GREATER_THAN, cMULTISTRING_CHOOSER, B_MSG_DEFENDER_STAT_FELL, BattleScript_MoodyEnd
	setgraphicalstatchangevalues
	playanimation BS_ATTACKER, B_ANIM_STATS_CHANGE, sB_ANIM_ARG1
	printfromtable gStatDownStringIds
	waitmessage B_WAIT_TIME_LONG
BattleScript_MoodyEnd:
	end3

BattleScript_EmergencyExit::
	pause 5
	call BattleScript_AbilityPopUp
	pause B_WAIT_TIME_LONG
BattleScript_EmergencyExitNoPopUp::
	playanimation BS_TARGET, B_ANIM_SLIDE_OFFSCREEN
	waitanimation
	openpartyscreen BS_TARGET, BattleScript_EmergencyExitRet
	switchoutabilities BS_TARGET
	waitstate
	switchhandleorder BS_TARGET, 2
	returntoball BS_TARGET
	getswitchedmondata BS_TARGET
	switchindataupdate BS_TARGET
	hpthresholds BS_TARGET
	printstring STRINGID_SWITCHINMON
	switchinanim BS_TARGET, TRUE
	waitstate
	switchineffects BS_TARGET
BattleScript_EmergencyExitRet:
	return

BattleScript_EmergencyExitWild::
	pause 5
	call BattleScript_AbilityPopUp
	pause B_WAIT_TIME_LONG
BattleScript_EmergencyExitWildNoPopUp::
	playanimation BS_TARGET, B_ANIM_SLIDE_OFFSCREEN
	waitanimation
	setoutcomeonteleport BS_TARGET
	finishaction
	return

BattleScript_TraceActivates::
	pause B_WAIT_TIME_SHORT
	call BattleScript_AbilityPopUp
	printstring STRINGID_PKMNTRACED
	waitmessage B_WAIT_TIME_LONG
	settracedability BS_SCRIPTING
	switchinabilities BS_SCRIPTING
	return

BattleScript_TraceActivatesEnd3::
	call BattleScript_TraceActivates
	end3

BattleScript_ReceiverActivates::
	call BattleScript_AbilityPopUp
	printstring STRINGID_RECEIVERABILITYTAKEOVER
	waitmessage B_WAIT_TIME_LONG
	settracedability BS_ABILITY_BATTLER
	return

BattleScript_AbilityHpHeal:
	call BattleScript_AbilityPopUp
	printstring STRINGID_PKMNSXRESTOREDHPALITTLE2
	waitmessage B_WAIT_TIME_LONG
	orword gHitMarker, HITMARKER_IGNORE_SUBSTITUTE
	healthbarupdate BS_ATTACKER
	datahpupdate BS_ATTACKER
	return

BattleScript_RainDishActivates::
	call BattleScript_AbilityHpHeal
	end3

BattleScript_CheekPouchActivates::
	copybyte sSAVED_BATTLER, gBattlerAttacker
	copybyte gBattlerAttacker, gBattlerAbility
	call BattleScript_AbilityHpHeal
	copybyte gBattlerAttacker, sSAVED_BATTLER
	return

BattleScript_HarvestActivates::
	pause 5
	tryrecycleitem BattleScript_HarvestActivatesEnd
	call BattleScript_AbilityPopUp
	printstring STRINGID_HARVESTBERRY
	waitmessage B_WAIT_TIME_LONG
BattleScript_HarvestActivatesEnd:
	end3

BattleScript_SolarPowerActivates::
	orword gHitMarker, HITMARKER_IGNORE_SUBSTITUTE | HITMARKER_PASSIVE_DAMAGE
	call BattleScript_AbilityPopUp
	healthbarupdate BS_ATTACKER
	datahpupdate BS_ATTACKER
	printstring STRINGID_SOLARPOWERHPDROP
	waitmessage B_WAIT_TIME_LONG
	tryfaintmon BS_ATTACKER
	end3

BattleScript_HealerActivates::
	call BattleScript_AbilityPopUp
	curestatus BS_SCRIPTING
	updatestatusicon BS_SCRIPTING
	printstring STRINGID_HEALERCURE
	waitmessage B_WAIT_TIME_LONG
	end3

BattleScript_SandstreamActivates::
	pause B_WAIT_TIME_SHORT
	call BattleScript_AbilityPopUp
	printstring STRINGID_PKMNSXWHIPPEDUPSANDSTORM
	waitstate
	playanimation BS_BATTLER_0, B_ANIM_SANDSTORM_CONTINUES
	call BattleScript_WeatherFormChanges
	end3

BattleScript_SandSpitActivates::
	pause B_WAIT_TIME_SHORT
	call BattleScript_AbilityPopUp
	printstring STRINGID_ASANDSTORMKICKEDUP
	waitstate
	playanimation BS_BATTLER_0, B_ANIM_SANDSTORM_CONTINUES
	call BattleScript_WeatherFormChanges
	return

BattleScript_ShedSkinActivates::
	call BattleScript_AbilityPopUp
	printstring STRINGID_PKMNSXCUREDYPROBLEM
	waitmessage B_WAIT_TIME_LONG
	updatestatusicon BS_ATTACKER
	end3

BattleScript_WeatherFormChanges::
	setbyte sBATTLER, 0
BattleScript_WeatherFormChangesLoop::
	trycastformdatachange
	addbyte sBATTLER, 1
	jumpifbytenotequal sBATTLER, gBattlersCount, BattleScript_WeatherFormChangesLoop
	return

BattleScript_CastformChange::
	call BattleScript_DoCastformChange
	end3

BattleScript_DoCastformChange::
	copybyte gBattlerAbility, sBATTLER
	call BattleScript_AbilityPopUp
	docastformchangeanimation
	waitstate
	printstring STRINGID_PKMNTRANSFORMED
	waitmessage B_WAIT_TIME_LONG
	return

BattleScript_TryAdrenalineOrb:
	jumpifnoholdeffect BS_TARGET, HOLD_EFFECT_ADRENALINE_ORB, BattleScript_TryAdrenalineOrbRet
	jumpifstat BS_TARGET, CMP_EQUAL, STAT_SPEED, 12, BattleScript_TryAdrenalineOrbRet
	setstatchanger STAT_SPEED, 1, FALSE
	statbuffchange STAT_BUFF_NOT_PROTECT_AFFECTED | MOVE_EFFECT_CERTAIN | STAT_BUFF_ALLOW_PTR, BattleScript_TryAdrenalineOrbRet
	playanimation BS_TARGET, B_ANIM_HELD_ITEM_EFFECT
	setgraphicalstatchangevalues
	playanimation BS_TARGET, B_ANIM_STATS_CHANGE, sB_ANIM_ARG1
	copybyte sBATTLER, gBattlerTarget
	setlastuseditem BS_TARGET
	printstring STRINGID_USINGITEMSTATOFPKMNROSE
	waitmessage B_WAIT_TIME_LONG
	removeitem BS_TARGET
BattleScript_TryAdrenalineOrbRet:
	return

BattleScript_IntimidateActivatesEnd3::
	call BattleScript_PauseIntimidateActivates
	end3

BattleScript_PauseIntimidateActivates:
	pause B_WAIT_TIME_SHORT
BattleScript_IntimidateActivates::
	setbyte gBattlerTarget, 0
	call BattleScript_AbilityPopUp
BattleScript_IntimidateActivatesLoop:
	setstatchanger STAT_ATK, 1, TRUE
	trygetintimidatetarget BattleScript_IntimidateActivatesReturn
	jumpifstatus2 BS_TARGET, STATUS2_SUBSTITUTE, BattleScript_IntimidateActivatesLoopIncrement
	jumpifability BS_TARGET, ABILITY_CLEAR_BODY, BattleScript_IntimidatePrevented
	jumpifability BS_TARGET, ABILITY_HYPER_CUTTER, BattleScript_IntimidatePrevented
	jumpifability BS_TARGET, ABILITY_WHITE_SMOKE, BattleScript_IntimidatePrevented
.if B_UPDATED_INTIMIDATE >= GEN_8
	jumpifability BS_TARGET, ABILITY_INNER_FOCUS, BattleScript_IntimidatePrevented
	jumpifability BS_TARGET, ABILITY_SCRAPPY, BattleScript_IntimidatePrevented
	jumpifability BS_TARGET, ABILITY_OWN_TEMPO, BattleScript_IntimidatePrevented
	jumpifability BS_TARGET, ABILITY_OBLIVIOUS, BattleScript_IntimidatePrevented
.endif
	statbuffchange STAT_BUFF_NOT_PROTECT_AFFECTED | STAT_BUFF_ALLOW_PTR, BattleScript_IntimidateActivatesLoopIncrement
	jumpifbyte CMP_GREATER_THAN, cMULTISTRING_CHOOSER, 1, BattleScript_IntimidateActivatesLoopIncrement
	setgraphicalstatchangevalues
	playanimation BS_TARGET, B_ANIM_STATS_CHANGE, sB_ANIM_ARG1
	printstring STRINGID_PKMNCUTSATTACKWITH
	waitmessage B_WAIT_TIME_LONG
	call BattleScript_TryAdrenalineOrb
BattleScript_IntimidateActivatesLoopIncrement:
	addbyte gBattlerTarget, 1
	goto BattleScript_IntimidateActivatesLoop
BattleScript_IntimidateActivatesReturn:
	return
BattleScript_IntimidatePrevented:
	pause B_WAIT_TIME_SHORT
	call BattleScript_AbilityPopUp
	setbyte gBattleCommunication STAT_ATK
	stattextbuffer BS_ATTACKER
	printstring STRINGID_STATWASNOTLOWERED
	waitmessage B_WAIT_TIME_LONG
	call BattleScript_TryAdrenalineOrb
	goto BattleScript_IntimidateActivatesLoopIncrement

BattleScript_DroughtActivates::
	pause B_WAIT_TIME_SHORT
	call BattleScript_AbilityPopUp
	printstring STRINGID_PKMNSXINTENSIFIEDSUN
	waitstate
	playanimation BS_BATTLER_0, B_ANIM_SUN_CONTINUES
	call BattleScript_WeatherFormChanges
	end3

BattleScript_DesolateLandActivates::
	pause B_WAIT_TIME_SHORT
	call BattleScript_AbilityPopUp
	printstring STRINGID_EXTREMELYHARSHSUNLIGHT
	waitstate
	playanimation BS_BATTLER_0, B_ANIM_SUN_CONTINUES
	call BattleScript_WeatherFormChanges
	end3

BattleScript_DesolateLandEvaporatesWaterTypeMoves::
	accuracycheck BattleScript_PrintMoveMissed, ACC_CURR_MOVE
	attackstring
	pause B_WAIT_TIME_SHORT
	ppreduce
	jumpifword CMP_COMMON_BITS, gHitMarker, HITMARKER_STRING_PRINTED, BattleScript_MoveEnd
	printstring STRINGID_MOVEEVAPORATEDINTHEHARSHSUNLIGHT
	waitmessage B_WAIT_TIME_LONG
	orword gHitMarker, HITMARKER_STRING_PRINTED
	goto BattleScript_MoveEnd

BattleScript_PrimordialSeaActivates::
	pause B_WAIT_TIME_SHORT
	call BattleScript_AbilityPopUp
	printstring STRINGID_HEAVYRAIN
	waitstate
	playanimation BS_BATTLER_0, B_ANIM_RAIN_CONTINUES
	call BattleScript_WeatherFormChanges
	end3

BattleScript_PrimordialSeaFizzlesOutFireTypeMoves::
	accuracycheck BattleScript_PrintMoveMissed, ACC_CURR_MOVE
	attackstring
	pause B_WAIT_TIME_SHORT
	ppreduce
	jumpifword CMP_COMMON_BITS, gHitMarker, HITMARKER_STRING_PRINTED, BattleScript_MoveEnd
	printstring STRINGID_MOVEFIZZLEDOUTINTHEHEAVYRAIN
	waitmessage B_WAIT_TIME_LONG
	orword gHitMarker, HITMARKER_STRING_PRINTED
	goto BattleScript_MoveEnd

BattleScript_DeltaStreamActivates::
	pause B_WAIT_TIME_SHORT
	call BattleScript_AbilityPopUp
	printstring STRINGID_MYSTERIOUSAIRCURRENT
	waitstate
	playanimation BS_ATTACKER, B_ANIM_STRONG_WINDS
	end3

BattleScript_AttackWeakenedByStrongWinds::
	pause B_WAIT_TIME_SHORT
	printstring STRINGID_ATTACKWEAKENEDBSTRONGWINDS
	waitmessage B_WAIT_TIME_LONG
	return

BattleScript_SnowWarningActivates::
	pause B_WAIT_TIME_SHORT
	call BattleScript_AbilityPopUp
	printstring STRINGID_SNOWWARNINGHAIL
	waitstate
	playanimation BS_BATTLER_0, B_ANIM_HAIL_CONTINUES
	call BattleScript_WeatherFormChanges
	end3

BattleScript_TerrainSeedLoop:
	savetarget
	setbyte gBattlerTarget, 0
BattleScript_TerrainSeedLoopIter:
	copybyte sBATTLER, gBattlerTarget
	doterrainseed BS_TARGET, BattleScript_TerrainSeedLoop_NextBattler
	removeitem BS_TARGET
BattleScript_TerrainSeedLoop_NextBattler:
	addbyte gBattlerTarget, 0x1
	jumpifbytenotequal gBattlerTarget, gBattlersCount, BattleScript_TerrainSeedLoopIter
	restoretarget
	return

BattleScript_ElectricSurgeActivates::
	pause B_WAIT_TIME_SHORT
	call BattleScript_AbilityPopUp
	printstring STRINGID_TERRAINBECOMESELECTRIC
	waitmessage B_WAIT_TIME_LONG
	playanimation BS_SCRIPTING, B_ANIM_RESTORE_BG
	call BattleScript_TerrainSeedLoop
	end3

BattleScript_MistySurgeActivates::
	pause B_WAIT_TIME_SHORT
	call BattleScript_AbilityPopUp
	printstring STRINGID_TERRAINBECOMESMISTY
	waitmessage B_WAIT_TIME_LONG
	playanimation BS_SCRIPTING, B_ANIM_RESTORE_BG
	call BattleScript_TerrainSeedLoop
	end3

BattleScript_GrassySurgeActivates::
	pause B_WAIT_TIME_SHORT
	call BattleScript_AbilityPopUp
	printstring STRINGID_TERRAINBECOMESGRASSY
	waitmessage B_WAIT_TIME_LONG
	playanimation BS_SCRIPTING, B_ANIM_RESTORE_BG
	call BattleScript_TerrainSeedLoop
	end3

BattleScript_PsychicSurgeActivates::
	pause B_WAIT_TIME_SHORT
	call BattleScript_AbilityPopUp
	printstring STRINGID_TERRAINBECOMESPSYCHIC
	waitmessage B_WAIT_TIME_LONG
	playanimation BS_SCRIPTING, B_ANIM_RESTORE_BG
	call BattleScript_TerrainSeedLoop
	end3

BattleScript_BadDreamsActivates::
	setbyte gBattlerTarget, 0
	call BattleScript_AbilityPopUp
BattleScript_BadDreamsLoop:
	trygetbaddreamstarget BattleScript_BadDreamsEnd
	dmg_1_8_targethp
	orword gHitMarker, HITMARKER_IGNORE_SUBSTITUTE | HITMARKER_PASSIVE_DAMAGE
	printstring STRINGID_BADDREAMSDMG
	waitmessage B_WAIT_TIME_LONG
	jumpifability BS_TARGET, ABILITY_MAGIC_GUARD, BattleScript_BadDreamsIncrement
	healthbarupdate BS_TARGET
	datahpupdate BS_TARGET
	tryfaintmon BS_TARGET
	checkteamslost BattleScript_BadDreamsIncrement
BattleScript_BadDreamsIncrement:
	addbyte gBattlerTarget, 1
	goto BattleScript_BadDreamsLoop
BattleScript_BadDreamsEnd:
	end3

BattleScript_TookAttack::
	attackstring
	pause B_WAIT_TIME_SHORT
	printstring STRINGID_PKMNSXTOOKATTACK
	waitmessage B_WAIT_TIME_LONG
	orword gHitMarker, HITMARKER_ATTACKSTRING_PRINTED
	return

BattleScript_SturdyPreventsOHKO::
	pause B_WAIT_TIME_SHORT
	call BattleScript_AbilityPopUp
	printstring STRINGID_PKMNPROTECTEDBY
	pause B_WAIT_TIME_LONG
	goto BattleScript_MoveEnd

BattleScript_DampStopsExplosion::
	pause B_WAIT_TIME_SHORT
	copybyte gBattlerAbility, gBattlerTarget
	call BattleScript_AbilityPopUp
	printstring STRINGID_PKMNPREVENTSUSAGE
	pause B_WAIT_TIME_LONG
	moveendto MOVEEND_NEXT_TARGET
	moveendcase MOVEEND_CLEAR_BITS
	end

BattleScript_MoveHPDrain_PPLoss::
	ppreduce
BattleScript_MoveHPDrain::
	attackstring
	pause B_WAIT_TIME_SHORT
	call BattleScript_AbilityPopUp
	orword gHitMarker, HITMARKER_IGNORE_SUBSTITUTE
	healthbarupdate BS_TARGET
	datahpupdate BS_TARGET
	printstring STRINGID_PKMNRESTOREDHPUSING
	waitmessage B_WAIT_TIME_LONG
	orhalfword gMoveResultFlags, MOVE_RESULT_DOESNT_AFFECT_FOE
	goto BattleScript_MoveEnd

BattleScript_MoveStatDrain_PPLoss::
	ppreduce
BattleScript_MoveStatDrain::
	attackstring
	pause B_WAIT_TIME_SHORT
	call BattleScript_AbilityPopUp
	setgraphicalstatchangevalues
	playanimation BS_TARGET, B_ANIM_STATS_CHANGE, sB_ANIM_ARG1
	waitanimation
	printstring STRINGID_TARGETABILITYSTATRAISE
	waitmessage B_WAIT_TIME_LONG
	clearsemiinvulnerablebit
	tryfaintmon BS_ATTACKER
	goto BattleScript_MoveEnd

BattleScript_MonMadeMoveUseless_PPLoss::
	ppreduce
BattleScript_MonMadeMoveUseless::
	attackstring
	pause B_WAIT_TIME_SHORT
	call BattleScript_AbilityPopUp
	printstring STRINGID_PKMNSXMADEYUSELESS
	waitmessage B_WAIT_TIME_LONG
	tryfaintmon BS_ATTACKER
	orhalfword gMoveResultFlags, MOVE_RESULT_DOESNT_AFFECT_FOE
	goto BattleScript_MoveEnd

BattleScript_FlashFireBoost_PPLoss::
	ppreduce
BattleScript_FlashFireBoost::
	attackstring
	pause B_WAIT_TIME_SHORT
	call BattleScript_AbilityPopUp
	printfromtable gFlashFireStringIds
	waitmessage B_WAIT_TIME_LONG
	tryfaintmon BS_ATTACKER
	goto BattleScript_MoveEnd

BattleScript_AbilityPreventsPhasingOut::
	pause B_WAIT_TIME_SHORT
	call BattleScript_AbilityPopUp
	printstring STRINGID_PKMNANCHORSITSELFWITH
	waitmessage B_WAIT_TIME_LONG
	goto BattleScript_MoveEnd

BattleScript_AbilityNoStatLoss::
	pause B_WAIT_TIME_SHORT
	call BattleScript_AbilityPopUp
	printstring STRINGID_PKMNPREVENTSSTATLOSSWITH
	waitmessage B_WAIT_TIME_LONG
	return

BattleScript_BRNPrevention::
	pause B_WAIT_TIME_SHORT
	printfromtable gBRNPreventionStringIds
	waitmessage B_WAIT_TIME_LONG
	return

BattleScript_PRLZPrevention::
	pause B_WAIT_TIME_SHORT
	printfromtable gPRLZPreventionStringIds
	waitmessage B_WAIT_TIME_LONG
	return

BattleScript_PSNPrevention::
	pause B_WAIT_TIME_SHORT
	printfromtable gPSNPreventionStringIds
	waitmessage B_WAIT_TIME_LONG
	return

BattleScript_ObliviousPreventsAttraction::
	pause B_WAIT_TIME_SHORT
	call BattleScript_AbilityPopUp
	printstring STRINGID_PKMNPREVENTSROMANCEWITH
	waitmessage B_WAIT_TIME_LONG
	goto BattleScript_MoveEnd

BattleScript_FlinchPrevention::
	pause B_WAIT_TIME_SHORT
	call BattleScript_AbilityPopUp
	printstring STRINGID_PKMNSXPREVENTSFLINCHING
	waitmessage B_WAIT_TIME_LONG
	goto BattleScript_MoveEnd

BattleScript_OwnTempoPrevents::
	pause B_WAIT_TIME_SHORT
	call BattleScript_AbilityPopUp
	printstring STRINGID_PKMNPREVENTSCONFUSIONWITH
	waitmessage B_WAIT_TIME_LONG
	goto BattleScript_MoveEnd

BattleScript_SoundproofProtected::
	attackstring
	ppreduce
	pause B_WAIT_TIME_SHORT
	call BattleScript_AbilityPopUp
	printstring STRINGID_PKMNSXBLOCKSY
	waitmessage B_WAIT_TIME_LONG
	orhalfword gMoveResultFlags, MOVE_RESULT_DOESNT_AFFECT_FOE
	goto BattleScript_MoveEnd

BattleScript_DazzlingProtected::
	attackstring
	ppreduce
	pause B_WAIT_TIME_SHORT
	call BattleScript_AbilityPopUp
	printstring STRINGID_POKEMONCANNOTUSEMOVE
	waitmessage B_WAIT_TIME_LONG
	goto BattleScript_MoveEnd

BattleScript_MoveUsedPsychicTerrainPrevents::
	printstring STRINGID_POKEMONCANNOTUSEMOVE
	waitmessage B_WAIT_TIME_LONG
	goto BattleScript_MoveEnd

BattleScript_GrassyTerrainHeals::
	setbyte gBattleCommunication, 0
BattleScript_GrassyTerrainLoop:
	copyarraywithindex gBattlerAttacker, gBattlerByTurnOrder, gBattleCommunication, 1
	checkgrassyterrainheal BS_ATTACKER, BattleScript_GrassyTerrainLoopIncrement
	printstring STRINGID_GRASSYTERRAINHEALS
	waitmessage B_WAIT_TIME_LONG
BattleScript_GrassyTerrainHpChange:
	orword gHitMarker, HITMARKER_SKIP_DMG_TRACK | HITMARKER_IGNORE_SUBSTITUTE | HITMARKER_PASSIVE_DAMAGE
	healthbarupdate BS_ATTACKER
	datahpupdate BS_ATTACKER
BattleScript_GrassyTerrainLoopIncrement::
	addbyte gBattleCommunication, 1
	jumpifbytenotequal gBattleCommunication, gBattlersCount, BattleScript_GrassyTerrainLoop
BattleScript_GrassyTerrainLoopEnd::
	bicword gHitMarker, HITMARKER_SKIP_DMG_TRACK | HITMARKER_IGNORE_SUBSTITUTE | HITMARKER_PASSIVE_DAMAGE
	jumpifword CMP_COMMON_BITS, gFieldStatuses, STATUS_FIELD_TERRAIN_PERMANENT, BattleScript_GrassyTerrainHealEnd
	jumpifbyte CMP_EQUAL, gFieldTimers + 5, 0, BattleScript_GrassyTerrainEnds
BattleScript_GrassyTerrainHealEnd:
	end2

BattleScript_AbilityNoSpecificStatLoss::
	pause B_WAIT_TIME_SHORT
	call BattleScript_AbilityPopUp
BattleScript_AbilityNoSpecificStatLossPrint:
	printstring STRINGID_PKMNSXPREVENTSYLOSS
	waitmessage B_WAIT_TIME_LONG
	setbyte cMULTISTRING_CHOOSER, B_MSG_STAT_FELL_EMPTY
	orhalfword gMoveResultFlags, MOVE_RESULT_NO_EFFECT
	return

BattleScript_StickyHoldActivates::
	pause B_WAIT_TIME_SHORT
	call BattleScript_AbilityPopUp
	printstring STRINGID_PKMNSXMADEYINEFFECTIVE
	waitmessage B_WAIT_TIME_LONG
	goto BattleScript_MoveEnd

BattleScript_ColorChangeActivates::
	call BattleScript_AbilityPopUp
	printstring STRINGID_PKMNCHANGEDTYPEWITH
	waitmessage B_WAIT_TIME_LONG
	return

BattleScript_MimicryActivatesEnd3::
	call BattleScript_AbilityPopUp
	printstring STRINGID_BATTLERTYPECHANGEDTO
	waitmessage B_WAIT_TIME_LONG
	end3

BattleScript_ProteanActivates::
	pause B_WAIT_TIME_SHORTEST
	call BattleScript_AbilityPopUp
	printstring STRINGID_PKMNCHANGEDTYPE
	waitmessage B_WAIT_TIME_LONG
	return

BattleScript_CursedBodyActivates::
	call BattleScript_AbilityPopUp
	printstring STRINGID_CUSEDBODYDISABLED
	waitmessage B_WAIT_TIME_LONG
	return

BattleScript_MummyActivates::
	call BattleScript_AbilityPopUp
	printstring STRINGID_ATTACKERACQUIREDABILITY
	waitmessage B_WAIT_TIME_LONG
	return

BattleScript_WanderingSpiritActivates::
.if B_ABILITY_POP_UP == TRUE
	setbyte sFIXED_ABILITY_POPUP, TRUE
	sethword sABILITY_OVERWRITE, ABILITY_WANDERING_SPIRIT
	showabilitypopup BS_TARGET
	pause 60
	sethword sABILITY_OVERWRITE, 0
	updateabilitypopup BS_TARGET
	pause 20
	destroyabilitypopup
	pause 40

	setbyte sFIXED_ABILITY_POPUP, TRUE
	copyhword sABILITY_OVERWRITE, gLastUsedAbility
	showabilitypopup BS_ATTACKER
	pause 60
	sethword sABILITY_OVERWRITE, 0
	updateabilitypopup BS_ATTACKER
	pause 20
	destroyabilitypopup
	pause 40
.endif
	printstring STRINGID_SWAPPEDABILITIES
	waitmessage B_WAIT_TIME_LONG
	switchinabilities BS_ATTACKER
	switchinabilities BS_TARGET
	return

BattleScript_TargetsStatWasMaxedOut::
	call BattleScript_AbilityPopUp
	statbuffchange STAT_BUFF_NOT_PROTECT_AFFECTED | MOVE_EFFECT_CERTAIN, NULL
	setgraphicalstatchangevalues
	playanimation BS_TARGET, B_ANIM_STATS_CHANGE, sB_ANIM_ARG1
	printstring STRINGID_TARGETSSTATWASMAXEDOUT
	waitmessage B_WAIT_TIME_LONG
	return

BattleScript_BattlerAbilityStatRaiseOnSwitchIn::
	copybyte gBattlerAbility, gBattlerAttacker
	call BattleScript_AbilityPopUp
	statbuffchange MOVE_EFFECT_AFFECTS_USER | STAT_BUFF_NOT_PROTECT_AFFECTED | MOVE_EFFECT_CERTAIN, NULL
	setgraphicalstatchangevalues
	playanimation BS_ATTACKER, B_ANIM_STATS_CHANGE, sB_ANIM_ARG1
	waitanimation
	printstring STRINGID_BATTLERABILITYRAISEDSTAT
	waitmessage B_WAIT_TIME_LONG
	end3

BattleScript_TargetAbilityStatRaiseOnMoveEnd::
	call BattleScript_AbilityPopUp
	statbuffchange STAT_BUFF_NOT_PROTECT_AFFECTED | MOVE_EFFECT_CERTAIN, NULL
	setgraphicalstatchangevalues
	playanimation BS_TARGET, B_ANIM_STATS_CHANGE, sB_ANIM_ARG1
	waitanimation
	printstring STRINGID_ABILITYRAISEDSTATDRASTICALLY
	waitmessage B_WAIT_TIME_LONG
	return

BattleScript_ScriptingAbilityStatRaise::
	copybyte gBattlerAbility, sBATTLER
	call BattleScript_AbilityPopUp
	copybyte sSAVED_DMG, gBattlerAttacker
	copybyte gBattlerAttacker, sBATTLER
	statbuffchange STAT_BUFF_NOT_PROTECT_AFFECTED | MOVE_EFFECT_CERTAIN, NULL
	setgraphicalstatchangevalues
	playanimation BS_SCRIPTING, B_ANIM_STATS_CHANGE, sB_ANIM_ARG1
	waitanimation
	printstring STRINGID_ATTACKERABILITYSTATRAISE
	waitmessage B_WAIT_TIME_LONG
	copybyte gBattlerAttacker, sSAVED_DMG
	return

BattleScript_WeakArmorActivates::
	call BattleScript_AbilityPopUp
	setstatchanger STAT_DEF, 1, TRUE
	statbuffchange STAT_BUFF_ALLOW_PTR, BattleScript_WeakArmorActivatesSpeed
	jumpifbyte CMP_LESS_THAN, cMULTISTRING_CHOOSER, B_MSG_STAT_WONT_DECREASE, BattleScript_WeakArmorDefAnim
	jumpifbyte CMP_EQUAL, cMULTISTRING_CHOOSER, B_MSG_STAT_FELL_EMPTY, BattleScript_WeakArmorActivatesSpeed
	pause B_WAIT_TIME_SHORTEST
	printfromtable gStatDownStringIds
	waitmessage B_WAIT_TIME_LONG
	goto BattleScript_WeakArmorActivatesSpeed
BattleScript_WeakArmorDefAnim:
	setgraphicalstatchangevalues
	playanimation BS_TARGET, B_ANIM_STATS_CHANGE, sB_ANIM_ARG1
	printstring STRINGID_TARGETABILITYSTATLOWER
	waitmessage B_WAIT_TIME_LONG
BattleScript_WeakArmorActivatesSpeed:
	setstatchanger STAT_SPEED, 2, FALSE
	statbuffchange STAT_BUFF_ALLOW_PTR, BattleScript_WeakArmorActivatesEnd
	jumpifbyte CMP_LESS_THAN, cMULTISTRING_CHOOSER, B_MSG_STAT_WONT_INCREASE, BattleScript_WeakArmorSpeedAnim
	jumpifbyte CMP_EQUAL, cMULTISTRING_CHOOSER, B_MSG_STAT_ROSE_EMPTY, BattleScript_WeakArmorActivatesEnd
	pause B_WAIT_TIME_SHORTEST
	printstring STRINGID_TARGETSTATWONTGOHIGHER
	waitmessage B_WAIT_TIME_LONG
	goto BattleScript_WeakArmorActivatesEnd
BattleScript_WeakArmorSpeedAnim:
	setgraphicalstatchangevalues
	playanimation BS_TARGET, B_ANIM_STATS_CHANGE, sB_ANIM_ARG1
	printstring STRINGID_TARGETABILITYSTATRAISE
	waitmessage B_WAIT_TIME_LONG
BattleScript_WeakArmorActivatesEnd:
	return

BattleScript_RaiseStatOnFaintingTarget::
	copybyte gBattlerAbility, gBattlerAttacker
	call BattleScript_AbilityPopUp
	setgraphicalstatchangevalues
	playanimation BS_ATTACKER, B_ANIM_STATS_CHANGE, sB_ANIM_ARG1
	waitanimation
	printstring STRINGID_LASTABILITYRAISEDSTAT
	waitmessage B_WAIT_TIME_LONG
	return

BattleScript_AttackerAbilityStatRaise::
	copybyte gBattlerAbility, gBattlerAttacker
	call BattleScript_AbilityPopUp
	setgraphicalstatchangevalues
	playanimation BS_ATTACKER, B_ANIM_STATS_CHANGE, sB_ANIM_ARG1
	waitanimation
	printstring STRINGID_ATTACKERABILITYSTATRAISE
	waitmessage B_WAIT_TIME_LONG
	return

BattleScript_FellStingerRaisesStat::
	statbuffchange MOVE_EFFECT_AFFECTS_USER | STAT_BUFF_ALLOW_PTR, BattleScript_FellStingerRaisesAtkEnd
	jumpifbyte CMP_GREATER_THAN, cMULTISTRING_CHOOSER, B_MSG_DEFENDER_STAT_ROSE, BattleScript_FellStingerRaisesAtkEnd
	setgraphicalstatchangevalues
	playanimation BS_ATTACKER, B_ANIM_STATS_CHANGE, sB_ANIM_ARG1
	printfromtable gStatUpStringIds
	waitmessage B_WAIT_TIME_LONG
BattleScript_FellStingerRaisesAtkEnd:
	return

BattleScript_AttackerAbilityStatRaiseEnd3::
	call BattleScript_AttackerAbilityStatRaise
	end3

BattleScript_SwitchInAbilityMsg::
	call BattleScript_AbilityPopUp
	printfromtable gSwitchInAbilityStringIds
	waitmessage B_WAIT_TIME_LONG
	end3

BattleScript_SwitchInAbilityMsgRet::
	call BattleScript_AbilityPopUp
	printfromtable gSwitchInAbilityStringIds
	waitmessage B_WAIT_TIME_LONG
	return

BattleScript_ActivateAsOne::
	call BattleScript_AbilityPopUp
	printfromtable gSwitchInAbilityStringIds
	waitmessage B_WAIT_TIME_LONG
	@ show unnerve
	sethword sABILITY_OVERWRITE, ABILITY_UNNERVE
	setbyte cMULTISTRING_CHOOSER, B_MSG_SWITCHIN_UNNERVE
	call BattleScript_AbilityPopUp
	printfromtable gSwitchInAbilityStringIds
	waitmessage B_WAIT_TIME_LONG
	end3

BattleScript_FriskMsgWithPopup::
	copybyte gBattlerAbility, gBattlerAttacker
	call BattleScript_AbilityPopUp
BattleScript_FriskMsg::
	printstring STRINGID_FRISKACTIVATES
	waitmessage B_WAIT_TIME_LONG
	return

BattleScript_FriskActivates::
	tryfriskmsg BS_ATTACKER
	end3

BattleScript_ImposterActivates::
	transformdataexecution
	call BattleScript_AbilityPopUp
	playmoveanimation BS_ATTACKER, MOVE_TRANSFORM
	waitanimation
	printstring STRINGID_IMPOSTERTRANSFORM
	waitmessage B_WAIT_TIME_LONG
	end3

BattleScript_HurtAttacker:
	orword gHitMarker, HITMARKER_IGNORE_SUBSTITUTE | HITMARKER_PASSIVE_DAMAGE
	healthbarupdate BS_ATTACKER
	datahpupdate BS_ATTACKER
	printstring STRINGID_PKMNHURTSWITH
	waitmessage B_WAIT_TIME_LONG
	tryfaintmon BS_ATTACKER
	return

BattleScript_RoughSkinActivates::
	call BattleScript_AbilityPopUp
	call BattleScript_HurtAttacker
	return

BattleScript_RockyHelmetActivates::
	@ don't play the animation for a fainted mon
	jumpifabsent BS_TARGET, BattleScript_RockyHelmetActivatesDmg
	playanimation BS_TARGET, B_ANIM_HELD_ITEM_EFFECT
	waitanimation
BattleScript_RockyHelmetActivatesDmg:
	call BattleScript_HurtAttacker
	return

BattleScript_SpikyShieldEffect::
	jumpifabsent BS_ATTACKER, BattleScript_SpikyShieldRet
	orword gHitMarker, HITMARKER_IGNORE_SUBSTITUTE | HITMARKER_PASSIVE_DAMAGE
	bichalfword gMoveResultFlags, MOVE_RESULT_NO_EFFECT
	healthbarupdate BS_ATTACKER
	datahpupdate BS_ATTACKER
	printstring STRINGID_PKMNHURTSWITH
	waitmessage B_WAIT_TIME_LONG
	tryfaintmon BS_ATTACKER
BattleScript_SpikyShieldRet::
	return

BattleScript_KingsShieldEffect::
	orword gHitMarker, HITMARKER_IGNORE_SUBSTITUTE | HITMARKER_PASSIVE_DAMAGE
	bichalfword gMoveResultFlags, MOVE_RESULT_NO_EFFECT
	seteffectsecondary
	setmoveeffect 0
	copybyte sBATTLER, gBattlerTarget
	copybyte gBattlerTarget, gBattlerAttacker
	copybyte gBattlerAttacker, sBATTLER
	return

BattleScript_BanefulBunkerEffect::
	orword gHitMarker, HITMARKER_IGNORE_SUBSTITUTE | HITMARKER_IGNORE_SAFEGUARD | HITMARKER_PASSIVE_DAMAGE
	bichalfword gMoveResultFlags, MOVE_RESULT_NO_EFFECT
	seteffectsecondary
	setmoveeffect 0
	return

BattleScript_CuteCharmActivates::
	call BattleScript_AbilityPopUp
	status2animation BS_ATTACKER, STATUS2_INFATUATION
	printstring STRINGID_PKMNSXINFATUATEDY
	waitmessage B_WAIT_TIME_LONG
	call BattleScript_TryDestinyKnotTarget
	return

BattleScript_GooeyActivates::
	waitstate
	call BattleScript_AbilityPopUp
	swapattackerwithtarget  @ for defiant, mirror armor
	seteffectsecondary
	return

BattleScript_AbilityStatusEffect::
	waitstate
	call BattleScript_AbilityPopUp
	seteffectsecondary
	return

BattleScript_BattleBondActivatesOnMoveEndAttacker::
	pause 5
	copybyte gBattlerAbility, gBattlerAttacker
	call BattleScript_AbilityPopUp
	printstring STRINGID_ATTACKERBECAMEFULLYCHARGED
	handleformchange BS_ATTACKER, 0
	handleformchange BS_ATTACKER, 1
	playanimation BS_ATTACKER, B_ANIM_FORM_CHANGE
	waitanimation
	handleformchange BS_ATTACKER, 2
	printstring STRINGID_ATTACKERBECAMEASHSPECIES
	return

BattleScript_DancerActivates::
	call BattleScript_AbilityPopUp
	waitmessage B_WAIT_TIME_SHORT
	setbyte sB_ANIM_TURN, 0
	setbyte sB_ANIM_TARGETS_HIT, 0
	orword gHitMarker, HITMARKER_ALLOW_NO_PP
	jumptocalledmove TRUE

BattleScript_SynchronizeActivates::
	waitstate
	call BattleScript_AbilityPopUp
	seteffectprimary
	return

BattleScript_NoItemSteal::
	pause B_WAIT_TIME_SHORT
	printstring STRINGID_PKMNSXMADEYINEFFECTIVE
	waitmessage B_WAIT_TIME_LONG
	return

BattleScript_AbilityCuredStatus::
	call BattleScript_AbilityPopUp
	printstring STRINGID_PKMNSXCUREDITSYPROBLEM
	waitmessage B_WAIT_TIME_LONG
	updatestatusicon BS_SCRIPTING
	return

BattleScript_BattlerShookOffTaunt::
	call BattleScript_AbilityPopUp
	printstring STRINGID_PKMNSHOOKOFFTHETAUNT
	waitmessage B_WAIT_TIME_LONG
	return

BattleScript_BattlerGotOverItsInfatuation::
	call BattleScript_AbilityPopUp
	printstring STRINGID_PKMNGOTOVERITSINFATUATION
	waitmessage B_WAIT_TIME_LONG
	return

BattleScript_IgnoresWhileAsleep::
	printstring STRINGID_PKMNIGNORESASLEEP
	waitmessage B_WAIT_TIME_LONG
	moveendto MOVEEND_NEXT_TARGET
	end

BattleScript_IgnoresAndUsesRandomMove::
	printstring STRINGID_PKMNIGNOREDORDERS
	waitmessage B_WAIT_TIME_LONG
	jumptocalledmove FALSE

BattleScript_MoveUsedLoafingAround::
	jumpifbyte CMP_EQUAL, cMULTISTRING_CHOOSER, B_MSG_LOAFING, BattleScript_MoveUsedLoafingAroundMsg
	@ Skip ahead if not the Battle Palace message
	jumpifbyte CMP_NOT_EQUAL, cMULTISTRING_CHOOSER, B_MSG_INCAPABLE_OF_POWER, BattleScript_MoveUsedLoafingAroundMsg
	setbyte gBattleCommunication, 0
	palacetryescapestatus BS_ATTACKER
	setbyte cMULTISTRING_CHOOSER, B_MSG_INCAPABLE_OF_POWER
BattleScript_MoveUsedLoafingAroundMsg::
	printfromtable gInobedientStringIds
	waitmessage B_WAIT_TIME_LONG
	moveendto MOVEEND_NEXT_TARGET
	end
BattleScript_TruantLoafingAround::
	call BattleScript_AbilityPopUp
	goto BattleScript_MoveUsedLoafingAroundMsg

BattleScript_IgnoresAndFallsAsleep::
	printstring STRINGID_PKMNBEGANTONAP
	waitmessage B_WAIT_TIME_LONG
	setmoveeffect MOVE_EFFECT_SLEEP | MOVE_EFFECT_AFFECTS_USER
	seteffectprimary
	moveendto MOVEEND_NEXT_TARGET
	end

BattleScript_IgnoresAndHitsItself::
	printstring STRINGID_PKMNWONTOBEY
	waitmessage B_WAIT_TIME_LONG
	goto BattleScript_DoSelfConfusionDmg

BattleScript_SubstituteFade::
	playanimation BS_TARGET, B_ANIM_SUBSTITUTE_FADE
	printstring STRINGID_PKMNSUBSTITUTEFADED
	return

BattleScript_BerryCurePrlzEnd2::
	call BattleScript_BerryCureParRet
	end2

BattleScript_BerryCureParRet::
	playanimation BS_SCRIPTING, B_ANIM_HELD_ITEM_EFFECT
	printstring STRINGID_PKMNSITEMCUREDPARALYSIS
	waitmessage B_WAIT_TIME_LONG
	updatestatusicon BS_SCRIPTING
	removeitem BS_SCRIPTING
	return

BattleScript_BerryCurePsnEnd2::
	call BattleScript_BerryCurePsnRet
	end2

BattleScript_BerryCurePsnRet::
	playanimation BS_SCRIPTING, B_ANIM_HELD_ITEM_EFFECT
	printstring STRINGID_PKMNSITEMCUREDPOISON
	waitmessage B_WAIT_TIME_LONG
	updatestatusicon BS_SCRIPTING
	removeitem BS_SCRIPTING
	return

BattleScript_BerryCureBrnEnd2::
	call BattleScript_BerryCureBrnRet
	end2

BattleScript_BerryCureBrnRet::
	playanimation BS_SCRIPTING, B_ANIM_HELD_ITEM_EFFECT
	printstring STRINGID_PKMNSITEMHEALEDBURN
	waitmessage B_WAIT_TIME_LONG
	updatestatusicon BS_SCRIPTING
	removeitem BS_SCRIPTING
	return

BattleScript_BerryCureFrzEnd2::
	call BattleScript_BerryCureFrzRet
	end2

BattleScript_BerryCureFrzRet::
	playanimation BS_SCRIPTING, B_ANIM_HELD_ITEM_EFFECT
	printstring STRINGID_PKMNSITEMDEFROSTEDIT
	waitmessage B_WAIT_TIME_LONG
	updatestatusicon BS_SCRIPTING
	removeitem BS_SCRIPTING
	return

BattleScript_BerryCureSlpEnd2::
	call BattleScript_BerryCureSlpRet
	end2

BattleScript_BerryCureSlpRet::
	playanimation BS_SCRIPTING, B_ANIM_HELD_ITEM_EFFECT
	printstring STRINGID_PKMNSITEMWOKEIT
	waitmessage B_WAIT_TIME_LONG
	updatestatusicon BS_SCRIPTING
	removeitem BS_SCRIPTING
	return

BattleScript_GemActivates::
	playanimation BS_ATTACKER, B_ANIM_HELD_ITEM_EFFECT
	waitanimation
	printstring STRINGID_GEMACTIVATES
	waitmessage B_WAIT_TIME_LONG
	removeitem BS_ATTACKER
	return

BattleScript_BerryReduceDmg::
	playanimation BS_TARGET, B_ANIM_HELD_ITEM_EFFECT
	waitanimation
	printstring STRINGID_TARGETATEITEM
	waitmessage B_WAIT_TIME_LONG
	removeitem BS_TARGET
	return

BattleScript_PrintBerryReduceString::
	waitmessage B_WAIT_TIME_LONG
	printstring STRINGID_BERRYDMGREDUCES
	waitmessage B_WAIT_TIME_LONG
	return

BattleScript_BerryCureConfusionEnd2::
	call BattleScript_BerryCureConfusionRet
	end2

BattleScript_BerryCureConfusionRet::
	playanimation BS_SCRIPTING, B_ANIM_HELD_ITEM_EFFECT
	printstring STRINGID_PKMNSITEMSNAPPEDOUT
	waitmessage B_WAIT_TIME_LONG
	removeitem BS_SCRIPTING
	return

BattleScript_BerryCureChosenStatusEnd2::
	call BattleScript_BerryCureChosenStatusRet
	end2

BattleScript_BerryCureChosenStatusRet::
	playanimation BS_SCRIPTING, B_ANIM_HELD_ITEM_EFFECT
	printfromtable gBerryEffectStringIds
	waitmessage B_WAIT_TIME_LONG
	updatestatusicon BS_SCRIPTING
	removeitem BS_SCRIPTING
	return

BattleScript_MentalHerbCureRet::
	playanimation BS_ATTACKER, B_ANIM_HELD_ITEM_EFFECT
	printfromtable gMentalHerbCureStringIds
	waitmessage B_WAIT_TIME_LONG
	updatestatusicon BS_SCRIPTING
	removeitem BS_SCRIPTING
	copybyte gBattlerAttacker, sSAVED_BATTLER   @ restore the original attacker just to be safe
	return

BattleScript_MentalHerbCureEnd2::
	call BattleScript_MentalHerbCureRet
	end2

BattleScript_WhiteHerbEnd2::
	call BattleScript_WhiteHerbRet
	end2

BattleScript_WhiteHerbRet::
	playanimation BS_SCRIPTING, B_ANIM_HELD_ITEM_EFFECT
	printstring STRINGID_PKMNSITEMRESTOREDSTATUS
	waitmessage B_WAIT_TIME_LONG
	removeitem BS_SCRIPTING
	return

BattleScript_ItemHealHP_RemoveItemRet::
	jumpifability BS_SCRIPTING, ABILITY_RIPEN, BattleScript_ItemHealHP_RemoveItemRet_AbilityPopUp
	goto BattleScript_ItemHealHP_RemoveItemRet_Anim
BattleScript_ItemHealHP_RemoveItemRet_AbilityPopUp:
	call BattleScript_AbilityPopUp
BattleScript_ItemHealHP_RemoveItemRet_Anim:
	playanimation BS_SCRIPTING, B_ANIM_HELD_ITEM_EFFECT
	printstring STRINGID_PKMNSITEMRESTOREDHEALTH
	waitmessage B_WAIT_TIME_LONG
	orword gHitMarker, HITMARKER_SKIP_DMG_TRACK | HITMARKER_IGNORE_SUBSTITUTE | HITMARKER_PASSIVE_DAMAGE
	healthbarupdate BS_SCRIPTING
	datahpupdate BS_SCRIPTING
	removeitem BS_SCRIPTING
	return

BattleScript_ItemHealHP_RemoveItemEnd2::
	jumpifability BS_ATTACKER, ABILITY_RIPEN, BattleScript_ItemHealHP_RemoveItemEnd2_AbilityPopUp
	goto BattleScript_ItemHealHP_RemoveItemEnd2_Anim
BattleScript_ItemHealHP_RemoveItemEnd2_AbilityPopUp:
	call BattleScript_AbilityPopUp
BattleScript_ItemHealHP_RemoveItemEnd2_Anim:
	playanimation BS_ATTACKER, B_ANIM_HELD_ITEM_EFFECT
	printstring STRINGID_PKMNSITEMRESTOREDHEALTH
	waitmessage B_WAIT_TIME_LONG
	orword gHitMarker, HITMARKER_SKIP_DMG_TRACK | HITMARKER_IGNORE_SUBSTITUTE | HITMARKER_PASSIVE_DAMAGE
	healthbarupdate BS_ATTACKER
	datahpupdate BS_ATTACKER
	removeitem BS_ATTACKER
	end2

BattleScript_BerryPPHealEnd2::
	jumpifability BS_ATTACKER, ABILITY_RIPEN, BattleScript_BerryPPHealEnd2_AbilityPopup
	goto BattleScript_BerryPPHealEnd2_Anim
BattleScript_BerryPPHealEnd2_AbilityPopup:
	call BattleScript_AbilityPopUp
BattleScript_BerryPPHealEnd2_Anim:
	playanimation BS_ATTACKER, B_ANIM_HELD_ITEM_EFFECT
	printstring STRINGID_PKMNSITEMRESTOREDPP
	waitmessage B_WAIT_TIME_LONG
	removeitem BS_ATTACKER
	end2

BattleScript_ItemHealHP_End2::
	call BattleScript_ItemHealHP_Ret
	end2

BattleScript_AirBaloonMsgIn::
	printstring STRINGID_AIRBALLOONFLOAT
	waitmessage B_WAIT_TIME_LONG
	end3

BattleScript_AirBaloonMsgPop::
	printstring STRINGID_AIRBALLOONPOP
	waitmessage B_WAIT_TIME_LONG
	removeitem BS_TARGET
	return

BattleScript_ItemHurtRet::
	orword gHitMarker, HITMARKER_IGNORE_SUBSTITUTE | HITMARKER_PASSIVE_DAMAGE | HITMARKER_IGNORE_DISGUISE
	healthbarupdate BS_ATTACKER
	datahpupdate BS_ATTACKER
	printstring STRINGID_HURTBYITEM
	waitmessage B_WAIT_TIME_LONG
	tryfaintmon BS_ATTACKER
	return

BattleScript_ItemHurtEnd2::
	playanimation BS_ATTACKER, B_ANIM_MON_HIT
	waitanimation
	call BattleScript_ItemHurtRet
	end2

BattleScript_ItemHealHP_Ret::
	playanimation BS_ATTACKER, B_ANIM_HELD_ITEM_EFFECT
	printstring STRINGID_PKMNSITEMRESTOREDHPALITTLE
	waitmessage B_WAIT_TIME_LONG
	orword gHitMarker, HITMARKER_SKIP_DMG_TRACK | HITMARKER_IGNORE_SUBSTITUTE | HITMARKER_IGNORE_DISGUISE | HITMARKER_PASSIVE_DAMAGE
	healthbarupdate BS_ATTACKER
	datahpupdate BS_ATTACKER
	return

BattleScript_SelectingNotAllowedMoveChoiceItem::
	printselectionstring STRINGID_ITEMALLOWSONLYYMOVE
	endselectionscript

BattleScript_SelectingNotAllowedMoveGorillaTactics::
	printselectionstring STRINGID_ABILITYALLOWSONLYMOVE
	endselectionscript

BattleScript_SelectingNotAllowedMoveAssaultVest::
	printselectionstring STRINGID_ASSAULTVESTDOESNTALLOW
	endselectionscript

BattleScript_HangedOnMsg::
	playanimation BS_TARGET, B_ANIM_HANGED_ON
	printstring STRINGID_PKMNHUNGONWITHX
	waitmessage B_WAIT_TIME_LONG
	jumpifnoholdeffect BS_TARGET, HOLD_EFFECT_FOCUS_SASH, BattleScript_HangedOnMsgRet
	removeitem BS_TARGET
BattleScript_HangedOnMsgRet:
	return

BattleScript_BerryConfuseHealEnd2::
	jumpifability BS_SCRIPTING, ABILITY_RIPEN, BattleScript_BerryConfuseHealEnd2_AbilityPopup
	goto BattleScript_BerryConfuseHealEnd2_Anim
BattleScript_BerryConfuseHealEnd2_AbilityPopup:
	call BattleScript_AbilityPopUp
BattleScript_BerryConfuseHealEnd2_Anim:
	playanimation BS_SCRIPTING, B_ANIM_HELD_ITEM_EFFECT
	printstring STRINGID_PKMNSITEMRESTOREDHEALTH
	waitmessage B_WAIT_TIME_LONG
	orword gHitMarker, HITMARKER_SKIP_DMG_TRACK | HITMARKER_IGNORE_SUBSTITUTE | HITMARKER_PASSIVE_DAMAGE
	healthbarupdate BS_SCRIPTING
	datahpupdate BS_SCRIPTING
	printstring STRINGID_FORXCOMMAYZ
	waitmessage B_WAIT_TIME_LONG
	setmoveeffect MOVE_EFFECT_CONFUSION | MOVE_EFFECT_AFFECTS_USER
	seteffectprimary
	removeitem BS_SCRIPTING
	end2

BattleScript_BerryConfuseHealRet::
	jumpifability BS_SCRIPTING, ABILITY_RIPEN, BattleScript_BerryConfuseHealRet_AbilityPopup
	goto BattleScript_BerryConfuseHealRet_Anim
BattleScript_BerryConfuseHealRet_AbilityPopup:
	call BattleScript_AbilityPopUp
BattleScript_BerryConfuseHealRet_Anim:
	playanimation BS_SCRIPTING, B_ANIM_HELD_ITEM_EFFECT
	printstring STRINGID_PKMNSITEMRESTOREDHEALTH
	waitmessage B_WAIT_TIME_LONG
	orword gHitMarker, HITMARKER_SKIP_DMG_TRACK | HITMARKER_IGNORE_SUBSTITUTE | HITMARKER_PASSIVE_DAMAGE
	healthbarupdate BS_SCRIPTING
	datahpupdate BS_SCRIPTING
	printstring STRINGID_FORXCOMMAYZ
	waitmessage B_WAIT_TIME_LONG
	setmoveeffect MOVE_EFFECT_CONFUSION | MOVE_EFFECT_CERTAIN
	seteffectprimary
	removeitem BS_TARGET
	return

BattleScript_BerryStatRaiseEnd2::
	jumpifability BS_ATTACKER, ABILITY_RIPEN, BattleScript_BerryStatRaiseEnd2_AbilityPopup
	goto BattleScript_BerryStatRaiseEnd2_Anim
BattleScript_BerryStatRaiseEnd2_AbilityPopup:
	call BattleScript_AbilityPopUp
BattleScript_BerryStatRaiseEnd2_Anim:
	statbuffchange STAT_BUFF_ALLOW_PTR, BattleScript_BerryStatRaiseEnd2_End
	setgraphicalstatchangevalues
	playanimation BS_ATTACKER, B_ANIM_HELD_ITEM_EFFECT, sB_ANIM_ARG1
	setbyte cMULTISTRING_CHOOSER, B_MSG_STAT_ROSE_ITEM
	call BattleScript_StatUp
	removeitem BS_ATTACKER
BattleScript_BerryStatRaiseEnd2_End::
	end2

BattleScript_BerryStatRaiseRet::
	jumpifability BS_SCRIPTING, ABILITY_RIPEN, BattleScript_BerryStatRaiseRet_AbilityPopup
	goto BattleScript_BerryStatRaiseRet_Anim
BattleScript_BerryStatRaiseRet_AbilityPopup:
	call BattleScript_AbilityPopUp
BattleScript_BerryStatRaiseRet_Anim:
	statbuffchange STAT_BUFF_ALLOW_PTR, BattleScript_BerryStatRaiseRet_End
	setgraphicalstatchangevalues
	playanimation BS_SCRIPTING, B_ANIM_HELD_ITEM_EFFECT, sB_ANIM_ARG1
	setbyte cMULTISTRING_CHOOSER, B_MSG_STAT_ROSE_ITEM
	call BattleScript_StatUp
	removeitem BS_SCRIPTING
BattleScript_BerryStatRaiseRet_End:
	return

BattleScript_BerryFocusEnergyEnd2::
	playanimation BS_ATTACKER, B_ANIM_HELD_ITEM_EFFECT
	printstring STRINGID_PKMNUSEDXTOGETPUMPED
	waitmessage B_WAIT_TIME_LONG
	removeitem BS_ATTACKER
	end2

BattleScript_ActionSelectionItemsCantBeUsed::
	printselectionstring STRINGID_ITEMSCANTBEUSEDNOW
	endselectionscript

BattleScript_FlushMessageBox::
	printstring STRINGID_EMPTYSTRING3
	return

BattleScript_PalacePrintFlavorText::
	setbyte gBattleCommunication + 1, 0
BattleScript_PalaceTryBattlerFlavorText::
	palaceflavortext BS_ATTACKER @ BS_ATTACKER here overwritten by gBattleCommunication + 1
	jumpifbyte CMP_NOT_EQUAL, gBattleCommunication, TRUE, BattleScript_PalaceEndFlavorText
	printfromtable gBattlePalaceFlavorTextTable
	waitmessage B_WAIT_TIME_LONG
BattleScript_PalaceEndFlavorText::
	addbyte gBattleCommunication + 1, 1
	jumpifbytenotequal gBattleCommunication + 1, gBattlersCount, BattleScript_PalaceTryBattlerFlavorText
	setbyte gBattleCommunication, 0
	setbyte gBattleCommunication + 1, 0
	end2

BattleScript_ArenaTurnBeginning::
	waitcry BS_ATTACKER
	volumedown
	playse SE_ARENA_TIMEUP1
	pause 8
	playse SE_ARENA_TIMEUP1
	arenadrawreftextbox
	arenajudgmentstring B_MSG_REF_COMMENCE_BATTLE
	arenawaitmessage B_MSG_REF_COMMENCE_BATTLE
	pause B_WAIT_TIME_LONG
	arenaerasereftextbox
	volumeup
	end2

@ Unused
BattleScript_ArenaNothingDecided::
	playse SE_DING_DONG
	arenadrawreftextbox
	arenajudgmentstring B_MSG_REF_NOTHING_IS_DECIDED
	arenawaitmessage B_MSG_REF_NOTHING_IS_DECIDED
	pause B_WAIT_TIME_LONG
	arenaerasereftextbox
	end2

BattleScript_ArenaDoJudgment::
	makevisible BS_PLAYER1
	waitstate
	makevisible BS_OPPONENT1
	waitstate
	volumedown
	playse SE_ARENA_TIMEUP1
	pause 8
	playse SE_ARENA_TIMEUP1
	pause B_WAIT_TIME_LONG
	arenadrawreftextbox
	arenajudgmentstring B_MSG_REF_THATS_IT
	arenawaitmessage B_MSG_REF_THATS_IT
	pause B_WAIT_TIME_LONG
	setbyte gBattleCommunication, 0
	arenajudgmentwindow
	pause B_WAIT_TIME_LONG
	arenajudgmentwindow
	arenajudgmentstring B_MSG_REF_JUDGE_MIND
	arenawaitmessage B_MSG_REF_JUDGE_MIND
	arenajudgmentwindow
	arenajudgmentstring B_MSG_REF_JUDGE_SKILL
	arenawaitmessage B_MSG_REF_JUDGE_SKILL
	arenajudgmentwindow
	arenajudgmentstring B_MSG_REF_JUDGE_BODY
	arenawaitmessage B_MSG_REF_JUDGE_BODY
	arenajudgmentwindow
	jumpifbyte CMP_EQUAL, gBattleCommunication + 1, 3, BattleScript_ArenaJudgmentPlayerLoses
	jumpifbyte CMP_EQUAL, gBattleCommunication + 1, 4, BattleScript_ArenaJudgmentDraw
	arenajudgmentstring B_MSG_REF_PLAYER_WON
	arenawaitmessage B_MSG_REF_PLAYER_WON
	arenajudgmentwindow
	arenaerasereftextbox
	printstring STRINGID_DEFEATEDOPPONENTBYREFEREE
	waitmessage B_WAIT_TIME_LONG
	playfaintcry BS_OPPONENT1
	waitcry BS_ATTACKER
	dofaintanimation BS_OPPONENT1
	cleareffectsonfaint BS_OPPONENT1
	arenaopponentmonlost
	end2

BattleScript_ArenaJudgmentPlayerLoses:
	arenajudgmentstring B_MSG_REF_OPPONENT_WON
	arenawaitmessage B_MSG_REF_OPPONENT_WON
	arenajudgmentwindow
	arenaerasereftextbox
	printstring STRINGID_LOSTTOOPPONENTBYREFEREE
	waitmessage B_WAIT_TIME_LONG
	playfaintcry BS_PLAYER1
	waitcry BS_ATTACKER
	dofaintanimation BS_PLAYER1
	cleareffectsonfaint BS_PLAYER1
	arenaplayermonlost
	end2

BattleScript_ArenaJudgmentDraw:
	arenajudgmentstring B_MSG_REF_DRAW
	arenawaitmessage B_MSG_REF_DRAW
	arenajudgmentwindow
	arenaerasereftextbox
	printstring STRINGID_TIEDOPPONENTBYREFEREE
	waitmessage B_WAIT_TIME_LONG
	playfaintcry BS_PLAYER1
	waitcry BS_ATTACKER
	dofaintanimation BS_PLAYER1
	cleareffectsonfaint BS_PLAYER1
	playfaintcry BS_OPPONENT1
	waitcry BS_ATTACKER
	dofaintanimation BS_OPPONENT1
	cleareffectsonfaint BS_OPPONENT1
	arenabothmonlost
	end2

BattleScript_AskIfWantsToForfeitMatch::
	printselectionstring STRINGID_QUESTIONFORFEITMATCH
	forfeityesnobox BS_ATTACKER
	endselectionscript

BattleScript_PrintPlayerForfeited::
	printstring STRINGID_FORFEITEDMATCH
	waitmessage B_WAIT_TIME_LONG
	end2

BattleScript_PrintPlayerForfeitedLinkBattle::
	printstring STRINGID_FORFEITEDMATCH
	waitmessage B_WAIT_TIME_LONG
	endlinkbattle
	waitmessage B_WAIT_TIME_LONG
	end2

BattleScript_TotemFlaredToLife::
	playanimation BS_ATTACKER, B_ANIM_TOTEM_FLARE
	printstring STRINGID_AURAFLAREDTOLIFE
	waitmessage B_WAIT_TIME_LONG
	goto BattleScript_ApplyTotemVarBoost

BattleScript_TotemVar::
	gettotemboost BattleScript_ApplyTotemVarBoost
BattleScript_TotemVarEnd:
	end2
BattleScript_ApplyTotemVarBoost:
	statbuffchange STAT_BUFF_ALLOW_PTR, BattleScript_TotemVarEnd
	setgraphicalstatchangevalues
	playanimation BS_SCRIPTING, B_ANIM_STATS_CHANGE, sB_ANIM_ARG1
BattleScript_TotemVarPrintStatMsg:
	printfromtable gStatUpStringIds
	waitmessage B_WAIT_TIME_LONG
	goto BattleScript_TotemVar  @loop until stats bitfield is empty

BattleScript_AnnounceAirLockCloudNine::
	call BattleScript_AbilityPopUp
	printstring STRINGID_AIRLOCKACTIVATES
	waitmessage B_WAIT_TIME_LONG
	call BattleScript_WeatherFormChanges
	end3

BattleScript_QuickClawActivation::
	printstring STRINGID_EMPTYSTRING3
	waitmessage 1
	playanimation BS_ATTACKER, B_ANIM_HELD_ITEM_EFFECT
	waitanimation
	printstring STRINGID_CANACTFASTERTHANKSTO
	waitmessage B_WAIT_TIME_LONG
	end2

BattleScript_QuickDrawActivation::
	printstring STRINGID_EMPTYSTRING3
	waitmessage 1
	call BattleScript_AbilityPopUp
	printstring STRINGID_CANACTFASTERTHANKSTO
	waitmessage B_WAIT_TIME_LONG
	end2

BattleScript_CustapBerryActivation::
	printstring STRINGID_EMPTYSTRING3
	waitmessage 1
	playanimation BS_ATTACKER, B_ANIM_HELD_ITEM_EFFECT
	waitanimation
	printstring STRINGID_CANACTFASTERTHANKSTO
	waitmessage B_WAIT_TIME_LONG
	removeitem BS_ATTACKER
	end2

BattleScript_MicleBerryActivateEnd2::
	jumpifability BS_ATTACKER, ABILITY_RIPEN, BattleScript_MicleBerryActivateEnd2_Ripen
	goto BattleScript_MicleBerryActivateEnd2_Anim
BattleScript_MicleBerryActivateEnd2_Ripen:
	call BattleScript_AbilityPopUp
BattleScript_MicleBerryActivateEnd2_Anim:
	playanimation BS_ATTACKER, B_ANIM_HELD_ITEM_EFFECT
	printstring STRINGID_MICLEBERRYACTIVATES
	waitmessage B_WAIT_TIME_LONG
	removeitem BS_ATTACKER
	end2

BattleScript_MicleBerryActivateRet::
	jumpifability BS_SCRIPTING, ABILITY_RIPEN, BattleScript_MicleBerryActivateRet_Ripen
	goto BattleScript_MicleBerryActivateRet_Anim
BattleScript_MicleBerryActivateRet_Ripen:
	call BattleScript_AbilityPopUp
BattleScript_MicleBerryActivateRet_Anim:
	playanimation BS_SCRIPTING, B_ANIM_HELD_ITEM_EFFECT
	printstring STRINGID_MICLEBERRYACTIVATES
	waitmessage B_WAIT_TIME_LONG
	removeitem BS_SCRIPTING
	return

BattleScript_JabocaRowapBerryActivates::
	jumpifability BS_TARGET, ABILITY_RIPEN, BattleScript_JabocaRowapBerryActivate_Ripen
	goto BattleScript_JabocaRowapBerryActivate_Anim
BattleScript_JabocaRowapBerryActivate_Ripen:
	call BattleScript_AbilityPopUp
BattleScript_JabocaRowapBerryActivate_Anim:
	jumpifabsent BS_TARGET, BattleScript_JabocaRowapBerryActivate_Dmg   @ dont play the animation for a fainted target
	playanimation BS_TARGET, B_ANIM_HELD_ITEM_EFFECT
	waitanimation
BattleScript_JabocaRowapBerryActivate_Dmg:
	call BattleScript_HurtAttacker
	removeitem BS_TARGET
	return

@ z moves / effects
BattleScript_ZMoveActivateDamaging::
	printstring STRINGID_ZPOWERSURROUNDS
	playanimation BS_ATTACKER, B_ANIM_ZMOVE_ACTIVATE, NULL
	printstring STRINGID_ZMOVEUNLEASHED
	waitmessage 0x40
	return

BattleScript_ZMoveActivateStatus::
	savetarget
	printstring STRINGID_ZPOWERSURROUNDS
	playanimation BS_ATTACKER, B_ANIM_ZMOVE_ACTIVATE, NULL
	setzeffect
	restoretarget
	copybyte sSTATCHANGER, sSAVED_STAT_CHANGER
	return

BattleScript_ZEffectPrintString::
	printfromtable gZEffectStringIds
	waitmessage 0x40
	return

BattleScript_RecoverHPZMove::
	healthbarupdate BS_SCRIPTING
	datahpupdate BS_SCRIPTING
	printfromtable gZEffectStringIds
	waitmessage 0x40
	return

BattleScript_StatUpZMove::
	statbuffchange MOVE_EFFECT_AFFECTS_USER | STAT_BUFF_ALLOW_PTR, BattleScript_StatUpZMoveEnd
	jumpifbyte CMP_EQUAL, cMULTISTRING_CHOOSER, B_MSG_STAT_WONT_INCREASE, BattleScript_StatUpZMoveEnd
	setgraphicalstatchangevalues
	playanimation BS_ATTACKER, B_ANIM_STATS_CHANGE, sB_ANIM_ARG1
	printstring STRINGID_ZMOVESTATUP
	waitmessage 0x40
	printfromtable gStatUpStringIds
	waitmessage 0x40
BattleScript_StatUpZMoveEnd:
	return
	
BattleScript_HealReplacementZMove::
	playanimation BS_SCRIPTING B_ANIM_WISH_HEAL 0x0
	printfromtable gZEffectStringIds
	waitmessage 0x40
	healthbarupdate BS_SCRIPTING
	datahpupdate BS_SCRIPTING
	return

BattleScript_EffectExtremeEvoboost::
	attackcanceler
	attackstring
	ppreduce
	jumpifstat BS_ATTACKER, CMP_LESS_THAN, STAT_ATK, MAX_STAT_STAGE, BattleScript_ExtremeEvoboostAnim
	jumpifstat BS_ATTACKER, CMP_LESS_THAN, STAT_DEF, MAX_STAT_STAGE, BattleScript_ExtremeEvoboostAnim
	jumpifstat BS_ATTACKER, CMP_LESS_THAN, STAT_SPEED, MAX_STAT_STAGE, BattleScript_ExtremeEvoboostAnim
	jumpifstat BS_ATTACKER, CMP_LESS_THAN, STAT_SPATK, MAX_STAT_STAGE, BattleScript_ExtremeEvoboostAnim
	jumpifstat BS_ATTACKER, CMP_LESS_THAN, STAT_SPDEF, MAX_STAT_STAGE, BattleScript_ExtremeEvoboostAnim
	goto BattleScript_ButItFailed
BattleScript_ExtremeEvoboostAnim:
	attackanimation
	waitanimation
BattleScript_ExtremeEvoboostAtk::
	setbyte sSTAT_ANIM_PLAYED, FALSE
	playstatchangeanimation BS_ATTACKER, BIT_ATK | BIT_DEF | BIT_SPEED | BIT_SPATK | BIT_SPDEF, 0x0
	setstatchanger STAT_ATK, 2, FALSE
	statbuffchange MOVE_EFFECT_AFFECTS_USER | STAT_BUFF_ALLOW_PTR, BattleScript_ExtremeEvoboostDef
	printfromtable gStatUpStringIds
	waitmessage 0x40
BattleScript_ExtremeEvoboostDef::
	setstatchanger STAT_DEF, 2, FALSE
	statbuffchange MOVE_EFFECT_AFFECTS_USER | STAT_BUFF_ALLOW_PTR, BattleScript_ExtremeEvoboostSpeed
	printfromtable gStatUpStringIds
	waitmessage 0x40
BattleScript_ExtremeEvoboostSpeed::
	setstatchanger STAT_SPEED, 2, FALSE
	statbuffchange MOVE_EFFECT_AFFECTS_USER | STAT_BUFF_ALLOW_PTR, BattleScript_ExtremeEvoboostSpAtk
	printfromtable gStatUpStringIds
	waitmessage 0x40
BattleScript_ExtremeEvoboostSpAtk::
	setstatchanger STAT_SPATK, 2, FALSE
	statbuffchange MOVE_EFFECT_AFFECTS_USER | STAT_BUFF_ALLOW_PTR, BattleScript_ExtremeEvoboostSpDef
	printfromtable gStatUpStringIds
	waitmessage 0x40
BattleScript_ExtremeEvoboostSpDef::
	setstatchanger STAT_SPDEF, 2, FALSE
	statbuffchange MOVE_EFFECT_AFFECTS_USER | STAT_BUFF_ALLOW_PTR, BattleScript_ExtremeEvoboostEnd
	printfromtable gStatUpStringIds
	waitmessage 0x40
BattleScript_ExtremeEvoboostEnd::
	goto BattleScript_MoveEnd

BattleScript_EffectTerrainHit:
	attackcanceler
	accuracycheck BattleScript_PrintMoveMissed, ACC_CURR_MOVE
	attackstring
	ppreduce
	critcalc
	damagecalc
	adjustdamage
	attackanimation
	waitanimation
	effectivenesssound
	hitanimation BS_TARGET
	waitstate
	healthbarupdate BS_TARGET
	datahpupdate BS_TARGET
	critmessage
	waitmessage 0x40
	resultmessage
	waitmessage 0x40
	setterrain BattleScript_TryFaint
@@@ TODO - 'restore' bg @@@
	printfromtable gTerrainStringIds
BattleScript_TryFaint:
	tryfaintmon BS_TARGET
	goto BattleScript_MoveEnd

BattleScript_Pickpocket::
	call BattleScript_AbilityPopUp
	jumpifability BS_ATTACKER, ABILITY_STICKY_HOLD, BattleScript_PickpocketPrevented
	swapattackerwithtarget
	call BattleScript_ItemSteal
	swapattackerwithtarget
	activateitemeffects BS_TARGET
	return

BattleScript_PickpocketPrevented:
	pause B_WAIT_TIME_SHORT
	copybyte gBattlerAbility, gBattlerAttacker
	call BattleScript_AbilityPopUp
	printstring STRINGID_ITEMCANNOTBEREMOVED
	waitmessage B_WAIT_TIME_LONG
	return

BattleScript_StickyBarbTransfer::
	playanimation BS_TARGET, B_ANIM_ITEM_STEAL
	printstring STRINGID_STICKYBARBTRANSFER
	waitmessage B_WAIT_TIME_LONG
	removeitem BS_TARGET
	return

BattleScript_RedCardActivates::
	playanimation BS_SCRIPTING, B_ANIM_HELD_ITEM_EFFECT
	printstring STRINGID_REDCARDACTIVATE
	waitmessage B_WAIT_TIME_LONG
	swapattackerwithtarget
	jumpifstatus3 BS_EFFECT_BATTLER, STATUS3_ROOTED, BattleScript_RedCardIngrain
	jumpifability BS_EFFECT_BATTLER, ABILITY_SUCTION_CUPS, BattleScript_RedCardSuctionCups
	setbyte sSWITCH_CASE, B_SWITCH_RED_CARD
	forcerandomswitch BattleScript_RedCardEnd
	@ changes the current battle script. the rest happens in BattleScript_RoarSuccessSwitch_Ret, if switch is successful
BattleScript_RedCardEnd:
	return
BattleScript_RedCardIngrain:
	printstring STRINGID_PKMNANCHOREDITSELF
	waitmessage B_WAIT_TIME_LONG
	removeitem BS_SCRIPTING
	swapattackerwithtarget
	return
BattleScript_RedCardSuctionCups:
	printstring STRINGID_PKMNANCHORSITSELFWITH
	waitmessage B_WAIT_TIME_LONG
	removeitem BS_SCRIPTING
	swapattackerwithtarget
	return

BattleScript_EjectButtonActivates::
	makevisible BS_ATTACKER
	playanimation BS_SCRIPTING, B_ANIM_HELD_ITEM_EFFECT
	printstring STRINGID_EJECTBUTTONACTIVATE
	waitmessage B_WAIT_TIME_LONG
	removeitem BS_SCRIPTING
	makeinvisible BS_SCRIPTING
	openpartyscreen BS_SCRIPTING, BattleScript_EjectButtonEnd
	switchoutabilities BS_SCRIPTING
	waitstate
	switchhandleorder BS_SCRIPTING 0x2
	returntoball BS_SCRIPTING
	getswitchedmondata BS_SCRIPTING
	switchindataupdate BS_SCRIPTING
	hpthresholds BS_SCRIPTING
	trytoclearprimalweather
	printstring STRINGID_EMPTYSTRING3
	waitmessage 1
	printstring 0x3
	switchinanim BS_SCRIPTING 0x1
	waitstate
	switchineffects BS_SCRIPTING
BattleScript_EjectButtonEnd:
	return

BattleScript_EjectPackActivate_Ret::
	goto BattleScript_EjectButtonActivates

BattleScript_EjectPackActivate_End2::
	call BattleScript_EjectPackActivate_Ret
	end2

BattleScript_EjectPackActivates::
	jumpifcantswitch BS_SCRIPTING, BattleScript_EjectButtonEnd
	goto BattleScript_EjectPackActivate_Ret

BattleScript_DarkTypePreventsPrankster::
	attackstring
	ppreduce
	pause B_WAIT_TIME_SHORT
	printstring STRINGID_ITDOESNTAFFECT
	waitmessage B_WAIT_TIME_LONG
	orhalfword gMoveResultFlags, MOVE_RESULT_NO_EFFECT
	goto BattleScript_MoveEnd

BattleScript_PastelVeilActivates::
	setbyte gBattleCommunication, 0
	setbyte gBattleCommunication + 1, 0
BattleScript_PastelVeil_TryCurePoison:
	jumpifstatus BS_TARGET, STATUS1_POISON | STATUS1_TOXIC_POISON, BattleScript_PastelVeilCurePoison
	goto BattleScript_PastelVeilLoopIncrement
BattleScript_PastelVeilCurePoison:
	jumpifbyte CMP_NOT_EQUAL, gBattleCommunication + 1, 0x0, BattleScript_PastelVeilCurePoisonNoPopUp
	call BattleScript_AbilityPopUp
	setbyte gBattleCommunication + 1, 1
BattleScript_PastelVeilCurePoisonNoPopUp: @ Only show Pastel Veil pop up once if it cures two mons
	printfromtable gSwitchInAbilityStringIds
	waitmessage B_WAIT_TIME_LONG
	curestatus BS_TARGET
	updatestatusicon BS_TARGET
BattleScript_PastelVeilLoopIncrement:
	jumpifbyte CMP_NOT_EQUAL, gBattleCommunication, 0x0, BattleScript_PastelVeilEnd
	addbyte gBattleCommunication, 1
	jumpifnoally BS_TARGET, BattleScript_PastelVeilEnd
	setallytonexttarget BattleScript_PastelVeil_TryCurePoison
	goto BattleScript_PastelVeilEnd
BattleScript_PastelVeilEnd:
	end3

sByteFour:
.byte MAX_BATTLERS_COUNT

BattleScript_NeutralizingGasExits::
	savetarget
	pause B_WAIT_TIME_SHORT
	printstring STRINGID_NEUTRALIZINGGASOVER
	waitmessage B_WAIT_TIME_LONG
	setbyte gBattlerTarget, 0
BattleScript_NeutralizingGasExitsLoop:
	switchinabilities BS_TARGET
	addbyte gBattlerTarget, 1
	jumpifbytenotequal gBattlerTarget, sByteFour, BattleScript_NeutralizingGasExitsLoop	@ SOMEHOW, comparing to gBattlersCount is problematic.
	restoretarget
	return
  
BattleScript_MagicianActivates::
	call BattleScript_AbilityPopUp
	call BattleScript_ItemSteal
	return<|MERGE_RESOLUTION|>--- conflicted
+++ resolved
@@ -404,11 +404,6 @@
 	.4byte BattleScript_EffectClangorousSoul          @ EFFECT_CLANGOROUS_SOUL
 	.4byte BattleScript_EffectHit                     @ EFFECT_BOLT_BEAK
 	.4byte BattleScript_EffectSkyDrop                 @ EFFECT_SKY_DROP
-<<<<<<< HEAD
-	.4byte BattleScript_EffectExtremeEvoboost         @ EFFECT_EXTREME_EVOBOOST
-	.4byte BattleScript_EffectTerrainHit              @ EFFECT_DAMAGE_SET_TERRAIN
-	.4byte BattleScript_EffectHit                     @ NUM_BATTLE_MOVE_EFFECTS
-=======
 	.4byte BattleScript_EffectHit                     @ EFFECT_EXPANDING_FORCE
 	.4byte BattleScript_EffectScaleShot               @ EFFECT_SCALE_SHOT
 	.4byte BattleScript_EffectMeteorBeam              @ EFFECT_METEOR_BEAM
@@ -416,6 +411,8 @@
 	.4byte BattleScript_EffectHit                     @ EFFECT_BEAK_BLAST
 	.4byte BattleScript_EffectCourtChange             @ EFFECT_COURT_CHANGE
 	.4byte BattleScript_EffectSteelBeam               @ EFFECT_STEEL_BEAM
+	.4byte BattleScript_EffectExtremeEvoboost         @ EFFECT_EXTREME_EVOBOOST
+	.4byte BattleScript_EffectTerrainHit              @ EFFECT_DAMAGE_SET_TERRAIN
 
 BattleScript_EffectSteelBeam::
 	attackcanceler
@@ -567,7 +564,6 @@
 	moveendcase MOVEEND_SYNCHRONIZE_TARGET
 	moveendfrom MOVEEND_STATUS_IMMUNITY_ABILITIES
 	end
->>>>>>> 61f2011b
   
 BattleScript_EffectSkyDrop:
 	jumpifstatus2 BS_ATTACKER, STATUS2_MULTIPLETURNS, BattleScript_SkyDropTurn2
@@ -9632,7 +9628,6 @@
 	resultmessage
 	waitmessage 0x40
 	setterrain BattleScript_TryFaint
-@@@ TODO - 'restore' bg @@@
 	printfromtable gTerrainStringIds
 BattleScript_TryFaint:
 	tryfaintmon BS_TARGET
