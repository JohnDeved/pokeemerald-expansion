#include "config.h"
#include "config/battle.h"
#include "constants/global.h"
#include "constants/battle.h"
#include "constants/pokemon.h"
#include "constants/battle_arena.h"
#include "constants/battle_script_commands.h"
#include "constants/battle_anim.h"
#include "constants/battle_string_ids.h"
#include "constants/abilities.h"
#include "constants/hold_effects.h"
#include "constants/moves.h"
#include "constants/songs.h"
#include "constants/game_stat.h"
#include "constants/trainers.h"
#include "constants/species.h"
	.include "asm/macros.inc"
	.include "asm/macros/battle_script.inc"
	.include "constants/constants.inc"

	.section script_data, "aw", %progbits

<<<<<<< HEAD
BattleScript_EffectTidyUp::
	attackcanceler
	attackstring
	pause B_WAIT_TIME_MED
	ppreduce
	waitstate
	trytidyup FALSE, BattleScript_EffectTidyUpDoMoveAnimation
	goto BattleScript_EffectDragonDanceFromStatUp

BattleScript_EffectTidyUpDoMoveAnimation::
	attackanimation
	waitanimation
	trytidyup TRUE, NULL
	printstring STRINGID_TIDYINGUPCOMPLETE
	waitmessage B_WAIT_TIME_LONG
	goto BattleScript_EffectDragonDanceFromStatUp

BattleScript_EffectUpperHand::
	attackcanceler
	tryupperhand BattleScript_FailedFromAtkString
	goto BattleScript_HitFromAccCheck

BattleScript_EffectShedTail::
	attackcanceler
	attackstring
	ppreduce
	waitstate
	jumpifstatus2 BS_ATTACKER, STATUS2_SUBSTITUTE, BattleScript_AlreadyHasSubstitute
	jumpifbattletype BATTLE_TYPE_ARENA, BattleScript_ButItFailed
	jumpifcantswitch SWITCH_IGNORE_ESCAPE_PREVENTION | BS_ATTACKER, BattleScript_ButItFailed
	setsubstitute
	jumpifbyte CMP_EQUAL, cMULTISTRING_CHOOSER, B_MSG_SUBSTITUTE_FAILED, BattleScript_SubstituteString
	attackanimation
	waitanimation
	healthbarupdate BS_ATTACKER
	datahpupdate BS_ATTACKER
	printstring STRINGID_SHEDITSTAIL
	waitmessage B_WAIT_TIME_LONG
	moveendto MOVEEND_ATTACKER_VISIBLE
	moveendfrom MOVEEND_TARGET_VISIBLE
	goto BattleScript_MoveSwitchOpenPartyScreen

BattleScript_EffectPsychicNoise::
	printstring STRINGID_PKMNPREVENTEDFROMHEALING
	waitmessage B_WAIT_TIME_LONG
	return

BattleScript_EffectFilletAway::
	attackcanceler
	attackstring
	ppreduce
	jumpifstat BS_ATTACKER, CMP_LESS_THAN, STAT_ATK, MAX_STAT_STAGE, BattleScript_FilletAwayTryAttack
	jumpifstat BS_ATTACKER, CMP_LESS_THAN, STAT_SPATK, MAX_STAT_STAGE, BattleScript_FilletAwayTryAttack
	jumpifstat BS_ATTACKER, CMP_EQUAL, STAT_SPEED, MAX_STAT_STAGE, BattleScript_ButItFailed
BattleScript_FilletAwayTryAttack::
	halvehp BattleScript_ButItFailed
	orword gHitMarker, HITMARKER_IGNORE_SUBSTITUTE
	attackanimation
	waitanimation
	setbyte sSTAT_ANIM_PLAYED, FALSE
	playstatchangeanimation BS_ATTACKER, BIT_ATK | BIT_SPATK | BIT_SPEED, STAT_CHANGE_BY_TWO
	setstatchanger STAT_ATK, 2, FALSE
	statbuffchange MOVE_EFFECT_AFFECTS_USER | STAT_CHANGE_ALLOW_PTR, BattleScript_FilletAwayTrySpAtk
	printfromtable gStatUpStringIds
	waitmessage B_WAIT_TIME_LONG
BattleScript_FilletAwayTrySpAtk::
	setstatchanger STAT_SPATK, 2, FALSE
	statbuffchange MOVE_EFFECT_AFFECTS_USER | STAT_CHANGE_ALLOW_PTR, BattleScript_FilletAwayTrySpeed
	printfromtable gStatUpStringIds
	waitmessage B_WAIT_TIME_LONG
BattleScript_FilletAwayTrySpeed::
	setstatchanger STAT_SPEED, 2, FALSE
	statbuffchange MOVE_EFFECT_AFFECTS_USER | STAT_CHANGE_ALLOW_PTR, BattleScript_FilletAwayEnd
	printfromtable gStatUpStringIds
	waitmessage B_WAIT_TIME_LONG
BattleScript_FilletAwayEnd::
	bichalfword gMoveResultFlags, MOVE_RESULT_NO_EFFECT
	healthbarupdate BS_ATTACKER
	datahpupdate BS_ATTACKER
	goto BattleScript_MoveEnd

BattleScript_EffectDoodle::
	attackcanceler
	attackstring
	ppreduce
	attackanimation
	waitanimation
	setbyte gBattleCommunication, 0
BattleScript_EffectDoodle_CopyAbility:
	trycopyability BS_ATTACKER, BattleScript_ButItFailed
.if B_ABILITY_POP_UP == TRUE
	setbyte sFIXED_ABILITY_POPUP, TRUE
	showabilitypopup BS_ATTACKER
	pause 60
	sethword sABILITY_OVERWRITE, 0
	updateabilitypopup BS_ATTACKER
	pause 20
	destroyabilitypopup
	pause 40
.endif
	printstring STRINGID_PKMNCOPIEDFOE
	waitmessage B_WAIT_TIME_LONG
	switchinabilities BS_ATTACKER
	jumpifbyte CMP_NOT_EQUAL, gBattleCommunication, 0x0, BattleScript_MoveEnd
	addbyte gBattleCommunication, 1
	jumpifnoally BS_TARGET, BattleScript_MoveEnd
	setallytonextattacker BattleScript_EffectDoodle_CopyAbility
	goto BattleScript_MoveEnd
=======
.align 2
gBattleScriptsForMoveEffects::
	.4byte BattleScript_EffectHit                     @ EFFECT_HIT
	.4byte BattleScript_EffectSleep                   @ EFFECT_SLEEP
	.4byte BattleScript_EffectPoisonHit               @ EFFECT_POISON_HIT
	.4byte BattleScript_EffectAbsorb                  @ EFFECT_ABSORB
	.4byte BattleScript_EffectBurnHit                 @ EFFECT_BURN_HIT
	.4byte BattleScript_EffectFreezeHit               @ EFFECT_FREEZE_HIT
	.4byte BattleScript_EffectParalyzeHit             @ EFFECT_PARALYZE_HIT
	.4byte BattleScript_EffectExplosion               @ EFFECT_EXPLOSION
	.4byte BattleScript_EffectDreamEater              @ EFFECT_DREAM_EATER
	.4byte BattleScript_EffectMirrorMove              @ EFFECT_MIRROR_MOVE
	.4byte BattleScript_EffectAttackUp                @ EFFECT_ATTACK_UP
	.4byte BattleScript_EffectDefenseUp               @ EFFECT_DEFENSE_UP
	.4byte BattleScript_EffectSpeedUp                 @ EFFECT_SPEED_UP
	.4byte BattleScript_EffectSpecialAttackUp         @ EFFECT_SPECIAL_ATTACK_UP
	.4byte BattleScript_EffectSpecialDefenseUp        @ EFFECT_SPECIAL_DEFENSE_UP
	.4byte BattleScript_EffectAccuracyUp              @ EFFECT_ACCURACY_UP
	.4byte BattleScript_EffectEvasionUp               @ EFFECT_EVASION_UP
	.4byte BattleScript_EffectSpecialAttackUp3        @ EFFECT_SPECIAL_ATTACK_UP_3
	.4byte BattleScript_EffectAttackDown              @ EFFECT_ATTACK_DOWN
	.4byte BattleScript_EffectDefenseDown             @ EFFECT_DEFENSE_DOWN
	.4byte BattleScript_EffectSpeedDown               @ EFFECT_SPEED_DOWN
	.4byte BattleScript_EffectSpecialAttackDown       @ EFFECT_SPECIAL_ATTACK_DOWN
	.4byte BattleScript_EffectSpecialDefenseDown      @ EFFECT_SPECIAL_DEFENSE_DOWN
	.4byte BattleScript_EffectAccuracyDown            @ EFFECT_ACCURACY_DOWN
	.4byte BattleScript_EffectEvasionDown             @ EFFECT_EVASION_DOWN
	.4byte BattleScript_EffectHaze                    @ EFFECT_HAZE
	.4byte BattleScript_EffectBide                    @ EFFECT_BIDE
	.4byte BattleScript_EffectRampage                 @ EFFECT_RAMPAGE
	.4byte BattleScript_EffectRoar                    @ EFFECT_ROAR
	.4byte BattleScript_EffectHit                     @ EFFECT_MULTI_HIT
	.4byte BattleScript_EffectConversion              @ EFFECT_CONVERSION
	.4byte BattleScript_EffectFlinchHit               @ EFFECT_FLINCH_HIT
	.4byte BattleScript_EffectRestoreHp               @ EFFECT_RESTORE_HP
	.4byte BattleScript_EffectToxic                   @ EFFECT_TOXIC
	.4byte BattleScript_EffectPayDay                  @ EFFECT_PAY_DAY
	.4byte BattleScript_EffectLightScreen             @ EFFECT_LIGHT_SCREEN
	.4byte BattleScript_EffectTriAttack               @ EFFECT_TRI_ATTACK
	.4byte BattleScript_EffectRest                    @ EFFECT_REST
	.4byte BattleScript_EffectOHKO                    @ EFFECT_OHKO
	.4byte BattleScript_EffectHit                     @ EFFECT_FUSION_COMBO
	.4byte BattleScript_EffectSuperFang               @ EFFECT_SUPER_FANG
	.4byte BattleScript_EffectDragonRage              @ EFFECT_DRAGON_RAGE
	.4byte BattleScript_EffectTrap                    @ EFFECT_TRAP
	.4byte BattleScript_EffectHealBlock               @ EFFECT_HEAL_BLOCK
	.4byte BattleScript_EffectRecoilIfMiss            @ EFFECT_RECOIL_IF_MISS
	.4byte BattleScript_EffectMist                    @ EFFECT_MIST
	.4byte BattleScript_EffectFocusEnergy             @ EFFECT_FOCUS_ENERGY
	.4byte BattleScript_EffectHit                     @ EFFECT_RECOIL_25
	.4byte BattleScript_EffectConfuse                 @ EFFECT_CONFUSE
	.4byte BattleScript_EffectAttackUp2               @ EFFECT_ATTACK_UP_2
	.4byte BattleScript_EffectDefenseUp2              @ EFFECT_DEFENSE_UP_2
	.4byte BattleScript_EffectSpeedUp2                @ EFFECT_SPEED_UP_2
	.4byte BattleScript_EffectSpecialAttackUp2        @ EFFECT_SPECIAL_ATTACK_UP_2
	.4byte BattleScript_EffectSpecialDefenseUp2       @ EFFECT_SPECIAL_DEFENSE_UP_2
	.4byte BattleScript_EffectAccuracyUp2             @ EFFECT_ACCURACY_UP_2
	.4byte BattleScript_EffectEvasionUp2              @ EFFECT_EVASION_UP_2
	.4byte BattleScript_EffectTransform               @ EFFECT_TRANSFORM
	.4byte BattleScript_EffectAttackDown2             @ EFFECT_ATTACK_DOWN_2
	.4byte BattleScript_EffectDefenseDown2            @ EFFECT_DEFENSE_DOWN_2
	.4byte BattleScript_EffectSpeedDown2              @ EFFECT_SPEED_DOWN_2
	.4byte BattleScript_EffectSpecialAttackDown2      @ EFFECT_SPECIAL_ATTACK_DOWN_2
	.4byte BattleScript_EffectSpecialDefenseDown2     @ EFFECT_SPECIAL_DEFENSE_DOWN_2
	.4byte BattleScript_EffectAccuracyDown2           @ EFFECT_ACCURACY_DOWN_2
	.4byte BattleScript_EffectEvasionDown2            @ EFFECT_EVASION_DOWN_2
	.4byte BattleScript_EffectReflect                 @ EFFECT_REFLECT
	.4byte BattleScript_EffectPoison                  @ EFFECT_POISON
	.4byte BattleScript_EffectParalyze                @ EFFECT_PARALYZE
	.4byte BattleScript_EffectAttackDownHit           @ EFFECT_ATTACK_DOWN_HIT
	.4byte BattleScript_EffectDefenseDownHit          @ EFFECT_DEFENSE_DOWN_HIT
	.4byte BattleScript_EffectSpeedDownHit            @ EFFECT_SPEED_DOWN_HIT
	.4byte BattleScript_EffectSpecialAttackDownHit    @ EFFECT_SPECIAL_ATTACK_DOWN_HIT
	.4byte BattleScript_EffectSpecialDefenseDownHit   @ EFFECT_SPECIAL_DEFENSE_DOWN_HIT
	.4byte BattleScript_EffectAccuracyDownHit         @ EFFECT_ACCURACY_DOWN_HIT
	.4byte BattleScript_EffectHit                     @ EFFECT_EVASION_DOWN_HIT
	.4byte BattleScript_EffectTwoTurnsAttack          @ EFFECT_TWO_TURNS_ATTACK
	.4byte BattleScript_EffectConfuseHit              @ EFFECT_CONFUSE_HIT
	.4byte BattleScript_EffectHit                     @ EFFECT_VITAL_THROW
	.4byte BattleScript_EffectSubstitute              @ EFFECT_SUBSTITUTE
	.4byte BattleScript_EffectRecharge                @ EFFECT_RECHARGE
	.4byte BattleScript_EffectRage                    @ EFFECT_RAGE
	.4byte BattleScript_EffectMimic                   @ EFFECT_MIMIC
	.4byte BattleScript_EffectMetronome               @ EFFECT_METRONOME
	.4byte BattleScript_EffectLeechSeed               @ EFFECT_LEECH_SEED
	.4byte BattleScript_EffectDoNothing               @ EFFECT_DO_NOTHING
	.4byte BattleScript_EffectDisable                 @ EFFECT_DISABLE
	.4byte BattleScript_EffectLevelDamage             @ EFFECT_LEVEL_DAMAGE
	.4byte BattleScript_EffectPsywave                 @ EFFECT_PSYWAVE
	.4byte BattleScript_EffectCounter                 @ EFFECT_COUNTER
	.4byte BattleScript_EffectEncore                  @ EFFECT_ENCORE
	.4byte BattleScript_EffectPainSplit               @ EFFECT_PAIN_SPLIT
	.4byte BattleScript_EffectSnore                   @ EFFECT_SNORE
	.4byte BattleScript_EffectConversion2             @ EFFECT_CONVERSION_2
	.4byte BattleScript_EffectLockOn                  @ EFFECT_LOCK_ON
	.4byte BattleScript_EffectSketch                  @ EFFECT_SKETCH
	.4byte BattleScript_EffectHammerArm               @ EFFECT_HAMMER_ARM
	.4byte BattleScript_EffectSleepTalk               @ EFFECT_SLEEP_TALK
	.4byte BattleScript_EffectDestinyBond             @ EFFECT_DESTINY_BOND
	.4byte BattleScript_EffectHit                     @ EFFECT_FLAIL
	.4byte BattleScript_EffectSpite                   @ EFFECT_SPITE
	.4byte BattleScript_EffectHit                     @ EFFECT_FALSE_SWIPE
	.4byte BattleScript_EffectHealBell                @ EFFECT_HEAL_BELL
	.4byte BattleScript_EffectHit                     @ EFFECT_ALWAYS_CRIT
	.4byte BattleScript_EffectTripleKick              @ EFFECT_TRIPLE_KICK
	.4byte BattleScript_EffectThief                   @ EFFECT_THIEF
	.4byte BattleScript_EffectMeanLook                @ EFFECT_MEAN_LOOK
	.4byte BattleScript_EffectNightmare               @ EFFECT_NIGHTMARE
	.4byte BattleScript_EffectMinimize                @ EFFECT_MINIMIZE
	.4byte BattleScript_EffectCurse                   @ EFFECT_CURSE
	.4byte BattleScript_EffectHealingWish             @ EFFECT_HEALING_WISH
	.4byte BattleScript_EffectProtect                 @ EFFECT_PROTECT
	.4byte BattleScript_EffectSpikes                  @ EFFECT_SPIKES
	.4byte BattleScript_EffectForesight               @ EFFECT_FORESIGHT
	.4byte BattleScript_EffectPerishSong              @ EFFECT_PERISH_SONG
	.4byte BattleScript_EffectSandstorm               @ EFFECT_SANDSTORM
	.4byte BattleScript_EffectEndure                  @ EFFECT_ENDURE
	.4byte BattleScript_EffectRollout                 @ EFFECT_ROLLOUT
	.4byte BattleScript_EffectSwagger                 @ EFFECT_SWAGGER
	.4byte BattleScript_EffectFuryCutter              @ EFFECT_FURY_CUTTER
	.4byte BattleScript_EffectAttract                 @ EFFECT_ATTRACT
	.4byte BattleScript_EffectHit                     @ EFFECT_RETURN
	.4byte BattleScript_EffectPresent                 @ EFFECT_PRESENT
	.4byte BattleScript_EffectHit                     @ EFFECT_FRUSTRATION
	.4byte BattleScript_EffectSafeguard               @ EFFECT_SAFEGUARD
	.4byte BattleScript_EffectMagnitude               @ EFFECT_MAGNITUDE
	.4byte BattleScript_EffectBatonPass               @ EFFECT_BATON_PASS
	.4byte BattleScript_EffectHit                     @ EFFECT_PURSUIT
	.4byte BattleScript_EffectRapidSpin               @ EFFECT_RAPID_SPIN
	.4byte BattleScript_EffectSonicboom               @ EFFECT_SONICBOOM
	.4byte BattleScript_EffectCaptivate               @ EFFECT_CAPTIVATE
	.4byte BattleScript_EffectMorningSun              @ EFFECT_MORNING_SUN
	.4byte BattleScript_EffectSynthesis               @ EFFECT_SYNTHESIS
	.4byte BattleScript_EffectMoonlight               @ EFFECT_MOONLIGHT
	.4byte BattleScript_EffectHit                     @ EFFECT_HIDDEN_POWER
	.4byte BattleScript_EffectRainDance               @ EFFECT_RAIN_DANCE
	.4byte BattleScript_EffectSunnyDay                @ EFFECT_SUNNY_DAY
	.4byte BattleScript_EffectDefenseUpHit            @ EFFECT_DEFENSE_UP_HIT
	.4byte BattleScript_EffectAttackUpHit             @ EFFECT_ATTACK_UP_HIT
	.4byte BattleScript_EffectAllStatsUpHit           @ EFFECT_ALL_STATS_UP_HIT
	.4byte BattleScript_EffectHit                     @ EFFECT_FELL_STINGER
	.4byte BattleScript_EffectBellyDrum               @ EFFECT_BELLY_DRUM
	.4byte BattleScript_EffectPsychUp                 @ EFFECT_PSYCH_UP
	.4byte BattleScript_EffectMirrorCoat              @ EFFECT_MIRROR_COAT
	.4byte BattleScript_EffectSkullBash               @ EFFECT_SKULL_BASH
	.4byte BattleScript_EffectEarthquake              @ EFFECT_EARTHQUAKE
	.4byte BattleScript_EffectFutureSight             @ EFFECT_FUTURE_SIGHT
	.4byte BattleScript_EffectGust                    @ EFFECT_GUST
	.4byte BattleScript_EffectSolarBeam               @ EFFECT_SOLAR_BEAM
	.4byte BattleScript_EffectThunder                 @ EFFECT_THUNDER
	.4byte BattleScript_EffectTeleport                @ EFFECT_TELEPORT
	.4byte BattleScript_EffectBeatUp                  @ EFFECT_BEAT_UP
	.4byte BattleScript_EffectSemiInvulnerable        @ EFFECT_SEMI_INVULNERABLE
	.4byte BattleScript_EffectDefenseCurl             @ EFFECT_DEFENSE_CURL
	.4byte BattleScript_EffectSoftboiled              @ EFFECT_SOFTBOILED
	.4byte BattleScript_EffectFakeOut                 @ EFFECT_FAKE_OUT
	.4byte BattleScript_EffectUproar                  @ EFFECT_UPROAR
	.4byte BattleScript_EffectStockpile               @ EFFECT_STOCKPILE
	.4byte BattleScript_EffectSpitUp                  @ EFFECT_SPIT_UP
	.4byte BattleScript_EffectSwallow                 @ EFFECT_SWALLOW
	.4byte BattleScript_EffectWorrySeed               @ EFFECT_WORRY_SEED
	.4byte BattleScript_EffectHail                    @ EFFECT_HAIL
	.4byte BattleScript_EffectTorment                 @ EFFECT_TORMENT
	.4byte BattleScript_EffectFlatter                 @ EFFECT_FLATTER
	.4byte BattleScript_EffectWillOWisp               @ EFFECT_WILL_O_WISP
	.4byte BattleScript_EffectMemento                 @ EFFECT_MEMENTO
	.4byte BattleScript_EffectHit                     @ EFFECT_FACADE
	.4byte BattleScript_EffectFocusPunch              @ EFFECT_FOCUS_PUNCH
	.4byte BattleScript_EffectSmellingsalt            @ EFFECT_SMELLING_SALTS
	.4byte BattleScript_EffectFollowMe                @ EFFECT_FOLLOW_ME
	.4byte BattleScript_EffectNaturePower             @ EFFECT_NATURE_POWER
	.4byte BattleScript_EffectCharge                  @ EFFECT_CHARGE
	.4byte BattleScript_EffectTaunt                   @ EFFECT_TAUNT
	.4byte BattleScript_EffectHelpingHand             @ EFFECT_HELPING_HAND
	.4byte BattleScript_EffectTrick                   @ EFFECT_TRICK
	.4byte BattleScript_EffectRolePlay                @ EFFECT_ROLE_PLAY
	.4byte BattleScript_EffectWish                    @ EFFECT_WISH
	.4byte BattleScript_EffectAssist                  @ EFFECT_ASSIST
	.4byte BattleScript_EffectIngrain                 @ EFFECT_INGRAIN
	.4byte BattleScript_EffectSuperpower              @ EFFECT_SUPERPOWER
	.4byte BattleScript_EffectMagicCoat               @ EFFECT_MAGIC_COAT
	.4byte BattleScript_EffectRecycle                 @ EFFECT_RECYCLE
	.4byte BattleScript_EffectHit                     @ EFFECT_REVENGE
	.4byte BattleScript_EffectBrickBreak              @ EFFECT_BRICK_BREAK
	.4byte BattleScript_EffectYawn                    @ EFFECT_YAWN
	.4byte BattleScript_EffectKnockOff                @ EFFECT_KNOCK_OFF
	.4byte BattleScript_EffectEndeavor                @ EFFECT_ENDEAVOR
	.4byte BattleScript_EffectHit                     @ EFFECT_ERUPTION
	.4byte BattleScript_EffectSkillSwap               @ EFFECT_SKILL_SWAP
	.4byte BattleScript_EffectImprison                @ EFFECT_IMPRISON
	.4byte BattleScript_EffectRefresh                 @ EFFECT_REFRESH
	.4byte BattleScript_EffectGrudge                  @ EFFECT_GRUDGE
	.4byte BattleScript_EffectSnatch                  @ EFFECT_SNATCH
	.4byte BattleScript_EffectHit                     @ EFFECT_LOW_KICK
	.4byte BattleScript_EffectSecretPower             @ EFFECT_SECRET_POWER
	.4byte BattleScript_EffectHit                     @ EFFECT_RECOIL_33
	.4byte BattleScript_EffectHitEscape               @ EFFECT_HIT_ESCAPE
	.4byte BattleScript_EffectMudSport                @ EFFECT_MUD_SPORT
	.4byte BattleScript_EffectPoisonFang              @ EFFECT_POISON_FANG
	.4byte BattleScript_EffectHit                     @ EFFECT_WEATHER_BALL
	.4byte BattleScript_EffectOverheat                @ EFFECT_OVERHEAT
	.4byte BattleScript_EffectTickle                  @ EFFECT_TICKLE
	.4byte BattleScript_EffectCosmicPower             @ EFFECT_COSMIC_POWER
	.4byte BattleScript_EffectSkyUppercut             @ EFFECT_SKY_UPPERCUT
	.4byte BattleScript_EffectBulkUp                  @ EFFECT_BULK_UP
	.4byte BattleScript_EffectPlaceholder             @ EFFECT_PLACEHOLDER
	.4byte BattleScript_EffectWaterSport              @ EFFECT_WATER_SPORT
	.4byte BattleScript_EffectCalmMind                @ EFFECT_CALM_MIND
	.4byte BattleScript_EffectDragonDance             @ EFFECT_DRAGON_DANCE
	.4byte BattleScript_EffectCamouflage              @ EFFECT_CAMOUFLAGE
	.4byte BattleScript_EffectPledge                  @ EFFECT_PLEDGE
	.4byte BattleScript_EffectFling                   @ EFFECT_FLING
	.4byte BattleScript_EffectNaturalGift             @ EFFECT_NATURAL_GIFT
	.4byte BattleScript_EffectWakeUpSlap              @ EFFECT_WAKE_UP_SLAP
	.4byte BattleScript_EffectHit                     @ EFFECT_WRING_OUT
	.4byte BattleScript_EffectHit                     @ EFFECT_HEX
	.4byte BattleScript_EffectHit                     @ EFFECT_ASSURANCE
	.4byte BattleScript_EffectHit                     @ EFFECT_TRUMP_CARD
	.4byte BattleScript_EffectHit                     @ EFFECT_ACROBATICS
	.4byte BattleScript_EffectHit                     @ EFFECT_HEAT_CRASH
	.4byte BattleScript_EffectHit                     @ EFFECT_PUNISHMENT
	.4byte BattleScript_EffectHit                     @ EFFECT_STORED_POWER
	.4byte BattleScript_EffectHit                     @ EFFECT_ELECTRO_BALL
	.4byte BattleScript_EffectHit                     @ EFFECT_GYRO_BALL
	.4byte BattleScript_EffectHit                     @ EFFECT_ECHOED_VOICE
	.4byte BattleScript_EffectHit                     @ EFFECT_PAYBACK
	.4byte BattleScript_EffectRound                   @ EFFECT_ROUND
	.4byte BattleScript_EffectHit                     @ EFFECT_BRINE
	.4byte BattleScript_EffectHit                     @ EFFECT_VENOSHOCK
	.4byte BattleScript_EffectHit                     @ EFFECT_RETALIATE
	.4byte BattleScript_EffectBulldoze                @ EFFECT_BULLDOZE
	.4byte BattleScript_EffectHit                     @ EFFECT_FOUL_PLAY
	.4byte BattleScript_EffectHit                     @ EFFECT_PSYSHOCK
	.4byte BattleScript_EffectRoost                   @ EFFECT_ROOST
	.4byte BattleScript_EffectGravity                 @ EFFECT_GRAVITY
	.4byte BattleScript_EffectMircleEye               @ EFFECT_MIRACLE_EYE
	.4byte BattleScript_EffectTailwind                @ EFFECT_TAILWIND
	.4byte BattleScript_EffectEmbargo                 @ EFFECT_EMBARGO
	.4byte BattleScript_EffectAquaRing                @ EFFECT_AQUA_RING
	.4byte BattleScript_EffectTrickRoom               @ EFFECT_TRICK_ROOM
	.4byte BattleScript_EffectWonderRoom              @ EFFECT_WONDER_ROOM
	.4byte BattleScript_EffectMagicRoom               @ EFFECT_MAGIC_ROOM
	.4byte BattleScript_EffectMagnetRise              @ EFFECT_MAGNET_RISE
	.4byte BattleScript_EffectToxicSpikes             @ EFFECT_TOXIC_SPIKES
	.4byte BattleScript_EffectGastroAcid              @ EFFECT_GASTRO_ACID
	.4byte BattleScript_EffectStealthRock             @ EFFECT_STEALTH_ROCK
	.4byte BattleScript_EffectTelekinesis             @ EFFECT_TELEKINESIS
	.4byte BattleScript_EffectPowerSwap               @ EFFECT_POWER_SWAP
	.4byte BattleScript_EffectGuardSwap               @ EFFECT_GUARD_SWAP
	.4byte BattleScript_EffectHeartSwap               @ EFFECT_HEART_SWAP
	.4byte BattleScript_EffectPowerSplit              @ EFFECT_POWER_SPLIT
	.4byte BattleScript_EffectGuardSplit              @ EFFECT_GUARD_SPLIT
	.4byte BattleScript_EffectStickyWeb               @ EFFECT_STICKY_WEB
	.4byte BattleScript_EffectMetalBurst              @ EFFECT_METAL_BURST
	.4byte BattleScript_EffectLuckyChant              @ EFFECT_LUCKY_CHANT
	.4byte BattleScript_EffectSuckerPunch             @ EFFECT_SUCKER_PUNCH
	.4byte BattleScript_EffectSpecialDefenseDownHit2  @ EFFECT_SPECIAL_DEFENSE_DOWN_HIT_2
	.4byte BattleScript_EffectSimpleBeam              @ EFFECT_SIMPLE_BEAM
	.4byte BattleScript_EffectEntrainment             @ EFFECT_ENTRAINMENT
	.4byte BattleScript_EffectHealPulse               @ EFFECT_HEAL_PULSE
	.4byte BattleScript_EffectQuash                   @ EFFECT_QUASH
	.4byte BattleScript_EffectIonDeluge               @ EFFECT_ION_DELUGE
#if B_USE_FROSTBITE == TRUE
	.4byte BattleScript_EffectFrostbiteHit            @ EFFECT_FREEZE_DRY
#else
	.4byte BattleScript_EffectFreezeHit               @ EFFECT_FREEZE_DRY
#endif
	.4byte BattleScript_EffectTopsyTurvy              @ EFFECT_TOPSY_TURVY
	.4byte BattleScript_EffectMistyTerrain            @ EFFECT_MISTY_TERRAIN
	.4byte BattleScript_EffectGrassyTerrain           @ EFFECT_GRASSY_TERRAIN
	.4byte BattleScript_EffectElectricTerrain         @ EFFECT_ELECTRIC_TERRAIN
	.4byte BattleScript_EffectPsychicTerrain          @ EFFECT_PSYCHIC_TERRAIN
	.4byte BattleScript_EffectAttackAccUp             @ EFFECT_ATTACK_ACCURACY_UP
	.4byte BattleScript_EffectAttackSpAttackUp        @ EFFECT_ATTACK_SPATK_UP
	.4byte BattleScript_EffectHurricane               @ EFFECT_HURRICANE
	.4byte BattleScript_EffectHit                     @ EFFECT_TWO_TYPED_MOVE
	.4byte BattleScript_EffectMeFirst                 @ EFFECT_ME_FIRST
	.4byte BattleScript_EffectSpeedUpHit              @ EFFECT_SPEED_UP_HIT
	.4byte BattleScript_EffectQuiverDance             @ EFFECT_QUIVER_DANCE
	.4byte BattleScript_EffectCoil                    @ EFFECT_COIL
	.4byte BattleScript_EffectElectrify               @ EFFECT_ELECTRIFY
	.4byte BattleScript_EffectReflectType             @ EFFECT_REFLECT_TYPE
	.4byte BattleScript_EffectSoak                    @ EFFECT_SOAK
	.4byte BattleScript_EffectGrowth                  @ EFFECT_GROWTH
	.4byte BattleScript_EffectCloseCombat             @ EFFECT_CLOSE_COMBAT
	.4byte BattleScript_EffectLastResort              @ EFFECT_LAST_RESORT
	.4byte BattleScript_EffectHit                     @ EFFECT_RECOIL_33_STATUS
	.4byte BattleScript_EffectFlinchStatus            @ EFFECT_FLINCH_STATUS
	.4byte BattleScript_EffectHit                     @ EFFECT_RECOIL_50
	.4byte BattleScript_EffectShellSmash              @ EFFECT_SHELL_SMASH
	.4byte BattleScript_EffectShiftGear               @ EFFECT_SHIFT_GEAR
	.4byte BattleScript_EffectDefenseUp3              @ EFFECT_DEFENSE_UP_3
	.4byte BattleScript_EffectNobleRoar               @ EFFECT_NOBLE_ROAR
	.4byte BattleScript_EffectVenomDrench             @ EFFECT_VENOM_DRENCH
	.4byte BattleScript_EffectToxicThread             @ EFFECT_TOXIC_THREAD
	.4byte BattleScript_EffectClearSmog               @ EFFECT_CLEAR_SMOG
	.4byte BattleScript_EffectHitSwitchTarget         @ EFFECT_HIT_SWITCH_TARGET
	.4byte BattleScript_EffectFinalGambit             @ EFFECT_FINAL_GAMBIT
	.4byte BattleScript_EffectHit                     @ EFFECT_CHANGE_TYPE_ON_ITEM
	.4byte BattleScript_EffectAutotomize              @ EFFECT_AUTOTOMIZE
	.4byte BattleScript_EffectCopycat                 @ EFFECT_COPYCAT
	.4byte BattleScript_EffectDefog                   @ EFFECT_DEFOG
	.4byte BattleScript_EffectHitEnemyHealAlly        @ EFFECT_HIT_ENEMY_HEAL_ALLY
	.4byte BattleScript_EffectSmackDown               @ EFFECT_SMACK_DOWN
	.4byte BattleScript_EffectSynchronoise            @ EFFECT_SYNCHRONOISE
	.4byte BattleScript_EffectPsychoShift             @ EFFECT_PSYCHO_SHIFT
	.4byte BattleScript_EffectPowerTrick              @ EFFECT_POWER_TRICK
	.4byte BattleScript_EffectFlameBurst              @ EFFECT_FLAME_BURST
	.4byte BattleScript_EffectAfterYou                @ EFFECT_AFTER_YOU
	.4byte BattleScript_EffectBestow                  @ EFFECT_BESTOW
	.4byte BattleScript_EffectRototiller              @ EFFECT_ROTOTILLER
	.4byte BattleScript_EffectFlowerShield            @ EFFECT_FLOWER_SHIELD
	.4byte BattleScript_EffectHitPreventEscape        @ EFFECT_HIT_PREVENT_ESCAPE
	.4byte BattleScript_EffectSpeedSwap               @ EFFECT_SPEED_SWAP
	.4byte BattleScript_EffectDefenseUp2Hit           @ EFFECT_DEFENSE_UP2_HIT
	.4byte BattleScript_EffectHit                     @ EFFECT_REVELATION_DANCE
	.4byte BattleScript_EffectAuroraVeil              @ EFFECT_AURORA_VEIL
	.4byte BattleScript_EffectThirdType               @ EFFECT_THIRD_TYPE
	.4byte BattleScript_EffectFeint                   @ EFFECT_FEINT
	.4byte BattleScript_EffectSparklingAria           @ EFFECT_SPARKLING_ARIA
	.4byte BattleScript_EffectAcupressure             @ EFFECT_ACUPRESSURE
	.4byte BattleScript_EffectAromaticMist            @ EFFECT_AROMATIC_MIST
	.4byte BattleScript_EffectPowder                  @ EFFECT_POWDER
	.4byte BattleScript_EffectSpAtkUpHit              @ EFFECT_SP_ATTACK_UP_HIT
	.4byte BattleScript_EffectHit                     @ EFFECT_BELCH
	.4byte BattleScript_EffectPartingShot             @ EFFECT_PARTING_SHOT
	.4byte BattleScript_EffectSpectralThief           @ EFFECT_SPECTRAL_THIEF
	.4byte BattleScript_EffectVCreate                 @ EFFECT_V_CREATE
	.4byte BattleScript_EffectMatBlock                @ EFFECT_MAT_BLOCK
	.4byte BattleScript_EffectHit                     @ EFFECT_STOMPING_TANTRUM
	.4byte BattleScript_EffectCoreEnforcer            @ EFFECT_CORE_ENFORCER
	.4byte BattleScript_EffectInstruct                @ EFFECT_INSTRUCT
	.4byte BattleScript_EffectThroatChop              @ EFFECT_THROAT_CHOP
	.4byte BattleScript_EffectLaserFocus              @ EFFECT_LASER_FOCUS
	.4byte BattleScript_EffectMagneticFlux            @ EFFECT_MAGNETIC_FLUX
	.4byte BattleScript_EffectGearUp                  @ EFFECT_GEAR_UP
	.4byte BattleScript_EffectIncinerate              @ EFFECT_INCINERATE
	.4byte BattleScript_EffectBugBite                 @ EFFECT_BUG_BITE
	.4byte BattleScript_EffectStrengthSap             @ EFFECT_STRENGTH_SAP
	.4byte BattleScript_EffectMindBlown               @ EFFECT_MIND_BLOWN
	.4byte BattleScript_EffectPurify                  @ EFFECT_PURIFY
	.4byte BattleScript_EffectBurnUp                  @ EFFECT_BURN_UP
	.4byte BattleScript_EffectShoreUp                 @ EFFECT_SHORE_UP
	.4byte BattleScript_EffectGeomancy                @ EFFECT_GEOMANCY
	.4byte BattleScript_EffectFairyLock               @ EFFECT_FAIRY_LOCK
	.4byte BattleScript_EffectAllySwitch              @ EFFECT_ALLY_SWITCH
	.4byte BattleScript_EffectRelicSong               @ EFFECT_RELIC_SONG
	.4byte BattleScript_EffectAttackerDefenseDownHit  @ EFFECT_ATTACKER_DEFENSE_DOWN_HIT
	.4byte BattleScript_EffectHit                     @ EFFECT_BODY_PRESS
	.4byte BattleScript_EffectEerieSpell              @ EFFECT_EERIE_SPELL
	.4byte BattleScript_EffectJungleHealing           @ EFFECT_JUNGLE_HEALING
	.4byte BattleScript_EffectCoaching                @ EFFECT_COACHING
	.4byte BattleScript_EffectHit                     @ EFFECT_LASH_OUT
	.4byte BattleScript_EffectHit                     @ EFFECT_GRASSY_GLIDE
	.4byte BattleScript_EffectHit                     @ EFFECT_DYNAMAX_DOUBLE_DMG
	.4byte BattleScript_EffectDecorate                @ EFFECT_DECORATE
	.4byte BattleScript_EffectHit                     @ EFFECT_SNIPE_SHOT
	.4byte BattleScript_EffectRecoilHP25              @ EFFECT_RECOIL_HP_25
	.4byte BattleScript_EffectStuffCheeks             @ EFFECT_STUFF_CHEEKS
	.4byte BattleScript_EffectDefenseDownHit          @ EFFECT_GRAV_APPLE
	.4byte BattleScript_EffectEvasionUpHit            @ EFFECT_EVASION_UP_HIT
	.4byte BattleScript_EffectGlitzyGlow              @ EFFECT_GLITZY_GLOW
	.4byte BattleScript_EffectBaddyBad                @ EFFECT_BADDY_BAD
	.4byte BattleScript_EffectSappySeed               @ EFFECT_SAPPY_SEED
	.4byte BattleScript_EffectFreezyFrost             @ EFFECT_FREEZY_FROST
	.4byte BattleScript_EffectSparklySwirl            @ EFFECT_SPARKLY_SWIRL
	.4byte BattleScript_EffectPlasmaFists             @ EFFECT_PLASMA_FISTS
	.4byte BattleScript_EffectHyperspaceFury          @ EFFECT_HYPERSPACE_FURY
	.4byte BattleScript_EffectAuraWheel               @ EFFECT_AURA_WHEEL
	.4byte BattleScript_EffectPhotonGeyser            @ EFFECT_PHOTON_GEYSER
	.4byte BattleScript_EffectShellSideArm            @ EFFECT_SHELL_SIDE_ARM
	.4byte BattleScript_EffectHit                     @ EFFECT_TERRAIN_PULSE
	.4byte BattleScript_EffectJawLock                 @ EFFECT_JAW_LOCK
	.4byte BattleScript_EffectNoRetreat               @ EFFECT_NO_RETREAT
	.4byte BattleScript_EffectTarShot                 @ EFFECT_TAR_SHOT
	.4byte BattleScript_EffectPoltergeist             @ EFFECT_POLTERGEIST
	.4byte BattleScript_EffectOctolock                @ EFFECT_OCTOLOCK
	.4byte BattleScript_EffectClangorousSoul          @ EFFECT_CLANGOROUS_SOUL
	.4byte BattleScript_EffectHit                     @ EFFECT_BOLT_BEAK
	.4byte BattleScript_EffectSkyDrop                 @ EFFECT_SKY_DROP
	.4byte BattleScript_EffectHit                     @ EFFECT_EXPANDING_FORCE
	.4byte BattleScript_EffectMeteorBeam              @ EFFECT_METEOR_BEAM
	.4byte BattleScript_EffectHit                     @ EFFECT_RISING_VOLTAGE
	.4byte BattleScript_EffectHit                     @ EFFECT_BEAK_BLAST
	.4byte BattleScript_EffectCourtChange             @ EFFECT_COURT_CHANGE
	.4byte BattleScript_EffectMaxHp50Recoil           @ EFFECT_MAX_HP_50_RECOIL
	.4byte BattleScript_EffectExtremeEvoboost         @ EFFECT_EXTREME_EVOBOOST
	.4byte BattleScript_EffectHitSetRemoveTerrain     @ EFFECT_HIT_SET_REMOVE_TERRAIN
	.4byte BattleScript_EffectDarkVoid                @ EFFECT_DARK_VOID
	.4byte BattleScript_EffectSleepHit                @ EFFECT_SLEEP_HIT
	.4byte BattleScript_EffectDoubleShock             @ EFFECT_DOUBLE_SHOCK
	.4byte BattleScript_EffectSpecialAttackUpHit      @ EFFECT_SPECIAL_ATTACK_UP_HIT
	.4byte BattleScript_EffectVictoryDance            @ EFFECT_VICTORY_DANCE
	.4byte BattleScript_EffectTeatime                 @ EFFECT_TEATIME
	.4byte BattleScript_EffectAttackUpUserAlly        @ EFFECT_ATTACK_UP_USER_ALLY
	.4byte BattleScript_EffectShellTrap               @ EFFECT_SHELL_TRAP
	.4byte BattleScript_EffectHit                     @ EFFECT_PSYBLADE
	.4byte BattleScript_EffectHit                     @ EFFECT_HYDRO_STEAM
	.4byte BattleScript_EffectHitSetEntryHazard       @ EFFECT_HIT_SET_ENTRY_HAZARD
	.4byte BattleScript_EffectDireClaw                @ EFFECT_DIRE_CLAW
	.4byte BattleScript_EffectBarbBarrage             @ EFFECT_BARB_BARRAGE
	.4byte BattleScript_EffectRevivalBlessing         @ EFFECT_REVIVAL_BLESSING
	.4byte BattleScript_EffectFrostbiteHit            @ EFFECT_FROSTBITE_HIT
	.4byte BattleScript_EffectSnow                    @ EFFECT_SNOWSCAPE
	.4byte BattleScript_EffectTripleArrows            @ EFFECT_TRIPLE_ARROWS
	.4byte BattleScript_EffectInfernalParade          @ EFFECT_INFERNAL_PARADE
	.4byte BattleScript_EffectTakeHeart               @ EFFECT_TAKE_HEART
	.4byte BattleScript_EffectAxeKick                 @ EFFECT_AXE_KICK
	.4byte BattleScript_EffectHit                     @ EFFECT_COLLISION_COURSE
	.4byte BattleScript_EffectSpinOut                 @ EFFECT_SPIN_OUT
	.4byte BattleScript_EffectMakeItRain              @ EFFECT_MAKE_IT_RAIN
	.4byte BattleScript_EffectCorrosiveGas            @ EFFECT_CORROSIVE_GAS
	.4byte BattleScript_EffectHit                     @ EFFECT_POPULATION_BOMB
	.4byte BattleScript_EffectMortalSpin              @ EFFECT_MORTAL_SPIN
	.4byte BattleScript_EffectSaltCure                @ EFFECT_SALT_CURE
	.4byte BattleScript_EffectChillyReception         @ EFFECT_CHILLY_RECEPTION
	.4byte BattleScript_EffectMatchaGotcha            @ EFFECT_MATCHA_GOTCHA
	.4byte BattleScript_EffectSyrupBomb               @ EFFECT_SYRUP_BOMB
	.4byte BattleScript_EffectMaxMove                 @ EFFECT_MAX_MOVE
	.4byte BattleScript_EffectGlaiveRush              @ EFFECT_GLAIVE_RUSH
	.4byte BattleScript_EffectBrickBreak              @ EFFECT_RAGING_BULL
	.4byte BattleScript_EffectHit                     @ EFFECT_RAGE_FIST
>>>>>>> 57e0d7b2

BattleScript_EffectGlaiveRush::
	call BattleScript_EffectHit_Ret
	jumpifhalfword CMP_COMMON_BITS, gMoveResultFlags, MOVE_RESULT_DOESNT_AFFECT_FOE, BattleScript_TryFaintMon
	setglaiverush
	goto BattleScript_TryFaintMon

BattleScript_SyrupBombActivates::
	printstring STRINGID_TARGETCOVEREDINSTICKYCANDYSYRUP
	waitmessage B_WAIT_TIME_LONG
	return

BattleScript_SyrupBombEndTurn::
	flushtextbox
	playanimation BS_ATTACKER, B_ANIM_SYRUP_BOMB_SPEED_DROP
	setstatchanger STAT_SPEED, 1, TRUE
	statbuffchange STAT_CHANGE_ALLOW_PTR | STAT_CHANGE_NOT_PROTECT_AFFECTED, BattleScript_SyrupBombTurnDmgEnd
	printfromtable gStatDownStringIds
	waitmessage B_WAIT_TIME_LONG
BattleScript_SyrupBombTurnDmgEnd:
	end2

BattleScript_EffectChillyReception::
	printstring STRINGID_PKMNTELLCHILLINGRECEPTIONJOKE
	waitmessage B_WAIT_TIME_LONG
	attackcanceler
	ppreduce
	jumpifhalfword CMP_COMMON_BITS, gBattleWeather, B_WEATHER_SUN_PRIMAL, BattleScript_EffectChillyReceptionBlockedByPrimalSun
	jumpifhalfword CMP_COMMON_BITS, gBattleWeather, B_WEATHER_RAIN_PRIMAL, BattleScript_EffectChillyReceptionBlockedByPrimalRain
	jumpifhalfword CMP_COMMON_BITS, gBattleWeather, B_WEATHER_STRONG_WINDS, BattleScript_EffectChillyReceptionBlockedByStrongWinds
	call BattleScript_EffectChillyReceptionPlayAnimation
	setsnow
	call BattleScript_MoveWeatherChangeRet
	goto BattleScript_MoveSwitch
BattleScript_EffectChillyReceptionPlayAnimation:
	attackstring
	attackanimation
	waitanimation
	return
BattleScript_EffectChillyReceptionBlockedByPrimalSun:
	call BattleScript_EffectChillyReceptionTrySwitchWeatherFailed
	call BattleScript_ExtremelyHarshSunlightWasNotLessenedRet
	goto BattleScript_MoveSwitch
BattleScript_EffectChillyReceptionBlockedByPrimalRain:
	call BattleScript_EffectChillyReceptionTrySwitchWeatherFailed
	call BattleScript_NoReliefFromHeavyRainRet
	goto BattleScript_MoveSwitch
BattleScript_EffectChillyReceptionBlockedByStrongWinds:
	call BattleScript_EffectChillyReceptionTrySwitchWeatherFailed
	call BattleScript_MysteriousAirCurrentBlowsOnRet
	goto BattleScript_MoveSwitch
BattleScript_EffectChillyReceptionTrySwitchWeatherFailed:
	jumpifbattletype BATTLE_TYPE_ARENA, BattleScript_FailedFromAtkString
	jumpifcantswitch SWITCH_IGNORE_ESCAPE_PREVENTION | BS_ATTACKER, BattleScript_FailedFromAtkString
	call BattleScript_EffectChillyReceptionPlayAnimation
	return

BattleScript_CheckPrimalWeather:
	jumpifhalfword CMP_COMMON_BITS, gBattleWeather, B_WEATHER_SUN_PRIMAL, BattleScript_ExtremelyHarshSunlightWasNotLessened
	jumpifhalfword CMP_COMMON_BITS, gBattleWeather, B_WEATHER_RAIN_PRIMAL, BattleScript_NoReliefFromHeavyRain
	jumpifhalfword CMP_COMMON_BITS, gBattleWeather, B_WEATHER_STRONG_WINDS, BattleScript_MysteriousAirCurrentBlowsOn
	return

BattleScript_MoveSwitch:
	jumpifbattletype BATTLE_TYPE_ARENA, BattleScript_MoveSwitchEnd
	jumpifcantswitch SWITCH_IGNORE_ESCAPE_PREVENTION | BS_ATTACKER, BattleScript_MoveSwitchEnd
	printstring STRINGID_PKMNWENTBACK
	waitmessage B_WAIT_TIME_SHORT
BattleScript_MoveSwitchOpenPartyScreen:
	openpartyscreen BS_ATTACKER, BattleScript_MoveSwitchEnd
	switchoutabilities BS_ATTACKER
	waitstate
	switchhandleorder BS_ATTACKER, 2
	returntoball BS_ATTACKER, FALSE
	getswitchedmondata BS_ATTACKER
	switchindataupdate BS_ATTACKER
	hpthresholds BS_ATTACKER
	trytoclearprimalweather
	printstring STRINGID_EMPTYSTRING3
	waitmessage 1
	printstring STRINGID_SWITCHINMON
	switchinanim BS_ATTACKER, TRUE
	waitstate
	switchineffects BS_ATTACKER
BattleScript_MoveSwitchEnd:
	end

BattleScript_EffectPledge::
	attackcanceler
	setpledge BattleScript_HitFromAccCheck
	attackstring
	pause B_WAIT_TIME_MED
	ppreduce
	printstring STRINGID_WAITINGFORPARTNERSMOVE
	waitmessage B_WAIT_TIME_LONG
	goto BattleScript_MoveEnd

BattleScript_EffectCombinedPledge_Water::
	call BattleScript_EffectHit_Pledge
	setpledgestatus BS_ATTACKER, SIDE_STATUS_RAINBOW
	pause B_WAIT_TIME_SHORTEST
	printstring STRINGID_ARAINBOWAPPEAREDONSIDE
	waitmessage B_WAIT_TIME_LONG
	playanimation BS_ATTACKER, B_ANIM_RAINBOW
	waitanimation
	goto BattleScript_MoveEnd

BattleScript_TheRainbowDisappeared::
	printstring STRINGID_THERAINBOWDISAPPEARED
	waitmessage B_WAIT_TIME_LONG
	end2

BattleScript_EffectCombinedPledge_Fire::
	call BattleScript_EffectHit_Pledge
	setpledgestatus BS_TARGET, SIDE_STATUS_SEA_OF_FIRE
	pause B_WAIT_TIME_SHORTEST
	printstring STRINGID_SEAOFFIREENVELOPEDSIDE
	waitmessage B_WAIT_TIME_LONG
	playanimation BS_TARGET, B_ANIM_SEA_OF_FIRE
	waitanimation
	goto BattleScript_MoveEnd

BattleScript_HurtByTheSeaOfFire::
	printstring STRINGID_HURTBYTHESEAOFFIRE
	waitmessage B_WAIT_TIME_LONG
	goto BattleScript_DoTurnDmg

BattleScript_TheSeaOfFireDisappeared::
	printstring STRINGID_THESEAOFFIREDISAPPEARED
	waitmessage B_WAIT_TIME_LONG
	end2

BattleScript_EffectCombinedPledge_Grass::
	call BattleScript_EffectHit_Pledge
	setpledgestatus BS_TARGET, SIDE_STATUS_SWAMP
	pause B_WAIT_TIME_SHORTEST
	printstring STRINGID_SWAMPENVELOPEDSIDE
	waitmessage B_WAIT_TIME_LONG
	playanimation BS_TARGET, B_ANIM_SWAMP
	waitanimation
	goto BattleScript_MoveEnd

BattleScript_TheSwampDisappeared::
	printstring STRINGID_THESWAMPDISAPPEARED
	waitmessage B_WAIT_TIME_LONG
	end2

BattleScript_EffectHit_Pledge::
	pause B_WAIT_TIME_MED
	printstring STRINGID_THETWOMOVESBECOMEONE
	waitmessage B_WAIT_TIME_LONG
	call BattleScript_EffectHit_RetFromAccCheck
	tryfaintmon BS_TARGET
	return

BattleScript_EffectSaltCure::
	call BattleScript_EffectHit_Ret
	tryfaintmon BS_TARGET
	jumpiffainted BS_TARGET, TRUE, BattleScript_EffectSaltCure_End
	applysaltcure BS_TARGET
	printstring STRINGID_TARGETISBEINGSALTCURED
	waitmessage B_WAIT_TIME_LONG
BattleScript_EffectSaltCure_End:
	goto BattleScript_MoveEnd

BattleScript_SaltCureExtraDamage::
	playanimation BS_TARGET, B_ANIM_SALT_CURE_DAMAGE, NULL
	waitanimation
	call BattleScript_HurtTarget_NoString
	printstring STRINGID_TARGETISHURTBYSALTCURE
	waitmessage B_WAIT_TIME_LONG
	end2

BattleScript_HurtTarget_NoString:
	orword gHitMarker, HITMARKER_IGNORE_SUBSTITUTE | HITMARKER_PASSIVE_DAMAGE
	healthbarupdate BS_TARGET
	datahpupdate BS_TARGET
	tryfaintmon BS_TARGET
	return

BattleScript_EffectCorrosiveGas::
	attackcanceler
	accuracycheck BattleScript_PrintMoveMissed, ACC_CURR_MOVE
	attackstring
	ppreduce
	jumpifsubstituteblocks BattleScript_CorrosiveGasFail
	jumpifcantloseitem BS_TARGET, BattleScript_CorrosiveGasFail
	attackanimation
	waitanimation
	jumpifability BS_TARGET, ABILITY_STICKY_HOLD, BattleScript_StickyHoldActivates
	setlastuseditem BS_TARGET
	removeitem BS_TARGET
	printstring STRINGID_PKMNITEMMELTED
	waitmessage B_WAIT_TIME_LONG
	goto BattleScript_MoveEnd

BattleScript_CorrosiveGasFail:
	pause B_WAIT_TIME_SHORT
	orhalfword gMoveResultFlags, MOVE_RESULT_FAILED
	printstring STRINGID_NOEFFECTONTARGET
	waitmessage B_WAIT_TIME_LONG
	goto BattleScript_MoveEnd

BattleScript_EffectTakeHeart::
	attackcanceler
	attackstring
	ppreduce
	cureifburnedparalysedorpoisoned BattleScript_CalmMindTryToRaiseStats
	attackanimation
	waitanimation
	updatestatusicon BS_ATTACKER
	printstring STRINGID_PKMNSTATUSNORMAL
	waitmessage B_WAIT_TIME_LONG
	jumpifstat BS_ATTACKER, CMP_LESS_THAN, STAT_SPATK, MAX_STAT_STAGE, BattleScript_CalmMindStatRaise
	jumpifstat BS_ATTACKER, CMP_LESS_THAN, STAT_SPDEF, MAX_STAT_STAGE, BattleScript_CalmMindStatRaise
	goto BattleScript_CantRaiseMultipleStats

BattleScript_EffectRevivalBlessing::
	attackcanceler
	attackstring
	ppreduce
	tryrevivalblessing BattleScript_ButItFailed
	attackanimation
	waitanimation
	printstring STRINGID_PKMNREVIVEDREADYTOFIGHT
	waitmessage B_WAIT_TIME_LONG
	jumpifbyte CMP_EQUAL, gBattleCommunication, TRUE, BattleScript_EffectRevivalBlessingSendOut
	goto BattleScript_MoveEnd

BattleScript_EffectRevivalBlessingSendOut:
	switchinanim BS_SCRIPTING, FALSE
	waitstate
	switchineffects BS_SCRIPTING
	goto BattleScript_MoveEnd

BattleScript_StealthRockActivates::
	setstealthrock BattleScript_MoveEnd
	printfromtable gDmgHazardsStringIds
	waitmessage B_WAIT_TIME_LONG
	return

BattleScript_SpikesActivates::
	trysetspikes BattleScript_MoveEnd
	printfromtable gDmgHazardsStringIds
	waitmessage B_WAIT_TIME_LONG
	return

BattleScript_EffectAttackUpUserAlly::
	jumpifnoally BS_ATTACKER, BattleScript_EffectAttackUp
	attackcanceler
	attackstring
	ppreduce
	jumpifstat BS_ATTACKER, CMP_NOT_EQUAL, STAT_ATK, MAX_STAT_STAGE, BattleScript_EffectAttackUpUserAlly_Works
	jumpifstat BS_ATTACKER_PARTNER, CMP_EQUAL, STAT_ATK, MAX_STAT_STAGE, BattleScript_ButItFailed
BattleScript_EffectAttackUpUserAlly_Works:
	attackanimation
	waitanimation
	setstatchanger STAT_ATK, 1, FALSE
	statbuffchange MOVE_EFFECT_AFFECTS_USER | STAT_CHANGE_ALLOW_PTR, BattleScript_EffectAttackUpUserAlly_TryAlly
	jumpifbyte CMP_EQUAL, cMULTISTRING_CHOOSER, B_MSG_STAT_WONT_INCREASE, BattleScript_EffectAttackUpUserAllyUser_PrintString
	setgraphicalstatchangevalues
	playanimation BS_ATTACKER, B_ANIM_STATS_CHANGE, sB_ANIM_ARG1
BattleScript_EffectAttackUpUserAllyUser_PrintString:
	printfromtable gStatUpStringIds
	waitmessage B_WAIT_TIME_LONG
BattleScript_EffectAttackUpUserAlly_TryAlly:
	setallytonexttarget BattleScript_EffectAttackUpUserAlly_TryAlly_
BattleScript_EffectAttackUpUserAlly_End:
	goto BattleScript_MoveEnd
BattleScript_EffectAttackUpUserAlly_TryAlly_:
	jumpifability BS_ATTACKER_PARTNER, ABILITY_SOUNDPROOF, BattleScript_EffectAttackUpUserAlly_TryAllyBlocked
	setstatchanger STAT_ATK, 1, FALSE
	statbuffchange STAT_CHANGE_ALLOW_PTR, BattleScript_EffectAttackUpUserAlly_End
	jumpifbyte CMP_NOT_EQUAL, cMULTISTRING_CHOOSER, B_MSG_STAT_WONT_INCREASE, BattleScript_EffectAttackUpUserAlly_AllyAnim
	pause B_WAIT_TIME_SHORTEST
	printstring STRINGID_TARGETSTATWONTGOHIGHER
	waitmessage B_WAIT_TIME_LONG
	goto BattleScript_EffectAttackUpUserAlly_End
BattleScript_EffectAttackUpUserAlly_AllyAnim:
	setgraphicalstatchangevalues
	playanimation BS_TARGET, B_ANIM_STATS_CHANGE, sB_ANIM_ARG1
	printfromtable gStatUpStringIds
	waitmessage B_WAIT_TIME_LONG
	goto BattleScript_EffectAttackUpUserAlly_End

BattleScript_EffectAttackUpUserAlly_TryAllyBlocked:
	copybyte sBATTLER, gBattlerTarget
	call BattleScript_AbilityPopUpTarget
	printstring STRINGID_PKMNSXBLOCKSY2
	waitmessage B_WAIT_TIME_LONG
	goto BattleScript_MoveEnd

BattleScript_EffectTeatime::
	attackcanceler
	attackstring
	ppreduce
	jumpifteanoberry BattleScript_ButItFailed
@ at least one battler is affected
	attackanimation
	waitanimation
	setbyte gBattlerTarget, 0
BattleScript_TeatimeLoop:
	jumpifrodaffected BS_TARGET, BattleScript_Teatimerod
	jumpifabsorbaffected BS_TARGET, BattleScript_Teatimesorb
	jumpifmotoraffected BS_TARGET, BattleScript_Teatimemotor
	jumpifteainvulnerable BS_TARGET, BattleScript_Teatimevul @ in semi-invulnerable state OR held item is not a Berry
	orword gHitMarker, HITMARKER_DISABLE_ANIMATION | HITMARKER_IGNORE_SUBSTITUTE | HITMARKER_IGNORE_DISGUISE
	setbyte sBERRY_OVERRIDE, TRUE   @ override the requirements for eating berries
	consumeberry BS_TARGET, TRUE  @ consume the berry, then restore the item from changedItems
	bicword gHitMarker, HITMARKER_DISABLE_ANIMATION | HITMARKER_IGNORE_SUBSTITUTE | HITMARKER_IGNORE_DISGUISE
	setbyte sBERRY_OVERRIDE, FALSE
	removeitem BS_TARGET
	moveendto MOVEEND_NEXT_TARGET
	jumpifnexttargetvalid BattleScript_TeatimeLoop
	moveendcase MOVEEND_CLEAR_BITS
	goto BattleScript_MoveEnd
BattleScript_Teatimevul:
	moveendto MOVEEND_NEXT_TARGET
	jumpifnexttargetvalid BattleScript_TeatimeLoop
	moveendcase MOVEEND_CLEAR_BITS
	goto BattleScript_MoveEnd
BattleScript_Teatimesorb:
	call BattleScript_AbilityPopUpTarget
	tryhealquarterhealth BS_TARGET BattleScript_Teatimesorb_end
	healthbarupdate BS_TARGET
	datahpupdate BS_TARGET
	printstring STRINGID_PKMNREGAINEDHEALTH
	waitmessage B_WAIT_TIME_LONG
BattleScript_Teatimesorb_end:
	moveendto MOVEEND_NEXT_TARGET
	jumpifnexttargetvalid BattleScript_TeatimeLoop
	moveendcase MOVEEND_CLEAR_BITS
	goto BattleScript_MoveEnd
BattleScript_Teatimerod:
	call BattleScript_AbilityPopUpTarget
	playstatchangeanimation BS_TARGET, BIT_SPATK, STAT_CHANGE_BY_TWO
	setstatchanger STAT_SPATK, 1, FALSE
	statbuffchange STAT_CHANGE_ALLOW_PTR, BattleScript_TeatimeBuffer
	jumpifbyte CMP_EQUAL, cMULTISTRING_CHOOSER, 0x2, BattleScript_TeatimeBuffer
	printfromtable gStatUpStringIds
	waitmessage 0x40
	moveendto MOVEEND_NEXT_TARGET
	jumpifnexttargetvalid BattleScript_TeatimeLoop
	moveendcase MOVEEND_CLEAR_BITS
	goto BattleScript_MoveEnd
BattleScript_Teatimemotor:
	call BattleScript_AbilityPopUpTarget
	playstatchangeanimation BS_TARGET, BIT_SPEED, STAT_CHANGE_BY_TWO
	setstatchanger STAT_SPEED, 1, FALSE
	statbuffchange STAT_CHANGE_ALLOW_PTR, BattleScript_TeatimeBuffer
	jumpifbyte CMP_EQUAL, cMULTISTRING_CHOOSER, 0x2, BattleScript_TeatimeBuffer
	printfromtable gStatUpStringIds
	waitmessage 0x40
	moveendto MOVEEND_NEXT_TARGET
	jumpifnexttargetvalid BattleScript_TeatimeLoop
	moveendcase MOVEEND_CLEAR_BITS
	goto BattleScript_MoveEnd
BattleScript_TeatimeBuffer:
	moveendto MOVEEND_NEXT_TARGET
	jumpifnexttargetvalid BattleScript_TeatimeLoop
	moveendcase MOVEEND_CLEAR_BITS
	goto BattleScript_MoveEnd

BattleScript_AffectionBasedEndurance::
	playanimation BS_TARGET, B_ANIM_AFFECTION_HANGED_ON
	printstring STRINGID_TARGETTOUGHEDITOUT
	waitmessage B_WAIT_TIME_LONG
	return

BattleScript_AffectionBasedStatusHeal::
	jumpifstatus BS_ATTACKER, STATUS1_POISON | STATUS1_TOXIC_POISON, BattleScript_AffectionBasedStatus_HealPoisonString
	jumpifstatus BS_ATTACKER, STATUS1_SLEEP, BattleScript_AffectionBasedStatus_HealSleepString
	jumpifstatus BS_ATTACKER, STATUS1_PARALYSIS, BattleScript_AffectionBasedStatus_HealParalysisString
	jumpifstatus BS_ATTACKER, STATUS1_BURN, BattleScript_AffectionBasedStatus_HealBurnString
	jumpifstatus BS_ATTACKER, STATUS1_FREEZE, BattleScript_AffectionBasedStatus_HealFreezeString
	jumpifstatus BS_ATTACKER, STATUS1_FROSTBITE, BattleScript_AffectionBasedStatus_HealFrostbiteString
	end2
BattleScript_AffectionBasedStatus_HealPoisonString:
	printstring STRINGID_ATTACKEREXPELLEDTHEPOISON
	goto BattleScript_AffectionBasedStatusHeal_Continue
BattleScript_AffectionBasedStatus_HealSleepString:
	printstring STRINGID_ATTACKERSHOOKITSELFAWAKE
	goto BattleScript_AffectionBasedStatusHeal_Continue
BattleScript_AffectionBasedStatus_HealParalysisString:
	printstring STRINGID_ATTACKERBROKETHROUGHPARALYSIS
	goto BattleScript_AffectionBasedStatusHeal_Continue
BattleScript_AffectionBasedStatus_HealBurnString:
	printstring STRINGID_ATTACKERHEALEDITSBURN
	goto BattleScript_AffectionBasedStatusHeal_Continue
BattleScript_AffectionBasedStatus_HealFreezeString:
	printstring STRINGID_ATTACKERMELTEDTHEICE
	goto BattleScript_AffectionBasedStatusHeal_Continue
BattleScript_AffectionBasedStatus_HealFrostbiteString:
	printstring STRINGID_ATTACKERHEALEDITSFROSTBITE
BattleScript_AffectionBasedStatusHeal_Continue:
	waitmessage B_WAIT_TIME_LONG
	clearstatus BS_ATTACKER
	waitstate
	updatestatusicon BS_ATTACKER
	waitstate
	end2

BattleScript_ShellTrapSetUp::
	flushtextbox
	playanimation BS_ATTACKER, B_ANIM_SHELL_TRAP_SETUP, NULL
	printstring STRINGID_PREPARESHELLTRAP
	waitmessage B_WAIT_TIME_LONG
	end3

BattleScript_EffectShellTrap::
	attackcanceler
	jumpifshelltrap BS_ATTACKER, BattleScript_HitFromAccCheck
	jumpifword CMP_COMMON_BITS, gHitMarker, HITMARKER_NO_ATTACKSTRING | HITMARKER_NO_PPDEDUCT, BattleScript_MoveEnd
	ppreduce
	printstring STRINGID_SHELLTRAPDIDNTWORK
	waitmessage B_WAIT_TIME_LONG
	goto BattleScript_MoveEnd

BattleScript_EffectMaxHp50Recoil::
	attackcanceler
	attackstring
	ppreduce
	accuracycheck BattleScript_SteelBeamMiss, ACC_CURR_MOVE
	call BattleScript_EffectHit_RetFromCritCalc
	jumpifability BS_ATTACKER, ABILITY_MAGIC_GUARD, BattleScript_SteelBeamAfterSelfDamage
	call BattleScript_SteelBeamSelfDamage
BattleScript_SteelBeamAfterSelfDamage::
	waitstate
	tryfaintmon BS_ATTACKER
	tryfaintmon BS_TARGET
	goto BattleScript_MoveEnd
BattleScript_SteelBeamMiss::
	pause B_WAIT_TIME_SHORT
	effectivenesssound
	resultmessage
	waitmessage B_WAIT_TIME_LONG
	jumpifability BS_ATTACKER, ABILITY_MAGIC_GUARD, BattleScript_MoveEnd
	bichalfword gMoveResultFlags, MOVE_RESULT_MISSED
	call BattleScript_SteelBeamSelfDamage
	orhalfword gMoveResultFlags, MOVE_RESULT_MISSED
	goto BattleScript_SteelBeamAfterSelfDamage

BattleScript_SteelBeamSelfDamage::
	dmg_1_2_attackerhp
	healthbarupdate BS_ATTACKER
	datahpupdate BS_ATTACKER
	return

BattleScript_EffectCourtChange::
	attackcanceler
	accuracycheck BattleScript_PrintMoveMissed, ACC_CURR_MOVE
	attackstring
	ppreduce
	swapsidestatuses
	attackanimation
	waitanimation
	printstring STRINGID_COURTCHANGE
	waitmessage B_WAIT_TIME_LONG
	goto BattleScript_MoveEnd

BattleScript_BeakBlastSetUp::
	setbeakblast BS_ATTACKER
	flushtextbox
	playanimation BS_ATTACKER, B_ANIM_BEAK_BLAST_SETUP, NULL
	printstring STRINGID_HEATUPBEAK
	waitmessage B_WAIT_TIME_LONG
	end3

BattleScript_BeakBlastBurn::
	setbyte cMULTISTRING_CHOOSER, 0
	copybyte gEffectBattler, gBattlerAttacker
	call BattleScript_MoveEffectBurn
	return

BattleScript_EffectSkyDrop::
	attackcanceler
	jumpifstatus2 BS_ATTACKER, STATUS2_MULTIPLETURNS, BattleScript_SkyDropTurn2
	ppreduce
	accuracycheck BattleScript_PrintMoveMissed, ACC_CURR_MOVE
	attackstring
	jumpifsubstituteblocks BattleScript_ButItFailed
	jumpiftargetally BattleScript_ButItFailed
	jumpifunder200 BS_TARGET, BattleScript_SkyDropWork
	pause B_WAIT_TIME_SHORT
	printstring STRINGID_TARGETTOOHEAVY
	waitmessage B_WAIT_TIME_LONG
	goto BattleScript_MoveEnd

BattleScript_SkyDropWork:
	setskydrop
	call BattleScript_FirstChargingTurnAfterAttackString
	goto BattleScript_MoveEnd
BattleScript_SkyDropTurn2:
	call BattleScript_TwoTurnMovesSecondTurnRet
	attackstring
	clearskydrop BattleScript_SkyDropChangedTarget
	jumpiftype BS_TARGET, TYPE_FLYING, BattleScript_SkyDropFlyingType
	goto BattleScript_HitFromCritCalc
BattleScript_SkyDropFlyingType:
	makevisible BS_TARGET
	printstring STRINGID_ITDOESNTAFFECT
	waitmessage B_WAIT_TIME_LONG
	makevisible BS_ATTACKER
	jumpifstatus2 BS_TARGET, STATUS2_CONFUSION, BattleScript_SkyDropFlyingAlreadyConfused
	jumpifstatus2 BS_TARGET, STATUS2_LOCK_CONFUSE, BattleScript_SkyDropFlyingConfuseLock
	goto BattleScript_MoveEnd
BattleScript_SkyDropChangedTarget:
	pause B_WAIT_TIME_SHORT
	orhalfword gMoveResultFlags, MOVE_RESULT_FAILED
	resultmessage
	waitmessage B_WAIT_TIME_LONG
	makevisible BS_ATTACKER
	goto BattleScript_MoveEnd

BattleScript_SkyDropFlyingConfuseLock:
	seteffectprimary MOVE_EFFECT_CONFUSION
BattleScript_SkyDropFlyingAlreadyConfused:
	clearstatusfromeffect BS_TARGET, MOVE_EFFECT_THRASH
	jumpifstatus2 BS_TARGET, STATUS2_CONFUSION, BattleScript_MoveEnd
	setbyte BS_ATTACKER, BS_TARGET
	goto BattleScript_ThrashConfuses

BattleScript_EffectFling::
	attackcanceler
	jumpifcantfling BS_ATTACKER, BattleScript_FailedFromAtkString
	setlastuseditem BS_ATTACKER
	accuracycheck BattleScript_FlingMissed, ACC_CURR_MOVE
	attackstring
	pause B_WAIT_TIME_SHORT
	printstring STRINGID_PKMNFLUNG
	waitmessage B_WAIT_TIME_SHORT
	ppreduce
	critcalc
	damagecalc
	adjustdamage
	removeitem BS_ATTACKER
	attackanimation
	waitanimation
	effectivenesssound
	hitanimation BS_TARGET
	waitstate
	healthbarupdate BS_TARGET
	datahpupdate BS_TARGET
	critmessage
	waitmessage B_WAIT_TIME_MED
	resultmessage
	waitmessage B_WAIT_TIME_MED
	jumpiflastuseditemberry BattleScript_EffectFlingConsumeBerry
	jumpifability BS_TARGET, ABILITY_SHIELD_DUST, BattleScript_FlingBlockedByShieldDust
	jumpiflastuseditemholdeffect BS_ATTACKER, HOLD_EFFECT_FLAME_ORB, BattleScript_FlingFlameOrb
	jumpiflastuseditemholdeffect BS_ATTACKER, HOLD_EFFECT_FLINCH, BattleScript_FlingFlinch
	jumpiflastuseditemholdeffect BS_ATTACKER, HOLD_EFFECT_LIGHT_BALL, BattleScript_FlingLightBall
	jumpiflastuseditemholdeffect BS_ATTACKER, HOLD_EFFECT_MENTAL_HERB, BattleScript_FlingMentalHerb
	jumpiflastuseditemholdeffect BS_ATTACKER, HOLD_EFFECT_POISON_POWER, BattleScript_FlingPoisonBarb
	jumpiflastuseditemholdeffect BS_ATTACKER, HOLD_EFFECT_TOXIC_ORB, BattleScript_FlingToxicOrb
	jumpiflastuseditemholdeffect BS_ATTACKER, HOLD_EFFECT_RESTORE_STATS, BattleScript_FlingWhiteHerb
	goto BattleScript_FlingEnd
BattleScript_EffectFlingConsumeBerry:
	savebattleritem BS_TARGET
	battleritemtolastuseditem BS_TARGET
	setbyte sBERRY_OVERRIDE, 1 @ override the requirements for eating berries
	orword gHitMarker, HITMARKER_DISABLE_ANIMATION
	consumeberry BS_TARGET, TRUE
	bicword gHitMarker, HITMARKER_DISABLE_ANIMATION
	setbyte sBERRY_OVERRIDE, 0
	restorebattleritem BS_TARGET
BattleScript_FlingEnd:
	tryfaintmon BS_TARGET
	trysymbiosis
	goto BattleScript_MoveEnd

BattleScript_FlingFailConsumeItem::
	removeitem BS_ATTACKER
	goto BattleScript_FailedFromAtkString

BattleScript_FlingBlockedByShieldDust::
	printstring STRINGID_ITEMWASUSEDUP
	waitmessage B_WAIT_TIME_LONG
	goto BattleScript_FlingEnd

BattleScript_FlingFlameOrb:
	seteffectsecondary MOVE_EFFECT_BURN
	goto BattleScript_FlingEnd
BattleScript_FlingFlinch:
	seteffectsecondary MOVE_EFFECT_FLINCH
	goto BattleScript_FlingEnd
BattleScript_FlingLightBall:
	seteffectsecondary MOVE_EFFECT_PARALYSIS
	goto BattleScript_FlingEnd
BattleScript_FlingMentalHerb:
	curecertainstatuses BS_TARGET
	savetarget
	copybyte gBattlerAttacker, gBattlerTarget
	playanimation BS_ATTACKER, B_ANIM_HELD_ITEM_EFFECT, NULL
	printfromtable gMentalHerbCureStringIds
	waitmessage B_WAIT_TIME_LONG
	updatestatusicon BS_ATTACKER
	restoretarget
	goto BattleScript_FlingEnd
BattleScript_FlingPoisonBarb:
	seteffectsecondary MOVE_EFFECT_POISON
	goto BattleScript_FlingEnd
BattleScript_FlingToxicOrb:
	seteffectsecondary MOVE_EFFECT_TOXIC
	goto BattleScript_FlingEnd
BattleScript_FlingWhiteHerb:
	tryresetnegativestatstages BS_TARGET
	swapattackerwithtarget
	printstring STRINGID_PKMNSTATUSNORMAL
	waitmessage B_WAIT_TIME_MED
	swapattackerwithtarget
	goto BattleScript_FlingEnd

BattleScript_FlingMissed:
	removeitem BS_ATTACKER
	attackstring
	ppreduce
	goto BattleScript_MoveMissedPause

BattleScript_EffectShellSideArm::
	shellsidearmcheck
	goto BattleScript_EffectHit

BattleScript_EffectPhotonGeyser::
	setphotongeysercategory
	goto BattleScript_EffectHit

BattleScript_EffectAuraWheel:: @ Aura Wheel can only be used by Morpeko
	jumpifspecies BS_ATTACKER, SPECIES_MORPEKO_FULL_BELLY, BattleScript_EffectHit
	jumpifspecies BS_ATTACKER, SPECIES_MORPEKO_HANGRY, BattleScript_EffectHit
	goto BattleScript_PokemonCantUseTheMove

BattleScript_EffectClangorousSoul::
	attackcanceler
	attackstring
	ppreduce
	cutonethirdhpraisestats BattleScript_ButItFailed
	orword gHitMarker, HITMARKER_IGNORE_SUBSTITUTE | HITMARKER_IGNORE_BIDE | HITMARKER_PASSIVE_DAMAGE | HITMARKER_IGNORE_DISGUISE
	attackanimation
	waitanimation
	healthbarupdate BS_ATTACKER
	datahpupdate BS_ATTACKER
	call BattleScript_AllStatsUp
	goto BattleScript_MoveEnd

BattleScript_EffectOctolock::
	attackcanceler
	jumpifsubstituteblocks BattleScript_FailedFromAtkString
	accuracycheck BattleScript_PrintMoveMissed, ACC_CURR_MOVE
	attackstring
	ppreduce
	trysetoctolock BS_TARGET, BattleScript_ButItFailed
	attackanimation
	waitanimation
	printstring STRINGID_CANTESCAPEBECAUSEOFCURRENTMOVE
	waitmessage B_WAIT_TIME_LONG
	goto BattleScript_MoveEnd

BattleScript_OctolockEndTurn::
	playstatchangeanimation BS_ATTACKER, BIT_DEF | BIT_SPDEF, STAT_CHANGE_NEGATIVE
	setstatchanger STAT_DEF, 1, TRUE
	statbuffchange STAT_CHANGE_ALLOW_PTR | STAT_CHANGE_NOT_PROTECT_AFFECTED, BattleScript_OctolockTryLowerSpDef
BattleScript_OctolockTryLowerDef:
	printfromtable gStatDownStringIds
	waitmessage B_WAIT_TIME_LONG
BattleScript_OctolockTryLowerSpDef:
	setstatchanger STAT_SPDEF, 1, TRUE
	statbuffchange STAT_CHANGE_ALLOW_PTR | STAT_CHANGE_NOT_PROTECT_AFFECTED, BattleScript_OctlockTurnDmgEnd
BattleScript_OctolockTurnDmgPrintMsg:
	printfromtable gStatDownStringIds
	waitmessage B_WAIT_TIME_LONG
BattleScript_OctlockTurnDmgEnd:
	end2

BattleScript_EffectPoltergeist::
	attackcanceler
	attackstring
	ppreduce
	checkpoltergeist BS_TARGET, BattleScript_ButItFailed
	printstring STRINGID_ABOUTTOUSEPOLTERGEIST
	waitmessage B_WAIT_TIME_LONG
	goto BattleScript_HitFromCritCalc

BattleScript_EffectTarShot::
	attackcanceler
	jumpifsubstituteblocks BattleScript_FailedFromAtkString
	accuracycheck BattleScript_PrintMoveMissed, ACC_CURR_MOVE
	cantarshotwork BS_TARGET, BattleScript_FailedFromAtkString
	attackstring
	ppreduce
	setstatchanger STAT_SPEED, 1, TRUE
	attackanimation
	waitanimation
	statbuffchange STAT_CHANGE_ALLOW_PTR, BattleScript_TryTarShot
	setgraphicalstatchangevalues
	playanimation BS_TARGET, B_ANIM_STATS_CHANGE, sB_ANIM_ARG1
	printfromtable gStatDownStringIds
	waitmessage B_WAIT_TIME_LONG
BattleScript_TryTarShot:
	trytarshot BS_TARGET, BattleScript_MoveEnd
	printstring STRINGID_PKMNBECAMEWEAKERTOFIRE
	waitmessage B_WAIT_TIME_LONG
	goto BattleScript_MoveEnd

BattleScript_EffectNoRetreat::
	attackcanceler
	accuracycheck BattleScript_PrintMoveMissed, ACC_CURR_MOVE
	attackstring
	ppreduce
	trynoretreat BS_TARGET, BattleScript_ButItFailed
	attackanimation
	waitanimation
	call BattleScript_AllStatsUp
	jumpifstatus2 BS_TARGET, STATUS2_ESCAPE_PREVENTION, BattleScript_MoveEnd
	seteffectprimary MOVE_EFFECT_PREVENT_ESCAPE | MOVE_EFFECT_AFFECTS_USER
	printstring STRINGID_CANTESCAPEDUETOUSEDMOVE
	waitmessage B_WAIT_TIME_LONG
	goto BattleScript_MoveEnd

BattleScript_BothCanNoLongerEscape::
	printstring STRINGID_BOTHCANNOLONGERESCAPE
	waitmessage B_WAIT_TIME_LONG
	return

BattleScript_EffectHyperspaceFury::
	jumpifspecies BS_ATTACKER, SPECIES_HOOPA_UNBOUND, BattleScript_EffectHyperspaceFuryUnbound
	jumpifspecies BS_ATTACKER, SPECIES_HOOPA_CONFINED, BattleScript_ButHoopaCantUseIt
	goto BattleScript_PokemonCantUseTheMove

BattleScript_EffectHyperspaceFuryUnbound::
	attackcanceler
	accuracycheck BattleScript_PrintMoveMissed, ACC_CURR_MOVE
	attackstring
	pause B_WAIT_TIME_LONG
	ppreduce
	seteffectprimary MOVE_EFFECT_FEINT
	goto BattleScript_HitFromCritCalc

BattleScript_ButHoopaCantUseIt:
	printstring STRINGID_BUTHOOPACANTUSEIT
	waitmessage B_WAIT_TIME_LONG
	goto BattleScript_MoveEnd

BattleScript_HyperspaceFuryRemoveProtect::
	printstring STRINGID_BROKETHROUGHPROTECTION
	waitmessage B_WAIT_TIME_LONG
	return

BattleScript_EffectPlasmaFists::
	call BattleScript_EffectHit_Ret
	tryfaintmon BS_TARGET
	orword gFieldStatuses, STATUS_FIELD_ION_DELUGE
	printstring STRINGID_IONDELUGEON
	waitmessage B_WAIT_TIME_LONG
	goto BattleScript_MoveEnd

BattleScript_EffectSparklySwirl::
	call BattleScript_EffectHit_Ret
	tryfaintmon BS_TARGET
	healpartystatus
	waitstate
	updatestatusicon BS_ATTACKER_WITH_PARTNER
	waitstate
	goto BattleScript_MoveEnd

BattleScript_EffectFreezyFrost::
	call BattleScript_EffectHit_Ret
	tryfaintmon BS_TARGET
	normalisebuffs
	printstring STRINGID_STATCHANGESGONE
	waitmessage B_WAIT_TIME_LONG
	goto BattleScript_MoveEnd

BattleScript_EffectSappySeed::
	jumpifstatus3 BS_TARGET, STATUS3_LEECHSEED, BattleScript_EffectHit
	call BattleScript_EffectHit_Ret
	tryfaintmon BS_TARGET
	jumpifhasnohp BS_TARGET, BattleScript_MoveEnd
	setseeded
	printfromtable gLeechSeedStringIds
	waitmessage B_WAIT_TIME_LONG
	goto BattleScript_MoveEnd

BattleScript_EffectBaddyBad::
	jumpifsideaffecting BS_ATTACKER, SIDE_STATUS_REFLECT, BattleScript_EffectHit
	call BattleScript_EffectHit_Ret
	tryfaintmon BS_TARGET
	setreflect
	printfromtable gReflectLightScreenSafeguardStringIds
	waitmessage B_WAIT_TIME_LONG
	goto BattleScript_MoveEnd

BattleScript_EffectGlitzyGlow::
	jumpifsideaffecting BS_ATTACKER, SIDE_STATUS_LIGHTSCREEN, BattleScript_EffectHit
	call BattleScript_EffectHit_Ret
	tryfaintmon BS_TARGET
	setlightscreen
	printfromtable gReflectLightScreenSafeguardStringIds
	waitmessage B_WAIT_TIME_LONG
	goto BattleScript_MoveEnd

BattleScript_EffectStuffCheeks::
	attackcanceler
	attackstring
	ppreduce
	jumpifnotberry BS_ATTACKER, BattleScript_ButItFailed
	attackanimation
	waitanimation
BattleScript_StuffCheeksEatBerry:
	setbyte sBERRY_OVERRIDE, 1
	orword gHitMarker, HITMARKER_DISABLE_ANIMATION
	consumeberry BS_ATTACKER, TRUE
	bicword gHitMarker, HITMARKER_DISABLE_ANIMATION
	setbyte sBERRY_OVERRIDE, 0
	removeitem BS_ATTACKER
	setstatchanger STAT_DEF, 2, FALSE
	statbuffchange MOVE_EFFECT_AFFECTS_USER | STAT_CHANGE_ALLOW_PTR, BattleScript_StuffCheeksEnd
	setgraphicalstatchangevalues
	jumpifbyte CMP_EQUAL, cMULTISTRING_CHOOSER, B_MSG_STAT_WONT_INCREASE, BattleScript_StuffCheeksEnd @ cant raise def
	playanimation BS_ATTACKER, B_ANIM_STATS_CHANGE, sB_ANIM_ARG1
	printfromtable gStatUpStringIds
	waitmessage B_WAIT_TIME_LONG
BattleScript_StuffCheeksEnd:
	goto BattleScript_MoveEnd

BattleScript_EffectDecorate::
	attackcanceler
	accuracycheck BattleScript_PrintMoveMissed, ACC_CURR_MOVE
	attackstring
	ppreduce
	jumpifstat BS_TARGET, CMP_NOT_EQUAL, STAT_ATK, 12, BattleScript_DecorateBoost
	jumpifstat BS_TARGET, CMP_NOT_EQUAL, STAT_SPATK, 12, BattleScript_DecorateBoost
	goto BattleScript_ButItFailed
BattleScript_DecorateBoost:
	attackanimation
	waitanimation
	setbyte sSTAT_ANIM_PLAYED, FALSE
	playstatchangeanimation BS_TARGET, BIT_ATK | BIT_SPATK, 0x0
	setstatchanger STAT_ATK, 2, FALSE
	statbuffchange STAT_CHANGE_ALLOW_PTR | STAT_CHANGE_NOT_PROTECT_AFFECTED, BattleScript_DecorateBoostSpAtk
	jumpifbyte CMP_EQUAL, cMULTISTRING_CHOOSER, 0x2, BattleScript_DecorateBoostSpAtk
	printfromtable gStatUpStringIds
	waitmessage B_WAIT_TIME_LONG
BattleScript_DecorateBoostSpAtk:
	setstatchanger STAT_SPATK, 2, FALSE
	statbuffchange STAT_CHANGE_ALLOW_PTR | STAT_CHANGE_NOT_PROTECT_AFFECTED, BattleScript_MoveEnd
	jumpifbyte CMP_EQUAL, cMULTISTRING_CHOOSER, 0x2, BattleScript_MoveEnd
	printfromtable gStatUpStringIds
	waitmessage B_WAIT_TIME_LONG
	goto BattleScript_MoveEnd

BattleScript_EffectCoaching::
	attackcanceler
	attackstring
	ppreduce
	jumpifnoally BS_ATTACKER, BattleScript_ButItFailed
	copybyte gBattlerTarget, gBattlerAttacker
	setallytonexttarget EffectCoaching_CheckAllyStats
	goto BattleScript_ButItFailed
EffectCoaching_CheckAllyStats:
	jumpifstat BS_TARGET, CMP_NOT_EQUAL, STAT_ATK, MAX_STAT_STAGE, BattleScript_CoachingWorks
	jumpifstat BS_TARGET, CMP_NOT_EQUAL, STAT_DEF, MAX_STAT_STAGE, BattleScript_CoachingWorks
	goto BattleScript_ButItFailed   @ ally at max atk, def
BattleScript_CoachingWorks:
	attackanimation
	waitanimation
	setbyte sSTAT_ANIM_PLAYED, FALSE
	playstatchangeanimation BS_TARGET, BIT_ATK | BIT_DEF, 0x0
	setstatchanger STAT_ATK, 1, FALSE
	statbuffchange STAT_CHANGE_ALLOW_PTR | STAT_CHANGE_NOT_PROTECT_AFFECTED, BattleScript_CoachingBoostDef
	jumpifbyte CMP_EQUAL, cMULTISTRING_CHOOSER, 0x2, BattleScript_CoachingBoostDef
	printfromtable gStatUpStringIds
	waitmessage B_WAIT_TIME_LONG
BattleScript_CoachingBoostDef:
	setstatchanger STAT_DEF, 1, FALSE
	statbuffchange STAT_CHANGE_ALLOW_PTR | STAT_CHANGE_NOT_PROTECT_AFFECTED, BattleScript_MoveEnd
	jumpifbyte CMP_EQUAL, cMULTISTRING_CHOOSER, 0x2, BattleScript_MoveEnd
	printfromtable gStatUpStringIds
	waitmessage B_WAIT_TIME_LONG
	goto BattleScript_MoveEnd

BattleScript_EffectJungleHealing::
	attackcanceler
	attackstring
	ppreduce
	jumpifteamhealthy BS_ATTACKER, BattleScript_ButItFailed
	attackanimation
	waitanimation
	copybyte gBattlerTarget, gBattlerAttacker
	setbyte gBattleCommunication, 0
JungleHealing_RestoreTargetHealth:
	copybyte gBattlerAttacker, gBattlerTarget
	tryhealquarterhealth BS_TARGET, BattleScript_JungleHealing_TryCureStatus
	orword gHitMarker, HITMARKER_IGNORE_SUBSTITUTE
	healthbarupdate BS_TARGET
	datahpupdate BS_TARGET
	printstring STRINGID_PKMNREGAINEDHEALTH
	waitmessage B_WAIT_TIME_LONG
BattleScript_JungleHealing_TryCureStatus:
	jumpifmove MOVE_LIFE_DEW, BattleScript_JungleHealingTryRestoreAlly  @ life dew only heals
	jumpifstatus BS_TARGET, STATUS1_ANY, BattleScript_JungleHealingCureStatus
	goto BattleScript_JungleHealingTryRestoreAlly
BattleScript_JungleHealingCureStatus:
	curestatus BS_TARGET
	updatestatusicon BS_TARGET
	printstring STRINGID_PKMNSTATUSNORMAL
	waitmessage B_WAIT_TIME_LONG
BattleScript_JungleHealingTryRestoreAlly:
	jumpifbyte CMP_NOT_EQUAL, gBattleCommunication, 0x0, BattleScript_MoveEnd
	addbyte gBattleCommunication, 1
	jumpifnoally BS_TARGET, BattleScript_MoveEnd
	setallytonexttarget JungleHealing_RestoreTargetHealth
	goto BattleScript_MoveEnd

BattleScript_EffectRelicSong::
	call BattleScript_EffectHit_Ret
	tryfaintmon BS_TARGET
	moveendall
	tryrelicsong
	end

BattleScript_EffectAllySwitch::
	attackcanceler
	accuracycheck BattleScript_PrintMoveMissed, ACC_CURR_MOVE
	attackstring
	ppreduce
	jumpifnoally BS_ATTACKER, BattleScript_ButItFailed
	allyswitchfailchance BattleScript_ButItFailed
	attackanimation
	waitanimation
	@ The actual data/gfx swap happens in the move animation. Here it's just the gBattlerAttacker / scripting battler change
	allyswitchswapbattlers
	printstring STRINGID_ALLYSWITCHPOSITION
	waitmessage B_WAIT_TIME_LONG
	goto BattleScript_MoveEnd

BattleScript_EffectFairyLock::
	attackcanceler
	accuracycheck BattleScript_PrintMoveMissed, ACC_CURR_MOVE
	attackstring
	ppreduce
	trysetfairylock BattleScript_ButItFailed
	attackanimation
	waitanimation
	printstring STRINGID_NOONEWILLBEABLETORUNAWAY
	waitmessage B_WAIT_TIME_LONG
	goto BattleScript_MoveEnd

BattleScript_FailIfNotArgType::
	attackcanceler
	attackstring
	ppreduce
	jumpifnotcurrentmoveargtype BS_ATTACKER, BattleScript_ButItFailed
	accuracycheck BattleScript_PrintMoveMissed, ACC_CURR_MOVE
	goto BattleScript_HitFromCritCalc

BattleScript_RemoveFireType::
	printstring STRINGID_ATTACKERLOSTFIRETYPE
	waitmessage B_WAIT_TIME_LONG
	return

BattleScript_RemoveElectricType::
	printstring STRINGID_ATTACKERLOSTELECTRICTYPE
	waitmessage B_WAIT_TIME_LONG
	return

BattleScript_RemoveGenericType::
	printstring STRINGID_ATTACKERLOSTITSTYPE
	waitmessage B_WAIT_TIME_LONG
	return

BattleScript_DefDown::
	modifybattlerstatstage BS_TARGET, STAT_DEF, DECREASE, 1, BattleScript_DefDown_Ret, ANIM_ON
BattleScript_DefDown_Ret:
	return

BattleScript_EffectPurify::
	attackcanceler
	attackstring
	ppreduce
	accuracycheck BattleScript_ButItFailed, NO_ACC_CALC_CHECK_LOCK_ON
	jumpifstatus BS_TARGET, STATUS1_ANY, BattleScript_PurifyWorks
	goto BattleScript_ButItFailed
BattleScript_PurifyWorks:
	attackanimation
	waitanimation
	curestatus BS_TARGET
	updatestatusicon BS_TARGET
	printstring STRINGID_ATTACKERCUREDTARGETSTATUS
	waitmessage B_WAIT_TIME_LONG
	tryhealhalfhealth BattleScript_AlreadyAtFullHp, BS_ATTACKER
	goto BattleScript_RestoreHp

BattleScript_EffectStrengthSap::
	setstatchanger STAT_ATK, 1, TRUE
	attackcanceler
	jumpifsubstituteblocks BattleScript_FailedFromAtkString
	accuracycheck BattleScript_PrintMoveMissed, ACC_CURR_MOVE
	attackstring
	ppreduce
	jumpifstat BS_TARGET, CMP_NOT_EQUAL, STAT_ATK, MIN_STAT_STAGE, BattleScript_StrengthSapTryLower
	pause B_WAIT_TIME_SHORT
	statbuffchange STAT_CHANGE_ALLOW_PTR, BattleScript_MoveEnd
	printfromtable gStatDownStringIds
	waitmessage B_WAIT_TIME_LONG
	goto BattleScript_MoveEnd
BattleScript_StrengthSapTryLower:
	getstatvalue BS_TARGET, STAT_ATK
	jumpiffullhp BS_ATTACKER, BattleScript_StrengthSapMustLower
	attackanimation
	waitanimation
	statbuffchange STAT_CHANGE_ALLOW_PTR, BattleScript_StrengthSapHp
	jumpifbyte CMP_EQUAL, cMULTISTRING_CHOOSER, B_MSG_STAT_FELL_EMPTY, BattleScript_StrengthSapHp
BattleScript_StrengthSapLower:
	setgraphicalstatchangevalues
	playanimation BS_TARGET, B_ANIM_STATS_CHANGE, sB_ANIM_ARG1
	printfromtable gStatDownStringIds
	waitmessage B_WAIT_TIME_LONG
	goto BattleScript_StrengthSapHp
@ Drain HP without lowering a stat
BattleScript_StrengthSapTryHp:
	jumpiffullhp BS_ATTACKER, BattleScript_ButItFailed
	attackanimation
	waitanimation
BattleScript_StrengthSapHp:
	jumpifability BS_TARGET, ABILITY_LIQUID_OOZE, BattleScript_StrengthSapManipulateDmg
	jumpifstatus3 BS_ATTACKER, STATUS3_HEAL_BLOCK, BattleScript_MoveEnd
	jumpiffullhp BS_ATTACKER, BattleScript_MoveEnd
BattleScript_StrengthSapManipulateDmg:
	manipulatedamage DMG_BIG_ROOT
	orword gHitMarker, HITMARKER_IGNORE_SUBSTITUTE
	jumpifability BS_TARGET, ABILITY_LIQUID_OOZE, BattleScript_StrengthSapLiquidOoze
	healthbarupdate BS_ATTACKER
	datahpupdate BS_ATTACKER
	printstring STRINGID_PKMNENERGYDRAINED
	waitmessage B_WAIT_TIME_LONG
	goto BattleScript_MoveEnd
BattleScript_StrengthSapLiquidOoze:
	call BattleScript_AbilityPopUpTarget
	manipulatedamage DMG_CHANGE_SIGN
	setbyte cMULTISTRING_CHOOSER, B_MSG_ABSORB_OOZE
	healthbarupdate BS_ATTACKER
	datahpupdate BS_ATTACKER
	printfromtable gAbsorbDrainStringIds
	waitmessage B_WAIT_TIME_LONG
	tryfaintmon BS_ATTACKER
	goto BattleScript_MoveEnd
BattleScript_StrengthSapMustLower:
	statbuffchange STAT_CHANGE_ALLOW_PTR, BattleScript_MoveEnd
	jumpifbyte CMP_EQUAL, cMULTISTRING_CHOOSER, B_MSG_STAT_FELL_EMPTY, BattleScript_MoveEnd
	attackanimation
	waitanimation
	goto BattleScript_StrengthSapLower

BattleScript_MoveEffectIncinerate::
	printstring STRINGID_INCINERATEBURN
	waitmessage B_WAIT_TIME_LONG
	return

BattleScript_MoveEffectBugBite::
	printstring STRINGID_BUGBITE
	waitmessage B_WAIT_TIME_LONG
	orword gHitMarker, HITMARKER_DISABLE_ANIMATION
	setbyte sBERRY_OVERRIDE, 1   @ override the requirements for eating berries
	savetarget
	consumeberry BS_ATTACKER, FALSE
	bicword gHitMarker, HITMARKER_DISABLE_ANIMATION
	setbyte sBERRY_OVERRIDE, 0
	trysymbiosis
	restoretarget
	return

BattleScript_MoveEffectCoreEnforcer::
	setgastroacid BattleScript_CoreEnforcerRet
	printstring STRINGID_PKMNSABILITYSUPPRESSED
	waitmessage B_WAIT_TIME_LONG
	trytoclearprimalweather
	tryrevertweatherform
	flushtextbox
BattleScript_CoreEnforcerRet:
	return

BattleScript_EffectLaserFocus::
	attackcanceler
	attackstring
	ppreduce
	setuserstatus3 STATUS3_LASER_FOCUS, BattleScript_ButItFailed
	attackanimation
	waitanimation
	printstring STRINGID_LASERFOCUS
	waitmessage B_WAIT_TIME_LONG
	goto BattleScript_MoveEnd

BattleScript_VCreateStatLoss::
	jumpifstat BS_ATTACKER, CMP_GREATER_THAN, STAT_DEF, MIN_STAT_STAGE, BattleScript_VCreateStatAnim
	jumpifstat BS_ATTACKER, CMP_GREATER_THAN, STAT_SPDEF, MIN_STAT_STAGE, BattleScript_VCreateStatAnim
	jumpifstat BS_ATTACKER, CMP_EQUAL, STAT_SPEED, MIN_STAT_STAGE, BattleScript_VCreateStatLossRet
BattleScript_VCreateStatAnim:
	setbyte sSTAT_ANIM_PLAYED, FALSE
	playstatchangeanimation BS_ATTACKER, BIT_DEF | BIT_SPDEF | BIT_SPEED, STAT_CHANGE_NEGATIVE | STAT_CHANGE_CANT_PREVENT
	setstatchanger STAT_DEF, 1, TRUE
	statbuffchange MOVE_EFFECT_AFFECTS_USER | STAT_CHANGE_NOT_PROTECT_AFFECTED | MOVE_EFFECT_CERTAIN, BattleScript_VCreateTrySpDef
	jumpifbyte CMP_EQUAL, cMULTISTRING_CHOOSER, B_MSG_STAT_WONT_DECREASE, BattleScript_VCreateTrySpDef
	printfromtable gStatDownStringIds
	waitmessage B_WAIT_TIME_LONG
BattleScript_VCreateTrySpDef:
	setstatchanger STAT_SPDEF, 1, TRUE
	statbuffchange MOVE_EFFECT_AFFECTS_USER | STAT_CHANGE_NOT_PROTECT_AFFECTED | MOVE_EFFECT_CERTAIN, BattleScript_VCreateTrySpeed
	jumpifbyte CMP_EQUAL, cMULTISTRING_CHOOSER, B_MSG_STAT_WONT_DECREASE, BattleScript_VCreateTrySpeed
	printfromtable gStatDownStringIds
	waitmessage B_WAIT_TIME_LONG
BattleScript_VCreateTrySpeed:
	setstatchanger STAT_SPEED, 1, TRUE
	statbuffchange MOVE_EFFECT_AFFECTS_USER | STAT_CHANGE_NOT_PROTECT_AFFECTED | MOVE_EFFECT_CERTAIN, BattleScript_VCreateStatLossRet
	jumpifbyte CMP_EQUAL, cMULTISTRING_CHOOSER, B_MSG_STAT_WONT_DECREASE, BattleScript_VCreateStatLossRet
	printfromtable gStatDownStringIds
	waitmessage B_WAIT_TIME_LONG
BattleScript_VCreateStatLossRet:
	return

BattleScript_SpectralThiefSteal::
	printstring STRINGID_SPECTRALTHIEFSTEAL
	waitmessage B_WAIT_TIME_LONG
	setbyte sB_ANIM_ARG2, 0
	playanimation BS_ATTACKER, B_ANIM_STATS_CHANGE, sB_ANIM_ARG1
	spectralthiefprintstats
	return

BattleScript_EffectPartingShot::
	attackcanceler
	attackstring
	ppreduce
	jumpifstat BS_TARGET, CMP_GREATER_THAN, STAT_ATK, MIN_STAT_STAGE, BattleScript_EffectPartingShotTryAtk
	jumpifstat BS_TARGET, CMP_EQUAL, STAT_SPATK, MIN_STAT_STAGE, BattleScript_CantLowerMultipleStats
BattleScript_EffectPartingShotTryAtk:
	accuracycheck BattleScript_PrintMoveMissed, ACC_CURR_MOVE
	attackanimation
	waitanimation
	setbyte sSTAT_ANIM_PLAYED, FALSE
	playstatchangeanimation BS_TARGET, BIT_ATK | BIT_SPATK, STAT_CHANGE_NEGATIVE | STAT_CHANGE_MULTIPLE_STATS
	playstatchangeanimation BS_TARGET, BIT_ATK, STAT_CHANGE_NEGATIVE
	setstatchanger STAT_ATK, 1, TRUE
	statbuffchange STAT_CHANGE_ALLOW_PTR, BattleScript_EffectPartingShotTrySpAtk
	printfromtable gStatDownStringIds
	waitmessage B_WAIT_TIME_LONG
BattleScript_EffectPartingShotTrySpAtk:
	playstatchangeanimation BS_TARGET, BIT_SPATK, STAT_CHANGE_NEGATIVE
	setstatchanger STAT_SPATK, 1, TRUE
	statbuffchange STAT_CHANGE_ALLOW_PTR, BattleScript_EffectPartingShotSwitch
	printfromtable gStatDownStringIds
	waitmessage B_WAIT_TIME_LONG
BattleScript_EffectPartingShotSwitch:
	moveendall
	goto BattleScript_MoveSwitch
BattleScript_PartingShotEnd:
	end

BattleScript_EffectPowder::
	attackcanceler
	accuracycheck BattleScript_PrintMoveMissed, NO_ACC_CALC_CHECK_LOCK_ON
	attackstring
	ppreduce
	jumpifstatus2 BS_TARGET, STATUS2_POWDER, BattleScript_ButItFailed
	setpowder BS_TARGET
	attackanimation
	waitanimation
	printstring STRINGID_COVEREDINPOWDER
	waitmessage B_WAIT_TIME_LONG
	goto BattleScript_MoveEnd

BattleScript_EffectAromaticMist::
	attackcanceler
	attackstring
	ppreduce
	jumpifbyteequal gBattlerTarget, gBattlerAttacker, BattleScript_ButItFailed
	jumpiftargetally BattleScript_EffectAromaticMistWorks
	goto BattleScript_ButItFailed
BattleScript_EffectAromaticMistWorks:
	setstatchanger STAT_SPDEF, 1, FALSE
	statbuffchange STAT_CHANGE_ALLOW_PTR, BattleScript_EffectAromaticMistEnd
	jumpifbyte CMP_NOT_EQUAL, cMULTISTRING_CHOOSER, B_MSG_STAT_WONT_INCREASE, BattleScript_AromaticMistAnim
	pause B_WAIT_TIME_SHORTEST
	printstring STRINGID_TARGETSTATWONTGOHIGHER
	waitmessage B_WAIT_TIME_LONG
	goto BattleScript_EffectAromaticMistEnd
BattleScript_AromaticMistAnim:
	attackanimation
	waitanimation
	setgraphicalstatchangevalues
	playanimation BS_TARGET, B_ANIM_STATS_CHANGE, sB_ANIM_ARG1
	printfromtable gStatUpStringIds
	waitmessage B_WAIT_TIME_LONG
BattleScript_EffectAromaticMistEnd:
	goto BattleScript_MoveEnd

BattleScript_EffectMagneticFlux::
	attackcanceler
	attackstring
	ppreduce
	setbyte gBattleCommunication, 0
BattleScript_EffectMagneticFluxStart:
	jumpifability BS_TARGET, ABILITY_MINUS, BattleScript_EffectMagneticFluxCheckStats
	jumpifability BS_TARGET, ABILITY_PLUS, BattleScript_EffectMagneticFluxCheckStats
	goto BattleScript_EffectMagneticFluxLoop
BattleScript_EffectMagneticFluxCheckStats:
	jumpifstat BS_TARGET, CMP_LESS_THAN, STAT_DEF, MAX_STAT_STAGE, BattleScript_EffectMagneticFluxTryDef
	jumpifstat BS_TARGET, CMP_EQUAL, STAT_SPDEF, MAX_STAT_STAGE, BattleScript_EffectMagneticFluxLoop
BattleScript_EffectMagneticFluxTryDef:
	jumpifbyte CMP_NOT_EQUAL, gBattleCommunication, 0, BattleScript_EffectMagneticFluxSkipAnim
	attackanimation
	waitanimation
BattleScript_EffectMagneticFluxSkipAnim:
	setbyte sSTAT_ANIM_PLAYED, FALSE
	playstatchangeanimation BS_TARGET, BIT_DEF | BIT_SPDEF, 0
	setstatchanger STAT_DEF, 1, FALSE
	statbuffchange STAT_CHANGE_ALLOW_PTR, BattleScript_EffectMagneticFluxTrySpDef
	jumpifbyte CMP_EQUAL, cMULTISTRING_CHOOSER, B_MSG_STAT_WONT_INCREASE, BattleScript_EffectMagneticFluxTrySpDef
	addbyte gBattleCommunication, 1
	printfromtable gStatUpStringIds
	waitmessage B_WAIT_TIME_LONG
BattleScript_EffectMagneticFluxTrySpDef:
	setstatchanger STAT_SPDEF, 1, FALSE
	statbuffchange STAT_CHANGE_ALLOW_PTR, BattleScript_EffectMagneticFluxLoop
	jumpifbyte CMP_EQUAL, cMULTISTRING_CHOOSER, B_MSG_STAT_WONT_INCREASE, BattleScript_EffectMagneticFluxLoop
	addbyte gBattleCommunication, 1
	printfromtable gStatUpStringIds
	waitmessage B_WAIT_TIME_LONG
BattleScript_EffectMagneticFluxLoop:
	jumpifbytenotequal gBattlerTarget, gBattlerAttacker, BattleScript_EffectMagneticFluxEnd
	setallytonexttarget BattleScript_EffectMagneticFluxStart
BattleScript_EffectMagneticFluxEnd:
	jumpifbyte CMP_NOT_EQUAL, gBattleCommunication, 0, BattleScript_MoveEnd
	goto BattleScript_ButItFailed

BattleScript_EffectGearUp::
	attackcanceler
	attackstring
	ppreduce
	setbyte gBattleCommunication, 0
BattleScript_EffectGearUpStart:
	jumpifability BS_TARGET, ABILITY_MINUS, BattleScript_EffectGearUpCheckStats
	jumpifability BS_TARGET, ABILITY_PLUS, BattleScript_EffectGearUpCheckStats
	goto BattleScript_EffectGearUpLoop
BattleScript_EffectGearUpCheckStats:
	jumpifstat BS_TARGET, CMP_LESS_THAN, STAT_ATK, MAX_STAT_STAGE, BattleScript_EffectGearUpTryAtk
	jumpifstat BS_TARGET, CMP_EQUAL, STAT_SPATK, MAX_STAT_STAGE, BattleScript_EffectGearUpLoop
BattleScript_EffectGearUpTryAtk:
	jumpifbyte CMP_NOT_EQUAL, gBattleCommunication, 0, BattleScript_EffectGearUpSkipAnim
	attackanimation
	waitanimation
BattleScript_EffectGearUpSkipAnim:
	setbyte sSTAT_ANIM_PLAYED, FALSE
	playstatchangeanimation BS_TARGET, BIT_ATK | BIT_SPATK, 0
	setstatchanger STAT_ATK, 1, FALSE
	statbuffchange STAT_CHANGE_ALLOW_PTR, BattleScript_EffectGearUpTrySpAtk
	jumpifbyte CMP_EQUAL, cMULTISTRING_CHOOSER, B_MSG_STAT_WONT_INCREASE, BattleScript_EffectGearUpTrySpAtk
	addbyte gBattleCommunication, 1
	printfromtable gStatUpStringIds
	waitmessage B_WAIT_TIME_LONG
BattleScript_EffectGearUpTrySpAtk:
	setstatchanger STAT_SPATK, 1, FALSE
	statbuffchange STAT_CHANGE_ALLOW_PTR, BattleScript_EffectGearUpLoop
	jumpifbyte CMP_EQUAL, cMULTISTRING_CHOOSER, B_MSG_STAT_WONT_INCREASE, BattleScript_EffectGearUpLoop
	addbyte gBattleCommunication, 1
	printfromtable gStatUpStringIds
	waitmessage B_WAIT_TIME_LONG
BattleScript_EffectGearUpLoop:
	jumpifbytenotequal gBattlerTarget, gBattlerAttacker, BattleScript_EffectGearUpEnd
	setallytonexttarget BattleScript_EffectGearUpStart
BattleScript_EffectGearUpEnd:
	jumpifbyte CMP_NOT_EQUAL, gBattleCommunication, 0, BattleScript_MoveEnd
	goto BattleScript_ButItFailed

BattleScript_EffectAcupressure::
	attackcanceler
	jumpifbyteequal gBattlerTarget, gBattlerAttacker, BattleScript_EffectAcupressureTry
	jumpifstatus2 BS_TARGET, STATUS2_SUBSTITUTE, BattleScript_PrintMoveMissed
BattleScript_EffectAcupressureTry:
	attackstring
	ppreduce
	tryaccupressure BS_TARGET, BattleScript_ButItFailed
	attackanimation
	waitanimation
	setgraphicalstatchangevalues
	playanimation BS_TARGET, B_ANIM_STATS_CHANGE, sB_ANIM_ARG1
	statbuffchange MOVE_EFFECT_CERTAIN, BattleScript_MoveEnd
	printstring STRINGID_DEFENDERSSTATROSE
	waitmessage B_WAIT_TIME_LONG
	goto BattleScript_MoveEnd

BattleScript_MoveEffectFeint::
	printstring STRINGID_FELLFORFEINT
	waitmessage B_WAIT_TIME_LONG
	return

BattleScript_EffectThirdType::
	attackcanceler
	accuracycheck BattleScript_PrintMoveMissed, ACC_CURR_MOVE
	attackstring
	ppreduce
	trysetthirdtype BS_TARGET, BattleScript_ButItFailed
	attackanimation
	waitanimation
	printstring STRINGID_THIRDTYPEADDED
	waitmessage B_WAIT_TIME_LONG
	goto BattleScript_MoveEnd

BattleScript_EffectFlowerShield::
	attackcanceler
	attackstring
	ppreduce
	selectfirstvalidtarget
BattleScript_FlowerShieldIsAnyGrass:
	jumpiftype BS_TARGET, TYPE_GRASS, BattleScript_FlowerShieldLoopStart
	jumpifnexttargetvalid BattleScript_FlowerShieldIsAnyGrass
	goto BattleScript_ButItFailed
BattleScript_FlowerShieldLoopStart:
	selectfirstvalidtarget
BattleScript_FlowerShieldLoop:
	movevaluescleanup
	jumpiftype BS_TARGET, TYPE_GRASS, BattleScript_FlowerShieldLoop2
	goto BattleScript_FlowerShieldMoveTargetEnd
BattleScript_FlowerShieldLoop2:
	setstatchanger STAT_DEF, 1, FALSE
	statbuffchange STAT_CHANGE_ALLOW_PTR, BattleScript_FlowerShieldMoveTargetEnd
	jumpifbyte CMP_LESS_THAN, cMULTISTRING_CHOOSER, B_MSG_STAT_WONT_INCREASE, BattleScript_FlowerShieldDoAnim
	jumpifbyte CMP_EQUAL, cMULTISTRING_CHOOSER, B_MSG_STAT_ROSE_EMPTY, BattleScript_FlowerShieldMoveTargetEnd
	pause 21
	goto BattleScript_FlowerShieldString
BattleScript_FlowerShieldDoAnim:
	attackanimation
	waitanimation
	setgraphicalstatchangevalues
	playanimation BS_TARGET, B_ANIM_STATS_CHANGE, sB_ANIM_ARG1
BattleScript_FlowerShieldString:
	printfromtable gStatUpStringIds
	waitmessage B_WAIT_TIME_LONG
BattleScript_FlowerShieldMoveTargetEnd:
	moveendto MOVEEND_NEXT_TARGET
	jumpifnexttargetvalid BattleScript_FlowerShieldLoop
	end

BattleScript_EffectRototiller::
	attackcanceler
	attackstring
	ppreduce
	getrototillertargets BattleScript_ButItFailed
	@ at least one battler is affected
	attackanimation
	waitanimation
	savetarget
	setbyte gBattlerTarget, 0
BattleScript_RototillerLoop:
	movevaluescleanup
	jumpifstat BS_TARGET, CMP_LESS_THAN, STAT_ATK, MAX_STAT_STAGE, BattleScript_RototillerCheckAffected
	jumpifstat BS_TARGET, CMP_EQUAL, STAT_SPATK, MAX_STAT_STAGE, BattleScript_RototillerCantRaiseMultipleStats
BattleScript_RototillerCheckAffected:
	jumpifnotrototilleraffected BS_TARGET, BattleScript_RototillerNoEffect
BattleScript_RototillerAffected:
	setbyte sSTAT_ANIM_PLAYED, FALSE
	playstatchangeanimation BS_TARGET, BIT_ATK | BIT_SPATK, 0
	setstatchanger STAT_ATK, 1, FALSE
	statbuffchange STAT_CHANGE_ALLOW_PTR, BattleScript_RototillerTrySpAtk
	jumpifbyte CMP_EQUAL, cMULTISTRING_CHOOSER, B_MSG_STAT_WONT_INCREASE, BattleScript_RototillerTrySpAtk
	printfromtable gStatUpStringIds
	waitmessage B_WAIT_TIME_LONG
BattleScript_RototillerTrySpAtk::
	setstatchanger STAT_SPATK, 1, FALSE
	statbuffchange STAT_CHANGE_ALLOW_PTR, BattleScript_RototillerMoveTargetEnd
	jumpifbyte CMP_EQUAL, cMULTISTRING_CHOOSER, B_MSG_STAT_WONT_INCREASE, BattleScript_RototillerMoveTargetEnd
	printfromtable gStatUpStringIds
	waitmessage B_WAIT_TIME_LONG
BattleScript_RototillerMoveTargetEnd:
	moveendto MOVEEND_NEXT_TARGET
	addbyte gBattlerTarget, 1
	jumpifbytenotequal gBattlerTarget, gBattlersCount, BattleScript_RototillerLoop
	end

BattleScript_RototillerCantRaiseMultipleStats:
	copybyte gBattlerAttacker, gBattlerTarget
	printstring STRINGID_STATSWONTINCREASE2
	waitmessage B_WAIT_TIME_LONG
	goto BattleScript_RototillerMoveTargetEnd

BattleScript_RototillerNoEffect:
	pause B_WAIT_TIME_SHORT
	printstring STRINGID_NOEFFECTONTARGET
	waitmessage B_WAIT_TIME_LONG
	goto BattleScript_RototillerMoveTargetEnd

BattleScript_EffectBestow::
	attackcanceler
	accuracycheck BattleScript_PrintMoveMissed, NO_ACC_CALC_CHECK_LOCK_ON
	attackstring
	ppreduce
	jumpifsubstituteblocks BattleScript_ButItFailed
	trybestow BattleScript_ButItFailed
	attackanimation
	waitanimation
	printstring STRINGID_BESTOWITEMGIVING
	waitmessage B_WAIT_TIME_LONG
	trysymbiosis
	goto BattleScript_MoveEnd

BattleScript_EffectAfterYou::
	attackcanceler
	accuracycheck BattleScript_PrintMoveMissed, ACC_CURR_MOVE
	attackstring
	ppreduce
	tryafteryou BattleScript_ButItFailed
	attackanimation
	waitanimation
	printstring STRINGID_KINDOFFER
	waitmessage B_WAIT_TIME_LONG
	goto BattleScript_MoveEnd

BattleScript_MoveEffectFlameBurst::
	tryfaintmon BS_TARGET
	copybyte sBATTLER, sSAVED_BATTLER
	printstring STRINGID_BURSTINGFLAMESHIT
	waitmessage B_WAIT_TIME_LONG
	savetarget
	copybyte gBattlerTarget, sSAVED_BATTLER
	healthbarupdate BS_TARGET
	datahpupdate BS_TARGET
	tryfaintmon BS_TARGET
	restoretarget
	goto BattleScript_MoveEnd

BattleScript_EffectPowerTrick::
	attackcanceler
	accuracycheck BattleScript_PrintMoveMissed, ACC_CURR_MOVE
	attackstring
	ppreduce
	powertrick BS_ATTACKER
	attackanimation
	waitanimation
	printstring STRINGID_PKMNSWITCHEDATKANDDEF
	waitmessage B_WAIT_TIME_LONG
	goto BattleScript_MoveEnd

BattleScript_EffectPsychoShift::
	attackcanceler
	accuracycheck BattleScript_PrintMoveMissed, ACC_CURR_MOVE
	attackstring
	ppreduce
	jumpifstatus BS_ATTACKER, STATUS1_ANY, BattleScript_EffectPsychoShiftCanWork
	goto BattleScript_ButItFailed
BattleScript_EffectPsychoShiftCanWork:
	jumpifstatus BS_TARGET, STATUS1_ANY, BattleScript_ButItFailed
	jumpifsafeguard BattleScript_SafeguardProtected
	trypsychoshift BattleScript_ButItFailed
	attackanimation
	waitanimation
	copybyte gEffectBattler, gBattlerTarget
	printfromtable gStatusConditionsStringIds
	waitmessage B_WAIT_TIME_LONG
	statusanimation BS_TARGET
	updatestatusicon BS_TARGET
	curestatus BS_ATTACKER
	printstring STRINGID_PKMNSTATUSNORMAL
	waitmessage B_WAIT_TIME_LONG
	updatestatusicon BS_ATTACKER
	goto BattleScript_MoveEnd

BattleScript_EffectSynchronoise::
	attackcanceler
	attackstring
	ppreduce
	selectfirstvalidtarget
BattleScript_SynchronoiseLoop:
	movevaluescleanup
	jumpifcantusesynchronoise BattleScript_SynchronoiseNoEffect
	accuracycheck BattleScript_SynchronoiseMissed, ACC_CURR_MOVE
	critcalc
	damagecalc
	adjustdamage
	attackanimation
	waitanimation
	effectivenesssound
	hitanimation BS_TARGET
	waitstate
	healthbarupdate BS_TARGET
	datahpupdate BS_TARGET
	critmessage
	waitmessage B_WAIT_TIME_LONG
	resultmessage
	waitmessage B_WAIT_TIME_LONG
	flushtextbox
	tryfaintmon BS_TARGET
BattleScript_SynchronoiseMoveTargetEnd:
	moveendto MOVEEND_NEXT_TARGET
	jumpifnexttargetvalid BattleScript_SynchronoiseLoop
	end
BattleScript_SynchronoiseMissed:
	pause B_WAIT_TIME_SHORT
	resultmessage
	waitmessage B_WAIT_TIME_LONG
	goto BattleScript_SynchronoiseMoveTargetEnd
BattleScript_SynchronoiseNoEffect:
	pause B_WAIT_TIME_SHORT
	printstring STRINGID_NOEFFECTONTARGET
	waitmessage B_WAIT_TIME_LONG
	goto BattleScript_SynchronoiseMoveTargetEnd

BattleScript_MoveEffectSmackDown::
	printstring STRINGID_FELLSTRAIGHTDOWN
	waitmessage B_WAIT_TIME_LONG
	return

BattleScript_EffectHitEnemyHealAlly::
	jumpiftargetally BattleScript_EffectHealPulse
	goto BattleScript_EffectHit

BattleScript_EffectDefog::
	setstatchanger STAT_EVASION, 1, TRUE
	attackcanceler
	jumpifsubstituteblocks BattleScript_DefogIfCanClearHazards
	jumpifstat BS_TARGET, CMP_NOT_EQUAL, STAT_EVASION, MIN_STAT_STAGE, BattleScript_DefogWorks
BattleScript_DefogIfCanClearHazards:
	trydefog FALSE, BattleScript_FailedFromAtkString
BattleScript_DefogWorks:
	accuracycheck BattleScript_PrintMoveMissed, ACC_CURR_MOVE
	attackstring
	ppreduce
	statbuffchange STAT_CHANGE_ALLOW_PTR, BattleScript_DefogTryHazardsWithAnim
	jumpifbyte CMP_LESS_THAN, cMULTISTRING_CHOOSER, B_MSG_STAT_WONT_DECREASE, BattleScript_DefogDoAnim
	jumpifbyte CMP_EQUAL, cMULTISTRING_CHOOSER, B_MSG_STAT_FELL_EMPTY, BattleScript_DefogTryHazardsWithAnim
	pause B_WAIT_TIME_SHORT
	goto BattleScript_DefogPrintString
BattleScript_DefogDoAnim::
	attackanimation
	waitanimation
	setgraphicalstatchangevalues
	playanimation BS_TARGET, B_ANIM_STATS_CHANGE, sB_ANIM_ARG1
BattleScript_DefogPrintString::
	printfromtable gStatDownStringIds
	waitmessage B_WAIT_TIME_LONG
BattleScript_DefogTryHazards::
	copybyte gEffectBattler, gBattlerAttacker
	trydefog TRUE, NULL
	copybyte gBattlerAttacker, gEffectBattler
	goto BattleScript_MoveEnd
BattleScript_DefogTryHazardsWithAnim:
	attackanimation
	waitanimation
	goto BattleScript_DefogTryHazards

BattleScript_EffectCopycat::
	attackcanceler
	attackstring
	pause 5
	trycopycat BattleScript_CopycatFail
	attackanimation
	waitanimation
	jumptocalledmove TRUE
BattleScript_CopycatFail:
	ppreduce
	goto BattleScript_ButItFailed

BattleScript_EffectInstruct::
	attackcanceler
	attackstring
	ppreduce
	pause 5
	tryinstruct BattleScript_ButItFailed
	attackanimation
	waitanimation
	printstring STRINGID_USEDINSTRUCTEDMOVE
	waitmessage B_WAIT_TIME_LONG
	setbyte sB_ANIM_TURN, 0
	setbyte sB_ANIM_TARGETS_HIT, 0
	jumptocalledmove TRUE

BattleScript_EffectAutotomize::
	setstatchanger STAT_SPEED, 2, FALSE
	attackcanceler
	attackstring
	ppreduce
	statbuffchange MOVE_EFFECT_AFFECTS_USER | STAT_CHANGE_ALLOW_PTR, BattleScript_AutotomizeWeightLoss
	jumpifbyte CMP_NOT_EQUAL, cMULTISTRING_CHOOSER, B_MSG_STAT_WONT_INCREASE, BattleScript_AutotomizeAttackAnim
	pause B_WAIT_TIME_SHORT
	goto BattleScript_AutotomizePrintString
BattleScript_AutotomizeAttackAnim::
	attackanimation
	waitanimation
BattleScript_AutotomizeDoAnim::
	setgraphicalstatchangevalues
	playanimation BS_ATTACKER, B_ANIM_STATS_CHANGE, sB_ANIM_ARG1
BattleScript_AutotomizePrintString::
	printfromtable gStatUpStringIds
	waitmessage B_WAIT_TIME_LONG
BattleScript_AutotomizeWeightLoss::
	jumpifmovehadnoeffect BattleScript_MoveEnd
	tryautotomize BS_ATTACKER, BattleScript_MoveEnd
	printstring STRINGID_BECAMENIMBLE
	waitmessage B_WAIT_TIME_LONG
	goto BattleScript_MoveEnd

BattleScript_EffectFinalGambit::
	attackcanceler
	accuracycheck BattleScript_PrintMoveMissed, ACC_CURR_MOVE
	attackstring
	ppreduce
	critcalc
	typecalc
	bichalfword gMoveResultFlags, MOVE_RESULT_SUPER_EFFECTIVE | MOVE_RESULT_NOT_VERY_EFFECTIVE
	dmgtocurrattackerhp
	adjustdamage
	attackanimation
	waitanimation
	effectivenesssound
	hitanimation BS_TARGET
	waitstate
	healthbarupdate BS_TARGET
	datahpupdate BS_TARGET
	resultmessage
	waitmessage B_WAIT_TIME_LONG
	dmgtocurrattackerhp
	healthbarupdate BS_ATTACKER
	datahpupdate BS_ATTACKER
	setadditionaleffects
	tryfaintmon BS_ATTACKER
	tryfaintmon BS_TARGET
	jumpifmovehadnoeffect BattleScript_MoveEnd
	goto BattleScript_MoveEnd

BattleScript_EffectHitSwitchTarget::
	call BattleScript_EffectHit_Ret
	tryfaintmon BS_TARGET
	jumpiffainted BS_TARGET, TRUE, BattleScript_MoveEnd
	jumpifability BS_TARGET, ABILITY_SUCTION_CUPS, BattleScript_AbilityPreventsPhasingOut
	jumpifstatus3 BS_TARGET, STATUS3_ROOTED, BattleScript_PrintMonIsRooted
	jumpiftargetdynamaxed BattleScript_HitSwitchTargetDynamaxed
	tryhitswitchtarget BattleScript_MoveEnd
	forcerandomswitch BattleScript_HitSwitchTargetForceRandomSwitchFailed
	goto BattleScript_MoveEnd

BattleScript_HitSwitchTargetDynamaxed:
	printstring STRINGID_MOVEBLOCKEDBYDYNAMAX
	waitmessage B_WAIT_TIME_LONG
BattleScript_HitSwitchTargetForceRandomSwitchFailed:
	hitswitchtargetfailed
	setbyte sSWITCH_CASE, B_SWITCH_NORMAL
	goto BattleScript_MoveEnd

BattleScript_EffectToxicThread::
	setstatchanger STAT_SPEED, 2, TRUE
	attackcanceler
	jumpifsubstituteblocks BattleScript_FailedFromAtkString
	jumpifstat BS_TARGET, CMP_NOT_EQUAL, STAT_SPEED, MIN_STAT_STAGE, BattleScript_ToxicThreadWorks
	jumpifstatus BS_TARGET, STATUS1_PSN_ANY, BattleScript_FailedFromAtkString
BattleScript_ToxicThreadWorks:
	accuracycheck BattleScript_PrintMoveMissed, ACC_CURR_MOVE
	attackstring
	ppreduce
	statbuffchange STAT_CHANGE_ALLOW_PTR, BattleScript_ToxicThreadTryPsn
	jumpifbyte CMP_LESS_THAN, cMULTISTRING_CHOOSER, B_MSG_STAT_WONT_DECREASE, BattleScript_ToxicThreadDoAnim
	jumpifbyte CMP_EQUAL, cMULTISTRING_CHOOSER, B_MSG_STAT_FELL_EMPTY, BattleScript_ToxicThreadTryPsn
	pause B_WAIT_TIME_SHORT
	goto BattleScript_ToxicThreadPrintString
BattleScript_ToxicThreadDoAnim::
	attackanimation
	waitanimation
	setgraphicalstatchangevalues
	playanimation BS_TARGET, B_ANIM_STATS_CHANGE, sB_ANIM_ARG1
BattleScript_ToxicThreadPrintString::
	printfromtable gStatDownStringIds
	waitmessage B_WAIT_TIME_LONG
BattleScript_ToxicThreadTryPsn::
	seteffectprimary MOVE_EFFECT_POISON
	goto BattleScript_MoveEnd

BattleScript_EffectVenomDrench::
	attackcanceler
	attackstring
	ppreduce
	jumpifstatus BS_TARGET, STATUS1_PSN_ANY, BattleScript_EffectVenomDrenchCanBeUsed
	goto BattleScript_ButItFailed
BattleScript_EffectVenomDrenchCanBeUsed:
	jumpifstat BS_TARGET, CMP_GREATER_THAN, STAT_ATK, MIN_STAT_STAGE, BattleScript_VenomDrenchDoMoveAnim
	jumpifstat BS_TARGET, CMP_GREATER_THAN, STAT_SPATK, MIN_STAT_STAGE, BattleScript_VenomDrenchDoMoveAnim
	jumpifstat BS_TARGET, CMP_EQUAL, STAT_SPEED, MIN_STAT_STAGE, BattleScript_CantLowerMultipleStats
BattleScript_VenomDrenchDoMoveAnim::
	accuracycheck BattleScript_ButItFailed, ACC_CURR_MOVE
	attackanimation
	waitanimation
	setbyte sSTAT_ANIM_PLAYED, FALSE
	playstatchangeanimation BS_TARGET, BIT_ATK | BIT_SPATK | BIT_SPEED, STAT_CHANGE_NEGATIVE | STAT_CHANGE_MULTIPLE_STATS
	playstatchangeanimation BS_TARGET, BIT_ATK, STAT_CHANGE_NEGATIVE
	setstatchanger STAT_ATK, 1, TRUE
	statbuffchange STAT_CHANGE_ALLOW_PTR, BattleScript_VenomDrenchTryLowerSpAtk
	jumpifbyte CMP_EQUAL, cMULTISTRING_CHOOSER, B_MSG_STAT_WONT_DECREASE, BattleScript_VenomDrenchTryLowerSpAtk
	printfromtable gStatDownStringIds
	waitmessage B_WAIT_TIME_LONG
BattleScript_VenomDrenchTryLowerSpAtk::
	playstatchangeanimation BS_TARGET, BIT_SPATK, STAT_CHANGE_NEGATIVE
	setstatchanger STAT_SPATK, 1, TRUE
	statbuffchange STAT_CHANGE_ALLOW_PTR, BattleScript_VenomDrenchTryLowerSpeed
	jumpifbyte CMP_EQUAL, cMULTISTRING_CHOOSER, B_MSG_STAT_WONT_DECREASE, BattleScript_VenomDrenchTryLowerSpeed
	printfromtable gStatDownStringIds
	waitmessage B_WAIT_TIME_LONG
BattleScript_VenomDrenchTryLowerSpeed::
	playstatchangeanimation BS_TARGET, BIT_SPEED, STAT_CHANGE_NEGATIVE
	setstatchanger STAT_SPEED, 1, TRUE
	statbuffchange STAT_CHANGE_ALLOW_PTR, BattleScript_VenomDrenchEnd
	jumpifbyte CMP_EQUAL, cMULTISTRING_CHOOSER, B_MSG_STAT_WONT_DECREASE, BattleScript_VenomDrenchEnd
	printfromtable gStatDownStringIds
	waitmessage B_WAIT_TIME_LONG
BattleScript_VenomDrenchEnd::
	goto BattleScript_MoveEnd

BattleScript_EffectNobleRoar::
	attackcanceler
	attackstring
	ppreduce
	jumpifstat BS_TARGET, CMP_GREATER_THAN, STAT_ATK, MIN_STAT_STAGE, BattleScript_NobleRoarDoMoveAnim
	jumpifstat BS_TARGET, CMP_EQUAL, STAT_SPATK, MIN_STAT_STAGE, BattleScript_CantLowerMultipleStats
BattleScript_NobleRoarDoMoveAnim::
	accuracycheck BattleScript_ButItFailed, ACC_CURR_MOVE
	attackanimation
	waitanimation
	setbyte sSTAT_ANIM_PLAYED, FALSE
	playstatchangeanimation BS_TARGET, BIT_ATK | BIT_SPATK, STAT_CHANGE_NEGATIVE | STAT_CHANGE_MULTIPLE_STATS
	playstatchangeanimation BS_TARGET, BIT_ATK, STAT_CHANGE_NEGATIVE
	setstatchanger STAT_ATK, 1, TRUE
	statbuffchange STAT_CHANGE_ALLOW_PTR, BattleScript_NobleRoarTryLowerSpAtk
	jumpifbyte CMP_EQUAL, cMULTISTRING_CHOOSER, B_MSG_STAT_WONT_DECREASE, BattleScript_NobleRoarTryLowerSpAtk
	printfromtable gStatDownStringIds
	waitmessage B_WAIT_TIME_LONG
BattleScript_NobleRoarTryLowerSpAtk::
	playstatchangeanimation BS_TARGET, BIT_SPATK, STAT_CHANGE_NEGATIVE
	setstatchanger STAT_SPATK, 1, TRUE
	statbuffchange STAT_CHANGE_ALLOW_PTR, BattleScript_NobleRoarEnd
	jumpifbyte CMP_EQUAL, cMULTISTRING_CHOOSER, B_MSG_STAT_WONT_DECREASE, BattleScript_NobleRoarEnd
	printfromtable gStatDownStringIds
	waitmessage B_WAIT_TIME_LONG
BattleScript_NobleRoarEnd::
	goto BattleScript_MoveEnd

BattleScript_EffectShellSmash::
	attackcanceler
	attackstring
	ppreduce
	jumpifstat BS_ATTACKER, CMP_LESS_THAN, STAT_ATK, MAX_STAT_STAGE, BattleScript_ShellSmashTryDef
	jumpifstat BS_ATTACKER, CMP_LESS_THAN, STAT_SPATK, MAX_STAT_STAGE, BattleScript_ShellSmashTryDef
	jumpifstat BS_ATTACKER, CMP_LESS_THAN, STAT_SPEED, MAX_STAT_STAGE, BattleScript_ShellSmashTryDef
	jumpifstat BS_ATTACKER, CMP_GREATER_THAN, STAT_DEF, MIN_STAT_STAGE, BattleScript_ShellSmashTryDef
	jumpifstat BS_ATTACKER, CMP_EQUAL, STAT_SPDEF, MIN_STAT_STAGE, BattleScript_ButItFailed
BattleScript_ShellSmashTryDef::
	attackanimation
	waitanimation
	setbyte sSTAT_ANIM_PLAYED, FALSE
	playstatchangeanimation BS_ATTACKER, BIT_DEF | BIT_SPDEF, STAT_CHANGE_NEGATIVE | STAT_CHANGE_CANT_PREVENT
	setstatchanger STAT_DEF, 1, TRUE
	statbuffchange MOVE_EFFECT_AFFECTS_USER | STAT_CHANGE_ALLOW_PTR | MOVE_EFFECT_CERTAIN, BattleScript_ShellSmashTrySpDef
	jumpifbyte CMP_EQUAL, cMULTISTRING_CHOOSER, B_MSG_STAT_WONT_INCREASE, BattleScript_ShellSmashTrySpDef
	printfromtable gStatUpStringIds
	waitmessage B_WAIT_TIME_LONG
BattleScript_ShellSmashTrySpDef:
	setstatchanger STAT_SPDEF, 1, TRUE
	statbuffchange MOVE_EFFECT_AFFECTS_USER | STAT_CHANGE_ALLOW_PTR | MOVE_EFFECT_CERTAIN, BattleScript_ShellSmashTryAttack
	jumpifbyte CMP_EQUAL, cMULTISTRING_CHOOSER, B_MSG_STAT_WONT_INCREASE, BattleScript_ShellSmashTryAttack
	printfromtable gStatUpStringIds
	waitmessage B_WAIT_TIME_LONG
BattleScript_ShellSmashTryAttack:
	setbyte sSTAT_ANIM_PLAYED, FALSE
	playstatchangeanimation BS_ATTACKER, BIT_SPATK | BIT_ATK | BIT_SPEED, STAT_CHANGE_BY_TWO
	setstatchanger STAT_ATK, 2, FALSE
	statbuffchange MOVE_EFFECT_AFFECTS_USER | STAT_CHANGE_ALLOW_PTR, BattleScript_ShellSmashTrySpAtk
	jumpifbyte CMP_EQUAL, cMULTISTRING_CHOOSER, B_MSG_STAT_WONT_INCREASE, BattleScript_ShellSmashTrySpAtk
	printfromtable gStatUpStringIds
	waitmessage B_WAIT_TIME_LONG
BattleScript_ShellSmashTrySpAtk:
	setstatchanger STAT_SPATK, 2, FALSE
	statbuffchange MOVE_EFFECT_AFFECTS_USER | STAT_CHANGE_ALLOW_PTR, BattleScript_ShellSmashTrySpeed
	jumpifbyte CMP_EQUAL, cMULTISTRING_CHOOSER, B_MSG_STAT_WONT_INCREASE, BattleScript_ShellSmashTrySpeed
	printfromtable gStatUpStringIds
	waitmessage B_WAIT_TIME_LONG
BattleScript_ShellSmashTrySpeed:
	setstatchanger STAT_SPEED, 2, FALSE
	statbuffchange MOVE_EFFECT_AFFECTS_USER | STAT_CHANGE_ALLOW_PTR, BattleScript_ShellSmashEnd
	jumpifbyte CMP_EQUAL, cMULTISTRING_CHOOSER, B_MSG_STAT_WONT_INCREASE, BattleScript_ShellSmashEnd
	printfromtable gStatUpStringIds
	waitmessage B_WAIT_TIME_LONG
BattleScript_ShellSmashEnd:
	goto BattleScript_MoveEnd

BattleScript_EffectLastResort::
	attackcanceler
	attackstring
	ppreduce
	jumpifcantuselastresort BS_ATTACKER, BattleScript_ButItFailed
	accuracycheck BattleScript_PrintMoveMissed, ACC_CURR_MOVE
	goto BattleScript_HitFromCritCalc

BattleScript_EffectGrowth::
	attackcanceler
	attackstring
	ppreduce
	jumpifstat BS_ATTACKER, CMP_LESS_THAN, STAT_ATK, MAX_STAT_STAGE, BattleScript_GrowthDoMoveAnim
	jumpifstat BS_ATTACKER, CMP_EQUAL, STAT_SPATK, MAX_STAT_STAGE, BattleScript_CantRaiseMultipleStats
BattleScript_GrowthDoMoveAnim::
	attackanimation
	waitanimation
	setbyte sSTAT_ANIM_PLAYED, FALSE
	playstatchangeanimation BS_ATTACKER, BIT_ATK | BIT_SPATK, 0
	jumpifweatheraffected BS_ATTACKER, B_WEATHER_SUN, BattleScript_GrowthAtk2
	setstatchanger STAT_ATK, 1, FALSE
	goto BattleScript_GrowthAtk
BattleScript_GrowthAtk2:
	setstatchanger STAT_ATK, 2, FALSE
BattleScript_GrowthAtk:
	statbuffchange MOVE_EFFECT_AFFECTS_USER | STAT_CHANGE_ALLOW_PTR, BattleScript_GrowthTrySpAtk
	jumpifbyte CMP_EQUAL, cMULTISTRING_CHOOSER, B_MSG_STAT_WONT_INCREASE, BattleScript_GrowthTrySpAtk
	printfromtable gStatUpStringIds
	waitmessage B_WAIT_TIME_LONG
BattleScript_GrowthTrySpAtk::
	jumpifweatheraffected BS_ATTACKER, B_WEATHER_SUN, BattleScript_GrowthSpAtk2
	setstatchanger STAT_SPATK, 1, FALSE
	goto BattleScript_GrowthSpAtk
BattleScript_GrowthSpAtk2:
	setstatchanger STAT_SPATK, 2, FALSE
BattleScript_GrowthSpAtk:
	statbuffchange MOVE_EFFECT_AFFECTS_USER | STAT_CHANGE_ALLOW_PTR, BattleScript_GrowthEnd
	jumpifbyte CMP_EQUAL, cMULTISTRING_CHOOSER, B_MSG_STAT_WONT_INCREASE, BattleScript_GrowthEnd
	printfromtable gStatUpStringIds
	waitmessage B_WAIT_TIME_LONG
BattleScript_GrowthEnd:
	goto BattleScript_MoveEnd

BattleScript_EffectSoak::
	attackcanceler
	accuracycheck BattleScript_PrintMoveMissed, ACC_CURR_MOVE
	attackstring
	ppreduce
	jumpifability BS_TARGET, ABILITY_MULTITYPE, BattleScript_ButItFailed
	jumpifability BS_TARGET, ABILITY_RKS_SYSTEM, BattleScript_ButItFailed
	jumpifsubstituteblocks BattleScript_ButItFailed
	attackanimation
	waitanimation
	trysoak BattleScript_ButItFailed
	printstring STRINGID_TARGETCHANGEDTYPE
	waitmessage B_WAIT_TIME_LONG
	goto BattleScript_MoveEnd

BattleScript_EffectReflectType::
	attackcanceler
	accuracycheck BattleScript_PrintMoveMissed, ACC_CURR_MOVE
	attackstring
	ppreduce
	tryreflecttype BattleScript_ButItFailed
	attackanimation
	waitanimation
	printstring STRINGID_REFLECTTARGETSTYPE
	waitmessage B_WAIT_TIME_LONG
	goto BattleScript_MoveEnd

BattleScript_EffectElectrify::
	attackcanceler
	accuracycheck BattleScript_PrintMoveMissed, ACC_CURR_MOVE
	attackstring
	ppreduce
	tryelectrify BattleScript_ButItFailed
	attackanimation
	waitanimation
	printstring STRINGID_TARGETELECTRIFIED
	waitmessage B_WAIT_TIME_LONG
	goto BattleScript_MoveEnd

BattleScript_EffectShiftGear::
	attackcanceler
	attackstring
	ppreduce
	jumpifstat BS_ATTACKER, CMP_LESS_THAN, STAT_SPEED, MAX_STAT_STAGE, BattleScript_ShiftGearDoMoveAnim
	jumpifstat BS_ATTACKER, CMP_EQUAL, STAT_ATK, MAX_STAT_STAGE, BattleScript_CantRaiseMultipleStats
BattleScript_ShiftGearDoMoveAnim:
	attackanimation
	waitanimation
	setbyte sSTAT_ANIM_PLAYED, FALSE
	jumpifstat BS_ATTACKER, CMP_GREATER_THAN, STAT_SPEED, 10, BattleScript_ShiftGearSpeedBy1
	playstatchangeanimation BS_ATTACKER, BIT_SPEED | BIT_ATK, STAT_CHANGE_BY_TWO
	setstatchanger STAT_SPEED, 2, FALSE
	goto BattleScript_ShiftGearDoSpeed
BattleScript_ShiftGearSpeedBy1:
	playstatchangeanimation BS_ATTACKER, BIT_SPEED | BIT_ATK, 0
	setstatchanger STAT_SPEED, 1, FALSE
BattleScript_ShiftGearDoSpeed:
	statbuffchange MOVE_EFFECT_AFFECTS_USER | STAT_CHANGE_ALLOW_PTR, BattleScript_ShiftGearTryAtk
	jumpifbyte CMP_EQUAL, cMULTISTRING_CHOOSER, B_MSG_STAT_WONT_INCREASE, BattleScript_ShiftGearTryAtk
	printfromtable gStatUpStringIds
	waitmessage B_WAIT_TIME_LONG
BattleScript_ShiftGearTryAtk:
	setstatchanger STAT_ATK, 1, FALSE
	statbuffchange MOVE_EFFECT_AFFECTS_USER | STAT_CHANGE_ALLOW_PTR, BattleScript_ShiftGearEnd
	jumpifbyte CMP_EQUAL, cMULTISTRING_CHOOSER, B_MSG_STAT_WONT_INCREASE, BattleScript_ShiftGearEnd
	printfromtable gStatUpStringIds
	waitmessage B_WAIT_TIME_LONG
BattleScript_ShiftGearEnd:
	goto BattleScript_MoveEnd

BattleScript_EffectCoil::
	attackcanceler
	attackstring
	ppreduce
	jumpifstat BS_ATTACKER, CMP_LESS_THAN, STAT_ATK, MAX_STAT_STAGE, BattleScript_CoilDoMoveAnim
	jumpifstat BS_ATTACKER, CMP_LESS_THAN, STAT_DEF, MAX_STAT_STAGE, BattleScript_CoilDoMoveAnim
	jumpifstat BS_ATTACKER, CMP_EQUAL, STAT_ACC, MAX_STAT_STAGE, BattleScript_CantRaiseMultipleStats
BattleScript_CoilDoMoveAnim:
	attackanimation
	waitanimation
	setbyte sSTAT_ANIM_PLAYED, FALSE
	playstatchangeanimation BS_ATTACKER, BIT_ATK | BIT_DEF | BIT_ACC, 0
	setstatchanger STAT_ATK, 1, FALSE
	statbuffchange MOVE_EFFECT_AFFECTS_USER | STAT_CHANGE_ALLOW_PTR, BattleScript_CoilTryDef
	jumpifbyte CMP_EQUAL, cMULTISTRING_CHOOSER, B_MSG_STAT_WONT_INCREASE, BattleScript_CoilTryDef
	printfromtable gStatUpStringIds
	waitmessage B_WAIT_TIME_LONG
BattleScript_CoilTryDef:
	setstatchanger STAT_DEF, 1, FALSE
	statbuffchange MOVE_EFFECT_AFFECTS_USER | STAT_CHANGE_ALLOW_PTR, BattleScript_CoilTryAcc
	jumpifbyte CMP_EQUAL, cMULTISTRING_CHOOSER, B_MSG_STAT_WONT_INCREASE, BattleScript_CoilTryAcc
	printfromtable gStatUpStringIds
	waitmessage B_WAIT_TIME_LONG
BattleScript_CoilTryAcc:
	setstatchanger STAT_ACC, 1, FALSE
	statbuffchange MOVE_EFFECT_AFFECTS_USER | STAT_CHANGE_ALLOW_PTR, BattleScript_CoilEnd
	jumpifbyte CMP_EQUAL, cMULTISTRING_CHOOSER, B_MSG_STAT_WONT_INCREASE, BattleScript_CoilEnd
	printfromtable gStatUpStringIds
	waitmessage B_WAIT_TIME_LONG
BattleScript_CoilEnd:
	goto BattleScript_MoveEnd

BattleScript_EffectQuiverDance::
	attackcanceler
	attackstring
	ppreduce
	jumpifstat BS_ATTACKER, CMP_LESS_THAN, STAT_SPATK, MAX_STAT_STAGE, BattleScript_QuiverDanceDoMoveAnim
	jumpifstat BS_ATTACKER, CMP_LESS_THAN, STAT_SPDEF, MAX_STAT_STAGE, BattleScript_QuiverDanceDoMoveAnim
	jumpifstat BS_ATTACKER, CMP_EQUAL, STAT_SPEED, MAX_STAT_STAGE, BattleScript_CantRaiseMultipleStats
BattleScript_QuiverDanceDoMoveAnim::
	attackanimation
	waitanimation
	setbyte sSTAT_ANIM_PLAYED, FALSE
	playstatchangeanimation BS_ATTACKER, BIT_SPATK | BIT_SPDEF | BIT_SPEED, 0
	setstatchanger STAT_SPATK, 1, FALSE
	statbuffchange MOVE_EFFECT_AFFECTS_USER | STAT_CHANGE_ALLOW_PTR, BattleScript_QuiverDanceTrySpDef
	jumpifbyte CMP_EQUAL, cMULTISTRING_CHOOSER, B_MSG_STAT_WONT_INCREASE, BattleScript_QuiverDanceTrySpDef
	printfromtable gStatUpStringIds
	waitmessage B_WAIT_TIME_LONG
BattleScript_QuiverDanceTrySpDef::
	setstatchanger STAT_SPDEF, 1, FALSE
	statbuffchange MOVE_EFFECT_AFFECTS_USER | STAT_CHANGE_ALLOW_PTR, BattleScript_QuiverDanceTrySpeed
	jumpifbyte CMP_EQUAL, cMULTISTRING_CHOOSER, B_MSG_STAT_WONT_INCREASE, BattleScript_QuiverDanceTrySpeed
	printfromtable gStatUpStringIds
	waitmessage B_WAIT_TIME_LONG
BattleScript_QuiverDanceTrySpeed::
	setstatchanger STAT_SPEED, 1, FALSE
	statbuffchange MOVE_EFFECT_AFFECTS_USER | STAT_CHANGE_ALLOW_PTR, BattleScript_QuiverDanceEnd
	jumpifbyte CMP_EQUAL, cMULTISTRING_CHOOSER, B_MSG_STAT_WONT_INCREASE, BattleScript_QuiverDanceEnd
	printfromtable gStatUpStringIds
	waitmessage B_WAIT_TIME_LONG
BattleScript_QuiverDanceEnd::
	goto BattleScript_MoveEnd

BattleScript_EffectVictoryDance::
	attackcanceler
	attackstring
	ppreduce
	jumpifstat BS_ATTACKER, CMP_LESS_THAN, STAT_ATK, MAX_STAT_STAGE, BattleScript_VictoryDanceDoMoveAnim
	jumpifstat BS_ATTACKER, CMP_LESS_THAN, STAT_DEF, MAX_STAT_STAGE, BattleScript_VictoryDanceDoMoveAnim
	jumpifstat BS_ATTACKER, CMP_EQUAL, STAT_SPEED, MAX_STAT_STAGE, BattleScript_CantRaiseMultipleStats
BattleScript_VictoryDanceDoMoveAnim::
	attackanimation
	waitanimation
	setbyte sSTAT_ANIM_PLAYED, FALSE
	playstatchangeanimation BS_ATTACKER, BIT_ATK | BIT_DEF | BIT_SPEED, 0
	setstatchanger STAT_ATK, 1, FALSE
	statbuffchange MOVE_EFFECT_AFFECTS_USER | STAT_CHANGE_ALLOW_PTR, BattleScript_VictoryDanceTryDef
	jumpifbyte CMP_EQUAL, cMULTISTRING_CHOOSER, B_MSG_STAT_WONT_INCREASE, BattleScript_VictoryDanceTryDef
	printfromtable gStatUpStringIds
	waitmessage B_WAIT_TIME_LONG
BattleScript_VictoryDanceTryDef::
	setstatchanger STAT_DEF, 1, FALSE
	statbuffchange MOVE_EFFECT_AFFECTS_USER | STAT_CHANGE_ALLOW_PTR, BattleScript_VictoryDanceTrySpeed
	jumpifbyte CMP_EQUAL, cMULTISTRING_CHOOSER, B_MSG_STAT_WONT_INCREASE, BattleScript_VictoryDanceTrySpeed
	printfromtable gStatUpStringIds
	waitmessage B_WAIT_TIME_LONG
BattleScript_VictoryDanceTrySpeed::
	setstatchanger STAT_SPEED, 1, FALSE
	statbuffchange MOVE_EFFECT_AFFECTS_USER | STAT_CHANGE_ALLOW_PTR, BattleScript_VictoryDanceEnd
	jumpifbyte CMP_EQUAL, cMULTISTRING_CHOOSER, B_MSG_STAT_WONT_INCREASE, BattleScript_VictoryDanceEnd
	printfromtable gStatUpStringIds
	waitmessage B_WAIT_TIME_LONG
BattleScript_VictoryDanceEnd::
	goto BattleScript_MoveEnd

BattleScript_EffectMeFirst::
	attackcanceler
	attackstring
	trymefirst BattleScript_FailedFromPpReduce
	attackanimation
	waitanimation
	setbyte sB_ANIM_TURN, 0
	setbyte sB_ANIM_TARGETS_HIT, 0
	jumptocalledmove TRUE

BattleScript_EffectAttackSpAttackUp::
	attackcanceler
	attackstring
	ppreduce
	jumpifstat BS_ATTACKER, CMP_LESS_THAN, STAT_ATK, MAX_STAT_STAGE, BattleScript_AttackSpAttackUpDoMoveAnim
	jumpifstat BS_ATTACKER, CMP_EQUAL, STAT_SPATK, MAX_STAT_STAGE, BattleScript_CantRaiseMultipleStats
BattleScript_AttackSpAttackUpDoMoveAnim::
	attackanimation
	waitanimation
	setbyte sSTAT_ANIM_PLAYED, FALSE
	playstatchangeanimation BS_ATTACKER, BIT_ATK | BIT_SPATK, 0
	setstatchanger STAT_ATK, 1, FALSE
	statbuffchange MOVE_EFFECT_AFFECTS_USER | STAT_CHANGE_ALLOW_PTR, BattleScript_AttackSpAttackUpTrySpAtk
	jumpifbyte CMP_EQUAL, cMULTISTRING_CHOOSER, B_MSG_STAT_WONT_INCREASE, BattleScript_AttackSpAttackUpTrySpAtk
	printfromtable gStatUpStringIds
	waitmessage B_WAIT_TIME_LONG
BattleScript_AttackSpAttackUpTrySpAtk::
	setstatchanger STAT_SPATK, 1, FALSE
	statbuffchange MOVE_EFFECT_AFFECTS_USER | STAT_CHANGE_ALLOW_PTR, BattleScript_AttackSpAttackUpEnd
	jumpifbyte CMP_EQUAL, cMULTISTRING_CHOOSER, B_MSG_STAT_WONT_INCREASE, BattleScript_AttackSpAttackUpEnd
	printfromtable gStatUpStringIds
	waitmessage B_WAIT_TIME_LONG
BattleScript_AttackSpAttackUpEnd:
	goto BattleScript_MoveEnd

BattleScript_EffectAttackAccUp::
	attackcanceler
	attackstring
	ppreduce
	jumpifstat BS_ATTACKER, CMP_LESS_THAN, STAT_ATK, MAX_STAT_STAGE, BattleScript_AttackAccUpDoMoveAnim
	jumpifstat BS_ATTACKER, CMP_EQUAL, STAT_ACC, MAX_STAT_STAGE, BattleScript_CantRaiseMultipleStats
BattleScript_AttackAccUpDoMoveAnim::
	attackanimation
	waitanimation
	setbyte sSTAT_ANIM_PLAYED, FALSE
	playstatchangeanimation BS_ATTACKER, BIT_SPATK | BIT_SPDEF, 0
	setstatchanger STAT_ATK, 1, FALSE
	statbuffchange MOVE_EFFECT_AFFECTS_USER | STAT_CHANGE_ALLOW_PTR, BattleScript_AttackAccUpTrySpDef
	jumpifbyte CMP_EQUAL, cMULTISTRING_CHOOSER, B_MSG_STAT_WONT_INCREASE, BattleScript_AttackAccUpTrySpDef
	printfromtable gStatUpStringIds
	waitmessage B_WAIT_TIME_LONG
BattleScript_AttackAccUpTrySpDef::
	setstatchanger STAT_ACC, 1, FALSE
	statbuffchange MOVE_EFFECT_AFFECTS_USER | STAT_CHANGE_ALLOW_PTR, BattleScript_AttackAccUpEnd
	jumpifbyte CMP_EQUAL, cMULTISTRING_CHOOSER, B_MSG_STAT_WONT_INCREASE, BattleScript_AttackAccUpEnd
	printfromtable gStatUpStringIds
	waitmessage B_WAIT_TIME_LONG
BattleScript_AttackAccUpEnd:
	goto BattleScript_MoveEnd

BattleScript_EffectMistyTerrain::
BattleScript_EffectGrassyTerrain::
BattleScript_EffectElectricTerrain::
BattleScript_EffectPsychicTerrain::
	attackcanceler
	attackstring
	ppreduce
	setremoveterrain BattleScript_ButItFailed
	attackanimation
	waitanimation
	printfromtable gTerrainStringIds
	waitmessage B_WAIT_TIME_LONG
	playanimation BS_ATTACKER, B_ANIM_RESTORE_BG
	call BattleScript_ActivateTerrainEffects
	goto BattleScript_MoveEnd

BattleScript_EffectTopsyTurvy::
	attackcanceler
	attackstring
	ppreduce
	accuracycheck BattleScript_ButItFailed, NO_ACC_CALC_CHECK_LOCK_ON
	jumpifstat BS_TARGET, CMP_NOT_EQUAL, STAT_ATK, 6, BattleScript_EffectTopsyTurvyWorks
	jumpifstat BS_TARGET, CMP_NOT_EQUAL, STAT_DEF, 6, BattleScript_EffectTopsyTurvyWorks
	jumpifstat BS_TARGET, CMP_NOT_EQUAL, STAT_SPATK, 6, BattleScript_EffectTopsyTurvyWorks
	jumpifstat BS_TARGET, CMP_NOT_EQUAL, STAT_SPDEF, 6, BattleScript_EffectTopsyTurvyWorks
	jumpifstat BS_TARGET, CMP_NOT_EQUAL, STAT_SPEED, 6, BattleScript_EffectTopsyTurvyWorks
	jumpifstat BS_TARGET, CMP_NOT_EQUAL, STAT_ACC, 6, BattleScript_EffectTopsyTurvyWorks
	jumpifstat BS_TARGET, CMP_EQUAL, STAT_EVASION, 6, BattleScript_ButItFailed
BattleScript_EffectTopsyTurvyWorks:
	attackanimation
	waitanimation
	invertstatstages BS_TARGET
	printstring STRINGID_TOPSYTURVYSWITCHEDSTATS
	waitmessage B_WAIT_TIME_LONG
	goto BattleScript_MoveEnd

BattleScript_EffectIonDeluge::
	attackcanceler
	accuracycheck BattleScript_PrintMoveMissed, ACC_CURR_MOVE
	attackstring
	ppreduce
	orword gFieldStatuses, STATUS_FIELD_ION_DELUGE
	attackanimation
	waitanimation
	printstring STRINGID_IONDELUGEON
	waitmessage B_WAIT_TIME_LONG
	goto BattleScript_MoveEnd

BattleScript_EffectQuash::
	attackcanceler
	accuracycheck BattleScript_PrintMoveMissed, ACC_CURR_MOVE
	attackstring
	ppreduce
	tryquash BattleScript_ButItFailed
	attackanimation
	waitanimation
	printstring STRINGID_QUASHSUCCESS
	waitmessage B_WAIT_TIME_LONG
	goto BattleScript_MoveEnd

BattleScript_EffectHealPulse::
	attackcanceler
	attackstring
	ppreduce
	jumpifstatus3 BS_ATTACKER, STATUS3_HEAL_BLOCK, BattleScript_MoveUsedHealBlockPrevents @ stops pollen puff
	jumpifstatus3 BS_TARGET, STATUS3_HEAL_BLOCK, BattleScript_MoveUsedHealBlockPrevents
	accuracycheck BattleScript_ButItFailed, NO_ACC_CALC_CHECK_LOCK_ON
	jumpifsubstituteblocks BattleScript_ButItFailed
	tryhealpulse BattleScript_AlreadyAtFullHp
	attackanimation
	waitanimation
	healthbarupdate BS_TARGET
	datahpupdate BS_TARGET
	printstring STRINGID_PKMNREGAINEDHEALTH
	waitmessage B_WAIT_TIME_LONG
	goto BattleScript_MoveEnd

BattleScript_EffectEntrainment::
	attackcanceler
	accuracycheck BattleScript_PrintMoveMissed, ACC_CURR_MOVE
	attackstring
	ppreduce
	tryentrainment BattleScript_ButItFailed
	attackanimation
	waitanimation
	setlastusedability BS_TARGET
	printstring STRINGID_PKMNACQUIREDABILITY
	waitmessage B_WAIT_TIME_LONG
	goto BattleScript_MoveEnd

BattleScript_EffectSimpleBeam::
	attackcanceler
	accuracycheck BattleScript_PrintMoveMissed, ACC_CURR_MOVE
	attackstring
	ppreduce
	setabilitysimple BS_TARGET, BattleScript_ButItFailed
	attackanimation
	waitanimation
	printstring STRINGID_PKMNACQUIREDSIMPLE
	waitmessage B_WAIT_TIME_LONG
	trytoclearprimalweather
	tryrevertweatherform
	flushtextbox
	tryendneutralizinggas BS_TARGET
	goto BattleScript_MoveEnd

BattleScript_EffectSuckerPunch::
	attackcanceler
	suckerpunchcheck BattleScript_FailedFromAtkString
	accuracycheck BattleScript_PrintMoveMissed, ACC_CURR_MOVE
	goto BattleScript_HitFromAtkString

BattleScript_EffectLuckyChant::
	attackcanceler
	attackstring
	ppreduce
	setluckychant BS_ATTACKER, BattleScript_ButItFailed
	attackanimation
	waitanimation
	printstring STRINGID_SHIELDEDFROMCRITICALHITS
	waitmessage B_WAIT_TIME_LONG
	goto BattleScript_MoveEnd

BattleScript_EffectMetalBurst::
	attackcanceler
	metalburstdamagecalculator BattleScript_FailedFromAtkString
	accuracycheck BattleScript_PrintMoveMissed, ACC_CURR_MOVE
	attackstring
	ppreduce
	typecalc
	bichalfword gMoveResultFlags, MOVE_RESULT_NOT_VERY_EFFECTIVE | MOVE_RESULT_SUPER_EFFECTIVE
	adjustdamage
	goto BattleScript_HitFromAtkAnimation

BattleScript_EffectHealingWish::
	attackcanceler
	jumpifcantswitch SWITCH_IGNORE_ESCAPE_PREVENTION | BS_ATTACKER, BattleScript_FailedFromAtkString
	attackstring
	ppreduce
	attackanimation
	waitanimation
	instanthpdrop BS_ATTACKER
	setatkhptozero
	tryfaintmon BS_ATTACKER
	storehealingwish BS_ATTACKER
.if B_HEALING_WISH_SWITCH <= GEN_4
	openpartyscreen BS_ATTACKER, BattleScript_EffectHealingWishEnd
	switchoutabilities BS_ATTACKER
	waitstate
	switchhandleorder BS_ATTACKER, 2
	returnatktoball
	getswitchedmondata BS_ATTACKER
	switchindataupdate BS_ATTACKER
	hpthresholds BS_ATTACKER
	trytoclearprimalweather
	flushtextbox
	printstring STRINGID_SWITCHINMON
	switchinanim BS_ATTACKER, TRUE
	waitstate
	switchineffects BS_ATTACKER
.endif
BattleScript_EffectHealingWishEnd:
	moveendall
	end

BattleScript_HealingWishActivates::
	setbyte cMULTISTRING_CHOOSER, 0
	goto BattleScript_EffectHealingWishRestore
BattleScript_LunarDanceActivates::
	setbyte cMULTISTRING_CHOOSER, 1
	restorepp BS_ATTACKER
BattleScript_EffectHealingWishRestore:
	printfromtable gHealingWishStringIds
	waitmessage B_WAIT_TIME_LONG
	playanimation BS_ATTACKER, B_ANIM_WISH_HEAL
	waitanimation
	dmgtomaxattackerhp
	manipulatedamage DMG_CHANGE_SIGN
	healthbarupdate BS_ATTACKER
	datahpupdate BS_ATTACKER
	clearstatus BS_ATTACKER
	waitstate
	updatestatusicon BS_ATTACKER
	waitstate
	printstring STRINGID_HEALINGWISHHEALED
	waitmessage B_WAIT_TIME_LONG
	return

BattleScript_EffectWorrySeed::
	attackcanceler
	accuracycheck BattleScript_PrintMoveMissed, ACC_CURR_MOVE
	attackstring
	ppreduce
	tryworryseed BattleScript_ButItFailed
	attackanimation
	waitanimation
	printstring STRINGID_PKMNACQUIREDABILITY
	waitmessage B_WAIT_TIME_LONG
	trytoclearprimalweather
	tryrevertweatherform
	flushtextbox
	goto BattleScript_MoveEnd

BattleScript_EffectPowerSplit::
	attackcanceler
	attackstring
	ppreduce
	accuracycheck BattleScript_ButItFailed, NO_ACC_CALC_CHECK_LOCK_ON
	averagestats STAT_ATK
	averagestats STAT_SPATK
	attackanimation
	waitanimation
	printstring STRINGID_SHAREDITSPOWER
	waitmessage B_WAIT_TIME_LONG
	goto BattleScript_MoveEnd

BattleScript_EffectGuardSplit::
	attackcanceler
	attackstring
	ppreduce
	accuracycheck BattleScript_ButItFailed, NO_ACC_CALC_CHECK_LOCK_ON
	averagestats STAT_DEF
	averagestats STAT_SPDEF
	attackanimation
	waitanimation
	printstring STRINGID_SHAREDITSGUARD
	waitmessage B_WAIT_TIME_LONG
	goto BattleScript_MoveEnd

BattleScript_EffectHeartSwap::
	attackcanceler
	attackstring
	ppreduce
	accuracycheck BattleScript_ButItFailed, NO_ACC_CALC_CHECK_LOCK_ON
	swapstatstages STAT_ATK
	swapstatstages STAT_DEF
	swapstatstages STAT_SPEED
	swapstatstages STAT_SPATK
	swapstatstages STAT_SPDEF
	swapstatstages STAT_EVASION
	swapstatstages STAT_ACC
	attackanimation
	waitanimation
	printstring STRINGID_PKMNSWITCHEDSTATCHANGES
	waitmessage B_WAIT_TIME_LONG
	goto BattleScript_MoveEnd

BattleScript_EffectPowerSwap::
	attackcanceler
	attackstring
	ppreduce
	accuracycheck BattleScript_ButItFailed, NO_ACC_CALC_CHECK_LOCK_ON
	swapstatstages STAT_ATK
	swapstatstages STAT_SPATK
	attackanimation
	waitanimation
	printstring STRINGID_PKMNSWITCHEDSTATCHANGES
	waitmessage B_WAIT_TIME_LONG
	goto BattleScript_MoveEnd

BattleScript_EffectGuardSwap::
	attackcanceler
	attackstring
	ppreduce
	accuracycheck BattleScript_ButItFailed, NO_ACC_CALC_CHECK_LOCK_ON
	swapstatstages STAT_DEF
	swapstatstages STAT_SPDEF
	attackanimation
	waitanimation
	printstring STRINGID_PKMNSWITCHEDSTATCHANGES
	waitmessage B_WAIT_TIME_LONG
	goto BattleScript_MoveEnd

BattleScript_EffectSpeedSwap::
	attackcanceler
	attackstring
	ppreduce
	accuracycheck BattleScript_ButItFailed, NO_ACC_CALC_CHECK_LOCK_ON
	swapstats STAT_SPEED
	attackanimation
	waitanimation
	printstring STRINGID_ATTACKERSWITCHEDSTATWITHTARGET
	waitmessage B_WAIT_TIME_LONG
	goto BattleScript_MoveEnd

BattleScript_EffectTelekinesis::
	attackcanceler
	accuracycheck BattleScript_PrintMoveMissed, NO_ACC_CALC_CHECK_LOCK_ON
	attackstring
	ppreduce
	settelekinesis BattleScript_ButItFailed
	attackanimation
	waitanimation
	printstring STRINGID_HURLEDINTOTHEAIR
	waitmessage B_WAIT_TIME_LONG
	goto BattleScript_MoveEnd

BattleScript_EffectStealthRock::
	attackcanceler
	attackstring
	ppreduce
	setstealthrock BattleScript_ButItFailed
	attackanimation
	waitanimation
	printstring STRINGID_POINTEDSTONESFLOAT
	waitmessage B_WAIT_TIME_LONG
	goto BattleScript_MoveEnd

BattleScript_EffectStickyWeb::
	attackcanceler
	attackstring
	ppreduce
	setstickyweb BattleScript_ButItFailed
	attackanimation
	waitanimation
	printstring STRINGID_STICKYWEBUSED
	waitmessage B_WAIT_TIME_LONG
	goto BattleScript_MoveEnd

BattleScript_EffectGastroAcid::
	attackcanceler
	accuracycheck BattleScript_PrintMoveMissed, ACC_CURR_MOVE
	attackstring
	ppreduce
	setgastroacid BattleScript_ButItFailed
	attackanimation
	waitanimation
	printstring STRINGID_PKMNSABILITYSUPPRESSED
	waitmessage B_WAIT_TIME_LONG
	trytoclearprimalweather
	tryrevertweatherform
	flushtextbox
	tryendneutralizinggas BS_TARGET
	goto BattleScript_MoveEnd

BattleScript_EffectToxicSpikes::
	attackcanceler
	attackstring
	ppreduce
	settoxicspikes BattleScript_ButItFailed
	attackanimation
	waitanimation
	printstring STRINGID_POISONSPIKESSCATTERED
	waitmessage B_WAIT_TIME_LONG
	goto BattleScript_MoveEnd

BattleScript_EffectMagnetRise::
	attackcanceler
	attackstring
	ppreduce
	setuserstatus3 STATUS3_MAGNET_RISE, BattleScript_ButItFailed
	attackanimation
	waitanimation
	printstring STRINGID_PKMNLEVITATEDONELECTROMAGNETISM
	waitmessage B_WAIT_TIME_LONG
	goto BattleScript_MoveEnd

BattleScript_EffectTrickRoom::
	attackcanceler
	attackstring
	ppreduce
	setroom
	attackanimation
	waitanimation
	printfromtable gRoomsStringIds
	waitmessage B_WAIT_TIME_LONG
	call BattleScript_TryRoomServiceLoop
	goto BattleScript_MoveEnd

BattleScript_TryRoomServiceLoop:
	savetarget
	setbyte gBattlerTarget, 0
BattleScript_RoomServiceLoop:
	copybyte sBATTLER, gBattlerTarget
	tryroomservice BS_TARGET, BattleScript_RoomServiceLoop_NextBattler
	removeitem BS_TARGET
BattleScript_RoomServiceLoop_NextBattler:
	addbyte gBattlerTarget, 0x1
	jumpifbytenotequal gBattlerTarget, gBattlersCount, BattleScript_RoomServiceLoop
	restoretarget
	return

BattleScript_EffectWonderRoom::
BattleScript_EffectMagicRoom::
	attackcanceler
	attackstring
	ppreduce
	setroom
	attackanimation
	waitanimation
	printfromtable gRoomsStringIds
	waitmessage B_WAIT_TIME_LONG
	goto BattleScript_MoveEnd

BattleScript_EffectAquaRing::
	attackcanceler
	attackstring
	ppreduce
	setuserstatus3 STATUS3_AQUA_RING, BattleScript_ButItFailed
	attackanimation
	waitanimation
	printstring STRINGID_PKMNSURROUNDEDWITHVEILOFWATER
	waitmessage B_WAIT_TIME_LONG
	goto BattleScript_MoveEnd

BattleScript_EffectEmbargo::
	attackcanceler
	accuracycheck BattleScript_PrintMoveMissed, ACC_CURR_MOVE
	attackstring
	ppreduce
	setembargo BattleScript_ButItFailed
	attackanimation
	waitanimation
	printstring STRINGID_PKMNCANTUSEITEMSANYMORE
	waitmessage B_WAIT_TIME_LONG
	goto BattleScript_MoveEnd

BattleScript_EffectTailwind::
	attackcanceler
	attackstring
	ppreduce
	settailwind BattleScript_ButItFailed
	attackanimation
	waitanimation
	printstring STRINGID_TAILWINDBLEW
	waitmessage B_WAIT_TIME_LONG
	call BattleScript_TryTailwindAbilitiesLoop
	goto BattleScript_MoveEnd

BattleScript_TryTailwindAbilitiesLoop:
	savetarget
	setbyte gBattlerTarget, 0
BattleScript_TryTailwindAbilitiesLoop_Iter:
	trywindriderpower BS_TARGET, BattleScript_TryTailwindAbilitiesLoop_Increment
	jumpifability BS_TARGET, ABILITY_WIND_RIDER, BattleScript_TryTailwindAbilitiesLoop_WindRider
	jumpifability BS_TARGET, ABILITY_WIND_POWER, BattleScript_TryTailwindAbilitiesLoop_WindPower
BattleScript_TryTailwindAbilitiesLoop_Increment:
	addbyte gBattlerTarget, 0x1
	jumpifbytenotequal gBattlerTarget, gBattlersCount, BattleScript_TryTailwindAbilitiesLoop_Iter
BattleScript_TryTailwindAbilitiesLoop_Ret:
	restoretarget
	return

BattleScript_TryTailwindAbilitiesLoop_WindRider:
	call BattleScript_AbilityPopUp
	modifybattlerstatstage BS_TARGET, STAT_ATK, INCREASE, 1, BattleScript_TryTailwindAbilitiesLoop_Increment, ANIM_ON
	goto BattleScript_TryTailwindAbilitiesLoop_Increment

BattleScript_TryTailwindAbilitiesLoop_WindPower:
	call BattleScript_AbilityPopUp
	setcharge BS_TARGET
	printstring STRINGID_BEINGHITCHARGEDPKMNWITHPOWER
	waitmessage B_WAIT_TIME_LONG
	goto BattleScript_TryTailwindAbilitiesLoop_Increment

BattleScript_EffectMircleEye::
	attackcanceler
	accuracycheck BattleScript_PrintMoveMissed, ACC_CURR_MOVE
	attackstring
	ppreduce
	setmiracleeye BattleScript_ButItFailed
	goto BattleScript_IdentifiedFoe

BattleScript_EffectGravity::
	attackcanceler
	attackstring
	ppreduce
	setgravity BattleScript_ButItFailed
	attackanimation
	waitanimation
BattleScript_EffectGravitySuccess::
	printstring STRINGID_GRAVITYINTENSIFIED
	waitmessage B_WAIT_TIME_LONG
	selectfirstvalidtarget
BattleScript_GravityLoop:
	movevaluescleanup
	jumpifstatus3 BS_TARGET, STATUS3_ON_AIR | STATUS3_MAGNET_RISE | STATUS3_TELEKINESIS, BattleScript_GravityLoopDrop
	goto BattleScript_GravityLoopEnd
BattleScript_GravityLoopDrop:
	bringdownairbornebattler BS_TARGET
	printstring STRINGID_GRAVITYGROUNDING
	waitmessage B_WAIT_TIME_LONG
BattleScript_GravityLoopEnd:
	moveendto MOVEEND_NEXT_TARGET
	jumpifnexttargetvalid BattleScript_GravityLoop
	end

BattleScript_EffectRoost::
	attackcanceler
	attackstring
	ppreduce
	tryhealhalfhealth BattleScript_AlreadyAtFullHp, BS_TARGET
	setroost
	goto BattleScript_PresentHealTarget

BattleScript_EffectCaptivate::
	setstatchanger STAT_SPATK, 2, TRUE
	attackcanceler
	jumpifsubstituteblocks BattleScript_FailedFromAtkString
	jumpifoppositegenders BattleScript_CaptivateCheckAcc
	goto BattleScript_FailedFromAtkString
BattleScript_CaptivateCheckAcc:
	accuracycheck BattleScript_PrintMoveMissed, ACC_CURR_MOVE
	goto BattleScript_StatDownFromAttackString

BattleScript_EffectHealBlock::
	attackcanceler
	accuracycheck BattleScript_PrintMoveMissed, ACC_CURR_MOVE
	attackstring
	ppreduce
	jumpifability BS_TARGET_SIDE, ABILITY_AROMA_VEIL, BattleScript_AromaVeilProtects
	sethealblock BattleScript_ButItFailed
	attackanimation
	waitanimation
	printstring STRINGID_PKMNPREVENTEDFROMHEALING
	waitmessage B_WAIT_TIME_LONG
	goto BattleScript_MoveEnd

BattleScript_EffectHitEscape::
	call BattleScript_EffectHit_Ret
	jumpifmovehadnoeffect BattleScript_MoveEnd
	jumpifability BS_TARGET, ABILITY_GUARD_DOG, BattleScript_MoveEnd
	tryfaintmon BS_TARGET
	moveendto MOVEEND_ATTACKER_VISIBLE
	moveendfrom MOVEEND_TARGET_VISIBLE
	jumpifbattleend BattleScript_HitEscapeEnd
	jumpifbyte CMP_NOT_EQUAL gBattleOutcome 0, BattleScript_HitEscapeEnd
	jumpifemergencyexited BS_TARGET, BattleScript_HitEscapeEnd
	goto BattleScript_MoveSwitch
BattleScript_HitEscapeEnd:
	end

BattleScript_EffectPlaceholder::
	attackcanceler
	attackstring
	ppreduce
	pause 5
	printstring STRINGID_NOTDONEYET
	goto BattleScript_MoveEnd

BattleScript_EffectHit::
BattleScript_HitFromAtkCanceler::
	attackcanceler
BattleScript_HitFromAccCheck::
	accuracycheck BattleScript_PrintMoveMissed, ACC_CURR_MOVE
BattleScript_HitFromAtkString::
	attackstring
	ppreduce
BattleScript_HitFromCritCalc::
	critcalc
	damagecalc
	adjustdamage
BattleScript_HitFromAtkAnimation::
	call BattleScript_Hit_RetFromAtkAnimation
BattleScript_TryFaintMon::
	tryfaintmon BS_TARGET
BattleScript_MoveEnd::
	moveendall
	end

BattleScript_EffectHit_Ret::
	attackcanceler
BattleScript_EffectHit_RetFromAccCheck::
	accuracycheck BattleScript_PrintMoveMissed, ACC_CURR_MOVE
	attackstring
	ppreduce
BattleScript_EffectHit_RetFromCritCalc::
	critcalc
	damagecalc
	adjustdamage
BattleScript_Hit_RetFromAtkAnimation::
	attackanimation
	waitanimation
	effectivenesssound
	hitanimation BS_TARGET
	waitstate
	healthbarupdate BS_TARGET
	datahpupdate BS_TARGET
	critmessage
	waitmessage B_WAIT_TIME_LONG
	resultmessage
	waitmessage B_WAIT_TIME_LONG
	setadditionaleffects
	return

BattleScript_EffectNaturalGift::
	attackcanceler
	attackstring
	ppreduce
	jumpifnotberry BS_ATTACKER, BattleScript_ButItFailed
	jumpifword CMP_COMMON_BITS, gFieldStatuses, STATUS_FIELD_MAGIC_ROOM, BattleScript_ButItFailed
	jumpifability BS_ATTACKER, ABILITY_KLUTZ, BattleScript_ButItFailed
	jumpifstatus3 BS_ATTACKER, STATUS3_EMBARGO, BattleScript_ButItFailed
	accuracycheck BattleScript_MoveMissedPause, ACC_CURR_MOVE
	call BattleScript_EffectHit_RetFromCritCalc
	jumpifmovehadnoeffect BattleScript_EffectNaturalGiftEnd
	checkparentalbondcounter 2, BattleScript_EffectNaturalGiftEnd
	removeitem BS_ATTACKER
BattleScript_EffectNaturalGiftEnd:
	tryfaintmon BS_TARGET
	goto BattleScript_MoveEnd

BattleScript_MakeMoveMissed::
	orhalfword gMoveResultFlags, MOVE_RESULT_MISSED
BattleScript_PrintMoveMissed::
	attackstring
	ppreduce
BattleScript_MoveMissedPause::
	pause B_WAIT_TIME_SHORT
BattleScript_MoveMissed::
	effectivenesssound
	resultmessage
	waitmessage B_WAIT_TIME_LONG
	goto BattleScript_MoveEnd

BattleScript_EffectDarkVoid::
.if B_DARK_VOID_FAIL >= GEN_7
	jumpifspecies BS_ATTACKER, SPECIES_DARKRAI, BattleScript_EffectSleep
	goto BattleScript_PokemonCantUseTheMove
.endif
BattleScript_EffectSleep::
	attackcanceler
	attackstring
	ppreduce
	jumpifsubstituteblocks BattleScript_ButItFailed
	jumpifstatus BS_TARGET, STATUS1_SLEEP, BattleScript_AlreadyAsleep
	jumpifuproarwakes BattleScript_CantMakeAsleep
	jumpifability BS_TARGET, ABILITY_INSOMNIA, BattleScript_InsomniaProtects
	jumpifability BS_TARGET, ABILITY_VITAL_SPIRIT, BattleScript_InsomniaProtects
	jumpifability BS_TARGET, ABILITY_COMATOSE, BattleScript_AbilityProtectsDoesntAffect
	jumpifability BS_TARGET, ABILITY_PURIFYING_SALT, BattleScript_AbilityProtectsDoesntAffect
	jumpifflowerveil BattleScript_FlowerVeilProtects
	jumpifability BS_TARGET_SIDE, ABILITY_SWEET_VEIL, BattleScript_SweetVeilProtects
	jumpifleafguardprotected BS_TARGET, BattleScript_AbilityProtectsDoesntAffect
	jumpifshieldsdown BS_TARGET, BattleScript_AbilityProtectsDoesntAffect
	jumpifstatus BS_TARGET, STATUS1_ANY, BattleScript_ButItFailed
	jumpifterrainaffected BS_TARGET, STATUS_FIELD_ELECTRIC_TERRAIN, BattleScript_ElectricTerrainPrevents
	jumpifterrainaffected BS_TARGET, STATUS_FIELD_MISTY_TERRAIN, BattleScript_MistyTerrainPrevents
	accuracycheck BattleScript_ButItFailed, ACC_CURR_MOVE
	jumpifsafeguard BattleScript_SafeguardProtected
	attackanimation
	waitanimation
	seteffectprimary MOVE_EFFECT_SLEEP
	goto BattleScript_MoveEnd

BattleScript_TerrainPreventsEnd2::
	pause B_WAIT_TIME_SHORT
	printfromtable gTerrainPreventsStringIds
	waitmessage B_WAIT_TIME_LONG
	end2

BattleScript_ElectricTerrainPrevents::
	pause B_WAIT_TIME_SHORT
	printstring STRINGID_ELECTRICTERRAINPREVENTS
	waitmessage B_WAIT_TIME_LONG
	orhalfword gMoveResultFlags, MOVE_RESULT_FAILED
	goto BattleScript_MoveEnd

BattleScript_MistyTerrainPrevents::
	pause B_WAIT_TIME_SHORT
	printstring STRINGID_MISTYTERRAINPREVENTS
	waitmessage B_WAIT_TIME_LONG
	orhalfword gMoveResultFlags, MOVE_RESULT_FAILED
	goto BattleScript_MoveEnd

BattleScript_FlowerVeilProtectsRet::
	pause B_WAIT_TIME_SHORT
	call BattleScript_AbilityPopUp
	printstring STRINGID_FLOWERVEILPROTECTED
	waitmessage B_WAIT_TIME_LONG
	return

BattleScript_FlowerVeilProtects:
	call BattleScript_FlowerVeilProtectsRet
	orhalfword gMoveResultFlags, MOVE_RESULT_FAILED
	goto BattleScript_MoveEnd

BattleScript_SweetVeilProtectsRet::
	pause B_WAIT_TIME_SHORT
	call BattleScript_AbilityPopUp
	printstring STRINGID_FLOWERVEILPROTECTED
	waitmessage B_WAIT_TIME_LONG
	return

BattleScript_SweetVeilProtects:
	call BattleScript_SweetVeilProtectsRet
	orhalfword gMoveResultFlags, MOVE_RESULT_FAILED
	goto BattleScript_MoveEnd

BattleScript_AromaVeilProtectsRet::
	pause B_WAIT_TIME_SHORT
	call BattleScript_AbilityPopUp
	printstring STRINGID_AROMAVEILPROTECTED
	waitmessage B_WAIT_TIME_LONG
	return

BattleScript_AromaVeilProtects:
	call BattleScript_AromaVeilProtectsRet
	orhalfword gMoveResultFlags, MOVE_RESULT_FAILED
	goto BattleScript_MoveEnd

BattleScript_PastelVeilProtectsRet::
	pause B_WAIT_TIME_SHORT
	call BattleScript_AbilityPopUp
	printstring STRINGID_PASTELVEILPROTECTED
	waitmessage B_WAIT_TIME_LONG
	return

BattleScript_PastelVeilProtects:
	call BattleScript_PastelVeilProtectsRet
	orhalfword gMoveResultFlags, MOVE_RESULT_FAILED
	goto BattleScript_MoveEnd

BattleScript_AbilityProtectsDoesntAffectRet::
	pause B_WAIT_TIME_SHORT
	call BattleScript_AbilityPopUp
	printstring STRINGID_ITDOESNTAFFECT
	waitmessage B_WAIT_TIME_LONG
	return

BattleScript_AbilityProtectsDoesntAffect:
	call BattleScript_AbilityProtectsDoesntAffectRet
	orhalfword gMoveResultFlags, MOVE_RESULT_FAILED
	goto BattleScript_MoveEnd

BattleScript_InsomniaProtects:
	pause B_WAIT_TIME_SHORT
	call BattleScript_AbilityPopUp
	printstring STRINGID_PKMNSTAYEDAWAKEUSING
	waitmessage B_WAIT_TIME_LONG
	orhalfword gMoveResultFlags, MOVE_RESULT_FAILED
	goto BattleScript_MoveEnd

BattleScript_AlreadyAsleep::
	setalreadystatusedmoveattempt BS_ATTACKER
	pause B_WAIT_TIME_SHORT
	printstring STRINGID_PKMNALREADYASLEEP
	waitmessage B_WAIT_TIME_LONG
	orhalfword gMoveResultFlags, MOVE_RESULT_FAILED
	goto BattleScript_MoveEnd

BattleScript_WasntAffected::
	pause B_WAIT_TIME_SHORT
	printstring STRINGID_PKMNWASNTAFFECTED
	waitmessage B_WAIT_TIME_LONG
	orhalfword gMoveResultFlags, MOVE_RESULT_FAILED
	goto BattleScript_MoveEnd

BattleScript_CantMakeAsleep::
	pause B_WAIT_TIME_SHORT
	printfromtable gUproarAwakeStringIds
	waitmessage B_WAIT_TIME_LONG
	orhalfword gMoveResultFlags, MOVE_RESULT_FAILED
	goto BattleScript_MoveEnd

BattleScript_EffectAbsorb::
	call BattleScript_EffectHit_Ret
	jumpifstatus3 BS_ATTACKER, STATUS3_HEAL_BLOCK, BattleScript_AbsorbHealBlock
	setdrainedhp
	manipulatedamage DMG_BIG_ROOT
	orword gHitMarker, HITMARKER_IGNORE_SUBSTITUTE | HITMARKER_IGNORE_DISGUISE
	jumpifability BS_TARGET, ABILITY_LIQUID_OOZE, BattleScript_AbsorbLiquidOoze
	setbyte cMULTISTRING_CHOOSER, B_MSG_ABSORB
	goto BattleScript_AbsorbUpdateHp
BattleScript_AbsorbLiquidOoze::
	call BattleScript_AbilityPopUpTarget
	manipulatedamage DMG_CHANGE_SIGN
	setbyte cMULTISTRING_CHOOSER, B_MSG_ABSORB_OOZE
BattleScript_AbsorbUpdateHp::
	healthbarupdate BS_ATTACKER
	datahpupdate BS_ATTACKER
	jumpifmovehadnoeffect BattleScript_AbsorbTryFainting
	printfromtable gAbsorbDrainStringIds
	waitmessage B_WAIT_TIME_LONG
BattleScript_AbsorbTryFainting::
	tryfaintmon BS_ATTACKER
BattleScript_AbsorbHealBlock::
	tryfaintmon BS_TARGET
	goto BattleScript_MoveEnd

BattleScript_EffectExplosion_AnimDmgRet:
	jumpifbyte CMP_NO_COMMON_BITS, gMoveResultFlags, MOVE_RESULT_MISSED, BattleScript_ExplosionAnimRet
	call BattleScript_PreserveMissedBitDoMoveAnim
	goto BattleScript_ExplosionDmgRet
BattleScript_ExplosionAnimRet:
	attackanimation
	waitanimation
BattleScript_ExplosionDmgRet:
	movevaluescleanup
	critcalc
	damagecalc
	adjustdamage
	accuracycheck BattleScript_ExplosionMissedRet, ACC_CURR_MOVE
	effectivenesssound
	hitanimation BS_TARGET
	waitstate
	healthbarupdate BS_TARGET
	datahpupdate BS_TARGET
	critmessage
	waitmessage B_WAIT_TIME_LONG
	resultmessage
	waitmessage B_WAIT_TIME_LONG
	tryfaintmon BS_TARGET
BattleScript_ExplosionAnimEndRet_Return:
	return
BattleScript_ExplosionMissedRet:
	effectivenesssound
	resultmessage
	waitmessage B_WAIT_TIME_LONG
	goto BattleScript_ExplosionAnimEndRet_Return

BattleScript_EffectExplosion::
	attackcanceler
	attackstring
	ppreduce
@ Below jumps to BattleScript_DampStopsExplosion if it fails (only way it can)
	tryexplosion
	waitstate
BattleScript_EffectExplosion_AnimDmgFaintAttacker:
	call BattleScript_EffectExplosion_AnimDmgRet
	moveendall
	setatkhptozero
	tryfaintmon BS_ATTACKER
	end

BattleScript_EffectMindBlown::
	attackcanceler
	attackstring
	ppreduce
	jumpifbyte CMP_GREATER_THAN, sB_ANIM_TARGETS_HIT, 0, BattleScript_EffectMindBlown_NoHpLoss
	jumpifabilitypresent ABILITY_DAMP, BattleScript_MindBlownDamp
	jumpifmorethanhalfHP BS_ATTACKER, BattleScript_EffectMindBlown_HpDown
	setbyte sMULTIHIT_EFFECT, 0 @ Note to faint the attacker
	instanthpdrop BS_ATTACKER
	waitstate
	goto BattleScript_EffectExplosion_AnimDmgFaintAttacker
BattleScript_EffectMindBlown_NoHpLoss:
	jumpifbyte CMP_EQUAL, sMULTIHIT_EFFECT, 0, BattleScript_EffectExplosion_AnimDmgFaintAttacker
	goto BattleScript_EffectMindBlown_AnimDmgNoFaint
BattleScript_MindBlownDamp:
	copybyte gBattlerTarget, gBattlerAbility
	goto BattleScript_DampStopsExplosion
BattleScript_EffectMindBlown_HpDown:
	setbyte sMULTIHIT_EFFECT, 1 @ Note to not faint the attacker
	jumpifability BS_ATTACKER, ABILITY_MAGIC_GUARD, BattleScript_EffectMindBlown_AnimDmgNoFaint
	dmg_1_2_attackerhp
	healthbarupdate BS_ATTACKER
	datahpupdate BS_ATTACKER
	waitstate
BattleScript_EffectMindBlown_AnimDmgNoFaint:
	call BattleScript_EffectExplosion_AnimDmgRet
	goto BattleScript_MoveEnd

BattleScript_PreserveMissedBitDoMoveAnim:
	bichalfword gMoveResultFlags, MOVE_RESULT_MISSED
	attackanimation
	waitanimation
	orhalfword gMoveResultFlags, MOVE_RESULT_MISSED
	return

BattleScript_EffectDreamEater::
	attackcanceler
	jumpifsubstituteblocks BattleScript_DreamEaterNoEffect
	jumpifstatus BS_TARGET, STATUS1_SLEEP, BattleScript_DreamEaterWorked
	jumpifability BS_TARGET, ABILITY_COMATOSE, BattleScript_DreamEaterWorked
BattleScript_DreamEaterNoEffect:
	attackstring
	ppreduce
	waitmessage B_WAIT_TIME_LONG
	goto BattleScript_WasntAffected
BattleScript_DreamEaterWorked:
	accuracycheck BattleScript_PrintMoveMissed, ACC_CURR_MOVE
	attackstring
	ppreduce
	critcalc
	damagecalc
	adjustdamage
	attackanimation
	waitanimation
	effectivenesssound
	hitanimation BS_TARGET
	waitstate
	healthbarupdate BS_TARGET
	datahpupdate BS_TARGET
	critmessage
	waitmessage B_WAIT_TIME_LONG
	resultmessage
	waitmessage B_WAIT_TIME_LONG
	jumpifstatus3 BS_ATTACKER, STATUS3_HEAL_BLOCK, BattleScript_DreamEaterTryFaintEnd
	setdrainedhp
	manipulatedamage DMG_BIG_ROOT
	orword gHitMarker, HITMARKER_IGNORE_SUBSTITUTE
	healthbarupdate BS_ATTACKER
	datahpupdate BS_ATTACKER
	jumpifmovehadnoeffect BattleScript_DreamEaterTryFaintEnd
	printstring STRINGID_PKMNDREAMEATEN
	waitmessage B_WAIT_TIME_LONG
BattleScript_DreamEaterTryFaintEnd:
	tryfaintmon BS_TARGET
	goto BattleScript_MoveEnd

BattleScript_EffectMirrorMove::
	attackcanceler
	attackstring
	pause B_WAIT_TIME_LONG
	trymirrormove
	ppreduce
	orhalfword gMoveResultFlags, MOVE_RESULT_FAILED
	printstring STRINGID_MIRRORMOVEFAILED
	waitmessage B_WAIT_TIME_LONG
	goto BattleScript_MoveEnd

BattleScript_EffectAttackUp::
	setstatchanger STAT_ATK, 1, FALSE
	goto BattleScript_EffectStatUp

BattleScript_EffectDefenseUp::
	setstatchanger STAT_DEF, 1, FALSE
	goto BattleScript_EffectStatUp

BattleScript_EffectSpecialAttackUp::
	setstatchanger STAT_SPATK, 1, FALSE
	goto BattleScript_EffectStatUp

BattleScript_EffectSpeedUp::
	setstatchanger STAT_SPEED, 1, FALSE
	goto BattleScript_EffectStatUp

BattleScript_EffectSpecialDefenseUp::
	setstatchanger STAT_SPDEF, 1, FALSE
	goto BattleScript_EffectStatUp

BattleScript_EffectAccuracyUp::
	setstatchanger STAT_ACC, 1, FALSE
	goto BattleScript_EffectStatUp

BattleScript_EffectEvasionUp::
	setstatchanger STAT_EVASION, 1, FALSE
BattleScript_EffectStatUp::
	attackcanceler
BattleScript_EffectStatUpAfterAtkCanceler::
	attackstring
	ppreduce
	statbuffchange MOVE_EFFECT_AFFECTS_USER | STAT_CHANGE_ALLOW_PTR, BattleScript_StatUpEnd
	jumpifbyte CMP_NOT_EQUAL, cMULTISTRING_CHOOSER, B_MSG_STAT_WONT_INCREASE, BattleScript_StatUpAttackAnim
	pause B_WAIT_TIME_SHORT
	goto BattleScript_StatUpPrintString
BattleScript_StatUpAttackAnim::
	attackanimation
	waitanimation
BattleScript_StatUpDoAnim::
	setgraphicalstatchangevalues
	playanimation BS_ATTACKER, B_ANIM_STATS_CHANGE, sB_ANIM_ARG1
BattleScript_StatUpPrintString::
	printfromtable gStatUpStringIds
	waitmessage B_WAIT_TIME_LONG
BattleScript_StatUpEnd::
	goto BattleScript_MoveEnd

BattleScript_StatUp::
	playanimation BS_EFFECT_BATTLER, B_ANIM_STATS_CHANGE, sB_ANIM_ARG1
BattleScript_StatUpMsg::
	printfromtable gStatUpStringIds
	waitmessage B_WAIT_TIME_LONG
	return

BattleScript_EffectAttackDown::
	setstatchanger STAT_ATK, 1, TRUE
	goto BattleScript_EffectStatDown

BattleScript_EffectDefenseDown::
	setstatchanger STAT_DEF, 1, TRUE
	goto BattleScript_EffectStatDown

BattleScript_EffectSpeedDown::
	setstatchanger STAT_SPEED, 1, TRUE
	goto BattleScript_EffectStatDown

BattleScript_EffectAccuracyDown::
	setstatchanger STAT_ACC, 1, TRUE
	goto BattleScript_EffectStatDown

BattleScript_EffectSpecialAttackDown::
	setstatchanger STAT_SPATK, 1, TRUE
	goto BattleScript_EffectStatDown

BattleScript_EffectSpecialDefenseDown::
	setstatchanger STAT_SPDEF, 1, TRUE
	goto BattleScript_EffectStatDown

BattleScript_EffectEvasionDown::
	setstatchanger STAT_EVASION, 1, TRUE
BattleScript_EffectStatDown:
	attackcanceler
	jumpifsubstituteblocks BattleScript_FailedFromAtkString
	accuracycheck BattleScript_PrintMoveMissed, ACC_CURR_MOVE
BattleScript_StatDownFromAttackString:
	attackstring
	ppreduce
	statbuffchange STAT_CHANGE_ALLOW_PTR, BattleScript_StatDownEnd
	jumpifbyte CMP_LESS_THAN, cMULTISTRING_CHOOSER, B_MSG_STAT_WONT_DECREASE, BattleScript_StatDownDoAnim
	jumpifbyte CMP_EQUAL, cMULTISTRING_CHOOSER, B_MSG_STAT_FELL_EMPTY, BattleScript_StatDownEnd
	pause B_WAIT_TIME_SHORT
	goto BattleScript_StatDownPrintString
BattleScript_StatDownDoAnim::
	attackanimation
	waitanimation
	setgraphicalstatchangevalues
	playanimation BS_TARGET, B_ANIM_STATS_CHANGE, sB_ANIM_ARG1
BattleScript_StatDownPrintString::
	printfromtable gStatDownStringIds
	waitmessage B_WAIT_TIME_LONG
BattleScript_StatDownEnd::
	goto BattleScript_MoveEnd

BattleScript_MirrorArmorReflect::
	pause B_WAIT_TIME_SHORT
	call BattleScript_AbilityPopUp
	jumpifsubstituteblocks BattleScript_AbilityNoSpecificStatLoss
BattleScript_MirrorArmorReflectStatLoss:
	statbuffchange MOVE_EFFECT_AFFECTS_USER | STAT_CHANGE_MIRROR_ARMOR | STAT_CHANGE_NOT_PROTECT_AFFECTED | STAT_CHANGE_ALLOW_PTR, BattleScript_MirrorArmorReflectEnd
	jumpifbyte CMP_LESS_THAN, cMULTISTRING_CHOOSER, B_MSG_STAT_WONT_DECREASE, BattleScript_MirrorArmorReflectAnim
	goto BattleScript_MirrorArmorReflectWontFall
BattleScript_MirrorArmorReflectAnim:
	setgraphicalstatchangevalues
	playanimation BS_ATTACKER, B_ANIM_STATS_CHANGE, sB_ANIM_ARG1
BattleScript_MirrorArmorReflectPrintString:
	printfromtable gStatDownStringIds
	waitmessage B_WAIT_TIME_LONG
BattleScript_MirrorArmorReflectEnd:
	return

BattleScript_MirrorArmorReflectWontFall:
	copybyte gBattlerTarget, gBattlerAttacker   @ STRINGID_STATSWONTDECREASE uses target
	goto BattleScript_MirrorArmorReflectPrintString

@ gBattlerTarget is battler with Mirror Armor
BattleScript_MirrorArmorReflectStickyWeb:
	call BattleScript_AbilityPopUp
	setattackertostickywebuser
	jumpifbyteequal gBattlerAttacker, gBattlerTarget, BattleScript_StickyWebOnSwitchInEnd   @ Sticky web user not on field -> no stat loss
	goto BattleScript_MirrorArmorReflectStatLoss

BattleScript_StatDown::
	playanimation BS_EFFECT_BATTLER, B_ANIM_STATS_CHANGE, sB_ANIM_ARG1
	printfromtable gStatDownStringIds
	waitmessage B_WAIT_TIME_LONG
	return

BattleScript_EffectHaze::
	attackcanceler
	attackstring
	ppreduce
	attackanimation
	waitanimation
	normalisebuffs
	printstring STRINGID_STATCHANGESGONE
	waitmessage B_WAIT_TIME_LONG
	goto BattleScript_MoveEnd

BattleScript_EffectBide::
	attackcanceler
	attackstring
	ppreduce
	attackanimation
	waitanimation
	orword gHitMarker, HITMARKER_CHARGING
	setbide
	goto BattleScript_MoveEnd

BattleScript_EffectRoar::
	attackcanceler
	attackstring
	ppreduce
	jumpifroarfails BattleScript_ButItFailed
	jumpifability BS_TARGET, ABILITY_GUARD_DOG, BattleScript_ButItFailed
	jumpifability BS_TARGET, ABILITY_SUCTION_CUPS, BattleScript_AbilityPreventsPhasingOut
	jumpifstatus3 BS_TARGET, STATUS3_ROOTED, BattleScript_PrintMonIsRooted
	jumpiftargetdynamaxed BattleScript_RoarBlockedByDynamax
	accuracycheck BattleScript_ButItFailed, NO_ACC_CALC_CHECK_LOCK_ON
	accuracycheck BattleScript_MoveMissedPause, ACC_CURR_MOVE
	jumpifbattletype BATTLE_TYPE_ARENA, BattleScript_ButItFailed
	forcerandomswitch BattleScript_ButItFailed

BattleScript_RoarBlockedByDynamax:
	printstring STRINGID_MOVEBLOCKEDBYDYNAMAX
	waitmessage B_WAIT_TIME_LONG
	goto BattleScript_MoveEnd

BattleScript_EffectMultiHit::
	attackcanceler
	accuracycheck BattleScript_PrintMoveMissed, ACC_CURR_MOVE
	attackstring
	ppreduce
	setmultihitcounter 0
	initmultihitstring
	sethword sMULTIHIT_EFFECT, 0
BattleScript_MultiHitLoop::
	jumpifhasnohp BS_ATTACKER, BattleScript_MultiHitEnd
	jumpifhasnohp BS_TARGET, BattleScript_MultiHitPrintStrings
	jumpifhalfword CMP_EQUAL, gChosenMove, MOVE_SLEEP_TALK, BattleScript_DoMultiHit
	jumpifstatus BS_ATTACKER, STATUS1_SLEEP, BattleScript_MultiHitPrintStrings
BattleScript_DoMultiHit::
	movevaluescleanup
	copyhword sMOVE_EFFECT, sMULTIHIT_EFFECT
	critcalc
	damagecalc
	jumpifmovehadnoeffect BattleScript_MultiHitNoMoreHits
	adjustdamage
	attackanimation
	waitanimation
	effectivenesssound
	hitanimation BS_TARGET
	waitstate
	healthbarupdate BS_TARGET
	datahpupdate BS_TARGET
	critmessage
	waitmessage B_WAIT_TIME_LONG
	multihitresultmessage
	flushtextbox
	addbyte sMULTIHIT_STRING + 4, 1
	moveendto MOVEEND_NEXT_TARGET
	jumpifbyte CMP_COMMON_BITS, gMoveResultFlags, MOVE_RESULT_FOE_ENDURED, BattleScript_MultiHitPrintStrings
	decrementmultihit BattleScript_MultiHitLoop
	goto BattleScript_MultiHitPrintStrings
BattleScript_MultiHitNoMoreHits::
	pause B_WAIT_TIME_SHORT
BattleScript_MultiHitPrintStrings::
	resultmessage
	waitmessage B_WAIT_TIME_LONG
	jumpifmovehadnoeffect BattleScript_MultiHitEnd
	copyarray gBattleTextBuff1, sMULTIHIT_STRING, 6
	printstring STRINGID_HITXTIMES
	waitmessage B_WAIT_TIME_LONG
	return

BattleScript_MultiHitEnd::
	setadditionaleffects
	tryfaintmon BS_TARGET
	moveendcase MOVEEND_SYNCHRONIZE_TARGET
	moveendfrom MOVEEND_STATUS_IMMUNITY_ABILITIES
	end

BattleScript_EffectConversion::
	attackcanceler
	attackstring
	ppreduce
	tryconversiontypechange BattleScript_ButItFailed
	attackanimation
	waitanimation
	printstring STRINGID_PKMNCHANGEDTYPE
	waitmessage B_WAIT_TIME_LONG
	goto BattleScript_MoveEnd

BattleScript_EffectRestoreHp::
	attackcanceler
	attackstring
	ppreduce
	tryhealhalfhealth BattleScript_AlreadyAtFullHp, BS_ATTACKER
	attackanimation
	waitanimation
BattleScript_RestoreHp:
	orword gHitMarker, HITMARKER_IGNORE_SUBSTITUTE
	healthbarupdate BS_ATTACKER
	datahpupdate BS_ATTACKER
	printstring STRINGID_PKMNREGAINEDHEALTH
	waitmessage B_WAIT_TIME_LONG
	goto BattleScript_MoveEnd

BattleScript_EffectToxic::
	attackcanceler
	attackstring
	ppreduce
	jumpifability BS_TARGET, ABILITY_IMMUNITY, BattleScript_ImmunityProtected
	jumpifability BS_TARGET, ABILITY_COMATOSE, BattleScript_AbilityProtectsDoesntAffect
	jumpifability BS_TARGET, ABILITY_PURIFYING_SALT, BattleScript_AbilityProtectsDoesntAffect
	jumpifability BS_TARGET_SIDE, ABILITY_PASTEL_VEIL, BattleScript_PastelVeilProtects
	jumpifflowerveil BattleScript_FlowerVeilProtects
	jumpifleafguardprotected BS_TARGET, BattleScript_AbilityProtectsDoesntAffect
	jumpifshieldsdown BS_TARGET, BattleScript_AbilityProtectsDoesntAffect
	jumpifsubstituteblocks BattleScript_ButItFailed
	jumpifstatus BS_TARGET, STATUS1_POISON | STATUS1_TOXIC_POISON, BattleScript_AlreadyPoisoned
	jumpifstatus BS_TARGET, STATUS1_ANY, BattleScript_ButItFailed
	jumpifterrainaffected BS_TARGET, STATUS_FIELD_MISTY_TERRAIN, BattleScript_MistyTerrainPrevents
	trypoisontype BS_ATTACKER, BS_TARGET, BattleScript_NotAffected
	accuracycheck BattleScript_ButItFailed, ACC_CURR_MOVE
	jumpifsafeguard BattleScript_SafeguardProtected
	attackanimation
	waitanimation
	seteffectprimary MOVE_EFFECT_TOXIC
	resultmessage
	waitmessage B_WAIT_TIME_LONG
	goto BattleScript_MoveEnd

BattleScript_AlreadyPoisoned::
	setalreadystatusedmoveattempt BS_ATTACKER
	pause B_WAIT_TIME_LONG
	printstring STRINGID_PKMNALREADYPOISONED
	waitmessage B_WAIT_TIME_LONG
	goto BattleScript_MoveEnd

BattleScript_ImmunityProtected::
	copybyte gEffectBattler, gBattlerTarget
	call BattleScript_AbilityPopUp
	setbyte cMULTISTRING_CHOOSER, B_MSG_ABILITY_PREVENTS_MOVE_STATUS
	call BattleScript_PSNPrevention
	goto BattleScript_MoveEnd

BattleScript_EffectAuroraVeil::
	attackcanceler
	attackstring
	ppreduce
	setauroraveil BS_ATTACKER
	goto BattleScript_PrintReflectLightScreenSafeguardString

BattleScript_EffectLightScreen::
	attackcanceler
	attackstring
	ppreduce
	setlightscreen
	goto BattleScript_PrintReflectLightScreenSafeguardString

BattleScript_EffectRest::
	attackcanceler
	attackstring
	ppreduce
	jumpifstatus BS_ATTACKER, STATUS1_SLEEP, BattleScript_RestIsAlreadyAsleep
	jumpifability BS_ATTACKER, ABILITY_COMATOSE, BattleScript_RestIsAlreadyAsleep
	jumpifuproarwakes BattleScript_RestCantSleep
	jumpifability BS_TARGET, ABILITY_INSOMNIA, BattleScript_InsomniaProtects
	jumpifability BS_TARGET, ABILITY_VITAL_SPIRIT, BattleScript_InsomniaProtects
	jumpifability BS_ATTACKER, ABILITY_PURIFYING_SALT, BattleScript_InsomniaProtects
.if B_LEAF_GUARD_PREVENTS_REST >= GEN_5
	jumpifleafguardprotected BS_TARGET, BattleScript_LeafGuardPreventsRest
.endif
	trysetrest BattleScript_AlreadyAtFullHp
	pause B_WAIT_TIME_SHORT
	printfromtable gRestUsedStringIds
	waitmessage B_WAIT_TIME_LONG
	updatestatusicon BS_ATTACKER
	waitstate
	goto BattleScript_PresentHealTarget

BattleScript_RestCantSleep::
	pause B_WAIT_TIME_LONG
	printfromtable gUproarAwakeStringIds
	waitmessage B_WAIT_TIME_LONG
	goto BattleScript_MoveEnd

BattleScript_RestIsAlreadyAsleep::
	setalreadystatusedmoveattempt BS_ATTACKER
	pause B_WAIT_TIME_SHORT
	printstring STRINGID_PKMNALREADYASLEEP2
	waitmessage B_WAIT_TIME_LONG
	goto BattleScript_MoveEnd

BattleScript_LeafGuardPreventsRest::
	pause B_WAIT_TIME_SHORT
	printstring STRINGID_BUTITFAILED
	waitmessage B_WAIT_TIME_LONG
	goto BattleScript_MoveEnd

BattleScript_EffectOHKO::
	attackcanceler
	attackstring
	ppreduce
	accuracycheck BattleScript_ButItFailed, NO_ACC_CALC_CHECK_LOCK_ON
	typecalc
	jumpifmovehadnoeffect BattleScript_HitFromAtkAnimation
	tryKO BattleScript_KOFail
	trysetdestinybondtohappen
	goto BattleScript_HitFromAtkAnimation
BattleScript_KOFail::
	pause B_WAIT_TIME_LONG
	printfromtable gKOFailedStringIds
	waitmessage B_WAIT_TIME_LONG
	goto BattleScript_MoveEnd

BattleScript_EffectSuperFang::
	attackcanceler
	accuracycheck BattleScript_PrintMoveMissed, ACC_CURR_MOVE
	attackstring
	ppreduce
	typecalc
	bichalfword gMoveResultFlags, MOVE_RESULT_SUPER_EFFECTIVE | MOVE_RESULT_NOT_VERY_EFFECTIVE
	damagetohalftargethp
	goto BattleScript_HitFromAtkAnimation

BattleScript_EffectRecoilIfMiss::
	attackcanceler
	accuracycheck BattleScript_MoveMissedDoDamage, ACC_CURR_MOVE
.if B_CRASH_IF_TARGET_IMMUNE >= GEN_4
	typecalc
	jumpifhalfword CMP_COMMON_BITS, gMoveResultFlags, MOVE_RESULT_DOESNT_AFFECT_FOE, BattleScript_MoveMissedDoDamage
.endif
	goto BattleScript_HitFromAtkString
BattleScript_MoveMissedDoDamage::
	jumpifability BS_ATTACKER, ABILITY_MAGIC_GUARD, BattleScript_PrintMoveMissed
	attackstring
	ppreduce
	pause B_WAIT_TIME_LONG
	resultmessage
	waitmessage B_WAIT_TIME_LONG
.if B_CRASH_IF_TARGET_IMMUNE < GEN_4
	jumpifhalfword CMP_COMMON_BITS, gMoveResultFlags, MOVE_RESULT_DOESNT_AFFECT_FOE, BattleScript_MoveEnd
.endif
	moveendcase MOVEEND_PROTECT_LIKE_EFFECT @ Spiky Shield's damage happens before recoil.
	jumpifhasnohp BS_ATTACKER, BattleScript_MoveEnd
	printstring STRINGID_PKMNCRASHED
	waitmessage B_WAIT_TIME_LONG
	damagecalc
	typecalc
	adjustdamage
.if B_CRASH_IF_TARGET_IMMUNE == GEN_4
	manipulatedamage DMG_RECOIL_FROM_IMMUNE
.else
	manipulatedamage DMG_RECOIL_FROM_MISS
.endif
.if B_CRASH_IF_TARGET_IMMUNE >= GEN_4
	bichalfword gMoveResultFlags, MOVE_RESULT_MISSED | MOVE_RESULT_DOESNT_AFFECT_FOE
.else
	bichalfword gMoveResultFlags, MOVE_RESULT_MISSED
.endif
	orword gHitMarker, HITMARKER_IGNORE_SUBSTITUTE | HITMARKER_IGNORE_DISGUISE
	healthbarupdate BS_ATTACKER
	datahpupdate BS_ATTACKER
	tryfaintmon BS_ATTACKER
.if B_CRASH_IF_TARGET_IMMUNE >= GEN_4
	orhalfword gMoveResultFlags, MOVE_RESULT_MISSED | MOVE_RESULT_DOESNT_AFFECT_FOE
.else
	orhalfword gMoveResultFlags, MOVE_RESULT_MISSED
.endif
	goto BattleScript_MoveEnd

BattleScript_EffectMist::
	attackcanceler
	attackstring
	ppreduce
	setmist
	attackanimation
	waitanimation
	printfromtable gMistUsedStringIds
	waitmessage B_WAIT_TIME_LONG
	goto BattleScript_MoveEnd

BattleScript_EffectFocusEnergy::
	attackcanceler
	attackstring
	ppreduce
	jumpifstatus2 BS_ATTACKER, STATUS2_FOCUS_ENERGY_ANY, BattleScript_ButItFailed
	setfocusenergy
	attackanimation
	waitanimation
	printfromtable gFocusEnergyUsedStringIds
	waitmessage B_WAIT_TIME_LONG
	goto BattleScript_MoveEnd

BattleScript_EffectConfuse::
	attackcanceler
	attackstring
	ppreduce
	jumpifability BS_TARGET, ABILITY_OWN_TEMPO, BattleScript_OwnTempoPrevents
	jumpifsubstituteblocks BattleScript_ButItFailed
	jumpifstatus2 BS_TARGET, STATUS2_CONFUSION, BattleScript_AlreadyConfused
	jumpifterrainaffected BS_TARGET, STATUS_FIELD_MISTY_TERRAIN, BattleScript_MistyTerrainPrevents
	accuracycheck BattleScript_ButItFailed, ACC_CURR_MOVE
	jumpifsafeguard BattleScript_SafeguardProtected
	attackanimation
	waitanimation
	seteffectprimary MOVE_EFFECT_CONFUSION
	resultmessage
	waitmessage B_WAIT_TIME_LONG
	goto BattleScript_MoveEnd

BattleScript_AlreadyConfused::
	setalreadystatusedmoveattempt BS_ATTACKER
	pause B_WAIT_TIME_SHORT
	printstring STRINGID_PKMNALREADYCONFUSED
	waitmessage B_WAIT_TIME_LONG
	goto BattleScript_MoveEnd

BattleScript_EffectAttackUp2::
	setstatchanger STAT_ATK, 2, FALSE
	goto BattleScript_EffectStatUp

BattleScript_EffectDefenseUp2::
	setstatchanger STAT_DEF, 2, FALSE
	goto BattleScript_EffectStatUp

BattleScript_EffectDefenseUp3::
	setstatchanger STAT_DEF, 3, FALSE
	goto BattleScript_EffectStatUp

BattleScript_EffectSpeedUp2::
	setstatchanger STAT_SPEED, 2, FALSE
	goto BattleScript_EffectStatUp

BattleScript_EffectSpecialAttackUp2::
	setstatchanger STAT_SPATK, 2, FALSE
	goto BattleScript_EffectStatUp

BattleScript_EffectSpecialAttackUp3::
	setstatchanger STAT_SPATK, 3, FALSE
	goto BattleScript_EffectStatUp

BattleScript_EffectSpecialDefenseUp2::
	setstatchanger STAT_SPDEF, 2, FALSE
	goto BattleScript_EffectStatUp

BattleScript_EffectAccuracyUp2::
	setstatchanger STAT_ACC, 2, FALSE
	goto BattleScript_EffectStatUp

BattleScript_EffectEvasionUp2::
	setstatchanger STAT_EVASION, 2, FALSE
	goto BattleScript_EffectStatUp

BattleScript_EffectTransform::
	attackcanceler
	attackstring
	ppreduce
	trytoclearprimalweather
	flushtextbox
	transformdataexecution
	attackanimation
	waitanimation
	printfromtable gTransformUsedStringIds
	waitmessage B_WAIT_TIME_LONG
	goto BattleScript_MoveEnd

BattleScript_EffectAttackDown2::
	setstatchanger STAT_ATK, 2, TRUE
	goto BattleScript_EffectStatDown

BattleScript_EffectDefenseDown2::
	setstatchanger STAT_DEF, 2, TRUE
	goto BattleScript_EffectStatDown

BattleScript_EffectSpeedDown2::
	setstatchanger STAT_SPEED, 2, TRUE
	goto BattleScript_EffectStatDown

BattleScript_EffectSpecialDefenseDown2::
	setstatchanger STAT_SPDEF, 2, TRUE
	goto BattleScript_EffectStatDown

BattleScript_EffectSpecialAttackDown2::
	setstatchanger STAT_SPATK, 2, TRUE
	goto BattleScript_EffectStatDown

BattleScript_EffectAccuracyDown2::
	setstatchanger STAT_ACC, 2, TRUE
	goto BattleScript_EffectStatDown

BattleScript_EffectEvasionDown2::
	setstatchanger STAT_EVASION, 2, TRUE
	goto BattleScript_EffectStatDown

BattleScript_EffectReflect::
	attackcanceler
	attackstring
	ppreduce
	setreflect
BattleScript_PrintReflectLightScreenSafeguardString::
	attackanimation
	waitanimation
BattleScript_EffectAuroraVeilSuccess::
	printfromtable gReflectLightScreenSafeguardStringIds
	waitmessage B_WAIT_TIME_LONG
	goto BattleScript_MoveEnd

BattleScript_EffectPoison::
	attackcanceler
	attackstring
	ppreduce
	jumpifability BS_TARGET, ABILITY_IMMUNITY, BattleScript_ImmunityProtected
	jumpifability BS_TARGET, ABILITY_COMATOSE, BattleScript_AbilityProtectsDoesntAffect
	jumpifability BS_TARGET, ABILITY_PURIFYING_SALT, BattleScript_AbilityProtectsDoesntAffect
	jumpifability BS_TARGET_SIDE, ABILITY_PASTEL_VEIL, BattleScript_PastelVeilProtects
	jumpifflowerveil BattleScript_FlowerVeilProtects
	jumpifleafguardprotected BS_TARGET, BattleScript_AbilityProtectsDoesntAffect
	jumpifshieldsdown BS_TARGET, BattleScript_AbilityProtectsDoesntAffect
	jumpifsubstituteblocks BattleScript_ButItFailed
	jumpifstatus BS_TARGET, STATUS1_POISON, BattleScript_AlreadyPoisoned
	jumpifstatus BS_TARGET, STATUS1_TOXIC_POISON, BattleScript_AlreadyPoisoned
	trypoisontype BS_ATTACKER, BS_TARGET, BattleScript_NotAffected
	jumpifstatus BS_TARGET, STATUS1_ANY, BattleScript_ButItFailed
	jumpifterrainaffected BS_TARGET, STATUS_FIELD_MISTY_TERRAIN, BattleScript_MistyTerrainPrevents
	accuracycheck BattleScript_ButItFailed, ACC_CURR_MOVE
	jumpifsafeguard BattleScript_SafeguardProtected
	attackanimation
	waitanimation
	seteffectprimary MOVE_EFFECT_POISON
	resultmessage
	waitmessage B_WAIT_TIME_LONG
	goto BattleScript_MoveEnd

BattleScript_EffectParalyze::
	attackcanceler
	attackstring
	ppreduce
	jumpifability BS_TARGET, ABILITY_LIMBER, BattleScript_LimberProtected
	jumpifability BS_TARGET, ABILITY_COMATOSE, BattleScript_AbilityProtectsDoesntAffect
	jumpifability BS_TARGET, ABILITY_PURIFYING_SALT, BattleScript_AbilityProtectsDoesntAffect
	jumpifflowerveil BattleScript_FlowerVeilProtects
	jumpifleafguardprotected BS_TARGET, BattleScript_AbilityProtectsDoesntAffect
	jumpifshieldsdown BS_TARGET, BattleScript_AbilityProtectsDoesntAffect
	jumpifsubstituteblocks BattleScript_ButItFailed
	typecalc
BattleScript_BattleScript_EffectParalyzeNoTypeCalc:
	jumpifmovehadnoeffect BattleScript_ButItFailed
	jumpifstatus BS_TARGET, STATUS1_PARALYSIS, BattleScript_AlreadyParalyzed
	jumpifabsorbaffected BS_TARGET, BattleScript_VoltAbsorbHeal
	tryparalyzetype BS_ATTACKER, BS_TARGET, BattleScript_NotAffected
	jumpifstatus BS_TARGET, STATUS1_ANY, BattleScript_ButItFailed
	jumpifterrainaffected BS_TARGET, STATUS_FIELD_MISTY_TERRAIN, BattleScript_MistyTerrainPrevents
	accuracycheck BattleScript_ButItFailed, ACC_CURR_MOVE
	jumpifsafeguard BattleScript_SafeguardProtected
	bichalfword gMoveResultFlags, MOVE_RESULT_SUPER_EFFECTIVE | MOVE_RESULT_NOT_VERY_EFFECTIVE
	attackanimation
	waitanimation
	seteffectprimary MOVE_EFFECT_PARALYSIS
	resultmessage
	waitmessage B_WAIT_TIME_LONG
	goto BattleScript_MoveEnd

BattleScript_VoltAbsorbHeal:
	copybyte gBattlerAbility, gBattlerTarget
	tryhealquarterhealth BS_TARGET BattleScript_MonMadeMoveUseless @ Check if max hp
	goto BattleScript_MoveHPDrain

BattleScript_AlreadyParalyzed:
	setalreadystatusedmoveattempt BS_ATTACKER
	pause B_WAIT_TIME_SHORT
	printstring STRINGID_PKMNISALREADYPARALYZED
	waitmessage B_WAIT_TIME_LONG
	goto BattleScript_MoveEnd

BattleScript_LimberProtected::
	copybyte gEffectBattler, gBattlerTarget
	setbyte cMULTISTRING_CHOOSER, B_MSG_ABILITY_PREVENTS_MOVE_STATUS
	call BattleScript_PRLZPrevention
	goto BattleScript_MoveEnd

BattleScript_PowerHerbActivation:
	playanimation BS_ATTACKER, B_ANIM_HELD_ITEM_EFFECT
	printstring STRINGID_POWERHERB
	waitmessage B_WAIT_TIME_LONG
	removeitem BS_ATTACKER
	return

BattleScript_EffectTwoTurnsAttack::
	jumpifstatus2 BS_ATTACKER, STATUS2_MULTIPLETURNS, BattleScript_TwoTurnMovesSecondTurn
	jumpifword CMP_COMMON_BITS, gHitMarker, HITMARKER_NO_ATTACKSTRING, BattleScript_TwoTurnMovesSecondTurn
	tryfiretwoturnmovewithoutcharging BS_ATTACKER, BattleScript_EffectHit @ e.g. Solar Beam
	call BattleScript_FirstChargingTurn
	tryfiretwoturnmoveaftercharging BS_ATTACKER, BattleScript_TwoTurnMovesSecondTurn @ e.g. Electro Shot
	jumpifholdeffect BS_ATTACKER, HOLD_EFFECT_POWER_HERB, BattleScript_TwoTurnMovesSecondPowerHerbActivates
	goto BattleScript_MoveEnd

BattleScript_EffectGeomancy::
	jumpifstatus2 BS_ATTACKER, STATUS2_MULTIPLETURNS, BattleScript_GeomancySecondTurn
	jumpifword CMP_COMMON_BITS, gHitMarker, HITMARKER_NO_ATTACKSTRING, BattleScript_GeomancySecondTurn
	call BattleScript_FirstChargingTurn
	jumpifnoholdeffect BS_ATTACKER, HOLD_EFFECT_POWER_HERB, BattleScript_MoveEnd
	call BattleScript_PowerHerbActivation
BattleScript_GeomancySecondTurn:
	attackcanceler
	setbyte sB_ANIM_TURN, 1
	clearstatusfromeffect BS_ATTACKER, MOVE_EFFECT_CHARGING
	orword gHitMarker, HITMARKER_NO_PPDEDUCT
	attackstring
	jumpifstat BS_ATTACKER, CMP_LESS_THAN, STAT_SPATK, MAX_STAT_STAGE, BattleScript_GeomancyDoMoveAnim
	jumpifstat BS_ATTACKER, CMP_LESS_THAN, STAT_SPDEF, MAX_STAT_STAGE, BattleScript_GeomancyDoMoveAnim
	jumpifstat BS_ATTACKER, CMP_EQUAL, STAT_SPEED, MAX_STAT_STAGE, BattleScript_CantRaiseMultipleStats
BattleScript_GeomancyDoMoveAnim::
	attackanimation
	waitanimation
	setbyte sSTAT_ANIM_PLAYED, FALSE
	playstatchangeanimation BS_ATTACKER, BIT_SPATK | BIT_SPDEF | BIT_SPEED, 0
	setstatchanger STAT_SPATK, 2, FALSE
	statbuffchange MOVE_EFFECT_AFFECTS_USER | STAT_CHANGE_ALLOW_PTR, BattleScript_GeomancyTrySpDef
	jumpifbyte CMP_EQUAL, cMULTISTRING_CHOOSER, B_MSG_STAT_WONT_INCREASE, BattleScript_GeomancyTrySpDef
	printfromtable gStatUpStringIds
	waitmessage B_WAIT_TIME_LONG
BattleScript_GeomancyTrySpDef::
	setstatchanger STAT_SPDEF, 2, FALSE
	statbuffchange MOVE_EFFECT_AFFECTS_USER | STAT_CHANGE_ALLOW_PTR, BattleScript_GeomancyTrySpeed
	jumpifbyte CMP_EQUAL, cMULTISTRING_CHOOSER, B_MSG_STAT_WONT_INCREASE, BattleScript_GeomancyTrySpeed
	printfromtable gStatUpStringIds
	waitmessage B_WAIT_TIME_LONG
BattleScript_GeomancyTrySpeed::
	setstatchanger STAT_SPEED, 2, FALSE
	statbuffchange MOVE_EFFECT_AFFECTS_USER | STAT_CHANGE_ALLOW_PTR, BattleScript_GeomancyEnd
	jumpifbyte CMP_EQUAL, cMULTISTRING_CHOOSER, B_MSG_STAT_WONT_INCREASE, BattleScript_GeomancyEnd
	printfromtable gStatUpStringIds
	waitmessage B_WAIT_TIME_LONG
BattleScript_GeomancyEnd::
	goto BattleScript_MoveEnd

BattleScript_FirstChargingTurn::
	attackcanceler
@ before Gen 5, charge moves did not print an attack string on the charge turn
.if B_UPDATED_MOVE_DATA >= GEN_5
	flushtextbox
	attackstring
	waitmessage B_WAIT_TIME_LONG
.endif
	ppreduce
BattleScript_FirstChargingTurnAfterAttackString:
	setsemiinvulnerablebit @ only for moves with EFFECT_SEMI_INVULNERABLE/EFFECT_SKY_DROP
	orword gHitMarker, HITMARKER_CHARGING
	seteffectprimary MOVE_EFFECT_CHARGING | MOVE_EFFECT_AFFECTS_USER
	twoturnmoveschargestringandanimation
	setadditionaleffects @ only onChargeTurnOnly effects will work here
	return

BattleScript_TwoTurnMovesSecondPowerHerbActivates:
	call BattleScript_PowerHerbActivation
	call BattleScript_TwoTurnMovesSecondTurnRet
	accuracycheck BattleScript_PrintMoveMissed, ACC_CURR_MOVE
@ before Gen 5, charge moves did not print an attack string on the charge turn
.if B_UPDATED_MOVE_DATA < GEN_5
	attackstring
.endif
	goto BattleScript_HitFromCritCalc

BattleScript_TwoTurnMovesSecondTurn::
	attackcanceler
	call BattleScript_TwoTurnMovesSecondTurnRet
	orword gHitMarker, HITMARKER_NO_PPDEDUCT
	goto BattleScript_HitFromAccCheck

BattleScript_TwoTurnMovesSecondTurnRet:
	setbyte sB_ANIM_TURN, 1
	clearstatusfromeffect BS_ATTACKER, MOVE_EFFECT_CHARGING
	clearsemiinvulnerablebit @ only for moves with EFFECT_SEMI_INVULNERABLE/EFFECT_SKY_DROP
	return

BattleScript_EffectSubstitute::
	attackcanceler
	ppreduce
	attackstring
	waitstate
	jumpifstatus2 BS_ATTACKER, STATUS2_SUBSTITUTE, BattleScript_AlreadyHasSubstitute
	setsubstitute
	jumpifbyte CMP_EQUAL, cMULTISTRING_CHOOSER, B_MSG_SUBSTITUTE_FAILED, BattleScript_SubstituteString
	attackanimation
	waitanimation
	healthbarupdate BS_ATTACKER
	datahpupdate BS_ATTACKER
BattleScript_SubstituteString::
	pause B_WAIT_TIME_SHORT
	printfromtable gSubstituteUsedStringIds
	waitmessage B_WAIT_TIME_LONG
	goto BattleScript_MoveEnd
BattleScript_AlreadyHasSubstitute::
	setalreadystatusedmoveattempt BS_ATTACKER
	pause B_WAIT_TIME_SHORT
	printstring STRINGID_PKMNHASSUBSTITUTE
	waitmessage B_WAIT_TIME_LONG
	goto BattleScript_MoveEnd

BattleScript_MoveUsedMustRecharge::
	printstring STRINGID_PKMNMUSTRECHARGE
	waitmessage B_WAIT_TIME_LONG
	goto BattleScript_MoveEnd

BattleScript_EffectRage::
	attackcanceler
	accuracycheck BattleScript_RageMiss, ACC_CURR_MOVE
	seteffectprimary MOVE_EFFECT_RAGE
	goto BattleScript_HitFromAtkString
BattleScript_RageMiss::
	clearstatusfromeffect BS_ATTACKER, MOVE_EFFECT_RAGE
	goto BattleScript_PrintMoveMissed

BattleScript_EffectMimic::
	attackcanceler
	attackstring
	ppreduce
	jumpifsubstituteblocks BattleScript_ButItFailed
	accuracycheck BattleScript_ButItFailed, NO_ACC_CALC_CHECK_LOCK_ON
	mimicattackcopy BattleScript_ButItFailed
	attackanimation
	waitanimation
	printstring STRINGID_PKMNLEARNEDMOVE2
	waitmessage B_WAIT_TIME_LONG
	goto BattleScript_MoveEnd

BattleScript_EffectMetronome::
	attackcanceler
	attackstring
	pause B_WAIT_TIME_SHORT
	attackanimation
	waitanimation
	setbyte sB_ANIM_TURN, 0
	setbyte sB_ANIM_TARGETS_HIT, 0
	metronome

BattleScript_EffectLeechSeed::
	attackcanceler
	attackstring
	pause B_WAIT_TIME_SHORT
	ppreduce
	jumpifsubstituteblocks BattleScript_ButItFailed
	accuracycheck BattleScript_DoLeechSeed, ACC_CURR_MOVE
BattleScript_DoLeechSeed::
	setseeded
	attackanimation
	waitanimation
	printfromtable gLeechSeedStringIds
	waitmessage B_WAIT_TIME_LONG
	goto BattleScript_MoveEnd

BattleScript_EffectDoNothing::
	attackcanceler
	attackstring
	ppreduce
	jumpifmove MOVE_HOLD_HANDS, BattleScript_EffectHoldHands
	attackanimation
	waitanimation
	jumpifmove MOVE_CELEBRATE, BattleScript_EffectCelebrate
	jumpifmove MOVE_HAPPY_HOUR, BattleScript_EffectHappyHour
	incrementgamestat GAME_STAT_USED_SPLASH
	printstring STRINGID_BUTNOTHINGHAPPENED
	waitmessage B_WAIT_TIME_LONG
	goto BattleScript_MoveEnd
BattleScript_EffectHoldHands:
	jumpifsideaffecting BS_TARGET, SIDE_STATUS_CRAFTY_SHIELD, BattleScript_ButItFailed
	jumpifbyteequal gBattlerTarget, gBattlerAttacker, BattleScript_ButItFailed
	attackanimation
	waitanimation
	goto BattleScript_MoveEnd
BattleScript_EffectCelebrate:
	printstring STRINGID_CELEBRATEMESSAGE
	waitmessage B_WAIT_TIME_LONG
	goto BattleScript_MoveEnd
BattleScript_EffectHappyHour:
	seteffectprimary MOVE_EFFECT_HAPPY_HOUR
	goto BattleScript_MoveEnd

BattleScript_EffectDisable::
	attackcanceler
	attackstring
	ppreduce
	jumpifability BS_TARGET_SIDE, ABILITY_AROMA_VEIL, BattleScript_AromaVeilProtects
	accuracycheck BattleScript_ButItFailed, ACC_CURR_MOVE
	disablelastusedattack BattleScript_ButItFailed
	attackanimation
	waitanimation
	printstring STRINGID_PKMNMOVEWASDISABLED
	waitmessage B_WAIT_TIME_LONG
	goto BattleScript_MoveEnd

BattleScript_EffectLevelDamage::
	attackcanceler
	accuracycheck BattleScript_PrintMoveMissed, ACC_CURR_MOVE
	attackstring
	ppreduce
	typecalc
	bichalfword gMoveResultFlags, MOVE_RESULT_SUPER_EFFECTIVE | MOVE_RESULT_NOT_VERY_EFFECTIVE
	dmgtolevel
	adjustdamage
	goto BattleScript_HitFromAtkAnimation

BattleScript_EffectPsywave::
	attackcanceler
	accuracycheck BattleScript_PrintMoveMissed, ACC_CURR_MOVE
	attackstring
	ppreduce
	typecalc
	bichalfword gMoveResultFlags, MOVE_RESULT_SUPER_EFFECTIVE | MOVE_RESULT_NOT_VERY_EFFECTIVE
	psywavedamageeffect
	adjustdamage
	goto BattleScript_HitFromAtkAnimation

BattleScript_EffectCounter::
	attackcanceler
	counterdamagecalculator BattleScript_FailedFromAtkString
	accuracycheck BattleScript_PrintMoveMissed, ACC_CURR_MOVE
	attackstring
	ppreduce
	typecalc
	bichalfword gMoveResultFlags, MOVE_RESULT_NOT_VERY_EFFECTIVE | MOVE_RESULT_SUPER_EFFECTIVE
	adjustdamage
	goto BattleScript_HitFromAtkAnimation

BattleScript_EffectEncore::
	attackcanceler
	accuracycheck BattleScript_PrintMoveMissed, ACC_CURR_MOVE
	attackstring
	ppreduce
	jumpifability BS_TARGET_SIDE, ABILITY_AROMA_VEIL, BattleScript_AromaVeilProtects
	trysetencore BattleScript_ButItFailed
	attackanimation
	waitanimation
	printstring STRINGID_PKMNGOTENCORE
	waitmessage B_WAIT_TIME_LONG
	goto BattleScript_MoveEnd

BattleScript_EffectPainSplit::
	attackcanceler
	attackstring
	ppreduce
	accuracycheck BattleScript_ButItFailed, NO_ACC_CALC_CHECK_LOCK_ON
	painsplitdmgcalc BattleScript_ButItFailed
	attackanimation
	waitanimation
	orword gHitMarker, HITMARKER_IGNORE_SUBSTITUTE
	healthbarupdate BS_ATTACKER
	datahpupdate BS_ATTACKER
	copyword gBattleMoveDamage, sPAINSPLIT_HP
	healthbarupdate BS_TARGET
	datahpupdate BS_TARGET
	printstring STRINGID_SHAREDPAIN
	waitmessage B_WAIT_TIME_LONG
	goto BattleScript_MoveEnd

BattleScript_EffectSnore::
	attackcanceler
	jumpifability BS_ATTACKER, ABILITY_COMATOSE, BattleScript_SnoreIsAsleep
	jumpifstatus BS_ATTACKER, STATUS1_SLEEP, BattleScript_SnoreIsAsleep
	attackstring
	ppreduce
	goto BattleScript_ButItFailed
BattleScript_SnoreIsAsleep::
	jumpifhalfword CMP_EQUAL, gChosenMove, MOVE_SLEEP_TALK, BattleScript_DoSnore
	printstring STRINGID_PKMNFASTASLEEP
	waitmessage B_WAIT_TIME_LONG
	statusanimation BS_ATTACKER
BattleScript_DoSnore::
	attackstring
	ppreduce
	accuracycheck BattleScript_MoveMissedPause, ACC_CURR_MOVE
	goto BattleScript_HitFromCritCalc

BattleScript_EffectConversion2::
	attackcanceler
	attackstring
	ppreduce
	settypetorandomresistance BattleScript_ButItFailed
	attackanimation
	waitanimation
	printstring STRINGID_PKMNCHANGEDTYPE
	waitmessage B_WAIT_TIME_LONG
	goto BattleScript_MoveEnd

BattleScript_EffectLockOn::
	attackcanceler
	attackstring
	ppreduce
	jumpifsubstituteblocks BattleScript_ButItFailed
	accuracycheck BattleScript_ButItFailed, ACC_CURR_MOVE
	setalwayshitflag
	attackanimation
	waitanimation
	printstring STRINGID_PKMNTOOKAIM
	waitmessage B_WAIT_TIME_LONG
	goto BattleScript_MoveEnd

BattleScript_EffectSketch::
	attackcanceler
	attackstring
	ppreduce
	copymovepermanently BattleScript_ButItFailed
	attackanimation
	waitanimation
	printstring STRINGID_PKMNSKETCHEDMOVE
	waitmessage B_WAIT_TIME_LONG
	goto BattleScript_MoveEnd

BattleScript_EffectSleepTalk::
	attackcanceler
	jumpifability BS_ATTACKER, ABILITY_COMATOSE, BattleScript_SleepTalkIsAsleep
	jumpifstatus BS_ATTACKER, STATUS1_SLEEP, BattleScript_SleepTalkIsAsleep
	attackstring
	ppreduce
	goto BattleScript_ButItFailed
BattleScript_SleepTalkIsAsleep::
	printstring STRINGID_PKMNFASTASLEEP
	waitmessage B_WAIT_TIME_LONG
	statusanimation BS_ATTACKER
	attackstring
	ppreduce
	orword gHitMarker, HITMARKER_NO_PPDEDUCT
	trychoosesleeptalkmove BattleScript_SleepTalkUsingMove
	pause B_WAIT_TIME_LONG
	goto BattleScript_ButItFailed
BattleScript_SleepTalkUsingMove::
	attackanimation
	waitanimation
	setbyte sB_ANIM_TURN, 0
	setbyte sB_ANIM_TARGETS_HIT, 0
	jumptocalledmove TRUE

BattleScript_EffectDestinyBond::
	attackcanceler
	attackstring
	ppreduce
	setdestinybond
	attackanimation
	waitanimation
	printstring STRINGID_PKMNTRYINGTOTAKEFOE
	waitmessage B_WAIT_TIME_LONG
	goto BattleScript_MoveEnd

BattleScript_EffectEerieSpell::
	call BattleScript_EffectHit_Ret
	tryfaintmon BS_TARGET
	eeriespellppreduce BattleScript_MoveEnd
	printstring STRINGID_PKMNREDUCEDPP
	waitmessage B_WAIT_TIME_LONG
	goto BattleScript_MoveEnd

BattleScript_EffectSpite::
	attackcanceler
	attackstring
	ppreduce
	accuracycheck BattleScript_ButItFailed, ACC_CURR_MOVE
	tryspiteppreduce BattleScript_ButItFailed
	attackanimation
	waitanimation
	printstring STRINGID_PKMNREDUCEDPP
	waitmessage B_WAIT_TIME_LONG
	goto BattleScript_MoveEnd

BattleScript_EffectHealBell::
	attackcanceler
	attackstring
	ppreduce
	healpartystatus
	waitstate
	attackanimation
	waitanimation
	printfromtable gPartyStatusHealStringIds
	waitmessage B_WAIT_TIME_LONG
	jumpifnotmove MOVE_HEAL_BELL, BattleScript_PartyHealEnd
	jumpifbyte CMP_NO_COMMON_BITS, cMULTISTRING_CHOOSER, B_MSG_BELL_SOUNDPROOF_ATTACKER, BattleScript_CheckHealBellMon2Unaffected
	printstring STRINGID_PKMNSXBLOCKSY
	waitmessage B_WAIT_TIME_LONG
BattleScript_CheckHealBellMon2Unaffected::
	jumpifbyte CMP_NO_COMMON_BITS, cMULTISTRING_CHOOSER, B_MSG_BELL_SOUNDPROOF_PARTNER, BattleScript_PartyHealEnd
	printstring STRINGID_PKMNSXBLOCKSY2
	waitmessage B_WAIT_TIME_LONG
BattleScript_PartyHealEnd::
	updatestatusicon BS_ATTACKER_WITH_PARTNER
	waitstate
	goto BattleScript_MoveEnd

BattleScript_EffectMeanLook::
	attackcanceler
	attackstring
	ppreduce
	accuracycheck BattleScript_ButItFailed, NO_ACC_CALC_CHECK_LOCK_ON
	jumpifstatus2 BS_TARGET, STATUS2_ESCAPE_PREVENTION, BattleScript_ButItFailed
	jumpifsubstituteblocks BattleScript_ButItFailed
.if B_GHOSTS_ESCAPE >= GEN_6
	jumpiftype BS_TARGET, TYPE_GHOST, BattleScript_ButItFailed
.endif
	attackanimation
	waitanimation
	seteffectprimary MOVE_EFFECT_PREVENT_ESCAPE
	printstring STRINGID_TARGETCANTESCAPENOW
	waitmessage B_WAIT_TIME_LONG
	goto BattleScript_MoveEnd

BattleScript_EffectNightmare::
	attackcanceler
	attackstring
	ppreduce
	jumpifsubstituteblocks BattleScript_ButItFailed
	jumpifstatus2 BS_TARGET, STATUS2_NIGHTMARE, BattleScript_ButItFailed
	jumpifstatus BS_TARGET, STATUS1_SLEEP, BattleScript_NightmareWorked
	jumpifability BS_TARGET, ABILITY_COMATOSE, BattleScript_NightmareWorked
	goto BattleScript_ButItFailed
BattleScript_NightmareWorked::
	attackanimation
	waitanimation
	seteffectprimary MOVE_EFFECT_NIGHTMARE
	printstring STRINGID_PKMNFELLINTONIGHTMARE
	waitmessage B_WAIT_TIME_LONG
	goto BattleScript_MoveEnd

BattleScript_EffectMinimize::
	attackcanceler
	setminimize
.if B_MINIMIZE_EVASION >= GEN_5
	setstatchanger STAT_EVASION, 2, FALSE
.else
	setstatchanger STAT_EVASION, 1, FALSE
.endif
	goto BattleScript_EffectStatUpAfterAtkCanceler

BattleScript_EffectCurse::
	jumpiftype BS_ATTACKER, TYPE_GHOST, BattleScript_GhostCurse
	attackcanceler
	attackstring
	ppreduce
	jumpifstat BS_ATTACKER, CMP_GREATER_THAN, STAT_SPEED, MIN_STAT_STAGE, BattleScript_CurseTrySpeed
	jumpifstat BS_ATTACKER, CMP_NOT_EQUAL, STAT_ATK, MAX_STAT_STAGE, BattleScript_CurseTrySpeed
	jumpifstat BS_ATTACKER, CMP_EQUAL, STAT_DEF, MAX_STAT_STAGE, BattleScript_ButItFailed
BattleScript_CurseTrySpeed::
	copybyte gBattlerTarget, gBattlerAttacker
	setbyte sB_ANIM_TURN, 1
	attackanimation
	waitanimation
	setstatchanger STAT_SPEED, 1, TRUE
	statbuffchange MOVE_EFFECT_AFFECTS_USER | STAT_CHANGE_ALLOW_PTR, BattleScript_CurseTryAttack
	printfromtable gStatDownStringIds
	waitmessage B_WAIT_TIME_LONG
BattleScript_CurseTryAttack::
	setstatchanger STAT_ATK, 1, FALSE
	statbuffchange MOVE_EFFECT_AFFECTS_USER | STAT_CHANGE_ALLOW_PTR, BattleScript_CurseTryDefense
	printfromtable gStatUpStringIds
	waitmessage B_WAIT_TIME_LONG
BattleScript_CurseTryDefense::
	setstatchanger STAT_DEF, 1, FALSE
	statbuffchange MOVE_EFFECT_AFFECTS_USER | STAT_CHANGE_ALLOW_PTR, BattleScript_CurseEnd
	printfromtable gStatUpStringIds
	waitmessage B_WAIT_TIME_LONG
BattleScript_CurseEnd::
	goto BattleScript_MoveEnd
BattleScript_GhostCurse::
	jumpifbytenotequal gBattlerAttacker, gBattlerTarget, BattleScript_DoGhostCurse
	getmovetarget BS_ATTACKER
BattleScript_DoGhostCurse::
	attackcanceler
	attackstring
	ppreduce
	accuracycheck BattleScript_ButItFailed, NO_ACC_CALC_CHECK_LOCK_ON
	cursetarget BattleScript_ButItFailed
	orword gHitMarker, HITMARKER_IGNORE_SUBSTITUTE
	setbyte sB_ANIM_TURN, 0
	attackanimation
	waitanimation
	healthbarupdate BS_ATTACKER
	datahpupdate BS_ATTACKER
	printstring STRINGID_PKMNLAIDCURSE
	waitmessage B_WAIT_TIME_LONG
	tryfaintmon BS_ATTACKER
	goto BattleScript_MoveEnd

BattleScript_EffectMatBlock::
	attackcanceler
	jumpifnotfirstturn BattleScript_FailedFromAtkString
	goto BattleScript_ProtectLikeAtkString

BattleScript_EffectProtect::
BattleScript_EffectEndure::
	attackcanceler
BattleScript_ProtectLikeAtkString:
	attackstring
	ppreduce
	setprotectlike
	attackanimation
	waitanimation
	printfromtable gProtectLikeUsedStringIds
	waitmessage B_WAIT_TIME_LONG
	goto BattleScript_MoveEnd

BattleScript_EffectSpikes::
	attackcanceler
	trysetspikes BattleScript_FailedFromAtkString
	attackstring
	ppreduce
	attackanimation
	waitanimation
	printstring STRINGID_SPIKESSCATTERED
	waitmessage B_WAIT_TIME_LONG
	goto BattleScript_MoveEnd

BattleScript_EffectForesight::
	attackcanceler
	attackstring
	ppreduce
	accuracycheck BattleScript_ButItFailed, NO_ACC_CALC_CHECK_LOCK_ON
	jumpifstatus2 BS_TARGET, STATUS2_FORESIGHT, BattleScript_ButItFailed
	setforesight
BattleScript_IdentifiedFoe:
	attackanimation
	waitanimation
	printstring STRINGID_PKMNIDENTIFIED
	waitmessage B_WAIT_TIME_LONG
	goto BattleScript_MoveEnd

BattleScript_EffectPerishSong::
	attackcanceler
	attackstring
	ppreduce
	trysetperishsong BattleScript_ButItFailed
	attackanimation
	waitanimation
	printstring STRINGID_FAINTINTHREE
	waitmessage B_WAIT_TIME_LONG
	setbyte gBattlerTarget, 0
BattleScript_PerishSongLoop::
	jumpifability BS_TARGET, ABILITY_SOUNDPROOF, BattleScript_PerishSongBlocked
	jumpifpranksterblocked BS_TARGET, BattleScript_PerishSongNotAffected
BattleScript_PerishSongLoopIncrement::
	addbyte gBattlerTarget, 1
	jumpifbytenotequal gBattlerTarget, gBattlersCount, BattleScript_PerishSongLoop
	goto BattleScript_MoveEnd

BattleScript_PerishSongBlocked::
	copybyte sBATTLER, gBattlerTarget
	printstring STRINGID_PKMNSXBLOCKSY2
	waitmessage B_WAIT_TIME_LONG
	goto BattleScript_PerishSongLoopIncrement

BattleScript_PerishSongNotAffected:
	printstring STRINGID_ITDOESNTAFFECT
	waitmessage B_WAIT_TIME_LONG
	goto BattleScript_PerishSongLoopIncrement

BattleScript_EffectSandstorm::
	attackcanceler
	attackstring
	ppreduce
	call BattleScript_CheckPrimalWeather
	setsandstorm
	goto BattleScript_MoveWeatherChange

BattleScript_EffectRollout::
	attackcanceler
	attackstring
	jumpifstatus2 BS_ATTACKER, STATUS2_MULTIPLETURNS, BattleScript_RolloutCheckAccuracy
	ppreduce
BattleScript_RolloutCheckAccuracy::
	accuracycheck BattleScript_RolloutHit, ACC_CURR_MOVE
BattleScript_RolloutHit::
	typecalc
	handlerollout
	goto BattleScript_HitFromCritCalc

BattleScript_EffectSwagger::
	attackcanceler
	jumpifsubstituteblocks BattleScript_MakeMoveMissed
	accuracycheck BattleScript_PrintMoveMissed, ACC_CURR_MOVE
	attackstring
	ppreduce
	jumpifconfusedandstatmaxed STAT_ATK, BattleScript_ButItFailed
	attackanimation
	waitanimation
	setstatchanger STAT_ATK, 2, FALSE
	statbuffchange STAT_CHANGE_ALLOW_PTR, BattleScript_SwaggerTryConfuse
	jumpifbyte CMP_EQUAL, cMULTISTRING_CHOOSER, B_MSG_STAT_WONT_INCREASE, BattleScript_SwaggerTryConfuse
	setgraphicalstatchangevalues
	playanimation BS_TARGET, B_ANIM_STATS_CHANGE, sB_ANIM_ARG1
	printfromtable gStatUpStringIds
	waitmessage B_WAIT_TIME_LONG
BattleScript_SwaggerTryConfuse:
	jumpifability BS_TARGET, ABILITY_OWN_TEMPO, BattleScript_OwnTempoPrevents
	jumpifsafeguard BattleScript_SafeguardProtected
	seteffectprimary MOVE_EFFECT_CONFUSION
	goto BattleScript_MoveEnd

BattleScript_EffectFuryCutter::
	attackcanceler
	attackstring
	ppreduce
	accuracycheck BattleScript_FuryCutterHit, ACC_CURR_MOVE
BattleScript_FuryCutterHit:
	handlefurycutter
	critcalc
	damagecalc
	jumpifmovehadnoeffect BattleScript_FuryCutterHit
	adjustdamage
	goto BattleScript_HitFromAtkAnimation

BattleScript_TryDestinyKnotTarget:
	jumpifnoholdeffect BS_ATTACKER, HOLD_EFFECT_DESTINY_KNOT, BattleScript_TryDestinyKnotTargetRet
	infatuatewithbattler BS_TARGET, BS_ATTACKER
	playanimation BS_ATTACKER, B_ANIM_HELD_ITEM_EFFECT
	waitanimation
	status2animation BS_TARGET, STATUS2_INFATUATION
	waitanimation
	printstring STRINGID_DESTINYKNOTACTIVATES
	waitmessage B_WAIT_TIME_LONG
BattleScript_TryDestinyKnotTargetRet:
	return

BattleScript_TryDestinyKnotAttacker:
	jumpifnoholdeffect BS_TARGET, HOLD_EFFECT_DESTINY_KNOT, BattleScript_TryDestinyKnotAttackerRet
	infatuatewithbattler BS_ATTACKER, BS_TARGET
	playanimation BS_TARGET, B_ANIM_HELD_ITEM_EFFECT
	waitanimation
	status2animation BS_ATTACKER, STATUS2_INFATUATION
	waitanimation
	printstring STRINGID_DESTINYKNOTACTIVATES
	waitmessage B_WAIT_TIME_LONG
BattleScript_TryDestinyKnotAttackerRet:
	return

BattleScript_EffectAttract::
	attackcanceler
	attackstring
	ppreduce
	accuracycheck BattleScript_ButItFailed, ACC_CURR_MOVE
	jumpifability BS_TARGET_SIDE, ABILITY_AROMA_VEIL, BattleScript_AromaVeilProtects
	tryinfatuating BattleScript_ButItFailed
	attackanimation
	waitanimation
	printstring STRINGID_PKMNFELLINLOVE
	waitmessage B_WAIT_TIME_LONG
	call BattleScript_TryDestinyKnotAttacker
	goto BattleScript_MoveEnd

BattleScript_EffectPresent::
	attackcanceler
	accuracycheck BattleScript_PrintMoveMissed, ACC_CURR_MOVE
	attackstring
	ppreduce
	typecalc
	presentdamagecalculation

BattleScript_EffectSafeguard::
	attackcanceler
	attackstring
	ppreduce
	setsafeguard
	goto BattleScript_PrintReflectLightScreenSafeguardString

BattleScript_EffectMagnitude::
	jumpifword CMP_COMMON_BITS, gHitMarker, HITMARKER_NO_ATTACKSTRING | HITMARKER_NO_PPDEDUCT, BattleScript_EffectMagnitudeTarget
	attackcanceler
	attackstring
	ppreduce
	magnitudedamagecalculation
	pause B_WAIT_TIME_SHORT
	printstring STRINGID_MAGNITUDESTRENGTH
	waitmessage B_WAIT_TIME_LONG
BattleScript_EffectMagnitudeTarget:
	accuracycheck BattleScript_MoveMissedPause, ACC_CURR_MOVE
	goto BattleScript_HitFromCritCalc

BattleScript_EffectBatonPass::
	attackcanceler
	attackstring
	ppreduce
	jumpifbattletype BATTLE_TYPE_ARENA, BattleScript_ButItFailed
	jumpifcantswitch SWITCH_IGNORE_ESCAPE_PREVENTION | BS_ATTACKER, BattleScript_ButItFailed
	attackanimation
	waitanimation
	openpartyscreen BS_ATTACKER, BattleScript_ButItFailed
	switchoutabilities BS_ATTACKER
	waitstate
	switchhandleorder BS_ATTACKER, 2
	returntoball BS_ATTACKER, FALSE
	getswitchedmondata BS_ATTACKER
	switchindataupdate BS_ATTACKER
	hpthresholds BS_ATTACKER
	trytoclearprimalweather
	flushtextbox
	printstring STRINGID_SWITCHINMON
	switchinanim BS_ATTACKER, TRUE
	waitstate
	switchineffects BS_ATTACKER
	goto BattleScript_MoveEnd

BattleScript_EffectFixedDamageArg::
	attackcanceler
	accuracycheck BattleScript_PrintMoveMissed, ACC_CURR_MOVE
	attackstring
	ppreduce
	typecalc
	bichalfword gMoveResultFlags, MOVE_RESULT_SUPER_EFFECTIVE | MOVE_RESULT_NOT_VERY_EFFECTIVE
	setargtobattledamage
	adjustdamage
	goto BattleScript_HitFromAtkAnimation

BattleScript_EffectMorningSun::
BattleScript_EffectSynthesis::
BattleScript_EffectMoonlight::
BattleScript_EffectShoreUp::
	attackcanceler
	attackstring
	ppreduce
	recoverbasedonsunlight BattleScript_AlreadyAtFullHp
	goto BattleScript_PresentHealTarget

BattleScript_EffectRainDance::
	attackcanceler
	attackstring
	ppreduce
	call BattleScript_CheckPrimalWeather
	setrain
BattleScript_MoveWeatherChange::
	attackanimation
	waitanimation
	call BattleScript_MoveWeatherChangeRet
	goto BattleScript_MoveEnd

BattleScript_MoveWeatherChangeRet::
	printfromtable gMoveWeatherChangeStringIds
	waitmessage B_WAIT_TIME_LONG
	call BattleScript_ActivateWeatherAbilities
	return

BattleScript_EffectSunnyDay::
	attackcanceler
	attackstring
	ppreduce
	call BattleScript_CheckPrimalWeather
	setsunny
	goto BattleScript_MoveWeatherChange

BattleScript_ExtremelyHarshSunlightWasNotLessened:
	pause B_WAIT_TIME_SHORT
	printstring STRINGID_EXTREMELYHARSHSUNLIGHTWASNOTLESSENED
	waitmessage B_WAIT_TIME_LONG
	goto BattleScript_MoveEnd

BattleScript_ExtremelyHarshSunlightWasNotLessenedEnd3:
	pause B_WAIT_TIME_SHORT
	printstring STRINGID_EXTREMELYHARSHSUNLIGHTWASNOTLESSENED
	waitmessage B_WAIT_TIME_LONG
	end3

BattleScript_ExtremelyHarshSunlightWasNotLessenedRet:
	pause B_WAIT_TIME_SHORT
	printstring STRINGID_EXTREMELYHARSHSUNLIGHTWASNOTLESSENED
	waitmessage B_WAIT_TIME_LONG
	return

BattleScript_NoReliefFromHeavyRain:
	pause B_WAIT_TIME_SHORT
	printstring STRINGID_NORELIEFROMHEAVYRAIN
	waitmessage B_WAIT_TIME_LONG
	goto BattleScript_MoveEnd

BattleScript_NoReliefFromHeavyRainEnd3:
	pause B_WAIT_TIME_SHORT
	printstring STRINGID_NORELIEFROMHEAVYRAIN
	waitmessage B_WAIT_TIME_LONG
	end3

BattleScript_NoReliefFromHeavyRainRet:
	pause B_WAIT_TIME_SHORT
	printstring STRINGID_NORELIEFROMHEAVYRAIN
	waitmessage B_WAIT_TIME_LONG
	return

BattleScript_MysteriousAirCurrentBlowsOn:
	pause B_WAIT_TIME_SHORT
	printstring STRINGID_MYSTERIOUSAIRCURRENTBLOWSON
	waitmessage B_WAIT_TIME_LONG
	goto BattleScript_MoveEnd

BattleScript_MysteriousAirCurrentBlowsOnEnd3:
	pause B_WAIT_TIME_SHORT
	printstring STRINGID_MYSTERIOUSAIRCURRENTBLOWSON
	waitmessage B_WAIT_TIME_LONG
	end3

BattleScript_MysteriousAirCurrentBlowsOnRet:
	pause B_WAIT_TIME_SHORT
	printstring STRINGID_MYSTERIOUSAIRCURRENTBLOWSON
	waitmessage B_WAIT_TIME_LONG
	return

BattleScript_BlockedByPrimalWeatherEnd3::
	call BattleScript_AbilityPopUp
	jumpifhalfword CMP_COMMON_BITS, gBattleWeather, B_WEATHER_SUN_PRIMAL, BattleScript_ExtremelyHarshSunlightWasNotLessenedEnd3
	jumpifhalfword CMP_COMMON_BITS, gBattleWeather, B_WEATHER_RAIN_PRIMAL, BattleScript_NoReliefFromHeavyRainEnd3
	jumpifhalfword CMP_COMMON_BITS, gBattleWeather, B_WEATHER_STRONG_WINDS, BattleScript_MysteriousAirCurrentBlowsOnEnd3
	end3

BattleScript_BlockedByPrimalWeatherRet::
	call BattleScript_AbilityPopUp
	jumpifhalfword CMP_COMMON_BITS, gBattleWeather, B_WEATHER_SUN_PRIMAL, BattleScript_ExtremelyHarshSunlightWasNotLessenedRet
	jumpifhalfword CMP_COMMON_BITS, gBattleWeather, B_WEATHER_RAIN_PRIMAL, BattleScript_NoReliefFromHeavyRainRet
	jumpifhalfword CMP_COMMON_BITS, gBattleWeather, B_WEATHER_STRONG_WINDS, BattleScript_MysteriousAirCurrentBlowsOnRet
	return

BattleScript_EffectBellyDrum::
	attackcanceler
	attackstring
	ppreduce
	jumpifstat BS_ATTACKER, CMP_EQUAL, STAT_ATK, MAX_STAT_STAGE, BattleScript_ButItFailed
	halvehp BattleScript_ButItFailed
	orword gHitMarker, HITMARKER_IGNORE_SUBSTITUTE
	attackanimation
	waitanimation
	healthbarupdate BS_ATTACKER
	datahpupdate BS_ATTACKER
	playstatchangeanimation BS_ATTACKER, BIT_ATK, STAT_CHANGE_BY_TWO
	setstatchanger STAT_ATK, MAX_STAT_STAGE, FALSE
	statbuffchange MOVE_EFFECT_AFFECTS_USER | STAT_CHANGE_ALLOW_PTR, BattleScript_MoveEnd
	printstring STRINGID_PKMNCUTHPMAXEDATTACK
	waitmessage B_WAIT_TIME_LONG
	goto BattleScript_MoveEnd

BattleScript_EffectPsychUp::
	attackcanceler
	attackstring
	ppreduce
	copyfoestats BattleScript_ButItFailed
	attackanimation
	waitanimation
	printstring STRINGID_PKMNCOPIEDSTATCHANGES
	waitmessage B_WAIT_TIME_LONG
	goto BattleScript_MoveEnd

BattleScript_EffectMirrorCoat::
	attackcanceler
	mirrorcoatdamagecalculator BattleScript_FailedFromAtkString
	accuracycheck BattleScript_PrintMoveMissed, ACC_CURR_MOVE
	attackstring
	ppreduce
	typecalc
	bichalfword gMoveResultFlags, MOVE_RESULT_NOT_VERY_EFFECTIVE | MOVE_RESULT_SUPER_EFFECTIVE
	adjustdamage
	goto BattleScript_HitFromAtkAnimation

BattleScript_EffectFutureSight::
	attackcanceler
	attackstring
	ppreduce
	trysetfutureattack BattleScript_ButItFailed
	attackanimation
	waitanimation
	printfromtable gFutureMoveUsedStringIds
	waitmessage B_WAIT_TIME_LONG
	goto BattleScript_MoveEnd

BattleScript_EffectTeleport::
.if B_TELEPORT_BEHAVIOR >= GEN_7
	jumpifbattletype BATTLE_TYPE_TRAINER, BattleScript_EffectBatonPass
	jumpifside BS_ATTACKER, B_SIDE_PLAYER, BattleScript_EffectBatonPass
.else
	jumpifbattletype BATTLE_TYPE_TRAINER, BattleScript_FailedFromAtkCanceler
.endif
BattleScript_EffectTeleportTryToRunAway:
	attackcanceler
	attackstring
	ppreduce
	getifcantrunfrombattle BS_ATTACKER
	jumpifbyte CMP_EQUAL, gBattleCommunication, BATTLE_RUN_FORBIDDEN, BattleScript_ButItFailed
	jumpifbyte CMP_EQUAL, gBattleCommunication, BATTLE_RUN_FAILURE, BattleScript_PrintAbilityMadeIneffective
	attackanimation
	waitanimation
	printstring STRINGID_PKMNFLEDFROMBATTLE
	waitmessage B_WAIT_TIME_LONG
	setoutcomeonteleport BS_ATTACKER
	goto BattleScript_MoveEnd

BattleScript_EffectBeatUp::
	attackcanceler
	accuracycheck BattleScript_PrintMoveMissed, ACC_CURR_MOVE
.if B_BEAT_UP >= GEN_5
	attackstring
	ppreduce
	critcalc
	damagecalc
	adjustdamage
	trydobeatup
	goto BattleScript_HitFromAtkAnimation
.else
	attackstring
	pause B_WAIT_TIME_SHORT
	ppreduce
	setbyte gBattleCommunication, 0
BattleScript_BeatUpLoop::
	movevaluescleanup
	trydobeatup BattleScript_BeatUpEnd, BattleScript_ButItFailed
	printstring STRINGID_PKMNATTACK
	critcalc
	jumpifbyte CMP_NOT_EQUAL, gIsCriticalHit, TRUE, BattleScript_BeatUpAttack
	manipulatedamage DMG_DOUBLED
BattleScript_BeatUpAttack::
	adjustdamage
	attackanimation
	waitanimation
	effectivenesssound
	hitanimation BS_TARGET
	waitstate
	healthbarupdate BS_TARGET
	datahpupdate BS_TARGET
	critmessage
	waitmessage B_WAIT_TIME_LONG
	resultmessage
	waitmessage B_WAIT_TIME_LONG
	tryfaintmon BS_TARGET
	moveendto MOVEEND_NEXT_TARGET
	goto BattleScript_BeatUpLoop
BattleScript_BeatUpEnd::
	end
.endif

BattleScript_EffectDefenseCurl::
	attackcanceler
	attackstring
	ppreduce
	setdefensecurlbit
	setstatchanger STAT_DEF, 1, FALSE
	statbuffchange MOVE_EFFECT_AFFECTS_USER | STAT_CHANGE_ALLOW_PTR, BattleScript_DefenseCurlDoStatUpAnim
	jumpifbyte CMP_EQUAL, cMULTISTRING_CHOOSER, B_MSG_STAT_WONT_INCREASE, BattleScript_StatUpPrintString
	attackanimation
	waitanimation
BattleScript_DefenseCurlDoStatUpAnim::
	goto BattleScript_StatUpDoAnim

BattleScript_EffectSoftboiled::
	attackcanceler
	attackstring
	ppreduce
	tryhealhalfhealth BattleScript_AlreadyAtFullHp, BS_TARGET
BattleScript_PresentHealTarget::
	attackanimation
	waitanimation
	orword gHitMarker, HITMARKER_IGNORE_SUBSTITUTE
	healthbarupdate BS_TARGET
	datahpupdate BS_TARGET
	printstring STRINGID_PKMNREGAINEDHEALTH
	waitmessage B_WAIT_TIME_LONG
	goto BattleScript_MoveEnd

BattleScript_AlreadyAtFullHp::
	pause B_WAIT_TIME_SHORT
	printstring STRINGID_PKMNHPFULL
	waitmessage B_WAIT_TIME_LONG
	goto BattleScript_MoveEnd

BattleScript_EffectFirstTurnOnly::
	attackcanceler
	jumpifnotfirstturn BattleScript_FailedFromAtkString
	goto BattleScript_EffectHit

BattleScript_FailedFromAtkCanceler::
	attackcanceler
BattleScript_FailedFromAtkString::
	attackstring
BattleScript_FailedFromPpReduce::
	ppreduce
BattleScript_ButItFailed::
	pause B_WAIT_TIME_SHORT
	orhalfword gMoveResultFlags, MOVE_RESULT_FAILED
	resultmessage
	waitmessage B_WAIT_TIME_LONG
	goto BattleScript_MoveEnd

BattleScript_NotAffected::
	pause B_WAIT_TIME_SHORT
	orhalfword gMoveResultFlags, MOVE_RESULT_DOESNT_AFFECT_FOE
	resultmessage
	waitmessage B_WAIT_TIME_LONG
	goto BattleScript_MoveEnd

BattleScript_NotAffectedAbilityPopUp::
	pause B_WAIT_TIME_SHORT
	call BattleScript_AbilityPopUpTarget
	orhalfword gMoveResultFlags, MOVE_RESULT_DOESNT_AFFECT_FOE
	resultmessage
	waitmessage B_WAIT_TIME_LONG
	goto BattleScript_MoveEnd

BattleScript_EffectUproar::
	attackcanceler
	accuracycheck BattleScript_PrintMoveMissed, ACC_CURR_MOVE
	attackstring
	jumpifstatus2 BS_ATTACKER, STATUS2_MULTIPLETURNS, BattleScript_UproarHit
	ppreduce
BattleScript_UproarHit::
	goto BattleScript_HitFromCritCalc

BattleScript_EffectStockpile::
	attackcanceler
	attackstring
	ppreduce
	stockpile 0
	attackanimation
	waitanimation
	printfromtable gStockpileUsedStringIds
	waitmessage B_WAIT_TIME_LONG
	.if B_STOCKPILE_RAISES_DEFS < GEN_4
	goto BattleScript_EffectStockpileEnd
	.endif
	jumpifmovehadnoeffect BattleScript_EffectStockpileEnd
	jumpifstat BS_ATTACKER, CMP_LESS_THAN, STAT_DEF, MAX_STAT_STAGE, BattleScript_EffectStockpileDef
	jumpifstat BS_ATTACKER, CMP_EQUAL, STAT_SPDEF, MAX_STAT_STAGE, BattleScript_EffectStockpileEnd
BattleScript_EffectStockpileDef:
	setbyte sSTAT_ANIM_PLAYED, FALSE
	playstatchangeanimation BS_ATTACKER, BIT_DEF | BIT_SPDEF, 0
	setstatchanger STAT_DEF, 1, FALSE
	statbuffchange MOVE_EFFECT_AFFECTS_USER | STAT_CHANGE_ALLOW_PTR, BattleScript_EffectStockpileSpDef
	jumpifbyte CMP_EQUAL, cMULTISTRING_CHOOSER, B_MSG_STAT_WONT_INCREASE, BattleScript_EffectStockpileSpDef
	printfromtable gStatUpStringIds
	waitmessage B_WAIT_TIME_LONG
BattleScript_EffectStockpileSpDef::
	setstatchanger STAT_SPDEF, 1, FALSE
	statbuffchange MOVE_EFFECT_AFFECTS_USER | STAT_CHANGE_ALLOW_PTR, BattleScript_EffectStockpileEnd
	jumpifbyte CMP_EQUAL, cMULTISTRING_CHOOSER, B_MSG_STAT_WONT_INCREASE, BattleScript_EffectStockpileEnd
	printfromtable gStatUpStringIds
	waitmessage B_WAIT_TIME_LONG
BattleScript_EffectStockpileEnd:
	stockpile 1
	goto BattleScript_MoveEnd

BattleScript_MoveEffectStockpileWoreOff::
	.if B_STOCKPILE_RAISES_DEFS >= GEN_4
	dostockpilestatchangeswearoff BS_ATTACKER, BattleScript_StockpileStatChangeDown
	printstring STRINGID_STOCKPILEDEFFECTWOREOFF
	waitmessage B_WAIT_TIME_SHORT
	.endif
	return

BattleScript_StockpileStatChangeDown:
	statbuffchange MOVE_EFFECT_AFFECTS_USER, BattleScript_StockpileStatChangeDown_Ret
	setgraphicalstatchangevalues
	playanimation BS_ATTACKER, B_ANIM_STATS_CHANGE, sB_ANIM_ARG1
	printfromtable gStatDownStringIds
	waitmessage B_WAIT_TIME_LONG
BattleScript_StockpileStatChangeDown_Ret:
	return

BattleScript_EffectSpitUp::
	attackcanceler
	jumpifbyte CMP_EQUAL, cMISS_TYPE, B_MSG_PROTECTED, BattleScript_SpitUpFailProtect
	attackstring
	ppreduce
	accuracycheck BattleScript_PrintMoveMissed, ACC_CURR_MOVE
	setbyte gIsCriticalHit, FALSE
	damagecalc
	adjustdamage
	stockpiletobasedamage BattleScript_SpitUpFail
	goto BattleScript_HitFromAtkAnimation
BattleScript_SpitUpFail::
	checkparentalbondcounter 2, BattleScript_SpitUpEnd
	pause B_WAIT_TIME_SHORT
	printstring STRINGID_FAILEDTOSPITUP
	waitmessage B_WAIT_TIME_LONG
BattleScript_SpitUpEnd:
	goto BattleScript_MoveEnd

BattleScript_SpitUpFailProtect::
	attackstring
	ppreduce
	pause B_WAIT_TIME_LONG
	stockpiletobasedamage BattleScript_SpitUpFail
	resultmessage
	waitmessage B_WAIT_TIME_LONG
	goto BattleScript_MoveEnd

BattleScript_EffectSwallow::
	attackcanceler
	attackstring
	ppreduce
	stockpiletohpheal BattleScript_SwallowFail
	goto BattleScript_PresentHealTarget

BattleScript_SwallowFail::
	pause B_WAIT_TIME_SHORT
	printfromtable gSwallowFailStringIds
	waitmessage B_WAIT_TIME_LONG
	goto BattleScript_MoveEnd

BattleScript_EffectHail::
	attackcanceler
	attackstring
	ppreduce
	call BattleScript_CheckPrimalWeather
	sethail
	goto BattleScript_MoveWeatherChange

BattleScript_EffectTorment::
	attackcanceler
	attackstring
	ppreduce
	accuracycheck BattleScript_ButItFailed, ACC_CURR_MOVE
	jumpifability BS_TARGET_SIDE, ABILITY_AROMA_VEIL, BattleScript_AromaVeilProtects
	settorment BattleScript_ButItFailed
	attackanimation
	waitanimation
	printstring STRINGID_PKMNSUBJECTEDTOTORMENT
	waitmessage B_WAIT_TIME_LONG
	goto BattleScript_MoveEnd

BattleScript_EffectFlatter::
	attackcanceler
	jumpifsubstituteblocks BattleScript_MakeMoveMissed
	accuracycheck BattleScript_PrintMoveMissed, ACC_CURR_MOVE
	attackstring
	ppreduce
	jumpifconfusedandstatmaxed STAT_SPATK, BattleScript_ButItFailed
	attackanimation
	waitanimation
	setstatchanger STAT_SPATK, 1, FALSE
	statbuffchange STAT_CHANGE_ALLOW_PTR, BattleScript_FlatterTryConfuse
	jumpifbyte CMP_EQUAL, cMULTISTRING_CHOOSER, B_MSG_STAT_WONT_INCREASE, BattleScript_FlatterTryConfuse
	setgraphicalstatchangevalues
	playanimation BS_TARGET, B_ANIM_STATS_CHANGE, sB_ANIM_ARG1
	printfromtable gStatUpStringIds
	waitmessage B_WAIT_TIME_LONG
BattleScript_FlatterTryConfuse::
	jumpifability BS_TARGET, ABILITY_OWN_TEMPO, BattleScript_OwnTempoPrevents
	jumpifsafeguard BattleScript_SafeguardProtected
	seteffectprimary MOVE_EFFECT_CONFUSION
	goto BattleScript_MoveEnd

BattleScript_EffectWillOWisp::
	attackcanceler
	attackstring
	ppreduce
	jumpifsubstituteblocks BattleScript_ButItFailed
	jumpifstatus BS_TARGET, STATUS1_BURN, BattleScript_AlreadyBurned
	jumpiftype BS_TARGET, TYPE_FIRE, BattleScript_NotAffected
	jumpifability BS_TARGET, ABILITY_WATER_VEIL, BattleScript_WaterVeilPrevents
	jumpifability BS_TARGET, ABILITY_WATER_BUBBLE, BattleScript_WaterVeilPrevents
	jumpifability BS_TARGET, ABILITY_COMATOSE, BattleScript_AbilityProtectsDoesntAffect
	jumpifability BS_TARGET, ABILITY_PURIFYING_SALT, BattleScript_AbilityProtectsDoesntAffect
	jumpifflowerveil BattleScript_FlowerVeilProtects
	jumpifleafguardprotected BS_TARGET, BattleScript_AbilityProtectsDoesntAffect
	jumpifshieldsdown BS_TARGET, BattleScript_AbilityProtectsDoesntAffect
	jumpifstatus BS_TARGET, STATUS1_ANY, BattleScript_ButItFailed
	jumpifterrainaffected BS_TARGET, STATUS_FIELD_MISTY_TERRAIN, BattleScript_MistyTerrainPrevents
	accuracycheck BattleScript_ButItFailed, ACC_CURR_MOVE
	jumpifsafeguard BattleScript_SafeguardProtected
	attackanimation
	waitanimation
	seteffectprimary MOVE_EFFECT_BURN
	goto BattleScript_MoveEnd

BattleScript_WaterVeilPrevents::
	call BattleScript_AbilityPopUp
	copybyte gEffectBattler, gBattlerTarget
	setbyte cMULTISTRING_CHOOSER, B_MSG_ABILITY_PREVENTS_MOVE_STATUS
	call BattleScript_BRNPrevention
	goto BattleScript_MoveEnd

BattleScript_AlreadyBurned::
	setalreadystatusedmoveattempt BS_ATTACKER
	pause B_WAIT_TIME_SHORT
	printstring STRINGID_PKMNALREADYHASBURN
	waitmessage B_WAIT_TIME_LONG
	goto BattleScript_MoveEnd

BattleScript_EffectMemento::
	attackcanceler
	jumpifbyte CMP_EQUAL, cMISS_TYPE, B_MSG_PROTECTED, BattleScript_MementoTargetProtect
	attackstring
	ppreduce
	trymemento BattleScript_ButItFailed
	setatkhptozero
	attackanimation
	waitanimation
	jumpifsubstituteblocks BattleScript_EffectMementoPrintNoEffect
	setbyte sSTAT_ANIM_PLAYED, FALSE
	playstatchangeanimation BS_TARGET, BIT_ATK | BIT_SPATK, STAT_CHANGE_NEGATIVE | STAT_CHANGE_BY_TWO | STAT_CHANGE_MULTIPLE_STATS
	playstatchangeanimation BS_TARGET, BIT_ATK, STAT_CHANGE_NEGATIVE | STAT_CHANGE_BY_TWO
	setstatchanger STAT_ATK, 2, TRUE
	statbuffchange STAT_CHANGE_ALLOW_PTR, BattleScript_EffectMementoTrySpAtk
@ Greater than B_MSG_DEFENDER_STAT_FELL is checking if the stat cannot decrease
	jumpifbyte CMP_GREATER_THAN, cMULTISTRING_CHOOSER, B_MSG_DEFENDER_STAT_FELL, BattleScript_EffectMementoTrySpAtk
	printfromtable gStatDownStringIds
	waitmessage B_WAIT_TIME_LONG
BattleScript_EffectMementoTrySpAtk:
	playstatchangeanimation BS_TARGET, BIT_SPATK, STAT_CHANGE_NEGATIVE | STAT_CHANGE_BY_TWO
	setstatchanger STAT_SPATK, 2, TRUE
	statbuffchange STAT_CHANGE_ALLOW_PTR, BattleScript_EffectMementoTryFaint
@ Greater than B_MSG_DEFENDER_STAT_FELL is checking if the stat cannot decrease
	jumpifbyte CMP_GREATER_THAN, cMULTISTRING_CHOOSER, B_MSG_DEFENDER_STAT_FELL, BattleScript_EffectMementoTryFaint
	printfromtable gStatDownStringIds
	waitmessage B_WAIT_TIME_LONG
BattleScript_EffectMementoTryFaint:
	tryfaintmon BS_ATTACKER
	goto BattleScript_MoveEnd
BattleScript_EffectMementoPrintNoEffect:
	printstring STRINGID_BUTNOEFFECT
	waitmessage B_WAIT_TIME_LONG
	goto BattleScript_EffectMementoTryFaint
@ If the target is protected there's no need to check the target's stats or animate, the user will just faint
BattleScript_MementoTargetProtect:
	attackstring
	ppreduce
	trymemento BattleScript_MementoTargetProtectEnd
BattleScript_MementoTargetProtectEnd:
	setatkhptozero
	pause B_WAIT_TIME_LONG
	effectivenesssound
	resultmessage
	waitmessage B_WAIT_TIME_LONG
	tryfaintmon BS_ATTACKER
	goto BattleScript_MoveEnd

BattleScript_EffectFocusPunch::
	attackcanceler
	jumpifnodamage BattleScript_HitFromAccCheck
	ppreduce
	printstring STRINGID_PKMNLOSTFOCUS
	waitmessage B_WAIT_TIME_LONG
	goto BattleScript_MoveEnd

BattleScript_EffectFollowMe::
	attackcanceler
	attackstring
	ppreduce
	.if B_UPDATED_MOVE_DATA >= GEN_6
	jumpifnotbattletype BATTLE_TYPE_DOUBLE, BattleScript_ButItFailed
	.endif
	setforcedtarget
	attackanimation
	waitanimation
	printstring STRINGID_PKMNCENTERATTENTION
	waitmessage B_WAIT_TIME_LONG
	goto BattleScript_MoveEnd

BattleScript_EffectNaturePower::
	attackcanceler
	attackstring
	pause B_WAIT_TIME_SHORT
	callterrainattack
	printstring STRINGID_NATUREPOWERTURNEDINTO
	waitmessage B_WAIT_TIME_LONG
	return

BattleScript_EffectCharge::
	attackcanceler
	attackstring
	ppreduce
	setcharge BS_ATTACKER
	attackanimation
	waitanimation
.if B_CHARGE_SPDEF_RAISE >= GEN_5
	setstatchanger STAT_SPDEF, 1, FALSE
	statbuffchange MOVE_EFFECT_AFFECTS_USER | STAT_CHANGE_ALLOW_PTR, BattleScript_EffectChargeString
	jumpifbyte CMP_EQUAL, cMULTISTRING_CHOOSER, B_MSG_STAT_WONT_INCREASE, BattleScript_EffectChargeString
	setgraphicalstatchangevalues
	playanimation BS_ATTACKER, B_ANIM_STATS_CHANGE, sB_ANIM_ARG1
	printfromtable gStatUpStringIds
	waitmessage B_WAIT_TIME_LONG
BattleScript_EffectChargeString:
.endif
	printstring STRINGID_PKMNCHARGINGPOWER
	waitmessage B_WAIT_TIME_LONG
	goto BattleScript_MoveEnd

BattleScript_EffectTaunt::
	attackcanceler
	attackstring
	ppreduce
	jumpifability BS_TARGET_SIDE, ABILITY_AROMA_VEIL, BattleScript_AromaVeilProtects
	accuracycheck BattleScript_ButItFailed, ACC_CURR_MOVE
	settaunt BattleScript_ButItFailed
	attackanimation
	waitanimation
	printstring STRINGID_PKMNFELLFORTAUNT
	waitmessage B_WAIT_TIME_LONG
	goto BattleScript_MoveEnd

BattleScript_EffectHelpingHand::
	attackcanceler
	attackstring
	ppreduce
	trysethelpinghand BattleScript_ButItFailed
	attackanimation
	waitanimation
	printstring STRINGID_PKMNREADYTOHELP
	waitmessage B_WAIT_TIME_LONG
	goto BattleScript_MoveEnd

BattleScript_EffectTrick::
	attackcanceler
	attackstring
	ppreduce
	jumpifsubstituteblocks BattleScript_ButItFailed
	accuracycheck BattleScript_ButItFailed, ACC_CURR_MOVE
	tryswapitems BattleScript_ButItFailed
	attackanimation
	waitanimation
	printstring STRINGID_PKMNSWITCHEDITEMS
	waitmessage B_WAIT_TIME_LONG
	printfromtable gItemSwapStringIds
	waitmessage B_WAIT_TIME_LONG
	goto BattleScript_MoveEnd

BattleScript_EffectRolePlay::
	attackcanceler
	attackstring
	ppreduce
	accuracycheck BattleScript_ButItFailed, NO_ACC_CALC_CHECK_LOCK_ON
	trycopyability BS_ATTACKER, BattleScript_ButItFailed
	attackanimation
	waitanimation
.if B_ABILITY_POP_UP == TRUE
	setbyte sFIXED_ABILITY_POPUP, TRUE
	showabilitypopup BS_ATTACKER
	pause 60
	sethword sABILITY_OVERWRITE, 0
	updateabilitypopup BS_ATTACKER
	pause 20
	destroyabilitypopup
	pause 40
.endif
	printstring STRINGID_PKMNCOPIEDFOE
	waitmessage B_WAIT_TIME_LONG
	switchinabilities BS_ATTACKER
	goto BattleScript_MoveEnd

BattleScript_EffectWish::
	attackcanceler
	attackstring
	ppreduce
	trywish 0, BattleScript_ButItFailed
	attackanimation
	waitanimation
	goto BattleScript_MoveEnd

BattleScript_EffectAssist::
	attackcanceler
	attackstring
	assistattackselect BattleScript_FailedFromPpReduce
	attackanimation
	waitanimation
	setbyte sB_ANIM_TURN, 0
	setbyte sB_ANIM_TARGETS_HIT, 0
	jumptocalledmove TRUE

BattleScript_EffectIngrain::
	attackcanceler
	attackstring
	ppreduce
	setuserstatus3 STATUS3_ROOTED, BattleScript_ButItFailed
	attackanimation
	waitanimation
	printstring STRINGID_PKMNPLANTEDROOTS
	waitmessage B_WAIT_TIME_LONG
	goto BattleScript_MoveEnd

BattleScript_EffectMagicCoat::
	attackcanceler
	trysetmagiccoat BattleScript_FailedFromAtkString
	attackstring
	ppreduce
	attackanimation
	waitanimation
	printstring STRINGID_PKMNSHROUDEDITSELF
	waitmessage B_WAIT_TIME_LONG
	goto BattleScript_MoveEnd

BattleScript_EffectRecycle::
	attackcanceler
	attackstring
	ppreduce
	tryrecycleitem BattleScript_ButItFailed
	attackanimation
	waitanimation
	printstring STRINGID_XFOUNDONEY
	waitmessage B_WAIT_TIME_LONG
	goto BattleScript_MoveEnd

BattleScript_EffectBrickBreak::
	attackcanceler
	accuracycheck BattleScript_PrintMoveMissed, ACC_CURR_MOVE
	attackstring
	ppreduce
	removelightscreenreflect
	critcalc
	damagecalc
	adjustdamage
	jumpifbyte CMP_EQUAL, sB_ANIM_TURN, 0, BattleScript_BrickBreakAnim
	bichalfword gMoveResultFlags, MOVE_RESULT_MISSED | MOVE_RESULT_DOESNT_AFFECT_FOE
BattleScript_BrickBreakAnim::
	attackanimation
	waitanimation
	jumpifbyte CMP_LESS_THAN, sB_ANIM_TURN, 2, BattleScript_BrickBreakDoHit
	printstring STRINGID_THEWALLSHATTERED
	waitmessage B_WAIT_TIME_LONG
BattleScript_BrickBreakDoHit::
	typecalc
	effectivenesssound
	hitanimation BS_TARGET
	waitstate
	healthbarupdate BS_TARGET
	datahpupdate BS_TARGET
	critmessage
	waitmessage B_WAIT_TIME_LONG
	resultmessage
	waitmessage B_WAIT_TIME_LONG
	setadditionaleffects
	tryfaintmon BS_TARGET
	goto BattleScript_MoveEnd

BattleScript_EffectYawn::
	attackcanceler
	attackstring
	ppreduce
	jumpifability BS_TARGET, ABILITY_VITAL_SPIRIT, BattleScript_PrintBattlerAbilityMadeIneffective
	jumpifability BS_TARGET, ABILITY_INSOMNIA, BattleScript_PrintBattlerAbilityMadeIneffective
	jumpifability BS_TARGET, ABILITY_COMATOSE, BattleScript_PrintBattlerAbilityMadeIneffective
	jumpifability BS_TARGET, ABILITY_PURIFYING_SALT, BattleScript_AbilityProtectsDoesntAffect
	jumpifflowerveil BattleScript_FlowerVeilProtects
	jumpifleafguardprotected BS_TARGET, BattleScript_AbilityProtectsDoesntAffect
	jumpifshieldsdown BS_TARGET, BattleScript_AbilityProtectsDoesntAffect
	jumpifsubstituteblocks BattleScript_ButItFailed
	jumpifsafeguard BattleScript_SafeguardProtected
	accuracycheck BattleScript_ButItFailed, NO_ACC_CALC_CHECK_LOCK_ON
	jumpifuproarwakes BattleScript_ButItFailed
	setyawn BattleScript_ButItFailed
	attackanimation
	waitanimation
BattleScript_EffectYawnSuccess::
	printstring STRINGID_PKMNWASMADEDROWSY
	waitmessage B_WAIT_TIME_LONG
	goto BattleScript_MoveEnd
BattleScript_PrintBattlerAbilityMadeIneffective::
	copybyte sBATTLER, gBattlerAbility
BattleScript_PrintAbilityMadeIneffective::
	pause B_WAIT_TIME_SHORT
	call BattleScript_AbilityPopUp
	printstring STRINGID_PKMNSXMADEITINEFFECTIVE
	waitmessage B_WAIT_TIME_LONG
	goto BattleScript_MoveEnd

BattleScript_EffectEndeavor::
	attackcanceler
	attackstring
	ppreduce
	setdamagetohealthdifference BattleScript_ButItFailed
	copyword gHpDealt, gBattleMoveDamage
	accuracycheck BattleScript_MoveMissedPause, ACC_CURR_MOVE
	typecalc
	jumpifmovehadnoeffect BattleScript_HitFromAtkAnimation
	bichalfword gMoveResultFlags, MOVE_RESULT_SUPER_EFFECTIVE | MOVE_RESULT_NOT_VERY_EFFECTIVE
	copyword gBattleMoveDamage, gHpDealt
	adjustdamage
	goto BattleScript_HitFromAtkAnimation

BattleScript_EffectSkillSwap::
	attackcanceler
	attackstring
	ppreduce
	accuracycheck BattleScript_ButItFailed, NO_ACC_CALC_CHECK_LOCK_ON
	tryswapabilities BattleScript_ButItFailed
	attackanimation
	waitanimation
.if B_ABILITY_POP_UP == TRUE
	call BattleScript_AbilityPopUpTarget
	pause 20
	copybyte gBattlerAbility, gBattlerAttacker
	call BattleScript_AbilityPopUp
.endif
	printstring STRINGID_PKMNSWAPPEDABILITIES
	waitmessage B_WAIT_TIME_LONG
.if B_SKILL_SWAP >= GEN_4
	switchinabilities BS_ATTACKER
	switchinabilities BS_TARGET
.endif
	goto BattleScript_MoveEnd

BattleScript_EffectImprison::
	attackcanceler
	attackstring
	ppreduce
	tryimprison BattleScript_ButItFailed
	attackanimation
	waitanimation
	printstring STRINGID_PKMNSEALEDOPPONENTMOVE
	waitmessage B_WAIT_TIME_LONG
	goto BattleScript_MoveEnd

BattleScript_EffectRefresh::
	attackcanceler
	attackstring
	ppreduce
	cureifburnedparalysedorpoisoned BattleScript_ButItFailed
	attackanimation
	waitanimation
	printstring STRINGID_PKMNSTATUSNORMAL
	waitmessage B_WAIT_TIME_LONG
	updatestatusicon BS_ATTACKER
	goto BattleScript_MoveEnd

BattleScript_EffectGrudge::
	attackcanceler
	attackstring
	ppreduce
	setuserstatus3 STATUS3_GRUDGE, BattleScript_ButItFailed
	attackanimation
	waitanimation
	printstring STRINGID_PKMNWANTSGRUDGE
	waitmessage B_WAIT_TIME_LONG
	goto BattleScript_MoveEnd

BattleScript_EffectSnatch::
	attackcanceler
	trysetsnatch BattleScript_FailedFromAtkString
	attackstring
	ppreduce
	attackanimation
	waitanimation
	pause B_WAIT_TIME_SHORT
	printstring STRINGID_PKMNWAITSFORTARGET
	waitmessage B_WAIT_TIME_LONG
	goto BattleScript_MoveEnd

BattleScript_EffectRecoilHP25::
	jumpifnotmove MOVE_STRUGGLE, BattleScript_EffectHit
	incrementgamestat GAME_STAT_USED_STRUGGLE
	goto BattleScript_EffectHit

<<<<<<< HEAD
BattleScript_EffectTeeterDance::
	attackcanceler
	attackstring
	ppreduce
	setbyte gBattlerTarget, 0
BattleScript_TeeterDanceLoop::
	movevaluescleanup
	jumpifbyteequal gBattlerAttacker, gBattlerTarget, BattleScript_TeeterDanceLoopIncrement
	jumpifability BS_TARGET, ABILITY_OWN_TEMPO, BattleScript_TeeterDanceOwnTempoPrevents
	jumpifsubstituteblocks BattleScript_TeeterDanceSubstitutePrevents
	jumpifstatus2 BS_TARGET, STATUS2_CONFUSION, BattleScript_TeeterDanceAlreadyConfused
	jumpifhasnohp BS_TARGET, BattleScript_TeeterDanceLoopIncrement
	accuracycheck BattleScript_TeeterDanceMissed, ACC_CURR_MOVE
	jumpifsafeguard BattleScript_TeeterDanceSafeguardProtected
	attackanimation
	waitanimation
	seteffectprimary MOVE_EFFECT_CONFUSION
	resultmessage
	waitmessage B_WAIT_TIME_LONG
BattleScript_TeeterDanceDoMoveEndIncrement::
	moveendto MOVEEND_NEXT_TARGET
BattleScript_TeeterDanceLoopIncrement::
	addbyte gBattlerTarget, 1
	jumpifbytenotequal gBattlerTarget, gBattlersCount, BattleScript_TeeterDanceLoop
	end

BattleScript_TeeterDanceOwnTempoPrevents::
	pause B_WAIT_TIME_SHORT
	printstring STRINGID_PKMNPREVENTSCONFUSIONWITH
	waitmessage B_WAIT_TIME_LONG
	goto BattleScript_TeeterDanceDoMoveEndIncrement

BattleScript_TeeterDanceSafeguardProtected::
	pause B_WAIT_TIME_SHORT
	printstring STRINGID_PKMNUSEDSAFEGUARD
	waitmessage B_WAIT_TIME_LONG
	goto BattleScript_TeeterDanceDoMoveEndIncrement

BattleScript_TeeterDanceSubstitutePrevents::
	pause B_WAIT_TIME_SHORT
	printstring STRINGID_BUTITFAILED
	waitmessage B_WAIT_TIME_LONG
	goto BattleScript_TeeterDanceDoMoveEndIncrement

BattleScript_TeeterDanceAlreadyConfused::
	setalreadystatusedmoveattempt BS_ATTACKER
	pause B_WAIT_TIME_SHORT
	printstring STRINGID_PKMNALREADYCONFUSED
	waitmessage B_WAIT_TIME_LONG
	goto BattleScript_TeeterDanceDoMoveEndIncrement

BattleScript_TeeterDanceMissed::
	resultmessage
	waitmessage B_WAIT_TIME_LONG
	goto BattleScript_TeeterDanceDoMoveEndIncrement

=======
>>>>>>> 57e0d7b2
BattleScript_EffectMudSport::
BattleScript_EffectWaterSport::
	attackcanceler
	attackstring
	ppreduce
	settypebasedhalvers BattleScript_ButItFailed
	attackanimation
	waitanimation
	printfromtable gSportsUsedStringIds
	waitmessage B_WAIT_TIME_LONG
	goto BattleScript_MoveEnd

BattleScript_EffectTickle::
	attackcanceler
	attackstring
	ppreduce
	jumpifstat BS_TARGET, CMP_GREATER_THAN, STAT_ATK, MIN_STAT_STAGE, BattleScript_TickleDoMoveAnim
	jumpifstat BS_TARGET, CMP_EQUAL, STAT_DEF, MIN_STAT_STAGE, BattleScript_CantLowerMultipleStats
BattleScript_TickleDoMoveAnim::
	accuracycheck BattleScript_ButItFailed, ACC_CURR_MOVE
	attackanimation
	waitanimation
	setbyte sSTAT_ANIM_PLAYED, FALSE
	playstatchangeanimation BS_TARGET, BIT_ATK | BIT_DEF, STAT_CHANGE_NEGATIVE | STAT_CHANGE_MULTIPLE_STATS
	playstatchangeanimation BS_TARGET, BIT_ATK, STAT_CHANGE_NEGATIVE
	setstatchanger STAT_ATK, 1, TRUE
	statbuffchange STAT_CHANGE_ALLOW_PTR, BattleScript_TickleTryLowerDef
	jumpifbyte CMP_EQUAL, cMULTISTRING_CHOOSER, B_MSG_STAT_WONT_DECREASE, BattleScript_TickleTryLowerDef
	printfromtable gStatDownStringIds
	waitmessage B_WAIT_TIME_LONG
BattleScript_TickleTryLowerDef::
	playstatchangeanimation BS_TARGET, BIT_DEF, STAT_CHANGE_NEGATIVE
	setstatchanger STAT_DEF, 1, TRUE
	statbuffchange STAT_CHANGE_ALLOW_PTR, BattleScript_TickleEnd
	jumpifbyte CMP_EQUAL, cMULTISTRING_CHOOSER, B_MSG_STAT_WONT_DECREASE, BattleScript_TickleEnd
	printfromtable gStatDownStringIds
	waitmessage B_WAIT_TIME_LONG
BattleScript_TickleEnd::
	goto BattleScript_MoveEnd

BattleScript_CantLowerMultipleStats::
	pause B_WAIT_TIME_SHORT
	orhalfword gMoveResultFlags, MOVE_RESULT_FAILED
	printstring STRINGID_STATSWONTDECREASE2
	waitmessage B_WAIT_TIME_LONG
	goto BattleScript_MoveEnd

BattleScript_EffectCosmicPower::
	attackcanceler
	attackstring
	ppreduce
	jumpifstat BS_ATTACKER, CMP_LESS_THAN, STAT_DEF, MAX_STAT_STAGE, BattleScript_CosmicPowerDoMoveAnim
	jumpifstat BS_ATTACKER, CMP_EQUAL, STAT_SPDEF, MAX_STAT_STAGE, BattleScript_CantRaiseMultipleStats
BattleScript_CosmicPowerDoMoveAnim::
	attackanimation
	waitanimation
	setbyte sSTAT_ANIM_PLAYED, FALSE
	playstatchangeanimation BS_ATTACKER, BIT_DEF | BIT_SPDEF, 0
	setstatchanger STAT_DEF, 1, FALSE
	statbuffchange MOVE_EFFECT_AFFECTS_USER | STAT_CHANGE_ALLOW_PTR, BattleScript_CosmicPowerTrySpDef
	jumpifbyte CMP_EQUAL, cMULTISTRING_CHOOSER, B_MSG_STAT_WONT_INCREASE, BattleScript_CosmicPowerTrySpDef
	printfromtable gStatUpStringIds
	waitmessage B_WAIT_TIME_LONG
BattleScript_CosmicPowerTrySpDef::
	setstatchanger STAT_SPDEF, 1, FALSE
	statbuffchange MOVE_EFFECT_AFFECTS_USER | STAT_CHANGE_ALLOW_PTR, BattleScript_CosmicPowerEnd
	jumpifbyte CMP_EQUAL, cMULTISTRING_CHOOSER, B_MSG_STAT_WONT_INCREASE, BattleScript_CosmicPowerEnd
	printfromtable gStatUpStringIds
	waitmessage B_WAIT_TIME_LONG
BattleScript_CosmicPowerEnd::
	goto BattleScript_MoveEnd

BattleScript_EffectBulkUp::
	attackcanceler
	attackstring
	ppreduce
	jumpifstat BS_ATTACKER, CMP_LESS_THAN, STAT_ATK, MAX_STAT_STAGE, BattleScript_BulkUpDoMoveAnim
	jumpifstat BS_ATTACKER, CMP_EQUAL, STAT_DEF, MAX_STAT_STAGE, BattleScript_CantRaiseMultipleStats
BattleScript_BulkUpDoMoveAnim::
	attackanimation
	waitanimation
	setbyte sSTAT_ANIM_PLAYED, FALSE
	playstatchangeanimation BS_ATTACKER, BIT_ATK | BIT_DEF, 0
	setstatchanger STAT_ATK, 1, FALSE
	statbuffchange MOVE_EFFECT_AFFECTS_USER | STAT_CHANGE_ALLOW_PTR, BattleScript_BulkUpTryDef
	jumpifbyte CMP_EQUAL, cMULTISTRING_CHOOSER, B_MSG_STAT_WONT_INCREASE, BattleScript_BulkUpTryDef
	printfromtable gStatUpStringIds
	waitmessage B_WAIT_TIME_LONG
BattleScript_BulkUpTryDef::
	setstatchanger STAT_DEF, 1, FALSE
	statbuffchange MOVE_EFFECT_AFFECTS_USER | STAT_CHANGE_ALLOW_PTR, BattleScript_BulkUpEnd
	jumpifbyte CMP_EQUAL, cMULTISTRING_CHOOSER, B_MSG_STAT_WONT_INCREASE, BattleScript_BulkUpEnd
	printfromtable gStatUpStringIds
	waitmessage B_WAIT_TIME_LONG
BattleScript_BulkUpEnd::
	goto BattleScript_MoveEnd

BattleScript_EffectCalmMind::
	attackcanceler
	attackstring
	ppreduce
BattleScript_CalmMindTryToRaiseStats::
	jumpifstat BS_ATTACKER, CMP_LESS_THAN, STAT_SPATK, MAX_STAT_STAGE, BattleScript_CalmMindDoMoveAnim
	jumpifstat BS_ATTACKER, CMP_EQUAL, STAT_SPDEF, MAX_STAT_STAGE, BattleScript_CantRaiseMultipleStats
BattleScript_CalmMindDoMoveAnim::
	attackanimation
	waitanimation
BattleScript_CalmMindStatRaise::
	setbyte sSTAT_ANIM_PLAYED, FALSE
	playstatchangeanimation BS_ATTACKER, BIT_SPATK | BIT_SPDEF, 0
	setstatchanger STAT_SPATK, 1, FALSE
	statbuffchange MOVE_EFFECT_AFFECTS_USER | STAT_CHANGE_ALLOW_PTR, BattleScript_CalmMindTrySpDef
	jumpifbyte CMP_EQUAL, cMULTISTRING_CHOOSER, B_MSG_STAT_WONT_INCREASE, BattleScript_CalmMindTrySpDef
	printfromtable gStatUpStringIds
	waitmessage B_WAIT_TIME_LONG
BattleScript_CalmMindTrySpDef::
	setstatchanger STAT_SPDEF, 1, FALSE
	statbuffchange MOVE_EFFECT_AFFECTS_USER | STAT_CHANGE_ALLOW_PTR, BattleScript_CalmMindEnd
	jumpifbyte CMP_EQUAL, cMULTISTRING_CHOOSER, B_MSG_STAT_WONT_INCREASE, BattleScript_CalmMindEnd
	printfromtable gStatUpStringIds
	waitmessage B_WAIT_TIME_LONG
BattleScript_CalmMindEnd::
	goto BattleScript_MoveEnd

BattleScript_CantRaiseMultipleStats::
	pause B_WAIT_TIME_SHORT
	orhalfword gMoveResultFlags, MOVE_RESULT_FAILED
	printstring STRINGID_STATSWONTINCREASE2
	waitmessage B_WAIT_TIME_LONG
	goto BattleScript_MoveEnd

BattleScript_EffectDragonDance::
	attackcanceler
	attackstring
	ppreduce
BattleScript_EffectDragonDanceFromStatUp::
	jumpifstat BS_ATTACKER, CMP_LESS_THAN, STAT_ATK, MAX_STAT_STAGE, BattleScript_DragonDanceDoMoveAnim
	jumpifstat BS_ATTACKER, CMP_EQUAL, STAT_SPEED, MAX_STAT_STAGE, BattleScript_CantRaiseMultipleStats
BattleScript_DragonDanceDoMoveAnim::
	attackanimation
	waitanimation
	setbyte sSTAT_ANIM_PLAYED, FALSE
	playstatchangeanimation BS_ATTACKER, BIT_ATK | BIT_SPEED, 0
	setstatchanger STAT_ATK, 1, FALSE
	statbuffchange MOVE_EFFECT_AFFECTS_USER | STAT_CHANGE_ALLOW_PTR, BattleScript_DragonDanceTrySpeed
	jumpifbyte CMP_EQUAL, cMULTISTRING_CHOOSER, B_MSG_STAT_WONT_INCREASE, BattleScript_DragonDanceTrySpeed
	printfromtable gStatUpStringIds
	waitmessage B_WAIT_TIME_LONG
BattleScript_DragonDanceTrySpeed::
	setstatchanger STAT_SPEED, 1, FALSE
	statbuffchange MOVE_EFFECT_AFFECTS_USER | STAT_CHANGE_ALLOW_PTR, BattleScript_DragonDanceEnd
	jumpifbyte CMP_EQUAL, cMULTISTRING_CHOOSER, B_MSG_STAT_WONT_INCREASE, BattleScript_DragonDanceEnd
	printfromtable gStatUpStringIds
	waitmessage B_WAIT_TIME_LONG
BattleScript_DragonDanceEnd::
	goto BattleScript_MoveEnd

BattleScript_EffectCamouflage::
	attackcanceler
	attackstring
	ppreduce
	settypetoterrain BattleScript_ButItFailed
	attackanimation
	waitanimation
	printstring STRINGID_PKMNCHANGEDTYPE
	waitmessage B_WAIT_TIME_LONG
	goto BattleScript_MoveEnd

BattleScript_FaintAttacker::
	tryillusionoff BS_ATTACKER
	playfaintcry BS_ATTACKER
	pause B_WAIT_TIME_LONG
	dofaintanimation BS_ATTACKER
	printstring STRINGID_ATTACKERFAINTED
	cleareffectsonfaint BS_ATTACKER
	tryactivatesoulheart
	tryactivatereceiver BS_ATTACKER
	trytrainerslidefirstdownmsg BS_ATTACKER
	return

BattleScript_FaintTarget::
	tryillusionoff BS_TARGET
	playfaintcry BS_TARGET
	pause B_WAIT_TIME_LONG
	dofaintanimation BS_TARGET
	printstring STRINGID_TARGETFAINTED
	cleareffectsonfaint BS_TARGET
	tryactivatefellstinger BS_ATTACKER
	tryactivatesoulheart
	tryactivatereceiver BS_TARGET
	tryactivatemoxie BS_ATTACKER        @ and chilling neigh, as one ice rider
	tryactivatebeastboost BS_ATTACKER
	tryactivategrimneigh BS_ATTACKER    @ and as one shadow rider
	tryactivatebattlebond BS_ATTACKER
	trytrainerslidefirstdownmsg BS_TARGET
	return

BattleScript_GiveExp::
	setbyte sGIVEEXP_STATE, 0
	getexp BS_TARGET
	end2

BattleScript_HandleFaintedMon::
	setbyte sSHIFT_SWITCHED, 0
	checkteamslost BattleScript_LinkHandleFaintedMonMultiple
	jumpifbyte CMP_NOT_EQUAL, gBattleOutcome, 0, BattleScript_FaintedMonEnd
	jumpifbattletype BATTLE_TYPE_TRAINER | BATTLE_TYPE_DOUBLE, BattleScript_FaintedMonTryChoose
	jumpifword CMP_NO_COMMON_BITS, gHitMarker, HITMARKER_PLAYER_FAINTED, BattleScript_FaintedMonTryChoose
@ Yes/No for sending out a new Pokémon if one is defeated in a wild battle
	printstring STRINGID_USENEXTPKMN
	setbyte gBattleCommunication, 0
	yesnobox
	jumpifbyte CMP_EQUAL, gBattleCommunication + 1, 0, BattleScript_FaintedMonTryChoose
@ Player said no, try to run
	jumpifplayerran BattleScript_FaintedMonEnd
	printstring STRINGID_CANTESCAPE2
BattleScript_FaintedMonTryChoose:
	openpartyscreen BS_FAINTED, BattleScript_FaintedMonEnd
	switchhandleorder BS_FAINTED, 2
	jumpifnotbattletype BATTLE_TYPE_TRAINER, BattleScript_FaintedMonSendOutNew
	jumpifbattletype BATTLE_TYPE_LINK, BattleScript_FaintedMonSendOutNew
	jumpifbattletype BATTLE_TYPE_RECORDED_LINK, BattleScript_FaintedMonSendOutNew
	jumpifbattletype BATTLE_TYPE_FRONTIER, BattleScript_FaintedMonSendOutNew
	jumpifbattletype BATTLE_TYPE_DOUBLE, BattleScript_FaintedMonSendOutNew
	jumpifword CMP_COMMON_BITS, gHitMarker, HITMARKER_PLAYER_FAINTED, BattleScript_FaintedMonSendOutNew
	jumpifbyte CMP_EQUAL, sBATTLE_STYLE, OPTIONS_BATTLE_STYLE_SET, BattleScript_FaintedMonSendOutNew
	jumpifcantswitch BS_PLAYER1, BattleScript_FaintedMonSendOutNew
	setbyte sILLUSION_NICK_HACK, 1
@ Yes/No for sending out a new Pokémon when the opponent is switching
	printstring STRINGID_ENEMYABOUTTOSWITCHPKMN
	setbyte gBattleCommunication, 0
	yesnobox
	jumpifbyte CMP_EQUAL, gBattleCommunication + 1, 1, BattleScript_FaintedMonSendOutNew
@ Player said yes, go to party screen (note optional flag, player may exit the menu instead)
	setatktoplayer0
	openpartyscreen BS_ATTACKER | PARTY_SCREEN_OPTIONAL, BattleScript_FaintedMonSendOutNew
	switchhandleorder BS_ATTACKER, 2
	jumpifbyte CMP_EQUAL, gBattleCommunication, PARTY_SIZE, BattleScript_FaintedMonSendOutNew
@ Switch Pokémon before opponent
	atknameinbuff1
	resetswitchinabilitybits BS_ATTACKER
	hpthresholds2 BS_ATTACKER
	printstring STRINGID_RETURNMON
	switchoutabilities BS_ATTACKER
	waitstate
	returnatktoball
	waitstate
	drawpartystatussummary BS_ATTACKER
	getswitchedmondata BS_ATTACKER
	switchindataupdate BS_ATTACKER
	hpthresholds BS_ATTACKER
	trytoclearprimalweather
	flushtextbox
	printstring STRINGID_SWITCHINMON
	hidepartystatussummary BS_ATTACKER
	switchinanim BS_ATTACKER, 0
	waitstate
	setbyte sSHIFT_SWITCHED, 1
BattleScript_FaintedMonSendOutNew:
	drawpartystatussummary BS_FAINTED
	getswitchedmondata BS_FAINTED
	switchindataupdate BS_FAINTED
	hpthresholds BS_FAINTED
	trytoclearprimalweather
	flushtextbox
	printstring STRINGID_SWITCHINMON
	hidepartystatussummary BS_FAINTED
	switchinanim BS_FAINTED, FALSE
	waitstate
	resetplayerfainted
	trytrainerslidelastonmsg BS_FAINTED
	jumpifbytenotequal sSHIFT_SWITCHED, sZero, BattleScript_FaintedMonShiftSwitched
BattleScript_FaintedMonSendOutNewEnd:
	switchineffects BS_FAINTED
	jumpifbattletype BATTLE_TYPE_DOUBLE, BattleScript_FaintedMonEnd
	cancelallactions
BattleScript_FaintedMonEnd::
	end2
BattleScript_FaintedMonShiftSwitched:
	copybyte sSAVED_BATTLER, gBattlerTarget
	switchineffects BS_ATTACKER
	resetsentmonsvalue
	copybyte gBattlerTarget, sSAVED_BATTLER
	goto BattleScript_FaintedMonSendOutNewEnd

BattleScript_LinkHandleFaintedMonMultiple::
	openpartyscreen BS_FAINTED_LINK_MULTIPLE_1, BattleScript_LinkHandleFaintedMonMultipleStart
BattleScript_LinkHandleFaintedMonMultipleStart::
	switchhandleorder BS_FAINTED, 0
	openpartyscreen BS_FAINTED_LINK_MULTIPLE_2, BattleScript_LinkHandleFaintedMonMultipleEnd
	switchhandleorder BS_FAINTED, 0
BattleScript_LinkHandleFaintedMonLoop::
	switchhandleorder BS_FAINTED, 3
	drawpartystatussummary BS_FAINTED
	getswitchedmondata BS_FAINTED
	switchindataupdate BS_FAINTED
	hpthresholds BS_FAINTED
	trytoclearprimalweather
	flushtextbox
	printstring STRINGID_SWITCHINMON
	hidepartystatussummary BS_FAINTED
	switchinanim BS_FAINTED, FALSE
	waitstate
	switchineffects BS_FAINTED_LINK_MULTIPLE_1
	jumpifbytenotequal gBattlerFainted, gBattlersCount, BattleScript_LinkHandleFaintedMonLoop
BattleScript_LinkHandleFaintedMonMultipleEnd::
	end2

BattleScript_LocalTrainerBattleWon::
	jumpifbattletype BATTLE_TYPE_TWO_OPPONENTS, BattleScript_LocalTwoTrainersDefeated
	printstring STRINGID_PLAYERDEFEATEDTRAINER1
	goto BattleScript_LocalBattleWonLoseTexts
BattleScript_LocalTwoTrainersDefeated::
	printstring STRINGID_TWOENEMIESDEFEATED
BattleScript_LocalBattleWonLoseTexts::
	trainerslidein BS_ATTACKER
	waitstate
	printstring STRINGID_TRAINER1LOSETEXT
	jumpifnotbattletype BATTLE_TYPE_TWO_OPPONENTS, BattleScript_LocalBattleWonReward
	trainerslideout B_POSITION_OPPONENT_LEFT
	waitstate
	trainerslidein BS_FAINTED
	waitstate
	printstring STRINGID_TRAINER2LOSETEXT
BattleScript_LocalBattleWonReward::
	getmoneyreward
	printstring STRINGID_PLAYERGOTMONEY
	waitmessage B_WAIT_TIME_LONG
BattleScript_PayDayMoneyAndPickUpItems::
	givepaydaymoney
	pickup
	end2

BattleScript_LocalBattleLost::
	jumpifbattletype BATTLE_TYPE_INGAME_PARTNER, BattleScript_LocalBattleLostPrintWhiteOut
	jumpifbattletype BATTLE_TYPE_DOME, BattleScript_CheckDomeDrew
	jumpifbattletype BATTLE_TYPE_FRONTIER, BattleScript_LocalBattleLostPrintTrainersWinText
	jumpifbattletype BATTLE_TYPE_TRAINER_HILL, BattleScript_LocalBattleLostPrintTrainersWinText
	jumpifbattletype BATTLE_TYPE_EREADER_TRAINER, BattleScript_LocalBattleLostEnd
	jumpifhalfword CMP_EQUAL, gTrainerBattleOpponent_A, TRAINER_SECRET_BASE, BattleScript_LocalBattleLostEnd
BattleScript_LocalBattleLostPrintWhiteOut::
.if B_WHITEOUT_MONEY >= GEN_4
	jumpifbattletype BATTLE_TYPE_TRAINER, BattleScript_LocalBattleLostEnd
	printstring STRINGID_PLAYERWHITEOUT
	waitmessage B_WAIT_TIME_LONG
	getmoneyreward
	printstring STRINGID_PLAYERWHITEOUT2
	waitmessage B_WAIT_TIME_LONG
	end2
BattleScript_LocalBattleLostEnd::
	printstring STRINGID_PLAYERLOSTTOENEMYTRAINER
	waitmessage B_WAIT_TIME_LONG
	getmoneyreward
	printstring STRINGID_PLAYERPAIDPRIZEMONEY
	waitmessage B_WAIT_TIME_LONG
	end2
.else
	printstring STRINGID_PLAYERWHITEOUT
	waitmessage B_WAIT_TIME_LONG
	printstring STRINGID_PLAYERWHITEOUT2
	waitmessage B_WAIT_TIME_LONG
BattleScript_LocalBattleLostEnd::
	end2
.endif

BattleScript_CheckDomeDrew::
	jumpifbyte CMP_EQUAL, gBattleOutcome, B_OUTCOME_DREW, BattleScript_LocalBattleLostEnd_
BattleScript_LocalBattleLostPrintTrainersWinText::
	jumpifnotbattletype BATTLE_TYPE_TRAINER, BattleScript_LocalBattleLostPrintWhiteOut
	returnopponentmon1toball BS_ATTACKER
	waitstate
	returnopponentmon2toball BS_ATTACKER
	waitstate
	trainerslidein BS_ATTACKER
	waitstate
	printstring STRINGID_TRAINER1WINTEXT
	jumpifbattletype BATTLE_TYPE_TOWER_LINK_MULTI, BattleScript_LocalBattleLostDoTrainer2WinText
	jumpifnotbattletype BATTLE_TYPE_TWO_OPPONENTS, BattleScript_LocalBattleLostEnd_
BattleScript_LocalBattleLostDoTrainer2WinText::
	trainerslideout B_POSITION_OPPONENT_LEFT
	waitstate
	trainerslidein BS_FAINTED
	waitstate
	printstring STRINGID_TRAINER2WINTEXT
BattleScript_LocalBattleLostEnd_::
	end2

BattleScript_FrontierLinkBattleLost::
	returnopponentmon1toball BS_ATTACKER
	waitstate
	returnopponentmon2toball BS_ATTACKER
	waitstate
	trainerslidein BS_ATTACKER
	waitstate
	printstring STRINGID_TRAINER1WINTEXT
	trainerslideout B_POSITION_OPPONENT_LEFT
	waitstate
	trainerslidein BS_FAINTED
	waitstate
	printstring STRINGID_TRAINER2WINTEXT
	jumpifbattletype BATTLE_TYPE_RECORDED, BattleScript_FrontierLinkBattleLostEnd
	endlinkbattle
BattleScript_FrontierLinkBattleLostEnd::
	waitmessage B_WAIT_TIME_LONG
	end2

BattleScript_LinkBattleWonOrLost::
	jumpifbattletype BATTLE_TYPE_BATTLE_TOWER, BattleScript_TowerLinkBattleWon
	printstring STRINGID_BATTLEEND
	waitmessage B_WAIT_TIME_LONG
	jumpifbattletype BATTLE_TYPE_RECORDED, BattleScript_LinkBattleWonOrLostWaitEnd
	endlinkbattle
BattleScript_LinkBattleWonOrLostWaitEnd::
	waitmessage B_WAIT_TIME_LONG
	end2

BattleScript_TowerLinkBattleWon::
	playtrainerdefeatbgm BS_ATTACKER
	printstring STRINGID_BATTLEEND
	waitmessage B_WAIT_TIME_LONG
	trainerslidein BS_ATTACKER
	waitstate
	printstring STRINGID_TRAINER1LOSETEXT
	trainerslideout B_POSITION_OPPONENT_LEFT
	waitstate
	trainerslidein BS_FAINTED
	waitstate
	printstring STRINGID_TRAINER2LOSETEXT
	jumpifbattletype BATTLE_TYPE_RECORDED, BattleScript_TowerLinkBattleWonEnd
	endlinkbattle
BattleScript_TowerLinkBattleWonEnd::
	waitmessage B_WAIT_TIME_LONG
	end2

BattleScript_FrontierTrainerBattleWon::
	jumpifnotbattletype BATTLE_TYPE_TRAINER, BattleScript_PayDayMoneyAndPickUpItems
	jumpifbattletype BATTLE_TYPE_TWO_OPPONENTS, BattleScript_FrontierTrainerBattleWon_TwoDefeated
	printstring STRINGID_PLAYERDEFEATEDTRAINER1
	goto BattleScript_FrontierTrainerBattleWon_LoseTexts
BattleScript_FrontierTrainerBattleWon_TwoDefeated:
	printstring STRINGID_TWOENEMIESDEFEATED
BattleScript_FrontierTrainerBattleWon_LoseTexts:
	trainerslidein BS_ATTACKER
	waitstate
	printstring STRINGID_TRAINER1LOSETEXT
	jumpifnotbattletype BATTLE_TYPE_TWO_OPPONENTS, BattleScript_TryPickUpItems
	trainerslideout B_POSITION_OPPONENT_LEFT
	waitstate
	trainerslidein BS_FAINTED
	waitstate
	printstring STRINGID_TRAINER2LOSETEXT
BattleScript_TryPickUpItems:
	jumpifnotbattletype BATTLE_TYPE_PYRAMID, BattleScript_FrontierTrainerBattleWon_End
	pickup
BattleScript_FrontierTrainerBattleWon_End:
	end2

BattleScript_SmokeBallEscape::
	playanimation BS_ATTACKER, B_ANIM_SMOKEBALL_ESCAPE
	printstring STRINGID_PKMNFLEDUSINGITS
	waitmessage B_WAIT_TIME_LONG
	end2

BattleScript_RanAwayUsingMonAbility::
	printstring STRINGID_PKMNFLEDUSING
	waitmessage B_WAIT_TIME_LONG
	end2

BattleScript_GotAwaySafely::
	printstring STRINGID_GOTAWAYSAFELY
	waitmessage B_WAIT_TIME_LONG
	end2

BattleScript_WildMonFled::
	printstring STRINGID_WILDPKMNFLED
	waitmessage B_WAIT_TIME_LONG
	end2

BattleScript_PrintCantRunFromTrainer::
	printstring STRINGID_NORUNNINGFROMTRAINERS
	end2

BattleScript_PrintFailedToRunString::
	printfromtable gNoEscapeStringIds
	waitmessage B_WAIT_TIME_LONG
	end2

BattleScript_PrintCantEscapeFromBattle::
	printselectionstringfromtable gNoEscapeStringIds
	endselectionscript

BattleScript_PrintFullBox::
	printselectionstring STRINGID_BOXISFULL
	endselectionscript

BattleScript_ActionSwitch::
	hpthresholds2 BS_ATTACKER
	copybyte sSAVED_BATTLER, gBattlerAttacker
	printstring STRINGID_RETURNMON
	jumpifbattletype BATTLE_TYPE_DOUBLE, BattleScript_PursuitSwitchDmgSetMultihit
	setmultihit 1
	goto BattleScript_PursuitSwitchDmgLoop
BattleScript_PursuitSwitchDmgSetMultihit::
	setmultihit 2
BattleScript_PursuitSwitchDmgLoop::
	jumpifnopursuitswitchdmg BattleScript_DoSwitchOut
	swapattackerwithtarget
	trysetdestinybondtohappen
	call BattleScript_PursuitDmgOnSwitchOut
	swapattackerwithtarget
BattleScript_DoSwitchOut::
	decrementmultihit BattleScript_PursuitSwitchDmgLoop
	switchoutabilities BS_ATTACKER
	updatedynamax
	waitstate
	copybyte gBattlerAttacker, sSAVED_BATTLER
	returnatktoball
	waitstate
	drawpartystatussummary BS_ATTACKER
	switchhandleorder BS_ATTACKER, 1
	getswitchedmondata BS_ATTACKER
	switchindataupdate BS_ATTACKER
	hpthresholds BS_ATTACKER
	trytoclearprimalweather
	flushtextbox
	printstring STRINGID_SWITCHINMON
	hidepartystatussummary BS_ATTACKER
	switchinanim BS_ATTACKER, FALSE
	waitstate
	switchineffects BS_ATTACKER
	moveendcase MOVEEND_STATUS_IMMUNITY_ABILITIES
	moveendcase MOVEEND_MIRROR_MOVE
	end2

BattleScript_PursuitDmgOnSwitchOut::
	pause B_WAIT_TIME_SHORT
	attackstring
	ppreduce
	critcalc
	damagecalc
	adjustdamage
	attackanimation
	waitanimation
	effectivenesssound
	hitanimation BS_TARGET
	waitstate
	healthbarupdate BS_TARGET
	datahpupdate BS_TARGET
	critmessage
	waitmessage B_WAIT_TIME_LONG
	resultmessage
	waitmessage B_WAIT_TIME_LONG
	tryfaintmon BS_TARGET
	moveendfromto MOVEEND_ABILITIES, MOVEEND_CHOICE_MOVE
	jumpiffainted BS_TARGET, FALSE, BattleScript_PursuitDmgOnSwitchOutRet
	setbyte sGIVEEXP_STATE, 0
	getexp BS_TARGET
BattleScript_PursuitDmgOnSwitchOutRet:
	return

BattleScript_Pausex20::
	pause B_WAIT_TIME_SHORT
	return

BattleScript_LevelUp::
	fanfare MUS_LEVEL_UP
	printstring STRINGID_PKMNGREWTOLV
	setbyte sLVLBOX_STATE, 0
	drawlvlupbox
	handlelearnnewmove BattleScript_LearnedNewMove, BattleScript_LearnMoveReturn, TRUE
	goto BattleScript_AskToLearnMove
BattleScript_TryLearnMoveLoop::
	handlelearnnewmove BattleScript_LearnedNewMove, BattleScript_LearnMoveReturn, FALSE
BattleScript_AskToLearnMove::
	buffermovetolearn
	printstring STRINGID_TRYTOLEARNMOVE1
	printstring STRINGID_TRYTOLEARNMOVE2
	printstring STRINGID_TRYTOLEARNMOVE3
	waitstate
	setbyte sLEARNMOVE_STATE, 0
	yesnoboxlearnmove BattleScript_ForgotAndLearnedNewMove
	printstring STRINGID_STOPLEARNINGMOVE
	waitstate
	setbyte sLEARNMOVE_STATE, 0
	yesnoboxstoplearningmove BattleScript_AskToLearnMove
	printstring STRINGID_DIDNOTLEARNMOVE
	goto BattleScript_TryLearnMoveLoop
BattleScript_ForgotAndLearnedNewMove::
	printstring STRINGID_123POOF
	printstring STRINGID_PKMNFORGOTMOVE
	printstring STRINGID_ANDELLIPSIS
BattleScript_LearnedNewMove::
	buffermovetolearn
	fanfare MUS_LEVEL_UP
	printstring STRINGID_PKMNLEARNEDMOVE
	waitmessage B_WAIT_TIME_LONG
	updatechoicemoveonlvlup BS_ATTACKER
	goto BattleScript_TryLearnMoveLoop
BattleScript_LearnMoveReturn::
	return

BattleScript_RainContinuesOrEnds::
	printfromtable gRainContinuesStringIds
	waitmessage B_WAIT_TIME_LONG
	jumpifbyte CMP_EQUAL, cMULTISTRING_CHOOSER, B_MSG_RAIN_STOPPED, BattleScript_RainContinuesOrEndsEnd
	playanimation BS_ATTACKER, B_ANIM_RAIN_CONTINUES
BattleScript_RainContinuesOrEndsEnd::
	call BattleScript_ActivateWeatherAbilities
	end2

BattleScript_DamagingWeatherContinues::
	printfromtable gSandStormHailSnowContinuesStringIds
	waitmessage B_WAIT_TIME_LONG
	playanimation_var BS_ATTACKER, sB_ANIM_ARG1
	setbyte gBattleCommunication, 0
BattleScript_DamagingWeatherLoop::
	copyarraywithindex gBattlerAttacker, gBattlerByTurnOrder, gBattleCommunication, 1
	weatherdamage
	jumpifword CMP_EQUAL, gBattleMoveDamage, 0, BattleScript_DamagingWeatherLoopIncrement
	jumpifword CMP_COMMON_BITS gBattleMoveDamage, 1 << 31, BattleScript_DamagingWeatherHeal
	printfromtable gSandStormHailDmgStringIds
	waitmessage B_WAIT_TIME_LONG
	effectivenesssound
	hitanimation BS_ATTACKER
	goto BattleScript_DamagingWeatherHpChange
BattleScript_DamagingWeatherHeal:
	call BattleScript_AbilityPopUp
	printstring STRINGID_ICEBODYHPGAIN
	waitmessage B_WAIT_TIME_LONG
BattleScript_DamagingWeatherHpChange:
	orword gHitMarker, HITMARKER_IGNORE_BIDE | HITMARKER_IGNORE_SUBSTITUTE | HITMARKER_PASSIVE_DAMAGE | HITMARKER_GRUDGE
	healthbarupdate BS_ATTACKER
	datahpupdate BS_ATTACKER
	tryfaintmon BS_ATTACKER
	checkteamslost BattleScript_DamagingWeatherLoopIncrement
BattleScript_DamagingWeatherLoopIncrement::
	jumpifbyte CMP_NOT_EQUAL, gBattleOutcome, 0, BattleScript_DamagingWeatherContinuesEnd
	addbyte gBattleCommunication, 1
	jumpifbytenotequal gBattleCommunication, gBattlersCount, BattleScript_DamagingWeatherLoop
BattleScript_DamagingWeatherContinuesEnd::
	bicword gHitMarker, HITMARKER_IGNORE_BIDE | HITMARKER_IGNORE_SUBSTITUTE | HITMARKER_PASSIVE_DAMAGE | HITMARKER_GRUDGE
	call BattleScript_ActivateWeatherAbilities
	end2

BattleScript_SandStormHailSnowEnds::
	printfromtable gSandStormHailSnowEndStringIds
	waitmessage B_WAIT_TIME_LONG
	call BattleScript_ActivateWeatherAbilities
	end2

BattleScript_SunlightContinues::
	printstring STRINGID_SUNLIGHTSTRONG
	waitmessage B_WAIT_TIME_LONG
	playanimation BS_ATTACKER, B_ANIM_SUN_CONTINUES
	call BattleScript_ActivateWeatherAbilities
	end2

BattleScript_SunlightFaded::
	printstring STRINGID_SUNLIGHTFADED
	waitmessage B_WAIT_TIME_LONG
	call BattleScript_ActivateWeatherAbilities
	end2

BattleScript_OverworldStatusStarts::
	printfromtable gStartingStatusStringIds
	waitmessage B_WAIT_TIME_LONG
	playanimation_var BS_ATTACKER, sB_ANIM_ARG1
	call BattleScript_OverworldStatusStarts_TryActivations
	end3

BattleScript_OverworldStatusStarts_TryActivations:
	jumpifbyte CMP_EQUAL, cMULTISTRING_CHOOSER, B_MSG_SET_TRICK_ROOM, BattleScript_TryRoomServiceLoop
	jumpifbyte CMP_EQUAL, cMULTISTRING_CHOOSER, B_MSG_SET_TAILWIND_PLAYER, BattleScript_TryTailwindAbilitiesLoop
	jumpifbyte CMP_EQUAL, cMULTISTRING_CHOOSER, B_MSG_SET_TAILWIND_OPPONENT, BattleScript_TryTailwindAbilitiesLoop
	return

BattleScript_OverworldWeatherStarts::
	printfromtable gWeatherStartsStringIds
	waitmessage B_WAIT_TIME_LONG
	playanimation_var BS_BATTLER_0, sB_ANIM_ARG1
	call BattleScript_ActivateWeatherAbilities
	end3

BattleScript_OverworldTerrain::
	printfromtable gTerrainStringIds
	waitmessage B_WAIT_TIME_LONG
	playanimation BS_BATTLER_0, B_ANIM_RESTORE_BG
	call BattleScript_ActivateTerrainEffects
	end3

BattleScript_SideStatusWoreOff::
	printstring STRINGID_PKMNSXWOREOFF
	waitmessage B_WAIT_TIME_LONG
	end2

BattleScript_SideStatusWoreOffReturn::
	printstring STRINGID_PKMNSXWOREOFF
	waitmessage B_WAIT_TIME_LONG
	return

BattleScript_LuckyChantEnds::
	printstring STRINGID_LUCKYCHANTENDS
	waitmessage B_WAIT_TIME_LONG
	end2

BattleScript_TailwindEnds::
	printstring STRINGID_TAILWINDENDS
	waitmessage B_WAIT_TIME_LONG
	end2

BattleScript_TrickRoomEnds::
	printstring STRINGID_TRICKROOMENDS
	waitmessage B_WAIT_TIME_LONG
	end2

BattleScript_WonderRoomEnds::
	printstring STRINGID_WONDERROOMENDS
	waitmessage B_WAIT_TIME_LONG
	end2

BattleScript_MagicRoomEnds::
	printstring STRINGID_MAGICROOMENDS
	waitmessage B_WAIT_TIME_LONG
	end2

BattleScript_TerrainEnds_Ret::
	printfromtable gTerrainStringIds
	waitmessage B_WAIT_TIME_LONG
	playanimation BS_ATTACKER, B_ANIM_RESTORE_BG
	return

BattleScript_TerrainEnds::
	call BattleScript_TerrainEnds_Ret
	end2

BattleScript_MudSportEnds::
	printstring STRINGID_MUDSPORTENDS
	waitmessage B_WAIT_TIME_LONG
	end2

BattleScript_WaterSportEnds::
	printstring STRINGID_WATERSPORTENDS
	waitmessage B_WAIT_TIME_LONG
	end2

BattleScript_GravityEnds::
	printstring STRINGID_GRAVITYENDS
	waitmessage B_WAIT_TIME_LONG
	end2

BattleScript_SafeguardProtected::
	pause B_WAIT_TIME_SHORT
	printstring STRINGID_PKMNUSEDSAFEGUARD
	waitmessage B_WAIT_TIME_LONG
	end2

BattleScript_SafeguardEnds::
	pause B_WAIT_TIME_SHORT
	printstring STRINGID_PKMNSAFEGUARDEXPIRED
	waitmessage B_WAIT_TIME_LONG
	end2

BattleScript_LeechSeedTurnDrain::
	playanimation BS_ATTACKER, B_ANIM_LEECH_SEED_DRAIN, sB_ANIM_ARG1
	orword gHitMarker, HITMARKER_IGNORE_SUBSTITUTE | HITMARKER_PASSIVE_DAMAGE
	healthbarupdate BS_ATTACKER
	datahpupdate BS_ATTACKER
	copyword gBattleMoveDamage, gHpDealt
	jumpifability BS_ATTACKER, ABILITY_LIQUID_OOZE, BattleScript_LeechSeedTurnPrintLiquidOoze
	setbyte cMULTISTRING_CHOOSER, B_MSG_LEECH_SEED_DRAIN
	jumpifstatus3 BS_TARGET, STATUS3_HEAL_BLOCK, BattleScript_LeechSeedHealBlock
	manipulatedamage DMG_BIG_ROOT
	goto BattleScript_LeechSeedTurnPrintAndUpdateHp
BattleScript_LeechSeedTurnPrintLiquidOoze::
	copybyte gBattlerAbility, gBattlerAttacker
	call BattleScript_AbilityPopUp
	setbyte cMULTISTRING_CHOOSER, B_MSG_LEECH_SEED_OOZE
BattleScript_LeechSeedTurnPrintAndUpdateHp::
	orword gHitMarker, HITMARKER_IGNORE_SUBSTITUTE | HITMARKER_PASSIVE_DAMAGE
	healthbarupdate BS_TARGET
	datahpupdate BS_TARGET
	printfromtable gLeechSeedStringIds
	waitmessage B_WAIT_TIME_LONG
	tryfaintmon BS_ATTACKER
	tryfaintmon BS_TARGET
	end2
BattleScript_LeechSeedHealBlock:
	setword gBattleMoveDamage, 0
	goto BattleScript_LeechSeedTurnPrintAndUpdateHp

BattleScript_BideStoringEnergy::
	printstring STRINGID_PKMNSTORINGENERGY
	waitmessage B_WAIT_TIME_LONG
	goto BattleScript_MoveEnd

BattleScript_BideAttack::
	attackcanceler
	clearstatusfromeffect BS_ATTACKER, MOVE_EFFECT_CHARGING
	printstring STRINGID_PKMNUNLEASHEDENERGY
	waitmessage B_WAIT_TIME_LONG
	accuracycheck BattleScript_MoveMissed, ACC_CURR_MOVE
	typecalc
	bichalfword gMoveResultFlags, MOVE_RESULT_SUPER_EFFECTIVE | MOVE_RESULT_NOT_VERY_EFFECTIVE
	copyword gBattleMoveDamage, sBIDE_DMG
	adjustdamage
	setbyte sB_ANIM_TURN, 1
	attackanimation
	waitanimation
	effectivenesssound
	hitanimation BS_TARGET
	waitstate
	healthbarupdate BS_TARGET
	datahpupdate BS_TARGET
	resultmessage
	waitmessage B_WAIT_TIME_LONG
	tryfaintmon BS_TARGET
	goto BattleScript_MoveEnd

BattleScript_BideNoEnergyToAttack::
	attackcanceler
	clearstatusfromeffect BS_ATTACKER, MOVE_EFFECT_CHARGING
	printstring STRINGID_PKMNUNLEASHEDENERGY
	waitmessage B_WAIT_TIME_LONG
	goto BattleScript_ButItFailed

BattleScript_RoarSuccessSwitch::
	call BattleScript_RoarSuccessRet
	getswitchedmondata BS_TARGET
	switchindataupdate BS_TARGET
	trytoclearprimalweather
	flushtextbox
	switchinanim BS_TARGET, FALSE
	waitstate
	printstring STRINGID_PKMNWASDRAGGEDOUT
	switchineffects BS_TARGET
	jumpifbyte CMP_EQUAL, sSWITCH_CASE, B_SWITCH_RED_CARD, BattleScript_RoarSuccessSwitch_Ret
	setbyte sSWITCH_CASE, B_SWITCH_NORMAL
	goto BattleScript_MoveEnd
BattleScript_RoarSuccessSwitch_Ret:
	swapattackerwithtarget  @ continuation of RedCardActivates
	restoretarget
	setbyte sSWITCH_CASE, B_SWITCH_NORMAL
	return

BattleScript_RoarSuccessEndBattle::
	call BattleScript_RoarSuccessRet
	setbyte sSWITCH_CASE, B_SWITCH_NORMAL
	setoutcomeonteleport BS_ATTACKER
	finishaction

BattleScript_RoarSuccessRet:
	jumpifbyte CMP_EQUAL, sSWITCH_CASE, B_SWITCH_HIT, BattleScript_RoarSuccessRet_Ret
	jumpifbyte CMP_EQUAL, sSWITCH_CASE, B_SWITCH_RED_CARD, BattleScript_RoarSuccessRet_Ret
	attackanimation
	waitanimation
BattleScript_RoarSuccessRet_Ret:
	switchoutabilities BS_TARGET
	returntoball BS_TARGET, FALSE
	waitstate
	return

BattleScript_WeaknessPolicy::
	copybyte sBATTLER, gBattlerTarget
	jumpifstat BS_TARGET, CMP_LESS_THAN, STAT_ATK, MAX_STAT_STAGE, BattleScript_WeaknessPolicyAtk
	jumpifstat BS_TARGET, CMP_EQUAL, STAT_SPATK, MAX_STAT_STAGE, BattleScript_WeaknessPolicyEnd
BattleScript_WeaknessPolicyAtk:
	playanimation BS_TARGET, B_ANIM_HELD_ITEM_EFFECT
	waitanimation
	setbyte sSTAT_ANIM_PLAYED, FALSE
	playstatchangeanimation BS_TARGET, BIT_ATK | BIT_SPATK, STAT_CHANGE_BY_TWO
	setstatchanger STAT_ATK, 2, FALSE
	statbuffchange STAT_CHANGE_ALLOW_PTR, BattleScript_WeaknessPolicySpAtk
	jumpifbyte CMP_EQUAL, cMULTISTRING_CHOOSER, B_MSG_STAT_WONT_INCREASE, BattleScript_WeaknessPolicySpAtk
	printstring STRINGID_USINGITEMSTATOFPKMNROSE
	waitmessage B_WAIT_TIME_LONG
BattleScript_WeaknessPolicySpAtk:
	setstatchanger STAT_SPATK, 2, FALSE
	statbuffchange STAT_CHANGE_ALLOW_PTR, BattleScript_WeaknessPolicyRemoveItem
	jumpifbyte CMP_EQUAL, cMULTISTRING_CHOOSER, B_MSG_STAT_WONT_INCREASE, BattleScript_WeaknessPolicyRemoveItem
	printstring STRINGID_USINGITEMSTATOFPKMNROSE
	waitmessage B_WAIT_TIME_LONG
BattleScript_WeaknessPolicyRemoveItem:
	removeitem BS_TARGET
BattleScript_WeaknessPolicyEnd:
	return

BattleScript_TargetItemStatRaise::
	copybyte sBATTLER, gBattlerTarget
	statbuffchange 0, BattleScript_TargetItemStatRaiseRemoveItemRet
	jumpifbyte CMP_EQUAL, cMULTISTRING_CHOOSER, B_MSG_STAT_WONT_INCREASE, BattleScript_TargetItemStatRaiseRemoveItemRet
	playanimation BS_TARGET, B_ANIM_HELD_ITEM_EFFECT
	waitanimation
	setgraphicalstatchangevalues
	playanimation BS_TARGET, B_ANIM_STATS_CHANGE, sB_ANIM_ARG1
	waitanimation
	printstring STRINGID_USINGITEMSTATOFPKMNROSE
	waitmessage B_WAIT_TIME_LONG
	removeitem BS_TARGET
BattleScript_TargetItemStatRaiseRemoveItemRet:
	return

BattleScript_AttackerItemStatRaise::
	copybyte sBATTLER, gBattlerAttacker
	statbuffchange MOVE_EFFECT_AFFECTS_USER, BattleScript_AttackerItemStatRaiseRet
	jumpifbyte CMP_EQUAL, cMULTISTRING_CHOOSER, 0x2, BattleScript_AttackerItemStatRaiseRet
	playanimation BS_ATTACKER, B_ANIM_HELD_ITEM_EFFECT
	waitanimation
	setgraphicalstatchangevalues
	playanimation BS_ATTACKER, B_ANIM_STATS_CHANGE, sB_ANIM_ARG1
	waitanimation
	printstring STRINGID_USINGITEMSTATOFPKMNROSE
	waitmessage B_WAIT_TIME_LONG
	removeitem BS_ATTACKER
BattleScript_AttackerItemStatRaiseRet:
	return

BattleScript_MistProtected::
	pause B_WAIT_TIME_SHORT
	printstring STRINGID_PKMNPROTECTEDBYMIST
	waitmessage B_WAIT_TIME_LONG
	return

BattleScript_RageIsBuilding::
	statbuffchange STAT_CHANGE_ALLOW_PTR, BattleScript_RageIsBuildingEnd
	printstring STRINGID_PKMNRAGEBUILDING
	waitmessage B_WAIT_TIME_LONG
BattleScript_RageIsBuildingEnd:
	return

BattleScript_MoveUsedIsDisabled::
	printstring STRINGID_PKMNMOVEISDISABLED
	waitmessage B_WAIT_TIME_LONG
	goto BattleScript_MoveEnd

BattleScript_SelectingDisabledMove::
	printselectionstring STRINGID_PKMNMOVEISDISABLED
	endselectionscript

BattleScript_DisabledNoMore::
	printstring STRINGID_PKMNMOVEDISABLEDNOMORE
	waitmessage B_WAIT_TIME_LONG
	end2

BattleScript_SelectingDisabledMoveInPalace::
	printstring STRINGID_PKMNMOVEISDISABLED
BattleScript_SelectingUnusableMoveInPalace::
	moveendto MOVEEND_NEXT_TARGET
	end

BattleScript_EncoredNoMore::
	printstring STRINGID_PKMNENCOREENDED
	waitmessage B_WAIT_TIME_LONG
	end2

BattleScript_DestinyBondTakesLife::
	printstring STRINGID_PKMNTOOKFOE
	waitmessage B_WAIT_TIME_LONG
	orword gHitMarker, HITMARKER_IGNORE_SUBSTITUTE | HITMARKER_PASSIVE_DAMAGE
	healthbarupdate BS_ATTACKER
	datahpupdate BS_ATTACKER
	tryfaintmon BS_ATTACKER
	return

BattleScript_DmgHazardsOnAttacker::
	orword gHitMarker, HITMARKER_IGNORE_SUBSTITUTE | HITMARKER_PASSIVE_DAMAGE
	healthbarupdate BS_ATTACKER
	datahpupdate BS_ATTACKER
	call BattleScript_PrintHurtByDmgHazards
	tryfaintmon BS_ATTACKER
	tryfaintmon_spikes BS_ATTACKER, BattleScript_DmgHazardsOnAttackerFainted
	return

BattleScript_DmgHazardsOnAttackerFainted::
	setbyte sGIVEEXP_STATE, 0
	getexp BS_ATTACKER
	moveendall
	goto BattleScript_HandleFaintedMon

BattleScript_DmgHazardsOnTarget::
	orword gHitMarker, HITMARKER_IGNORE_SUBSTITUTE | HITMARKER_PASSIVE_DAMAGE
	healthbarupdate BS_TARGET
	datahpupdate BS_TARGET
	call BattleScript_PrintHurtByDmgHazards
	tryfaintmon BS_TARGET
	tryfaintmon_spikes BS_TARGET, BattleScript_DmgHazardsOnTargetFainted
	return

BattleScript_DmgHazardsOnTargetFainted::
	setbyte sGIVEEXP_STATE, 0
	getexp BS_TARGET
	moveendall
	goto BattleScript_HandleFaintedMon

BattleScript_DmgHazardsOnFaintedBattler::
	orword gHitMarker, HITMARKER_IGNORE_SUBSTITUTE | HITMARKER_PASSIVE_DAMAGE
	healthbarupdate BS_FAINTED
	datahpupdate BS_FAINTED
	call BattleScript_PrintHurtByDmgHazards
	tryfaintmon BS_FAINTED
	tryfaintmon_spikes BS_FAINTED, BattleScript_DmgHazardsOnFaintedBattlerFainted
	return

BattleScript_DmgHazardsOnFaintedBattlerFainted::
	setbyte sGIVEEXP_STATE, 0
	getexp BS_FAINTED
	moveendall
	goto BattleScript_HandleFaintedMon

BattleScript_PrintHurtByDmgHazards::
	printfromtable gDmgHazardsStringIds
	waitmessage B_WAIT_TIME_LONG
	return

BattleScript_ToxicSpikesAbsorbed::
	printstring STRINGID_TOXICSPIKESABSORBED
	waitmessage B_WAIT_TIME_LONG
	return

BattleScript_ToxicSpikesPoisoned::
	printstring STRINGID_TOXICSPIKESPOISONED
	waitmessage B_WAIT_TIME_LONG
	statusanimation BS_SCRIPTING
	updatestatusicon BS_SCRIPTING
	waitstate
	return

BattleScript_StickyWebOnSwitchIn::
	savetarget
	copybyte gBattlerTarget, sBATTLER
	setbyte sSTICKY_WEB_STAT_DROP, 1
	printstring STRINGID_STICKYWEBSWITCHIN
	waitmessage B_WAIT_TIME_LONG
	jumpifability BS_TARGET, ABILITY_MIRROR_ARMOR, BattleScript_MirrorArmorReflectStickyWeb
	statbuffchange STAT_CHANGE_ALLOW_PTR, BattleScript_StickyWebOnSwitchInEnd
	jumpifbyte CMP_LESS_THAN, cMULTISTRING_CHOOSER, B_MSG_STAT_WONT_DECREASE, BattleScript_StickyWebOnSwitchInStatAnim
	jumpifbyte CMP_EQUAL, cMULTISTRING_CHOOSER, B_MSG_STAT_FELL_EMPTY, BattleScript_StickyWebOnSwitchInEnd
	pause B_WAIT_TIME_SHORT
	goto BattleScript_StickyWebOnSwitchInPrintStatMsg
BattleScript_StickyWebOnSwitchInStatAnim:
	setgraphicalstatchangevalues
	playanimation BS_TARGET, B_ANIM_STATS_CHANGE, sB_ANIM_ARG1
BattleScript_StickyWebOnSwitchInPrintStatMsg:
	printfromtable gStatDownStringIds
	waitmessage B_WAIT_TIME_LONG
BattleScript_StickyWebOnSwitchInEnd:
	restoretarget
	return

BattleScript_PerishSongTakesLife::
	printstring STRINGID_PKMNPERISHCOUNTFELL
	waitmessage B_WAIT_TIME_LONG
	orword gHitMarker, HITMARKER_IGNORE_SUBSTITUTE | HITMARKER_PASSIVE_DAMAGE
	healthbarupdate BS_ATTACKER
	datahpupdate BS_ATTACKER
	tryfaintmon BS_ATTACKER
	end2

BattleScript_PerishBodyActivates::
	call BattleScript_AbilityPopUp
	printstring STRINGID_PKMNSWILLPERISHIN3TURNS
	waitmessage B_WAIT_TIME_LONG
	orword gHitMarker, HITMARKER_IGNORE_SUBSTITUTE | HITMARKER_PASSIVE_DAMAGE
	return

BattleScript_GulpMissileGorging::
	call BattleScript_AbilityPopUp
	playanimation BS_ATTACKER, B_ANIM_GULP_MISSILE
	waitanimation
	orword gHitMarker, HITMARKER_IGNORE_SUBSTITUTE | HITMARKER_PASSIVE_DAMAGE
	effectivenesssound
	hitanimation BS_ATTACKER
	waitstate
	jumpifability BS_ATTACKER, ABILITY_MAGIC_GUARD, BattleScript_GulpMissileNoDmgGorging
	healthbarupdate BS_ATTACKER
	datahpupdate BS_ATTACKER
	tryfaintmon BS_ATTACKER
	jumpiffainted BS_ATTACKER, TRUE, BattleScript_GulpMissileNoSecondEffectGorging
BattleScript_GulpMissileNoDmgGorging:
	handleformchange BS_TARGET, 0
	playanimation BS_TARGET, B_ANIM_FORM_CHANGE
	waitanimation
	swapattackerwithtarget
	seteffectprimary MOVE_EFFECT_PARALYSIS
	swapattackerwithtarget
	return
BattleScript_GulpMissileNoSecondEffectGorging:
	handleformchange BS_TARGET, 0
	playanimation BS_TARGET, B_ANIM_FORM_CHANGE
	waitanimation
	return

BattleScript_GulpMissileGulping::
	call BattleScript_AbilityPopUp
	playanimation BS_ATTACKER, B_ANIM_GULP_MISSILE
	waitanimation
	orword gHitMarker, HITMARKER_IGNORE_SUBSTITUTE | HITMARKER_PASSIVE_DAMAGE
	effectivenesssound
	hitanimation BS_ATTACKER
	waitstate
	jumpifability BS_ATTACKER, ABILITY_MAGIC_GUARD, BattleScript_GulpMissileNoDmgGulping
	healthbarupdate BS_ATTACKER
	datahpupdate BS_ATTACKER
	tryfaintmon BS_ATTACKER
	jumpiffainted BS_ATTACKER, TRUE, BattleScript_GulpMissileNoSecondEffectGulping
	jumpifholdeffect BS_ATTACKER, HOLD_EFFECT_CLEAR_AMULET, BattleScript_GulpMissileNoSecondEffectGulping
	jumpifability BS_ATTACKER, ABILITY_CLEAR_BODY, BattleScript_GulpMissileNoSecondEffectGulping
	jumpifability BS_ATTACKER, ABILITY_FULL_METAL_BODY, BattleScript_GulpMissileNoSecondEffectGulping
	jumpifability BS_ATTACKER, ABILITY_WHITE_SMOKE, BattleScript_GulpMissileNoSecondEffectGulping
	jumpifflowerveilattacker BattleScript_GulpMissileNoSecondEffectGulping
BattleScript_GulpMissileNoDmgGulping:
	handleformchange BS_TARGET, 0
	playanimation BS_TARGET, B_ANIM_FORM_CHANGE
	waitanimation
	swapattackerwithtarget @ to make gStatDownStringIds down below print the right battler
	setstatchanger STAT_DEF, 1, TRUE
	statbuffchange STAT_CHANGE_NOT_PROTECT_AFFECTED, BattleScript_GulpMissileGorgingTargetDefenseCantGoLower
	setgraphicalstatchangevalues
	playanimation BS_TARGET, B_ANIM_STATS_CHANGE, sB_ANIM_ARG1
	printfromtable gStatDownStringIds
	waitmessage B_WAIT_TIME_LONG
	swapattackerwithtarget @ restore the battlers, just in case
	return
BattleScript_GulpMissileNoSecondEffectGulping:
	handleformchange BS_TARGET, 0
	playanimation BS_TARGET, B_ANIM_FORM_CHANGE
	waitanimation
	return
BattleScript_GulpMissileGorgingTargetDefenseCantGoLower:
	printstring STRINGID_STATSWONTDECREASE
	waitmessage B_WAIT_TIME_LONG
	return

BattleScript_SeedSowerActivates::
	pause B_WAIT_TIME_SHORT
	call BattleScript_AbilityPopUp
	printstring STRINGID_TERRAINBECOMESGRASSY
	waitmessage B_WAIT_TIME_LONG
	playanimation BS_SCRIPTING, B_ANIM_RESTORE_BG
	call BattleScript_ActivateTerrainEffects
	return

BattleScript_AngerShellActivates::
	call BattleScript_AbilityPopUp
	jumpifstat BS_TARGET, CMP_LESS_THAN, STAT_ATK, MAX_STAT_STAGE, BattleScript_AngerShellTryDef
	jumpifstat BS_TARGET, CMP_LESS_THAN, STAT_SPATK, MAX_STAT_STAGE, BattleScript_AngerShellTryDef
	jumpifstat BS_TARGET, CMP_LESS_THAN, STAT_SPEED, MAX_STAT_STAGE, BattleScript_AngerShellTryDef
	jumpifstat BS_TARGET, CMP_GREATER_THAN, STAT_DEF, MIN_STAT_STAGE, BattleScript_AngerShellTryDef
	jumpifstat BS_TARGET, CMP_EQUAL, STAT_SPDEF, MIN_STAT_STAGE, BattleScript_ButItFailed
BattleScript_AngerShellTryDef::
	setbyte sSTAT_ANIM_PLAYED, FALSE
	modifybattlerstatstage BS_ATTACKER, STAT_DEF, DECREASE, 1, BattleScript_AngerShellTrySpDef, ANIM_ON
BattleScript_AngerShellTrySpDef:
	modifybattlerstatstage BS_ATTACKER, STAT_SPDEF, DECREASE, 1, BattleScript_AngerShellTryAttack, ANIM_ON
BattleScript_AngerShellTryAttack:
	setbyte sSTAT_ANIM_PLAYED, FALSE
	modifybattlerstatstage BS_ATTACKER, STAT_ATK, INCREASE, 1, BattleScript_AngerShellTrySpAtk, ANIM_ON
BattleScript_AngerShellTrySpAtk:
	modifybattlerstatstage BS_ATTACKER, STAT_SPATK, INCREASE, 1, BattleScript_AngerShellTrySpeed, ANIM_ON
BattleScript_AngerShellTrySpeed:
	modifybattlerstatstage BS_ATTACKER, STAT_SPEED, INCREASE, 1, BattleScript_AngerShellRet, ANIM_ON
BattleScript_AngerShellRet:
	return

BattleScript_WindPowerActivates::
	call BattleScript_AbilityPopUp
	setcharge BS_TARGET
	printstring STRINGID_BEINGHITCHARGEDPKMNWITHPOWER
	waitmessage B_WAIT_TIME_LONG
BattleScript_WindPowerActivates_Ret:
	return

BattleScript_ToxicDebrisActivates::
	call BattleScript_AbilityPopUp
	pause B_WAIT_TIME_SHORT
	settoxicspikes BattleScript_ToxicDebrisRet
	printstring STRINGID_POISONSPIKESSCATTERED
	waitmessage B_WAIT_TIME_LONG
BattleScript_ToxicDebrisRet:
	copybyte sBATTLER, gBattlerTarget
	copybyte gBattlerTarget, gBattlerAttacker
	copybyte gBattlerAttacker, sBATTLER
	return

BattleScript_EarthEaterActivates::
	call BattleScript_AbilityPopUp
	pause B_WAIT_TIME_LONG
	tryhealquarterhealth BS_TARGET, BattleScript_EarthEaterRet
	orword gHitMarker, HITMARKER_IGNORE_BIDE | HITMARKER_IGNORE_SUBSTITUTE | HITMARKER_PASSIVE_DAMAGE
	healthbarupdate BS_TARGET
	datahpupdate BS_TARGET
	printstring STRINGID_PKMNREGAINEDHEALTH
	waitmessage B_WAIT_TIME_LONG
BattleScript_EarthEaterRet:
	return

BattleScript_PerishSongCountGoesDown::
	printstring STRINGID_PKMNPERISHCOUNTFELL
	waitmessage B_WAIT_TIME_LONG
	end2

BattleScript_AllStatsUp::
	jumpifstat BS_ATTACKER, CMP_LESS_THAN, STAT_ATK, MAX_STAT_STAGE, BattleScript_AllStatsUpAtk
	jumpifstat BS_ATTACKER, CMP_LESS_THAN, STAT_DEF, MAX_STAT_STAGE, BattleScript_AllStatsUpAtk
	jumpifstat BS_ATTACKER, CMP_LESS_THAN, STAT_SPEED, MAX_STAT_STAGE, BattleScript_AllStatsUpAtk
	jumpifstat BS_ATTACKER, CMP_LESS_THAN, STAT_SPATK, MAX_STAT_STAGE, BattleScript_AllStatsUpAtk
	jumpifstat BS_ATTACKER, CMP_EQUAL, STAT_SPDEF, MAX_STAT_STAGE, BattleScript_AllStatsUpRet
BattleScript_AllStatsUpAtk::
	setbyte sSTAT_ANIM_PLAYED, FALSE
	playstatchangeanimation BS_ATTACKER, BIT_ATK | BIT_DEF | BIT_SPEED | BIT_SPATK | BIT_SPDEF, 0
	setstatchanger STAT_ATK, 1, FALSE
	statbuffchange MOVE_EFFECT_AFFECTS_USER | STAT_CHANGE_ALLOW_PTR, BattleScript_AllStatsUpDef
	printfromtable gStatUpStringIds
	waitmessage B_WAIT_TIME_LONG
BattleScript_AllStatsUpDef::
	setstatchanger STAT_DEF, 1, FALSE
	statbuffchange MOVE_EFFECT_AFFECTS_USER | STAT_CHANGE_ALLOW_PTR, BattleScript_AllStatsUpSpeed
	printfromtable gStatUpStringIds
	waitmessage B_WAIT_TIME_LONG
BattleScript_AllStatsUpSpeed::
	setstatchanger STAT_SPEED, 1, FALSE
	statbuffchange MOVE_EFFECT_AFFECTS_USER | STAT_CHANGE_ALLOW_PTR, BattleScript_AllStatsUpSpAtk
	printfromtable gStatUpStringIds
	waitmessage B_WAIT_TIME_LONG
BattleScript_AllStatsUpSpAtk::
	setstatchanger STAT_SPATK, 1, FALSE
	statbuffchange MOVE_EFFECT_AFFECTS_USER | STAT_CHANGE_ALLOW_PTR, BattleScript_AllStatsUpSpDef
	printfromtable gStatUpStringIds
	waitmessage B_WAIT_TIME_LONG
BattleScript_AllStatsUpSpDef::
	setstatchanger STAT_SPDEF, 1, FALSE
	statbuffchange MOVE_EFFECT_AFFECTS_USER | STAT_CHANGE_ALLOW_PTR, BattleScript_AllStatsUpRet
	printfromtable gStatUpStringIds
	waitmessage B_WAIT_TIME_LONG
BattleScript_AllStatsUpRet::
	return

BattleScript_RapidSpinAway::
	rapidspinfree
	return

BattleScript_WrapFree::
	printstring STRINGID_PKMNGOTFREE
	waitmessage B_WAIT_TIME_LONG
	copybyte gBattlerTarget, sBATTLER
	return

BattleScript_LeechSeedFree::
	printstring STRINGID_PKMNSHEDLEECHSEED
	waitmessage B_WAIT_TIME_LONG
	return

BattleScript_SpikesFree::
	printstring STRINGID_PKMNBLEWAWAYSPIKES
	waitmessage B_WAIT_TIME_LONG
	return

BattleScript_ToxicSpikesFree::
	printstring STRINGID_PKMNBLEWAWAYTOXICSPIKES
	waitmessage B_WAIT_TIME_LONG
	return

BattleScript_StickyWebFree::
	printstring STRINGID_PKMNBLEWAWAYSTICKYWEB
	waitmessage B_WAIT_TIME_LONG
	return

BattleScript_StealthRockFree::
	printstring STRINGID_PKMNBLEWAWAYSTEALTHROCK
	waitmessage B_WAIT_TIME_LONG
	return

BattleScript_SteelsurgeFree::
	printstring STRINGID_PKMNBLEWAWAYSHARPSTEEL
	waitmessage B_WAIT_TIME_LONG
	return

BattleScript_SpikesDefog::
	printstring STRINGID_SPIKESDISAPPEAREDFROMTEAM
	waitmessage B_WAIT_TIME_LONG
	return

BattleScript_ToxicSpikesDefog::
	printstring STRINGID_TOXICSPIKESDISAPPEAREDFROMTEAM
	waitmessage B_WAIT_TIME_LONG
	return

BattleScript_StickyWebDefog::
	printstring STRINGID_STICKYWEBDISAPPEAREDFROMTEAM
	waitmessage B_WAIT_TIME_LONG
	return

BattleScript_StealthRockDefog::
	printstring STRINGID_STEALTHROCKDISAPPEAREDFROMTEAM
	waitmessage B_WAIT_TIME_LONG
	return

BattleScript_SteelsurgeDefog::
	printstring STRINGID_SHARPSTEELDISAPPEAREDFROMTEAM
	waitmessage B_WAIT_TIME_LONG
	return

BattleScript_MonTookFutureAttack::
	printstring STRINGID_PKMNTOOKATTACK
	waitmessage B_WAIT_TIME_LONG
	jumpifbyte CMP_NOT_EQUAL, cMULTISTRING_CHOOSER, B_MSG_FUTURE_SIGHT, BattleScript_CheckDoomDesireMiss
	accuracycheck BattleScript_FutureAttackMiss, MOVE_FUTURE_SIGHT
	goto BattleScript_FutureAttackAnimate
BattleScript_CheckDoomDesireMiss::
	accuracycheck BattleScript_FutureAttackMiss, MOVE_DOOM_DESIRE
BattleScript_FutureAttackAnimate::
	critcalc
	damagecalc
	adjustdamage
	jumpifmovehadnoeffect BattleScript_DoFutureAttackResult
	jumpifbyte CMP_NOT_EQUAL, cMULTISTRING_CHOOSER, B_MSG_FUTURE_SIGHT, BattleScript_FutureHitAnimDoomDesire
	playanimation BS_ATTACKER, B_ANIM_FUTURE_SIGHT_HIT
	goto BattleScript_DoFutureAttackHit
BattleScript_FutureHitAnimDoomDesire::
	playanimation BS_ATTACKER, B_ANIM_DOOM_DESIRE_HIT
BattleScript_DoFutureAttackHit::
	effectivenesssound
	hitanimation BS_TARGET
	waitstate
	healthbarupdate BS_TARGET
	datahpupdate BS_TARGET
	critmessage
	waitmessage B_WAIT_TIME_LONG
BattleScript_DoFutureAttackResult:
	resultmessage
	waitmessage B_WAIT_TIME_LONG
	tryfaintmon BS_TARGET
	checkteamslost BattleScript_FutureAttackEnd
BattleScript_FutureAttackEnd::
	moveendcase MOVEEND_RAGE
	moveendfromto MOVEEND_ITEM_EFFECTS_ALL, MOVEEND_UPDATE_LAST_MOVES
	setbyte gMoveResultFlags, 0
	end2
BattleScript_FutureAttackMiss::
	pause B_WAIT_TIME_SHORT
	sethword gMoveResultFlags, MOVE_RESULT_FAILED
	resultmessage
	waitmessage B_WAIT_TIME_LONG
	sethword gMoveResultFlags, 0
	end2

BattleScript_NoMovesLeft::
	printselectionstring STRINGID_PKMNHASNOMOVESLEFT
	endselectionscript

BattleScript_SelectingMoveWithNoPP::
	printselectionstring STRINGID_NOPPLEFT
	endselectionscript

BattleScript_NoPPForMove::
	attackstring
	pause B_WAIT_TIME_SHORT
	printstring STRINGID_BUTNOPPLEFT
	waitmessage B_WAIT_TIME_LONG
	goto BattleScript_MoveEnd

BattleScript_SelectingTormentedMove::
	printselectionstring STRINGID_PKMNCANTUSEMOVETORMENT
	endselectionscript

BattleScript_MoveUsedIsTormented::
	printstring STRINGID_PKMNCANTUSEMOVETORMENT
	waitmessage B_WAIT_TIME_LONG
	goto BattleScript_MoveEnd

BattleScript_SelectingTormentedMoveInPalace::
	printstring STRINGID_PKMNCANTUSEMOVETORMENT
	goto BattleScript_SelectingUnusableMoveInPalace

BattleScript_SelectingNotAllowedMoveTaunt::
	printselectionstring STRINGID_PKMNCANTUSEMOVETAUNT
	endselectionscript

BattleScript_MoveUsedIsTaunted::
	printstring STRINGID_PKMNCANTUSEMOVETAUNT
	waitmessage B_WAIT_TIME_LONG
	goto BattleScript_MoveEnd

BattleScript_SelectingNotAllowedMoveTauntInPalace::
	printstring STRINGID_PKMNCANTUSEMOVETAUNT
	goto BattleScript_SelectingUnusableMoveInPalace

BattleScript_SelectingNotAllowedMoveThroatChop::
	printselectionstring STRINGID_PKMNCANTUSEMOVETHROATCHOP
	endselectionscript

BattleScript_MoveUsedIsThroatChopPrevented::
	printstring STRINGID_PKMNCANTUSEMOVETHROATCHOP
	waitmessage B_WAIT_TIME_LONG
	goto BattleScript_MoveEnd

BattleScript_SelectingNotAllowedMoveThroatChopInPalace::
	printstring STRINGID_PKMNCANTUSEMOVETHROATCHOP
	goto BattleScript_SelectingUnusableMoveInPalace

BattleScript_ThroatChopEndTurn::
	printstring STRINGID_THROATCHOPENDS
	waitmessage B_WAIT_TIME_LONG
	end2

BattleScript_SlowStartEnds::
	pause 5
	copybyte gBattlerAbility, gBattlerAttacker
	call BattleScript_AbilityPopUp
	printstring STRINGID_SLOWSTARTEND
	waitmessage B_WAIT_TIME_LONG
	end2

BattleScript_SelectingNotAllowedMoveGravity::
	printselectionstring STRINGID_GRAVITYPREVENTSUSAGE
	endselectionscript

BattleScript_SelectingNotAllowedStuffCheeks::
	printselectionstring STRINGID_STUFFCHEEKSCANTSELECT
	endselectionscript

BattleScript_SelectingNotAllowedStuffCheeksInPalace::
	printstring STRINGID_STUFFCHEEKSCANTSELECT
	goto BattleScript_SelectingUnusableMoveInPalace

BattleScript_SelectingNotAllowedBelch::
	printselectionstring STRINGID_BELCHCANTSELECT
	endselectionscript

BattleScript_SelectingNotAllowedBelchInPalace::
	printstring STRINGID_BELCHCANTSELECT
	goto BattleScript_SelectingUnusableMoveInPalace

BattleScript_MoveUsedGravityPrevents::
	printstring STRINGID_GRAVITYPREVENTSUSAGE
	waitmessage B_WAIT_TIME_LONG
	goto BattleScript_MoveEnd

BattleScript_SelectingNotAllowedMoveGravityInPalace::
	printstring STRINGID_GRAVITYPREVENTSUSAGE
	goto BattleScript_SelectingUnusableMoveInPalace

BattleScript_SelectingNotAllowedMoveHealBlock::
	printselectionstring STRINGID_HEALBLOCKPREVENTSUSAGE
	endselectionscript

BattleScript_MoveUsedHealBlockPrevents::
	printstring STRINGID_HEALBLOCKPREVENTSUSAGE
	waitmessage B_WAIT_TIME_LONG
	goto BattleScript_MoveEnd

BattleScript_SelectingNotAllowedMoveHealBlockInPalace::
	printstring STRINGID_HEALBLOCKPREVENTSUSAGE
	goto BattleScript_SelectingUnusableMoveInPalace

BattleScript_SelectingNotAllowedCurrentMove::
	printselectionstring STRINGID_CURRENTMOVECANTSELECT
	endselectionscript

BattleScript_SelectingNotAllowedCurrentMoveInPalace::
	printstring STRINGID_CURRENTMOVECANTSELECT
	goto BattleScript_SelectingUnusableMoveInPalace

BattleScript_WishComesTrue::
	trywish 1, BattleScript_WishButFullHp
	playanimation BS_TARGET, B_ANIM_WISH_HEAL
	printstring STRINGID_PKMNWISHCAMETRUE
	waitmessage B_WAIT_TIME_LONG
	orword gHitMarker, HITMARKER_IGNORE_SUBSTITUTE
	healthbarupdate BS_TARGET
	datahpupdate BS_TARGET
	printstring STRINGID_PKMNREGAINEDHEALTH
	waitmessage B_WAIT_TIME_LONG
	end2

BattleScript_WishButFullHp::
	printstring STRINGID_PKMNWISHCAMETRUE
	waitmessage B_WAIT_TIME_LONG
	pause B_WAIT_TIME_SHORT
	printstring STRINGID_PKMNHPFULL
	waitmessage B_WAIT_TIME_LONG
	end2

BattleScript_IngrainTurnHeal::
	playanimation BS_ATTACKER, B_ANIM_INGRAIN_HEAL
	printstring STRINGID_PKMNABSORBEDNUTRIENTS
BattleScript_TurnHeal:
	waitmessage B_WAIT_TIME_LONG
	orword gHitMarker, HITMARKER_IGNORE_SUBSTITUTE
	healthbarupdate BS_ATTACKER
	datahpupdate BS_ATTACKER
	end2

BattleScript_AquaRingHeal::
	playanimation BS_ATTACKER, B_ANIM_AQUA_RING_HEAL
	printstring STRINGID_AQUARINGHEAL
	goto BattleScript_TurnHeal

BattleScript_PrintMonIsRooted::
	pause B_WAIT_TIME_SHORT
	printstring STRINGID_PKMNANCHOREDITSELF
	waitmessage B_WAIT_TIME_LONG
	goto BattleScript_MoveEnd

BattleScript_AtkDefDown::
	setbyte sSTAT_ANIM_PLAYED, FALSE
	playstatchangeanimation BS_ATTACKER, BIT_DEF | BIT_ATK, STAT_CHANGE_CANT_PREVENT | STAT_CHANGE_NEGATIVE | STAT_CHANGE_MULTIPLE_STATS
	playstatchangeanimation BS_ATTACKER, BIT_ATK, STAT_CHANGE_CANT_PREVENT | STAT_CHANGE_NEGATIVE
	setstatchanger STAT_ATK, 1, TRUE
	statbuffchange MOVE_EFFECT_AFFECTS_USER | MOVE_EFFECT_CERTAIN | STAT_CHANGE_ALLOW_PTR, BattleScript_AtkDefDownTryDef
	jumpifbyte CMP_EQUAL, cMULTISTRING_CHOOSER, B_MSG_STAT_WONT_DECREASE, BattleScript_AtkDefDownTryDef
	printfromtable gStatDownStringIds
	waitmessage B_WAIT_TIME_LONG
BattleScript_AtkDefDownTryDef:
	playstatchangeanimation BS_ATTACKER, BIT_DEF, STAT_CHANGE_CANT_PREVENT | STAT_CHANGE_NEGATIVE
	setstatchanger STAT_DEF, 1, TRUE
	statbuffchange MOVE_EFFECT_AFFECTS_USER | MOVE_EFFECT_CERTAIN | STAT_CHANGE_ALLOW_PTR, BattleScript_AtkDefDownRet
	jumpifbyte CMP_EQUAL, cMULTISTRING_CHOOSER, B_MSG_STAT_WONT_DECREASE, BattleScript_AtkDefDownRet
	printfromtable gStatDownStringIds
	waitmessage B_WAIT_TIME_LONG
BattleScript_AtkDefDownRet:
	return

BattleScript_DefSpDefDown::
	setbyte sSTAT_ANIM_PLAYED, FALSE
	playstatchangeanimation BS_ATTACKER, BIT_DEF | BIT_SPDEF, STAT_CHANGE_CANT_PREVENT | STAT_CHANGE_NEGATIVE | STAT_CHANGE_MULTIPLE_STATS
	playstatchangeanimation BS_ATTACKER, BIT_DEF, STAT_CHANGE_CANT_PREVENT | STAT_CHANGE_NEGATIVE
	setstatchanger STAT_DEF, 1, TRUE
	statbuffchange MOVE_EFFECT_AFFECTS_USER | MOVE_EFFECT_CERTAIN | STAT_CHANGE_ALLOW_PTR, BattleScript_DefSpDefDownTrySpDef
	jumpifbyte CMP_EQUAL, cMULTISTRING_CHOOSER, B_MSG_STAT_WONT_DECREASE, BattleScript_DefSpDefDownTrySpDef
	printfromtable gStatDownStringIds
	waitmessage B_WAIT_TIME_LONG
BattleScript_DefSpDefDownTrySpDef::
	playstatchangeanimation BS_ATTACKER, BIT_SPDEF, STAT_CHANGE_CANT_PREVENT | STAT_CHANGE_NEGATIVE
	setstatchanger STAT_SPDEF, 1, TRUE
	statbuffchange MOVE_EFFECT_AFFECTS_USER | MOVE_EFFECT_CERTAIN | STAT_CHANGE_ALLOW_PTR, BattleScript_DefSpDefDownRet
	jumpifbyte CMP_EQUAL, cMULTISTRING_CHOOSER, B_MSG_STAT_WONT_DECREASE, BattleScript_DefSpDefDownRet
	printfromtable gStatDownStringIds
	waitmessage B_WAIT_TIME_LONG
BattleScript_DefSpDefDownRet::
	return

BattleScript_DefDownSpeedUp::
	jumpifstat BS_ATTACKER, CMP_GREATER_THAN, STAT_DEF, MIN_STAT_STAGE, BattleScript_DefDownSpeedUpTryDef
	jumpifstat BS_ATTACKER, CMP_EQUAL, STAT_SPEED, MAX_STAT_STAGE, BattleScript_DefDownSpeedUpRet
BattleScript_DefDownSpeedUpTryDef::
	playstatchangeanimation BS_ATTACKER, BIT_DEF, STAT_CHANGE_NEGATIVE | STAT_CHANGE_CANT_PREVENT
	setstatchanger STAT_DEF, 1, TRUE
	statbuffchange MOVE_EFFECT_AFFECTS_USER | STAT_CHANGE_ALLOW_PTR | MOVE_EFFECT_CERTAIN, BattleScript_DefDownSpeedUpTrySpeed
	jumpifbyte CMP_EQUAL, cMULTISTRING_CHOOSER, B_MSG_STAT_WONT_INCREASE, BattleScript_DefDownSpeedUpTrySpeed
	printfromtable gStatDownStringIds
	waitmessage B_WAIT_TIME_LONG
BattleScript_DefDownSpeedUpTrySpeed:
	playstatchangeanimation BS_ATTACKER, BIT_SPEED, 0
	setstatchanger STAT_SPEED, 1, FALSE
	statbuffchange MOVE_EFFECT_AFFECTS_USER | STAT_CHANGE_ALLOW_PTR | MOVE_EFFECT_CERTAIN, BattleScript_DefDownSpeedUpRet
	jumpifbyte CMP_EQUAL, cMULTISTRING_CHOOSER, B_MSG_STAT_WONT_INCREASE, BattleScript_DefDownSpeedUpRet
	printfromtable gStatUpStringIds
	waitmessage B_WAIT_TIME_LONG
BattleScript_DefDownSpeedUpRet::
	return

BattleScript_KnockedOff::
	playanimation BS_TARGET, B_ANIM_ITEM_KNOCKOFF
	printstring STRINGID_PKMNKNOCKEDOFF
	waitmessage B_WAIT_TIME_LONG
	return

BattleScript_MoveUsedIsImprisoned::
	printstring STRINGID_PKMNCANTUSEMOVESEALED
	waitmessage B_WAIT_TIME_LONG
	goto BattleScript_MoveEnd

BattleScript_SelectingImprisonedMove::
	printselectionstring STRINGID_PKMNCANTUSEMOVESEALED
	endselectionscript

BattleScript_SelectingImprisonedMoveInPalace::
	printstring STRINGID_PKMNCANTUSEMOVESEALED
	goto BattleScript_SelectingUnusableMoveInPalace

BattleScript_GrudgeTakesPp::
	printstring STRINGID_PKMNLOSTPPGRUDGE
	waitmessage B_WAIT_TIME_LONG
	return

BattleScript_MagicCoatBounce::
	attackstring
	ppreduce
	pause B_WAIT_TIME_SHORT
	jumpifbyte CMP_EQUAL, cMULTISTRING_CHOOSER, 0, BattleScript_MagicCoatBounce_Print
	call BattleScript_AbilityPopUp
BattleScript_MagicCoatBounce_Print:
	printfromtable gMagicCoatBounceStringIds
	waitmessage B_WAIT_TIME_LONG
	orword gHitMarker, HITMARKER_ATTACKSTRING_PRINTED | HITMARKER_NO_PPDEDUCT | HITMARKER_ALLOW_NO_PP
	bicword gHitMarker, HITMARKER_NO_ATTACKSTRING
	setmagiccoattarget BS_ATTACKER
	return

BattleScript_MagicCoatBouncePrankster::
	attackstring
	ppreduce
	pause B_WAIT_TIME_SHORT
	printfromtable gMagicCoatBounceStringIds
	waitmessage B_WAIT_TIME_LONG
	printstring STRINGID_ITDOESNTAFFECT
	waitmessage B_WAIT_TIME_LONG
	orhalfword gMoveResultFlags, MOVE_RESULT_NO_EFFECT
	goto BattleScript_MoveEnd

BattleScript_SnatchedMove::
	attackstring
	ppreduce
	snatchsetbattlers
	playanimation BS_TARGET, B_ANIM_SNATCH_MOVE
	printstring STRINGID_PKMNSNATCHEDMOVE
	waitmessage B_WAIT_TIME_LONG
	orword gHitMarker, HITMARKER_ATTACKSTRING_PRINTED | HITMARKER_NO_PPDEDUCT | HITMARKER_ALLOW_NO_PP
	swapattackerwithtarget
	return

BattleScript_EnduredMsg::
	printstring STRINGID_PKMNENDUREDHIT
	waitmessage B_WAIT_TIME_LONG
	return

BattleScript_SturdiedMsg::
	pause B_WAIT_TIME_SHORTEST
	call BattleScript_AbilityPopUpTarget
	printstring STRINGID_ENDUREDSTURDY
	waitmessage B_WAIT_TIME_LONG
	return

BattleScript_OneHitKOMsg::
	printstring STRINGID_ONEHITKO
	waitmessage B_WAIT_TIME_LONG
	return

BattleScript_SAtkDown2::
	setbyte sSTAT_ANIM_PLAYED, FALSE
	playstatchangeanimation BS_ATTACKER, BIT_SPATK, STAT_CHANGE_CANT_PREVENT | STAT_CHANGE_NEGATIVE | STAT_CHANGE_BY_TWO
	setstatchanger STAT_SPATK, 2, TRUE
	statbuffchange MOVE_EFFECT_AFFECTS_USER | MOVE_EFFECT_CERTAIN | STAT_CHANGE_ALLOW_PTR, BattleScript_SAtkDown2End
	jumpifbyte CMP_EQUAL, cMULTISTRING_CHOOSER, B_MSG_STAT_WONT_DECREASE, BattleScript_SAtkDown2End
	printfromtable gStatDownStringIds
	waitmessage B_WAIT_TIME_LONG
BattleScript_SAtkDown2End::
	return

BattleScript_MoveEffectClearSmog::
	printstring STRINGID_RESETSTARGETSSTATLEVELS
	waitmessage B_WAIT_TIME_LONG
	return

BattleScript_FocusPunchSetUp::
	flushtextbox
	playanimation BS_ATTACKER, B_ANIM_FOCUS_PUNCH_SETUP
	printstring STRINGID_PKMNTIGHTENINGFOCUS
	waitmessage B_WAIT_TIME_LONG
	end3

BattleScript_MegaEvolution::
	flushtextbox
	trytrainerslidemegaevolutionmsg
	printstring STRINGID_MEGAEVOREACTING
BattleScript_MegaEvolutionAfterString:
	waitmessage B_WAIT_TIME_LONG
	setbyte gIsCriticalHit, 0
	handlemegaevo BS_ATTACKER, 0
	playanimation BS_ATTACKER, B_ANIM_MEGA_EVOLUTION
	waitanimation
	handlemegaevo BS_ATTACKER, 1
	printstring STRINGID_MEGAEVOEVOLVED
	waitmessage B_WAIT_TIME_LONG
	switchinabilities BS_ATTACKER
	end3

BattleScript_WishMegaEvolution::
	flushtextbox
	trytrainerslidemegaevolutionmsg
	printstring STRINGID_FERVENTWISHREACHED
	goto BattleScript_MegaEvolutionAfterString

BattleScript_PrimalReversion::
	call BattleScript_PrimalReversionRet
	end2

BattleScript_PrimalReversionRestoreAttacker::
	call BattleScript_PrimalReversionRet
	copybyte gBattlerAttacker, sSAVED_BATTLER
	end2

BattleScript_PrimalReversionRet::
	flushtextbox
	setbyte gIsCriticalHit, 0
	handleprimalreversion BS_ATTACKER, 0
	handleprimalreversion BS_ATTACKER, 1
	playanimation BS_ATTACKER, B_ANIM_PRIMAL_REVERSION
	waitanimation
	handleprimalreversion BS_ATTACKER, 2
	printstring STRINGID_PKMNREVERTEDTOPRIMAL
	waitmessage B_WAIT_TIME_LONG
	switchinabilities BS_ATTACKER
	return

BattleScript_UltraBurst::
	flushtextbox
	trytrainerslidezmovemsg
	printstring STRINGID_ULTRABURSTREACTING
	waitmessage B_WAIT_TIME_LONG
	setbyte gIsCriticalHit, 0
	handleultraburst BS_ATTACKER, 0
	playanimation BS_ATTACKER, B_ANIM_ULTRA_BURST
	waitanimation
	handleultraburst BS_ATTACKER, 1
	printstring STRINGID_ULTRABURSTCOMPLETED
	waitmessage B_WAIT_TIME_LONG
	switchinabilities BS_ATTACKER
	end3

BattleScript_AttackerFormChange::
	pause 5
	copybyte gBattlerAbility, gBattlerAttacker
	call BattleScript_AbilityPopUp
	flushtextbox
BattleScript_AttackerFormChangeNoPopup::
	handleformchange BS_ATTACKER, 0
	handleformchange BS_ATTACKER, 1
	playanimation BS_ATTACKER, B_ANIM_FORM_CHANGE
	waitanimation
	handleformchange BS_ATTACKER, 2
	return

BattleScript_AttackerFormChangeEnd3::
	call BattleScript_AttackerFormChange
	end3

BattleScript_AttackerFormChangeEnd3NoPopup::
	call BattleScript_AttackerFormChangeNoPopup
	end3

BattleScript_AttackerFormChangeMoveEffect::
	waitmessage 1
	handleformchange BS_ATTACKER, 0
	handleformchange BS_ATTACKER, 1
	playanimation BS_ATTACKER, B_ANIM_FORM_CHANGE
	waitanimation
	copybyte sBATTLER, gBattlerAttacker
	printstring STRINGID_PKMNTRANSFORMED
	waitmessage B_WAIT_TIME_LONG
	handleformchange BS_ATTACKER, 2
	return

BattleScript_BallFetch::
	call BattleScript_AbilityPopUp
	printstring STRINGID_FETCHEDPOKEBALL
	waitmessage B_WAIT_TIME_LONG
	end3

BattleScript_CudChewActivates::
	pause B_WAIT_TIME_SHORTEST
	call BattleScript_AbilityPopUp
	setbyte sBERRY_OVERRIDE, 1 @ override the requirements for eating berries
	consumeberry BS_TARGET, FALSE
	orword gHitMarker, HITMARKER_IGNORE_BIDE | HITMARKER_IGNORE_SUBSTITUTE | HITMARKER_PASSIVE_DAMAGE
	healthbarupdate BS_ATTACKER
	datahpupdate BS_ATTACKER
	setbyte sBERRY_OVERRIDE, 0
	end3

BattleScript_TargetFormChangeNoPopup:
	flushtextbox
	handleformchange BS_TARGET, 0
	handleformchange BS_TARGET, 1
	playanimation BS_TARGET, B_ANIM_FORM_CHANGE
	waitanimation
	handleformchange BS_TARGET, 2
	return

BattleScript_TargetFormChange::
	pause 5
	call BattleScript_AbilityPopUpTarget
	call BattleScript_TargetFormChangeNoPopup
	return

BattleScript_TargetFormChangeWithString::
	pause 5
	call BattleScript_AbilityPopUpTarget
	call BattleScript_TargetFormChangeNoPopup
	printstring STRINGID_PKMNTRANSFORMED
	waitmessage B_WAIT_TIME_LONG
	return

BattleScript_TargetFormChangeWithStringNoPopup::
	call BattleScript_TargetFormChangeNoPopup
	printstring STRINGID_PKMNTRANSFORMED
	waitmessage B_WAIT_TIME_LONG
	return

BattleScript_BattlerFormChangeWithStringEnd3::
	pause 5
	call BattleScript_AbilityPopUp
	flushtextbox
	handleformchange BS_SCRIPTING, 0
	handleformchange BS_SCRIPTING, 1
	playanimation BS_SCRIPTING, B_ANIM_FORM_CHANGE, NULL
	waitanimation
	handleformchange BS_SCRIPTING, 2
	printstring STRINGID_PKMNTRANSFORMED
	waitmessage B_WAIT_TIME_LONG
	end3

BattleScript_IllusionOff::
	spriteignore0hp TRUE
	playanimation BS_TARGET, B_ANIM_ILLUSION_OFF
	waitanimation
	updatenick BS_TARGET
	waitstate
	spriteignore0hp FALSE
	printstring STRINGID_ILLUSIONWOREOFF
	waitmessage B_WAIT_TIME_LONG
	return

BattleScript_CottonDownActivates::
	copybyte sSAVED_BATTLER, gBattlerAttacker
	showabilitypopup BS_TARGET
	pause B_WAIT_TIME_LONG
	destroyabilitypopup
	copybyte gEffectBattler, gBattlerTarget
	swapattackerwithtarget
	setbyte gBattlerTarget, 0
BattleScript_CottonDownLoop:
	jumpiffainted BS_TARGET, TRUE, BattleScript_CottonDownLoopIncrement
	setstatchanger STAT_SPEED, 1, TRUE
	jumpifbyteequal gBattlerTarget, gEffectBattler, BattleScript_CottonDownLoopIncrement
	statbuffchange STAT_CHANGE_NOT_PROTECT_AFFECTED, BattleScript_CottonDownTargetSpeedCantGoLower
	setgraphicalstatchangevalues
	playanimation BS_TARGET, B_ANIM_STATS_CHANGE, sB_ANIM_ARG1
	printfromtable gStatDownStringIds
	waitmessage B_WAIT_TIME_LONG
	goto BattleScript_CottonDownLoopIncrement
BattleScript_CottonDownTargetSpeedCantGoLower:
	printstring STRINGID_STATSWONTDECREASE
	waitmessage B_WAIT_TIME_LONG
BattleScript_CottonDownLoopIncrement:
	addbyte gBattlerTarget, 1
	jumpifbytenotequal gBattlerTarget, gBattlersCount, BattleScript_CottonDownLoop
BattleScript_CottonDownReturn:
	swapattackerwithtarget
	copybyte gBattlerAttacker, sSAVED_BATTLER
	return

BattleScript_AnticipationActivates::
	pause 5
	call BattleScript_AbilityPopUp
	printstring STRINGID_ANTICIPATIONACTIVATES
	waitmessage B_WAIT_TIME_LONG
	return

BattleScript_AftermathDmg::
	pause B_WAIT_TIME_SHORT
	call BattleScript_AbilityPopUp
	jumpifability BS_ATTACKER, ABILITY_MAGIC_GUARD, BattleScript_AftermathDmgRet
	orword gHitMarker, HITMARKER_IGNORE_SUBSTITUTE | HITMARKER_PASSIVE_DAMAGE
	healthbarupdate BS_ATTACKER
	datahpupdate BS_ATTACKER
	printstring STRINGID_AFTERMATHDMG
	waitmessage B_WAIT_TIME_LONG
	tryfaintmon BS_ATTACKER
BattleScript_AftermathDmgRet:
	return

BattleScript_DampPreventsAftermath::
	pause B_WAIT_TIME_SHORT
	call BattleScript_AbilityPopUp
	pause 40
	copybyte gBattlerAbility, sBATTLER
	call BattleScript_AbilityPopUp
	printstring STRINGID_PKMNSABILITYPREVENTSABILITY
	waitmessage B_WAIT_TIME_LONG
	return

BattleScript_MoveUsedIsAsleep::
	printstring STRINGID_PKMNFASTASLEEP
	waitmessage B_WAIT_TIME_LONG
	statusanimation BS_ATTACKER
	goto BattleScript_MoveEnd

BattleScript_MoveUsedWokeUp::
	bicword gHitMarker, HITMARKER_WAKE_UP_CLEAR
	printfromtable gWokeUpStringIds
	waitmessage B_WAIT_TIME_LONG
	updatestatusicon BS_ATTACKER
	return

BattleScript_MonWokeUpInUproar::
	printstring STRINGID_PKMNWOKEUPINUPROAR
	waitmessage B_WAIT_TIME_LONG
	updatestatusicon BS_ATTACKER
	end2

BattleScript_PoisonTurnDmg::
	printstring STRINGID_PKMNHURTBYPOISON
	waitmessage B_WAIT_TIME_LONG
BattleScript_DoStatusTurnDmg::
	statusanimation BS_ATTACKER
BattleScript_DoTurnDmg:
	orword gHitMarker, HITMARKER_IGNORE_SUBSTITUTE | HITMARKER_PASSIVE_DAMAGE
	healthbarupdate BS_ATTACKER
	datahpupdate BS_ATTACKER
	tryfaintmon BS_ATTACKER
	checkteamslost BattleScript_DoTurnDmgEnd
BattleScript_DoTurnDmgEnd:
	end2

BattleScript_PoisonHealActivates::
	copybyte gBattlerAbility, gBattlerAttacker
	call BattleScript_AbilityPopUp
	printstring STRINGID_POISONHEALHPUP
	waitmessage B_WAIT_TIME_LONG
	statusanimation BS_ATTACKER
	orword gHitMarker, HITMARKER_IGNORE_SUBSTITUTE | HITMARKER_PASSIVE_DAMAGE
	healthbarupdate BS_ATTACKER
	datahpupdate BS_ATTACKER
	end2

BattleScript_BurnTurnDmg::
	printstring STRINGID_PKMNHURTBYBURN
	waitmessage B_WAIT_TIME_LONG
	goto BattleScript_DoStatusTurnDmg

BattleScript_FrostbiteTurnDmg::
	printstring STRINGID_PKMNHURTBYFROSTBITE
	waitmessage B_WAIT_TIME_LONG
	goto BattleScript_DoStatusTurnDmg

BattleScript_MoveUsedIsFrozen::
	printstring STRINGID_PKMNISFROZEN
	waitmessage B_WAIT_TIME_LONG
	statusanimation BS_ATTACKER
	goto BattleScript_MoveEnd

BattleScript_MoveUsedUnfroze::
	printfromtable gGotDefrostedStringIds
	waitmessage B_WAIT_TIME_LONG
	updatestatusicon BS_ATTACKER
	return

BattleScript_MoveUsedUnfrostbite::
	printfromtable gFrostbiteHealedStringIds
	waitmessage B_WAIT_TIME_LONG
	updatestatusicon BS_ATTACKER
	return

BattleScript_DefrostedViaFireMove::
	printstring STRINGID_PKMNWASDEFROSTED
	waitmessage B_WAIT_TIME_LONG
	updatestatusicon BS_TARGET
	return

BattleScript_FrostbiteHealedViaFireMove::
	printstring STRINGID_PKMNFROSTBITEHEALED
	waitmessage B_WAIT_TIME_LONG
	updatestatusicon BS_TARGET
	return

BattleScript_MoveUsedIsParalyzed::
	printstring STRINGID_PKMNISPARALYZED
	waitmessage B_WAIT_TIME_LONG
	statusanimation BS_ATTACKER
	cancelmultiturnmoves BS_ATTACKER
	goto BattleScript_MoveEnd

BattleScript_PowderMoveNoEffect::
	attackstring
	ppreduce
	pause B_WAIT_TIME_SHORT
	jumpiftype BS_TARGET, TYPE_GRASS, BattleScript_PowderMoveNoEffectPrint
	jumpifability BS_TARGET, ABILITY_OVERCOAT, BattleScript_PowderMoveNoEffectOvercoat
	printstring STRINGID_SAFETYGOGGLESPROTECTED
	goto BattleScript_PowderMoveNoEffectWaitMsg
BattleScript_PowderMoveNoEffectOvercoat:
	call BattleScript_AbilityPopUp
BattleScript_PowderMoveNoEffectPrint:
	printstring STRINGID_ITDOESNTAFFECT
BattleScript_PowderMoveNoEffectWaitMsg:
	waitmessage B_WAIT_TIME_LONG
	cancelmultiturnmoves BS_ATTACKER
	sethword gMoveResultFlags, MOVE_RESULT_FAILED
	goto BattleScript_MoveEnd

BattleScript_MoveUsedFlinched::
	printstring STRINGID_PKMNFLINCHED
	waitmessage B_WAIT_TIME_LONG
	jumpifability BS_ATTACKER ABILITY_STEADFAST BattleScript_TryActivateSteadFast
BattleScript_MoveUsedFlinchedEnd:
	goto BattleScript_MoveEnd
BattleScript_TryActivateSteadFast:
	setstatchanger STAT_SPEED, 1, FALSE
	statbuffchange MOVE_EFFECT_AFFECTS_USER | STAT_CHANGE_ALLOW_PTR, BattleScript_MoveUsedFlinchedEnd
	jumpifbyte CMP_EQUAL, cMULTISTRING_CHOOSER, B_MSG_STAT_WONT_INCREASE, BattleScript_MoveUsedFlinchedEnd
	copybyte gBattlerAbility, gBattlerAttacker
	call BattleScript_AbilityPopUp
	setgraphicalstatchangevalues
	playanimation BS_ATTACKER, B_ANIM_STATS_CHANGE, sB_ANIM_ARG1
	setbyte gBattleCommunication STAT_SPEED
	stattextbuffer BS_ATTACKER
	printstring STRINGID_ATTACKERABILITYSTATRAISE
	waitmessage B_WAIT_TIME_LONG
	goto BattleScript_MoveUsedFlinchedEnd

BattleScript_PrintUproarOverTurns::
	printfromtable gUproarOverTurnStringIds
	waitmessage B_WAIT_TIME_LONG
	end2

BattleScript_ThrashConfuses::
	chosenstatus2animation BS_ATTACKER, STATUS2_CONFUSION
	printstring STRINGID_PKMNFATIGUECONFUSION
	waitmessage B_WAIT_TIME_LONG
	end2

BattleScript_MoveUsedIsConfused::
	printstring STRINGID_PKMNISCONFUSED
	waitmessage B_WAIT_TIME_LONG
	status2animation BS_ATTACKER, STATUS2_CONFUSION
	jumpifbyte CMP_EQUAL, cMULTISTRING_CHOOSER, FALSE, BattleScript_MoveUsedIsConfusedRet
BattleScript_DoSelfConfusionDmg::
	cancelmultiturnmoves BS_ATTACKER
	adjustdamage
	printstring STRINGID_ITHURTCONFUSION
	waitmessage B_WAIT_TIME_LONG
	effectivenesssound
	hitanimation BS_ATTACKER
	waitstate
	orword gHitMarker, HITMARKER_IGNORE_SUBSTITUTE | HITMARKER_PASSIVE_DAMAGE
	healthbarupdate BS_ATTACKER
	datahpupdate BS_ATTACKER
	resultmessage
	waitmessage B_WAIT_TIME_LONG
	tryfaintmon BS_ATTACKER
	goto BattleScript_MoveEnd
BattleScript_MoveUsedIsConfusedRet::
	return

BattleScript_MoveUsedPowder::
	bicword gHitMarker, HITMARKER_NO_ATTACKSTRING | HITMARKER_ATTACKSTRING_PRINTED
	attackstring
	ppreduce
	pause B_WAIT_TIME_SHORT
	cancelmultiturnmoves BS_ATTACKER
	status2animation BS_ATTACKER, STATUS2_POWDER
	waitanimation
	effectivenesssound
	hitanimation BS_ATTACKER
	waitstate
	orword gHitMarker, HITMARKER_IGNORE_SUBSTITUTE | HITMARKER_PASSIVE_DAMAGE
	healthbarupdate BS_ATTACKER
	datahpupdate BS_ATTACKER
	printstring STRINGID_POWDEREXPLODES
	waitmessage B_WAIT_TIME_LONG
	tryfaintmon BS_ATTACKER
	goto BattleScript_MoveEnd

BattleScript_MoveUsedIsConfusedNoMore::
	printstring STRINGID_PKMNHEALEDCONFUSION
	waitmessage B_WAIT_TIME_LONG
	return

BattleScript_PrintPayDayMoneyString::
	printstring STRINGID_PLAYERPICKEDUPMONEY
	waitmessage B_WAIT_TIME_LONG
	return

BattleScript_WrapTurnDmg::
	jumpifability BS_ATTACKER, ABILITY_MAGIC_GUARD, BattleScript_DoTurnDmgEnd
	playanimation BS_ATTACKER, B_ANIM_TURN_TRAP, sB_ANIM_ARG1
	printstring STRINGID_PKMNHURTBY
	waitmessage B_WAIT_TIME_LONG
	goto BattleScript_DoTurnDmg

BattleScript_WrapEnds::
	printstring STRINGID_PKMNFREEDFROM
	waitmessage B_WAIT_TIME_LONG
	end2

BattleScript_MoveUsedIsInLove::
	printstring STRINGID_PKMNINLOVE
	waitmessage B_WAIT_TIME_LONG
	status2animation BS_ATTACKER, STATUS2_INFATUATION
	return

BattleScript_MoveUsedIsInLoveCantAttack::
	printstring STRINGID_PKMNIMMOBILIZEDBYLOVE
	waitmessage B_WAIT_TIME_LONG
	goto BattleScript_MoveEnd

BattleScript_NightmareTurnDmg::
	printstring STRINGID_PKMNLOCKEDINNIGHTMARE
	waitmessage B_WAIT_TIME_LONG
	status2animation BS_ATTACKER, STATUS2_NIGHTMARE
	goto BattleScript_DoTurnDmg

BattleScript_CurseTurnDmg::
	printstring STRINGID_PKMNAFFLICTEDBYCURSE
	waitmessage B_WAIT_TIME_LONG
	status2animation BS_ATTACKER, STATUS2_CURSED
	goto BattleScript_DoTurnDmg

BattleScript_TargetPRLZHeal::
	printstring STRINGID_PKMNHEALEDPARALYSIS
	waitmessage B_WAIT_TIME_LONG
	updatestatusicon BS_TARGET
	return

BattleScript_TargetWokeUp::
	printstring STRINGID_TARGETWOKEUP
	waitmessage B_WAIT_TIME_LONG
	updatestatusicon BS_TARGET
	return

BattleScript_TargetBurnHeal::
	printstring STRINGID_PKMNBURNHEALED
	waitmessage B_WAIT_TIME_LONG
	updatestatusicon BS_TARGET
	return

BattleScript_MoveEffectSleep::
	statusanimation BS_EFFECT_BATTLER
	printfromtable gFellAsleepStringIds
	waitmessage B_WAIT_TIME_LONG
BattleScript_UpdateEffectStatusIconRet::
	updatestatusicon BS_EFFECT_BATTLER
	waitstate
	trytriggerstatusform
	flushtextbox
	return

BattleScript_YawnMakesAsleep::
	statusanimation BS_EFFECT_BATTLER
	printstring STRINGID_PKMNFELLASLEEP
	waitmessage B_WAIT_TIME_LONG
	updatestatusicon BS_EFFECT_BATTLER
	waitstate
	jumpifstatus3 BS_EFFECT_BATTLER, STATUS3_SKY_DROPPED, BattleScript_YawnEnd
	makevisible BS_EFFECT_BATTLER
	skydropyawn
BattleScript_YawnEnd:
	end2

BattleScript_EmbargoEndTurn::
	printstring STRINGID_EMBARGOENDS
	waitmessage B_WAIT_TIME_LONG
	end2

BattleScript_TelekinesisEndTurn::
	printstring STRINGID_TELEKINESISENDS
	waitmessage B_WAIT_TIME_LONG
	end2

BattleScript_BufferEndTurn::
	printstring STRINGID_BUFFERENDS
	waitmessage B_WAIT_TIME_LONG
	end2

BattleScript_ToxicOrb::
	setbyte cMULTISTRING_CHOOSER, 0
	copybyte gEffectBattler, gBattlerAttacker
	call BattleScript_MoveEffectToxic
	end2

BattleScript_FlameOrb::
	setbyte cMULTISTRING_CHOOSER, 0
	copybyte gEffectBattler, gBattlerAttacker
	call BattleScript_MoveEffectBurn
	end2

BattleScript_MoveEffectPoison::
	statusanimation BS_EFFECT_BATTLER
	printfromtable gGotPoisonedStringIds
	waitmessage B_WAIT_TIME_LONG
	goto BattleScript_UpdateEffectStatusIconRet

BattleScript_MoveEffectBurn::
	statusanimation BS_EFFECT_BATTLER
	printfromtable gGotBurnedStringIds
	waitmessage B_WAIT_TIME_LONG
	goto BattleScript_UpdateEffectStatusIconRet

BattleScript_MoveEffectFrostbite::
	statusanimation BS_EFFECT_BATTLER
	printfromtable gGotFrostbiteStringIds
	waitmessage B_WAIT_TIME_LONG
	goto BattleScript_UpdateEffectStatusIconRet

BattleScript_MoveEffectFreeze::
	statusanimation BS_EFFECT_BATTLER
	printfromtable gGotFrozenStringIds
	waitmessage B_WAIT_TIME_LONG
	goto BattleScript_UpdateEffectStatusIconRet

BattleScript_MoveEffectParalysis::
	statusanimation BS_EFFECT_BATTLER
	printfromtable gGotParalyzedStringIds
	waitmessage B_WAIT_TIME_LONG
	goto BattleScript_UpdateEffectStatusIconRet

BattleScript_MoveEffectUproar::
	printstring STRINGID_PKMNCAUSEDUPROAR
	waitmessage B_WAIT_TIME_LONG
	return

BattleScript_MoveEffectToxic::
	statusanimation BS_EFFECT_BATTLER
	printstring STRINGID_PKMNBADLYPOISONED
	waitmessage B_WAIT_TIME_LONG
	goto BattleScript_UpdateEffectStatusIconRet

BattleScript_MoveEffectPayDay::
	printstring STRINGID_COINSSCATTERED
	waitmessage B_WAIT_TIME_LONG
	return

BattleScript_MoveEffectWrap::
	printfromtable gWrappedStringIds
	waitmessage B_WAIT_TIME_LONG
	return

BattleScript_MoveEffectConfusion::
	chosenstatus2animation BS_EFFECT_BATTLER, STATUS2_CONFUSION
	printstring STRINGID_PKMNWASCONFUSED
	waitmessage B_WAIT_TIME_LONG
	return

BattleScript_MoveEffectRecoil::
	jumpifmove MOVE_STRUGGLE, BattleScript_DoRecoil
	jumpifability BS_ATTACKER, ABILITY_ROCK_HEAD, BattleScript_RecoilEnd
BattleScript_DoRecoil::
	orword gHitMarker, HITMARKER_IGNORE_SUBSTITUTE | HITMARKER_PASSIVE_DAMAGE | HITMARKER_IGNORE_DISGUISE
	healthbarupdate BS_ATTACKER
	datahpupdate BS_ATTACKER
	printstring STRINGID_PKMNHITWITHRECOIL
	waitmessage B_WAIT_TIME_LONG
	tryupdaterecoiltracker
	tryfaintmon BS_ATTACKER
BattleScript_RecoilEnd::
	return

BattleScript_ItemSteal::
	playanimation BS_TARGET, B_ANIM_ITEM_STEAL
	printstring STRINGID_PKMNSTOLEITEM
	waitmessage B_WAIT_TIME_LONG
	return

BattleScript_DrizzleActivates::
	pause B_WAIT_TIME_SHORT
	call BattleScript_AbilityPopUp
	printstring STRINGID_PKMNMADEITRAIN
	waitstate
	playanimation BS_BATTLER_0, B_ANIM_RAIN_CONTINUES
	call BattleScript_ActivateWeatherAbilities
	end3

BattleScript_AbilityRaisesDefenderStat::
	pause B_WAIT_TIME_SHORT
	call BattleScript_AbilityPopUp
	statbuffchange 0, NULL
	setgraphicalstatchangevalues
	playanimation BS_ABILITY_BATTLER, B_ANIM_STATS_CHANGE, sB_ANIM_ARG1
	printstring STRINGID_DEFENDERSSTATROSE
	waitmessage B_WAIT_TIME_LONG
	return

BattleScript_AbilityPopUpTarget:
	copybyte gBattlerAbility, gBattlerTarget
BattleScript_AbilityPopUp:
	.if B_ABILITY_POP_UP == TRUE
	showabilitypopup BS_ABILITY_BATTLER
	pause 40
	.endif
	recordability BS_ABILITY_BATTLER
	sethword sABILITY_OVERWRITE, 0
	return

BattleScript_SpeedBoostActivates::
	statbuffchange MOVE_EFFECT_AFFECTS_USER | STAT_CHANGE_ALLOW_PTR, BattleScript_SpeedBoostActivatesEnd
	call BattleScript_AbilityPopUp
	setgraphicalstatchangevalues
	playanimation BS_ATTACKER, B_ANIM_STATS_CHANGE, sB_ANIM_ARG1
	printstring STRINGID_PKMNRAISEDSPEED
	waitmessage B_WAIT_TIME_LONG
BattleScript_SpeedBoostActivatesEnd:
	end3

@ Can't compare directly to a value, have to compare to value at pointer
sZero:
.byte 0

BattleScript_MoodyActivates::
	call BattleScript_AbilityPopUp
	jumpifbyteequal sSTATCHANGER, sZero, BattleScript_MoodyLower
	statbuffchange MOVE_EFFECT_AFFECTS_USER | MOVE_EFFECT_CERTAIN | STAT_CHANGE_NOT_PROTECT_AFFECTED, BattleScript_MoodyLower
	jumpifbyte CMP_GREATER_THAN, cMULTISTRING_CHOOSER, B_MSG_DEFENDER_STAT_ROSE, BattleScript_MoodyLower
	setgraphicalstatchangevalues
	playanimation BS_ATTACKER, B_ANIM_STATS_CHANGE, sB_ANIM_ARG1
	printfromtable gStatUpStringIds
	waitmessage B_WAIT_TIME_LONG
BattleScript_MoodyLower:
	jumpifbyteequal sSAVED_STAT_CHANGER, sZero, BattleScript_MoodyEnd
	copybyte sSTATCHANGER, sSAVED_STAT_CHANGER
	statbuffchange MOVE_EFFECT_AFFECTS_USER | MOVE_EFFECT_CERTAIN | STAT_CHANGE_NOT_PROTECT_AFFECTED, BattleScript_MoodyEnd
	jumpifbyte CMP_GREATER_THAN, cMULTISTRING_CHOOSER, B_MSG_DEFENDER_STAT_FELL, BattleScript_MoodyEnd
	setgraphicalstatchangevalues
	playanimation BS_ATTACKER, B_ANIM_STATS_CHANGE, sB_ANIM_ARG1
	printfromtable gStatDownStringIds
	waitmessage B_WAIT_TIME_LONG
BattleScript_MoodyEnd:
	end3

BattleScript_EmergencyExit::
	pause 5
	call BattleScript_AbilityPopUp
	pause B_WAIT_TIME_LONG
BattleScript_EmergencyExitNoPopUp::
	playanimation BS_TARGET, B_ANIM_SLIDE_OFFSCREEN
	waitanimation
	openpartyscreen BS_TARGET, BattleScript_EmergencyExitRet
	switchoutabilities BS_TARGET
	waitstate
	switchhandleorder BS_TARGET, 2
	returntoball BS_TARGET, FALSE
	getswitchedmondata BS_TARGET
	switchindataupdate BS_TARGET
	hpthresholds BS_TARGET
	printstring STRINGID_SWITCHINMON
	switchinanim BS_TARGET, TRUE
	waitstate
	switchineffects BS_TARGET
BattleScript_EmergencyExitRet:
	return

BattleScript_EmergencyExitWild::
	pause 5
	call BattleScript_AbilityPopUp
	pause B_WAIT_TIME_LONG
BattleScript_EmergencyExitWildNoPopUp::
	playanimation BS_TARGET, B_ANIM_SLIDE_OFFSCREEN
	waitanimation
	setoutcomeonteleport BS_TARGET
	finishaction
	return

BattleScript_TraceActivates::
	pause B_WAIT_TIME_SHORT
	call BattleScript_AbilityPopUp
	printstring STRINGID_PKMNTRACED
	waitmessage B_WAIT_TIME_LONG
	settracedability BS_SCRIPTING
	switchinabilities BS_SCRIPTING
	return

BattleScript_TraceActivatesEnd3::
	call BattleScript_TraceActivates
	end3

BattleScript_ReceiverActivates::
	call BattleScript_AbilityPopUp
	printstring STRINGID_RECEIVERABILITYTAKEOVER
	waitmessage B_WAIT_TIME_LONG
	settracedability BS_ABILITY_BATTLER
	return

BattleScript_AbilityHpHeal:
	call BattleScript_AbilityPopUp
	printstring STRINGID_PKMNSXRESTOREDHPALITTLE2
	waitmessage B_WAIT_TIME_LONG
	orword gHitMarker, HITMARKER_IGNORE_SUBSTITUTE
	healthbarupdate BS_ATTACKER
	datahpupdate BS_ATTACKER
	return

BattleScript_RainDishActivates::
	call BattleScript_AbilityHpHeal
	end3

BattleScript_CheekPouchActivates::
	copybyte sSAVED_BATTLER, gBattlerAttacker
	copybyte gBattlerAttacker, gBattlerAbility
	call BattleScript_AbilityHpHeal
	copybyte gBattlerAttacker, sSAVED_BATTLER
	return

BattleScript_HarvestActivates::
	pause 5
	tryrecycleitem BattleScript_HarvestActivatesEnd
	call BattleScript_AbilityPopUp
	printstring STRINGID_HARVESTBERRY
	waitmessage B_WAIT_TIME_LONG
BattleScript_HarvestActivatesEnd:
	end3

BattleScript_SolarPowerActivates::
	orword gHitMarker, HITMARKER_IGNORE_SUBSTITUTE | HITMARKER_PASSIVE_DAMAGE
	call BattleScript_AbilityPopUp
	healthbarupdate BS_ATTACKER
	datahpupdate BS_ATTACKER
	printstring STRINGID_SOLARPOWERHPDROP
	waitmessage B_WAIT_TIME_LONG
	tryfaintmon BS_ATTACKER
	end3

BattleScript_HealerActivates::
	call BattleScript_AbilityPopUp
	curestatus BS_SCRIPTING
	updatestatusicon BS_SCRIPTING
	printstring STRINGID_HEALERCURE
	waitmessage B_WAIT_TIME_LONG
	end3

BattleScript_SandstreamActivates::
	pause B_WAIT_TIME_SHORT
	call BattleScript_AbilityPopUp
	printstring STRINGID_PKMNSXWHIPPEDUPSANDSTORM
	waitstate
	playanimation BS_BATTLER_0, B_ANIM_SANDSTORM_CONTINUES
	call BattleScript_ActivateWeatherAbilities
	end3

BattleScript_SandSpitActivates::
	pause B_WAIT_TIME_SHORT
	call BattleScript_AbilityPopUp
	printstring STRINGID_ASANDSTORMKICKEDUP
	waitstate
	playanimation BS_BATTLER_0, B_ANIM_SANDSTORM_CONTINUES
	call BattleScript_ActivateWeatherAbilities
	return

BattleScript_ShedSkinActivates::
	call BattleScript_AbilityPopUp
	printstring STRINGID_PKMNSXCUREDYPROBLEM
	waitmessage B_WAIT_TIME_LONG
	updatestatusicon BS_ATTACKER
	end3

BattleScript_ActivateWeatherAbilities:
	savetarget
	setbyte gBattlerTarget, 0
BattleScript_ActivateWeatherAbilities_Loop:
	copybyte sBATTLER, gBattlerTarget
	activateweatherchangeabilities BS_TARGET
BattleScript_ActivateWeatherAbilities_Increment:
	addbyte gBattlerTarget, 1
	jumpifbytenotequal gBattlerTarget, gBattlersCount, BattleScript_ActivateWeatherAbilities_Loop
	restoretarget
	return

BattleScript_TryAdrenalineOrb:
	jumpifnoholdeffect BS_TARGET, HOLD_EFFECT_ADRENALINE_ORB, BattleScript_TryAdrenalineOrbRet
	jumpifstat BS_TARGET, CMP_EQUAL, STAT_SPEED, 12, BattleScript_TryAdrenalineOrbRet
	setstatchanger STAT_SPEED, 1, FALSE
	statbuffchange STAT_CHANGE_NOT_PROTECT_AFFECTED | MOVE_EFFECT_CERTAIN | STAT_CHANGE_ALLOW_PTR, BattleScript_TryAdrenalineOrbRet
	playanimation BS_TARGET, B_ANIM_HELD_ITEM_EFFECT
	setgraphicalstatchangevalues
	playanimation BS_TARGET, B_ANIM_STATS_CHANGE, sB_ANIM_ARG1
	copybyte sBATTLER, gBattlerTarget
	setlastuseditem BS_TARGET
	printstring STRINGID_USINGITEMSTATOFPKMNROSE
	waitmessage B_WAIT_TIME_LONG
	removeitem BS_TARGET
BattleScript_TryAdrenalineOrbRet:
	return

BattleScript_IntimidateActivates::
	showabilitypopup BS_ATTACKER
	copybyte sSAVED_BATTLER, gBattlerTarget
	pause B_WAIT_TIME_LONG
	destroyabilitypopup
	setbyte gBattlerTarget, 0
BattleScript_IntimidateLoop:
	jumpifbyteequal gBattlerTarget, gBattlerAttacker, BattleScript_IntimidateLoopIncrement
	jumpiftargetally BattleScript_IntimidateLoopIncrement
	jumpifabsent BS_TARGET, BattleScript_IntimidateLoopIncrement
	jumpifstatus2 BS_TARGET, STATUS2_SUBSTITUTE, BattleScript_IntimidateLoopIncrement
	jumpifability BS_TARGET, ABILITY_GUARD_DOG, BattleScript_IntimidateInReverse
BattleScript_IntimidateEffect:
	copybyte sBATTLER, gBattlerAttacker
	setstatchanger STAT_ATK, 1, TRUE
	statbuffchange STAT_CHANGE_NOT_PROTECT_AFFECTED | STAT_CHANGE_ALLOW_PTR, BattleScript_IntimidateLoopIncrement
	setgraphicalstatchangevalues
	jumpifability BS_TARGET, ABILITY_CONTRARY, BattleScript_IntimidateContrary
	playanimation BS_TARGET, B_ANIM_STATS_CHANGE, sB_ANIM_ARG1
	printstring STRINGID_PKMNCUTSATTACKWITH
BattleScript_IntimidateEffect_WaitString:
	waitmessage B_WAIT_TIME_LONG
	copybyte sBATTLER, gBattlerTarget
	call BattleScript_TryAdrenalineOrb
BattleScript_IntimidateLoopIncrement:
	addbyte gBattlerTarget, 1
	jumpifbytenotequal gBattlerTarget, gBattlersCount, BattleScript_IntimidateLoop
BattleScript_IntimidateEnd:
	copybyte sBATTLER, gBattlerAttacker
	destroyabilitypopup
	copybyte gBattlerTarget, sSAVED_BATTLER
	pause B_WAIT_TIME_MED
	end3

BattleScript_IntimidateContrary:
	call BattleScript_AbilityPopUpTarget
	jumpifbyte CMP_EQUAL, cMULTISTRING_CHOOSER, B_MSG_STAT_WONT_INCREASE, BattleScript_IntimidateContrary_WontIncrease
	playanimation BS_TARGET, B_ANIM_STATS_CHANGE, sB_ANIM_ARG1
	printfromtable gStatUpStringIds
	goto BattleScript_IntimidateEffect_WaitString
BattleScript_IntimidateContrary_WontIncrease:
	printstring STRINGID_TARGETSTATWONTGOHIGHER
	goto BattleScript_IntimidateEffect_WaitString

BattleScript_IntimidateInReverse:
	copybyte sBATTLER, gBattlerTarget
	call BattleScript_AbilityPopUpTarget
	pause B_WAIT_TIME_SHORT
	modifybattlerstatstage BS_TARGET, STAT_ATK, INCREASE, 1, BattleScript_IntimidateLoopIncrement, ANIM_ON
	call BattleScript_TryAdrenalineOrb
	goto BattleScript_IntimidateLoopIncrement

BattleScript_SupersweetSyrupActivates::
	showabilitypopup BS_ATTACKER
 	copybyte sSAVED_BATTLER, gBattlerTarget
	pause B_WAIT_TIME_LONG
	destroyabilitypopup
	printstring STRINGID_SUPERSWEETAROMAWAFTS
	waitmessage B_WAIT_TIME_LONG
	setbyte gBattlerTarget, 0
BattleScript_SupersweetSyrupLoop:
	jumpifbyteequal gBattlerTarget, gBattlerAttacker, BattleScript_SupersweetSyrupLoopIncrement
	jumpiftargetally BattleScript_SupersweetSyrupLoopIncrement
	jumpifabsent BS_TARGET, BattleScript_SupersweetSyrupLoopIncrement
	jumpifstatus2 BS_TARGET, STATUS2_SUBSTITUTE, BattleScript_SupersweetSyrupLoopIncrement
BattleScript_SupersweetSyrupEffect:
	copybyte sBATTLER, gBattlerAttacker
	setstatchanger STAT_EVASION, 1, TRUE
	statbuffchange STAT_CHANGE_NOT_PROTECT_AFFECTED | STAT_CHANGE_ALLOW_PTR, BattleScript_SupersweetSyrupLoopIncrement
	setgraphicalstatchangevalues
	jumpifability BS_TARGET, ABILITY_CONTRARY, BattleScript_SupersweetSyrupContrary
	playanimation BS_TARGET, B_ANIM_STATS_CHANGE, sB_ANIM_ARG1
	printfromtable gStatDownStringIds
BattleScript_SupersweetSyrupEffect_WaitString:
	waitmessage B_WAIT_TIME_LONG
	copybyte sBATTLER, gBattlerTarget
	call BattleScript_TryAdrenalineOrb
BattleScript_SupersweetSyrupLoopIncrement:
	addbyte gBattlerTarget, 1
	jumpifbytenotequal gBattlerTarget, gBattlersCount, BattleScript_SupersweetSyrupLoop
BattleScript_SupersweetSyrupEnd:
	copybyte sBATTLER, gBattlerAttacker
	destroyabilitypopup
 	copybyte gBattlerTarget, sSAVED_BATTLER
	pause B_WAIT_TIME_MED
	end3

BattleScript_SupersweetSyrupContrary:
	call BattleScript_AbilityPopUpTarget
	jumpifbyte CMP_EQUAL, cMULTISTRING_CHOOSER, B_MSG_STAT_WONT_INCREASE, BattleScript_SupersweetSyrupContrary_WontIncrease
	playanimation BS_TARGET, B_ANIM_STATS_CHANGE, sB_ANIM_ARG1
	printfromtable gStatUpStringIds
	goto BattleScript_SupersweetSyrupEffect_WaitString
BattleScript_SupersweetSyrupContrary_WontIncrease:
	printstring STRINGID_TARGETSTATWONTGOHIGHER
	goto BattleScript_SupersweetSyrupEffect_WaitString

BattleScript_DroughtActivates::
	pause B_WAIT_TIME_SHORT
	call BattleScript_AbilityPopUp
	printstring STRINGID_PKMNSXINTENSIFIEDSUN
	waitstate
	playanimation BS_BATTLER_0, B_ANIM_SUN_CONTINUES
	call BattleScript_ActivateWeatherAbilities
	end3

BattleScript_DesolateLandActivates::
	pause B_WAIT_TIME_SHORT
	call BattleScript_AbilityPopUp
	printstring STRINGID_EXTREMELYHARSHSUNLIGHT
	waitstate
	playanimation BS_BATTLER_0, B_ANIM_SUN_CONTINUES
	call BattleScript_ActivateWeatherAbilities
	end3

BattleScript_PrimalWeatherBlocksMove::
	jumpifword CMP_COMMON_BITS, gHitMarker, HITMARKER_ATTACKSTRING_PRINTED, BattleScript_MoveEnd @in case of multi-target moves, if move fails once, no point in printing the message twice
	accuracycheck BattleScript_PrintMoveMissed, NO_ACC_CALC_CHECK_LOCK_ON
	attackstring
	pause B_WAIT_TIME_SHORT
	ppreduce
	printfromtable gPrimalWeatherBlocksStringIds
	waitmessage B_WAIT_TIME_LONG
	goto BattleScript_MoveEnd

BattleScript_PrimordialSeaActivates::
	pause B_WAIT_TIME_SHORT
	call BattleScript_AbilityPopUp
	printstring STRINGID_HEAVYRAIN
	waitstate
	playanimation BS_BATTLER_0, B_ANIM_RAIN_CONTINUES
	call BattleScript_ActivateWeatherAbilities
	end3

BattleScript_DeltaStreamActivates::
	pause B_WAIT_TIME_SHORT
	call BattleScript_AbilityPopUp
	printstring STRINGID_MYSTERIOUSAIRCURRENT
	waitstate
	playanimation BS_ATTACKER, B_ANIM_STRONG_WINDS
	end3

BattleScript_ProtosynthesisActivates::
	call BattleScript_AbilityPopUp
	printstring STRINGID_SUNLIGHTACTIVATEDABILITY
	waitmessage B_WAIT_TIME_MED
	printstring STRINGID_STATWASHEIGHTENED
	waitmessage B_WAIT_TIME_MED
	end3

BattleScript_QuarkDriveActivates::
	call BattleScript_AbilityPopUp
	printstring STRINGID_ELECTRICTERRAINACTIVATEDABILITY
	waitmessage B_WAIT_TIME_MED
	printstring STRINGID_STATWASHEIGHTENED
	waitmessage B_WAIT_TIME_MED
	end3

BattleScript_RuinAbilityActivates::
	call BattleScript_AbilityPopUp
	printstring STRINGID_ABILITYWEAKENEDFSURROUNDINGMONSSTAT
	waitmessage B_WAIT_TIME_LONG
	end3

BattleScript_SupremeOverlordActivates::
	pause B_WAIT_TIME_SHORT
	call BattleScript_AbilityPopUp
	printstring STRINGID_ATTACKERGAINEDSTRENGTHFROMTHEFALLEN
	waitmessage B_WAIT_TIME_LONG
	end3

BattleScript_CostarActivates::
	pause B_WAIT_TIME_SHORT
	call BattleScript_AbilityPopUp
	printstring STRINGID_PKMNCOPIEDSTATCHANGES
	waitmessage B_WAIT_TIME_LONG
	end3

BattleScript_ZeroToHeroActivates::
	pause B_WAIT_TIME_SHORT
	call BattleScript_AbilityPopUp
	printstring STRINGID_ZEROTOHEROTRANSFORMATION
	waitmessage B_WAIT_TIME_LONG
	end3

BattleScript_HospitalityActivates::
	pause B_WAIT_TIME_SHORT
	call BattleScript_AbilityPopUp
	printstring STRINGID_HOSPITALITYRESTORATION
	waitmessage B_WAIT_TIME_LONG
	orword gHitMarker, HITMARKER_IGNORE_SUBSTITUTE
	healthbarupdate BS_TARGET
	datahpupdate BS_TARGET
	end3

BattleScript_AttackWeakenedByStrongWinds::
	pause B_WAIT_TIME_SHORT
	printstring STRINGID_ATTACKWEAKENEDBSTRONGWINDS
	waitmessage B_WAIT_TIME_LONG
	return

BattleScript_MimicryActivates_End3::
	pause B_WAIT_TIME_SHORT
	call BattleScript_AbilityPopUp
	printstring STRINGID_BATTLERTYPECHANGEDTO
	waitmessage B_WAIT_TIME_SHORT
	end3

BattleScript_SnowWarningActivatesHail::
	pause B_WAIT_TIME_SHORT
	call BattleScript_AbilityPopUp
	printstring STRINGID_SNOWWARNINGHAIL
	waitstate
	playanimation BS_BATTLER_0, B_ANIM_HAIL_CONTINUES
	call BattleScript_ActivateWeatherAbilities
	end3

BattleScript_SnowWarningActivatesSnow::
	pause B_WAIT_TIME_SHORT
	call BattleScript_AbilityPopUp
	printstring STRINGID_SNOWWARNINGSNOW
	waitstate
	playanimation BS_BATTLER_0, B_ANIM_SNOW_CONTINUES
	call BattleScript_ActivateWeatherAbilities
	end3

BattleScript_ActivateTerrainEffects:
	savetarget
	setbyte gBattlerTarget, 0
BattleScript_ActivateTerrainSeed:
	copybyte sBATTLER, gBattlerTarget
	doterrainseed BS_TARGET, BattleScript_ActivateTerrainAbility
	removeitem BS_TARGET
BattleScript_ActivateTerrainAbility:
	activateterrainchangeabilities BS_TARGET
BattleScript_ActivateTerrainEffects_Increment:
	addbyte gBattlerTarget, 0x1
	jumpifbytenotequal gBattlerTarget, gBattlersCount, BattleScript_ActivateTerrainSeed
	restoretarget
	return

BattleScript_ElectricSurgeActivates::
	pause B_WAIT_TIME_SHORT
	call BattleScript_AbilityPopUp
	printstring STRINGID_TERRAINBECOMESELECTRIC
	waitmessage B_WAIT_TIME_LONG
	playanimation BS_SCRIPTING, B_ANIM_RESTORE_BG
	call BattleScript_ActivateTerrainEffects
	end3

BattleScript_MistySurgeActivates::
	pause B_WAIT_TIME_SHORT
	call BattleScript_AbilityPopUp
	printstring STRINGID_TERRAINBECOMESMISTY
	waitmessage B_WAIT_TIME_LONG
	playanimation BS_SCRIPTING, B_ANIM_RESTORE_BG
	call BattleScript_ActivateTerrainEffects
	end3

BattleScript_GrassySurgeActivates::
	pause B_WAIT_TIME_SHORT
	call BattleScript_AbilityPopUp
	printstring STRINGID_TERRAINBECOMESGRASSY
	waitmessage B_WAIT_TIME_LONG
	playanimation BS_SCRIPTING, B_ANIM_RESTORE_BG
	call BattleScript_ActivateTerrainEffects
	end3

BattleScript_PsychicSurgeActivates::
	pause B_WAIT_TIME_SHORT
	call BattleScript_AbilityPopUp
	printstring STRINGID_TERRAINBECOMESPSYCHIC
	waitmessage B_WAIT_TIME_LONG
	playanimation BS_SCRIPTING, B_ANIM_RESTORE_BG
	call BattleScript_ActivateTerrainEffects
	end3

BattleScript_BadDreamsActivates::
	setbyte gBattlerTarget, 0
BattleScript_BadDreamsLoop:
	jumpiftargetally BattleScript_BadDreamsIncrement
	jumpifability BS_TARGET, ABILITY_MAGIC_GUARD, BattleScript_BadDreamsIncrement
	jumpifability BS_TARGET, ABILITY_COMATOSE, BattleScript_BadDreams_Dmg
	jumpifstatus BS_TARGET, STATUS1_SLEEP, BattleScript_BadDreams_Dmg
	goto BattleScript_BadDreamsIncrement
BattleScript_BadDreams_Dmg:
	jumpifbyteequal sFIXED_ABILITY_POPUP, sZero, BattleScript_BadDreams_ShowPopUp
BattleScript_BadDreams_DmgAfterPopUp:
	printstring STRINGID_BADDREAMSDMG
	waitmessage B_WAIT_TIME_LONG
	dmg_1_8_targethp
	orword gHitMarker, HITMARKER_IGNORE_SUBSTITUTE | HITMARKER_PASSIVE_DAMAGE
	healthbarupdate BS_TARGET
	datahpupdate BS_TARGET
	jumpifhasnohp BS_TARGET, BattleScript_BadDreams_HidePopUp
BattleScript_BadDreamsIncrement:
	addbyte gBattlerTarget, 1
	jumpifbytenotequal gBattlerTarget, gBattlersCount, BattleScript_BadDreamsLoop
	jumpifbyteequal sFIXED_ABILITY_POPUP, sZero, BattleScript_BadDreamsEnd
	destroyabilitypopup
	pause 15
BattleScript_BadDreamsEnd:
	end3
BattleScript_BadDreams_ShowPopUp:
	copybyte gBattlerAbility, gBattlerAttacker
	call BattleScript_AbilityPopUp
	setbyte sFIXED_ABILITY_POPUP, TRUE
	goto BattleScript_BadDreams_DmgAfterPopUp
BattleScript_BadDreams_HidePopUp:
	destroyabilitypopup
	tryfaintmon BS_TARGET
	goto BattleScript_BadDreamsIncrement

BattleScript_TookAttack::
	attackstring
	pause B_WAIT_TIME_SHORT
	printstring STRINGID_PKMNSXTOOKATTACK
	waitmessage B_WAIT_TIME_LONG
	orword gHitMarker, HITMARKER_ATTACKSTRING_PRINTED
	return

BattleScript_SturdyPreventsOHKO::
	pause B_WAIT_TIME_SHORT
	call BattleScript_AbilityPopUp
	printstring STRINGID_PKMNPROTECTEDBY
	pause B_WAIT_TIME_LONG
	goto BattleScript_MoveEnd

BattleScript_DampStopsExplosion::
	pause B_WAIT_TIME_SHORT
	call BattleScript_AbilityPopUpTarget
	printstring STRINGID_PKMNPREVENTSUSAGE
	pause B_WAIT_TIME_LONG
	moveendto MOVEEND_NEXT_TARGET
	moveendcase MOVEEND_CLEAR_BITS
	end

BattleScript_MoveHPDrain_PPLoss::
	ppreduce
BattleScript_MoveHPDrain::
	attackstring
	pause B_WAIT_TIME_SHORT
	call BattleScript_AbilityPopUp
	orword gHitMarker, HITMARKER_IGNORE_SUBSTITUTE
	healthbarupdate BS_TARGET
	datahpupdate BS_TARGET
	printstring STRINGID_PKMNRESTOREDHPUSING
	waitmessage B_WAIT_TIME_LONG
	orhalfword gMoveResultFlags, MOVE_RESULT_DOESNT_AFFECT_FOE
	goto BattleScript_MoveEnd

BattleScript_MoveStatDrain_PPLoss::
	ppreduce
BattleScript_MoveStatDrain::
	attackstring
	pause B_WAIT_TIME_SHORT
	call BattleScript_AbilityPopUp
	setgraphicalstatchangevalues
	playanimation BS_TARGET, B_ANIM_STATS_CHANGE, sB_ANIM_ARG1
	waitanimation
	statbuffchange STAT_CHANGE_ALLOW_PTR, BattleScript_MoveStatDrain_Cont
.if B_ABSORBING_ABILITY_STRING >= GEN_5
	printfromtable gStatUpStringIds
	waitmessage B_WAIT_TIME_LONG
.else
	printstring STRINGID_TARGETABILITYSTATRAISE
	waitmessage B_WAIT_TIME_LONG
.endif
BattleScript_MoveStatDrain_Cont:
	clearsemiinvulnerablebit
	tryfaintmon BS_ATTACKER
	goto BattleScript_MoveEnd

BattleScript_MonMadeMoveUseless_PPLoss::
	ppreduce
BattleScript_MonMadeMoveUseless::
	attackstring
	pause B_WAIT_TIME_SHORT
	call BattleScript_AbilityPopUp
	printstring STRINGID_PKMNSXMADEYUSELESS
	waitmessage B_WAIT_TIME_LONG
	tryfaintmon BS_ATTACKER
	orhalfword gMoveResultFlags, MOVE_RESULT_DOESNT_AFFECT_FOE
	goto BattleScript_MoveEnd

BattleScript_FlashFireBoost_PPLoss::
	ppreduce
BattleScript_FlashFireBoost::
	attackstring
	pause B_WAIT_TIME_SHORT
	call BattleScript_AbilityPopUp
	printfromtable gFlashFireStringIds
	waitmessage B_WAIT_TIME_LONG
	tryfaintmon BS_ATTACKER
	goto BattleScript_MoveEnd

BattleScript_AbilityPreventsPhasingOut::
	pause B_WAIT_TIME_SHORT
	call BattleScript_AbilityPopUp
	printstring STRINGID_PKMNANCHORSITSELFWITH
	waitmessage B_WAIT_TIME_LONG
	goto BattleScript_MoveEnd

BattleScript_AbilityNoStatLoss::
	pause B_WAIT_TIME_SHORT
	call BattleScript_AbilityPopUp
	printstring STRINGID_PKMNPREVENTSSTATLOSSWITH
	waitmessage B_WAIT_TIME_LONG
	return

BattleScript_ItemNoStatLoss::
	pause B_WAIT_TIME_SHORT
	printstring STRINGID_CLEARAMULETWONTLOWERSTATS
	waitmessage B_WAIT_TIME_LONG
	return

BattleScript_BRNPrevention::
	pause B_WAIT_TIME_SHORT
	printfromtable gBRNPreventionStringIds
	waitmessage B_WAIT_TIME_LONG
	return

BattleScript_PRLZPrevention::
	pause B_WAIT_TIME_SHORT
	printfromtable gPRLZPreventionStringIds
	waitmessage B_WAIT_TIME_LONG
	return

BattleScript_PSNPrevention::
	pause B_WAIT_TIME_SHORT
	printfromtable gPSNPreventionStringIds
	waitmessage B_WAIT_TIME_LONG
	return

BattleScript_ObliviousPreventsAttraction::
	pause B_WAIT_TIME_SHORT
	call BattleScript_AbilityPopUp
	printstring STRINGID_PKMNPREVENTSROMANCEWITH
	waitmessage B_WAIT_TIME_LONG
	goto BattleScript_MoveEnd

BattleScript_FlinchPrevention::
	pause B_WAIT_TIME_SHORT
	call BattleScript_AbilityPopUp
	printstring STRINGID_PKMNSXPREVENTSFLINCHING
	waitmessage B_WAIT_TIME_LONG
	goto BattleScript_MoveEnd

BattleScript_OwnTempoPrevents::
	pause B_WAIT_TIME_SHORT
	call BattleScript_AbilityPopUp
	printstring STRINGID_PKMNPREVENTSCONFUSIONWITH
	waitmessage B_WAIT_TIME_LONG
	goto BattleScript_MoveEnd

BattleScript_SoundproofProtected::
	attackstring
	ppreduce
	pause B_WAIT_TIME_SHORT
	call BattleScript_AbilityPopUp
	printstring STRINGID_PKMNSXBLOCKSY
	waitmessage B_WAIT_TIME_LONG
	orhalfword gMoveResultFlags, MOVE_RESULT_DOESNT_AFFECT_FOE
	goto BattleScript_MoveEnd

BattleScript_IceFaceNullsDamage::
	call BattleScript_TargetFormChangeWithString
	return

BattleScript_DazzlingProtected::
	attackstring
	ppreduce
	pause B_WAIT_TIME_SHORT
	call BattleScript_AbilityPopUp
	printstring STRINGID_POKEMONCANNOTUSEMOVE
	waitmessage B_WAIT_TIME_LONG
	goto BattleScript_MoveEnd

BattleScript_MoveUsedPsychicTerrainPrevents::
	printstring STRINGID_POKEMONCANNOTUSEMOVE
	waitmessage B_WAIT_TIME_LONG
	goto BattleScript_MoveEnd

BattleScript_GrassyTerrainHeals::
	setbyte gBattleCommunication, 0
BattleScript_GrassyTerrainLoop:
	copyarraywithindex gBattlerAttacker, gBattlerByTurnOrder, gBattleCommunication, 1
	checkgrassyterrainheal BS_ATTACKER, BattleScript_GrassyTerrainLoopIncrement
	printstring STRINGID_GRASSYTERRAINHEALS
	waitmessage B_WAIT_TIME_LONG
BattleScript_GrassyTerrainHpChange:
	orword gHitMarker, HITMARKER_IGNORE_BIDE | HITMARKER_IGNORE_SUBSTITUTE | HITMARKER_PASSIVE_DAMAGE
	healthbarupdate BS_ATTACKER
	datahpupdate BS_ATTACKER
BattleScript_GrassyTerrainLoopIncrement::
	addbyte gBattleCommunication, 1
	jumpifbytenotequal gBattleCommunication, gBattlersCount, BattleScript_GrassyTerrainLoop
BattleScript_GrassyTerrainLoopEnd::
	bicword gHitMarker, HITMARKER_IGNORE_BIDE | HITMARKER_IGNORE_SUBSTITUTE | HITMARKER_PASSIVE_DAMAGE
	jumpifword CMP_COMMON_BITS, gFieldStatuses, STATUS_FIELD_TERRAIN_PERMANENT, BattleScript_GrassyTerrainHealEnd
BattleScript_GrassyTerrainHealEnd:
	end2

BattleScript_AbilityNoSpecificStatLoss::
	pause B_WAIT_TIME_SHORT
	call BattleScript_AbilityPopUp
BattleScript_AbilityNoSpecificStatLossPrint:
	printstring STRINGID_PKMNSXPREVENTSYLOSS
	waitmessage B_WAIT_TIME_LONG
	setbyte cMULTISTRING_CHOOSER, B_MSG_STAT_FELL_EMPTY
	orhalfword gMoveResultFlags, MOVE_RESULT_NO_EFFECT
	return

BattleScript_StickyHoldActivates::
	pause B_WAIT_TIME_SHORT
	call BattleScript_AbilityPopUp
	printstring STRINGID_PKMNSXMADEYINEFFECTIVE
	waitmessage B_WAIT_TIME_LONG
	goto BattleScript_MoveEnd

BattleScript_ColorChangeActivates::
	call BattleScript_AbilityPopUp
	printstring STRINGID_PKMNCHANGEDTYPEWITH
	waitmessage B_WAIT_TIME_LONG
	return

BattleScript_ProteanActivates::
	pause B_WAIT_TIME_SHORTEST
	call BattleScript_AbilityPopUp
	printstring STRINGID_PKMNCHANGEDTYPE
	waitmessage B_WAIT_TIME_LONG
	return

BattleScript_CursedBodyActivates::
	call BattleScript_AbilityPopUp
	printstring STRINGID_CUSEDBODYDISABLED
	waitmessage B_WAIT_TIME_LONG
	return

BattleScript_MummyActivates::
	call BattleScript_AbilityPopUp
	printstring STRINGID_ATTACKERACQUIREDABILITY
	waitmessage B_WAIT_TIME_LONG
	return

BattleScript_WanderingSpiritActivates::
.if B_ABILITY_POP_UP == TRUE
	setbyte sFIXED_ABILITY_POPUP, TRUE
	sethword sABILITY_OVERWRITE, ABILITY_WANDERING_SPIRIT
	showabilitypopup BS_TARGET
	pause 60
	sethword sABILITY_OVERWRITE, 0
	updateabilitypopup BS_TARGET
	pause 20
	destroyabilitypopup
	pause 40
	copybyte gBattlerAbility, gBattlerAttacker
	setbyte sFIXED_ABILITY_POPUP, TRUE
	copyhword sABILITY_OVERWRITE, gLastUsedAbility
	showabilitypopup BS_ATTACKER
	pause 60
	sethword sABILITY_OVERWRITE, 0
	updateabilitypopup BS_ATTACKER
	pause 20
	destroyabilitypopup
	pause 40
.endif
	printstring STRINGID_SWAPPEDABILITIES
	waitmessage B_WAIT_TIME_LONG
	switchinabilities BS_ATTACKER
	switchinabilities BS_TARGET
	return

BattleScript_TargetsStatWasMaxedOut::
	call BattleScript_AbilityPopUp
	statbuffchange STAT_CHANGE_NOT_PROTECT_AFFECTED | MOVE_EFFECT_CERTAIN, NULL
	setgraphicalstatchangevalues
	playanimation BS_TARGET, B_ANIM_STATS_CHANGE, sB_ANIM_ARG1
	printstring STRINGID_TARGETSSTATWASMAXEDOUT
	waitmessage B_WAIT_TIME_LONG
	return

BattleScript_BattlerAbilityStatRaiseOnSwitchIn::
	copybyte gBattlerAbility, gBattlerAttacker
	call BattleScript_AbilityPopUp
	statbuffchange MOVE_EFFECT_AFFECTS_USER | STAT_CHANGE_NOT_PROTECT_AFFECTED | MOVE_EFFECT_CERTAIN, NULL
	setgraphicalstatchangevalues
	playanimation BS_ATTACKER, B_ANIM_STATS_CHANGE, sB_ANIM_ARG1
	waitanimation
	printstring STRINGID_BATTLERABILITYRAISEDSTAT
	waitmessage B_WAIT_TIME_LONG
	copybyte gBattlerAttacker, sSAVED_BATTLER
	end3

BattleScript_ScriptingAbilityStatRaise::
	copybyte gBattlerAbility, sBATTLER
	call BattleScript_AbilityPopUp
	copybyte sSAVED_DMG, gBattlerAttacker
	copybyte gBattlerAttacker, sBATTLER
	statbuffchange STAT_CHANGE_NOT_PROTECT_AFFECTED | MOVE_EFFECT_CERTAIN, NULL
	setgraphicalstatchangevalues
	playanimation BS_SCRIPTING, B_ANIM_STATS_CHANGE, sB_ANIM_ARG1
	waitanimation
	printstring STRINGID_ATTACKERABILITYSTATRAISE
	waitmessage B_WAIT_TIME_LONG
	copybyte gBattlerAttacker, sSAVED_DMG
	return

BattleScript_WeakArmorActivates::
	call BattleScript_AbilityPopUp
	setstatchanger STAT_DEF, 1, TRUE
	statbuffchange STAT_CHANGE_ALLOW_PTR, BattleScript_WeakArmorActivatesSpeed
	jumpifbyte CMP_LESS_THAN, cMULTISTRING_CHOOSER, B_MSG_STAT_WONT_DECREASE, BattleScript_WeakArmorDefAnim
	jumpifbyte CMP_EQUAL, cMULTISTRING_CHOOSER, B_MSG_STAT_FELL_EMPTY, BattleScript_WeakArmorActivatesSpeed
	pause B_WAIT_TIME_SHORTEST
	printfromtable gStatDownStringIds
	bichalfword gMoveResultFlags, MOVE_RESULT_MISSED @ Set by statbuffchange when stat can't be decreased
	waitmessage B_WAIT_TIME_LONG
	goto BattleScript_WeakArmorActivatesSpeed
BattleScript_WeakArmorDefAnim:
	setgraphicalstatchangevalues
	playanimation BS_TARGET, B_ANIM_STATS_CHANGE, sB_ANIM_ARG1
	printstring STRINGID_TARGETABILITYSTATLOWER
	waitmessage B_WAIT_TIME_LONG
BattleScript_WeakArmorActivatesSpeed:
.if B_WEAK_ARMOR_SPEED >= GEN_7
	setstatchanger STAT_SPEED, 2, FALSE
.else
	setstatchanger STAT_SPEED, 1, FALSE
.endif
	statbuffchange STAT_CHANGE_ALLOW_PTR, BattleScript_WeakArmorActivatesEnd
	jumpifbyte CMP_LESS_THAN, cMULTISTRING_CHOOSER, B_MSG_STAT_WONT_INCREASE, BattleScript_WeakArmorSpeedAnim
	jumpifbyte CMP_EQUAL, cMULTISTRING_CHOOSER, B_MSG_STAT_ROSE_EMPTY, BattleScript_WeakArmorActivatesEnd
	pause B_WAIT_TIME_SHORTEST
	printstring STRINGID_TARGETSTATWONTGOHIGHER
	bichalfword gMoveResultFlags, MOVE_RESULT_MISSED
	waitmessage B_WAIT_TIME_LONG
	goto BattleScript_WeakArmorActivatesEnd
BattleScript_WeakArmorSpeedAnim:
	setgraphicalstatchangevalues
	playanimation BS_TARGET, B_ANIM_STATS_CHANGE, sB_ANIM_ARG1
	printstring STRINGID_TARGETABILITYSTATRAISE
	waitmessage B_WAIT_TIME_LONG
BattleScript_WeakArmorActivatesEnd:
	return

BattleScript_RaiseStatOnFaintingTarget::
	statbuffchange MOVE_EFFECT_AFFECTS_USER | STAT_CHANGE_ALLOW_PTR, BattleScript_RaiseStatOnFaintingTarget_End
	copybyte gBattlerAbility, gBattlerAttacker
	call BattleScript_AbilityPopUp
	setgraphicalstatchangevalues
	playanimation BS_ATTACKER, B_ANIM_STATS_CHANGE, sB_ANIM_ARG1
	waitanimation
	printstring STRINGID_LASTABILITYRAISEDSTAT
	waitmessage B_WAIT_TIME_LONG
BattleScript_RaiseStatOnFaintingTarget_End:
	return

BattleScript_AttackerAbilityStatRaise::
	statbuffchange MOVE_EFFECT_AFFECTS_USER | STAT_CHANGE_ALLOW_PTR, BattleScript_AttackerAbilityStatRaise_End
	copybyte gBattlerAbility, gBattlerAttacker
	call BattleScript_AbilityPopUp
	setgraphicalstatchangevalues
	playanimation BS_ATTACKER, B_ANIM_STATS_CHANGE, sB_ANIM_ARG1
	waitanimation
	printstring STRINGID_ATTACKERABILITYSTATRAISE
	waitmessage B_WAIT_TIME_LONG
BattleScript_AttackerAbilityStatRaise_End:
	return

BattleScript_FellStingerRaisesStat::
	statbuffchange MOVE_EFFECT_AFFECTS_USER | STAT_CHANGE_ALLOW_PTR, BattleScript_FellStingerRaisesAtkEnd
	jumpifbyte CMP_GREATER_THAN, cMULTISTRING_CHOOSER, B_MSG_DEFENDER_STAT_ROSE, BattleScript_FellStingerRaisesAtkEnd
	setgraphicalstatchangevalues
	playanimation BS_ATTACKER, B_ANIM_STATS_CHANGE, sB_ANIM_ARG1
	printfromtable gStatUpStringIds
	waitmessage B_WAIT_TIME_LONG
BattleScript_FellStingerRaisesAtkEnd:
	return

BattleScript_AttackerAbilityStatRaiseEnd3::
	call BattleScript_AttackerAbilityStatRaise
	end3

BattleScript_SwitchInAbilityMsg::
	call BattleScript_AbilityPopUp
	printfromtable gSwitchInAbilityStringIds
	waitmessage B_WAIT_TIME_LONG
	end3

BattleScript_SwitchInAbilityMsgRet::
	call BattleScript_AbilityPopUp
	printfromtable gSwitchInAbilityStringIds
	waitmessage B_WAIT_TIME_LONG
	return

BattleScript_ActivateAsOne::
	call BattleScript_AbilityPopUp
	printfromtable gSwitchInAbilityStringIds
	waitmessage B_WAIT_TIME_LONG
	@ show unnerve
	sethword sABILITY_OVERWRITE, ABILITY_UNNERVE
	setbyte cMULTISTRING_CHOOSER, B_MSG_SWITCHIN_UNNERVE
	call BattleScript_AbilityPopUp
	printfromtable gSwitchInAbilityStringIds
	waitmessage B_WAIT_TIME_LONG
	end3

BattleScript_FriskMsgWithPopup::
	copybyte gBattlerAbility, gBattlerAttacker
	call BattleScript_AbilityPopUp
BattleScript_FriskMsg::
	printstring STRINGID_FRISKACTIVATES
	waitmessage B_WAIT_TIME_LONG
	return

BattleScript_FriskActivates::
	tryfriskmsg BS_ATTACKER
	end3

BattleScript_ImposterActivates::
	call BattleScript_AbilityPopUp
	transformdataexecution
	playmoveanimation BS_ATTACKER, MOVE_TRANSFORM
	waitanimation
	printstring STRINGID_IMPOSTERTRANSFORM
	waitmessage B_WAIT_TIME_LONG
	end3

BattleScript_HurtAttacker:
	orword gHitMarker, HITMARKER_IGNORE_SUBSTITUTE | HITMARKER_PASSIVE_DAMAGE
	healthbarupdate BS_ATTACKER
	datahpupdate BS_ATTACKER
	printstring STRINGID_PKMNHURTSWITH
	waitmessage B_WAIT_TIME_LONG
	tryfaintmon BS_ATTACKER
	return

BattleScript_RoughSkinActivates::
	call BattleScript_AbilityPopUp
	call BattleScript_HurtAttacker
	return

BattleScript_RockyHelmetActivates::
	@ don't play the animation for a fainted mon
	jumpifabsent BS_TARGET, BattleScript_RockyHelmetActivatesDmg
	playanimation BS_TARGET, B_ANIM_HELD_ITEM_EFFECT
	waitanimation
BattleScript_RockyHelmetActivatesDmg:
	call BattleScript_HurtAttacker
	return

BattleScript_SpikyShieldEffect::
	jumpifabsent BS_ATTACKER, BattleScript_SpikyShieldRet
	orword gHitMarker, HITMARKER_IGNORE_SUBSTITUTE | HITMARKER_PASSIVE_DAMAGE
	bichalfword gMoveResultFlags, MOVE_RESULT_NO_EFFECT
	healthbarupdate BS_ATTACKER
	datahpupdate BS_ATTACKER
	printstring STRINGID_PKMNHURTSWITH
	waitmessage B_WAIT_TIME_LONG
	tryfaintmon BS_ATTACKER
	orhalfword gMoveResultFlags, MOVE_RESULT_MISSED
BattleScript_SpikyShieldRet::
	return

BattleScript_KingsShieldEffect::
	orword gHitMarker, HITMARKER_IGNORE_SUBSTITUTE | HITMARKER_PASSIVE_DAMAGE
	bichalfword gMoveResultFlags, MOVE_RESULT_NO_EFFECT
	seteffectsecondary
	copybyte sBATTLER, gBattlerTarget
	copybyte gBattlerTarget, gBattlerAttacker
	copybyte gBattlerAttacker, sBATTLER
	orhalfword gMoveResultFlags, MOVE_RESULT_MISSED
	return

BattleScript_BanefulBunkerEffect::
	orword gHitMarker, HITMARKER_IGNORE_SUBSTITUTE | HITMARKER_STATUS_ABILITY_EFFECT | HITMARKER_PASSIVE_DAMAGE
	bichalfword gMoveResultFlags, MOVE_RESULT_NO_EFFECT
	seteffectsecondary
	orhalfword gMoveResultFlags, MOVE_RESULT_MISSED
	return

BattleScript_CuteCharmActivates::
	call BattleScript_AbilityPopUp
	status2animation BS_ATTACKER, STATUS2_INFATUATION
	printstring STRINGID_PKMNSXINFATUATEDY
	waitmessage B_WAIT_TIME_LONG
	call BattleScript_TryDestinyKnotTarget
	return

BattleScript_GooeyActivates::
	waitstate
	call BattleScript_AbilityPopUp
	swapattackerwithtarget  @ for defiant, mirror armor
	seteffectsecondary
	return

BattleScript_AbilityStatusEffect::
	waitstate
	call BattleScript_AbilityPopUp
	seteffectsecondary
	return

BattleScript_BattleBondActivatesOnMoveEndAttacker::
	pause 5
	copybyte gBattlerAbility, gBattlerAttacker
	call BattleScript_AbilityPopUp
	printstring STRINGID_ATTACKERBECAMEFULLYCHARGED
	handleformchange BS_ATTACKER, 0
	handleformchange BS_ATTACKER, 1
	playanimation BS_ATTACKER, B_ANIM_FORM_CHANGE
	waitanimation
	handleformchange BS_ATTACKER, 2
	printstring STRINGID_ATTACKERBECAMEASHSPECIES
	return

BattleScript_DancerActivates::
	call BattleScript_AbilityPopUp
	waitmessage B_WAIT_TIME_SHORT
	setbyte sB_ANIM_TURN, 0
	setbyte sB_ANIM_TARGETS_HIT, 0
	orword gHitMarker, HITMARKER_ALLOW_NO_PP
	jumptocalledmove TRUE

BattleScript_SynchronizeActivates::
	waitstate
	call BattleScript_AbilityPopUp
	seteffectprimary
	return

BattleScript_NoItemSteal::
	pause B_WAIT_TIME_SHORT
	printstring STRINGID_PKMNSXMADEYINEFFECTIVE
	waitmessage B_WAIT_TIME_LONG
	return

BattleScript_AbilityCuredStatus::
	call BattleScript_AbilityPopUp
	printstring STRINGID_PKMNSXCUREDITSYPROBLEM
	waitmessage B_WAIT_TIME_LONG
	updatestatusicon BS_SCRIPTING
	return

BattleScript_BattlerShookOffTaunt::
	call BattleScript_AbilityPopUp
	printstring STRINGID_PKMNSHOOKOFFTHETAUNT
	waitmessage B_WAIT_TIME_LONG
	return

BattleScript_BattlerGotOverItsInfatuation::
	call BattleScript_AbilityPopUp
	printstring STRINGID_PKMNGOTOVERITSINFATUATION
	waitmessage B_WAIT_TIME_LONG
	return

BattleScript_IgnoresWhileAsleep::
	printstring STRINGID_PKMNIGNORESASLEEP
	waitmessage B_WAIT_TIME_LONG
	moveendto MOVEEND_NEXT_TARGET
	end

BattleScript_IgnoresAndUsesRandomMove::
	printstring STRINGID_PKMNIGNOREDORDERS
	waitmessage B_WAIT_TIME_LONG
	setbyte sMOVE_EFFECT, 0
	jumptocalledmove FALSE

BattleScript_MoveUsedLoafingAround::
	jumpifbyte CMP_EQUAL, cMULTISTRING_CHOOSER, B_MSG_LOAFING, BattleScript_MoveUsedLoafingAroundMsg
	@ Skip ahead if not the Battle Palace message
	jumpifbyte CMP_NOT_EQUAL, cMULTISTRING_CHOOSER, B_MSG_INCAPABLE_OF_POWER, BattleScript_MoveUsedLoafingAroundMsg
	setbyte gBattleCommunication, 0
	palacetryescapestatus BS_ATTACKER
	setbyte cMULTISTRING_CHOOSER, B_MSG_INCAPABLE_OF_POWER
BattleScript_MoveUsedLoafingAroundMsg::
	printfromtable gInobedientStringIds
	waitmessage B_WAIT_TIME_LONG
	moveendto MOVEEND_NEXT_TARGET
	end
BattleScript_TruantLoafingAround::
	call BattleScript_AbilityPopUp
	goto BattleScript_MoveUsedLoafingAroundMsg

BattleScript_IgnoresAndFallsAsleep::
	printstring STRINGID_PKMNBEGANTONAP
	waitmessage B_WAIT_TIME_LONG
	seteffectprimary MOVE_EFFECT_SLEEP | MOVE_EFFECT_AFFECTS_USER
	moveendto MOVEEND_NEXT_TARGET
	end

BattleScript_IgnoresAndHitsItself::
	printstring STRINGID_PKMNWONTOBEY
	waitmessage B_WAIT_TIME_LONG
	goto BattleScript_DoSelfConfusionDmg

BattleScript_SubstituteFade::
	playanimation BS_TARGET, B_ANIM_SUBSTITUTE_FADE
	printstring STRINGID_PKMNSUBSTITUTEFADED
	return

BattleScript_BerryCurePrlzEnd2::
	call BattleScript_BerryCureParRet
	end2

BattleScript_BerryCureParRet::
	playanimation BS_SCRIPTING, B_ANIM_HELD_ITEM_EFFECT
	printstring STRINGID_PKMNSITEMCUREDPARALYSIS
	waitmessage B_WAIT_TIME_LONG
	updatestatusicon BS_SCRIPTING
	removeitem BS_SCRIPTING
	return

BattleScript_BerryCurePsnEnd2::
	call BattleScript_BerryCurePsnRet
	end2

BattleScript_BerryCurePsnRet::
	playanimation BS_SCRIPTING, B_ANIM_HELD_ITEM_EFFECT
	printstring STRINGID_PKMNSITEMCUREDPOISON
	waitmessage B_WAIT_TIME_LONG
	updatestatusicon BS_SCRIPTING
	removeitem BS_SCRIPTING
	return

BattleScript_BerryCureBrnEnd2::
	call BattleScript_BerryCureBrnRet
	end2

BattleScript_BerryCureBrnRet::
	playanimation BS_SCRIPTING, B_ANIM_HELD_ITEM_EFFECT
	printstring STRINGID_PKMNSITEMHEALEDBURN
	waitmessage B_WAIT_TIME_LONG
	updatestatusicon BS_SCRIPTING
	removeitem BS_SCRIPTING
	return

BattleScript_BerryCureFrzEnd2::
	call BattleScript_BerryCureFrzRet
	end2

BattleScript_BerryCureFrzRet::
	playanimation BS_SCRIPTING, B_ANIM_HELD_ITEM_EFFECT
	printstring STRINGID_PKMNSITEMDEFROSTEDIT
	waitmessage B_WAIT_TIME_LONG
	updatestatusicon BS_SCRIPTING
	removeitem BS_SCRIPTING
	return

BattleScript_BerryCureFsbEnd2::
	call BattleScript_BerryCureFrzRet
	end2

BattleScript_BerryCureFsbRet::
	playanimation BS_SCRIPTING, B_ANIM_HELD_ITEM_EFFECT
	printstring STRINGID_PKMNSITEMHEALEDFROSTBITE
	waitmessage B_WAIT_TIME_LONG
	updatestatusicon BS_SCRIPTING
	removeitem BS_SCRIPTING
	return

BattleScript_BerryCureSlpEnd2::
	call BattleScript_BerryCureSlpRet
	end2

BattleScript_BerryCureSlpRet::
	playanimation BS_SCRIPTING, B_ANIM_HELD_ITEM_EFFECT
	printstring STRINGID_PKMNSITEMWOKEIT
	waitmessage B_WAIT_TIME_LONG
	updatestatusicon BS_SCRIPTING
	removeitem BS_SCRIPTING
	return

BattleScript_GemActivates::
	playanimation BS_ATTACKER, B_ANIM_HELD_ITEM_EFFECT
	waitanimation
	setlastuseditem BS_ATTACKER
	printstring STRINGID_GEMACTIVATES
	waitmessage B_WAIT_TIME_LONG
	removeitem BS_ATTACKER
	return

BattleScript_BerryReduceDmg::
	playanimation BS_TARGET, B_ANIM_HELD_ITEM_EFFECT
	waitanimation
	setlastuseditem BS_TARGET
	printstring STRINGID_TARGETATEITEM
	waitmessage B_WAIT_TIME_LONG
	removeitem BS_TARGET
	return

BattleScript_PrintBerryReduceString::
	waitmessage B_WAIT_TIME_LONG
	printstring STRINGID_BERRYDMGREDUCES
	waitmessage B_WAIT_TIME_LONG
	return

BattleScript_BerryCureConfusionEnd2::
	call BattleScript_BerryCureConfusionRet
	end2

BattleScript_BerryCureConfusionRet::
	playanimation BS_SCRIPTING, B_ANIM_HELD_ITEM_EFFECT
	printstring STRINGID_PKMNSITEMSNAPPEDOUT
	waitmessage B_WAIT_TIME_LONG
	removeitem BS_SCRIPTING
	return

BattleScript_BerryCureChosenStatusEnd2::
	call BattleScript_BerryCureChosenStatusRet
	end2

BattleScript_BerryCureChosenStatusRet::
	playanimation BS_SCRIPTING, B_ANIM_HELD_ITEM_EFFECT
	printfromtable gBerryEffectStringIds
	waitmessage B_WAIT_TIME_LONG
	updatestatusicon BS_SCRIPTING
	removeitem BS_SCRIPTING
	return

BattleScript_MentalHerbCureRet::
	playanimation BS_ATTACKER, B_ANIM_HELD_ITEM_EFFECT
	printfromtable gMentalHerbCureStringIds
	waitmessage B_WAIT_TIME_LONG
	updatestatusicon BS_SCRIPTING
	removeitem BS_SCRIPTING
	copybyte gBattlerAttacker, sSAVED_BATTLER   @ restore the original attacker just to be safe
	return

BattleScript_MentalHerbCureEnd2::
	call BattleScript_MentalHerbCureRet
	end2

BattleScript_WhiteHerbEnd2::
	call BattleScript_WhiteHerbRet
	end2

BattleScript_WhiteHerbRet::
	playanimation BS_SCRIPTING, B_ANIM_HELD_ITEM_EFFECT
	printstring STRINGID_PKMNSITEMRESTOREDSTATUS
	waitmessage B_WAIT_TIME_LONG
	removeitem BS_SCRIPTING
	return

BattleScript_ItemHealHP_RemoveItemRet::
	jumpifability BS_SCRIPTING, ABILITY_RIPEN, BattleScript_ItemHealHP_RemoveItemRet_AbilityPopUp
	goto BattleScript_ItemHealHP_RemoveItemRet_Anim
BattleScript_ItemHealHP_RemoveItemRet_AbilityPopUp:
	call BattleScript_AbilityPopUp
BattleScript_ItemHealHP_RemoveItemRet_Anim:
	playanimation BS_SCRIPTING, B_ANIM_HELD_ITEM_EFFECT
	printstring STRINGID_PKMNSITEMRESTOREDHEALTH
	waitmessage B_WAIT_TIME_LONG
	orword gHitMarker, HITMARKER_IGNORE_BIDE | HITMARKER_IGNORE_SUBSTITUTE | HITMARKER_PASSIVE_DAMAGE
	healthbarupdate BS_SCRIPTING
	datahpupdate BS_SCRIPTING
	removeitem BS_SCRIPTING
	return

BattleScript_ItemHealHP_RemoveItemEnd2::
	jumpifability BS_ATTACKER, ABILITY_RIPEN, BattleScript_ItemHealHP_RemoveItemEnd2_AbilityPopUp
	goto BattleScript_ItemHealHP_RemoveItemEnd2_Anim
BattleScript_ItemHealHP_RemoveItemEnd2_AbilityPopUp:
	call BattleScript_AbilityPopUp
BattleScript_ItemHealHP_RemoveItemEnd2_Anim:
	playanimation BS_ATTACKER, B_ANIM_HELD_ITEM_EFFECT
	printstring STRINGID_PKMNSITEMRESTOREDHEALTH
	waitmessage B_WAIT_TIME_LONG
	orword gHitMarker, HITMARKER_IGNORE_BIDE | HITMARKER_IGNORE_SUBSTITUTE | HITMARKER_PASSIVE_DAMAGE
	healthbarupdate BS_ATTACKER
	datahpupdate BS_ATTACKER
	removeitem BS_ATTACKER
	end2

BattleScript_BerryPPHealRet::
	jumpifability BS_ATTACKER, ABILITY_RIPEN, BattleScript_BerryPPHeal_AbilityPopup
	goto BattleScript_BerryPPHeal_Anim
BattleScript_BerryPPHeal_AbilityPopup:
	call BattleScript_AbilityPopUp
BattleScript_BerryPPHeal_Anim:
	playanimation BS_ATTACKER, B_ANIM_HELD_ITEM_EFFECT
	printstring STRINGID_PKMNSITEMRESTOREDPP
	waitmessage B_WAIT_TIME_LONG
	removeitem BS_ATTACKER
	return

BattleScript_BerryPPHealEnd2::
	call BattleScript_BerryPPHealRet
	end2

BattleScript_ItemHealHP_End2::
	call BattleScript_ItemHealHP_Ret
	end2

BattleScript_AirBaloonMsgIn::
	printstring STRINGID_AIRBALLOONFLOAT
	waitmessage B_WAIT_TIME_LONG
	end3

BattleScript_AirBaloonMsgPop::
	printstring STRINGID_AIRBALLOONPOP
	waitmessage B_WAIT_TIME_LONG
	removeitem BS_TARGET
	return

BattleScript_ItemHurtRet::
	orword gHitMarker, HITMARKER_IGNORE_SUBSTITUTE | HITMARKER_PASSIVE_DAMAGE | HITMARKER_IGNORE_DISGUISE
	healthbarupdate BS_ATTACKER
	datahpupdate BS_ATTACKER
	printstring STRINGID_HURTBYITEM
	waitmessage B_WAIT_TIME_LONG
	tryfaintmon BS_ATTACKER
	return

BattleScript_ItemHurtEnd2::
	playanimation BS_ATTACKER, B_ANIM_MON_HIT
	waitanimation
	call BattleScript_ItemHurtRet
	end2

BattleScript_ItemHealHP_Ret::
	playanimation BS_ATTACKER, B_ANIM_HELD_ITEM_EFFECT
	printstring STRINGID_PKMNSITEMRESTOREDHPALITTLE
	waitmessage B_WAIT_TIME_LONG
	orword gHitMarker, HITMARKER_IGNORE_BIDE | HITMARKER_IGNORE_SUBSTITUTE | HITMARKER_IGNORE_DISGUISE | HITMARKER_PASSIVE_DAMAGE
	healthbarupdate BS_ATTACKER
	datahpupdate BS_ATTACKER
	return

BattleScript_SelectingNotAllowedMoveChoiceItem::
	printselectionstring STRINGID_ITEMALLOWSONLYYMOVE
	endselectionscript

BattleScript_SelectingNotAllowedMoveChoiceItemInPalace::
	printstring STRINGID_ITEMALLOWSONLYYMOVE
	goto BattleScript_SelectingUnusableMoveInPalace

BattleScript_SelectingNotAllowedMoveGorillaTactics::
	printselectionstring STRINGID_ABILITYALLOWSONLYMOVE
	endselectionscript

BattleScript_SelectingNotAllowedMoveGorillaTacticsInPalace::
	printstring STRINGID_ABILITYALLOWSONLYMOVE
	goto BattleScript_SelectingUnusableMoveInPalace

BattleScript_SelectingNotAllowedMoveAssaultVest::
	printselectionstring STRINGID_ASSAULTVESTDOESNTALLOW
	endselectionscript

BattleScript_SelectingNotAllowedMoveAssaultVestInPalace::
	printstring STRINGID_ASSAULTVESTDOESNTALLOW
	goto BattleScript_SelectingUnusableMoveInPalace

BattleScript_SelectingNotAllowedPlaceholder::
	printselectionstring STRINGID_NOTDONEYET
	endselectionscript

BattleScript_SelectingNotAllowedPlaceholderInPalace::
	printstring STRINGID_NOTDONEYET
	goto BattleScript_SelectingUnusableMoveInPalace

BattleScript_HangedOnMsg::
	playanimation BS_TARGET, B_ANIM_HANGED_ON
	printstring STRINGID_PKMNHUNGONWITHX
	waitmessage B_WAIT_TIME_LONG
	jumpifnoholdeffect BS_TARGET, HOLD_EFFECT_FOCUS_SASH, BattleScript_HangedOnMsgRet
	removeitem BS_TARGET
BattleScript_HangedOnMsgRet:
	return

BattleScript_BerryConfuseHealEnd2::
	jumpifability BS_SCRIPTING, ABILITY_RIPEN, BattleScript_BerryConfuseHealEnd2_AbilityPopup
	goto BattleScript_BerryConfuseHealEnd2_Anim
BattleScript_BerryConfuseHealEnd2_AbilityPopup:
	call BattleScript_AbilityPopUp
BattleScript_BerryConfuseHealEnd2_Anim:
	playanimation BS_SCRIPTING, B_ANIM_HELD_ITEM_EFFECT
	printstring STRINGID_PKMNSITEMRESTOREDHEALTH
	waitmessage B_WAIT_TIME_LONG
	orword gHitMarker, HITMARKER_IGNORE_BIDE | HITMARKER_IGNORE_SUBSTITUTE | HITMARKER_PASSIVE_DAMAGE
	healthbarupdate BS_SCRIPTING
	datahpupdate BS_SCRIPTING
	printstring STRINGID_FORXCOMMAYZ
	waitmessage B_WAIT_TIME_LONG
	seteffectprimary MOVE_EFFECT_CONFUSION | MOVE_EFFECT_AFFECTS_USER
	removeitem BS_SCRIPTING
	end2

BattleScript_BerryConfuseHealRet::
	jumpifability BS_SCRIPTING, ABILITY_RIPEN, BattleScript_BerryConfuseHealRet_AbilityPopup
	goto BattleScript_BerryConfuseHealRet_Anim
BattleScript_BerryConfuseHealRet_AbilityPopup:
	call BattleScript_AbilityPopUp
BattleScript_BerryConfuseHealRet_Anim:
	playanimation BS_SCRIPTING, B_ANIM_HELD_ITEM_EFFECT
	printstring STRINGID_PKMNSITEMRESTOREDHEALTH
	waitmessage B_WAIT_TIME_LONG
	orword gHitMarker, HITMARKER_IGNORE_BIDE | HITMARKER_IGNORE_SUBSTITUTE | HITMARKER_PASSIVE_DAMAGE
	healthbarupdate BS_SCRIPTING
	datahpupdate BS_SCRIPTING
	printstring STRINGID_FORXCOMMAYZ
	waitmessage B_WAIT_TIME_LONG
	seteffectprimary MOVE_EFFECT_CONFUSION | MOVE_EFFECT_CERTAIN
	removeitem BS_TARGET
	return

BattleScript_BerryStatRaiseEnd2::
	jumpifability BS_ATTACKER, ABILITY_RIPEN, BattleScript_BerryStatRaiseEnd2_AbilityPopup
	goto BattleScript_BerryStatRaiseEnd2_Anim
BattleScript_BerryStatRaiseEnd2_AbilityPopup:
	call BattleScript_AbilityPopUp
BattleScript_BerryStatRaiseEnd2_Anim:
	statbuffchange STAT_CHANGE_ALLOW_PTR, BattleScript_BerryStatRaiseEnd2_End
	setgraphicalstatchangevalues
	playanimation BS_ATTACKER, B_ANIM_HELD_ITEM_EFFECT, sB_ANIM_ARG1
	setbyte cMULTISTRING_CHOOSER, B_MSG_STAT_ROSE_ITEM
	call BattleScript_StatUp
	removeitem BS_ATTACKER
BattleScript_BerryStatRaiseEnd2_End::
	end2

BattleScript_BerryStatRaiseRet::
	jumpifability BS_SCRIPTING, ABILITY_RIPEN, BattleScript_BerryStatRaiseRet_AbilityPopup
	goto BattleScript_BerryStatRaiseRet_Anim
BattleScript_BerryStatRaiseRet_AbilityPopup:
	call BattleScript_AbilityPopUp
BattleScript_BerryStatRaiseRet_Anim:
	statbuffchange STAT_CHANGE_ALLOW_PTR, BattleScript_BerryStatRaiseRet_End
	setgraphicalstatchangevalues
	playanimation BS_SCRIPTING, B_ANIM_HELD_ITEM_EFFECT, sB_ANIM_ARG1
	setbyte cMULTISTRING_CHOOSER, B_MSG_STAT_ROSE_ITEM
	call BattleScript_StatUp
	removeitem BS_SCRIPTING
BattleScript_BerryStatRaiseRet_End:
	return

BattleScript_BerryFocusEnergyRet::
	playanimation BS_SCRIPTING, B_ANIM_HELD_ITEM_EFFECT
	printstring STRINGID_PKMNUSEDXTOGETPUMPED
	waitmessage B_WAIT_TIME_LONG
	removeitem BS_SCRIPTING
	return

BattleScript_BerryFocusEnergyEnd2::
	call BattleScript_BerryFocusEnergyRet
	end2

BattleScript_ActionSelectionItemsCantBeUsed::
	printselectionstring STRINGID_ITEMSCANTBEUSEDNOW
	endselectionscript

BattleScript_FlushMessageBox::
	flushtextbox
	return

BattleScript_PalacePrintFlavorText::
	setbyte gBattleCommunication + 1, 0
BattleScript_PalaceTryBattlerFlavorText::
	palaceflavortext BS_ATTACKER @ BS_ATTACKER here overwritten by gBattleCommunication + 1
	jumpifbyte CMP_NOT_EQUAL, gBattleCommunication, TRUE, BattleScript_PalaceEndFlavorText
	printfromtable gBattlePalaceFlavorTextTable
	waitmessage B_WAIT_TIME_LONG
BattleScript_PalaceEndFlavorText::
	addbyte gBattleCommunication + 1, 1
	jumpifbytenotequal gBattleCommunication + 1, gBattlersCount, BattleScript_PalaceTryBattlerFlavorText
	setbyte gBattleCommunication, 0
	setbyte gBattleCommunication + 1, 0
	end2

BattleScript_ArenaTurnBeginning::
	waitcry BS_ATTACKER
	volumedown
	playse SE_ARENA_TIMEUP1
	pause 8
	playse SE_ARENA_TIMEUP1
	arenadrawreftextbox
	arenajudgmentstring B_MSG_REF_COMMENCE_BATTLE
	arenawaitmessage B_MSG_REF_COMMENCE_BATTLE
	pause B_WAIT_TIME_LONG
	arenaerasereftextbox
	volumeup
	end2

@ Unused
BattleScript_ArenaNothingDecided::
	playse SE_DING_DONG
	arenadrawreftextbox
	arenajudgmentstring B_MSG_REF_NOTHING_IS_DECIDED
	arenawaitmessage B_MSG_REF_NOTHING_IS_DECIDED
	pause B_WAIT_TIME_LONG
	arenaerasereftextbox
	end2

BattleScript_ArenaDoJudgment::
	makevisible BS_PLAYER1
	waitstate
	makevisible BS_OPPONENT1
	waitstate
	volumedown
	playse SE_ARENA_TIMEUP1
	pause 8
	playse SE_ARENA_TIMEUP1
	pause B_WAIT_TIME_LONG
	arenadrawreftextbox
	arenajudgmentstring B_MSG_REF_THATS_IT
	arenawaitmessage B_MSG_REF_THATS_IT
	pause B_WAIT_TIME_LONG
	setbyte gBattleCommunication, 0  @ Reset state for arenajudgmentwindow
	arenajudgmentwindow
	pause B_WAIT_TIME_LONG
	arenajudgmentwindow
	arenajudgmentstring B_MSG_REF_JUDGE_MIND
	arenawaitmessage B_MSG_REF_JUDGE_MIND
	arenajudgmentwindow
	arenajudgmentstring B_MSG_REF_JUDGE_SKILL
	arenawaitmessage B_MSG_REF_JUDGE_SKILL
	arenajudgmentwindow
	arenajudgmentstring B_MSG_REF_JUDGE_BODY
	arenawaitmessage B_MSG_REF_JUDGE_BODY
	arenajudgmentwindow
	jumpifbyte CMP_EQUAL, gBattleCommunication + 1, ARENA_RESULT_PLAYER_LOST, BattleScript_ArenaJudgmentPlayerLoses
	jumpifbyte CMP_EQUAL, gBattleCommunication + 1, ARENA_RESULT_TIE, BattleScript_ArenaJudgmentDraw
@ ARENA_RESULT_PLAYER_WON
	arenajudgmentstring B_MSG_REF_PLAYER_WON
	arenawaitmessage B_MSG_REF_PLAYER_WON
	arenajudgmentwindow
	arenaerasereftextbox
	printstring STRINGID_DEFEATEDOPPONENTBYREFEREE
	waitmessage B_WAIT_TIME_LONG
	playfaintcry BS_OPPONENT1
	waitcry BS_ATTACKER
	dofaintanimation BS_OPPONENT1
	cleareffectsonfaint BS_OPPONENT1
	arenaopponentmonlost
	end2

BattleScript_ArenaJudgmentPlayerLoses:
	arenajudgmentstring B_MSG_REF_OPPONENT_WON
	arenawaitmessage B_MSG_REF_OPPONENT_WON
	arenajudgmentwindow
	arenaerasereftextbox
	printstring STRINGID_LOSTTOOPPONENTBYREFEREE
	waitmessage B_WAIT_TIME_LONG
	playfaintcry BS_PLAYER1
	waitcry BS_ATTACKER
	dofaintanimation BS_PLAYER1
	cleareffectsonfaint BS_PLAYER1
	arenaplayermonlost
	end2

BattleScript_ArenaJudgmentDraw:
	arenajudgmentstring B_MSG_REF_DRAW
	arenawaitmessage B_MSG_REF_DRAW
	arenajudgmentwindow
	arenaerasereftextbox
	printstring STRINGID_TIEDOPPONENTBYREFEREE
	waitmessage B_WAIT_TIME_LONG
	playfaintcry BS_PLAYER1
	waitcry BS_ATTACKER
	dofaintanimation BS_PLAYER1
	cleareffectsonfaint BS_PLAYER1
	playfaintcry BS_OPPONENT1
	waitcry BS_ATTACKER
	dofaintanimation BS_OPPONENT1
	cleareffectsonfaint BS_OPPONENT1
	arenabothmonlost
	end2

BattleScript_AskIfWantsToForfeitMatch::
	printselectionstring STRINGID_QUESTIONFORFEITMATCH
	forfeityesnobox BS_ATTACKER
	endselectionscript

BattleScript_PrintPlayerForfeited::
	printstring STRINGID_FORFEITEDMATCH
	waitmessage B_WAIT_TIME_LONG
	end2

BattleScript_PrintPlayerForfeitedLinkBattle::
	printstring STRINGID_FORFEITEDMATCH
	waitmessage B_WAIT_TIME_LONG
	endlinkbattle
	waitmessage B_WAIT_TIME_LONG
	end2

BattleScript_TotemFlaredToLife::
	playanimation BS_ATTACKER, B_ANIM_TOTEM_FLARE, NULL
	printstring STRINGID_AURAFLAREDTOLIFE
	waitmessage B_WAIT_TIME_LONG
	call BattleScript_ApplyTotemVarBoost
	end2

@ remove the mirror herb, do totem loop
BattleScript_MirrorHerbCopyStatChangeEnd2::
	call BattleScript_MirrorHerbCopyStatChange
	end2

BattleScript_MirrorHerbCopyStatChange::
	playanimation BS_SCRIPTING, B_ANIM_HELD_ITEM_EFFECT, NULL
	printstring STRINGID_MIRRORHERBCOPIED
	waitmessage B_WAIT_TIME_LONG
	removeitem BS_SCRIPTING
	call BattleScript_TotemVar_Ret
	copybyte gBattlerAttacker, sSAVED_BATTLER	@ restore the original attacker just to be safe
	return

BattleScript_OpportunistCopyStatChange::
	call BattleScript_AbilityPopUp
	printstring STRINGID_OPPORTUNISTCOPIED
	waitmessage B_WAIT_TIME_LONG
	call BattleScript_TotemVar_Ret
	copybyte gBattlerAttacker, sSAVED_BATTLER	@ restore the original attacker just to be safe
	end3

BattleScript_TotemVar::
	call BattleScript_TotemVar_Ret
	end2

BattleScript_TotemVar_Ret::
	gettotemboost BattleScript_ApplyTotemVarBoost
BattleScript_TotemVarEnd:
	return
BattleScript_ApplyTotemVarBoost:
	statbuffchange STAT_CHANGE_ALLOW_PTR, BattleScript_TotemVarEnd
	setgraphicalstatchangevalues
	playanimation BS_SCRIPTING, B_ANIM_STATS_CHANGE, sB_ANIM_ARG1
	printfromtable gStatUpStringIds
	waitmessage B_WAIT_TIME_LONG
	goto BattleScript_TotemVar_Ret  @loop until stats bitfield is empty


BattleScript_AnnounceAirLockCloudNine::
	call BattleScript_AbilityPopUp
	printstring STRINGID_AIRLOCKACTIVATES
	waitmessage B_WAIT_TIME_LONG
	call BattleScript_ActivateWeatherAbilities
	end3

BattleScript_QuickClawActivation::
	flushtextbox
	playanimation BS_ATTACKER, B_ANIM_HELD_ITEM_EFFECT
	waitanimation
	printstring STRINGID_CANACTFASTERTHANKSTO
	waitmessage B_WAIT_TIME_LONG
	end2

BattleScript_QuickDrawActivation::
	flushtextbox
	call BattleScript_AbilityPopUp
	printstring STRINGID_CANACTFASTERTHANKSTO
	waitmessage B_WAIT_TIME_LONG
	end2

BattleScript_CustapBerryActivation::
	flushtextbox
	playanimation BS_ATTACKER, B_ANIM_HELD_ITEM_EFFECT
	waitanimation
	printstring STRINGID_CANACTFASTERTHANKSTO
	waitmessage B_WAIT_TIME_LONG
	removeitem BS_ATTACKER
	end2

BattleScript_MicleBerryActivateEnd2::
	jumpifability BS_ATTACKER, ABILITY_RIPEN, BattleScript_MicleBerryActivateEnd2_Ripen
	goto BattleScript_MicleBerryActivateEnd2_Anim
BattleScript_MicleBerryActivateEnd2_Ripen:
	call BattleScript_AbilityPopUp
BattleScript_MicleBerryActivateEnd2_Anim:
	playanimation BS_ATTACKER, B_ANIM_HELD_ITEM_EFFECT
	printstring STRINGID_MICLEBERRYACTIVATES
	waitmessage B_WAIT_TIME_LONG
	removeitem BS_ATTACKER
	end2

BattleScript_MicleBerryActivateRet::
	jumpifability BS_SCRIPTING, ABILITY_RIPEN, BattleScript_MicleBerryActivateRet_Ripen
	goto BattleScript_MicleBerryActivateRet_Anim
BattleScript_MicleBerryActivateRet_Ripen:
	call BattleScript_AbilityPopUp
BattleScript_MicleBerryActivateRet_Anim:
	playanimation BS_SCRIPTING, B_ANIM_HELD_ITEM_EFFECT
	printstring STRINGID_MICLEBERRYACTIVATES
	waitmessage B_WAIT_TIME_LONG
	removeitem BS_SCRIPTING
	return

BattleScript_JabocaRowapBerryActivates::
	jumpifability BS_TARGET, ABILITY_RIPEN, BattleScript_JabocaRowapBerryActivate_Ripen
	goto BattleScript_JabocaRowapBerryActivate_Anim
BattleScript_JabocaRowapBerryActivate_Ripen:
	call BattleScript_AbilityPopUp
BattleScript_JabocaRowapBerryActivate_Anim:
	jumpifabsent BS_TARGET, BattleScript_JabocaRowapBerryActivate_Dmg   @ dont play the animation for a fainted target
	playanimation BS_TARGET, B_ANIM_HELD_ITEM_EFFECT
	waitanimation
BattleScript_JabocaRowapBerryActivate_Dmg:
	call BattleScript_HurtAttacker
	removeitem BS_TARGET
	return

@ z moves / effects
BattleScript_ZMoveActivateDamaging::
	flushtextbox
	trytrainerslidezmovemsg
	printstring STRINGID_ZPOWERSURROUNDS
	playanimation BS_ATTACKER, B_ANIM_ZMOVE_ACTIVATE, NULL
	printstring STRINGID_ZMOVEUNLEASHED
	waitmessage B_WAIT_TIME_LONG
	return

BattleScript_ZMoveActivateStatus::
	flushtextbox
	trytrainerslidezmovemsg
	savetarget
	printstring STRINGID_ZPOWERSURROUNDS
	playanimation BS_ATTACKER, B_ANIM_ZMOVE_ACTIVATE, NULL
	setzeffect
	restoretarget
	copybyte sSTATCHANGER, sSAVED_STAT_CHANGER
	return

BattleScript_ZEffectPrintString::
	printfromtable gZEffectStringIds
	waitmessage B_WAIT_TIME_LONG
	return

BattleScript_RecoverHPZMove::
	healthbarupdate BS_SCRIPTING
	datahpupdate BS_SCRIPTING
	printfromtable gZEffectStringIds
	waitmessage B_WAIT_TIME_LONG
	return

BattleScript_StatUpZMove::
	statbuffchange MOVE_EFFECT_AFFECTS_USER | STAT_CHANGE_ALLOW_PTR, BattleScript_StatUpZMoveEnd
	jumpifbyte CMP_EQUAL, cMULTISTRING_CHOOSER, B_MSG_STAT_WONT_INCREASE, BattleScript_StatUpZMoveEnd
	setgraphicalstatchangevalues
	playanimation BS_ATTACKER, B_ANIM_STATS_CHANGE, sB_ANIM_ARG1
	printstring STRINGID_ZMOVESTATUP
	waitmessage B_WAIT_TIME_LONG
	printfromtable gStatUpStringIds
	waitmessage B_WAIT_TIME_LONG
BattleScript_StatUpZMoveEnd:
	return

BattleScript_HealReplacementZMove::
	playanimation BS_SCRIPTING B_ANIM_WISH_HEAL 0x0
	printfromtable gZEffectStringIds
	waitmessage B_WAIT_TIME_LONG
	healthbarupdate BS_SCRIPTING
	datahpupdate BS_SCRIPTING
	return

BattleScript_EffectExtremeEvoboost::
	attackcanceler
	attackstring
	ppreduce
	jumpifstat BS_ATTACKER, CMP_LESS_THAN, STAT_ATK, MAX_STAT_STAGE, BattleScript_ExtremeEvoboostAnim
	jumpifstat BS_ATTACKER, CMP_LESS_THAN, STAT_DEF, MAX_STAT_STAGE, BattleScript_ExtremeEvoboostAnim
	jumpifstat BS_ATTACKER, CMP_LESS_THAN, STAT_SPEED, MAX_STAT_STAGE, BattleScript_ExtremeEvoboostAnim
	jumpifstat BS_ATTACKER, CMP_LESS_THAN, STAT_SPATK, MAX_STAT_STAGE, BattleScript_ExtremeEvoboostAnim
	jumpifstat BS_ATTACKER, CMP_LESS_THAN, STAT_SPDEF, MAX_STAT_STAGE, BattleScript_ExtremeEvoboostAnim
	goto BattleScript_ButItFailed
BattleScript_ExtremeEvoboostAnim:
	attackanimation
	waitanimation
BattleScript_ExtremeEvoboostAtk::
	setbyte sSTAT_ANIM_PLAYED, FALSE
	playstatchangeanimation BS_ATTACKER, BIT_ATK | BIT_DEF | BIT_SPEED | BIT_SPATK | BIT_SPDEF, 0x0
	setstatchanger STAT_ATK, 2, FALSE
	statbuffchange MOVE_EFFECT_AFFECTS_USER | STAT_CHANGE_ALLOW_PTR, BattleScript_ExtremeEvoboostDef
	printfromtable gStatUpStringIds
	waitmessage B_WAIT_TIME_LONG
BattleScript_ExtremeEvoboostDef::
	setstatchanger STAT_DEF, 2, FALSE
	statbuffchange MOVE_EFFECT_AFFECTS_USER | STAT_CHANGE_ALLOW_PTR, BattleScript_ExtremeEvoboostSpeed
	printfromtable gStatUpStringIds
	waitmessage B_WAIT_TIME_LONG
BattleScript_ExtremeEvoboostSpeed::
	setstatchanger STAT_SPEED, 2, FALSE
	statbuffchange MOVE_EFFECT_AFFECTS_USER | STAT_CHANGE_ALLOW_PTR, BattleScript_ExtremeEvoboostSpAtk
	printfromtable gStatUpStringIds
	waitmessage B_WAIT_TIME_LONG
BattleScript_ExtremeEvoboostSpAtk::
	setstatchanger STAT_SPATK, 2, FALSE
	statbuffchange MOVE_EFFECT_AFFECTS_USER | STAT_CHANGE_ALLOW_PTR, BattleScript_ExtremeEvoboostSpDef
	printfromtable gStatUpStringIds
	waitmessage B_WAIT_TIME_LONG
BattleScript_ExtremeEvoboostSpDef::
	setstatchanger STAT_SPDEF, 2, FALSE
	statbuffchange MOVE_EFFECT_AFFECTS_USER | STAT_CHANGE_ALLOW_PTR, BattleScript_ExtremeEvoboostEnd
	printfromtable gStatUpStringIds
	waitmessage B_WAIT_TIME_LONG
BattleScript_ExtremeEvoboostEnd::
	goto BattleScript_MoveEnd

BattleScript_EffectHitSetRemoveTerrain::
	attackcanceler
	accuracycheck BattleScript_PrintMoveMissed, ACC_CURR_MOVE
	attackstring
	ppreduce
	jumpifargument ARG_TRY_REMOVE_TERRAIN_FAIL, BattleScript_RemoveTerrain
	critcalc
	damagecalc
	adjustdamage
	attackanimation
	waitanimation
	effectivenesssound
	hitanimation BS_TARGET
	waitstate
	healthbarupdate BS_TARGET
	datahpupdate BS_TARGET
	critmessage
	waitmessage B_WAIT_TIME_LONG
	resultmessage
	waitmessage B_WAIT_TIME_LONG
	setremoveterrain BattleScript_TryFaint
	playanimation BS_ATTACKER, B_ANIM_RESTORE_BG
	printfromtable gTerrainStringIds
	waitmessage B_WAIT_TIME_LONG
BattleScript_TryFaint:
	tryfaintmon BS_TARGET
	goto BattleScript_MoveEnd

BattleScript_RemoveTerrain:
	jumpifterrainaffected BS_TARGET, STATUS_FIELD_TERRAIN_ANY, BattleScript_RemoveTerrain_Cont
	goto BattleScript_ButItFailed
BattleScript_RemoveTerrain_Cont:
	critcalc
	damagecalc
	adjustdamage
	attackanimation
	waitanimation
	effectivenesssound
	hitanimation BS_TARGET
	waitstate
	healthbarupdate BS_TARGET
	datahpupdate BS_TARGET
	critmessage
	waitmessage B_WAIT_TIME_LONG
	resultmessage
	waitmessage B_WAIT_TIME_LONG
	removeterrain
	playanimation BS_ATTACKER, B_ANIM_RESTORE_BG
	printfromtable gTerrainStringIds
	waitmessage B_WAIT_TIME_LONG
	tryfaintmon BS_TARGET
	goto BattleScript_MoveEnd

BattleScript_Pickpocket::
	call BattleScript_AbilityPopUp
	jumpifability BS_ATTACKER, ABILITY_STICKY_HOLD, BattleScript_PickpocketPrevented
	swapattackerwithtarget
	call BattleScript_ItemSteal
	swapattackerwithtarget
	activateitemeffects BS_TARGET
	return

BattleScript_PickpocketPrevented:
	pause B_WAIT_TIME_SHORT
	copybyte gBattlerAbility, gBattlerAttacker
	call BattleScript_AbilityPopUp
	printstring STRINGID_ITEMCANNOTBEREMOVED
	waitmessage B_WAIT_TIME_LONG
	return

BattleScript_StickyBarbTransfer::
	playanimation BS_TARGET, B_ANIM_ITEM_STEAL
	printstring STRINGID_STICKYBARBTRANSFER
	waitmessage B_WAIT_TIME_LONG
	removeitem BS_TARGET
	return

BattleScript_RedCardActivates::
	playanimation BS_SCRIPTING, B_ANIM_HELD_ITEM_EFFECT
	printstring STRINGID_REDCARDACTIVATE
	waitmessage B_WAIT_TIME_LONG
	swapattackerwithtarget
	jumpifstatus3 BS_EFFECT_BATTLER, STATUS3_ROOTED, BattleScript_RedCardIngrain
	jumpifability BS_EFFECT_BATTLER, ABILITY_SUCTION_CUPS, BattleScript_RedCardSuctionCups
	jumpiftargetdynamaxed BattleScript_RedCardDynamaxed
	removeitem BS_SCRIPTING
	setbyte sSWITCH_CASE, B_SWITCH_RED_CARD
	forcerandomswitch BattleScript_RedCardEnd
	@ changes the current battle script. the rest happens in BattleScript_RoarSuccessSwitch_Ret, if switch is successful
BattleScript_RedCardEnd:
	return
BattleScript_RedCardIngrain:
	printstring STRINGID_PKMNANCHOREDITSELF
	waitmessage B_WAIT_TIME_LONG
	removeitem BS_SCRIPTING
	swapattackerwithtarget
	return
BattleScript_RedCardSuctionCups:
	printstring STRINGID_PKMNANCHORSITSELFWITH
	waitmessage B_WAIT_TIME_LONG
	removeitem BS_SCRIPTING
	swapattackerwithtarget
	return
BattleScript_RedCardDynamaxed:
	printstring STRINGID_MOVEBLOCKEDBYDYNAMAX
	waitmessage B_WAIT_TIME_LONG
	removeitem BS_SCRIPTING
	swapattackerwithtarget
	return

BattleScript_EjectButtonActivates::
	makevisible BS_ATTACKER
	playanimation BS_SCRIPTING, B_ANIM_HELD_ITEM_EFFECT
	printstring STRINGID_EJECTBUTTONACTIVATE
	waitmessage B_WAIT_TIME_LONG
	removeitem BS_SCRIPTING
	makeinvisible BS_SCRIPTING
	openpartyscreen BS_SCRIPTING, BattleScript_EjectButtonEnd
	switchoutabilities BS_SCRIPTING
	waitstate
	switchhandleorder BS_SCRIPTING 0x2
	returntoball BS_SCRIPTING, FALSE
	getswitchedmondata BS_SCRIPTING
	switchindataupdate BS_SCRIPTING
	hpthresholds BS_SCRIPTING
	trytoclearprimalweather
	flushtextbox
	printstring 0x3
	switchinanim BS_SCRIPTING 0x1
	waitstate
	switchineffects BS_SCRIPTING
BattleScript_EjectButtonEnd:
	return

BattleScript_EjectPackActivate_Ret::
	goto BattleScript_EjectButtonActivates

BattleScript_EjectPackActivate_End2::
	call BattleScript_EjectPackActivate_Ret
	end2

BattleScript_EjectPackActivates::
	jumpifcantswitch BS_SCRIPTING, BattleScript_EjectButtonEnd
	goto BattleScript_EjectPackActivate_Ret

BattleScript_DarkTypePreventsPrankster::
	attackstring
	ppreduce
	pause B_WAIT_TIME_SHORT
	printstring STRINGID_ITDOESNTAFFECT
	waitmessage B_WAIT_TIME_LONG
	orhalfword gMoveResultFlags, MOVE_RESULT_NO_EFFECT
	goto BattleScript_MoveEnd

BattleScript_WellBakedBodyActivates::
	attackstring
	ppreduce
	pause B_WAIT_TIME_SHORT
	showabilitypopup BS_TARGET
	orhalfword gMoveResultFlags, MOVE_RESULT_NO_EFFECT
	modifybattlerstatstage BS_TARGET, STAT_DEF, INCREASE, 1, BattleScript_WellBakedBodyEnd, ANIM_ON
BattleScript_WellBakedBodyEnd:
	goto BattleScript_MoveEnd

BattleScript_WindRiderActivatesMoveEnd::
	attackstring
	ppreduce
	pause B_WAIT_TIME_SHORT
	showabilitypopup BS_TARGET
	orhalfword gMoveResultFlags, MOVE_RESULT_NO_EFFECT
	modifybattlerstatstage BS_TARGET, STAT_ATK, INCREASE, 1, BattleScript_WindRiderActivatesMoveEnd_End, ANIM_ON
BattleScript_WindRiderActivatesMoveEnd_End:
	goto BattleScript_MoveEnd

BattleScript_GoodAsGoldActivates::
	attackstring
	ppreduce
	showabilitypopup BS_TARGET
	pause B_WAIT_TIME_SHORT
	printstring STRINGID_ITDOESNTAFFECT
	waitmessage B_WAIT_TIME_MED
	goto BattleScript_MoveEnd

BattleScript_PastelVeilActivates::
	setbyte gBattleCommunication, 0
	setbyte gBattleCommunication + 1, 0
BattleScript_PastelVeil_TryCurePoison:
	jumpifstatus BS_TARGET, STATUS1_POISON | STATUS1_TOXIC_POISON, BattleScript_PastelVeilCurePoison
	goto BattleScript_PastelVeilLoopIncrement
BattleScript_PastelVeilCurePoison:
	jumpifbyte CMP_NOT_EQUAL, gBattleCommunication + 1, 0x0, BattleScript_PastelVeilCurePoisonNoPopUp
	call BattleScript_AbilityPopUp
	setbyte gBattleCommunication + 1, 1
BattleScript_PastelVeilCurePoisonNoPopUp: @ Only show Pastel Veil pop up once if it cures two mons
	printfromtable gSwitchInAbilityStringIds
	waitmessage B_WAIT_TIME_LONG
	curestatus BS_TARGET
	updatestatusicon BS_TARGET
BattleScript_PastelVeilLoopIncrement:
	jumpifbyte CMP_NOT_EQUAL, gBattleCommunication, 0x0, BattleScript_PastelVeilEnd
	addbyte gBattleCommunication, 1
	jumpifnoally BS_TARGET, BattleScript_PastelVeilEnd
	setallytonexttarget BattleScript_PastelVeil_TryCurePoison
	goto BattleScript_PastelVeilEnd
BattleScript_PastelVeilEnd:
	end3

BattleScript_NeutralizingGasExits::
	savetarget
	pause B_WAIT_TIME_SHORT
	printstring STRINGID_NEUTRALIZINGGASOVER
	waitmessage B_WAIT_TIME_LONG
	setbyte gBattlerTarget, 0
BattleScript_NeutralizingGasExitsLoop:
	switchinabilities BS_TARGET
	addbyte gBattlerTarget, 1
	jumpifbytenotequal gBattlerTarget, gBattlersCount, BattleScript_NeutralizingGasExitsLoop
	restoretarget
	return

BattleScript_MagicianActivates::
	call BattleScript_AbilityPopUp
	call BattleScript_ItemSteal
	return

BattleScript_SymbiosisActivates::
	call BattleScript_AbilityPopUp
	printstring STRINGID_SYMBIOSISITEMPASS
	waitmessage B_WAIT_TIME_LONG
	return

BattleScript_TargetAbilityStatRaiseRet::
	copybyte sSAVED_BATTLER, gBattlerAttacker
	copybyte gBattlerAbility, gEffectBattler
	copybyte gBattlerAttacker, gBattlerTarget
	call BattleScript_AbilityPopUp
	statbuffchange MOVE_EFFECT_AFFECTS_USER | MOVE_EFFECT_CERTAIN, BattleScript_TargetAbilityStatRaiseRet_End
	setgraphicalstatchangevalues
	call BattleScript_StatUp
BattleScript_TargetAbilityStatRaiseRet_End:
	copybyte gBattlerAttacker, sSAVED_BATTLER
	return

@@@ MAX MOVES @@@
BattleScript_EffectMaxMove::
	attackcanceler
	accuracycheck BattleScript_ButItFailed, NO_ACC_CALC_CHECK_LOCK_ON
	attackstring
	ppreduce
	critcalc
	damagecalc
	adjustdamage
	attackanimation
	waitanimation
	effectivenesssound
	hitanimation BS_TARGET
	waitstate
	healthbarupdate BS_TARGET
	datahpupdate BS_TARGET
	critmessage
	waitmessage B_WAIT_TIME_LONG
	resultmessage
	waitmessage B_WAIT_TIME_LONG
	tryfaintmon BS_TARGET
	setmaxmoveeffect
	moveendall
	end

BattleScript_EffectRaiseStatAllies::
	savetarget
	copybyte gBattlerTarget, gBattlerAttacker
BattleScript_RaiseSideStatsLoop:
	jumpifabsent BS_TARGET, BattleScript_RaiseSideStatsIncrement
	statbuffchange STAT_CHANGE_ALLOW_PTR, BattleScript_RaiseSideStatsIncrement
	jumpifbyte CMP_EQUAL, cMULTISTRING_CHOOSER, B_MSG_STAT_WONT_INCREASE, BattleScript_RaiseSideStatsIncrement
	setgraphicalstatchangevalues
	playanimation BS_TARGET, B_ANIM_STATS_CHANGE, sB_ANIM_ARG1
	printfromtable gStatUpStringIds
	waitmessage B_WAIT_TIME_LONG
BattleScript_RaiseSideStatsIncrement:
	setbyte sSTAT_ANIM_PLAYED, FALSE
	jumpifbytenotequal gBattlerTarget, gBattlerAttacker, BattleScript_RaiseSideStatsEnd
	setallytonexttarget BattleScript_RaiseSideStatsLoop
BattleScript_RaiseSideStatsEnd:
	restoretarget
	goto BattleScript_MoveEnd

BattleScript_EffectLowerStatFoes::
	savetarget
	copybyte sBATTLER, gBattlerTarget
BattleScript_LowerSideStatsLoop:
	jumpifabsent BS_TARGET, BattleScript_LowerSideStatsIncrement
	statbuffchange STAT_CHANGE_ALLOW_PTR, BattleScript_LowerSideStatsIncrement
	jumpifbyte CMP_EQUAL, cMULTISTRING_CHOOSER, B_MSG_STAT_WONT_DECREASE, BattleScript_LowerSideStatsIncrement
	setgraphicalstatchangevalues
	playanimation BS_TARGET, B_ANIM_STATS_CHANGE, sB_ANIM_ARG1
	printfromtable gStatDownStringIds
	waitmessage B_WAIT_TIME_LONG
BattleScript_LowerSideStatsIncrement:
	setbyte sSTAT_ANIM_PLAYED, FALSE
	jumpifbytenotequal gBattlerTarget, sBATTLER, BattleScript_LowerSideStatsEnd
	setallytonexttarget BattleScript_LowerSideStatsLoop
BattleScript_LowerSideStatsEnd:
	restoretarget
	goto BattleScript_MoveEnd

BattleScript_EffectSetWeather::
	playanimation 0, B_ANIM_MAX_SET_WEATHER
	printfromtable gMoveWeatherChangeStringIds
	waitmessage B_WAIT_TIME_LONG
	call BattleScript_ActivateWeatherAbilities
	goto BattleScript_MoveEnd

BattleScript_EffectSetTerrain::
	printfromtable gTerrainStringIds
	waitmessage B_WAIT_TIME_LONG
	playanimation BS_ATTACKER, B_ANIM_RESTORE_BG
	call BattleScript_ActivateTerrainEffects
	goto BattleScript_MoveEnd

BattleScript_DamageNonTypesStarts::
	printfromtable gDamageNonTypesStartStringIds
	waitmessage B_WAIT_TIME_LONG
	goto BattleScript_MoveEnd

BattleScript_DamageNonTypesContinues::
	setbyte gBattleCommunication, 0
BattleScript_DamageNonTypesLoop::
	copyarraywithindex gBattlerAttacker, gBattlerByTurnOrder, gBattleCommunication, 1
	damagenontypes
	jumpifword CMP_EQUAL, gBattleMoveDamage, 0, BattleScript_DamageNonTypesLoopIncrement
	printfromtable gDamageNonTypesDmgStringIds
	waitmessage B_WAIT_TIME_LONG
	effectivenesssound
	hitanimation BS_ATTACKER
	orword gHitMarker, HITMARKER_IGNORE_BIDE | HITMARKER_IGNORE_SUBSTITUTE | HITMARKER_PASSIVE_DAMAGE | HITMARKER_GRUDGE
	healthbarupdate BS_ATTACKER
	datahpupdate BS_ATTACKER
	tryfaintmon BS_ATTACKER
	checkteamslost BattleScript_DamageNonTypesLoopIncrement
BattleScript_DamageNonTypesLoopIncrement::
	jumpifbyte CMP_NOT_EQUAL, gBattleOutcome, 0, BattleScript_DamageNonTypesContinuesEnd
	addbyte gBattleCommunication, 1
	jumpifbytenotequal gBattleCommunication, gBattlersCount, BattleScript_DamageNonTypesLoop
BattleScript_DamageNonTypesContinuesEnd::
	bicword gHitMarker, HITMARKER_IGNORE_BIDE | HITMARKER_IGNORE_SUBSTITUTE | HITMARKER_PASSIVE_DAMAGE | HITMARKER_GRUDGE
	end2

BattleScript_EffectTryReducePP::
	tryspiteppreduce BattleScript_MoveEnd
	printstring STRINGID_PKMNREDUCEDPP
	waitmessage B_WAIT_TIME_LONG
	goto BattleScript_MoveEnd

BattleScript_EffectStatus1Foes::
	savetarget
	copybyte sBATTLER, gBattlerTarget
BattleScript_Status1FoesLoop:
	jumpifabsent BS_TARGET, BattleScript_Status1FoesIncrement
	trysetstatus1 BattleScript_Status1FoesIncrement
	statusanimation BS_TARGET
	updatestatusicon BS_TARGET
	printfromtable gStatusConditionsStringIds
	waitmessage B_WAIT_TIME_LONG
	updatestatusicon BS_EFFECT_BATTLER
	waitstate
BattleScript_Status1FoesIncrement:
	jumpifbytenotequal gBattlerTarget, sBATTLER, BattleScript_Status1FoesEnd
	setallytonexttarget BattleScript_Status1FoesLoop
BattleScript_Status1FoesEnd:
	restoretarget
	goto BattleScript_MoveEnd

BattleScript_EffectStatus2Foes::
	savetarget
	copybyte sBATTLER, gBattlerTarget
BattleScript_Status2FoesLoop:
	jumpifabsent BS_TARGET, BattleScript_Status2FoesIncrement
	trysetstatus2 BattleScript_Status2FoesIncrement
	jumpifbyte CMP_EQUAL, gBattleCommunication, 1, BattleScript_DoConfuseAnim
	jumpifbyte CMP_EQUAL, gBattleCommunication, 2, BattleScript_DoInfatuationAnim
BattleScript_Status2FoesPrintMessage:
	printfromtable gStatus2StringIds
	waitmessage B_WAIT_TIME_LONG
BattleScript_Status2FoesIncrement:
	jumpifbytenotequal gBattlerTarget, sBATTLER, BattleScript_Status2FoesEnd
	setallytonexttarget BattleScript_Status2FoesLoop
BattleScript_Status2FoesEnd:
	restoretarget
	jumpifbyte CMP_EQUAL, gBattleCommunication + 1, 1, BattleScript_PrintCoinsScattered @ Gold Rush
	goto BattleScript_MoveEnd

BattleScript_DoConfuseAnim:
	status2animation BS_EFFECT_BATTLER, STATUS2_CONFUSION
	goto BattleScript_Status2FoesPrintMessage

BattleScript_DoInfatuationAnim:
	status2animation BS_EFFECT_BATTLER, STATUS2_INFATUATION
	goto BattleScript_Status2FoesPrintMessage

BattleScript_PrintCoinsScattered:
	printstring STRINGID_COINSSCATTERED
	goto BattleScript_MoveEnd

BattleScript_TormentEnds::
	printstring STRINGID_TORMENTEDNOMORE
	waitmessage B_WAIT_TIME_LONG
	end2

BattleScript_EffectRaiseCritAlliesAnim::
	savetarget
	copybyte gBattlerTarget, gBattlerAttacker
BattleScript_RaiseCritAlliesLoop:
	jumpifabsent BS_TARGET, BattleScript_RaiseCritAlliesIncrement
	setstatchanger STAT_ATK, 0, FALSE @ for animation
	setgraphicalstatchangevalues
	playanimation BS_TARGET, B_ANIM_STATS_CHANGE, sB_ANIM_ARG1
	printstring STRINGID_PKMNGETTINGPUMPED
	waitmessage B_WAIT_TIME_LONG
BattleScript_RaiseCritAlliesIncrement:
	setbyte sSTAT_ANIM_PLAYED, FALSE
	jumpifbytenotequal gBattlerTarget, gBattlerAttacker, BattleScript_RaiseCritAlliesEnd
	setallytonexttarget BattleScript_RaiseCritAlliesLoop
BattleScript_RaiseCritAlliesEnd:
	restoretarget
	goto BattleScript_MoveEnd

BattleScript_EffectHealOneSixthAllies::
	jumpifteamhealthy BS_ATTACKER, BattleScript_MoveEnd
	savetarget
	copybyte gBattlerTarget, gBattlerAttacker
BattleScript_HealOneSixthAlliesLoop:
	jumpifabsent BS_TARGET, BattleScript_HealOneSixthAlliesIncrement
	tryhealsixthhealth BattleScript_HealOneSixthAlliesIncrement
	orword gHitMarker, HITMARKER_IGNORE_SUBSTITUTE
	healthbarupdate BS_TARGET
	datahpupdate BS_TARGET
	printstring STRINGID_PKMNREGAINEDHEALTH
	waitmessage B_WAIT_TIME_LONG
BattleScript_HealOneSixthAlliesIncrement:
	jumpifbytenotequal gBattlerTarget, gBattlerAttacker, BattleScript_HealOneSixthAlliesEnd
	setallytonexttarget BattleScript_HealOneSixthAlliesLoop
BattleScript_HealOneSixthAlliesEnd:
	restoretarget
	goto BattleScript_MoveEnd

BattleScript_EffectCureStatusAllies::
	jumpifteamhealthy BS_ATTACKER, BattleScript_MoveEnd
	savetarget
	copybyte gBattlerTarget, gBattlerAttacker
BattleScript_CureStatusAlliesLoop:
	jumpifabsent BS_TARGET, BattleScript_CureStatusAlliesIncrement
	jumpifstatus BS_TARGET, STATUS1_ANY, BattleScript_CureStatusActivate
BattleScript_CureStatusAlliesIncrement:
	jumpifbytenotequal gBattlerTarget, gBattlerAttacker, BattleScript_CureStatusAlliesEnd
	setallytonexttarget BattleScript_CureStatusAlliesLoop
BattleScript_CureStatusAlliesEnd:
	restoretarget
	goto BattleScript_MoveEnd

BattleScript_CureStatusActivate:
	curestatus BS_TARGET
	updatestatusicon BS_TARGET
	swapattackerwithtarget
	printstring STRINGID_PKMNSTATUSNORMAL
	waitmessage B_WAIT_TIME_LONG
	swapattackerwithtarget
	goto BattleScript_CureStatusAlliesIncrement

BattleScript_EffectRecycleBerriesAllies::
	savetarget
	copybyte gBattlerTarget, gBattlerAttacker
BattleScript_RecycleBerriesAlliesLoop:
	jumpifabsent BS_TARGET, BattleScript_RecycleBerriesAlliesIncrement
	tryrecycleberry BattleScript_RecycleBerriesAlliesIncrement
	swapattackerwithtarget
	printstring STRINGID_XFOUNDONEY
	waitmessage B_WAIT_TIME_LONG
	swapattackerwithtarget
BattleScript_RecycleBerriesAlliesIncrement:
	jumpifbytenotequal gBattlerTarget, gBattlerAttacker, BattleScript_RecycleBerriesAlliesEnd
	setallytonexttarget BattleScript_RecycleBerriesAlliesLoop
BattleScript_RecycleBerriesAlliesEnd:
	restoretarget
	goto BattleScript_MoveEnd

BattleScript_EffectStonesurge::
	setstealthrock BattleScript_MoveEnd
	printfromtable gDmgHazardsStringIds
	waitmessage B_WAIT_TIME_LONG
	goto BattleScript_MoveEnd

BattleScript_EffectSteelsurge::
	setsteelsurge BattleScript_MoveEnd
	printfromtable gDmgHazardsStringIds
	waitmessage B_WAIT_TIME_LONG
	goto BattleScript_MoveEnd

@@@ END MAX MOVES @@@

BattleScript_DynamaxBegins::
	flushtextbox
	trytrainerslidedynamaxmsg
	returnatktoball
	pause B_WAIT_TIME_SHORT
	returntoball BS_SCRIPTING, TRUE
	switchinanim BS_SCRIPTING, TRUE
	updatedynamax
	playanimation BS_SCRIPTING, B_ANIM_DYNAMAX_GROWTH
	waitanimation
	end3

BattleScript_DynamaxEnds::
	flushtextbox
	updatedynamax
	playanimation BS_SCRIPTING, B_ANIM_FORM_CHANGE
	waitanimation
	end2

BattleScript_MoveBlockedByDynamax::
	accuracycheck BattleScript_PrintMoveMissed, ACC_CURR_MOVE
	attackstring
	pause B_WAIT_TIME_SHORT
	ppreduce
	jumpifword CMP_COMMON_BITS, gHitMarker, HITMARKER_STRING_PRINTED, BattleScript_MoveEnd
	printstring STRINGID_MOVEBLOCKEDBYDYNAMAX
	waitmessage B_WAIT_TIME_LONG
	orword gHitMarker, HITMARKER_STRING_PRINTED
	goto BattleScript_MoveEnd

BattleScript_PokemonCantUseTheMove::
	attackstring
	ppreduce
	pause B_WAIT_TIME_SHORT
	printstring STRINGID_BUTPOKEMONCANTUSETHEMOVE
	waitmessage B_WAIT_TIME_LONG
	goto BattleScript_MoveEnd

BattleScript_CouldntFullyProtect::
	printstring STRINGID_COULDNTFULLYPROTECT
	waitmessage B_WAIT_TIME_LONG
	return

BattleScript_BerserkGeneRet::
BattleScript_BerserkGeneRet_Anim:
	savetarget
	copybyte gBattlerTarget, sBATTLER
	statbuffchange STAT_CHANGE_ALLOW_PTR, BattleScript_BerserkGeneRet_TryConfuse
	setgraphicalstatchangevalues
	playanimation BS_SCRIPTING, B_ANIM_HELD_ITEM_EFFECT, sB_ANIM_ARG1
	setbyte cMULTISTRING_CHOOSER, B_MSG_STAT_ROSE_ITEM
	call BattleScript_StatUp
BattleScript_BerserkGeneRet_TryConfuse:
	jumpifability BS_SCRIPTING, ABILITY_OWN_TEMPO, BattleScript_BerserkGeneRet_OwnTempoPrevents
	jumpifsafeguard BattleScript_BerserkGeneRet_SafeguardProtected
	seteffectprimary MOVE_EFFECT_CONFUSION
	goto BattleScript_BerserkGeneRet_End
BattleScript_BerserkGeneRet_SafeguardProtected::
	pause B_WAIT_TIME_SHORT
	printstring STRINGID_PKMNUSEDSAFEGUARD
	waitmessage B_WAIT_TIME_LONG
	goto BattleScript_BerserkGeneRet_End
BattleScript_BerserkGeneRet_OwnTempoPrevents:
	pause B_WAIT_TIME_SHORT
	call BattleScript_AbilityPopUp
	printstring STRINGID_PKMNPREVENTSCONFUSIONWITH
	waitmessage B_WAIT_TIME_LONG
BattleScript_BerserkGeneRet_End:
	restoretarget
	removeitem BS_SCRIPTING
	end3

BattleScript_EffectSnow::
	attackcanceler
	attackstring
	ppreduce
	call BattleScript_CheckPrimalWeather
	setsnow
	goto BattleScript_MoveWeatherChange<|MERGE_RESOLUTION|>--- conflicted
+++ resolved
@@ -20,7 +20,6 @@
 
 	.section script_data, "aw", %progbits
 
-<<<<<<< HEAD
 BattleScript_EffectTidyUp::
 	attackcanceler
 	attackstring
@@ -129,430 +128,6 @@
 	jumpifnoally BS_TARGET, BattleScript_MoveEnd
 	setallytonextattacker BattleScript_EffectDoodle_CopyAbility
 	goto BattleScript_MoveEnd
-=======
-.align 2
-gBattleScriptsForMoveEffects::
-	.4byte BattleScript_EffectHit                     @ EFFECT_HIT
-	.4byte BattleScript_EffectSleep                   @ EFFECT_SLEEP
-	.4byte BattleScript_EffectPoisonHit               @ EFFECT_POISON_HIT
-	.4byte BattleScript_EffectAbsorb                  @ EFFECT_ABSORB
-	.4byte BattleScript_EffectBurnHit                 @ EFFECT_BURN_HIT
-	.4byte BattleScript_EffectFreezeHit               @ EFFECT_FREEZE_HIT
-	.4byte BattleScript_EffectParalyzeHit             @ EFFECT_PARALYZE_HIT
-	.4byte BattleScript_EffectExplosion               @ EFFECT_EXPLOSION
-	.4byte BattleScript_EffectDreamEater              @ EFFECT_DREAM_EATER
-	.4byte BattleScript_EffectMirrorMove              @ EFFECT_MIRROR_MOVE
-	.4byte BattleScript_EffectAttackUp                @ EFFECT_ATTACK_UP
-	.4byte BattleScript_EffectDefenseUp               @ EFFECT_DEFENSE_UP
-	.4byte BattleScript_EffectSpeedUp                 @ EFFECT_SPEED_UP
-	.4byte BattleScript_EffectSpecialAttackUp         @ EFFECT_SPECIAL_ATTACK_UP
-	.4byte BattleScript_EffectSpecialDefenseUp        @ EFFECT_SPECIAL_DEFENSE_UP
-	.4byte BattleScript_EffectAccuracyUp              @ EFFECT_ACCURACY_UP
-	.4byte BattleScript_EffectEvasionUp               @ EFFECT_EVASION_UP
-	.4byte BattleScript_EffectSpecialAttackUp3        @ EFFECT_SPECIAL_ATTACK_UP_3
-	.4byte BattleScript_EffectAttackDown              @ EFFECT_ATTACK_DOWN
-	.4byte BattleScript_EffectDefenseDown             @ EFFECT_DEFENSE_DOWN
-	.4byte BattleScript_EffectSpeedDown               @ EFFECT_SPEED_DOWN
-	.4byte BattleScript_EffectSpecialAttackDown       @ EFFECT_SPECIAL_ATTACK_DOWN
-	.4byte BattleScript_EffectSpecialDefenseDown      @ EFFECT_SPECIAL_DEFENSE_DOWN
-	.4byte BattleScript_EffectAccuracyDown            @ EFFECT_ACCURACY_DOWN
-	.4byte BattleScript_EffectEvasionDown             @ EFFECT_EVASION_DOWN
-	.4byte BattleScript_EffectHaze                    @ EFFECT_HAZE
-	.4byte BattleScript_EffectBide                    @ EFFECT_BIDE
-	.4byte BattleScript_EffectRampage                 @ EFFECT_RAMPAGE
-	.4byte BattleScript_EffectRoar                    @ EFFECT_ROAR
-	.4byte BattleScript_EffectHit                     @ EFFECT_MULTI_HIT
-	.4byte BattleScript_EffectConversion              @ EFFECT_CONVERSION
-	.4byte BattleScript_EffectFlinchHit               @ EFFECT_FLINCH_HIT
-	.4byte BattleScript_EffectRestoreHp               @ EFFECT_RESTORE_HP
-	.4byte BattleScript_EffectToxic                   @ EFFECT_TOXIC
-	.4byte BattleScript_EffectPayDay                  @ EFFECT_PAY_DAY
-	.4byte BattleScript_EffectLightScreen             @ EFFECT_LIGHT_SCREEN
-	.4byte BattleScript_EffectTriAttack               @ EFFECT_TRI_ATTACK
-	.4byte BattleScript_EffectRest                    @ EFFECT_REST
-	.4byte BattleScript_EffectOHKO                    @ EFFECT_OHKO
-	.4byte BattleScript_EffectHit                     @ EFFECT_FUSION_COMBO
-	.4byte BattleScript_EffectSuperFang               @ EFFECT_SUPER_FANG
-	.4byte BattleScript_EffectDragonRage              @ EFFECT_DRAGON_RAGE
-	.4byte BattleScript_EffectTrap                    @ EFFECT_TRAP
-	.4byte BattleScript_EffectHealBlock               @ EFFECT_HEAL_BLOCK
-	.4byte BattleScript_EffectRecoilIfMiss            @ EFFECT_RECOIL_IF_MISS
-	.4byte BattleScript_EffectMist                    @ EFFECT_MIST
-	.4byte BattleScript_EffectFocusEnergy             @ EFFECT_FOCUS_ENERGY
-	.4byte BattleScript_EffectHit                     @ EFFECT_RECOIL_25
-	.4byte BattleScript_EffectConfuse                 @ EFFECT_CONFUSE
-	.4byte BattleScript_EffectAttackUp2               @ EFFECT_ATTACK_UP_2
-	.4byte BattleScript_EffectDefenseUp2              @ EFFECT_DEFENSE_UP_2
-	.4byte BattleScript_EffectSpeedUp2                @ EFFECT_SPEED_UP_2
-	.4byte BattleScript_EffectSpecialAttackUp2        @ EFFECT_SPECIAL_ATTACK_UP_2
-	.4byte BattleScript_EffectSpecialDefenseUp2       @ EFFECT_SPECIAL_DEFENSE_UP_2
-	.4byte BattleScript_EffectAccuracyUp2             @ EFFECT_ACCURACY_UP_2
-	.4byte BattleScript_EffectEvasionUp2              @ EFFECT_EVASION_UP_2
-	.4byte BattleScript_EffectTransform               @ EFFECT_TRANSFORM
-	.4byte BattleScript_EffectAttackDown2             @ EFFECT_ATTACK_DOWN_2
-	.4byte BattleScript_EffectDefenseDown2            @ EFFECT_DEFENSE_DOWN_2
-	.4byte BattleScript_EffectSpeedDown2              @ EFFECT_SPEED_DOWN_2
-	.4byte BattleScript_EffectSpecialAttackDown2      @ EFFECT_SPECIAL_ATTACK_DOWN_2
-	.4byte BattleScript_EffectSpecialDefenseDown2     @ EFFECT_SPECIAL_DEFENSE_DOWN_2
-	.4byte BattleScript_EffectAccuracyDown2           @ EFFECT_ACCURACY_DOWN_2
-	.4byte BattleScript_EffectEvasionDown2            @ EFFECT_EVASION_DOWN_2
-	.4byte BattleScript_EffectReflect                 @ EFFECT_REFLECT
-	.4byte BattleScript_EffectPoison                  @ EFFECT_POISON
-	.4byte BattleScript_EffectParalyze                @ EFFECT_PARALYZE
-	.4byte BattleScript_EffectAttackDownHit           @ EFFECT_ATTACK_DOWN_HIT
-	.4byte BattleScript_EffectDefenseDownHit          @ EFFECT_DEFENSE_DOWN_HIT
-	.4byte BattleScript_EffectSpeedDownHit            @ EFFECT_SPEED_DOWN_HIT
-	.4byte BattleScript_EffectSpecialAttackDownHit    @ EFFECT_SPECIAL_ATTACK_DOWN_HIT
-	.4byte BattleScript_EffectSpecialDefenseDownHit   @ EFFECT_SPECIAL_DEFENSE_DOWN_HIT
-	.4byte BattleScript_EffectAccuracyDownHit         @ EFFECT_ACCURACY_DOWN_HIT
-	.4byte BattleScript_EffectHit                     @ EFFECT_EVASION_DOWN_HIT
-	.4byte BattleScript_EffectTwoTurnsAttack          @ EFFECT_TWO_TURNS_ATTACK
-	.4byte BattleScript_EffectConfuseHit              @ EFFECT_CONFUSE_HIT
-	.4byte BattleScript_EffectHit                     @ EFFECT_VITAL_THROW
-	.4byte BattleScript_EffectSubstitute              @ EFFECT_SUBSTITUTE
-	.4byte BattleScript_EffectRecharge                @ EFFECT_RECHARGE
-	.4byte BattleScript_EffectRage                    @ EFFECT_RAGE
-	.4byte BattleScript_EffectMimic                   @ EFFECT_MIMIC
-	.4byte BattleScript_EffectMetronome               @ EFFECT_METRONOME
-	.4byte BattleScript_EffectLeechSeed               @ EFFECT_LEECH_SEED
-	.4byte BattleScript_EffectDoNothing               @ EFFECT_DO_NOTHING
-	.4byte BattleScript_EffectDisable                 @ EFFECT_DISABLE
-	.4byte BattleScript_EffectLevelDamage             @ EFFECT_LEVEL_DAMAGE
-	.4byte BattleScript_EffectPsywave                 @ EFFECT_PSYWAVE
-	.4byte BattleScript_EffectCounter                 @ EFFECT_COUNTER
-	.4byte BattleScript_EffectEncore                  @ EFFECT_ENCORE
-	.4byte BattleScript_EffectPainSplit               @ EFFECT_PAIN_SPLIT
-	.4byte BattleScript_EffectSnore                   @ EFFECT_SNORE
-	.4byte BattleScript_EffectConversion2             @ EFFECT_CONVERSION_2
-	.4byte BattleScript_EffectLockOn                  @ EFFECT_LOCK_ON
-	.4byte BattleScript_EffectSketch                  @ EFFECT_SKETCH
-	.4byte BattleScript_EffectHammerArm               @ EFFECT_HAMMER_ARM
-	.4byte BattleScript_EffectSleepTalk               @ EFFECT_SLEEP_TALK
-	.4byte BattleScript_EffectDestinyBond             @ EFFECT_DESTINY_BOND
-	.4byte BattleScript_EffectHit                     @ EFFECT_FLAIL
-	.4byte BattleScript_EffectSpite                   @ EFFECT_SPITE
-	.4byte BattleScript_EffectHit                     @ EFFECT_FALSE_SWIPE
-	.4byte BattleScript_EffectHealBell                @ EFFECT_HEAL_BELL
-	.4byte BattleScript_EffectHit                     @ EFFECT_ALWAYS_CRIT
-	.4byte BattleScript_EffectTripleKick              @ EFFECT_TRIPLE_KICK
-	.4byte BattleScript_EffectThief                   @ EFFECT_THIEF
-	.4byte BattleScript_EffectMeanLook                @ EFFECT_MEAN_LOOK
-	.4byte BattleScript_EffectNightmare               @ EFFECT_NIGHTMARE
-	.4byte BattleScript_EffectMinimize                @ EFFECT_MINIMIZE
-	.4byte BattleScript_EffectCurse                   @ EFFECT_CURSE
-	.4byte BattleScript_EffectHealingWish             @ EFFECT_HEALING_WISH
-	.4byte BattleScript_EffectProtect                 @ EFFECT_PROTECT
-	.4byte BattleScript_EffectSpikes                  @ EFFECT_SPIKES
-	.4byte BattleScript_EffectForesight               @ EFFECT_FORESIGHT
-	.4byte BattleScript_EffectPerishSong              @ EFFECT_PERISH_SONG
-	.4byte BattleScript_EffectSandstorm               @ EFFECT_SANDSTORM
-	.4byte BattleScript_EffectEndure                  @ EFFECT_ENDURE
-	.4byte BattleScript_EffectRollout                 @ EFFECT_ROLLOUT
-	.4byte BattleScript_EffectSwagger                 @ EFFECT_SWAGGER
-	.4byte BattleScript_EffectFuryCutter              @ EFFECT_FURY_CUTTER
-	.4byte BattleScript_EffectAttract                 @ EFFECT_ATTRACT
-	.4byte BattleScript_EffectHit                     @ EFFECT_RETURN
-	.4byte BattleScript_EffectPresent                 @ EFFECT_PRESENT
-	.4byte BattleScript_EffectHit                     @ EFFECT_FRUSTRATION
-	.4byte BattleScript_EffectSafeguard               @ EFFECT_SAFEGUARD
-	.4byte BattleScript_EffectMagnitude               @ EFFECT_MAGNITUDE
-	.4byte BattleScript_EffectBatonPass               @ EFFECT_BATON_PASS
-	.4byte BattleScript_EffectHit                     @ EFFECT_PURSUIT
-	.4byte BattleScript_EffectRapidSpin               @ EFFECT_RAPID_SPIN
-	.4byte BattleScript_EffectSonicboom               @ EFFECT_SONICBOOM
-	.4byte BattleScript_EffectCaptivate               @ EFFECT_CAPTIVATE
-	.4byte BattleScript_EffectMorningSun              @ EFFECT_MORNING_SUN
-	.4byte BattleScript_EffectSynthesis               @ EFFECT_SYNTHESIS
-	.4byte BattleScript_EffectMoonlight               @ EFFECT_MOONLIGHT
-	.4byte BattleScript_EffectHit                     @ EFFECT_HIDDEN_POWER
-	.4byte BattleScript_EffectRainDance               @ EFFECT_RAIN_DANCE
-	.4byte BattleScript_EffectSunnyDay                @ EFFECT_SUNNY_DAY
-	.4byte BattleScript_EffectDefenseUpHit            @ EFFECT_DEFENSE_UP_HIT
-	.4byte BattleScript_EffectAttackUpHit             @ EFFECT_ATTACK_UP_HIT
-	.4byte BattleScript_EffectAllStatsUpHit           @ EFFECT_ALL_STATS_UP_HIT
-	.4byte BattleScript_EffectHit                     @ EFFECT_FELL_STINGER
-	.4byte BattleScript_EffectBellyDrum               @ EFFECT_BELLY_DRUM
-	.4byte BattleScript_EffectPsychUp                 @ EFFECT_PSYCH_UP
-	.4byte BattleScript_EffectMirrorCoat              @ EFFECT_MIRROR_COAT
-	.4byte BattleScript_EffectSkullBash               @ EFFECT_SKULL_BASH
-	.4byte BattleScript_EffectEarthquake              @ EFFECT_EARTHQUAKE
-	.4byte BattleScript_EffectFutureSight             @ EFFECT_FUTURE_SIGHT
-	.4byte BattleScript_EffectGust                    @ EFFECT_GUST
-	.4byte BattleScript_EffectSolarBeam               @ EFFECT_SOLAR_BEAM
-	.4byte BattleScript_EffectThunder                 @ EFFECT_THUNDER
-	.4byte BattleScript_EffectTeleport                @ EFFECT_TELEPORT
-	.4byte BattleScript_EffectBeatUp                  @ EFFECT_BEAT_UP
-	.4byte BattleScript_EffectSemiInvulnerable        @ EFFECT_SEMI_INVULNERABLE
-	.4byte BattleScript_EffectDefenseCurl             @ EFFECT_DEFENSE_CURL
-	.4byte BattleScript_EffectSoftboiled              @ EFFECT_SOFTBOILED
-	.4byte BattleScript_EffectFakeOut                 @ EFFECT_FAKE_OUT
-	.4byte BattleScript_EffectUproar                  @ EFFECT_UPROAR
-	.4byte BattleScript_EffectStockpile               @ EFFECT_STOCKPILE
-	.4byte BattleScript_EffectSpitUp                  @ EFFECT_SPIT_UP
-	.4byte BattleScript_EffectSwallow                 @ EFFECT_SWALLOW
-	.4byte BattleScript_EffectWorrySeed               @ EFFECT_WORRY_SEED
-	.4byte BattleScript_EffectHail                    @ EFFECT_HAIL
-	.4byte BattleScript_EffectTorment                 @ EFFECT_TORMENT
-	.4byte BattleScript_EffectFlatter                 @ EFFECT_FLATTER
-	.4byte BattleScript_EffectWillOWisp               @ EFFECT_WILL_O_WISP
-	.4byte BattleScript_EffectMemento                 @ EFFECT_MEMENTO
-	.4byte BattleScript_EffectHit                     @ EFFECT_FACADE
-	.4byte BattleScript_EffectFocusPunch              @ EFFECT_FOCUS_PUNCH
-	.4byte BattleScript_EffectSmellingsalt            @ EFFECT_SMELLING_SALTS
-	.4byte BattleScript_EffectFollowMe                @ EFFECT_FOLLOW_ME
-	.4byte BattleScript_EffectNaturePower             @ EFFECT_NATURE_POWER
-	.4byte BattleScript_EffectCharge                  @ EFFECT_CHARGE
-	.4byte BattleScript_EffectTaunt                   @ EFFECT_TAUNT
-	.4byte BattleScript_EffectHelpingHand             @ EFFECT_HELPING_HAND
-	.4byte BattleScript_EffectTrick                   @ EFFECT_TRICK
-	.4byte BattleScript_EffectRolePlay                @ EFFECT_ROLE_PLAY
-	.4byte BattleScript_EffectWish                    @ EFFECT_WISH
-	.4byte BattleScript_EffectAssist                  @ EFFECT_ASSIST
-	.4byte BattleScript_EffectIngrain                 @ EFFECT_INGRAIN
-	.4byte BattleScript_EffectSuperpower              @ EFFECT_SUPERPOWER
-	.4byte BattleScript_EffectMagicCoat               @ EFFECT_MAGIC_COAT
-	.4byte BattleScript_EffectRecycle                 @ EFFECT_RECYCLE
-	.4byte BattleScript_EffectHit                     @ EFFECT_REVENGE
-	.4byte BattleScript_EffectBrickBreak              @ EFFECT_BRICK_BREAK
-	.4byte BattleScript_EffectYawn                    @ EFFECT_YAWN
-	.4byte BattleScript_EffectKnockOff                @ EFFECT_KNOCK_OFF
-	.4byte BattleScript_EffectEndeavor                @ EFFECT_ENDEAVOR
-	.4byte BattleScript_EffectHit                     @ EFFECT_ERUPTION
-	.4byte BattleScript_EffectSkillSwap               @ EFFECT_SKILL_SWAP
-	.4byte BattleScript_EffectImprison                @ EFFECT_IMPRISON
-	.4byte BattleScript_EffectRefresh                 @ EFFECT_REFRESH
-	.4byte BattleScript_EffectGrudge                  @ EFFECT_GRUDGE
-	.4byte BattleScript_EffectSnatch                  @ EFFECT_SNATCH
-	.4byte BattleScript_EffectHit                     @ EFFECT_LOW_KICK
-	.4byte BattleScript_EffectSecretPower             @ EFFECT_SECRET_POWER
-	.4byte BattleScript_EffectHit                     @ EFFECT_RECOIL_33
-	.4byte BattleScript_EffectHitEscape               @ EFFECT_HIT_ESCAPE
-	.4byte BattleScript_EffectMudSport                @ EFFECT_MUD_SPORT
-	.4byte BattleScript_EffectPoisonFang              @ EFFECT_POISON_FANG
-	.4byte BattleScript_EffectHit                     @ EFFECT_WEATHER_BALL
-	.4byte BattleScript_EffectOverheat                @ EFFECT_OVERHEAT
-	.4byte BattleScript_EffectTickle                  @ EFFECT_TICKLE
-	.4byte BattleScript_EffectCosmicPower             @ EFFECT_COSMIC_POWER
-	.4byte BattleScript_EffectSkyUppercut             @ EFFECT_SKY_UPPERCUT
-	.4byte BattleScript_EffectBulkUp                  @ EFFECT_BULK_UP
-	.4byte BattleScript_EffectPlaceholder             @ EFFECT_PLACEHOLDER
-	.4byte BattleScript_EffectWaterSport              @ EFFECT_WATER_SPORT
-	.4byte BattleScript_EffectCalmMind                @ EFFECT_CALM_MIND
-	.4byte BattleScript_EffectDragonDance             @ EFFECT_DRAGON_DANCE
-	.4byte BattleScript_EffectCamouflage              @ EFFECT_CAMOUFLAGE
-	.4byte BattleScript_EffectPledge                  @ EFFECT_PLEDGE
-	.4byte BattleScript_EffectFling                   @ EFFECT_FLING
-	.4byte BattleScript_EffectNaturalGift             @ EFFECT_NATURAL_GIFT
-	.4byte BattleScript_EffectWakeUpSlap              @ EFFECT_WAKE_UP_SLAP
-	.4byte BattleScript_EffectHit                     @ EFFECT_WRING_OUT
-	.4byte BattleScript_EffectHit                     @ EFFECT_HEX
-	.4byte BattleScript_EffectHit                     @ EFFECT_ASSURANCE
-	.4byte BattleScript_EffectHit                     @ EFFECT_TRUMP_CARD
-	.4byte BattleScript_EffectHit                     @ EFFECT_ACROBATICS
-	.4byte BattleScript_EffectHit                     @ EFFECT_HEAT_CRASH
-	.4byte BattleScript_EffectHit                     @ EFFECT_PUNISHMENT
-	.4byte BattleScript_EffectHit                     @ EFFECT_STORED_POWER
-	.4byte BattleScript_EffectHit                     @ EFFECT_ELECTRO_BALL
-	.4byte BattleScript_EffectHit                     @ EFFECT_GYRO_BALL
-	.4byte BattleScript_EffectHit                     @ EFFECT_ECHOED_VOICE
-	.4byte BattleScript_EffectHit                     @ EFFECT_PAYBACK
-	.4byte BattleScript_EffectRound                   @ EFFECT_ROUND
-	.4byte BattleScript_EffectHit                     @ EFFECT_BRINE
-	.4byte BattleScript_EffectHit                     @ EFFECT_VENOSHOCK
-	.4byte BattleScript_EffectHit                     @ EFFECT_RETALIATE
-	.4byte BattleScript_EffectBulldoze                @ EFFECT_BULLDOZE
-	.4byte BattleScript_EffectHit                     @ EFFECT_FOUL_PLAY
-	.4byte BattleScript_EffectHit                     @ EFFECT_PSYSHOCK
-	.4byte BattleScript_EffectRoost                   @ EFFECT_ROOST
-	.4byte BattleScript_EffectGravity                 @ EFFECT_GRAVITY
-	.4byte BattleScript_EffectMircleEye               @ EFFECT_MIRACLE_EYE
-	.4byte BattleScript_EffectTailwind                @ EFFECT_TAILWIND
-	.4byte BattleScript_EffectEmbargo                 @ EFFECT_EMBARGO
-	.4byte BattleScript_EffectAquaRing                @ EFFECT_AQUA_RING
-	.4byte BattleScript_EffectTrickRoom               @ EFFECT_TRICK_ROOM
-	.4byte BattleScript_EffectWonderRoom              @ EFFECT_WONDER_ROOM
-	.4byte BattleScript_EffectMagicRoom               @ EFFECT_MAGIC_ROOM
-	.4byte BattleScript_EffectMagnetRise              @ EFFECT_MAGNET_RISE
-	.4byte BattleScript_EffectToxicSpikes             @ EFFECT_TOXIC_SPIKES
-	.4byte BattleScript_EffectGastroAcid              @ EFFECT_GASTRO_ACID
-	.4byte BattleScript_EffectStealthRock             @ EFFECT_STEALTH_ROCK
-	.4byte BattleScript_EffectTelekinesis             @ EFFECT_TELEKINESIS
-	.4byte BattleScript_EffectPowerSwap               @ EFFECT_POWER_SWAP
-	.4byte BattleScript_EffectGuardSwap               @ EFFECT_GUARD_SWAP
-	.4byte BattleScript_EffectHeartSwap               @ EFFECT_HEART_SWAP
-	.4byte BattleScript_EffectPowerSplit              @ EFFECT_POWER_SPLIT
-	.4byte BattleScript_EffectGuardSplit              @ EFFECT_GUARD_SPLIT
-	.4byte BattleScript_EffectStickyWeb               @ EFFECT_STICKY_WEB
-	.4byte BattleScript_EffectMetalBurst              @ EFFECT_METAL_BURST
-	.4byte BattleScript_EffectLuckyChant              @ EFFECT_LUCKY_CHANT
-	.4byte BattleScript_EffectSuckerPunch             @ EFFECT_SUCKER_PUNCH
-	.4byte BattleScript_EffectSpecialDefenseDownHit2  @ EFFECT_SPECIAL_DEFENSE_DOWN_HIT_2
-	.4byte BattleScript_EffectSimpleBeam              @ EFFECT_SIMPLE_BEAM
-	.4byte BattleScript_EffectEntrainment             @ EFFECT_ENTRAINMENT
-	.4byte BattleScript_EffectHealPulse               @ EFFECT_HEAL_PULSE
-	.4byte BattleScript_EffectQuash                   @ EFFECT_QUASH
-	.4byte BattleScript_EffectIonDeluge               @ EFFECT_ION_DELUGE
-#if B_USE_FROSTBITE == TRUE
-	.4byte BattleScript_EffectFrostbiteHit            @ EFFECT_FREEZE_DRY
-#else
-	.4byte BattleScript_EffectFreezeHit               @ EFFECT_FREEZE_DRY
-#endif
-	.4byte BattleScript_EffectTopsyTurvy              @ EFFECT_TOPSY_TURVY
-	.4byte BattleScript_EffectMistyTerrain            @ EFFECT_MISTY_TERRAIN
-	.4byte BattleScript_EffectGrassyTerrain           @ EFFECT_GRASSY_TERRAIN
-	.4byte BattleScript_EffectElectricTerrain         @ EFFECT_ELECTRIC_TERRAIN
-	.4byte BattleScript_EffectPsychicTerrain          @ EFFECT_PSYCHIC_TERRAIN
-	.4byte BattleScript_EffectAttackAccUp             @ EFFECT_ATTACK_ACCURACY_UP
-	.4byte BattleScript_EffectAttackSpAttackUp        @ EFFECT_ATTACK_SPATK_UP
-	.4byte BattleScript_EffectHurricane               @ EFFECT_HURRICANE
-	.4byte BattleScript_EffectHit                     @ EFFECT_TWO_TYPED_MOVE
-	.4byte BattleScript_EffectMeFirst                 @ EFFECT_ME_FIRST
-	.4byte BattleScript_EffectSpeedUpHit              @ EFFECT_SPEED_UP_HIT
-	.4byte BattleScript_EffectQuiverDance             @ EFFECT_QUIVER_DANCE
-	.4byte BattleScript_EffectCoil                    @ EFFECT_COIL
-	.4byte BattleScript_EffectElectrify               @ EFFECT_ELECTRIFY
-	.4byte BattleScript_EffectReflectType             @ EFFECT_REFLECT_TYPE
-	.4byte BattleScript_EffectSoak                    @ EFFECT_SOAK
-	.4byte BattleScript_EffectGrowth                  @ EFFECT_GROWTH
-	.4byte BattleScript_EffectCloseCombat             @ EFFECT_CLOSE_COMBAT
-	.4byte BattleScript_EffectLastResort              @ EFFECT_LAST_RESORT
-	.4byte BattleScript_EffectHit                     @ EFFECT_RECOIL_33_STATUS
-	.4byte BattleScript_EffectFlinchStatus            @ EFFECT_FLINCH_STATUS
-	.4byte BattleScript_EffectHit                     @ EFFECT_RECOIL_50
-	.4byte BattleScript_EffectShellSmash              @ EFFECT_SHELL_SMASH
-	.4byte BattleScript_EffectShiftGear               @ EFFECT_SHIFT_GEAR
-	.4byte BattleScript_EffectDefenseUp3              @ EFFECT_DEFENSE_UP_3
-	.4byte BattleScript_EffectNobleRoar               @ EFFECT_NOBLE_ROAR
-	.4byte BattleScript_EffectVenomDrench             @ EFFECT_VENOM_DRENCH
-	.4byte BattleScript_EffectToxicThread             @ EFFECT_TOXIC_THREAD
-	.4byte BattleScript_EffectClearSmog               @ EFFECT_CLEAR_SMOG
-	.4byte BattleScript_EffectHitSwitchTarget         @ EFFECT_HIT_SWITCH_TARGET
-	.4byte BattleScript_EffectFinalGambit             @ EFFECT_FINAL_GAMBIT
-	.4byte BattleScript_EffectHit                     @ EFFECT_CHANGE_TYPE_ON_ITEM
-	.4byte BattleScript_EffectAutotomize              @ EFFECT_AUTOTOMIZE
-	.4byte BattleScript_EffectCopycat                 @ EFFECT_COPYCAT
-	.4byte BattleScript_EffectDefog                   @ EFFECT_DEFOG
-	.4byte BattleScript_EffectHitEnemyHealAlly        @ EFFECT_HIT_ENEMY_HEAL_ALLY
-	.4byte BattleScript_EffectSmackDown               @ EFFECT_SMACK_DOWN
-	.4byte BattleScript_EffectSynchronoise            @ EFFECT_SYNCHRONOISE
-	.4byte BattleScript_EffectPsychoShift             @ EFFECT_PSYCHO_SHIFT
-	.4byte BattleScript_EffectPowerTrick              @ EFFECT_POWER_TRICK
-	.4byte BattleScript_EffectFlameBurst              @ EFFECT_FLAME_BURST
-	.4byte BattleScript_EffectAfterYou                @ EFFECT_AFTER_YOU
-	.4byte BattleScript_EffectBestow                  @ EFFECT_BESTOW
-	.4byte BattleScript_EffectRototiller              @ EFFECT_ROTOTILLER
-	.4byte BattleScript_EffectFlowerShield            @ EFFECT_FLOWER_SHIELD
-	.4byte BattleScript_EffectHitPreventEscape        @ EFFECT_HIT_PREVENT_ESCAPE
-	.4byte BattleScript_EffectSpeedSwap               @ EFFECT_SPEED_SWAP
-	.4byte BattleScript_EffectDefenseUp2Hit           @ EFFECT_DEFENSE_UP2_HIT
-	.4byte BattleScript_EffectHit                     @ EFFECT_REVELATION_DANCE
-	.4byte BattleScript_EffectAuroraVeil              @ EFFECT_AURORA_VEIL
-	.4byte BattleScript_EffectThirdType               @ EFFECT_THIRD_TYPE
-	.4byte BattleScript_EffectFeint                   @ EFFECT_FEINT
-	.4byte BattleScript_EffectSparklingAria           @ EFFECT_SPARKLING_ARIA
-	.4byte BattleScript_EffectAcupressure             @ EFFECT_ACUPRESSURE
-	.4byte BattleScript_EffectAromaticMist            @ EFFECT_AROMATIC_MIST
-	.4byte BattleScript_EffectPowder                  @ EFFECT_POWDER
-	.4byte BattleScript_EffectSpAtkUpHit              @ EFFECT_SP_ATTACK_UP_HIT
-	.4byte BattleScript_EffectHit                     @ EFFECT_BELCH
-	.4byte BattleScript_EffectPartingShot             @ EFFECT_PARTING_SHOT
-	.4byte BattleScript_EffectSpectralThief           @ EFFECT_SPECTRAL_THIEF
-	.4byte BattleScript_EffectVCreate                 @ EFFECT_V_CREATE
-	.4byte BattleScript_EffectMatBlock                @ EFFECT_MAT_BLOCK
-	.4byte BattleScript_EffectHit                     @ EFFECT_STOMPING_TANTRUM
-	.4byte BattleScript_EffectCoreEnforcer            @ EFFECT_CORE_ENFORCER
-	.4byte BattleScript_EffectInstruct                @ EFFECT_INSTRUCT
-	.4byte BattleScript_EffectThroatChop              @ EFFECT_THROAT_CHOP
-	.4byte BattleScript_EffectLaserFocus              @ EFFECT_LASER_FOCUS
-	.4byte BattleScript_EffectMagneticFlux            @ EFFECT_MAGNETIC_FLUX
-	.4byte BattleScript_EffectGearUp                  @ EFFECT_GEAR_UP
-	.4byte BattleScript_EffectIncinerate              @ EFFECT_INCINERATE
-	.4byte BattleScript_EffectBugBite                 @ EFFECT_BUG_BITE
-	.4byte BattleScript_EffectStrengthSap             @ EFFECT_STRENGTH_SAP
-	.4byte BattleScript_EffectMindBlown               @ EFFECT_MIND_BLOWN
-	.4byte BattleScript_EffectPurify                  @ EFFECT_PURIFY
-	.4byte BattleScript_EffectBurnUp                  @ EFFECT_BURN_UP
-	.4byte BattleScript_EffectShoreUp                 @ EFFECT_SHORE_UP
-	.4byte BattleScript_EffectGeomancy                @ EFFECT_GEOMANCY
-	.4byte BattleScript_EffectFairyLock               @ EFFECT_FAIRY_LOCK
-	.4byte BattleScript_EffectAllySwitch              @ EFFECT_ALLY_SWITCH
-	.4byte BattleScript_EffectRelicSong               @ EFFECT_RELIC_SONG
-	.4byte BattleScript_EffectAttackerDefenseDownHit  @ EFFECT_ATTACKER_DEFENSE_DOWN_HIT
-	.4byte BattleScript_EffectHit                     @ EFFECT_BODY_PRESS
-	.4byte BattleScript_EffectEerieSpell              @ EFFECT_EERIE_SPELL
-	.4byte BattleScript_EffectJungleHealing           @ EFFECT_JUNGLE_HEALING
-	.4byte BattleScript_EffectCoaching                @ EFFECT_COACHING
-	.4byte BattleScript_EffectHit                     @ EFFECT_LASH_OUT
-	.4byte BattleScript_EffectHit                     @ EFFECT_GRASSY_GLIDE
-	.4byte BattleScript_EffectHit                     @ EFFECT_DYNAMAX_DOUBLE_DMG
-	.4byte BattleScript_EffectDecorate                @ EFFECT_DECORATE
-	.4byte BattleScript_EffectHit                     @ EFFECT_SNIPE_SHOT
-	.4byte BattleScript_EffectRecoilHP25              @ EFFECT_RECOIL_HP_25
-	.4byte BattleScript_EffectStuffCheeks             @ EFFECT_STUFF_CHEEKS
-	.4byte BattleScript_EffectDefenseDownHit          @ EFFECT_GRAV_APPLE
-	.4byte BattleScript_EffectEvasionUpHit            @ EFFECT_EVASION_UP_HIT
-	.4byte BattleScript_EffectGlitzyGlow              @ EFFECT_GLITZY_GLOW
-	.4byte BattleScript_EffectBaddyBad                @ EFFECT_BADDY_BAD
-	.4byte BattleScript_EffectSappySeed               @ EFFECT_SAPPY_SEED
-	.4byte BattleScript_EffectFreezyFrost             @ EFFECT_FREEZY_FROST
-	.4byte BattleScript_EffectSparklySwirl            @ EFFECT_SPARKLY_SWIRL
-	.4byte BattleScript_EffectPlasmaFists             @ EFFECT_PLASMA_FISTS
-	.4byte BattleScript_EffectHyperspaceFury          @ EFFECT_HYPERSPACE_FURY
-	.4byte BattleScript_EffectAuraWheel               @ EFFECT_AURA_WHEEL
-	.4byte BattleScript_EffectPhotonGeyser            @ EFFECT_PHOTON_GEYSER
-	.4byte BattleScript_EffectShellSideArm            @ EFFECT_SHELL_SIDE_ARM
-	.4byte BattleScript_EffectHit                     @ EFFECT_TERRAIN_PULSE
-	.4byte BattleScript_EffectJawLock                 @ EFFECT_JAW_LOCK
-	.4byte BattleScript_EffectNoRetreat               @ EFFECT_NO_RETREAT
-	.4byte BattleScript_EffectTarShot                 @ EFFECT_TAR_SHOT
-	.4byte BattleScript_EffectPoltergeist             @ EFFECT_POLTERGEIST
-	.4byte BattleScript_EffectOctolock                @ EFFECT_OCTOLOCK
-	.4byte BattleScript_EffectClangorousSoul          @ EFFECT_CLANGOROUS_SOUL
-	.4byte BattleScript_EffectHit                     @ EFFECT_BOLT_BEAK
-	.4byte BattleScript_EffectSkyDrop                 @ EFFECT_SKY_DROP
-	.4byte BattleScript_EffectHit                     @ EFFECT_EXPANDING_FORCE
-	.4byte BattleScript_EffectMeteorBeam              @ EFFECT_METEOR_BEAM
-	.4byte BattleScript_EffectHit                     @ EFFECT_RISING_VOLTAGE
-	.4byte BattleScript_EffectHit                     @ EFFECT_BEAK_BLAST
-	.4byte BattleScript_EffectCourtChange             @ EFFECT_COURT_CHANGE
-	.4byte BattleScript_EffectMaxHp50Recoil           @ EFFECT_MAX_HP_50_RECOIL
-	.4byte BattleScript_EffectExtremeEvoboost         @ EFFECT_EXTREME_EVOBOOST
-	.4byte BattleScript_EffectHitSetRemoveTerrain     @ EFFECT_HIT_SET_REMOVE_TERRAIN
-	.4byte BattleScript_EffectDarkVoid                @ EFFECT_DARK_VOID
-	.4byte BattleScript_EffectSleepHit                @ EFFECT_SLEEP_HIT
-	.4byte BattleScript_EffectDoubleShock             @ EFFECT_DOUBLE_SHOCK
-	.4byte BattleScript_EffectSpecialAttackUpHit      @ EFFECT_SPECIAL_ATTACK_UP_HIT
-	.4byte BattleScript_EffectVictoryDance            @ EFFECT_VICTORY_DANCE
-	.4byte BattleScript_EffectTeatime                 @ EFFECT_TEATIME
-	.4byte BattleScript_EffectAttackUpUserAlly        @ EFFECT_ATTACK_UP_USER_ALLY
-	.4byte BattleScript_EffectShellTrap               @ EFFECT_SHELL_TRAP
-	.4byte BattleScript_EffectHit                     @ EFFECT_PSYBLADE
-	.4byte BattleScript_EffectHit                     @ EFFECT_HYDRO_STEAM
-	.4byte BattleScript_EffectHitSetEntryHazard       @ EFFECT_HIT_SET_ENTRY_HAZARD
-	.4byte BattleScript_EffectDireClaw                @ EFFECT_DIRE_CLAW
-	.4byte BattleScript_EffectBarbBarrage             @ EFFECT_BARB_BARRAGE
-	.4byte BattleScript_EffectRevivalBlessing         @ EFFECT_REVIVAL_BLESSING
-	.4byte BattleScript_EffectFrostbiteHit            @ EFFECT_FROSTBITE_HIT
-	.4byte BattleScript_EffectSnow                    @ EFFECT_SNOWSCAPE
-	.4byte BattleScript_EffectTripleArrows            @ EFFECT_TRIPLE_ARROWS
-	.4byte BattleScript_EffectInfernalParade          @ EFFECT_INFERNAL_PARADE
-	.4byte BattleScript_EffectTakeHeart               @ EFFECT_TAKE_HEART
-	.4byte BattleScript_EffectAxeKick                 @ EFFECT_AXE_KICK
-	.4byte BattleScript_EffectHit                     @ EFFECT_COLLISION_COURSE
-	.4byte BattleScript_EffectSpinOut                 @ EFFECT_SPIN_OUT
-	.4byte BattleScript_EffectMakeItRain              @ EFFECT_MAKE_IT_RAIN
-	.4byte BattleScript_EffectCorrosiveGas            @ EFFECT_CORROSIVE_GAS
-	.4byte BattleScript_EffectHit                     @ EFFECT_POPULATION_BOMB
-	.4byte BattleScript_EffectMortalSpin              @ EFFECT_MORTAL_SPIN
-	.4byte BattleScript_EffectSaltCure                @ EFFECT_SALT_CURE
-	.4byte BattleScript_EffectChillyReception         @ EFFECT_CHILLY_RECEPTION
-	.4byte BattleScript_EffectMatchaGotcha            @ EFFECT_MATCHA_GOTCHA
-	.4byte BattleScript_EffectSyrupBomb               @ EFFECT_SYRUP_BOMB
-	.4byte BattleScript_EffectMaxMove                 @ EFFECT_MAX_MOVE
-	.4byte BattleScript_EffectGlaiveRush              @ EFFECT_GLAIVE_RUSH
-	.4byte BattleScript_EffectBrickBreak              @ EFFECT_RAGING_BULL
-	.4byte BattleScript_EffectHit                     @ EFFECT_RAGE_FIST
->>>>>>> 57e0d7b2
 
 BattleScript_EffectGlaiveRush::
 	call BattleScript_EffectHit_Ret
@@ -5711,65 +5286,6 @@
 	incrementgamestat GAME_STAT_USED_STRUGGLE
 	goto BattleScript_EffectHit
 
-<<<<<<< HEAD
-BattleScript_EffectTeeterDance::
-	attackcanceler
-	attackstring
-	ppreduce
-	setbyte gBattlerTarget, 0
-BattleScript_TeeterDanceLoop::
-	movevaluescleanup
-	jumpifbyteequal gBattlerAttacker, gBattlerTarget, BattleScript_TeeterDanceLoopIncrement
-	jumpifability BS_TARGET, ABILITY_OWN_TEMPO, BattleScript_TeeterDanceOwnTempoPrevents
-	jumpifsubstituteblocks BattleScript_TeeterDanceSubstitutePrevents
-	jumpifstatus2 BS_TARGET, STATUS2_CONFUSION, BattleScript_TeeterDanceAlreadyConfused
-	jumpifhasnohp BS_TARGET, BattleScript_TeeterDanceLoopIncrement
-	accuracycheck BattleScript_TeeterDanceMissed, ACC_CURR_MOVE
-	jumpifsafeguard BattleScript_TeeterDanceSafeguardProtected
-	attackanimation
-	waitanimation
-	seteffectprimary MOVE_EFFECT_CONFUSION
-	resultmessage
-	waitmessage B_WAIT_TIME_LONG
-BattleScript_TeeterDanceDoMoveEndIncrement::
-	moveendto MOVEEND_NEXT_TARGET
-BattleScript_TeeterDanceLoopIncrement::
-	addbyte gBattlerTarget, 1
-	jumpifbytenotequal gBattlerTarget, gBattlersCount, BattleScript_TeeterDanceLoop
-	end
-
-BattleScript_TeeterDanceOwnTempoPrevents::
-	pause B_WAIT_TIME_SHORT
-	printstring STRINGID_PKMNPREVENTSCONFUSIONWITH
-	waitmessage B_WAIT_TIME_LONG
-	goto BattleScript_TeeterDanceDoMoveEndIncrement
-
-BattleScript_TeeterDanceSafeguardProtected::
-	pause B_WAIT_TIME_SHORT
-	printstring STRINGID_PKMNUSEDSAFEGUARD
-	waitmessage B_WAIT_TIME_LONG
-	goto BattleScript_TeeterDanceDoMoveEndIncrement
-
-BattleScript_TeeterDanceSubstitutePrevents::
-	pause B_WAIT_TIME_SHORT
-	printstring STRINGID_BUTITFAILED
-	waitmessage B_WAIT_TIME_LONG
-	goto BattleScript_TeeterDanceDoMoveEndIncrement
-
-BattleScript_TeeterDanceAlreadyConfused::
-	setalreadystatusedmoveattempt BS_ATTACKER
-	pause B_WAIT_TIME_SHORT
-	printstring STRINGID_PKMNALREADYCONFUSED
-	waitmessage B_WAIT_TIME_LONG
-	goto BattleScript_TeeterDanceDoMoveEndIncrement
-
-BattleScript_TeeterDanceMissed::
-	resultmessage
-	waitmessage B_WAIT_TIME_LONG
-	goto BattleScript_TeeterDanceDoMoveEndIncrement
-
-=======
->>>>>>> 57e0d7b2
 BattleScript_EffectMudSport::
 BattleScript_EffectWaterSport::
 	attackcanceler
