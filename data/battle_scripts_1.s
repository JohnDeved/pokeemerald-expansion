--- conflicted
+++ resolved
@@ -409,10 +409,6 @@
 	.4byte BattleScript_EffectCourtChange             @ EFFECT_COURT_CHANGE
 	.4byte BattleScript_EffectSteelBeam               @ EFFECT_STEEL_BEAM
 	.4byte BattleScript_EffectExtremeEvoboost         @ EFFECT_EXTREME_EVOBOOST
-<<<<<<< HEAD
-	.4byte BattleScript_EffectTerrainHit              @ EFFECT_DAMAGE_SET_TERRAIN
-	.4byte BattleScript_EffectMaxMove 				  @ EFFECT_MAX_MOVE
-=======
 	.4byte BattleScript_EffectHitSetRemoveTerrain     @ EFFECT_HIT_SET_REMOVE_TERRAIN
 	.4byte BattleScript_EffectDarkVoid                @ EFFECT_DARK_VOID
 	.4byte BattleScript_EffectSleepHit                @ EFFECT_SLEEP_HIT
@@ -421,6 +417,7 @@
 	.4byte BattleScript_EffectVictoryDance            @ EFFECT_VICTORY_DANCE
 	.4byte BattleScript_EffectTeatime                 @ EFFECT_TEATIME
 	.4byte BattleScript_EffectAttackUpUserAlly        @ EFFECT_ATTACK_UP_USER_ALLY
+	.4byte BattleScript_EffectMaxMove 				  @ EFFECT_MAX_MOVE
 	
 BattleScript_EffectAttackUpUserAlly:
 	jumpifnoally BS_ATTACKER, BattleScript_EffectAttackUp
@@ -525,7 +522,6 @@
 	jumpifnexttargetvalid BattleScript_TeatimeLoop
 	moveendcase MOVEEND_CLEAR_BITS
 	goto BattleScript_MoveEnd
->>>>>>> ab9eac7e
 
 BattleScript_AffectionBasedEndurance::
 	playanimation BS_TARGET, B_ANIM_AFFECTION_HANGED_ON
@@ -10285,7 +10281,6 @@
 	waitmessage B_WAIT_TIME_LONG
 	return
 
-<<<<<<< HEAD
 @@@ MAX MOVES @@@
 BattleScript_EffectMaxMove::
 	attackcanceler
@@ -10347,9 +10342,8 @@
 	waitmessage B_WAIT_TIME_LONG
 	playanimation BS_SCRIPTING, B_ANIM_RESTORE_BG
 	call BattleScript_TerrainSeedLoop
-	jumpifabilitypresent ABILITY_MIMICRY, BattleScript_ApplyMimicry
-	return
-=======
+	jumpifabilitypresent ABILITY_MIMICRY, BattleScript_MimicryActivates_End3
+	return
 BattleScript_TargetAbilityStatRaiseRet::
 	copybyte gBattlerAbility, gEffectBattler
 	copybyte gBattlerAttacker, gBattlerTarget
@@ -10366,5 +10360,4 @@
 	pause B_WAIT_TIME_SHORT
 	printstring STRINGID_BUTPOKEMONCANTUSETHEMOVE
 	waitmessage B_WAIT_TIME_LONG
-	goto BattleScript_MoveEnd
->>>>>>> ab9eac7e
+	goto BattleScript_MoveEnd