--- conflicted
+++ resolved
@@ -378,11 +378,8 @@
 	.4byte BattleScript_EffectHit                     @ EFFECT_DYNAMAX_DOUBLE_DMG
 	.4byte BattleScript_EffectDecorate                @ EFFECT_DECORATE
 	.4byte BattleScript_EffectHit                     @ EFFECT_SNIPE_SHOT
-<<<<<<< HEAD
-=======
 	.4byte BattleScript_EffectTripleHit               @ EFFECT_TRIPLE_HIT
 	.4byte BattleScript_EffectRecoilHP25              @ EFFECT_RECOIL_HP_25
->>>>>>> fbc4d758
 
 BattleScript_EffectDecorate:
 	attackcanceler
@@ -4971,33 +4968,12 @@
 	getsecretpowereffect
 	goto BattleScript_EffectHit
 
-<<<<<<< HEAD
-=======
-BattleScript_EffectRecoil25:
-	setmoveeffect MOVE_EFFECT_RECOIL_25 | MOVE_EFFECT_AFFECTS_USER | MOVE_EFFECT_CERTAIN
-	jumpifnotmove MOVE_STRUGGLE, BattleScript_EffectHit
-	incrementgamestat GAME_STAT_USED_STRUGGLE
-	goto BattleScript_EffectHit
-
-BattleScript_EffectRecoil33::
-	setmoveeffect MOVE_EFFECT_RECOIL_33 | MOVE_EFFECT_AFFECTS_USER | MOVE_EFFECT_CERTAIN
-	goto BattleScript_EffectHit
-
-BattleScript_EffectRecoil33WithStatus:
-	setmoveeffect MOVE_EFFECT_RECOIL_33_STATUS | MOVE_EFFECT_AFFECTS_USER | MOVE_EFFECT_CERTAIN
-	goto BattleScript_EffectHit
-
-BattleScript_EffectRecoil50:
-	setmoveeffect MOVE_EFFECT_RECOIL_50 | MOVE_EFFECT_AFFECTS_USER | MOVE_EFFECT_CERTAIN
-	goto BattleScript_EffectHit
-
 BattleScript_EffectRecoilHP25:
 	setmoveeffect MOVE_EFFECT_RECOIL_HP_25 | MOVE_EFFECT_AFFECTS_USER | MOVE_EFFECT_CERTAIN
 	jumpifnotmove MOVE_STRUGGLE, BattleScript_EffectHit
 	incrementgamestat GAME_STAT_USED_STRUGGLE
 	goto BattleScript_EffectHit
 
->>>>>>> fbc4d758
 BattleScript_EffectTeeterDance::
 	attackcanceler
 	attackstring
