#include "config.h"
#include "config/battle.h"
#include "constants/global.h"
#include "constants/battle.h"
#include "constants/pokemon.h"
#include "constants/battle_arena.h"
#include "constants/battle_script_commands.h"
#include "constants/battle_anim.h"
#include "constants/battle_string_ids.h"
#include "constants/abilities.h"
#include "constants/hold_effects.h"
#include "constants/moves.h"
#include "constants/songs.h"
#include "constants/game_stat.h"
#include "constants/trainers.h"
#include "constants/species.h"
	.include "asm/macros.inc"
	.include "asm/macros/battle_script.inc"
	.include "constants/constants.inc"

	.section script_data, "aw", %progbits

.align 2
gBattleScriptsForMoveEffects::
	.4byte BattleScript_EffectHit                     @ EFFECT_HIT
	.4byte BattleScript_EffectSleep                   @ EFFECT_SLEEP
	.4byte BattleScript_EffectHit                     @ EFFECT_UNUSED_2
	.4byte BattleScript_EffectAbsorb                  @ EFFECT_ABSORB
	.4byte BattleScript_EffectHit                     @ EFFECT_UNUSED_4
	.4byte BattleScript_EffectHit                     @ EFFECT_UNUSED_5
	.4byte BattleScript_EffectHit                     @ EFFECT_UNUSED_6
	.4byte BattleScript_EffectExplosion               @ EFFECT_EXPLOSION
	.4byte BattleScript_EffectDreamEater              @ EFFECT_DREAM_EATER
	.4byte BattleScript_EffectMirrorMove              @ EFFECT_MIRROR_MOVE
	.4byte BattleScript_EffectAttackUp                @ EFFECT_ATTACK_UP
	.4byte BattleScript_EffectDefenseUp               @ EFFECT_DEFENSE_UP
	.4byte BattleScript_EffectSpeedUp                 @ EFFECT_SPEED_UP
	.4byte BattleScript_EffectSpecialAttackUp         @ EFFECT_SPECIAL_ATTACK_UP
	.4byte BattleScript_EffectSpecialDefenseUp        @ EFFECT_SPECIAL_DEFENSE_UP
	.4byte BattleScript_EffectAccuracyUp              @ EFFECT_ACCURACY_UP
	.4byte BattleScript_EffectEvasionUp               @ EFFECT_EVASION_UP
	.4byte BattleScript_EffectSpecialAttackUp3        @ EFFECT_SPECIAL_ATTACK_UP_3
	.4byte BattleScript_EffectAttackDown              @ EFFECT_ATTACK_DOWN
	.4byte BattleScript_EffectDefenseDown             @ EFFECT_DEFENSE_DOWN
	.4byte BattleScript_EffectSpeedDown               @ EFFECT_SPEED_DOWN
	.4byte BattleScript_EffectSpecialAttackDown       @ EFFECT_SPECIAL_ATTACK_DOWN
	.4byte BattleScript_EffectSpecialDefenseDown      @ EFFECT_SPECIAL_DEFENSE_DOWN
	.4byte BattleScript_EffectAccuracyDown            @ EFFECT_ACCURACY_DOWN
	.4byte BattleScript_EffectEvasionDown             @ EFFECT_EVASION_DOWN
	.4byte BattleScript_EffectHaze                    @ EFFECT_HAZE
	.4byte BattleScript_EffectBide                    @ EFFECT_BIDE
	.4byte BattleScript_EffectRampage                 @ EFFECT_RAMPAGE
	.4byte BattleScript_EffectRoar                    @ EFFECT_ROAR
	.4byte BattleScript_EffectHit                     @ EFFECT_MULTI_HIT
	.4byte BattleScript_EffectConversion              @ EFFECT_CONVERSION
	.4byte BattleScript_EffectHit                     @ EFFECT_UNUSED_31
	.4byte BattleScript_EffectRestoreHp               @ EFFECT_RESTORE_HP
	.4byte BattleScript_EffectToxic                   @ EFFECT_TOXIC
	.4byte BattleScript_EffectHit                     @ EFFECT_UNUSED_34
	.4byte BattleScript_EffectLightScreen             @ EFFECT_LIGHT_SCREEN
	.4byte BattleScript_EffectHit                     @ EFFECT_UNUSED_36
	.4byte BattleScript_EffectRest                    @ EFFECT_REST
	.4byte BattleScript_EffectOHKO                    @ EFFECT_OHKO
	.4byte BattleScript_EffectHit                     @ EFFECT_FUSION_COMBO
	.4byte BattleScript_EffectSuperFang               @ EFFECT_SUPER_FANG
	.4byte BattleScript_EffectDragonRage              @ EFFECT_DRAGON_RAGE
	.4byte BattleScript_EffectTrap                    @ EFFECT_TRAP
	.4byte BattleScript_EffectHealBlock               @ EFFECT_HEAL_BLOCK
	.4byte BattleScript_EffectRecoilIfMiss            @ EFFECT_RECOIL_IF_MISS
	.4byte BattleScript_EffectMist                    @ EFFECT_MIST
	.4byte BattleScript_EffectFocusEnergy             @ EFFECT_FOCUS_ENERGY
	.4byte BattleScript_EffectHit                     @ EFFECT_RECOIL
	.4byte BattleScript_EffectConfuse                 @ EFFECT_CONFUSE
	.4byte BattleScript_EffectAttackUp2               @ EFFECT_ATTACK_UP_2
	.4byte BattleScript_EffectDefenseUp2              @ EFFECT_DEFENSE_UP_2
	.4byte BattleScript_EffectSpeedUp2                @ EFFECT_SPEED_UP_2
	.4byte BattleScript_EffectSpecialAttackUp2        @ EFFECT_SPECIAL_ATTACK_UP_2
	.4byte BattleScript_EffectSpecialDefenseUp2       @ EFFECT_SPECIAL_DEFENSE_UP_2
	.4byte BattleScript_EffectAccuracyUp2             @ EFFECT_ACCURACY_UP_2
	.4byte BattleScript_EffectEvasionUp2              @ EFFECT_EVASION_UP_2
	.4byte BattleScript_EffectTransform               @ EFFECT_TRANSFORM
	.4byte BattleScript_EffectAttackDown2             @ EFFECT_ATTACK_DOWN_2
	.4byte BattleScript_EffectDefenseDown2            @ EFFECT_DEFENSE_DOWN_2
	.4byte BattleScript_EffectSpeedDown2              @ EFFECT_SPEED_DOWN_2
	.4byte BattleScript_EffectSpecialAttackDown2      @ EFFECT_SPECIAL_ATTACK_DOWN_2
	.4byte BattleScript_EffectSpecialDefenseDown2     @ EFFECT_SPECIAL_DEFENSE_DOWN_2
	.4byte BattleScript_EffectAccuracyDown2           @ EFFECT_ACCURACY_DOWN_2
	.4byte BattleScript_EffectEvasionDown2            @ EFFECT_EVASION_DOWN_2
	.4byte BattleScript_EffectReflect                 @ EFFECT_REFLECT
	.4byte BattleScript_EffectPoison                  @ EFFECT_POISON
	.4byte BattleScript_EffectParalyze                @ EFFECT_PARALYZE
	.4byte BattleScript_EffectHit                     @ EFFECT_UNUSED_67
	.4byte BattleScript_EffectHit                     @ EFFECT_UNUSED_68
	.4byte BattleScript_EffectHit                     @ EFFECT_UNUSED_69
	.4byte BattleScript_EffectHit                     @ EFFECT_UNUSED_70
	.4byte BattleScript_EffectHit                     @ EFFECT_UNUSED_71
	.4byte BattleScript_EffectHit                     @ EFFECT_UNUSED_72
	.4byte BattleScript_EffectHit                     @ EFFECT_UNUSED_73
	.4byte BattleScript_EffectTwoTurnsAttack          @ EFFECT_TWO_TURNS_ATTACK
	.4byte BattleScript_EffectHit                     @ EFFECT_UNUSED_75
	.4byte BattleScript_EffectHit                     @ EFFECT_VITAL_THROW
	.4byte BattleScript_EffectSubstitute              @ EFFECT_SUBSTITUTE
	.4byte BattleScript_EffectHit                     @ EFFECT_RECHARGE
	.4byte BattleScript_EffectRage                    @ EFFECT_RAGE
	.4byte BattleScript_EffectMimic                   @ EFFECT_MIMIC
	.4byte BattleScript_EffectMetronome               @ EFFECT_METRONOME
	.4byte BattleScript_EffectLeechSeed               @ EFFECT_LEECH_SEED
	.4byte BattleScript_EffectDoNothing               @ EFFECT_DO_NOTHING
	.4byte BattleScript_EffectDisable                 @ EFFECT_DISABLE
	.4byte BattleScript_EffectLevelDamage             @ EFFECT_LEVEL_DAMAGE
	.4byte BattleScript_EffectPsywave                 @ EFFECT_PSYWAVE
	.4byte BattleScript_EffectCounter                 @ EFFECT_COUNTER
	.4byte BattleScript_EffectEncore                  @ EFFECT_ENCORE
	.4byte BattleScript_EffectPainSplit               @ EFFECT_PAIN_SPLIT
	.4byte BattleScript_EffectSnore                   @ EFFECT_SNORE
	.4byte BattleScript_EffectConversion2             @ EFFECT_CONVERSION_2
	.4byte BattleScript_EffectLockOn                  @ EFFECT_LOCK_ON
	.4byte BattleScript_EffectSketch                  @ EFFECT_SKETCH
	.4byte BattleScript_EffectHit                     @ EFFECT_UNUSED_94
	.4byte BattleScript_EffectSleepTalk               @ EFFECT_SLEEP_TALK
	.4byte BattleScript_EffectDestinyBond             @ EFFECT_DESTINY_BOND
	.4byte BattleScript_EffectHit                     @ EFFECT_FLAIL
	.4byte BattleScript_EffectSpite                   @ EFFECT_SPITE
	.4byte BattleScript_EffectHit                     @ EFFECT_FALSE_SWIPE
	.4byte BattleScript_EffectHealBell                @ EFFECT_HEAL_BELL
	.4byte BattleScript_EffectTripleKick              @ EFFECT_TRIPLE_KICK
	.4byte BattleScript_EffectHit                     @ EFFECT_THIEF
	.4byte BattleScript_EffectMeanLook                @ EFFECT_MEAN_LOOK
	.4byte BattleScript_EffectNightmare               @ EFFECT_NIGHTMARE
	.4byte BattleScript_EffectMinimize                @ EFFECT_MINIMIZE
	.4byte BattleScript_EffectCurse                   @ EFFECT_CURSE
	.4byte BattleScript_EffectHealingWish             @ EFFECT_HEALING_WISH
	.4byte BattleScript_EffectProtect                 @ EFFECT_PROTECT
	.4byte BattleScript_EffectSpikes                  @ EFFECT_SPIKES
	.4byte BattleScript_EffectForesight               @ EFFECT_FORESIGHT
	.4byte BattleScript_EffectPerishSong              @ EFFECT_PERISH_SONG
	.4byte BattleScript_EffectSandstorm               @ EFFECT_SANDSTORM
	.4byte BattleScript_EffectEndure                  @ EFFECT_ENDURE
	.4byte BattleScript_EffectRollout                 @ EFFECT_ROLLOUT
	.4byte BattleScript_EffectSwagger                 @ EFFECT_SWAGGER
	.4byte BattleScript_EffectFuryCutter              @ EFFECT_FURY_CUTTER
	.4byte BattleScript_EffectAttract                 @ EFFECT_ATTRACT
	.4byte BattleScript_EffectHit                     @ EFFECT_RETURN
	.4byte BattleScript_EffectPresent                 @ EFFECT_PRESENT
	.4byte BattleScript_EffectHit                     @ EFFECT_FRUSTRATION
	.4byte BattleScript_EffectSafeguard               @ EFFECT_SAFEGUARD
	.4byte BattleScript_EffectMagnitude               @ EFFECT_MAGNITUDE
	.4byte BattleScript_EffectBatonPass               @ EFFECT_BATON_PASS
	.4byte BattleScript_EffectHit                     @ EFFECT_PURSUIT
	.4byte BattleScript_EffectRapidSpin               @ EFFECT_RAPID_SPIN
	.4byte BattleScript_EffectSonicboom               @ EFFECT_SONICBOOM
	.4byte BattleScript_EffectCaptivate               @ EFFECT_CAPTIVATE
	.4byte BattleScript_EffectMorningSun              @ EFFECT_MORNING_SUN
	.4byte BattleScript_EffectSynthesis               @ EFFECT_SYNTHESIS
	.4byte BattleScript_EffectMoonlight               @ EFFECT_MOONLIGHT
	.4byte BattleScript_EffectHit                     @ EFFECT_HIDDEN_POWER
	.4byte BattleScript_EffectRainDance               @ EFFECT_RAIN_DANCE
	.4byte BattleScript_EffectSunnyDay                @ EFFECT_SUNNY_DAY
	.4byte BattleScript_EffectHit                     @ EFFECT_UNUSED_135
	.4byte BattleScript_EffectHit                     @ EFFECT_UNUSED_136
	.4byte BattleScript_EffectHit                     @ EFFECT_ALL_STATS_UP_HIT
	.4byte BattleScript_EffectHit                     @ EFFECT_FELL_STINGER
	.4byte BattleScript_EffectBellyDrum               @ EFFECT_BELLY_DRUM
	.4byte BattleScript_EffectPsychUp                 @ EFFECT_PSYCH_UP
	.4byte BattleScript_EffectMirrorCoat              @ EFFECT_MIRROR_COAT
	.4byte BattleScript_EffectSkullBash               @ EFFECT_SKULL_BASH
	.4byte BattleScript_EffectEarthquake              @ EFFECT_EARTHQUAKE
	.4byte BattleScript_EffectFutureSight             @ EFFECT_FUTURE_SIGHT
	.4byte BattleScript_EffectGust                    @ EFFECT_GUST
	.4byte BattleScript_EffectSolarBeam               @ EFFECT_SOLAR_BEAM
	.4byte BattleScript_EffectHit                     @ EFFECT_THUNDER
	.4byte BattleScript_EffectTeleport                @ EFFECT_TELEPORT
	.4byte BattleScript_EffectBeatUp                  @ EFFECT_BEAT_UP
	.4byte BattleScript_EffectSemiInvulnerable        @ EFFECT_SEMI_INVULNERABLE
	.4byte BattleScript_EffectDefenseCurl             @ EFFECT_DEFENSE_CURL
	.4byte BattleScript_EffectSoftboiled              @ EFFECT_SOFTBOILED
	.4byte BattleScript_EffectFakeOut                 @ EFFECT_FAKE_OUT
	.4byte BattleScript_EffectUproar                  @ EFFECT_UPROAR
	.4byte BattleScript_EffectStockpile               @ EFFECT_STOCKPILE
	.4byte BattleScript_EffectSpitUp                  @ EFFECT_SPIT_UP
	.4byte BattleScript_EffectSwallow                 @ EFFECT_SWALLOW
	.4byte BattleScript_EffectWorrySeed               @ EFFECT_WORRY_SEED
	.4byte BattleScript_EffectHail                    @ EFFECT_HAIL
	.4byte BattleScript_EffectTorment                 @ EFFECT_TORMENT
	.4byte BattleScript_EffectFlatter                 @ EFFECT_FLATTER
	.4byte BattleScript_EffectWillOWisp               @ EFFECT_WILL_O_WISP
	.4byte BattleScript_EffectMemento                 @ EFFECT_MEMENTO
	.4byte BattleScript_EffectHit                     @ EFFECT_FACADE
	.4byte BattleScript_EffectFocusPunch              @ EFFECT_FOCUS_PUNCH
	.4byte BattleScript_EffectSmellingsalt            @ EFFECT_SMELLING_SALTS
	.4byte BattleScript_EffectFollowMe                @ EFFECT_FOLLOW_ME
	.4byte BattleScript_EffectNaturePower             @ EFFECT_NATURE_POWER
	.4byte BattleScript_EffectCharge                  @ EFFECT_CHARGE
	.4byte BattleScript_EffectTaunt                   @ EFFECT_TAUNT
	.4byte BattleScript_EffectHelpingHand             @ EFFECT_HELPING_HAND
	.4byte BattleScript_EffectTrick                   @ EFFECT_TRICK
	.4byte BattleScript_EffectRolePlay                @ EFFECT_ROLE_PLAY
	.4byte BattleScript_EffectWish                    @ EFFECT_WISH
	.4byte BattleScript_EffectAssist                  @ EFFECT_ASSIST
	.4byte BattleScript_EffectIngrain                 @ EFFECT_INGRAIN
	.4byte BattleScript_EffectHit                     @ EFFECT_UNUSED_177
	.4byte BattleScript_EffectMagicCoat               @ EFFECT_MAGIC_COAT
	.4byte BattleScript_EffectRecycle                 @ EFFECT_RECYCLE
	.4byte BattleScript_EffectHit                     @ EFFECT_REVENGE
	.4byte BattleScript_EffectBrickBreak              @ EFFECT_BRICK_BREAK
	.4byte BattleScript_EffectYawn                    @ EFFECT_YAWN
	.4byte BattleScript_EffectHit                     @ EFFECT_KNOCK_OFF
	.4byte BattleScript_EffectEndeavor                @ EFFECT_ENDEAVOR
	.4byte BattleScript_EffectHit                     @ EFFECT_ERUPTION
	.4byte BattleScript_EffectSkillSwap               @ EFFECT_SKILL_SWAP
	.4byte BattleScript_EffectImprison                @ EFFECT_IMPRISON
	.4byte BattleScript_EffectRefresh                 @ EFFECT_REFRESH
	.4byte BattleScript_EffectGrudge                  @ EFFECT_GRUDGE
	.4byte BattleScript_EffectSnatch                  @ EFFECT_SNATCH
	.4byte BattleScript_EffectHit                     @ EFFECT_LOW_KICK
	.4byte BattleScript_EffectSecretPower             @ EFFECT_SECRET_POWER
	.4byte BattleScript_EffectTeeterDance             @ EFFECT_TEETER_DANCE
	.4byte BattleScript_EffectHitEscape               @ EFFECT_HIT_ESCAPE
	.4byte BattleScript_EffectMudSport                @ EFFECT_MUD_SPORT
	.4byte BattleScript_EffectHit                     @ EFFECT_UNUSED_197
	.4byte BattleScript_EffectHit                     @ EFFECT_WEATHER_BALL
	.4byte BattleScript_EffectHit                     @ EFFECT_UNUSED_199
	.4byte BattleScript_EffectTickle                  @ EFFECT_TICKLE
	.4byte BattleScript_EffectCosmicPower             @ EFFECT_COSMIC_POWER
	.4byte BattleScript_EffectSkyUppercut             @ EFFECT_SKY_UPPERCUT
	.4byte BattleScript_EffectBulkUp                  @ EFFECT_BULK_UP
	.4byte BattleScript_EffectPlaceholder             @ EFFECT_PLACEHOLDER
	.4byte BattleScript_EffectWaterSport              @ EFFECT_WATER_SPORT
	.4byte BattleScript_EffectCalmMind                @ EFFECT_CALM_MIND
	.4byte BattleScript_EffectDragonDance             @ EFFECT_DRAGON_DANCE
	.4byte BattleScript_EffectCamouflage              @ EFFECT_CAMOUFLAGE
	.4byte BattleScript_EffectPledge                  @ EFFECT_PLEDGE
	.4byte BattleScript_EffectFling                   @ EFFECT_FLING
	.4byte BattleScript_EffectNaturalGift             @ EFFECT_NATURAL_GIFT
	.4byte BattleScript_EffectWakeUpSlap              @ EFFECT_WAKE_UP_SLAP
	.4byte BattleScript_EffectHit                     @ EFFECT_WRING_OUT
	.4byte BattleScript_EffectHit                     @ EFFECT_HEX
	.4byte BattleScript_EffectHit                     @ EFFECT_ASSURANCE
	.4byte BattleScript_EffectHit                     @ EFFECT_TRUMP_CARD
	.4byte BattleScript_EffectHit                     @ EFFECT_ACROBATICS
	.4byte BattleScript_EffectHit                     @ EFFECT_HEAT_CRASH
	.4byte BattleScript_EffectHit                     @ EFFECT_PUNISHMENT
	.4byte BattleScript_EffectHit                     @ EFFECT_STORED_POWER
	.4byte BattleScript_EffectHit                     @ EFFECT_ELECTRO_BALL
	.4byte BattleScript_EffectHit                     @ EFFECT_GYRO_BALL
	.4byte BattleScript_EffectHit                     @ EFFECT_ECHOED_VOICE
	.4byte BattleScript_EffectHit                     @ EFFECT_PAYBACK
	.4byte BattleScript_EffectHit                     @ EFFECT_ROUND
	.4byte BattleScript_EffectHit                     @ EFFECT_BRINE
	.4byte BattleScript_EffectHit                     @ EFFECT_VENOSHOCK
	.4byte BattleScript_EffectHit                     @ EFFECT_RETALIATE
	.4byte BattleScript_EffectBulldoze                @ EFFECT_BULLDOZE
	.4byte BattleScript_EffectHit                     @ EFFECT_FOUL_PLAY
	.4byte BattleScript_EffectHit                     @ EFFECT_PSYSHOCK
	.4byte BattleScript_EffectRoost                   @ EFFECT_ROOST
	.4byte BattleScript_EffectGravity                 @ EFFECT_GRAVITY
	.4byte BattleScript_EffectMircleEye               @ EFFECT_MIRACLE_EYE
	.4byte BattleScript_EffectTailwind                @ EFFECT_TAILWIND
	.4byte BattleScript_EffectEmbargo                 @ EFFECT_EMBARGO
	.4byte BattleScript_EffectAquaRing                @ EFFECT_AQUA_RING
	.4byte BattleScript_EffectTrickRoom               @ EFFECT_TRICK_ROOM
	.4byte BattleScript_EffectWonderRoom              @ EFFECT_WONDER_ROOM
	.4byte BattleScript_EffectMagicRoom               @ EFFECT_MAGIC_ROOM
	.4byte BattleScript_EffectMagnetRise              @ EFFECT_MAGNET_RISE
	.4byte BattleScript_EffectToxicSpikes             @ EFFECT_TOXIC_SPIKES
	.4byte BattleScript_EffectGastroAcid              @ EFFECT_GASTRO_ACID
	.4byte BattleScript_EffectStealthRock             @ EFFECT_STEALTH_ROCK
	.4byte BattleScript_EffectTelekinesis             @ EFFECT_TELEKINESIS
	.4byte BattleScript_EffectPowerSwap               @ EFFECT_POWER_SWAP
	.4byte BattleScript_EffectGuardSwap               @ EFFECT_GUARD_SWAP
	.4byte BattleScript_EffectHeartSwap               @ EFFECT_HEART_SWAP
	.4byte BattleScript_EffectPowerSplit              @ EFFECT_POWER_SPLIT
	.4byte BattleScript_EffectGuardSplit              @ EFFECT_GUARD_SPLIT
	.4byte BattleScript_EffectStickyWeb               @ EFFECT_STICKY_WEB
	.4byte BattleScript_EffectMetalBurst              @ EFFECT_METAL_BURST
	.4byte BattleScript_EffectLuckyChant              @ EFFECT_LUCKY_CHANT
	.4byte BattleScript_EffectSuckerPunch             @ EFFECT_SUCKER_PUNCH
	.4byte BattleScript_EffectHit                     @ EFFECT_UNUSED_255
	.4byte BattleScript_EffectSimpleBeam              @ EFFECT_SIMPLE_BEAM
	.4byte BattleScript_EffectEntrainment             @ EFFECT_ENTRAINMENT
	.4byte BattleScript_EffectHealPulse               @ EFFECT_HEAL_PULSE
	.4byte BattleScript_EffectQuash                   @ EFFECT_QUASH
	.4byte BattleScript_EffectIonDeluge               @ EFFECT_ION_DELUGE
	.4byte BattleScript_EffectHit                     @ EFFECT_FREEZE_DRY
	.4byte BattleScript_EffectTopsyTurvy              @ EFFECT_TOPSY_TURVY
	.4byte BattleScript_EffectMistyTerrain            @ EFFECT_MISTY_TERRAIN
	.4byte BattleScript_EffectGrassyTerrain           @ EFFECT_GRASSY_TERRAIN
	.4byte BattleScript_EffectElectricTerrain         @ EFFECT_ELECTRIC_TERRAIN
	.4byte BattleScript_EffectPsychicTerrain          @ EFFECT_PSYCHIC_TERRAIN
	.4byte BattleScript_EffectAttackAccUp             @ EFFECT_ATTACK_ACCURACY_UP
	.4byte BattleScript_EffectAttackSpAttackUp        @ EFFECT_ATTACK_SPATK_UP
	.4byte BattleScript_EffectHit                     @ EFFECT_HURRICANE
	.4byte BattleScript_EffectHit                     @ EFFECT_TWO_TYPED_MOVE
	.4byte BattleScript_EffectMeFirst                 @ EFFECT_ME_FIRST
	.4byte BattleScript_EffectHit                     @ EFFECT_UNUSED_272
	.4byte BattleScript_EffectQuiverDance             @ EFFECT_QUIVER_DANCE
	.4byte BattleScript_EffectCoil                    @ EFFECT_COIL
	.4byte BattleScript_EffectElectrify               @ EFFECT_ELECTRIFY
	.4byte BattleScript_EffectReflectType             @ EFFECT_REFLECT_TYPE
	.4byte BattleScript_EffectSoak                    @ EFFECT_SOAK
	.4byte BattleScript_EffectGrowth                  @ EFFECT_GROWTH
	.4byte BattleScript_EffectHit                     @ EFFECT_UNUSED_279
	.4byte BattleScript_EffectLastResort              @ EFFECT_LAST_RESORT
<<<<<<< HEAD
	.4byte BattleScript_EffectHit                     @ EFFECT_RECOIL_33_STATUS
	.4byte BattleScript_EffectHit                     @ EFFECT_UNUSED_282
	.4byte BattleScript_EffectHit                     @ EFFECT_RECOIL_50
=======
	.4byte BattleScript_EffectFlinchStatus            @ EFFECT_FLINCH_STATUS
>>>>>>> f700466e
	.4byte BattleScript_EffectShellSmash              @ EFFECT_SHELL_SMASH
	.4byte BattleScript_EffectShiftGear               @ EFFECT_SHIFT_GEAR
	.4byte BattleScript_EffectDefenseUp3              @ EFFECT_DEFENSE_UP_3
	.4byte BattleScript_EffectNobleRoar               @ EFFECT_NOBLE_ROAR
	.4byte BattleScript_EffectVenomDrench             @ EFFECT_VENOM_DRENCH
	.4byte BattleScript_EffectToxicThread             @ EFFECT_TOXIC_THREAD
	.4byte BattleScript_EffectHit                     @ EFFECT_UNUSED_290
	.4byte BattleScript_EffectHitSwitchTarget         @ EFFECT_HIT_SWITCH_TARGET
	.4byte BattleScript_EffectFinalGambit             @ EFFECT_FINAL_GAMBIT
	.4byte BattleScript_EffectHit                     @ EFFECT_CHANGE_TYPE_ON_ITEM
	.4byte BattleScript_EffectAutotomize              @ EFFECT_AUTOTOMIZE
	.4byte BattleScript_EffectCopycat                 @ EFFECT_COPYCAT
	.4byte BattleScript_EffectDefog                   @ EFFECT_DEFOG
	.4byte BattleScript_EffectHitEnemyHealAlly        @ EFFECT_HIT_ENEMY_HEAL_ALLY
	.4byte BattleScript_EffectSmackDown               @ EFFECT_SMACK_DOWN
	.4byte BattleScript_EffectSynchronoise            @ EFFECT_SYNCHRONOISE
	.4byte BattleScript_EffectPsychoShift             @ EFFECT_PSYCHO_SHIFT
	.4byte BattleScript_EffectPowerTrick              @ EFFECT_POWER_TRICK
	.4byte BattleScript_EffectFlameBurst              @ EFFECT_FLAME_BURST
	.4byte BattleScript_EffectAfterYou                @ EFFECT_AFTER_YOU
	.4byte BattleScript_EffectBestow                  @ EFFECT_BESTOW
	.4byte BattleScript_EffectRototiller              @ EFFECT_ROTOTILLER
	.4byte BattleScript_EffectFlowerShield            @ EFFECT_FLOWER_SHIELD
	.4byte BattleScript_EffectHit                     @ EFFECT_HIT_PREVENT_ESCAPE
	.4byte BattleScript_EffectSpeedSwap               @ EFFECT_SPEED_SWAP
	.4byte BattleScript_EffectDefenseUp2Hit           @ EFFECT_DEFENSE_UP2_HIT
	.4byte BattleScript_EffectHit                     @ EFFECT_REVELATION_DANCE
	.4byte BattleScript_EffectAuroraVeil              @ EFFECT_AURORA_VEIL
	.4byte BattleScript_EffectThirdType               @ EFFECT_THIRD_TYPE
	.4byte BattleScript_EffectFeint                   @ EFFECT_FEINT
	.4byte BattleScript_EffectSparklingAria           @ EFFECT_SPARKLING_ARIA
	.4byte BattleScript_EffectAcupressure             @ EFFECT_ACUPRESSURE
	.4byte BattleScript_EffectAromaticMist            @ EFFECT_AROMATIC_MIST
	.4byte BattleScript_EffectPowder                  @ EFFECT_POWDER
	.4byte BattleScript_EffectHit                     @ EFFECT_UNUSED_318
	.4byte BattleScript_EffectHit                     @ EFFECT_BELCH
	.4byte BattleScript_EffectPartingShot             @ EFFECT_PARTING_SHOT
	.4byte BattleScript_EffectHit                     @ EFFECT_UNUSED_321
	.4byte BattleScript_EffectHit                     @ EFFECT_UNUSED_322
	.4byte BattleScript_EffectMatBlock                @ EFFECT_MAT_BLOCK
	.4byte BattleScript_EffectHit                     @ EFFECT_STOMPING_TANTRUM
	.4byte BattleScript_EffectHit                     @ EFFECT_UNUSED_325
	.4byte BattleScript_EffectInstruct                @ EFFECT_INSTRUCT
	.4byte BattleScript_EffectThroatChop              @ EFFECT_THROAT_CHOP
	.4byte BattleScript_EffectLaserFocus              @ EFFECT_LASER_FOCUS
	.4byte BattleScript_EffectMagneticFlux            @ EFFECT_MAGNETIC_FLUX
	.4byte BattleScript_EffectGearUp                  @ EFFECT_GEAR_UP
	.4byte BattleScript_EffectIncinerate              @ EFFECT_INCINERATE
	.4byte BattleScript_EffectBugBite                 @ EFFECT_BUG_BITE
	.4byte BattleScript_EffectStrengthSap             @ EFFECT_STRENGTH_SAP
	.4byte BattleScript_EffectMindBlown               @ EFFECT_MIND_BLOWN
	.4byte BattleScript_EffectPurify                  @ EFFECT_PURIFY
	.4byte BattleScript_EffectBurnUp                  @ EFFECT_BURN_UP
	.4byte BattleScript_EffectShoreUp                 @ EFFECT_SHORE_UP
	.4byte BattleScript_EffectGeomancy                @ EFFECT_GEOMANCY
	.4byte BattleScript_EffectFairyLock               @ EFFECT_FAIRY_LOCK
	.4byte BattleScript_EffectAllySwitch              @ EFFECT_ALLY_SWITCH
	.4byte BattleScript_EffectRelicSong               @ EFFECT_RELIC_SONG
	.4byte BattleScript_EffectHit                     @ EFFECT_UNUSED_342
	.4byte BattleScript_EffectHit                     @ EFFECT_BODY_PRESS
	.4byte BattleScript_EffectEerieSpell              @ EFFECT_EERIE_SPELL
	.4byte BattleScript_EffectJungleHealing           @ EFFECT_JUNGLE_HEALING
	.4byte BattleScript_EffectCoaching                @ EFFECT_COACHING
	.4byte BattleScript_EffectHit                     @ EFFECT_LASH_OUT
	.4byte BattleScript_EffectHit                     @ EFFECT_GRASSY_GLIDE
	.4byte BattleScript_EffectHit                     @ EFFECT_DYNAMAX_DOUBLE_DMG
	.4byte BattleScript_EffectDecorate                @ EFFECT_DECORATE
	.4byte BattleScript_EffectHit                     @ EFFECT_SNIPE_SHOT
	.4byte BattleScript_EffectRecoilHP25              @ EFFECT_RECOIL_HP_25
	.4byte BattleScript_EffectStuffCheeks             @ EFFECT_STUFF_CHEEKS
	.4byte BattleScript_EffectHit                     @ EFFECT_GRAV_APPLE
	.4byte BattleScript_EffectHit                     @ EFFECT_UNUSED_355
	.4byte BattleScript_EffectGlitzyGlow              @ EFFECT_GLITZY_GLOW
	.4byte BattleScript_EffectBaddyBad                @ EFFECT_BADDY_BAD
	.4byte BattleScript_EffectSappySeed               @ EFFECT_SAPPY_SEED
	.4byte BattleScript_EffectFreezyFrost             @ EFFECT_FREEZY_FROST
	.4byte BattleScript_EffectSparklySwirl            @ EFFECT_SPARKLY_SWIRL
	.4byte BattleScript_EffectPlasmaFists             @ EFFECT_PLASMA_FISTS
	.4byte BattleScript_EffectHyperspaceFury          @ EFFECT_HYPERSPACE_FURY
	.4byte BattleScript_EffectAuraWheel               @ EFFECT_AURA_WHEEL
	.4byte BattleScript_EffectPhotonGeyser            @ EFFECT_PHOTON_GEYSER
	.4byte BattleScript_EffectShellSideArm            @ EFFECT_SHELL_SIDE_ARM
	.4byte BattleScript_EffectHit                     @ EFFECT_TERRAIN_PULSE
	.4byte BattleScript_EffectHit                     @ EFFECT_UNUSED_367
	.4byte BattleScript_EffectNoRetreat               @ EFFECT_NO_RETREAT
	.4byte BattleScript_EffectTarShot                 @ EFFECT_TAR_SHOT
	.4byte BattleScript_EffectPoltergeist             @ EFFECT_POLTERGEIST
	.4byte BattleScript_EffectOctolock                @ EFFECT_OCTOLOCK
	.4byte BattleScript_EffectClangorousSoul          @ EFFECT_CLANGOROUS_SOUL
	.4byte BattleScript_EffectHit                     @ EFFECT_BOLT_BEAK
	.4byte BattleScript_EffectSkyDrop                 @ EFFECT_SKY_DROP
	.4byte BattleScript_EffectHit                     @ EFFECT_EXPANDING_FORCE
	.4byte BattleScript_EffectMeteorBeam              @ EFFECT_METEOR_BEAM
	.4byte BattleScript_EffectHit                     @ EFFECT_RISING_VOLTAGE
	.4byte BattleScript_EffectHit                     @ EFFECT_BEAK_BLAST
	.4byte BattleScript_EffectCourtChange             @ EFFECT_COURT_CHANGE
	.4byte BattleScript_EffectSteelBeam               @ EFFECT_STEEL_BEAM
	.4byte BattleScript_EffectExtremeEvoboost         @ EFFECT_EXTREME_EVOBOOST
	.4byte BattleScript_EffectHitSetRemoveTerrain     @ EFFECT_HIT_SET_REMOVE_TERRAIN
	.4byte BattleScript_EffectDarkVoid                @ EFFECT_DARK_VOID
	.4byte BattleScript_EffectHit                     @ EFFET_UNUSED_384
	.4byte BattleScript_EffectDoubleShock             @ EFFECT_DOUBLE_SHOCK
	.4byte BattleScript_EffectHit                     @ EFFECT_UNUSED_387
	.4byte BattleScript_EffectVictoryDance            @ EFFECT_VICTORY_DANCE
	.4byte BattleScript_EffectTeatime                 @ EFFECT_TEATIME
	.4byte BattleScript_EffectAttackUpUserAlly        @ EFFECT_ATTACK_UP_USER_ALLY
	.4byte BattleScript_EffectShellTrap               @ EFFECT_SHELL_TRAP
	.4byte BattleScript_EffectHit                     @ EFFECT_PSYBLADE
	.4byte BattleScript_EffectHit                     @ EFFECT_HYDRO_STEAM
	.4byte BattleScript_EffectHit                     @ EFFECT_HIT_SET_ENTRY_HAZARD
	.4byte BattleScript_EffectHit                     @ EFFECT_UNUSED_394
	.4byte BattleScript_EffectHit                     @ EFFECT_BARB_BARRAGE
	.4byte BattleScript_EffectRevivalBlessing         @ EFFECT_REVIVAL_BLESSING
	.4byte BattleScript_EffectHit                     @ EFFECT_UNUSED_397
	.4byte BattleScript_EffectSnow                    @ EFFECT_SNOWSCAPE
	.4byte BattleScript_EffectHit                     @ EFFECT_UNUSED_399
	.4byte BattleScript_EffectHit                     @ EFFECT_INFERNAL_PARADE
	.4byte BattleScript_EffectTakeHeart               @ EFFECT_TAKE_HEART
	.4byte BattleScript_EffectHit                     @ EFFECT_UNUSED_402
	.4byte BattleScript_EffectHit                     @ EFFECT_COLLISION_COURSE
	.4byte BattleScript_EffectHit                     @ EFFECT_UNUSED_404
	.4byte BattleScript_EffectMakeItRain              @ EFFECT_MAKE_IT_RAIN
	.4byte BattleScript_EffectCorrosiveGas            @ EFFECT_CORROSIVE_GAS
	.4byte BattleScript_EffectHit                     @ EFFECT_POPULATION_BOMB
	.4byte BattleScript_EffectHit                     @ EFFECT_UNUSED_408
	.4byte BattleScript_EffectSaltCure                @ EFFECT_SALT_CURE
<<<<<<< HEAD
	.4byte BattleScript_EffectHit                     @ EFFECT_IVY_CUDGEL
=======
	.4byte BattleScript_EffectChillyReception         @ EFFECT_CHILLY_RECEPTION
	.4byte BattleScript_EffectMatchaGotcha            @ EFFECT_MATCHA_GOTCHA
	.4byte BattleScript_EffectSyrupBomb               @ EFFECT_SYRUP_BOMB
>>>>>>> f700466e
	.4byte BattleScript_EffectMaxMove                 @ EFFECT_MAX_MOVE
	.4byte BattleScript_EffectGlaiveRush              @ EFFECT_GLAIVE_RUSH
	.4byte BattleScript_EffectBrickBreak              @ EFFECT_RAGING_BULL
	.4byte BattleScript_EffectHit                     @ EFFECT_RAGE_FIST
	.4byte BattleScript_EffectDoodle                  @ EFFECT_DOODLE

BattleScript_EffectDoodle:
	attackcanceler
	attackstring
	ppreduce
	attackanimation
	waitanimation
	setbyte gBattleCommunication, 0
BattleScript_EffectDoodle_CopyAbility:
	trycopyability BS_ATTACKER, BattleScript_ButItFailed
.if B_ABILITY_POP_UP == TRUE
	setbyte sFIXED_ABILITY_POPUP, TRUE
	showabilitypopup BS_ATTACKER
	pause 60
	sethword sABILITY_OVERWRITE, 0
	updateabilitypopup BS_ATTACKER
	pause 20
	destroyabilitypopup
	pause 40
.endif
	printstring STRINGID_PKMNCOPIEDFOE
	waitmessage B_WAIT_TIME_LONG
	switchinabilities BS_ATTACKER
	jumpifbyte CMP_NOT_EQUAL, gBattleCommunication, 0x0, BattleScript_MoveEnd
	addbyte gBattleCommunication, 1
	jumpifnoally BS_TARGET, BattleScript_MoveEnd
	setallytonextattacker BattleScript_EffectDoodle_CopyAbility
	goto BattleScript_MoveEnd

BattleScript_EffectGlaiveRush::
	call BattleScript_EffectHit_Ret
	jumpifhalfword CMP_COMMON_BITS, gMoveResultFlags, MOVE_RESULT_DOESNT_AFFECT_FOE, BattleScript_TryFaintMon
	setglaiverush
	goto BattleScript_TryFaintMon

<<<<<<< HEAD
=======
BattleScript_EffectSyrupBomb::
	setmoveeffect MOVE_EFFECT_SYRUP_BOMB
	goto BattleScript_EffectHit

>>>>>>> f700466e
BattleScript_SyrupBombActivates::
	printstring STRINGID_TARGETCOVEREDINSTICKYCANDYSYRUP
	waitmessage B_WAIT_TIME_LONG
	return

BattleScript_SyrupBombEndTurn::
	flushtextbox
	playanimation BS_ATTACKER, B_ANIM_SYRUP_BOMB_SPEED_DROP
	setstatchanger STAT_SPEED, 1, TRUE
	statbuffchange STAT_CHANGE_ALLOW_PTR | STAT_CHANGE_NOT_PROTECT_AFFECTED, BattleScript_SyrupBombTurnDmgEnd
	printfromtable gStatDownStringIds
	waitmessage B_WAIT_TIME_LONG
BattleScript_SyrupBombTurnDmgEnd:
	end2

<<<<<<< HEAD
=======
BattleScript_EffectMatchaGotcha::
	setmoveeffect MOVE_EFFECT_BURN
	goto BattleScript_EffectAbsorb
	end

BattleScript_EffectChillyReception::
	printstring STRINGID_PKMNTELLCHILLINGRECEPTIONJOKE
	waitmessage B_WAIT_TIME_LONG
	attackcanceler
	ppreduce
	jumpifhalfword CMP_COMMON_BITS, gBattleWeather, B_WEATHER_SUN_PRIMAL, BattleScript_EffectChillyReceptionBlockedByPrimalSun
	jumpifhalfword CMP_COMMON_BITS, gBattleWeather, B_WEATHER_RAIN_PRIMAL, BattleScript_EffectChillyReceptionBlockedByPrimalRain
	jumpifhalfword CMP_COMMON_BITS, gBattleWeather, B_WEATHER_STRONG_WINDS, BattleScript_EffectChillyReceptionBlockedByStrongWinds
	call BattleScript_EffectChillyReceptionPlayAnimation
	setsnow
	call BattleScript_MoveWeatherChangeRet
	goto BattleScript_MoveSwitch
BattleScript_EffectChillyReceptionPlayAnimation:
	attackstring
	attackanimation
	waitanimation
	return
BattleScript_EffectChillyReceptionBlockedByPrimalSun:
	call BattleScript_EffectChillyReceptionTrySwitchWeatherFailed
	call BattleScript_ExtremelyHarshSunlightWasNotLessenedRet
	goto BattleScript_MoveSwitch
BattleScript_EffectChillyReceptionBlockedByPrimalRain:
	call BattleScript_EffectChillyReceptionTrySwitchWeatherFailed
	call BattleScript_NoReliefFromHeavyRainRet
	goto BattleScript_MoveSwitch
BattleScript_EffectChillyReceptionBlockedByStrongWinds:
	call BattleScript_EffectChillyReceptionTrySwitchWeatherFailed
	call BattleScript_MysteriousAirCurrentBlowsOnRet
	goto BattleScript_MoveSwitch
BattleScript_EffectChillyReceptionTrySwitchWeatherFailed:
	jumpifbattletype BATTLE_TYPE_ARENA, BattleScript_FailedFromAtkString
	jumpifcantswitch SWITCH_IGNORE_ESCAPE_PREVENTION | BS_ATTACKER, BattleScript_FailedFromAtkString
	call BattleScript_EffectChillyReceptionPlayAnimation
	return

BattleScript_CheckPrimalWeather:
	jumpifhalfword CMP_COMMON_BITS, gBattleWeather, B_WEATHER_SUN_PRIMAL, BattleScript_ExtremelyHarshSunlightWasNotLessened
	jumpifhalfword CMP_COMMON_BITS, gBattleWeather, B_WEATHER_RAIN_PRIMAL, BattleScript_NoReliefFromHeavyRain
	jumpifhalfword CMP_COMMON_BITS, gBattleWeather, B_WEATHER_STRONG_WINDS, BattleScript_MysteriousAirCurrentBlowsOn
	return

BattleScript_MoveSwitch:
	jumpifbattletype BATTLE_TYPE_ARENA, BattleScript_MoveSwitchEnd
	jumpifcantswitch SWITCH_IGNORE_ESCAPE_PREVENTION | BS_ATTACKER, BattleScript_MoveSwitchEnd
	printstring STRINGID_PKMNWENTBACK
	waitmessage B_WAIT_TIME_SHORT
	openpartyscreen BS_ATTACKER, BattleScript_MoveSwitchEnd
	switchoutabilities BS_ATTACKER
	waitstate
	switchhandleorder BS_ATTACKER, 2
	returntoball BS_ATTACKER
	getswitchedmondata BS_ATTACKER
	switchindataupdate BS_ATTACKER
	hpthresholds BS_ATTACKER
	trytoclearprimalweather
	printstring STRINGID_EMPTYSTRING3
	waitmessage 1
	printstring STRINGID_SWITCHINMON
	switchinanim BS_ATTACKER, TRUE
	waitstate
	switchineffects BS_ATTACKER
BattleScript_MoveSwitchEnd:
	end

BattleScript_EffectPledge::
	attackcanceler
	setpledge BattleScript_HitFromAccCheck
	attackstring
	pause B_WAIT_TIME_MED
	ppreduce
	printstring STRINGID_WAITINGFORPARTNERSMOVE
	waitmessage B_WAIT_TIME_LONG
	goto BattleScript_MoveEnd

BattleScript_EffectCombinedPledge_Water::
	call BattleScript_EffectHit_Pledge
	setpledgestatus BS_ATTACKER, SIDE_STATUS_RAINBOW
	pause B_WAIT_TIME_SHORTEST
	printstring STRINGID_ARAINBOWAPPEAREDONSIDE
	waitmessage B_WAIT_TIME_LONG
	playanimation BS_ATTACKER, B_ANIM_RAINBOW
	waitanimation
	goto BattleScript_MoveEnd

BattleScript_TheRainbowDisappeared::
	printstring STRINGID_THERAINBOWDISAPPEARED
	waitmessage B_WAIT_TIME_LONG
	end2

BattleScript_EffectCombinedPledge_Fire::
	call BattleScript_EffectHit_Pledge
	setpledgestatus BS_TARGET, SIDE_STATUS_SEA_OF_FIRE
	pause B_WAIT_TIME_SHORTEST
	printstring STRINGID_SEAOFFIREENVELOPEDSIDE
	waitmessage B_WAIT_TIME_LONG
	playanimation BS_TARGET, B_ANIM_SEA_OF_FIRE
	waitanimation
	goto BattleScript_MoveEnd

BattleScript_HurtByTheSeaOfFire::
	printstring STRINGID_HURTBYTHESEAOFFIRE
	waitmessage B_WAIT_TIME_LONG
	goto BattleScript_DoTurnDmg

BattleScript_TheSeaOfFireDisappeared::
	printstring STRINGID_THESEAOFFIREDISAPPEARED
	waitmessage B_WAIT_TIME_LONG
	end2

BattleScript_EffectCombinedPledge_Grass::
	call BattleScript_EffectHit_Pledge
	setpledgestatus BS_TARGET, SIDE_STATUS_SWAMP
	pause B_WAIT_TIME_SHORTEST
	printstring STRINGID_SWAMPENVELOPEDSIDE
	waitmessage B_WAIT_TIME_LONG
	playanimation BS_TARGET, B_ANIM_SWAMP
	waitanimation
	goto BattleScript_MoveEnd

BattleScript_TheSwampDisappeared::
	printstring STRINGID_THESWAMPDISAPPEARED
	waitmessage B_WAIT_TIME_LONG
	end2

BattleScript_EffectHit_Pledge::
	pause B_WAIT_TIME_MED
	printstring STRINGID_THETWOMOVESBECOMEONE
	waitmessage B_WAIT_TIME_LONG
	accuracycheck BattleScript_PrintMoveMissed, ACC_CURR_MOVE
	ppreduce
	critcalc
	damagecalc
	adjustdamage
	attackanimation
	waitanimation
	effectivenesssound
	hitanimation BS_TARGET
	waitstate
	healthbarupdate BS_TARGET
	datahpupdate BS_TARGET
	critmessage
	waitmessage B_WAIT_TIME_LONG
	resultmessage
	waitmessage B_WAIT_TIME_LONG
	seteffectwithchance
	tryfaintmon BS_TARGET
	return

>>>>>>> f700466e
BattleScript_EffectSaltCure:
	call BattleScript_EffectHit_Ret
	tryfaintmon BS_TARGET
	jumpiffainted BS_TARGET, TRUE, BattleScript_EffectSaltCure_End
	applysaltcure BS_TARGET
	printstring STRINGID_TARGETISBEINGSALTCURED
	waitmessage B_WAIT_TIME_LONG
BattleScript_EffectSaltCure_End:
	goto BattleScript_MoveEnd

BattleScript_SaltCureExtraDamage::
	playanimation BS_TARGET, B_ANIM_SALT_CURE_DAMAGE, NULL
	waitanimation
	call BattleScript_HurtTarget_NoString
	printstring STRINGID_TARGETISHURTBYSALTCURE
	waitmessage B_WAIT_TIME_LONG
	end2

BattleScript_HurtTarget_NoString:
	orword gHitMarker, HITMARKER_IGNORE_SUBSTITUTE | HITMARKER_PASSIVE_DAMAGE
	healthbarupdate BS_TARGET
	datahpupdate BS_TARGET
	tryfaintmon BS_TARGET
	return

BattleScript_EffectCorrosiveGas:
	attackcanceler
	accuracycheck BattleScript_PrintMoveMissed, ACC_CURR_MOVE
	attackstring
	ppreduce
	jumpifsubstituteblocks BattleScript_CorrosiveGasFail
	jumpifcantloseitem BS_TARGET, BattleScript_CorrosiveGasFail
	attackanimation
	waitanimation
	jumpifability BS_TARGET, ABILITY_STICKY_HOLD, BattleScript_StickyHoldActivates
	setlastuseditem BS_TARGET
	removeitem BS_TARGET
	printstring STRINGID_PKMNITEMMELTED
	waitmessage B_WAIT_TIME_LONG
	goto BattleScript_MoveEnd

BattleScript_CorrosiveGasFail:
	pause B_WAIT_TIME_SHORT
	orhalfword gMoveResultFlags, MOVE_RESULT_FAILED
	printstring STRINGID_NOEFFECTONTARGET
	waitmessage B_WAIT_TIME_LONG
	goto BattleScript_MoveEnd

BattleScript_EffectMakeItRain:
	jumpifbattletype BATTLE_TYPE_DOUBLE, BattleScript_MakeItRainDoubles
BattleScript_MakeItRainContinuous:
	setmoveeffect MOVE_EFFECT_PAYDAY
	call BattleScript_EffectHit_Ret
	tryfaintmon BS_TARGET
	setmoveeffect MOVE_EFFECT_SP_ATK_MINUS_1 | MOVE_EFFECT_AFFECTS_USER | MOVE_EFFECT_CERTAIN
	seteffectprimary
	goto BattleScript_MoveEnd
BattleScript_MakeItRainDoubles:
	jumpifword CMP_NO_COMMON_BITS, gHitMarker, HITMARKER_NO_ATTACKSTRING | HITMARKER_NO_PPDEDUCT, BattleScript_NoMoveEffect
	goto BattleScript_MakeItRainContinuous

BattleScript_EffectTakeHeart::
	attackcanceler
	attackstring
	ppreduce
	cureifburnedparalysedorpoisoned BattleScript_CalmMindTryToRaiseStats
	attackanimation
	waitanimation
	updatestatusicon BS_ATTACKER
	printstring STRINGID_PKMNSTATUSNORMAL
	waitmessage B_WAIT_TIME_LONG
	jumpifstat BS_ATTACKER, CMP_LESS_THAN, STAT_SPATK, MAX_STAT_STAGE, BattleScript_CalmMindStatRaise
	jumpifstat BS_ATTACKER, CMP_LESS_THAN, STAT_SPDEF, MAX_STAT_STAGE, BattleScript_CalmMindStatRaise
	goto BattleScript_CantRaiseMultipleStats

BattleScript_EffectRevivalBlessing::
	attackcanceler
	attackstring
	ppreduce
	tryrevivalblessing BattleScript_ButItFailed
	attackanimation
	waitanimation
	printstring STRINGID_PKMNREVIVEDREADYTOFIGHT
	waitmessage B_WAIT_TIME_LONG
	jumpifbyte CMP_EQUAL, gBattleCommunication, TRUE, BattleScript_EffectRevivalBlessingSendOut
	goto BattleScript_MoveEnd

BattleScript_EffectRevivalBlessingSendOut:
	switchinanim BS_SCRIPTING, FALSE
	waitstate
	switchineffects BS_SCRIPTING
	goto BattleScript_MoveEnd

BattleScript_StealthRockActivates::
	setstealthrock BattleScript_MoveEnd
	printfromtable gDmgHazardsStringIds
	waitmessage B_WAIT_TIME_LONG
	return

BattleScript_SpikesActivates::
	trysetspikes BattleScript_MoveEnd
	printfromtable gDmgHazardsStringIds
	waitmessage B_WAIT_TIME_LONG
	return

BattleScript_EffectAttackUpUserAlly:
	jumpifnoally BS_ATTACKER, BattleScript_EffectAttackUp
	attackcanceler
	attackstring
	ppreduce
	jumpifstat BS_ATTACKER, CMP_NOT_EQUAL, STAT_ATK, MAX_STAT_STAGE, BattleScript_EffectAttackUpUserAlly_Works
	jumpifstat BS_ATTACKER_PARTNER, CMP_EQUAL, STAT_ATK, MAX_STAT_STAGE, BattleScript_ButItFailed
BattleScript_EffectAttackUpUserAlly_Works:
	attackanimation
	waitanimation
	setstatchanger STAT_ATK, 1, FALSE
	statbuffchange MOVE_EFFECT_AFFECTS_USER | STAT_CHANGE_ALLOW_PTR, BattleScript_EffectAttackUpUserAlly_TryAlly
	jumpifbyte CMP_EQUAL, cMULTISTRING_CHOOSER, B_MSG_STAT_WONT_INCREASE, BattleScript_EffectAttackUpUserAllyUser_PrintString
	setgraphicalstatchangevalues
	playanimation BS_ATTACKER, B_ANIM_STATS_CHANGE, sB_ANIM_ARG1
BattleScript_EffectAttackUpUserAllyUser_PrintString:
	printfromtable gStatUpStringIds
	waitmessage B_WAIT_TIME_LONG
BattleScript_EffectAttackUpUserAlly_TryAlly:
	setallytonexttarget BattleScript_EffectAttackUpUserAlly_TryAlly_
BattleScript_EffectAttackUpUserAlly_End:
	goto BattleScript_MoveEnd
BattleScript_EffectAttackUpUserAlly_TryAlly_:
 	jumpifability BS_ATTACKER_PARTNER, ABILITY_SOUNDPROOF, BattleScript_EffectAttackUpUserAlly_TryAllyBlocked
	setstatchanger STAT_ATK, 1, FALSE
	statbuffchange STAT_CHANGE_ALLOW_PTR, BattleScript_EffectAttackUpUserAlly_End
	jumpifbyte CMP_NOT_EQUAL, cMULTISTRING_CHOOSER, B_MSG_STAT_WONT_INCREASE, BattleScript_EffectAttackUpUserAlly_AllyAnim
	pause B_WAIT_TIME_SHORTEST
	printstring STRINGID_TARGETSTATWONTGOHIGHER
	waitmessage B_WAIT_TIME_LONG
	goto BattleScript_EffectAttackUpUserAlly_End
BattleScript_EffectAttackUpUserAlly_AllyAnim:
	setgraphicalstatchangevalues
	playanimation BS_TARGET, B_ANIM_STATS_CHANGE, sB_ANIM_ARG1
	printfromtable gStatUpStringIds
	waitmessage B_WAIT_TIME_LONG
	goto BattleScript_EffectAttackUpUserAlly_End

BattleScript_EffectAttackUpUserAlly_TryAllyBlocked:
	copybyte sBATTLER, gBattlerTarget
	call BattleScript_AbilityPopUpTarget
	printstring STRINGID_PKMNSXBLOCKSY2
	waitmessage B_WAIT_TIME_LONG
	goto BattleScript_MoveEnd

BattleScript_EffectTeatime::
	attackcanceler
	attackstring
	ppreduce
	jumpifteanoberry BattleScript_ButItFailed
@ at least one battler is affected
	attackanimation
	waitanimation
	setbyte gBattlerTarget, 0
BattleScript_TeatimeLoop:
	jumpifrodaffected BS_TARGET, BattleScript_Teatimerod
	jumpifabsorbaffected BS_TARGET, BattleScript_Teatimesorb
	jumpifmotoraffected BS_TARGET, BattleScript_Teatimemotor
	jumpifteainvulnerable BS_TARGET, BattleScript_Teatimevul @ in semi-invulnerable state OR held item is not a Berry
	orword gHitMarker, HITMARKER_DISABLE_ANIMATION | HITMARKER_IGNORE_SUBSTITUTE | HITMARKER_IGNORE_DISGUISE
	setbyte sBERRY_OVERRIDE, TRUE   @ override the requirements for eating berries
	consumeberry BS_TARGET, TRUE  @ consume the berry, then restore the item from changedItems
	bicword gHitMarker, HITMARKER_DISABLE_ANIMATION | HITMARKER_IGNORE_SUBSTITUTE | HITMARKER_IGNORE_DISGUISE
	setbyte sBERRY_OVERRIDE, FALSE
	removeitem BS_TARGET
	moveendto MOVEEND_NEXT_TARGET
	jumpifnexttargetvalid BattleScript_TeatimeLoop
	moveendcase MOVEEND_CLEAR_BITS
	goto BattleScript_MoveEnd
BattleScript_Teatimevul:
	moveendto MOVEEND_NEXT_TARGET
	jumpifnexttargetvalid BattleScript_TeatimeLoop
	moveendcase MOVEEND_CLEAR_BITS
	goto BattleScript_MoveEnd
BattleScript_Teatimesorb:
	call BattleScript_AbilityPopUpTarget
	tryhealquarterhealth BS_TARGET BattleScript_Teatimesorb_end
	healthbarupdate BS_TARGET
	datahpupdate BS_TARGET
	printstring STRINGID_PKMNREGAINEDHEALTH
	waitmessage B_WAIT_TIME_LONG
BattleScript_Teatimesorb_end:
	moveendto MOVEEND_NEXT_TARGET
	jumpifnexttargetvalid BattleScript_TeatimeLoop
	moveendcase MOVEEND_CLEAR_BITS
	goto BattleScript_MoveEnd
BattleScript_Teatimerod:
	call BattleScript_AbilityPopUpTarget
	playstatchangeanimation BS_TARGET, BIT_SPATK, STAT_CHANGE_BY_TWO
	setstatchanger STAT_SPATK, 1, FALSE
	statbuffchange STAT_CHANGE_ALLOW_PTR, BattleScript_TeatimeBuffer
	jumpifbyte CMP_EQUAL, cMULTISTRING_CHOOSER, 0x2, BattleScript_TeatimeBuffer
	printfromtable gStatUpStringIds
	waitmessage 0x40
	moveendto MOVEEND_NEXT_TARGET
	jumpifnexttargetvalid BattleScript_TeatimeLoop
	moveendcase MOVEEND_CLEAR_BITS
	goto BattleScript_MoveEnd
BattleScript_Teatimemotor:
	call BattleScript_AbilityPopUpTarget
	playstatchangeanimation BS_TARGET, BIT_SPEED, STAT_CHANGE_BY_TWO
	setstatchanger STAT_SPEED, 1, FALSE
	statbuffchange STAT_CHANGE_ALLOW_PTR, BattleScript_TeatimeBuffer
	jumpifbyte CMP_EQUAL, cMULTISTRING_CHOOSER, 0x2, BattleScript_TeatimeBuffer
	printfromtable gStatUpStringIds
	waitmessage 0x40
	moveendto MOVEEND_NEXT_TARGET
	jumpifnexttargetvalid BattleScript_TeatimeLoop
	moveendcase MOVEEND_CLEAR_BITS
	goto BattleScript_MoveEnd
BattleScript_TeatimeBuffer:
	moveendto MOVEEND_NEXT_TARGET
	jumpifnexttargetvalid BattleScript_TeatimeLoop
	moveendcase MOVEEND_CLEAR_BITS
	goto BattleScript_MoveEnd

BattleScript_AffectionBasedEndurance::
	playanimation BS_TARGET, B_ANIM_AFFECTION_HANGED_ON
	printstring STRINGID_TARGETTOUGHEDITOUT
	waitmessage B_WAIT_TIME_LONG
	return

BattleScript_AffectionBasedStatusHeal::
	jumpifstatus BS_ATTACKER, STATUS1_POISON | STATUS1_TOXIC_POISON, BattleScript_AffectionBasedStatus_HealPoisonString
	jumpifstatus BS_ATTACKER, STATUS1_SLEEP, BattleScript_AffectionBasedStatus_HealSleepString
	jumpifstatus BS_ATTACKER, STATUS1_PARALYSIS, BattleScript_AffectionBasedStatus_HealParalysisString
	jumpifstatus BS_ATTACKER, STATUS1_BURN, BattleScript_AffectionBasedStatus_HealBurnString
	jumpifstatus BS_ATTACKER, STATUS1_FREEZE, BattleScript_AffectionBasedStatus_HealFreezeString
	jumpifstatus BS_ATTACKER, STATUS1_FROSTBITE, BattleScript_AffectionBasedStatus_HealFrostbiteString
	end2
BattleScript_AffectionBasedStatus_HealPoisonString:
	printstring STRINGID_ATTACKEREXPELLEDTHEPOISON
	goto BattleScript_AffectionBasedStatusHeal_Continue
BattleScript_AffectionBasedStatus_HealSleepString:
	printstring STRINGID_ATTACKERSHOOKITSELFAWAKE
	goto BattleScript_AffectionBasedStatusHeal_Continue
BattleScript_AffectionBasedStatus_HealParalysisString:
	printstring STRINGID_ATTACKERBROKETHROUGHPARALYSIS
	goto BattleScript_AffectionBasedStatusHeal_Continue
BattleScript_AffectionBasedStatus_HealBurnString:
	printstring STRINGID_ATTACKERHEALEDITSBURN
	goto BattleScript_AffectionBasedStatusHeal_Continue
BattleScript_AffectionBasedStatus_HealFreezeString:
	printstring STRINGID_ATTACKERMELTEDTHEICE
	goto BattleScript_AffectionBasedStatusHeal_Continue
BattleScript_AffectionBasedStatus_HealFrostbiteString:
	printstring STRINGID_ATTACKERHEALEDITSFROSTBITE
BattleScript_AffectionBasedStatusHeal_Continue:
	waitmessage B_WAIT_TIME_LONG
	clearstatus BS_ATTACKER
	waitstate
	updatestatusicon BS_ATTACKER
	waitstate
	end2

BattleScript_ShellTrapSetUp::
	flushtextbox
	playanimation BS_ATTACKER, B_ANIM_SHELL_TRAP_SETUP, NULL
	printstring STRINGID_PREPARESHELLTRAP
	waitmessage B_WAIT_TIME_LONG
	end3

BattleScript_EffectShellTrap::
	attackcanceler
	jumpifshelltrap BS_ATTACKER, BattleScript_HitFromAccCheck
	jumpifword CMP_COMMON_BITS, gHitMarker, HITMARKER_NO_ATTACKSTRING | HITMARKER_NO_PPDEDUCT, BattleScript_MoveEnd
	ppreduce
	printstring STRINGID_SHELLTRAPDIDNTWORK
	waitmessage B_WAIT_TIME_LONG
	goto BattleScript_MoveEnd

BattleScript_EffectSteelBeam::
	attackcanceler
	attackstring
	ppreduce
	accuracycheck BattleScript_SteelBeamMiss, ACC_CURR_MOVE
	critcalc
	damagecalc
	adjustdamage
	attackanimation
	waitanimation
	effectivenesssound
	hitanimation BS_TARGET
	waitstate
	healthbarupdate BS_TARGET
	datahpupdate BS_TARGET
	critmessage
	waitmessage B_WAIT_TIME_LONG
	resultmessage
	waitmessage B_WAIT_TIME_LONG
	seteffectwithchance
	jumpifability BS_ATTACKER, ABILITY_MAGIC_GUARD, BattleScript_SteelBeamAfterSelfDamage
	call BattleScript_SteelBeamSelfDamage
BattleScript_SteelBeamAfterSelfDamage::
	waitstate
	tryfaintmon BS_ATTACKER
	tryfaintmon BS_TARGET
	goto BattleScript_MoveEnd
BattleScript_SteelBeamMiss::
	pause B_WAIT_TIME_SHORT
	effectivenesssound
	resultmessage
	waitmessage B_WAIT_TIME_LONG
	jumpifability BS_ATTACKER, ABILITY_MAGIC_GUARD, BattleScript_MoveEnd
	bichalfword gMoveResultFlags, MOVE_RESULT_MISSED
	call BattleScript_SteelBeamSelfDamage
	orhalfword gMoveResultFlags, MOVE_RESULT_MISSED
	goto BattleScript_SteelBeamAfterSelfDamage

BattleScript_SteelBeamSelfDamage::
	dmg_1_2_attackerhp
	healthbarupdate BS_ATTACKER
	datahpupdate BS_ATTACKER
	return

BattleScript_EffectCourtChange::
	attackcanceler
	accuracycheck BattleScript_PrintMoveMissed, ACC_CURR_MOVE
	attackstring
	ppreduce
	swapsidestatuses
	attackanimation
	waitanimation
	printstring STRINGID_COURTCHANGE
	waitmessage B_WAIT_TIME_LONG
	goto BattleScript_MoveEnd

BattleScript_BeakBlastSetUp::
	setbeakblast BS_ATTACKER
	flushtextbox
	playanimation BS_ATTACKER, B_ANIM_BEAK_BLAST_SETUP, NULL
	printstring STRINGID_HEATUPBEAK
	waitmessage B_WAIT_TIME_LONG
	end3

BattleScript_BeakBlastBurn::
	setbyte cMULTISTRING_CHOOSER, 0
	copybyte gEffectBattler, gBattlerAttacker
	call BattleScript_MoveEffectBurn
	return

BattleScript_EffectMeteorBeam::
	@ DecideTurn
	jumpifstatus2 BS_ATTACKER, STATUS2_MULTIPLETURNS, BattleScript_TwoTurnMovesSecondTurn
	jumpifword CMP_COMMON_BITS, gHitMarker, HITMARKER_NO_ATTACKSTRING, BattleScript_TwoTurnMovesSecondTurn
	setbyte sTWOTURN_STRINGID, B_MSG_TURN1_METEOR_BEAM
	call BattleScript_FirstChargingTurnMeteorBeam
	jumpifnoholdeffect BS_ATTACKER, HOLD_EFFECT_POWER_HERB, BattleScript_MoveEnd
	call BattleScript_PowerHerbActivation
	goto BattleScript_TwoTurnMovesSecondTurn

BattleScript_FirstChargingTurnMeteorBeam::
	attackcanceler
	flushtextbox
	ppreduce
	attackanimation
	waitanimation
	orword gHitMarker, HITMARKER_CHARGING
	setmoveeffect MOVE_EFFECT_CHARGING | MOVE_EFFECT_AFFECTS_USER
	seteffectprimary
	copybyte cMULTISTRING_CHOOSER, sTWOTURN_STRINGID
	printfromtable gFirstTurnOfTwoStringIds
	waitmessage B_WAIT_TIME_LONG
	setmoveeffect MOVE_EFFECT_SP_ATK_PLUS_1 | MOVE_EFFECT_AFFECTS_USER
	seteffectsecondary
	return

BattleScript_EffectSkyDrop:
	jumpifstatus2 BS_ATTACKER, STATUS2_MULTIPLETURNS, BattleScript_SkyDropTurn2
	attackcanceler
	ppreduce
	accuracycheck BattleScript_PrintMoveMissed, ACC_CURR_MOVE
	attackstring
	jumpifsubstituteblocks BattleScript_ButItFailed
	jumpiftargetally BattleScript_ButItFailed
	jumpifunder200 BS_TARGET, BattleScript_SkyDropWork
	pause B_WAIT_TIME_SHORT
	printstring STRINGID_TARGETTOOHEAVY
	waitmessage B_WAIT_TIME_LONG
	goto BattleScript_MoveEnd

BattleScript_SkyDropWork:
	setskydrop
	setbyte sTWOTURN_STRINGID, B_MSG_TURN1_SKY_DROP
	setsemiinvulnerablebit
	call BattleScriptFirstChargingTurnAfterAttackString
	goto BattleScript_MoveEnd
BattleScript_SkyDropTurn2:
	attackcanceler
	setmoveeffect MOVE_EFFECT_CHARGING
	setbyte sB_ANIM_TURN, 0x1
	clearstatusfromeffect BS_ATTACKER
	orword gHitMarker, HITMARKER_NO_PPDEDUCT
	clearsemiinvulnerablebit
	attackstring
	clearskydrop BattleScript_SkyDropChangedTarget
	jumpiftype BS_TARGET, TYPE_FLYING, BattleScript_SkyDropFlyingType
	goto BattleScript_HitFromCritCalc
BattleScript_SkyDropFlyingType:
	makevisible BS_TARGET
	printstring STRINGID_ITDOESNTAFFECT
	waitmessage B_WAIT_TIME_LONG
	makevisible BS_ATTACKER
	jumpifstatus2 BS_TARGET, STATUS2_CONFUSION, BattleScript_SkyDropFlyingAlreadyConfused
	jumpifstatus2 BS_TARGET, STATUS2_LOCK_CONFUSE, BattleScript_SkyDropFlyingConfuseLock
	goto BattleScript_MoveEnd
BattleScript_SkyDropChangedTarget:
	pause B_WAIT_TIME_SHORT
	orhalfword gMoveResultFlags, MOVE_RESULT_FAILED
	resultmessage
	waitmessage B_WAIT_TIME_LONG
	makevisible BS_ATTACKER
	goto BattleScript_MoveEnd

BattleScript_SkyDropFlyingConfuseLock:
	setmoveeffect MOVE_EFFECT_CONFUSION
	seteffectprimary
BattleScript_SkyDropFlyingAlreadyConfused:
	setmoveeffect MOVE_EFFECT_THRASH
	clearstatusfromeffect BS_TARGET
	jumpifstatus2 BS_TARGET, STATUS2_CONFUSION, BattleScript_MoveEnd
	setbyte BS_ATTACKER, BS_TARGET
	goto BattleScript_ThrashConfuses

BattleScript_EffectFling:
	attackcanceler
	jumpifcantfling BS_ATTACKER, BattleScript_FailedFromAtkString
	setlastuseditem BS_ATTACKER
	accuracycheck BattleScript_FlingMissed, ACC_CURR_MOVE
	attackstring
	pause B_WAIT_TIME_SHORT
	printstring STRINGID_PKMNFLUNG
	waitmessage B_WAIT_TIME_SHORT
	ppreduce
	critcalc
	damagecalc
	adjustdamage
	removeitem BS_ATTACKER
	attackanimation
	waitanimation
	effectivenesssound
	hitanimation BS_TARGET
	waitstate
	healthbarupdate BS_TARGET
	datahpupdate BS_TARGET
	critmessage
	waitmessage B_WAIT_TIME_MED
	resultmessage
	waitmessage B_WAIT_TIME_MED
	jumpiflastuseditemberry BattleScript_EffectFlingConsumeBerry
	jumpiflastuseditemholdeffect BS_ATTACKER, HOLD_EFFECT_FLAME_ORB, BattleScript_FlingFlameOrb
	jumpiflastuseditemholdeffect BS_ATTACKER, HOLD_EFFECT_FLINCH, BattleScript_FlingFlinch
	jumpiflastuseditemholdeffect BS_ATTACKER, HOLD_EFFECT_LIGHT_BALL, BattleScript_FlingLightBall
	jumpiflastuseditemholdeffect BS_ATTACKER, HOLD_EFFECT_MENTAL_HERB, BattleScript_FlingMentalHerb
	jumpiflastuseditemholdeffect BS_ATTACKER, HOLD_EFFECT_POISON_POWER, BattleScript_FlingPoisonBarb
	jumpiflastuseditemholdeffect BS_ATTACKER, HOLD_EFFECT_TOXIC_ORB, BattleScript_FlingToxicOrb
	jumpiflastuseditemholdeffect BS_ATTACKER, HOLD_EFFECT_RESTORE_STATS, BattleScript_FlingWhiteHerb
BattleScript_EffectFlingConsumeBerry:
	savebattleritem BS_TARGET
	battleritemtolastuseditem BS_TARGET
	setbyte sBERRY_OVERRIDE, 1 @ override the requirements for eating berries
	orword gHitMarker, HITMARKER_DISABLE_ANIMATION
	consumeberry BS_TARGET, TRUE
	bicword gHitMarker, HITMARKER_DISABLE_ANIMATION
	setbyte sBERRY_OVERRIDE, 0
	restorebattleritem BS_TARGET
BattleScript_FlingEnd:
	tryfaintmon BS_TARGET
	trysymbiosis
	goto BattleScript_MoveEnd

BattleScript_FlingFailConsumeItem::
	removeitem BS_ATTACKER
	goto BattleScript_FailedFromAtkString

BattleScript_FlingFlameOrb:
	setmoveeffect MOVE_EFFECT_BURN
	seteffectprimary
	goto BattleScript_FlingEnd
BattleScript_FlingFlinch:
	setmoveeffect MOVE_EFFECT_FLINCH
	seteffectprimary
	goto BattleScript_FlingEnd
BattleScript_FlingLightBall:
	setmoveeffect MOVE_EFFECT_PARALYSIS
	seteffectprimary
	goto BattleScript_FlingEnd
BattleScript_FlingMentalHerb:
	curecertainstatuses BS_TARGET
	savetarget
	copybyte gBattlerAttacker, gBattlerTarget
	playanimation BS_ATTACKER, B_ANIM_HELD_ITEM_EFFECT, NULL
	printfromtable gMentalHerbCureStringIds
	waitmessage B_WAIT_TIME_LONG
	updatestatusicon BS_ATTACKER
	restoretarget
	goto BattleScript_FlingEnd
BattleScript_FlingPoisonBarb:
	setmoveeffect MOVE_EFFECT_POISON
	seteffectprimary
	goto BattleScript_FlingEnd
BattleScript_FlingToxicOrb:
	setmoveeffect MOVE_EFFECT_TOXIC
	seteffectprimary
	goto BattleScript_FlingEnd
BattleScript_FlingWhiteHerb:
	tryresetnegativestatstages BS_TARGET
	swapattackerwithtarget
	printstring STRINGID_PKMNSTATUSNORMAL
	waitmessage B_WAIT_TIME_MED
	swapattackerwithtarget
	goto BattleScript_FlingEnd

BattleScript_FlingMissed:
	removeitem BS_ATTACKER
	attackstring
	ppreduce
	goto BattleScript_MoveMissedPause

BattleScript_EffectShellSideArm:
	shellsidearmcheck
	setmoveeffect MOVE_EFFECT_POISON
	goto BattleScript_EffectHit

BattleScript_EffectPhotonGeyser:
	attackcanceler
	accuracycheck BattleScript_PrintMoveMissed, ACC_CURR_MOVE
	attackstring
	ppreduce
	critcalc
	damagecalc
	adjustdamage
	photongeysercheck BS_ATTACKER
	attackanimation
	waitanimation
	effectivenesssound
	hitanimation BS_TARGET
	waitstate
	healthbarupdate BS_TARGET
	datahpupdate BS_TARGET
	critmessage
	waitmessage B_WAIT_TIME_LONG
	resultmessage
	waitmessage B_WAIT_TIME_LONG
	seteffectwithchance
	tryfaintmon BS_TARGET
	goto BattleScript_MoveEnd

BattleScript_EffectAuraWheel: @ Aura Wheel can only be used by Morpeko
	jumpifspecies BS_ATTACKER, SPECIES_MORPEKO_FULL_BELLY, BattleScript_EffectSpeedUpHit
	jumpifspecies BS_ATTACKER, SPECIES_MORPEKO_HANGRY, BattleScript_EffectSpeedUpHit
	goto BattleScript_PokemonCantUseTheMove

BattleScript_EffectClangorousSoul:
	attackcanceler
	attackstring
	ppreduce
	cutonethirdhpraisestats BattleScript_ButItFailed
	orword gHitMarker, HITMARKER_IGNORE_SUBSTITUTE | HITMARKER_IGNORE_BIDE | HITMARKER_PASSIVE_DAMAGE | HITMARKER_IGNORE_DISGUISE
	attackanimation
	waitanimation
	healthbarupdate BS_ATTACKER
	datahpupdate BS_ATTACKER
	call BattleScript_AllStatsUp
	goto BattleScript_MoveEnd

BattleScript_EffectOctolock:
	attackcanceler
	jumpifsubstituteblocks BattleScript_FailedFromAtkString
	accuracycheck BattleScript_PrintMoveMissed, ACC_CURR_MOVE
	attackstring
	ppreduce
	trysetoctolock BS_TARGET, BattleScript_ButItFailed
	attackanimation
	waitanimation
	printstring STRINGID_CANTESCAPEBECAUSEOFCURRENTMOVE
	waitmessage B_WAIT_TIME_LONG
	goto BattleScript_MoveEnd

BattleScript_OctolockEndTurn::
	playstatchangeanimation BS_ATTACKER, BIT_DEF | BIT_SPDEF, STAT_CHANGE_NEGATIVE
	setstatchanger STAT_DEF, 1, TRUE
	statbuffchange STAT_CHANGE_ALLOW_PTR | STAT_CHANGE_NOT_PROTECT_AFFECTED, BattleScript_OctolockTryLowerSpDef
BattleScript_OctolockTryLowerDef:
	printfromtable gStatDownStringIds
	waitmessage B_WAIT_TIME_LONG
BattleScript_OctolockTryLowerSpDef:
	setstatchanger STAT_SPDEF, 1, TRUE
	statbuffchange STAT_CHANGE_ALLOW_PTR | STAT_CHANGE_NOT_PROTECT_AFFECTED, BattleScript_OctlockTurnDmgEnd
BattleScript_OctolockTurnDmgPrintMsg:
	printfromtable gStatDownStringIds
	waitmessage B_WAIT_TIME_LONG
BattleScript_OctlockTurnDmgEnd:
	end2

BattleScript_EffectPoltergeist:
	attackcanceler
	attackstring
	ppreduce
	checkpoltergeist BS_TARGET, BattleScript_ButItFailed
	printstring STRINGID_ABOUTTOUSEPOLTERGEIST
	waitmessage B_WAIT_TIME_LONG
	goto BattleScript_HitFromCritCalc

BattleScript_EffectTarShot:
	attackcanceler
	jumpifsubstituteblocks BattleScript_FailedFromAtkString
	accuracycheck BattleScript_PrintMoveMissed, ACC_CURR_MOVE
	cantarshotwork BS_TARGET, BattleScript_FailedFromAtkString
	attackstring
	ppreduce
	setstatchanger STAT_SPEED, 1, TRUE
	attackanimation
	waitanimation
	statbuffchange STAT_CHANGE_ALLOW_PTR, BattleScript_TryTarShot
	setgraphicalstatchangevalues
	playanimation BS_TARGET, B_ANIM_STATS_CHANGE, sB_ANIM_ARG1
	printfromtable gStatDownStringIds
	waitmessage B_WAIT_TIME_LONG
BattleScript_TryTarShot:
	trytarshot BS_TARGET, BattleScript_MoveEnd
	printstring STRINGID_PKMNBECAMEWEAKERTOFIRE
	waitmessage B_WAIT_TIME_LONG
	goto BattleScript_MoveEnd

BattleScript_EffectNoRetreat:
	attackcanceler
	accuracycheck BattleScript_PrintMoveMissed, ACC_CURR_MOVE
	attackstring
	ppreduce
	trynoretreat BS_TARGET, BattleScript_ButItFailed
	attackanimation
	waitanimation
	call BattleScript_AllStatsUp
	jumpifstatus2 BS_TARGET, STATUS2_ESCAPE_PREVENTION, BattleScript_MoveEnd
	setmoveeffect MOVE_EFFECT_PREVENT_ESCAPE
	seteffectprimary
	printstring STRINGID_CANTESCAPEDUETOUSEDMOVE
	waitmessage B_WAIT_TIME_LONG
	goto BattleScript_MoveEnd

BattleScript_BothCanNoLongerEscape::
	printstring STRINGID_BOTHCANNOLONGERESCAPE
	waitmessage B_WAIT_TIME_LONG
	return

BattleScript_EffectHyperspaceFury:
	jumpifspecies BS_ATTACKER, SPECIES_HOOPA_UNBOUND, BattleScript_EffectHyperspaceFuryUnbound
	jumpifspecies BS_ATTACKER, SPECIES_HOOPA_CONFINED, BattleScript_ButHoopaCantUseIt
	goto BattleScript_PokemonCantUseTheMove

BattleScript_EffectHyperspaceFuryUnbound::
	attackcanceler
	accuracycheck BattleScript_PrintMoveMissed, ACC_CURR_MOVE
	attackstring
	pause B_WAIT_TIME_LONG
	ppreduce
	setmoveeffect MOVE_EFFECT_FEINT
	seteffectwithchance
	setmoveeffect MOVE_EFFECT_DEF_MINUS_1 | MOVE_EFFECT_AFFECTS_USER | MOVE_EFFECT_CERTAIN
	goto BattleScript_HitFromCritCalc

BattleScript_ButHoopaCantUseIt:
	printstring STRINGID_BUTHOOPACANTUSEIT
	waitmessage B_WAIT_TIME_LONG
	goto BattleScript_MoveEnd

BattleScript_HyperspaceFuryRemoveProtect::
	printstring STRINGID_BROKETHROUGHPROTECTION
	waitmessage B_WAIT_TIME_LONG
	return

BattleScript_EffectPlasmaFists:
	call BattleScript_EffectHit_Ret
	tryfaintmon BS_TARGET
	orword gFieldStatuses, STATUS_FIELD_ION_DELUGE
	printstring STRINGID_IONDELUGEON
	waitmessage B_WAIT_TIME_LONG
	goto BattleScript_MoveEnd

BattleScript_EffectSparklySwirl:
	call BattleScript_EffectHit_Ret
	tryfaintmon BS_TARGET
	healpartystatus
	waitstate
	updatestatusicon BS_ATTACKER_WITH_PARTNER
	waitstate
	goto BattleScript_MoveEnd

BattleScript_EffectFreezyFrost:
	call BattleScript_EffectHit_Ret
	tryfaintmon BS_TARGET
	normalisebuffs
	printstring STRINGID_STATCHANGESGONE
	waitmessage B_WAIT_TIME_LONG
	goto BattleScript_MoveEnd

BattleScript_EffectSappySeed:
	jumpifstatus3 BS_TARGET, STATUS3_LEECHSEED, BattleScript_EffectHit
	call BattleScript_EffectHit_Ret
	tryfaintmon BS_TARGET
	jumpifhasnohp BS_TARGET, BattleScript_MoveEnd
	setseeded
	printfromtable gLeechSeedStringIds
	waitmessage B_WAIT_TIME_LONG
	goto BattleScript_MoveEnd

BattleScript_EffectBaddyBad:
	jumpifsideaffecting BS_ATTACKER, SIDE_STATUS_REFLECT, BattleScript_EffectHit
	call BattleScript_EffectHit_Ret
	tryfaintmon BS_TARGET
	setreflect
	printfromtable gReflectLightScreenSafeguardStringIds
	waitmessage B_WAIT_TIME_LONG
	goto BattleScript_MoveEnd

BattleScript_EffectGlitzyGlow:
	jumpifsideaffecting BS_ATTACKER, SIDE_STATUS_LIGHTSCREEN, BattleScript_EffectHit
	call BattleScript_EffectHit_Ret
	tryfaintmon BS_TARGET
	setlightscreen
	printfromtable gReflectLightScreenSafeguardStringIds
	waitmessage B_WAIT_TIME_LONG
	goto BattleScript_MoveEnd

BattleScript_EffectStuffCheeks::
	attackcanceler
	attackstring
	ppreduce
	jumpifnotberry BS_ATTACKER, BattleScript_ButItFailed
	attackanimation
	waitanimation
BattleScript_StuffCheeksEatBerry:
	setbyte sBERRY_OVERRIDE, 1
	orword gHitMarker, HITMARKER_DISABLE_ANIMATION
	consumeberry BS_ATTACKER, TRUE
	bicword gHitMarker, HITMARKER_DISABLE_ANIMATION
	setbyte sBERRY_OVERRIDE, 0
	removeitem BS_ATTACKER
	setstatchanger STAT_DEF, 2, FALSE
	statbuffchange MOVE_EFFECT_AFFECTS_USER | STAT_CHANGE_ALLOW_PTR, BattleScript_StuffCheeksEnd
	setgraphicalstatchangevalues
	jumpifbyte CMP_EQUAL, cMULTISTRING_CHOOSER, B_MSG_STAT_WONT_INCREASE, BattleScript_StuffCheeksEnd @ cant raise def
	playanimation BS_ATTACKER, B_ANIM_STATS_CHANGE, sB_ANIM_ARG1
	printfromtable gStatUpStringIds
	waitmessage B_WAIT_TIME_LONG
BattleScript_StuffCheeksEnd:
	goto BattleScript_MoveEnd

BattleScript_EffectDecorate:
	attackcanceler
	accuracycheck BattleScript_PrintMoveMissed, ACC_CURR_MOVE
	attackstring
	ppreduce
	jumpifstat BS_TARGET, CMP_NOT_EQUAL, STAT_ATK, 12, BattleScript_DecorateBoost
	jumpifstat BS_TARGET, CMP_NOT_EQUAL, STAT_SPATK, 12, BattleScript_DecorateBoost
	goto BattleScript_ButItFailed
BattleScript_DecorateBoost:
	attackanimation
	waitanimation
	setbyte sSTAT_ANIM_PLAYED, FALSE
	playstatchangeanimation BS_TARGET, BIT_ATK | BIT_SPATK, 0x0
	setstatchanger STAT_ATK, 2, FALSE
	statbuffchange STAT_CHANGE_ALLOW_PTR | STAT_CHANGE_NOT_PROTECT_AFFECTED, BattleScript_DecorateBoostSpAtk
	jumpifbyte CMP_EQUAL, cMULTISTRING_CHOOSER, 0x2, BattleScript_DecorateBoostSpAtk
	printfromtable gStatUpStringIds
	waitmessage B_WAIT_TIME_LONG
BattleScript_DecorateBoostSpAtk:
	setstatchanger STAT_SPATK, 2, FALSE
	statbuffchange STAT_CHANGE_ALLOW_PTR | STAT_CHANGE_NOT_PROTECT_AFFECTED, BattleScript_MoveEnd
	jumpifbyte CMP_EQUAL, cMULTISTRING_CHOOSER, 0x2, BattleScript_MoveEnd
	printfromtable gStatUpStringIds
	waitmessage B_WAIT_TIME_LONG
	goto BattleScript_MoveEnd

BattleScript_EffectCoaching:
	attackcanceler
	attackstring
	ppreduce
	jumpifnoally BS_ATTACKER, BattleScript_ButItFailed
	copybyte gBattlerTarget, gBattlerAttacker
	setallytonexttarget EffectCoaching_CheckAllyStats
	goto BattleScript_ButItFailed
EffectCoaching_CheckAllyStats:
	jumpifstat BS_TARGET, CMP_NOT_EQUAL, STAT_ATK, MAX_STAT_STAGE, BattleScript_CoachingWorks
	jumpifstat BS_TARGET, CMP_NOT_EQUAL, STAT_DEF, MAX_STAT_STAGE, BattleScript_CoachingWorks
	goto BattleScript_ButItFailed   @ ally at max atk, def
BattleScript_CoachingWorks:
	attackanimation
	waitanimation
	setbyte sSTAT_ANIM_PLAYED, FALSE
	playstatchangeanimation BS_TARGET, BIT_ATK | BIT_DEF, 0x0
	setstatchanger STAT_ATK, 1, FALSE
	statbuffchange STAT_CHANGE_ALLOW_PTR | STAT_CHANGE_NOT_PROTECT_AFFECTED, BattleScript_CoachingBoostDef
	jumpifbyte CMP_EQUAL, cMULTISTRING_CHOOSER, 0x2, BattleScript_CoachingBoostDef
	printfromtable gStatUpStringIds
	waitmessage B_WAIT_TIME_LONG
BattleScript_CoachingBoostDef:
	setstatchanger STAT_DEF, 1, FALSE
	statbuffchange STAT_CHANGE_ALLOW_PTR | STAT_CHANGE_NOT_PROTECT_AFFECTED, BattleScript_MoveEnd
	jumpifbyte CMP_EQUAL, cMULTISTRING_CHOOSER, 0x2, BattleScript_MoveEnd
	printfromtable gStatUpStringIds
	waitmessage B_WAIT_TIME_LONG
	goto BattleScript_MoveEnd

BattleScript_EffectJungleHealing:
	attackcanceler
	attackstring
	ppreduce
	jumpifteamhealthy BS_ATTACKER, BattleScript_ButItFailed
	attackanimation
	waitanimation
	copybyte gBattlerTarget, gBattlerAttacker
	setbyte gBattleCommunication, 0
JungleHealing_RestoreTargetHealth:
	copybyte gBattlerAttacker, gBattlerTarget
	tryhealquarterhealth BS_TARGET, BattleScript_JungleHealing_TryCureStatus
	orword gHitMarker, HITMARKER_IGNORE_SUBSTITUTE
	healthbarupdate BS_TARGET
	datahpupdate BS_TARGET
	printstring STRINGID_PKMNREGAINEDHEALTH
	waitmessage B_WAIT_TIME_LONG
BattleScript_JungleHealing_TryCureStatus:
	jumpifmove MOVE_LIFE_DEW, BattleScript_JungleHealingTryRestoreAlly  @ life dew only heals
	jumpifstatus BS_TARGET, STATUS1_ANY, BattleScript_JungleHealingCureStatus
	goto BattleScript_JungleHealingTryRestoreAlly
BattleScript_JungleHealingCureStatus:
	curestatus BS_TARGET
	updatestatusicon BS_TARGET
	printstring STRINGID_PKMNSTATUSNORMAL
	waitmessage B_WAIT_TIME_LONG
BattleScript_JungleHealingTryRestoreAlly:
	jumpifbyte CMP_NOT_EQUAL, gBattleCommunication, 0x0, BattleScript_MoveEnd
	addbyte gBattleCommunication, 1
	jumpifnoally BS_TARGET, BattleScript_MoveEnd
	setallytonexttarget JungleHealing_RestoreTargetHealth
	goto BattleScript_MoveEnd

BattleScript_NoMoveEffect:
	setmoveeffect 0
	goto BattleScript_EffectHit

BattleScript_EffectRelicSong:
	call BattleScript_EffectHit_Ret
	tryfaintmon BS_TARGET
	moveendall
	tryrelicsong
	end

BattleScript_EffectAllySwitch:
	attackcanceler
	accuracycheck BattleScript_PrintMoveMissed, ACC_CURR_MOVE
	attackstring
	ppreduce
	jumpifnoally BS_ATTACKER, BattleScript_ButItFailed
	allyswitchfailchance BattleScript_ButItFailed
	attackanimation
	waitanimation
	@ The actual data/gfx swap happens in the move animation. Here it's just the gBattlerAttacker / scripting battler change
	allyswitchswapbattlers
	printstring STRINGID_ALLYSWITCHPOSITION
	waitmessage B_WAIT_TIME_LONG
	goto BattleScript_MoveEnd

BattleScript_EffectFairyLock:
	attackcanceler
	accuracycheck BattleScript_PrintMoveMissed, ACC_CURR_MOVE
	attackstring
	ppreduce
	trysetfairylock BattleScript_ButItFailed
	attackanimation
	waitanimation
	printstring STRINGID_NOONEWILLBEABLETORUNAWAY
	waitmessage B_WAIT_TIME_LONG
	goto BattleScript_MoveEnd

BattleScript_EffectBurnUp:
	attackcanceler
	attackstring
	ppreduce
	jumpiftype BS_ATTACKER, TYPE_FIRE, BattleScript_BurnUpWorks
	goto BattleScript_ButItFailed

BattleScript_BurnUpWorks:
	setmoveeffect MOVE_EFFECT_BURN_UP | MOVE_EFFECT_AFFECTS_USER | MOVE_EFFECT_CERTAIN
	accuracycheck BattleScript_PrintMoveMissed, ACC_CURR_MOVE
	goto BattleScript_HitFromCritCalc

BattleScript_BurnUpRemoveType::
	losetype BS_ATTACKER, TYPE_FIRE
	printstring STRINGID_ATTACKERLOSTFIRETYPE
	waitmessage B_WAIT_TIME_LONG
	return

BattleScript_EffectDoubleShock:
	attackcanceler
	attackstring
	ppreduce
	jumpiftype BS_ATTACKER, TYPE_ELECTRIC, BattleScript_DoubleShockWorks
	goto BattleScript_ButItFailed

BattleScript_DoubleShockWorks:
	setmoveeffect MOVE_EFFECT_DOUBLE_SHOCK | MOVE_EFFECT_AFFECTS_USER | MOVE_EFFECT_CERTAIN
	accuracycheck BattleScript_PrintMoveMissed, ACC_CURR_MOVE
	goto BattleScript_HitFromCritCalc

BattleScript_DoubleShockRemoveType::
	losetype BS_ATTACKER, TYPE_ELECTRIC
	printstring STRINGID_ATTACKERLOSTELECTRICTYPE
	waitmessage B_WAIT_TIME_LONG
	return

BattleScript_DefDown::
	modifybattlerstatstage BS_TARGET, STAT_DEF, DECREASE, 1, BattleScript_DefDown_Ret, ANIM_ON
BattleScript_DefDown_Ret:
	return

BattleScript_EffectPurify:
	attackcanceler
	attackstring
	ppreduce
	accuracycheck BattleScript_ButItFailed, NO_ACC_CALC_CHECK_LOCK_ON
	jumpifstatus BS_TARGET, STATUS1_ANY, BattleScript_PurifyWorks
	goto BattleScript_ButItFailed
BattleScript_PurifyWorks:
	attackanimation
	waitanimation
	curestatus BS_TARGET
	updatestatusicon BS_TARGET
	printstring STRINGID_ATTACKERCUREDTARGETSTATUS
	waitmessage B_WAIT_TIME_LONG
	tryhealhalfhealth BattleScript_AlreadyAtFullHp, BS_ATTACKER
	goto BattleScript_RestoreHp

BattleScript_EffectStrengthSap:
	setstatchanger STAT_ATK, 1, TRUE
	attackcanceler
	jumpifsubstituteblocks BattleScript_FailedFromAtkString
	accuracycheck BattleScript_PrintMoveMissed, ACC_CURR_MOVE
	attackstring
	ppreduce
	jumpifstat BS_TARGET, CMP_NOT_EQUAL, STAT_ATK, MIN_STAT_STAGE, BattleScript_StrengthSapTryLower
	pause B_WAIT_TIME_SHORT
	statbuffchange STAT_CHANGE_ALLOW_PTR, BattleScript_MoveEnd
	printfromtable gStatDownStringIds
	waitmessage B_WAIT_TIME_LONG
	goto BattleScript_MoveEnd
BattleScript_StrengthSapTryLower:
	getstatvalue BS_TARGET, STAT_ATK
	jumpiffullhp BS_ATTACKER, BattleScript_StrengthSapMustLower
	attackanimation
	waitanimation
	statbuffchange STAT_CHANGE_ALLOW_PTR, BattleScript_StrengthSapHp
	jumpifbyte CMP_EQUAL, cMULTISTRING_CHOOSER, B_MSG_STAT_FELL_EMPTY, BattleScript_StrengthSapHp
BattleScript_StrengthSapLower:
	setgraphicalstatchangevalues
	playanimation BS_TARGET, B_ANIM_STATS_CHANGE, sB_ANIM_ARG1
	printfromtable gStatDownStringIds
	waitmessage B_WAIT_TIME_LONG
	goto BattleScript_StrengthSapHp
@ Drain HP without lowering a stat
BattleScript_StrengthSapTryHp:
	jumpiffullhp BS_ATTACKER, BattleScript_ButItFailed
	attackanimation
	waitanimation
BattleScript_StrengthSapHp:
	jumpifstatus3 BS_ATTACKER, STATUS3_HEAL_BLOCK, BattleScript_MoveEnd
	jumpiffullhp BS_ATTACKER, BattleScript_MoveEnd
	manipulatedamage DMG_BIG_ROOT
	orword gHitMarker, HITMARKER_IGNORE_SUBSTITUTE
	healthbarupdate BS_ATTACKER
	datahpupdate BS_ATTACKER
	printstring STRINGID_PKMNENERGYDRAINED
	waitmessage B_WAIT_TIME_LONG
	goto BattleScript_MoveEnd
BattleScript_StrengthSapMustLower:
	statbuffchange STAT_CHANGE_ALLOW_PTR, BattleScript_MoveEnd
	jumpifbyte CMP_EQUAL, cMULTISTRING_CHOOSER, B_MSG_STAT_FELL_EMPTY, BattleScript_MoveEnd
	attackanimation
	waitanimation
	goto BattleScript_StrengthSapLower

BattleScript_EffectBugBite:
	setmoveeffect MOVE_EFFECT_BUG_BITE | MOVE_EFFECT_CERTAIN
	goto BattleScript_EffectHit

BattleScript_EffectIncinerate:
	setmoveeffect MOVE_EFFECT_INCINERATE | MOVE_EFFECT_CERTAIN
	goto BattleScript_EffectHit

BattleScript_MoveEffectIncinerate::
	printstring STRINGID_INCINERATEBURN
	waitmessage B_WAIT_TIME_LONG
	return

BattleScript_MoveEffectBugBite::
	printstring STRINGID_BUGBITE
	waitmessage B_WAIT_TIME_LONG
	orword gHitMarker, HITMARKER_DISABLE_ANIMATION
	setbyte sBERRY_OVERRIDE, 1   @ override the requirements for eating berries
	savetarget
	consumeberry BS_ATTACKER, FALSE
	bicword gHitMarker, HITMARKER_DISABLE_ANIMATION
	setbyte sBERRY_OVERRIDE, 0
	trysymbiosis
	restoretarget
	return

BattleScript_MoveEffectCoreEnforcer::
	setgastroacid BattleScript_CoreEnforcerRet
	printstring STRINGID_PKMNSABILITYSUPPRESSED
	waitmessage B_WAIT_TIME_LONG
	trytoclearprimalweather
	tryrevertweatherform
	flushtextbox
BattleScript_CoreEnforcerRet:
	return

BattleScript_EffectLaserFocus:
	attackcanceler
	attackstring
	ppreduce
	setuserstatus3 STATUS3_LASER_FOCUS, BattleScript_ButItFailed
	attackanimation
	waitanimation
	printstring STRINGID_LASERFOCUS
	waitmessage B_WAIT_TIME_LONG
	goto BattleScript_MoveEnd

BattleScript_VCreateStatLoss::
	jumpifstat BS_ATTACKER, CMP_GREATER_THAN, STAT_DEF, MIN_STAT_STAGE, BattleScript_VCreateStatAnim
	jumpifstat BS_ATTACKER, CMP_GREATER_THAN, STAT_SPDEF, MIN_STAT_STAGE, BattleScript_VCreateStatAnim
	jumpifstat BS_ATTACKER, CMP_EQUAL, STAT_SPEED, MIN_STAT_STAGE, BattleScript_VCreateStatLossRet
BattleScript_VCreateStatAnim:
	setbyte sSTAT_ANIM_PLAYED, FALSE
	playstatchangeanimation BS_ATTACKER, BIT_DEF | BIT_SPDEF | BIT_SPEED, STAT_CHANGE_NEGATIVE | STAT_CHANGE_CANT_PREVENT
	setstatchanger STAT_DEF, 1, TRUE
	statbuffchange MOVE_EFFECT_AFFECTS_USER | STAT_CHANGE_NOT_PROTECT_AFFECTED | MOVE_EFFECT_CERTAIN, BattleScript_VCreateTrySpDef
	jumpifbyte CMP_EQUAL, cMULTISTRING_CHOOSER, B_MSG_STAT_WONT_DECREASE, BattleScript_VCreateTrySpDef
	printfromtable gStatDownStringIds
	waitmessage B_WAIT_TIME_LONG
BattleScript_VCreateTrySpDef:
	setstatchanger STAT_SPDEF, 1, TRUE
	statbuffchange MOVE_EFFECT_AFFECTS_USER | STAT_CHANGE_NOT_PROTECT_AFFECTED | MOVE_EFFECT_CERTAIN, BattleScript_VCreateTrySpeed
	jumpifbyte CMP_EQUAL, cMULTISTRING_CHOOSER, B_MSG_STAT_WONT_DECREASE, BattleScript_VCreateTrySpeed
	printfromtable gStatDownStringIds
	waitmessage B_WAIT_TIME_LONG
BattleScript_VCreateTrySpeed:
	setstatchanger STAT_SPEED, 1, TRUE
	statbuffchange MOVE_EFFECT_AFFECTS_USER | STAT_CHANGE_NOT_PROTECT_AFFECTED | MOVE_EFFECT_CERTAIN, BattleScript_VCreateStatLossRet
	jumpifbyte CMP_EQUAL, cMULTISTRING_CHOOSER, B_MSG_STAT_WONT_DECREASE, BattleScript_VCreateStatLossRet
	printfromtable gStatDownStringIds
	waitmessage B_WAIT_TIME_LONG
BattleScript_VCreateStatLossRet:
	return

BattleScript_SpectralThiefSteal::
	printstring STRINGID_SPECTRALTHIEFSTEAL
	waitmessage B_WAIT_TIME_LONG
	setbyte sB_ANIM_ARG2, 0
	playanimation BS_ATTACKER, B_ANIM_STATS_CHANGE, sB_ANIM_ARG1
	spectralthiefprintstats
	return

BattleScript_EffectPartingShot::
	attackcanceler
	attackstring
	ppreduce
	jumpifstat BS_TARGET, CMP_GREATER_THAN, STAT_ATK, MIN_STAT_STAGE, BattleScript_EffectPartingShotTryAtk
	jumpifstat BS_TARGET, CMP_EQUAL, STAT_SPATK, MIN_STAT_STAGE, BattleScript_CantLowerMultipleStats
BattleScript_EffectPartingShotTryAtk:
	accuracycheck BattleScript_PrintMoveMissed, ACC_CURR_MOVE
	attackanimation
	waitanimation
	setbyte sSTAT_ANIM_PLAYED, FALSE
	playstatchangeanimation BS_TARGET, BIT_ATK | BIT_SPATK, STAT_CHANGE_NEGATIVE | STAT_CHANGE_MULTIPLE_STATS
	playstatchangeanimation BS_TARGET, BIT_ATK, STAT_CHANGE_NEGATIVE
	setstatchanger STAT_ATK, 1, TRUE
	statbuffchange STAT_CHANGE_ALLOW_PTR, BattleScript_EffectPartingShotTrySpAtk
	printfromtable gStatDownStringIds
	waitmessage B_WAIT_TIME_LONG
BattleScript_EffectPartingShotTrySpAtk:
	playstatchangeanimation BS_TARGET, BIT_SPATK, STAT_CHANGE_NEGATIVE
	setstatchanger STAT_SPATK, 1, TRUE
	statbuffchange STAT_CHANGE_ALLOW_PTR, BattleScript_EffectPartingShotSwitch
	printfromtable gStatDownStringIds
	waitmessage B_WAIT_TIME_LONG
BattleScript_EffectPartingShotSwitch:
	moveendall
	goto BattleScript_MoveSwitch
BattleScript_PartingShotEnd:
	end

BattleScript_EffectPowder:
	attackcanceler
	accuracycheck BattleScript_PrintMoveMissed, NO_ACC_CALC_CHECK_LOCK_ON
	attackstring
	ppreduce
	jumpifstatus2 BS_TARGET, STATUS2_POWDER, BattleScript_ButItFailed
	setpowder BS_TARGET
	attackanimation
	waitanimation
	printstring STRINGID_COVEREDINPOWDER
	waitmessage B_WAIT_TIME_LONG
	goto BattleScript_MoveEnd

BattleScript_EffectAromaticMist:
	attackcanceler
	attackstring
	ppreduce
	jumpifbyteequal gBattlerTarget, gBattlerAttacker, BattleScript_ButItFailed
	jumpiftargetally BattleScript_EffectAromaticMistWorks
	goto BattleScript_ButItFailed
BattleScript_EffectAromaticMistWorks:
	setstatchanger STAT_SPDEF, 1, FALSE
	statbuffchange STAT_CHANGE_ALLOW_PTR, BattleScript_EffectAromaticMistEnd
	jumpifbyte CMP_NOT_EQUAL, cMULTISTRING_CHOOSER, B_MSG_STAT_WONT_INCREASE, BattleScript_AromaticMistAnim
	pause B_WAIT_TIME_SHORTEST
	printstring STRINGID_TARGETSTATWONTGOHIGHER
	waitmessage B_WAIT_TIME_LONG
	goto BattleScript_EffectAromaticMistEnd
BattleScript_AromaticMistAnim:
	attackanimation
	waitanimation
	setgraphicalstatchangevalues
	playanimation BS_TARGET, B_ANIM_STATS_CHANGE, sB_ANIM_ARG1
	printfromtable gStatUpStringIds
	waitmessage B_WAIT_TIME_LONG
BattleScript_EffectAromaticMistEnd:
	goto BattleScript_MoveEnd

BattleScript_EffectMagneticFlux::
	attackcanceler
	attackstring
	ppreduce
	setbyte gBattleCommunication, 0
BattleScript_EffectMagneticFluxStart:
	jumpifability BS_TARGET, ABILITY_MINUS, BattleScript_EffectMagneticFluxCheckStats
	jumpifability BS_TARGET, ABILITY_PLUS, BattleScript_EffectMagneticFluxCheckStats
	goto BattleScript_EffectMagneticFluxLoop
BattleScript_EffectMagneticFluxCheckStats:
	jumpifstat BS_TARGET, CMP_LESS_THAN, STAT_DEF, MAX_STAT_STAGE, BattleScript_EffectMagneticFluxTryDef
	jumpifstat BS_TARGET, CMP_EQUAL, STAT_SPDEF, MAX_STAT_STAGE, BattleScript_EffectMagneticFluxLoop
BattleScript_EffectMagneticFluxTryDef:
	jumpifbyte CMP_NOT_EQUAL, gBattleCommunication, 0, BattleScript_EffectMagneticFluxSkipAnim
	attackanimation
	waitanimation
BattleScript_EffectMagneticFluxSkipAnim:
	setbyte sSTAT_ANIM_PLAYED, FALSE
	playstatchangeanimation BS_TARGET, BIT_DEF | BIT_SPDEF, 0
	setstatchanger STAT_DEF, 1, FALSE
	statbuffchange STAT_CHANGE_ALLOW_PTR, BattleScript_EffectMagneticFluxTrySpDef
	jumpifbyte CMP_EQUAL, cMULTISTRING_CHOOSER, B_MSG_STAT_WONT_INCREASE, BattleScript_EffectMagneticFluxTrySpDef
	addbyte gBattleCommunication, 1
	printfromtable gStatUpStringIds
	waitmessage B_WAIT_TIME_LONG
BattleScript_EffectMagneticFluxTrySpDef:
	setstatchanger STAT_SPDEF, 1, FALSE
	statbuffchange STAT_CHANGE_ALLOW_PTR, BattleScript_EffectMagneticFluxLoop
	jumpifbyte CMP_EQUAL, cMULTISTRING_CHOOSER, B_MSG_STAT_WONT_INCREASE, BattleScript_EffectMagneticFluxLoop
	addbyte gBattleCommunication, 1
	printfromtable gStatUpStringIds
	waitmessage B_WAIT_TIME_LONG
BattleScript_EffectMagneticFluxLoop:
	jumpifbytenotequal gBattlerTarget, gBattlerAttacker, BattleScript_EffectMagneticFluxEnd
	setallytonexttarget BattleScript_EffectMagneticFluxStart
BattleScript_EffectMagneticFluxEnd:
	jumpifbyte CMP_NOT_EQUAL, gBattleCommunication, 0, BattleScript_MoveEnd
	goto BattleScript_ButItFailed

BattleScript_EffectGearUp::
	attackcanceler
	attackstring
	ppreduce
	setbyte gBattleCommunication, 0
BattleScript_EffectGearUpStart:
	jumpifability BS_TARGET, ABILITY_MINUS, BattleScript_EffectGearUpCheckStats
	jumpifability BS_TARGET, ABILITY_PLUS, BattleScript_EffectGearUpCheckStats
	goto BattleScript_EffectGearUpLoop
BattleScript_EffectGearUpCheckStats:
	jumpifstat BS_TARGET, CMP_LESS_THAN, STAT_ATK, MAX_STAT_STAGE, BattleScript_EffectGearUpTryAtk
	jumpifstat BS_TARGET, CMP_EQUAL, STAT_SPATK, MAX_STAT_STAGE, BattleScript_EffectGearUpLoop
BattleScript_EffectGearUpTryAtk:
	jumpifbyte CMP_NOT_EQUAL, gBattleCommunication, 0, BattleScript_EffectGearUpSkipAnim
	attackanimation
	waitanimation
BattleScript_EffectGearUpSkipAnim:
	setbyte sSTAT_ANIM_PLAYED, FALSE
	playstatchangeanimation BS_TARGET, BIT_ATK | BIT_SPATK, 0
	setstatchanger STAT_ATK, 1, FALSE
	statbuffchange STAT_CHANGE_ALLOW_PTR, BattleScript_EffectGearUpTrySpAtk
	jumpifbyte CMP_EQUAL, cMULTISTRING_CHOOSER, B_MSG_STAT_WONT_INCREASE, BattleScript_EffectGearUpTrySpAtk
	addbyte gBattleCommunication, 1
	printfromtable gStatUpStringIds
	waitmessage B_WAIT_TIME_LONG
BattleScript_EffectGearUpTrySpAtk:
	setstatchanger STAT_SPATK, 1, FALSE
	statbuffchange STAT_CHANGE_ALLOW_PTR, BattleScript_EffectGearUpLoop
	jumpifbyte CMP_EQUAL, cMULTISTRING_CHOOSER, B_MSG_STAT_WONT_INCREASE, BattleScript_EffectGearUpLoop
	addbyte gBattleCommunication, 1
	printfromtable gStatUpStringIds
	waitmessage B_WAIT_TIME_LONG
BattleScript_EffectGearUpLoop:
	jumpifbytenotequal gBattlerTarget, gBattlerAttacker, BattleScript_EffectGearUpEnd
	setallytonexttarget BattleScript_EffectGearUpStart
BattleScript_EffectGearUpEnd:
	jumpifbyte CMP_NOT_EQUAL, gBattleCommunication, 0, BattleScript_MoveEnd
	goto BattleScript_ButItFailed

BattleScript_EffectAcupressure:
	attackcanceler
	jumpifbyteequal gBattlerTarget, gBattlerAttacker, BattleScript_EffectAcupressureTry
	jumpifstatus2 BS_TARGET, STATUS2_SUBSTITUTE, BattleScript_PrintMoveMissed
BattleScript_EffectAcupressureTry:
	attackstring
	ppreduce
	tryaccupressure BS_TARGET, BattleScript_ButItFailed
	attackanimation
	waitanimation
	setgraphicalstatchangevalues
	playanimation BS_TARGET, B_ANIM_STATS_CHANGE, sB_ANIM_ARG1
	statbuffchange MOVE_EFFECT_CERTAIN, BattleScript_MoveEnd
	printstring STRINGID_DEFENDERSSTATROSE
	waitmessage B_WAIT_TIME_LONG
	goto BattleScript_MoveEnd

BattleScript_MoveEffectFeint::
	printstring STRINGID_FELLFORFEINT
	waitmessage B_WAIT_TIME_LONG
	return

BattleScript_EffectFeint:
	setmoveeffect MOVE_EFFECT_FEINT
	goto BattleScript_EffectHit

BattleScript_EffectThirdType:
	attackcanceler
	accuracycheck BattleScript_PrintMoveMissed, ACC_CURR_MOVE
	attackstring
	ppreduce
	trysetthirdtype BS_TARGET, BattleScript_ButItFailed
	attackanimation
	waitanimation
	printstring STRINGID_THIRDTYPEADDED
	waitmessage B_WAIT_TIME_LONG
	goto BattleScript_MoveEnd

BattleScript_EffectDefenseUp2Hit:
	setmoveeffect MOVE_EFFECT_DEF_PLUS_2 | MOVE_EFFECT_AFFECTS_USER
	goto BattleScript_EffectHit

BattleScript_EffectFlowerShield:
	attackcanceler
	attackstring
	ppreduce
	selectfirstvalidtarget
BattleScript_FlowerShieldIsAnyGrass:
	jumpiftype BS_TARGET, TYPE_GRASS, BattleScript_FlowerShieldLoopStart
	jumpifnexttargetvalid BattleScript_FlowerShieldIsAnyGrass
	goto BattleScript_ButItFailed
BattleScript_FlowerShieldLoopStart:
	selectfirstvalidtarget
BattleScript_FlowerShieldLoop:
	movevaluescleanup
	jumpiftype BS_TARGET, TYPE_GRASS, BattleScript_FlowerShieldLoop2
	goto BattleScript_FlowerShieldMoveTargetEnd
BattleScript_FlowerShieldLoop2:
	setstatchanger STAT_DEF, 1, FALSE
	statbuffchange STAT_CHANGE_ALLOW_PTR, BattleScript_FlowerShieldMoveTargetEnd
	jumpifbyte CMP_LESS_THAN, cMULTISTRING_CHOOSER, B_MSG_STAT_WONT_INCREASE, BattleScript_FlowerShieldDoAnim
	jumpifbyte CMP_EQUAL, cMULTISTRING_CHOOSER, B_MSG_STAT_ROSE_EMPTY, BattleScript_FlowerShieldMoveTargetEnd
	pause 21
	goto BattleScript_FlowerShieldString
BattleScript_FlowerShieldDoAnim:
	attackanimation
	waitanimation
	setgraphicalstatchangevalues
	playanimation BS_TARGET, B_ANIM_STATS_CHANGE, sB_ANIM_ARG1
BattleScript_FlowerShieldString:
	printfromtable gStatUpStringIds
	waitmessage B_WAIT_TIME_LONG
BattleScript_FlowerShieldMoveTargetEnd:
	moveendto MOVEEND_NEXT_TARGET
	jumpifnexttargetvalid BattleScript_FlowerShieldLoop
	end

BattleScript_EffectRototiller:
	attackcanceler
	attackstring
	ppreduce
	getrototillertargets BattleScript_ButItFailed
	@ at least one battler is affected
	attackanimation
	waitanimation
	savetarget
	setbyte gBattlerTarget, 0
BattleScript_RototillerLoop:
	movevaluescleanup
	jumpifstat BS_TARGET, CMP_LESS_THAN, STAT_ATK, MAX_STAT_STAGE, BattleScript_RototillerCheckAffected
	jumpifstat BS_TARGET, CMP_EQUAL, STAT_SPATK, MAX_STAT_STAGE, BattleScript_RototillerCantRaiseMultipleStats
BattleScript_RototillerCheckAffected:
	jumpifnotrototilleraffected BS_TARGET, BattleScript_RototillerNoEffect
BattleScript_RototillerAffected:
	setbyte sSTAT_ANIM_PLAYED, FALSE
	playstatchangeanimation BS_TARGET, BIT_ATK | BIT_SPATK, 0
	setstatchanger STAT_ATK, 1, FALSE
	statbuffchange STAT_CHANGE_ALLOW_PTR, BattleScript_RototillerTrySpAtk
	jumpifbyte CMP_EQUAL, cMULTISTRING_CHOOSER, B_MSG_STAT_WONT_INCREASE, BattleScript_RototillerTrySpAtk
	printfromtable gStatUpStringIds
	waitmessage B_WAIT_TIME_LONG
BattleScript_RototillerTrySpAtk::
	setstatchanger STAT_SPATK, 1, FALSE
	statbuffchange STAT_CHANGE_ALLOW_PTR, BattleScript_RototillerMoveTargetEnd
	jumpifbyte CMP_EQUAL, cMULTISTRING_CHOOSER, B_MSG_STAT_WONT_INCREASE, BattleScript_RototillerMoveTargetEnd
	printfromtable gStatUpStringIds
	waitmessage B_WAIT_TIME_LONG
BattleScript_RototillerMoveTargetEnd:
	moveendto MOVEEND_NEXT_TARGET
	addbyte gBattlerTarget, 1
	jumpifbytenotequal gBattlerTarget, gBattlersCount, BattleScript_RototillerLoop
	end

BattleScript_RototillerCantRaiseMultipleStats:
	copybyte gBattlerAttacker, gBattlerTarget
	printstring STRINGID_STATSWONTINCREASE2
	waitmessage B_WAIT_TIME_LONG
	goto BattleScript_RototillerMoveTargetEnd

BattleScript_RototillerNoEffect:
	pause B_WAIT_TIME_SHORT
	printstring STRINGID_NOEFFECTONTARGET
	waitmessage B_WAIT_TIME_LONG
	goto BattleScript_RototillerMoveTargetEnd

BattleScript_EffectBestow:
	attackcanceler
	accuracycheck BattleScript_PrintMoveMissed, NO_ACC_CALC_CHECK_LOCK_ON
	attackstring
	ppreduce
	jumpifsubstituteblocks BattleScript_ButItFailed
	trybestow BattleScript_ButItFailed
	attackanimation
	waitanimation
	printstring STRINGID_BESTOWITEMGIVING
	waitmessage B_WAIT_TIME_LONG
	trysymbiosis
	goto BattleScript_MoveEnd

BattleScript_EffectAfterYou:
	attackcanceler
	accuracycheck BattleScript_PrintMoveMissed, ACC_CURR_MOVE
	attackstring
	ppreduce
	tryafteryou BattleScript_ButItFailed
	attackanimation
	waitanimation
	printstring STRINGID_KINDOFFER
	waitmessage B_WAIT_TIME_LONG
	goto BattleScript_MoveEnd

BattleScript_EffectFlameBurst:
	setmoveeffect MOVE_EFFECT_FLAME_BURST | MOVE_EFFECT_AFFECTS_USER
	goto BattleScript_EffectHit

BattleScript_MoveEffectFlameBurst::
	tryfaintmon BS_TARGET
	copybyte sBATTLER, sSAVED_BATTLER
	printstring STRINGID_BURSTINGFLAMESHIT
	waitmessage B_WAIT_TIME_LONG
	savetarget
	copybyte gBattlerTarget, sSAVED_BATTLER
	healthbarupdate BS_TARGET
	datahpupdate BS_TARGET
	tryfaintmon BS_TARGET
	restoretarget
	goto BattleScript_MoveEnd

BattleScript_EffectPowerTrick:
	attackcanceler
	accuracycheck BattleScript_PrintMoveMissed, ACC_CURR_MOVE
	attackstring
	ppreduce
	powertrick BS_ATTACKER
	attackanimation
	waitanimation
	printstring STRINGID_PKMNSWITCHEDATKANDDEF
	waitmessage B_WAIT_TIME_LONG
	goto BattleScript_MoveEnd

BattleScript_EffectPsychoShift:
	attackcanceler
	accuracycheck BattleScript_PrintMoveMissed, ACC_CURR_MOVE
	attackstring
	ppreduce
	jumpifstatus BS_ATTACKER, STATUS1_ANY, BattleScript_EffectPsychoShiftCanWork
	goto BattleScript_ButItFailed
BattleScript_EffectPsychoShiftCanWork:
	jumpifstatus BS_TARGET, STATUS1_ANY, BattleScript_ButItFailed
	jumpifsafeguard BattleScript_SafeguardProtected
	trypsychoshift BattleScript_ButItFailed
	attackanimation
	waitanimation
	copybyte gEffectBattler, gBattlerTarget
	printfromtable gStatusConditionsStringIds
	waitmessage B_WAIT_TIME_LONG
	statusanimation BS_TARGET
	updatestatusicon BS_TARGET
	curestatus BS_ATTACKER
	printstring STRINGID_PKMNSTATUSNORMAL
	waitmessage B_WAIT_TIME_LONG
	updatestatusicon BS_ATTACKER
	goto BattleScript_MoveEnd

BattleScript_EffectSynchronoise:
	attackcanceler
	attackstring
	ppreduce
	selectfirstvalidtarget
BattleScript_SynchronoiseLoop:
	movevaluescleanup
	jumpifcantusesynchronoise BattleScript_SynchronoiseNoEffect
	accuracycheck BattleScript_SynchronoiseMissed, ACC_CURR_MOVE
	critcalc
	damagecalc
	adjustdamage
	attackanimation
	waitanimation
	effectivenesssound
	hitanimation BS_TARGET
	waitstate
	healthbarupdate BS_TARGET
	datahpupdate BS_TARGET
	critmessage
	waitmessage B_WAIT_TIME_LONG
	resultmessage
	waitmessage B_WAIT_TIME_LONG
	flushtextbox
	tryfaintmon BS_TARGET
BattleScript_SynchronoiseMoveTargetEnd:
	moveendto MOVEEND_NEXT_TARGET
	jumpifnexttargetvalid BattleScript_SynchronoiseLoop
	end
BattleScript_SynchronoiseMissed:
	pause B_WAIT_TIME_SHORT
	resultmessage
	waitmessage B_WAIT_TIME_LONG
	goto BattleScript_SynchronoiseMoveTargetEnd
BattleScript_SynchronoiseNoEffect:
	pause B_WAIT_TIME_SHORT
	printstring STRINGID_NOEFFECTONTARGET
	waitmessage B_WAIT_TIME_LONG
	goto BattleScript_SynchronoiseMoveTargetEnd

BattleScript_EffectSmackDown:
	setmoveeffect MOVE_EFFECT_SMACK_DOWN
	goto BattleScript_EffectHit

BattleScript_MoveEffectSmackDown::
	printstring STRINGID_FELLSTRAIGHTDOWN
	waitmessage B_WAIT_TIME_LONG
	return

BattleScript_EffectHitEnemyHealAlly:
	jumpiftargetally BattleScript_EffectHealPulse
	goto BattleScript_EffectHit

BattleScript_EffectDefog:
	setstatchanger STAT_EVASION, 1, TRUE
	attackcanceler
	jumpifsubstituteblocks BattleScript_DefogIfCanClearHazards
	jumpifstat BS_TARGET, CMP_NOT_EQUAL, STAT_EVASION, MIN_STAT_STAGE, BattleScript_DefogWorks
BattleScript_DefogIfCanClearHazards:
	trydefog FALSE, BattleScript_FailedFromAtkString
BattleScript_DefogWorks:
	accuracycheck BattleScript_PrintMoveMissed, ACC_CURR_MOVE
	attackstring
	ppreduce
	statbuffchange STAT_CHANGE_ALLOW_PTR, BattleScript_DefogTryHazardsWithAnim
	jumpifbyte CMP_LESS_THAN, cMULTISTRING_CHOOSER, B_MSG_STAT_WONT_DECREASE, BattleScript_DefogDoAnim
	jumpifbyte CMP_EQUAL, cMULTISTRING_CHOOSER, B_MSG_STAT_FELL_EMPTY, BattleScript_DefogTryHazardsWithAnim
	pause B_WAIT_TIME_SHORT
	goto BattleScript_DefogPrintString
BattleScript_DefogDoAnim::
	attackanimation
	waitanimation
	setgraphicalstatchangevalues
	playanimation BS_TARGET, B_ANIM_STATS_CHANGE, sB_ANIM_ARG1
BattleScript_DefogPrintString::
	printfromtable gStatDownStringIds
	waitmessage B_WAIT_TIME_LONG
BattleScript_DefogTryHazards::
	copybyte gEffectBattler, gBattlerAttacker
	trydefog TRUE, NULL
	copybyte gBattlerAttacker, gEffectBattler
	goto BattleScript_MoveEnd
BattleScript_DefogTryHazardsWithAnim:
	attackanimation
	waitanimation
	goto BattleScript_DefogTryHazards

BattleScript_EffectCopycat:
	attackcanceler
	attackstring
	pause 5
	trycopycat BattleScript_CopycatFail
	attackanimation
	waitanimation
	jumptocalledmove TRUE
BattleScript_CopycatFail:
	ppreduce
	goto BattleScript_ButItFailed

BattleScript_EffectInstruct:
	attackcanceler
	attackstring
	ppreduce
	pause 5
	tryinstruct BattleScript_ButItFailed
	attackanimation
	waitanimation
	printstring STRINGID_USEDINSTRUCTEDMOVE
	waitmessage B_WAIT_TIME_LONG
	setbyte sB_ANIM_TURN, 0
	setbyte sB_ANIM_TARGETS_HIT, 0
	jumptocalledmove TRUE

BattleScript_EffectAutotomize:
	setstatchanger STAT_SPEED, 2, FALSE
	attackcanceler
	attackstring
	ppreduce
	statbuffchange MOVE_EFFECT_AFFECTS_USER | STAT_CHANGE_ALLOW_PTR, BattleScript_AutotomizeWeightLoss
	jumpifbyte CMP_NOT_EQUAL, cMULTISTRING_CHOOSER, B_MSG_STAT_WONT_INCREASE, BattleScript_AutotomizeAttackAnim
	pause B_WAIT_TIME_SHORT
	goto BattleScript_AutotomizePrintString
BattleScript_AutotomizeAttackAnim::
	attackanimation
	waitanimation
BattleScript_AutotomizeDoAnim::
	setgraphicalstatchangevalues
	playanimation BS_ATTACKER, B_ANIM_STATS_CHANGE, sB_ANIM_ARG1
BattleScript_AutotomizePrintString::
	printfromtable gStatUpStringIds
	waitmessage B_WAIT_TIME_LONG
BattleScript_AutotomizeWeightLoss::
	jumpifmovehadnoeffect BattleScript_MoveEnd
	tryautotomize BS_ATTACKER, BattleScript_MoveEnd
	printstring STRINGID_BECAMENIMBLE
	waitmessage B_WAIT_TIME_LONG
	goto BattleScript_MoveEnd

BattleScript_EffectFinalGambit:
	attackcanceler
	accuracycheck BattleScript_PrintMoveMissed, ACC_CURR_MOVE
	attackstring
	ppreduce
	critcalc
	typecalc
	bichalfword gMoveResultFlags, MOVE_RESULT_SUPER_EFFECTIVE | MOVE_RESULT_NOT_VERY_EFFECTIVE
	dmgtocurrattackerhp
	adjustdamage
	attackanimation
	waitanimation
	effectivenesssound
	hitanimation BS_TARGET
	waitstate
	healthbarupdate BS_TARGET
	datahpupdate BS_TARGET
	resultmessage
	waitmessage B_WAIT_TIME_LONG
	dmgtocurrattackerhp
	healthbarupdate BS_ATTACKER
	datahpupdate BS_ATTACKER
	seteffectwithchance
	tryfaintmon BS_ATTACKER
	tryfaintmon BS_TARGET
	jumpifmovehadnoeffect BattleScript_MoveEnd
	goto BattleScript_MoveEnd

BattleScript_EffectHitSwitchTarget:
	call BattleScript_EffectHit_Ret
	tryfaintmon BS_TARGET
	jumpiffainted BS_TARGET, TRUE, BattleScript_MoveEnd
	jumpifability BS_TARGET, ABILITY_SUCTION_CUPS, BattleScript_AbilityPreventsPhasingOut
	jumpifstatus3 BS_TARGET, STATUS3_ROOTED, BattleScript_PrintMonIsRooted
	jumpiftargetdynamaxed BattleScript_HitSwitchTargetDynamaxed
	tryhitswitchtarget BattleScript_MoveEnd
	forcerandomswitch BattleScript_HitSwitchTargetForceRandomSwitchFailed
	goto BattleScript_MoveEnd

BattleScript_HitSwitchTargetDynamaxed:
	printstring STRINGID_MOVEBLOCKEDBYDYNAMAX
	waitmessage B_WAIT_TIME_LONG
BattleScript_HitSwitchTargetForceRandomSwitchFailed:
	hitswitchtargetfailed
	setbyte sSWITCH_CASE, B_SWITCH_NORMAL
	goto BattleScript_MoveEnd

BattleScript_EffectToxicThread:
	setstatchanger STAT_SPEED, 2, TRUE
	attackcanceler
	jumpifsubstituteblocks BattleScript_FailedFromAtkString
	jumpifstat BS_TARGET, CMP_NOT_EQUAL, STAT_SPEED, MIN_STAT_STAGE, BattleScript_ToxicThreadWorks
	jumpifstatus BS_TARGET, STATUS1_PSN_ANY, BattleScript_FailedFromAtkString
BattleScript_ToxicThreadWorks:
	accuracycheck BattleScript_PrintMoveMissed, ACC_CURR_MOVE
	attackstring
	ppreduce
	statbuffchange STAT_CHANGE_ALLOW_PTR, BattleScript_ToxicThreadTryPsn
	jumpifbyte CMP_LESS_THAN, cMULTISTRING_CHOOSER, B_MSG_STAT_WONT_DECREASE, BattleScript_ToxicThreadDoAnim
	jumpifbyte CMP_EQUAL, cMULTISTRING_CHOOSER, B_MSG_STAT_FELL_EMPTY, BattleScript_ToxicThreadTryPsn
	pause B_WAIT_TIME_SHORT
	goto BattleScript_ToxicThreadPrintString
BattleScript_ToxicThreadDoAnim::
	attackanimation
	waitanimation
	setgraphicalstatchangevalues
	playanimation BS_TARGET, B_ANIM_STATS_CHANGE, sB_ANIM_ARG1
BattleScript_ToxicThreadPrintString::
	printfromtable gStatDownStringIds
	waitmessage B_WAIT_TIME_LONG
BattleScript_ToxicThreadTryPsn::
	setmoveeffect MOVE_EFFECT_POISON
	seteffectprimary
	goto BattleScript_MoveEnd

BattleScript_EffectVenomDrench:
	attackcanceler
	attackstring
	ppreduce
	jumpifstatus BS_TARGET, STATUS1_PSN_ANY, BattleScript_EffectVenomDrenchCanBeUsed
	goto BattleScript_ButItFailed
BattleScript_EffectVenomDrenchCanBeUsed:
	jumpifstat BS_TARGET, CMP_GREATER_THAN, STAT_ATK, MIN_STAT_STAGE, BattleScript_VenomDrenchDoMoveAnim
	jumpifstat BS_TARGET, CMP_GREATER_THAN, STAT_SPATK, MIN_STAT_STAGE, BattleScript_VenomDrenchDoMoveAnim
	jumpifstat BS_TARGET, CMP_EQUAL, STAT_SPEED, MIN_STAT_STAGE, BattleScript_CantLowerMultipleStats
BattleScript_VenomDrenchDoMoveAnim::
	accuracycheck BattleScript_ButItFailed, ACC_CURR_MOVE
	attackanimation
	waitanimation
	setbyte sSTAT_ANIM_PLAYED, FALSE
	playstatchangeanimation BS_TARGET, BIT_ATK | BIT_SPATK | BIT_SPEED, STAT_CHANGE_NEGATIVE | STAT_CHANGE_MULTIPLE_STATS
	playstatchangeanimation BS_TARGET, BIT_ATK, STAT_CHANGE_NEGATIVE
	setstatchanger STAT_ATK, 1, TRUE
	statbuffchange STAT_CHANGE_ALLOW_PTR, BattleScript_VenomDrenchTryLowerSpAtk
	jumpifbyte CMP_EQUAL, cMULTISTRING_CHOOSER, B_MSG_STAT_WONT_DECREASE, BattleScript_VenomDrenchTryLowerSpAtk
	printfromtable gStatDownStringIds
	waitmessage B_WAIT_TIME_LONG
BattleScript_VenomDrenchTryLowerSpAtk::
	playstatchangeanimation BS_TARGET, BIT_SPATK, STAT_CHANGE_NEGATIVE
	setstatchanger STAT_SPATK, 1, TRUE
	statbuffchange STAT_CHANGE_ALLOW_PTR, BattleScript_VenomDrenchTryLowerSpeed
	jumpifbyte CMP_EQUAL, cMULTISTRING_CHOOSER, B_MSG_STAT_WONT_DECREASE, BattleScript_VenomDrenchTryLowerSpeed
	printfromtable gStatDownStringIds
	waitmessage B_WAIT_TIME_LONG
BattleScript_VenomDrenchTryLowerSpeed::
	playstatchangeanimation BS_TARGET, BIT_SPEED, STAT_CHANGE_NEGATIVE
	setstatchanger STAT_SPEED, 1, TRUE
	statbuffchange STAT_CHANGE_ALLOW_PTR, BattleScript_VenomDrenchEnd
	jumpifbyte CMP_EQUAL, cMULTISTRING_CHOOSER, B_MSG_STAT_WONT_DECREASE, BattleScript_VenomDrenchEnd
	printfromtable gStatDownStringIds
	waitmessage B_WAIT_TIME_LONG
BattleScript_VenomDrenchEnd::
	goto BattleScript_MoveEnd

BattleScript_EffectNobleRoar:
	attackcanceler
	attackstring
	ppreduce
	jumpifstat BS_TARGET, CMP_GREATER_THAN, STAT_ATK, MIN_STAT_STAGE, BattleScript_NobleRoarDoMoveAnim
	jumpifstat BS_TARGET, CMP_EQUAL, STAT_SPATK, MIN_STAT_STAGE, BattleScript_CantLowerMultipleStats
BattleScript_NobleRoarDoMoveAnim::
	accuracycheck BattleScript_ButItFailed, ACC_CURR_MOVE
	attackanimation
	waitanimation
	setbyte sSTAT_ANIM_PLAYED, FALSE
	playstatchangeanimation BS_TARGET, BIT_ATK | BIT_SPATK, STAT_CHANGE_NEGATIVE | STAT_CHANGE_MULTIPLE_STATS
	playstatchangeanimation BS_TARGET, BIT_ATK, STAT_CHANGE_NEGATIVE
	setstatchanger STAT_ATK, 1, TRUE
	statbuffchange STAT_CHANGE_ALLOW_PTR, BattleScript_NobleRoarTryLowerSpAtk
	jumpifbyte CMP_EQUAL, cMULTISTRING_CHOOSER, B_MSG_STAT_WONT_DECREASE, BattleScript_NobleRoarTryLowerSpAtk
	printfromtable gStatDownStringIds
	waitmessage B_WAIT_TIME_LONG
BattleScript_NobleRoarTryLowerSpAtk::
	playstatchangeanimation BS_TARGET, BIT_SPATK, STAT_CHANGE_NEGATIVE
	setstatchanger STAT_SPATK, 1, TRUE
	statbuffchange STAT_CHANGE_ALLOW_PTR, BattleScript_NobleRoarEnd
	jumpifbyte CMP_EQUAL, cMULTISTRING_CHOOSER, B_MSG_STAT_WONT_DECREASE, BattleScript_NobleRoarEnd
	printfromtable gStatDownStringIds
	waitmessage B_WAIT_TIME_LONG
BattleScript_NobleRoarEnd::
	goto BattleScript_MoveEnd

BattleScript_EffectShellSmash:
	attackcanceler
	attackstring
	ppreduce
	jumpifstat BS_ATTACKER, CMP_LESS_THAN, STAT_ATK, MAX_STAT_STAGE, BattleScript_ShellSmashTryDef
	jumpifstat BS_ATTACKER, CMP_LESS_THAN, STAT_SPATK, MAX_STAT_STAGE, BattleScript_ShellSmashTryDef
	jumpifstat BS_ATTACKER, CMP_LESS_THAN, STAT_SPEED, MAX_STAT_STAGE, BattleScript_ShellSmashTryDef
	jumpifstat BS_ATTACKER, CMP_GREATER_THAN, STAT_DEF, MIN_STAT_STAGE, BattleScript_ShellSmashTryDef
	jumpifstat BS_ATTACKER, CMP_EQUAL, STAT_SPDEF, MIN_STAT_STAGE, BattleScript_ButItFailed
BattleScript_ShellSmashTryDef::
	attackanimation
	waitanimation
	setbyte sSTAT_ANIM_PLAYED, FALSE
	playstatchangeanimation BS_ATTACKER, BIT_DEF | BIT_SPDEF, STAT_CHANGE_NEGATIVE | STAT_CHANGE_CANT_PREVENT
	setstatchanger STAT_DEF, 1, TRUE
	statbuffchange MOVE_EFFECT_AFFECTS_USER | STAT_CHANGE_ALLOW_PTR | MOVE_EFFECT_CERTAIN, BattleScript_ShellSmashTrySpDef
	jumpifbyte CMP_EQUAL, cMULTISTRING_CHOOSER, B_MSG_STAT_WONT_INCREASE, BattleScript_ShellSmashTrySpDef
	printfromtable gStatUpStringIds
	waitmessage B_WAIT_TIME_LONG
BattleScript_ShellSmashTrySpDef:
	setstatchanger STAT_SPDEF, 1, TRUE
	statbuffchange MOVE_EFFECT_AFFECTS_USER | STAT_CHANGE_ALLOW_PTR | MOVE_EFFECT_CERTAIN, BattleScript_ShellSmashTryAttack
	jumpifbyte CMP_EQUAL, cMULTISTRING_CHOOSER, B_MSG_STAT_WONT_INCREASE, BattleScript_ShellSmashTryAttack
	printfromtable gStatUpStringIds
	waitmessage B_WAIT_TIME_LONG
BattleScript_ShellSmashTryAttack:
	setbyte sSTAT_ANIM_PLAYED, FALSE
	playstatchangeanimation BS_ATTACKER, BIT_SPATK | BIT_ATK | BIT_SPEED, STAT_CHANGE_BY_TWO
	setstatchanger STAT_ATK, 2, FALSE
	statbuffchange MOVE_EFFECT_AFFECTS_USER | STAT_CHANGE_ALLOW_PTR, BattleScript_ShellSmashTrySpAtk
	jumpifbyte CMP_EQUAL, cMULTISTRING_CHOOSER, B_MSG_STAT_WONT_INCREASE, BattleScript_ShellSmashTrySpAtk
	printfromtable gStatUpStringIds
	waitmessage B_WAIT_TIME_LONG
BattleScript_ShellSmashTrySpAtk:
	setstatchanger STAT_SPATK, 2, FALSE
	statbuffchange MOVE_EFFECT_AFFECTS_USER | STAT_CHANGE_ALLOW_PTR, BattleScript_ShellSmashTrySpeed
	jumpifbyte CMP_EQUAL, cMULTISTRING_CHOOSER, B_MSG_STAT_WONT_INCREASE, BattleScript_ShellSmashTrySpeed
	printfromtable gStatUpStringIds
	waitmessage B_WAIT_TIME_LONG
BattleScript_ShellSmashTrySpeed:
	setstatchanger STAT_SPEED, 2, FALSE
	statbuffchange MOVE_EFFECT_AFFECTS_USER | STAT_CHANGE_ALLOW_PTR, BattleScript_ShellSmashEnd
	jumpifbyte CMP_EQUAL, cMULTISTRING_CHOOSER, B_MSG_STAT_WONT_INCREASE, BattleScript_ShellSmashEnd
	printfromtable gStatUpStringIds
	waitmessage B_WAIT_TIME_LONG
BattleScript_ShellSmashEnd:
	goto BattleScript_MoveEnd

BattleScript_EffectLastResort:
	attackcanceler
	attackstring
	ppreduce
	jumpifcantuselastresort BS_ATTACKER, BattleScript_ButItFailed
	accuracycheck BattleScript_PrintMoveMissed, ACC_CURR_MOVE
	goto BattleScript_HitFromCritCalc

BattleScript_EffectGrowth:
	attackcanceler
	attackstring
	ppreduce
	jumpifstat BS_ATTACKER, CMP_LESS_THAN, STAT_ATK, MAX_STAT_STAGE, BattleScript_GrowthDoMoveAnim
	jumpifstat BS_ATTACKER, CMP_EQUAL, STAT_SPATK, MAX_STAT_STAGE, BattleScript_CantRaiseMultipleStats
BattleScript_GrowthDoMoveAnim::
	attackanimation
	waitanimation
	setbyte sSTAT_ANIM_PLAYED, FALSE
	playstatchangeanimation BS_ATTACKER, BIT_ATK | BIT_SPATK, 0
	jumpifweatheraffected BS_ATTACKER, B_WEATHER_SUN, BattleScript_GrowthAtk2
	setstatchanger STAT_ATK, 1, FALSE
	goto BattleScript_GrowthAtk
BattleScript_GrowthAtk2:
	setstatchanger STAT_ATK, 2, FALSE
BattleScript_GrowthAtk:
	statbuffchange MOVE_EFFECT_AFFECTS_USER | STAT_CHANGE_ALLOW_PTR, BattleScript_GrowthTrySpAtk
	jumpifbyte CMP_EQUAL, cMULTISTRING_CHOOSER, B_MSG_STAT_WONT_INCREASE, BattleScript_GrowthTrySpAtk
	printfromtable gStatUpStringIds
	waitmessage B_WAIT_TIME_LONG
BattleScript_GrowthTrySpAtk::
	jumpifweatheraffected BS_ATTACKER, B_WEATHER_SUN, BattleScript_GrowthSpAtk2
	setstatchanger STAT_SPATK, 1, FALSE
	goto BattleScript_GrowthSpAtk
BattleScript_GrowthSpAtk2:
	setstatchanger STAT_SPATK, 2, FALSE
BattleScript_GrowthSpAtk:
	statbuffchange MOVE_EFFECT_AFFECTS_USER | STAT_CHANGE_ALLOW_PTR, BattleScript_GrowthEnd
	jumpifbyte CMP_EQUAL, cMULTISTRING_CHOOSER, B_MSG_STAT_WONT_INCREASE, BattleScript_GrowthEnd
	printfromtable gStatUpStringIds
	waitmessage B_WAIT_TIME_LONG
BattleScript_GrowthEnd:
	goto BattleScript_MoveEnd

BattleScript_EffectSoak:
	attackcanceler
	accuracycheck BattleScript_PrintMoveMissed, ACC_CURR_MOVE
	attackstring
	ppreduce
	jumpifability BS_TARGET, ABILITY_MULTITYPE, BattleScript_ButItFailed
	jumpifability BS_TARGET, ABILITY_RKS_SYSTEM, BattleScript_ButItFailed
	jumpifsubstituteblocks BattleScript_ButItFailed
	attackanimation
	waitanimation
	trysoak BattleScript_ButItFailed
	printstring STRINGID_TARGETCHANGEDTYPE
	waitmessage B_WAIT_TIME_LONG
	goto BattleScript_MoveEnd

BattleScript_EffectReflectType:
	attackcanceler
	accuracycheck BattleScript_PrintMoveMissed, ACC_CURR_MOVE
	attackstring
	ppreduce
	tryreflecttype BattleScript_ButItFailed
	attackanimation
	waitanimation
	printstring STRINGID_REFLECTTARGETSTYPE
	waitmessage B_WAIT_TIME_LONG
	goto BattleScript_MoveEnd

BattleScript_EffectElectrify:
	attackcanceler
	accuracycheck BattleScript_PrintMoveMissed, ACC_CURR_MOVE
	attackstring
	ppreduce
	tryelectrify BattleScript_ButItFailed
	attackanimation
	waitanimation
	printstring STRINGID_TARGETELECTRIFIED
	waitmessage B_WAIT_TIME_LONG
	goto BattleScript_MoveEnd

BattleScript_EffectShiftGear:
	attackcanceler
	attackstring
	ppreduce
	jumpifstat BS_ATTACKER, CMP_LESS_THAN, STAT_SPEED, MAX_STAT_STAGE, BattleScript_ShiftGearDoMoveAnim
	jumpifstat BS_ATTACKER, CMP_EQUAL, STAT_ATK, MAX_STAT_STAGE, BattleScript_CantRaiseMultipleStats
BattleScript_ShiftGearDoMoveAnim:
	attackanimation
	waitanimation
	setbyte sSTAT_ANIM_PLAYED, FALSE
	jumpifstat BS_ATTACKER, CMP_GREATER_THAN, STAT_SPEED, 10, BattleScript_ShiftGearSpeedBy1
	playstatchangeanimation BS_ATTACKER, BIT_SPEED | BIT_ATK, STAT_CHANGE_BY_TWO
	setstatchanger STAT_SPEED, 2, FALSE
	goto BattleScript_ShiftGearDoSpeed
BattleScript_ShiftGearSpeedBy1:
	playstatchangeanimation BS_ATTACKER, BIT_SPEED | BIT_ATK, 0
	setstatchanger STAT_SPEED, 1, FALSE
BattleScript_ShiftGearDoSpeed:
	statbuffchange MOVE_EFFECT_AFFECTS_USER | STAT_CHANGE_ALLOW_PTR, BattleScript_ShiftGearTryAtk
	jumpifbyte CMP_EQUAL, cMULTISTRING_CHOOSER, B_MSG_STAT_WONT_INCREASE, BattleScript_ShiftGearTryAtk
	printfromtable gStatUpStringIds
	waitmessage B_WAIT_TIME_LONG
BattleScript_ShiftGearTryAtk:
	setstatchanger STAT_ATK, 1, FALSE
	statbuffchange MOVE_EFFECT_AFFECTS_USER | STAT_CHANGE_ALLOW_PTR, BattleScript_ShiftGearEnd
	jumpifbyte CMP_EQUAL, cMULTISTRING_CHOOSER, B_MSG_STAT_WONT_INCREASE, BattleScript_ShiftGearEnd
	printfromtable gStatUpStringIds
	waitmessage B_WAIT_TIME_LONG
BattleScript_ShiftGearEnd:
	goto BattleScript_MoveEnd

BattleScript_EffectCoil:
	attackcanceler
	attackstring
	ppreduce
	jumpifstat BS_ATTACKER, CMP_LESS_THAN, STAT_ATK, MAX_STAT_STAGE, BattleScript_CoilDoMoveAnim
	jumpifstat BS_ATTACKER, CMP_LESS_THAN, STAT_DEF, MAX_STAT_STAGE, BattleScript_CoilDoMoveAnim
	jumpifstat BS_ATTACKER, CMP_EQUAL, STAT_ACC, MAX_STAT_STAGE, BattleScript_CantRaiseMultipleStats
BattleScript_CoilDoMoveAnim:
	attackanimation
	waitanimation
	setbyte sSTAT_ANIM_PLAYED, FALSE
	playstatchangeanimation BS_ATTACKER, BIT_ATK | BIT_DEF | BIT_ACC, 0
	setstatchanger STAT_ATK, 1, FALSE
	statbuffchange MOVE_EFFECT_AFFECTS_USER | STAT_CHANGE_ALLOW_PTR, BattleScript_CoilTryDef
	jumpifbyte CMP_EQUAL, cMULTISTRING_CHOOSER, B_MSG_STAT_WONT_INCREASE, BattleScript_CoilTryDef
	printfromtable gStatUpStringIds
	waitmessage B_WAIT_TIME_LONG
BattleScript_CoilTryDef:
	setstatchanger STAT_DEF, 1, FALSE
	statbuffchange MOVE_EFFECT_AFFECTS_USER | STAT_CHANGE_ALLOW_PTR, BattleScript_CoilTryAcc
	jumpifbyte CMP_EQUAL, cMULTISTRING_CHOOSER, B_MSG_STAT_WONT_INCREASE, BattleScript_CoilTryAcc
	printfromtable gStatUpStringIds
	waitmessage B_WAIT_TIME_LONG
BattleScript_CoilTryAcc:
	setstatchanger STAT_ACC, 1, FALSE
	statbuffchange MOVE_EFFECT_AFFECTS_USER | STAT_CHANGE_ALLOW_PTR, BattleScript_CoilEnd
	jumpifbyte CMP_EQUAL, cMULTISTRING_CHOOSER, B_MSG_STAT_WONT_INCREASE, BattleScript_CoilEnd
	printfromtable gStatUpStringIds
	waitmessage B_WAIT_TIME_LONG
BattleScript_CoilEnd:
	goto BattleScript_MoveEnd

BattleScript_EffectQuiverDance:
	attackcanceler
	attackstring
	ppreduce
	jumpifstat BS_ATTACKER, CMP_LESS_THAN, STAT_SPATK, MAX_STAT_STAGE, BattleScript_QuiverDanceDoMoveAnim
	jumpifstat BS_ATTACKER, CMP_LESS_THAN, STAT_SPDEF, MAX_STAT_STAGE, BattleScript_QuiverDanceDoMoveAnim
	jumpifstat BS_ATTACKER, CMP_EQUAL, STAT_SPEED, MAX_STAT_STAGE, BattleScript_CantRaiseMultipleStats
BattleScript_QuiverDanceDoMoveAnim::
	attackanimation
	waitanimation
	setbyte sSTAT_ANIM_PLAYED, FALSE
	playstatchangeanimation BS_ATTACKER, BIT_SPATK | BIT_SPDEF | BIT_SPEED, 0
	setstatchanger STAT_SPATK, 1, FALSE
	statbuffchange MOVE_EFFECT_AFFECTS_USER | STAT_CHANGE_ALLOW_PTR, BattleScript_QuiverDanceTrySpDef
	jumpifbyte CMP_EQUAL, cMULTISTRING_CHOOSER, B_MSG_STAT_WONT_INCREASE, BattleScript_QuiverDanceTrySpDef
	printfromtable gStatUpStringIds
	waitmessage B_WAIT_TIME_LONG
BattleScript_QuiverDanceTrySpDef::
	setstatchanger STAT_SPDEF, 1, FALSE
	statbuffchange MOVE_EFFECT_AFFECTS_USER | STAT_CHANGE_ALLOW_PTR, BattleScript_QuiverDanceTrySpeed
	jumpifbyte CMP_EQUAL, cMULTISTRING_CHOOSER, B_MSG_STAT_WONT_INCREASE, BattleScript_QuiverDanceTrySpeed
	printfromtable gStatUpStringIds
	waitmessage B_WAIT_TIME_LONG
BattleScript_QuiverDanceTrySpeed::
	setstatchanger STAT_SPEED, 1, FALSE
	statbuffchange MOVE_EFFECT_AFFECTS_USER | STAT_CHANGE_ALLOW_PTR, BattleScript_QuiverDanceEnd
	jumpifbyte CMP_EQUAL, cMULTISTRING_CHOOSER, B_MSG_STAT_WONT_INCREASE, BattleScript_QuiverDanceEnd
	printfromtable gStatUpStringIds
	waitmessage B_WAIT_TIME_LONG
BattleScript_QuiverDanceEnd::
	goto BattleScript_MoveEnd

BattleScript_EffectVictoryDance:
	attackcanceler
	attackstring
	ppreduce
	jumpifstat BS_ATTACKER, CMP_LESS_THAN, STAT_ATK, MAX_STAT_STAGE, BattleScript_VictoryDanceDoMoveAnim
	jumpifstat BS_ATTACKER, CMP_LESS_THAN, STAT_DEF, MAX_STAT_STAGE, BattleScript_VictoryDanceDoMoveAnim
	jumpifstat BS_ATTACKER, CMP_EQUAL, STAT_SPEED, MAX_STAT_STAGE, BattleScript_CantRaiseMultipleStats
BattleScript_VictoryDanceDoMoveAnim::
	attackanimation
	waitanimation
	setbyte sSTAT_ANIM_PLAYED, FALSE
	playstatchangeanimation BS_ATTACKER, BIT_ATK | BIT_DEF | BIT_SPEED, 0
	setstatchanger STAT_ATK, 1, FALSE
	statbuffchange MOVE_EFFECT_AFFECTS_USER | STAT_CHANGE_ALLOW_PTR, BattleScript_VictoryDanceTryDef
	jumpifbyte CMP_EQUAL, cMULTISTRING_CHOOSER, B_MSG_STAT_WONT_INCREASE, BattleScript_VictoryDanceTryDef
	printfromtable gStatUpStringIds
	waitmessage B_WAIT_TIME_LONG
BattleScript_VictoryDanceTryDef::
	setstatchanger STAT_DEF, 1, FALSE
	statbuffchange MOVE_EFFECT_AFFECTS_USER | STAT_CHANGE_ALLOW_PTR, BattleScript_VictoryDanceTrySpeed
	jumpifbyte CMP_EQUAL, cMULTISTRING_CHOOSER, B_MSG_STAT_WONT_INCREASE, BattleScript_VictoryDanceTrySpeed
	printfromtable gStatUpStringIds
	waitmessage B_WAIT_TIME_LONG
BattleScript_VictoryDanceTrySpeed::
	setstatchanger STAT_SPEED, 1, FALSE
	statbuffchange MOVE_EFFECT_AFFECTS_USER | STAT_CHANGE_ALLOW_PTR, BattleScript_VictoryDanceEnd
	jumpifbyte CMP_EQUAL, cMULTISTRING_CHOOSER, B_MSG_STAT_WONT_INCREASE, BattleScript_VictoryDanceEnd
	printfromtable gStatUpStringIds
	waitmessage B_WAIT_TIME_LONG
BattleScript_VictoryDanceEnd::
	goto BattleScript_MoveEnd

BattleScript_EffectSpeedUpHit:
	setmoveeffect MOVE_EFFECT_SPD_PLUS_1 | MOVE_EFFECT_AFFECTS_USER
	goto BattleScript_EffectHit

BattleScript_EffectMeFirst:
	attackcanceler
	attackstring
	trymefirst BattleScript_FailedFromPpReduce
	attackanimation
	waitanimation
	setbyte sB_ANIM_TURN, 0
	setbyte sB_ANIM_TARGETS_HIT, 0
	jumptocalledmove TRUE

BattleScript_EffectAttackSpAttackUp:
	attackcanceler
	attackstring
	ppreduce
	jumpifstat BS_ATTACKER, CMP_LESS_THAN, STAT_ATK, MAX_STAT_STAGE, BattleScript_AttackSpAttackUpDoMoveAnim
	jumpifstat BS_ATTACKER, CMP_EQUAL, STAT_SPATK, MAX_STAT_STAGE, BattleScript_CantRaiseMultipleStats
BattleScript_AttackSpAttackUpDoMoveAnim::
	attackanimation
	waitanimation
	setbyte sSTAT_ANIM_PLAYED, FALSE
	playstatchangeanimation BS_ATTACKER, BIT_ATK | BIT_SPATK, 0
	setstatchanger STAT_ATK, 1, FALSE
	statbuffchange MOVE_EFFECT_AFFECTS_USER | STAT_CHANGE_ALLOW_PTR, BattleScript_AttackSpAttackUpTrySpAtk
	jumpifbyte CMP_EQUAL, cMULTISTRING_CHOOSER, B_MSG_STAT_WONT_INCREASE, BattleScript_AttackSpAttackUpTrySpAtk
	printfromtable gStatUpStringIds
	waitmessage B_WAIT_TIME_LONG
BattleScript_AttackSpAttackUpTrySpAtk::
	setstatchanger STAT_SPATK, 1, FALSE
	statbuffchange MOVE_EFFECT_AFFECTS_USER | STAT_CHANGE_ALLOW_PTR, BattleScript_AttackSpAttackUpEnd
	jumpifbyte CMP_EQUAL, cMULTISTRING_CHOOSER, B_MSG_STAT_WONT_INCREASE, BattleScript_AttackSpAttackUpEnd
	printfromtable gStatUpStringIds
	waitmessage B_WAIT_TIME_LONG
BattleScript_AttackSpAttackUpEnd:
	goto BattleScript_MoveEnd

BattleScript_EffectAttackAccUp:
	attackcanceler
	attackstring
	ppreduce
	jumpifstat BS_ATTACKER, CMP_LESS_THAN, STAT_ATK, MAX_STAT_STAGE, BattleScript_AttackAccUpDoMoveAnim
	jumpifstat BS_ATTACKER, CMP_EQUAL, STAT_ACC, MAX_STAT_STAGE, BattleScript_CantRaiseMultipleStats
BattleScript_AttackAccUpDoMoveAnim::
	attackanimation
	waitanimation
	setbyte sSTAT_ANIM_PLAYED, FALSE
	playstatchangeanimation BS_ATTACKER, BIT_SPATK | BIT_SPDEF, 0
	setstatchanger STAT_ATK, 1, FALSE
	statbuffchange MOVE_EFFECT_AFFECTS_USER | STAT_CHANGE_ALLOW_PTR, BattleScript_AttackAccUpTrySpDef
	jumpifbyte CMP_EQUAL, cMULTISTRING_CHOOSER, B_MSG_STAT_WONT_INCREASE, BattleScript_AttackAccUpTrySpDef
	printfromtable gStatUpStringIds
	waitmessage B_WAIT_TIME_LONG
BattleScript_AttackAccUpTrySpDef::
	setstatchanger STAT_ACC, 1, FALSE
	statbuffchange MOVE_EFFECT_AFFECTS_USER | STAT_CHANGE_ALLOW_PTR, BattleScript_AttackAccUpEnd
	jumpifbyte CMP_EQUAL, cMULTISTRING_CHOOSER, B_MSG_STAT_WONT_INCREASE, BattleScript_AttackAccUpEnd
	printfromtable gStatUpStringIds
	waitmessage B_WAIT_TIME_LONG
BattleScript_AttackAccUpEnd:
	goto BattleScript_MoveEnd

BattleScript_EffectMistyTerrain:
BattleScript_EffectGrassyTerrain:
BattleScript_EffectElectricTerrain:
BattleScript_EffectPsychicTerrain:
	attackcanceler
	attackstring
	ppreduce
	setremoveterrain BattleScript_ButItFailed
	attackanimation
	waitanimation
	printfromtable gTerrainStringIds
	waitmessage B_WAIT_TIME_LONG
	playanimation BS_ATTACKER, B_ANIM_RESTORE_BG
	call BattleScript_ActivateTerrainEffects
	goto BattleScript_MoveEnd

BattleScript_EffectTopsyTurvy:
	attackcanceler
	attackstring
	ppreduce
	accuracycheck BattleScript_ButItFailed, NO_ACC_CALC_CHECK_LOCK_ON
	jumpifstat BS_TARGET, CMP_NOT_EQUAL, STAT_ATK, 6, BattleScript_EffectTopsyTurvyWorks
	jumpifstat BS_TARGET, CMP_NOT_EQUAL, STAT_DEF, 6, BattleScript_EffectTopsyTurvyWorks
	jumpifstat BS_TARGET, CMP_NOT_EQUAL, STAT_SPATK, 6, BattleScript_EffectTopsyTurvyWorks
	jumpifstat BS_TARGET, CMP_NOT_EQUAL, STAT_SPDEF, 6, BattleScript_EffectTopsyTurvyWorks
	jumpifstat BS_TARGET, CMP_NOT_EQUAL, STAT_SPEED, 6, BattleScript_EffectTopsyTurvyWorks
	jumpifstat BS_TARGET, CMP_NOT_EQUAL, STAT_ACC, 6, BattleScript_EffectTopsyTurvyWorks
	jumpifstat BS_TARGET, CMP_EQUAL, STAT_EVASION, 6, BattleScript_ButItFailed
BattleScript_EffectTopsyTurvyWorks:
	attackanimation
	waitanimation
	invertstatstages BS_TARGET
	printstring STRINGID_TOPSYTURVYSWITCHEDSTATS
	waitmessage B_WAIT_TIME_LONG
	goto BattleScript_MoveEnd

BattleScript_EffectIonDeluge:
	attackcanceler
	accuracycheck BattleScript_PrintMoveMissed, ACC_CURR_MOVE
	attackstring
	ppreduce
	orword gFieldStatuses, STATUS_FIELD_ION_DELUGE
	attackanimation
	waitanimation
	printstring STRINGID_IONDELUGEON
	waitmessage B_WAIT_TIME_LONG
	goto BattleScript_MoveEnd

BattleScript_EffectQuash:
	attackcanceler
	accuracycheck BattleScript_PrintMoveMissed, ACC_CURR_MOVE
	attackstring
	ppreduce
	tryquash BattleScript_ButItFailed
	attackanimation
	waitanimation
	printstring STRINGID_QUASHSUCCESS
	waitmessage B_WAIT_TIME_LONG
	goto BattleScript_MoveEnd

BattleScript_EffectHealPulse:
	attackcanceler
	attackstring
	ppreduce
    jumpifstatus3 BS_ATTACKER, STATUS3_HEAL_BLOCK, BattleScript_MoveUsedHealBlockPrevents @ stops pollen puff
    jumpifstatus3 BS_TARGET, STATUS3_HEAL_BLOCK, BattleScript_MoveUsedHealBlockPrevents
	accuracycheck BattleScript_ButItFailed, NO_ACC_CALC_CHECK_LOCK_ON
	jumpifsubstituteblocks BattleScript_ButItFailed
	tryhealpulse BattleScript_AlreadyAtFullHp
	attackanimation
	waitanimation
	healthbarupdate BS_TARGET
	datahpupdate BS_TARGET
	printstring STRINGID_PKMNREGAINEDHEALTH
	waitmessage B_WAIT_TIME_LONG
	goto BattleScript_MoveEnd

BattleScript_EffectEntrainment:
	attackcanceler
	accuracycheck BattleScript_PrintMoveMissed, ACC_CURR_MOVE
	attackstring
	ppreduce
	tryentrainment BattleScript_ButItFailed
	attackanimation
	waitanimation
	setlastusedability BS_TARGET
	printstring STRINGID_PKMNACQUIREDABILITY
	waitmessage B_WAIT_TIME_LONG
	goto BattleScript_MoveEnd

BattleScript_EffectSimpleBeam:
	attackcanceler
	accuracycheck BattleScript_PrintMoveMissed, ACC_CURR_MOVE
	attackstring
	ppreduce
	setabilitysimple BS_TARGET, BattleScript_ButItFailed
	attackanimation
	waitanimation
	printstring STRINGID_PKMNACQUIREDSIMPLE
	waitmessage B_WAIT_TIME_LONG
	trytoclearprimalweather
	tryrevertweatherform
	flushtextbox
	tryendneutralizinggas BS_TARGET
	goto BattleScript_MoveEnd

BattleScript_EffectSuckerPunch:
	attackcanceler
	suckerpunchcheck BattleScript_FailedFromAtkString
	accuracycheck BattleScript_PrintMoveMissed, ACC_CURR_MOVE
	goto BattleScript_HitFromAtkString

BattleScript_EffectLuckyChant:
	attackcanceler
	attackstring
	ppreduce
	setluckychant BS_ATTACKER, BattleScript_ButItFailed
	attackanimation
	waitanimation
	printstring STRINGID_SHIELDEDFROMCRITICALHITS
	waitmessage B_WAIT_TIME_LONG
	goto BattleScript_MoveEnd

BattleScript_EffectMetalBurst:
	attackcanceler
	metalburstdamagecalculator BattleScript_FailedFromAtkString
	accuracycheck BattleScript_PrintMoveMissed, ACC_CURR_MOVE
	attackstring
	ppreduce
	typecalc
	bichalfword gMoveResultFlags, MOVE_RESULT_NOT_VERY_EFFECTIVE | MOVE_RESULT_SUPER_EFFECTIVE
	adjustdamage
	goto BattleScript_HitFromAtkAnimation

BattleScript_EffectHealingWish:
	attackcanceler
	jumpifcantswitch SWITCH_IGNORE_ESCAPE_PREVENTION | BS_ATTACKER, BattleScript_FailedFromAtkString
	attackstring
	ppreduce
	attackanimation
	waitanimation
	instanthpdrop BS_ATTACKER
	setatkhptozero
	tryfaintmon BS_ATTACKER
	storehealingwish BS_ATTACKER
.if B_HEALING_WISH_SWITCH <= GEN_4
	openpartyscreen BS_ATTACKER, BattleScript_EffectHealingWishEnd
	switchoutabilities BS_ATTACKER
	waitstate
	switchhandleorder BS_ATTACKER, 2
	returnatktoball
	getswitchedmondata BS_ATTACKER
	switchindataupdate BS_ATTACKER
	hpthresholds BS_ATTACKER
	trytoclearprimalweather
	flushtextbox
	printstring STRINGID_SWITCHINMON
	switchinanim BS_ATTACKER, TRUE
	waitstate
	switchineffects BS_ATTACKER
.endif
BattleScript_EffectHealingWishEnd:
	moveendall
	end

BattleScript_HealingWishActivates::
	setbyte cMULTISTRING_CHOOSER, 0
	goto BattleScript_EffectHealingWishRestore
BattleScript_LunarDanceActivates::
	setbyte cMULTISTRING_CHOOSER, 1
	restorepp BS_ATTACKER
BattleScript_EffectHealingWishRestore:
	printfromtable gHealingWishStringIds
	waitmessage B_WAIT_TIME_LONG
	playanimation BS_ATTACKER, B_ANIM_WISH_HEAL
	waitanimation
	dmgtomaxattackerhp
	manipulatedamage DMG_CHANGE_SIGN
	healthbarupdate BS_ATTACKER
	datahpupdate BS_ATTACKER
	clearstatus BS_ATTACKER
	waitstate
	updatestatusicon BS_ATTACKER
	waitstate
	printstring STRINGID_HEALINGWISHHEALED
	waitmessage B_WAIT_TIME_LONG
	return

BattleScript_EffectWorrySeed:
	attackcanceler
	accuracycheck BattleScript_PrintMoveMissed, ACC_CURR_MOVE
	attackstring
	ppreduce
	tryworryseed BattleScript_ButItFailed
	attackanimation
	waitanimation
	printstring STRINGID_PKMNACQUIREDABILITY
	waitmessage B_WAIT_TIME_LONG
	trytoclearprimalweather
	tryrevertweatherform
	flushtextbox
	goto BattleScript_MoveEnd

BattleScript_EffectPowerSplit:
	attackcanceler
	attackstring
	ppreduce
	accuracycheck BattleScript_ButItFailed, NO_ACC_CALC_CHECK_LOCK_ON
	averagestats STAT_ATK
	averagestats STAT_SPATK
	attackanimation
	waitanimation
	printstring STRINGID_SHAREDITSPOWER
	waitmessage B_WAIT_TIME_LONG
	goto BattleScript_MoveEnd

BattleScript_EffectGuardSplit:
	attackcanceler
	attackstring
	ppreduce
	accuracycheck BattleScript_ButItFailed, NO_ACC_CALC_CHECK_LOCK_ON
	averagestats STAT_DEF
	averagestats STAT_SPDEF
	attackanimation
	waitanimation
	printstring STRINGID_SHAREDITSGUARD
	waitmessage B_WAIT_TIME_LONG
	goto BattleScript_MoveEnd

BattleScript_EffectHeartSwap:
	attackcanceler
	attackstring
	ppreduce
	accuracycheck BattleScript_ButItFailed, NO_ACC_CALC_CHECK_LOCK_ON
	swapstatstages STAT_ATK
	swapstatstages STAT_DEF
	swapstatstages STAT_SPEED
	swapstatstages STAT_SPATK
	swapstatstages STAT_SPDEF
	swapstatstages STAT_EVASION
	swapstatstages STAT_ACC
	attackanimation
	waitanimation
	printstring STRINGID_PKMNSWITCHEDSTATCHANGES
	waitmessage B_WAIT_TIME_LONG
	goto BattleScript_MoveEnd

BattleScript_EffectPowerSwap:
	attackcanceler
	attackstring
	ppreduce
	accuracycheck BattleScript_ButItFailed, NO_ACC_CALC_CHECK_LOCK_ON
	swapstatstages STAT_ATK
	swapstatstages STAT_SPATK
	attackanimation
	waitanimation
	printstring STRINGID_PKMNSWITCHEDSTATCHANGES
	waitmessage B_WAIT_TIME_LONG
	goto BattleScript_MoveEnd

BattleScript_EffectGuardSwap:
	attackcanceler
	attackstring
	ppreduce
	accuracycheck BattleScript_ButItFailed, NO_ACC_CALC_CHECK_LOCK_ON
	swapstatstages STAT_DEF
	swapstatstages STAT_SPDEF
	attackanimation
	waitanimation
	printstring STRINGID_PKMNSWITCHEDSTATCHANGES
	waitmessage B_WAIT_TIME_LONG
	goto BattleScript_MoveEnd

BattleScript_EffectSpeedSwap:
	attackcanceler
	attackstring
	ppreduce
	accuracycheck BattleScript_ButItFailed, NO_ACC_CALC_CHECK_LOCK_ON
	swapstats STAT_SPEED
	attackanimation
	waitanimation
	printstring STRINGID_ATTACKERSWITCHEDSTATWITHTARGET
	waitmessage B_WAIT_TIME_LONG
	goto BattleScript_MoveEnd

BattleScript_EffectTelekinesis:
	attackcanceler
	accuracycheck BattleScript_PrintMoveMissed, NO_ACC_CALC_CHECK_LOCK_ON
	attackstring
	ppreduce
	settelekinesis BattleScript_ButItFailed
	attackanimation
	waitanimation
	printstring STRINGID_HURLEDINTOTHEAIR
	waitmessage B_WAIT_TIME_LONG
	goto BattleScript_MoveEnd

BattleScript_EffectStealthRock:
	attackcanceler
	attackstring
	ppreduce
	setstealthrock BattleScript_ButItFailed
	attackanimation
	waitanimation
	printstring STRINGID_POINTEDSTONESFLOAT
	waitmessage B_WAIT_TIME_LONG
	goto BattleScript_MoveEnd

BattleScript_EffectStickyWeb:
	attackcanceler
	attackstring
	ppreduce
	setstickyweb BattleScript_ButItFailed
	attackanimation
	waitanimation
	printstring STRINGID_STICKYWEBUSED
	waitmessage B_WAIT_TIME_LONG
	goto BattleScript_MoveEnd

BattleScript_EffectGastroAcid:
	attackcanceler
	accuracycheck BattleScript_PrintMoveMissed, ACC_CURR_MOVE
	attackstring
	ppreduce
	setgastroacid BattleScript_ButItFailed
	attackanimation
	waitanimation
	printstring STRINGID_PKMNSABILITYSUPPRESSED
	waitmessage B_WAIT_TIME_LONG
	trytoclearprimalweather
	tryrevertweatherform
	flushtextbox
	tryendneutralizinggas BS_TARGET
	goto BattleScript_MoveEnd

BattleScript_EffectToxicSpikes:
	attackcanceler
	attackstring
	ppreduce
	settoxicspikes BattleScript_ButItFailed
	attackanimation
	waitanimation
	printstring STRINGID_POISONSPIKESSCATTERED
	waitmessage B_WAIT_TIME_LONG
	goto BattleScript_MoveEnd

BattleScript_EffectMagnetRise:
	attackcanceler
	attackstring
	ppreduce
	setuserstatus3 STATUS3_MAGNET_RISE, BattleScript_ButItFailed
	attackanimation
	waitanimation
	printstring STRINGID_PKMNLEVITATEDONELECTROMAGNETISM
	waitmessage B_WAIT_TIME_LONG
	goto BattleScript_MoveEnd

BattleScript_EffectTrickRoom:
	attackcanceler
	attackstring
	ppreduce
	setroom
	attackanimation
	waitanimation
	printfromtable gRoomsStringIds
	waitmessage B_WAIT_TIME_LONG
	savetarget
	setbyte gBattlerTarget, 0
BattleScript_RoomServiceLoop:
	copybyte sBATTLER, gBattlerTarget
	tryroomservice BS_TARGET, BattleScript_RoomServiceLoop_NextBattler
	removeitem BS_TARGET
BattleScript_RoomServiceLoop_NextBattler:
	addbyte gBattlerTarget, 0x1
	jumpifbytenotequal gBattlerTarget, gBattlersCount, BattleScript_RoomServiceLoop
	restoretarget
	goto BattleScript_MoveEnd

BattleScript_EffectWonderRoom:
BattleScript_EffectMagicRoom:
	attackcanceler
	attackstring
	ppreduce
	setroom
	attackanimation
	waitanimation
	printfromtable gRoomsStringIds
	waitmessage B_WAIT_TIME_LONG
	goto BattleScript_MoveEnd

BattleScript_EffectAquaRing:
	attackcanceler
	attackstring
	ppreduce
	setuserstatus3 STATUS3_AQUA_RING, BattleScript_ButItFailed
	attackanimation
	waitanimation
	printstring STRINGID_PKMNSURROUNDEDWITHVEILOFWATER
	waitmessage B_WAIT_TIME_LONG
	goto BattleScript_MoveEnd

BattleScript_EffectEmbargo:
	attackcanceler
	accuracycheck BattleScript_PrintMoveMissed, ACC_CURR_MOVE
	attackstring
	ppreduce
	setembargo BattleScript_ButItFailed
	attackanimation
	waitanimation
	printstring STRINGID_PKMNCANTUSEITEMSANYMORE
	waitmessage B_WAIT_TIME_LONG
	goto BattleScript_MoveEnd

BattleScript_EffectTailwind:
	attackcanceler
	attackstring
	ppreduce
	settailwind BattleScript_ButItFailed
	attackanimation
	waitanimation
	printstring STRINGID_TAILWINDBLEW
	waitmessage B_WAIT_TIME_LONG
	call BattleScript_TryTailwindAbilitiesLoop
	goto BattleScript_MoveEnd

BattleScript_TryTailwindAbilitiesLoop:
	savetarget
	setbyte gBattlerTarget, 0
BattleScript_TryTailwindAbilitiesLoop_Iter:
	trywindriderpower BS_TARGET, BattleScript_TryTailwindAbilitiesLoop_Increment
	jumpifability BS_TARGET, ABILITY_WIND_RIDER, BattleScript_TryTailwindAbilitiesLoop_WindRider
	jumpifability BS_TARGET, ABILITY_WIND_POWER, BattleScript_TryTailwindAbilitiesLoop_WindPower
BattleScript_TryTailwindAbilitiesLoop_Increment:
	addbyte gBattlerTarget, 0x1
	jumpifbytenotequal gBattlerTarget, gBattlersCount, BattleScript_TryTailwindAbilitiesLoop_Iter
BattleScript_TryTailwindAbilitiesLoop_Ret:
	restoretarget
	return

BattleScript_TryTailwindAbilitiesLoop_WindRider:
	call BattleScript_AbilityPopUp
	modifybattlerstatstage BS_TARGET, STAT_ATK, INCREASE, 1, BattleScript_TryTailwindAbilitiesLoop_Increment, ANIM_ON
	goto BattleScript_TryTailwindAbilitiesLoop_Increment

BattleScript_TryTailwindAbilitiesLoop_WindPower:
	call BattleScript_AbilityPopUp
	setcharge BS_TARGET
	printstring STRINGID_BEINGHITCHARGEDPKMNWITHPOWER
	waitmessage B_WAIT_TIME_LONG
	goto BattleScript_TryTailwindAbilitiesLoop_Increment

BattleScript_EffectMircleEye:
	attackcanceler
	accuracycheck BattleScript_PrintMoveMissed, ACC_CURR_MOVE
	attackstring
	ppreduce
	setmiracleeye BattleScript_ButItFailed
	goto BattleScript_IdentifiedFoe

BattleScript_EffectGravity:
	attackcanceler
	attackstring
	ppreduce
	setgravity BattleScript_ButItFailed
	attackanimation
	waitanimation
BattleScript_EffectGravitySuccess::
	printstring STRINGID_GRAVITYINTENSIFIED
	waitmessage B_WAIT_TIME_LONG
	selectfirstvalidtarget
BattleScript_GravityLoop:
	movevaluescleanup
	jumpifstatus3 BS_TARGET, STATUS3_ON_AIR | STATUS3_MAGNET_RISE | STATUS3_TELEKINESIS, BattleScript_GravityLoopDrop
	goto BattleScript_GravityLoopEnd
BattleScript_GravityLoopDrop:
	bringdownairbornebattler BS_TARGET
	printstring STRINGID_GRAVITYGROUNDING
	waitmessage B_WAIT_TIME_LONG
BattleScript_GravityLoopEnd:
	moveendto MOVEEND_NEXT_TARGET
	jumpifnexttargetvalid BattleScript_GravityLoop
	end

BattleScript_EffectRoost:
	attackcanceler
	attackstring
	ppreduce
	tryhealhalfhealth BattleScript_AlreadyAtFullHp, BS_TARGET
	setroost
	goto BattleScript_PresentHealTarget

BattleScript_EffectCaptivate:
	setstatchanger STAT_SPATK, 2, TRUE
	attackcanceler
	jumpifsubstituteblocks BattleScript_FailedFromAtkString
	jumpifoppositegenders BattleScript_CaptivateCheckAcc
	goto BattleScript_FailedFromAtkString
BattleScript_CaptivateCheckAcc:
	accuracycheck BattleScript_PrintMoveMissed, ACC_CURR_MOVE
	goto BattleScript_StatDownFromAttackString

BattleScript_EffectHealBlock:
	attackcanceler
	accuracycheck BattleScript_PrintMoveMissed, ACC_CURR_MOVE
	attackstring
	ppreduce
	jumpifability BS_TARGET_SIDE, ABILITY_AROMA_VEIL, BattleScript_AromaVeilProtects
	sethealblock BattleScript_ButItFailed
	attackanimation
	waitanimation
	printstring STRINGID_PKMNPREVENTEDFROMHEALING
	waitmessage B_WAIT_TIME_LONG
	goto BattleScript_MoveEnd

BattleScript_EffectThroatChop:
	jumpifsubstituteblocks BattleScript_EffectHit
	setmoveeffect MOVE_EFFECT_THROAT_CHOP | MOVE_EFFECT_CERTAIN
	goto BattleScript_EffectHit

BattleScript_EffectHitEscape:
	call BattleScript_EffectHit_Ret
	jumpifmovehadnoeffect BattleScript_MoveEnd
	jumpifability BS_TARGET, ABILITY_GUARD_DOG, BattleScript_MoveEnd
	seteffectwithchance
	tryfaintmon BS_TARGET
	moveendto MOVEEND_ATTACKER_VISIBLE
	moveendfrom MOVEEND_TARGET_VISIBLE
	jumpifbattleend BattleScript_HitEscapeEnd
	jumpifbyte CMP_NOT_EQUAL gBattleOutcome 0, BattleScript_HitEscapeEnd
	jumpifemergencyexited BS_TARGET, BattleScript_HitEscapeEnd
	goto BattleScript_MoveSwitch
BattleScript_HitEscapeEnd:
	end

BattleScript_EffectPlaceholder:
	attackcanceler
	attackstring
	ppreduce
	pause 5
	printstring STRINGID_NOTDONEYET
	goto BattleScript_MoveEnd

BattleScript_EffectHit::
BattleScript_HitFromAtkCanceler::
	attackcanceler
BattleScript_HitFromAccCheck::
	accuracycheck BattleScript_PrintMoveMissed, ACC_CURR_MOVE
BattleScript_HitFromAtkString::
	attackstring
	ppreduce
BattleScript_HitFromCritCalc::
	critcalc
	damagecalc
	adjustdamage
BattleScript_HitFromAtkAnimation::
	attackanimation
	waitanimation
	effectivenesssound
	hitanimation BS_TARGET
	waitstate
	healthbarupdate BS_TARGET
	datahpupdate BS_TARGET
	critmessage
	waitmessage B_WAIT_TIME_LONG
	resultmessage
	waitmessage B_WAIT_TIME_LONG
	seteffectwithchance
BattleScript_TryFaintMon::
	tryfaintmon BS_TARGET
BattleScript_MoveEnd::
	moveendall
	end

BattleScript_EffectHit_Ret::
	attackcanceler
	accuracycheck BattleScript_PrintMoveMissed, ACC_CURR_MOVE
	attackstring
	ppreduce
	critcalc
	damagecalc
	adjustdamage
	attackanimation
	waitanimation
	effectivenesssound
	hitanimation BS_TARGET
	waitstate
	healthbarupdate BS_TARGET
	datahpupdate BS_TARGET
	critmessage
	waitmessage B_WAIT_TIME_LONG
	resultmessage
	waitmessage B_WAIT_TIME_LONG
	seteffectwithchance
	return

BattleScript_EffectNaturalGift:
	attackcanceler
	attackstring
	ppreduce
	jumpifnotberry BS_ATTACKER, BattleScript_ButItFailed
	jumpifword CMP_COMMON_BITS, gFieldStatuses, STATUS_FIELD_MAGIC_ROOM, BattleScript_ButItFailed
	jumpifability BS_ATTACKER, ABILITY_KLUTZ, BattleScript_ButItFailed
	jumpifstatus3 BS_ATTACKER, STATUS3_EMBARGO, BattleScript_ButItFailed
	accuracycheck BattleScript_MoveMissedPause, ACC_CURR_MOVE
	critcalc
	damagecalc
	adjustdamage
	attackanimation
	waitanimation
	effectivenesssound
	hitanimation BS_TARGET
	waitstate
	healthbarupdate BS_TARGET
	datahpupdate BS_TARGET
	critmessage
	waitmessage B_WAIT_TIME_LONG
	resultmessage
	waitmessage B_WAIT_TIME_LONG
	seteffectwithchance
	jumpifmovehadnoeffect BattleScript_EffectNaturalGiftEnd
	checkparentalbondcounter 2, BattleScript_EffectNaturalGiftEnd
	removeitem BS_ATTACKER
BattleScript_EffectNaturalGiftEnd:
	tryfaintmon BS_TARGET
	goto BattleScript_MoveEnd

BattleScript_MakeMoveMissed::
	orhalfword gMoveResultFlags, MOVE_RESULT_MISSED
BattleScript_PrintMoveMissed::
	attackstring
	ppreduce
BattleScript_MoveMissedPause::
	pause B_WAIT_TIME_SHORT
BattleScript_MoveMissed::
	effectivenesssound
	resultmessage
	waitmessage B_WAIT_TIME_LONG
	goto BattleScript_MoveEnd

BattleScript_EffectDarkVoid::
.if B_DARK_VOID_FAIL >= GEN_7
	jumpifspecies BS_ATTACKER, SPECIES_DARKRAI, BattleScript_EffectSleep
	goto BattleScript_PokemonCantUseTheMove
.endif
BattleScript_EffectSleep::
	attackcanceler
	attackstring
	ppreduce
	jumpifsubstituteblocks BattleScript_ButItFailed
	jumpifstatus BS_TARGET, STATUS1_SLEEP, BattleScript_AlreadyAsleep
	jumpifuproarwakes BattleScript_CantMakeAsleep
	jumpifability BS_TARGET, ABILITY_INSOMNIA, BattleScript_InsomniaProtects
	jumpifability BS_TARGET, ABILITY_VITAL_SPIRIT, BattleScript_InsomniaProtects
	jumpifability BS_TARGET, ABILITY_COMATOSE, BattleScript_AbilityProtectsDoesntAffect
	jumpifability BS_TARGET, ABILITY_PURIFYING_SALT, BattleScript_AbilityProtectsDoesntAffect
	jumpifflowerveil BattleScript_FlowerVeilProtects
	jumpifability BS_TARGET_SIDE, ABILITY_SWEET_VEIL, BattleScript_SweetVeilProtects
	jumpifleafguardprotected BS_TARGET, BattleScript_AbilityProtectsDoesntAffect
	jumpifshieldsdown BS_TARGET, BattleScript_AbilityProtectsDoesntAffect
	jumpifstatus BS_TARGET, STATUS1_ANY, BattleScript_ButItFailed
	jumpifterrainaffected BS_TARGET, STATUS_FIELD_ELECTRIC_TERRAIN, BattleScript_ElectricTerrainPrevents
	jumpifterrainaffected BS_TARGET, STATUS_FIELD_MISTY_TERRAIN, BattleScript_MistyTerrainPrevents
	accuracycheck BattleScript_ButItFailed, ACC_CURR_MOVE
	jumpifsafeguard BattleScript_SafeguardProtected
	attackanimation
	waitanimation
	setmoveeffect MOVE_EFFECT_SLEEP
	seteffectprimary
	goto BattleScript_MoveEnd

BattleScript_TerrainPreventsEnd2::
	pause B_WAIT_TIME_SHORT
	printfromtable gTerrainPreventsStringIds
	waitmessage B_WAIT_TIME_LONG
	end2

BattleScript_ElectricTerrainPrevents::
	pause B_WAIT_TIME_SHORT
	printstring STRINGID_ELECTRICTERRAINPREVENTS
	waitmessage B_WAIT_TIME_LONG
	orhalfword gMoveResultFlags, MOVE_RESULT_FAILED
	goto BattleScript_MoveEnd

BattleScript_MistyTerrainPrevents::
	pause B_WAIT_TIME_SHORT
	printstring STRINGID_MISTYTERRAINPREVENTS
	waitmessage B_WAIT_TIME_LONG
	orhalfword gMoveResultFlags, MOVE_RESULT_FAILED
	goto BattleScript_MoveEnd

BattleScript_FlowerVeilProtectsRet::
	pause B_WAIT_TIME_SHORT
	call BattleScript_AbilityPopUp
	printstring STRINGID_FLOWERVEILPROTECTED
	waitmessage B_WAIT_TIME_LONG
	return

BattleScript_FlowerVeilProtects:
	call BattleScript_FlowerVeilProtectsRet
	orhalfword gMoveResultFlags, MOVE_RESULT_FAILED
	goto BattleScript_MoveEnd

BattleScript_SweetVeilProtectsRet::
	pause B_WAIT_TIME_SHORT
	call BattleScript_AbilityPopUp
	printstring STRINGID_FLOWERVEILPROTECTED
	waitmessage B_WAIT_TIME_LONG
	return

BattleScript_SweetVeilProtects:
	call BattleScript_SweetVeilProtectsRet
	orhalfword gMoveResultFlags, MOVE_RESULT_FAILED
	goto BattleScript_MoveEnd

BattleScript_AromaVeilProtectsRet::
	pause B_WAIT_TIME_SHORT
	call BattleScript_AbilityPopUp
	printstring STRINGID_AROMAVEILPROTECTED
	waitmessage B_WAIT_TIME_LONG
	return

BattleScript_AromaVeilProtects:
	call BattleScript_AromaVeilProtectsRet
	orhalfword gMoveResultFlags, MOVE_RESULT_FAILED
	goto BattleScript_MoveEnd

BattleScript_PastelVeilProtectsRet::
	pause B_WAIT_TIME_SHORT
	call BattleScript_AbilityPopUp
	printstring STRINGID_PASTELVEILPROTECTED
	waitmessage B_WAIT_TIME_LONG
	return

BattleScript_PastelVeilProtects:
	call BattleScript_PastelVeilProtectsRet
	orhalfword gMoveResultFlags, MOVE_RESULT_FAILED
	goto BattleScript_MoveEnd

BattleScript_AbilityProtectsDoesntAffectRet::
	pause B_WAIT_TIME_SHORT
	call BattleScript_AbilityPopUp
	printstring STRINGID_ITDOESNTAFFECT
	waitmessage B_WAIT_TIME_LONG
	return

BattleScript_AbilityProtectsDoesntAffect:
	call BattleScript_AbilityProtectsDoesntAffectRet
	orhalfword gMoveResultFlags, MOVE_RESULT_FAILED
	goto BattleScript_MoveEnd

BattleScript_InsomniaProtects:
	pause B_WAIT_TIME_SHORT
	call BattleScript_AbilityPopUp
	printstring STRINGID_PKMNSTAYEDAWAKEUSING
	waitmessage B_WAIT_TIME_LONG
	orhalfword gMoveResultFlags, MOVE_RESULT_FAILED
	goto BattleScript_MoveEnd

BattleScript_AlreadyAsleep::
	setalreadystatusedmoveattempt BS_ATTACKER
	pause B_WAIT_TIME_SHORT
	printstring STRINGID_PKMNALREADYASLEEP
	waitmessage B_WAIT_TIME_LONG
	orhalfword gMoveResultFlags, MOVE_RESULT_FAILED
	goto BattleScript_MoveEnd

BattleScript_WasntAffected::
	pause B_WAIT_TIME_SHORT
	printstring STRINGID_PKMNWASNTAFFECTED
	waitmessage B_WAIT_TIME_LONG
	orhalfword gMoveResultFlags, MOVE_RESULT_FAILED
	goto BattleScript_MoveEnd

BattleScript_CantMakeAsleep::
	pause B_WAIT_TIME_SHORT
	printfromtable gUproarAwakeStringIds
	waitmessage B_WAIT_TIME_LONG
	orhalfword gMoveResultFlags, MOVE_RESULT_FAILED
	goto BattleScript_MoveEnd

BattleScript_EffectAbsorb::
	call BattleScript_EffectHit_Ret
	jumpifstatus3 BS_ATTACKER, STATUS3_HEAL_BLOCK, BattleScript_AbsorbHealBlock
	setdrainedhp
	manipulatedamage DMG_BIG_ROOT
	orword gHitMarker, HITMARKER_IGNORE_SUBSTITUTE | HITMARKER_IGNORE_DISGUISE
	jumpifability BS_TARGET, ABILITY_LIQUID_OOZE, BattleScript_AbsorbLiquidOoze
	setbyte cMULTISTRING_CHOOSER, B_MSG_ABSORB
	goto BattleScript_AbsorbUpdateHp
BattleScript_AbsorbLiquidOoze::
	call BattleScript_AbilityPopUpTarget
	manipulatedamage DMG_CHANGE_SIGN
	setbyte cMULTISTRING_CHOOSER, B_MSG_ABSORB_OOZE
BattleScript_AbsorbUpdateHp::
	healthbarupdate BS_ATTACKER
	datahpupdate BS_ATTACKER
	jumpifmovehadnoeffect BattleScript_AbsorbTryFainting
	printfromtable gAbsorbDrainStringIds
	waitmessage B_WAIT_TIME_LONG
BattleScript_AbsorbTryFainting::
	tryfaintmon BS_ATTACKER
BattleScript_AbsorbHealBlock::
	tryfaintmon BS_TARGET
	goto BattleScript_MoveEnd

BattleScript_EffectExplosion_AnimDmgRet:
	jumpifbyte CMP_NO_COMMON_BITS, gMoveResultFlags, MOVE_RESULT_MISSED, BattleScript_ExplosionAnimRet
	call BattleScript_PreserveMissedBitDoMoveAnim
	goto BattleScript_ExplosionDmgRet
BattleScript_ExplosionAnimRet:
	attackanimation
	waitanimation
BattleScript_ExplosionDmgRet:
	movevaluescleanup
	critcalc
	damagecalc
	adjustdamage
	accuracycheck BattleScript_ExplosionMissedRet, ACC_CURR_MOVE
	effectivenesssound
	hitanimation BS_TARGET
	waitstate
	healthbarupdate BS_TARGET
	datahpupdate BS_TARGET
	critmessage
	waitmessage B_WAIT_TIME_LONG
	resultmessage
	waitmessage B_WAIT_TIME_LONG
	tryfaintmon BS_TARGET
BattleScript_ExplosionAnimEndRet_Return:
	return
BattleScript_ExplosionMissedRet:
	effectivenesssound
	resultmessage
	waitmessage B_WAIT_TIME_LONG
	goto BattleScript_ExplosionAnimEndRet_Return

BattleScript_EffectExplosion::
	attackcanceler
	attackstring
	ppreduce
@ Below jumps to BattleScript_DampStopsExplosion if it fails (only way it can)
	tryexplosion
	waitstate
BattleScript_EffectExplosion_AnimDmgFaintAttacker:
	call BattleScript_EffectExplosion_AnimDmgRet
	moveendall
	setatkhptozero
	tryfaintmon BS_ATTACKER
	end

BattleScript_EffectMindBlown::
	attackcanceler
	attackstring
	ppreduce
	jumpifbyte CMP_GREATER_THAN, sB_ANIM_TARGETS_HIT, 0, BattleScript_EffectMindBlown_NoHpLoss
	jumpifabilitypresent ABILITY_DAMP, BattleScript_MindBlownDamp
	jumpifmorethanhalfHP BS_ATTACKER, BattleScript_EffectMindBlown_HpDown
	setbyte sMULTIHIT_EFFECT, 0 @ Note to faint the attacker
	instanthpdrop BS_ATTACKER
	waitstate
	goto BattleScript_EffectExplosion_AnimDmgFaintAttacker
BattleScript_EffectMindBlown_NoHpLoss:
	jumpifbyte CMP_EQUAL, sMULTIHIT_EFFECT, 0, BattleScript_EffectExplosion_AnimDmgFaintAttacker
	goto BattleScript_EffectMindBlown_AnimDmgNoFaint
BattleScript_MindBlownDamp:
	copybyte gBattlerTarget, gBattlerAbility
	goto BattleScript_DampStopsExplosion
BattleScript_EffectMindBlown_HpDown:
	setbyte sMULTIHIT_EFFECT, 1 @ Note to not faint the attacker
	dmg_1_2_attackerhp
	healthbarupdate BS_ATTACKER
	datahpupdate BS_ATTACKER
	waitstate
BattleScript_EffectMindBlown_AnimDmgNoFaint:
	call BattleScript_EffectExplosion_AnimDmgRet
	goto BattleScript_MoveEnd

BattleScript_PreserveMissedBitDoMoveAnim:
	bichalfword gMoveResultFlags, MOVE_RESULT_MISSED
	attackanimation
	waitanimation
	orhalfword gMoveResultFlags, MOVE_RESULT_MISSED
	return

BattleScript_EffectDreamEater::
	attackcanceler
	jumpifsubstituteblocks BattleScript_DreamEaterNoEffect
	jumpifstatus BS_TARGET, STATUS1_SLEEP, BattleScript_DreamEaterWorked
	jumpifability BS_TARGET, ABILITY_COMATOSE, BattleScript_DreamEaterWorked
BattleScript_DreamEaterNoEffect:
	attackstring
	ppreduce
	waitmessage B_WAIT_TIME_LONG
	goto BattleScript_WasntAffected
BattleScript_DreamEaterWorked:
	accuracycheck BattleScript_PrintMoveMissed, ACC_CURR_MOVE
	attackstring
	ppreduce
	critcalc
	damagecalc
	adjustdamage
	attackanimation
	waitanimation
	effectivenesssound
	hitanimation BS_TARGET
	waitstate
	healthbarupdate BS_TARGET
	datahpupdate BS_TARGET
	critmessage
	waitmessage B_WAIT_TIME_LONG
	resultmessage
	waitmessage B_WAIT_TIME_LONG
	jumpifstatus3 BS_ATTACKER, STATUS3_HEAL_BLOCK, BattleScript_DreamEaterTryFaintEnd
	setdrainedhp
	manipulatedamage DMG_BIG_ROOT
	orword gHitMarker, HITMARKER_IGNORE_SUBSTITUTE
	healthbarupdate BS_ATTACKER
	datahpupdate BS_ATTACKER
	jumpifmovehadnoeffect BattleScript_DreamEaterTryFaintEnd
	printstring STRINGID_PKMNDREAMEATEN
	waitmessage B_WAIT_TIME_LONG
BattleScript_DreamEaterTryFaintEnd:
	tryfaintmon BS_TARGET
	goto BattleScript_MoveEnd

BattleScript_EffectMirrorMove::
	attackcanceler
	attackstring
	pause B_WAIT_TIME_LONG
	trymirrormove
	ppreduce
	orhalfword gMoveResultFlags, MOVE_RESULT_FAILED
	printstring STRINGID_MIRRORMOVEFAILED
	waitmessage B_WAIT_TIME_LONG
	goto BattleScript_MoveEnd

BattleScript_EffectAttackUp::
	setstatchanger STAT_ATK, 1, FALSE
	goto BattleScript_EffectStatUp

BattleScript_EffectDefenseUp::
	setstatchanger STAT_DEF, 1, FALSE
	goto BattleScript_EffectStatUp

BattleScript_EffectSpecialAttackUp::
	setstatchanger STAT_SPATK, 1, FALSE
	goto BattleScript_EffectStatUp

BattleScript_EffectSpeedUp:
	setstatchanger STAT_SPEED, 1, FALSE
	goto BattleScript_EffectStatUp

BattleScript_EffectSpecialDefenseUp:
	setstatchanger STAT_SPDEF, 1, FALSE
	goto BattleScript_EffectStatUp

BattleScript_EffectAccuracyUp:
	setstatchanger STAT_ACC, 1, FALSE
	goto BattleScript_EffectStatUp

BattleScript_EffectEvasionUp::
	setstatchanger STAT_EVASION, 1, FALSE
BattleScript_EffectStatUp::
	attackcanceler
BattleScript_EffectStatUpAfterAtkCanceler::
	attackstring
	ppreduce
	statbuffchange MOVE_EFFECT_AFFECTS_USER | STAT_CHANGE_ALLOW_PTR, BattleScript_StatUpEnd
	jumpifbyte CMP_NOT_EQUAL, cMULTISTRING_CHOOSER, B_MSG_STAT_WONT_INCREASE, BattleScript_StatUpAttackAnim
	pause B_WAIT_TIME_SHORT
	goto BattleScript_StatUpPrintString
BattleScript_StatUpAttackAnim::
	attackanimation
	waitanimation
BattleScript_StatUpDoAnim::
	setgraphicalstatchangevalues
	playanimation BS_ATTACKER, B_ANIM_STATS_CHANGE, sB_ANIM_ARG1
BattleScript_StatUpPrintString::
	printfromtable gStatUpStringIds
	waitmessage B_WAIT_TIME_LONG
BattleScript_StatUpEnd::
	goto BattleScript_MoveEnd

BattleScript_StatUp::
	playanimation BS_EFFECT_BATTLER, B_ANIM_STATS_CHANGE, sB_ANIM_ARG1
BattleScript_StatUpMsg::
	printfromtable gStatUpStringIds
	waitmessage B_WAIT_TIME_LONG
	return

BattleScript_EffectAttackDown:
	setstatchanger STAT_ATK, 1, TRUE
	goto BattleScript_EffectStatDown

BattleScript_EffectDefenseDown:
	setstatchanger STAT_DEF, 1, TRUE
	goto BattleScript_EffectStatDown

BattleScript_EffectSpeedDown:
	setstatchanger STAT_SPEED, 1, TRUE
	goto BattleScript_EffectStatDown

BattleScript_EffectAccuracyDown:
	setstatchanger STAT_ACC, 1, TRUE
	goto BattleScript_EffectStatDown

BattleScript_EffectSpecialAttackDown:
	setstatchanger STAT_SPATK, 1, TRUE
	goto BattleScript_EffectStatDown

BattleScript_EffectSpecialDefenseDown:
	setstatchanger STAT_SPDEF, 1, TRUE
	goto BattleScript_EffectStatDown

BattleScript_EffectEvasionDown:
	setstatchanger STAT_EVASION, 1, TRUE
BattleScript_EffectStatDown:
	attackcanceler
	jumpifsubstituteblocks BattleScript_FailedFromAtkString
	accuracycheck BattleScript_PrintMoveMissed, ACC_CURR_MOVE
BattleScript_StatDownFromAttackString:
	attackstring
	ppreduce
	statbuffchange STAT_CHANGE_ALLOW_PTR, BattleScript_StatDownEnd
	jumpifbyte CMP_LESS_THAN, cMULTISTRING_CHOOSER, B_MSG_STAT_WONT_DECREASE, BattleScript_StatDownDoAnim
	jumpifbyte CMP_EQUAL, cMULTISTRING_CHOOSER, B_MSG_STAT_FELL_EMPTY, BattleScript_StatDownEnd
	pause B_WAIT_TIME_SHORT
	goto BattleScript_StatDownPrintString
BattleScript_StatDownDoAnim::
	attackanimation
	waitanimation
	setgraphicalstatchangevalues
	playanimation BS_TARGET, B_ANIM_STATS_CHANGE, sB_ANIM_ARG1
BattleScript_StatDownPrintString::
	printfromtable gStatDownStringIds
	waitmessage B_WAIT_TIME_LONG
BattleScript_StatDownEnd::
	goto BattleScript_MoveEnd

BattleScript_MirrorArmorReflect::
	pause B_WAIT_TIME_SHORT
	call BattleScript_AbilityPopUp
	jumpifsubstituteblocks BattleScript_AbilityNoSpecificStatLoss
BattleScript_MirrorArmorReflectStatLoss:
	statbuffchange MOVE_EFFECT_AFFECTS_USER | STAT_CHANGE_MIRROR_ARMOR | STAT_CHANGE_NOT_PROTECT_AFFECTED | STAT_CHANGE_ALLOW_PTR, BattleScript_MirrorArmorReflectEnd
	jumpifbyte CMP_LESS_THAN, cMULTISTRING_CHOOSER, B_MSG_STAT_WONT_DECREASE, BattleScript_MirrorArmorReflectAnim
	goto BattleScript_MirrorArmorReflectWontFall
BattleScript_MirrorArmorReflectAnim:
	setgraphicalstatchangevalues
	playanimation BS_ATTACKER, B_ANIM_STATS_CHANGE, sB_ANIM_ARG1
BattleScript_MirrorArmorReflectPrintString:
	printfromtable gStatDownStringIds
	waitmessage B_WAIT_TIME_LONG
BattleScript_MirrorArmorReflectEnd:
	return

BattleScript_MirrorArmorReflectWontFall:
	copybyte gBattlerTarget, gBattlerAttacker   @ STRINGID_STATSWONTDECREASE uses target
	goto BattleScript_MirrorArmorReflectPrintString

@ gBattlerTarget is battler with Mirror Armor
BattleScript_MirrorArmorReflectStickyWeb:
	call BattleScript_AbilityPopUp
	setattackertostickywebuser
	jumpifbyteequal gBattlerAttacker, gBattlerTarget, BattleScript_StickyWebOnSwitchInEnd   @ Sticky web user not on field -> no stat loss
	goto BattleScript_MirrorArmorReflectStatLoss

BattleScript_StatDown::
	playanimation BS_EFFECT_BATTLER, B_ANIM_STATS_CHANGE, sB_ANIM_ARG1
	printfromtable gStatDownStringIds
	waitmessage B_WAIT_TIME_LONG
	return

BattleScript_EffectHaze::
	attackcanceler
	attackstring
	ppreduce
	attackanimation
	waitanimation
	normalisebuffs
	printstring STRINGID_STATCHANGESGONE
	waitmessage B_WAIT_TIME_LONG
	goto BattleScript_MoveEnd

BattleScript_EffectBide::
	attackcanceler
	attackstring
	ppreduce
	attackanimation
	waitanimation
	orword gHitMarker, HITMARKER_CHARGING
	setbide
	goto BattleScript_MoveEnd

BattleScript_EffectRampage::
	attackcanceler
	accuracycheck BattleScript_PrintMoveMissed, ACC_CURR_MOVE
	attackstring
	jumpifstatus2 BS_ATTACKER, STATUS2_MULTIPLETURNS, BattleScript_EffectRampage2
	ppreduce
BattleScript_EffectRampage2:
	confuseifrepeatingattackends
	goto BattleScript_HitFromCritCalc

BattleScript_EffectRoar::
	attackcanceler
	attackstring
	ppreduce
	jumpifroarfails BattleScript_ButItFailed
	jumpifability BS_TARGET, ABILITY_GUARD_DOG, BattleScript_ButItFailed
	jumpifability BS_TARGET, ABILITY_SUCTION_CUPS, BattleScript_AbilityPreventsPhasingOut
	jumpifstatus3 BS_TARGET, STATUS3_ROOTED, BattleScript_PrintMonIsRooted
	jumpiftargetdynamaxed BattleScript_RoarBlockedByDynamax
	accuracycheck BattleScript_ButItFailed, NO_ACC_CALC_CHECK_LOCK_ON
	accuracycheck BattleScript_MoveMissedPause, ACC_CURR_MOVE
	jumpifbattletype BATTLE_TYPE_ARENA, BattleScript_ButItFailed
	forcerandomswitch BattleScript_ButItFailed

BattleScript_RoarBlockedByDynamax:
	printstring STRINGID_MOVEBLOCKEDBYDYNAMAX
	waitmessage B_WAIT_TIME_LONG
	goto BattleScript_MoveEnd

BattleScript_EffectMultiHit::
	attackcanceler
	accuracycheck BattleScript_PrintMoveMissed, ACC_CURR_MOVE
	attackstring
	ppreduce
	setmultihitcounter 0
	initmultihitstring
	sethword sMULTIHIT_EFFECT, 0
BattleScript_MultiHitLoop::
	jumpifhasnohp BS_ATTACKER, BattleScript_MultiHitEnd
	jumpifhasnohp BS_TARGET, BattleScript_MultiHitPrintStrings
	jumpifhalfword CMP_EQUAL, gChosenMove, MOVE_SLEEP_TALK, BattleScript_DoMultiHit
	jumpifstatus BS_ATTACKER, STATUS1_SLEEP, BattleScript_MultiHitPrintStrings
BattleScript_DoMultiHit::
	movevaluescleanup
	copyhword sMOVE_EFFECT, sMULTIHIT_EFFECT
	critcalc
	damagecalc
	jumpifmovehadnoeffect BattleScript_MultiHitNoMoreHits
	adjustdamage
	attackanimation
	waitanimation
	effectivenesssound
	hitanimation BS_TARGET
	waitstate
	healthbarupdate BS_TARGET
	datahpupdate BS_TARGET
	critmessage
	waitmessage B_WAIT_TIME_LONG
	multihitresultmessage
	flushtextbox
	addbyte sMULTIHIT_STRING + 4, 1
	moveendto MOVEEND_NEXT_TARGET
	jumpifbyte CMP_COMMON_BITS, gMoveResultFlags, MOVE_RESULT_FOE_ENDURED, BattleScript_MultiHitPrintStrings
	decrementmultihit BattleScript_MultiHitLoop
	goto BattleScript_MultiHitPrintStrings
BattleScript_MultiHitNoMoreHits::
	pause B_WAIT_TIME_SHORT
BattleScript_MultiHitPrintStrings::
	resultmessage
	waitmessage B_WAIT_TIME_LONG
	jumpifmovehadnoeffect BattleScript_MultiHitEnd
	copyarray gBattleTextBuff1, sMULTIHIT_STRING, 6
	printstring STRINGID_HITXTIMES
	waitmessage B_WAIT_TIME_LONG
	return

BattleScript_MultiHitEnd::
	seteffectwithchance
	tryfaintmon BS_TARGET
	moveendcase MOVEEND_SYNCHRONIZE_TARGET
	moveendfrom MOVEEND_STATUS_IMMUNITY_ABILITIES
	end

BattleScript_EffectConversion::
	attackcanceler
	attackstring
	ppreduce
	tryconversiontypechange BattleScript_ButItFailed
	attackanimation
	waitanimation
	printstring STRINGID_PKMNCHANGEDTYPE
	waitmessage B_WAIT_TIME_LONG
	goto BattleScript_MoveEnd

BattleScript_EffectRestoreHp::
	attackcanceler
	attackstring
	ppreduce
	tryhealhalfhealth BattleScript_AlreadyAtFullHp, BS_ATTACKER
	attackanimation
	waitanimation
BattleScript_RestoreHp:
	orword gHitMarker, HITMARKER_IGNORE_SUBSTITUTE
	healthbarupdate BS_ATTACKER
	datahpupdate BS_ATTACKER
	printstring STRINGID_PKMNREGAINEDHEALTH
	waitmessage B_WAIT_TIME_LONG
	goto BattleScript_MoveEnd

BattleScript_EffectToxic::
	attackcanceler
	attackstring
	ppreduce
	jumpifability BS_TARGET, ABILITY_IMMUNITY, BattleScript_ImmunityProtected
	jumpifability BS_TARGET, ABILITY_COMATOSE, BattleScript_AbilityProtectsDoesntAffect
	jumpifability BS_TARGET, ABILITY_PURIFYING_SALT, BattleScript_AbilityProtectsDoesntAffect
	jumpifability BS_TARGET_SIDE, ABILITY_PASTEL_VEIL, BattleScript_PastelVeilProtects
	jumpifflowerveil BattleScript_FlowerVeilProtects
	jumpifleafguardprotected BS_TARGET, BattleScript_AbilityProtectsDoesntAffect
	jumpifshieldsdown BS_TARGET, BattleScript_AbilityProtectsDoesntAffect
	jumpifsubstituteblocks BattleScript_ButItFailed
	jumpifstatus BS_TARGET, STATUS1_POISON | STATUS1_TOXIC_POISON, BattleScript_AlreadyPoisoned
	jumpifstatus BS_TARGET, STATUS1_ANY, BattleScript_ButItFailed
	jumpifterrainaffected BS_TARGET, STATUS_FIELD_MISTY_TERRAIN, BattleScript_MistyTerrainPrevents
	trypoisontype BS_ATTACKER, BS_TARGET, BattleScript_NotAffected
	accuracycheck BattleScript_ButItFailed, ACC_CURR_MOVE
	jumpifsafeguard BattleScript_SafeguardProtected
	attackanimation
	waitanimation
	setmoveeffect MOVE_EFFECT_TOXIC
	seteffectprimary
	resultmessage
	waitmessage B_WAIT_TIME_LONG
	goto BattleScript_MoveEnd

BattleScript_AlreadyPoisoned::
	setalreadystatusedmoveattempt BS_ATTACKER
	pause B_WAIT_TIME_LONG
	printstring STRINGID_PKMNALREADYPOISONED
	waitmessage B_WAIT_TIME_LONG
	goto BattleScript_MoveEnd

BattleScript_ImmunityProtected::
	copybyte gEffectBattler, gBattlerTarget
	call BattleScript_AbilityPopUp
	setbyte cMULTISTRING_CHOOSER, B_MSG_ABILITY_PREVENTS_MOVE_STATUS
	call BattleScript_PSNPrevention
	goto BattleScript_MoveEnd

BattleScript_EffectAuroraVeil:
	attackcanceler
	attackstring
	ppreduce
	setauroraveil BS_ATTACKER
	goto BattleScript_PrintReflectLightScreenSafeguardString

BattleScript_EffectLightScreen::
	attackcanceler
	attackstring
	ppreduce
	setlightscreen
	goto BattleScript_PrintReflectLightScreenSafeguardString

BattleScript_EffectRest::
	attackcanceler
	attackstring
	ppreduce
	jumpifstatus BS_ATTACKER, STATUS1_SLEEP, BattleScript_RestIsAlreadyAsleep
	jumpifability BS_ATTACKER, ABILITY_COMATOSE, BattleScript_RestIsAlreadyAsleep
	jumpifuproarwakes BattleScript_RestCantSleep
	jumpifability BS_TARGET, ABILITY_INSOMNIA, BattleScript_InsomniaProtects
	jumpifability BS_TARGET, ABILITY_VITAL_SPIRIT, BattleScript_InsomniaProtects
	jumpifability BS_ATTACKER, ABILITY_PURIFYING_SALT, BattleScript_InsomniaProtects
.if B_LEAF_GUARD_PREVENTS_REST >= GEN_5
	jumpifleafguardprotected BS_TARGET, BattleScript_LeafGuardPreventsRest
.endif
	trysetrest BattleScript_AlreadyAtFullHp
	pause B_WAIT_TIME_SHORT
	printfromtable gRestUsedStringIds
	waitmessage B_WAIT_TIME_LONG
	updatestatusicon BS_ATTACKER
	waitstate
	goto BattleScript_PresentHealTarget

BattleScript_RestCantSleep::
	pause B_WAIT_TIME_LONG
	printfromtable gUproarAwakeStringIds
	waitmessage B_WAIT_TIME_LONG
	goto BattleScript_MoveEnd

BattleScript_RestIsAlreadyAsleep::
	setalreadystatusedmoveattempt BS_ATTACKER
	pause B_WAIT_TIME_SHORT
	printstring STRINGID_PKMNALREADYASLEEP2
	waitmessage B_WAIT_TIME_LONG
	goto BattleScript_MoveEnd

BattleScript_LeafGuardPreventsRest::
	pause B_WAIT_TIME_SHORT
	printstring STRINGID_BUTITFAILED
	waitmessage B_WAIT_TIME_LONG
	goto BattleScript_MoveEnd

BattleScript_EffectOHKO::
	attackcanceler
	attackstring
	ppreduce
	accuracycheck BattleScript_ButItFailed, NO_ACC_CALC_CHECK_LOCK_ON
	typecalc
	jumpifmovehadnoeffect BattleScript_HitFromAtkAnimation
	tryKO BattleScript_KOFail
	trysetdestinybondtohappen
	goto BattleScript_HitFromAtkAnimation
BattleScript_KOFail::
	pause B_WAIT_TIME_LONG
	printfromtable gKOFailedStringIds
	waitmessage B_WAIT_TIME_LONG
	goto BattleScript_MoveEnd

BattleScript_TwoTurnMovesSecondTurn::
	attackcanceler
	setmoveeffect MOVE_EFFECT_CHARGING
	setbyte sB_ANIM_TURN, 1
	clearstatusfromeffect BS_ATTACKER
	orword gHitMarker, HITMARKER_NO_PPDEDUCT
	goto BattleScript_HitFromAccCheck

BattleScriptFirstChargingTurn::
	attackcanceler
	flushtextbox
	ppreduce
	attackstring
BattleScriptFirstChargingTurnAfterAttackString:
	pause B_WAIT_TIME_LONG
	copybyte cMULTISTRING_CHOOSER, sTWOTURN_STRINGID
	printfromtable gFirstTurnOfTwoStringIds
	waitmessage B_WAIT_TIME_LONG
	attackanimation
	waitanimation
	orword gHitMarker, HITMARKER_CHARGING
	setmoveeffect MOVE_EFFECT_CHARGING | MOVE_EFFECT_AFFECTS_USER
	seteffectprimary
	return

BattleScript_EffectSuperFang::
	attackcanceler
	accuracycheck BattleScript_PrintMoveMissed, ACC_CURR_MOVE
	attackstring
	ppreduce
	typecalc
	bichalfword gMoveResultFlags, MOVE_RESULT_SUPER_EFFECTIVE | MOVE_RESULT_NOT_VERY_EFFECTIVE
	damagetohalftargethp
	goto BattleScript_HitFromAtkAnimation

BattleScript_EffectDragonRage::
	attackcanceler
	accuracycheck BattleScript_PrintMoveMissed, ACC_CURR_MOVE
	attackstring
	ppreduce
	typecalc
	bichalfword gMoveResultFlags, MOVE_RESULT_SUPER_EFFECTIVE | MOVE_RESULT_NOT_VERY_EFFECTIVE
	setword gBattleMoveDamage, 40
	adjustdamage
	goto BattleScript_HitFromAtkAnimation

BattleScript_EffectTrap::
	setmoveeffect MOVE_EFFECT_WRAP
	goto BattleScript_EffectHit

BattleScript_EffectRecoilIfMiss::
	attackcanceler
	accuracycheck BattleScript_MoveMissedDoDamage, ACC_CURR_MOVE
.if B_CRASH_IF_TARGET_IMMUNE >= GEN_4
	typecalc
	jumpifhalfword CMP_COMMON_BITS, gMoveResultFlags, MOVE_RESULT_DOESNT_AFFECT_FOE, BattleScript_MoveMissedDoDamage
.endif
	goto BattleScript_HitFromAtkString
BattleScript_MoveMissedDoDamage::
	jumpifability BS_ATTACKER, ABILITY_MAGIC_GUARD, BattleScript_PrintMoveMissed
	attackstring
	ppreduce
	pause B_WAIT_TIME_LONG
	resultmessage
	waitmessage B_WAIT_TIME_LONG
.if B_CRASH_IF_TARGET_IMMUNE < GEN_4
	jumpifhalfword CMP_COMMON_BITS, gMoveResultFlags, MOVE_RESULT_DOESNT_AFFECT_FOE, BattleScript_MoveEnd
.endif
	moveendcase MOVEEND_PROTECT_LIKE_EFFECT @ Spiky Shield's damage happens before recoil.
	jumpifhasnohp BS_ATTACKER, BattleScript_MoveEnd
	printstring STRINGID_PKMNCRASHED
	waitmessage B_WAIT_TIME_LONG
	damagecalc
	typecalc
	adjustdamage
.if B_CRASH_IF_TARGET_IMMUNE == GEN_4
	manipulatedamage DMG_RECOIL_FROM_IMMUNE
.else
	manipulatedamage DMG_RECOIL_FROM_MISS
.endif
.if B_CRASH_IF_TARGET_IMMUNE >= GEN_4
	bichalfword gMoveResultFlags, MOVE_RESULT_MISSED | MOVE_RESULT_DOESNT_AFFECT_FOE
.else
	bichalfword gMoveResultFlags, MOVE_RESULT_MISSED
.endif
	orword gHitMarker, HITMARKER_IGNORE_SUBSTITUTE | HITMARKER_IGNORE_DISGUISE
	healthbarupdate BS_ATTACKER
	datahpupdate BS_ATTACKER
	tryfaintmon BS_ATTACKER
.if B_CRASH_IF_TARGET_IMMUNE >= GEN_4
	orhalfword gMoveResultFlags, MOVE_RESULT_MISSED | MOVE_RESULT_DOESNT_AFFECT_FOE
.else
	orhalfword gMoveResultFlags, MOVE_RESULT_MISSED
.endif
	goto BattleScript_MoveEnd

BattleScript_EffectMist::
	attackcanceler
	attackstring
	ppreduce
	setmist
	attackanimation
	waitanimation
	printfromtable gMistUsedStringIds
	waitmessage B_WAIT_TIME_LONG
	goto BattleScript_MoveEnd

BattleScript_EffectFocusEnergy:
	attackcanceler
	attackstring
	ppreduce
	jumpifstatus2 BS_ATTACKER, STATUS2_FOCUS_ENERGY, BattleScript_ButItFailed
	setfocusenergy
	attackanimation
	waitanimation
	printfromtable gFocusEnergyUsedStringIds
	waitmessage B_WAIT_TIME_LONG
	goto BattleScript_MoveEnd

BattleScript_EffectConfuse:
	attackcanceler
	attackstring
	ppreduce
	jumpifability BS_TARGET, ABILITY_OWN_TEMPO, BattleScript_OwnTempoPrevents
	jumpifsubstituteblocks BattleScript_ButItFailed
	jumpifstatus2 BS_TARGET, STATUS2_CONFUSION, BattleScript_AlreadyConfused
	jumpifterrainaffected BS_TARGET, STATUS_FIELD_MISTY_TERRAIN, BattleScript_MistyTerrainPrevents
	accuracycheck BattleScript_ButItFailed, ACC_CURR_MOVE
	jumpifsafeguard BattleScript_SafeguardProtected
	attackanimation
	waitanimation
	setmoveeffect MOVE_EFFECT_CONFUSION
	seteffectprimary
	resultmessage
	waitmessage B_WAIT_TIME_LONG
	goto BattleScript_MoveEnd

BattleScript_AlreadyConfused::
	setalreadystatusedmoveattempt BS_ATTACKER
	pause B_WAIT_TIME_SHORT
	printstring STRINGID_PKMNALREADYCONFUSED
	waitmessage B_WAIT_TIME_LONG
	goto BattleScript_MoveEnd

BattleScript_EffectAttackUp2::
	setstatchanger STAT_ATK, 2, FALSE
	goto BattleScript_EffectStatUp

BattleScript_EffectDefenseUp2::
	setstatchanger STAT_DEF, 2, FALSE
	goto BattleScript_EffectStatUp

BattleScript_EffectDefenseUp3:
	setstatchanger STAT_DEF, 3, FALSE
	goto BattleScript_EffectStatUp

BattleScript_EffectSpeedUp2::
	setstatchanger STAT_SPEED, 2, FALSE
	goto BattleScript_EffectStatUp

BattleScript_EffectSpecialAttackUp2::
	setstatchanger STAT_SPATK, 2, FALSE
	goto BattleScript_EffectStatUp

BattleScript_EffectSpecialAttackUp3::
	setstatchanger STAT_SPATK, 3, FALSE
	goto BattleScript_EffectStatUp

BattleScript_EffectSpecialDefenseUp2::
	setstatchanger STAT_SPDEF, 2, FALSE
	goto BattleScript_EffectStatUp

BattleScript_EffectAccuracyUp2:
	setstatchanger STAT_ACC, 2, FALSE
	goto BattleScript_EffectStatUp

BattleScript_EffectEvasionUp2:
	setstatchanger STAT_EVASION, 2, FALSE
	goto BattleScript_EffectStatUp

BattleScript_EffectTransform::
	attackcanceler
	attackstring
	ppreduce
	trytoclearprimalweather
	flushtextbox
	transformdataexecution
	attackanimation
	waitanimation
	printfromtable gTransformUsedStringIds
	waitmessage B_WAIT_TIME_LONG
	goto BattleScript_MoveEnd

BattleScript_EffectAttackDown2:
	setstatchanger STAT_ATK, 2, TRUE
	goto BattleScript_EffectStatDown

BattleScript_EffectDefenseDown2:
	setstatchanger STAT_DEF, 2, TRUE
	goto BattleScript_EffectStatDown

BattleScript_EffectSpeedDown2:
	setstatchanger STAT_SPEED, 2, TRUE
	goto BattleScript_EffectStatDown

BattleScript_EffectSpecialDefenseDown2:
	setstatchanger STAT_SPDEF, 2, TRUE
	goto BattleScript_EffectStatDown

BattleScript_EffectSpecialAttackDown2:
	setstatchanger STAT_SPATK, 2, TRUE
	goto BattleScript_EffectStatDown

BattleScript_EffectAccuracyDown2:
	setstatchanger STAT_ACC, 2, TRUE
	goto BattleScript_EffectStatDown

BattleScript_EffectEvasionDown2:
	setstatchanger STAT_EVASION, 2, TRUE
	goto BattleScript_EffectStatDown

BattleScript_EffectReflect::
	attackcanceler
	attackstring
	ppreduce
	setreflect
BattleScript_PrintReflectLightScreenSafeguardString::
	attackanimation
	waitanimation
BattleScript_EffectAuroraVeilSuccess::
	printfromtable gReflectLightScreenSafeguardStringIds
	waitmessage B_WAIT_TIME_LONG
	goto BattleScript_MoveEnd

BattleScript_EffectPoison::
	attackcanceler
	attackstring
	ppreduce
	jumpifability BS_TARGET, ABILITY_IMMUNITY, BattleScript_ImmunityProtected
	jumpifability BS_TARGET, ABILITY_COMATOSE, BattleScript_AbilityProtectsDoesntAffect
	jumpifability BS_TARGET, ABILITY_PURIFYING_SALT, BattleScript_AbilityProtectsDoesntAffect
	jumpifability BS_TARGET_SIDE, ABILITY_PASTEL_VEIL, BattleScript_PastelVeilProtects
	jumpifflowerveil BattleScript_FlowerVeilProtects
	jumpifleafguardprotected BS_TARGET, BattleScript_AbilityProtectsDoesntAffect
	jumpifshieldsdown BS_TARGET, BattleScript_AbilityProtectsDoesntAffect
	jumpifsubstituteblocks BattleScript_ButItFailed
	jumpifstatus BS_TARGET, STATUS1_POISON, BattleScript_AlreadyPoisoned
	jumpifstatus BS_TARGET, STATUS1_TOXIC_POISON, BattleScript_AlreadyPoisoned
	trypoisontype BS_ATTACKER, BS_TARGET, BattleScript_NotAffected
	jumpifstatus BS_TARGET, STATUS1_ANY, BattleScript_ButItFailed
	jumpifterrainaffected BS_TARGET, STATUS_FIELD_MISTY_TERRAIN, BattleScript_MistyTerrainPrevents
	accuracycheck BattleScript_ButItFailed, ACC_CURR_MOVE
	jumpifsafeguard BattleScript_SafeguardProtected
	attackanimation
	waitanimation
	setmoveeffect MOVE_EFFECT_POISON
	seteffectprimary
	resultmessage
	waitmessage B_WAIT_TIME_LONG
	goto BattleScript_MoveEnd

BattleScript_EffectParalyze:
	attackcanceler
	attackstring
	ppreduce
	jumpifability BS_TARGET, ABILITY_LIMBER, BattleScript_LimberProtected
	jumpifability BS_TARGET, ABILITY_COMATOSE, BattleScript_AbilityProtectsDoesntAffect
	jumpifability BS_TARGET, ABILITY_PURIFYING_SALT, BattleScript_AbilityProtectsDoesntAffect
	jumpifflowerveil BattleScript_FlowerVeilProtects
	jumpifleafguardprotected BS_TARGET, BattleScript_AbilityProtectsDoesntAffect
	jumpifshieldsdown BS_TARGET, BattleScript_AbilityProtectsDoesntAffect
	jumpifsubstituteblocks BattleScript_ButItFailed
	typecalc
BattleScript_BattleScript_EffectParalyzeNoTypeCalc:
	jumpifmovehadnoeffect BattleScript_ButItFailed
	jumpifstatus BS_TARGET, STATUS1_PARALYSIS, BattleScript_AlreadyParalyzed
	jumpifabsorbaffected BS_TARGET, BattleScript_VoltAbsorbHeal
	tryparalyzetype BS_ATTACKER, BS_TARGET, BattleScript_NotAffected
	jumpifstatus BS_TARGET, STATUS1_ANY, BattleScript_ButItFailed
	jumpifterrainaffected BS_TARGET, STATUS_FIELD_MISTY_TERRAIN, BattleScript_MistyTerrainPrevents
	accuracycheck BattleScript_ButItFailed, ACC_CURR_MOVE
	jumpifsafeguard BattleScript_SafeguardProtected
	bichalfword gMoveResultFlags, MOVE_RESULT_SUPER_EFFECTIVE | MOVE_RESULT_NOT_VERY_EFFECTIVE
	attackanimation
	waitanimation
	setmoveeffect MOVE_EFFECT_PARALYSIS
	seteffectprimary
	resultmessage
	waitmessage B_WAIT_TIME_LONG
	goto BattleScript_MoveEnd

BattleScript_VoltAbsorbHeal:
	copybyte gBattlerAbility, gBattlerTarget
	tryhealquarterhealth BS_TARGET BattleScript_MonMadeMoveUseless @ Check if max hp
	goto BattleScript_MoveHPDrain

BattleScript_AlreadyParalyzed:
	setalreadystatusedmoveattempt BS_ATTACKER
	pause B_WAIT_TIME_SHORT
	printstring STRINGID_PKMNISALREADYPARALYZED
	waitmessage B_WAIT_TIME_LONG
	goto BattleScript_MoveEnd

BattleScript_LimberProtected::
	copybyte gEffectBattler, gBattlerTarget
	setbyte cMULTISTRING_CHOOSER, B_MSG_ABILITY_PREVENTS_MOVE_STATUS
	call BattleScript_PRLZPrevention
	goto BattleScript_MoveEnd

BattleScript_PowerHerbActivation:
	playanimation BS_ATTACKER, B_ANIM_HELD_ITEM_EFFECT
	printstring STRINGID_POWERHERB
	waitmessage B_WAIT_TIME_LONG
	removeitem BS_ATTACKER
	return

BattleScript_EffectTwoTurnsAttack::
	jumpifstatus2 BS_ATTACKER, STATUS2_MULTIPLETURNS, BattleScript_TwoTurnMovesSecondTurn
	jumpifword CMP_COMMON_BITS, gHitMarker, HITMARKER_NO_ATTACKSTRING, BattleScript_TwoTurnMovesSecondTurn
	jumpifmove MOVE_SKY_ATTACK, BattleScript_EffectTwoTurnsAttackSkyAttack
	jumpifmove MOVE_RAZOR_WIND, BattleScript_EffectTwoTurnsAttackRazorWind
	jumpifmove MOVE_ICE_BURN, BattleScript_EffectTwoTurnsAttackIceBurn
	jumpifmove MOVE_FREEZE_SHOCK, BattleScript_EffectTwoTurnsAttackFreezeShock
	setbyte sTWOTURN_STRINGID, B_MSG_TURN1_RAZOR_WIND
BattleScript_EffectTwoTurnsAttackContinue:
	call BattleScriptFirstChargingTurn
	jumpifnoholdeffect BS_ATTACKER, HOLD_EFFECT_POWER_HERB, BattleScript_MoveEnd
	call BattleScript_PowerHerbActivation
	goto BattleScript_TwoTurnMovesSecondTurn
BattleScript_EffectTwoTurnsAttackSkyAttack:
	setbyte sTWOTURN_STRINGID, B_MSG_TURN1_SKY_ATTACK
	goto BattleScript_EffectTwoTurnsAttackContinue
BattleScript_EffectTwoTurnsAttackRazorWind:
	setbyte sTWOTURN_STRINGID, B_MSG_TURN1_RAZOR_WIND
	goto BattleScript_EffectTwoTurnsAttackContinue
BattleScript_EffectTwoTurnsAttackIceBurn:
	setbyte sTWOTURN_STRINGID, B_MSG_TURN1_RAZOR_WIND
	goto BattleScript_EffectTwoTurnsAttackContinue
BattleScript_EffectTwoTurnsAttackFreezeShock:
	setbyte sTWOTURN_STRINGID, B_MSG_TURN1_FREEZE_SHOCK
	goto BattleScript_EffectTwoTurnsAttackContinue

BattleScript_EffectGeomancy:
	jumpifstatus2 BS_ATTACKER, STATUS2_MULTIPLETURNS, BattleScript_GeomancySecondTurn
	jumpifword CMP_COMMON_BITS, gHitMarker, HITMARKER_NO_ATTACKSTRING, BattleScript_GeomancySecondTurn
	setbyte sTWOTURN_STRINGID, B_MSG_TURN1_GEOMANCY
	call BattleScriptFirstChargingTurn
	jumpifnoholdeffect BS_ATTACKER, HOLD_EFFECT_POWER_HERB, BattleScript_MoveEnd
	call BattleScript_PowerHerbActivation
BattleScript_GeomancySecondTurn:
	attackcanceler
	setmoveeffect MOVE_EFFECT_CHARGING
	setbyte sB_ANIM_TURN, 1
	clearstatusfromeffect BS_ATTACKER
	orword gHitMarker, HITMARKER_NO_PPDEDUCT
	attackstring
	jumpifstat BS_ATTACKER, CMP_LESS_THAN, STAT_SPATK, MAX_STAT_STAGE, BattleScript_GeomancyDoMoveAnim
	jumpifstat BS_ATTACKER, CMP_LESS_THAN, STAT_SPDEF, MAX_STAT_STAGE, BattleScript_GeomancyDoMoveAnim
	jumpifstat BS_ATTACKER, CMP_EQUAL, STAT_SPEED, MAX_STAT_STAGE, BattleScript_CantRaiseMultipleStats
BattleScript_GeomancyDoMoveAnim::
	attackanimation
	waitanimation
	setbyte sSTAT_ANIM_PLAYED, FALSE
	playstatchangeanimation BS_ATTACKER, BIT_SPATK | BIT_SPDEF | BIT_SPEED, 0
	setstatchanger STAT_SPATK, 2, FALSE
	statbuffchange MOVE_EFFECT_AFFECTS_USER | STAT_CHANGE_ALLOW_PTR, BattleScript_GeomancyTrySpDef
	jumpifbyte CMP_EQUAL, cMULTISTRING_CHOOSER, B_MSG_STAT_WONT_INCREASE, BattleScript_GeomancyTrySpDef
	printfromtable gStatUpStringIds
	waitmessage B_WAIT_TIME_LONG
BattleScript_GeomancyTrySpDef::
	setstatchanger STAT_SPDEF, 2, FALSE
	statbuffchange MOVE_EFFECT_AFFECTS_USER | STAT_CHANGE_ALLOW_PTR, BattleScript_GeomancyTrySpeed
	jumpifbyte CMP_EQUAL, cMULTISTRING_CHOOSER, B_MSG_STAT_WONT_INCREASE, BattleScript_GeomancyTrySpeed
	printfromtable gStatUpStringIds
	waitmessage B_WAIT_TIME_LONG
BattleScript_GeomancyTrySpeed::
	setstatchanger STAT_SPEED, 2, FALSE
	statbuffchange MOVE_EFFECT_AFFECTS_USER | STAT_CHANGE_ALLOW_PTR, BattleScript_GeomancyEnd
	jumpifbyte CMP_EQUAL, cMULTISTRING_CHOOSER, B_MSG_STAT_WONT_INCREASE, BattleScript_GeomancyEnd
	printfromtable gStatUpStringIds
	waitmessage B_WAIT_TIME_LONG
BattleScript_GeomancyEnd::
	goto BattleScript_MoveEnd

BattleScript_EffectSubstitute::
	attackcanceler
	ppreduce
	attackstring
	waitstate
	jumpifstatus2 BS_ATTACKER, STATUS2_SUBSTITUTE, BattleScript_AlreadyHasSubstitute
	setsubstitute
	jumpifbyte CMP_NOT_EQUAL, cMULTISTRING_CHOOSER, B_MSG_SUBSTITUTE_FAILED, BattleScript_SubstituteAnim
	pause B_WAIT_TIME_SHORT
	goto BattleScript_SubstituteString
BattleScript_SubstituteAnim::
	attackanimation
	waitanimation
	healthbarupdate BS_ATTACKER
	datahpupdate BS_ATTACKER
BattleScript_SubstituteString::
	printfromtable gSubstituteUsedStringIds
	waitmessage B_WAIT_TIME_LONG
	goto BattleScript_MoveEnd
BattleScript_AlreadyHasSubstitute::
	setalreadystatusedmoveattempt BS_ATTACKER
	pause B_WAIT_TIME_SHORT
	printstring STRINGID_PKMNHASSUBSTITUTE
	waitmessage B_WAIT_TIME_LONG
	goto BattleScript_MoveEnd

BattleScript_MoveUsedMustRecharge::
	printstring STRINGID_PKMNMUSTRECHARGE
	waitmessage B_WAIT_TIME_LONG
	goto BattleScript_MoveEnd

BattleScript_EffectRage::
	attackcanceler
	accuracycheck BattleScript_RageMiss, ACC_CURR_MOVE
	setmoveeffect MOVE_EFFECT_RAGE
	seteffectprimary
	setmoveeffect 0
	goto BattleScript_HitFromAtkString
BattleScript_RageMiss::
	setmoveeffect MOVE_EFFECT_RAGE
	clearstatusfromeffect BS_ATTACKER
	goto BattleScript_PrintMoveMissed

BattleScript_EffectMimic::
	attackcanceler
	attackstring
	ppreduce
	jumpifsubstituteblocks BattleScript_ButItFailed
	accuracycheck BattleScript_ButItFailed, NO_ACC_CALC_CHECK_LOCK_ON
	mimicattackcopy BattleScript_ButItFailed
	attackanimation
	waitanimation
	printstring STRINGID_PKMNLEARNEDMOVE2
	waitmessage B_WAIT_TIME_LONG
	goto BattleScript_MoveEnd

BattleScript_EffectMetronome::
	attackcanceler
	attackstring
	pause B_WAIT_TIME_SHORT
	attackanimation
	waitanimation
	setbyte sB_ANIM_TURN, 0
	setbyte sB_ANIM_TARGETS_HIT, 0
	metronome

BattleScript_EffectLeechSeed::
	attackcanceler
	attackstring
	pause B_WAIT_TIME_SHORT
	ppreduce
	jumpifsubstituteblocks BattleScript_ButItFailed
	accuracycheck BattleScript_DoLeechSeed, ACC_CURR_MOVE
BattleScript_DoLeechSeed::
	setseeded
	attackanimation
	waitanimation
	printfromtable gLeechSeedStringIds
	waitmessage B_WAIT_TIME_LONG
	goto BattleScript_MoveEnd

BattleScript_EffectDoNothing::
	attackcanceler
	attackstring
	ppreduce
	jumpifmove MOVE_HOLD_HANDS, BattleScript_EffectHoldHands
	attackanimation
	waitanimation
	jumpifmove MOVE_CELEBRATE, BattleScript_EffectCelebrate
	jumpifmove MOVE_HAPPY_HOUR, BattleScript_EffectHappyHour
	incrementgamestat GAME_STAT_USED_SPLASH
	printstring STRINGID_BUTNOTHINGHAPPENED
	waitmessage B_WAIT_TIME_LONG
	goto BattleScript_MoveEnd
BattleScript_EffectHoldHands:
	jumpifsideaffecting BS_TARGET, SIDE_STATUS_CRAFTY_SHIELD, BattleScript_ButItFailed
	jumpifbyteequal gBattlerTarget, gBattlerAttacker, BattleScript_ButItFailed
	attackanimation
	waitanimation
	goto BattleScript_MoveEnd
BattleScript_EffectCelebrate:
	printstring STRINGID_CELEBRATEMESSAGE
	waitmessage B_WAIT_TIME_LONG
	goto BattleScript_MoveEnd
BattleScript_EffectHappyHour:
	setmoveeffect MOVE_EFFECT_HAPPY_HOUR
	seteffectprimary
	goto BattleScript_MoveEnd

BattleScript_EffectDisable::
	attackcanceler
	attackstring
	ppreduce
	jumpifability BS_TARGET_SIDE, ABILITY_AROMA_VEIL, BattleScript_AromaVeilProtects
	accuracycheck BattleScript_ButItFailed, ACC_CURR_MOVE
	disablelastusedattack BattleScript_ButItFailed
	attackanimation
	waitanimation
	printstring STRINGID_PKMNMOVEWASDISABLED
	waitmessage B_WAIT_TIME_LONG
	goto BattleScript_MoveEnd

BattleScript_EffectLevelDamage::
	attackcanceler
	accuracycheck BattleScript_PrintMoveMissed, ACC_CURR_MOVE
	attackstring
	ppreduce
	typecalc
	bichalfword gMoveResultFlags, MOVE_RESULT_SUPER_EFFECTIVE | MOVE_RESULT_NOT_VERY_EFFECTIVE
	dmgtolevel
	adjustdamage
	goto BattleScript_HitFromAtkAnimation

BattleScript_EffectPsywave::
	attackcanceler
	accuracycheck BattleScript_PrintMoveMissed, ACC_CURR_MOVE
	attackstring
	ppreduce
	typecalc
	bichalfword gMoveResultFlags, MOVE_RESULT_SUPER_EFFECTIVE | MOVE_RESULT_NOT_VERY_EFFECTIVE
	psywavedamageeffect
	adjustdamage
	goto BattleScript_HitFromAtkAnimation

BattleScript_EffectCounter::
	attackcanceler
	counterdamagecalculator BattleScript_FailedFromAtkString
	accuracycheck BattleScript_PrintMoveMissed, ACC_CURR_MOVE
	attackstring
	ppreduce
	typecalc
	bichalfword gMoveResultFlags, MOVE_RESULT_NOT_VERY_EFFECTIVE | MOVE_RESULT_SUPER_EFFECTIVE
	adjustdamage
	goto BattleScript_HitFromAtkAnimation

BattleScript_EffectEncore::
	attackcanceler
	accuracycheck BattleScript_PrintMoveMissed, ACC_CURR_MOVE
	attackstring
	ppreduce
	jumpifability BS_TARGET_SIDE, ABILITY_AROMA_VEIL, BattleScript_AromaVeilProtects
	trysetencore BattleScript_ButItFailed
	attackanimation
	waitanimation
	printstring STRINGID_PKMNGOTENCORE
	waitmessage B_WAIT_TIME_LONG
	goto BattleScript_MoveEnd

BattleScript_EffectPainSplit::
	attackcanceler
	attackstring
	ppreduce
	accuracycheck BattleScript_ButItFailed, NO_ACC_CALC_CHECK_LOCK_ON
	painsplitdmgcalc BattleScript_ButItFailed
	attackanimation
	waitanimation
	orword gHitMarker, HITMARKER_IGNORE_SUBSTITUTE
	healthbarupdate BS_ATTACKER
	datahpupdate BS_ATTACKER
	copyword gBattleMoveDamage, sPAINSPLIT_HP
	healthbarupdate BS_TARGET
	datahpupdate BS_TARGET
	printstring STRINGID_SHAREDPAIN
	waitmessage B_WAIT_TIME_LONG
	goto BattleScript_MoveEnd

BattleScript_EffectSnore::
	attackcanceler
	jumpifability BS_ATTACKER, ABILITY_COMATOSE, BattleScript_SnoreIsAsleep
	jumpifstatus BS_ATTACKER, STATUS1_SLEEP, BattleScript_SnoreIsAsleep
	attackstring
	ppreduce
	goto BattleScript_ButItFailed
BattleScript_SnoreIsAsleep::
	jumpifhalfword CMP_EQUAL, gChosenMove, MOVE_SLEEP_TALK, BattleScript_DoSnore
	printstring STRINGID_PKMNFASTASLEEP
	waitmessage B_WAIT_TIME_LONG
	statusanimation BS_ATTACKER
BattleScript_DoSnore::
	attackstring
	ppreduce
	accuracycheck BattleScript_MoveMissedPause, ACC_CURR_MOVE
	goto BattleScript_HitFromCritCalc

BattleScript_EffectConversion2::
	attackcanceler
	attackstring
	ppreduce
	settypetorandomresistance BattleScript_ButItFailed
	attackanimation
	waitanimation
	printstring STRINGID_PKMNCHANGEDTYPE
	waitmessage B_WAIT_TIME_LONG
	goto BattleScript_MoveEnd

BattleScript_EffectLockOn::
	attackcanceler
	attackstring
	ppreduce
	jumpifsubstituteblocks BattleScript_ButItFailed
	accuracycheck BattleScript_ButItFailed, ACC_CURR_MOVE
	setalwayshitflag
	attackanimation
	waitanimation
	printstring STRINGID_PKMNTOOKAIM
	waitmessage B_WAIT_TIME_LONG
	goto BattleScript_MoveEnd

BattleScript_EffectSketch::
	attackcanceler
	attackstring
	ppreduce
	copymovepermanently BattleScript_ButItFailed
	attackanimation
	waitanimation
	printstring STRINGID_PKMNSKETCHEDMOVE
	waitmessage B_WAIT_TIME_LONG
	goto BattleScript_MoveEnd

BattleScript_EffectSleepTalk::
	attackcanceler
	jumpifability BS_ATTACKER, ABILITY_COMATOSE, BattleScript_SleepTalkIsAsleep
	jumpifstatus BS_ATTACKER, STATUS1_SLEEP, BattleScript_SleepTalkIsAsleep
	attackstring
	ppreduce
	goto BattleScript_ButItFailed
BattleScript_SleepTalkIsAsleep::
	printstring STRINGID_PKMNFASTASLEEP
	waitmessage B_WAIT_TIME_LONG
	statusanimation BS_ATTACKER
	attackstring
	ppreduce
	orword gHitMarker, HITMARKER_NO_PPDEDUCT
	trychoosesleeptalkmove BattleScript_SleepTalkUsingMove
	pause B_WAIT_TIME_LONG
	goto BattleScript_ButItFailed
BattleScript_SleepTalkUsingMove::
	attackanimation
	waitanimation
	setbyte sB_ANIM_TURN, 0
	setbyte sB_ANIM_TARGETS_HIT, 0
	jumptocalledmove TRUE

BattleScript_EffectDestinyBond::
	attackcanceler
	attackstring
	ppreduce
	setdestinybond
	attackanimation
	waitanimation
	printstring STRINGID_PKMNTRYINGTOTAKEFOE
	waitmessage B_WAIT_TIME_LONG
	goto BattleScript_MoveEnd

BattleScript_EffectEerieSpell::
	attackcanceler
	attackstring
	ppreduce
	accuracycheck BattleScript_ButItFailed, ACC_CURR_MOVE
	attackstring
	ppreduce
	critcalc
	damagecalc
	adjustdamage
	attackanimation
	waitanimation
	effectivenesssound
	hitanimation BS_TARGET
	waitstate
	healthbarupdate BS_TARGET
	datahpupdate BS_TARGET
	critmessage
	waitmessage B_WAIT_TIME_LONG
	resultmessage
	waitmessage B_WAIT_TIME_LONG
	tryfaintmon BS_TARGET
	eeriespellppreduce BattleScript_MoveEnd
	printstring STRINGID_PKMNREDUCEDPP
	waitmessage B_WAIT_TIME_LONG
	goto BattleScript_MoveEnd

BattleScript_EffectSpite::
	attackcanceler
	attackstring
	ppreduce
	accuracycheck BattleScript_ButItFailed, ACC_CURR_MOVE
	tryspiteppreduce BattleScript_ButItFailed
	attackanimation
	waitanimation
	printstring STRINGID_PKMNREDUCEDPP
	waitmessage B_WAIT_TIME_LONG
	goto BattleScript_MoveEnd

BattleScript_EffectHealBell::
	attackcanceler
	attackstring
	ppreduce
	healpartystatus
	waitstate
	attackanimation
	waitanimation
	printfromtable gPartyStatusHealStringIds
	waitmessage B_WAIT_TIME_LONG
	jumpifnotmove MOVE_HEAL_BELL, BattleScript_PartyHealEnd
	jumpifbyte CMP_NO_COMMON_BITS, cMULTISTRING_CHOOSER, B_MSG_BELL_SOUNDPROOF_ATTACKER, BattleScript_CheckHealBellMon2Unaffected
	printstring STRINGID_PKMNSXBLOCKSY
	waitmessage B_WAIT_TIME_LONG
BattleScript_CheckHealBellMon2Unaffected::
	jumpifbyte CMP_NO_COMMON_BITS, cMULTISTRING_CHOOSER, B_MSG_BELL_SOUNDPROOF_PARTNER, BattleScript_PartyHealEnd
	printstring STRINGID_PKMNSXBLOCKSY2
	waitmessage B_WAIT_TIME_LONG
BattleScript_PartyHealEnd::
	updatestatusicon BS_ATTACKER_WITH_PARTNER
	waitstate
	goto BattleScript_MoveEnd

BattleScript_EffectTripleKick::
	attackcanceler
	accuracycheck BattleScript_PrintMoveMissed, ACC_CURR_MOVE
	jumpifmove MOVE_TRIPLE_AXEL BS_TripleAxel
	addbyte sTRIPLE_KICK_POWER, 10 @ triple kick gets +10 power
	goto BattleScript_HitFromAtkString

BS_TripleAxel:
	addbyte sTRIPLE_KICK_POWER, 20 @ triple axel gets +20 power
	goto BattleScript_HitFromAtkString

<<<<<<< HEAD
=======
BattleScript_EffectThief::
	setmoveeffect MOVE_EFFECT_STEAL_ITEM
	goto BattleScript_EffectHit

BattleScript_EffectHitPreventEscape:
	attackcanceler
	accuracycheck BattleScript_PrintMoveMissed, ACC_CURR_MOVE
	setmoveeffect MOVE_EFFECT_PREVENT_ESCAPE
	seteffectprimary
	goto BattleScript_HitFromAtkString

>>>>>>> f700466e
BattleScript_EffectMeanLook::
	attackcanceler
	attackstring
	ppreduce
	accuracycheck BattleScript_ButItFailed, NO_ACC_CALC_CHECK_LOCK_ON
	jumpifstatus2 BS_TARGET, STATUS2_ESCAPE_PREVENTION, BattleScript_ButItFailed
	jumpifsubstituteblocks BattleScript_ButItFailed
.if B_GHOSTS_ESCAPE >= GEN_6
	jumpiftype BS_TARGET, TYPE_GHOST, BattleScript_ButItFailed
.endif
	attackanimation
	waitanimation
	setmoveeffect MOVE_EFFECT_PREVENT_ESCAPE
	seteffectprimary
	printstring STRINGID_TARGETCANTESCAPENOW
	waitmessage B_WAIT_TIME_LONG
	goto BattleScript_MoveEnd

BattleScript_EffectNightmare::
	attackcanceler
	attackstring
	ppreduce
	jumpifsubstituteblocks BattleScript_ButItFailed
	jumpifstatus2 BS_TARGET, STATUS2_NIGHTMARE, BattleScript_ButItFailed
	jumpifstatus BS_TARGET, STATUS1_SLEEP, BattleScript_NightmareWorked
	jumpifability BS_TARGET, ABILITY_COMATOSE, BattleScript_NightmareWorked
	goto BattleScript_ButItFailed
BattleScript_NightmareWorked::
	attackanimation
	waitanimation
	setmoveeffect MOVE_EFFECT_NIGHTMARE
	seteffectprimary
	printstring STRINGID_PKMNFELLINTONIGHTMARE
	waitmessage B_WAIT_TIME_LONG
	goto BattleScript_MoveEnd

BattleScript_EffectMinimize::
	attackcanceler
	setminimize
.if B_MINIMIZE_EVASION >= GEN_5
	setstatchanger STAT_EVASION, 2, FALSE
.else
	setstatchanger STAT_EVASION, 1, FALSE
.endif
	goto BattleScript_EffectStatUpAfterAtkCanceler

BattleScript_EffectCurse::
	jumpiftype BS_ATTACKER, TYPE_GHOST, BattleScript_GhostCurse
	attackcanceler
	attackstring
	ppreduce
	jumpifstat BS_ATTACKER, CMP_GREATER_THAN, STAT_SPEED, MIN_STAT_STAGE, BattleScript_CurseTrySpeed
	jumpifstat BS_ATTACKER, CMP_NOT_EQUAL, STAT_ATK, MAX_STAT_STAGE, BattleScript_CurseTrySpeed
	jumpifstat BS_ATTACKER, CMP_EQUAL, STAT_DEF, MAX_STAT_STAGE, BattleScript_ButItFailed
BattleScript_CurseTrySpeed::
	copybyte gBattlerTarget, gBattlerAttacker
	setbyte sB_ANIM_TURN, 1
	attackanimation
	waitanimation
	setstatchanger STAT_SPEED, 1, TRUE
	statbuffchange MOVE_EFFECT_AFFECTS_USER | STAT_CHANGE_ALLOW_PTR, BattleScript_CurseTryAttack
	printfromtable gStatDownStringIds
	waitmessage B_WAIT_TIME_LONG
BattleScript_CurseTryAttack::
	setstatchanger STAT_ATK, 1, FALSE
	statbuffchange MOVE_EFFECT_AFFECTS_USER | STAT_CHANGE_ALLOW_PTR, BattleScript_CurseTryDefense
	printfromtable gStatUpStringIds
	waitmessage B_WAIT_TIME_LONG
BattleScript_CurseTryDefense::
	setstatchanger STAT_DEF, 1, FALSE
	statbuffchange MOVE_EFFECT_AFFECTS_USER | STAT_CHANGE_ALLOW_PTR, BattleScript_CurseEnd
	printfromtable gStatUpStringIds
	waitmessage B_WAIT_TIME_LONG
BattleScript_CurseEnd::
	goto BattleScript_MoveEnd
BattleScript_GhostCurse::
	jumpifbytenotequal gBattlerAttacker, gBattlerTarget, BattleScript_DoGhostCurse
	getmovetarget BS_ATTACKER
BattleScript_DoGhostCurse::
	attackcanceler
	attackstring
	ppreduce
	accuracycheck BattleScript_ButItFailed, NO_ACC_CALC_CHECK_LOCK_ON
	cursetarget BattleScript_ButItFailed
	orword gHitMarker, HITMARKER_IGNORE_SUBSTITUTE
	setbyte sB_ANIM_TURN, 0
	attackanimation
	waitanimation
	healthbarupdate BS_ATTACKER
	datahpupdate BS_ATTACKER
	printstring STRINGID_PKMNLAIDCURSE
	waitmessage B_WAIT_TIME_LONG
	tryfaintmon BS_ATTACKER
	goto BattleScript_MoveEnd

BattleScript_EffectMatBlock::
	attackcanceler
	jumpifnotfirstturn BattleScript_FailedFromAtkString
	goto BattleScript_ProtectLikeAtkString

BattleScript_EffectProtect::
BattleScript_EffectEndure::
	attackcanceler
BattleScript_ProtectLikeAtkString:
	attackstring
	ppreduce
	setprotectlike
	attackanimation
	waitanimation
	printfromtable gProtectLikeUsedStringIds
	waitmessage B_WAIT_TIME_LONG
	goto BattleScript_MoveEnd

BattleScript_EffectSpikes::
	attackcanceler
	trysetspikes BattleScript_FailedFromAtkString
	attackstring
	ppreduce
	attackanimation
	waitanimation
	printstring STRINGID_SPIKESSCATTERED
	waitmessage B_WAIT_TIME_LONG
	goto BattleScript_MoveEnd

BattleScript_EffectForesight:
	attackcanceler
	attackstring
	ppreduce
	accuracycheck BattleScript_ButItFailed, NO_ACC_CALC_CHECK_LOCK_ON
	jumpifstatus2 BS_TARGET, STATUS2_FORESIGHT, BattleScript_ButItFailed
	setforesight
BattleScript_IdentifiedFoe:
	attackanimation
	waitanimation
	printstring STRINGID_PKMNIDENTIFIED
	waitmessage B_WAIT_TIME_LONG
	goto BattleScript_MoveEnd

BattleScript_EffectPerishSong::
	attackcanceler
	attackstring
	ppreduce
	trysetperishsong BattleScript_ButItFailed
	attackanimation
	waitanimation
	printstring STRINGID_FAINTINTHREE
	waitmessage B_WAIT_TIME_LONG
	setbyte gBattlerTarget, 0
BattleScript_PerishSongLoop::
	jumpifability BS_TARGET, ABILITY_SOUNDPROOF, BattleScript_PerishSongBlocked
	jumpifpranksterblocked BS_TARGET, BattleScript_PerishSongNotAffected
BattleScript_PerishSongLoopIncrement::
	addbyte gBattlerTarget, 1
	jumpifbytenotequal gBattlerTarget, gBattlersCount, BattleScript_PerishSongLoop
	goto BattleScript_MoveEnd

BattleScript_PerishSongBlocked::
	copybyte sBATTLER, gBattlerTarget
	printstring STRINGID_PKMNSXBLOCKSY2
	waitmessage B_WAIT_TIME_LONG
	goto BattleScript_PerishSongLoopIncrement

BattleScript_PerishSongNotAffected:
	printstring STRINGID_ITDOESNTAFFECT
	waitmessage B_WAIT_TIME_LONG
	goto BattleScript_PerishSongLoopIncrement

BattleScript_EffectSandstorm::
	attackcanceler
	attackstring
	ppreduce
	call BattleScript_CheckPrimalWeather
	setsandstorm
	goto BattleScript_MoveWeatherChange

BattleScript_EffectRollout::
	attackcanceler
	attackstring
	jumpifstatus2 BS_ATTACKER, STATUS2_MULTIPLETURNS, BattleScript_RolloutCheckAccuracy
	ppreduce
BattleScript_RolloutCheckAccuracy::
	accuracycheck BattleScript_RolloutHit, ACC_CURR_MOVE
BattleScript_RolloutHit::
	typecalc
	handlerollout
	goto BattleScript_HitFromCritCalc

BattleScript_EffectSwagger::
	attackcanceler
	jumpifsubstituteblocks BattleScript_MakeMoveMissed
	accuracycheck BattleScript_PrintMoveMissed, ACC_CURR_MOVE
	attackstring
	ppreduce
	jumpifconfusedandstatmaxed STAT_ATK, BattleScript_ButItFailed
	attackanimation
	waitanimation
	setstatchanger STAT_ATK, 2, FALSE
	statbuffchange STAT_CHANGE_ALLOW_PTR, BattleScript_SwaggerTryConfuse
	jumpifbyte CMP_EQUAL, cMULTISTRING_CHOOSER, B_MSG_STAT_WONT_INCREASE, BattleScript_SwaggerTryConfuse
	setgraphicalstatchangevalues
	playanimation BS_TARGET, B_ANIM_STATS_CHANGE, sB_ANIM_ARG1
	printfromtable gStatUpStringIds
	waitmessage B_WAIT_TIME_LONG
BattleScript_SwaggerTryConfuse:
	jumpifability BS_TARGET, ABILITY_OWN_TEMPO, BattleScript_OwnTempoPrevents
	jumpifsafeguard BattleScript_SafeguardProtected
	setmoveeffect MOVE_EFFECT_CONFUSION
	seteffectprimary
	goto BattleScript_MoveEnd

BattleScript_EffectFuryCutter:
	attackcanceler
	attackstring
	ppreduce
	accuracycheck BattleScript_FuryCutterHit, ACC_CURR_MOVE
BattleScript_FuryCutterHit:
	handlefurycutter
	critcalc
	damagecalc
	jumpifmovehadnoeffect BattleScript_FuryCutterHit
	adjustdamage
	goto BattleScript_HitFromAtkAnimation

BattleScript_TryDestinyKnotTarget:
	jumpifnoholdeffect BS_ATTACKER, HOLD_EFFECT_DESTINY_KNOT, BattleScript_TryDestinyKnotTargetRet
	infatuatewithbattler BS_TARGET, BS_ATTACKER
	playanimation BS_ATTACKER, B_ANIM_HELD_ITEM_EFFECT
	waitanimation
	status2animation BS_TARGET, STATUS2_INFATUATION
	waitanimation
	printstring STRINGID_DESTINYKNOTACTIVATES
	waitmessage B_WAIT_TIME_LONG
BattleScript_TryDestinyKnotTargetRet:
	return

BattleScript_TryDestinyKnotAttacker:
	jumpifnoholdeffect BS_TARGET, HOLD_EFFECT_DESTINY_KNOT, BattleScript_TryDestinyKnotAttackerRet
	infatuatewithbattler BS_ATTACKER, BS_TARGET
	playanimation BS_TARGET, B_ANIM_HELD_ITEM_EFFECT
	waitanimation
	status2animation BS_ATTACKER, STATUS2_INFATUATION
	waitanimation
	printstring STRINGID_DESTINYKNOTACTIVATES
	waitmessage B_WAIT_TIME_LONG
BattleScript_TryDestinyKnotAttackerRet:
	return

BattleScript_EffectAttract::
	attackcanceler
	attackstring
	ppreduce
	accuracycheck BattleScript_ButItFailed, ACC_CURR_MOVE
	jumpifability BS_TARGET_SIDE, ABILITY_AROMA_VEIL, BattleScript_AromaVeilProtects
	tryinfatuating BattleScript_ButItFailed
	attackanimation
	waitanimation
	printstring STRINGID_PKMNFELLINLOVE
	waitmessage B_WAIT_TIME_LONG
	call BattleScript_TryDestinyKnotAttacker
	goto BattleScript_MoveEnd

BattleScript_EffectPresent::
	attackcanceler
	accuracycheck BattleScript_PrintMoveMissed, ACC_CURR_MOVE
	attackstring
	ppreduce
	typecalc
	presentdamagecalculation

BattleScript_EffectSafeguard::
	attackcanceler
	attackstring
	ppreduce
	setsafeguard
	goto BattleScript_PrintReflectLightScreenSafeguardString

BattleScript_EffectMagnitude::
	jumpifword CMP_COMMON_BITS, gHitMarker, HITMARKER_NO_ATTACKSTRING | HITMARKER_NO_PPDEDUCT, BattleScript_EffectMagnitudeTarget
	attackcanceler
	attackstring
	ppreduce
	magnitudedamagecalculation
	pause B_WAIT_TIME_SHORT
	printstring STRINGID_MAGNITUDESTRENGTH
	waitmessage B_WAIT_TIME_LONG
BattleScript_EffectMagnitudeTarget:
	accuracycheck BattleScript_MoveMissedPause, ACC_CURR_MOVE
	goto BattleScript_HitFromCritCalc

BattleScript_EffectBatonPass::
	attackcanceler
	attackstring
	ppreduce
	jumpifbattletype BATTLE_TYPE_ARENA, BattleScript_ButItFailed
	jumpifcantswitch SWITCH_IGNORE_ESCAPE_PREVENTION | BS_ATTACKER, BattleScript_ButItFailed
	attackanimation
	waitanimation
	openpartyscreen BS_ATTACKER, BattleScript_ButItFailed
	switchoutabilities BS_ATTACKER
	waitstate
	switchhandleorder BS_ATTACKER, 2
	returntoball BS_ATTACKER
	getswitchedmondata BS_ATTACKER
	switchindataupdate BS_ATTACKER
	hpthresholds BS_ATTACKER
	trytoclearprimalweather
	flushtextbox
	printstring STRINGID_SWITCHINMON
	switchinanim BS_ATTACKER, TRUE
	waitstate
	switchineffects BS_ATTACKER
	goto BattleScript_MoveEnd

BattleScript_EffectRapidSpin::
.if B_SPEED_BUFFING_RAPID_SPIN >= GEN_8
	call BattleScript_EffectHit_Ret
	jumpifhalfword CMP_COMMON_BITS, gMoveResultFlags, MOVE_RESULT_DOESNT_AFFECT_FOE, BattleScript_MoveEnd
	setmoveeffect MOVE_EFFECT_RAPIDSPIN | MOVE_EFFECT_AFFECTS_USER | MOVE_EFFECT_CERTAIN
	seteffectwithchance
	setstatchanger STAT_SPEED, 1, FALSE
	statbuffchange MOVE_EFFECT_AFFECTS_USER | STAT_CHANGE_ALLOW_PTR, BattleScript_EffectRapidSpinEnd
	jumpifbyte CMP_EQUAL, cMULTISTRING_CHOOSER, B_MSG_STAT_WONT_INCREASE, BattleScript_EffectRapidSpinEnd
	setgraphicalstatchangevalues
	playanimation BS_ATTACKER, B_ANIM_STATS_CHANGE, sB_ANIM_ARG1
	printfromtable gStatUpStringIds
	waitmessage B_WAIT_TIME_LONG
BattleScript_EffectRapidSpinEnd::
	tryfaintmon BS_TARGET
	moveendall
	end
.else
	setmoveeffect MOVE_EFFECT_RAPIDSPIN | MOVE_EFFECT_AFFECTS_USER | MOVE_EFFECT_CERTAIN
	goto BattleScript_EffectHit
.endif

BattleScript_EffectSonicboom::
	attackcanceler
	accuracycheck BattleScript_PrintMoveMissed, ACC_CURR_MOVE
	attackstring
	ppreduce
	typecalc
	bichalfword gMoveResultFlags, MOVE_RESULT_SUPER_EFFECTIVE | MOVE_RESULT_NOT_VERY_EFFECTIVE
	setword gBattleMoveDamage, 20
	adjustdamage
	goto BattleScript_HitFromAtkAnimation

BattleScript_EffectMorningSun::
BattleScript_EffectSynthesis::
BattleScript_EffectMoonlight::
BattleScript_EffectShoreUp::
	attackcanceler
	attackstring
	ppreduce
	recoverbasedonsunlight BattleScript_AlreadyAtFullHp
	goto BattleScript_PresentHealTarget

BattleScript_EffectRainDance::
	attackcanceler
	attackstring
	ppreduce
	call BattleScript_CheckPrimalWeather
	setrain
BattleScript_MoveWeatherChange::
	attackanimation
	waitanimation
	call BattleScript_MoveWeatherChangeRet
	goto BattleScript_MoveEnd

BattleScript_MoveWeatherChangeRet::
	printfromtable gMoveWeatherChangeStringIds
	waitmessage B_WAIT_TIME_LONG
	call BattleScript_ActivateWeatherAbilities
	return

BattleScript_EffectSunnyDay::
	attackcanceler
	attackstring
	ppreduce
	call BattleScript_CheckPrimalWeather
	setsunny
	goto BattleScript_MoveWeatherChange

BattleScript_ExtremelyHarshSunlightWasNotLessened:
	pause B_WAIT_TIME_SHORT
	printstring STRINGID_EXTREMELYHARSHSUNLIGHTWASNOTLESSENED
	waitmessage B_WAIT_TIME_LONG
	goto BattleScript_MoveEnd

BattleScript_ExtremelyHarshSunlightWasNotLessenedEnd3:
	pause B_WAIT_TIME_SHORT
	printstring STRINGID_EXTREMELYHARSHSUNLIGHTWASNOTLESSENED
	waitmessage B_WAIT_TIME_LONG
	end3

BattleScript_ExtremelyHarshSunlightWasNotLessenedRet:
	pause B_WAIT_TIME_SHORT
	printstring STRINGID_EXTREMELYHARSHSUNLIGHTWASNOTLESSENED
	waitmessage B_WAIT_TIME_LONG
	return

BattleScript_NoReliefFromHeavyRain:
	pause B_WAIT_TIME_SHORT
	printstring STRINGID_NORELIEFROMHEAVYRAIN
	waitmessage B_WAIT_TIME_LONG
	goto BattleScript_MoveEnd

BattleScript_NoReliefFromHeavyRainEnd3:
	pause B_WAIT_TIME_SHORT
	printstring STRINGID_NORELIEFROMHEAVYRAIN
	waitmessage B_WAIT_TIME_LONG
	end3

BattleScript_NoReliefFromHeavyRainRet:
	pause B_WAIT_TIME_SHORT
	printstring STRINGID_NORELIEFROMHEAVYRAIN
	waitmessage B_WAIT_TIME_LONG
	return

BattleScript_MysteriousAirCurrentBlowsOn:
	pause B_WAIT_TIME_SHORT
	printstring STRINGID_MYSTERIOUSAIRCURRENTBLOWSON
	waitmessage B_WAIT_TIME_LONG
	goto BattleScript_MoveEnd

BattleScript_MysteriousAirCurrentBlowsOnEnd3:
	pause B_WAIT_TIME_SHORT
	printstring STRINGID_MYSTERIOUSAIRCURRENTBLOWSON
	waitmessage B_WAIT_TIME_LONG
	end3

BattleScript_MysteriousAirCurrentBlowsOnRet:
	pause B_WAIT_TIME_SHORT
	printstring STRINGID_MYSTERIOUSAIRCURRENTBLOWSON
	waitmessage B_WAIT_TIME_LONG
	return

BattleScript_BlockedByPrimalWeatherEnd3::
	call BattleScript_AbilityPopUp
	jumpifhalfword CMP_COMMON_BITS, gBattleWeather, B_WEATHER_SUN_PRIMAL, BattleScript_ExtremelyHarshSunlightWasNotLessenedEnd3
	jumpifhalfword CMP_COMMON_BITS, gBattleWeather, B_WEATHER_RAIN_PRIMAL, BattleScript_NoReliefFromHeavyRainEnd3
	jumpifhalfword CMP_COMMON_BITS, gBattleWeather, B_WEATHER_STRONG_WINDS, BattleScript_MysteriousAirCurrentBlowsOnEnd3
	end3

BattleScript_BlockedByPrimalWeatherRet::
	call BattleScript_AbilityPopUp
	jumpifhalfword CMP_COMMON_BITS, gBattleWeather, B_WEATHER_SUN_PRIMAL, BattleScript_ExtremelyHarshSunlightWasNotLessenedRet
	jumpifhalfword CMP_COMMON_BITS, gBattleWeather, B_WEATHER_RAIN_PRIMAL, BattleScript_NoReliefFromHeavyRainRet
	jumpifhalfword CMP_COMMON_BITS, gBattleWeather, B_WEATHER_STRONG_WINDS, BattleScript_MysteriousAirCurrentBlowsOnRet
	return

BattleScript_EffectBellyDrum::
	attackcanceler
	attackstring
	ppreduce
	maxattackhalvehp BattleScript_ButItFailed
	orword gHitMarker, HITMARKER_IGNORE_SUBSTITUTE
	attackanimation
	waitanimation
	healthbarupdate BS_ATTACKER
	datahpupdate BS_ATTACKER
	printstring STRINGID_PKMNCUTHPMAXEDATTACK
	waitmessage B_WAIT_TIME_LONG
	goto BattleScript_MoveEnd

BattleScript_EffectPsychUp::
	attackcanceler
	attackstring
	ppreduce
	copyfoestats BattleScript_ButItFailed
	attackanimation
	waitanimation
	printstring STRINGID_PKMNCOPIEDSTATCHANGES
	waitmessage B_WAIT_TIME_LONG
	goto BattleScript_MoveEnd

BattleScript_EffectMirrorCoat::
	attackcanceler
	mirrorcoatdamagecalculator BattleScript_FailedFromAtkString
	accuracycheck BattleScript_PrintMoveMissed, ACC_CURR_MOVE
	attackstring
	ppreduce
	typecalc
	bichalfword gMoveResultFlags, MOVE_RESULT_NOT_VERY_EFFECTIVE | MOVE_RESULT_SUPER_EFFECTIVE
	adjustdamage
	goto BattleScript_HitFromAtkAnimation

BattleScript_EffectSkullBash::
	jumpifstatus2 BS_ATTACKER, STATUS2_MULTIPLETURNS, BattleScript_TwoTurnMovesSecondTurn
	jumpifword CMP_COMMON_BITS, gHitMarker, HITMARKER_NO_ATTACKSTRING, BattleScript_TwoTurnMovesSecondTurn
	setbyte sTWOTURN_STRINGID, B_MSG_TURN1_SKULL_BASH
	call BattleScriptFirstChargingTurn
	setstatchanger STAT_DEF, 1, FALSE
	statbuffchange MOVE_EFFECT_AFFECTS_USER | STAT_CHANGE_ALLOW_PTR, BattleScript_SkullBashEnd
	jumpifbyte CMP_EQUAL, cMULTISTRING_CHOOSER, B_MSG_STAT_WONT_INCREASE, BattleScript_SkullBashEnd
	setgraphicalstatchangevalues
	playanimation BS_ATTACKER, B_ANIM_STATS_CHANGE, sB_ANIM_ARG1
	printfromtable gStatUpStringIds
	waitmessage B_WAIT_TIME_LONG
BattleScript_SkullBashEnd::
	jumpifnoholdeffect BS_ATTACKER, HOLD_EFFECT_POWER_HERB, BattleScript_MoveEnd
	call BattleScript_PowerHerbActivation
	goto BattleScript_TwoTurnMovesSecondTurn

BattleScript_EffectBulldoze:
	setmoveeffect MOVE_EFFECT_SPD_MINUS_1
BattleScript_EffectEarthquake:
	goto BattleScript_EffectHit

BattleScript_EffectFutureSight::
	attackcanceler
	attackstring
	ppreduce
	trysetfutureattack BattleScript_ButItFailed
	attackanimation
	waitanimation
	printfromtable gFutureMoveUsedStringIds
	waitmessage B_WAIT_TIME_LONG
	goto BattleScript_MoveEnd

BattleScript_EffectGust::
	goto BattleScript_EffectHit

BattleScript_EffectSolarBeam::
	jumpifweatheraffected BS_ATTACKER, B_WEATHER_SUN, BattleScript_SolarBeamOnFirstTurn
BattleScript_SolarBeamDecideTurn::
	jumpifstatus2 BS_ATTACKER, STATUS2_MULTIPLETURNS, BattleScript_TwoTurnMovesSecondTurn
	jumpifword CMP_COMMON_BITS, gHitMarker, HITMARKER_NO_ATTACKSTRING, BattleScript_TwoTurnMovesSecondTurn
	setbyte sTWOTURN_STRINGID, B_MSG_TURN1_SOLAR_BEAM
	call BattleScriptFirstChargingTurn
	jumpifnoholdeffect BS_ATTACKER, HOLD_EFFECT_POWER_HERB, BattleScript_MoveEnd
	call BattleScript_PowerHerbActivation
	goto BattleScript_TwoTurnMovesSecondTurn
BattleScript_SolarBeamOnFirstTurn::
	orword gHitMarker, HITMARKER_CHARGING
	setmoveeffect MOVE_EFFECT_CHARGING | MOVE_EFFECT_AFFECTS_USER
	seteffectprimary
	ppreduce
	goto BattleScript_TwoTurnMovesSecondTurn

BattleScript_EffectTeleport:
.if B_TELEPORT_BEHAVIOR >= GEN_7
	jumpifbattletype BATTLE_TYPE_TRAINER, BattleScript_EffectBatonPass
	jumpifside BS_ATTACKER, B_SIDE_PLAYER, BattleScript_EffectBatonPass
.else
	jumpifbattletype BATTLE_TYPE_TRAINER, BattleScript_FailedFromAtkCanceler
.endif
BattleScript_EffectTeleportTryToRunAway:
	attackcanceler
	attackstring
	ppreduce
	getifcantrunfrombattle BS_ATTACKER
	jumpifbyte CMP_EQUAL, gBattleCommunication, BATTLE_RUN_FORBIDDEN, BattleScript_ButItFailed
	jumpifbyte CMP_EQUAL, gBattleCommunication, BATTLE_RUN_FAILURE, BattleScript_PrintAbilityMadeIneffective
	attackanimation
	waitanimation
	printstring STRINGID_PKMNFLEDFROMBATTLE
	waitmessage B_WAIT_TIME_LONG
	setoutcomeonteleport BS_ATTACKER
	goto BattleScript_MoveEnd

BattleScript_EffectBeatUp::
	attackcanceler
	accuracycheck BattleScript_PrintMoveMissed, ACC_CURR_MOVE
.if B_BEAT_UP >= GEN_5
	attackstring
	ppreduce
	critcalc
	damagecalc
	adjustdamage
	trydobeatup
	goto BattleScript_HitFromAtkAnimation
.else
	attackstring
	pause B_WAIT_TIME_SHORT
	ppreduce
	setbyte gBattleCommunication, 0
BattleScript_BeatUpLoop::
	movevaluescleanup
	trydobeatup BattleScript_BeatUpEnd, BattleScript_ButItFailed
	printstring STRINGID_PKMNATTACK
	critcalc
	jumpifbyte CMP_NOT_EQUAL, gIsCriticalHit, TRUE, BattleScript_BeatUpAttack
	manipulatedamage DMG_DOUBLED
BattleScript_BeatUpAttack::
	adjustdamage
	attackanimation
	waitanimation
	effectivenesssound
	hitanimation BS_TARGET
	waitstate
	healthbarupdate BS_TARGET
	datahpupdate BS_TARGET
	critmessage
	waitmessage B_WAIT_TIME_LONG
	resultmessage
	waitmessage B_WAIT_TIME_LONG
	tryfaintmon BS_TARGET
	moveendto MOVEEND_NEXT_TARGET
	goto BattleScript_BeatUpLoop
BattleScript_BeatUpEnd::
	end
.endif

BattleScript_EffectSemiInvulnerable::
	jumpifstatus2 BS_ATTACKER, STATUS2_MULTIPLETURNS, BattleScript_SecondTurnSemiInvulnerable
	jumpifword CMP_COMMON_BITS, gHitMarker, HITMARKER_NO_ATTACKSTRING, BattleScript_SecondTurnSemiInvulnerable
	jumpifmove MOVE_FLY, BattleScript_FirstTurnFly
	jumpifmove MOVE_DIVE, BattleScript_FirstTurnDive
	jumpifmove MOVE_BOUNCE, BattleScript_FirstTurnBounce
	jumpifmove MOVE_PHANTOM_FORCE, BattleScript_FirstTurnPhantomForce
	jumpifmove MOVE_SHADOW_FORCE, BattleScript_FirstTurnPhantomForce
	setbyte sTWOTURN_STRINGID, B_MSG_TURN1_DIG
	goto BattleScript_FirstTurnSemiInvulnerable
BattleScript_FirstTurnBounce::
	setbyte sTWOTURN_STRINGID, B_MSG_TURN1_BOUNCE
	goto BattleScript_FirstTurnSemiInvulnerable
BattleScript_FirstTurnDive::
	setbyte sTWOTURN_STRINGID, B_MSG_TURN1_DIVE
	goto BattleScript_FirstTurnSemiInvulnerable
BattleScript_FirstTurnPhantomForce:
	setbyte sTWOTURN_STRINGID, B_MSG_TURN1_PHANTOM_FORCE
	goto BattleScript_FirstTurnSemiInvulnerable
BattleScript_FirstTurnFly::
	setbyte sTWOTURN_STRINGID, B_MSG_TURN1_FLY
BattleScript_FirstTurnSemiInvulnerable::
	call BattleScriptFirstChargingTurn
	setsemiinvulnerablebit
	jumpifnoholdeffect BS_ATTACKER, HOLD_EFFECT_POWER_HERB, BattleScript_MoveEnd
	call BattleScript_PowerHerbActivation
BattleScript_SecondTurnSemiInvulnerable::
	attackcanceler
	setmoveeffect MOVE_EFFECT_CHARGING
	setbyte sB_ANIM_TURN, 1
	clearstatusfromeffect BS_ATTACKER
	orword gHitMarker, HITMARKER_NO_PPDEDUCT
BattleScript_SemiInvulnerableTryHit::
	accuracycheck BattleScript_SemiInvulnerableMiss, ACC_CURR_MOVE
	clearsemiinvulnerablebit
	goto BattleScript_HitFromAtkString

BattleScript_SemiInvulnerableMiss::
	clearsemiinvulnerablebit
	goto BattleScript_PrintMoveMissed

BattleScript_EffectDefenseCurl::
	attackcanceler
	attackstring
	ppreduce
	setdefensecurlbit
	setstatchanger STAT_DEF, 1, FALSE
	statbuffchange MOVE_EFFECT_AFFECTS_USER | STAT_CHANGE_ALLOW_PTR, BattleScript_DefenseCurlDoStatUpAnim
	jumpifbyte CMP_EQUAL, cMULTISTRING_CHOOSER, B_MSG_STAT_WONT_INCREASE, BattleScript_StatUpPrintString
	attackanimation
	waitanimation
BattleScript_DefenseCurlDoStatUpAnim::
	goto BattleScript_StatUpDoAnim

BattleScript_EffectSoftboiled::
	attackcanceler
	attackstring
	ppreduce
	tryhealhalfhealth BattleScript_AlreadyAtFullHp, BS_TARGET
BattleScript_PresentHealTarget::
	attackanimation
	waitanimation
	orword gHitMarker, HITMARKER_IGNORE_SUBSTITUTE
	healthbarupdate BS_TARGET
	datahpupdate BS_TARGET
	printstring STRINGID_PKMNREGAINEDHEALTH
	waitmessage B_WAIT_TIME_LONG
	goto BattleScript_MoveEnd

BattleScript_AlreadyAtFullHp::
	pause B_WAIT_TIME_SHORT
	printstring STRINGID_PKMNHPFULL
	waitmessage B_WAIT_TIME_LONG
	goto BattleScript_MoveEnd

BattleScript_EffectFakeOut::
	attackcanceler
	jumpifnotfirstturn BattleScript_FailedFromAtkString
	goto BattleScript_EffectHit

BattleScript_FailedFromAtkCanceler::
	attackcanceler
BattleScript_FailedFromAtkString::
	attackstring
BattleScript_FailedFromPpReduce::
	ppreduce
BattleScript_ButItFailed::
	pause B_WAIT_TIME_SHORT
	orhalfword gMoveResultFlags, MOVE_RESULT_FAILED
	resultmessage
	waitmessage B_WAIT_TIME_LONG
	goto BattleScript_MoveEnd

BattleScript_NotAffected::
	pause B_WAIT_TIME_SHORT
	orhalfword gMoveResultFlags, MOVE_RESULT_DOESNT_AFFECT_FOE
	resultmessage
	waitmessage B_WAIT_TIME_LONG
	goto BattleScript_MoveEnd

BattleScript_NotAffectedAbilityPopUp::
	pause B_WAIT_TIME_SHORT
	call BattleScript_AbilityPopUpTarget
	orhalfword gMoveResultFlags, MOVE_RESULT_DOESNT_AFFECT_FOE
	resultmessage
	waitmessage B_WAIT_TIME_LONG
	goto BattleScript_MoveEnd

BattleScript_EffectUproar::
	attackcanceler
	accuracycheck BattleScript_PrintMoveMissed, ACC_CURR_MOVE
	setmoveeffect MOVE_EFFECT_UPROAR | MOVE_EFFECT_AFFECTS_USER
	attackstring
	jumpifstatus2 BS_ATTACKER, STATUS2_MULTIPLETURNS, BattleScript_UproarHit
	ppreduce
BattleScript_UproarHit::
	goto BattleScript_HitFromCritCalc

BattleScript_EffectStockpile::
	attackcanceler
	attackstring
	ppreduce
	stockpile 0
	attackanimation
	waitanimation
	printfromtable gStockpileUsedStringIds
	waitmessage B_WAIT_TIME_LONG
	.if B_STOCKPILE_RAISES_DEFS < GEN_4
	goto BattleScript_EffectStockpileEnd
	.endif
	jumpifmovehadnoeffect BattleScript_EffectStockpileEnd
	jumpifstat BS_ATTACKER, CMP_LESS_THAN, STAT_DEF, MAX_STAT_STAGE, BattleScript_EffectStockpileDef
	jumpifstat BS_ATTACKER, CMP_EQUAL, STAT_SPDEF, MAX_STAT_STAGE, BattleScript_EffectStockpileEnd
BattleScript_EffectStockpileDef:
	setbyte sSTAT_ANIM_PLAYED, FALSE
	playstatchangeanimation BS_ATTACKER, BIT_DEF | BIT_SPDEF, 0
	setstatchanger STAT_DEF, 1, FALSE
	statbuffchange MOVE_EFFECT_AFFECTS_USER | STAT_CHANGE_ALLOW_PTR, BattleScript_EffectStockpileSpDef
	jumpifbyte CMP_EQUAL, cMULTISTRING_CHOOSER, B_MSG_STAT_WONT_INCREASE, BattleScript_EffectStockpileSpDef
	printfromtable gStatUpStringIds
	waitmessage B_WAIT_TIME_LONG
BattleScript_EffectStockpileSpDef::
	setstatchanger STAT_SPDEF, 1, FALSE
	statbuffchange MOVE_EFFECT_AFFECTS_USER | STAT_CHANGE_ALLOW_PTR, BattleScript_EffectStockpileEnd
	jumpifbyte CMP_EQUAL, cMULTISTRING_CHOOSER, B_MSG_STAT_WONT_INCREASE, BattleScript_EffectStockpileEnd
	printfromtable gStatUpStringIds
	waitmessage B_WAIT_TIME_LONG
BattleScript_EffectStockpileEnd:
	stockpile 1
	goto BattleScript_MoveEnd

BattleScript_MoveEffectStockpileWoreOff::
	.if B_STOCKPILE_RAISES_DEFS >= GEN_4
	dostockpilestatchangeswearoff BS_ATTACKER, BattleScript_StockpileStatChangeDown
	printstring STRINGID_STOCKPILEDEFFECTWOREOFF
	waitmessage B_WAIT_TIME_SHORT
	.endif
	return

BattleScript_StockpileStatChangeDown:
	statbuffchange MOVE_EFFECT_AFFECTS_USER, BattleScript_StockpileStatChangeDown_Ret
	setgraphicalstatchangevalues
	playanimation BS_ATTACKER, B_ANIM_STATS_CHANGE, sB_ANIM_ARG1
	printfromtable gStatDownStringIds
	waitmessage B_WAIT_TIME_LONG
BattleScript_StockpileStatChangeDown_Ret:
	return

BattleScript_EffectSpitUp::
	attackcanceler
	jumpifbyte CMP_EQUAL, cMISS_TYPE, B_MSG_PROTECTED, BattleScript_SpitUpFailProtect
	attackstring
	ppreduce
	accuracycheck BattleScript_PrintMoveMissed, ACC_CURR_MOVE
	setbyte gIsCriticalHit, FALSE
	damagecalc
	adjustdamage
	stockpiletobasedamage BattleScript_SpitUpFail
	goto BattleScript_HitFromAtkAnimation
BattleScript_SpitUpFail::
	checkparentalbondcounter 2, BattleScript_SpitUpEnd
	pause B_WAIT_TIME_SHORT
	printstring STRINGID_FAILEDTOSPITUP
	waitmessage B_WAIT_TIME_LONG
BattleScript_SpitUpEnd:
	goto BattleScript_MoveEnd

BattleScript_SpitUpFailProtect::
	attackstring
	ppreduce
	pause B_WAIT_TIME_LONG
	stockpiletobasedamage BattleScript_SpitUpFail
	resultmessage
	waitmessage B_WAIT_TIME_LONG
	goto BattleScript_MoveEnd

BattleScript_EffectSwallow::
	attackcanceler
	attackstring
	ppreduce
	stockpiletohpheal BattleScript_SwallowFail
	goto BattleScript_PresentHealTarget

BattleScript_SwallowFail::
	pause B_WAIT_TIME_SHORT
	printfromtable gSwallowFailStringIds
	waitmessage B_WAIT_TIME_LONG
	goto BattleScript_MoveEnd

BattleScript_EffectHail::
	attackcanceler
	attackstring
	ppreduce
	call BattleScript_CheckPrimalWeather
	sethail
	goto BattleScript_MoveWeatherChange

BattleScript_EffectTorment::
	attackcanceler
	attackstring
	ppreduce
	accuracycheck BattleScript_ButItFailed, ACC_CURR_MOVE
	jumpifability BS_TARGET_SIDE, ABILITY_AROMA_VEIL, BattleScript_AromaVeilProtects
	settorment BattleScript_ButItFailed
	attackanimation
	waitanimation
	printstring STRINGID_PKMNSUBJECTEDTOTORMENT
	waitmessage B_WAIT_TIME_LONG
	goto BattleScript_MoveEnd

BattleScript_EffectFlatter::
	attackcanceler
	jumpifsubstituteblocks BattleScript_MakeMoveMissed
	accuracycheck BattleScript_PrintMoveMissed, ACC_CURR_MOVE
	attackstring
	ppreduce
	jumpifconfusedandstatmaxed STAT_SPATK, BattleScript_ButItFailed
	attackanimation
	waitanimation
	setstatchanger STAT_SPATK, 1, FALSE
	statbuffchange STAT_CHANGE_ALLOW_PTR, BattleScript_FlatterTryConfuse
	jumpifbyte CMP_EQUAL, cMULTISTRING_CHOOSER, B_MSG_STAT_WONT_INCREASE, BattleScript_FlatterTryConfuse
	setgraphicalstatchangevalues
	playanimation BS_TARGET, B_ANIM_STATS_CHANGE, sB_ANIM_ARG1
	printfromtable gStatUpStringIds
	waitmessage B_WAIT_TIME_LONG
BattleScript_FlatterTryConfuse::
	jumpifability BS_TARGET, ABILITY_OWN_TEMPO, BattleScript_OwnTempoPrevents
	jumpifsafeguard BattleScript_SafeguardProtected
	setmoveeffect MOVE_EFFECT_CONFUSION
	seteffectprimary
	goto BattleScript_MoveEnd

BattleScript_EffectWillOWisp::
	attackcanceler
	attackstring
	ppreduce
	jumpifsubstituteblocks BattleScript_ButItFailed
	jumpifstatus BS_TARGET, STATUS1_BURN, BattleScript_AlreadyBurned
	jumpiftype BS_TARGET, TYPE_FIRE, BattleScript_NotAffected
	jumpifability BS_TARGET, ABILITY_WATER_VEIL, BattleScript_WaterVeilPrevents
	jumpifability BS_TARGET, ABILITY_WATER_BUBBLE, BattleScript_WaterVeilPrevents
	jumpifability BS_TARGET, ABILITY_COMATOSE, BattleScript_AbilityProtectsDoesntAffect
	jumpifability BS_TARGET, ABILITY_PURIFYING_SALT, BattleScript_AbilityProtectsDoesntAffect
	jumpifflowerveil BattleScript_FlowerVeilProtects
	jumpifleafguardprotected BS_TARGET, BattleScript_AbilityProtectsDoesntAffect
	jumpifshieldsdown BS_TARGET, BattleScript_AbilityProtectsDoesntAffect
	jumpifstatus BS_TARGET, STATUS1_ANY, BattleScript_ButItFailed
	jumpifterrainaffected BS_TARGET, STATUS_FIELD_MISTY_TERRAIN, BattleScript_MistyTerrainPrevents
	accuracycheck BattleScript_ButItFailed, ACC_CURR_MOVE
	jumpifsafeguard BattleScript_SafeguardProtected
	attackanimation
	waitanimation
	setmoveeffect MOVE_EFFECT_BURN
	seteffectprimary
	goto BattleScript_MoveEnd

BattleScript_WaterVeilPrevents::
	call BattleScript_AbilityPopUp
	copybyte gEffectBattler, gBattlerTarget
	setbyte cMULTISTRING_CHOOSER, B_MSG_ABILITY_PREVENTS_MOVE_STATUS
	call BattleScript_BRNPrevention
	goto BattleScript_MoveEnd

BattleScript_AlreadyBurned::
	setalreadystatusedmoveattempt BS_ATTACKER
	pause B_WAIT_TIME_SHORT
	printstring STRINGID_PKMNALREADYHASBURN
	waitmessage B_WAIT_TIME_LONG
	goto BattleScript_MoveEnd

BattleScript_EffectMemento::
	attackcanceler
	jumpifbyte CMP_EQUAL, cMISS_TYPE, B_MSG_PROTECTED, BattleScript_MementoTargetProtect
	attackstring
	ppreduce
	trymemento BattleScript_ButItFailed
	setatkhptozero
	attackanimation
	waitanimation
	jumpifsubstituteblocks BattleScript_EffectMementoPrintNoEffect
	setbyte sSTAT_ANIM_PLAYED, FALSE
	playstatchangeanimation BS_TARGET, BIT_ATK | BIT_SPATK, STAT_CHANGE_NEGATIVE | STAT_CHANGE_BY_TWO | STAT_CHANGE_MULTIPLE_STATS
	playstatchangeanimation BS_TARGET, BIT_ATK, STAT_CHANGE_NEGATIVE | STAT_CHANGE_BY_TWO
	setstatchanger STAT_ATK, 2, TRUE
	statbuffchange STAT_CHANGE_ALLOW_PTR, BattleScript_EffectMementoTrySpAtk
@ Greater than B_MSG_DEFENDER_STAT_FELL is checking if the stat cannot decrease
	jumpifbyte CMP_GREATER_THAN, cMULTISTRING_CHOOSER, B_MSG_DEFENDER_STAT_FELL, BattleScript_EffectMementoTrySpAtk
	printfromtable gStatDownStringIds
	waitmessage B_WAIT_TIME_LONG
BattleScript_EffectMementoTrySpAtk:
	playstatchangeanimation BS_TARGET, BIT_SPATK, STAT_CHANGE_NEGATIVE | STAT_CHANGE_BY_TWO
	setstatchanger STAT_SPATK, 2, TRUE
	statbuffchange STAT_CHANGE_ALLOW_PTR, BattleScript_EffectMementoTryFaint
@ Greater than B_MSG_DEFENDER_STAT_FELL is checking if the stat cannot decrease
	jumpifbyte CMP_GREATER_THAN, cMULTISTRING_CHOOSER, B_MSG_DEFENDER_STAT_FELL, BattleScript_EffectMementoTryFaint
	printfromtable gStatDownStringIds
	waitmessage B_WAIT_TIME_LONG
BattleScript_EffectMementoTryFaint:
	tryfaintmon BS_ATTACKER
	goto BattleScript_MoveEnd
BattleScript_EffectMementoPrintNoEffect:
	printstring STRINGID_BUTNOEFFECT
	waitmessage B_WAIT_TIME_LONG
	goto BattleScript_EffectMementoTryFaint
@ If the target is protected there's no need to check the target's stats or animate, the user will just faint
BattleScript_MementoTargetProtect:
	attackstring
	ppreduce
	trymemento BattleScript_MementoTargetProtectEnd
BattleScript_MementoTargetProtectEnd:
	setatkhptozero
	pause B_WAIT_TIME_LONG
	effectivenesssound
	resultmessage
	waitmessage B_WAIT_TIME_LONG
	tryfaintmon BS_ATTACKER
	goto BattleScript_MoveEnd

BattleScript_EffectFocusPunch::
	attackcanceler
	jumpifnodamage BattleScript_HitFromAccCheck
	ppreduce
	printstring STRINGID_PKMNLOSTFOCUS
	waitmessage B_WAIT_TIME_LONG
	goto BattleScript_MoveEnd

BattleScript_EffectSmellingsalt:
BattleScript_EffectWakeUpSlap:
BattleScript_EffectSparklingAria:
	jumpifsubstituteblocks BattleScript_EffectHit
	setmoveeffect MOVE_EFFECT_REMOVE_STATUS | MOVE_EFFECT_CERTAIN
	goto BattleScript_EffectHit

BattleScript_EffectFollowMe::
	attackcanceler
	attackstring
	ppreduce
	.if B_UPDATED_MOVE_DATA >= GEN_6
	jumpifnotbattletype BATTLE_TYPE_DOUBLE, BattleScript_ButItFailed
	.endif
	setforcedtarget
	attackanimation
	waitanimation
	printstring STRINGID_PKMNCENTERATTENTION
	waitmessage B_WAIT_TIME_LONG
	goto BattleScript_MoveEnd

BattleScript_EffectNaturePower::
	attackcanceler
	attackstring
	pause B_WAIT_TIME_SHORT
	callterrainattack
	printstring STRINGID_NATUREPOWERTURNEDINTO
	waitmessage B_WAIT_TIME_LONG
	return

BattleScript_EffectCharge::
	attackcanceler
	attackstring
	ppreduce
	setcharge BS_ATTACKER
	attackanimation
	waitanimation
.if B_CHARGE_SPDEF_RAISE >= GEN_5
	setstatchanger STAT_SPDEF, 1, FALSE
	statbuffchange MOVE_EFFECT_AFFECTS_USER | STAT_CHANGE_ALLOW_PTR, BattleScript_EffectChargeString
	jumpifbyte CMP_EQUAL, cMULTISTRING_CHOOSER, B_MSG_STAT_WONT_INCREASE, BattleScript_EffectChargeString
	setgraphicalstatchangevalues
	playanimation BS_ATTACKER, B_ANIM_STATS_CHANGE, sB_ANIM_ARG1
	printfromtable gStatUpStringIds
	waitmessage B_WAIT_TIME_LONG
BattleScript_EffectChargeString:
.endif
	printstring STRINGID_PKMNCHARGINGPOWER
	waitmessage B_WAIT_TIME_LONG
	goto BattleScript_MoveEnd

BattleScript_EffectTaunt::
	attackcanceler
	attackstring
	ppreduce
	jumpifability BS_TARGET_SIDE, ABILITY_AROMA_VEIL, BattleScript_AromaVeilProtects
	accuracycheck BattleScript_ButItFailed, ACC_CURR_MOVE
	settaunt BattleScript_ButItFailed
	attackanimation
	waitanimation
	printstring STRINGID_PKMNFELLFORTAUNT
	waitmessage B_WAIT_TIME_LONG
	goto BattleScript_MoveEnd

BattleScript_EffectHelpingHand::
	attackcanceler
	attackstring
	ppreduce
	trysethelpinghand BattleScript_ButItFailed
	attackanimation
	waitanimation
	printstring STRINGID_PKMNREADYTOHELP
	waitmessage B_WAIT_TIME_LONG
	goto BattleScript_MoveEnd

BattleScript_EffectTrick::
	attackcanceler
	attackstring
	ppreduce
	jumpifsubstituteblocks BattleScript_ButItFailed
	accuracycheck BattleScript_ButItFailed, ACC_CURR_MOVE
	tryswapitems BattleScript_ButItFailed
	attackanimation
	waitanimation
	printstring STRINGID_PKMNSWITCHEDITEMS
	waitmessage B_WAIT_TIME_LONG
	printfromtable gItemSwapStringIds
	waitmessage B_WAIT_TIME_LONG
	goto BattleScript_MoveEnd

BattleScript_EffectRolePlay::
	attackcanceler
	attackstring
	ppreduce
	accuracycheck BattleScript_ButItFailed, NO_ACC_CALC_CHECK_LOCK_ON
	trycopyability BS_ATTACKER, BattleScript_ButItFailed
	attackanimation
	waitanimation
.if B_ABILITY_POP_UP == TRUE
	setbyte sFIXED_ABILITY_POPUP, TRUE
	showabilitypopup BS_ATTACKER
	pause 60
	sethword sABILITY_OVERWRITE, 0
	updateabilitypopup BS_ATTACKER
	pause 20
	destroyabilitypopup
	pause 40
.endif
	printstring STRINGID_PKMNCOPIEDFOE
	waitmessage B_WAIT_TIME_LONG
	switchinabilities BS_ATTACKER
	goto BattleScript_MoveEnd

BattleScript_EffectWish::
	attackcanceler
	attackstring
	ppreduce
	trywish 0, BattleScript_ButItFailed
	attackanimation
	waitanimation
	goto BattleScript_MoveEnd

BattleScript_EffectAssist:
	attackcanceler
	attackstring
	assistattackselect BattleScript_FailedFromPpReduce
	attackanimation
	waitanimation
	setbyte sB_ANIM_TURN, 0
	setbyte sB_ANIM_TARGETS_HIT, 0
	jumptocalledmove TRUE

BattleScript_EffectIngrain:
	attackcanceler
	attackstring
	ppreduce
	setuserstatus3 STATUS3_ROOTED, BattleScript_ButItFailed
	attackanimation
	waitanimation
	printstring STRINGID_PKMNPLANTEDROOTS
	waitmessage B_WAIT_TIME_LONG
	goto BattleScript_MoveEnd

BattleScript_EffectMagicCoat:
	attackcanceler
	trysetmagiccoat BattleScript_FailedFromAtkString
	attackstring
	ppreduce
	attackanimation
	waitanimation
	printstring STRINGID_PKMNSHROUDEDITSELF
	waitmessage B_WAIT_TIME_LONG
	goto BattleScript_MoveEnd

BattleScript_EffectRecycle::
	attackcanceler
	attackstring
	ppreduce
	tryrecycleitem BattleScript_ButItFailed
	attackanimation
	waitanimation
	printstring STRINGID_XFOUNDONEY
	waitmessage B_WAIT_TIME_LONG
	goto BattleScript_MoveEnd

BattleScript_EffectBrickBreak::
	attackcanceler
	accuracycheck BattleScript_PrintMoveMissed, ACC_CURR_MOVE
	attackstring
	ppreduce
	removelightscreenreflect
	critcalc
	damagecalc
	adjustdamage
	jumpifbyte CMP_EQUAL, sB_ANIM_TURN, 0, BattleScript_BrickBreakAnim
	bichalfword gMoveResultFlags, MOVE_RESULT_MISSED | MOVE_RESULT_DOESNT_AFFECT_FOE
BattleScript_BrickBreakAnim::
	attackanimation
	waitanimation
	jumpifbyte CMP_LESS_THAN, sB_ANIM_TURN, 2, BattleScript_BrickBreakDoHit
	printstring STRINGID_THEWALLSHATTERED
	waitmessage B_WAIT_TIME_LONG
BattleScript_BrickBreakDoHit::
	typecalc
	effectivenesssound
	hitanimation BS_TARGET
	waitstate
	healthbarupdate BS_TARGET
	datahpupdate BS_TARGET
	critmessage
	waitmessage B_WAIT_TIME_LONG
	resultmessage
	waitmessage B_WAIT_TIME_LONG
	seteffectwithchance
	tryfaintmon BS_TARGET
	goto BattleScript_MoveEnd

BattleScript_EffectYawn::
	attackcanceler
	attackstring
	ppreduce
	jumpifability BS_TARGET, ABILITY_VITAL_SPIRIT, BattleScript_PrintBattlerAbilityMadeIneffective
	jumpifability BS_TARGET, ABILITY_INSOMNIA, BattleScript_PrintBattlerAbilityMadeIneffective
	jumpifability BS_TARGET, ABILITY_COMATOSE, BattleScript_PrintBattlerAbilityMadeIneffective
	jumpifability BS_TARGET, ABILITY_PURIFYING_SALT, BattleScript_AbilityProtectsDoesntAffect
	jumpifflowerveil BattleScript_FlowerVeilProtects
	jumpifleafguardprotected BS_TARGET, BattleScript_AbilityProtectsDoesntAffect
	jumpifshieldsdown BS_TARGET, BattleScript_AbilityProtectsDoesntAffect
	jumpifsubstituteblocks BattleScript_ButItFailed
	jumpifsafeguard BattleScript_SafeguardProtected
	accuracycheck BattleScript_ButItFailed, NO_ACC_CALC_CHECK_LOCK_ON
	jumpifuproarwakes BattleScript_ButItFailed
	setyawn BattleScript_ButItFailed
	attackanimation
	waitanimation
 BattleScript_EffectYawnSuccess::
	printstring STRINGID_PKMNWASMADEDROWSY
	waitmessage B_WAIT_TIME_LONG
	goto BattleScript_MoveEnd
BattleScript_PrintBattlerAbilityMadeIneffective::
	copybyte sBATTLER, gBattlerAbility
BattleScript_PrintAbilityMadeIneffective::
	pause B_WAIT_TIME_SHORT
	call BattleScript_AbilityPopUp
	printstring STRINGID_PKMNSXMADEITINEFFECTIVE
	waitmessage B_WAIT_TIME_LONG
	goto BattleScript_MoveEnd

BattleScript_EffectEndeavor::
	attackcanceler
	attackstring
	ppreduce
	setdamagetohealthdifference BattleScript_ButItFailed
	copyword gHpDealt, gBattleMoveDamage
	accuracycheck BattleScript_MoveMissedPause, ACC_CURR_MOVE
	typecalc
	jumpifmovehadnoeffect BattleScript_HitFromAtkAnimation
	bichalfword gMoveResultFlags, MOVE_RESULT_SUPER_EFFECTIVE | MOVE_RESULT_NOT_VERY_EFFECTIVE
	copyword gBattleMoveDamage, gHpDealt
	adjustdamage
	goto BattleScript_HitFromAtkAnimation

BattleScript_EffectSkillSwap:
	attackcanceler
	attackstring
	ppreduce
	accuracycheck BattleScript_ButItFailed, NO_ACC_CALC_CHECK_LOCK_ON
	tryswapabilities BattleScript_ButItFailed
	attackanimation
	waitanimation
.if B_ABILITY_POP_UP == TRUE
	call BattleScript_AbilityPopUpTarget
	pause 20
	copybyte gBattlerAbility, gBattlerAttacker
	call BattleScript_AbilityPopUp
.endif
	printstring STRINGID_PKMNSWAPPEDABILITIES
	waitmessage B_WAIT_TIME_LONG
.if B_SKILL_SWAP >= GEN_4
	switchinabilities BS_ATTACKER
	switchinabilities BS_TARGET
.endif
	goto BattleScript_MoveEnd

BattleScript_EffectImprison::
	attackcanceler
	attackstring
	ppreduce
	tryimprison BattleScript_ButItFailed
	attackanimation
	waitanimation
	printstring STRINGID_PKMNSEALEDOPPONENTMOVE
	waitmessage B_WAIT_TIME_LONG
	goto BattleScript_MoveEnd

BattleScript_EffectRefresh:
	attackcanceler
	attackstring
	ppreduce
	cureifburnedparalysedorpoisoned BattleScript_ButItFailed
	attackanimation
	waitanimation
	printstring STRINGID_PKMNSTATUSNORMAL
	waitmessage B_WAIT_TIME_LONG
	updatestatusicon BS_ATTACKER
	goto BattleScript_MoveEnd

BattleScript_EffectGrudge:
	attackcanceler
	attackstring
	ppreduce
	setuserstatus3 STATUS3_GRUDGE, BattleScript_ButItFailed
	attackanimation
	waitanimation
	printstring STRINGID_PKMNWANTSGRUDGE
	waitmessage B_WAIT_TIME_LONG
	goto BattleScript_MoveEnd

BattleScript_EffectSnatch:
	attackcanceler
	trysetsnatch BattleScript_FailedFromAtkString
	attackstring
	ppreduce
	attackanimation
	waitanimation
	pause B_WAIT_TIME_SHORT
	printstring STRINGID_PKMNWAITSFORTARGET
	waitmessage B_WAIT_TIME_LONG
	goto BattleScript_MoveEnd

BattleScript_EffectSecretPower::
	getsecretpowereffect
	goto BattleScript_EffectHit

BattleScript_EffectRecoilHP25:
	setmoveeffect MOVE_EFFECT_RECOIL_HP_25 | MOVE_EFFECT_AFFECTS_USER | MOVE_EFFECT_CERTAIN
	jumpifnotmove MOVE_STRUGGLE, BattleScript_EffectHit
	incrementgamestat GAME_STAT_USED_STRUGGLE
	goto BattleScript_EffectHit

BattleScript_EffectTeeterDance::
	attackcanceler
	attackstring
	ppreduce
	setbyte gBattlerTarget, 0
BattleScript_TeeterDanceLoop::
	movevaluescleanup
	setmoveeffect MOVE_EFFECT_CONFUSION
	jumpifbyteequal gBattlerAttacker, gBattlerTarget, BattleScript_TeeterDanceLoopIncrement
	jumpifability BS_TARGET, ABILITY_OWN_TEMPO, BattleScript_TeeterDanceOwnTempoPrevents
	jumpifsubstituteblocks BattleScript_TeeterDanceSubstitutePrevents
	jumpifstatus2 BS_TARGET, STATUS2_CONFUSION, BattleScript_TeeterDanceAlreadyConfused
	jumpifhasnohp BS_TARGET, BattleScript_TeeterDanceLoopIncrement
	accuracycheck BattleScript_TeeterDanceMissed, ACC_CURR_MOVE
	jumpifsafeguard BattleScript_TeeterDanceSafeguardProtected
	attackanimation
	waitanimation
	seteffectprimary
	resultmessage
	waitmessage B_WAIT_TIME_LONG
BattleScript_TeeterDanceDoMoveEndIncrement::
	moveendto MOVEEND_NEXT_TARGET
BattleScript_TeeterDanceLoopIncrement::
	addbyte gBattlerTarget, 1
	jumpifbytenotequal gBattlerTarget, gBattlersCount, BattleScript_TeeterDanceLoop
	end

BattleScript_TeeterDanceOwnTempoPrevents::
	pause B_WAIT_TIME_SHORT
	printstring STRINGID_PKMNPREVENTSCONFUSIONWITH
	waitmessage B_WAIT_TIME_LONG
	goto BattleScript_TeeterDanceDoMoveEndIncrement

BattleScript_TeeterDanceSafeguardProtected::
	pause B_WAIT_TIME_SHORT
	printstring STRINGID_PKMNUSEDSAFEGUARD
	waitmessage B_WAIT_TIME_LONG
	goto BattleScript_TeeterDanceDoMoveEndIncrement

BattleScript_TeeterDanceSubstitutePrevents::
	pause B_WAIT_TIME_SHORT
	printstring STRINGID_BUTITFAILED
	waitmessage B_WAIT_TIME_LONG
	goto BattleScript_TeeterDanceDoMoveEndIncrement

BattleScript_TeeterDanceAlreadyConfused::
	setalreadystatusedmoveattempt BS_ATTACKER
	pause B_WAIT_TIME_SHORT
	printstring STRINGID_PKMNALREADYCONFUSED
	waitmessage B_WAIT_TIME_LONG
	goto BattleScript_TeeterDanceDoMoveEndIncrement

BattleScript_TeeterDanceMissed::
	resultmessage
	waitmessage B_WAIT_TIME_LONG
	goto BattleScript_TeeterDanceDoMoveEndIncrement

BattleScript_EffectMudSport::
BattleScript_EffectWaterSport::
	attackcanceler
	attackstring
	ppreduce
	settypebasedhalvers BattleScript_ButItFailed
	attackanimation
	waitanimation
	printfromtable gSportsUsedStringIds
	waitmessage B_WAIT_TIME_LONG
	goto BattleScript_MoveEnd

BattleScript_EffectTickle::
	attackcanceler
	attackstring
	ppreduce
	jumpifstat BS_TARGET, CMP_GREATER_THAN, STAT_ATK, MIN_STAT_STAGE, BattleScript_TickleDoMoveAnim
	jumpifstat BS_TARGET, CMP_EQUAL, STAT_DEF, MIN_STAT_STAGE, BattleScript_CantLowerMultipleStats
BattleScript_TickleDoMoveAnim::
	accuracycheck BattleScript_ButItFailed, ACC_CURR_MOVE
	attackanimation
	waitanimation
	setbyte sSTAT_ANIM_PLAYED, FALSE
	playstatchangeanimation BS_TARGET, BIT_ATK | BIT_DEF, STAT_CHANGE_NEGATIVE | STAT_CHANGE_MULTIPLE_STATS
	playstatchangeanimation BS_TARGET, BIT_ATK, STAT_CHANGE_NEGATIVE
	setstatchanger STAT_ATK, 1, TRUE
	statbuffchange STAT_CHANGE_ALLOW_PTR, BattleScript_TickleTryLowerDef
	jumpifbyte CMP_EQUAL, cMULTISTRING_CHOOSER, B_MSG_STAT_WONT_DECREASE, BattleScript_TickleTryLowerDef
	printfromtable gStatDownStringIds
	waitmessage B_WAIT_TIME_LONG
BattleScript_TickleTryLowerDef::
	playstatchangeanimation BS_TARGET, BIT_DEF, STAT_CHANGE_NEGATIVE
	setstatchanger STAT_DEF, 1, TRUE
	statbuffchange STAT_CHANGE_ALLOW_PTR, BattleScript_TickleEnd
	jumpifbyte CMP_EQUAL, cMULTISTRING_CHOOSER, B_MSG_STAT_WONT_DECREASE, BattleScript_TickleEnd
	printfromtable gStatDownStringIds
	waitmessage B_WAIT_TIME_LONG
BattleScript_TickleEnd::
	goto BattleScript_MoveEnd

BattleScript_CantLowerMultipleStats::
	pause B_WAIT_TIME_SHORT
	orhalfword gMoveResultFlags, MOVE_RESULT_FAILED
	printstring STRINGID_STATSWONTDECREASE2
	waitmessage B_WAIT_TIME_LONG
	goto BattleScript_MoveEnd

BattleScript_EffectCosmicPower::
	attackcanceler
	attackstring
	ppreduce
	jumpifstat BS_ATTACKER, CMP_LESS_THAN, STAT_DEF, MAX_STAT_STAGE, BattleScript_CosmicPowerDoMoveAnim
	jumpifstat BS_ATTACKER, CMP_EQUAL, STAT_SPDEF, MAX_STAT_STAGE, BattleScript_CantRaiseMultipleStats
BattleScript_CosmicPowerDoMoveAnim::
	attackanimation
	waitanimation
	setbyte sSTAT_ANIM_PLAYED, FALSE
	playstatchangeanimation BS_ATTACKER, BIT_DEF | BIT_SPDEF, 0
	setstatchanger STAT_DEF, 1, FALSE
	statbuffchange MOVE_EFFECT_AFFECTS_USER | STAT_CHANGE_ALLOW_PTR, BattleScript_CosmicPowerTrySpDef
	jumpifbyte CMP_EQUAL, cMULTISTRING_CHOOSER, B_MSG_STAT_WONT_INCREASE, BattleScript_CosmicPowerTrySpDef
	printfromtable gStatUpStringIds
	waitmessage B_WAIT_TIME_LONG
BattleScript_CosmicPowerTrySpDef::
	setstatchanger STAT_SPDEF, 1, FALSE
	statbuffchange MOVE_EFFECT_AFFECTS_USER | STAT_CHANGE_ALLOW_PTR, BattleScript_CosmicPowerEnd
	jumpifbyte CMP_EQUAL, cMULTISTRING_CHOOSER, B_MSG_STAT_WONT_INCREASE, BattleScript_CosmicPowerEnd
	printfromtable gStatUpStringIds
	waitmessage B_WAIT_TIME_LONG
BattleScript_CosmicPowerEnd::
	goto BattleScript_MoveEnd

BattleScript_EffectSkyUppercut::
	goto BattleScript_EffectHit

BattleScript_EffectBulkUp::
	attackcanceler
	attackstring
	ppreduce
	jumpifstat BS_ATTACKER, CMP_LESS_THAN, STAT_ATK, MAX_STAT_STAGE, BattleScript_BulkUpDoMoveAnim
	jumpifstat BS_ATTACKER, CMP_EQUAL, STAT_DEF, MAX_STAT_STAGE, BattleScript_CantRaiseMultipleStats
BattleScript_BulkUpDoMoveAnim::
	attackanimation
	waitanimation
	setbyte sSTAT_ANIM_PLAYED, FALSE
	playstatchangeanimation BS_ATTACKER, BIT_ATK | BIT_DEF, 0
	setstatchanger STAT_ATK, 1, FALSE
	statbuffchange MOVE_EFFECT_AFFECTS_USER | STAT_CHANGE_ALLOW_PTR, BattleScript_BulkUpTryDef
	jumpifbyte CMP_EQUAL, cMULTISTRING_CHOOSER, B_MSG_STAT_WONT_INCREASE, BattleScript_BulkUpTryDef
	printfromtable gStatUpStringIds
	waitmessage B_WAIT_TIME_LONG
BattleScript_BulkUpTryDef::
	setstatchanger STAT_DEF, 1, FALSE
	statbuffchange MOVE_EFFECT_AFFECTS_USER | STAT_CHANGE_ALLOW_PTR, BattleScript_BulkUpEnd
	jumpifbyte CMP_EQUAL, cMULTISTRING_CHOOSER, B_MSG_STAT_WONT_INCREASE, BattleScript_BulkUpEnd
	printfromtable gStatUpStringIds
	waitmessage B_WAIT_TIME_LONG
BattleScript_BulkUpEnd::
	goto BattleScript_MoveEnd

BattleScript_EffectCalmMind::
	attackcanceler
	attackstring
	ppreduce
BattleScript_CalmMindTryToRaiseStats::
	jumpifstat BS_ATTACKER, CMP_LESS_THAN, STAT_SPATK, MAX_STAT_STAGE, BattleScript_CalmMindDoMoveAnim
	jumpifstat BS_ATTACKER, CMP_EQUAL, STAT_SPDEF, MAX_STAT_STAGE, BattleScript_CantRaiseMultipleStats
BattleScript_CalmMindDoMoveAnim::
	attackanimation
	waitanimation
BattleScript_CalmMindStatRaise::
	setbyte sSTAT_ANIM_PLAYED, FALSE
	playstatchangeanimation BS_ATTACKER, BIT_SPATK | BIT_SPDEF, 0
	setstatchanger STAT_SPATK, 1, FALSE
	statbuffchange MOVE_EFFECT_AFFECTS_USER | STAT_CHANGE_ALLOW_PTR, BattleScript_CalmMindTrySpDef
	jumpifbyte CMP_EQUAL, cMULTISTRING_CHOOSER, B_MSG_STAT_WONT_INCREASE, BattleScript_CalmMindTrySpDef
	printfromtable gStatUpStringIds
	waitmessage B_WAIT_TIME_LONG
BattleScript_CalmMindTrySpDef::
	setstatchanger STAT_SPDEF, 1, FALSE
	statbuffchange MOVE_EFFECT_AFFECTS_USER | STAT_CHANGE_ALLOW_PTR, BattleScript_CalmMindEnd
	jumpifbyte CMP_EQUAL, cMULTISTRING_CHOOSER, B_MSG_STAT_WONT_INCREASE, BattleScript_CalmMindEnd
	printfromtable gStatUpStringIds
	waitmessage B_WAIT_TIME_LONG
BattleScript_CalmMindEnd::
	goto BattleScript_MoveEnd

BattleScript_CantRaiseMultipleStats::
	pause B_WAIT_TIME_SHORT
	orhalfword gMoveResultFlags, MOVE_RESULT_FAILED
	printstring STRINGID_STATSWONTINCREASE2
	waitmessage B_WAIT_TIME_LONG
	goto BattleScript_MoveEnd

BattleScript_EffectDragonDance::
	attackcanceler
	attackstring
	ppreduce
	jumpifstat BS_ATTACKER, CMP_LESS_THAN, STAT_ATK, MAX_STAT_STAGE, BattleScript_DragonDanceDoMoveAnim
	jumpifstat BS_ATTACKER, CMP_EQUAL, STAT_SPEED, MAX_STAT_STAGE, BattleScript_CantRaiseMultipleStats
BattleScript_DragonDanceDoMoveAnim::
	attackanimation
	waitanimation
	setbyte sSTAT_ANIM_PLAYED, FALSE
	playstatchangeanimation BS_ATTACKER, BIT_ATK | BIT_SPEED, 0
	setstatchanger STAT_ATK, 1, FALSE
	statbuffchange MOVE_EFFECT_AFFECTS_USER | STAT_CHANGE_ALLOW_PTR, BattleScript_DragonDanceTrySpeed
	jumpifbyte CMP_EQUAL, cMULTISTRING_CHOOSER, B_MSG_STAT_WONT_INCREASE, BattleScript_DragonDanceTrySpeed
	printfromtable gStatUpStringIds
	waitmessage B_WAIT_TIME_LONG
BattleScript_DragonDanceTrySpeed::
	setstatchanger STAT_SPEED, 1, FALSE
	statbuffchange MOVE_EFFECT_AFFECTS_USER | STAT_CHANGE_ALLOW_PTR, BattleScript_DragonDanceEnd
	jumpifbyte CMP_EQUAL, cMULTISTRING_CHOOSER, B_MSG_STAT_WONT_INCREASE, BattleScript_DragonDanceEnd
	printfromtable gStatUpStringIds
	waitmessage B_WAIT_TIME_LONG
BattleScript_DragonDanceEnd::
	goto BattleScript_MoveEnd

BattleScript_EffectCamouflage::
	attackcanceler
	attackstring
	ppreduce
	settypetoterrain BattleScript_ButItFailed
	attackanimation
	waitanimation
	printstring STRINGID_PKMNCHANGEDTYPE
	waitmessage B_WAIT_TIME_LONG
	goto BattleScript_MoveEnd

BattleScript_FaintAttacker::
	tryillusionoff BS_ATTACKER
	playfaintcry BS_ATTACKER
	pause B_WAIT_TIME_LONG
	dofaintanimation BS_ATTACKER
	printstring STRINGID_ATTACKERFAINTED
	cleareffectsonfaint BS_ATTACKER
	tryactivatesoulheart
	tryactivatereceiver BS_ATTACKER
	trytrainerslidefirstdownmsg BS_ATTACKER
	return

BattleScript_FaintTarget::
	tryillusionoff BS_TARGET
	playfaintcry BS_TARGET
	pause B_WAIT_TIME_LONG
	dofaintanimation BS_TARGET
	printstring STRINGID_TARGETFAINTED
	cleareffectsonfaint BS_TARGET
	tryactivatefellstinger BS_ATTACKER
	tryactivatesoulheart
	tryactivatereceiver BS_TARGET
	tryactivatemoxie BS_ATTACKER        @ and chilling neigh, as one ice rider
	tryactivatebeastboost BS_ATTACKER
	tryactivategrimneigh BS_ATTACKER    @ and as one shadow rider
	tryactivatebattlebond BS_ATTACKER
	trytrainerslidefirstdownmsg BS_TARGET
	return

BattleScript_GiveExp::
	setbyte sGIVEEXP_STATE, 0
	getexp BS_TARGET
	end2

BattleScript_HandleFaintedMon::
	setbyte sSHIFT_SWITCHED, 0
	checkteamslost BattleScript_LinkHandleFaintedMonMultiple
	jumpifbyte CMP_NOT_EQUAL, gBattleOutcome, 0, BattleScript_FaintedMonEnd
	jumpifbattletype BATTLE_TYPE_TRAINER | BATTLE_TYPE_DOUBLE, BattleScript_FaintedMonTryChoose
	jumpifword CMP_NO_COMMON_BITS, gHitMarker, HITMARKER_PLAYER_FAINTED, BattleScript_FaintedMonTryChoose
@ Yes/No for sending out a new Pokémon if one is defeated in a wild battle
	printstring STRINGID_USENEXTPKMN
	setbyte gBattleCommunication, 0
	yesnobox
	jumpifbyte CMP_EQUAL, gBattleCommunication + 1, 0, BattleScript_FaintedMonTryChoose
@ Player said no, try to run
	jumpifplayerran BattleScript_FaintedMonEnd
	printstring STRINGID_CANTESCAPE2
BattleScript_FaintedMonTryChoose:
	openpartyscreen BS_FAINTED, BattleScript_FaintedMonEnd
	switchhandleorder BS_FAINTED, 2
	jumpifnotbattletype BATTLE_TYPE_TRAINER, BattleScript_FaintedMonSendOutNew
	jumpifbattletype BATTLE_TYPE_LINK, BattleScript_FaintedMonSendOutNew
	jumpifbattletype BATTLE_TYPE_RECORDED_LINK, BattleScript_FaintedMonSendOutNew
	jumpifbattletype BATTLE_TYPE_FRONTIER, BattleScript_FaintedMonSendOutNew
	jumpifbattletype BATTLE_TYPE_DOUBLE, BattleScript_FaintedMonSendOutNew
	jumpifword CMP_COMMON_BITS, gHitMarker, HITMARKER_PLAYER_FAINTED, BattleScript_FaintedMonSendOutNew
	jumpifbyte CMP_EQUAL, sBATTLE_STYLE, OPTIONS_BATTLE_STYLE_SET, BattleScript_FaintedMonSendOutNew
	jumpifcantswitch BS_PLAYER1, BattleScript_FaintedMonSendOutNew
	setbyte sILLUSION_NICK_HACK, 1
@ Yes/No for sending out a new Pokémon when the opponent is switching
	printstring STRINGID_ENEMYABOUTTOSWITCHPKMN
	setbyte gBattleCommunication, 0
	yesnobox
	jumpifbyte CMP_EQUAL, gBattleCommunication + 1, 1, BattleScript_FaintedMonSendOutNew
@ Player said yes, go to party screen (note optional flag, player may exit the menu instead)
	setatktoplayer0
	openpartyscreen BS_ATTACKER | PARTY_SCREEN_OPTIONAL, BattleScript_FaintedMonSendOutNew
	switchhandleorder BS_ATTACKER, 2
	jumpifbyte CMP_EQUAL, gBattleCommunication, PARTY_SIZE, BattleScript_FaintedMonSendOutNew
@ Switch Pokémon before opponent
	atknameinbuff1
	resetswitchinabilitybits BS_ATTACKER
	hpthresholds2 BS_ATTACKER
	printstring STRINGID_RETURNMON
	switchoutabilities BS_ATTACKER
	waitstate
	returnatktoball
	waitstate
	drawpartystatussummary BS_ATTACKER
	getswitchedmondata BS_ATTACKER
	switchindataupdate BS_ATTACKER
	hpthresholds BS_ATTACKER
	trytoclearprimalweather
	flushtextbox
	printstring STRINGID_SWITCHINMON
	hidepartystatussummary BS_ATTACKER
	switchinanim BS_ATTACKER, 0
	waitstate
	setbyte sSHIFT_SWITCHED, 1
BattleScript_FaintedMonSendOutNew:
	drawpartystatussummary BS_FAINTED
	getswitchedmondata BS_FAINTED
	switchindataupdate BS_FAINTED
	hpthresholds BS_FAINTED
	trytoclearprimalweather
	flushtextbox
	printstring STRINGID_SWITCHINMON
	hidepartystatussummary BS_FAINTED
	switchinanim BS_FAINTED, FALSE
	waitstate
	resetplayerfainted
	trytrainerslidelastonmsg BS_FAINTED
	jumpifbytenotequal sSHIFT_SWITCHED, sZero, BattleScript_FaintedMonShiftSwitched
BattleScript_FaintedMonSendOutNewEnd:
	switchineffects BS_FAINTED
	jumpifbattletype BATTLE_TYPE_DOUBLE, BattleScript_FaintedMonEnd
	cancelallactions
BattleScript_FaintedMonEnd::
	end2
BattleScript_FaintedMonShiftSwitched:
	copybyte sSAVED_BATTLER, gBattlerTarget
	switchineffects BS_ATTACKER
	resetsentmonsvalue
	copybyte gBattlerTarget, sSAVED_BATTLER
	goto BattleScript_FaintedMonSendOutNewEnd

BattleScript_LinkHandleFaintedMonMultiple::
	openpartyscreen BS_FAINTED_LINK_MULTIPLE_1, BattleScript_LinkHandleFaintedMonMultipleStart
BattleScript_LinkHandleFaintedMonMultipleStart::
	switchhandleorder BS_FAINTED, 0
	openpartyscreen BS_FAINTED_LINK_MULTIPLE_2, BattleScript_LinkHandleFaintedMonMultipleEnd
	switchhandleorder BS_FAINTED, 0
BattleScript_LinkHandleFaintedMonLoop::
	switchhandleorder BS_FAINTED, 3
	drawpartystatussummary BS_FAINTED
	getswitchedmondata BS_FAINTED
	switchindataupdate BS_FAINTED
	hpthresholds BS_FAINTED
	trytoclearprimalweather
	flushtextbox
	printstring STRINGID_SWITCHINMON
	hidepartystatussummary BS_FAINTED
	switchinanim BS_FAINTED, FALSE
	waitstate
	switchineffects BS_FAINTED_LINK_MULTIPLE_1
	jumpifbytenotequal gBattlerFainted, gBattlersCount, BattleScript_LinkHandleFaintedMonLoop
BattleScript_LinkHandleFaintedMonMultipleEnd::
	end2

BattleScript_LocalTrainerBattleWon::
	jumpifbattletype BATTLE_TYPE_TWO_OPPONENTS, BattleScript_LocalTwoTrainersDefeated
	printstring STRINGID_PLAYERDEFEATEDTRAINER1
	goto BattleScript_LocalBattleWonLoseTexts
BattleScript_LocalTwoTrainersDefeated::
	printstring STRINGID_TWOENEMIESDEFEATED
BattleScript_LocalBattleWonLoseTexts::
	trainerslidein BS_ATTACKER
	waitstate
	printstring STRINGID_TRAINER1LOSETEXT
	jumpifnotbattletype BATTLE_TYPE_TWO_OPPONENTS, BattleScript_LocalBattleWonReward
	trainerslideout B_POSITION_OPPONENT_LEFT
	waitstate
	trainerslidein BS_FAINTED
	waitstate
	printstring STRINGID_TRAINER2LOSETEXT
BattleScript_LocalBattleWonReward::
	getmoneyreward
	printstring STRINGID_PLAYERGOTMONEY
	waitmessage B_WAIT_TIME_LONG
BattleScript_PayDayMoneyAndPickUpItems::
	givepaydaymoney
	pickup
	end2

BattleScript_LocalBattleLost::
	jumpifbattletype BATTLE_TYPE_INGAME_PARTNER, BattleScript_LocalBattleLostPrintWhiteOut
	jumpifbattletype BATTLE_TYPE_DOME, BattleScript_CheckDomeDrew
	jumpifbattletype BATTLE_TYPE_FRONTIER, BattleScript_LocalBattleLostPrintTrainersWinText
	jumpifbattletype BATTLE_TYPE_TRAINER_HILL, BattleScript_LocalBattleLostPrintTrainersWinText
	jumpifbattletype BATTLE_TYPE_EREADER_TRAINER, BattleScript_LocalBattleLostEnd
	jumpifhalfword CMP_EQUAL, gTrainerBattleOpponent_A, TRAINER_SECRET_BASE, BattleScript_LocalBattleLostEnd
BattleScript_LocalBattleLostPrintWhiteOut::
.if B_WHITEOUT_MONEY >= GEN_4
	jumpifbattletype BATTLE_TYPE_TRAINER, BattleScript_LocalBattleLostEnd
	printstring STRINGID_PLAYERWHITEOUT
	waitmessage B_WAIT_TIME_LONG
	getmoneyreward
	printstring STRINGID_PLAYERWHITEOUT2
	waitmessage B_WAIT_TIME_LONG
	end2
BattleScript_LocalBattleLostEnd::
	printstring STRINGID_PLAYERLOSTTOENEMYTRAINER
	waitmessage B_WAIT_TIME_LONG
	getmoneyreward
	printstring STRINGID_PLAYERPAIDPRIZEMONEY
	waitmessage B_WAIT_TIME_LONG
	end2
.else
	printstring STRINGID_PLAYERWHITEOUT
	waitmessage B_WAIT_TIME_LONG
	printstring STRINGID_PLAYERWHITEOUT2
	waitmessage B_WAIT_TIME_LONG
BattleScript_LocalBattleLostEnd::
	end2
.endif

BattleScript_CheckDomeDrew::
	jumpifbyte CMP_EQUAL, gBattleOutcome, B_OUTCOME_DREW, BattleScript_LocalBattleLostEnd_
BattleScript_LocalBattleLostPrintTrainersWinText::
	jumpifnotbattletype BATTLE_TYPE_TRAINER, BattleScript_LocalBattleLostPrintWhiteOut
	returnopponentmon1toball BS_ATTACKER
	waitstate
	returnopponentmon2toball BS_ATTACKER
	waitstate
	trainerslidein BS_ATTACKER
	waitstate
	printstring STRINGID_TRAINER1WINTEXT
	jumpifbattletype BATTLE_TYPE_TOWER_LINK_MULTI, BattleScript_LocalBattleLostDoTrainer2WinText
	jumpifnotbattletype BATTLE_TYPE_TWO_OPPONENTS, BattleScript_LocalBattleLostEnd_
BattleScript_LocalBattleLostDoTrainer2WinText::
	trainerslideout B_POSITION_OPPONENT_LEFT
	waitstate
	trainerslidein BS_FAINTED
	waitstate
	printstring STRINGID_TRAINER2WINTEXT
BattleScript_LocalBattleLostEnd_::
	end2

BattleScript_FrontierLinkBattleLost::
	returnopponentmon1toball BS_ATTACKER
	waitstate
	returnopponentmon2toball BS_ATTACKER
	waitstate
	trainerslidein BS_ATTACKER
	waitstate
	printstring STRINGID_TRAINER1WINTEXT
	trainerslideout B_POSITION_OPPONENT_LEFT
	waitstate
	trainerslidein BS_FAINTED
	waitstate
	printstring STRINGID_TRAINER2WINTEXT
	jumpifbattletype BATTLE_TYPE_RECORDED, BattleScript_FrontierLinkBattleLostEnd
	endlinkbattle
BattleScript_FrontierLinkBattleLostEnd::
	waitmessage B_WAIT_TIME_LONG
	end2

BattleScript_LinkBattleWonOrLost::
	jumpifbattletype BATTLE_TYPE_BATTLE_TOWER, BattleScript_TowerLinkBattleWon
	printstring STRINGID_BATTLEEND
	waitmessage B_WAIT_TIME_LONG
	jumpifbattletype BATTLE_TYPE_RECORDED, BattleScript_LinkBattleWonOrLostWaitEnd
	endlinkbattle
BattleScript_LinkBattleWonOrLostWaitEnd::
	waitmessage B_WAIT_TIME_LONG
	end2

BattleScript_TowerLinkBattleWon::
	playtrainerdefeatbgm BS_ATTACKER
	printstring STRINGID_BATTLEEND
	waitmessage B_WAIT_TIME_LONG
	trainerslidein BS_ATTACKER
	waitstate
	printstring STRINGID_TRAINER1LOSETEXT
	trainerslideout B_POSITION_OPPONENT_LEFT
	waitstate
	trainerslidein BS_FAINTED
	waitstate
	printstring STRINGID_TRAINER2LOSETEXT
	jumpifbattletype BATTLE_TYPE_RECORDED, BattleScript_TowerLinkBattleWonEnd
	endlinkbattle
BattleScript_TowerLinkBattleWonEnd::
	waitmessage B_WAIT_TIME_LONG
	end2

BattleScript_FrontierTrainerBattleWon::
	jumpifnotbattletype BATTLE_TYPE_TRAINER, BattleScript_PayDayMoneyAndPickUpItems
	jumpifbattletype BATTLE_TYPE_TWO_OPPONENTS, BattleScript_FrontierTrainerBattleWon_TwoDefeated
	printstring STRINGID_PLAYERDEFEATEDTRAINER1
	goto BattleScript_FrontierTrainerBattleWon_LoseTexts
BattleScript_FrontierTrainerBattleWon_TwoDefeated:
	printstring STRINGID_TWOENEMIESDEFEATED
BattleScript_FrontierTrainerBattleWon_LoseTexts:
	trainerslidein BS_ATTACKER
	waitstate
	printstring STRINGID_TRAINER1LOSETEXT
	jumpifnotbattletype BATTLE_TYPE_TWO_OPPONENTS, BattleScript_TryPickUpItems
	trainerslideout B_POSITION_OPPONENT_LEFT
	waitstate
	trainerslidein BS_FAINTED
	waitstate
	printstring STRINGID_TRAINER2LOSETEXT
BattleScript_TryPickUpItems:
	jumpifnotbattletype BATTLE_TYPE_PYRAMID, BattleScript_FrontierTrainerBattleWon_End
	pickup
BattleScript_FrontierTrainerBattleWon_End:
	end2

BattleScript_SmokeBallEscape::
	playanimation BS_ATTACKER, B_ANIM_SMOKEBALL_ESCAPE
	printstring STRINGID_PKMNFLEDUSINGITS
	waitmessage B_WAIT_TIME_LONG
	end2

BattleScript_RanAwayUsingMonAbility::
	printstring STRINGID_PKMNFLEDUSING
	waitmessage B_WAIT_TIME_LONG
	end2

BattleScript_GotAwaySafely::
	printstring STRINGID_GOTAWAYSAFELY
	waitmessage B_WAIT_TIME_LONG
	end2

BattleScript_WildMonFled::
	printstring STRINGID_WILDPKMNFLED
	waitmessage B_WAIT_TIME_LONG
	end2

BattleScript_PrintCantRunFromTrainer::
	printstring STRINGID_NORUNNINGFROMTRAINERS
	end2

BattleScript_PrintFailedToRunString::
	printfromtable gNoEscapeStringIds
	waitmessage B_WAIT_TIME_LONG
	end2

BattleScript_PrintCantEscapeFromBattle::
	printselectionstringfromtable gNoEscapeStringIds
	endselectionscript

BattleScript_PrintFullBox::
	printselectionstring STRINGID_BOXISFULL
	endselectionscript

BattleScript_ActionSwitch::
	hpthresholds2 BS_ATTACKER
	printstring STRINGID_RETURNMON
	jumpifbattletype BATTLE_TYPE_DOUBLE, BattleScript_PursuitSwitchDmgSetMultihit
	setmultihit 1
	goto BattleScript_PursuitSwitchDmgLoop
BattleScript_PursuitSwitchDmgSetMultihit::
	setmultihit 2
BattleScript_PursuitSwitchDmgLoop::
	jumpifnopursuitswitchdmg BattleScript_DoSwitchOut
	swapattackerwithtarget
	trysetdestinybondtohappen
	call BattleScript_PursuitDmgOnSwitchOut
	swapattackerwithtarget
BattleScript_DoSwitchOut::
	decrementmultihit BattleScript_PursuitSwitchDmgLoop
	switchoutabilities BS_ATTACKER
	updatedynamax
	waitstate
	returnatktoball
	waitstate
	drawpartystatussummary BS_ATTACKER
	switchhandleorder BS_ATTACKER, 1
	getswitchedmondata BS_ATTACKER
	switchindataupdate BS_ATTACKER
	hpthresholds BS_ATTACKER
	trytoclearprimalweather
	flushtextbox
	printstring STRINGID_SWITCHINMON
	hidepartystatussummary BS_ATTACKER
	switchinanim BS_ATTACKER, FALSE
	waitstate
	switchineffects BS_ATTACKER
	moveendcase MOVEEND_STATUS_IMMUNITY_ABILITIES
	moveendcase MOVEEND_MIRROR_MOVE
	end2

BattleScript_PursuitDmgOnSwitchOut::
	pause B_WAIT_TIME_SHORT
	attackstring
	ppreduce
	critcalc
	damagecalc
	adjustdamage
	attackanimation
	waitanimation
	effectivenesssound
	hitanimation BS_TARGET
	waitstate
	healthbarupdate BS_TARGET
	datahpupdate BS_TARGET
	critmessage
	waitmessage B_WAIT_TIME_LONG
	resultmessage
	waitmessage B_WAIT_TIME_LONG
	tryfaintmon BS_TARGET
	moveendfromto MOVEEND_ABILITIES, MOVEEND_CHOICE_MOVE
	jumpiffainted BS_TARGET, FALSE, BattleScript_PursuitDmgOnSwitchOutRet
	setbyte sGIVEEXP_STATE, 0
	getexp BS_TARGET
BattleScript_PursuitDmgOnSwitchOutRet:
	return

BattleScript_Pausex20::
	pause B_WAIT_TIME_SHORT
	return

BattleScript_LevelUp::
	fanfare MUS_LEVEL_UP
	printstring STRINGID_PKMNGREWTOLV
	setbyte sLVLBOX_STATE, 0
	drawlvlupbox
	handlelearnnewmove BattleScript_LearnedNewMove, BattleScript_LearnMoveReturn, TRUE
	goto BattleScript_AskToLearnMove
BattleScript_TryLearnMoveLoop::
	handlelearnnewmove BattleScript_LearnedNewMove, BattleScript_LearnMoveReturn, FALSE
BattleScript_AskToLearnMove::
	buffermovetolearn
	printstring STRINGID_TRYTOLEARNMOVE1
	printstring STRINGID_TRYTOLEARNMOVE2
	printstring STRINGID_TRYTOLEARNMOVE3
	waitstate
	setbyte sLEARNMOVE_STATE, 0
	yesnoboxlearnmove BattleScript_ForgotAndLearnedNewMove
	printstring STRINGID_STOPLEARNINGMOVE
	waitstate
	setbyte sLEARNMOVE_STATE, 0
	yesnoboxstoplearningmove BattleScript_AskToLearnMove
	printstring STRINGID_DIDNOTLEARNMOVE
	goto BattleScript_TryLearnMoveLoop
BattleScript_ForgotAndLearnedNewMove::
	printstring STRINGID_123POOF
	printstring STRINGID_PKMNFORGOTMOVE
	printstring STRINGID_ANDELLIPSIS
BattleScript_LearnedNewMove::
	buffermovetolearn
	fanfare MUS_LEVEL_UP
	printstring STRINGID_PKMNLEARNEDMOVE
	waitmessage B_WAIT_TIME_LONG
	updatechoicemoveonlvlup BS_ATTACKER
	goto BattleScript_TryLearnMoveLoop
BattleScript_LearnMoveReturn::
	return

BattleScript_RainContinuesOrEnds::
	printfromtable gRainContinuesStringIds
	waitmessage B_WAIT_TIME_LONG
	jumpifbyte CMP_EQUAL, cMULTISTRING_CHOOSER, B_MSG_RAIN_STOPPED, BattleScript_RainContinuesOrEndsEnd
	playanimation BS_ATTACKER, B_ANIM_RAIN_CONTINUES
BattleScript_RainContinuesOrEndsEnd::
	call BattleScript_ActivateWeatherAbilities
	end2

BattleScript_DamagingWeatherContinues::
	printfromtable gSandStormHailSnowContinuesStringIds
	waitmessage B_WAIT_TIME_LONG
	playanimation_var BS_ATTACKER, sB_ANIM_ARG1
	setbyte gBattleCommunication, 0
BattleScript_DamagingWeatherLoop::
	copyarraywithindex gBattlerAttacker, gBattlerByTurnOrder, gBattleCommunication, 1
	weatherdamage
	jumpifword CMP_EQUAL, gBattleMoveDamage, 0, BattleScript_DamagingWeatherLoopIncrement
	jumpifword CMP_COMMON_BITS gBattleMoveDamage, 1 << 31, BattleScript_DamagingWeatherHeal
	printfromtable gSandStormHailDmgStringIds
	waitmessage B_WAIT_TIME_LONG
	effectivenesssound
	hitanimation BS_ATTACKER
	goto BattleScript_DamagingWeatherHpChange
BattleScript_DamagingWeatherHeal:
	call BattleScript_AbilityPopUp
	printstring STRINGID_ICEBODYHPGAIN
	waitmessage B_WAIT_TIME_LONG
BattleScript_DamagingWeatherHpChange:
	orword gHitMarker, HITMARKER_IGNORE_BIDE | HITMARKER_IGNORE_SUBSTITUTE | HITMARKER_PASSIVE_DAMAGE | HITMARKER_GRUDGE
	healthbarupdate BS_ATTACKER
	datahpupdate BS_ATTACKER
	tryfaintmon BS_ATTACKER
	checkteamslost BattleScript_DamagingWeatherLoopIncrement
BattleScript_DamagingWeatherLoopIncrement::
	jumpifbyte CMP_NOT_EQUAL, gBattleOutcome, 0, BattleScript_DamagingWeatherContinuesEnd
	addbyte gBattleCommunication, 1
	jumpifbytenotequal gBattleCommunication, gBattlersCount, BattleScript_DamagingWeatherLoop
BattleScript_DamagingWeatherContinuesEnd::
	bicword gHitMarker, HITMARKER_IGNORE_BIDE | HITMARKER_IGNORE_SUBSTITUTE | HITMARKER_PASSIVE_DAMAGE | HITMARKER_GRUDGE
	call BattleScript_ActivateWeatherAbilities
	end2

BattleScript_SandStormHailSnowEnds::
	printfromtable gSandStormHailSnowEndStringIds
	waitmessage B_WAIT_TIME_LONG
	call BattleScript_ActivateWeatherAbilities
	end2

BattleScript_SunlightContinues::
	printstring STRINGID_SUNLIGHTSTRONG
	waitmessage B_WAIT_TIME_LONG
	playanimation BS_ATTACKER, B_ANIM_SUN_CONTINUES
	call BattleScript_ActivateWeatherAbilities
	end2

BattleScript_SunlightFaded::
	printstring STRINGID_SUNLIGHTFADED
	waitmessage B_WAIT_TIME_LONG
	call BattleScript_ActivateWeatherAbilities
	end2

BattleScript_OverworldWeatherStarts::
	printfromtable gWeatherStartsStringIds
	waitmessage B_WAIT_TIME_LONG
	playanimation_var BS_BATTLER_0, sB_ANIM_ARG1
	call BattleScript_ActivateWeatherAbilities
	end3

BattleScript_OverworldTerrain::
	printfromtable gTerrainStringIds
	waitmessage B_WAIT_TIME_LONG
	playanimation BS_BATTLER_0, B_ANIM_RESTORE_BG
	call BattleScript_ActivateTerrainEffects
	end3

BattleScript_SideStatusWoreOff::
	printstring STRINGID_PKMNSXWOREOFF
	waitmessage B_WAIT_TIME_LONG
	end2

BattleScript_SideStatusWoreOffReturn::
	printstring STRINGID_PKMNSXWOREOFF
	waitmessage B_WAIT_TIME_LONG
	return

BattleScript_LuckyChantEnds::
	printstring STRINGID_LUCKYCHANTENDS
	waitmessage B_WAIT_TIME_LONG
	end2

BattleScript_TailwindEnds::
	printstring STRINGID_TAILWINDENDS
	waitmessage B_WAIT_TIME_LONG
	end2

BattleScript_TrickRoomEnds::
	printstring STRINGID_TRICKROOMENDS
	waitmessage B_WAIT_TIME_LONG
	end2

BattleScript_WonderRoomEnds::
	printstring STRINGID_WONDERROOMENDS
	waitmessage B_WAIT_TIME_LONG
	end2

BattleScript_MagicRoomEnds::
	printstring STRINGID_MAGICROOMENDS
	waitmessage B_WAIT_TIME_LONG
	end2

BattleScript_TerrainEnds_Ret::
	printfromtable gTerrainStringIds
	waitmessage B_WAIT_TIME_LONG
	playanimation BS_ATTACKER, B_ANIM_RESTORE_BG
	return

BattleScript_TerrainEnds::
	call BattleScript_TerrainEnds_Ret
	end2

BattleScript_MudSportEnds::
	printstring STRINGID_MUDSPORTENDS
	waitmessage B_WAIT_TIME_LONG
	end2

BattleScript_WaterSportEnds::
	printstring STRINGID_WATERSPORTENDS
	waitmessage B_WAIT_TIME_LONG
	end2

BattleScript_GravityEnds::
	printstring STRINGID_GRAVITYENDS
	waitmessage B_WAIT_TIME_LONG
	end2

BattleScript_SafeguardProtected::
	pause B_WAIT_TIME_SHORT
	printstring STRINGID_PKMNUSEDSAFEGUARD
	waitmessage B_WAIT_TIME_LONG
	end2

BattleScript_SafeguardEnds::
	pause B_WAIT_TIME_SHORT
	printstring STRINGID_PKMNSAFEGUARDEXPIRED
	waitmessage B_WAIT_TIME_LONG
	end2

BattleScript_LeechSeedTurnDrain::
	playanimation BS_ATTACKER, B_ANIM_LEECH_SEED_DRAIN, sB_ANIM_ARG1
	orword gHitMarker, HITMARKER_IGNORE_SUBSTITUTE | HITMARKER_PASSIVE_DAMAGE
	healthbarupdate BS_ATTACKER
	datahpupdate BS_ATTACKER
	copyword gBattleMoveDamage, gHpDealt
	jumpifability BS_ATTACKER, ABILITY_LIQUID_OOZE, BattleScript_LeechSeedTurnPrintLiquidOoze
	setbyte cMULTISTRING_CHOOSER, B_MSG_LEECH_SEED_DRAIN
	jumpifstatus3 BS_TARGET, STATUS3_HEAL_BLOCK, BattleScript_LeechSeedHealBlock
	manipulatedamage DMG_BIG_ROOT
	goto BattleScript_LeechSeedTurnPrintAndUpdateHp
BattleScript_LeechSeedTurnPrintLiquidOoze::
	copybyte gBattlerAbility, gBattlerAttacker
	call BattleScript_AbilityPopUp
	setbyte cMULTISTRING_CHOOSER, B_MSG_LEECH_SEED_OOZE
BattleScript_LeechSeedTurnPrintAndUpdateHp::
	orword gHitMarker, HITMARKER_IGNORE_SUBSTITUTE | HITMARKER_PASSIVE_DAMAGE
	healthbarupdate BS_TARGET
	datahpupdate BS_TARGET
	printfromtable gLeechSeedStringIds
	waitmessage B_WAIT_TIME_LONG
	tryfaintmon BS_ATTACKER
	tryfaintmon BS_TARGET
	end2
BattleScript_LeechSeedHealBlock:
	setword gBattleMoveDamage, 0
	goto BattleScript_LeechSeedTurnPrintAndUpdateHp

BattleScript_BideStoringEnergy::
	printstring STRINGID_PKMNSTORINGENERGY
	waitmessage B_WAIT_TIME_LONG
	goto BattleScript_MoveEnd

BattleScript_BideAttack::
	attackcanceler
	setmoveeffect MOVE_EFFECT_CHARGING
	clearstatusfromeffect BS_ATTACKER
	printstring STRINGID_PKMNUNLEASHEDENERGY
	waitmessage B_WAIT_TIME_LONG
	accuracycheck BattleScript_MoveMissed, ACC_CURR_MOVE
	typecalc
	bichalfword gMoveResultFlags, MOVE_RESULT_SUPER_EFFECTIVE | MOVE_RESULT_NOT_VERY_EFFECTIVE
	copyword gBattleMoveDamage, sBIDE_DMG
	adjustdamage
	setbyte sB_ANIM_TURN, 1
	attackanimation
	waitanimation
	effectivenesssound
	hitanimation BS_TARGET
	waitstate
	healthbarupdate BS_TARGET
	datahpupdate BS_TARGET
	resultmessage
	waitmessage B_WAIT_TIME_LONG
	tryfaintmon BS_TARGET
	goto BattleScript_MoveEnd

BattleScript_BideNoEnergyToAttack::
	attackcanceler
	setmoveeffect MOVE_EFFECT_CHARGING
	clearstatusfromeffect BS_ATTACKER
	printstring STRINGID_PKMNUNLEASHEDENERGY
	waitmessage B_WAIT_TIME_LONG
	goto BattleScript_ButItFailed

BattleScript_RoarSuccessSwitch::
	call BattleScript_RoarSuccessRet
	getswitchedmondata BS_TARGET
	switchindataupdate BS_TARGET
	trytoclearprimalweather
	flushtextbox
	switchinanim BS_TARGET, FALSE
	waitstate
	printstring STRINGID_PKMNWASDRAGGEDOUT
	switchineffects BS_TARGET
	jumpifbyte CMP_EQUAL, sSWITCH_CASE, B_SWITCH_RED_CARD, BattleScript_RoarSuccessSwitch_Ret
	setbyte sSWITCH_CASE, B_SWITCH_NORMAL
	goto BattleScript_MoveEnd
BattleScript_RoarSuccessSwitch_Ret:
	swapattackerwithtarget  @ continuation of RedCardActivates
	restoretarget
	setbyte sSWITCH_CASE, B_SWITCH_NORMAL
	return

BattleScript_RoarSuccessEndBattle::
	call BattleScript_RoarSuccessRet
	setbyte sSWITCH_CASE, B_SWITCH_NORMAL
	setoutcomeonteleport BS_ATTACKER
	finishaction

BattleScript_RoarSuccessRet:
	jumpifbyte CMP_EQUAL, sSWITCH_CASE, B_SWITCH_HIT, BattleScript_RoarSuccessRet_Ret
	jumpifbyte CMP_EQUAL, sSWITCH_CASE, B_SWITCH_RED_CARD, BattleScript_RoarSuccessRet_Ret
	attackanimation
	waitanimation
BattleScript_RoarSuccessRet_Ret:
	switchoutabilities BS_TARGET
	returntoball BS_TARGET
	waitstate
	return

BattleScript_WeaknessPolicy::
	copybyte sBATTLER, gBattlerTarget
	jumpifstat BS_TARGET, CMP_LESS_THAN, STAT_ATK, MAX_STAT_STAGE, BattleScript_WeaknessPolicyAtk
	jumpifstat BS_TARGET, CMP_EQUAL, STAT_SPATK, MAX_STAT_STAGE, BattleScript_WeaknessPolicyEnd
BattleScript_WeaknessPolicyAtk:
	playanimation BS_TARGET, B_ANIM_HELD_ITEM_EFFECT
	waitanimation
	setbyte sSTAT_ANIM_PLAYED, FALSE
	playstatchangeanimation BS_TARGET, BIT_ATK | BIT_SPATK, STAT_CHANGE_BY_TWO
	setstatchanger STAT_ATK, 2, FALSE
	statbuffchange STAT_CHANGE_ALLOW_PTR, BattleScript_WeaknessPolicySpAtk
	jumpifbyte CMP_EQUAL, cMULTISTRING_CHOOSER, B_MSG_STAT_WONT_INCREASE, BattleScript_WeaknessPolicySpAtk
	printstring STRINGID_USINGITEMSTATOFPKMNROSE
	waitmessage B_WAIT_TIME_LONG
BattleScript_WeaknessPolicySpAtk:
	setstatchanger STAT_SPATK, 2, FALSE
	statbuffchange STAT_CHANGE_ALLOW_PTR, BattleScript_WeaknessPolicyRemoveItem
	jumpifbyte CMP_EQUAL, cMULTISTRING_CHOOSER, B_MSG_STAT_WONT_INCREASE, BattleScript_WeaknessPolicyRemoveItem
	printstring STRINGID_USINGITEMSTATOFPKMNROSE
	waitmessage B_WAIT_TIME_LONG
BattleScript_WeaknessPolicyRemoveItem:
	removeitem BS_TARGET
BattleScript_WeaknessPolicyEnd:
	return

BattleScript_TargetItemStatRaise::
	copybyte sBATTLER, gBattlerTarget
	statbuffchange 0, BattleScript_TargetItemStatRaiseRemoveItemRet
	jumpifbyte CMP_EQUAL, cMULTISTRING_CHOOSER, B_MSG_STAT_WONT_INCREASE, BattleScript_TargetItemStatRaiseRemoveItemRet
	playanimation BS_TARGET, B_ANIM_HELD_ITEM_EFFECT
	waitanimation
	setgraphicalstatchangevalues
	playanimation BS_TARGET, B_ANIM_STATS_CHANGE, sB_ANIM_ARG1
	waitanimation
	printstring STRINGID_USINGITEMSTATOFPKMNROSE
	waitmessage B_WAIT_TIME_LONG
	removeitem BS_TARGET
BattleScript_TargetItemStatRaiseRemoveItemRet:
	return

BattleScript_AttackerItemStatRaise::
	copybyte sBATTLER, gBattlerAttacker
	statbuffchange MOVE_EFFECT_AFFECTS_USER, BattleScript_AttackerItemStatRaiseRet
	jumpifbyte CMP_EQUAL, cMULTISTRING_CHOOSER, 0x2, BattleScript_AttackerItemStatRaiseRet
	playanimation BS_ATTACKER, B_ANIM_HELD_ITEM_EFFECT
	waitanimation
	setgraphicalstatchangevalues
	playanimation BS_ATTACKER, B_ANIM_STATS_CHANGE, sB_ANIM_ARG1
	waitanimation
	printstring STRINGID_USINGITEMSTATOFPKMNROSE
	waitmessage B_WAIT_TIME_LONG
	removeitem BS_ATTACKER
BattleScript_AttackerItemStatRaiseRet:
	return

BattleScript_MistProtected::
	pause B_WAIT_TIME_SHORT
	printstring STRINGID_PKMNPROTECTEDBYMIST
	waitmessage B_WAIT_TIME_LONG
	return

BattleScript_RageIsBuilding::
	statbuffchange STAT_CHANGE_ALLOW_PTR, BattleScript_RageIsBuildingEnd
	printstring STRINGID_PKMNRAGEBUILDING
	waitmessage B_WAIT_TIME_LONG
BattleScript_RageIsBuildingEnd:
	return

BattleScript_MoveUsedIsDisabled::
	printstring STRINGID_PKMNMOVEISDISABLED
	waitmessage B_WAIT_TIME_LONG
	goto BattleScript_MoveEnd

BattleScript_SelectingDisabledMove::
	printselectionstring STRINGID_PKMNMOVEISDISABLED
	endselectionscript

BattleScript_DisabledNoMore::
	printstring STRINGID_PKMNMOVEDISABLEDNOMORE
	waitmessage B_WAIT_TIME_LONG
	end2

BattleScript_SelectingDisabledMoveInPalace::
	printstring STRINGID_PKMNMOVEISDISABLED
BattleScript_SelectingUnusableMoveInPalace::
	moveendto MOVEEND_NEXT_TARGET
	end

BattleScript_EncoredNoMore::
	printstring STRINGID_PKMNENCOREENDED
	waitmessage B_WAIT_TIME_LONG
	end2

BattleScript_DestinyBondTakesLife::
	printstring STRINGID_PKMNTOOKFOE
	waitmessage B_WAIT_TIME_LONG
	orword gHitMarker, HITMARKER_IGNORE_SUBSTITUTE | HITMARKER_PASSIVE_DAMAGE
	healthbarupdate BS_ATTACKER
	datahpupdate BS_ATTACKER
	tryfaintmon BS_ATTACKER
	return

BattleScript_DmgHazardsOnAttacker::
	orword gHitMarker, HITMARKER_IGNORE_SUBSTITUTE | HITMARKER_PASSIVE_DAMAGE
	healthbarupdate BS_ATTACKER
	datahpupdate BS_ATTACKER
	call BattleScript_PrintHurtByDmgHazards
	tryfaintmon BS_ATTACKER
	tryfaintmon_spikes BS_ATTACKER, BattleScript_DmgHazardsOnAttackerFainted
	return

BattleScript_DmgHazardsOnAttackerFainted::
	setbyte sGIVEEXP_STATE, 0
	getexp BS_ATTACKER
	moveendall
	goto BattleScript_HandleFaintedMon

BattleScript_DmgHazardsOnTarget::
	orword gHitMarker, HITMARKER_IGNORE_SUBSTITUTE | HITMARKER_PASSIVE_DAMAGE
	healthbarupdate BS_TARGET
	datahpupdate BS_TARGET
	call BattleScript_PrintHurtByDmgHazards
	tryfaintmon BS_TARGET
	tryfaintmon_spikes BS_TARGET, BattleScript_DmgHazardsOnTargetFainted
	return

BattleScript_DmgHazardsOnTargetFainted::
	setbyte sGIVEEXP_STATE, 0
	getexp BS_TARGET
	moveendall
	goto BattleScript_HandleFaintedMon

BattleScript_DmgHazardsOnFaintedBattler::
	orword gHitMarker, HITMARKER_IGNORE_SUBSTITUTE | HITMARKER_PASSIVE_DAMAGE
	healthbarupdate BS_FAINTED
	datahpupdate BS_FAINTED
	call BattleScript_PrintHurtByDmgHazards
	tryfaintmon BS_FAINTED
	tryfaintmon_spikes BS_FAINTED, BattleScript_DmgHazardsOnFaintedBattlerFainted
	return

BattleScript_DmgHazardsOnFaintedBattlerFainted::
	setbyte sGIVEEXP_STATE, 0
	getexp BS_FAINTED
	moveendall
	goto BattleScript_HandleFaintedMon

BattleScript_PrintHurtByDmgHazards::
	printfromtable gDmgHazardsStringIds
	waitmessage B_WAIT_TIME_LONG
	return

BattleScript_ToxicSpikesAbsorbed::
	printstring STRINGID_TOXICSPIKESABSORBED
	waitmessage B_WAIT_TIME_LONG
	return

BattleScript_ToxicSpikesPoisoned::
	printstring STRINGID_TOXICSPIKESPOISONED
	waitmessage B_WAIT_TIME_LONG
	statusanimation BS_SCRIPTING
	updatestatusicon BS_SCRIPTING
	waitstate
	return

BattleScript_StickyWebOnSwitchIn::
	savetarget
	copybyte gBattlerTarget, sBATTLER
	setbyte sSTICKY_WEB_STAT_DROP, 1
	printstring STRINGID_STICKYWEBSWITCHIN
	waitmessage B_WAIT_TIME_LONG
	jumpifability BS_TARGET, ABILITY_MIRROR_ARMOR, BattleScript_MirrorArmorReflectStickyWeb
	statbuffchange STAT_CHANGE_ALLOW_PTR, BattleScript_StickyWebOnSwitchInEnd
	jumpifbyte CMP_LESS_THAN, cMULTISTRING_CHOOSER, B_MSG_STAT_WONT_DECREASE, BattleScript_StickyWebOnSwitchInStatAnim
	jumpifbyte CMP_EQUAL, cMULTISTRING_CHOOSER, B_MSG_STAT_FELL_EMPTY, BattleScript_StickyWebOnSwitchInEnd
	pause B_WAIT_TIME_SHORT
	goto BattleScript_StickyWebOnSwitchInPrintStatMsg
BattleScript_StickyWebOnSwitchInStatAnim:
	setgraphicalstatchangevalues
	playanimation BS_TARGET, B_ANIM_STATS_CHANGE, sB_ANIM_ARG1
BattleScript_StickyWebOnSwitchInPrintStatMsg:
	printfromtable gStatDownStringIds
	waitmessage B_WAIT_TIME_LONG
BattleScript_StickyWebOnSwitchInEnd:
	restoretarget
	return

BattleScript_PerishSongTakesLife::
	printstring STRINGID_PKMNPERISHCOUNTFELL
	waitmessage B_WAIT_TIME_LONG
	orword gHitMarker, HITMARKER_IGNORE_SUBSTITUTE | HITMARKER_PASSIVE_DAMAGE
	healthbarupdate BS_ATTACKER
	datahpupdate BS_ATTACKER
	tryfaintmon BS_ATTACKER
	end2

BattleScript_PerishBodyActivates::
	call BattleScript_AbilityPopUp
	printstring STRINGID_PKMNSWILLPERISHIN3TURNS
	waitmessage B_WAIT_TIME_LONG
	orword gHitMarker, HITMARKER_IGNORE_SUBSTITUTE | HITMARKER_PASSIVE_DAMAGE
	return

BattleScript_GulpMissileGorging::
	call BattleScript_AbilityPopUp
	playanimation BS_ATTACKER, B_ANIM_GULP_MISSILE
	waitanimation
	orword gHitMarker, HITMARKER_IGNORE_SUBSTITUTE | HITMARKER_PASSIVE_DAMAGE
	effectivenesssound
	hitanimation BS_ATTACKER
	waitstate
	jumpifability BS_ATTACKER, ABILITY_MAGIC_GUARD, BattleScript_GulpMissileNoDmgGorging
	healthbarupdate BS_ATTACKER
	datahpupdate BS_ATTACKER
	tryfaintmon BS_ATTACKER
	jumpiffainted BS_ATTACKER, TRUE, BattleScript_GulpMissileNoSecondEffectGorging
BattleScript_GulpMissileNoDmgGorging:
	handleformchange BS_TARGET, 0
	playanimation BS_TARGET, B_ANIM_FORM_CHANGE
	waitanimation
	swapattackerwithtarget
	setmoveeffect MOVE_EFFECT_PARALYSIS
	seteffectprimary
	swapattackerwithtarget
	return
BattleScript_GulpMissileNoSecondEffectGorging:
	handleformchange BS_TARGET, 0
	playanimation BS_TARGET, B_ANIM_FORM_CHANGE
	waitanimation
	return

BattleScript_GulpMissileGulping::
	call BattleScript_AbilityPopUp
	playanimation BS_ATTACKER, B_ANIM_GULP_MISSILE
	waitanimation
	orword gHitMarker, HITMARKER_IGNORE_SUBSTITUTE | HITMARKER_PASSIVE_DAMAGE
	effectivenesssound
	hitanimation BS_ATTACKER
	waitstate
	jumpifability BS_ATTACKER, ABILITY_MAGIC_GUARD, BattleScript_GulpMissileNoDmgGulping
	healthbarupdate BS_ATTACKER
	datahpupdate BS_ATTACKER
	tryfaintmon BS_ATTACKER
	jumpiffainted BS_ATTACKER, TRUE, BattleScript_GulpMissileNoSecondEffectGulping
	jumpifholdeffect BS_ATTACKER, HOLD_EFFECT_CLEAR_AMULET, BattleScript_GulpMissileNoSecondEffectGulping
	jumpifability BS_ATTACKER, ABILITY_CLEAR_BODY, BattleScript_GulpMissileNoSecondEffectGulping
	jumpifability BS_ATTACKER, ABILITY_FULL_METAL_BODY, BattleScript_GulpMissileNoSecondEffectGulping
	jumpifability BS_ATTACKER, ABILITY_WHITE_SMOKE, BattleScript_GulpMissileNoSecondEffectGulping
	jumpifflowerveilattacker BattleScript_GulpMissileNoSecondEffectGulping
BattleScript_GulpMissileNoDmgGulping:
	handleformchange BS_TARGET, 0
	playanimation BS_TARGET, B_ANIM_FORM_CHANGE
	waitanimation
	swapattackerwithtarget @ to make gStatDownStringIds down below print the right battler
	setstatchanger STAT_DEF, 1, TRUE
	statbuffchange STAT_CHANGE_NOT_PROTECT_AFFECTED, BattleScript_GulpMissileGorgingTargetDefenseCantGoLower
	setgraphicalstatchangevalues
	playanimation BS_TARGET, B_ANIM_STATS_CHANGE, sB_ANIM_ARG1
	printfromtable gStatDownStringIds
	waitmessage B_WAIT_TIME_LONG
	swapattackerwithtarget @ restore the battlers, just in case
	return
BattleScript_GulpMissileNoSecondEffectGulping:
	handleformchange BS_TARGET, 0
	playanimation BS_TARGET, B_ANIM_FORM_CHANGE
	waitanimation
	return
BattleScript_GulpMissileGorgingTargetDefenseCantGoLower:
	printstring STRINGID_STATSWONTDECREASE
	waitmessage B_WAIT_TIME_LONG
	return

BattleScript_SeedSowerActivates::
	pause B_WAIT_TIME_SHORT
	call BattleScript_AbilityPopUp
	printstring STRINGID_TERRAINBECOMESGRASSY
	waitmessage B_WAIT_TIME_LONG
	playanimation BS_SCRIPTING, B_ANIM_RESTORE_BG
	call BattleScript_ActivateTerrainEffects
	return

BattleScript_AngerShellActivates::
	call BattleScript_AbilityPopUp
	jumpifstat BS_TARGET, CMP_LESS_THAN, STAT_ATK, MAX_STAT_STAGE, BattleScript_AngerShellTryDef
	jumpifstat BS_TARGET, CMP_LESS_THAN, STAT_SPATK, MAX_STAT_STAGE, BattleScript_AngerShellTryDef
	jumpifstat BS_TARGET, CMP_LESS_THAN, STAT_SPEED, MAX_STAT_STAGE, BattleScript_AngerShellTryDef
	jumpifstat BS_TARGET, CMP_GREATER_THAN, STAT_DEF, MIN_STAT_STAGE, BattleScript_AngerShellTryDef
	jumpifstat BS_TARGET, CMP_EQUAL, STAT_SPDEF, MIN_STAT_STAGE, BattleScript_ButItFailed
BattleScript_AngerShellTryDef::
	setbyte sSTAT_ANIM_PLAYED, FALSE
	modifybattlerstatstage BS_ATTACKER, STAT_DEF, DECREASE, 1, BattleScript_AngerShellTrySpDef, ANIM_ON
BattleScript_AngerShellTrySpDef:
	modifybattlerstatstage BS_ATTACKER, STAT_SPDEF, DECREASE, 1, BattleScript_AngerShellTryAttack, ANIM_ON
BattleScript_AngerShellTryAttack:
	setbyte sSTAT_ANIM_PLAYED, FALSE
	modifybattlerstatstage BS_ATTACKER, STAT_ATK, INCREASE, 1, BattleScript_AngerShellTrySpAtk, ANIM_ON
BattleScript_AngerShellTrySpAtk:
	modifybattlerstatstage BS_ATTACKER, STAT_SPATK, INCREASE, 1, BattleScript_AngerShellTrySpeed, ANIM_ON
BattleScript_AngerShellTrySpeed:
	modifybattlerstatstage BS_ATTACKER, STAT_SPEED, INCREASE, 1, BattleScript_AngerShellRet, ANIM_ON
BattleScript_AngerShellRet:
	return

BattleScript_WindPowerActivates::
	call BattleScript_AbilityPopUp
	setcharge BS_TARGET
	printstring STRINGID_BEINGHITCHARGEDPKMNWITHPOWER
	waitmessage B_WAIT_TIME_LONG
BattleScript_WindPowerActivates_Ret:
	return

BattleScript_ToxicDebrisActivates::
	call BattleScript_AbilityPopUp
	pause B_WAIT_TIME_SHORT
	settoxicspikes BattleScript_ToxicDebrisRet
	printstring STRINGID_POISONSPIKESSCATTERED
	waitmessage B_WAIT_TIME_LONG
BattleScript_ToxicDebrisRet:
	copybyte sBATTLER, gBattlerTarget
	copybyte gBattlerTarget, gBattlerAttacker
	copybyte gBattlerAttacker, sBATTLER
	return

BattleScript_EarthEaterActivates::
	call BattleScript_AbilityPopUp
	pause B_WAIT_TIME_LONG
	tryhealquarterhealth BS_TARGET, BattleScript_EarthEaterRet
	orword gHitMarker, HITMARKER_IGNORE_BIDE | HITMARKER_IGNORE_SUBSTITUTE | HITMARKER_PASSIVE_DAMAGE
	healthbarupdate BS_TARGET
	datahpupdate BS_TARGET
	printstring STRINGID_PKMNREGAINEDHEALTH
	waitmessage B_WAIT_TIME_LONG
BattleScript_EarthEaterRet:
	return

BattleScript_PerishSongCountGoesDown::
	printstring STRINGID_PKMNPERISHCOUNTFELL
	waitmessage B_WAIT_TIME_LONG
	end2

BattleScript_AllStatsUp::
	jumpifstat BS_ATTACKER, CMP_LESS_THAN, STAT_ATK, MAX_STAT_STAGE, BattleScript_AllStatsUpAtk
	jumpifstat BS_ATTACKER, CMP_LESS_THAN, STAT_DEF, MAX_STAT_STAGE, BattleScript_AllStatsUpAtk
	jumpifstat BS_ATTACKER, CMP_LESS_THAN, STAT_SPEED, MAX_STAT_STAGE, BattleScript_AllStatsUpAtk
	jumpifstat BS_ATTACKER, CMP_LESS_THAN, STAT_SPATK, MAX_STAT_STAGE, BattleScript_AllStatsUpAtk
	jumpifstat BS_ATTACKER, CMP_EQUAL, STAT_SPDEF, MAX_STAT_STAGE, BattleScript_AllStatsUpRet
BattleScript_AllStatsUpAtk::
	setbyte sSTAT_ANIM_PLAYED, FALSE
	playstatchangeanimation BS_ATTACKER, BIT_ATK | BIT_DEF | BIT_SPEED | BIT_SPATK | BIT_SPDEF, 0
	setstatchanger STAT_ATK, 1, FALSE
	statbuffchange MOVE_EFFECT_AFFECTS_USER | STAT_CHANGE_ALLOW_PTR, BattleScript_AllStatsUpDef
	printfromtable gStatUpStringIds
	waitmessage B_WAIT_TIME_LONG
BattleScript_AllStatsUpDef::
	setstatchanger STAT_DEF, 1, FALSE
	statbuffchange MOVE_EFFECT_AFFECTS_USER | STAT_CHANGE_ALLOW_PTR, BattleScript_AllStatsUpSpeed
	printfromtable gStatUpStringIds
	waitmessage B_WAIT_TIME_LONG
BattleScript_AllStatsUpSpeed::
	setstatchanger STAT_SPEED, 1, FALSE
	statbuffchange MOVE_EFFECT_AFFECTS_USER | STAT_CHANGE_ALLOW_PTR, BattleScript_AllStatsUpSpAtk
	printfromtable gStatUpStringIds
	waitmessage B_WAIT_TIME_LONG
BattleScript_AllStatsUpSpAtk::
	setstatchanger STAT_SPATK, 1, FALSE
	statbuffchange MOVE_EFFECT_AFFECTS_USER | STAT_CHANGE_ALLOW_PTR, BattleScript_AllStatsUpSpDef
	printfromtable gStatUpStringIds
	waitmessage B_WAIT_TIME_LONG
BattleScript_AllStatsUpSpDef::
	setstatchanger STAT_SPDEF, 1, FALSE
	statbuffchange MOVE_EFFECT_AFFECTS_USER | STAT_CHANGE_ALLOW_PTR, BattleScript_AllStatsUpRet
	printfromtable gStatUpStringIds
	waitmessage B_WAIT_TIME_LONG
BattleScript_AllStatsUpRet::
	return

BattleScript_RapidSpinAway::
	rapidspinfree
	return

BattleScript_WrapFree::
	printstring STRINGID_PKMNGOTFREE
	waitmessage B_WAIT_TIME_LONG
	copybyte gBattlerTarget, sBATTLER
	return

BattleScript_LeechSeedFree::
	printstring STRINGID_PKMNSHEDLEECHSEED
	waitmessage B_WAIT_TIME_LONG
	return

BattleScript_SpikesFree::
	printstring STRINGID_PKMNBLEWAWAYSPIKES
	waitmessage B_WAIT_TIME_LONG
	return

BattleScript_ToxicSpikesFree::
	printstring STRINGID_PKMNBLEWAWAYTOXICSPIKES
	waitmessage B_WAIT_TIME_LONG
	return

BattleScript_StickyWebFree::
	printstring STRINGID_PKMNBLEWAWAYSTICKYWEB
	waitmessage B_WAIT_TIME_LONG
	return

BattleScript_StealthRockFree::
	printstring STRINGID_PKMNBLEWAWAYSTEALTHROCK
	waitmessage B_WAIT_TIME_LONG
	return

BattleScript_SteelsurgeFree::
	printstring STRINGID_PKMNBLEWAWAYSHARPSTEEL
	waitmessage B_WAIT_TIME_LONG
	return

BattleScript_SpikesDefog::
	printstring STRINGID_SPIKESDISAPPEAREDFROMTEAM
	waitmessage B_WAIT_TIME_LONG
	return

BattleScript_ToxicSpikesDefog::
	printstring STRINGID_TOXICSPIKESDISAPPEAREDFROMTEAM
	waitmessage B_WAIT_TIME_LONG
	return

BattleScript_StickyWebDefog::
	printstring STRINGID_STICKYWEBDISAPPEAREDFROMTEAM
	waitmessage B_WAIT_TIME_LONG
	return

BattleScript_StealthRockDefog::
	printstring STRINGID_STEALTHROCKDISAPPEAREDFROMTEAM
	waitmessage B_WAIT_TIME_LONG
	return

BattleScript_SteelsurgeDefog::
	printstring STRINGID_SHARPSTEELDISAPPEAREDFROMTEAM
	waitmessage B_WAIT_TIME_LONG
	return

BattleScript_MonTookFutureAttack::
	printstring STRINGID_PKMNTOOKATTACK
	waitmessage B_WAIT_TIME_LONG
	jumpifbyte CMP_NOT_EQUAL, cMULTISTRING_CHOOSER, B_MSG_FUTURE_SIGHT, BattleScript_CheckDoomDesireMiss
	accuracycheck BattleScript_FutureAttackMiss, MOVE_FUTURE_SIGHT
	goto BattleScript_FutureAttackAnimate
BattleScript_CheckDoomDesireMiss::
	accuracycheck BattleScript_FutureAttackMiss, MOVE_DOOM_DESIRE
BattleScript_FutureAttackAnimate::
	critcalc
	damagecalc
	adjustdamage
	jumpifmovehadnoeffect BattleScript_DoFutureAttackResult
	jumpifbyte CMP_NOT_EQUAL, cMULTISTRING_CHOOSER, B_MSG_FUTURE_SIGHT, BattleScript_FutureHitAnimDoomDesire
	playanimation BS_ATTACKER, B_ANIM_FUTURE_SIGHT_HIT
	goto BattleScript_DoFutureAttackHit
BattleScript_FutureHitAnimDoomDesire::
	playanimation BS_ATTACKER, B_ANIM_DOOM_DESIRE_HIT
BattleScript_DoFutureAttackHit::
	effectivenesssound
	hitanimation BS_TARGET
	waitstate
	healthbarupdate BS_TARGET
	datahpupdate BS_TARGET
	critmessage
	waitmessage B_WAIT_TIME_LONG
BattleScript_DoFutureAttackResult:
	resultmessage
	waitmessage B_WAIT_TIME_LONG
	tryfaintmon BS_TARGET
	checkteamslost BattleScript_FutureAttackEnd
BattleScript_FutureAttackEnd::
	moveendcase MOVEEND_RAGE
	moveendfromto MOVEEND_ITEM_EFFECTS_ALL, MOVEEND_UPDATE_LAST_MOVES
	setbyte gMoveResultFlags, 0
	end2
BattleScript_FutureAttackMiss::
	pause B_WAIT_TIME_SHORT
	sethword gMoveResultFlags, MOVE_RESULT_FAILED
	resultmessage
	waitmessage B_WAIT_TIME_LONG
	sethword gMoveResultFlags, 0
	end2

BattleScript_NoMovesLeft::
	printselectionstring STRINGID_PKMNHASNOMOVESLEFT
	endselectionscript

BattleScript_SelectingMoveWithNoPP::
	printselectionstring STRINGID_NOPPLEFT
	endselectionscript

BattleScript_NoPPForMove::
	attackstring
	pause B_WAIT_TIME_SHORT
	printstring STRINGID_BUTNOPPLEFT
	waitmessage B_WAIT_TIME_LONG
	goto BattleScript_MoveEnd

BattleScript_SelectingTormentedMove::
	printselectionstring STRINGID_PKMNCANTUSEMOVETORMENT
	endselectionscript

BattleScript_MoveUsedIsTormented::
	printstring STRINGID_PKMNCANTUSEMOVETORMENT
	waitmessage B_WAIT_TIME_LONG
	goto BattleScript_MoveEnd

BattleScript_SelectingTormentedMoveInPalace::
	printstring STRINGID_PKMNCANTUSEMOVETORMENT
	goto BattleScript_SelectingUnusableMoveInPalace

BattleScript_SelectingNotAllowedMoveTaunt::
	printselectionstring STRINGID_PKMNCANTUSEMOVETAUNT
	endselectionscript

BattleScript_MoveUsedIsTaunted::
	printstring STRINGID_PKMNCANTUSEMOVETAUNT
	waitmessage B_WAIT_TIME_LONG
	goto BattleScript_MoveEnd

BattleScript_SelectingNotAllowedMoveTauntInPalace::
	printstring STRINGID_PKMNCANTUSEMOVETAUNT
	goto BattleScript_SelectingUnusableMoveInPalace

BattleScript_SelectingNotAllowedMoveThroatChop::
	printselectionstring STRINGID_PKMNCANTUSEMOVETHROATCHOP
	endselectionscript

BattleScript_MoveUsedIsThroatChopPrevented::
	printstring STRINGID_PKMNCANTUSEMOVETHROATCHOP
	waitmessage B_WAIT_TIME_LONG
	goto BattleScript_MoveEnd

BattleScript_SelectingNotAllowedMoveThroatChopInPalace::
	printstring STRINGID_PKMNCANTUSEMOVETHROATCHOP
	goto BattleScript_SelectingUnusableMoveInPalace

BattleScript_ThroatChopEndTurn::
	printstring STRINGID_THROATCHOPENDS
	waitmessage B_WAIT_TIME_LONG
	end2

BattleScript_SlowStartEnds::
	pause 5
	copybyte gBattlerAbility, gBattlerAttacker
	call BattleScript_AbilityPopUp
	printstring STRINGID_SLOWSTARTEND
	waitmessage B_WAIT_TIME_LONG
	end2

BattleScript_SelectingNotAllowedMoveGravity::
	printselectionstring STRINGID_GRAVITYPREVENTSUSAGE
	endselectionscript

BattleScript_SelectingNotAllowedStuffCheeks::
	printselectionstring STRINGID_STUFFCHEEKSCANTSELECT
	endselectionscript

BattleScript_SelectingNotAllowedStuffCheeksInPalace::
	printstring STRINGID_STUFFCHEEKSCANTSELECT
	goto BattleScript_SelectingUnusableMoveInPalace

BattleScript_SelectingNotAllowedBelch::
	printselectionstring STRINGID_BELCHCANTSELECT
	endselectionscript

BattleScript_SelectingNotAllowedBelchInPalace::
	printstring STRINGID_BELCHCANTSELECT
	goto BattleScript_SelectingUnusableMoveInPalace

BattleScript_MoveUsedGravityPrevents::
	printstring STRINGID_GRAVITYPREVENTSUSAGE
	waitmessage B_WAIT_TIME_LONG
	goto BattleScript_MoveEnd

BattleScript_SelectingNotAllowedMoveGravityInPalace::
	printstring STRINGID_GRAVITYPREVENTSUSAGE
	goto BattleScript_SelectingUnusableMoveInPalace

BattleScript_SelectingNotAllowedMoveHealBlock::
	printselectionstring STRINGID_HEALBLOCKPREVENTSUSAGE
	endselectionscript

BattleScript_MoveUsedHealBlockPrevents::
	printstring STRINGID_HEALBLOCKPREVENTSUSAGE
	waitmessage B_WAIT_TIME_LONG
	goto BattleScript_MoveEnd

BattleScript_SelectingNotAllowedMoveHealBlockInPalace::
	printstring STRINGID_HEALBLOCKPREVENTSUSAGE
	goto BattleScript_SelectingUnusableMoveInPalace

BattleScript_SelectingNotAllowedCurrentMove::
	printselectionstring STRINGID_CURRENTMOVECANTSELECT
	endselectionscript

BattleScript_SelectingNotAllowedCurrentMoveInPalace::
	printstring STRINGID_CURRENTMOVECANTSELECT
	goto BattleScript_SelectingUnusableMoveInPalace

BattleScript_WishComesTrue::
	trywish 1, BattleScript_WishButFullHp
	playanimation BS_TARGET, B_ANIM_WISH_HEAL
	printstring STRINGID_PKMNWISHCAMETRUE
	waitmessage B_WAIT_TIME_LONG
	orword gHitMarker, HITMARKER_IGNORE_SUBSTITUTE
	healthbarupdate BS_TARGET
	datahpupdate BS_TARGET
	printstring STRINGID_PKMNREGAINEDHEALTH
	waitmessage B_WAIT_TIME_LONG
	end2

BattleScript_WishButFullHp::
	printstring STRINGID_PKMNWISHCAMETRUE
	waitmessage B_WAIT_TIME_LONG
	pause B_WAIT_TIME_SHORT
	printstring STRINGID_PKMNHPFULL
	waitmessage B_WAIT_TIME_LONG
	end2

BattleScript_IngrainTurnHeal::
	playanimation BS_ATTACKER, B_ANIM_INGRAIN_HEAL
	printstring STRINGID_PKMNABSORBEDNUTRIENTS
BattleScript_TurnHeal:
	waitmessage B_WAIT_TIME_LONG
	orword gHitMarker, HITMARKER_IGNORE_SUBSTITUTE
	healthbarupdate BS_ATTACKER
	datahpupdate BS_ATTACKER
	end2

BattleScript_AquaRingHeal::
	playanimation BS_ATTACKER, B_ANIM_AQUA_RING_HEAL
	printstring STRINGID_AQUARINGHEAL
	goto BattleScript_TurnHeal

BattleScript_PrintMonIsRooted::
	pause B_WAIT_TIME_SHORT
	printstring STRINGID_PKMNANCHOREDITSELF
	waitmessage B_WAIT_TIME_LONG
	goto BattleScript_MoveEnd

BattleScript_AtkDefDown::
	setbyte sSTAT_ANIM_PLAYED, FALSE
	playstatchangeanimation BS_ATTACKER, BIT_DEF | BIT_ATK, STAT_CHANGE_CANT_PREVENT | STAT_CHANGE_NEGATIVE | STAT_CHANGE_MULTIPLE_STATS
	playstatchangeanimation BS_ATTACKER, BIT_ATK, STAT_CHANGE_CANT_PREVENT | STAT_CHANGE_NEGATIVE
	setstatchanger STAT_ATK, 1, TRUE
	statbuffchange MOVE_EFFECT_AFFECTS_USER | MOVE_EFFECT_CERTAIN | STAT_CHANGE_ALLOW_PTR, BattleScript_AtkDefDownTryDef
	jumpifbyte CMP_EQUAL, cMULTISTRING_CHOOSER, B_MSG_STAT_WONT_DECREASE, BattleScript_AtkDefDownTryDef
	printfromtable gStatDownStringIds
	waitmessage B_WAIT_TIME_LONG
BattleScript_AtkDefDownTryDef:
	playstatchangeanimation BS_ATTACKER, BIT_DEF, STAT_CHANGE_CANT_PREVENT | STAT_CHANGE_NEGATIVE
	setstatchanger STAT_DEF, 1, TRUE
	statbuffchange MOVE_EFFECT_AFFECTS_USER | MOVE_EFFECT_CERTAIN | STAT_CHANGE_ALLOW_PTR, BattleScript_AtkDefDownRet
	jumpifbyte CMP_EQUAL, cMULTISTRING_CHOOSER, B_MSG_STAT_WONT_DECREASE, BattleScript_AtkDefDownRet
	printfromtable gStatDownStringIds
	waitmessage B_WAIT_TIME_LONG
BattleScript_AtkDefDownRet:
	return

BattleScript_DefSpDefDown::
	setbyte sSTAT_ANIM_PLAYED, FALSE
	playstatchangeanimation BS_ATTACKER, BIT_DEF | BIT_SPDEF, STAT_CHANGE_CANT_PREVENT | STAT_CHANGE_NEGATIVE | STAT_CHANGE_MULTIPLE_STATS
	playstatchangeanimation BS_ATTACKER, BIT_DEF, STAT_CHANGE_CANT_PREVENT | STAT_CHANGE_NEGATIVE
	setstatchanger STAT_DEF, 1, TRUE
	statbuffchange MOVE_EFFECT_AFFECTS_USER | MOVE_EFFECT_CERTAIN | STAT_CHANGE_ALLOW_PTR, BattleScript_DefSpDefDownTrySpDef
	jumpifbyte CMP_EQUAL, cMULTISTRING_CHOOSER, B_MSG_STAT_WONT_DECREASE, BattleScript_DefSpDefDownTrySpDef
	printfromtable gStatDownStringIds
	waitmessage B_WAIT_TIME_LONG
BattleScript_DefSpDefDownTrySpDef::
	playstatchangeanimation BS_ATTACKER, BIT_SPDEF, STAT_CHANGE_CANT_PREVENT | STAT_CHANGE_NEGATIVE
	setstatchanger STAT_SPDEF, 1, TRUE
	statbuffchange MOVE_EFFECT_AFFECTS_USER | MOVE_EFFECT_CERTAIN | STAT_CHANGE_ALLOW_PTR, BattleScript_DefSpDefDownRet
	jumpifbyte CMP_EQUAL, cMULTISTRING_CHOOSER, B_MSG_STAT_WONT_DECREASE, BattleScript_DefSpDefDownRet
	printfromtable gStatDownStringIds
	waitmessage B_WAIT_TIME_LONG
BattleScript_DefSpDefDownRet::
	return

BattleScript_DefDownSpeedUp::
	jumpifstat BS_ATTACKER, CMP_GREATER_THAN, STAT_DEF, MIN_STAT_STAGE, BattleScript_DefDownSpeedUpTryDef
	jumpifstat BS_ATTACKER, CMP_EQUAL, STAT_SPEED, MAX_STAT_STAGE, BattleScript_DefDownSpeedUpRet
BattleScript_DefDownSpeedUpTryDef::
	playstatchangeanimation BS_ATTACKER, BIT_DEF, STAT_CHANGE_NEGATIVE | STAT_CHANGE_CANT_PREVENT
	setstatchanger STAT_DEF, 1, TRUE
	statbuffchange MOVE_EFFECT_AFFECTS_USER | STAT_CHANGE_ALLOW_PTR | MOVE_EFFECT_CERTAIN, BattleScript_DefDownSpeedUpTrySpeed
	jumpifbyte CMP_EQUAL, cMULTISTRING_CHOOSER, B_MSG_STAT_WONT_INCREASE, BattleScript_DefDownSpeedUpTrySpeed
	printfromtable gStatDownStringIds
	waitmessage B_WAIT_TIME_LONG
BattleScript_DefDownSpeedUpTrySpeed:
	playstatchangeanimation BS_ATTACKER, BIT_SPEED, 0
	setstatchanger STAT_SPEED, 1, FALSE
	statbuffchange MOVE_EFFECT_AFFECTS_USER | STAT_CHANGE_ALLOW_PTR | MOVE_EFFECT_CERTAIN, BattleScript_DefDownSpeedUpRet
	jumpifbyte CMP_EQUAL, cMULTISTRING_CHOOSER, B_MSG_STAT_WONT_INCREASE, BattleScript_DefDownSpeedUpRet
	printfromtable gStatUpStringIds
	waitmessage B_WAIT_TIME_LONG
BattleScript_DefDownSpeedUpRet::
	return

BattleScript_KnockedOff::
	playanimation BS_TARGET, B_ANIM_ITEM_KNOCKOFF
	printstring STRINGID_PKMNKNOCKEDOFF
	waitmessage B_WAIT_TIME_LONG
	return

BattleScript_MoveUsedIsImprisoned::
	printstring STRINGID_PKMNCANTUSEMOVESEALED
	waitmessage B_WAIT_TIME_LONG
	goto BattleScript_MoveEnd

BattleScript_SelectingImprisonedMove::
	printselectionstring STRINGID_PKMNCANTUSEMOVESEALED
	endselectionscript

BattleScript_SelectingImprisonedMoveInPalace::
	printstring STRINGID_PKMNCANTUSEMOVESEALED
	goto BattleScript_SelectingUnusableMoveInPalace

BattleScript_GrudgeTakesPp::
	printstring STRINGID_PKMNLOSTPPGRUDGE
	waitmessage B_WAIT_TIME_LONG
	return

BattleScript_MagicCoatBounce::
	attackstring
	ppreduce
	pause B_WAIT_TIME_SHORT
	jumpifbyte CMP_EQUAL, cMULTISTRING_CHOOSER, 0, BattleScript_MagicCoatBounce_Print
	call BattleScript_AbilityPopUp
BattleScript_MagicCoatBounce_Print:
	printfromtable gMagicCoatBounceStringIds
	waitmessage B_WAIT_TIME_LONG
	orword gHitMarker, HITMARKER_ATTACKSTRING_PRINTED | HITMARKER_NO_PPDEDUCT | HITMARKER_ALLOW_NO_PP
	bicword gHitMarker, HITMARKER_NO_ATTACKSTRING
	setmagiccoattarget BS_ATTACKER
	return

BattleScript_MagicCoatBouncePrankster::
	attackstring
	ppreduce
	pause B_WAIT_TIME_SHORT
	printfromtable gMagicCoatBounceStringIds
	waitmessage B_WAIT_TIME_LONG
	printstring STRINGID_ITDOESNTAFFECT
	waitmessage B_WAIT_TIME_LONG
	orhalfword gMoveResultFlags, MOVE_RESULT_NO_EFFECT
	goto BattleScript_MoveEnd

BattleScript_SnatchedMove::
	attackstring
	ppreduce
	snatchsetbattlers
	playanimation BS_TARGET, B_ANIM_SNATCH_MOVE
	printstring STRINGID_PKMNSNATCHEDMOVE
	waitmessage B_WAIT_TIME_LONG
	orword gHitMarker, HITMARKER_ATTACKSTRING_PRINTED | HITMARKER_NO_PPDEDUCT | HITMARKER_ALLOW_NO_PP
	swapattackerwithtarget
	return

BattleScript_EnduredMsg::
	printstring STRINGID_PKMNENDUREDHIT
	waitmessage B_WAIT_TIME_LONG
	return

BattleScript_SturdiedMsg::
	pause B_WAIT_TIME_SHORTEST
	call BattleScript_AbilityPopUpTarget
	printstring STRINGID_ENDUREDSTURDY
	waitmessage B_WAIT_TIME_LONG
	return

BattleScript_OneHitKOMsg::
	printstring STRINGID_ONEHITKO
	waitmessage B_WAIT_TIME_LONG
	return

BattleScript_SAtkDown2::
	setbyte sSTAT_ANIM_PLAYED, FALSE
	playstatchangeanimation BS_ATTACKER, BIT_SPATK, STAT_CHANGE_CANT_PREVENT | STAT_CHANGE_NEGATIVE | STAT_CHANGE_BY_TWO
	setstatchanger STAT_SPATK, 2, TRUE
	statbuffchange MOVE_EFFECT_AFFECTS_USER | MOVE_EFFECT_CERTAIN | STAT_CHANGE_ALLOW_PTR, BattleScript_SAtkDown2End
	jumpifbyte CMP_EQUAL, cMULTISTRING_CHOOSER, B_MSG_STAT_WONT_DECREASE, BattleScript_SAtkDown2End
	printfromtable gStatDownStringIds
	waitmessage B_WAIT_TIME_LONG
BattleScript_SAtkDown2End::
	return

BattleScript_MoveEffectClearSmog::
	printstring STRINGID_RESETSTARGETSSTATLEVELS
	waitmessage B_WAIT_TIME_LONG
	return

BattleScript_FocusPunchSetUp::
	flushtextbox
	playanimation BS_ATTACKER, B_ANIM_FOCUS_PUNCH_SETUP
	printstring STRINGID_PKMNTIGHTENINGFOCUS
	waitmessage B_WAIT_TIME_LONG
	end3

BattleScript_MegaEvolution::
	flushtextbox
	trytrainerslidemegaevolutionmsg
	printstring STRINGID_MEGAEVOREACTING
BattleScript_MegaEvolutionAfterString:
	waitmessage B_WAIT_TIME_LONG
	setbyte gIsCriticalHit, 0
	handlemegaevo BS_ATTACKER, 0
	playanimation BS_ATTACKER, B_ANIM_MEGA_EVOLUTION
	waitanimation
	handlemegaevo BS_ATTACKER, 1
	printstring STRINGID_MEGAEVOEVOLVED
	waitmessage B_WAIT_TIME_LONG
	switchinabilities BS_ATTACKER
	end3

BattleScript_WishMegaEvolution::
	flushtextbox
	trytrainerslidemegaevolutionmsg
	printstring STRINGID_FERVENTWISHREACHED
	goto BattleScript_MegaEvolutionAfterString

BattleScript_PrimalReversion::
	call BattleScript_PrimalReversionRet
	end2

BattleScript_PrimalReversionRestoreAttacker::
	call BattleScript_PrimalReversionRet
	copybyte gBattlerAttacker, sSAVED_BATTLER
	end2

BattleScript_PrimalReversionRet::
	flushtextbox
	setbyte gIsCriticalHit, 0
	handleprimalreversion BS_ATTACKER, 0
	handleprimalreversion BS_ATTACKER, 1
	playanimation BS_ATTACKER, B_ANIM_PRIMAL_REVERSION
	waitanimation
	handleprimalreversion BS_ATTACKER, 2
	printstring STRINGID_PKMNREVERTEDTOPRIMAL
	waitmessage B_WAIT_TIME_LONG
	switchinabilities BS_ATTACKER
	return

BattleScript_UltraBurst::
	flushtextbox
	trytrainerslidezmovemsg
	printstring STRINGID_ULTRABURSTREACTING
	waitmessage B_WAIT_TIME_LONG
	setbyte gIsCriticalHit, 0
	handleultraburst BS_ATTACKER, 0
	playanimation BS_ATTACKER, B_ANIM_ULTRA_BURST
	waitanimation
	handleultraburst BS_ATTACKER, 1
	printstring STRINGID_ULTRABURSTCOMPLETED
	waitmessage B_WAIT_TIME_LONG
	switchinabilities BS_ATTACKER
	end3

BattleScript_AttackerFormChange::
	pause 5
	copybyte gBattlerAbility, gBattlerAttacker
	call BattleScript_AbilityPopUp
	flushtextbox
BattleScript_AttackerFormChangeNoPopup::
	handleformchange BS_ATTACKER, 0
	handleformchange BS_ATTACKER, 1
	playanimation BS_ATTACKER, B_ANIM_FORM_CHANGE
	waitanimation
	handleformchange BS_ATTACKER, 2
	return

BattleScript_AttackerFormChangeEnd3::
	call BattleScript_AttackerFormChange
	end3

BattleScript_AttackerFormChangeEnd3NoPopup::
	call BattleScript_AttackerFormChangeNoPopup
	end3

BattleScript_AttackerFormChangeMoveEffect::
	waitmessage 1
	handleformchange BS_ATTACKER, 0
	handleformchange BS_ATTACKER, 1
	playanimation BS_ATTACKER, B_ANIM_FORM_CHANGE
	waitanimation
	copybyte sBATTLER, gBattlerAttacker
	printstring STRINGID_PKMNTRANSFORMED
	waitmessage B_WAIT_TIME_LONG
	handleformchange BS_ATTACKER, 2
	return

BattleScript_BallFetch::
	call BattleScript_AbilityPopUp
	printstring STRINGID_FETCHEDPOKEBALL
	waitmessage B_WAIT_TIME_LONG
	end3

BattleScript_CudChewActivates::
	pause B_WAIT_TIME_SHORTEST
	call BattleScript_AbilityPopUp
	setbyte sBERRY_OVERRIDE, 1 @ override the requirements for eating berries
	consumeberry BS_TARGET, FALSE
	orword gHitMarker, HITMARKER_IGNORE_BIDE | HITMARKER_IGNORE_SUBSTITUTE | HITMARKER_PASSIVE_DAMAGE
	healthbarupdate BS_ATTACKER
	datahpupdate BS_ATTACKER
	setbyte sBERRY_OVERRIDE, 0
	end3

BattleScript_TargetFormChangeNoPopup:
	flushtextbox
	handleformchange BS_TARGET, 0
	handleformchange BS_TARGET, 1
	playanimation BS_TARGET, B_ANIM_FORM_CHANGE
	waitanimation
	handleformchange BS_TARGET, 2
	return

BattleScript_TargetFormChange::
	pause 5
	call BattleScript_AbilityPopUpTarget
	call BattleScript_TargetFormChangeNoPopup
	return

BattleScript_TargetFormChangeWithString::
	pause 5
	call BattleScript_AbilityPopUpTarget
	call BattleScript_TargetFormChangeNoPopup
	printstring STRINGID_PKMNTRANSFORMED
	waitmessage B_WAIT_TIME_LONG
	return

BattleScript_TargetFormChangeWithStringNoPopup::
	call BattleScript_TargetFormChangeNoPopup
	printstring STRINGID_PKMNTRANSFORMED
	waitmessage B_WAIT_TIME_LONG
	return

BattleScript_BattlerFormChangeWithStringEnd3::
	pause 5
	call BattleScript_AbilityPopUp
	flushtextbox
	handleformchange BS_SCRIPTING, 0
	handleformchange BS_SCRIPTING, 1
	playanimation BS_SCRIPTING, B_ANIM_FORM_CHANGE, NULL
	waitanimation
	handleformchange BS_SCRIPTING, 2
	printstring STRINGID_PKMNTRANSFORMED
	waitmessage B_WAIT_TIME_LONG
	end3

BattleScript_IllusionOff::
	spriteignore0hp TRUE
	playanimation BS_TARGET, B_ANIM_ILLUSION_OFF
	waitanimation
	updatenick BS_TARGET
	waitstate
	spriteignore0hp FALSE
	printstring STRINGID_ILLUSIONWOREOFF
	waitmessage B_WAIT_TIME_LONG
	return

BattleScript_CottonDownActivates::
	showabilitypopup BS_TARGET
	pause B_WAIT_TIME_LONG
	destroyabilitypopup
	copybyte gEffectBattler, gBattlerTarget
	swapattackerwithtarget
	setbyte gBattlerTarget, 0
BattleScript_CottonDownLoop:
	jumpiffainted BS_TARGET, TRUE, BattleScript_CottonDownLoopIncrement
	setstatchanger STAT_SPEED, 1, TRUE
	jumpifbyteequal gBattlerTarget, gEffectBattler, BattleScript_CottonDownLoopIncrement
	statbuffchange STAT_CHANGE_NOT_PROTECT_AFFECTED, BattleScript_CottonDownTargetSpeedCantGoLower
	setgraphicalstatchangevalues
	playanimation BS_TARGET, B_ANIM_STATS_CHANGE, sB_ANIM_ARG1
	printfromtable gStatDownStringIds
	waitmessage B_WAIT_TIME_LONG
	goto BattleScript_CottonDownLoopIncrement
BattleScript_CottonDownTargetSpeedCantGoLower:
	printstring STRINGID_STATSWONTDECREASE
	waitmessage B_WAIT_TIME_LONG
BattleScript_CottonDownLoopIncrement:
	addbyte gBattlerTarget, 1
	jumpifbytenotequal gBattlerTarget, gBattlersCount, BattleScript_CottonDownLoop
BattleScript_CottonDownReturn:
	swapattackerwithtarget
	return

BattleScript_AnticipationActivates::
	pause 5
	call BattleScript_AbilityPopUp
	printstring STRINGID_ANTICIPATIONACTIVATES
	waitmessage B_WAIT_TIME_LONG
	return

BattleScript_AftermathDmg::
	pause B_WAIT_TIME_SHORT
	call BattleScript_AbilityPopUp
	jumpifability BS_ATTACKER, ABILITY_MAGIC_GUARD, BattleScript_AftermathDmgRet
	orword gHitMarker, HITMARKER_IGNORE_SUBSTITUTE | HITMARKER_PASSIVE_DAMAGE
	healthbarupdate BS_ATTACKER
	datahpupdate BS_ATTACKER
	printstring STRINGID_AFTERMATHDMG
	waitmessage B_WAIT_TIME_LONG
	tryfaintmon BS_ATTACKER
BattleScript_AftermathDmgRet:
	return

BattleScript_DampPreventsAftermath::
	pause B_WAIT_TIME_SHORT
	call BattleScript_AbilityPopUp
	pause 40
	copybyte gBattlerAbility, sBATTLER
	call BattleScript_AbilityPopUp
	printstring STRINGID_PKMNSABILITYPREVENTSABILITY
	waitmessage B_WAIT_TIME_LONG
	return

BattleScript_MoveUsedIsAsleep::
	printstring STRINGID_PKMNFASTASLEEP
	waitmessage B_WAIT_TIME_LONG
	statusanimation BS_ATTACKER
	goto BattleScript_MoveEnd

BattleScript_MoveUsedWokeUp::
	bicword gHitMarker, HITMARKER_WAKE_UP_CLEAR
	printfromtable gWokeUpStringIds
	waitmessage B_WAIT_TIME_LONG
	updatestatusicon BS_ATTACKER
	return

BattleScript_MonWokeUpInUproar::
	printstring STRINGID_PKMNWOKEUPINUPROAR
	waitmessage B_WAIT_TIME_LONG
	updatestatusicon BS_ATTACKER
	end2

BattleScript_PoisonTurnDmg::
	printstring STRINGID_PKMNHURTBYPOISON
	waitmessage B_WAIT_TIME_LONG
BattleScript_DoStatusTurnDmg::
	statusanimation BS_ATTACKER
BattleScript_DoTurnDmg:
	orword gHitMarker, HITMARKER_IGNORE_SUBSTITUTE | HITMARKER_PASSIVE_DAMAGE
	healthbarupdate BS_ATTACKER
	datahpupdate BS_ATTACKER
	tryfaintmon BS_ATTACKER
	checkteamslost BattleScript_DoTurnDmgEnd
BattleScript_DoTurnDmgEnd:
	end2

BattleScript_PoisonHealActivates::
	copybyte gBattlerAbility, gBattlerAttacker
	call BattleScript_AbilityPopUp
	printstring STRINGID_POISONHEALHPUP
	waitmessage B_WAIT_TIME_LONG
	statusanimation BS_ATTACKER
	orword gHitMarker, HITMARKER_IGNORE_SUBSTITUTE | HITMARKER_PASSIVE_DAMAGE
	healthbarupdate BS_ATTACKER
	datahpupdate BS_ATTACKER
	end2

BattleScript_BurnTurnDmg::
	printstring STRINGID_PKMNHURTBYBURN
	waitmessage B_WAIT_TIME_LONG
	goto BattleScript_DoStatusTurnDmg

BattleScript_FrostbiteTurnDmg::
	printstring STRINGID_PKMNHURTBYFROSTBITE
	waitmessage B_WAIT_TIME_LONG
	goto BattleScript_DoStatusTurnDmg

BattleScript_MoveUsedIsFrozen::
	printstring STRINGID_PKMNISFROZEN
	waitmessage B_WAIT_TIME_LONG
	statusanimation BS_ATTACKER
	goto BattleScript_MoveEnd

BattleScript_MoveUsedUnfroze::
	printfromtable gGotDefrostedStringIds
	waitmessage B_WAIT_TIME_LONG
	updatestatusicon BS_ATTACKER
	return

BattleScript_MoveUsedUnfrostbite::
	printfromtable gFrostbiteHealedStringIds
	waitmessage B_WAIT_TIME_LONG
	updatestatusicon BS_ATTACKER
	return

BattleScript_DefrostedViaFireMove::
	printstring STRINGID_PKMNWASDEFROSTED
	waitmessage B_WAIT_TIME_LONG
	updatestatusicon BS_TARGET
	return

BattleScript_FrostbiteHealedViaFireMove::
	printstring STRINGID_PKMNFROSTBITEHEALED
	waitmessage B_WAIT_TIME_LONG
	updatestatusicon BS_TARGET
	return

BattleScript_MoveUsedIsParalyzed::
	printstring STRINGID_PKMNISPARALYZED
	waitmessage B_WAIT_TIME_LONG
	statusanimation BS_ATTACKER
	cancelmultiturnmoves BS_ATTACKER
	goto BattleScript_MoveEnd

BattleScript_PowderMoveNoEffect::
	attackstring
	ppreduce
	pause B_WAIT_TIME_SHORT
	jumpiftype BS_TARGET, TYPE_GRASS, BattleScript_PowderMoveNoEffectPrint
	jumpifability BS_TARGET, ABILITY_OVERCOAT, BattleScript_PowderMoveNoEffectOvercoat
	printstring STRINGID_SAFETYGOGGLESPROTECTED
	goto BattleScript_PowderMoveNoEffectWaitMsg
BattleScript_PowderMoveNoEffectOvercoat:
	call BattleScript_AbilityPopUp
BattleScript_PowderMoveNoEffectPrint:
	printstring STRINGID_ITDOESNTAFFECT
BattleScript_PowderMoveNoEffectWaitMsg:
	waitmessage B_WAIT_TIME_LONG
	cancelmultiturnmoves BS_ATTACKER
	sethword gMoveResultFlags, MOVE_RESULT_FAILED
	goto BattleScript_MoveEnd

BattleScript_MoveUsedFlinched::
	printstring STRINGID_PKMNFLINCHED
	waitmessage B_WAIT_TIME_LONG
	jumpifability BS_ATTACKER ABILITY_STEADFAST BattleScript_TryActivateSteadFast
BattleScript_MoveUsedFlinchedEnd:
	goto BattleScript_MoveEnd
BattleScript_TryActivateSteadFast:
	setstatchanger STAT_SPEED, 1, FALSE
	statbuffchange MOVE_EFFECT_AFFECTS_USER | STAT_CHANGE_ALLOW_PTR, BattleScript_MoveUsedFlinchedEnd
	jumpifbyte CMP_EQUAL, cMULTISTRING_CHOOSER, B_MSG_STAT_WONT_INCREASE, BattleScript_MoveUsedFlinchedEnd
	copybyte gBattlerAbility, gBattlerAttacker
	call BattleScript_AbilityPopUp
	setgraphicalstatchangevalues
	playanimation BS_ATTACKER, B_ANIM_STATS_CHANGE, sB_ANIM_ARG1
	setbyte gBattleCommunication STAT_SPEED
	stattextbuffer BS_ATTACKER
	printstring STRINGID_ATTACKERABILITYSTATRAISE
	waitmessage B_WAIT_TIME_LONG
	goto BattleScript_MoveUsedFlinchedEnd

BattleScript_PrintUproarOverTurns::
	printfromtable gUproarOverTurnStringIds
	waitmessage B_WAIT_TIME_LONG
	end2

BattleScript_ThrashConfuses::
	chosenstatus2animation BS_ATTACKER, STATUS2_CONFUSION
	printstring STRINGID_PKMNFATIGUECONFUSION
	waitmessage B_WAIT_TIME_LONG
	end2

BattleScript_MoveUsedIsConfused::
	printstring STRINGID_PKMNISCONFUSED
	waitmessage B_WAIT_TIME_LONG
	status2animation BS_ATTACKER, STATUS2_CONFUSION
	jumpifbyte CMP_EQUAL, cMULTISTRING_CHOOSER, FALSE, BattleScript_MoveUsedIsConfusedRet
BattleScript_DoSelfConfusionDmg::
	cancelmultiturnmoves BS_ATTACKER
	adjustdamage
	printstring STRINGID_ITHURTCONFUSION
	waitmessage B_WAIT_TIME_LONG
	effectivenesssound
	hitanimation BS_ATTACKER
	waitstate
	orword gHitMarker, HITMARKER_IGNORE_SUBSTITUTE | HITMARKER_PASSIVE_DAMAGE
	healthbarupdate BS_ATTACKER
	datahpupdate BS_ATTACKER
	resultmessage
	waitmessage B_WAIT_TIME_LONG
	tryfaintmon BS_ATTACKER
	goto BattleScript_MoveEnd
BattleScript_MoveUsedIsConfusedRet::
	return

BattleScript_MoveUsedPowder::
	bicword gHitMarker, HITMARKER_NO_ATTACKSTRING | HITMARKER_ATTACKSTRING_PRINTED
	attackstring
	ppreduce
	pause B_WAIT_TIME_SHORT
	cancelmultiturnmoves BS_ATTACKER
	status2animation BS_ATTACKER, STATUS2_POWDER
	waitanimation
	effectivenesssound
	hitanimation BS_ATTACKER
	waitstate
	orword gHitMarker, HITMARKER_IGNORE_SUBSTITUTE | HITMARKER_PASSIVE_DAMAGE
	healthbarupdate BS_ATTACKER
	datahpupdate BS_ATTACKER
	printstring STRINGID_POWDEREXPLODES
	waitmessage B_WAIT_TIME_LONG
	tryfaintmon BS_ATTACKER
	goto BattleScript_MoveEnd

BattleScript_MoveUsedIsConfusedNoMore::
	printstring STRINGID_PKMNHEALEDCONFUSION
	waitmessage B_WAIT_TIME_LONG
	return

BattleScript_PrintPayDayMoneyString::
	printstring STRINGID_PLAYERPICKEDUPMONEY
	waitmessage B_WAIT_TIME_LONG
	return

BattleScript_WrapTurnDmg::
	jumpifability BS_ATTACKER, ABILITY_MAGIC_GUARD, BattleScript_DoTurnDmgEnd
	playanimation BS_ATTACKER, B_ANIM_TURN_TRAP, sB_ANIM_ARG1
	printstring STRINGID_PKMNHURTBY
	waitmessage B_WAIT_TIME_LONG
	goto BattleScript_DoTurnDmg

BattleScript_WrapEnds::
	printstring STRINGID_PKMNFREEDFROM
	waitmessage B_WAIT_TIME_LONG
	end2

BattleScript_MoveUsedIsInLove::
	printstring STRINGID_PKMNINLOVE
	waitmessage B_WAIT_TIME_LONG
	status2animation BS_ATTACKER, STATUS2_INFATUATION
	return

BattleScript_MoveUsedIsInLoveCantAttack::
	printstring STRINGID_PKMNIMMOBILIZEDBYLOVE
	waitmessage B_WAIT_TIME_LONG
	goto BattleScript_MoveEnd

BattleScript_NightmareTurnDmg::
	printstring STRINGID_PKMNLOCKEDINNIGHTMARE
	waitmessage B_WAIT_TIME_LONG
	status2animation BS_ATTACKER, STATUS2_NIGHTMARE
	goto BattleScript_DoTurnDmg

BattleScript_CurseTurnDmg::
	printstring STRINGID_PKMNAFFLICTEDBYCURSE
	waitmessage B_WAIT_TIME_LONG
	status2animation BS_ATTACKER, STATUS2_CURSED
	goto BattleScript_DoTurnDmg

BattleScript_TargetPRLZHeal::
	printstring STRINGID_PKMNHEALEDPARALYSIS
	waitmessage B_WAIT_TIME_LONG
	updatestatusicon BS_TARGET
	return

BattleScript_TargetWokeUp::
	printstring STRINGID_TARGETWOKEUP
	waitmessage B_WAIT_TIME_LONG
	updatestatusicon BS_TARGET
	return

BattleScript_TargetBurnHeal::
	printstring STRINGID_PKMNBURNHEALED
	waitmessage B_WAIT_TIME_LONG
	updatestatusicon BS_TARGET
	return

BattleScript_MoveEffectSleep::
	statusanimation BS_EFFECT_BATTLER
	printfromtable gFellAsleepStringIds
	waitmessage B_WAIT_TIME_LONG
BattleScript_UpdateEffectStatusIconRet::
	updatestatusicon BS_EFFECT_BATTLER
	waitstate
	trytriggerstatusform
	flushtextbox
	return

BattleScript_YawnMakesAsleep::
	statusanimation BS_EFFECT_BATTLER
	printstring STRINGID_PKMNFELLASLEEP
	waitmessage B_WAIT_TIME_LONG
	updatestatusicon BS_EFFECT_BATTLER
	waitstate
	jumpifstatus3 BS_EFFECT_BATTLER, STATUS3_SKY_DROPPED, BattleScript_YawnEnd
	makevisible BS_EFFECT_BATTLER
	skydropyawn
BattleScript_YawnEnd:
	end2

BattleScript_EmbargoEndTurn::
	printstring STRINGID_EMBARGOENDS
	waitmessage B_WAIT_TIME_LONG
	end2

BattleScript_TelekinesisEndTurn::
	printstring STRINGID_TELEKINESISENDS
	waitmessage B_WAIT_TIME_LONG
	end2

BattleScript_BufferEndTurn::
	printstring STRINGID_BUFFERENDS
	waitmessage B_WAIT_TIME_LONG
	end2

BattleScript_ToxicOrb::
	setbyte cMULTISTRING_CHOOSER, 0
	copybyte gEffectBattler, gBattlerAttacker
	call BattleScript_MoveEffectToxic
	end2

BattleScript_FlameOrb::
	setbyte cMULTISTRING_CHOOSER, 0
	copybyte gEffectBattler, gBattlerAttacker
	call BattleScript_MoveEffectBurn
	end2

BattleScript_MoveEffectPoison::
	statusanimation BS_EFFECT_BATTLER
	printfromtable gGotPoisonedStringIds
	waitmessage B_WAIT_TIME_LONG
	goto BattleScript_UpdateEffectStatusIconRet

BattleScript_MoveEffectBurn::
	statusanimation BS_EFFECT_BATTLER
	printfromtable gGotBurnedStringIds
	waitmessage B_WAIT_TIME_LONG
	goto BattleScript_UpdateEffectStatusIconRet

BattleScript_MoveEffectFrostbite::
	statusanimation BS_EFFECT_BATTLER
	printfromtable gGotFrostbiteStringIds
	waitmessage B_WAIT_TIME_LONG
	goto BattleScript_UpdateEffectStatusIconRet

BattleScript_MoveEffectFreeze::
	statusanimation BS_EFFECT_BATTLER
	printfromtable gGotFrozenStringIds
	waitmessage B_WAIT_TIME_LONG
	goto BattleScript_UpdateEffectStatusIconRet

BattleScript_MoveEffectParalysis::
	statusanimation BS_EFFECT_BATTLER
	printfromtable gGotParalyzedStringIds
	waitmessage B_WAIT_TIME_LONG
	goto BattleScript_UpdateEffectStatusIconRet

BattleScript_MoveEffectUproar::
	printstring STRINGID_PKMNCAUSEDUPROAR
	waitmessage B_WAIT_TIME_LONG
	return

BattleScript_MoveEffectToxic::
	statusanimation BS_EFFECT_BATTLER
	printstring STRINGID_PKMNBADLYPOISONED
	waitmessage B_WAIT_TIME_LONG
	goto BattleScript_UpdateEffectStatusIconRet

BattleScript_MoveEffectPayDay::
	printstring STRINGID_COINSSCATTERED
	waitmessage B_WAIT_TIME_LONG
	return

BattleScript_MoveEffectWrap::
	printfromtable gWrappedStringIds
	waitmessage B_WAIT_TIME_LONG
	return

BattleScript_MoveEffectConfusion::
	chosenstatus2animation BS_EFFECT_BATTLER, STATUS2_CONFUSION
	printstring STRINGID_PKMNWASCONFUSED
	waitmessage B_WAIT_TIME_LONG
	return

BattleScript_MoveEffectRecoilWithStatus::
	argumentstatuseffect
BattleScript_MoveEffectRecoil::
	jumpifmove MOVE_STRUGGLE, BattleScript_DoRecoil
	jumpifability BS_ATTACKER, ABILITY_ROCK_HEAD, BattleScript_RecoilEnd
BattleScript_DoRecoil::
	orword gHitMarker, HITMARKER_IGNORE_SUBSTITUTE | HITMARKER_PASSIVE_DAMAGE | HITMARKER_IGNORE_DISGUISE
	healthbarupdate BS_ATTACKER
	datahpupdate BS_ATTACKER
	printstring STRINGID_PKMNHITWITHRECOIL
	waitmessage B_WAIT_TIME_LONG
	tryfaintmon BS_ATTACKER
BattleScript_RecoilEnd::
	return

BattleScript_EffectWithChance::
	seteffectwithchance
	return

BattleScript_ItemSteal::
	playanimation BS_TARGET, B_ANIM_ITEM_STEAL
	printstring STRINGID_PKMNSTOLEITEM
	waitmessage B_WAIT_TIME_LONG
	return

BattleScript_DrizzleActivates::
	pause B_WAIT_TIME_SHORT
	call BattleScript_AbilityPopUp
	printstring STRINGID_PKMNMADEITRAIN
	waitstate
	playanimation BS_BATTLER_0, B_ANIM_RAIN_CONTINUES
	call BattleScript_ActivateWeatherAbilities
	end3

BattleScript_AbilityRaisesDefenderStat::
	pause B_WAIT_TIME_SHORT
	call BattleScript_AbilityPopUp
	statbuffchange 0, NULL
	setgraphicalstatchangevalues
	playanimation BS_ABILITY_BATTLER, B_ANIM_STATS_CHANGE, sB_ANIM_ARG1
	printstring STRINGID_DEFENDERSSTATROSE
	waitmessage B_WAIT_TIME_LONG
	return

BattleScript_AbilityPopUpTarget:
	copybyte gBattlerAbility, gBattlerTarget
BattleScript_AbilityPopUp:
	.if B_ABILITY_POP_UP == TRUE
	showabilitypopup BS_ABILITY_BATTLER
	pause 40
	.endif
	recordability BS_ABILITY_BATTLER
	sethword sABILITY_OVERWRITE, 0
	return

BattleScript_SpeedBoostActivates::
	statbuffchange MOVE_EFFECT_AFFECTS_USER | STAT_CHANGE_ALLOW_PTR, BattleScript_SpeedBoostActivatesEnd
	call BattleScript_AbilityPopUp
	setgraphicalstatchangevalues
	playanimation BS_ATTACKER, B_ANIM_STATS_CHANGE, sB_ANIM_ARG1
	printstring STRINGID_PKMNRAISEDSPEED
	waitmessage B_WAIT_TIME_LONG
BattleScript_SpeedBoostActivatesEnd:
	end3

@ Can't compare directly to a value, have to compare to value at pointer
sZero:
.byte 0

BattleScript_MoodyActivates::
	call BattleScript_AbilityPopUp
	jumpifbyteequal sSTATCHANGER, sZero, BattleScript_MoodyLower
	statbuffchange MOVE_EFFECT_AFFECTS_USER | MOVE_EFFECT_CERTAIN | STAT_CHANGE_NOT_PROTECT_AFFECTED, BattleScript_MoodyLower
	jumpifbyte CMP_GREATER_THAN, cMULTISTRING_CHOOSER, B_MSG_DEFENDER_STAT_ROSE, BattleScript_MoodyLower
	setgraphicalstatchangevalues
	playanimation BS_ATTACKER, B_ANIM_STATS_CHANGE, sB_ANIM_ARG1
	printfromtable gStatUpStringIds
	waitmessage B_WAIT_TIME_LONG
BattleScript_MoodyLower:
	jumpifbyteequal sSAVED_STAT_CHANGER, sZero, BattleScript_MoodyEnd
	copybyte sSTATCHANGER, sSAVED_STAT_CHANGER
	statbuffchange MOVE_EFFECT_AFFECTS_USER | MOVE_EFFECT_CERTAIN | STAT_CHANGE_NOT_PROTECT_AFFECTED, BattleScript_MoodyEnd
	jumpifbyte CMP_GREATER_THAN, cMULTISTRING_CHOOSER, B_MSG_DEFENDER_STAT_FELL, BattleScript_MoodyEnd
	setgraphicalstatchangevalues
	playanimation BS_ATTACKER, B_ANIM_STATS_CHANGE, sB_ANIM_ARG1
	printfromtable gStatDownStringIds
	waitmessage B_WAIT_TIME_LONG
BattleScript_MoodyEnd:
	end3

BattleScript_EmergencyExit::
	pause 5
	call BattleScript_AbilityPopUp
	pause B_WAIT_TIME_LONG
BattleScript_EmergencyExitNoPopUp::
	playanimation BS_TARGET, B_ANIM_SLIDE_OFFSCREEN
	waitanimation
	openpartyscreen BS_TARGET, BattleScript_EmergencyExitRet
	switchoutabilities BS_TARGET
	waitstate
	switchhandleorder BS_TARGET, 2
	returntoball BS_TARGET
	getswitchedmondata BS_TARGET
	switchindataupdate BS_TARGET
	hpthresholds BS_TARGET
	printstring STRINGID_SWITCHINMON
	switchinanim BS_TARGET, TRUE
	waitstate
	switchineffects BS_TARGET
BattleScript_EmergencyExitRet:
	return

BattleScript_EmergencyExitWild::
	pause 5
	call BattleScript_AbilityPopUp
	pause B_WAIT_TIME_LONG
BattleScript_EmergencyExitWildNoPopUp::
	playanimation BS_TARGET, B_ANIM_SLIDE_OFFSCREEN
	waitanimation
	setoutcomeonteleport BS_TARGET
	finishaction
	return

BattleScript_TraceActivates::
	pause B_WAIT_TIME_SHORT
	call BattleScript_AbilityPopUp
	printstring STRINGID_PKMNTRACED
	waitmessage B_WAIT_TIME_LONG
	settracedability BS_SCRIPTING
	switchinabilities BS_SCRIPTING
	return

BattleScript_TraceActivatesEnd3::
	call BattleScript_TraceActivates
	end3

BattleScript_ReceiverActivates::
	call BattleScript_AbilityPopUp
	printstring STRINGID_RECEIVERABILITYTAKEOVER
	waitmessage B_WAIT_TIME_LONG
	settracedability BS_ABILITY_BATTLER
	return

BattleScript_AbilityHpHeal:
	call BattleScript_AbilityPopUp
	printstring STRINGID_PKMNSXRESTOREDHPALITTLE2
	waitmessage B_WAIT_TIME_LONG
	orword gHitMarker, HITMARKER_IGNORE_SUBSTITUTE
	healthbarupdate BS_ATTACKER
	datahpupdate BS_ATTACKER
	return

BattleScript_RainDishActivates::
	call BattleScript_AbilityHpHeal
	end3

BattleScript_CheekPouchActivates::
	copybyte sSAVED_BATTLER, gBattlerAttacker
	copybyte gBattlerAttacker, gBattlerAbility
	call BattleScript_AbilityHpHeal
	copybyte gBattlerAttacker, sSAVED_BATTLER
	return

BattleScript_HarvestActivates::
	pause 5
	tryrecycleitem BattleScript_HarvestActivatesEnd
	call BattleScript_AbilityPopUp
	printstring STRINGID_HARVESTBERRY
	waitmessage B_WAIT_TIME_LONG
BattleScript_HarvestActivatesEnd:
	end3

BattleScript_SolarPowerActivates::
	orword gHitMarker, HITMARKER_IGNORE_SUBSTITUTE | HITMARKER_PASSIVE_DAMAGE
	call BattleScript_AbilityPopUp
	healthbarupdate BS_ATTACKER
	datahpupdate BS_ATTACKER
	printstring STRINGID_SOLARPOWERHPDROP
	waitmessage B_WAIT_TIME_LONG
	tryfaintmon BS_ATTACKER
	end3

BattleScript_HealerActivates::
	call BattleScript_AbilityPopUp
	curestatus BS_SCRIPTING
	updatestatusicon BS_SCRIPTING
	printstring STRINGID_HEALERCURE
	waitmessage B_WAIT_TIME_LONG
	end3

BattleScript_SandstreamActivates::
	pause B_WAIT_TIME_SHORT
	call BattleScript_AbilityPopUp
	printstring STRINGID_PKMNSXWHIPPEDUPSANDSTORM
	waitstate
	playanimation BS_BATTLER_0, B_ANIM_SANDSTORM_CONTINUES
	call BattleScript_ActivateWeatherAbilities
	end3

BattleScript_SandSpitActivates::
	pause B_WAIT_TIME_SHORT
	call BattleScript_AbilityPopUp
	printstring STRINGID_ASANDSTORMKICKEDUP
	waitstate
	playanimation BS_BATTLER_0, B_ANIM_SANDSTORM_CONTINUES
	call BattleScript_ActivateWeatherAbilities
	return

BattleScript_ShedSkinActivates::
	call BattleScript_AbilityPopUp
	printstring STRINGID_PKMNSXCUREDYPROBLEM
	waitmessage B_WAIT_TIME_LONG
	updatestatusicon BS_ATTACKER
	end3

BattleScript_ActivateWeatherAbilities:
	savetarget
	setbyte gBattlerTarget, 0
BattleScript_ActivateWeatherAbilities_Loop:
	copybyte sBATTLER, gBattlerTarget
	activateweatherchangeabilities BS_TARGET
BattleScript_ActivateWeatherAbilities_Increment:
	addbyte gBattlerTarget, 1
	jumpifbytenotequal gBattlerTarget, gBattlersCount, BattleScript_ActivateWeatherAbilities_Loop
	restoretarget
	return

BattleScript_TryAdrenalineOrb:
	jumpifnoholdeffect BS_TARGET, HOLD_EFFECT_ADRENALINE_ORB, BattleScript_TryAdrenalineOrbRet
	jumpifstat BS_TARGET, CMP_EQUAL, STAT_SPEED, 12, BattleScript_TryAdrenalineOrbRet
	setstatchanger STAT_SPEED, 1, FALSE
	statbuffchange STAT_CHANGE_NOT_PROTECT_AFFECTED | MOVE_EFFECT_CERTAIN | STAT_CHANGE_ALLOW_PTR, BattleScript_TryAdrenalineOrbRet
	playanimation BS_TARGET, B_ANIM_HELD_ITEM_EFFECT
	setgraphicalstatchangevalues
	playanimation BS_TARGET, B_ANIM_STATS_CHANGE, sB_ANIM_ARG1
	copybyte sBATTLER, gBattlerTarget
	setlastuseditem BS_TARGET
	printstring STRINGID_USINGITEMSTATOFPKMNROSE
	waitmessage B_WAIT_TIME_LONG
	removeitem BS_TARGET
BattleScript_TryAdrenalineOrbRet:
	return

BattleScript_IntimidateActivates::
	showabilitypopup BS_ATTACKER
	pause B_WAIT_TIME_LONG
	destroyabilitypopup
	setbyte gBattlerTarget, 0
BattleScript_IntimidateLoop:
	jumpifbyteequal gBattlerTarget, gBattlerAttacker, BattleScript_IntimidateLoopIncrement
	jumpiftargetally BattleScript_IntimidateLoopIncrement
	jumpifabsent BS_TARGET, BattleScript_IntimidateLoopIncrement
	jumpifstatus2 BS_TARGET, STATUS2_SUBSTITUTE, BattleScript_IntimidateLoopIncrement
	jumpifability BS_TARGET, ABILITY_GUARD_DOG, BattleScript_IntimidateInReverse
BattleScript_IntimidateEffect:
	copybyte sBATTLER, gBattlerAttacker
	setstatchanger STAT_ATK, 1, TRUE
	statbuffchange STAT_CHANGE_NOT_PROTECT_AFFECTED | STAT_CHANGE_ALLOW_PTR, BattleScript_IntimidateLoopIncrement
	setgraphicalstatchangevalues
	jumpifability BS_TARGET, ABILITY_CONTRARY, BattleScript_IntimidateContrary
	playanimation BS_TARGET, B_ANIM_STATS_CHANGE, sB_ANIM_ARG1
	printstring STRINGID_PKMNCUTSATTACKWITH
BattleScript_IntimidateEffect_WaitString:
	waitmessage B_WAIT_TIME_LONG
	copybyte sBATTLER, gBattlerTarget
	call BattleScript_TryAdrenalineOrb
BattleScript_IntimidateLoopIncrement:
	addbyte gBattlerTarget, 1
	jumpifbytenotequal gBattlerTarget, gBattlersCount, BattleScript_IntimidateLoop
BattleScript_IntimidateEnd:
	copybyte sBATTLER, gBattlerAttacker
	destroyabilitypopup
	pause B_WAIT_TIME_MED
	end3

BattleScript_IntimidateContrary:
	call BattleScript_AbilityPopUpTarget
	jumpifbyte CMP_EQUAL, cMULTISTRING_CHOOSER, B_MSG_STAT_WONT_INCREASE, BattleScript_IntimidateContrary_WontIncrease
	playanimation BS_TARGET, B_ANIM_STATS_CHANGE, sB_ANIM_ARG1
	printfromtable gStatUpStringIds
	goto BattleScript_IntimidateEffect_WaitString
BattleScript_IntimidateContrary_WontIncrease:
	printstring STRINGID_TARGETSTATWONTGOHIGHER
	goto BattleScript_IntimidateEffect_WaitString

BattleScript_IntimidateInReverse:
	copybyte sBATTLER, gBattlerTarget
	call BattleScript_AbilityPopUpTarget
	pause B_WAIT_TIME_SHORT
	modifybattlerstatstage BS_TARGET, STAT_ATK, INCREASE, 1, BattleScript_IntimidateLoopIncrement, ANIM_ON
	call BattleScript_TryAdrenalineOrb
	goto BattleScript_IntimidateLoopIncrement

BattleScript_DroughtActivates::
	pause B_WAIT_TIME_SHORT
	call BattleScript_AbilityPopUp
	printstring STRINGID_PKMNSXINTENSIFIEDSUN
	waitstate
	playanimation BS_BATTLER_0, B_ANIM_SUN_CONTINUES
	call BattleScript_ActivateWeatherAbilities
	end3

BattleScript_DesolateLandActivates::
	pause B_WAIT_TIME_SHORT
	call BattleScript_AbilityPopUp
	printstring STRINGID_EXTREMELYHARSHSUNLIGHT
	waitstate
	playanimation BS_BATTLER_0, B_ANIM_SUN_CONTINUES
	call BattleScript_ActivateWeatherAbilities
	end3

BattleScript_PrimalWeatherBlocksMove::
	jumpifword CMP_COMMON_BITS, gHitMarker, HITMARKER_ATTACKSTRING_PRINTED, BattleScript_MoveEnd @in case of multi-target moves, if move fails once, no point in printing the message twice
	accuracycheck BattleScript_PrintMoveMissed, NO_ACC_CALC_CHECK_LOCK_ON
	attackstring
	pause B_WAIT_TIME_SHORT
	ppreduce
	printfromtable gPrimalWeatherBlocksStringIds
	waitmessage B_WAIT_TIME_LONG
	goto BattleScript_MoveEnd

BattleScript_PrimordialSeaActivates::
	pause B_WAIT_TIME_SHORT
	call BattleScript_AbilityPopUp
	printstring STRINGID_HEAVYRAIN
	waitstate
	playanimation BS_BATTLER_0, B_ANIM_RAIN_CONTINUES
	call BattleScript_ActivateWeatherAbilities
	end3

BattleScript_DeltaStreamActivates::
	pause B_WAIT_TIME_SHORT
	call BattleScript_AbilityPopUp
	printstring STRINGID_MYSTERIOUSAIRCURRENT
	waitstate
	playanimation BS_ATTACKER, B_ANIM_STRONG_WINDS
	end3

BattleScript_ProtosynthesisActivates::
	call BattleScript_AbilityPopUp
	printstring STRINGID_SUNLIGHTACTIVATEDABILITY
	waitmessage B_WAIT_TIME_MED
	printstring STRINGID_STATWASHEIGHTENED
	waitmessage B_WAIT_TIME_MED
	end3

BattleScript_QuarkDriveActivates::
	call BattleScript_AbilityPopUp
	printstring STRINGID_ELECTRICTERRAINACTIVATEDABILITY
	waitmessage B_WAIT_TIME_MED
	printstring STRINGID_STATWASHEIGHTENED
	waitmessage B_WAIT_TIME_MED
	end3

BattleScript_RuinAbilityActivates::
	call BattleScript_AbilityPopUp
	printstring STRINGID_ABILITYWEAKENEDFSURROUNDINGMONSSTAT
	waitmessage B_WAIT_TIME_LONG
	end3

BattleScript_SupremeOverlordActivates::
	pause B_WAIT_TIME_SHORT
	call BattleScript_AbilityPopUp
	printstring STRINGID_ATTACKERGAINEDSTRENGTHFROMTHEFALLEN
	waitmessage B_WAIT_TIME_LONG
	end3

BattleScript_CostarActivates::
	pause B_WAIT_TIME_SHORT
	call BattleScript_AbilityPopUp
	printstring STRINGID_PKMNCOPIEDSTATCHANGES
	waitmessage B_WAIT_TIME_LONG
	end3

BattleScript_ZeroToHeroActivates::
	pause B_WAIT_TIME_SHORT
	call BattleScript_AbilityPopUp
	printstring STRINGID_ZEROTOHEROTRANSFORMATION
	waitmessage B_WAIT_TIME_LONG
	end3

BattleScript_AttackWeakenedByStrongWinds::
	pause B_WAIT_TIME_SHORT
	printstring STRINGID_ATTACKWEAKENEDBSTRONGWINDS
	waitmessage B_WAIT_TIME_LONG
	return

BattleScript_MimicryActivates_End3::
	pause B_WAIT_TIME_SHORT
	call BattleScript_AbilityPopUp
	printstring STRINGID_BATTLERTYPECHANGEDTO
	waitmessage B_WAIT_TIME_SHORT
	end3

BattleScript_SnowWarningActivatesHail::
	pause B_WAIT_TIME_SHORT
	call BattleScript_AbilityPopUp
	printstring STRINGID_SNOWWARNINGHAIL
	waitstate
	playanimation BS_BATTLER_0, B_ANIM_HAIL_CONTINUES
	call BattleScript_ActivateWeatherAbilities
	end3

BattleScript_SnowWarningActivatesSnow::
	pause B_WAIT_TIME_SHORT
	call BattleScript_AbilityPopUp
	printstring STRINGID_SNOWWARNINGSNOW
	waitstate
	playanimation BS_BATTLER_0, B_ANIM_SNOW_CONTINUES
	call BattleScript_ActivateWeatherAbilities
	end3

BattleScript_ActivateTerrainEffects:
	savetarget
	setbyte gBattlerTarget, 0
BattleScript_ActivateTerrainSeed:
	copybyte sBATTLER, gBattlerTarget
	doterrainseed BS_TARGET, BattleScript_ActivateTerrainAbility
	removeitem BS_TARGET
BattleScript_ActivateTerrainAbility:
	activateterrainchangeabilities BS_TARGET
BattleScript_ActivateTerrainEffects_Increment:
	addbyte gBattlerTarget, 0x1
	jumpifbytenotequal gBattlerTarget, gBattlersCount, BattleScript_ActivateTerrainSeed
	restoretarget
	return

BattleScript_ElectricSurgeActivates::
	pause B_WAIT_TIME_SHORT
	call BattleScript_AbilityPopUp
	printstring STRINGID_TERRAINBECOMESELECTRIC
	waitmessage B_WAIT_TIME_LONG
	playanimation BS_SCRIPTING, B_ANIM_RESTORE_BG
	call BattleScript_ActivateTerrainEffects
	end3

BattleScript_MistySurgeActivates::
	pause B_WAIT_TIME_SHORT
	call BattleScript_AbilityPopUp
	printstring STRINGID_TERRAINBECOMESMISTY
	waitmessage B_WAIT_TIME_LONG
	playanimation BS_SCRIPTING, B_ANIM_RESTORE_BG
	call BattleScript_ActivateTerrainEffects
	end3

BattleScript_GrassySurgeActivates::
	pause B_WAIT_TIME_SHORT
	call BattleScript_AbilityPopUp
	printstring STRINGID_TERRAINBECOMESGRASSY
	waitmessage B_WAIT_TIME_LONG
	playanimation BS_SCRIPTING, B_ANIM_RESTORE_BG
	call BattleScript_ActivateTerrainEffects
	end3

BattleScript_PsychicSurgeActivates::
	pause B_WAIT_TIME_SHORT
	call BattleScript_AbilityPopUp
	printstring STRINGID_TERRAINBECOMESPSYCHIC
	waitmessage B_WAIT_TIME_LONG
	playanimation BS_SCRIPTING, B_ANIM_RESTORE_BG
	call BattleScript_ActivateTerrainEffects
	end3

BattleScript_BadDreamsActivates::
	setbyte gBattlerTarget, 0
BattleScript_BadDreamsLoop:
	jumpiftargetally BattleScript_BadDreamsIncrement
	jumpifability BS_TARGET, ABILITY_MAGIC_GUARD, BattleScript_BadDreamsIncrement
	jumpifability BS_TARGET, ABILITY_COMATOSE, BattleScript_BadDreams_Dmg
	jumpifstatus BS_TARGET, STATUS1_SLEEP, BattleScript_BadDreams_Dmg
	goto BattleScript_BadDreamsIncrement
BattleScript_BadDreams_Dmg:
	jumpifbyteequal sFIXED_ABILITY_POPUP, sZero, BattleScript_BadDreams_ShowPopUp
BattleScript_BadDreams_DmgAfterPopUp:
	printstring STRINGID_BADDREAMSDMG
	waitmessage B_WAIT_TIME_LONG
	dmg_1_8_targethp
	orword gHitMarker, HITMARKER_IGNORE_SUBSTITUTE | HITMARKER_PASSIVE_DAMAGE
	healthbarupdate BS_TARGET
	datahpupdate BS_TARGET
	jumpifhasnohp BS_TARGET, BattleScript_BadDreams_HidePopUp
BattleScript_BadDreamsIncrement:
	addbyte gBattlerTarget, 1
	jumpifbytenotequal gBattlerTarget, gBattlersCount, BattleScript_BadDreamsLoop
	jumpifbyteequal sFIXED_ABILITY_POPUP, sZero, BattleScript_BadDreamsEnd
	destroyabilitypopup
	pause 15
BattleScript_BadDreamsEnd:
	end3
BattleScript_BadDreams_ShowPopUp:
	copybyte gBattlerAbility, gBattlerAttacker
	call BattleScript_AbilityPopUp
	setbyte sFIXED_ABILITY_POPUP, TRUE
	goto BattleScript_BadDreams_DmgAfterPopUp
BattleScript_BadDreams_HidePopUp:
	destroyabilitypopup
	tryfaintmon BS_TARGET
	goto BattleScript_BadDreamsIncrement

BattleScript_TookAttack::
	attackstring
	pause B_WAIT_TIME_SHORT
	printstring STRINGID_PKMNSXTOOKATTACK
	waitmessage B_WAIT_TIME_LONG
	orword gHitMarker, HITMARKER_ATTACKSTRING_PRINTED
	return

BattleScript_SturdyPreventsOHKO::
	pause B_WAIT_TIME_SHORT
	call BattleScript_AbilityPopUp
	printstring STRINGID_PKMNPROTECTEDBY
	pause B_WAIT_TIME_LONG
	goto BattleScript_MoveEnd

BattleScript_DampStopsExplosion::
	pause B_WAIT_TIME_SHORT
	call BattleScript_AbilityPopUpTarget
	printstring STRINGID_PKMNPREVENTSUSAGE
	pause B_WAIT_TIME_LONG
	moveendto MOVEEND_NEXT_TARGET
	moveendcase MOVEEND_CLEAR_BITS
	end

BattleScript_MoveHPDrain_PPLoss::
	ppreduce
BattleScript_MoveHPDrain::
	attackstring
	pause B_WAIT_TIME_SHORT
	call BattleScript_AbilityPopUp
	orword gHitMarker, HITMARKER_IGNORE_SUBSTITUTE
	healthbarupdate BS_TARGET
	datahpupdate BS_TARGET
	printstring STRINGID_PKMNRESTOREDHPUSING
	waitmessage B_WAIT_TIME_LONG
	orhalfword gMoveResultFlags, MOVE_RESULT_DOESNT_AFFECT_FOE
	goto BattleScript_MoveEnd

BattleScript_MoveStatDrain_PPLoss::
	ppreduce
BattleScript_MoveStatDrain::
	attackstring
	pause B_WAIT_TIME_SHORT
	call BattleScript_AbilityPopUp
	setgraphicalstatchangevalues
	playanimation BS_TARGET, B_ANIM_STATS_CHANGE, sB_ANIM_ARG1
	waitanimation
	statbuffchange STAT_CHANGE_ALLOW_PTR, BattleScript_MoveStatDrain_Cont
.if B_ABSORBING_ABILITY_STRING >= GEN_5
	printfromtable gStatUpStringIds
	waitmessage B_WAIT_TIME_LONG
.else
	printstring STRINGID_TARGETABILITYSTATRAISE
	waitmessage B_WAIT_TIME_LONG
.endif
BattleScript_MoveStatDrain_Cont:
	clearsemiinvulnerablebit
	tryfaintmon BS_ATTACKER
	goto BattleScript_MoveEnd

BattleScript_MonMadeMoveUseless_PPLoss::
	ppreduce
BattleScript_MonMadeMoveUseless::
	attackstring
	pause B_WAIT_TIME_SHORT
	call BattleScript_AbilityPopUp
	printstring STRINGID_PKMNSXMADEYUSELESS
	waitmessage B_WAIT_TIME_LONG
	tryfaintmon BS_ATTACKER
	orhalfword gMoveResultFlags, MOVE_RESULT_DOESNT_AFFECT_FOE
	goto BattleScript_MoveEnd

BattleScript_FlashFireBoost_PPLoss::
	ppreduce
BattleScript_FlashFireBoost::
	attackstring
	pause B_WAIT_TIME_SHORT
	call BattleScript_AbilityPopUp
	printfromtable gFlashFireStringIds
	waitmessage B_WAIT_TIME_LONG
	tryfaintmon BS_ATTACKER
	goto BattleScript_MoveEnd

BattleScript_AbilityPreventsPhasingOut::
	pause B_WAIT_TIME_SHORT
	call BattleScript_AbilityPopUp
	printstring STRINGID_PKMNANCHORSITSELFWITH
	waitmessage B_WAIT_TIME_LONG
	goto BattleScript_MoveEnd

BattleScript_AbilityNoStatLoss::
	pause B_WAIT_TIME_SHORT
	call BattleScript_AbilityPopUp
	printstring STRINGID_PKMNPREVENTSSTATLOSSWITH
	waitmessage B_WAIT_TIME_LONG
	return

BattleScript_ItemNoStatLoss::
	pause B_WAIT_TIME_SHORT
	printstring STRINGID_CLEARAMULETWONTLOWERSTATS
	waitmessage B_WAIT_TIME_LONG
	return

BattleScript_BRNPrevention::
	pause B_WAIT_TIME_SHORT
	printfromtable gBRNPreventionStringIds
	waitmessage B_WAIT_TIME_LONG
	return

BattleScript_PRLZPrevention::
	pause B_WAIT_TIME_SHORT
	printfromtable gPRLZPreventionStringIds
	waitmessage B_WAIT_TIME_LONG
	return

BattleScript_PSNPrevention::
	pause B_WAIT_TIME_SHORT
	printfromtable gPSNPreventionStringIds
	waitmessage B_WAIT_TIME_LONG
	return

BattleScript_ObliviousPreventsAttraction::
	pause B_WAIT_TIME_SHORT
	call BattleScript_AbilityPopUp
	printstring STRINGID_PKMNPREVENTSROMANCEWITH
	waitmessage B_WAIT_TIME_LONG
	goto BattleScript_MoveEnd

BattleScript_FlinchPrevention::
	pause B_WAIT_TIME_SHORT
	call BattleScript_AbilityPopUp
	printstring STRINGID_PKMNSXPREVENTSFLINCHING
	waitmessage B_WAIT_TIME_LONG
	goto BattleScript_MoveEnd

BattleScript_OwnTempoPrevents::
	pause B_WAIT_TIME_SHORT
	call BattleScript_AbilityPopUp
	printstring STRINGID_PKMNPREVENTSCONFUSIONWITH
	waitmessage B_WAIT_TIME_LONG
	goto BattleScript_MoveEnd

BattleScript_SoundproofProtected::
	attackstring
	ppreduce
	pause B_WAIT_TIME_SHORT
	call BattleScript_AbilityPopUp
	printstring STRINGID_PKMNSXBLOCKSY
	waitmessage B_WAIT_TIME_LONG
	orhalfword gMoveResultFlags, MOVE_RESULT_DOESNT_AFFECT_FOE
	goto BattleScript_MoveEnd

BattleScript_IceFaceNullsDamage::
	call BattleScript_TargetFormChangeWithString
	return

BattleScript_DazzlingProtected::
	attackstring
	ppreduce
	pause B_WAIT_TIME_SHORT
	call BattleScript_AbilityPopUp
	printstring STRINGID_POKEMONCANNOTUSEMOVE
	waitmessage B_WAIT_TIME_LONG
	goto BattleScript_MoveEnd

BattleScript_MoveUsedPsychicTerrainPrevents::
	printstring STRINGID_POKEMONCANNOTUSEMOVE
	waitmessage B_WAIT_TIME_LONG
	goto BattleScript_MoveEnd

BattleScript_GrassyTerrainHeals::
	setbyte gBattleCommunication, 0
BattleScript_GrassyTerrainLoop:
	copyarraywithindex gBattlerAttacker, gBattlerByTurnOrder, gBattleCommunication, 1
	checkgrassyterrainheal BS_ATTACKER, BattleScript_GrassyTerrainLoopIncrement
	printstring STRINGID_GRASSYTERRAINHEALS
	waitmessage B_WAIT_TIME_LONG
BattleScript_GrassyTerrainHpChange:
	orword gHitMarker, HITMARKER_IGNORE_BIDE | HITMARKER_IGNORE_SUBSTITUTE | HITMARKER_PASSIVE_DAMAGE
	healthbarupdate BS_ATTACKER
	datahpupdate BS_ATTACKER
BattleScript_GrassyTerrainLoopIncrement::
	addbyte gBattleCommunication, 1
	jumpifbytenotequal gBattleCommunication, gBattlersCount, BattleScript_GrassyTerrainLoop
BattleScript_GrassyTerrainLoopEnd::
	bicword gHitMarker, HITMARKER_IGNORE_BIDE | HITMARKER_IGNORE_SUBSTITUTE | HITMARKER_PASSIVE_DAMAGE
	jumpifword CMP_COMMON_BITS, gFieldStatuses, STATUS_FIELD_TERRAIN_PERMANENT, BattleScript_GrassyTerrainHealEnd
BattleScript_GrassyTerrainHealEnd:
	end2

BattleScript_AbilityNoSpecificStatLoss::
	pause B_WAIT_TIME_SHORT
	call BattleScript_AbilityPopUp
BattleScript_AbilityNoSpecificStatLossPrint:
	printstring STRINGID_PKMNSXPREVENTSYLOSS
	waitmessage B_WAIT_TIME_LONG
	setbyte cMULTISTRING_CHOOSER, B_MSG_STAT_FELL_EMPTY
	orhalfword gMoveResultFlags, MOVE_RESULT_NO_EFFECT
	return

BattleScript_StickyHoldActivates::
	pause B_WAIT_TIME_SHORT
	call BattleScript_AbilityPopUp
	printstring STRINGID_PKMNSXMADEYINEFFECTIVE
	waitmessage B_WAIT_TIME_LONG
	goto BattleScript_MoveEnd

BattleScript_ColorChangeActivates::
	call BattleScript_AbilityPopUp
	printstring STRINGID_PKMNCHANGEDTYPEWITH
	waitmessage B_WAIT_TIME_LONG
	return

BattleScript_ProteanActivates::
	pause B_WAIT_TIME_SHORTEST
	call BattleScript_AbilityPopUp
	printstring STRINGID_PKMNCHANGEDTYPE
	waitmessage B_WAIT_TIME_LONG
	return

BattleScript_CursedBodyActivates::
	call BattleScript_AbilityPopUp
	printstring STRINGID_CUSEDBODYDISABLED
	waitmessage B_WAIT_TIME_LONG
	return

BattleScript_MummyActivates::
	call BattleScript_AbilityPopUp
	printstring STRINGID_ATTACKERACQUIREDABILITY
	waitmessage B_WAIT_TIME_LONG
	return

BattleScript_WanderingSpiritActivates::
.if B_ABILITY_POP_UP == TRUE
	setbyte sFIXED_ABILITY_POPUP, TRUE
	sethword sABILITY_OVERWRITE, ABILITY_WANDERING_SPIRIT
	showabilitypopup BS_TARGET
	pause 60
	sethword sABILITY_OVERWRITE, 0
	updateabilitypopup BS_TARGET
	pause 20
	destroyabilitypopup
	pause 40
	copybyte gBattlerAbility, gBattlerAttacker
	setbyte sFIXED_ABILITY_POPUP, TRUE
	copyhword sABILITY_OVERWRITE, gLastUsedAbility
	showabilitypopup BS_ATTACKER
	pause 60
	sethword sABILITY_OVERWRITE, 0
	updateabilitypopup BS_ATTACKER
	pause 20
	destroyabilitypopup
	pause 40
.endif
	printstring STRINGID_SWAPPEDABILITIES
	waitmessage B_WAIT_TIME_LONG
	switchinabilities BS_ATTACKER
	switchinabilities BS_TARGET
	return

BattleScript_TargetsStatWasMaxedOut::
	call BattleScript_AbilityPopUp
	statbuffchange STAT_CHANGE_NOT_PROTECT_AFFECTED | MOVE_EFFECT_CERTAIN, NULL
	setgraphicalstatchangevalues
	playanimation BS_TARGET, B_ANIM_STATS_CHANGE, sB_ANIM_ARG1
	printstring STRINGID_TARGETSSTATWASMAXEDOUT
	waitmessage B_WAIT_TIME_LONG
	return

BattleScript_BattlerAbilityStatRaiseOnSwitchIn::
	copybyte gBattlerAbility, gBattlerAttacker
	call BattleScript_AbilityPopUp
	statbuffchange MOVE_EFFECT_AFFECTS_USER | STAT_CHANGE_NOT_PROTECT_AFFECTED | MOVE_EFFECT_CERTAIN, NULL
	setgraphicalstatchangevalues
	playanimation BS_ATTACKER, B_ANIM_STATS_CHANGE, sB_ANIM_ARG1
	waitanimation
	printstring STRINGID_BATTLERABILITYRAISEDSTAT
	waitmessage B_WAIT_TIME_LONG
	end3

BattleScript_ScriptingAbilityStatRaise::
	copybyte gBattlerAbility, sBATTLER
	call BattleScript_AbilityPopUp
	copybyte sSAVED_DMG, gBattlerAttacker
	copybyte gBattlerAttacker, sBATTLER
	statbuffchange STAT_CHANGE_NOT_PROTECT_AFFECTED | MOVE_EFFECT_CERTAIN, NULL
	setgraphicalstatchangevalues
	playanimation BS_SCRIPTING, B_ANIM_STATS_CHANGE, sB_ANIM_ARG1
	waitanimation
	printstring STRINGID_ATTACKERABILITYSTATRAISE
	waitmessage B_WAIT_TIME_LONG
	copybyte gBattlerAttacker, sSAVED_DMG
	return

BattleScript_WeakArmorActivates::
	call BattleScript_AbilityPopUp
	setstatchanger STAT_DEF, 1, TRUE
	statbuffchange STAT_CHANGE_ALLOW_PTR, BattleScript_WeakArmorActivatesSpeed
	jumpifbyte CMP_LESS_THAN, cMULTISTRING_CHOOSER, B_MSG_STAT_WONT_DECREASE, BattleScript_WeakArmorDefAnim
	jumpifbyte CMP_EQUAL, cMULTISTRING_CHOOSER, B_MSG_STAT_FELL_EMPTY, BattleScript_WeakArmorActivatesSpeed
	pause B_WAIT_TIME_SHORTEST
	printfromtable gStatDownStringIds
	bichalfword gMoveResultFlags, MOVE_RESULT_MISSED @ Set by statbuffchange when stat can't be decreased
	waitmessage B_WAIT_TIME_LONG
	goto BattleScript_WeakArmorActivatesSpeed
BattleScript_WeakArmorDefAnim:
	setgraphicalstatchangevalues
	playanimation BS_TARGET, B_ANIM_STATS_CHANGE, sB_ANIM_ARG1
	printstring STRINGID_TARGETABILITYSTATLOWER
	waitmessage B_WAIT_TIME_LONG
BattleScript_WeakArmorActivatesSpeed:
.if B_WEAK_ARMOR_SPEED >= GEN_7
	setstatchanger STAT_SPEED, 2, FALSE
.else
	setstatchanger STAT_SPEED, 1, FALSE
.endif
	statbuffchange STAT_CHANGE_ALLOW_PTR, BattleScript_WeakArmorActivatesEnd
	jumpifbyte CMP_LESS_THAN, cMULTISTRING_CHOOSER, B_MSG_STAT_WONT_INCREASE, BattleScript_WeakArmorSpeedAnim
	jumpifbyte CMP_EQUAL, cMULTISTRING_CHOOSER, B_MSG_STAT_ROSE_EMPTY, BattleScript_WeakArmorActivatesEnd
	pause B_WAIT_TIME_SHORTEST
	printstring STRINGID_TARGETSTATWONTGOHIGHER
	bichalfword gMoveResultFlags, MOVE_RESULT_MISSED
	waitmessage B_WAIT_TIME_LONG
	goto BattleScript_WeakArmorActivatesEnd
BattleScript_WeakArmorSpeedAnim:
	setgraphicalstatchangevalues
	playanimation BS_TARGET, B_ANIM_STATS_CHANGE, sB_ANIM_ARG1
	printstring STRINGID_TARGETABILITYSTATRAISE
	waitmessage B_WAIT_TIME_LONG
BattleScript_WeakArmorActivatesEnd:
	return

BattleScript_RaiseStatOnFaintingTarget::
	statbuffchange MOVE_EFFECT_AFFECTS_USER | STAT_CHANGE_ALLOW_PTR, BattleScript_RaiseStatOnFaintingTarget_End
	copybyte gBattlerAbility, gBattlerAttacker
	call BattleScript_AbilityPopUp
	setgraphicalstatchangevalues
	playanimation BS_ATTACKER, B_ANIM_STATS_CHANGE, sB_ANIM_ARG1
	waitanimation
	printstring STRINGID_LASTABILITYRAISEDSTAT
	waitmessage B_WAIT_TIME_LONG
BattleScript_RaiseStatOnFaintingTarget_End:
	return

BattleScript_AttackerAbilityStatRaise::
	statbuffchange MOVE_EFFECT_AFFECTS_USER | STAT_CHANGE_ALLOW_PTR, BattleScript_AttackerAbilityStatRaise_End
	copybyte gBattlerAbility, gBattlerAttacker
	call BattleScript_AbilityPopUp
	setgraphicalstatchangevalues
	playanimation BS_ATTACKER, B_ANIM_STATS_CHANGE, sB_ANIM_ARG1
	waitanimation
	printstring STRINGID_ATTACKERABILITYSTATRAISE
	waitmessage B_WAIT_TIME_LONG
BattleScript_AttackerAbilityStatRaise_End:
	return

BattleScript_FellStingerRaisesStat::
	statbuffchange MOVE_EFFECT_AFFECTS_USER | STAT_CHANGE_ALLOW_PTR, BattleScript_FellStingerRaisesAtkEnd
	jumpifbyte CMP_GREATER_THAN, cMULTISTRING_CHOOSER, B_MSG_DEFENDER_STAT_ROSE, BattleScript_FellStingerRaisesAtkEnd
	setgraphicalstatchangevalues
	playanimation BS_ATTACKER, B_ANIM_STATS_CHANGE, sB_ANIM_ARG1
	printfromtable gStatUpStringIds
	waitmessage B_WAIT_TIME_LONG
BattleScript_FellStingerRaisesAtkEnd:
	return

BattleScript_AttackerAbilityStatRaiseEnd3::
	call BattleScript_AttackerAbilityStatRaise
	end3

BattleScript_SwitchInAbilityMsg::
	call BattleScript_AbilityPopUp
	printfromtable gSwitchInAbilityStringIds
	waitmessage B_WAIT_TIME_LONG
	end3

BattleScript_SwitchInAbilityMsgRet::
	call BattleScript_AbilityPopUp
	printfromtable gSwitchInAbilityStringIds
	waitmessage B_WAIT_TIME_LONG
	return

BattleScript_ActivateAsOne::
	call BattleScript_AbilityPopUp
	printfromtable gSwitchInAbilityStringIds
	waitmessage B_WAIT_TIME_LONG
	@ show unnerve
	sethword sABILITY_OVERWRITE, ABILITY_UNNERVE
	setbyte cMULTISTRING_CHOOSER, B_MSG_SWITCHIN_UNNERVE
	call BattleScript_AbilityPopUp
	printfromtable gSwitchInAbilityStringIds
	waitmessage B_WAIT_TIME_LONG
	end3

BattleScript_FriskMsgWithPopup::
	copybyte gBattlerAbility, gBattlerAttacker
	call BattleScript_AbilityPopUp
BattleScript_FriskMsg::
	printstring STRINGID_FRISKACTIVATES
	waitmessage B_WAIT_TIME_LONG
	return

BattleScript_FriskActivates::
	tryfriskmsg BS_ATTACKER
	end3

BattleScript_ImposterActivates::
	call BattleScript_AbilityPopUp
	transformdataexecution
	playmoveanimation BS_ATTACKER, MOVE_TRANSFORM
	waitanimation
	printstring STRINGID_IMPOSTERTRANSFORM
	waitmessage B_WAIT_TIME_LONG
	end3

BattleScript_HurtAttacker:
	orword gHitMarker, HITMARKER_IGNORE_SUBSTITUTE | HITMARKER_PASSIVE_DAMAGE
	healthbarupdate BS_ATTACKER
	datahpupdate BS_ATTACKER
	printstring STRINGID_PKMNHURTSWITH
	waitmessage B_WAIT_TIME_LONG
	tryfaintmon BS_ATTACKER
	return

BattleScript_RoughSkinActivates::
	call BattleScript_AbilityPopUp
	call BattleScript_HurtAttacker
	return

BattleScript_RockyHelmetActivates::
	@ don't play the animation for a fainted mon
	jumpifabsent BS_TARGET, BattleScript_RockyHelmetActivatesDmg
	playanimation BS_TARGET, B_ANIM_HELD_ITEM_EFFECT
	waitanimation
BattleScript_RockyHelmetActivatesDmg:
	call BattleScript_HurtAttacker
	return

BattleScript_SpikyShieldEffect::
	jumpifabsent BS_ATTACKER, BattleScript_SpikyShieldRet
	orword gHitMarker, HITMARKER_IGNORE_SUBSTITUTE | HITMARKER_PASSIVE_DAMAGE
	bichalfword gMoveResultFlags, MOVE_RESULT_NO_EFFECT
	healthbarupdate BS_ATTACKER
	datahpupdate BS_ATTACKER
	printstring STRINGID_PKMNHURTSWITH
	waitmessage B_WAIT_TIME_LONG
	tryfaintmon BS_ATTACKER
	orhalfword gMoveResultFlags, MOVE_RESULT_MISSED
BattleScript_SpikyShieldRet::
	return

BattleScript_KingsShieldEffect::
	orword gHitMarker, HITMARKER_IGNORE_SUBSTITUTE | HITMARKER_PASSIVE_DAMAGE
	bichalfword gMoveResultFlags, MOVE_RESULT_NO_EFFECT
	seteffectsecondary
	setmoveeffect 0
	copybyte sBATTLER, gBattlerTarget
	copybyte gBattlerTarget, gBattlerAttacker
	copybyte gBattlerAttacker, sBATTLER
	orhalfword gMoveResultFlags, MOVE_RESULT_MISSED
	return

BattleScript_BanefulBunkerEffect::
	orword gHitMarker, HITMARKER_IGNORE_SUBSTITUTE | HITMARKER_STATUS_ABILITY_EFFECT | HITMARKER_PASSIVE_DAMAGE
	bichalfword gMoveResultFlags, MOVE_RESULT_NO_EFFECT
	seteffectsecondary
	setmoveeffect 0
	orhalfword gMoveResultFlags, MOVE_RESULT_MISSED
	return

BattleScript_CuteCharmActivates::
	call BattleScript_AbilityPopUp
	status2animation BS_ATTACKER, STATUS2_INFATUATION
	printstring STRINGID_PKMNSXINFATUATEDY
	waitmessage B_WAIT_TIME_LONG
	call BattleScript_TryDestinyKnotTarget
	return

BattleScript_GooeyActivates::
	waitstate
	call BattleScript_AbilityPopUp
	swapattackerwithtarget  @ for defiant, mirror armor
	seteffectsecondary
	return

BattleScript_AbilityStatusEffect::
	waitstate
	call BattleScript_AbilityPopUp
	seteffectsecondary
	return

BattleScript_BattleBondActivatesOnMoveEndAttacker::
	pause 5
	copybyte gBattlerAbility, gBattlerAttacker
	call BattleScript_AbilityPopUp
	printstring STRINGID_ATTACKERBECAMEFULLYCHARGED
	handleformchange BS_ATTACKER, 0
	handleformchange BS_ATTACKER, 1
	playanimation BS_ATTACKER, B_ANIM_FORM_CHANGE
	waitanimation
	handleformchange BS_ATTACKER, 2
	printstring STRINGID_ATTACKERBECAMEASHSPECIES
	return

BattleScript_DancerActivates::
	call BattleScript_AbilityPopUp
	waitmessage B_WAIT_TIME_SHORT
	setbyte sB_ANIM_TURN, 0
	setbyte sB_ANIM_TARGETS_HIT, 0
	orword gHitMarker, HITMARKER_ALLOW_NO_PP
	jumptocalledmove TRUE

BattleScript_SynchronizeActivates::
	waitstate
	call BattleScript_AbilityPopUp
	seteffectprimary
	return

BattleScript_NoItemSteal::
	pause B_WAIT_TIME_SHORT
	printstring STRINGID_PKMNSXMADEYINEFFECTIVE
	waitmessage B_WAIT_TIME_LONG
	return

BattleScript_AbilityCuredStatus::
	call BattleScript_AbilityPopUp
	printstring STRINGID_PKMNSXCUREDITSYPROBLEM
	waitmessage B_WAIT_TIME_LONG
	updatestatusicon BS_SCRIPTING
	return

BattleScript_BattlerShookOffTaunt::
	call BattleScript_AbilityPopUp
	printstring STRINGID_PKMNSHOOKOFFTHETAUNT
	waitmessage B_WAIT_TIME_LONG
	return

BattleScript_BattlerGotOverItsInfatuation::
	call BattleScript_AbilityPopUp
	printstring STRINGID_PKMNGOTOVERITSINFATUATION
	waitmessage B_WAIT_TIME_LONG
	return

BattleScript_IgnoresWhileAsleep::
	printstring STRINGID_PKMNIGNORESASLEEP
	waitmessage B_WAIT_TIME_LONG
	moveendto MOVEEND_NEXT_TARGET
	end

BattleScript_IgnoresAndUsesRandomMove::
	printstring STRINGID_PKMNIGNOREDORDERS
	waitmessage B_WAIT_TIME_LONG
	setbyte sMOVE_EFFECT, 0
	jumptocalledmove FALSE

BattleScript_MoveUsedLoafingAround::
	jumpifbyte CMP_EQUAL, cMULTISTRING_CHOOSER, B_MSG_LOAFING, BattleScript_MoveUsedLoafingAroundMsg
	@ Skip ahead if not the Battle Palace message
	jumpifbyte CMP_NOT_EQUAL, cMULTISTRING_CHOOSER, B_MSG_INCAPABLE_OF_POWER, BattleScript_MoveUsedLoafingAroundMsg
	setbyte gBattleCommunication, 0
	palacetryescapestatus BS_ATTACKER
	setbyte cMULTISTRING_CHOOSER, B_MSG_INCAPABLE_OF_POWER
BattleScript_MoveUsedLoafingAroundMsg::
	printfromtable gInobedientStringIds
	waitmessage B_WAIT_TIME_LONG
	moveendto MOVEEND_NEXT_TARGET
	end
BattleScript_TruantLoafingAround::
	call BattleScript_AbilityPopUp
	goto BattleScript_MoveUsedLoafingAroundMsg

BattleScript_IgnoresAndFallsAsleep::
	printstring STRINGID_PKMNBEGANTONAP
	waitmessage B_WAIT_TIME_LONG
	setmoveeffect MOVE_EFFECT_SLEEP | MOVE_EFFECT_AFFECTS_USER
	seteffectprimary
	moveendto MOVEEND_NEXT_TARGET
	end

BattleScript_IgnoresAndHitsItself::
	printstring STRINGID_PKMNWONTOBEY
	waitmessage B_WAIT_TIME_LONG
	goto BattleScript_DoSelfConfusionDmg

BattleScript_SubstituteFade::
	playanimation BS_TARGET, B_ANIM_SUBSTITUTE_FADE
	printstring STRINGID_PKMNSUBSTITUTEFADED
	return

BattleScript_BerryCurePrlzEnd2::
	call BattleScript_BerryCureParRet
	end2

BattleScript_BerryCureParRet::
	playanimation BS_SCRIPTING, B_ANIM_HELD_ITEM_EFFECT
	printstring STRINGID_PKMNSITEMCUREDPARALYSIS
	waitmessage B_WAIT_TIME_LONG
	updatestatusicon BS_SCRIPTING
	removeitem BS_SCRIPTING
	return

BattleScript_BerryCurePsnEnd2::
	call BattleScript_BerryCurePsnRet
	end2

BattleScript_BerryCurePsnRet::
	playanimation BS_SCRIPTING, B_ANIM_HELD_ITEM_EFFECT
	printstring STRINGID_PKMNSITEMCUREDPOISON
	waitmessage B_WAIT_TIME_LONG
	updatestatusicon BS_SCRIPTING
	removeitem BS_SCRIPTING
	return

BattleScript_BerryCureBrnEnd2::
	call BattleScript_BerryCureBrnRet
	end2

BattleScript_BerryCureBrnRet::
	playanimation BS_SCRIPTING, B_ANIM_HELD_ITEM_EFFECT
	printstring STRINGID_PKMNSITEMHEALEDBURN
	waitmessage B_WAIT_TIME_LONG
	updatestatusicon BS_SCRIPTING
	removeitem BS_SCRIPTING
	return

BattleScript_BerryCureFrzEnd2::
	call BattleScript_BerryCureFrzRet
	end2

BattleScript_BerryCureFrzRet::
	playanimation BS_SCRIPTING, B_ANIM_HELD_ITEM_EFFECT
	printstring STRINGID_PKMNSITEMDEFROSTEDIT
	waitmessage B_WAIT_TIME_LONG
	updatestatusicon BS_SCRIPTING
	removeitem BS_SCRIPTING
	return

BattleScript_BerryCureFsbEnd2::
	call BattleScript_BerryCureFrzRet
	end2

BattleScript_BerryCureFsbRet::
	playanimation BS_SCRIPTING, B_ANIM_HELD_ITEM_EFFECT
	printstring STRINGID_PKMNSITEMHEALEDFROSTBITE
	waitmessage B_WAIT_TIME_LONG
	updatestatusicon BS_SCRIPTING
	removeitem BS_SCRIPTING
	return

BattleScript_BerryCureSlpEnd2::
	call BattleScript_BerryCureSlpRet
	end2

BattleScript_BerryCureSlpRet::
	playanimation BS_SCRIPTING, B_ANIM_HELD_ITEM_EFFECT
	printstring STRINGID_PKMNSITEMWOKEIT
	waitmessage B_WAIT_TIME_LONG
	updatestatusicon BS_SCRIPTING
	removeitem BS_SCRIPTING
	return

BattleScript_GemActivates::
	playanimation BS_ATTACKER, B_ANIM_HELD_ITEM_EFFECT
	waitanimation
	setlastuseditem BS_ATTACKER
	printstring STRINGID_GEMACTIVATES
	waitmessage B_WAIT_TIME_LONG
	removeitem BS_ATTACKER
	return

BattleScript_BerryReduceDmg::
	playanimation BS_TARGET, B_ANIM_HELD_ITEM_EFFECT
	waitanimation
	setlastuseditem BS_TARGET
	printstring STRINGID_TARGETATEITEM
	waitmessage B_WAIT_TIME_LONG
	removeitem BS_TARGET
	return

BattleScript_PrintBerryReduceString::
	waitmessage B_WAIT_TIME_LONG
	printstring STRINGID_BERRYDMGREDUCES
	waitmessage B_WAIT_TIME_LONG
	return

BattleScript_BerryCureConfusionEnd2::
	call BattleScript_BerryCureConfusionRet
	end2

BattleScript_BerryCureConfusionRet::
	playanimation BS_SCRIPTING, B_ANIM_HELD_ITEM_EFFECT
	printstring STRINGID_PKMNSITEMSNAPPEDOUT
	waitmessage B_WAIT_TIME_LONG
	removeitem BS_SCRIPTING
	return

BattleScript_BerryCureChosenStatusEnd2::
	call BattleScript_BerryCureChosenStatusRet
	end2

BattleScript_BerryCureChosenStatusRet::
	playanimation BS_SCRIPTING, B_ANIM_HELD_ITEM_EFFECT
	printfromtable gBerryEffectStringIds
	waitmessage B_WAIT_TIME_LONG
	updatestatusicon BS_SCRIPTING
	removeitem BS_SCRIPTING
	return

BattleScript_MentalHerbCureRet::
	playanimation BS_ATTACKER, B_ANIM_HELD_ITEM_EFFECT
	printfromtable gMentalHerbCureStringIds
	waitmessage B_WAIT_TIME_LONG
	updatestatusicon BS_SCRIPTING
	removeitem BS_SCRIPTING
	copybyte gBattlerAttacker, sSAVED_BATTLER   @ restore the original attacker just to be safe
	return

BattleScript_MentalHerbCureEnd2::
	call BattleScript_MentalHerbCureRet
	end2

BattleScript_WhiteHerbEnd2::
	call BattleScript_WhiteHerbRet
	end2

BattleScript_WhiteHerbRet::
	playanimation BS_SCRIPTING, B_ANIM_HELD_ITEM_EFFECT
	printstring STRINGID_PKMNSITEMRESTOREDSTATUS
	waitmessage B_WAIT_TIME_LONG
	removeitem BS_SCRIPTING
	return

BattleScript_ItemHealHP_RemoveItemRet::
	jumpifability BS_SCRIPTING, ABILITY_RIPEN, BattleScript_ItemHealHP_RemoveItemRet_AbilityPopUp
	goto BattleScript_ItemHealHP_RemoveItemRet_Anim
BattleScript_ItemHealHP_RemoveItemRet_AbilityPopUp:
	call BattleScript_AbilityPopUp
BattleScript_ItemHealHP_RemoveItemRet_Anim:
	playanimation BS_SCRIPTING, B_ANIM_HELD_ITEM_EFFECT
	printstring STRINGID_PKMNSITEMRESTOREDHEALTH
	waitmessage B_WAIT_TIME_LONG
	orword gHitMarker, HITMARKER_IGNORE_BIDE | HITMARKER_IGNORE_SUBSTITUTE | HITMARKER_PASSIVE_DAMAGE
	healthbarupdate BS_SCRIPTING
	datahpupdate BS_SCRIPTING
	removeitem BS_SCRIPTING
	return

BattleScript_ItemHealHP_RemoveItemEnd2::
	jumpifability BS_ATTACKER, ABILITY_RIPEN, BattleScript_ItemHealHP_RemoveItemEnd2_AbilityPopUp
	goto BattleScript_ItemHealHP_RemoveItemEnd2_Anim
BattleScript_ItemHealHP_RemoveItemEnd2_AbilityPopUp:
	call BattleScript_AbilityPopUp
BattleScript_ItemHealHP_RemoveItemEnd2_Anim:
	playanimation BS_ATTACKER, B_ANIM_HELD_ITEM_EFFECT
	printstring STRINGID_PKMNSITEMRESTOREDHEALTH
	waitmessage B_WAIT_TIME_LONG
	orword gHitMarker, HITMARKER_IGNORE_BIDE | HITMARKER_IGNORE_SUBSTITUTE | HITMARKER_PASSIVE_DAMAGE
	healthbarupdate BS_ATTACKER
	datahpupdate BS_ATTACKER
	removeitem BS_ATTACKER
	end2

BattleScript_BerryPPHealRet::
	jumpifability BS_ATTACKER, ABILITY_RIPEN, BattleScript_BerryPPHeal_AbilityPopup
	goto BattleScript_BerryPPHeal_Anim
BattleScript_BerryPPHeal_AbilityPopup:
	call BattleScript_AbilityPopUp
BattleScript_BerryPPHeal_Anim:
	playanimation BS_ATTACKER, B_ANIM_HELD_ITEM_EFFECT
	printstring STRINGID_PKMNSITEMRESTOREDPP
	waitmessage B_WAIT_TIME_LONG
	removeitem BS_ATTACKER
	return

BattleScript_BerryPPHealEnd2::
	call BattleScript_BerryPPHealRet
	end2

BattleScript_ItemHealHP_End2::
	call BattleScript_ItemHealHP_Ret
	end2

BattleScript_AirBaloonMsgIn::
	printstring STRINGID_AIRBALLOONFLOAT
	waitmessage B_WAIT_TIME_LONG
	end3

BattleScript_AirBaloonMsgPop::
	printstring STRINGID_AIRBALLOONPOP
	waitmessage B_WAIT_TIME_LONG
	removeitem BS_TARGET
	return

BattleScript_ItemHurtRet::
	orword gHitMarker, HITMARKER_IGNORE_SUBSTITUTE | HITMARKER_PASSIVE_DAMAGE | HITMARKER_IGNORE_DISGUISE
	healthbarupdate BS_ATTACKER
	datahpupdate BS_ATTACKER
	printstring STRINGID_HURTBYITEM
	waitmessage B_WAIT_TIME_LONG
	tryfaintmon BS_ATTACKER
	return

BattleScript_ItemHurtEnd2::
	playanimation BS_ATTACKER, B_ANIM_MON_HIT
	waitanimation
	call BattleScript_ItemHurtRet
	end2

BattleScript_ItemHealHP_Ret::
	playanimation BS_ATTACKER, B_ANIM_HELD_ITEM_EFFECT
	printstring STRINGID_PKMNSITEMRESTOREDHPALITTLE
	waitmessage B_WAIT_TIME_LONG
	orword gHitMarker, HITMARKER_IGNORE_BIDE | HITMARKER_IGNORE_SUBSTITUTE | HITMARKER_IGNORE_DISGUISE | HITMARKER_PASSIVE_DAMAGE
	healthbarupdate BS_ATTACKER
	datahpupdate BS_ATTACKER
	return

BattleScript_SelectingNotAllowedMoveChoiceItem::
	printselectionstring STRINGID_ITEMALLOWSONLYYMOVE
	endselectionscript

BattleScript_SelectingNotAllowedMoveChoiceItemInPalace::
	printstring STRINGID_ITEMALLOWSONLYYMOVE
	goto BattleScript_SelectingUnusableMoveInPalace

BattleScript_SelectingNotAllowedMoveGorillaTactics::
	printselectionstring STRINGID_ABILITYALLOWSONLYMOVE
	endselectionscript

BattleScript_SelectingNotAllowedMoveGorillaTacticsInPalace::
	printstring STRINGID_ABILITYALLOWSONLYMOVE
	goto BattleScript_SelectingUnusableMoveInPalace

BattleScript_SelectingNotAllowedMoveAssaultVest::
	printselectionstring STRINGID_ASSAULTVESTDOESNTALLOW
	endselectionscript

BattleScript_SelectingNotAllowedMoveAssaultVestInPalace::
	printstring STRINGID_ASSAULTVESTDOESNTALLOW
	goto BattleScript_SelectingUnusableMoveInPalace

BattleScript_SelectingNotAllowedPlaceholder::
	printselectionstring STRINGID_NOTDONEYET
	endselectionscript

BattleScript_SelectingNotAllowedPlaceholderInPalace::
	printstring STRINGID_NOTDONEYET
	goto BattleScript_SelectingUnusableMoveInPalace

BattleScript_HangedOnMsg::
	playanimation BS_TARGET, B_ANIM_HANGED_ON
	printstring STRINGID_PKMNHUNGONWITHX
	waitmessage B_WAIT_TIME_LONG
	jumpifnoholdeffect BS_TARGET, HOLD_EFFECT_FOCUS_SASH, BattleScript_HangedOnMsgRet
	removeitem BS_TARGET
BattleScript_HangedOnMsgRet:
	return

BattleScript_BerryConfuseHealEnd2::
	jumpifability BS_SCRIPTING, ABILITY_RIPEN, BattleScript_BerryConfuseHealEnd2_AbilityPopup
	goto BattleScript_BerryConfuseHealEnd2_Anim
BattleScript_BerryConfuseHealEnd2_AbilityPopup:
	call BattleScript_AbilityPopUp
BattleScript_BerryConfuseHealEnd2_Anim:
	playanimation BS_SCRIPTING, B_ANIM_HELD_ITEM_EFFECT
	printstring STRINGID_PKMNSITEMRESTOREDHEALTH
	waitmessage B_WAIT_TIME_LONG
	orword gHitMarker, HITMARKER_IGNORE_BIDE | HITMARKER_IGNORE_SUBSTITUTE | HITMARKER_PASSIVE_DAMAGE
	healthbarupdate BS_SCRIPTING
	datahpupdate BS_SCRIPTING
	printstring STRINGID_FORXCOMMAYZ
	waitmessage B_WAIT_TIME_LONG
	setmoveeffect MOVE_EFFECT_CONFUSION | MOVE_EFFECT_AFFECTS_USER
	seteffectprimary
	removeitem BS_SCRIPTING
	end2

BattleScript_BerryConfuseHealRet::
	jumpifability BS_SCRIPTING, ABILITY_RIPEN, BattleScript_BerryConfuseHealRet_AbilityPopup
	goto BattleScript_BerryConfuseHealRet_Anim
BattleScript_BerryConfuseHealRet_AbilityPopup:
	call BattleScript_AbilityPopUp
BattleScript_BerryConfuseHealRet_Anim:
	playanimation BS_SCRIPTING, B_ANIM_HELD_ITEM_EFFECT
	printstring STRINGID_PKMNSITEMRESTOREDHEALTH
	waitmessage B_WAIT_TIME_LONG
	orword gHitMarker, HITMARKER_IGNORE_BIDE | HITMARKER_IGNORE_SUBSTITUTE | HITMARKER_PASSIVE_DAMAGE
	healthbarupdate BS_SCRIPTING
	datahpupdate BS_SCRIPTING
	printstring STRINGID_FORXCOMMAYZ
	waitmessage B_WAIT_TIME_LONG
	setmoveeffect MOVE_EFFECT_CONFUSION | MOVE_EFFECT_CERTAIN
	seteffectprimary
	removeitem BS_TARGET
	return

BattleScript_BerryStatRaiseEnd2::
	jumpifability BS_ATTACKER, ABILITY_RIPEN, BattleScript_BerryStatRaiseEnd2_AbilityPopup
	goto BattleScript_BerryStatRaiseEnd2_Anim
BattleScript_BerryStatRaiseEnd2_AbilityPopup:
	call BattleScript_AbilityPopUp
BattleScript_BerryStatRaiseEnd2_Anim:
	statbuffchange STAT_CHANGE_ALLOW_PTR, BattleScript_BerryStatRaiseEnd2_End
	setgraphicalstatchangevalues
	playanimation BS_ATTACKER, B_ANIM_HELD_ITEM_EFFECT, sB_ANIM_ARG1
	setbyte cMULTISTRING_CHOOSER, B_MSG_STAT_ROSE_ITEM
	call BattleScript_StatUp
	removeitem BS_ATTACKER
BattleScript_BerryStatRaiseEnd2_End::
	end2

BattleScript_BerryStatRaiseRet::
	jumpifability BS_SCRIPTING, ABILITY_RIPEN, BattleScript_BerryStatRaiseRet_AbilityPopup
	goto BattleScript_BerryStatRaiseRet_Anim
BattleScript_BerryStatRaiseRet_AbilityPopup:
	call BattleScript_AbilityPopUp
BattleScript_BerryStatRaiseRet_Anim:
	statbuffchange STAT_CHANGE_ALLOW_PTR, BattleScript_BerryStatRaiseRet_End
	setgraphicalstatchangevalues
	playanimation BS_SCRIPTING, B_ANIM_HELD_ITEM_EFFECT, sB_ANIM_ARG1
	setbyte cMULTISTRING_CHOOSER, B_MSG_STAT_ROSE_ITEM
	call BattleScript_StatUp
	removeitem BS_SCRIPTING
BattleScript_BerryStatRaiseRet_End:
	return

BattleScript_BerryFocusEnergyRet::
	playanimation BS_SCRIPTING, B_ANIM_HELD_ITEM_EFFECT
	printstring STRINGID_PKMNUSEDXTOGETPUMPED
	waitmessage B_WAIT_TIME_LONG
	removeitem BS_SCRIPTING
	return

BattleScript_BerryFocusEnergyEnd2::
	call BattleScript_BerryFocusEnergyRet
	end2

BattleScript_ActionSelectionItemsCantBeUsed::
	printselectionstring STRINGID_ITEMSCANTBEUSEDNOW
	endselectionscript

BattleScript_FlushMessageBox::
	flushtextbox
	return

BattleScript_PalacePrintFlavorText::
	setbyte gBattleCommunication + 1, 0
BattleScript_PalaceTryBattlerFlavorText::
	palaceflavortext BS_ATTACKER @ BS_ATTACKER here overwritten by gBattleCommunication + 1
	jumpifbyte CMP_NOT_EQUAL, gBattleCommunication, TRUE, BattleScript_PalaceEndFlavorText
	printfromtable gBattlePalaceFlavorTextTable
	waitmessage B_WAIT_TIME_LONG
BattleScript_PalaceEndFlavorText::
	addbyte gBattleCommunication + 1, 1
	jumpifbytenotequal gBattleCommunication + 1, gBattlersCount, BattleScript_PalaceTryBattlerFlavorText
	setbyte gBattleCommunication, 0
	setbyte gBattleCommunication + 1, 0
	end2

BattleScript_ArenaTurnBeginning::
	waitcry BS_ATTACKER
	volumedown
	playse SE_ARENA_TIMEUP1
	pause 8
	playse SE_ARENA_TIMEUP1
	arenadrawreftextbox
	arenajudgmentstring B_MSG_REF_COMMENCE_BATTLE
	arenawaitmessage B_MSG_REF_COMMENCE_BATTLE
	pause B_WAIT_TIME_LONG
	arenaerasereftextbox
	volumeup
	end2

@ Unused
BattleScript_ArenaNothingDecided::
	playse SE_DING_DONG
	arenadrawreftextbox
	arenajudgmentstring B_MSG_REF_NOTHING_IS_DECIDED
	arenawaitmessage B_MSG_REF_NOTHING_IS_DECIDED
	pause B_WAIT_TIME_LONG
	arenaerasereftextbox
	end2

BattleScript_ArenaDoJudgment::
	makevisible BS_PLAYER1
	waitstate
	makevisible BS_OPPONENT1
	waitstate
	volumedown
	playse SE_ARENA_TIMEUP1
	pause 8
	playse SE_ARENA_TIMEUP1
	pause B_WAIT_TIME_LONG
	arenadrawreftextbox
	arenajudgmentstring B_MSG_REF_THATS_IT
	arenawaitmessage B_MSG_REF_THATS_IT
	pause B_WAIT_TIME_LONG
	setbyte gBattleCommunication, 0  @ Reset state for arenajudgmentwindow
	arenajudgmentwindow
	pause B_WAIT_TIME_LONG
	arenajudgmentwindow
	arenajudgmentstring B_MSG_REF_JUDGE_MIND
	arenawaitmessage B_MSG_REF_JUDGE_MIND
	arenajudgmentwindow
	arenajudgmentstring B_MSG_REF_JUDGE_SKILL
	arenawaitmessage B_MSG_REF_JUDGE_SKILL
	arenajudgmentwindow
	arenajudgmentstring B_MSG_REF_JUDGE_BODY
	arenawaitmessage B_MSG_REF_JUDGE_BODY
	arenajudgmentwindow
	jumpifbyte CMP_EQUAL, gBattleCommunication + 1, ARENA_RESULT_PLAYER_LOST, BattleScript_ArenaJudgmentPlayerLoses
	jumpifbyte CMP_EQUAL, gBattleCommunication + 1, ARENA_RESULT_TIE, BattleScript_ArenaJudgmentDraw
@ ARENA_RESULT_PLAYER_WON
	arenajudgmentstring B_MSG_REF_PLAYER_WON
	arenawaitmessage B_MSG_REF_PLAYER_WON
	arenajudgmentwindow
	arenaerasereftextbox
	printstring STRINGID_DEFEATEDOPPONENTBYREFEREE
	waitmessage B_WAIT_TIME_LONG
	playfaintcry BS_OPPONENT1
	waitcry BS_ATTACKER
	dofaintanimation BS_OPPONENT1
	cleareffectsonfaint BS_OPPONENT1
	arenaopponentmonlost
	end2

BattleScript_ArenaJudgmentPlayerLoses:
	arenajudgmentstring B_MSG_REF_OPPONENT_WON
	arenawaitmessage B_MSG_REF_OPPONENT_WON
	arenajudgmentwindow
	arenaerasereftextbox
	printstring STRINGID_LOSTTOOPPONENTBYREFEREE
	waitmessage B_WAIT_TIME_LONG
	playfaintcry BS_PLAYER1
	waitcry BS_ATTACKER
	dofaintanimation BS_PLAYER1
	cleareffectsonfaint BS_PLAYER1
	arenaplayermonlost
	end2

BattleScript_ArenaJudgmentDraw:
	arenajudgmentstring B_MSG_REF_DRAW
	arenawaitmessage B_MSG_REF_DRAW
	arenajudgmentwindow
	arenaerasereftextbox
	printstring STRINGID_TIEDOPPONENTBYREFEREE
	waitmessage B_WAIT_TIME_LONG
	playfaintcry BS_PLAYER1
	waitcry BS_ATTACKER
	dofaintanimation BS_PLAYER1
	cleareffectsonfaint BS_PLAYER1
	playfaintcry BS_OPPONENT1
	waitcry BS_ATTACKER
	dofaintanimation BS_OPPONENT1
	cleareffectsonfaint BS_OPPONENT1
	arenabothmonlost
	end2

BattleScript_AskIfWantsToForfeitMatch::
	printselectionstring STRINGID_QUESTIONFORFEITMATCH
	forfeityesnobox BS_ATTACKER
	endselectionscript

BattleScript_PrintPlayerForfeited::
	printstring STRINGID_FORFEITEDMATCH
	waitmessage B_WAIT_TIME_LONG
	end2

BattleScript_PrintPlayerForfeitedLinkBattle::
	printstring STRINGID_FORFEITEDMATCH
	waitmessage B_WAIT_TIME_LONG
	endlinkbattle
	waitmessage B_WAIT_TIME_LONG
	end2

BattleScript_TotemFlaredToLife::
	playanimation BS_ATTACKER, B_ANIM_TOTEM_FLARE, NULL
	printstring STRINGID_AURAFLAREDTOLIFE
	waitmessage B_WAIT_TIME_LONG
	call BattleScript_ApplyTotemVarBoost
	end2

@ remove the mirror herb, do totem loop
BattleScript_MirrorHerbCopyStatChangeEnd2::
	call BattleScript_MirrorHerbCopyStatChange
	end2

BattleScript_MirrorHerbCopyStatChange::
	playanimation BS_SCRIPTING, B_ANIM_HELD_ITEM_EFFECT, NULL
	printstring STRINGID_MIRRORHERBCOPIED
	waitmessage B_WAIT_TIME_LONG
	removeitem BS_SCRIPTING
	call BattleScript_TotemVar_Ret
	copybyte gBattlerAttacker, sSAVED_BATTLER	@ restore the original attacker just to be safe
	return

BattleScript_OpportunistCopyStatChange::
	call BattleScript_AbilityPopUp
	printstring STRINGID_OPPORTUNISTCOPIED
	waitmessage B_WAIT_TIME_LONG
	call BattleScript_TotemVar_Ret
	copybyte gBattlerAttacker, sSAVED_BATTLER	@ restore the original attacker just to be safe
	end3

BattleScript_TotemVar::
	call BattleScript_TotemVar_Ret
	end2

BattleScript_TotemVar_Ret::
	gettotemboost BattleScript_ApplyTotemVarBoost
BattleScript_TotemVarEnd:
	return
BattleScript_ApplyTotemVarBoost:
	statbuffchange STAT_CHANGE_ALLOW_PTR, BattleScript_TotemVarEnd
	setgraphicalstatchangevalues
	playanimation BS_SCRIPTING, B_ANIM_STATS_CHANGE, sB_ANIM_ARG1
	printfromtable gStatUpStringIds
	waitmessage B_WAIT_TIME_LONG
	goto BattleScript_TotemVar_Ret  @loop until stats bitfield is empty


BattleScript_AnnounceAirLockCloudNine::
	call BattleScript_AbilityPopUp
	printstring STRINGID_AIRLOCKACTIVATES
	waitmessage B_WAIT_TIME_LONG
	call BattleScript_ActivateWeatherAbilities
	end3

BattleScript_QuickClawActivation::
	flushtextbox
	playanimation BS_ATTACKER, B_ANIM_HELD_ITEM_EFFECT
	waitanimation
	printstring STRINGID_CANACTFASTERTHANKSTO
	waitmessage B_WAIT_TIME_LONG
	end2

BattleScript_QuickDrawActivation::
	flushtextbox
	call BattleScript_AbilityPopUp
	printstring STRINGID_CANACTFASTERTHANKSTO
	waitmessage B_WAIT_TIME_LONG
	end2

BattleScript_CustapBerryActivation::
	flushtextbox
	playanimation BS_ATTACKER, B_ANIM_HELD_ITEM_EFFECT
	waitanimation
	printstring STRINGID_CANACTFASTERTHANKSTO
	waitmessage B_WAIT_TIME_LONG
	removeitem BS_ATTACKER
	end2

BattleScript_MicleBerryActivateEnd2::
	jumpifability BS_ATTACKER, ABILITY_RIPEN, BattleScript_MicleBerryActivateEnd2_Ripen
	goto BattleScript_MicleBerryActivateEnd2_Anim
BattleScript_MicleBerryActivateEnd2_Ripen:
	call BattleScript_AbilityPopUp
BattleScript_MicleBerryActivateEnd2_Anim:
	playanimation BS_ATTACKER, B_ANIM_HELD_ITEM_EFFECT
	printstring STRINGID_MICLEBERRYACTIVATES
	waitmessage B_WAIT_TIME_LONG
	removeitem BS_ATTACKER
	end2

BattleScript_MicleBerryActivateRet::
	jumpifability BS_SCRIPTING, ABILITY_RIPEN, BattleScript_MicleBerryActivateRet_Ripen
	goto BattleScript_MicleBerryActivateRet_Anim
BattleScript_MicleBerryActivateRet_Ripen:
	call BattleScript_AbilityPopUp
BattleScript_MicleBerryActivateRet_Anim:
	playanimation BS_SCRIPTING, B_ANIM_HELD_ITEM_EFFECT
	printstring STRINGID_MICLEBERRYACTIVATES
	waitmessage B_WAIT_TIME_LONG
	removeitem BS_SCRIPTING
	return

BattleScript_JabocaRowapBerryActivates::
	jumpifability BS_TARGET, ABILITY_RIPEN, BattleScript_JabocaRowapBerryActivate_Ripen
	goto BattleScript_JabocaRowapBerryActivate_Anim
BattleScript_JabocaRowapBerryActivate_Ripen:
	call BattleScript_AbilityPopUp
BattleScript_JabocaRowapBerryActivate_Anim:
	jumpifabsent BS_TARGET, BattleScript_JabocaRowapBerryActivate_Dmg   @ dont play the animation for a fainted target
	playanimation BS_TARGET, B_ANIM_HELD_ITEM_EFFECT
	waitanimation
BattleScript_JabocaRowapBerryActivate_Dmg:
	call BattleScript_HurtAttacker
	removeitem BS_TARGET
	return

@ z moves / effects
BattleScript_ZMoveActivateDamaging::
	flushtextbox
	trytrainerslidezmovemsg
	printstring STRINGID_ZPOWERSURROUNDS
	playanimation BS_ATTACKER, B_ANIM_ZMOVE_ACTIVATE, NULL
	printstring STRINGID_ZMOVEUNLEASHED
	waitmessage B_WAIT_TIME_LONG
	return

BattleScript_ZMoveActivateStatus::
	flushtextbox
	trytrainerslidezmovemsg
	savetarget
	printstring STRINGID_ZPOWERSURROUNDS
	playanimation BS_ATTACKER, B_ANIM_ZMOVE_ACTIVATE, NULL
	setzeffect
	restoretarget
	copybyte sSTATCHANGER, sSAVED_STAT_CHANGER
	return

BattleScript_ZEffectPrintString::
	printfromtable gZEffectStringIds
	waitmessage B_WAIT_TIME_LONG
	return

BattleScript_RecoverHPZMove::
	healthbarupdate BS_SCRIPTING
	datahpupdate BS_SCRIPTING
	printfromtable gZEffectStringIds
	waitmessage B_WAIT_TIME_LONG
	return

BattleScript_StatUpZMove::
	statbuffchange MOVE_EFFECT_AFFECTS_USER | STAT_CHANGE_ALLOW_PTR, BattleScript_StatUpZMoveEnd
	jumpifbyte CMP_EQUAL, cMULTISTRING_CHOOSER, B_MSG_STAT_WONT_INCREASE, BattleScript_StatUpZMoveEnd
	setgraphicalstatchangevalues
	playanimation BS_ATTACKER, B_ANIM_STATS_CHANGE, sB_ANIM_ARG1
	printstring STRINGID_ZMOVESTATUP
	waitmessage B_WAIT_TIME_LONG
	printfromtable gStatUpStringIds
	waitmessage B_WAIT_TIME_LONG
BattleScript_StatUpZMoveEnd:
	return

BattleScript_HealReplacementZMove::
	playanimation BS_SCRIPTING B_ANIM_WISH_HEAL 0x0
	printfromtable gZEffectStringIds
	waitmessage B_WAIT_TIME_LONG
	healthbarupdate BS_SCRIPTING
	datahpupdate BS_SCRIPTING
	return

BattleScript_EffectExtremeEvoboost::
	attackcanceler
	attackstring
	ppreduce
	jumpifstat BS_ATTACKER, CMP_LESS_THAN, STAT_ATK, MAX_STAT_STAGE, BattleScript_ExtremeEvoboostAnim
	jumpifstat BS_ATTACKER, CMP_LESS_THAN, STAT_DEF, MAX_STAT_STAGE, BattleScript_ExtremeEvoboostAnim
	jumpifstat BS_ATTACKER, CMP_LESS_THAN, STAT_SPEED, MAX_STAT_STAGE, BattleScript_ExtremeEvoboostAnim
	jumpifstat BS_ATTACKER, CMP_LESS_THAN, STAT_SPATK, MAX_STAT_STAGE, BattleScript_ExtremeEvoboostAnim
	jumpifstat BS_ATTACKER, CMP_LESS_THAN, STAT_SPDEF, MAX_STAT_STAGE, BattleScript_ExtremeEvoboostAnim
	goto BattleScript_ButItFailed
BattleScript_ExtremeEvoboostAnim:
	attackanimation
	waitanimation
BattleScript_ExtremeEvoboostAtk::
	setbyte sSTAT_ANIM_PLAYED, FALSE
	playstatchangeanimation BS_ATTACKER, BIT_ATK | BIT_DEF | BIT_SPEED | BIT_SPATK | BIT_SPDEF, 0x0
	setstatchanger STAT_ATK, 2, FALSE
	statbuffchange MOVE_EFFECT_AFFECTS_USER | STAT_CHANGE_ALLOW_PTR, BattleScript_ExtremeEvoboostDef
	printfromtable gStatUpStringIds
	waitmessage B_WAIT_TIME_LONG
BattleScript_ExtremeEvoboostDef::
	setstatchanger STAT_DEF, 2, FALSE
	statbuffchange MOVE_EFFECT_AFFECTS_USER | STAT_CHANGE_ALLOW_PTR, BattleScript_ExtremeEvoboostSpeed
	printfromtable gStatUpStringIds
	waitmessage B_WAIT_TIME_LONG
BattleScript_ExtremeEvoboostSpeed::
	setstatchanger STAT_SPEED, 2, FALSE
	statbuffchange MOVE_EFFECT_AFFECTS_USER | STAT_CHANGE_ALLOW_PTR, BattleScript_ExtremeEvoboostSpAtk
	printfromtable gStatUpStringIds
	waitmessage B_WAIT_TIME_LONG
BattleScript_ExtremeEvoboostSpAtk::
	setstatchanger STAT_SPATK, 2, FALSE
	statbuffchange MOVE_EFFECT_AFFECTS_USER | STAT_CHANGE_ALLOW_PTR, BattleScript_ExtremeEvoboostSpDef
	printfromtable gStatUpStringIds
	waitmessage B_WAIT_TIME_LONG
BattleScript_ExtremeEvoboostSpDef::
	setstatchanger STAT_SPDEF, 2, FALSE
	statbuffchange MOVE_EFFECT_AFFECTS_USER | STAT_CHANGE_ALLOW_PTR, BattleScript_ExtremeEvoboostEnd
	printfromtable gStatUpStringIds
	waitmessage B_WAIT_TIME_LONG
BattleScript_ExtremeEvoboostEnd::
	goto BattleScript_MoveEnd

BattleScript_EffectHitSetRemoveTerrain:
	attackcanceler
	accuracycheck BattleScript_PrintMoveMissed, ACC_CURR_MOVE
	attackstring
	ppreduce
	jumpifargument ARG_TRY_REMOVE_TERRAIN_FAIL, BattleScript_RemoveTerrain
	critcalc
	damagecalc
	adjustdamage
	attackanimation
	waitanimation
	effectivenesssound
	hitanimation BS_TARGET
	waitstate
	healthbarupdate BS_TARGET
	datahpupdate BS_TARGET
	critmessage
	waitmessage B_WAIT_TIME_LONG
	resultmessage
	waitmessage B_WAIT_TIME_LONG
	setremoveterrain BattleScript_TryFaint
	playanimation BS_ATTACKER, B_ANIM_RESTORE_BG
	printfromtable gTerrainStringIds
	waitmessage B_WAIT_TIME_LONG
BattleScript_TryFaint:
	tryfaintmon BS_TARGET
	goto BattleScript_MoveEnd

BattleScript_RemoveTerrain:
	jumpifterrainaffected BS_TARGET, STATUS_FIELD_TERRAIN_ANY, BattleScript_RemoveTerrain_Cont
	goto BattleScript_ButItFailed
BattleScript_RemoveTerrain_Cont:
	critcalc
	damagecalc
	adjustdamage
	attackanimation
	waitanimation
	effectivenesssound
	hitanimation BS_TARGET
	waitstate
	healthbarupdate BS_TARGET
	datahpupdate BS_TARGET
	critmessage
	waitmessage B_WAIT_TIME_LONG
	resultmessage
	waitmessage B_WAIT_TIME_LONG
	removeterrain
	playanimation BS_ATTACKER, B_ANIM_RESTORE_BG
	printfromtable gTerrainStringIds
	waitmessage B_WAIT_TIME_LONG
	tryfaintmon BS_TARGET
	goto BattleScript_MoveEnd

BattleScript_Pickpocket::
	call BattleScript_AbilityPopUp
	jumpifability BS_ATTACKER, ABILITY_STICKY_HOLD, BattleScript_PickpocketPrevented
	swapattackerwithtarget
	call BattleScript_ItemSteal
	swapattackerwithtarget
	activateitemeffects BS_TARGET
	return

BattleScript_PickpocketPrevented:
	pause B_WAIT_TIME_SHORT
	copybyte gBattlerAbility, gBattlerAttacker
	call BattleScript_AbilityPopUp
	printstring STRINGID_ITEMCANNOTBEREMOVED
	waitmessage B_WAIT_TIME_LONG
	return

BattleScript_StickyBarbTransfer::
	playanimation BS_TARGET, B_ANIM_ITEM_STEAL
	printstring STRINGID_STICKYBARBTRANSFER
	waitmessage B_WAIT_TIME_LONG
	removeitem BS_TARGET
	return

BattleScript_RedCardActivates::
	playanimation BS_SCRIPTING, B_ANIM_HELD_ITEM_EFFECT
	printstring STRINGID_REDCARDACTIVATE
	waitmessage B_WAIT_TIME_LONG
	swapattackerwithtarget
	jumpifstatus3 BS_EFFECT_BATTLER, STATUS3_ROOTED, BattleScript_RedCardIngrain
	jumpifability BS_EFFECT_BATTLER, ABILITY_SUCTION_CUPS, BattleScript_RedCardSuctionCups
	jumpiftargetdynamaxed BattleScript_RedCardDynamaxed
	removeitem BS_SCRIPTING
	setbyte sSWITCH_CASE, B_SWITCH_RED_CARD
	forcerandomswitch BattleScript_RedCardEnd
	@ changes the current battle script. the rest happens in BattleScript_RoarSuccessSwitch_Ret, if switch is successful
BattleScript_RedCardEnd:
	return
BattleScript_RedCardIngrain:
	printstring STRINGID_PKMNANCHOREDITSELF
	waitmessage B_WAIT_TIME_LONG
	removeitem BS_SCRIPTING
	swapattackerwithtarget
	return
BattleScript_RedCardSuctionCups:
	printstring STRINGID_PKMNANCHORSITSELFWITH
	waitmessage B_WAIT_TIME_LONG
	removeitem BS_SCRIPTING
	swapattackerwithtarget
	return
BattleScript_RedCardDynamaxed:
	printstring STRINGID_MOVEBLOCKEDBYDYNAMAX
	waitmessage B_WAIT_TIME_LONG
	removeitem BS_SCRIPTING
	swapattackerwithtarget
	return

BattleScript_EjectButtonActivates::
	makevisible BS_ATTACKER
	playanimation BS_SCRIPTING, B_ANIM_HELD_ITEM_EFFECT
	printstring STRINGID_EJECTBUTTONACTIVATE
	waitmessage B_WAIT_TIME_LONG
	removeitem BS_SCRIPTING
	makeinvisible BS_SCRIPTING
	openpartyscreen BS_SCRIPTING, BattleScript_EjectButtonEnd
	switchoutabilities BS_SCRIPTING
	waitstate
	switchhandleorder BS_SCRIPTING 0x2
	returntoball BS_SCRIPTING
	getswitchedmondata BS_SCRIPTING
	switchindataupdate BS_SCRIPTING
	hpthresholds BS_SCRIPTING
	trytoclearprimalweather
	flushtextbox
	printstring 0x3
	switchinanim BS_SCRIPTING 0x1
	waitstate
	switchineffects BS_SCRIPTING
BattleScript_EjectButtonEnd:
	return

BattleScript_EjectPackActivate_Ret::
	goto BattleScript_EjectButtonActivates

BattleScript_EjectPackActivate_End2::
	call BattleScript_EjectPackActivate_Ret
	end2

BattleScript_EjectPackActivates::
	jumpifcantswitch BS_SCRIPTING, BattleScript_EjectButtonEnd
	goto BattleScript_EjectPackActivate_Ret

BattleScript_DarkTypePreventsPrankster::
	attackstring
	ppreduce
	pause B_WAIT_TIME_SHORT
	printstring STRINGID_ITDOESNTAFFECT
	waitmessage B_WAIT_TIME_LONG
	orhalfword gMoveResultFlags, MOVE_RESULT_NO_EFFECT
	goto BattleScript_MoveEnd

BattleScript_WellBakedBodyActivates::
	attackstring
	ppreduce
	pause B_WAIT_TIME_SHORT
	showabilitypopup BS_TARGET
	orhalfword gMoveResultFlags, MOVE_RESULT_NO_EFFECT
	modifybattlerstatstage BS_TARGET, STAT_DEF, INCREASE, 1, BattleScript_WellBakedBodyEnd, ANIM_ON
BattleScript_WellBakedBodyEnd:
	goto BattleScript_MoveEnd

BattleScript_WindRiderActivatesMoveEnd::
	attackstring
	ppreduce
	pause B_WAIT_TIME_SHORT
	showabilitypopup BS_TARGET
	orhalfword gMoveResultFlags, MOVE_RESULT_NO_EFFECT
	modifybattlerstatstage BS_TARGET, STAT_ATK, INCREASE, 1, BattleScript_WindRiderActivatesMoveEnd_End, ANIM_ON
BattleScript_WindRiderActivatesMoveEnd_End:
	goto BattleScript_MoveEnd

BattleScript_GoodAsGoldActivates::
	attackstring
	ppreduce
	showabilitypopup BS_TARGET
	pause B_WAIT_TIME_SHORT
	printstring STRINGID_ITDOESNTAFFECT
	waitmessage B_WAIT_TIME_MED
	goto BattleScript_MoveEnd

BattleScript_PastelVeilActivates::
	setbyte gBattleCommunication, 0
	setbyte gBattleCommunication + 1, 0
BattleScript_PastelVeil_TryCurePoison:
	jumpifstatus BS_TARGET, STATUS1_POISON | STATUS1_TOXIC_POISON, BattleScript_PastelVeilCurePoison
	goto BattleScript_PastelVeilLoopIncrement
BattleScript_PastelVeilCurePoison:
	jumpifbyte CMP_NOT_EQUAL, gBattleCommunication + 1, 0x0, BattleScript_PastelVeilCurePoisonNoPopUp
	call BattleScript_AbilityPopUp
	setbyte gBattleCommunication + 1, 1
BattleScript_PastelVeilCurePoisonNoPopUp: @ Only show Pastel Veil pop up once if it cures two mons
	printfromtable gSwitchInAbilityStringIds
	waitmessage B_WAIT_TIME_LONG
	curestatus BS_TARGET
	updatestatusicon BS_TARGET
BattleScript_PastelVeilLoopIncrement:
	jumpifbyte CMP_NOT_EQUAL, gBattleCommunication, 0x0, BattleScript_PastelVeilEnd
	addbyte gBattleCommunication, 1
	jumpifnoally BS_TARGET, BattleScript_PastelVeilEnd
	setallytonexttarget BattleScript_PastelVeil_TryCurePoison
	goto BattleScript_PastelVeilEnd
BattleScript_PastelVeilEnd:
	end3

BattleScript_NeutralizingGasExits::
	savetarget
	pause B_WAIT_TIME_SHORT
	printstring STRINGID_NEUTRALIZINGGASOVER
	waitmessage B_WAIT_TIME_LONG
	setbyte gBattlerTarget, 0
BattleScript_NeutralizingGasExitsLoop:
	switchinabilities BS_TARGET
	addbyte gBattlerTarget, 1
	jumpifbytenotequal gBattlerTarget, gBattlersCount, BattleScript_NeutralizingGasExitsLoop
	restoretarget
	return

BattleScript_MagicianActivates::
	call BattleScript_AbilityPopUp
	call BattleScript_ItemSteal
	return

BattleScript_SymbiosisActivates::
	call BattleScript_AbilityPopUp
	printstring STRINGID_SYMBIOSISITEMPASS
	waitmessage B_WAIT_TIME_LONG
	return

BattleScript_TargetAbilityStatRaiseRet::
	copybyte sSAVED_BATTLER, gBattlerAttacker
	copybyte gBattlerAbility, gEffectBattler
	copybyte gBattlerAttacker, gBattlerTarget
	call BattleScript_AbilityPopUp
	statbuffchange MOVE_EFFECT_AFFECTS_USER | MOVE_EFFECT_CERTAIN, BattleScript_TargetAbilityStatRaiseRet_End
	setgraphicalstatchangevalues
	call BattleScript_StatUp
BattleScript_TargetAbilityStatRaiseRet_End:
	copybyte gBattlerAttacker, sSAVED_BATTLER
	return

@@@ MAX MOVES @@@
BattleScript_EffectMaxMove::
	attackcanceler
	accuracycheck BattleScript_ButItFailed, NO_ACC_CALC_CHECK_LOCK_ON
	attackstring
	ppreduce
	critcalc
	damagecalc
	adjustdamage
	attackanimation
	waitanimation
	effectivenesssound
	hitanimation BS_TARGET
	waitstate
	healthbarupdate BS_TARGET
	datahpupdate BS_TARGET
	critmessage
	waitmessage B_WAIT_TIME_LONG
	resultmessage
	waitmessage B_WAIT_TIME_LONG
	tryfaintmon BS_TARGET
	setmaxmoveeffect
	moveendall
	end

BattleScript_EffectRaiseStatAllies::
	savetarget
	copybyte gBattlerTarget, gBattlerAttacker
BattleScript_RaiseSideStatsLoop:
	jumpifabsent BS_TARGET, BattleScript_RaiseSideStatsIncrement
	statbuffchange STAT_CHANGE_ALLOW_PTR, BattleScript_RaiseSideStatsIncrement
	jumpifbyte CMP_EQUAL, cMULTISTRING_CHOOSER, B_MSG_STAT_WONT_INCREASE, BattleScript_RaiseSideStatsIncrement
	setgraphicalstatchangevalues
	playanimation BS_TARGET, B_ANIM_STATS_CHANGE, sB_ANIM_ARG1
	printfromtable gStatUpStringIds
	waitmessage B_WAIT_TIME_LONG
BattleScript_RaiseSideStatsIncrement:
	setbyte sSTAT_ANIM_PLAYED, FALSE
	jumpifbytenotequal gBattlerTarget, gBattlerAttacker, BattleScript_RaiseSideStatsEnd
	setallytonexttarget BattleScript_RaiseSideStatsLoop
BattleScript_RaiseSideStatsEnd:
	restoretarget
	goto BattleScript_MoveEnd

BattleScript_EffectLowerStatFoes::
	savetarget
	copybyte sBATTLER, gBattlerTarget
BattleScript_LowerSideStatsLoop:
	jumpifabsent BS_TARGET, BattleScript_LowerSideStatsIncrement
	statbuffchange STAT_CHANGE_ALLOW_PTR, BattleScript_LowerSideStatsIncrement
	jumpifbyte CMP_EQUAL, cMULTISTRING_CHOOSER, B_MSG_STAT_WONT_DECREASE, BattleScript_LowerSideStatsIncrement
	setgraphicalstatchangevalues
	playanimation BS_TARGET, B_ANIM_STATS_CHANGE, sB_ANIM_ARG1
	printfromtable gStatDownStringIds
	waitmessage B_WAIT_TIME_LONG
BattleScript_LowerSideStatsIncrement:
	setbyte sSTAT_ANIM_PLAYED, FALSE
	jumpifbytenotequal gBattlerTarget, sBATTLER, BattleScript_LowerSideStatsEnd
	setallytonexttarget BattleScript_LowerSideStatsLoop
BattleScript_LowerSideStatsEnd:
	restoretarget
	goto BattleScript_MoveEnd

BattleScript_EffectSetWeather::
	playanimation 0, B_ANIM_MAX_SET_WEATHER
	printfromtable gMoveWeatherChangeStringIds
	waitmessage B_WAIT_TIME_LONG
	call BattleScript_ActivateWeatherAbilities
	goto BattleScript_MoveEnd

BattleScript_EffectSetTerrain::
	printfromtable gTerrainStringIds
	waitmessage B_WAIT_TIME_LONG
	playanimation BS_ATTACKER, B_ANIM_RESTORE_BG
	call BattleScript_ActivateTerrainEffects
	goto BattleScript_MoveEnd

BattleScript_DamageNonTypesStarts::
	printfromtable gDamageNonTypesStartStringIds
	waitmessage B_WAIT_TIME_LONG
	goto BattleScript_MoveEnd

BattleScript_DamageNonTypesContinues::
	setbyte gBattleCommunication, 0
BattleScript_DamageNonTypesLoop::
	copyarraywithindex gBattlerAttacker, gBattlerByTurnOrder, gBattleCommunication, 1
	damagenontypes
	jumpifword CMP_EQUAL, gBattleMoveDamage, 0, BattleScript_DamageNonTypesLoopIncrement
	printfromtable gDamageNonTypesDmgStringIds
	waitmessage B_WAIT_TIME_LONG
	effectivenesssound
	hitanimation BS_ATTACKER
	orword gHitMarker, HITMARKER_IGNORE_BIDE | HITMARKER_IGNORE_SUBSTITUTE | HITMARKER_PASSIVE_DAMAGE | HITMARKER_GRUDGE
	healthbarupdate BS_ATTACKER
	datahpupdate BS_ATTACKER
	tryfaintmon BS_ATTACKER
	checkteamslost BattleScript_DamageNonTypesLoopIncrement
BattleScript_DamageNonTypesLoopIncrement::
	jumpifbyte CMP_NOT_EQUAL, gBattleOutcome, 0, BattleScript_DamageNonTypesContinuesEnd
	addbyte gBattleCommunication, 1
	jumpifbytenotequal gBattleCommunication, gBattlersCount, BattleScript_DamageNonTypesLoop
BattleScript_DamageNonTypesContinuesEnd::
	bicword gHitMarker, HITMARKER_IGNORE_BIDE | HITMARKER_IGNORE_SUBSTITUTE | HITMARKER_PASSIVE_DAMAGE | HITMARKER_GRUDGE
	end2

BattleScript_EffectTryReducePP::
	tryspiteppreduce BattleScript_MoveEnd
	printstring STRINGID_PKMNREDUCEDPP
	waitmessage B_WAIT_TIME_LONG
	goto BattleScript_MoveEnd

BattleScript_EffectStatus1Foes::
	savetarget
	copybyte sBATTLER, gBattlerTarget
BattleScript_Status1FoesLoop:
	jumpifabsent BS_TARGET, BattleScript_Status1FoesIncrement
	trysetstatus1 BattleScript_Status1FoesIncrement
	statusanimation BS_TARGET
	updatestatusicon BS_TARGET
	printfromtable gStatusConditionsStringIds
	waitmessage B_WAIT_TIME_LONG
	updatestatusicon BS_EFFECT_BATTLER
	waitstate
BattleScript_Status1FoesIncrement:
	jumpifbytenotequal gBattlerTarget, sBATTLER, BattleScript_Status1FoesEnd
	setallytonexttarget BattleScript_Status1FoesLoop
BattleScript_Status1FoesEnd:
	restoretarget
	goto BattleScript_MoveEnd

BattleScript_EffectStatus2Foes::
	savetarget
	copybyte sBATTLER, gBattlerTarget
BattleScript_Status2FoesLoop:
	jumpifabsent BS_TARGET, BattleScript_Status2FoesIncrement
	trysetstatus2 BattleScript_Status2FoesIncrement
	jumpifbyte CMP_EQUAL, gBattleCommunication, 1, BattleScript_DoConfuseAnim
	jumpifbyte CMP_EQUAL, gBattleCommunication, 2, BattleScript_DoInfatuationAnim
BattleScript_Status2FoesPrintMessage:
	printfromtable gStatus2StringIds
	waitmessage B_WAIT_TIME_LONG
BattleScript_Status2FoesIncrement:
	jumpifbytenotequal gBattlerTarget, sBATTLER, BattleScript_Status2FoesEnd
	setallytonexttarget BattleScript_Status2FoesLoop
BattleScript_Status2FoesEnd:
	restoretarget
	jumpifbyte CMP_EQUAL, gBattleCommunication + 1, 1, BattleScript_PrintCoinsScattered @ Gold Rush
	goto BattleScript_MoveEnd

BattleScript_DoConfuseAnim:
	status2animation BS_EFFECT_BATTLER, STATUS2_CONFUSION
	goto BattleScript_Status2FoesPrintMessage

BattleScript_DoInfatuationAnim:
	status2animation BS_EFFECT_BATTLER, STATUS2_INFATUATION
	goto BattleScript_Status2FoesPrintMessage

BattleScript_PrintCoinsScattered:
	printstring STRINGID_COINSSCATTERED
	goto BattleScript_MoveEnd

BattleScript_TormentEnds::
	printstring STRINGID_TORMENTEDNOMORE
	waitmessage B_WAIT_TIME_LONG
	end2

BattleScript_EffectRaiseCritAlliesAnim::
	savetarget
	copybyte gBattlerTarget, gBattlerAttacker
BattleScript_RaiseCritAlliesLoop:
	jumpifabsent BS_TARGET, BattleScript_RaiseCritAlliesIncrement
	setstatchanger STAT_ATK, 0, FALSE @ for animation
	setgraphicalstatchangevalues
	playanimation BS_TARGET, B_ANIM_STATS_CHANGE, sB_ANIM_ARG1
	swapattackerwithtarget
	printstring STRINGID_PKMNGETTINGPUMPED
	waitmessage B_WAIT_TIME_LONG
	swapattackerwithtarget
BattleScript_RaiseCritAlliesIncrement:
	setbyte sSTAT_ANIM_PLAYED, FALSE
	jumpifbytenotequal gBattlerTarget, gBattlerAttacker, BattleScript_RaiseCritAlliesEnd
	setallytonexttarget BattleScript_RaiseCritAlliesLoop
BattleScript_RaiseCritAlliesEnd:
	restoretarget
	goto BattleScript_MoveEnd

BattleScript_EffectHealOneSixthAllies::
	jumpifteamhealthy BS_ATTACKER, BattleScript_MoveEnd
	savetarget
	copybyte gBattlerTarget, gBattlerAttacker
BattleScript_HealOneSixthAlliesLoop:
	jumpifabsent BS_TARGET, BattleScript_HealOneSixthAlliesIncrement
	tryhealsixthhealth BattleScript_HealOneSixthAlliesIncrement
	orword gHitMarker, HITMARKER_IGNORE_SUBSTITUTE
	healthbarupdate BS_TARGET
	datahpupdate BS_TARGET
	printstring STRINGID_PKMNREGAINEDHEALTH
	waitmessage B_WAIT_TIME_LONG
BattleScript_HealOneSixthAlliesIncrement:
	jumpifbytenotequal gBattlerTarget, gBattlerAttacker, BattleScript_HealOneSixthAlliesEnd
	setallytonexttarget BattleScript_HealOneSixthAlliesLoop
BattleScript_HealOneSixthAlliesEnd:
	restoretarget
	goto BattleScript_MoveEnd

BattleScript_EffectCureStatusAllies::
	jumpifteamhealthy BS_ATTACKER, BattleScript_MoveEnd
	savetarget
	copybyte gBattlerTarget, gBattlerAttacker
BattleScript_CureStatusAlliesLoop:
	jumpifabsent BS_TARGET, BattleScript_CureStatusAlliesIncrement
	jumpifstatus BS_TARGET, STATUS1_ANY, BattleScript_CureStatusActivate
BattleScript_CureStatusAlliesIncrement:
	jumpifbytenotequal gBattlerTarget, gBattlerAttacker, BattleScript_CureStatusAlliesEnd
	setallytonexttarget BattleScript_CureStatusAlliesLoop
BattleScript_CureStatusAlliesEnd:
	restoretarget
	goto BattleScript_MoveEnd

BattleScript_CureStatusActivate:
	curestatus BS_TARGET
	updatestatusicon BS_TARGET
	swapattackerwithtarget
	printstring STRINGID_PKMNSTATUSNORMAL
	waitmessage B_WAIT_TIME_LONG
	swapattackerwithtarget
	goto BattleScript_CureStatusAlliesIncrement

BattleScript_EffectRecycleBerriesAllies::
	savetarget
	copybyte gBattlerTarget, gBattlerAttacker
BattleScript_RecycleBerriesAlliesLoop:
	jumpifabsent BS_TARGET, BattleScript_RecycleBerriesAlliesIncrement
	tryrecycleberry BattleScript_RecycleBerriesAlliesIncrement
	swapattackerwithtarget
	printstring STRINGID_XFOUNDONEY
	waitmessage B_WAIT_TIME_LONG
	swapattackerwithtarget
BattleScript_RecycleBerriesAlliesIncrement:
	jumpifbytenotequal gBattlerTarget, gBattlerAttacker, BattleScript_RecycleBerriesAlliesEnd
	setallytonexttarget BattleScript_RecycleBerriesAlliesLoop
BattleScript_RecycleBerriesAlliesEnd:
	restoretarget
	goto BattleScript_MoveEnd

BattleScript_EffectStonesurge::
	setstealthrock BattleScript_MoveEnd
	printfromtable gDmgHazardsStringIds
	waitmessage B_WAIT_TIME_LONG
	goto BattleScript_MoveEnd

BattleScript_EffectSteelsurge::
	setsteelsurge BattleScript_MoveEnd
	printfromtable gDmgHazardsStringIds
	waitmessage B_WAIT_TIME_LONG
	goto BattleScript_MoveEnd

@@@ END MAX MOVES @@@

BattleScript_DynamaxBegins::
	flushtextbox
	trytrainerslidedynamaxmsg
	returnatktoball
	pause B_WAIT_TIME_SHORT
	returntoball BS_SCRIPTING
	switchinanim BS_SCRIPTING, TRUE
	updatedynamax
	playanimation BS_SCRIPTING, B_ANIM_DYNAMAX_GROWTH
	waitanimation
	end3

BattleScript_DynamaxEnds::
	flushtextbox
	updatedynamax
	playanimation BS_SCRIPTING, B_ANIM_FORM_CHANGE
	waitanimation
	end2

BattleScript_MoveBlockedByDynamax::
	accuracycheck BattleScript_PrintMoveMissed, ACC_CURR_MOVE
	attackstring
	pause B_WAIT_TIME_SHORT
	ppreduce
	jumpifword CMP_COMMON_BITS, gHitMarker, HITMARKER_STRING_PRINTED, BattleScript_MoveEnd
	printstring STRINGID_MOVEBLOCKEDBYDYNAMAX
	waitmessage B_WAIT_TIME_LONG
	orword gHitMarker, HITMARKER_STRING_PRINTED
	goto BattleScript_MoveEnd

BattleScript_PokemonCantUseTheMove::
	attackstring
	ppreduce
	pause B_WAIT_TIME_SHORT
	printstring STRINGID_BUTPOKEMONCANTUSETHEMOVE
	waitmessage B_WAIT_TIME_LONG
	goto BattleScript_MoveEnd

BattleScript_CouldntFullyProtect::
	printstring STRINGID_COULDNTFULLYPROTECT
	waitmessage B_WAIT_TIME_LONG
	return

BattleScript_BerserkGeneRet::
BattleScript_BerserkGeneRet_Anim:
	savetarget
	copybyte gBattlerTarget, sBATTLER
	statbuffchange STAT_CHANGE_ALLOW_PTR, BattleScript_BerserkGeneRet_TryConfuse
	setgraphicalstatchangevalues
	playanimation BS_SCRIPTING, B_ANIM_HELD_ITEM_EFFECT, sB_ANIM_ARG1
	setbyte cMULTISTRING_CHOOSER, B_MSG_STAT_ROSE_ITEM
	call BattleScript_StatUp
BattleScript_BerserkGeneRet_TryConfuse:
	jumpifability BS_SCRIPTING, ABILITY_OWN_TEMPO, BattleScript_BerserkGeneRet_OwnTempoPrevents
	jumpifsafeguard BattleScript_BerserkGeneRet_SafeguardProtected
	setmoveeffect MOVE_EFFECT_CONFUSION
	seteffectprimary
	goto BattleScript_BerserkGeneRet_End
BattleScript_BerserkGeneRet_SafeguardProtected::
	pause B_WAIT_TIME_SHORT
	printstring STRINGID_PKMNUSEDSAFEGUARD
	waitmessage B_WAIT_TIME_LONG
	goto BattleScript_BerserkGeneRet_End
BattleScript_BerserkGeneRet_OwnTempoPrevents:
	pause B_WAIT_TIME_SHORT
	call BattleScript_AbilityPopUp
	printstring STRINGID_PKMNPREVENTSCONFUSIONWITH
	waitmessage B_WAIT_TIME_LONG
BattleScript_BerserkGeneRet_End:
	restoretarget
	removeitem BS_SCRIPTING
	end3

BattleScript_EffectSnow::
	attackcanceler
	attackstring
	ppreduce
	call BattleScript_CheckPrimalWeather
	setsnow
	goto BattleScript_MoveWeatherChange<|MERGE_RESOLUTION|>--- conflicted
+++ resolved
@@ -301,13 +301,6 @@
 	.4byte BattleScript_EffectGrowth                  @ EFFECT_GROWTH
 	.4byte BattleScript_EffectHit                     @ EFFECT_UNUSED_279
 	.4byte BattleScript_EffectLastResort              @ EFFECT_LAST_RESORT
-<<<<<<< HEAD
-	.4byte BattleScript_EffectHit                     @ EFFECT_RECOIL_33_STATUS
-	.4byte BattleScript_EffectHit                     @ EFFECT_UNUSED_282
-	.4byte BattleScript_EffectHit                     @ EFFECT_RECOIL_50
-=======
-	.4byte BattleScript_EffectFlinchStatus            @ EFFECT_FLINCH_STATUS
->>>>>>> f700466e
 	.4byte BattleScript_EffectShellSmash              @ EFFECT_SHELL_SMASH
 	.4byte BattleScript_EffectShiftGear               @ EFFECT_SHIFT_GEAR
 	.4byte BattleScript_EffectDefenseUp3              @ EFFECT_DEFENSE_UP_3
@@ -434,13 +427,7 @@
 	.4byte BattleScript_EffectHit                     @ EFFECT_POPULATION_BOMB
 	.4byte BattleScript_EffectHit                     @ EFFECT_UNUSED_408
 	.4byte BattleScript_EffectSaltCure                @ EFFECT_SALT_CURE
-<<<<<<< HEAD
-	.4byte BattleScript_EffectHit                     @ EFFECT_IVY_CUDGEL
-=======
 	.4byte BattleScript_EffectChillyReception         @ EFFECT_CHILLY_RECEPTION
-	.4byte BattleScript_EffectMatchaGotcha            @ EFFECT_MATCHA_GOTCHA
-	.4byte BattleScript_EffectSyrupBomb               @ EFFECT_SYRUP_BOMB
->>>>>>> f700466e
 	.4byte BattleScript_EffectMaxMove                 @ EFFECT_MAX_MOVE
 	.4byte BattleScript_EffectGlaiveRush              @ EFFECT_GLAIVE_RUSH
 	.4byte BattleScript_EffectBrickBreak              @ EFFECT_RAGING_BULL
@@ -481,13 +468,6 @@
 	setglaiverush
 	goto BattleScript_TryFaintMon
 
-<<<<<<< HEAD
-=======
-BattleScript_EffectSyrupBomb::
-	setmoveeffect MOVE_EFFECT_SYRUP_BOMB
-	goto BattleScript_EffectHit
-
->>>>>>> f700466e
 BattleScript_SyrupBombActivates::
 	printstring STRINGID_TARGETCOVEREDINSTICKYCANDYSYRUP
 	waitmessage B_WAIT_TIME_LONG
@@ -502,13 +482,6 @@
 	waitmessage B_WAIT_TIME_LONG
 BattleScript_SyrupBombTurnDmgEnd:
 	end2
-
-<<<<<<< HEAD
-=======
-BattleScript_EffectMatchaGotcha::
-	setmoveeffect MOVE_EFFECT_BURN
-	goto BattleScript_EffectAbsorb
-	end
 
 BattleScript_EffectChillyReception::
 	printstring STRINGID_PKMNTELLCHILLINGRECEPTIONJOKE
@@ -658,7 +631,6 @@
 	tryfaintmon BS_TARGET
 	return
 
->>>>>>> f700466e
 BattleScript_EffectSaltCure:
 	call BattleScript_EffectHit_Ret
 	tryfaintmon BS_TARGET
@@ -4722,20 +4694,6 @@
 	addbyte sTRIPLE_KICK_POWER, 20 @ triple axel gets +20 power
 	goto BattleScript_HitFromAtkString
 
-<<<<<<< HEAD
-=======
-BattleScript_EffectThief::
-	setmoveeffect MOVE_EFFECT_STEAL_ITEM
-	goto BattleScript_EffectHit
-
-BattleScript_EffectHitPreventEscape:
-	attackcanceler
-	accuracycheck BattleScript_PrintMoveMissed, ACC_CURR_MOVE
-	setmoveeffect MOVE_EFFECT_PREVENT_ESCAPE
-	seteffectprimary
-	goto BattleScript_HitFromAtkString
-
->>>>>>> f700466e
 BattleScript_EffectMeanLook::
 	attackcanceler
 	attackstring
