--- conflicted
+++ resolved
@@ -423,7 +423,7 @@
 	.4byte BattleScript_EffectHitSetEntryHazard       @ EFFECT_HIT_SET_ENTRY_HAZARD
 	.4byte BattleScript_EffectDireClaw                @ EFFECT_DIRE_CLAW
 	.4byte BattleScript_EffectBarbBarrage             @ EFFECT_BARB_BARRAGE
-<<<<<<< HEAD
+	.4byte BattleScript_EffectRevivalBlessing         @ EFFECT_REVIVAL_BLESSING
 	.4byte BattleScript_EffectTripleArrows            @ EFFECT_TRIPLE_ARROWS
 	.4byte BattleScript_EffectInfernalParade          @ EFFECT_INFERNAL_PARADE
 	.4byte BattleScript_EffectTakeHeart               @ EFFECT_TAKE_HEART
@@ -501,8 +501,6 @@
 BattleScript_EffectTripleArrows::
 	setmoveeffect MOVE_EFFECT_TRIPLE_ARROWS
 	goto BattleScript_EffectHit
-=======
-	.4byte BattleScript_EffectRevivalBlessing         @ EFFECT_REVIVAL_BLESSING
 
 BattleScript_EffectRevivalBlessing::
 	attackcanceler
@@ -521,7 +519,6 @@
 	waitstate
 	switchineffects BS_SCRIPTING
     goto BattleScript_MoveEnd
->>>>>>> afdfe150
 
 BattleScript_StealthRockActivates::
 	setstealthrock BattleScript_MoveEnd
