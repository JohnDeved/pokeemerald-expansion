--- conflicted
+++ resolved
@@ -392,7 +392,7 @@
 	.4byte BattleScript_EffectSparklySwirl            @ EFFECT_SPARKLY_SWIRL
 	.4byte BattleScript_EffectPlasmaFists             @ EFFECT_PLASMA_FISTS
 	.4byte BattleScript_EffectHyperspaceFury          @ EFFECT_HYPERSPACE_FURY
-<<<<<<< HEAD
+	.4byte BattleScript_EffectAuraWheel               @ EFFECT_AURA_WHEEL
 	.4byte BattleScript_EffectJawLock                 @ EFFECT_JAW_LOCK
 	.4byte BattleScript_EffectNoRetreat               @ EFFECT_NO_RETREAT
 	.4byte BattleScript_EffectTarShot                 @ EFFECT_TAR_SHOT
@@ -400,6 +400,13 @@
 	.4byte BattleScript_EffectOctolock                @ EFFECT_OCTOLOCK
 	.4byte BattleScript_EffectClangorousSoul          @ EFFECT_CLANGOROUS_SOUL
 	.4byte BattleScript_EffectHit                     @ EFFECT_BOLT_BEAK
+
+BattleScript_EffectAuraWheel: @ Aura Wheel can only be used by Morpeko
+	jumpifspecies BS_ATTACKER, SPECIES_MORPEKO, BattleScript_EffectSpeedUpHit
+	jumpifspecies BS_ATTACKER, SPECIES_MORPEKO_HANGRY, BattleScript_EffectSpeedUpHit
+	printstring STRINGID_BUTPOKEMONCANTUSETHEMOVE
+	waitmessage B_WAIT_TIME_LONG
+	goto BattleScript_MoveEnd
 
 BattleScript_EffectClangorousSoul:
 	attackcanceler
@@ -505,16 +512,6 @@
 	printstring STRINGID_BOTHCANNOLONGERESCAPE
 	waitmessage B_WAIT_TIME_LONG
 	return
-=======
-	.4byte BattleScript_EffectAuraWheel               @ EFFECT_AURA_WHEEL
-
-BattleScript_EffectAuraWheel: @ Aura Wheel can only be used by Morpeko
-	jumpifspecies BS_ATTACKER, SPECIES_MORPEKO, BattleScript_EffectSpeedUpHit
-	jumpifspecies BS_ATTACKER, SPECIES_MORPEKO_HANGRY, BattleScript_EffectSpeedUpHit
-	printstring STRINGID_BUTPOKEMONCANTUSETHEMOVE
-	waitmessage B_WAIT_TIME_LONG
-	goto BattleScript_MoveEnd
->>>>>>> d91d6c91
 
 BattleScript_EffectHyperspaceFury:
 	jumpifspecies BS_ATTACKER, SPECIES_HOOPA_UNBOUND, BattleScript_EffectHyperspaceFuryUnbound
