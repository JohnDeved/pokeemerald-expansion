--- conflicted
+++ resolved
@@ -4,12 +4,7 @@
 	map_script MAP_SCRIPT_ON_RESUME, GraniteCave_B1F_SetHoleWarp
 	.byte 0
 
-<<<<<<< HEAD
-GraniteCave_B1F_MapScript1_22DC6E: @ 822DC6E
+GraniteCave_B1F_SetHoleWarp: @ 822DC6E
 	setstepcallback STEP_CB_CRACKED_FLOOR
-=======
-GraniteCave_B1F_SetHoleWarp: @ 822DC6E
-	setstepcallback 7
->>>>>>> 60a592a2
 	setholewarp MAP_GRANITE_CAVE_B2F, 255, 0, 0
 	end
