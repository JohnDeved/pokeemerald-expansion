{
  "id": "MAP_DOUBLE_BATTLE_COLOSSEUM",
  "name": "DoubleBattleColosseum",
  "layout": "LAYOUT_DOUBLE_BATTLE_COLOSSEUM",
  "music": "MUS_RAINBOW",
  "region_map_section": "MAPSEC_DYNAMIC",
  "requires_flash": false,
  "weather": "WEATHER_NONE",
  "map_type": "MAP_TYPE_INDOOR",
  "allow_bike": false,
  "allow_escape_rope": false,
  "allow_running": false,
  "show_map_name": false,
  "battle_scene": "MAP_BATTLE_SCENE_FRONTIER",
  "connections": null,
  "object_events": [],
  "warp_events": [
    {
      "x": 5,
      "y": 8,
      "elevation": 3,
      "dest_map": "MAP_NONE",
      "dest_warp_id": 127
    },
    {
      "x": 6,
      "y": 8,
      "elevation": 3,
      "dest_map": "MAP_NONE",
      "dest_warp_id": 127
    },
    {
      "x": 7,
      "y": 8,
      "elevation": 3,
      "dest_map": "MAP_NONE",
      "dest_warp_id": 127
    },
    {
      "x": 8,
      "y": 8,
      "elevation": 3,
      "dest_map": "MAP_NONE",
      "dest_warp_id": 127
    }
  ],
  "coord_events": [
    {
      "type": "trigger",
      "x": 3,
      "y": 4,
      "elevation": 3,
      "var": "VAR_TEMP_0",
<<<<<<< HEAD
      "var_value": 0,
      "script": "EventScript_DoubleBattleColosseum_PlayerSpot0"
=======
      "var_value": "0",
      "script": "gUnknown_08277388"
>>>>>>> 367c7b5f
    },
    {
      "type": "trigger",
      "x": 3,
      "y": 6,
      "elevation": 3,
      "var": "VAR_TEMP_0",
<<<<<<< HEAD
      "var_value": 0,
      "script": "EventScript_DoubleBattleColosseum_PlayerSpot2"
=======
      "var_value": "0",
      "script": "gUnknown_082773BE"
>>>>>>> 367c7b5f
    },
    {
      "type": "trigger",
      "x": 10,
      "y": 4,
      "elevation": 3,
      "var": "VAR_TEMP_0",
<<<<<<< HEAD
      "var_value": 0,
      "script": "EventScript_DoubleBattleColosseum_PlayerSpot1"
=======
      "var_value": "0",
      "script": "gUnknown_082773A3"
>>>>>>> 367c7b5f
    },
    {
      "type": "trigger",
      "x": 10,
      "y": 6,
      "elevation": 3,
      "var": "VAR_TEMP_0",
<<<<<<< HEAD
      "var_value": 0,
      "script": "EventScript_DoubleBattleColosseum_PlayerSpot3"
=======
      "var_value": "0",
      "script": "gUnknown_082773D9"
>>>>>>> 367c7b5f
    }
  ],
  "bg_events": []
}<|MERGE_RESOLUTION|>--- conflicted
+++ resolved
@@ -51,13 +51,8 @@
       "y": 4,
       "elevation": 3,
       "var": "VAR_TEMP_0",
-<<<<<<< HEAD
-      "var_value": 0,
+      "var_value": "0",
       "script": "EventScript_DoubleBattleColosseum_PlayerSpot0"
-=======
-      "var_value": "0",
-      "script": "gUnknown_08277388"
->>>>>>> 367c7b5f
     },
     {
       "type": "trigger",
@@ -65,13 +60,8 @@
       "y": 6,
       "elevation": 3,
       "var": "VAR_TEMP_0",
-<<<<<<< HEAD
-      "var_value": 0,
+      "var_value": "0",
       "script": "EventScript_DoubleBattleColosseum_PlayerSpot2"
-=======
-      "var_value": "0",
-      "script": "gUnknown_082773BE"
->>>>>>> 367c7b5f
     },
     {
       "type": "trigger",
@@ -79,13 +69,8 @@
       "y": 4,
       "elevation": 3,
       "var": "VAR_TEMP_0",
-<<<<<<< HEAD
-      "var_value": 0,
+      "var_value": "0",
       "script": "EventScript_DoubleBattleColosseum_PlayerSpot1"
-=======
-      "var_value": "0",
-      "script": "gUnknown_082773A3"
->>>>>>> 367c7b5f
     },
     {
       "type": "trigger",
@@ -93,13 +78,8 @@
       "y": 6,
       "elevation": 3,
       "var": "VAR_TEMP_0",
-<<<<<<< HEAD
-      "var_value": 0,
+      "var_value": "0",
       "script": "EventScript_DoubleBattleColosseum_PlayerSpot3"
-=======
-      "var_value": "0",
-      "script": "gUnknown_082773D9"
->>>>>>> 367c7b5f
     }
   ],
   "bg_events": []
