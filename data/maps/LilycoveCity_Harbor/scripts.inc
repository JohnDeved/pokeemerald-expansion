LilycoveCity_Harbor_MapScripts:: @ 821E000
	map_script MAP_SCRIPT_ON_TRANSITION, LilycoveCity_Harbor_OnTransition
	.byte 0

LilycoveCity_Harbor_OnTransition: @ 821E006
	setescapewarp MAP_LILYCOVE_CITY, 255, 12, 33
	end

LilycoveCity_Harbor_EventScript_FerryAttendant:: @ 821E00F
	lock
	faceplayer
	goto_if_unset FLAG_SYS_GAME_CLEAR, LilycoveCity_Harbor_EventScript_FerryUnavailable
	call LilycoveCity_Harbor_EventScript_GetEonTicketState
	call LilycoveCity_Harbor_EventScript_GetAuroraTicketState
	call LilycoveCity_Harbor_EventScript_GetOldSeaMapState
	call LilycoveCity_Harbor_EventScript_GetMysticTicketState
	call LilycoveCity_Harbor_EventScript_GetFirstTimeShowingTicket
	call LilycoveCity_Harbor_EventScript_GetHasTicketsState
	compare VAR_TEMP_C, 2
	goto_if_eq LilycoveCity_Harbor_EventScript_OldSeaMapFirstTime
	compare VAR_TEMP_B, 1
	goto_if_eq LilycoveCity_Harbor_EventScript_EonTicketFirstTime
	compare VAR_TEMP_B, 2
	goto_if_eq LilycoveCity_Harbor_EventScript_AuroraTicketFirstTime
	compare VAR_TEMP_B, 4
	goto_if_eq LilycoveCity_Harbor_EventScript_OldSeaMapFirstTime
	compare VAR_TEMP_B, 8 
	goto_if_eq LilycoveCity_Harbor_EventScript_MysticTicketFirstTime
	compare VAR_TEMP_B, 0
	goto_if_ne LilycoveCity_Harbor_EventScript_MultipleEventTicketsFirstTime
	goto LilycoveCity_Harbor_EventScript_NoFirstTimeEventTickets
	end

@ First goto_if_eq is unnecessary; identical scripts
LilycoveCity_Harbor_EventScript_NoFirstTimeEventTickets:: @ 821E080
	compare VAR_TEMP_A, 0
	goto_if_eq LilycoveCity_Harbor_EventScript_NoEventTickets
	msgbox LilycoveCity_Harbor_Text_MayISeeYourTicket, MSGBOX_DEFAULT
	message LilycoveCity_Harbor_Text_FlashTicketWhereTo
	waitmessage
	goto LilycoveCity_Harbor_EventScript_FerryRegularLocationSelect
	end

LilycoveCity_Harbor_EventScript_FerryRegularLocationSelect:: @ 821E09F
	setvar VAR_0x8004, 0
	special ScriptMenu_CreateLilycoveSSTidalMultichoice
	waitstate
	special GetLilycoveSSTidalSelection
	switch VAR_RESULT
	case 0, LilycoveCity_Harbor_EventScript_GoToSlateport
	case 1, LilycoveCity_Harbor_EventScript_GoToBattleFrontier
	case 2, LilycoveCity_Harbor_EventScript_GoToSouthernIsland
	case 3, LilycoveCity_Harbor_EventScript_GoToNavelRock
	case 4, LilycoveCity_Harbor_EventScript_GoToBirthIsland
	case 5, LilycoveCity_Harbor_EventScript_GoToFarawayIsland
	case 6, LilycoveCity_Harbor_EventScript_ExitSailSelect
	case MULTI_B_PRESSED, LilycoveCity_Harbor_EventScript_ExitSailSelect
	end

LilycoveCity_Harbor_EventScript_GoToSouthernIsland:: @ 821E109
	call LilycoveCity_Harbor_EventScript_BoardFerry
	warp MAP_SOUTHERN_ISLAND_EXTERIOR, 255, 13, 22
	waitstate
	release
	end

LilycoveCity_Harbor_EventScript_GoToNavelRock:: @ 821E119
	call LilycoveCity_Harbor_EventScript_BoardFerry
	warp MAP_NAVEL_ROCK_HARBOR, 255, 8, 4
	waitstate
	release
	end

LilycoveCity_Harbor_EventScript_GoToBirthIsland:: @ 821E129
	call LilycoveCity_Harbor_EventScript_BoardFerry
	warp MAP_BIRTH_ISLAND_HARBOR, 255, 8, 4
	waitstate
	release
	end

LilycoveCity_Harbor_EventScript_GoToFarawayIsland:: @ 821E139
	call LilycoveCity_Harbor_EventScript_BoardFerry
	warp MAP_FARAWAY_ISLAND_ENTRANCE, 255, 13, 38
	waitstate
	release
	end

LilycoveCity_Harbor_EventScript_GoToSlateport:: @ 821E149
	msgbox LilycoveCity_Harbor_Text_SlateportItIs, MSGBOX_YESNO
	compare VAR_RESULT, NO
	goto_if_eq LilycoveCity_Harbor_EventScript_FerryDestinationChangeMind
	setvar VAR_SS_TIDAL_STATE, SS_TIDAL_BOARD_LILYCOVE
	call LilycoveCity_Harbor_EventScript_BoardFerry
	warp MAP_SS_TIDAL_CORRIDOR, 255, 1, 10
	waitstate
	release
	end

LilycoveCity_Harbor_EventScript_GoToBattleFrontier:: @ 821E171
	msgbox LilycoveCity_Harbor_Text_BattleFrontierItIs, MSGBOX_YESNO
	compare VAR_RESULT, NO
	goto_if_eq LilycoveCity_Harbor_EventScript_FerryDestinationChangeMind
	call LilycoveCity_Harbor_EventScript_BoardFerry
	warp MAP_BATTLE_FRONTIER_OUTSIDE_WEST, 255, 19, 67
	waitstate
	release
	end

LilycoveCity_Harbor_EventScript_GetEonTicketState:: @ 821E194
	setvar VAR_TEMP_E, 0
	goto_if_unset FLAG_SYS_HAS_EON_TICKET, Common_EventScript_NopReturn
	checkitem ITEM_EON_TICKET, 1
	compare VAR_RESULT, 0
	goto_if_eq Common_EventScript_NopReturn
	setvar VAR_TEMP_E, 1
	goto_if_set FLAG_HAS_EON_TICKET, Common_EventScript_NopReturn
	setvar VAR_TEMP_E, 2
	return

LilycoveCity_Harbor_EventScript_GetAuroraTicketState:: @ 821E1C6
	setvar VAR_TEMP_D, 0
	goto_if_unset FLAG_ENABLE_SHIP_BIRTH_ISLAND, Common_EventScript_NopReturn
	checkitem ITEM_AURORA_TICKET, 1
	compare VAR_RESULT, 0
	goto_if_eq Common_EventScript_NopReturn
	setvar VAR_TEMP_D, 1
	goto_if_set FLAG_HAS_AURORA_TICKET, Common_EventScript_NopReturn
	setvar VAR_TEMP_D, 2
	return

LilycoveCity_Harbor_EventScript_GetOldSeaMapState:: @ 821E1F8
	setvar VAR_TEMP_C, 0
	goto_if_unset FLAG_ENABLE_SHIP_FARAWAY_ISLAND, Common_EventScript_NopReturn
	checkitem ITEM_OLD_SEA_MAP, 1
	compare VAR_RESULT, 0
	goto_if_eq Common_EventScript_NopReturn
	setvar VAR_TEMP_C, 1
	goto_if_set FLAG_HAS_OLD_SEA_MAP, Common_EventScript_NopReturn
	setvar VAR_TEMP_C, 2
	return

LilycoveCity_Harbor_EventScript_GetMysticTicketState:: @ 821E22A
	setvar VAR_TEMP_9, 0
	goto_if_unset FLAG_ENABLE_SHIP_NAVEL_ROCK, Common_EventScript_NopReturn
	checkitem ITEM_MYSTIC_TICKET, 1
	compare VAR_RESULT, 0
	goto_if_eq Common_EventScript_NopReturn
	setvar VAR_TEMP_9, 1
	goto_if_set FLAG_HAS_MYSTIC_TICKET, Common_EventScript_NopReturn
	setvar VAR_TEMP_9, 2
	return

LilycoveCity_Harbor_EventScript_GetFirstTimeShowingTicket:: @ 821E25C
	setvar VAR_TEMP_B, 0
	compare VAR_TEMP_E, 2
	call_if_eq LilycoveCity_Harbor_EventScript_SetFirstTimeShowingEonTicket
	compare VAR_TEMP_D, 2
	call_if_eq LilycoveCity_Harbor_EventScript_SetFirstTimeShowingAuroraTicket
	compare VAR_TEMP_C, 2
	call_if_eq LilycoveCity_Harbor_EventScript_SetFirstTimeShowingOldSeaMap
	compare VAR_TEMP_9, 2
	call_if_eq LilycoveCity_Harbor_EventScript_SetFirstTimeShowingMysticTicket
	return

LilycoveCity_Harbor_EventScript_SetFirstTimeShowingEonTicket:: @ 821E28E
	addvar VAR_TEMP_B, 1
	return

LilycoveCity_Harbor_EventScript_SetFirstTimeShowingAuroraTicket:: @ 821E294
	addvar VAR_TEMP_B, 2
	return

LilycoveCity_Harbor_EventScript_SetFirstTimeShowingOldSeaMap:: @ 821E29A
	addvar VAR_TEMP_B, 4
	return

LilycoveCity_Harbor_EventScript_SetFirstTimeShowingMysticTicket:: @ 821E2A0
	addvar VAR_TEMP_B, 8
	return

LilycoveCity_Harbor_EventScript_GetHasTicketsState:: @ 821E2A6
	setvar VAR_TEMP_A, 0
	compare VAR_TEMP_E, 1
	call_if_eq LilycoveCity_Harbor_EventScript_SetHasEonTicket
	compare VAR_TEMP_D, 1
	call_if_eq LilycoveCity_Harbor_EventScript_SetHasAuroraTicket
	compare VAR_TEMP_C, 1
	call_if_eq LilycoveCity_Harbor_EventScript_SetHasOldSeaMap
	compare VAR_TEMP_9, 1
	call_if_eq LilycoveCity_Harbor_EventScript_SetHasMysticTicket
	return

LilycoveCity_Harbor_EventScript_SetHasEonTicket:: @ 821E2D8
	addvar VAR_TEMP_A, 1
	return

LilycoveCity_Harbor_EventScript_SetHasAuroraTicket:: @ 821E2DE
	addvar VAR_TEMP_A, 2
	return

LilycoveCity_Harbor_EventScript_SetHasOldSeaMap:: @ 821E2E4
	addvar VAR_TEMP_A, 4
	return

LilycoveCity_Harbor_EventScript_SetHasMysticTicket:: @ 821E2EA
	addvar VAR_TEMP_A, 8
	return

LilycoveCity_Harbor_EventScript_EonTicketFirstTime:: @ 821E2F0
	setflag FLAG_HAS_EON_TICKET
	msgbox EventTicket_Text_ThatPass, MSGBOX_DEFAULT
	closemessage
	call LilycoveCity_Harbor_EventScript_GetEventTicketSailor
	msgbox EventTicket_Text_ShowEonTicket, MSGBOX_DEFAULT
	goto LilycoveCity_Harbor_EventScript_GoToSouthernIslandFirstTime
	end

LilycoveCity_Harbor_EventScript_GoToSouthernIslandFirstTime:: @ 821E30F
	closemessage
	call LilycoveCity_Harbor_EventScript_BoardFerryWithSailor
	warp MAP_SOUTHERN_ISLAND_EXTERIOR, 255, 13, 22
	waitstate
	release
	end

LilycoveCity_Harbor_EventScript_AuroraTicketFirstTime:: @ 821E320
	setflag FLAG_HAS_AURORA_TICKET
	msgbox EventTicket_Text_ThatPass, MSGBOX_DEFAULT
	closemessage
	call LilycoveCity_Harbor_EventScript_GetEventTicketSailor
	msgbox EventTicket_Text_OddTicketGetOnBoard, MSGBOX_DEFAULT
	goto LilycoveCity_Harbor_EventScript_GoToBirthIslandFirstTime
	end

LilycoveCity_Harbor_EventScript_GoToBirthIslandFirstTime:: @ 821E33F
	closemessage
	call LilycoveCity_Harbor_EventScript_BoardFerryWithSailor
	warp MAP_BIRTH_ISLAND_HARBOR, 255, 8, 4
	waitstate
	release
	end

LilycoveCity_Harbor_EventScript_OldSeaMapFirstTime:: @ 821E350
	setflag FLAG_HAS_OLD_SEA_MAP
	msgbox EventTicket_Text_ShowOldSeaMap, MSGBOX_DEFAULT
	closemessage
	call LilycoveCity_Harbor_EventScript_GetEventTicketSailor
	msgbox EventTicket_Text_OldSeaMapTooFar, MSGBOX_DEFAULT
	closemessage
	applymovement 4, Common_Movement_WalkInPlaceFastestUp
	waitmovement 0
	playse SE_PIN
	applymovement 4, Common_Movement_ExclamationMark
	waitmovement 0
	applymovement 4, Common_Movement_Delay48
	waitmovement 0
	compare VAR_FACING, DIR_NORTH
	call_if_eq LilycoveCity_Harbor_EventScript_MoveSailorOutOfWayNorth
	compare VAR_FACING, DIR_EAST
	call_if_eq LilycoveCity_Harbor_EventScript_MoveSailorOutOfWayEast
	addobject 5
	compare VAR_FACING, DIR_NORTH
	call_if_eq LilycoveCity_Harbor_EventScript_BrineyFaceSailorNorth
	compare VAR_FACING, DIR_EAST
	call_if_eq LilycoveCity_Harbor_EventScript_BrineyFaceSailorEast
	msgbox EventTicket_Text_BrineyHoldOnASecond, MSGBOX_DEFAULT
	compare VAR_FACING, DIR_NORTH
	call_if_eq LilycoveCity_Harbor_EventScript_BrineyFacePlayerNorth
	compare VAR_FACING, DIR_EAST
	call_if_eq LilycoveCity_Harbor_EventScript_BrineyFacePlayerEast
	msgbox EventTicket_Text_BrineyLetsSail, MSGBOX_DEFAULT
	closemessage
	compare VAR_FACING, DIR_NORTH
	call_if_eq LilycoveCity_Harbor_EventScript_BoardFerryWithBrineyAndSailorNorth
	compare VAR_FACING, DIR_EAST
	call_if_eq LilycoveCity_Harbor_EventScript_BoardFerryWithBrineyAndSailorEast
	setvar VAR_0x8004, 2
	call Common_EventScript_FerryDepart
	warp MAP_FARAWAY_ISLAND_ENTRANCE, 255, 13, 38
	waitstate
	release
	end

LilycoveCity_Harbor_EventScript_GoToFarawayIslandFirstTime:: @ 821E40C
	closemessage
	call LilycoveCity_Harbor_EventScript_BoardFerryWithSailor
	warp MAP_FARAWAY_ISLAND_ENTRANCE, 255, 13, 38
	waitstate
	release
	end

LilycoveCity_Harbor_EventScript_MysticTicketFirstTime:: @ 821E41D
	setflag FLAG_HAS_MYSTIC_TICKET
	msgbox EventTicket_Text_ThatPass, MSGBOX_DEFAULT
	closemessage
	call LilycoveCity_Harbor_EventScript_GetEventTicketSailor
	msgbox EventTicket_Text_OddTicketGetOnBoard, MSGBOX_DEFAULT
	goto LilycoveCity_Harbor_EventScript_GoToNavelRockFirstTime
	end

LilycoveCity_Harbor_EventScript_GoToNavelRockFirstTime:: @ 821E43C
	closemessage
	call LilycoveCity_Harbor_EventScript_BoardFerryWithSailor
	warp MAP_NAVEL_ROCK_HARBOR, 255, 8, 4
	waitstate
	release
	end

LilycoveCity_Harbor_EventScript_MultipleEventTicketsFirstTime:: @ 821E44D
	msgbox EventTicket_Text_ThatPass, MSGBOX_DEFAULT
	closemessage
	call LilycoveCity_Harbor_EventScript_GetEventTicketSailor
	message EventTicket_Text_OddTicketsWhereTo
	waitmessage
	setvar VAR_0x8004, 1
	special ScriptMenu_CreateLilycoveSSTidalMultichoice
	waitstate
	special GetLilycoveSSTidalSelection
	switch VAR_RESULT
	case 2, LilycoveCity_Harbor_EventScript_GoToSouthernIslandFirstTime
	case 3, LilycoveCity_Harbor_EventScript_GoToNavelRockFirstTime
	case 4, LilycoveCity_Harbor_EventScript_GoToBirthIslandFirstTime
	case 5, LilycoveCity_Harbor_EventScript_GoToFarawayIslandFirstTime
	case 6, LilycoveCity_Harbor_EventScript_ExitFirstTimeTicketSailSelect
	case MULTI_B_PRESSED, LilycoveCity_Harbor_EventScript_ExitFirstTimeTicketSailSelect
	release
	end

LilycoveCity_Harbor_EventScript_ExitFirstTimeTicketSailSelect:: @ 821E4B6
	msgbox EventTicket_Text_AsYouLike, MSGBOX_DEFAULT
	closemessage
	applymovement 4, Common_Movement_WalkInPlaceFastestUp
	waitmovement 0
	delay 30
	removeobject 4
	delay 30
	applymovement 1, Common_Movement_WalkInPlaceFastestDown
	waitmovement 0
	showobjectat 1, MAP_LILYCOVE_CITY_HARBOR
	delay 30
	msgbox LilycoveCity_Harbor_Text_SailAnotherTime, MSGBOX_DEFAULT
	release
	end

LilycoveCity_Harbor_EventScript_GetEventTicketSailor:: @ 821E4EE
	applymovement VAR_LAST_TALKED, Common_Movement_WalkInPlaceFastestUp
	waitmovement 0
	delay 30
	hideobjectat VAR_LAST_TALKED, MAP_LILYCOVE_CITY_HARBOR
	delay 60
	addobject 4
	delay 30
	applymovement 4, Common_Movement_FacePlayer
	waitmovement 0
	return

LilycoveCity_Harbor_EventScript_BoardFerryWithSailor:: @ 821E514
	applymovement 4, Common_Movement_WalkInPlaceFastestUp
	waitmovement 0
	delay 30
	removeobject 4
	compare VAR_FACING, DIR_NORTH
	call_if_eq LilycoveCity_Harbor_EventScript_PlayerBoardFerryNorth
	compare VAR_FACING, DIR_EAST
	call_if_eq LilycoveCity_Harbor_EventScript_PlayerBoardFerryEast
	delay 30
<<<<<<< HEAD
	hideobjectat OBJ_EVENT_ID_PLAYER, MAP_PETALBURG_CITY
=======
	hideobjectat EVENT_OBJ_ID_PLAYER, 0
>>>>>>> 736f3bbb
	setvar VAR_0x8004, 2
	call Common_EventScript_FerryDepart
	return

LilycoveCity_Harbor_EventScript_FerryUnavailable:: @ 821E54D
	msgbox LilycoveCity_Harbor_Text_FerryUnavailable, MSGBOX_DEFAULT
	release
	end

LilycoveCity_Harbor_EventScript_NoEventTickets:: @ 821E557
	msgbox LilycoveCity_Harbor_Text_MayISeeYourTicket, MSGBOX_DEFAULT
	message LilycoveCity_Harbor_Text_FlashTicketWhereTo
	waitmessage
	goto LilycoveCity_Harbor_EventScript_FerryRegularLocationSelect
	end

@ Unused
LilycoveCity_Harbor_EventScript_NoTicket:: @ 821E56B
	msgbox LilycoveCity_Harbor_Text_NoTicket, MSGBOX_DEFAULT
	release
	end

@ Unused
LilycoveCity_Harbor_EventScript_GoToSlateportUnused:: @ 821E575
	msgbox LilycoveCity_Harbor_Text_SlateportItIs, MSGBOX_YESNO
	compare VAR_RESULT, NO
	goto_if_eq LilycoveCity_Harbor_EventScript_FerryDestinationChangeMind
	setvar VAR_SS_TIDAL_STATE, SS_TIDAL_BOARD_LILYCOVE
	call LilycoveCity_Harbor_EventScript_BoardFerry
	warp MAP_SS_TIDAL_CORRIDOR, 255, 1, 10
	waitstate
	release
	end

@ Unused
LilycoveCity_Harbor_EventScript_GoToBattleFrontierUnused:: @ 821E59D
	msgbox LilycoveCity_Harbor_Text_BattleFrontierItIs, MSGBOX_YESNO
	compare VAR_RESULT, NO
	goto_if_eq LilycoveCity_Harbor_EventScript_FerryDestinationChangeMind
	call LilycoveCity_Harbor_EventScript_BoardFerry
	warp MAP_BATTLE_FRONTIER_OUTSIDE_WEST, 255, 19, 67
	waitstate
	release
	end

LilycoveCity_Harbor_EventScript_FerryDestinationChangeMind:: @ 821E5C0
	message LilycoveCity_Harbor_Text_WhereWouldYouLikeToGo
	waitmessage
	goto LilycoveCity_Harbor_EventScript_FerryRegularLocationSelect
	end

LilycoveCity_Harbor_EventScript_BoardFerry:: @ 821E5CC
	msgbox LilycoveCity_Harbor_Text_PleaseBoard, MSGBOX_DEFAULT
	closemessage
	applymovement VAR_LAST_TALKED, Common_Movement_WalkInPlaceFastestUp
	waitmovement 0
	delay 30
	hideobjectat VAR_LAST_TALKED, MAP_LILYCOVE_CITY_HARBOR
	compare VAR_FACING, DIR_NORTH
	call_if_eq LilycoveCity_Harbor_EventScript_PlayerBoardFerryNorth
	compare VAR_FACING, DIR_EAST
	call_if_eq LilycoveCity_Harbor_EventScript_PlayerBoardFerryEast
	delay 30
<<<<<<< HEAD
	hideobjectat OBJ_EVENT_ID_PLAYER, MAP_PETALBURG_CITY
=======
	hideobjectat EVENT_OBJ_ID_PLAYER, 0
>>>>>>> 736f3bbb
	setvar VAR_0x8004, 2
	call Common_EventScript_FerryDepart
	return

LilycoveCity_Harbor_EventScript_PlayerBoardFerryEast:: @ 821E610
	applymovement OBJ_EVENT_ID_PLAYER, LilycoveCity_Harbor_Movement_PlayerBoardFerryEast
	waitmovement 0
	return

LilycoveCity_Harbor_EventScript_PlayerBoardFerryNorth:: @ 821E61B
	applymovement OBJ_EVENT_ID_PLAYER, LilycoveCity_Harbor_Movement_PlayerBoardFerryNorth
	waitmovement 0
	return

LilycoveCity_Harbor_EventScript_ExitSailSelect:: @ 821E626
	msgbox LilycoveCity_Harbor_Text_SailAnotherTime, MSGBOX_DEFAULT
	release
	end

LilycoveCity_Harbor_Movement_PlayerBoardFerryEast: @ 821E630
	walk_right
	walk_in_place_fastest_up
	step_end

LilycoveCity_Harbor_Movement_PlayerBoardFerryNorth: @ 821E633
	walk_up
	step_end

LilycoveCity_Harbor_Movement_UnusedBoardFerry: @ 821E635
	walk_up
	step_end

LilycoveCity_Harbor_EventScript_Sailor:: @ 821E637
	lock
	faceplayer
	goto_if_set FLAG_SYS_GAME_CLEAR, LilycoveCity_Harbor_EventScript_SailorFerryAvailable
	msgbox LilycoveCity_Harbor_Text_SailorFerryUnavailable, MSGBOX_DEFAULT
	release
	end

LilycoveCity_Harbor_EventScript_SailorFerryAvailable:: @ 821E64C
	msgbox LilycoveCity_Harbor_Text_SailorFerryAvailable, MSGBOX_DEFAULT
	release
	end

LilycoveCity_Harbor_EventScript_MoveSailorOutOfWayNorth:: @ 821E656
	applymovement 4, LilycoveCity_Harbor_Movement_SailorOutOfWayNorth
	waitmovement 0
	return

LilycoveCity_Harbor_EventScript_MoveSailorOutOfWayEast:: @ 821E661
	applymovement 4, LilycoveCity_Harbor_Movement_SailorOutOfWayEast
	waitmovement 0
	return

LilycoveCity_Harbor_Movement_SailorOutOfWayNorth: @ 821E66C
	walk_in_place_fastest_right
	lock_facing_direction
	walk_left
	unlock_facing_direction
	step_end

LilycoveCity_Harbor_Movement_SailorOutOfWayEast: @ 821E671
	lock_facing_direction
	walk_down
	unlock_facing_direction
	step_end

LilycoveCity_Harbor_EventScript_BrineyFaceSailorNorth:: @ 821E675
	applymovement 5, Common_Movement_WalkInPlaceFastestLeft
	waitmovement 0
	return

LilycoveCity_Harbor_EventScript_BrineyFaceSailorEast:: @ 821E680
	applymovement 5, Common_Movement_WalkInPlaceFastestDown
	waitmovement 0
	return

LilycoveCity_Harbor_EventScript_BrineyFacePlayerNorth:: @ 821E68B
	applymovement 5, Common_Movement_WalkInPlaceFastestDown
	waitmovement 0
	return

LilycoveCity_Harbor_EventScript_BrineyFacePlayerEast:: @ 821E696
	applymovement 5, Common_Movement_WalkInPlaceFastestLeft
	waitmovement 0
	return

LilycoveCity_Harbor_EventScript_BoardFerryWithBrineyAndSailorNorth:: @ 821E6A1
	applymovement 5, LilycoveCity_Harbor_Movement_BrineyBoardFerry
	applymovement OBJ_EVENT_ID_PLAYER, LilycoveCity_Harbor_Movement_PlayerBoardWithBrineyNorth
	applymovement 4, LilycoveCity_Harbor_Movement_SailorBoardWithBrineyNorth
	waitmovement 0
	return

LilycoveCity_Harbor_EventScript_BoardFerryWithBrineyAndSailorEast:: @ 821E6BA
	applymovement 5, LilycoveCity_Harbor_Movement_BrineyBoardFerry
	applymovement OBJ_EVENT_ID_PLAYER, LilycoveCity_Harbor_Movement_PlayerBoardWithBrineyEast
	applymovement 4, LilycoveCity_Harbor_Movement_SailorBoardWithBrineyEast
	waitmovement 0
	return

LilycoveCity_Harbor_Movement_BrineyBoardFerry: @ 821E6D3
	walk_in_place_fastest_up
	delay_8
	set_invisible
	step_end

LilycoveCity_Harbor_Movement_PlayerBoardWithBrineyNorth: @ 821E6D7
	delay_16
	walk_up
	delay_16
	set_invisible
	step_end

LilycoveCity_Harbor_Movement_SailorBoardWithBrineyNorth: @ 821E6DC
	delay_16
	delay_16
	delay_16
	walk_right
	walk_in_place_fastest_up
	delay_16
	set_invisible
	step_end

LilycoveCity_Harbor_Movement_PlayerBoardWithBrineyEast: @ 821E6E4
	delay_16
	walk_right
	walk_in_place_fastest_up
	delay_16
	set_invisible
	step_end

LilycoveCity_Harbor_Movement_SailorBoardWithBrineyEast: @ 821E6EA
	delay_16
	delay_16
	delay_16
	walk_up
	delay_16
	set_invisible
	step_end

LilycoveCity_Harbor_Text_FerryUnavailable: @ 821E6F1
	.string "I beg your pardon?\n"
	.string "You're looking for a ship?\p"
	.string "I'm sorry, the ferry service isn't\n"
	.string "available at present…$"

LilycoveCity_Harbor_Text_MayISeeYourTicket: @ 821E758
	.string "Hello, are you here for the ferry?\n"
	.string "May I see your TICKET?$"

LilycoveCity_Harbor_Text_NoTicket: @ 821E792
	.string "{PLAYER} doesn't have the TICKET…\p"
	.string "I'm terribly sorry.\p"
	.string "You must have a TICKET to board\n"
	.string "the ferry.$"

LilycoveCity_Harbor_Text_FlashTicketWhereTo: @ 821E7ED
	.string "{PLAYER} flashed the TICKET.\p"
	.string "Perfect! That's all you need!\p"
	.string "And where would you like to go?$"

LilycoveCity_Harbor_Text_SailAnotherTime: @ 821E842
	.string "Please sail with us another time!$"

LilycoveCity_Harbor_Text_SlateportItIs: @ 821E864
	.string "SLATEPORT CITY it is, then!$"

LilycoveCity_Harbor_Text_BattleFrontierItIs: @ 821E880
	.string "BATTLE FRONTIER it is, then!$"

LilycoveCity_Harbor_Text_PleaseBoard: @ 821E89D
	.string "Please board the ferry and wait for\n"
	.string "departure.$"

LilycoveCity_Harbor_Text_WhereWouldYouLikeToGo: @ 821E8CC
	.string "Then, where would you like to go?$"

LilycoveCity_Harbor_Text_SailorFerryUnavailable: @ 821E8EE
	.string "Until they finish making the ferry,\n"
	.string "we sailors have nothing to do…\p"
	.string "I wish they'd get a move on, the folks\n"
	.string "at the SHIPYARD in SLATEPORT.$"

LilycoveCity_Harbor_Text_SailorFerryAvailable: @ 821E976
	.string "The ferry S.S. TIDAL is finally in\n"
	.string "operation.\p"
	.string "The folks at the SHIPYARD in SLATEPORT\n"
	.string "must've worked extra hard.\p"
	.string "Well, it's my turn to get busy now!$"<|MERGE_RESOLUTION|>--- conflicted
+++ resolved
@@ -364,11 +364,7 @@
 	compare VAR_FACING, DIR_EAST
 	call_if_eq LilycoveCity_Harbor_EventScript_PlayerBoardFerryEast
 	delay 30
-<<<<<<< HEAD
-	hideobjectat OBJ_EVENT_ID_PLAYER, MAP_PETALBURG_CITY
-=======
-	hideobjectat EVENT_OBJ_ID_PLAYER, 0
->>>>>>> 736f3bbb
+	hideobjectat OBJ_EVENT_ID_PLAYER, 0
 	setvar VAR_0x8004, 2
 	call Common_EventScript_FerryDepart
 	return
@@ -432,11 +428,7 @@
 	compare VAR_FACING, DIR_EAST
 	call_if_eq LilycoveCity_Harbor_EventScript_PlayerBoardFerryEast
 	delay 30
-<<<<<<< HEAD
-	hideobjectat OBJ_EVENT_ID_PLAYER, MAP_PETALBURG_CITY
-=======
-	hideobjectat EVENT_OBJ_ID_PLAYER, 0
->>>>>>> 736f3bbb
+	hideobjectat OBJ_EVENT_ID_PLAYER, 0
 	setvar VAR_0x8004, 2
 	call Common_EventScript_FerryDepart
 	return
