MirageTower_3F_MapScripts:: @ 823AD2C
	map_script MAP_SCRIPT_ON_FRAME_TABLE, CaveHole_CheckFallDownHole
	map_script MAP_SCRIPT_ON_TRANSITION, CaveHole_FixCrackedGround
	map_script MAP_SCRIPT_ON_RESUME, MirageTower_3F_SetHoleWarp
	.byte 0

<<<<<<< HEAD
MirageTower_3F_MapScript1_23AD3C: @ 823AD3C
	setstepcallback STEP_CB_CRACKED_FLOOR
=======
MirageTower_3F_SetHoleWarp: @ 823AD3C
	setstepcallback 7
>>>>>>> 60a592a2
	setholewarp MAP_MIRAGE_TOWER_2F, 255, 0, 0
	end
<|MERGE_RESOLUTION|>--- conflicted
+++ resolved
@@ -4,12 +4,7 @@
 	map_script MAP_SCRIPT_ON_RESUME, MirageTower_3F_SetHoleWarp
 	.byte 0
 
-<<<<<<< HEAD
-MirageTower_3F_MapScript1_23AD3C: @ 823AD3C
+MirageTower_3F_SetHoleWarp: @ 823AD3C
 	setstepcallback STEP_CB_CRACKED_FLOOR
-=======
-MirageTower_3F_SetHoleWarp: @ 823AD3C
-	setstepcallback 7
->>>>>>> 60a592a2
 	setholewarp MAP_MIRAGE_TOWER_2F, 255, 0, 0
 	end
