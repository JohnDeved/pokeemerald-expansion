SlateportCity_Harbor_MapScripts:: @ 820C97D
	map_script MAP_SCRIPT_ON_TRANSITION, SlateportCity_Harbor_OnTransition
	.byte 0

SlateportCity_Harbor_OnTransition: @ 820C983
	setescapewarp MAP_SLATEPORT_CITY, 255, 28, 13
	setvar VAR_TEMP_1, 0
	compare VAR_SLATEPORT_HARBOR_STATE, 1
	call_if_eq SlateportCity_Harbor_EventScript_ReadyAquaEscapeScene
	call_if_set FLAG_SYS_GAME_CLEAR, SlateportCity_Harbor_EventScript_ShowSSTidal
	end

SlateportCity_Harbor_EventScript_ShowSSTidal:: @ 820C9A5
	clearflag FLAG_HIDE_SLATEPORT_CITY_HARBOR_SS_TIDAL
	return

SlateportCity_Harbor_EventScript_ReadyAquaEscapeScene:: @ 820C9A9
	savebgm MUS_AQA_0
	setobjectxyperm 4, 12, 13
	setobjectmovementtype 4, MOVEMENT_TYPE_FACE_LEFT
	setflag FLAG_HIDE_SLATEPORT_CITY_HARBOR_PATRONS
	return

SlateportCity_Harbor_EventScript_AquaEscapeTrigger0:: @ 820C9BB
	lockall
	setvar VAR_0x8008, 0
	goto SlateportCity_Harbor_EventScript_AquaEscapeScene
	end

SlateportCity_Harbor_EventScript_AquaEscapeTrigger1:: @ 820C9C7
	lockall
	setvar VAR_0x8008, 1
	goto SlateportCity_Harbor_EventScript_AquaEscapeScene
	end

SlateportCity_Harbor_EventScript_AquaEscapeTrigger2:: @ 820C9D3
	lockall
	setvar VAR_0x8008, 2
	goto SlateportCity_Harbor_EventScript_AquaEscapeScene
	end

SlateportCity_Harbor_EventScript_AquaEscapeTrigger3:: @ 820C9DF
	lockall
	setvar VAR_0x8008, 3
	applymovement OBJ_EVENT_ID_PLAYER, SlateportCity_Harbor_Movement_PlayerWalkUp
	waitmovement 0
	goto SlateportCity_Harbor_EventScript_AquaEscapeScene
	end

SlateportCity_Harbor_EventScript_AquaEscapeScene:: @ 820C9F5
	applymovement 7, Common_Movement_WalkInPlaceFastestDown
	waitmovement 0
	applymovement 6, Common_Movement_WalkInPlaceFastestDown
	applymovement OBJ_EVENT_ID_PLAYER, Common_Movement_WalkInPlaceFastestUp
	waitmovement 0
	msgbox SlateportCity_Harbor_Text_ArchieYouAgainHideoutInLilycove, MSGBOX_DEFAULT
	closemessage
	applymovement 6, SlateportCity_Harbor_Movement_AquaBoardSub
	applymovement 7, SlateportCity_Harbor_Movement_AquaBoardSub
	applymovement 8, SlateportCity_Harbor_Movement_SubmarineExit
	waitmovement 0
	removeobject 6
	removeobject 7
	removeobject 8
	setvar VAR_SLATEPORT_HARBOR_STATE, 2
	setflag FLAG_MET_TEAM_AQUA_HARBOR
	setflag FLAG_HIDE_LILCOVE_MOTEL_SCOTT
	compare VAR_0x8008, 0
	call_if_eq SlateportCity_Harbor_EventScript_SternApproachPlayer0
	compare VAR_0x8008, 1
	call_if_eq SlateportCity_Harbor_EventScript_SternApproachPlayer1
	compare VAR_0x8008, 2
	call_if_eq SlateportCity_Harbor_EventScript_SternApproachPlayer
	compare VAR_0x8008, 3
	call_if_eq SlateportCity_Harbor_EventScript_SternApproachPlayer
	msgbox SlateportCity_Harbor_Text_CaptSternWhyStealMySubmarine, MSGBOX_DEFAULT
	closemessage
	setflag FLAG_HIDE_AQUA_HIDEOUT_1F_GRUNT_1_BLOCKING_ENTRANCE
	setflag FLAG_HIDE_AQUA_HIDEOUT_1F_GRUNT_2_BLOCKING_ENTRANCE
	copyobjectxytoperm 4
	setobjectmovementtype 4, MOVEMENT_TYPE_FACE_RIGHT
	releaseall
	end

SlateportCity_Harbor_EventScript_SternApproachPlayer0:: @ 820CA89
	applymovement 4, SlateportCity_Harbor_Movement_SternApproachPlayer0
	waitmovement 0
	applymovement OBJ_EVENT_ID_PLAYER, Common_Movement_WalkInPlaceFastestDown
	waitmovement 0
	return

SlateportCity_Harbor_EventScript_SternApproachPlayer1:: @ 820CA9E
	applymovement 4, SlateportCity_Harbor_Movement_SternApproachPlayer1
	waitmovement 0
	applymovement OBJ_EVENT_ID_PLAYER, Common_Movement_WalkInPlaceFastestRight
	waitmovement 0
	return

SlateportCity_Harbor_EventScript_SternApproachPlayer:: @ 820CAB3
	applymovement 4, SlateportCity_Harbor_Movement_SternApproachPlayer
	waitmovement 0
	applymovement OBJ_EVENT_ID_PLAYER, Common_Movement_WalkInPlaceFastestRight
	waitmovement 0
	return

SlateportCity_Harbor_Movement_AquaBoardSub: @ 820CAC8
	delay_16
	delay_16
	jump_up
	set_invisible
	step_end

@ Unused, Archie instead shares above identical movement script with Grunt
SlateportCity_Harbor_Movement_ArchieBoardSub: @ 820CACD
	delay_16
	delay_16
	jump_up
	set_invisible
	step_end

SlateportCity_Harbor_Movement_SubmarineExit: @ 820CAD2
	delay_16
	delay_16
	delay_16
	delay_16
	walk_right
	walk_right
	walk_right
	walk_fast_right
	walk_fast_right
	walk_fast_right
	walk_fast_right
	walk_fast_right
	walk_fast_right
	step_end

SlateportCity_Harbor_Movement_SternApproachPlayer0: @ 820CAE0
	walk_left
	walk_left
	walk_left
	walk_left
	walk_up
	step_end

SlateportCity_Harbor_Movement_SternApproachPlayer1: @ 820CAE6
	walk_left
	walk_left
	walk_up
	walk_left
	step_end

SlateportCity_Harbor_Movement_SternApproachPlayer: @ 820CAEB
	walk_left
	walk_left
	walk_left
	step_end

SlateportCity_Harbor_Movement_PlayerWalkUp: @ 820CAEF
	walk_up
	step_end

SlateportCity_Harbor_EventScript_FerryAttendant:: @ 820CAF1
	lock
	faceplayer
	goto_if_set FLAG_SYS_GAME_CLEAR, SlateportCity_Harbor_EventScript_AskForTicket
	msgbox SlateportCity_Harbor_Text_FerryServiceUnavailable, MSGBOX_DEFAULT
	release
	end

SlateportCity_Harbor_EventScript_AskForTicket:: @ 820CB06
	msgbox SlateportCity_Harbor_Text_MayISeeYourTicket, MSGBOX_DEFAULT
	message SlateportCity_Harbor_Text_FlashedTicketWhereTo
	waitmessage
	goto SlateportCity_Harbor_EventScript_ChooseDestination
	end

SlateportCity_Harbor_EventScript_ChooseDestination:: @ 820CB1A
	goto_if_set FLAG_MET_SCOTT_ON_SS_TIDAL, SlateportCity_Harbor_EventScript_ChooseDestinationWithBattleFrontier
	multichoicedefault 18, 8, MULTI_SSTIDAL_SLATEPORT_NO_BF, 2, 0
	switch VAR_RESULT
	case 0, SlateportCity_Harbor_EventScript_Lilycove
	case 1, SlateportCity_Harbor_EventScript_CancelDestinationSelect
	case MULTI_B_PRESSED, SlateportCity_Harbor_EventScript_CancelDestinationSelect
	end

SlateportCity_Harbor_EventScript_ChooseDestinationWithBattleFrontier:: @ 820CB50
	multichoicedefault 17, 6, MULTI_SSTIDAL_SLATEPORT_WITH_BF, 2, 0
	switch VAR_RESULT
	case 0, SlateportCity_Harbor_EventScript_Lilycove
	case 1, SlateportCity_Harbor_EventScript_BattleFrontier
	case 2, SlateportCity_Harbor_EventScript_CancelDestinationSelect
	case MULTI_B_PRESSED, SlateportCity_Harbor_EventScript_CancelDestinationSelect
	end

@ Unused. Should be impossible for player to reach Ferry without having received SS Tidal ticket
SlateportCity_Harbor_EventScript_NoTicket:: @ 820CB88
	msgbox SlateportCity_Harbor_Text_YouMustHaveTicket, MSGBOX_DEFAULT
	release
	end

SlateportCity_Harbor_EventScript_Lilycove:: @ 820CB92
	msgbox SlateportCity_Harbor_Text_LilycoveItIs, MSGBOX_YESNO
	compare VAR_RESULT, NO
	goto_if_eq SlateportCity_Harbor_EventScript_ChooseNewDestination
	setvar VAR_SS_TIDAL_STATE, SS_TIDAL_BOARD_SLATEPORT
	call SlateportCity_Harbor_EventScript_BoardFerry
	warp MAP_SS_TIDAL_CORRIDOR, 255, 1, 10
	waitstate
	release
	end

SlateportCity_Harbor_EventScript_BattleFrontier:: @ 820CBBA
	msgbox SlateportCity_Harbor_Text_BattleFrontierItIs, MSGBOX_YESNO
	compare VAR_RESULT, NO
	goto_if_eq SlateportCity_Harbor_EventScript_ChooseNewDestination
	call SlateportCity_Harbor_EventScript_BoardFerry
	warp MAP_BATTLE_FRONTIER_OUTSIDE_WEST, 255, 19, 67
	waitstate
	release
	end

SlateportCity_Harbor_EventScript_ChooseNewDestination:: @ 820CBDD
	message SlateportCity_Harbor_Text_WhereWouldYouLikeToGo
	waitmessage
	goto SlateportCity_Harbor_EventScript_ChooseDestination
	end

SlateportCity_Harbor_EventScript_BoardFerry:: @ 820CBE9
	msgbox SlateportCity_Harbor_Text_PleaseBoardFerry, MSGBOX_DEFAULT
	closemessage
	applymovement VAR_LAST_TALKED, Common_Movement_WalkInPlaceFastestUp
	waitmovement 0
	delay 30
	hideobjectat VAR_LAST_TALKED, MAP_SLATEPORT_CITY_HARBOR
	compare VAR_FACING, DIR_NORTH
	call_if_eq SlateportCity_Harbor_EventScript_BoardFerryNorth
	compare VAR_FACING, DIR_EAST
	call_if_eq SlateportCity_Harbor_EventScript_BoardFerryEast
	delay 30
<<<<<<< HEAD
	hideobjectat OBJ_EVENT_ID_PLAYER, MAP_PETALBURG_CITY
=======
	hideobjectat EVENT_OBJ_ID_PLAYER, 0
>>>>>>> 736f3bbb
	setvar VAR_0x8004, 5
	call Common_EventScript_FerryDepart
	return

SlateportCity_Harbor_EventScript_CancelDestinationSelect:: @ 820CC2D
	msgbox SlateportCity_Harbor_Text_SailAnotherTime, MSGBOX_DEFAULT
	release
	end

SlateportCity_Harbor_EventScript_BoardFerryEast:: @ 820CC37
	applymovement OBJ_EVENT_ID_PLAYER, SlateportCity_Harbor_Movement_BoardFerryEast
	waitmovement 0
	return

SlateportCity_Harbor_EventScript_BoardFerryNorth:: @ 820CC42
	applymovement OBJ_EVENT_ID_PLAYER, SlateportCity_Harbor_Movement_BoardFerryNorth
	waitmovement 0
	return

SlateportCity_Harbor_Movement_BoardFerryEast: @ 820CC4D
	walk_right
	walk_in_place_fastest_up
	step_end

SlateportCity_Harbor_Movement_BoardFerryNorth: @ 820CC50
	walk_up
	step_end

SlateportCity_Harbor_EventScript_Sailor:: @ 820CC52
	lock
	faceplayer
	goto_if_unset FLAG_SYS_GAME_CLEAR, SlateportCity_Harbor_EventScript_SailorNoAbnormalWeather
	setvar VAR_0x8004, 0
	call_if_set FLAG_DEFEATED_KYOGRE, SlateportCity_Harbor_EventScript_CountDefeatedLegendary
	call_if_set FLAG_DEFEATED_GROUDON, SlateportCity_Harbor_EventScript_CountDefeatedLegendary
	compare VAR_0x8004, 2  @ Defeated both
	goto_if_eq SlateportCity_Harbor_EventScript_SailorNoAbnormalWeather
	msgbox SlateportCity_Harbor_Text_AbnormalWeather, MSGBOX_DEFAULT
	release
	end

SlateportCity_Harbor_EventScript_SailorNoAbnormalWeather:: @ 820CC89
	msgbox SlateportCity_Harbor_Text_LoveToGoDeepUnderwaterSomeday, MSGBOX_DEFAULT
	release
	end

SlateportCity_Harbor_EventScript_CountDefeatedLegendary:: @ 820CC93
	addvar VAR_0x8004, 1
	return

SlateportCity_Harbor_EventScript_FatMan:: @ 820CC99
	msgbox SlateportCity_Harbor_Text_SubTooSmallForMe, MSGBOX_NPC
	end

SlateportCity_Harbor_EventScript_CaptStern:: @ 820CCA2
	lock
	faceplayer
	goto_if_set FLAG_BADGE07_GET, SlateportCity_Harbor_EventScript_CaptSternFerryOrScannerComment
	goto_if_set FLAG_EVIL_TEAM_ESCAPED_STERN_SPOKE, SlateportCity_Harbor_EventScript_NeedDive
	goto_if_set FLAG_TEAM_AQUA_ESCAPED_IN_SUBMARINE, SlateportCity_Harbor_EventScript_TeamAquaLeftNeedDive
	compare VAR_SLATEPORT_HARBOR_STATE, 2
	goto_if_eq SlateportCity_Harbor_EventScript_WhyStealSubmarine
	msgbox SlateportCity_Harbor_Text_SameThugsTriedToRobAtMuseum, MSGBOX_DEFAULT
	closemessage
	applymovement VAR_LAST_TALKED, Common_Movement_FaceOriginalDirection
	waitmovement 0
	release
	end

SlateportCity_Harbor_EventScript_WhyStealSubmarine:: @ 820CCDF
	msgbox SlateportCity_Harbor_Text_CaptSternWhyStealMySubmarine, MSGBOX_DEFAULT
	release
	end

SlateportCity_Harbor_EventScript_TeamAquaLeftNeedDive:: @ 820CCE9
	setflag FLAG_EVIL_TEAM_ESCAPED_STERN_SPOKE
	msgbox SlateportCity_Harbor_Text_TeamAquaLeftNeedDive, MSGBOX_DEFAULT
	release
	end

SlateportCity_Harbor_EventScript_NeedDive:: @ 820CCF6
	msgbox SlateportCity_Harbor_Text_NeedDiveToCatchSub, MSGBOX_DEFAULT
	release
	end

SlateportCity_Harbor_EventScript_CaptSternFerryOrScannerComment:: @ 820CD00
	compare VAR_TEMP_1, 1
	goto_if_eq SlateportCity_Harbor_EventScript_TradedScanner
	checkitem ITEM_SCANNER, 1
	compare VAR_RESULT, TRUE
	goto_if_eq SlateportCity_Harbor_EventScript_AskToTradeScanner
	goto_if_set FLAG_SYS_GAME_CLEAR, SlateportCity_Harbor_EventScript_FerryFinished
	msgbox SlateportCity_Harbor_Text_WontBeLongBeforeWeFinishFerry, MSGBOX_DEFAULT
	release
	end

SlateportCity_Harbor_EventScript_FerryFinished:: @ 820CD2E
	msgbox SlateportCity_Harbor_Text_FinishedMakingFerry, MSGBOX_DEFAULT
	release
	end

SlateportCity_Harbor_EventScript_AskToTradeScanner:: @ 820CD38
	message SlateportCity_Harbor_Text_WouldYouTradeScanner
	waitmessage
	goto SlateportCity_Harbor_EventScript_ChooseScannerTrade
	end

SlateportCity_Harbor_EventScript_ChooseScannerTrade:: @ 820CD44
	multichoice 0, 0, MULTI_STERN_DEEPSEA, 0
	switch VAR_RESULT
	case 0, SlateportCity_Harbor_EventScript_DeepSeaTooth
	case 1, SlateportCity_Harbor_EventScript_DeepSeaScale
	case 2, SlateportCity_Harbor_EventScript_DeclineTrade
	case MULTI_B_PRESSED, SlateportCity_Harbor_EventScript_DeclineTrade
	end

SlateportCity_Harbor_EventScript_DeepSeaTooth:: @ 820CD7B
	msgbox SlateportCity_Harbor_Text_TradeForDeepSeaTooth, MSGBOX_YESNO
	compare VAR_RESULT, NO
	goto_if_eq SlateportCity_Harbor_EventScript_ChooseDifferentTrade
	giveitem ITEM_DEEP_SEA_TOOTH
	compare VAR_RESULT, FALSE
	goto_if_eq Common_EventScript_ShowBagIsFull
	removeitem ITEM_SCANNER
	msgbox SlateportCity_Harbor_Text_HandedScannerToStern, MSGBOX_DEFAULT
	setflag FLAG_EXCHANGED_SCANNER
	goto SlateportCity_Harbor_EventScript_TradedScanner
	end

SlateportCity_Harbor_EventScript_DeepSeaScale:: @ 820CDBB
	msgbox SlateportCity_Harbor_Text_TradeForDeepSeaScale, MSGBOX_YESNO
	compare VAR_RESULT, NO
	goto_if_eq SlateportCity_Harbor_EventScript_ChooseDifferentTrade
	giveitem ITEM_DEEP_SEA_SCALE
	compare VAR_RESULT, FALSE
	goto_if_eq Common_EventScript_ShowBagIsFull
	removeitem ITEM_SCANNER
	msgbox SlateportCity_Harbor_Text_HandedScannerToStern, MSGBOX_DEFAULT
	setflag FLAG_EXCHANGED_SCANNER
	goto SlateportCity_Harbor_EventScript_TradedScanner
	end

SlateportCity_Harbor_EventScript_DeclineTrade:: @ 820CDFB
	msgbox SlateportCity_Harbor_Text_IfYouWantToTradeLetMeKnow, MSGBOX_DEFAULT
	release
	end

SlateportCity_Harbor_EventScript_ChooseDifferentTrade:: @ 820CE05
	message SlateportCity_Harbor_Text_WhichOneDoYouWant
	waitmessage
	goto SlateportCity_Harbor_EventScript_ChooseScannerTrade
	end

SlateportCity_Harbor_EventScript_TradedScanner:: @ 820CE11
	setvar VAR_TEMP_1, 1
	msgbox SlateportCity_Harbor_Text_ThisWillHelpResearch, MSGBOX_DEFAULT
	release
	end

SlateportCity_Harbor_Text_FerryServiceUnavailable: @ 820CE20
	.string "I beg your pardon?\n"
	.string "You're looking for a ship?\p"
	.string "I'm sorry, the ferry service isn't\n"
	.string "available at present…$"

SlateportCity_Harbor_Text_MayISeeYourTicket: @ 820CE87
	.string "Hello, are you here for the ferry?\n"
	.string "May I see your TICKET?$"

SlateportCity_Harbor_Text_YouMustHaveTicket: @ 820CEC1
	.string "{PLAYER} doesn't have the TICKET…\p"
	.string "I'm terribly sorry.\p"
	.string "You must have a TICKET to board\n"
	.string "the ferry.$"

SlateportCity_Harbor_Text_FlashedTicketWhereTo: @ 820CF1C
	.string "{PLAYER} flashed the TICKET.\p"
	.string "Perfect! That's all you need!\p"
	.string "And where would you like to go?$"

SlateportCity_Harbor_Text_SailAnotherTime: @ 820CF71
	.string "Please sail with us another time!$"

SlateportCity_Harbor_Text_LilycoveItIs: @ 820CF93
	.string "LILYCOVE CITY it is, then!$"

SlateportCity_Harbor_Text_BattleFrontierItIs: @ 820CFAE
	.string "BATTLE FRONTIER it is, then!$"

SlateportCity_Harbor_Text_PleaseBoardFerry: @ 820CFCB
	.string "Please board the ferry and wait for\n"
	.string "departure.$"

SlateportCity_Harbor_Text_WhereWouldYouLikeToGo: @ 820CFFA
	.string "Then, where would you like to go?$"

SlateportCity_Harbor_Text_LoveToGoDeepUnderwaterSomeday: @ 820D01C
	.string "A journey to the bottom of the sea…\n"
	.string "I wonder what it'd be like?\p"
	.string "I'd love to go deep underwater like\n"
	.string "that someday.$"

SlateportCity_Harbor_Text_AbnormalWeather: @ 820D08E
	.string "For a ship to sail safely, we need to\n"
	.string "know about the weather!\p"
	.string "Speaking of weather, I heard something\n"
	.string "from a guy at the WEATHER INSTITUTE.\p"
	.string "He was saying abnormal weather has\n"
	.string "been reported all over the place!\p"
	.string "You should visit the WEATHER INSTITUTE\n"
	.string "and ask around!$"

SlateportCity_Harbor_Text_SubTooSmallForMe: @ 820D194
	.string "I wanted to go with CAPT. STERN on\n"
	.string "the ocean floor exploration.\p"
	.string "But the sub's too small for me.\p"
	.string "If I squeezed in, there wouldn't be\n"
	.string "any room for the CAPTAIN…$"

SlateportCity_Harbor_Text_SameThugsTriedToRobAtMuseum: @ 820D232
	.string "CAPT. STERN: Those thugs…\p"
	.string "They're the same lot who tried to rob\n"
	.string "the DEVON GOODS at the MUSEUM.$"

SlateportCity_Harbor_Text_ArchieYouAgainHideoutInLilycove: @ 820D291
	.string "ARCHIE: Oh?\n"
	.string "Not you again…\p"
	.string "You are tenacious to track us here,\n"
	.string "that much I will give you.\p"
	.string "But now…\n"
	.string "No one can stop us! No one!\p"
	.string "Or, will you follow us back to our\n"
	.string "HIDEOUT in LILYCOVE CITY?\p"
	.string "Fwahahahaha…$"

SlateportCity_Harbor_Text_CaptSternWhyStealMySubmarine: @ 820D35A
	.string "CAPT. STERN: Why…\p"
	.string "Why would TEAM AQUA steal my\n"
	.string "SUBMARINE EXPLORER 1?\p"
	.string "They can't be after the slumbering\n"
	.string "POKéMON at the bottom of the sea…\p"
	.string "But even if I were to chase them,\n"
	.string "I don't stand a chance against them…$"

SlateportCity_Harbor_Text_TeamAquaLeftNeedDive: @ 820D42B
	.string "CAPT. STERN: Oh, {PLAYER}{KUN}…\p"
	.string "Okay… So TEAM AQUA left before you\n"
	.string "could stop them…\p"
	.string "Oh, no, don't blame yourself.\n"
	.string "You're not responsible for this.\p"
	.string "Trying to catch a submarine…\n"
	.string "It's impossible for most people.\p"
	.string "You would need a POKéMON that knows\n"
	.string "how to DIVE…\p"
	.string "Perhaps if you went out to\n"
	.string "MOSSDEEP CITY…\p"
	.string "A lot of divers live out there, so\n"
	.string "someone might teach you…$"

SlateportCity_Harbor_Text_NeedDiveToCatchSub: @ 820D58A
	.string "CAPT. STERN: Trying to catch a\n"
	.string "submarine… It's impossible.\p"
	.string "You would need a POKéMON that knows\n"
	.string "how to DIVE…\p"
	.string "Perhaps if you went out to\n"
	.string "MOSSDEEP CITY…\p"
	.string "A lot of divers live out there, so\n"
	.string "someone might teach you…$"

SlateportCity_Harbor_Text_WontBeLongBeforeWeFinishFerry: @ 820D65C
	.string "CAPT. STERN: Oh, yes.\n"
	.string "MR. BRINEY came to our SHIPYARD.\p"
	.string "It won't be long now before we finish\n"
	.string "making the ferry!$"

SlateportCity_Harbor_Text_FinishedMakingFerry: @ 820D6CB
	.string "CAPT. STERN: {PLAYER}{KUN}!\p"
	.string "We finally finished making the ferry\n"
	.string "S.S. TIDAL!\p"
	.string "We couldn't have done it without\n"
	.string "your friend MR. BRINEY.\p"
	.string "Please go for a short cruise on it!$"

SlateportCity_Harbor_Text_WouldYouTradeScanner: @ 820D76C
	.string "CAPT. STERN: Oh?\n"
	.string "{PLAYER}{KUN}, that item you have…\p"
	.string "That's a SCANNER! That would sure\n"
	.string "help us on our explorations.\p"
	.string "{PLAYER}{KUN}, would you trade your\n"
	.string "SCANNER for something?\p"
	.string "Like, say, a DEEPSEATOOTH or\n"
	.string "a DEEPSEASCALE that I have?$"

SlateportCity_Harbor_Text_IfYouWantToTradeLetMeKnow: @ 820D841
	.string "CAPT. STERN: Are you certain?\n"
	.string "It's useless to you, {PLAYER}{KUN}…\p"
	.string "Well, okay, then. If you want to trade\n"
	.string "your SCANNER, let me know.$"

SlateportCity_Harbor_Text_TradeForDeepSeaTooth: @ 820D8BC
	.string "CAPT. STERN: So you'll trade it for\n"
	.string "my DEEPSEATOOTH?$"

SlateportCity_Harbor_Text_TradeForDeepSeaScale: @ 820D8F1
	.string "CAPT. STERN: So you'll trade it for\n"
	.string "my DEEPSEASCALE?$"

SlateportCity_Harbor_Text_WhichOneDoYouWant: @ 820D926
	.string "CAPT. STERN: Which one do you want?$"

SlateportCity_Harbor_Text_HandedScannerToStern: @ 820D94A
	.string "{PLAYER} handed the SCANNER to\n"
	.string "CAPT. STERN.$"

SlateportCity_Harbor_Text_ThisWillHelpResearch: @ 820D970
	.string "CAPT. STERN: Thanks, {PLAYER}{KUN}!\n"
	.string "This will help our research a lot!$"<|MERGE_RESOLUTION|>--- conflicted
+++ resolved
@@ -237,11 +237,7 @@
 	compare VAR_FACING, DIR_EAST
 	call_if_eq SlateportCity_Harbor_EventScript_BoardFerryEast
 	delay 30
-<<<<<<< HEAD
-	hideobjectat OBJ_EVENT_ID_PLAYER, MAP_PETALBURG_CITY
-=======
-	hideobjectat EVENT_OBJ_ID_PLAYER, 0
->>>>>>> 736f3bbb
+	hideobjectat OBJ_EVENT_ID_PLAYER, 0
 	setvar VAR_0x8004, 5
 	call Common_EventScript_FerryDepart
 	return
