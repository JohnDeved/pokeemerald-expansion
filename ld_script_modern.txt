ENTRY(Start)

gNumMusicPlayers = 4;
gMaxLines = 0;

SECTIONS {
    . = 0x2000000;

    ewram (NOLOAD) :
    ALIGN(4)
    {
        gHeap = .;

        . = 0x1C000;

        src/*.o(ewram_data);
        gflib/*.o(ewram_data);

        . = 0x40000;
}

    . = 0x3000000;

    iwram (NOLOAD) :
    ALIGN(4)
    {
        /* .bss starts at 0x3000000 */
        src/*.o(.bss);
        gflib/*.o(.bss);
        data/*.o(.bss);
        *libc.a:*.o(.bss*);
        *libnosys.a:*.o(.bss*);

        /* .bss.code starts at 0x3001AA8 */
        src/m4a.o(.bss.code);

        /* COMMON starts at 0x30022A8 */
        src/*.o(COMMON);
        gflib/*.o(COMMON);
        *libc.a:*.o(COMMON);
        *libnosys.a:*.o(COMMON);
        end = .;
        . = 0x8000;
    }

    . = 0x8000000;

    .text :
    ALIGN(4)
    {
        src/rom_header.o(.text*);
<<<<<<< HEAD
        src/rom_header_gf.o(.text*);
        src/*.o(.text*);
=======
        src/rom_header_gf.o(.text.*);
        src/crt0.o(.text);
        src/main.o(.text);
>>>>>>> ff3168f6
        gflib/*.o(.text*);
        src/*.o(.text*);
        asm/*.o(.text*);
    } =0

    script_data :
    ALIGN(4)
    {
		data/*.o(script_data);
    } =0

    lib_text :
    ALIGN(4)
    {
        src/libgcnmultiboot.o(.text);
        src/m4a_1.o(.text);
        src/m4a.o(.text);
        src/agb_flash.o(.text);
        src/agb_flash_1m.o(.text);
        src/agb_flash_mx.o(.text);
        src/siirtc.o(.text);
        src/librfu_stwi.o(.text);
        src/librfu_intr.o(.text);
        src/librfu_rfu.o(.text);
        src/librfu_sio32id.o(.text);
        *libagbsyscall.a:*.o(.text*);
        *libgcc.a:*.o(.text*);
        *libc.a:*.o(.text*);
        *libnosys.a:*.o(.text*);
        src/libisagbprn.o(.text);
    } =0

    .rodata :
    ALIGN(4)
    {
        src/*.o(.rodata*);
        gflib/*.o(.rodata*);
        data/*.o(.rodata*);
    } =0

    song_data :
    ALIGN(4)
    {
        sound/songs/*.o(.rodata);
    } =0

    lib_rodata :
    SUBALIGN(4)
    {
        src/m4a.o(.rodata);
        src/agb_flash.o(.rodata);
        src/agb_flash_1m.o(.rodata);
        src/agb_flash_mx.o(.rodata);
        src/agb_flash_le.o(.rodata);
        src/siirtc.o(.rodata);
        src/librfu_rfu.o(.rodata);
        src/librfu_sio32id.o(.rodata);
        *libgcc.a:*.o(.rodata*);
        *libc.a:*.o(.rodata*);
        *libc.a:*.o(.data*);
        src/libisagbprn.o(.rodata);
    } =0

    multiboot_data :
    ALIGN(4)
    {
        data/multiboot_ereader.o(.rodata);
        data/multiboot_berry_glitch_fix.o(.rodata);
        data/multiboot_pokemon_colosseum.o(.rodata);
    } =0

    anim_mon_front_pic_data :
    ALIGN(4)
    {
        src/anim_mon_front_pics.o(.rodata);
    } =0

    gfx_data :
    ALIGN(4)
    {
        src/graphics.o(.rodata);
    } =0

    /* DWARF debug sections.
       Symbols in the DWARF debugging sections are relative to the beginning
       of the section so we begin them at 0.  */

    /* DWARF 1 */
    .debug          0 : { *(.debug) }
    .line           0 : { *(.line) }

    /* GNU DWARF 1 extensions */
    .debug_srcinfo  0 : { *(.debug_srcinfo) }
    .debug_sfnames  0 : { *(.debug_sfnames) }

    /* DWARF 1.1 and DWARF 2 */
    .debug_aranges  0 : { *(.debug_aranges) }
    .debug_pubnames 0 : { *(.debug_pubnames) }

    /* DWARF 2 */
    .debug_info     0 : { *(.debug_info .gnu.linkonce.wi.*) }
    .debug_abbrev   0 : { *(.debug_abbrev) }
    .debug_line     0 : { *(.debug_line) }
    .debug_frame    0 : { *(.debug_frame) }
    .debug_str      0 : { *(.debug_str) }
    .debug_loc      0 : { *(.debug_loc) }
    .debug_macinfo  0 : { *(.debug_macinfo) }

    /* Discard everything not specifically mentioned above. */
    /DISCARD/ :
    {
        *(*);
    }
}<|MERGE_RESOLUTION|>--- conflicted
+++ resolved
@@ -49,14 +49,9 @@
     ALIGN(4)
     {
         src/rom_header.o(.text*);
-<<<<<<< HEAD
-        src/rom_header_gf.o(.text*);
-        src/*.o(.text*);
-=======
         src/rom_header_gf.o(.text.*);
         src/crt0.o(.text);
         src/main.o(.text);
->>>>>>> ff3168f6
         gflib/*.o(.text*);
         src/*.o(.text*);
         asm/*.o(.text*);
