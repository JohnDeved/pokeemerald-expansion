#include "global.h"
#include "battle_anim.h"
#include "event_object_movement.h"
#include "field_weather.h"
#include "overworld.h"
#include "random.h"
#include "script.h"
#include "constants/weather.h"
#include "constants/songs.h"
#include "sound.h"
#include "sprite.h"
#include "task.h"
#include "trig.h"
#include "gpu_regs.h"

// EWRAM
EWRAM_DATA static u8 gCurrentAlternatingWeather = 0;
EWRAM_DATA static u16 gUnusedWeatherRelated = 0;

// CONST
const u16 gCloudsWeatherPalette[] = INCBIN_U16("graphics/weather/cloud.gbapal");
const u16 gSandstormWeatherPalette[] = INCBIN_U16("graphics/weather/sandstorm.gbapal");
const u8 gWeatherFog2Tiles[] = INCBIN_U8("graphics/weather/fog2.4bpp");
const u8 gWeatherFog1Tiles[] = INCBIN_U8("graphics/weather/fog1.4bpp");
const u8 gWeatherCloudTiles[] = INCBIN_U8("graphics/weather/cloud.4bpp");
const u8 gWeatherSnow1Tiles[] = INCBIN_U8("graphics/weather/snow0.4bpp");
const u8 gWeatherSnow2Tiles[] = INCBIN_U8("graphics/weather/snow1.4bpp");
const u8 gWeatherBubbleTiles[] = INCBIN_U8("graphics/weather/bubble.4bpp");
const u8 gWeatherAshTiles[] = INCBIN_U8("graphics/weather/ash.4bpp");
const u8 gWeatherRainTiles[] = INCBIN_U8("graphics/weather/rain.4bpp");
const u8 gWeatherSandstormTiles[] = INCBIN_U8("graphics/weather/sandstorm.4bpp");

//------------------------------------------------------------------------------
// Clouds
//------------------------------------------------------------------------------

static void CreateCloudSprites(void);
static void DestroyCloudSprites(void);
static void UpdateCloudSprite(struct Sprite *);

// The clouds are positioned on the map's grid.
// These coordinates are for the lower half of Route 120.
static const struct Coords16 sCloudSpriteMapCoords[] =
{
    { 0, 66},
    { 5, 73},
    {10, 78},
};

static const struct SpriteSheet sCloudSpriteSheet =
{
    .data = gWeatherCloudTiles,
    .size = sizeof(gWeatherCloudTiles),
    .tag = 0x1200
};

static const struct OamData sCloudSpriteOamData =
{
    .y = 0,
    .affineMode = 0,
    .objMode = ST_OAM_OBJ_BLEND,
    .mosaic = 0,
    .bpp = 0,
    .shape = SPRITE_SHAPE(64x64),
    .x = 0,
    .matrixNum = 0,
    .size = SPRITE_SIZE(64x64),
    .tileNum = 0,
    .priority = 3,
    .paletteNum = 0,
    .affineParam = 0,
};

static const union AnimCmd sCloudSpriteAnimCmd[] =
{
    ANIMCMD_FRAME(0, 16),
    ANIMCMD_END,
};

static const union AnimCmd *const sCloudSpriteAnimCmds[] =
{
    sCloudSpriteAnimCmd,
};

static const struct SpriteTemplate sCloudSpriteTemplate =
{
    .tileTag = 0x1200,
    .paletteTag = 0x1201,
    .oam = &sCloudSpriteOamData,
    .anims = sCloudSpriteAnimCmds,
    .images = NULL,
    .affineAnims = gDummySpriteAffineAnimTable,
    .callback = UpdateCloudSprite,
};

void Clouds_InitVars(void)
{
    gWeatherPtr->gammaTargetIndex = 0;
    gWeatherPtr->gammaStepDelay = 20;
    gWeatherPtr->weatherGfxLoaded = FALSE;
    gWeatherPtr->initStep = 0;
    if (gWeatherPtr->cloudSpritesCreated == FALSE)
        Weather_SetBlendCoeffs(0, 16);
}

void Clouds_InitAll(void)
{
    Clouds_InitVars();
    while (gWeatherPtr->weatherGfxLoaded == FALSE)
        Clouds_Main();
}

void Clouds_Main(void)
{
    switch (gWeatherPtr->initStep)
    {
    case 0:
        CreateCloudSprites();
        gWeatherPtr->initStep++;
        break;
    case 1:
        Weather_SetTargetBlendCoeffs(12, 8, 1);
        gWeatherPtr->initStep++;
        break;
    case 2:
        if (Weather_UpdateBlend())
        {
            gWeatherPtr->weatherGfxLoaded = TRUE;
            gWeatherPtr->initStep++;
        }
        break;
    }
}

bool8 Clouds_Finish(void)
{
    switch (gWeatherPtr->finishStep)
    {
    case 0:
        Weather_SetTargetBlendCoeffs(0, 16, 1);
        gWeatherPtr->finishStep++;
        return TRUE;
    case 1:
        if (Weather_UpdateBlend())
        {
            DestroyCloudSprites();
            gWeatherPtr->finishStep++;
        }
        return TRUE;
    }
    return FALSE;
}

void Sunny_InitVars(void)
{
    gWeatherPtr->gammaTargetIndex = 0;
    gWeatherPtr->gammaStepDelay = 20;
}

void Sunny_InitAll(void)
{
    Sunny_InitVars();
}

void Sunny_Main(void)
{
}

bool8 Sunny_Finish(void)
{
    return FALSE;
}

static void CreateCloudSprites(void)
{
    u16 i;
    u8 spriteId;
    struct Sprite *sprite;

    if (gWeatherPtr->cloudSpritesCreated == TRUE)
        return;

    LoadSpriteSheet(&sCloudSpriteSheet);
    LoadCustomWeatherSpritePalette(gCloudsWeatherPalette);
    for (i = 0; i < NUM_CLOUD_SPRITES; i++)
    {
        spriteId = CreateSprite(&sCloudSpriteTemplate, 0, 0, 0xFF);
        if (spriteId != MAX_SPRITES)
        {
            gWeatherPtr->sprites.s1.cloudSprites[i] = &gSprites[spriteId];
            sprite = gWeatherPtr->sprites.s1.cloudSprites[i];
            SetSpritePosToMapCoords(sCloudSpriteMapCoords[i].x + 7, sCloudSpriteMapCoords[i].y + 7, &sprite->pos1.x, &sprite->pos1.y);
            sprite->coordOffsetEnabled = TRUE;
        }
        else
        {
            gWeatherPtr->sprites.s1.cloudSprites[i] = NULL;
        }
    }

    gWeatherPtr->cloudSpritesCreated = TRUE;
}

static void DestroyCloudSprites(void)
{
    u16 i;

    if (!gWeatherPtr->cloudSpritesCreated)
        return;

    for (i = 0; i < NUM_CLOUD_SPRITES; i++)
    {
        if (gWeatherPtr->sprites.s1.cloudSprites[i] != NULL)
            DestroySprite(gWeatherPtr->sprites.s1.cloudSprites[i]);
    }

    FreeSpriteTilesByTag(0x1200);
    gWeatherPtr->cloudSpritesCreated = FALSE;
}

static void UpdateCloudSprite(struct Sprite *sprite)
{
    // Move 1 pixel left every 2 frames.
    sprite->data[0] = (sprite->data[0] + 1) & 1;
    if (sprite->data[0])
        sprite->pos1.x--;
}

//------------------------------------------------------------------------------
// Drought
//------------------------------------------------------------------------------

static void UpdateDroughtBlend(u8);

void Drought_InitVars(void)
{
    gWeatherPtr->initStep = 0;
    gWeatherPtr->weatherGfxLoaded = FALSE;
    gWeatherPtr->gammaTargetIndex = 0;
    gWeatherPtr->gammaStepDelay = 0;
}

void Drought_InitAll(void)
{
    Drought_InitVars();
    while (gWeatherPtr->weatherGfxLoaded == FALSE)
        Drought_Main();
}

void Drought_Main(void)
{
    switch (gWeatherPtr->initStep)
    {
    case 0:
        if (gWeatherPtr->palProcessingState != WEATHER_PAL_STATE_CHANGING_WEATHER)
            gWeatherPtr->initStep++;
        break;
    case 1:
        ResetDroughtWeatherPaletteLoading();
        gWeatherPtr->initStep++;
        break;
    case 2:
        if (LoadDroughtWeatherPalettes() == FALSE)
            gWeatherPtr->initStep++;
        break;
    case 3:
        sub_80ABFF0();
        gWeatherPtr->initStep++;
        break;
    case 4:
        sub_80AC01C();
        if (gWeatherPtr->unknown_73C == 6)
        {
            gWeatherPtr->weatherGfxLoaded = TRUE;
            gWeatherPtr->initStep++;
        }
        break;
    default:
        sub_80AC01C();
        break;
    }
}

bool8 Drought_Finish(void)
{
    return FALSE;
}

void StartDroughtWeatherBlend(void)
{
    CreateTask(UpdateDroughtBlend, 0x50);
}

#define tState      data[0]
#define tBlendY     data[1]
#define tBlendDelay data[2]
#define tWinRange   data[3]

static void UpdateDroughtBlend(u8 taskId)
{
    struct Task *task = &gTasks[taskId];

    switch (task->tState)
    {
    case 0:
        task->tBlendY = 0;
        task->tBlendDelay = 0;
        task->tWinRange = REG_WININ;
        SetGpuReg(REG_OFFSET_WININ, WIN_RANGE(63, 63));
        SetGpuReg(REG_OFFSET_BLDCNT, BLDCNT_TGT1_BG1 | BLDCNT_TGT1_BG2 | BLDCNT_TGT1_BG3 | BLDCNT_TGT1_OBJ | BLDCNT_EFFECT_LIGHTEN);
        SetGpuReg(REG_OFFSET_BLDY, 0);
        task->tState++;
        // fall through
    case 1:
        task->tBlendY += 3;
        if (task->tBlendY > 16)
            task->tBlendY = 16;
        SetGpuReg(REG_OFFSET_BLDY, task->tBlendY);
        if (task->tBlendY >= 16)
            task->tState++;
        break;
    case 2:
        task->tBlendDelay++;
        if (task->tBlendDelay > 9)
        {
            task->tBlendDelay = 0;
            task->tBlendY--;
            if (task->tBlendY <= 0)
            {
                task->tBlendY = 0;
                task->tState++;
            }
            SetGpuReg(REG_OFFSET_BLDY, task->tBlendY);
        }
        break;
    case 3:
        SetGpuReg(REG_OFFSET_BLDCNT, 0);
        SetGpuReg(REG_OFFSET_BLDY, 0);
        SetGpuReg(REG_OFFSET_WININ, task->tWinRange);
        task->tState++;
        break;
    case 4:
        EnableBothScriptContexts();
        DestroyTask(taskId);
        break;
    }
}

#undef tState
#undef tBlendY
#undef tBlendDelay
#undef tWinRange

//------------------------------------------------------------------------------
// Light Rain
//------------------------------------------------------------------------------

static void LoadRainSpriteSheet(void);
static bool8 CreateRainSprite(void);
static void UpdateRainSprite(struct Sprite *sprite);
static bool8 UpdateVisibleRainSprites(void);
static void DestroyRainSprites(void);

static const struct Coords16 sRainSpriteCoords[] =
{
    {  0,   0},
    {  0, 160},
    {  0,  64},
    {144, 224},
    {144, 128},
    { 32,  32},
    { 32, 192},
    { 32,  96},
    { 72, 128},
    { 72,  32},
    { 72, 192},
    {216,  96},
    {216,   0},
    {104, 160},
    {104,  64},
    {104, 224},
    {144,   0},
    {144, 160},
    {144,  64},
    { 32, 224},
    { 32, 128},
    { 72,  32},
    { 72, 192},
    { 48,  96},
};

static const struct OamData sRainSpriteOamData =
{
    .y = 0,
    .affineMode = 0,
    .objMode = 0,
    .mosaic = 0,
    .bpp = 0,
    .shape = SPRITE_SHAPE(16x32),
    .x = 0,
    .matrixNum = 0,
    .size = SPRITE_SIZE(16x32),
    .tileNum = 0,
    .priority = 1,
    .paletteNum = 2,
    .affineParam = 0,
};

static const union AnimCmd sRainSpriteFallAnimCmd[] =
{
    ANIMCMD_FRAME(0, 16),
    ANIMCMD_JUMP(0),
};

static const union AnimCmd sRainSpriteSplashAnimCmd[] =
{
    ANIMCMD_FRAME(8, 3),
    ANIMCMD_FRAME(32, 2),
    ANIMCMD_FRAME(40, 2),
    ANIMCMD_END,
};

static const union AnimCmd sRainSpriteHeavySplashAnimCmd[] =
{
    ANIMCMD_FRAME(8, 3),
    ANIMCMD_FRAME(16, 3),
    ANIMCMD_FRAME(24, 4),
    ANIMCMD_END,
};

static const union AnimCmd *const sRainSpriteAnimCmds[] =
{
    sRainSpriteFallAnimCmd,
    sRainSpriteSplashAnimCmd,
    sRainSpriteHeavySplashAnimCmd,
};

static const struct SpriteTemplate sRainSpriteTemplate =
{
    .tileTag = 4614,
    .paletteTag = 0x1200,
    .oam = &sRainSpriteOamData,
    .anims = sRainSpriteAnimCmds,
    .images = NULL,
    .affineAnims = gDummySpriteAffineAnimTable,
    .callback = UpdateRainSprite,
};

// Q28.4 fixed-point format values
static const s16 sRainSpriteMovement[][2] =
{
    {-0x68,  0xD0},
    {-0xA0, 0x140},
};

// First byte is the number of frames a raindrop falls before it splashes.
// Second byte is the maximum number of frames a raindrop can "wait" before
// it appears and starts falling. (This is only for the initial raindrop spawn.)
static const u16 sRainSpriteFallingDurations[][2] =
{
    {18, 7},
    {12, 10},
};

static const struct SpriteSheet sRainSpriteSheet =
{
    .data = gWeatherRainTiles,
    .size = sizeof(gWeatherRainTiles),
    .tag = 0x1206,
};

void LightRain_InitVars(void)
{
    gWeatherPtr->initStep = 0;
    gWeatherPtr->weatherGfxLoaded = FALSE;
    gWeatherPtr->rainSpriteVisibleCounter = 0;
    gWeatherPtr->rainSpriteVisibleDelay = 8;
    gWeatherPtr->isHeavyRain = 0;
    gWeatherPtr->targetRainSpriteCount = 10;
    gWeatherPtr->gammaTargetIndex = 3;
    gWeatherPtr->gammaStepDelay = 20;
    SetRainStrengthFromSoundEffect(SE_T_KOAME);
}

void LightRain_InitAll(void)
{
    LightRain_InitVars();
    while (!gWeatherPtr->weatherGfxLoaded)
        LightRain_Main();
}

void LightRain_Main(void)
{
    switch (gWeatherPtr->initStep)
    {
    case 0:
        LoadRainSpriteSheet();
        gWeatherPtr->initStep++;
        break;
    case 1:
        if (!CreateRainSprite())
            gWeatherPtr->initStep++;
        break;
    case 2:
        if (!UpdateVisibleRainSprites())
        {
            gWeatherPtr->weatherGfxLoaded = TRUE;
            gWeatherPtr->initStep++;
        }
        break;
    }
}

bool8 LightRain_Finish(void)
{
    switch (gWeatherPtr->finishStep)
    {
    case 0:
        if (gWeatherPtr->nextWeather == WEATHER_RAIN_LIGHT
         || gWeatherPtr->nextWeather == WEATHER_RAIN_MED
         || gWeatherPtr->nextWeather == WEATHER_RAIN_HEAVY)
        {
            gWeatherPtr->finishStep = 0xFF;
            return FALSE;
        }
        else
        {
            gWeatherPtr->targetRainSpriteCount = 0;
            gWeatherPtr->finishStep++;
        }
        // fall through
    case 1:
        if (!UpdateVisibleRainSprites())
        {
            DestroyRainSprites();
            gWeatherPtr->finishStep++;
            return FALSE;
        }
        return TRUE;
    }
    return FALSE;
}

#define tCounter data[0]
#define tRandom  data[1]
#define tPosX    data[2]
#define tPosY    data[3]
#define tState   data[4]
#define tActive  data[5]
#define tWaiting data[6]

static void StartRainSpriteFall(struct Sprite *sprite)
{
    u32 rand;
    u16 numFallingFrames;
    int tileX;
    int tileY;

    if (sprite->tRandom == 0)
        sprite->tRandom = 361;

    // Standard RNG sequence.
    rand = sprite->tRandom * 1103515245 + 12345;
    sprite->tRandom = ((rand & 0x7FFF0000) >> 16) % 600;

    numFallingFrames = sRainSpriteFallingDurations[gWeatherPtr->isHeavyRain][0];

    tileX = sprite->tRandom % 30;
    sprite->tPosX = tileX * 8; // Useless assignment, leftover from before fixed-point values were used

    tileY = sprite->tRandom / 30;
    sprite->tPosY = tileY * 8; // Useless assignment, leftover from before fixed-point values were used

    sprite->tPosX = tileX;
    sprite->tPosX <<= 7; // This is tileX * 8, using a fixed-point value with 4 decimal places

    sprite->tPosY = tileY;
    sprite->tPosY <<= 7; // This is tileX * 8, using a fixed-point value with 4 decimal places

    // "Rewind" the rain sprites, from their ending position.
    sprite->tPosX -= sRainSpriteMovement[gWeatherPtr->isHeavyRain][0] * numFallingFrames;
    sprite->tPosY -= sRainSpriteMovement[gWeatherPtr->isHeavyRain][1] * numFallingFrames;

    StartSpriteAnim(sprite, 0);
    sprite->tState = 0;
    sprite->coordOffsetEnabled = FALSE;
    sprite->tCounter = numFallingFrames;
}

static void UpdateRainSprite(struct Sprite *sprite)
{
    if (sprite->tState == 0)
    {
        // Raindrop is in its "falling" motion.
        sprite->tPosX += sRainSpriteMovement[gWeatherPtr->isHeavyRain][0];
        sprite->tPosY += sRainSpriteMovement[gWeatherPtr->isHeavyRain][1];
        sprite->pos1.x = sprite->tPosX >> 4;
        sprite->pos1.y = sprite->tPosY >> 4;

        if (sprite->tActive
         && (sprite->pos1.x >= -8 && sprite->pos1.x <= 248)
         && sprite->pos1.y >= -16 && sprite->pos1.y <= 176)
            sprite->invisible = FALSE;
        else
            sprite->invisible = TRUE;

        if (--sprite->tCounter == 0)
        {
            // Make raindrop splash on the ground
            StartSpriteAnim(sprite, gWeatherPtr->isHeavyRain + 1);
            sprite->tState = 1;
            sprite->pos1.x -= gSpriteCoordOffsetX;
            sprite->pos1.y -= gSpriteCoordOffsetY;
            sprite->coordOffsetEnabled = TRUE;
        }
    }
    else if (sprite->animEnded)
    {
        // The splashing animation ended.
        sprite->invisible = TRUE;
        StartRainSpriteFall(sprite);
    }
}

static void WaitRainSprite(struct Sprite *sprite)
{
    if (sprite->tCounter == 0)
    {
        StartRainSpriteFall(sprite);
        sprite->callback = UpdateRainSprite;
    }
    else
    {
        sprite->tCounter--;
    }
}

static void InitRainSpriteMovement(struct Sprite *sprite, u16 val)
{
    u16 numFallingFrames = sRainSpriteFallingDurations[gWeatherPtr->isHeavyRain][0];
    u16 numAdvanceRng = val / (sRainSpriteFallingDurations[gWeatherPtr->isHeavyRain][1] + numFallingFrames);
    u16 frameVal = val % (sRainSpriteFallingDurations[gWeatherPtr->isHeavyRain][1] + numFallingFrames);

    while (--numAdvanceRng != 0xFFFF)
        StartRainSpriteFall(sprite);

    if (frameVal < numFallingFrames)
    {
        while (--frameVal != 0xFFFF)
            UpdateRainSprite(sprite);

        sprite->tWaiting = 0;
    }
    else
    {
        sprite->tCounter = frameVal - numFallingFrames;
        sprite->invisible = TRUE;
        sprite->tWaiting = 1;
    }
}

static void LoadRainSpriteSheet(void)
{
    LoadSpriteSheet(&sRainSpriteSheet);
}

static bool8 CreateRainSprite(void)
{
    u8 spriteIndex;
    u8 spriteId;

    if (gWeatherPtr->rainSpriteCount == MAX_RAIN_SPRITES)
        return FALSE;

    spriteIndex = gWeatherPtr->rainSpriteCount;
    spriteId = CreateSpriteAtEnd(&sRainSpriteTemplate,
      sRainSpriteCoords[spriteIndex].x, sRainSpriteCoords[spriteIndex].y, 78);

    if (spriteId != MAX_SPRITES)
    {
        gSprites[spriteId].tActive = 0;
        gSprites[spriteId].tRandom = spriteIndex * 145;
        while (gSprites[spriteId].tRandom >= 600)
            gSprites[spriteId].tRandom -= 600;

        StartRainSpriteFall(&gSprites[spriteId]);
        InitRainSpriteMovement(&gSprites[spriteId], spriteIndex * 9);
        gSprites[spriteId].invisible = TRUE;
        gWeatherPtr->sprites.s1.rainSprites[spriteIndex] = &gSprites[spriteId];
    }
    else
    {
        gWeatherPtr->sprites.s1.rainSprites[spriteIndex] = NULL;
    }

    if (++gWeatherPtr->rainSpriteCount == MAX_RAIN_SPRITES)
    {
        u16 i;
        for (i = 0; i < MAX_RAIN_SPRITES; i++)
        {
            if (gWeatherPtr->sprites.s1.rainSprites[i])
            {
                if (!gWeatherPtr->sprites.s1.rainSprites[i]->tWaiting)
                    gWeatherPtr->sprites.s1.rainSprites[i]->callback = UpdateRainSprite;
                else
                    gWeatherPtr->sprites.s1.rainSprites[i]->callback = WaitRainSprite;
            }
        }

        return FALSE;
    }

    return TRUE;
}

static bool8 UpdateVisibleRainSprites(void)
{
    if (gWeatherPtr->curRainSpriteIndex == gWeatherPtr->targetRainSpriteCount)
        return FALSE;

    if (++gWeatherPtr->rainSpriteVisibleCounter > gWeatherPtr->rainSpriteVisibleDelay)
    {
        gWeatherPtr->rainSpriteVisibleCounter = 0;
        if (gWeatherPtr->curRainSpriteIndex < gWeatherPtr->targetRainSpriteCount)
        {
            gWeatherPtr->sprites.s1.rainSprites[gWeatherPtr->curRainSpriteIndex++]->tActive = 1;
        }
        else
        {
            gWeatherPtr->curRainSpriteIndex--;
            gWeatherPtr->sprites.s1.rainSprites[gWeatherPtr->curRainSpriteIndex]->tActive = 0;
            gWeatherPtr->sprites.s1.rainSprites[gWeatherPtr->curRainSpriteIndex]->invisible = TRUE;
        }
    }
    return TRUE;
}

static void DestroyRainSprites(void)
{
    u16 i;

    for (i = 0; i < gWeatherPtr->rainSpriteCount; i++)
    {
        if (gWeatherPtr->sprites.s1.rainSprites[i] != NULL)
            DestroySprite(gWeatherPtr->sprites.s1.rainSprites[i]);
    }
    gWeatherPtr->rainSpriteCount = 0;
    FreeSpriteTilesByTag(0x1206);
}

#undef tCounter
#undef tRandom
#undef tPosX
#undef tPosY
#undef tState
#undef tActive
#undef tWaiting

//------------------------------------------------------------------------------
// Snow
//------------------------------------------------------------------------------

static void UpdateSnowflakeSprite(struct Sprite *);
static bool8 UpdateVisibleSnowflakeSprites(void);
static bool8 CreateSnowflakeSprite(void);
static bool8 DestroySnowflakeSprite(void);
static void InitSnowflakeSpriteMovement(struct Sprite *);

void Snow_InitVars(void)
{
    gWeatherPtr->initStep = 0;
    gWeatherPtr->weatherGfxLoaded = FALSE;
    gWeatherPtr->gammaTargetIndex = 3;
    gWeatherPtr->gammaStepDelay = 20;
    gWeatherPtr->targetSnowflakeSpriteCount = 16;
    gWeatherPtr->snowflakeVisibleCounter = 0;
}

void Snow_InitAll(void)
{
    u16 i;

    Snow_InitVars();
    while (gWeatherPtr->weatherGfxLoaded == FALSE)
    {
        Snow_Main();
        for (i = 0; i < gWeatherPtr->snowflakeSpriteCount; i++)
            UpdateSnowflakeSprite(gWeatherPtr->sprites.s1.snowflakeSprites[i]);
    }
}

void Snow_Main(void)
{
    if (gWeatherPtr->initStep == 0 && !UpdateVisibleSnowflakeSprites())
    {
        gWeatherPtr->weatherGfxLoaded = TRUE;
        gWeatherPtr->initStep++;
    }
}

bool8 Snow_Finish(void)
{
    switch (gWeatherPtr->finishStep)
    {
    case 0:
        gWeatherPtr->targetSnowflakeSpriteCount = 0;
        gWeatherPtr->snowflakeVisibleCounter = 0;
        gWeatherPtr->finishStep++;
        // fall through
    case 1:
        if (!UpdateVisibleSnowflakeSprites())
        {
            gWeatherPtr->finishStep++;
            return FALSE;
        }
        return TRUE;
    }

    return FALSE;
}

static bool8 UpdateVisibleSnowflakeSprites(void)
{
    if (gWeatherPtr->snowflakeSpriteCount == gWeatherPtr->targetSnowflakeSpriteCount)
        return FALSE;

    if (++gWeatherPtr->snowflakeVisibleCounter > 36)
    {
        gWeatherPtr->snowflakeVisibleCounter = 0;
        if (gWeatherPtr->snowflakeSpriteCount < gWeatherPtr->targetSnowflakeSpriteCount)
            CreateSnowflakeSprite();
        else
            DestroySnowflakeSprite();
    }

    return gWeatherPtr->snowflakeSpriteCount != gWeatherPtr->targetSnowflakeSpriteCount;
}

static const struct OamData sSnowflakeSpriteOamData =
{
    .y = 0,
    .affineMode = 0,
    .objMode = 0,
    .mosaic = 0,
    .bpp = 0,
    .shape = SPRITE_SHAPE(8x8),
    .x = 0,
    .matrixNum = 0,
    .size = SPRITE_SIZE(8x8),
    .tileNum = 0,
    .priority = 1,
    .paletteNum = 0,
    .affineParam = 0,
};

static const struct SpriteFrameImage sSnowflakeSpriteImages[] =
{
    {gWeatherSnow1Tiles, sizeof(gWeatherSnow1Tiles)},
    {gWeatherSnow2Tiles, sizeof(gWeatherSnow2Tiles)},
};

static const union AnimCmd sSnowflakeAnimCmd0[] =
{
    ANIMCMD_FRAME(0, 16),
    ANIMCMD_END,
};

static const union AnimCmd sSnowflakeAnimCmd1[] =
{
    ANIMCMD_FRAME(1, 16),
    ANIMCMD_END,
};

static const union AnimCmd *const sSnowflakeAnimCmds[] =
{
    sSnowflakeAnimCmd0,
    sSnowflakeAnimCmd1,
};

static const struct SpriteTemplate sSnowflakeSpriteTemplate =
{
    .tileTag = 0xFFFF,
    .paletteTag = 0x1200,
    .oam = &sSnowflakeSpriteOamData,
    .anims = sSnowflakeAnimCmds,
    .images = sSnowflakeSpriteImages,
    .affineAnims = gDummySpriteAffineAnimTable,
    .callback = UpdateSnowflakeSprite,
};

#define tPosY         data[0]
#define tDeltaY       data[1]
#define tWaveDelta    data[2]
#define tWaveIndex    data[3]
#define tSnowflakeId  data[4]
#define tFallCounter  data[5]
#define tFallDuration data[6]
#define tDeltaY2      data[7]

static bool8 CreateSnowflakeSprite(void)
{
    u8 spriteId = CreateSpriteAtEnd(&sSnowflakeSpriteTemplate, 0, 0, 78);
    if (spriteId == MAX_SPRITES)
        return FALSE;

    gSprites[spriteId].tSnowflakeId = gWeatherPtr->snowflakeSpriteCount;
    InitSnowflakeSpriteMovement(&gSprites[spriteId]);
    gSprites[spriteId].coordOffsetEnabled = TRUE;
    gWeatherPtr->sprites.s1.snowflakeSprites[gWeatherPtr->snowflakeSpriteCount++] = &gSprites[spriteId];
    return TRUE;
}

static bool8 DestroySnowflakeSprite(void)
{
    if (gWeatherPtr->snowflakeSpriteCount)
    {
        DestroySprite(gWeatherPtr->sprites.s1.snowflakeSprites[--gWeatherPtr->snowflakeSpriteCount]);
        return TRUE;
    }

    return FALSE;
}

static void InitSnowflakeSpriteMovement(struct Sprite *sprite)
{
    u16 rand;
    u16 x = ((sprite->tSnowflakeId * 5) & 7) * 30 + (Random() % 30);

    sprite->pos1.y = -3 - (gSpriteCoordOffsetY + sprite->centerToCornerVecY);
    sprite->pos1.x = x - (gSpriteCoordOffsetX + sprite->centerToCornerVecX);
    sprite->tPosY = sprite->pos1.y * 128;
    sprite->pos2.x = 0;
    rand = Random();
    sprite->tDeltaY = (rand & 3) * 5 + 64;
    sprite->tDeltaY2 = sprite->tDeltaY;
    StartSpriteAnim(sprite, (rand & 1) ? 0 : 1);
    sprite->tWaveIndex = 0;
    sprite->tWaveDelta = ((rand & 3) == 0) ? 2 : 1;
    sprite->tFallDuration = (rand & 0x1F) + 210;
    sprite->tFallCounter = 0;
}

static void WaitSnowflakeSprite(struct Sprite *sprite)
{
    if (gWeatherPtr->unknown_6E2 > 18)
    {
        sprite->invisible = FALSE;
        sprite->callback = UpdateSnowflakeSprite;
        sprite->pos1.y = 250 - (gSpriteCoordOffsetY + sprite->centerToCornerVecY);
        sprite->tPosY = sprite->pos1.y * 128;
        gWeatherPtr->unknown_6E2 = 0;
    }
}

static void UpdateSnowflakeSprite(struct Sprite *sprite)
{
    s16 x;
    s16 y;

    sprite->tPosY += sprite->tDeltaY;
    sprite->pos1.y = sprite->tPosY >> 7;
    sprite->tWaveIndex += sprite->tWaveDelta;
    sprite->tWaveIndex &= 0xFF;
    sprite->pos2.x = gSineTable[sprite->tWaveIndex] / 64;

    x = (sprite->pos1.x + sprite->centerToCornerVecX + gSpriteCoordOffsetX) & 0x1FF;
    if (x & 0x100)
        x |= -0x100;

    if (x < -3)
        sprite->pos1.x = 242 - (gSpriteCoordOffsetX + sprite->centerToCornerVecX);
    else if (x > 242)
        sprite->pos1.x = -3 - (gSpriteCoordOffsetX + sprite->centerToCornerVecX);

    y = (sprite->pos1.y + sprite->centerToCornerVecY + gSpriteCoordOffsetY) & 0xFF;
    if (y > 163 && y < 171)
    {
        sprite->pos1.y = 250 - (gSpriteCoordOffsetY + sprite->centerToCornerVecY);
        sprite->tPosY = sprite->pos1.y * 128;
        sprite->tFallCounter = 0;
        sprite->tFallDuration = 220;
    }
    else if (y > 242 && y < 250)
    {
        sprite->pos1.y = 163;
        sprite->tPosY = sprite->pos1.y * 128;
        sprite->tFallCounter = 0;
        sprite->tFallDuration = 220;
        sprite->invisible = TRUE;
        sprite->callback = WaitSnowflakeSprite;
    }

    if (++sprite->tFallCounter == sprite->tFallDuration)
    {
        InitSnowflakeSpriteMovement(sprite);
        sprite->pos1.y = 250;
        sprite->invisible = TRUE;
        sprite->callback = WaitSnowflakeSprite;
    }
}

#undef tPosY
#undef tDeltaY
#undef tWaveDelta
#undef tWaveIndex
#undef tSnowflakeId
#undef tFallCounter
#undef tFallDuration
#undef tDeltaY2

//------------------------------------------------------------------------------
// Medium Rain
//------------------------------------------------------------------------------

void MedRain_InitVars(void)
{
    gWeatherPtr->initStep = 0;
    gWeatherPtr->weatherGfxLoaded = FALSE;
    gWeatherPtr->rainSpriteVisibleCounter = 0;
    gWeatherPtr->rainSpriteVisibleDelay = 4;
    gWeatherPtr->isHeavyRain = 0;
    gWeatherPtr->targetRainSpriteCount = 16;
    gWeatherPtr->gammaTargetIndex = 3;
    gWeatherPtr->gammaStepDelay = 20;
    gWeatherPtr->weatherGfxLoaded = FALSE;  // duplicate assignment
    gWeatherPtr->thunderTriggered = 0;
    SetRainStrengthFromSoundEffect(SE_T_AME);
}

void MedRain_InitAll(void)
{
    MedRain_InitVars();
    while (gWeatherPtr->weatherGfxLoaded == FALSE)
        Rain_Main();
}

//------------------------------------------------------------------------------
// Heavy Rain
//------------------------------------------------------------------------------

static void UpdateThunderSound(void);
static void SetThunderCounter(u16);

void HeavyRain_InitVars(void)
{
    gWeatherPtr->initStep = 0;
    gWeatherPtr->weatherGfxLoaded = FALSE;
    gWeatherPtr->rainSpriteVisibleCounter = 0;
    gWeatherPtr->rainSpriteVisibleDelay = 4;
    gWeatherPtr->isHeavyRain = 1;
    gWeatherPtr->targetRainSpriteCount = 24;
    gWeatherPtr->gammaTargetIndex = 3;
    gWeatherPtr->gammaStepDelay = 20;
    gWeatherPtr->weatherGfxLoaded = FALSE;  // duplicate assignment
    SetRainStrengthFromSoundEffect(SE_T_OOAME);
}

void HeavyRain_InitAll(void)
{
    HeavyRain_InitVars();
    while (gWeatherPtr->weatherGfxLoaded == FALSE)
        Rain_Main();
}

void Rain_Main(void)
{
    UpdateThunderSound();
    switch (gWeatherPtr->initStep)
    {
    case 0:
        LoadRainSpriteSheet();
        gWeatherPtr->initStep++;
        break;
    case 1:
        if (!CreateRainSprite())
            gWeatherPtr->initStep++;
        break;
    case 2:
        if (!UpdateVisibleRainSprites())
        {
            gWeatherPtr->weatherGfxLoaded = TRUE;
            gWeatherPtr->initStep++;
        }
        break;
    case 3:
        if (gWeatherPtr->palProcessingState != WEATHER_PAL_STATE_CHANGING_WEATHER)
            gWeatherPtr->initStep = 6;
        break;
    case 4:
        gWeatherPtr->unknown_6EA = 1;
        gWeatherPtr->unknown_6E6 = (Random() % 360) + 360;
        gWeatherPtr->initStep++;
        // fall through
    case 5:
        if (--gWeatherPtr->unknown_6E6 == 0)
            gWeatherPtr->initStep++;
        break;
    case 6:
        gWeatherPtr->unknown_6EA = 1;
        gWeatherPtr->unknown_6EB = Random() % 2;
        gWeatherPtr->initStep++;
        break;
    case 7:
        gWeatherPtr->unknown_6EC = (Random() & 1) + 1;
        gWeatherPtr->initStep++;
        // fall through
    case 8:
        sub_80ABC48(19);
        if (gWeatherPtr->unknown_6EB == 0 && gWeatherPtr->unknown_6EC == 1)
            SetThunderCounter(20);

        gWeatherPtr->unknown_6E6 = (Random() % 3) + 6;
        gWeatherPtr->initStep++;
        break;
    case 9:
        if (--gWeatherPtr->unknown_6E6 == 0)
        {
            sub_80ABC48(3);
            gWeatherPtr->unknown_6EA = 1;
            if (--gWeatherPtr->unknown_6EC != 0)
            {
                gWeatherPtr->unknown_6E6 = (Random() % 16) + 60;
                gWeatherPtr->initStep = 10;
            }
            else if (gWeatherPtr->unknown_6EB == 0)
            {
                gWeatherPtr->initStep = 4;
            }
            else
            {
                gWeatherPtr->initStep = 11;
            }
        }
        break;
    case 10:
        if (--gWeatherPtr->unknown_6E6 == 0)
            gWeatherPtr->initStep = 8;
        break;
    case 11:
        gWeatherPtr->unknown_6E6 = (Random() % 16) + 60;
        gWeatherPtr->initStep++;
        break;
    case 12:
        if (--gWeatherPtr->unknown_6E6 == 0)
        {
            SetThunderCounter(100);
            sub_80ABC48(19);
            gWeatherPtr->unknown_6E6 = (Random() & 0xF) + 30;
            gWeatherPtr->initStep++;
        }
        break;
    case 13:
        if (--gWeatherPtr->unknown_6E6 == 0)
        {
            sub_80ABC7C(19, 3, 5);
            gWeatherPtr->initStep++;
        }
        break;
    case 14:
        if (gWeatherPtr->palProcessingState == WEATHER_PAL_STATE_IDLE)
        {
            gWeatherPtr->unknown_6EA = 1;
            gWeatherPtr->initStep = 4;
        }
        break;
    }
}

bool8 Rain_Finish(void)
{
    switch (gWeatherPtr->finishStep)
    {
    case 0:
        gWeatherPtr->unknown_6EA = 0;
        gWeatherPtr->finishStep++;
        // fall through
    case 1:
        Rain_Main();
        if (gWeatherPtr->unknown_6EA)
        {
            if (gWeatherPtr->nextWeather == WEATHER_RAIN_LIGHT
             || gWeatherPtr->nextWeather == WEATHER_RAIN_MED
             || gWeatherPtr->nextWeather == WEATHER_RAIN_HEAVY)
                return FALSE;

            gWeatherPtr->targetRainSpriteCount = 0;
            gWeatherPtr->finishStep++;
        }
        break;
    case 2:
        if (!UpdateVisibleRainSprites())
        {
            DestroyRainSprites();
            gWeatherPtr->thunderTriggered = 0;
            gWeatherPtr->finishStep++;
            return FALSE;
        }
        break;
    default:
        return FALSE;
    }
    return TRUE;
}

static void SetThunderCounter(u16 max)
{
    if (gWeatherPtr->thunderTriggered == 0)
    {
        gWeatherPtr->thunderCounter = Random() % max;
        gWeatherPtr->thunderTriggered = 1;
    }
}

static void UpdateThunderSound(void)
{
    if (gWeatherPtr->thunderTriggered == 1)
    {
        if (gWeatherPtr->thunderCounter == 0)
        {
            if (IsSEPlaying())
                return;

            if (Random() & 1)
                PlaySE(SE_T_KAMI);
            else
                PlaySE(SE_T_KAMI2);

            gWeatherPtr->thunderTriggered = 0;
        }
        else
        {
            gWeatherPtr->thunderCounter--;
        }
    }
}

//------------------------------------------------------------------------------
// Fog 1
//------------------------------------------------------------------------------

// unused data
static const u16 unusedData_839AB1C[] = {0, 6, 6, 12, 18, 42, 300, 300};

static const struct OamData gOamData_839AB2C =
{
    .y = 0,
    .affineMode = 0,
    .objMode = 1,
    .mosaic = 0,
    .bpp = 0,
    .shape = SPRITE_SHAPE(64x64),
    .x = 0,
    .matrixNum = 0,
    .size = SPRITE_SIZE(64x64),
    .tileNum = 0,
    .priority = 2,
    .paletteNum = 0,
    .affineParam = 0,
};

static const union AnimCmd gSpriteAnim_839AB34[] =
{
    ANIMCMD_FRAME(0, 16),
    ANIMCMD_END,
};

static const union AnimCmd gSpriteAnim_839AB3C[] =
{
    ANIMCMD_FRAME(32, 16),
    ANIMCMD_END,
};

static const union AnimCmd gSpriteAnim_839AB44[] =
{
    ANIMCMD_FRAME(64, 16),
    ANIMCMD_END,
};

static const union AnimCmd gSpriteAnim_839AB4C[] =
{
    ANIMCMD_FRAME(96, 16),
    ANIMCMD_END,
};

static const union AnimCmd gSpriteAnim_839AB54[] =
{
    ANIMCMD_FRAME(128, 16),
    ANIMCMD_END,
};

static const union AnimCmd gSpriteAnim_839AB5C[] =
{
    ANIMCMD_FRAME(160, 16),
    ANIMCMD_END,
};

static const union AnimCmd *const gSpriteAnimTable_839AB64[] =
{
    gSpriteAnim_839AB34,
    gSpriteAnim_839AB3C,
    gSpriteAnim_839AB44,
    gSpriteAnim_839AB4C,
    gSpriteAnim_839AB54,
    gSpriteAnim_839AB5C,
};

static const union AffineAnimCmd gSpriteAffineAnim_839AB7C[] =
{
    AFFINEANIMCMD_FRAME(0x200, 0x200, 0, 0),
    AFFINEANIMCMD_END,
};

static const union AffineAnimCmd *const gSpriteAffineAnimTable_839AB8C[] =
{
    gSpriteAffineAnim_839AB7C,
};

static void Fog1SpriteCallback(struct Sprite *);
static const struct SpriteTemplate sFog1SpriteTemplate =
{
    .tileTag = 0x1201,
    .paletteTag = 0x1200,
    .oam = &gOamData_839AB2C,
    .anims = gSpriteAnimTable_839AB64,
    .images = NULL,
    .affineAnims = gSpriteAffineAnimTable_839AB8C,
    .callback = Fog1SpriteCallback,
};

void Fog1_Main(void);
static void CreateFog1Sprites(void);
static void DestroyFog1Sprites(void);

void Fog1_InitVars(void)
{
    gWeatherPtr->initStep = 0;
    gWeatherPtr->weatherGfxLoaded = FALSE;
    gWeatherPtr->gammaTargetIndex = 0;
    gWeatherPtr->gammaStepDelay = 20;
    if (gWeatherPtr->fog1SpritesCreated == 0)
    {
        gWeatherPtr->fog1ScrollCounter = 0;
        gWeatherPtr->fog1ScrollOffset = 0;
        gWeatherPtr->fog1ScrollPosX = 0;
        Weather_SetBlendCoeffs(0, 16);
    }
}

void Fog1_InitAll(void)
{
    Fog1_InitVars();
    while (gWeatherPtr->weatherGfxLoaded == FALSE)
        Fog1_Main();
}

void Fog1_Main(void)
{
    gWeatherPtr->fog1ScrollPosX = (gSpriteCoordOffsetX - gWeatherPtr->fog1ScrollOffset) & 0xFF;
    if (++gWeatherPtr->fog1ScrollCounter > 3)
    {
        gWeatherPtr->fog1ScrollCounter = 0;
        gWeatherPtr->fog1ScrollOffset++;
    }
    switch (gWeatherPtr->initStep)
    {
    case 0:
        CreateFog1Sprites();
        if (gWeatherPtr->currWeather == WEATHER_FOG_1)
            Weather_SetTargetBlendCoeffs(12, 8, 3);
        else
            Weather_SetTargetBlendCoeffs(4, 16, 0);
        gWeatherPtr->initStep++;
        break;
    case 1:
        if (Weather_UpdateBlend())
        {
            gWeatherPtr->weatherGfxLoaded = TRUE;
            gWeatherPtr->initStep++;
        }
        break;
    }
}

bool8 Fog1_Finish(void)
{
    gWeatherPtr->fog1ScrollPosX = (gSpriteCoordOffsetX - gWeatherPtr->fog1ScrollOffset) & 0xFF;
    if (++gWeatherPtr->fog1ScrollCounter > 3)
    {
        gWeatherPtr->fog1ScrollCounter = 0;
        gWeatherPtr->fog1ScrollOffset++;
    }

    switch (gWeatherPtr->finishStep)
    {
    case 0:
        Weather_SetTargetBlendCoeffs(0, 16, 3);
        gWeatherPtr->finishStep++;
        break;
    case 1:
        if (Weather_UpdateBlend())
            gWeatherPtr->finishStep++;
        break;
    case 2:
        DestroyFog1Sprites();
        gWeatherPtr->finishStep++;
        break;
    default:
        return FALSE;
    }
    return TRUE;
}

#define tSpriteColumn data[0]

static void Fog1SpriteCallback(struct Sprite *sprite)
{
    sprite->pos2.y = (u8)gSpriteCoordOffsetY;
    sprite->pos1.x = gWeatherPtr->fog1ScrollPosX + 32 + sprite->tSpriteColumn * 64;
    if (sprite->pos1.x > 271)
    {
        sprite->pos1.x = 480 + gWeatherPtr->fog1ScrollPosX - (4 - sprite->tSpriteColumn) * 64;
        sprite->pos1.x &= 0x1FF;
    }
}

static void CreateFog1Sprites(void)
{
    u16 i;
    u8 spriteId;
    struct Sprite *sprite;

    if (!gWeatherPtr->fog1SpritesCreated)
    {
        struct SpriteSheet fog1SpriteSheet = {
            .data = gWeatherFog1Tiles,
            .size = sizeof(gWeatherFog1Tiles),
            .tag = 0x1201,
        };
        LoadSpriteSheet(&fog1SpriteSheet);
        for (i = 0; i < NUM_FOG1_SPRITES; i++)
        {
            spriteId = CreateSpriteAtEnd(&sFog1SpriteTemplate, 0, 0, 0xFF);
            if (spriteId != MAX_SPRITES)
            {
                sprite = &gSprites[spriteId];
                sprite->tSpriteColumn = i % 5;
                sprite->pos1.x = (i % 5) * 64 + 32;
                sprite->pos1.y = (i / 5) * 64 + 32;
                gWeatherPtr->sprites.s2.fog1Sprites[i] = sprite;
            }
            else
            {
                gWeatherPtr->sprites.s2.fog1Sprites[i] = NULL;
            }
        }

        gWeatherPtr->fog1SpritesCreated = TRUE;
    }
}

static void DestroyFog1Sprites(void)
{
    u16 i;

    if (gWeatherPtr->fog1SpritesCreated)
    {
        for (i = 0; i < NUM_FOG1_SPRITES; i++)
        {
            if (gWeatherPtr->sprites.s2.fog1Sprites[i] != NULL)
                DestroySprite(gWeatherPtr->sprites.s2.fog1Sprites[i]);
        }

        FreeSpriteTilesByTag(0x1201);
        gWeatherPtr->fog1SpritesCreated = 0;
    }
}

#undef tSpriteColumn

//------------------------------------------------------------------------------
// Volcanic ash
//------------------------------------------------------------------------------

static void LoadAshSpriteSheet(void);
static void CreateAshSprites(void);
static void DestroyAshSprites(void);
static void UpdateAshSprite(struct Sprite *);

void Ash_InitVars(void)
{
    gWeatherPtr->initStep = 0;
    gWeatherPtr->weatherGfxLoaded = FALSE;
    gWeatherPtr->gammaTargetIndex = 0;
    gWeatherPtr->gammaStepDelay = 20;
    gWeatherPtr->unknown_6FE = 20;
    if (!gWeatherPtr->ashSpritesCreated)
    {
        Weather_SetBlendCoeffs(0, 16);
        SetGpuReg(REG_OFFSET_BLDALPHA, BLDALPHA_BLEND(64, 63)); // These aren't valid blend coefficients!
    }
}

void Ash_InitAll(void)
{
    Ash_InitVars();
    while (gWeatherPtr->weatherGfxLoaded == FALSE)
        Ash_Main();
}

void Ash_Main(void)
{
    gWeatherPtr->ashBaseSpritesX = gSpriteCoordOffsetX & 0x1FF;
    while (gWeatherPtr->ashBaseSpritesX >= 240)
        gWeatherPtr->ashBaseSpritesX -= 240;

    switch (gWeatherPtr->initStep)
    {
    case 0:
        LoadAshSpriteSheet();
        gWeatherPtr->initStep++;
        break;
    case 1:
        if (!gWeatherPtr->ashSpritesCreated)
            CreateAshSprites();

        Weather_SetTargetBlendCoeffs(16, 0, 1);
        gWeatherPtr->initStep++;
        break;
    case 2:
        if (Weather_UpdateBlend())
        {
            gWeatherPtr->weatherGfxLoaded = TRUE;
            gWeatherPtr->initStep++;
        }
        break;
    default:
        Weather_UpdateBlend();
        break;
    }
}

bool8 Ash_Finish(void)
{
    switch (gWeatherPtr->finishStep)
    {
    case 0:
        Weather_SetTargetBlendCoeffs(0, 16, 1);
        gWeatherPtr->finishStep++;
        break;
    case 1:
        if (Weather_UpdateBlend())
        {
            DestroyAshSprites();
            gWeatherPtr->finishStep++;
        }
        break;
    case 2:
        SetGpuReg(REG_OFFSET_BLDALPHA, 0);
        gWeatherPtr->finishStep++;
        return FALSE;
    default:
        return FALSE;
    }
    return TRUE;
}

static const struct SpriteSheet sAshSpriteSheet =
{
    .data = gWeatherAshTiles,
    .size = sizeof(gWeatherAshTiles),
    .tag = 0x1202,
};

static void LoadAshSpriteSheet(void)
{
    LoadSpriteSheet(&sAshSpriteSheet);
}

static const struct OamData sAshSpriteOamData =
{
    .y = 0,
<<<<<<< HEAD
    .affineMode = 0,
    .objMode = ST_OAM_OBJ_BLEND,
    .mosaic = 0,
    .bpp = 0,
=======
    .affineMode = ST_OAM_AFFINE_OFF,
    .objMode = ST_OAM_OBJ_BLEND,
    .bpp = ST_OAM_4BPP,
>>>>>>> d8c9f1b3
    .shape = SPRITE_SHAPE(64x64),
    .x = 0,
    .size = SPRITE_SIZE(64x64),
    .tileNum = 0,
    .priority = 1,
    .paletteNum = 15,
};

static const union AnimCmd sAshSpriteAnimCmd0[] =
{
    ANIMCMD_FRAME(0, 60),
    ANIMCMD_FRAME(64, 60),
    ANIMCMD_JUMP(0),
};

static const union AnimCmd *const sAshSpriteAnimCmds[] =
{
    sAshSpriteAnimCmd0,
};

static const struct SpriteTemplate sAshSpriteTemplate =
{
    .tileTag = 4610,
    .paletteTag = 0x1200,
    .oam = &sAshSpriteOamData,
    .anims = sAshSpriteAnimCmds,
    .images = NULL,
    .affineAnims = gDummySpriteAffineAnimTable,
    .callback = UpdateAshSprite,
};

#define tOffsetY      data[0]
#define tCounterY     data[1]
#define tSpriteColumn data[2]
#define tSpriteRow    data[3]

static void CreateAshSprites(void)
{
    u8 i;
    u8 spriteId;
    struct Sprite *sprite;

    if (!gWeatherPtr->ashSpritesCreated)
    {
        for (i = 0; i < NUM_ASH_SPRITES; i++)
        {
            spriteId = CreateSpriteAtEnd(&sAshSpriteTemplate, 0, 0, 0x4E);
            if (spriteId != MAX_SPRITES)
            {
                sprite = &gSprites[spriteId];
                sprite->tCounterY = 0;
                sprite->tSpriteColumn = (u8)(i % 5);
                sprite->tSpriteRow = (u8)(i / 5);
                sprite->tOffsetY = sprite->tSpriteRow * 64 + 32;
                gWeatherPtr->sprites.s2.ashSprites[i] = sprite;
            }
            else
            {
                gWeatherPtr->sprites.s2.ashSprites[i] = NULL;
            }
        }

        gWeatherPtr->ashSpritesCreated = TRUE;
    }
}

static void DestroyAshSprites(void)
{
    u16 i;

    if (gWeatherPtr->ashSpritesCreated)
    {
        for (i = 0; i < NUM_ASH_SPRITES; i++)
        {
            if (gWeatherPtr->sprites.s2.ashSprites[i] != NULL)
                DestroySprite(gWeatherPtr->sprites.s2.ashSprites[i]);
        }

        FreeSpriteTilesByTag(0x1202);
        gWeatherPtr->ashSpritesCreated = FALSE;
    }
}

static void UpdateAshSprite(struct Sprite *sprite)
{
    if (++sprite->tCounterY > 5)
    {
        sprite->tCounterY = 0;
        sprite->tOffsetY++;
    }

    sprite->pos1.y = gSpriteCoordOffsetY + sprite->tOffsetY;
    sprite->pos1.x = gWeatherPtr->ashBaseSpritesX + 32 + sprite->tSpriteColumn * 64;
    if (sprite->pos1.x > 271)
    {
        sprite->pos1.x = gWeatherPtr->ashBaseSpritesX + 480 - (4 - sprite->tSpriteColumn) * 64;
        sprite->pos1.x &= 0x1FF;
    }
}

#undef tOffsetY
#undef tCounterY
#undef tSpriteColumn
#undef tSpriteRow

//------------------------------------------------------------------------------
// Fog 2
//------------------------------------------------------------------------------

static void UpdateFog2Movement(void);
static void CreateFog2Sprites(void);
static void DestroyFog2Sprites(void);
static void UpdateFog2Sprite(struct Sprite *);

void Fog2_InitVars(void)
{
    gWeatherPtr->initStep = 0;
    gWeatherPtr->weatherGfxLoaded = 0;
    gWeatherPtr->gammaTargetIndex = 0;
    gWeatherPtr->gammaStepDelay = 20;
    gWeatherPtr->fog1ScrollCounter = 0;
    gWeatherPtr->fog1ScrollOffset = 1;
    if (!gWeatherPtr->fog2SpritesCreated)
    {
        gWeatherPtr->fog2ScrollXCounter = 0;
        gWeatherPtr->fog2ScrollYCounter = 0;
        gWeatherPtr->fog2XOffset = 0;
        gWeatherPtr->fog2YOffset = 0;
        gWeatherPtr->fog2BaseSpritesX = 0;
        gWeatherPtr->fog2PosY = 0;
        Weather_SetBlendCoeffs(0, 16);
    }
}

void Fog2_InitAll(void)
{
    Fog2_InitVars();
    while (gWeatherPtr->weatherGfxLoaded == FALSE)
        Fog2_Main();
}

void Fog2_Main(void)
{
    UpdateFog2Movement();
    switch (gWeatherPtr->initStep)
    {
    case 0:
        CreateFog2Sprites();
        gWeatherPtr->initStep++;
        break;
    case 1:
        Weather_SetTargetBlendCoeffs(12, 8, 8);
        gWeatherPtr->initStep++;
        break;
    case 2:
        if (!Weather_UpdateBlend())
            break;
        gWeatherPtr->weatherGfxLoaded = TRUE;
        gWeatherPtr->initStep++;
        break;
    }
}

bool8 Fog2_Finish(void)
{
    UpdateFog2Movement();
    switch (gWeatherPtr->finishStep)
    {
    case 0:
        Weather_SetTargetBlendCoeffs(0, 16, 1);
        gWeatherPtr->finishStep++;
        break;
    case 1:
        if (!Weather_UpdateBlend())
            break;
        gWeatherPtr->finishStep++;
        break;
    case 2:
        DestroyFog2Sprites();
        gWeatherPtr->finishStep++;
        break;
    default:
        return FALSE;
    }
    return TRUE;
}

static void UpdateFog2Movement(void)
{
    if (++gWeatherPtr->fog2ScrollXCounter > 2)
    {
        gWeatherPtr->fog2XOffset++;
        gWeatherPtr->fog2ScrollXCounter = 0;
    }

    if (++gWeatherPtr->fog2ScrollYCounter > 4)
    {
        gWeatherPtr->fog2YOffset++;
        gWeatherPtr->fog2ScrollYCounter = 0;
    }

    gWeatherPtr->fog2BaseSpritesX = (gSpriteCoordOffsetX - gWeatherPtr->fog2XOffset) & 0xFF;
    gWeatherPtr->fog2PosY = gSpriteCoordOffsetY + gWeatherPtr->fog2YOffset;
}

static const struct SpriteSheet gFog2SpriteSheet =
{
    .data = gWeatherFog2Tiles,
    .size = sizeof(gWeatherFog2Tiles),
    .tag = 0x1203,
};

static const struct OamData sFog2SpriteOamData =
{
    .y = 0,
    .affineMode = ST_OAM_AFFINE_OFF,
    .objMode = ST_OAM_OBJ_BLEND,
    .bpp = ST_OAM_4BPP,
    .shape = SPRITE_SHAPE(64x64),
    .x = 0,
    .size = SPRITE_SIZE(64x64),
    .tileNum = 0,
    .priority = 2,
    .paletteNum = 0,
};

static const union AnimCmd sFog2SpriteAnimCmd0[] =
{
    ANIMCMD_FRAME(0, 16),
    ANIMCMD_END,
};

static const union AnimCmd *const sFog2SpriteAnimCmds[] =
{
    sFog2SpriteAnimCmd0,
};

static const struct SpriteTemplate sFog2SpriteTemplate =
{
    .tileTag = 0x1203,
    .paletteTag = 0x1200,
    .oam = &sFog2SpriteOamData,
    .anims = sFog2SpriteAnimCmds,
    .images = NULL,
    .affineAnims = gDummySpriteAffineAnimTable,
    .callback = UpdateFog2Sprite,
};

#define tSpriteColumn data[0]
#define tSpriteRow    data[1]

static void CreateFog2Sprites(void)
{
    u16 i;
    struct SpriteSheet fog2SpriteSheet;
    u8 spriteId;
    struct Sprite *sprite;

    if (!gWeatherPtr->fog2SpritesCreated)
    {
        fog2SpriteSheet = gFog2SpriteSheet;
        LoadSpriteSheet(&fog2SpriteSheet);
        for (i = 0; i < NUM_FOG2_SPRITES; i++)
        {
            spriteId = CreateSpriteAtEnd(&sFog2SpriteTemplate, 0, (i / 5) * 64, 0xFF);
            if (spriteId != MAX_SPRITES)
            {
                sprite = &gSprites[spriteId];
                sprite->tSpriteColumn = i % 5;
                sprite->tSpriteRow = i / 5;
                gWeatherPtr->sprites.s2.fog2Sprites[i] = sprite;
            }
            else
            {
                gWeatherPtr->sprites.s2.fog2Sprites[i] = NULL;
            }
        }

        gWeatherPtr->fog2SpritesCreated = TRUE;
    }
}

static void DestroyFog2Sprites(void)
{
    u16 i;

    if (gWeatherPtr->fog2SpritesCreated)
    {
        for (i = 0; i < NUM_FOG2_SPRITES; i++)
        {
            if (gWeatherPtr->sprites.s2.fog2Sprites[i])
                DestroySprite(gWeatherPtr->sprites.s2.fog2Sprites[i]);
        }

        FreeSpriteTilesByTag(0x1203);
        gWeatherPtr->fog2SpritesCreated = FALSE;
    }
}

static void UpdateFog2Sprite(struct Sprite *sprite)
{
    sprite->pos2.y = gWeatherPtr->fog2PosY;
    sprite->pos1.x = gWeatherPtr->fog2BaseSpritesX + 32 + sprite->tSpriteColumn * 64;
    if (sprite->pos1.x > 271)
    {
        sprite->pos1.x = gWeatherPtr->fog2BaseSpritesX + 480 - (4 - sprite->tSpriteColumn) * 64;
        sprite->pos1.x &= 0x1FF;
    }
}

#undef tSpriteColumn
#undef tSpriteRow

//------------------------------------------------------------------------------
// Sandstorm
//------------------------------------------------------------------------------

static void UpdateSandstormWaveIndex(void);
static void UpdateSandstormMovement(void);
static void CreateSandstormSprites(void);
static void CreateSwirlSandstormSprites(void);
static void DestroySandstormSprites(void);
static void UpdateSandstormSprite(struct Sprite *);
static void WaitSandSwirlSpriteEntrance(struct Sprite *);
static void UpdateSandstormSwirlSprite(struct Sprite *);

#define MIN_SANDSTORM_WAVE_INDEX 0x20

void Sandstorm_InitVars(void)
{
    gWeatherPtr->initStep = 0;
    gWeatherPtr->weatherGfxLoaded = 0;
    gWeatherPtr->gammaTargetIndex = 0;
    gWeatherPtr->gammaStepDelay = 20;
    if (!gWeatherPtr->sandstormSpritesCreated)
    {
        gWeatherPtr->sandstormXOffset = gWeatherPtr->sandstormYOffset = 0;
        gWeatherPtr->sandstormWaveIndex = 8;
        gWeatherPtr->sandstormWaveCounter = 0;
        // Dead code. How does the compiler not optimize this out?
        if (gWeatherPtr->sandstormWaveIndex >= 0x80 - MIN_SANDSTORM_WAVE_INDEX)
            gWeatherPtr->sandstormWaveIndex = 0x80 - gWeatherPtr->sandstormWaveIndex;

        Weather_SetBlendCoeffs(0, 16);
    }
}

void Sandstorm_InitAll(void)
{
    Sandstorm_InitVars();
    while (!gWeatherPtr->weatherGfxLoaded)
        Sandstorm_Main();
}

void Sandstorm_Main(void)
{
    UpdateSandstormMovement();
    UpdateSandstormWaveIndex();
    if (gWeatherPtr->sandstormWaveIndex >= 0x80 - MIN_SANDSTORM_WAVE_INDEX)
        gWeatherPtr->sandstormWaveIndex = MIN_SANDSTORM_WAVE_INDEX;

    switch (gWeatherPtr->initStep)
    {
    case 0:
        CreateSandstormSprites();
        CreateSwirlSandstormSprites();
        gWeatherPtr->initStep++;
        break;
    case 1:
        Weather_SetTargetBlendCoeffs(16, 0, 0);
        gWeatherPtr->initStep++;
        break;
    case 2:
        if (Weather_UpdateBlend())
        {
            gWeatherPtr->weatherGfxLoaded = TRUE;
            gWeatherPtr->initStep++;
        }
        break;
    }
}

bool8 Sandstorm_Finish(void)
{
    UpdateSandstormMovement();
    UpdateSandstormWaveIndex();
    switch (gWeatherPtr->finishStep)
    {
    case 0:
        Weather_SetTargetBlendCoeffs(0, 16, 0);
        gWeatherPtr->finishStep++;
        break;
    case 1:
        if (Weather_UpdateBlend())
            gWeatherPtr->finishStep++;
        break;
    case 2:
        DestroySandstormSprites();
        gWeatherPtr->finishStep++;
        break;
    default:
        return FALSE;
    }

    return TRUE;
}

static void UpdateSandstormWaveIndex(void)
{
    if (gWeatherPtr->sandstormWaveCounter++ > 4)
    {
        gWeatherPtr->sandstormWaveIndex++;
        gWeatherPtr->sandstormWaveCounter = 0;
    }
}

static void UpdateSandstormMovement(void)
{
    gWeatherPtr->sandstormXOffset -= gSineTable[gWeatherPtr->sandstormWaveIndex] * 4;
    gWeatherPtr->sandstormYOffset -= gSineTable[gWeatherPtr->sandstormWaveIndex];
    gWeatherPtr->sandstormBaseSpritesX = (gSpriteCoordOffsetX + (gWeatherPtr->sandstormXOffset >> 8)) & 0xFF;
    gWeatherPtr->sandstormPosY = gSpriteCoordOffsetY + (gWeatherPtr->sandstormYOffset >> 8);
}

static void DestroySandstormSprites(void)
{
    u16 i;

    if (gWeatherPtr->sandstormSpritesCreated)
    {
        for (i = 0; i < NUM_SANDSTORM_SPRITES; i++)
        {
            if (gWeatherPtr->sprites.s2.sandstormSprites1[i])
                DestroySprite(gWeatherPtr->sprites.s2.sandstormSprites1[i]);
        }

        gWeatherPtr->sandstormSpritesCreated = FALSE;
        FreeSpriteTilesByTag(0x1204);
    }

    if (gWeatherPtr->sandstormSwirlSpritesCreated)
    {
        for (i = 0; i < NUM_SWIRL_SANDSTORM_SPRITES; i++)
        {
            if (gWeatherPtr->sprites.s2.sandstormSprites2[i] != NULL)
                DestroySprite(gWeatherPtr->sprites.s2.sandstormSprites2[i]);
        }

        gWeatherPtr->sandstormSwirlSpritesCreated = FALSE;
    }
}

static const struct OamData sSandstormSpriteOamData =
{
    .y = 0,
    .affineMode = ST_OAM_AFFINE_OFF,
    .objMode = ST_OAM_OBJ_BLEND,
    .bpp = ST_OAM_4BPP,
    .shape = SPRITE_SHAPE(64x64),
    .x = 0,
    .size = SPRITE_SIZE(64x64),
    .tileNum = 0,
    .priority = 1,
    .paletteNum = 0,
};

static const union AnimCmd sSandstormSpriteAnimCmd0[] =
{
    ANIMCMD_FRAME(0, 3),
    ANIMCMD_END,
};

static const union AnimCmd sSandstormSpriteAnimCmd1[] =
{
    ANIMCMD_FRAME(64, 3),
    ANIMCMD_END,
};

static const union AnimCmd *const sSandstormSpriteAnimCmds[] =
{
    sSandstormSpriteAnimCmd0,
    sSandstormSpriteAnimCmd1,
};

static const struct SpriteTemplate sSandstormSpriteTemplate =
{
    .tileTag = 0x1204,
    .paletteTag = 0x1201,
    .oam = &sSandstormSpriteOamData,
    .anims = sSandstormSpriteAnimCmds,
    .images = NULL,
    .affineAnims = gDummySpriteAffineAnimTable,
    .callback = UpdateSandstormSprite,
};

static const struct SpriteSheet sSandstormSpriteSheet =
{
    .data = gWeatherSandstormTiles,
    .size = sizeof(gWeatherSandstormTiles),
    .tag = 0x1204,
};

// Regular sandstorm sprites
#define tSpriteColumn  data[0]
#define tSpriteRow     data[1]

// Swirly sandstorm sprites
#define tRadius        data[0]
#define tWaveIndex     data[1]
#define tRadiusCounter data[2]
#define tEntranceDelay data[3]

static void CreateSandstormSprites(void)
{
    u16 i;
    u8 spriteId;

    if (!gWeatherPtr->sandstormSpritesCreated)
    {
        LoadSpriteSheet(&sSandstormSpriteSheet);
        LoadCustomWeatherSpritePalette(gSandstormWeatherPalette);
        for (i = 0; i < NUM_SANDSTORM_SPRITES; i++)
        {
            spriteId = CreateSpriteAtEnd(&sSandstormSpriteTemplate, 0, (i / 5) * 64, 1);
            if (spriteId != MAX_SPRITES)
            {
                gWeatherPtr->sprites.s2.sandstormSprites1[i] = &gSprites[spriteId];
                gWeatherPtr->sprites.s2.sandstormSprites1[i]->tSpriteColumn = i % 5;
                gWeatherPtr->sprites.s2.sandstormSprites1[i]->tSpriteRow = i / 5;
            }
            else
            {
                gWeatherPtr->sprites.s2.sandstormSprites1[i] = NULL;
            }
        }

        gWeatherPtr->sandstormSpritesCreated = TRUE;
    }
}

static const u16 sSwirlEntranceDelays[] = {0, 120, 80, 160, 40, 0};

static void CreateSwirlSandstormSprites(void)
{
    u16 i;
    u8 spriteId;

    if (!gWeatherPtr->sandstormSwirlSpritesCreated)
    {
        for (i = 0; i < NUM_SWIRL_SANDSTORM_SPRITES; i++)
        {
            spriteId = CreateSpriteAtEnd(&sSandstormSpriteTemplate, i * 48 + 24, 208, 1);
            if (spriteId != MAX_SPRITES)
            {
                gWeatherPtr->sprites.s2.sandstormSprites2[i] = &gSprites[spriteId];
                gWeatherPtr->sprites.s2.sandstormSprites2[i]->oam.size = 2;
                gWeatherPtr->sprites.s2.sandstormSprites2[i]->tSpriteRow = i * 51;
                gWeatherPtr->sprites.s2.sandstormSprites2[i]->tRadius = 8;
                gWeatherPtr->sprites.s2.sandstormSprites2[i]->tRadiusCounter = 0;
                gWeatherPtr->sprites.s2.sandstormSprites2[i]->data[4] = 0x6730; // unused value
                gWeatherPtr->sprites.s2.sandstormSprites2[i]->tEntranceDelay = sSwirlEntranceDelays[i];
                StartSpriteAnim(gWeatherPtr->sprites.s2.sandstormSprites2[i], 1);
                CalcCenterToCornerVec(gWeatherPtr->sprites.s2.sandstormSprites2[i], 0, 2, 0);
                gWeatherPtr->sprites.s2.sandstormSprites2[i]->callback = WaitSandSwirlSpriteEntrance;
            }
            else
            {
                gWeatherPtr->sprites.s2.sandstormSprites2[i] = NULL;
            }

            gWeatherPtr->sandstormSwirlSpritesCreated = TRUE;
        }
    }
}

static void UpdateSandstormSprite(struct Sprite *sprite)
{
    sprite->pos2.y = gWeatherPtr->sandstormPosY;
    sprite->pos1.x = gWeatherPtr->sandstormBaseSpritesX + 32 + sprite->tSpriteColumn * 64;
    if (sprite->pos1.x > 271)
    {
        sprite->pos1.x = gWeatherPtr->sandstormBaseSpritesX + 480 - (4 - sprite->tSpriteColumn) * 64;
        sprite->pos1.x &= 0x1FF;
    }
}

static void WaitSandSwirlSpriteEntrance(struct Sprite *sprite)
{
    if (--sprite->tEntranceDelay == -1)
        sprite->callback = UpdateSandstormSwirlSprite;
}

static void UpdateSandstormSwirlSprite(struct Sprite *sprite)
{
    u32 x, y;

    if (--sprite->pos1.y < -48)
    {
        sprite->pos1.y = 208;
        sprite->tRadius = 4;
    }

    x = sprite->tRadius * gSineTable[sprite->tWaveIndex];
    y = sprite->tRadius * gSineTable[sprite->tWaveIndex + 0x40];
    sprite->pos2.x = x >> 8;
    sprite->pos2.y = y >> 8;
    sprite->tWaveIndex = (sprite->tWaveIndex + 10) & 0xFF;
    if (++sprite->tRadiusCounter > 8)
    {
        sprite->tRadiusCounter = 0;
        sprite->tRadius++;
    }
}

#undef tSpriteColumn
#undef tSpriteRow

#undef tRadius
#undef tWaveIndex
#undef tRadiusCounter
#undef tEntranceDelay

//------------------------------------------------------------------------------
// Shade
//------------------------------------------------------------------------------

void Shade_InitVars(void)
{
    gWeatherPtr->initStep = 0;
    gWeatherPtr->gammaTargetIndex = 3;
    gWeatherPtr->gammaStepDelay = 20;
}

void Shade_InitAll(void)
{
    Shade_InitVars();
}

void Shade_Main(void)
{
}

bool8 Shade_Finish(void)
{
    return FALSE;
}

//------------------------------------------------------------------------------
// Bubbles
//------------------------------------------------------------------------------

static void CreateBubbleSprite(u16);
static void DestroyBubbleSprites(void);
static void UpdateBubbleSprite(struct Sprite *);

static const u8 sBubbleStartDelays[] = {40, 90, 60, 90, 2, 60, 40, 30};

static const struct SpriteSheet sWeatherBubbleSpriteSheet =
{
    .data = gWeatherBubbleTiles,
    .size = sizeof(gWeatherBubbleTiles),
    .tag = 0x1205,
};

static const s16 sBubbleStartCoords[][2] =
{
    {120, 160},
    {376, 160},
    { 40, 140},
    {296, 140},
    {180, 130},
    {436, 130},
    { 60, 160},
    {436, 160},
    {220, 180},
    {476, 180},
    { 10,  90},
    {266,  90},
    {256, 160},
};

void Bubbles_InitVars(void)
{
    Fog1_InitVars();
    if (!gWeatherPtr->bubblesSpritesCreated)
    {
        LoadSpriteSheet(&sWeatherBubbleSpriteSheet);
        gWeatherPtr->bubblesDelayIndex = 0;
        gWeatherPtr->bubblesDelayCounter = sBubbleStartDelays[0];
        gWeatherPtr->bubblesCoordsIndex = 0;
        gWeatherPtr->bubblesSpriteCount = 0;
    }
}

void Bubbles_InitAll(void)
{
    Bubbles_InitVars();
    while (!gWeatherPtr->weatherGfxLoaded)
        Bubbles_Main();
}

void Bubbles_Main(void)
{
    Fog1_Main();
    if (++gWeatherPtr->bubblesDelayCounter > sBubbleStartDelays[gWeatherPtr->bubblesDelayIndex])
    {
        gWeatherPtr->bubblesDelayCounter = 0;
        if (++gWeatherPtr->bubblesDelayIndex > ARRAY_COUNT(sBubbleStartDelays) - 1)
            gWeatherPtr->bubblesDelayIndex = 0;

        CreateBubbleSprite(gWeatherPtr->bubblesCoordsIndex);
        if (++gWeatherPtr->bubblesCoordsIndex > ARRAY_COUNT(sBubbleStartCoords) - 1)
            gWeatherPtr->bubblesCoordsIndex = 0;
    }
}

bool8 Bubbles_Finish(void)
{
    if (!Fog1_Finish())
    {
        DestroyBubbleSprites();
        return FALSE;
    }

    return TRUE;
}

static const union AnimCmd sBubbleSpriteAnimCmd0[] =
{
    ANIMCMD_FRAME(0, 16),
    ANIMCMD_FRAME(1, 16),
    ANIMCMD_END,
};

static const union AnimCmd *const sBubbleSpriteAnimCmds[] =
{
    sBubbleSpriteAnimCmd0,
};

static const struct SpriteTemplate sBubbleSpriteTemplate =
{
    .tileTag = 0x1205,
    .paletteTag = 0x1200,
    .oam = &gUnknown_08524904,
    .anims = sBubbleSpriteAnimCmds,
    .images = NULL,
    .affineAnims = gDummySpriteAffineAnimTable,
    .callback = UpdateBubbleSprite,
};

#define tScrollXCounter data[0]
#define tScrollXDir     data[1]
#define tCounter        data[2]

static void CreateBubbleSprite(u16 coordsIndex)
{
    s16 x = sBubbleStartCoords[coordsIndex][0];
    s16 y = sBubbleStartCoords[coordsIndex][1] - gSpriteCoordOffsetY;
    u8 spriteId = CreateSpriteAtEnd(&sBubbleSpriteTemplate, x, y, 0);
    if (spriteId != MAX_SPRITES)
    {
        gSprites[spriteId].oam.priority = 1;
        gSprites[spriteId].coordOffsetEnabled = TRUE;
        gSprites[spriteId].tScrollXCounter = 0;
        gSprites[spriteId].tScrollXDir = 0;
        gSprites[spriteId].tCounter = 0;
        gWeatherPtr->bubblesSpriteCount++;
    }
}

static void DestroyBubbleSprites(void)
{
    u16 i;

    if (gWeatherPtr->bubblesSpriteCount)
    {
        for (i = 0; i < MAX_SPRITES; i++)
        {
            if (gSprites[i].template == &sBubbleSpriteTemplate)
                DestroySprite(&gSprites[i]);
        }

        FreeSpriteTilesByTag(0x1205);
        gWeatherPtr->bubblesSpriteCount = 0;
    }
}

static void UpdateBubbleSprite(struct Sprite *sprite)
{
    ++sprite->tScrollXCounter;
    if (++sprite->tScrollXCounter > 8) // double increment
    {
        sprite->tScrollXCounter = 0;
        if (sprite->tScrollXDir == 0)
        {
            if (++sprite->pos2.x > 4)
                sprite->tScrollXDir = 1;
        }
        else
        {
            if (--sprite->pos2.x <= 0)
                sprite->tScrollXDir = 0;
        }
    }

    sprite->pos1.y -= 3;
    if (++sprite->tCounter >= 120)
        DestroySprite(sprite);
}

#undef tScrollXCounter
#undef tScrollXDir
#undef tCounter

//------------------------------------------------------------------------------

// Unused function.
static void UnusedSetCurrentAlternatingWeather(u32 a0, u32 a1)
{
    gCurrentAlternatingWeather = a0;
    gUnusedWeatherRelated = a1;
}

static void Task_DoAlternatingWeather(u8 taskId)
{
    s16 *data = gTasks[taskId].data;

    switch (data[0])
    {
    case 0:
        if (data[15]-- <= 0)
        {
            SetNextWeather(data[1]);
            gCurrentAlternatingWeather = data[1];
            data[15] = 600;
            data[0]++;
        }
        break;
    case 1:
        if (data[15]-- <= 0)
        {
            SetNextWeather(data[2]);
            gCurrentAlternatingWeather = data[2];
            data[15] = 600;
            data[0] = 0;
        }
        break;
    }
}

static void CreateAlternatingWeatherTask(void)
{
    u8 taskId = CreateTask(Task_DoAlternatingWeather, 0);
    s16 *data = gTasks[taskId].data;

    data[15] = 600;
    if (gCurrentAlternatingWeather == WEATHER_RAIN_HEAVY)
    {
        data[1] = WEATHER_DROUGHT;
        data[2] = WEATHER_RAIN_HEAVY;
    }
    else if (gCurrentAlternatingWeather == WEATHER_DROUGHT)
    {
        data[1] = WEATHER_RAIN_HEAVY;
        data[2] = WEATHER_DROUGHT;
    }
    else
    {
        gCurrentAlternatingWeather = WEATHER_RAIN_HEAVY;
        data[1] = WEATHER_DROUGHT;
        data[2] = WEATHER_RAIN_HEAVY;
    }
}

static u8 TranslateWeatherNum(u8);
static void UpdateRainCounter(u8, u8);

void SetSav1Weather(u32 weather)
{
    u8 oldWeather = gSaveBlock1Ptr->weather;
    gSaveBlock1Ptr->weather = TranslateWeatherNum(weather);
    UpdateRainCounter(gSaveBlock1Ptr->weather, oldWeather);
}

u8 GetSav1Weather(void)
{
    return gSaveBlock1Ptr->weather;
}

void SetSav1WeatherFromCurrMapHeader(void)
{
    u8 oldWeather = gSaveBlock1Ptr->weather;
    gSaveBlock1Ptr->weather = TranslateWeatherNum(gMapHeader.weather);
    UpdateRainCounter(gSaveBlock1Ptr->weather, oldWeather);
}

void SetWeather(u32 weather)
{
    SetSav1Weather(weather);
    SetNextWeather(GetSav1Weather());
}

void SetWeather_Unused(u32 weather)
{
    SetSav1Weather(weather);
    SetCurrentAndNextWeather(GetSav1Weather());
}

void DoCurrentWeather(void)
{
    u8 weather = GetSav1Weather();

    if (weather == WEATHER_ALTERNATING)
    {
        if (!FuncIsActiveTask(Task_DoAlternatingWeather))
            CreateAlternatingWeatherTask();
        weather = gCurrentAlternatingWeather;
    }
    else
    {
        if (FuncIsActiveTask(Task_DoAlternatingWeather))
            DestroyTask(FindTaskIdByFunc(Task_DoAlternatingWeather));
        gCurrentAlternatingWeather = WEATHER_RAIN_HEAVY;
    }
    SetNextWeather(weather);
}

void ResumePausedWeather(void)
{
    u8 weather = GetSav1Weather();

    if (weather == WEATHER_ALTERNATING)
    {
        if (!FuncIsActiveTask(Task_DoAlternatingWeather))
            CreateAlternatingWeatherTask();
        weather = gCurrentAlternatingWeather;
    }
    else
    {
        if (FuncIsActiveTask(Task_DoAlternatingWeather))
            DestroyTask(FindTaskIdByFunc(Task_DoAlternatingWeather));
        gCurrentAlternatingWeather = WEATHER_RAIN_HEAVY;
    }
    SetCurrentAndNextWeather(weather);
}

static const u8 sWeatherCycleRoute119[] =
{
    WEATHER_SUNNY,
    WEATHER_RAIN_LIGHT,
    WEATHER_RAIN_MED,
    WEATHER_RAIN_LIGHT,
};
static const u8 sWeatherCycleRoute123[] =
{
    WEATHER_SUNNY,
    WEATHER_SUNNY,
    WEATHER_RAIN_LIGHT,
    WEATHER_SUNNY,
};

static u8 TranslateWeatherNum(u8 weather)
{
    switch (weather)
    {
    case WEATHER_NONE:           return WEATHER_NONE;
    case WEATHER_CLOUDS:         return WEATHER_CLOUDS;
    case WEATHER_SUNNY:          return WEATHER_SUNNY;
    case WEATHER_RAIN_LIGHT:     return WEATHER_RAIN_LIGHT;
    case WEATHER_SNOW:           return WEATHER_SNOW;
    case WEATHER_RAIN_MED:       return WEATHER_RAIN_MED;
    case WEATHER_FOG_1:          return WEATHER_FOG_1;
    case WEATHER_ASH:            return WEATHER_ASH;
    case WEATHER_SANDSTORM:      return WEATHER_SANDSTORM;
    case WEATHER_FOG_2:          return WEATHER_FOG_2;
    case WEATHER_FOG_3:          return WEATHER_FOG_3;
    case WEATHER_SHADE:          return WEATHER_SHADE;
    case WEATHER_DROUGHT:        return WEATHER_DROUGHT;
    case WEATHER_RAIN_HEAVY:     return WEATHER_RAIN_HEAVY;
    case WEATHER_BUBBLES:        return WEATHER_BUBBLES;
    case WEATHER_ALTERNATING:    return WEATHER_ALTERNATING;
    case WEATHER_ROUTE119_CYCLE: return sWeatherCycleRoute119[gSaveBlock1Ptr->weatherCycleStage];
    case WEATHER_ROUTE123_CYCLE: return sWeatherCycleRoute123[gSaveBlock1Ptr->weatherCycleStage];
    default:                     return WEATHER_NONE;
    }
}

void UpdateWeatherPerDay(u16 increment)
{
    u16 weatherStage = gSaveBlock1Ptr->weatherCycleStage + increment;
    weatherStage %= 4;
    gSaveBlock1Ptr->weatherCycleStage = weatherStage;
}

static void UpdateRainCounter(u8 newWeather, u8 oldWeather)
{
    if (newWeather != oldWeather
     && (newWeather == WEATHER_RAIN_LIGHT || newWeather == WEATHER_RAIN_MED))
        IncrementGameStat(GAME_STAT_GOT_RAINED_ON);
}

<|MERGE_RESOLUTION|>--- conflicted
+++ resolved
@@ -1579,16 +1579,9 @@
 static const struct OamData sAshSpriteOamData =
 {
     .y = 0,
-<<<<<<< HEAD
-    .affineMode = 0,
-    .objMode = ST_OAM_OBJ_BLEND,
-    .mosaic = 0,
-    .bpp = 0,
-=======
     .affineMode = ST_OAM_AFFINE_OFF,
     .objMode = ST_OAM_OBJ_BLEND,
     .bpp = ST_OAM_4BPP,
->>>>>>> d8c9f1b3
     .shape = SPRITE_SHAPE(64x64),
     .x = 0,
     .size = SPRITE_SIZE(64x64),
