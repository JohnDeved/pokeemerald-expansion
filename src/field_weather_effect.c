--- conflicted
+++ resolved
@@ -1195,11 +1195,7 @@
     case TSTORM_STATE_FADE_THUNDER_LONG:
         if (--gWeatherPtr->thunderDelay == 0)
         {
-<<<<<<< HEAD
-            sub_80ABC7C(19, 3, 5);
-=======
-            gTimeOfDay == TIME_OF_DAY_DAY ? ApplyWeatherGammaShiftIfIdle_Gradual(19, 3, 5) : BlendPalettesWithTime(0xFFFFFFFF);
->>>>>>> bdcbb5c7
+            ApplyWeatherGammaShiftIfIdle_Gradual(19, 3, 5);
             gWeatherPtr->initStep++;
         }
         break;
