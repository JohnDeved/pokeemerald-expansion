--- conflicted
+++ resolved
@@ -275,7 +275,7 @@
         func = Task_ExitNonAnimDoor;
     else
         func = Task_ExitNonDoor;
-    
+
     gExitStairsMovementDisabled = FALSE;
     CreateTask(func, 10);
 }
@@ -1285,7 +1285,6 @@
     }
 }
 
-<<<<<<< HEAD
 static const struct WindowTemplate sWindowTemplate_WhiteoutText =
 {
     .bg = 0,
@@ -1310,22 +1309,25 @@
 
     switch (gTasks[taskId].tPrintState)
     {
-    case 0:
-        FillWindowPixelBuffer(windowId, PIXEL_FILL(0));
-        StringExpandPlaceholders(gStringVar4, text);
-        AddTextPrinterParameterized4(windowId, FONT_NORMAL, x, y, 1, 0, sWhiteoutTextColors, 1, gStringVar4);
-        gTextFlags.canABSpeedUpPrint = FALSE;
-        gTasks[taskId].tPrintState = 1;
-        break;
-    case 1:
-        RunTextPrinters();
-        if (!IsTextPrinterActive(windowId))
-        {
-            gTasks[taskId].tPrintState = 0;
-            return TRUE;
-        }
-=======
-//stair warps
+        case 0:
+            FillWindowPixelBuffer(windowId, PIXEL_FILL(0));
+            StringExpandPlaceholders(gStringVar4, text);
+            AddTextPrinterParameterized4(windowId, FONT_NORMAL, x, y, 1, 0, sWhiteoutTextColors, 1, gStringVar4);
+            gTextFlags.canABSpeedUpPrint = FALSE;
+            gTasks[taskId].tPrintState = 1;
+            break;
+        case 1:
+            RunTextPrinters();
+            if (!IsTextPrinterActive(windowId))
+            {
+                gTasks[taskId].tPrintState = 0;
+                return TRUE;
+            }
+            break;
+    }
+    return FALSE;
+}
+
 static void GetStairsMovementDirection(u8 a0, s16 *a1, s16 *a2)
 {
     if (MetatileBehavior_IsDirectionalUpRightStairWarp(a0))
@@ -1382,14 +1384,14 @@
     u8 behavior;
     s32 r1;
     struct Sprite *sprite;
-    
+
     PlayerGetDestCoords(&x, &y);
     behavior = MapGridGetMetatileBehaviorAt(x, y);
     if (MetatileBehavior_IsDirectionalDownRightStairWarp(behavior) || MetatileBehavior_IsDirectionalUpRightStairWarp(behavior))
         r1 = 3;
     else
         r1 = 4;
-    
+
     ObjectEventForceSetHeldMovement(&gObjectEvents[gPlayerAvatar.objectEventId], GetWalkInPlaceSlowMovementAction(r1));
     GetStairsMovementDirection(behavior, a0, a1);
     *a2 = *a0 * 16;
@@ -1410,7 +1412,7 @@
     default:
         if (WaitForWeatherFadeIn() == TRUE)
         {
-            CameraObjectReset1();
+            CameraObjectReset();
             UnlockPlayerFieldControls();
             DestroyTask(taskId);
         }
@@ -1444,13 +1446,11 @@
             return TRUE;
         if (MetatileBehavior_IsDirectionalDownRightStairWarp(metatileBehavior))
             return TRUE;
->>>>>>> 9bf64085
         break;
     }
     return FALSE;
 }
 
-<<<<<<< HEAD
 enum {
     FRLG_WHITEOUT_ENTER_MSG_SCREEN,
     FRLG_WHITEOUT_PRINT_MSG,
@@ -1516,7 +1516,7 @@
     taskId = CreateTask(Task_RushInjuredPokemonToCenter, 10);
     gTasks[taskId].tState = FRLG_WHITEOUT_ENTER_MSG_SCREEN;
 }
-=======
+
 static void ForceStairsMovement(u16 a0, s16 *a1, s16 *a2)
 {
     ObjectEventForceSetHeldMovement(&gObjectEvents[gPlayerAvatar.objectEventId], GetWalkInPlaceNormalMovementAction(GetPlayerFacingDirection()));
@@ -1527,10 +1527,10 @@
 {
     struct Sprite *playerSpr = &gSprites[gPlayerAvatar.spriteId];
     struct ObjectEvent *playerObj = &gObjectEvents[gPlayerAvatar.objectEventId];
-    
+
     if (a1 > 0 || *a4 > 6)
         *a3 += a1;
-    
+
     *a2 += a0;
     (*a4)++;
     playerSpr->x2 = *a2 >> 5;
@@ -1544,13 +1544,13 @@
     s16 * data = gTasks[taskId].data;
     struct ObjectEvent *playerObj = &gObjectEvents[gPlayerAvatar.objectEventId];
     struct Sprite *playerSpr = &gSprites[gPlayerAvatar.spriteId];
-    
+
     switch (data[0])
     {
     case 0:
         LockPlayerFieldControls();
         FreezeObjectEvents();
-        CameraObjectReset2();
+        CameraObjectFreeze();
         data[0]++;
         break;
     case 1:
@@ -1599,4 +1599,3 @@
     gTasks[taskId].data[15] = delay;
     Task_StairWarp(taskId);
 }
->>>>>>> 9bf64085
