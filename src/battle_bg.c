--- conflicted
+++ resolved
@@ -76,13 +76,8 @@
 
 void LoadBattleMenuWindowGfx(void)
 {
-<<<<<<< HEAD
-    LoadSav2WindowGfx(2, 0x12, 0x10);
-    LoadSav2WindowGfx(2, 0x22, 0x10);
-=======
     LoadUserWindowBorderGfx(2, 0x12, 0x10);
     LoadUserWindowBorderGfx(2, 0x22, 0x10);
->>>>>>> 07ef7627
     LoadCompressedPalette(gUnknown_08D85600, 0x50, 0x20);
 
     if (gBattleTypeFlags & BATTLE_TYPE_ARENA)
