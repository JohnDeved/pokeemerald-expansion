#include "global.h"
#include "battle.h"
#include "battle_anim.h"
#include "battle_bg.h"
#include "battle_main.h"
#include "battle_message.h"
#include "battle_setup.h"
#include "bg.h"
#include "data.h"
#include "decompress.h"
#include "gpu_regs.h"
#include "graphics.h"
#include "link.h"
#include "main.h"
#include "menu.h"
#include "overworld.h"
#include "palette.h"
#include "sound.h"
#include "sprite.h"
#include "task.h"
#include "text_window.h"
#include "trig.h"
#include "window.h"
#include "constants/map_types.h"
#include "constants/rgb.h"
#include "constants/songs.h"
#include "constants/trainers.h"
#include "constants/battle_anim.h"
#include "constants/battle_partner.h"

// .rodata

static const struct OamData sVsLetter_V_OamData =
{
    .y = 0,
    .affineMode = ST_OAM_AFFINE_DOUBLE,
    .objMode = ST_OAM_OBJ_NORMAL,
    .mosaic = FALSE,
    .bpp = ST_OAM_4BPP,
    .shape = SPRITE_SHAPE(64x64),
    .x = 0,
    .matrixNum = 0,
    .size = SPRITE_SIZE(64x64),
    .tileNum = 0,
    .priority = 0,
    .paletteNum = 0,
    .affineParam = 0,
};

static const struct OamData sVsLetter_S_OamData =
{
    .y = 0,
    .affineMode = ST_OAM_AFFINE_DOUBLE,
    .objMode = ST_OAM_OBJ_NORMAL,
    .mosaic = FALSE,
    .bpp = ST_OAM_4BPP,
    .shape = SPRITE_SHAPE(64x64),
    .x = 0,
    .matrixNum = 0,
    .size = SPRITE_SIZE(64x64),
    .tileNum = 64,
    .priority = 0,
    .paletteNum = 0,
    .affineParam = 0,
};

static const union AffineAnimCmd sVsLetterAffineAnimCmds0[] =
{
    AFFINEANIMCMD_FRAME(0x0080, 0x0080, 0x00, 0x00),
    AFFINEANIMCMD_END,
};

static const union AffineAnimCmd sVsLetterAffineAnimCmds1[] =
{
    AFFINEANIMCMD_FRAME(0x0080, 0x0080, 0x00, 0x00),
    AFFINEANIMCMD_FRAME(0x0018, 0x0018, 0x00, 0x80),
    AFFINEANIMCMD_FRAME(0x0018, 0x0018, 0x00, 0x80),
    AFFINEANIMCMD_END,
};

static const union AffineAnimCmd *const sVsLetterAffineAnimTable[] =
{
    sVsLetterAffineAnimCmds0,
    sVsLetterAffineAnimCmds1,
};

#define TAG_VS_LETTERS 10000

static const struct SpriteTemplate sVsLetter_V_SpriteTemplate =
{
    .tileTag = TAG_VS_LETTERS,
    .paletteTag = TAG_VS_LETTERS,
    .oam = &sVsLetter_V_OamData,
    .anims = gDummySpriteAnimTable,
    .images = NULL,
    .affineAnims = sVsLetterAffineAnimTable,
    .callback = SpriteCB_VsLetterDummy
};

static const struct SpriteTemplate sVsLetter_S_SpriteTemplate =
{
    .tileTag = TAG_VS_LETTERS,
    .paletteTag = TAG_VS_LETTERS,
    .oam = &sVsLetter_S_OamData,
    .anims = gDummySpriteAnimTable,
    .images = NULL,
    .affineAnims = sVsLetterAffineAnimTable,
    .callback = SpriteCB_VsLetterDummy
};

static const struct CompressedSpriteSheet sVsLettersSpriteSheet =
{
    gVsLettersGfx, 0x1000, TAG_VS_LETTERS
};

const struct BgTemplate gBattleBgTemplates[] =
{
    {
        .bg = 0,
        .charBaseIndex = 0,
        .mapBaseIndex = 24,
        .screenSize = 2,
        .paletteMode = 0,
        .priority = 0,
        .baseTile = 0
    },
    {
        .bg = 1,
        .charBaseIndex = 1,
        .mapBaseIndex = 28,
        .screenSize = 2,
        .paletteMode = 0,
        .priority = 0,
        .baseTile = 0
    },
    {
        .bg = 2,
        .charBaseIndex = 1,
        .mapBaseIndex = 30,
        .screenSize = 1,
        .paletteMode = 0,
        .priority = 1,
        .baseTile = 0
    },
   {
        .bg = 3,
        .charBaseIndex = 2,
        .mapBaseIndex = 26,
        .screenSize = 1,
        .paletteMode = 0,
        .priority = 3,
        .baseTile = 0
    },
};

static const struct WindowTemplate sStandardBattleWindowTemplates[] =
{
    [B_WIN_MSG] = {
        .bg = 0,
        .tilemapLeft = 2,
        .tilemapTop = 15,
        .width = 26,
        .height = 4,
        .paletteNum = 0,
        .baseBlock = 0x0090,
    },
    [B_WIN_ACTION_PROMPT] = {
        .bg = 0,
        .tilemapLeft = 1,
        .tilemapTop = 35,
        .width = 14,
        .height = 4,
        .paletteNum = 0,
        .baseBlock = 0x01c0,
    },
    [B_WIN_ACTION_MENU] = {
        .bg = 0,
        .tilemapLeft = 17,
        .tilemapTop = 35,
        .width = 12,
        .height = 4,
        .paletteNum = 5,
        .baseBlock = 0x0190,
    },
    [B_WIN_MOVE_NAME_1] = {
        .bg = 0,
        .tilemapLeft = 2,
        .tilemapTop = 55,
        .width = 16,    //for z move names
        .height = 2,
        .paletteNum = 5,
        .baseBlock = 0x0300,
    },
    [B_WIN_MOVE_NAME_2] = {
        .bg = 0,
        .tilemapLeft = 11,
        .tilemapTop = 55,
        .width = 8,
        .height = 2,
        .paletteNum = 5,
        .baseBlock = 0x0318,
    },
    [B_WIN_MOVE_NAME_3] = {
        .bg = 0,
        .tilemapLeft = 2,
        .tilemapTop = 57,
        .width = 16,    //for z effect descriptions
        .height = 2,
        .paletteNum = 5,
        .baseBlock = 0x0328,
    },
    [B_WIN_MOVE_NAME_4] = {
        .bg = 0,
        .tilemapLeft = 11,
        .tilemapTop = 57,
        .width = 8,
        .height = 2,
        .paletteNum = 5,
        .baseBlock = 0x0340,
    },
    [B_WIN_PP] = {
        .bg = 0,
        .tilemapLeft = 21,
        .tilemapTop = 55,
        .width = 4,
        .height = 2,
        .paletteNum = 5,
        .baseBlock = 0x0290,
    },
    [B_WIN_DUMMY] = {
        .bg = 0,
        .tilemapLeft = 21,
        .tilemapTop = 57,
        .width = 0,
        .height = 0,
        .paletteNum = 5,
        .baseBlock = 0x0298,
    },
    [B_WIN_PP_REMAINING] = {
        .bg = 0,
        .tilemapLeft = 25,
        .tilemapTop = 55,
        .width = 4,
        .height = 2,
        .paletteNum = 5,
        .baseBlock = 0x0298,
    },
    [B_WIN_MOVE_TYPE] = {
        .bg = 0,
        .tilemapLeft = 21,
        .tilemapTop = 57,
        .width = 8,
        .height = 2,
        .paletteNum = 5,
        .baseBlock = 0x02a0,
    },
    [B_WIN_SWITCH_PROMPT] = {
        .bg = 0,
        .tilemapLeft = 21,
        .tilemapTop = 55,
        .width = 8,
        .height = 4,
        .paletteNum = 5,
        .baseBlock = 0x02b0,
    },
    [B_WIN_YESNO] = {
        .bg = 0,
        .tilemapLeft = 26,
        .tilemapTop = 9,
        .width = 3,
        .height = 4,
        .paletteNum = 5,
        .baseBlock = 0x0100,
    },
    [B_WIN_LEVEL_UP_BOX] = {
        .bg = 1,
        .tilemapLeft = 19,
        .tilemapTop = 8,
        .width = 10,
        .height = 11,
        .paletteNum = 5,
        .baseBlock = 0x0100,
    },
    [B_WIN_LEVEL_UP_BANNER] = {
        .bg = 2,
        .tilemapLeft = 18,
        .tilemapTop = 0,
        .width = 12,
        .height = 3,
        .paletteNum = 6,
        .baseBlock = 0x016e,
    },
    [B_WIN_VS_PLAYER] = {
        .bg = 1,
        .tilemapLeft = 2,
        .tilemapTop = 3,
        .width = 6,
        .height = 2,
        .paletteNum = 5,
        .baseBlock = 0x0020,
    },
    [B_WIN_VS_OPPONENT] = {
        .bg = 2,
        .tilemapLeft = 2,
        .tilemapTop = 3,
        .width = 6,
        .height = 2,
        .paletteNum = 5,
        .baseBlock = 0x0040,
    },
    [B_WIN_VS_MULTI_PLAYER_1] = {
        .bg = 1,
        .tilemapLeft = 2,
        .tilemapTop = 2,
        .width = 6,
        .height = 2,
        .paletteNum = 5,
        .baseBlock = 0x0020,
    },
    [B_WIN_VS_MULTI_PLAYER_2] = {
        .bg = 2,
        .tilemapLeft = 2,
        .tilemapTop = 2,
        .width = 6,
        .height = 2,
        .paletteNum = 5,
        .baseBlock = 0x0040,
    },
    [B_WIN_VS_MULTI_PLAYER_3] = {
        .bg = 1,
        .tilemapLeft = 2,
        .tilemapTop = 6,
        .width = 6,
        .height = 2,
        .paletteNum = 5,
        .baseBlock = 0x0060,
    },
    [B_WIN_VS_MULTI_PLAYER_4] = {
        .bg = 2,
        .tilemapLeft = 2,
        .tilemapTop = 6,
        .width = 6,
        .height = 2,
        .paletteNum = 5,
        .baseBlock = 0x0080,
    },
    [B_WIN_VS_OUTCOME_DRAW] = {
        .bg = 0,
        .tilemapLeft = 12,
        .tilemapTop = 2,
        .width = 6,
        .height = 2,
        .paletteNum = 0,
        .baseBlock = 0x00a0,
    },
    [B_WIN_VS_OUTCOME_LEFT] = {
        .bg = 0,
        .tilemapLeft = 4,
        .tilemapTop = 2,
        .width = 7,
        .height = 2,
        .paletteNum = 0,
        .baseBlock = 0x00a0,
    },
    [B_WIN_VS_OUTCOME_RIGHT] = {
        .bg = 0,
        .tilemapLeft = 19,
        .tilemapTop = 2,
        .width = 7,
        .height = 2,
        .paletteNum = 0,
        .baseBlock = 0x00b0,
    },
    [B_WIN_MOVE_DESCRIPTION] = {
        .bg = 0,
        .tilemapLeft = 1,
        .tilemapTop = 47,
        .width = 18,
        .height = 6,
        .paletteNum = 5,
        .baseBlock = 0x0350,
    },
    DUMMY_WIN_TEMPLATE
};

static const struct WindowTemplate sBattleArenaWindowTemplates[] =
{
    [B_WIN_MSG] = {
        .bg = 0,
        .tilemapLeft = 2,
        .tilemapTop = 15,
        .width = 26,
        .height = 4,
        .paletteNum = 0,
        .baseBlock = 0x0090,
    },
    [B_WIN_ACTION_PROMPT] = {
        .bg = 0,
        .tilemapLeft = 1,
        .tilemapTop = 35,
        .width = 14,
        .height = 4,
        .paletteNum = 0,
        .baseBlock = 0x01c0,
    },
    [B_WIN_ACTION_MENU] = {
        .bg = 0,
        .tilemapLeft = 17,
        .tilemapTop = 35,
        .width = 12,
        .height = 4,
        .paletteNum = 5,
        .baseBlock = 0x0190,
    },
    [B_WIN_MOVE_NAME_1] = {
        .bg = 0,
        .tilemapLeft = 2,
        .tilemapTop = 55,
        .width = 8,
        .height = 2,
        .paletteNum = 5,
        .baseBlock = 0x0300,
    },
    [B_WIN_MOVE_NAME_2] = {
        .bg = 0,
        .tilemapLeft = 11,
        .tilemapTop = 55,
        .width = 8,
        .height = 2,
        .paletteNum = 5,
        .baseBlock = 0x0310,
    },
    [B_WIN_MOVE_NAME_3] = {
        .bg = 0,
        .tilemapLeft = 2,
        .tilemapTop = 57,
        .width = 8,
        .height = 2,
        .paletteNum = 5,
        .baseBlock = 0x0320,
    },
    [B_WIN_MOVE_NAME_4] = {
        .bg = 0,
        .tilemapLeft = 11,
        .tilemapTop = 57,
        .width = 8,
        .height = 2,
        .paletteNum = 5,
        .baseBlock = 0x0330,
    },
    [B_WIN_PP] = {
        .bg = 0,
        .tilemapLeft = 21,
        .tilemapTop = 55,
        .width = 4,
        .height = 2,
        .paletteNum = 5,
        .baseBlock = 0x0290,
    },
    [B_WIN_DUMMY] = {
        .bg = 0,
        .tilemapLeft = 21,
        .tilemapTop = 57,
        .width = 0,
        .height = 0,
        .paletteNum = 5,
        .baseBlock = 0x0298,
    },
    [B_WIN_PP_REMAINING] = {
        .bg = 0,
        .tilemapLeft = 25,
        .tilemapTop = 55,
        .width = 4,
        .height = 2,
        .paletteNum = 5,
        .baseBlock = 0x0298,
    },
    [B_WIN_MOVE_TYPE] = {
        .bg = 0,
        .tilemapLeft = 21,
        .tilemapTop = 57,
        .width = 8,
        .height = 2,
        .paletteNum = 5,
        .baseBlock = 0x02a0,
    },
    [B_WIN_SWITCH_PROMPT] = {
        .bg = 0,
        .tilemapLeft = 21,
        .tilemapTop = 55,
        .width = 8,
        .height = 4,
        .paletteNum = 5,
        .baseBlock = 0x02b0,
    },
    [B_WIN_YESNO] = {
        .bg = 0,
        .tilemapLeft = 26,
        .tilemapTop = 9,
        .width = 3,
        .height = 4,
        .paletteNum = 5,
        .baseBlock = 0x0100,
    },
    [B_WIN_LEVEL_UP_BOX] = {
        .bg = 1,
        .tilemapLeft = 19,
        .tilemapTop = 8,
        .width = 10,
        .height = 11,
        .paletteNum = 5,
        .baseBlock = 0x0100,
    },
    [B_WIN_LEVEL_UP_BANNER] = {
        .bg = 2,
        .tilemapLeft = 18,
        .tilemapTop = 0,
        .width = 12,
        .height = 3,
        .paletteNum = 6,
        .baseBlock = 0x016e,
    },
    [ARENA_WIN_PLAYER_NAME] = {
        .bg = 0,
        .tilemapLeft = 6,
        .tilemapTop = 1,
        .width = 8,
        .height = 2,
        .paletteNum = 5,
        .baseBlock = 0x0100,
    },
    [ARENA_WIN_VS] = {
        .bg = 0,
        .tilemapLeft = 14,
        .tilemapTop = 1,
        .width = 2,
        .height = 2,
        .paletteNum = 5,
        .baseBlock = 0x0110,
    },
    [ARENA_WIN_OPPONENT_NAME] = {
        .bg = 0,
        .tilemapLeft = 16,
        .tilemapTop = 1,
        .width = 8,
        .height = 2,
        .paletteNum = 5,
        .baseBlock = 0x0114,
    },
    [ARENA_WIN_MIND] = {
        .bg = 0,
        .tilemapLeft = 12,
        .tilemapTop = 4,
        .width = 6,
        .height = 2,
        .paletteNum = 5,
        .baseBlock = 0x0124,
    },
    [ARENA_WIN_SKILL] = {
        .bg = 0,
        .tilemapLeft = 12,
        .tilemapTop = 6,
        .width = 6,
        .height = 2,
        .paletteNum = 5,
        .baseBlock = 0x0130,
    },
    [ARENA_WIN_BODY] = {
        .bg = 0,
        .tilemapLeft = 12,
        .tilemapTop = 8,
        .width = 6,
        .height = 2,
        .paletteNum = 5,
        .baseBlock = 0x013c,
    },
    [ARENA_WIN_JUDGMENT_TITLE] = {
        .bg = 0,
        .tilemapLeft = 8,
        .tilemapTop = 11,
        .width = 14,
        .height = 2,
        .paletteNum = 5,
        .baseBlock = 0x0148,
    },
    [ARENA_WIN_JUDGMENT_TEXT] = {
        .bg = 0,
        .tilemapLeft = 2,
        .tilemapTop = 15,
        .width = 26,
        .height = 4,
        .paletteNum = 7,
        .baseBlock = 0x0090,
    },
    [B_WIN_MOVE_DESCRIPTION] = {
        .bg = 0,
        .tilemapLeft = 1,
        .tilemapTop = 47,
        .width = 18,
        .height = 6,
        .paletteNum = 5,
        .baseBlock = 0x0350,
    },
    DUMMY_WIN_TEMPLATE
};

const struct WindowTemplate * const gBattleWindowTemplates[] =
{
    [B_WIN_TYPE_NORMAL] = sStandardBattleWindowTemplates,
    [B_WIN_TYPE_ARENA]  = sBattleArenaWindowTemplates,
};

const struct BattleBackground sBattleEnvironmentTable[] =
{
    [BATTLE_ENVIRONMENT_GRASS] =
    {
        .tileset = gBattleEnvironmentTiles_TallGrass,
        .tilemap = gBattleEnvironmentTilemap_TallGrass,
        .entryTileset = gBattleEnvironmentAnimTiles_TallGrass,
        .entryTilemap = gBattleEnvironmentAnimTilemap_TallGrass,
        .palette = gBattleEnvironmentPalette_TallGrass,
    },

    [BATTLE_ENVIRONMENT_LONG_GRASS] =
    {
        .tileset = gBattleEnvironmentTiles_LongGrass,
        .tilemap = gBattleEnvironmentTilemap_LongGrass,
        .entryTileset = gBattleEnvironmentAnimTiles_LongGrass,
        .entryTilemap = gBattleEnvironmentAnimTilemap_LongGrass,
        .palette = gBattleEnvironmentPalette_LongGrass,
    },

    [BATTLE_ENVIRONMENT_SAND] =
    {
        .tileset = gBattleEnvironmentTiles_Sand,
        .tilemap = gBattleEnvironmentTilemap_Sand,
        .entryTileset = gBattleEnvironmentAnimTiles_Sand,
        .entryTilemap = gBattleEnvironmentAnimTilemap_Sand,
        .palette = gBattleEnvironmentPalette_Sand,
    },

    [BATTLE_ENVIRONMENT_UNDERWATER] =
    {
        .tileset = gBattleEnvironmentTiles_Underwater,
        .tilemap = gBattleEnvironmentTilemap_Underwater,
        .entryTileset = gBattleEnvironmentAnimTiles_Underwater,
        .entryTilemap = gBattleEnvironmentAnimTilemap_Underwater,
        .palette = gBattleEnvironmentPalette_Underwater,
    },

    [BATTLE_ENVIRONMENT_WATER] =
    {
        .tileset = gBattleEnvironmentTiles_Water,
        .tilemap = gBattleEnvironmentTilemap_Water,
        .entryTileset = gBattleEnvironmentAnimTiles_Water,
        .entryTilemap = gBattleEnvironmentAnimTilemap_Water,
        .palette = gBattleEnvironmentPalette_Water,
    },

    [BATTLE_ENVIRONMENT_POND] =
    {
        .tileset = gBattleEnvironmentTiles_PondWater,
        .tilemap = gBattleEnvironmentTilemap_PondWater,
        .entryTileset = gBattleEnvironmentAnimTiles_PondWater,
        .entryTilemap = gBattleEnvironmentAnimTilemap_PondWater,
        .palette = gBattleEnvironmentPalette_PondWater,
    },

    [BATTLE_ENVIRONMENT_MOUNTAIN] =
    {
        .tileset = gBattleEnvironmentTiles_Rock,
        .tilemap = gBattleEnvironmentTilemap_Rock,
        .entryTileset = gBattleEnvironmentAnimTiles_Rock,
        .entryTilemap = gBattleEnvironmentAnimTilemap_Rock,
        .palette = gBattleEnvironmentPalette_Rock,
    },

    [BATTLE_ENVIRONMENT_CAVE] =
    {
        .tileset = gBattleEnvironmentTiles_Cave,
        .tilemap = gBattleEnvironmentTilemap_Cave,
        .entryTileset = gBattleEnvironmentAnimTiles_Cave,
        .entryTilemap = gBattleEnvironmentAnimTilemap_Cave,
        .palette = gBattleEnvironmentPalette_Cave,
    },

    [BATTLE_ENVIRONMENT_BUILDING] =
    {
        .tileset = gBattleEnvironmentTiles_Building,
        .tilemap = gBattleEnvironmentTilemap_Building,
        .entryTileset = gBattleEnvironmentAnimTiles_Building,
        .entryTilemap = gBattleEnvironmentAnimTilemap_Building,
        .palette = gBattleEnvironmentPalette_Building,
    },

    [BATTLE_ENVIRONMENT_PLAIN] =
    {
        .tileset = gBattleEnvironmentTiles_Building,
        .tilemap = gBattleEnvironmentTilemap_Building,
        .entryTileset = gBattleEnvironmentAnimTiles_Building,
        .entryTilemap = gBattleEnvironmentAnimTilemap_Building,
        .palette = gBattleEnvironmentPalette_Plain,
    },
};

void BattleInitBgsAndWindows(void)
{
    ResetBgsAndClearDma3BusyFlags(0);
    InitBgsFromTemplates(0, gBattleBgTemplates, ARRAY_COUNT(gBattleBgTemplates));

    if (gBattleTypeFlags & BATTLE_TYPE_ARENA)
    {
        gBattleScripting.windowsType = B_WIN_TYPE_ARENA;
        SetBgTilemapBuffer(1, gBattleAnimBgTilemapBuffer);
        SetBgTilemapBuffer(2, gBattleAnimBgTilemapBuffer);
    }
    else
    {
        gBattleScripting.windowsType = B_WIN_TYPE_NORMAL;
    }

    InitWindows(gBattleWindowTemplates[gBattleScripting.windowsType]);
    DeactivateAllTextPrinters();
}

void InitBattleBgsVideo(void)
{
    DisableInterrupts(INTR_FLAG_HBLANK);
    EnableInterrupts(INTR_FLAG_VBLANK | INTR_FLAG_VCOUNT | INTR_FLAG_TIMER3 | INTR_FLAG_SERIAL);
    BattleInitBgsAndWindows();
    SetGpuReg(REG_OFFSET_BLDCNT, 0);
    SetGpuReg(REG_OFFSET_BLDALPHA, 0);
    SetGpuReg(REG_OFFSET_BLDY, 0);
    SetGpuReg(REG_OFFSET_DISPCNT, DISPCNT_OBJWIN_ON | DISPCNT_WIN0_ON | DISPCNT_OBJ_ON | DISPCNT_OBJ_1D_MAP);
}

void LoadBattleMenuWindowGfx(void)
{
    LoadUserWindowBorderGfx(2, 0x12, BG_PLTT_ID(1));
    LoadUserWindowBorderGfx(2, 0x22, BG_PLTT_ID(1));
    LoadPalette(gBattleWindowTextPalette, BG_PLTT_ID(5), PLTT_SIZE_4BPP);

    if (gBattleTypeFlags & BATTLE_TYPE_ARENA)
    {
        // Load graphics for the Battle Arena referee's mid-battle messages.
        Menu_LoadStdPalAt(BG_PLTT_ID(7));
        LoadMessageBoxGfx(0, 0x30, BG_PLTT_ID(7));
        gPlttBufferUnfaded[BG_PLTT_ID(7) + 6] = 0;
        CpuCopy16(&gPlttBufferUnfaded[BG_PLTT_ID(7) + 6], &gPlttBufferFaded[BG_PLTT_ID(7) + 6], PLTT_SIZEOF(1));
    }
}

void DrawMainBattleBackground(void)
{
    if (gBattleTypeFlags & (BATTLE_TYPE_LINK | BATTLE_TYPE_FRONTIER | BATTLE_TYPE_EREADER_TRAINER | BATTLE_TYPE_RECORDED_LINK))
    {
<<<<<<< HEAD
        LZDecompressVram(gBattleTerrainTiles_Building, (void *)(BG_CHAR_ADDR(2)));
        LZDecompressVram(gBattleTerrainTilemap_Building, (void *)(BG_SCREEN_ADDR(26)));
        LoadPalette(gBattleTerrainPalette_Frontier, BG_PLTT_ID(2), 3 * PLTT_SIZE_4BPP);
=======
        LZDecompressVram(gBattleEnvironmentTiles_Building, (void *)(BG_CHAR_ADDR(2)));
        LZDecompressVram(gBattleEnvironmentTilemap_Building, (void *)(BG_SCREEN_ADDR(26)));
        LoadCompressedPalette(gBattleEnvironmentPalette_Frontier, BG_PLTT_ID(2), 3 * PLTT_SIZE_4BPP);
>>>>>>> 66a5ad52
    }
    else if (gBattleTypeFlags & BATTLE_TYPE_LEGENDARY)
    {
        switch (GetMonData(&gEnemyParty[0], MON_DATA_SPECIES, NULL))
        {
        case SPECIES_GROUDON:
<<<<<<< HEAD
            LZDecompressVram(gBattleTerrainTiles_Cave, (void*)(BG_CHAR_ADDR(2)));
            LZDecompressVram(gBattleTerrainTilemap_Cave, (void*)(BG_SCREEN_ADDR(26)));
            LoadPalette(gBattleTerrainPalette_Groudon, BG_PLTT_ID(2), 3 * PLTT_SIZE_4BPP);
            break;
        case SPECIES_KYOGRE:
            LZDecompressVram(gBattleTerrainTiles_Water, (void*)(BG_CHAR_ADDR(2)));
            LZDecompressVram(gBattleTerrainTilemap_Water, (void*)(BG_SCREEN_ADDR(26)));
            LoadPalette(gBattleTerrainPalette_Kyogre, BG_PLTT_ID(2), 3 * PLTT_SIZE_4BPP);
            break;
        case SPECIES_RAYQUAZA:
            LZDecompressVram(gBattleTerrainTiles_Rayquaza, (void*)(BG_CHAR_ADDR(2)));
            LZDecompressVram(gBattleTerrainTilemap_Rayquaza, (void*)(BG_SCREEN_ADDR(26)));
            LoadPalette(gBattleTerrainPalette_Rayquaza, BG_PLTT_ID(2), 3 * PLTT_SIZE_4BPP);
            break;
        default:
            LZDecompressVram(sBattleTerrainTable[gBattleTerrain].tileset, (void *)(BG_CHAR_ADDR(2)));
            LZDecompressVram(sBattleTerrainTable[gBattleTerrain].tilemap, (void *)(BG_SCREEN_ADDR(26)));
            LoadPalette(sBattleTerrainTable[gBattleTerrain].palette, BG_PLTT_ID(2), 3 * PLTT_SIZE_4BPP);
=======
            LZDecompressVram(gBattleEnvironmentTiles_Cave, (void*)(BG_CHAR_ADDR(2)));
            LZDecompressVram(gBattleEnvironmentTilemap_Cave, (void*)(BG_SCREEN_ADDR(26)));
            LoadCompressedPalette(gBattleEnvironmentPalette_Groudon, BG_PLTT_ID(2), 3 * PLTT_SIZE_4BPP);
            break;
        case SPECIES_KYOGRE:
            LZDecompressVram(gBattleEnvironmentTiles_Water, (void*)(BG_CHAR_ADDR(2)));
            LZDecompressVram(gBattleEnvironmentTilemap_Water, (void*)(BG_SCREEN_ADDR(26)));
            LoadCompressedPalette(gBattleEnvironmentPalette_Kyogre, BG_PLTT_ID(2), 3 * PLTT_SIZE_4BPP);
            break;
        case SPECIES_RAYQUAZA:
            LZDecompressVram(gBattleEnvironmentTiles_Rayquaza, (void*)(BG_CHAR_ADDR(2)));
            LZDecompressVram(gBattleEnvironmentTilemap_Rayquaza, (void*)(BG_SCREEN_ADDR(26)));
            LoadCompressedPalette(gBattleEnvironmentPalette_Rayquaza, BG_PLTT_ID(2), 3 * PLTT_SIZE_4BPP);
            break;
        default:
            LZDecompressVram(sBattleEnvironmentTable[gBattleEnvironment].tileset, (void *)(BG_CHAR_ADDR(2)));
            LZDecompressVram(sBattleEnvironmentTable[gBattleEnvironment].tilemap, (void *)(BG_SCREEN_ADDR(26)));
            LoadCompressedPalette(sBattleEnvironmentTable[gBattleEnvironment].palette, BG_PLTT_ID(2), 3 * PLTT_SIZE_4BPP);
>>>>>>> 66a5ad52
            break;
        }
    }
    else
    {
        if (gBattleTypeFlags & BATTLE_TYPE_TRAINER)
        {
            u32 trainerClass = GetTrainerClassFromId(TRAINER_BATTLE_PARAM.opponentA);
            if (trainerClass == TRAINER_CLASS_LEADER)
            {
<<<<<<< HEAD
                LZDecompressVram(gBattleTerrainTiles_Building, (void *)(BG_CHAR_ADDR(2)));
                LZDecompressVram(gBattleTerrainTilemap_Building, (void *)(BG_SCREEN_ADDR(26)));
                LoadPalette(gBattleTerrainPalette_BuildingLeader, BG_PLTT_ID(2), 3 * PLTT_SIZE_4BPP);
=======
                LZDecompressVram(gBattleEnvironmentTiles_Building, (void *)(BG_CHAR_ADDR(2)));
                LZDecompressVram(gBattleEnvironmentTilemap_Building, (void *)(BG_SCREEN_ADDR(26)));
                LoadCompressedPalette(gBattleEnvironmentPalette_BuildingLeader, BG_PLTT_ID(2), 3 * PLTT_SIZE_4BPP);
>>>>>>> 66a5ad52
                return;
            }
            else if (trainerClass == TRAINER_CLASS_CHAMPION)
            {
<<<<<<< HEAD
                LZDecompressVram(gBattleTerrainTiles_Stadium, (void *)(BG_CHAR_ADDR(2)));
                LZDecompressVram(gBattleTerrainTilemap_Stadium, (void *)(BG_SCREEN_ADDR(26)));
                LoadPalette(gBattleTerrainPalette_StadiumWallace, BG_PLTT_ID(2), 3 * PLTT_SIZE_4BPP);
=======
                LZDecompressVram(gBattleEnvironmentTiles_Stadium, (void *)(BG_CHAR_ADDR(2)));
                LZDecompressVram(gBattleEnvironmentTilemap_Stadium, (void *)(BG_SCREEN_ADDR(26)));
                LoadCompressedPalette(gBattleEnvironmentPalette_StadiumWallace, BG_PLTT_ID(2), 3 * PLTT_SIZE_4BPP);
>>>>>>> 66a5ad52
                return;
            }
        }

        switch (GetCurrentMapBattleScene())
        {
        default:
        case MAP_BATTLE_SCENE_NORMAL:
<<<<<<< HEAD
            LZDecompressVram(sBattleTerrainTable[gBattleTerrain].tileset, (void *)(BG_CHAR_ADDR(2)));
            LZDecompressVram(sBattleTerrainTable[gBattleTerrain].tilemap, (void *)(BG_SCREEN_ADDR(26)));
            LoadPalette(sBattleTerrainTable[gBattleTerrain].palette, BG_PLTT_ID(2), 3 * PLTT_SIZE_4BPP);
            break;
        case MAP_BATTLE_SCENE_GYM:
            LZDecompressVram(gBattleTerrainTiles_Building, (void *)(BG_CHAR_ADDR(2)));
            LZDecompressVram(gBattleTerrainTilemap_Building, (void *)(BG_SCREEN_ADDR(26)));
            LoadPalette(gBattleTerrainPalette_BuildingGym, BG_PLTT_ID(2), 3 * PLTT_SIZE_4BPP);
            break;
        case MAP_BATTLE_SCENE_MAGMA:
            LZDecompressVram(gBattleTerrainTiles_Stadium, (void *)(BG_CHAR_ADDR(2)));
            LZDecompressVram(gBattleTerrainTilemap_Stadium, (void *)(BG_SCREEN_ADDR(26)));
            LoadPalette(gBattleTerrainPalette_StadiumMagma, BG_PLTT_ID(2), 3 * PLTT_SIZE_4BPP);
            break;
        case MAP_BATTLE_SCENE_AQUA:
            LZDecompressVram(gBattleTerrainTiles_Stadium, (void *)(BG_CHAR_ADDR(2)));
            LZDecompressVram(gBattleTerrainTilemap_Stadium, (void *)(BG_SCREEN_ADDR(26)));
            LoadPalette(gBattleTerrainPalette_StadiumAqua, BG_PLTT_ID(2), 3 * PLTT_SIZE_4BPP);
            break;
        case MAP_BATTLE_SCENE_SIDNEY:
            LZDecompressVram(gBattleTerrainTiles_Stadium, (void *)(BG_CHAR_ADDR(2)));
            LZDecompressVram(gBattleTerrainTilemap_Stadium, (void *)(BG_SCREEN_ADDR(26)));
            LoadPalette(gBattleTerrainPalette_StadiumSidney, BG_PLTT_ID(2), 3 * PLTT_SIZE_4BPP);
            break;
        case MAP_BATTLE_SCENE_PHOEBE:
            LZDecompressVram(gBattleTerrainTiles_Stadium, (void *)(BG_CHAR_ADDR(2)));
            LZDecompressVram(gBattleTerrainTilemap_Stadium, (void *)(BG_SCREEN_ADDR(26)));
            LoadPalette(gBattleTerrainPalette_StadiumPhoebe, BG_PLTT_ID(2), 3 * PLTT_SIZE_4BPP);
            break;
        case MAP_BATTLE_SCENE_GLACIA:
            LZDecompressVram(gBattleTerrainTiles_Stadium, (void *)(BG_CHAR_ADDR(2)));
            LZDecompressVram(gBattleTerrainTilemap_Stadium, (void *)(BG_SCREEN_ADDR(26)));
            LoadPalette(gBattleTerrainPalette_StadiumGlacia, BG_PLTT_ID(2), 3 * PLTT_SIZE_4BPP);
            break;
        case MAP_BATTLE_SCENE_DRAKE:
            LZDecompressVram(gBattleTerrainTiles_Stadium, (void *)(BG_CHAR_ADDR(2)));
            LZDecompressVram(gBattleTerrainTilemap_Stadium, (void *)(BG_SCREEN_ADDR(26)));
            LoadPalette(gBattleTerrainPalette_StadiumDrake, BG_PLTT_ID(2), 3 * PLTT_SIZE_4BPP);
            break;
        case MAP_BATTLE_SCENE_FRONTIER:
            LZDecompressVram(gBattleTerrainTiles_Building, (void *)(BG_CHAR_ADDR(2)));
            LZDecompressVram(gBattleTerrainTilemap_Building, (void *)(BG_SCREEN_ADDR(26)));
            LoadPalette(gBattleTerrainPalette_Frontier, BG_PLTT_ID(2), 3 * PLTT_SIZE_4BPP);
=======
            LZDecompressVram(sBattleEnvironmentTable[gBattleEnvironment].tileset, (void *)(BG_CHAR_ADDR(2)));
            LZDecompressVram(sBattleEnvironmentTable[gBattleEnvironment].tilemap, (void *)(BG_SCREEN_ADDR(26)));
            LoadCompressedPalette(sBattleEnvironmentTable[gBattleEnvironment].palette, BG_PLTT_ID(2), 3 * PLTT_SIZE_4BPP);
            break;
        case MAP_BATTLE_SCENE_GYM:
            LZDecompressVram(gBattleEnvironmentTiles_Building, (void *)(BG_CHAR_ADDR(2)));
            LZDecompressVram(gBattleEnvironmentTilemap_Building, (void *)(BG_SCREEN_ADDR(26)));
            LoadCompressedPalette(gBattleEnvironmentPalette_BuildingGym, BG_PLTT_ID(2), 3 * PLTT_SIZE_4BPP);
            break;
        case MAP_BATTLE_SCENE_MAGMA:
            LZDecompressVram(gBattleEnvironmentTiles_Stadium, (void *)(BG_CHAR_ADDR(2)));
            LZDecompressVram(gBattleEnvironmentTilemap_Stadium, (void *)(BG_SCREEN_ADDR(26)));
            LoadCompressedPalette(gBattleEnvironmentPalette_StadiumMagma, BG_PLTT_ID(2), 3 * PLTT_SIZE_4BPP);
            break;
        case MAP_BATTLE_SCENE_AQUA:
            LZDecompressVram(gBattleEnvironmentTiles_Stadium, (void *)(BG_CHAR_ADDR(2)));
            LZDecompressVram(gBattleEnvironmentTilemap_Stadium, (void *)(BG_SCREEN_ADDR(26)));
            LoadCompressedPalette(gBattleEnvironmentPalette_StadiumAqua, BG_PLTT_ID(2), 3 * PLTT_SIZE_4BPP);
            break;
        case MAP_BATTLE_SCENE_SIDNEY:
            LZDecompressVram(gBattleEnvironmentTiles_Stadium, (void *)(BG_CHAR_ADDR(2)));
            LZDecompressVram(gBattleEnvironmentTilemap_Stadium, (void *)(BG_SCREEN_ADDR(26)));
            LoadCompressedPalette(gBattleEnvironmentPalette_StadiumSidney, BG_PLTT_ID(2), 3 * PLTT_SIZE_4BPP);
            break;
        case MAP_BATTLE_SCENE_PHOEBE:
            LZDecompressVram(gBattleEnvironmentTiles_Stadium, (void *)(BG_CHAR_ADDR(2)));
            LZDecompressVram(gBattleEnvironmentTilemap_Stadium, (void *)(BG_SCREEN_ADDR(26)));
            LoadCompressedPalette(gBattleEnvironmentPalette_StadiumPhoebe, BG_PLTT_ID(2), 3 * PLTT_SIZE_4BPP);
            break;
        case MAP_BATTLE_SCENE_GLACIA:
            LZDecompressVram(gBattleEnvironmentTiles_Stadium, (void *)(BG_CHAR_ADDR(2)));
            LZDecompressVram(gBattleEnvironmentTilemap_Stadium, (void *)(BG_SCREEN_ADDR(26)));
            LoadCompressedPalette(gBattleEnvironmentPalette_StadiumGlacia, BG_PLTT_ID(2), 3 * PLTT_SIZE_4BPP);
            break;
        case MAP_BATTLE_SCENE_DRAKE:
            LZDecompressVram(gBattleEnvironmentTiles_Stadium, (void *)(BG_CHAR_ADDR(2)));
            LZDecompressVram(gBattleEnvironmentTilemap_Stadium, (void *)(BG_SCREEN_ADDR(26)));
            LoadCompressedPalette(gBattleEnvironmentPalette_StadiumDrake, BG_PLTT_ID(2), 3 * PLTT_SIZE_4BPP);
            break;
        case MAP_BATTLE_SCENE_FRONTIER:
            LZDecompressVram(gBattleEnvironmentTiles_Building, (void *)(BG_CHAR_ADDR(2)));
            LZDecompressVram(gBattleEnvironmentTilemap_Building, (void *)(BG_SCREEN_ADDR(26)));
            LoadCompressedPalette(gBattleEnvironmentPalette_Frontier, BG_PLTT_ID(2), 3 * PLTT_SIZE_4BPP);
>>>>>>> 66a5ad52
            break;
        }
    }
}

void LoadBattleTextboxAndBackground(void)
{
    LZDecompressVram(gBattleTextboxTiles, (void *)(BG_CHAR_ADDR(0)));
    CopyToBgTilemapBuffer(0, gBattleTextboxTilemap, 0, 0);
    CopyBgTilemapBufferToVram(0);
    LoadPalette(gBattleTextboxPalette, BG_PLTT_ID(0), 2 * PLTT_SIZE_4BPP);
    LoadBattleMenuWindowGfx();
    if (B_TERRAIN_BG_CHANGE == TRUE)
        DrawTerrainTypeBattleBackground();
    else
        DrawMainBattleBackground();
}

static void DrawLinkBattleParticipantPokeballs(u8 taskId, u8 multiplayerId, u8 bgId, u8 destX, u8 destY)
{
    s32 i;
    u16 pokeballStatuses = 0;
    u16 tiles[6];

    if (gBattleTypeFlags & BATTLE_TYPE_MULTI)
    {
        if (gTasks[taskId].data[5] != 0)
        {
            switch (multiplayerId)
            {
            case 0:
                pokeballStatuses = 0x3F & gTasks[taskId].data[3];
                break;
            case 1:
                pokeballStatuses = (0xFC0 & gTasks[taskId].data[4]) >> 6;
                break;
            case 2:
                pokeballStatuses = (0xFC0 & gTasks[taskId].data[3]) >> 6;
                break;
            case 3:
                pokeballStatuses = 0x3F & gTasks[taskId].data[4];
                break;
            }
        }
        else
        {
            switch (multiplayerId)
            {
            case 0:
                pokeballStatuses = 0x3F & gTasks[taskId].data[3];
                break;
            case 1:
                pokeballStatuses = 0x3F & gTasks[taskId].data[4];
                break;
            case 2:
                pokeballStatuses = (0xFC0 & gTasks[taskId].data[3]) >> 6;
                break;
            case 3:
                pokeballStatuses = (0xFC0 & gTasks[taskId].data[4]) >> 6;
                break;
            }
        }

        for (i = 0; i < 3; i++)
            tiles[i] = ((pokeballStatuses & (3 << (i * 2))) >> (i * 2)) + 0x6001;

        CopyToBgTilemapBufferRect_ChangePalette(bgId, tiles, destX, destY, 3, 1, 0x11);
        CopyBgTilemapBufferToVram(bgId);
    }
    else
    {
        if (multiplayerId == gBattleScripting.multiplayerId)
            pokeballStatuses = gTasks[taskId].data[3];
        else
            pokeballStatuses = gTasks[taskId].data[4];

        for (i = 0; i < 6; i++)
            tiles[i] = ((pokeballStatuses & (3 << (i * 2))) >> (i * 2)) + 0x6001;

        CopyToBgTilemapBufferRect_ChangePalette(bgId, tiles, destX, destY, 6, 1, 0x11);
        CopyBgTilemapBufferToVram(bgId);
    }
}

static void DrawLinkBattleVsScreenOutcomeText(void)
{
    if (gBattleOutcome == B_OUTCOME_DREW)
    {
        BattlePutTextOnWindow(gText_Draw, B_WIN_VS_OUTCOME_DRAW);
    }
    else if (gBattleTypeFlags & BATTLE_TYPE_MULTI)
    {
        if (gBattleOutcome == B_OUTCOME_WON)
        {
            switch (gLinkPlayers[gBattleScripting.multiplayerId].id)
            {
            case 0:
                BattlePutTextOnWindow(gText_Win, B_WIN_VS_OUTCOME_LEFT);
                BattlePutTextOnWindow(gText_Loss, B_WIN_VS_OUTCOME_RIGHT);
                break;
            case 1:
                BattlePutTextOnWindow(gText_Win, B_WIN_VS_OUTCOME_RIGHT);
                BattlePutTextOnWindow(gText_Loss, B_WIN_VS_OUTCOME_LEFT);
                break;
            case 2:
                BattlePutTextOnWindow(gText_Win, B_WIN_VS_OUTCOME_LEFT);
                BattlePutTextOnWindow(gText_Loss, B_WIN_VS_OUTCOME_RIGHT);
                break;
            case 3:
                BattlePutTextOnWindow(gText_Win, B_WIN_VS_OUTCOME_RIGHT);
                BattlePutTextOnWindow(gText_Loss, B_WIN_VS_OUTCOME_LEFT);
                break;
            }
        }
        else
        {
            switch (gLinkPlayers[gBattleScripting.multiplayerId].id)
            {
            case 0:
                BattlePutTextOnWindow(gText_Win, B_WIN_VS_OUTCOME_RIGHT);
                BattlePutTextOnWindow(gText_Loss, B_WIN_VS_OUTCOME_LEFT);
                break;
            case 1:
                BattlePutTextOnWindow(gText_Win, B_WIN_VS_OUTCOME_LEFT);
                BattlePutTextOnWindow(gText_Loss, B_WIN_VS_OUTCOME_RIGHT);
                break;
            case 2:
                BattlePutTextOnWindow(gText_Win, B_WIN_VS_OUTCOME_RIGHT);
                BattlePutTextOnWindow(gText_Loss, B_WIN_VS_OUTCOME_LEFT);
                break;
            case 3:
                BattlePutTextOnWindow(gText_Win, B_WIN_VS_OUTCOME_LEFT);
                BattlePutTextOnWindow(gText_Loss, B_WIN_VS_OUTCOME_RIGHT);
                break;
            }
        }
    }
    else if (gBattleOutcome == B_OUTCOME_WON)
    {
        if (gLinkPlayers[gBattleScripting.multiplayerId].id != 0)
        {
            BattlePutTextOnWindow(gText_Win, B_WIN_VS_OUTCOME_RIGHT);
            BattlePutTextOnWindow(gText_Loss, B_WIN_VS_OUTCOME_LEFT);
        }
        else
        {
            BattlePutTextOnWindow(gText_Win, B_WIN_VS_OUTCOME_LEFT);
            BattlePutTextOnWindow(gText_Loss, B_WIN_VS_OUTCOME_RIGHT);
        }
    }
    else
    {
        if (gLinkPlayers[gBattleScripting.multiplayerId].id != 0)
        {
            BattlePutTextOnWindow(gText_Win, B_WIN_VS_OUTCOME_LEFT);
            BattlePutTextOnWindow(gText_Loss, B_WIN_VS_OUTCOME_RIGHT);
        }
        else
        {
            BattlePutTextOnWindow(gText_Win, B_WIN_VS_OUTCOME_RIGHT);
            BattlePutTextOnWindow(gText_Loss, B_WIN_VS_OUTCOME_LEFT);
        }
    }
}

void InitLinkBattleVsScreen(u8 taskId)
{
    struct LinkPlayer *linkPlayer;
    u8 *name;
    s32 i, palId;

    switch (gTasks[taskId].data[0])
    {
    case 0:
        if (gBattleTypeFlags & BATTLE_TYPE_MULTI)
        {
            for (i = 0; i < MAX_BATTLERS_COUNT; i++)
            {
                name = gLinkPlayers[i].name;
                linkPlayer = &gLinkPlayers[i];

                switch (linkPlayer->id)
                {
                case 0:
                    BattlePutTextOnWindow(name, B_WIN_VS_MULTI_PLAYER_1);
                    DrawLinkBattleParticipantPokeballs(taskId, linkPlayer->id, 1, 2, 4);
                    break;
                case 1:
                    BattlePutTextOnWindow(name, B_WIN_VS_MULTI_PLAYER_2);
                    DrawLinkBattleParticipantPokeballs(taskId, linkPlayer->id, 2, 2, 4);
                    break;
                case 2:
                    BattlePutTextOnWindow(name, B_WIN_VS_MULTI_PLAYER_3);
                    DrawLinkBattleParticipantPokeballs(taskId, linkPlayer->id, 1, 2, 8);
                    break;
                case 3:
                    BattlePutTextOnWindow(name, B_WIN_VS_MULTI_PLAYER_4);
                    DrawLinkBattleParticipantPokeballs(taskId, linkPlayer->id, 2, 2, 8);
                    break;
                }
            }
        }
        else
        {
            u8 playerId = gBattleScripting.multiplayerId;
            u8 opponentId = playerId ^ BIT_SIDE;
            u8 opponentId_copy = opponentId;

            if (gLinkPlayers[playerId].id != 0)
                opponentId = playerId, playerId = opponentId_copy;

            name = gLinkPlayers[playerId].name;
            BattlePutTextOnWindow(name, B_WIN_VS_PLAYER);

            name = gLinkPlayers[opponentId].name;
            BattlePutTextOnWindow(name, B_WIN_VS_OPPONENT);

            DrawLinkBattleParticipantPokeballs(taskId, playerId, 1, 2, 7);
            DrawLinkBattleParticipantPokeballs(taskId, opponentId, 2, 2, 7);
        }
        gTasks[taskId].data[0]++;
        break;
    case 1:
        palId = AllocSpritePalette(TAG_VS_LETTERS);
        gPlttBufferUnfaded[OBJ_PLTT_ID(palId) + 15] = gPlttBufferFaded[OBJ_PLTT_ID(palId) + 15] = RGB_WHITE;
        gBattleStruct->linkBattleVsSpriteId_V = CreateSprite(&sVsLetter_V_SpriteTemplate, 111, 80, 0);
        gBattleStruct->linkBattleVsSpriteId_S = CreateSprite(&sVsLetter_S_SpriteTemplate, 129, 80, 0);
        gSprites[gBattleStruct->linkBattleVsSpriteId_V].invisible = TRUE;
        gSprites[gBattleStruct->linkBattleVsSpriteId_S].invisible = TRUE;
        gTasks[taskId].data[0]++;
        break;
    case 2:
        if (gTasks[taskId].data[5] != 0)
        {
            gBattle_BG1_X = -(20) - (Sin2(gTasks[taskId].data[1]) / 32);
            gBattle_BG2_X = -(140) - (Sin2(gTasks[taskId].data[2]) / 32);
            gBattle_BG1_Y = -36;
            gBattle_BG2_Y = -36;
        }
        else
        {
            gBattle_BG1_X = -(20) - (Sin2(gTasks[taskId].data[1]) / 32);
            gBattle_BG1_Y = (Cos2(gTasks[taskId].data[1]) / 32) - 164;
            gBattle_BG2_X = -(140) - (Sin2(gTasks[taskId].data[2]) / 32);
            gBattle_BG2_Y = (Cos2(gTasks[taskId].data[2]) / 32) - 164;
        }

        if (gTasks[taskId].data[2] != 0)
        {
            gTasks[taskId].data[2] -= 2;
            gTasks[taskId].data[1] += 2;
        }
        else
        {
            if (gTasks[taskId].data[5] != 0)
                DrawLinkBattleVsScreenOutcomeText();

            PlaySE(SE_M_HARDEN);
            DestroyTask(taskId);
            gSprites[gBattleStruct->linkBattleVsSpriteId_V].invisible = FALSE;
            gSprites[gBattleStruct->linkBattleVsSpriteId_S].invisible = FALSE;
            gSprites[gBattleStruct->linkBattleVsSpriteId_S].oam.tileNum += 0x40;
            gSprites[gBattleStruct->linkBattleVsSpriteId_V].data[0] = 0;
            gSprites[gBattleStruct->linkBattleVsSpriteId_S].data[0] = 1;
            gSprites[gBattleStruct->linkBattleVsSpriteId_V].data[1] = gSprites[gBattleStruct->linkBattleVsSpriteId_V].x;
            gSprites[gBattleStruct->linkBattleVsSpriteId_S].data[1] = gSprites[gBattleStruct->linkBattleVsSpriteId_S].x;
            gSprites[gBattleStruct->linkBattleVsSpriteId_V].data[2] = 0;
            gSprites[gBattleStruct->linkBattleVsSpriteId_S].data[2] = 0;
        }
        break;
    }
}

void DrawBattleEntryBackground(void)
{
    if (gBattleTypeFlags & BATTLE_TYPE_LINK)
    {
        LZDecompressVram(gBattleVSFrame_Gfx, (void *)(BG_CHAR_ADDR(1)));
        LZDecompressVram(gVsLettersGfx, (void *)OBJ_VRAM0);
        LoadPalette(gBattleVSFrame_Pal, BG_PLTT_ID(6), PLTT_SIZE_4BPP);
        SetBgAttribute(1, BG_ATTR_SCREENSIZE, 1);
        SetGpuReg(REG_OFFSET_BG1CNT, 0x5C04);
        CopyToBgTilemapBuffer(1, gBattleVSFrame_Tilemap, 0, 0);
        CopyToBgTilemapBuffer(2, gBattleVSFrame_Tilemap, 0, 0);
        CopyBgTilemapBufferToVram(1);
        CopyBgTilemapBufferToVram(2);
        SetGpuReg(REG_OFFSET_WININ, WININ_WIN0_BG1 | WININ_WIN0_BG2 | WININ_WIN0_OBJ | WININ_WIN0_CLR);
        SetGpuReg(REG_OFFSET_WINOUT, WINOUT_WIN01_BG1 | WINOUT_WIN01_BG2 | WINOUT_WIN01_OBJ | WINOUT_WIN01_CLR);
        gBattle_BG1_Y = 0xFF5C;
        gBattle_BG2_Y = 0xFF5C;
        LoadCompressedSpriteSheetUsingHeap(&sVsLettersSpriteSheet);
    }
    else if (gBattleTypeFlags & (BATTLE_TYPE_FRONTIER | BATTLE_TYPE_LINK | BATTLE_TYPE_RECORDED_LINK | BATTLE_TYPE_EREADER_TRAINER))
    {
        if (!(gBattleTypeFlags & BATTLE_TYPE_INGAME_PARTNER) || gPartnerTrainerId > TRAINER_PARTNER(PARTNER_NONE))
        {
            LZDecompressVram(gBattleEnvironmentAnimTiles_Building, (void *)(BG_CHAR_ADDR(1)));
            LZDecompressVram(gBattleEnvironmentAnimTilemap_Building, (void *)(BG_SCREEN_ADDR(28)));
        }
        else
        {
            // Set up bg for the multi battle intro where both teams slide in facing the screen.
            // Note Steven's multi battle (which has a dedicated back pic) is excluded above.
            SetBgAttribute(1, BG_ATTR_CHARBASEINDEX, 2);
            SetBgAttribute(2, BG_ATTR_CHARBASEINDEX, 2);
            CopyToBgTilemapBuffer(1, gMultiBattleIntroBg_Opponent_Tilemap, 0, 0);
            CopyToBgTilemapBuffer(2, gMultiBattleIntroBg_Player_Tilemap, 0, 0);
            CopyBgTilemapBufferToVram(1);
            CopyBgTilemapBufferToVram(2);
        }
    }
    else if (gBattleTypeFlags & BATTLE_TYPE_LEGENDARY)
    {
        switch (GetMonData(&gEnemyParty[0], MON_DATA_SPECIES, NULL))
        {
        case SPECIES_GROUDON:
            LZDecompressVram(gBattleEnvironmentAnimTiles_Cave, (void*)(BG_CHAR_ADDR(1)));
            LZDecompressVram(gBattleEnvironmentAnimTilemap_Cave, (void*)(BG_SCREEN_ADDR(28)));
            break;
        case SPECIES_KYOGRE:
            LZDecompressVram(gBattleEnvironmentAnimTiles_Underwater, (void*)(BG_CHAR_ADDR(1)));
            LZDecompressVram(gBattleEnvironmentAnimTilemap_Underwater, (void*)(BG_SCREEN_ADDR(28)));
            break;
        case SPECIES_RAYQUAZA:
            LZDecompressVram(gBattleEnvironmentAnimTiles_Rayquaza, (void*)(BG_CHAR_ADDR(1)));
            LZDecompressVram(gBattleEnvironmentAnimTilemap_Rayquaza, (void*)(BG_SCREEN_ADDR(28)));
            break;
        default:
            LZDecompressVram(sBattleEnvironmentTable[gBattleEnvironment].entryTileset, (void *)(BG_CHAR_ADDR(1)));
            LZDecompressVram(sBattleEnvironmentTable[gBattleEnvironment].entryTilemap, (void *)(BG_SCREEN_ADDR(28)));
            break;
        }
    }
    else
    {
        if (gBattleTypeFlags & BATTLE_TYPE_TRAINER)
        {
            u32 trainerClass = GetTrainerClassFromId(TRAINER_BATTLE_PARAM.opponentA);
            if (trainerClass == TRAINER_CLASS_LEADER)
            {
                LZDecompressVram(gBattleEnvironmentAnimTiles_Building, (void *)(BG_CHAR_ADDR(1)));
                LZDecompressVram(gBattleEnvironmentAnimTilemap_Building, (void *)(BG_SCREEN_ADDR(28)));
                return;
            }
            else if (trainerClass == TRAINER_CLASS_CHAMPION)
            {
                LZDecompressVram(gBattleEnvironmentAnimTiles_Building, (void *)(BG_CHAR_ADDR(1)));
                LZDecompressVram(gBattleEnvironmentAnimTilemap_Building, (void *)(BG_SCREEN_ADDR(28)));
                return;
            }
        }

        if (GetCurrentMapBattleScene() == MAP_BATTLE_SCENE_NORMAL)
        {
            LZDecompressVram(sBattleEnvironmentTable[gBattleEnvironment].entryTileset, (void *)(BG_CHAR_ADDR(1)));
            LZDecompressVram(sBattleEnvironmentTable[gBattleEnvironment].entryTilemap, (void *)(BG_SCREEN_ADDR(28)));
        }
        else
        {
            LZDecompressVram(gBattleEnvironmentAnimTiles_Building, (void *)(BG_CHAR_ADDR(1)));
            LZDecompressVram(gBattleEnvironmentAnimTilemap_Building, (void *)(BG_SCREEN_ADDR(28)));
        }
    }
}

bool8 LoadChosenBattleElement(u8 caseId)
{
    bool8 ret = FALSE;

    switch (caseId)
    {
    case 0:
        LZDecompressVram(gBattleTextboxTiles, (void *)(BG_CHAR_ADDR(0)));
        break;
    case 1:
        CopyToBgTilemapBuffer(0, gBattleTextboxTilemap, 0, 0);
        CopyBgTilemapBufferToVram(0);
        break;
    case 2:
        LoadPalette(gBattleTextboxPalette, BG_PLTT_ID(0), 2 * PLTT_SIZE_4BPP);
        break;
    case 3:
        if (gBattleTypeFlags & (BATTLE_TYPE_FRONTIER | BATTLE_TYPE_LINK | BATTLE_TYPE_RECORDED_LINK | BATTLE_TYPE_EREADER_TRAINER))
        {
            LZDecompressVram(gBattleEnvironmentTiles_Building, (void *)(BG_CHAR_ADDR(2)));
        }
        else if (gBattleTypeFlags & BATTLE_TYPE_LEGENDARY)
        {
            switch (GetMonData(&gEnemyParty[0], MON_DATA_SPECIES, NULL))
            {
            case SPECIES_GROUDON:
                LZDecompressVram(gBattleEnvironmentTiles_Cave, (void*)(BG_CHAR_ADDR(2)));
                break;
            case SPECIES_KYOGRE:
                LZDecompressVram(gBattleEnvironmentTilemap_Water, (void*)(BG_SCREEN_ADDR(2)));
                break;
            }
        }
        else
        {
            if (gBattleTypeFlags & BATTLE_TYPE_TRAINER)
            {
                u32 trainerClass = GetTrainerClassFromId(TRAINER_BATTLE_PARAM.opponentA);
                if (trainerClass == TRAINER_CLASS_LEADER)
                {
                    LZDecompressVram(gBattleEnvironmentTiles_Building, (void *)(BG_CHAR_ADDR(2)));
                    break;
                }
                else if (trainerClass == TRAINER_CLASS_CHAMPION)
                {
                    LZDecompressVram(gBattleEnvironmentTiles_Stadium, (void *)(BG_CHAR_ADDR(2)));
                    break;
                }
            }

            switch (GetCurrentMapBattleScene())
            {
            default:
            case MAP_BATTLE_SCENE_NORMAL:
                LZDecompressVram(sBattleEnvironmentTable[gBattleEnvironment].tileset, (void *)(BG_CHAR_ADDR(2)));
                break;
            case MAP_BATTLE_SCENE_GYM:
                LZDecompressVram(gBattleEnvironmentTiles_Building, (void *)(BG_CHAR_ADDR(2)));
                break;
            case MAP_BATTLE_SCENE_MAGMA:
                LZDecompressVram(gBattleEnvironmentTiles_Stadium, (void *)(BG_CHAR_ADDR(2)));
                break;
            case MAP_BATTLE_SCENE_AQUA:
                LZDecompressVram(gBattleEnvironmentTiles_Stadium, (void *)(BG_CHAR_ADDR(2)));
                break;
            case MAP_BATTLE_SCENE_SIDNEY:
                LZDecompressVram(gBattleEnvironmentTiles_Stadium, (void *)(BG_CHAR_ADDR(2)));
                break;
            case MAP_BATTLE_SCENE_PHOEBE:
                LZDecompressVram(gBattleEnvironmentTiles_Stadium, (void *)(BG_CHAR_ADDR(2)));
                break;
            case MAP_BATTLE_SCENE_GLACIA:
                LZDecompressVram(gBattleEnvironmentTiles_Stadium, (void *)(BG_CHAR_ADDR(2)));
                break;
            case MAP_BATTLE_SCENE_DRAKE:
                LZDecompressVram(gBattleEnvironmentTiles_Stadium, (void *)(BG_CHAR_ADDR(2)));
                break;
            case MAP_BATTLE_SCENE_FRONTIER:
                LZDecompressVram(gBattleEnvironmentTiles_Building, (void *)(BG_CHAR_ADDR(2)));
                break;
            }
        }
        break;
    case 4:
        if (gBattleTypeFlags & (BATTLE_TYPE_FRONTIER | BATTLE_TYPE_LINK | BATTLE_TYPE_RECORDED_LINK | BATTLE_TYPE_EREADER_TRAINER))
        {
            LZDecompressVram(gBattleEnvironmentTilemap_Building, (void *)(BG_SCREEN_ADDR(26)));
        }
        else if (gBattleTypeFlags & BATTLE_TYPE_LEGENDARY)
        {
            if (GetMonData(&gEnemyParty[0], MON_DATA_SPECIES, NULL) == SPECIES_GROUDON)
                LZDecompressVram(gBattleEnvironmentTilemap_Cave, (void*)(BG_SCREEN_ADDR(26)));
            else
                LZDecompressVram(gBattleEnvironmentTilemap_Water, (void *)(BG_SCREEN_ADDR(26)));
        }
        else
        {
            if (gBattleTypeFlags & BATTLE_TYPE_TRAINER)
            {
                u32 trainerClass = GetTrainerClassFromId(TRAINER_BATTLE_PARAM.opponentA);
                if (trainerClass == TRAINER_CLASS_LEADER)
                {
                    LZDecompressVram(gBattleEnvironmentTilemap_Building, (void *)(BG_SCREEN_ADDR(26)));
                    break;
                }
                else if (trainerClass == TRAINER_CLASS_CHAMPION)
                {
                    LZDecompressVram(gBattleEnvironmentTilemap_Stadium, (void *)(BG_SCREEN_ADDR(26)));
                    break;
                }
            }

            switch (GetCurrentMapBattleScene())
            {
            default:
            case MAP_BATTLE_SCENE_NORMAL:
                LZDecompressVram(sBattleEnvironmentTable[gBattleEnvironment].tilemap, (void *)(BG_SCREEN_ADDR(26)));
                break;
            case MAP_BATTLE_SCENE_GYM:
                LZDecompressVram(gBattleEnvironmentTilemap_Building, (void *)(BG_SCREEN_ADDR(26)));
                break;
            case MAP_BATTLE_SCENE_MAGMA:
                LZDecompressVram(gBattleEnvironmentTilemap_Stadium, (void *)(BG_SCREEN_ADDR(26)));
                break;
            case MAP_BATTLE_SCENE_AQUA:
                LZDecompressVram(gBattleEnvironmentTilemap_Stadium, (void *)(BG_SCREEN_ADDR(26)));
                break;
            case MAP_BATTLE_SCENE_SIDNEY:
                LZDecompressVram(gBattleEnvironmentTilemap_Stadium, (void *)(BG_SCREEN_ADDR(26)));
                break;
            case MAP_BATTLE_SCENE_PHOEBE:
                LZDecompressVram(gBattleEnvironmentTilemap_Stadium, (void *)(BG_SCREEN_ADDR(26)));
                break;
            case MAP_BATTLE_SCENE_GLACIA:
                LZDecompressVram(gBattleEnvironmentTilemap_Stadium, (void *)(BG_SCREEN_ADDR(26)));
                break;
            case MAP_BATTLE_SCENE_DRAKE:
                LZDecompressVram(gBattleEnvironmentTilemap_Stadium, (void *)(BG_SCREEN_ADDR(26)));
                break;
            case MAP_BATTLE_SCENE_FRONTIER:
                LZDecompressVram(gBattleEnvironmentTilemap_Building, (void *)(BG_SCREEN_ADDR(26)));
                break;
            }
        }
        break;
    case 5:
        if (gBattleTypeFlags & (BATTLE_TYPE_FRONTIER | BATTLE_TYPE_LINK | BATTLE_TYPE_RECORDED_LINK | BATTLE_TYPE_EREADER_TRAINER))
        {
<<<<<<< HEAD
            LoadPalette(gBattleTerrainPalette_Frontier, BG_PLTT_ID(2), 3 * PLTT_SIZE_4BPP);
=======
            LoadCompressedPalette(gBattleEnvironmentPalette_Frontier, BG_PLTT_ID(2), 3 * PLTT_SIZE_4BPP);
>>>>>>> 66a5ad52
        }
        else if (gBattleTypeFlags & BATTLE_TYPE_LEGENDARY)
        {
            if (GetMonData(&gEnemyParty[0], MON_DATA_SPECIES, NULL) == SPECIES_GROUDON)
<<<<<<< HEAD
                LoadPalette(gBattleTerrainPalette_Groudon, BG_PLTT_ID(2), 3 * PLTT_SIZE_4BPP);
            else
                LoadPalette(gBattleTerrainPalette_Kyogre, BG_PLTT_ID(2), 3 * PLTT_SIZE_4BPP);
=======
                LoadCompressedPalette(gBattleEnvironmentPalette_Groudon, BG_PLTT_ID(2), 3 * PLTT_SIZE_4BPP);
            else
                LoadCompressedPalette(gBattleEnvironmentPalette_Kyogre, BG_PLTT_ID(2), 3 * PLTT_SIZE_4BPP);
>>>>>>> 66a5ad52
        }
        else
        {
            if (gBattleTypeFlags & BATTLE_TYPE_TRAINER)
            {
                u32 trainerClass = GetTrainerClassFromId(TRAINER_BATTLE_PARAM.opponentA);
                if (trainerClass == TRAINER_CLASS_LEADER)
                {
<<<<<<< HEAD
                    LoadPalette(gBattleTerrainPalette_BuildingLeader, BG_PLTT_ID(2), 3 * PLTT_SIZE_4BPP);
=======
                    LoadCompressedPalette(gBattleEnvironmentPalette_BuildingLeader, BG_PLTT_ID(2), 3 * PLTT_SIZE_4BPP);
>>>>>>> 66a5ad52
                    break;
                }
                else if (trainerClass == TRAINER_CLASS_CHAMPION)
                {
<<<<<<< HEAD
                    LoadPalette(gBattleTerrainPalette_StadiumWallace, BG_PLTT_ID(2), 3 * PLTT_SIZE_4BPP);
=======
                    LoadCompressedPalette(gBattleEnvironmentPalette_StadiumWallace, BG_PLTT_ID(2), 3 * PLTT_SIZE_4BPP);
>>>>>>> 66a5ad52
                    break;
                }
            }

            switch (GetCurrentMapBattleScene())
            {
            default:
            case MAP_BATTLE_SCENE_NORMAL:
<<<<<<< HEAD
                LoadPalette(sBattleTerrainTable[gBattleTerrain].palette, BG_PLTT_ID(2), 3 * PLTT_SIZE_4BPP);
                break;
            case MAP_BATTLE_SCENE_GYM:
                LoadPalette(gBattleTerrainPalette_BuildingGym, BG_PLTT_ID(2), 3 * PLTT_SIZE_4BPP);
                break;
            case MAP_BATTLE_SCENE_MAGMA:
                LoadPalette(gBattleTerrainPalette_StadiumMagma, BG_PLTT_ID(2), 3 * PLTT_SIZE_4BPP);
                break;
            case MAP_BATTLE_SCENE_AQUA:
                LoadPalette(gBattleTerrainPalette_StadiumAqua, BG_PLTT_ID(2), 3 * PLTT_SIZE_4BPP);
                break;
            case MAP_BATTLE_SCENE_SIDNEY:
                LoadPalette(gBattleTerrainPalette_StadiumSidney, BG_PLTT_ID(2), 3 * PLTT_SIZE_4BPP);
                break;
            case MAP_BATTLE_SCENE_PHOEBE:
                LoadPalette(gBattleTerrainPalette_StadiumPhoebe, BG_PLTT_ID(2), 3 * PLTT_SIZE_4BPP);
                break;
            case MAP_BATTLE_SCENE_GLACIA:
                LoadPalette(gBattleTerrainPalette_StadiumGlacia, BG_PLTT_ID(2), 3 * PLTT_SIZE_4BPP);
                break;
            case MAP_BATTLE_SCENE_DRAKE:
                LoadPalette(gBattleTerrainPalette_StadiumDrake, BG_PLTT_ID(2), 3 * PLTT_SIZE_4BPP);
                break;
            case MAP_BATTLE_SCENE_FRONTIER:
                LoadPalette(gBattleTerrainPalette_Frontier, BG_PLTT_ID(2), 3 * PLTT_SIZE_4BPP);
=======
                LoadCompressedPalette(sBattleEnvironmentTable[gBattleEnvironment].palette, BG_PLTT_ID(2), 3 * PLTT_SIZE_4BPP);
                break;
            case MAP_BATTLE_SCENE_GYM:
                LoadCompressedPalette(gBattleEnvironmentPalette_BuildingGym, BG_PLTT_ID(2), 3 * PLTT_SIZE_4BPP);
                break;
            case MAP_BATTLE_SCENE_MAGMA:
                LoadCompressedPalette(gBattleEnvironmentPalette_StadiumMagma, BG_PLTT_ID(2), 3 * PLTT_SIZE_4BPP);
                break;
            case MAP_BATTLE_SCENE_AQUA:
                LoadCompressedPalette(gBattleEnvironmentPalette_StadiumAqua, BG_PLTT_ID(2), 3 * PLTT_SIZE_4BPP);
                break;
            case MAP_BATTLE_SCENE_SIDNEY:
                LoadCompressedPalette(gBattleEnvironmentPalette_StadiumSidney, BG_PLTT_ID(2), 3 * PLTT_SIZE_4BPP);
                break;
            case MAP_BATTLE_SCENE_PHOEBE:
                LoadCompressedPalette(gBattleEnvironmentPalette_StadiumPhoebe, BG_PLTT_ID(2), 3 * PLTT_SIZE_4BPP);
                break;
            case MAP_BATTLE_SCENE_GLACIA:
                LoadCompressedPalette(gBattleEnvironmentPalette_StadiumGlacia, BG_PLTT_ID(2), 3 * PLTT_SIZE_4BPP);
                break;
            case MAP_BATTLE_SCENE_DRAKE:
                LoadCompressedPalette(gBattleEnvironmentPalette_StadiumDrake, BG_PLTT_ID(2), 3 * PLTT_SIZE_4BPP);
                break;
            case MAP_BATTLE_SCENE_FRONTIER:
                LoadCompressedPalette(gBattleEnvironmentPalette_Frontier, BG_PLTT_ID(2), 3 * PLTT_SIZE_4BPP);
>>>>>>> 66a5ad52
                break;
            }
        }
        break;
    case 6:
        LoadBattleMenuWindowGfx();
        break;
    default:
        ret = TRUE;
        break;
    }

    return ret;
}

void DrawTerrainTypeBattleBackground(void)
{
    switch (gFieldStatuses & STATUS_FIELD_TERRAIN_ANY)
    {
    case STATUS_FIELD_GRASSY_TERRAIN:
        LoadMoveBg(BG_GRASSY_TERRAIN);
        break;
    case STATUS_FIELD_MISTY_TERRAIN:
        LoadMoveBg(BG_MISTY_TERRAIN);
        break;
    case STATUS_FIELD_ELECTRIC_TERRAIN:
        LoadMoveBg(BG_ELECTRIC_TERRAIN);
        break;
    case STATUS_FIELD_PSYCHIC_TERRAIN:
        LoadMoveBg(BG_PSYCHIC_TERRAIN);
        break;
    default:
        DrawMainBattleBackground();
        break;
    }
}
<|MERGE_RESOLUTION|>--- conflicted
+++ resolved
@@ -754,60 +754,33 @@
 {
     if (gBattleTypeFlags & (BATTLE_TYPE_LINK | BATTLE_TYPE_FRONTIER | BATTLE_TYPE_EREADER_TRAINER | BATTLE_TYPE_RECORDED_LINK))
     {
-<<<<<<< HEAD
-        LZDecompressVram(gBattleTerrainTiles_Building, (void *)(BG_CHAR_ADDR(2)));
-        LZDecompressVram(gBattleTerrainTilemap_Building, (void *)(BG_SCREEN_ADDR(26)));
-        LoadPalette(gBattleTerrainPalette_Frontier, BG_PLTT_ID(2), 3 * PLTT_SIZE_4BPP);
-=======
         LZDecompressVram(gBattleEnvironmentTiles_Building, (void *)(BG_CHAR_ADDR(2)));
         LZDecompressVram(gBattleEnvironmentTilemap_Building, (void *)(BG_SCREEN_ADDR(26)));
-        LoadCompressedPalette(gBattleEnvironmentPalette_Frontier, BG_PLTT_ID(2), 3 * PLTT_SIZE_4BPP);
->>>>>>> 66a5ad52
+        LoadPalette(gBattleEnvironmentPalette_Frontier, BG_PLTT_ID(2), 3 * PLTT_SIZE_4BPP);
     }
     else if (gBattleTypeFlags & BATTLE_TYPE_LEGENDARY)
     {
         switch (GetMonData(&gEnemyParty[0], MON_DATA_SPECIES, NULL))
         {
         case SPECIES_GROUDON:
-<<<<<<< HEAD
-            LZDecompressVram(gBattleTerrainTiles_Cave, (void*)(BG_CHAR_ADDR(2)));
-            LZDecompressVram(gBattleTerrainTilemap_Cave, (void*)(BG_SCREEN_ADDR(26)));
-            LoadPalette(gBattleTerrainPalette_Groudon, BG_PLTT_ID(2), 3 * PLTT_SIZE_4BPP);
-            break;
-        case SPECIES_KYOGRE:
-            LZDecompressVram(gBattleTerrainTiles_Water, (void*)(BG_CHAR_ADDR(2)));
-            LZDecompressVram(gBattleTerrainTilemap_Water, (void*)(BG_SCREEN_ADDR(26)));
-            LoadPalette(gBattleTerrainPalette_Kyogre, BG_PLTT_ID(2), 3 * PLTT_SIZE_4BPP);
-            break;
-        case SPECIES_RAYQUAZA:
-            LZDecompressVram(gBattleTerrainTiles_Rayquaza, (void*)(BG_CHAR_ADDR(2)));
-            LZDecompressVram(gBattleTerrainTilemap_Rayquaza, (void*)(BG_SCREEN_ADDR(26)));
-            LoadPalette(gBattleTerrainPalette_Rayquaza, BG_PLTT_ID(2), 3 * PLTT_SIZE_4BPP);
-            break;
-        default:
-            LZDecompressVram(sBattleTerrainTable[gBattleTerrain].tileset, (void *)(BG_CHAR_ADDR(2)));
-            LZDecompressVram(sBattleTerrainTable[gBattleTerrain].tilemap, (void *)(BG_SCREEN_ADDR(26)));
-            LoadPalette(sBattleTerrainTable[gBattleTerrain].palette, BG_PLTT_ID(2), 3 * PLTT_SIZE_4BPP);
-=======
             LZDecompressVram(gBattleEnvironmentTiles_Cave, (void*)(BG_CHAR_ADDR(2)));
             LZDecompressVram(gBattleEnvironmentTilemap_Cave, (void*)(BG_SCREEN_ADDR(26)));
-            LoadCompressedPalette(gBattleEnvironmentPalette_Groudon, BG_PLTT_ID(2), 3 * PLTT_SIZE_4BPP);
+            LoadPalette(gBattleEnvironmentPalette_Groudon, BG_PLTT_ID(2), 3 * PLTT_SIZE_4BPP);
             break;
         case SPECIES_KYOGRE:
             LZDecompressVram(gBattleEnvironmentTiles_Water, (void*)(BG_CHAR_ADDR(2)));
             LZDecompressVram(gBattleEnvironmentTilemap_Water, (void*)(BG_SCREEN_ADDR(26)));
-            LoadCompressedPalette(gBattleEnvironmentPalette_Kyogre, BG_PLTT_ID(2), 3 * PLTT_SIZE_4BPP);
+            LoadPalette(gBattleEnvironmentPalette_Kyogre, BG_PLTT_ID(2), 3 * PLTT_SIZE_4BPP);
             break;
         case SPECIES_RAYQUAZA:
             LZDecompressVram(gBattleEnvironmentTiles_Rayquaza, (void*)(BG_CHAR_ADDR(2)));
             LZDecompressVram(gBattleEnvironmentTilemap_Rayquaza, (void*)(BG_SCREEN_ADDR(26)));
-            LoadCompressedPalette(gBattleEnvironmentPalette_Rayquaza, BG_PLTT_ID(2), 3 * PLTT_SIZE_4BPP);
+            LoadPalette(gBattleEnvironmentPalette_Rayquaza, BG_PLTT_ID(2), 3 * PLTT_SIZE_4BPP);
             break;
         default:
             LZDecompressVram(sBattleEnvironmentTable[gBattleEnvironment].tileset, (void *)(BG_CHAR_ADDR(2)));
             LZDecompressVram(sBattleEnvironmentTable[gBattleEnvironment].tilemap, (void *)(BG_SCREEN_ADDR(26)));
-            LoadCompressedPalette(sBattleEnvironmentTable[gBattleEnvironment].palette, BG_PLTT_ID(2), 3 * PLTT_SIZE_4BPP);
->>>>>>> 66a5ad52
+            LoadPalette(sBattleEnvironmentTable[gBattleEnvironment].palette, BG_PLTT_ID(2), 3 * PLTT_SIZE_4BPP);
             break;
         }
     }
@@ -818,28 +791,16 @@
             u32 trainerClass = GetTrainerClassFromId(TRAINER_BATTLE_PARAM.opponentA);
             if (trainerClass == TRAINER_CLASS_LEADER)
             {
-<<<<<<< HEAD
-                LZDecompressVram(gBattleTerrainTiles_Building, (void *)(BG_CHAR_ADDR(2)));
-                LZDecompressVram(gBattleTerrainTilemap_Building, (void *)(BG_SCREEN_ADDR(26)));
-                LoadPalette(gBattleTerrainPalette_BuildingLeader, BG_PLTT_ID(2), 3 * PLTT_SIZE_4BPP);
-=======
                 LZDecompressVram(gBattleEnvironmentTiles_Building, (void *)(BG_CHAR_ADDR(2)));
                 LZDecompressVram(gBattleEnvironmentTilemap_Building, (void *)(BG_SCREEN_ADDR(26)));
-                LoadCompressedPalette(gBattleEnvironmentPalette_BuildingLeader, BG_PLTT_ID(2), 3 * PLTT_SIZE_4BPP);
->>>>>>> 66a5ad52
+                LoadPalette(gBattleEnvironmentPalette_BuildingLeader, BG_PLTT_ID(2), 3 * PLTT_SIZE_4BPP);
                 return;
             }
             else if (trainerClass == TRAINER_CLASS_CHAMPION)
             {
-<<<<<<< HEAD
-                LZDecompressVram(gBattleTerrainTiles_Stadium, (void *)(BG_CHAR_ADDR(2)));
-                LZDecompressVram(gBattleTerrainTilemap_Stadium, (void *)(BG_SCREEN_ADDR(26)));
-                LoadPalette(gBattleTerrainPalette_StadiumWallace, BG_PLTT_ID(2), 3 * PLTT_SIZE_4BPP);
-=======
                 LZDecompressVram(gBattleEnvironmentTiles_Stadium, (void *)(BG_CHAR_ADDR(2)));
                 LZDecompressVram(gBattleEnvironmentTilemap_Stadium, (void *)(BG_SCREEN_ADDR(26)));
-                LoadCompressedPalette(gBattleEnvironmentPalette_StadiumWallace, BG_PLTT_ID(2), 3 * PLTT_SIZE_4BPP);
->>>>>>> 66a5ad52
+                LoadPalette(gBattleEnvironmentPalette_StadiumWallace, BG_PLTT_ID(2), 3 * PLTT_SIZE_4BPP);
                 return;
             }
         }
@@ -848,95 +809,49 @@
         {
         default:
         case MAP_BATTLE_SCENE_NORMAL:
-<<<<<<< HEAD
-            LZDecompressVram(sBattleTerrainTable[gBattleTerrain].tileset, (void *)(BG_CHAR_ADDR(2)));
-            LZDecompressVram(sBattleTerrainTable[gBattleTerrain].tilemap, (void *)(BG_SCREEN_ADDR(26)));
-            LoadPalette(sBattleTerrainTable[gBattleTerrain].palette, BG_PLTT_ID(2), 3 * PLTT_SIZE_4BPP);
-            break;
-        case MAP_BATTLE_SCENE_GYM:
-            LZDecompressVram(gBattleTerrainTiles_Building, (void *)(BG_CHAR_ADDR(2)));
-            LZDecompressVram(gBattleTerrainTilemap_Building, (void *)(BG_SCREEN_ADDR(26)));
-            LoadPalette(gBattleTerrainPalette_BuildingGym, BG_PLTT_ID(2), 3 * PLTT_SIZE_4BPP);
-            break;
-        case MAP_BATTLE_SCENE_MAGMA:
-            LZDecompressVram(gBattleTerrainTiles_Stadium, (void *)(BG_CHAR_ADDR(2)));
-            LZDecompressVram(gBattleTerrainTilemap_Stadium, (void *)(BG_SCREEN_ADDR(26)));
-            LoadPalette(gBattleTerrainPalette_StadiumMagma, BG_PLTT_ID(2), 3 * PLTT_SIZE_4BPP);
-            break;
-        case MAP_BATTLE_SCENE_AQUA:
-            LZDecompressVram(gBattleTerrainTiles_Stadium, (void *)(BG_CHAR_ADDR(2)));
-            LZDecompressVram(gBattleTerrainTilemap_Stadium, (void *)(BG_SCREEN_ADDR(26)));
-            LoadPalette(gBattleTerrainPalette_StadiumAqua, BG_PLTT_ID(2), 3 * PLTT_SIZE_4BPP);
-            break;
-        case MAP_BATTLE_SCENE_SIDNEY:
-            LZDecompressVram(gBattleTerrainTiles_Stadium, (void *)(BG_CHAR_ADDR(2)));
-            LZDecompressVram(gBattleTerrainTilemap_Stadium, (void *)(BG_SCREEN_ADDR(26)));
-            LoadPalette(gBattleTerrainPalette_StadiumSidney, BG_PLTT_ID(2), 3 * PLTT_SIZE_4BPP);
-            break;
-        case MAP_BATTLE_SCENE_PHOEBE:
-            LZDecompressVram(gBattleTerrainTiles_Stadium, (void *)(BG_CHAR_ADDR(2)));
-            LZDecompressVram(gBattleTerrainTilemap_Stadium, (void *)(BG_SCREEN_ADDR(26)));
-            LoadPalette(gBattleTerrainPalette_StadiumPhoebe, BG_PLTT_ID(2), 3 * PLTT_SIZE_4BPP);
-            break;
-        case MAP_BATTLE_SCENE_GLACIA:
-            LZDecompressVram(gBattleTerrainTiles_Stadium, (void *)(BG_CHAR_ADDR(2)));
-            LZDecompressVram(gBattleTerrainTilemap_Stadium, (void *)(BG_SCREEN_ADDR(26)));
-            LoadPalette(gBattleTerrainPalette_StadiumGlacia, BG_PLTT_ID(2), 3 * PLTT_SIZE_4BPP);
-            break;
-        case MAP_BATTLE_SCENE_DRAKE:
-            LZDecompressVram(gBattleTerrainTiles_Stadium, (void *)(BG_CHAR_ADDR(2)));
-            LZDecompressVram(gBattleTerrainTilemap_Stadium, (void *)(BG_SCREEN_ADDR(26)));
-            LoadPalette(gBattleTerrainPalette_StadiumDrake, BG_PLTT_ID(2), 3 * PLTT_SIZE_4BPP);
-            break;
-        case MAP_BATTLE_SCENE_FRONTIER:
-            LZDecompressVram(gBattleTerrainTiles_Building, (void *)(BG_CHAR_ADDR(2)));
-            LZDecompressVram(gBattleTerrainTilemap_Building, (void *)(BG_SCREEN_ADDR(26)));
-            LoadPalette(gBattleTerrainPalette_Frontier, BG_PLTT_ID(2), 3 * PLTT_SIZE_4BPP);
-=======
             LZDecompressVram(sBattleEnvironmentTable[gBattleEnvironment].tileset, (void *)(BG_CHAR_ADDR(2)));
             LZDecompressVram(sBattleEnvironmentTable[gBattleEnvironment].tilemap, (void *)(BG_SCREEN_ADDR(26)));
-            LoadCompressedPalette(sBattleEnvironmentTable[gBattleEnvironment].palette, BG_PLTT_ID(2), 3 * PLTT_SIZE_4BPP);
+            LoadPalette(sBattleEnvironmentTable[gBattleEnvironment].palette, BG_PLTT_ID(2), 3 * PLTT_SIZE_4BPP);
             break;
         case MAP_BATTLE_SCENE_GYM:
             LZDecompressVram(gBattleEnvironmentTiles_Building, (void *)(BG_CHAR_ADDR(2)));
             LZDecompressVram(gBattleEnvironmentTilemap_Building, (void *)(BG_SCREEN_ADDR(26)));
-            LoadCompressedPalette(gBattleEnvironmentPalette_BuildingGym, BG_PLTT_ID(2), 3 * PLTT_SIZE_4BPP);
+            LoadPalette(gBattleEnvironmentPalette_BuildingGym, BG_PLTT_ID(2), 3 * PLTT_SIZE_4BPP);
             break;
         case MAP_BATTLE_SCENE_MAGMA:
             LZDecompressVram(gBattleEnvironmentTiles_Stadium, (void *)(BG_CHAR_ADDR(2)));
             LZDecompressVram(gBattleEnvironmentTilemap_Stadium, (void *)(BG_SCREEN_ADDR(26)));
-            LoadCompressedPalette(gBattleEnvironmentPalette_StadiumMagma, BG_PLTT_ID(2), 3 * PLTT_SIZE_4BPP);
+            LoadPalette(gBattleEnvironmentPalette_StadiumMagma, BG_PLTT_ID(2), 3 * PLTT_SIZE_4BPP);
             break;
         case MAP_BATTLE_SCENE_AQUA:
             LZDecompressVram(gBattleEnvironmentTiles_Stadium, (void *)(BG_CHAR_ADDR(2)));
             LZDecompressVram(gBattleEnvironmentTilemap_Stadium, (void *)(BG_SCREEN_ADDR(26)));
-            LoadCompressedPalette(gBattleEnvironmentPalette_StadiumAqua, BG_PLTT_ID(2), 3 * PLTT_SIZE_4BPP);
+            LoadPalette(gBattleEnvironmentPalette_StadiumAqua, BG_PLTT_ID(2), 3 * PLTT_SIZE_4BPP);
             break;
         case MAP_BATTLE_SCENE_SIDNEY:
             LZDecompressVram(gBattleEnvironmentTiles_Stadium, (void *)(BG_CHAR_ADDR(2)));
             LZDecompressVram(gBattleEnvironmentTilemap_Stadium, (void *)(BG_SCREEN_ADDR(26)));
-            LoadCompressedPalette(gBattleEnvironmentPalette_StadiumSidney, BG_PLTT_ID(2), 3 * PLTT_SIZE_4BPP);
+            LoadPalette(gBattleEnvironmentPalette_StadiumSidney, BG_PLTT_ID(2), 3 * PLTT_SIZE_4BPP);
             break;
         case MAP_BATTLE_SCENE_PHOEBE:
             LZDecompressVram(gBattleEnvironmentTiles_Stadium, (void *)(BG_CHAR_ADDR(2)));
             LZDecompressVram(gBattleEnvironmentTilemap_Stadium, (void *)(BG_SCREEN_ADDR(26)));
-            LoadCompressedPalette(gBattleEnvironmentPalette_StadiumPhoebe, BG_PLTT_ID(2), 3 * PLTT_SIZE_4BPP);
+            LoadPalette(gBattleEnvironmentPalette_StadiumPhoebe, BG_PLTT_ID(2), 3 * PLTT_SIZE_4BPP);
             break;
         case MAP_BATTLE_SCENE_GLACIA:
             LZDecompressVram(gBattleEnvironmentTiles_Stadium, (void *)(BG_CHAR_ADDR(2)));
             LZDecompressVram(gBattleEnvironmentTilemap_Stadium, (void *)(BG_SCREEN_ADDR(26)));
-            LoadCompressedPalette(gBattleEnvironmentPalette_StadiumGlacia, BG_PLTT_ID(2), 3 * PLTT_SIZE_4BPP);
+            LoadPalette(gBattleEnvironmentPalette_StadiumGlacia, BG_PLTT_ID(2), 3 * PLTT_SIZE_4BPP);
             break;
         case MAP_BATTLE_SCENE_DRAKE:
             LZDecompressVram(gBattleEnvironmentTiles_Stadium, (void *)(BG_CHAR_ADDR(2)));
             LZDecompressVram(gBattleEnvironmentTilemap_Stadium, (void *)(BG_SCREEN_ADDR(26)));
-            LoadCompressedPalette(gBattleEnvironmentPalette_StadiumDrake, BG_PLTT_ID(2), 3 * PLTT_SIZE_4BPP);
+            LoadPalette(gBattleEnvironmentPalette_StadiumDrake, BG_PLTT_ID(2), 3 * PLTT_SIZE_4BPP);
             break;
         case MAP_BATTLE_SCENE_FRONTIER:
             LZDecompressVram(gBattleEnvironmentTiles_Building, (void *)(BG_CHAR_ADDR(2)));
             LZDecompressVram(gBattleEnvironmentTilemap_Building, (void *)(BG_SCREEN_ADDR(26)));
-            LoadCompressedPalette(gBattleEnvironmentPalette_Frontier, BG_PLTT_ID(2), 3 * PLTT_SIZE_4BPP);
->>>>>>> 66a5ad52
+            LoadPalette(gBattleEnvironmentPalette_Frontier, BG_PLTT_ID(2), 3 * PLTT_SIZE_4BPP);
             break;
         }
     }
@@ -1450,24 +1365,14 @@
     case 5:
         if (gBattleTypeFlags & (BATTLE_TYPE_FRONTIER | BATTLE_TYPE_LINK | BATTLE_TYPE_RECORDED_LINK | BATTLE_TYPE_EREADER_TRAINER))
         {
-<<<<<<< HEAD
-            LoadPalette(gBattleTerrainPalette_Frontier, BG_PLTT_ID(2), 3 * PLTT_SIZE_4BPP);
-=======
-            LoadCompressedPalette(gBattleEnvironmentPalette_Frontier, BG_PLTT_ID(2), 3 * PLTT_SIZE_4BPP);
->>>>>>> 66a5ad52
+            LoadPalette(gBattleEnvironmentPalette_Frontier, BG_PLTT_ID(2), 3 * PLTT_SIZE_4BPP);
         }
         else if (gBattleTypeFlags & BATTLE_TYPE_LEGENDARY)
         {
             if (GetMonData(&gEnemyParty[0], MON_DATA_SPECIES, NULL) == SPECIES_GROUDON)
-<<<<<<< HEAD
-                LoadPalette(gBattleTerrainPalette_Groudon, BG_PLTT_ID(2), 3 * PLTT_SIZE_4BPP);
+                LoadPalette(gBattleEnvironmentPalette_Groudon, BG_PLTT_ID(2), 3 * PLTT_SIZE_4BPP);
             else
-                LoadPalette(gBattleTerrainPalette_Kyogre, BG_PLTT_ID(2), 3 * PLTT_SIZE_4BPP);
-=======
-                LoadCompressedPalette(gBattleEnvironmentPalette_Groudon, BG_PLTT_ID(2), 3 * PLTT_SIZE_4BPP);
-            else
-                LoadCompressedPalette(gBattleEnvironmentPalette_Kyogre, BG_PLTT_ID(2), 3 * PLTT_SIZE_4BPP);
->>>>>>> 66a5ad52
+                LoadPalette(gBattleEnvironmentPalette_Kyogre, BG_PLTT_ID(2), 3 * PLTT_SIZE_4BPP);
         }
         else
         {
@@ -1476,20 +1381,12 @@
                 u32 trainerClass = GetTrainerClassFromId(TRAINER_BATTLE_PARAM.opponentA);
                 if (trainerClass == TRAINER_CLASS_LEADER)
                 {
-<<<<<<< HEAD
-                    LoadPalette(gBattleTerrainPalette_BuildingLeader, BG_PLTT_ID(2), 3 * PLTT_SIZE_4BPP);
-=======
-                    LoadCompressedPalette(gBattleEnvironmentPalette_BuildingLeader, BG_PLTT_ID(2), 3 * PLTT_SIZE_4BPP);
->>>>>>> 66a5ad52
+                    LoadPalette(gBattleEnvironmentPalette_BuildingLeader, BG_PLTT_ID(2), 3 * PLTT_SIZE_4BPP);
                     break;
                 }
                 else if (trainerClass == TRAINER_CLASS_CHAMPION)
                 {
-<<<<<<< HEAD
-                    LoadPalette(gBattleTerrainPalette_StadiumWallace, BG_PLTT_ID(2), 3 * PLTT_SIZE_4BPP);
-=======
-                    LoadCompressedPalette(gBattleEnvironmentPalette_StadiumWallace, BG_PLTT_ID(2), 3 * PLTT_SIZE_4BPP);
->>>>>>> 66a5ad52
+                    LoadPalette(gBattleEnvironmentPalette_StadiumWallace, BG_PLTT_ID(2), 3 * PLTT_SIZE_4BPP);
                     break;
                 }
             }
@@ -1498,59 +1395,31 @@
             {
             default:
             case MAP_BATTLE_SCENE_NORMAL:
-<<<<<<< HEAD
-                LoadPalette(sBattleTerrainTable[gBattleTerrain].palette, BG_PLTT_ID(2), 3 * PLTT_SIZE_4BPP);
+                LoadPalette(sBattleEnvironmentTable[gBattleEnvironment].palette, BG_PLTT_ID(2), 3 * PLTT_SIZE_4BPP);
                 break;
             case MAP_BATTLE_SCENE_GYM:
-                LoadPalette(gBattleTerrainPalette_BuildingGym, BG_PLTT_ID(2), 3 * PLTT_SIZE_4BPP);
+                LoadPalette(gBattleEnvironmentPalette_BuildingGym, BG_PLTT_ID(2), 3 * PLTT_SIZE_4BPP);
                 break;
             case MAP_BATTLE_SCENE_MAGMA:
-                LoadPalette(gBattleTerrainPalette_StadiumMagma, BG_PLTT_ID(2), 3 * PLTT_SIZE_4BPP);
+                LoadPalette(gBattleEnvironmentPalette_StadiumMagma, BG_PLTT_ID(2), 3 * PLTT_SIZE_4BPP);
                 break;
             case MAP_BATTLE_SCENE_AQUA:
-                LoadPalette(gBattleTerrainPalette_StadiumAqua, BG_PLTT_ID(2), 3 * PLTT_SIZE_4BPP);
+                LoadPalette(gBattleEnvironmentPalette_StadiumAqua, BG_PLTT_ID(2), 3 * PLTT_SIZE_4BPP);
                 break;
             case MAP_BATTLE_SCENE_SIDNEY:
-                LoadPalette(gBattleTerrainPalette_StadiumSidney, BG_PLTT_ID(2), 3 * PLTT_SIZE_4BPP);
+                LoadPalette(gBattleEnvironmentPalette_StadiumSidney, BG_PLTT_ID(2), 3 * PLTT_SIZE_4BPP);
                 break;
             case MAP_BATTLE_SCENE_PHOEBE:
-                LoadPalette(gBattleTerrainPalette_StadiumPhoebe, BG_PLTT_ID(2), 3 * PLTT_SIZE_4BPP);
+                LoadPalette(gBattleEnvironmentPalette_StadiumPhoebe, BG_PLTT_ID(2), 3 * PLTT_SIZE_4BPP);
                 break;
             case MAP_BATTLE_SCENE_GLACIA:
-                LoadPalette(gBattleTerrainPalette_StadiumGlacia, BG_PLTT_ID(2), 3 * PLTT_SIZE_4BPP);
+                LoadPalette(gBattleEnvironmentPalette_StadiumGlacia, BG_PLTT_ID(2), 3 * PLTT_SIZE_4BPP);
                 break;
             case MAP_BATTLE_SCENE_DRAKE:
-                LoadPalette(gBattleTerrainPalette_StadiumDrake, BG_PLTT_ID(2), 3 * PLTT_SIZE_4BPP);
+                LoadPalette(gBattleEnvironmentPalette_StadiumDrake, BG_PLTT_ID(2), 3 * PLTT_SIZE_4BPP);
                 break;
             case MAP_BATTLE_SCENE_FRONTIER:
-                LoadPalette(gBattleTerrainPalette_Frontier, BG_PLTT_ID(2), 3 * PLTT_SIZE_4BPP);
-=======
-                LoadCompressedPalette(sBattleEnvironmentTable[gBattleEnvironment].palette, BG_PLTT_ID(2), 3 * PLTT_SIZE_4BPP);
-                break;
-            case MAP_BATTLE_SCENE_GYM:
-                LoadCompressedPalette(gBattleEnvironmentPalette_BuildingGym, BG_PLTT_ID(2), 3 * PLTT_SIZE_4BPP);
-                break;
-            case MAP_BATTLE_SCENE_MAGMA:
-                LoadCompressedPalette(gBattleEnvironmentPalette_StadiumMagma, BG_PLTT_ID(2), 3 * PLTT_SIZE_4BPP);
-                break;
-            case MAP_BATTLE_SCENE_AQUA:
-                LoadCompressedPalette(gBattleEnvironmentPalette_StadiumAqua, BG_PLTT_ID(2), 3 * PLTT_SIZE_4BPP);
-                break;
-            case MAP_BATTLE_SCENE_SIDNEY:
-                LoadCompressedPalette(gBattleEnvironmentPalette_StadiumSidney, BG_PLTT_ID(2), 3 * PLTT_SIZE_4BPP);
-                break;
-            case MAP_BATTLE_SCENE_PHOEBE:
-                LoadCompressedPalette(gBattleEnvironmentPalette_StadiumPhoebe, BG_PLTT_ID(2), 3 * PLTT_SIZE_4BPP);
-                break;
-            case MAP_BATTLE_SCENE_GLACIA:
-                LoadCompressedPalette(gBattleEnvironmentPalette_StadiumGlacia, BG_PLTT_ID(2), 3 * PLTT_SIZE_4BPP);
-                break;
-            case MAP_BATTLE_SCENE_DRAKE:
-                LoadCompressedPalette(gBattleEnvironmentPalette_StadiumDrake, BG_PLTT_ID(2), 3 * PLTT_SIZE_4BPP);
-                break;
-            case MAP_BATTLE_SCENE_FRONTIER:
-                LoadCompressedPalette(gBattleEnvironmentPalette_Frontier, BG_PLTT_ID(2), 3 * PLTT_SIZE_4BPP);
->>>>>>> 66a5ad52
+                LoadPalette(gBattleEnvironmentPalette_Frontier, BG_PLTT_ID(2), 3 * PLTT_SIZE_4BPP);
                 break;
             }
         }
