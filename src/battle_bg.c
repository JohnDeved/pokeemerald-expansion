--- conflicted
+++ resolved
@@ -788,11 +788,7 @@
     {
         if (gBattleTypeFlags & BATTLE_TYPE_TRAINER)
         {
-<<<<<<< HEAD
-            u32 trainerClass = GetTrainerClassFromId(gTrainerBattleOpponent_A);
-=======
             u32 trainerClass = GetTrainerClassFromId(TRAINER_BATTLE_PARAM.opponentA);
->>>>>>> 82f6d477
             if (trainerClass == TRAINER_CLASS_LEADER)
             {
                 LZDecompressVram(gBattleTerrainTiles_Building, (void *)(BG_CHAR_ADDR(2)));
@@ -1193,11 +1189,7 @@
     {
         if (gBattleTypeFlags & BATTLE_TYPE_TRAINER)
         {
-<<<<<<< HEAD
-            u32 trainerClass = GetTrainerClassFromId(gTrainerBattleOpponent_A);
-=======
             u32 trainerClass = GetTrainerClassFromId(TRAINER_BATTLE_PARAM.opponentA);
->>>>>>> 82f6d477
             if (trainerClass == TRAINER_CLASS_LEADER)
             {
                 LZDecompressVram(gBattleTerrainAnimTiles_Building, (void *)(BG_CHAR_ADDR(1)));
@@ -1262,11 +1254,7 @@
         {
             if (gBattleTypeFlags & BATTLE_TYPE_TRAINER)
             {
-<<<<<<< HEAD
-                u32 trainerClass = GetTrainerClassFromId(gTrainerBattleOpponent_A);
-=======
                 u32 trainerClass = GetTrainerClassFromId(TRAINER_BATTLE_PARAM.opponentA);
->>>>>>> 82f6d477
                 if (trainerClass == TRAINER_CLASS_LEADER)
                 {
                     LZDecompressVram(gBattleTerrainTiles_Building, (void *)(BG_CHAR_ADDR(2)));
@@ -1328,11 +1316,7 @@
         {
             if (gBattleTypeFlags & BATTLE_TYPE_TRAINER)
             {
-<<<<<<< HEAD
-                u32 trainerClass = GetTrainerClassFromId(gTrainerBattleOpponent_A);
-=======
                 u32 trainerClass = GetTrainerClassFromId(TRAINER_BATTLE_PARAM.opponentA);
->>>>>>> 82f6d477
                 if (trainerClass == TRAINER_CLASS_LEADER)
                 {
                     LZDecompressVram(gBattleTerrainTilemap_Building, (void *)(BG_SCREEN_ADDR(26)));
@@ -1394,11 +1378,7 @@
         {
             if (gBattleTypeFlags & BATTLE_TYPE_TRAINER)
             {
-<<<<<<< HEAD
-                u32 trainerClass = GetTrainerClassFromId(gTrainerBattleOpponent_A);
-=======
                 u32 trainerClass = GetTrainerClassFromId(TRAINER_BATTLE_PARAM.opponentA);
->>>>>>> 82f6d477
                 if (trainerClass == TRAINER_CLASS_LEADER)
                 {
                     LoadCompressedPalette(gBattleTerrainPalette_BuildingLeader, BG_PLTT_ID(2), 3 * PLTT_SIZE_4BPP);
