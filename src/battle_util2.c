--- conflicted
+++ resolved
@@ -206,14 +206,8 @@
 
     if (effect == 2)
     {
-<<<<<<< HEAD
-        BtlController_EmitSetMonData(battler, BUFFER_A, REQUEST_STATUS_BATTLE, 0, 4, &gBattleMons[battler].status1);
+        BtlController_EmitSetMonData(battler, B_COMM_TO_CONTROLLER, REQUEST_STATUS_BATTLE, 0, 4, &gBattleMons[battler].status1);
         MarkBattlerForControllerExec(battler);
-=======
-        gActiveBattler = battlerId;
-        BtlController_EmitSetMonData(B_COMM_TO_CONTROLLER, REQUEST_STATUS_BATTLE, 0, 4, &gBattleMons[gActiveBattler].status1);
-        MarkBattlerForControllerExec(gActiveBattler);
->>>>>>> c39ef1a0
     }
 
     return effect;
