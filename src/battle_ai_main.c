--- conflicted
+++ resolved
@@ -403,48 +403,48 @@
     }
 }
 
-static bool32 AI_SwitchMonIfSuitable(u32 battlerId)
+static bool32 AI_SwitchMonIfSuitable(u32 battler)
 {
-    u32 monToSwitchId = GetMostSuitableMonToSwitchInto();
+    u32 monToSwitchId = GetMostSuitableMonToSwitchInto(battler);
     if (monToSwitchId != PARTY_SIZE)
     {
-        AI_DATA->shouldSwitchMon |= gBitTable[battlerId];
-        AI_DATA->monToSwitchId[battlerId] = monToSwitchId;
+        AI_DATA->shouldSwitchMon |= gBitTable[battler];
+        AI_DATA->monToSwitchId[battler] = monToSwitchId;
         return TRUE;
     }
     return FALSE;
 }
 
-static bool32 AI_ShouldSwitchIfBadMoves(u32 battlerId, bool32 doubleBattle)
+static bool32 AI_ShouldSwitchIfBadMoves(u32 battler, bool32 doubleBattle)
 {
     u32 i, j;
     // If can switch.
-    if (CountUsablePartyMons(battlerId) > 0
-        && !IsBattlerTrapped(battlerId, TRUE)
+    if (CountUsablePartyMons(battler) > 0
+        && !IsBattlerTrapped(battler, TRUE)
         && !(gBattleTypeFlags & (BATTLE_TYPE_ARENA | BATTLE_TYPE_PALACE))
         && AI_THINKING_STRUCT->aiFlags & (AI_FLAG_CHECK_VIABILITY | AI_FLAG_CHECK_BAD_MOVE | AI_FLAG_TRY_TO_FAINT | AI_FLAG_PREFER_BATON_PASS))
     {
         // Consider switching if all moves are worthless to use.
-        if (GetTotalBaseStat(gBattleMons[battlerId].species) >= 310 // Mon is not weak.
-            && gBattleMons[battlerId].hp >= gBattleMons[battlerId].maxHP / 2) // Mon has more than 50% of its HP
+        if (GetTotalBaseStat(gBattleMons[battler].species) >= 310 // Mon is not weak.
+            && gBattleMons[battler].hp >= gBattleMons[battler].maxHP / 2) // Mon has more than 50% of its HP
         {
             s32 cap = AI_THINKING_STRUCT->aiFlags & (AI_FLAG_CHECK_VIABILITY) ? 95 : 93;
             if (doubleBattle)
             {
                 for (i = 0; i < MAX_BATTLERS_COUNT; i++)
                 {
-                    if (i != battlerId && IsBattlerAlive(i))
+                    if (i != battler && IsBattlerAlive(i))
                     {
                         for (j = 0; j < MAX_MON_MOVES; j++)
                         {
-                            if (gBattleStruct->aiFinalScore[battlerId][i][j] > cap)
+                            if (gBattleStruct->aiFinalScore[battler][i][j] > cap)
                                 break;
                         }
                         if (j != MAX_MON_MOVES)
                             break;
                     }
                 }
-                if (i == MAX_BATTLERS_COUNT && AI_SwitchMonIfSuitable(battlerId))
+                if (i == MAX_BATTLERS_COUNT && AI_SwitchMonIfSuitable(battler))
                     return TRUE;
             }
             else
@@ -455,7 +455,7 @@
                         break;
                 }
 
-                if (i == MAX_MON_MOVES && AI_SwitchMonIfSuitable(battlerId))
+                if (i == MAX_MON_MOVES && AI_SwitchMonIfSuitable(battler))
                     return TRUE;
             }
 
@@ -463,11 +463,11 @@
 
         // Consider switching if your mon with truant is bodied by Protect spam.
         // Or is using a double turn semi invulnerable move(such as Fly) and is faster.
-        if (GetBattlerAbility(battlerId) == ABILITY_TRUANT
-            && IsTruantMonVulnerable(battlerId, gBattlerTarget)
-            && gDisableStructs[battlerId].truantCounter
-            && gBattleMons[battlerId].hp >= gBattleMons[battlerId].maxHP / 2
-            && AI_SwitchMonIfSuitable(battlerId))
+        if (GetBattlerAbility(battler) == ABILITY_TRUANT
+            && IsTruantMonVulnerable(battler, gBattlerTarget)
+            && gDisableStructs[battler].truantCounter
+            && gBattleMons[battler].hp >= gBattleMons[battler].maxHP / 2
+            && AI_SwitchMonIfSuitable(battler))
         {
             return TRUE;
         }
@@ -506,54 +506,9 @@
     if (AI_THINKING_STRUCT->aiAction & AI_ACTION_WATCH)
         return AI_CHOICE_WATCH;
 
-<<<<<<< HEAD
-    // If can switch.
-    if (CountUsablePartyMons(sBattler_AI) > 0
-        && !IsAbilityPreventingEscape(sBattler_AI)
-        && !(gBattleMons[sBattler_AI].status2 & (STATUS2_WRAPPED | STATUS2_ESCAPE_PREVENTION))
-        && !(gStatuses3[sBattler_AI] & STATUS3_ROOTED)
-        && !(gBattleTypeFlags & (BATTLE_TYPE_ARENA | BATTLE_TYPE_PALACE))
-        && AI_THINKING_STRUCT->aiFlags & (AI_FLAG_CHECK_VIABILITY | AI_FLAG_CHECK_BAD_MOVE | AI_FLAG_TRY_TO_FAINT | AI_FLAG_PREFER_BATON_PASS))
-    {
-        // Consider switching if all moves are worthless to use.
-        if (GetTotalBaseStat(gBattleMons[sBattler_AI].species) >= 310 // Mon is not weak.
-            && gBattleMons[sBattler_AI].hp >= gBattleMons[sBattler_AI].maxHP / 2)
-        {
-            s32 cap = AI_THINKING_STRUCT->aiFlags & (AI_FLAG_CHECK_VIABILITY) ? 95 : 93;
-            for (i = 0; i < MAX_MON_MOVES; i++)
-            {
-                if (AI_THINKING_STRUCT->score[i] > cap)
-                    break;
-            }
-
-            if (i == MAX_MON_MOVES && GetMostSuitableMonToSwitchInto(sBattler_AI) != PARTY_SIZE)
-            {
-                AI_THINKING_STRUCT->switchMon = TRUE;
-                return AI_CHOICE_SWITCH;
-            }
-        }
-
-        // Consider switching if your mon with truant is bodied by Protect spam.
-        // Or is using a double turn semi invulnerable move(such as Fly) and is faster.
-        if (GetBattlerAbility(sBattler_AI) == ABILITY_TRUANT
-            && IsTruantMonVulnerable(sBattler_AI, gBattlerTarget)
-            && gDisableStructs[sBattler_AI].truantCounter
-            && gBattleMons[sBattler_AI].hp >= gBattleMons[sBattler_AI].maxHP / 2)
-        {
-            if (GetMostSuitableMonToSwitchInto(sBattler_AI) != PARTY_SIZE)
-            {
-                AI_THINKING_STRUCT->switchMon = TRUE;
-                return AI_CHOICE_SWITCH;
-            }
-        }
-    }
-=======
-    gActiveBattler = sBattler_AI;
-
     // Switch mon if there are no good moves to use.
     if (AI_ShouldSwitchIfBadMoves(sBattler_AI, FALSE))
         return AI_CHOICE_SWITCH;
->>>>>>> deb20552
 
     numOfBestMoves = 1;
     currentMoveArray[0] = AI_THINKING_STRUCT->score[0];
