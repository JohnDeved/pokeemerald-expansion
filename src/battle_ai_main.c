#include "global.h"
#include "malloc.h"
#include "battle.h"
#include "battle_anim.h"
#include "battle_ai_util.h"
#include "battle_ai_main.h"
#include "battle_factory.h"
#include "battle_setup.h"
#include "battle_z_move.h"
#include "data.h"
#include "event_data.h"
#include "item.h"
#include "pokemon.h"
#include "random.h"
#include "recorded_battle.h"
#include "util.h"
#include "constants/abilities.h"
#include "constants/battle_ai.h"
#include "constants/battle_move_effects.h"
#include "constants/hold_effects.h"
#include "constants/moves.h"
#include "constants/items.h"

#define AI_ACTION_DONE          0x0001
#define AI_ACTION_FLEE          0x0002
#define AI_ACTION_WATCH         0x0004
#define AI_ACTION_DO_NOT_ATTACK 0x0008
#define AI_ACTION_UNK5          0x0010
#define AI_ACTION_UNK6          0x0020
#define AI_ACTION_UNK7          0x0040
#define AI_ACTION_UNK8          0x0080

// AI states
enum
{
    AIState_SettingUp,
    AIState_Processing,
    AIState_FinishedProcessing,
    AIState_DoNotProcess
};

static u8 ChooseMoveOrAction_Singles(void);
static u8 ChooseMoveOrAction_Doubles(void);
static void BattleAI_DoAIProcessing(void);
static bool32 IsPinchBerryItemEffect(u16 holdEffect);

// ewram
EWRAM_DATA const u8 *gAIScriptPtr = NULL;   // Still used in contests
EWRAM_DATA u8 sBattler_AI = 0;

// const rom data
static s16 AI_CheckBadMove(u8 battlerAtk, u8 battlerDef, u16 move, s16 score);
static s16 AI_TryToFaint(u8 battlerAtk, u8 battlerDef, u16 move, s16 score);
static s16 AI_CheckViability(u8 battlerAtk, u8 battlerDef, u16 move, s16 score);
static s16 AI_SetupFirstTurn(u8 battlerAtk, u8 battlerDef, u16 move, s16 score);
static s16 AI_Risky(u8 battlerAtk, u8 battlerDef, u16 move, s16 score);
static s16 AI_PreferStrongestMove(u8 battlerAtk, u8 battlerDef, u16 move, s16 score);
static s16 AI_PreferBatonPass(u8 battlerAtk, u8 battlerDef, u16 move, s16 score);
static s16 AI_HPAware(u8 battlerAtk, u8 battlerDef, u16 move, s16 score);
static s16 AI_Roaming(u8 battlerAtk, u8 battlerDef, u16 move, s16 score);
static s16 AI_Safari(u8 battlerAtk, u8 battlerDef, u16 move, s16 score);
static s16 AI_FirstBattle(u8 battlerAtk, u8 battlerDef, u16 move, s16 score);
static s16 AI_DoubleBattle(u8 battlerAtk, u8 battlerDef, u16 move, s16 score);

static s16 (*const sBattleAiFuncTable[])(u8, u8, u16, s16) =
{
    [0] = AI_CheckBadMove,           // AI_FLAG_CHECK_BAD_MOVE
    [1] = AI_TryToFaint,             // AI_FLAG_TRY_TO_FAINT
    [2] = AI_CheckViability,         // AI_FLAG_CHECK_VIABILITY
    [3] = AI_SetupFirstTurn,         // AI_FLAG_SETUP_FIRST_TURN
    [4] = AI_Risky,                  // AI_FLAG_RISKY
    [5] = AI_PreferStrongestMove,    // AI_FLAG_PREFER_STRONGEST_MOVE
    [6] = AI_PreferBatonPass,        // AI_FLAG_PREFER_BATON_PASS
    [7] = AI_DoubleBattle,           // AI_FLAG_DOUBLE_BATTLE
    [8] = AI_HPAware,                // AI_FLAG_HP_AWARE
    [9] = NULL,                      // AI_FLAG_NEGATE_UNAWARE
    [10] = NULL,                     // AI_FLAG_WILL_SUICIDE
    [11] = NULL,                     // AI_FLAG_HELP_PARTNER
    [12] = NULL,                     // Unused
    [13] = NULL,                     // Unused
    [14] = NULL,                     // Unused
    [15] = NULL,                     // Unused
    [16] = NULL,                     // Unused
    [17] = NULL,                     // Unused
    [18] = NULL,                     // Unused
    [19] = NULL,                     // Unused
    [20] = NULL,                     // Unused
    [21] = NULL,                     // Unused
    [22] = NULL,                     // Unused
    [23] = NULL,                     // Unused
    [24] = NULL,                     // Unused
    [25] = NULL,                     // Unused
    [26] = NULL,                     // Unused
    [27] = NULL,                     // Unused
    [28] = NULL,                     // Unused
    [29] = AI_Roaming,              // AI_FLAG_ROAMING
    [30] = AI_Safari,               // AI_FLAG_SAFARI
    [31] = AI_FirstBattle,          // AI_FLAG_FIRST_BATTLE
};

// Functions
void BattleAI_SetupItems(void)
{
    s32 i;
    u8 *data = (u8 *)BATTLE_HISTORY;

    for (i = 0; i < sizeof(struct BattleHistory); i++)
        data[i] = 0;

    // Items are allowed to use in ONLY trainer battles.
    if ((gBattleTypeFlags & BATTLE_TYPE_TRAINER)
        && !(gBattleTypeFlags & (BATTLE_TYPE_LINK | BATTLE_TYPE_SAFARI | BATTLE_TYPE_BATTLE_TOWER
                               | BATTLE_TYPE_EREADER_TRAINER | BATTLE_TYPE_SECRET_BASE | BATTLE_TYPE_FRONTIER
                               | BATTLE_TYPE_INGAME_PARTNER | BATTLE_TYPE_RECORDED_LINK)
            )
       )
    {
        for (i = 0; i < MAX_TRAINER_ITEMS; i++)
        {
            if (gTrainers[gTrainerBattleOpponent_A].items[i] != 0)
            {
                BATTLE_HISTORY->trainerItems[BATTLE_HISTORY->itemsNo] = gTrainers[gTrainerBattleOpponent_A].items[i];
                BATTLE_HISTORY->itemsNo++;
            }
        }
    }
}

static u32 GetWildAiFlags(void)
{
    u8 avgLevel = GetMonData(&gEnemyParty[0], MON_DATA_LEVEL);
    u32 flags;

    if (IsDoubleBattle())
        avgLevel = (GetMonData(&gEnemyParty[0], MON_DATA_LEVEL) + GetMonData(&gEnemyParty[1], MON_DATA_LEVEL)) / 2;

    flags |= AI_FLAG_CHECK_BAD_MOVE;
    if (avgLevel >= 20)
        flags |= AI_FLAG_CHECK_VIABILITY;
    if (avgLevel >= 60)
        flags |= AI_FLAG_PREFER_STRONGEST_MOVE;
    if (avgLevel >= 80)
        flags |= AI_FLAG_HP_AWARE;

<<<<<<< HEAD
#if B_VAR_WILD_AI_FLAGS != 0
    if (VarGet(B_VAR_WILD_AI_FLAGS) != 0)
        flags |= VarGet(B_VAR_WILD_AI_FLAGS);
#endif
    
=======
    if (B_VAR_WILD_AI_FLAGS != 0 && VarGet(B_VAR_WILD_AI_FLAGS) != 0)
        flags |= VarGet(B_VAR_WILD_AI_FLAGS);

>>>>>>> e5288449
    return flags;
}

void BattleAI_SetupFlags(void)
{
    if (gBattleTypeFlags & BATTLE_TYPE_RECORDED)
        AI_THINKING_STRUCT->aiFlags = GetAiScriptsInRecordedBattle();
    else if (gBattleTypeFlags & BATTLE_TYPE_SAFARI)
        AI_THINKING_STRUCT->aiFlags = AI_FLAG_SAFARI;
    else if (gBattleTypeFlags & BATTLE_TYPE_ROAMER)
        AI_THINKING_STRUCT->aiFlags = AI_FLAG_ROAMING;
    else if (gBattleTypeFlags & BATTLE_TYPE_FIRST_BATTLE)
        AI_THINKING_STRUCT->aiFlags = AI_FLAG_FIRST_BATTLE;
    else if (gBattleTypeFlags & BATTLE_TYPE_FACTORY)
        AI_THINKING_STRUCT->aiFlags = GetAiScriptsInBattleFactory();
    else if (gBattleTypeFlags & (BATTLE_TYPE_FRONTIER | BATTLE_TYPE_EREADER_TRAINER | BATTLE_TYPE_TRAINER_HILL | BATTLE_TYPE_SECRET_BASE))
        AI_THINKING_STRUCT->aiFlags = AI_FLAG_CHECK_BAD_MOVE | AI_FLAG_CHECK_VIABILITY | AI_FLAG_TRY_TO_FAINT;
    else if (gBattleTypeFlags & BATTLE_TYPE_TWO_OPPONENTS)
        AI_THINKING_STRUCT->aiFlags = gTrainers[gTrainerBattleOpponent_A].aiFlags | gTrainers[gTrainerBattleOpponent_B].aiFlags;
    else
        AI_THINKING_STRUCT->aiFlags = gTrainers[gTrainerBattleOpponent_A].aiFlags;

    // check smart wild AI
    if (!(gBattleTypeFlags & (BATTLE_TYPE_LINK | BATTLE_TYPE_TRAINER)) && IsWildMonSmart())
        AI_THINKING_STRUCT->aiFlags |= GetWildAiFlags();

    if (gBattleTypeFlags & (BATTLE_TYPE_DOUBLE | BATTLE_TYPE_TWO_OPPONENTS) || gTrainers[gTrainerBattleOpponent_A].doubleBattle)
        AI_THINKING_STRUCT->aiFlags |= AI_FLAG_DOUBLE_BATTLE; // Act smart in doubles and don't attack your partner.
}

// sBattler_AI set in ComputeBattleAiScores
void BattleAI_SetupAIData(u8 defaultScoreMoves)
{
    s32 i, move, dmg;
    u8 moveLimitations;

    // Clear AI data but preserve the flags.
    u32 flags = AI_THINKING_STRUCT->aiFlags;
    memset(AI_THINKING_STRUCT, 0, sizeof(struct AI_ThinkingStruct));
    AI_THINKING_STRUCT->aiFlags = flags;

    // Conditional score reset, unlike Ruby.
    for (i = 0; i < MAX_MON_MOVES; i++)
    {
        if (defaultScoreMoves & 1)
            AI_THINKING_STRUCT->score[i] = 100;
        else
            AI_THINKING_STRUCT->score[i] = 0;

        defaultScoreMoves >>= 1;
    }

    moveLimitations = AI_DATA->moveLimitations[gActiveBattler];

    // Ignore moves that aren't possible to use.
    for (i = 0; i < MAX_MON_MOVES; i++)
    {
        if (gBitTable[i] & moveLimitations)
            AI_THINKING_STRUCT->score[i] = 0;
    }

    //sBattler_AI = gActiveBattler;
    gBattlerTarget = SetRandomTarget(sBattler_AI);
    gBattleStruct->aiChosenTarget[sBattler_AI] = gBattlerTarget;
}

u8 BattleAI_ChooseMoveOrAction(void)
{
    u32 savedCurrentMove = gCurrentMove;
    u8 ret;

    if (!(gBattleTypeFlags & BATTLE_TYPE_DOUBLE))
        ret = ChooseMoveOrAction_Singles();
    else
        ret = ChooseMoveOrAction_Doubles();

    // Clear protect structures, some flags may be set during AI calcs
    // e.g. pranksterElevated from GetMovePriority
    memset(&gProtectStructs, 0, MAX_BATTLERS_COUNT * sizeof(struct ProtectStruct));

    gCurrentMove = savedCurrentMove;
    return ret;
}

// damages/other info computed in GetAIDataAndCalcDmg
u8 ComputeBattleAiScores(u8 battler)
{
    sBattler_AI = battler;
    BattleAI_SetupAIData(0xF);
    return BattleAI_ChooseMoveOrAction();
}

static void SetBattlerAiData(u8 battlerId)
{
    AI_DATA->abilities[battlerId] = AI_GetAbility(battlerId);
    AI_DATA->items[battlerId] = gBattleMons[battlerId].item;
    AI_DATA->holdEffects[battlerId] = AI_GetHoldEffect(battlerId);
    AI_DATA->holdEffectParams[battlerId] = GetBattlerHoldEffectParam(battlerId);
    AI_DATA->predictedMoves[battlerId] = gLastMoves[battlerId];
    AI_DATA->hpPercents[battlerId] = GetHealthPercentage(battlerId);
    AI_DATA->moveLimitations[battlerId] = CheckMoveLimitations(battlerId, 0, MOVE_LIMITATIONS_ALL);
}

void GetAiLogicData(void)
{
    u32 battlerAtk, battlerDef, i, move;
    u8 effectiveness;
    s32 dmg;

    memset(AI_DATA, 0, sizeof(struct AiLogicData));

    if (!(gBattleTypeFlags & (BATTLE_TYPE_TRAINER | BATTLE_TYPE_FIRST_BATTLE | BATTLE_TYPE_SAFARI | BATTLE_TYPE_ROAMER))
      && !IsWildMonSmart())
        return;

    // get/assume all battler data
    for (i = 0; i < gBattlersCount; i++)
    {
        if (IsBattlerAlive(i)) {
            SetBattlerAiData(i);
        }
    }

    // simulate AI damage
    for (battlerAtk = 0; battlerAtk < gBattlersCount; battlerAtk++)
    {
        if (!IsBattlerAlive(battlerAtk)
          || !IsBattlerAIControlled(battlerAtk)) {
            continue;
        }

        for (battlerDef = 0; battlerDef < gBattlersCount; battlerDef++)
        {
            if (battlerAtk == battlerDef)
                continue;

            RecordKnownMove(battlerDef, gLastMoves[battlerDef]);
            for (i = 0; i < MAX_MON_MOVES; i++)
            {
                dmg = 0;
                effectiveness = AI_EFFECTIVENESS_x0;
                move = gBattleMons[battlerAtk].moves[i];

                if (move != 0
                 && move != 0xFFFF
                 //&& gBattleMoves[move].power != 0  /* we want to get effectiveness of status moves */
                 && !(AI_DATA->moveLimitations[battlerAtk] & gBitTable[i])) {
                    dmg = AI_CalcDamage(move, battlerAtk, battlerDef, &effectiveness, TRUE);
                }

                AI_DATA->simulatedDmg[battlerAtk][battlerDef][i] = dmg;
                AI_DATA->effectiveness[battlerAtk][battlerDef][i] = effectiveness;
            }
        }
    }
}

static u8 ChooseMoveOrAction_Singles(void)
{
    u8 currentMoveArray[MAX_MON_MOVES];
    u8 consideredMoveArray[MAX_MON_MOVES];
    u32 numOfBestMoves;
    s32 i, id;
    u32 flags = AI_THINKING_STRUCT->aiFlags;

    AI_DATA->partnerMove = 0;   // no ally
    while (flags != 0)
    {
        if (flags & 1)
        {
            AI_THINKING_STRUCT->aiState = AIState_SettingUp;
            BattleAI_DoAIProcessing();
        }
        flags >>= 1;
        AI_THINKING_STRUCT->aiLogicId++;
        AI_THINKING_STRUCT->movesetIndex = 0;
    }

    for (i = 0; i < MAX_MON_MOVES; i++) {
        gBattleStruct->aiFinalScore[sBattler_AI][gBattlerTarget][i] = AI_THINKING_STRUCT->score[i];
    }

    // Check special AI actions.
    if (AI_THINKING_STRUCT->aiAction & AI_ACTION_FLEE)
        return AI_CHOICE_FLEE;
    if (AI_THINKING_STRUCT->aiAction & AI_ACTION_WATCH)
        return AI_CHOICE_WATCH;

    gActiveBattler = sBattler_AI;

    // If can switch.
    if (CountUsablePartyMons(sBattler_AI) > 0
        && !IsAbilityPreventingEscape(sBattler_AI)
        && !(gBattleMons[gActiveBattler].status2 & (STATUS2_WRAPPED | STATUS2_ESCAPE_PREVENTION))
        && !(gStatuses3[gActiveBattler] & STATUS3_ROOTED)
        && !(gBattleTypeFlags & (BATTLE_TYPE_ARENA | BATTLE_TYPE_PALACE))
        && AI_THINKING_STRUCT->aiFlags & (AI_FLAG_CHECK_VIABILITY | AI_FLAG_CHECK_BAD_MOVE | AI_FLAG_TRY_TO_FAINT | AI_FLAG_PREFER_BATON_PASS))
    {
        // Consider switching if all moves are worthless to use.
        if (GetTotalBaseStat(gBattleMons[sBattler_AI].species) >= 310 // Mon is not weak.
            && gBattleMons[sBattler_AI].hp >= gBattleMons[sBattler_AI].maxHP / 2)
        {
            s32 cap = AI_THINKING_STRUCT->aiFlags & (AI_FLAG_CHECK_VIABILITY) ? 95 : 93;
            for (i = 0; i < MAX_MON_MOVES; i++)
            {
                if (AI_THINKING_STRUCT->score[i] > cap)
                    break;
            }

            if (i == MAX_MON_MOVES && GetMostSuitableMonToSwitchInto() != PARTY_SIZE)
            {
                AI_THINKING_STRUCT->switchMon = TRUE;
                return AI_CHOICE_SWITCH;
            }
        }

        // Consider switching if your mon with truant is bodied by Protect spam.
        // Or is using a double turn semi invulnerable move(such as Fly) and is faster.
        if (GetBattlerAbility(sBattler_AI) == ABILITY_TRUANT
            && IsTruantMonVulnerable(sBattler_AI, gBattlerTarget)
            && gDisableStructs[sBattler_AI].truantCounter
            && gBattleMons[sBattler_AI].hp >= gBattleMons[sBattler_AI].maxHP / 2)
        {
            if (GetMostSuitableMonToSwitchInto() != PARTY_SIZE)
            {
                AI_THINKING_STRUCT->switchMon = TRUE;
                return AI_CHOICE_SWITCH;
            }
        }
    }

    numOfBestMoves = 1;
    currentMoveArray[0] = AI_THINKING_STRUCT->score[0];
    consideredMoveArray[0] = 0;

    for (i = 1; i < MAX_MON_MOVES; i++)
    {
        if (gBattleMons[sBattler_AI].moves[i] != MOVE_NONE)
        {
            // In ruby, the order of these if statements is reversed.
            if (currentMoveArray[0] == AI_THINKING_STRUCT->score[i])
            {
                currentMoveArray[numOfBestMoves] = AI_THINKING_STRUCT->score[i];
                consideredMoveArray[numOfBestMoves++] = i;
            }
            if (currentMoveArray[0] < AI_THINKING_STRUCT->score[i])
            {
                numOfBestMoves = 1;
                currentMoveArray[0] = AI_THINKING_STRUCT->score[i];
                consideredMoveArray[0] = i;
            }
        }
    }
    return consideredMoveArray[Random() % numOfBestMoves];
}

static u8 ChooseMoveOrAction_Doubles(void)
{
    s32 i, j;
    u32 flags;
    s16 bestMovePointsForTarget[MAX_BATTLERS_COUNT];
    s8 mostViableTargetsArray[MAX_BATTLERS_COUNT];
    u8 actionOrMoveIndex[MAX_BATTLERS_COUNT];
    u8 mostViableMovesScores[MAX_MON_MOVES];
    u8 mostViableMovesIndices[MAX_MON_MOVES];
    s32 mostViableTargetsNo;
    s32 mostViableMovesNo;
    s16 mostMovePoints;

    for (i = 0; i < MAX_BATTLERS_COUNT; i++)
    {
        if (i == sBattler_AI || gBattleMons[i].hp == 0)
        {
            actionOrMoveIndex[i] = 0xFF;
            bestMovePointsForTarget[i] = -1;
        }
        else
        {
            if (gBattleTypeFlags & BATTLE_TYPE_PALACE)
                BattleAI_SetupAIData(gBattleStruct->palaceFlags >> 4);
            else
                BattleAI_SetupAIData(0xF);

            gBattlerTarget = i;
            if ((i & BIT_SIDE) != (sBattler_AI & BIT_SIDE))
                RecordLastUsedMoveByTarget();

            AI_DATA->partnerMove = GetAllyChosenMove(i);
            AI_THINKING_STRUCT->aiLogicId = 0;
            AI_THINKING_STRUCT->movesetIndex = 0;
            flags = AI_THINKING_STRUCT->aiFlags;
            while (flags != 0)
            {
                if (flags & 1)
                {
                    AI_THINKING_STRUCT->aiState = AIState_SettingUp;
                    BattleAI_DoAIProcessing();
                }
                flags >>= 1;
                AI_THINKING_STRUCT->aiLogicId++;
                AI_THINKING_STRUCT->movesetIndex = 0;
            }

            if (AI_THINKING_STRUCT->aiAction & AI_ACTION_FLEE)
            {
                actionOrMoveIndex[i] = AI_CHOICE_FLEE;
            }
            else if (AI_THINKING_STRUCT->aiAction & AI_ACTION_WATCH)
            {
                actionOrMoveIndex[i] = AI_CHOICE_WATCH;
            }
            else
            {
                mostViableMovesScores[0] = AI_THINKING_STRUCT->score[0];
                mostViableMovesIndices[0] = 0;
                mostViableMovesNo = 1;
                for (j = 1; j < MAX_MON_MOVES; j++)
                {
                    if (gBattleMons[sBattler_AI].moves[j] != 0)
                    {
                        if (!CanTargetBattler(sBattler_AI, i, gBattleMons[sBattler_AI].moves[j]))
                            continue;

                        if (mostViableMovesScores[0] == AI_THINKING_STRUCT->score[j])
                        {
                            mostViableMovesScores[mostViableMovesNo] = AI_THINKING_STRUCT->score[j];
                            mostViableMovesIndices[mostViableMovesNo] = j;
                            mostViableMovesNo++;
                        }
                        if (mostViableMovesScores[0] < AI_THINKING_STRUCT->score[j])
                        {
                            mostViableMovesScores[0] = AI_THINKING_STRUCT->score[j];
                            mostViableMovesIndices[0] = j;
                            mostViableMovesNo = 1;
                        }
                    }
                }
                actionOrMoveIndex[i] = mostViableMovesIndices[Random() % mostViableMovesNo];
                bestMovePointsForTarget[i] = mostViableMovesScores[0];

                // Don't use a move against ally if it has less than 100 points.
                if (i == (sBattler_AI ^ BIT_FLANK) && bestMovePointsForTarget[i] < 100)
                {
                    bestMovePointsForTarget[i] = -1;
                    mostViableMovesScores[0] = mostViableMovesScores[0]; // Needed to match.
                }
            }

            for (j = 0; j < MAX_MON_MOVES; j++) {
                gBattleStruct->aiFinalScore[sBattler_AI][gBattlerTarget][j] = AI_THINKING_STRUCT->score[j];
            }
        }
    }

    mostMovePoints = bestMovePointsForTarget[0];
    mostViableTargetsArray[0] = 0;
    mostViableTargetsNo = 1;

    for (i = 1; i < MAX_BATTLERS_COUNT; i++)
    {
        if (mostMovePoints == bestMovePointsForTarget[i])
        {
            mostViableTargetsArray[mostViableTargetsNo] = i;
            mostViableTargetsNo++;
        }
        if (mostMovePoints < bestMovePointsForTarget[i])
        {
            mostMovePoints = bestMovePointsForTarget[i];
            mostViableTargetsArray[0] = i;
            mostViableTargetsNo = 1;
        }
    }

    gBattlerTarget = mostViableTargetsArray[Random() % mostViableTargetsNo];
    gBattleStruct->aiChosenTarget[sBattler_AI] = gBattlerTarget;
    return actionOrMoveIndex[gBattlerTarget];
}

static void BattleAI_DoAIProcessing(void)
{
    while (AI_THINKING_STRUCT->aiState != AIState_FinishedProcessing)
    {
        switch (AI_THINKING_STRUCT->aiState)
        {
            case AIState_DoNotProcess: // Needed to match.
                break;
            case AIState_SettingUp:
                if (gBattleMons[sBattler_AI].pp[AI_THINKING_STRUCT->movesetIndex] == 0)
                {
                    AI_THINKING_STRUCT->moveConsidered = 0;
                }
                else
                {
                    AI_THINKING_STRUCT->moveConsidered = gBattleMons[sBattler_AI].moves[AI_THINKING_STRUCT->movesetIndex];
                }
                AI_THINKING_STRUCT->aiState++;
                break;
            case AIState_Processing:
                if (AI_THINKING_STRUCT->moveConsidered != MOVE_NONE
                  && AI_THINKING_STRUCT->score[AI_THINKING_STRUCT->movesetIndex] > 0)
                {
                    if (AI_THINKING_STRUCT->aiLogicId < ARRAY_COUNT(sBattleAiFuncTable)
                      && sBattleAiFuncTable[AI_THINKING_STRUCT->aiLogicId] != NULL)
                    {
                        // Call AI function
                        AI_THINKING_STRUCT->score[AI_THINKING_STRUCT->movesetIndex] =
                            sBattleAiFuncTable[AI_THINKING_STRUCT->aiLogicId](sBattler_AI,
                              gBattlerTarget,
                              AI_THINKING_STRUCT->moveConsidered,
                              AI_THINKING_STRUCT->score[AI_THINKING_STRUCT->movesetIndex]);
                    }
                }
                else
                {
                    AI_THINKING_STRUCT->score[AI_THINKING_STRUCT->movesetIndex] = 0;
                }

                AI_THINKING_STRUCT->movesetIndex++;
                if (AI_THINKING_STRUCT->movesetIndex < MAX_MON_MOVES && !(AI_THINKING_STRUCT->aiAction & AI_ACTION_DO_NOT_ATTACK))
                    AI_THINKING_STRUCT->aiState = AIState_SettingUp;
                else
                    AI_THINKING_STRUCT->aiState++;
                break;
        }
    }
}

// AI Score Functions
// AI_FLAG_CHECK_BAD_MOVE - decreases move scores
static s16 AI_CheckBadMove(u8 battlerAtk, u8 battlerDef, u16 move, s16 score)
{
    // move data
    u8 atkPriority = GetMovePriority(battlerAtk, move);
    u16 moveEffect = gBattleMoves[move].effect;
    s32 moveType;
    u16 moveTarget = AI_GetBattlerMoveTargetType(battlerAtk, move);
    u16 accuracy = AI_GetMoveAccuracy(battlerAtk, battlerDef, move);
    u32 effectiveness = AI_DATA->effectiveness[battlerAtk][battlerDef][AI_THINKING_STRUCT->movesetIndex];
    bool32 isDoubleBattle = IsValidDoubleBattle(battlerAtk);
    u32 i;
    u16 predictedMove = AI_DATA->predictedMoves[battlerDef];

    SetTypeBeforeUsingMove(move, battlerAtk);
    GET_MOVE_TYPE(move, moveType);

    if (IsTargetingPartner(battlerAtk, battlerDef))
        return score;

    GET_MOVE_TYPE(move, moveType);

    // check non-user target
    if (!(moveTarget & MOVE_TARGET_USER))
    {
        // handle negative checks on non-user target
        // check powder moves
        if (TestMoveFlags(move, FLAG_POWDER) && !IsAffectedByPowder(battlerDef, AI_DATA->abilities[battlerDef], AI_DATA->holdEffects[battlerDef]))
        {
            RETURN_SCORE_MINUS(20);
        }

        // check ground immunities
        if (moveType == TYPE_GROUND
          && !IsBattlerGrounded(battlerDef)
          && ((AI_DATA->abilities[battlerDef] == ABILITY_LEVITATE
          && DoesBattlerIgnoreAbilityChecks(AI_DATA->abilities[battlerAtk], move))
          || AI_DATA->holdEffects[battlerDef] == HOLD_EFFECT_AIR_BALLOON
          || (gStatuses3[battlerDef] & (STATUS3_MAGNET_RISE | STATUS3_TELEKINESIS)))
          && move != MOVE_THOUSAND_ARROWS)
        {
            RETURN_SCORE_MINUS(20);
        }

        // check off screen
        if (IsSemiInvulnerable(battlerDef, move) && moveEffect != EFFECT_SEMI_INVULNERABLE && AI_WhoStrikesFirst(battlerAtk, battlerDef, move) == AI_IS_FASTER)
            RETURN_SCORE_MINUS(20);    // if target off screen and we go first, don't use move

        // check if negates type
        switch (effectiveness)
        {
        case AI_EFFECTIVENESS_x0:
            RETURN_SCORE_MINUS(20);
            break;
        case AI_EFFECTIVENESS_x0_125:
        case AI_EFFECTIVENESS_x0_25:
            RETURN_SCORE_MINUS(10);
            break;
        }

        // target ability checks
        if (!DoesBattlerIgnoreAbilityChecks(AI_DATA->abilities[battlerAtk], move))
        {
            switch (AI_DATA->abilities[battlerDef])
            {
            case ABILITY_MAGIC_GUARD:
                switch (moveEffect)
                {
                case EFFECT_POISON:
                case EFFECT_WILL_O_WISP:
                case EFFECT_TOXIC:
                case EFFECT_LEECH_SEED:
                    score -= 5;
                    break;
                case EFFECT_CURSE:
                    if (IS_BATTLER_OF_TYPE(battlerAtk, TYPE_GHOST)) // Don't use Curse if you're a ghost type vs a Magic Guard user, they'll take no damage.
                        score -= 5;
                    break;
                }
                break;
            case ABILITY_VOLT_ABSORB:
            case ABILITY_MOTOR_DRIVE:
            case ABILITY_LIGHTNING_ROD:
                if (moveType == TYPE_ELECTRIC)
                    RETURN_SCORE_MINUS(20);
                break;
            case ABILITY_WATER_ABSORB:
            case ABILITY_DRY_SKIN:
            case ABILITY_STORM_DRAIN:
                if (moveType == TYPE_WATER)
                    RETURN_SCORE_MINUS(20);
                break;
            case ABILITY_FLASH_FIRE:
                if (moveType == TYPE_FIRE)
                    RETURN_SCORE_MINUS(20);
                break;
            case ABILITY_WONDER_GUARD:
                if (effectiveness < AI_EFFECTIVENESS_x2)
                    return 0;
                break;
            case ABILITY_SAP_SIPPER:
                if (moveType == TYPE_GRASS)
                    RETURN_SCORE_MINUS(20);
                break;
            case ABILITY_JUSTIFIED:
                if (moveType == TYPE_DARK && !IS_MOVE_STATUS(move))
                    RETURN_SCORE_MINUS(10);
                break;
            case ABILITY_RATTLED:
                if (!IS_MOVE_STATUS(move)
                  && (moveType == TYPE_DARK || moveType == TYPE_GHOST || moveType == TYPE_BUG))
                    RETURN_SCORE_MINUS(10);
                break;
            case ABILITY_SOUNDPROOF:
                if (TestMoveFlags(move, FLAG_SOUND))
                    RETURN_SCORE_MINUS(10);
                break;
            case ABILITY_BULLETPROOF:
                if (TestMoveFlags(move, FLAG_BALLISTIC))
                    RETURN_SCORE_MINUS(10);
                break;
            case ABILITY_DAZZLING:
            case ABILITY_QUEENLY_MAJESTY:
                if (atkPriority > 0)
                    RETURN_SCORE_MINUS(10);
                break;
            case ABILITY_AROMA_VEIL:
                if (IsAromaVeilProtectedMove(move))
                    RETURN_SCORE_MINUS(10);
                break;
            case ABILITY_SWEET_VEIL:
                if (moveEffect == EFFECT_SLEEP || moveEffect == EFFECT_YAWN)
                    RETURN_SCORE_MINUS(10);
                break;
            case ABILITY_FLOWER_VEIL:
                if (IS_BATTLER_OF_TYPE(battlerDef, TYPE_GRASS) && (IsNonVolatileStatusMoveEffect(moveEffect) || IsStatLoweringMoveEffect(moveEffect)))
                    RETURN_SCORE_MINUS(10);
                break;
            case ABILITY_MAGIC_BOUNCE:
                if (TestMoveFlags(move, FLAG_MAGIC_COAT_AFFECTED))
                    RETURN_SCORE_MINUS(20);
                break;
            case ABILITY_CONTRARY:
                if (IsStatLoweringMoveEffect(moveEffect))
                    RETURN_SCORE_MINUS(20);
                break;
            case ABILITY_CLEAR_BODY:
            case ABILITY_FULL_METAL_BODY:
            case ABILITY_WHITE_SMOKE:
                if (IsStatLoweringMoveEffect(moveEffect))
                    RETURN_SCORE_MINUS(10);
                break;
            case ABILITY_HYPER_CUTTER:
                if ((moveEffect == EFFECT_ATTACK_DOWN ||  moveEffect == EFFECT_ATTACK_DOWN_2)
                  && move != MOVE_PLAY_NICE && move != MOVE_NOBLE_ROAR && move != MOVE_TEARFUL_LOOK && move != MOVE_VENOM_DRENCH)
                    RETURN_SCORE_MINUS(10);
                break;
            case ABILITY_KEEN_EYE:
                if (moveEffect == EFFECT_ACCURACY_DOWN || moveEffect == EFFECT_ACCURACY_DOWN_2)
                    RETURN_SCORE_MINUS(10);
                break;
            case ABILITY_BIG_PECKS:
                if (moveEffect == EFFECT_DEFENSE_DOWN || moveEffect == EFFECT_DEFENSE_DOWN_2)
                    RETURN_SCORE_MINUS(10);
                break;
            case ABILITY_DEFIANT:
            case ABILITY_COMPETITIVE:
                if (IsStatLoweringMoveEffect(moveEffect) && !IsTargetingPartner(battlerAtk, battlerDef))
                    RETURN_SCORE_MINUS(8);
                break;
            case ABILITY_COMATOSE:
                if (IsNonVolatileStatusMoveEffect(moveEffect))
                    RETURN_SCORE_MINUS(10);
                break;
            case ABILITY_SHIELDS_DOWN:
                if (IsShieldsDownProtected(battlerAtk) && IsNonVolatileStatusMoveEffect(moveEffect))
                    RETURN_SCORE_MINUS(10);
                break;
            case ABILITY_LEAF_GUARD:
                if (AI_WeatherHasEffect() && (gBattleWeather & B_WEATHER_SUN)
                  && AI_DATA->holdEffects[battlerDef] != HOLD_EFFECT_UTILITY_UMBRELLA
                  && IsNonVolatileStatusMoveEffect(moveEffect))
                    RETURN_SCORE_MINUS(10);
                break;
            } // def ability checks

            // target partner ability checks & not attacking partner
            if (isDoubleBattle)
            {
                switch (AI_DATA->abilities[BATTLE_PARTNER(battlerDef)])
                {
                case ABILITY_LIGHTNING_ROD:
                    if (moveType == TYPE_ELECTRIC && !IsMoveRedirectionPrevented(move, AI_DATA->abilities[battlerAtk]))
                        RETURN_SCORE_MINUS(20);
                    break;
                case ABILITY_STORM_DRAIN:
                    if (moveType == TYPE_WATER && !IsMoveRedirectionPrevented(move, AI_DATA->abilities[battlerAtk]))
                        RETURN_SCORE_MINUS(20);
                    break;
                case ABILITY_MAGIC_BOUNCE:
                    if (TestMoveFlags(move, FLAG_MAGIC_COAT_AFFECTED) && moveTarget & (MOVE_TARGET_BOTH | MOVE_TARGET_FOES_AND_ALLY | MOVE_TARGET_OPPONENTS_FIELD))
                        RETURN_SCORE_MINUS(20);
                    break;
                case ABILITY_SWEET_VEIL:
                    if (moveEffect == EFFECT_SLEEP || moveEffect == EFFECT_YAWN)
                        RETURN_SCORE_MINUS(20);
                    break;
                case ABILITY_FLOWER_VEIL:
                    if ((IS_BATTLER_OF_TYPE(battlerDef, TYPE_GRASS)) && (IsNonVolatileStatusMoveEffect(moveEffect) || IsStatLoweringMoveEffect(moveEffect)))
                        RETURN_SCORE_MINUS(10);
                    break;
                case ABILITY_AROMA_VEIL:
                    if (IsAromaVeilProtectedMove(move))
                        RETURN_SCORE_MINUS(10);
                    break;
                case ABILITY_DAZZLING:
                case ABILITY_QUEENLY_MAJESTY:
                    if (atkPriority > 0)
                        RETURN_SCORE_MINUS(10);
                    break;
                }
            } // def partner ability checks
        } // ignore def ability check

        // gen7+ dark type mons immune to priority->elevated moves from prankster
        #if B_PRANKSTER_DARK_TYPES >= GEN_7
        if (AI_DATA->abilities[battlerAtk] == ABILITY_PRANKSTER && IS_BATTLER_OF_TYPE(battlerDef, TYPE_DARK) && IS_MOVE_STATUS(move)
          && !(moveTarget & (MOVE_TARGET_OPPONENTS_FIELD | MOVE_TARGET_USER)))
            RETURN_SCORE_MINUS(10);
        #endif

        // terrain & effect checks
        if (AI_IsTerrainAffected(battlerDef, STATUS_FIELD_ELECTRIC_TERRAIN))
        {
            if (moveEffect == EFFECT_SLEEP || moveEffect == EFFECT_YAWN)
                RETURN_SCORE_MINUS(20);
        }

        if (AI_IsTerrainAffected(battlerDef, STATUS_FIELD_MISTY_TERRAIN))
        {
            if (IsNonVolatileStatusMoveEffect(moveEffect) || IsConfusionMoveEffect(moveEffect))
                RETURN_SCORE_MINUS(20);
        }

        if (AI_IsTerrainAffected(battlerAtk, STATUS_FIELD_PSYCHIC_TERRAIN) && atkPriority > 0)
        {
            RETURN_SCORE_MINUS(20);
        }
    } // end check MOVE_TARGET_USER

// the following checks apply to any target (including user)

    // throat chop check
    if (gDisableStructs[battlerAtk].throatChopTimer && TestMoveFlags(move, FLAG_SOUND))
        return 0; // Can't even select move at all
    // heal block check
    if (gStatuses3[battlerAtk] & STATUS3_HEAL_BLOCK && IsHealBlockPreventingMove(battlerAtk, move))
        return 0; // Can't even select heal blocked move
    // primal weather check
    if (WEATHER_HAS_EFFECT)
    {
        if (gBattleWeather & B_WEATHER_PRIMAL_ANY)
        {
            switch (move)
            {
                case MOVE_SUNNY_DAY:
                case MOVE_RAIN_DANCE:
                case MOVE_HAIL:
                case MOVE_SANDSTORM:
                    RETURN_SCORE_MINUS(30);
            }
        }

        if (!IS_MOVE_STATUS(move))
        {
            if (gBattleWeather & B_WEATHER_SUN_PRIMAL)
            {
                if (moveType == TYPE_WATER)
                    RETURN_SCORE_MINUS(30);
            }
            else if (gBattleWeather & B_WEATHER_RAIN_PRIMAL)
            {
                if (moveType == TYPE_FIRE)
                    RETURN_SCORE_MINUS(30);
            }
        }
    }

    // check move effects
    switch (moveEffect)
    {
        case EFFECT_HIT:
        default:
            break;  // check move damage
        case EFFECT_SLEEP:
            if (!AI_CanPutToSleep(battlerAtk, battlerDef, AI_DATA->abilities[battlerDef], move, AI_DATA->partnerMove))
                score -= 10;
            break;
        case EFFECT_EXPLOSION:
            if (!(AI_THINKING_STRUCT->aiFlags & AI_FLAG_WILL_SUICIDE))
                score -= 2;

            if (effectiveness == AI_EFFECTIVENESS_x0)
            {
                score -= 10;
            }
            else if (IsAbilityOnField(ABILITY_DAMP) && !DoesBattlerIgnoreAbilityChecks(AI_DATA->abilities[battlerAtk], move))
            {
                score -= 10;
            }
            else if (CountUsablePartyMons(battlerAtk) == 0)
            {
                if (CountUsablePartyMons(battlerDef) != 0)
                    score -= 10;
                else
                    score--;
            }
            break;
        case EFFECT_DREAM_EATER:
            if (!(gBattleMons[battlerDef].status1 & STATUS1_SLEEP) || AI_DATA->abilities[battlerDef] == ABILITY_COMATOSE)
                score -= 8;
            else if (effectiveness == AI_EFFECTIVENESS_x0)
                score -= 10;
            break;
    // stat raising effects
        case EFFECT_ATTACK_UP:
        case EFFECT_ATTACK_UP_2:
            if (!BattlerStatCanRise(battlerAtk, AI_DATA->abilities[battlerAtk], STAT_ATK) || !HasMoveWithSplit(battlerAtk, SPLIT_PHYSICAL))
                score -= 10;
            break;
        case EFFECT_STUFF_CHEEKS:
            if (ItemId_GetPocket(gBattleMons[battlerAtk].item) != POCKET_BERRIES)
                return 0;   // cannot even select
            //fallthrough
        case EFFECT_DEFENSE_UP:
        case EFFECT_DEFENSE_UP_2:
        case EFFECT_DEFENSE_UP_3:
        case EFFECT_DEFENSE_CURL:
            if (!BattlerStatCanRise(battlerAtk, AI_DATA->abilities[battlerAtk], STAT_DEF))
                score -= 10;
            break;
        case EFFECT_SPECIAL_ATTACK_UP:
        case EFFECT_SPECIAL_ATTACK_UP_2:
        case EFFECT_SPECIAL_ATTACK_UP_3:
            if (!BattlerStatCanRise(battlerAtk, AI_DATA->abilities[battlerAtk], STAT_SPATK) || !HasMoveWithSplit(battlerAtk, SPLIT_SPECIAL))
                score -= 10;
            break;
        case EFFECT_SPECIAL_DEFENSE_UP:
        case EFFECT_SPECIAL_DEFENSE_UP_2:
            if (!BattlerStatCanRise(battlerAtk, AI_DATA->abilities[battlerAtk], STAT_SPDEF))
                score -= 10;
            break;
        case EFFECT_ACCURACY_UP:
        case EFFECT_ACCURACY_UP_2:
            if (!BattlerStatCanRise(battlerAtk, AI_DATA->abilities[battlerAtk], STAT_ACC))
                score -= 10;
            break;
        case EFFECT_EVASION_UP:
        case EFFECT_EVASION_UP_2:
        case EFFECT_MINIMIZE:
            if (!BattlerStatCanRise(battlerAtk, AI_DATA->abilities[battlerAtk], STAT_EVASION))
                score -= 10;
            break;
        case EFFECT_COSMIC_POWER:
            if (!BattlerStatCanRise(battlerAtk, AI_DATA->abilities[battlerAtk], STAT_DEF))
                score -= 10;
            else if (!BattlerStatCanRise(battlerAtk, AI_DATA->abilities[battlerAtk], STAT_SPDEF))
                score -= 8;
            break;
        case EFFECT_BULK_UP:
            if (!BattlerStatCanRise(battlerAtk, AI_DATA->abilities[battlerAtk], STAT_ATK) || !HasMoveWithSplit(battlerAtk, SPLIT_PHYSICAL))
                score -= 10;
            else if (!BattlerStatCanRise(battlerAtk, AI_DATA->abilities[battlerAtk], STAT_DEF))
                score -= 8;
            break;
        case EFFECT_CALM_MIND:
            if (!BattlerStatCanRise(battlerAtk, AI_DATA->abilities[battlerAtk], STAT_SPATK))
                score -= 10;
            else if (!BattlerStatCanRise(battlerAtk, AI_DATA->abilities[battlerAtk], STAT_SPDEF))
                score -= 8;
            break;
        case EFFECT_DRAGON_DANCE:
            if (!BattlerStatCanRise(battlerAtk, AI_DATA->abilities[battlerAtk], STAT_ATK) || !HasMoveWithSplit(battlerAtk, SPLIT_PHYSICAL))
                score -= 10;
            else if (!BattlerStatCanRise(battlerAtk, AI_DATA->abilities[battlerAtk], STAT_SPEED))
                score -= 8;
            break;
        case EFFECT_COIL:
            if (!BattlerStatCanRise(battlerAtk, AI_DATA->abilities[battlerAtk], STAT_ACC))
                score -= 10;
            else if (!BattlerStatCanRise(battlerAtk, AI_DATA->abilities[battlerAtk], STAT_ATK) || !HasMoveWithSplit(battlerAtk, SPLIT_PHYSICAL))
                score -= 8;
            else if (!BattlerStatCanRise(battlerAtk, AI_DATA->abilities[battlerAtk], STAT_DEF))
                score -= 6;
            break;
        case EFFECT_ATTACK_ACCURACY_UP: //hone claws
            if (AI_DATA->abilities[battlerAtk] != ABILITY_CONTRARY)
            {
                if (gBattleMons[battlerAtk].statStages[STAT_ATK] >= MAX_STAT_STAGE
                  && (gBattleMons[battlerAtk].statStages[STAT_ACC] >= MAX_STAT_STAGE || !HasMoveWithSplit(battlerAtk, SPLIT_PHYSICAL)))
                    score -= 10;
                break;
            }
            else
            {
                score -= 10;
            }
            break;
        case EFFECT_CHARGE:
            if (gStatuses3[battlerAtk] & STATUS3_CHARGED_UP)
                score -= 20;
            else if (!HasMoveWithType(battlerAtk, TYPE_ELECTRIC))
                score -= 10;
            #if B_CHARGE_SPDEF_RAISE >= GEN_5
            else if (!BattlerStatCanRise(battlerAtk, AI_DATA->abilities[battlerAtk], STAT_SPDEF))
                score -= 5;
            #endif
            break;
        case EFFECT_QUIVER_DANCE:
        case EFFECT_GEOMANCY:
            if (gBattleMons[battlerAtk].statStages[STAT_SPATK] >= MAX_STAT_STAGE || !HasMoveWithSplit(battlerAtk, SPLIT_SPECIAL))
                score -= 10;
            else if (!BattlerStatCanRise(battlerAtk, AI_DATA->abilities[battlerAtk], STAT_SPEED))
                score -= 8;
            else if (!BattlerStatCanRise(battlerAtk, AI_DATA->abilities[battlerAtk], STAT_SPDEF))
                score -= 6;
            break;
        case EFFECT_SHIFT_GEAR:
            if (!BattlerStatCanRise(battlerAtk, AI_DATA->abilities[battlerAtk], STAT_ATK) || !HasMoveWithSplit(battlerAtk, SPLIT_PHYSICAL))
                score -= 10;
            else if (!BattlerStatCanRise(battlerAtk, AI_DATA->abilities[battlerAtk], STAT_SPEED))
                score -= 8;
            break;
        case EFFECT_SHELL_SMASH:
            if (AI_DATA->abilities[battlerAtk] == ABILITY_CONTRARY)
            {
                if (!BattlerStatCanRise(battlerAtk, AI_DATA->abilities[battlerAtk], STAT_DEF))
                    score -= 10;
                else if (!BattlerStatCanRise(battlerAtk, AI_DATA->abilities[battlerAtk], STAT_SPDEF))
                    score -= 8;
            }
            else
            {
                if (!BattlerStatCanRise(battlerAtk, AI_DATA->abilities[battlerAtk], STAT_ATK) || !HasMoveWithSplit(battlerAtk, SPLIT_PHYSICAL))
                    score -= 10;
                else if (!BattlerStatCanRise(battlerAtk, AI_DATA->abilities[battlerAtk], STAT_SPATK) || !HasMoveWithSplit(battlerAtk, SPLIT_SPECIAL))
                    score -= 8;
                else if (!BattlerStatCanRise(battlerAtk, AI_DATA->abilities[battlerAtk], STAT_SPEED))
                    score -= 6;
            }
            break;
        case EFFECT_GROWTH:
        case EFFECT_ATTACK_SPATK_UP:    // work up
            if (!BattlerStatCanRise(battlerAtk, AI_DATA->abilities[battlerAtk], STAT_ATK) || !HasMoveWithSplit(battlerAtk, SPLIT_PHYSICAL))
                score -= 10;
            else if (!BattlerStatCanRise(battlerAtk, AI_DATA->abilities[battlerAtk], STAT_SPATK) || !HasMoveWithSplit(battlerAtk, SPLIT_SPECIAL))
                score -= 8;
            break;
        case EFFECT_ROTOTILLER:
            if (isDoubleBattle)
            {
                if (!(IS_BATTLER_OF_TYPE(battlerAtk, TYPE_GRASS)
                  && AI_IsBattlerGrounded(battlerAtk)
                  && (BattlerStatCanRise(battlerAtk, AI_DATA->abilities[battlerAtk], STAT_ATK) || BattlerStatCanRise(battlerAtk, AI_DATA->abilities[battlerAtk], STAT_SPATK)))
                  && !(IS_BATTLER_OF_TYPE(BATTLE_PARTNER(battlerAtk), TYPE_GRASS)
                  && AI_IsBattlerGrounded(BATTLE_PARTNER(battlerAtk))
                  && AI_DATA->abilities[BATTLE_PARTNER(battlerAtk)] != ABILITY_CONTRARY
                  && (BattlerStatCanRise(BATTLE_PARTNER(battlerAtk), AI_DATA->abilities[BATTLE_PARTNER(battlerAtk)], STAT_ATK)
                   || BattlerStatCanRise(BATTLE_PARTNER(battlerAtk), AI_DATA->abilities[BATTLE_PARTNER(battlerAtk)], STAT_SPATK))))
                {
                    score -= 10;
                }
            }
            else if (!(IS_BATTLER_OF_TYPE(battlerAtk, TYPE_GRASS)
              && AI_IsBattlerGrounded(battlerAtk)
              && (BattlerStatCanRise(battlerAtk, AI_DATA->abilities[battlerAtk], STAT_ATK) || BattlerStatCanRise(battlerAtk, AI_DATA->abilities[battlerAtk], STAT_SPATK))))
            {
                score -= 10;
            }
            break;
        case EFFECT_GEAR_UP:
            if (AI_DATA->abilities[battlerAtk] == ABILITY_PLUS || AI_DATA->abilities[battlerAtk] == ABILITY_MINUS)
            {
                // same as growth, work up
                if (!BattlerStatCanRise(battlerAtk, AI_DATA->abilities[battlerAtk], STAT_ATK) || !HasMoveWithSplit(battlerAtk, SPLIT_PHYSICAL))
                    score -= 10;
                else if (!BattlerStatCanRise(battlerAtk, AI_DATA->abilities[battlerAtk], STAT_SPATK) || !HasMoveWithSplit(battlerAtk, SPLIT_SPECIAL))
                    score -= 8;
                break;
            }
            else if (!isDoubleBattle)
            {
                score -= 10;    // no partner and our stats wont rise, so don't use
            }

            if (isDoubleBattle)
            {
                if (AI_DATA->abilities[BATTLE_PARTNER(battlerAtk)] == ABILITY_PLUS || AI_DATA->abilities[BATTLE_PARTNER(battlerAtk)] == ABILITY_MINUS)
                {
                    if ((!BattlerStatCanRise(BATTLE_PARTNER(battlerAtk), AI_DATA->abilities[BATTLE_PARTNER(battlerAtk)], STAT_ATK) || !HasMoveWithSplit(battlerAtk, SPLIT_PHYSICAL))
                      && (!BattlerStatCanRise(BATTLE_PARTNER(battlerAtk), AI_DATA->abilities[BATTLE_PARTNER(battlerAtk)], STAT_SPATK) || !HasMoveWithSplit(battlerAtk, SPLIT_SPECIAL)))
                        score -= 10;
                }
                else if (AI_DATA->abilities[battlerAtk] != ABILITY_PLUS && AI_DATA->abilities[battlerAtk] != ABILITY_MINUS)
                {
                    score -= 10;    // nor our or our partner's ability is plus/minus
                }
            }
            break;
        case EFFECT_ACUPRESSURE:
            if (DoesSubstituteBlockMove(battlerAtk, battlerDef, move) || AreBattlersStatsMaxed(battlerDef))
                score -= 10;
            break;
        case EFFECT_MAGNETIC_FLUX:
            if (AI_DATA->abilities[battlerAtk] == ABILITY_PLUS || AI_DATA->abilities[battlerAtk] == ABILITY_MINUS)
            {
                if (!BattlerStatCanRise(battlerAtk, AI_DATA->abilities[battlerAtk], STAT_DEF))
                    score -= 10;
                else if (!BattlerStatCanRise(battlerAtk, AI_DATA->abilities[battlerAtk], STAT_SPDEF))
                    score -= 8;
            }
            else if (!isDoubleBattle)
            {
                score -= 10;    // our stats wont rise from this move
            }

            if (isDoubleBattle)
            {
                if (AI_DATA->abilities[BATTLE_PARTNER(battlerAtk)] == ABILITY_PLUS || AI_DATA->abilities[BATTLE_PARTNER(battlerAtk)] == ABILITY_MINUS)
                {
                    if (!BattlerStatCanRise(BATTLE_PARTNER(battlerAtk), AI_DATA->abilities[BATTLE_PARTNER(battlerAtk)], STAT_DEF))
                        score -= 10;
                    else if (!BattlerStatCanRise(BATTLE_PARTNER(battlerAtk), AI_DATA->abilities[BATTLE_PARTNER(battlerAtk)], STAT_SPDEF))
                        score -= 8;
                }
                else if (AI_DATA->abilities[battlerAtk] != ABILITY_PLUS && AI_DATA->abilities[battlerAtk] != ABILITY_MINUS)
                {
                    score -= 10;    // nor our or our partner's ability is plus/minus
                }
            }
            break;
    // stat lowering effects
        case EFFECT_ATTACK_DOWN:
        case EFFECT_ATTACK_DOWN_2:
            if (!ShouldLowerStat(battlerDef, AI_DATA->abilities[battlerDef], STAT_ATK)) //|| !HasMoveWithSplit(battlerDef, SPLIT_PHYSICAL))
                score -= 10;
            else if (AI_DATA->abilities[battlerDef] == ABILITY_HYPER_CUTTER)
                score -= 10;
            break;
        case EFFECT_DEFENSE_DOWN:
        case EFFECT_DEFENSE_DOWN_2:
            if (!ShouldLowerStat(battlerDef, AI_DATA->abilities[battlerDef], STAT_DEF))
                score -= 10;
            break;
        case EFFECT_SPEED_DOWN:
        case EFFECT_SPEED_DOWN_2:
            if (!ShouldLowerStat(battlerDef, AI_DATA->abilities[battlerDef], STAT_SPEED))
                score -= 10;
            else if (AI_DATA->abilities[battlerDef] == ABILITY_SPEED_BOOST)
                score -= 10;
            break;
        case EFFECT_SPECIAL_ATTACK_DOWN:
        case EFFECT_SPECIAL_ATTACK_DOWN_2:
            if (!ShouldLowerStat(battlerDef, AI_DATA->abilities[battlerDef], STAT_SPATK)) //|| !HasMoveWithSplit(battlerDef, SPLIT_SPECIAL))
                score -= 10;
            break;
        case EFFECT_SPECIAL_DEFENSE_DOWN:
        case EFFECT_SPECIAL_DEFENSE_DOWN_2:
            if (!ShouldLowerStat(battlerDef, AI_DATA->abilities[battlerDef], STAT_SPDEF))
                score -= 10;
            break;
        case EFFECT_ACCURACY_DOWN:
        case EFFECT_ACCURACY_DOWN_2:
            if (!ShouldLowerStat(battlerDef, AI_DATA->abilities[battlerDef], STAT_ACC))
                score -= 10;
            else if (AI_DATA->abilities[battlerDef] == ABILITY_KEEN_EYE)
                score -= 8;
            break;
        case EFFECT_EVASION_DOWN:
        case EFFECT_EVASION_DOWN_2:
            if (!ShouldLowerStat(battlerDef, AI_DATA->abilities[battlerDef], STAT_EVASION))
                score -= 10;
            break;
        case EFFECT_TICKLE:
            if (!ShouldLowerStat(battlerDef, AI_DATA->abilities[battlerDef], STAT_ATK))
                score -= 10;
            else if (!ShouldLowerStat(battlerDef, AI_DATA->abilities[battlerDef], STAT_DEF))
                score -= 8;
            break;
        case EFFECT_VENOM_DRENCH:
            if (!(gBattleMons[battlerDef].status1 & STATUS1_PSN_ANY))
            {
                score -= 10;
            }
            else
            {
                if (!ShouldLowerStat(battlerDef, AI_DATA->abilities[battlerDef], STAT_SPEED))
                    score -= 10;
                else if (!ShouldLowerStat(battlerDef, AI_DATA->abilities[battlerDef], STAT_SPATK))
                    score -= 8;
                else if (!ShouldLowerStat(battlerDef, AI_DATA->abilities[battlerDef], STAT_ATK))
                    score -= 6;
            }
            break;
        case EFFECT_NOBLE_ROAR:
            if (!ShouldLowerStat(battlerDef, AI_DATA->abilities[battlerDef], STAT_SPATK))
                score -= 10;
            else if (!ShouldLowerStat(battlerDef, AI_DATA->abilities[battlerDef], STAT_ATK))
                score -= 8;
            break;
        case EFFECT_CAPTIVATE:
            {
                u8 atkGender = GetGenderFromSpeciesAndPersonality(gBattleMons[battlerAtk].species, gBattleMons[battlerAtk].personality);
                u8 defGender = GetGenderFromSpeciesAndPersonality(gBattleMons[battlerDef].species, gBattleMons[battlerDef].personality);
                if (atkGender == MON_GENDERLESS || defGender == MON_GENDERLESS || atkGender == defGender)
                    score -= 10;
            }
            break;
    // other
        case EFFECT_HAZE:
            if (PartnerHasSameMoveEffectWithoutTarget(BATTLE_PARTNER(battlerAtk), move, AI_DATA->partnerMove))
            {
                score -= 10;    // partner already using haze
            }
            else
            {
                for (i = STAT_ATK; i < NUM_BATTLE_STATS; i++)
                {
                    if (gBattleMons[battlerAtk].statStages[i] > DEFAULT_STAT_STAGE || gBattleMons[BATTLE_PARTNER(battlerAtk)].statStages[i] > DEFAULT_STAT_STAGE)
                        score -= 10;  // Don't want to reset our boosted stats
                }
                for (i = STAT_ATK; i < NUM_BATTLE_STATS; i++)
                {
                    if (gBattleMons[battlerDef].statStages[i] < DEFAULT_STAT_STAGE || gBattleMons[BATTLE_PARTNER(battlerDef)].statStages[i] < DEFAULT_STAT_STAGE)
                        score -= 10; //Don't want to reset enemy lowered stats
                }
            }
            break;
        //case EFFECT_BIDE:
        //case EFFECT_SUPER_FANG:
        //case EFFECT_RECHARGE:
        case EFFECT_LEVEL_DAMAGE:
        case EFFECT_PSYWAVE:
        //case EFFECT_COUNTER:
        //case EFFECT_FLAIL:
        case EFFECT_RETURN:
        case EFFECT_PRESENT:
        case EFFECT_FRUSTRATION:
        case EFFECT_SONICBOOM:
        //case EFFECT_MIRROR_COAT:
        case EFFECT_SKULL_BASH:
        case EFFECT_FOCUS_PUNCH:
        case EFFECT_SUPERPOWER:
        //case EFFECT_ENDEAVOR:
        case EFFECT_LOW_KICK:
            // AI_CBM_HighRiskForDamage
            if (AI_DATA->abilities[battlerDef] == ABILITY_WONDER_GUARD && effectiveness < AI_EFFECTIVENESS_x2)
                score -= 10;
            break;
        case EFFECT_COUNTER:
        case EFFECT_MIRROR_COAT:
            if (IsBattlerIncapacitated(battlerDef, AI_DATA->abilities[battlerDef]) || gBattleMons[battlerDef].status2 & (STATUS2_INFATUATION | STATUS2_CONFUSION))
                score--;
            if (predictedMove == MOVE_NONE || GetBattleMoveSplit(predictedMove) == SPLIT_STATUS
              || DoesSubstituteBlockMove(battlerAtk, BATTLE_PARTNER(battlerDef), predictedMove))
                score -= 10;
            break;

        case EFFECT_ROAR:
            if (CountUsablePartyMons(battlerDef) == 0)
                score -= 10;
            else if (AI_DATA->abilities[battlerDef] == ABILITY_SUCTION_CUPS)
                score -= 10;
            break;
        case EFFECT_TOXIC_THREAD:
            if (!ShouldLowerStat(battlerDef, AI_DATA->abilities[battlerDef], STAT_SPEED))
                score--;    // may still want to just poison
            //fallthrough
        case EFFECT_POISON:
        case EFFECT_TOXIC:
            if (!AI_CanPoison(battlerAtk, battlerDef, AI_DATA->abilities[battlerDef], move, AI_DATA->partnerMove))
                score -= 10;
            break;
        case EFFECT_LIGHT_SCREEN:
            if (gSideStatuses[GetBattlerSide(battlerAtk)] & SIDE_STATUS_LIGHTSCREEN
              || PartnerHasSameMoveEffectWithoutTarget(BATTLE_PARTNER(battlerAtk), move, AI_DATA->partnerMove))
                score -= 10;
            break;
        case EFFECT_REFLECT:
            if (gSideStatuses[GetBattlerSide(battlerAtk)] & SIDE_STATUS_REFLECT
              || PartnerHasSameMoveEffectWithoutTarget(BATTLE_PARTNER(battlerAtk), move, AI_DATA->partnerMove))
                score -= 10;
            break;
        case EFFECT_AURORA_VEIL:
            if (gSideStatuses[GetBattlerSide(battlerAtk)] & SIDE_STATUS_AURORA_VEIL
              || PartnerHasSameMoveEffectWithoutTarget(BATTLE_PARTNER(battlerAtk), move, AI_DATA->partnerMove)
              || !(gBattleWeather & B_WEATHER_HAIL))
                score -= 10;
            break;
        case EFFECT_OHKO:
        #if B_SHEER_COLD_IMMUNITY >= GEN_7
            if (move == MOVE_SHEER_COLD && IS_BATTLER_OF_TYPE(battlerDef, TYPE_ICE))
                return 0;
        #endif
            if (!ShouldTryOHKO(battlerAtk, battlerDef, AI_DATA->abilities[battlerAtk], AI_DATA->abilities[battlerDef], move))
                score -= 10;
            break;
        case EFFECT_MIST:
            if (gSideStatuses[GetBattlerSide(battlerAtk)] & SIDE_STATUS_MIST
              || PartnerHasSameMoveEffectWithoutTarget(BATTLE_PARTNER(battlerAtk), move, AI_DATA->partnerMove))
                score -= 10;
            break;
        case EFFECT_FOCUS_ENERGY:
            if (gBattleMons[battlerAtk].status2 & STATUS2_FOCUS_ENERGY)
                score -= 10;
            break;
        case EFFECT_CONFUSE:
        case EFFECT_SWAGGER:
        case EFFECT_FLATTER:
            if (!AI_CanConfuse(battlerAtk, battlerDef, AI_DATA->abilities[battlerDef], BATTLE_PARTNER(battlerAtk), move, AI_DATA->partnerMove))
                score -= 10;
            break;
        case EFFECT_PARALYZE:
            if (!AI_CanParalyze(battlerAtk, battlerDef, AI_DATA->abilities[battlerDef], move, AI_DATA->partnerMove))
                score -= 10;
            break;
        case EFFECT_SUBSTITUTE:
            if (gBattleMons[battlerAtk].status2 & STATUS2_SUBSTITUTE || AI_DATA->abilities[battlerDef] == ABILITY_INFILTRATOR)
                score -= 8;
            else if (AI_DATA->hpPercents[battlerAtk] <= 25)
                score -= 10;
        #if B_SOUND_SUBSTITUTE >= GEN_6
            else if (TestMoveFlagsInMoveset(battlerDef, FLAG_SOUND))
                score -= 8;
        #endif
            break;
        case EFFECT_LEECH_SEED:
            if (gStatuses3[battlerDef] & STATUS3_LEECHSEED
             || IS_BATTLER_OF_TYPE(battlerDef, TYPE_GRASS)
             || DoesPartnerHaveSameMoveEffect(BATTLE_PARTNER(battlerAtk), battlerDef, move, AI_DATA->partnerMove))
                score -= 10;
            else if (AI_DATA->abilities[battlerDef] == ABILITY_LIQUID_OOZE)
                score -= 3;
            break;
        case EFFECT_DISABLE:
            if (gDisableStructs[battlerDef].disableTimer == 0
            #if B_MENTAL_HERB >= GEN_5
                && AI_DATA->holdEffects[battlerDef] != HOLD_EFFECT_MENTAL_HERB
            #endif
                && !PartnerHasSameMoveEffectWithoutTarget(BATTLE_PARTNER(battlerAtk), move, AI_DATA->partnerMove))
            {
                if (AI_WhoStrikesFirst(battlerAtk, battlerDef, move) == AI_IS_FASTER) // Attacker should go first
                {
                    if (gLastMoves[battlerDef] == MOVE_NONE || gLastMoves[battlerDef] == 0xFFFF)
                        score -= 10;    // no anticipated move to disable
                }
                else if (predictedMove == MOVE_NONE)
                {
                    score -= 10;
                }
            }
            else
            {
                score -= 10;
            }
            break;
        case EFFECT_ENCORE:
            if (gDisableStructs[battlerDef].encoreTimer == 0
            #if B_MENTAL_HERB >= GEN_5
                && AI_DATA->holdEffects[battlerDef] != HOLD_EFFECT_MENTAL_HERB
            #endif
                && !DoesPartnerHaveSameMoveEffect(BATTLE_PARTNER(battlerAtk), battlerDef, move, AI_DATA->partnerMove))
            {
                if (AI_WhoStrikesFirst(battlerAtk, battlerDef, move) == AI_IS_FASTER) // Attacker should go first
                {
                    if (gLastMoves[battlerDef] == MOVE_NONE || gLastMoves[battlerDef] == 0xFFFF)
                        score -= 10;    // no anticipated move to encore
                }
                else if (predictedMove == MOVE_NONE)
                {
                    score -= 10;
                }
            }
            else
            {
                score -= 10;
            }
            break;
        case EFFECT_SNORE:
        case EFFECT_SLEEP_TALK:
            if (IsWakeupTurn(battlerAtk) || (!(gBattleMons[battlerAtk].status1 & STATUS1_SLEEP) || AI_DATA->abilities[battlerAtk] != ABILITY_COMATOSE))
                score -= 10;    // if mon will wake up, is not asleep, or is not comatose
            break;
        case EFFECT_MEAN_LOOK:
            if (IsBattlerTrapped(battlerDef, TRUE) || DoesPartnerHaveSameMoveEffect(BATTLE_PARTNER(battlerAtk), battlerDef, move, AI_DATA->partnerMove))
                score -= 10;
            break;
        case EFFECT_NIGHTMARE:
            if (gBattleMons[battlerDef].status2 & STATUS2_NIGHTMARE)
                score -= 10;
            else if (!(gBattleMons[battlerDef].status1 & STATUS1_SLEEP) || AI_DATA->abilities[battlerDef] == ABILITY_COMATOSE)
                score -= 8;
            else if (DoesPartnerHaveSameMoveEffect(BATTLE_PARTNER(battlerAtk), battlerDef, move, AI_DATA->partnerMove))
                score -= 10;
            break;
        case EFFECT_CURSE:
            if (IS_BATTLER_OF_TYPE(battlerAtk, TYPE_GHOST))
            {
                if (gBattleMons[battlerDef].status2 & STATUS2_CURSED
                  || DoesPartnerHaveSameMoveEffect(BATTLE_PARTNER(battlerAtk), battlerDef, move, AI_DATA->partnerMove))
                    score -= 10;
                else if (AI_DATA->hpPercents[battlerAtk] <= 50)
                    score -= 6;
            }
            else // regular curse
            {
                if (!BattlerStatCanRise(battlerAtk, AI_DATA->abilities[battlerAtk], STAT_ATK) || !HasMoveWithSplit(battlerAtk, SPLIT_PHYSICAL))
                    score -= 10;
                else if (!BattlerStatCanRise(battlerAtk, AI_DATA->abilities[battlerAtk], STAT_DEF))
                    score -= 8;
            }
            break;
        case EFFECT_SPIKES:
            if (gSideTimers[GetBattlerSide(battlerDef)].spikesAmount >= 3)
                score -= 10;
            else if (PartnerMoveIsSameNoTarget(BATTLE_PARTNER(battlerAtk), move, AI_DATA->partnerMove)
              && gSideTimers[GetBattlerSide(battlerDef)].spikesAmount == 2)
                score -= 10; // only one mon needs to set up the last layer of Spikes
            break;
        case EFFECT_STEALTH_ROCK:
            if (gSideTimers[GetBattlerSide(battlerDef)].stealthRockAmount > 0
              || PartnerMoveIsSameNoTarget(BATTLE_PARTNER(battlerAtk), move, AI_DATA->partnerMove)) //Only one mon needs to set up Stealth Rocks
                score -= 10;
            break;
        case EFFECT_TOXIC_SPIKES:
            if (gSideTimers[GetBattlerSide(battlerDef)].toxicSpikesAmount >= 2)
                score -= 10;
            else if (PartnerMoveIsSameNoTarget(BATTLE_PARTNER(battlerAtk), move, AI_DATA->partnerMove) && gSideTimers[GetBattlerSide(battlerDef)].toxicSpikesAmount == 1)
                score -= 10; // only one mon needs to set up the last layer of Toxic Spikes
            break;
        case EFFECT_STICKY_WEB:
            if (gSideTimers[GetBattlerSide(battlerDef)].stickyWebAmount)
                score -= 10;
            else if (PartnerMoveIsSameNoTarget(BATTLE_PARTNER(battlerAtk), move, AI_DATA->partnerMove) && gSideTimers[GetBattlerSide(battlerDef)].stickyWebAmount)
                score -= 10; // only one mon needs to set up Sticky Web
            break;
        case EFFECT_FORESIGHT:
            if (gBattleMons[battlerDef].status2 & STATUS2_FORESIGHT)
                score -= 10;
            else if (gBattleMons[battlerDef].statStages[STAT_EVASION] <= 4
              || !(IS_BATTLER_OF_TYPE(battlerDef, TYPE_GHOST))
              || DoesPartnerHaveSameMoveEffect(BATTLE_PARTNER(battlerAtk), battlerDef, move, AI_DATA->partnerMove))
                score -= 9;
            break;
        case EFFECT_PERISH_SONG:
            if (isDoubleBattle)
            {
                if (CountUsablePartyMons(battlerAtk) == 0
                  && AI_DATA->abilities[battlerAtk] != ABILITY_SOUNDPROOF
                  && AI_DATA->abilities[BATTLE_PARTNER(battlerAtk)] != ABILITY_SOUNDPROOF
                  && CountUsablePartyMons(FOE(battlerAtk)) >= 1)
                {
                    score -= 10; //Don't wipe your team if you're going to lose
                }
                else if ((!IsBattlerAlive(FOE(battlerAtk)) || AI_DATA->abilities[FOE(battlerAtk)] == ABILITY_SOUNDPROOF
                  || gStatuses3[FOE(battlerAtk)] & STATUS3_PERISH_SONG)
                  && (!IsBattlerAlive(BATTLE_PARTNER(FOE(battlerAtk))) || AI_DATA->abilities[BATTLE_PARTNER(FOE(battlerAtk))] == ABILITY_SOUNDPROOF
                  || gStatuses3[BATTLE_PARTNER(FOE(battlerAtk))] & STATUS3_PERISH_SONG))
                {
                    score -= 10; //Both enemies are perish songed
                }
                else if (DoesPartnerHaveSameMoveEffect(BATTLE_PARTNER(battlerAtk), battlerDef, move, AI_DATA->partnerMove))
                {
                    score -= 10;
                }
            }
            else
            {
                if (CountUsablePartyMons(battlerAtk) == 0 && AI_DATA->abilities[battlerAtk] != ABILITY_SOUNDPROOF
                  && CountUsablePartyMons(battlerDef) >= 1)
                    score -= 10;

                if (gStatuses3[FOE(battlerAtk)] & STATUS3_PERISH_SONG || AI_DATA->abilities[FOE(battlerAtk)] == ABILITY_SOUNDPROOF)
                    score -= 10;
            }
            break;
        case EFFECT_SANDSTORM:
            if (gBattleWeather & (B_WEATHER_SANDSTORM | B_WEATHER_PRIMAL_ANY)
             || PartnerMoveEffectIsWeather(BATTLE_PARTNER(battlerAtk), AI_DATA->partnerMove))
                score -= 8;
            break;
        case EFFECT_SUNNY_DAY:
            if (gBattleWeather & (B_WEATHER_SUN | B_WEATHER_PRIMAL_ANY)
             || PartnerMoveEffectIsWeather(BATTLE_PARTNER(battlerAtk), AI_DATA->partnerMove))
                score -= 8;
            break;
        case EFFECT_RAIN_DANCE:
            if (gBattleWeather & (B_WEATHER_RAIN | B_WEATHER_PRIMAL_ANY)
             || PartnerMoveEffectIsWeather(BATTLE_PARTNER(battlerAtk), AI_DATA->partnerMove))
                score -= 8;
            break;
        case EFFECT_HAIL:
            if (gBattleWeather & (B_WEATHER_HAIL | B_WEATHER_PRIMAL_ANY)
             || PartnerMoveEffectIsWeather(BATTLE_PARTNER(battlerAtk), AI_DATA->partnerMove))
                score -= 8;
            break;
        case EFFECT_ATTRACT:
            if (!AI_CanBeInfatuated(battlerAtk, battlerDef, AI_DATA->abilities[battlerDef],
             GetGenderFromSpeciesAndPersonality(gBattleMons[battlerAtk].species, gBattleMons[battlerAtk].personality),
             GetGenderFromSpeciesAndPersonality(gBattleMons[battlerDef].species, gBattleMons[battlerDef].personality)))
                score -= 10;
            break;
        case EFFECT_SAFEGUARD:
            if (gSideStatuses[GetBattlerSide(battlerAtk)] & SIDE_STATUS_SAFEGUARD
              || PartnerHasSameMoveEffectWithoutTarget(BATTLE_PARTNER(battlerAtk), move, AI_DATA->partnerMove))
                score -= 10;
            break;
        case EFFECT_MAGNITUDE:
            if (AI_DATA->abilities[battlerDef] == ABILITY_LEVITATE)
                score -= 10;
            break;
        case EFFECT_PARTING_SHOT:
            if (CountUsablePartyMons(battlerAtk) == 0)
                score -= 10;
            break;
        case EFFECT_BATON_PASS:
            if (CountUsablePartyMons(battlerAtk) == 0)
                score -= 10;
            else if (gBattleMons[battlerAtk].status2 & STATUS2_SUBSTITUTE
              || (gStatuses3[battlerAtk] & (STATUS3_ROOTED | STATUS3_AQUA_RING | STATUS3_MAGNET_RISE | STATUS3_POWER_TRICK))
              || AnyStatIsRaised(battlerAtk))
                break;
            else
                score -= 6;
            break;
        case EFFECT_HIT_ESCAPE:
            break;
        case EFFECT_RAPID_SPIN:
            if ((gBattleMons[battlerAtk].status2 & STATUS2_WRAPPED) || (gStatuses3[battlerAtk] & STATUS3_LEECHSEED))
                break;  // check damage/accuracy
            //Spin checks
            if (!(gSideStatuses[GetBattlerSide(battlerAtk)] & SIDE_STATUS_HAZARDS_ANY))
                score -= 6;
            break;
        case EFFECT_BELLY_DRUM:
            if (AI_DATA->abilities[battlerAtk] == ABILITY_CONTRARY)
                score -= 10;
            else if (AI_DATA->hpPercents[battlerAtk] <= 60)
                score -= 10;
            break;
        case EFFECT_FUTURE_SIGHT:
            if (gSideStatuses[GetBattlerSide(battlerDef)] & SIDE_STATUS_FUTUREATTACK
              || gSideStatuses[GetBattlerSide(battlerAtk)] & SIDE_STATUS_FUTUREATTACK)
                score -= 12;
            else
                score += 5;
            break;
        case EFFECT_TELEPORT:
            score -= 10;
            break;
        case EFFECT_FAKE_OUT:
            if (!gDisableStructs[battlerAtk].isFirstTurn)
            {
                score -= 10;
            }
            else if (move == MOVE_FAKE_OUT) // filter out first impression
            {
                if ((AI_DATA->holdEffects[battlerAtk] == HOLD_EFFECT_CHOICE_BAND || AI_DATA->abilities[battlerAtk] == ABILITY_GORILLA_TACTICS)
                  && (CountUsablePartyMons(battlerDef) > 0 || !CanIndexMoveFaintTarget(battlerAtk, battlerDef, AI_THINKING_STRUCT->movesetIndex, 0)))
                {
                    if (CountUsablePartyMons(battlerAtk) == 0)
                        score -= 10; // Don't lock the attacker into Fake Out if they can't switch out afterwards.
                }
            }
            break;
        case EFFECT_STOCKPILE:
            if (gDisableStructs[battlerAtk].stockpileCounter >= 3)
                score -= 10;
            break;
        case EFFECT_SPIT_UP:
            if (gDisableStructs[battlerAtk].stockpileCounter <= 1)
                score -= 10;
            break;
        case EFFECT_SWALLOW:
            if (gDisableStructs[battlerAtk].stockpileCounter == 0)
            {
                score -= 10;
            }
            else
            {
                if (AtMaxHp(battlerAtk))
                    score -= 10;
                else if (AI_DATA->hpPercents[battlerAtk] >= 80)
                    score -= 5; // do it if nothing better
            }
            break;
        case EFFECT_TORMENT:
            if (gBattleMons[battlerDef].status2 & STATUS2_TORMENT
              || DoesPartnerHaveSameMoveEffect(BATTLE_PARTNER(battlerAtk), battlerDef, move, AI_DATA->partnerMove))
            {
                score -= 10;
                break;
            }
<<<<<<< HEAD
        #if B_MENTAL_HERB >= GEN_5
            if (AI_DATA->holdEffects[battlerDef] == HOLD_EFFECT_MENTAL_HERB)
=======

            if (B_MENTAL_HERB >= GEN_5 && AI_DATA->holdEffects[battlerDef] == HOLD_EFFECT_MENTAL_HERB)
>>>>>>> e5288449
                score -= 6;
        #endif
            break;
        case EFFECT_WILL_O_WISP:
            if (!AI_CanBurn(battlerAtk, battlerDef, AI_DATA->abilities[battlerDef], BATTLE_PARTNER(battlerAtk), move, AI_DATA->partnerMove))
                score -= 10;
            break;
        case EFFECT_MEMENTO:
            if (CountUsablePartyMons(battlerAtk) == 0 || DoesPartnerHaveSameMoveEffect(BATTLE_PARTNER(battlerAtk), battlerDef, move, AI_DATA->partnerMove))
                score -= 10;
            else if (gBattleMons[battlerDef].statStages[STAT_ATK] == MIN_STAT_STAGE && gBattleMons[battlerDef].statStages[STAT_SPATK] == MIN_STAT_STAGE)
                score -= 10;
            break;
        case EFFECT_FOLLOW_ME:
        case EFFECT_HELPING_HAND:
            if (!isDoubleBattle
              || !IsBattlerAlive(BATTLE_PARTNER(battlerAtk))
              || PartnerHasSameMoveEffectWithoutTarget(BATTLE_PARTNER(battlerAtk), move, AI_DATA->partnerMove)
              || (AI_DATA->partnerMove != MOVE_NONE && IS_MOVE_STATUS(AI_DATA->partnerMove))
              || *(gBattleStruct->monToSwitchIntoId + BATTLE_PARTNER(battlerAtk)) != PARTY_SIZE) //Partner is switching out.
                score -= 10;
            break;
        case EFFECT_TRICK:
        case EFFECT_KNOCK_OFF:
            if (AI_DATA->abilities[battlerDef] == ABILITY_STICKY_HOLD)
                score -= 10;
            break;
        case EFFECT_INGRAIN:
            if (gStatuses3[battlerAtk] & STATUS3_ROOTED)
                score -= 10;
            break;
        case EFFECT_AQUA_RING:
            if (gStatuses3[battlerAtk] & STATUS3_AQUA_RING)
                score -= 10;
            break;
        case EFFECT_RECYCLE:
            if (GetUsedHeldItem(battlerAtk) == 0 || gBattleMons[battlerAtk].item != 0)
                score -= 10;
            break;
        case EFFECT_IMPRISON:
            if (gStatuses3[battlerAtk] & STATUS3_IMPRISONED_OTHERS)
                score -= 10;
            break;
        case EFFECT_REFRESH:
            if (!(gBattleMons[battlerDef].status1 & (STATUS1_PSN_ANY | STATUS1_BURN | STATUS1_PARALYSIS)))
                score -= 10;
            break;
        case EFFECT_PSYCHO_SHIFT:
            if (gBattleMons[battlerAtk].status1 & STATUS1_PSN_ANY && !AI_CanPoison(battlerAtk, battlerDef, AI_DATA->abilities[battlerDef], move, AI_DATA->partnerMove))
                score -= 10;
            else if (gBattleMons[battlerAtk].status1 & STATUS1_BURN && !AI_CanBurn(battlerAtk, battlerDef,
              AI_DATA->abilities[battlerDef], BATTLE_PARTNER(battlerAtk), move, AI_DATA->partnerMove))
                score -= 10;
            else if (gBattleMons[battlerAtk].status1 & STATUS1_PARALYSIS && !AI_CanParalyze(battlerAtk, battlerDef, AI_DATA->abilities[battlerDef], move, AI_DATA->partnerMove))
                score -= 10;
            else if (gBattleMons[battlerAtk].status1 & STATUS1_SLEEP && !AI_CanPutToSleep(battlerAtk, battlerDef, AI_DATA->abilities[battlerDef], move, AI_DATA->partnerMove))
                score -= 10;
            else
                score -= 10;    // attacker has no status to transmit
            break;
        case EFFECT_MUD_SPORT:
            if (gFieldStatuses & STATUS_FIELD_MUDSPORT
              || gStatuses4[battlerAtk] & STATUS4_MUD_SPORT
              || PartnerHasSameMoveEffectWithoutTarget(BATTLE_PARTNER(battlerAtk), move, AI_DATA->partnerMove))
                score -= 10;
            break;
        case EFFECT_WATER_SPORT:
            if (gFieldStatuses & STATUS_FIELD_WATERSPORT
              || gStatuses4[battlerAtk] & STATUS4_WATER_SPORT
              || PartnerHasSameMoveEffectWithoutTarget(BATTLE_PARTNER(battlerAtk), move, AI_DATA->partnerMove))
                score -= 10;
            break;
        case EFFECT_ABSORB:
            if (AI_DATA->abilities[battlerDef] == ABILITY_LIQUID_OOZE)
                score -= 6;
            break;
        case EFFECT_STRENGTH_SAP:
            if (AI_DATA->abilities[battlerDef] == ABILITY_CONTRARY)
                score -= 10;
            else if (!ShouldLowerStat(battlerDef, AI_DATA->abilities[battlerDef], STAT_ATK))
                score -= 10;
            break;
        case EFFECT_COPYCAT:
        case EFFECT_MIRROR_MOVE:
            return AI_CheckBadMove(battlerAtk, battlerDef, predictedMove, score);
        case EFFECT_FLOWER_SHIELD:
            if (!IS_BATTLER_OF_TYPE(battlerAtk, TYPE_GRASS)
              && !(isDoubleBattle && IS_BATTLER_OF_TYPE(BATTLE_PARTNER(battlerAtk), TYPE_GRASS)))
                score -= 10;
            break;
        case EFFECT_AROMATIC_MIST:
            if (!isDoubleBattle || gBattleMons[BATTLE_PARTNER(battlerAtk)].hp == 0 || !BattlerStatCanRise(BATTLE_PARTNER(battlerAtk), AI_DATA->abilities[BATTLE_PARTNER(battlerAtk)], STAT_SPDEF))
                score -= 10;
            break;
        case EFFECT_BIDE:
            if (!HasDamagingMove(battlerDef)
              || AI_DATA->hpPercents[battlerAtk] < 30 //Close to death
              || gBattleMons[battlerDef].status1 & (STATUS1_SLEEP | STATUS1_FREEZE)) //No point in biding if can't take damage
                score -= 10;
            break;
        case EFFECT_HIT_SWITCH_TARGET:
            if (DoesPartnerHaveSameMoveEffect(BATTLE_PARTNER(battlerAtk), battlerDef, move, AI_DATA->partnerMove))
                score -= 10; // don't scare away pokemon twice
            else if (AI_DATA->hpPercents[battlerDef] < 10 && GetBattlerSecondaryDamage(battlerDef))
                score -= 10;    // don't blow away mon that will faint soon
            else if (gStatuses3[battlerDef] & STATUS3_PERISH_SONG)
                score -= 10;
            break;
        case EFFECT_CONVERSION:
            //Check first move type
            if (IS_BATTLER_OF_TYPE(battlerAtk, gBattleMoves[gBattleMons[battlerAtk].moves[0]].type))
                score -= 10;
            break;
        case EFFECT_REST:
            if (!AI_CanSleep(battlerAtk, AI_DATA->abilities[battlerAtk]))
                score -= 10;
            //fallthrough
        case EFFECT_RESTORE_HP:
        case EFFECT_SOFTBOILED:
        case EFFECT_ROOST:
            if (AtMaxHp(battlerAtk))
                score -= 10;
            else if (AI_DATA->hpPercents[battlerAtk] >= 90)
                score -= 9; //No point in healing, but should at least do it if nothing better
            break;
        case EFFECT_MORNING_SUN:
        case EFFECT_SYNTHESIS:
        case EFFECT_MOONLIGHT:
            if (AI_WeatherHasEffect() && (gBattleWeather & (B_WEATHER_RAIN | B_WEATHER_SANDSTORM | B_WEATHER_HAIL)))
                score -= 3;
            else if (AtMaxHp(battlerAtk))
                score -= 10;
            else if (AI_DATA->hpPercents[battlerAtk] >= 90)
                score -= 9; //No point in healing, but should at least do it if nothing better
            break;
        case EFFECT_PURIFY:
            if (!(gBattleMons[battlerDef].status1 & STATUS1_ANY))
                score -= 10;
            else if (battlerDef == BATTLE_PARTNER(battlerAtk))
                break; //Always heal your ally
            else if (AtMaxHp(battlerAtk))
                score -= 10;
            else if (AI_DATA->hpPercents[battlerAtk] >= 90)
                score -= 8; //No point in healing, but should at least do it if nothing better
            break;
        case EFFECT_SUPER_FANG:
            if (AI_DATA->hpPercents[battlerDef] < 50)
                score -= 4;
            break;
        case EFFECT_RECOIL_IF_MISS:
            if (AI_DATA->abilities[battlerAtk] != ABILITY_MAGIC_GUARD && AI_GetMoveAccuracy(battlerAtk, battlerDef, move) < 75)
                score -= 6;
            break;
        case EFFECT_RECOIL_25:
            if (AI_DATA->abilities[battlerAtk] != ABILITY_MAGIC_GUARD && AI_DATA->abilities[battlerAtk] != ABILITY_ROCK_HEAD)
            {
                u32 recoilDmg = max(1, AI_DATA->simulatedDmg[battlerAtk][battlerDef][AI_THINKING_STRUCT->movesetIndex] / 4);
                if (!ShouldUseRecoilMove(battlerAtk, battlerDef, recoilDmg, AI_THINKING_STRUCT->movesetIndex))
                    score -= 10;
                break;
            }
            break;
        case EFFECT_RECOIL_33:
        case EFFECT_RECOIL_33_STATUS:
            if (AI_DATA->abilities[battlerAtk] != ABILITY_MAGIC_GUARD && AI_DATA->abilities[battlerAtk] != ABILITY_ROCK_HEAD)
            {
                u32 recoilDmg = max(1, AI_DATA->simulatedDmg[battlerAtk][battlerDef][AI_THINKING_STRUCT->movesetIndex] / 3);
                if (!ShouldUseRecoilMove(battlerAtk, battlerDef, recoilDmg, AI_THINKING_STRUCT->movesetIndex))
                    score -= 10;
                break;
            }
            break;
        case EFFECT_RECOIL_50:
            if (AI_DATA->abilities[battlerAtk] != ABILITY_MAGIC_GUARD && AI_DATA->abilities[battlerAtk] != ABILITY_ROCK_HEAD)
            {
                u32 recoilDmg = max(1, AI_DATA->simulatedDmg[battlerAtk][battlerDef][AI_THINKING_STRUCT->movesetIndex] / 2);
                if (!ShouldUseRecoilMove(battlerAtk, battlerDef, recoilDmg, AI_THINKING_STRUCT->movesetIndex))
                    score -= 10;
                break;
            }
            break;
        case EFFECT_TEETER_DANCE:
            if (((gBattleMons[battlerDef].status2 & STATUS2_CONFUSION)
              || (!DoesBattlerIgnoreAbilityChecks(AI_DATA->abilities[battlerAtk], move) && AI_DATA->abilities[battlerDef] == ABILITY_OWN_TEMPO)
              || (IsBattlerGrounded(battlerDef) && AI_IsTerrainAffected(battlerDef, STATUS_FIELD_MISTY_TERRAIN))
              || (DoesSubstituteBlockMove(battlerAtk, battlerDef, move)))
             && ((gBattleMons[BATTLE_PARTNER(battlerDef)].status2 & STATUS2_CONFUSION)
              || (!DoesBattlerIgnoreAbilityChecks(AI_DATA->abilities[battlerAtk], move) && AI_DATA->abilities[BATTLE_PARTNER(battlerDef)] == ABILITY_OWN_TEMPO)
              || (IsBattlerGrounded(BATTLE_PARTNER(battlerDef)) && AI_IsTerrainAffected(BATTLE_PARTNER(battlerDef), STATUS_FIELD_MISTY_TERRAIN))
              || (DoesSubstituteBlockMove(battlerAtk, BATTLE_PARTNER(battlerDef), move))))
            {
               score -= 10;
            }
            break;
        case EFFECT_TRANSFORM:
            if (gBattleMons[battlerAtk].status2 & STATUS2_TRANSFORMED
              || (gBattleMons[battlerDef].status2 & (STATUS2_TRANSFORMED | STATUS2_SUBSTITUTE))) //Leave out Illusion b/c AI is supposed to be fooled
                score -= 10;
            break;
        case EFFECT_TWO_TURNS_ATTACK:
            if (AI_DATA->holdEffects[battlerAtk] != HOLD_EFFECT_POWER_HERB && CanTargetFaintAi(battlerDef, battlerAtk))
                score -= 6;
            break;
        case EFFECT_RECHARGE:
            if (AI_DATA->abilities[battlerDef] == ABILITY_WONDER_GUARD && effectiveness < AI_EFFECTIVENESS_x2)
                score -= 10;
            else if (AI_DATA->abilities[battlerAtk] != ABILITY_TRUANT
              && !CanIndexMoveFaintTarget(battlerAtk, battlerDef, AI_THINKING_STRUCT->movesetIndex, 0))
                score -= 2;
            break;
        case EFFECT_SPITE:
        case EFFECT_MIMIC:
            if (AI_WhoStrikesFirst(battlerAtk, battlerDef, move) == AI_IS_FASTER) // Attacker should go first
            {
                if (gLastMoves[battlerDef] == MOVE_NONE
                  || gLastMoves[battlerDef] == 0xFFFF)
                    score -= 10;
            }
            else if (predictedMove == MOVE_NONE)
            {
                // TODO predicted move separate from gLastMoves
                score -= 10;
            }
            break;
        case EFFECT_METRONOME:
            break;
        case EFFECT_ENDEAVOR:
        case EFFECT_PAIN_SPLIT:
            if (gBattleMons[battlerAtk].hp > (gBattleMons[battlerAtk].hp + gBattleMons[battlerDef].hp) / 2)
                score -= 10;
            break;

        case EFFECT_CONVERSION_2:
            //TODO
            break;
        case EFFECT_LOCK_ON:
            if (gStatuses3[battlerDef] & STATUS3_ALWAYS_HITS
              || AI_DATA->abilities[battlerAtk] == ABILITY_NO_GUARD
              || AI_DATA->abilities[battlerDef] == ABILITY_NO_GUARD
              || DoesPartnerHaveSameMoveEffect(BATTLE_PARTNER(battlerAtk), battlerDef, move, AI_DATA->partnerMove))
                score -= 10;
            break;
        case EFFECT_LASER_FOCUS:
            if (gStatuses3[battlerAtk] & STATUS3_LASER_FOCUS)
                score -= 10;
            else if (AI_DATA->abilities[battlerDef] == ABILITY_SHELL_ARMOR || AI_DATA->abilities[battlerDef] == ABILITY_BATTLE_ARMOR)
                score -= 8;
            break;
        case EFFECT_SKETCH:
            if (gLastMoves[battlerDef] == MOVE_NONE)
                score -= 10;
            break;
        case EFFECT_DESTINY_BOND:
            if (gBattleMons[battlerDef].status2 & STATUS2_DESTINY_BOND)
                score -= 10;
            break;
        case EFFECT_FALSE_SWIPE:
            // TODO
            break;
        case EFFECT_HEAL_BELL:
            if (!AnyPartyMemberStatused(battlerAtk, TestMoveFlags(move, FLAG_SOUND)) || PartnerHasSameMoveEffectWithoutTarget(BATTLE_PARTNER(battlerAtk), move, AI_DATA->partnerMove))
                score -= 10;
            break;
        case EFFECT_HIT_PREVENT_ESCAPE:
            break;
        case EFFECT_ENDURE:
            if (gBattleMons[battlerAtk].hp == 1 || GetBattlerSecondaryDamage(battlerAtk)) //Don't use Endure if you'll die after using it
                score -= 10;
            break;
        case EFFECT_PROTECT:
            {
                bool32 decreased = FALSE;
                switch (move)
                {
                case MOVE_QUICK_GUARD:
                case MOVE_WIDE_GUARD:
                case MOVE_CRAFTY_SHIELD:
                    if (!isDoubleBattle)
                    {
                        score -= 10;
                        decreased = TRUE;
                    }
                    break;
                case MOVE_MAT_BLOCK:
                    if (!gDisableStructs[battlerAtk].isFirstTurn)
                    {
                        score -= 10;
                        decreased = TRUE;
                    }
                    break;
                } // move check

                if (decreased)
                    break;
                if (IsBattlerIncapacitated(battlerDef, AI_DATA->abilities[battlerDef]))
                {
                    score -= 10;
                    break;
                }

                if (move != MOVE_QUICK_GUARD
                  && move != MOVE_WIDE_GUARD
                  && move != MOVE_CRAFTY_SHIELD) //These moves have infinite usage
                {
                    if (GetBattlerSecondaryDamage(battlerAtk) >= gBattleMons[battlerAtk].hp
                      && AI_DATA->abilities[battlerDef] != ABILITY_MOXIE
                      && AI_DATA->abilities[battlerDef] != ABILITY_BEAST_BOOST)
                    {
                        score -= 10; //Don't protect if you're going to faint after protecting
                    }
                    else if (gDisableStructs[battlerAtk].protectUses == 1 && Random() % 100 < 50)
                    {
                        if (!isDoubleBattle)
                            score -= 6;
                        else
                            score -= 10; //Don't try double protecting in doubles
                    }
                    else if (gDisableStructs[battlerAtk].protectUses >= 2)
                    {
                        score -= 10;
                    }
                }

                /*if (AI_THINKING_STRUCT->aiFlags == AI_SCRIPT_CHECK_BAD_MOVE //Only basic AI
                && IS_DOUBLE_BATTLE) //Make the regular AI know how to use Protect minimally in Doubles
                {
                    u8 shouldProtect = ShouldProtect(battlerAtk, battlerDef, move);
                    if (shouldProtect == USE_PROTECT || shouldProtect == PROTECT_FROM_FOES)
                        IncreaseFoeProtectionViability(&viability, 0xFF, battlerAtk, battlerDef);
                    else if (shouldProtect == PROTECT_FROM_ALLIES)
                        IncreaseAllyProtectionViability(&viability, 0xFF);
                }*/
            }
            break;
        case EFFECT_MIRACLE_EYE:
            if (gStatuses3[battlerDef] & STATUS3_MIRACLE_EYED)
                score -= 10;

            if (gBattleMons[battlerDef].statStages[STAT_EVASION] <= 4
              || !(IS_BATTLER_OF_TYPE(battlerDef, TYPE_DARK))
              || DoesPartnerHaveSameMoveEffect(BATTLE_PARTNER(battlerAtk), battlerDef, move, AI_DATA->partnerMove))
                score -= 9;
            break;
        case EFFECT_BURN_UP:
            if (!IS_BATTLER_OF_TYPE(battlerAtk, TYPE_FIRE))
                score -= 10;
            break;
        case EFFECT_DEFOG:
            if (gSideStatuses[GetBattlerSide(battlerDef)]
             & (SIDE_STATUS_REFLECT | SIDE_STATUS_LIGHTSCREEN | SIDE_STATUS_AURORA_VEIL | SIDE_STATUS_SAFEGUARD | SIDE_STATUS_MIST)
              || gSideTimers[GetBattlerSide(battlerDef)].auroraVeilTimer != 0
              || gSideStatuses[GetBattlerSide(battlerAtk)] & SIDE_STATUS_HAZARDS_ANY)
            {
                if (PartnerHasSameMoveEffectWithoutTarget(BATTLE_PARTNER(battlerAtk), move, AI_DATA->partnerMove))
                {
                    score -= 10; //Only need one hazards removal
                    break;
                }
            }

            if (gSideStatuses[GetBattlerSide(battlerDef)] & SIDE_STATUS_HAZARDS_ANY)
            {
                score -= 10; //Don't blow away opposing hazards
                break;
            }

            if (isDoubleBattle)
            {
                if (IsHazardMoveEffect(gBattleMoves[AI_DATA->partnerMove].effect) // partner is going to set up hazards
                  && AI_WhoStrikesFirst(BATTLE_PARTNER(battlerAtk), battlerAtk, AI_DATA->partnerMove) == AI_IS_FASTER) // partner is going to set up before the potential Defog
                {
                    score -= 10;
                    break; // Don't use Defog if partner is going to set up hazards
                }
            }

            // evasion check
            if (gBattleMons[battlerDef].statStages[STAT_EVASION] == MIN_STAT_STAGE
              || ((AI_DATA->abilities[battlerDef] == ABILITY_CONTRARY) && !IsTargetingPartner(battlerAtk, battlerDef))) // don't want to raise target stats unless its your partner
                score -= 10;
            break;

        case EFFECT_PSYCH_UP:   // haze stats check
            {
                for (i = STAT_ATK; i < NUM_BATTLE_STATS; i++)
                {
                    if (gBattleMons[battlerAtk].statStages[i] > DEFAULT_STAT_STAGE || gBattleMons[BATTLE_PARTNER(battlerAtk)].statStages[i] > DEFAULT_STAT_STAGE)
                        score -= 10;  // Don't want to reset our boosted stats
                }
                for (i = STAT_ATK; i < NUM_BATTLE_STATS; i++)
                {
                    if (gBattleMons[battlerDef].statStages[i] < DEFAULT_STAT_STAGE || gBattleMons[BATTLE_PARTNER(battlerDef)].statStages[i] < DEFAULT_STAT_STAGE)
                        score -= 10; //Don't want to copy enemy lowered stats
                }
            }
            break;
        case EFFECT_SPECTRAL_THIEF:
            break;
        case EFFECT_SOLAR_BEAM:
            if (AI_DATA->holdEffects[battlerAtk] == HOLD_EFFECT_POWER_HERB
              || (AI_WeatherHasEffect() && gBattleWeather & B_WEATHER_SUN && AI_DATA->holdEffects[battlerAtk] != HOLD_EFFECT_UTILITY_UMBRELLA))
                break;
            if (CanTargetFaintAi(battlerDef, battlerAtk)) //Attacker can be knocked out
                score -= 4;
            break;
        case EFFECT_SEMI_INVULNERABLE:
            if (predictedMove != MOVE_NONE
              && AI_WhoStrikesFirst(battlerAtk, battlerDef, move) == AI_IS_SLOWER
              && gBattleMoves[predictedMove].effect == EFFECT_SEMI_INVULNERABLE)
                score -= 10; // Don't Fly/dig/etc if opponent is going to fly/dig/etc after you

            if (BattlerWillFaintFromWeather(battlerAtk, AI_DATA->abilities[battlerAtk])
              && (move == MOVE_FLY || move == MOVE_BOUNCE))
                score -= 10; // Attacker will faint while in the air
            break;
        case EFFECT_HEALING_WISH:   //healing wish, lunar dance
            if (CountUsablePartyMons(battlerAtk) == 0 || DoesPartnerHaveSameMoveEffect(BATTLE_PARTNER(battlerAtk), battlerDef, move, AI_DATA->partnerMove))
                score -= 10;
            else if (IsPartyFullyHealedExceptBattler(battlerAtk))
                score -= 10;
            break;
        case EFFECT_FINAL_GAMBIT:
            if (CountUsablePartyMons(battlerAtk) == 0 || DoesPartnerHaveSameMoveEffect(BATTLE_PARTNER(battlerAtk), battlerDef, move, AI_DATA->partnerMove))
                score -= 10;
            break;
        case EFFECT_NATURE_POWER:
            return AI_CheckBadMove(battlerAtk, battlerDef, GetNaturePowerMove(), score);
        case EFFECT_TAUNT:
            if (gDisableStructs[battlerDef].tauntTimer > 0
              || DoesPartnerHaveSameMoveEffect(BATTLE_PARTNER(battlerAtk), battlerDef, move, AI_DATA->partnerMove))
                score--;
            break;
        case EFFECT_BESTOW:
            if (AI_DATA->holdEffects[battlerAtk] == HOLD_EFFECT_NONE
              || !CanBattlerGetOrLoseItem(battlerAtk, gBattleMons[battlerAtk].item))    // AI knows its own item
                score -= 10;
            break;
        case EFFECT_ROLE_PLAY:
            if (AI_DATA->abilities[battlerAtk] == AI_DATA->abilities[battlerDef]
              || AI_DATA->abilities[battlerDef] == ABILITY_NONE
              || IsRolePlayBannedAbilityAtk(AI_DATA->abilities[battlerAtk])
              || IsRolePlayBannedAbility(AI_DATA->abilities[battlerDef]))
                score -= 10;
            else if (IsAbilityOfRating(AI_DATA->abilities[battlerAtk], 5))
                score -= 4;
            break;
        case EFFECT_WISH:
            if (gWishFutureKnock.wishCounter[battlerAtk] != 0)
                score -= 10;
            break;
        case EFFECT_ASSIST:
            if (CountUsablePartyMons(battlerAtk) == 0)
                score -= 10;    // no teammates to assist from
            break;
        case EFFECT_MAGIC_COAT:
            if (!TestMoveFlagsInMoveset(battlerDef, FLAG_MAGIC_COAT_AFFECTED))
                score -= 10;
            break;
        case EFFECT_BELCH:
            if (ItemId_GetPocket(GetUsedHeldItem(battlerAtk)) != POCKET_BERRIES)
                score -= 10; // attacker has not consumed a berry
            break;
        case EFFECT_YAWN:
            if (gStatuses3[battlerDef] & STATUS3_YAWN)
                score -= 10;
            else if (!AI_CanPutToSleep(battlerAtk, battlerDef, AI_DATA->abilities[battlerDef], move, AI_DATA->partnerMove))
                score -= 10;
            break;
        case EFFECT_SKILL_SWAP:
            if (AI_DATA->abilities[battlerAtk] == ABILITY_NONE || AI_DATA->abilities[battlerDef] == ABILITY_NONE
              || IsSkillSwapBannedAbility(AI_DATA->abilities[battlerAtk]) || IsSkillSwapBannedAbility(AI_DATA->abilities[battlerDef]))
                score -= 10;
            break;
        case EFFECT_WORRY_SEED:
            if (AI_DATA->abilities[battlerDef] == ABILITY_INSOMNIA
              || IsWorrySeedBannedAbility(AI_DATA->abilities[battlerDef]))
                score -= 10;
            break;
        case EFFECT_GASTRO_ACID:
            if (gStatuses3[battlerDef] & STATUS3_GASTRO_ACID
              || IsGastroAcidBannedAbility(AI_DATA->abilities[battlerDef]))
                score -= 10;
            break;
        case EFFECT_ENTRAINMENT:
            if (AI_DATA->abilities[battlerAtk] == ABILITY_NONE
              || IsEntrainmentBannedAbilityAttacker(AI_DATA->abilities[battlerAtk])
              || IsEntrainmentTargetOrSimpleBeamBannedAbility(AI_DATA->abilities[battlerDef]))
                score -= 10;
            break;
        case EFFECT_CORE_ENFORCER:
            break;
        case EFFECT_SIMPLE_BEAM:
            if (AI_DATA->abilities[battlerDef] == ABILITY_SIMPLE
              || IsEntrainmentTargetOrSimpleBeamBannedAbility(AI_DATA->abilities[battlerDef]))
                score -= 10;
            break;
        case EFFECT_SNATCH:
            if (!TestMoveFlagsInMoveset(battlerDef, FLAG_SNATCH_AFFECTED)
              || PartnerHasSameMoveEffectWithoutTarget(BATTLE_PARTNER(battlerAtk), move, AI_DATA->partnerMove))
                score -= 10;
            break;
        case EFFECT_POWER_TRICK:
            if (IsTargetingPartner(battlerAtk, battlerDef))
                score -= 10;
            else if (gBattleMons[battlerAtk].defense >= gBattleMons[battlerAtk].attack && !HasMoveWithSplit(battlerAtk, SPLIT_PHYSICAL))
                score -= 10;
            break;
        case EFFECT_POWER_SWAP: // Don't use if attacker's stat stages are higher than opponents
            if (IsTargetingPartner(battlerAtk, battlerDef))
                score -= 10;
            else if (gBattleMons[battlerAtk].statStages[STAT_ATK] >= gBattleMons[battlerDef].statStages[STAT_ATK]
              && gBattleMons[battlerAtk].statStages[STAT_SPATK] >= gBattleMons[battlerDef].statStages[STAT_SPATK])
                score -= 10;
            break;
        case EFFECT_GUARD_SWAP: // Don't use if attacker's stat stages are higher than opponents
            if (IsTargetingPartner(battlerAtk, battlerDef))
                score -= 10;
            else if (gBattleMons[battlerAtk].statStages[STAT_DEF] >= gBattleMons[battlerDef].statStages[STAT_DEF]
              && gBattleMons[battlerAtk].statStages[STAT_SPDEF] >= gBattleMons[battlerDef].statStages[STAT_SPDEF])
                score -= 10;
            break;
        case EFFECT_SPEED_SWAP:
            if (IsTargetingPartner(battlerAtk, battlerDef))
            {
                score -= 10;
            }
            else
            {
                if (gFieldStatuses & STATUS_FIELD_TRICK_ROOM && (gBattleMons[battlerAtk].speed <= gBattleMons[battlerDef].speed))
                    score -= 10;
                else if (gBattleMons[battlerAtk].speed >= gBattleMons[battlerDef].speed)
                    score -= 10;
            }
            break;
        case EFFECT_HEART_SWAP:
            if (IsTargetingPartner(battlerAtk, battlerDef))
            {
                score -= 10;
            }
            else
            {
                u32 atkPositiveStages = CountPositiveStatStages(battlerAtk);
                u32 atkNegativeStages = CountNegativeStatStages(battlerAtk);
                u32 defPositiveStages = CountPositiveStatStages(battlerDef);
                u32 defNegativeStages = CountNegativeStatStages(battlerDef);

                if (atkPositiveStages >= defPositiveStages && atkNegativeStages <= defNegativeStages)
                    score -= 10;
                break;
            }
            break;
        case EFFECT_POWER_SPLIT:
            if (IsTargetingPartner(battlerAtk, battlerDef))
            {
                score -= 10;
            }
            else
            {
                u8 atkAttack = gBattleMons[battlerAtk].attack;
                u8 defAttack = gBattleMons[battlerDef].attack;
                u8 atkSpAttack = gBattleMons[battlerAtk].spAttack;
                u8 defSpAttack = gBattleMons[battlerDef].spAttack;

                if (atkAttack + atkSpAttack >= defAttack + defSpAttack) // Combined attacker stats are > than combined target stats
                    score -= 10;
                break;
            }
            break;
        case EFFECT_GUARD_SPLIT:
            if (IsTargetingPartner(battlerAtk, battlerDef))
            {
                score -= 10;
            }
            else
            {
                u8 atkDefense = gBattleMons[battlerAtk].defense;
                u8 defDefense = gBattleMons[battlerDef].defense;
                u8 atkSpDefense = gBattleMons[battlerAtk].spDefense;
                u8 defSpDefense = gBattleMons[battlerDef].spDefense;

                if (atkDefense + atkSpDefense >= defDefense + defSpDefense) //Combined attacker stats are > than combined target stats
                    score -= 10;
                break;
            }
            break;
        case EFFECT_ME_FIRST:
            if (predictedMove != MOVE_NONE)
            {
                if (AI_WhoStrikesFirst(battlerAtk, battlerDef, move) == AI_IS_SLOWER)
                    score -= 10;    // Target is predicted to go first, Me First will fail
                else
                    return AI_CheckBadMove(battlerAtk, battlerDef, predictedMove, score);
            }
            else
            {
                score -= 10; //Target is predicted to switch most likely
            }
            break;
        case EFFECT_NATURAL_GIFT:
            if (AI_DATA->abilities[battlerAtk] == ABILITY_KLUTZ
              || gFieldStatuses & STATUS_FIELD_MAGIC_ROOM
              || GetPocketByItemId(gBattleMons[battlerAtk].item) != POCKET_BERRIES)
                score -= 10;
            break;
        case EFFECT_GRASSY_TERRAIN:
            if (PartnerMoveEffectIsTerrain(BATTLE_PARTNER(battlerAtk), AI_DATA->partnerMove) || gFieldStatuses & STATUS_FIELD_GRASSY_TERRAIN)
                score -= 10;
            break;
        case EFFECT_ELECTRIC_TERRAIN:
            if (PartnerMoveEffectIsTerrain(BATTLE_PARTNER(battlerAtk), AI_DATA->partnerMove) || gFieldStatuses & STATUS_FIELD_ELECTRIC_TERRAIN)
                score -= 10;
            break;
        case EFFECT_PSYCHIC_TERRAIN:
            if (PartnerMoveEffectIsTerrain(BATTLE_PARTNER(battlerAtk), AI_DATA->partnerMove) || gFieldStatuses & STATUS_FIELD_PSYCHIC_TERRAIN)
                score -= 10;
            break;
        case EFFECT_MISTY_TERRAIN:
            if (PartnerMoveEffectIsTerrain(BATTLE_PARTNER(battlerAtk), AI_DATA->partnerMove) || gFieldStatuses & STATUS_FIELD_MISTY_TERRAIN)
                score -= 10;
            break;
        case EFFECT_PLEDGE:
            if (isDoubleBattle && gBattleMons[BATTLE_PARTNER(battlerAtk)].hp > 0)
            {
                if (AI_DATA->partnerMove != MOVE_NONE
                  && gBattleMoves[AI_DATA->partnerMove].effect == EFFECT_PLEDGE
                  && move != AI_DATA->partnerMove) // Different pledge moves
                {
                    if (gBattleMons[BATTLE_PARTNER(battlerAtk)].status1 & (STATUS1_SLEEP | STATUS1_FREEZE))
                    // && gBattleMons[BATTLE_PARTNER(battlerAtk)].status1 != 1) // Will wake up this turn - how would AI know
                        score -= 10; // Don't use combo move if your partner will cause failure
                }
            }
            break;
        case EFFECT_TRICK_ROOM:
            if (PartnerMoveIs(BATTLE_PARTNER(battlerAtk), AI_DATA->partnerMove, MOVE_TRICK_ROOM))
            {
                score -= 10;
            }
            else if (gFieldStatuses & STATUS_FIELD_TRICK_ROOM) // Trick Room Up
            {
                if (GetBattlerSideSpeedAverage(battlerAtk) < GetBattlerSideSpeedAverage(battlerDef)) // Attacker side slower than target side
                    score -= 10; // Keep the Trick Room up
            }
            else
            {
                if (GetBattlerSideSpeedAverage(battlerAtk) >= GetBattlerSideSpeedAverage(battlerDef)) // Attacker side faster than target side
                    score -= 10; // Keep the Trick Room down
            }
            break;
        case EFFECT_MAGIC_ROOM:
            if (gFieldStatuses & STATUS_FIELD_MAGIC_ROOM || PartnerMoveIsSameNoTarget(BATTLE_PARTNER(battlerAtk), move, AI_DATA->partnerMove))
                score -= 10;
            break;
        case EFFECT_WONDER_ROOM:
            if (gFieldStatuses & STATUS_FIELD_WONDER_ROOM || PartnerMoveIsSameNoTarget(BATTLE_PARTNER(battlerAtk), move, AI_DATA->partnerMove))
                score -= 10;
            break;
        case EFFECT_GRAVITY:
            if ((gFieldStatuses & STATUS_FIELD_GRAVITY
              && !IS_BATTLER_OF_TYPE(battlerAtk, TYPE_FLYING)
              && AI_DATA->holdEffects[battlerAtk] != HOLD_EFFECT_AIR_BALLOON) // Should revert Gravity in this case
              || PartnerMoveIsSameNoTarget(BATTLE_PARTNER(battlerAtk), move, AI_DATA->partnerMove))
                score -= 10;
            break;
        case EFFECT_ION_DELUGE:
            if (gFieldStatuses & STATUS_FIELD_ION_DELUGE
              || PartnerMoveIsSameNoTarget(BATTLE_PARTNER(battlerAtk), move, AI_DATA->partnerMove))
                score -= 10;
            break;
        case EFFECT_FLING:
            if (!CanFling(battlerAtk))
            {
                score -= 10;
            }
            else
            {
                /* TODO Fling
                u8 effect = gFlingTable[gBattleMons[battlerAtk].item].effect;
                switch (effect)
                {
                case MOVE_EFFECT_BURN:
                    if (!AI_CanBurn(battlerAtk, battlerDef, BATTLE_PARTNER(battlerAtk), move, AI_DATA->partnerMove))
                        score -= 10;
                    break;
                case MOVE_EFFECT_PARALYSIS:
                    if (!AI_CanParalyze(battlerAtk, battlerDef, AI_DATA->abilities[battlerDef], move, AI_DATA->partnerMove))
                        score -= 10;
                    break;
                case MOVE_EFFECT_POISON:
                    if (!AI_CanPoison(battlerAtk, battlerDef, AI_DATA->abilities[battlerDef], move, AI_DATA->partnerMove))
                        score -= 10;
                    break;
                case MOVE_EFFECT_TOXIC:
                    if (!AI_CanPoison(battlerAtk, battlerDef, AI_DATA->abilities[battlerDef], move, AI_DATA->partnerMove))
                        score -= 10;
                    break;
                case MOVE_EFFECT_FREEZE:
                    if (!CanBeFrozen(battlerDef, TRUE)
                     || MoveBlockedBySubstitute(move, battlerAtk, battlerDef))
                        score -= 10;
                    break;
                }*/
            }
            break;
        case EFFECT_EMBARGO:
            if (AI_DATA->abilities[battlerDef] == ABILITY_KLUTZ
              || gFieldStatuses & STATUS_FIELD_MAGIC_ROOM
              || gDisableStructs[battlerDef].embargoTimer != 0
              || PartnerMoveIsSameAsAttacker(BATTLE_PARTNER(battlerAtk), battlerDef, move, AI_DATA->partnerMove))
                score -= 10;
            break;
        case EFFECT_POWDER:
            if (!HasMoveWithType(battlerDef, TYPE_FIRE)
              || PartnerMoveIsSameAsAttacker(BATTLE_PARTNER(battlerAtk), battlerDef, move, AI_DATA->partnerMove))
                score -= 10;
            break;
        case EFFECT_TELEKINESIS:
            if (gStatuses3[battlerDef] & (STATUS3_TELEKINESIS | STATUS3_ROOTED | STATUS3_SMACKED_DOWN)
              || gFieldStatuses & STATUS_FIELD_GRAVITY
              || AI_DATA->holdEffects[battlerDef] == HOLD_EFFECT_IRON_BALL
              || IsTelekinesisBannedSpecies(gBattleMons[battlerDef].species)
              || PartnerMoveIsSameAsAttacker(BATTLE_PARTNER(battlerAtk), battlerDef, move, AI_DATA->partnerMove))
                score -= 10;
            break;
        case EFFECT_THROAT_CHOP:
            break;
        case EFFECT_HEAL_BLOCK:
            if (gDisableStructs[battlerDef].healBlockTimer != 0
              || PartnerMoveIsSameAsAttacker(BATTLE_PARTNER(battlerAtk), battlerDef, move, AI_DATA->partnerMove))
                score -= 10;
            break;
        case EFFECT_SOAK:
            if (PartnerMoveIsSameAsAttacker(BATTLE_PARTNER(battlerAtk), battlerDef, move, AI_DATA->partnerMove)
              || (gBattleMons[battlerDef].type1 == TYPE_WATER
              && gBattleMons[battlerDef].type2 == TYPE_WATER
              && gBattleMons[battlerDef].type3 == TYPE_MYSTERY))
                score -= 10;    // target is already water-only
            break;
        case EFFECT_THIRD_TYPE:
            switch (move)
            {
            case MOVE_TRICK_OR_TREAT:
                if (IS_BATTLER_OF_TYPE(battlerDef, TYPE_GHOST) || PartnerMoveIsSameAsAttacker(BATTLE_PARTNER(battlerAtk), battlerDef, move, AI_DATA->partnerMove))
                    score -= 10;
                break;
            case MOVE_FORESTS_CURSE:
                if (IS_BATTLER_OF_TYPE(battlerDef, TYPE_GRASS) || PartnerMoveIsSameAsAttacker(BATTLE_PARTNER(battlerAtk), battlerDef, move, AI_DATA->partnerMove))
                    score -= 10;
                break;
            }
            break;
        case EFFECT_HIT_ENEMY_HEAL_ALLY:    // pollen puff
            if (IsTargetingPartner(battlerAtk, battlerDef))
            {
                if (gStatuses3[battlerDef] & STATUS3_HEAL_BLOCK)
                    return 0;
                if (AtMaxHp(battlerDef))
                    score -= 10;
                else if (gBattleMons[battlerDef].hp > gBattleMons[battlerDef].maxHP / 2)
                    score -= 5;
                break;
            }
            // fallthrough
        case EFFECT_HEAL_PULSE: // and floral healing
            if (!IsTargetingPartner(battlerAtk, battlerDef)) // Don't heal enemies
            {
                score -= 10;
            }
            else
            {
                if (AtMaxHp(battlerDef))
                    score -= 10;
                else if (gBattleMons[battlerDef].hp > gBattleMons[battlerDef].maxHP / 2)
                    score -= 5;
            }
            break;
        case EFFECT_ELECTRIFY:
            if (AI_WhoStrikesFirst(battlerAtk, battlerDef, move) == AI_IS_FASTER
              //|| GetMoveTypeSpecial(battlerDef, predictedMove) == TYPE_ELECTRIC // Move will already be electric type
              || PartnerMoveIsSameAsAttacker(BATTLE_PARTNER(battlerAtk), battlerDef, move, AI_DATA->partnerMove))
                score -= 10;
            break;
        case EFFECT_TOPSY_TURVY:
            if (!IsTargetingPartner(battlerAtk, battlerDef))
            {
                u8 targetPositiveStages = CountPositiveStatStages(battlerDef);
                u8 targetNegativeStages = CountNegativeStatStages(battlerDef);

                if (targetPositiveStages == 0 //No good stat changes to make bad
                  || PartnerMoveIsSameAsAttacker(BATTLE_PARTNER(battlerAtk), battlerDef, move, AI_DATA->partnerMove))
                    score -= 10;

                else if (targetNegativeStages < targetPositiveStages)
                    score -= 5; //More stages would be made positive than negative
            }
            break;
        case EFFECT_FAIRY_LOCK:
            if ((gFieldStatuses & STATUS_FIELD_FAIRY_LOCK) || PartnerMoveIsSameNoTarget(BATTLE_PARTNER(battlerAtk), move, AI_DATA->partnerMove))
                score -= 10;
            break;
        case EFFECT_DO_NOTHING:
            score -= 10;
            break;
        case EFFECT_INSTRUCT:
            {
                u16 instructedMove;
                if (AI_WhoStrikesFirst(battlerAtk, battlerDef, move) == AI_IS_SLOWER)
                    instructedMove = predictedMove;
                else
                    instructedMove = gLastMoves[battlerDef];

                if (instructedMove == MOVE_NONE
                  || IsInstructBannedMove(instructedMove)
                  || MoveRequiresRecharging(instructedMove)
                  || MoveCallsOtherMove(instructedMove)
                  || IsZMove(instructedMove)
                  || (gLockedMoves[battlerDef] != 0 && gLockedMoves[battlerDef] != 0xFFFF)
                  || gBattleMons[battlerDef].status2 & STATUS2_MULTIPLETURNS
                  || PartnerMoveIsSameAsAttacker(BATTLE_PARTNER(battlerAtk), battlerDef, move, AI_DATA->partnerMove))
                {
                    score -= 10;
                }
                else if (isDoubleBattle)
                {
                    if (!IsTargetingPartner(battlerAtk, battlerDef))
                        score -= 10;
                }
                else
                {
                    if (AI_GetBattlerMoveTargetType(battlerDef, instructedMove) & (MOVE_TARGET_SELECTED
                                                             | MOVE_TARGET_DEPENDS
                                                             | MOVE_TARGET_RANDOM
                                                             | MOVE_TARGET_BOTH
                                                             | MOVE_TARGET_FOES_AND_ALLY
                                                             | MOVE_TARGET_OPPONENTS_FIELD)
                      && instructedMove != MOVE_MIND_BLOWN && instructedMove != MOVE_STEEL_BEAM)
                        score -= 10; //Don't force the enemy to attack you again unless it can kill itself with Mind Blown
                    else if (instructedMove != MOVE_MIND_BLOWN)
                        score -= 5; //Do something better
                }
            }
            break;
        case EFFECT_QUASH:
            if (!isDoubleBattle
            || AI_WhoStrikesFirst(battlerAtk, battlerDef, move) == AI_IS_SLOWER
            || PartnerMoveIsSameAsAttacker(BATTLE_PARTNER(battlerAtk), battlerDef, move, AI_DATA->partnerMove))
                score -= 10;
            break;
        case EFFECT_AFTER_YOU:
            if (!IsTargetingPartner(battlerAtk, battlerDef)
              || !isDoubleBattle
              || AI_WhoStrikesFirst(battlerAtk, battlerDef, move) == AI_IS_SLOWER
              || PartnerMoveIsSameAsAttacker(BATTLE_PARTNER(battlerAtk), battlerDef, move, AI_DATA->partnerMove))
                score -= 10;
            break;
        case EFFECT_SUCKER_PUNCH:
            if (predictedMove != MOVE_NONE)
            {
                if (IS_MOVE_STATUS(predictedMove) || AI_WhoStrikesFirst(battlerAtk, battlerDef, move) == AI_IS_SLOWER) // Opponent going first
                    score -= 10;
            }
            break;
        case EFFECT_TAILWIND:
            if (gSideTimers[GetBattlerSide(battlerAtk)].tailwindTimer != 0
              || PartnerMoveIs(BATTLE_PARTNER(battlerAtk), AI_DATA->partnerMove, MOVE_TAILWIND)
              || (gFieldStatuses & STATUS_FIELD_TRICK_ROOM && gFieldTimers.trickRoomTimer > 1)) // Trick Room active and not ending this turn
                score -= 10;
            break;
        case EFFECT_LUCKY_CHANT:
            if (gSideTimers[GET_BATTLER_SIDE(battlerAtk)].luckyChantTimer != 0
              || PartnerMoveIsSameNoTarget(BATTLE_PARTNER(battlerAtk), move, AI_DATA->partnerMove))
                score -= 10;
            break;
        case EFFECT_MAGNET_RISE:
            if (gFieldStatuses & STATUS_FIELD_GRAVITY
              ||  gDisableStructs[battlerAtk].magnetRiseTimer != 0
              || AI_DATA->holdEffects[battlerAtk] == HOLD_EFFECT_IRON_BALL
              || gStatuses3[battlerAtk] & (STATUS3_ROOTED | STATUS3_MAGNET_RISE | STATUS3_SMACKED_DOWN)
              || !IsBattlerGrounded(battlerAtk))
                score -= 10;
            break;
        case EFFECT_CAMOUFLAGE:
            if (!CanCamouflage(battlerAtk))
                score -= 10;
            break;
        case EFFECT_LAST_RESORT:
            if (!CanUseLastResort(battlerAtk))
                score -= 10;
            break;
        case EFFECT_SYNCHRONOISE:
            //Check holding ring target or is of same type
            if (AI_DATA->holdEffects[battlerDef] == HOLD_EFFECT_RING_TARGET
              || IS_BATTLER_OF_TYPE(battlerDef, gBattleMons[battlerAtk].type1)
              || IS_BATTLER_OF_TYPE(battlerDef, gBattleMons[battlerAtk].type2)
              || IS_BATTLER_OF_TYPE(battlerDef, gBattleMons[battlerAtk].type3))
                break;
            else
                score -= 10;
            break;
        case EFFECT_ERUPTION:
            if (effectiveness <= AI_EFFECTIVENESS_x0_5)
                score--;
            if (AI_DATA->hpPercents[battlerDef] < 50)
                score--;
            break;
        case EFFECT_VITAL_THROW:
            if (WillAIStrikeFirst() && AI_DATA->hpPercents[battlerAtk] < 40)
                score--;    // don't want to move last
            break;
        case EFFECT_FLAIL:
            if (AI_WhoStrikesFirst(battlerAtk, battlerDef, move) == AI_IS_SLOWER // Opponent should go first
              || AI_DATA->hpPercents[battlerAtk] > 50)
                score -= 4;
            break;
        //TODO
        //case EFFECT_PLASMA_FISTS:
            //break;
        //case EFFECT_SHELL_TRAP:
            //break;
        //case EFFECT_BEAK_BLAST:
            //break;
        case EFFECT_SKY_DROP:
            if (IS_BATTLER_OF_TYPE(battlerDef, TYPE_FLYING))
                score -= 10;
            if (BattlerWillFaintFromWeather(battlerAtk, AI_DATA->abilities[battlerAtk])
            ||  DoesSubstituteBlockMove(battlerAtk, battlerDef, move)
            ||  GetBattlerWeight(battlerDef) >= 2000) //200.0 kg
                score -= 10;
            break;
        /*case EFFECT_NO_RETREAT:
            if (TrappedByNoRetreat(battlerAtk))
                score -= 10;
            break;
        case EFFECT_EXTREME_EVOBOOST:
            if (MainStatsMaxed(battlerAtk))
                score -= 10;
            break;
        case EFFECT_CLANGOROUS_SOUL:
            if (gBattleMons[battlerAtk].hp <= gBattleMons[battlerAtk].maxHP / 3)
                score -= 10;
            break;*/
        case EFFECT_PLACEHOLDER:
            return 0;   // cannot even select
    } // move effect checks

    if (score < 0)
        score = 0;

    return score;
}

static s16 AI_TryToFaint(u8 battlerAtk, u8 battlerDef, u16 move, s16 score)
{
    if (IsTargetingPartner(battlerAtk, battlerDef))
        return score;

    if (gBattleMoves[move].power == 0)
        return score;   // can't make anything faint with no power

    if (CanIndexMoveFaintTarget(battlerAtk, battlerDef, AI_THINKING_STRUCT->movesetIndex, 0) && gBattleMoves[move].effect != EFFECT_EXPLOSION)
    {
        // this move can faint the target
        if (!WillAIStrikeFirst() || GetMovePriority(battlerAtk, move) > 0)
            score += 4; // we go first or we're using priority move
        else
            score += 2;
    }
    else
    {
        // this move isn't expected to faint the target
        if (TestMoveFlags(move, FLAG_HIGH_CRIT))
            score += 2; // crit makes it more likely to make them faint

        if (GetMoveDamageResult(move) == MOVE_POWER_OTHER)
            score--;

        switch (AI_DATA->effectiveness[battlerAtk][battlerDef][AI_THINKING_STRUCT->movesetIndex])
        {
        case AI_EFFECTIVENESS_x8:
            score += 8;
            break;
        case AI_EFFECTIVENESS_x4:
            score += 4;
            break;
        case AI_EFFECTIVENESS_x2:
            if (AI_RandLessThan(176))
                score += 2;
            else
                score++;
            break;
        }
    }

    //AI_TryToFaint_CheckIfDanger
    if (!WillAIStrikeFirst() && CanTargetFaintAi(battlerDef, battlerAtk))
    { // AI_TryToFaint_Danger
        if (GetMoveDamageResult(move) != MOVE_POWER_BEST)
            score--;
        else
            score++;
    }

    return score;
}

// double battle logic
static s16 AI_DoubleBattle(u8 battlerAtk, u8 battlerDef, u16 move, s16 score)
{
    // move data
    u8 moveType = gBattleMoves[move].type;
    u16 effect = gBattleMoves[move].effect;
    u16 moveTarget = AI_GetBattlerMoveTargetType(battlerAtk, move);
    // ally data
    u8 battlerAtkPartner = BATTLE_PARTNER(battlerAtk);
    u16 atkPartnerAbility = AI_DATA->abilities[BATTLE_PARTNER(battlerAtk)];
    u16 atkPartnerHoldEffect = AI_DATA->holdEffects[BATTLE_PARTNER(battlerAtk)];
    bool32 partnerProtecting = (gBattleMoves[AI_DATA->partnerMove].effect == EFFECT_PROTECT);
    bool32 attackerHasBadAbility = (GetAbilityRating(AI_DATA->abilities[battlerAtk]) < 0);
    bool32 partnerHasBadAbility = (GetAbilityRating(atkPartnerAbility) < 0);
    u16 predictedMove = AI_DATA->predictedMoves[battlerDef];

    SetTypeBeforeUsingMove(move, battlerAtk);
    GET_MOVE_TYPE(move, moveType);

    // check what effect partner is using
    if (AI_DATA->partnerMove != 0)
    {
        switch (gBattleMoves[AI_DATA->partnerMove].effect)
        {
        case EFFECT_HELPING_HAND:
            if (IS_MOVE_STATUS(move))
                score += 5;
            break;
        case EFFECT_PERISH_SONG:
            if (!(gBattleMons[battlerDef].status2 & (STATUS2_ESCAPE_PREVENTION | STATUS2_WRAPPED)))
            {
                if (IsTrappingMoveEffect(effect) || predictedMove == MOVE_INGRAIN)
                    score++;
            }
            break;
        case EFFECT_ALWAYS_CRIT:
            // Ally decided to use Frost Breath on us. we must have Anger Point as our ability
            if (AI_DATA->abilities[battlerAtk] == ABILITY_ANGER_POINT)
            {
                if (AI_WhoStrikesFirst(battlerAtk, battlerAtkPartner, move) == AI_IS_SLOWER)   // Partner moving first
                {
                    // discourage raising our attack since it's about to be maxed out
                    if (IsAttackBoostMoveEffect(effect))
                        score -= 3;
                    // encourage moves hitting multiple opponents
                    if (!IS_MOVE_STATUS(move) && (moveTarget & (MOVE_TARGET_BOTH | MOVE_TARGET_FOES_AND_ALLY)))
                        score += 3;
                }
            }
            break;
        }
    } // check partner move effect


    // consider our move effect relative to partner state
    switch (effect)
    {
    case EFFECT_HELPING_HAND:
        if (AI_DATA->partnerMove != 0 && !HasDamagingMove(battlerAtkPartner))
            score -= 5;
        break;
    case EFFECT_PERISH_SONG:
        if (AI_DATA->partnerMove != 0 && HasTrappingMoveEffect(battlerAtkPartner))
            score++;
        break;
    case EFFECT_MAGNET_RISE:
        if (IsBattlerGrounded(battlerAtk)
          && (HasMove(battlerAtkPartner, MOVE_EARTHQUAKE) || HasMove(battlerAtkPartner, MOVE_MAGNITUDE))
          && (AI_GetMoveEffectiveness(MOVE_EARTHQUAKE, battlerAtk, battlerAtkPartner) != AI_EFFECTIVENESS_x0)) // Doesn't resist ground move
        {
            RETURN_SCORE_PLUS(2);   // partner has earthquake or magnitude -> good idea to use magnet rise
        }
        break;
    } // our effect relative to partner


    // consider global move effects
    switch (effect)
    {
    case EFFECT_SANDSTORM:
        if (ShouldSetSandstorm(battlerAtkPartner, atkPartnerAbility, atkPartnerHoldEffect))
        {
            RETURN_SCORE_PLUS(1);   // our partner benefits from sandstorm
        }
        break;
    case EFFECT_RAIN_DANCE:
        if (ShouldSetRain(battlerAtkPartner, atkPartnerAbility, atkPartnerHoldEffect))
        {
            RETURN_SCORE_PLUS(1);   // our partner benefits from rain
        }
        break;
    case EFFECT_SUNNY_DAY:
        if (ShouldSetSun(battlerAtkPartner, atkPartnerAbility, atkPartnerHoldEffect))
        {
            RETURN_SCORE_PLUS(1);   // our partner benefits from sun
        }
        break;
    case EFFECT_HAIL:
        if (IsBattlerAlive(battlerAtkPartner)
         && ShouldSetHail(battlerAtkPartner, atkPartnerAbility, atkPartnerHoldEffect))
        {
            RETURN_SCORE_PLUS(2);   // our partner benefits from hail
        }
        break;
    } // global move effect check


    // check specific target
    if (IsTargetingPartner(battlerAtk, battlerDef))
    {
        if (GetMoveDamageResult(move) == MOVE_POWER_OTHER)
        {
            // partner ability checks
            if (!partnerProtecting && moveTarget != MOVE_TARGET_BOTH && !DoesBattlerIgnoreAbilityChecks(AI_DATA->abilities[battlerAtk], move))
            {
                switch (atkPartnerAbility)
                {
                case ABILITY_VOLT_ABSORB:
                    if (!(AI_THINKING_STRUCT->aiFlags & AI_FLAG_HP_AWARE))
                    {
                        RETURN_SCORE_MINUS(10);
                    }
                    break;  // handled in AI_HPAware
                case ABILITY_MOTOR_DRIVE:
                    if (moveType == TYPE_ELECTRIC && BattlerStatCanRise(battlerAtkPartner, atkPartnerAbility, STAT_SPEED))
                    {
                        RETURN_SCORE_PLUS(1);
                    }
                    break;
                case ABILITY_LIGHTNING_ROD:
                    if (moveType == TYPE_ELECTRIC
                      && HasMoveWithSplit(battlerAtkPartner, SPLIT_SPECIAL)
                      && BattlerStatCanRise(battlerAtkPartner, atkPartnerAbility, STAT_SPATK))
                    {
                        RETURN_SCORE_PLUS(1);
                    }
                    break;
                case ABILITY_WATER_ABSORB:
                case ABILITY_DRY_SKIN:
                    if (!(AI_THINKING_STRUCT->aiFlags & AI_FLAG_HP_AWARE))
                    {
                        RETURN_SCORE_MINUS(10);
                    }
                    break;  // handled in AI_HPAware
                case ABILITY_STORM_DRAIN:
                    if (moveType == TYPE_WATER
                      && HasMoveWithSplit(battlerAtkPartner, SPLIT_SPECIAL)
                      && BattlerStatCanRise(battlerAtkPartner, atkPartnerAbility, STAT_SPATK))
                    {
                        RETURN_SCORE_PLUS(1);
                    }
                    break;
                case ABILITY_WATER_COMPACTION:
                    if (moveType == TYPE_WATER && GetMoveDamageResult(move) == MOVE_POWER_WEAK)
                    {
                        RETURN_SCORE_PLUS(1);   // only mon with this ability is weak to water so only make it okay if we do very little damage
                    }
                    RETURN_SCORE_MINUS(10);
                    break;
                case ABILITY_FLASH_FIRE:
                    if (moveType == TYPE_FIRE
                      && HasMoveWithType(battlerAtkPartner, TYPE_FIRE)
                      && !(gBattleResources->flags->flags[battlerAtkPartner] & RESOURCE_FLAG_FLASH_FIRE))
                    {
                        RETURN_SCORE_PLUS(1);
                    }
                    break;
                case ABILITY_SAP_SIPPER:
                    if (moveType == TYPE_GRASS
                      && HasMoveWithSplit(battlerAtkPartner, SPLIT_PHYSICAL)
                      && BattlerStatCanRise(battlerAtkPartner, atkPartnerAbility, STAT_ATK))
                    {
                        RETURN_SCORE_PLUS(1);
                    }
                    break;
                case ABILITY_JUSTIFIED:
                    if (moveType == TYPE_DARK
                      && !IS_MOVE_STATUS(move)
                      && HasMoveWithSplit(battlerAtkPartner, SPLIT_PHYSICAL)
                      && BattlerStatCanRise(battlerAtkPartner, atkPartnerAbility, STAT_ATK)
                      && !CanIndexMoveFaintTarget(battlerAtk, battlerAtkPartner, AI_THINKING_STRUCT->movesetIndex, 1))
                    {
                        RETURN_SCORE_PLUS(1);
                    }
                    break;
                case ABILITY_RATTLED:
                    if (!IS_MOVE_STATUS(move)
                      && (moveType == TYPE_DARK || moveType == TYPE_GHOST || moveType == TYPE_BUG)
                      && BattlerStatCanRise(battlerAtkPartner, atkPartnerAbility, STAT_SPEED)
                      && !CanIndexMoveFaintTarget(battlerAtk, battlerAtkPartner, AI_THINKING_STRUCT->movesetIndex, 1))
                    {
                        RETURN_SCORE_PLUS(1);
                    }
                    break;
                case ABILITY_CONTRARY:
                    if (IsStatLoweringEffect(effect))
                    {
                        RETURN_SCORE_PLUS(2);
                    }
                    break;
                case ABILITY_DEFIANT:
                    if (IsStatLoweringEffect(effect)
                      && BattlerStatCanRise(battlerAtkPartner, atkPartnerAbility, STAT_ATK))
                    {
                        RETURN_SCORE_PLUS(1);
                    }
                    break;
                case ABILITY_COMPETITIVE:
                    if (IsStatLoweringEffect(effect)
                      && BattlerStatCanRise(battlerAtkPartner, atkPartnerAbility, STAT_SPATK))
                    {
                        RETURN_SCORE_PLUS(1);
                    }
                    break;
                }
            } // ability checks
        } // move power check

        // attacker move effects specifically targeting partner
        if (!partnerProtecting)
        {
            switch (effect)
            {
            case EFFECT_PURIFY:
                if (gBattleMons[battlerAtkPartner].status1 & STATUS1_ANY)
                {
                    RETURN_SCORE_PLUS(1);
                }
                break;
            case EFFECT_SWAGGER:
                if (gBattleMons[battlerAtkPartner].statStages[STAT_ATK] < MAX_STAT_STAGE
                 && HasMoveWithSplit(battlerAtkPartner, SPLIT_PHYSICAL)
                 && (!AI_CanBeConfused(battlerAtkPartner, TRUE)
                  || atkPartnerHoldEffect == HOLD_EFFECT_CURE_CONFUSION
                  || atkPartnerHoldEffect == HOLD_EFFECT_CURE_STATUS))
                {
                    RETURN_SCORE_PLUS(1);
                }
                break;
            case EFFECT_FLATTER:
                if (gBattleMons[battlerAtkPartner].statStages[STAT_SPATK] < MAX_STAT_STAGE
                 && HasMoveWithSplit(battlerAtkPartner, SPLIT_SPECIAL)
                 && (!AI_CanBeConfused(battlerAtkPartner, TRUE)
                  || atkPartnerHoldEffect == HOLD_EFFECT_CURE_CONFUSION
                  || atkPartnerHoldEffect == HOLD_EFFECT_CURE_STATUS))
                {
                    RETURN_SCORE_PLUS(1);
                }
                break;
            case EFFECT_BEAT_UP:
                if (atkPartnerAbility == ABILITY_JUSTIFIED
                  && moveType == TYPE_DARK
                  && !IS_MOVE_STATUS(move)
                  && HasMoveWithSplit(battlerAtkPartner, SPLIT_PHYSICAL)
                  && BattlerStatCanRise(battlerAtkPartner, atkPartnerAbility, STAT_ATK)
                  && !CanIndexMoveFaintTarget(battlerAtk, battlerAtkPartner, AI_THINKING_STRUCT->movesetIndex, 0))
                {
                    RETURN_SCORE_PLUS(1);
                }
                break;
            case EFFECT_SKILL_SWAP:
                if (AI_DATA->abilities[battlerAtk] != AI_DATA->abilities[BATTLE_PARTNER(battlerAtk)] && !attackerHasBadAbility)
                {
                    if (AI_DATA->abilities[BATTLE_PARTNER(battlerAtk)] == ABILITY_TRUANT)
                    {
                        RETURN_SCORE_PLUS(10);
                    }
                    else if (AI_DATA->abilities[battlerAtk] == ABILITY_COMPOUND_EYES
                     && HasMoveWithLowAccuracy(battlerAtkPartner, FOE(battlerAtkPartner), 90, TRUE, atkPartnerAbility, AI_DATA->abilities[FOE(battlerAtkPartner)], atkPartnerHoldEffect, AI_DATA->holdEffects[FOE(battlerAtkPartner)]))
                    {
                        RETURN_SCORE_PLUS(3);
                    }
                }
                break;
            case EFFECT_ROLE_PLAY:
                if (attackerHasBadAbility && !partnerHasBadAbility)
                {
                    RETURN_SCORE_PLUS(1);
                }
                break;
            case EFFECT_WORRY_SEED:
            case EFFECT_GASTRO_ACID:
            case EFFECT_SIMPLE_BEAM:
                if (partnerHasBadAbility)
                {
                    RETURN_SCORE_PLUS(2);
                }
                break;
            case EFFECT_ENTRAINMENT:
                if (partnerHasBadAbility && IsAbilityOfRating(AI_DATA->abilities[battlerAtk], 0))
                {
                    RETURN_SCORE_PLUS(1);
                }
                break;
            case EFFECT_SOAK:
                if (atkPartnerAbility == ABILITY_WONDER_GUARD
                 && (gBattleMons[battlerAtkPartner].type1 != TYPE_WATER
                 || gBattleMons[battlerAtkPartner].type2 != TYPE_WATER
                 || gBattleMons[battlerAtkPartner].type3 != TYPE_WATER))
                {
                    RETURN_SCORE_PLUS(1);
                }
                break;
            case EFFECT_INSTRUCT:
                {
                    u16 instructedMove;
                    if (AI_WhoStrikesFirst(battlerAtk, battlerAtkPartner, move) == AI_IS_FASTER)
                        instructedMove = AI_DATA->partnerMove;
                    else
                        instructedMove = gLastMoves[battlerAtkPartner];

                    if (instructedMove != MOVE_NONE
                      && !IS_MOVE_STATUS(instructedMove)
                      && (AI_GetBattlerMoveTargetType(battlerAtkPartner, instructedMove) & (MOVE_TARGET_BOTH | MOVE_TARGET_FOES_AND_ALLY))) // Use instruct on multi-target moves
                    {
                        RETURN_SCORE_PLUS(1);
                    }
                }
                break;
            case EFFECT_AFTER_YOU:
                if (AI_WhoStrikesFirst(battlerAtkPartner, FOE(battlerAtkPartner), AI_DATA->partnerMove) == AI_IS_SLOWER  // Opponent mon 1 goes before partner
                  || AI_WhoStrikesFirst(battlerAtkPartner, BATTLE_PARTNER(FOE(battlerAtkPartner)), AI_DATA->partnerMove) == AI_IS_SLOWER) // Opponent mon 2 goes before partner
                {
                    if (gBattleMoves[AI_DATA->partnerMove].effect == EFFECT_COUNTER || gBattleMoves[AI_DATA->partnerMove].effect == EFFECT_MIRROR_COAT)
                        break; // These moves need to go last
                    RETURN_SCORE_PLUS(1);
                }
                break;
            } // attacker move effects
        } // check partner protecting

        score -= 30; // otherwise, don't target partner
    }
    else // checking opponent
    {
        // these checks mostly handled in AI_CheckBadMove and AI_CheckViability
        switch (effect)
        {
        case EFFECT_SKILL_SWAP:
            if (AI_DATA->abilities[battlerAtk] == ABILITY_TRUANT)
                score += 5;
            else if (IsAbilityOfRating(AI_DATA->abilities[battlerAtk], 0) || IsAbilityOfRating(AI_DATA->abilities[battlerDef], 10))
                score += 2; // we want to transfer our bad ability or take their awesome ability
            break;
        case EFFECT_EARTHQUAKE:
        case EFFECT_MAGNITUDE:
            if (!IsBattlerGrounded(battlerAtkPartner)
             || (IsBattlerGrounded(battlerAtkPartner)
               && AI_WhoStrikesFirst(battlerAtk, battlerAtkPartner, move) == AI_IS_SLOWER
               && IsUngroundingEffect(gBattleMoves[AI_DATA->partnerMove].effect)))
                score += 2;
            else if (IS_BATTLER_OF_TYPE(battlerAtkPartner, TYPE_FIRE)
              || IS_BATTLER_OF_TYPE(battlerAtkPartner, TYPE_ELECTRIC)
              || IS_BATTLER_OF_TYPE(battlerAtkPartner, TYPE_POISON)
              || IS_BATTLER_OF_TYPE(battlerAtkPartner, TYPE_ROCK))
                score -= 10;    // partner will be hit by earthquake and is weak to it
            else
                score -= 3;
            break;
        }

        // lightning rod, flash fire against enemy handled in AI_CheckBadMove
    }

    return score;
}

static bool32 IsPinchBerryItemEffect(u16 holdEffect)
{
    switch (holdEffect)
    {
    case HOLD_EFFECT_ATTACK_UP:
    case HOLD_EFFECT_DEFENSE_UP:
    case HOLD_EFFECT_SPEED_UP:
    case HOLD_EFFECT_SP_ATTACK_UP:
    case HOLD_EFFECT_SP_DEFENSE_UP:
    case HOLD_EFFECT_CRITICAL_UP:
    case HOLD_EFFECT_RANDOM_STAT_UP:
    #ifdef HOLD_EFFECT_CUSTAP_BERRY
    case HOLD_EFFECT_CUSTAP_BERRY:
    #endif
    #ifdef HOLD_EFFECT_MICLE_BERRY
    case HOLD_EFFECT_MICLE_BERRY:
    #endif
        return TRUE;
    }

    return FALSE;
}

// AI_FLAG_CHECK_VIABILITY - a weird mix of increasing and decreasing scores
static s16 AI_CheckViability(u8 battlerAtk, u8 battlerDef, u16 move, s16 score)
{
    // move data
    u16 moveEffect = gBattleMoves[move].effect;
    u32 effectiveness = AI_DATA->effectiveness[battlerAtk][battlerDef][AI_THINKING_STRUCT->movesetIndex];
    u8 atkPriority = GetMovePriority(battlerAtk, move);
    u16 predictedMove = AI_DATA->predictedMoves[battlerDef];
    bool32 isDoubleBattle = IsValidDoubleBattle(battlerAtk);
    u32 i;

    // Targeting partner, check benefits of doing that instead
    if (IsTargetingPartner(battlerAtk, battlerDef))
        return score;

    // check always hits
    if (!IS_MOVE_STATUS(move) && gBattleMoves[move].accuracy == 0)
    {
        if (gBattleMons[battlerDef].statStages[STAT_EVASION] >= 10 || gBattleMons[battlerAtk].statStages[STAT_ACC] <= 2)
            score++;
        if (AI_RandLessThan(100) && (gBattleMons[battlerDef].statStages[STAT_EVASION] >= 8 || gBattleMons[battlerAtk].statStages[STAT_ACC] <= 4))
            score++;
    }

    // check high crit
    if (TestMoveFlags(move, FLAG_HIGH_CRIT) && effectiveness >= AI_EFFECTIVENESS_x2 && AI_RandLessThan(128))
        score++;

    // check already dead
    if (!IsBattlerIncapacitated(battlerDef, AI_DATA->abilities[battlerDef])
      && CanTargetFaintAi(battlerAtk, battlerDef)
      && AI_WhoStrikesFirst(battlerAtk, battlerDef, move) == AI_IS_SLOWER) // Opponent should go first
    {
        if (atkPriority > 0)
            score++;
        else
            score--;
    }

    // check damage
    if (gBattleMoves[move].power != 0 && GetMoveDamageResult(move) == MOVE_POWER_WEAK)
        score--;

    // check status move preference
    if (AI_THINKING_STRUCT->aiFlags & AI_FLAG_PREFER_STATUS_MOVES && IS_MOVE_STATUS(move) && effectiveness != AI_EFFECTIVENESS_x0)
        score++;

    // check thawing moves
    if ((gBattleMons[battlerAtk].status1 & STATUS1_FREEZE) && TestMoveFlags(move, FLAG_THAW_USER))
        score += (gBattleTypeFlags & BATTLE_TYPE_DOUBLE) ? 20 : 10;

    // check burn
    if (gBattleMons[battlerAtk].status1 & STATUS1_BURN)
    {
        switch (AI_DATA->abilities[battlerAtk])
        {
        case ABILITY_GUTS:
            break;
        case ABILITY_NATURAL_CURE:
            if (AI_THINKING_STRUCT->aiFlags & AI_FLAG_SMART_SWITCHING
             && HasOnlyMovesWithSplit(battlerAtk, SPLIT_PHYSICAL, TRUE))
                score = 90; // Force switch if all your attacking moves are physical and you have Natural Cure.
            break;
        default:
            if (IS_MOVE_PHYSICAL(move) && gBattleMoves[move].effect != EFFECT_FACADE)
                score -= 2;
            break;
        }
    }

    // attacker ability checks
    switch (AI_DATA->abilities[battlerAtk])
    {
    case ABILITY_MOXIE:
    case ABILITY_BEAST_BOOST:
    case ABILITY_CHILLING_NEIGH:
    case ABILITY_GRIM_NEIGH:
    case ABILITY_AS_ONE_ICE_RIDER:
    case ABILITY_AS_ONE_SHADOW_RIDER:
        if (AI_WhoStrikesFirst(battlerAtk, battlerDef, move) == AI_IS_FASTER) // Attacker should go first
        {
            if (CanIndexMoveFaintTarget(battlerAtk, battlerDef, AI_THINKING_STRUCT->movesetIndex, 0))
                score += 8; // prioritize killing target for stat boost
        }
        break;
    } // ability checks

    // move effect checks
    switch (moveEffect)
    {
    case EFFECT_HIT:
        break;
    case EFFECT_SLEEP:
    case EFFECT_YAWN:
        if (AI_RandLessThan(128))
            IncreaseSleepScore(battlerAtk, battlerDef, move, &score);
        break;
    case EFFECT_ABSORB:
        if (AI_DATA->holdEffects[battlerAtk] == HOLD_EFFECT_BIG_ROOT)
            score++;
        if (effectiveness <= AI_EFFECTIVENESS_x0_5 && AI_RandLessThan(50))
            score -= 3;
        break;
    case EFFECT_EXPLOSION:
    case EFFECT_MEMENTO:
        if (AI_THINKING_STRUCT->aiFlags & AI_FLAG_WILL_SUICIDE && gBattleMons[battlerDef].statStages[STAT_EVASION] < 7)
        {
            if (AI_DATA->hpPercents[battlerAtk] < 50 && AI_RandLessThan(128))
                score++;
        }
        break;
    case EFFECT_MIRROR_MOVE:
        if (predictedMove != MOVE_NONE)
            return AI_CheckViability(battlerAtk, battlerDef, gLastMoves[battlerDef], score);
        break;
// stat raising effects
    case EFFECT_ATTACK_UP:
    case EFFECT_ATTACK_UP_2:
        if (MovesWithSplitUnusable(battlerAtk, battlerDef, SPLIT_PHYSICAL))
        {
            score -= 8;
            break;
        }
        else if (gBattleMons[battlerAtk].statStages[STAT_ATK] < 9)
        {
            if (AI_DATA->hpPercents[battlerAtk] > 90 && AI_RandLessThan(128))
            {
                score += 2;
                break;
            }
        }

        if (!AI_RandLessThan(100))
        {
            score--;
        }
        break;
    case EFFECT_DEFENSE_UP:
    case EFFECT_DEFENSE_UP_2:
    case EFFECT_DEFENSE_UP_3:
        if (!HasMoveWithSplit(battlerDef, SPLIT_PHYSICAL))
            score -= 2;
        if (AI_DATA->hpPercents[battlerAtk] > 90 && AI_RandLessThan(128))
            score += 2;
        else if (AI_DATA->hpPercents[battlerAtk] > 70 && AI_RandLessThan(200))
            break;
        else if (AI_DATA->hpPercents[battlerAtk] < 40)
            score -= 2;
        break;
    case EFFECT_SPEED_UP:
    case EFFECT_SPEED_UP_2:
        if (!WillAIStrikeFirst())
        {
            if (!AI_RandLessThan(70))
                score += 3;
        }
        else
        {
            score -= 3;
        }
        break;
    case EFFECT_SPECIAL_ATTACK_UP:
    case EFFECT_SPECIAL_ATTACK_UP_2:
    case EFFECT_SPECIAL_ATTACK_UP_3:
        if (MovesWithSplitUnusable(battlerAtk, battlerDef, SPLIT_SPECIAL))
        {
            score -= 8;
            break;
        }
        else if (gBattleMons[battlerAtk].statStages[STAT_SPATK] < 9)
        {
            if (AI_DATA->hpPercents[battlerAtk] > 90 && AI_RandLessThan(128))
            {
                score += 2;
                break;
            }
        }

        if (!AI_RandLessThan(100))
        {
            score--;
        }
        break;
    case EFFECT_SPECIAL_DEFENSE_UP:
    case EFFECT_SPECIAL_DEFENSE_UP_2:
        if (!HasMoveWithSplit(battlerDef, SPLIT_SPECIAL))
            score -= 2;
        if (AI_DATA->hpPercents[battlerAtk] > 90 && AI_RandLessThan(128))
            score += 2;
        else if (AI_DATA->hpPercents[battlerAtk] > 70 && AI_RandLessThan(200))
            break;
        else if (AI_DATA->hpPercents[battlerAtk] < 40)
            score -= 2;
        break;
    case EFFECT_ACCURACY_UP:
    case EFFECT_ACCURACY_UP_2:
        if (gBattleMons[battlerAtk].statStages[STAT_ACC] >= 9 && !AI_RandLessThan(50))
            score -= 2;
        else if (AI_DATA->hpPercents[battlerAtk] <= 70)
            score -= 2;
        else
            score++;
        break;
    case EFFECT_EVASION_UP:
    case EFFECT_EVASION_UP_2:
        if (AI_DATA->hpPercents[battlerAtk] > 90 && !AI_RandLessThan(100))
            score += 3;
        if (gBattleMons[battlerAtk].statStages[STAT_EVASION] > 9 && AI_RandLessThan(128))
            score--;
        if ((gBattleMons[battlerDef].status1 & STATUS1_PSN_ANY) && AI_DATA->hpPercents[battlerAtk] >= 50 && !AI_RandLessThan(80))
            score += 3;
        if (gStatuses3[battlerDef] & STATUS3_LEECHSEED && !AI_RandLessThan(70))
            score += 3;
        if (gStatuses3[battlerAtk] & STATUS3_ROOTED && AI_RandLessThan(128))
            score += 2;
        if (gBattleMons[battlerDef].status2 & STATUS2_CURSED && !AI_RandLessThan(70))
            score += 3;
        if (AI_DATA->hpPercents[battlerAtk] < 70 || gBattleMons[battlerAtk].statStages[STAT_EVASION] == DEFAULT_STAT_STAGE)
            break;
        else if (AI_DATA->hpPercents[battlerAtk] < 40 || AI_DATA->hpPercents[battlerDef] < 40)
            score -= 2;
        else if (!AI_RandLessThan(70))
            score -= 2;
        break;
// stat lowering effects
    case EFFECT_ATTACK_DOWN:
    case EFFECT_ATTACK_DOWN_2:
        if (!ShouldLowerAttack(battlerAtk, battlerDef, AI_DATA->abilities[battlerDef]))
            score -= 2;
        if (gBattleMons[battlerDef].statStages[STAT_ATK] < DEFAULT_STAT_STAGE)
            score--;
        else if (AI_DATA->hpPercents[battlerAtk] <= 90)
            score--;
        if (gBattleMons[battlerDef].statStages[STAT_ATK] > 3 && !AI_RandLessThan(50))
            score -= 2;
        else if (AI_DATA->hpPercents[battlerDef] < 70)
            score -= 2;
        break;
    case EFFECT_DEFENSE_DOWN:
    case EFFECT_DEFENSE_DOWN_2:
        if (!ShouldLowerDefense(battlerAtk, battlerDef, AI_DATA->abilities[battlerDef]))
            score -= 2;
        if ((AI_DATA->hpPercents[battlerAtk] < 70 && !AI_RandLessThan(50)) || (gBattleMons[battlerDef].statStages[STAT_DEF] <= 3 && !AI_RandLessThan(50)))
            score -= 2;
        if (AI_DATA->hpPercents[battlerDef] <= 70)
            score -= 2;
        break;
    case EFFECT_SPEED_DOWN:
    case EFFECT_SPEED_DOWN_2:
        if (WillAIStrikeFirst())
            score -= 3;
        else if (!AI_RandLessThan(70))
            score += 2;
        break;
    case EFFECT_SPECIAL_ATTACK_DOWN:
    case EFFECT_SPECIAL_ATTACK_DOWN_2:
        if (!ShouldLowerSpAtk(battlerAtk, battlerDef, AI_DATA->abilities[battlerDef]))
            score -= 2;
        if (gBattleMons[battlerDef].statStages[STAT_SPATK] < DEFAULT_STAT_STAGE)
            score--;
        else if (AI_DATA->hpPercents[battlerAtk] <= 90)
            score--;
        if (gBattleMons[battlerDef].statStages[STAT_SPATK] > 3 && !AI_RandLessThan(50))
            score -= 2;
        else if (AI_DATA->hpPercents[battlerDef] < 70)
            score -= 2;
        break;
    case EFFECT_SPECIAL_DEFENSE_DOWN:
    case EFFECT_SPECIAL_DEFENSE_DOWN_2:
        if (!ShouldLowerSpDef(battlerAtk, battlerDef, AI_DATA->abilities[battlerDef]))
            score -= 2;
        if ((AI_DATA->hpPercents[battlerAtk] < 70 && !AI_RandLessThan(50))
          || (gBattleMons[battlerDef].statStages[STAT_SPDEF] <= 3 && !AI_RandLessThan(50)))
            score -= 2;
        if (AI_DATA->hpPercents[battlerDef] <= 70)
            score -= 2;
        break;
    case EFFECT_ACCURACY_DOWN:
    case EFFECT_ACCURACY_DOWN_2:
        if (ShouldLowerAccuracy(battlerAtk, battlerDef, AI_DATA->abilities[battlerDef]))
            score -= 2;
        if ((AI_DATA->hpPercents[battlerAtk] < 70 || AI_DATA->hpPercents[battlerDef] < 70) && AI_RandLessThan(100))
            score--;
        if (gBattleMons[battlerDef].statStages[STAT_ACC] <= 4 && !AI_RandLessThan(80))
            score -= 2;
        if (gBattleMons[battlerDef].status1 & STATUS1_PSN_ANY && !AI_RandLessThan(70))
            score += 2;
        if (gStatuses3[battlerDef] & STATUS3_LEECHSEED && !AI_RandLessThan(70))
            score += 2;
        if (gStatuses3[battlerDef] & STATUS3_ROOTED && AI_RandLessThan(128))
            score++;
        if (gBattleMons[battlerDef].status2 & STATUS2_CURSED && !AI_RandLessThan(70))
            score += 2;
        if (AI_DATA->hpPercents[battlerAtk] > 70 || gBattleMons[battlerDef].statStages[STAT_ACC] < DEFAULT_STAT_STAGE)
            break;
        else if (AI_DATA->hpPercents[battlerAtk] < 40 || AI_DATA->hpPercents[battlerDef] < 40 || !AI_RandLessThan(70))
            score -= 2;
        break;
    case EFFECT_EVASION_DOWN:
    case EFFECT_EVASION_DOWN_2:
        if (!ShouldLowerEvasion(battlerAtk, battlerDef, AI_DATA->abilities[battlerDef]))
            score -= 2;
        if ((AI_DATA->hpPercents[battlerAtk] < 70 || gBattleMons[battlerDef].statStages[STAT_EVASION] <= 3) && !AI_RandLessThan(50))
            score -= 2;
        if (AI_DATA->hpPercents[battlerDef] <= 70)
            score -= 2;
        if (gBattleMons[battlerAtk].statStages[STAT_ACC] < DEFAULT_STAT_STAGE)
            score++;
        if (gBattleMons[battlerDef].statStages[STAT_EVASION] < 7 || AI_DATA->abilities[battlerAtk] == ABILITY_NO_GUARD)
            score -= 2;
        break;
	case EFFECT_BIDE:
        if (AI_DATA->hpPercents[battlerAtk] < 90)
            score -= 2;
        break;
    case EFFECT_DREAM_EATER:
        if (!(gBattleMons[battlerDef].status1 & STATUS1_SLEEP))
            break;
        score++;    // if target is asleep, dream eater is a pretty good move even without draining
        // fallthrough
    case EFFECT_ACUPRESSURE:
        break;
    case EFFECT_ATTACK_ACCURACY_UP: // hone claws
        IncreaseStatUpScore(battlerAtk, battlerDef, STAT_ATK, &score);
        IncreaseStatUpScore(battlerAtk, battlerDef, STAT_ACC, &score);
        break;
    case EFFECT_GROWTH:
    case EFFECT_ATTACK_SPATK_UP:    // work up
        if (AI_DATA->hpPercents[battlerAtk] <= 40 || AI_DATA->abilities[battlerAtk] == ABILITY_CONTRARY)
            break;

        if (HasMoveWithSplit(battlerAtk, SPLIT_PHYSICAL))
            IncreaseStatUpScore(battlerAtk, battlerDef, STAT_ATK, &score);
        else if (HasMoveWithSplit(battlerAtk, SPLIT_SPECIAL))
            IncreaseStatUpScore(battlerAtk, battlerDef, STAT_SPATK, &score);
        break;
    case EFFECT_HAZE:
        if (AnyStatIsRaised(BATTLE_PARTNER(battlerAtk))
          || PartnerHasSameMoveEffectWithoutTarget(BATTLE_PARTNER(battlerAtk), move, AI_DATA->partnerMove))
            score -= 3;
            break;
        // fallthrough
    case EFFECT_ROAR:
    case EFFECT_CLEAR_SMOG:
        if (isDoubleBattle)
            score += min(CountPositiveStatStages(battlerDef) + CountPositiveStatStages(BATTLE_PARTNER(battlerDef)), 7);
        else
            score += min(CountPositiveStatStages(battlerDef), 4);
        break;
    case EFFECT_MULTI_HIT:
    case EFFECT_DOUBLE_HIT:
    case EFFECT_TRIPLE_KICK:
        if (AI_MoveMakesContact(AI_DATA->abilities[battlerAtk], AI_DATA->holdEffects[battlerAtk], move)
          && AI_DATA->abilities[battlerAtk] != ABILITY_MAGIC_GUARD
          && AI_DATA->holdEffects[battlerDef] == HOLD_EFFECT_ROCKY_HELMET)
            score -= 2;
        break;
    case EFFECT_CONVERSION:
        if (!IS_BATTLER_OF_TYPE(battlerAtk, gBattleMoves[gBattleMons[battlerAtk].moves[0]].type))
            score++;
        break;
    case EFFECT_FLINCH_HIT:
        score += ShouldTryToFlinch(battlerAtk, battlerDef, AI_DATA->abilities[battlerAtk], AI_DATA->abilities[battlerDef], move);
        break;
    case EFFECT_SWALLOW:
        if (gDisableStructs[battlerAtk].stockpileCounter == 0)
        {
            break;
        }
        else
        {
            u32 healPercent = 0;
            switch (gDisableStructs[battlerAtk].stockpileCounter)
            {
            case 1:
                healPercent = 25;
                break;
            case 2:
                healPercent = 50;
                break;
            case 3:
                healPercent = 100;
                break;
            default:
                break;
            }

            if (ShouldRecover(battlerAtk, battlerDef, move, healPercent))
                score += 2;
        }
        break;
    case EFFECT_RESTORE_HP:
    case EFFECT_SOFTBOILED:
    case EFFECT_ROOST:
    case EFFECT_MORNING_SUN:
    case EFFECT_SYNTHESIS:
    case EFFECT_MOONLIGHT:
        if (ShouldRecover(battlerAtk, battlerDef, move, 50))
            score += 3;
        if (AI_DATA->holdEffects[battlerAtk] == HOLD_EFFECT_BIG_ROOT)
            score++;
        break;
    case EFFECT_TOXIC:
    case EFFECT_POISON:
        IncreasePoisonScore(battlerAtk, battlerDef, move, &score);
        break;
    case EFFECT_LIGHT_SCREEN:
    case EFFECT_REFLECT:
    case EFFECT_AURORA_VEIL:
        if (ShouldSetScreen(battlerAtk, battlerDef, moveEffect))
        {
            score += 5;
            if (AI_DATA->holdEffects[battlerAtk] == HOLD_EFFECT_LIGHT_CLAY)
                score += 2;
            if (AI_THINKING_STRUCT->aiFlags & AI_FLAG_SCREENER)
                score += 2;
        }
        break;
    case EFFECT_REST:
        if (!(AI_CanSleep(battlerAtk, AI_DATA->abilities[battlerAtk])))
        {
            break;
        }
        else if (ShouldRecover(battlerAtk, battlerDef, move, 100))
        {
            if (AI_DATA->holdEffects[battlerAtk] == HOLD_EFFECT_CURE_SLP
              || AI_DATA->holdEffects[battlerAtk] == HOLD_EFFECT_CURE_STATUS
              || HasMoveEffect(EFFECT_SLEEP_TALK, battlerAtk)
              || HasMoveEffect(EFFECT_SNORE, battlerAtk)
              || AI_DATA->abilities[battlerAtk] == ABILITY_SHED_SKIN
              || AI_DATA->abilities[battlerAtk] == ABILITY_EARLY_BIRD
              || (gBattleWeather & B_WEATHER_RAIN && gWishFutureKnock.weatherDuration != 1 && AI_DATA->abilities[battlerAtk] == ABILITY_HYDRATION && AI_DATA->holdEffects[battlerAtk] != HOLD_EFFECT_UTILITY_UMBRELLA))
            {
                score += 2;
            }
            else
            {
                score++;
            }
        }
        break;
    case EFFECT_OHKO:
        if (gStatuses3[battlerAtk] & STATUS3_ALWAYS_HITS)
            score += 5;
        break;
    case EFFECT_TRAP:
        if (HasMoveEffect(battlerDef, EFFECT_RAPID_SPIN))
            break;
        //fallthrough
    case EFFECT_MEAN_LOOK:
        if (IsBattlerTrapped(battlerDef, TRUE))
            break; // in this case its a bad attacking move
        else if (ShouldTrap(battlerAtk, battlerDef, move))
            score += 5;
        break;
    case EFFECT_MIST:
        if (AI_THINKING_STRUCT->aiFlags & AI_FLAG_SCREENER)
            score += 2;
        break;
    case EFFECT_FOCUS_ENERGY:
    case EFFECT_LASER_FOCUS:
        if (AI_DATA->abilities[battlerAtk] == ABILITY_SUPER_LUCK
          || AI_DATA->abilities[battlerAtk] == ABILITY_SNIPER
          || AI_DATA->holdEffects[battlerAtk] == HOLD_EFFECT_SCOPE_LENS
          || TestMoveFlagsInMoveset(battlerAtk, FLAG_HIGH_CRIT))
            score += 2;
        break;
    case EFFECT_CONFUSE_HIT:
        if (AI_DATA->abilities[battlerAtk] == ABILITY_SERENE_GRACE)
            score++;
        //fallthrough
    case EFFECT_CONFUSE:
        IncreaseConfusionScore(battlerAtk, battlerDef, move, &score);
        break;
    case EFFECT_PARALYZE:
        IncreaseParalyzeScore(battlerAtk, battlerDef, move, &score);
        break;
    case EFFECT_GRAV_APPLE:
        if (gFieldStatuses & STATUS_FIELD_GRAVITY)
            score += 2;
        // fall through
    case EFFECT_ATTACK_DOWN_HIT:
    case EFFECT_DEFENSE_DOWN_HIT:
    case EFFECT_SPECIAL_ATTACK_DOWN_HIT:
    case EFFECT_SPECIAL_DEFENSE_DOWN_HIT:
    case EFFECT_ACCURACY_DOWN_HIT:
    case EFFECT_EVASION_DOWN_HIT:
        if (AI_DATA->abilities[battlerAtk] == ABILITY_SERENE_GRACE && AI_DATA->abilities[battlerDef] != ABILITY_CONTRARY)
            score += 2;
        break;
    case EFFECT_SPEED_DOWN_HIT:
        if (WillAIStrikeFirst())
            score -= 2;
        else if (!AI_RandLessThan(70))
            score++;
        if (AI_DATA->abilities[battlerAtk] == ABILITY_SERENE_GRACE && AI_DATA->abilities[battlerDef] != ABILITY_CONTRARY)
            score++;
        if (ShouldLowerSpeed(battlerAtk, battlerDef, AI_DATA->abilities[battlerDef]))
        {
            if (AI_DATA->abilities[battlerAtk] == ABILITY_SERENE_GRACE && AI_DATA->abilities[battlerDef] != ABILITY_CONTRARY)
                score += 4;
            else
                score += 2;
        }
        break;
    case EFFECT_SUBSTITUTE:
        if (gStatuses3[battlerDef] & STATUS3_PERISH_SONG)
            score += 3;
        if (gBattleMons[battlerDef].status1 & (STATUS1_BURN | STATUS1_PSN_ANY))
            score++;
        if (HasMoveEffect(battlerDef, EFFECT_SLEEP)
          || HasMoveEffect(battlerDef, EFFECT_TOXIC)
          || HasMoveEffect(battlerDef, EFFECT_POISON)
          || HasMoveEffect(battlerDef, EFFECT_PARALYZE)
          || HasMoveEffect(battlerDef, EFFECT_WILL_O_WISP)
          || HasMoveEffect(battlerDef, EFFECT_CONFUSE)
          || HasMoveEffect(battlerDef, EFFECT_LEECH_SEED))
            score += 2;
        if (!gBattleMons[battlerDef].status2 & (STATUS2_WRAPPED | STATUS2_ESCAPE_PREVENTION && AI_DATA->hpPercents[battlerAtk] > 70))
            score++;
        break;
    case EFFECT_MIMIC:
        if (AI_WhoStrikesFirst(battlerAtk, battlerDef, move) == AI_IS_FASTER)
        {
            if (gLastMoves[battlerDef] != MOVE_NONE && gLastMoves[battlerDef] != 0xFFFF)
                return AI_CheckViability(battlerAtk, battlerDef, gLastMoves[battlerDef], score);
        }
        break;
    case EFFECT_LEECH_SEED:
        if (IS_BATTLER_OF_TYPE(battlerDef, TYPE_GRASS)
          || gStatuses3[battlerDef] & STATUS3_LEECHSEED
          || HasMoveEffect(battlerDef, EFFECT_RAPID_SPIN)
          || AI_DATA->abilities[battlerDef] == ABILITY_LIQUID_OOZE
          || AI_DATA->abilities[battlerDef] == ABILITY_MAGIC_GUARD)
            break;
        score += 3;
        if (!HasDamagingMove(battlerDef) || IsBattlerTrapped(battlerDef, FALSE))
            score += 2;
        break;
    case EFFECT_DO_NOTHING:
        //todo - check z splash, z celebrate, z happy hour (lol)
        break;
    case EFFECT_TELEPORT:
        if (!(gBattleTypeFlags & BATTLE_TYPE_TRAINER) || GetBattlerSide(battlerAtk) != B_SIDE_PLAYER)
            break;
        //fallthrough
    case EFFECT_HIT_ESCAPE:
    case EFFECT_PARTING_SHOT:
        if (!IsDoubleBattle())
        {
            switch (ShouldPivot(battlerAtk, battlerDef, AI_DATA->abilities[battlerDef], move, AI_THINKING_STRUCT->movesetIndex))
            {
            case 0: // no
                score -= 10;    // technically should go in CheckBadMove, but this is easier/less computationally demanding
                break;
            case 1: // maybe
                break;
            case 2: // yes
                score += 7;
                break;
            }
        }
        else //Double Battle
        {
            if (CountUsablePartyMons(battlerAtk) == 0)
                break; // Can't switch

            //if (switchAbility == ABILITY_INTIMIDATE && PartyHasMoveSplit(battlerDef, SPLIT_PHYSICAL))
                //score += 7;
        }
        break;
    case EFFECT_BATON_PASS:
        if (ShouldSwitch() && (gBattleMons[battlerAtk].status2 & STATUS2_SUBSTITUTE
          || (gStatuses3[battlerAtk] & (STATUS3_ROOTED | STATUS3_AQUA_RING | STATUS3_MAGNET_RISE | STATUS3_POWER_TRICK))
          || AnyStatIsRaised(battlerAtk)))
            score += 5;
        break;
    case EFFECT_DISABLE:
        if (gDisableStructs[battlerDef].disableTimer == 0
        #if B_MENTAL_HERB >= GEN_5
            && AI_DATA->holdEffects[battlerDef] != HOLD_EFFECT_MENTAL_HERB    // mental herb
        #endif
        )
        {
            if (AI_WhoStrikesFirst(battlerAtk, battlerDef, move) == AI_IS_FASTER) // AI goes first
            {
                if (gLastMoves[battlerDef] != MOVE_NONE
                  && gLastMoves[battlerDef] != 0xFFFF)
                {
                    /* TODO predicted moves
                    if (gLastMoves[battlerDef] == predictedMove)
                        score += 3;
                    else */if (CanMoveFaintBattler(gLastMoves[battlerDef], battlerDef, battlerAtk, 1))
                        score += 2; //Disable move that can kill attacker
                }
            }
            else if (predictedMove != MOVE_NONE && IS_MOVE_STATUS(predictedMove))
            {
                score++; // Disable annoying status moves
            }
        }
        break;
    case EFFECT_ENCORE:
        if (gDisableStructs[battlerDef].encoreTimer == 0
        #if B_MENTAL_HERB >= GEN_5
            && AI_DATA->holdEffects[battlerDef] != HOLD_EFFECT_MENTAL_HERB    // mental herb
        #endif
        )
        {
            if (IsEncoreEncouragedEffect(gBattleMoves[gLastMoves[battlerDef]].effect))
                score += 3;
        }
        break;
    case EFFECT_PAIN_SPLIT:
        {
            u16 newHp = (gBattleMons[battlerAtk].hp + gBattleMons[battlerDef].hp) / 2;
            u16 healthBenchmark = (gBattleMons[battlerAtk].hp * 12) / 10;
            if (newHp > healthBenchmark && ShouldAbsorb(battlerAtk, battlerDef, move, AI_DATA->simulatedDmg[battlerAtk][battlerDef][AI_THINKING_STRUCT->movesetIndex]))
                score += 2;
        }
        break;
    case EFFECT_SLEEP_TALK:
    case EFFECT_SNORE:
        if (!IsWakeupTurn(battlerAtk) && gBattleMons[battlerAtk].status1 & STATUS1_SLEEP)
            score += 10;
        break;
    case EFFECT_LOCK_ON:
        if (HasMoveEffect(battlerAtk, EFFECT_OHKO))
            score += 3;
        else if (AI_DATA->abilities[battlerAtk] == ABILITY_COMPOUND_EYES && HasMoveWithLowAccuracy(battlerAtk, battlerDef, 80, TRUE, AI_DATA->abilities[battlerAtk], AI_DATA->abilities[battlerDef], AI_DATA->holdEffects[battlerAtk], AI_DATA->holdEffects[battlerDef]))
            score += 3;
        else if (HasMoveWithLowAccuracy(battlerAtk, battlerDef, 85, TRUE, AI_DATA->abilities[battlerAtk], AI_DATA->abilities[battlerDef], AI_DATA->holdEffects[battlerAtk], AI_DATA->holdEffects[battlerDef]))
            score += 3;
        else if (HasMoveWithLowAccuracy(battlerAtk, battlerDef, 90, TRUE, AI_DATA->abilities[battlerAtk], AI_DATA->abilities[battlerDef], AI_DATA->holdEffects[battlerAtk], AI_DATA->holdEffects[battlerDef]))
            score++;
        break;
    case EFFECT_SPEED_UP_HIT:
        if (AI_DATA->abilities[battlerAtk] == ABILITY_SERENE_GRACE && AI_DATA->abilities[battlerDef] != ABILITY_CONTRARY && !WillAIStrikeFirst())
            score += 3;
        break;
    case EFFECT_DESTINY_BOND:
        if (AI_WhoStrikesFirst(battlerAtk, battlerDef, move) == AI_IS_FASTER && CanTargetFaintAi(battlerDef, battlerAtk))
            score += 3;
        break;
    case EFFECT_SPITE:
        //TODO - predicted move
        break;
    case EFFECT_WISH:
    case EFFECT_HEAL_BELL:
        if (ShouldUseWishAromatherapy(battlerAtk, battlerDef, move))
            score += 7;
        break;
    case EFFECT_THIEF:
        {
            bool32 canSteal = FALSE;
<<<<<<< HEAD
            
            #if B_TRAINERS_KNOCK_OFF_ITEMS == TRUE
=======

            #if defined B_TRAINERS_KNOCK_OFF_ITEMS && B_TRAINERS_KNOCK_OFF_ITEMS == TRUE
>>>>>>> e5288449
                canSteal = TRUE;
            #endif
            if (gBattleTypeFlags & BATTLE_TYPE_FRONTIER || GetBattlerSide(battlerAtk) == B_SIDE_PLAYER)
                canSteal = TRUE;

            if (canSteal && AI_DATA->items[battlerAtk] == ITEM_NONE
              && AI_DATA->items[battlerDef] != ITEM_NONE
              && CanBattlerGetOrLoseItem(battlerDef, AI_DATA->items[battlerDef])
              && CanBattlerGetOrLoseItem(battlerAtk, AI_DATA->items[battlerDef])
              && !HasMoveEffect(battlerAtk, EFFECT_ACROBATICS)
              && AI_DATA->abilities[battlerDef] != ABILITY_STICKY_HOLD)
            {
                switch (AI_DATA->holdEffects[battlerDef])
                {
                case HOLD_EFFECT_NONE:
                    break;
                case HOLD_EFFECT_CHOICE_BAND:
                case HOLD_EFFECT_CHOICE_SCARF:
                case HOLD_EFFECT_CHOICE_SPECS:
                    score += 2;
                    break;
                case HOLD_EFFECT_TOXIC_ORB:
                    if (ShouldPoisonSelf(battlerAtk, AI_DATA->abilities[battlerAtk]))
                        score += 2;
                    break;
                case HOLD_EFFECT_FLAME_ORB:
                    if (ShouldBurnSelf(battlerAtk, AI_DATA->abilities[battlerAtk]))
                        score += 2;
                    break;
                case HOLD_EFFECT_BLACK_SLUDGE:
                    if (IS_BATTLER_OF_TYPE(battlerAtk, TYPE_POISON))
                        score += 2;
                    break;
                case HOLD_EFFECT_IRON_BALL:
                    if (HasMoveEffect(battlerAtk, EFFECT_FLING))
                        score += 2;
                    break;
                case HOLD_EFFECT_LAGGING_TAIL:
                case HOLD_EFFECT_STICKY_BARB:
                    break;
                default:
                    score++;
                    break;
                }
            }
            break;
        }
        break;
    case EFFECT_NIGHTMARE:
        if (AI_DATA->abilities[battlerDef] != ABILITY_MAGIC_GUARD
          && !(gBattleMons[battlerDef].status2 & STATUS2_NIGHTMARE)
          && (AI_DATA->abilities[battlerDef] == ABILITY_COMATOSE || gBattleMons[battlerDef].status1 & STATUS1_SLEEP))
        {
            score += 5;
            if (IsBattlerTrapped(battlerDef, TRUE))
                score += 3;
        }
        break;
    case EFFECT_CURSE:
        if (IS_BATTLER_OF_TYPE(battlerAtk, TYPE_GHOST))
        {
            if (IsBattlerTrapped(battlerDef, TRUE))
                score += 3;
            else
                score++;
            break;
        }
        else
        {
            if (AI_DATA->abilities[battlerAtk] == ABILITY_CONTRARY || AI_DATA->abilities[battlerDef] == ABILITY_MAGIC_GUARD)
                break;
            else if (gBattleMons[battlerAtk].statStages[STAT_ATK] < 8)
                score += (8 - gBattleMons[battlerAtk].statStages[STAT_ATK]);
            else if (gBattleMons[battlerAtk].statStages[STAT_SPEED] < 3)
                break;
            else if (gBattleMons[battlerAtk].statStages[STAT_DEF] < 8)
                score += (8 - gBattleMons[battlerAtk].statStages[STAT_DEF]);
        }
        break;
    case EFFECT_PROTECT:
        if (predictedMove == 0xFFFF)
            predictedMove = MOVE_NONE;
        switch (move)
        {
        case MOVE_QUICK_GUARD:
            if (predictedMove != MOVE_NONE && gBattleMoves[predictedMove].priority > 0)
                ProtectChecks(battlerAtk, battlerDef, move, predictedMove, &score);
            break;
        case MOVE_WIDE_GUARD:
            if (predictedMove != MOVE_NONE && AI_GetBattlerMoveTargetType(battlerDef, predictedMove) & (MOVE_TARGET_FOES_AND_ALLY | MOVE_TARGET_BOTH))
            {
                ProtectChecks(battlerAtk, battlerDef, move, predictedMove, &score);
            }
            else if (isDoubleBattle && AI_GetBattlerMoveTargetType(BATTLE_PARTNER(battlerAtk), AI_DATA->partnerMove) & MOVE_TARGET_FOES_AND_ALLY)
            {
                if (AI_DATA->abilities[battlerAtk] != ABILITY_TELEPATHY)
                  ProtectChecks(battlerAtk, battlerDef, move, predictedMove, &score);
            }
            break;
        case MOVE_CRAFTY_SHIELD:
            if (predictedMove != MOVE_NONE && IS_MOVE_STATUS(predictedMove) && !(AI_GetBattlerMoveTargetType(battlerDef, predictedMove) & MOVE_TARGET_USER))
                ProtectChecks(battlerAtk, battlerDef, move, predictedMove, &score);
            break;

        case MOVE_MAT_BLOCK:
            if (gDisableStructs[battlerAtk].isFirstTurn && predictedMove != MOVE_NONE
              && !IS_MOVE_STATUS(predictedMove) && !(AI_GetBattlerMoveTargetType(battlerDef, predictedMove) & MOVE_TARGET_USER))
                ProtectChecks(battlerAtk, battlerDef, move, predictedMove, &score);
            break;
        case MOVE_KINGS_SHIELD:
            #if (defined SPECIES_AEGISLASH && defined SPECIES_AEGISLASH_BLADE)
            if (AI_DATA->abilities[battlerAtk] == ABILITY_STANCE_CHANGE //Special logic for Aegislash
              && gBattleMons[battlerAtk].species == SPECIES_AEGISLASH_BLADE
              && !IsBattlerIncapacitated(battlerDef, AI_DATA->abilities[battlerDef]))
            {
                score += 3;
                break;
            }
            #endif
            //fallthrough
        default: // protect
            ProtectChecks(battlerAtk, battlerDef, move, predictedMove, &score);
            break;
        }
        break;
    case EFFECT_ENDURE:
        if (CanTargetFaintAi(battlerDef, battlerAtk))
        {
            if (gBattleMons[battlerAtk].hp > gBattleMons[battlerAtk].maxHP / 4 // Pinch berry couldn't have activated yet
              && IsPinchBerryItemEffect(AI_DATA->holdEffects[battlerAtk]))
            {
                score += 3;
            }
            else if (gBattleMons[battlerAtk].hp > 1) // Only spam endure for Flail/Reversal if you're not at Min Health
            {
                if (HasMoveEffect(battlerAtk, EFFECT_FLAIL) || HasMoveEffect(battlerAtk, EFFECT_ENDEAVOR))
                    score += 3;
            }
        }
        break;

    case EFFECT_SPIKES:
    case EFFECT_STEALTH_ROCK:
    case EFFECT_STICKY_WEB:
    case EFFECT_TOXIC_SPIKES:
        if (AI_DATA->abilities[battlerDef] == ABILITY_MAGIC_BOUNCE || CountUsablePartyMons(battlerDef) == 0)
            break;
        if (gDisableStructs[battlerAtk].isFirstTurn)
            score += 2;
        //TODO - track entire opponent party data to determine hazard effectiveness
        break;
    case EFFECT_FORESIGHT:
        if (AI_DATA->abilities[battlerAtk] == ABILITY_SCRAPPY)
            break;
        else if (gBattleMons[battlerDef].statStages[STAT_EVASION] > DEFAULT_STAT_STAGE
         || (IS_BATTLER_OF_TYPE(battlerDef, TYPE_GHOST)
         && (HasMoveWithType(battlerAtk, TYPE_NORMAL)
         || HasMoveWithType(battlerAtk, TYPE_FIGHTING))))
            score += 2;
        break;
    case EFFECT_MIRACLE_EYE:
        if (gBattleMons[battlerDef].statStages[STAT_EVASION] > DEFAULT_STAT_STAGE
          || (IS_BATTLER_OF_TYPE(battlerDef, TYPE_DARK) && (HasMoveWithType(battlerAtk, TYPE_PSYCHIC))))
            score += 2;
        break;
    case EFFECT_PERISH_SONG:
        if (IsBattlerTrapped(battlerDef, TRUE))
            score += 3;
        break;
    case EFFECT_SANDSTORM:
        if (ShouldSetSandstorm(battlerAtk, AI_DATA->holdEffects[battlerAtk], AI_DATA->holdEffects[battlerAtk]))
        {
            score++;
            if (AI_DATA->holdEffects[battlerAtk] == HOLD_EFFECT_SMOOTH_ROCK)
                score++;
            if (HasMoveEffect(battlerDef, EFFECT_MORNING_SUN)
              || HasMoveEffect(battlerDef, EFFECT_SYNTHESIS)
              || HasMoveEffect(battlerDef, EFFECT_MOONLIGHT))
                score += 2;
        }
        break;
    case EFFECT_HAIL:
        if (ShouldSetHail(battlerAtk, AI_DATA->abilities[battlerAtk], AI_DATA->holdEffects[battlerAtk]))
        {
            if ((HasMoveEffect(battlerAtk, EFFECT_AURORA_VEIL) || HasMoveEffect(BATTLE_PARTNER(battlerAtk), EFFECT_AURORA_VEIL))
              && ShouldSetScreen(battlerAtk, battlerDef, EFFECT_AURORA_VEIL))
                score += 3;

            score++;
            if (AI_DATA->holdEffects[battlerAtk] == HOLD_EFFECT_ICY_ROCK)
                score++;
            if (HasMoveEffect(battlerDef, EFFECT_MORNING_SUN)
              || HasMoveEffect(battlerDef, EFFECT_SYNTHESIS)
              || HasMoveEffect(battlerDef, EFFECT_MOONLIGHT))
                score += 2;
        }
        break;
    case EFFECT_RAIN_DANCE:
        if (ShouldSetRain(battlerAtk, AI_DATA->abilities[battlerAtk], AI_DATA->holdEffects[battlerAtk]))
        {
            score++;
            if (AI_DATA->holdEffects[battlerAtk] == HOLD_EFFECT_DAMP_ROCK)
                score++;
            if (HasMoveEffect(battlerDef, EFFECT_MORNING_SUN)
              || HasMoveEffect(battlerDef, EFFECT_SYNTHESIS)
              || HasMoveEffect(battlerDef, EFFECT_MOONLIGHT))
                score += 2;
            if (HasMoveWithType(battlerDef, TYPE_FIRE) || HasMoveWithType(BATTLE_PARTNER(battlerDef), TYPE_FIRE))
                score++;
        }
        break;
    case EFFECT_SUNNY_DAY:
        if (ShouldSetSun(battlerAtk, AI_DATA->abilities[battlerAtk], AI_DATA->holdEffects[battlerAtk]))
        {
            score++;
            if (AI_DATA->holdEffects[battlerAtk] == HOLD_EFFECT_HEAT_ROCK)
                score++;
            if (HasMoveWithType(battlerDef, TYPE_WATER) || HasMoveWithType(BATTLE_PARTNER(battlerDef), TYPE_WATER))
                score++;
            if (HasMoveEffect(battlerDef, EFFECT_THUNDER) || HasMoveEffect(BATTLE_PARTNER(battlerDef), EFFECT_THUNDER))
                score++;
        }
        break;
    case EFFECT_ATTACK_UP_HIT:
        if (AI_DATA->abilities[battlerAtk] == ABILITY_SERENE_GRACE)
            IncreaseStatUpScore(battlerAtk, battlerDef, STAT_ATK, &score);
        break;
    case EFFECT_FELL_STINGER:
        if (gBattleMons[battlerAtk].statStages[STAT_ATK] < MAX_STAT_STAGE
          && AI_DATA->abilities[battlerAtk] != ABILITY_CONTRARY
          && CanIndexMoveFaintTarget(battlerAtk, battlerDef, AI_THINKING_STRUCT->movesetIndex, 0))
        {
            if (AI_WhoStrikesFirst(battlerAtk, battlerDef, move) == AI_IS_FASTER) // Attacker goes first
                score += 9;
            else
                score += 3;
        }
        break;
    case EFFECT_BELLY_DRUM:
        if (!CanTargetFaintAi(battlerDef, battlerAtk) && HasMoveWithSplit(battlerAtk, SPLIT_PHYSICAL) && AI_DATA->abilities[battlerAtk] != ABILITY_CONTRARY)
            score += (MAX_STAT_STAGE - gBattleMons[battlerAtk].statStages[STAT_ATK]);
        break;
    case EFFECT_PSYCH_UP:
    case EFFECT_SPECTRAL_THIEF:
        // Want to copy positive stat changes
        for (i = STAT_ATK; i < NUM_BATTLE_STATS; i++)
        {
            if (gBattleMons[battlerDef].statStages[i] > gBattleMons[battlerAtk].statStages[i])
            {
                switch (i)
                {
                case STAT_ATK:
                    if (HasMoveWithSplit(battlerAtk, SPLIT_PHYSICAL))
                        score++;
                    break;
                case STAT_SPATK:
                    if (HasMoveWithSplit(battlerAtk, SPLIT_SPECIAL))
                        score++;
                    break;
                case STAT_ACC:
                case STAT_EVASION:
                case STAT_SPEED:
                    score++;
                    break;
                case STAT_DEF:
                case STAT_SPDEF:
                    if (AI_THINKING_STRUCT->aiFlags & AI_FLAG_STALL)
                        score++;
                    break;
                }
            }
        }
        break;
    case EFFECT_SEMI_INVULNERABLE:
        score++;
        if (predictedMove != MOVE_NONE && !isDoubleBattle)
        {
            if (AI_WhoStrikesFirst(battlerAtk, battlerDef, move) == AI_IS_FASTER) // Attacker goes first
            {
                if (gBattleMoves[predictedMove].effect == EFFECT_EXPLOSION
                  || gBattleMoves[predictedMove].effect == EFFECT_PROTECT)
                    score += 3;
            }
            else if (gBattleMoves[predictedMove].effect == EFFECT_SEMI_INVULNERABLE && !(gStatuses3[battlerDef] & STATUS3_SEMI_INVULNERABLE))
            {
                score += 3;
            }
        }
        break;
    case EFFECT_DEFENSE_CURL:
        if (HasMoveEffect(battlerAtk, EFFECT_ROLLOUT) && !(gBattleMons[battlerAtk].status2 & STATUS2_DEFENSE_CURL))
            score++;
        IncreaseStatUpScore(battlerAtk, battlerDef, STAT_DEF, &score);
        break;
    case EFFECT_FAKE_OUT:
        if (move == MOVE_FAKE_OUT    // filter out first impression
          && ShouldFakeOut(battlerAtk, battlerDef, move))
            score += 8;
        break;
    case EFFECT_STOCKPILE:
        if (AI_DATA->abilities[battlerAtk] == ABILITY_CONTRARY)
            break;
        if (HasMoveEffect(battlerAtk, EFFECT_SWALLOW)
          || HasMoveEffect(battlerAtk, EFFECT_SPIT_UP))
            score += 2;

        IncreaseStatUpScore(battlerAtk, battlerDef, STAT_DEF, &score);
        IncreaseStatUpScore(battlerAtk, battlerDef, STAT_SPDEF, &score);
        break;
    case EFFECT_SPIT_UP:
        if (gDisableStructs[battlerAtk].stockpileCounter >= 2)
            score++;
        break;
    case EFFECT_ROLLOUT:
        if (gBattleMons[battlerAtk].status2 & STATUS2_DEFENSE_CURL)
            score += 8;
        break;
    case EFFECT_SWAGGER:
        if (HasMoveEffect(battlerAtk, EFFECT_FOUL_PLAY)
          || HasMoveEffect(battlerAtk, EFFECT_PSYCH_UP)
          || HasMoveEffect(battlerAtk, EFFECT_SPECTRAL_THIEF))
            score++;

        if (AI_DATA->abilities[battlerDef] == ABILITY_CONTRARY)
            score += 2;

        IncreaseConfusionScore(battlerAtk, battlerDef, move, &score);
        break;
    case EFFECT_FLATTER:
        if (HasMoveEffect(battlerAtk, EFFECT_PSYCH_UP)
          || HasMoveEffect(battlerAtk, EFFECT_SPECTRAL_THIEF))
            score += 2;

        if (AI_DATA->abilities[battlerDef] == ABILITY_CONTRARY)
            score += 2;

        IncreaseConfusionScore(battlerAtk, battlerDef, move, &score);
        break;
    case EFFECT_FURY_CUTTER:
        if (!isDoubleBattle && AI_DATA->holdEffects[battlerAtk] == HOLD_EFFECT_METRONOME)
            score += 3;
        break;
    case EFFECT_ATTRACT:
        if (!isDoubleBattle && BattlerWillFaintFromSecondaryDamage(battlerDef, AI_DATA->abilities[battlerDef])
          && AI_WhoStrikesFirst(battlerAtk, battlerDef, move) == AI_IS_SLOWER) // Target goes first
            break; // Don't use if the attract won't have a change to activate

        if (gBattleMons[battlerDef].status1 & STATUS1_ANY
          || (gBattleMons[battlerDef].status2 & STATUS2_CONFUSION)
          || IsBattlerTrapped(battlerDef, TRUE))
            score += 2;
        else
            score++;
        break;
    case EFFECT_SAFEGUARD:
        if (!AI_IsTerrainAffected(battlerAtk, STATUS_FIELD_MISTY_TERRAIN) || !IsBattlerGrounded(battlerAtk))
            score++;
        //if (CountUsablePartyMons(battlerDef) != 0)
            //score += 8;
        break;
    case EFFECT_PURSUIT:
        /*TODO
        if (IsPredictedToSwitch(battlerDef, battlerAtk))
            score += 3;
        else if (IsPredictedToUsePursuitableMove(battlerDef, battlerAtk) && !MoveWouldHitFirst(move, battlerAtk, battlerDef)) //Pursuit against fast U-Turn
            score += 3;*/
        break;
    case EFFECT_RAPID_SPIN:
        IncreaseStatUpScore(battlerAtk, battlerDef, STAT_SPEED, &score);    // Gen 8 increases speed
        //fallthrough
    case EFFECT_DEFOG:
        if (gSideStatuses[GetBattlerSide(battlerAtk)] & SIDE_STATUS_HAZARDS_ANY && CountUsablePartyMons(battlerAtk) != 0)
        {
            score += 3;
            break;
        }

        switch (move)
        {
        case MOVE_DEFOG:
            if (gSideStatuses[GetBattlerSide(battlerDef)] & (SIDE_STATUS_SCREEN_ANY | SIDE_STATUS_SAFEGUARD | SIDE_STATUS_MIST))
            {
                score += 3;
            }
            else if (!(gSideStatuses[GetBattlerSide(battlerDef)] & SIDE_STATUS_SPIKES)) //Don't blow away hazards if you set them up
            {
                if (isDoubleBattle)
                {
                    if (IsHazardMoveEffect(gBattleMoves[AI_DATA->partnerMove].effect) // Partner is going to set up hazards
                      && AI_WhoStrikesFirst(battlerAtk, BATTLE_PARTNER(battlerAtk), move) == AI_IS_SLOWER) // Partner going first
                        break; // Don't use Defog if partner is going to set up hazards
                }

                // check defog lowering evasion
                if (ShouldLowerEvasion(battlerAtk, battlerDef, AI_DATA->abilities[battlerDef]))
                {
                    if (gBattleMons[battlerDef].statStages[STAT_EVASION] > 7
                      || HasMoveWithLowAccuracy(battlerAtk, battlerDef, 90, TRUE, AI_DATA->abilities[battlerAtk], AI_DATA->abilities[battlerDef], AI_DATA->holdEffects[battlerAtk], AI_DATA->holdEffects[battlerDef]))
                        score += 2; // encourage lowering evasion if they are evasive or we have a move with low accuracy
                    else
                        score++;
                }
            }
            break;
        case MOVE_RAPID_SPIN:
            if (gStatuses3[battlerAtk] & STATUS3_LEECHSEED || gBattleMons[battlerAtk].status2 & STATUS2_WRAPPED)
                score += 3;
            break;
        }
        break;
    case EFFECT_TORMENT:
        break;
    case EFFECT_WILL_O_WISP:
        IncreaseBurnScore(battlerAtk, battlerDef, move, &score);
        break;
    case EFFECT_FOLLOW_ME:
        if (isDoubleBattle
          && move != MOVE_SPOTLIGHT
          && !IsBattlerIncapacitated(battlerDef, AI_DATA->abilities[battlerDef])
          && (move != MOVE_RAGE_POWDER || IsAffectedByPowder(battlerDef, AI_DATA->abilities[battlerDef], AI_DATA->holdEffects[battlerDef])) // Rage Powder doesn't affect powder immunities
          && IsBattlerAlive(BATTLE_PARTNER(battlerAtk)))
        {
            u16 predictedMoveOnPartner = gLastMoves[BATTLE_PARTNER(battlerAtk)];
            if (predictedMoveOnPartner != MOVE_NONE && !IS_MOVE_STATUS(predictedMoveOnPartner))
                score += 3;
        }
        break;
    case EFFECT_NATURE_POWER:
        return AI_CheckViability(battlerAtk, battlerDef, GetNaturePowerMove(), score);
    case EFFECT_CHARGE:
        if (HasDamagingMoveOfType(battlerAtk, TYPE_ELECTRIC))
            score += 2;
        #if B_CHARGE_SPDEF_RAISE >= GEN_5
        IncreaseStatUpScore(battlerAtk, battlerDef, STAT_SPDEF, &score);
        #endif
        break;
    case EFFECT_TAUNT:
        if (IS_MOVE_STATUS(predictedMove))
            score += 3;
        else if (HasMoveWithSplit(battlerDef, SPLIT_STATUS))
            score += 2;
        break;
    case EFFECT_TRICK:
    case EFFECT_BESTOW:
        switch (AI_DATA->holdEffects[battlerAtk])
        {
        case HOLD_EFFECT_CHOICE_SCARF:
            score += 2; // assume its beneficial
            break;
        case HOLD_EFFECT_CHOICE_BAND:
            if (!HasMoveWithSplit(battlerDef, SPLIT_PHYSICAL))
                score += 2;
            break;
        case HOLD_EFFECT_CHOICE_SPECS:
            if (!HasMoveWithSplit(battlerDef, SPLIT_SPECIAL))
                score += 2;
            break;
        case HOLD_EFFECT_TOXIC_ORB:
            if (!ShouldPoisonSelf(battlerAtk, AI_DATA->abilities[battlerAtk]))
                score += 2;
            break;
        case HOLD_EFFECT_FLAME_ORB:
            if (!ShouldBurnSelf(battlerAtk, AI_DATA->abilities[battlerAtk]) && AI_CanBeBurned(battlerAtk, AI_DATA->abilities[battlerDef]))
                score += 2;
            break;
        case HOLD_EFFECT_BLACK_SLUDGE:
            if (!IS_BATTLER_OF_TYPE(battlerDef, TYPE_POISON) && AI_DATA->abilities[battlerDef] != ABILITY_MAGIC_GUARD)
                score += 3;
            break;
        case HOLD_EFFECT_IRON_BALL:
            if (!HasMoveEffect(battlerDef, EFFECT_FLING) || !IsBattlerGrounded(battlerDef))
                score += 2;
            break;
        case HOLD_EFFECT_LAGGING_TAIL:
        case HOLD_EFFECT_STICKY_BARB:
            score += 3;
            break;
        case HOLD_EFFECT_UTILITY_UMBRELLA:
            if (AI_DATA->abilities[battlerAtk] != ABILITY_SOLAR_POWER && AI_DATA->abilities[battlerAtk] != ABILITY_DRY_SKIN && AI_WeatherHasEffect())
            {
                switch (AI_DATA->abilities[battlerDef])
                {
                case ABILITY_SWIFT_SWIM:
                    if (gBattleWeather & B_WEATHER_RAIN)
                        score += 3; // Slow 'em down
                    break;
                case ABILITY_CHLOROPHYLL:
                case ABILITY_FLOWER_GIFT:
                    if (gBattleWeather & B_WEATHER_SUN)
                        score += 3; // Slow 'em down
                    break;
                }
            }
            break;
        case HOLD_EFFECT_EJECT_BUTTON:
            //if (!IsRaidBattle() && IsDynamaxed(battlerDef) && gNewBS->dynamaxData.timer[battlerDef] > 1 &&
            if (HasDamagingMove(battlerAtk)
             || (isDoubleBattle && IsBattlerAlive(BATTLE_PARTNER(battlerAtk)) && HasDamagingMove(BATTLE_PARTNER(battlerAtk))))
                score += 2; // Force 'em out next turn
            break;
        default:
            if (move != MOVE_BESTOW && AI_DATA->items[battlerAtk] == ITEM_NONE)
            {
                switch (AI_DATA->holdEffects[battlerDef])
                {
                case HOLD_EFFECT_CHOICE_BAND:
                    break;
                case HOLD_EFFECT_TOXIC_ORB:
                    if (ShouldPoisonSelf(battlerAtk, AI_DATA->abilities[battlerAtk]))
                        score += 2;
                    break;
                case HOLD_EFFECT_FLAME_ORB:
                    if (ShouldBurnSelf(battlerAtk, AI_DATA->abilities[battlerAtk]))
                        score += 2;
                    break;
                case HOLD_EFFECT_BLACK_SLUDGE:
                    if (IS_BATTLER_OF_TYPE(battlerAtk, TYPE_POISON) || AI_DATA->abilities[battlerAtk] == ABILITY_MAGIC_GUARD)
                        score += 3;
                    break;
                case HOLD_EFFECT_IRON_BALL:
                    if (HasMoveEffect(battlerAtk, EFFECT_FLING))
                        score += 2;
                    break;
                case HOLD_EFFECT_LAGGING_TAIL:
                case HOLD_EFFECT_STICKY_BARB:
                    break;
                default:
                    score++;    //other hold effects generally universally good
                    break;
                }
            }
        }
        break;
    case EFFECT_ROLE_PLAY:
        if (!IsRolePlayBannedAbilityAtk(AI_DATA->abilities[battlerAtk])
          && !IsRolePlayBannedAbility(AI_DATA->abilities[battlerDef])
          && !IsAbilityOfRating(AI_DATA->abilities[battlerAtk], 5)
          && IsAbilityOfRating(AI_DATA->abilities[battlerDef], 5))
            score += 2;
        break;
    case EFFECT_INGRAIN:
        if (AI_DATA->holdEffects[battlerAtk] == HOLD_EFFECT_BIG_ROOT)
            score += 3;
        else
            score++;
        break;
    case EFFECT_SUPERPOWER:
    case EFFECT_OVERHEAT:
        if (AI_DATA->abilities[battlerAtk] == ABILITY_CONTRARY)
            score += 10;
        break;
    case EFFECT_MAGIC_COAT:
        if (IS_MOVE_STATUS(predictedMove) && AI_GetBattlerMoveTargetType(battlerDef, predictedMove) & (MOVE_TARGET_SELECTED | MOVE_TARGET_OPPONENTS_FIELD | MOVE_TARGET_BOTH))
            score += 3;
        break;
    case EFFECT_RECYCLE:
        if (GetUsedHeldItem(battlerAtk) != ITEM_NONE)
            score++;
        if (IsRecycleEncouragedItem(GetUsedHeldItem(battlerAtk)))
            score++;
        if (AI_DATA->abilities[battlerAtk] == ABILITY_RIPEN)
        {
            u16 item = GetUsedHeldItem(battlerAtk);
            u16 toHeal = (ItemId_GetHoldEffectParam(item) == 10) ? 10 : gBattleMons[battlerAtk].maxHP / ItemId_GetHoldEffectParam(item);

            if (IsStatBoostingBerry(item) && AI_DATA->hpPercents[battlerAtk] > 60)
                score++;
            else if (ShouldRestoreHpBerry(battlerAtk, item) && !CanAIFaintTarget(battlerAtk, battlerDef, 0)
              && ((GetWhoStrikesFirst(battlerAtk, battlerDef, TRUE) == 0 && CanTargetFaintAiWithMod(battlerDef, battlerAtk, 0, 0))
               || !CanTargetFaintAiWithMod(battlerDef, battlerAtk, toHeal, 0)))
                score++;    // Recycle healing berry if we can't otherwise faint the target and the target wont kill us after we activate the berry
        }
        break;
    case EFFECT_BRICK_BREAK:
        if (gSideStatuses[GetBattlerSide(battlerDef)] & SIDE_STATUS_REFLECT)
            score++;
        if (gSideStatuses[GetBattlerSide(battlerDef)] & SIDE_STATUS_LIGHTSCREEN)
            score++;
        if (gSideStatuses[GetBattlerSide(battlerDef)] & SIDE_STATUS_AURORA_VEIL)
            score++;
        break;
    case EFFECT_KNOCK_OFF:
        if (CanKnockOffItem(battlerDef, AI_DATA->items[battlerDef]))
        {
            switch (AI_DATA->holdEffects[battlerDef])
            {
            case HOLD_EFFECT_IRON_BALL:
                if (HasMoveEffect(battlerDef, EFFECT_FLING))
                    score += 4;
                break;
            case HOLD_EFFECT_LAGGING_TAIL:
            case HOLD_EFFECT_STICKY_BARB:
                break;
            default:
                score += 3;
                break;
            }
        }
        break;
    case EFFECT_SKILL_SWAP:
        if (GetAbilityRating(AI_DATA->abilities[battlerDef]) > GetAbilityRating(AI_DATA->abilities[battlerAtk]))
            score++;
        break;
    case EFFECT_WORRY_SEED:
    case EFFECT_GASTRO_ACID:
    case EFFECT_SIMPLE_BEAM:
        if (IsAbilityOfRating(AI_DATA->abilities[battlerDef], 5))
            score += 2;
        break;
    case EFFECT_ENTRAINMENT:
        if (IsAbilityOfRating(AI_DATA->abilities[battlerDef], 5) || GetAbilityRating(AI_DATA->abilities[battlerAtk]) <= 0)
        {
            if (AI_DATA->abilities[battlerDef] != AI_DATA->abilities[battlerAtk] && !(gStatuses3[battlerDef] & STATUS3_GASTRO_ACID))
                score += 2;
        }
        break;
    case EFFECT_IMPRISON:
        if (predictedMove != MOVE_NONE && HasMove(battlerAtk, predictedMove))
            score += 3;
        else if (gDisableStructs[battlerAtk].isFirstTurn == 0)
            score++;
        break;
    case EFFECT_REFRESH:
        if (gBattleMons[battlerAtk].status1 & STATUS1_ANY)
            score += 2;
        break;
    case EFFECT_PSYCHO_SHIFT:
        if (gBattleMons[battlerAtk].status1 & STATUS1_PSN_ANY)
            IncreasePoisonScore(battlerAtk, battlerDef, move, &score);
        else if (gBattleMons[battlerAtk].status1 & STATUS1_BURN)
            IncreaseBurnScore(battlerAtk, battlerDef, move, &score);
        else if (gBattleMons[battlerAtk].status1 & STATUS1_PARALYSIS)
            IncreaseParalyzeScore(battlerAtk, battlerDef, move, &score);
        else if (gBattleMons[battlerAtk].status1 & STATUS1_SLEEP)
            IncreaseSleepScore(battlerAtk, battlerDef, move, &score);
        break;
    case EFFECT_GRUDGE:
        break;
    case EFFECT_SNATCH:
        if (predictedMove != MOVE_NONE && TestMoveFlags(predictedMove, FLAG_SNATCH_AFFECTED))
            score += 3; // Steal move
        break;
    case EFFECT_MUD_SPORT:
        if (!HasMoveWithType(battlerAtk, TYPE_ELECTRIC) && HasMoveWithType(battlerDef, TYPE_ELECTRIC))
            score++;
        break;
    case EFFECT_WATER_SPORT:
        if (!HasMoveWithType(battlerAtk, TYPE_FIRE) && (HasMoveWithType(battlerDef, TYPE_FIRE)))
            score++;
        break;
    case EFFECT_TICKLE:
        if (gBattleMons[battlerDef].statStages[STAT_DEF] > 4 && HasMoveWithSplit(battlerAtk, SPLIT_PHYSICAL)
          && AI_DATA->abilities[battlerDef] != ABILITY_CONTRARY && ShouldLowerDefense(battlerAtk, battlerDef, AI_DATA->abilities[battlerDef]))
        {
            score += 2;
        }
        else if (ShouldLowerAttack(battlerAtk, battlerDef, AI_DATA->abilities[battlerDef]))
        {
            score += 2;
        }
        break;
    case EFFECT_COSMIC_POWER:
        IncreaseStatUpScore(battlerAtk, battlerDef, STAT_DEF, &score);
        IncreaseStatUpScore(battlerAtk, battlerDef, STAT_SPDEF, &score);
        break;
    case EFFECT_BULK_UP:
        IncreaseStatUpScore(battlerAtk, battlerDef, STAT_ATK, &score);
        IncreaseStatUpScore(battlerAtk, battlerDef, STAT_DEF, &score);
        break;
    case EFFECT_CALM_MIND:
        IncreaseStatUpScore(battlerAtk, battlerDef, STAT_SPATK, &score);
        IncreaseStatUpScore(battlerAtk, battlerDef, STAT_SPDEF, &score);
        break;
    case EFFECT_GEOMANCY:
        if (AI_DATA->holdEffects[battlerAtk] == HOLD_EFFECT_POWER_HERB)
            score += 3;
        //fallthrough
    case EFFECT_QUIVER_DANCE:
        IncreaseStatUpScore(battlerAtk, battlerDef, STAT_SPEED, &score);
        IncreaseStatUpScore(battlerAtk, battlerDef, STAT_SPATK, &score);
        IncreaseStatUpScore(battlerAtk, battlerDef, STAT_SPDEF, &score);
        break;
    case EFFECT_SHELL_SMASH:
        if (AI_DATA->holdEffects[battlerAtk] == HOLD_EFFECT_RESTORE_STATS)
            score += 1;

        IncreaseStatUpScore(battlerAtk, battlerDef, STAT_SPEED, &score);
        IncreaseStatUpScore(battlerAtk, battlerDef, STAT_SPATK, &score);
        IncreaseStatUpScore(battlerAtk, battlerDef, STAT_ATK, &score);
        break;
    case EFFECT_DRAGON_DANCE:
    case EFFECT_SHIFT_GEAR:
        IncreaseStatUpScore(battlerAtk, battlerDef, STAT_SPEED, &score);
        IncreaseStatUpScore(battlerAtk, battlerDef, STAT_ATK, &score);
        break;
    case EFFECT_GUARD_SWAP:
        if (gBattleMons[battlerDef].statStages[STAT_DEF] > gBattleMons[battlerAtk].statStages[STAT_DEF]
          && gBattleMons[battlerDef].statStages[STAT_SPDEF] >= gBattleMons[battlerAtk].statStages[STAT_SPDEF])
            score++;
        else if (gBattleMons[battlerDef].statStages[STAT_SPDEF] > gBattleMons[battlerAtk].statStages[STAT_SPDEF]
          && gBattleMons[battlerDef].statStages[STAT_DEF] >= gBattleMons[battlerAtk].statStages[STAT_DEF])
            score++;
        break;
    case EFFECT_POWER_SWAP:
        if (gBattleMons[battlerDef].statStages[STAT_ATK] > gBattleMons[battlerAtk].statStages[STAT_ATK]
          && gBattleMons[battlerDef].statStages[STAT_SPATK] >= gBattleMons[battlerAtk].statStages[STAT_SPATK])
            score++;
        else if (gBattleMons[battlerDef].statStages[STAT_SPATK] > gBattleMons[battlerAtk].statStages[STAT_SPATK]
          && gBattleMons[battlerDef].statStages[STAT_ATK] >= gBattleMons[battlerAtk].statStages[STAT_ATK])
            score++;
        break;
    case EFFECT_POWER_TRICK:
        if (!(gStatuses3[battlerAtk] & STATUS3_POWER_TRICK))
        {
            if (gBattleMons[battlerAtk].defense > gBattleMons[battlerAtk].attack && HasMoveWithSplit(battlerAtk, SPLIT_PHYSICAL))
                score += 2;
            break;
        }
        break;
    case EFFECT_HEART_SWAP:
        {
            bool32 hasHigherStat = FALSE;
            //Only use if all target stats are >= attacker stats to prevent infinite loop
            for (i = STAT_ATK; i < NUM_BATTLE_STATS; i++)
            {
                if (gBattleMons[battlerDef].statStages[i] < gBattleMons[battlerAtk].statStages[i])
                    break;
                if (gBattleMons[battlerDef].statStages[i] > gBattleMons[battlerAtk].statStages[i])
                    hasHigherStat = TRUE;
            }
            if (hasHigherStat && i == NUM_BATTLE_STATS)
                score++;
        }
        break;
    case EFFECT_SPEED_SWAP:
        // TODO this is cheating a bit...
        if (gBattleMons[battlerDef].speed > gBattleMons[battlerAtk].speed)
            score += 3;
        break;
    case EFFECT_GUARD_SPLIT:
        {
            // TODO also kind of cheating...
            u16 newDefense = (gBattleMons[battlerAtk].defense + gBattleMons[battlerDef].defense) / 2;
            u16 newSpDef = (gBattleMons[battlerAtk].spDefense + gBattleMons[battlerDef].spDefense) / 2;

            if ((newDefense > gBattleMons[battlerAtk].defense && newSpDef >= gBattleMons[battlerAtk].spDefense)
              || (newSpDef > gBattleMons[battlerAtk].spDefense && newDefense >= gBattleMons[battlerAtk].defense))
                score++;
        }
        break;
    case EFFECT_POWER_SPLIT:
        {
            u16 newAttack = (gBattleMons[battlerAtk].attack + gBattleMons[battlerDef].attack) / 2;
            u16 newSpAtk = (gBattleMons[battlerAtk].spAttack + gBattleMons[battlerDef].spAttack) / 2;

            if ((newAttack > gBattleMons[battlerAtk].attack && newSpAtk >= gBattleMons[battlerAtk].spAttack)
              || (newSpAtk > gBattleMons[battlerAtk].spAttack && newAttack >= gBattleMons[battlerAtk].attack))
                score++;
        }
        break;
    case EFFECT_BUG_BITE:   // And pluck
        if (gBattleMons[battlerDef].status2 & STATUS2_SUBSTITUTE || AI_DATA->abilities[battlerDef] == ABILITY_STICKY_HOLD)
            break;
        else if (ItemId_GetPocket(AI_DATA->items[battlerDef]) == POCKET_BERRIES)
            score += 3;
        break;
    case EFFECT_INCINERATE:
        if (gBattleMons[battlerDef].status2 & STATUS2_SUBSTITUTE || AI_DATA->abilities[battlerDef] == ABILITY_STICKY_HOLD)
            break;
        else if (ItemId_GetPocket(AI_DATA->items[battlerDef]) == POCKET_BERRIES || AI_DATA->holdEffects[battlerDef] == HOLD_EFFECT_GEMS)
            score += 3;
        break;
    case EFFECT_SMACK_DOWN:
        if (!IsBattlerGrounded(battlerDef))
            score += 3;
        break;
    case EFFECT_RELIC_SONG:
        #if (defined SPECIES_MELOETTA && defined SPECIES_MELOETTA_PIROUETTE)
        if (!(gBattleMons[battlerAtk].status2 & STATUS2_TRANSFORMED)) // Don't try to change form if it's transformed.
        {
            if (gBattleMons[battlerAtk].species == SPECIES_MELOETTA && gBattleMons[battlerDef].defense < gBattleMons[battlerDef].spDefense)
                score += 3; // Change to Pirouette if can do more damage
            else if (gBattleMons[battlerAtk].species == SPECIES_MELOETTA_PIROUETTE && gBattleMons[battlerDef].spDefense < gBattleMons[battlerDef].defense)
                score += 3; // Change to Aria if can do more damage
        }
        #endif
        break;
    case EFFECT_ELECTRIC_TERRAIN:
    case EFFECT_MISTY_TERRAIN:
        if (gStatuses3[battlerAtk] & STATUS3_YAWN && IsBattlerGrounded(battlerAtk))
            score += 10;
        //fallthrough
    case EFFECT_GRASSY_TERRAIN:
    case EFFECT_PSYCHIC_TERRAIN:
        score += 2;
        if (AI_DATA->holdEffects[battlerAtk] == HOLD_EFFECT_TERRAIN_EXTENDER)
            score += 2;
        break;
    case EFFECT_PLEDGE:
        if (isDoubleBattle)
        {
            if (HasMoveEffect(BATTLE_PARTNER(battlerAtk), EFFECT_PLEDGE))
                score += 3; // Partner might use pledge move
        }
        break;
    case EFFECT_TRICK_ROOM:
        if (!(gFieldStatuses & STATUS_FIELD_TRICK_ROOM) && GetBattlerSideSpeedAverage(battlerAtk) < GetBattlerSideSpeedAverage(battlerDef))
            score += 3;
        else if ((gFieldStatuses & STATUS_FIELD_TRICK_ROOM) && GetBattlerSideSpeedAverage(battlerAtk) >= GetBattlerSideSpeedAverage(battlerDef))
            score += 3;
        break;
    case EFFECT_MAGIC_ROOM:
        score++;
        if (AI_DATA->holdEffects[battlerAtk] == HOLD_EFFECT_NONE && AI_DATA->holdEffects[battlerDef] != HOLD_EFFECT_NONE)
            score++;
        if (isDoubleBattle && AI_DATA->holdEffects[BATTLE_PARTNER(battlerAtk)] == HOLD_EFFECT_NONE && AI_DATA->holdEffects[BATTLE_PARTNER(battlerDef)] != HOLD_EFFECT_NONE)
            score++;
        break;
    case EFFECT_WONDER_ROOM:
        if ((HasMoveWithSplit(battlerDef, SPLIT_PHYSICAL) && gBattleMons[battlerAtk].defense < gBattleMons[battlerAtk].spDefense)
          || (HasMoveWithSplit(battlerDef, SPLIT_SPECIAL) && gBattleMons[battlerAtk].spDefense < gBattleMons[battlerAtk].defense))
            score += 2;
        break;
    case EFFECT_GRAVITY:
        if (!(gFieldStatuses & STATUS_FIELD_GRAVITY))
        {
            if (HasSleepMoveWithLowAccuracy(battlerAtk, battlerDef)) // Has Gravity for a move like Hypnosis
                IncreaseSleepScore(battlerAtk, battlerDef, move, &score);
            else if (HasMoveWithLowAccuracy(battlerAtk, battlerDef, 90, FALSE, AI_DATA->abilities[battlerAtk], AI_DATA->abilities[battlerDef], AI_DATA->holdEffects[battlerAtk], AI_DATA->holdEffects[battlerDef]))
                score += 2;
            else
                score++;
        }
        break;
    case EFFECT_ION_DELUGE:
        if ((AI_DATA->abilities[battlerAtk] == ABILITY_VOLT_ABSORB
          || AI_DATA->abilities[battlerAtk] == ABILITY_MOTOR_DRIVE
          || AI_DATA->abilities[battlerAtk] == ABILITY_LIGHTNING_ROD)
          && gBattleMoves[predictedMove].type == TYPE_NORMAL)
            score += 2;
        break;
    case EFFECT_FLING:
        /* TODO
        switch (gFlingTable[AI_DATA->items[battlerAtk]].effect)
        {
        case MOVE_EFFECT_BURN:
            IncreaseBurnScore(battlerAtk, battlerDef, move, &score);
            break;
        case MOVE_EFFECT_FLINCH:
            score += ShouldTryToFlinch(battlerAtk, battlerDef, AI_DATA->abilities[battlerAtk], AI_DATA->abilities[battlerDef], move);
            break;
        case MOVE_EFFECT_PARALYSIS:
            IncreaseParalyzeScore(battlerAtk, battlerDef, move, &score);
            break;
        case MOVE_EFFECT_POISON:
        case MOVE_EFFECT_TOXIC:
            IncreasePoisonScore(battlerAtk, battlerDef, move, &score);
            break;
        case MOVE_EFFECT_FREEZE:
            if (AI_CanFreeze(battlerAtk, battlerDef))
                score += 3;
            break;
        }*/
        break;
    case EFFECT_FEINT:
        if (gBattleMoves[predictedMove].effect == EFFECT_PROTECT)
            score += 3;
        break;
    case EFFECT_EMBARGO:
        if (AI_DATA->holdEffects[battlerDef] != HOLD_EFFECT_NONE)
            score++;
        break;
    case EFFECT_POWDER:
        if (predictedMove != MOVE_NONE && !IS_MOVE_STATUS(predictedMove) && gBattleMoves[predictedMove].type == TYPE_FIRE)
            score += 3;
        break;
    case EFFECT_TELEKINESIS:
        if (HasMoveWithLowAccuracy(battlerAtk, battlerDef, 90, FALSE, AI_DATA->abilities[battlerAtk], AI_DATA->abilities[battlerDef], AI_DATA->holdEffects[battlerAtk], AI_DATA->holdEffects[battlerDef])
          || !IsBattlerGrounded(battlerDef))
            score++;
        break;
    case EFFECT_THROAT_CHOP:
        if (predictedMove != MOVE_NONE && TestMoveFlags(predictedMove, FLAG_SOUND) && AI_WhoStrikesFirst(battlerAtk, battlerDef, move) == AI_IS_FASTER)
            score += 3; // Ai goes first and predicts the target will use a sound move
        else if (TestMoveFlagsInMoveset(battlerDef, FLAG_SOUND))
            score += 3;
        break;
    case EFFECT_HEAL_BLOCK:
        if (AI_WhoStrikesFirst(battlerAtk, battlerDef, move) == AI_IS_FASTER && predictedMove != MOVE_NONE && IsHealingMoveEffect(gBattleMoves[predictedMove].effect))
            score += 3; // Try to cancel healing move
        else if (HasHealingEffect(battlerDef) || AI_DATA->holdEffects[battlerDef] == HOLD_EFFECT_LEFTOVERS
          || (AI_DATA->holdEffects[battlerDef] == HOLD_EFFECT_BLACK_SLUDGE && IS_BATTLER_OF_TYPE(battlerDef, TYPE_POISON)))
            score += 2;
        break;
    case EFFECT_SOAK:
        if (HasMoveWithType(battlerAtk, TYPE_ELECTRIC) || HasMoveWithType(battlerAtk, TYPE_GRASS) || HasMoveEffect(battlerAtk, EFFECT_FREEZE_DRY))
            score += 2; // Get some super effective moves
        break;
    case EFFECT_THIRD_TYPE:
        if (AI_DATA->abilities[battlerDef] == ABILITY_WONDER_GUARD)
            score += 2; // Give target more weaknesses
        break;
    case EFFECT_ELECTRIFY:
        if (predictedMove != MOVE_NONE && gBattleMoves[predictedMove].type == TYPE_NORMAL
         && (AI_DATA->abilities[battlerAtk] == ABILITY_VOLT_ABSORB
          || AI_DATA->abilities[battlerAtk] == ABILITY_MOTOR_DRIVE
          || AI_DATA->abilities[battlerAtk] == ABILITY_LIGHTNING_ROD))
        {
            score += 3;
        }
        break;
    case EFFECT_TOPSY_TURVY:
        if (CountPositiveStatStages(battlerDef) > CountNegativeStatStages(battlerDef))
            score++;
        break;
    case EFFECT_FAIRY_LOCK:
        if (!IsBattlerTrapped(battlerDef, TRUE))
        {
            if (ShouldTrap(battlerAtk, battlerDef, move))
                score += 8;
        }
        break;
    case EFFECT_QUASH:
        if (isDoubleBattle
          && AI_WhoStrikesFirst(BATTLE_PARTNER(battlerAtk), battlerDef, AI_DATA->partnerMove) == AI_IS_SLOWER) // Attacker partner wouldn't go before target
            score++;
        break;
    case EFFECT_TAILWIND:
        if (GetBattlerSideSpeedAverage(battlerAtk) < GetBattlerSideSpeedAverage(battlerDef))
            score += 2;
        break;
    case EFFECT_LUCKY_CHANT:
        if (!isDoubleBattle)
        {
            score++;
        }
        else
        {
            if (CountUsablePartyMons(battlerDef) > 0)
                score += 8;
        }
        break;
    case EFFECT_MAGNET_RISE:
        if (IsBattlerGrounded(battlerAtk) && HasDamagingMoveOfType(battlerDef, TYPE_ELECTRIC)
          && !(AI_GetTypeEffectiveness(MOVE_EARTHQUAKE, battlerDef, battlerAtk) == AI_EFFECTIVENESS_x0)) // Doesn't resist ground move
        {
            if (AI_WhoStrikesFirst(battlerAtk, battlerDef, move) == AI_IS_FASTER) // Attacker goes first
           {
                if (gBattleMoves[predictedMove].type == TYPE_GROUND)
                    score += 3; // Cause the enemy's move to fail
                break;
            }
            else // Opponent Goes First
            {
                if (HasDamagingMoveOfType(battlerDef, TYPE_GROUND))
                    score += 2;
                break;
            }
        }
        break;
    case EFFECT_CAMOUFLAGE:
        if (predictedMove != MOVE_NONE && AI_WhoStrikesFirst(battlerAtk, battlerDef, move) == AI_IS_FASTER // Attacker goes first
          && !IS_MOVE_STATUS(move) && AI_GetTypeEffectiveness(predictedMove, battlerDef, battlerAtk) != AI_EFFECTIVENESS_x0)
            score++;
        break;
    case EFFECT_FLAME_BURST:
        if (isDoubleBattle)
        {
            if (IsBattlerAlive(BATTLE_PARTNER(battlerDef))
              && AI_DATA->hpPercents[BATTLE_PARTNER(battlerDef)] < 12
              && AI_DATA->abilities[BATTLE_PARTNER(battlerDef)] != ABILITY_MAGIC_GUARD
              && !IS_BATTLER_OF_TYPE(BATTLE_PARTNER(battlerDef), TYPE_FIRE))
                score++;
        }
        break;
    case EFFECT_TOXIC_THREAD:
        IncreasePoisonScore(battlerAtk, battlerDef, move, &score);
        IncreaseStatUpScore(battlerAtk, battlerDef, STAT_SPEED, &score);
        break;
    case EFFECT_TWO_TURNS_ATTACK:
    case EFFECT_SKULL_BASH:
    case EFFECT_SOLAR_BEAM:
        if (AI_DATA->holdEffects[battlerAtk] == HOLD_EFFECT_POWER_HERB)
            score += 2;
        break;
    case EFFECT_COUNTER:
        if (!IsBattlerIncapacitated(battlerDef, AI_DATA->abilities[battlerDef]) && predictedMove != MOVE_NONE)
        {
            if (gDisableStructs[battlerDef].tauntTimer != 0)
                score++;    // target must use damaging move
            if (GetMoveDamageResult(predictedMove) >= MOVE_POWER_GOOD && GetBattleMoveSplit(predictedMove) == SPLIT_PHYSICAL)
                score += 3;
        }
        break;
    case EFFECT_MIRROR_COAT:
        if (!IsBattlerIncapacitated(battlerDef, AI_DATA->abilities[battlerDef]) && predictedMove != MOVE_NONE)
        {
            if (gDisableStructs[battlerDef].tauntTimer != 0)
                score++;    // target must use damaging move
            if (GetMoveDamageResult(predictedMove) >= MOVE_POWER_GOOD && GetBattleMoveSplit(predictedMove) == SPLIT_SPECIAL)
                score += 3;
        }
        break;
    case EFFECT_FLAIL:
        if (AI_WhoStrikesFirst(battlerAtk, battlerDef, move) == AI_IS_FASTER)  // Ai goes first
        {
            if (AI_DATA->hpPercents[battlerAtk] < 20)
                score++;
            else if (AI_DATA->hpPercents[battlerAtk] < 8)
                score += 2;
        }
        break;
    case EFFECT_SHORE_UP:
        if (AI_WeatherHasEffect() && (gBattleWeather & B_WEATHER_SANDSTORM)
          && ShouldRecover(battlerAtk, battlerDef, move, 67))
            score += 3;
        else if (ShouldRecover(battlerAtk, battlerDef, move, 50))
            score += 2;
        break;
    case EFFECT_FACADE:
        if (gBattleMons[battlerAtk].status1 & (STATUS1_POISON | STATUS1_BURN | STATUS1_PARALYSIS | STATUS1_TOXIC_POISON))
            score++;
        break;
    case EFFECT_FOCUS_PUNCH:
        if (!isDoubleBattle && effectiveness > AI_EFFECTIVENESS_x0_5)
        {
            if (IsBattlerIncapacitated(battlerDef, AI_DATA->abilities[battlerDef]))
                score += 2;
            else if (gBattleMons[battlerDef].status2 & (STATUS2_INFATUATION | STATUS2_CONFUSION))
                score++;
        }
        break;
    case EFFECT_SMELLINGSALT:
        if (gBattleMons[battlerDef].status1 & STATUS1_PARALYSIS)
            score += 2;
        break;
    case EFFECT_WAKE_UP_SLAP:
        if (gBattleMons[battlerDef].status1 & STATUS1_SLEEP)
            score += 2;
        break;
    case EFFECT_REVENGE:
        if (!(gBattleMons[battlerDef].status1 & STATUS1_SLEEP)
          &&  !(gBattleMons[battlerDef].status2 & (STATUS2_INFATUATION | STATUS2_CONFUSION)))
            score += 2;
        break;
    case EFFECT_ENDEAVOR:
        if (AI_WhoStrikesFirst(battlerAtk, battlerDef, move) == AI_IS_SLOWER)  // Opponent faster
        {
            if (AI_DATA->hpPercents[battlerAtk] < 40)
                score++;
        }
        else if (AI_DATA->hpPercents[battlerAtk] < 50)
        {
            score++;
        }
        break;
    //case EFFECT_EXTREME_EVOBOOST: // TODO
        //break;
    //case EFFECT_CLANGOROUS_SOUL:  // TODO
        //break;
    //case EFFECT_NO_RETREAT:       // TODO
        //break;
    //case EFFECT_SKY_DROP
        //break;
    } // move effect checks

    return score;
}

// Effects that are encouraged on the first turn of battle
static s16 AI_SetupFirstTurn(u8 battlerAtk, u8 battlerDef, u16 move, s16 score)
{
    if (IsTargetingPartner(battlerAtk, battlerDef)
      || gBattleResults.battleTurnCounter != 0)
        return score;

    if (AI_THINKING_STRUCT->aiFlags & AI_FLAG_SMART_SWITCHING
      && AI_WhoStrikesFirst(battlerAtk, battlerDef, move) == AI_IS_SLOWER
      && CanTargetFaintAi(battlerDef, battlerAtk)
      && GetMovePriority(battlerAtk, move) == 0)
    {
        RETURN_SCORE_MINUS(20);    // No point in setting up if you will faint. Should just switch if possible..
    }

    // check effects to prioritize first turn
    switch (gBattleMoves[move].effect)
    {
    case EFFECT_ATTACK_UP:
    case EFFECT_DEFENSE_UP:
    case EFFECT_SPEED_UP:
    case EFFECT_SPECIAL_ATTACK_UP:
    case EFFECT_SPECIAL_DEFENSE_UP:
    case EFFECT_ACCURACY_UP:
    case EFFECT_EVASION_UP:
    case EFFECT_ATTACK_DOWN:
    case EFFECT_DEFENSE_DOWN:
    case EFFECT_SPEED_DOWN:
    case EFFECT_SPECIAL_ATTACK_DOWN:
    case EFFECT_SPECIAL_DEFENSE_DOWN:
    case EFFECT_ACCURACY_DOWN:
    case EFFECT_EVASION_DOWN:
    case EFFECT_CONVERSION:
    case EFFECT_LIGHT_SCREEN:
    case EFFECT_FOCUS_ENERGY:
    case EFFECT_CONFUSE:
    case EFFECT_ATTACK_UP_2:
    case EFFECT_DEFENSE_UP_2:
    case EFFECT_DEFENSE_UP_3:
    case EFFECT_SPEED_UP_2:
    case EFFECT_SPECIAL_ATTACK_UP_2:
    case EFFECT_SPECIAL_ATTACK_UP_3:
    case EFFECT_SPECIAL_DEFENSE_UP_2:
    case EFFECT_ACCURACY_UP_2:
    case EFFECT_EVASION_UP_2:
    case EFFECT_ATTACK_DOWN_2:
    case EFFECT_DEFENSE_DOWN_2:
    case EFFECT_SPEED_DOWN_2:
    case EFFECT_SPECIAL_ATTACK_DOWN_2:
    case EFFECT_SPECIAL_DEFENSE_DOWN_2:
    case EFFECT_ACCURACY_DOWN_2:
    case EFFECT_EVASION_DOWN_2:
    case EFFECT_REFLECT:
    case EFFECT_POISON:
    case EFFECT_PARALYZE:
    case EFFECT_SUBSTITUTE:
    case EFFECT_LEECH_SEED:
    case EFFECT_MINIMIZE:
    case EFFECT_CURSE:
    case EFFECT_SWAGGER:
    case EFFECT_CAMOUFLAGE:
    case EFFECT_YAWN:
    case EFFECT_DEFENSE_CURL:
    case EFFECT_TORMENT:
    case EFFECT_FLATTER:
    case EFFECT_WILL_O_WISP:
    case EFFECT_INGRAIN:
    case EFFECT_IMPRISON:
    case EFFECT_TEETER_DANCE:
    case EFFECT_TICKLE:
    case EFFECT_COSMIC_POWER:
    case EFFECT_BULK_UP:
    case EFFECT_CALM_MIND:
    case EFFECT_ACUPRESSURE:
    case EFFECT_AUTOTOMIZE:
    case EFFECT_SHIFT_GEAR:
    case EFFECT_SHELL_SMASH:
    case EFFECT_GROWTH:
    case EFFECT_QUIVER_DANCE:
    case EFFECT_ATTACK_SPATK_UP:
    case EFFECT_ATTACK_ACCURACY_UP:
    case EFFECT_PSYCHIC_TERRAIN:
    case EFFECT_GRASSY_TERRAIN:
    case EFFECT_ELECTRIC_TERRAIN:
    case EFFECT_MISTY_TERRAIN:
    case EFFECT_STEALTH_ROCK:
    case EFFECT_TOXIC_SPIKES:
    case EFFECT_TRICK_ROOM:
    case EFFECT_WONDER_ROOM:
    case EFFECT_MAGIC_ROOM:
    case EFFECT_TAILWIND:
    case EFFECT_DRAGON_DANCE:
    case EFFECT_STICKY_WEB:
    case EFFECT_RAIN_DANCE:
    case EFFECT_SUNNY_DAY:
    case EFFECT_SANDSTORM:
    case EFFECT_HAIL:
    case EFFECT_GEOMANCY:
        score += 2;
        break;
    default:
        break;
    }

    return score;
}

// Adds score bonus to 'riskier' move effects and high crit moves
static s16 AI_Risky(u8 battlerAtk, u8 battlerDef, u16 move, s16 score)
{
    if (IsTargetingPartner(battlerAtk, battlerDef))
        return score;

    if (TestMoveFlags(move, FLAG_HIGH_CRIT))
        score += 2;

    switch (gBattleMoves[move].effect)
    {
    case EFFECT_SLEEP:
    case EFFECT_EXPLOSION:
    case EFFECT_MIRROR_MOVE:
    case EFFECT_OHKO:
    case EFFECT_CONFUSE:
    case EFFECT_METRONOME:
    case EFFECT_PSYWAVE:
    case EFFECT_COUNTER:
    case EFFECT_DESTINY_BOND:
    case EFFECT_SWAGGER:
    case EFFECT_ATTRACT:
    case EFFECT_PRESENT:
    case EFFECT_ALL_STATS_UP_HIT:
    case EFFECT_BELLY_DRUM:
    case EFFECT_MIRROR_COAT:
    case EFFECT_FOCUS_PUNCH:
    case EFFECT_REVENGE:
    case EFFECT_TEETER_DANCE:
        if (Random() & 1)
            score += 2;
        break;
    default:
        break;
    }

    return score;
}

// Adds score bonus to best powered move
static s16 AI_PreferStrongestMove(u8 battlerAtk, u8 battlerDef, u16 move, s16 score)
{
    if (IsTargetingPartner(battlerAtk, battlerDef))
        return score;

    if (GetMoveDamageResult(move) == MOVE_POWER_BEST)
        score += 2;

    return score;
}

// Prefers moves that are good for baton pass
static s16 AI_PreferBatonPass(u8 battlerAtk, u8 battlerDef, u16 move, s16 score)
{
    u32 i;

    if (IsTargetingPartner(battlerAtk, battlerDef)
      || CountUsablePartyMons(battlerAtk) == 0
      || GetMoveDamageResult(move) != MOVE_POWER_OTHER
      || !HasMoveEffect(battlerAtk, EFFECT_BATON_PASS)
      || IsBattlerTrapped(battlerAtk, TRUE))
        return score;

    if (IsStatRaisingEffect(gBattleMoves[move].effect))
    {
        if (gBattleResults.battleTurnCounter == 0)
            score += 5;
        else if (AI_DATA->hpPercents[battlerAtk] < 60)
            score -= 10;
        else
            score++;
    }

    // other specific checks
    switch (gBattleMoves[move].effect)
    {
    case EFFECT_INGRAIN:
        if (!(gStatuses3[battlerAtk] & STATUS3_ROOTED))
            score += 2;
        break;
    case EFFECT_AQUA_RING:
        if (!(gStatuses3[battlerAtk] & STATUS3_AQUA_RING))
            score += 2;
        break;
    case EFFECT_PROTECT:
        if (gLastMoves[battlerAtk] == MOVE_PROTECT || gLastMoves[battlerAtk] == MOVE_DETECT)
            score -= 2;
        else
            score += 2;
        break;
    case EFFECT_BATON_PASS:
        for (i = STAT_ATK; i < NUM_BATTLE_STATS; i++)
        {
            IncreaseStatUpScore(battlerAtk, battlerDef, i, &score);
        }
        if (gStatuses3[battlerAtk] & (STATUS3_ROOTED | STATUS3_AQUA_RING))
            score += 2;
        if (gStatuses3[battlerAtk] & STATUS3_LEECHSEED)
            score -= 3;
        break;
    default:
        break;
    }

    return score;
}

static s16 AI_HPAware(u8 battlerAtk, u8 battlerDef, u16 move, s16 score)
{
    u16 effect = gBattleMoves[move].effect;
    u8 moveType = gBattleMoves[move].type;

    SetTypeBeforeUsingMove(move, battlerAtk);
    GET_MOVE_TYPE(move, moveType);

    if (IsTargetingPartner(battlerAtk, battlerDef))
    {
        if ((effect == EFFECT_HEAL_PULSE || effect == EFFECT_HIT_ENEMY_HEAL_ALLY)
         || (moveType == TYPE_ELECTRIC && AI_DATA->abilities[BATTLE_PARTNER(battlerAtk)] == ABILITY_VOLT_ABSORB)
         || (moveType == TYPE_WATER && (AI_DATA->abilities[BATTLE_PARTNER(battlerAtk)] == ABILITY_DRY_SKIN || AI_DATA->abilities[BATTLE_PARTNER(battlerAtk)] == ABILITY_WATER_ABSORB)))
        {
            if (gStatuses3[battlerDef] & STATUS3_HEAL_BLOCK)
                return 0;

            if (CanTargetFaintAi(FOE(battlerAtk), BATTLE_PARTNER(battlerAtk))
              || (CanTargetFaintAi(BATTLE_PARTNER(FOE(battlerAtk)), BATTLE_PARTNER(battlerAtk))))
                score--;

            if (AI_DATA->hpPercents[battlerDef] <= 50)
                score++;
        }
    }
    else
    {
        // Consider AI HP
        if (AI_DATA->hpPercents[battlerAtk] > 70)
        {
            // high hp
            switch (effect)
            {
            case EFFECT_EXPLOSION:
            case EFFECT_RESTORE_HP:
            case EFFECT_REST:
            case EFFECT_DESTINY_BOND:
            case EFFECT_FLAIL:
            case EFFECT_ENDURE:
            case EFFECT_MORNING_SUN:
            case EFFECT_SYNTHESIS:
            case EFFECT_MOONLIGHT:
            case EFFECT_SHORE_UP:
            case EFFECT_SOFTBOILED:
            case EFFECT_ROOST:
            case EFFECT_MEMENTO:
            case EFFECT_GRUDGE:
            case EFFECT_OVERHEAT:
                score -= 2;
                break;
            default:
                break;
            }
        }
        else if (AI_DATA->hpPercents[battlerAtk] > 30)
        {
            // med hp
            if (IsStatRaisingEffect(effect) || IsStatLoweringEffect(effect))
                score -= 2;

            switch (effect)
            {
            case EFFECT_EXPLOSION:
            case EFFECT_BIDE:
            case EFFECT_CONVERSION:
            case EFFECT_LIGHT_SCREEN:
            case EFFECT_MIST:
            case EFFECT_FOCUS_ENERGY:
            case EFFECT_CONVERSION_2:
            case EFFECT_SAFEGUARD:
            case EFFECT_BELLY_DRUM:
                score -= 2;
                break;
            default:
                break;
            }
        }
        else
        {
            // low hp
            if (IsStatRaisingEffect(effect) || IsStatLoweringEffect(effect))
                score -= 2;

            // check other discouraged low hp effects
            switch (effect)
            {
            case EFFECT_BIDE:
            case EFFECT_CONVERSION:
            case EFFECT_REFLECT:
            case EFFECT_LIGHT_SCREEN:
            case EFFECT_AURORA_VEIL:
            case EFFECT_MIST:
            case EFFECT_FOCUS_ENERGY:
            case EFFECT_RAGE:
            case EFFECT_CONVERSION_2:
            case EFFECT_LOCK_ON:
            case EFFECT_SAFEGUARD:
            case EFFECT_BELLY_DRUM:
            case EFFECT_PSYCH_UP:
            case EFFECT_MIRROR_COAT:
            case EFFECT_SOLAR_BEAM:
            case EFFECT_TWO_TURNS_ATTACK:
            case EFFECT_ERUPTION:
            case EFFECT_TICKLE:
            case EFFECT_SUNNY_DAY:
            case EFFECT_SANDSTORM:
            case EFFECT_HAIL:
            case EFFECT_RAIN_DANCE:
                score -= 2;
                break;
            default:
                break;
            }
        }
    }

    // consider target HP
    if (CanIndexMoveFaintTarget(battlerAtk, battlerDef, AI_THINKING_STRUCT->movesetIndex, 0))
    {
        score += 2;
    }
    else
    {
        if (AI_DATA->hpPercents[battlerDef] > 70)
        {
            // high HP
            ; // nothing yet
        }
        else if (AI_DATA->hpPercents[battlerDef] > 30)
        {
            // med HP - check discouraged effects
            switch (effect)
            {
            case EFFECT_ATTACK_UP:
            case EFFECT_DEFENSE_UP:
            case EFFECT_SPEED_UP:
            case EFFECT_SPECIAL_ATTACK_UP:
            case EFFECT_SPECIAL_DEFENSE_UP:
            case EFFECT_ACCURACY_UP:
            case EFFECT_EVASION_UP:
            case EFFECT_ATTACK_DOWN:
            case EFFECT_DEFENSE_DOWN:
            case EFFECT_SPEED_DOWN:
            case EFFECT_SPECIAL_ATTACK_DOWN:
            case EFFECT_SPECIAL_DEFENSE_DOWN:
            case EFFECT_ACCURACY_DOWN:
            case EFFECT_EVASION_DOWN:
            case EFFECT_MIST:
            case EFFECT_FOCUS_ENERGY:
            case EFFECT_ATTACK_UP_2:
            case EFFECT_DEFENSE_UP_2:
            case EFFECT_SPEED_UP_2:
            case EFFECT_SPECIAL_ATTACK_UP_2:
            case EFFECT_SPECIAL_DEFENSE_UP_2:
            case EFFECT_ACCURACY_UP_2:
            case EFFECT_EVASION_UP_2:
            case EFFECT_ATTACK_DOWN_2:
            case EFFECT_DEFENSE_DOWN_2:
            case EFFECT_SPEED_DOWN_2:
            case EFFECT_SPECIAL_ATTACK_DOWN_2:
            case EFFECT_SPECIAL_DEFENSE_DOWN_2:
            case EFFECT_ACCURACY_DOWN_2:
            case EFFECT_EVASION_DOWN_2:
            case EFFECT_POISON:
            case EFFECT_PAIN_SPLIT:
            case EFFECT_PERISH_SONG:
            case EFFECT_SAFEGUARD:
            case EFFECT_TICKLE:
            case EFFECT_COSMIC_POWER:
            case EFFECT_BULK_UP:
            case EFFECT_CALM_MIND:
            case EFFECT_DRAGON_DANCE:
            case EFFECT_DEFENSE_UP_3:
            case EFFECT_SPECIAL_ATTACK_UP_3:
                score -= 2;
                break;
            default:
                break;
            }
        }
        else
        {
            // low HP
            if (IS_MOVE_STATUS(move))
                score -= 2; // don't use status moves if target is at low health
        }
    }

    return score;
}

static void AI_Flee(void)
{
    AI_THINKING_STRUCT->aiAction |= (AI_ACTION_DONE | AI_ACTION_FLEE | AI_ACTION_DO_NOT_ATTACK);
}

static void AI_Watch(void)
{
    AI_THINKING_STRUCT->aiAction |= (AI_ACTION_DONE | AI_ACTION_WATCH | AI_ACTION_DO_NOT_ATTACK);
}

// Roaming pokemon logic
static s16 AI_Roaming(u8 battlerAtk, u8 battlerDef, u16 move, s16 score)
{
    if (IsBattlerTrapped(battlerAtk, FALSE))
        return score;

    AI_Flee();
    return score;
}

// Safari pokemon logic
static s16 AI_Safari(u8 battlerAtk, u8 battlerDef, u16 move, s16 score)
{
    u8 safariFleeRate = gBattleStruct->safariEscapeFactor * 5; // Safari flee rate, from 0-20.

    if ((Random() % 100) < safariFleeRate)
        AI_Flee();
    else
        AI_Watch();

    return score;
}

// First battle logic
static s16 AI_FirstBattle(u8 battlerAtk, u8 battlerDef, u16 move, s16 score)
{
    if (AI_DATA->hpPercents[battlerDef] <= 20)
        AI_Flee();

    return score;
}<|MERGE_RESOLUTION|>--- conflicted
+++ resolved
@@ -142,17 +142,11 @@
     if (avgLevel >= 80)
         flags |= AI_FLAG_HP_AWARE;
 
-<<<<<<< HEAD
 #if B_VAR_WILD_AI_FLAGS != 0
     if (VarGet(B_VAR_WILD_AI_FLAGS) != 0)
         flags |= VarGet(B_VAR_WILD_AI_FLAGS);
 #endif
-    
-=======
-    if (B_VAR_WILD_AI_FLAGS != 0 && VarGet(B_VAR_WILD_AI_FLAGS) != 0)
-        flags |= VarGet(B_VAR_WILD_AI_FLAGS);
-
->>>>>>> e5288449
+
     return flags;
 }
 
@@ -1584,13 +1578,8 @@
                 score -= 10;
                 break;
             }
-<<<<<<< HEAD
         #if B_MENTAL_HERB >= GEN_5
             if (AI_DATA->holdEffects[battlerDef] == HOLD_EFFECT_MENTAL_HERB)
-=======
-
-            if (B_MENTAL_HERB >= GEN_5 && AI_DATA->holdEffects[battlerDef] == HOLD_EFFECT_MENTAL_HERB)
->>>>>>> e5288449
                 score -= 6;
         #endif
             break;
@@ -3641,13 +3630,8 @@
     case EFFECT_THIEF:
         {
             bool32 canSteal = FALSE;
-<<<<<<< HEAD
-            
+
             #if B_TRAINERS_KNOCK_OFF_ITEMS == TRUE
-=======
-
-            #if defined B_TRAINERS_KNOCK_OFF_ITEMS && B_TRAINERS_KNOCK_OFF_ITEMS == TRUE
->>>>>>> e5288449
                 canSteal = TRUE;
             #endif
             if (gBattleTypeFlags & BATTLE_TYPE_FRONTIER || GetBattlerSide(battlerAtk) == B_SIDE_PLAYER)
