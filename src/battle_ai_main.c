--- conflicted
+++ resolved
@@ -2456,14 +2456,8 @@
             }
             break;
         case EFFECT_EMBARGO:
-<<<<<<< HEAD
-            if (aiData->abilities[battlerDef] == ABILITY_KLUTZ
-              || gFieldStatuses & STATUS_FIELD_MAGIC_ROOM
-              || gStatuses3[battlerDef] & STATUS3_EMBARGO
-=======
             if (!IsBattlerItemEnabled(battlerAtk)
-              || gDisableStructs[battlerDef].embargoTimer != 0
->>>>>>> 037d2aea
+             || gStatuses3[battlerDef] & STATUS3_EMBARGO
               || PartnerMoveIsSameAsAttacker(BATTLE_PARTNER(battlerAtk), battlerDef, move, aiData->partnerMove))
                 ADJUST_SCORE(-10);
             break;
