--- conflicted
+++ resolved
@@ -32,17 +32,10 @@
 #define AI_ACTION_WATCH         (1 << 2)
 #define AI_ACTION_DO_NOT_ATTACK (1 << 3)
 
-<<<<<<< HEAD
-static u32 ChooseMoveOrAction_Singles(u32 battlerAi);
-static u32 ChooseMoveOrAction_Doubles(u32 battlerAi);
-static inline void BattleAI_DoAIProcessing(struct AiThinkingStruct *aiThink, u32 battlerAi, u32 battlerDef);
-static inline void BattleAI_DoAIProcessing_PredictedSwitchin(struct AiThinkingStruct *aiThink, struct AiLogicData *aiData, u32 battlerAi, u32 battlerDef);
-=======
 static u32 ChooseMoveOrAction_Singles(u32 battler);
 static u32 ChooseMoveOrAction_Doubles(u32 battler);
-static inline void BattleAI_DoAIProcessing(struct AI_ThinkingStruct *aiThink, u32 battlerAtk, u32 battlerDef);
-static inline void BattleAI_DoAIProcessing_PredictedSwitchin(struct AI_ThinkingStruct *aiThink, struct AiLogicData *aiData, u32 battlerAtk, u32 battlerDef);
->>>>>>> 12bc5a10
+static inline void BattleAI_DoAIProcessing(struct AiThinkingStruct *aiThink, u32 battlerAtk, u32 battlerDef);
+static inline void BattleAI_DoAIProcessing_PredictedSwitchin(struct AiThinkingStruct *aiThink, struct AiLogicData *aiData, u32 battlerAtk, u32 battlerDef);
 static bool32 IsPinchBerryItemEffect(enum ItemHoldEffect holdEffect);
 
 // ewram
@@ -307,10 +300,10 @@
     gAiBattleData->chosenTarget[battler] = gBattlerTarget;
 
     // Initialize move prediction scores
-    if (AI_THINKING_STRUCT->aiFlags[battler] & AI_FLAG_PREDICT_MOVE)
+    if (gAiThinkingStruct->aiFlags[battler] & AI_FLAG_PREDICT_MOVE)
     {
         u32 opposingBattler = GetOppositeBattler(battler);
-        moveLimitationsTarget = AI_DATA->moveLimitations[opposingBattler];
+        moveLimitationsTarget = gAiLogicData->moveLimitations[opposingBattler];
 
         for (moveIndex = 0; moveIndex < MAX_MON_MOVES; moveIndex++)
         {
@@ -346,24 +339,15 @@
 void SetupAIPredictionData(u32 battler, enum SwitchType switchType)
 {
     s32 opposingBattler = GetOppositeBattler(battler);
-    AI_DATA->aiPredictionInProgress = TRUE;
-    AI_DATA->battlerDoingPrediction = battler;
-    
+    gAiLogicData->aiPredictionInProgress = TRUE;
+    gAiLogicData->battlerDoingPrediction = battler;
+
     // Switch prediction
     if ((gAiThinkingStruct->aiFlags[battler] & AI_FLAG_PREDICT_SWITCH))
     {
-<<<<<<< HEAD
-        gAiLogicData->aiSwitchPredictionInProgress = TRUE;
-        gAiLogicData->battlerDoingPrediction = battler;
         gAiLogicData->mostSuitableMonId[opposingBattler] = GetMostSuitableMonToSwitchInto(opposingBattler, switchType);
         if (ShouldSwitch(opposingBattler))
             gAiLogicData->shouldSwitch |= (1u << opposingBattler);
-        gAiLogicData->aiSwitchPredictionInProgress = FALSE;
-=======
-        AI_DATA->mostSuitableMonId[opposingBattler] = GetMostSuitableMonToSwitchInto(opposingBattler, switchType);
-        if (ShouldSwitch(opposingBattler))
-            AI_DATA->shouldSwitch |= (1u << opposingBattler);
->>>>>>> 12bc5a10
         gBattleStruct->prevTurnSpecies[opposingBattler] = gBattleMons[opposingBattler].species;
 
         // Determine whether AI will use predictions this turn
@@ -371,16 +355,16 @@
     }
 
     // Move prediction
-    if (AI_THINKING_STRUCT->aiFlags[battler] & AI_FLAG_PREDICT_MOVE)
-    {
-        AI_DATA->predictedMove[opposingBattler] = gBattleMons[opposingBattler].moves[BattleAI_ChooseMoveIndex(opposingBattler)];
-        DebugPrintf("Predicted move: %d", AI_DATA->predictedMove[opposingBattler]);
+    if (gAiThinkingStruct->aiFlags[battler] & AI_FLAG_PREDICT_MOVE)
+    {
+        gAiLogicData->predictedMove[opposingBattler] = gBattleMons[opposingBattler].moves[BattleAI_ChooseMoveIndex(opposingBattler)];
+        DebugPrintf("Predicted move: %d", gAiLogicData->predictedMove[opposingBattler]);
         ModifySwitchAfterMoveScoring(opposingBattler);
 
         // Determine whether AI will use predictions this turn
-        AI_DATA->predictingMove = RandomPercentage(RNG_AI_PREDICT_MOVE, PREDICT_MOVE_CHANCE);
-    }
-    AI_DATA->aiPredictionInProgress = FALSE;
+        gAiLogicData->predictingMove = RandomPercentage(RNG_AI_PREDICT_MOVE, PREDICT_MOVE_CHANCE);
+    }
+    gAiLogicData->aiPredictionInProgress = FALSE;
 }
 
 void ComputeBattlerDecisions(u32 battler)
@@ -693,28 +677,17 @@
     u8 consideredMoveArray[MAX_MON_MOVES];
     u32 numOfBestMoves;
     s32 i;
-<<<<<<< HEAD
-    u64 flags = gAiThinkingStruct->aiFlags[battlerAi];
-=======
-    u64 flags = AI_THINKING_STRUCT->aiFlags[GetThinkingBattler(battler)];
->>>>>>> 12bc5a10
+    u64 flags = gAiThinkingStruct->aiFlags[GetThinkingBattler(battler)];
 
     gAiLogicData->partnerMove = 0;   // no ally
     while (flags != 0)
     {
         if (flags & 1)
         {
-<<<<<<< HEAD
-            if (IsBattlerPredictedToSwitch(gBattlerTarget) && (gAiThinkingStruct->aiFlags[battlerAi] & AI_FLAG_PREDICT_INCOMING_MON))
-                BattleAI_DoAIProcessing_PredictedSwitchin(gAiThinkingStruct, gAiLogicData, battlerAi, gBattlerTarget);
+            if (IsBattlerPredictedToSwitch(gBattlerTarget) && (gAiThinkingStruct->aiFlags[battler] & AI_FLAG_PREDICT_INCOMING_MON))
+                BattleAI_DoAIProcessing_PredictedSwitchin(gAiThinkingStruct, gAiLogicData, battler, gBattlerTarget);
             else
-                BattleAI_DoAIProcessing(gAiThinkingStruct, battlerAi, gBattlerTarget);
-=======
-            if (IsBattlerPredictedToSwitch(gBattlerTarget) && (AI_THINKING_STRUCT->aiFlags[battler] & AI_FLAG_PREDICT_INCOMING_MON))
-                BattleAI_DoAIProcessing_PredictedSwitchin(AI_THINKING_STRUCT, AI_DATA, battler, gBattlerTarget);
-            else
-                BattleAI_DoAIProcessing(AI_THINKING_STRUCT, battler, gBattlerTarget);
->>>>>>> 12bc5a10
+                BattleAI_DoAIProcessing(gAiThinkingStruct, battler, gBattlerTarget);
         }
         flags >>= (u64)1;
         gAiThinkingStruct->aiLogicId++;
@@ -722,11 +695,7 @@
 
     for (i = 0; i < MAX_MON_MOVES; i++)
     {
-<<<<<<< HEAD
-        gAiBattleData->finalScore[battlerAi][gBattlerTarget][i] = gAiThinkingStruct->score[i];
-=======
-        gAiBattleData->finalScore[battler][gBattlerTarget][i] = AI_THINKING_STRUCT->score[i];
->>>>>>> 12bc5a10
+        gAiBattleData->finalScore[battler][gBattlerTarget][i] = gAiThinkingStruct->score[i];
     }
 
     numOfBestMoves = 1;
@@ -783,33 +752,19 @@
 
             gBattlerTarget = i;
 
-<<<<<<< HEAD
-            gAiLogicData->partnerMove = GetAllyChosenMove(battlerAi);
+            gAiLogicData->partnerMove = GetAllyChosenMove(battler);
             gAiThinkingStruct->aiLogicId = 0;
             gAiThinkingStruct->movesetIndex = 0;
-            flags = gAiThinkingStruct->aiFlags[battlerAi];
-=======
-            AI_DATA->partnerMove = GetAllyChosenMove(battler);
-            AI_THINKING_STRUCT->aiLogicId = 0;
-            AI_THINKING_STRUCT->movesetIndex = 0;
-            flags = AI_THINKING_STRUCT->aiFlags[GetThinkingBattler(battler)];
->>>>>>> 12bc5a10
+            flags = gAiThinkingStruct->aiFlags[GetThinkingBattler(battler)];
 
             while (flags != 0)
             {
                 if (flags & 1)
                 {
-<<<<<<< HEAD
-                    if (IsBattlerPredictedToSwitch(gBattlerTarget) && (gAiThinkingStruct->aiFlags[battlerAi] & AI_FLAG_PREDICT_INCOMING_MON))
-                        BattleAI_DoAIProcessing_PredictedSwitchin(gAiThinkingStruct, gAiLogicData, battlerAi, gBattlerTarget);
+                    if (IsBattlerPredictedToSwitch(gBattlerTarget) && (gAiThinkingStruct->aiFlags[battler] & AI_FLAG_PREDICT_INCOMING_MON))
+                        BattleAI_DoAIProcessing_PredictedSwitchin(gAiThinkingStruct, gAiLogicData, battler, gBattlerTarget);
                     else
-                        BattleAI_DoAIProcessing(gAiThinkingStruct, battlerAi, gBattlerTarget);
-=======
-                    if (IsBattlerPredictedToSwitch(gBattlerTarget) && (AI_THINKING_STRUCT->aiFlags[battler] & AI_FLAG_PREDICT_INCOMING_MON))
-                        BattleAI_DoAIProcessing_PredictedSwitchin(AI_THINKING_STRUCT, AI_DATA, battler, gBattlerTarget);
-                    else
-                        BattleAI_DoAIProcessing(AI_THINKING_STRUCT, battler, gBattlerTarget);
->>>>>>> 12bc5a10
+                        BattleAI_DoAIProcessing(gAiThinkingStruct, battler, gBattlerTarget);
                 }
                 flags >>= (u64)1;
                 gAiThinkingStruct->aiLogicId++;
@@ -850,11 +805,7 @@
 
             for (j = 0; j < MAX_MON_MOVES; j++)
             {
-<<<<<<< HEAD
-                gAiBattleData->finalScore[battlerAi][gBattlerTarget][j] = gAiThinkingStruct->score[j];
-=======
-                gAiBattleData->finalScore[battler][gBattlerTarget][j] = AI_THINKING_STRUCT->score[j];
->>>>>>> 12bc5a10
+                gAiBattleData->finalScore[battler][gBattlerTarget][j] = gAiThinkingStruct->score[j];
             }
         }
     }
@@ -894,11 +845,7 @@
     return TRUE;
 }
 
-<<<<<<< HEAD
-static inline void BattleAI_DoAIProcessing(struct AiThinkingStruct *aiThink, u32 battlerAi, u32 battlerDef)
-=======
-static inline void BattleAI_DoAIProcessing(struct AI_ThinkingStruct *aiThink, u32 battlerAtk, u32 battlerDef)
->>>>>>> 12bc5a10
+static inline void BattleAI_DoAIProcessing(struct AiThinkingStruct *aiThink, u32 battlerAtk, u32 battlerDef)
 {
     do
     {
@@ -1056,7 +1003,7 @@
     bool32 isDoubleBattle = IsValidDoubleBattle(battlerAtk);
     u32 i;
     u32 weather;
-    u32 predictedMove = ((AI_THINKING_STRUCT->aiFlags[battlerAtk] & AI_FLAG_PREDICT_MOVE) && aiData->predictingMove) ? AI_DATA->predictedMove[battlerDef] : aiData->lastUsedMove[battlerDef];
+    u32 predictedMove = ((gAiThinkingStruct->aiFlags[battlerAtk] & AI_FLAG_PREDICT_MOVE) && aiData->predictingMove) ? gAiLogicData->predictedMove[battlerDef] : aiData->lastUsedMove[battlerDef];
     u32 abilityAtk = aiData->abilities[battlerAtk];
     u32 abilityDef = aiData->abilities[battlerDef];
     s32 atkPriority = GetBattleMovePriority(battlerAtk, abilityAtk, move);
@@ -2985,7 +2932,7 @@
     bool32 partnerProtecting = (partnerEffect == EFFECT_PROTECT);
     bool32 attackerHasBadAbility = (gAbilitiesInfo[aiData->abilities[battlerAtk]].aiRating < 0);
     bool32 partnerHasBadAbility = (gAbilitiesInfo[atkPartnerAbility].aiRating < 0);
-    u32 predictedMove = ((AI_THINKING_STRUCT->aiFlags[battlerAtk] & AI_FLAG_PREDICT_MOVE) && aiData->predictingMove) ? AI_DATA->predictedMove[battlerDef] : aiData->lastUsedMove[battlerDef];
+    u32 predictedMove = ((gAiThinkingStruct->aiFlags[battlerAtk] & AI_FLAG_PREDICT_MOVE) && aiData->predictingMove) ? gAiLogicData->predictedMove[battlerDef] : aiData->lastUsedMove[battlerDef];
 
     SetTypeBeforeUsingMove(move, battlerAtk);
     moveType = GetBattleMoveType(move);
@@ -3556,7 +3503,7 @@
     uq4_12_t effectiveness = aiData->effectiveness[battlerAtk][battlerDef][movesetIndex];
 
     s32 score = 0;
-    u32 predictedMove = ((AI_THINKING_STRUCT->aiFlags[battlerAtk] & AI_FLAG_PREDICT_MOVE) && aiData->predictingMove) ? AI_DATA->predictedMove[battlerDef] : aiData->lastUsedMove[battlerDef];
+    u32 predictedMove = ((gAiThinkingStruct->aiFlags[battlerAtk] & AI_FLAG_PREDICT_MOVE) && aiData->predictingMove) ? gAiLogicData->predictedMove[battlerDef] : aiData->lastUsedMove[battlerDef];
     u32 predictedType = GetMoveType(predictedMove);
     u32 predictedMoveSlot = GetMoveSlot(GetMovesArray(battlerDef), predictedMove);
     bool32 isDoubleBattle = IsValidDoubleBattle(battlerAtk);
@@ -5662,14 +5609,9 @@
     u32 opposingHazardFlags = gSideStatuses[GetBattlerSide(battlerDef)] & (SIDE_STATUS_SPIKES | SIDE_STATUS_STEALTH_ROCK | SIDE_STATUS_TOXIC_SPIKES);
     u32 aiHazardFlags = gSideStatuses[GetBattlerSide(battlerAtk)] & (SIDE_STATUS_HAZARDS_ANY);
     enum BattleMoveEffects moveEffect = GetMoveEffect(move);
-<<<<<<< HEAD
     struct AiLogicData *aiData = gAiLogicData;
     uq4_12_t effectiveness = aiData->effectiveness[battlerAtk][battlerDef][gAiThinkingStruct->movesetIndex];
-=======
-    struct AiLogicData *aiData = AI_DATA;
-    uq4_12_t effectiveness = aiData->effectiveness[battlerAtk][battlerDef][AI_THINKING_STRUCT->movesetIndex];
-    u32 predictedMove = ((AI_THINKING_STRUCT->aiFlags[battlerAtk] & AI_FLAG_PREDICT_MOVE) && aiData->predictingMove) ? AI_DATA->predictedMove[battlerDef] : aiData->lastUsedMove[battlerDef];
->>>>>>> 12bc5a10
+    u32 predictedMove = ((gAiThinkingStruct->aiFlags[battlerAtk] & AI_FLAG_PREDICT_MOVE) && aiData->predictingMove) ? aiData->predictedMove[battlerDef] : aiData->lastUsedMove[battlerDef];
 
     // Switch benefit
     switch (moveEffect)
