--- conflicted
+++ resolved
@@ -3737,15 +3737,10 @@
     {
         if (sMonSummaryScreen->currPageIndex == PSS_PAGE_BATTLE_MOVES)
         {
-<<<<<<< HEAD
+            moveEffect = gBattleMoves[move].effect;
         #if B_SHOW_SPLIT_ICON == TRUE
             ShowSplitIcon(GetBattleMoveSplit(move));
         #endif
-=======
-            moveEffect = gBattleMoves[move].effect;
-            if (B_SHOW_SPLIT_ICON == TRUE)
-                ShowSplitIcon(GetBattleMoveSplit(move));
->>>>>>> e5288449
             PrintMovePowerAndAccuracy(move);
             
             if (moveEffect != EFFECT_PLACEHOLDER)
