--- conflicted
+++ resolved
@@ -3360,7 +3360,6 @@
     else
         txtPtr = StringCopy(dst, sTextNatureDown);
 
-<<<<<<< HEAD
     ConvertIntToDecimalStringN(txtPtr, stat, STR_CONV_MODE_RIGHT_ALIGN, n);
     DynamicPlaceholderTextUtil_SetPlaceholderPtr(strId, dst);
 }
@@ -3372,12 +3371,6 @@
     u8 *attackString = Alloc(20);
     u8 *defenseString = Alloc(20);
     const s8 *natureMod = gNatureStatTable[sMonSummaryScreen->summary.nature];
-=======
-    ConvertIntToDecimalStringN(currentHPString, sMonSummaryScreen->summary.currentHP, STR_CONV_MODE_RIGHT_ALIGN, 3);
-    ConvertIntToDecimalStringN(maxHPString, sMonSummaryScreen->summary.maxHP, STR_CONV_MODE_RIGHT_ALIGN, 3);
-    ConvertIntToDecimalStringN(attackString, sMonSummaryScreen->summary.atk, STR_CONV_MODE_RIGHT_ALIGN, 7);
-    ConvertIntToDecimalStringN(defenseString, sMonSummaryScreen->summary.def, STR_CONV_MODE_RIGHT_ALIGN, 7);
->>>>>>> 922a8de7
 
     DynamicPlaceholderTextUtil_Reset();
     BufferStat(currentHPString, 0, sMonSummaryScreen->summary.currentHP, 0, 3);
@@ -3399,13 +3392,7 @@
 
 static void BufferRightColumnStats(void)
 {
-<<<<<<< HEAD
     const s8 *natureMod = gNatureStatTable[sMonSummaryScreen->summary.nature];
-=======
-    ConvertIntToDecimalStringN(gStringVar1, sMonSummaryScreen->summary.spatk, STR_CONV_MODE_RIGHT_ALIGN, 3);
-    ConvertIntToDecimalStringN(gStringVar2, sMonSummaryScreen->summary.spdef, STR_CONV_MODE_RIGHT_ALIGN, 3);
-    ConvertIntToDecimalStringN(gStringVar3, sMonSummaryScreen->summary.speed, STR_CONV_MODE_RIGHT_ALIGN, 3);
->>>>>>> 922a8de7
 
     DynamicPlaceholderTextUtil_Reset();
     BufferStat(gStringVar1, natureMod[STAT_SPATK - 1], sMonSummaryScreen->summary.spatk, 0, 3);
