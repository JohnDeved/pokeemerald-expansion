--- conflicted
+++ resolved
@@ -1039,159 +1039,6 @@
     AddSwitchPocketRotatingBallSprite(deltaBagPocketId);
     SetTaskFuncWithFollowupFunc(taskId, sub_81AC10C, gTasks[taskId].func);
 }
-<<<<<<< HEAD
-=======
-#else
-__attribute__((naked))
-void SwitchBagPocket(u8 taskId, s16 deltaBagPocketId, u16 a3)
-{
-    asm(".syntax unified\n\
-    push {r4-r6,lr}\n\
-	sub sp, 0xC\n\
-	lsls r0, 24\n\
-	lsrs r6, r0, 24\n\
-	lsls r1, 16\n\
-	lsrs r5, r1, 16\n\
-	lsls r2, 16\n\
-	lsls r0, r6, 2\n\
-	adds r0, r6\n\
-	lsls r0, 3\n\
-	ldr r1, =gTasks + 0x8\n\
-	adds r4, r0, r1\n\
-	movs r0, 0\n\
-	strh r0, [r4, 0x1A]\n\
-	strh r0, [r4, 0x18]\n\
-	strh r5, [r4, 0x16]\n\
-	cmp r2, 0\n\
-	bne _081AC026\n\
-	movs r0, 0\n\
-	bl ClearWindowTilemap\n\
-	movs r0, 0x1\n\
-	bl ClearWindowTilemap\n\
-	ldrb r0, [r4]\n\
-	ldr r3, =gUnknown_0203CE58\n\
-	ldrb r2, [r3, 0x5]\n\
-	lsls r2, 1\n\
-	adds r1, r3, 0\n\
-	adds r1, 0x12\n\
-	adds r1, r2, r1\n\
-	adds r3, 0x8\n\
-	adds r2, r3\n\
-	bl DestroyListMenuTask\n\
-	movs r0, 0\n\
-	bl schedule_bg_copy_tilemap_to_vram\n\
-	ldr r3, =gSprites\n\
-	ldr r0, =gUnknown_0203CE54\n\
-	ldr r2, [r0]\n\
-	ldr r1, =0x0000081b\n\
-	adds r0, r2, r1\n\
-	ldrb r1, [r0]\n\
-	lsls r1, 26\n\
-	lsrs r1, 30\n\
-	movs r0, 0x1\n\
-	eors r0, r1\n\
-	adds r2, r0\n\
-	ldr r0, =0x00000806\n\
-	adds r2, r0\n\
-	ldrb r1, [r2]\n\
-	lsls r0, r1, 4\n\
-	adds r0, r1\n\
-	lsls r0, 2\n\
-	adds r0, r3\n\
-	adds r0, 0x3E\n\
-	ldrb r1, [r0]\n\
-	movs r2, 0x4\n\
-	orrs r1, r2\n\
-	strb r1, [r0]\n\
-	bl sub_81AB824\n\
-_081AC026:\n\
-	ldr r4, =gUnknown_0203CE58\n\
-	ldrb r1, [r4, 0x5]\n\
-	add r0, sp, 0x8\n\
-	strb r1, [r0]\n\
-	lsls r1, r5, 24\n\
-	asrs r1, 24\n\
-	bl ChangeBagPocketId\n\
-	lsls r0, r5, 16\n\
-	asrs r1, r0, 16\n\
-	adds r5, r0, 0\n\
-	cmp r1, 0x1\n\
-	bne _081AC07C\n\
-	ldr r2, =gPocketNamesStringsTable\n\
-	ldrb r0, [r4, 0x5]\n\
-	lsls r0, 2\n\
-	adds r0, r2\n\
-	ldr r0, [r0]\n\
-	add r1, sp, 0x8\n\
-	ldrb r1, [r1]\n\
-	lsls r1, 2\n\
-	adds r1, r2\n\
-	ldr r1, [r1]\n\
-	bl bag_menu_print_pocket_names\n\
-	movs r0, 0\n\
-	bl bag_menu_copy_pocket_name_to_window\n\
-	b _081AC09A\n\
-	.pool\n\
-_081AC07C:\n\
-	ldr r2, =gPocketNamesStringsTable\n\
-	add r0, sp, 0x8\n\
-	ldrb r0, [r0]\n\
-	lsls r0, 2\n\
-	adds r0, r2\n\
-	ldr r0, [r0]\n\
-	ldrb r1, [r4, 0x5]\n\
-	lsls r1, 2\n\
-	adds r1, r2\n\
-	ldr r1, [r1]\n\
-	bl bag_menu_print_pocket_names\n\
-	movs r0, 0x8\n\
-	bl bag_menu_copy_pocket_name_to_window\n\
-_081AC09A:\n\
-	ldr r0, =gUnknown_0203CE58\n\
-	ldrb r0, [r0, 0x5]\n\
-	movs r1, 0\n\
-	bl bag_menu_draw_pocket_indicator_square\n\
-	add r0, sp, 0x8\n\
-	ldrb r0, [r0]\n\
-	movs r1, 0x1\n\
-	bl bag_menu_draw_pocket_indicator_square\n\
-	movs r0, 0xF\n\
-	str r0, [sp]\n\
-	movs r0, 0x10\n\
-	str r0, [sp, 0x4]\n\
-	movs r0, 0x2\n\
-	movs r1, 0xB\n\
-	movs r2, 0xE\n\
-	movs r3, 0x2\n\
-	bl FillBgTilemapBufferRect_Palette0\n\
-	movs r0, 0x2\n\
-	bl schedule_bg_copy_tilemap_to_vram\n\
-	add r0, sp, 0x8\n\
-	ldrb r0, [r0]\n\
-	movs r1, 0x1\n\
-	bl SetBagVisualPocketId\n\
-	movs r0, 0x1\n\
-	bl RemoveBagObject\n\
-	asrs r0, r5, 16\n\
-	bl AddSwitchPocketRotatingBallObject\n\
-	ldr r1, =sub_81AC10C\n\
-	ldr r2, =gTasks\n\
-	lsls r0, r6, 2\n\
-	adds r0, r6\n\
-	lsls r0, 3\n\
-	adds r0, r2\n\
-	ldr r2, [r0]\n\
-	adds r0, r6, 0\n\
-	bl SetTaskFuncWithFollowupFunc\n\
-	add sp, 0xC\n\
-	pop {r4-r6}\n\
-	pop {r0}\n\
-	bx r0\n\
-	.pool\n\
-    .syntax divided\n");
-}
-#endif
->>>>>>> ae214eca
 
 void sub_81AC10C(u8 taskId)
 {
