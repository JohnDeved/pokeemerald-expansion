#include "global.h"
#include "battle.h"
#include "constants/battle_ai.h"
#include "battle_ai_main.h"
#include "battle_ai_util.h"
#include "battle_util.h"
#include "battle_anim.h"
#include "battle_controllers.h"
#include "battle_main.h"
#include "constants/hold_effects.h"
#include "battle_setup.h"
#include "data.h"
#include "item.h"
#include "party_menu.h"
#include "pokemon.h"
#include "random.h"
#include "util.h"
#include "constants/abilities.h"
#include "constants/item_effects.h"
#include "constants/battle_move_effects.h"
#include "constants/items.h"
#include "constants/moves.h"

// this file's functions
static bool32 HasSuperEffectiveMoveAgainstOpponents(u32 battler, bool32 noRng);
static bool32 FindMonWithFlagsAndSuperEffective(u32 battler, u16 flags, u32 moduloPercent, bool32 emitResult);
static bool32 ShouldUseItem(u32 battler);
static bool32 AiExpectsToFaintPlayer(u32 battler);
static bool32 AI_ShouldHeal(u32 battler, u32 healAmount);
static bool32 AI_OpponentCanFaintAiWithMod(u32 battler, u32 healAmount);
static u32 GetSwitchinHazardsDamage(u32 battler, struct BattlePokemon *battleMon);

static void InitializeSwitchinCandidate(struct Pokemon *mon)
{
    PokemonToBattleMon(mon, &AI_DATA->switchinCandidate.battleMon);
    AI_DATA->switchinCandidate.hypotheticalStatus = FALSE;
}

static bool32 IsAceMon(u32 battler, u32 monPartyId)
{
    if (AI_THINKING_STRUCT->aiFlags[battler] & AI_FLAG_ACE_POKEMON
            && !(gBattleStruct->forcedSwitch & gBitTable[battler])
            && monPartyId == CalculateEnemyPartyCount()-1)
        return TRUE;
    return FALSE;
}

void GetAIPartyIndexes(u32 battler, s32 *firstId, s32 *lastId)
{
    if (BATTLE_TWO_VS_ONE_OPPONENT && (battler & BIT_SIDE) == B_SIDE_OPPONENT)
    {
        *firstId = 0, *lastId = PARTY_SIZE;
    }
    else if (gBattleTypeFlags & (BATTLE_TYPE_TWO_OPPONENTS | BATTLE_TYPE_INGAME_PARTNER | BATTLE_TYPE_TOWER_LINK_MULTI))
    {
        if ((battler & BIT_FLANK) == B_FLANK_LEFT)
            *firstId = 0, *lastId = PARTY_SIZE / 2;
        else
            *firstId = PARTY_SIZE / 2, *lastId = PARTY_SIZE;
    }
    else
    {
        *firstId = 0, *lastId = PARTY_SIZE;
    }
}

// Note that as many return statements as possible are INTENTIONALLY put after all of the loops;
// the function can take a max of about 0.06s to run, and this prevents the player from identifying
// whether the mon will switch or not by seeing how long the delay is before they select a move
static bool32 HasBadOdds(u32 battler, bool32 emitResult)
{
    //Variable initialization
	u8 opposingPosition, atkType1, atkType2, defType1, defType2, effectiveness;
    s32 i, damageDealt = 0, maxDamageDealt = 0, damageTaken = 0, maxDamageTaken = 0;
    u32 aiMove, playerMove, aiBestMove = MOVE_NONE, aiAbility = GetBattlerAbility(battler), opposingBattler, weather = AI_GetWeather(AI_DATA);
    bool32 getsOneShot = FALSE, hasStatusMove = FALSE, hasSuperEffectiveMove = FALSE;
	u16 typeEffectiveness = UQ_4_12(1.0), aiMoveEffect; //baseline typing damage

    // Only use this if AI_FLAG_SMART_SWITCHING is set for the trainer
    if (!(AI_THINKING_STRUCT->aiFlags[battler] & AI_FLAG_SMART_SWITCHING))
        return FALSE;

    // Won't bother configuring this for double battles
    if (gBattleTypeFlags & BATTLE_TYPE_DOUBLE)
        return FALSE;

	opposingPosition = BATTLE_OPPOSITE(GetBattlerPosition(battler));
    opposingBattler = GetBattlerAtPosition(opposingPosition);

    // Gets types of player (opposingBattler) and computer (battler)
	atkType1 = gBattleMons[opposingBattler].type1;
	atkType2 = gBattleMons[opposingBattler].type2;
	defType1 = gBattleMons[battler].type1;
	defType2 = gBattleMons[battler].type2;

    // Check AI moves for damage dealt
    for (i = 0; i < MAX_MON_MOVES; i++)
    {
        aiMove = gBattleMons[battler].moves[i];
        aiMoveEffect = gMovesInfo[aiMove].effect;
        if (aiMove != MOVE_NONE)
        {
            // Check if mon has an "important" status move
            if (aiMoveEffect == EFFECT_REFLECT || aiMoveEffect == EFFECT_LIGHT_SCREEN
            || aiMoveEffect == EFFECT_SPIKES || aiMoveEffect == EFFECT_TOXIC_SPIKES || aiMoveEffect == EFFECT_STEALTH_ROCK || aiMoveEffect == EFFECT_STICKY_WEB || aiMoveEffect == EFFECT_LEECH_SEED
            || aiMoveEffect == EFFECT_EXPLOSION
            || aiMoveEffect == EFFECT_SLEEP || aiMoveEffect == EFFECT_YAWN || aiMoveEffect == EFFECT_TOXIC || aiMoveEffect == EFFECT_WILL_O_WISP || aiMoveEffect == EFFECT_PARALYZE
            || aiMoveEffect == EFFECT_TRICK || aiMoveEffect == EFFECT_TRICK_ROOM || aiMoveEffect== EFFECT_WONDER_ROOM || aiMoveEffect ==  EFFECT_PSYCHO_SHIFT || aiMoveEffect == EFFECT_FIRST_TURN_ONLY
            )
            {
                hasStatusMove = TRUE;
            }

            // Only check damage if move has power
            if (gMovesInfo[aiMove].power != 0)
            {
                // Check if mon has a super effective move
                if (AI_GetTypeEffectiveness(aiMove, battler, opposingBattler) >= UQ_4_12(2.0))
                    hasSuperEffectiveMove = TRUE;

                // Get maximum damage mon can deal
                damageDealt = AI_DATA->simulatedDmg[battler][opposingBattler][i];
                if(damageDealt > maxDamageDealt)
                {
                    maxDamageDealt = damageDealt;
                    aiBestMove = aiMove;
                }

            }
        }
    }

    // Calculate type advantage
    typeEffectiveness = uq4_12_multiply(typeEffectiveness, (GetTypeModifier(atkType1, defType1)));
    if (atkType2 != atkType1)
        typeEffectiveness = uq4_12_multiply(typeEffectiveness, (GetTypeModifier(atkType2, defType1)));
    if (defType2 != defType1)
    {
        typeEffectiveness = uq4_12_multiply(typeEffectiveness, (GetTypeModifier(atkType1, defType2)));
        if (atkType2 != atkType1)
            typeEffectiveness = uq4_12_multiply(typeEffectiveness, (GetTypeModifier(atkType2, defType2)));
    }

    // Get max damage mon could take
    for (i = 0; i < MAX_MON_MOVES; i++)
    {
        playerMove = gBattleMons[opposingBattler].moves[i];
        if (playerMove != MOVE_NONE && gMovesInfo[playerMove].power != 0)
        {
            damageTaken = AI_CalcDamage(playerMove, opposingBattler, battler, &effectiveness, FALSE, weather);
            if (damageTaken > maxDamageTaken)
                maxDamageTaken = damageTaken;
        }
    }

    // Check if mon gets one shot
    if(maxDamageTaken > gBattleMons[battler].hp)
    {
        getsOneShot = TRUE;
    }

    // Check if current mon can outspeed and KO in spite of bad matchup, and don't switch out if it can
    if(damageDealt > gBattleMons[opposingBattler].hp)
    {
        if (AI_WhoStrikesFirst(battler, opposingBattler, aiBestMove) == AI_IS_FASTER)
            return FALSE;
    }

    // If we don't have any other viable options, don't switch out
    if (AI_DATA->mostSuitableMonId[battler] == PARTY_SIZE)
        return FALSE;

    // Start assessing whether or not mon has bad odds
    // Jump straight to swtiching out in cases where mon gets OHKO'd
    if (((getsOneShot && gBattleMons[opposingBattler].speed > gBattleMons[battler].speed) // If the player OHKOs and outspeeds OR OHKOs, doesn't outspeed but isn't 2HKO'd
            || (getsOneShot && gBattleMons[opposingBattler].speed <= gBattleMons[battler].speed && maxDamageDealt < gBattleMons[opposingBattler].hp / 2))
        && (gBattleMons[battler].hp >= gBattleMons[battler].maxHP / 2 // And the current mon has at least 1/2 their HP, or 1/4 HP and Regenerator
            || (aiAbility == ABILITY_REGENERATOR
            && gBattleMons[battler].hp >= gBattleMons[battler].maxHP / 4)))
    {
        // 50% chance to stay in regardless
        if (Random() % 2 == 0)
            return FALSE;

        // Switch mon out
<<<<<<< HEAD
        gBattleStruct->AI_monToSwitchIntoId[battler] = PARTY_SIZE;
        if (emitResult)
            BtlController_EmitTwoReturnValues(battler, 1, B_ACTION_SWITCH, 0);
=======
        *(gBattleStruct->AI_monToSwitchIntoId + battler) = PARTY_SIZE;
        BtlController_EmitTwoReturnValues(battler, 1, B_ACTION_SWITCH, 0);
>>>>>>> 1a658949
        return TRUE;
    }

    // General bad type matchups have more wiggle room
	if (typeEffectiveness >= UQ_4_12(2.0)) // If the player has at least a 2x type advantage
	{
		if (!hasSuperEffectiveMove // If the AI doesn't have a super effective move
		&& (gBattleMons[battler].hp >= gBattleMons[battler].maxHP / 2 // And the current mon has at least 1/2 their HP, or 1/4 HP and Regenerator
            || (aiAbility == ABILITY_REGENERATOR
            && gBattleMons[battler].hp >= gBattleMons[battler].maxHP / 4)))
		{
            // Then check if they have an important status move, which is worth using even in a bad matchup
            if (hasStatusMove)
                return FALSE;

            // 50% chance to stay in regardless
            if (Random() % 2 == 0)
                return FALSE;

            // Switch mon out
<<<<<<< HEAD
			gBattleStruct->AI_monToSwitchIntoId[battler] = PARTY_SIZE;
			if (emitResult)
                BtlController_EmitTwoReturnValues(battler, 1, B_ACTION_SWITCH, 0);
=======
			*(gBattleStruct->AI_monToSwitchIntoId + battler) = PARTY_SIZE;
			BtlController_EmitTwoReturnValues(battler, 1, B_ACTION_SWITCH, 0);
>>>>>>> 1a658949
			return TRUE;
		}
	}
	return FALSE;
}

static bool32 ShouldSwitchIfAllBadMoves(u32 battler, bool32 emitResult)
{
    if (AI_DATA->shouldSwitchMon & gBitTable[battler])
    {
        AI_DATA->shouldSwitchMon &= ~(gBitTable[battler]);
        gBattleStruct->AI_monToSwitchIntoId[battler] = AI_DATA->monToSwitchId[battler];
        if (emitResult)
            BtlController_EmitTwoReturnValues(battler, BUFFER_B, B_ACTION_SWITCH, 0);
        return TRUE;
    }
    else
    {
        return FALSE;
    }
}

static bool32 ShouldSwitchIfWonderGuard(u32 battler, bool32 emitResult)
{
    u8 opposingPosition;
    u8 opposingBattler;
    s32 i, j;
    s32 firstId;
    s32 lastId; // + 1
    struct Pokemon *party = NULL;
    u16 move;

    if (gBattleTypeFlags & BATTLE_TYPE_DOUBLE)
        return FALSE;

    opposingPosition = BATTLE_OPPOSITE(GetBattlerPosition(battler));

    if (GetBattlerAbility(GetBattlerAtPosition(opposingPosition)) != ABILITY_WONDER_GUARD)
        return FALSE;

    // Check if Pokémon has a super effective move.
    for (opposingBattler = GetBattlerAtPosition(opposingPosition), i = 0; i < MAX_MON_MOVES; i++)
    {
        move = gBattleMons[battler].moves[i];
        if (move != MOVE_NONE)
        {
            if (AI_GetTypeEffectiveness(move, battler, opposingBattler) >= UQ_4_12(2.0))
                return FALSE;
        }
    }

    // Get party information.
    GetAIPartyIndexes(battler, &firstId, &lastId);

    if (GetBattlerSide(battler) == B_SIDE_PLAYER)
        party = gPlayerParty;
    else
        party = gEnemyParty;

    // Find a Pokémon in the party that has a super effective move.
    for (i = firstId; i < lastId; i++)
    {
        if (!IsValidForBattle(&party[i]))
            continue;
        if (i == gBattlerPartyIndexes[battler])
            continue;
        if (IsAceMon(battler, i))
            continue;

        for (opposingBattler = GetBattlerAtPosition(opposingPosition), j = 0; j < MAX_MON_MOVES; j++)
        {
            move = GetMonData(&party[i], MON_DATA_MOVE1 + j);
            if (move != MOVE_NONE)
            {
                if (AI_GetTypeEffectiveness(move, battler, opposingBattler) >= UQ_4_12(2.0) && Random() % 3 < 2)
                {
                    // We found a mon.
                    gBattleStruct->AI_monToSwitchIntoId[battler] = i;
                    if (emitResult)
                        BtlController_EmitTwoReturnValues(battler, BUFFER_B, B_ACTION_SWITCH, 0);
                    return TRUE;
                }
            }
        }
    }

    return FALSE; // There is not a single Pokémon in the party that has a super effective move against a mon with Wonder Guard.
}

static bool32 FindMonThatAbsorbsOpponentsMove(u32 battler, bool32 emitResult)
{
    u8 battlerIn1, battlerIn2;
    u8 numAbsorbingAbilities = 0;
    u16 absorbingTypeAbilities[3]; // Array size is maximum number of absorbing abilities for a single type
    s32 firstId;
    s32 lastId; // + 1
    struct Pokemon *party;
    s32 i, j;

    if (HasSuperEffectiveMoveAgainstOpponents(battler, TRUE) && Random() % 3 != 0)
        return FALSE;
    if (gLastLandedMoves[battler] == MOVE_NONE)
        return FALSE;
    if (gLastLandedMoves[battler] == MOVE_UNAVAILABLE)
        return FALSE;
    if (IS_MOVE_STATUS(gLastLandedMoves[battler]))
        return FALSE;

    if (gBattleTypeFlags & BATTLE_TYPE_DOUBLE)
    {
        battlerIn1 = battler;
        if (gAbsentBattlerFlags & gBitTable[GetBattlerAtPosition(BATTLE_PARTNER(GetBattlerPosition(battler)))])
            battlerIn2 = battler;
        else
            battlerIn2 = GetBattlerAtPosition(BATTLE_PARTNER(GetBattlerPosition(battler)));
    }
    else
    {
        battlerIn1 = battler;
        battlerIn2 = battler;
    }

    // Create an array of possible absorb abilities so the AI considers all of them
    if (gMovesInfo[gLastLandedMoves[battler]].type == TYPE_FIRE)
    {
        absorbingTypeAbilities[0] = ABILITY_FLASH_FIRE;
        numAbsorbingAbilities = 1;
    }
    else if (gMovesInfo[gLastLandedMoves[battler]].type == TYPE_WATER)
    {
        absorbingTypeAbilities[0] = ABILITY_WATER_ABSORB;
        absorbingTypeAbilities[1] = ABILITY_STORM_DRAIN;
        absorbingTypeAbilities[2] = ABILITY_DRY_SKIN;
        numAbsorbingAbilities = 3;
    }
    else if (gMovesInfo[gLastLandedMoves[battler]].type == TYPE_ELECTRIC)
    {
        absorbingTypeAbilities[0] = ABILITY_VOLT_ABSORB;
        absorbingTypeAbilities[1] = ABILITY_MOTOR_DRIVE;
        absorbingTypeAbilities[2] = ABILITY_LIGHTNING_ROD;
        numAbsorbingAbilities = 3;
    }
    else if (gMovesInfo[gLastLandedMoves[battler]].type == TYPE_GRASS)
    {
        absorbingTypeAbilities[0] = ABILITY_SAP_SIPPER;
        numAbsorbingAbilities = 1;
    }
    else
    {
        return FALSE;
    }

    // Check current mon for all absorbing abilities
    for (i = 0; i < numAbsorbingAbilities; i++)
    {
        if (AI_DATA->abilities[battler] == absorbingTypeAbilities[i])
            return FALSE;
    }

    GetAIPartyIndexes(battler, &firstId, &lastId);

    if (GetBattlerSide(battler) == B_SIDE_PLAYER)
        party = gPlayerParty;
    else
        party = gEnemyParty;

    for (i = firstId; i < lastId; i++)
    {
        u16 monAbility;

        if (!IsValidForBattle(&party[i]))
            continue;
        if (i == gBattlerPartyIndexes[battlerIn1])
            continue;
        if (i == gBattlerPartyIndexes[battlerIn2])
            continue;
        if (i == gBattleStruct->monToSwitchIntoId[battlerIn1])
            continue;
        if (i == gBattleStruct->monToSwitchIntoId[battlerIn2])
            continue;
        if (IsAceMon(battler, i))
            continue;

        monAbility = GetMonAbility(&party[i]);

        for (j = 0; j < numAbsorbingAbilities; j++)
        {
            if (absorbingTypeAbilities[j] == monAbility && Random() & 1)
            {
                // we found a mon.
                gBattleStruct->AI_monToSwitchIntoId[battler] = i;
                if (emitResult)
                    BtlController_EmitTwoReturnValues(battler, 1, B_ACTION_SWITCH, 0);
                return TRUE;
            }
        }
    }
    return FALSE;
}

static bool32 ShouldSwitchIfGameStatePrompt(u32 battler, bool32 emitResult)
{
    bool32 switchMon = FALSE;
    bool32 monIdChosen = FALSE; // Id of the mon to switch into.
    u16 monAbility = AI_DATA->abilities[battler];
    u16 holdEffect = AI_DATA->holdEffects[battler];
    u8 opposingPosition = BATTLE_OPPOSITE(GetBattlerPosition(battler));
    u8 opposingBattler = GetBattlerAtPosition(opposingPosition);
    s32 moduloChance = 4; //25% Chance Default
    s32 chanceReducer = 1; //No Reduce default. Increase to reduce
    s32 firstId;
    s32 lastId;
    s32 i;
    struct Pokemon *party;

    if (AnyStatIsRaised(battler))
        chanceReducer = 5; // Reduce switchout probability by factor of 5 if setup

    //Perish Song
    if (gStatuses3[battler] & STATUS3_PERISH_SONG
        && gDisableStructs[battler].perishSongTimer == 0
        && monAbility != ABILITY_SOUNDPROOF)
        switchMon = TRUE;

    if (AI_THINKING_STRUCT->aiFlags[battler] & AI_FLAG_SMART_SWITCHING)
    {
        //Yawn
        if (gStatuses3[battler] & STATUS3_YAWN
            && AI_CanSleep(battler, monAbility)
            && gBattleMons[battler].hp > gBattleMons[battler].maxHP / 3)
        {
            switchMon = TRUE;

            //Double Battles
            //Check if partner can prevent sleep
            if (IsDoubleBattle())
            {
                if (IsBattlerAlive(BATTLE_PARTNER(battler))
                    && (GetAIChosenMove(BATTLE_PARTNER(battler)) == MOVE_UPROAR)
                    )
                    switchMon = FALSE;

                if (IsBattlerAlive(BATTLE_PARTNER(battler))
                    && (gMovesInfo[AI_DATA->partnerMove].effect == EFFECT_MISTY_TERRAIN
                        || gMovesInfo[AI_DATA->partnerMove].effect == EFFECT_ELECTRIC_TERRAIN)
                    && IsBattlerGrounded(battler)
                    )
                    switchMon = FALSE;

                if (*(gBattleStruct->AI_monToSwitchIntoId + BATTLE_PARTNER(battler)) != PARTY_SIZE) //Partner is switching
                    {
                        GetAIPartyIndexes(battler, &firstId, &lastId);

                        if (GetBattlerSide(battler) == B_SIDE_PLAYER)
                            party = gPlayerParty;

                        for (i = firstId; i < lastId; i++)
                        {
                            if (IsAceMon(battler, i))
                                continue;

                            //Look for mon in party that is able to be switched into and has ability that sets terrain
                            if (IsValidForBattle(&party[i])
                                && i != gBattlerPartyIndexes[battler]
                                && i != gBattlerPartyIndexes[BATTLE_PARTNER(battler)]
                                && IsBattlerGrounded(battler)
                                && (GetMonAbility(&party[i]) == ABILITY_MISTY_SURGE
                                    || GetMonAbility(&party[i]) == ABILITY_ELECTRIC_SURGE)) //Ally has Misty or Electric Surge
                                {
                                    *(gBattleStruct->AI_monToSwitchIntoId + BATTLE_PARTNER(battler)) = i;
                                    if (emitResult)
                                        BtlController_EmitTwoReturnValues(battler, BUFFER_B, B_ACTION_SWITCH, 0);
                                    switchMon = FALSE;
                                    break;
                                }
                        }
                    }
            }

            //Check if Active Pokemon can KO opponent instead of switching
            //Will still fall asleep, but take out opposing Pokemon first
            if (AiExpectsToFaintPlayer(battler))
                switchMon = FALSE;

            //Checks to see if active Pokemon can do something against sleep
            if ((monAbility == ABILITY_NATURAL_CURE
                || monAbility == ABILITY_SHED_SKIN
                || monAbility == ABILITY_EARLY_BIRD)
                || holdEffect == (HOLD_EFFECT_CURE_SLP | HOLD_EFFECT_CURE_STATUS)
                || HasMove(battler, MOVE_SLEEP_TALK)
                || (HasMoveEffect(battler, MOVE_SNORE) && AI_GetTypeEffectiveness(MOVE_SNORE, battler, opposingBattler) >= UQ_4_12(1.0))
                || (IsBattlerGrounded(battler)
                    && (HasMove(battler, MOVE_MISTY_TERRAIN) || HasMove(battler, MOVE_ELECTRIC_TERRAIN)))
                )
                switchMon = FALSE;

            //Check if Active Pokemon evasion boosted and might be able to dodge until awake
            if (gBattleMons[battler].statStages[STAT_EVASION] > (DEFAULT_STAT_STAGE + 3)
                && AI_DATA->abilities[opposingBattler] != ABILITY_UNAWARE
                && AI_DATA->abilities[opposingBattler] != ABILITY_KEEN_EYE
                && AI_DATA->abilities[opposingBattler] != ABILITY_MINDS_EYE
                && (B_ILLUMINATE_EFFECT >= GEN_9 && AI_DATA->abilities[opposingBattler] != ABILITY_ILLUMINATE)
                && !(gBattleMons[battler].status2 & STATUS2_FORESIGHT)
                && !(gStatuses3[battler] & STATUS3_MIRACLE_EYED))
                switchMon = FALSE;

        }

        //Secondary Damage
        if (monAbility != ABILITY_MAGIC_GUARD
            && !AiExpectsToFaintPlayer(battler))
        {
            //Toxic
            moduloChance = 2; //50%
            if (((gBattleMons[battler].status1 & STATUS1_TOXIC_COUNTER) >= STATUS1_TOXIC_TURN(2))
                && gBattleMons[battler].hp >= (gBattleMons[battler].maxHP / 3)
                && (Random() % (moduloChance*chanceReducer)) == 0)
                switchMon = TRUE;

            //Cursed
            moduloChance = 2; //50%
            if (gBattleMons[battler].status2 & STATUS2_CURSED
                && (Random() % (moduloChance*chanceReducer)) == 0)
                switchMon = TRUE;

            //Nightmare
            moduloChance = 3; //33.3%
            if (gBattleMons[battler].status2 & STATUS2_NIGHTMARE
                && (Random() % (moduloChance*chanceReducer)) == 0)
                switchMon = TRUE;

            //Leech Seed
            moduloChance = 4; //25%
            if (gStatuses3[battler] & STATUS3_LEECHSEED
                && (Random() % (moduloChance*chanceReducer)) == 0)
                switchMon = TRUE;
        }

        //Infatuation
        if (gBattleMons[battler].status2 & STATUS2_INFATUATION
            && !AiExpectsToFaintPlayer(battler))
            switchMon = TRUE;

        //Todo
        //Pass Wish Heal

        //Semi-Invulnerable
        if (gStatuses3[opposingBattler] & STATUS3_SEMI_INVULNERABLE)
        {
            if (FindMonThatAbsorbsOpponentsMove(battler, FALSE)) // Switch if absorber found. Note: FindMonThatAbsorbsOpponentsMove already provides id of the mon to switch into to gBattleStruct->AI_monToSwitchIntoId.
                switchMon = TRUE, monIdChosen = TRUE;
            if (!AI_OpponentCanFaintAiWithMod(battler, 0)
                && AnyStatIsRaised(battler))
                switchMon = FALSE;
            if (AiExpectsToFaintPlayer(battler)
                && !AI_STRIKES_FIRST(battler, opposingBattler, 0)
                && !AI_OpponentCanFaintAiWithMod(battler, 0))
                switchMon = FALSE;
        }
    }

    if (switchMon)
    {
        if (!monIdChosen)
            gBattleStruct->AI_monToSwitchIntoId[battler] = PARTY_SIZE;
        if (emitResult)
            BtlController_EmitTwoReturnValues(battler, BUFFER_B, B_ACTION_SWITCH, 0);
        return TRUE;
    }
    else
    {
        return FALSE;
    }
}

static bool32 ShouldSwitchIfAbilityBenefit(u32 battler, bool32 emitResult)
{
    s32 moduloChance = 4; //25% Chance Default
    s32 chanceReducer = 1; //No Reduce default. Increase to reduce

    if (AnyStatIsRaised(battler))
        chanceReducer = 5; // Reduce switchout probability by factor of 5 if setup

    //Check if ability is blocked
    if (gStatuses3[battler] & STATUS3_GASTRO_ACID
        ||IsNeutralizingGasOnField())
        return FALSE;

    switch(AI_DATA->abilities[battler])
    {
        case ABILITY_NATURAL_CURE:
            moduloChance = 4; //25%
            //Attempt to cure bad ailment
            if (gBattleMons[battler].status1 & (STATUS1_SLEEP | STATUS1_FREEZE | STATUS1_TOXIC_POISON)
                && AI_DATA->mostSuitableMonId[battler] != PARTY_SIZE)
                break;
            //Attempt to cure lesser ailment
            if ((gBattleMons[battler].status1 & STATUS1_ANY)
                && (gBattleMons[battler].hp >= gBattleMons[battler].maxHP / 2)
                && AI_DATA->mostSuitableMonId[battler] != PARTY_SIZE
                && Random() % (moduloChance*chanceReducer) == 0)
                break;

            return FALSE;

        case ABILITY_REGENERATOR:
            moduloChance = 2; //50%
            //Don't switch if ailment
            if (gBattleMons[battler].status1 & STATUS1_ANY)
                return FALSE;
            if ((gBattleMons[battler].hp <= ((gBattleMons[battler].maxHP * 2) / 3))
                 && AI_DATA->mostSuitableMonId[battler] != PARTY_SIZE
                 && Random() % (moduloChance*chanceReducer) == 0)
                break;

            return FALSE;

        default:
            return FALSE;
    }

    gBattleStruct->AI_monToSwitchIntoId[battler] = PARTY_SIZE;
    if (emitResult)
        BtlController_EmitTwoReturnValues(battler, BUFFER_B, B_ACTION_SWITCH, 0);

    return TRUE;
}

static bool32 HasSuperEffectiveMoveAgainstOpponents(u32 battler, bool32 noRng)
{
    s32 i;
    u16 move;

    u32 opposingPosition = BATTLE_OPPOSITE(GetBattlerPosition(battler));
    u32 opposingBattler = GetBattlerAtPosition(opposingPosition);

    if (!(gAbsentBattlerFlags & gBitTable[opposingBattler]))
    {
        for (i = 0; i < MAX_MON_MOVES; i++)
        {
            move = gBattleMons[battler].moves[i];
            if (move == MOVE_NONE)
                continue;

            if (AI_GetTypeEffectiveness(move, battler, opposingBattler) >= UQ_4_12(2.0))
            {
                if (noRng)
                    return TRUE;
                if (Random() % 10 != 0)
                    return TRUE;
            }
        }
    }
    if (!(gBattleTypeFlags & BATTLE_TYPE_DOUBLE))
        return FALSE;

    opposingBattler = GetBattlerAtPosition(BATTLE_PARTNER(opposingPosition));

    if (!(gAbsentBattlerFlags & gBitTable[opposingBattler]))
    {
        for (i = 0; i < MAX_MON_MOVES; i++)
        {
            move = gBattleMons[battler].moves[i];
            if (move == MOVE_NONE)
                continue;

            if (AI_GetTypeEffectiveness(move, battler, opposingBattler) >= UQ_4_12(2.0))
            {
                if (noRng)
                    return TRUE;
                if (Random() % 10 != 0)
                    return TRUE;
            }
        }
    }

    return FALSE;
}

static bool32 AreStatsRaised(u32 battler)
{
    u8 buffedStatsValue = 0;
    s32 i;

    for (i = 0; i < NUM_BATTLE_STATS; i++)
    {
        if (gBattleMons[battler].statStages[i] > DEFAULT_STAT_STAGE)
            buffedStatsValue += gBattleMons[battler].statStages[i] - DEFAULT_STAT_STAGE;
    }

    return (buffedStatsValue > 3);
}

static bool32 FindMonWithFlagsAndSuperEffective(u32 battler, u16 flags, u32 moduloPercent, bool32 emitResult)
{
    u32 battlerIn1, battlerIn2;
    s32 firstId;
    s32 lastId; // + 1
    struct Pokemon *party;
    s32 i, j;
    u16 move;

    if (gLastLandedMoves[battler] == MOVE_NONE)
        return FALSE;
    if (gLastLandedMoves[battler] == MOVE_UNAVAILABLE)
        return FALSE;
    if (gLastHitBy[battler] == 0xFF)
        return FALSE;
    if (IS_MOVE_STATUS(gLastLandedMoves[battler]))
        return FALSE;

    if (gBattleTypeFlags & BATTLE_TYPE_DOUBLE)
    {
        battlerIn1 = battler;
        if (gAbsentBattlerFlags & gBitTable[GetBattlerAtPosition(BATTLE_PARTNER(GetBattlerPosition(battler)))])
            battlerIn2 = battler;
        else
            battlerIn2 = GetBattlerAtPosition(BATTLE_PARTNER(GetBattlerPosition(battler)));
    }
    else
    {
        battlerIn1 = battler;
        battlerIn2 = battler;
    }

    GetAIPartyIndexes(battler, &firstId, &lastId);

    if (GetBattlerSide(battler) == B_SIDE_PLAYER)
        party = gPlayerParty;
    else
        party = gEnemyParty;

    for (i = firstId; i < lastId; i++)
    {
        u16 species, monAbility;

        if (!IsValidForBattle(&party[i]))
            continue;
        if (i == gBattlerPartyIndexes[battlerIn1])
            continue;
        if (i == gBattlerPartyIndexes[battlerIn2])
            continue;
        if (i == gBattleStruct->monToSwitchIntoId[battlerIn1])
            continue;
        if (i == gBattleStruct->monToSwitchIntoId[battlerIn2])
            continue;
        if (IsAceMon(battler, i))
            continue;

        species = GetMonData(&party[i], MON_DATA_SPECIES_OR_EGG);
        monAbility = GetMonAbility(&party[i]);
        CalcPartyMonTypeEffectivenessMultiplier(gLastLandedMoves[battler], species, monAbility);
        if (gMoveResultFlags & flags)
        {
            battlerIn1 = gLastHitBy[battler];

            for (j = 0; j < MAX_MON_MOVES; j++)
            {
                move = GetMonData(&party[i], MON_DATA_MOVE1 + j);
                if (move == 0)
                    continue;

                if (AI_GetTypeEffectiveness(move, battler, battlerIn1) >= UQ_4_12(2.0) && Random() % moduloPercent == 0)
                {
                    gBattleStruct->AI_monToSwitchIntoId[battler] = i;
                    if (emitResult)
                        BtlController_EmitTwoReturnValues(battler, BUFFER_B, B_ACTION_SWITCH, 0);
                    return TRUE;
                }
            }
        }
    }

    return FALSE;
}

static bool32 CanMonSurviveHazardSwitchin(u32 battler)
{
    u32 battlerIn1, battlerIn2;
    u32 hazardDamage = 0, battlerHp = gBattleMons[battler].hp;
    u32 ability = GetBattlerAbility(battler), aiMove;
    s32 firstId, lastId, i, j;
    struct Pokemon *party;

    if (ability == ABILITY_REGENERATOR)
        battlerHp = (battlerHp * 133) / 100; // Account for Regenerator healing

    hazardDamage = GetSwitchinHazardsDamage(battler, &gBattleMons[battler]);

    // Battler will faint to hazards, check to see if another mon can clear them
    if (hazardDamage > battlerHp)
    {
        if (gBattleTypeFlags & BATTLE_TYPE_DOUBLE)
        {
            battlerIn1 = battler;
            if (gAbsentBattlerFlags & gBitTable[GetBattlerAtPosition(BATTLE_PARTNER(GetBattlerPosition(battler)))])
                battlerIn2 = battler;
            else
                battlerIn2 = GetBattlerAtPosition(BATTLE_PARTNER(GetBattlerPosition(battler)));
        }
        else
        {
            battlerIn1 = battler;
            battlerIn2 = battler;
        }

        GetAIPartyIndexes(battler, &firstId, &lastId);
        party = GetBattlerParty(battler);

        for (i = firstId; i < lastId; i++)
        {
            if (!IsValidForBattle(&party[i]))
                continue;
            if (i == gBattlerPartyIndexes[battlerIn1])
                continue;
            if (i == gBattlerPartyIndexes[battlerIn2])
                continue;
            if (i == gBattleStruct->monToSwitchIntoId[battlerIn1])
                continue;
            if (i == gBattleStruct->monToSwitchIntoId[battlerIn2])
                continue;
            if (IsAceMon(battler, i))
                continue;

            for (j = 0; j < MAX_MON_MOVES; j++)
            {
                aiMove = GetMonData(&party[i], MON_DATA_MOVE1 + j, NULL);
                if (aiMove == MOVE_RAPID_SPIN || aiMove == MOVE_DEFOG || aiMove == MOVE_MORTAL_SPIN || aiMove == MOVE_TIDY_UP)
                {
                    // Have a mon that can clear the hazards, so switching out is okay
                    return TRUE;
                }
            }
        }
        // Faints to hazards and party can't clear them, don't switch out
        return FALSE;
    }
    return TRUE;
}

<<<<<<< HEAD
static bool32 ShouldSwitchIfEncored(u32 battler, bool32 emitResult)
=======
static bool32 ShouldSwitchIfEncored(u32 battler)
>>>>>>> 1a658949
{
    // Only use this if AI_FLAG_SMART_SWITCHING is set for the trainer
    if (!(AI_THINKING_STRUCT->aiFlags[battler] & AI_FLAG_SMART_SWITCHING))
        return FALSE;

    // If not Encored or if no good switchin, don't switch
    if (gDisableStructs[battler].encoredMove == MOVE_NONE || AI_DATA->mostSuitableMonId[battler] == PARTY_SIZE)
        return FALSE;

    // Otherwise 50% chance to switch out
    if (Random() & 1)
    {
        gBattleStruct->AI_monToSwitchIntoId[battler] = PARTY_SIZE;
        if (emitResult)
            BtlController_EmitTwoReturnValues(battler, 1, B_ACTION_SWITCH, 0);
        return TRUE;
    }

    return FALSE;
}

// AI should switch if it's become setup fodder and has something better to switch to
static bool32 AreAttackingStatsLowered(u32 battler, bool32 emitResult)
{
    s8 attackingStage = gBattleMons[battler].statStages[STAT_ATK];
    s8 spAttackingStage = gBattleMons[battler].statStages[STAT_SPATK];

    // Only use this if AI_FLAG_SMART_SWITCHING is set for the trainer
    if (!(AI_THINKING_STRUCT->aiFlags[battler] & AI_FLAG_SMART_SWITCHING))
        return FALSE;

    // Physical attacker
    if (gBattleMons[battler].attack > gBattleMons[battler].spAttack)
    {
        // Don't switch if attack isn't below -1
        if (attackingStage > DEFAULT_STAT_STAGE - 2)
            return FALSE;
        // 50% chance if attack at -2 and have a good candidate mon
        else if (attackingStage == DEFAULT_STAT_STAGE - 2)
        {
            if (AI_DATA->mostSuitableMonId[battler] != PARTY_SIZE && (Random() & 1))
            {
                gBattleStruct->AI_monToSwitchIntoId[battler] = PARTY_SIZE;
                BtlController_EmitTwoReturnValues(battler, 1, B_ACTION_SWITCH, 0);
                return TRUE;
            }
        }
        // If at -3 or worse, switch out regardless
        else if (attackingStage < DEFAULT_STAT_STAGE - 2)
        {
            gBattleStruct->AI_monToSwitchIntoId[battler] = PARTY_SIZE;
            BtlController_EmitTwoReturnValues(battler, 1, B_ACTION_SWITCH, 0);
            return TRUE;
        }
    }

    // Special attacker
    else
    {
        // Don't switch if attack isn't below -1
        if (spAttackingStage > DEFAULT_STAT_STAGE - 2)
            return FALSE;
        // 50% chance if attack at -2 and have a good candidate mon
        else if (spAttackingStage == DEFAULT_STAT_STAGE - 2)
        {
            if (AI_DATA->mostSuitableMonId[battler] != PARTY_SIZE && (Random() & 1))
            {
                gBattleStruct->AI_monToSwitchIntoId[battler] = PARTY_SIZE;
                BtlController_EmitTwoReturnValues(battler, 1, B_ACTION_SWITCH, 0);
                return TRUE;
            }
        }
        // If at -3 or worse, switch out regardless
        else if (spAttackingStage < DEFAULT_STAT_STAGE - 2)
        {
            gBattleStruct->AI_monToSwitchIntoId[battler] = PARTY_SIZE;
            BtlController_EmitTwoReturnValues(battler, 1, B_ACTION_SWITCH, 0);
            return TRUE;
        }
    }
    return FALSE;
}

bool32 ShouldSwitch(u32 battler, bool32 emitResult)
{
    u32 battlerIn1, battlerIn2;
    s32 firstId;
    s32 lastId; // + 1
    struct Pokemon *party;
    s32 i;
    s32 availableToSwitch;
    bool32 hasAceMon = FALSE;

    if (gBattleMons[battler].status2 & (STATUS2_WRAPPED | STATUS2_ESCAPE_PREVENTION))
        return FALSE;
    if (gStatuses3[battler] & STATUS3_ROOTED)
        return FALSE;
    if (IsAbilityPreventingEscape(battler))
        return FALSE;
    if (gBattleTypeFlags & BATTLE_TYPE_ARENA)
        return FALSE;

    availableToSwitch = 0;

    if (gBattleTypeFlags & BATTLE_TYPE_DOUBLE)
    {
        battlerIn1 = battler;
        if (gAbsentBattlerFlags & gBitTable[GetBattlerAtPosition(BATTLE_PARTNER(GetBattlerPosition(battler)))])
            battlerIn2 = battler;
        else
            battlerIn2 = GetBattlerAtPosition(BATTLE_PARTNER(GetBattlerPosition(battler)));
    }
    else
    {
        battlerIn1 = battler;
        battlerIn2 = battler;
    }

    GetAIPartyIndexes(battler, &firstId, &lastId);

    if (GetBattlerSide(battler) == B_SIDE_PLAYER)
        party = gPlayerParty;
    else
        party = gEnemyParty;

    for (i = firstId; i < lastId; i++)
    {
        if (!IsValidForBattle(&party[i]))
            continue;
        if (i == gBattlerPartyIndexes[battlerIn1])
            continue;
        if (i == gBattlerPartyIndexes[battlerIn2])
            continue;
        if (i == gBattleStruct->monToSwitchIntoId[battlerIn1])
            continue;
        if (i == gBattleStruct->monToSwitchIntoId[battlerIn2])
            continue;
        if (IsAceMon(battler, i))
        {
            hasAceMon = TRUE;
            continue;
        }

        availableToSwitch++;
    }

    if (availableToSwitch == 0)
    {
        if (hasAceMon) // If the ace mon is the only available mon, use it
            availableToSwitch++;
        else
            return FALSE;
    }

    //NOTE: The sequence of the below functions matter! Do not change unless you have carefully considered the outcome.
    //Since the order is sequencial, and some of these functions prompt switch to specific party members.

    //These Functions can prompt switch to specific party members
    if (ShouldSwitchIfWonderGuard(battler, emitResult))
        return TRUE;
    if (ShouldSwitchIfGameStatePrompt(battler, emitResult))
        return TRUE;
    if (FindMonThatAbsorbsOpponentsMove(battler, emitResult))
        return TRUE;

    //These Functions can prompt switch to generic pary members
    if ((AI_THINKING_STRUCT->aiFlags[battler] & AI_FLAG_SMART_SWITCHING) && (CanMonSurviveHazardSwitchin(battler) == FALSE))
        return FALSE;
    if (ShouldSwitchIfAllBadMoves(battler, emitResult))
        return TRUE;
    if (ShouldSwitchIfAbilityBenefit(battler, emitResult))
        return TRUE;
    if (HasBadOdds(battler, emitResult))
        return TRUE;
    if (ShouldSwitchIfEncored(battler, emitResult))
        return TRUE;
    if (AreAttackingStatsLowered(battler, emitResult))
        return TRUE;

    // Removing switch capabilites under specific conditions
    // These Functions prevent the "FindMonWithFlagsAndSuperEffective" from getting out of hand.
    if (HasSuperEffectiveMoveAgainstOpponents(battler, FALSE))
        return FALSE;
    if (AreStatsRaised(battler))
        return FALSE;

    //Default Function
    //Can prompt switch if AI has a pokemon in party that resists current opponent & has super effective move
    if (FindMonWithFlagsAndSuperEffective(battler, MOVE_RESULT_DOESNT_AFFECT_FOE, 2, emitResult)
        || FindMonWithFlagsAndSuperEffective(battler, MOVE_RESULT_NOT_VERY_EFFECTIVE, 3, emitResult))
        return TRUE;

    return FALSE;
}

void AI_TrySwitchOrUseItem(u32 battler)
{
    struct Pokemon *party;
    u8 battlerIn1, battlerIn2;
    s32 firstId;
    s32 lastId; // + 1
    u8 battlerPosition = GetBattlerPosition(battler);

    if (GetBattlerSide(battler) == B_SIDE_PLAYER)
        party = gPlayerParty;
    else
        party = gEnemyParty;

    if (gBattleTypeFlags & BATTLE_TYPE_TRAINER)
    {
        if (ShouldSwitch(battler, TRUE))
        {
            if (gBattleStruct->AI_monToSwitchIntoId[battler] == PARTY_SIZE)
            {
                s32 monToSwitchId = AI_DATA->mostSuitableMonId[battler];
                if (monToSwitchId == PARTY_SIZE)
                {
                    if (!(gBattleTypeFlags & BATTLE_TYPE_DOUBLE))
                    {
                        battlerIn1 = GetBattlerAtPosition(battlerPosition);
                        battlerIn2 = battlerIn1;
                    }
                    else
                    {
                        battlerIn1 = GetBattlerAtPosition(battlerPosition);
                        battlerIn2 = GetBattlerAtPosition(BATTLE_PARTNER(battlerPosition));
                    }

                    GetAIPartyIndexes(battler, &firstId, &lastId);

                    for (monToSwitchId = (lastId-1); monToSwitchId >= firstId; monToSwitchId--)
                    {
                        if (!IsValidForBattle(&party[monToSwitchId]))
                            continue;
                        if (monToSwitchId == gBattlerPartyIndexes[battlerIn1])
                            continue;
                        if (monToSwitchId == gBattlerPartyIndexes[battlerIn2])
                            continue;
                        if (monToSwitchId == gBattleStruct->monToSwitchIntoId[battlerIn1])
                            continue;
                        if (monToSwitchId == gBattleStruct->monToSwitchIntoId[battlerIn2])
                            continue;
                        if (IsAceMon(battler, monToSwitchId))
                            continue;

                        break;
                    }
                }

                gBattleStruct->AI_monToSwitchIntoId[battler] = monToSwitchId;
            }

            *(gBattleStruct->monToSwitchIntoId + battler) = gBattleStruct->AI_monToSwitchIntoId[battler];
            return;
        }
        else if (ShouldUseItem(battler))
        {
            return;
        }
    }

    BtlController_EmitTwoReturnValues(battler, BUFFER_B, B_ACTION_USE_MOVE, BATTLE_OPPOSITE(battler) << 8);
}

// If there are two(or more) mons to choose from, always choose one that has baton pass
// as most often it can't do much on its own.
static u32 GetBestMonBatonPass(struct Pokemon *party, int firstId, int lastId, u8 invalidMons, int aliveCount, u32 battler, u32 opposingBattler)
{
    int i, j, bits = 0;

    for (i = firstId; i < lastId; i++)
    {
        if (invalidMons & gBitTable[i])
            continue;

        for (j = 0; j < MAX_MON_MOVES; j++)
        {
            if (GetMonData(&party[i], MON_DATA_MOVE1 + j, NULL) == MOVE_BATON_PASS)
            {
                bits |= gBitTable[i];
                break;
            }
        }
    }

    if ((aliveCount == 2 || (aliveCount > 2 && Random() % 3 == 0)) && bits)
    {
        do
        {
            i = (Random() % (lastId - firstId)) + firstId;
        } while (!(bits & gBitTable[i]));
        return i;
    }

    return PARTY_SIZE;
}

static u32 GetBestMonTypeMatchup(struct Pokemon *party, int firstId, int lastId, u8 invalidMons, u32 battler, u32 opposingBattler)
{
    int i, bits = 0;

    while (bits != 0x3F) // All mons were checked.
    {
        uq4_12_t bestResist = UQ_4_12(1.0);
        int bestMonId = PARTY_SIZE;
        // Find the mon whose type is the most suitable defensively.
        for (i = firstId; i < lastId; i++)
        {
            if (!(gBitTable[i] & invalidMons) && !(gBitTable[i] & bits))
            {
                u16 species = GetMonData(&party[i], MON_DATA_SPECIES);
                uq4_12_t typeEffectiveness = UQ_4_12(1.0);

                u8 atkType1 = gBattleMons[opposingBattler].type1;
                u8 atkType2 = gBattleMons[opposingBattler].type2;
                u8 defType1 = gSpeciesInfo[species].types[0];
                u8 defType2 = gSpeciesInfo[species].types[1];

                typeEffectiveness = uq4_12_multiply(typeEffectiveness, (GetTypeModifier(atkType1, defType1)));
                if (atkType2 != atkType1)
                    typeEffectiveness = uq4_12_multiply(typeEffectiveness, (GetTypeModifier(atkType2, defType1)));
                if (defType2 != defType1)
                {
                    typeEffectiveness = uq4_12_multiply(typeEffectiveness, (GetTypeModifier(atkType1, defType2)));
                    if (atkType2 != atkType1)
                        typeEffectiveness = uq4_12_multiply(typeEffectiveness, (GetTypeModifier(atkType2, defType2)));
                }
                if (typeEffectiveness < bestResist)
                {
                    bestResist = typeEffectiveness;
                    bestMonId = i;
                }
            }
        }

        // Ok, we know the mon has the right typing but does it have at least one super effective move?
        if (bestMonId != PARTY_SIZE)
        {
            for (i = 0; i < MAX_MON_MOVES; i++)
            {
                u32 move = GetMonData(&party[bestMonId], MON_DATA_MOVE1 + i);
                if (move != MOVE_NONE && AI_GetTypeEffectiveness(move, battler, opposingBattler) >= UQ_4_12(2.0))
                    break;
            }

            if (i != MAX_MON_MOVES)
                return bestMonId; // Has both the typing and at least one super effective move.

            bits |= gBitTable[bestMonId]; // Sorry buddy, we want something better.
        }
        else
        {
            bits = 0x3F; // No viable mon to switch.
        }
    }

    return PARTY_SIZE;
}

static u32 GetBestMonDmg(struct Pokemon *party, int firstId, int lastId, u8 invalidMons, u32 battler, u32 opposingBattler)
{
    int i, j;
    int dmg, bestDmg = 0;
    int bestMonId = PARTY_SIZE;
    u32 aiMove;

    gMoveResultFlags = 0;
    // If we couldn't find the best mon in terms of typing, find the one that deals most damage.
    for (i = firstId; i < lastId; i++)
    {
        if (gBitTable[i] & invalidMons)
            continue;
        InitializeSwitchinCandidate(&party[i]);
        for (j = 0; j < MAX_MON_MOVES; j++)
        {
            aiMove = AI_DATA->switchinCandidate.battleMon.moves[j];
            if (aiMove != MOVE_NONE && gMovesInfo[aiMove].power != 0)
            {
                aiMove = GetMonData(&party[i], MON_DATA_MOVE1 + j);
                dmg = AI_CalcPartyMonDamage(aiMove, battler, opposingBattler, AI_DATA->switchinCandidate.battleMon, TRUE);
                if (bestDmg < dmg)
                {
                    bestDmg = dmg;
                    bestMonId = i;
                }
            }
        }
    }

    return bestMonId;
}

static bool32 IsMonGrounded(u16 heldItemEffect, u32 ability, u8 type1, u8 type2)
{
    // List that makes mon not grounded
    if (type1 == TYPE_FLYING || type2 == TYPE_FLYING || ability == ABILITY_LEVITATE
         || (heldItemEffect == HOLD_EFFECT_AIR_BALLOON && ability != ABILITY_KLUTZ))
    {
        // List that overrides being off the ground
        if ((heldItemEffect == HOLD_EFFECT_IRON_BALL && ability != ABILITY_KLUTZ) || (gFieldStatuses & STATUS_FIELD_GRAVITY) || (gFieldStatuses & STATUS_FIELD_MAGIC_ROOM))
            return TRUE;
        else
            return FALSE;
    }
    else
        return TRUE;
}

// Gets hazard damage
static u32 GetSwitchinHazardsDamage(u32 battler, struct BattlePokemon *battleMon)
{
    u8 defType1 = battleMon->type1, defType2 = battleMon->type2, tSpikesLayers;
    u16 heldItemEffect = gItemsInfo[battleMon->item].holdEffect;
    u32 maxHP = battleMon->maxHP, ability = battleMon->ability, status = battleMon->status1;
    u32 spikesDamage = 0, tSpikesDamage = 0, hazardDamage = 0;
    u32 hazardFlags = gSideStatuses[GetBattlerSide(battler)] & (SIDE_STATUS_SPIKES | SIDE_STATUS_STEALTH_ROCK | SIDE_STATUS_STICKY_WEB | SIDE_STATUS_TOXIC_SPIKES | SIDE_STATUS_SAFEGUARD);

    // Check ways mon might avoid all hazards
    if (ability != ABILITY_MAGIC_GUARD || (heldItemEffect == HOLD_EFFECT_HEAVY_DUTY_BOOTS &&
        !((gFieldStatuses & STATUS_FIELD_MAGIC_ROOM) || ability == ABILITY_KLUTZ)))
    {
        // Stealth Rock
        if ((hazardFlags & SIDE_STATUS_STEALTH_ROCK) && heldItemEffect != HOLD_EFFECT_HEAVY_DUTY_BOOTS)
            hazardDamage += GetStealthHazardDamageByTypesAndHP(gMovesInfo[MOVE_STEALTH_ROCK].type, defType1, defType2, battleMon->maxHP);
        // Spikes
        if ((hazardFlags & SIDE_STATUS_SPIKES) && IsMonGrounded(heldItemEffect, ability, defType1, defType2))
        {
            spikesDamage = maxHP / ((5 - gSideTimers[GetBattlerSide(battler)].spikesAmount) * 2);
            if (spikesDamage == 0)
                spikesDamage = 1;
            hazardDamage += spikesDamage;
        }

        // Toxic Spikes
        // TODO: CanBePoisoned compatibility to avoid duplicate code
        if ((hazardFlags & SIDE_STATUS_TOXIC_SPIKES) && (defType1 != TYPE_POISON && defType2 != TYPE_POISON
            && defType1 != TYPE_STEEL && defType2 != TYPE_STEEL
            && ability != ABILITY_IMMUNITY && ability != ABILITY_POISON_HEAL && ability != ABILITY_COMATOSE
            && status == 0
            && !(hazardFlags & SIDE_STATUS_SAFEGUARD)
            && !(IsAbilityOnSide(battler, ABILITY_PASTEL_VEIL))
            && !(IsBattlerTerrainAffected(battler, STATUS_FIELD_MISTY_TERRAIN))
            && !(IsAbilityStatusProtected(battler))
            && heldItemEffect != HOLD_EFFECT_CURE_PSN && heldItemEffect != HOLD_EFFECT_CURE_STATUS
            && IsMonGrounded(heldItemEffect, ability, defType1, defType2)))
        {
            tSpikesLayers = gSideTimers[GetBattlerSide(battler)].toxicSpikesAmount;
            if (tSpikesLayers == 1)
            {
                tSpikesDamage = maxHP / 8;
                if (tSpikesDamage == 0)
                    tSpikesDamage = 1;
            }
            else if (tSpikesLayers >= 2)
            {
                tSpikesDamage = maxHP / 16;
                if (tSpikesDamage == 0)
                    tSpikesDamage = 1;
            }
            hazardDamage += tSpikesDamage;
        }
    }
    return hazardDamage;
}

// Gets damage / healing from weather
static s32 GetSwitchinWeatherImpact(void)
{
    s32 weatherImpact = 0, maxHP = AI_DATA->switchinCandidate.battleMon.maxHP, ability = AI_DATA->switchinCandidate.battleMon.ability;
    u16 item = AI_DATA->switchinCandidate.battleMon.item;

    if (WEATHER_HAS_EFFECT)
    {
        // Damage
        if (item != ITEM_SAFETY_GOGGLES)
        {
            if ((gBattleWeather & B_WEATHER_HAIL) && (AI_DATA->switchinCandidate.battleMon.type1 != TYPE_ICE || AI_DATA->switchinCandidate.battleMon.type2 != TYPE_ICE)
            && ability != ABILITY_OVERCOAT && ability != ABILITY_SNOW_CLOAK && ability != ABILITY_ICE_BODY)
            {
                weatherImpact = maxHP / 16;
                if (weatherImpact == 0)
                    weatherImpact = 1;
            }
            else if ((gBattleWeather & B_WEATHER_SANDSTORM) && (AI_DATA->switchinCandidate.battleMon.type1 != TYPE_GROUND && AI_DATA->switchinCandidate.battleMon.type2 != TYPE_GROUND
                && AI_DATA->switchinCandidate.battleMon.type1 != TYPE_ROCK && AI_DATA->switchinCandidate.battleMon.type2 != TYPE_ROCK
                && AI_DATA->switchinCandidate.battleMon.type1 != TYPE_STEEL && AI_DATA->switchinCandidate.battleMon.type2 != TYPE_STEEL
                && ability != ABILITY_OVERCOAT && ability != ABILITY_SAND_VEIL && ability != ABILITY_SAND_RUSH && ability != ABILITY_SAND_FORCE))
            {
                weatherImpact = maxHP / 16;
                if (weatherImpact == 0)
                    weatherImpact = 1;
            }
        }
        if ((gBattleWeather & B_WEATHER_SUN) && (ability == ABILITY_SOLAR_POWER || ability == ABILITY_DRY_SKIN))
        {
            weatherImpact = maxHP / 8;
            if (weatherImpact == 0)
                weatherImpact = 1;
        }

        // Healing
        if (gBattleWeather & B_WEATHER_RAIN)
        {
            if (ability == ABILITY_DRY_SKIN)
            {
                weatherImpact = maxHP / 8;
                if (weatherImpact == 0)
                    weatherImpact = 1;
            }
            else if (ability == ABILITY_RAIN_DISH)
            {
                weatherImpact = maxHP / 16;
                if (weatherImpact == 0)
                    weatherImpact = 1;
            }
        }
        if (((gBattleWeather & B_WEATHER_HAIL) || (gBattleWeather & B_WEATHER_SNOW)) && ability == ABILITY_ICE_BODY)
        {
            weatherImpact = maxHP / 16;
            if (weatherImpact == 0)
                weatherImpact =1;
        }
    }
    return weatherImpact;
}

// Gets one turn of recurring healing
static u32 GetSwitchinRecurringHealing(void)
{
    u32 recurringHealing = 0, maxHP = AI_DATA->switchinCandidate.battleMon.maxHP, ability = AI_DATA->switchinCandidate.battleMon.ability;
    u16 item = AI_DATA->switchinCandidate.battleMon.item;

    // Items
    if (ability != ABILITY_KLUTZ)
    {
        if (item == ITEM_BLACK_SLUDGE && (AI_DATA->switchinCandidate.battleMon.type1 == TYPE_POISON || AI_DATA->switchinCandidate.battleMon.type2 == TYPE_POISON))
        {
            recurringHealing = maxHP / 16;
            if (recurringHealing == 0)
                recurringHealing = 1;
        }
        else if (item == ITEM_LEFTOVERS)
        {
            recurringHealing = maxHP / 16;
            if (recurringHealing == 0)
                recurringHealing = 1;
        }
    } // Intentionally omitting Shell Bell for its inconsistency

    // Abilities
    if (ability == ABILITY_POISON_HEAL && (AI_DATA->switchinCandidate.battleMon.status1 & STATUS1_POISON))
    {
        recurringHealing = maxHP / 8;
        if (recurringHealing == 0)
            recurringHealing = 1;
    }
    return recurringHealing;
}

// Gets one turn of recurring damage
static u32 GetSwitchinRecurringDamage(void)
{
    u32 passiveDamage = 0, maxHP = AI_DATA->switchinCandidate.battleMon.maxHP, ability = AI_DATA->switchinCandidate.battleMon.ability;
    u16 item = AI_DATA->switchinCandidate.battleMon.item;

    // Items
    if (ability != ABILITY_MAGIC_GUARD && ability != ABILITY_KLUTZ)
    {
        if (item == ITEM_BLACK_SLUDGE && AI_DATA->switchinCandidate.battleMon.type1 != TYPE_POISON && AI_DATA->switchinCandidate.battleMon.type2 != TYPE_POISON)
        {
            passiveDamage = maxHP / 8;
            if (passiveDamage == 0)
                passiveDamage = 1;
        }
        else if (item == ITEM_LIFE_ORB && ability != ABILITY_SHEER_FORCE)
        {
            passiveDamage = maxHP / 10;
            if (passiveDamage == 0)
                passiveDamage = 1;
        }
        else if (item == ITEM_STICKY_BARB)
        {
            passiveDamage = maxHP / 8;
            if(passiveDamage == 0)
                passiveDamage = 1;
        }
    }
    return passiveDamage;
}

// Gets one turn of status damage
static u32 GetSwitchinStatusDamage(u32 battler)
{
    u8 defType1 = AI_DATA->switchinCandidate.battleMon.type1, defType2 = AI_DATA->switchinCandidate.battleMon.type2;
    u8 tSpikesLayers = gSideTimers[GetBattlerSide(battler)].toxicSpikesAmount;
    u16 heldItemEffect = gItemsInfo[AI_DATA->switchinCandidate.battleMon.item].holdEffect;
    u32 status = AI_DATA->switchinCandidate.battleMon.status1, ability = AI_DATA->switchinCandidate.battleMon.ability, maxHP = AI_DATA->switchinCandidate.battleMon.maxHP;
    u32 statusDamage = 0;

    // Status condition damage
    if ((status != 0) && AI_DATA->switchinCandidate.battleMon.ability != ABILITY_MAGIC_GUARD)
    {
        if (status & STATUS1_BURN)
        {
            if (B_BURN_DAMAGE >= GEN_7)
                statusDamage = maxHP / 16;
            else
                statusDamage = maxHP / 8;
            if(ability == ABILITY_HEATPROOF)
                statusDamage = statusDamage / 2;
            if (statusDamage == 0)
                statusDamage = 1;
        }
        else if (status & STATUS1_FROSTBITE)
        {
            if (B_BURN_DAMAGE >= GEN_7)
                statusDamage = maxHP / 16;
            else
                statusDamage = maxHP / 8;
            if (statusDamage == 0)
                statusDamage = 1;
        }
        else if ((status & STATUS1_POISON) && ability != ABILITY_POISON_HEAL)
        {
            statusDamage = maxHP / 8;
            if (statusDamage == 0)
                statusDamage = 1;
        }
        else if ((status & STATUS1_TOXIC_POISON) && ability != ABILITY_POISON_HEAL)
        {
            if ((status & STATUS1_TOXIC_COUNTER) != STATUS1_TOXIC_TURN(15)) // not 16 turns
                AI_DATA->switchinCandidate.battleMon.status1 += STATUS1_TOXIC_TURN(1);
            statusDamage *= AI_DATA->switchinCandidate.battleMon.status1 & STATUS1_TOXIC_COUNTER >> 8;
            if (statusDamage == 0)
                statusDamage = 1;
        }
    }

    // Apply hypothetical poisoning from Toxic Spikes, which means the first turn of damage already added in GetSwitchinHazardsDamage
    // Do this last to skip one iteration of Poison / Toxic damage, and start counting Toxic damage one turn later.
    if (tSpikesLayers != 0 && (defType1 != TYPE_POISON && defType2 != TYPE_POISON
        && ability != ABILITY_IMMUNITY && ability != ABILITY_POISON_HEAL
        && status == 0
        && !(heldItemEffect == HOLD_EFFECT_HEAVY_DUTY_BOOTS
            && (((gFieldStatuses & STATUS_FIELD_MAGIC_ROOM) || ability == ABILITY_KLUTZ)))
        && heldItemEffect != HOLD_EFFECT_CURE_PSN && heldItemEffect != HOLD_EFFECT_CURE_STATUS
        && IsMonGrounded(heldItemEffect, ability, defType1, defType2)))
    {
        if (tSpikesLayers == 1)
        {
            AI_DATA->switchinCandidate.battleMon.status1 = STATUS1_POISON; // Assign "hypothetical" status to the switchin candidate so we can get the damage it would take from TSpikes
            AI_DATA->switchinCandidate.hypotheticalStatus = TRUE;
        }
        if (tSpikesLayers == 2)
        {
            AI_DATA->switchinCandidate.battleMon.status1 = STATUS1_TOXIC_POISON; // Assign "hypothetical" status to the switchin candidate so we can get the damage it would take from TSpikes
            AI_DATA->switchinCandidate.battleMon.status1 += STATUS1_TOXIC_TURN(1);
            AI_DATA->switchinCandidate.hypotheticalStatus = TRUE;
        }
    }
    return statusDamage;
}

// Gets number of hits to KO factoring in hazards, healing held items, status, and weather
static u32 GetSwitchinHitsToKO(s32 damageTaken, u32 battler)
{
    u32 startingHP = AI_DATA->switchinCandidate.battleMon.hp - GetSwitchinHazardsDamage(battler, &AI_DATA->switchinCandidate.battleMon);
    s32 weatherImpact = GetSwitchinWeatherImpact(); // Signed to handle both damage and healing in the same value
    u32 recurringDamage = GetSwitchinRecurringDamage();
    u32 recurringHealing = GetSwitchinRecurringHealing();
    u32 statusDamage = GetSwitchinStatusDamage(battler);
    u32 hitsToKO = 0, singleUseItemHeal = 0;
    u16 maxHP = AI_DATA->switchinCandidate.battleMon.maxHP, item = AI_DATA->switchinCandidate.battleMon.item, heldItemEffect = gItemsInfo[AI_DATA->switchinCandidate.battleMon.item].holdEffect;
    u8 weatherDuration = gWishFutureKnock.weatherDuration, holdEffectParam = gItemsInfo[AI_DATA->switchinCandidate.battleMon.item].holdEffectParam;
    u32 opposingBattler = GetBattlerAtPosition(BATTLE_OPPOSITE(GetBattlerPosition(battler)));
    u32 opposingAbility = gBattleMons[opposingBattler].ability;
    bool32 usedSingleUseHealingItem = FALSE;
    s32 currentHP = startingHP;

    // No damage being dealt
    if (damageTaken + statusDamage + recurringDamage == 0)
        return startingHP;

    // Mon fainted to hazards
    if (startingHP == 0)
        return 1;

    // Find hits to KO
    while (currentHP > 0)
    {
        // Remove weather damage when it would run out
        if (weatherImpact != 0 && weatherDuration == 0)
            weatherImpact = 0;

        // Take attack damage for the turn
        currentHP = currentHP - damageTaken;

        // If mon is still alive, apply weather impact first, as it might KO the mon before it can heal with its item (order is weather -> item -> status)
        if (currentHP != 0)
            currentHP = currentHP + weatherImpact;

        // Check if we're at a single use healing item threshold
        if (AI_DATA->switchinCandidate.battleMon.ability != ABILITY_KLUTZ && usedSingleUseHealingItem == FALSE)
        {
            if (currentHP < maxHP / 2)
            {
                if (item == ITEM_BERRY_JUICE)
                {
                    singleUseItemHeal = holdEffectParam;
                }
                else if (opposingAbility != ABILITY_UNNERVE && heldItemEffect == HOLD_EFFECT_RESTORE_HP)
                {
                    // By default, this should only encompass Oran Berry and Sitrus Berry.
                    singleUseItemHeal = holdEffectParam;
                    if (singleUseItemHeal == 0)
                        singleUseItemHeal = 1;
                }
            }
            else if (currentHP < maxHP / CONFUSE_BERRY_HP_FRACTION
                && opposingAbility != ABILITY_UNNERVE
                && (item == ITEM_AGUAV_BERRY || item == ITEM_FIGY_BERRY || item == ITEM_IAPAPA_BERRY || item == ITEM_MAGO_BERRY || item == ITEM_WIKI_BERRY))
            {
                singleUseItemHeal = maxHP / CONFUSE_BERRY_HEAL_FRACTION;
                if (singleUseItemHeal == 0)
                    singleUseItemHeal = 1;
            }

            // If we used one, apply it without overcapping our maxHP
            if (singleUseItemHeal > 0)
            {
                if ((currentHP + singleUseItemHeal) > maxHP)
                    currentHP = maxHP;
                else
                    currentHP = currentHP + singleUseItemHeal;
                usedSingleUseHealingItem = TRUE;
            }
        }

        // Healing from items occurs before status so we can do the rest in one line
        if (currentHP != 0)
            currentHP = currentHP + recurringHealing - recurringDamage - statusDamage;

        // Recalculate toxic damage if needed
        if (AI_DATA->switchinCandidate.battleMon.status1 & STATUS1_TOXIC_POISON)
            statusDamage = GetSwitchinStatusDamage(battler);

        // Reduce weather duration
        if (weatherDuration != 0)
            weatherDuration--;

        hitsToKO++;
    }

    // If mon had a hypothetical status from TSpikes, clear it
    if (AI_DATA->switchinCandidate.hypotheticalStatus == TRUE)
    {
        AI_DATA->switchinCandidate.battleMon.status1 = 0;
        AI_DATA->switchinCandidate.hypotheticalStatus = FALSE;
    }
    return hitsToKO;
}

static u16 GetSwitchinTypeMatchup(u32 opposingBattler, struct BattlePokemon battleMon)
{

    // Check type matchup
    u16 typeEffectiveness = UQ_4_12(1.0);
    u8 atkType1 = gSpeciesInfo[gBattleMons[opposingBattler].species].types[0], atkType2 = gSpeciesInfo[gBattleMons[opposingBattler].species].types[1],
    defType1 = battleMon.type1, defType2 = battleMon.type2;

    // Multiply type effectiveness by a factor depending on type matchup
    typeEffectiveness = uq4_12_multiply(typeEffectiveness, (GetTypeModifier(atkType1, defType1)));
    if (atkType2 != atkType1)
        typeEffectiveness = uq4_12_multiply(typeEffectiveness, (GetTypeModifier(atkType2, defType1)));
    if (defType2 != defType1)
    {
        typeEffectiveness = uq4_12_multiply(typeEffectiveness, (GetTypeModifier(atkType1, defType2)));
        if (atkType2 != atkType1)
            typeEffectiveness = uq4_12_multiply(typeEffectiveness, (GetTypeModifier(atkType2, defType2)));
    }
    return typeEffectiveness;
}

static int GetRandomSwitchinWithBatonPass(int aliveCount, int bits, int firstId, int lastId, int currentMonId)
{
    // Breakout early if there aren't any Baton Pass mons to save computation time
    if (bits == 0)
        return PARTY_SIZE;

    // GetBestMonBatonPass randomly chooses between all mons that met Baton Pass check
    if ((aliveCount == 2 || (aliveCount > 2 && Random() % 3 == 0)) && bits)
    {
        do
        {
            return (Random() % (lastId - firstId)) + firstId;
        } while (!(bits & gBitTable[currentMonId]));
    }

    // Catch any other cases (such as only one mon alive and it has Baton Pass)
    else
        return PARTY_SIZE;
}

static s32 GetMaxDamagePlayerCouldDealToSwitchin(u32 battler, u32 opposingBattler, struct BattlePokemon battleMon)
{
    int i = 0;
    u32 playerMove;
    s32 damageTaken = 0, maxDamageTaken = 0;

    for (i = 0; i < MAX_MON_MOVES; i++)
    {
        playerMove = gBattleMons[opposingBattler].moves[i];
        if (playerMove != MOVE_NONE && gMovesInfo[playerMove].power != 0)
        {
            damageTaken = AI_CalcPartyMonDamage(playerMove, opposingBattler, battler, battleMon, FALSE);
            if (damageTaken > maxDamageTaken)
                maxDamageTaken = damageTaken;
        }
    }
    return maxDamageTaken;
}

// This function splits switching behaviour mid-battle from after a KO.
// Mid battle, it integrates GetBestMonTypeMatchup (vanilla with modifications), GetBestMonDefensive (custom), and GetBestMonBatonPass (vanilla with modifications)
// After a KO, integrates GetBestMonRevengeKiller (custom), GetBestMonTypeMatchup (vanilla with modifications), GetBestMonBatonPass (vanilla with modifications), and GetBestMonDmg (vanilla)
// the Type Matchup code will prioritize switching into a mon with the best type matchup and also a super effective move, or just best type matchup if no super effective move is found
// the Most Defensive code will prioritize switching into the mon that takes the most hits to KO, with a minimum of 4 hits required to be considered a valid option
// the Baton Pass code will prioritize switching into a mon with Baton Pass if it can get in, boost, and BP out without being KO'd, and randomizes between multiple valid options
// the Revenge Killer code will prioritize, in order, OHKO and outspeeds / OHKO, slower but not 2HKO'd / 2HKO, outspeeds and not OHKO'd / 2HKO, slower but not 3HKO'd
// the Most Damage code will prioritize switching into whatever mon deals the most damage, which is generally not as good as having a good Type Matchup
// Everything runs in the same loop to minimize computation time. This makes it harder to read, but hopefully the comments can guide you!

static u32 GetBestMonIntegrated(struct Pokemon *party, int firstId, int lastId, u32 battler, u32 opposingBattler, u8 battlerIn1, u8 battlerIn2, bool32 isSwitchAfterKO)
{
    int revengeKillerId = PARTY_SIZE, slowRevengeKillerId = PARTY_SIZE, fastThreatenId = PARTY_SIZE, slowThreatenId = PARTY_SIZE, damageMonId = PARTY_SIZE;
    int batonPassId = PARTY_SIZE, typeMatchupId = PARTY_SIZE, typeMatchupEffectiveId = PARTY_SIZE, defensiveMonId = PARTY_SIZE, aceMonId = PARTY_SIZE;
    int i, j, aliveCount = 0, bits = 0;
    s32 defensiveMonHitKOThreshold = 3; // 3HKO threshold that candidate defensive mons must exceed
    u32 aiMove, hitsToKO, hitsToKOThreshold, maxHitsToKO = 0;
    s32 playerMonSpeed = gBattleMons[opposingBattler].speed, playerMonHP = gBattleMons[opposingBattler].hp, aiMonSpeed, maxDamageDealt = 0, damageDealt = 0;
    u16 bestResist = UQ_4_12(1.0), bestResistEffective = UQ_4_12(1.0), typeMatchup;

    if (isSwitchAfterKO)
        hitsToKOThreshold = 1; // After a KO, mons at minimum need to not be 1-shot, as they switch in for free
    else
        hitsToKOThreshold = 2; // When switching in otherwise need to not be 2-shot, as they do not switch in for free

    // Iterate through mons
    for (i = firstId; i < lastId; i++)
    {
        // Check mon validity
        if (!IsValidForBattle(&party[i])
            || gBattlerPartyIndexes[battlerIn1] == i
            || gBattlerPartyIndexes[battlerIn2] == i
            || i == gBattleStruct->monToSwitchIntoId[battlerIn1]
            || i == gBattleStruct->monToSwitchIntoId[battlerIn2])
        {
            continue;
        }
        // Save Ace Pokemon for last
        else if (IsAceMon(battler, i))
        {
            aceMonId = i;
            continue;
        }
        else
            aliveCount++;

        InitializeSwitchinCandidate(&party[i]);

        // While not really invalid per say, not really wise to switch into this mon
        if (AI_DATA->switchinCandidate.battleMon.ability == ABILITY_TRUANT && IsTruantMonVulnerable(battler, opposingBattler))
            continue;

        // Get max number of hits for player to KO AI mon
        hitsToKO = GetSwitchinHitsToKO(GetMaxDamagePlayerCouldDealToSwitchin(battler, opposingBattler, AI_DATA->switchinCandidate.battleMon), battler);

        // Track max hits to KO and set GetBestMonDefensive if applicable
        if(hitsToKO > maxHitsToKO)
        {
            maxHitsToKO = hitsToKO;
            if(maxHitsToKO > defensiveMonHitKOThreshold)
                defensiveMonId = i;
        }

        typeMatchup = GetSwitchinTypeMatchup(opposingBattler, AI_DATA->switchinCandidate.battleMon);

        // Check that good type matchups gets at least two turns and set GetBestMonTypeMatchup if applicable
        if (typeMatchup < bestResist)
        {
            if ((hitsToKO > hitsToKOThreshold && AI_DATA->switchinCandidate.battleMon.speed > playerMonSpeed) || hitsToKO > hitsToKOThreshold + 1) // Need to take an extra hit if slower
            {
                bestResist = typeMatchup;
                typeMatchupId = i;
            }
        }

        aiMonSpeed = AI_DATA->switchinCandidate.battleMon.speed;

        // Check through current mon's moves
        for (j = 0; j < MAX_MON_MOVES; j++)
        {
            aiMove = AI_DATA->switchinCandidate.battleMon.moves[j];

            // Only do damage calc if switching after KO, don't need it otherwise and saves ~0.02s per turn
            if (isSwitchAfterKO && aiMove != MOVE_NONE && gMovesInfo[aiMove].power != 0)
                damageDealt = AI_CalcPartyMonDamage(aiMove, battler, opposingBattler, AI_DATA->switchinCandidate.battleMon, TRUE);

            // Check for Baton Pass; hitsToKO requirements mean mon can boost and BP without dying whether it's slower or not
            if (aiMove == MOVE_BATON_PASS && ((hitsToKO > hitsToKOThreshold + 1 && AI_DATA->switchinCandidate.battleMon.speed < playerMonSpeed) || (hitsToKO > hitsToKOThreshold && AI_DATA->switchinCandidate.battleMon.speed > playerMonSpeed)))
                bits |= gBitTable[i];

            // Check for mon with resistance and super effective move for GetBestMonTypeMatchup
            if (aiMove != MOVE_NONE && gMovesInfo[aiMove].power != 0)
            {
                if (typeMatchup < bestResistEffective)
                {
                    if (AI_GetTypeEffectiveness(aiMove, battler, opposingBattler) >= UQ_4_12(2.0))
                    {
                        // Assuming a super effective move would do significant damage or scare the player out, so not being as conservative here
                        if (hitsToKO > hitsToKOThreshold)
                        {
                            bestResistEffective = typeMatchup;
                            typeMatchupEffectiveId = i;
                        }
                    }
                }

                // If a self destruction move doesn't OHKO, don't factor it into revenge killing
                if (gMovesInfo[aiMove].effect == EFFECT_EXPLOSION && damageDealt < playerMonHP)
                    continue;

                // Check that mon isn't one shot and set GetBestMonDmg if applicable
                if (damageDealt > maxDamageDealt)
                {
                    if(hitsToKO > hitsToKOThreshold)
                    {
                        maxDamageDealt = damageDealt;
                        damageMonId = i;
                    }
                }

                // Check if current mon can revenge kill in some capacity
                // If AI mon can one shot
                if (damageDealt > playerMonHP)
                {
                    // If AI mon is faster and doesn't die to hazards
                    if ((aiMonSpeed > playerMonSpeed || gMovesInfo[aiMove].priority > 0) && AI_DATA->switchinCandidate.battleMon.hp > GetSwitchinHazardsDamage(battler, &AI_DATA->switchinCandidate.battleMon))
                    {
                        // We have a revenge killer
                        revengeKillerId = i;
                    }

                    // If AI mon is slower
                    else
                    {
                        // If AI mon can't be OHKO'd
                        if (hitsToKO > hitsToKOThreshold)
                        {
                            // We have a slow revenge killer
                            slowRevengeKillerId = i;
                        }
                    }
                }

                // If AI mon can two shot
                if (damageDealt > playerMonHP / 2)
                {
                    // If AI mon is faster
                    if (aiMonSpeed > playerMonSpeed || gMovesInfo[aiMove].priority > 0)
                    {
                        // If AI mon can't be OHKO'd
                        if (hitsToKO > hitsToKOThreshold)
                        {
                            // We have a fast threaten
                            fastThreatenId = i;
                        }
                    }
                    // If AI mon is slower
                    else
                    {
                        // If AI mon can't be 2HKO'd
                        if (hitsToKO > hitsToKOThreshold + 1)
                        {
                            // We have a slow threaten
                            slowThreatenId = i;
                        }
                    }
                }
            }
        }
    }

    batonPassId = GetRandomSwitchinWithBatonPass(aliveCount, bits, firstId, lastId, i);

    // Different switching priorities depending on switching mid battle vs switching after a KO
    if (isSwitchAfterKO)
    {
        // Return GetBestMonRevengeKiller >  GetBestMonTypeMatchup > GetBestMonBatonPass > GetBestMonDmg
        if (revengeKillerId != PARTY_SIZE)
            return revengeKillerId;

        else if (slowRevengeKillerId != PARTY_SIZE)
            return slowRevengeKillerId;

        else if (fastThreatenId != PARTY_SIZE)
            return fastThreatenId;

        else if (slowThreatenId != PARTY_SIZE)
            return slowThreatenId;

        else if (typeMatchupEffectiveId != PARTY_SIZE)
            return typeMatchupEffectiveId;

        else if (typeMatchupId != PARTY_SIZE)
            return typeMatchupId;

        else if (batonPassId != PARTY_SIZE)
            return batonPassId;

        else if (damageMonId != PARTY_SIZE)
            return damageMonId;
    }
    else
    {
        // Return GetBestMonTypeMatchup > GetBestMonDefensive > GetBestMonBatonPass
        if (typeMatchupEffectiveId != PARTY_SIZE)
            return typeMatchupEffectiveId;

        else if (typeMatchupId != PARTY_SIZE)
            return typeMatchupId;

        else if (defensiveMonId != PARTY_SIZE)
            return defensiveMonId;

        else if (batonPassId != PARTY_SIZE)
            return batonPassId;

        // If ace mon is the last available Pokemon and U-Turn/Volt Switch was used - switch to the mon.
        else if (aceMonId != PARTY_SIZE
            && (gMovesInfo[gLastUsedMove].effect == EFFECT_HIT_ESCAPE || gMovesInfo[gLastUsedMove].effect == EFFECT_PARTING_SHOT))
            return aceMonId;
    }
    return PARTY_SIZE;
}

u8 GetMostSuitableMonToSwitchInto(u32 battler, bool32 switchAfterMonKOd)
{
    u32 opposingBattler = 0;
    u32 bestMonId = PARTY_SIZE;
    u8 battlerIn1 = 0, battlerIn2 = 0;
    s32 firstId = 0;
    s32 lastId = 0; // + 1
    struct Pokemon *party;

    if (*(gBattleStruct->monToSwitchIntoId + battler) != PARTY_SIZE)
        return *(gBattleStruct->monToSwitchIntoId + battler);
    if (gBattleTypeFlags & BATTLE_TYPE_ARENA)
        return gBattlerPartyIndexes[battler] + 1;

    if (gBattleTypeFlags & BATTLE_TYPE_DOUBLE)
    {
        battlerIn1 = battler;
        if (gAbsentBattlerFlags & gBitTable[GetBattlerAtPosition(BATTLE_PARTNER(GetBattlerPosition(battler)))])
            battlerIn2 = battler;
        else
            battlerIn2 = GetBattlerAtPosition(BATTLE_PARTNER(GetBattlerPosition(battler)));

        opposingBattler = BATTLE_OPPOSITE(battlerIn1);
        if (gAbsentBattlerFlags & gBitTable[opposingBattler])
            opposingBattler ^= BIT_FLANK;
    }
    else
    {
        opposingBattler = GetBattlerAtPosition(BATTLE_OPPOSITE(GetBattlerPosition(battler)));
        battlerIn1 = battler;
        battlerIn2 = battler;
    }

    GetAIPartyIndexes(battler, &firstId, &lastId);

    if (GetBattlerSide(battler) == B_SIDE_PLAYER)
        party = gPlayerParty;
    else
        party = gEnemyParty;

    // Split ideal mon decision between after previous mon KO'd (prioritize offensive options) and after switching active mon out (prioritize defensive options), and expand the scope of both.
    // Only use better mon selection if AI_FLAG_SMART_MON_CHOICES is set for the trainer.
    if (AI_THINKING_STRUCT->aiFlags[battler] & AI_FLAG_SMART_MON_CHOICES)
    {
        bestMonId = GetBestMonIntegrated(party, firstId, lastId, battler, opposingBattler, battlerIn1, battlerIn2, switchAfterMonKOd);
        return bestMonId;
    }

    // This all handled by the GetBestMonIntegrated function if the AI_FLAG_SMART_MON_CHOICES flag is set
    else
    {
        s32 i, aliveCount = 0;
        u32 invalidMons = 0, aceMonId = PARTY_SIZE;
        // Get invalid slots ids.
        for (i = firstId; i < lastId; i++)
        {
            if (!IsValidForBattle(&party[i])
                || gBattlerPartyIndexes[battlerIn1] == i
                || gBattlerPartyIndexes[battlerIn2] == i
                || i == gBattleStruct->monToSwitchIntoId[battlerIn1]
                || i == gBattleStruct->monToSwitchIntoId[battlerIn2]
                || (GetMonAbility(&party[i]) == ABILITY_TRUANT && IsTruantMonVulnerable(battler, opposingBattler))) // While not really invalid per say, not really wise to switch into this mon.)
            {
                invalidMons |= gBitTable[i];
            }
            else if (IsAceMon(battler, i))// Save Ace Pokemon for last.
            {
                aceMonId = i;
                invalidMons |= gBitTable[i];
            }
            else
            {
                aliveCount++;
            }
        }
        bestMonId = GetBestMonBatonPass(party, firstId, lastId, invalidMons, aliveCount, battler, opposingBattler);
        if (bestMonId != PARTY_SIZE)
            return bestMonId;

        bestMonId = GetBestMonTypeMatchup(party, firstId, lastId, invalidMons, battler, opposingBattler);
        if (bestMonId != PARTY_SIZE)
            return bestMonId;

        bestMonId = GetBestMonDmg(party, firstId, lastId, invalidMons, battler, opposingBattler);
        if (bestMonId != PARTY_SIZE)
            return bestMonId;

        // If ace mon is the last available Pokemon and switch move was used - switch to the mon.
        if (aceMonId != PARTY_SIZE)
            return aceMonId;

        return PARTY_SIZE;
    }
}

static bool32 AiExpectsToFaintPlayer(u32 battler)
{
    u8 target = gBattleStruct->aiChosenTarget[battler];

    if (gBattleStruct->aiMoveOrAction[battler] > 3)
        return FALSE; // AI not planning to use move

    if (GetBattlerSide(target) != GetBattlerSide(battler)
      && CanIndexMoveFaintTarget(battler, target, gBattleStruct->aiMoveOrAction[battler], 0)
      && AI_WhoStrikesFirst(battler, target, GetAIChosenMove(battler)) == AI_IS_FASTER)
    {
        // We expect to faint the target and move first -> dont use an item
        return TRUE;
    }

    return FALSE;
}

static bool32 ShouldUseItem(u32 battler)
{
    struct Pokemon *party;
    s32 i;
    u8 validMons = 0;
    bool32 shouldUse = FALSE;

    if (IsAiVsAiBattle())
        return FALSE;

    // If teaming up with player and Pokemon is on the right, or Pokemon is currently held by Sky Drop
    if ((gBattleTypeFlags & BATTLE_TYPE_INGAME_PARTNER && GetBattlerPosition(battler) == B_POSITION_PLAYER_RIGHT)
       || gStatuses3[battler] & STATUS3_SKY_DROPPED)
        return FALSE;

    if (gStatuses3[battler] & STATUS3_EMBARGO)
        return FALSE;

    if (AiExpectsToFaintPlayer(battler))
        return FALSE;

    if (GetBattlerSide(battler) == B_SIDE_PLAYER)
        party = gPlayerParty;
    else
        party = gEnemyParty;

    for (i = 0; i < PARTY_SIZE; i++)
    {
        if (IsValidForBattle(&party[i]))
        {
            validMons++;
        }
    }

    for (i = 0; i < MAX_TRAINER_ITEMS; i++)
    {
        u16 item;
        const u8 *itemEffects;
        u8 battlerSide;

        item = gBattleResources->battleHistory->trainerItems[i];
        if (item == ITEM_NONE)
            continue;
        itemEffects = ItemId_GetEffect(item);
        if (itemEffects == NULL)
            continue;

        switch (ItemId_GetBattleUsage(item))
        {
        case EFFECT_ITEM_HEAL_AND_CURE_STATUS:
            shouldUse = AI_ShouldHeal(battler, 0);
            break;
        case EFFECT_ITEM_RESTORE_HP:
            shouldUse = AI_ShouldHeal(battler, itemEffects[GetItemEffectParamOffset(battler, item, 4, ITEM4_HEAL_HP)]);
            break;
        case EFFECT_ITEM_CURE_STATUS:
            if (itemEffects[3] & ITEM3_SLEEP && gBattleMons[battler].status1 & STATUS1_SLEEP)
                shouldUse = TRUE;
            if (itemEffects[3] & ITEM3_POISON && (gBattleMons[battler].status1 & STATUS1_POISON
                                               || gBattleMons[battler].status1 & STATUS1_TOXIC_POISON))
                shouldUse = TRUE;
            if (itemEffects[3] & ITEM3_BURN && gBattleMons[battler].status1 & STATUS1_BURN)
                shouldUse = TRUE;
            if (itemEffects[3] & ITEM3_FREEZE && (gBattleMons[battler].status1 & STATUS1_FREEZE || gBattleMons[battler].status1 & STATUS1_FROSTBITE))
                shouldUse = TRUE;
            if (itemEffects[3] & ITEM3_PARALYSIS && gBattleMons[battler].status1 & STATUS1_PARALYSIS)
                shouldUse = TRUE;
            if (itemEffects[3] & ITEM3_CONFUSION && gBattleMons[battler].status2 & STATUS2_CONFUSION)
                shouldUse = TRUE;
            break;
        case EFFECT_ITEM_INCREASE_STAT:
        case EFFECT_ITEM_INCREASE_ALL_STATS:
            if (!gDisableStructs[battler].isFirstTurn
                || AI_OpponentCanFaintAiWithMod(battler, 0))
                break;
            shouldUse = TRUE;
            break;
        case EFFECT_ITEM_SET_FOCUS_ENERGY:
            if (!gDisableStructs[battler].isFirstTurn
                || gBattleMons[battler].status2 & STATUS2_FOCUS_ENERGY
                || AI_OpponentCanFaintAiWithMod(battler, 0))
                break;
            shouldUse = TRUE;
            break;
        case EFFECT_ITEM_SET_MIST:
            battlerSide = GetBattlerSide(battler);
            if (gDisableStructs[battler].isFirstTurn && gSideTimers[battlerSide].mistTimer == 0)
                shouldUse = TRUE;
            break;
        case EFFECT_ITEM_REVIVE:
            gBattleStruct->itemPartyIndex[battler] = GetFirstFaintedPartyIndex(battler);
            if (gBattleStruct->itemPartyIndex[battler] != PARTY_SIZE) // Revive if possible.
                shouldUse = TRUE;
            break;
        default:
            return FALSE;
        }
        if (shouldUse)
        {
            // Set selected party ID to current battler if none chosen.
            if (gBattleStruct->itemPartyIndex[battler] == PARTY_SIZE)
                gBattleStruct->itemPartyIndex[battler] = gBattlerPartyIndexes[battler];
            BtlController_EmitTwoReturnValues(battler, BUFFER_B, B_ACTION_USE_ITEM, 0);
            gBattleStruct->chosenItem[battler] = item;
            gBattleResources->battleHistory->trainerItems[i] = 0;
            return shouldUse;
        }
    }

    return FALSE;
}

static bool32 AI_ShouldHeal(u32 battler, u32 healAmount)
{
    bool32 shouldHeal = FALSE;

    if (gBattleMons[battler].hp < gBattleMons[battler].maxHP / 4
     || gBattleMons[battler].hp == 0
     || (healAmount != 0 && gBattleMons[battler].maxHP - gBattleMons[battler].hp > healAmount))
    {
        // We have low enough HP to consider healing
        shouldHeal = !AI_OpponentCanFaintAiWithMod(battler, healAmount); // if target can kill us even after we heal, why bother
    }

    return shouldHeal;
}

static bool32 AI_OpponentCanFaintAiWithMod(u32 battler, u32 healAmount)
{
    u32 i;
    // Check special cases to NOT heal
    for (i = 0; i < gBattlersCount; i++)
    {
        if (GetBattlerSide(i) == B_SIDE_PLAYER && CanTargetFaintAiWithMod(i, battler, healAmount, 0))
        {
            // Target is expected to faint us
            return TRUE;
        }
    }
    return FALSE;
}<|MERGE_RESOLUTION|>--- conflicted
+++ resolved
@@ -183,14 +183,9 @@
             return FALSE;
 
         // Switch mon out
-<<<<<<< HEAD
         gBattleStruct->AI_monToSwitchIntoId[battler] = PARTY_SIZE;
         if (emitResult)
             BtlController_EmitTwoReturnValues(battler, 1, B_ACTION_SWITCH, 0);
-=======
-        *(gBattleStruct->AI_monToSwitchIntoId + battler) = PARTY_SIZE;
-        BtlController_EmitTwoReturnValues(battler, 1, B_ACTION_SWITCH, 0);
->>>>>>> 1a658949
         return TRUE;
     }
 
@@ -211,14 +206,9 @@
                 return FALSE;
 
             // Switch mon out
-<<<<<<< HEAD
 			gBattleStruct->AI_monToSwitchIntoId[battler] = PARTY_SIZE;
 			if (emitResult)
                 BtlController_EmitTwoReturnValues(battler, 1, B_ACTION_SWITCH, 0);
-=======
-			*(gBattleStruct->AI_monToSwitchIntoId + battler) = PARTY_SIZE;
-			BtlController_EmitTwoReturnValues(battler, 1, B_ACTION_SWITCH, 0);
->>>>>>> 1a658949
 			return TRUE;
 		}
 	}
@@ -859,11 +849,7 @@
     return TRUE;
 }
 
-<<<<<<< HEAD
 static bool32 ShouldSwitchIfEncored(u32 battler, bool32 emitResult)
-=======
-static bool32 ShouldSwitchIfEncored(u32 battler)
->>>>>>> 1a658949
 {
     // Only use this if AI_FLAG_SMART_SWITCHING is set for the trainer
     if (!(AI_THINKING_STRUCT->aiFlags[battler] & AI_FLAG_SMART_SWITCHING))
