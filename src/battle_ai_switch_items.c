--- conflicted
+++ resolved
@@ -900,27 +900,23 @@
             if (itemEffects[2] & ITEM2_X_ACCURACY)
                 *(gBattleStruct->AI_itemFlags + gActiveBattler / 2) |= (1 << AI_X_ACCURACY);
             if (itemEffects[0] & ITEM0_DIRE_HIT)
-<<<<<<< HEAD
-                *(gBattleStruct->AI_itemFlags + gActiveBattler / 2) |= 0x80;
+                *(gBattleStruct->AI_itemFlags + gActiveBattler / 2) |= (1 << AI_DIRE_HIT);
         #else
             if (itemEffects[1] & ITEM1_X_ATTACK)
-                *(gBattleStruct->AI_itemFlags + gActiveBattler / 2) |= 0x1;
+                *(gBattleStruct->AI_itemFlags + gActiveBattler / 2) |= (1 << AI_X_ATTACK);
             if (itemEffects[1] & ITEM1_X_DEFENSE)
-                *(gBattleStruct->AI_itemFlags + gActiveBattler / 2) |= 0x2;
+                *(gBattleStruct->AI_itemFlags + gActiveBattler / 2) |= (1 << AI_X_DEFEND);
             if (itemEffects[1] & ITEM1_X_SPEED)
-                *(gBattleStruct->AI_itemFlags + gActiveBattler / 2) |= 0x4;
+                *(gBattleStruct->AI_itemFlags + gActiveBattler / 2) |= (1 << AI_X_SPEED);
             if (itemEffects[1] & ITEM1_X_SPATK)
-                *(gBattleStruct->AI_itemFlags + gActiveBattler / 2) |= 0x8;
+                *(gBattleStruct->AI_itemFlags + gActiveBattler / 2) |= (1 << AI_X_SPATK);
             if (itemEffects[1] & ITEM1_X_SPDEF)
-                *(gBattleStruct->AI_itemFlags + gActiveBattler / 2) |= 0x10;
+                *(gBattleStruct->AI_itemFlags + gActiveBattler / 2) |= (1 << AI_X_SPDEF);
             if (itemEffects[1] & ITEM1_X_ACCURACY)
-                *(gBattleStruct->AI_itemFlags + gActiveBattler / 2) |= 0x20;
+                *(gBattleStruct->AI_itemFlags + gActiveBattler / 2) |= (1 << AI_X_ACCURACY);
             if (itemEffects[0] & ITEM0_DIRE_HIT)
-                *(gBattleStruct->AI_itemFlags + gActiveBattler / 2) |= 0x40;
+                *(gBattleStruct->AI_itemFlags + gActiveBattler / 2) |= (1 << AI_DIRE_HIT);
         #endif
-=======
-                *(gBattleStruct->AI_itemFlags + gActiveBattler / 2) |= (1 << AI_DIRE_HIT);
->>>>>>> f823cd22
             shouldUse = TRUE;
             break;
         case AI_ITEM_GUARD_SPEC:
