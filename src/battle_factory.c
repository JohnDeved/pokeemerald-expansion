--- conflicted
+++ resolved
@@ -384,19 +384,11 @@
 
     for (i = 0; i < FRONTIER_PARTY_SIZE; i++)
     {
-<<<<<<< HEAD
-        gSaveBlock2Ptr->frontier.rentalMons[i + FRONTIER_PARTY_SIZE].monId = gUnknown_03006298[i];
+        gSaveBlock2Ptr->frontier.rentalMons[i + FRONTIER_PARTY_SIZE].monId = gFrontierTempParty[i];
         gSaveBlock2Ptr->frontier.rentalMons[i + FRONTIER_PARTY_SIZE].ivs = GetBoxMonData(&gEnemyParty[i].box, MON_DATA_ATK_IV, NULL);
         gSaveBlock2Ptr->frontier.rentalMons[i + FRONTIER_PARTY_SIZE].personality = GetMonData(&gEnemyParty[i], MON_DATA_PERSONALITY, NULL);
         gSaveBlock2Ptr->frontier.rentalMons[i + FRONTIER_PARTY_SIZE].abilityNum = GetBoxMonData(&gEnemyParty[i].box, MON_DATA_ABILITY_NUM, NULL);
-        SetMonData(&gEnemyParty[i], MON_DATA_HELD_ITEM, &gBattleFrontierHeldItems[gFacilityTrainerMons[gUnknown_03006298[i]].itemTableId]);
-=======
-        gSaveBlock2Ptr->frontier.rentalMons[i + 3].monId = gFrontierTempParty[i];
-        gSaveBlock2Ptr->frontier.rentalMons[i + 3].ivs = GetBoxMonData(&gEnemyParty[i].box, MON_DATA_ATK_IV, NULL);
-        gSaveBlock2Ptr->frontier.rentalMons[i + 3].personality = GetMonData(&gEnemyParty[i], MON_DATA_PERSONALITY, NULL);
-        gSaveBlock2Ptr->frontier.rentalMons[i + 3].abilityNum = GetBoxMonData(&gEnemyParty[i].box, MON_DATA_ABILITY_NUM, NULL);
         SetMonData(&gEnemyParty[i], MON_DATA_HELD_ITEM, &gBattleFrontierHeldItems[gFacilityTrainerMons[gFrontierTempParty[i]].itemTableId]);
->>>>>>> 0c74e209
     }
 }
 
