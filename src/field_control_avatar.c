--- conflicted
+++ resolved
@@ -375,12 +375,7 @@
         break;
     }
 
-<<<<<<< HEAD
-    if (objectEventId == OBJECT_EVENTS_COUNT || gObjectEvents[objectEventId].localId == OBJ_EVENT_ID_PLAYER)
-=======
-    objectEventId = GetObjectEventIdByPosition(position->x, position->y, position->elevation);
     if (objectEventId == OBJECT_EVENTS_COUNT || gObjectEvents[objectEventId].localId == LOCALID_PLAYER)
->>>>>>> 678fdf99
     {
         if (MetatileBehavior_IsCounter(metatileBehavior) != TRUE)
             return NULL;
