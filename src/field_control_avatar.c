#include "global.h"
#include "battle_setup.h"
#include "bike.h"
#include "coord_event_weather.h"
#include "daycare.h"
#include "faraway_island.h"
#include "event_data.h"
#include "event_object_movement.h"
#include "event_scripts.h"
#include "fieldmap.h"
#include "field_control_avatar.h"
#include "field_player_avatar.h"
#include "field_poison.h"
#include "field_screen_effect.h"
#include "field_specials.h"
#include "fldeff_misc.h"
#include "item_menu.h"
#include "link.h"
#include "match_call.h"
#include "metatile_behavior.h"
#include "overworld.h"
#include "pokemon.h"
#include "safari_zone.h"
#include "script.h"
#include "secret_base.h"
#include "sound.h"
#include "start_menu.h"
#include "trainer_see.h"
#include "trainer_hill.h"
#include "wild_encounter.h"
#include "constants/event_bg.h"
#include "constants/event_objects.h"
#include "constants/field_poison.h"
#include "constants/map_types.h"
#include "constants/songs.h"
#include "constants/trainer_hill.h"

static EWRAM_DATA u8 sWildEncounterImmunitySteps = 0;
static EWRAM_DATA u16 sPreviousPlayerMetatileBehavior = 0;

u8 gSelectedObjectEvent;

static void GetPlayerPosition(struct MapPosition *);
static void GetInFrontOfPlayerPosition(struct MapPosition *);
static u16 GetPlayerCurMetatileBehavior(int);
static bool8 TryStartInteractionScript(struct MapPosition*, u16, u8);
static const u8 *GetInteractionScript(struct MapPosition*, u8, u8);
static const u8 *GetInteractedObjectEventScript(struct MapPosition *, u8, u8);
static const u8 *GetInteractedBackgroundEventScript(struct MapPosition *, u8, u8);
static const u8 *GetInteractedMetatileScript(struct MapPosition *, u8, u8);
static const u8 *GetInteractedWaterScript(struct MapPosition *, u8, u8);
static bool32 TrySetupDiveDownScript(void);
static bool32 TrySetupDiveEmergeScript(void);
static bool8 TryStartStepBasedScript(struct MapPosition *, u16, u16);
static bool8 CheckStandardWildEncounter(u16);
static bool8 TryArrowWarp(struct MapPosition *, u16, u8);
static bool8 IsWarpMetatileBehavior(u16);
static bool8 IsArrowWarpMetatileBehavior(u16, u8);
static s8 GetWarpEventAtMapPosition(struct MapHeader *, struct MapPosition *);
static void SetupWarp(struct MapHeader *, s8, struct MapPosition *);
static bool8 TryDoorWarp(struct MapPosition *, u16, u8);
static s8 GetWarpEventAtPosition(struct MapHeader *, u16, u16, u8);
static u8 *GetCoordEventScriptAtPosition(struct MapHeader *, u16, u16, u8);
static struct BgEvent *GetBackgroundEventAtPosition(struct MapHeader *, u16, u16, u8);
static bool8 TryStartCoordEventScript(struct MapPosition *);
static bool8 TryStartWarpEventScript(struct MapPosition *, u16);
static bool8 TryStartMiscWalkingScripts(u16);
static bool8 TryStartStepCountScript(u16);
static void UpdateFriendshipStepCounter(void);
static bool8 UpdatePoisonStepCounter(void);

void FieldClearPlayerInput(struct FieldInput *input)
{
    input->pressedAButton = FALSE;
    input->checkStandardWildEncounter = FALSE;
    input->pressedStartButton = FALSE;
    input->pressedSelectButton = FALSE;
    input->heldDirection = FALSE;
    input->heldDirection2 = FALSE;
    input->tookStep = FALSE;
    input->pressedBButton = FALSE;
    input->input_field_1_0 = FALSE;
    input->input_field_1_1 = FALSE;
    input->input_field_1_2 = FALSE;
    input->input_field_1_3 = FALSE;
    input->dpadDirection = 0;
}

void FieldGetPlayerInput(struct FieldInput *input, u16 newKeys, u16 heldKeys)
{
    u8 tileTransitionState = gPlayerAvatar.tileTransitionState;
    u8 runningState = gPlayerAvatar.runningState;
    bool8 forcedMove = MetatileBehavior_IsForcedMovementTile(GetPlayerCurMetatileBehavior(runningState));

    if ((tileTransitionState == T_TILE_CENTER && forcedMove == FALSE) || tileTransitionState == T_NOT_MOVING)
    {
        if (GetPlayerSpeed() != PLAYER_SPEED_FASTEST)
        {
            if (newKeys & START_BUTTON)
                input->pressedStartButton = TRUE;
            if (newKeys & SELECT_BUTTON)
                input->pressedSelectButton = TRUE;
            if (newKeys & A_BUTTON)
                input->pressedAButton = TRUE;
            if (newKeys & B_BUTTON)
                input->pressedBButton = TRUE;
        }

        if (heldKeys & (DPAD_UP | DPAD_DOWN | DPAD_LEFT | DPAD_RIGHT))
        {
            input->heldDirection = TRUE;
            input->heldDirection2 = TRUE;
        }
    }

    if (forcedMove == FALSE)
    {
        if (tileTransitionState == T_TILE_CENTER && runningState == MOVING)
            input->tookStep = TRUE;
        if (forcedMove == FALSE && tileTransitionState == T_TILE_CENTER)
            input->checkStandardWildEncounter = TRUE;
    }

    if (heldKeys & DPAD_UP)
        input->dpadDirection = DIR_NORTH;
    else if (heldKeys & DPAD_DOWN)
        input->dpadDirection = DIR_SOUTH;
    else if (heldKeys & DPAD_LEFT)
        input->dpadDirection = DIR_WEST;
    else if (heldKeys & DPAD_RIGHT)
        input->dpadDirection = DIR_EAST;
}

int ProcessPlayerFieldInput(struct FieldInput *input)
{
    struct MapPosition position;
    u8 playerDirection;
    u16 metatileBehavior;

    gSpecialVar_LastTalked = 0;
    gSelectedObjectEvent = 0;

    playerDirection = GetPlayerFacingDirection();
    GetPlayerPosition(&position);
    metatileBehavior = MapGridGetMetatileBehaviorAt(position.x, position.y);

    if (CheckForTrainersWantingBattle() == TRUE)
        return TRUE;

    if (TryRunOnFrameMapScript() == TRUE)
        return TRUE;

    if (input->pressedBButton && TrySetupDiveEmergeScript() == TRUE)
        return TRUE;
    if (input->tookStep)
    {
        IncrementGameStat(GAME_STAT_STEPS);
        IncrementBirthIslandRockStepCount();
        if (TryStartStepBasedScript(&position, metatileBehavior, playerDirection) == TRUE)
            return TRUE;
    }
    if (input->checkStandardWildEncounter && CheckStandardWildEncounter(metatileBehavior) == TRUE)
        return TRUE;
    if (input->heldDirection && input->dpadDirection == playerDirection)
    {
        if (TryArrowWarp(&position, metatileBehavior, playerDirection) == TRUE)
            return TRUE;
    }

    GetInFrontOfPlayerPosition(&position);
    metatileBehavior = MapGridGetMetatileBehaviorAt(position.x, position.y);
    if (input->pressedAButton && TryStartInteractionScript(&position, metatileBehavior, playerDirection) == TRUE)
        return TRUE;

    if (input->heldDirection2 && input->dpadDirection == playerDirection)
    {
        if (TryDoorWarp(&position, metatileBehavior, playerDirection) == TRUE)
            return TRUE;
    }
    if (input->pressedAButton && TrySetupDiveDownScript() == TRUE)
        return TRUE;
    if (input->pressedStartButton)
    {
        PlaySE(SE_WIN_OPEN);
        ShowStartMenu();
        return TRUE;
    }
    if (input->pressedSelectButton && UseRegisteredKeyItemOnField() == TRUE)
        return TRUE;

    return FALSE;
}

static void GetPlayerPosition(struct MapPosition *position)
{
    PlayerGetDestCoords(&position->x, &position->y);
    position->elevation = PlayerGetElevation();
}

static void GetInFrontOfPlayerPosition(struct MapPosition *position)
{
    s16 x, y;

    GetXYCoordsOneStepInFrontOfPlayer(&position->x, &position->y);
    PlayerGetDestCoords(&x, &y);
    if (MapGridGetElevationAt(x, y) != 0)
        position->elevation = PlayerGetElevation();
    else
        position->elevation = 0;
}

static u16 GetPlayerCurMetatileBehavior(int runningState)
{
    s16 x, y;

    PlayerGetDestCoords(&x, &y);
    return MapGridGetMetatileBehaviorAt(x, y);
}

static bool8 TryStartInteractionScript(struct MapPosition *position, u16 metatileBehavior, u8 direction)
{
    const u8 *script = GetInteractionScript(position, metatileBehavior, direction);
    if (script == NULL)
        return FALSE;

    // Don't play interaction sound for certain scripts.
    if (script != LittlerootTown_BrendansHouse_2F_EventScript_PC
     && script != LittlerootTown_MaysHouse_2F_EventScript_PC
     && script != SecretBase_EventScript_PC
     && script != SecretBase_EventScript_RecordMixingPC
     && script != SecretBase_EventScript_DollInteract
     && script != SecretBase_EventScript_CushionInteract
     && script != EventScript_PC)
        PlaySE(SE_SELECT);

    ScriptContext1_SetupScript(script);
    return TRUE;
}

static const u8 *GetInteractionScript(struct MapPosition *position, u8 metatileBehavior, u8 direction)
{
    const u8 *script = GetInteractedObjectEventScript(position, metatileBehavior, direction);
    if (script != NULL)
        return script;

    script = GetInteractedBackgroundEventScript(position, metatileBehavior, direction);
    if (script != NULL)
        return script;

    script = GetInteractedMetatileScript(position, metatileBehavior, direction);
    if (script != NULL)
        return script;

    script = GetInteractedWaterScript(position, metatileBehavior, direction);
    if (script != NULL)
        return script;

    return NULL;
}

const u8 *GetInteractedLinkPlayerScript(struct MapPosition *position, u8 metatileBehavior, u8 direction)
{
    u8 objectEventId;
    s32 i;

    if (!MetatileBehavior_IsCounter(MapGridGetMetatileBehaviorAt(position->x, position->y)))
        objectEventId = GetObjectEventIdByPosition(position->x, position->y, position->elevation);
    else
        objectEventId = GetObjectEventIdByPosition(position->x + gDirectionToVectors[direction].x, position->y + gDirectionToVectors[direction].y, position->elevation);

    if (objectEventId == OBJECT_EVENTS_COUNT || gObjectEvents[objectEventId].localId == OBJ_EVENT_ID_PLAYER)
        return NULL;

    for (i = 0; i < 4; i++)
    {
        if (gLinkPlayerObjectEvents[i].active == TRUE && gLinkPlayerObjectEvents[i].objEventId == objectEventId)
            return NULL;
    }

    gSelectedObjectEvent = objectEventId;
    gSpecialVar_LastTalked = gObjectEvents[objectEventId].localId;
    gSpecialVar_Facing = direction;
    return GetObjectEventScriptPointerByObjectEventId(objectEventId);
}

static const u8 *GetInteractedObjectEventScript(struct MapPosition *position, u8 metatileBehavior, u8 direction)
{
    u8 objectEventId;
    const u8 *script;
<<<<<<< HEAD
    s16 currX = gObjectEvents[gPlayerAvatar.objectEventId].currentCoords.x;
    s16 currY = gObjectEvents[gPlayerAvatar.objectEventId].currentCoords.y;
    u8 currBehavior = MapGridGetMetatileBehaviorAt(currX, currY);
        
    switch (direction)
    {
    case DIR_EAST:
        if (MetatileBehavior_IsSidewaysStairsLeftSideAny(metatileBehavior))
            // sideways stairs left-side to your right -> check northeast
            objectEventId = GetObjectEventIdByXYZ(currX + 1, currY - 1, position->height);
        else if (MetatileBehavior_IsSidewaysStairsRightSideAny(currBehavior))
            // on top of right-side stairs -> check southeast
            objectEventId = GetObjectEventIdByXYZ(currX + 1, currY + 1, position->height);
        else
            // check in front of player
            objectEventId = GetObjectEventIdByXYZ(position->x, position->y, position->height);
        break;
    case DIR_WEST:
        if (MetatileBehavior_IsSidewaysStairsRightSideAny(metatileBehavior))
            // facing sideways stairs right side -> check northwest
            objectEventId = GetObjectEventIdByXYZ(currX - 1, currY - 1, position->height);
        else if (MetatileBehavior_IsSidewaysStairsLeftSideAny(currBehavior))
            // on top of left-side stairs -> check southwest
            objectEventId = GetObjectEventIdByXYZ(currX - 1, currY + 1, position->height);
        else
            // check in front of player
            objectEventId = GetObjectEventIdByXYZ(position->x, position->y, position->height);
        break;
    default:
        objectEventId = GetObjectEventIdByXYZ(position->x, position->y, position->height);
        break;
    }
    
=======

    objectEventId = GetObjectEventIdByPosition(position->x, position->y, position->elevation);
>>>>>>> 8103caea
    if (objectEventId == OBJECT_EVENTS_COUNT || gObjectEvents[objectEventId].localId == OBJ_EVENT_ID_PLAYER)
    {
        if (MetatileBehavior_IsCounter(metatileBehavior) != TRUE)
            return NULL;

        // Look for an object event on the other side of the counter.
        objectEventId = GetObjectEventIdByPosition(position->x + gDirectionToVectors[direction].x, position->y + gDirectionToVectors[direction].y, position->elevation);
        if (objectEventId == OBJECT_EVENTS_COUNT || gObjectEvents[objectEventId].localId == OBJ_EVENT_ID_PLAYER)
            return NULL;
    }

    gSelectedObjectEvent = objectEventId;
    gSpecialVar_LastTalked = gObjectEvents[objectEventId].localId;
    gSpecialVar_Facing = direction;

    if (InTrainerHill() == TRUE)
        script = GetTrainerHillTrainerScript();
    else
        script = GetObjectEventScriptPointerByObjectEventId(objectEventId);

    script = GetRamScript(gSpecialVar_LastTalked, script);
    return script;
}

static const u8 *GetInteractedBackgroundEventScript(struct MapPosition *position, u8 metatileBehavior, u8 direction)
{
    struct BgEvent *bgEvent = GetBackgroundEventAtPosition(&gMapHeader, position->x - MAP_OFFSET, position->y - MAP_OFFSET, position->elevation);

    if (bgEvent == NULL)
        return NULL;
    if (bgEvent->bgUnion.script == NULL)
        return EventScript_TestSignpostMsg;

    switch (bgEvent->kind)
    {
    case BG_EVENT_PLAYER_FACING_ANY:
    default:
        return bgEvent->bgUnion.script;
    case BG_EVENT_PLAYER_FACING_NORTH:
        if (direction != DIR_NORTH)
            return NULL;
        break;
    case BG_EVENT_PLAYER_FACING_SOUTH:
        if (direction != DIR_SOUTH)
            return NULL;
        break;
    case BG_EVENT_PLAYER_FACING_EAST:
        if (direction != DIR_EAST)
            return NULL;
        break;
    case BG_EVENT_PLAYER_FACING_WEST:
        if (direction != DIR_WEST)
            return NULL;
        break;
    case 5:
    case 6:
    case BG_EVENT_HIDDEN_ITEM:
        gSpecialVar_0x8004 = ((u32)bgEvent->bgUnion.script >> 16) + FLAG_HIDDEN_ITEMS_START;
        gSpecialVar_0x8005 = (u32)bgEvent->bgUnion.script;
        if (FlagGet(gSpecialVar_0x8004) == TRUE)
            return NULL;
        return EventScript_HiddenItemScript;
    case BG_EVENT_SECRET_BASE:
        if (direction == DIR_NORTH)
        {
            gSpecialVar_0x8004 = bgEvent->bgUnion.secretBaseId;
            if (TrySetCurSecretBase())
                return SecretBase_EventScript_CheckEntrance;
        }
        return NULL;
    }

    return bgEvent->bgUnion.script;
}

static const u8 *GetInteractedMetatileScript(struct MapPosition *position, u8 metatileBehavior, u8 direction)
{
    s8 elevation;

    if (MetatileBehavior_IsPlayerFacingTVScreen(metatileBehavior, direction) == TRUE)
        return EventScript_TV;
    if (MetatileBehavior_IsPC(metatileBehavior) == TRUE)
        return EventScript_PC;
    if (MetatileBehavior_IsClosedSootopolisDoor(metatileBehavior) == TRUE)
        return EventScript_ClosedSootopolisDoor;
    if (MetatileBehavior_IsSkyPillarClosedDoor(metatileBehavior) == TRUE)
        return SkyPillar_Outside_EventScript_ClosedDoor;
    if (MetatileBehavior_IsCableBoxResults1(metatileBehavior) == TRUE)
        return EventScript_CableBoxResults;
    if (MetatileBehavior_IsPokeblockFeeder(metatileBehavior) == TRUE)
        return EventScript_PokeBlockFeeder;
    if (MetatileBehavior_IsTrickHousePuzzleDoor(metatileBehavior) == TRUE)
        return Route110_TrickHousePuzzle_EventScript_Door;
    if (MetatileBehavior_IsRegionMap(metatileBehavior) == TRUE)
        return EventScript_RegionMap;
    if (MetatileBehavior_IsRunningShoesManual(metatileBehavior) == TRUE)
        return EventScript_RunningShoesManual;
    if (MetatileBehavior_IsPictureBookShelf(metatileBehavior) == TRUE)
        return EventScript_PictureBookShelf;
    if (MetatileBehavior_IsBookShelf(metatileBehavior) == TRUE)
        return EventScript_BookShelf;
    if (MetatileBehavior_IsPokeCenterBookShelf(metatileBehavior) == TRUE)
        return EventScript_PokemonCenterBookShelf;
    if (MetatileBehavior_IsVase(metatileBehavior) == TRUE)
        return EventScript_Vase;
    if (MetatileBehavior_IsTrashCan(metatileBehavior) == TRUE)
        return EventScript_EmptyTrashCan;
    if (MetatileBehavior_IsShopShelf(metatileBehavior) == TRUE)
        return EventScript_ShopShelf;
    if (MetatileBehavior_IsBlueprint(metatileBehavior) == TRUE)
        return EventScript_Blueprint;
    if (MetatileBehavior_IsPlayerFacingWirelessBoxResults(metatileBehavior, direction) == TRUE)
        return EventScript_WirelessBoxResults;
    if (MetatileBehavior_IsCableBoxResults2(metatileBehavior, direction) == TRUE)
        return EventScript_CableBoxResults;
    if (MetatileBehavior_IsQuestionnaire(metatileBehavior) == TRUE)
        return EventScript_Questionnaire;
    if (MetatileBehavior_IsTrainerHillTimer(metatileBehavior) == TRUE)
        return EventScript_TrainerHillTimer;

    elevation = position->elevation;
    if (elevation == MapGridGetElevationAt(position->x, position->y))
    {
        if (MetatileBehavior_IsSecretBasePC(metatileBehavior) == TRUE)
            return SecretBase_EventScript_PC;
        if (MetatileBehavior_IsRecordMixingSecretBasePC(metatileBehavior) == TRUE)
            return SecretBase_EventScript_RecordMixingPC;
        if (MetatileBehavior_IsSecretBaseSandOrnament(metatileBehavior) == TRUE)
            return SecretBase_EventScript_SandOrnament;
        if (MetatileBehavior_IsSecretBaseShieldOrToyTV(metatileBehavior) == TRUE)
            return SecretBase_EventScript_ShieldOrToyTV;
        if (MetatileBehavior_IsSecretBaseDecorationBase(metatileBehavior) == TRUE)
        {
            CheckInteractedWithFriendsFurnitureBottom();
            return NULL;
        }
        if (MetatileBehavior_HoldsLargeDecoration(metatileBehavior) == TRUE)
        {
            CheckInteractedWithFriendsFurnitureMiddle();
            return NULL;
        }
        if (MetatileBehavior_HoldsSmallDecoration(metatileBehavior) == TRUE)
        {
            CheckInteractedWithFriendsFurnitureTop();
            return NULL;
        }
    }
    else if (MetatileBehavior_IsSecretBasePoster(metatileBehavior) == TRUE)
    {
        CheckInteractedWithFriendsPosterDecor();
        return NULL;
    }

    return NULL;
}

static const u8 *GetInteractedWaterScript(struct MapPosition *unused1, u8 metatileBehavior, u8 direction)
{
    if (FlagGet(FLAG_BADGE05_GET) == TRUE && PartyHasMonWithSurf() == TRUE && IsPlayerFacingSurfableFishableWater() == TRUE)
        return EventScript_UseSurf;

    if (MetatileBehavior_IsWaterfall(metatileBehavior) == TRUE)
    {
        if (FlagGet(FLAG_BADGE08_GET) == TRUE && IsPlayerSurfingNorth() == TRUE)
            return EventScript_UseWaterfall;
        else
            return EventScript_CannotUseWaterfall;
    }
    return NULL;
}

static bool32 TrySetupDiveDownScript(void)
{
    if (FlagGet(FLAG_BADGE07_GET) && TrySetDiveWarp() == 2)
    {
        ScriptContext1_SetupScript(EventScript_UseDive);
        return TRUE;
    }
    return FALSE;
}

static bool32 TrySetupDiveEmergeScript(void)
{
    if (FlagGet(FLAG_BADGE07_GET) && gMapHeader.mapType == MAP_TYPE_UNDERWATER && TrySetDiveWarp() == 1)
    {
        ScriptContext1_SetupScript(EventScript_UseDiveUnderwater);
        return TRUE;
    }
    return FALSE;
}

static bool8 TryStartStepBasedScript(struct MapPosition *position, u16 metatileBehavior, u16 direction)
{
    if (TryStartCoordEventScript(position) == TRUE)
        return TRUE;
    if (TryStartWarpEventScript(position, metatileBehavior) == TRUE)
        return TRUE;
    if (TryStartMiscWalkingScripts(metatileBehavior) == TRUE)
        return TRUE;
    if (TryStartStepCountScript(metatileBehavior) == TRUE)
        return TRUE;
    if (UpdateRepelCounter() == TRUE)
        return TRUE;
    return FALSE;
}

static bool8 TryStartCoordEventScript(struct MapPosition *position)
{
    u8 *script = GetCoordEventScriptAtPosition(&gMapHeader, position->x - MAP_OFFSET, position->y - MAP_OFFSET, position->elevation);

    if (script == NULL)
        return FALSE;
    ScriptContext1_SetupScript(script);
    return TRUE;
}

static bool8 TryStartMiscWalkingScripts(u16 metatileBehavior)
{
    s16 x, y;

    if (MetatileBehavior_IsCrackedFloorHole(metatileBehavior))
    {
        ScriptContext1_SetupScript(EventScript_FallDownHole);
        return TRUE;
    }
    else if (MetatileBehavior_IsBattlePyramidWarp(metatileBehavior))
    {
        ScriptContext1_SetupScript(BattlePyramid_WarpToNextFloor);
        return TRUE;
    }
    else if (MetatileBehavior_IsSecretBaseGlitterMat(metatileBehavior) == TRUE)
    {
        DoSecretBaseGlitterMatSparkle();
        return FALSE;
    }
    else if (MetatileBehavior_IsSecretBaseSoundMat(metatileBehavior) == TRUE)
    {
        PlayerGetDestCoords(&x, &y);
        PlaySecretBaseMusicNoteMatSound(MapGridGetMetatileIdAt(x, y));
        return FALSE;
    }
    return FALSE;
}

static bool8 TryStartStepCountScript(u16 metatileBehavior)
{
    if (InUnionRoom() == TRUE)
    {
        return FALSE;
    }

    IncrementRematchStepCounter();
    UpdateFriendshipStepCounter();
    UpdateFarawayIslandStepCounter();

    if (!(gPlayerAvatar.flags & PLAYER_AVATAR_FLAG_FORCED_MOVE) && !MetatileBehavior_IsForcedMovementTile(metatileBehavior))
    {
        if (UpdatePoisonStepCounter() == TRUE)
        {
            ScriptContext1_SetupScript(EventScript_FieldPoison);
            return TRUE;
        }
        if (ShouldEggHatch())
        {
            IncrementGameStat(GAME_STAT_HATCHED_EGGS);
            ScriptContext1_SetupScript(EventScript_EggHatch);
            return TRUE;
        }
        if (AbnormalWeatherHasExpired() == TRUE)
        {
            ScriptContext1_SetupScript(AbnormalWeather_EventScript_EndEventAndCleanup_1);
            return TRUE;
        }
        if (ShouldDoBrailleRegicePuzzle() == TRUE)
        {
            ScriptContext1_SetupScript(IslandCave_EventScript_OpenRegiEntrance);
            return TRUE;
        }
        if (ShouldDoWallyCall() == TRUE)
        {
            ScriptContext1_SetupScript(MauvilleCity_EventScript_RegisterWallyCall);
            return TRUE;
        }
        if (ShouldDoScottFortreeCall() == TRUE)
        {
            ScriptContext1_SetupScript(Route119_EventScript_ScottWonAtFortreeGymCall);
            return TRUE;
        }
        if (ShouldDoScottBattleFrontierCall() == TRUE)
        {
            ScriptContext1_SetupScript(LittlerootTown_ProfessorBirchsLab_EventScript_ScottAboardSSTidalCall);
            return TRUE;
        }
        if (ShouldDoRoxanneCall() == TRUE)
        {
            ScriptContext1_SetupScript(RustboroCity_Gym_EventScript_RegisterRoxanne);
            return TRUE;
        }
        if (ShouldDoRivalRayquazaCall() == TRUE)
        {
            ScriptContext1_SetupScript(MossdeepCity_SpaceCenter_2F_EventScript_RivalRayquazaCall);
            return TRUE;
        }
    }

    if (SafariZoneTakeStep() == TRUE)
        return TRUE;
    if (CountSSTidalStep(1) == TRUE)
    {
        ScriptContext1_SetupScript(SSTidalCorridor_EventScript_ReachedStepCount);
        return TRUE;
    }
    if (TryStartMatchCall())
        return TRUE;
    return FALSE;
}

// Unused
static void ClearFriendshipStepCounter(void)
{
    VarSet(VAR_FRIENDSHIP_STEP_COUNTER, 0);
}

static void UpdateFriendshipStepCounter(void)
{
    u16 *ptr = GetVarPointer(VAR_FRIENDSHIP_STEP_COUNTER);
    int i;

    (*ptr)++;
    (*ptr) %= 128;
    if (*ptr == 0)
    {
        struct Pokemon *mon = gPlayerParty;
        for (i = 0; i < PARTY_SIZE; i++)
        {
            AdjustFriendship(mon, FRIENDSHIP_EVENT_WALKING);
            mon++;
        }
    }
}

void ClearPoisonStepCounter(void)
{
    VarSet(VAR_POISON_STEP_COUNTER, 0);
}

static bool8 UpdatePoisonStepCounter(void)
{
    u16 *ptr;

    if (gMapHeader.mapType != MAP_TYPE_SECRET_BASE)
    {
        ptr = GetVarPointer(VAR_POISON_STEP_COUNTER);
        (*ptr)++;
        (*ptr) %= 4;
        if (*ptr == 0)
        {
            switch (DoPoisonFieldEffect())
            {
            case FLDPSN_NONE:
                return FALSE;
            case FLDPSN_PSN:
                return FALSE;
            case FLDPSN_FNT:
                return TRUE;
            }
        }
    }
    return FALSE;
}

void RestartWildEncounterImmunitySteps(void)
{
    // Starts at 0 and counts up to 4 steps.
    sWildEncounterImmunitySteps = 0;
}

static bool8 CheckStandardWildEncounter(u16 metatileBehavior)
{
    if (sWildEncounterImmunitySteps < 4)
    {
        sWildEncounterImmunitySteps++;
        sPreviousPlayerMetatileBehavior = metatileBehavior;
        return FALSE;
    }

    if (StandardWildEncounter(metatileBehavior, sPreviousPlayerMetatileBehavior) == TRUE)
    {
        sWildEncounterImmunitySteps = 0;
        sPreviousPlayerMetatileBehavior = metatileBehavior;
        return TRUE;
    }

    sPreviousPlayerMetatileBehavior = metatileBehavior;
    return FALSE;
}

static bool8 TryArrowWarp(struct MapPosition *position, u16 metatileBehavior, u8 direction)
{
    s8 warpEventId = GetWarpEventAtMapPosition(&gMapHeader, position);

    if (IsArrowWarpMetatileBehavior(metatileBehavior, direction) == TRUE && warpEventId != WARP_ID_NONE)
    {
        StoreInitialPlayerAvatarState();
        SetupWarp(&gMapHeader, warpEventId, position);
        DoWarp();
        return TRUE;
    }
    return FALSE;
}

static bool8 TryStartWarpEventScript(struct MapPosition *position, u16 metatileBehavior)
{
    s8 warpEventId = GetWarpEventAtMapPosition(&gMapHeader, position);

    if (warpEventId != WARP_ID_NONE && IsWarpMetatileBehavior(metatileBehavior) == TRUE)
    {
        StoreInitialPlayerAvatarState();
        SetupWarp(&gMapHeader, warpEventId, position);
        if (MetatileBehavior_IsEscalator(metatileBehavior) == TRUE)
        {
            DoEscalatorWarp(metatileBehavior);
            return TRUE;
        }
        if (MetatileBehavior_IsLavaridgeB1FWarp(metatileBehavior) == TRUE)
        {
            DoLavaridgeGymB1FWarp();
            return TRUE;
        }
        if (MetatileBehavior_IsLavaridge1FWarp(metatileBehavior) == TRUE)
        {
            DoLavaridgeGym1FWarp();
            return TRUE;
        }
        if (MetatileBehavior_IsAquaHideoutWarp(metatileBehavior) == TRUE)
        {
            DoTeleportTileWarp();
            return TRUE;
        }
        if (MetatileBehavior_IsUnionRoomWarp(metatileBehavior) == TRUE)
        {
            DoSpinExitWarp();
            return TRUE;
        }
        if (MetatileBehavior_IsMtPyreHole(metatileBehavior) == TRUE)
        {
            ScriptContext1_SetupScript(EventScript_FallDownHoleMtPyre);
            return TRUE;
        }
        if (MetatileBehavior_IsMossdeepGymWarp(metatileBehavior) == TRUE)
        {
            DoMossdeepGymWarp();
            return TRUE;
        }
        DoWarp();
        return TRUE;
    }
    return FALSE;
}

static bool8 IsWarpMetatileBehavior(u16 metatileBehavior)
{
    if (MetatileBehavior_IsWarpDoor(metatileBehavior) != TRUE
     && MetatileBehavior_IsLadder(metatileBehavior) != TRUE
     && MetatileBehavior_IsEscalator(metatileBehavior) != TRUE
     && MetatileBehavior_IsNonAnimDoor(metatileBehavior) != TRUE
     && MetatileBehavior_IsLavaridgeB1FWarp(metatileBehavior) != TRUE
     && MetatileBehavior_IsLavaridge1FWarp(metatileBehavior) != TRUE
     && MetatileBehavior_IsAquaHideoutWarp(metatileBehavior) != TRUE
     && MetatileBehavior_IsMtPyreHole(metatileBehavior) != TRUE
     && MetatileBehavior_IsMossdeepGymWarp(metatileBehavior) != TRUE
     && MetatileBehavior_IsUnionRoomWarp(metatileBehavior) != TRUE)
        return FALSE;
    return TRUE;
}

static bool8 IsArrowWarpMetatileBehavior(u16 metatileBehavior, u8 direction)
{
    switch (direction)
    {
    case DIR_NORTH:
        return MetatileBehavior_IsNorthArrowWarp(metatileBehavior);
    case DIR_SOUTH:
        return MetatileBehavior_IsSouthArrowWarp(metatileBehavior);
    case DIR_WEST:
        return MetatileBehavior_IsWestArrowWarp(metatileBehavior);
    case DIR_EAST:
        return MetatileBehavior_IsEastArrowWarp(metatileBehavior);
    }
    return FALSE;
}

static s8 GetWarpEventAtMapPosition(struct MapHeader *mapHeader, struct MapPosition *position)
{
    return GetWarpEventAtPosition(mapHeader, position->x - MAP_OFFSET, position->y - MAP_OFFSET, position->elevation);
}

static void SetupWarp(struct MapHeader *unused, s8 warpEventId, struct MapPosition *position)
{
    const struct WarpEvent *warpEvent;

    u8 trainerHillMapId = GetCurrentTrainerHillMapId();

    if (trainerHillMapId)
    {
        if (trainerHillMapId == GetNumFloorsInTrainerHillChallenge())
        {
            if (warpEventId == 0)
                warpEvent = &gMapHeader.events->warps[0];
            else
                warpEvent = SetWarpDestinationTrainerHill4F();
        }
        else if (trainerHillMapId == TRAINER_HILL_ROOF)
        {
            warpEvent = SetWarpDestinationTrainerHillFinalFloor(warpEventId);
        }
        else
        {
            warpEvent = &gMapHeader.events->warps[warpEventId];
        }
    }
    else
    {
        warpEvent = &gMapHeader.events->warps[warpEventId];
    }

    if (warpEvent->mapNum == MAP_NUM(NONE))
    {
        SetWarpDestinationToDynamicWarp(warpEvent->warpId);
    }
    else
    {
        const struct MapHeader *mapHeader;

        SetWarpDestinationToMapWarp(warpEvent->mapGroup, warpEvent->mapNum, warpEvent->warpId);
        UpdateEscapeWarp(position->x, position->y);
        mapHeader = Overworld_GetMapHeaderByGroupAndId(warpEvent->mapGroup, warpEvent->mapNum);
        if (mapHeader->events->warps[warpEvent->warpId].mapNum == MAP_NUM(NONE))
            SetDynamicWarp(mapHeader->events->warps[warpEventId].warpId, gSaveBlock1Ptr->location.mapGroup, gSaveBlock1Ptr->location.mapNum, warpEventId);
    }
}

static bool8 TryDoorWarp(struct MapPosition *position, u16 metatileBehavior, u8 direction)
{
    s8 warpEventId;

    if (direction == DIR_NORTH)
    {
        if (MetatileBehavior_IsOpenSecretBaseDoor(metatileBehavior) == TRUE)
        {
            WarpIntoSecretBase(position, gMapHeader.events);
            return TRUE;
        }

        if (MetatileBehavior_IsWarpDoor(metatileBehavior) == TRUE)
        {
            warpEventId = GetWarpEventAtMapPosition(&gMapHeader, position);
            if (warpEventId != WARP_ID_NONE && IsWarpMetatileBehavior(metatileBehavior) == TRUE)
            {
                StoreInitialPlayerAvatarState();
                SetupWarp(&gMapHeader, warpEventId, position);
                DoDoorWarp();
                return TRUE;
            }
        }
    }
    return FALSE;
}

static s8 GetWarpEventAtPosition(struct MapHeader *mapHeader, u16 x, u16 y, u8 elevation)
{
    s32 i;
    struct WarpEvent *warpEvent = mapHeader->events->warps;
    u8 warpCount = mapHeader->events->warpCount;

    for (i = 0; i < warpCount; i++, warpEvent++)
    {
        if ((u16)warpEvent->x == x && (u16)warpEvent->y == y)
        {
            if (warpEvent->elevation == elevation || warpEvent->elevation == 0)
                return i;
        }
    }
    return WARP_ID_NONE;
}

static u8 *TryRunCoordEventScript(struct CoordEvent *coordEvent)
{
    if (coordEvent != NULL)
    {
        if (coordEvent->script == NULL)
        {
            DoCoordEventWeather(coordEvent->trigger);
            return NULL;
        }
        if (coordEvent->trigger == 0)
        {
            ScriptContext2_RunNewScript(coordEvent->script);
            return NULL;
        }
        if (VarGet(coordEvent->trigger) == (u8)coordEvent->index)
            return coordEvent->script;
    }
    return NULL;
}

static u8 *GetCoordEventScriptAtPosition(struct MapHeader *mapHeader, u16 x, u16 y, u8 elevation)
{
    s32 i;
    struct CoordEvent *coordEvents = mapHeader->events->coordEvents;
    u8 coordEventCount = mapHeader->events->coordEventCount;

    for (i = 0; i < coordEventCount; i++)
    {
        if ((u16)coordEvents[i].x == x && (u16)coordEvents[i].y == y)
        {
            if (coordEvents[i].elevation == elevation || coordEvents[i].elevation == 0)
            {
                u8 *script = TryRunCoordEventScript(&coordEvents[i]);
                if (script != NULL)
                    return script;
            }
        }
    }
    return NULL;
}

u8 *GetCoordEventScriptAtMapPosition(struct MapPosition *position)
{
    return GetCoordEventScriptAtPosition(&gMapHeader, position->x - MAP_OFFSET, position->y - MAP_OFFSET, position->elevation);
}

static struct BgEvent *GetBackgroundEventAtPosition(struct MapHeader *mapHeader, u16 x, u16 y, u8 elevation)
{
    u8 i;
    struct BgEvent *bgEvents = mapHeader->events->bgEvents;
    u8 bgEventCount = mapHeader->events->bgEventCount;

    for (i = 0; i < bgEventCount; i++)
    {
        if ((u16)bgEvents[i].x == x && (u16)bgEvents[i].y == y)
        {
            if (bgEvents[i].elevation == elevation || bgEvents[i].elevation == 0)
                return &bgEvents[i];
        }
    }
    return NULL;
}

bool8 TryDoDiveWarp(struct MapPosition *position, u16 metatileBehavior)
{
    if (gMapHeader.mapType == MAP_TYPE_UNDERWATER && !MetatileBehavior_IsUnableToEmerge(metatileBehavior))
    {
        if (SetDiveWarpEmerge(position->x - MAP_OFFSET, position->y - MAP_OFFSET))
        {
            StoreInitialPlayerAvatarState();
            DoDiveWarp();
            PlaySE(SE_M_DIVE);
            return TRUE;
        }
    }
    else if (MetatileBehavior_IsDiveable(metatileBehavior) == TRUE)
    {
        if (SetDiveWarpDive(position->x - MAP_OFFSET, position->y - MAP_OFFSET))
        {
            StoreInitialPlayerAvatarState();
            DoDiveWarp();
            PlaySE(SE_M_DIVE);
            return TRUE;
        }
    }
    return FALSE;
}

u8 TrySetDiveWarp(void)
{
    s16 x, y;
    u8 metatileBehavior;

    PlayerGetDestCoords(&x, &y);
    metatileBehavior = MapGridGetMetatileBehaviorAt(x, y);
    if (gMapHeader.mapType == MAP_TYPE_UNDERWATER && !MetatileBehavior_IsUnableToEmerge(metatileBehavior))
    {
        if (SetDiveWarpEmerge(x - MAP_OFFSET, y - MAP_OFFSET) == TRUE)
            return 1;
    }
    else if (MetatileBehavior_IsDiveable(metatileBehavior) == TRUE)
    {
        if (SetDiveWarpDive(x - MAP_OFFSET, y - MAP_OFFSET) == TRUE)
            return 2;
    }
    return 0;
}

const u8 *GetObjectEventScriptPointerPlayerFacing(void)
{
    u8 direction;
    struct MapPosition position;

    direction = GetPlayerMovementDirection();
    GetInFrontOfPlayerPosition(&position);
    return GetInteractedObjectEventScript(&position, MapGridGetMetatileBehaviorAt(position.x, position.y), direction);
}

int SetCableClubWarp(void)
{
    struct MapPosition position;

    GetPlayerMovementDirection();  //unnecessary
    GetPlayerPosition(&position);
    MapGridGetMetatileBehaviorAt(position.x, position.y);  //unnecessary
    SetupWarp(&gMapHeader, GetWarpEventAtMapPosition(&gMapHeader, &position), &position);
    return 0;
}<|MERGE_RESOLUTION|>--- conflicted
+++ resolved
@@ -287,7 +287,6 @@
 {
     u8 objectEventId;
     const u8 *script;
-<<<<<<< HEAD
     s16 currX = gObjectEvents[gPlayerAvatar.objectEventId].currentCoords.x;
     s16 currY = gObjectEvents[gPlayerAvatar.objectEventId].currentCoords.y;
     u8 currBehavior = MapGridGetMetatileBehaviorAt(currX, currY);
@@ -297,34 +296,30 @@
     case DIR_EAST:
         if (MetatileBehavior_IsSidewaysStairsLeftSideAny(metatileBehavior))
             // sideways stairs left-side to your right -> check northeast
-            objectEventId = GetObjectEventIdByXYZ(currX + 1, currY - 1, position->height);
+            objectEventId = GetObjectEventIdByPosition(currX + 1, currY - 1, position->elevation);
         else if (MetatileBehavior_IsSidewaysStairsRightSideAny(currBehavior))
             // on top of right-side stairs -> check southeast
-            objectEventId = GetObjectEventIdByXYZ(currX + 1, currY + 1, position->height);
+            objectEventId = GetObjectEventIdByPosition(currX + 1, currY + 1, position->elevation);
         else
             // check in front of player
-            objectEventId = GetObjectEventIdByXYZ(position->x, position->y, position->height);
+            objectEventId = GetObjectEventIdByPosition(position->x, position->y, position->elevation);
         break;
     case DIR_WEST:
         if (MetatileBehavior_IsSidewaysStairsRightSideAny(metatileBehavior))
             // facing sideways stairs right side -> check northwest
-            objectEventId = GetObjectEventIdByXYZ(currX - 1, currY - 1, position->height);
+            objectEventId = GetObjectEventIdByPosition(currX - 1, currY - 1, position->elevation);
         else if (MetatileBehavior_IsSidewaysStairsLeftSideAny(currBehavior))
             // on top of left-side stairs -> check southwest
-            objectEventId = GetObjectEventIdByXYZ(currX - 1, currY + 1, position->height);
+            objectEventId = GetObjectEventIdByPosition(currX - 1, currY + 1, position->elevation);
         else
             // check in front of player
-            objectEventId = GetObjectEventIdByXYZ(position->x, position->y, position->height);
+            objectEventId = GetObjectEventIdByPosition(position->x, position->y, position->elevation);
         break;
     default:
-        objectEventId = GetObjectEventIdByXYZ(position->x, position->y, position->height);
+        objectEventId = GetObjectEventIdByPosition(position->x, position->y, position->elevation);
         break;
     }
     
-=======
-
-    objectEventId = GetObjectEventIdByPosition(position->x, position->y, position->elevation);
->>>>>>> 8103caea
     if (objectEventId == OBJECT_EVENTS_COUNT || gObjectEvents[objectEventId].localId == OBJ_EVENT_ID_PLAYER)
     {
         if (MetatileBehavior_IsCounter(metatileBehavior) != TRUE)
