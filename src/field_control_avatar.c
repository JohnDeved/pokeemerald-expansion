--- conflicted
+++ resolved
@@ -691,11 +691,7 @@
     s8 warpEventId = GetWarpEventAtMapPosition(&gMapHeader, position);
     u16 delay;
 
-<<<<<<< HEAD
-    if (warpEventId != -1)
-=======
-    if (IsArrowWarpMetatileBehavior(metatileBehavior, direction) == TRUE && warpEventId != WARP_ID_NONE)
->>>>>>> 591eef55
+    if (warpEventId != WARP_ID_NONE)
     {
         if (IsArrowWarpMetatileBehavior(metatileBehavior, direction) == TRUE)
         {
