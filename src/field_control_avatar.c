#include "global.h"
#include "battle_setup.h"
#include "bike.h"
#include "coord_event_weather.h"
#include "daycare.h"
#include "debug.h"
#include "faraway_island.h"
#include "event_data.h"
#include "event_object_movement.h"
#include "event_scripts.h"
#include "fieldmap.h"
#include "field_control_avatar.h"
#include "field_message_box.h"
#include "field_player_avatar.h"
#include "field_poison.h"
#include "field_screen_effect.h"
#include "field_specials.h"
#include "fldeff_misc.h"
#include "item_menu.h"
#include "link.h"
#include "match_call.h"
#include "metatile_behavior.h"
#include "overworld.h"
#include "pokemon.h"
#include "safari_zone.h"
#include "script.h"
#include "secret_base.h"
#include "sound.h"
#include "start_menu.h"
#include "trainer_see.h"
#include "trainer_hill.h"
#include "vs_seeker.h"
#include "wild_encounter.h"
#include "constants/event_bg.h"
#include "constants/event_objects.h"
#include "constants/field_poison.h"
#include "constants/map_types.h"
#include "constants/songs.h"
#include "constants/trainer_hill.h"

static EWRAM_DATA u8 sWildEncounterImmunitySteps = 0;
static EWRAM_DATA u16 sPrevMetatileBehavior = 0;

u8 gSelectedObjectEvent;

#define SIGNPOST_POKECENTER     0
#define SIGNPOST_POKEMART       1
#define SIGNPOST_INDIGO_1       2
#define SIGNPOST_INDIGO_2       3
#define SIGNPOST_SCRIPTED       240
#define SIGNPOST_NA             255

static void GetPlayerPosition(struct MapPosition *);
static void GetInFrontOfPlayerPosition(struct MapPosition *);
static u16 GetPlayerCurMetatileBehavior(int);
static bool8 TryStartInteractionScript(struct MapPosition *, u16, u8);
static const u8 *GetInteractionScript(struct MapPosition *, u8, u8);
static const u8 *GetInteractedObjectEventScript(struct MapPosition *, u8, u8);
static const u8 *GetInteractedBackgroundEventScript(struct MapPosition *, u8, u8);
static const u8 *GetInteractedMetatileScript(struct MapPosition *, u8, u8);
static const u8 *GetInteractedWaterScript(struct MapPosition *, u8, u8);
static bool32 TrySetupDiveDownScript(void);
static bool32 TrySetupDiveEmergeScript(void);
static bool8 TryStartStepBasedScript(struct MapPosition *, u16, u16);
static bool8 CheckStandardWildEncounter(u16);
static bool8 TryArrowWarp(struct MapPosition *, u16, u8);
static bool8 IsWarpMetatileBehavior(u16);
static bool8 IsArrowWarpMetatileBehavior(u16, u8);
static s8 GetWarpEventAtMapPosition(struct MapHeader *, struct MapPosition *);
static void SetupWarp(struct MapHeader *, s8, struct MapPosition *);
static bool8 TryDoorWarp(struct MapPosition *, u16, u8);
static s8 GetWarpEventAtPosition(struct MapHeader *, u16, u16, u8);
static const u8 *GetCoordEventScriptAtPosition(struct MapHeader *, u16, u16, u8);
static const struct BgEvent *GetBackgroundEventAtPosition(struct MapHeader *, u16, u16, u8);
static bool8 TryStartCoordEventScript(struct MapPosition *);
static bool8 TryStartWarpEventScript(struct MapPosition *, u16);
static bool8 TryStartMiscWalkingScripts(u16);
static bool8 TryStartStepCountScript(u16);
static void UpdateFriendshipStepCounter(void);
static void UpdateLetsGoEvolutionTracker(void);
#if OW_POISON_DAMAGE < GEN_5
static bool8 UpdatePoisonStepCounter(void);
<<<<<<< HEAD
#endif // OW_POISON_DAMAGE
=======
static bool8 TrySetUpWalkIntoSignpostScript(struct MapPosition * position, u16 metatileBehavior, u8 playerDirection);
static void SetUpWalkIntoSignScript(const u8 *script, u8 playerDirection);
static u8 GetFacingSignpostType(u16 metatileBehvaior, u8 direction);
static const u8 *GetSignpostScriptAtMapPosition(struct MapPosition * position);
>>>>>>> 5657f836

void FieldClearPlayerInput(struct FieldInput *input)
{
    input->pressedAButton = FALSE;
    input->checkStandardWildEncounter = FALSE;
    input->pressedStartButton = FALSE;
    input->pressedSelectButton = FALSE;
    input->heldDirection = FALSE;
    input->heldDirection2 = FALSE;
    input->tookStep = FALSE;
    input->pressedBButton = FALSE;
    input->input_field_1_0 = FALSE;
    input->input_field_1_1 = FALSE;
    input->input_field_1_2 = FALSE;
    input->input_field_1_3 = FALSE;
    input->dpadDirection = 0;
}

void FieldGetPlayerInput(struct FieldInput *input, u16 newKeys, u16 heldKeys)
{
    u8 tileTransitionState = gPlayerAvatar.tileTransitionState;
    u8 runningState = gPlayerAvatar.runningState;
    bool8 forcedMove = MetatileBehavior_IsForcedMovementTile(GetPlayerCurMetatileBehavior(runningState));

    if ((tileTransitionState == T_TILE_CENTER && forcedMove == FALSE) || tileTransitionState == T_NOT_MOVING)
    {
        if (GetPlayerSpeed() != PLAYER_SPEED_FASTEST)
        {
            if (newKeys & START_BUTTON)
                input->pressedStartButton = TRUE;
            if (newKeys & SELECT_BUTTON)
                input->pressedSelectButton = TRUE;
            if (newKeys & A_BUTTON)
                input->pressedAButton = TRUE;
            if (newKeys & B_BUTTON)
                input->pressedBButton = TRUE;
        }

        if (heldKeys & (DPAD_UP | DPAD_DOWN | DPAD_LEFT | DPAD_RIGHT))
        {
            input->heldDirection = TRUE;
            input->heldDirection2 = TRUE;
        }
    }

    if (forcedMove == FALSE)
    {
        if (tileTransitionState == T_TILE_CENTER && runningState == MOVING)
            input->tookStep = TRUE;
        if (forcedMove == FALSE && tileTransitionState == T_TILE_CENTER)
            input->checkStandardWildEncounter = TRUE;
    }

    if (heldKeys & DPAD_UP)
        input->dpadDirection = DIR_NORTH;
    else if (heldKeys & DPAD_DOWN)
        input->dpadDirection = DIR_SOUTH;
    else if (heldKeys & DPAD_LEFT)
        input->dpadDirection = DIR_WEST;
    else if (heldKeys & DPAD_RIGHT)
        input->dpadDirection = DIR_EAST;

#if DEBUG_OVERWORLD_MENU == TRUE && DEBUG_OVERWORLD_IN_MENU == FALSE
    if ((heldKeys & DEBUG_OVERWORLD_HELD_KEYS) && input->DEBUG_OVERWORLD_TRIGGER_EVENT)
    {
        input->input_field_1_2 = TRUE;
        input->DEBUG_OVERWORLD_TRIGGER_EVENT = FALSE;
    }
#endif
}

int ProcessPlayerFieldInput(struct FieldInput *input)
{
    struct MapPosition position;
    u8 playerDirection;
    u16 metatileBehavior;

    gSpecialVar_LastTalked = 0;
    gSelectedObjectEvent = 0;
    
    ResetFacingNpcOrSignPostVars();
    playerDirection = GetPlayerFacingDirection();
    GetPlayerPosition(&position);
    metatileBehavior = MapGridGetMetatileBehaviorAt(position.x, position.y);

    if (CheckForTrainersWantingBattle() == TRUE)
        return TRUE;

    if (TryRunOnFrameMapScript() == TRUE)
        return TRUE;

    if (input->pressedBButton && TrySetupDiveEmergeScript() == TRUE)
        return TRUE;
    if (input->tookStep)
    {
        IncrementGameStat(GAME_STAT_STEPS);
        IncrementBirthIslandRockStepCount();
        if (TryStartStepBasedScript(&position, metatileBehavior, playerDirection) == TRUE)
            return TRUE;
    }
    
    if (input->checkStandardWildEncounter)
    {
        if (input->dpadDirection == 0 || input->dpadDirection == playerDirection)
        {
            GetInFrontOfPlayerPosition(&position);
            metatileBehavior = MapGridGetMetatileBehaviorAt(position.x, position.y);
            if (TrySetUpWalkIntoSignpostScript(&position, metatileBehavior, playerDirection) == TRUE)
                return TRUE;
            GetPlayerPosition(&position);
            metatileBehavior = MapGridGetMetatileBehaviorAt(position.x, position.y);
        }
    }
    
    if (input->checkStandardWildEncounter && CheckStandardWildEncounter(metatileBehavior) == TRUE)
        return TRUE;
    if (input->heldDirection && input->dpadDirection == playerDirection)
    {
        if (TryArrowWarp(&position, metatileBehavior, playerDirection) == TRUE)
            return TRUE;
    }

    GetInFrontOfPlayerPosition(&position);
    metatileBehavior = MapGridGetMetatileBehaviorAt(position.x, position.y);
    
    if (input->heldDirection && input->dpadDirection == playerDirection)
    {
        if (TrySetUpWalkIntoSignpostScript(&position, metatileBehavior, playerDirection) == TRUE)
            return TRUE;
    }
    
    if (input->pressedAButton && TryStartInteractionScript(&position, metatileBehavior, playerDirection) == TRUE)
        return TRUE;

    if (input->heldDirection2 && input->dpadDirection == playerDirection)
    {
        if (TryDoorWarp(&position, metatileBehavior, playerDirection) == TRUE)
            return TRUE;
    }
    if (input->pressedAButton && TrySetupDiveDownScript() == TRUE)
        return TRUE;
    if (input->pressedStartButton)
    {
        PlaySE(SE_WIN_OPEN);
        ShowStartMenu();
        return TRUE;
    }
    if (input->pressedSelectButton && UseRegisteredKeyItemOnField() == TRUE)
        return TRUE;

#if DEBUG_OVERWORLD_MENU == TRUE && DEBUG_OVERWORLD_IN_MENU == FALSE
    if (input->input_field_1_2)
    {
        PlaySE(SE_WIN_OPEN);
        FreezeObjectEvents();
        Debug_ShowMainMenu();
        return TRUE;
    }
#endif

    return FALSE;
}

static void GetPlayerPosition(struct MapPosition *position)
{
    PlayerGetDestCoords(&position->x, &position->y);
    position->elevation = PlayerGetElevation();
}

static void GetInFrontOfPlayerPosition(struct MapPosition *position)
{
    s16 x, y;

    GetXYCoordsOneStepInFrontOfPlayer(&position->x, &position->y);
    PlayerGetDestCoords(&x, &y);
    if (MapGridGetElevationAt(x, y) != 0)
        position->elevation = PlayerGetElevation();
    else
        position->elevation = 0;
}

static u16 GetPlayerCurMetatileBehavior(int runningState)
{
    s16 x, y;

    PlayerGetDestCoords(&x, &y);
    return MapGridGetMetatileBehaviorAt(x, y);
}

static bool8 TryStartInteractionScript(struct MapPosition *position, u16 metatileBehavior, u8 direction)
{
    const u8 *script = GetInteractionScript(position, metatileBehavior, direction);
    if (script == NULL)
        return FALSE;

    // Don't play interaction sound for certain scripts.
    if (script != LittlerootTown_BrendansHouse_2F_EventScript_PC
     && script != LittlerootTown_MaysHouse_2F_EventScript_PC
     && script != SecretBase_EventScript_PC
     && script != SecretBase_EventScript_RecordMixingPC
     && script != SecretBase_EventScript_DollInteract
     && script != SecretBase_EventScript_CushionInteract
     && script != EventScript_PC)
        PlaySE(SE_SELECT);

    ScriptContext_SetupScript(script);
    return TRUE;
}

static const u8 *GetInteractionScript(struct MapPosition *position, u8 metatileBehavior, u8 direction)
{
    const u8 *script = GetInteractedObjectEventScript(position, metatileBehavior, direction);
    if (script != NULL)
        return script;

    script = GetInteractedBackgroundEventScript(position, metatileBehavior, direction);
    if (script != NULL)
        return script;

    script = GetInteractedMetatileScript(position, metatileBehavior, direction);
    if (script != NULL)
        return script;

    script = GetInteractedWaterScript(position, metatileBehavior, direction);
    if (script != NULL)
        return script;

    return NULL;
}

const u8 *GetInteractedLinkPlayerScript(struct MapPosition *position, u8 metatileBehavior, u8 direction)
{
    u8 objectEventId;
    s32 i;

    if (!MetatileBehavior_IsCounter(MapGridGetMetatileBehaviorAt(position->x, position->y)))
        objectEventId = GetObjectEventIdByPosition(position->x, position->y, position->elevation);
    else
        objectEventId = GetObjectEventIdByPosition(position->x + gDirectionToVectors[direction].x, position->y + gDirectionToVectors[direction].y, position->elevation);

    if (objectEventId == OBJECT_EVENTS_COUNT || gObjectEvents[objectEventId].localId == OBJ_EVENT_ID_PLAYER)
        return NULL;

    for (i = 0; i < 4; i++)
    {
        if (gLinkPlayerObjectEvents[i].active == TRUE && gLinkPlayerObjectEvents[i].objEventId == objectEventId)
            return NULL;
    }

    gSelectedObjectEvent = objectEventId;
    gSpecialVar_LastTalked = gObjectEvents[objectEventId].localId;
    gSpecialVar_Facing = direction;
    return GetObjectEventScriptPointerByObjectEventId(objectEventId);
}

static const u8 *GetInteractedObjectEventScript(struct MapPosition *position, u8 metatileBehavior, u8 direction)
{
    u8 objectEventId;
    const u8 *script;

    objectEventId = GetObjectEventIdByPosition(position->x, position->y, position->elevation);
    if (objectEventId == OBJECT_EVENTS_COUNT || gObjectEvents[objectEventId].localId == OBJ_EVENT_ID_PLAYER)
    {
        if (MetatileBehavior_IsCounter(metatileBehavior) != TRUE)
            return NULL;

        // Look for an object event on the other side of the counter.
        objectEventId = GetObjectEventIdByPosition(position->x + gDirectionToVectors[direction].x, position->y + gDirectionToVectors[direction].y, position->elevation);
        if (objectEventId == OBJECT_EVENTS_COUNT || gObjectEvents[objectEventId].localId == OBJ_EVENT_ID_PLAYER)
            return NULL;
    }

    gSelectedObjectEvent = objectEventId;
    gSpecialVar_LastTalked = gObjectEvents[objectEventId].localId;
    gSpecialVar_Facing = direction;

    if (InTrainerHill() == TRUE)
        script = GetTrainerHillTrainerScript();
    else
        script = GetObjectEventScriptPointerByObjectEventId(objectEventId);

    script = GetRamScript(gSpecialVar_LastTalked, script);
    return script;
}

static const u8 *GetInteractedBackgroundEventScript(struct MapPosition *position, u8 metatileBehavior, u8 direction)
{
    const struct BgEvent *bgEvent = GetBackgroundEventAtPosition(&gMapHeader, position->x - MAP_OFFSET, position->y - MAP_OFFSET, position->elevation);

    if (bgEvent == NULL)
        return NULL;
    if (bgEvent->bgUnion.script == NULL)
        return EventScript_TestSignpostMsg;

    switch (bgEvent->kind)
    {
    case BG_EVENT_PLAYER_FACING_ANY:
    default:
        return bgEvent->bgUnion.script;
    case BG_EVENT_PLAYER_FACING_NORTH:
        if (direction != DIR_NORTH)
            return NULL;
        break;
    case BG_EVENT_PLAYER_FACING_SOUTH:
        if (direction != DIR_SOUTH)
            return NULL;
        break;
    case BG_EVENT_PLAYER_FACING_EAST:
        if (direction != DIR_EAST)
            return NULL;
        break;
    case BG_EVENT_PLAYER_FACING_WEST:
        if (direction != DIR_WEST)
            return NULL;
        break;
    case 5:
    case 6:
    case BG_EVENT_HIDDEN_ITEM:
        gSpecialVar_0x8004 = ((u32)bgEvent->bgUnion.script >> 16) + FLAG_HIDDEN_ITEMS_START;
        gSpecialVar_0x8005 = (u32)bgEvent->bgUnion.script;
        if (FlagGet(gSpecialVar_0x8004) == TRUE)
            return NULL;
        return EventScript_HiddenItemScript;
    case BG_EVENT_SECRET_BASE:
        if (direction == DIR_NORTH)
        {
            gSpecialVar_0x8004 = bgEvent->bgUnion.secretBaseId;
            if (TrySetCurSecretBase())
                return SecretBase_EventScript_CheckEntrance;
        }
        return NULL;
    }

    return bgEvent->bgUnion.script;
}

static const u8 *GetInteractedMetatileScript(struct MapPosition *position, u8 metatileBehavior, u8 direction)
{
    s8 elevation;

    if (MetatileBehavior_IsPlayerFacingTVScreen(metatileBehavior, direction) == TRUE)
        return EventScript_TV;
    if (MetatileBehavior_IsPC(metatileBehavior) == TRUE)
        return EventScript_PC;
    if (MetatileBehavior_IsClosedSootopolisDoor(metatileBehavior) == TRUE)
        return EventScript_ClosedSootopolisDoor;
    if (MetatileBehavior_IsSkyPillarClosedDoor(metatileBehavior) == TRUE)
        return SkyPillar_Outside_EventScript_ClosedDoor;
    if (MetatileBehavior_IsCableBoxResults1(metatileBehavior) == TRUE)
        return EventScript_CableBoxResults;
    if (MetatileBehavior_IsPokeblockFeeder(metatileBehavior) == TRUE)
        return EventScript_PokeBlockFeeder;
    if (MetatileBehavior_IsTrickHousePuzzleDoor(metatileBehavior) == TRUE)
        return Route110_TrickHousePuzzle_EventScript_Door;
    if (MetatileBehavior_IsRegionMap(metatileBehavior) == TRUE)
        return EventScript_RegionMap;
    if (MetatileBehavior_IsRunningShoesManual(metatileBehavior) == TRUE)
        return EventScript_RunningShoesManual;
    if (MetatileBehavior_IsPictureBookShelf(metatileBehavior) == TRUE)
        return EventScript_PictureBookShelf;
    if (MetatileBehavior_IsBookShelf(metatileBehavior) == TRUE)
        return EventScript_BookShelf;
    if (MetatileBehavior_IsPokeCenterBookShelf(metatileBehavior) == TRUE)
        return EventScript_PokemonCenterBookShelf;
    if (MetatileBehavior_IsVase(metatileBehavior) == TRUE)
        return EventScript_Vase;
    if (MetatileBehavior_IsTrashCan(metatileBehavior) == TRUE)
        return EventScript_EmptyTrashCan;
    if (MetatileBehavior_IsShopShelf(metatileBehavior) == TRUE)
        return EventScript_ShopShelf;
    if (MetatileBehavior_IsBlueprint(metatileBehavior) == TRUE)
        return EventScript_Blueprint;
    if (MetatileBehavior_IsPlayerFacingWirelessBoxResults(metatileBehavior, direction) == TRUE)
        return EventScript_WirelessBoxResults;
    if (MetatileBehavior_IsCableBoxResults2(metatileBehavior, direction) == TRUE)
        return EventScript_CableBoxResults;
    if (MetatileBehavior_IsQuestionnaire(metatileBehavior) == TRUE)
        return EventScript_Questionnaire;
    if (MetatileBehavior_IsTrainerHillTimer(metatileBehavior) == TRUE)
        return EventScript_TrainerHillTimer;

    elevation = position->elevation;
    if (elevation == MapGridGetElevationAt(position->x, position->y))
    {
        if (MetatileBehavior_IsSecretBasePC(metatileBehavior) == TRUE)
            return SecretBase_EventScript_PC;
        if (MetatileBehavior_IsRecordMixingSecretBasePC(metatileBehavior) == TRUE)
            return SecretBase_EventScript_RecordMixingPC;
        if (MetatileBehavior_IsSecretBaseSandOrnament(metatileBehavior) == TRUE)
            return SecretBase_EventScript_SandOrnament;
        if (MetatileBehavior_IsSecretBaseShieldOrToyTV(metatileBehavior) == TRUE)
            return SecretBase_EventScript_ShieldOrToyTV;
        if (MetatileBehavior_IsSecretBaseDecorationBase(metatileBehavior) == TRUE)
        {
            CheckInteractedWithFriendsFurnitureBottom();
            return NULL;
        }
        if (MetatileBehavior_HoldsLargeDecoration(metatileBehavior) == TRUE)
        {
            CheckInteractedWithFriendsFurnitureMiddle();
            return NULL;
        }
        if (MetatileBehavior_HoldsSmallDecoration(metatileBehavior) == TRUE)
        {
            CheckInteractedWithFriendsFurnitureTop();
            return NULL;
        }
    }
    else if (MetatileBehavior_IsSecretBasePoster(metatileBehavior) == TRUE)
    {
        CheckInteractedWithFriendsPosterDecor();
        return NULL;
    }

    return NULL;
}

static const u8 *GetInteractedWaterScript(struct MapPosition *unused1, u8 metatileBehavior, u8 direction)
{
    if (FlagGet(FLAG_BADGE05_GET) == TRUE && PartyHasMonWithSurf() == TRUE && IsPlayerFacingSurfableFishableWater() == TRUE)
        return EventScript_UseSurf;

    if (MetatileBehavior_IsWaterfall(metatileBehavior) == TRUE)
    {
        if (FlagGet(FLAG_BADGE08_GET) == TRUE && IsPlayerSurfingNorth() == TRUE)
            return EventScript_UseWaterfall;
        else
            return EventScript_CannotUseWaterfall;
    }
    return NULL;
}

static bool32 TrySetupDiveDownScript(void)
{
    if (FlagGet(FLAG_BADGE07_GET) && TrySetDiveWarp() == 2)
    {
        ScriptContext_SetupScript(EventScript_UseDive);
        return TRUE;
    }
    return FALSE;
}

static bool32 TrySetupDiveEmergeScript(void)
{
    if (FlagGet(FLAG_BADGE07_GET) && gMapHeader.mapType == MAP_TYPE_UNDERWATER && TrySetDiveWarp() == 1)
    {
        ScriptContext_SetupScript(EventScript_UseDiveUnderwater);
        return TRUE;
    }
    return FALSE;
}

static bool8 TryStartStepBasedScript(struct MapPosition *position, u16 metatileBehavior, u16 direction)
{
    if (TryStartCoordEventScript(position) == TRUE)
        return TRUE;
    if (TryStartWarpEventScript(position, metatileBehavior) == TRUE)
        return TRUE;
    if (TryStartMiscWalkingScripts(metatileBehavior) == TRUE)
        return TRUE;
    if (TryStartStepCountScript(metatileBehavior) == TRUE)
        return TRUE;
    if (UpdateRepelCounter() == TRUE)
        return TRUE;
    return FALSE;
}

static bool8 TryStartCoordEventScript(struct MapPosition *position)
{
    const u8 *script = GetCoordEventScriptAtPosition(&gMapHeader, position->x - MAP_OFFSET, position->y - MAP_OFFSET, position->elevation);

    if (script == NULL)
        return FALSE;
    ScriptContext_SetupScript(script);
    return TRUE;
}

static bool8 TryStartMiscWalkingScripts(u16 metatileBehavior)
{
    s16 x, y;

    if (MetatileBehavior_IsCrackedFloorHole(metatileBehavior))
    {
        ScriptContext_SetupScript(EventScript_FallDownHole);
        return TRUE;
    }
    else if (MetatileBehavior_IsBattlePyramidWarp(metatileBehavior))
    {
        ScriptContext_SetupScript(BattlePyramid_WarpToNextFloor);
        return TRUE;
    }
    else if (MetatileBehavior_IsSecretBaseGlitterMat(metatileBehavior) == TRUE)
    {
        DoSecretBaseGlitterMatSparkle();
        return FALSE;
    }
    else if (MetatileBehavior_IsSecretBaseSoundMat(metatileBehavior) == TRUE)
    {
        PlayerGetDestCoords(&x, &y);
        PlaySecretBaseMusicNoteMatSound(MapGridGetMetatileIdAt(x, y));
        return FALSE;
    }
    return FALSE;
}

static bool8 TryStartStepCountScript(u16 metatileBehavior)
{
    if (InUnionRoom() == TRUE)
    {
        return FALSE;
    }

    IncrementRematchStepCounter();
    UpdateFriendshipStepCounter();
    UpdateFarawayIslandStepCounter();
    UpdateLetsGoEvolutionTracker();

    if (!(gPlayerAvatar.flags & PLAYER_AVATAR_FLAG_FORCED_MOVE) && !MetatileBehavior_IsForcedMovementTile(metatileBehavior))
    {
    #if OW_POISON_DAMAGE < GEN_5
        if (UpdatePoisonStepCounter() == TRUE)
        {
            ScriptContext_SetupScript(EventScript_FieldPoison);
            return TRUE;
        }
    #endif
        if (ShouldEggHatch())
        {
            IncrementGameStat(GAME_STAT_HATCHED_EGGS);
            ScriptContext_SetupScript(EventScript_EggHatch);
            return TRUE;
        }
        if (AbnormalWeatherHasExpired() == TRUE)
        {
            ScriptContext_SetupScript(AbnormalWeather_EventScript_EndEventAndCleanup_1);
            return TRUE;
        }
        if (ShouldDoBrailleRegicePuzzle() == TRUE)
        {
            ScriptContext_SetupScript(IslandCave_EventScript_OpenRegiEntrance);
            return TRUE;
        }
        if (ShouldDoWallyCall() == TRUE)
        {
            ScriptContext_SetupScript(MauvilleCity_EventScript_RegisterWallyCall);
            return TRUE;
        }
        if (ShouldDoScottFortreeCall() == TRUE)
        {
            ScriptContext_SetupScript(Route119_EventScript_ScottWonAtFortreeGymCall);
            return TRUE;
        }
        if (ShouldDoScottBattleFrontierCall() == TRUE)
        {
            ScriptContext_SetupScript(LittlerootTown_ProfessorBirchsLab_EventScript_ScottAboardSSTidalCall);
            return TRUE;
        }
        if (ShouldDoRoxanneCall() == TRUE)
        {
            ScriptContext_SetupScript(RustboroCity_Gym_EventScript_RegisterRoxanne);
            return TRUE;
        }
        if (ShouldDoRivalRayquazaCall() == TRUE)
        {
            ScriptContext_SetupScript(MossdeepCity_SpaceCenter_2F_EventScript_RivalRayquazaCall);
            return TRUE;
        }
        if (UpdateVsSeekerStepCounter())
        {
            ScriptContext_SetupScript(EventScript_VsSeekerChargingDone);
            return TRUE;
        }
    }

    if (SafariZoneTakeStep() == TRUE)
        return TRUE;
    if (CountSSTidalStep(1) == TRUE)
    {
        ScriptContext_SetupScript(SSTidalCorridor_EventScript_ReachedStepCount);
        return TRUE;
    }
    if (TryStartMatchCall())
        return TRUE;
    return FALSE;
}

static void UNUSED ClearFriendshipStepCounter(void)
{
    VarSet(VAR_FRIENDSHIP_STEP_COUNTER, 0);
}

static void UpdateFriendshipStepCounter(void)
{
    u16 *ptr = GetVarPointer(VAR_FRIENDSHIP_STEP_COUNTER);
    int i;

    (*ptr)++;
    (*ptr) %= 128;
    if (*ptr == 0)
    {
        struct Pokemon *mon = gPlayerParty;
        for (i = 0; i < PARTY_SIZE; i++)
        {
            AdjustFriendship(mon, FRIENDSHIP_EVENT_WALKING);
            mon++;
        }
    }
}

static void UpdateLetsGoEvolutionTracker(void)
{
    u32 i;
    u16 count;
    struct Pokemon *followingMon = GetFirstLiveMon();
    const struct Evolution *evolutions = GetSpeciesEvolutions(GetMonData(followingMon, MON_DATA_SPECIES));

    if (evolutions == NULL)
        return;

    for (i = 0; evolutions[i].method != EVOLUTIONS_END; i++)
    {
        if (evolutions[i].method != EVO_OVERWORLD_STEPS || SanitizeSpeciesId(evolutions[i].targetSpecies) == SPECIES_NONE)
            continue;

        // We only have 10 bits to use
        count = min(1023, GetMonData(followingMon, MON_DATA_EVOLUTION_TRACKER) + 1);
        SetMonData(followingMon, MON_DATA_EVOLUTION_TRACKER, &count);
        return;
    }
}

void ClearPoisonStepCounter(void)
{
    VarSet(VAR_POISON_STEP_COUNTER, 0);
}

#if OW_POISON_DAMAGE < GEN_5
static bool8 UpdatePoisonStepCounter(void)
{
    u16 *ptr;

    if (gMapHeader.mapType != MAP_TYPE_SECRET_BASE)
    {
        ptr = GetVarPointer(VAR_POISON_STEP_COUNTER);
        (*ptr)++;
        (*ptr) %= 4;
        if (*ptr == 0)
        {
            switch (DoPoisonFieldEffect())
            {
            case FLDPSN_NONE:
                return FALSE;
            case FLDPSN_PSN:
                return FALSE;
            case FLDPSN_FNT:
                return TRUE;
            }
        }
    }
    return FALSE;
}
#endif // OW_POISON_DAMAGE

void RestartWildEncounterImmunitySteps(void)
{
    // Starts at 0 and counts up to 4 steps.
    sWildEncounterImmunitySteps = 0;
}

static bool8 CheckStandardWildEncounter(u16 metatileBehavior)
{
    if (FlagGet(OW_FLAG_NO_ENCOUNTER))
        return FALSE;

    if (sWildEncounterImmunitySteps < 4)
    {
        sWildEncounterImmunitySteps++;
        sPrevMetatileBehavior = metatileBehavior;
        return FALSE;
    }

    if (StandardWildEncounter(metatileBehavior, sPrevMetatileBehavior) == TRUE)
    {
        sWildEncounterImmunitySteps = 0;
        sPrevMetatileBehavior = metatileBehavior;
        return TRUE;
    }

    sPrevMetatileBehavior = metatileBehavior;
    return FALSE;
}

static bool8 TryArrowWarp(struct MapPosition *position, u16 metatileBehavior, u8 direction)
{
    s8 warpEventId = GetWarpEventAtMapPosition(&gMapHeader, position);

    if (IsArrowWarpMetatileBehavior(metatileBehavior, direction) == TRUE && warpEventId != WARP_ID_NONE)
    {
        StoreInitialPlayerAvatarState();
        SetupWarp(&gMapHeader, warpEventId, position);
        DoWarp();
        return TRUE;
    }
    return FALSE;
}

static bool8 TryStartWarpEventScript(struct MapPosition *position, u16 metatileBehavior)
{
    s8 warpEventId = GetWarpEventAtMapPosition(&gMapHeader, position);

    if (warpEventId != WARP_ID_NONE && IsWarpMetatileBehavior(metatileBehavior) == TRUE)
    {
        StoreInitialPlayerAvatarState();
        SetupWarp(&gMapHeader, warpEventId, position);
        if (MetatileBehavior_IsEscalator(metatileBehavior) == TRUE)
        {
            DoEscalatorWarp(metatileBehavior);
            return TRUE;
        }
        if (MetatileBehavior_IsLavaridgeB1FWarp(metatileBehavior) == TRUE)
        {
            DoLavaridgeGymB1FWarp();
            return TRUE;
        }
        if (MetatileBehavior_IsLavaridge1FWarp(metatileBehavior) == TRUE)
        {
            DoLavaridgeGym1FWarp();
            return TRUE;
        }
        if (MetatileBehavior_IsAquaHideoutWarp(metatileBehavior) == TRUE)
        {
            DoTeleportTileWarp();
            return TRUE;
        }
        if (MetatileBehavior_IsUnionRoomWarp(metatileBehavior) == TRUE)
        {
            DoSpinExitWarp();
            return TRUE;
        }
        if (MetatileBehavior_IsMtPyreHole(metatileBehavior) == TRUE)
        {
            ScriptContext_SetupScript(EventScript_FallDownHoleMtPyre);
            return TRUE;
        }
        if (MetatileBehavior_IsMossdeepGymWarp(metatileBehavior) == TRUE)
        {
            DoMossdeepGymWarp();
            return TRUE;
        }
        DoWarp();
        return TRUE;
    }
    return FALSE;
}

static bool8 IsWarpMetatileBehavior(u16 metatileBehavior)
{
    if (MetatileBehavior_IsWarpDoor(metatileBehavior) != TRUE
     && MetatileBehavior_IsLadder(metatileBehavior) != TRUE
     && MetatileBehavior_IsEscalator(metatileBehavior) != TRUE
     && MetatileBehavior_IsNonAnimDoor(metatileBehavior) != TRUE
     && MetatileBehavior_IsLavaridgeB1FWarp(metatileBehavior) != TRUE
     && MetatileBehavior_IsLavaridge1FWarp(metatileBehavior) != TRUE
     && MetatileBehavior_IsAquaHideoutWarp(metatileBehavior) != TRUE
     && MetatileBehavior_IsMtPyreHole(metatileBehavior) != TRUE
     && MetatileBehavior_IsMossdeepGymWarp(metatileBehavior) != TRUE
     && MetatileBehavior_IsUnionRoomWarp(metatileBehavior) != TRUE)
        return FALSE;
    return TRUE;
}

static bool8 IsArrowWarpMetatileBehavior(u16 metatileBehavior, u8 direction)
{
    switch (direction)
    {
    case DIR_NORTH:
        return MetatileBehavior_IsNorthArrowWarp(metatileBehavior);
    case DIR_SOUTH:
        return MetatileBehavior_IsSouthArrowWarp(metatileBehavior);
    case DIR_WEST:
        return MetatileBehavior_IsWestArrowWarp(metatileBehavior);
    case DIR_EAST:
        return MetatileBehavior_IsEastArrowWarp(metatileBehavior);
    }
    return FALSE;
}

static s8 GetWarpEventAtMapPosition(struct MapHeader *mapHeader, struct MapPosition *position)
{
    return GetWarpEventAtPosition(mapHeader, position->x - MAP_OFFSET, position->y - MAP_OFFSET, position->elevation);
}

static void SetupWarp(struct MapHeader *unused, s8 warpEventId, struct MapPosition *position)
{
    const struct WarpEvent *warpEvent;

    u8 trainerHillMapId = GetCurrentTrainerHillMapId();

    if (trainerHillMapId)
    {
        if (trainerHillMapId == GetNumFloorsInTrainerHillChallenge())
        {
            if (warpEventId == 0)
                warpEvent = &gMapHeader.events->warps[0];
            else
                warpEvent = SetWarpDestinationTrainerHill4F();
        }
        else if (trainerHillMapId == TRAINER_HILL_ROOF)
        {
            warpEvent = SetWarpDestinationTrainerHillFinalFloor(warpEventId);
        }
        else
        {
            warpEvent = &gMapHeader.events->warps[warpEventId];
        }
    }
    else
    {
        warpEvent = &gMapHeader.events->warps[warpEventId];
    }

    if (warpEvent->mapNum == MAP_NUM(DYNAMIC))
    {
        SetWarpDestinationToDynamicWarp(warpEvent->warpId);
    }
    else
    {
        const struct MapHeader *mapHeader;

        SetWarpDestinationToMapWarp(warpEvent->mapGroup, warpEvent->mapNum, warpEvent->warpId);
        UpdateEscapeWarp(position->x, position->y);
        mapHeader = Overworld_GetMapHeaderByGroupAndId(warpEvent->mapGroup, warpEvent->mapNum);
        if (mapHeader->events->warps[warpEvent->warpId].mapNum == MAP_NUM(DYNAMIC))
            SetDynamicWarp(mapHeader->events->warps[warpEventId].warpId, gSaveBlock1Ptr->location.mapGroup, gSaveBlock1Ptr->location.mapNum, warpEventId);
    }
}

static bool8 TryDoorWarp(struct MapPosition *position, u16 metatileBehavior, u8 direction)
{
    s8 warpEventId;

    if (direction == DIR_NORTH)
    {
        if (MetatileBehavior_IsOpenSecretBaseDoor(metatileBehavior) == TRUE)
        {
            WarpIntoSecretBase(position, gMapHeader.events);
            return TRUE;
        }

        if (MetatileBehavior_IsWarpDoor(metatileBehavior) == TRUE)
        {
            warpEventId = GetWarpEventAtMapPosition(&gMapHeader, position);
            if (warpEventId != WARP_ID_NONE && IsWarpMetatileBehavior(metatileBehavior) == TRUE)
            {
                StoreInitialPlayerAvatarState();
                SetupWarp(&gMapHeader, warpEventId, position);
                DoDoorWarp();
                return TRUE;
            }
        }
    }
    return FALSE;
}

static s8 GetWarpEventAtPosition(struct MapHeader *mapHeader, u16 x, u16 y, u8 elevation)
{
    s32 i;
    const struct WarpEvent *warpEvent = mapHeader->events->warps;
    u8 warpCount = mapHeader->events->warpCount;

    for (i = 0; i < warpCount; i++, warpEvent++)
    {
        if ((u16)warpEvent->x == x && (u16)warpEvent->y == y)
        {
            if (warpEvent->elevation == elevation || warpEvent->elevation == 0)
                return i;
        }
    }
    return WARP_ID_NONE;
}

static const u8 *TryRunCoordEventScript(const struct CoordEvent *coordEvent)
{
    if (coordEvent != NULL)
    {
        if (coordEvent->script == NULL)
        {
            DoCoordEventWeather(coordEvent->trigger);
            return NULL;
        }
        if (coordEvent->trigger == TRIGGER_RUN_IMMEDIATELY)
        {
            RunScriptImmediately(coordEvent->script);
            return NULL;
        }
        if (VarGet(coordEvent->trigger) == (u8)coordEvent->index)
            return coordEvent->script;
    }
    return NULL;
}

static const u8 *GetCoordEventScriptAtPosition(struct MapHeader *mapHeader, u16 x, u16 y, u8 elevation)
{
    s32 i;
    const struct CoordEvent *coordEvents = mapHeader->events->coordEvents;
    u8 coordEventCount = mapHeader->events->coordEventCount;

    for (i = 0; i < coordEventCount; i++)
    {
        if ((u16)coordEvents[i].x == x && (u16)coordEvents[i].y == y)
        {
            if (coordEvents[i].elevation == elevation || coordEvents[i].elevation == 0)
            {
                const u8 *script = TryRunCoordEventScript(&coordEvents[i]);
                if (script != NULL)
                    return script;
            }
        }
    }
    return NULL;
}

const u8 *GetCoordEventScriptAtMapPosition(struct MapPosition *position)
{
    return GetCoordEventScriptAtPosition(&gMapHeader, position->x - MAP_OFFSET, position->y - MAP_OFFSET, position->elevation);
}

static const struct BgEvent *GetBackgroundEventAtPosition(struct MapHeader *mapHeader, u16 x, u16 y, u8 elevation)
{
    u8 i;
    const struct BgEvent *bgEvents = mapHeader->events->bgEvents;
    u8 bgEventCount = mapHeader->events->bgEventCount;

    for (i = 0; i < bgEventCount; i++)
    {
        if ((u16)bgEvents[i].x == x && (u16)bgEvents[i].y == y)
        {
            if (bgEvents[i].elevation == elevation || bgEvents[i].elevation == 0)
                return &bgEvents[i];
        }
    }
    return NULL;
}

bool8 TryDoDiveWarp(struct MapPosition *position, u16 metatileBehavior)
{
    if (gMapHeader.mapType == MAP_TYPE_UNDERWATER && !MetatileBehavior_IsUnableToEmerge(metatileBehavior))
    {
        if (SetDiveWarpEmerge(position->x - MAP_OFFSET, position->y - MAP_OFFSET))
        {
            StoreInitialPlayerAvatarState();
            DoDiveWarp();
            PlaySE(SE_M_DIVE);
            return TRUE;
        }
    }
    else if (MetatileBehavior_IsDiveable(metatileBehavior) == TRUE)
    {
        if (SetDiveWarpDive(position->x - MAP_OFFSET, position->y - MAP_OFFSET))
        {
            StoreInitialPlayerAvatarState();
            DoDiveWarp();
            PlaySE(SE_M_DIVE);
            return TRUE;
        }
    }
    return FALSE;
}

u8 TrySetDiveWarp(void)
{
    s16 x, y;
    u8 metatileBehavior;

    PlayerGetDestCoords(&x, &y);
    metatileBehavior = MapGridGetMetatileBehaviorAt(x, y);
    if (gMapHeader.mapType == MAP_TYPE_UNDERWATER && !MetatileBehavior_IsUnableToEmerge(metatileBehavior))
    {
        if (SetDiveWarpEmerge(x - MAP_OFFSET, y - MAP_OFFSET) == TRUE)
            return 1;
    }
    else if (MetatileBehavior_IsDiveable(metatileBehavior) == TRUE)
    {
        if (SetDiveWarpDive(x - MAP_OFFSET, y - MAP_OFFSET) == TRUE)
            return 2;
    }
    return 0;
}

const u8 *GetObjectEventScriptPointerPlayerFacing(void)
{
    u8 direction;
    struct MapPosition position;

    direction = GetPlayerMovementDirection();
    GetInFrontOfPlayerPosition(&position);
    return GetInteractedObjectEventScript(&position, MapGridGetMetatileBehaviorAt(position.x, position.y), direction);
}

int SetCableClubWarp(void)
{
    struct MapPosition position;

    GetPlayerMovementDirection();  //unnecessary
    GetPlayerPosition(&position);
    MapGridGetMetatileBehaviorAt(position.x, position.y);  //unnecessary
    SetupWarp(&gMapHeader, GetWarpEventAtMapPosition(&gMapHeader, &position), &position);
    return 0;
}

// auto read signposts
// signposts
static bool8 TrySetUpWalkIntoSignpostScript(struct MapPosition *position, u16 metatileBehavior, u8 playerDirection)
{
    u8 signpostType;
    const u8 *script;

    if (JOY_HELD(DPAD_LEFT | DPAD_RIGHT))
        return FALSE;
    if (playerDirection != DIR_NORTH)
        return FALSE;

    switch (GetFacingSignpostType(metatileBehavior, playerDirection))
    {
    /* leaving this commented out for examples of custom signpost types
    case SIGNPOST_POKECENTER:
        SetUpWalkIntoSignScript(EventScript_PokecenterSign, playerDirection);
        return TRUE;
    case SIGNPOST_POKEMART:
        SetUpWalkIntoSignScript(EventScript_PokemartSign, playerDirection);
        return TRUE;*/
    case SIGNPOST_SCRIPTED:
        script = GetSignpostScriptAtMapPosition(position);
        if (script == NULL)
            return FALSE;
        SetUpWalkIntoSignScript(script, playerDirection);
        return TRUE;
    default:
        return FALSE;
    }
}

static u8 GetFacingSignpostType(u16 metatileBehavior, u8 playerDirection)
{
    /*if (MetatileBehavior_IsPlayerFacingPokemonCenterSign(metatileBehavior, playerDirection) == TRUE)
        return SIGNPOST_POKECENTER;
    if (MetatileBehavior_IsPlayerFacingPokeMartSign(metatileBehavior, playerDirection) == TRUE)
        return SIGNPOST_POKEMART;*/

    if (MetatileBehavior_IsSignpost(metatileBehavior) == TRUE)
        return SIGNPOST_SCRIPTED;

    return SIGNPOST_NA;
}

static void SetUpWalkIntoSignScript(const u8 *script, u8 playerDirection)
{
    gSpecialVar_Facing = playerDirection;
    ScriptContext1_SetupScript(script);
    SetWalkingIntoSignVars();
    MsgSetSignPost();
}

static const u8 *GetSignpostScriptAtMapPosition(struct MapPosition *position)
{
    const struct BgEvent *event = GetBackgroundEventAtPosition(&gMapHeader, position->x - 7, position->y - 7, position->height);
    if (event == NULL)
        return NULL;
    if (event->bgUnion.script != NULL)
        return event->bgUnion.script;
    return EventScript_TestSignpostMsg;
}

static void Task_OpenStartMenu(u8 taskId)
{
    if (!ArePlayerFieldControlsLocked())
    {
        PlaySE(SE_WIN_OPEN);
        ShowStartMenu();
        DestroyTask(taskId);
    }
}

void FieldInput_HandleCancelSignpost(struct FieldInput *input)
{
    if (ScriptContext1_IsScriptSetUp() == TRUE)
    {
        if (gWalkAwayFromSignInhibitTimer != 0)
        {
            gWalkAwayFromSignInhibitTimer--;
        }
        else if (CanWalkAwayToCancelMsgBox() == TRUE)
        {
            //ClearMsgBoxCancelableState();
            if (input->dpadDirection != 0 && GetPlayerFacingDirection() != input->dpadDirection)
            {
                ScriptContext1_SetupScript(EventScript_CancelMessageBox);
                ScriptContext2_Enable();
            }
            else if (input->pressedStartButton)
            {
                ScriptContext1_SetupScript(EventScript_CancelMessageBox);
                ScriptContext2_Enable();
                if (!FuncIsActiveTask(Task_OpenStartMenu))
                    CreateTask(Task_OpenStartMenu, 8);
            }
        }
    }
}<|MERGE_RESOLUTION|>--- conflicted
+++ resolved
@@ -80,14 +80,11 @@
 static void UpdateLetsGoEvolutionTracker(void);
 #if OW_POISON_DAMAGE < GEN_5
 static bool8 UpdatePoisonStepCounter(void);
-<<<<<<< HEAD
 #endif // OW_POISON_DAMAGE
-=======
 static bool8 TrySetUpWalkIntoSignpostScript(struct MapPosition * position, u16 metatileBehavior, u8 playerDirection);
 static void SetUpWalkIntoSignScript(const u8 *script, u8 playerDirection);
 static u8 GetFacingSignpostType(u16 metatileBehvaior, u8 direction);
 static const u8 *GetSignpostScriptAtMapPosition(struct MapPosition * position);
->>>>>>> 5657f836
 
 void FieldClearPlayerInput(struct FieldInput *input)
 {
@@ -167,7 +164,7 @@
 
     gSpecialVar_LastTalked = 0;
     gSelectedObjectEvent = 0;
-    
+
     ResetFacingNpcOrSignPostVars();
     playerDirection = GetPlayerFacingDirection();
     GetPlayerPosition(&position);
@@ -188,7 +185,7 @@
         if (TryStartStepBasedScript(&position, metatileBehavior, playerDirection) == TRUE)
             return TRUE;
     }
-    
+
     if (input->checkStandardWildEncounter)
     {
         if (input->dpadDirection == 0 || input->dpadDirection == playerDirection)
@@ -201,7 +198,7 @@
             metatileBehavior = MapGridGetMetatileBehaviorAt(position.x, position.y);
         }
     }
-    
+
     if (input->checkStandardWildEncounter && CheckStandardWildEncounter(metatileBehavior) == TRUE)
         return TRUE;
     if (input->heldDirection && input->dpadDirection == playerDirection)
@@ -212,13 +209,13 @@
 
     GetInFrontOfPlayerPosition(&position);
     metatileBehavior = MapGridGetMetatileBehaviorAt(position.x, position.y);
-    
+
     if (input->heldDirection && input->dpadDirection == playerDirection)
     {
         if (TrySetUpWalkIntoSignpostScript(&position, metatileBehavior, playerDirection) == TRUE)
             return TRUE;
     }
-    
+
     if (input->pressedAButton && TryStartInteractionScript(&position, metatileBehavior, playerDirection) == TRUE)
         return TRUE;
 
@@ -1102,7 +1099,6 @@
 // signposts
 static bool8 TrySetUpWalkIntoSignpostScript(struct MapPosition *position, u16 metatileBehavior, u8 playerDirection)
 {
-    u8 signpostType;
     const u8 *script;
 
     if (JOY_HELD(DPAD_LEFT | DPAD_RIGHT))
@@ -1146,14 +1142,14 @@
 static void SetUpWalkIntoSignScript(const u8 *script, u8 playerDirection)
 {
     gSpecialVar_Facing = playerDirection;
-    ScriptContext1_SetupScript(script);
+    ScriptContext_SetupScript(script);
     SetWalkingIntoSignVars();
     MsgSetSignPost();
 }
 
 static const u8 *GetSignpostScriptAtMapPosition(struct MapPosition *position)
 {
-    const struct BgEvent *event = GetBackgroundEventAtPosition(&gMapHeader, position->x - 7, position->y - 7, position->height);
+    const struct BgEvent *event = GetBackgroundEventAtPosition(&gMapHeader, position->x - 7, position->y - 7, position->elevation);
     if (event == NULL)
         return NULL;
     if (event->bgUnion.script != NULL)
@@ -1173,7 +1169,7 @@
 
 void FieldInput_HandleCancelSignpost(struct FieldInput *input)
 {
-    if (ScriptContext1_IsScriptSetUp() == TRUE)
+    if (ScriptContext_IsEnabled() == TRUE)
     {
         if (gWalkAwayFromSignInhibitTimer != 0)
         {
@@ -1184,13 +1180,13 @@
             //ClearMsgBoxCancelableState();
             if (input->dpadDirection != 0 && GetPlayerFacingDirection() != input->dpadDirection)
             {
-                ScriptContext1_SetupScript(EventScript_CancelMessageBox);
-                ScriptContext2_Enable();
+                ScriptContext_SetupScript(EventScript_CancelMessageBox);
+                LockPlayerFieldControls();
             }
             else if (input->pressedStartButton)
             {
-                ScriptContext1_SetupScript(EventScript_CancelMessageBox);
-                ScriptContext2_Enable();
+                ScriptContext_SetupScript(EventScript_CancelMessageBox);
+                LockPlayerFieldControls();
                 if (!FuncIsActiveTask(Task_OpenStartMenu))
                     CreateTask(Task_OpenStartMenu, 8);
             }
