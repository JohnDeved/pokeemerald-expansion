#include "global.h"
#include "malloc.h"
#include "battle.h"
#include "battle_anim.h"
#include "battle_controllers.h"
#include "battle_gfx_sfx_util.h"
#include "battle_interface.h"
#include "battle_pike.h"
#include "battle_pyramid.h"
#include "battle_pyramid_bag.h"
#include "bg.h"
#include "contest.h"
#include "data.h"
#include "decompress.h"
#include "easy_chat.h"
#include "event_data.h"
#include "evolution_scene.h"
#include "field_control_avatar.h"
#include "field_effect.h"
#include "field_player_avatar.h"
#include "field_screen_effect.h"
#include "field_specials.h"
#include "field_weather.h"
#include "fieldmap.h"
#include "fldeff.h"
#include "fldeff_misc.h"
#include "frontier_util.h"
#include "gpu_regs.h"
#include "graphics.h"
#include "international_string_util.h"
#include "item.h"
#include "item_menu.h"
#include "item_use.h"
#include "link.h"
#include "link_rfu.h"
#include "mail.h"
#include "main.h"
#include "menu.h"
#include "menu_helpers.h"
#include "menu_specialized.h"
#include "metatile_behavior.h"
#include "overworld.h"
#include "palette.h"
#include "party_menu.h"
#include "player_pc.h"
#include "pokemon.h"
#include "pokemon_icon.h"
#include "pokemon_jump.h"
#include "pokemon_storage_system.h"
#include "pokemon_summary_screen.h"
#include "region_map.h"
#include "reshow_battle_screen.h"
#include "scanline_effect.h"
#include "script.h"
#include "sound.h"
#include "sprite.h"
#include "start_menu.h"
#include "string_util.h"
#include "strings.h"
#include "task.h"
#include "text.h"
#include "text_window.h"
#include "trade.h"
#include "union_room.h"
#include "window.h"
#include "constants/battle.h"
#include "constants/battle_frontier.h"
#include "constants/easy_chat.h"
#include "constants/field_effects.h"
#include "constants/flags.h"
#include "constants/item_effects.h"
#include "constants/items.h"
#include "constants/maps.h"
#include "constants/moves.h"
#include "constants/party_menu.h"
#include "constants/rgb.h"
#include "constants/songs.h"
#include "constants/species.h"
#include "constants/vars.h"

#define PARTY_PAL_SELECTED     (1 << 0)
#define PARTY_PAL_FAINTED      (1 << 1)
#define PARTY_PAL_TO_SWITCH    (1 << 2)
#define PARTY_PAL_MULTI_ALT    (1 << 3)
#define PARTY_PAL_SWITCHING    (1 << 4)
#define PARTY_PAL_TO_SOFTBOIL  (1 << 5)
#define PARTY_PAL_NO_MON       (1 << 6)
#define PARTY_PAL_UNUSED       (1 << 7)

#define MENU_DIR_DOWN     1
#define MENU_DIR_UP      -1
#define MENU_DIR_RIGHT    2
#define MENU_DIR_LEFT    -2

enum
{
    CAN_LEARN_MOVE,
    CANNOT_LEARN_MOVE,
    ALREADY_KNOWS_MOVE,
    CANNOT_LEARN_MOVE_IS_EGG
};

struct PartyMenuBoxInfoRects
{
    void (*blitFunc)(u8, u8, u8, u8, u8, u8);
    u8 dimensions[24];
    u8 descTextLeft;
    u8 descTextTop;
    u8 descTextWidth;
    u8 descTextHeight;
};

struct PartyMenuInternal
{
    TaskFunc task;
    MainCallback exitCallback;
    u32 chooseHalf:1;
    u32 lastSelectedSlot:3;  // Used to return to same slot when going left/right bewtween columns
    u32 spriteIdConfirmPokeball:7;
    u32 spriteIdCancelPokeball:7;
    u32 messageId:14;
    u8 windowId[3];
    u8 actions[8];
    u8 numActions;
    // In vanilla Emerald, only the first 0xB0 hwords (0x160 bytes) are actually used.
    // However, a full 0x100 hwords (0x200 bytes) are allocated.
    // It is likely that the 0x160 value used below is a constant defined by
    // bin2c, the utility used to encode the compressed palette data.
    u16 palBuffer[BG_PLTT_SIZE / sizeof(u16)];
    s16 data[16];
};

struct PartyMenuBox
{
    const struct PartyMenuBoxInfoRects *infoRects;
    const u8 *spriteCoords;
    u8 windowId;
    u8 monSpriteId;
    u8 itemSpriteId;
    u8 pokeballSpriteId;
    u8 statusSpriteId;
};

// EWRAM vars
static EWRAM_DATA struct PartyMenuInternal *sPartyMenuInternal = NULL;
EWRAM_DATA struct PartyMenu gPartyMenu = {0};
static EWRAM_DATA struct PartyMenuBox *sPartyMenuBoxes = NULL;
static EWRAM_DATA u8 *sPartyBgGfxTilemap = NULL;
static EWRAM_DATA u8 *sPartyBgTilemapBuffer = NULL;
EWRAM_DATA bool8 gPartyMenuUseExitCallback = 0;
EWRAM_DATA u8 gSelectedMonPartyId = 0;
EWRAM_DATA MainCallback gPostMenuFieldCallback = NULL;
static EWRAM_DATA u16 *sSlot1TilemapBuffer = 0; // for switching party slots
static EWRAM_DATA u16 *sSlot2TilemapBuffer = 0; //
EWRAM_DATA u8 gSelectedOrderFromParty[4] = {0};
static EWRAM_DATA u16 sPartyMenuItemId = 0;
static EWRAM_DATA u16 sUnused_0203CEFE = 0;
EWRAM_DATA u8 gBattlePartyCurrentOrder[PARTY_SIZE / 2] = {0}; // bits 0-3 are the current pos of Slot 1, 4-7 are Slot 2, and so on

// IWRAM common
void (*gItemUseCB)(u8, TaskFunc);

static void ResetPartyMenu(void);
static void CB2_InitPartyMenu(void);
static bool8 ShowPartyMenu(void);
static void SetPartyMonsAllowedInMinigame(void);
static void ExitPartyMenu(void);
static bool8 AllocPartyMenuBg(void);
static bool8 AllocPartyMenuBgGfx(void);
static void InitPartyMenuWindows(u8);
static void InitPartyMenuBoxes(u8);
static void LoadPartyMenuPokeballGfx(void);
static void LoadPartyMenuAilmentGfx(void);
static bool8 CreatePartyMonSpritesLoop(void);
static bool8 RenderPartyMenuBoxes(void);
static void CreateCancelConfirmPokeballSprites(void);
static void CreateCancelConfirmWindows(u8);
static void Task_ExitPartyMenu(u8);
static void FreePartyPointers(void);
static void PartyPaletteBufferCopy(u8);
static void DisplayPartyPokemonDataForMultiBattle(u8);
static void LoadPartyBoxPalette(struct PartyMenuBox *, u8);
static void DrawEmptySlot(u8 windowId);
static void DisplayPartyPokemonDataForRelearner(u8);
static void DisplayPartyPokemonDataForContest(u8);
static void DisplayPartyPokemonDataForChooseHalf(u8);
static void DisplayPartyPokemonDataForWirelessMinigame(u8);
static void DisplayPartyPokemonDataForBattlePyramidHeldItem(u8);
static bool8 DisplayPartyPokemonDataForMoveTutorOrEvolutionItem(u8);
static void DisplayPartyPokemonData(u8);
static void DisplayPartyPokemonNickname(struct Pokemon *, struct PartyMenuBox *, u8);
static void DisplayPartyPokemonLevelCheck(struct Pokemon *, struct PartyMenuBox *, u8);
static void DisplayPartyPokemonGenderNidoranCheck(struct Pokemon *, struct PartyMenuBox *, u8);
static void DisplayPartyPokemonHPCheck(struct Pokemon *, struct PartyMenuBox *, u8);
static void DisplayPartyPokemonMaxHPCheck(struct Pokemon *, struct PartyMenuBox *, u8);
static void DisplayPartyPokemonHPBarCheck(struct Pokemon *, struct PartyMenuBox *);
static void DisplayPartyPokemonDescriptionText(u8, struct PartyMenuBox *, u8);
static bool8 IsMonAllowedInMinigame(u8);
static void DisplayPartyPokemonDataToTeachMove(u8, u16, u8);
static u8 CanMonLearnTMTutor(struct Pokemon *, u16, u8);
static void DisplayPartyPokemonBarDetail(u8, const u8*, u8, const u8*);
static void DisplayPartyPokemonLevel(u8, struct PartyMenuBox *);
static void DisplayPartyPokemonGender(u8, u16, u8*, struct PartyMenuBox *);
static void DisplayPartyPokemonHP(u16, struct PartyMenuBox *);
static void DisplayPartyPokemonMaxHP(u16, struct PartyMenuBox *);
static void DisplayPartyPokemonHPBar(u16, u16, struct PartyMenuBox *);
static void CreatePartyMonIconSpriteParameterized(u16, u32, struct PartyMenuBox *, u8, u32);
static void CreatePartyMonHeldItemSpriteParameterized(u16, u16, struct PartyMenuBox *);
static void CreatePartyMonPokeballSpriteParameterized(u16, struct PartyMenuBox *);
static void CreatePartyMonStatusSpriteParameterized(u16, u8, struct PartyMenuBox *);
// These next 4 functions are essentially redundant with the above 4
// The only difference is that rather than receive the data directly they retrieve it from the mon struct
static void CreatePartyMonHeldItemSprite(struct Pokemon *, struct PartyMenuBox *);
static void CreatePartyMonPokeballSprite(struct Pokemon *, struct PartyMenuBox *);
static void CreatePartyMonIconSprite(struct Pokemon *, struct PartyMenuBox *, u32);
static void CreatePartyMonStatusSprite(struct Pokemon *, struct PartyMenuBox *);
static u8 CreateSmallPokeballButtonSprite(u8, u8);
static void DrawCancelConfirmButtons(void);
static u8 CreatePokeballButtonSprite(u8, u8);
static void AnimateSelectedPartyIcon(u8, u8);
static void PartyMenuStartSpriteAnim(u8, u8);
static u8 GetPartyBoxPaletteFlags(u8, u8);
static bool8 PartyBoxPal_ParnterOrDisqualifiedInArena(u8);
static u8 GetPartyIdFromBattleSlot(u8);
static void Task_ClosePartyMenuAndSetCB2(u8);
static void UpdatePartyToFieldOrder(void);
static void MoveCursorToConfirm(void);
static void HandleChooseMonCancel(u8, s8*);
static void HandleChooseMonSelection(u8, s8*);
static u16 PartyMenuButtonHandler(s8*);
static s8* GetCurrentPartySlotPtr(void);
static bool8 IsSelectedMonNotEgg(u8*);
static void PartyMenuRemoveWindow(u8*);
static void CB2_SetUpExitToBattleScreen(void);
static void Task_ClosePartyMenuAfterText(u8);
static void TryTutorSelectedMon(u8);
static void TryGiveMailToSelectedMon(u8);
static void TryGiveItemOrMailToSelectedMon(u8);
static void SwitchSelectedMons(u8);
static void TryEnterMonForMinigame(u8, u8);
static void Task_TryCreateSelectionWindow(u8);
static void FinishTwoMonAction(u8);
static void CancelParticipationPrompt(u8);
static bool8 DisplayCancelChooseMonYesNo(u8);
static const u8* GetFacilityCancelString(void);
static void Task_CancelChooseMonYesNo(u8);
static void PartyMenuDisplayYesNoMenu(void);
static void Task_HandleCancelChooseMonYesNoInput(u8);
static void Task_ReturnToChooseMonAfterText(u8);
static void UpdateCurrentPartySelection(s8*, s8);
static void UpdatePartySelectionSingleLayout(s8*, s8);
static void UpdatePartySelectionDoubleLayout(s8*, s8);
static s8 GetNewSlotDoubleLayout(s8, s8);
static void PartyMenuPrintText(const u8*);
static void Task_PrintAndWaitForText(u8);
static bool16 IsMonAllowedInPokemonJump(struct Pokemon*);
static bool16 IsMonAllowedInDodrioBerryPicking(struct Pokemon*);
static void Task_CancelParticipationYesNo(u8);
static void Task_HandleCancelParticipationYesNoInput(u8);
static bool8 CanLearnTutorMove(u16, u8);
static u16 GetTutorMove(u8);
static bool8 ShouldUseChooseMonText(void);
static void SetPartyMonFieldSelectionActions(struct Pokemon*, u8);
static u8 GetPartyMenuActionsTypeInBattle(struct Pokemon*);
static u8 GetPartySlotEntryStatus(s8);
static void Task_UpdateHeldItemSprite(u8);
static void Task_HandleSelectionMenuInput(u8);
static void CB2_ShowPokemonSummaryScreen(void);
static void UpdatePartyToBattleOrder(void);
static void CB2_ReturnToPartyMenuFromSummaryScreen(void);
static void SlidePartyMenuBoxOneStep(u8);
static void Task_SlideSelectedSlotsOffscreen(u8);
static void SwitchPartyMon(void);
static void Task_SlideSelectedSlotsOnscreen(u8);
static void CB2_SelectBagItemToGive(void);
static void CB2_GiveHoldItem(void);
static void CB2_WriteMailToGiveMon(void);
static void Task_SwitchHoldItemsPrompt(u8);
static void Task_GiveHoldItem(u8);
static void Task_SwitchItemsYesNo(u8);
static void Task_HandleSwitchItemsYesNoInput(u8);
static void Task_WriteMailToGiveMonAfterText(u8);
static void CB2_ReturnToPartyMenuFromWritingMail(void);
static void Task_DisplayGaveMailFromPartyMessage(u8);
static void UpdatePartyMonHeldItemSprite(struct Pokemon*, struct PartyMenuBox*);
static void Task_TossHeldItemYesNo(u8 taskId);
static void Task_HandleTossHeldItemYesNoInput(u8);
static void Task_TossHeldItem(u8);
static void CB2_ReadHeldMail(void);
static void CB2_ReturnToPartyMenuFromReadingMail(void);
static void Task_SendMailToPCYesNo(u8);
static void Task_HandleSendMailToPCYesNoInput(u8);
static void Task_LoseMailMessageYesNo(u8);
static void Task_HandleLoseMailMessageYesNoInput(u8);
static bool8 TrySwitchInPokemon(void);
static void Task_SpinTradeYesNo(u8);
static void Task_HandleSpinTradeYesNoInput(u8);
static void Task_CancelAfterAorBPress(u8);
static void DisplayFieldMoveExitAreaMessage(u8);
static void DisplayCantUseFlashMessage(void);
static void DisplayCantUseSurfMessage(void);
static void Task_FieldMoveExitAreaYesNo(u8);
static void Task_HandleFieldMoveExitAreaYesNoInput(u8);
static void Task_FieldMoveWaitForFade(u8);
static u16 GetFieldMoveMonSpecies(void);
static void UpdatePartyMonHPBar(u8, struct Pokemon*);
static void SpriteCB_UpdatePartyMonIcon(struct Sprite*);
static void SpriteCB_BouncePartyMonIcon(struct Sprite*);
static void ShowOrHideHeldItemSprite(u16, struct PartyMenuBox*);
static void CreateHeldItemSpriteForTrade(u8, bool8);
static void SpriteCB_HeldItem(struct Sprite*);
static void SetPartyMonAilmentGfx(struct Pokemon*, struct PartyMenuBox*);
static void UpdatePartyMonAilmentGfx(u8, struct PartyMenuBox*);
static u8 GetPartyLayoutFromBattleType(void);
static void Task_SetSacredAshCB(u8);
static void CB2_ReturnToBagMenu(void);
static void Task_DisplayHPRestoredMessage(u8);
static u16 ItemEffectToMonEv(struct Pokemon*, u8);
static void ItemEffectToStatString(u8, u8*);
static void ReturnToUseOnWhichMon(u8);
static void SetSelectedMoveForPPItem(u8);
static void TryUsePPItem(u8);
static void Task_LearnedMove(u8);
static void Task_ReplaceMoveYesNo(u8);
static void Task_DoLearnedMoveFanfareAfterText(u8);
static void Task_LearnNextMoveOrClosePartyMenu(u8);
static void Task_TryLearningNextMove(u8);
static void Task_HandleReplaceMoveYesNoInput(u8);
static void Task_ShowSummaryScreenToForgetMove(u8);
static void StopLearningMovePrompt(u8);
static void CB2_ShowSummaryScreenToForgetMove(void);
static void CB2_ReturnToPartyMenuWhileLearningMove(void);
static void Task_ReturnToPartyMenuWhileLearningMove(u8);
static void DisplayPartyMenuForgotMoveMessage(u8);
static void Task_PartyMenuReplaceMove(u8);
static void Task_StopLearningMoveYesNo(u8);
static void Task_HandleStopLearningMoveYesNoInput(u8);
static void Task_TryLearningNextMoveAfterText(u8);
static void BufferMonStatsToTaskData(struct Pokemon*, s16*);
static void UpdateMonDisplayInfoAfterRareCandy(u8, struct Pokemon*);
static void Task_DisplayLevelUpStatsPg1(u8);
static void DisplayLevelUpStatsPg1(u8);
static void Task_DisplayLevelUpStatsPg2(u8);
static void DisplayLevelUpStatsPg2(u8);
static void Task_TryLearnNewMoves(u8);
static void PartyMenuTryEvolution(u8);
static void DisplayMonNeedsToReplaceMove(u8);
static void DisplayMonLearnedMove(u8, u16);
static void UseSacredAsh(u8);
static void Task_SacredAshLoop(u8);
static void Task_SacredAshDisplayHPRestored(u8);
static void GiveItemOrMailToSelectedMon(u8);
static void DisplayItemMustBeRemovedFirstMessage(u8);
static void Task_SwitchItemsFromBagYesNo(u8);
static void RemoveItemToGiveFromBag(u16);
static void CB2_WriteMailToGiveMonFromBag(void);
static void GiveItemToSelectedMon(u8);
static void Task_UpdateHeldItemSpriteAndClosePartyMenu(u8);
static void CB2_ReturnToPartyOrBagMenuFromWritingMail(void);
static bool8 ReturnGiveItemToBagOrPC(u16);
static void Task_DisplayGaveMailFromBagMessage(u8);
static void Task_HandleSwitchItemsFromBagYesNoInput(u8);
static void Task_ValidateChosenHalfParty(u8);
static bool8 GetBattleEntryEligibility(struct Pokemon*);
static bool8 HasPartySlotAlreadyBeenSelected(u8);
static u8 GetBattleEntryLevelCap(void);
static u8 GetMaxBattleEntries(void);
static u8 GetMinBattleEntries(void);
static void Task_ContinueChoosingHalfParty(u8);
static void BufferBattlePartyOrder(u8*, bool8);
static void BufferBattlePartyOrderBySide(u8*, u8, u8);
static void Task_InitMultiPartnerPartySlideIn(u8);
static void Task_MultiPartnerPartySlideIn(u8);
static void SlideMultiPartyMenuBoxSpritesOneStep(u8);
static void Task_WaitAfterMultiPartnerPartySlideIn(u8);
static void BufferMonSelection(void);
static void Task_PartyMenuWaitForFade(u8 taskId);
static void Task_ChooseContestMon(u8 taskId);
static void CB2_ChooseContestMon(void);
static void Task_ChoosePartyMon(u8 taskId);
static void Task_ChooseMonForMoveRelearner(u8);
static void CB2_ChooseMonForMoveRelearner(void);
static void Task_BattlePyramidChooseMonHeldItems(u8);
static void ShiftMoveSlot(struct Pokemon*, u8, u8);
static void BlitBitmapToPartyWindow_LeftColumn(u8, u8, u8, u8, u8, u8);
static void BlitBitmapToPartyWindow_RightColumn(u8, u8, u8, u8, u8, u8);
static void CursorCb_Summary(u8);
static void CursorCb_Switch(u8);
static void CursorCb_Cancel1(u8);
static void CursorCb_Item(u8);
static void CursorCb_Give(u8);
static void CursorCb_TakeItem(u8);
static void CursorCb_Mail(u8);
static void CursorCb_Read(u8);
static void CursorCb_TakeMail(u8);
static void CursorCb_Cancel2(u8);
static void CursorCb_SendMon(u8);
static void CursorCb_Enter(u8);
static void CursorCb_NoEntry(u8);
static void CursorCb_Store(u8);
static void CursorCb_Register(u8);
static void CursorCb_Trade1(u8);
static void CursorCb_Trade2(u8);
static void CursorCb_Toss(u8);
static void CursorCb_FieldMove(u8);
static bool8 SetUpFieldMove_Surf(void);
static bool8 SetUpFieldMove_Fly(void);
static bool8 SetUpFieldMove_Waterfall(void);
static bool8 SetUpFieldMove_Dive(void);

// static const data
#include "data/pokemon/tutor_learnsets.h"
#include "data/party_menu.h"

// code
static void InitPartyMenu(u8 menuType, u8 layout, u8 partyAction, bool8 keepCursorPos, u8 messageId, TaskFunc task, MainCallback callback)
{
    u16 i;

    ResetPartyMenu();
    sPartyMenuInternal = Alloc(sizeof(struct PartyMenuInternal));
    if (sPartyMenuInternal == NULL)
    {
        SetMainCallback2(callback);
    }
    else
    {
        gPartyMenu.menuType = menuType;
        gPartyMenu.exitCallback = callback;
        gPartyMenu.action = partyAction;
        sPartyMenuInternal->messageId = messageId;
        sPartyMenuInternal->task = task;
        sPartyMenuInternal->exitCallback = NULL;
        sPartyMenuInternal->lastSelectedSlot = 0;
        sPartyMenuInternal->spriteIdConfirmPokeball = 0x7F;
        sPartyMenuInternal->spriteIdCancelPokeball = 0x7F;

        if (menuType == PARTY_MENU_TYPE_CHOOSE_HALF)
            sPartyMenuInternal->chooseHalf = TRUE;
        else
            sPartyMenuInternal->chooseHalf = FALSE;

        if (layout != KEEP_PARTY_LAYOUT)
            gPartyMenu.layout = layout;

        for (i = 0; i < ARRAY_COUNT(sPartyMenuInternal->data); i++)
            sPartyMenuInternal->data[i] = 0;
        for (i = 0; i < ARRAY_COUNT(sPartyMenuInternal->windowId); i++)
            sPartyMenuInternal->windowId[i] = 0xFF;

        if (!keepCursorPos)
            gPartyMenu.slotId = 0;
        else if (gPartyMenu.slotId > PARTY_SIZE - 1 || GetMonData(&gPlayerParty[gPartyMenu.slotId], MON_DATA_SPECIES) == SPECIES_NONE)
            gPartyMenu.slotId = 0;

        gTextFlags.autoScroll = 0;
        CalculatePlayerPartyCount();
        SetMainCallback2(CB2_InitPartyMenu);
    }
}

static void CB2_UpdatePartyMenu(void)
{
    RunTasks();
    AnimateSprites();
    BuildOamBuffer();
    do_scheduled_bg_tilemap_copies_to_vram();
    UpdatePaletteFade();
}

static void VBlankCB_PartyMenu(void)
{
    LoadOam();
    ProcessSpriteCopyRequests();
    TransferPlttBuffer();
}

static void CB2_InitPartyMenu(void)
{
    while (TRUE)
    {
        if (sub_81221EC() == TRUE || ShowPartyMenu() == TRUE || sub_81221AC() == TRUE)
            break;
    }
}

static bool8 ShowPartyMenu(void)
{
    switch (gMain.state)
    {
    case 0:
        SetVBlankHBlankCallbacksToNull();
        ResetVramOamAndBgCntRegs();
        clear_scheduled_bg_copies_to_vram();
        gMain.state++;
        break;
    case 1:
        ScanlineEffect_Stop();
        gMain.state++;
        break;
    case 2:
        ResetPaletteFade();
        gPaletteFade.bufferTransferDisabled = TRUE;
        gMain.state++;
        break;
    case 3:
        ResetSpriteData();
        gMain.state++;
        break;
    case 4:
        FreeAllSpritePalettes();
        gMain.state++;
        break;
    case 5:
        if (!sub_81221AC())
            ResetTasks();
        gMain.state++;
        break;
    case 6:
        SetPartyMonsAllowedInMinigame();
        gMain.state++;
        break;
    case 7:
        if (!AllocPartyMenuBg())
        {
            ExitPartyMenu();
            return TRUE;
        }
        else
        {
            sPartyMenuInternal->data[0] = 0;
            gMain.state++;
        }
        break;
    case 8:
        if (AllocPartyMenuBgGfx())
            gMain.state++;
        break;
    case 9:
        InitPartyMenuWindows(gPartyMenu.layout);
        gMain.state++;
        break;
    case 10:
        InitPartyMenuBoxes(gPartyMenu.layout);
        sPartyMenuInternal->data[0] = 0;
        gMain.state++;
        break;
    case 11:
        LoadHeldItemIcons();
        gMain.state++;
        break;
    case 12:
        LoadPartyMenuPokeballGfx();
        gMain.state++;
        break;
    case 13:
        LoadPartyMenuAilmentGfx();
        gMain.state++;
        break;
    case 14:
        LoadMonIconPalettes();
        gMain.state++;
        break;
    case 15:
        if (CreatePartyMonSpritesLoop())
        {
            sPartyMenuInternal->data[0] = 0;
            gMain.state++;
        }
        break;
    case 16:
        if (RenderPartyMenuBoxes())
        {
            sPartyMenuInternal->data[0] = 0;
            gMain.state++;
        }
        break;
    case 17:
        CreateCancelConfirmPokeballSprites();
        gMain.state++;
        break;
    case 18:
        CreateCancelConfirmWindows(sPartyMenuInternal->chooseHalf);
        gMain.state++;
        break;
    case 19:
        gMain.state++;
        break;
    case 20:
        CreateTask(sPartyMenuInternal->task, 0);
        DisplayPartyMenuStdMessage(sPartyMenuInternal->messageId);
        gMain.state++;
        break;
    case 21:
        BlendPalettes(0xFFFFFFFF, 16, 0);
        gPaletteFade.bufferTransferDisabled = FALSE;
        gMain.state++;
        break;
    case 22:
        BeginNormalPaletteFade(0xFFFFFFFF, 0, 16, 0, RGB_BLACK);
        gMain.state++;
        break;
    default:
        SetVBlankCallback(VBlankCB_PartyMenu);
        SetMainCallback2(CB2_UpdatePartyMenu);
        return TRUE;
    }
    return FALSE;
}

static void ExitPartyMenu(void)
{
    BeginNormalPaletteFade(0xFFFFFFFF, 0, 0, 16, RGB_BLACK);
    CreateTask(Task_ExitPartyMenu, 0);
    SetVBlankCallback(VBlankCB_PartyMenu);
    SetMainCallback2(CB2_UpdatePartyMenu);
}

static void Task_ExitPartyMenu(u8 taskId)
{
    if (!gPaletteFade.active)
    {
        SetMainCallback2(gPartyMenu.exitCallback);
        FreePartyPointers();
        DestroyTask(taskId);
    }
}

static void ResetPartyMenu(void)
{
    sPartyMenuInternal = NULL;
    sPartyBgTilemapBuffer = NULL;
    sPartyMenuBoxes = NULL;
    sPartyBgGfxTilemap = NULL;
}

static bool8 AllocPartyMenuBg(void)
{
    sPartyBgTilemapBuffer = Alloc(0x800);
    if (sPartyBgTilemapBuffer == NULL)
        return FALSE;

    memset(sPartyBgTilemapBuffer, 0, 0x800);
    ResetBgsAndClearDma3BusyFlags(0);
    InitBgsFromTemplates(0, sPartyMenuBgTemplates, ARRAY_COUNT(sPartyMenuBgTemplates));
    SetBgTilemapBuffer(1, sPartyBgTilemapBuffer);
    ResetAllBgsCoordinates();
    schedule_bg_copy_tilemap_to_vram(1);
    SetGpuReg(REG_OFFSET_DISPCNT, DISPCNT_OBJ_ON | DISPCNT_OBJ_1D_MAP);
    SetGpuReg(REG_OFFSET_BLDCNT, 0);
    ShowBg(0);
    ShowBg(1);
    ShowBg(2);
    return TRUE;
}

static bool8 AllocPartyMenuBgGfx(void)
{
    u32 sizeout;

    switch (sPartyMenuInternal->data[0])
    {
    case 0:
        sPartyBgGfxTilemap = malloc_and_decompress(gPartyMenuBg_Gfx, &sizeout);
        LoadBgTiles(1, sPartyBgGfxTilemap, sizeout, 0);
        sPartyMenuInternal->data[0]++;
        break;
    case 1:
        if (!IsDma3ManagerBusyWithBgCopy())
        {
            LZDecompressWram(gPartyMenuBg_Tilemap, sPartyBgTilemapBuffer);
            sPartyMenuInternal->data[0]++;
        }
        break;
    case 2:
        LoadCompressedPalette(gPartyMenuBg_Pal, 0, 0x160);
        CpuCopy16(gPlttBufferUnfaded, sPartyMenuInternal->palBuffer, 0x160);
        sPartyMenuInternal->data[0]++;
        break;
    case 3:
        PartyPaletteBufferCopy(4);
        sPartyMenuInternal->data[0]++;
        break;
    case 4:
        PartyPaletteBufferCopy(5);
        sPartyMenuInternal->data[0]++;
        break;
    case 5:
        PartyPaletteBufferCopy(6);
        sPartyMenuInternal->data[0]++;
        break;
    case 6:
        PartyPaletteBufferCopy(7);
        sPartyMenuInternal->data[0]++;
        break;
    case 7:
        PartyPaletteBufferCopy(8);
        sPartyMenuInternal->data[0]++;
        break;
    default:
        return TRUE;
    }
    return FALSE;
}

static void PartyPaletteBufferCopy(u8 offset)
{
    offset *= 16;
    CpuCopy16(&gPlttBufferUnfaded[0x30], &gPlttBufferUnfaded[offset], 32);
    CpuCopy16(&gPlttBufferUnfaded[0x30], &gPlttBufferFaded[offset], 32);
}

static void FreePartyPointers(void)
{
    if (sPartyMenuInternal)
        Free(sPartyMenuInternal);
    if (sPartyBgTilemapBuffer)
        Free(sPartyBgTilemapBuffer);
    if (sPartyBgGfxTilemap)
        Free(sPartyBgGfxTilemap);
    if (sPartyMenuBoxes)
        Free(sPartyMenuBoxes);
    FreeAllWindowBuffers();
}

static void InitPartyMenuBoxes(u8 layout)
{
    u8 i;

    sPartyMenuBoxes = Alloc(sizeof(struct PartyMenuBox[PARTY_SIZE]));

    for (i = 0; i < PARTY_SIZE; i++)
    {
        sPartyMenuBoxes[i].infoRects = &sPartyBoxInfoRects[PARTY_BOX_RIGHT_COLUMN];
        sPartyMenuBoxes[i].spriteCoords = sPartyMenuSpriteCoords[layout][i];
        sPartyMenuBoxes[i].windowId = i;
        sPartyMenuBoxes[i].monSpriteId = 0xFF;
        sPartyMenuBoxes[i].itemSpriteId = 0xFF;
        sPartyMenuBoxes[i].pokeballSpriteId = 0xFF;
        sPartyMenuBoxes[i].statusSpriteId = 0xFF;
    }
    // The first party mon goes in the left column
    sPartyMenuBoxes[0].infoRects = &sPartyBoxInfoRects[PARTY_BOX_LEFT_COLUMN];

    if (layout == PARTY_LAYOUT_MULTI_SHOWCASE)
        sPartyMenuBoxes[3].infoRects = &sPartyBoxInfoRects[PARTY_BOX_LEFT_COLUMN];
    else if (layout != PARTY_LAYOUT_SINGLE)
        sPartyMenuBoxes[1].infoRects = &sPartyBoxInfoRects[PARTY_BOX_LEFT_COLUMN];
}

static void RenderPartyMenuBox(u8 slot)
{
    if (gPartyMenu.menuType == PARTY_MENU_TYPE_MULTI_SHOWCASE && slot >= MULTI_PARTY_SIZE)
    {
        DisplayPartyPokemonDataForMultiBattle(slot);
        if (gMultiPartnerParty[slot - MULTI_PARTY_SIZE].species == SPECIES_NONE)
            LoadPartyBoxPalette(&sPartyMenuBoxes[slot], PARTY_PAL_NO_MON);
        else
            LoadPartyBoxPalette(&sPartyMenuBoxes[slot], PARTY_PAL_MULTI_ALT);
        CopyWindowToVram(sPartyMenuBoxes[slot].windowId, 2);
        PutWindowTilemap(sPartyMenuBoxes[slot].windowId);
        schedule_bg_copy_tilemap_to_vram(2);
    }
    else
    {
        if (GetMonData(&gPlayerParty[slot], MON_DATA_SPECIES) == SPECIES_NONE)
        {
            DrawEmptySlot(sPartyMenuBoxes[slot].windowId);
            LoadPartyBoxPalette(&sPartyMenuBoxes[slot], PARTY_PAL_NO_MON);
            CopyWindowToVram(sPartyMenuBoxes[slot].windowId, 2);
        }
        else
        {
            if (gPartyMenu.menuType == PARTY_MENU_TYPE_MOVE_RELEARNER)
                DisplayPartyPokemonDataForRelearner(slot);
            else if (gPartyMenu.menuType == PARTY_MENU_TYPE_CONTEST)
                DisplayPartyPokemonDataForContest(slot);
            else if (gPartyMenu.menuType == PARTY_MENU_TYPE_CHOOSE_HALF)
                DisplayPartyPokemonDataForChooseHalf(slot);
            else if (gPartyMenu.menuType == PARTY_MENU_TYPE_MINIGAME)
                DisplayPartyPokemonDataForWirelessMinigame(slot);
            else if (gPartyMenu.menuType == PARTY_MENU_TYPE_STORE_PYRAMID_HELD_ITEMS)
                DisplayPartyPokemonDataForBattlePyramidHeldItem(slot);
            else if (!DisplayPartyPokemonDataForMoveTutorOrEvolutionItem(slot))
                DisplayPartyPokemonData(slot);

            if (gPartyMenu.menuType == PARTY_MENU_TYPE_MULTI_SHOWCASE)
                AnimatePartySlot(slot, 0);
            else if (gPartyMenu.slotId == slot)
                AnimatePartySlot(slot, 1);
            else
                AnimatePartySlot(slot, 0);
        }
        PutWindowTilemap(sPartyMenuBoxes[slot].windowId);
        schedule_bg_copy_tilemap_to_vram(0);
    }
}

static void DisplayPartyPokemonData(u8 slot)
{
    if (GetMonData(&gPlayerParty[slot], MON_DATA_IS_EGG))
    {
        sPartyMenuBoxes[slot].infoRects->blitFunc(sPartyMenuBoxes[slot].windowId, 0, 0, 0, 0, TRUE);
        DisplayPartyPokemonNickname(&gPlayerParty[slot], &sPartyMenuBoxes[slot], 0);
    }
    else
    {
        sPartyMenuBoxes[slot].infoRects->blitFunc(sPartyMenuBoxes[slot].windowId, 0, 0, 0, 0, FALSE);
        DisplayPartyPokemonNickname(&gPlayerParty[slot], &sPartyMenuBoxes[slot], 0);
        DisplayPartyPokemonLevelCheck(&gPlayerParty[slot], &sPartyMenuBoxes[slot], 0);
        DisplayPartyPokemonGenderNidoranCheck(&gPlayerParty[slot], &sPartyMenuBoxes[slot], 0);
        DisplayPartyPokemonHPCheck(&gPlayerParty[slot], &sPartyMenuBoxes[slot], 0);
        DisplayPartyPokemonMaxHPCheck(&gPlayerParty[slot], &sPartyMenuBoxes[slot], 0);
        DisplayPartyPokemonHPBarCheck(&gPlayerParty[slot], &sPartyMenuBoxes[slot]);
    }
}

static void DisplayPartyPokemonDescriptionData(u8 slot, u8 stringID)
{
    struct Pokemon *mon = &gPlayerParty[slot];

    sPartyMenuBoxes[slot].infoRects->blitFunc(sPartyMenuBoxes[slot].windowId, 0, 0, 0, 0, TRUE);
    DisplayPartyPokemonNickname(mon, &sPartyMenuBoxes[slot], 0);
    if (!GetMonData(mon, MON_DATA_IS_EGG))
    {
        DisplayPartyPokemonLevelCheck(mon, &sPartyMenuBoxes[slot], 0);
        DisplayPartyPokemonGenderNidoranCheck(mon, &sPartyMenuBoxes[slot], 0);
    }
    DisplayPartyPokemonDescriptionText(stringID, &sPartyMenuBoxes[slot], 0);
}

static void DisplayPartyPokemonDataForChooseHalf(u8 slot)
{
    u8 i;
    struct Pokemon *mon = &gPlayerParty[slot];
    u8 *order = gSelectedOrderFromParty;

    if (!GetBattleEntryEligibility(mon))
    {
        DisplayPartyPokemonDescriptionData(slot, PARTYBOX_DESC_NOT_ABLE);
        return;
    }
    else
    {
        for (i = 0; i < GetMaxBattleEntries(); i++)
        {
            if (order[i] != 0 && (order[i] - 1) == slot)
            {
                DisplayPartyPokemonDescriptionData(slot, i + PARTYBOX_DESC_FIRST);
                return;
            }
        }
        DisplayPartyPokemonDescriptionData(slot, PARTYBOX_DESC_ABLE_3);
    }
}

static void DisplayPartyPokemonDataForContest(u8 slot)
{
    switch (GetContestEntryEligibility(&gPlayerParty[slot]))
    {
    case CANT_ENTER_CONTEST:
    case CANT_ENTER_CONTEST_EGG:
    case CANT_ENTER_CONTEST_FAINTED:
        DisplayPartyPokemonDescriptionData(slot, PARTYBOX_DESC_NOT_ABLE);
        break;
    case CAN_ENTER_CONTEST_EQUAL_RANK:
    case CAN_ENTER_CONTEST_HIGH_RANK:
        DisplayPartyPokemonDescriptionData(slot, PARTYBOX_DESC_ABLE);
        break;
    }
}

static void DisplayPartyPokemonDataForRelearner(u8 slot)
{
    if (GetNumberOfRelearnableMoves(&gPlayerParty[slot]) == 0)
        DisplayPartyPokemonDescriptionData(slot, PARTYBOX_DESC_NOT_ABLE_2);
    else
        DisplayPartyPokemonDescriptionData(slot, PARTYBOX_DESC_ABLE_2);
}

static void DisplayPartyPokemonDataForWirelessMinigame(u8 slot)
{
    if (IsMonAllowedInMinigame(slot) == TRUE)
        DisplayPartyPokemonDescriptionData(slot, PARTYBOX_DESC_ABLE);
    else
        DisplayPartyPokemonDescriptionData(slot, PARTYBOX_DESC_NOT_ABLE);
}

static void DisplayPartyPokemonDataForBattlePyramidHeldItem(u8 slot)
{
    if (GetMonData(&gPlayerParty[slot], MON_DATA_HELD_ITEM))
        DisplayPartyPokemonDescriptionData(slot, PARTYBOX_DESC_HAVE);
    else
        DisplayPartyPokemonDescriptionData(slot, PARTYBOX_DESC_DONT_HAVE);
}

// Returns TRUE if teaching move or cant evolve with item (i.e. description data is shown), FALSE otherwise
static bool8 DisplayPartyPokemonDataForMoveTutorOrEvolutionItem(u8 slot)
{
    struct Pokemon *currentPokemon = &gPlayerParty[slot];
    u16 item = gSpecialVar_ItemId;

    if (gPartyMenu.action == PARTY_ACTION_MOVE_TUTOR)
    {
        gSpecialVar_Result = FALSE;
        DisplayPartyPokemonDataToTeachMove(slot, 0, gSpecialVar_0x8005);
    }
    else
    {
        if (gPartyMenu.action != PARTY_ACTION_USE_ITEM)
            return FALSE;

        switch (CheckIfItemIsTMHMOrEvolutionStone(item))
        {
        default:
            return FALSE;
        case 1: // TM/HM
            DisplayPartyPokemonDataToTeachMove(slot, item, 0);
            break;
        case 2: // Evolution stone
            if (!GetMonData(currentPokemon, MON_DATA_IS_EGG) && GetEvolutionTargetSpecies(currentPokemon, 3, item) != SPECIES_NONE)
                return FALSE;
            DisplayPartyPokemonDescriptionData(slot, PARTYBOX_DESC_NO_USE);
            break;
        }
    }
    return TRUE;
}

static void DisplayPartyPokemonDataToTeachMove(u8 slot, u16 item, u8 tutor)
{
    switch (CanMonLearnTMTutor(&gPlayerParty[slot], item, tutor))
    {
    case CANNOT_LEARN_MOVE:
    case CANNOT_LEARN_MOVE_IS_EGG:
        DisplayPartyPokemonDescriptionData(slot, PARTYBOX_DESC_NOT_ABLE_2);
        break;
    case ALREADY_KNOWS_MOVE:
        DisplayPartyPokemonDescriptionData(slot, PARTYBOX_DESC_LEARNED);
        break;
    default:
        DisplayPartyPokemonDescriptionData(slot, PARTYBOX_DESC_ABLE_2);
        break;
    }
}

static void DisplayPartyPokemonDataForMultiBattle(u8 slot)
{
    struct PartyMenuBox *menuBox = &sPartyMenuBoxes[slot];
    u8 actualSlot = slot - (3);

    if (gMultiPartnerParty[actualSlot].species == SPECIES_NONE)
    {
        DrawEmptySlot(menuBox->windowId);
    }
    else
    {
        menuBox->infoRects->blitFunc(menuBox->windowId, 0, 0, 0, 0, FALSE);
        StringCopy(gStringVar1, gMultiPartnerParty[actualSlot].nickname);
        StringGetEnd10(gStringVar1);
        sub_81DB52C(gStringVar1);
        DisplayPartyPokemonBarDetail(menuBox->windowId, gStringVar1, 0, menuBox->infoRects->dimensions);
        DisplayPartyPokemonLevel(gMultiPartnerParty[actualSlot].level, menuBox);
        DisplayPartyPokemonGender(gMultiPartnerParty[actualSlot].gender, gMultiPartnerParty[actualSlot].species, gMultiPartnerParty[actualSlot].nickname, menuBox);
        DisplayPartyPokemonHP(gMultiPartnerParty[actualSlot].hp, menuBox);
        DisplayPartyPokemonMaxHP(gMultiPartnerParty[actualSlot].maxhp, menuBox);
        DisplayPartyPokemonHPBar(gMultiPartnerParty[actualSlot].hp, gMultiPartnerParty[actualSlot].maxhp, menuBox);
    }
}

static bool8 RenderPartyMenuBoxes(void)
{
    RenderPartyMenuBox(sPartyMenuInternal->data[0]);
    if (++sPartyMenuInternal->data[0] == PARTY_SIZE)
        return TRUE;
    else
        return FALSE;
}

static u8* GetPartyMenuBgTile(u16 tileId)
{
    return &sPartyBgGfxTilemap[tileId << 5];
}

static void CreatePartyMonSprites(u8 slot)
{
    u8 actualSlot;

    if (gPartyMenu.menuType == PARTY_MENU_TYPE_MULTI_SHOWCASE && slot >= MULTI_PARTY_SIZE)
    {
        u8 status;
        actualSlot = slot - MULTI_PARTY_SIZE;

        if (gMultiPartnerParty[actualSlot].species != SPECIES_NONE)
        {
            CreatePartyMonIconSpriteParameterized(gMultiPartnerParty[actualSlot].species, gMultiPartnerParty[actualSlot].personality, &sPartyMenuBoxes[slot], 0, FALSE);
            CreatePartyMonHeldItemSpriteParameterized(gMultiPartnerParty[actualSlot].species, gMultiPartnerParty[actualSlot].heldItem, &sPartyMenuBoxes[slot]);
            CreatePartyMonPokeballSpriteParameterized(gMultiPartnerParty[actualSlot].species, &sPartyMenuBoxes[slot]);
            if (gMultiPartnerParty[actualSlot].hp == 0)
                status = AILMENT_FNT;
            else
                status = GetAilmentFromStatus(gMultiPartnerParty[actualSlot].status);
            CreatePartyMonStatusSpriteParameterized(gMultiPartnerParty[actualSlot].species, status, &sPartyMenuBoxes[slot]);
        }
    }
    else if (GetMonData(&gPlayerParty[slot], MON_DATA_SPECIES) != SPECIES_NONE)
    {
        CreatePartyMonIconSprite(&gPlayerParty[slot], &sPartyMenuBoxes[slot], slot);
        CreatePartyMonHeldItemSprite(&gPlayerParty[slot], &sPartyMenuBoxes[slot]);
        CreatePartyMonPokeballSprite(&gPlayerParty[slot], &sPartyMenuBoxes[slot]);
        CreatePartyMonStatusSprite(&gPlayerParty[slot], &sPartyMenuBoxes[slot]);
    }
}

static bool8 CreatePartyMonSpritesLoop(void)
{
    CreatePartyMonSprites(sPartyMenuInternal->data[0]);
    if (++sPartyMenuInternal->data[0] == PARTY_SIZE)
        return TRUE;
    else
        return FALSE;
}

static void CreateCancelConfirmPokeballSprites(void)
{
    if (gPartyMenu.menuType == PARTY_MENU_TYPE_MULTI_SHOWCASE)
    {
        // The showcase has no Cancel/Confirm buttons
        FillBgTilemapBufferRect(1, 14, 23, 17, 7, 2, 1);
    }
    else
    {
        if (sPartyMenuInternal->chooseHalf)
        {
            sPartyMenuInternal->spriteIdConfirmPokeball = CreateSmallPokeballButtonSprite(0xBF, 0x88);
            DrawCancelConfirmButtons();
            sPartyMenuInternal->spriteIdCancelPokeball = CreateSmallPokeballButtonSprite(0xBF, 0x98);
        }
        else
        {
            sPartyMenuInternal->spriteIdCancelPokeball = CreatePokeballButtonSprite(198, 148);
        }
        AnimatePartySlot(gPartyMenu.slotId, 1);
    }
}

void AnimatePartySlot(u8 slot, u8 animNum)
{
    u8 spriteId;

    switch (slot)
    {
    default:
        if (GetMonData(&gPlayerParty[slot], MON_DATA_SPECIES) != SPECIES_NONE)
        {
            LoadPartyBoxPalette(&sPartyMenuBoxes[slot], GetPartyBoxPaletteFlags(slot, animNum));
            AnimateSelectedPartyIcon(sPartyMenuBoxes[slot].monSpriteId, animNum);
            PartyMenuStartSpriteAnim(sPartyMenuBoxes[slot].pokeballSpriteId, animNum);
        }
        return;
    case PARTY_SIZE: // Confirm
        if (animNum == 0)
            SetBgTilemapPalette(1, 23, 16, 7, 2, 1);
        else
            SetBgTilemapPalette(1, 23, 16, 7, 2, 2);
        spriteId = sPartyMenuInternal->spriteIdConfirmPokeball;
        break;
    case PARTY_SIZE + 1: // Cancel
        // The position of the Cancel button changes if Confirm is present
        if (!sPartyMenuInternal->chooseHalf)
        {
            if (animNum == 0)
                SetBgTilemapPalette(1, 23, 17, 7, 2, 1);
            else
                SetBgTilemapPalette(1, 23, 17, 7, 2, 2);
        }
        else if (animNum == 0)
        {
            SetBgTilemapPalette(1, 23, 18, 7, 2, 1);
        }
        else
        {
            SetBgTilemapPalette(1, 23, 18, 7, 2, 2);
        }
        spriteId = sPartyMenuInternal->spriteIdCancelPokeball;
        break;
    }
    PartyMenuStartSpriteAnim(spriteId, animNum);
    schedule_bg_copy_tilemap_to_vram(1);
}

static u8 GetPartyBoxPaletteFlags(u8 slot, u8 animNum)
{
    u8 palFlags = 0;

    if (animNum == 1)
        palFlags |= PARTY_PAL_SELECTED;
    if (GetMonData(&gPlayerParty[slot], MON_DATA_HP) == 0)
        palFlags |= PARTY_PAL_FAINTED;
    if (PartyBoxPal_ParnterOrDisqualifiedInArena(slot) == TRUE)
        palFlags |= PARTY_PAL_MULTI_ALT;
    if (gPartyMenu.action == PARTY_ACTION_SWITCHING)
        palFlags |= PARTY_PAL_SWITCHING;
    if (gPartyMenu.action == PARTY_ACTION_SWITCH)
    {
        if (slot == gPartyMenu.slotId || slot == gPartyMenu.slotId2)
            palFlags |= PARTY_PAL_TO_SWITCH;
    }
    if (gPartyMenu.action == PARTY_ACTION_SOFTBOILED && slot == gPartyMenu.slotId )
        palFlags |= PARTY_PAL_TO_SOFTBOIL;

    return palFlags;
}

static bool8 PartyBoxPal_ParnterOrDisqualifiedInArena(u8 slot)
{
    if (gPartyMenu.layout == PARTY_LAYOUT_MULTI && (slot == 1 || slot == 4 || slot == 5))
        return TRUE;

    if (slot < MULTI_PARTY_SIZE && (gBattleTypeFlags & BATTLE_TYPE_ARENA) && gMain.inBattle && (gBattleStruct->arenaLostPlayerMons >> GetPartyIdFromBattleSlot(slot) & 1))
        return TRUE;

    return FALSE;
}

static void DrawCancelConfirmButtons(void)
{
    CopyToBgTilemapBufferRect_ChangePalette(1, sConfirmButton_Tilemap, 23, 16, 7, 2, 17);
    CopyToBgTilemapBufferRect_ChangePalette(1, sCancelButton_Tilemap, 23, 18, 7, 2, 17);
    schedule_bg_copy_tilemap_to_vram(1);
}

bool8 IsMultiBattle(void)
{
    if (gBattleTypeFlags & BATTLE_TYPE_MULTI && gBattleTypeFlags & BATTLE_TYPE_DOUBLE && gBattleTypeFlags & BATTLE_TYPE_TRAINER && gMain.inBattle)
        return TRUE;
    else
        return FALSE;
}

static void SwapPartyPokemon(struct Pokemon *mon1, struct Pokemon *mon2)
{
    struct Pokemon *temp = Alloc(sizeof(struct Pokemon));

    *temp = *mon1;
    *mon1 = *mon2;
    *mon2 = *temp;

    Free(temp);
}

static void Task_ClosePartyMenu(u8 taskId)
{
    BeginNormalPaletteFade(0xFFFFFFFF, 0, 0, 16, RGB_BLACK);
    gTasks[taskId].func = Task_ClosePartyMenuAndSetCB2;
}

static void Task_ClosePartyMenuAndSetCB2(u8 taskId)
{
    if (!gPaletteFade.active)
    {
        if (gPartyMenu.menuType == PARTY_MENU_TYPE_IN_BATTLE)
            UpdatePartyToFieldOrder();

        if (sPartyMenuInternal->exitCallback != NULL)
            SetMainCallback2(sPartyMenuInternal->exitCallback);
        else
            SetMainCallback2(gPartyMenu.exitCallback);

        ResetSpriteData();
        FreePartyPointers();
        DestroyTask(taskId);
    }
}

u8 GetCursorSelectionMonId(void)
{
    return gPartyMenu.slotId;
}

u8 GetPartyMenuType(void)
{
    return gPartyMenu.menuType;
}

void Task_HandleChooseMonInput(u8 taskId)
{
    if (!gPaletteFade.active && sub_81221EC() != TRUE)
    {
        s8 *slotPtr = GetCurrentPartySlotPtr();

        switch (PartyMenuButtonHandler(slotPtr))
        {
        case 1: // Selected mon
            HandleChooseMonSelection(taskId, slotPtr);
            break;
        case 2: // Selected Cancel
            HandleChooseMonCancel(taskId, slotPtr);
            break;
        case 8: // Start button
            if (sPartyMenuInternal->chooseHalf)
            {
                PlaySE(SE_SELECT);
                MoveCursorToConfirm();
            }
            break;
        }
    }
}

static s8* GetCurrentPartySlotPtr(void)
{
    if (gPartyMenu.action == PARTY_ACTION_SWITCH || gPartyMenu.action == PARTY_ACTION_SOFTBOILED)
        return &gPartyMenu.slotId2;
    else
        return &gPartyMenu.slotId;
}

static void HandleChooseMonSelection(u8 taskId, s8 *slotPtr)
{
    if (*slotPtr == PARTY_SIZE)
    {
        gPartyMenu.task(taskId);
    }
    else
    {
        switch (gPartyMenu.action - 3)
        {
        case PARTY_ACTION_SOFTBOILED - 3:
            if (IsSelectedMonNotEgg((u8*)slotPtr))
            {
                PartyMenuRemoveWindow(&sPartyMenuInternal->windowId[1]);
                Task_TryUseSoftboiledOnPartyMon(taskId);
            }
            break;
        case PARTY_ACTION_USE_ITEM - 3:
            if (IsSelectedMonNotEgg((u8*)slotPtr))
            {
                if (gPartyMenu.menuType == PARTY_MENU_TYPE_IN_BATTLE)
                    sPartyMenuInternal->exitCallback = CB2_SetUpExitToBattleScreen;

                PartyMenuRemoveWindow(&sPartyMenuInternal->windowId[1]);
                gItemUseCB(taskId, Task_ClosePartyMenuAfterText);
            }
            break;
        case PARTY_ACTION_MOVE_TUTOR - 3:
            if (IsSelectedMonNotEgg((u8*)slotPtr))
            {
                PlaySE(SE_SELECT);
                PartyMenuRemoveWindow(&sPartyMenuInternal->windowId[1]);
                TryTutorSelectedMon(taskId);
            }
            break;
        case PARTY_ACTION_GIVE_MAILBOX_MAIL - 3:
            if (IsSelectedMonNotEgg((u8*)slotPtr))
            {
                PlaySE(SE_SELECT);
                PartyMenuRemoveWindow(&sPartyMenuInternal->windowId[1]);
                TryGiveMailToSelectedMon(taskId);
            }
            break;
        case PARTY_ACTION_GIVE_ITEM - 3:
        case PARTY_ACTION_GIVE_PC_ITEM - 3:
            if (IsSelectedMonNotEgg((u8*)slotPtr))
            {
                PlaySE(SE_SELECT);
                PartyMenuRemoveWindow(&sPartyMenuInternal->windowId[1]);
                TryGiveItemOrMailToSelectedMon(taskId);
            }
            break;
        case PARTY_ACTION_SWITCH - 3:
            PlaySE(SE_SELECT);
            SwitchSelectedMons(taskId);
            break;
        case PARTY_ACTION_CHOOSE_AND_CLOSE - 3:
            PlaySE(SE_SELECT);
            Task_ClosePartyMenu(taskId);
            break;
        case PARTY_ACTION_MINIGAME - 3:
            if (IsSelectedMonNotEgg((u8*)slotPtr))
            {
                TryEnterMonForMinigame(taskId, (u8)*slotPtr);
            }
            break;
        default:
        case PARTY_ACTION_ABILITY_PREVENTS - 3:
        case PARTY_ACTION_SWITCHING - 3:
            PlaySE(SE_SELECT);
            Task_TryCreateSelectionWindow(taskId);
            break;
        }
    }
}

static bool8 IsSelectedMonNotEgg(u8 *slotPtr)
{
    if (GetMonData(&gPlayerParty[*slotPtr], MON_DATA_IS_EGG) == TRUE)
    {
        PlaySE(SE_HAZURE);
        return FALSE;
    }
    return TRUE;
}

static void HandleChooseMonCancel(u8 taskId, s8 *slotPtr)
{
    switch (gPartyMenu.action)
    {
    case PARTY_ACTION_SEND_OUT:
        PlaySE(SE_HAZURE);
        break;
    case PARTY_ACTION_SWITCH:
    case PARTY_ACTION_SOFTBOILED:
        PlaySE(SE_SELECT);
        FinishTwoMonAction(taskId);
        break;
    case PARTY_ACTION_MINIGAME:
        PlaySE(SE_SELECT);
        CancelParticipationPrompt(taskId);
        break;
    default:
        PlaySE(SE_SELECT);
        if (DisplayCancelChooseMonYesNo(taskId) != TRUE)
        {
            if (!sub_81221AC())
                gSpecialVar_0x8004 = PARTY_SIZE + 1;
            gPartyMenuUseExitCallback = FALSE;
            *slotPtr = PARTY_SIZE + 1;
            Task_ClosePartyMenu(taskId);
        }
        break;
    }
}

static bool8 DisplayCancelChooseMonYesNo(u8 taskId)
{
    const u8* stringPtr = NULL;

    if (gPartyMenu.menuType == PARTY_MENU_TYPE_CONTEST)
        stringPtr = gText_CancelParticipation;
    else if (gPartyMenu.menuType == PARTY_MENU_TYPE_CHOOSE_HALF)
        stringPtr = GetFacilityCancelString();

    if (stringPtr == NULL)
        return FALSE;

    PartyMenuRemoveWindow(&sPartyMenuInternal->windowId[1]);
    StringExpandPlaceholders(gStringVar4, stringPtr);
    DisplayPartyMenuMessage(gStringVar4, TRUE);
    gTasks[taskId].func = Task_CancelChooseMonYesNo;
    return TRUE;
}

static void Task_CancelChooseMonYesNo(u8 taskId)
{
    if (IsPartyMenuTextPrinterActive() != TRUE)
    {
        PartyMenuDisplayYesNoMenu();
        gTasks[taskId].func = Task_HandleCancelChooseMonYesNoInput;
    }
}

static void Task_HandleCancelChooseMonYesNoInput(u8 taskId)
{
    switch (Menu_ProcessInputNoWrapClearOnChoose())
    {
    case 0:
        gPartyMenuUseExitCallback = FALSE;
        gPartyMenu.slotId = PARTY_SIZE + 1;
        ClearSelectedPartyOrder();
        Task_ClosePartyMenu(taskId);
        break;
    case MENU_B_PRESSED:
        PlaySE(SE_SELECT);
        // fallthrough
    case 1:
        Task_ReturnToChooseMonAfterText(taskId);
        break;
    }
}

static u16 PartyMenuButtonHandler(s8 *slotPtr)
{
    s8 movementDir;

    switch (gMain.newAndRepeatedKeys)
    {
    case DPAD_UP:
        movementDir = MENU_DIR_UP;
        break;
    case DPAD_DOWN:
        movementDir = MENU_DIR_DOWN;
        break;
    case DPAD_LEFT:
        movementDir = MENU_DIR_LEFT;
        break;
    case DPAD_RIGHT:
        movementDir = MENU_DIR_RIGHT;
        break;
    default:
        switch (GetLRKeysPressedAndHeld())
        {
        case MENU_L_PRESSED:
            movementDir = MENU_DIR_UP;
            break;
        case MENU_R_PRESSED:
            movementDir = MENU_DIR_DOWN;
            break;
        default:
            movementDir = 0;
            break;
        }
        break;
    }

    if (gMain.newKeys & START_BUTTON)
        return 8;

    if (movementDir)
    {
        UpdateCurrentPartySelection(slotPtr, movementDir);
        return 0;
    }

    // Pressed Cancel
    if ((gMain.newKeys & A_BUTTON) && *slotPtr == PARTY_SIZE + 1)
        return 2;

    return gMain.newKeys & (A_BUTTON | B_BUTTON);
}

static void UpdateCurrentPartySelection(s8 *slotPtr, s8 movementDir)
{
    s8 newSlotId = *slotPtr;
    u8 layout = gPartyMenu.layout;

    if (layout == PARTY_LAYOUT_SINGLE)
        UpdatePartySelectionSingleLayout(slotPtr, movementDir);
    else
        UpdatePartySelectionDoubleLayout(slotPtr, movementDir);

    if (*slotPtr != newSlotId)
    {
        PlaySE(SE_SELECT);
        AnimatePartySlot(newSlotId, 0);
        AnimatePartySlot(*slotPtr, 1);
    }
}

static void UpdatePartySelectionSingleLayout(s8 *slotPtr, s8 movementDir)
{
    // PARTY_SIZE + 1 is Cancel, PARTY_SIZE is Confirm
    switch (movementDir)
    {
    case MENU_DIR_UP:
        if (*slotPtr == 0)
        {
            *slotPtr = PARTY_SIZE + 1;
        }
        else if (*slotPtr == PARTY_SIZE)
        {
            *slotPtr = gPlayerPartyCount - 1;
        }
        else if (*slotPtr == PARTY_SIZE + 1)
        {
            if (sPartyMenuInternal->chooseHalf)
                *slotPtr = PARTY_SIZE;
            else
                *slotPtr = gPlayerPartyCount - 1;
        }
        else
        {
            (*slotPtr)--;
        }
        break;
    case MENU_DIR_DOWN:
        if (*slotPtr == PARTY_SIZE + 1)
        {
            *slotPtr = 0;
        }
        else
        {
            if (*slotPtr == gPlayerPartyCount - 1)
            {
                if (sPartyMenuInternal->chooseHalf)
                    *slotPtr = PARTY_SIZE;
                else
                    *slotPtr = PARTY_SIZE + 1;
            }
            else
            {
                (*slotPtr)++;
            }
        }
        break;
    case MENU_DIR_RIGHT:
        if (gPlayerPartyCount != 1 && *slotPtr == 0)
        {
            if (sPartyMenuInternal->lastSelectedSlot == 0)
                *slotPtr = 1;
            else
                *slotPtr = sPartyMenuInternal->lastSelectedSlot;
        }
        break;
    case MENU_DIR_LEFT:
        if (*slotPtr != 0 && *slotPtr != PARTY_SIZE && *slotPtr != PARTY_SIZE + 1)
        {
            sPartyMenuInternal->lastSelectedSlot = *slotPtr;
            *slotPtr = 0;
        }
        break;
    }
}

static void UpdatePartySelectionDoubleLayout(s8 *slotPtr, s8 movementDir)
{
    // PARTY_SIZE + 1 is Cancel, PARTY_SIZE is Confirm
    // newSlot is used temporarily as a movement direction during its later assignment
    s8 newSlot = movementDir;

    switch (movementDir)
    {
    case MENU_DIR_UP:
        if (*slotPtr == 0)
        {
            *slotPtr = PARTY_SIZE + 1;
            break;
        }
        else if (*slotPtr == PARTY_SIZE)
        {
            *slotPtr = gPlayerPartyCount - 1;
            break;
        }
        else if (*slotPtr == PARTY_SIZE + 1)
        {
            if (sPartyMenuInternal->chooseHalf)
            {
                *slotPtr = PARTY_SIZE;
                break;
            }
            (*slotPtr)--;
        }
        newSlot = GetNewSlotDoubleLayout(*slotPtr, newSlot);
        if (newSlot != -1)
            *slotPtr = newSlot;
        break;
    case MENU_DIR_DOWN:
        if (*slotPtr == PARTY_SIZE)
        {
            *slotPtr = PARTY_SIZE + 1;
        }
        else if (*slotPtr == PARTY_SIZE + 1)
        {
            *slotPtr = 0;
        }
        else
        {
            newSlot = GetNewSlotDoubleLayout(*slotPtr, MENU_DIR_DOWN);
            if (newSlot == -1)
            {
                if (sPartyMenuInternal->chooseHalf)
                    *slotPtr = PARTY_SIZE;
                else
                    *slotPtr = PARTY_SIZE + 1;
            }
            else
            {
                *slotPtr = newSlot;
            }
        }
        break;
    case MENU_DIR_RIGHT:
        if (*slotPtr == 0)
        {
            if (sPartyMenuInternal->lastSelectedSlot == 3)
            {
                if (GetMonData(&gPlayerParty[3], MON_DATA_SPECIES) != SPECIES_NONE)
                    *slotPtr = 3;
            }
            else if (GetMonData(&gPlayerParty[2], MON_DATA_SPECIES) != SPECIES_NONE)
            {
                *slotPtr = 2;
            }
        }
        else if (*slotPtr == 1)
        {
            if (sPartyMenuInternal->lastSelectedSlot == 5)
            {
                if (GetMonData(&gPlayerParty[5], MON_DATA_SPECIES) != SPECIES_NONE)
                    *slotPtr = 5;
            }
            else if (GetMonData(&gPlayerParty[4], MON_DATA_SPECIES) != SPECIES_NONE)
            {
                *slotPtr = 4;
            }
        }
        break;
    case MENU_DIR_LEFT:
        if (*slotPtr == 2 || *slotPtr == 3)
        {
            sPartyMenuInternal->lastSelectedSlot = *slotPtr;
            *slotPtr = 0;
        }
        else if (*slotPtr == 4 || *slotPtr == 5)
        {
            sPartyMenuInternal->lastSelectedSlot = *slotPtr;
            *slotPtr = 1;
        }
        break;
    }
}

static s8 GetNewSlotDoubleLayout(s8 slotId, s8 movementDir)
{
    while (TRUE)
    {
        slotId += movementDir;
        if ((u8)slotId >= PARTY_SIZE)
            return -1;
        if (GetMonData(&gPlayerParty[slotId], MON_DATA_SPECIES) != SPECIES_NONE)
            return slotId;
    }
}

u8* GetMonNickname(struct Pokemon *mon, u8 *dest)
{
    GetMonData(mon, MON_DATA_NICKNAME, dest);
    return StringGetEnd10(dest);
}

#define tKeepOpen  data[0]

u8 DisplayPartyMenuMessage(const u8* str, bool8 keepOpen)
{
    u8 taskId;

    PartyMenuPrintText(str);
    taskId = CreateTask(Task_PrintAndWaitForText, 1);
    gTasks[taskId].tKeepOpen = keepOpen;
    return taskId;
}

static void Task_PrintAndWaitForText(u8 taskId)
{
    if (RunTextPrintersRetIsActive(6) != TRUE)
    {
        if (gTasks[taskId].tKeepOpen == FALSE)
        {
            ClearStdWindowAndFrameToTransparent(6, 0);
            ClearWindowTilemap(6);
        }
        DestroyTask(taskId);
    }
}

#undef tKeepOpen

bool8 IsPartyMenuTextPrinterActive(void)
{
    return FuncIsActiveTask(Task_PrintAndWaitForText);
}

static void Task_WaitForLinkAndReturnToChooseMon(u8 taskId)
{
    if (sub_81221EC() != TRUE)
    {
        DisplayPartyMenuStdMessage(PARTY_MSG_CHOOSE_MON);
        gTasks[taskId].func = Task_HandleChooseMonInput;
    }
}

static void Task_ReturnToChooseMonAfterText(u8 taskId)
{
    if (IsPartyMenuTextPrinterActive() != TRUE)
    {
        ClearStdWindowAndFrameToTransparent(6, 0);
        ClearWindowTilemap(6);
        if (sub_81221AC() == TRUE)
        {
            gTasks[taskId].func = Task_WaitForLinkAndReturnToChooseMon;
        }
        else
        {
            DisplayPartyMenuStdMessage(PARTY_MSG_CHOOSE_MON);
            gTasks[taskId].func = Task_HandleChooseMonInput;
        }
    }
}

static void DisplayGaveHeldItemMessage(struct Pokemon *mon, u16 item, bool8 keepOpen, u8 unused)
{
    GetMonNickname(mon, gStringVar1);
    CopyItemName(item, gStringVar2);
    StringExpandPlaceholders(gStringVar4, gText_PkmnWasGivenItem);
    DisplayPartyMenuMessage(gStringVar4, keepOpen);
    schedule_bg_copy_tilemap_to_vram(2);
}

static void DisplayTookHeldItemMessage(struct Pokemon *mon, u16 item, bool8 keepOpen)
{
    GetMonNickname(mon, gStringVar1);
    CopyItemName(item, gStringVar2);
    StringExpandPlaceholders(gStringVar4, gText_ReceivedItemFromPkmn);
    DisplayPartyMenuMessage(gStringVar4, keepOpen);
    schedule_bg_copy_tilemap_to_vram(2);
}

static void DisplayAlreadyHoldingItemSwitchMessage(struct Pokemon *mon, u16 item, bool8 keepOpen)
{
    GetMonNickname(mon, gStringVar1);
    CopyItemName(item, gStringVar2);
    StringExpandPlaceholders(gStringVar4, gText_PkmnAlreadyHoldingItemSwitch);
    DisplayPartyMenuMessage(gStringVar4, keepOpen);
    schedule_bg_copy_tilemap_to_vram(2);
}

static void DisplaySwitchedHeldItemMessage(u16 item, u16 item2, bool8 keepOpen)
{
    CopyItemName(item, gStringVar1);
    CopyItemName(item2, gStringVar2);
    StringExpandPlaceholders(gStringVar4, gText_SwitchedPkmnItem);
    DisplayPartyMenuMessage(gStringVar4, keepOpen);
    schedule_bg_copy_tilemap_to_vram(2);
}

static void GiveItemToMon(struct Pokemon *mon, u16 item)
{
    u8 itemBytes[2];

    if (ItemIsMail(item) == TRUE)
    {
        if (GiveMailToMon(mon, item) == 0xFF)
            return;
    }
    itemBytes[0] = item;
    itemBytes[1] = item >> 8;
    SetMonData(mon, MON_DATA_HELD_ITEM, itemBytes);
}

static u8 TryTakeMonItem(struct Pokemon* mon)
{
    u16 item = GetMonData(mon, MON_DATA_HELD_ITEM);

    if (item == ITEM_NONE)
        return 0;
    if (AddBagItem(item, 1) == FALSE)
        return 1;

    item = ITEM_NONE;
    SetMonData(mon, MON_DATA_HELD_ITEM, &item);
    return 2;
}

static void BufferBagFullCantTakeItemMessage(u16 itemUnused)
{
    StringExpandPlaceholders(gStringVar4, gText_BagFullCouldNotRemoveItem);
}

#define tHP           data[0]
#define tMaxHP        data[1]
#define tHPIncrement  data[2]
#define tHPToAdd      data[3]
#define tPartyId      data[4]
#define tStartHP      data[5]

static void Task_PartyMenuModifyHP(u8 taskId)
{
    s16 *data = gTasks[taskId].data;

    tHP += tHPIncrement;
    tHPToAdd--;
    SetMonData(&gPlayerParty[tPartyId], MON_DATA_HP, &tHP);
    DisplayPartyPokemonHPCheck(&gPlayerParty[tPartyId], &sPartyMenuBoxes[tPartyId], 1);
    DisplayPartyPokemonHPBarCheck(&gPlayerParty[tPartyId], &sPartyMenuBoxes[tPartyId]);
    if (tHPToAdd == 0 || tHP == 0 || tHP == tMaxHP)
    {
        // If HP was recovered, buffer the amount recovered
        if (tHP > tStartHP)
            ConvertIntToDecimalStringN(gStringVar2, tHP - tStartHP, STR_CONV_MODE_LEFT_ALIGN, 3);

        SwitchTaskToFollowupFunc(taskId);
    }
}

void PartyMenuModifyHP(u8 taskId, u8 slot, s8 hpIncrement, s16 hpDifference, TaskFunc task)
{
    struct Pokemon *mon = &gPlayerParty[slot];
    s16 *data = gTasks[taskId].data;

    tHP = GetMonData(mon, MON_DATA_HP);
    tMaxHP = GetMonData(mon, MON_DATA_MAX_HP);
    tHPIncrement = hpIncrement;
    tHPToAdd = hpDifference;
    tPartyId = slot;
    tStartHP = tHP;
    SetTaskFuncWithFollowupFunc(taskId, Task_PartyMenuModifyHP, task);
}

// The usage of hp in this function is mostly nonsense
// Because caseId is always passed 0, none of the other cases ever occur
static void ResetHPTaskData(u8 taskId, u8 caseId, u32 hp)
{
    s16 *data = gTasks[taskId].data;

    switch (caseId) // always zero
    {
        case 0:
            tHP = hp;
            tStartHP = hp;
            break;
        case 1:
            tMaxHP = hp;
            break;
        case 2:
            tHPIncrement = hp;
            break;
        case 3:
            tHPToAdd = hp;
            break;
        case 4:
            tPartyId = hp;
            break;
        case 5:
            SetTaskFuncWithFollowupFunc(taskId, Task_PartyMenuModifyHP, (TaskFunc)hp); // >casting hp as a taskfunc
            break;
    }
}

#undef tHP
#undef tMaxHP
#undef tHPIncrement
#undef tHPToAdd
#undef tPartyId
#undef tStartHP

u8 GetAilmentFromStatus(u32 status)
{
    if (status & STATUS1_PSN_ANY)
        return AILMENT_PSN;
    if (status & STATUS1_PARALYSIS)
        return AILMENT_PRZ;
    if (status & STATUS1_SLEEP)
        return AILMENT_SLP;
    if (status & STATUS1_FREEZE)
        return AILMENT_FRZ;
    if (status & STATUS1_BURN)
        return AILMENT_BRN;
    return AILMENT_NONE;
}

u8 GetMonAilment(struct Pokemon *mon)
{
    u8 ailment;

    if (GetMonData(mon, MON_DATA_HP) == 0)
        return AILMENT_FNT;
    ailment = GetAilmentFromStatus(GetMonData(mon, MON_DATA_STATUS));
    if (ailment != AILMENT_NONE)
        return ailment;
    if (CheckPartyPokerus(mon, 0))
        return AILMENT_PKRS;
    return AILMENT_NONE;
}

static void SetPartyMonsAllowedInMinigame(void)
{
    u16 *ptr;

    if (gPartyMenu.menuType == PARTY_MENU_TYPE_MINIGAME)
    {
        u8 i;

        ptr = &gPartyMenu.data1;
        gPartyMenu.data1 = 0;
        if (gSpecialVar_0x8005 == 0)
        {
            for (i = 0; i < gPlayerPartyCount; i++)
                *ptr += IsMonAllowedInPokemonJump(&gPlayerParty[i]) << i;
        }
        else
        {
            for (i = 0; i < gPlayerPartyCount; i++)
                *ptr += IsMonAllowedInDodrioBerryPicking(&gPlayerParty[i]) << i;
        }
    }
}

static bool16 IsMonAllowedInPokemonJump(struct Pokemon *mon)
{
    if (GetMonData(mon, MON_DATA_IS_EGG) != TRUE && IsSpeciesAllowedInPokemonJump(GetMonData(mon, MON_DATA_SPECIES)))
        return TRUE;
    return FALSE;
}


static bool16 IsMonAllowedInDodrioBerryPicking(struct Pokemon *mon)
{
    if (GetMonData(mon, MON_DATA_IS_EGG) != TRUE && GetMonData(mon, MON_DATA_SPECIES) == SPECIES_DODRIO)
        return TRUE;
    return FALSE;
}

static bool8 IsMonAllowedInMinigame(u8 slot)
{
    if (!((gPartyMenu.data1 >> slot) & 1))
        return FALSE;
    return TRUE;
}

static void TryEnterMonForMinigame(u8 taskId, u8 slot)
{
    if (IsMonAllowedInMinigame(slot) == TRUE)
    {
        PlaySE(SE_SELECT);
        gSpecialVar_0x8004 = slot;
        Task_ClosePartyMenu(taskId);
    }
    else
    {
        PlaySE(SE_HAZURE);
        DisplayPartyMenuMessage(gText_PkmnCantParticipate, FALSE);
        schedule_bg_copy_tilemap_to_vram(2);
        gTasks[taskId].func = Task_ReturnToChooseMonAfterText;
    }
}

static void CancelParticipationPrompt(u8 taskId)
{
    DisplayPartyMenuMessage(gText_CancelParticipation, TRUE);
    schedule_bg_copy_tilemap_to_vram(2);
    gTasks[taskId].func = Task_CancelParticipationYesNo;
}

static void Task_CancelParticipationYesNo(u8 taskId)
{
    if (IsPartyMenuTextPrinterActive() != TRUE)
    {
        PartyMenuDisplayYesNoMenu();
        gTasks[taskId].func = Task_HandleCancelParticipationYesNoInput;
    }
}

static void Task_HandleCancelParticipationYesNoInput(u8 taskId)
{
    switch (Menu_ProcessInputNoWrapClearOnChoose())
    {
    case 0:
        gSpecialVar_0x8004 = PARTY_SIZE + 1;
        Task_ClosePartyMenu(taskId);
        break;
    case MENU_B_PRESSED:
        PlaySE(SE_SELECT);
        // fallthrough
    case 1:
        gTasks[taskId].func = Task_ReturnToChooseMonAfterText;
        break;
    }
}

static u8 CanMonLearnTMTutor(struct Pokemon *mon, u16 item, u8 tutor)
{
    u16 move;

    if (GetMonData(mon, MON_DATA_IS_EGG))
        return CANNOT_LEARN_MOVE_IS_EGG;

    if (item >= ITEM_TM01_FOCUS_PUNCH)
    {
        if (CanMonLearnTMHM(mon, item - ITEM_TM01_FOCUS_PUNCH))
            move = ItemIdToBattleMoveId(item);
        else
            return CANNOT_LEARN_MOVE;
        do {} while (0); // :morphon:
    }
    else if (CanLearnTutorMove(GetMonData(mon, MON_DATA_SPECIES), tutor) == FALSE)
    {
        return CANNOT_LEARN_MOVE;
    }
    else
    {
        move = GetTutorMove(tutor);
    }

    if (MonKnowsMove(mon, move) == TRUE)
        return ALREADY_KNOWS_MOVE;
    else
        return CAN_LEARN_MOVE;
}

static u16 GetTutorMove(u8 tutor)
{
    return gTutorMoves[tutor];
}

static bool8 CanLearnTutorMove(u16 species, u8 tutor)
{
    if (sTutorLearnsets[species] & (1 << tutor))
        return TRUE;
    else
        return FALSE;
}

static void InitPartyMenuWindows(u8 layout)
{
    u8 i;

    switch (layout)
    {
    case PARTY_LAYOUT_SINGLE:
        InitWindows(sSinglePartyMenuWindowTemplate);
        break;
    case PARTY_LAYOUT_DOUBLE:
        InitWindows(sDoublePartyMenuWindowTemplate);
        break;
    case PARTY_LAYOUT_MULTI:
        InitWindows(sMultiPartyMenuWindowTemplate);
        break;
    default: // PARTY_LAYOUT_MULTI_SHOWCASE
        InitWindows(sShowcaseMultiPartyMenuWindowTemplate);
        break;
    }
    DeactivateAllTextPrinters();
    for (i = 0; i < PARTY_SIZE; i++)
        FillWindowPixelBuffer(i, PIXEL_FILL(0));
    LoadUserWindowBorderGfx(0, 0x4F, 0xD0);
    LoadPalette(GetOverworldTextboxPalettePtr(), 0xE0, 0x20);
    LoadPalette(gUnknown_0860F074, 0xF0, 0x20);
}

static void CreateCancelConfirmWindows(bool8 chooseHalf)
{
    u8 confirmWindowId;
    u8 cancelWindowId;
    u8 offset;
    u8 mainOffset;

    if (gPartyMenu.menuType != PARTY_MENU_TYPE_MULTI_SHOWCASE)
    {
        if (chooseHalf == TRUE)
        {
            confirmWindowId = AddWindow(&sConfirmButtonWindowTemplate);
            FillWindowPixelBuffer(confirmWindowId, PIXEL_FILL(0));
            mainOffset = GetStringCenterAlignXOffset(0, gMenuText_Confirm, 48);
            AddTextPrinterParameterized4(confirmWindowId, 0, mainOffset, 1, 0, 0, sFontColorTable[0], -1, gMenuText_Confirm);
            PutWindowTilemap(confirmWindowId);
            CopyWindowToVram(confirmWindowId, 2);
            cancelWindowId = AddWindow(&sMultiCancelButtonWindowTemplate);
            offset = 0;
        }
        else
        {
            cancelWindowId = AddWindow(&sCancelButtonWindowTemplate);
            offset = 3;
        }
        FillWindowPixelBuffer(cancelWindowId, PIXEL_FILL(0));

        // Branches are functionally identical. Second branch is never reached, Spin Trade wasnt fully implemented
        if (gPartyMenu.menuType != PARTY_MENU_TYPE_SPIN_TRADE)
        {
            mainOffset = GetStringCenterAlignXOffset(0, gText_Cancel, 48);
            AddTextPrinterParameterized3(cancelWindowId, 0, mainOffset + offset, 1, sFontColorTable[0], -1, gText_Cancel);
        }
        else
        {
            mainOffset = GetStringCenterAlignXOffset(0, gText_Cancel2, 48);
            AddTextPrinterParameterized3(cancelWindowId, 0, mainOffset + offset, 1, sFontColorTable[0], -1, gText_Cancel2);
        }
        PutWindowTilemap(cancelWindowId);
        CopyWindowToVram(cancelWindowId, 2);
        schedule_bg_copy_tilemap_to_vram(0);
    }
}

static u16* GetPartyMenuPalBufferPtr(u8 paletteId)
{
    return &sPartyMenuInternal->palBuffer[paletteId];
}

static void BlitBitmapToPartyWindow(u8 windowId, const u8 *b, u8 c, u8 x, u8 y, u8 width, u8 height)
{
    u8 *pixels = AllocZeroed(height * width * 32);
    u8 i, j;

    if (pixels != NULL)
    {
        for (i = 0; i < height; i++)
        {
            for (j = 0; j < width; j++)
                CpuCopy16(GetPartyMenuBgTile(b[x + j + ((y + i) * c)]), &pixels[(i * width + j) * 32], 32);
        }
        BlitBitmapToWindow(windowId, pixels, x * 8, y * 8, width * 8, height * 8);
        Free(pixels);
    }
}

static void BlitBitmapToPartyWindow_LeftColumn(u8 windowId, u8 x, u8 y, u8 width, u8 height, u8 isEgg)
{
    if (width == 0 && height == 0)
    {
        width = 10;
        height = 7;
    }
    if (isEgg == FALSE)
        BlitBitmapToPartyWindow(windowId, sMainSlotTileNums, 10, x, y, width, height);
    else
        BlitBitmapToPartyWindow(windowId, sMainSlotTileNums_Egg, 10, x, y, width, height);
}

static void BlitBitmapToPartyWindow_RightColumn(u8 windowId, u8 x, u8 y, u8 width, u8 height, u8 isEgg)
{
    if (width == 0 && height == 0)
    {
        width = 18;
        height = 3;
    }
    if (isEgg == FALSE)
        BlitBitmapToPartyWindow(windowId, sOtherSlotsTileNums, 18, x, y, width, height);
    else
        BlitBitmapToPartyWindow(windowId, sOtherSlotsTileNums_Egg, 18, x, y, width, height);
}

static void DrawEmptySlot(u8 windowId)
{
    BlitBitmapToPartyWindow(windowId, sEmptySlotTileNums, 18, 0, 0, 18, 3);
}

#define LOAD_PARTY_BOX_PAL(paletteIds, paletteOffsets)                                    \
{                                                                                         \
    LoadPalette(GetPartyMenuPalBufferPtr(paletteIds[0]), paletteOffsets[0] + palNum, 2);  \
    LoadPalette(GetPartyMenuPalBufferPtr(paletteIds[1]), paletteOffsets[1] + palNum, 2);  \
    LoadPalette(GetPartyMenuPalBufferPtr(paletteIds[2]), paletteOffsets[2] + palNum, 2);  \
}                                                                                         

static void LoadPartyBoxPalette(struct PartyMenuBox *menuBox, u8 palFlags)
{
    u8 palNum = GetWindowAttribute(menuBox->windowId, WINDOW_PALETTE_NUM) * 16;

    if (palFlags & PARTY_PAL_NO_MON)
    {
        LOAD_PARTY_BOX_PAL(sPartyBoxNoMonPalIds, sPartyBoxNoMonPalOffsets);
    }
    else if (palFlags & PARTY_PAL_TO_SOFTBOIL)
    {
        if (palFlags & PARTY_PAL_SELECTED)
        {
            LOAD_PARTY_BOX_PAL(sPartyBoxSelectedForActionPalIds1, sPartyBoxPalOffsets1);
            LOAD_PARTY_BOX_PAL(sPartyBoxCurrSelectionPalIds2, sPartyBoxPalOffsets2);
        }
        else
        {
            LOAD_PARTY_BOX_PAL(sPartyBoxSelectedForActionPalIds1, sPartyBoxPalOffsets1);
            LOAD_PARTY_BOX_PAL(sPartyBoxSelectedForActionPalIds2, sPartyBoxPalOffsets2);
        }
    }
    else if (palFlags & PARTY_PAL_SWITCHING)
    {
        LOAD_PARTY_BOX_PAL(sPartyBoxSelectedForActionPalIds1, sPartyBoxPalOffsets1);
        LOAD_PARTY_BOX_PAL(sPartyBoxSelectedForActionPalIds2, sPartyBoxPalOffsets2);
    }
    else if (palFlags & PARTY_PAL_TO_SWITCH)
    {
        if (palFlags & PARTY_PAL_SELECTED)
        {
            LOAD_PARTY_BOX_PAL(sPartyBoxSelectedForActionPalIds1, sPartyBoxPalOffsets1);
            LOAD_PARTY_BOX_PAL(sPartyBoxCurrSelectionPalIds2, sPartyBoxPalOffsets2);
        }
        else
        {
            LOAD_PARTY_BOX_PAL(sPartyBoxSelectedForActionPalIds1, sPartyBoxPalOffsets1);
            LOAD_PARTY_BOX_PAL(sPartyBoxSelectedForActionPalIds2, sPartyBoxPalOffsets2);
        }
    }
    else if (palFlags & PARTY_PAL_FAINTED)
    {
        if (palFlags & PARTY_PAL_SELECTED)
        {
            LOAD_PARTY_BOX_PAL(sPartyBoxCurrSelectionFaintedPalIds, sPartyBoxPalOffsets1);
            LOAD_PARTY_BOX_PAL(sPartyBoxCurrSelectionPalIds2, sPartyBoxPalOffsets2);
        }
        else
        {
            LOAD_PARTY_BOX_PAL(sPartyBoxFaintedPalIds1, sPartyBoxPalOffsets1);
            LOAD_PARTY_BOX_PAL(sPartyBoxFaintedPalIds2, sPartyBoxPalOffsets2);
        }
    }
    else if (palFlags & PARTY_PAL_MULTI_ALT)
    {
        if (palFlags & PARTY_PAL_SELECTED)
        {
            LOAD_PARTY_BOX_PAL(sPartyBoxCurrSelectionMultiPalIds, sPartyBoxPalOffsets1);
            LOAD_PARTY_BOX_PAL(sPartyBoxCurrSelectionPalIds2, sPartyBoxPalOffsets2);
        }
        else
        {
            LOAD_PARTY_BOX_PAL(sPartyBoxMultiPalIds1, sPartyBoxPalOffsets1);
            LOAD_PARTY_BOX_PAL(sPartyBoxMultiPalIds2, sPartyBoxPalOffsets2);
        }
    }
    else if (palFlags & PARTY_PAL_SELECTED)
    {
        LOAD_PARTY_BOX_PAL(sPartyBoxCurrSelectionPalIds1, sPartyBoxPalOffsets1);
        LOAD_PARTY_BOX_PAL(sPartyBoxCurrSelectionPalIds2, sPartyBoxPalOffsets2);
    }
    else
    {
        LOAD_PARTY_BOX_PAL(sPartyBoxEmptySlotPalIds1, sPartyBoxPalOffsets1);
        LOAD_PARTY_BOX_PAL(sPartyBoxEmptySlotPalIds2, sPartyBoxPalOffsets2);
    }
}

static void DisplayPartyPokemonBarDetail(u8 windowId, const u8 *str, u8 color, const u8 *align)
{
    AddTextPrinterParameterized3(windowId, 0, align[0], align[1], sFontColorTable[color], 0, str);
}

static void DisplayPartyPokemonNickname(struct Pokemon *mon, struct PartyMenuBox *menuBox, u8 c)
{
    u8 nickname[POKEMON_NAME_LENGTH + 1];

    if (GetMonData(mon, MON_DATA_SPECIES) != SPECIES_NONE)
    {
        if (c == 1)
            menuBox->infoRects->blitFunc(menuBox->windowId, menuBox->infoRects->dimensions[0] >> 3, menuBox->infoRects->dimensions[1] >> 3, menuBox->infoRects->dimensions[2] >> 3, menuBox->infoRects->dimensions[3] >> 3, FALSE);
        GetMonNickname(mon, nickname);
        DisplayPartyPokemonBarDetail(menuBox->windowId, nickname, 0, menuBox->infoRects->dimensions);
    }
}

static void DisplayPartyPokemonLevelCheck(struct Pokemon *mon, struct PartyMenuBox *menuBox, u8 c)
{
    if (GetMonData(mon, MON_DATA_SPECIES) != SPECIES_NONE)
    {
        u8 ailment = GetMonAilment(mon);
        if (ailment == AILMENT_NONE || ailment == AILMENT_PKRS)
        {
            if (c != 0)
                menuBox->infoRects->blitFunc(menuBox->windowId, menuBox->infoRects->dimensions[4] >> 3, (menuBox->infoRects->dimensions[5] >> 3) + 1, menuBox->infoRects->dimensions[6] >> 3, menuBox->infoRects->dimensions[7] >> 3, FALSE);
            if (c != 2)
                DisplayPartyPokemonLevel(GetMonData(mon, MON_DATA_LEVEL), menuBox);
        }
    }
}

static void DisplayPartyPokemonLevel(u8 level, struct PartyMenuBox *menuBox)
{
    ConvertIntToDecimalStringN(gStringVar2, level, STR_CONV_MODE_LEFT_ALIGN, 3);
    StringCopy(gStringVar1, gText_LevelSymbol);
    StringAppend(gStringVar1, gStringVar2);
    DisplayPartyPokemonBarDetail(menuBox->windowId, gStringVar1, 0, &menuBox->infoRects->dimensions[4]);
}

static void DisplayPartyPokemonGenderNidoranCheck(struct Pokemon *mon, struct PartyMenuBox *menuBox, u8 c)
{
    u8 nickname[POKEMON_NAME_LENGTH + 1];

    if (c == 1)
        menuBox->infoRects->blitFunc(menuBox->windowId, menuBox->infoRects->dimensions[8] >> 3, (menuBox->infoRects->dimensions[9] >> 3) + 1, menuBox->infoRects->dimensions[10] >> 3, menuBox->infoRects->dimensions[11] >> 3, FALSE);
    GetMonNickname(mon, nickname);
    DisplayPartyPokemonGender(GetMonGender(mon), GetMonData(mon, MON_DATA_SPECIES), nickname, menuBox);
}

static void DisplayPartyPokemonGender(u8 gender, u16 species, u8 *nickname, struct PartyMenuBox *menuBox)
{
    u8 palNum = GetWindowAttribute(menuBox->windowId, WINDOW_PALETTE_NUM) * 16;

    if (species == SPECIES_NONE)
        return;
    if ((species == SPECIES_NIDORAN_M || species == SPECIES_NIDORAN_F) && StringCompare(nickname, gSpeciesNames[species]) == 0)
        return;
    switch (gender)
    {
    case MON_MALE:
        LoadPalette(GetPartyMenuPalBufferPtr(sGenderMalePalIds[0]), sGenderPalOffsets[0] + palNum, 2);
        LoadPalette(GetPartyMenuPalBufferPtr(sGenderMalePalIds[1]), sGenderPalOffsets[1] + palNum, 2);
        DisplayPartyPokemonBarDetail(menuBox->windowId, gText_MaleSymbol, 2, &menuBox->infoRects->dimensions[8]);
        break;
    case MON_FEMALE:
        LoadPalette(GetPartyMenuPalBufferPtr(sGenderFemalePalIds[0]), sGenderPalOffsets[0] + palNum, 2);
        LoadPalette(GetPartyMenuPalBufferPtr(sGenderFemalePalIds[1]), sGenderPalOffsets[1] + palNum, 2);
        DisplayPartyPokemonBarDetail(menuBox->windowId, gText_FemaleSymbol, 2, &menuBox->infoRects->dimensions[8]);
        break;
    }
}

static void DisplayPartyPokemonHPCheck(struct Pokemon *mon, struct PartyMenuBox *menuBox, u8 c)
{
    if (GetMonData(mon, MON_DATA_SPECIES) != SPECIES_NONE)
    {
        if (c != 0)
            menuBox->infoRects->blitFunc(menuBox->windowId, menuBox->infoRects->dimensions[12] >> 3, (menuBox->infoRects->dimensions[13] >> 3) + 1, menuBox->infoRects->dimensions[14] >> 3, menuBox->infoRects->dimensions[15] >> 3, FALSE);
        if (c != 2)
            DisplayPartyPokemonHP(GetMonData(mon, MON_DATA_HP), menuBox);
    }
}

static void DisplayPartyPokemonHP(u16 hp, struct PartyMenuBox *menuBox)
{
    u8 *strOut = ConvertIntToDecimalStringN(gStringVar1, hp, STR_CONV_MODE_RIGHT_ALIGN, 3);

    strOut[0] = CHAR_SLASH;
    strOut[1] = EOS;

    DisplayPartyPokemonBarDetail(menuBox->windowId, gStringVar1, 0, &menuBox->infoRects->dimensions[12]);
}

static void DisplayPartyPokemonMaxHPCheck(struct Pokemon *mon, struct PartyMenuBox *menuBox, u8 c)
{
    if (GetMonData(mon, MON_DATA_SPECIES) != SPECIES_NONE)
    {
        if (c != 0)
            menuBox->infoRects->blitFunc(menuBox->windowId, (menuBox->infoRects->dimensions[16] >> 3) + 1, (menuBox->infoRects->dimensions[17] >> 3) + 1, menuBox->infoRects->dimensions[18] >> 3, menuBox->infoRects->dimensions[19] >> 3, FALSE);
        if (c != 2)
            DisplayPartyPokemonMaxHP(GetMonData(mon, MON_DATA_MAX_HP), menuBox);
    }
}

static void DisplayPartyPokemonMaxHP(u16 maxhp, struct PartyMenuBox *menuBox)
{
    ConvertIntToDecimalStringN(gStringVar2, maxhp, STR_CONV_MODE_RIGHT_ALIGN, 3);
    StringCopy(gStringVar1, gText_Slash);
    StringAppend(gStringVar1, gStringVar2);
    DisplayPartyPokemonBarDetail(menuBox->windowId, gStringVar1, 0, &menuBox->infoRects->dimensions[16]);
}

static void DisplayPartyPokemonHPBarCheck(struct Pokemon *mon, struct PartyMenuBox *menuBox)
{
    if (GetMonData(mon, MON_DATA_SPECIES) != SPECIES_NONE)
        DisplayPartyPokemonHPBar(GetMonData(mon, MON_DATA_HP), GetMonData(mon, MON_DATA_MAX_HP), menuBox);
}

static void DisplayPartyPokemonHPBar(u16 hp, u16 maxhp, struct PartyMenuBox *menuBox)
{
    u8 palNum = GetWindowAttribute(menuBox->windowId, WINDOW_PALETTE_NUM) * 16;
    u8 hpFraction;

    switch (GetHPBarLevel(hp, maxhp))
    {
    case HP_BAR_GREEN:
    case HP_BAR_FULL:
        LoadPalette(GetPartyMenuPalBufferPtr(sHPBarGreenPalIds[0]), sHPBarPalOffsets[0] + palNum, 2);
        LoadPalette(GetPartyMenuPalBufferPtr(sHPBarGreenPalIds[1]), sHPBarPalOffsets[1] + palNum, 2);
        break;
    case HP_BAR_YELLOW:
        LoadPalette(GetPartyMenuPalBufferPtr(sHPBarYellowPalIds[0]), sHPBarPalOffsets[0] + palNum, 2);
        LoadPalette(GetPartyMenuPalBufferPtr(sHPBarYellowPalIds[1]), sHPBarPalOffsets[1] + palNum, 2);
        break;
    default:
        LoadPalette(GetPartyMenuPalBufferPtr(sHPBarRedPalIds[0]), sHPBarPalOffsets[0] + palNum, 2);
        LoadPalette(GetPartyMenuPalBufferPtr(sHPBarRedPalIds[1]), sHPBarPalOffsets[1] + palNum, 2);
        break;
    }

    hpFraction = GetScaledHPFraction(hp, maxhp, menuBox->infoRects->dimensions[22]);
    FillWindowPixelRect(menuBox->windowId, sHPBarPalOffsets[1], menuBox->infoRects->dimensions[20], menuBox->infoRects->dimensions[21], hpFraction, 1);
    FillWindowPixelRect(menuBox->windowId, sHPBarPalOffsets[0], menuBox->infoRects->dimensions[20], menuBox->infoRects->dimensions[21] + 1, hpFraction, 2);
    if (hpFraction != menuBox->infoRects->dimensions[22])
    {
        // This appears to be an alternating fill
        FillWindowPixelRect(menuBox->windowId, 0x0D, menuBox->infoRects->dimensions[20] + hpFraction, menuBox->infoRects->dimensions[21], menuBox->infoRects->dimensions[22] - hpFraction, 1);
        FillWindowPixelRect(menuBox->windowId, 0x02, menuBox->infoRects->dimensions[20] + hpFraction, menuBox->infoRects->dimensions[21] + 1, menuBox->infoRects->dimensions[22] - hpFraction, 2);
    }
    CopyWindowToVram(menuBox->windowId, 2);
}

static void DisplayPartyPokemonDescriptionText(u8 stringID, struct PartyMenuBox *menuBox, u8 c)
{
    if (c)
    {
        int width = ((menuBox->infoRects->descTextLeft % 8) + menuBox->infoRects->descTextWidth + 7) / 8;
        int height = ((menuBox->infoRects->descTextTop % 8) + menuBox->infoRects->descTextHeight + 7) / 8;
        menuBox->infoRects->blitFunc(menuBox->windowId, menuBox->infoRects->descTextLeft >> 3, menuBox->infoRects->descTextTop >> 3, width, height, TRUE);
    }
    if (c != 2)
        AddTextPrinterParameterized3(menuBox->windowId, 1, menuBox->infoRects->descTextLeft, menuBox->infoRects->descTextTop, sFontColorTable[0], 0, sDescriptionStringTable[stringID]);
}

static void PartyMenuRemoveWindow(u8 *ptr)
{
    if (*ptr != 0xFF)
    {
        ClearStdWindowAndFrameToTransparent(*ptr, 0);
        RemoveWindow(*ptr);
        *ptr = 0xFF;
        schedule_bg_copy_tilemap_to_vram(2);
    }
}

void DisplayPartyMenuStdMessage(u32 stringId)
{
    u8 *windowPtr = &sPartyMenuInternal->windowId[1];

    if (*windowPtr != 0xFF)
        PartyMenuRemoveWindow(windowPtr);

    if (stringId != PARTY_MSG_NONE)
    {
        switch (stringId)
        {
        case PARTY_MSG_DO_WHAT_WITH_MON:
            *windowPtr = AddWindow(&sDoWhatWithMonMsgWindowTemplate);
            break;
        case PARTY_MSG_DO_WHAT_WITH_ITEM:
            *windowPtr = AddWindow(&sDoWhatWithItemMsgWindowTemplate);
            break;
        case PARTY_MSG_DO_WHAT_WITH_MAIL:
            *windowPtr = AddWindow(&sDoWhatWithMailMsgWindowTemplate);
            break;
        case PARTY_MSG_RESTORE_WHICH_MOVE:
        case PARTY_MSG_BOOST_PP_WHICH_MOVE:
            *windowPtr = AddWindow(&sWhichMoveMsgWindowTemplate);
            break;
        case PARTY_MSG_ALREADY_HOLDING_ONE:
            *windowPtr = AddWindow(&sAlreadyHoldingOneMsgWindowTemplate);
            break;
        default:
            *windowPtr = AddWindow(&sDefaultPartyMsgWindowTemplate);
            break;
        }

        if (stringId == PARTY_MSG_CHOOSE_MON)
        {
            if (sPartyMenuInternal->chooseHalf)
                stringId = PARTY_MSG_CHOOSE_MON_AND_CONFIRM;
            else if (!ShouldUseChooseMonText())
                stringId = PARTY_MSG_CHOOSE_MON_OR_CANCEL;
        }
        DrawStdFrameWithCustomTileAndPalette(*windowPtr, FALSE, 0x4F, 0xD);
        StringExpandPlaceholders(gStringVar4, sActionStringTable[stringId]);
        AddTextPrinterParameterized(*windowPtr, 1, gStringVar4, 0, 1, 0, 0);
        schedule_bg_copy_tilemap_to_vram(2);
    }
}

static bool8 ShouldUseChooseMonText(void)
{
    struct Pokemon *party = gPlayerParty;
    u8 i;
    u8 numAliveMons = 0;

    if (gPartyMenu.action == PARTY_ACTION_SEND_OUT)
        return TRUE;

    for (i = 0; i < PARTY_SIZE; i++)
    {
        if (GetMonData(&party[i], MON_DATA_SPECIES) != SPECIES_NONE && (GetMonData(&party[i], MON_DATA_HP) != 0 || GetMonData(&party[i], MON_DATA_IS_EGG)))
            numAliveMons++;
        if (numAliveMons > 1)
            return TRUE;
    }
    return FALSE;
}

static u8 DisplaySelectionWindow(u8 windowType)
{
    struct WindowTemplate window;
    u8 cursorDimension;
    u8 fontAttribute;
    u8 i;

    switch (windowType)
    {
    case SELECTWINDOW_ACTIONS:
        SetWindowTemplateFields(&window, 2, 19, 19 - (sPartyMenuInternal->numActions * 2), 10, sPartyMenuInternal->numActions * 2, 14, 0x2E9);
        break;
    case SELECTWINDOW_ITEM:
        window = sItemGiveTakeWindowTemplate;
        break;
    case SELECTWINDOW_MAIL:
        window = sMailReadTakeWindowTemplate;
        break;
    default: // SELECTWINDOW_MOVES
        window = sMoveSelectWindowTemplate;
        break;
    }

    sPartyMenuInternal->windowId[0] = AddWindow(&window);
    DrawStdFrameWithCustomTileAndPalette(sPartyMenuInternal->windowId[0], FALSE, 0x4F, 13);
    if (windowType == SELECTWINDOW_MOVES)
        return sPartyMenuInternal->windowId[0];
    cursorDimension = GetMenuCursorDimensionByFont(1, 0);
    fontAttribute = GetFontAttribute(1, 2);

    for (i = 0; i < sPartyMenuInternal->numActions; i++)
    {
        u8 fontColorsId = (sPartyMenuInternal->actions[i] >= MENU_FIELD_MOVES) ? 4 : 3;
        AddTextPrinterParameterized4(sPartyMenuInternal->windowId[0], 1, cursorDimension, (i * 16) + 1, fontAttribute, 0, sFontColorTable[fontColorsId], 0, sCursorOptions[sPartyMenuInternal->actions[i]].text);
    }

    InitMenuInUpperLeftCorner(sPartyMenuInternal->windowId[0], sPartyMenuInternal->numActions, 0, 1);
    schedule_bg_copy_tilemap_to_vram(2);

    return sPartyMenuInternal->windowId[0];
}

static void PartyMenuPrintText(const u8 *text)
{
    DrawStdFrameWithCustomTileAndPalette(6, FALSE, 0x4F, 13);
    gTextFlags.canABSpeedUpPrint = TRUE;
    AddTextPrinterParameterized2(6, 1, text, GetPlayerTextSpeedDelay(), 0, 2, 1, 3);
}

static void PartyMenuDisplayYesNoMenu(void)
{
    CreateYesNoMenu(&sPartyMenuYesNoWindowTemplate, 0x4F, 13, 0);
}

static u8 CreateLevelUpStatsWindow(void)
{
    sPartyMenuInternal->windowId[0] = AddWindow(&sLevelUpStatsWindowTemplate);
    DrawStdFrameWithCustomTileAndPalette(sPartyMenuInternal->windowId[0], FALSE, 0x4F, 13);
    return sPartyMenuInternal->windowId[0];
}

static void RemoveLevelUpStatsWindow(void)
{
    ClearWindowTilemap(sPartyMenuInternal->windowId[0]);
    PartyMenuRemoveWindow(&sPartyMenuInternal->windowId[0]);
}

static void SetPartyMonSelectionActions(struct Pokemon *mons, u8 slotId, u8 action)
{
    u8 i;

    if (action == ACTIONS_NONE)
    {
        SetPartyMonFieldSelectionActions(mons, slotId);
    }
    else
    {
        sPartyMenuInternal->numActions = sPartyMenuActionCounts[action];
        for (i = 0; i < sPartyMenuInternal->numActions; i++)
            sPartyMenuInternal->actions[i] = sPartyMenuActions[action][i];
    }
}

static void SetPartyMonFieldSelectionActions(struct Pokemon *mons, u8 slotId)
{
    u8 i, j;

    sPartyMenuInternal->numActions = 0;
    AppendToList(sPartyMenuInternal->actions, &sPartyMenuInternal->numActions, MENU_SUMMARY);

    // Add field moves to action list
    for (i = 0; i < MAX_MON_MOVES; i++)
    {
        for (j = 0; sFieldMoves[j] != FIELD_MOVE_TERMINATOR; j++)
        {
            if (GetMonData(&mons[slotId], i + MON_DATA_MOVE1) == sFieldMoves[j])
            {
                AppendToList(sPartyMenuInternal->actions, &sPartyMenuInternal->numActions, j + MENU_FIELD_MOVES);
                break;
            }
        }
    }

    if (!InBattlePike())
    {
        if (GetMonData(&mons[1], MON_DATA_SPECIES) != SPECIES_NONE)
            AppendToList(sPartyMenuInternal->actions, &sPartyMenuInternal->numActions, MENU_SWITCH);
        if (ItemIsMail(GetMonData(&mons[slotId], MON_DATA_HELD_ITEM)))
            AppendToList(sPartyMenuInternal->actions, &sPartyMenuInternal->numActions, MENU_MAIL);
        else
            AppendToList(sPartyMenuInternal->actions, &sPartyMenuInternal->numActions, MENU_ITEM);
    }
    AppendToList(sPartyMenuInternal->actions, &sPartyMenuInternal->numActions, MENU_CANCEL1);
}

static u8 GetPartyMenuActionsType(struct Pokemon *mon)
{
    u32 actionType;

    switch (gPartyMenu.menuType)
    {
    case PARTY_MENU_TYPE_FIELD:
        if (InMultiBattleRoom() == TRUE || GetMonData(mon, MON_DATA_IS_EGG))
            actionType = ACTIONS_SWITCH;
        else
            actionType = ACTIONS_NONE; // actions populated by SetPartyMonFieldSelectionActions
        break;
    case PARTY_MENU_TYPE_IN_BATTLE:
        actionType = GetPartyMenuActionsTypeInBattle(mon);
        break;
    case PARTY_MENU_TYPE_CHOOSE_HALF:
        switch (GetPartySlotEntryStatus(gPartyMenu.slotId))
        {
        default: // Not eligible
            actionType = ACTIONS_SUMMARY_ONLY;
            break;
        case 0: // Eligible
            actionType = ACTIONS_ENTER;
            break;
        case 1: // Already selected
            actionType = ACTIONS_NO_ENTRY;
            break;
        }
        break;
    case PARTY_MENU_TYPE_DAYCARE:
        actionType = (GetMonData(mon, MON_DATA_IS_EGG)) ? ACTIONS_SUMMARY_ONLY : ACTIONS_STORE;
        break;
    case PARTY_MENU_TYPE_UNION_ROOM_REGISTER:
        actionType = ACTIONS_REGISTER;
        break;
    case PARTY_MENU_TYPE_UNION_ROOM_TRADE:
        actionType = ACTIONS_TRADE;
        break;
    case PARTY_MENU_TYPE_SPIN_TRADE:
        actionType = ACTIONS_SPIN_TRADE;
        break;
    case PARTY_MENU_TYPE_STORE_PYRAMID_HELD_ITEMS:
        actionType = ACTIONS_TAKEITEM_TOSS;
        break;
    // The following have no selection actions (i.e. they exit immediately upon selection)
    // PARTY_MENU_TYPE_CONTEST
    // PARTY_MENU_TYPE_CHOOSE_MON
    // PARTY_MENU_TYPE_MULTI_SHOWCASE
    // PARTY_MENU_TYPE_MOVE_RELEARNER
    // PARTY_MENU_TYPE_MINIGAME
    default:
        actionType = ACTIONS_NONE;
        break;
    }
    return actionType;
}

static bool8 CreateSelectionWindow(u8 taskId)
{
    struct Pokemon *mon = &gPlayerParty[gPartyMenu.slotId];
    u16 item;

    GetMonNickname(mon, gStringVar1);
    PartyMenuRemoveWindow(&sPartyMenuInternal->windowId[1]);
    if (gPartyMenu.menuType != PARTY_MENU_TYPE_STORE_PYRAMID_HELD_ITEMS)
    {
        SetPartyMonSelectionActions(gPlayerParty, gPartyMenu.slotId, GetPartyMenuActionsType(mon));
        DisplaySelectionWindow(SELECTWINDOW_ACTIONS);
        DisplayPartyMenuStdMessage(PARTY_MSG_DO_WHAT_WITH_MON);
    }
    else
    {
        item = GetMonData(mon, MON_DATA_HELD_ITEM);
        if (item != ITEM_NONE)
        {
            SetPartyMonSelectionActions(gPlayerParty, gPartyMenu.slotId, GetPartyMenuActionsType(mon));
            DisplaySelectionWindow(SELECTWINDOW_ITEM);
            CopyItemName(item, gStringVar2);
            DisplayPartyMenuStdMessage(PARTY_MSG_ALREADY_HOLDING_ONE);
        }
        else
        {
            StringExpandPlaceholders(gStringVar4, gText_PkmnNotHolding);
            DisplayPartyMenuMessage(gStringVar4, TRUE);
            schedule_bg_copy_tilemap_to_vram(2);
            gTasks[taskId].func = Task_UpdateHeldItemSprite;
            return FALSE;
        }
    }
    return TRUE;
}

static void Task_TryCreateSelectionWindow(u8 taskId)
{
    if (CreateSelectionWindow(taskId))
    {
        gTasks[taskId].data[0] = 0xFF;
        gTasks[taskId].func = Task_HandleSelectionMenuInput;
    }
}

static void Task_HandleSelectionMenuInput(u8 taskId)
{
    if (!gPaletteFade.active && sub_81221EC() != TRUE)
    {
        s8 input;
        s16 *data = gTasks[taskId].data;

        if (sPartyMenuInternal->numActions <= 3)
            input = Menu_ProcessInputNoWrapAround_other();
        else
            input = ProcessMenuInput_other();

        data[0] = Menu_GetCursorPos();
        switch (input)
        {
        case MENU_NOTHING_CHOSEN:
            break;
        case MENU_B_PRESSED:
            PlaySE(SE_SELECT);
            PartyMenuRemoveWindow(&sPartyMenuInternal->windowId[2]);
            sCursorOptions[sPartyMenuInternal->actions[sPartyMenuInternal->numActions - 1]].func(taskId);
            break;
        default:
            PartyMenuRemoveWindow(&sPartyMenuInternal->windowId[2]);
            sCursorOptions[sPartyMenuInternal->actions[input]].func(taskId);
            break;
        }
    }
}

static void CursorCb_Summary(u8 taskId)
{
    PlaySE(SE_SELECT);
    sPartyMenuInternal->exitCallback = CB2_ShowPokemonSummaryScreen;
    Task_ClosePartyMenu(taskId);
}

static void CB2_ShowPokemonSummaryScreen(void)
{
    if (gPartyMenu.menuType == PARTY_MENU_TYPE_IN_BATTLE)
    {
        UpdatePartyToBattleOrder();
        ShowPokemonSummaryScreen(PSS_MODE_UNK1, gPlayerParty, gPartyMenu.slotId, gPlayerPartyCount - 1, CB2_ReturnToPartyMenuFromSummaryScreen);
    }
    else
    {
        ShowPokemonSummaryScreen(PSS_MODE_NORMAL, gPlayerParty, gPartyMenu.slotId, gPlayerPartyCount - 1, CB2_ReturnToPartyMenuFromSummaryScreen);
    }
}

static void CB2_ReturnToPartyMenuFromSummaryScreen(void)
{
    gPaletteFade.bufferTransferDisabled = TRUE;
    gPartyMenu.slotId = gLastViewedMonIndex;
    InitPartyMenu(gPartyMenu.menuType, KEEP_PARTY_LAYOUT, gPartyMenu.action, TRUE, PARTY_MSG_DO_WHAT_WITH_MON, Task_TryCreateSelectionWindow, gPartyMenu.exitCallback);
}

static void CursorCb_Switch(u8 taskId)
{
    PlaySE(SE_SELECT);
    gPartyMenu.action = PARTY_ACTION_SWITCH;
    PartyMenuRemoveWindow(&sPartyMenuInternal->windowId[1]);
    PartyMenuRemoveWindow(&sPartyMenuInternal->windowId[0]);
    DisplayPartyMenuStdMessage(PARTY_MSG_MOVE_TO_WHERE);
    AnimatePartySlot(gPartyMenu.slotId, 1);
    gPartyMenu.slotId2 = gPartyMenu.slotId;
    gTasks[taskId].func = Task_HandleChooseMonInput;
}

#define tSlot1Left     data[0]
#define tSlot1Top      data[1]
#define tSlot1Width    data[2]
#define tSlot1Height   data[3]
#define tSlot2Left     data[4]
#define tSlot2Top      data[5]
#define tSlot2Width    data[6]
#define tSlot2Height   data[7]
#define tSlot1Offset   data[8]
#define tSlot2Offset   data[9]
#define tSlot1SlideDir data[10]
#define tSlot2SlideDir data[11]

static void SwitchSelectedMons(u8 taskId)
{
    s16 *data = gTasks[taskId].data;
    u8 windowIds[2];

    if (gPartyMenu.slotId2 == gPartyMenu.slotId)
    {
        FinishTwoMonAction(taskId);
    }
    else
    {
        // Initialize switching party mons slide animation
        windowIds[0] = sPartyMenuBoxes[gPartyMenu.slotId].windowId;
        tSlot1Left = GetWindowAttribute(windowIds[0], WINDOW_TILEMAP_LEFT);
        tSlot1Top = GetWindowAttribute(windowIds[0], WINDOW_TILEMAP_TOP);
        tSlot1Width = GetWindowAttribute(windowIds[0], WINDOW_WIDTH);
        tSlot1Height = GetWindowAttribute(windowIds[0], WINDOW_HEIGHT);
        tSlot1Offset = 0;
        if (tSlot1Width == 10)
            tSlot1SlideDir = -1;
        else
            tSlot1SlideDir = 1;
        windowIds[1] = sPartyMenuBoxes[gPartyMenu.slotId2].windowId;
        tSlot2Left = GetWindowAttribute(windowIds[1], WINDOW_TILEMAP_LEFT);
        tSlot2Top = GetWindowAttribute(windowIds[1], WINDOW_TILEMAP_TOP);
        tSlot2Width = GetWindowAttribute(windowIds[1], WINDOW_WIDTH);
        tSlot2Height = GetWindowAttribute(windowIds[1], WINDOW_HEIGHT);
        tSlot2Offset = 0;
        if (tSlot2Width == 10)
            tSlot2SlideDir = -1;
        else
            tSlot2SlideDir = 1;
        sSlot1TilemapBuffer = Alloc(tSlot1Width * (tSlot1Height << 1));
        sSlot2TilemapBuffer = Alloc(tSlot2Width * (tSlot2Height << 1));
        CopyToBufferFromBgTilemap(0, sSlot1TilemapBuffer, tSlot1Left, tSlot1Top, tSlot1Width, tSlot1Height);
        CopyToBufferFromBgTilemap(0, sSlot2TilemapBuffer, tSlot2Left, tSlot2Top, tSlot2Width, tSlot2Height);
        ClearWindowTilemap(windowIds[0]);
        ClearWindowTilemap(windowIds[1]);
        gPartyMenu.action = PARTY_ACTION_SWITCHING;
        AnimatePartySlot(gPartyMenu.slotId, 1);
        AnimatePartySlot(gPartyMenu.slotId2, 1);
        SlidePartyMenuBoxOneStep(taskId);
        gTasks[taskId].func = Task_SlideSelectedSlotsOffscreen;
    }
}

// returns FALSE if the slot has slid fully offscreen / back onscreen
static bool8 TryMovePartySlot(s16 x, s16 width, u8 *leftMove, u8 *newX, u8 *newWidth)
{
    if ((x + width) < 0)
        return FALSE;
    if (x > 31)
        return FALSE;

    if (x < 0)
    {
        *leftMove = x * -1;
        *newX = 0;
        *newWidth = width + x;
    }
    else
    {
        *leftMove = 0;
        *newX = x;
        if ((x + width) > 31)
            *newWidth = 32 - x;
        else
            *newWidth = width;

    }
    return TRUE;
}

static void MoveAndBufferPartySlot(const void *rectSrc, s16 x, s16 y, s16 width, s16 height, s16 dir)
{
    // The use of the dimension parameters here is a mess
    u8 leftMove, newX, newWidth; // leftMove is used as a srcX, newX is used as both x and srcHeight, newWidth is used as both width and destY

    if (TryMovePartySlot(x, width, &leftMove, &newX, &newWidth))
    {
        FillBgTilemapBufferRect_Palette0(0, 0, newX, y, newWidth, height);
        if (TryMovePartySlot(x + dir, width, &leftMove, &newX, &newWidth))
            CopyRectToBgTilemapBufferRect(0, rectSrc, leftMove, 0, width, height, newX, y, newWidth, height, 17, 0, 0);
    }
}

static void MovePartyMenuBoxSprites(struct PartyMenuBox *menuBox, s16 offset)
{
    gSprites[menuBox->pokeballSpriteId].pos2.x += offset * 8;
    gSprites[menuBox->itemSpriteId].pos2.x += offset * 8;
    gSprites[menuBox->monSpriteId].pos2.x += offset * 8;
    gSprites[menuBox->statusSpriteId].pos2.x += offset * 8;
}

static void SlidePartyMenuBoxSpritesOneStep(u8 taskId)
{
    s16 *data = gTasks[taskId].data;

    if (tSlot1SlideDir != 0)
        MovePartyMenuBoxSprites(&sPartyMenuBoxes[gPartyMenu.slotId], tSlot1SlideDir);
    if (tSlot2SlideDir != 0)
        MovePartyMenuBoxSprites(&sPartyMenuBoxes[gPartyMenu.slotId2], tSlot2SlideDir);
}

static void SlidePartyMenuBoxOneStep(u8 taskId)
{
    s16 *data = gTasks[taskId].data;

    if (tSlot1SlideDir != 0)
        MoveAndBufferPartySlot(sSlot1TilemapBuffer, tSlot1Left + tSlot1Offset, tSlot1Top, tSlot1Width, tSlot1Height, tSlot1SlideDir);
    if (tSlot2SlideDir != 0)
        MoveAndBufferPartySlot(sSlot2TilemapBuffer, tSlot2Left + tSlot2Offset, tSlot2Top, tSlot2Width, tSlot2Height, tSlot2SlideDir);
    schedule_bg_copy_tilemap_to_vram(0);
}

static void Task_SlideSelectedSlotsOffscreen(u8 taskId)
{
    s16 *data = gTasks[taskId].data;
    u16 slidingSlotPositions[2];

    SlidePartyMenuBoxOneStep(taskId);
    SlidePartyMenuBoxSpritesOneStep(taskId);
    tSlot1Offset += tSlot1SlideDir;
    tSlot2Offset += tSlot2SlideDir;
    slidingSlotPositions[0] = tSlot1Left + tSlot1Offset;
    slidingSlotPositions[1] = tSlot2Left + tSlot2Offset;

    // Both slots have slid offscreen
    if (slidingSlotPositions[0] > 33 && slidingSlotPositions[1] > 33)
    {
        tSlot1SlideDir *= -1;
        tSlot2SlideDir *= -1;
        SwitchPartyMon();
        DisplayPartyPokemonData(gPartyMenu.slotId);
        DisplayPartyPokemonData(gPartyMenu.slotId2);
        PutWindowTilemap(sPartyMenuBoxes[gPartyMenu.slotId].windowId);
        PutWindowTilemap(sPartyMenuBoxes[gPartyMenu.slotId2].windowId);
        CopyToBufferFromBgTilemap(0, sSlot1TilemapBuffer, tSlot1Left, tSlot1Top, tSlot1Width, tSlot1Height);
        CopyToBufferFromBgTilemap(0, sSlot2TilemapBuffer, tSlot2Left, tSlot2Top, tSlot2Width, tSlot2Height);
        ClearWindowTilemap(sPartyMenuBoxes[gPartyMenu.slotId].windowId);
        ClearWindowTilemap(sPartyMenuBoxes[gPartyMenu.slotId2].windowId);
        gTasks[taskId].func = Task_SlideSelectedSlotsOnscreen;
    }
}

static void Task_SlideSelectedSlotsOnscreen(u8 taskId)
{
    s16 *data = gTasks[taskId].data;

    SlidePartyMenuBoxOneStep(taskId);
    SlidePartyMenuBoxSpritesOneStep(taskId);
    
    // Both slots have slid back onscreen
    if (tSlot1SlideDir == 0 && tSlot2SlideDir == 0)
    {
        PutWindowTilemap(sPartyMenuBoxes[gPartyMenu.slotId].windowId);
        PutWindowTilemap(sPartyMenuBoxes[gPartyMenu.slotId2].windowId);
        schedule_bg_copy_tilemap_to_vram(0);
        Free(sSlot1TilemapBuffer);
        Free(sSlot2TilemapBuffer);
        FinishTwoMonAction(taskId);
    }
    // Continue sliding
    else
    {
        tSlot1Offset += tSlot1SlideDir;
        tSlot2Offset += tSlot2SlideDir;
        if (tSlot1Offset == 0)
            tSlot1SlideDir = 0;
        if (tSlot2Offset == 0)
            tSlot2SlideDir = 0;
    }
}

static void SwitchMenuBoxSprites(u8 *spriteIdPtr1, u8 *spriteIdPtr2)
{
    u8 spriteIdBuffer = *spriteIdPtr1;
    u16 xBuffer1, yBuffer1, xBuffer2, yBuffer2;

    *spriteIdPtr1 = *spriteIdPtr2;
    *spriteIdPtr2 = spriteIdBuffer;
    xBuffer1 = gSprites[*spriteIdPtr1].pos1.x;
    yBuffer1 = gSprites[*spriteIdPtr1].pos1.y;
    xBuffer2 = gSprites[*spriteIdPtr1].pos2.x;
    yBuffer2 = gSprites[*spriteIdPtr1].pos2.y;
    gSprites[*spriteIdPtr1].pos1.x = gSprites[*spriteIdPtr2].pos1.x;
    gSprites[*spriteIdPtr1].pos1.y = gSprites[*spriteIdPtr2].pos1.y;
    gSprites[*spriteIdPtr1].pos2.x = gSprites[*spriteIdPtr2].pos2.x;
    gSprites[*spriteIdPtr1].pos2.y = gSprites[*spriteIdPtr2].pos2.y;
    gSprites[*spriteIdPtr2].pos1.x = xBuffer1;
    gSprites[*spriteIdPtr2].pos1.y = yBuffer1;
    gSprites[*spriteIdPtr2].pos2.x = xBuffer2;
    gSprites[*spriteIdPtr2].pos2.y = yBuffer2;
}

static void SwitchPartyMon(void)
{
    struct PartyMenuBox *menuBoxes[2];
    struct Pokemon *mon1, *mon2;
    struct Pokemon *monBuffer;

    menuBoxes[0] = &sPartyMenuBoxes[gPartyMenu.slotId];
    menuBoxes[1] = &sPartyMenuBoxes[gPartyMenu.slotId2];
    mon1 = &gPlayerParty[gPartyMenu.slotId];
    mon2 = &gPlayerParty[gPartyMenu.slotId2];
    monBuffer = Alloc(sizeof(struct Pokemon));
    *monBuffer = *mon1;
    *mon1 = *mon2;
    *mon2 = *monBuffer;
    Free(monBuffer);
    SwitchMenuBoxSprites(&menuBoxes[0]->pokeballSpriteId, &menuBoxes[1]->pokeballSpriteId);
    SwitchMenuBoxSprites(&menuBoxes[0]->itemSpriteId, &menuBoxes[1]->itemSpriteId);
    SwitchMenuBoxSprites(&menuBoxes[0]->monSpriteId, &menuBoxes[1]->monSpriteId);
    SwitchMenuBoxSprites(&menuBoxes[0]->statusSpriteId, &menuBoxes[1]->statusSpriteId);
}

// Finish switching mons or using Softboiled
static void FinishTwoMonAction(u8 taskId)
{
    PartyMenuRemoveWindow(&sPartyMenuInternal->windowId[1]);
    gPartyMenu.action = PARTY_ACTION_CHOOSE_MON;
    AnimatePartySlot(gPartyMenu.slotId, 0);
    gPartyMenu.slotId = gPartyMenu.slotId2;
    AnimatePartySlot(gPartyMenu.slotId2, 1);
    DisplayPartyMenuStdMessage(PARTY_MSG_CHOOSE_MON);
    gTasks[taskId].func = Task_HandleChooseMonInput;
}

#undef tSlot1Left
#undef tSlot1Top
#undef tSlot1Width
#undef tSlot1Height
#undef tSlot2Left
#undef tSlot2Top
#undef tSlot2Width
#undef tSlot2Height
#undef tSlot1Offset
#undef tSlot2Offset
#undef tSlot1SlideDir
#undef tSlot2SlideDir

static void CursorCb_Cancel1(u8 taskId)
{
    PlaySE(SE_SELECT);
    PartyMenuRemoveWindow(&sPartyMenuInternal->windowId[0]);
    PartyMenuRemoveWindow(&sPartyMenuInternal->windowId[1]);
    if (gPartyMenu.menuType == PARTY_MENU_TYPE_DAYCARE)
        DisplayPartyMenuStdMessage(PARTY_MSG_CHOOSE_MON_2);
    else
        DisplayPartyMenuStdMessage(PARTY_MSG_CHOOSE_MON);
    gTasks[taskId].func = Task_HandleChooseMonInput;
}

static void CursorCb_Item(u8 taskId)
{
    PlaySE(SE_SELECT);
    PartyMenuRemoveWindow(&sPartyMenuInternal->windowId[0]);
    PartyMenuRemoveWindow(&sPartyMenuInternal->windowId[1]);
    SetPartyMonSelectionActions(gPlayerParty, gPartyMenu.slotId, ACTIONS_ITEM);
    DisplaySelectionWindow(SELECTWINDOW_ITEM);
    DisplayPartyMenuStdMessage(PARTY_MSG_DO_WHAT_WITH_ITEM);
    gTasks[taskId].data[0] = 0xFF;
    gTasks[taskId].func = Task_HandleSelectionMenuInput;
}

static void CursorCb_Give(u8 taskId)
{
    PlaySE(SE_SELECT);
    sPartyMenuInternal->exitCallback = CB2_SelectBagItemToGive;
    Task_ClosePartyMenu(taskId);
}

static void CB2_SelectBagItemToGive(void)
{
    if (InBattlePyramid() == FALSE)
        GoToBagMenu(RETURN_LOCATION_POKEMON_LIST, POCKETS_COUNT, CB2_GiveHoldItem);
    else
        GoToBattlePyramidBagMenu(2, CB2_GiveHoldItem);
}

static void CB2_GiveHoldItem(void)
{
    if (gSpecialVar_ItemId == ITEM_NONE)
    {
        InitPartyMenu(gPartyMenu.menuType, KEEP_PARTY_LAYOUT, gPartyMenu.action, TRUE, PARTY_MSG_NONE, Task_TryCreateSelectionWindow, gPartyMenu.exitCallback);
    }
    else
    {
        sPartyMenuItemId = GetMonData(&gPlayerParty[gPartyMenu.slotId], MON_DATA_HELD_ITEM);

        // Already holding item
        if (sPartyMenuItemId != ITEM_NONE)
        {
            InitPartyMenu(gPartyMenu.menuType, KEEP_PARTY_LAYOUT, gPartyMenu.action, TRUE, PARTY_MSG_NONE, Task_SwitchHoldItemsPrompt, gPartyMenu.exitCallback);
        }
        // Give mail
        else if (ItemIsMail(gSpecialVar_ItemId))
        {
            RemoveBagItem(gSpecialVar_ItemId, 1);
            GiveItemToMon(&gPlayerParty[gPartyMenu.slotId], gSpecialVar_ItemId);
            CB2_WriteMailToGiveMon();
        }
        // Give item
        else
        {
            InitPartyMenu(gPartyMenu.menuType, KEEP_PARTY_LAYOUT, gPartyMenu.action, TRUE, PARTY_MSG_NONE, Task_GiveHoldItem, gPartyMenu.exitCallback);
        }
    }
}

static void Task_GiveHoldItem(u8 taskId)
{
    u16 item;

    if (!gPaletteFade.active)
    {
        item = gSpecialVar_ItemId;
        DisplayGaveHeldItemMessage(&gPlayerParty[gPartyMenu.slotId], item, FALSE, 0);
        GiveItemToMon(&gPlayerParty[gPartyMenu.slotId], item);
        RemoveBagItem(item, 1);
        gTasks[taskId].func = Task_UpdateHeldItemSprite;
    }
}

static void Task_SwitchHoldItemsPrompt(u8 taskId)
{
    if (!gPaletteFade.active)
    {
        DisplayAlreadyHoldingItemSwitchMessage(&gPlayerParty[gPartyMenu.slotId], sPartyMenuItemId, TRUE);
        gTasks[taskId].func = Task_SwitchItemsYesNo;
    }
}

static void Task_SwitchItemsYesNo(u8 taskId)
{
    if (IsPartyMenuTextPrinterActive() != TRUE)
    {
        PartyMenuDisplayYesNoMenu();
        gTasks[taskId].func = Task_HandleSwitchItemsYesNoInput;
    }
}

static void Task_HandleSwitchItemsYesNoInput(u8 taskId)
{
    switch (Menu_ProcessInputNoWrapClearOnChoose())
    {
    case 0: // Yes, switch items
        RemoveBagItem(gSpecialVar_ItemId, 1);
        
        // No room to return held item to bag
        if (AddBagItem(sPartyMenuItemId, 1) == FALSE)
        {
            AddBagItem(gSpecialVar_ItemId, 1);
            BufferBagFullCantTakeItemMessage(sPartyMenuItemId);
            DisplayPartyMenuMessage(gStringVar4, FALSE);
            gTasks[taskId].func = Task_ReturnToChooseMonAfterText;
        }
        // Giving mail
        else if (ItemIsMail(gSpecialVar_ItemId))
        {
            GiveItemToMon(&gPlayerParty[gPartyMenu.slotId], gSpecialVar_ItemId);
            gTasks[taskId].func = Task_WriteMailToGiveMonAfterText;
        }
        // Giving item
        else
        {
            GiveItemToMon(&gPlayerParty[gPartyMenu.slotId], gSpecialVar_ItemId);
            DisplaySwitchedHeldItemMessage(gSpecialVar_ItemId, sPartyMenuItemId, TRUE);
            gTasks[taskId].func = Task_UpdateHeldItemSprite;
        }
        break;
    case MENU_B_PRESSED:
        PlaySE(SE_SELECT);
        // fallthrough
    case 1: // No
        gTasks[taskId].func = Task_ReturnToChooseMonAfterText;
        break;
    }
}

static void Task_WriteMailToGiveMonAfterText(u8 taskId)
{
    if (IsPartyMenuTextPrinterActive() != TRUE)
    {
        sPartyMenuInternal->exitCallback = CB2_WriteMailToGiveMon;
        Task_ClosePartyMenu(taskId);
    }
}

static void CB2_WriteMailToGiveMon(void)
{
    u8 mail = GetMonData(&gPlayerParty[gPartyMenu.slotId], MON_DATA_MAIL);

    DoEasyChatScreen(
        EASY_CHAT_TYPE_MAIL,
        gSaveBlock1Ptr->mail[mail].words,
        CB2_ReturnToPartyMenuFromWritingMail,
        EASY_CHAT_PERSON_DISPLAY_NONE);
}

static void CB2_ReturnToPartyMenuFromWritingMail(void)
{
    struct Pokemon *mon = &gPlayerParty[gPartyMenu.slotId];
    u16 item = GetMonData(mon, MON_DATA_HELD_ITEM);

    // Canceled writing mail
    if (gSpecialVar_Result == FALSE)
    {
        TakeMailFromMon(mon);
        SetMonData(mon, MON_DATA_HELD_ITEM, &sPartyMenuItemId);
        RemoveBagItem(sPartyMenuItemId, 1);
        AddBagItem(item, 1);
        InitPartyMenu(gPartyMenu.menuType, KEEP_PARTY_LAYOUT, gPartyMenu.action, TRUE, PARTY_MSG_CHOOSE_MON, Task_TryCreateSelectionWindow, gPartyMenu.exitCallback);
    }
    // Wrote mail
    else
    {
        InitPartyMenu(gPartyMenu.menuType, KEEP_PARTY_LAYOUT, gPartyMenu.action, TRUE, PARTY_MSG_NONE, Task_DisplayGaveMailFromPartyMessage, gPartyMenu.exitCallback);
    }
}

// Nearly redundant with Task_DisplayGaveMailFromBagMessgae
static void Task_DisplayGaveMailFromPartyMessage(u8 taskId)
{
    if (!gPaletteFade.active)
    {
        if (sPartyMenuItemId == ITEM_NONE)
            DisplayGaveHeldItemMessage(&gPlayerParty[gPartyMenu.slotId], gSpecialVar_ItemId, FALSE, 0);
        else
            DisplaySwitchedHeldItemMessage(gSpecialVar_ItemId, sPartyMenuItemId, FALSE);
        gTasks[taskId].func = Task_UpdateHeldItemSprite;
    }
}

static void Task_UpdateHeldItemSprite(u8 taskId)
{
    struct Pokemon *mon = &gPlayerParty[gPartyMenu.slotId];

    if (IsPartyMenuTextPrinterActive() != TRUE)
    {
        UpdatePartyMonHeldItemSprite(mon, &sPartyMenuBoxes[gPartyMenu.slotId]);
        if (gPartyMenu.menuType == PARTY_MENU_TYPE_STORE_PYRAMID_HELD_ITEMS)
        {
            if (GetMonData(mon, MON_DATA_HELD_ITEM) != ITEM_NONE)
                DisplayPartyPokemonDescriptionText(PARTYBOX_DESC_HAVE, &sPartyMenuBoxes[gPartyMenu.slotId], 1);
            else
                DisplayPartyPokemonDescriptionText(PARTYBOX_DESC_DONT_HAVE, &sPartyMenuBoxes[gPartyMenu.slotId], 1);
        }
        Task_ReturnToChooseMonAfterText(taskId);
    }
}

static void CursorCb_TakeItem(u8 taskId)
{
    struct Pokemon *mon = &gPlayerParty[gPartyMenu.slotId];
    u16 item = GetMonData(mon, MON_DATA_HELD_ITEM);

    PlaySE(SE_SELECT);
    PartyMenuRemoveWindow(&sPartyMenuInternal->windowId[0]);
    PartyMenuRemoveWindow(&sPartyMenuInternal->windowId[1]);
    switch (TryTakeMonItem(mon))
    {
    case 0: // Not holding item
        GetMonNickname(mon, gStringVar1);
        StringExpandPlaceholders(gStringVar4, gText_PkmnNotHolding);
        DisplayPartyMenuMessage(gStringVar4, TRUE);
        break;
    case 1: // No room to take item
        BufferBagFullCantTakeItemMessage(item);
        DisplayPartyMenuMessage(gStringVar4, TRUE);
        break;
    default: // Took item
        DisplayTookHeldItemMessage(mon, item, TRUE);
        break;
    }
    schedule_bg_copy_tilemap_to_vram(2);
    gTasks[taskId].func = Task_UpdateHeldItemSprite;
}

static void CursorCb_Toss(u8 taskId)
{
    struct Pokemon *mon = &gPlayerParty[gPartyMenu.slotId];
    u16 item = GetMonData(mon, MON_DATA_HELD_ITEM);

    PlaySE(SE_SELECT);
    PartyMenuRemoveWindow(&sPartyMenuInternal->windowId[0]);
    PartyMenuRemoveWindow(&sPartyMenuInternal->windowId[1]);
    if (item == ITEM_NONE)
    {
        GetMonNickname(mon, gStringVar1);
        StringExpandPlaceholders(gStringVar4, gText_PkmnNotHolding);
        DisplayPartyMenuMessage(gStringVar4, TRUE);
        gTasks[taskId].func = Task_UpdateHeldItemSprite;
    }
    else
    {
        CopyItemName(item, gStringVar1);
        StringExpandPlaceholders(gStringVar4, gText_ThrowAwayItem);
        DisplayPartyMenuMessage(gStringVar4, TRUE);
        gTasks[taskId].func = Task_TossHeldItemYesNo;
    }
}

static void Task_TossHeldItemYesNo(u8 taskId)
{
    if (IsPartyMenuTextPrinterActive() != TRUE)
    {
        PartyMenuDisplayYesNoMenu();
        gTasks[taskId].func = Task_HandleTossHeldItemYesNoInput;
    }
}

static void Task_HandleTossHeldItemYesNoInput(u8 taskId)
{
    struct Pokemon *mon = &gPlayerParty[gPartyMenu.slotId];

    switch (Menu_ProcessInputNoWrapClearOnChoose())
    {
    case 0:
        CopyItemName(GetMonData(mon, MON_DATA_HELD_ITEM), gStringVar1);
        StringExpandPlaceholders(gStringVar4, gText_ItemThrownAway);
        DisplayPartyMenuMessage(gStringVar4, FALSE);
        gTasks[taskId].func = Task_TossHeldItem;
        break;
    case MENU_B_PRESSED:
        PlaySE(SE_SELECT);
        // fallthrough
    case 1:
        gTasks[taskId].func = Task_ReturnToChooseMonAfterText;
        break;
    }
}

static void Task_TossHeldItem(u8 taskId)
{
    struct Pokemon *mon = &gPlayerParty[gPartyMenu.slotId];

    if (IsPartyMenuTextPrinterActive() != TRUE)
    {
        u16 item = ITEM_NONE;

        SetMonData(mon, MON_DATA_HELD_ITEM, &item);
        UpdatePartyMonHeldItemSprite(mon, &sPartyMenuBoxes[gPartyMenu.slotId]);
        DisplayPartyPokemonDescriptionText(PARTYBOX_DESC_DONT_HAVE, &sPartyMenuBoxes[gPartyMenu.slotId], 1);
        gTasks[taskId].func = Task_ReturnToChooseMonAfterText;
    }
}

static void CursorCb_Mail(u8 taskId)
{
    PlaySE(SE_SELECT);
    PartyMenuRemoveWindow(&sPartyMenuInternal->windowId[0]);
    PartyMenuRemoveWindow(&sPartyMenuInternal->windowId[1]);
    SetPartyMonSelectionActions(gPlayerParty, gPartyMenu.slotId, ACTIONS_MAIL);
    DisplaySelectionWindow(SELECTWINDOW_MAIL);
    DisplayPartyMenuStdMessage(PARTY_MSG_DO_WHAT_WITH_MAIL);
    gTasks[taskId].data[0] = 0xFF;
    gTasks[taskId].func = Task_HandleSelectionMenuInput;
}

static void CursorCb_Read(u8 taskId)
{
    PlaySE(SE_SELECT);
    sPartyMenuInternal->exitCallback = CB2_ReadHeldMail;
    Task_ClosePartyMenu(taskId);
}

static void CB2_ReadHeldMail(void)
{
    ReadMail(&gSaveBlock1Ptr->mail[GetMonData(&gPlayerParty[gPartyMenu.slotId], MON_DATA_MAIL)], CB2_ReturnToPartyMenuFromReadingMail, 1);
}

static void CB2_ReturnToPartyMenuFromReadingMail(void)
{
    gPaletteFade.bufferTransferDisabled = TRUE;
    InitPartyMenu(gPartyMenu.menuType, KEEP_PARTY_LAYOUT, gPartyMenu.action, TRUE, PARTY_MSG_DO_WHAT_WITH_MON, Task_TryCreateSelectionWindow, gPartyMenu.exitCallback);
}

static void CursorCb_TakeMail(u8 taskId)
{
    PlaySE(SE_SELECT);
    PartyMenuRemoveWindow(&sPartyMenuInternal->windowId[1]);
    PartyMenuRemoveWindow(&sPartyMenuInternal->windowId[0]);
    DisplayPartyMenuMessage(gText_SendMailToPC, TRUE);
    gTasks[taskId].func = Task_SendMailToPCYesNo;
}

static void Task_SendMailToPCYesNo(u8 taskId)
{
    if (IsPartyMenuTextPrinterActive() != TRUE)
    {
        PartyMenuDisplayYesNoMenu();
        gTasks[taskId].func = Task_HandleSendMailToPCYesNoInput;
    }
}

static void Task_HandleSendMailToPCYesNoInput(u8 taskId)
{
    switch (Menu_ProcessInputNoWrapClearOnChoose())
    {
    case 0: // Yes, send to PC
        if (TakeMailFromMon2(&gPlayerParty[gPartyMenu.slotId]) != 0xFF)
        {
            DisplayPartyMenuMessage(gText_MailSentToPC, FALSE);
            gTasks[taskId].func = Task_UpdateHeldItemSprite;
        }
        else
        {
            DisplayPartyMenuMessage(gText_PCMailboxFull, FALSE);
            gTasks[taskId].func = Task_ReturnToChooseMonAfterText;
        }
        break;
    case MENU_B_PRESSED:
        PlaySE(SE_SELECT);
        // fallthrough
    case 1:
        DisplayPartyMenuMessage(gText_MailMessageWillBeLost, TRUE);
        gTasks[taskId].func = Task_LoseMailMessageYesNo;
        break;
    }
}

static void Task_LoseMailMessageYesNo(u8 taskId)
{
    if (IsPartyMenuTextPrinterActive() != TRUE)
    {
        PartyMenuDisplayYesNoMenu();
        gTasks[taskId].func = Task_HandleLoseMailMessageYesNoInput;
    }
}

static void Task_HandleLoseMailMessageYesNoInput(u8 taskId)
{
    u16 item;

    switch (Menu_ProcessInputNoWrapClearOnChoose())
    {
    case 0: // Yes, lose mail message
        item = GetMonData(&gPlayerParty[gPartyMenu.slotId], MON_DATA_HELD_ITEM);
        if (AddBagItem(item, 1) == TRUE)
        {
            TakeMailFromMon(&gPlayerParty[gPartyMenu.slotId]);
            DisplayPartyMenuMessage(gText_MailTakenFromPkmn, FALSE);
            gTasks[taskId].func = Task_UpdateHeldItemSprite;
        }
        else
        {
            BufferBagFullCantTakeItemMessage(item);
            DisplayPartyMenuMessage(gStringVar4, FALSE);
            gTasks[taskId].func = Task_ReturnToChooseMonAfterText;
        }
        break;
    case MENU_B_PRESSED:
        PlaySE(SE_SELECT);
        // fallthrough
    case 1:
        gTasks[taskId].func = Task_ReturnToChooseMonAfterText;
        break;
    }
}

static void CursorCb_Cancel2(u8 taskId)
{
    struct Pokemon *mon = &gPlayerParty[gPartyMenu.slotId];

    PlaySE(SE_SELECT);
    PartyMenuRemoveWindow(&sPartyMenuInternal->windowId[0]);
    PartyMenuRemoveWindow(&sPartyMenuInternal->windowId[1]);
    SetPartyMonSelectionActions(gPlayerParty, gPartyMenu.slotId, GetPartyMenuActionsType(mon));
    if (gPartyMenu.menuType != PARTY_MENU_TYPE_STORE_PYRAMID_HELD_ITEMS)
    {
        DisplaySelectionWindow(SELECTWINDOW_ACTIONS);
        DisplayPartyMenuStdMessage(PARTY_MSG_DO_WHAT_WITH_MON);
    }
    else
    {
        DisplaySelectionWindow(SELECTWINDOW_ITEM);
        CopyItemName(GetMonData(mon, MON_DATA_HELD_ITEM), gStringVar2);
        DisplayPartyMenuStdMessage(PARTY_MSG_ALREADY_HOLDING_ONE);
    }
    gTasks[taskId].data[0] = 0xFF;
    gTasks[taskId].func = Task_HandleSelectionMenuInput;
}

static void CursorCb_SendMon(u8 taskId)
{
    PlaySE(SE_SELECT);
    PartyMenuRemoveWindow(&sPartyMenuInternal->windowId[0]);
    if (TrySwitchInPokemon() == TRUE)
    {
        Task_ClosePartyMenu(taskId);
    }
    else
    {
        // gStringVar4 below is the error message buffered by TrySwitchInPokemon
        PartyMenuRemoveWindow(&sPartyMenuInternal->windowId[1]);
        DisplayPartyMenuMessage(gStringVar4, TRUE);
        gTasks[taskId].func = Task_ReturnToChooseMonAfterText;
    }
}

static void CursorCb_Enter(u8 taskId)
{
    u8 maxBattlers;
    u8 i;

    PartyMenuRemoveWindow(&sPartyMenuInternal->windowId[0]);
    PartyMenuRemoveWindow(&sPartyMenuInternal->windowId[1]);
    maxBattlers = GetMaxBattleEntries();
    for (i = 0; i < maxBattlers; i++)
    {
        if (gSelectedOrderFromParty[i] == 0)
        {
            PlaySE(SE_SELECT);
            gSelectedOrderFromParty[i] = gPartyMenu.slotId + 1;
            DisplayPartyPokemonDescriptionText(i + PARTYBOX_DESC_FIRST, &sPartyMenuBoxes[gPartyMenu.slotId], 1);
            if (i == (maxBattlers - 1))
                MoveCursorToConfirm();
            DisplayPartyMenuStdMessage(PARTY_MSG_CHOOSE_MON);
            gTasks[taskId].func = Task_HandleChooseMonInput;
            return;
        }
    }
    ConvertIntToDecimalStringN(gStringVar1, maxBattlers, STR_CONV_MODE_LEFT_ALIGN, 1);
    StringExpandPlaceholders(gStringVar4, gText_NoMoreThanVar1Pkmn);
    PlaySE(SE_HAZURE);
    DisplayPartyMenuMessage(gStringVar4, TRUE);
    gTasks[taskId].func = Task_ReturnToChooseMonAfterText;
}

static void MoveCursorToConfirm(void)
{
    AnimatePartySlot(gPartyMenu.slotId, 0);
    gPartyMenu.slotId = PARTY_SIZE;
    AnimatePartySlot(gPartyMenu.slotId, 1);
}

static void CursorCb_NoEntry(u8 taskId)
{
    u8 maxBattlers;
    u8 i, j;

    PlaySE(SE_SELECT);
    PartyMenuRemoveWindow(&sPartyMenuInternal->windowId[0]);
    PartyMenuRemoveWindow(&sPartyMenuInternal->windowId[1]);
    maxBattlers = GetMaxBattleEntries();
    for (i = 0; i < maxBattlers; i++)
    {
        if (gSelectedOrderFromParty[i] == (gPartyMenu.slotId + 1))
        {
            for (j = i; j < (maxBattlers - 1); j++)
                gSelectedOrderFromParty[j] = gSelectedOrderFromParty[j + 1];
            gSelectedOrderFromParty[j] = 0;
            break;
        }
    }
    DisplayPartyPokemonDescriptionText(PARTYBOX_DESC_ABLE_3, &sPartyMenuBoxes[gPartyMenu.slotId], 1);
    for (i = 0; i < (maxBattlers - 1); i++)
    {
        if (gSelectedOrderFromParty[i] != 0)
            DisplayPartyPokemonDescriptionText(i + PARTYBOX_DESC_FIRST, &sPartyMenuBoxes[gSelectedOrderFromParty[i] - 1], 1);
    }
    DisplayPartyMenuStdMessage(PARTY_MSG_CHOOSE_MON);
    gTasks[taskId].func = Task_HandleChooseMonInput;
}

static void CursorCb_Store(u8 taskId)
{
    PlaySE(SE_SELECT);
    Task_ClosePartyMenu(taskId);
}

// Register mon for the Trading Board in Union Room
static void CursorCb_Register(u8 taskId)
{
    u16 species2 = GetMonData(&gPlayerParty[gPartyMenu.slotId], MON_DATA_SPECIES2);
    u16 species = GetMonData(&gPlayerParty[gPartyMenu.slotId], MON_DATA_SPECIES);
    u8 obedience = GetMonData(&gPlayerParty[gPartyMenu.slotId], MON_DATA_OBEDIENCE);

    switch (CanRegisterMonForTradingBoard(*(struct UnkLinkRfuStruct_02022B14Substruct *)sub_800F7DC(), species2, species, obedience))
    {
    case CANT_REGISTER_MON:
        StringExpandPlaceholders(gStringVar4, gText_PkmnCantBeTradedNow);
        break;
    case CANT_REGISTER_EGG:
        StringExpandPlaceholders(gStringVar4, gText_EggCantBeTradedNow);
        break;
    default:
        PlaySE(SE_SELECT);
        Task_ClosePartyMenu(taskId);
        return;
    }
    PlaySE(SE_HAZURE);
    PartyMenuRemoveWindow(&sPartyMenuInternal->windowId[0]);
    PartyMenuRemoveWindow(&sPartyMenuInternal->windowId[1]);
    StringAppend(gStringVar4, gText_PauseUntilPress);
    DisplayPartyMenuMessage(gStringVar4, TRUE);
    gTasks[taskId].func = Task_ReturnToChooseMonAfterText;
}

static void CursorCb_Trade1(u8 taskId)
{
    u16 species2 = GetMonData(&gPlayerParty[gPartyMenu.slotId], MON_DATA_SPECIES2);
    u16 species = GetMonData(&gPlayerParty[gPartyMenu.slotId], MON_DATA_SPECIES);
    u8 obedience = GetMonData(&gPlayerParty[gPartyMenu.slotId], MON_DATA_OBEDIENCE);
    u32 stringId = GetUnionRoomTradeMessageId(*(struct UnkLinkRfuStruct_02022B14Substruct *)sub_800F7DC(), gUnknown_02022C38, species2, gUnionRoomOfferedSpecies, gUnionRoomRequestedMonType, species, obedience);

    if (stringId != UR_TRADE_MSG_NONE)
    {
        StringExpandPlaceholders(gStringVar4, sUnionRoomTradeMessages[stringId - 1]);
        PlaySE(SE_HAZURE);
        PartyMenuRemoveWindow(&sPartyMenuInternal->windowId[0]);
        PartyMenuRemoveWindow(&sPartyMenuInternal->windowId[1]);
        StringAppend(gStringVar4, gText_PauseUntilPress);
        DisplayPartyMenuMessage(gStringVar4, TRUE);
        gTasks[taskId].func = Task_ReturnToChooseMonAfterText;
    }
    else
    {
        PlaySE(SE_SELECT);
        Task_ClosePartyMenu(taskId);
    }
}

// Spin Trade (based on the translation of the Japanese trade prompt)
// Not fully implemented, and normally unreachable because PARTY_MENU_TYPE_SPIN_TRADE is never used
static void CursorCb_Trade2(u8 taskId)
{
    PartyMenuRemoveWindow(&sPartyMenuInternal->windowId[0]);
    PartyMenuRemoveWindow(&sPartyMenuInternal->windowId[1]);
    switch (CanSpinTradeMon(gPlayerParty, gPartyMenu.slotId))
    {
    case CANT_TRADE_LAST_MON:
        StringExpandPlaceholders(gStringVar4, gText_OnlyPkmnForBattle);
        break;
    case CANT_TRADE_NATIONAL:
        StringExpandPlaceholders(gStringVar4, gText_PkmnCantBeTradedNow);
        break;
    case CANT_TRADE_EGG_YET:
        StringExpandPlaceholders(gStringVar4, gText_EggCantBeTradedNow);
        break;
    default: // CAN_TRADE_MON
        PlaySE(SE_SELECT);
        GetMonNickname(&gPlayerParty[gPartyMenu.slotId], gStringVar1);
        StringExpandPlaceholders(gStringVar4, gJPText_AreYouSureYouWantToSpinTradeMon);
        DisplayPartyMenuMessage(gStringVar4, TRUE);
        gTasks[taskId].func = Task_SpinTradeYesNo;
        return;
    }
    PlaySE(SE_HAZURE);
    StringAppend(gStringVar4, gText_PauseUntilPress);
    DisplayPartyMenuMessage(gStringVar4, TRUE);
    gTasks[taskId].func = Task_ReturnToChooseMonAfterText;
}

static void Task_SpinTradeYesNo(u8 taskId)
{
    if (IsPartyMenuTextPrinterActive() != TRUE)
    {
        PartyMenuDisplayYesNoMenu();
        gTasks[taskId].func = Task_HandleSpinTradeYesNoInput;
    }
}

// See comment on CursorCb_Trade2. Because no callback is set, selecting YES (0) to spin trade just closes the party menu
static void Task_HandleSpinTradeYesNoInput(u8 taskId)
{
    switch (Menu_ProcessInputNoWrapClearOnChoose())
    {
    case 0:
        Task_ClosePartyMenu(taskId);
        break;
    case MENU_B_PRESSED:
        PlaySE(SE_SELECT);
        // fallthrough
    case 1:
        Task_ReturnToChooseMonAfterText(taskId);
        break;
    }
}

static void CursorCb_FieldMove(u8 taskId)
{
    u8 fieldMove = sPartyMenuInternal->actions[Menu_GetCursorPos()] - MENU_FIELD_MOVES;
    const struct MapHeader *mapHeader;

    PlaySE(SE_SELECT);
    if (sFieldMoveCursorCallbacks[fieldMove].fieldMoveFunc == NULL)
        return;

    PartyMenuRemoveWindow(&sPartyMenuInternal->windowId[0]);
    PartyMenuRemoveWindow(&sPartyMenuInternal->windowId[1]);
    if (sub_81221AC() == TRUE || InUnionRoom() == TRUE)
    {
        if (fieldMove == FIELD_MOVE_MILK_DRINK || fieldMove == FIELD_MOVE_SOFT_BOILED)
            DisplayPartyMenuStdMessage(PARTY_MSG_CANT_USE_HERE);
        else
            DisplayPartyMenuStdMessage(sFieldMoveCursorCallbacks[fieldMove].msgId);

        gTasks[taskId].func = Task_CancelAfterAorBPress;
    }
    else
    {
        // All field moves before WATERFALL are HMs.
        if (fieldMove <= FIELD_MOVE_WATERFALL && FlagGet(FLAG_BADGE01_GET + fieldMove) != TRUE)
        {
            DisplayPartyMenuMessage(gText_CantUseUntilNewBadge, TRUE);
            gTasks[taskId].func = Task_ReturnToChooseMonAfterText;
        }
        else if (sFieldMoveCursorCallbacks[fieldMove].fieldMoveFunc() == TRUE)
        {
            switch (fieldMove)
            {
            case FIELD_MOVE_MILK_DRINK:
            case FIELD_MOVE_SOFT_BOILED:
                ChooseMonForSoftboiled(taskId);
                break;
            case FIELD_MOVE_TELEPORT:
                mapHeader = Overworld_GetMapHeaderByGroupAndId(gSaveBlock1Ptr->lastHealLocation.mapGroup, gSaveBlock1Ptr->lastHealLocation.mapNum);
                GetMapNameGeneric(gStringVar1, mapHeader->regionMapSectionId);
                StringExpandPlaceholders(gStringVar4, gText_ReturnToHealingSpot);
                DisplayFieldMoveExitAreaMessage(taskId);
                sPartyMenuInternal->data[0] = fieldMove;
                break;
            case FIELD_MOVE_DIG:
                mapHeader = Overworld_GetMapHeaderByGroupAndId(gSaveBlock1Ptr->escapeWarp.mapGroup, gSaveBlock1Ptr->escapeWarp.mapNum);
                GetMapNameGeneric(gStringVar1, mapHeader->regionMapSectionId);
                StringExpandPlaceholders(gStringVar4, gText_EscapeFromHere);
                DisplayFieldMoveExitAreaMessage(taskId);
                sPartyMenuInternal->data[0] = fieldMove;
                break;
            case FIELD_MOVE_FLY:
                gPartyMenu.exitCallback = MCB2_FlyMap;
                Task_ClosePartyMenu(taskId);
                break;
            default:
                gPartyMenu.exitCallback = CB2_ReturnToField;
                Task_ClosePartyMenu(taskId);
                break;
            }
        }
        // Cant use Field Move
        else
        {
            switch (fieldMove)
            {
            case FIELD_MOVE_SURF:
                DisplayCantUseSurfMessage();
                break;
            case FIELD_MOVE_FLASH:
                DisplayCantUseFlashMessage();
                break;
            default:
                DisplayPartyMenuStdMessage(sFieldMoveCursorCallbacks[fieldMove].msgId);
                break;
            }
            gTasks[taskId].func = Task_CancelAfterAorBPress;
        }
    }
}

static void DisplayFieldMoveExitAreaMessage(u8 taskId)
{
    DisplayPartyMenuMessage(gStringVar4, TRUE);
    gTasks[taskId].func = Task_FieldMoveExitAreaYesNo;
}

static void Task_FieldMoveExitAreaYesNo(u8 taskId)
{
    if (IsPartyMenuTextPrinterActive() != TRUE)
    {
        PartyMenuDisplayYesNoMenu();
        gTasks[taskId].func = Task_HandleFieldMoveExitAreaYesNoInput;
    }
}

static void Task_HandleFieldMoveExitAreaYesNoInput(u8 taskId)
{
    switch (Menu_ProcessInputNoWrapClearOnChoose())
    {
    case 0:
        gPartyMenu.exitCallback = CB2_ReturnToField;
        Task_ClosePartyMenu(taskId);
        break;
    case MENU_B_PRESSED:
        PlaySE(SE_SELECT);
        // fallthrough
    case 1:
        gFieldCallback2 = NULL;
        gPostMenuFieldCallback = NULL;
        Task_ReturnToChooseMonAfterText(taskId);
        break;
    }
}

bool8 FieldCallback_PrepareFadeInFromMenu(void)
{
    pal_fill_black();
    CreateTask(Task_FieldMoveWaitForFade, 8);
    return TRUE;
}

static void Task_FieldMoveWaitForFade(u8 taskId)
{
    if (IsWeatherNotFadingIn() == TRUE)
    {
        gFieldEffectArguments[0] = GetFieldMoveMonSpecies();
        gPostMenuFieldCallback();
        DestroyTask(taskId);
    }
}

static u16 GetFieldMoveMonSpecies(void)
{
    return GetMonData(&gPlayerParty[gPartyMenu.slotId], MON_DATA_SPECIES);
}

static void Task_CancelAfterAorBPress(u8 taskId)
{
    if ((gMain.newKeys & A_BUTTON) || (gMain.newKeys & B_BUTTON))
        CursorCb_Cancel1(taskId);
}

static void DisplayCantUseFlashMessage(void)
{
    if (FlagGet(FLAG_SYS_USE_FLASH) == TRUE)
        DisplayPartyMenuStdMessage(PARTY_MSG_ALREADY_IN_USE);
    else
        DisplayPartyMenuStdMessage(PARTY_MSG_CANT_USE_HERE);
}

static void FieldCallback_Surf(void)
{
    gFieldEffectArguments[0] = GetCursorSelectionMonId();
    FieldEffectStart(FLDEFF_USE_SURF);
}

static bool8 SetUpFieldMove_Surf(void)
{
    if (PartyHasMonWithSurf() == TRUE && IsPlayerFacingSurfableFishableWater() == TRUE)
    {
        gFieldCallback2 = FieldCallback_PrepareFadeInFromMenu;
        gPostMenuFieldCallback = FieldCallback_Surf;
        return TRUE;
    }
    return FALSE;
}

static void DisplayCantUseSurfMessage(void)
{
    if (TestPlayerAvatarFlags(PLAYER_AVATAR_FLAG_SURFING))
        DisplayPartyMenuStdMessage(PARTY_MSG_ALREADY_SURFING);
    else
        DisplayPartyMenuStdMessage(PARTY_MSG_CANT_SURF_HERE);
}

static bool8 SetUpFieldMove_Fly(void)
{
    if (Overworld_MapTypeAllowsTeleportAndFly(gMapHeader.mapType) == TRUE)
        return TRUE;
    else
        return FALSE;
}

void CB2_ReturnToPartyMenuFromFlyMap(void)
{
    InitPartyMenu(PARTY_MENU_TYPE_FIELD, PARTY_LAYOUT_SINGLE, PARTY_ACTION_CHOOSE_MON, TRUE, PARTY_MSG_CHOOSE_MON, Task_HandleChooseMonInput, CB2_ReturnToFieldWithOpenMenu);
}

static void FieldCallback_Waterfall(void)
{
    gFieldEffectArguments[0] = GetCursorSelectionMonId();
    FieldEffectStart(FLDEFF_USE_WATERFALL);
}

static bool8 SetUpFieldMove_Waterfall(void)
{
    s16 x, y;

    GetXYCoordsOneStepInFrontOfPlayer(&x, &y);
    if (MetatileBehavior_IsWaterfall(MapGridGetMetatileBehaviorAt(x, y)) == TRUE && IsPlayerSurfingNorth() == TRUE)
    {
        gFieldCallback2 = FieldCallback_PrepareFadeInFromMenu;
        gPostMenuFieldCallback = FieldCallback_Waterfall;
        return TRUE;
    }
    return FALSE;
}

static void FieldCallback_Dive(void)
{
    gFieldEffectArguments[0] = GetCursorSelectionMonId();
    FieldEffectStart(FLDEFF_USE_DIVE);
}

static bool8 SetUpFieldMove_Dive(void)
{
    gFieldEffectArguments[1] = TrySetDiveWarp();
    if (gFieldEffectArguments[1] != 0)
    {
        gFieldCallback2 = FieldCallback_PrepareFadeInFromMenu;
        gPostMenuFieldCallback = FieldCallback_Dive;
        return TRUE;
    }
    return FALSE;
}

static void CreatePartyMonIconSprite(struct Pokemon *mon, struct PartyMenuBox *menuBox, u32 slot)
{
    bool32 handleDeoxys = TRUE;
    u16 species2;

    // If in a multi battle, show partners Deoxys icon as Normal forme
    if (IsMultiBattle() == TRUE && gMain.inBattle)
        handleDeoxys = (sMultiBattlePartnersPartyMask[slot] ^ handleDeoxys) ? TRUE : FALSE;

    species2 = GetMonData(mon, MON_DATA_SPECIES2);
    CreatePartyMonIconSpriteParameterized(species2, GetMonData(mon, MON_DATA_PERSONALITY), menuBox, 1, handleDeoxys);
    UpdatePartyMonHPBar(menuBox->monSpriteId, mon);
}

static void CreatePartyMonIconSpriteParameterized(u16 species, u32 pid, struct PartyMenuBox *menuBox, u8 priority, bool32 handleDeoxys)
{
    if (species != SPECIES_NONE)
    {
        menuBox->monSpriteId = CreateMonIcon(species, SpriteCB_MonIcon, menuBox->spriteCoords[0], menuBox->spriteCoords[1], 4, pid, handleDeoxys);
        gSprites[menuBox->monSpriteId].oam.priority = priority;
    }
}

static void UpdateHPBar(u8 spriteId, u16 hp, u16 maxhp)
{
    switch (GetHPBarLevel(hp, maxhp))
    {
    case HP_BAR_FULL:
        SetPartyHPBarSprite(&gSprites[spriteId], 0);
        break;
    case HP_BAR_GREEN:
        SetPartyHPBarSprite(&gSprites[spriteId], 1);
        break;
    case HP_BAR_YELLOW:
        SetPartyHPBarSprite(&gSprites[spriteId], 2);
        break;
    case HP_BAR_RED:
        SetPartyHPBarSprite(&gSprites[spriteId], 3);
        break;
    default:
        SetPartyHPBarSprite(&gSprites[spriteId], 4);
        break;
    }
}

static void UpdatePartyMonHPBar(u8 spriteId, struct Pokemon *mon)
{
    UpdateHPBar(spriteId, GetMonData(mon, MON_DATA_HP), GetMonData(mon, MON_DATA_MAX_HP));
}

static void AnimateSelectedPartyIcon(u8 spriteId, u8 animNum)
{
    gSprites[spriteId].data[0] = 0;
    if (animNum == 0)
    {
        if (gSprites[spriteId].pos1.x == 16)
        {
            gSprites[spriteId].pos2.x = 0;
            gSprites[spriteId].pos2.y = -4;
        }
        else
        {
            gSprites[spriteId].pos2.x = -4;
            gSprites[spriteId].pos2.y = 0;
        }
        gSprites[spriteId].callback = SpriteCB_UpdatePartyMonIcon;
    }
    else
    {
        gSprites[spriteId].pos2.x = 0;
        gSprites[spriteId].pos2.y = 0;
        gSprites[spriteId].callback = SpriteCB_BouncePartyMonIcon;
    }
}

static void SpriteCB_BouncePartyMonIcon(struct Sprite *sprite)
{
    u8 animCmd = UpdateMonIconFrame(sprite);

    if (animCmd != 0)
    {
        if (animCmd & 1) // % 2 also matches
            sprite->pos2.y = -3;
        else
            sprite->pos2.y = 1;
    }
}

static void SpriteCB_UpdatePartyMonIcon(struct Sprite *sprite)
{
    UpdateMonIconFrame(sprite);
}

static void CreatePartyMonHeldItemSprite(struct Pokemon *mon, struct PartyMenuBox *menuBox)
{
    if (GetMonData(mon, MON_DATA_SPECIES) != SPECIES_NONE)
    {
        menuBox->itemSpriteId = CreateSprite(&sSpriteTemplate_HeldItem, menuBox->spriteCoords[2], menuBox->spriteCoords[3], 0);
        UpdatePartyMonHeldItemSprite(mon, menuBox);
    }
}

static void CreatePartyMonHeldItemSpriteParameterized(u16 species, u16 item, struct PartyMenuBox *menuBox)
{
    if (species != SPECIES_NONE)
    {
        menuBox->itemSpriteId = CreateSprite(&sSpriteTemplate_HeldItem, menuBox->spriteCoords[2], menuBox->spriteCoords[3], 0);
        gSprites[menuBox->itemSpriteId].oam.priority = 0;
        ShowOrHideHeldItemSprite(item, menuBox);
    }
}

static void UpdatePartyMonHeldItemSprite(struct Pokemon *mon, struct PartyMenuBox *menuBox)
{
    ShowOrHideHeldItemSprite(GetMonData(mon, MON_DATA_HELD_ITEM), menuBox);
}

static void ShowOrHideHeldItemSprite(u16 item, struct PartyMenuBox *menuBox)
{
    if (item == ITEM_NONE)
    {
        gSprites[menuBox->itemSpriteId].invisible = TRUE;
    }
    else
    {
        if (ItemIsMail(item))
            StartSpriteAnim(&gSprites[menuBox->itemSpriteId], 1);
        else
            StartSpriteAnim(&gSprites[menuBox->itemSpriteId], 0);
        gSprites[menuBox->itemSpriteId].invisible = FALSE;
    }
}

void LoadHeldItemIcons(void)
{
    LoadSpriteSheet(&sSpriteSheet_HeldItem);
    LoadSpritePalette(&sSpritePalette_HeldItem);
}

void DrawHeldItemIconsForTrade(u8 *partyCounts, u8 *partySpriteIds, u8 whichParty)
{
    u16 i;
    u16 item;

    switch (whichParty)
    {
    case TRADE_PLAYER:
        for (i = 0; i < partyCounts[TRADE_PLAYER]; i++)
        {
            item = GetMonData(&gPlayerParty[i], MON_DATA_HELD_ITEM);
            if (item != ITEM_NONE)
                CreateHeldItemSpriteForTrade(partySpriteIds[i], ItemIsMail(item));
        }
        break;
    case TRADE_PARTNER:
        for (i = 0; i < partyCounts[TRADE_PARTNER]; i++)
        {
            item = GetMonData(&gEnemyParty[i], MON_DATA_HELD_ITEM);
            if (item != ITEM_NONE)
                CreateHeldItemSpriteForTrade(partySpriteIds[i + PARTY_SIZE], ItemIsMail(item));
        }
        break;
    }
}

static void CreateHeldItemSpriteForTrade(u8 spriteId, bool8 isMail)
{
    u8 subpriority = gSprites[spriteId].subpriority;
    u8 newSpriteId = CreateSprite(&sSpriteTemplate_HeldItem, 250, 170, subpriority - 1);

    gSprites[newSpriteId].pos2.x = 4;
    gSprites[newSpriteId].pos2.y = 10;
    gSprites[newSpriteId].callback = SpriteCB_HeldItem;
    gSprites[newSpriteId].data[7] = spriteId;
    StartSpriteAnim(&gSprites[newSpriteId], isMail);
    gSprites[newSpriteId].callback(&gSprites[newSpriteId]);
}

static void SpriteCB_HeldItem(struct Sprite *sprite)
{
    u8 otherSpriteId = sprite->data[7];

    if (gSprites[otherSpriteId].invisible)
    {
        sprite->invisible = TRUE;
    }
    else
    {
        sprite->invisible = FALSE;
        sprite->pos1.x = gSprites[otherSpriteId].pos1.x + gSprites[otherSpriteId].pos2.x;
        sprite->pos1.y = gSprites[otherSpriteId].pos1.y + gSprites[otherSpriteId].pos2.y;
    }
}

static void CreatePartyMonPokeballSprite(struct Pokemon *mon, struct PartyMenuBox *menuBox)
{
    if (GetMonData(mon, MON_DATA_SPECIES) != SPECIES_NONE)
        menuBox->pokeballSpriteId = CreateSprite(&sSpriteTemplate_MenuPokeball, menuBox->spriteCoords[6], menuBox->spriteCoords[7], 8);
}

static void CreatePartyMonPokeballSpriteParameterized(u16 species, struct PartyMenuBox *menuBox)
{
    if (species != SPECIES_NONE)
    {
        menuBox->pokeballSpriteId = CreateSprite(&sSpriteTemplate_MenuPokeball, menuBox->spriteCoords[6], menuBox->spriteCoords[7], 8);
        gSprites[menuBox->pokeballSpriteId].oam.priority = 0;
    }
}

// For Cancel when Confirm isnt present
static u8 CreatePokeballButtonSprite(u8 x, u8 y)
{
    u8 spriteId = CreateSprite(&sSpriteTemplate_MenuPokeball, x, y, 8);

    gSprites[spriteId].oam.priority = 2;
    return spriteId;
}

// For Confirm and Cancel when both are present
static u8 CreateSmallPokeballButtonSprite(u8 x, u8 y)
{
    return CreateSprite(&sSpriteTemplate_MenuPokeballSmall, x, y, 8);
}

static void PartyMenuStartSpriteAnim(u8 spriteId, u8 animNum)
{
    StartSpriteAnim(&gSprites[spriteId], animNum);
}

// Unused. Might explain the large blank section in gPartyMenuPokeballSmall_Gfx
// At the very least this is how the unused anim cmds for sSpriteAnimTable_MenuPokeballSmall were meant to be accessed
static void SpriteCB_BounceConfirmCancelButton(u8 spriteId, u8 spriteId2, u8 animNum)
{
    if (animNum == 0)
    {
        StartSpriteAnim(&gSprites[spriteId], 2);
        StartSpriteAnim(&gSprites[spriteId2], 4);
        gSprites[spriteId].pos2.y = 0;
        gSprites[spriteId2].pos2.y = 0;
    }
    else
    {
        StartSpriteAnim(&gSprites[spriteId], 3);
        StartSpriteAnim(&gSprites[spriteId2], 5);
        gSprites[spriteId].pos2.y = -4;
        gSprites[spriteId2].pos2.y = 4;
    }
}

static void LoadPartyMenuPokeballGfx(void)
{
    LoadCompressedSpriteSheet(&sSpriteSheet_MenuPokeball);
    LoadCompressedSpriteSheet(&sSpriteSheet_MenuPokeballSmall);
    LoadCompressedSpritePalette(&sSpritePalette_MenuPokeball);
}

static void CreatePartyMonStatusSprite(struct Pokemon *mon, struct PartyMenuBox *menuBox)
{
    if (GetMonData(mon, MON_DATA_SPECIES) != SPECIES_NONE)
    {
        menuBox->statusSpriteId = CreateSprite(&sSpriteTemplate_StatusIcons, menuBox->spriteCoords[4], menuBox->spriteCoords[5], 0);
        SetPartyMonAilmentGfx(mon, menuBox);
    }
}

static void CreatePartyMonStatusSpriteParameterized(u16 species, u8 status, struct PartyMenuBox *menuBox)
{
    if (species != SPECIES_NONE)
    {
        menuBox->statusSpriteId = CreateSprite(&sSpriteTemplate_StatusIcons, menuBox->spriteCoords[4], menuBox->spriteCoords[5], 0);
        UpdatePartyMonAilmentGfx(status, menuBox);
        gSprites[menuBox->statusSpriteId].oam.priority = 0;
    }
}

static void SetPartyMonAilmentGfx(struct Pokemon *mon, struct PartyMenuBox *menuBox)
{
    UpdatePartyMonAilmentGfx(GetMonAilment(mon), menuBox);
}

static void UpdatePartyMonAilmentGfx(u8 status, struct PartyMenuBox *menuBox)
{
    switch (status)
    {
    case AILMENT_NONE:
    case AILMENT_PKRS:
        gSprites[menuBox->statusSpriteId].invisible = TRUE;
        break;
    default:
        StartSpriteAnim(&gSprites[menuBox->statusSpriteId], status - 1);
        gSprites[menuBox->statusSpriteId].invisible = FALSE;
        break;
    }
}

static void LoadPartyMenuAilmentGfx(void)
{
    LoadCompressedSpriteSheet(&sSpriteSheet_StatusIcons);
    LoadCompressedSpritePalette(&sSpritePalette_StatusIcons);
}

void CB2_ShowPartyMenuForItemUse(void)
{
    MainCallback callback = CB2_ReturnToBagMenu;
    u8 partyLayout;
    u8 menuType;
    u8 i;
    u8 msgId;
    TaskFunc task;

    if (gMain.inBattle)
    {
        menuType = PARTY_MENU_TYPE_IN_BATTLE;
        partyLayout = GetPartyLayoutFromBattleType();
    }
    else
    {
        menuType = PARTY_MENU_TYPE_FIELD;
        partyLayout = PARTY_LAYOUT_SINGLE;
    }

    if (GetItemEffectType(gSpecialVar_ItemId) == ITEM_EFFECT_SACRED_ASH)
    {
        gPartyMenu.slotId = 0;
        for (i = 0; i < PARTY_SIZE; i++)
        {
            if (GetMonData(&gPlayerParty[i], MON_DATA_SPECIES) != SPECIES_NONE && GetMonData(&gPlayerParty[i], MON_DATA_HP) == 0)
            {
                gPartyMenu.slotId = i;
                break;
            }
        }
        task = Task_SetSacredAshCB;
        msgId = PARTY_MSG_NONE;
    }
    else
    {
        if (GetPocketByItemId(gSpecialVar_ItemId) == POCKET_TM_HM)
            msgId = PARTY_MSG_TEACH_WHICH_MON;
        else
            msgId = PARTY_MSG_USE_ON_WHICH_MON;

        task = Task_HandleChooseMonInput;
    }

    InitPartyMenu(menuType, partyLayout, PARTY_ACTION_USE_ITEM, TRUE, msgId, task, callback);
}

static void CB2_ReturnToBagMenu(void)
{
    if (InBattlePyramid() == FALSE)
        GoToBagMenu(RETURN_LOCATION_UNCHANGED, POCKETS_COUNT, NULL);
    else
        GoToBattlePyramidBagMenu(4, gPyramidBagCursorData.callback);
}

static void Task_SetSacredAshCB(u8 taskId)
{
    if (!gPaletteFade.active)
    {
        if (gPartyMenu.menuType == PARTY_MENU_TYPE_IN_BATTLE)
            sPartyMenuInternal->exitCallback = CB2_SetUpExitToBattleScreen;
        gItemUseCB(taskId, Task_ClosePartyMenuAfterText); // ItemUseCB_SacredAsh in this case
    }
}

static bool8 IsHPRecoveryItem(u16 item)
{
    const u8 *effect;

    if (item == ITEM_ENIGMA_BERRY)
        effect = gSaveBlock1Ptr->enigmaBerry.itemEffect;
    else
        effect = gItemEffectTable[item - ITEM_POTION];

    if (effect[4] & ITEM4_HEAL_HP)
        return TRUE;
    else
        return FALSE;
}

static void GetMedicineItemEffectMessage(u16 item)
{
    switch (GetItemEffectType(item))
    {
    case ITEM_EFFECT_CURE_POISON:
        StringExpandPlaceholders(gStringVar4, gText_PkmnCuredOfPoison);
        break;
    case ITEM_EFFECT_CURE_SLEEP:
        StringExpandPlaceholders(gStringVar4, gText_PkmnWokeUp2);
        break;
    case ITEM_EFFECT_CURE_BURN:
        StringExpandPlaceholders(gStringVar4, gText_PkmnBurnHealed);
        break;
    case ITEM_EFFECT_CURE_FREEZE:
        StringExpandPlaceholders(gStringVar4, gText_PkmnThawedOut);
        break;
    case ITEM_EFFECT_CURE_PARALYSIS:
        StringExpandPlaceholders(gStringVar4, gText_PkmnCuredOfParalysis);
        break;
    case ITEM_EFFECT_CURE_CONFUSION:
        StringExpandPlaceholders(gStringVar4, gText_PkmnSnappedOutOfConfusion);
        break;
    case ITEM_EFFECT_CURE_INFATUATION:
        StringExpandPlaceholders(gStringVar4, gText_PkmnGotOverInfatuation);
        break;
    case ITEM_EFFECT_CURE_ALL_STATUS:
        StringExpandPlaceholders(gStringVar4, gText_PkmnBecameHealthy);
        break;
    case ITEM_EFFECT_HP_EV:
        StringCopy(gStringVar2, gText_HP3);
        StringExpandPlaceholders(gStringVar4, gText_PkmnBaseVar2StatIncreased);
        break;
    case ITEM_EFFECT_ATK_EV:
        StringCopy(gStringVar2, gText_Attack3);
        StringExpandPlaceholders(gStringVar4, gText_PkmnBaseVar2StatIncreased);
        break;
    case ITEM_EFFECT_DEF_EV:
        StringCopy(gStringVar2, gText_Defense3);
        StringExpandPlaceholders(gStringVar4, gText_PkmnBaseVar2StatIncreased);
        break;
    case ITEM_EFFECT_SPEED_EV:
        StringCopy(gStringVar2, gText_Speed2);
        StringExpandPlaceholders(gStringVar4, gText_PkmnBaseVar2StatIncreased);
        break;
    case ITEM_EFFECT_SPATK_EV:
        StringCopy(gStringVar2, gText_SpAtk3);
        StringExpandPlaceholders(gStringVar4, gText_PkmnBaseVar2StatIncreased);
        break;
    case ITEM_EFFECT_SPDEF_EV:
        StringCopy(gStringVar2, gText_SpDef3);
        StringExpandPlaceholders(gStringVar4, gText_PkmnBaseVar2StatIncreased);
        break;
    case ITEM_EFFECT_PP_UP:
    case ITEM_EFFECT_PP_MAX:
        StringExpandPlaceholders(gStringVar4, gText_MovesPPIncreased);
        break;
    case ITEM_EFFECT_HEAL_PP:
        StringExpandPlaceholders(gStringVar4, gText_PPWasRestored);
        break;
    default:
        StringExpandPlaceholders(gStringVar4, gText_WontHaveEffect);
        break;
    }
}

static bool8 NotUsingHPEVItemOnShedinja(struct Pokemon *mon, u16 item)
{
    if (GetItemEffectType(item) == ITEM_EFFECT_HP_EV && GetMonData(mon, MON_DATA_SPECIES) == SPECIES_SHEDINJA)
        return FALSE;
    return TRUE;
}

static bool8 IsItemFlute(u16 item)
{
    if (item == ITEM_BLUE_FLUTE || item == ITEM_RED_FLUTE || item == ITEM_YELLOW_FLUTE)
        return TRUE;
    return FALSE;
}

static bool8 ExecuteTableBasedItemEffect_(u8 partyMonIndex, u16 item, u8 monMoveIndex)
{
    if (gMain.inBattle)
        return ExecuteTableBasedItemEffect(&gPlayerParty[partyMonIndex], item, GetPartyIdFromBattleSlot(partyMonIndex), monMoveIndex);
    else
        return ExecuteTableBasedItemEffect(&gPlayerParty[partyMonIndex], item, partyMonIndex, monMoveIndex);
}

void ItemUseCB_Medicine(u8 taskId, TaskFunc task)
{
    u16 hp = 0;
    struct Pokemon *mon = &gPlayerParty[gPartyMenu.slotId];
    u16 item = gSpecialVar_ItemId;
    bool8 canHeal;

    if (NotUsingHPEVItemOnShedinja(mon, item))
    {
        canHeal = IsHPRecoveryItem(item);
        if (canHeal == TRUE)
        {
            hp = GetMonData(mon, MON_DATA_HP);
            if (hp == GetMonData(mon, MON_DATA_MAX_HP))
                canHeal = FALSE;
        }
        if (ExecuteTableBasedItemEffect_(gPartyMenu.slotId, item, 0))
        {
            iTriedHonestlyIDid:
            gPartyMenuUseExitCallback = FALSE;
            PlaySE(SE_SELECT);
            DisplayPartyMenuMessage(gText_WontHaveEffect, TRUE);
            schedule_bg_copy_tilemap_to_vram(2);
            gTasks[taskId].func = task;
            return;
        }
    }
    else
    {
        goto iTriedHonestlyIDid; //TODO: resolve this goto
    }
    gPartyMenuUseExitCallback = TRUE;
    if (!IsItemFlute(item))
    {
        PlaySE(SE_KAIFUKU);
        if (gPartyMenu.action != PARTY_ACTION_REUSABLE_ITEM)
            RemoveBagItem(item, 1);
    }
    else
    {
        PlaySE(SE_BIDORO);
    }
    SetPartyMonAilmentGfx(mon, &sPartyMenuBoxes[gPartyMenu.slotId]);
    if (gSprites[sPartyMenuBoxes[gPartyMenu.slotId].statusSpriteId].invisible)
        DisplayPartyPokemonLevelCheck(mon, &sPartyMenuBoxes[gPartyMenu.slotId], 1);
    if (canHeal == TRUE)
    {
        if (hp == 0)
            AnimatePartySlot(gPartyMenu.slotId, 1);
        PartyMenuModifyHP(taskId, gPartyMenu.slotId, 1, GetMonData(mon, MON_DATA_HP) - hp, Task_DisplayHPRestoredMessage);
        ResetHPTaskData(taskId, 0, hp);
        return;
    }
    else
    {
        GetMonNickname(mon, gStringVar1);
        GetMedicineItemEffectMessage(item);
        DisplayPartyMenuMessage(gStringVar4, TRUE);
        schedule_bg_copy_tilemap_to_vram(2);
        gTasks[taskId].func = task;
    }
}

<<<<<<< HEAD
#define tState      data[0]
#define tSpecies    data[1]
#define tAbilityNum data[2]
#define tMonId      data[3]
#define tOldFunc    4

void Task_AbilityCapsule(u8 taskId)
{
    static const u8 askText[] = _("Would you like to change {STR_VAR_1}'s\nability to {STR_VAR_2}?");
    static const u8 doneText[] = _("{STR_VAR_1}'s ability became\n{STR_VAR_2}!{PAUSE_UNTIL_PRESS}");
    s16 *data = gTasks[taskId].data;

    switch (tState)
    {
    case 0:
        // Can't use.
        if (gBaseStats[tSpecies].abilities[0] == gBaseStats[tSpecies].abilities[1]
            || gBaseStats[tSpecies].abilities[1] == 0
            || tAbilityNum > 1
            || !tSpecies)
        {
            gUnknown_0203CEE8 = 0;
            PlaySE(SE_SELECT);
            DisplayPartyMenuMessage(gText_WontHaveEffect, 1);
            schedule_bg_copy_tilemap_to_vram(2);
            gTasks[taskId].func = sub_81B6794;
            return;
        }
        gUnknown_0203CEE8 = 1;
        GetMonNickname(&gPlayerParty[tMonId], gStringVar1);
        StringCopy(gStringVar2, gAbilityNames[GetAbilityBySpecies(tSpecies, tAbilityNum)]);
        StringExpandPlaceholders(gStringVar4, askText);
        PlaySE(SE_SELECT);
        DisplayPartyMenuMessage(gStringVar4, 1);
        schedule_bg_copy_tilemap_to_vram(2);
        tState++;
        break;
    case 1:
        if (!sub_81B1BD4())
        {
            sub_81B334C();
            tState++;
        }
        break;
    case 2:
        switch (Menu_ProcessInputNoWrapClearOnChoose())
        {
        case 0:
            tState++;
            break;
        case 1:
        case MENU_B_PRESSED:
            gUnknown_0203CEE8 = 0;
            PlaySE(SE_SELECT);
            schedule_bg_copy_tilemap_to_vram(2);
            // Don't exit party selections screen, return to choosing a mon.
            ClearStdWindowAndFrameToTransparent(6, 0);
            ClearWindowTilemap(6);
            DisplayPartyMenuStdMessage(5);
            gTasks[taskId].func = (void *)GetWordTaskArg(taskId, tOldFunc);
            return;
        }
        break;
    case 3:
        PlaySE(SE_KAIFUKU);
        StringExpandPlaceholders(gStringVar4, doneText);
        DisplayPartyMenuMessage(gStringVar4, 1);
        schedule_bg_copy_tilemap_to_vram(2);
        tState++;
        break;
    case 4:
        if (!sub_81B1BD4())
            tState++;
        break;
    case 5:
        SetMonData(&gPlayerParty[tMonId], MON_DATA_ABILITY_NUM, &tAbilityNum);
        RemoveBagItem(gSpecialVar_ItemId, 1);
        gTasks[taskId].func = Task_ClosePartyMenu;
        break;
    }
}

void ItemUseCB_AbilityCapsule(u8 taskId, TaskFunc task)
{
    s16 *data = gTasks[taskId].data;

    tState = 0;
    tMonId = gUnknown_0203CEC8.slotId;
    tSpecies = GetMonData(&gPlayerParty[tMonId], MON_DATA_SPECIES, NULL);
    tAbilityNum = GetMonData(&gPlayerParty[tMonId], MON_DATA_ABILITY_NUM, NULL) ^ 1;
    SetWordTaskArg(taskId, tOldFunc, (uintptr_t)(gTasks[taskId].func));
    gTasks[taskId].func = Task_AbilityCapsule;
}

#undef tState
#undef tSpecies
#undef tAbilityNum
#undef tMonId
#undef tOldFunc

static void sub_81B672C(u8 taskId)
=======
static void Task_DisplayHPRestoredMessage(u8 taskId)
>>>>>>> 5ac8b126
{
    GetMonNickname(&gPlayerParty[gPartyMenu.slotId], gStringVar1);
    StringExpandPlaceholders(gStringVar4, gText_PkmnHPRestoredByVar2);
    DisplayPartyMenuMessage(gStringVar4, FALSE);
    schedule_bg_copy_tilemap_to_vram(2);
    HandleBattleLowHpMusicChange();
    gTasks[taskId].func = Task_ClosePartyMenuAfterText;
}

static void Task_ClosePartyMenuAfterText(u8 taskId)
{
    if (IsPartyMenuTextPrinterActive() != TRUE)
    {
        if (gPartyMenuUseExitCallback == FALSE)
            sPartyMenuInternal->exitCallback = NULL;
        Task_ClosePartyMenu(taskId);
    }
}

void ItemUseCB_ReduceEV(u8 taskId, TaskFunc task)
{
    struct Pokemon *mon = &gPlayerParty[gPartyMenu.slotId];
    u16 item = gSpecialVar_ItemId;
    u8 effectType = GetItemEffectType(item);
    u16 friendship = GetMonData(mon, MON_DATA_FRIENDSHIP);
    u16 ev = ItemEffectToMonEv(mon, effectType);
    bool8 cannotUseEffect = ExecuteTableBasedItemEffect_(gPartyMenu.slotId, item, 0);
    u16 newFriendship = GetMonData(mon, MON_DATA_FRIENDSHIP);
    u16 newEv = ItemEffectToMonEv(mon, effectType);

    if (cannotUseEffect || (friendship == newFriendship && ev == newEv))
    {
        gPartyMenuUseExitCallback = FALSE;
        PlaySE(SE_SELECT);
        DisplayPartyMenuMessage(gText_WontHaveEffect, TRUE);
        schedule_bg_copy_tilemap_to_vram(2);
        gTasks[taskId].func = task;
    }
    else
    {
        gPartyMenuUseExitCallback = TRUE;
        PlaySE(SE_KAIFUKU);
        RemoveBagItem(item, 1);
        GetMonNickname(mon, gStringVar1);
        ItemEffectToStatString(effectType, gStringVar2);
        if (friendship != newFriendship)
        {
            if (ev != newEv)
                StringExpandPlaceholders(gStringVar4, gText_PkmnFriendlyBaseVar2Fell);
            else
                StringExpandPlaceholders(gStringVar4, gText_PkmnFriendlyBaseVar2CantFall);
        }
        else
        {
            StringExpandPlaceholders(gStringVar4, gText_PkmnAdoresBaseVar2Fell);
        }
        DisplayPartyMenuMessage(gStringVar4, TRUE);
        schedule_bg_copy_tilemap_to_vram(2);
        gTasks[taskId].func = task;
    }
}

static u16 ItemEffectToMonEv(struct Pokemon *mon, u8 effectType)
{
    switch (effectType)
    {
    case ITEM_EFFECT_HP_EV:
        if (GetMonData(mon, MON_DATA_SPECIES) != SPECIES_SHEDINJA)
            return GetMonData(mon, MON_DATA_HP_EV);
        break;
    case ITEM_EFFECT_ATK_EV:
        return GetMonData(mon, MON_DATA_ATK_EV);
    case ITEM_EFFECT_DEF_EV:
        return GetMonData(mon, MON_DATA_DEF_EV);
    case ITEM_EFFECT_SPEED_EV:
        return GetMonData(mon, MON_DATA_SPEED_EV);
    case ITEM_EFFECT_SPATK_EV:
        return GetMonData(mon, MON_DATA_SPATK_EV);
    case ITEM_EFFECT_SPDEF_EV:
        return GetMonData(mon, MON_DATA_SPDEF_EV);
    }
    return 0;
}

static void ItemEffectToStatString(u8 effectType, u8 *dest)
{
    switch (effectType)
    {
    case ITEM_EFFECT_HP_EV:
        StringCopy(dest, gText_HP3);
        break;
    case ITEM_EFFECT_ATK_EV:
        StringCopy(dest, gText_Attack3);
        break;
    case ITEM_EFFECT_DEF_EV:
        StringCopy(dest, gText_Defense3);
        break;
    case ITEM_EFFECT_SPEED_EV:
        StringCopy(dest, gText_Speed2);
        break;
    case ITEM_EFFECT_SPATK_EV:
        StringCopy(dest, gText_SpAtk3);
        break;
    case ITEM_EFFECT_SPDEF_EV:
        StringCopy(dest, gText_SpDef3);
        break;
    }
}

static void ShowMoveSelectWindow(u8 slot)
{
    u8 i;
    u8 moveCount = 0;
    u8 fontId = 1;
    u8 windowId = DisplaySelectionWindow(SELECTWINDOW_MOVES);
    u16 move;

    for (i = 0; i < MAX_MON_MOVES; i++)
    {
        move = GetMonData(&gPlayerParty[slot], MON_DATA_MOVE1 + i);
        AddTextPrinterParameterized(windowId, fontId, gMoveNames[move], 8, (i * 16) + 1, TEXT_SPEED_FF, NULL);
        if (move != MOVE_NONE)
            moveCount++;
    }
    InitMenuInUpperLeftCornerPlaySoundWhenAPressed(windowId, moveCount, 0);
    schedule_bg_copy_tilemap_to_vram(2);
}

static void Task_HandleWhichMoveInput(u8 taskId)
{
    s8 input = Menu_ProcessInput();

    if (input != MENU_NOTHING_CHOSEN)
    {
        if (input == MENU_B_PRESSED)
        {
            PlaySE(SE_SELECT);
            ReturnToUseOnWhichMon(taskId);
        }
        else
        {
            PartyMenuRemoveWindow(&sPartyMenuInternal->windowId[1]);
            SetSelectedMoveForPPItem(taskId);
        }
    }
}

void ItemUseCB_PPRecovery(u8 taskId, TaskFunc task)
{
    const u8 *effect;
    u16 item = gSpecialVar_ItemId;

    if (item == ITEM_ENIGMA_BERRY)
        effect = gSaveBlock1Ptr->enigmaBerry.itemEffect;
    else
        effect = gItemEffectTable[item - ITEM_POTION];

    if (!(effect[4] & ITEM4_HEAL_PP_ONE))
    {
        gPartyMenu.data1 = 0;
        TryUsePPItem(taskId);
    }
    else
    {
        PlaySE(SE_SELECT);
        DisplayPartyMenuStdMessage(PARTY_MSG_RESTORE_WHICH_MOVE);
        ShowMoveSelectWindow(gPartyMenu.slotId);
        gTasks[taskId].func = Task_HandleWhichMoveInput;
    }
}

static void SetSelectedMoveForPPItem(u8 taskId)
{
    PartyMenuRemoveWindow(&sPartyMenuInternal->windowId[0]);
    gPartyMenu.data1 = Menu_GetCursorPos();
    TryUsePPItem(taskId);
}

static void ReturnToUseOnWhichMon(u8 taskId)
{
    gTasks[taskId].func = Task_HandleChooseMonInput;
    sPartyMenuInternal->exitCallback = NULL;
    PartyMenuRemoveWindow(&sPartyMenuInternal->windowId[0]);
    DisplayPartyMenuStdMessage(PARTY_MSG_USE_ON_WHICH_MON);
}

static void TryUsePPItem(u8 taskId)
{
    u16 move = MOVE_NONE;
    s16 *moveSlot = &gPartyMenu.data1;
    u16 item = gSpecialVar_ItemId;
    struct PartyMenu *ptr = &gPartyMenu;
    struct Pokemon *mon;

    if (ExecuteTableBasedItemEffect_(ptr->slotId, item, *moveSlot))
    {
        gPartyMenuUseExitCallback = FALSE;
        PlaySE(SE_SELECT);
        DisplayPartyMenuMessage(gText_WontHaveEffect, TRUE);
        schedule_bg_copy_tilemap_to_vram(2);
        gTasks[taskId].func = Task_ClosePartyMenuAfterText;
    }
    else
    {
        gPartyMenuUseExitCallback = TRUE;
        mon = &gPlayerParty[ptr->slotId];
        PlaySE(SE_KAIFUKU);
        RemoveBagItem(item, 1);
        move = GetMonData(mon, MON_DATA_MOVE1 + *moveSlot);
        StringCopy(gStringVar1, gMoveNames[move]);
        GetMedicineItemEffectMessage(item);
        DisplayPartyMenuMessage(gStringVar4, TRUE);
        schedule_bg_copy_tilemap_to_vram(2);
        gTasks[taskId].func = Task_ClosePartyMenuAfterText;
    }
}

void ItemUseCB_PPUp(u8 taskId, TaskFunc task)
{
    PlaySE(SE_SELECT);
    DisplayPartyMenuStdMessage(PARTY_MSG_BOOST_PP_WHICH_MOVE);
    ShowMoveSelectWindow(gPartyMenu.slotId);
    gTasks[taskId].func = Task_HandleWhichMoveInput;
}

u16 ItemIdToBattleMoveId(u16 item)
{
    u16 tmNumber = item - ITEM_TM01_FOCUS_PUNCH;
    return sTMHMMoves[tmNumber];
}

bool8 IsMoveHm(u16 move)
{
    u8 i;

    for (i = 0; i < NUM_HIDDEN_MACHINES; i++)
    {
        if (sTMHMMoves[i + NUM_TECHNICAL_MACHINES] == move)
            return TRUE;
    }
    return FALSE;
}

bool8 MonKnowsMove(struct Pokemon *mon, u16 move)
{
    u8 i;

    for (i = 0; i < MAX_MON_MOVES; i++)
    {
        if (GetMonData(mon, MON_DATA_MOVE1 + i) == move)
            return TRUE;
    }
    return FALSE;
}

static void DisplayLearnMoveMessage(const u8 *str)
{
    StringExpandPlaceholders(gStringVar4, str);
    DisplayPartyMenuMessage(gStringVar4, TRUE);
    schedule_bg_copy_tilemap_to_vram(2);
}

static void DisplayLearnMoveMessageAndClose(u8 taskId, const u8 *str)
{
    DisplayLearnMoveMessage(str);
    gTasks[taskId].func = Task_ClosePartyMenuAfterText;
}

// move[1] doesn't use constants cause I don't know if it's actually a move ID storage

void ItemUseCB_TMHM(u8 taskId, TaskFunc task)
{
    struct Pokemon *mon;
    s16 *move;
    u16 item;

    PlaySE(SE_SELECT);
    mon = &gPlayerParty[gPartyMenu.slotId];
    move = &gPartyMenu.data1;
    item = gSpecialVar_ItemId;
    GetMonNickname(mon, gStringVar1);
    move[0] = ItemIdToBattleMoveId(item);
    StringCopy(gStringVar2, gMoveNames[move[0]]);
    move[1] = 0;

    switch (CanMonLearnTMTutor(mon, item, 0))
    {
    case CANNOT_LEARN_MOVE:
        DisplayLearnMoveMessageAndClose(taskId, gText_PkmnCantLearnMove);
        return;
    case ALREADY_KNOWS_MOVE:
        DisplayLearnMoveMessageAndClose(taskId, gText_PkmnAlreadyKnows);
        return;
    }

    if (GiveMoveToMon(mon, move[0]) != MON_HAS_MAX_MOVES)
    {
        gTasks[taskId].func = Task_LearnedMove;
    }
    else
    {
        DisplayLearnMoveMessage(gText_PkmnNeedsToReplaceMove);
        gTasks[taskId].func = Task_ReplaceMoveYesNo;
    }
}

static void Task_LearnedMove(u8 taskId)
{
    struct Pokemon *mon = &gPlayerParty[gPartyMenu.slotId];
    s16 *move = &gPartyMenu.data1;
    u16 item = gSpecialVar_ItemId;

    if (move[1] == 0)
    {
        AdjustFriendship(mon, 4);
        if (item < ITEM_HM01_CUT)
            RemoveBagItem(item, 1);
    }
    GetMonNickname(mon, gStringVar1);
    StringCopy(gStringVar2, gMoveNames[move[0]]);
    StringExpandPlaceholders(gStringVar4, gText_PkmnLearnedMove3);
    DisplayPartyMenuMessage(gStringVar4, TRUE);
    schedule_bg_copy_tilemap_to_vram(2);
    gTasks[taskId].func = Task_DoLearnedMoveFanfareAfterText;
}

static void Task_DoLearnedMoveFanfareAfterText(u8 taskId)
{
    if (IsPartyMenuTextPrinterActive() != TRUE)
    {
        PlayFanfare(MUS_FANFA1);
        gTasks[taskId].func = Task_LearnNextMoveOrClosePartyMenu;
    }
}

static void Task_LearnNextMoveOrClosePartyMenu(u8 taskId)
{
    if (IsFanfareTaskInactive() && ((gMain.newKeys & A_BUTTON) || (gMain.newKeys & B_BUTTON)))
    {
        if (gPartyMenu.learnMoveState == 1)
            Task_TryLearningNextMove(taskId);
        else
        {
            if (gPartyMenu.learnMoveState == 2) // never occurs
                gSpecialVar_Result = TRUE;
            Task_ClosePartyMenu(taskId);
        }
    }
}

static void Task_ReplaceMoveYesNo(u8 taskId)
{
    if (IsPartyMenuTextPrinterActive() != TRUE)
    {
        PartyMenuDisplayYesNoMenu();
        gTasks[taskId].func = Task_HandleReplaceMoveYesNoInput;
    }
}

static void Task_HandleReplaceMoveYesNoInput(u8 taskId)
{
    switch (Menu_ProcessInputNoWrapClearOnChoose())
    {
    case 0:
        DisplayPartyMenuMessage(gText_WhichMoveToForget, TRUE);
        gTasks[taskId].func = Task_ShowSummaryScreenToForgetMove;
        break;
    case MENU_B_PRESSED:
        PlaySE(SE_SELECT);
        // fallthrough
    case 1:
        StopLearningMovePrompt(taskId);
        break;
    }
}

static void Task_ShowSummaryScreenToForgetMove(u8 taskId)
{
    if (IsPartyMenuTextPrinterActive() != TRUE)
    {
        sPartyMenuInternal->exitCallback = CB2_ShowSummaryScreenToForgetMove;
        Task_ClosePartyMenu(taskId);
    }
}

static void CB2_ShowSummaryScreenToForgetMove(void)
{
    ShowSelectMovePokemonSummaryScreen(gPlayerParty, gPartyMenu.slotId, gPlayerPartyCount - 1, CB2_ReturnToPartyMenuWhileLearningMove, gPartyMenu.data1);
}

static void CB2_ReturnToPartyMenuWhileLearningMove(void)
{
    InitPartyMenu(PARTY_MENU_TYPE_FIELD, PARTY_LAYOUT_SINGLE, PARTY_ACTION_CHOOSE_MON, TRUE, PARTY_MSG_NONE, Task_ReturnToPartyMenuWhileLearningMove, gPartyMenu.exitCallback);
}

static void Task_ReturnToPartyMenuWhileLearningMove(u8 taskId)
{
    if (!gPaletteFade.active)
    {
        if (GetMoveSlotToReplace() != MAX_MON_MOVES)
            DisplayPartyMenuForgotMoveMessage(taskId);
        else
            StopLearningMovePrompt(taskId);
    }
}

static void DisplayPartyMenuForgotMoveMessage(u8 taskId)
{
    struct Pokemon *mon = &gPlayerParty[gPartyMenu.slotId];
    u16 move = GetMonData(mon, MON_DATA_MOVE1 + GetMoveSlotToReplace());

    GetMonNickname(mon, gStringVar1);
    StringCopy(gStringVar2, gMoveNames[move]);
    DisplayLearnMoveMessage(gText_12PoofForgotMove);
    gTasks[taskId].func = Task_PartyMenuReplaceMove;
}

static void Task_PartyMenuReplaceMove(u8 taskId)
{
    struct Pokemon *mon;
    u16 move;

    if (IsPartyMenuTextPrinterActive() != TRUE)
    {
        mon = &gPlayerParty[gPartyMenu.slotId];
        RemoveMonPPBonus(mon, GetMoveSlotToReplace());
        move = gPartyMenu.data1;
        SetMonMoveSlot(mon, move, GetMoveSlotToReplace());
        Task_LearnedMove(taskId);
    }
}

static void StopLearningMovePrompt(u8 taskId)
{
    StringCopy(gStringVar2, gMoveNames[gPartyMenu.data1]);
    StringExpandPlaceholders(gStringVar4, gText_StopLearningMove2);
    DisplayPartyMenuMessage(gStringVar4, TRUE);
    schedule_bg_copy_tilemap_to_vram(2);
    gTasks[taskId].func = Task_StopLearningMoveYesNo;
}

static void Task_StopLearningMoveYesNo(u8 taskId)
{
    if (IsPartyMenuTextPrinterActive() != TRUE)
    {
        PartyMenuDisplayYesNoMenu();
        gTasks[taskId].func = Task_HandleStopLearningMoveYesNoInput;
    }
}

static void Task_HandleStopLearningMoveYesNoInput(u8 taskId)
{
    struct Pokemon *mon = &gPlayerParty[gPartyMenu.slotId];

    switch (Menu_ProcessInputNoWrapClearOnChoose())
    {
    case 0:
        GetMonNickname(mon, gStringVar1);
        StringCopy(gStringVar2, gMoveNames[gPartyMenu.data1]);
        StringExpandPlaceholders(gStringVar4, gText_MoveNotLearned);
        DisplayPartyMenuMessage(gStringVar4, TRUE);
        if (gPartyMenu.learnMoveState == 1)
        {
            gTasks[taskId].func = Task_TryLearningNextMoveAfterText;
        }
        else
        {
            if (gPartyMenu.learnMoveState == 2) // never occurs
                gSpecialVar_Result = FALSE;
            gTasks[taskId].func = Task_ClosePartyMenuAfterText;
        }
        break;
    case MENU_B_PRESSED:
        PlaySE(SE_SELECT);
        // fallthrough
    case 1:
        GetMonNickname(mon, gStringVar1);
        StringCopy(gStringVar2, gMoveNames[gPartyMenu.data1]);
        DisplayLearnMoveMessage(gText_PkmnNeedsToReplaceMove);
        gTasks[taskId].func = Task_ReplaceMoveYesNo;
        break;
    }
}

static void Task_TryLearningNextMoveAfterText(u8 taskId)
{
    if (IsPartyMenuTextPrinterActive() != TRUE)
        Task_TryLearningNextMove(taskId);
}

void ItemUseCB_RareCandy(u8 taskId, TaskFunc task)
{
    struct Pokemon *mon = &gPlayerParty[gPartyMenu.slotId];
    struct PartyMenuInternal *ptr = sPartyMenuInternal;
    s16 *arrayPtr = ptr->data;
    u16 *itemPtr = &gSpecialVar_ItemId;
    bool8 cannotUseEffect;

    if (GetMonData(mon, MON_DATA_LEVEL) != MAX_LEVEL)
    {
        BufferMonStatsToTaskData(mon, arrayPtr);
        cannotUseEffect = ExecuteTableBasedItemEffect_(gPartyMenu.slotId, *itemPtr, 0);
        BufferMonStatsToTaskData(mon, &ptr->data[NUM_STATS]);
    }
    else
    {
        cannotUseEffect = TRUE;
    }
    PlaySE(SE_SELECT);
    if (cannotUseEffect)
    {
        gPartyMenuUseExitCallback = FALSE;
        DisplayPartyMenuMessage(gText_WontHaveEffect, TRUE);
        schedule_bg_copy_tilemap_to_vram(2);
        gTasks[taskId].func = task;
    }
    else
    {
        gPartyMenuUseExitCallback = TRUE;
        PlayFanfareByFanfareNum(0);
        UpdateMonDisplayInfoAfterRareCandy(gPartyMenu.slotId, mon);
        RemoveBagItem(gSpecialVar_ItemId, 1);
        GetMonNickname(mon, gStringVar1);
        ConvertIntToDecimalStringN(gStringVar2, GetMonData(mon, MON_DATA_LEVEL), STR_CONV_MODE_LEFT_ALIGN, 3);
        StringExpandPlaceholders(gStringVar4, gText_PkmnElevatedToLvVar2);
        DisplayPartyMenuMessage(gStringVar4, TRUE);
        schedule_bg_copy_tilemap_to_vram(2);
        gTasks[taskId].func = Task_DisplayLevelUpStatsPg1;
    }
}

static void UpdateMonDisplayInfoAfterRareCandy(u8 slot, struct Pokemon *mon)
{
    SetPartyMonAilmentGfx(mon, &sPartyMenuBoxes[slot]);
    if (gSprites[sPartyMenuBoxes[slot].statusSpriteId].invisible)
        DisplayPartyPokemonLevelCheck(mon, &sPartyMenuBoxes[slot], 1);
    DisplayPartyPokemonHPCheck(mon, &sPartyMenuBoxes[slot], 1);
    DisplayPartyPokemonMaxHPCheck(mon, &sPartyMenuBoxes[slot], 1);
    DisplayPartyPokemonHPBarCheck(mon, &sPartyMenuBoxes[slot]);
    UpdatePartyMonHPBar(sPartyMenuBoxes[slot].monSpriteId, mon);
    AnimatePartySlot(slot, 1);
    schedule_bg_copy_tilemap_to_vram(0);
}

static void Task_DisplayLevelUpStatsPg1(u8 taskId)
{
    if (WaitFanfare(FALSE) && IsPartyMenuTextPrinterActive() != TRUE && ((gMain.newKeys & A_BUTTON) || (gMain.newKeys & B_BUTTON)))
    {
        PlaySE(SE_SELECT);
        DisplayLevelUpStatsPg1(taskId);
        gTasks[taskId].func = Task_DisplayLevelUpStatsPg2;
    }
}

static void Task_DisplayLevelUpStatsPg2(u8 taskId)
{
    if ((gMain.newKeys & A_BUTTON) || (gMain.newKeys & B_BUTTON))
    {
        PlaySE(SE_SELECT);
        DisplayLevelUpStatsPg2(taskId);
        gTasks[taskId].func = Task_TryLearnNewMoves;
    }
}

static void DisplayLevelUpStatsPg1(u8 taskId)
{
    s16 *arrayPtr = sPartyMenuInternal->data;

    arrayPtr[12] = CreateLevelUpStatsWindow();
    DrawLevelUpWindowPg1(arrayPtr[12], arrayPtr, &arrayPtr[6], 1, 2, 3);
    CopyWindowToVram(arrayPtr[12], 2);
    schedule_bg_copy_tilemap_to_vram(2);
}

static void DisplayLevelUpStatsPg2(u8 taskId)
{
    s16 *arrayPtr = sPartyMenuInternal->data;

    DrawLevelUpWindowPg2(arrayPtr[12], &arrayPtr[6], 1, 2, 3);
    CopyWindowToVram(arrayPtr[12], 2);
    schedule_bg_copy_tilemap_to_vram(2);
}

static void Task_TryLearnNewMoves(u8 taskId)
{
    u16 learnMove;

    if (WaitFanfare(0) && ((gMain.newKeys & A_BUTTON) || (gMain.newKeys & B_BUTTON)))
    {
        RemoveLevelUpStatsWindow();
        learnMove = MonTryLearningNewMove(&gPlayerParty[gPartyMenu.slotId], TRUE);
        gPartyMenu.learnMoveState = 1;
        switch (learnMove)
        {
        case 0: // No moves to learn
            PartyMenuTryEvolution(taskId);
            break;
        case MON_HAS_MAX_MOVES:
            DisplayMonNeedsToReplaceMove(taskId);
            break;
        case MON_ALREADY_KNOWS_MOVE:
            gTasks[taskId].func = Task_TryLearningNextMove;
            break;
        default:
            DisplayMonLearnedMove(taskId, learnMove);
            break;
        }
    }
}

static void Task_TryLearningNextMove(u8 taskId)
{
    u16 result = MonTryLearningNewMove(&gPlayerParty[gPartyMenu.slotId], FALSE);

    switch (result)
    {
    case 0: // No moves to learn
        PartyMenuTryEvolution(taskId);
        break;
    case MON_HAS_MAX_MOVES:
        DisplayMonNeedsToReplaceMove(taskId);
        break;
    case MON_ALREADY_KNOWS_MOVE:
        return;
    default:
        DisplayMonLearnedMove(taskId, result);
        break;
    }
}

static void PartyMenuTryEvolution(u8 taskId)
{
    struct Pokemon *mon = &gPlayerParty[gPartyMenu.slotId];
    u16 targetSpecies = GetEvolutionTargetSpecies(mon, 0, 0);

    if (targetSpecies != SPECIES_NONE)
    {
        FreePartyPointers();
        gCB2_AfterEvolution = gPartyMenu.exitCallback;
        BeginEvolutionScene(mon, targetSpecies, 1, gPartyMenu.slotId);
        DestroyTask(taskId);
    }
    else
    {
        gTasks[taskId].func = Task_ClosePartyMenuAfterText;
    }
}

static void DisplayMonNeedsToReplaceMove(u8 taskId)
{
    GetMonNickname(&gPlayerParty[gPartyMenu.slotId], gStringVar1);
    StringCopy(gStringVar2, gMoveNames[gMoveToLearn]);
    StringExpandPlaceholders(gStringVar4, gText_PkmnNeedsToReplaceMove);
    DisplayPartyMenuMessage(gStringVar4, TRUE);
    schedule_bg_copy_tilemap_to_vram(2);
    gPartyMenu.data1 = gMoveToLearn;
    gTasks[taskId].func = Task_ReplaceMoveYesNo;
}

static void DisplayMonLearnedMove(u8 taskId, u16 move)
{
    GetMonNickname(&gPlayerParty[gPartyMenu.slotId], gStringVar1);
    StringCopy(gStringVar2, gMoveNames[move]);
    StringExpandPlaceholders(gStringVar4, gText_PkmnLearnedMove3);
    DisplayPartyMenuMessage(gStringVar4, TRUE);
    schedule_bg_copy_tilemap_to_vram(2);
    gPartyMenu.data1 = move;
    gTasks[taskId].func = Task_DoLearnedMoveFanfareAfterText;
}

static void BufferMonStatsToTaskData(struct Pokemon *mon, s16 *data)
{
    data[0] = GetMonData(mon, MON_DATA_MAX_HP);
    data[1] = GetMonData(mon, MON_DATA_ATK);
    data[2] = GetMonData(mon, MON_DATA_DEF);
    data[4] = GetMonData(mon, MON_DATA_SPATK);
    data[5] = GetMonData(mon, MON_DATA_SPDEF);
    data[3] = GetMonData(mon, MON_DATA_SPEED);
}

#define tUsedOnSlot   data[0]
#define tHadEffect    data[1]
#define tLastSlotUsed data[2]

void ItemUseCB_SacredAsh(u8 taskId, TaskFunc task)
{
    sPartyMenuInternal->tUsedOnSlot = FALSE;
    sPartyMenuInternal->tHadEffect = FALSE;
    sPartyMenuInternal->tLastSlotUsed = gPartyMenu.slotId;
    UseSacredAsh(taskId);
}

static void UseSacredAsh(u8 taskId)
{
    struct Pokemon *mon = &gPlayerParty[gPartyMenu.slotId];
    u16 hp;

    if (GetMonData(mon, MON_DATA_SPECIES) == SPECIES_NONE)
    {
        gTasks[taskId].func = Task_SacredAshLoop;
        return;
    }

    hp = GetMonData(mon, MON_DATA_HP);
    if (ExecuteTableBasedItemEffect_(gPartyMenu.slotId, gSpecialVar_ItemId, 0))
    {
        gTasks[taskId].func = Task_SacredAshLoop;
        return;
    }

    PlaySE(SE_KAIFUKU);
    SetPartyMonAilmentGfx(mon, &sPartyMenuBoxes[gPartyMenu.slotId]);
    if (gSprites[sPartyMenuBoxes[gPartyMenu.slotId].statusSpriteId].invisible)
        DisplayPartyPokemonLevelCheck(mon, &sPartyMenuBoxes[gPartyMenu.slotId], 1);
    AnimatePartySlot(sPartyMenuInternal->tLastSlotUsed, 0);
    AnimatePartySlot(gPartyMenu.slotId, 1);
    PartyMenuModifyHP(taskId, gPartyMenu.slotId, 1, GetMonData(mon, MON_DATA_HP) - hp, Task_SacredAshDisplayHPRestored);
    ResetHPTaskData(taskId, 0, hp);
    sPartyMenuInternal->tUsedOnSlot = TRUE;
    sPartyMenuInternal->tHadEffect = TRUE;
}

static void Task_SacredAshLoop(u8 taskId)
{
    if (IsPartyMenuTextPrinterActive() != TRUE)
    {
        if (sPartyMenuInternal->tUsedOnSlot == TRUE)
        {
            sPartyMenuInternal->tUsedOnSlot = FALSE;
            sPartyMenuInternal->tLastSlotUsed = gPartyMenu.slotId;
        }
        if (++(gPartyMenu.slotId) == PARTY_SIZE)
        {
            if (sPartyMenuInternal->tHadEffect == FALSE)
            {
                gPartyMenuUseExitCallback = FALSE;
                DisplayPartyMenuMessage(gText_WontHaveEffect, TRUE);
                schedule_bg_copy_tilemap_to_vram(2);
            }
            else
            {
                gPartyMenuUseExitCallback = TRUE;
                RemoveBagItem(gSpecialVar_ItemId, 1);
            }
            gTasks[taskId].func = Task_ClosePartyMenuAfterText;
            gPartyMenu.slotId = 0;
        }
        else
        {
            UseSacredAsh(taskId);
        }
    }
}

static void Task_SacredAshDisplayHPRestored(u8 taskId)
{
    GetMonNickname(&gPlayerParty[gPartyMenu.slotId], gStringVar1);
    StringExpandPlaceholders(gStringVar4, gText_PkmnHPRestoredByVar2);
    DisplayPartyMenuMessage(gStringVar4, FALSE);
    schedule_bg_copy_tilemap_to_vram(2);
    gTasks[taskId].func = Task_SacredAshLoop;
}

#undef tUsedOnSlot
#undef tHadEffect
#undef tLastSlotUsed

void ItemUseCB_EvolutionStone(u8 taskId, TaskFunc task)
{
    PlaySE(SE_SELECT);
    gCB2_AfterEvolution = gPartyMenu.exitCallback;
    if (ExecuteTableBasedItemEffect_(gPartyMenu.slotId, gSpecialVar_ItemId, 0))
    {
        gPartyMenuUseExitCallback = FALSE;
        DisplayPartyMenuMessage(gText_WontHaveEffect, TRUE);
        schedule_bg_copy_tilemap_to_vram(2);
        gTasks[taskId].func = task;
    }
    else
    {
        RemoveBagItem(gSpecialVar_ItemId, 1);
        FreePartyPointers();
    }
}

u8 GetItemEffectType(u16 item)
{
    const u8 *itemEffect;
    u32 statusCure;

    if (!ITEM_HAS_EFFECT(item))
        return ITEM_EFFECT_NONE;

    // Read the item's effect properties.
    if (item == ITEM_ENIGMA_BERRY)
        itemEffect = gSaveBlock1Ptr->enigmaBerry.itemEffect;
    else
        itemEffect = gItemEffectTable[item - ITEM_POTION];

    if ((itemEffect[0] & (ITEM0_HIGH_CRIT | ITEM0_X_ATTACK)) || itemEffect[1] || itemEffect[2] || (itemEffect[3] & ITEM3_MIST))
        return ITEM_EFFECT_X_ITEM;
    else if (itemEffect[0] & ITEM0_SACRED_ASH)
        return ITEM_EFFECT_SACRED_ASH;
    else if (itemEffect[3] & ITEM3_LEVEL_UP)
        return ITEM_EFFECT_RAISE_LEVEL;

    statusCure = itemEffect[3] & ITEM3_STATUS_ALL;
    if (statusCure || (itemEffect[0] >> 7))
    {
        if (statusCure == ITEM3_SLEEP)
            return ITEM_EFFECT_CURE_SLEEP;
        else if (statusCure == ITEM3_POISON)
            return ITEM_EFFECT_CURE_POISON;
        else if (statusCure == ITEM3_BURN)
            return ITEM_EFFECT_CURE_BURN;
        else if (statusCure == ITEM3_FREEZE)
            return ITEM_EFFECT_CURE_FREEZE;
        else if (statusCure == ITEM3_PARALYSIS)
            return ITEM_EFFECT_CURE_PARALYSIS;
        else if (statusCure == ITEM3_CONFUSION)
            return ITEM_EFFECT_CURE_CONFUSION;
        else if (itemEffect[0] >> 7 && !statusCure)
            return ITEM_EFFECT_CURE_INFATUATION;
        else
            return ITEM_EFFECT_CURE_ALL_STATUS;
    }

    if (itemEffect[4] & (ITEM4_REVIVE | ITEM4_HEAL_HP))
        return ITEM_EFFECT_HEAL_HP;
    else if (itemEffect[4] & ITEM4_EV_ATK)
        return ITEM_EFFECT_ATK_EV;
    else if (itemEffect[4] & ITEM4_EV_HP)
        return ITEM_EFFECT_HP_EV;
    else if (itemEffect[5] & ITEM5_EV_SPATK)
        return ITEM_EFFECT_SPATK_EV;
    else if (itemEffect[5] & ITEM5_EV_SPDEF)
        return ITEM_EFFECT_SPDEF_EV;
    else if (itemEffect[5] & ITEM5_EV_SPEED)
        return ITEM_EFFECT_SPEED_EV;
    else if (itemEffect[5] & ITEM5_EV_DEF)
        return ITEM_EFFECT_DEF_EV;
    else if (itemEffect[4] & ITEM4_EVO_STONE)
        return ITEM_EFFECT_EVO_STONE;
    else if (itemEffect[4] & ITEM4_PP_UP)
        return ITEM_EFFECT_PP_UP;
    else if (itemEffect[5] & ITEM5_PP_MAX)
        return ITEM_EFFECT_PP_MAX;
    else if (itemEffect[4] & (ITEM4_HEAL_PP_ALL | ITEM4_HEAL_PP_ONE))
        return ITEM_EFFECT_HEAL_PP;
    else
        return ITEM_EFFECT_NONE;
}

static void TryTutorSelectedMon(u8 taskId)
{
    struct Pokemon *mon;
    s16 *move;

    if (!gPaletteFade.active)
    {
        mon = &gPlayerParty[gPartyMenu.slotId];
        move = &gPartyMenu.data1;
        GetMonNickname(mon, gStringVar1);
        gPartyMenu.data1 = GetTutorMove(gSpecialVar_0x8005);
        StringCopy(gStringVar2, gMoveNames[gPartyMenu.data1]);
        move[1] = 2;
        switch (CanMonLearnTMTutor(mon, 0, gSpecialVar_0x8005))
        {
        case CANNOT_LEARN_MOVE:
            DisplayLearnMoveMessageAndClose(taskId, gText_PkmnCantLearnMove);
            return;
        case ALREADY_KNOWS_MOVE:
            DisplayLearnMoveMessageAndClose(taskId, gText_PkmnAlreadyKnows);
            return;
        default:
            if (GiveMoveToMon(mon, gPartyMenu.data1) != MON_HAS_MAX_MOVES)
            {
                Task_LearnedMove(taskId);
                return;
            }
            break;
        }
        DisplayLearnMoveMessage(gText_PkmnNeedsToReplaceMove);
        gTasks[taskId].func = Task_ReplaceMoveYesNo;
    }
}

void CB2_PartyMenuFromStartMenu(void)
{
    InitPartyMenu(PARTY_MENU_TYPE_FIELD, PARTY_LAYOUT_SINGLE, PARTY_ACTION_CHOOSE_MON, FALSE, PARTY_MSG_CHOOSE_MON, Task_HandleChooseMonInput, CB2_ReturnToFieldWithOpenMenu);
}

// Giving an item by selecting Give from the bag menu
// As opposted to by selecting Give in the party menu, which is handled by CursorCb_Give
void CB2_ChooseMonToGiveItem(void)
{
    MainCallback callback = (InBattlePyramid() == FALSE) ? CB2_ReturnToBagMenu : CB2_ReturnToPyramidBagMenu;
    InitPartyMenu(PARTY_MENU_TYPE_FIELD, PARTY_LAYOUT_SINGLE, PARTY_ACTION_GIVE_ITEM, FALSE, PARTY_MSG_GIVE_TO_WHICH_MON, Task_HandleChooseMonInput, callback);
    gPartyMenu.bagItem = gSpecialVar_ItemId;
}

static void TryGiveItemOrMailToSelectedMon(u8 taskId)
{
    sPartyMenuItemId = GetMonData(&gPlayerParty[gPartyMenu.slotId], MON_DATA_HELD_ITEM);
    if (sPartyMenuItemId == ITEM_NONE)
    {
        GiveItemOrMailToSelectedMon(taskId);
    }
    else if (ItemIsMail(sPartyMenuItemId))
    {
        DisplayItemMustBeRemovedFirstMessage(taskId);
    }
    else
    {
        DisplayAlreadyHoldingItemSwitchMessage(&gPlayerParty[gPartyMenu.slotId], sPartyMenuItemId, TRUE);
        gTasks[taskId].func = Task_SwitchItemsFromBagYesNo;
    }
}

static void GiveItemOrMailToSelectedMon(u8 taskId)
{
    if (ItemIsMail(gPartyMenu.bagItem))
    {
        RemoveItemToGiveFromBag(gPartyMenu.bagItem);
        sPartyMenuInternal->exitCallback = CB2_WriteMailToGiveMonFromBag;
        Task_ClosePartyMenu(taskId);
    }
    else
    {
        GiveItemToSelectedMon(taskId);
    }
}

static void GiveItemToSelectedMon(u8 taskId)
{
    u16 item;

    if (!gPaletteFade.active)
    {
        item = gPartyMenu.bagItem;
        DisplayGaveHeldItemMessage(&gPlayerParty[gPartyMenu.slotId], item, FALSE, 1);
        GiveItemToMon(&gPlayerParty[gPartyMenu.slotId], item);
        RemoveItemToGiveFromBag(item);
        gTasks[taskId].func = Task_UpdateHeldItemSpriteAndClosePartyMenu;
    }
}

static void Task_UpdateHeldItemSpriteAndClosePartyMenu(u8 taskId)
{
    s8 slot = gPartyMenu.slotId;

    if (IsPartyMenuTextPrinterActive() != TRUE)
    {
        UpdatePartyMonHeldItemSprite(&gPlayerParty[slot], &sPartyMenuBoxes[slot]);
        Task_ClosePartyMenu(taskId);
    }
}

static void CB2_WriteMailToGiveMonFromBag(void)
{
    u8 mail;

    GiveItemToMon(&gPlayerParty[gPartyMenu.slotId], gPartyMenu.bagItem);
    mail = GetMonData(&gPlayerParty[gPartyMenu.slotId], MON_DATA_MAIL);
    DoEasyChatScreen(
        EASY_CHAT_TYPE_MAIL,
        gSaveBlock1Ptr->mail[mail].words,
        CB2_ReturnToPartyOrBagMenuFromWritingMail,
        EASY_CHAT_PERSON_DISPLAY_NONE);
}

static void CB2_ReturnToPartyOrBagMenuFromWritingMail(void)
{
    struct Pokemon *mon = &gPlayerParty[gPartyMenu.slotId];
    u16 item = GetMonData(mon, MON_DATA_HELD_ITEM);

    // Canceled writing mail
    if (gSpecialVar_Result == FALSE)
    {
        TakeMailFromMon(mon);
        SetMonData(mon, MON_DATA_HELD_ITEM, &sPartyMenuItemId);
        RemoveBagItem(sPartyMenuItemId, 1);
        ReturnGiveItemToBagOrPC(item);
        SetMainCallback2(gPartyMenu.exitCallback);
    }
    // Wrote mail
    else
    {
        InitPartyMenu(gPartyMenu.menuType, KEEP_PARTY_LAYOUT, gPartyMenu.action, TRUE, PARTY_MSG_NONE, Task_DisplayGaveMailFromBagMessage, gPartyMenu.exitCallback);
    }
}

static void Task_DisplayGaveMailFromBagMessage(u8 taskId)
{
    if (!gPaletteFade.active)
    {
        if (sPartyMenuItemId != ITEM_NONE)
            DisplaySwitchedHeldItemMessage(gPartyMenu.bagItem, sPartyMenuItemId, FALSE);
        else
            DisplayGaveHeldItemMessage(&gPlayerParty[gPartyMenu.slotId], gPartyMenu.bagItem, FALSE, 1);
        gTasks[taskId].func = Task_UpdateHeldItemSpriteAndClosePartyMenu;
    }
}

static void Task_SwitchItemsFromBagYesNo(u8 taskId)
{
    if (IsPartyMenuTextPrinterActive() != TRUE)
    {
        PartyMenuDisplayYesNoMenu();
        gTasks[taskId].func = Task_HandleSwitchItemsFromBagYesNoInput;
    }
}

static void Task_HandleSwitchItemsFromBagYesNoInput(u8 taskId)
{
    u16 item;

    switch (Menu_ProcessInputNoWrapClearOnChoose())
    {
    case 0: // Yes, switch items
        item = gPartyMenu.bagItem;
        RemoveItemToGiveFromBag(item);
        if (AddBagItem(sPartyMenuItemId, 1) == FALSE)
        {
            ReturnGiveItemToBagOrPC(item);
            BufferBagFullCantTakeItemMessage(sPartyMenuItemId);
            DisplayPartyMenuMessage(gStringVar4, FALSE);
            gTasks[taskId].func = Task_UpdateHeldItemSpriteAndClosePartyMenu;
        }
        else if (ItemIsMail(item))
        {
            sPartyMenuInternal->exitCallback = CB2_WriteMailToGiveMonFromBag;
            Task_ClosePartyMenu(taskId);
        }
        else
        {
            GiveItemToMon(&gPlayerParty[gPartyMenu.slotId], item);
            DisplaySwitchedHeldItemMessage(item, sPartyMenuItemId, TRUE);
            gTasks[taskId].func = Task_UpdateHeldItemSpriteAndClosePartyMenu;
        }
        break;
    case MENU_B_PRESSED:
        PlaySE(SE_SELECT);
        // fallthrough
    case 1: // No, dont switch items
        gTasks[taskId].func = Task_UpdateHeldItemSpriteAndClosePartyMenu;
        break;
    }
}

static void DisplayItemMustBeRemovedFirstMessage(u8 taskId)
{
    DisplayPartyMenuMessage(gText_RemoveMailBeforeItem, TRUE);
    schedule_bg_copy_tilemap_to_vram(2);
    gTasks[taskId].func = Task_UpdateHeldItemSpriteAndClosePartyMenu;
}

static void RemoveItemToGiveFromBag(u16 item)
{
    if (gPartyMenu.action == PARTY_ACTION_GIVE_PC_ITEM) // Unused, never occurs
        RemovePCItem(item, 1);
    else
        RemoveBagItem(item, 1);
}

// Returns FALSE if there was no space to return the item
// but there always should be, and the return is ignored in all uses
static bool8 ReturnGiveItemToBagOrPC(u16 item)
{
    if (gPartyMenu.action == PARTY_ACTION_GIVE_ITEM) 
        return AddBagItem(item, 1);
    else
        return AddPCItem(item, 1);
}

void ChooseMonToGiveMailFromMailbox(void)
{
    InitPartyMenu(PARTY_MENU_TYPE_FIELD, PARTY_LAYOUT_SINGLE, PARTY_ACTION_GIVE_MAILBOX_MAIL, FALSE, PARTY_MSG_GIVE_TO_WHICH_MON, Task_HandleChooseMonInput, Mailbox_ReturnToMailListAfterDeposit);
}

static void TryGiveMailToSelectedMon(u8 taskId)
{
    struct Pokemon *mon = &gPlayerParty[gPartyMenu.slotId];
    struct MailStruct *mail;

    gPartyMenuUseExitCallback = FALSE;
    mail = &gSaveBlock1Ptr->mail[playerPCItemPageInfo.itemsAbove + 6 + playerPCItemPageInfo.cursorPos];
    if (GetMonData(mon, MON_DATA_HELD_ITEM) != ITEM_NONE)
    {
        DisplayPartyMenuMessage(gText_PkmnHoldingItemCantHoldMail, TRUE);
    }
    else
    {
        GiveMailToMon2(mon, mail);
        ClearMailStruct(mail);
        DisplayPartyMenuMessage(gText_MailTransferredFromMailbox, TRUE);
    }
    schedule_bg_copy_tilemap_to_vram(2);
    gTasks[taskId].func = Task_UpdateHeldItemSpriteAndClosePartyMenu;
}

void InitChooseHalfPartyForBattle(u8 unused)
{
    ClearSelectedPartyOrder();
    InitPartyMenu(PARTY_MENU_TYPE_CHOOSE_HALF, PARTY_LAYOUT_SINGLE, PARTY_ACTION_CHOOSE_MON, FALSE, PARTY_MSG_CHOOSE_MON, Task_HandleChooseMonInput, gMain.savedCallback);
    gPartyMenu.task = Task_ValidateChosenHalfParty;
}

void ClearSelectedPartyOrder(void)
{
    memset(gSelectedOrderFromParty, 0, sizeof(gSelectedOrderFromParty));
}

static u8 GetPartySlotEntryStatus(s8 slot)
{
    if (GetBattleEntryEligibility(&gPlayerParty[slot]) == FALSE)
        return 2;
    if (HasPartySlotAlreadyBeenSelected(slot + 1) == TRUE)
        return 1;
    return 0;
}

static bool8 GetBattleEntryEligibility(struct Pokemon *mon)
{
    u16 i = 0;
    u16 species;

    if (GetMonData(mon, MON_DATA_IS_EGG)
        || GetMonData(mon, MON_DATA_LEVEL) > GetBattleEntryLevelCap()
        || (gSaveBlock1Ptr->location.mapGroup == MAP_GROUP(BATTLE_FRONTIER_BATTLE_PYRAMID_LOBBY)
            && gSaveBlock1Ptr->location.mapNum == MAP_NUM(BATTLE_FRONTIER_BATTLE_PYRAMID_LOBBY)
            && GetMonData(mon, MON_DATA_HELD_ITEM) != ITEM_NONE))
    {
        return FALSE;
    }

    switch (VarGet(VAR_FRONTIER_FACILITY))
    {
    case FACILITY_MULTI_OR_EREADER:
        if (GetMonData(mon, MON_DATA_HP) != 0)
            return TRUE;
        return FALSE;
    case FACILITY_UNION_ROOM:
        return TRUE;
    default: // Battle Frontier
        species = GetMonData(mon, MON_DATA_SPECIES);
        for (; gFrontierBannedSpecies[i] != 0xFFFF; i++)
        {
            if (gFrontierBannedSpecies[i] == species)
                return FALSE;
        }
        return TRUE;
    }
}

static u8 CheckBattleEntriesAndGetMessage(void)
{
    u8 maxBattlers;
    u8 i, j;
    u8 facility;
    struct Pokemon *party = gPlayerParty;
    u8 minBattlers = GetMinBattleEntries();
    u8 *order = gSelectedOrderFromParty;

    if (order[minBattlers - 1] == 0)
    {
        if (minBattlers == 1)
            return PARTY_MSG_NO_MON_FOR_BATTLE;
        ConvertIntToDecimalStringN(gStringVar1, minBattlers, STR_CONV_MODE_LEFT_ALIGN, 1);
        return PARTY_MSG_X_MONS_ARE_NEEDED;
    }

    facility = VarGet(VAR_FRONTIER_FACILITY);
    if (facility == FACILITY_UNION_ROOM || facility == FACILITY_MULTI_OR_EREADER)
        return 0xFF;

    maxBattlers = GetMaxBattleEntries();
    for (i = 0; i < maxBattlers - 1; i++)
    {
        u16 species = GetMonData(&party[order[i] - 1], MON_DATA_SPECIES);
        u16 item = GetMonData(&party[order[i] - 1], MON_DATA_HELD_ITEM);
        for (j = i + 1; j < maxBattlers; j++)
        {
            if (species == GetMonData(&party[order[j] - 1], MON_DATA_SPECIES))
                return PARTY_MSG_MONS_CANT_BE_SAME;
            if (item != ITEM_NONE && item == GetMonData(&party[order[j] - 1], MON_DATA_HELD_ITEM))
                return PARTY_MSG_NO_SAME_HOLD_ITEMS;
        }
    }

    return 0xFF;
}

static bool8 HasPartySlotAlreadyBeenSelected(u8 slot)
{
    u8 i;

    for (i = 0; i < ARRAY_COUNT(gSelectedOrderFromParty); i++)
    {
        if (gSelectedOrderFromParty[i] == slot)
            return TRUE;
    }
    return FALSE;
}

static void Task_ValidateChosenHalfParty(u8 taskId)
{
    u8 msgId = CheckBattleEntriesAndGetMessage();

    if (msgId != 0xFF)
    {
        PlaySE(SE_HAZURE);
        DisplayPartyMenuStdMessage(msgId);
        gTasks[taskId].func = Task_ContinueChoosingHalfParty;
    }
    else
    {
        PlaySE(SE_SELECT);
        Task_ClosePartyMenu(taskId);
    }
}

static void Task_ContinueChoosingHalfParty(u8 taskId)
{
    if ((gMain.newKeys & A_BUTTON) || (gMain.newKeys & B_BUTTON))
    {
        PlaySE(SE_SELECT);
        DisplayPartyMenuStdMessage(PARTY_MSG_CHOOSE_MON);
        gTasks[taskId].func = Task_HandleChooseMonInput;
    }
}

static u8 GetMaxBattleEntries(void)
{
    switch (VarGet(VAR_FRONTIER_FACILITY))
    {
    case FACILITY_MULTI_OR_EREADER:
        return 3;
    case FACILITY_UNION_ROOM:
        return 2;
    default: // Battle Frontier
        return gSpecialVar_0x8005;
    }
}

static u8 GetMinBattleEntries(void)
{
    switch (VarGet(VAR_FRONTIER_FACILITY))
    {
    case FACILITY_MULTI_OR_EREADER:
        return 1;
    case FACILITY_UNION_ROOM:
        return 2;
    default: // Battle Frontier
        return gSpecialVar_0x8005;
    }
}

static u8 GetBattleEntryLevelCap(void)
{
    switch (VarGet(VAR_FRONTIER_FACILITY))
    {
    case FACILITY_MULTI_OR_EREADER:
        return MAX_LEVEL;
    case FACILITY_UNION_ROOM:
        return 30;
    default: // Battle Frontier
        if (gSpecialVar_0x8004 == FRONTIER_LVL_50)
            return 50;
        return MAX_LEVEL;
    }
}

static const u8* GetFacilityCancelString(void)
{
    u8 facilityNum = VarGet(VAR_FRONTIER_FACILITY);

    if (!(facilityNum != FACILITY_UNION_ROOM && facilityNum != FACILITY_MULTI_OR_EREADER))
        return gText_CancelBattle;
    else if (facilityNum == FRONTIER_FACILITY_DOME && gSpecialVar_0x8005 == 2)
        return gText_ReturnToWaitingRoom;
    else
        return gText_CancelChallenge;
}

void ChooseMonForTradingBoard(u8 menuType, MainCallback callback)
{
    InitPartyMenu(menuType, PARTY_LAYOUT_SINGLE, PARTY_ACTION_CHOOSE_MON, FALSE, PARTY_MSG_CHOOSE_MON, Task_HandleChooseMonInput, callback);
}

void ChooseMonForMoveTutor(void)
{
    InitPartyMenu(PARTY_MENU_TYPE_FIELD, PARTY_LAYOUT_SINGLE, PARTY_ACTION_MOVE_TUTOR, FALSE, PARTY_MSG_TEACH_WHICH_MON, Task_HandleChooseMonInput, CB2_ReturnToFieldContinueScriptPlayMapMusic);
}

void ChooseMonForWirelessMinigame(void)
{
    InitPartyMenu(PARTY_MENU_TYPE_MINIGAME, PARTY_LAYOUT_SINGLE, PARTY_ACTION_MINIGAME, FALSE, PARTY_MSG_CHOOSE_MON_OR_CANCEL, Task_HandleChooseMonInput, CB2_ReturnToFieldContinueScriptPlayMapMusic);
}

static u8 GetPartyLayoutFromBattleType(void)
{
    if (IsDoubleBattle() == FALSE)
        return PARTY_LAYOUT_SINGLE;
    if (IsMultiBattle() == TRUE)
        return PARTY_LAYOUT_MULTI;
    return PARTY_LAYOUT_DOUBLE;
}

void OpenPartyMenuInBattle(u8 partyAction)
{
    InitPartyMenu(PARTY_MENU_TYPE_IN_BATTLE, GetPartyLayoutFromBattleType(), partyAction, FALSE, PARTY_MSG_CHOOSE_MON, Task_HandleChooseMonInput, CB2_SetUpReshowBattleScreenAfterMenu);
    nullsub_35();
    UpdatePartyToBattleOrder();
}

void ChooseMonForInBattleItem(void)
{
    InitPartyMenu(PARTY_MENU_TYPE_IN_BATTLE, GetPartyLayoutFromBattleType(), PARTY_ACTION_USE_ITEM, FALSE, PARTY_MSG_USE_ON_WHICH_MON, Task_HandleChooseMonInput, CB2_ReturnToBagMenu);
    nullsub_35();
    UpdatePartyToBattleOrder();
}

static u8 GetPartyMenuActionsTypeInBattle(struct Pokemon *mon)
{
    if (GetMonData(&gPlayerParty[1], MON_DATA_SPECIES) != SPECIES_NONE && GetMonData(mon, MON_DATA_IS_EGG) == FALSE)
    {
        if (gPartyMenu.action == PARTY_ACTION_SEND_OUT)
            return ACTIONS_SEND_OUT;
        if (!(gBattleTypeFlags & BATTLE_TYPE_ARENA))
            return ACTIONS_SHIFT;
    }
    return ACTIONS_SUMMARY_ONLY;
}

static bool8 TrySwitchInPokemon(void)
{
    u8 slot = GetCursorSelectionMonId();
    u8 newSlot;
    u8 i;

    // In a multi battle, slots 1, 4, and 5 are the partner's pokemon
    if (IsMultiBattle() == TRUE && (slot == 1 || slot == 4 || slot == 5))
    {
        StringCopy(gStringVar1, GetTrainerPartnerName());
        StringExpandPlaceholders(gStringVar4, gText_CantSwitchWithAlly);
        return FALSE;
    }
    if (GetMonData(&gPlayerParty[slot], MON_DATA_HP) == 0)
    {
        GetMonNickname(&gPlayerParty[slot], gStringVar1);
        StringExpandPlaceholders(gStringVar4, gText_PkmnHasNoEnergy);
        return FALSE;
    }
    for (i = 0; i < gBattlersCount; i++)
    {
        if (GetBattlerSide(i) == B_SIDE_PLAYER && GetPartyIdFromBattleSlot(slot) == gBattlerPartyIndexes[i])
        {
            GetMonNickname(&gPlayerParty[slot], gStringVar1);
            StringExpandPlaceholders(gStringVar4, gText_PkmnAlreadyInBattle);
            return FALSE;
        }
    }
    if (GetMonData(&gPlayerParty[slot], MON_DATA_IS_EGG))
    {
        StringExpandPlaceholders(gStringVar4, gText_EggCantBattle);
        return FALSE;
    }
    if (GetPartyIdFromBattleSlot(slot) == gBattleStruct->field_8B)
    {
        GetMonNickname(&gPlayerParty[slot], gStringVar1);
        StringExpandPlaceholders(gStringVar4, gText_PkmnAlreadySelected);
        return FALSE;
    }
    if (gPartyMenu.action == PARTY_ACTION_ABILITY_PREVENTS)
    {
        SetMonPreventsSwitchingString();
        return FALSE;
    }
    if (gPartyMenu.action == PARTY_ACTION_CANT_SWITCH)
    {
        u8 currBattler = gBattlerInMenuId;
        GetMonNickname(&gPlayerParty[GetPartyIdFromBattlePartyId(gBattlerPartyIndexes[currBattler])], gStringVar1);
        StringExpandPlaceholders(gStringVar4, gText_PkmnCantSwitchOut);
        return FALSE;
    }
    gSelectedMonPartyId = GetPartyIdFromBattleSlot(slot);
    gPartyMenuUseExitCallback = TRUE;
    newSlot = GetPartyIdFromBattlePartyId(gBattlerPartyIndexes[gBattlerInMenuId]);
    SwitchPartyMonSlots(newSlot, slot);
    SwapPartyPokemon(&gPlayerParty[newSlot], &gPlayerParty[slot]);
    return TRUE;
}

void BufferBattlePartyCurrentOrder(void)
{
    BufferBattlePartyOrder(gBattlePartyCurrentOrder, GetPlayerFlankId());
}

static void BufferBattlePartyOrder(u8 *partyBattleOrder, u8 flankId)
{
    u8 partyIds[PARTY_SIZE];
    int i, j;

    if (IsMultiBattle() == TRUE)
    {
        // Party ids are packed in 4 bits at a time
        // i.e. the party id order below would be 0, 3, 5, 4, 2, 1, and the two parties would be 0,5,4 and 3,2,1
        if (flankId != 0)
        {
            partyBattleOrder[0] = 0 | (3 << 4);
            partyBattleOrder[1] = 5 | (4 << 4);
            partyBattleOrder[2] = 2 | (1 << 4);
        }
        else
        {
            partyBattleOrder[0] = 3 | (0 << 4);
            partyBattleOrder[1] = 2 | (1 << 4);
            partyBattleOrder[2] = 5 | (4 << 4);
        }
        return;
    }
    else if (IsDoubleBattle() == FALSE)
    {
        j = 1;
        partyIds[0] = gBattlerPartyIndexes[GetBattlerAtPosition(B_POSITION_PLAYER_LEFT)];
        for (i = 0; i < PARTY_SIZE; i++)
        {
            if (i != partyIds[0])
            {
                partyIds[j] = i;
                j++;
            }
        }
    }
    else
    {
        j = 2;
        partyIds[0] = gBattlerPartyIndexes[GetBattlerAtPosition(B_POSITION_PLAYER_LEFT)];
        partyIds[1] = gBattlerPartyIndexes[GetBattlerAtPosition(B_POSITION_PLAYER_RIGHT)];
        for (i = 0; i < PARTY_SIZE; i++)
        {
            if (i != partyIds[0] && i != partyIds[1])
            {
                partyIds[j] = i;
                j++;
            }
        }
    }
    for (i = 0; i < (int)ARRAY_COUNT(gBattlePartyCurrentOrder); i++)
        partyBattleOrder[i] = (partyIds[0 + (i * 2)] << 4) | partyIds[1 + (i * 2)];
}

void BufferBattlePartyCurrentOrderBySide(u8 battlerId, u8 flankId)
{
    BufferBattlePartyOrderBySide(gBattleStruct->field_60[battlerId], flankId, battlerId);
}

// when GetBattlerSide(battlerId) == B_SIDE_PLAYER, this function is identical the one above
static void BufferBattlePartyOrderBySide(u8 *partyBattleOrder, u8 flankId, u8 battlerId)
{
    u8 partyIndexes[PARTY_SIZE];
    int i, j;
    u8 leftBattler;
    u8 rightBattler;

    if (GetBattlerSide(battlerId) == B_SIDE_PLAYER)
    {
        leftBattler = GetBattlerAtPosition(B_POSITION_PLAYER_LEFT);
        rightBattler = GetBattlerAtPosition(B_POSITION_PLAYER_RIGHT);
    }
    else
    {
        leftBattler = GetBattlerAtPosition(B_POSITION_OPPONENT_LEFT);
        rightBattler = GetBattlerAtPosition(B_POSITION_OPPONENT_RIGHT);
    }

    if (IsMultiBattle() == TRUE)
    {
        if (flankId != 0)
        {
            partyBattleOrder[0] = 0 | (3 << 4);
            partyBattleOrder[1] = 5 | (4 << 4);
            partyBattleOrder[2] = 2 | (1 << 4);
        }
        else
        {
            partyBattleOrder[0] = 3 | (0 << 4);
            partyBattleOrder[1] = 2 | (1 << 4);
            partyBattleOrder[2] = 5 | (4 << 4);
        }
        return;
    }
    else if (IsDoubleBattle() == FALSE)
    {
        j = 1;
        partyIndexes[0] = gBattlerPartyIndexes[leftBattler];
        for (i = 0; i < PARTY_SIZE; i++)
        {
            if (i != partyIndexes[0])
            {
                partyIndexes[j] = i;
                j++;
            }
        }
    }
    else
    {
        j = 2;
        partyIndexes[0] = gBattlerPartyIndexes[leftBattler];
        partyIndexes[1] = gBattlerPartyIndexes[rightBattler];
        for (i = 0; i < PARTY_SIZE; i++)
        {
            if (i != partyIndexes[0] && i != partyIndexes[1])
            {
                partyIndexes[j] = i;
                j++;
            }
        }
    }

    for (i = 0; i < 3; i++)
        partyBattleOrder[i] = (partyIndexes[0 + (i * 2)] << 4) | partyIndexes[1 + (i * 2)];
}

void SwitchPartyOrderLinkMulti(u8 battlerId, u8 slot, u8 slot2)
{
    u8 partyIds[PARTY_SIZE];
    u8 tempSlot = 0;
    int i, j;
    u8 *partyBattleOrder;
    u8 partyIdBuffer;

    if (IsMultiBattle())
    {
        partyBattleOrder = gBattleStruct->field_60[battlerId];
        for (i = j = 0; i < 3; j++, i++)
        {
            partyIds[j] = partyBattleOrder[i] >> 4;
            j++;
            partyIds[j] = partyBattleOrder[i] & 0xF;
        }
        partyIdBuffer = partyIds[slot2];
        for (i = 0; i < PARTY_SIZE; i++)
        {
            if (partyIds[i] == slot)
            {
                tempSlot = partyIds[i];
                partyIds[i] = partyIdBuffer;
                break;
            }
        }
        if (i != PARTY_SIZE)
        {
            partyIds[slot2] = tempSlot;
            partyBattleOrder[0] = (partyIds[0] << 4) | partyIds[1];
            partyBattleOrder[1] = (partyIds[2] << 4) | partyIds[3];
            partyBattleOrder[2] = (partyIds[4] << 4) | partyIds[5];
        }
    }
}

static u8 GetPartyIdFromBattleSlot(u8 slot)
{
    u8 modResult = slot & 1;
    u8 retVal;

    slot /= 2;
    if (modResult != 0)
        retVal = gBattlePartyCurrentOrder[slot] & 0xF;
    else
        retVal = gBattlePartyCurrentOrder[slot] >> 4;
    return retVal;
}

static void SetPartyIdAtBattleSlot(u8 slot, u8 setVal)
{
    bool32 modResult = slot & 1;

    slot /= 2;
    if (modResult != 0)
        gBattlePartyCurrentOrder[slot] = (gBattlePartyCurrentOrder[slot] & 0xF0) | setVal;
    else
        gBattlePartyCurrentOrder[slot] = (gBattlePartyCurrentOrder[slot] & 0xF) | (setVal << 4);
}

void SwitchPartyMonSlots(u8 slot, u8 slot2)
{
    u8 partyId = GetPartyIdFromBattleSlot(slot);
    SetPartyIdAtBattleSlot(slot, GetPartyIdFromBattleSlot(slot2));
    SetPartyIdAtBattleSlot(slot2, partyId);
}

u8 GetPartyIdFromBattlePartyId(u8 battlePartyId)
{
    u8 i, j;

    for (j = i = 0; i < (int)ARRAY_COUNT(gBattlePartyCurrentOrder); j++, i++)
    {
        if ((gBattlePartyCurrentOrder[i] >> 4) != battlePartyId)
        {
            j++;
            if ((gBattlePartyCurrentOrder[i] & 0xF) == battlePartyId)
                return j;
        }
        else
        {
            return j;
        }
    }
    return 0;
}

static void UpdatePartyToBattleOrder(void)
{
    struct Pokemon *partyBuffer = Alloc(sizeof(gPlayerParty));
    u8 i;

    memcpy(partyBuffer, gPlayerParty, sizeof(gPlayerParty));
    for (i = 0; i < PARTY_SIZE; i++)
        memcpy(&gPlayerParty[GetPartyIdFromBattlePartyId(i)], &partyBuffer[i], sizeof(struct Pokemon));
    Free(partyBuffer);
}

static void UpdatePartyToFieldOrder(void)
{
    struct Pokemon *partyBuffer = Alloc(sizeof(gPlayerParty));
    u8 i;

    memcpy(partyBuffer, gPlayerParty, sizeof(gPlayerParty));
    for (i = 0; i < PARTY_SIZE; i++)
        memcpy(&gPlayerParty[GetPartyIdFromBattleSlot(i)], &partyBuffer[i], sizeof(struct Pokemon));
    Free(partyBuffer);
}

// Unused
static void SwitchAliveMonIntoLeadSlot(void)
{
    u8 i;
    struct Pokemon *mon;
    u8 partyId;

    for (i = 1; i < PARTY_SIZE; i++)
    {
        mon = &gPlayerParty[GetPartyIdFromBattleSlot(i)];
        if (GetMonData(mon, MON_DATA_SPECIES) != SPECIES_NONE && GetMonData(mon, MON_DATA_HP) != 0)
        {
            partyId = GetPartyIdFromBattleSlot(0);
            SwitchPartyMonSlots(0, i);
            SwapPartyPokemon(&gPlayerParty[partyId], mon);
            break;
        }
    }
}

static void CB2_SetUpExitToBattleScreen(void)
{
    SetMainCallback2(CB2_SetUpReshowBattleScreenAfterMenu);
}

void ShowPartyMenuToShowcaseMultiBattleParty(void)
{
    InitPartyMenu(PARTY_MENU_TYPE_MULTI_SHOWCASE, PARTY_LAYOUT_MULTI_SHOWCASE, PARTY_ACTION_CHOOSE_MON, FALSE, PARTY_MSG_NONE, Task_InitMultiPartnerPartySlideIn, gMain.savedCallback);
}

#define tXPos  data[0]

static void Task_InitMultiPartnerPartySlideIn(u8 taskId)
{
    // The first slide step also sets the sprites offscreen
    gTasks[taskId].tXPos = 256;
    SlideMultiPartyMenuBoxSpritesOneStep(taskId);
    ChangeBgX(2, 0x10000, 0);
    gTasks[taskId].func = Task_MultiPartnerPartySlideIn;
}

static void Task_MultiPartnerPartySlideIn(u8 taskId)
{
    s16 *data = gTasks[taskId].data;
    u8 i;

    if (!gPaletteFade.active)
    {
        tXPos -= 8;
        SlideMultiPartyMenuBoxSpritesOneStep(taskId);
        if (tXPos == 0)
        {
            for (i = 3; i < PARTY_SIZE; i++)
            {
                if (gMultiPartnerParty[i - MULTI_PARTY_SIZE].species != SPECIES_NONE)
                    AnimateSelectedPartyIcon(sPartyMenuBoxes[i].monSpriteId, 0);
            }
            PlaySE(SE_W231); // The Harden SE plays once the partners party mons have slid on screen
            gTasks[taskId].func = Task_WaitAfterMultiPartnerPartySlideIn;
        }
    }
}

static void Task_WaitAfterMultiPartnerPartySlideIn(u8 taskId)
{
    s16 *data = gTasks[taskId].data;

    // data[0] used as a timer afterwards rather than the x pos
    if (++data[0] == 256)
        Task_ClosePartyMenu(taskId);
}

static void MoveMultiPartyMenuBoxSprite(u8 spriteId, s16 x)
{
    if (x >= 0)
        gSprites[spriteId].pos2.x = x;
}

static void SlideMultiPartyMenuBoxSpritesOneStep(u8 taskId)
{
    s16 *data = gTasks[taskId].data;
    u8 i;

    for (i = 3; i < PARTY_SIZE; i++)
    {
        if (gMultiPartnerParty[i - MULTI_PARTY_SIZE].species != SPECIES_NONE)
        {
            MoveMultiPartyMenuBoxSprite(sPartyMenuBoxes[i].monSpriteId, tXPos - 8);
            MoveMultiPartyMenuBoxSprite(sPartyMenuBoxes[i].itemSpriteId, tXPos - 8);
            MoveMultiPartyMenuBoxSprite(sPartyMenuBoxes[i].pokeballSpriteId, tXPos - 8);
            MoveMultiPartyMenuBoxSprite(sPartyMenuBoxes[i].statusSpriteId, tXPos - 8);
        }
    }
    ChangeBgX(2, 0x800, 1);
}

#undef tXpos

void ChooseMonForDaycare(void)
{
    InitPartyMenu(PARTY_MENU_TYPE_DAYCARE, PARTY_LAYOUT_SINGLE, PARTY_ACTION_CHOOSE_MON, FALSE, PARTY_MSG_CHOOSE_MON_2, Task_HandleChooseMonInput, BufferMonSelection);
}

// Unused
static void ChoosePartyMonByMenuType(u8 menuType)
{
    gFieldCallback2 = CB2_FadeFromPartyMenu;
    InitPartyMenu(menuType, PARTY_LAYOUT_SINGLE, PARTY_ACTION_CHOOSE_AND_CLOSE, FALSE, PARTY_MSG_CHOOSE_MON, Task_HandleChooseMonInput, CB2_ReturnToField);
}

static void BufferMonSelection(void)
{
    gSpecialVar_0x8004 = GetCursorSelectionMonId();
    if (gSpecialVar_0x8004 >= PARTY_SIZE)
        gSpecialVar_0x8004 = 0xFF;
    gFieldCallback2 = CB2_FadeFromPartyMenu;
    SetMainCallback2(CB2_ReturnToField);
}

bool8 CB2_FadeFromPartyMenu(void)
{
    pal_fill_black();
    CreateTask(Task_PartyMenuWaitForFade, 10);
    return TRUE;
}

static void Task_PartyMenuWaitForFade(u8 taskId)
{
    if (IsWeatherNotFadingIn())
    {
        DestroyTask(taskId);
        ScriptContext2_Disable();
        EnableBothScriptContexts();
    }
}

void ChooseContestMon(void)
{
    ScriptContext2_Enable();
    FadeScreen(FADE_TO_BLACK, 0);
    CreateTask(Task_ChooseContestMon, 10);
}

static void Task_ChooseContestMon(u8 taskId)
{
    if (!gPaletteFade.active)
    {
        CleanupOverworldWindowsAndTilemaps();
        InitPartyMenu(PARTY_MENU_TYPE_CONTEST, PARTY_LAYOUT_SINGLE, PARTY_ACTION_CHOOSE_AND_CLOSE, FALSE, PARTY_MSG_CHOOSE_MON, Task_HandleChooseMonInput, CB2_ChooseContestMon);
        DestroyTask(taskId);
    }
}

static void CB2_ChooseContestMon(void)
{
    gContestMonPartyIndex = GetCursorSelectionMonId();
    if (gContestMonPartyIndex >= PARTY_SIZE)
        gContestMonPartyIndex = 0xFF;
    gSpecialVar_0x8004 = gContestMonPartyIndex;
    gFieldCallback2 = CB2_FadeFromPartyMenu;
    SetMainCallback2(CB2_ReturnToField);
}

// Used as a script special for showing a party mon to various npcs (e.g. in-game trades, move deleter)
void ChoosePartyMon(void)
{
    ScriptContext2_Enable();
    FadeScreen(FADE_TO_BLACK, 0);
    CreateTask(Task_ChoosePartyMon, 10);
}

static void Task_ChoosePartyMon(u8 taskId)
{
    if (!gPaletteFade.active)
    {
        CleanupOverworldWindowsAndTilemaps();
        InitPartyMenu(PARTY_MENU_TYPE_CHOOSE_MON, PARTY_LAYOUT_SINGLE, PARTY_ACTION_CHOOSE_AND_CLOSE, FALSE, PARTY_MSG_CHOOSE_MON, Task_HandleChooseMonInput, BufferMonSelection);
        DestroyTask(taskId);
    }
}

void ChooseMonForMoveRelearner(void)
{
    ScriptContext2_Enable();
    FadeScreen(FADE_TO_BLACK, 0);
    CreateTask(Task_ChooseMonForMoveRelearner, 10);
}

static void Task_ChooseMonForMoveRelearner(u8 taskId)
{
    if (!gPaletteFade.active)
    {
        CleanupOverworldWindowsAndTilemaps();
        InitPartyMenu(PARTY_MENU_TYPE_MOVE_RELEARNER, PARTY_LAYOUT_SINGLE, PARTY_ACTION_CHOOSE_AND_CLOSE, FALSE, PARTY_MSG_CHOOSE_MON, Task_HandleChooseMonInput, CB2_ChooseMonForMoveRelearner);
        DestroyTask(taskId);
    }
}

static void CB2_ChooseMonForMoveRelearner(void)
{
    gSpecialVar_0x8004 = GetCursorSelectionMonId();
    if (gSpecialVar_0x8004 >= PARTY_SIZE)
        gSpecialVar_0x8004 = 0xFF;
    else
        gSpecialVar_0x8005 = GetNumberOfRelearnableMoves(&gPlayerParty[gSpecialVar_0x8004]);
    gFieldCallback2 = CB2_FadeFromPartyMenu;
    SetMainCallback2(CB2_ReturnToField);
}

void DoBattlePyramidMonsHaveHeldItem(void)
{
    u8 i;

    gSpecialVar_Result = FALSE;
    for (i = 0; i < FRONTIER_PARTY_SIZE; i++)
    {
        if (GetMonData(&gPlayerParty[i], MON_DATA_HELD_ITEM) != ITEM_NONE)
        {
            gSpecialVar_Result = TRUE;
            break;
        }
    }
}

// Can be called if the Battle Pyramid Bag is full on exiting and at least one party mon still has held items
// The player can then select to toss items from the bag or take/toss held items from the party
void BattlePyramidChooseMonHeldItems(void)
{
    ScriptContext2_Enable();
    FadeScreen(FADE_TO_BLACK, 0);
    CreateTask(Task_BattlePyramidChooseMonHeldItems, 10);
}

static void Task_BattlePyramidChooseMonHeldItems(u8 taskId)
{
    if (!gPaletteFade.active)
    {
        CleanupOverworldWindowsAndTilemaps();
        InitPartyMenu(PARTY_MENU_TYPE_STORE_PYRAMID_HELD_ITEMS, PARTY_LAYOUT_SINGLE, PARTY_ACTION_CHOOSE_MON, FALSE, PARTY_MSG_CHOOSE_MON, Task_HandleChooseMonInput, BufferMonSelection);
        DestroyTask(taskId);
    }
}

void MoveDeleterChooseMoveToForget(void)
{
    ShowPokemonSummaryScreen(PSS_MODE_SELECT_MOVE, gPlayerParty, gSpecialVar_0x8004, gPlayerPartyCount - 1, CB2_ReturnToField);
    gFieldCallback = FieldCallback_ReturnToEventScript2;
}

void GetNumMovesSelectedMonHas(void)
{
    u8 i;

    gSpecialVar_Result = 0;
    for (i = 0; i < MAX_MON_MOVES; i++)
    {
        if (GetMonData(&gPlayerParty[gSpecialVar_0x8004], MON_DATA_MOVE1 + i) != MOVE_NONE)
            gSpecialVar_Result++;
    }
}

void BufferMoveDeleterNicknameAndMove(void)
{
    struct Pokemon *mon = &gPlayerParty[gSpecialVar_0x8004];
    u16 move = GetMonData(mon, MON_DATA_MOVE1 + gSpecialVar_0x8005);

    GetMonNickname(mon, gStringVar1);
    StringCopy(gStringVar2, gMoveNames[move]);
}

void MoveDeleterForgetMove(void)
{
    u16 i;

    SetMonMoveSlot(&gPlayerParty[gSpecialVar_0x8004], MOVE_NONE, gSpecialVar_0x8005);
    RemoveMonPPBonus(&gPlayerParty[gSpecialVar_0x8004], gSpecialVar_0x8005);
    for (i = gSpecialVar_0x8005; i < MAX_MON_MOVES - 1; i++)
        ShiftMoveSlot(&gPlayerParty[gSpecialVar_0x8004], i, i + 1);
}

static void ShiftMoveSlot(struct Pokemon *mon, u8 slotTo, u8 slotFrom)
{
    u16 move1 = GetMonData(mon, MON_DATA_MOVE1 + slotTo);
    u16 move0 = GetMonData(mon, MON_DATA_MOVE1 + slotFrom);
    u8 pp1 = GetMonData(mon, MON_DATA_PP1 + slotTo);
    u8 pp0 = GetMonData(mon, MON_DATA_PP1 + slotFrom);
    u8 ppBonuses = GetMonData(mon, MON_DATA_PP_BONUSES);
    u8 ppBonusMask1 = gPPUpGetMask[slotTo];
    u8 ppBonusMove1 = (ppBonuses & ppBonusMask1) >> (slotTo * 2);
    u8 ppBonusMask2 = gPPUpGetMask[slotFrom];
    u8 ppBonusMove2 = (ppBonuses & ppBonusMask2) >> (slotFrom * 2);
    ppBonuses &= ~ppBonusMask1;
    ppBonuses &= ~ppBonusMask2;
    ppBonuses |= (ppBonusMove1 << (slotFrom * 2)) + (ppBonusMove2 << (slotTo * 2));
    SetMonData(mon, MON_DATA_MOVE1 + slotTo, &move0);
    SetMonData(mon, MON_DATA_MOVE1 + slotFrom, &move1);
    SetMonData(mon, MON_DATA_PP1 + slotTo, &pp0);
    SetMonData(mon, MON_DATA_PP1 + slotFrom, &pp1);
    SetMonData(mon, MON_DATA_PP_BONUSES, &ppBonuses);
}

void IsSelectedMonEgg(void)
{
    if (GetMonData(&gPlayerParty[gSpecialVar_0x8004], MON_DATA_IS_EGG))
        gSpecialVar_Result = TRUE;
    else
        gSpecialVar_Result = FALSE;
}

void IsLastMonThatKnowsSurf(void)
{
    u16 move;
    u32 i, j;

    gSpecialVar_Result = FALSE;
    move = GetMonData(&gPlayerParty[gSpecialVar_0x8004], MON_DATA_MOVE1 + gSpecialVar_0x8005);
    if (move == MOVE_SURF)
    {
        for (i = 0; i < CalculatePlayerPartyCount(); i++)
        {
            if (i != gSpecialVar_0x8004)
            {
                for (j = 0; j < MAX_MON_MOVES; j++)
                {
                    if (GetMonData(&gPlayerParty[i], MON_DATA_MOVE1 + j) == MOVE_SURF)
                        return;
                }
            }
        }
        if (AnyStorageMonWithMove(move) != TRUE)
            gSpecialVar_Result = TRUE;
    }
}<|MERGE_RESOLUTION|>--- conflicted
+++ resolved
@@ -2129,7 +2129,7 @@
     LoadPalette(GetPartyMenuPalBufferPtr(paletteIds[0]), paletteOffsets[0] + palNum, 2);  \
     LoadPalette(GetPartyMenuPalBufferPtr(paletteIds[1]), paletteOffsets[1] + palNum, 2);  \
     LoadPalette(GetPartyMenuPalBufferPtr(paletteIds[2]), paletteOffsets[2] + palNum, 2);  \
-}                                                                                         
+}
 
 static void LoadPartyBoxPalette(struct PartyMenuBox *menuBox, u8 palFlags)
 {
@@ -2899,7 +2899,7 @@
 
     SlidePartyMenuBoxOneStep(taskId);
     SlidePartyMenuBoxSpritesOneStep(taskId);
-    
+
     // Both slots have slid back onscreen
     if (tSlot1SlideDir == 0 && tSlot2SlideDir == 0)
     {
@@ -3096,7 +3096,7 @@
     {
     case 0: // Yes, switch items
         RemoveBagItem(gSpecialVar_ItemId, 1);
-        
+
         // No room to return held item to bag
         if (AddBagItem(sPartyMenuItemId, 1) == FALSE)
         {
@@ -4386,7 +4386,6 @@
     }
 }
 
-<<<<<<< HEAD
 #define tState      data[0]
 #define tSpecies    data[1]
 #define tAbilityNum data[2]
@@ -4408,14 +4407,14 @@
             || tAbilityNum > 1
             || !tSpecies)
         {
-            gUnknown_0203CEE8 = 0;
+            gPartyMenuUseExitCallback = FALSE;
             PlaySE(SE_SELECT);
             DisplayPartyMenuMessage(gText_WontHaveEffect, 1);
             schedule_bg_copy_tilemap_to_vram(2);
-            gTasks[taskId].func = sub_81B6794;
+            gTasks[taskId].func = Task_ClosePartyMenuAfterText;
             return;
         }
-        gUnknown_0203CEE8 = 1;
+        gPartyMenuUseExitCallback = TRUE;
         GetMonNickname(&gPlayerParty[tMonId], gStringVar1);
         StringCopy(gStringVar2, gAbilityNames[GetAbilityBySpecies(tSpecies, tAbilityNum)]);
         StringExpandPlaceholders(gStringVar4, askText);
@@ -4425,9 +4424,9 @@
         tState++;
         break;
     case 1:
-        if (!sub_81B1BD4())
-        {
-            sub_81B334C();
+        if (!IsPartyMenuTextPrinterActive())
+        {
+            PartyMenuDisplayYesNoMenu();
             tState++;
         }
         break;
@@ -4439,7 +4438,7 @@
             break;
         case 1:
         case MENU_B_PRESSED:
-            gUnknown_0203CEE8 = 0;
+            gPartyMenuUseExitCallback = FALSE;
             PlaySE(SE_SELECT);
             schedule_bg_copy_tilemap_to_vram(2);
             // Don't exit party selections screen, return to choosing a mon.
@@ -4458,7 +4457,7 @@
         tState++;
         break;
     case 4:
-        if (!sub_81B1BD4())
+        if (!IsPartyMenuTextPrinterActive())
             tState++;
         break;
     case 5:
@@ -4474,7 +4473,7 @@
     s16 *data = gTasks[taskId].data;
 
     tState = 0;
-    tMonId = gUnknown_0203CEC8.slotId;
+    tMonId = gPartyMenu.slotId;
     tSpecies = GetMonData(&gPlayerParty[tMonId], MON_DATA_SPECIES, NULL);
     tAbilityNum = GetMonData(&gPlayerParty[tMonId], MON_DATA_ABILITY_NUM, NULL) ^ 1;
     SetWordTaskArg(taskId, tOldFunc, (uintptr_t)(gTasks[taskId].func));
@@ -4487,10 +4486,7 @@
 #undef tMonId
 #undef tOldFunc
 
-static void sub_81B672C(u8 taskId)
-=======
 static void Task_DisplayHPRestoredMessage(u8 taskId)
->>>>>>> 5ac8b126
 {
     GetMonNickname(&gPlayerParty[gPartyMenu.slotId], gStringVar1);
     StringExpandPlaceholders(gStringVar4, gText_PkmnHPRestoredByVar2);
@@ -5560,7 +5556,7 @@
 // but there always should be, and the return is ignored in all uses
 static bool8 ReturnGiveItemToBagOrPC(u16 item)
 {
-    if (gPartyMenu.action == PARTY_ACTION_GIVE_ITEM) 
+    if (gPartyMenu.action == PARTY_ACTION_GIVE_ITEM)
         return AddBagItem(item, 1);
     else
         return AddPCItem(item, 1);
