--- conflicted
+++ resolved
@@ -1533,8 +1533,6 @@
             }
             break;
         }
-<<<<<<< HEAD
-=======
         case PARTY_ACTION_SEND_MON_TO_BOX:
         {
             u8 partyId = GetPartyIdFromBattleSlot((u8)*slotPtr);
@@ -1559,7 +1557,6 @@
             }
             break;
         }
->>>>>>> 82f6d477
         default:
         case PARTY_ACTION_ABILITY_PREVENTS:
         case PARTY_ACTION_SWITCHING:
@@ -4764,357 +4761,12 @@
 #define tAbilityNum data[2]
 #define tMonId      data[3]
 #define tOldFunc    4
-<<<<<<< HEAD
-
-void Task_AbilityCapsule(u8 taskId)
-=======
 
 void Task_AbilityCapsule(u8 taskId)
 {
     static const u8 askText[] = _("Would you like to change {STR_VAR_1}'s\nability to {STR_VAR_2}?");
     static const u8 doneText[] = _("{STR_VAR_1}'s ability became\n{STR_VAR_2}!{PAUSE_UNTIL_PRESS}");
     s16 *data = gTasks[taskId].data;
-
-    switch (tState)
-    {
-    case 0:
-        // Can't use.
-        if (gSpeciesInfo[tSpecies].abilities[0] == gSpeciesInfo[tSpecies].abilities[1]
-            || gSpeciesInfo[tSpecies].abilities[1] == 0
-            || tAbilityNum > 1
-            || !tSpecies)
-        {
-            gPartyMenuUseExitCallback = FALSE;
-            PlaySE(SE_SELECT);
-            DisplayPartyMenuMessage(gText_WontHaveEffect, 1);
-            ScheduleBgCopyTilemapToVram(2);
-            gTasks[taskId].func = Task_ClosePartyMenuAfterText;
-            return;
-        }
-        gPartyMenuUseExitCallback = TRUE;
-        GetMonNickname(&gPlayerParty[tMonId], gStringVar1);
-        StringCopy(gStringVar2, gAbilitiesInfo[GetAbilityBySpecies(tSpecies, tAbilityNum)].name);
-        StringExpandPlaceholders(gStringVar4, askText);
-        PlaySE(SE_SELECT);
-        DisplayPartyMenuMessage(gStringVar4, 1);
-        ScheduleBgCopyTilemapToVram(2);
-        tState++;
-        break;
-    case 1:
-        if (!IsPartyMenuTextPrinterActive())
-        {
-            PartyMenuDisplayYesNoMenu();
-            tState++;
-        }
-        break;
-    case 2:
-        switch (Menu_ProcessInputNoWrapClearOnChoose())
-        {
-        case 0:
-            tState++;
-            break;
-        case 1:
-        case MENU_B_PRESSED:
-            gPartyMenuUseExitCallback = FALSE;
-            PlaySE(SE_SELECT);
-            ScheduleBgCopyTilemapToVram(2);
-            // Don't exit party selections screen, return to choosing a mon.
-            ClearStdWindowAndFrameToTransparent(6, 0);
-            ClearWindowTilemap(6);
-            DisplayPartyMenuStdMessage(5);
-            gTasks[taskId].func = (void *)GetWordTaskArg(taskId, tOldFunc);
-            return;
-        }
-        break;
-    case 3:
-        PlaySE(SE_USE_ITEM);
-        StringExpandPlaceholders(gStringVar4, doneText);
-        DisplayPartyMenuMessage(gStringVar4, 1);
-        ScheduleBgCopyTilemapToVram(2);
-        tState++;
-        break;
-    case 4:
-        if (!IsPartyMenuTextPrinterActive())
-            tState++;
-        break;
-    case 5:
-        SetMonData(&gPlayerParty[tMonId], MON_DATA_ABILITY_NUM, &tAbilityNum);
-        RemoveBagItem(gSpecialVar_ItemId, 1);
-        gTasks[taskId].func = Task_ClosePartyMenu;
-        break;
-    }
-}
-
-void ItemUseCB_AbilityCapsule(u8 taskId, TaskFunc task)
-{
-    s16 *data = gTasks[taskId].data;
-
-    tState = 0;
-    tMonId = gPartyMenu.slotId;
-    tSpecies = GetMonData(&gPlayerParty[tMonId], MON_DATA_SPECIES, NULL);
-    tAbilityNum = GetMonData(&gPlayerParty[tMonId], MON_DATA_ABILITY_NUM, NULL) ^ 1;
-    SetWordTaskArg(taskId, tOldFunc, (uintptr_t)(gTasks[taskId].func));
-    gTasks[taskId].func = Task_AbilityCapsule;
-}
-
-void Task_AbilityPatch(u8 taskId)
->>>>>>> 82f6d477
-{
-    static const u8 askText[] = _("Would you like to change {STR_VAR_1}'s\nability to {STR_VAR_2}?");
-    static const u8 doneText[] = _("{STR_VAR_1}'s ability became\n{STR_VAR_2}!{PAUSE_UNTIL_PRESS}");
-    s16 *data = gTasks[taskId].data;
-<<<<<<< HEAD
-=======
-
-    switch (tState)
-    {
-    case 0:
-        // Can't use.
-        if (gSpeciesInfo[tSpecies].abilities[tAbilityNum] == 0
-            || !tSpecies
-            )
-        {
-            gPartyMenuUseExitCallback = FALSE;
-            PlaySE(SE_SELECT);
-            DisplayPartyMenuMessage(gText_WontHaveEffect, 1);
-            ScheduleBgCopyTilemapToVram(2);
-            gTasks[taskId].func = Task_ClosePartyMenuAfterText;
-            return;
-        }
-        gPartyMenuUseExitCallback = TRUE;
-        GetMonNickname(&gPlayerParty[tMonId], gStringVar1);
-        StringCopy(gStringVar2, gAbilitiesInfo[GetAbilityBySpecies(tSpecies, tAbilityNum)].name);
-        StringExpandPlaceholders(gStringVar4, askText);
-        PlaySE(SE_SELECT);
-        DisplayPartyMenuMessage(gStringVar4, 1);
-        ScheduleBgCopyTilemapToVram(2);
-        tState++;
-        break;
-    case 1:
-        if (!IsPartyMenuTextPrinterActive())
-        {
-            PartyMenuDisplayYesNoMenu();
-            tState++;
-        }
-        break;
-    case 2:
-        switch (Menu_ProcessInputNoWrapClearOnChoose())
-        {
-        case 0:
-            tState++;
-            break;
-        case 1:
-        case MENU_B_PRESSED:
-            gPartyMenuUseExitCallback = FALSE;
-            PlaySE(SE_SELECT);
-            ScheduleBgCopyTilemapToVram(2);
-            // Don't exit party selections screen, return to choosing a mon.
-            ClearStdWindowAndFrameToTransparent(6, 0);
-            ClearWindowTilemap(6);
-            DisplayPartyMenuStdMessage(5);
-            gTasks[taskId].func = (void *)GetWordTaskArg(taskId, tOldFunc);
-            return;
-        }
-        break;
-    case 3:
-        PlaySE(SE_USE_ITEM);
-        StringExpandPlaceholders(gStringVar4, doneText);
-        DisplayPartyMenuMessage(gStringVar4, 1);
-        ScheduleBgCopyTilemapToVram(2);
-        tState++;
-        break;
-    case 4:
-        if (!IsPartyMenuTextPrinterActive())
-            tState++;
-        break;
-    case 5:
-        SetMonData(&gPlayerParty[tMonId], MON_DATA_ABILITY_NUM, &tAbilityNum);
-        RemoveBagItem(gSpecialVar_ItemId, 1);
-        gTasks[taskId].func = Task_ClosePartyMenu;
-        break;
-    }
-}
-
-void ItemUseCB_AbilityPatch(u8 taskId, TaskFunc task)
-{
-    s16 *data = gTasks[taskId].data;
-
-    tState = 0;
-    tMonId = gPartyMenu.slotId;
-    tSpecies = GetMonData(&gPlayerParty[tMonId], MON_DATA_SPECIES, NULL);
-    if (GetMonData(&gPlayerParty[tMonId], MON_DATA_ABILITY_NUM, NULL) == 2)
-        tAbilityNum = 0;
-    else
-        tAbilityNum = 2;
-    SetWordTaskArg(taskId, tOldFunc, (uintptr_t)(gTasks[taskId].func));
-    gTasks[taskId].func = Task_AbilityPatch;
-}
-
-#undef tState
-#undef tSpecies
-#undef tAbilityNum
-#undef tMonId
-#undef tOldFunc
-
-#define tState      data[0]
-#define tMonId      data[1]
-#define tOldNature  data[2]
-#define tNewNature  data[3]
-#define tOldFunc    4
-
-void Task_Mint(u8 taskId)
-{
-    static const u8 askText[] = _("It might affect {STR_VAR_1}'s stats.\nAre you sure you want to use it?");
-    static const u8 doneText[] = _("{STR_VAR_1}'s stats may have changed due\nto the effects of the {STR_VAR_2}!{PAUSE_UNTIL_PRESS}");
-    s16 *data = gTasks[taskId].data;
-
-    switch (tState)
-    {
-    case 0:
-        // Can't use.
-        if (tOldNature == tNewNature)
-        {
-            gPartyMenuUseExitCallback = FALSE;
-            PlaySE(SE_SELECT);
-            DisplayPartyMenuMessage(gText_WontHaveEffect, 1);
-            ScheduleBgCopyTilemapToVram(2);
-            gTasks[taskId].func = Task_ClosePartyMenuAfterText;
-            return;
-        }
-        gPartyMenuUseExitCallback = TRUE;
-        GetMonNickname(&gPlayerParty[tMonId], gStringVar1);
-        CopyItemName(gSpecialVar_ItemId, gStringVar2);
-        StringExpandPlaceholders(gStringVar4, askText);
-        PlaySE(SE_SELECT);
-        DisplayPartyMenuMessage(gStringVar4, 1);
-        ScheduleBgCopyTilemapToVram(2);
-        tState++;
-        break;
-    case 1:
-        if (!IsPartyMenuTextPrinterActive())
-        {
-            PartyMenuDisplayYesNoMenu();
-            tState++;
-        }
-        break;
-    case 2:
-        switch (Menu_ProcessInputNoWrapClearOnChoose())
-        {
-        case 0:
-            tState++;
-            break;
-        case 1:
-        case MENU_B_PRESSED:
-            gPartyMenuUseExitCallback = FALSE;
-            PlaySE(SE_SELECT);
-            ScheduleBgCopyTilemapToVram(2);
-            // Don't exit party selections screen, return to choosing a mon.
-            ClearStdWindowAndFrameToTransparent(6, 0);
-            ClearWindowTilemap(6);
-            DisplayPartyMenuStdMessage(5);
-            gTasks[taskId].func = (void *)GetWordTaskArg(taskId, tOldFunc);
-            return;
-        }
-        break;
-    case 3:
-        PlaySE(SE_USE_ITEM);
-        StringExpandPlaceholders(gStringVar4, doneText);
-        DisplayPartyMenuMessage(gStringVar4, 1);
-        ScheduleBgCopyTilemapToVram(2);
-        tState++;
-        break;
-    case 4:
-        if (!IsPartyMenuTextPrinterActive())
-            tState++;
-        break;
-    case 5:
-        SetMonData(&gPlayerParty[tMonId], MON_DATA_HIDDEN_NATURE, &tNewNature);
-        CalculateMonStats(&gPlayerParty[tMonId]);
-        RemoveBagItem(gSpecialVar_ItemId, 1);
-        gTasks[taskId].func = Task_ClosePartyMenu;
-        break;
-    }
-}
-
-void ItemUseCB_Mint(u8 taskId, TaskFunc task)
-{
-    s16 *data = gTasks[taskId].data;
-
-    tState = 0;
-    tMonId = gPartyMenu.slotId;
-    tOldNature = GetMonData(&gPlayerParty[tMonId], MON_DATA_HIDDEN_NATURE);
-    tNewNature = ItemId_GetSecondaryId(gSpecialVar_ItemId);
-    SetWordTaskArg(taskId, tOldFunc, (uintptr_t)(gTasks[taskId].func));
-    gTasks[taskId].func = Task_Mint;
-}
-
-#undef tState
-#undef tMonId
-#undef tOldNature
-#undef tNewNature
-#undef tOldFunc
-
-static void Task_DisplayHPRestoredMessage(u8 taskId)
-{
-    GetMonNickname(&gPlayerParty[gPartyMenu.slotId], gStringVar1);
-    StringExpandPlaceholders(gStringVar4, gText_PkmnHPRestoredByVar2);
-    DisplayPartyMenuMessage(gStringVar4, FALSE);
-    ScheduleBgCopyTilemapToVram(2);
-    HandleBattleLowHpMusicChange();
-    if (gPartyMenu.menuType == PARTY_MENU_TYPE_FIELD && CheckBagHasItem(gSpecialVar_ItemId, 1))
-        gTasks[taskId].func = Task_ReturnToChooseMonAfterText;
-    else
-        gTasks[taskId].func = Task_ClosePartyMenuAfterText;
-}
-
-static void Task_ClosePartyMenuAfterText(u8 taskId)
-{
-    if (IsPartyMenuTextPrinterActive() != TRUE)
-    {
-        if (gPartyMenuUseExitCallback == FALSE)
-            sPartyMenuInternal->exitCallback = NULL;
-        Task_ClosePartyMenu(taskId);
-    }
-}
-
-void ItemUseCB_ResetEVs(u8 taskId, TaskFunc task)
-{
-    struct Pokemon *mon = &gPlayerParty[gPartyMenu.slotId];
-    u16 item = gSpecialVar_ItemId;
-    bool8 cannotUseEffect = ExecuteTableBasedItemEffect(mon, item, gPartyMenu.slotId, 0);
-
-    if (cannotUseEffect)
-    {
-        gPartyMenuUseExitCallback = FALSE;
-        PlaySE(SE_SELECT);
-        DisplayPartyMenuMessage(gText_WontHaveEffect, TRUE);
-        ScheduleBgCopyTilemapToVram(2);
-        gTasks[taskId].func = task;
-    }
-    else
-    {
-        gPartyMenuUseExitCallback = TRUE;
-        PlaySE(SE_USE_ITEM);
-        RemoveBagItem(item, 1);
-        GetMonNickname(mon, gStringVar1);
-        StringExpandPlaceholders(gStringVar4, gText_BasePointsResetToZero);
-        DisplayPartyMenuMessage(gStringVar4, TRUE);
-        ScheduleBgCopyTilemapToVram(2);
-        gTasks[taskId].func = task;
-    }
-}
-
-void ItemUseCB_ReduceEV(u8 taskId, TaskFunc task)
-{
-    struct Pokemon *mon = &gPlayerParty[gPartyMenu.slotId];
-    u16 item = gSpecialVar_ItemId;
-    u8 effectType = GetItemEffectType(item);
-    u16 friendship = GetMonData(mon, MON_DATA_FRIENDSHIP);
-    u16 ev = ItemEffectToMonEv(mon, effectType);
-    bool8 cannotUseEffect = ExecuteTableBasedItemEffect(mon, item, gPartyMenu.slotId, 0);
-    u16 newFriendship = GetMonData(mon, MON_DATA_FRIENDSHIP);
-    u16 newEv = ItemEffectToMonEv(mon, effectType);
->>>>>>> 82f6d477
 
     switch (tState)
     {
