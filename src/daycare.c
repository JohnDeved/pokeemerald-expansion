#include "global.h"
#include "pokemon.h"
#include "battle.h"
#include "daycare.h"
#include "string_util.h"
#include "mail.h"
#include "pokemon_storage_system.h"
#include "event_data.h"
#include "random.h"
#include "main.h"
#include "egg_hatch.h"
#include "text.h"
#include "menu.h"
#include "international_string_util.h"
#include "script.h"
#include "strings.h"
#include "task.h"
#include "window.h"
#include "party_menu.h"
#include "list_menu.h"
#include "overworld.h"
#include "item.h"
#include "constants/items.h"
#include "constants/moves.h"
#include "constants/region_map_sections.h"

extern const struct Evolution gEvolutionTable[][EVOS_PER_MON];

// this file's functions
static void ClearDaycareMonMail(struct DaycareMail *mail);
static void SetInitialEggData(struct Pokemon *mon, u16 species, struct DayCare *daycare);
static u8 GetDaycareCompatibilityScore(struct DayCare *daycare);
<<<<<<< HEAD
static void DaycarePrintMonInfo(u8 windowId, s32 daycareSlotId, u8 y);
static u8 ModifyBreedingScoreForOvalCharm(u8 score);
=======
static void DaycarePrintMonInfo(u8 windowId, u32 daycareSlotId, u8 y);
>>>>>>> 0e33df21

// RAM buffers used to assist with BuildEggMoveset()
EWRAM_DATA static u16 sHatchedEggLevelUpMoves[EGG_LVL_UP_MOVES_ARRAY_COUNT] = {0};
EWRAM_DATA static u16 sHatchedEggFatherMoves[MAX_MON_MOVES] = {0};
EWRAM_DATA static u16 sHatchedEggFinalMoves[MAX_MON_MOVES] = {0};
EWRAM_DATA static u16 sHatchedEggEggMoves[EGG_MOVES_ARRAY_COUNT] = {0};
EWRAM_DATA static u16 sHatchedEggMotherMoves[MAX_MON_MOVES] = {0};

#include "data/pokemon/egg_moves.h"

static const struct WindowTemplate sDaycareLevelMenuWindowTemplate =
{
    .bg = 0,
    .tilemapLeft = 15,
    .tilemapTop = 1,
    .width = 14,
    .height = 6,
    .paletteNum = 15,
    .baseBlock = 8
};

// Indices here are assigned by Task_HandleDaycareLevelMenuInput to VAR_RESULT,
// which is copied to VAR_0x8004 and used as an index for GetDaycareCost
static const struct ListMenuItem sLevelMenuItems[] =
{
    {gText_ExpandedPlaceholder_Empty, 0},
    {gText_ExpandedPlaceholder_Empty, 1},
    {gText_Exit, DAYCARE_LEVEL_MENU_EXIT}
};

static const struct ListMenuTemplate sDaycareListMenuLevelTemplate =
{
    .items = sLevelMenuItems,
    .moveCursorFunc = ListMenuDefaultCursorMoveFunc,
    .itemPrintFunc = DaycarePrintMonInfo,
    .totalItems = 3,
    .maxShowed = 3,
    .windowId = 0,
    .header_X = 0,
    .item_X = 8,
    .cursor_X = 0,
    .upText_Y = 1,
    .cursorPal = 2,
    .fillValue = 1,
    .cursorShadowPal = 3,
    .lettersSpacing = 1,
    .itemVerticalPadding = 0,
    .scrollMultiple = LIST_NO_MULTIPLE_SCROLL,
    .fontId = 1,
    .cursorKind = 0
};

static const u8 *const sCompatibilityMessages[] =
{
    gDaycareText_GetAlongVeryWell,
    gDaycareText_GetAlong,
    gDaycareText_DontLikeOther,
    gDaycareText_PlayOther
};

static const u8 sJapaneseEggNickname[] = _("タマゴ"); // "tamago" ("egg" in Japanese)

u8 *GetMonNickname2(struct Pokemon *mon, u8 *dest)
{
    u8 nickname[POKEMON_NAME_LENGTH * 2];

    GetMonData(mon, MON_DATA_NICKNAME, nickname);
    return StringCopy10(dest, nickname);
}

u8 *GetBoxMonNickname(struct BoxPokemon *mon, u8 *dest)
{
    u8 nickname[POKEMON_NAME_LENGTH * 2];

    GetBoxMonData(mon, MON_DATA_NICKNAME, nickname);
    return StringCopy10(dest, nickname);
}

u8 CountPokemonInDaycare(struct DayCare *daycare)
{
    u8 i, count;
    count = 0;

    for (i = 0; i < DAYCARE_MON_COUNT; i++)
    {
        if (GetBoxMonData(&daycare->mons[i].mon, MON_DATA_SPECIES) != 0)
            count++;
    }

    return count;
}

void InitDaycareMailRecordMixing(struct DayCare *daycare, struct RecordMixingDaycareMail *daycareMail)
{
    u8 i;
    u8 numDaycareMons = 0;

    for (i = 0; i < DAYCARE_MON_COUNT; i++)
    {
        if (GetBoxMonData(&daycare->mons[i].mon, MON_DATA_SPECIES) != SPECIES_NONE)
        {
            numDaycareMons++;
            if (GetBoxMonData(&daycare->mons[i].mon, MON_DATA_HELD_ITEM) == ITEM_NONE)
                daycareMail->holdsItem[i] = FALSE;
            else
                daycareMail->holdsItem[i] = TRUE;
        }
        else
        {
            daycareMail->holdsItem[i] = TRUE;
        }
    }

    daycareMail->numDaycareMons = numDaycareMons;
}

static s8 Daycare_FindEmptySpot(struct DayCare *daycare)
{
    u8 i;

    for (i = 0; i < DAYCARE_MON_COUNT; i++)
    {
        if (GetBoxMonData(&daycare->mons[i].mon, MON_DATA_SPECIES) == SPECIES_NONE)
            return i;
    }

    return -1;
}

static void StorePokemonInDaycare(struct Pokemon *mon, struct DaycareMon *daycareMon)
{
    if (MonHasMail(mon))
    {
        u8 mailId;

        StringCopy(daycareMon->mail.OT_name, gSaveBlock2Ptr->playerName);
        GetMonNickname2(mon, daycareMon->mail.monName);
        StripExtCtrlCodes(daycareMon->mail.monName);
        daycareMon->mail.gameLanguage = GAME_LANGUAGE;
        daycareMon->mail.monLanguage = GetMonData(mon, MON_DATA_LANGUAGE);
        mailId = GetMonData(mon, MON_DATA_MAIL);
        daycareMon->mail.message = gSaveBlock1Ptr->mail[mailId];
        TakeMailFromMon(mon);
    }

    daycareMon->mon = mon->box;
    BoxMonRestorePP(&daycareMon->mon);
    daycareMon->steps = 0;
    ZeroMonData(mon);
    CompactPartySlots();
    CalculatePlayerPartyCount();
}

static void StorePokemonInEmptyDaycareSlot(struct Pokemon *mon, struct DayCare *daycare)
{
    s8 slotId = Daycare_FindEmptySpot(daycare);
    StorePokemonInDaycare(mon, &daycare->mons[slotId]);
}

void StoreSelectedPokemonInDaycare(void)
{
    u8 monId = GetCursorSelectionMonId();
    StorePokemonInEmptyDaycareSlot(&gPlayerParty[monId], &gSaveBlock1Ptr->daycare);
}

// Shifts the second daycare pokemon slot into the first slot.
static void ShiftDaycareSlots(struct DayCare *daycare)
{
    // This condition is only satisfied when the player takes out the first pokemon from the daycare.
    if (GetBoxMonData(&daycare->mons[1].mon, MON_DATA_SPECIES) != SPECIES_NONE
        && GetBoxMonData(&daycare->mons[0].mon, MON_DATA_SPECIES) == SPECIES_NONE)
    {
        daycare->mons[0].mon = daycare->mons[1].mon;
        ZeroBoxMonData(&daycare->mons[1].mon);

        daycare->mons[0].mail = daycare->mons[1].mail;
        daycare->mons[0].steps = daycare->mons[1].steps;
        daycare->mons[1].steps = 0;
        ClearDaycareMonMail(&daycare->mons[1].mail);
    }
}

static void ApplyDaycareExperience(struct Pokemon *mon)
{
    s32 i;
    bool8 firstMove;
    u16 learnedMove;

    for (i = 0; i < MAX_LEVEL; i++)
    {
        // Add the mon's gained daycare experience level by level until it can't level up anymore.
        if (TryIncrementMonLevel(mon))
        {
            // Teach the mon new moves it learned while in the daycare.
            firstMove = TRUE;
            while ((learnedMove = MonTryLearningNewMove(mon, firstMove)) != 0)
            {
                firstMove = FALSE;
                if (learnedMove == MON_HAS_MAX_MOVES)
                    DeleteFirstMoveAndGiveMoveToMon(mon, gMoveToLearn);
            }
        }
        else
        {
            break;
        }
    }

    // Re-calculate the mons stats at its new level.
    CalculateMonStats(mon);
}

static u16 TakeSelectedPokemonFromDaycare(struct DaycareMon *daycareMon)
{
    u16 species;
    u32 experience;
    struct Pokemon pokemon;

    GetBoxMonNickname(&daycareMon->mon, gStringVar1);
    species = GetBoxMonData(&daycareMon->mon, MON_DATA_SPECIES);
    BoxMonToMon(&daycareMon->mon, &pokemon);

    if (GetMonData(&pokemon, MON_DATA_LEVEL) != MAX_LEVEL)
    {
        experience = GetMonData(&pokemon, MON_DATA_EXP) + daycareMon->steps;
        SetMonData(&pokemon, MON_DATA_EXP, &experience);
        ApplyDaycareExperience(&pokemon);
    }

    gPlayerParty[PARTY_SIZE - 1] = pokemon;
    if (daycareMon->mail.message.itemId)
    {
        GiveMailToMon2(&gPlayerParty[PARTY_SIZE - 1], &daycareMon->mail.message);
        ClearDaycareMonMail(&daycareMon->mail);
    }

    ZeroBoxMonData(&daycareMon->mon);
    daycareMon->steps = 0;
    CompactPartySlots();
    CalculatePlayerPartyCount();
    return species;
}

static u16 TakeSelectedPokemonMonFromDaycareShiftSlots(struct DayCare *daycare, u8 slotId)
{
    u16 species = TakeSelectedPokemonFromDaycare(&daycare->mons[slotId]);
    ShiftDaycareSlots(daycare);
    return species;
}

u16 TakePokemonFromDaycare(void)
{
    return TakeSelectedPokemonMonFromDaycareShiftSlots(&gSaveBlock1Ptr->daycare, gSpecialVar_0x8004);
}

static u8 GetLevelAfterDaycareSteps(struct BoxPokemon *mon, u32 steps)
{
    struct BoxPokemon tempMon = *mon;

    u32 experience = GetBoxMonData(mon, MON_DATA_EXP) + steps;
    SetBoxMonData(&tempMon, MON_DATA_EXP,  &experience);
    return GetLevelFromBoxMonExp(&tempMon);
}

static u8 GetNumLevelsGainedFromSteps(struct DaycareMon *daycareMon)
{
    u8 levelBefore;
    u8 levelAfter;

    levelBefore = GetLevelFromBoxMonExp(&daycareMon->mon);
    levelAfter = GetLevelAfterDaycareSteps(&daycareMon->mon, daycareMon->steps);
    return levelAfter - levelBefore;
}

static u8 GetNumLevelsGainedForDaycareMon(struct DaycareMon *daycareMon)
{
    u8 numLevelsGained = GetNumLevelsGainedFromSteps(daycareMon);
    ConvertIntToDecimalStringN(gStringVar2, numLevelsGained, STR_CONV_MODE_LEFT_ALIGN, 2);
    GetBoxMonNickname(&daycareMon->mon, gStringVar1);
    return numLevelsGained;
}

static u32 GetDaycareCostForSelectedMon(struct DaycareMon *daycareMon)
{
    u32 cost;

    u8 numLevelsGained = GetNumLevelsGainedFromSteps(daycareMon);
    GetBoxMonNickname(&daycareMon->mon, gStringVar1);
    cost = 100 + 100 * numLevelsGained;
    ConvertIntToDecimalStringN(gStringVar2, cost, STR_CONV_MODE_LEFT_ALIGN, 5);
    return cost;
}

static u16 GetDaycareCostForMon(struct DayCare *daycare, u8 slotId)
{
    return GetDaycareCostForSelectedMon(&daycare->mons[slotId]);
}

void GetDaycareCost(void)
{
    gSpecialVar_0x8005 = GetDaycareCostForMon(&gSaveBlock1Ptr->daycare, gSpecialVar_0x8004);
}

static void Debug_AddDaycareSteps(u16 numSteps)
{
    gSaveBlock1Ptr->daycare.mons[0].steps += numSteps;
    gSaveBlock1Ptr->daycare.mons[1].steps += numSteps;
}

u8 GetNumLevelsGainedFromDaycare(void)
{
    if (GetBoxMonData(&gSaveBlock1Ptr->daycare.mons[gSpecialVar_0x8004], MON_DATA_SPECIES) != 0)
        return GetNumLevelsGainedForDaycareMon(&gSaveBlock1Ptr->daycare.mons[gSpecialVar_0x8004]);

    return 0;
}

static void ClearDaycareMonMail(struct DaycareMail *mail)
{
    s32 i;

    for (i = 0; i < PLAYER_NAME_LENGTH + 1; i++)
        mail->OT_name[i] = 0;
    for (i = 0; i < POKEMON_NAME_LENGTH + 1; i++)
        mail->monName[i] = 0;

    ClearMailStruct(&mail->message);
}

static void ClearDaycareMon(struct DaycareMon *daycareMon)
{
    ZeroBoxMonData(&daycareMon->mon);
    daycareMon->steps = 0;
    ClearDaycareMonMail(&daycareMon->mail);
}

static void ClearAllDaycareData(struct DayCare *daycare)
{
    u8 i;

    for (i = 0; i < DAYCARE_MON_COUNT; i++)
        ClearDaycareMon(&daycare->mons[i]);

    daycare->offspringPersonality = 0;
    daycare->stepCounter = 0;
}

// Determines what the species of an Egg would be based on the given species.
// It determines this by working backwards through the evolution chain of the
// given species.
static u16 GetEggSpecies(u16 species)
{
    int i, j, k;
    bool8 found;

    // Working backwards up to 5 times seems arbitrary, since the maximum number
    // of times would only be 3 for 3-stage evolutions.
    for (i = 0; i < EVOS_PER_MON; i++)
    {
        found = FALSE;
        for (j = 1; j < NUM_SPECIES; j++)
        {
            for (k = 0; k < EVOS_PER_MON; k++)
            {
                if (gEvolutionTable[j][k].targetSpecies == species)
                {
                    species = j;
                    found = TRUE;
                    break;
                }
            }

            if (found)
                break;
        }

        if (j == NUM_SPECIES)
            break;
    }

    return species;
}

static s32 GetParentToInheritNature(struct DayCare *daycare)
{
    u32 species[DAYCARE_MON_COUNT];
    s32 i;
    s32 dittoCount;
    s32 parent = -1;

    // search for female gender
    for (i = 0; i < DAYCARE_MON_COUNT; i++)
    {
        if (GetBoxMonGender(&daycare->mons[i].mon) == MON_FEMALE)
            parent = i;
    }

    // search for ditto
    for (dittoCount = 0, i = 0; i < DAYCARE_MON_COUNT; i++)
    {
        species[i] = GetBoxMonData(&daycare->mons[i].mon, MON_DATA_SPECIES);
        if (species[i] == SPECIES_DITTO)
            dittoCount++, parent = i;
    }

    // coin flip on ...two Dittos
    if (dittoCount == DAYCARE_MON_COUNT)
    {
        if (Random() >= USHRT_MAX / 2)
            parent = 0;
        else
            parent = 1;
    }

    // Don't inherit nature if not holding Everstone
    if (GetBoxMonData(&daycare->mons[parent].mon, MON_DATA_HELD_ITEM) != ITEM_EVERSTONE
        || Random() >= USHRT_MAX / 2)
    {
        return -1;
    }

    return parent;
}

static void _TriggerPendingDaycareEgg(struct DayCare *daycare)
{
    s32 parent;
    s32 natureTries = 0;

    SeedRng2(gMain.vblankCounter2);
    parent = GetParentToInheritNature(daycare);

    // don't inherit nature
    if (parent < 0)
    {
        daycare->offspringPersonality = (Random2() << 16) | ((Random() % 0xfffe) + 1);
    }
    // inherit nature
    else
    {
        u8 wantedNature = GetNatureFromPersonality(GetBoxMonData(&daycare->mons[parent].mon, MON_DATA_PERSONALITY, NULL));
        u32 personality;

        do
        {
            personality = (Random2() << 16) | (Random());
            if (wantedNature == GetNatureFromPersonality(personality) && personality != 0)
                break; // found a personality with the same nature

            natureTries++;
        } while (natureTries <= 2400);

        daycare->offspringPersonality = personality;
    }

    FlagSet(FLAG_PENDING_DAYCARE_EGG);
}

// Functionally unused
static void _TriggerPendingDaycareMaleEgg(struct DayCare *daycare)
{
    daycare->offspringPersonality = (Random()) | (EGG_GENDER_MALE);
    FlagSet(FLAG_PENDING_DAYCARE_EGG);
}

void TriggerPendingDaycareEgg(void)
{
    _TriggerPendingDaycareEgg(&gSaveBlock1Ptr->daycare);
}

// Unused
static void TriggerPendingDaycareMaleEgg(void)
{
    _TriggerPendingDaycareMaleEgg(&gSaveBlock1Ptr->daycare);
}

// Removes the selected index from the given IV list and shifts the remaining
// elements to the left.
static void RemoveIVIndexFromList(u8 *ivs, u8 selectedIv)
{
    s32 i, j;
    u8 temp[NUM_STATS];

    ivs[selectedIv] = 0xFF;
    for (i = 0; i < NUM_STATS; i++)
    {
        temp[i] = ivs[i];
    }

    j = 0;
    for (i = 0; i < NUM_STATS; i++)
    {
        if (temp[i] != 0xFF)
            ivs[j++] = temp[i];
    }
}

static void InheritIVs(struct Pokemon *egg, struct DayCare *daycare)
{
    u8 i;
    u8 selectedIvs[INHERITED_IV_COUNT];
    u8 availableIVs[NUM_STATS];
    u8 whichParents[INHERITED_IV_COUNT];
    u8 iv;

    // Initialize a list of IV indices.
    for (i = 0; i < NUM_STATS; i++)
    {
        availableIVs[i] = i;
    }

    // Select the 3 IVs that will be inherited.
    for (i = 0; i < INHERITED_IV_COUNT; i++)
    {
        // Randomly pick an IV from the available list and stop from being chosen again.
        // BUG: Instead of removing the IV that was just picked, this
        // removes position 0 (HP) then position 1 (DEF), then position 2. This is why HP and DEF
        // have a lower chance to be inherited in Emerald and why the IV picked for inheritance can
        // be repeated. Amusingly, FRLG and RS also got this wrong. They remove selectedIvs[i], which
        // is not an index! This means that it can sometimes remove the wrong stat.
        #ifndef BUGFIX
        selectedIvs[i] = availableIVs[Random() % (NUM_STATS - i)];
        RemoveIVIndexFromList(availableIVs, i);
        #else
        u8 index = Random() % (NUM_STATS - i);
        selectedIvs[i] = availableIVs[index];
        RemoveIVIndexFromList(availableIVs, index);
        #endif
    }

    // Determine which parent each of the selected IVs should inherit from.
    for (i = 0; i < INHERITED_IV_COUNT; i++)
    {
        whichParents[i] = Random() % DAYCARE_MON_COUNT;
    }

    // Set each of inherited IVs on the egg mon.
    for (i = 0; i < INHERITED_IV_COUNT; i++)
    {
        switch (selectedIvs[i])
        {
            case 0:
                iv = GetBoxMonData(&daycare->mons[whichParents[i]].mon, MON_DATA_HP_IV);
                SetMonData(egg, MON_DATA_HP_IV, &iv);
                break;
            case 1:
                iv = GetBoxMonData(&daycare->mons[whichParents[i]].mon, MON_DATA_ATK_IV);
                SetMonData(egg, MON_DATA_ATK_IV, &iv);
                break;
            case 2:
                iv = GetBoxMonData(&daycare->mons[whichParents[i]].mon, MON_DATA_DEF_IV);
                SetMonData(egg, MON_DATA_DEF_IV, &iv);
                break;
            case 3:
                iv = GetBoxMonData(&daycare->mons[whichParents[i]].mon, MON_DATA_SPEED_IV);
                SetMonData(egg, MON_DATA_SPEED_IV, &iv);
                break;
            case 4:
                iv = GetBoxMonData(&daycare->mons[whichParents[i]].mon, MON_DATA_SPATK_IV);
                SetMonData(egg, MON_DATA_SPATK_IV, &iv);
                break;
            case 5:
                iv = GetBoxMonData(&daycare->mons[whichParents[i]].mon, MON_DATA_SPDEF_IV);
                SetMonData(egg, MON_DATA_SPDEF_IV, &iv);
                break;
        }
    }
}

// Counts the number of egg moves a pokemon learns and stores the moves in
// the given array.
static u8 GetEggMoves(struct Pokemon *pokemon, u16 *eggMoves)
{
    u16 eggMoveIdx;
    u16 numEggMoves;
    u16 species;
    u16 i;

    numEggMoves = 0;
    eggMoveIdx = 0;
    species = GetMonData(pokemon, MON_DATA_SPECIES);
    for (i = 0; i < ARRAY_COUNT(gEggMoves) - 1; i++)
    {
        if (gEggMoves[i] == species + EGG_MOVES_SPECIES_OFFSET)
        {
            eggMoveIdx = i + 1;
            break;
        }
    }

    for (i = 0; i < EGG_MOVES_ARRAY_COUNT; i++)
    {
        if (gEggMoves[eggMoveIdx + i] > EGG_MOVES_SPECIES_OFFSET)
            break;

        eggMoves[i] = gEggMoves[eggMoveIdx + i];
        numEggMoves++;
    }

    return numEggMoves;
}

static void BuildEggMoveset(struct Pokemon *egg, struct BoxPokemon *father, struct BoxPokemon *mother)
{
    u16 numSharedParentMoves;
    u32 numLevelUpMoves;
    u16 numEggMoves;
    u16 i, j;

    numSharedParentMoves = 0;
    for (i = 0; i < MAX_MON_MOVES; i++)
    {
        sHatchedEggMotherMoves[i] = MOVE_NONE;
        sHatchedEggFatherMoves[i] = MOVE_NONE;
        sHatchedEggFinalMoves[i] = MOVE_NONE;
    }
    for (i = 0; i < EGG_MOVES_ARRAY_COUNT; i++)
        sHatchedEggEggMoves[i] = MOVE_NONE;
    for (i = 0; i < EGG_LVL_UP_MOVES_ARRAY_COUNT; i++)
        sHatchedEggLevelUpMoves[i] = MOVE_NONE;

    numLevelUpMoves = GetLevelUpMovesBySpecies(GetMonData(egg, MON_DATA_SPECIES), sHatchedEggLevelUpMoves);
    for (i = 0; i < MAX_MON_MOVES; i++)
    {
        sHatchedEggFatherMoves[i] = GetBoxMonData(father, MON_DATA_MOVE1 + i);
        sHatchedEggMotherMoves[i] = GetBoxMonData(mother, MON_DATA_MOVE1 + i);
    }

    numEggMoves = GetEggMoves(egg, sHatchedEggEggMoves);

    for (i = 0; i < MAX_MON_MOVES; i++)
    {
        if (sHatchedEggFatherMoves[i] != MOVE_NONE)
        {
            for (j = 0; j < numEggMoves; j++)
            {
                if (sHatchedEggFatherMoves[i] == sHatchedEggEggMoves[j])
                {
                    if (GiveMoveToMon(egg, sHatchedEggFatherMoves[i]) == MON_HAS_MAX_MOVES)
                        DeleteFirstMoveAndGiveMoveToMon(egg, sHatchedEggFatherMoves[i]);
                    break;
                }
            }
        }
        else
        {
            break;
        }
    }
    for (i = 0; i < MAX_MON_MOVES; i++)
    {
        if (sHatchedEggFatherMoves[i] != MOVE_NONE)
        {
            for (j = 0; j < NUM_TECHNICAL_MACHINES + NUM_HIDDEN_MACHINES; j++)
            {
                if (sHatchedEggFatherMoves[i] == ItemIdToBattleMoveId(ITEM_TM01_FOCUS_PUNCH + j) && CanMonLearnTMHM(egg, j))
                {
                    if (GiveMoveToMon(egg, sHatchedEggFatherMoves[i]) == MON_HAS_MAX_MOVES)
                        DeleteFirstMoveAndGiveMoveToMon(egg, sHatchedEggFatherMoves[i]);
                }
            }
        }
    }
    for (i = 0; i < MAX_MON_MOVES; i++)
    {
        if (sHatchedEggFatherMoves[i] == MOVE_NONE)
            break;
        for (j = 0; j < MAX_MON_MOVES; j++)
        {
            if (sHatchedEggFatherMoves[i] == sHatchedEggMotherMoves[j] && sHatchedEggFatherMoves[i] != MOVE_NONE)
                sHatchedEggFinalMoves[numSharedParentMoves++] = sHatchedEggFatherMoves[i];
        }
    }

    for (i = 0; i < MAX_MON_MOVES; i++)
    {
        if (sHatchedEggFinalMoves[i] == MOVE_NONE)
            break;
        for (j = 0; j < numLevelUpMoves; j++)
        {
            if (sHatchedEggLevelUpMoves[j] != MOVE_NONE && sHatchedEggFinalMoves[i] == sHatchedEggLevelUpMoves[j])
            {
                if (GiveMoveToMon(egg, sHatchedEggFinalMoves[i]) == MON_HAS_MAX_MOVES)
                    DeleteFirstMoveAndGiveMoveToMon(egg, sHatchedEggFinalMoves[i]);
                break;
            }
        }
    }
}

static void RemoveEggFromDayCare(struct DayCare *daycare)
{
    daycare->offspringPersonality = 0;
    daycare->stepCounter = 0;
}

void RejectEggFromDayCare(void)
{
    RemoveEggFromDayCare(&gSaveBlock1Ptr->daycare);
}

static void AlterEggSpeciesWithIncenseItem(u16 *species, struct DayCare *daycare)
{
    u16 motherItem, fatherItem;
    motherItem = GetBoxMonData(&daycare->mons[0].mon, MON_DATA_HELD_ITEM);
    fatherItem = GetBoxMonData(&daycare->mons[1].mon, MON_DATA_HELD_ITEM);

    if (*species == SPECIES_WYNAUT && motherItem != ITEM_LAX_INCENSE && fatherItem != ITEM_LAX_INCENSE)
        *species = SPECIES_WOBBUFFET;
    else if (*species == SPECIES_AZURILL && motherItem != ITEM_SEA_INCENSE && fatherItem != ITEM_SEA_INCENSE)
        *species = SPECIES_MARILL;
    #ifdef SPECIES_MUNCHLAX
        else if (*species == SPECIES_MUNCHLAX && motherItem != ITEM_FULL_INCENSE && fatherItem != ITEM_FULL_INCENSE)
            *species = SPECIES_SNORLAX;
    #endif
    #ifdef SPECIES_HAPPINY
        else if (*species == SPECIES_HAPPINY && motherItem != ITEM_LUCK_INCENSE && fatherItem != ITEM_LUCK_INCENSE)
            *species = SPECIES_CHANSEY;
    #endif
    #ifdef SPECIES_MIMEJR
        else if (*species == SPECIES_MIMEJR && motherItem != ITEM_ODD_INCENSE && fatherItem != ITEM_ODD_INCENSE)
            *species = SPECIES_MR_MIME;
    #endif
    #ifdef SPECIES_CHINGLING
        else if (*species == SPECIES_CHINGLING && motherItem != ITEM_PURE_INCENSE && fatherItem != ITEM_PURE_INCENSE)
            *species = SPECIES_CHIMECHO;
    #endif
    #ifdef SPECIES_BONSLY
        else if (*species == SPECIES_BONSLY && motherItem != ITEM_ROCK_INCENSE && fatherItem != ITEM_ROCK_INCENSE)
            *species = SPECIES_SUDOWOODO;
    #endif
    #ifdef SPECIES_BUDEW
        else if (*species == SPECIES_BUDEW && motherItem != ITEM_ROSE_INCENSE && fatherItem != ITEM_ROSE_INCENSE)
            *species = SPECIES_ROSELIA;
    #endif
    #ifdef SPECIES_MANTYKE
        else if (*species == SPECIES_MANTYKE && motherItem != ITEM_WAVE_INCENSE && fatherItem != ITEM_WAVE_INCENSE)
            *species = SPECIES_MANTINE;
    #endif
}

static void GiveVoltTackleIfLightBall(struct Pokemon *mon, struct DayCare *daycare)
{
    u32 motherItem = GetBoxMonData(&daycare->mons[0].mon, MON_DATA_HELD_ITEM);
    u32 fatherItem = GetBoxMonData(&daycare->mons[1].mon, MON_DATA_HELD_ITEM);

    if (motherItem == ITEM_LIGHT_BALL || fatherItem == ITEM_LIGHT_BALL)
    {
        if (GiveMoveToMon(mon, MOVE_VOLT_TACKLE) == MON_HAS_MAX_MOVES)
            DeleteFirstMoveAndGiveMoveToMon(mon, MOVE_VOLT_TACKLE);
    }
}

static u16 DetermineEggSpeciesAndParentSlots(struct DayCare *daycare, u8 *parentSlots)
{
    u16 i;
    u16 species[DAYCARE_MON_COUNT];
    u16 eggSpecies;

    for (i = 0; i < DAYCARE_MON_COUNT; i++)
    {
        species[i] = GetBoxMonData(&daycare->mons[i].mon, MON_DATA_SPECIES);
        if (species[i] == SPECIES_DITTO)
        {
            parentSlots[0] = i ^ 1;
            parentSlots[1] = i;
        }
        else if (GetBoxMonGender(&daycare->mons[i].mon) == MON_FEMALE)
        {
            parentSlots[0] = i;
            parentSlots[1] = i ^ 1;
        }
    }

    eggSpecies = GetEggSpecies(species[parentSlots[0]]);
    if (eggSpecies == SPECIES_NIDORAN_F && daycare->offspringPersonality & EGG_GENDER_MALE)
    {
        eggSpecies = SPECIES_NIDORAN_M;
    }
    if (eggSpecies == SPECIES_ILLUMISE && daycare->offspringPersonality & EGG_GENDER_MALE)
    {
        eggSpecies = SPECIES_VOLBEAT;
    }

    // Make Ditto the "mother" slot if the other daycare mon is male.
    if (species[parentSlots[1]] == SPECIES_DITTO && GetBoxMonGender(&daycare->mons[parentSlots[0]].mon) != MON_FEMALE)
    {
        u8 ditto = parentSlots[1];
        parentSlots[1] = parentSlots[0];
        parentSlots[0] = ditto;
    }

    return eggSpecies;
}

static void _GiveEggFromDaycare(struct DayCare *daycare)
{
    struct Pokemon egg;
    u16 species;
    u8 parentSlots[DAYCARE_MON_COUNT];
    bool8 isEgg;

    species = DetermineEggSpeciesAndParentSlots(daycare, parentSlots);
    AlterEggSpeciesWithIncenseItem(&species, daycare);
    SetInitialEggData(&egg, species, daycare);
    InheritIVs(&egg, daycare);
    BuildEggMoveset(&egg, &daycare->mons[parentSlots[1]].mon, &daycare->mons[parentSlots[0]].mon);

    if (species == SPECIES_PICHU)
        GiveVoltTackleIfLightBall(&egg, daycare);

    isEgg = TRUE;
    SetMonData(&egg, MON_DATA_IS_EGG, &isEgg);
    gPlayerParty[PARTY_SIZE - 1] = egg;
    CompactPartySlots();
    CalculatePlayerPartyCount();
    RemoveEggFromDayCare(daycare);
}

void CreateEgg(struct Pokemon *mon, u16 species, bool8 setHotSpringsLocation)
{
    u8 metLevel;
    u16 ball;
    u8 language;
    u8 metLocation;
    u8 isEgg;

    CreateMon(mon, species, EGG_HATCH_LEVEL, USE_RANDOM_IVS, FALSE, 0, OT_ID_PLAYER_ID, 0);
    metLevel = 0;
    ball = ITEM_POKE_BALL;
    language = LANGUAGE_JAPANESE;
    SetMonData(mon, MON_DATA_POKEBALL, &ball);
    SetMonData(mon, MON_DATA_NICKNAME, sJapaneseEggNickname);
    SetMonData(mon, MON_DATA_FRIENDSHIP, &gBaseStats[species].eggCycles);
    SetMonData(mon, MON_DATA_MET_LEVEL, &metLevel);
    SetMonData(mon, MON_DATA_LANGUAGE, &language);
    if (setHotSpringsLocation)
    {
        metLocation = METLOC_SPECIAL_EGG;
        SetMonData(mon, MON_DATA_MET_LOCATION, &metLocation);
    }

    isEgg = TRUE;
    SetMonData(mon, MON_DATA_IS_EGG, &isEgg);
}

static void SetInitialEggData(struct Pokemon *mon, u16 species, struct DayCare *daycare)
{
    u32 personality;
    u16 ball;
    u8 metLevel;
    u8 language;

    personality = daycare->offspringPersonality;
    CreateMon(mon, species, EGG_HATCH_LEVEL, USE_RANDOM_IVS, TRUE, personality, OT_ID_PLAYER_ID, 0);
    metLevel = 0;
    ball = ITEM_POKE_BALL;
    language = LANGUAGE_JAPANESE;
    SetMonData(mon, MON_DATA_POKEBALL, &ball);
    SetMonData(mon, MON_DATA_NICKNAME, sJapaneseEggNickname);
    SetMonData(mon, MON_DATA_FRIENDSHIP, &gBaseStats[species].eggCycles);
    SetMonData(mon, MON_DATA_MET_LEVEL, &metLevel);
    SetMonData(mon, MON_DATA_LANGUAGE, &language);
}

void GiveEggFromDaycare(void)
{
    _GiveEggFromDaycare(&gSaveBlock1Ptr->daycare);
}

static bool8 TryProduceOrHatchEgg(struct DayCare *daycare)
{
    u32 i, validEggs = 0;

    for (i = 0; i < DAYCARE_MON_COUNT; i++)
    {
        if (GetBoxMonData(&daycare->mons[i].mon, MON_DATA_SANITY_HAS_SPECIES))
            daycare->mons[i].steps++, validEggs++;
    }

    // Check if an egg should be produced
    if (daycare->offspringPersonality == 0 && validEggs == DAYCARE_MON_COUNT && (daycare->mons[1].steps & 0xFF) == 0xFF)
    {
        u8 compatibility = ModifyBreedingScoreForOvalCharm(GetDaycareCompatibilityScore(daycare));
        if (compatibility > (Random() * 100u) / USHRT_MAX)
            TriggerPendingDaycareEgg();
    }

    // Try to hatch Egg
    if (++daycare->stepCounter == 255)
    {
        u32 eggCycles;
        u8 toSub = GetEggCyclesToSubtract();

        for (i = 0; i < gPlayerPartyCount; i++)
        {
            if (!GetMonData(&gPlayerParty[i], MON_DATA_IS_EGG))
                continue;
            if (GetMonData(&gPlayerParty[i], MON_DATA_SANITY_IS_BAD_EGG))
                continue;

            eggCycles = GetMonData(&gPlayerParty[i], MON_DATA_FRIENDSHIP);
            if (eggCycles != 0)
            {
                if (eggCycles >= toSub)
                    eggCycles -= toSub;
                else
                    eggCycles -= 1;

                SetMonData(&gPlayerParty[i], MON_DATA_FRIENDSHIP, &eggCycles);
            }
            else 
            {
                gSpecialVar_0x8004 = i;
                return TRUE;
            }
        }
    }

    return FALSE;
}

bool8 ShouldEggHatch(void)
{
    return TryProduceOrHatchEgg(&gSaveBlock1Ptr->daycare);
}

static bool8 IsEggPending(struct DayCare *daycare)
{
    return (daycare->offspringPersonality != 0);
}

// gStringVar1 = first mon's nickname
// gStringVar2 = second mon's nickname
// gStringVar3 = first mon trainer's name
static void _GetDaycareMonNicknames(struct DayCare *daycare)
{
    u8 text[12];
    if (GetBoxMonData(&daycare->mons[0].mon, MON_DATA_SPECIES) != 0)
    {
        GetBoxMonNickname(&daycare->mons[0].mon, gStringVar1);
        GetBoxMonData(&daycare->mons[0].mon, MON_DATA_OT_NAME, text);
        StringCopy(gStringVar3, text);
    }

    if (GetBoxMonData(&daycare->mons[1].mon, MON_DATA_SPECIES) != 0)
    {
        GetBoxMonNickname(&daycare->mons[1].mon, gStringVar2);
    }
}

u16 GetSelectedMonNicknameAndSpecies(void)
{
    GetBoxMonNickname(&gPlayerParty[GetCursorSelectionMonId()].box, gStringVar1);
    return GetBoxMonData(&gPlayerParty[GetCursorSelectionMonId()].box, MON_DATA_SPECIES);
}

void GetDaycareMonNicknames(void)
{
    _GetDaycareMonNicknames(&gSaveBlock1Ptr->daycare);
}

u8 GetDaycareState(void)
{
    u8 numMons;
    if (IsEggPending(&gSaveBlock1Ptr->daycare))
    {
        return DAYCARE_EGG_WAITING;
    }

    numMons = CountPokemonInDaycare(&gSaveBlock1Ptr->daycare);
    if (numMons != 0)
    {
        return numMons + 1; // DAYCARE_ONE_MON or DAYCARE_TWO_MONS
    }

    return DAYCARE_NO_MONS;
}

static u8 GetDaycarePokemonCount(void)
{
    u8 ret = CountPokemonInDaycare(&gSaveBlock1Ptr->daycare);
    if (ret)
        return ret;

    return 0;
}

// Determine if the two given egg group lists contain any of the
// same egg groups.
static bool8 EggGroupsOverlap(u16 *eggGroups1, u16 *eggGroups2)
{
    s32 i, j;

    for (i = 0; i < EGG_GROUPS_PER_MON; i++)
    {
        for (j = 0; j < EGG_GROUPS_PER_MON; j++)
        {
            if (eggGroups1[i] == eggGroups2[j])
                return TRUE;
        }
    }

    return FALSE;
}

static u8 GetDaycareCompatibilityScore(struct DayCare *daycare)
{
    u32 i;
    u16 eggGroups[DAYCARE_MON_COUNT][EGG_GROUPS_PER_MON];
    u16 species[DAYCARE_MON_COUNT];
    u32 trainerIds[DAYCARE_MON_COUNT];
    u32 genders[DAYCARE_MON_COUNT];

    for (i = 0; i < DAYCARE_MON_COUNT; i++)
    {
        u32 personality;

        species[i] = GetBoxMonData(&daycare->mons[i].mon, MON_DATA_SPECIES);
        trainerIds[i] = GetBoxMonData(&daycare->mons[i].mon, MON_DATA_OT_ID);
        personality = GetBoxMonData(&daycare->mons[i].mon, MON_DATA_PERSONALITY);
        genders[i] = GetGenderFromSpeciesAndPersonality(species[i], personality);
        eggGroups[i][0] = gBaseStats[species[i]].eggGroup1;
        eggGroups[i][1] = gBaseStats[species[i]].eggGroup2;
    }

    // check unbreedable egg group
    if (eggGroups[0][0] == EGG_GROUP_UNDISCOVERED || eggGroups[1][0] == EGG_GROUP_UNDISCOVERED)
        return PARENTS_INCOMPATIBLE;
    // two Ditto can't breed
    if (eggGroups[0][0] == EGG_GROUP_DITTO && eggGroups[1][0] == EGG_GROUP_DITTO)
        return PARENTS_INCOMPATIBLE;

    // one parent is Ditto
    if (eggGroups[0][0] == EGG_GROUP_DITTO || eggGroups[1][0] == EGG_GROUP_DITTO)
    {
        if (trainerIds[0] == trainerIds[1])
            return PARENTS_LOW_COMPATIBILITY;

        return PARENTS_MED_COMPATIBILITY;
    }
    // neither parent is Ditto
    else
    {
        if (genders[0] == genders[1])
            return PARENTS_INCOMPATIBLE;
        if (genders[0] == MON_GENDERLESS || genders[1] == MON_GENDERLESS)
            return PARENTS_INCOMPATIBLE;
        if (!EggGroupsOverlap(eggGroups[0], eggGroups[1]))
            return PARENTS_INCOMPATIBLE;

        if (species[0] == species[1])
        {
            if (trainerIds[0] == trainerIds[1])
                return PARENTS_MED_COMPATIBILITY; // same species, same trainer

            return PARENTS_MAX_COMPATIBILITY; // same species, different trainers
        }
        else
        {
            if (trainerIds[0] != trainerIds[1])
                return PARENTS_MED_COMPATIBILITY; // different species, different trainers

            return PARENTS_LOW_COMPATIBILITY; // different species, same trainer
        }
    }
}

static u8 GetDaycareCompatibilityScoreFromSave(void)
{
    return GetDaycareCompatibilityScore(&gSaveBlock1Ptr->daycare);
}

void SetDaycareCompatibilityString(void)
{
    u8 whichString;
    u8 relationshipScore;

    relationshipScore = GetDaycareCompatibilityScoreFromSave();
    whichString = 0;
    if (relationshipScore == PARENTS_INCOMPATIBLE)
        whichString = 3;
    if (relationshipScore == PARENTS_LOW_COMPATIBILITY)
        whichString = 2;
    if (relationshipScore == PARENTS_MED_COMPATIBILITY)
        whichString = 1;
    if (relationshipScore == PARENTS_MAX_COMPATIBILITY)
        whichString = 0;

    StringCopy(gStringVar4, sCompatibilityMessages[whichString]);
}

bool8 NameHasGenderSymbol(const u8 *name, u8 genderRatio)
{
    u8 i;
    u8 symbolsCount[GENDER_COUNT];
    symbolsCount[MALE] = symbolsCount[FEMALE] = 0;

    for (i = 0; name[i] != EOS; i++)
    {
        if (name[i] == CHAR_MALE)
            symbolsCount[MALE]++;
        if (name[i] == CHAR_FEMALE)
            symbolsCount[FEMALE]++;
    }

    if (genderRatio == MON_MALE   && symbolsCount[MALE] != 0 && symbolsCount[FEMALE] == 0)
        return TRUE;
    if (genderRatio == MON_FEMALE && symbolsCount[FEMALE] != 0 && symbolsCount[MALE] == 0)
        return TRUE;

    return FALSE;
}

static u8 *AppendGenderSymbol(u8 *name, u8 gender)
{
    if (gender == MON_MALE)
    {
        if (!NameHasGenderSymbol(name, MON_MALE))
            return StringAppend(name, gText_MaleSymbol4);
    }
    else if (gender == MON_FEMALE)
    {
        if (!NameHasGenderSymbol(name, MON_FEMALE))
            return StringAppend(name, gText_FemaleSymbol4);
    }

    return StringAppend(name, gText_GenderlessSymbol);
}

static u8 *AppendMonGenderSymbol(u8 *name, struct BoxPokemon *boxMon)
{
    return AppendGenderSymbol(name, GetBoxMonGender(boxMon));
}

static void GetDaycareLevelMenuText(struct DayCare *daycare, u8 *dest)
{
    u8 monNames[DAYCARE_MON_COUNT][20];
    u8 i;

    *dest = EOS;
    for (i = 0; i < DAYCARE_MON_COUNT; i++)
    {
        GetBoxMonNickname(&daycare->mons[i].mon, monNames[i]);
        AppendMonGenderSymbol(monNames[i], &daycare->mons[i].mon);
    }

    StringCopy(dest, monNames[0]);
    StringAppend(dest, gText_NewLine2);
    StringAppend(dest, monNames[1]);
    StringAppend(dest, gText_NewLine2);
    StringAppend(dest, gText_Exit4);
}

static void GetDaycareLevelMenuLevelText(struct DayCare *daycare, u8 *dest)
{
    u8 i;
    u8 level;
    u8 text[20];

    *dest = EOS;
    for (i = 0; i < DAYCARE_MON_COUNT; i++)
    {
        StringAppend(dest, gText_Lv);
        level = GetLevelAfterDaycareSteps(&daycare->mons[i].mon, daycare->mons[i].steps);
        ConvertIntToDecimalStringN(text, level, STR_CONV_MODE_LEFT_ALIGN, 3);
        StringAppend(dest, text);
        StringAppend(dest, gText_NewLine2);
    }
}

static void DaycareAddTextPrinter(u8 windowId, const u8 *text, u32 x, u32 y)
{
    struct TextPrinterTemplate printer;

    printer.currentChar = text;
    printer.windowId = windowId;
    printer.fontId = 1;
    printer.x = x;
    printer.y = y;
    printer.currentX = x;
    printer.currentY = y;
    printer.unk = 0;
    gTextFlags.useAlternateDownArrow = 0;
    printer.letterSpacing = 0;
    printer.lineSpacing = 1;
    printer.fgColor = 2;
    printer.bgColor = 1;
    printer.shadowColor = 3;

    AddTextPrinter(&printer, 0xFF, NULL);
}

static void DaycarePrintMonNickname(struct DayCare *daycare, u8 windowId, u32 daycareSlotId, u32 y)
{
    u8 nickname[POKEMON_NAME_LENGTH * 2];

    GetBoxMonNickname(&daycare->mons[daycareSlotId].mon, nickname);
    AppendMonGenderSymbol(nickname, &daycare->mons[daycareSlotId].mon);
    DaycareAddTextPrinter(windowId, nickname, 8, y);
}

static void DaycarePrintMonLvl(struct DayCare *daycare, u8 windowId, u32 daycareSlotId, u32 y)
{
    u8 level;
    u32 x;
    u8 lvlText[12];
    u8 intText[8];

    StringCopy(lvlText, gText_Lv);
    level = GetLevelAfterDaycareSteps(&daycare->mons[daycareSlotId].mon, daycare->mons[daycareSlotId].steps);
    ConvertIntToDecimalStringN(intText, level, STR_CONV_MODE_LEFT_ALIGN, 3);
    StringAppend(lvlText, intText);
    x = GetStringRightAlignXOffset(1, lvlText, 112);
    DaycareAddTextPrinter(windowId, lvlText, x, y);
}

static void DaycarePrintMonInfo(u8 windowId, u32 daycareSlotId, u8 y)
{
    if (daycareSlotId < (unsigned) DAYCARE_MON_COUNT)
    {
        DaycarePrintMonNickname(&gSaveBlock1Ptr->daycare, windowId, daycareSlotId, y);
        DaycarePrintMonLvl(&gSaveBlock1Ptr->daycare, windowId, daycareSlotId, y);
    }
}

#define tMenuListTaskId     data[0]
#define tWindowId           data[1]

static void Task_HandleDaycareLevelMenuInput(u8 taskId)
{
    u32 input = ListMenu_ProcessInput(gTasks[taskId].tMenuListTaskId);

    if (JOY_NEW(A_BUTTON))
    {
        switch (input)
        {
        case 0:
        case 1:
            gSpecialVar_Result = input;
            break;
        case DAYCARE_LEVEL_MENU_EXIT:
            gSpecialVar_Result = DAYCARE_EXITED_LEVEL_MENU;
            break;
        }
        DestroyListMenuTask(gTasks[taskId].tMenuListTaskId, NULL, NULL);
        ClearStdWindowAndFrame(gTasks[taskId].tWindowId, TRUE);
        RemoveWindow(gTasks[taskId].tWindowId);
        DestroyTask(taskId);
        EnableBothScriptContexts();
    }
    else if (JOY_NEW(B_BUTTON))
    {
        gSpecialVar_Result = DAYCARE_EXITED_LEVEL_MENU;
        DestroyListMenuTask(gTasks[taskId].tMenuListTaskId, NULL, NULL);
        ClearStdWindowAndFrame(gTasks[taskId].tWindowId, TRUE);
        RemoveWindow(gTasks[taskId].tWindowId);
        DestroyTask(taskId);
        EnableBothScriptContexts();
    }
}

void ShowDaycareLevelMenu(void)
{
    struct ListMenuTemplate menuTemplate;
    u8 windowId;
    u8 listMenuTaskId;
    u8 daycareMenuTaskId;

    windowId = AddWindow(&sDaycareLevelMenuWindowTemplate);
    DrawStdWindowFrame(windowId, FALSE);

    menuTemplate = sDaycareListMenuLevelTemplate;
    menuTemplate.windowId = windowId;
    listMenuTaskId = ListMenuInit(&menuTemplate, 0, 0);

    CopyWindowToVram(windowId, 3);

    daycareMenuTaskId = CreateTask(Task_HandleDaycareLevelMenuInput, 3);
    gTasks[daycareMenuTaskId].tMenuListTaskId = listMenuTaskId;
    gTasks[daycareMenuTaskId].tWindowId = windowId;
}

#undef tMenuListTaskId
#undef tWindowId

void ChooseSendDaycareMon(void)
{
    ChooseMonForDaycare();
    gMain.savedCallback = CB2_ReturnToField;
}

static u8 ModifyBreedingScoreForOvalCharm(u8 score)
{
    if (CheckBagHasItem(ITEM_OVAL_CHARM, 1))
    {
        switch (score)
        {
        case 20:
            return 40;
        case 50:
            return 80;
        case 70:
            return 88;
        }
    }
    
    return score;
}
<|MERGE_RESOLUTION|>--- conflicted
+++ resolved
@@ -30,12 +30,8 @@
 static void ClearDaycareMonMail(struct DaycareMail *mail);
 static void SetInitialEggData(struct Pokemon *mon, u16 species, struct DayCare *daycare);
 static u8 GetDaycareCompatibilityScore(struct DayCare *daycare);
-<<<<<<< HEAD
-static void DaycarePrintMonInfo(u8 windowId, s32 daycareSlotId, u8 y);
+static void DaycarePrintMonInfo(u8 windowId, u32 daycareSlotId, u8 y);
 static u8 ModifyBreedingScoreForOvalCharm(u8 score);
-=======
-static void DaycarePrintMonInfo(u8 windowId, u32 daycareSlotId, u8 y);
->>>>>>> 0e33df21
 
 // RAM buffers used to assist with BuildEggMoveset()
 EWRAM_DATA static u16 sHatchedEggLevelUpMoves[EGG_LVL_UP_MOVES_ARRAY_COUNT] = {0};
