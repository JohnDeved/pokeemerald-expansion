--- conflicted
+++ resolved
@@ -917,13 +917,8 @@
     // Check if an egg should be produced
     if (daycare->offspringPersonality == 0 && validEggs == DAYCARE_MON_COUNT && (daycare->mons[1].steps & 0xFF) == 0xFF)
     {
-<<<<<<< HEAD
-        u8 compatability = ModifyBreedingScoreForOvalCharm(GetDaycareCompatibilityScore(daycare));
-        if (compatability > (Random() * 100u) / USHRT_MAX)
-=======
-        u8 compatibility = GetDaycareCompatibilityScore(daycare);
+        u8 compatibility = ModifyBreedingScoreForOvalCharm(GetDaycareCompatibilityScore(daycare));
         if (compatibility > (Random() * 100u) / USHRT_MAX)
->>>>>>> 5073be0a
             TriggerPendingDaycareEgg();
     }
 
