--- conflicted
+++ resolved
@@ -2061,34 +2061,23 @@
         HandleLowHpMusicChange(&party[gBattlerPartyIndexes[battler]], battler);
 }
 
-<<<<<<< HEAD
 // In normal singles, if follower Pokémon exists, and the Pokémon following is being sent out, have it slide in instead of being thrown
 static bool8 ShouldDoSlideInAnim(u32 battler)
-=======
-// In normal singles, if follower pokemon is out, have it slide in instead of being thrown
-static bool8 ShouldDoSlideInAnim(void)
->>>>>>> 82f6d477
 {
     struct ObjectEvent *followerObj = GetFollowerObject();
     if (!followerObj || followerObj->invisible)
         return FALSE;
-<<<<<<< HEAD
-
-=======
->>>>>>> 82f6d477
+
     if (gBattleTypeFlags & (
         BATTLE_TYPE_LINK | BATTLE_TYPE_DOUBLE | BATTLE_TYPE_FRONTIER | BATTLE_TYPE_FIRST_BATTLE |
         BATTLE_TYPE_SAFARI | BATTLE_TYPE_WALLY_TUTORIAL | BATTLE_TYPE_EREADER_TRAINER | BATTLE_TYPE_TWO_OPPONENTS |
         BATTLE_TYPE_INGAME_PARTNER | BATTLE_TYPE_RECORDED | BATTLE_TYPE_TRAINER_HILL)
     )
         return FALSE;
-<<<<<<< HEAD
 
     if (GetFirstLiveMon() != &gPlayerParty[gBattlerPartyIndexes[battler]])
         return FALSE;
 
-=======
->>>>>>> 82f6d477
     return TRUE;
 }
 
@@ -2517,11 +2506,8 @@
                                                              xPos,
                                                              yPos,
                                                              subpriority);
-<<<<<<< HEAD
-=======
             if ((gBattleTypeFlags & BATTLE_TYPE_SAFARI) && GetBattlerPosition(battler) == B_POSITION_PLAYER_LEFT)
                 gBattlerSpriteIds[battler] = gBattleStruct->trainerSlideSpriteIds[battler];
->>>>>>> 82f6d477
 
             gSprites[gBattleStruct->trainerSlideSpriteIds[battler]].oam.paletteNum = battler;
         }
@@ -2546,11 +2532,8 @@
                                                          80,
                                                          (8 - gTrainerBacksprites[trainerPicId].coordinates.size) * 4 + 80,
                                                          30);
-<<<<<<< HEAD
-=======
         if ((gBattleTypeFlags & BATTLE_TYPE_SAFARI) && GetBattlerPosition(battler) == B_POSITION_PLAYER_LEFT)
             gBattlerSpriteIds[battler] = gBattleStruct->trainerSlideSpriteIds[battler];
->>>>>>> 82f6d477
         gSprites[gBattleStruct->trainerSlideSpriteIds[battler]].oam.paletteNum = battler;
         gSprites[gBattleStruct->trainerSlideSpriteIds[battler]].x2 = -96;
         gSprites[gBattleStruct->trainerSlideSpriteIds[battler]].sSpeedX = 2;
@@ -2873,11 +2856,7 @@
     if (side == B_SIDE_PLAYER)
     {
         StoreSpriteCallbackInData6(&gSprites[gBattleStruct->trainerSlideSpriteIds[battler]], SpriteCB_FreePlayerSpriteLoadMonSprite);
-<<<<<<< HEAD
         StartSpriteAnim(&gSprites[gBattleStruct->trainerSlideSpriteIds[battler]], ShouldDoSlideInAnim(battler) ? 2 : 1);
-=======
-        StartSpriteAnim(&gSprites[gBattleStruct->trainerSlideSpriteIds[battler]], ShouldDoSlideInAnim() ? 2 : 1);
->>>>>>> 82f6d477
 
         paletteNum = AllocSpritePalette(tagTrainerPal);
         LoadCompressedPalette(trainerPal, OBJ_PLTT_ID(paletteNum), PLTT_SIZE_4BPP);
@@ -2936,29 +2915,17 @@
         if (TwoMonsAtSendOut(battler))
         {
             gBattleResources->bufferA[battler][1] = gBattlerPartyIndexes[battler];
-<<<<<<< HEAD
             StartSendOutAnim(battler, FALSE, FALSE, ShouldDoSlideInAnim(battler));
-=======
-            StartSendOutAnim(battler, FALSE, FALSE, ShouldDoSlideInAnim());
->>>>>>> 82f6d477
 
             battlerPartner = battler ^ BIT_FLANK;
             gBattleResources->bufferA[battlerPartner][1] = gBattlerPartyIndexes[battlerPartner];
             BattleLoadMonSpriteGfx(&gPlayerParty[gBattlerPartyIndexes[battlerPartner]], battlerPartner);
-<<<<<<< HEAD
             StartSendOutAnim(battlerPartner, FALSE, FALSE, ShouldDoSlideInAnim(battler));
-=======
-            StartSendOutAnim(battlerPartner, FALSE, FALSE, ShouldDoSlideInAnim());
->>>>>>> 82f6d477
         }
         else
         {
             gBattleResources->bufferA[battler][1] = gBattlerPartyIndexes[battler];
-<<<<<<< HEAD
             StartSendOutAnim(battler, FALSE, FALSE, ShouldDoSlideInAnim(battler));
-=======
-            StartSendOutAnim(battler, FALSE, FALSE, ShouldDoSlideInAnim());
->>>>>>> 82f6d477
         }
         gBattlerControllerFuncs[battler] = (void*)(GetWordTaskArg(taskId, tControllerFunc_1));
         DestroyTask(taskId);
