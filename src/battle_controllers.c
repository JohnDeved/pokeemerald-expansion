#include "global.h"
#include "battle.h"
#include "battle_ai_main.h"
#include "battle_ai_util.h"
#include "battle_anim.h"
#include "battle_arena.h"
#include "battle_controllers.h"
#include "battle_gfx_sfx_util.h"
#include "battle_interface.h"
#include "battle_message.h"
#include "battle_setup.h"
#include "battle_tv.h"
#include "cable_club.h"
#include "event_object_movement.h"
#include "link.h"
#include "link_rfu.h"
#include "palette.h"
#include "party_menu.h"
#include "recorded_battle.h"
#include "string_util.h"
#include "sound.h"
#include "task.h"
#include "test_runner.h"
#include "util.h"
#include "text.h"
#include "constants/abilities.h"
#include "constants/songs.h"

static EWRAM_DATA u8 sLinkSendTaskId = 0;
static EWRAM_DATA u8 sLinkReceiveTaskId = 0;

COMMON_DATA void (*gBattlerControllerFuncs[MAX_BATTLERS_COUNT])(u32 battler) = {0};
COMMON_DATA u8 gBattleControllerData[MAX_BATTLERS_COUNT] = {0}; // Used by the battle controllers to store misc sprite/task IDs for each battler
COMMON_DATA void (*gBattlerControllerEndFuncs[MAX_BATTLERS_COUNT])(u32 battler) = {0}; // Controller's buffer complete function for each battler

static void CreateTasksForSendRecvLinkBuffers(void);
static void InitLinkBtlControllers(void);
static void InitSinglePlayerBtlControllers(void);
static void SetBattlePartyIds(void);
static void Task_HandleSendLinkBuffersData(u8 taskId);
static void Task_HandleCopyReceivedLinkBuffersData(u8 taskId);
static void Task_StartSendOutAnim(u8 taskId);
static void SpriteCB_FreePlayerSpriteLoadMonSprite(struct Sprite *sprite);
static void SpriteCB_FreeOpponentSprite(struct Sprite *sprite);

void HandleLinkBattleSetup(void)
{
    if (gBattleTypeFlags & BATTLE_TYPE_LINK)
    {
        if (gWirelessCommType)
            SetWirelessCommType1();
        if (!gReceivedRemoteLinkPlayers)
            OpenLink();
        CreateTask(Task_WaitForLinkPlayerConnection, 0);
        CreateTasksForSendRecvLinkBuffers();
    }
}

void SetUpBattleVarsAndBirchZigzagoon(void)
{
    s32 i;

    gBattleMainFunc = BeginBattleIntroDummy;

    for (i = 0; i < MAX_BATTLERS_COUNT; i++)
    {
        gBattlerControllerFuncs[i] = BattleControllerDummy;
        gBattlerPositions[i] = 0xFF;
        gActionSelectionCursor[i] = 0;
        gMoveSelectionCursor[i] = 0;
    }

    HandleLinkBattleSetup();
    gBattleControllerExecFlags = 0;
    ClearBattleAnimationVars();
    BattleAI_SetupItems();
    BattleAI_SetupFlags();

    if (gBattleTypeFlags & BATTLE_TYPE_FIRST_BATTLE)
    {
        ZeroEnemyPartyMons();
        CreateMon(&gEnemyParty[0], SPECIES_ZIGZAGOON, 2, USE_RANDOM_IVS, 0, 0, OT_ID_PLAYER_ID, 0);
        i = 0;
        SetMonData(&gEnemyParty[0], MON_DATA_HELD_ITEM, &i);
    }
}

void InitBattleControllers(void)
{
    s32 i;

    if (!(gBattleTypeFlags & BATTLE_TYPE_RECORDED))
        RecordedBattle_Init(B_RECORD_MODE_RECORDING);
    else
        RecordedBattle_Init(B_RECORD_MODE_PLAYBACK);

    if (!(gBattleTypeFlags & BATTLE_TYPE_RECORDED))
        RecordedBattle_SaveParties();

    if (gBattleTypeFlags & BATTLE_TYPE_LINK)
        InitLinkBtlControllers();
    else
        InitSinglePlayerBtlControllers();

    SetBattlePartyIds();

    if (!(gBattleTypeFlags & BATTLE_TYPE_MULTI))
    {
        for (i = 0; i < gBattlersCount; i++)
            BufferBattlePartyCurrentOrderBySide(i, 0);
    }

    for (i = 0; i < sizeof(gBattleStruct->tvMovePoints); i++)
        *((u8 *)(&gBattleStruct->tvMovePoints) + i) = 0;

    for (i = 0; i < sizeof(gBattleStruct->tv); i++)
        *((u8 *)(&gBattleStruct->tv) + i) = 0;
}

static void InitSinglePlayerBtlControllers(void)
{
    s32 i;

    if (gBattleTypeFlags & BATTLE_TYPE_INGAME_PARTNER)
    {
        gBattleMainFunc = BeginBattleIntro;

        if (gBattleTypeFlags & BATTLE_TYPE_RECORDED)
        {
            gBattlerControllerFuncs[B_BATTLER_0] = SetControllerToRecordedPlayer;
            gBattlerPositions[B_BATTLER_0] = B_POSITION_PLAYER_LEFT;

            gBattlerControllerFuncs[B_BATTLER_1] = SetControllerToOpponent;
            gBattlerPositions[B_BATTLER_1] = B_POSITION_OPPONENT_LEFT;

            gBattlerControllerFuncs[B_BATTLER_2] = SetControllerToPlayerPartner;
            gBattlerPositions[B_BATTLER_2] = B_POSITION_PLAYER_RIGHT;

            gBattlerControllerFuncs[B_BATTLER_3] = SetControllerToOpponent;
            gBattlerPositions[B_BATTLER_3] = B_POSITION_OPPONENT_RIGHT;
        }
        else
        {
            gBattlerControllerFuncs[B_BATTLER_0] = SetControllerToPlayer;
            gBattlerPositions[B_BATTLER_0] = B_POSITION_PLAYER_LEFT;

            gBattlerControllerFuncs[B_BATTLER_1] = SetControllerToOpponent;
            gBattlerPositions[B_BATTLER_1] = B_POSITION_OPPONENT_LEFT;

            gBattlerControllerFuncs[B_BATTLER_2] = SetControllerToPlayerPartner;
            gBattlerPositions[B_BATTLER_2] = B_POSITION_PLAYER_RIGHT;

            gBattlerControllerFuncs[B_BATTLER_3] = SetControllerToOpponent;
            gBattlerPositions[B_BATTLER_3] = B_POSITION_OPPONENT_RIGHT;
        }

        gBattlersCount = MAX_BATTLERS_COUNT;

        BufferBattlePartyCurrentOrderBySide(0, 0);
        BufferBattlePartyCurrentOrderBySide(1, 0);
        BufferBattlePartyCurrentOrderBySide(2, 1);
        BufferBattlePartyCurrentOrderBySide(3, 1);

        gBattlerPartyIndexes[0] = 0;
        gBattlerPartyIndexes[1] = 0;
        if (BATTLE_TWO_VS_ONE_OPPONENT || WILD_DOUBLE_BATTLE)
        {
            gBattlerPartyIndexes[2] = 3;
            gBattlerPartyIndexes[3] = 1;
        }
        else
        {
            gBattlerPartyIndexes[2] = 3;
            gBattlerPartyIndexes[3] = 3;
        }
    }
    else if (!IsDoubleBattle())
    {
        gBattleMainFunc = BeginBattleIntro;

        if (gBattleTypeFlags & BATTLE_TYPE_SAFARI)
            gBattlerControllerFuncs[B_BATTLER_0] = SetControllerToSafari;
        else if (gBattleTypeFlags & BATTLE_TYPE_WALLY_TUTORIAL)
            gBattlerControllerFuncs[B_BATTLER_0] = SetControllerToWally;
        else if (IsAiVsAiBattle())
            gBattlerControllerFuncs[B_BATTLER_0] = SetControllerToPlayerPartner;
        else
            gBattlerControllerFuncs[B_BATTLER_0] = SetControllerToPlayer;

        gBattlerPositions[B_BATTLER_0] = B_POSITION_PLAYER_LEFT;

        gBattlerControllerFuncs[B_BATTLER_1] = SetControllerToOpponent;
        gBattlerPositions[B_BATTLER_1] = B_POSITION_OPPONENT_LEFT;

        gBattlersCount = 2;

        if (gBattleTypeFlags & BATTLE_TYPE_RECORDED)
        {
            if (gBattleTypeFlags & BATTLE_TYPE_RECORDED_LINK)
            {
                if (gBattleTypeFlags & BATTLE_TYPE_RECORDED_IS_MASTER)
                {
                    gBattleMainFunc = BeginBattleIntro;

                    gBattlerControllerFuncs[B_BATTLER_0] = SetControllerToRecordedPlayer;
                    gBattlerPositions[B_BATTLER_0] = B_POSITION_PLAYER_LEFT;

                    gBattlerControllerFuncs[B_BATTLER_1] = SetControllerToRecordedOpponent;
                    gBattlerPositions[B_BATTLER_1] = B_POSITION_OPPONENT_LEFT;

                    gBattlersCount = 2;
                }
                else // see how the banks are switched
                {
                    gBattlerControllerFuncs[B_BATTLER_1] = SetControllerToRecordedPlayer;
                    gBattlerPositions[B_BATTLER_1] = B_POSITION_PLAYER_LEFT;

                    gBattlerControllerFuncs[B_BATTLER_0] = SetControllerToRecordedOpponent;
                    gBattlerPositions[B_BATTLER_0] = B_POSITION_OPPONENT_LEFT;

                    gBattlersCount = 2;
                }
            }
            else
            {
                gBattlerControllerFuncs[B_BATTLER_0] = SetControllerToRecordedPlayer;
                gBattlerPositions[B_BATTLER_0] = B_POSITION_PLAYER_LEFT;

                gBattlerControllerFuncs[B_BATTLER_1] = SetControllerToOpponent;
                gBattlerPositions[B_BATTLER_1] = B_POSITION_OPPONENT_LEFT;
            }
        }
    }
    else
    {
        gBattleMainFunc = BeginBattleIntro;

        if (IsAiVsAiBattle())
            gBattlerControllerFuncs[B_BATTLER_0] = SetControllerToPlayerPartner;
        else
            gBattlerControllerFuncs[B_BATTLER_0] = SetControllerToPlayer;
        gBattlerPositions[B_BATTLER_0] = B_POSITION_PLAYER_LEFT;

        gBattlerControllerFuncs[B_BATTLER_1] = SetControllerToOpponent;
        gBattlerPositions[B_BATTLER_1] = B_POSITION_OPPONENT_LEFT;

        if (IsAiVsAiBattle())
            gBattlerControllerFuncs[B_BATTLER_2] = SetControllerToPlayerPartner;
        else
            gBattlerControllerFuncs[B_BATTLER_2] = SetControllerToPlayer;
        gBattlerPositions[B_BATTLER_2] = B_POSITION_PLAYER_RIGHT;

        gBattlerControllerFuncs[B_BATTLER_3] = SetControllerToOpponent;
        gBattlerPositions[B_BATTLER_3] = B_POSITION_OPPONENT_RIGHT;

        gBattlersCount = MAX_BATTLERS_COUNT;

        if (gBattleTypeFlags & BATTLE_TYPE_RECORDED)
        {
            if (gBattleTypeFlags & BATTLE_TYPE_MULTI && gBattleTypeFlags & BATTLE_TYPE_BATTLE_TOWER)
            {
                gBattleMainFunc = BeginBattleIntro;

                gBattlerControllerFuncs[B_BATTLER_0] = SetControllerToRecordedPlayer;
                gBattlerPositions[B_BATTLER_0] = B_POSITION_PLAYER_LEFT;

                gBattlerControllerFuncs[B_BATTLER_1] = SetControllerToOpponent;
                gBattlerPositions[B_BATTLER_1] = B_POSITION_OPPONENT_LEFT;

                gBattlerControllerFuncs[B_BATTLER_2] = SetControllerToRecordedPlayer;
                gBattlerPositions[B_BATTLER_2] = B_POSITION_PLAYER_RIGHT;

                gBattlerControllerFuncs[B_BATTLER_3] = SetControllerToOpponent;
                gBattlerPositions[B_BATTLER_3] = B_POSITION_OPPONENT_RIGHT;

                gBattlersCount = MAX_BATTLERS_COUNT;

                BufferBattlePartyCurrentOrderBySide(0, 0);
                BufferBattlePartyCurrentOrderBySide(1, 0);
                BufferBattlePartyCurrentOrderBySide(2, 1);
                BufferBattlePartyCurrentOrderBySide(3, 1);

                gBattlerPartyIndexes[0] = 0;
                gBattlerPartyIndexes[1] = 0;
                gBattlerPartyIndexes[2] = 3;
                gBattlerPartyIndexes[3] = 3;
            }
            else if (gBattleTypeFlags & BATTLE_TYPE_MULTI)
            {
                u8 multiplayerId;

                for (multiplayerId = gRecordedBattleMultiplayerId, i = 0; i < MAX_BATTLERS_COUNT; i++)
                {
                    switch (gLinkPlayers[i].id)
                    {
                    case 0:
                    case 3:
                        BufferBattlePartyCurrentOrderBySide(gLinkPlayers[i].id, 0);
                        break;
                    case 1:
                    case 2:
                        BufferBattlePartyCurrentOrderBySide(gLinkPlayers[i].id, 1);
                        break;
                    }

                    if (i == multiplayerId)
                    {
                        gBattlerControllerFuncs[gLinkPlayers[i].id] = SetControllerToRecordedPlayer;
                        switch (gLinkPlayers[i].id)
                        {
                        case 0:
                        case 3:
                            gBattlerPositions[gLinkPlayers[i].id] = B_POSITION_PLAYER_LEFT;
                            gBattlerPartyIndexes[gLinkPlayers[i].id] = 0;
                            break;
                        case 1:
                        case 2:
                            gBattlerPositions[gLinkPlayers[i].id] = B_POSITION_PLAYER_RIGHT;
                            gBattlerPartyIndexes[gLinkPlayers[i].id] = 3;
                            break;
                        }
                    }
                    else if ((!(gLinkPlayers[i].id & 1) && !(gLinkPlayers[multiplayerId].id & 1))
                            || ((gLinkPlayers[i].id & 1) && (gLinkPlayers[multiplayerId].id & 1)))
                    {
                        gBattlerControllerFuncs[gLinkPlayers[i].id] = SetControllerToRecordedPlayer;
                        switch (gLinkPlayers[i].id)
                        {
                        case 0:
                        case 3:
                            gBattlerPositions[gLinkPlayers[i].id] = B_POSITION_PLAYER_LEFT;
                            gBattlerPartyIndexes[gLinkPlayers[i].id] = 0;
                            break;
                        case 1:
                        case 2:
                            gBattlerPositions[gLinkPlayers[i].id] = B_POSITION_PLAYER_RIGHT;
                            gBattlerPartyIndexes[gLinkPlayers[i].id] = 3;
                            break;
                        }
                    }
                    else
                    {
                        gBattlerControllerFuncs[gLinkPlayers[i].id] = SetControllerToRecordedOpponent;
                        switch (gLinkPlayers[i].id)
                        {
                        case 0:
                        case 3:
                            gBattlerPositions[gLinkPlayers[i].id] = B_POSITION_OPPONENT_LEFT;
                            gBattlerPartyIndexes[gLinkPlayers[i].id] = 0;
                            break;
                        case 1:
                        case 2:
                            gBattlerPositions[gLinkPlayers[i].id] = B_POSITION_OPPONENT_RIGHT;
                            gBattlerPartyIndexes[gLinkPlayers[i].id] = 3;
                            break;
                        }
                    }
                }
            }
            else if (gBattleTypeFlags & BATTLE_TYPE_IS_MASTER)
            {
                gBattlerControllerFuncs[B_BATTLER_0] = SetControllerToRecordedPlayer;
                gBattlerPositions[B_BATTLER_0] = B_POSITION_PLAYER_LEFT;

                gBattlerControllerFuncs[B_BATTLER_2] = SetControllerToRecordedPlayer;
                gBattlerPositions[B_BATTLER_2] = B_POSITION_PLAYER_RIGHT;

                if (gBattleTypeFlags & BATTLE_TYPE_RECORDED_LINK)
                {
                  gBattlerControllerFuncs[B_BATTLER_1] = SetControllerToRecordedOpponent;
                  gBattlerPositions[B_BATTLER_1] = B_POSITION_OPPONENT_LEFT;

                  gBattlerControllerFuncs[B_BATTLER_3] = SetControllerToRecordedOpponent;
                  gBattlerPositions[B_BATTLER_3] = B_POSITION_OPPONENT_RIGHT;
                }
                else
                {
                  gBattlerControllerFuncs[B_BATTLER_1] = SetControllerToOpponent;
                  gBattlerPositions[B_BATTLER_1] = B_POSITION_OPPONENT_LEFT;

                  gBattlerControllerFuncs[B_BATTLER_3] = SetControllerToOpponent;
                  gBattlerPositions[B_BATTLER_3] = B_POSITION_OPPONENT_RIGHT;
                }
            }
            else
            {
                gBattlerControllerFuncs[B_BATTLER_1] = SetControllerToRecordedPlayer;
                gBattlerPositions[B_BATTLER_1] = B_POSITION_PLAYER_LEFT;

                gBattlerControllerFuncs[B_BATTLER_3] = SetControllerToRecordedPlayer;
                gBattlerPositions[B_BATTLER_3] = B_POSITION_PLAYER_RIGHT;

                if (gBattleTypeFlags & BATTLE_TYPE_RECORDED_LINK)
                {
                    gBattlerControllerFuncs[B_BATTLER_0] = SetControllerToRecordedOpponent;
                    gBattlerPositions[B_BATTLER_0] = B_POSITION_OPPONENT_LEFT;

                    gBattlerControllerFuncs[B_BATTLER_2] = SetControllerToRecordedOpponent;
                    gBattlerPositions[B_BATTLER_2] = B_POSITION_OPPONENT_RIGHT;
                }
                else
                {
                    gBattlerControllerFuncs[B_BATTLER_0] = SetControllerToOpponent;
                    gBattlerPositions[B_BATTLER_0] = B_POSITION_OPPONENT_LEFT;

                    gBattlerControllerFuncs[B_BATTLER_2] = SetControllerToOpponent;
                    gBattlerPositions[B_BATTLER_2] = B_POSITION_OPPONENT_RIGHT;
                }
            }
        }
    }
}

static void InitLinkBtlControllers(void)
{
    s32 i;
    u8 multiplayerId;

    if (!IsDoubleBattle())
    {
        if (gBattleTypeFlags & BATTLE_TYPE_IS_MASTER)
        {
            gBattleMainFunc = BeginBattleIntro;

            gBattlerControllerFuncs[B_BATTLER_0] = SetControllerToPlayer;
            gBattlerPositions[B_BATTLER_0] = B_POSITION_PLAYER_LEFT;

            gBattlerControllerFuncs[B_BATTLER_1] = SetControllerToLinkOpponent;
            gBattlerPositions[B_BATTLER_1] = B_POSITION_OPPONENT_LEFT;

            gBattlersCount = 2;
        }
        else
        {
            gBattlerControllerFuncs[B_BATTLER_1] = SetControllerToPlayer;
            gBattlerPositions[B_BATTLER_1] = B_POSITION_PLAYER_LEFT;

            gBattlerControllerFuncs[B_BATTLER_0] = SetControllerToLinkOpponent;
            gBattlerPositions[B_BATTLER_0] = B_POSITION_OPPONENT_LEFT;

            gBattlersCount = 2;
        }
    }
    else if (!(gBattleTypeFlags & BATTLE_TYPE_MULTI) && IsDoubleBattle())
    {
        if (gBattleTypeFlags & BATTLE_TYPE_IS_MASTER)
        {
            gBattleMainFunc = BeginBattleIntro;

            gBattlerControllerFuncs[B_BATTLER_0] = SetControllerToPlayer;
            gBattlerPositions[B_BATTLER_0] = B_POSITION_PLAYER_LEFT;

            gBattlerControllerFuncs[B_BATTLER_1] = SetControllerToLinkOpponent;
            gBattlerPositions[B_BATTLER_1] = B_POSITION_OPPONENT_LEFT;

            gBattlerControllerFuncs[B_BATTLER_2] = SetControllerToPlayer;
            gBattlerPositions[B_BATTLER_2] = B_POSITION_PLAYER_RIGHT;

            gBattlerControllerFuncs[B_BATTLER_3] = SetControllerToLinkOpponent;
            gBattlerPositions[B_BATTLER_3] = B_POSITION_OPPONENT_RIGHT;

            gBattlersCount = MAX_BATTLERS_COUNT;
        }
        else
        {
            gBattlerControllerFuncs[B_BATTLER_1] = SetControllerToPlayer;
            gBattlerPositions[B_BATTLER_1] = B_POSITION_PLAYER_LEFT;

            gBattlerControllerFuncs[B_BATTLER_0] = SetControllerToLinkOpponent;
            gBattlerPositions[B_BATTLER_0] = B_POSITION_OPPONENT_LEFT;

            gBattlerControllerFuncs[B_BATTLER_3] = SetControllerToPlayer;
            gBattlerPositions[B_BATTLER_3] = B_POSITION_PLAYER_RIGHT;

            gBattlerControllerFuncs[B_BATTLER_2] = SetControllerToLinkOpponent;
            gBattlerPositions[B_BATTLER_2] = B_POSITION_OPPONENT_RIGHT;

            gBattlersCount = MAX_BATTLERS_COUNT;
        }
    }
    else if (gBattleTypeFlags & BATTLE_TYPE_BATTLE_TOWER)
    {
        if (gBattleTypeFlags & BATTLE_TYPE_IS_MASTER)
        {
            gBattleMainFunc = BeginBattleIntro;

            gBattlerControllerFuncs[B_BATTLER_0] = SetControllerToPlayer;
            gBattlerPositions[B_BATTLER_0] = B_POSITION_PLAYER_LEFT;

            gBattlerControllerFuncs[B_BATTLER_1] = SetControllerToOpponent;
            gBattlerPositions[B_BATTLER_1] = B_POSITION_OPPONENT_LEFT;

            gBattlerControllerFuncs[B_BATTLER_2] = SetControllerToLinkPartner;
            gBattlerPositions[B_BATTLER_2] = B_POSITION_PLAYER_RIGHT;

            gBattlerControllerFuncs[B_BATTLER_3] = SetControllerToOpponent;
            gBattlerPositions[B_BATTLER_3] = B_POSITION_OPPONENT_RIGHT;

            gBattlersCount = MAX_BATTLERS_COUNT;
        }
        else
        {
            gBattlerControllerFuncs[B_BATTLER_0] = SetControllerToLinkPartner;
            gBattlerPositions[B_BATTLER_0] = B_POSITION_PLAYER_LEFT;

            gBattlerControllerFuncs[B_BATTLER_1] = SetControllerToLinkOpponent;
            gBattlerPositions[B_BATTLER_1] = B_POSITION_OPPONENT_LEFT;

            gBattlerControllerFuncs[B_BATTLER_2] = SetControllerToPlayer;
            gBattlerPositions[B_BATTLER_2] = B_POSITION_PLAYER_RIGHT;

            gBattlerControllerFuncs[B_BATTLER_3] = SetControllerToLinkOpponent;
            gBattlerPositions[B_BATTLER_3] = B_POSITION_OPPONENT_RIGHT;

            gBattlersCount = MAX_BATTLERS_COUNT;
        }

        BufferBattlePartyCurrentOrderBySide(0, 0);
        BufferBattlePartyCurrentOrderBySide(1, 0);
        BufferBattlePartyCurrentOrderBySide(2, 1);
        BufferBattlePartyCurrentOrderBySide(3, 1);
        gBattlerPartyIndexes[0] = 0;
        gBattlerPartyIndexes[1] = 0;
        gBattlerPartyIndexes[2] = 3;
        gBattlerPartyIndexes[3] = 3;
    }
    else
    {
        multiplayerId = GetMultiplayerId();

        if (gBattleTypeFlags & BATTLE_TYPE_IS_MASTER)
            gBattleMainFunc = BeginBattleIntro;

        for (i = 0; i < MAX_BATTLERS_COUNT; i++)
        {
            switch (gLinkPlayers[i].id)
            {
            case 0:
            case 3:
                BufferBattlePartyCurrentOrderBySide(gLinkPlayers[i].id, 0);
                break;
            case 1:
            case 2:
                BufferBattlePartyCurrentOrderBySide(gLinkPlayers[i].id, 1);
                break;
            }

            if (i == multiplayerId)
            {
                gBattlerControllerFuncs[gLinkPlayers[i].id] = SetControllerToPlayer;
                switch (gLinkPlayers[i].id)
                {
                case 0:
                case 3:
                    gBattlerPositions[gLinkPlayers[i].id] = B_POSITION_PLAYER_LEFT;
                    gBattlerPartyIndexes[gLinkPlayers[i].id] = 0;
                    break;
                case 1:
                case 2:
                    gBattlerPositions[gLinkPlayers[i].id] = B_POSITION_PLAYER_RIGHT;
                    gBattlerPartyIndexes[gLinkPlayers[i].id] = 3;
                    break;
                }
            }
            else
            {
                if ((!(gLinkPlayers[i].id & 1) && !(gLinkPlayers[multiplayerId].id & 1))
                 || ((gLinkPlayers[i].id & 1) && (gLinkPlayers[multiplayerId].id & 1)))
                {
                    gBattlerControllerFuncs[gLinkPlayers[i].id] = SetControllerToLinkPartner;
                    switch (gLinkPlayers[i].id)
                    {
                    case 0:
                    case 3:
                        gBattlerPositions[gLinkPlayers[i].id] = B_POSITION_PLAYER_LEFT;
                        gBattlerPartyIndexes[gLinkPlayers[i].id] = 0;
                        break;
                    case 1:
                    case 2:
                        gBattlerPositions[gLinkPlayers[i].id] = B_POSITION_PLAYER_RIGHT;
                        gBattlerPartyIndexes[gLinkPlayers[i].id] = 3;
                        break;
                    }
                }
                else
                {
                    gBattlerControllerFuncs[gLinkPlayers[i].id] = SetControllerToLinkOpponent;
                    switch (gLinkPlayers[i].id)
                    {
                    case 0:
                    case 3:
                        gBattlerPositions[gLinkPlayers[i].id] = B_POSITION_OPPONENT_LEFT;
                        gBattlerPartyIndexes[gLinkPlayers[i].id] = 0;
                        break;
                    case 1:
                    case 2:
                        gBattlerPositions[gLinkPlayers[i].id] = B_POSITION_OPPONENT_RIGHT;
                        gBattlerPartyIndexes[gLinkPlayers[i].id] = 3;
                        break;
                    }
                }
            }
        }

        gBattlersCount = MAX_BATTLERS_COUNT;
    }
}

bool32 IsValidForBattle(struct Pokemon *mon)
{
    u32 species = GetMonData(mon, MON_DATA_SPECIES_OR_EGG);
    return (species != SPECIES_NONE
         && species != SPECIES_EGG
         && GetMonData(mon, MON_DATA_HP) != 0
         && GetMonData(mon, MON_DATA_IS_EGG) == FALSE);
}

static void SetBattlePartyIds(void)
{
    s32 i, j;

    if (!(gBattleTypeFlags & BATTLE_TYPE_MULTI))
    {
        for (i = 0; i < gBattlersCount; i++)
        {
            for (j = 0; j < PARTY_SIZE; j++)
            {
                if (i < 2)
                {
                    if (GetBattlerSide(i) == B_SIDE_PLAYER)
                    {
                        if (IsValidForBattle(&gPlayerParty[j]))
                        {
                            gBattlerPartyIndexes[i] = j;
                            break;
                        }
                    }
                    else
                    {
                        if (IsValidForBattle(&gEnemyParty[j]))
                        {
                            gBattlerPartyIndexes[i] = j;
                            break;
                        }
                    }
                }
                else
                {
                    if (GetBattlerSide(i) == B_SIDE_PLAYER)
                    {
                        if (IsValidForBattle(&gPlayerParty[j]) && gBattlerPartyIndexes[i - 2] != j)
                        {
                            gBattlerPartyIndexes[i] = j;
                            break;
                        }
                    }
                    else
                    {
                        if (IsValidForBattle(&gEnemyParty[j]) && gBattlerPartyIndexes[i - 2] != j)
                        {
                            gBattlerPartyIndexes[i] = j;
                            break;
                        }
                    }

                    // No valid mons were found. Add the empty slot.
                    if (gBattlerPartyIndexes[i - 2] == 0)
                        gBattlerPartyIndexes[i] = 1;
                    else
                        gBattlerPartyIndexes[i] = 0;
                }
            }
        }

        if (gBattleTypeFlags & BATTLE_TYPE_TWO_OPPONENTS)
            gBattlerPartyIndexes[1] = 0, gBattlerPartyIndexes[3] = 3;
    }
}

static void PrepareBufferDataTransfer(u32 battler, u32 bufferId, u8 *data, u16 size)
{
    s32 i;

    if (gBattleTypeFlags & BATTLE_TYPE_LINK)
    {
        PrepareBufferDataTransferLink(battler, bufferId, size, data);
    }
    else
    {
        switch (bufferId)
        {
        case B_COMM_TO_CONTROLLER:
            for (i = 0; i < size; data++, i++)
                gBattleResources->bufferA[battler][i] = *data;
            break;
        case B_COMM_TO_ENGINE:
            for (i = 0; i < size; data++, i++)
                gBattleResources->bufferB[battler][i] = *data;
            break;
        }
    }
}

#define tInitialDelayTimer      data[10]
#define tState                  data[11]
#define tCurrentBlock_WrapFrom  data[12]
#define tBlockSendDelayTimer    data[13]
#define tCurrentBlock_End       data[14]
#define tCurrentBlock_Start     data[15]
//
// Inbound communications are stored in one buffer; outbound communications
// in another. Both buffers work pretty similarly: the next message will be
// written into the buffer after the previous message (with 4-byte alignment),
// unless we're too close to the end of the buffer, in which case we jump back
// to the start.
//
// Regarding the task variable names above: these variables are altered in-
// place, so the precise operational definition of "current" depends on when
// the variables are being accessed. When data is present in the send and
// receive buffers, "current" refers to the most recently received message;
// but when a message is actually being placed in the buffers, "current"
// refers to the previous message, until such time that we finish updating it
// to refer to the new message.

static void CreateTasksForSendRecvLinkBuffers(void)
{
    sLinkSendTaskId = CreateTask(Task_HandleSendLinkBuffersData, 0);
    gTasks[sLinkSendTaskId].tState                 = 0;
    gTasks[sLinkSendTaskId].tCurrentBlock_WrapFrom = 0;
    gTasks[sLinkSendTaskId].tBlockSendDelayTimer   = 0;
    gTasks[sLinkSendTaskId].tCurrentBlock_End      = 0;
    gTasks[sLinkSendTaskId].tCurrentBlock_Start    = 0;

    sLinkReceiveTaskId = CreateTask(Task_HandleCopyReceivedLinkBuffersData, 0);
    gTasks[sLinkReceiveTaskId].tCurrentBlock_WrapFrom = 0;
    gTasks[sLinkReceiveTaskId].tBlockSendDelayTimer   = 0; // not used by "receive" task
    gTasks[sLinkReceiveTaskId].tCurrentBlock_End      = 0;
    gTasks[sLinkReceiveTaskId].tCurrentBlock_Start    = 0;
}

enum
{
    LINK_BUFF_BUFFER_ID,
    LINK_BUFF_ACTIVE_BATTLER,
    LINK_BUFF_ATTACKER,
    LINK_BUFF_TARGET,
    LINK_BUFF_SIZE_LO,
    LINK_BUFF_SIZE_HI,
    LINK_BUFF_ABSENT_BATTLER_FLAGS,
    LINK_BUFF_EFFECT_BATTLER,
    LINK_BUFF_DATA,
};

// We want to send a message. Place it into the "send" buffer.
// First argument is a BATTLELINKCOMMTYPE_
void PrepareBufferDataTransferLink(u32 battler, u32 bufferId, u16 size, u8 *data)
{
    s32 alignedSize;
    s32 i;

    alignedSize = size - size % 4 + 4;
    if (gTasks[sLinkSendTaskId].tCurrentBlock_End + alignedSize + LINK_BUFF_DATA + 1 > BATTLE_BUFFER_LINK_SIZE)
    {
        gTasks[sLinkSendTaskId].tCurrentBlock_WrapFrom = gTasks[sLinkSendTaskId].tCurrentBlock_End;
        gTasks[sLinkSendTaskId].tCurrentBlock_End      = 0;
    }

    #define BYTE_TO_SEND(offset) \
        gLinkBattleSendBuffer[gTasks[sLinkSendTaskId].tCurrentBlock_End + offset]

    BYTE_TO_SEND(LINK_BUFF_BUFFER_ID)            = bufferId;
    BYTE_TO_SEND(LINK_BUFF_ACTIVE_BATTLER)       = battler;
    BYTE_TO_SEND(LINK_BUFF_ATTACKER)             = gBattlerAttacker;
    BYTE_TO_SEND(LINK_BUFF_TARGET)               = gBattlerTarget;
    BYTE_TO_SEND(LINK_BUFF_SIZE_LO)              = alignedSize;
    BYTE_TO_SEND(LINK_BUFF_SIZE_HI)              = (alignedSize & 0x0000FF00) >> 8;
    BYTE_TO_SEND(LINK_BUFF_ABSENT_BATTLER_FLAGS) = gAbsentBattlerFlags;
    BYTE_TO_SEND(LINK_BUFF_EFFECT_BATTLER)       = gEffectBattler;

    for (i = 0; i < size; i++)
        BYTE_TO_SEND(LINK_BUFF_DATA + i) = data[i];

    #undef BYTE_TO_SEND

    gTasks[sLinkSendTaskId].tCurrentBlock_End = gTasks[sLinkSendTaskId].tCurrentBlock_End + alignedSize + LINK_BUFF_DATA;
}

enum {
   SENDTASK_STATE_INITIALIZE        = 0,
   SENDTASK_STATE_INITIAL_DELAY     = 1,
   SENDTASK_STATE_COUNT_PLAYERS     = 2,
   SENDTASK_STATE_BEGIN_SEND_BLOCK  = 3,
   SENDTASK_STATE_FINISH_SEND_BLOCK = 4,
   SENDTASK_STATE_UNUSED_STATE      = 5,
};

static void Task_HandleSendLinkBuffersData(u8 taskId)
{
    u16 numPlayers;
    u16 blockSize;

    #define BYTE_TO_SEND(offset) \
        gLinkBattleSendBuffer[gTasks[taskId].tCurrentBlock_Start + offset]

    switch (gTasks[taskId].tState)
    {
    case SENDTASK_STATE_INITIALIZE:
        gTasks[taskId].tInitialDelayTimer = 100;
        gTasks[taskId].tState++;
        break;
    case SENDTASK_STATE_INITIAL_DELAY:
        gTasks[taskId].tInitialDelayTimer--;
        if (gTasks[taskId].tInitialDelayTimer == 0)
            gTasks[taskId].tState++;
        break;
    case SENDTASK_STATE_COUNT_PLAYERS:
        if (gWirelessCommType)
        {
            gTasks[taskId].tState++;
        }
        else
        {
            if (gBattleTypeFlags & BATTLE_TYPE_BATTLE_TOWER)
                numPlayers = 2;
            else
                numPlayers = (gBattleTypeFlags & BATTLE_TYPE_MULTI) ? 4 : 2;

            if (GetLinkPlayerCount_2() >= numPlayers)
            {
                if (IsLinkMaster())
                {
                    CheckShouldAdvanceLinkState();
                    gTasks[taskId].tState++;
                }
                else
                {
                    gTasks[taskId].tState++;
                }
            }
        }
        break;
    case SENDTASK_STATE_BEGIN_SEND_BLOCK:
        if (gTasks[taskId].tCurrentBlock_Start != gTasks[taskId].tCurrentBlock_End)
        {
            if (gTasks[taskId].tBlockSendDelayTimer == 0)
            {
                if (gTasks[taskId].tCurrentBlock_Start >  gTasks[taskId].tCurrentBlock_End
                 && gTasks[taskId].tCurrentBlock_Start == gTasks[taskId].tCurrentBlock_WrapFrom)
                {
                    gTasks[taskId].tCurrentBlock_WrapFrom = 0;
                    gTasks[taskId].tCurrentBlock_Start    = 0;
                }
                blockSize = (BYTE_TO_SEND(LINK_BUFF_SIZE_LO) | (BYTE_TO_SEND(LINK_BUFF_SIZE_HI) << 8)) + LINK_BUFF_DATA;
                SendBlock(BitmaskAllOtherLinkPlayers(), &BYTE_TO_SEND(0), blockSize);
                gTasks[taskId].tState++;
            }
            else
            {
                gTasks[taskId].tBlockSendDelayTimer--;
                break;
            }
        }
        break;
    case SENDTASK_STATE_FINISH_SEND_BLOCK:
        if (IsLinkTaskFinished())
        {
            blockSize = BYTE_TO_SEND(LINK_BUFF_SIZE_LO) | (BYTE_TO_SEND(LINK_BUFF_SIZE_HI) << 8);
            gTasks[taskId].tBlockSendDelayTimer = 1;
            gTasks[taskId].tCurrentBlock_Start  = gTasks[taskId].tCurrentBlock_Start + blockSize + LINK_BUFF_DATA;
            gTasks[taskId].tState = SENDTASK_STATE_BEGIN_SEND_BLOCK;
        }
        break;
    case SENDTASK_STATE_UNUSED_STATE:
        if (--gTasks[taskId].tBlockSendDelayTimer == 0)
        {
            gTasks[taskId].tBlockSendDelayTimer = 1;
            gTasks[taskId].tState = SENDTASK_STATE_BEGIN_SEND_BLOCK;
        }
        break;
    }

    #undef BYTE_TO_SEND
}

// We have received a message. Place it into the "receive" buffer.
//
// Counterintuitively, we also "receive" the outbound messages that
// we send to other players. The GBA basically stores communicated
// data for all four players, so inbound and outbound data can be
// handled uniformly unless a game specifically decides to do
// otherwise. Pokemon, evidently, did not specifically decide to do
// otherwise.
void TryReceiveLinkBattleData(void)
{
    u8 i;
    s32 j;
    u8 *recvBuffer;

    if (gReceivedRemoteLinkPlayers && (gBattleTypeFlags & BATTLE_TYPE_LINK_IN_BATTLE))
    {
        DestroyTask_RfuIdle();
        for (i = 0; i < GetLinkPlayerCount(); i++)
        {
            if (GetBlockReceivedStatus() & (1 << (i)))
            {
                ResetBlockReceivedFlag(i);
                recvBuffer = (u8 *)gBlockRecvBuffer[i];
                {
                    u8 *dest, *src;
                    u16 dataSize = gBlockRecvBuffer[i][2];

                    if (gTasks[sLinkReceiveTaskId].tCurrentBlock_End + 9 + dataSize > 0x1000)
                    {
                        gTasks[sLinkReceiveTaskId].tCurrentBlock_WrapFrom = gTasks[sLinkReceiveTaskId].tCurrentBlock_End;
                        gTasks[sLinkReceiveTaskId].tCurrentBlock_End = 0;
                    }

                    dest = &gLinkBattleRecvBuffer[gTasks[sLinkReceiveTaskId].tCurrentBlock_End];
                    src = recvBuffer;

                    for (j = 0; j < dataSize + 8; j++)
                        dest[j] = src[j];

                    gTasks[sLinkReceiveTaskId].tCurrentBlock_End = gTasks[sLinkReceiveTaskId].tCurrentBlock_End + dataSize + 8;
                }
            }
        }
    }
}

static void Task_HandleCopyReceivedLinkBuffersData(u8 taskId)
{
    u16 blockSize;
    u8 battler;
    u8 playerId;

    #define BYTE_TO_RECEIVE(offset) \
        gLinkBattleRecvBuffer[gTasks[taskId].tCurrentBlock_Start + offset]

    if (gTasks[taskId].tCurrentBlock_Start != gTasks[taskId].tCurrentBlock_End)
    {
        if (gTasks[taskId].tCurrentBlock_Start >  gTasks[taskId].tCurrentBlock_End
         && gTasks[taskId].tCurrentBlock_Start == gTasks[taskId].tCurrentBlock_WrapFrom)
        {
            gTasks[taskId].tCurrentBlock_WrapFrom = 0;
            gTasks[taskId].tCurrentBlock_Start    = 0;
        }
        battler = BYTE_TO_RECEIVE(LINK_BUFF_ACTIVE_BATTLER);
        blockSize = BYTE_TO_RECEIVE(LINK_BUFF_SIZE_LO) | (BYTE_TO_RECEIVE(LINK_BUFF_SIZE_HI) << 8);

        switch (BYTE_TO_RECEIVE(0))
        {
        case B_COMM_TO_CONTROLLER:
            if (IS_BATTLE_CONTROLLER_ACTIVE_ON_LOCAL(battler))
                return;

            memcpy(gBattleResources->bufferA[battler], &BYTE_TO_RECEIVE(LINK_BUFF_DATA), blockSize);
            MarkBattlerReceivedLinkData(battler);

            if (!(gBattleTypeFlags & BATTLE_TYPE_IS_MASTER))
            {
                gBattlerAttacker    = BYTE_TO_RECEIVE(LINK_BUFF_ATTACKER);
                gBattlerTarget      = BYTE_TO_RECEIVE(LINK_BUFF_TARGET);
                gAbsentBattlerFlags = BYTE_TO_RECEIVE(LINK_BUFF_ABSENT_BATTLER_FLAGS);
                gEffectBattler      = BYTE_TO_RECEIVE(LINK_BUFF_EFFECT_BATTLER);
            }
            break;
        case B_COMM_TO_ENGINE:
            memcpy(gBattleResources->bufferB[battler], &gLinkBattleRecvBuffer[gTasks[taskId].tCurrentBlock_Start + LINK_BUFF_DATA], blockSize);
            break;
        case B_COMM_CONTROLLER_IS_DONE:
            playerId = BYTE_TO_RECEIVE(LINK_BUFF_DATA);
            MARK_BATTLE_CONTROLLER_IDLE_FOR_PLAYER(battler, playerId);
            break;
        }

        gTasks[taskId].tCurrentBlock_Start = gTasks[taskId].tCurrentBlock_Start + blockSize + LINK_BUFF_DATA;
    }

    #undef BYTE_TO_RECEIVE
}

#undef tInitialDelayTimer
#undef tState
#undef tCurrentBlock_WrapFrom
#undef tBlockSendDelayTimer
#undef tCurrentBlock_End
#undef tCurrentBlock_Start

void BtlController_EmitGetMonData(u32 battler, u32 bufferId, u8 requestId, u8 monToCheck)
{
    gBattleResources->transferBuffer[0] = CONTROLLER_GETMONDATA;
    gBattleResources->transferBuffer[1] = requestId;
    gBattleResources->transferBuffer[2] = monToCheck;
    gBattleResources->transferBuffer[3] = 0;
    PrepareBufferDataTransfer(battler, bufferId, gBattleResources->transferBuffer, 4);
}

static void UNUSED BtlController_EmitGetRawMonData(u32 battler, u32 bufferId, u8 monId, u8 bytes)
{
    gBattleResources->transferBuffer[0] = CONTROLLER_GETRAWMONDATA;
    gBattleResources->transferBuffer[1] = monId;
    gBattleResources->transferBuffer[2] = bytes;
    gBattleResources->transferBuffer[3] = 0;
    PrepareBufferDataTransfer(battler, bufferId, gBattleResources->transferBuffer, 4);
}

void BtlController_EmitSetMonData(u32 battler, u32 bufferId, u8 requestId, u8 monToCheck, u8 bytes, void *data)
{
    s32 i;

    gBattleResources->transferBuffer[0] = CONTROLLER_SETMONDATA;
    gBattleResources->transferBuffer[1] = requestId;
    gBattleResources->transferBuffer[2] = monToCheck;
    for (i = 0; i < bytes; i++)
        gBattleResources->transferBuffer[3 + i] = *(u8 *)(data++);
    PrepareBufferDataTransfer(battler, bufferId, gBattleResources->transferBuffer, 3 + bytes);
}

static void UNUSED BtlController_EmitSetRawMonData(u32 battler, u32 bufferId, u8 monId, u8 bytes, void *data)
{
    s32 i;

    gBattleResources->transferBuffer[0] = CONTROLLER_SETRAWMONDATA;
    gBattleResources->transferBuffer[1] = monId;
    gBattleResources->transferBuffer[2] = bytes;
    for (i = 0; i < bytes; i++)
        gBattleResources->transferBuffer[3 + i] = *(u8 *)(data++);
    PrepareBufferDataTransfer(battler, bufferId, gBattleResources->transferBuffer, bytes + 3);
}

void BtlController_EmitLoadMonSprite(u32 battler, u32 bufferId)
{
    gBattleResources->transferBuffer[0] = CONTROLLER_LOADMONSPRITE;
    gBattleResources->transferBuffer[1] = CONTROLLER_LOADMONSPRITE;
    gBattleResources->transferBuffer[2] = CONTROLLER_LOADMONSPRITE;
    gBattleResources->transferBuffer[3] = CONTROLLER_LOADMONSPRITE;
    PrepareBufferDataTransfer(battler, bufferId, gBattleResources->transferBuffer, 4);
}

void BtlController_EmitSwitchInAnim(u32 battler, u32 bufferId, u8 partyId, bool8 dontClearTransform, bool8 dontClearSubstituteBit)
{
    gBattleResources->transferBuffer[0] = CONTROLLER_SWITCHINANIM;
    gBattleResources->transferBuffer[1] = partyId;
    gBattleResources->transferBuffer[2] = dontClearTransform;
    gBattleResources->transferBuffer[3] = dontClearSubstituteBit;
    PrepareBufferDataTransfer(battler, bufferId, gBattleResources->transferBuffer, 4);
}

void BtlController_EmitReturnMonToBall(u32 battler, u32 bufferId, bool8 skipAnim)
{
    gBattleResources->transferBuffer[0] = CONTROLLER_RETURNMONTOBALL;
    gBattleResources->transferBuffer[1] = skipAnim;
    PrepareBufferDataTransfer(battler, bufferId, gBattleResources->transferBuffer, 2);
}

void BtlController_EmitDrawTrainerPic(u32 battler, u32 bufferId)
{
    gBattleResources->transferBuffer[0] = CONTROLLER_DRAWTRAINERPIC;
    gBattleResources->transferBuffer[1] = CONTROLLER_DRAWTRAINERPIC;
    gBattleResources->transferBuffer[2] = CONTROLLER_DRAWTRAINERPIC;
    gBattleResources->transferBuffer[3] = CONTROLLER_DRAWTRAINERPIC;
    PrepareBufferDataTransfer(battler, bufferId, gBattleResources->transferBuffer, 4);
}

void BtlController_EmitTrainerSlide(u32 battler, u32 bufferId)
{
    gBattleResources->transferBuffer[0] = CONTROLLER_TRAINERSLIDE;
    gBattleResources->transferBuffer[1] = CONTROLLER_TRAINERSLIDE;
    gBattleResources->transferBuffer[2] = CONTROLLER_TRAINERSLIDE;
    gBattleResources->transferBuffer[3] = CONTROLLER_TRAINERSLIDE;
    PrepareBufferDataTransfer(battler, bufferId, gBattleResources->transferBuffer, 4);
}

void BtlController_EmitTrainerSlideBack(u32 battler, u32 bufferId)
{
    gBattleResources->transferBuffer[0] = CONTROLLER_TRAINERSLIDEBACK;
    gBattleResources->transferBuffer[1] = CONTROLLER_TRAINERSLIDEBACK;
    gBattleResources->transferBuffer[2] = CONTROLLER_TRAINERSLIDEBACK;
    gBattleResources->transferBuffer[3] = CONTROLLER_TRAINERSLIDEBACK;
    PrepareBufferDataTransfer(battler, bufferId, gBattleResources->transferBuffer, 4);
}

void BtlController_EmitFaintAnimation(u32 battler, u32 bufferId)
{
    gBattleResources->transferBuffer[0] = CONTROLLER_FAINTANIMATION;
    gBattleResources->transferBuffer[1] = CONTROLLER_FAINTANIMATION;
    gBattleResources->transferBuffer[2] = CONTROLLER_FAINTANIMATION;
    gBattleResources->transferBuffer[3] = CONTROLLER_FAINTANIMATION;
    PrepareBufferDataTransfer(battler, bufferId, gBattleResources->transferBuffer, 4);
}

static void UNUSED BtlController_EmitPaletteFade(u32 battler, u32 bufferId)
{
    gBattleResources->transferBuffer[0] = CONTROLLER_PALETTEFADE;
    gBattleResources->transferBuffer[1] = CONTROLLER_PALETTEFADE;
    gBattleResources->transferBuffer[2] = CONTROLLER_PALETTEFADE;
    gBattleResources->transferBuffer[3] = CONTROLLER_PALETTEFADE;
    PrepareBufferDataTransfer(battler, bufferId, gBattleResources->transferBuffer, 4);
}

static void UNUSED BtlController_EmitSuccessBallThrowAnim(u32 battler, u32 bufferId)
{
    gBattleResources->transferBuffer[0] = CONTROLLER_SUCCESSBALLTHROWANIM;
    gBattleResources->transferBuffer[1] = CONTROLLER_SUCCESSBALLTHROWANIM;
    gBattleResources->transferBuffer[2] = CONTROLLER_SUCCESSBALLTHROWANIM;
    gBattleResources->transferBuffer[3] = CONTROLLER_SUCCESSBALLTHROWANIM;
    PrepareBufferDataTransfer(battler, bufferId, gBattleResources->transferBuffer, 4);
}

void BtlController_EmitBallThrowAnim(u32 battler, u32 bufferId, u8 caseId)
{
    gBattleResources->transferBuffer[0] = CONTROLLER_BALLTHROWANIM;
    gBattleResources->transferBuffer[1] = caseId;
    PrepareBufferDataTransfer(battler, bufferId, gBattleResources->transferBuffer, 2);
}

static void UNUSED BtlController_EmitPause(u32 battler, u32 bufferId, u8 toWait, void *data)
{
    s32 i;

    gBattleResources->transferBuffer[0] = CONTROLLER_PAUSE;
    gBattleResources->transferBuffer[1] = toWait;
    for (i = 0; i < toWait * 3; i++)
        gBattleResources->transferBuffer[2 + i] = *(u8 *)(data++);
    PrepareBufferDataTransfer(battler, bufferId, gBattleResources->transferBuffer, toWait * 3 + 2);
}

void BtlController_EmitMoveAnimation(u32 battler, u32 bufferId, u16 move, u8 turnOfMove, u16 movePower, s32 dmg, u8 friendship, struct DisableStruct *disableStructPtr, u8 multihit)
{
    gBattleResources->transferBuffer[0] = CONTROLLER_MOVEANIMATION;
    gBattleResources->transferBuffer[1] = move;
    gBattleResources->transferBuffer[2] = (move & 0xFF00) >> 8;
    gBattleResources->transferBuffer[3] = turnOfMove;
    gBattleResources->transferBuffer[4] = movePower;
    gBattleResources->transferBuffer[5] = (movePower & 0xFF00) >> 8;
    gBattleResources->transferBuffer[6] = dmg;
    gBattleResources->transferBuffer[7] = (dmg & 0x0000FF00) >> 8;
    gBattleResources->transferBuffer[8] = (dmg & 0x00FF0000) >> 16;
    gBattleResources->transferBuffer[9] = (dmg & 0xFF000000) >> 24;
    gBattleResources->transferBuffer[10] = friendship;
    gBattleResources->transferBuffer[11] = multihit;
    if (HasWeatherEffect())
    {
        gBattleResources->transferBuffer[12] = gBattleWeather;
        gBattleResources->transferBuffer[13] = (gBattleWeather & 0xFF00) >> 8;
    }
    else
    {
        gBattleResources->transferBuffer[12] = 0;
        gBattleResources->transferBuffer[13] = 0;
    }
    gBattleResources->transferBuffer[14] = 0;
    gBattleResources->transferBuffer[15] = 0;
    memcpy(&gBattleResources->transferBuffer[16], disableStructPtr, sizeof(struct DisableStruct));
    PrepareBufferDataTransfer(battler, bufferId, gBattleResources->transferBuffer, 16 + sizeof(struct DisableStruct));
}

<<<<<<< HEAD
void BtlController_EmitPrintString(u32 battler, u32 bufferId, u16 stringID)
=======
void BtlController_EmitPrintString(u8 bufferId, u16 stringId)
>>>>>>> 59d31573
{
    s32 i;
    struct BattleMsgData *stringInfo;

<<<<<<< HEAD
    gBattleResources->transferBuffer[0] = CONTROLLER_PRINTSTRING;
    gBattleResources->transferBuffer[1] = gBattleOutcome;
    gBattleResources->transferBuffer[2] = stringID;
    gBattleResources->transferBuffer[3] = (stringID & 0xFF00) >> 8;
=======
    sBattleBuffersTransferData[0] = CONTROLLER_PRINTSTRING;
    sBattleBuffersTransferData[1] = gBattleOutcome;
    sBattleBuffersTransferData[2] = stringId;
    sBattleBuffersTransferData[3] = (stringId & 0xFF00) >> 8;
>>>>>>> 59d31573

    stringInfo = (struct BattleMsgData *)(&gBattleResources->transferBuffer[4]);
    stringInfo->currentMove = gCurrentMove;
    stringInfo->originallyUsedMove = gChosenMove;
    stringInfo->lastItem = gLastUsedItem;
    stringInfo->lastAbility = gLastUsedAbility;
    stringInfo->scrActive = gBattleScripting.battler;
    stringInfo->bakScriptPartyIdx = gBattleStruct->scriptPartyIdx;
    stringInfo->hpScale = gBattleStruct->hpScale;
    stringInfo->itemEffectBattler = gPotentialItemEffectBattler;
    stringInfo->moveType = GetMoveType(gCurrentMove);

    for (i = 0; i < MAX_BATTLERS_COUNT; i++)
        stringInfo->abilities[i] = gBattleMons[i].ability;
    for (i = 0; i < TEXT_BUFF_ARRAY_COUNT; i++)
    {
        stringInfo->textBuffs[0][i] = gBattleTextBuff1[i];
        stringInfo->textBuffs[1][i] = gBattleTextBuff2[i];
        stringInfo->textBuffs[2][i] = gBattleTextBuff3[i];
    }
    PrepareBufferDataTransfer(battler, bufferId, gBattleResources->transferBuffer, sizeof(struct BattleMsgData) + 4);
}

<<<<<<< HEAD
void BtlController_EmitPrintSelectionString(u32 battler, u32 bufferId, u16 stringID)
=======
void BtlController_EmitPrintSelectionString(u8 bufferId, u16 stringId)
>>>>>>> 59d31573
{
    s32 i;
    struct BattleMsgData *stringInfo;

<<<<<<< HEAD
    gBattleResources->transferBuffer[0] = CONTROLLER_PRINTSTRINGPLAYERONLY;
    gBattleResources->transferBuffer[1] = CONTROLLER_PRINTSTRINGPLAYERONLY;
    gBattleResources->transferBuffer[2] = stringID;
    gBattleResources->transferBuffer[3] = (stringID & 0xFF00) >> 8;
=======
    sBattleBuffersTransferData[0] = CONTROLLER_PRINTSTRINGPLAYERONLY;
    sBattleBuffersTransferData[1] = CONTROLLER_PRINTSTRINGPLAYERONLY;
    sBattleBuffersTransferData[2] = stringId;
    sBattleBuffersTransferData[3] = (stringId & 0xFF00) >> 8;
>>>>>>> 59d31573

    stringInfo = (struct BattleMsgData *)(&gBattleResources->transferBuffer[4]);
    stringInfo->currentMove = gCurrentMove;
    stringInfo->originallyUsedMove = gChosenMove;
    stringInfo->lastItem = gLastUsedItem;
    stringInfo->lastAbility = gLastUsedAbility;
    stringInfo->scrActive = gBattleScripting.battler;
    stringInfo->bakScriptPartyIdx = gBattleStruct->scriptPartyIdx;

    for (i = 0; i < MAX_BATTLERS_COUNT; i++)
        stringInfo->abilities[i] = gBattleMons[i].ability;
    for (i = 0; i < TEXT_BUFF_ARRAY_COUNT; i++)
    {
        stringInfo->textBuffs[0][i] = gBattleTextBuff1[i];
        stringInfo->textBuffs[1][i] = gBattleTextBuff2[i];
        stringInfo->textBuffs[2][i] = gBattleTextBuff3[i];
    }
    PrepareBufferDataTransfer(battler, bufferId, gBattleResources->transferBuffer, sizeof(struct BattleMsgData) + 4);
}

// itemId only relevant for B_ACTION_USE_ITEM
void BtlController_EmitChooseAction(u32 battler, u32 bufferId, u8 action, u16 itemId)
{
    gBattleResources->transferBuffer[0] = CONTROLLER_CHOOSEACTION;
    gBattleResources->transferBuffer[1] = action;
    gBattleResources->transferBuffer[2] = itemId;
    gBattleResources->transferBuffer[3] = (itemId & 0xFF00) >> 8;
    PrepareBufferDataTransfer(battler, bufferId, gBattleResources->transferBuffer, 4);
}

// Only used by the forfeit prompt in the Battle Frontier
// For other Yes/No boxes in battle, see Cmd_yesnobox
void BtlController_EmitYesNoBox(u32 battler, u32 bufferId)
{
    gBattleResources->transferBuffer[0] = CONTROLLER_YESNOBOX;
    gBattleResources->transferBuffer[1] = CONTROLLER_YESNOBOX;
    gBattleResources->transferBuffer[2] = CONTROLLER_YESNOBOX;
    gBattleResources->transferBuffer[3] = CONTROLLER_YESNOBOX;
    PrepareBufferDataTransfer(battler, bufferId, gBattleResources->transferBuffer, 4);
}

void BtlController_EmitChooseMove(u32 battler, u32 bufferId, bool8 isDoubleBattle, bool8 NoPpNumber, struct ChooseMoveStruct *movePpData)
{
    s32 i;

    gBattleResources->transferBuffer[0] = CONTROLLER_CHOOSEMOVE;
    gBattleResources->transferBuffer[1] = isDoubleBattle;
    gBattleResources->transferBuffer[2] = NoPpNumber;
    gBattleResources->transferBuffer[3] = 0;
    for (i = 0; i < sizeof(*movePpData); i++)
        gBattleResources->transferBuffer[4 + i] = *((u8 *)(movePpData) + i);
    PrepareBufferDataTransfer(battler, bufferId, gBattleResources->transferBuffer, sizeof(*movePpData) + 4);
}

void BtlController_EmitChooseItem(u32 battler, u32 bufferId, u8 *battlePartyOrder)
{
    s32 i;

    gBattleResources->transferBuffer[0] = CONTROLLER_OPENBAG;
    for (i = 0; i < PARTY_SIZE / 2; i++)
        gBattleResources->transferBuffer[1 + i] = battlePartyOrder[i];
    PrepareBufferDataTransfer(battler, bufferId, gBattleResources->transferBuffer, 4);
}

void BtlController_EmitChoosePokemon(u32 battler, u32 bufferId, u8 caseId, u8 slotId, u16 abilityId, u8 *data)
{
    s32 i;

    gBattleResources->transferBuffer[0] = CONTROLLER_CHOOSEPOKEMON;
    gBattleResources->transferBuffer[1] = caseId;
    gBattleResources->transferBuffer[2] = slotId;
    gBattleResources->transferBuffer[3] = abilityId & 0xFF;
    gBattleResources->transferBuffer[7] = (abilityId >> 8) & 0xFF;
    for (i = 0; i < 3; i++)
        gBattleResources->transferBuffer[4 + i] = data[i];
    PrepareBufferDataTransfer(battler, bufferId, gBattleResources->transferBuffer, 8);  // Only 7 bytes were written.
}

static void UNUSED BtlController_EmitCmd23(u32 battler, u32 bufferId)
{
    gBattleResources->transferBuffer[0] = CONTROLLER_23;
    gBattleResources->transferBuffer[1] = CONTROLLER_23;
    gBattleResources->transferBuffer[2] = CONTROLLER_23;
    gBattleResources->transferBuffer[3] = CONTROLLER_23;
    PrepareBufferDataTransfer(battler, bufferId, gBattleResources->transferBuffer, 4);
}

// why is the argument u16 if it's being cast to s16 anyway?
void BtlController_EmitHealthBarUpdate(u32 battler, u32 bufferId, u16 hpValue)
{
    gBattleResources->transferBuffer[0] = CONTROLLER_HEALTHBARUPDATE;
    gBattleResources->transferBuffer[1] = 0;
    gBattleResources->transferBuffer[2] = (s16)hpValue;
    gBattleResources->transferBuffer[3] = ((s16)hpValue & 0xFF00) >> 8;
    PrepareBufferDataTransfer(battler, bufferId, gBattleResources->transferBuffer, 4);
}

void BtlController_EmitExpUpdate(u32 battler, u32 bufferId, u8 partyId, s32 expPoints)
{
    gBattleResources->transferBuffer[0] = CONTROLLER_EXPUPDATE;
    gBattleResources->transferBuffer[1] = partyId;
    gBattleResources->transferBuffer[2] = expPoints;
    gBattleResources->transferBuffer[3] = (expPoints & 0x0000FF00) >> 8;
    gBattleResources->transferBuffer[4] = (expPoints & 0x00FF0000) >> 16;
    gBattleResources->transferBuffer[5] = (expPoints & 0xFF000000) >> 24;
    PrepareBufferDataTransfer(battler, bufferId, gBattleResources->transferBuffer, 6);
}

void BtlController_EmitStatusIconUpdate(u32 battler, u32 bufferId, u32 status1, u32 status2)
{
    gBattleResources->transferBuffer[0] = CONTROLLER_STATUSICONUPDATE;
    gBattleResources->transferBuffer[1] = status1;
    gBattleResources->transferBuffer[2] = (status1 & 0x0000FF00) >> 8;
    gBattleResources->transferBuffer[3] = (status1 & 0x00FF0000) >> 16;
    gBattleResources->transferBuffer[4] = (status1 & 0xFF000000) >> 24;
    gBattleResources->transferBuffer[5] = status2;
    gBattleResources->transferBuffer[6] = (status2 & 0x0000FF00) >> 8;
    gBattleResources->transferBuffer[7] = (status2 & 0x00FF0000) >> 16;
    gBattleResources->transferBuffer[8] = (status2 & 0xFF000000) >> 24;
    PrepareBufferDataTransfer(battler, bufferId, gBattleResources->transferBuffer, 9);
}

void BtlController_EmitStatusAnimation(u32 battler, u32 bufferId, bool8 status2, u32 status)
{
    gBattleResources->transferBuffer[0] = CONTROLLER_STATUSANIMATION;
    gBattleResources->transferBuffer[1] = status2;
    gBattleResources->transferBuffer[2] = status;
    gBattleResources->transferBuffer[3] = (status & 0x0000FF00) >> 8;
    gBattleResources->transferBuffer[4] = (status & 0x00FF0000) >> 16;
    gBattleResources->transferBuffer[5] = (status & 0xFF000000) >> 24;
    PrepareBufferDataTransfer(battler, bufferId, gBattleResources->transferBuffer, 6);
}

static void UNUSED BtlController_EmitStatusXor(u32 battler, u32 bufferId, u8 b)
{
    gBattleResources->transferBuffer[0] = CONTROLLER_STATUSXOR;
    gBattleResources->transferBuffer[1] = b;
    PrepareBufferDataTransfer(battler, bufferId, gBattleResources->transferBuffer, 2);
}

void BtlController_EmitDataTransfer(u32 battler, u32 bufferId, u16 size, void *data)
{
    s32 i;

    gBattleResources->transferBuffer[0] = CONTROLLER_DATATRANSFER;
    gBattleResources->transferBuffer[1] = CONTROLLER_DATATRANSFER;
    gBattleResources->transferBuffer[2] = size;
    gBattleResources->transferBuffer[3] = (size & 0xFF00) >> 8;
    for (i = 0; i < size; i++)
        gBattleResources->transferBuffer[4 + i] = *(u8 *)(data++);
    PrepareBufferDataTransfer(battler, bufferId, gBattleResources->transferBuffer, size + 4);
}

static void UNUSED BtlController_EmitDMA3Transfer(u32 battler, u32 bufferId, void *dst, u16 size, void *data)
{
    s32 i;

    gBattleResources->transferBuffer[0] = CONTROLLER_DMA3TRANSFER;
    gBattleResources->transferBuffer[1] = (u32)(dst);
    gBattleResources->transferBuffer[2] = ((u32)(dst) & 0x0000FF00) >> 8;
    gBattleResources->transferBuffer[3] = ((u32)(dst) & 0x00FF0000) >> 16;
    gBattleResources->transferBuffer[4] = ((u32)(dst) & 0xFF000000) >> 24;
    gBattleResources->transferBuffer[5] = size;
    gBattleResources->transferBuffer[6] = (size & 0xFF00) >> 8;
    for (i = 0; i < size; i++)
        gBattleResources->transferBuffer[7 + i] = *(u8 *)(data++);
    PrepareBufferDataTransfer(battler, bufferId, gBattleResources->transferBuffer, size + 7);
}

static void UNUSED BtlController_EmitPlayBGM(u32 battler, u32 bufferId, u16 songId, void *data)
{
    s32 i;

    gBattleResources->transferBuffer[0] = CONTROLLER_PLAYBGM;
    gBattleResources->transferBuffer[1] = songId;
    gBattleResources->transferBuffer[2] = (songId & 0xFF00) >> 8;

    // Nonsense loop using songId as a size
    // Would go out of bounds for any song id after SE_RG_BAG_POCKET (253)
    for (i = 0; i < songId; i++)
        gBattleResources->transferBuffer[3 + i] = *(u8 *)(data++);
    PrepareBufferDataTransfer(battler, bufferId, gBattleResources->transferBuffer, songId + 3);
}

static void UNUSED BtlController_EmitCmd32(u32 battler, u32 bufferId, u16 size, void *data)
{
    s32 i;

    gBattleResources->transferBuffer[0] = CONTROLLER_32;
    gBattleResources->transferBuffer[1] = size;
    gBattleResources->transferBuffer[2] = (size & 0xFF00) >> 8;
    for (i = 0; i < size; i++)
        gBattleResources->transferBuffer[3 + i] = *(u8 *)(data++);
    PrepareBufferDataTransfer(battler, bufferId, gBattleResources->transferBuffer, size + 3);
}

void BtlController_EmitTwoReturnValues(u32 battler, u32 bufferId, u8 ret8, u32 ret32)
{
    gBattleResources->transferBuffer[0] = CONTROLLER_TWORETURNVALUES;
    gBattleResources->transferBuffer[1] = ret8;
    gBattleResources->transferBuffer[2] = ret32;
    gBattleResources->transferBuffer[3] = (ret32 & 0x0000FF00) >> 8;
    gBattleResources->transferBuffer[4] = (ret32 & 0x00FF0000) >> 16;
    gBattleResources->transferBuffer[5] = (ret32 & 0xFF000000) >> 24;
    PrepareBufferDataTransfer(battler, bufferId, gBattleResources->transferBuffer, 6);
}

void BtlController_EmitChosenMonReturnValue(u32 battler, u32 bufferId, u8 partyId, u8 *battlePartyOrder)
{
    s32 i;

    gBattleResources->transferBuffer[0] = CONTROLLER_CHOSENMONRETURNVALUE;
    gBattleResources->transferBuffer[1] = partyId;
    for (i = 0; i < (int)ARRAY_COUNT(gBattlePartyCurrentOrder); i++)
        gBattleResources->transferBuffer[2 + i] = battlePartyOrder[i];
    PrepareBufferDataTransfer(battler, bufferId, gBattleResources->transferBuffer, 5);
}

void BtlController_EmitOneReturnValue(u32 battler, u32 bufferId, u16 ret)
{
    gBattleResources->transferBuffer[0] = CONTROLLER_ONERETURNVALUE;
    gBattleResources->transferBuffer[1] = ret;
    gBattleResources->transferBuffer[2] = (ret & 0xFF00) >> 8;
    gBattleResources->transferBuffer[3] = 0;
    PrepareBufferDataTransfer(battler, bufferId, gBattleResources->transferBuffer, 4);
}

void BtlController_EmitOneReturnValue_Duplicate(u32 battler, u32 bufferId, u16 ret)
{
    gBattleResources->transferBuffer[0] = CONTROLLER_ONERETURNVALUE_DUPLICATE;
    gBattleResources->transferBuffer[1] = ret;
    gBattleResources->transferBuffer[2] = (ret & 0xFF00) >> 8;
    gBattleResources->transferBuffer[3] = 0;
    PrepareBufferDataTransfer(battler, bufferId, gBattleResources->transferBuffer, 4);
}

void BtlController_EmitHitAnimation(u32 battler, u32 bufferId)
{
    gBattleResources->transferBuffer[0] = CONTROLLER_HITANIMATION;
    gBattleResources->transferBuffer[1] = CONTROLLER_HITANIMATION;
    gBattleResources->transferBuffer[2] = CONTROLLER_HITANIMATION;
    gBattleResources->transferBuffer[3] = CONTROLLER_HITANIMATION;
    PrepareBufferDataTransfer(battler, bufferId, gBattleResources->transferBuffer, 4);
}

void BtlController_EmitCantSwitch(u32 battler, u32 bufferId)
{
    gBattleResources->transferBuffer[0] = CONTROLLER_CANTSWITCH;
    gBattleResources->transferBuffer[1] = CONTROLLER_CANTSWITCH;
    gBattleResources->transferBuffer[2] = CONTROLLER_CANTSWITCH;
    gBattleResources->transferBuffer[3] = CONTROLLER_CANTSWITCH;
    PrepareBufferDataTransfer(battler, bufferId, gBattleResources->transferBuffer, 4);
}

void BtlController_EmitPlaySE(u32 battler, u32 bufferId, u16 songId)
{
    gBattleResources->transferBuffer[0] = CONTROLLER_PLAYSE;
    gBattleResources->transferBuffer[1] = songId;
    gBattleResources->transferBuffer[2] = (songId & 0xFF00) >> 8;
    gBattleResources->transferBuffer[3] = 0;
    PrepareBufferDataTransfer(battler, bufferId, gBattleResources->transferBuffer, 4);
}

void BtlController_EmitPlayFanfareOrBGM(u32 battler, u32 bufferId, u16 songId, bool8 playBGM)
{
    gBattleResources->transferBuffer[0] = CONTROLLER_PLAYFANFAREORBGM;
    gBattleResources->transferBuffer[1] = songId;
    gBattleResources->transferBuffer[2] = (songId & 0xFF00) >> 8;
    gBattleResources->transferBuffer[3] = playBGM;
    PrepareBufferDataTransfer(battler, bufferId, gBattleResources->transferBuffer, 4);
}

void BtlController_EmitFaintingCry(u32 battler, u32 bufferId)
{
    gBattleResources->transferBuffer[0] = CONTROLLER_FAINTINGCRY;
    gBattleResources->transferBuffer[1] = CONTROLLER_FAINTINGCRY;
    gBattleResources->transferBuffer[2] = CONTROLLER_FAINTINGCRY;
    gBattleResources->transferBuffer[3] = CONTROLLER_FAINTINGCRY;
    PrepareBufferDataTransfer(battler, bufferId, gBattleResources->transferBuffer, 4);
}

void BtlController_EmitIntroSlide(u32 battler, u32 bufferId, u8 environmentId)
{
    gBattleResources->transferBuffer[0] = CONTROLLER_INTROSLIDE;
    gBattleResources->transferBuffer[1] = environmentId;
    PrepareBufferDataTransfer(battler, bufferId, gBattleResources->transferBuffer, 2);
}

void BtlController_EmitIntroTrainerBallThrow(u32 battler, u32 bufferId)
{
    gBattleResources->transferBuffer[0] = CONTROLLER_INTROTRAINERBALLTHROW;
    gBattleResources->transferBuffer[1] = CONTROLLER_INTROTRAINERBALLTHROW;
    gBattleResources->transferBuffer[2] = CONTROLLER_INTROTRAINERBALLTHROW;
    gBattleResources->transferBuffer[3] = CONTROLLER_INTROTRAINERBALLTHROW;
    PrepareBufferDataTransfer(battler, bufferId, gBattleResources->transferBuffer, 4);
}

void BtlController_EmitDrawPartyStatusSummary(u32 battler, u32 bufferId, struct HpAndStatus *hpAndStatus, u8 flags)
{
    s32 i;

    gBattleResources->transferBuffer[0] = CONTROLLER_DRAWPARTYSTATUSSUMMARY;
    gBattleResources->transferBuffer[1] = flags & ~PARTY_SUMM_SKIP_DRAW_DELAY; // If true, skip player side
    gBattleResources->transferBuffer[2] = (flags & PARTY_SUMM_SKIP_DRAW_DELAY) >> 7; // If true, skip delay after drawing. True during intro
    gBattleResources->transferBuffer[3] = CONTROLLER_DRAWPARTYSTATUSSUMMARY;
    for (i = 0; i < (s32)(sizeof(struct HpAndStatus) * PARTY_SIZE); i++)
        gBattleResources->transferBuffer[4 + i] = *(i + (u8 *)(hpAndStatus));
    PrepareBufferDataTransfer(battler, bufferId, gBattleResources->transferBuffer, sizeof(struct HpAndStatus) * PARTY_SIZE + 4);
}

void BtlController_EmitHidePartyStatusSummary(u32 battler, u32 bufferId)
{
    gBattleResources->transferBuffer[0] = CONTROLLER_HIDEPARTYSTATUSSUMMARY;
    gBattleResources->transferBuffer[1] = CONTROLLER_HIDEPARTYSTATUSSUMMARY;
    gBattleResources->transferBuffer[2] = CONTROLLER_HIDEPARTYSTATUSSUMMARY;
    gBattleResources->transferBuffer[3] = CONTROLLER_HIDEPARTYSTATUSSUMMARY;
    PrepareBufferDataTransfer(battler, bufferId, gBattleResources->transferBuffer, 4);
}

void BtlController_EmitEndBounceEffect(u32 battler, u32 bufferId)
{
    gBattleResources->transferBuffer[0] = CONTROLLER_ENDBOUNCE;
    gBattleResources->transferBuffer[1] = CONTROLLER_ENDBOUNCE;
    gBattleResources->transferBuffer[2] = CONTROLLER_ENDBOUNCE;
    gBattleResources->transferBuffer[3] = CONTROLLER_ENDBOUNCE;
    PrepareBufferDataTransfer(battler, bufferId, gBattleResources->transferBuffer, 4);
}

void BtlController_EmitSpriteInvisibility(u32 battler, u32 bufferId, bool8 isInvisible)
{
    gBattleResources->transferBuffer[0] = CONTROLLER_SPRITEINVISIBILITY;
    gBattleResources->transferBuffer[1] = isInvisible;
    gBattleResources->transferBuffer[2] = CONTROLLER_SPRITEINVISIBILITY;
    gBattleResources->transferBuffer[3] = CONTROLLER_SPRITEINVISIBILITY;
    PrepareBufferDataTransfer(battler, bufferId, gBattleResources->transferBuffer, 4);
}

void BtlController_EmitBattleAnimation(u32 battler, u32 bufferId, u8 animationId, struct DisableStruct *disableStructPtr, u16 argument)
{
    gBattleResources->transferBuffer[0] = CONTROLLER_BATTLEANIMATION;
    gBattleResources->transferBuffer[1] = animationId;
    gBattleResources->transferBuffer[2] = argument;
    gBattleResources->transferBuffer[3] = (argument & 0xFF00) >> 8;
    memcpy(&gBattleResources->transferBuffer[4], disableStructPtr, sizeof(struct DisableStruct));
    PrepareBufferDataTransfer(battler, bufferId, gBattleResources->transferBuffer, 4 + sizeof(struct DisableStruct));
}

// mode is a LINK_STANDBY_* constant
void BtlController_EmitLinkStandbyMsg(u32 battler, u32 bufferId, u8 mode, bool32 record)
{
    gBattleResources->transferBuffer[0] = CONTROLLER_LINKSTANDBYMSG;
    gBattleResources->transferBuffer[1] = mode;

    if (record)
        gBattleResources->transferBuffer[3] = gBattleResources->transferBuffer[2] = RecordedBattle_BufferNewBattlerData(&gBattleResources->transferBuffer[4]);
    else
        gBattleResources->transferBuffer[3] = gBattleResources->transferBuffer[2] = 0;

    PrepareBufferDataTransfer(battler, bufferId, gBattleResources->transferBuffer, gBattleResources->transferBuffer[2] + 4);
}

void BtlController_EmitResetActionMoveSelection(u32 battler, u32 bufferId, u8 caseId)
{
    gBattleResources->transferBuffer[0] = CONTROLLER_RESETACTIONMOVESELECTION;
    gBattleResources->transferBuffer[1] = caseId;
    PrepareBufferDataTransfer(battler, bufferId, gBattleResources->transferBuffer, 2);
}

void BtlController_EmitEndLinkBattle(u32 battler, u32 bufferId, u8 battleOutcome)
{
    gBattleResources->transferBuffer[0] = CONTROLLER_ENDLINKBATTLE;
    gBattleResources->transferBuffer[1] = battleOutcome;
    gBattleResources->transferBuffer[2] = gSaveBlock2Ptr->frontier.disableRecordBattle;
    gBattleResources->transferBuffer[3] = gSaveBlock2Ptr->frontier.disableRecordBattle;
    gBattleResources->transferBuffer[5] = gBattleResources->transferBuffer[4] = RecordedBattle_BufferNewBattlerData(&gBattleResources->transferBuffer[6]);
    PrepareBufferDataTransfer(battler, bufferId, gBattleResources->transferBuffer, gBattleResources->transferBuffer[4] + 6);
}

void BtlController_EmitDebugMenu(u32 battler, u32 bufferId)
{
    gBattleResources->transferBuffer[0] = CONTROLLER_DEBUGMENU;
    PrepareBufferDataTransfer(battler, bufferId, gBattleResources->transferBuffer, 1);
}

// Standardized Controller functions

// Can be used for all the controllers.
void BattleControllerComplete(u32 battler)
{
    gBattlerControllerEndFuncs[battler](battler);
}

static u32 GetBattlerMonData(u32 battler, struct Pokemon *party, u32 monId, u8 *dst)
{
    struct BattlePokemon battleMon;
    struct MovePpInfo moveData;
    u8 nickname[POKEMON_NAME_LENGTH * 2];
    u8 *src;
    s16 data16;
    u32 data32;
    s32 size = 0;

    switch (gBattleResources->bufferA[battler][1])
    {
    case REQUEST_ALL_BATTLE:
        battleMon.species = GetMonData(&party[monId], MON_DATA_SPECIES);
        battleMon.item = GetMonData(&party[monId], MON_DATA_HELD_ITEM);
        for (size = 0; size < MAX_MON_MOVES; size++)
        {
            battleMon.moves[size] = GetMonData(&party[monId], MON_DATA_MOVE1 + size);
            battleMon.pp[size] = GetMonData(&party[monId], MON_DATA_PP1 + size);
        }
        battleMon.ppBonuses = GetMonData(&party[monId], MON_DATA_PP_BONUSES);
        battleMon.friendship = GetMonData(&party[monId], MON_DATA_FRIENDSHIP);
        battleMon.experience = GetMonData(&party[monId], MON_DATA_EXP);
        battleMon.hpIV = GetMonData(&party[monId], MON_DATA_HP_IV);
        battleMon.attackIV = GetMonData(&party[monId], MON_DATA_ATK_IV);
        battleMon.defenseIV = GetMonData(&party[monId], MON_DATA_DEF_IV);
        battleMon.speedIV = GetMonData(&party[monId], MON_DATA_SPEED_IV);
        battleMon.spAttackIV = GetMonData(&party[monId], MON_DATA_SPATK_IV);
        battleMon.spDefenseIV = GetMonData(&party[monId], MON_DATA_SPDEF_IV);
        battleMon.personality = GetMonData(&party[monId], MON_DATA_PERSONALITY);
        battleMon.status1 = GetMonData(&party[monId], MON_DATA_STATUS);
        battleMon.level = GetMonData(&party[monId], MON_DATA_LEVEL);
        battleMon.hp = GetMonData(&party[monId], MON_DATA_HP);
        battleMon.maxHP = GetMonData(&party[monId], MON_DATA_MAX_HP);
        battleMon.attack = GetMonData(&party[monId], MON_DATA_ATK);
        battleMon.defense = GetMonData(&party[monId], MON_DATA_DEF);
        battleMon.speed = GetMonData(&party[monId], MON_DATA_SPEED);
        battleMon.spAttack = GetMonData(&party[monId], MON_DATA_SPATK);
        battleMon.spDefense = GetMonData(&party[monId], MON_DATA_SPDEF);
        battleMon.abilityNum = GetMonData(&party[monId], MON_DATA_ABILITY_NUM);
        battleMon.otId = GetMonData(&party[monId], MON_DATA_OT_ID);
        battleMon.metLevel = GetMonData(&party[monId], MON_DATA_MET_LEVEL);
        battleMon.isShiny = GetMonData(&party[monId], MON_DATA_IS_SHINY);
        GetMonData(&party[monId], MON_DATA_NICKNAME, nickname);
        StringCopy_Nickname(battleMon.nickname, nickname);
        GetMonData(&party[monId], MON_DATA_OT_NAME, battleMon.otName);
        src = (u8 *)&battleMon;
        for (size = 0; size < sizeof(battleMon); size++)
            dst[size] = src[size];
        #if TESTING
        if (gTestRunnerEnabled)
        {
            u32 side = GetBattlerSide(battler);
            u32 partyIndex = gBattlerPartyIndexes[battler];
            if (TestRunner_Battle_GetForcedAbility(side, partyIndex))
                gBattleMons[battler].ability = gDisableStructs[battler].overwrittenAbility = TestRunner_Battle_GetForcedAbility(side, partyIndex);
        }
        #endif
        break;
    case REQUEST_SPECIES_BATTLE:
        data16 = GetMonData(&party[monId], MON_DATA_SPECIES);
        dst[0] = data16;
        dst[1] = data16 >> 8;
        size = 2;
        break;
    case REQUEST_HELDITEM_BATTLE:
        data16 = GetMonData(&party[monId], MON_DATA_HELD_ITEM);
        dst[0] = data16;
        dst[1] = data16 >> 8;
        size = 2;
        break;
    case REQUEST_MOVES_PP_BATTLE:
        for (size = 0; size < MAX_MON_MOVES; size++)
        {
            moveData.moves[size] = GetMonData(&party[monId], MON_DATA_MOVE1 + size);
            moveData.pp[size] = GetMonData(&party[monId], MON_DATA_PP1 + size);
        }
        moveData.ppBonuses = GetMonData(&party[monId], MON_DATA_PP_BONUSES);
        src = (u8 *)(&moveData);
        for (size = 0; size < sizeof(moveData); size++)
            dst[size] = src[size];
        break;
    case REQUEST_MOVE1_BATTLE:
    case REQUEST_MOVE2_BATTLE:
    case REQUEST_MOVE3_BATTLE:
    case REQUEST_MOVE4_BATTLE:
        data16 = GetMonData(&party[monId], MON_DATA_MOVE1 + gBattleResources->bufferA[battler][1] - REQUEST_MOVE1_BATTLE);
        dst[0] = data16;
        dst[1] = data16 >> 8;
        size = 2;
        break;
    case REQUEST_PP_DATA_BATTLE:
        for (size = 0; size < MAX_MON_MOVES; size++)
            dst[size] = GetMonData(&party[monId], MON_DATA_PP1 + size);
        dst[size] = GetMonData(&party[monId], MON_DATA_PP_BONUSES);
        size++;
        break;
    case REQUEST_PPMOVE1_BATTLE:
    case REQUEST_PPMOVE2_BATTLE:
    case REQUEST_PPMOVE3_BATTLE:
    case REQUEST_PPMOVE4_BATTLE:
        dst[0] = GetMonData(&party[monId], MON_DATA_PP1 + gBattleResources->bufferA[battler][1] - REQUEST_PPMOVE1_BATTLE);
        size = 1;
        break;
    case REQUEST_OTID_BATTLE:
        data32 = GetMonData(&party[monId], MON_DATA_OT_ID);
        dst[0] = (data32 & 0x000000FF);
        dst[1] = (data32 & 0x0000FF00) >> 8;
        dst[2] = (data32 & 0x00FF0000) >> 16;
        size = 3;
        break;
    case REQUEST_EXP_BATTLE:
        data32 = GetMonData(&party[monId], MON_DATA_EXP);
        dst[0] = (data32 & 0x000000FF);
        dst[1] = (data32 & 0x0000FF00) >> 8;
        dst[2] = (data32 & 0x00FF0000) >> 16;
        size = 3;
        break;
    case REQUEST_HP_EV_BATTLE:
        dst[0] = GetMonData(&party[monId], MON_DATA_HP_EV);
        size = 1;
        break;
    case REQUEST_ATK_EV_BATTLE:
        dst[0] = GetMonData(&party[monId], MON_DATA_ATK_EV);
        size = 1;
        break;
    case REQUEST_DEF_EV_BATTLE:
        dst[0] = GetMonData(&party[monId], MON_DATA_DEF_EV);
        size = 1;
        break;
    case REQUEST_SPEED_EV_BATTLE:
        dst[0] = GetMonData(&party[monId], MON_DATA_SPEED_EV);
        size = 1;
        break;
    case REQUEST_SPATK_EV_BATTLE:
        dst[0] = GetMonData(&party[monId], MON_DATA_SPATK_EV);
        size = 1;
        break;
    case REQUEST_SPDEF_EV_BATTLE:
        dst[0] = GetMonData(&party[monId], MON_DATA_SPDEF_EV);
        size = 1;
        break;
    case REQUEST_FRIENDSHIP_BATTLE:
        dst[0] = GetMonData(&party[monId], MON_DATA_FRIENDSHIP);
        size = 1;
        break;
    case REQUEST_POKERUS_BATTLE:
        dst[0] = GetMonData(&party[monId], MON_DATA_POKERUS);
        size = 1;
        break;
    case REQUEST_MET_LOCATION_BATTLE:
        dst[0] = GetMonData(&party[monId], MON_DATA_MET_LOCATION);
        size = 1;
        break;
    case REQUEST_MET_LEVEL_BATTLE:
        dst[0] = GetMonData(&party[monId], MON_DATA_MET_LEVEL);
        size = 1;
        break;
    case REQUEST_MET_GAME_BATTLE:
        dst[0] = GetMonData(&party[monId], MON_DATA_MET_GAME);
        size = 1;
        break;
    case REQUEST_POKEBALL_BATTLE:
        dst[0] = GetMonData(&party[monId], MON_DATA_POKEBALL);
        size = 1;
        break;
    case REQUEST_ALL_IVS_BATTLE:
        dst[0] = GetMonData(&party[monId], MON_DATA_HP_IV);
        dst[1] = GetMonData(&party[monId], MON_DATA_ATK_IV);
        dst[2] = GetMonData(&party[monId], MON_DATA_DEF_IV);
        dst[3] = GetMonData(&party[monId], MON_DATA_SPEED_IV);
        dst[4] = GetMonData(&party[monId], MON_DATA_SPATK_IV);
        dst[5] = GetMonData(&party[monId], MON_DATA_SPDEF_IV);
        size = 6;
        break;
    case REQUEST_HP_IV_BATTLE:
        dst[0] = GetMonData(&party[monId], MON_DATA_HP_IV);
        size = 1;
        break;
    case REQUEST_ATK_IV_BATTLE:
        dst[0] = GetMonData(&party[monId], MON_DATA_ATK_IV);
        size = 1;
        break;
    case REQUEST_DEF_IV_BATTLE:
        dst[0] = GetMonData(&party[monId], MON_DATA_DEF_IV);
        size = 1;
        break;
    case REQUEST_SPEED_IV_BATTLE:
        dst[0] = GetMonData(&party[monId], MON_DATA_SPEED_IV);
        size = 1;
        break;
    case REQUEST_SPATK_IV_BATTLE:
        dst[0] = GetMonData(&party[monId], MON_DATA_SPATK_IV);
        size = 1;
        break;
    case REQUEST_SPDEF_IV_BATTLE:
        dst[0] = GetMonData(&party[monId], MON_DATA_SPDEF_IV);
        size = 1;
        break;
    case REQUEST_PERSONALITY_BATTLE:
        data32 = GetMonData(&party[monId], MON_DATA_PERSONALITY);
        dst[0] = (data32 & 0x000000FF);
        dst[1] = (data32 & 0x0000FF00) >> 8;
        dst[2] = (data32 & 0x00FF0000) >> 16;
        dst[3] = (data32 & 0xFF000000) >> 24;
        size = 4;
        break;
    case REQUEST_CHECKSUM_BATTLE:
        data16 = GetMonData(&party[monId], MON_DATA_CHECKSUM);
        dst[0] = data16;
        dst[1] = data16 >> 8;
        size = 2;
        break;
    case REQUEST_STATUS_BATTLE:
        data32 = GetMonData(&party[monId], MON_DATA_STATUS);
        dst[0] = (data32 & 0x000000FF);
        dst[1] = (data32 & 0x0000FF00) >> 8;
        dst[2] = (data32 & 0x00FF0000) >> 16;
        dst[3] = (data32 & 0xFF000000) >> 24;
        size = 4;
        break;
    case REQUEST_LEVEL_BATTLE:
        dst[0] = GetMonData(&party[monId], MON_DATA_LEVEL);
        size = 1;
        break;
    case REQUEST_HP_BATTLE:
        data16 = GetMonData(&party[monId], MON_DATA_HP);
        dst[0] = data16;
        dst[1] = data16 >> 8;
        size = 2;
        break;
    case REQUEST_MAX_HP_BATTLE:
        data16 = GetMonData(&party[monId], MON_DATA_MAX_HP);
        dst[0] = data16;
        dst[1] = data16 >> 8;
        size = 2;
        break;
    case REQUEST_ATK_BATTLE:
        data16 = GetMonData(&party[monId], MON_DATA_ATK);
        dst[0] = data16;
        dst[1] = data16 >> 8;
        size = 2;
        break;
    case REQUEST_DEF_BATTLE:
        data16 = GetMonData(&party[monId], MON_DATA_DEF);
        dst[0] = data16;
        dst[1] = data16 >> 8;
        size = 2;
        break;
    case REQUEST_SPEED_BATTLE:
        data16 = GetMonData(&party[monId], MON_DATA_SPEED);
        dst[0] = data16;
        dst[1] = data16 >> 8;
        size = 2;
        break;
    case REQUEST_SPATK_BATTLE:
        data16 = GetMonData(&party[monId], MON_DATA_SPATK);
        dst[0] = data16;
        dst[1] = data16 >> 8;
        size = 2;
        break;
    case REQUEST_SPDEF_BATTLE:
        data16 = GetMonData(&party[monId], MON_DATA_SPDEF);
        dst[0] = data16;
        dst[1] = data16 >> 8;
        size = 2;
        break;
    case REQUEST_COOL_BATTLE:
        dst[0] = GetMonData(&party[monId], MON_DATA_COOL);
        size = 1;
        break;
    case REQUEST_BEAUTY_BATTLE:
        dst[0] = GetMonData(&party[monId], MON_DATA_BEAUTY);
        size = 1;
        break;
    case REQUEST_CUTE_BATTLE:
        dst[0] = GetMonData(&party[monId], MON_DATA_CUTE);
        size = 1;
        break;
    case REQUEST_SMART_BATTLE:
        dst[0] = GetMonData(&party[monId], MON_DATA_SMART);
        size = 1;
        break;
    case REQUEST_TOUGH_BATTLE:
        dst[0] = GetMonData(&party[monId], MON_DATA_TOUGH);
        size = 1;
        break;
    case REQUEST_SHEEN_BATTLE:
        dst[0] = GetMonData(&party[monId], MON_DATA_SHEEN);
        size = 1;
        break;
    case REQUEST_COOL_RIBBON_BATTLE:
        dst[0] = GetMonData(&party[monId], MON_DATA_COOL_RIBBON);
        size = 1;
        break;
    case REQUEST_BEAUTY_RIBBON_BATTLE:
        dst[0] = GetMonData(&party[monId], MON_DATA_BEAUTY_RIBBON);
        size = 1;
        break;
    case REQUEST_CUTE_RIBBON_BATTLE:
        dst[0] = GetMonData(&party[monId], MON_DATA_CUTE_RIBBON);
        size = 1;
        break;
    case REQUEST_SMART_RIBBON_BATTLE:
        dst[0] = GetMonData(&party[monId], MON_DATA_SMART_RIBBON);
        size = 1;
        break;
    case REQUEST_TOUGH_RIBBON_BATTLE:
        dst[0] = GetMonData(&party[monId], MON_DATA_TOUGH_RIBBON);
        size = 1;
        break;
    }

    return size;
}

static void SetBattlerMonData(u32 battler, struct Pokemon *party, u32 monId)
{
    struct BattlePokemon *battlePokemon = (struct BattlePokemon *)&gBattleResources->bufferA[battler][3];
    struct MovePpInfo *moveData = (struct MovePpInfo *)&gBattleResources->bufferA[battler][3];
    s32 i;

    switch (gBattleResources->bufferA[battler][1])
    {
    case REQUEST_ALL_BATTLE:
        {
            u8 iv;

            SetMonData(&party[monId], MON_DATA_SPECIES, &battlePokemon->species);
            SetMonData(&party[monId], MON_DATA_HELD_ITEM, &battlePokemon->item);
            for (i = 0; i < MAX_MON_MOVES; i++)
            {
                SetMonData(&party[monId], MON_DATA_MOVE1 + i, &battlePokemon->moves[i]);
                SetMonData(&party[monId], MON_DATA_PP1 + i, &battlePokemon->pp[i]);
            }
            SetMonData(&party[monId], MON_DATA_PP_BONUSES, &battlePokemon->ppBonuses);
            SetMonData(&party[monId], MON_DATA_FRIENDSHIP, &battlePokemon->friendship);
            SetMonData(&party[monId], MON_DATA_EXP, &battlePokemon->experience);
            iv = battlePokemon->hpIV;
            SetMonData(&party[monId], MON_DATA_HP_IV, &iv);
            iv = battlePokemon->attackIV;
            SetMonData(&party[monId], MON_DATA_ATK_IV, &iv);
            iv = battlePokemon->defenseIV;
            SetMonData(&party[monId], MON_DATA_DEF_IV, &iv);
            iv = battlePokemon->speedIV;
            SetMonData(&party[monId], MON_DATA_SPEED_IV, &iv);
            iv = battlePokemon->spAttackIV;
            SetMonData(&party[monId], MON_DATA_SPATK_IV, &iv);
            iv = battlePokemon->spDefenseIV;
            SetMonData(&party[monId], MON_DATA_SPDEF_IV, &iv);
            SetMonData(&party[monId], MON_DATA_PERSONALITY, &battlePokemon->personality);
            SetMonData(&party[monId], MON_DATA_STATUS, &battlePokemon->status1);
            SetMonData(&party[monId], MON_DATA_LEVEL, &battlePokemon->level);
            SetMonData(&party[monId], MON_DATA_HP, &battlePokemon->hp);
            SetMonData(&party[monId], MON_DATA_MAX_HP, &battlePokemon->maxHP);
            SetMonData(&party[monId], MON_DATA_ATK, &battlePokemon->attack);
            SetMonData(&party[monId], MON_DATA_DEF, &battlePokemon->defense);
            SetMonData(&party[monId], MON_DATA_SPEED, &battlePokemon->speed);
            SetMonData(&party[monId], MON_DATA_SPATK, &battlePokemon->spAttack);
            SetMonData(&party[monId], MON_DATA_SPDEF, &battlePokemon->spDefense);
        }
        break;
    case REQUEST_SPECIES_BATTLE:
        SetMonData(&party[monId], MON_DATA_SPECIES, &gBattleResources->bufferA[battler][3]);
        break;
    case REQUEST_HELDITEM_BATTLE:
        SetMonData(&party[monId], MON_DATA_HELD_ITEM, &gBattleResources->bufferA[battler][3]);
        break;
    case REQUEST_MOVES_PP_BATTLE:
        for (i = 0; i < MAX_MON_MOVES; i++)
        {
            SetMonData(&party[monId], MON_DATA_MOVE1 + i, &moveData->moves[i]);
            SetMonData(&party[monId], MON_DATA_PP1 + i, &moveData->pp[i]);
        }
        SetMonData(&party[monId], MON_DATA_PP_BONUSES, &moveData->ppBonuses);
        break;
    case REQUEST_MOVE1_BATTLE:
    case REQUEST_MOVE2_BATTLE:
    case REQUEST_MOVE3_BATTLE:
    case REQUEST_MOVE4_BATTLE:
        SetMonData(&party[monId], MON_DATA_MOVE1 + gBattleResources->bufferA[battler][1] - REQUEST_MOVE1_BATTLE, &gBattleResources->bufferA[battler][3]);
        break;
    case REQUEST_PP_DATA_BATTLE:
        SetMonData(&party[monId], MON_DATA_PP1, &gBattleResources->bufferA[battler][3]);
        SetMonData(&party[monId], MON_DATA_PP2, &gBattleResources->bufferA[battler][4]);
        SetMonData(&party[monId], MON_DATA_PP3, &gBattleResources->bufferA[battler][5]);
        SetMonData(&party[monId], MON_DATA_PP4, &gBattleResources->bufferA[battler][6]);
        SetMonData(&party[monId], MON_DATA_PP_BONUSES, &gBattleResources->bufferA[battler][7]);
        break;
    case REQUEST_PPMOVE1_BATTLE:
    case REQUEST_PPMOVE2_BATTLE:
    case REQUEST_PPMOVE3_BATTLE:
    case REQUEST_PPMOVE4_BATTLE:
        SetMonData(&party[monId], MON_DATA_PP1 + gBattleResources->bufferA[battler][1] - REQUEST_PPMOVE1_BATTLE, &gBattleResources->bufferA[battler][3]);
        break;
    case REQUEST_OTID_BATTLE:
        SetMonData(&party[monId], MON_DATA_OT_ID, &gBattleResources->bufferA[battler][3]);
        break;
    case REQUEST_EXP_BATTLE:
        SetMonData(&party[monId], MON_DATA_EXP, &gBattleResources->bufferA[battler][3]);
        break;
    case REQUEST_HP_EV_BATTLE:
        SetMonData(&party[monId], MON_DATA_HP_EV, &gBattleResources->bufferA[battler][3]);
        break;
    case REQUEST_ATK_EV_BATTLE:
        SetMonData(&party[monId], MON_DATA_ATK_EV, &gBattleResources->bufferA[battler][3]);
        break;
    case REQUEST_DEF_EV_BATTLE:
        SetMonData(&party[monId], MON_DATA_DEF_EV, &gBattleResources->bufferA[battler][3]);
        break;
    case REQUEST_SPEED_EV_BATTLE:
        SetMonData(&party[monId], MON_DATA_SPEED_EV, &gBattleResources->bufferA[battler][3]);
        break;
    case REQUEST_SPATK_EV_BATTLE:
        SetMonData(&party[monId], MON_DATA_SPATK_EV, &gBattleResources->bufferA[battler][3]);
        break;
    case REQUEST_SPDEF_EV_BATTLE:
        SetMonData(&party[monId], MON_DATA_SPDEF_EV, &gBattleResources->bufferA[battler][3]);
        break;
    case REQUEST_FRIENDSHIP_BATTLE:
        SetMonData(&party[monId], MON_DATA_FRIENDSHIP, &gBattleResources->bufferA[battler][3]);
        break;
    case REQUEST_POKERUS_BATTLE:
        SetMonData(&party[monId], MON_DATA_POKERUS, &gBattleResources->bufferA[battler][3]);
        break;
    case REQUEST_MET_LOCATION_BATTLE:
        SetMonData(&party[monId], MON_DATA_MET_LOCATION, &gBattleResources->bufferA[battler][3]);
        break;
    case REQUEST_MET_LEVEL_BATTLE:
        SetMonData(&party[monId], MON_DATA_MET_LEVEL, &gBattleResources->bufferA[battler][3]);
        break;
    case REQUEST_MET_GAME_BATTLE:
        SetMonData(&party[monId], MON_DATA_MET_GAME, &gBattleResources->bufferA[battler][3]);
        break;
    case REQUEST_POKEBALL_BATTLE:
        SetMonData(&party[monId], MON_DATA_POKEBALL, &gBattleResources->bufferA[battler][3]);
        break;
    case REQUEST_ALL_IVS_BATTLE:
        SetMonData(&party[monId], MON_DATA_HP_IV, &gBattleResources->bufferA[battler][3]);
        SetMonData(&party[monId], MON_DATA_ATK_IV, &gBattleResources->bufferA[battler][4]);
        SetMonData(&party[monId], MON_DATA_DEF_IV, &gBattleResources->bufferA[battler][5]);
        SetMonData(&party[monId], MON_DATA_SPEED_IV, &gBattleResources->bufferA[battler][6]);
        SetMonData(&party[monId], MON_DATA_SPATK_IV, &gBattleResources->bufferA[battler][7]);
        SetMonData(&party[monId], MON_DATA_SPDEF_IV, &gBattleResources->bufferA[battler][8]);
        break;
    case REQUEST_HP_IV_BATTLE:
        SetMonData(&party[monId], MON_DATA_HP_IV, &gBattleResources->bufferA[battler][3]);
        break;
    case REQUEST_ATK_IV_BATTLE:
        SetMonData(&party[monId], MON_DATA_ATK_IV, &gBattleResources->bufferA[battler][3]);
        break;
    case REQUEST_DEF_IV_BATTLE:
        SetMonData(&party[monId], MON_DATA_DEF_IV, &gBattleResources->bufferA[battler][3]);
        break;
    case REQUEST_SPEED_IV_BATTLE:
        SetMonData(&party[monId], MON_DATA_SPEED_IV, &gBattleResources->bufferA[battler][3]);
        break;
    case REQUEST_SPATK_IV_BATTLE:
        SetMonData(&party[monId], MON_DATA_SPATK_IV, &gBattleResources->bufferA[battler][3]);
        break;
    case REQUEST_SPDEF_IV_BATTLE:
        SetMonData(&party[monId], MON_DATA_SPDEF_IV, &gBattleResources->bufferA[battler][3]);
        break;
    case REQUEST_PERSONALITY_BATTLE:
        SetMonData(&party[monId], MON_DATA_PERSONALITY, &gBattleResources->bufferA[battler][3]);
        break;
    case REQUEST_CHECKSUM_BATTLE:
        SetMonData(&party[monId], MON_DATA_CHECKSUM, &gBattleResources->bufferA[battler][3]);
        break;
    case REQUEST_STATUS_BATTLE:
        SetMonData(&party[monId], MON_DATA_STATUS, &gBattleResources->bufferA[battler][3]);
        break;
    case REQUEST_LEVEL_BATTLE:
        SetMonData(&party[monId], MON_DATA_LEVEL, &gBattleResources->bufferA[battler][3]);
        break;
    case REQUEST_HP_BATTLE:
        SetMonData(&party[monId], MON_DATA_HP, &gBattleResources->bufferA[battler][3]);
        break;
    case REQUEST_MAX_HP_BATTLE:
        SetMonData(&party[monId], MON_DATA_MAX_HP, &gBattleResources->bufferA[battler][3]);
        break;
    case REQUEST_ATK_BATTLE:
        SetMonData(&party[monId], MON_DATA_ATK, &gBattleResources->bufferA[battler][3]);
        break;
    case REQUEST_DEF_BATTLE:
        SetMonData(&party[monId], MON_DATA_DEF, &gBattleResources->bufferA[battler][3]);
        break;
    case REQUEST_SPEED_BATTLE:
        SetMonData(&party[monId], MON_DATA_SPEED, &gBattleResources->bufferA[battler][3]);
        break;
    case REQUEST_SPATK_BATTLE:
        SetMonData(&party[monId], MON_DATA_SPATK, &gBattleResources->bufferA[battler][3]);
        break;
    case REQUEST_SPDEF_BATTLE:
        SetMonData(&party[monId], MON_DATA_SPDEF, &gBattleResources->bufferA[battler][3]);
        break;
    case REQUEST_COOL_BATTLE:
        SetMonData(&party[monId], MON_DATA_COOL, &gBattleResources->bufferA[battler][3]);
        break;
    case REQUEST_BEAUTY_BATTLE:
        SetMonData(&party[monId], MON_DATA_BEAUTY, &gBattleResources->bufferA[battler][3]);
        break;
    case REQUEST_CUTE_BATTLE:
        SetMonData(&party[monId], MON_DATA_CUTE, &gBattleResources->bufferA[battler][3]);
        break;
    case REQUEST_SMART_BATTLE:
        SetMonData(&party[monId], MON_DATA_SMART, &gBattleResources->bufferA[battler][3]);
        break;
    case REQUEST_TOUGH_BATTLE:
        SetMonData(&party[monId], MON_DATA_TOUGH, &gBattleResources->bufferA[battler][3]);
        break;
    case REQUEST_SHEEN_BATTLE:
        SetMonData(&party[monId], MON_DATA_SHEEN, &gBattleResources->bufferA[battler][3]);
        break;
    case REQUEST_COOL_RIBBON_BATTLE:
        SetMonData(&party[monId], MON_DATA_COOL_RIBBON, &gBattleResources->bufferA[battler][3]);
        break;
    case REQUEST_BEAUTY_RIBBON_BATTLE:
        SetMonData(&party[monId], MON_DATA_BEAUTY_RIBBON, &gBattleResources->bufferA[battler][3]);
        break;
    case REQUEST_CUTE_RIBBON_BATTLE:
        SetMonData(&party[monId], MON_DATA_CUTE_RIBBON, &gBattleResources->bufferA[battler][3]);
        break;
    case REQUEST_SMART_RIBBON_BATTLE:
        SetMonData(&party[monId], MON_DATA_SMART_RIBBON, &gBattleResources->bufferA[battler][3]);
        break;
    case REQUEST_TOUGH_RIBBON_BATTLE:
        SetMonData(&party[monId], MON_DATA_TOUGH_RIBBON, &gBattleResources->bufferA[battler][3]);
        break;
    }

    if (GetBattlerSide(battler) == B_SIDE_PLAYER)
        HandleLowHpMusicChange(&party[gBattlerPartyIndexes[battler]], battler);
}

// In normal singles, if follower pokemon is out, have it slide in instead of being thrown
static bool8 ShouldDoSlideInAnim(void)
{
    struct ObjectEvent *followerObj = GetFollowerObject();
    if (!followerObj || followerObj->invisible)
        return FALSE;
    if (gBattleTypeFlags & (
        BATTLE_TYPE_LINK | BATTLE_TYPE_DOUBLE | BATTLE_TYPE_FRONTIER | BATTLE_TYPE_FIRST_BATTLE |
        BATTLE_TYPE_SAFARI | BATTLE_TYPE_WALLY_TUTORIAL | BATTLE_TYPE_EREADER_TRAINER | BATTLE_TYPE_TWO_OPPONENTS |
        BATTLE_TYPE_INGAME_PARTNER | BATTLE_TYPE_RECORDED | BATTLE_TYPE_TRAINER_HILL)
    )
        return FALSE;
    return TRUE;
}

void StartSendOutAnim(u32 battler, bool32 dontClearTransform, bool32 dontClearSubstituteBit, bool32 doSlideIn)
{
    u16 species;
    u32 side = GetBattlerSide(battler);
    struct Pokemon *party = GetBattlerParty(battler);

    ClearTemporarySpeciesSpriteData(battler, dontClearTransform, dontClearSubstituteBit);
    gBattlerPartyIndexes[battler] = gBattleResources->bufferA[battler][1];
    species = GetIllusionMonSpecies(battler);
    if (species == SPECIES_NONE)
        species = GetMonData(&party[gBattlerPartyIndexes[battler]], MON_DATA_SPECIES);
    gBattleControllerData[battler] = CreateInvisibleSpriteWithCallback(SpriteCB_WaitForBattlerBallReleaseAnim);
    // Load sprite for opponent only, player sprite is expected to be already loaded.
    if (side == B_SIDE_OPPONENT)
        BattleLoadMonSpriteGfx(&party[gBattlerPartyIndexes[battler]], battler);
    SetMultiuseSpriteTemplateToPokemon(species, GetBattlerPosition(battler));

    gBattlerSpriteIds[battler] = CreateSprite(&gMultiuseSpriteTemplate,
                                        GetBattlerSpriteCoord(battler, BATTLER_COORD_X_2),
                                        GetBattlerSpriteDefault_Y(battler),
                                        GetBattlerSpriteSubpriority(battler));

    gSprites[gBattlerSpriteIds[battler]].data[0] = battler;
    gSprites[gBattlerSpriteIds[battler]].data[2] = species;
    gSprites[gBattlerSpriteIds[battler]].oam.paletteNum = battler;
    StartSpriteAnim(&gSprites[gBattlerSpriteIds[battler]], 0);
    gSprites[gBattlerSpriteIds[battler]].invisible = TRUE;
    gSprites[gBattlerSpriteIds[battler]].callback = SpriteCallbackDummy;

    gSprites[gBattleControllerData[battler]].data[1] = gBattlerSpriteIds[battler];
    gSprites[gBattleControllerData[battler]].data[2] = battler;
    gSprites[gBattleControllerData[battler]].data[0] = DoPokeballSendOutAnimation(battler, 0, (side == B_SIDE_OPPONENT) ? POKEBALL_OPPONENT_SENDOUT : (doSlideIn ? POKEBALL_PLAYER_SLIDEIN : POKEBALL_PLAYER_SENDOUT));
}

static void FreeMonSprite(u32 battler)
{
    FreeSpriteOamMatrix(&gSprites[gBattlerSpriteIds[battler]]);
    DestroySprite(&gSprites[gBattlerSpriteIds[battler]]);
    if (GetBattlerSide(battler) == B_SIDE_OPPONENT)
        HideBattlerShadowSprite(battler);
    SetHealthboxSpriteInvisible(gHealthboxSpriteIds[battler]);
}

static void Controller_ReturnMonToBall2(u32 battler)
{
    if (!gBattleSpritesDataPtr->healthBoxesData[battler].specialAnimActive)
    {
        FreeMonSprite(battler);
        BattleControllerComplete(battler);
    }
}

static void Controller_ReturnMonToBall(u32 battler)
{
    switch (gBattleSpritesDataPtr->healthBoxesData[battler].animationState)
    {
    case 0:
        if (gBattleSpritesDataPtr->battlerData[battler].behindSubstitute)
            InitAndLaunchSpecialAnimation(battler, battler, battler, B_ANIM_SUBSTITUTE_TO_MON);

        gBattleSpritesDataPtr->healthBoxesData[battler].animationState = 1;
        break;
    case 1:
        if (!gBattleSpritesDataPtr->healthBoxesData[battler].specialAnimActive)
        {
            gBattleSpritesDataPtr->healthBoxesData[battler].animationState = 0;
            InitAndLaunchSpecialAnimation(battler, battler, battler, (GetBattlerSide(battler) == B_SIDE_OPPONENT) ? B_ANIM_SWITCH_OUT_OPPONENT_MON : B_ANIM_SWITCH_OUT_PLAYER_MON);
            gBattlerControllerFuncs[battler] = Controller_ReturnMonToBall2;
        }
        break;
    }
}

static void Controller_FaintPlayerMon(u32 battler)
{
    u32 spriteId = gBattlerSpriteIds[battler];
    if (gSprites[spriteId].y + gSprites[spriteId].y2 > DISPLAY_HEIGHT)
    {
        BattleGfxSfxDummy2(GetMonData(&gPlayerParty[gBattlerPartyIndexes[battler]], MON_DATA_SPECIES));
        FreeOamMatrix(gSprites[spriteId].oam.matrixNum);
        DestroySprite(&gSprites[spriteId]);
        SetHealthboxSpriteInvisible(gHealthboxSpriteIds[battler]);
        BattleControllerComplete(battler);
    }
}

static void Controller_FaintOpponentMon(u32 battler)
{
    if (!gSprites[gBattlerSpriteIds[battler]].inUse)
    {
        SetHealthboxSpriteInvisible(gHealthboxSpriteIds[battler]);
        BattleControllerComplete(battler);
    }
}

static void Controller_DoMoveAnimation(u32 battler)
{
    u16 move = gBattleResources->bufferA[battler][1] | (gBattleResources->bufferA[battler][2] << 8);

    switch (gBattleSpritesDataPtr->healthBoxesData[battler].animationState)
    {
    case 0:
        if (gBattleSpritesDataPtr->battlerData[battler].behindSubstitute
            && !gBattleSpritesDataPtr->battlerData[battler].flag_x8)
        {
            gBattleSpritesDataPtr->battlerData[battler].flag_x8 = 1;
            InitAndLaunchSpecialAnimation(battler, battler, battler, B_ANIM_SUBSTITUTE_TO_MON);
        }
        gBattleSpritesDataPtr->healthBoxesData[battler].animationState = 1;
        break;
    case 1:
        if (!gBattleSpritesDataPtr->healthBoxesData[battler].specialAnimActive)
        {
            SetBattlerSpriteAffineMode(ST_OAM_AFFINE_OFF);
            DoMoveAnim(move);
            gBattleSpritesDataPtr->healthBoxesData[battler].animationState = 2;
        }
        break;
    case 2:
        gAnimScriptCallback();
        if (!gAnimScriptActive)
        {
            u8 multihit = gBattleResources->bufferA[battler][11];

            SetBattlerSpriteAffineMode(ST_OAM_AFFINE_NORMAL);
            if (gBattleSpritesDataPtr->battlerData[battler].behindSubstitute && multihit < 2)
            {
                InitAndLaunchSpecialAnimation(battler, battler, battler, B_ANIM_MON_TO_SUBSTITUTE);
                gBattleSpritesDataPtr->battlerData[battler].flag_x8 = 0;
            }
            gBattleSpritesDataPtr->healthBoxesData[battler].animationState = 3;
        }
        break;
    case 3:
        if (!gBattleSpritesDataPtr->healthBoxesData[battler].specialAnimActive)
        {
            CopyAllBattleSpritesInvisibilities();
            TrySetBehindSubstituteSpriteBit(battler, gBattleResources->bufferA[battler][1] | (gBattleResources->bufferA[battler][2] << 8));
            gBattleSpritesDataPtr->healthBoxesData[battler].animationState = 0;
            BattleControllerComplete(battler);
        }
        break;
    }
}

static void Controller_HandleTrainerSlideBack(u32 battler)
{
    if (gSprites[gBattleStruct->trainerSlideSpriteIds[battler]].callback == SpriteCallbackDummy)
    {
        if (GetBattlerSide(battler) == B_SIDE_OPPONENT)
            FreeTrainerFrontPicPalette(gSprites[gBattleStruct->trainerSlideSpriteIds[battler]].oam.affineParam);
        FreeSpriteOamMatrix(&gSprites[gBattleStruct->trainerSlideSpriteIds[battler]]);
        DestroySprite(&gSprites[gBattleStruct->trainerSlideSpriteIds[battler]]);
        BattleControllerComplete(battler);
    }
}

void Controller_WaitForHealthBar(u32 battler)
{
    s16 hpValue = MoveBattleBar(battler, gHealthboxSpriteIds[battler], HEALTH_BAR, 0);

    SetHealthboxSpriteVisible(gHealthboxSpriteIds[battler]);
    if (hpValue != -1)
    {
        UpdateHpTextInHealthbox(gHealthboxSpriteIds[battler], HP_CURRENT, hpValue, gBattleMons[battler].maxHP);
    }
    else
    {
        if (GetBattlerSide(battler) == B_SIDE_PLAYER)
            HandleLowHpMusicChange(&gPlayerParty[gBattlerPartyIndexes[battler]], battler);
        BattleControllerComplete(battler);
    }
}

static void Controller_WaitForBallThrow(u32 battler)
{
    if (!gDoingBattleAnim || !gBattleSpritesDataPtr->healthBoxesData[battler].specialAnimActive)
        BattleControllerComplete(battler);
}

static void Controller_WaitForBattleAnimation(u32 battler)
{
    if (!gBattleSpritesDataPtr->healthBoxesData[battler].animFromTableActive)
        BattleControllerComplete(battler);
}

static void Controller_WaitForStatusAnimation(u32 battler)
{
    if (!gBattleSpritesDataPtr->healthBoxesData[battler].statusAnimActive)
        BattleControllerComplete(battler);
}

static void Controller_WaitForTrainerPic(u32 battler)
{
    if (gSprites[gBattleStruct->trainerSlideSpriteIds[battler]].callback == SpriteCallbackDummy)
        BattleControllerComplete(battler);
}

void Controller_WaitForString(u32 battler)
{
    if (!IsTextPrinterActive(B_WIN_MSG))
        BattleControllerComplete(battler);
}

static void Controller_WaitForPartyStatusSummary(u32 battler)
{
    if (gBattleSpritesDataPtr->healthBoxesData[battler].partyStatusDelayTimer++ > 92)
    {
        gBattleSpritesDataPtr->healthBoxesData[battler].partyStatusDelayTimer = 0;
        BattleControllerComplete(battler);
    }
}

static void Controller_HitAnimation(u32 battler)
{
    u32 spriteId = gBattlerSpriteIds[battler];

    if (gSprites[spriteId].data[1] == 32)
    {
        gSprites[spriteId].data[1] = 0;
        gSprites[spriteId].invisible = FALSE;
        gDoingBattleAnim = FALSE;
        BattleControllerComplete(battler);
    }
    else
    {
        if ((gSprites[spriteId].data[1] % 4) == 0)
            gSprites[spriteId].invisible ^= 1;
        gSprites[spriteId].data[1]++;
    }
}

// Used for all the commands which do nothing.
void BtlController_Empty(u32 battler)
{
    BattleControllerComplete(battler);
}

// Dummy function at the end of the table.
void BtlController_TerminatorNop(u32 battler)
{
}

void BattleControllerDummy(u32 battler)
{
}

// Handlers of the controller commands
void BtlController_HandleGetMonData(u32 battler)
{
    u8 monData[sizeof(struct Pokemon) * 2 + 56]; // this allows to get full data of two pokemon, trying to get more will result in overwriting data
    struct Pokemon *party = GetBattlerParty(battler);
    u32 size = 0;
    u8 monToCheck;
    s32 i;

    if (gBattleResources->bufferA[battler][2] == 0)
    {
        size += GetBattlerMonData(battler, party, gBattlerPartyIndexes[battler], monData);
    }
    else
    {
        monToCheck = gBattleResources->bufferA[battler][2];
        for (i = 0; i < PARTY_SIZE; i++)
        {
            if (monToCheck & 1)
                size += GetBattlerMonData(battler, party, i, monData + size);
            monToCheck >>= 1;
        }
    }
    BtlController_EmitDataTransfer(battler, B_COMM_TO_ENGINE, size, monData);
    BattleControllerComplete(battler);
}

void BtlController_HandleGetRawMonData(u32 battler)
{
    struct BattlePokemon battleMon;
    struct Pokemon *party = GetBattlerParty(battler);

    u8 *src = (u8 *)&party[gBattlerPartyIndexes[battler]] + gBattleResources->bufferA[battler][1];
    u8 *dst = (u8 *)&battleMon + gBattleResources->bufferA[battler][1];
    u8 i;

    for (i = 0; i < gBattleResources->bufferA[battler][2]; i++)
        dst[i] = src[i];

    BtlController_EmitDataTransfer(battler, B_COMM_TO_ENGINE, gBattleResources->bufferA[battler][2], dst);
    BattleControllerComplete(battler);
}

void BtlController_HandleSetMonData(u32 battler)
{
    struct Pokemon *party = GetBattlerParty(battler);
    u32 i, monToCheck;

    if (gBattleResources->bufferA[battler][2] == 0)
    {
        SetBattlerMonData(battler, party, gBattlerPartyIndexes[battler]);
    }
    else
    {
        monToCheck = gBattleResources->bufferA[battler][2];
        for (i = 0; i < PARTY_SIZE; i++)
        {
            if (monToCheck & 1)
                SetBattlerMonData(battler, party, i);
            monToCheck >>= 1;
        }
    }
    BattleControllerComplete(battler);
}

void BtlController_HandleSetRawMonData(u32 battler)
{
    u32 i;
    struct Pokemon *party = GetBattlerParty(battler);
    u8 *dst = (u8 *)&party[gBattlerPartyIndexes[battler]] + gBattleResources->bufferA[battler][1];

    for (i = 0; i < gBattleResources->bufferA[battler][2]; i++)
        dst[i] = gBattleResources->bufferA[battler][3 + i];

    BattleControllerComplete(battler);
}

void BtlController_HandleLoadMonSprite(u32 battler, void (*controllerCallback)(u32 battler))
{
    struct Pokemon *party = GetBattlerParty(battler);
    u16 species = GetMonData(&party[gBattlerPartyIndexes[battler]], MON_DATA_SPECIES);

    BattleLoadMonSpriteGfx(&party[gBattlerPartyIndexes[battler]], battler);
    SetMultiuseSpriteTemplateToPokemon(species, GetBattlerPosition(battler));

    gBattlerSpriteIds[battler] = CreateSprite(&gMultiuseSpriteTemplate,
                                               GetBattlerSpriteCoord(battler, BATTLER_COORD_X_2),
                                               GetBattlerSpriteDefault_Y(battler),
                                               GetBattlerSpriteSubpriority(battler));

    gSprites[gBattlerSpriteIds[battler]].x2 = -DISPLAY_WIDTH;
    gSprites[gBattlerSpriteIds[battler]].data[0] = battler;
    gSprites[gBattlerSpriteIds[battler]].data[2] = species;
    gSprites[gBattlerSpriteIds[battler]].oam.paletteNum = battler;
    StartSpriteAnim(&gSprites[gBattlerSpriteIds[battler]], 0);

    SetBattlerShadowSpriteCallback(battler, species);

    gBattlerControllerFuncs[battler] = controllerCallback;
}

void BtlController_HandleSwitchInAnim(u32 battler, bool32 isPlayerSide, void (*controllerCallback)(u32 battler))
{
    if (isPlayerSide)
        ClearTemporarySpeciesSpriteData(battler, gBattleResources->bufferA[battler][2], gBattleResources->bufferA[battler][3]);
    gBattlerPartyIndexes[battler] = gBattleResources->bufferA[battler][1];
    if (isPlayerSide)
        BattleLoadMonSpriteGfx(&gPlayerParty[gBattlerPartyIndexes[battler]], battler);
    StartSendOutAnim(battler, gBattleResources->bufferA[battler][2], gBattleResources->bufferA[battler][3], FALSE);
    gBattlerControllerFuncs[battler] = controllerCallback;
}

void BtlController_HandleReturnMonToBall(u32 battler)
{
    if (gBattleResources->bufferA[battler][1] == 0)
    {
        gBattleSpritesDataPtr->healthBoxesData[battler].animationState = 0;
        gBattlerControllerFuncs[battler] = Controller_ReturnMonToBall;
    }
    else
    {
        FreeMonSprite(battler);
        BattleControllerComplete(battler);
    }
}

// In emerald it's possible to have a tag battle in the battle frontier facilities with AI
// which use the front sprite for both the player and the partner as opposed to any other battles (including the one with Steven)
// that use an animated back pic.

#define sSpeedX data[0]

void BtlController_HandleDrawTrainerPic(u32 battler, u32 trainerPicId, bool32 isFrontPic, s16 xPos, s16 yPos, s32 subpriority)
{
    if (GetBattlerSide(battler) == B_SIDE_OPPONENT) // Always the front sprite for the opponent.
    {
        DecompressTrainerFrontPic(trainerPicId, battler);
        SetMultiuseSpriteTemplateToTrainerFront(trainerPicId, GetBattlerPosition(battler));
        if (subpriority == -1)
            subpriority = GetBattlerSpriteSubpriority(battler);
        gBattleStruct->trainerSlideSpriteIds[battler] = CreateSprite(&gMultiuseSpriteTemplate,
                                                   xPos,
                                                   yPos,
                                                   subpriority);

        gSprites[gBattleStruct->trainerSlideSpriteIds[battler]].oam.paletteNum = IndexOfSpritePaletteTag(gTrainerSprites[trainerPicId].palette.tag);
        gSprites[gBattleStruct->trainerSlideSpriteIds[battler]].x2 = -DISPLAY_WIDTH;
        gSprites[gBattleStruct->trainerSlideSpriteIds[battler]].sSpeedX = 2;
        gSprites[gBattleStruct->trainerSlideSpriteIds[battler]].oam.affineParam = trainerPicId;
    }
    else // Player's side
    {
        if (isFrontPic)
        {
            DecompressTrainerFrontPic(trainerPicId, battler);
            SetMultiuseSpriteTemplateToTrainerFront(trainerPicId, GetBattlerPosition(battler));
            if (subpriority == -1)
                subpriority = GetBattlerSpriteSubpriority(battler);
            gBattleStruct->trainerSlideSpriteIds[battler] = CreateSprite(&gMultiuseSpriteTemplate,
                                                             xPos,
                                                             yPos,
                                                             subpriority);

            gSprites[gBattleStruct->trainerSlideSpriteIds[battler]].oam.paletteNum = IndexOfSpritePaletteTag(gTrainerSprites[trainerPicId].palette.tag);
            gSprites[gBattleStruct->trainerSlideSpriteIds[battler]].oam.affineMode = ST_OAM_AFFINE_OFF;
            gSprites[gBattleStruct->trainerSlideSpriteIds[battler]].hFlip = 1;
            gSprites[gBattleStruct->trainerSlideSpriteIds[battler]].y2 = 48;
        }
        else
        {
            DecompressTrainerBackPic(trainerPicId, battler);
            SetMultiuseSpriteTemplateToTrainerBack(trainerPicId, GetBattlerPosition(battler));
            if (subpriority == -1)
                subpriority = GetBattlerSpriteSubpriority(battler);
            gBattleStruct->trainerSlideSpriteIds[battler] = CreateSprite(&gMultiuseSpriteTemplate,
                                                             xPos,
                                                             yPos,
                                                             subpriority);
            if ((gBattleTypeFlags & BATTLE_TYPE_SAFARI) && GetBattlerPosition(battler) == B_POSITION_PLAYER_LEFT)
                gBattlerSpriteIds[battler] = gBattleStruct->trainerSlideSpriteIds[battler];

            gSprites[gBattleStruct->trainerSlideSpriteIds[battler]].oam.paletteNum = battler;
        }
        gSprites[gBattleStruct->trainerSlideSpriteIds[battler]].x2 = DISPLAY_WIDTH;
        gSprites[gBattleStruct->trainerSlideSpriteIds[battler]].sSpeedX = -2;
    }
    if (B_FAST_INTRO_NO_SLIDE || gTestRunnerHeadless)
        gSprites[gBattleStruct->trainerSlideSpriteIds[battler]].callback = SpriteCB_TrainerSpawn;
    else
        gSprites[gBattleStruct->trainerSlideSpriteIds[battler]].callback = SpriteCB_TrainerSlideIn;

    gBattlerControllerFuncs[battler] = Controller_WaitForTrainerPic;
}

void BtlController_HandleTrainerSlide(u32 battler, u32 trainerPicId)
{
    if (GetBattlerSide(battler) == B_SIDE_PLAYER)
    {
        DecompressTrainerBackPic(trainerPicId, battler);
        SetMultiuseSpriteTemplateToTrainerBack(trainerPicId, GetBattlerPosition(battler));
        gBattleStruct->trainerSlideSpriteIds[battler] = CreateSprite(&gMultiuseSpriteTemplate,
                                                         80,
                                                         (8 - gTrainerBacksprites[trainerPicId].coordinates.size) * 4 + 80,
                                                         30);
        if ((gBattleTypeFlags & BATTLE_TYPE_SAFARI) && GetBattlerPosition(battler) == B_POSITION_PLAYER_LEFT)
            gBattlerSpriteIds[battler] = gBattleStruct->trainerSlideSpriteIds[battler];
        gSprites[gBattleStruct->trainerSlideSpriteIds[battler]].oam.paletteNum = battler;
        gSprites[gBattleStruct->trainerSlideSpriteIds[battler]].x2 = -96;
        gSprites[gBattleStruct->trainerSlideSpriteIds[battler]].sSpeedX = 2;
    }
    else
    {
        DecompressTrainerFrontPic(trainerPicId, battler);
        SetMultiuseSpriteTemplateToTrainerFront(trainerPicId, GetBattlerPosition(battler));
        gBattleStruct->trainerSlideSpriteIds[battler] = CreateSprite(&gMultiuseSpriteTemplate, 176, 40, 0);
        gSprites[gBattleStruct->trainerSlideSpriteIds[battler]].oam.affineParam = trainerPicId;
        gSprites[gBattleStruct->trainerSlideSpriteIds[battler]].oam.paletteNum = IndexOfSpritePaletteTag(gTrainerSprites[trainerPicId].palette.tag);
        gSprites[gBattleStruct->trainerSlideSpriteIds[battler]].x2 = 96;
        gSprites[gBattleStruct->trainerSlideSpriteIds[battler]].x += 32;
        gSprites[gBattleStruct->trainerSlideSpriteIds[battler]].sSpeedX = -2;
    }
    gSprites[gBattleStruct->trainerSlideSpriteIds[battler]].callback = SpriteCB_TrainerSlideIn;

    gBattlerControllerFuncs[battler] = Controller_WaitForTrainerPic;
}

#undef sSpeedX

void BtlController_HandleTrainerSlideBack(u32 battler, s16 data0, bool32 startAnim)
{
    u32 side = GetBattlerSide(battler);

    SetSpritePrimaryCoordsFromSecondaryCoords(&gSprites[gBattleStruct->trainerSlideSpriteIds[battler]]);
    gSprites[gBattleStruct->trainerSlideSpriteIds[battler]].data[0] = data0;
    gSprites[gBattleStruct->trainerSlideSpriteIds[battler]].data[2] = (side == B_SIDE_PLAYER) ? -40 : 280;
    gSprites[gBattleStruct->trainerSlideSpriteIds[battler]].data[4] = gSprites[gBattleStruct->trainerSlideSpriteIds[battler]].y;
    gSprites[gBattleStruct->trainerSlideSpriteIds[battler]].callback = StartAnimLinearTranslation;
    StoreSpriteCallbackInData6(&gSprites[gBattleStruct->trainerSlideSpriteIds[battler]], SpriteCallbackDummy);
    if (startAnim)
        StartSpriteAnim(&gSprites[gBattleStruct->trainerSlideSpriteIds[battler]], 1);
    gBattlerControllerFuncs[battler] = Controller_HandleTrainerSlideBack;
}

#define sSpeedX data[1]
#define sSpeedY data[2]

void BtlController_HandleFaintAnimation(u32 battler)
{
    if (gBattleSpritesDataPtr->healthBoxesData[battler].animationState == 0)
    {
        if (gBattleSpritesDataPtr->battlerData[battler].behindSubstitute)
            InitAndLaunchSpecialAnimation(battler, battler, battler, B_ANIM_SUBSTITUTE_TO_MON);
        gBattleSpritesDataPtr->healthBoxesData[battler].animationState++;
    }
    else
    {
        if (!gBattleSpritesDataPtr->healthBoxesData[battler].specialAnimActive)
        {
            gBattleSpritesDataPtr->healthBoxesData[battler].animationState = 0;
            if (GetBattlerSide(battler) == B_SIDE_PLAYER)
            {
                HandleLowHpMusicChange(&gPlayerParty[gBattlerPartyIndexes[battler]], battler);
                gSprites[gBattlerSpriteIds[battler]].sSpeedX = 0;
                gSprites[gBattlerSpriteIds[battler]].sSpeedY = 5;
                PlaySE12WithPanning(SE_FAINT, SOUND_PAN_ATTACKER);
                gSprites[gBattlerSpriteIds[battler]].callback = SpriteCB_FaintSlideAnim;
                gBattlerControllerFuncs[battler] = Controller_FaintPlayerMon;
            }
            else
            {
                PlaySE12WithPanning(SE_FAINT, SOUND_PAN_TARGET);
                gSprites[gBattlerSpriteIds[battler]].callback = SpriteCB_FaintOpponentMon;
                gBattlerControllerFuncs[battler] = Controller_FaintOpponentMon;
            }
            // The player's sprite callback just slides the mon, the opponent's removes the sprite.
            // The player's sprite is removed in Controller_FaintPlayerMon. Controller_FaintOpponentMon only removes the healthbox once the sprite is removed by SpriteCB_FaintOpponentMon.
        }
    }
}

#undef sSpeedX
#undef sSpeedY

static void HandleBallThrow(u32 battler, u32 target, u32 animId, bool32 allowCriticalCapture)
{
    gDoingBattleAnim = TRUE;
    if (allowCriticalCapture && IsCriticalCapture())
        animId = B_ANIM_CRITICAL_CAPTURE_THROW;
    InitAndLaunchSpecialAnimation(battler, battler, target, animId);

    gBattlerControllerFuncs[battler] = Controller_WaitForBallThrow;
}

void BtlController_HandleSuccessBallThrowAnim(u32 battler, u32 target, u32 animId, bool32 allowCriticalCapture)
{
    gBattleSpritesDataPtr->animationData->ballThrowCaseId = BALL_3_SHAKES_SUCCESS;
    HandleBallThrow(battler, target, animId, allowCriticalCapture);
}

void BtlController_HandleBallThrowAnim(u32 battler, u32 target, u32 animId, bool32 allowCriticalCapture)
{
    gBattleSpritesDataPtr->animationData->ballThrowCaseId = gBattleResources->bufferA[battler][1];
    HandleBallThrow(battler, target, animId, allowCriticalCapture);
}

void BtlController_HandleMoveAnimation(u32 battler, bool32 updateTvData)
{
    if (!IsBattleSEPlaying(battler))
    {
        u16 move = gBattleResources->bufferA[battler][1] | (gBattleResources->bufferA[battler][2] << 8);

        gAnimMoveTurn = gBattleResources->bufferA[battler][3];
        gAnimMovePower = gBattleResources->bufferA[battler][4] | (gBattleResources->bufferA[battler][5] << 8);
        gAnimMoveDmg = gBattleResources->bufferA[battler][6] | (gBattleResources->bufferA[battler][7] << 8) | (gBattleResources->bufferA[battler][8] << 16) | (gBattleResources->bufferA[battler][9] << 24);
        gAnimFriendship = gBattleResources->bufferA[battler][10];
        gWeatherMoveAnim = gBattleResources->bufferA[battler][12] | (gBattleResources->bufferA[battler][13] << 8);
        gAnimDisableStructPtr = (struct DisableStruct *)&gBattleResources->bufferA[battler][16];
        gTransformedPersonalities[battler] = gAnimDisableStructPtr->transformedMonPersonality;
        gTransformedShininess[battler] = gAnimDisableStructPtr->transformedMonShininess;
        gBattleSpritesDataPtr->healthBoxesData[battler].animationState = 0;
        gBattlerControllerFuncs[battler] = Controller_DoMoveAnimation;
        if (updateTvData)
            BattleTv_SetDataBasedOnMove(move, gWeatherMoveAnim, gAnimDisableStructPtr);
    }
}

void BtlController_HandlePrintString(u32 battler, bool32 updateTvData, bool32 arenaPtsDeduct)
{
    u16 *stringId;

    gBattle_BG0_X = 0;
    gBattle_BG0_Y = 0;
    stringId = (u16 *)(&gBattleResources->bufferA[battler][2]);
    BufferStringBattle(*stringId, battler);

    if (gTestRunnerEnabled)
    {
        TestRunner_Battle_RecordMessage(gDisplayedStringBattle);
        if (gTestRunnerHeadless)
        {
            BattleControllerComplete(battler);
            return;
        }
    }

    BattlePutTextOnWindow(gDisplayedStringBattle, B_WIN_MSG);
    gBattlerControllerFuncs[battler] = Controller_WaitForString;
    if (updateTvData)
        BattleTv_SetDataBasedOnString(*stringId);
    if (arenaPtsDeduct)
        BattleArena_DeductSkillPoints(battler, *stringId);
}

void BtlController_HandleHealthBarUpdate(u32 battler, bool32 updateHpText)
{
    s32 maxHP, curHP;
    s16 hpVal;
    struct Pokemon *party = GetBattlerParty(battler);

    LoadBattleBarGfx(0);
    hpVal = gBattleResources->bufferA[battler][2] | (gBattleResources->bufferA[battler][3] << 8);
    maxHP = GetMonData(&party[gBattlerPartyIndexes[battler]], MON_DATA_MAX_HP);
    curHP = GetMonData(&party[gBattlerPartyIndexes[battler]], MON_DATA_HP);

    if (hpVal != INSTANT_HP_BAR_DROP)
    {
        SetBattleBarStruct(battler, gHealthboxSpriteIds[battler], maxHP, curHP, hpVal);
        TestRunner_Battle_RecordHP(battler, curHP, min(maxHP, max(0, curHP - hpVal)));
    }
    else
    {
        SetBattleBarStruct(battler, gHealthboxSpriteIds[battler], maxHP, 0, hpVal);
        if (updateHpText)
            UpdateHpTextInHealthbox(gHealthboxSpriteIds[battler], HP_CURRENT, 0, maxHP);
        TestRunner_Battle_RecordHP(battler, curHP, 0);
    }

    gBattlerControllerFuncs[battler] = Controller_WaitForHealthBar;
}

void DoStatusIconUpdate(u32 battler)
{
    struct Pokemon *party = GetBattlerParty(battler);

    UpdateHealthboxAttribute(gHealthboxSpriteIds[battler], &party[gBattlerPartyIndexes[battler]], HEALTHBOX_STATUS_ICON);
    gBattleSpritesDataPtr->healthBoxesData[battler].statusAnimActive = 0;
    gBattlerControllerFuncs[battler] = Controller_WaitForStatusAnimation;
}

void BtlController_HandleStatusIconUpdate(u32 battler)
{
    if (!IsBattleSEPlaying(battler))
    {
        DoStatusIconUpdate(battler);
    }
}

void BtlController_HandleStatusAnimation(u32 battler)
{
    if (!IsBattleSEPlaying(battler))
    {
        InitAndLaunchChosenStatusAnimation(battler, gBattleResources->bufferA[battler][1],
                        gBattleResources->bufferA[battler][2] | (gBattleResources->bufferA[battler][3] << 8) | (gBattleResources->bufferA[battler][4] << 16) | (gBattleResources->bufferA[battler][5] << 24));
        gBattlerControllerFuncs[battler] = Controller_WaitForStatusAnimation;
    }
}

void BtlController_HandleHitAnimation(u32 battler)
{
    if (gSprites[gBattlerSpriteIds[battler]].invisible == TRUE)
    {
        BattleControllerComplete(battler);
    }
    else
    {
        gDoingBattleAnim = TRUE;
        gSprites[gBattlerSpriteIds[battler]].data[1] = 0;
        DoHitAnimHealthboxEffect(battler);
        gBattlerControllerFuncs[battler] = Controller_HitAnimation;
    }
}

void BtlController_HandlePlaySE(u32 battler)
{
    s8 pan = (GetBattlerSide(battler) == B_SIDE_PLAYER) ? SOUND_PAN_ATTACKER : SOUND_PAN_TARGET;

    PlaySE12WithPanning(gBattleResources->bufferA[battler][1] | (gBattleResources->bufferA[battler][2] << 8), pan);
    BattleControllerComplete(battler);
}

void BtlController_HandlePlayFanfareOrBGM(u32 battler)
{
    if (gBattleResources->bufferA[battler][3])
    {
        BattleStopLowHpSound();
        PlayBGM(gBattleResources->bufferA[battler][1] | (gBattleResources->bufferA[battler][2] << 8));
    }
    else
    {
        PlayFanfare(gBattleResources->bufferA[battler][1] | (gBattleResources->bufferA[battler][2] << 8));
    }

    BattleControllerComplete(battler);
}

void BtlController_HandleFaintingCry(u32 battler)
{
    struct Pokemon *party;
    s8 pan;

    if (GetBattlerSide(battler) == B_SIDE_PLAYER)
    {
        party = gPlayerParty;
        pan = -25;
    }
    else
    {
        party = gEnemyParty;
        pan = 25;
    }

    PlayCry_ByMode(GetMonData(&party[gBattlerPartyIndexes[battler]], MON_DATA_SPECIES), pan, CRY_MODE_FAINT);
    BattleControllerComplete(battler);
}

void BtlController_HandleIntroSlide(u32 battler)
{
    HandleIntroSlide(gBattleResources->bufferA[battler][1]);
    gIntroSlideFlags |= 1;
    BattleControllerComplete(battler);
}

void BtlController_HandleSpriteInvisibility(u32 battler)
{
    if (IsBattlerSpritePresent(battler))
    {
        gSprites[gBattlerSpriteIds[battler]].invisible = gBattleResources->bufferA[battler][1];
        CopyBattleSpriteInvisibility(battler);
    }
    BattleControllerComplete(battler);
}

bool32 TwoPlayerIntroMons(u32 battler) // Double battle with both player pokemon active.
{
    return (IsDoubleBattle() && IsValidForBattle(&gPlayerParty[gBattlerPartyIndexes[battler ^ BIT_FLANK]]));
}

bool32 TwoOpponentIntroMons(u32 battler) // Double battle with both opponent pokemon active.
{
    return (IsDoubleBattle()
            && IsValidForBattle(&gEnemyParty[gBattlerPartyIndexes[battler]])
            && IsValidForBattle(&gEnemyParty[gBattlerPartyIndexes[BATTLE_PARTNER(battler)]]));
}

// Task data for Task_StartSendOutAnim
#define tBattlerId          data[0]
#define tStartTimer         data[1]
#define tFramesToWait       data[2]
#define tControllerFunc_1   3 // Stored as two halfwords
#define tControllerFunc_2   4

// Sprite data for SpriteCB_FreePlayerSpriteLoadMonSprite
#define sBattlerId data[5]

void BtlController_HandleIntroTrainerBallThrow(u32 battler, u16 tagTrainerPal, const u32 *trainerPal, s16 framesToWait, void (*controllerCallback)(u32 battler))
{
    u8 paletteNum, taskId;
    u32 side = GetBattlerSide(battler);

    SetSpritePrimaryCoordsFromSecondaryCoords(&gSprites[gBattleStruct->trainerSlideSpriteIds[battler]]);
    if (side == B_SIDE_PLAYER)
    {
        gSprites[gBattleStruct->trainerSlideSpriteIds[battler]].data[0] = 50;
        gSprites[gBattleStruct->trainerSlideSpriteIds[battler]].data[2] = -40;
    }
    else
    {
        gSprites[gBattleStruct->trainerSlideSpriteIds[battler]].data[0] = 35;
        gSprites[gBattleStruct->trainerSlideSpriteIds[battler]].data[2] = 280;
    }

    gSprites[gBattleStruct->trainerSlideSpriteIds[battler]].data[4] = gSprites[gBattleStruct->trainerSlideSpriteIds[battler]].y;
    gSprites[gBattleStruct->trainerSlideSpriteIds[battler]].callback = StartAnimLinearTranslation;
    gSprites[gBattleStruct->trainerSlideSpriteIds[battler]].sBattlerId = battler;

    if (side == B_SIDE_PLAYER)
    {
        StoreSpriteCallbackInData6(&gSprites[gBattleStruct->trainerSlideSpriteIds[battler]], SpriteCB_FreePlayerSpriteLoadMonSprite);
        StartSpriteAnim(&gSprites[gBattleStruct->trainerSlideSpriteIds[battler]], ShouldDoSlideInAnim() ? 2 : 1);

        paletteNum = AllocSpritePalette(tagTrainerPal);
        LoadCompressedPalette(trainerPal, OBJ_PLTT_ID(paletteNum), PLTT_SIZE_4BPP);
        gSprites[gBattleStruct->trainerSlideSpriteIds[battler]].oam.paletteNum = paletteNum;
    }
    else
    {
        StoreSpriteCallbackInData6(&gSprites[gBattleStruct->trainerSlideSpriteIds[battler]], SpriteCB_FreeOpponentSprite);
    }

    taskId = CreateTask(Task_StartSendOutAnim, 5);
    gTasks[taskId].tBattlerId = battler;
    gTasks[taskId].tFramesToWait = framesToWait;
    SetWordTaskArg(taskId, tControllerFunc_1, (uint32_t)(controllerCallback));

    if (gBattleSpritesDataPtr->healthBoxesData[battler].partyStatusSummaryShown)
        gTasks[gBattlerStatusSummaryTaskId[battler]].func = Task_HidePartyStatusSummary;

    gBattleSpritesDataPtr->animationData->introAnimActive = TRUE;
    gBattlerControllerFuncs[battler] = BattleControllerDummy;
}

static bool32 TwoMonsAtSendOut(u32 battler)
{
    if (GetBattlerSide(battler) == B_SIDE_PLAYER)
    {
        if (TwoPlayerIntroMons(battler) && !(gBattleTypeFlags & BATTLE_TYPE_MULTI))
            return TRUE;
        else
            return FALSE;
    }
    else
    {
        if ((!TwoOpponentIntroMons(battler) || (gBattleTypeFlags & BATTLE_TYPE_MULTI)) && !BATTLE_TWO_VS_ONE_OPPONENT)
            return FALSE;
        else if ((gBattleTypeFlags & BATTLE_TYPE_TWO_OPPONENTS) || (BATTLE_TWO_VS_ONE_OPPONENT && !TwoOpponentIntroMons(battler)))
            return FALSE;
        else
            return TRUE;
    }
    return FALSE;
}

// Send out at start of battle
static void Task_StartSendOutAnim(u8 taskId)
{
    if (gTasks[taskId].tFramesToWait != 0 && gTasks[taskId].tStartTimer < gTasks[taskId].tFramesToWait)
    {
        gTasks[taskId].tStartTimer++;
    }
    else
    {
        u32 battlerPartner;
        u32 battler = gTasks[taskId].tBattlerId;

        if (TwoMonsAtSendOut(battler))
        {
            gBattleResources->bufferA[battler][1] = gBattlerPartyIndexes[battler];
            StartSendOutAnim(battler, FALSE, FALSE, ShouldDoSlideInAnim());

            battlerPartner = battler ^ BIT_FLANK;
            gBattleResources->bufferA[battlerPartner][1] = gBattlerPartyIndexes[battlerPartner];
            BattleLoadMonSpriteGfx(&gPlayerParty[gBattlerPartyIndexes[battlerPartner]], battlerPartner);
            StartSendOutAnim(battlerPartner, FALSE, FALSE, ShouldDoSlideInAnim());
        }
        else
        {
            gBattleResources->bufferA[battler][1] = gBattlerPartyIndexes[battler];
            StartSendOutAnim(battler, FALSE, FALSE, ShouldDoSlideInAnim());
        }
        gBattlerControllerFuncs[battler] = (void*)(GetWordTaskArg(taskId, tControllerFunc_1));
        DestroyTask(taskId);
    }
}

#undef tBattlerId
#undef tStartTimer
#undef tFramesToWait
#undef tControllerFunc_1
#undef tControllerFunc_2

static void SpriteCB_FreePlayerSpriteLoadMonSprite(struct Sprite *sprite)
{
    u8 battler = sprite->sBattlerId;

    // Free player trainer sprite
    FreeSpriteOamMatrix(sprite);
    FreeSpritePaletteByTag(GetSpritePaletteTagByPaletteNum(sprite->oam.paletteNum));
    DestroySprite(sprite);

    // Load mon sprite
    BattleLoadMonSpriteGfx(&gPlayerParty[gBattlerPartyIndexes[battler]], battler);
    StartSpriteAnim(&gSprites[gBattlerSpriteIds[battler]], 0);
}

static void SpriteCB_FreeOpponentSprite(struct Sprite *sprite)
{
    FreeTrainerFrontPicPalette(sprite->oam.affineParam);
    FreeSpriteOamMatrix(sprite);
    DestroySprite(sprite);
}

#undef sBattlerId

void BtlController_HandleDrawPartyStatusSummary(u32 battler, u32 side, bool32 considerDelay)
{
    if (gBattleResources->bufferA[battler][1] != 0 && GetBattlerSide(battler) == B_SIDE_PLAYER)
    {
        BattleControllerComplete(battler);
    }
    else
    {
        gBattleSpritesDataPtr->healthBoxesData[battler].partyStatusSummaryShown = 1;

        if (side == B_SIDE_OPPONENT && gBattleResources->bufferA[battler][2] != 0)
        {
            if (gBattleSpritesDataPtr->healthBoxesData[battler].opponentDrawPartyStatusSummaryDelay < 2)
            {
                gBattleSpritesDataPtr->healthBoxesData[battler].opponentDrawPartyStatusSummaryDelay++;
                return;
            }
            else
            {
                gBattleSpritesDataPtr->healthBoxesData[battler].opponentDrawPartyStatusSummaryDelay = 0;
            }
        }

        gBattlerStatusSummaryTaskId[battler] = CreatePartyStatusSummarySprites(battler, (struct HpAndStatus *)&gBattleResources->bufferA[battler][4], gBattleResources->bufferA[battler][1], gBattleResources->bufferA[battler][2]);
        gBattleSpritesDataPtr->healthBoxesData[battler].partyStatusDelayTimer = 0;

        // If intro, skip the delay after drawing
        if (considerDelay && gBattleResources->bufferA[battler][2] != 0)
            gBattleSpritesDataPtr->healthBoxesData[battler].partyStatusDelayTimer = 93;

        gBattlerControllerFuncs[battler] = Controller_WaitForPartyStatusSummary;
    }
}

void BtlController_HandleHidePartyStatusSummary(u32 battler)
{
    if (gBattleSpritesDataPtr->healthBoxesData[battler].partyStatusSummaryShown)
        gTasks[gBattlerStatusSummaryTaskId[battler]].func = Task_HidePartyStatusSummary;
    BattleControllerComplete(battler);
}

void BtlController_HandleBattleAnimation(u32 battler, bool32 ignoreSE, bool32 updateTvData)
{
    if (ignoreSE || !IsBattleSEPlaying(battler))
    {
        u8 animationId = gBattleResources->bufferA[battler][1];
        u16 argument = gBattleResources->bufferA[battler][2] | (gBattleResources->bufferA[battler][3] << 8);

        gAnimDisableStructPtr = (struct DisableStruct *)&gBattleResources->bufferA[battler][4];

        if (TryHandleLaunchBattleTableAnimation(battler, battler, battler, animationId, argument))
            BattleControllerComplete(battler);
        else
            gBattlerControllerFuncs[battler] = Controller_WaitForBattleAnimation;

        if (updateTvData)
            BattleTv_SetDataBasedOnAnimation(animationId);
    }
}<|MERGE_RESOLUTION|>--- conflicted
+++ resolved
@@ -1156,26 +1156,15 @@
     PrepareBufferDataTransfer(battler, bufferId, gBattleResources->transferBuffer, 16 + sizeof(struct DisableStruct));
 }
 
-<<<<<<< HEAD
-void BtlController_EmitPrintString(u32 battler, u32 bufferId, u16 stringID)
-=======
-void BtlController_EmitPrintString(u8 bufferId, u16 stringId)
->>>>>>> 59d31573
+void BtlController_EmitPrintString(u32 battler, u32 bufferId, u16 stringId)
 {
     s32 i;
     struct BattleMsgData *stringInfo;
 
-<<<<<<< HEAD
     gBattleResources->transferBuffer[0] = CONTROLLER_PRINTSTRING;
     gBattleResources->transferBuffer[1] = gBattleOutcome;
-    gBattleResources->transferBuffer[2] = stringID;
-    gBattleResources->transferBuffer[3] = (stringID & 0xFF00) >> 8;
-=======
-    sBattleBuffersTransferData[0] = CONTROLLER_PRINTSTRING;
-    sBattleBuffersTransferData[1] = gBattleOutcome;
-    sBattleBuffersTransferData[2] = stringId;
-    sBattleBuffersTransferData[3] = (stringId & 0xFF00) >> 8;
->>>>>>> 59d31573
+    gBattleResources->transferBuffer[2] = stringId;
+    gBattleResources->transferBuffer[3] = (stringId & 0xFF00) >> 8;
 
     stringInfo = (struct BattleMsgData *)(&gBattleResources->transferBuffer[4]);
     stringInfo->currentMove = gCurrentMove;
@@ -1199,26 +1188,15 @@
     PrepareBufferDataTransfer(battler, bufferId, gBattleResources->transferBuffer, sizeof(struct BattleMsgData) + 4);
 }
 
-<<<<<<< HEAD
-void BtlController_EmitPrintSelectionString(u32 battler, u32 bufferId, u16 stringID)
-=======
-void BtlController_EmitPrintSelectionString(u8 bufferId, u16 stringId)
->>>>>>> 59d31573
+void BtlController_EmitPrintSelectionString(u32 battler, u32 bufferId, u16 stringId)
 {
     s32 i;
     struct BattleMsgData *stringInfo;
 
-<<<<<<< HEAD
     gBattleResources->transferBuffer[0] = CONTROLLER_PRINTSTRINGPLAYERONLY;
     gBattleResources->transferBuffer[1] = CONTROLLER_PRINTSTRINGPLAYERONLY;
-    gBattleResources->transferBuffer[2] = stringID;
-    gBattleResources->transferBuffer[3] = (stringID & 0xFF00) >> 8;
-=======
-    sBattleBuffersTransferData[0] = CONTROLLER_PRINTSTRINGPLAYERONLY;
-    sBattleBuffersTransferData[1] = CONTROLLER_PRINTSTRINGPLAYERONLY;
-    sBattleBuffersTransferData[2] = stringId;
-    sBattleBuffersTransferData[3] = (stringId & 0xFF00) >> 8;
->>>>>>> 59d31573
+    gBattleResources->transferBuffer[2] = stringId;
+    gBattleResources->transferBuffer[3] = (stringId & 0xFF00) >> 8;
 
     stringInfo = (struct BattleMsgData *)(&gBattleResources->transferBuffer[4]);
     stringInfo->currentMove = gCurrentMove;
