#include "global.h"
#include "battle.h"
#include "battle_ai_main.h"
#include "battle_ai_util.h"
#include "battle_anim.h"
#include "battle_arena.h"
#include "battle_controllers.h"
#include "battle_gfx_sfx_util.h"
#include "battle_interface.h"
#include "battle_message.h"
#include "battle_setup.h"
#include "battle_tv.h"
#include "cable_club.h"
#include "event_object_movement.h"
#include "link.h"
#include "link_rfu.h"
#include "palette.h"
#include "party_menu.h"
#include "recorded_battle.h"
#include "string_util.h"
#include "sound.h"
#include "task.h"
#include "test_runner.h"
#include "util.h"
#include "text.h"
#include "constants/abilities.h"
#include "constants/songs.h"

static EWRAM_DATA u8 sLinkSendTaskId = 0;
static EWRAM_DATA u8 sLinkReceiveTaskId = 0;

COMMON_DATA void (*gBattlerControllerFuncs[MAX_BATTLERS_COUNT])(u32 battler) = {0};
COMMON_DATA u8 gBattleControllerData[MAX_BATTLERS_COUNT] = {0}; // Used by the battle controllers to store misc sprite/task IDs for each battler
COMMON_DATA void (*gBattlerControllerEndFuncs[MAX_BATTLERS_COUNT])(u32 battler) = {0}; // Controller's buffer complete function for each battler

static void CreateTasksForSendRecvLinkBuffers(void);
static void InitLinkBtlControllers(void);
static void InitSinglePlayerBtlControllers(void);
static void SetBattlePartyIds(void);
static void Task_HandleSendLinkBuffersData(u8 taskId);
static void Task_HandleCopyReceivedLinkBuffersData(u8 taskId);
static void Task_StartSendOutAnim(u8 taskId);
static void SpriteCB_FreePlayerSpriteLoadMonSprite(struct Sprite *sprite);
static void SpriteCB_FreeOpponentSprite(struct Sprite *sprite);

void HandleLinkBattleSetup(void)
{
    if (gBattleTypeFlags & BATTLE_TYPE_LINK)
    {
        if (gWirelessCommType)
            SetWirelessCommType1();
        if (!gReceivedRemoteLinkPlayers)
            OpenLink();
        CreateTask(Task_WaitForLinkPlayerConnection, 0);
        CreateTasksForSendRecvLinkBuffers();
    }
}

void SetUpBattleVarsAndBirchZigzagoon(void)
{
    s32 i;

    gBattleMainFunc = BeginBattleIntroDummy;

    for (i = 0; i < MAX_BATTLERS_COUNT; i++)
    {
        gBattlerControllerFuncs[i] = BattleControllerDummy;
        gBattlerPositions[i] = 0xFF;
        gActionSelectionCursor[i] = 0;
        gMoveSelectionCursor[i] = 0;
    }

    HandleLinkBattleSetup();
    gBattleControllerExecFlags = 0;
    ClearBattleAnimationVars();
    BattleAI_SetupItems();
    BattleAI_SetupFlags();

    if (gBattleTypeFlags & BATTLE_TYPE_FIRST_BATTLE)
    {
        ZeroEnemyPartyMons();
        CreateMon(&gEnemyParty[0], SPECIES_ZIGZAGOON, 2, USE_RANDOM_IVS, 0, 0, OT_ID_PLAYER_ID, 0);
        i = 0;
        SetMonData(&gEnemyParty[0], MON_DATA_HELD_ITEM, &i);
    }
}

void InitBattleControllers(void)
{
    s32 i;

    if (!(gBattleTypeFlags & BATTLE_TYPE_RECORDED))
        RecordedBattle_Init(B_RECORD_MODE_RECORDING);
    else
        RecordedBattle_Init(B_RECORD_MODE_PLAYBACK);

    if (!(gBattleTypeFlags & BATTLE_TYPE_RECORDED))
        RecordedBattle_SaveParties();

    if (gBattleTypeFlags & BATTLE_TYPE_LINK)
        InitLinkBtlControllers();
    else
        InitSinglePlayerBtlControllers();

    SetBattlePartyIds();

    if (!(gBattleTypeFlags & BATTLE_TYPE_MULTI))
    {
        for (i = 0; i < gBattlersCount; i++)
            BufferBattlePartyCurrentOrderBySide(i, 0);
    }

    for (i = 0; i < sizeof(gBattleStruct->tvMovePoints); i++)
        *((u8 *)(&gBattleStruct->tvMovePoints) + i) = 0;

    for (i = 0; i < sizeof(gBattleStruct->tv); i++)
        *((u8 *)(&gBattleStruct->tv) + i) = 0;
}

static void InitSinglePlayerBtlControllers(void)
{
    s32 i;

    if (gBattleTypeFlags & BATTLE_TYPE_INGAME_PARTNER)
    {
        gBattleMainFunc = BeginBattleIntro;

        if (gBattleTypeFlags & BATTLE_TYPE_RECORDED)
        {
            gBattlerControllerFuncs[B_BATTLER_0] = SetControllerToRecordedPlayer;
            gBattlerPositions[B_BATTLER_0] = B_POSITION_PLAYER_LEFT;

            gBattlerControllerFuncs[B_BATTLER_1] = SetControllerToOpponent;
            gBattlerPositions[B_BATTLER_1] = B_POSITION_OPPONENT_LEFT;

            gBattlerControllerFuncs[B_BATTLER_2] = SetControllerToPlayerPartner;
            gBattlerPositions[B_BATTLER_2] = B_POSITION_PLAYER_RIGHT;

            gBattlerControllerFuncs[B_BATTLER_3] = SetControllerToOpponent;
            gBattlerPositions[B_BATTLER_3] = B_POSITION_OPPONENT_RIGHT;
        }
        else
        {
            gBattlerControllerFuncs[B_BATTLER_0] = SetControllerToPlayer;
            gBattlerPositions[B_BATTLER_0] = B_POSITION_PLAYER_LEFT;

            gBattlerControllerFuncs[B_BATTLER_1] = SetControllerToOpponent;
            gBattlerPositions[B_BATTLER_1] = B_POSITION_OPPONENT_LEFT;

            gBattlerControllerFuncs[B_BATTLER_2] = SetControllerToPlayerPartner;
            gBattlerPositions[B_BATTLER_2] = B_POSITION_PLAYER_RIGHT;

            gBattlerControllerFuncs[B_BATTLER_3] = SetControllerToOpponent;
            gBattlerPositions[B_BATTLER_3] = B_POSITION_OPPONENT_RIGHT;
        }

        gBattlersCount = MAX_BATTLERS_COUNT;

        BufferBattlePartyCurrentOrderBySide(0, 0);
        BufferBattlePartyCurrentOrderBySide(1, 0);
        BufferBattlePartyCurrentOrderBySide(2, 1);
        BufferBattlePartyCurrentOrderBySide(3, 1);

        gBattlerPartyIndexes[0] = 0;
        gBattlerPartyIndexes[1] = 0;
        if (BATTLE_TWO_VS_ONE_OPPONENT || WILD_DOUBLE_BATTLE)
        {
            gBattlerPartyIndexes[2] = 3;
            gBattlerPartyIndexes[3] = 1;
        }
        else
        {
            gBattlerPartyIndexes[2] = 3;
            gBattlerPartyIndexes[3] = 3;
        }
    }
    else if (!IsDoubleBattle())
    {
        gBattleMainFunc = BeginBattleIntro;

        if (gBattleTypeFlags & BATTLE_TYPE_SAFARI)
            gBattlerControllerFuncs[B_BATTLER_0] = SetControllerToSafari;
        else if (gBattleTypeFlags & BATTLE_TYPE_WALLY_TUTORIAL)
            gBattlerControllerFuncs[B_BATTLER_0] = SetControllerToWally;
        else if (IsAiVsAiBattle())
            gBattlerControllerFuncs[B_BATTLER_0] = SetControllerToPlayerPartner;
        else
            gBattlerControllerFuncs[B_BATTLER_0] = SetControllerToPlayer;

        gBattlerPositions[B_BATTLER_0] = B_POSITION_PLAYER_LEFT;

        gBattlerControllerFuncs[B_BATTLER_1] = SetControllerToOpponent;
        gBattlerPositions[B_BATTLER_1] = B_POSITION_OPPONENT_LEFT;

        gBattlersCount = 2;

        if (gBattleTypeFlags & BATTLE_TYPE_RECORDED)
        {
            if (gBattleTypeFlags & BATTLE_TYPE_RECORDED_LINK)
            {
                if (gBattleTypeFlags & BATTLE_TYPE_RECORDED_IS_MASTER)
                {
                    gBattleMainFunc = BeginBattleIntro;

                    gBattlerControllerFuncs[B_BATTLER_0] = SetControllerToRecordedPlayer;
                    gBattlerPositions[B_BATTLER_0] = B_POSITION_PLAYER_LEFT;

                    gBattlerControllerFuncs[B_BATTLER_1] = SetControllerToRecordedOpponent;
                    gBattlerPositions[B_BATTLER_1] = B_POSITION_OPPONENT_LEFT;

                    gBattlersCount = 2;
                }
                else // see how the banks are switched
                {
                    gBattlerControllerFuncs[B_BATTLER_1] = SetControllerToRecordedPlayer;
                    gBattlerPositions[B_BATTLER_1] = B_POSITION_PLAYER_LEFT;

                    gBattlerControllerFuncs[B_BATTLER_0] = SetControllerToRecordedOpponent;
                    gBattlerPositions[B_BATTLER_0] = B_POSITION_OPPONENT_LEFT;

                    gBattlersCount = 2;
                }
            }
            else
            {
                gBattlerControllerFuncs[B_BATTLER_0] = SetControllerToRecordedPlayer;
                gBattlerPositions[B_BATTLER_0] = B_POSITION_PLAYER_LEFT;

                gBattlerControllerFuncs[B_BATTLER_1] = SetControllerToOpponent;
                gBattlerPositions[B_BATTLER_1] = B_POSITION_OPPONENT_LEFT;
            }
        }
    }
    else
    {
        gBattleMainFunc = BeginBattleIntro;

        if (IsAiVsAiBattle())
            gBattlerControllerFuncs[B_BATTLER_0] = SetControllerToPlayerPartner;
        else
            gBattlerControllerFuncs[B_BATTLER_0] = SetControllerToPlayer;
        gBattlerPositions[B_BATTLER_0] = B_POSITION_PLAYER_LEFT;

        gBattlerControllerFuncs[B_BATTLER_1] = SetControllerToOpponent;
        gBattlerPositions[B_BATTLER_1] = B_POSITION_OPPONENT_LEFT;

        if (IsAiVsAiBattle())
            gBattlerControllerFuncs[B_BATTLER_2] = SetControllerToPlayerPartner;
        else
            gBattlerControllerFuncs[B_BATTLER_2] = SetControllerToPlayer;
        gBattlerPositions[B_BATTLER_2] = B_POSITION_PLAYER_RIGHT;

        gBattlerControllerFuncs[B_BATTLER_3] = SetControllerToOpponent;
        gBattlerPositions[B_BATTLER_3] = B_POSITION_OPPONENT_RIGHT;

        gBattlersCount = MAX_BATTLERS_COUNT;

        if (gBattleTypeFlags & BATTLE_TYPE_RECORDED)
        {
            if (gBattleTypeFlags & BATTLE_TYPE_MULTI && gBattleTypeFlags & BATTLE_TYPE_BATTLE_TOWER)
            {
                gBattleMainFunc = BeginBattleIntro;

                gBattlerControllerFuncs[B_BATTLER_0] = SetControllerToRecordedPlayer;
                gBattlerPositions[B_BATTLER_0] = B_POSITION_PLAYER_LEFT;

                gBattlerControllerFuncs[B_BATTLER_1] = SetControllerToOpponent;
                gBattlerPositions[B_BATTLER_1] = B_POSITION_OPPONENT_LEFT;

                gBattlerControllerFuncs[B_BATTLER_2] = SetControllerToRecordedPlayer;
                gBattlerPositions[B_BATTLER_2] = B_POSITION_PLAYER_RIGHT;

                gBattlerControllerFuncs[B_BATTLER_3] = SetControllerToOpponent;
                gBattlerPositions[B_BATTLER_3] = B_POSITION_OPPONENT_RIGHT;

                gBattlersCount = MAX_BATTLERS_COUNT;

                BufferBattlePartyCurrentOrderBySide(0, 0);
                BufferBattlePartyCurrentOrderBySide(1, 0);
                BufferBattlePartyCurrentOrderBySide(2, 1);
                BufferBattlePartyCurrentOrderBySide(3, 1);

                gBattlerPartyIndexes[0] = 0;
                gBattlerPartyIndexes[1] = 0;
                gBattlerPartyIndexes[2] = 3;
                gBattlerPartyIndexes[3] = 3;
            }
            else if (gBattleTypeFlags & BATTLE_TYPE_MULTI)
            {
                u8 multiplayerId;

                for (multiplayerId = gRecordedBattleMultiplayerId, i = 0; i < MAX_BATTLERS_COUNT; i++)
                {
                    switch (gLinkPlayers[i].id)
                    {
                    case 0:
                    case 3:
                        BufferBattlePartyCurrentOrderBySide(gLinkPlayers[i].id, 0);
                        break;
                    case 1:
                    case 2:
                        BufferBattlePartyCurrentOrderBySide(gLinkPlayers[i].id, 1);
                        break;
                    }

                    if (i == multiplayerId)
                    {
                        gBattlerControllerFuncs[gLinkPlayers[i].id] = SetControllerToRecordedPlayer;
                        switch (gLinkPlayers[i].id)
                        {
                        case 0:
                        case 3:
                            gBattlerPositions[gLinkPlayers[i].id] = B_POSITION_PLAYER_LEFT;
                            gBattlerPartyIndexes[gLinkPlayers[i].id] = 0;
                            break;
                        case 1:
                        case 2:
                            gBattlerPositions[gLinkPlayers[i].id] = B_POSITION_PLAYER_RIGHT;
                            gBattlerPartyIndexes[gLinkPlayers[i].id] = 3;
                            break;
                        }
                    }
                    else if ((!(gLinkPlayers[i].id & 1) && !(gLinkPlayers[multiplayerId].id & 1))
                            || ((gLinkPlayers[i].id & 1) && (gLinkPlayers[multiplayerId].id & 1)))
                    {
                        gBattlerControllerFuncs[gLinkPlayers[i].id] = SetControllerToRecordedPlayer;
                        switch (gLinkPlayers[i].id)
                        {
                        case 0:
                        case 3:
                            gBattlerPositions[gLinkPlayers[i].id] = B_POSITION_PLAYER_LEFT;
                            gBattlerPartyIndexes[gLinkPlayers[i].id] = 0;
                            break;
                        case 1:
                        case 2:
                            gBattlerPositions[gLinkPlayers[i].id] = B_POSITION_PLAYER_RIGHT;
                            gBattlerPartyIndexes[gLinkPlayers[i].id] = 3;
                            break;
                        }
                    }
                    else
                    {
                        gBattlerControllerFuncs[gLinkPlayers[i].id] = SetControllerToRecordedOpponent;
                        switch (gLinkPlayers[i].id)
                        {
                        case 0:
                        case 3:
                            gBattlerPositions[gLinkPlayers[i].id] = B_POSITION_OPPONENT_LEFT;
                            gBattlerPartyIndexes[gLinkPlayers[i].id] = 0;
                            break;
                        case 1:
                        case 2:
                            gBattlerPositions[gLinkPlayers[i].id] = B_POSITION_OPPONENT_RIGHT;
                            gBattlerPartyIndexes[gLinkPlayers[i].id] = 3;
                            break;
                        }
                    }
                }
            }
            else if (gBattleTypeFlags & BATTLE_TYPE_IS_MASTER)
            {
                gBattlerControllerFuncs[B_BATTLER_0] = SetControllerToRecordedPlayer;
                gBattlerPositions[B_BATTLER_0] = B_POSITION_PLAYER_LEFT;

                gBattlerControllerFuncs[B_BATTLER_2] = SetControllerToRecordedPlayer;
                gBattlerPositions[B_BATTLER_2] = B_POSITION_PLAYER_RIGHT;

                if (gBattleTypeFlags & BATTLE_TYPE_RECORDED_LINK)
                {
                  gBattlerControllerFuncs[B_BATTLER_1] = SetControllerToRecordedOpponent;
                  gBattlerPositions[B_BATTLER_1] = B_POSITION_OPPONENT_LEFT;

                  gBattlerControllerFuncs[B_BATTLER_3] = SetControllerToRecordedOpponent;
                  gBattlerPositions[B_BATTLER_3] = B_POSITION_OPPONENT_RIGHT;
                }
                else
                {
                  gBattlerControllerFuncs[B_BATTLER_1] = SetControllerToOpponent;
                  gBattlerPositions[B_BATTLER_1] = B_POSITION_OPPONENT_LEFT;

                  gBattlerControllerFuncs[B_BATTLER_3] = SetControllerToOpponent;
                  gBattlerPositions[B_BATTLER_3] = B_POSITION_OPPONENT_RIGHT;
                }
            }
            else
            {
                gBattlerControllerFuncs[B_BATTLER_1] = SetControllerToRecordedPlayer;
                gBattlerPositions[B_BATTLER_1] = B_POSITION_PLAYER_LEFT;

                gBattlerControllerFuncs[B_BATTLER_3] = SetControllerToRecordedPlayer;
                gBattlerPositions[B_BATTLER_3] = B_POSITION_PLAYER_RIGHT;

                if (gBattleTypeFlags & BATTLE_TYPE_RECORDED_LINK)
                {
                    gBattlerControllerFuncs[B_BATTLER_0] = SetControllerToRecordedOpponent;
                    gBattlerPositions[B_BATTLER_0] = B_POSITION_OPPONENT_LEFT;

                    gBattlerControllerFuncs[B_BATTLER_2] = SetControllerToRecordedOpponent;
                    gBattlerPositions[B_BATTLER_2] = B_POSITION_OPPONENT_RIGHT;
                }
                else
                {
                    gBattlerControllerFuncs[B_BATTLER_0] = SetControllerToOpponent;
                    gBattlerPositions[B_BATTLER_0] = B_POSITION_OPPONENT_LEFT;

                    gBattlerControllerFuncs[B_BATTLER_2] = SetControllerToOpponent;
                    gBattlerPositions[B_BATTLER_2] = B_POSITION_OPPONENT_RIGHT;
                }
            }
        }
    }
}

static void InitLinkBtlControllers(void)
{
    s32 i;
    u8 multiplayerId;

    if (!IsDoubleBattle())
    {
        if (gBattleTypeFlags & BATTLE_TYPE_IS_MASTER)
        {
            gBattleMainFunc = BeginBattleIntro;

            gBattlerControllerFuncs[B_BATTLER_0] = SetControllerToPlayer;
            gBattlerPositions[B_BATTLER_0] = B_POSITION_PLAYER_LEFT;

            gBattlerControllerFuncs[B_BATTLER_1] = SetControllerToLinkOpponent;
            gBattlerPositions[B_BATTLER_1] = B_POSITION_OPPONENT_LEFT;

            gBattlersCount = 2;
        }
        else
        {
            gBattlerControllerFuncs[B_BATTLER_1] = SetControllerToPlayer;
            gBattlerPositions[B_BATTLER_1] = B_POSITION_PLAYER_LEFT;

            gBattlerControllerFuncs[B_BATTLER_0] = SetControllerToLinkOpponent;
            gBattlerPositions[B_BATTLER_0] = B_POSITION_OPPONENT_LEFT;

            gBattlersCount = 2;
        }
    }
    else if (!(gBattleTypeFlags & BATTLE_TYPE_MULTI) && IsDoubleBattle())
    {
        if (gBattleTypeFlags & BATTLE_TYPE_IS_MASTER)
        {
            gBattleMainFunc = BeginBattleIntro;

            gBattlerControllerFuncs[B_BATTLER_0] = SetControllerToPlayer;
            gBattlerPositions[B_BATTLER_0] = B_POSITION_PLAYER_LEFT;

            gBattlerControllerFuncs[B_BATTLER_1] = SetControllerToLinkOpponent;
            gBattlerPositions[B_BATTLER_1] = B_POSITION_OPPONENT_LEFT;

            gBattlerControllerFuncs[B_BATTLER_2] = SetControllerToPlayer;
            gBattlerPositions[B_BATTLER_2] = B_POSITION_PLAYER_RIGHT;

            gBattlerControllerFuncs[B_BATTLER_3] = SetControllerToLinkOpponent;
            gBattlerPositions[B_BATTLER_3] = B_POSITION_OPPONENT_RIGHT;

            gBattlersCount = MAX_BATTLERS_COUNT;
        }
        else
        {
            gBattlerControllerFuncs[B_BATTLER_1] = SetControllerToPlayer;
            gBattlerPositions[B_BATTLER_1] = B_POSITION_PLAYER_LEFT;

            gBattlerControllerFuncs[B_BATTLER_0] = SetControllerToLinkOpponent;
            gBattlerPositions[B_BATTLER_0] = B_POSITION_OPPONENT_LEFT;

            gBattlerControllerFuncs[B_BATTLER_3] = SetControllerToPlayer;
            gBattlerPositions[B_BATTLER_3] = B_POSITION_PLAYER_RIGHT;

            gBattlerControllerFuncs[B_BATTLER_2] = SetControllerToLinkOpponent;
            gBattlerPositions[B_BATTLER_2] = B_POSITION_OPPONENT_RIGHT;

            gBattlersCount = MAX_BATTLERS_COUNT;
        }
    }
    else if (gBattleTypeFlags & BATTLE_TYPE_BATTLE_TOWER)
    {
        if (gBattleTypeFlags & BATTLE_TYPE_IS_MASTER)
        {
            gBattleMainFunc = BeginBattleIntro;

            gBattlerControllerFuncs[B_BATTLER_0] = SetControllerToPlayer;
            gBattlerPositions[B_BATTLER_0] = B_POSITION_PLAYER_LEFT;

            gBattlerControllerFuncs[B_BATTLER_1] = SetControllerToOpponent;
            gBattlerPositions[B_BATTLER_1] = B_POSITION_OPPONENT_LEFT;

            gBattlerControllerFuncs[B_BATTLER_2] = SetControllerToLinkPartner;
            gBattlerPositions[B_BATTLER_2] = B_POSITION_PLAYER_RIGHT;

            gBattlerControllerFuncs[B_BATTLER_3] = SetControllerToOpponent;
            gBattlerPositions[B_BATTLER_3] = B_POSITION_OPPONENT_RIGHT;

            gBattlersCount = MAX_BATTLERS_COUNT;
        }
        else
        {
            gBattlerControllerFuncs[B_BATTLER_0] = SetControllerToLinkPartner;
            gBattlerPositions[B_BATTLER_0] = B_POSITION_PLAYER_LEFT;

            gBattlerControllerFuncs[B_BATTLER_1] = SetControllerToLinkOpponent;
            gBattlerPositions[B_BATTLER_1] = B_POSITION_OPPONENT_LEFT;

            gBattlerControllerFuncs[B_BATTLER_2] = SetControllerToPlayer;
            gBattlerPositions[B_BATTLER_2] = B_POSITION_PLAYER_RIGHT;

            gBattlerControllerFuncs[B_BATTLER_3] = SetControllerToLinkOpponent;
            gBattlerPositions[B_BATTLER_3] = B_POSITION_OPPONENT_RIGHT;

            gBattlersCount = MAX_BATTLERS_COUNT;
        }

        BufferBattlePartyCurrentOrderBySide(0, 0);
        BufferBattlePartyCurrentOrderBySide(1, 0);
        BufferBattlePartyCurrentOrderBySide(2, 1);
        BufferBattlePartyCurrentOrderBySide(3, 1);
        gBattlerPartyIndexes[0] = 0;
        gBattlerPartyIndexes[1] = 0;
        gBattlerPartyIndexes[2] = 3;
        gBattlerPartyIndexes[3] = 3;
    }
    else
    {
        multiplayerId = GetMultiplayerId();

        if (gBattleTypeFlags & BATTLE_TYPE_IS_MASTER)
            gBattleMainFunc = BeginBattleIntro;

        for (i = 0; i < MAX_BATTLERS_COUNT; i++)
        {
            switch (gLinkPlayers[i].id)
            {
            case 0:
            case 3:
                BufferBattlePartyCurrentOrderBySide(gLinkPlayers[i].id, 0);
                break;
            case 1:
            case 2:
                BufferBattlePartyCurrentOrderBySide(gLinkPlayers[i].id, 1);
                break;
            }

            if (i == multiplayerId)
            {
                gBattlerControllerFuncs[gLinkPlayers[i].id] = SetControllerToPlayer;
                switch (gLinkPlayers[i].id)
                {
                case 0:
                case 3:
                    gBattlerPositions[gLinkPlayers[i].id] = B_POSITION_PLAYER_LEFT;
                    gBattlerPartyIndexes[gLinkPlayers[i].id] = 0;
                    break;
                case 1:
                case 2:
                    gBattlerPositions[gLinkPlayers[i].id] = B_POSITION_PLAYER_RIGHT;
                    gBattlerPartyIndexes[gLinkPlayers[i].id] = 3;
                    break;
                }
            }
            else
            {
                if ((!(gLinkPlayers[i].id & 1) && !(gLinkPlayers[multiplayerId].id & 1))
                 || ((gLinkPlayers[i].id & 1) && (gLinkPlayers[multiplayerId].id & 1)))
                {
                    gBattlerControllerFuncs[gLinkPlayers[i].id] = SetControllerToLinkPartner;
                    switch (gLinkPlayers[i].id)
                    {
                    case 0:
                    case 3:
                        gBattlerPositions[gLinkPlayers[i].id] = B_POSITION_PLAYER_LEFT;
                        gBattlerPartyIndexes[gLinkPlayers[i].id] = 0;
                        break;
                    case 1:
                    case 2:
                        gBattlerPositions[gLinkPlayers[i].id] = B_POSITION_PLAYER_RIGHT;
                        gBattlerPartyIndexes[gLinkPlayers[i].id] = 3;
                        break;
                    }
                }
                else
                {
                    gBattlerControllerFuncs[gLinkPlayers[i].id] = SetControllerToLinkOpponent;
                    switch (gLinkPlayers[i].id)
                    {
                    case 0:
                    case 3:
                        gBattlerPositions[gLinkPlayers[i].id] = B_POSITION_OPPONENT_LEFT;
                        gBattlerPartyIndexes[gLinkPlayers[i].id] = 0;
                        break;
                    case 1:
                    case 2:
                        gBattlerPositions[gLinkPlayers[i].id] = B_POSITION_OPPONENT_RIGHT;
                        gBattlerPartyIndexes[gLinkPlayers[i].id] = 3;
                        break;
                    }
                }
            }
        }

        gBattlersCount = MAX_BATTLERS_COUNT;
    }
}

bool32 IsValidForBattle(struct Pokemon *mon)
{
    u32 species = GetMonData(mon, MON_DATA_SPECIES_OR_EGG);
    return (species != SPECIES_NONE
         && species != SPECIES_EGG
         && GetMonData(mon, MON_DATA_HP) != 0
         && GetMonData(mon, MON_DATA_IS_EGG) == FALSE);
}

static void SetBattlePartyIds(void)
{
    s32 i, j;

    if (!(gBattleTypeFlags & BATTLE_TYPE_MULTI))
    {
        for (i = 0; i < gBattlersCount; i++)
        {
            for (j = 0; j < PARTY_SIZE; j++)
            {
                if (i < 2)
                {
                    if (GetBattlerSide(i) == B_SIDE_PLAYER)
                    {
                        if (IsValidForBattle(&gPlayerParty[j]))
                        {
                            gBattlerPartyIndexes[i] = j;
                            break;
                        }
                    }
                    else
                    {
                        if (IsValidForBattle(&gEnemyParty[j]))
                        {
                            gBattlerPartyIndexes[i] = j;
                            break;
                        }
                    }
                }
                else
                {
                    if (GetBattlerSide(i) == B_SIDE_PLAYER)
                    {
                        if (IsValidForBattle(&gPlayerParty[j]) && gBattlerPartyIndexes[i - 2] != j)
                        {
                            gBattlerPartyIndexes[i] = j;
                            break;
                        }
                    }
                    else
                    {
                        if (IsValidForBattle(&gEnemyParty[j]) && gBattlerPartyIndexes[i - 2] != j)
                        {
                            gBattlerPartyIndexes[i] = j;
                            break;
                        }
                    }

                    // No valid mons were found. Add the empty slot.
                    if (gBattlerPartyIndexes[i - 2] == 0)
                        gBattlerPartyIndexes[i] = 1;
                    else
                        gBattlerPartyIndexes[i] = 0;
                }
            }
        }

        if (gBattleTypeFlags & BATTLE_TYPE_TWO_OPPONENTS)
            gBattlerPartyIndexes[1] = 0, gBattlerPartyIndexes[3] = 3;
    }
}

static void PrepareBufferDataTransfer(u32 battler, u32 bufferId, u8 *data, u16 size)
{
    s32 i;

    if (gBattleTypeFlags & BATTLE_TYPE_LINK)
    {
        PrepareBufferDataTransferLink(battler, bufferId, size, data);
    }
    else
    {
        switch (bufferId)
        {
        case B_COMM_TO_CONTROLLER:
            for (i = 0; i < size; data++, i++)
                gBattleResources->bufferA[battler][i] = *data;
            break;
        case B_COMM_TO_ENGINE:
            for (i = 0; i < size; data++, i++)
                gBattleResources->bufferB[battler][i] = *data;
            break;
        }
    }
}

#define tInitialDelayTimer      data[10]
#define tState                  data[11]
#define tCurrentBlock_WrapFrom  data[12]
#define tBlockSendDelayTimer    data[13]
#define tCurrentBlock_End       data[14]
#define tCurrentBlock_Start     data[15]
//
// Inbound communications are stored in one buffer; outbound communications
// in another. Both buffers work pretty similarly: the next message will be
// written into the buffer after the previous message (with 4-byte alignment),
// unless we're too close to the end of the buffer, in which case we jump back
// to the start.
//
// Regarding the task variable names above: these variables are altered in-
// place, so the precise operational definition of "current" depends on when
// the variables are being accessed. When data is present in the send and
// receive buffers, "current" refers to the most recently received message;
// but when a message is actually being placed in the buffers, "current"
// refers to the previous message, until such time that we finish updating it
// to refer to the new message.

static void CreateTasksForSendRecvLinkBuffers(void)
{
    sLinkSendTaskId = CreateTask(Task_HandleSendLinkBuffersData, 0);
    gTasks[sLinkSendTaskId].tState                 = 0;
    gTasks[sLinkSendTaskId].tCurrentBlock_WrapFrom = 0;
    gTasks[sLinkSendTaskId].tBlockSendDelayTimer   = 0;
    gTasks[sLinkSendTaskId].tCurrentBlock_End      = 0;
    gTasks[sLinkSendTaskId].tCurrentBlock_Start    = 0;

    sLinkReceiveTaskId = CreateTask(Task_HandleCopyReceivedLinkBuffersData, 0);
    gTasks[sLinkReceiveTaskId].tCurrentBlock_WrapFrom = 0;
    gTasks[sLinkReceiveTaskId].tBlockSendDelayTimer   = 0; // not used by "receive" task
    gTasks[sLinkReceiveTaskId].tCurrentBlock_End      = 0;
    gTasks[sLinkReceiveTaskId].tCurrentBlock_Start    = 0;
}

enum
{
    LINK_BUFF_BUFFER_ID,
    LINK_BUFF_ACTIVE_BATTLER,
    LINK_BUFF_ATTACKER,
    LINK_BUFF_TARGET,
    LINK_BUFF_SIZE_LO,
    LINK_BUFF_SIZE_HI,
    LINK_BUFF_ABSENT_BATTLER_FLAGS,
    LINK_BUFF_EFFECT_BATTLER,
    LINK_BUFF_DATA,
};

// We want to send a message. Place it into the "send" buffer.
// First argument is a BATTLELINKCOMMTYPE_
void PrepareBufferDataTransferLink(u32 battler, u32 bufferId, u16 size, u8 *data)
{
    s32 alignedSize;
    s32 i;

    alignedSize = size - size % 4 + 4;
    if (gTasks[sLinkSendTaskId].tCurrentBlock_End + alignedSize + LINK_BUFF_DATA + 1 > BATTLE_BUFFER_LINK_SIZE)
    {
        gTasks[sLinkSendTaskId].tCurrentBlock_WrapFrom = gTasks[sLinkSendTaskId].tCurrentBlock_End;
        gTasks[sLinkSendTaskId].tCurrentBlock_End      = 0;
    }

    #define BYTE_TO_SEND(offset) \
        gLinkBattleSendBuffer[gTasks[sLinkSendTaskId].tCurrentBlock_End + offset]

    BYTE_TO_SEND(LINK_BUFF_BUFFER_ID)            = bufferId;
    BYTE_TO_SEND(LINK_BUFF_ACTIVE_BATTLER)       = battler;
    BYTE_TO_SEND(LINK_BUFF_ATTACKER)             = gBattlerAttacker;
    BYTE_TO_SEND(LINK_BUFF_TARGET)               = gBattlerTarget;
    BYTE_TO_SEND(LINK_BUFF_SIZE_LO)              = alignedSize;
    BYTE_TO_SEND(LINK_BUFF_SIZE_HI)              = (alignedSize & 0x0000FF00) >> 8;
    BYTE_TO_SEND(LINK_BUFF_ABSENT_BATTLER_FLAGS) = gAbsentBattlerFlags;
    BYTE_TO_SEND(LINK_BUFF_EFFECT_BATTLER)       = gEffectBattler;

    for (i = 0; i < size; i++)
        BYTE_TO_SEND(LINK_BUFF_DATA + i) = data[i];

    #undef BYTE_TO_SEND

    gTasks[sLinkSendTaskId].tCurrentBlock_End = gTasks[sLinkSendTaskId].tCurrentBlock_End + alignedSize + LINK_BUFF_DATA;
}

enum {
   SENDTASK_STATE_INITIALIZE        = 0,
   SENDTASK_STATE_INITIAL_DELAY     = 1,
   SENDTASK_STATE_COUNT_PLAYERS     = 2,
   SENDTASK_STATE_BEGIN_SEND_BLOCK  = 3,
   SENDTASK_STATE_FINISH_SEND_BLOCK = 4,
   SENDTASK_STATE_UNUSED_STATE      = 5,
};

static void Task_HandleSendLinkBuffersData(u8 taskId)
{
    u16 numPlayers;
    u16 blockSize;

    #define BYTE_TO_SEND(offset) \
        gLinkBattleSendBuffer[gTasks[taskId].tCurrentBlock_Start + offset]

    switch (gTasks[taskId].tState)
    {
    case SENDTASK_STATE_INITIALIZE:
        gTasks[taskId].tInitialDelayTimer = 100;
        gTasks[taskId].tState++;
        break;
    case SENDTASK_STATE_INITIAL_DELAY:
        gTasks[taskId].tInitialDelayTimer--;
        if (gTasks[taskId].tInitialDelayTimer == 0)
            gTasks[taskId].tState++;
        break;
    case SENDTASK_STATE_COUNT_PLAYERS:
        if (gWirelessCommType)
        {
            gTasks[taskId].tState++;
        }
        else
        {
            if (gBattleTypeFlags & BATTLE_TYPE_BATTLE_TOWER)
                numPlayers = 2;
            else
                numPlayers = (gBattleTypeFlags & BATTLE_TYPE_MULTI) ? 4 : 2;

            if (GetLinkPlayerCount_2() >= numPlayers)
            {
                if (IsLinkMaster())
                {
                    CheckShouldAdvanceLinkState();
                    gTasks[taskId].tState++;
                }
                else
                {
                    gTasks[taskId].tState++;
                }
            }
        }
        break;
    case SENDTASK_STATE_BEGIN_SEND_BLOCK:
        if (gTasks[taskId].tCurrentBlock_Start != gTasks[taskId].tCurrentBlock_End)
        {
            if (gTasks[taskId].tBlockSendDelayTimer == 0)
            {
                if (gTasks[taskId].tCurrentBlock_Start >  gTasks[taskId].tCurrentBlock_End
                 && gTasks[taskId].tCurrentBlock_Start == gTasks[taskId].tCurrentBlock_WrapFrom)
                {
                    gTasks[taskId].tCurrentBlock_WrapFrom = 0;
                    gTasks[taskId].tCurrentBlock_Start    = 0;
                }
                blockSize = (BYTE_TO_SEND(LINK_BUFF_SIZE_LO) | (BYTE_TO_SEND(LINK_BUFF_SIZE_HI) << 8)) + LINK_BUFF_DATA;
                SendBlock(BitmaskAllOtherLinkPlayers(), &BYTE_TO_SEND(0), blockSize);
                gTasks[taskId].tState++;
            }
            else
            {
                gTasks[taskId].tBlockSendDelayTimer--;
                break;
            }
        }
        break;
    case SENDTASK_STATE_FINISH_SEND_BLOCK:
        if (IsLinkTaskFinished())
        {
            blockSize = BYTE_TO_SEND(LINK_BUFF_SIZE_LO) | (BYTE_TO_SEND(LINK_BUFF_SIZE_HI) << 8);
            gTasks[taskId].tBlockSendDelayTimer = 1;
            gTasks[taskId].tCurrentBlock_Start  = gTasks[taskId].tCurrentBlock_Start + blockSize + LINK_BUFF_DATA;
            gTasks[taskId].tState = SENDTASK_STATE_BEGIN_SEND_BLOCK;
        }
        break;
    case SENDTASK_STATE_UNUSED_STATE:
        if (--gTasks[taskId].tBlockSendDelayTimer == 0)
        {
            gTasks[taskId].tBlockSendDelayTimer = 1;
            gTasks[taskId].tState = SENDTASK_STATE_BEGIN_SEND_BLOCK;
        }
        break;
    }

    #undef BYTE_TO_SEND
}

// We have received a message. Place it into the "receive" buffer.
//
// Counterintuitively, we also "receive" the outbound messages that
// we send to other players. The GBA basically stores communicated
// data for all four players, so inbound and outbound data can be
// handled uniformly unless a game specifically decides to do
// otherwise. Pokemon, evidently, did not specifically decide to do
// otherwise.
void TryReceiveLinkBattleData(void)
{
    u8 i;
    s32 j;
    u8 *recvBuffer;

    if (gReceivedRemoteLinkPlayers && (gBattleTypeFlags & BATTLE_TYPE_LINK_IN_BATTLE))
    {
        DestroyTask_RfuIdle();
        for (i = 0; i < GetLinkPlayerCount(); i++)
        {
            if (GetBlockReceivedStatus() & (1 << (i)))
            {
                ResetBlockReceivedFlag(i);
                recvBuffer = (u8 *)gBlockRecvBuffer[i];
                {
                    u8 *dest, *src;
                    u16 dataSize = gBlockRecvBuffer[i][2];

                    if (gTasks[sLinkReceiveTaskId].tCurrentBlock_End + 9 + dataSize > 0x1000)
                    {
                        gTasks[sLinkReceiveTaskId].tCurrentBlock_WrapFrom = gTasks[sLinkReceiveTaskId].tCurrentBlock_End;
                        gTasks[sLinkReceiveTaskId].tCurrentBlock_End = 0;
                    }

                    dest = &gLinkBattleRecvBuffer[gTasks[sLinkReceiveTaskId].tCurrentBlock_End];
                    src = recvBuffer;

                    for (j = 0; j < dataSize + 8; j++)
                        dest[j] = src[j];

                    gTasks[sLinkReceiveTaskId].tCurrentBlock_End = gTasks[sLinkReceiveTaskId].tCurrentBlock_End + dataSize + 8;
                }
            }
        }
    }
}

static void Task_HandleCopyReceivedLinkBuffersData(u8 taskId)
{
    u16 blockSize;
    u8 battler;
    u8 playerId;

    #define BYTE_TO_RECEIVE(offset) \
        gLinkBattleRecvBuffer[gTasks[taskId].tCurrentBlock_Start + offset]

    if (gTasks[taskId].tCurrentBlock_Start != gTasks[taskId].tCurrentBlock_End)
    {
        if (gTasks[taskId].tCurrentBlock_Start >  gTasks[taskId].tCurrentBlock_End
         && gTasks[taskId].tCurrentBlock_Start == gTasks[taskId].tCurrentBlock_WrapFrom)
        {
            gTasks[taskId].tCurrentBlock_WrapFrom = 0;
            gTasks[taskId].tCurrentBlock_Start    = 0;
        }
        battler = BYTE_TO_RECEIVE(LINK_BUFF_ACTIVE_BATTLER);
        blockSize = BYTE_TO_RECEIVE(LINK_BUFF_SIZE_LO) | (BYTE_TO_RECEIVE(LINK_BUFF_SIZE_HI) << 8);

        switch (BYTE_TO_RECEIVE(0))
        {
        case B_COMM_TO_CONTROLLER:
            if (IS_BATTLE_CONTROLLER_ACTIVE_ON_LOCAL(battler))
                return;

            memcpy(gBattleResources->bufferA[battler], &BYTE_TO_RECEIVE(LINK_BUFF_DATA), blockSize);
            MarkBattlerReceivedLinkData(battler);

            if (!(gBattleTypeFlags & BATTLE_TYPE_IS_MASTER))
            {
                gBattlerAttacker    = BYTE_TO_RECEIVE(LINK_BUFF_ATTACKER);
                gBattlerTarget      = BYTE_TO_RECEIVE(LINK_BUFF_TARGET);
                gAbsentBattlerFlags = BYTE_TO_RECEIVE(LINK_BUFF_ABSENT_BATTLER_FLAGS);
                gEffectBattler      = BYTE_TO_RECEIVE(LINK_BUFF_EFFECT_BATTLER);
            }
            break;
        case B_COMM_TO_ENGINE:
            memcpy(gBattleResources->bufferB[battler], &gLinkBattleRecvBuffer[gTasks[taskId].tCurrentBlock_Start + LINK_BUFF_DATA], blockSize);
            break;
        case B_COMM_CONTROLLER_IS_DONE:
            playerId = BYTE_TO_RECEIVE(LINK_BUFF_DATA);
            MARK_BATTLE_CONTROLLER_IDLE_FOR_PLAYER(battler, playerId);
            break;
        }

        gTasks[taskId].tCurrentBlock_Start = gTasks[taskId].tCurrentBlock_Start + blockSize + LINK_BUFF_DATA;
    }

    #undef BYTE_TO_RECEIVE
}

#undef tInitialDelayTimer
#undef tState
#undef tCurrentBlock_WrapFrom
#undef tBlockSendDelayTimer
#undef tCurrentBlock_End
#undef tCurrentBlock_Start

void BtlController_EmitGetMonData(u32 battler, u32 bufferId, u8 requestId, u8 monToCheck)
{
    gBattleResources->transferBuffer[0] = CONTROLLER_GETMONDATA;
    gBattleResources->transferBuffer[1] = requestId;
    gBattleResources->transferBuffer[2] = monToCheck;
    gBattleResources->transferBuffer[3] = 0;
    PrepareBufferDataTransfer(battler, bufferId, gBattleResources->transferBuffer, 4);
}

static void UNUSED BtlController_EmitGetRawMonData(u32 battler, u32 bufferId, u8 monId, u8 bytes)
{
    gBattleResources->transferBuffer[0] = CONTROLLER_GETRAWMONDATA;
    gBattleResources->transferBuffer[1] = monId;
    gBattleResources->transferBuffer[2] = bytes;
    gBattleResources->transferBuffer[3] = 0;
    PrepareBufferDataTransfer(battler, bufferId, gBattleResources->transferBuffer, 4);
}

void BtlController_EmitSetMonData(u32 battler, u32 bufferId, u8 requestId, u8 monToCheck, u8 bytes, void *data)
{
    s32 i;

    gBattleResources->transferBuffer[0] = CONTROLLER_SETMONDATA;
    gBattleResources->transferBuffer[1] = requestId;
    gBattleResources->transferBuffer[2] = monToCheck;
    for (i = 0; i < bytes; i++)
        gBattleResources->transferBuffer[3 + i] = *(u8 *)(data++);
    PrepareBufferDataTransfer(battler, bufferId, gBattleResources->transferBuffer, 3 + bytes);
}

static void UNUSED BtlController_EmitSetRawMonData(u32 battler, u32 bufferId, u8 monId, u8 bytes, void *data)
{
    s32 i;

    gBattleResources->transferBuffer[0] = CONTROLLER_SETRAWMONDATA;
    gBattleResources->transferBuffer[1] = monId;
    gBattleResources->transferBuffer[2] = bytes;
    for (i = 0; i < bytes; i++)
        gBattleResources->transferBuffer[3 + i] = *(u8 *)(data++);
    PrepareBufferDataTransfer(battler, bufferId, gBattleResources->transferBuffer, bytes + 3);
}

void BtlController_EmitLoadMonSprite(u32 battler, u32 bufferId)
{
    gBattleResources->transferBuffer[0] = CONTROLLER_LOADMONSPRITE;
    gBattleResources->transferBuffer[1] = CONTROLLER_LOADMONSPRITE;
    gBattleResources->transferBuffer[2] = CONTROLLER_LOADMONSPRITE;
    gBattleResources->transferBuffer[3] = CONTROLLER_LOADMONSPRITE;
    PrepareBufferDataTransfer(battler, bufferId, gBattleResources->transferBuffer, 4);
}

void BtlController_EmitSwitchInAnim(u32 battler, u32 bufferId, u8 partyId, bool8 dontClearTransform, bool8 dontClearSubstituteBit)
{
    gBattleResources->transferBuffer[0] = CONTROLLER_SWITCHINANIM;
    gBattleResources->transferBuffer[1] = partyId;
    gBattleResources->transferBuffer[2] = dontClearTransform;
    gBattleResources->transferBuffer[3] = dontClearSubstituteBit;
    PrepareBufferDataTransfer(battler, bufferId, gBattleResources->transferBuffer, 4);
}

void BtlController_EmitReturnMonToBall(u32 battler, u32 bufferId, bool8 skipAnim)
{
    gBattleResources->transferBuffer[0] = CONTROLLER_RETURNMONTOBALL;
    gBattleResources->transferBuffer[1] = skipAnim;
    PrepareBufferDataTransfer(battler, bufferId, gBattleResources->transferBuffer, 2);
}

void BtlController_EmitDrawTrainerPic(u32 battler, u32 bufferId)
{
    gBattleResources->transferBuffer[0] = CONTROLLER_DRAWTRAINERPIC;
    gBattleResources->transferBuffer[1] = CONTROLLER_DRAWTRAINERPIC;
    gBattleResources->transferBuffer[2] = CONTROLLER_DRAWTRAINERPIC;
    gBattleResources->transferBuffer[3] = CONTROLLER_DRAWTRAINERPIC;
    PrepareBufferDataTransfer(battler, bufferId, gBattleResources->transferBuffer, 4);
}

void BtlController_EmitTrainerSlide(u32 battler, u32 bufferId)
{
    gBattleResources->transferBuffer[0] = CONTROLLER_TRAINERSLIDE;
    gBattleResources->transferBuffer[1] = CONTROLLER_TRAINERSLIDE;
    gBattleResources->transferBuffer[2] = CONTROLLER_TRAINERSLIDE;
    gBattleResources->transferBuffer[3] = CONTROLLER_TRAINERSLIDE;
    PrepareBufferDataTransfer(battler, bufferId, gBattleResources->transferBuffer, 4);
}

void BtlController_EmitTrainerSlideBack(u32 battler, u32 bufferId)
{
    gBattleResources->transferBuffer[0] = CONTROLLER_TRAINERSLIDEBACK;
    gBattleResources->transferBuffer[1] = CONTROLLER_TRAINERSLIDEBACK;
    gBattleResources->transferBuffer[2] = CONTROLLER_TRAINERSLIDEBACK;
    gBattleResources->transferBuffer[3] = CONTROLLER_TRAINERSLIDEBACK;
    PrepareBufferDataTransfer(battler, bufferId, gBattleResources->transferBuffer, 4);
}

void BtlController_EmitFaintAnimation(u32 battler, u32 bufferId)
{
    gBattleResources->transferBuffer[0] = CONTROLLER_FAINTANIMATION;
    gBattleResources->transferBuffer[1] = CONTROLLER_FAINTANIMATION;
    gBattleResources->transferBuffer[2] = CONTROLLER_FAINTANIMATION;
    gBattleResources->transferBuffer[3] = CONTROLLER_FAINTANIMATION;
    PrepareBufferDataTransfer(battler, bufferId, gBattleResources->transferBuffer, 4);
}

static void UNUSED BtlController_EmitPaletteFade(u32 battler, u32 bufferId)
{
    gBattleResources->transferBuffer[0] = CONTROLLER_PALETTEFADE;
    gBattleResources->transferBuffer[1] = CONTROLLER_PALETTEFADE;
    gBattleResources->transferBuffer[2] = CONTROLLER_PALETTEFADE;
    gBattleResources->transferBuffer[3] = CONTROLLER_PALETTEFADE;
    PrepareBufferDataTransfer(battler, bufferId, gBattleResources->transferBuffer, 4);
}

static void UNUSED BtlController_EmitSuccessBallThrowAnim(u32 battler, u32 bufferId)
{
    gBattleResources->transferBuffer[0] = CONTROLLER_SUCCESSBALLTHROWANIM;
    gBattleResources->transferBuffer[1] = CONTROLLER_SUCCESSBALLTHROWANIM;
    gBattleResources->transferBuffer[2] = CONTROLLER_SUCCESSBALLTHROWANIM;
    gBattleResources->transferBuffer[3] = CONTROLLER_SUCCESSBALLTHROWANIM;
    PrepareBufferDataTransfer(battler, bufferId, gBattleResources->transferBuffer, 4);
}

void BtlController_EmitBallThrowAnim(u32 battler, u32 bufferId, u8 caseId)
{
    gBattleResources->transferBuffer[0] = CONTROLLER_BALLTHROWANIM;
    gBattleResources->transferBuffer[1] = caseId;
    PrepareBufferDataTransfer(battler, bufferId, gBattleResources->transferBuffer, 2);
}

static void UNUSED BtlController_EmitPause(u32 battler, u32 bufferId, u8 toWait, void *data)
{
    s32 i;

    gBattleResources->transferBuffer[0] = CONTROLLER_PAUSE;
    gBattleResources->transferBuffer[1] = toWait;
    for (i = 0; i < toWait * 3; i++)
        gBattleResources->transferBuffer[2 + i] = *(u8 *)(data++);
    PrepareBufferDataTransfer(battler, bufferId, gBattleResources->transferBuffer, toWait * 3 + 2);
}

void BtlController_EmitMoveAnimation(u32 battler, u32 bufferId, u16 move, u8 turnOfMove, u16 movePower, s32 dmg, u8 friendship, struct DisableStruct *disableStructPtr, u8 multihit)
{
    gBattleResources->transferBuffer[0] = CONTROLLER_MOVEANIMATION;
    gBattleResources->transferBuffer[1] = move;
    gBattleResources->transferBuffer[2] = (move & 0xFF00) >> 8;
    gBattleResources->transferBuffer[3] = turnOfMove;
    gBattleResources->transferBuffer[4] = movePower;
    gBattleResources->transferBuffer[5] = (movePower & 0xFF00) >> 8;
    gBattleResources->transferBuffer[6] = dmg;
    gBattleResources->transferBuffer[7] = (dmg & 0x0000FF00) >> 8;
    gBattleResources->transferBuffer[8] = (dmg & 0x00FF0000) >> 16;
    gBattleResources->transferBuffer[9] = (dmg & 0xFF000000) >> 24;
    gBattleResources->transferBuffer[10] = friendship;
    gBattleResources->transferBuffer[11] = multihit;
    if (HasWeatherEffect())
    {
        gBattleResources->transferBuffer[12] = gBattleWeather;
        gBattleResources->transferBuffer[13] = (gBattleWeather & 0xFF00) >> 8;
    }
    else
    {
        gBattleResources->transferBuffer[12] = 0;
        gBattleResources->transferBuffer[13] = 0;
    }
    gBattleResources->transferBuffer[14] = 0;
    gBattleResources->transferBuffer[15] = 0;
    memcpy(&gBattleResources->transferBuffer[16], disableStructPtr, sizeof(struct DisableStruct));
    PrepareBufferDataTransfer(battler, bufferId, gBattleResources->transferBuffer, 16 + sizeof(struct DisableStruct));
}

void BtlController_EmitPrintString(u32 battler, u32 bufferId, u16 stringID)
{
    s32 i;
    struct BattleMsgData *stringInfo;

    gBattleResources->transferBuffer[0] = CONTROLLER_PRINTSTRING;
    gBattleResources->transferBuffer[1] = gBattleOutcome;
    gBattleResources->transferBuffer[2] = stringID;
    gBattleResources->transferBuffer[3] = (stringID & 0xFF00) >> 8;

    stringInfo = (struct BattleMsgData *)(&gBattleResources->transferBuffer[4]);
    stringInfo->currentMove = gCurrentMove;
    stringInfo->originallyUsedMove = gChosenMove;
    stringInfo->lastItem = gLastUsedItem;
    stringInfo->lastAbility = gLastUsedAbility;
    stringInfo->scrActive = gBattleScripting.battler;
    stringInfo->bakScriptPartyIdx = gBattleStruct->scriptPartyIdx;
    stringInfo->hpScale = gBattleStruct->hpScale;
    stringInfo->itemEffectBattler = gPotentialItemEffectBattler;
    stringInfo->moveType = GetMoveType(gCurrentMove);

    for (i = 0; i < MAX_BATTLERS_COUNT; i++)
        stringInfo->abilities[i] = gBattleMons[i].ability;
    for (i = 0; i < TEXT_BUFF_ARRAY_COUNT; i++)
    {
        stringInfo->textBuffs[0][i] = gBattleTextBuff1[i];
        stringInfo->textBuffs[1][i] = gBattleTextBuff2[i];
        stringInfo->textBuffs[2][i] = gBattleTextBuff3[i];
    }
    PrepareBufferDataTransfer(battler, bufferId, gBattleResources->transferBuffer, sizeof(struct BattleMsgData) + 4);
}

void BtlController_EmitPrintSelectionString(u32 battler, u32 bufferId, u16 stringID)
{
    s32 i;
    struct BattleMsgData *stringInfo;

    gBattleResources->transferBuffer[0] = CONTROLLER_PRINTSTRINGPLAYERONLY;
    gBattleResources->transferBuffer[1] = CONTROLLER_PRINTSTRINGPLAYERONLY;
    gBattleResources->transferBuffer[2] = stringID;
    gBattleResources->transferBuffer[3] = (stringID & 0xFF00) >> 8;

    stringInfo = (struct BattleMsgData *)(&gBattleResources->transferBuffer[4]);
    stringInfo->currentMove = gCurrentMove;
    stringInfo->originallyUsedMove = gChosenMove;
    stringInfo->lastItem = gLastUsedItem;
    stringInfo->lastAbility = gLastUsedAbility;
    stringInfo->scrActive = gBattleScripting.battler;
    stringInfo->bakScriptPartyIdx = gBattleStruct->scriptPartyIdx;

    for (i = 0; i < MAX_BATTLERS_COUNT; i++)
        stringInfo->abilities[i] = gBattleMons[i].ability;
    for (i = 0; i < TEXT_BUFF_ARRAY_COUNT; i++)
    {
        stringInfo->textBuffs[0][i] = gBattleTextBuff1[i];
        stringInfo->textBuffs[1][i] = gBattleTextBuff2[i];
        stringInfo->textBuffs[2][i] = gBattleTextBuff3[i];
    }
    PrepareBufferDataTransfer(battler, bufferId, gBattleResources->transferBuffer, sizeof(struct BattleMsgData) + 4);
}

// itemId only relevant for B_ACTION_USE_ITEM
void BtlController_EmitChooseAction(u32 battler, u32 bufferId, u8 action, u16 itemId)
{
    gBattleResources->transferBuffer[0] = CONTROLLER_CHOOSEACTION;
    gBattleResources->transferBuffer[1] = action;
    gBattleResources->transferBuffer[2] = itemId;
    gBattleResources->transferBuffer[3] = (itemId & 0xFF00) >> 8;
    PrepareBufferDataTransfer(battler, bufferId, gBattleResources->transferBuffer, 4);
}

// Only used by the forfeit prompt in the Battle Frontier
// For other Yes/No boxes in battle, see Cmd_yesnobox
void BtlController_EmitYesNoBox(u32 battler, u32 bufferId)
{
    gBattleResources->transferBuffer[0] = CONTROLLER_YESNOBOX;
    gBattleResources->transferBuffer[1] = CONTROLLER_YESNOBOX;
    gBattleResources->transferBuffer[2] = CONTROLLER_YESNOBOX;
    gBattleResources->transferBuffer[3] = CONTROLLER_YESNOBOX;
    PrepareBufferDataTransfer(battler, bufferId, gBattleResources->transferBuffer, 4);
}

void BtlController_EmitChooseMove(u32 battler, u32 bufferId, bool8 isDoubleBattle, bool8 NoPpNumber, struct ChooseMoveStruct *movePpData)
{
    s32 i;

    gBattleResources->transferBuffer[0] = CONTROLLER_CHOOSEMOVE;
    gBattleResources->transferBuffer[1] = isDoubleBattle;
    gBattleResources->transferBuffer[2] = NoPpNumber;
    gBattleResources->transferBuffer[3] = 0;
    for (i = 0; i < sizeof(*movePpData); i++)
        gBattleResources->transferBuffer[4 + i] = *((u8 *)(movePpData) + i);
    PrepareBufferDataTransfer(battler, bufferId, gBattleResources->transferBuffer, sizeof(*movePpData) + 4);
}

void BtlController_EmitChooseItem(u32 battler, u32 bufferId, u8 *battlePartyOrder)
{
    s32 i;

    gBattleResources->transferBuffer[0] = CONTROLLER_OPENBAG;
    for (i = 0; i < PARTY_SIZE / 2; i++)
        gBattleResources->transferBuffer[1 + i] = battlePartyOrder[i];
    PrepareBufferDataTransfer(battler, bufferId, gBattleResources->transferBuffer, 4);
}

void BtlController_EmitChoosePokemon(u32 battler, u32 bufferId, u8 caseId, u8 slotId, u16 abilityId, u8 *data)
{
    s32 i;

    gBattleResources->transferBuffer[0] = CONTROLLER_CHOOSEPOKEMON;
    gBattleResources->transferBuffer[1] = caseId;
    gBattleResources->transferBuffer[2] = slotId;
    gBattleResources->transferBuffer[3] = abilityId & 0xFF;
    gBattleResources->transferBuffer[7] = (abilityId >> 8) & 0xFF;
    for (i = 0; i < 3; i++)
        gBattleResources->transferBuffer[4 + i] = data[i];
    PrepareBufferDataTransfer(battler, bufferId, gBattleResources->transferBuffer, 8);  // Only 7 bytes were written.
}

static void UNUSED BtlController_EmitCmd23(u32 battler, u32 bufferId)
{
    gBattleResources->transferBuffer[0] = CONTROLLER_23;
    gBattleResources->transferBuffer[1] = CONTROLLER_23;
    gBattleResources->transferBuffer[2] = CONTROLLER_23;
    gBattleResources->transferBuffer[3] = CONTROLLER_23;
    PrepareBufferDataTransfer(battler, bufferId, gBattleResources->transferBuffer, 4);
}

// why is the argument u16 if it's being cast to s16 anyway?
void BtlController_EmitHealthBarUpdate(u32 battler, u32 bufferId, u16 hpValue)
{
    gBattleResources->transferBuffer[0] = CONTROLLER_HEALTHBARUPDATE;
    gBattleResources->transferBuffer[1] = 0;
    gBattleResources->transferBuffer[2] = (s16)hpValue;
    gBattleResources->transferBuffer[3] = ((s16)hpValue & 0xFF00) >> 8;
    PrepareBufferDataTransfer(battler, bufferId, gBattleResources->transferBuffer, 4);
}

void BtlController_EmitExpUpdate(u32 battler, u32 bufferId, u8 partyId, s32 expPoints)
{
    gBattleResources->transferBuffer[0] = CONTROLLER_EXPUPDATE;
    gBattleResources->transferBuffer[1] = partyId;
    gBattleResources->transferBuffer[2] = expPoints;
    gBattleResources->transferBuffer[3] = (expPoints & 0x0000FF00) >> 8;
    gBattleResources->transferBuffer[4] = (expPoints & 0x00FF0000) >> 16;
    gBattleResources->transferBuffer[5] = (expPoints & 0xFF000000) >> 24;
    PrepareBufferDataTransfer(battler, bufferId, gBattleResources->transferBuffer, 6);
}

void BtlController_EmitStatusIconUpdate(u32 battler, u32 bufferId, u32 status1, u32 status2)
{
    gBattleResources->transferBuffer[0] = CONTROLLER_STATUSICONUPDATE;
    gBattleResources->transferBuffer[1] = status1;
    gBattleResources->transferBuffer[2] = (status1 & 0x0000FF00) >> 8;
    gBattleResources->transferBuffer[3] = (status1 & 0x00FF0000) >> 16;
    gBattleResources->transferBuffer[4] = (status1 & 0xFF000000) >> 24;
    gBattleResources->transferBuffer[5] = status2;
    gBattleResources->transferBuffer[6] = (status2 & 0x0000FF00) >> 8;
    gBattleResources->transferBuffer[7] = (status2 & 0x00FF0000) >> 16;
    gBattleResources->transferBuffer[8] = (status2 & 0xFF000000) >> 24;
    PrepareBufferDataTransfer(battler, bufferId, gBattleResources->transferBuffer, 9);
}

void BtlController_EmitStatusAnimation(u32 battler, u32 bufferId, bool8 status2, u32 status)
{
    gBattleResources->transferBuffer[0] = CONTROLLER_STATUSANIMATION;
    gBattleResources->transferBuffer[1] = status2;
    gBattleResources->transferBuffer[2] = status;
    gBattleResources->transferBuffer[3] = (status & 0x0000FF00) >> 8;
    gBattleResources->transferBuffer[4] = (status & 0x00FF0000) >> 16;
    gBattleResources->transferBuffer[5] = (status & 0xFF000000) >> 24;
    PrepareBufferDataTransfer(battler, bufferId, gBattleResources->transferBuffer, 6);
}

static void UNUSED BtlController_EmitStatusXor(u32 battler, u32 bufferId, u8 b)
{
    gBattleResources->transferBuffer[0] = CONTROLLER_STATUSXOR;
    gBattleResources->transferBuffer[1] = b;
    PrepareBufferDataTransfer(battler, bufferId, gBattleResources->transferBuffer, 2);
}

void BtlController_EmitDataTransfer(u32 battler, u32 bufferId, u16 size, void *data)
{
    s32 i;

    gBattleResources->transferBuffer[0] = CONTROLLER_DATATRANSFER;
    gBattleResources->transferBuffer[1] = CONTROLLER_DATATRANSFER;
    gBattleResources->transferBuffer[2] = size;
    gBattleResources->transferBuffer[3] = (size & 0xFF00) >> 8;
    for (i = 0; i < size; i++)
        gBattleResources->transferBuffer[4 + i] = *(u8 *)(data++);
    PrepareBufferDataTransfer(battler, bufferId, gBattleResources->transferBuffer, size + 4);
}

static void UNUSED BtlController_EmitDMA3Transfer(u32 battler, u32 bufferId, void *dst, u16 size, void *data)
{
    s32 i;

    gBattleResources->transferBuffer[0] = CONTROLLER_DMA3TRANSFER;
    gBattleResources->transferBuffer[1] = (u32)(dst);
    gBattleResources->transferBuffer[2] = ((u32)(dst) & 0x0000FF00) >> 8;
    gBattleResources->transferBuffer[3] = ((u32)(dst) & 0x00FF0000) >> 16;
    gBattleResources->transferBuffer[4] = ((u32)(dst) & 0xFF000000) >> 24;
    gBattleResources->transferBuffer[5] = size;
    gBattleResources->transferBuffer[6] = (size & 0xFF00) >> 8;
    for (i = 0; i < size; i++)
        gBattleResources->transferBuffer[7 + i] = *(u8 *)(data++);
    PrepareBufferDataTransfer(battler, bufferId, gBattleResources->transferBuffer, size + 7);
}

static void UNUSED BtlController_EmitPlayBGM(u32 battler, u32 bufferId, u16 songId, void *data)
{
    s32 i;

    gBattleResources->transferBuffer[0] = CONTROLLER_PLAYBGM;
    gBattleResources->transferBuffer[1] = songId;
    gBattleResources->transferBuffer[2] = (songId & 0xFF00) >> 8;

    // Nonsense loop using songId as a size
    // Would go out of bounds for any song id after SE_RG_BAG_POCKET (253)
    for (i = 0; i < songId; i++)
        gBattleResources->transferBuffer[3 + i] = *(u8 *)(data++);
    PrepareBufferDataTransfer(battler, bufferId, gBattleResources->transferBuffer, songId + 3);
}

static void UNUSED BtlController_EmitCmd32(u32 battler, u32 bufferId, u16 size, void *data)
{
    s32 i;

    gBattleResources->transferBuffer[0] = CONTROLLER_32;
    gBattleResources->transferBuffer[1] = size;
    gBattleResources->transferBuffer[2] = (size & 0xFF00) >> 8;
    for (i = 0; i < size; i++)
        gBattleResources->transferBuffer[3 + i] = *(u8 *)(data++);
    PrepareBufferDataTransfer(battler, bufferId, gBattleResources->transferBuffer, size + 3);
}

void BtlController_EmitTwoReturnValues(u32 battler, u32 bufferId, u8 ret8, u32 ret32)
{
    gBattleResources->transferBuffer[0] = CONTROLLER_TWORETURNVALUES;
    gBattleResources->transferBuffer[1] = ret8;
    gBattleResources->transferBuffer[2] = ret32;
    gBattleResources->transferBuffer[3] = (ret32 & 0x0000FF00) >> 8;
    gBattleResources->transferBuffer[4] = (ret32 & 0x00FF0000) >> 16;
    gBattleResources->transferBuffer[5] = (ret32 & 0xFF000000) >> 24;
    PrepareBufferDataTransfer(battler, bufferId, gBattleResources->transferBuffer, 6);
}

void BtlController_EmitChosenMonReturnValue(u32 battler, u32 bufferId, u8 partyId, u8 *battlePartyOrder)
{
    s32 i;

    gBattleResources->transferBuffer[0] = CONTROLLER_CHOSENMONRETURNVALUE;
    gBattleResources->transferBuffer[1] = partyId;
    for (i = 0; i < (int)ARRAY_COUNT(gBattlePartyCurrentOrder); i++)
        gBattleResources->transferBuffer[2 + i] = battlePartyOrder[i];
    PrepareBufferDataTransfer(battler, bufferId, gBattleResources->transferBuffer, 5);
}

void BtlController_EmitOneReturnValue(u32 battler, u32 bufferId, u16 ret)
{
    gBattleResources->transferBuffer[0] = CONTROLLER_ONERETURNVALUE;
    gBattleResources->transferBuffer[1] = ret;
    gBattleResources->transferBuffer[2] = (ret & 0xFF00) >> 8;
    gBattleResources->transferBuffer[3] = 0;
    PrepareBufferDataTransfer(battler, bufferId, gBattleResources->transferBuffer, 4);
}

void BtlController_EmitOneReturnValue_Duplicate(u32 battler, u32 bufferId, u16 ret)
{
    gBattleResources->transferBuffer[0] = CONTROLLER_ONERETURNVALUE_DUPLICATE;
    gBattleResources->transferBuffer[1] = ret;
    gBattleResources->transferBuffer[2] = (ret & 0xFF00) >> 8;
    gBattleResources->transferBuffer[3] = 0;
    PrepareBufferDataTransfer(battler, bufferId, gBattleResources->transferBuffer, 4);
}

void BtlController_EmitHitAnimation(u32 battler, u32 bufferId)
{
    gBattleResources->transferBuffer[0] = CONTROLLER_HITANIMATION;
    gBattleResources->transferBuffer[1] = CONTROLLER_HITANIMATION;
    gBattleResources->transferBuffer[2] = CONTROLLER_HITANIMATION;
    gBattleResources->transferBuffer[3] = CONTROLLER_HITANIMATION;
    PrepareBufferDataTransfer(battler, bufferId, gBattleResources->transferBuffer, 4);
}

void BtlController_EmitCantSwitch(u32 battler, u32 bufferId)
{
    gBattleResources->transferBuffer[0] = CONTROLLER_CANTSWITCH;
    gBattleResources->transferBuffer[1] = CONTROLLER_CANTSWITCH;
    gBattleResources->transferBuffer[2] = CONTROLLER_CANTSWITCH;
    gBattleResources->transferBuffer[3] = CONTROLLER_CANTSWITCH;
    PrepareBufferDataTransfer(battler, bufferId, gBattleResources->transferBuffer, 4);
}

void BtlController_EmitPlaySE(u32 battler, u32 bufferId, u16 songId)
{
    gBattleResources->transferBuffer[0] = CONTROLLER_PLAYSE;
    gBattleResources->transferBuffer[1] = songId;
    gBattleResources->transferBuffer[2] = (songId & 0xFF00) >> 8;
    gBattleResources->transferBuffer[3] = 0;
    PrepareBufferDataTransfer(battler, bufferId, gBattleResources->transferBuffer, 4);
}

void BtlController_EmitPlayFanfareOrBGM(u32 battler, u32 bufferId, u16 songId, bool8 playBGM)
{
    gBattleResources->transferBuffer[0] = CONTROLLER_PLAYFANFAREORBGM;
    gBattleResources->transferBuffer[1] = songId;
    gBattleResources->transferBuffer[2] = (songId & 0xFF00) >> 8;
    gBattleResources->transferBuffer[3] = playBGM;
    PrepareBufferDataTransfer(battler, bufferId, gBattleResources->transferBuffer, 4);
}

void BtlController_EmitFaintingCry(u32 battler, u32 bufferId)
{
    gBattleResources->transferBuffer[0] = CONTROLLER_FAINTINGCRY;
    gBattleResources->transferBuffer[1] = CONTROLLER_FAINTINGCRY;
    gBattleResources->transferBuffer[2] = CONTROLLER_FAINTINGCRY;
    gBattleResources->transferBuffer[3] = CONTROLLER_FAINTINGCRY;
    PrepareBufferDataTransfer(battler, bufferId, gBattleResources->transferBuffer, 4);
}

void BtlController_EmitIntroSlide(u32 battler, u32 bufferId, u8 environmentId)
{
    gBattleResources->transferBuffer[0] = CONTROLLER_INTROSLIDE;
    gBattleResources->transferBuffer[1] = environmentId;
    PrepareBufferDataTransfer(battler, bufferId, gBattleResources->transferBuffer, 2);
}

void BtlController_EmitIntroTrainerBallThrow(u32 battler, u32 bufferId)
{
    gBattleResources->transferBuffer[0] = CONTROLLER_INTROTRAINERBALLTHROW;
    gBattleResources->transferBuffer[1] = CONTROLLER_INTROTRAINERBALLTHROW;
    gBattleResources->transferBuffer[2] = CONTROLLER_INTROTRAINERBALLTHROW;
    gBattleResources->transferBuffer[3] = CONTROLLER_INTROTRAINERBALLTHROW;
    PrepareBufferDataTransfer(battler, bufferId, gBattleResources->transferBuffer, 4);
}

void BtlController_EmitDrawPartyStatusSummary(u32 battler, u32 bufferId, struct HpAndStatus* hpAndStatus, u8 flags)
{
    s32 i;

    gBattleResources->transferBuffer[0] = CONTROLLER_DRAWPARTYSTATUSSUMMARY;
    gBattleResources->transferBuffer[1] = flags & ~PARTY_SUMM_SKIP_DRAW_DELAY; // If true, skip player side
    gBattleResources->transferBuffer[2] = (flags & PARTY_SUMM_SKIP_DRAW_DELAY) >> 7; // If true, skip delay after drawing. True during intro
    gBattleResources->transferBuffer[3] = CONTROLLER_DRAWPARTYSTATUSSUMMARY;
    for (i = 0; i < (s32)(sizeof(struct HpAndStatus) * PARTY_SIZE); i++)
        gBattleResources->transferBuffer[4 + i] = *(i + (u8 *)(hpAndStatus));
    PrepareBufferDataTransfer(battler, bufferId, gBattleResources->transferBuffer, sizeof(struct HpAndStatus) * PARTY_SIZE + 4);
}

void BtlController_EmitHidePartyStatusSummary(u32 battler, u32 bufferId)
{
    gBattleResources->transferBuffer[0] = CONTROLLER_HIDEPARTYSTATUSSUMMARY;
    gBattleResources->transferBuffer[1] = CONTROLLER_HIDEPARTYSTATUSSUMMARY;
    gBattleResources->transferBuffer[2] = CONTROLLER_HIDEPARTYSTATUSSUMMARY;
    gBattleResources->transferBuffer[3] = CONTROLLER_HIDEPARTYSTATUSSUMMARY;
    PrepareBufferDataTransfer(battler, bufferId, gBattleResources->transferBuffer, 4);
}

void BtlController_EmitEndBounceEffect(u32 battler, u32 bufferId)
{
    gBattleResources->transferBuffer[0] = CONTROLLER_ENDBOUNCE;
    gBattleResources->transferBuffer[1] = CONTROLLER_ENDBOUNCE;
    gBattleResources->transferBuffer[2] = CONTROLLER_ENDBOUNCE;
    gBattleResources->transferBuffer[3] = CONTROLLER_ENDBOUNCE;
    PrepareBufferDataTransfer(battler, bufferId, gBattleResources->transferBuffer, 4);
}

void BtlController_EmitSpriteInvisibility(u32 battler, u32 bufferId, bool8 isInvisible)
{
    gBattleResources->transferBuffer[0] = CONTROLLER_SPRITEINVISIBILITY;
    gBattleResources->transferBuffer[1] = isInvisible;
    gBattleResources->transferBuffer[2] = CONTROLLER_SPRITEINVISIBILITY;
    gBattleResources->transferBuffer[3] = CONTROLLER_SPRITEINVISIBILITY;
    PrepareBufferDataTransfer(battler, bufferId, gBattleResources->transferBuffer, 4);
}

void BtlController_EmitBattleAnimation(u32 battler, u32 bufferId, u8 animationId, struct DisableStruct* disableStructPtr, u16 argument)
{
    gBattleResources->transferBuffer[0] = CONTROLLER_BATTLEANIMATION;
    gBattleResources->transferBuffer[1] = animationId;
    gBattleResources->transferBuffer[2] = argument;
    gBattleResources->transferBuffer[3] = (argument & 0xFF00) >> 8;
    memcpy(&gBattleResources->transferBuffer[4], disableStructPtr, sizeof(struct DisableStruct));
    PrepareBufferDataTransfer(battler, bufferId, gBattleResources->transferBuffer, 4 + sizeof(struct DisableStruct));
}

// mode is a LINK_STANDBY_* constant
void BtlController_EmitLinkStandbyMsg(u32 battler, u32 bufferId, u8 mode, bool32 record)
{
    gBattleResources->transferBuffer[0] = CONTROLLER_LINKSTANDBYMSG;
    gBattleResources->transferBuffer[1] = mode;

    if (record)
        gBattleResources->transferBuffer[3] = gBattleResources->transferBuffer[2] = RecordedBattle_BufferNewBattlerData(&gBattleResources->transferBuffer[4]);
    else
        gBattleResources->transferBuffer[3] = gBattleResources->transferBuffer[2] = 0;

    PrepareBufferDataTransfer(battler, bufferId, gBattleResources->transferBuffer, gBattleResources->transferBuffer[2] + 4);
}

void BtlController_EmitResetActionMoveSelection(u32 battler, u32 bufferId, u8 caseId)
{
    gBattleResources->transferBuffer[0] = CONTROLLER_RESETACTIONMOVESELECTION;
    gBattleResources->transferBuffer[1] = caseId;
    PrepareBufferDataTransfer(battler, bufferId, gBattleResources->transferBuffer, 2);
}

void BtlController_EmitEndLinkBattle(u32 battler, u32 bufferId, u8 battleOutcome)
{
    gBattleResources->transferBuffer[0] = CONTROLLER_ENDLINKBATTLE;
    gBattleResources->transferBuffer[1] = battleOutcome;
    gBattleResources->transferBuffer[2] = gSaveBlock2Ptr->frontier.disableRecordBattle;
    gBattleResources->transferBuffer[3] = gSaveBlock2Ptr->frontier.disableRecordBattle;
    gBattleResources->transferBuffer[5] = gBattleResources->transferBuffer[4] = RecordedBattle_BufferNewBattlerData(&gBattleResources->transferBuffer[6]);
    PrepareBufferDataTransfer(battler, bufferId, gBattleResources->transferBuffer, gBattleResources->transferBuffer[4] + 6);
}

void BtlController_EmitDebugMenu(u32 battler, u32 bufferId)
{
    gBattleResources->transferBuffer[0] = CONTROLLER_DEBUGMENU;
    PrepareBufferDataTransfer(battler, bufferId, gBattleResources->transferBuffer, 1);
}

// Standardized Controller functions

// Can be used for all the controllers.
void BattleControllerComplete(u32 battler)
{
    gBattlerControllerEndFuncs[battler](battler);
}

static u32 GetBattlerMonData(u32 battler, struct Pokemon *party, u32 monId, u8 *dst)
{
    struct BattlePokemon battleMon;
    struct MovePpInfo moveData;
    u8 nickname[POKEMON_NAME_LENGTH * 2];
    u8 *src;
    s16 data16;
    u32 data32;
    s32 size = 0;

    switch (gBattleResources->bufferA[battler][1])
    {
    case REQUEST_ALL_BATTLE:
        battleMon.species = GetMonData(&party[monId], MON_DATA_SPECIES);
        battleMon.item = GetMonData(&party[monId], MON_DATA_HELD_ITEM);
        for (size = 0; size < MAX_MON_MOVES; size++)
        {
            battleMon.moves[size] = GetMonData(&party[monId], MON_DATA_MOVE1 + size);
            battleMon.pp[size] = GetMonData(&party[monId], MON_DATA_PP1 + size);
        }
        battleMon.ppBonuses = GetMonData(&party[monId], MON_DATA_PP_BONUSES);
        battleMon.friendship = GetMonData(&party[monId], MON_DATA_FRIENDSHIP);
        battleMon.experience = GetMonData(&party[monId], MON_DATA_EXP);
        battleMon.hpIV = GetMonData(&party[monId], MON_DATA_HP_IV);
        battleMon.attackIV = GetMonData(&party[monId], MON_DATA_ATK_IV);
        battleMon.defenseIV = GetMonData(&party[monId], MON_DATA_DEF_IV);
        battleMon.speedIV = GetMonData(&party[monId], MON_DATA_SPEED_IV);
        battleMon.spAttackIV = GetMonData(&party[monId], MON_DATA_SPATK_IV);
        battleMon.spDefenseIV = GetMonData(&party[monId], MON_DATA_SPDEF_IV);
        battleMon.personality = GetMonData(&party[monId], MON_DATA_PERSONALITY);
        battleMon.status1 = GetMonData(&party[monId], MON_DATA_STATUS);
        battleMon.level = GetMonData(&party[monId], MON_DATA_LEVEL);
        battleMon.hp = GetMonData(&party[monId], MON_DATA_HP);
        battleMon.maxHP = GetMonData(&party[monId], MON_DATA_MAX_HP);
        battleMon.attack = GetMonData(&party[monId], MON_DATA_ATK);
        battleMon.defense = GetMonData(&party[monId], MON_DATA_DEF);
        battleMon.speed = GetMonData(&party[monId], MON_DATA_SPEED);
        battleMon.spAttack = GetMonData(&party[monId], MON_DATA_SPATK);
        battleMon.spDefense = GetMonData(&party[monId], MON_DATA_SPDEF);
        battleMon.abilityNum = GetMonData(&party[monId], MON_DATA_ABILITY_NUM);
        battleMon.otId = GetMonData(&party[monId], MON_DATA_OT_ID);
        battleMon.metLevel = GetMonData(&party[monId], MON_DATA_MET_LEVEL);
        battleMon.isShiny = GetMonData(&party[monId], MON_DATA_IS_SHINY);
        GetMonData(&party[monId], MON_DATA_NICKNAME, nickname);
        StringCopy_Nickname(battleMon.nickname, nickname);
        GetMonData(&party[monId], MON_DATA_OT_NAME, battleMon.otName);
        src = (u8 *)&battleMon;
        for (size = 0; size < sizeof(battleMon); size++)
            dst[size] = src[size];
        #if TESTING
        if (gTestRunnerEnabled)
        {
            u32 side = GetBattlerSide(battler);
            u32 partyIndex = gBattlerPartyIndexes[battler];
            if (TestRunner_Battle_GetForcedAbility(side, partyIndex))
                gBattleMons[battler].ability = gDisableStructs[battler].overwrittenAbility = TestRunner_Battle_GetForcedAbility(side, partyIndex);
        }
        #endif
        break;
    case REQUEST_SPECIES_BATTLE:
        data16 = GetMonData(&party[monId], MON_DATA_SPECIES);
        dst[0] = data16;
        dst[1] = data16 >> 8;
        size = 2;
        break;
    case REQUEST_HELDITEM_BATTLE:
        data16 = GetMonData(&party[monId], MON_DATA_HELD_ITEM);
        dst[0] = data16;
        dst[1] = data16 >> 8;
        size = 2;
        break;
    case REQUEST_MOVES_PP_BATTLE:
        for (size = 0; size < MAX_MON_MOVES; size++)
        {
            moveData.moves[size] = GetMonData(&party[monId], MON_DATA_MOVE1 + size);
            moveData.pp[size] = GetMonData(&party[monId], MON_DATA_PP1 + size);
        }
        moveData.ppBonuses = GetMonData(&party[monId], MON_DATA_PP_BONUSES);
        src = (u8 *)(&moveData);
        for (size = 0; size < sizeof(moveData); size++)
            dst[size] = src[size];
        break;
    case REQUEST_MOVE1_BATTLE:
    case REQUEST_MOVE2_BATTLE:
    case REQUEST_MOVE3_BATTLE:
    case REQUEST_MOVE4_BATTLE:
        data16 = GetMonData(&party[monId], MON_DATA_MOVE1 + gBattleResources->bufferA[battler][1] - REQUEST_MOVE1_BATTLE);
        dst[0] = data16;
        dst[1] = data16 >> 8;
        size = 2;
        break;
    case REQUEST_PP_DATA_BATTLE:
        for (size = 0; size < MAX_MON_MOVES; size++)
            dst[size] = GetMonData(&party[monId], MON_DATA_PP1 + size);
        dst[size] = GetMonData(&party[monId], MON_DATA_PP_BONUSES);
        size++;
        break;
    case REQUEST_PPMOVE1_BATTLE:
    case REQUEST_PPMOVE2_BATTLE:
    case REQUEST_PPMOVE3_BATTLE:
    case REQUEST_PPMOVE4_BATTLE:
        dst[0] = GetMonData(&party[monId], MON_DATA_PP1 + gBattleResources->bufferA[battler][1] - REQUEST_PPMOVE1_BATTLE);
        size = 1;
        break;
    case REQUEST_OTID_BATTLE:
        data32 = GetMonData(&party[monId], MON_DATA_OT_ID);
        dst[0] = (data32 & 0x000000FF);
        dst[1] = (data32 & 0x0000FF00) >> 8;
        dst[2] = (data32 & 0x00FF0000) >> 16;
        size = 3;
        break;
    case REQUEST_EXP_BATTLE:
        data32 = GetMonData(&party[monId], MON_DATA_EXP);
        dst[0] = (data32 & 0x000000FF);
        dst[1] = (data32 & 0x0000FF00) >> 8;
        dst[2] = (data32 & 0x00FF0000) >> 16;
        size = 3;
        break;
    case REQUEST_HP_EV_BATTLE:
        dst[0] = GetMonData(&party[monId], MON_DATA_HP_EV);
        size = 1;
        break;
    case REQUEST_ATK_EV_BATTLE:
        dst[0] = GetMonData(&party[monId], MON_DATA_ATK_EV);
        size = 1;
        break;
    case REQUEST_DEF_EV_BATTLE:
        dst[0] = GetMonData(&party[monId], MON_DATA_DEF_EV);
        size = 1;
        break;
    case REQUEST_SPEED_EV_BATTLE:
        dst[0] = GetMonData(&party[monId], MON_DATA_SPEED_EV);
        size = 1;
        break;
    case REQUEST_SPATK_EV_BATTLE:
        dst[0] = GetMonData(&party[monId], MON_DATA_SPATK_EV);
        size = 1;
        break;
    case REQUEST_SPDEF_EV_BATTLE:
        dst[0] = GetMonData(&party[monId], MON_DATA_SPDEF_EV);
        size = 1;
        break;
    case REQUEST_FRIENDSHIP_BATTLE:
        dst[0] = GetMonData(&party[monId], MON_DATA_FRIENDSHIP);
        size = 1;
        break;
    case REQUEST_POKERUS_BATTLE:
        dst[0] = GetMonData(&party[monId], MON_DATA_POKERUS);
        size = 1;
        break;
    case REQUEST_MET_LOCATION_BATTLE:
        dst[0] = GetMonData(&party[monId], MON_DATA_MET_LOCATION);
        size = 1;
        break;
    case REQUEST_MET_LEVEL_BATTLE:
        dst[0] = GetMonData(&party[monId], MON_DATA_MET_LEVEL);
        size = 1;
        break;
    case REQUEST_MET_GAME_BATTLE:
        dst[0] = GetMonData(&party[monId], MON_DATA_MET_GAME);
        size = 1;
        break;
    case REQUEST_POKEBALL_BATTLE:
        dst[0] = GetMonData(&party[monId], MON_DATA_POKEBALL);
        size = 1;
        break;
    case REQUEST_ALL_IVS_BATTLE:
        dst[0] = GetMonData(&party[monId], MON_DATA_HP_IV);
        dst[1] = GetMonData(&party[monId], MON_DATA_ATK_IV);
        dst[2] = GetMonData(&party[monId], MON_DATA_DEF_IV);
        dst[3] = GetMonData(&party[monId], MON_DATA_SPEED_IV);
        dst[4] = GetMonData(&party[monId], MON_DATA_SPATK_IV);
        dst[5] = GetMonData(&party[monId], MON_DATA_SPDEF_IV);
        size = 6;
        break;
    case REQUEST_HP_IV_BATTLE:
        dst[0] = GetMonData(&party[monId], MON_DATA_HP_IV);
        size = 1;
        break;
    case REQUEST_ATK_IV_BATTLE:
        dst[0] = GetMonData(&party[monId], MON_DATA_ATK_IV);
        size = 1;
        break;
    case REQUEST_DEF_IV_BATTLE:
        dst[0] = GetMonData(&party[monId], MON_DATA_DEF_IV);
        size = 1;
        break;
    case REQUEST_SPEED_IV_BATTLE:
        dst[0] = GetMonData(&party[monId], MON_DATA_SPEED_IV);
        size = 1;
        break;
    case REQUEST_SPATK_IV_BATTLE:
        dst[0] = GetMonData(&party[monId], MON_DATA_SPATK_IV);
        size = 1;
        break;
    case REQUEST_SPDEF_IV_BATTLE:
        dst[0] = GetMonData(&party[monId], MON_DATA_SPDEF_IV);
        size = 1;
        break;
    case REQUEST_PERSONALITY_BATTLE:
        data32 = GetMonData(&party[monId], MON_DATA_PERSONALITY);
        dst[0] = (data32 & 0x000000FF);
        dst[1] = (data32 & 0x0000FF00) >> 8;
        dst[2] = (data32 & 0x00FF0000) >> 16;
        dst[3] = (data32 & 0xFF000000) >> 24;
        size = 4;
        break;
    case REQUEST_CHECKSUM_BATTLE:
        data16 = GetMonData(&party[monId], MON_DATA_CHECKSUM);
        dst[0] = data16;
        dst[1] = data16 >> 8;
        size = 2;
        break;
    case REQUEST_STATUS_BATTLE:
        data32 = GetMonData(&party[monId], MON_DATA_STATUS);
        dst[0] = (data32 & 0x000000FF);
        dst[1] = (data32 & 0x0000FF00) >> 8;
        dst[2] = (data32 & 0x00FF0000) >> 16;
        dst[3] = (data32 & 0xFF000000) >> 24;
        size = 4;
        break;
    case REQUEST_LEVEL_BATTLE:
        dst[0] = GetMonData(&party[monId], MON_DATA_LEVEL);
        size = 1;
        break;
    case REQUEST_HP_BATTLE:
        data16 = GetMonData(&party[monId], MON_DATA_HP);
        dst[0] = data16;
        dst[1] = data16 >> 8;
        size = 2;
        break;
    case REQUEST_MAX_HP_BATTLE:
        data16 = GetMonData(&party[monId], MON_DATA_MAX_HP);
        dst[0] = data16;
        dst[1] = data16 >> 8;
        size = 2;
        break;
    case REQUEST_ATK_BATTLE:
        data16 = GetMonData(&party[monId], MON_DATA_ATK);
        dst[0] = data16;
        dst[1] = data16 >> 8;
        size = 2;
        break;
    case REQUEST_DEF_BATTLE:
        data16 = GetMonData(&party[monId], MON_DATA_DEF);
        dst[0] = data16;
        dst[1] = data16 >> 8;
        size = 2;
        break;
    case REQUEST_SPEED_BATTLE:
        data16 = GetMonData(&party[monId], MON_DATA_SPEED);
        dst[0] = data16;
        dst[1] = data16 >> 8;
        size = 2;
        break;
    case REQUEST_SPATK_BATTLE:
        data16 = GetMonData(&party[monId], MON_DATA_SPATK);
        dst[0] = data16;
        dst[1] = data16 >> 8;
        size = 2;
        break;
    case REQUEST_SPDEF_BATTLE:
        data16 = GetMonData(&party[monId], MON_DATA_SPDEF);
        dst[0] = data16;
        dst[1] = data16 >> 8;
        size = 2;
        break;
    case REQUEST_COOL_BATTLE:
        dst[0] = GetMonData(&party[monId], MON_DATA_COOL);
        size = 1;
        break;
    case REQUEST_BEAUTY_BATTLE:
        dst[0] = GetMonData(&party[monId], MON_DATA_BEAUTY);
        size = 1;
        break;
    case REQUEST_CUTE_BATTLE:
        dst[0] = GetMonData(&party[monId], MON_DATA_CUTE);
        size = 1;
        break;
    case REQUEST_SMART_BATTLE:
        dst[0] = GetMonData(&party[monId], MON_DATA_SMART);
        size = 1;
        break;
    case REQUEST_TOUGH_BATTLE:
        dst[0] = GetMonData(&party[monId], MON_DATA_TOUGH);
        size = 1;
        break;
    case REQUEST_SHEEN_BATTLE:
        dst[0] = GetMonData(&party[monId], MON_DATA_SHEEN);
        size = 1;
        break;
    case REQUEST_COOL_RIBBON_BATTLE:
        dst[0] = GetMonData(&party[monId], MON_DATA_COOL_RIBBON);
        size = 1;
        break;
    case REQUEST_BEAUTY_RIBBON_BATTLE:
        dst[0] = GetMonData(&party[monId], MON_DATA_BEAUTY_RIBBON);
        size = 1;
        break;
    case REQUEST_CUTE_RIBBON_BATTLE:
        dst[0] = GetMonData(&party[monId], MON_DATA_CUTE_RIBBON);
        size = 1;
        break;
    case REQUEST_SMART_RIBBON_BATTLE:
        dst[0] = GetMonData(&party[monId], MON_DATA_SMART_RIBBON);
        size = 1;
        break;
    case REQUEST_TOUGH_RIBBON_BATTLE:
        dst[0] = GetMonData(&party[monId], MON_DATA_TOUGH_RIBBON);
        size = 1;
        break;
    }

    return size;
}

<<<<<<< HEAD
static void SetBattlerMonData(u32 battler, struct Pokemon *party, u32 monId)
=======
void BtlController_EmitDrawPartyStatusSummary(u8 bufferId, struct HpAndStatus *hpAndStatus, u8 flags)
>>>>>>> 16357c7e
{
    struct BattlePokemon *battlePokemon = (struct BattlePokemon *)&gBattleResources->bufferA[battler][3];
    struct MovePpInfo *moveData = (struct MovePpInfo *)&gBattleResources->bufferA[battler][3];
    s32 i;

    switch (gBattleResources->bufferA[battler][1])
    {
    case REQUEST_ALL_BATTLE:
        {
            u8 iv;

            SetMonData(&party[monId], MON_DATA_SPECIES, &battlePokemon->species);
            SetMonData(&party[monId], MON_DATA_HELD_ITEM, &battlePokemon->item);
            for (i = 0; i < MAX_MON_MOVES; i++)
            {
                SetMonData(&party[monId], MON_DATA_MOVE1 + i, &battlePokemon->moves[i]);
                SetMonData(&party[monId], MON_DATA_PP1 + i, &battlePokemon->pp[i]);
            }
            SetMonData(&party[monId], MON_DATA_PP_BONUSES, &battlePokemon->ppBonuses);
            SetMonData(&party[monId], MON_DATA_FRIENDSHIP, &battlePokemon->friendship);
            SetMonData(&party[monId], MON_DATA_EXP, &battlePokemon->experience);
            iv = battlePokemon->hpIV;
            SetMonData(&party[monId], MON_DATA_HP_IV, &iv);
            iv = battlePokemon->attackIV;
            SetMonData(&party[monId], MON_DATA_ATK_IV, &iv);
            iv = battlePokemon->defenseIV;
            SetMonData(&party[monId], MON_DATA_DEF_IV, &iv);
            iv = battlePokemon->speedIV;
            SetMonData(&party[monId], MON_DATA_SPEED_IV, &iv);
            iv = battlePokemon->spAttackIV;
            SetMonData(&party[monId], MON_DATA_SPATK_IV, &iv);
            iv = battlePokemon->spDefenseIV;
            SetMonData(&party[monId], MON_DATA_SPDEF_IV, &iv);
            SetMonData(&party[monId], MON_DATA_PERSONALITY, &battlePokemon->personality);
            SetMonData(&party[monId], MON_DATA_STATUS, &battlePokemon->status1);
            SetMonData(&party[monId], MON_DATA_LEVEL, &battlePokemon->level);
            SetMonData(&party[monId], MON_DATA_HP, &battlePokemon->hp);
            SetMonData(&party[monId], MON_DATA_MAX_HP, &battlePokemon->maxHP);
            SetMonData(&party[monId], MON_DATA_ATK, &battlePokemon->attack);
            SetMonData(&party[monId], MON_DATA_DEF, &battlePokemon->defense);
            SetMonData(&party[monId], MON_DATA_SPEED, &battlePokemon->speed);
            SetMonData(&party[monId], MON_DATA_SPATK, &battlePokemon->spAttack);
            SetMonData(&party[monId], MON_DATA_SPDEF, &battlePokemon->spDefense);
        }
        break;
    case REQUEST_SPECIES_BATTLE:
        SetMonData(&party[monId], MON_DATA_SPECIES, &gBattleResources->bufferA[battler][3]);
        break;
    case REQUEST_HELDITEM_BATTLE:
        SetMonData(&party[monId], MON_DATA_HELD_ITEM, &gBattleResources->bufferA[battler][3]);
        break;
    case REQUEST_MOVES_PP_BATTLE:
        for (i = 0; i < MAX_MON_MOVES; i++)
        {
            SetMonData(&party[monId], MON_DATA_MOVE1 + i, &moveData->moves[i]);
            SetMonData(&party[monId], MON_DATA_PP1 + i, &moveData->pp[i]);
        }
        SetMonData(&party[monId], MON_DATA_PP_BONUSES, &moveData->ppBonuses);
        break;
    case REQUEST_MOVE1_BATTLE:
    case REQUEST_MOVE2_BATTLE:
    case REQUEST_MOVE3_BATTLE:
    case REQUEST_MOVE4_BATTLE:
        SetMonData(&party[monId], MON_DATA_MOVE1 + gBattleResources->bufferA[battler][1] - REQUEST_MOVE1_BATTLE, &gBattleResources->bufferA[battler][3]);
        break;
    case REQUEST_PP_DATA_BATTLE:
        SetMonData(&party[monId], MON_DATA_PP1, &gBattleResources->bufferA[battler][3]);
        SetMonData(&party[monId], MON_DATA_PP2, &gBattleResources->bufferA[battler][4]);
        SetMonData(&party[monId], MON_DATA_PP3, &gBattleResources->bufferA[battler][5]);
        SetMonData(&party[monId], MON_DATA_PP4, &gBattleResources->bufferA[battler][6]);
        SetMonData(&party[monId], MON_DATA_PP_BONUSES, &gBattleResources->bufferA[battler][7]);
        break;
    case REQUEST_PPMOVE1_BATTLE:
    case REQUEST_PPMOVE2_BATTLE:
    case REQUEST_PPMOVE3_BATTLE:
    case REQUEST_PPMOVE4_BATTLE:
        SetMonData(&party[monId], MON_DATA_PP1 + gBattleResources->bufferA[battler][1] - REQUEST_PPMOVE1_BATTLE, &gBattleResources->bufferA[battler][3]);
        break;
    case REQUEST_OTID_BATTLE:
        SetMonData(&party[monId], MON_DATA_OT_ID, &gBattleResources->bufferA[battler][3]);
        break;
    case REQUEST_EXP_BATTLE:
        SetMonData(&party[monId], MON_DATA_EXP, &gBattleResources->bufferA[battler][3]);
        break;
    case REQUEST_HP_EV_BATTLE:
        SetMonData(&party[monId], MON_DATA_HP_EV, &gBattleResources->bufferA[battler][3]);
        break;
    case REQUEST_ATK_EV_BATTLE:
        SetMonData(&party[monId], MON_DATA_ATK_EV, &gBattleResources->bufferA[battler][3]);
        break;
    case REQUEST_DEF_EV_BATTLE:
        SetMonData(&party[monId], MON_DATA_DEF_EV, &gBattleResources->bufferA[battler][3]);
        break;
    case REQUEST_SPEED_EV_BATTLE:
        SetMonData(&party[monId], MON_DATA_SPEED_EV, &gBattleResources->bufferA[battler][3]);
        break;
    case REQUEST_SPATK_EV_BATTLE:
        SetMonData(&party[monId], MON_DATA_SPATK_EV, &gBattleResources->bufferA[battler][3]);
        break;
    case REQUEST_SPDEF_EV_BATTLE:
        SetMonData(&party[monId], MON_DATA_SPDEF_EV, &gBattleResources->bufferA[battler][3]);
        break;
    case REQUEST_FRIENDSHIP_BATTLE:
        SetMonData(&party[monId], MON_DATA_FRIENDSHIP, &gBattleResources->bufferA[battler][3]);
        break;
    case REQUEST_POKERUS_BATTLE:
        SetMonData(&party[monId], MON_DATA_POKERUS, &gBattleResources->bufferA[battler][3]);
        break;
    case REQUEST_MET_LOCATION_BATTLE:
        SetMonData(&party[monId], MON_DATA_MET_LOCATION, &gBattleResources->bufferA[battler][3]);
        break;
    case REQUEST_MET_LEVEL_BATTLE:
        SetMonData(&party[monId], MON_DATA_MET_LEVEL, &gBattleResources->bufferA[battler][3]);
        break;
    case REQUEST_MET_GAME_BATTLE:
        SetMonData(&party[monId], MON_DATA_MET_GAME, &gBattleResources->bufferA[battler][3]);
        break;
    case REQUEST_POKEBALL_BATTLE:
        SetMonData(&party[monId], MON_DATA_POKEBALL, &gBattleResources->bufferA[battler][3]);
        break;
    case REQUEST_ALL_IVS_BATTLE:
        SetMonData(&party[monId], MON_DATA_HP_IV, &gBattleResources->bufferA[battler][3]);
        SetMonData(&party[monId], MON_DATA_ATK_IV, &gBattleResources->bufferA[battler][4]);
        SetMonData(&party[monId], MON_DATA_DEF_IV, &gBattleResources->bufferA[battler][5]);
        SetMonData(&party[monId], MON_DATA_SPEED_IV, &gBattleResources->bufferA[battler][6]);
        SetMonData(&party[monId], MON_DATA_SPATK_IV, &gBattleResources->bufferA[battler][7]);
        SetMonData(&party[monId], MON_DATA_SPDEF_IV, &gBattleResources->bufferA[battler][8]);
        break;
    case REQUEST_HP_IV_BATTLE:
        SetMonData(&party[monId], MON_DATA_HP_IV, &gBattleResources->bufferA[battler][3]);
        break;
    case REQUEST_ATK_IV_BATTLE:
        SetMonData(&party[monId], MON_DATA_ATK_IV, &gBattleResources->bufferA[battler][3]);
        break;
    case REQUEST_DEF_IV_BATTLE:
        SetMonData(&party[monId], MON_DATA_DEF_IV, &gBattleResources->bufferA[battler][3]);
        break;
    case REQUEST_SPEED_IV_BATTLE:
        SetMonData(&party[monId], MON_DATA_SPEED_IV, &gBattleResources->bufferA[battler][3]);
        break;
    case REQUEST_SPATK_IV_BATTLE:
        SetMonData(&party[monId], MON_DATA_SPATK_IV, &gBattleResources->bufferA[battler][3]);
        break;
    case REQUEST_SPDEF_IV_BATTLE:
        SetMonData(&party[monId], MON_DATA_SPDEF_IV, &gBattleResources->bufferA[battler][3]);
        break;
    case REQUEST_PERSONALITY_BATTLE:
        SetMonData(&party[monId], MON_DATA_PERSONALITY, &gBattleResources->bufferA[battler][3]);
        break;
    case REQUEST_CHECKSUM_BATTLE:
        SetMonData(&party[monId], MON_DATA_CHECKSUM, &gBattleResources->bufferA[battler][3]);
        break;
    case REQUEST_STATUS_BATTLE:
        SetMonData(&party[monId], MON_DATA_STATUS, &gBattleResources->bufferA[battler][3]);
        break;
    case REQUEST_LEVEL_BATTLE:
        SetMonData(&party[monId], MON_DATA_LEVEL, &gBattleResources->bufferA[battler][3]);
        break;
    case REQUEST_HP_BATTLE:
        SetMonData(&party[monId], MON_DATA_HP, &gBattleResources->bufferA[battler][3]);
        break;
    case REQUEST_MAX_HP_BATTLE:
        SetMonData(&party[monId], MON_DATA_MAX_HP, &gBattleResources->bufferA[battler][3]);
        break;
    case REQUEST_ATK_BATTLE:
        SetMonData(&party[monId], MON_DATA_ATK, &gBattleResources->bufferA[battler][3]);
        break;
    case REQUEST_DEF_BATTLE:
        SetMonData(&party[monId], MON_DATA_DEF, &gBattleResources->bufferA[battler][3]);
        break;
    case REQUEST_SPEED_BATTLE:
        SetMonData(&party[monId], MON_DATA_SPEED, &gBattleResources->bufferA[battler][3]);
        break;
    case REQUEST_SPATK_BATTLE:
        SetMonData(&party[monId], MON_DATA_SPATK, &gBattleResources->bufferA[battler][3]);
        break;
    case REQUEST_SPDEF_BATTLE:
        SetMonData(&party[monId], MON_DATA_SPDEF, &gBattleResources->bufferA[battler][3]);
        break;
    case REQUEST_COOL_BATTLE:
        SetMonData(&party[monId], MON_DATA_COOL, &gBattleResources->bufferA[battler][3]);
        break;
    case REQUEST_BEAUTY_BATTLE:
        SetMonData(&party[monId], MON_DATA_BEAUTY, &gBattleResources->bufferA[battler][3]);
        break;
    case REQUEST_CUTE_BATTLE:
        SetMonData(&party[monId], MON_DATA_CUTE, &gBattleResources->bufferA[battler][3]);
        break;
    case REQUEST_SMART_BATTLE:
        SetMonData(&party[monId], MON_DATA_SMART, &gBattleResources->bufferA[battler][3]);
        break;
    case REQUEST_TOUGH_BATTLE:
        SetMonData(&party[monId], MON_DATA_TOUGH, &gBattleResources->bufferA[battler][3]);
        break;
    case REQUEST_SHEEN_BATTLE:
        SetMonData(&party[monId], MON_DATA_SHEEN, &gBattleResources->bufferA[battler][3]);
        break;
    case REQUEST_COOL_RIBBON_BATTLE:
        SetMonData(&party[monId], MON_DATA_COOL_RIBBON, &gBattleResources->bufferA[battler][3]);
        break;
    case REQUEST_BEAUTY_RIBBON_BATTLE:
        SetMonData(&party[monId], MON_DATA_BEAUTY_RIBBON, &gBattleResources->bufferA[battler][3]);
        break;
    case REQUEST_CUTE_RIBBON_BATTLE:
        SetMonData(&party[monId], MON_DATA_CUTE_RIBBON, &gBattleResources->bufferA[battler][3]);
        break;
    case REQUEST_SMART_RIBBON_BATTLE:
        SetMonData(&party[monId], MON_DATA_SMART_RIBBON, &gBattleResources->bufferA[battler][3]);
        break;
    case REQUEST_TOUGH_RIBBON_BATTLE:
        SetMonData(&party[monId], MON_DATA_TOUGH_RIBBON, &gBattleResources->bufferA[battler][3]);
        break;
    }

    if (GetBattlerSide(battler) == B_SIDE_PLAYER)
        HandleLowHpMusicChange(&party[gBattlerPartyIndexes[battler]], battler);
}

// In normal singles, if follower pokemon is out, have it slide in instead of being thrown
static bool8 ShouldDoSlideInAnim(void)
{
    struct ObjectEvent *followerObj = GetFollowerObject();
    if (!followerObj || followerObj->invisible)
        return FALSE;
    if (gBattleTypeFlags & (
        BATTLE_TYPE_LINK | BATTLE_TYPE_DOUBLE | BATTLE_TYPE_FRONTIER | BATTLE_TYPE_FIRST_BATTLE |
        BATTLE_TYPE_SAFARI | BATTLE_TYPE_WALLY_TUTORIAL | BATTLE_TYPE_EREADER_TRAINER | BATTLE_TYPE_TWO_OPPONENTS |
        BATTLE_TYPE_INGAME_PARTNER | BATTLE_TYPE_RECORDED | BATTLE_TYPE_TRAINER_HILL)
    )
        return FALSE;
    return TRUE;
}

void StartSendOutAnim(u32 battler, bool32 dontClearTransform, bool32 dontClearSubstituteBit, bool32 doSlideIn)
{
    u16 species;
    u32 side = GetBattlerSide(battler);
    struct Pokemon *party = GetBattlerParty(battler);

    ClearTemporarySpeciesSpriteData(battler, dontClearTransform, dontClearSubstituteBit);
    gBattlerPartyIndexes[battler] = gBattleResources->bufferA[battler][1];
    species = GetIllusionMonSpecies(battler);
    if (species == SPECIES_NONE)
        species = GetMonData(&party[gBattlerPartyIndexes[battler]], MON_DATA_SPECIES);
    gBattleControllerData[battler] = CreateInvisibleSpriteWithCallback(SpriteCB_WaitForBattlerBallReleaseAnim);
    // Load sprite for opponent only, player sprite is expected to be already loaded.
    if (side == B_SIDE_OPPONENT)
        BattleLoadMonSpriteGfx(&party[gBattlerPartyIndexes[battler]], battler);
    SetMultiuseSpriteTemplateToPokemon(species, GetBattlerPosition(battler));

    gBattlerSpriteIds[battler] = CreateSprite(&gMultiuseSpriteTemplate,
                                        GetBattlerSpriteCoord(battler, BATTLER_COORD_X_2),
                                        GetBattlerSpriteDefault_Y(battler),
                                        GetBattlerSpriteSubpriority(battler));

    gSprites[gBattlerSpriteIds[battler]].data[0] = battler;
    gSprites[gBattlerSpriteIds[battler]].data[2] = species;
    gSprites[gBattlerSpriteIds[battler]].oam.paletteNum = battler;
    StartSpriteAnim(&gSprites[gBattlerSpriteIds[battler]], 0);
    gSprites[gBattlerSpriteIds[battler]].invisible = TRUE;
    gSprites[gBattlerSpriteIds[battler]].callback = SpriteCallbackDummy;

    gSprites[gBattleControllerData[battler]].data[1] = gBattlerSpriteIds[battler];
    gSprites[gBattleControllerData[battler]].data[2] = battler;
    gSprites[gBattleControllerData[battler]].data[0] = DoPokeballSendOutAnimation(battler, 0, (side == B_SIDE_OPPONENT) ? POKEBALL_OPPONENT_SENDOUT : (doSlideIn ? POKEBALL_PLAYER_SLIDEIN : POKEBALL_PLAYER_SENDOUT));
}

static void FreeMonSprite(u32 battler)
{
    FreeSpriteOamMatrix(&gSprites[gBattlerSpriteIds[battler]]);
    DestroySprite(&gSprites[gBattlerSpriteIds[battler]]);
    if (GetBattlerSide(battler) == B_SIDE_OPPONENT)
        HideBattlerShadowSprite(battler);
    SetHealthboxSpriteInvisible(gHealthboxSpriteIds[battler]);
}

static void Controller_ReturnMonToBall2(u32 battler)
{
    if (!gBattleSpritesDataPtr->healthBoxesData[battler].specialAnimActive)
    {
        FreeMonSprite(battler);
        BattleControllerComplete(battler);
    }
}

static void Controller_ReturnMonToBall(u32 battler)
{
    switch (gBattleSpritesDataPtr->healthBoxesData[battler].animationState)
    {
    case 0:
        if (gBattleSpritesDataPtr->battlerData[battler].behindSubstitute)
            InitAndLaunchSpecialAnimation(battler, battler, battler, B_ANIM_SUBSTITUTE_TO_MON);

        gBattleSpritesDataPtr->healthBoxesData[battler].animationState = 1;
        break;
    case 1:
        if (!gBattleSpritesDataPtr->healthBoxesData[battler].specialAnimActive)
        {
            gBattleSpritesDataPtr->healthBoxesData[battler].animationState = 0;
            InitAndLaunchSpecialAnimation(battler, battler, battler, (GetBattlerSide(battler) == B_SIDE_OPPONENT) ? B_ANIM_SWITCH_OUT_OPPONENT_MON : B_ANIM_SWITCH_OUT_PLAYER_MON);
            gBattlerControllerFuncs[battler] = Controller_ReturnMonToBall2;
        }
        break;
    }
}

static void Controller_FaintPlayerMon(u32 battler)
{
    u32 spriteId = gBattlerSpriteIds[battler];
    if (gSprites[spriteId].y + gSprites[spriteId].y2 > DISPLAY_HEIGHT)
    {
        BattleGfxSfxDummy2(GetMonData(&gPlayerParty[gBattlerPartyIndexes[battler]], MON_DATA_SPECIES));
        FreeOamMatrix(gSprites[spriteId].oam.matrixNum);
        DestroySprite(&gSprites[spriteId]);
        SetHealthboxSpriteInvisible(gHealthboxSpriteIds[battler]);
        BattleControllerComplete(battler);
    }
}

static void Controller_FaintOpponentMon(u32 battler)
{
    if (!gSprites[gBattlerSpriteIds[battler]].inUse)
    {
        SetHealthboxSpriteInvisible(gHealthboxSpriteIds[battler]);
        BattleControllerComplete(battler);
    }
}

static void Controller_DoMoveAnimation(u32 battler)
{
    u16 move = gBattleResources->bufferA[battler][1] | (gBattleResources->bufferA[battler][2] << 8);

    switch (gBattleSpritesDataPtr->healthBoxesData[battler].animationState)
    {
    case 0:
        if (gBattleSpritesDataPtr->battlerData[battler].behindSubstitute
            && !gBattleSpritesDataPtr->battlerData[battler].flag_x8)
        {
            gBattleSpritesDataPtr->battlerData[battler].flag_x8 = 1;
            InitAndLaunchSpecialAnimation(battler, battler, battler, B_ANIM_SUBSTITUTE_TO_MON);
        }
        gBattleSpritesDataPtr->healthBoxesData[battler].animationState = 1;
        break;
    case 1:
        if (!gBattleSpritesDataPtr->healthBoxesData[battler].specialAnimActive)
        {
            SetBattlerSpriteAffineMode(ST_OAM_AFFINE_OFF);
            DoMoveAnim(move);
            gBattleSpritesDataPtr->healthBoxesData[battler].animationState = 2;
        }
        break;
    case 2:
        gAnimScriptCallback();
        if (!gAnimScriptActive)
        {
            u8 multihit = gBattleResources->bufferA[battler][11];

            SetBattlerSpriteAffineMode(ST_OAM_AFFINE_NORMAL);
            if (gBattleSpritesDataPtr->battlerData[battler].behindSubstitute && multihit < 2)
            {
                InitAndLaunchSpecialAnimation(battler, battler, battler, B_ANIM_MON_TO_SUBSTITUTE);
                gBattleSpritesDataPtr->battlerData[battler].flag_x8 = 0;
            }
            gBattleSpritesDataPtr->healthBoxesData[battler].animationState = 3;
        }
        break;
    case 3:
        if (!gBattleSpritesDataPtr->healthBoxesData[battler].specialAnimActive)
        {
            CopyAllBattleSpritesInvisibilities();
            TrySetBehindSubstituteSpriteBit(battler, gBattleResources->bufferA[battler][1] | (gBattleResources->bufferA[battler][2] << 8));
            gBattleSpritesDataPtr->healthBoxesData[battler].animationState = 0;
            BattleControllerComplete(battler);
        }
        break;
    }
}

static void Controller_HandleTrainerSlideBack(u32 battler)
{
    if (gSprites[gBattleStruct->trainerSlideSpriteIds[battler]].callback == SpriteCallbackDummy)
    {
        if (GetBattlerSide(battler) == B_SIDE_OPPONENT)
            FreeTrainerFrontPicPalette(gSprites[gBattleStruct->trainerSlideSpriteIds[battler]].oam.affineParam);
        FreeSpriteOamMatrix(&gSprites[gBattleStruct->trainerSlideSpriteIds[battler]]);
        DestroySprite(&gSprites[gBattleStruct->trainerSlideSpriteIds[battler]]);
        BattleControllerComplete(battler);
    }
}

void Controller_WaitForHealthBar(u32 battler)
{
    s16 hpValue = MoveBattleBar(battler, gHealthboxSpriteIds[battler], HEALTH_BAR, 0);

    SetHealthboxSpriteVisible(gHealthboxSpriteIds[battler]);
    if (hpValue != -1)
    {
        UpdateHpTextInHealthbox(gHealthboxSpriteIds[battler], HP_CURRENT, hpValue, gBattleMons[battler].maxHP);
    }
    else
    {
        if (GetBattlerSide(battler) == B_SIDE_PLAYER)
            HandleLowHpMusicChange(&gPlayerParty[gBattlerPartyIndexes[battler]], battler);
        BattleControllerComplete(battler);
    }
}

static void Controller_WaitForBallThrow(u32 battler)
{
    if (!gDoingBattleAnim || !gBattleSpritesDataPtr->healthBoxesData[battler].specialAnimActive)
        BattleControllerComplete(battler);
}

static void Controller_WaitForBattleAnimation(u32 battler)
{
    if (!gBattleSpritesDataPtr->healthBoxesData[battler].animFromTableActive)
        BattleControllerComplete(battler);
}

static void Controller_WaitForStatusAnimation(u32 battler)
{
    if (!gBattleSpritesDataPtr->healthBoxesData[battler].statusAnimActive)
        BattleControllerComplete(battler);
}

static void Controller_WaitForTrainerPic(u32 battler)
{
    if (gSprites[gBattleStruct->trainerSlideSpriteIds[battler]].callback == SpriteCallbackDummy)
        BattleControllerComplete(battler);
}

void Controller_WaitForString(u32 battler)
{
    if (!IsTextPrinterActive(B_WIN_MSG))
        BattleControllerComplete(battler);
}

static void Controller_WaitForPartyStatusSummary(u32 battler)
{
    if (gBattleSpritesDataPtr->healthBoxesData[battler].partyStatusDelayTimer++ > 92)
    {
        gBattleSpritesDataPtr->healthBoxesData[battler].partyStatusDelayTimer = 0;
        BattleControllerComplete(battler);
    }
}

static void Controller_HitAnimation(u32 battler)
{
    u32 spriteId = gBattlerSpriteIds[battler];

    if (gSprites[spriteId].data[1] == 32)
    {
        gSprites[spriteId].data[1] = 0;
        gSprites[spriteId].invisible = FALSE;
        gDoingBattleAnim = FALSE;
        BattleControllerComplete(battler);
    }
    else
    {
        if ((gSprites[spriteId].data[1] % 4) == 0)
            gSprites[spriteId].invisible ^= 1;
        gSprites[spriteId].data[1]++;
    }
}

// Used for all the commands which do nothing.
void BtlController_Empty(u32 battler)
{
    BattleControllerComplete(battler);
}

// Dummy function at the end of the table.
void BtlController_TerminatorNop(u32 battler)
{
}

void BattleControllerDummy(u32 battler)
{
}

// Handlers of the controller commands
void BtlController_HandleGetMonData(u32 battler)
{
    u8 monData[sizeof(struct Pokemon) * 2 + 56]; // this allows to get full data of two pokemon, trying to get more will result in overwriting data
    struct Pokemon *party = GetBattlerParty(battler);
    u32 size = 0;
    u8 monToCheck;
    s32 i;

    if (gBattleResources->bufferA[battler][2] == 0)
    {
        size += GetBattlerMonData(battler, party, gBattlerPartyIndexes[battler], monData);
    }
    else
    {
        monToCheck = gBattleResources->bufferA[battler][2];
        for (i = 0; i < PARTY_SIZE; i++)
        {
            if (monToCheck & 1)
                size += GetBattlerMonData(battler, party, i, monData + size);
            monToCheck >>= 1;
        }
    }
    BtlController_EmitDataTransfer(battler, B_COMM_TO_ENGINE, size, monData);
    BattleControllerComplete(battler);
}

void BtlController_HandleGetRawMonData(u32 battler)
{
    struct BattlePokemon battleMon;
    struct Pokemon *party = GetBattlerParty(battler);

    u8 *src = (u8 *)&party[gBattlerPartyIndexes[battler]] + gBattleResources->bufferA[battler][1];
    u8 *dst = (u8 *)&battleMon + gBattleResources->bufferA[battler][1];
    u8 i;

    for (i = 0; i < gBattleResources->bufferA[battler][2]; i++)
        dst[i] = src[i];

    BtlController_EmitDataTransfer(battler, B_COMM_TO_ENGINE, gBattleResources->bufferA[battler][2], dst);
    BattleControllerComplete(battler);
}

void BtlController_HandleSetMonData(u32 battler)
{
    struct Pokemon *party = GetBattlerParty(battler);
    u32 i, monToCheck;

    if (gBattleResources->bufferA[battler][2] == 0)
    {
        SetBattlerMonData(battler, party, gBattlerPartyIndexes[battler]);
    }
    else
    {
        monToCheck = gBattleResources->bufferA[battler][2];
        for (i = 0; i < PARTY_SIZE; i++)
        {
            if (monToCheck & 1)
                SetBattlerMonData(battler, party, i);
            monToCheck >>= 1;
        }
    }
    BattleControllerComplete(battler);
}

void BtlController_HandleSetRawMonData(u32 battler)
{
    u32 i;
    struct Pokemon *party = GetBattlerParty(battler);
    u8 *dst = (u8 *)&party[gBattlerPartyIndexes[battler]] + gBattleResources->bufferA[battler][1];

    for (i = 0; i < gBattleResources->bufferA[battler][2]; i++)
        dst[i] = gBattleResources->bufferA[battler][3 + i];

    BattleControllerComplete(battler);
}

void BtlController_HandleLoadMonSprite(u32 battler, void (*controllerCallback)(u32 battler))
{
    struct Pokemon *party = GetBattlerParty(battler);
    u16 species = GetMonData(&party[gBattlerPartyIndexes[battler]], MON_DATA_SPECIES);

    BattleLoadMonSpriteGfx(&party[gBattlerPartyIndexes[battler]], battler);
    SetMultiuseSpriteTemplateToPokemon(species, GetBattlerPosition(battler));

    gBattlerSpriteIds[battler] = CreateSprite(&gMultiuseSpriteTemplate,
                                               GetBattlerSpriteCoord(battler, BATTLER_COORD_X_2),
                                               GetBattlerSpriteDefault_Y(battler),
                                               GetBattlerSpriteSubpriority(battler));

    gSprites[gBattlerSpriteIds[battler]].x2 = -DISPLAY_WIDTH;
    gSprites[gBattlerSpriteIds[battler]].data[0] = battler;
    gSprites[gBattlerSpriteIds[battler]].data[2] = species;
    gSprites[gBattlerSpriteIds[battler]].oam.paletteNum = battler;
    StartSpriteAnim(&gSprites[gBattlerSpriteIds[battler]], 0);

    SetBattlerShadowSpriteCallback(battler, species);

    gBattlerControllerFuncs[battler] = controllerCallback;
}

void BtlController_HandleSwitchInAnim(u32 battler, bool32 isPlayerSide, void (*controllerCallback)(u32 battler))
{
    if (isPlayerSide)
        ClearTemporarySpeciesSpriteData(battler, gBattleResources->bufferA[battler][2], gBattleResources->bufferA[battler][3]);
    gBattlerPartyIndexes[battler] = gBattleResources->bufferA[battler][1];
    if (isPlayerSide)
        BattleLoadMonSpriteGfx(&gPlayerParty[gBattlerPartyIndexes[battler]], battler);
    StartSendOutAnim(battler, gBattleResources->bufferA[battler][2], gBattleResources->bufferA[battler][3], FALSE);
    gBattlerControllerFuncs[battler] = controllerCallback;
}

void BtlController_HandleReturnMonToBall(u32 battler)
{
    if (gBattleResources->bufferA[battler][1] == 0)
    {
        gBattleSpritesDataPtr->healthBoxesData[battler].animationState = 0;
        gBattlerControllerFuncs[battler] = Controller_ReturnMonToBall;
    }
    else
    {
        FreeMonSprite(battler);
        BattleControllerComplete(battler);
    }
}

// In emerald it's possible to have a tag battle in the battle frontier facilities with AI
// which use the front sprite for both the player and the partner as opposed to any other battles (including the one with Steven)
// that use an animated back pic.

#define sSpeedX data[0]

void BtlController_HandleDrawTrainerPic(u32 battler, u32 trainerPicId, bool32 isFrontPic, s16 xPos, s16 yPos, s32 subpriority)
{
    if (GetBattlerSide(battler) == B_SIDE_OPPONENT) // Always the front sprite for the opponent.
    {
        DecompressTrainerFrontPic(trainerPicId, battler);
        SetMultiuseSpriteTemplateToTrainerFront(trainerPicId, GetBattlerPosition(battler));
        if (subpriority == -1)
            subpriority = GetBattlerSpriteSubpriority(battler);
        gBattleStruct->trainerSlideSpriteIds[battler] = CreateSprite(&gMultiuseSpriteTemplate,
                                                   xPos,
                                                   yPos,
                                                   subpriority);

        gSprites[gBattleStruct->trainerSlideSpriteIds[battler]].oam.paletteNum = IndexOfSpritePaletteTag(gTrainerSprites[trainerPicId].palette.tag);
        gSprites[gBattleStruct->trainerSlideSpriteIds[battler]].x2 = -DISPLAY_WIDTH;
        gSprites[gBattleStruct->trainerSlideSpriteIds[battler]].sSpeedX = 2;
        gSprites[gBattleStruct->trainerSlideSpriteIds[battler]].oam.affineParam = trainerPicId;
    }
    else // Player's side
    {
        if (isFrontPic)
        {
            DecompressTrainerFrontPic(trainerPicId, battler);
            SetMultiuseSpriteTemplateToTrainerFront(trainerPicId, GetBattlerPosition(battler));
            if (subpriority == -1)
                subpriority = GetBattlerSpriteSubpriority(battler);
            gBattleStruct->trainerSlideSpriteIds[battler] = CreateSprite(&gMultiuseSpriteTemplate,
                                                             xPos,
                                                             yPos,
                                                             subpriority);

            gSprites[gBattleStruct->trainerSlideSpriteIds[battler]].oam.paletteNum = IndexOfSpritePaletteTag(gTrainerSprites[trainerPicId].palette.tag);
            gSprites[gBattleStruct->trainerSlideSpriteIds[battler]].oam.affineMode = ST_OAM_AFFINE_OFF;
            gSprites[gBattleStruct->trainerSlideSpriteIds[battler]].hFlip = 1;
            gSprites[gBattleStruct->trainerSlideSpriteIds[battler]].y2 = 48;
        }
        else
        {
            DecompressTrainerBackPic(trainerPicId, battler);
            SetMultiuseSpriteTemplateToTrainerBack(trainerPicId, GetBattlerPosition(battler));
            if (subpriority == -1)
                subpriority = GetBattlerSpriteSubpriority(battler);
            gBattleStruct->trainerSlideSpriteIds[battler] = CreateSprite(&gMultiuseSpriteTemplate,
                                                             xPos,
                                                             yPos,
                                                             subpriority);
            if ((gBattleTypeFlags & BATTLE_TYPE_SAFARI) && GetBattlerPosition(battler) == B_POSITION_PLAYER_LEFT)
                gBattlerSpriteIds[battler] = gBattleStruct->trainerSlideSpriteIds[battler];

            gSprites[gBattleStruct->trainerSlideSpriteIds[battler]].oam.paletteNum = battler;
        }
        gSprites[gBattleStruct->trainerSlideSpriteIds[battler]].x2 = DISPLAY_WIDTH;
        gSprites[gBattleStruct->trainerSlideSpriteIds[battler]].sSpeedX = -2;
    }
    if (B_FAST_INTRO_NO_SLIDE || gTestRunnerHeadless)
        gSprites[gBattleStruct->trainerSlideSpriteIds[battler]].callback = SpriteCB_TrainerSpawn;
    else
        gSprites[gBattleStruct->trainerSlideSpriteIds[battler]].callback = SpriteCB_TrainerSlideIn;

    gBattlerControllerFuncs[battler] = Controller_WaitForTrainerPic;
}

void BtlController_HandleTrainerSlide(u32 battler, u32 trainerPicId)
{
    if (GetBattlerSide(battler) == B_SIDE_PLAYER)
    {
        DecompressTrainerBackPic(trainerPicId, battler);
        SetMultiuseSpriteTemplateToTrainerBack(trainerPicId, GetBattlerPosition(battler));
        gBattleStruct->trainerSlideSpriteIds[battler] = CreateSprite(&gMultiuseSpriteTemplate,
                                                         80,
                                                         (8 - gTrainerBacksprites[trainerPicId].coordinates.size) * 4 + 80,
                                                         30);
        if ((gBattleTypeFlags & BATTLE_TYPE_SAFARI) && GetBattlerPosition(battler) == B_POSITION_PLAYER_LEFT)
            gBattlerSpriteIds[battler] = gBattleStruct->trainerSlideSpriteIds[battler];
        gSprites[gBattleStruct->trainerSlideSpriteIds[battler]].oam.paletteNum = battler;
        gSprites[gBattleStruct->trainerSlideSpriteIds[battler]].x2 = -96;
        gSprites[gBattleStruct->trainerSlideSpriteIds[battler]].sSpeedX = 2;
    }
    else
    {
        DecompressTrainerFrontPic(trainerPicId, battler);
        SetMultiuseSpriteTemplateToTrainerFront(trainerPicId, GetBattlerPosition(battler));
        gBattleStruct->trainerSlideSpriteIds[battler] = CreateSprite(&gMultiuseSpriteTemplate, 176, 40, 0);
        gSprites[gBattleStruct->trainerSlideSpriteIds[battler]].oam.affineParam = trainerPicId;
        gSprites[gBattleStruct->trainerSlideSpriteIds[battler]].oam.paletteNum = IndexOfSpritePaletteTag(gTrainerSprites[trainerPicId].palette.tag);
        gSprites[gBattleStruct->trainerSlideSpriteIds[battler]].x2 = 96;
        gSprites[gBattleStruct->trainerSlideSpriteIds[battler]].x += 32;
        gSprites[gBattleStruct->trainerSlideSpriteIds[battler]].sSpeedX = -2;
    }
    gSprites[gBattleStruct->trainerSlideSpriteIds[battler]].callback = SpriteCB_TrainerSlideIn;

    gBattlerControllerFuncs[battler] = Controller_WaitForTrainerPic;
}

#undef sSpeedX

void BtlController_HandleTrainerSlideBack(u32 battler, s16 data0, bool32 startAnim)
{
    u32 side = GetBattlerSide(battler);

    SetSpritePrimaryCoordsFromSecondaryCoords(&gSprites[gBattleStruct->trainerSlideSpriteIds[battler]]);
    gSprites[gBattleStruct->trainerSlideSpriteIds[battler]].data[0] = data0;
    gSprites[gBattleStruct->trainerSlideSpriteIds[battler]].data[2] = (side == B_SIDE_PLAYER) ? -40 : 280;
    gSprites[gBattleStruct->trainerSlideSpriteIds[battler]].data[4] = gSprites[gBattleStruct->trainerSlideSpriteIds[battler]].y;
    gSprites[gBattleStruct->trainerSlideSpriteIds[battler]].callback = StartAnimLinearTranslation;
    StoreSpriteCallbackInData6(&gSprites[gBattleStruct->trainerSlideSpriteIds[battler]], SpriteCallbackDummy);
    if (startAnim)
        StartSpriteAnim(&gSprites[gBattleStruct->trainerSlideSpriteIds[battler]], 1);
    gBattlerControllerFuncs[battler] = Controller_HandleTrainerSlideBack;
}

#define sSpeedX data[1]
#define sSpeedY data[2]

void BtlController_HandleFaintAnimation(u32 battler)
{
    if (gBattleSpritesDataPtr->healthBoxesData[battler].animationState == 0)
    {
        if (gBattleSpritesDataPtr->battlerData[battler].behindSubstitute)
            InitAndLaunchSpecialAnimation(battler, battler, battler, B_ANIM_SUBSTITUTE_TO_MON);
        gBattleSpritesDataPtr->healthBoxesData[battler].animationState++;
    }
    else
    {
        if (!gBattleSpritesDataPtr->healthBoxesData[battler].specialAnimActive)
        {
            gBattleSpritesDataPtr->healthBoxesData[battler].animationState = 0;
            if (GetBattlerSide(battler) == B_SIDE_PLAYER)
            {
                HandleLowHpMusicChange(&gPlayerParty[gBattlerPartyIndexes[battler]], battler);
                gSprites[gBattlerSpriteIds[battler]].sSpeedX = 0;
                gSprites[gBattlerSpriteIds[battler]].sSpeedY = 5;
                PlaySE12WithPanning(SE_FAINT, SOUND_PAN_ATTACKER);
                gSprites[gBattlerSpriteIds[battler]].callback = SpriteCB_FaintSlideAnim;
                gBattlerControllerFuncs[battler] = Controller_FaintPlayerMon;
            }
            else
            {
                PlaySE12WithPanning(SE_FAINT, SOUND_PAN_TARGET);
                gSprites[gBattlerSpriteIds[battler]].callback = SpriteCB_FaintOpponentMon;
                gBattlerControllerFuncs[battler] = Controller_FaintOpponentMon;
            }
            // The player's sprite callback just slides the mon, the opponent's removes the sprite.
            // The player's sprite is removed in Controller_FaintPlayerMon. Controller_FaintOpponentMon only removes the healthbox once the sprite is removed by SpriteCB_FaintOpponentMon.
        }
    }
}

#undef sSpeedX
#undef sSpeedY

static void HandleBallThrow(u32 battler, u32 target, u32 animId, bool32 allowCriticalCapture)
{
    gDoingBattleAnim = TRUE;
    if (allowCriticalCapture && IsCriticalCapture())
        animId = B_ANIM_CRITICAL_CAPTURE_THROW;
    InitAndLaunchSpecialAnimation(battler, battler, target, animId);

    gBattlerControllerFuncs[battler] = Controller_WaitForBallThrow;
}

void BtlController_HandleSuccessBallThrowAnim(u32 battler, u32 target, u32 animId, bool32 allowCriticalCapture)
{
    gBattleSpritesDataPtr->animationData->ballThrowCaseId = BALL_3_SHAKES_SUCCESS;
    HandleBallThrow(battler, target, animId, allowCriticalCapture);
}

void BtlController_HandleBallThrowAnim(u32 battler, u32 target, u32 animId, bool32 allowCriticalCapture)
{
    gBattleSpritesDataPtr->animationData->ballThrowCaseId = gBattleResources->bufferA[battler][1];
    HandleBallThrow(battler, target, animId, allowCriticalCapture);
}

void BtlController_HandleMoveAnimation(u32 battler, bool32 updateTvData)
{
    if (!IsBattleSEPlaying(battler))
    {
        u16 move = gBattleResources->bufferA[battler][1] | (gBattleResources->bufferA[battler][2] << 8);

        gAnimMoveTurn = gBattleResources->bufferA[battler][3];
        gAnimMovePower = gBattleResources->bufferA[battler][4] | (gBattleResources->bufferA[battler][5] << 8);
        gAnimMoveDmg = gBattleResources->bufferA[battler][6] | (gBattleResources->bufferA[battler][7] << 8) | (gBattleResources->bufferA[battler][8] << 16) | (gBattleResources->bufferA[battler][9] << 24);
        gAnimFriendship = gBattleResources->bufferA[battler][10];
        gWeatherMoveAnim = gBattleResources->bufferA[battler][12] | (gBattleResources->bufferA[battler][13] << 8);
        gAnimDisableStructPtr = (struct DisableStruct *)&gBattleResources->bufferA[battler][16];
        gTransformedPersonalities[battler] = gAnimDisableStructPtr->transformedMonPersonality;
        gTransformedShininess[battler] = gAnimDisableStructPtr->transformedMonShininess;
        gBattleSpritesDataPtr->healthBoxesData[battler].animationState = 0;
        gBattlerControllerFuncs[battler] = Controller_DoMoveAnimation;
        if (updateTvData)
            BattleTv_SetDataBasedOnMove(move, gWeatherMoveAnim, gAnimDisableStructPtr);
    }
}

void BtlController_HandlePrintString(u32 battler, bool32 updateTvData, bool32 arenaPtsDeduct)
{
    u16 *stringId;

    gBattle_BG0_X = 0;
    gBattle_BG0_Y = 0;
    stringId = (u16 *)(&gBattleResources->bufferA[battler][2]);
    BufferStringBattle(*stringId, battler);

    if (gTestRunnerEnabled)
    {
        TestRunner_Battle_RecordMessage(gDisplayedStringBattle);
        if (gTestRunnerHeadless)
        {
            BattleControllerComplete(battler);
            return;
        }
    }

    BattlePutTextOnWindow(gDisplayedStringBattle, B_WIN_MSG);
    gBattlerControllerFuncs[battler] = Controller_WaitForString;
    if (updateTvData)
        BattleTv_SetDataBasedOnString(*stringId);
    if (arenaPtsDeduct)
        BattleArena_DeductSkillPoints(battler, *stringId);
}

void BtlController_HandleHealthBarUpdate(u32 battler, bool32 updateHpText)
{
    s32 maxHP, curHP;
    s16 hpVal;
    struct Pokemon *party = GetBattlerParty(battler);

    LoadBattleBarGfx(0);
    hpVal = gBattleResources->bufferA[battler][2] | (gBattleResources->bufferA[battler][3] << 8);
    maxHP = GetMonData(&party[gBattlerPartyIndexes[battler]], MON_DATA_MAX_HP);
    curHP = GetMonData(&party[gBattlerPartyIndexes[battler]], MON_DATA_HP);

    if (hpVal != INSTANT_HP_BAR_DROP)
    {
        SetBattleBarStruct(battler, gHealthboxSpriteIds[battler], maxHP, curHP, hpVal);
        TestRunner_Battle_RecordHP(battler, curHP, min(maxHP, max(0, curHP - hpVal)));
    }
    else
    {
        SetBattleBarStruct(battler, gHealthboxSpriteIds[battler], maxHP, 0, hpVal);
        if (updateHpText)
            UpdateHpTextInHealthbox(gHealthboxSpriteIds[battler], HP_CURRENT, 0, maxHP);
        TestRunner_Battle_RecordHP(battler, curHP, 0);
    }

    gBattlerControllerFuncs[battler] = Controller_WaitForHealthBar;
}

void DoStatusIconUpdate(u32 battler)
{
    struct Pokemon *party = GetBattlerParty(battler);

    UpdateHealthboxAttribute(gHealthboxSpriteIds[battler], &party[gBattlerPartyIndexes[battler]], HEALTHBOX_STATUS_ICON);
    gBattleSpritesDataPtr->healthBoxesData[battler].statusAnimActive = 0;
    gBattlerControllerFuncs[battler] = Controller_WaitForStatusAnimation;
}

void BtlController_HandleStatusIconUpdate(u32 battler)
{
    if (!IsBattleSEPlaying(battler))
    {
        DoStatusIconUpdate(battler);
    }
}

void BtlController_HandleStatusAnimation(u32 battler)
{
    if (!IsBattleSEPlaying(battler))
    {
        InitAndLaunchChosenStatusAnimation(battler, gBattleResources->bufferA[battler][1],
                        gBattleResources->bufferA[battler][2] | (gBattleResources->bufferA[battler][3] << 8) | (gBattleResources->bufferA[battler][4] << 16) | (gBattleResources->bufferA[battler][5] << 24));
        gBattlerControllerFuncs[battler] = Controller_WaitForStatusAnimation;
    }
}

void BtlController_HandleHitAnimation(u32 battler)
{
    if (gSprites[gBattlerSpriteIds[battler]].invisible == TRUE)
    {
        BattleControllerComplete(battler);
    }
    else
    {
        gDoingBattleAnim = TRUE;
        gSprites[gBattlerSpriteIds[battler]].data[1] = 0;
        DoHitAnimHealthboxEffect(battler);
        gBattlerControllerFuncs[battler] = Controller_HitAnimation;
    }
}

void BtlController_HandlePlaySE(u32 battler)
{
    s8 pan = (GetBattlerSide(battler) == B_SIDE_PLAYER) ? SOUND_PAN_ATTACKER : SOUND_PAN_TARGET;

    PlaySE12WithPanning(gBattleResources->bufferA[battler][1] | (gBattleResources->bufferA[battler][2] << 8), pan);
    BattleControllerComplete(battler);
}

void BtlController_HandlePlayFanfareOrBGM(u32 battler)
{
    if (gBattleResources->bufferA[battler][3])
    {
        BattleStopLowHpSound();
        PlayBGM(gBattleResources->bufferA[battler][1] | (gBattleResources->bufferA[battler][2] << 8));
    }
    else
    {
        PlayFanfare(gBattleResources->bufferA[battler][1] | (gBattleResources->bufferA[battler][2] << 8));
    }

    BattleControllerComplete(battler);
}

void BtlController_HandleFaintingCry(u32 battler)
{
    struct Pokemon *party;
    s8 pan;

    if (GetBattlerSide(battler) == B_SIDE_PLAYER)
    {
        party = gPlayerParty;
        pan = -25;
    }
    else
    {
        party = gEnemyParty;
        pan = 25;
    }

    PlayCry_ByMode(GetMonData(&party[gBattlerPartyIndexes[battler]], MON_DATA_SPECIES), pan, CRY_MODE_FAINT);
    BattleControllerComplete(battler);
}

void BtlController_HandleIntroSlide(u32 battler)
{
    HandleIntroSlide(gBattleResources->bufferA[battler][1]);
    gIntroSlideFlags |= 1;
    BattleControllerComplete(battler);
}

void BtlController_HandleSpriteInvisibility(u32 battler)
{
    if (IsBattlerSpritePresent(battler))
    {
        gSprites[gBattlerSpriteIds[battler]].invisible = gBattleResources->bufferA[battler][1];
        CopyBattleSpriteInvisibility(battler);
    }
    BattleControllerComplete(battler);
}

bool32 TwoPlayerIntroMons(u32 battler) // Double battle with both player pokemon active.
{
    return (IsDoubleBattle() && IsValidForBattle(&gPlayerParty[gBattlerPartyIndexes[battler ^ BIT_FLANK]]));
}

bool32 TwoOpponentIntroMons(u32 battler) // Double battle with both opponent pokemon active.
{
    return (IsDoubleBattle()
            && IsValidForBattle(&gEnemyParty[gBattlerPartyIndexes[battler]])
            && IsValidForBattle(&gEnemyParty[gBattlerPartyIndexes[BATTLE_PARTNER(battler)]]));
}

// Task data for Task_StartSendOutAnim
#define tBattlerId          data[0]
#define tStartTimer         data[1]
#define tFramesToWait       data[2]
#define tControllerFunc_1   3 // Stored as two halfwords
#define tControllerFunc_2   4

// Sprite data for SpriteCB_FreePlayerSpriteLoadMonSprite
#define sBattlerId data[5]

void BtlController_HandleIntroTrainerBallThrow(u32 battler, u16 tagTrainerPal, const u32 *trainerPal, s16 framesToWait, void (*controllerCallback)(u32 battler))
{
    u8 paletteNum, taskId;
    u32 side = GetBattlerSide(battler);

    SetSpritePrimaryCoordsFromSecondaryCoords(&gSprites[gBattleStruct->trainerSlideSpriteIds[battler]]);
    if (side == B_SIDE_PLAYER)
    {
        gSprites[gBattleStruct->trainerSlideSpriteIds[battler]].data[0] = 50;
        gSprites[gBattleStruct->trainerSlideSpriteIds[battler]].data[2] = -40;
    }
    else
    {
        gSprites[gBattleStruct->trainerSlideSpriteIds[battler]].data[0] = 35;
        gSprites[gBattleStruct->trainerSlideSpriteIds[battler]].data[2] = 280;
    }

    gSprites[gBattleStruct->trainerSlideSpriteIds[battler]].data[4] = gSprites[gBattleStruct->trainerSlideSpriteIds[battler]].y;
    gSprites[gBattleStruct->trainerSlideSpriteIds[battler]].callback = StartAnimLinearTranslation;
    gSprites[gBattleStruct->trainerSlideSpriteIds[battler]].sBattlerId = battler;

    if (side == B_SIDE_PLAYER)
    {
        StoreSpriteCallbackInData6(&gSprites[gBattleStruct->trainerSlideSpriteIds[battler]], SpriteCB_FreePlayerSpriteLoadMonSprite);
        StartSpriteAnim(&gSprites[gBattleStruct->trainerSlideSpriteIds[battler]], ShouldDoSlideInAnim() ? 2 : 1);

        paletteNum = AllocSpritePalette(tagTrainerPal);
        LoadCompressedPalette(trainerPal, OBJ_PLTT_ID(paletteNum), PLTT_SIZE_4BPP);
        gSprites[gBattleStruct->trainerSlideSpriteIds[battler]].oam.paletteNum = paletteNum;
    }
    else
    {
        StoreSpriteCallbackInData6(&gSprites[gBattleStruct->trainerSlideSpriteIds[battler]], SpriteCB_FreeOpponentSprite);
    }

    taskId = CreateTask(Task_StartSendOutAnim, 5);
    gTasks[taskId].tBattlerId = battler;
    gTasks[taskId].tFramesToWait = framesToWait;
    SetWordTaskArg(taskId, tControllerFunc_1, (uint32_t)(controllerCallback));

    if (gBattleSpritesDataPtr->healthBoxesData[battler].partyStatusSummaryShown)
        gTasks[gBattlerStatusSummaryTaskId[battler]].func = Task_HidePartyStatusSummary;

    gBattleSpritesDataPtr->animationData->introAnimActive = TRUE;
    gBattlerControllerFuncs[battler] = BattleControllerDummy;
}

static bool32 TwoMonsAtSendOut(u32 battler)
{
    if (GetBattlerSide(battler) == B_SIDE_PLAYER)
    {
        if (TwoPlayerIntroMons(battler) && !(gBattleTypeFlags & BATTLE_TYPE_MULTI))
            return TRUE;
        else
            return FALSE;
    }
    else
    {
        if ((!TwoOpponentIntroMons(battler) || (gBattleTypeFlags & BATTLE_TYPE_MULTI)) && !BATTLE_TWO_VS_ONE_OPPONENT)
            return FALSE;
        else if ((gBattleTypeFlags & BATTLE_TYPE_TWO_OPPONENTS) || (BATTLE_TWO_VS_ONE_OPPONENT && !TwoOpponentIntroMons(battler)))
            return FALSE;
        else
            return TRUE;
    }
    return FALSE;
}

// Send out at start of battle
static void Task_StartSendOutAnim(u8 taskId)
{
    if (gTasks[taskId].tFramesToWait != 0 && gTasks[taskId].tStartTimer < gTasks[taskId].tFramesToWait)
    {
        gTasks[taskId].tStartTimer++;
    }
    else
    {
        u32 battlerPartner;
        u32 battler = gTasks[taskId].tBattlerId;

        if (TwoMonsAtSendOut(battler))
        {
            gBattleResources->bufferA[battler][1] = gBattlerPartyIndexes[battler];
            StartSendOutAnim(battler, FALSE, FALSE, ShouldDoSlideInAnim());

            battlerPartner = battler ^ BIT_FLANK;
            gBattleResources->bufferA[battlerPartner][1] = gBattlerPartyIndexes[battlerPartner];
            BattleLoadMonSpriteGfx(&gPlayerParty[gBattlerPartyIndexes[battlerPartner]], battlerPartner);
            StartSendOutAnim(battlerPartner, FALSE, FALSE, ShouldDoSlideInAnim());
        }
        else
        {
            gBattleResources->bufferA[battler][1] = gBattlerPartyIndexes[battler];
            StartSendOutAnim(battler, FALSE, FALSE, ShouldDoSlideInAnim());
        }
        gBattlerControllerFuncs[battler] = (void*)(GetWordTaskArg(taskId, tControllerFunc_1));
        DestroyTask(taskId);
    }
}

#undef tBattlerId
#undef tStartTimer
#undef tFramesToWait
#undef tControllerFunc_1
#undef tControllerFunc_2

static void SpriteCB_FreePlayerSpriteLoadMonSprite(struct Sprite *sprite)
{
    u8 battler = sprite->sBattlerId;

    // Free player trainer sprite
    FreeSpriteOamMatrix(sprite);
    FreeSpritePaletteByTag(GetSpritePaletteTagByPaletteNum(sprite->oam.paletteNum));
    DestroySprite(sprite);

    // Load mon sprite
    BattleLoadMonSpriteGfx(&gPlayerParty[gBattlerPartyIndexes[battler]], battler);
    StartSpriteAnim(&gSprites[gBattlerSpriteIds[battler]], 0);
}

static void SpriteCB_FreeOpponentSprite(struct Sprite *sprite)
{
    FreeTrainerFrontPicPalette(sprite->oam.affineParam);
    FreeSpriteOamMatrix(sprite);
    DestroySprite(sprite);
}

#undef sBattlerId

void BtlController_HandleDrawPartyStatusSummary(u32 battler, u32 side, bool32 considerDelay)
{
    if (gBattleResources->bufferA[battler][1] != 0 && GetBattlerSide(battler) == B_SIDE_PLAYER)
    {
        BattleControllerComplete(battler);
    }
    else
    {
        gBattleSpritesDataPtr->healthBoxesData[battler].partyStatusSummaryShown = 1;

        if (side == B_SIDE_OPPONENT && gBattleResources->bufferA[battler][2] != 0)
        {
            if (gBattleSpritesDataPtr->healthBoxesData[battler].opponentDrawPartyStatusSummaryDelay < 2)
            {
                gBattleSpritesDataPtr->healthBoxesData[battler].opponentDrawPartyStatusSummaryDelay++;
                return;
            }
            else
            {
                gBattleSpritesDataPtr->healthBoxesData[battler].opponentDrawPartyStatusSummaryDelay = 0;
            }
        }

        gBattlerStatusSummaryTaskId[battler] = CreatePartyStatusSummarySprites(battler, (struct HpAndStatus *)&gBattleResources->bufferA[battler][4], gBattleResources->bufferA[battler][1], gBattleResources->bufferA[battler][2]);
        gBattleSpritesDataPtr->healthBoxesData[battler].partyStatusDelayTimer = 0;

        // If intro, skip the delay after drawing
        if (considerDelay && gBattleResources->bufferA[battler][2] != 0)
            gBattleSpritesDataPtr->healthBoxesData[battler].partyStatusDelayTimer = 93;

        gBattlerControllerFuncs[battler] = Controller_WaitForPartyStatusSummary;
    }
}

void BtlController_HandleHidePartyStatusSummary(u32 battler)
{
    if (gBattleSpritesDataPtr->healthBoxesData[battler].partyStatusSummaryShown)
        gTasks[gBattlerStatusSummaryTaskId[battler]].func = Task_HidePartyStatusSummary;
    BattleControllerComplete(battler);
}

void BtlController_HandleBattleAnimation(u32 battler, bool32 ignoreSE, bool32 updateTvData)
{
    if (ignoreSE || !IsBattleSEPlaying(battler))
    {
        u8 animationId = gBattleResources->bufferA[battler][1];
        u16 argument = gBattleResources->bufferA[battler][2] | (gBattleResources->bufferA[battler][3] << 8);

        gAnimDisableStructPtr = (struct DisableStruct *)&gBattleResources->bufferA[battler][4];

        if (TryHandleLaunchBattleTableAnimation(battler, battler, battler, animationId, argument))
            BattleControllerComplete(battler);
        else
            gBattlerControllerFuncs[battler] = Controller_WaitForBattleAnimation;

        if (updateTvData)
            BattleTv_SetDataBasedOnAnimation(animationId);
    }
}<|MERGE_RESOLUTION|>--- conflicted
+++ resolved
@@ -1494,7 +1494,7 @@
     PrepareBufferDataTransfer(battler, bufferId, gBattleResources->transferBuffer, 4);
 }
 
-void BtlController_EmitDrawPartyStatusSummary(u32 battler, u32 bufferId, struct HpAndStatus* hpAndStatus, u8 flags)
+void BtlController_EmitDrawPartyStatusSummary(u32 battler, u32 bufferId, struct HpAndStatus *hpAndStatus, u8 flags)
 {
     s32 i;
 
@@ -1534,7 +1534,7 @@
     PrepareBufferDataTransfer(battler, bufferId, gBattleResources->transferBuffer, 4);
 }
 
-void BtlController_EmitBattleAnimation(u32 battler, u32 bufferId, u8 animationId, struct DisableStruct* disableStructPtr, u16 argument)
+void BtlController_EmitBattleAnimation(u32 battler, u32 bufferId, u8 animationId, struct DisableStruct *disableStructPtr, u16 argument)
 {
     gBattleResources->transferBuffer[0] = CONTROLLER_BATTLEANIMATION;
     gBattleResources->transferBuffer[1] = animationId;
@@ -1905,11 +1905,7 @@
     return size;
 }
 
-<<<<<<< HEAD
 static void SetBattlerMonData(u32 battler, struct Pokemon *party, u32 monId)
-=======
-void BtlController_EmitDrawPartyStatusSummary(u8 bufferId, struct HpAndStatus *hpAndStatus, u8 flags)
->>>>>>> 16357c7e
 {
     struct BattlePokemon *battlePokemon = (struct BattlePokemon *)&gBattleResources->bufferA[battler][3];
     struct MovePpInfo *moveData = (struct MovePpInfo *)&gBattleResources->bufferA[battler][3];
