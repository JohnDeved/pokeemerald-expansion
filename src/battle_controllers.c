#include "global.h"
#include "battle.h"
#include "battle_ai_main.h"
#include "battle_ai_util.h"
#include "battle_anim.h"
#include "battle_arena.h"
#include "battle_controllers.h"
#include "battle_gfx_sfx_util.h"
#include "battle_interface.h"
#include "battle_message.h"
#include "battle_setup.h"
#include "battle_tv.h"
#include "cable_club.h"
#include "event_object_movement.h"
#include "link.h"
#include "link_rfu.h"
#include "palette.h"
#include "party_menu.h"
#include "recorded_battle.h"
#include "string_util.h"
#include "sound.h"
#include "task.h"
#include "test_runner.h"
#include "util.h"
#include "text.h"
#include "constants/abilities.h"
#include "constants/songs.h"

static EWRAM_DATA u8 sLinkSendTaskId = 0;
static EWRAM_DATA u8 sLinkReceiveTaskId = 0;

COMMON_DATA void (*gBattlerControllerFuncs[MAX_BATTLERS_COUNT])(u32 battler) = {0};
COMMON_DATA u8 gBattleControllerData[MAX_BATTLERS_COUNT] = {0}; // Used by the battle controllers to store misc sprite/task IDs for each battler
COMMON_DATA void (*gBattlerControllerEndFuncs[MAX_BATTLERS_COUNT])(u32 battler) = {0}; // Controller's buffer complete function for each battler

static void CreateTasksForSendRecvLinkBuffers(void);
static void InitLinkBtlControllers(void);
static void InitSinglePlayerBtlControllers(void);
static void SetBattlePartyIds(void);
static void Task_HandleSendLinkBuffersData(u8 taskId);
static void Task_HandleCopyReceivedLinkBuffersData(u8 taskId);
static void Task_StartSendOutAnim(u8 taskId);
static void SpriteCB_FreePlayerSpriteLoadMonSprite(struct Sprite *sprite);
static void SpriteCB_FreeOpponentSprite(struct Sprite *sprite);

void HandleLinkBattleSetup(void)
{
    if (gBattleTypeFlags & BATTLE_TYPE_LINK)
    {
        if (gWirelessCommType)
            SetWirelessCommType1();
        if (!gReceivedRemoteLinkPlayers)
            OpenLink();
        CreateTask(Task_WaitForLinkPlayerConnection, 0);
        CreateTasksForSendRecvLinkBuffers();
    }
}

void SetUpBattleVarsAndBirchZigzagoon(void)
{
    s32 i;

    gBattleMainFunc = BeginBattleIntroDummy;

    for (i = 0; i < MAX_BATTLERS_COUNT; i++)
    {
        gBattlerControllerFuncs[i] = BattleControllerDummy;
        gBattlerPositions[i] = 0xFF;
        gActionSelectionCursor[i] = 0;
        gMoveSelectionCursor[i] = 0;
    }

    HandleLinkBattleSetup();
    gBattleControllerExecFlags = 0;
    ClearBattleAnimationVars();
    BattleAI_SetupItems();
    BattleAI_SetupFlags();

    if (gBattleTypeFlags & BATTLE_TYPE_FIRST_BATTLE)
    {
        ZeroEnemyPartyMons();
        CreateMon(&gEnemyParty[0], SPECIES_ZIGZAGOON, 2, USE_RANDOM_IVS, 0, 0, OT_ID_PLAYER_ID, 0);
        i = 0;
        SetMonData(&gEnemyParty[0], MON_DATA_HELD_ITEM, &i);
    }
}

void InitBattleControllers(void)
{
    s32 i;

    if (!(gBattleTypeFlags & BATTLE_TYPE_RECORDED))
        RecordedBattle_Init(B_RECORD_MODE_RECORDING);
    else
        RecordedBattle_Init(B_RECORD_MODE_PLAYBACK);

    if (!(gBattleTypeFlags & BATTLE_TYPE_RECORDED))
        RecordedBattle_SaveParties();

    if (gBattleTypeFlags & BATTLE_TYPE_LINK)
        InitLinkBtlControllers();
    else
        InitSinglePlayerBtlControllers();

    SetBattlePartyIds();

    if (!(gBattleTypeFlags & BATTLE_TYPE_MULTI))
    {
        for (i = 0; i < gBattlersCount; i++)
            BufferBattlePartyCurrentOrderBySide(i, 0);
    }

    for (i = 0; i < sizeof(gBattleStruct->tvMovePoints); i++)
        *((u8 *)(&gBattleStruct->tvMovePoints) + i) = 0;

    for (i = 0; i < sizeof(gBattleStruct->tv); i++)
        *((u8 *)(&gBattleStruct->tv) + i) = 0;
}

static void InitSinglePlayerBtlControllers(void)
{
    s32 i;

    if (gBattleTypeFlags & BATTLE_TYPE_INGAME_PARTNER)
    {
        gBattleMainFunc = BeginBattleIntro;

        if (gBattleTypeFlags & BATTLE_TYPE_RECORDED)
        {
            gBattlerControllerFuncs[B_BATTLER_0] = SetControllerToRecordedPlayer;
            gBattlerPositions[B_BATTLER_0] = B_POSITION_PLAYER_LEFT;

            gBattlerControllerFuncs[B_BATTLER_1] = SetControllerToOpponent;
            gBattlerPositions[B_BATTLER_1] = B_POSITION_OPPONENT_LEFT;

            gBattlerControllerFuncs[B_BATTLER_2] = SetControllerToPlayerPartner;
            gBattlerPositions[B_BATTLER_2] = B_POSITION_PLAYER_RIGHT;

            gBattlerControllerFuncs[B_BATTLER_3] = SetControllerToOpponent;
            gBattlerPositions[B_BATTLER_3] = B_POSITION_OPPONENT_RIGHT;
        }
        else
        {
            gBattlerControllerFuncs[B_BATTLER_0] = SetControllerToPlayer;
            gBattlerPositions[B_BATTLER_0] = B_POSITION_PLAYER_LEFT;

            gBattlerControllerFuncs[B_BATTLER_1] = SetControllerToOpponent;
            gBattlerPositions[B_BATTLER_1] = B_POSITION_OPPONENT_LEFT;

            gBattlerControllerFuncs[B_BATTLER_2] = SetControllerToPlayerPartner;
            gBattlerPositions[B_BATTLER_2] = B_POSITION_PLAYER_RIGHT;

            gBattlerControllerFuncs[B_BATTLER_3] = SetControllerToOpponent;
            gBattlerPositions[B_BATTLER_3] = B_POSITION_OPPONENT_RIGHT;
        }

        gBattlersCount = MAX_BATTLERS_COUNT;

        BufferBattlePartyCurrentOrderBySide(0, 0);
        BufferBattlePartyCurrentOrderBySide(1, 0);
        BufferBattlePartyCurrentOrderBySide(2, 1);
        BufferBattlePartyCurrentOrderBySide(3, 1);

        gBattlerPartyIndexes[0] = 0;
        gBattlerPartyIndexes[1] = 0;
        if (BATTLE_TWO_VS_ONE_OPPONENT || WILD_DOUBLE_BATTLE)
        {
            gBattlerPartyIndexes[2] = 3;
            gBattlerPartyIndexes[3] = 1;
        }
        else
        {
            gBattlerPartyIndexes[2] = 3;
            gBattlerPartyIndexes[3] = 3;
        }
    }
    else if (!IsDoubleBattle())
    {
        gBattleMainFunc = BeginBattleIntro;

        if (gBattleTypeFlags & BATTLE_TYPE_SAFARI)
            gBattlerControllerFuncs[B_BATTLER_0] = SetControllerToSafari;
        else if (gBattleTypeFlags & BATTLE_TYPE_WALLY_TUTORIAL)
<<<<<<< HEAD
            gBattlerControllerFuncs[0] = SetControllerToWally;
        else if (IsAiVsAiBattle())
            gBattlerControllerFuncs[0] = SetControllerToPlayerPartner;
=======
            gBattlerControllerFuncs[B_BATTLER_0] = SetControllerToWally;
>>>>>>> 51b00086
        else
            gBattlerControllerFuncs[B_BATTLER_0] = SetControllerToPlayer;

        gBattlerPositions[B_BATTLER_0] = B_POSITION_PLAYER_LEFT;

        gBattlerControllerFuncs[B_BATTLER_1] = SetControllerToOpponent;
        gBattlerPositions[B_BATTLER_1] = B_POSITION_OPPONENT_LEFT;

        gBattlersCount = 2;

        if (gBattleTypeFlags & BATTLE_TYPE_RECORDED)
        {
            if (gBattleTypeFlags & BATTLE_TYPE_RECORDED_LINK)
            {
                if (gBattleTypeFlags & BATTLE_TYPE_RECORDED_IS_MASTER)
                {
                    gBattleMainFunc = BeginBattleIntro;

                    gBattlerControllerFuncs[B_BATTLER_0] = SetControllerToRecordedPlayer;
                    gBattlerPositions[B_BATTLER_0] = B_POSITION_PLAYER_LEFT;

                    gBattlerControllerFuncs[B_BATTLER_1] = SetControllerToRecordedOpponent;
                    gBattlerPositions[B_BATTLER_1] = B_POSITION_OPPONENT_LEFT;

                    gBattlersCount = 2;
                }
                else // see how the banks are switched
                {
                    gBattlerControllerFuncs[B_BATTLER_1] = SetControllerToRecordedPlayer;
                    gBattlerPositions[B_BATTLER_1] = B_POSITION_PLAYER_LEFT;

                    gBattlerControllerFuncs[B_BATTLER_0] = SetControllerToRecordedOpponent;
                    gBattlerPositions[B_BATTLER_0] = B_POSITION_OPPONENT_LEFT;

                    gBattlersCount = 2;
                }
            }
            else
            {
                gBattlerControllerFuncs[B_BATTLER_0] = SetControllerToRecordedPlayer;
                gBattlerPositions[B_BATTLER_0] = B_POSITION_PLAYER_LEFT;

                gBattlerControllerFuncs[B_BATTLER_1] = SetControllerToOpponent;
                gBattlerPositions[B_BATTLER_1] = B_POSITION_OPPONENT_LEFT;
            }
        }
    }
    else
    {
        gBattleMainFunc = BeginBattleIntro;

<<<<<<< HEAD
        if (IsAiVsAiBattle())
            gBattlerControllerFuncs[0] = SetControllerToPlayerPartner;
        else
            gBattlerControllerFuncs[0] = SetControllerToPlayer;
        gBattlerPositions[0] = B_POSITION_PLAYER_LEFT;
=======
        gBattlerControllerFuncs[B_BATTLER_0] = SetControllerToPlayer;
        gBattlerPositions[B_BATTLER_0] = B_POSITION_PLAYER_LEFT;
>>>>>>> 51b00086

        gBattlerControllerFuncs[B_BATTLER_1] = SetControllerToOpponent;
        gBattlerPositions[B_BATTLER_1] = B_POSITION_OPPONENT_LEFT;

<<<<<<< HEAD
        if (IsAiVsAiBattle())
            gBattlerControllerFuncs[2] = SetControllerToPlayerPartner;
        else
            gBattlerControllerFuncs[2] = SetControllerToPlayer;
        gBattlerPositions[2] = B_POSITION_PLAYER_RIGHT;
=======
        gBattlerControllerFuncs[B_BATTLER_2] = SetControllerToPlayer;
        gBattlerPositions[B_BATTLER_2] = B_POSITION_PLAYER_RIGHT;
>>>>>>> 51b00086

        gBattlerControllerFuncs[B_BATTLER_3] = SetControllerToOpponent;
        gBattlerPositions[B_BATTLER_3] = B_POSITION_OPPONENT_RIGHT;

        gBattlersCount = MAX_BATTLERS_COUNT;

        if (gBattleTypeFlags & BATTLE_TYPE_RECORDED)
        {
            if (gBattleTypeFlags & BATTLE_TYPE_MULTI && gBattleTypeFlags & BATTLE_TYPE_BATTLE_TOWER)
            {
                gBattleMainFunc = BeginBattleIntro;

                gBattlerControllerFuncs[B_BATTLER_0] = SetControllerToRecordedPlayer;
                gBattlerPositions[B_BATTLER_0] = B_POSITION_PLAYER_LEFT;

                gBattlerControllerFuncs[B_BATTLER_1] = SetControllerToOpponent;
                gBattlerPositions[B_BATTLER_1] = B_POSITION_OPPONENT_LEFT;

                gBattlerControllerFuncs[B_BATTLER_2] = SetControllerToRecordedPlayer;
                gBattlerPositions[B_BATTLER_2] = B_POSITION_PLAYER_RIGHT;

                gBattlerControllerFuncs[B_BATTLER_3] = SetControllerToOpponent;
                gBattlerPositions[B_BATTLER_3] = B_POSITION_OPPONENT_RIGHT;

                gBattlersCount = MAX_BATTLERS_COUNT;

                BufferBattlePartyCurrentOrderBySide(0, 0);
                BufferBattlePartyCurrentOrderBySide(1, 0);
                BufferBattlePartyCurrentOrderBySide(2, 1);
                BufferBattlePartyCurrentOrderBySide(3, 1);

                gBattlerPartyIndexes[0] = 0;
                gBattlerPartyIndexes[1] = 0;
                gBattlerPartyIndexes[2] = 3;
                gBattlerPartyIndexes[3] = 3;
            }
            else if (gBattleTypeFlags & BATTLE_TYPE_MULTI)
            {
                u8 multiplayerId;

                for (multiplayerId = gRecordedBattleMultiplayerId, i = 0; i < MAX_BATTLERS_COUNT; i++)
                {
                    switch (gLinkPlayers[i].id)
                    {
                    case 0:
                    case 3:
                        BufferBattlePartyCurrentOrderBySide(gLinkPlayers[i].id, 0);
                        break;
                    case 1:
                    case 2:
                        BufferBattlePartyCurrentOrderBySide(gLinkPlayers[i].id, 1);
                        break;
                    }

                    if (i == multiplayerId)
                    {
                        gBattlerControllerFuncs[gLinkPlayers[i].id] = SetControllerToRecordedPlayer;
                        switch (gLinkPlayers[i].id)
                        {
                        case 0:
                        case 3:
                            gBattlerPositions[gLinkPlayers[i].id] = B_POSITION_PLAYER_LEFT;
                            gBattlerPartyIndexes[gLinkPlayers[i].id] = 0;
                            break;
                        case 1:
                        case 2:
                            gBattlerPositions[gLinkPlayers[i].id] = B_POSITION_PLAYER_RIGHT;
                            gBattlerPartyIndexes[gLinkPlayers[i].id] = 3;
                            break;
                        }
                    }
                    else if ((!(gLinkPlayers[i].id & 1) && !(gLinkPlayers[multiplayerId].id & 1))
                            || ((gLinkPlayers[i].id & 1) && (gLinkPlayers[multiplayerId].id & 1)))
                    {
                        gBattlerControllerFuncs[gLinkPlayers[i].id] = SetControllerToRecordedPlayer;
                        switch (gLinkPlayers[i].id)
                        {
                        case 0:
                        case 3:
                            gBattlerPositions[gLinkPlayers[i].id] = B_POSITION_PLAYER_LEFT;
                            gBattlerPartyIndexes[gLinkPlayers[i].id] = 0;
                            break;
                        case 1:
                        case 2:
                            gBattlerPositions[gLinkPlayers[i].id] = B_POSITION_PLAYER_RIGHT;
                            gBattlerPartyIndexes[gLinkPlayers[i].id] = 3;
                            break;
                        }
                    }
                    else
                    {
                        gBattlerControllerFuncs[gLinkPlayers[i].id] = SetControllerToRecordedOpponent;
                        switch (gLinkPlayers[i].id)
                        {
                        case 0:
                        case 3:
                            gBattlerPositions[gLinkPlayers[i].id] = B_POSITION_OPPONENT_LEFT;
                            gBattlerPartyIndexes[gLinkPlayers[i].id] = 0;
                            break;
                        case 1:
                        case 2:
                            gBattlerPositions[gLinkPlayers[i].id] = B_POSITION_OPPONENT_RIGHT;
                            gBattlerPartyIndexes[gLinkPlayers[i].id] = 3;
                            break;
                        }
                    }
                }
            }
            else if (gBattleTypeFlags & BATTLE_TYPE_IS_MASTER)
            {
                gBattlerControllerFuncs[B_BATTLER_0] = SetControllerToRecordedPlayer;
                gBattlerPositions[B_BATTLER_0] = B_POSITION_PLAYER_LEFT;

                gBattlerControllerFuncs[B_BATTLER_2] = SetControllerToRecordedPlayer;
                gBattlerPositions[B_BATTLER_2] = B_POSITION_PLAYER_RIGHT;

                if (gBattleTypeFlags & BATTLE_TYPE_RECORDED_LINK)
                {
                  gBattlerControllerFuncs[B_BATTLER_1] = SetControllerToRecordedOpponent;
                  gBattlerPositions[B_BATTLER_1] = B_POSITION_OPPONENT_LEFT;

                  gBattlerControllerFuncs[B_BATTLER_3] = SetControllerToRecordedOpponent;
                  gBattlerPositions[B_BATTLER_3] = B_POSITION_OPPONENT_RIGHT;
                }
                else
                {
                  gBattlerControllerFuncs[B_BATTLER_1] = SetControllerToOpponent;
                  gBattlerPositions[B_BATTLER_1] = B_POSITION_OPPONENT_LEFT;

                  gBattlerControllerFuncs[B_BATTLER_3] = SetControllerToOpponent;
                  gBattlerPositions[B_BATTLER_3] = B_POSITION_OPPONENT_RIGHT;
                }
            }
            else
            {
                gBattlerControllerFuncs[B_BATTLER_1] = SetControllerToRecordedPlayer;
                gBattlerPositions[B_BATTLER_1] = B_POSITION_PLAYER_LEFT;

                gBattlerControllerFuncs[B_BATTLER_3] = SetControllerToRecordedPlayer;
                gBattlerPositions[B_BATTLER_3] = B_POSITION_PLAYER_RIGHT;

                if (gBattleTypeFlags & BATTLE_TYPE_RECORDED_LINK)
                {
                    gBattlerControllerFuncs[B_BATTLER_0] = SetControllerToRecordedOpponent;
                    gBattlerPositions[B_BATTLER_0] = B_POSITION_OPPONENT_LEFT;

                    gBattlerControllerFuncs[B_BATTLER_2] = SetControllerToRecordedOpponent;
                    gBattlerPositions[B_BATTLER_2] = B_POSITION_OPPONENT_RIGHT;
                }
                else
                {
                    gBattlerControllerFuncs[B_BATTLER_0] = SetControllerToOpponent;
                    gBattlerPositions[B_BATTLER_0] = B_POSITION_OPPONENT_LEFT;

                    gBattlerControllerFuncs[B_BATTLER_2] = SetControllerToOpponent;
                    gBattlerPositions[B_BATTLER_2] = B_POSITION_OPPONENT_RIGHT;
                }
            }
        }
    }
}

static void InitLinkBtlControllers(void)
{
    s32 i;
    u8 multiplayerId;

    if (!IsDoubleBattle())
    {
        if (gBattleTypeFlags & BATTLE_TYPE_IS_MASTER)
        {
            gBattleMainFunc = BeginBattleIntro;

            gBattlerControllerFuncs[B_BATTLER_0] = SetControllerToPlayer;
            gBattlerPositions[B_BATTLER_0] = B_POSITION_PLAYER_LEFT;

            gBattlerControllerFuncs[B_BATTLER_1] = SetControllerToLinkOpponent;
            gBattlerPositions[B_BATTLER_1] = B_POSITION_OPPONENT_LEFT;

            gBattlersCount = 2;
        }
        else
        {
            gBattlerControllerFuncs[B_BATTLER_1] = SetControllerToPlayer;
            gBattlerPositions[B_BATTLER_1] = B_POSITION_PLAYER_LEFT;

            gBattlerControllerFuncs[B_BATTLER_0] = SetControllerToLinkOpponent;
            gBattlerPositions[B_BATTLER_0] = B_POSITION_OPPONENT_LEFT;

            gBattlersCount = 2;
        }
    }
    else if (!(gBattleTypeFlags & BATTLE_TYPE_MULTI) && IsDoubleBattle())
    {
        if (gBattleTypeFlags & BATTLE_TYPE_IS_MASTER)
        {
            gBattleMainFunc = BeginBattleIntro;

            gBattlerControllerFuncs[B_BATTLER_0] = SetControllerToPlayer;
            gBattlerPositions[B_BATTLER_0] = B_POSITION_PLAYER_LEFT;

            gBattlerControllerFuncs[B_BATTLER_1] = SetControllerToLinkOpponent;
            gBattlerPositions[B_BATTLER_1] = B_POSITION_OPPONENT_LEFT;

            gBattlerControllerFuncs[B_BATTLER_2] = SetControllerToPlayer;
            gBattlerPositions[B_BATTLER_2] = B_POSITION_PLAYER_RIGHT;

            gBattlerControllerFuncs[B_BATTLER_3] = SetControllerToLinkOpponent;
            gBattlerPositions[B_BATTLER_3] = B_POSITION_OPPONENT_RIGHT;

            gBattlersCount = MAX_BATTLERS_COUNT;
        }
        else
        {
            gBattlerControllerFuncs[B_BATTLER_1] = SetControllerToPlayer;
            gBattlerPositions[B_BATTLER_1] = B_POSITION_PLAYER_LEFT;

            gBattlerControllerFuncs[B_BATTLER_0] = SetControllerToLinkOpponent;
            gBattlerPositions[B_BATTLER_0] = B_POSITION_OPPONENT_LEFT;

            gBattlerControllerFuncs[B_BATTLER_3] = SetControllerToPlayer;
            gBattlerPositions[B_BATTLER_3] = B_POSITION_PLAYER_RIGHT;

            gBattlerControllerFuncs[B_BATTLER_2] = SetControllerToLinkOpponent;
            gBattlerPositions[B_BATTLER_2] = B_POSITION_OPPONENT_RIGHT;

            gBattlersCount = MAX_BATTLERS_COUNT;
        }
    }
    else if (gBattleTypeFlags & BATTLE_TYPE_BATTLE_TOWER)
    {
        if (gBattleTypeFlags & BATTLE_TYPE_IS_MASTER)
        {
            gBattleMainFunc = BeginBattleIntro;

            gBattlerControllerFuncs[B_BATTLER_0] = SetControllerToPlayer;
            gBattlerPositions[B_BATTLER_0] = B_POSITION_PLAYER_LEFT;

            gBattlerControllerFuncs[B_BATTLER_1] = SetControllerToOpponent;
            gBattlerPositions[B_BATTLER_1] = B_POSITION_OPPONENT_LEFT;

            gBattlerControllerFuncs[B_BATTLER_2] = SetControllerToLinkPartner;
            gBattlerPositions[B_BATTLER_2] = B_POSITION_PLAYER_RIGHT;

            gBattlerControllerFuncs[B_BATTLER_3] = SetControllerToOpponent;
            gBattlerPositions[B_BATTLER_3] = B_POSITION_OPPONENT_RIGHT;

            gBattlersCount = MAX_BATTLERS_COUNT;
        }
        else
        {
            gBattlerControllerFuncs[B_BATTLER_0] = SetControllerToLinkPartner;
            gBattlerPositions[B_BATTLER_0] = B_POSITION_PLAYER_LEFT;

            gBattlerControllerFuncs[B_BATTLER_1] = SetControllerToLinkOpponent;
            gBattlerPositions[B_BATTLER_1] = B_POSITION_OPPONENT_LEFT;

            gBattlerControllerFuncs[B_BATTLER_2] = SetControllerToPlayer;
            gBattlerPositions[B_BATTLER_2] = B_POSITION_PLAYER_RIGHT;

            gBattlerControllerFuncs[B_BATTLER_3] = SetControllerToLinkOpponent;
            gBattlerPositions[B_BATTLER_3] = B_POSITION_OPPONENT_RIGHT;

            gBattlersCount = MAX_BATTLERS_COUNT;
        }

        BufferBattlePartyCurrentOrderBySide(0, 0);
        BufferBattlePartyCurrentOrderBySide(1, 0);
        BufferBattlePartyCurrentOrderBySide(2, 1);
        BufferBattlePartyCurrentOrderBySide(3, 1);
        gBattlerPartyIndexes[0] = 0;
        gBattlerPartyIndexes[1] = 0;
        gBattlerPartyIndexes[2] = 3;
        gBattlerPartyIndexes[3] = 3;
    }
    else
    {
        multiplayerId = GetMultiplayerId();

        if (gBattleTypeFlags & BATTLE_TYPE_IS_MASTER)
            gBattleMainFunc = BeginBattleIntro;

        for (i = 0; i < MAX_BATTLERS_COUNT; i++)
        {
            switch (gLinkPlayers[i].id)
            {
            case 0:
            case 3:
                BufferBattlePartyCurrentOrderBySide(gLinkPlayers[i].id, 0);
                break;
            case 1:
            case 2:
                BufferBattlePartyCurrentOrderBySide(gLinkPlayers[i].id, 1);
                break;
            }

            if (i == multiplayerId)
            {
                gBattlerControllerFuncs[gLinkPlayers[i].id] = SetControllerToPlayer;
                switch (gLinkPlayers[i].id)
                {
                case 0:
                case 3:
                    gBattlerPositions[gLinkPlayers[i].id] = B_POSITION_PLAYER_LEFT;
                    gBattlerPartyIndexes[gLinkPlayers[i].id] = 0;
                    break;
                case 1:
                case 2:
                    gBattlerPositions[gLinkPlayers[i].id] = B_POSITION_PLAYER_RIGHT;
                    gBattlerPartyIndexes[gLinkPlayers[i].id] = 3;
                    break;
                }
            }
            else
            {
                if ((!(gLinkPlayers[i].id & 1) && !(gLinkPlayers[multiplayerId].id & 1))
                 || ((gLinkPlayers[i].id & 1) && (gLinkPlayers[multiplayerId].id & 1)))
                {
                    gBattlerControllerFuncs[gLinkPlayers[i].id] = SetControllerToLinkPartner;
                    switch (gLinkPlayers[i].id)
                    {
                    case 0:
                    case 3:
                        gBattlerPositions[gLinkPlayers[i].id] = B_POSITION_PLAYER_LEFT;
                        gBattlerPartyIndexes[gLinkPlayers[i].id] = 0;
                        break;
                    case 1:
                    case 2:
                        gBattlerPositions[gLinkPlayers[i].id] = B_POSITION_PLAYER_RIGHT;
                        gBattlerPartyIndexes[gLinkPlayers[i].id] = 3;
                        break;
                    }
                }
                else
                {
                    gBattlerControllerFuncs[gLinkPlayers[i].id] = SetControllerToLinkOpponent;
                    switch (gLinkPlayers[i].id)
                    {
                    case 0:
                    case 3:
                        gBattlerPositions[gLinkPlayers[i].id] = B_POSITION_OPPONENT_LEFT;
                        gBattlerPartyIndexes[gLinkPlayers[i].id] = 0;
                        break;
                    case 1:
                    case 2:
                        gBattlerPositions[gLinkPlayers[i].id] = B_POSITION_OPPONENT_RIGHT;
                        gBattlerPartyIndexes[gLinkPlayers[i].id] = 3;
                        break;
                    }
                }
            }
        }

        gBattlersCount = MAX_BATTLERS_COUNT;
    }
}

bool32 IsValidForBattle(struct Pokemon *mon)
{
    u32 species = GetMonData(mon, MON_DATA_SPECIES_OR_EGG);
    return (species != SPECIES_NONE
         && species != SPECIES_EGG
         && GetMonData(mon, MON_DATA_HP) != 0
         && GetMonData(mon, MON_DATA_IS_EGG) == FALSE);
}

static void SetBattlePartyIds(void)
{
    s32 i, j;

    if (!(gBattleTypeFlags & BATTLE_TYPE_MULTI))
    {
        for (i = 0; i < gBattlersCount; i++)
        {
            for (j = 0; j < PARTY_SIZE; j++)
            {
                if (i < 2)
                {
                    if (GetBattlerSide(i) == B_SIDE_PLAYER)
                    {
                        if (IsValidForBattle(&gPlayerParty[j]))
                        {
                            gBattlerPartyIndexes[i] = j;
                            break;
                        }
                    }
                    else
                    {
                        if (IsValidForBattle(&gEnemyParty[j]))
                        {
                            gBattlerPartyIndexes[i] = j;
                            break;
                        }
                    }
                }
                else
                {
                    if (GetBattlerSide(i) == B_SIDE_PLAYER)
                    {
                        if (IsValidForBattle(&gPlayerParty[j]) && gBattlerPartyIndexes[i - 2] != j)
                        {
                            gBattlerPartyIndexes[i] = j;
                            break;
                        }
                    }
                    else
                    {
                        if (IsValidForBattle(&gEnemyParty[j]) && gBattlerPartyIndexes[i - 2] != j)
                        {
                            gBattlerPartyIndexes[i] = j;
                            break;
                        }
                    }

                    // No valid mons were found. Add the empty slot.
                    if (gBattlerPartyIndexes[i - 2] == 0)
                        gBattlerPartyIndexes[i] = 1;
                    else
                        gBattlerPartyIndexes[i] = 0;
                }
            }
        }

        if (gBattleTypeFlags & BATTLE_TYPE_TWO_OPPONENTS)
            gBattlerPartyIndexes[1] = 0, gBattlerPartyIndexes[3] = 3;
    }
}

static void PrepareBufferDataTransfer(u32 battler, u32 bufferId, u8 *data, u16 size)
{
    s32 i;

    if (gBattleTypeFlags & BATTLE_TYPE_LINK)
    {
        PrepareBufferDataTransferLink(battler, bufferId, size, data);
    }
    else
    {
        switch (bufferId)
        {
        case B_COMM_TO_CONTROLLER:
            for (i = 0; i < size; data++, i++)
                gBattleResources->bufferA[battler][i] = *data;
            break;
        case B_COMM_TO_ENGINE:
            for (i = 0; i < size; data++, i++)
                gBattleResources->bufferB[battler][i] = *data;
            break;
        }
    }
}

#define tInitialDelayTimer      data[10]
#define tState                  data[11]
#define tCurrentBlock_WrapFrom  data[12]
#define tBlockSendDelayTimer    data[13]
#define tCurrentBlock_End       data[14]
#define tCurrentBlock_Start     data[15]
//
// Inbound communications are stored in one buffer; outbound communications
// in another. Both buffers work pretty similarly: the next message will be
// written into the buffer after the previous message (with 4-byte alignment),
// unless we're too close to the end of the buffer, in which case we jump back
// to the start.
//
// Regarding the task variable names above: these variables are altered in-
// place, so the precise operational definition of "current" depends on when
// the variables are being accessed. When data is present in the send and
// receive buffers, "current" refers to the most recently received message;
// but when a message is actually being placed in the buffers, "current"
// refers to the previous message, until such time that we finish updating it
// to refer to the new message.

static void CreateTasksForSendRecvLinkBuffers(void)
{
    sLinkSendTaskId = CreateTask(Task_HandleSendLinkBuffersData, 0);
    gTasks[sLinkSendTaskId].tState                 = 0;
    gTasks[sLinkSendTaskId].tCurrentBlock_WrapFrom = 0;
    gTasks[sLinkSendTaskId].tBlockSendDelayTimer   = 0;
    gTasks[sLinkSendTaskId].tCurrentBlock_End      = 0;
    gTasks[sLinkSendTaskId].tCurrentBlock_Start    = 0;

    sLinkReceiveTaskId = CreateTask(Task_HandleCopyReceivedLinkBuffersData, 0);
    gTasks[sLinkReceiveTaskId].tCurrentBlock_WrapFrom = 0;
    gTasks[sLinkReceiveTaskId].tBlockSendDelayTimer   = 0; // not used by "receive" task
    gTasks[sLinkReceiveTaskId].tCurrentBlock_End      = 0;
    gTasks[sLinkReceiveTaskId].tCurrentBlock_Start    = 0;
}

enum
{
    LINK_BUFF_BUFFER_ID,
    LINK_BUFF_ACTIVE_BATTLER,
    LINK_BUFF_ATTACKER,
    LINK_BUFF_TARGET,
    LINK_BUFF_SIZE_LO,
    LINK_BUFF_SIZE_HI,
    LINK_BUFF_ABSENT_BATTLER_FLAGS,
    LINK_BUFF_EFFECT_BATTLER,
    LINK_BUFF_DATA,
};

// We want to send a message. Place it into the "send" buffer.
// First argument is a BATTLELINKCOMMTYPE_
void PrepareBufferDataTransferLink(u32 battler, u32 bufferId, u16 size, u8 *data)
{
    s32 alignedSize;
    s32 i;

    alignedSize = size - size % 4 + 4;
    if (gTasks[sLinkSendTaskId].tCurrentBlock_End + alignedSize + LINK_BUFF_DATA + 1 > BATTLE_BUFFER_LINK_SIZE)
    {
        gTasks[sLinkSendTaskId].tCurrentBlock_WrapFrom = gTasks[sLinkSendTaskId].tCurrentBlock_End;
        gTasks[sLinkSendTaskId].tCurrentBlock_End      = 0;
    }

    #define BYTE_TO_SEND(offset) \
        gLinkBattleSendBuffer[gTasks[sLinkSendTaskId].tCurrentBlock_End + offset]

    BYTE_TO_SEND(LINK_BUFF_BUFFER_ID)            = bufferId;
    BYTE_TO_SEND(LINK_BUFF_ACTIVE_BATTLER)       = battler;
    BYTE_TO_SEND(LINK_BUFF_ATTACKER)             = gBattlerAttacker;
    BYTE_TO_SEND(LINK_BUFF_TARGET)               = gBattlerTarget;
    BYTE_TO_SEND(LINK_BUFF_SIZE_LO)              = alignedSize;
    BYTE_TO_SEND(LINK_BUFF_SIZE_HI)              = (alignedSize & 0x0000FF00) >> 8;
    BYTE_TO_SEND(LINK_BUFF_ABSENT_BATTLER_FLAGS) = gAbsentBattlerFlags;
    BYTE_TO_SEND(LINK_BUFF_EFFECT_BATTLER)       = gEffectBattler;

    for (i = 0; i < size; i++)
        BYTE_TO_SEND(LINK_BUFF_DATA + i) = data[i];

    #undef BYTE_TO_SEND

    gTasks[sLinkSendTaskId].tCurrentBlock_End = gTasks[sLinkSendTaskId].tCurrentBlock_End + alignedSize + LINK_BUFF_DATA;
}

enum {
   SENDTASK_STATE_INITIALIZE        = 0,
   SENDTASK_STATE_INITIAL_DELAY     = 1,
   SENDTASK_STATE_COUNT_PLAYERS     = 2,
   SENDTASK_STATE_BEGIN_SEND_BLOCK  = 3,
   SENDTASK_STATE_FINISH_SEND_BLOCK = 4,
   SENDTASK_STATE_UNUSED_STATE      = 5,
};

static void Task_HandleSendLinkBuffersData(u8 taskId)
{
    u16 numPlayers;
    u16 blockSize;

    #define BYTE_TO_SEND(offset) \
        gLinkBattleSendBuffer[gTasks[taskId].tCurrentBlock_Start + offset]

    switch (gTasks[taskId].tState)
    {
    case SENDTASK_STATE_INITIALIZE:
        gTasks[taskId].tInitialDelayTimer = 100;
        gTasks[taskId].tState++;
        break;
    case SENDTASK_STATE_INITIAL_DELAY:
        gTasks[taskId].tInitialDelayTimer--;
        if (gTasks[taskId].tInitialDelayTimer == 0)
            gTasks[taskId].tState++;
        break;
    case SENDTASK_STATE_COUNT_PLAYERS:
        if (gWirelessCommType)
        {
            gTasks[taskId].tState++;
        }
        else
        {
            if (gBattleTypeFlags & BATTLE_TYPE_BATTLE_TOWER)
                numPlayers = 2;
            else
                numPlayers = (gBattleTypeFlags & BATTLE_TYPE_MULTI) ? 4 : 2;

            if (GetLinkPlayerCount_2() >= numPlayers)
            {
                if (IsLinkMaster())
                {
                    CheckShouldAdvanceLinkState();
                    gTasks[taskId].tState++;
                }
                else
                {
                    gTasks[taskId].tState++;
                }
            }
        }
        break;
    case SENDTASK_STATE_BEGIN_SEND_BLOCK:
        if (gTasks[taskId].tCurrentBlock_Start != gTasks[taskId].tCurrentBlock_End)
        {
            if (gTasks[taskId].tBlockSendDelayTimer == 0)
            {
                if (gTasks[taskId].tCurrentBlock_Start >  gTasks[taskId].tCurrentBlock_End
                 && gTasks[taskId].tCurrentBlock_Start == gTasks[taskId].tCurrentBlock_WrapFrom)
                {
                    gTasks[taskId].tCurrentBlock_WrapFrom = 0;
                    gTasks[taskId].tCurrentBlock_Start    = 0;
                }
                blockSize = (BYTE_TO_SEND(LINK_BUFF_SIZE_LO) | (BYTE_TO_SEND(LINK_BUFF_SIZE_HI) << 8)) + LINK_BUFF_DATA;
                SendBlock(BitmaskAllOtherLinkPlayers(), &BYTE_TO_SEND(0), blockSize);
                gTasks[taskId].tState++;
            }
            else
            {
                gTasks[taskId].tBlockSendDelayTimer--;
                break;
            }
        }
        break;
    case SENDTASK_STATE_FINISH_SEND_BLOCK:
        if (IsLinkTaskFinished())
        {
            blockSize = BYTE_TO_SEND(LINK_BUFF_SIZE_LO) | (BYTE_TO_SEND(LINK_BUFF_SIZE_HI) << 8);
            gTasks[taskId].tBlockSendDelayTimer = 1;
            gTasks[taskId].tCurrentBlock_Start  = gTasks[taskId].tCurrentBlock_Start + blockSize + LINK_BUFF_DATA;
            gTasks[taskId].tState = SENDTASK_STATE_BEGIN_SEND_BLOCK;
        }
        break;
    case SENDTASK_STATE_UNUSED_STATE:
        if (--gTasks[taskId].tBlockSendDelayTimer == 0)
        {
            gTasks[taskId].tBlockSendDelayTimer = 1;
            gTasks[taskId].tState = SENDTASK_STATE_BEGIN_SEND_BLOCK;
        }
        break;
    }

    #undef BYTE_TO_SEND
}

// We have received a message. Place it into the "receive" buffer.
//
// Counterintuitively, we also "receive" the outbound messages that
// we send to other players. The GBA basically stores communicated
// data for all four players, so inbound and outbound data can be
// handled uniformly unless a game specifically decides to do
// otherwise. Pokemon, evidently, did not specifically decide to do
// otherwise.
void TryReceiveLinkBattleData(void)
{
    u8 i;
    s32 j;
    u8 *recvBuffer;

    if (gReceivedRemoteLinkPlayers && (gBattleTypeFlags & BATTLE_TYPE_LINK_IN_BATTLE))
    {
        DestroyTask_RfuIdle();
        for (i = 0; i < GetLinkPlayerCount(); i++)
        {
            if (GetBlockReceivedStatus() & (1 << (i)))
            {
                ResetBlockReceivedFlag(i);
                recvBuffer = (u8 *)gBlockRecvBuffer[i];
                {
                    u8 *dest, *src;
                    u16 dataSize = gBlockRecvBuffer[i][2];

                    if (gTasks[sLinkReceiveTaskId].tCurrentBlock_End + 9 + dataSize > 0x1000)
                    {
                        gTasks[sLinkReceiveTaskId].tCurrentBlock_WrapFrom = gTasks[sLinkReceiveTaskId].tCurrentBlock_End;
                        gTasks[sLinkReceiveTaskId].tCurrentBlock_End = 0;
                    }

                    dest = &gLinkBattleRecvBuffer[gTasks[sLinkReceiveTaskId].tCurrentBlock_End];
                    src = recvBuffer;

                    for (j = 0; j < dataSize + 8; j++)
                        dest[j] = src[j];

                    gTasks[sLinkReceiveTaskId].tCurrentBlock_End = gTasks[sLinkReceiveTaskId].tCurrentBlock_End + dataSize + 8;
                }
            }
        }
    }
}

static void Task_HandleCopyReceivedLinkBuffersData(u8 taskId)
{
    u16 blockSize;
    u8 battler;
    u8 playerId;

    #define BYTE_TO_RECEIVE(offset) \
        gLinkBattleRecvBuffer[gTasks[taskId].tCurrentBlock_Start + offset]

    if (gTasks[taskId].tCurrentBlock_Start != gTasks[taskId].tCurrentBlock_End)
    {
        if (gTasks[taskId].tCurrentBlock_Start >  gTasks[taskId].tCurrentBlock_End
         && gTasks[taskId].tCurrentBlock_Start == gTasks[taskId].tCurrentBlock_WrapFrom)
        {
            gTasks[taskId].tCurrentBlock_WrapFrom = 0;
            gTasks[taskId].tCurrentBlock_Start    = 0;
        }
        battler = BYTE_TO_RECEIVE(LINK_BUFF_ACTIVE_BATTLER);
        blockSize = BYTE_TO_RECEIVE(LINK_BUFF_SIZE_LO) | (BYTE_TO_RECEIVE(LINK_BUFF_SIZE_HI) << 8);

        switch (BYTE_TO_RECEIVE(0))
        {
        case B_COMM_TO_CONTROLLER:
            if (IS_BATTLE_CONTROLLER_ACTIVE_ON_LOCAL(battler))
                return;

            memcpy(gBattleResources->bufferA[battler], &BYTE_TO_RECEIVE(LINK_BUFF_DATA), blockSize);
            MarkBattlerReceivedLinkData(battler);

            if (!(gBattleTypeFlags & BATTLE_TYPE_IS_MASTER))
            {
                gBattlerAttacker    = BYTE_TO_RECEIVE(LINK_BUFF_ATTACKER);
                gBattlerTarget      = BYTE_TO_RECEIVE(LINK_BUFF_TARGET);
                gAbsentBattlerFlags = BYTE_TO_RECEIVE(LINK_BUFF_ABSENT_BATTLER_FLAGS);
                gEffectBattler      = BYTE_TO_RECEIVE(LINK_BUFF_EFFECT_BATTLER);
            }
            break;
        case B_COMM_TO_ENGINE:
            memcpy(gBattleResources->bufferB[battler], &gLinkBattleRecvBuffer[gTasks[taskId].tCurrentBlock_Start + LINK_BUFF_DATA], blockSize);
            break;
        case B_COMM_CONTROLLER_IS_DONE:
            playerId = BYTE_TO_RECEIVE(LINK_BUFF_DATA);
            MARK_BATTLE_CONTROLLER_IDLE_FOR_PLAYER(battler, playerId);
            break;
        }

        gTasks[taskId].tCurrentBlock_Start = gTasks[taskId].tCurrentBlock_Start + blockSize + LINK_BUFF_DATA;
    }

    #undef BYTE_TO_RECEIVE
}

#undef tInitialDelayTimer
#undef tState
#undef tCurrentBlock_WrapFrom
#undef tBlockSendDelayTimer
#undef tCurrentBlock_End
#undef tCurrentBlock_Start

void BtlController_EmitGetMonData(u32 battler, u32 bufferId, u8 requestId, u8 monToCheck)
{
    gBattleResources->transferBuffer[0] = CONTROLLER_GETMONDATA;
    gBattleResources->transferBuffer[1] = requestId;
    gBattleResources->transferBuffer[2] = monToCheck;
    gBattleResources->transferBuffer[3] = 0;
    PrepareBufferDataTransfer(battler, bufferId, gBattleResources->transferBuffer, 4);
}

static void UNUSED BtlController_EmitGetRawMonData(u32 battler, u32 bufferId, u8 monId, u8 bytes)
{
    gBattleResources->transferBuffer[0] = CONTROLLER_GETRAWMONDATA;
    gBattleResources->transferBuffer[1] = monId;
    gBattleResources->transferBuffer[2] = bytes;
    gBattleResources->transferBuffer[3] = 0;
    PrepareBufferDataTransfer(battler, bufferId, gBattleResources->transferBuffer, 4);
}

void BtlController_EmitSetMonData(u32 battler, u32 bufferId, u8 requestId, u8 monToCheck, u8 bytes, void *data)
{
    s32 i;

    gBattleResources->transferBuffer[0] = CONTROLLER_SETMONDATA;
    gBattleResources->transferBuffer[1] = requestId;
    gBattleResources->transferBuffer[2] = monToCheck;
    for (i = 0; i < bytes; i++)
        gBattleResources->transferBuffer[3 + i] = *(u8 *)(data++);
    PrepareBufferDataTransfer(battler, bufferId, gBattleResources->transferBuffer, 3 + bytes);
}

static void UNUSED BtlController_EmitSetRawMonData(u32 battler, u32 bufferId, u8 monId, u8 bytes, void *data)
{
    s32 i;

    gBattleResources->transferBuffer[0] = CONTROLLER_SETRAWMONDATA;
    gBattleResources->transferBuffer[1] = monId;
    gBattleResources->transferBuffer[2] = bytes;
    for (i = 0; i < bytes; i++)
        gBattleResources->transferBuffer[3 + i] = *(u8 *)(data++);
    PrepareBufferDataTransfer(battler, bufferId, gBattleResources->transferBuffer, bytes + 3);
}

void BtlController_EmitLoadMonSprite(u32 battler, u32 bufferId)
{
    gBattleResources->transferBuffer[0] = CONTROLLER_LOADMONSPRITE;
    gBattleResources->transferBuffer[1] = CONTROLLER_LOADMONSPRITE;
    gBattleResources->transferBuffer[2] = CONTROLLER_LOADMONSPRITE;
    gBattleResources->transferBuffer[3] = CONTROLLER_LOADMONSPRITE;
    PrepareBufferDataTransfer(battler, bufferId, gBattleResources->transferBuffer, 4);
}

void BtlController_EmitSwitchInAnim(u32 battler, u32 bufferId, u8 partyId, bool8 dontClearTransform, bool8 dontClearSubstituteBit)
{
    gBattleResources->transferBuffer[0] = CONTROLLER_SWITCHINANIM;
    gBattleResources->transferBuffer[1] = partyId;
    gBattleResources->transferBuffer[2] = dontClearTransform;
    gBattleResources->transferBuffer[3] = dontClearSubstituteBit;
    PrepareBufferDataTransfer(battler, bufferId, gBattleResources->transferBuffer, 4);
}

void BtlController_EmitReturnMonToBall(u32 battler, u32 bufferId, bool8 skipAnim)
{
    gBattleResources->transferBuffer[0] = CONTROLLER_RETURNMONTOBALL;
    gBattleResources->transferBuffer[1] = skipAnim;
    PrepareBufferDataTransfer(battler, bufferId, gBattleResources->transferBuffer, 2);
}

void BtlController_EmitDrawTrainerPic(u32 battler, u32 bufferId)
{
    gBattleResources->transferBuffer[0] = CONTROLLER_DRAWTRAINERPIC;
    gBattleResources->transferBuffer[1] = CONTROLLER_DRAWTRAINERPIC;
    gBattleResources->transferBuffer[2] = CONTROLLER_DRAWTRAINERPIC;
    gBattleResources->transferBuffer[3] = CONTROLLER_DRAWTRAINERPIC;
    PrepareBufferDataTransfer(battler, bufferId, gBattleResources->transferBuffer, 4);
}

void BtlController_EmitTrainerSlide(u32 battler, u32 bufferId)
{
    gBattleResources->transferBuffer[0] = CONTROLLER_TRAINERSLIDE;
    gBattleResources->transferBuffer[1] = CONTROLLER_TRAINERSLIDE;
    gBattleResources->transferBuffer[2] = CONTROLLER_TRAINERSLIDE;
    gBattleResources->transferBuffer[3] = CONTROLLER_TRAINERSLIDE;
    PrepareBufferDataTransfer(battler, bufferId, gBattleResources->transferBuffer, 4);
}

void BtlController_EmitTrainerSlideBack(u32 battler, u32 bufferId)
{
    gBattleResources->transferBuffer[0] = CONTROLLER_TRAINERSLIDEBACK;
    gBattleResources->transferBuffer[1] = CONTROLLER_TRAINERSLIDEBACK;
    gBattleResources->transferBuffer[2] = CONTROLLER_TRAINERSLIDEBACK;
    gBattleResources->transferBuffer[3] = CONTROLLER_TRAINERSLIDEBACK;
    PrepareBufferDataTransfer(battler, bufferId, gBattleResources->transferBuffer, 4);
}

void BtlController_EmitFaintAnimation(u32 battler, u32 bufferId)
{
    gBattleResources->transferBuffer[0] = CONTROLLER_FAINTANIMATION;
    gBattleResources->transferBuffer[1] = CONTROLLER_FAINTANIMATION;
    gBattleResources->transferBuffer[2] = CONTROLLER_FAINTANIMATION;
    gBattleResources->transferBuffer[3] = CONTROLLER_FAINTANIMATION;
    PrepareBufferDataTransfer(battler, bufferId, gBattleResources->transferBuffer, 4);
}

static void UNUSED BtlController_EmitPaletteFade(u32 battler, u32 bufferId)
{
    gBattleResources->transferBuffer[0] = CONTROLLER_PALETTEFADE;
    gBattleResources->transferBuffer[1] = CONTROLLER_PALETTEFADE;
    gBattleResources->transferBuffer[2] = CONTROLLER_PALETTEFADE;
    gBattleResources->transferBuffer[3] = CONTROLLER_PALETTEFADE;
    PrepareBufferDataTransfer(battler, bufferId, gBattleResources->transferBuffer, 4);
}

static void UNUSED BtlController_EmitSuccessBallThrowAnim(u32 battler, u32 bufferId)
{
    gBattleResources->transferBuffer[0] = CONTROLLER_SUCCESSBALLTHROWANIM;
    gBattleResources->transferBuffer[1] = CONTROLLER_SUCCESSBALLTHROWANIM;
    gBattleResources->transferBuffer[2] = CONTROLLER_SUCCESSBALLTHROWANIM;
    gBattleResources->transferBuffer[3] = CONTROLLER_SUCCESSBALLTHROWANIM;
    PrepareBufferDataTransfer(battler, bufferId, gBattleResources->transferBuffer, 4);
}

void BtlController_EmitBallThrowAnim(u32 battler, u32 bufferId, u8 caseId)
{
    gBattleResources->transferBuffer[0] = CONTROLLER_BALLTHROWANIM;
    gBattleResources->transferBuffer[1] = caseId;
    PrepareBufferDataTransfer(battler, bufferId, gBattleResources->transferBuffer, 2);
}

static void UNUSED BtlController_EmitPause(u32 battler, u32 bufferId, u8 toWait, void *data)
{
    s32 i;

    gBattleResources->transferBuffer[0] = CONTROLLER_PAUSE;
    gBattleResources->transferBuffer[1] = toWait;
    for (i = 0; i < toWait * 3; i++)
        gBattleResources->transferBuffer[2 + i] = *(u8 *)(data++);
    PrepareBufferDataTransfer(battler, bufferId, gBattleResources->transferBuffer, toWait * 3 + 2);
}

void BtlController_EmitMoveAnimation(u32 battler, u32 bufferId, u16 move, u8 turnOfMove, u16 movePower, s32 dmg, u8 friendship, struct DisableStruct *disableStructPtr, u8 multihit)
{
    gBattleResources->transferBuffer[0] = CONTROLLER_MOVEANIMATION;
    gBattleResources->transferBuffer[1] = move;
    gBattleResources->transferBuffer[2] = (move & 0xFF00) >> 8;
    gBattleResources->transferBuffer[3] = turnOfMove;
    gBattleResources->transferBuffer[4] = movePower;
    gBattleResources->transferBuffer[5] = (movePower & 0xFF00) >> 8;
    gBattleResources->transferBuffer[6] = dmg;
    gBattleResources->transferBuffer[7] = (dmg & 0x0000FF00) >> 8;
    gBattleResources->transferBuffer[8] = (dmg & 0x00FF0000) >> 16;
    gBattleResources->transferBuffer[9] = (dmg & 0xFF000000) >> 24;
    gBattleResources->transferBuffer[10] = friendship;
    gBattleResources->transferBuffer[11] = multihit;
    if (HasWeatherEffect())
    {
        gBattleResources->transferBuffer[12] = gBattleWeather;
        gBattleResources->transferBuffer[13] = (gBattleWeather & 0xFF00) >> 8;
    }
    else
    {
        gBattleResources->transferBuffer[12] = 0;
        gBattleResources->transferBuffer[13] = 0;
    }
    gBattleResources->transferBuffer[14] = 0;
    gBattleResources->transferBuffer[15] = 0;
    memcpy(&gBattleResources->transferBuffer[16], disableStructPtr, sizeof(struct DisableStruct));
    PrepareBufferDataTransfer(battler, bufferId, gBattleResources->transferBuffer, 16 + sizeof(struct DisableStruct));
}

void BtlController_EmitPrintString(u32 battler, u32 bufferId, u16 stringID)
{
    s32 i;
    struct BattleMsgData *stringInfo;

    gBattleResources->transferBuffer[0] = CONTROLLER_PRINTSTRING;
    gBattleResources->transferBuffer[1] = gBattleOutcome;
    gBattleResources->transferBuffer[2] = stringID;
    gBattleResources->transferBuffer[3] = (stringID & 0xFF00) >> 8;

    stringInfo = (struct BattleMsgData *)(&gBattleResources->transferBuffer[4]);
    stringInfo->currentMove = gCurrentMove;
    stringInfo->originallyUsedMove = gChosenMove;
    stringInfo->lastItem = gLastUsedItem;
    stringInfo->lastAbility = gLastUsedAbility;
    stringInfo->scrActive = gBattleScripting.battler;
    stringInfo->bakScriptPartyIdx = gBattleStruct->scriptPartyIdx;
    stringInfo->hpScale = gBattleStruct->hpScale;
    stringInfo->itemEffectBattler = gPotentialItemEffectBattler;
    stringInfo->moveType = GetMoveType(gCurrentMove);

    for (i = 0; i < MAX_BATTLERS_COUNT; i++)
        stringInfo->abilities[i] = gBattleMons[i].ability;
    for (i = 0; i < TEXT_BUFF_ARRAY_COUNT; i++)
    {
        stringInfo->textBuffs[0][i] = gBattleTextBuff1[i];
        stringInfo->textBuffs[1][i] = gBattleTextBuff2[i];
        stringInfo->textBuffs[2][i] = gBattleTextBuff3[i];
    }
    PrepareBufferDataTransfer(battler, bufferId, gBattleResources->transferBuffer, sizeof(struct BattleMsgData) + 4);
}

void BtlController_EmitPrintSelectionString(u32 battler, u32 bufferId, u16 stringID)
{
    s32 i;
    struct BattleMsgData *stringInfo;

    gBattleResources->transferBuffer[0] = CONTROLLER_PRINTSTRINGPLAYERONLY;
    gBattleResources->transferBuffer[1] = CONTROLLER_PRINTSTRINGPLAYERONLY;
    gBattleResources->transferBuffer[2] = stringID;
    gBattleResources->transferBuffer[3] = (stringID & 0xFF00) >> 8;

    stringInfo = (struct BattleMsgData *)(&gBattleResources->transferBuffer[4]);
    stringInfo->currentMove = gCurrentMove;
    stringInfo->originallyUsedMove = gChosenMove;
    stringInfo->lastItem = gLastUsedItem;
    stringInfo->lastAbility = gLastUsedAbility;
    stringInfo->scrActive = gBattleScripting.battler;
    stringInfo->bakScriptPartyIdx = gBattleStruct->scriptPartyIdx;

    for (i = 0; i < MAX_BATTLERS_COUNT; i++)
        stringInfo->abilities[i] = gBattleMons[i].ability;
    for (i = 0; i < TEXT_BUFF_ARRAY_COUNT; i++)
    {
        stringInfo->textBuffs[0][i] = gBattleTextBuff1[i];
        stringInfo->textBuffs[1][i] = gBattleTextBuff2[i];
        stringInfo->textBuffs[2][i] = gBattleTextBuff3[i];
    }
    PrepareBufferDataTransfer(battler, bufferId, gBattleResources->transferBuffer, sizeof(struct BattleMsgData) + 4);
}

// itemId only relevant for B_ACTION_USE_ITEM
void BtlController_EmitChooseAction(u32 battler, u32 bufferId, u8 action, u16 itemId)
{
    gBattleResources->transferBuffer[0] = CONTROLLER_CHOOSEACTION;
    gBattleResources->transferBuffer[1] = action;
    gBattleResources->transferBuffer[2] = itemId;
    gBattleResources->transferBuffer[3] = (itemId & 0xFF00) >> 8;
    PrepareBufferDataTransfer(battler, bufferId, gBattleResources->transferBuffer, 4);
}

// Only used by the forfeit prompt in the Battle Frontier
// For other Yes/No boxes in battle, see Cmd_yesnobox
void BtlController_EmitYesNoBox(u32 battler, u32 bufferId)
{
    gBattleResources->transferBuffer[0] = CONTROLLER_YESNOBOX;
    gBattleResources->transferBuffer[1] = CONTROLLER_YESNOBOX;
    gBattleResources->transferBuffer[2] = CONTROLLER_YESNOBOX;
    gBattleResources->transferBuffer[3] = CONTROLLER_YESNOBOX;
    PrepareBufferDataTransfer(battler, bufferId, gBattleResources->transferBuffer, 4);
}

void BtlController_EmitChooseMove(u32 battler, u32 bufferId, bool8 isDoubleBattle, bool8 NoPpNumber, struct ChooseMoveStruct *movePpData)
{
    s32 i;

    gBattleResources->transferBuffer[0] = CONTROLLER_CHOOSEMOVE;
    gBattleResources->transferBuffer[1] = isDoubleBattle;
    gBattleResources->transferBuffer[2] = NoPpNumber;
    gBattleResources->transferBuffer[3] = 0;
    for (i = 0; i < sizeof(*movePpData); i++)
        gBattleResources->transferBuffer[4 + i] = *((u8 *)(movePpData) + i);
    PrepareBufferDataTransfer(battler, bufferId, gBattleResources->transferBuffer, sizeof(*movePpData) + 4);
}

void BtlController_EmitChooseItem(u32 battler, u32 bufferId, u8 *battlePartyOrder)
{
    s32 i;

    gBattleResources->transferBuffer[0] = CONTROLLER_OPENBAG;
    for (i = 0; i < PARTY_SIZE / 2; i++)
        gBattleResources->transferBuffer[1 + i] = battlePartyOrder[i];
    PrepareBufferDataTransfer(battler, bufferId, gBattleResources->transferBuffer, 4);
}

void BtlController_EmitChoosePokemon(u32 battler, u32 bufferId, u8 caseId, u8 slotId, u16 abilityId, u8 *data)
{
    s32 i;

    gBattleResources->transferBuffer[0] = CONTROLLER_CHOOSEPOKEMON;
    gBattleResources->transferBuffer[1] = caseId;
    gBattleResources->transferBuffer[2] = slotId;
    gBattleResources->transferBuffer[3] = abilityId & 0xFF;
    gBattleResources->transferBuffer[7] = (abilityId >> 8) & 0xFF;
    for (i = 0; i < 3; i++)
        gBattleResources->transferBuffer[4 + i] = data[i];
    PrepareBufferDataTransfer(battler, bufferId, gBattleResources->transferBuffer, 8);  // Only 7 bytes were written.
}

static void UNUSED BtlController_EmitCmd23(u32 battler, u32 bufferId)
{
    gBattleResources->transferBuffer[0] = CONTROLLER_23;
    gBattleResources->transferBuffer[1] = CONTROLLER_23;
    gBattleResources->transferBuffer[2] = CONTROLLER_23;
    gBattleResources->transferBuffer[3] = CONTROLLER_23;
    PrepareBufferDataTransfer(battler, bufferId, gBattleResources->transferBuffer, 4);
}

// why is the argument u16 if it's being cast to s16 anyway?
void BtlController_EmitHealthBarUpdate(u32 battler, u32 bufferId, u16 hpValue)
{
    gBattleResources->transferBuffer[0] = CONTROLLER_HEALTHBARUPDATE;
    gBattleResources->transferBuffer[1] = 0;
    gBattleResources->transferBuffer[2] = (s16)hpValue;
    gBattleResources->transferBuffer[3] = ((s16)hpValue & 0xFF00) >> 8;
    PrepareBufferDataTransfer(battler, bufferId, gBattleResources->transferBuffer, 4);
}

void BtlController_EmitExpUpdate(u32 battler, u32 bufferId, u8 partyId, s32 expPoints)
{
    gBattleResources->transferBuffer[0] = CONTROLLER_EXPUPDATE;
    gBattleResources->transferBuffer[1] = partyId;
    gBattleResources->transferBuffer[2] = expPoints;
    gBattleResources->transferBuffer[3] = (expPoints & 0x0000FF00) >> 8;
    gBattleResources->transferBuffer[4] = (expPoints & 0x00FF0000) >> 16;
    gBattleResources->transferBuffer[5] = (expPoints & 0xFF000000) >> 24;
    PrepareBufferDataTransfer(battler, bufferId, gBattleResources->transferBuffer, 6);
}

void BtlController_EmitStatusIconUpdate(u32 battler, u32 bufferId, u32 status1, u32 status2)
{
    gBattleResources->transferBuffer[0] = CONTROLLER_STATUSICONUPDATE;
    gBattleResources->transferBuffer[1] = status1;
    gBattleResources->transferBuffer[2] = (status1 & 0x0000FF00) >> 8;
    gBattleResources->transferBuffer[3] = (status1 & 0x00FF0000) >> 16;
    gBattleResources->transferBuffer[4] = (status1 & 0xFF000000) >> 24;
    gBattleResources->transferBuffer[5] = status2;
    gBattleResources->transferBuffer[6] = (status2 & 0x0000FF00) >> 8;
    gBattleResources->transferBuffer[7] = (status2 & 0x00FF0000) >> 16;
    gBattleResources->transferBuffer[8] = (status2 & 0xFF000000) >> 24;
    PrepareBufferDataTransfer(battler, bufferId, gBattleResources->transferBuffer, 9);
}

void BtlController_EmitStatusAnimation(u32 battler, u32 bufferId, bool8 status2, u32 status)
{
    gBattleResources->transferBuffer[0] = CONTROLLER_STATUSANIMATION;
    gBattleResources->transferBuffer[1] = status2;
    gBattleResources->transferBuffer[2] = status;
    gBattleResources->transferBuffer[3] = (status & 0x0000FF00) >> 8;
    gBattleResources->transferBuffer[4] = (status & 0x00FF0000) >> 16;
    gBattleResources->transferBuffer[5] = (status & 0xFF000000) >> 24;
    PrepareBufferDataTransfer(battler, bufferId, gBattleResources->transferBuffer, 6);
}

static void UNUSED BtlController_EmitStatusXor(u32 battler, u32 bufferId, u8 b)
{
    gBattleResources->transferBuffer[0] = CONTROLLER_STATUSXOR;
    gBattleResources->transferBuffer[1] = b;
    PrepareBufferDataTransfer(battler, bufferId, gBattleResources->transferBuffer, 2);
}

void BtlController_EmitDataTransfer(u32 battler, u32 bufferId, u16 size, void *data)
{
    s32 i;

    gBattleResources->transferBuffer[0] = CONTROLLER_DATATRANSFER;
    gBattleResources->transferBuffer[1] = CONTROLLER_DATATRANSFER;
    gBattleResources->transferBuffer[2] = size;
    gBattleResources->transferBuffer[3] = (size & 0xFF00) >> 8;
    for (i = 0; i < size; i++)
        gBattleResources->transferBuffer[4 + i] = *(u8 *)(data++);
    PrepareBufferDataTransfer(battler, bufferId, gBattleResources->transferBuffer, size + 4);
}

static void UNUSED BtlController_EmitDMA3Transfer(u32 battler, u32 bufferId, void *dst, u16 size, void *data)
{
    s32 i;

    gBattleResources->transferBuffer[0] = CONTROLLER_DMA3TRANSFER;
    gBattleResources->transferBuffer[1] = (u32)(dst);
    gBattleResources->transferBuffer[2] = ((u32)(dst) & 0x0000FF00) >> 8;
    gBattleResources->transferBuffer[3] = ((u32)(dst) & 0x00FF0000) >> 16;
    gBattleResources->transferBuffer[4] = ((u32)(dst) & 0xFF000000) >> 24;
    gBattleResources->transferBuffer[5] = size;
    gBattleResources->transferBuffer[6] = (size & 0xFF00) >> 8;
    for (i = 0; i < size; i++)
        gBattleResources->transferBuffer[7 + i] = *(u8 *)(data++);
    PrepareBufferDataTransfer(battler, bufferId, gBattleResources->transferBuffer, size + 7);
}

static void UNUSED BtlController_EmitPlayBGM(u32 battler, u32 bufferId, u16 songId, void *data)
{
    s32 i;

    gBattleResources->transferBuffer[0] = CONTROLLER_PLAYBGM;
    gBattleResources->transferBuffer[1] = songId;
    gBattleResources->transferBuffer[2] = (songId & 0xFF00) >> 8;

    // Nonsense loop using songId as a size
    // Would go out of bounds for any song id after SE_RG_BAG_POCKET (253)
    for (i = 0; i < songId; i++)
        gBattleResources->transferBuffer[3 + i] = *(u8 *)(data++);
    PrepareBufferDataTransfer(battler, bufferId, gBattleResources->transferBuffer, songId + 3);
}

static void UNUSED BtlController_EmitCmd32(u32 battler, u32 bufferId, u16 size, void *data)
{
    s32 i;

    gBattleResources->transferBuffer[0] = CONTROLLER_32;
    gBattleResources->transferBuffer[1] = size;
    gBattleResources->transferBuffer[2] = (size & 0xFF00) >> 8;
    for (i = 0; i < size; i++)
        gBattleResources->transferBuffer[3 + i] = *(u8 *)(data++);
    PrepareBufferDataTransfer(battler, bufferId, gBattleResources->transferBuffer, size + 3);
}

void BtlController_EmitTwoReturnValues(u32 battler, u32 bufferId, u8 ret8, u32 ret32)
{
    gBattleResources->transferBuffer[0] = CONTROLLER_TWORETURNVALUES;
    gBattleResources->transferBuffer[1] = ret8;
    gBattleResources->transferBuffer[2] = ret32;
    gBattleResources->transferBuffer[3] = (ret32 & 0x0000FF00) >> 8;
    gBattleResources->transferBuffer[4] = (ret32 & 0x00FF0000) >> 16;
    gBattleResources->transferBuffer[5] = (ret32 & 0xFF000000) >> 24;
    PrepareBufferDataTransfer(battler, bufferId, gBattleResources->transferBuffer, 6);
}

void BtlController_EmitChosenMonReturnValue(u32 battler, u32 bufferId, u8 partyId, u8 *battlePartyOrder)
{
    s32 i;

    gBattleResources->transferBuffer[0] = CONTROLLER_CHOSENMONRETURNVALUE;
    gBattleResources->transferBuffer[1] = partyId;
    for (i = 0; i < (int)ARRAY_COUNT(gBattlePartyCurrentOrder); i++)
        gBattleResources->transferBuffer[2 + i] = battlePartyOrder[i];
    PrepareBufferDataTransfer(battler, bufferId, gBattleResources->transferBuffer, 5);
}

void BtlController_EmitOneReturnValue(u32 battler, u32 bufferId, u16 ret)
{
    gBattleResources->transferBuffer[0] = CONTROLLER_ONERETURNVALUE;
    gBattleResources->transferBuffer[1] = ret;
    gBattleResources->transferBuffer[2] = (ret & 0xFF00) >> 8;
    gBattleResources->transferBuffer[3] = 0;
    PrepareBufferDataTransfer(battler, bufferId, gBattleResources->transferBuffer, 4);
}

void BtlController_EmitOneReturnValue_Duplicate(u32 battler, u32 bufferId, u16 ret)
{
    gBattleResources->transferBuffer[0] = CONTROLLER_ONERETURNVALUE_DUPLICATE;
    gBattleResources->transferBuffer[1] = ret;
    gBattleResources->transferBuffer[2] = (ret & 0xFF00) >> 8;
    gBattleResources->transferBuffer[3] = 0;
    PrepareBufferDataTransfer(battler, bufferId, gBattleResources->transferBuffer, 4);
}

void BtlController_EmitHitAnimation(u32 battler, u32 bufferId)
{
    gBattleResources->transferBuffer[0] = CONTROLLER_HITANIMATION;
    gBattleResources->transferBuffer[1] = CONTROLLER_HITANIMATION;
    gBattleResources->transferBuffer[2] = CONTROLLER_HITANIMATION;
    gBattleResources->transferBuffer[3] = CONTROLLER_HITANIMATION;
    PrepareBufferDataTransfer(battler, bufferId, gBattleResources->transferBuffer, 4);
}

void BtlController_EmitCantSwitch(u32 battler, u32 bufferId)
{
    gBattleResources->transferBuffer[0] = CONTROLLER_CANTSWITCH;
    gBattleResources->transferBuffer[1] = CONTROLLER_CANTSWITCH;
    gBattleResources->transferBuffer[2] = CONTROLLER_CANTSWITCH;
    gBattleResources->transferBuffer[3] = CONTROLLER_CANTSWITCH;
    PrepareBufferDataTransfer(battler, bufferId, gBattleResources->transferBuffer, 4);
}

void BtlController_EmitPlaySE(u32 battler, u32 bufferId, u16 songId)
{
    gBattleResources->transferBuffer[0] = CONTROLLER_PLAYSE;
    gBattleResources->transferBuffer[1] = songId;
    gBattleResources->transferBuffer[2] = (songId & 0xFF00) >> 8;
    gBattleResources->transferBuffer[3] = 0;
    PrepareBufferDataTransfer(battler, bufferId, gBattleResources->transferBuffer, 4);
}

void BtlController_EmitPlayFanfareOrBGM(u32 battler, u32 bufferId, u16 songId, bool8 playBGM)
{
    gBattleResources->transferBuffer[0] = CONTROLLER_PLAYFANFAREORBGM;
    gBattleResources->transferBuffer[1] = songId;
    gBattleResources->transferBuffer[2] = (songId & 0xFF00) >> 8;
    gBattleResources->transferBuffer[3] = playBGM;
    PrepareBufferDataTransfer(battler, bufferId, gBattleResources->transferBuffer, 4);
}

void BtlController_EmitFaintingCry(u32 battler, u32 bufferId)
{
    gBattleResources->transferBuffer[0] = CONTROLLER_FAINTINGCRY;
    gBattleResources->transferBuffer[1] = CONTROLLER_FAINTINGCRY;
    gBattleResources->transferBuffer[2] = CONTROLLER_FAINTINGCRY;
    gBattleResources->transferBuffer[3] = CONTROLLER_FAINTINGCRY;
    PrepareBufferDataTransfer(battler, bufferId, gBattleResources->transferBuffer, 4);
}

void BtlController_EmitIntroSlide(u32 battler, u32 bufferId, u8 environmentId)
{
    gBattleResources->transferBuffer[0] = CONTROLLER_INTROSLIDE;
    gBattleResources->transferBuffer[1] = environmentId;
    PrepareBufferDataTransfer(battler, bufferId, gBattleResources->transferBuffer, 2);
}

void BtlController_EmitIntroTrainerBallThrow(u32 battler, u32 bufferId)
{
    gBattleResources->transferBuffer[0] = CONTROLLER_INTROTRAINERBALLTHROW;
    gBattleResources->transferBuffer[1] = CONTROLLER_INTROTRAINERBALLTHROW;
    gBattleResources->transferBuffer[2] = CONTROLLER_INTROTRAINERBALLTHROW;
    gBattleResources->transferBuffer[3] = CONTROLLER_INTROTRAINERBALLTHROW;
    PrepareBufferDataTransfer(battler, bufferId, gBattleResources->transferBuffer, 4);
}

void BtlController_EmitDrawPartyStatusSummary(u32 battler, u32 bufferId, struct HpAndStatus* hpAndStatus, u8 flags)
{
    s32 i;

    gBattleResources->transferBuffer[0] = CONTROLLER_DRAWPARTYSTATUSSUMMARY;
    gBattleResources->transferBuffer[1] = flags & ~PARTY_SUMM_SKIP_DRAW_DELAY; // If true, skip player side
    gBattleResources->transferBuffer[2] = (flags & PARTY_SUMM_SKIP_DRAW_DELAY) >> 7; // If true, skip delay after drawing. True during intro
    gBattleResources->transferBuffer[3] = CONTROLLER_DRAWPARTYSTATUSSUMMARY;
    for (i = 0; i < (s32)(sizeof(struct HpAndStatus) * PARTY_SIZE); i++)
        gBattleResources->transferBuffer[4 + i] = *(i + (u8 *)(hpAndStatus));
    PrepareBufferDataTransfer(battler, bufferId, gBattleResources->transferBuffer, sizeof(struct HpAndStatus) * PARTY_SIZE + 4);
}

void BtlController_EmitHidePartyStatusSummary(u32 battler, u32 bufferId)
{
    gBattleResources->transferBuffer[0] = CONTROLLER_HIDEPARTYSTATUSSUMMARY;
    gBattleResources->transferBuffer[1] = CONTROLLER_HIDEPARTYSTATUSSUMMARY;
    gBattleResources->transferBuffer[2] = CONTROLLER_HIDEPARTYSTATUSSUMMARY;
    gBattleResources->transferBuffer[3] = CONTROLLER_HIDEPARTYSTATUSSUMMARY;
    PrepareBufferDataTransfer(battler, bufferId, gBattleResources->transferBuffer, 4);
}

void BtlController_EmitEndBounceEffect(u32 battler, u32 bufferId)
{
    gBattleResources->transferBuffer[0] = CONTROLLER_ENDBOUNCE;
    gBattleResources->transferBuffer[1] = CONTROLLER_ENDBOUNCE;
    gBattleResources->transferBuffer[2] = CONTROLLER_ENDBOUNCE;
    gBattleResources->transferBuffer[3] = CONTROLLER_ENDBOUNCE;
    PrepareBufferDataTransfer(battler, bufferId, gBattleResources->transferBuffer, 4);
}

void BtlController_EmitSpriteInvisibility(u32 battler, u32 bufferId, bool8 isInvisible)
{
    gBattleResources->transferBuffer[0] = CONTROLLER_SPRITEINVISIBILITY;
    gBattleResources->transferBuffer[1] = isInvisible;
    gBattleResources->transferBuffer[2] = CONTROLLER_SPRITEINVISIBILITY;
    gBattleResources->transferBuffer[3] = CONTROLLER_SPRITEINVISIBILITY;
    PrepareBufferDataTransfer(battler, bufferId, gBattleResources->transferBuffer, 4);
}

void BtlController_EmitBattleAnimation(u32 battler, u32 bufferId, u8 animationId, struct DisableStruct* disableStructPtr, u16 argument)
{
    gBattleResources->transferBuffer[0] = CONTROLLER_BATTLEANIMATION;
    gBattleResources->transferBuffer[1] = animationId;
    gBattleResources->transferBuffer[2] = argument;
    gBattleResources->transferBuffer[3] = (argument & 0xFF00) >> 8;
    memcpy(&gBattleResources->transferBuffer[4], disableStructPtr, sizeof(struct DisableStruct));
    PrepareBufferDataTransfer(battler, bufferId, gBattleResources->transferBuffer, 4 + sizeof(struct DisableStruct));
}

// mode is a LINK_STANDBY_* constant
void BtlController_EmitLinkStandbyMsg(u32 battler, u32 bufferId, u8 mode, bool32 record)
{
    gBattleResources->transferBuffer[0] = CONTROLLER_LINKSTANDBYMSG;
    gBattleResources->transferBuffer[1] = mode;

    if (record)
        gBattleResources->transferBuffer[3] = gBattleResources->transferBuffer[2] = RecordedBattle_BufferNewBattlerData(&gBattleResources->transferBuffer[4]);
    else
        gBattleResources->transferBuffer[3] = gBattleResources->transferBuffer[2] = 0;

    PrepareBufferDataTransfer(battler, bufferId, gBattleResources->transferBuffer, gBattleResources->transferBuffer[2] + 4);
}

void BtlController_EmitResetActionMoveSelection(u32 battler, u32 bufferId, u8 caseId)
{
    gBattleResources->transferBuffer[0] = CONTROLLER_RESETACTIONMOVESELECTION;
    gBattleResources->transferBuffer[1] = caseId;
    PrepareBufferDataTransfer(battler, bufferId, gBattleResources->transferBuffer, 2);
}

void BtlController_EmitEndLinkBattle(u32 battler, u32 bufferId, u8 battleOutcome)
{
    gBattleResources->transferBuffer[0] = CONTROLLER_ENDLINKBATTLE;
    gBattleResources->transferBuffer[1] = battleOutcome;
    gBattleResources->transferBuffer[2] = gSaveBlock2Ptr->frontier.disableRecordBattle;
    gBattleResources->transferBuffer[3] = gSaveBlock2Ptr->frontier.disableRecordBattle;
    gBattleResources->transferBuffer[5] = gBattleResources->transferBuffer[4] = RecordedBattle_BufferNewBattlerData(&gBattleResources->transferBuffer[6]);
    PrepareBufferDataTransfer(battler, bufferId, gBattleResources->transferBuffer, gBattleResources->transferBuffer[4] + 6);
}

void BtlController_EmitDebugMenu(u32 battler, u32 bufferId)
{
    gBattleResources->transferBuffer[0] = CONTROLLER_DEBUGMENU;
    PrepareBufferDataTransfer(battler, bufferId, gBattleResources->transferBuffer, 1);
}

// Standardized Controller functions

// Can be used for all the controllers.
void BattleControllerComplete(u32 battler)
{
    gBattlerControllerEndFuncs[battler](battler);
}

static u32 GetBattlerMonData(u32 battler, struct Pokemon *party, u32 monId, u8 *dst)
{
    struct BattlePokemon battleMon;
    struct MovePpInfo moveData;
    u8 nickname[POKEMON_NAME_LENGTH * 2];
    u8 *src;
    s16 data16;
    u32 data32;
    s32 size = 0;

    switch (gBattleResources->bufferA[battler][1])
    {
    case REQUEST_ALL_BATTLE:
        battleMon.species = GetMonData(&party[monId], MON_DATA_SPECIES);
        battleMon.item = GetMonData(&party[monId], MON_DATA_HELD_ITEM);
        for (size = 0; size < MAX_MON_MOVES; size++)
        {
            battleMon.moves[size] = GetMonData(&party[monId], MON_DATA_MOVE1 + size);
            battleMon.pp[size] = GetMonData(&party[monId], MON_DATA_PP1 + size);
        }
        battleMon.ppBonuses = GetMonData(&party[monId], MON_DATA_PP_BONUSES);
        battleMon.friendship = GetMonData(&party[monId], MON_DATA_FRIENDSHIP);
        battleMon.experience = GetMonData(&party[monId], MON_DATA_EXP);
        battleMon.hpIV = GetMonData(&party[monId], MON_DATA_HP_IV);
        battleMon.attackIV = GetMonData(&party[monId], MON_DATA_ATK_IV);
        battleMon.defenseIV = GetMonData(&party[monId], MON_DATA_DEF_IV);
        battleMon.speedIV = GetMonData(&party[monId], MON_DATA_SPEED_IV);
        battleMon.spAttackIV = GetMonData(&party[monId], MON_DATA_SPATK_IV);
        battleMon.spDefenseIV = GetMonData(&party[monId], MON_DATA_SPDEF_IV);
        battleMon.personality = GetMonData(&party[monId], MON_DATA_PERSONALITY);
        battleMon.status1 = GetMonData(&party[monId], MON_DATA_STATUS);
        battleMon.level = GetMonData(&party[monId], MON_DATA_LEVEL);
        battleMon.hp = GetMonData(&party[monId], MON_DATA_HP);
        battleMon.maxHP = GetMonData(&party[monId], MON_DATA_MAX_HP);
        battleMon.attack = GetMonData(&party[monId], MON_DATA_ATK);
        battleMon.defense = GetMonData(&party[monId], MON_DATA_DEF);
        battleMon.speed = GetMonData(&party[monId], MON_DATA_SPEED);
        battleMon.spAttack = GetMonData(&party[monId], MON_DATA_SPATK);
        battleMon.spDefense = GetMonData(&party[monId], MON_DATA_SPDEF);
        battleMon.abilityNum = GetMonData(&party[monId], MON_DATA_ABILITY_NUM);
        battleMon.otId = GetMonData(&party[monId], MON_DATA_OT_ID);
        battleMon.metLevel = GetMonData(&party[monId], MON_DATA_MET_LEVEL);
        battleMon.isShiny = GetMonData(&party[monId], MON_DATA_IS_SHINY);
        GetMonData(&party[monId], MON_DATA_NICKNAME, nickname);
        StringCopy_Nickname(battleMon.nickname, nickname);
        GetMonData(&party[monId], MON_DATA_OT_NAME, battleMon.otName);
        src = (u8 *)&battleMon;
        for (size = 0; size < sizeof(battleMon); size++)
            dst[size] = src[size];
        #if TESTING
        if (gTestRunnerEnabled)
        {
            u32 side = GetBattlerSide(battler);
            u32 partyIndex = gBattlerPartyIndexes[battler];
            if (TestRunner_Battle_GetForcedAbility(side, partyIndex))
                gBattleMons[battler].ability = gDisableStructs[battler].overwrittenAbility = TestRunner_Battle_GetForcedAbility(side, partyIndex);
        }
        #endif
        break;
    case REQUEST_SPECIES_BATTLE:
        data16 = GetMonData(&party[monId], MON_DATA_SPECIES);
        dst[0] = data16;
        dst[1] = data16 >> 8;
        size = 2;
        break;
    case REQUEST_HELDITEM_BATTLE:
        data16 = GetMonData(&party[monId], MON_DATA_HELD_ITEM);
        dst[0] = data16;
        dst[1] = data16 >> 8;
        size = 2;
        break;
    case REQUEST_MOVES_PP_BATTLE:
        for (size = 0; size < MAX_MON_MOVES; size++)
        {
            moveData.moves[size] = GetMonData(&party[monId], MON_DATA_MOVE1 + size);
            moveData.pp[size] = GetMonData(&party[monId], MON_DATA_PP1 + size);
        }
        moveData.ppBonuses = GetMonData(&party[monId], MON_DATA_PP_BONUSES);
        src = (u8 *)(&moveData);
        for (size = 0; size < sizeof(moveData); size++)
            dst[size] = src[size];
        break;
    case REQUEST_MOVE1_BATTLE:
    case REQUEST_MOVE2_BATTLE:
    case REQUEST_MOVE3_BATTLE:
    case REQUEST_MOVE4_BATTLE:
        data16 = GetMonData(&party[monId], MON_DATA_MOVE1 + gBattleResources->bufferA[battler][1] - REQUEST_MOVE1_BATTLE);
        dst[0] = data16;
        dst[1] = data16 >> 8;
        size = 2;
        break;
    case REQUEST_PP_DATA_BATTLE:
        for (size = 0; size < MAX_MON_MOVES; size++)
            dst[size] = GetMonData(&party[monId], MON_DATA_PP1 + size);
        dst[size] = GetMonData(&party[monId], MON_DATA_PP_BONUSES);
        size++;
        break;
    case REQUEST_PPMOVE1_BATTLE:
    case REQUEST_PPMOVE2_BATTLE:
    case REQUEST_PPMOVE3_BATTLE:
    case REQUEST_PPMOVE4_BATTLE:
        dst[0] = GetMonData(&party[monId], MON_DATA_PP1 + gBattleResources->bufferA[battler][1] - REQUEST_PPMOVE1_BATTLE);
        size = 1;
        break;
    case REQUEST_OTID_BATTLE:
        data32 = GetMonData(&party[monId], MON_DATA_OT_ID);
        dst[0] = (data32 & 0x000000FF);
        dst[1] = (data32 & 0x0000FF00) >> 8;
        dst[2] = (data32 & 0x00FF0000) >> 16;
        size = 3;
        break;
    case REQUEST_EXP_BATTLE:
        data32 = GetMonData(&party[monId], MON_DATA_EXP);
        dst[0] = (data32 & 0x000000FF);
        dst[1] = (data32 & 0x0000FF00) >> 8;
        dst[2] = (data32 & 0x00FF0000) >> 16;
        size = 3;
        break;
    case REQUEST_HP_EV_BATTLE:
        dst[0] = GetMonData(&party[monId], MON_DATA_HP_EV);
        size = 1;
        break;
    case REQUEST_ATK_EV_BATTLE:
        dst[0] = GetMonData(&party[monId], MON_DATA_ATK_EV);
        size = 1;
        break;
    case REQUEST_DEF_EV_BATTLE:
        dst[0] = GetMonData(&party[monId], MON_DATA_DEF_EV);
        size = 1;
        break;
    case REQUEST_SPEED_EV_BATTLE:
        dst[0] = GetMonData(&party[monId], MON_DATA_SPEED_EV);
        size = 1;
        break;
    case REQUEST_SPATK_EV_BATTLE:
        dst[0] = GetMonData(&party[monId], MON_DATA_SPATK_EV);
        size = 1;
        break;
    case REQUEST_SPDEF_EV_BATTLE:
        dst[0] = GetMonData(&party[monId], MON_DATA_SPDEF_EV);
        size = 1;
        break;
    case REQUEST_FRIENDSHIP_BATTLE:
        dst[0] = GetMonData(&party[monId], MON_DATA_FRIENDSHIP);
        size = 1;
        break;
    case REQUEST_POKERUS_BATTLE:
        dst[0] = GetMonData(&party[monId], MON_DATA_POKERUS);
        size = 1;
        break;
    case REQUEST_MET_LOCATION_BATTLE:
        dst[0] = GetMonData(&party[monId], MON_DATA_MET_LOCATION);
        size = 1;
        break;
    case REQUEST_MET_LEVEL_BATTLE:
        dst[0] = GetMonData(&party[monId], MON_DATA_MET_LEVEL);
        size = 1;
        break;
    case REQUEST_MET_GAME_BATTLE:
        dst[0] = GetMonData(&party[monId], MON_DATA_MET_GAME);
        size = 1;
        break;
    case REQUEST_POKEBALL_BATTLE:
        dst[0] = GetMonData(&party[monId], MON_DATA_POKEBALL);
        size = 1;
        break;
    case REQUEST_ALL_IVS_BATTLE:
        dst[0] = GetMonData(&party[monId], MON_DATA_HP_IV);
        dst[1] = GetMonData(&party[monId], MON_DATA_ATK_IV);
        dst[2] = GetMonData(&party[monId], MON_DATA_DEF_IV);
        dst[3] = GetMonData(&party[monId], MON_DATA_SPEED_IV);
        dst[4] = GetMonData(&party[monId], MON_DATA_SPATK_IV);
        dst[5] = GetMonData(&party[monId], MON_DATA_SPDEF_IV);
        size = 6;
        break;
    case REQUEST_HP_IV_BATTLE:
        dst[0] = GetMonData(&party[monId], MON_DATA_HP_IV);
        size = 1;
        break;
    case REQUEST_ATK_IV_BATTLE:
        dst[0] = GetMonData(&party[monId], MON_DATA_ATK_IV);
        size = 1;
        break;
    case REQUEST_DEF_IV_BATTLE:
        dst[0] = GetMonData(&party[monId], MON_DATA_DEF_IV);
        size = 1;
        break;
    case REQUEST_SPEED_IV_BATTLE:
        dst[0] = GetMonData(&party[monId], MON_DATA_SPEED_IV);
        size = 1;
        break;
    case REQUEST_SPATK_IV_BATTLE:
        dst[0] = GetMonData(&party[monId], MON_DATA_SPATK_IV);
        size = 1;
        break;
    case REQUEST_SPDEF_IV_BATTLE:
        dst[0] = GetMonData(&party[monId], MON_DATA_SPDEF_IV);
        size = 1;
        break;
    case REQUEST_PERSONALITY_BATTLE:
        data32 = GetMonData(&party[monId], MON_DATA_PERSONALITY);
        dst[0] = (data32 & 0x000000FF);
        dst[1] = (data32 & 0x0000FF00) >> 8;
        dst[2] = (data32 & 0x00FF0000) >> 16;
        dst[3] = (data32 & 0xFF000000) >> 24;
        size = 4;
        break;
    case REQUEST_CHECKSUM_BATTLE:
        data16 = GetMonData(&party[monId], MON_DATA_CHECKSUM);
        dst[0] = data16;
        dst[1] = data16 >> 8;
        size = 2;
        break;
    case REQUEST_STATUS_BATTLE:
        data32 = GetMonData(&party[monId], MON_DATA_STATUS);
        dst[0] = (data32 & 0x000000FF);
        dst[1] = (data32 & 0x0000FF00) >> 8;
        dst[2] = (data32 & 0x00FF0000) >> 16;
        dst[3] = (data32 & 0xFF000000) >> 24;
        size = 4;
        break;
    case REQUEST_LEVEL_BATTLE:
        dst[0] = GetMonData(&party[monId], MON_DATA_LEVEL);
        size = 1;
        break;
    case REQUEST_HP_BATTLE:
        data16 = GetMonData(&party[monId], MON_DATA_HP);
        dst[0] = data16;
        dst[1] = data16 >> 8;
        size = 2;
        break;
    case REQUEST_MAX_HP_BATTLE:
        data16 = GetMonData(&party[monId], MON_DATA_MAX_HP);
        dst[0] = data16;
        dst[1] = data16 >> 8;
        size = 2;
        break;
    case REQUEST_ATK_BATTLE:
        data16 = GetMonData(&party[monId], MON_DATA_ATK);
        dst[0] = data16;
        dst[1] = data16 >> 8;
        size = 2;
        break;
    case REQUEST_DEF_BATTLE:
        data16 = GetMonData(&party[monId], MON_DATA_DEF);
        dst[0] = data16;
        dst[1] = data16 >> 8;
        size = 2;
        break;
    case REQUEST_SPEED_BATTLE:
        data16 = GetMonData(&party[monId], MON_DATA_SPEED);
        dst[0] = data16;
        dst[1] = data16 >> 8;
        size = 2;
        break;
    case REQUEST_SPATK_BATTLE:
        data16 = GetMonData(&party[monId], MON_DATA_SPATK);
        dst[0] = data16;
        dst[1] = data16 >> 8;
        size = 2;
        break;
    case REQUEST_SPDEF_BATTLE:
        data16 = GetMonData(&party[monId], MON_DATA_SPDEF);
        dst[0] = data16;
        dst[1] = data16 >> 8;
        size = 2;
        break;
    case REQUEST_COOL_BATTLE:
        dst[0] = GetMonData(&party[monId], MON_DATA_COOL);
        size = 1;
        break;
    case REQUEST_BEAUTY_BATTLE:
        dst[0] = GetMonData(&party[monId], MON_DATA_BEAUTY);
        size = 1;
        break;
    case REQUEST_CUTE_BATTLE:
        dst[0] = GetMonData(&party[monId], MON_DATA_CUTE);
        size = 1;
        break;
    case REQUEST_SMART_BATTLE:
        dst[0] = GetMonData(&party[monId], MON_DATA_SMART);
        size = 1;
        break;
    case REQUEST_TOUGH_BATTLE:
        dst[0] = GetMonData(&party[monId], MON_DATA_TOUGH);
        size = 1;
        break;
    case REQUEST_SHEEN_BATTLE:
        dst[0] = GetMonData(&party[monId], MON_DATA_SHEEN);
        size = 1;
        break;
    case REQUEST_COOL_RIBBON_BATTLE:
        dst[0] = GetMonData(&party[monId], MON_DATA_COOL_RIBBON);
        size = 1;
        break;
    case REQUEST_BEAUTY_RIBBON_BATTLE:
        dst[0] = GetMonData(&party[monId], MON_DATA_BEAUTY_RIBBON);
        size = 1;
        break;
    case REQUEST_CUTE_RIBBON_BATTLE:
        dst[0] = GetMonData(&party[monId], MON_DATA_CUTE_RIBBON);
        size = 1;
        break;
    case REQUEST_SMART_RIBBON_BATTLE:
        dst[0] = GetMonData(&party[monId], MON_DATA_SMART_RIBBON);
        size = 1;
        break;
    case REQUEST_TOUGH_RIBBON_BATTLE:
        dst[0] = GetMonData(&party[monId], MON_DATA_TOUGH_RIBBON);
        size = 1;
        break;
    }

    return size;
}

static void SetBattlerMonData(u32 battler, struct Pokemon *party, u32 monId)
{
    struct BattlePokemon *battlePokemon = (struct BattlePokemon *)&gBattleResources->bufferA[battler][3];
    struct MovePpInfo *moveData = (struct MovePpInfo *)&gBattleResources->bufferA[battler][3];
    s32 i;

    switch (gBattleResources->bufferA[battler][1])
    {
    case REQUEST_ALL_BATTLE:
        {
            u8 iv;

            SetMonData(&party[monId], MON_DATA_SPECIES, &battlePokemon->species);
            SetMonData(&party[monId], MON_DATA_HELD_ITEM, &battlePokemon->item);
            for (i = 0; i < MAX_MON_MOVES; i++)
            {
                SetMonData(&party[monId], MON_DATA_MOVE1 + i, &battlePokemon->moves[i]);
                SetMonData(&party[monId], MON_DATA_PP1 + i, &battlePokemon->pp[i]);
            }
            SetMonData(&party[monId], MON_DATA_PP_BONUSES, &battlePokemon->ppBonuses);
            SetMonData(&party[monId], MON_DATA_FRIENDSHIP, &battlePokemon->friendship);
            SetMonData(&party[monId], MON_DATA_EXP, &battlePokemon->experience);
            iv = battlePokemon->hpIV;
            SetMonData(&party[monId], MON_DATA_HP_IV, &iv);
            iv = battlePokemon->attackIV;
            SetMonData(&party[monId], MON_DATA_ATK_IV, &iv);
            iv = battlePokemon->defenseIV;
            SetMonData(&party[monId], MON_DATA_DEF_IV, &iv);
            iv = battlePokemon->speedIV;
            SetMonData(&party[monId], MON_DATA_SPEED_IV, &iv);
            iv = battlePokemon->spAttackIV;
            SetMonData(&party[monId], MON_DATA_SPATK_IV, &iv);
            iv = battlePokemon->spDefenseIV;
            SetMonData(&party[monId], MON_DATA_SPDEF_IV, &iv);
            SetMonData(&party[monId], MON_DATA_PERSONALITY, &battlePokemon->personality);
            SetMonData(&party[monId], MON_DATA_STATUS, &battlePokemon->status1);
            SetMonData(&party[monId], MON_DATA_LEVEL, &battlePokemon->level);
            SetMonData(&party[monId], MON_DATA_HP, &battlePokemon->hp);
            SetMonData(&party[monId], MON_DATA_MAX_HP, &battlePokemon->maxHP);
            SetMonData(&party[monId], MON_DATA_ATK, &battlePokemon->attack);
            SetMonData(&party[monId], MON_DATA_DEF, &battlePokemon->defense);
            SetMonData(&party[monId], MON_DATA_SPEED, &battlePokemon->speed);
            SetMonData(&party[monId], MON_DATA_SPATK, &battlePokemon->spAttack);
            SetMonData(&party[monId], MON_DATA_SPDEF, &battlePokemon->spDefense);
        }
        break;
    case REQUEST_SPECIES_BATTLE:
        SetMonData(&party[monId], MON_DATA_SPECIES, &gBattleResources->bufferA[battler][3]);
        break;
    case REQUEST_HELDITEM_BATTLE:
        SetMonData(&party[monId], MON_DATA_HELD_ITEM, &gBattleResources->bufferA[battler][3]);
        break;
    case REQUEST_MOVES_PP_BATTLE:
        for (i = 0; i < MAX_MON_MOVES; i++)
        {
            SetMonData(&party[monId], MON_DATA_MOVE1 + i, &moveData->moves[i]);
            SetMonData(&party[monId], MON_DATA_PP1 + i, &moveData->pp[i]);
        }
        SetMonData(&party[monId], MON_DATA_PP_BONUSES, &moveData->ppBonuses);
        break;
    case REQUEST_MOVE1_BATTLE:
    case REQUEST_MOVE2_BATTLE:
    case REQUEST_MOVE3_BATTLE:
    case REQUEST_MOVE4_BATTLE:
        SetMonData(&party[monId], MON_DATA_MOVE1 + gBattleResources->bufferA[battler][1] - REQUEST_MOVE1_BATTLE, &gBattleResources->bufferA[battler][3]);
        break;
    case REQUEST_PP_DATA_BATTLE:
        SetMonData(&party[monId], MON_DATA_PP1, &gBattleResources->bufferA[battler][3]);
        SetMonData(&party[monId], MON_DATA_PP2, &gBattleResources->bufferA[battler][4]);
        SetMonData(&party[monId], MON_DATA_PP3, &gBattleResources->bufferA[battler][5]);
        SetMonData(&party[monId], MON_DATA_PP4, &gBattleResources->bufferA[battler][6]);
        SetMonData(&party[monId], MON_DATA_PP_BONUSES, &gBattleResources->bufferA[battler][7]);
        break;
    case REQUEST_PPMOVE1_BATTLE:
    case REQUEST_PPMOVE2_BATTLE:
    case REQUEST_PPMOVE3_BATTLE:
    case REQUEST_PPMOVE4_BATTLE:
        SetMonData(&party[monId], MON_DATA_PP1 + gBattleResources->bufferA[battler][1] - REQUEST_PPMOVE1_BATTLE, &gBattleResources->bufferA[battler][3]);
        break;
    case REQUEST_OTID_BATTLE:
        SetMonData(&party[monId], MON_DATA_OT_ID, &gBattleResources->bufferA[battler][3]);
        break;
    case REQUEST_EXP_BATTLE:
        SetMonData(&party[monId], MON_DATA_EXP, &gBattleResources->bufferA[battler][3]);
        break;
    case REQUEST_HP_EV_BATTLE:
        SetMonData(&party[monId], MON_DATA_HP_EV, &gBattleResources->bufferA[battler][3]);
        break;
    case REQUEST_ATK_EV_BATTLE:
        SetMonData(&party[monId], MON_DATA_ATK_EV, &gBattleResources->bufferA[battler][3]);
        break;
    case REQUEST_DEF_EV_BATTLE:
        SetMonData(&party[monId], MON_DATA_DEF_EV, &gBattleResources->bufferA[battler][3]);
        break;
    case REQUEST_SPEED_EV_BATTLE:
        SetMonData(&party[monId], MON_DATA_SPEED_EV, &gBattleResources->bufferA[battler][3]);
        break;
    case REQUEST_SPATK_EV_BATTLE:
        SetMonData(&party[monId], MON_DATA_SPATK_EV, &gBattleResources->bufferA[battler][3]);
        break;
    case REQUEST_SPDEF_EV_BATTLE:
        SetMonData(&party[monId], MON_DATA_SPDEF_EV, &gBattleResources->bufferA[battler][3]);
        break;
    case REQUEST_FRIENDSHIP_BATTLE:
        SetMonData(&party[monId], MON_DATA_FRIENDSHIP, &gBattleResources->bufferA[battler][3]);
        break;
    case REQUEST_POKERUS_BATTLE:
        SetMonData(&party[monId], MON_DATA_POKERUS, &gBattleResources->bufferA[battler][3]);
        break;
    case REQUEST_MET_LOCATION_BATTLE:
        SetMonData(&party[monId], MON_DATA_MET_LOCATION, &gBattleResources->bufferA[battler][3]);
        break;
    case REQUEST_MET_LEVEL_BATTLE:
        SetMonData(&party[monId], MON_DATA_MET_LEVEL, &gBattleResources->bufferA[battler][3]);
        break;
    case REQUEST_MET_GAME_BATTLE:
        SetMonData(&party[monId], MON_DATA_MET_GAME, &gBattleResources->bufferA[battler][3]);
        break;
    case REQUEST_POKEBALL_BATTLE:
        SetMonData(&party[monId], MON_DATA_POKEBALL, &gBattleResources->bufferA[battler][3]);
        break;
    case REQUEST_ALL_IVS_BATTLE:
        SetMonData(&party[monId], MON_DATA_HP_IV, &gBattleResources->bufferA[battler][3]);
        SetMonData(&party[monId], MON_DATA_ATK_IV, &gBattleResources->bufferA[battler][4]);
        SetMonData(&party[monId], MON_DATA_DEF_IV, &gBattleResources->bufferA[battler][5]);
        SetMonData(&party[monId], MON_DATA_SPEED_IV, &gBattleResources->bufferA[battler][6]);
        SetMonData(&party[monId], MON_DATA_SPATK_IV, &gBattleResources->bufferA[battler][7]);
        SetMonData(&party[monId], MON_DATA_SPDEF_IV, &gBattleResources->bufferA[battler][8]);
        break;
    case REQUEST_HP_IV_BATTLE:
        SetMonData(&party[monId], MON_DATA_HP_IV, &gBattleResources->bufferA[battler][3]);
        break;
    case REQUEST_ATK_IV_BATTLE:
        SetMonData(&party[monId], MON_DATA_ATK_IV, &gBattleResources->bufferA[battler][3]);
        break;
    case REQUEST_DEF_IV_BATTLE:
        SetMonData(&party[monId], MON_DATA_DEF_IV, &gBattleResources->bufferA[battler][3]);
        break;
    case REQUEST_SPEED_IV_BATTLE:
        SetMonData(&party[monId], MON_DATA_SPEED_IV, &gBattleResources->bufferA[battler][3]);
        break;
    case REQUEST_SPATK_IV_BATTLE:
        SetMonData(&party[monId], MON_DATA_SPATK_IV, &gBattleResources->bufferA[battler][3]);
        break;
    case REQUEST_SPDEF_IV_BATTLE:
        SetMonData(&party[monId], MON_DATA_SPDEF_IV, &gBattleResources->bufferA[battler][3]);
        break;
    case REQUEST_PERSONALITY_BATTLE:
        SetMonData(&party[monId], MON_DATA_PERSONALITY, &gBattleResources->bufferA[battler][3]);
        break;
    case REQUEST_CHECKSUM_BATTLE:
        SetMonData(&party[monId], MON_DATA_CHECKSUM, &gBattleResources->bufferA[battler][3]);
        break;
    case REQUEST_STATUS_BATTLE:
        SetMonData(&party[monId], MON_DATA_STATUS, &gBattleResources->bufferA[battler][3]);
        break;
    case REQUEST_LEVEL_BATTLE:
        SetMonData(&party[monId], MON_DATA_LEVEL, &gBattleResources->bufferA[battler][3]);
        break;
    case REQUEST_HP_BATTLE:
        SetMonData(&party[monId], MON_DATA_HP, &gBattleResources->bufferA[battler][3]);
        break;
    case REQUEST_MAX_HP_BATTLE:
        SetMonData(&party[monId], MON_DATA_MAX_HP, &gBattleResources->bufferA[battler][3]);
        break;
    case REQUEST_ATK_BATTLE:
        SetMonData(&party[monId], MON_DATA_ATK, &gBattleResources->bufferA[battler][3]);
        break;
    case REQUEST_DEF_BATTLE:
        SetMonData(&party[monId], MON_DATA_DEF, &gBattleResources->bufferA[battler][3]);
        break;
    case REQUEST_SPEED_BATTLE:
        SetMonData(&party[monId], MON_DATA_SPEED, &gBattleResources->bufferA[battler][3]);
        break;
    case REQUEST_SPATK_BATTLE:
        SetMonData(&party[monId], MON_DATA_SPATK, &gBattleResources->bufferA[battler][3]);
        break;
    case REQUEST_SPDEF_BATTLE:
        SetMonData(&party[monId], MON_DATA_SPDEF, &gBattleResources->bufferA[battler][3]);
        break;
    case REQUEST_COOL_BATTLE:
        SetMonData(&party[monId], MON_DATA_COOL, &gBattleResources->bufferA[battler][3]);
        break;
    case REQUEST_BEAUTY_BATTLE:
        SetMonData(&party[monId], MON_DATA_BEAUTY, &gBattleResources->bufferA[battler][3]);
        break;
    case REQUEST_CUTE_BATTLE:
        SetMonData(&party[monId], MON_DATA_CUTE, &gBattleResources->bufferA[battler][3]);
        break;
    case REQUEST_SMART_BATTLE:
        SetMonData(&party[monId], MON_DATA_SMART, &gBattleResources->bufferA[battler][3]);
        break;
    case REQUEST_TOUGH_BATTLE:
        SetMonData(&party[monId], MON_DATA_TOUGH, &gBattleResources->bufferA[battler][3]);
        break;
    case REQUEST_SHEEN_BATTLE:
        SetMonData(&party[monId], MON_DATA_SHEEN, &gBattleResources->bufferA[battler][3]);
        break;
    case REQUEST_COOL_RIBBON_BATTLE:
        SetMonData(&party[monId], MON_DATA_COOL_RIBBON, &gBattleResources->bufferA[battler][3]);
        break;
    case REQUEST_BEAUTY_RIBBON_BATTLE:
        SetMonData(&party[monId], MON_DATA_BEAUTY_RIBBON, &gBattleResources->bufferA[battler][3]);
        break;
    case REQUEST_CUTE_RIBBON_BATTLE:
        SetMonData(&party[monId], MON_DATA_CUTE_RIBBON, &gBattleResources->bufferA[battler][3]);
        break;
    case REQUEST_SMART_RIBBON_BATTLE:
        SetMonData(&party[monId], MON_DATA_SMART_RIBBON, &gBattleResources->bufferA[battler][3]);
        break;
    case REQUEST_TOUGH_RIBBON_BATTLE:
        SetMonData(&party[monId], MON_DATA_TOUGH_RIBBON, &gBattleResources->bufferA[battler][3]);
        break;
    }

    if (GetBattlerSide(battler) == B_SIDE_PLAYER)
        HandleLowHpMusicChange(&party[gBattlerPartyIndexes[battler]], battler);
}

// In normal singles, if follower pokemon is out, have it slide in instead of being thrown
static bool8 ShouldDoSlideInAnim(void)
{
    struct ObjectEvent *followerObj = GetFollowerObject();
    if (!followerObj || followerObj->invisible)
        return FALSE;
    if (gBattleTypeFlags & (
        BATTLE_TYPE_LINK | BATTLE_TYPE_DOUBLE | BATTLE_TYPE_FRONTIER | BATTLE_TYPE_FIRST_BATTLE |
        BATTLE_TYPE_SAFARI | BATTLE_TYPE_WALLY_TUTORIAL | BATTLE_TYPE_EREADER_TRAINER | BATTLE_TYPE_TWO_OPPONENTS |
        BATTLE_TYPE_INGAME_PARTNER | BATTLE_TYPE_RECORDED | BATTLE_TYPE_TRAINER_HILL)
    )
        return FALSE;
    return TRUE;
}

void StartSendOutAnim(u32 battler, bool32 dontClearTransform, bool32 dontClearSubstituteBit, bool32 doSlideIn)
{
    u16 species;
    u32 side = GetBattlerSide(battler);
    struct Pokemon *party = GetBattlerParty(battler);

    ClearTemporarySpeciesSpriteData(battler, dontClearTransform, dontClearSubstituteBit);
    gBattlerPartyIndexes[battler] = gBattleResources->bufferA[battler][1];
    species = GetIllusionMonSpecies(battler);
    if (species == SPECIES_NONE)
        species = GetMonData(&party[gBattlerPartyIndexes[battler]], MON_DATA_SPECIES);
    gBattleControllerData[battler] = CreateInvisibleSpriteWithCallback(SpriteCB_WaitForBattlerBallReleaseAnim);
    // Load sprite for opponent only, player sprite is expected to be already loaded.
    if (side == B_SIDE_OPPONENT)
        BattleLoadMonSpriteGfx(&party[gBattlerPartyIndexes[battler]], battler);
    SetMultiuseSpriteTemplateToPokemon(species, GetBattlerPosition(battler));

    gBattlerSpriteIds[battler] = CreateSprite(&gMultiuseSpriteTemplate,
                                        GetBattlerSpriteCoord(battler, BATTLER_COORD_X_2),
                                        GetBattlerSpriteDefault_Y(battler),
                                        GetBattlerSpriteSubpriority(battler));

    gSprites[gBattlerSpriteIds[battler]].data[0] = battler;
    gSprites[gBattlerSpriteIds[battler]].data[2] = species;
    gSprites[gBattlerSpriteIds[battler]].oam.paletteNum = battler;
    StartSpriteAnim(&gSprites[gBattlerSpriteIds[battler]], 0);
    gSprites[gBattlerSpriteIds[battler]].invisible = TRUE;
    gSprites[gBattlerSpriteIds[battler]].callback = SpriteCallbackDummy;

    gSprites[gBattleControllerData[battler]].data[1] = gBattlerSpriteIds[battler];
    gSprites[gBattleControllerData[battler]].data[2] = battler;
    gSprites[gBattleControllerData[battler]].data[0] = DoPokeballSendOutAnimation(battler, 0, (side == B_SIDE_OPPONENT) ? POKEBALL_OPPONENT_SENDOUT : (doSlideIn ? POKEBALL_PLAYER_SLIDEIN : POKEBALL_PLAYER_SENDOUT));
}

static void FreeMonSprite(u32 battler)
{
    FreeSpriteOamMatrix(&gSprites[gBattlerSpriteIds[battler]]);
    DestroySprite(&gSprites[gBattlerSpriteIds[battler]]);
    if (GetBattlerSide(battler) == B_SIDE_OPPONENT)
        HideBattlerShadowSprite(battler);
    SetHealthboxSpriteInvisible(gHealthboxSpriteIds[battler]);
}

static void Controller_ReturnMonToBall2(u32 battler)
{
    if (!gBattleSpritesDataPtr->healthBoxesData[battler].specialAnimActive)
    {
        FreeMonSprite(battler);
        BattleControllerComplete(battler);
    }
}

static void Controller_ReturnMonToBall(u32 battler)
{
    switch (gBattleSpritesDataPtr->healthBoxesData[battler].animationState)
    {
    case 0:
        if (gBattleSpritesDataPtr->battlerData[battler].behindSubstitute)
            InitAndLaunchSpecialAnimation(battler, battler, battler, B_ANIM_SUBSTITUTE_TO_MON);

        gBattleSpritesDataPtr->healthBoxesData[battler].animationState = 1;
        break;
    case 1:
        if (!gBattleSpritesDataPtr->healthBoxesData[battler].specialAnimActive)
        {
            gBattleSpritesDataPtr->healthBoxesData[battler].animationState = 0;
            InitAndLaunchSpecialAnimation(battler, battler, battler, (GetBattlerSide(battler) == B_SIDE_OPPONENT) ? B_ANIM_SWITCH_OUT_OPPONENT_MON : B_ANIM_SWITCH_OUT_PLAYER_MON);
            gBattlerControllerFuncs[battler] = Controller_ReturnMonToBall2;
        }
        break;
    }
}

static void Controller_FaintPlayerMon(u32 battler)
{
    u32 spriteId = gBattlerSpriteIds[battler];
    if (gSprites[spriteId].y + gSprites[spriteId].y2 > DISPLAY_HEIGHT)
    {
        BattleGfxSfxDummy2(GetMonData(&gPlayerParty[gBattlerPartyIndexes[battler]], MON_DATA_SPECIES));
        FreeOamMatrix(gSprites[spriteId].oam.matrixNum);
        DestroySprite(&gSprites[spriteId]);
        SetHealthboxSpriteInvisible(gHealthboxSpriteIds[battler]);
        BattleControllerComplete(battler);
    }
}

static void Controller_FaintOpponentMon(u32 battler)
{
    if (!gSprites[gBattlerSpriteIds[battler]].inUse)
    {
        SetHealthboxSpriteInvisible(gHealthboxSpriteIds[battler]);
        BattleControllerComplete(battler);
    }
}

static void Controller_DoMoveAnimation(u32 battler)
{
    u16 move = gBattleResources->bufferA[battler][1] | (gBattleResources->bufferA[battler][2] << 8);

    switch (gBattleSpritesDataPtr->healthBoxesData[battler].animationState)
    {
    case 0:
        if (gBattleSpritesDataPtr->battlerData[battler].behindSubstitute
            && !gBattleSpritesDataPtr->battlerData[battler].flag_x8)
        {
            gBattleSpritesDataPtr->battlerData[battler].flag_x8 = 1;
            InitAndLaunchSpecialAnimation(battler, battler, battler, B_ANIM_SUBSTITUTE_TO_MON);
        }
        gBattleSpritesDataPtr->healthBoxesData[battler].animationState = 1;
        break;
    case 1:
        if (!gBattleSpritesDataPtr->healthBoxesData[battler].specialAnimActive)
        {
            SetBattlerSpriteAffineMode(ST_OAM_AFFINE_OFF);
            DoMoveAnim(move);
            gBattleSpritesDataPtr->healthBoxesData[battler].animationState = 2;
        }
        break;
    case 2:
        gAnimScriptCallback();
        if (!gAnimScriptActive)
        {
            u8 multihit = gBattleResources->bufferA[battler][11];

            SetBattlerSpriteAffineMode(ST_OAM_AFFINE_NORMAL);
            if (gBattleSpritesDataPtr->battlerData[battler].behindSubstitute && multihit < 2)
            {
                InitAndLaunchSpecialAnimation(battler, battler, battler, B_ANIM_MON_TO_SUBSTITUTE);
                gBattleSpritesDataPtr->battlerData[battler].flag_x8 = 0;
            }
            gBattleSpritesDataPtr->healthBoxesData[battler].animationState = 3;
        }
        break;
    case 3:
        if (!gBattleSpritesDataPtr->healthBoxesData[battler].specialAnimActive)
        {
            CopyAllBattleSpritesInvisibilities();
            TrySetBehindSubstituteSpriteBit(battler, gBattleResources->bufferA[battler][1] | (gBattleResources->bufferA[battler][2] << 8));
            gBattleSpritesDataPtr->healthBoxesData[battler].animationState = 0;
            BattleControllerComplete(battler);
        }
        break;
    }
}

static void Controller_HandleTrainerSlideBack(u32 battler)
{
    if (gSprites[gBattleStruct->trainerSlideSpriteIds[battler]].callback == SpriteCallbackDummy)
    {
        if (GetBattlerSide(battler) == B_SIDE_OPPONENT)
            FreeTrainerFrontPicPalette(gSprites[gBattleStruct->trainerSlideSpriteIds[battler]].oam.affineParam);
        FreeSpriteOamMatrix(&gSprites[gBattleStruct->trainerSlideSpriteIds[battler]]);
        DestroySprite(&gSprites[gBattleStruct->trainerSlideSpriteIds[battler]]);
        BattleControllerComplete(battler);
    }
}

void Controller_WaitForHealthBar(u32 battler)
{
    s16 hpValue = MoveBattleBar(battler, gHealthboxSpriteIds[battler], HEALTH_BAR, 0);

    SetHealthboxSpriteVisible(gHealthboxSpriteIds[battler]);
    if (hpValue != -1)
    {
        UpdateHpTextInHealthbox(gHealthboxSpriteIds[battler], HP_CURRENT, hpValue, gBattleMons[battler].maxHP);
    }
    else
    {
        if (GetBattlerSide(battler) == B_SIDE_PLAYER)
            HandleLowHpMusicChange(&gPlayerParty[gBattlerPartyIndexes[battler]], battler);
        BattleControllerComplete(battler);
    }
}

static void Controller_WaitForBallThrow(u32 battler)
{
    if (!gDoingBattleAnim || !gBattleSpritesDataPtr->healthBoxesData[battler].specialAnimActive)
        BattleControllerComplete(battler);
}

static void Controller_WaitForBattleAnimation(u32 battler)
{
    if (!gBattleSpritesDataPtr->healthBoxesData[battler].animFromTableActive)
        BattleControllerComplete(battler);
}

static void Controller_WaitForStatusAnimation(u32 battler)
{
    if (!gBattleSpritesDataPtr->healthBoxesData[battler].statusAnimActive)
        BattleControllerComplete(battler);
}

static void Controller_WaitForTrainerPic(u32 battler)
{
    if (gSprites[gBattleStruct->trainerSlideSpriteIds[battler]].callback == SpriteCallbackDummy)
        BattleControllerComplete(battler);
}

void Controller_WaitForString(u32 battler)
{
    if (!IsTextPrinterActive(B_WIN_MSG))
        BattleControllerComplete(battler);
}

static void Controller_WaitForPartyStatusSummary(u32 battler)
{
    if (gBattleSpritesDataPtr->healthBoxesData[battler].partyStatusDelayTimer++ > 92)
    {
        gBattleSpritesDataPtr->healthBoxesData[battler].partyStatusDelayTimer = 0;
        BattleControllerComplete(battler);
    }
}

static void Controller_HitAnimation(u32 battler)
{
    u32 spriteId = gBattlerSpriteIds[battler];

    if (gSprites[spriteId].data[1] == 32)
    {
        gSprites[spriteId].data[1] = 0;
        gSprites[spriteId].invisible = FALSE;
        gDoingBattleAnim = FALSE;
        BattleControllerComplete(battler);
    }
    else
    {
        if ((gSprites[spriteId].data[1] % 4) == 0)
            gSprites[spriteId].invisible ^= 1;
        gSprites[spriteId].data[1]++;
    }
}

// Used for all the commands which do nothing.
void BtlController_Empty(u32 battler)
{
    BattleControllerComplete(battler);
}

// Dummy function at the end of the table.
void BtlController_TerminatorNop(u32 battler)
{
}

void BattleControllerDummy(u32 battler)
{
}

// Handlers of the controller commands
void BtlController_HandleGetMonData(u32 battler)
{
    u8 monData[sizeof(struct Pokemon) * 2 + 56]; // this allows to get full data of two pokemon, trying to get more will result in overwriting data
    struct Pokemon *party = GetBattlerParty(battler);
    u32 size = 0;
    u8 monToCheck;
    s32 i;

    if (gBattleResources->bufferA[battler][2] == 0)
    {
        size += GetBattlerMonData(battler, party, gBattlerPartyIndexes[battler], monData);
    }
    else
    {
        monToCheck = gBattleResources->bufferA[battler][2];
        for (i = 0; i < PARTY_SIZE; i++)
        {
            if (monToCheck & 1)
                size += GetBattlerMonData(battler, party, i, monData + size);
            monToCheck >>= 1;
        }
    }
    BtlController_EmitDataTransfer(battler, B_COMM_TO_ENGINE, size, monData);
    BattleControllerComplete(battler);
}

void BtlController_HandleGetRawMonData(u32 battler)
{
    struct BattlePokemon battleMon;
    struct Pokemon *party = GetBattlerParty(battler);

    u8 *src = (u8 *)&party[gBattlerPartyIndexes[battler]] + gBattleResources->bufferA[battler][1];
    u8 *dst = (u8 *)&battleMon + gBattleResources->bufferA[battler][1];
    u8 i;

    for (i = 0; i < gBattleResources->bufferA[battler][2]; i++)
        dst[i] = src[i];

    BtlController_EmitDataTransfer(battler, B_COMM_TO_ENGINE, gBattleResources->bufferA[battler][2], dst);
    BattleControllerComplete(battler);
}

void BtlController_HandleSetMonData(u32 battler)
{
    struct Pokemon *party = GetBattlerParty(battler);
    u32 i, monToCheck;

    if (gBattleResources->bufferA[battler][2] == 0)
    {
        SetBattlerMonData(battler, party, gBattlerPartyIndexes[battler]);
    }
    else
    {
        monToCheck = gBattleResources->bufferA[battler][2];
        for (i = 0; i < PARTY_SIZE; i++)
        {
            if (monToCheck & 1)
                SetBattlerMonData(battler, party, i);
            monToCheck >>= 1;
        }
    }
    BattleControllerComplete(battler);
}

void BtlController_HandleSetRawMonData(u32 battler)
{
    u32 i;
    struct Pokemon *party = GetBattlerParty(battler);
    u8 *dst = (u8 *)&party[gBattlerPartyIndexes[battler]] + gBattleResources->bufferA[battler][1];

    for (i = 0; i < gBattleResources->bufferA[battler][2]; i++)
        dst[i] = gBattleResources->bufferA[battler][3 + i];

    BattleControllerComplete(battler);
}

void BtlController_HandleLoadMonSprite(u32 battler, void (*controllerCallback)(u32 battler))
{
    struct Pokemon *party = GetBattlerParty(battler);
    u16 species = GetMonData(&party[gBattlerPartyIndexes[battler]], MON_DATA_SPECIES);

    BattleLoadMonSpriteGfx(&party[gBattlerPartyIndexes[battler]], battler);
    SetMultiuseSpriteTemplateToPokemon(species, GetBattlerPosition(battler));

    gBattlerSpriteIds[battler] = CreateSprite(&gMultiuseSpriteTemplate,
                                               GetBattlerSpriteCoord(battler, BATTLER_COORD_X_2),
                                               GetBattlerSpriteDefault_Y(battler),
                                               GetBattlerSpriteSubpriority(battler));

    gSprites[gBattlerSpriteIds[battler]].x2 = -DISPLAY_WIDTH;
    gSprites[gBattlerSpriteIds[battler]].data[0] = battler;
    gSprites[gBattlerSpriteIds[battler]].data[2] = species;
    gSprites[gBattlerSpriteIds[battler]].oam.paletteNum = battler;
    StartSpriteAnim(&gSprites[gBattlerSpriteIds[battler]], 0);

    SetBattlerShadowSpriteCallback(battler, species);

    gBattlerControllerFuncs[battler] = controllerCallback;
}

void BtlController_HandleSwitchInAnim(u32 battler, bool32 isPlayerSide, void (*controllerCallback)(u32 battler))
{
    if (isPlayerSide)
        ClearTemporarySpeciesSpriteData(battler, gBattleResources->bufferA[battler][2], gBattleResources->bufferA[battler][3]);
    gBattlerPartyIndexes[battler] = gBattleResources->bufferA[battler][1];
    if (isPlayerSide)
        BattleLoadMonSpriteGfx(&gPlayerParty[gBattlerPartyIndexes[battler]], battler);
    StartSendOutAnim(battler, gBattleResources->bufferA[battler][2], gBattleResources->bufferA[battler][3], FALSE);
    gBattlerControllerFuncs[battler] = controllerCallback;
}

void BtlController_HandleReturnMonToBall(u32 battler)
{
    if (gBattleResources->bufferA[battler][1] == 0)
    {
        gBattleSpritesDataPtr->healthBoxesData[battler].animationState = 0;
        gBattlerControllerFuncs[battler] = Controller_ReturnMonToBall;
    }
    else
    {
        FreeMonSprite(battler);
        BattleControllerComplete(battler);
    }
}

// In emerald it's possible to have a tag battle in the battle frontier facilities with AI
// which use the front sprite for both the player and the partner as opposed to any other battles (including the one with Steven)
// that use an animated back pic.

#define sSpeedX data[0]

void BtlController_HandleDrawTrainerPic(u32 battler, u32 trainerPicId, bool32 isFrontPic, s16 xPos, s16 yPos, s32 subpriority)
{
    if (GetBattlerSide(battler) == B_SIDE_OPPONENT) // Always the front sprite for the opponent.
    {
        DecompressTrainerFrontPic(trainerPicId, battler);
        SetMultiuseSpriteTemplateToTrainerFront(trainerPicId, GetBattlerPosition(battler));
        if (subpriority == -1)
            subpriority = GetBattlerSpriteSubpriority(battler);
        gBattleStruct->trainerSlideSpriteIds[battler] = CreateSprite(&gMultiuseSpriteTemplate,
                                                   xPos,
                                                   yPos,
                                                   subpriority);

        gSprites[gBattleStruct->trainerSlideSpriteIds[battler]].oam.paletteNum = IndexOfSpritePaletteTag(gTrainerSprites[trainerPicId].palette.tag);
        gSprites[gBattleStruct->trainerSlideSpriteIds[battler]].x2 = -DISPLAY_WIDTH;
        gSprites[gBattleStruct->trainerSlideSpriteIds[battler]].sSpeedX = 2;
        gSprites[gBattleStruct->trainerSlideSpriteIds[battler]].oam.affineParam = trainerPicId;
    }
    else // Player's side
    {
        if (isFrontPic)
        {
            DecompressTrainerFrontPic(trainerPicId, battler);
            SetMultiuseSpriteTemplateToTrainerFront(trainerPicId, GetBattlerPosition(battler));
            if (subpriority == -1)
                subpriority = GetBattlerSpriteSubpriority(battler);
            gBattleStruct->trainerSlideSpriteIds[battler] = CreateSprite(&gMultiuseSpriteTemplate,
                                                             xPos,
                                                             yPos,
                                                             subpriority);

            gSprites[gBattleStruct->trainerSlideSpriteIds[battler]].oam.paletteNum = IndexOfSpritePaletteTag(gTrainerSprites[trainerPicId].palette.tag);
            gSprites[gBattleStruct->trainerSlideSpriteIds[battler]].oam.affineMode = ST_OAM_AFFINE_OFF;
            gSprites[gBattleStruct->trainerSlideSpriteIds[battler]].hFlip = 1;
            gSprites[gBattleStruct->trainerSlideSpriteIds[battler]].y2 = 48;
        }
        else
        {
            DecompressTrainerBackPic(trainerPicId, battler);
            SetMultiuseSpriteTemplateToTrainerBack(trainerPicId, GetBattlerPosition(battler));
            if (subpriority == -1)
                subpriority = GetBattlerSpriteSubpriority(battler);
            gBattleStruct->trainerSlideSpriteIds[battler] = CreateSprite(&gMultiuseSpriteTemplate,
                                                             xPos,
                                                             yPos,
                                                             subpriority);
            if ((gBattleTypeFlags & BATTLE_TYPE_SAFARI) && GetBattlerPosition(battler) == B_POSITION_PLAYER_LEFT)
                gBattlerSpriteIds[battler] = gBattleStruct->trainerSlideSpriteIds[battler];

            gSprites[gBattleStruct->trainerSlideSpriteIds[battler]].oam.paletteNum = battler;
        }
        gSprites[gBattleStruct->trainerSlideSpriteIds[battler]].x2 = DISPLAY_WIDTH;
        gSprites[gBattleStruct->trainerSlideSpriteIds[battler]].sSpeedX = -2;
    }
    if (B_FAST_INTRO_NO_SLIDE || gTestRunnerHeadless)
        gSprites[gBattleStruct->trainerSlideSpriteIds[battler]].callback = SpriteCB_TrainerSpawn;
    else
        gSprites[gBattleStruct->trainerSlideSpriteIds[battler]].callback = SpriteCB_TrainerSlideIn;

    gBattlerControllerFuncs[battler] = Controller_WaitForTrainerPic;
}

void BtlController_HandleTrainerSlide(u32 battler, u32 trainerPicId)
{
    if (GetBattlerSide(battler) == B_SIDE_PLAYER)
    {
        DecompressTrainerBackPic(trainerPicId, battler);
        SetMultiuseSpriteTemplateToTrainerBack(trainerPicId, GetBattlerPosition(battler));
        gBattleStruct->trainerSlideSpriteIds[battler] = CreateSprite(&gMultiuseSpriteTemplate,
                                                         80,
                                                         (8 - gTrainerBacksprites[trainerPicId].coordinates.size) * 4 + 80,
                                                         30);
        if ((gBattleTypeFlags & BATTLE_TYPE_SAFARI) && GetBattlerPosition(battler) == B_POSITION_PLAYER_LEFT)
            gBattlerSpriteIds[battler] = gBattleStruct->trainerSlideSpriteIds[battler];
        gSprites[gBattleStruct->trainerSlideSpriteIds[battler]].oam.paletteNum = battler;
        gSprites[gBattleStruct->trainerSlideSpriteIds[battler]].x2 = -96;
        gSprites[gBattleStruct->trainerSlideSpriteIds[battler]].sSpeedX = 2;
    }
    else
    {
        DecompressTrainerFrontPic(trainerPicId, battler);
        SetMultiuseSpriteTemplateToTrainerFront(trainerPicId, GetBattlerPosition(battler));
        gBattleStruct->trainerSlideSpriteIds[battler] = CreateSprite(&gMultiuseSpriteTemplate, 176, 40, 0);
        gSprites[gBattleStruct->trainerSlideSpriteIds[battler]].oam.affineParam = trainerPicId;
        gSprites[gBattleStruct->trainerSlideSpriteIds[battler]].oam.paletteNum = IndexOfSpritePaletteTag(gTrainerSprites[trainerPicId].palette.tag);
        gSprites[gBattleStruct->trainerSlideSpriteIds[battler]].x2 = 96;
        gSprites[gBattleStruct->trainerSlideSpriteIds[battler]].x += 32;
        gSprites[gBattleStruct->trainerSlideSpriteIds[battler]].sSpeedX = -2;
    }
    gSprites[gBattleStruct->trainerSlideSpriteIds[battler]].callback = SpriteCB_TrainerSlideIn;

    gBattlerControllerFuncs[battler] = Controller_WaitForTrainerPic;
}

#undef sSpeedX

void BtlController_HandleTrainerSlideBack(u32 battler, s16 data0, bool32 startAnim)
{
    u32 side = GetBattlerSide(battler);

    SetSpritePrimaryCoordsFromSecondaryCoords(&gSprites[gBattleStruct->trainerSlideSpriteIds[battler]]);
    gSprites[gBattleStruct->trainerSlideSpriteIds[battler]].data[0] = data0;
    gSprites[gBattleStruct->trainerSlideSpriteIds[battler]].data[2] = (side == B_SIDE_PLAYER) ? -40 : 280;
    gSprites[gBattleStruct->trainerSlideSpriteIds[battler]].data[4] = gSprites[gBattleStruct->trainerSlideSpriteIds[battler]].y;
    gSprites[gBattleStruct->trainerSlideSpriteIds[battler]].callback = StartAnimLinearTranslation;
    StoreSpriteCallbackInData6(&gSprites[gBattleStruct->trainerSlideSpriteIds[battler]], SpriteCallbackDummy);
    if (startAnim)
        StartSpriteAnim(&gSprites[gBattleStruct->trainerSlideSpriteIds[battler]], 1);
    gBattlerControllerFuncs[battler] = Controller_HandleTrainerSlideBack;
}

#define sSpeedX data[1]
#define sSpeedY data[2]

void BtlController_HandleFaintAnimation(u32 battler)
{
    if (gBattleSpritesDataPtr->healthBoxesData[battler].animationState == 0)
    {
        if (gBattleSpritesDataPtr->battlerData[battler].behindSubstitute)
            InitAndLaunchSpecialAnimation(battler, battler, battler, B_ANIM_SUBSTITUTE_TO_MON);
        gBattleSpritesDataPtr->healthBoxesData[battler].animationState++;
    }
    else
    {
        if (!gBattleSpritesDataPtr->healthBoxesData[battler].specialAnimActive)
        {
            gBattleSpritesDataPtr->healthBoxesData[battler].animationState = 0;
            if (GetBattlerSide(battler) == B_SIDE_PLAYER)
            {
                HandleLowHpMusicChange(&gPlayerParty[gBattlerPartyIndexes[battler]], battler);
                gSprites[gBattlerSpriteIds[battler]].sSpeedX = 0;
                gSprites[gBattlerSpriteIds[battler]].sSpeedY = 5;
                PlaySE12WithPanning(SE_FAINT, SOUND_PAN_ATTACKER);
                gSprites[gBattlerSpriteIds[battler]].callback = SpriteCB_FaintSlideAnim;
                gBattlerControllerFuncs[battler] = Controller_FaintPlayerMon;
            }
            else
            {
                PlaySE12WithPanning(SE_FAINT, SOUND_PAN_TARGET);
                gSprites[gBattlerSpriteIds[battler]].callback = SpriteCB_FaintOpponentMon;
                gBattlerControllerFuncs[battler] = Controller_FaintOpponentMon;
            }
            // The player's sprite callback just slides the mon, the opponent's removes the sprite.
            // The player's sprite is removed in Controller_FaintPlayerMon. Controller_FaintOpponentMon only removes the healthbox once the sprite is removed by SpriteCB_FaintOpponentMon.
        }
    }
}

#undef sSpeedX
#undef sSpeedY

static void HandleBallThrow(u32 battler, u32 target, u32 animId, bool32 allowCriticalCapture)
{
    gDoingBattleAnim = TRUE;
    if (allowCriticalCapture && IsCriticalCapture())
        animId = B_ANIM_CRITICAL_CAPTURE_THROW;
    InitAndLaunchSpecialAnimation(battler, battler, target, animId);

    gBattlerControllerFuncs[battler] = Controller_WaitForBallThrow;
}

void BtlController_HandleSuccessBallThrowAnim(u32 battler, u32 target, u32 animId, bool32 allowCriticalCapture)
{
    gBattleSpritesDataPtr->animationData->ballThrowCaseId = BALL_3_SHAKES_SUCCESS;
    HandleBallThrow(battler, target, animId, allowCriticalCapture);
}

void BtlController_HandleBallThrowAnim(u32 battler, u32 target, u32 animId, bool32 allowCriticalCapture)
{
    gBattleSpritesDataPtr->animationData->ballThrowCaseId = gBattleResources->bufferA[battler][1];
    HandleBallThrow(battler, target, animId, allowCriticalCapture);
}

void BtlController_HandleMoveAnimation(u32 battler, bool32 updateTvData)
{
    if (!IsBattleSEPlaying(battler))
    {
        u16 move = gBattleResources->bufferA[battler][1] | (gBattleResources->bufferA[battler][2] << 8);

        gAnimMoveTurn = gBattleResources->bufferA[battler][3];
        gAnimMovePower = gBattleResources->bufferA[battler][4] | (gBattleResources->bufferA[battler][5] << 8);
        gAnimMoveDmg = gBattleResources->bufferA[battler][6] | (gBattleResources->bufferA[battler][7] << 8) | (gBattleResources->bufferA[battler][8] << 16) | (gBattleResources->bufferA[battler][9] << 24);
        gAnimFriendship = gBattleResources->bufferA[battler][10];
        gWeatherMoveAnim = gBattleResources->bufferA[battler][12] | (gBattleResources->bufferA[battler][13] << 8);
        gAnimDisableStructPtr = (struct DisableStruct *)&gBattleResources->bufferA[battler][16];
        gTransformedPersonalities[battler] = gAnimDisableStructPtr->transformedMonPersonality;
        gTransformedShininess[battler] = gAnimDisableStructPtr->transformedMonShininess;
        gBattleSpritesDataPtr->healthBoxesData[battler].animationState = 0;
        gBattlerControllerFuncs[battler] = Controller_DoMoveAnimation;
        if (updateTvData)
            BattleTv_SetDataBasedOnMove(move, gWeatherMoveAnim, gAnimDisableStructPtr);
    }
}

void BtlController_HandlePrintString(u32 battler, bool32 updateTvData, bool32 arenaPtsDeduct)
{
    u16 *stringId;

    gBattle_BG0_X = 0;
    gBattle_BG0_Y = 0;
    stringId = (u16 *)(&gBattleResources->bufferA[battler][2]);
    BufferStringBattle(*stringId, battler);

    if (gTestRunnerEnabled)
    {
        TestRunner_Battle_RecordMessage(gDisplayedStringBattle);
        if (gTestRunnerHeadless)
        {
            BattleControllerComplete(battler);
            return;
        }
    }

    BattlePutTextOnWindow(gDisplayedStringBattle, B_WIN_MSG);
    gBattlerControllerFuncs[battler] = Controller_WaitForString;
    if (updateTvData)
        BattleTv_SetDataBasedOnString(*stringId);
    if (arenaPtsDeduct)
        BattleArena_DeductSkillPoints(battler, *stringId);
}

void BtlController_HandleHealthBarUpdate(u32 battler, bool32 updateHpText)
{
    s32 maxHP, curHP;
    s16 hpVal;
    struct Pokemon *party = GetBattlerParty(battler);

    LoadBattleBarGfx(0);
    hpVal = gBattleResources->bufferA[battler][2] | (gBattleResources->bufferA[battler][3] << 8);
    maxHP = GetMonData(&party[gBattlerPartyIndexes[battler]], MON_DATA_MAX_HP);
    curHP = GetMonData(&party[gBattlerPartyIndexes[battler]], MON_DATA_HP);

    if (hpVal != INSTANT_HP_BAR_DROP)
    {
        SetBattleBarStruct(battler, gHealthboxSpriteIds[battler], maxHP, curHP, hpVal);
        TestRunner_Battle_RecordHP(battler, curHP, min(maxHP, max(0, curHP - hpVal)));
    }
    else
    {
        SetBattleBarStruct(battler, gHealthboxSpriteIds[battler], maxHP, 0, hpVal);
        if (updateHpText)
            UpdateHpTextInHealthbox(gHealthboxSpriteIds[battler], HP_CURRENT, 0, maxHP);
        TestRunner_Battle_RecordHP(battler, curHP, 0);
    }

    gBattlerControllerFuncs[battler] = Controller_WaitForHealthBar;
}

void DoStatusIconUpdate(u32 battler)
{
    struct Pokemon *party = GetBattlerParty(battler);

    UpdateHealthboxAttribute(gHealthboxSpriteIds[battler], &party[gBattlerPartyIndexes[battler]], HEALTHBOX_STATUS_ICON);
    gBattleSpritesDataPtr->healthBoxesData[battler].statusAnimActive = 0;
    gBattlerControllerFuncs[battler] = Controller_WaitForStatusAnimation;
}

void BtlController_HandleStatusIconUpdate(u32 battler)
{
    if (!IsBattleSEPlaying(battler))
    {
        DoStatusIconUpdate(battler);
    }
}

void BtlController_HandleStatusAnimation(u32 battler)
{
    if (!IsBattleSEPlaying(battler))
    {
        InitAndLaunchChosenStatusAnimation(battler, gBattleResources->bufferA[battler][1],
                        gBattleResources->bufferA[battler][2] | (gBattleResources->bufferA[battler][3] << 8) | (gBattleResources->bufferA[battler][4] << 16) | (gBattleResources->bufferA[battler][5] << 24));
        gBattlerControllerFuncs[battler] = Controller_WaitForStatusAnimation;
    }
}

void BtlController_HandleHitAnimation(u32 battler)
{
    if (gSprites[gBattlerSpriteIds[battler]].invisible == TRUE)
    {
        BattleControllerComplete(battler);
    }
    else
    {
        gDoingBattleAnim = TRUE;
        gSprites[gBattlerSpriteIds[battler]].data[1] = 0;
        DoHitAnimHealthboxEffect(battler);
        gBattlerControllerFuncs[battler] = Controller_HitAnimation;
    }
}

void BtlController_HandlePlaySE(u32 battler)
{
    s8 pan = (GetBattlerSide(battler) == B_SIDE_PLAYER) ? SOUND_PAN_ATTACKER : SOUND_PAN_TARGET;

    PlaySE12WithPanning(gBattleResources->bufferA[battler][1] | (gBattleResources->bufferA[battler][2] << 8), pan);
    BattleControllerComplete(battler);
}

void BtlController_HandlePlayFanfareOrBGM(u32 battler)
{
    if (gBattleResources->bufferA[battler][3])
    {
        BattleStopLowHpSound();
        PlayBGM(gBattleResources->bufferA[battler][1] | (gBattleResources->bufferA[battler][2] << 8));
    }
    else
    {
        PlayFanfare(gBattleResources->bufferA[battler][1] | (gBattleResources->bufferA[battler][2] << 8));
    }

    BattleControllerComplete(battler);
}

void BtlController_HandleFaintingCry(u32 battler)
{
    struct Pokemon *party;
    s8 pan;

    if (GetBattlerSide(battler) == B_SIDE_PLAYER)
    {
        party = gPlayerParty;
        pan = -25;
    }
    else
    {
        party = gEnemyParty;
        pan = 25;
    }

    PlayCry_ByMode(GetMonData(&party[gBattlerPartyIndexes[battler]], MON_DATA_SPECIES), pan, CRY_MODE_FAINT);
    BattleControllerComplete(battler);
}

void BtlController_HandleIntroSlide(u32 battler)
{
    HandleIntroSlide(gBattleResources->bufferA[battler][1]);
    gIntroSlideFlags |= 1;
    BattleControllerComplete(battler);
}

void BtlController_HandleSpriteInvisibility(u32 battler)
{
    if (IsBattlerSpritePresent(battler))
    {
        gSprites[gBattlerSpriteIds[battler]].invisible = gBattleResources->bufferA[battler][1];
        CopyBattleSpriteInvisibility(battler);
    }
    BattleControllerComplete(battler);
}

bool32 TwoPlayerIntroMons(u32 battler) // Double battle with both player pokemon active.
{
    return (IsDoubleBattle() && IsValidForBattle(&gPlayerParty[gBattlerPartyIndexes[battler ^ BIT_FLANK]]));
}

bool32 TwoOpponentIntroMons(u32 battler) // Double battle with both opponent pokemon active.
{
    return (IsDoubleBattle()
            && IsValidForBattle(&gEnemyParty[gBattlerPartyIndexes[battler]])
            && IsValidForBattle(&gEnemyParty[gBattlerPartyIndexes[BATTLE_PARTNER(battler)]]));
}

// Task data for Task_StartSendOutAnim
#define tBattlerId          data[0]
#define tStartTimer         data[1]
#define tFramesToWait       data[2]
#define tControllerFunc_1   3 // Stored as two halfwords
#define tControllerFunc_2   4

// Sprite data for SpriteCB_FreePlayerSpriteLoadMonSprite
#define sBattlerId data[5]

void BtlController_HandleIntroTrainerBallThrow(u32 battler, u16 tagTrainerPal, const u32 *trainerPal, s16 framesToWait, void (*controllerCallback)(u32 battler))
{
    u8 paletteNum, taskId;
    u32 side = GetBattlerSide(battler);

    SetSpritePrimaryCoordsFromSecondaryCoords(&gSprites[gBattleStruct->trainerSlideSpriteIds[battler]]);
    if (side == B_SIDE_PLAYER)
    {
        gSprites[gBattleStruct->trainerSlideSpriteIds[battler]].data[0] = 50;
        gSprites[gBattleStruct->trainerSlideSpriteIds[battler]].data[2] = -40;
    }
    else
    {
        gSprites[gBattleStruct->trainerSlideSpriteIds[battler]].data[0] = 35;
        gSprites[gBattleStruct->trainerSlideSpriteIds[battler]].data[2] = 280;
    }

    gSprites[gBattleStruct->trainerSlideSpriteIds[battler]].data[4] = gSprites[gBattleStruct->trainerSlideSpriteIds[battler]].y;
    gSprites[gBattleStruct->trainerSlideSpriteIds[battler]].callback = StartAnimLinearTranslation;
    gSprites[gBattleStruct->trainerSlideSpriteIds[battler]].sBattlerId = battler;

    if (side == B_SIDE_PLAYER)
    {
        StoreSpriteCallbackInData6(&gSprites[gBattleStruct->trainerSlideSpriteIds[battler]], SpriteCB_FreePlayerSpriteLoadMonSprite);
        StartSpriteAnim(&gSprites[gBattleStruct->trainerSlideSpriteIds[battler]], ShouldDoSlideInAnim() ? 2 : 1);

        paletteNum = AllocSpritePalette(tagTrainerPal);
        LoadCompressedPalette(trainerPal, OBJ_PLTT_ID(paletteNum), PLTT_SIZE_4BPP);
        gSprites[gBattleStruct->trainerSlideSpriteIds[battler]].oam.paletteNum = paletteNum;
    }
    else
    {
        StoreSpriteCallbackInData6(&gSprites[gBattleStruct->trainerSlideSpriteIds[battler]], SpriteCB_FreeOpponentSprite);
    }

    taskId = CreateTask(Task_StartSendOutAnim, 5);
    gTasks[taskId].tBattlerId = battler;
    gTasks[taskId].tFramesToWait = framesToWait;
    SetWordTaskArg(taskId, tControllerFunc_1, (uint32_t)(controllerCallback));

    if (gBattleSpritesDataPtr->healthBoxesData[battler].partyStatusSummaryShown)
        gTasks[gBattlerStatusSummaryTaskId[battler]].func = Task_HidePartyStatusSummary;

    gBattleSpritesDataPtr->animationData->introAnimActive = TRUE;
    gBattlerControllerFuncs[battler] = BattleControllerDummy;
}

static bool32 TwoMonsAtSendOut(u32 battler)
{
    if (GetBattlerSide(battler) == B_SIDE_PLAYER)
    {
        if (TwoPlayerIntroMons(battler) && !(gBattleTypeFlags & BATTLE_TYPE_MULTI))
            return TRUE;
        else
            return FALSE;
    }
    else
    {
        if ((!TwoOpponentIntroMons(battler) || (gBattleTypeFlags & BATTLE_TYPE_MULTI)) && !BATTLE_TWO_VS_ONE_OPPONENT)
            return FALSE;
        else if ((gBattleTypeFlags & BATTLE_TYPE_TWO_OPPONENTS) || (BATTLE_TWO_VS_ONE_OPPONENT && !TwoOpponentIntroMons(battler)))
            return FALSE;
        else
            return TRUE;
    }
    return FALSE;
}

// Send out at start of battle
static void Task_StartSendOutAnim(u8 taskId)
{
    if (gTasks[taskId].tFramesToWait != 0 && gTasks[taskId].tStartTimer < gTasks[taskId].tFramesToWait)
    {
        gTasks[taskId].tStartTimer++;
    }
    else
    {
        u32 battlerPartner;
        u32 battler = gTasks[taskId].tBattlerId;

        if (TwoMonsAtSendOut(battler))
        {
            gBattleResources->bufferA[battler][1] = gBattlerPartyIndexes[battler];
            StartSendOutAnim(battler, FALSE, FALSE, ShouldDoSlideInAnim());

            battlerPartner = battler ^ BIT_FLANK;
            gBattleResources->bufferA[battlerPartner][1] = gBattlerPartyIndexes[battlerPartner];
            BattleLoadMonSpriteGfx(&gPlayerParty[gBattlerPartyIndexes[battlerPartner]], battlerPartner);
            StartSendOutAnim(battlerPartner, FALSE, FALSE, ShouldDoSlideInAnim());
        }
        else
        {
            gBattleResources->bufferA[battler][1] = gBattlerPartyIndexes[battler];
            StartSendOutAnim(battler, FALSE, FALSE, ShouldDoSlideInAnim());
        }
        gBattlerControllerFuncs[battler] = (void*)(GetWordTaskArg(taskId, tControllerFunc_1));
        DestroyTask(taskId);
    }
}

#undef tBattlerId
#undef tStartTimer
#undef tFramesToWait
#undef tControllerFunc_1
#undef tControllerFunc_2

static void SpriteCB_FreePlayerSpriteLoadMonSprite(struct Sprite *sprite)
{
    u8 battler = sprite->sBattlerId;

    // Free player trainer sprite
    FreeSpriteOamMatrix(sprite);
    FreeSpritePaletteByTag(GetSpritePaletteTagByPaletteNum(sprite->oam.paletteNum));
    DestroySprite(sprite);

    // Load mon sprite
    BattleLoadMonSpriteGfx(&gPlayerParty[gBattlerPartyIndexes[battler]], battler);
    StartSpriteAnim(&gSprites[gBattlerSpriteIds[battler]], 0);
}

static void SpriteCB_FreeOpponentSprite(struct Sprite *sprite)
{
    FreeTrainerFrontPicPalette(sprite->oam.affineParam);
    FreeSpriteOamMatrix(sprite);
    DestroySprite(sprite);
}

#undef sBattlerId

void BtlController_HandleDrawPartyStatusSummary(u32 battler, u32 side, bool32 considerDelay)
{
    if (gBattleResources->bufferA[battler][1] != 0 && GetBattlerSide(battler) == B_SIDE_PLAYER)
    {
        BattleControllerComplete(battler);
    }
    else
    {
        gBattleSpritesDataPtr->healthBoxesData[battler].partyStatusSummaryShown = 1;

        if (side == B_SIDE_OPPONENT && gBattleResources->bufferA[battler][2] != 0)
        {
            if (gBattleSpritesDataPtr->healthBoxesData[battler].opponentDrawPartyStatusSummaryDelay < 2)
            {
                gBattleSpritesDataPtr->healthBoxesData[battler].opponentDrawPartyStatusSummaryDelay++;
                return;
            }
            else
            {
                gBattleSpritesDataPtr->healthBoxesData[battler].opponentDrawPartyStatusSummaryDelay = 0;
            }
        }

        gBattlerStatusSummaryTaskId[battler] = CreatePartyStatusSummarySprites(battler, (struct HpAndStatus *)&gBattleResources->bufferA[battler][4], gBattleResources->bufferA[battler][1], gBattleResources->bufferA[battler][2]);
        gBattleSpritesDataPtr->healthBoxesData[battler].partyStatusDelayTimer = 0;

        // If intro, skip the delay after drawing
        if (considerDelay && gBattleResources->bufferA[battler][2] != 0)
            gBattleSpritesDataPtr->healthBoxesData[battler].partyStatusDelayTimer = 93;

        gBattlerControllerFuncs[battler] = Controller_WaitForPartyStatusSummary;
    }
}

void BtlController_HandleHidePartyStatusSummary(u32 battler)
{
    if (gBattleSpritesDataPtr->healthBoxesData[battler].partyStatusSummaryShown)
        gTasks[gBattlerStatusSummaryTaskId[battler]].func = Task_HidePartyStatusSummary;
    BattleControllerComplete(battler);
}

void BtlController_HandleBattleAnimation(u32 battler, bool32 ignoreSE, bool32 updateTvData)
{
    if (ignoreSE || !IsBattleSEPlaying(battler))
    {
        u8 animationId = gBattleResources->bufferA[battler][1];
        u16 argument = gBattleResources->bufferA[battler][2] | (gBattleResources->bufferA[battler][3] << 8);

        gAnimDisableStructPtr = (struct DisableStruct *)&gBattleResources->bufferA[battler][4];

        if (TryHandleLaunchBattleTableAnimation(battler, battler, battler, animationId, argument))
            BattleControllerComplete(battler);
        else
            gBattlerControllerFuncs[battler] = Controller_WaitForBattleAnimation;

        if (updateTvData)
            BattleTv_SetDataBasedOnAnimation(animationId);
    }
}<|MERGE_RESOLUTION|>--- conflicted
+++ resolved
@@ -181,13 +181,9 @@
         if (gBattleTypeFlags & BATTLE_TYPE_SAFARI)
             gBattlerControllerFuncs[B_BATTLER_0] = SetControllerToSafari;
         else if (gBattleTypeFlags & BATTLE_TYPE_WALLY_TUTORIAL)
-<<<<<<< HEAD
-            gBattlerControllerFuncs[0] = SetControllerToWally;
+            gBattlerControllerFuncs[B_BATTLER_0] = SetControllerToWally;
         else if (IsAiVsAiBattle())
-            gBattlerControllerFuncs[0] = SetControllerToPlayerPartner;
-=======
-            gBattlerControllerFuncs[B_BATTLER_0] = SetControllerToWally;
->>>>>>> 51b00086
+            gBattlerControllerFuncs[B_BATTLER_0] = SetControllerToPlayerPartner;
         else
             gBattlerControllerFuncs[B_BATTLER_0] = SetControllerToPlayer;
 
@@ -239,30 +235,20 @@
     {
         gBattleMainFunc = BeginBattleIntro;
 
-<<<<<<< HEAD
         if (IsAiVsAiBattle())
-            gBattlerControllerFuncs[0] = SetControllerToPlayerPartner;
+            gBattlerControllerFuncs[B_BATTLER_0] = SetControllerToPlayerPartner;
         else
-            gBattlerControllerFuncs[0] = SetControllerToPlayer;
-        gBattlerPositions[0] = B_POSITION_PLAYER_LEFT;
-=======
-        gBattlerControllerFuncs[B_BATTLER_0] = SetControllerToPlayer;
+            gBattlerControllerFuncs[B_BATTLER_0] = SetControllerToPlayer;
         gBattlerPositions[B_BATTLER_0] = B_POSITION_PLAYER_LEFT;
->>>>>>> 51b00086
 
         gBattlerControllerFuncs[B_BATTLER_1] = SetControllerToOpponent;
         gBattlerPositions[B_BATTLER_1] = B_POSITION_OPPONENT_LEFT;
 
-<<<<<<< HEAD
         if (IsAiVsAiBattle())
-            gBattlerControllerFuncs[2] = SetControllerToPlayerPartner;
+            gBattlerControllerFuncs[B_BATTLER_2] = SetControllerToPlayerPartner;
         else
-            gBattlerControllerFuncs[2] = SetControllerToPlayer;
-        gBattlerPositions[2] = B_POSITION_PLAYER_RIGHT;
-=======
-        gBattlerControllerFuncs[B_BATTLER_2] = SetControllerToPlayer;
+            gBattlerControllerFuncs[B_BATTLER_2] = SetControllerToPlayer;
         gBattlerPositions[B_BATTLER_2] = B_POSITION_PLAYER_RIGHT;
->>>>>>> 51b00086
 
         gBattlerControllerFuncs[B_BATTLER_3] = SetControllerToOpponent;
         gBattlerPositions[B_BATTLER_3] = B_POSITION_OPPONENT_RIGHT;
