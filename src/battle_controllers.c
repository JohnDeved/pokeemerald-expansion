--- conflicted
+++ resolved
@@ -589,10 +589,10 @@
 
 bool32 IsValidForBattle(struct Pokemon *mon)
 {
-    u32 species = GetMonData(mon, MON_DATA_SPECIES2);
+    u32 species = GetMonData(mon, MON_DATA_SPECIES_OR_EGG);
     return (species != SPECIES_NONE && species != SPECIES_EGG
              && GetMonData(mon, MON_DATA_HP) != 0
-             && GetMonData(mon, MON_DATA_IS_EGG) == 0);
+             && GetMonData(mon, MON_DATA_IS_EGG) == FALSE);
 }
 
 static void SetBattlePartyIds(void)
@@ -609,14 +609,7 @@
                 {
                     if (GET_BATTLER_SIDE2(i) == B_SIDE_PLAYER)
                     {
-<<<<<<< HEAD
                         if (IsValidForBattle(&gPlayerParty[j]))
-=======
-                        if (GetMonData(&gPlayerParty[j], MON_DATA_HP) != 0
-                         && GetMonData(&gPlayerParty[j], MON_DATA_SPECIES_OR_EGG) != SPECIES_NONE
-                         && GetMonData(&gPlayerParty[j], MON_DATA_SPECIES_OR_EGG) != SPECIES_EGG
-                         && !GetMonData(&gPlayerParty[j], MON_DATA_IS_EGG))
->>>>>>> ec89e519
                         {
                             gBattlerPartyIndexes[i] = j;
                             break;
@@ -624,14 +617,7 @@
                     }
                     else
                     {
-<<<<<<< HEAD
                         if (IsValidForBattle(&gEnemyParty[j]))
-=======
-                        if (GetMonData(&gEnemyParty[j], MON_DATA_HP) != 0
-                         && GetMonData(&gEnemyParty[j], MON_DATA_SPECIES_OR_EGG) != SPECIES_NONE
-                         && GetMonData(&gEnemyParty[j], MON_DATA_SPECIES_OR_EGG) != SPECIES_EGG
-                         && !GetMonData(&gEnemyParty[j], MON_DATA_IS_EGG))
->>>>>>> ec89e519
                         {
                             gBattlerPartyIndexes[i] = j;
                             break;
@@ -642,15 +628,7 @@
                 {
                     if (GET_BATTLER_SIDE2(i) == B_SIDE_PLAYER)
                     {
-<<<<<<< HEAD
                         if (IsValidForBattle(&gPlayerParty[j]) && gBattlerPartyIndexes[i - 2] != j)
-=======
-                        if (GetMonData(&gPlayerParty[j], MON_DATA_HP) != 0
-                         && GetMonData(&gPlayerParty[j], MON_DATA_SPECIES) != SPECIES_NONE  // Probably a typo by Game Freak. The rest use SPECIES2.
-                         && GetMonData(&gPlayerParty[j], MON_DATA_SPECIES_OR_EGG) != SPECIES_EGG
-                         && !GetMonData(&gPlayerParty[j], MON_DATA_IS_EGG)
-                         && gBattlerPartyIndexes[i - 2] != j)
->>>>>>> ec89e519
                         {
                             gBattlerPartyIndexes[i] = j;
                             break;
@@ -658,15 +636,7 @@
                     }
                     else
                     {
-<<<<<<< HEAD
                         if (IsValidForBattle(&gEnemyParty[j]) && gBattlerPartyIndexes[i - 2] != j)
-=======
-                        if (GetMonData(&gEnemyParty[j], MON_DATA_HP) != 0
-                         && GetMonData(&gEnemyParty[j], MON_DATA_SPECIES_OR_EGG) != SPECIES_NONE
-                         && GetMonData(&gEnemyParty[j], MON_DATA_SPECIES_OR_EGG) != SPECIES_EGG
-                         && !GetMonData(&gEnemyParty[j], MON_DATA_IS_EGG)
-                         && gBattlerPartyIndexes[i - 2] != j)
->>>>>>> ec89e519
                         {
                             gBattlerPartyIndexes[i] = j;
                             break;
