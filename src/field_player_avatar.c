--- conflicted
+++ resolved
@@ -66,14 +66,8 @@
 static bool8 TryInterruptObjectEventSpecialAnim(struct ObjectEvent *, u8);
 static void npc_clear_strange_bits(struct ObjectEvent *);
 static void MovePlayerAvatarUsingKeypadInput(u8, u16, u16);
-<<<<<<< HEAD
-static void PlayerAllowForcedMovementIfMovingSameDirection();
-static u8 GetForcedMovementByMetatileBehavior();
-=======
 static void PlayerAllowForcedMovementIfMovingSameDirection(void);
-static bool8 TryDoMetatileBehaviorForcedMovement(void);
 static u8 GetForcedMovementByMetatileBehavior(void);
->>>>>>> 812bde8a
 
 static bool8 ForcedMovement_None(void);
 static bool8 ForcedMovement_Slip(void);
@@ -526,8 +520,8 @@
     {
         playerAvatar->runningState = MOVING;
         moveFunc(direction);
-        if (PlayerHasFollowerNPC() 
-         && gObjectEvents[GetFollowerNPCObjectId()].invisible == FALSE 
+        if (PlayerHasFollowerNPC()
+         && gObjectEvents[GetFollowerNPCObjectId()].invisible == FALSE
          && FindTaskIdByFunc(Task_MoveNPCFollowerAfterForcedMovement) == TASK_NONE)
             CreateTask(Task_MoveNPCFollowerAfterForcedMovement, 3);
         return TRUE;
@@ -1224,8 +1218,8 @@
         struct ObjectEvent *npcFollower = &gObjectEvents[GetFollowerNPCObjectId()];
         struct ObjectEvent *player = &gObjectEvents[gPlayerAvatar.objectEventId];
 
-        if (npcFollower->invisible == FALSE 
-         && player->currentMetatileBehavior != MB_MUDDY_SLOPE 
+        if (npcFollower->invisible == FALSE
+         && player->currentMetatileBehavior != MB_MUDDY_SLOPE
          && npcFollower->currentMetatileBehavior == MB_MUDDY_SLOPE)
         {
             gPlayerAvatar.preventStep = TRUE;
