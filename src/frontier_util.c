#include "global.h"
#include "frontier_util.h"
#include "event_data.h"
#include "battle_setup.h"
#include "overworld.h"
#include "random.h"
#include "battle_tower.h"
#include "field_specials.h"
#include "battle.h"
#include "script_pokemon_util_80F87D8.h"
#include "main.h"
#include "window.h"
#include "menu.h"
#include "text.h"
#include "battle_records.h"
#include "international_string_util.h"
#include "string_util.h"
#include "new_game.h"
#include "link.h"
#include "tv.h"
#include "apprentice.h"
#include "pokedex.h"
#include "recorded_battle.h"
#include "data.h"
#include "record_mixing.h"
#include "strings.h"
#include "malloc.h"
#include "save.h"
#include "load_save.h"
#include "battle_dome.h"
#include "constants/battle_frontier.h"
#include "constants/frontier_util.h"
#include "constants/trainers.h"
#include "constants/species.h"
#include "constants/game_stat.h"
#include "constants/moves.h"
#include "constants/items.h"
#include "constants/event_objects.h"
#include "party_menu.h"

struct FrontierBrainMon
{
    u16 species;
    u16 heldItem;
    u8 fixedIV;
    u8 nature;
    u8 evs[NUM_STATS];
    u16 moves[MAX_MON_MOVES];
};

// This file's functions.
static void GetChallengeStatus(void);
static void GetFrontierData(void);
static void SetFrontierData(void);
static void SetSelectedPartyOrder(void);
static void DoSoftReset_(void);
static void SetFrontierTrainers(void);
static void SaveSelectedParty(void);
static void ShowFacilityResultsWindow(void);
static void CheckPutFrontierTVShowOnAir(void);
static void Script_GetFrontierBrainStatus(void);
static void IsTrainerFrontierBrain(void);
static void GiveBattlePoints(void);
static void GetFacilitySymbolCount(void);
static void GiveFacilitySymbol(void);
static void CheckBattleTypeFlag(void);
static void CheckPartyIneligibility(void);
static void ValidateVisitingTrainer(void);
static void IncrementWinStreak(void);
static void RestoreHeldItems(void);
static void SaveRecordBattle(void);
static void BufferFrontierTrainerName(void);
<<<<<<< HEAD
static void sub_81A447C(void);
static void SetFacilityBrainObjectEvent(void);
=======
static void ResetSketchedMoves(void);
static void SetFacilityBrainEventObject(void);
>>>>>>> 6efa51f8
static void ShowTowerResultsWindow(u8);
static void ShowDomeResultsWindow(u8);
static void ShowPalaceResultsWindow(u8);
static void ShowPikeResultsWindow(void);
static void ShowFactoryResultsWindow(u8);
static void ShowArenaResultsWindow(void);
static void ShowPyramidResultsWindow(void);
static void ShowLinkContestResultsWindow(void);
static void CopyFrontierBrainText(bool8 playerWonText);

// const rom data
static const u8 sFrontierBrainStreakAppearances[NUM_FRONTIER_FACILITIES][4] =
{
    [FRONTIER_FACILITY_TOWER]   = {35,  70, 35, 1},
    [FRONTIER_FACILITY_DOME]    = { 4,   9,  5, 0},
    [FRONTIER_FACILITY_PALACE]  = {21,  42, 21, 1},
    [FRONTIER_FACILITY_ARENA]   = {28,  56, 28, 1},
    [FRONTIER_FACILITY_FACTORY] = {21,  42, 21, 1},
    [FRONTIER_FACILITY_PIKE]    = {28, 140, 56, 1},
    [FRONTIER_FACILITY_PYRAMID] = {21,  70, 35, 0},
};

static const struct FrontierBrainMon sFrontierBrainsMons[][2][3] =
{
    [FRONTIER_FACILITY_TOWER] =
    {
        // Silver Symbol.
        {
            {
                .species = SPECIES_ALAKAZAM,
                .heldItem = ITEM_BRIGHT_POWDER,
                .fixedIV = 24,
                .nature = NATURE_MODEST,
                .evs = {106, 0, 152, 152, 100, 0},
                .moves = {MOVE_THUNDER_PUNCH, MOVE_FIRE_PUNCH, MOVE_ICE_PUNCH, MOVE_DISABLE},
            },
            {
                .species = SPECIES_ENTEI,
                .heldItem = ITEM_LUM_BERRY,
                .fixedIV = 24,
                .nature = NATURE_LONELY,
                .evs = {100, 152, 152, 0, 100, 6},
                .moves = {MOVE_FIRE_BLAST, MOVE_CALM_MIND, MOVE_RETURN, MOVE_ROAR},
            },
            {
                .species = SPECIES_SNORLAX,
                .heldItem = ITEM_QUICK_CLAW,
                .fixedIV = 24,
                .nature = NATURE_ADAMANT,
                .evs = {152, 152, 0, 0, 106, 100},
                .moves = {MOVE_BODY_SLAM, MOVE_BELLY_DRUM, MOVE_YAWN, MOVE_SHADOW_BALL},
            },
        },
        // Gold Symbol.
        {
            {
                .species = SPECIES_RAIKOU,
                .heldItem = ITEM_LUM_BERRY,
                .fixedIV = 31,
                .nature = NATURE_MODEST,
                .evs = {158, 0, 252, 100, 0, 0},
                .moves = {MOVE_THUNDERBOLT, MOVE_CALM_MIND, MOVE_REFLECT, MOVE_REST},
            },
            {
                .species = SPECIES_LATIOS,
                .heldItem = ITEM_BRIGHT_POWDER,
                .fixedIV = 31,
                .nature = NATURE_MODEST,
                .evs = {252, 0, 252, 6, 0, 0},
                .moves = {MOVE_PSYCHIC, MOVE_CALM_MIND, MOVE_RECOVER, MOVE_DRAGON_CLAW},
            },
            {
                .species = SPECIES_SNORLAX,
                .heldItem = ITEM_CHESTO_BERRY,
                .fixedIV = 31,
                .nature = NATURE_ADAMANT,
                .evs = {252, 252, 0, 0, 6, 0},
                .moves = {MOVE_CURSE, MOVE_RETURN, MOVE_REST, MOVE_SHADOW_BALL},
            },
        },
    },
    [FRONTIER_FACILITY_DOME] =
    {
        // Silver Symbol.
        {
            {
                .species = SPECIES_SWAMPERT,
                .heldItem = ITEM_FOCUS_BAND,
                .fixedIV = 20,
                .nature = NATURE_BRAVE,
                .evs = {152, 152, 106, 0, 100, 0},
                .moves = {MOVE_SURF, MOVE_EARTHQUAKE, MOVE_ICE_BEAM, MOVE_COUNTER},
            },
            {
                .species = SPECIES_SALAMENCE,
                .heldItem = ITEM_LUM_BERRY,
                .fixedIV = 20,
                .nature = NATURE_ADAMANT,
                .evs = {152, 152, 106, 100, 0, 0},
                .moves = {MOVE_EARTHQUAKE, MOVE_BRICK_BREAK, MOVE_DRAGON_CLAW, MOVE_AERIAL_ACE},
            },
            {
                .species = SPECIES_CHARIZARD,
                .heldItem = ITEM_WHITE_HERB,
                .fixedIV = 20,
                .nature = NATURE_QUIET,
                .evs = {100, 152, 106, 152, 0, 0},
                .moves = {MOVE_OVERHEAT, MOVE_ROCK_SLIDE, MOVE_AERIAL_ACE, MOVE_EARTHQUAKE},
            },
        },
        // Gold Symbol.
        {
            {
                .species = SPECIES_SWAMPERT,
                .heldItem = ITEM_LEFTOVERS,
                .fixedIV = 31,
                .nature = NATURE_BRAVE,
                .evs = {252, 252, 6, 0, 0, 0},
                .moves = {MOVE_SURF, MOVE_EARTHQUAKE, MOVE_ICE_BEAM, MOVE_MIRROR_COAT},
            },
            {
                .species = SPECIES_METAGROSS,
                .heldItem = ITEM_QUICK_CLAW,
                .fixedIV = 31,
                .nature = NATURE_BRAVE,
                .evs = {252, 252, 6, 0, 0, 0},
                .moves = {MOVE_PSYCHIC, MOVE_METEOR_MASH, MOVE_EARTHQUAKE, MOVE_PROTECT},
            },
            {
                .species = SPECIES_LATIAS,
                .heldItem = ITEM_CHESTO_BERRY,
                .fixedIV = 31,
                .nature = NATURE_MODEST,
                .evs = {252, 0, 252, 6, 0, 0},
                .moves = {MOVE_THUNDERBOLT, MOVE_PSYCHIC, MOVE_CALM_MIND, MOVE_REST},
            },
        },
    },
    [FRONTIER_FACILITY_PALACE] =
    {
        // Silver Symbol.
        {
            {
                .species = SPECIES_CROBAT,
                .heldItem = ITEM_BRIGHT_POWDER,
                .fixedIV = 16,
                .nature = NATURE_ADAMANT,
                .evs = {152, 0, 0, 152, 100, 106},
                .moves = {MOVE_CONFUSE_RAY, MOVE_DOUBLE_TEAM, MOVE_TOXIC, MOVE_FLY},
            },
            {
                .species = SPECIES_SLAKING,
                .heldItem = ITEM_SCOPE_LENS,
                .fixedIV = 16,
                .nature = NATURE_HARDY,
                .evs = {152, 152, 0, 106, 100, 0},
                .moves = {MOVE_EARTHQUAKE, MOVE_SWAGGER, MOVE_SHADOW_BALL, MOVE_BRICK_BREAK},
            },
            {
                .species = SPECIES_LAPRAS,
                .heldItem = ITEM_QUICK_CLAW,
                .fixedIV = 16,
                .nature = NATURE_QUIET,
                .evs = {0, 0, 252, 0, 106, 152},
                .moves = {MOVE_ICE_BEAM, MOVE_HORN_DRILL, MOVE_CONFUSE_RAY, MOVE_PROTECT},
            },
        },
        // Gold Symbol.
        {
            {
                .species = SPECIES_ARCANINE,
                .heldItem = ITEM_WHITE_HERB,
                .fixedIV = 31,
                .nature = NATURE_HASTY,
                .evs = {6, 252, 252, 0, 0, 0},
                .moves = {MOVE_OVERHEAT, MOVE_EXTREME_SPEED, MOVE_ROAR, MOVE_PROTECT},
            },
            {
                .species = SPECIES_SLAKING,
                .heldItem = ITEM_SCOPE_LENS,
                .fixedIV = 31,
                .nature = NATURE_HARDY,
                .evs = {6, 252, 0, 252, 0, 0},
                .moves = {MOVE_HYPER_BEAM, MOVE_EARTHQUAKE, MOVE_SHADOW_BALL, MOVE_YAWN},
            },
            {
                .species = SPECIES_SUICUNE,
                .heldItem = ITEM_KINGS_ROCK,
                .fixedIV = 31,
                .nature = NATURE_HASTY,
                .evs = {252, 0, 252, 6, 0, 0},
                .moves = {MOVE_BLIZZARD, MOVE_SURF, MOVE_BITE, MOVE_CALM_MIND},
            },
        },
    },
    [FRONTIER_FACILITY_ARENA] =
    {
        // Silver Symbol.
        {
            {
                .species = SPECIES_HERACROSS,
                .heldItem = ITEM_SALAC_BERRY,
                .fixedIV = 20,
                .nature = NATURE_JOLLY,
                .evs = {106, 152, 0, 152, 0, 100},
                .moves = {MOVE_MEGAHORN, MOVE_ROCK_TOMB, MOVE_ENDURE, MOVE_REVERSAL},
            },
            {
                .species = SPECIES_UMBREON,
                .heldItem = ITEM_LEFTOVERS,
                .fixedIV = 20,
                .nature = NATURE_CALM,
                .evs = {152, 0, 100, 0, 152, 106},
                .moves = {MOVE_BODY_SLAM, MOVE_CONFUSE_RAY, MOVE_PSYCHIC, MOVE_FAINT_ATTACK},
            },
            {
                .species = SPECIES_SHEDINJA,
                .heldItem = ITEM_BRIGHT_POWDER,
                .fixedIV = 20,
                .nature = NATURE_ADAMANT,
                .evs = {0, 252, 6, 252, 0, 0},
                .moves = {MOVE_SHADOW_BALL, MOVE_RETURN, MOVE_CONFUSE_RAY, MOVE_AERIAL_ACE},
            },
        },
        // Gold Symbol.
        {
            {
                .species = SPECIES_UMBREON,
                .heldItem = ITEM_CHESTO_BERRY,
                .fixedIV = 31,
                .nature = NATURE_CALM,
                .evs = {252, 0, 0, 0, 252, 6},
                .moves = {MOVE_DOUBLE_EDGE, MOVE_CONFUSE_RAY, MOVE_REST, MOVE_PSYCHIC},
            },
            {
                .species = SPECIES_GENGAR,
                .heldItem = ITEM_LEFTOVERS,
                .fixedIV = 31,
                .nature = NATURE_MODEST,
                .evs = {252, 0, 252, 0, 6, 0},
                .moves = {MOVE_PSYCHIC, MOVE_HYPNOSIS, MOVE_DREAM_EATER, MOVE_DESTINY_BOND},
            },
            {
                .species = SPECIES_BRELOOM,
                .heldItem = ITEM_LUM_BERRY,
                .fixedIV = 31,
                .nature = NATURE_JOLLY,
                .evs = {6, 252, 0, 252, 0, 0},
                .moves = {MOVE_SPORE, MOVE_FOCUS_PUNCH, MOVE_GIGA_DRAIN, MOVE_HEADBUTT},
            },
        },
    },
    [FRONTIER_FACILITY_FACTORY] =
    {
        // Because Factory's pokemon are random, this facility's Brain also uses random pokemon.
        // What is interesting, this team is actually the one Steven uses in the multi tag battle alongside the player.
        {
            {
                .species = SPECIES_METANG,
                .heldItem = ITEM_SITRUS_BERRY,
                .fixedIV = 31,
                .nature = NATURE_BRAVE,
                .evs = {0, 252, 252, 0, 6, 0},
                .moves = {MOVE_LIGHT_SCREEN, MOVE_PSYCHIC, MOVE_REFLECT, MOVE_METAL_CLAW},
            },
            {
                .species = SPECIES_SKARMORY,
                .heldItem = ITEM_SITRUS_BERRY,
                .fixedIV = 31,
                .nature = NATURE_IMPISH,
                .evs = {252, 0, 0, 0, 6, 252},
                .moves = {MOVE_TOXIC, MOVE_AERIAL_ACE, MOVE_PROTECT, MOVE_STEEL_WING},
            },
            {
                .species = SPECIES_AGGRON,
                .heldItem = ITEM_SITRUS_BERRY,
                .fixedIV = 31,
                .nature = NATURE_ADAMANT,
                .evs = {0, 252, 0, 0, 252, 6},
                .moves = {MOVE_THUNDERBOLT, MOVE_PROTECT, MOVE_SOLAR_BEAM, MOVE_DRAGON_CLAW},
            },
        },
        {
            {
                .species = SPECIES_METANG,
                .heldItem = ITEM_SITRUS_BERRY,
                .fixedIV = 31,
                .nature = NATURE_BRAVE,
                .evs = {0, 252, 252, 0, 6, 0},
                .moves = {MOVE_LIGHT_SCREEN, MOVE_PSYCHIC, MOVE_REFLECT, MOVE_METAL_CLAW},
            },
            {
                .species = SPECIES_SKARMORY,
                .heldItem = ITEM_SITRUS_BERRY,
                .fixedIV = 31,
                .nature = NATURE_IMPISH,
                .evs = {252, 0, 0, 0, 6, 252},
                .moves = {MOVE_TOXIC, MOVE_AERIAL_ACE, MOVE_PROTECT, MOVE_STEEL_WING},
            },
            {
                .species = SPECIES_AGGRON,
                .heldItem = ITEM_SITRUS_BERRY,
                .fixedIV = 31,
                .nature = NATURE_ADAMANT,
                .evs = {0, 252, 0, 0, 252, 6},
                .moves = {MOVE_THUNDERBOLT, MOVE_PROTECT, MOVE_SOLAR_BEAM, MOVE_DRAGON_CLAW},
            },
        },
    },
    [FRONTIER_FACILITY_PIKE] =
    {
        // Silver Symbol.
        {
            {
                .species = SPECIES_SEVIPER,
                .heldItem = ITEM_QUICK_CLAW,
                .fixedIV = 16,
                .nature = NATURE_BRAVE,
                .evs = {252, 0, 252, 0, 6, 0},
                .moves = {MOVE_SWAGGER, MOVE_CRUNCH, MOVE_POISON_FANG, MOVE_GIGA_DRAIN},
            },
            {
                .species = SPECIES_SHUCKLE,
                .heldItem = ITEM_CHESTO_BERRY,
                .fixedIV = 16,
                .nature = NATURE_BOLD,
                .evs = {252, 0, 0, 0, 106, 252},
                .moves = {MOVE_TOXIC, MOVE_SANDSTORM, MOVE_PROTECT, MOVE_REST},
            },
            {
                .species = SPECIES_MILOTIC,
                .heldItem = ITEM_LEFTOVERS,
                .fixedIV = 16,
                .nature = NATURE_MODEST,
                .evs = {152, 0, 100, 0, 152, 106},
                .moves = {MOVE_ICE_BEAM, MOVE_MIRROR_COAT, MOVE_SURF, MOVE_RECOVER},
            },
        },
        // Gold Symbol.
        {
            {
                .species = SPECIES_SEVIPER,
                .heldItem = ITEM_FOCUS_BAND,
                .fixedIV = 31,
                .nature = NATURE_BOLD,
                .evs = {252, 0, 0, 0, 252, 6},
                .moves = {MOVE_SWAGGER, MOVE_CRUNCH, MOVE_SLUDGE_BOMB, MOVE_GIGA_DRAIN},
            },
            {
                .species = SPECIES_STEELIX,
                .heldItem = ITEM_BRIGHT_POWDER,
                .fixedIV = 31,
                .nature = NATURE_BRAVE,
                .evs = {252, 0, 0, 0, 6, 252},
                .moves = {MOVE_EARTHQUAKE, MOVE_ROCK_SLIDE, MOVE_EXPLOSION, MOVE_SCREECH},
            },
            {
                .species = SPECIES_GYARADOS,
                .heldItem = ITEM_CHESTO_BERRY,
                .fixedIV = 31,
                .nature = NATURE_ADAMANT,
                .evs = {252, 6, 0, 0, 0, 252},
                .moves = {MOVE_DRAGON_DANCE, MOVE_RETURN, MOVE_ROAR, MOVE_REST},
            },
        },
    },
    [FRONTIER_FACILITY_PYRAMID] =
    {
        // Silver Symbol.
        {
            {
                .species = SPECIES_REGIROCK,
                .heldItem = ITEM_QUICK_CLAW,
                .fixedIV = 16,
                .nature = NATURE_ADAMANT,
                .evs = {152, 152, 0, 0, 106, 100},
                .moves = {MOVE_EXPLOSION, MOVE_SUPERPOWER, MOVE_EARTHQUAKE, MOVE_ANCIENT_POWER},
            },
            {
                .species = SPECIES_REGISTEEL,
                .heldItem = ITEM_LEFTOVERS,
                .fixedIV = 16,
                .nature = NATURE_ADAMANT,
                .evs = {152, 152, 0, 0, 6, 200},
                .moves = {MOVE_EARTHQUAKE, MOVE_METAL_CLAW, MOVE_TOXIC, MOVE_IRON_DEFENSE},
            },
            {
                .species = SPECIES_REGICE,
                .heldItem = ITEM_CHESTO_BERRY,
                .fixedIV = 16,
                .nature = NATURE_MODEST,
                .evs = {106, 0, 152, 0, 100, 152},
                .moves = {MOVE_ICE_BEAM, MOVE_AMNESIA, MOVE_THUNDER, MOVE_REST},
            },
        },
        // Gold Symbol.
        {
            {
                .species = SPECIES_ARTICUNO,
                .heldItem = ITEM_SCOPE_LENS,
                .fixedIV = 31,
                .nature = NATURE_MILD,
                .evs = {6, 0, 252, 252, 0, 0},
                .moves = {MOVE_BLIZZARD, MOVE_WATER_PULSE, MOVE_AERIAL_ACE, MOVE_REFLECT},
            },
            {
                .species = SPECIES_ZAPDOS,
                .heldItem = ITEM_LUM_BERRY,
                .fixedIV = 31,
                .nature = NATURE_MILD,
                .evs = {6, 0, 252, 252, 0, 0},
                .moves = {MOVE_THUNDER, MOVE_DETECT, MOVE_DRILL_PECK, MOVE_LIGHT_SCREEN},
            },
            {
                .species = SPECIES_MOLTRES,
                .heldItem = ITEM_BRIGHT_POWDER,
                .fixedIV = 31,
                .nature = NATURE_MILD,
                .evs = {6, 0, 252, 252, 0, 0},
                .moves = {MOVE_FIRE_BLAST, MOVE_HYPER_BEAM, MOVE_AERIAL_ACE, MOVE_SAFEGUARD},
            },
        },
    },
};

static const u8 sBattlePointAwards[][NUM_FRONTIER_FACILITIES][FRONTIER_MODE_COUNT] =
{
    {
        {1, 2, 3, 3}, {1, 1, 0, 0}, {4, 5, 0, 0}, {1, 0, 0, 0}, {3, 4, 0, 0}, {1, 0, 0, 0}, {5, 0, 0, 0}
    },
    {
        {2, 3, 4, 4}, {1, 1, 0, 0}, {4, 5, 0, 0}, {1, 0, 0, 0}, {3, 4, 0, 0}, {1, 0, 0, 0}, {5, 0, 0, 0}
    },
    {
        {3, 4, 5, 5}, {2, 2, 0, 0}, {5, 6, 0, 0}, {1, 0, 0, 0}, {4, 5, 0, 0}, {2, 0, 0, 0}, {6, 0, 0, 0}
    },
    {
        {4, 5, 6, 6}, {2, 2, 0, 0}, {5, 6, 0, 0}, {2, 0, 0, 0}, {4, 5, 0, 0}, {2, 0, 0, 0}, {6, 0, 0, 0}
    },
    {
        {5, 6, 7, 7}, {3, 3, 0, 0}, {6, 7, 0, 0}, {2, 0, 0, 0}, {5, 6, 0, 0}, {2, 0, 0, 0}, {7, 0, 0, 0}
    },
    {
        {6, 7, 8, 8}, {3, 3, 0, 0}, {6, 7, 0, 0}, {2, 0, 0, 0}, {5, 6, 0, 0}, {4, 0, 0, 0}, {7, 0, 0, 0}
    },
    {
        {7, 8, 9, 9}, {4, 4, 0, 0}, {7, 8, 0, 0}, {3, 0, 0, 0}, {6, 7, 0, 0}, {4, 0, 0, 0}, {8, 0, 0, 0}
    },
    {
        {8, 9, 10, 10}, {4, 4, 0, 0}, {7, 8, 0, 0}, {3, 0, 0, 0},{6, 7, 0, 0}, {4, 0, 0, 0}, {8, 0, 0, 0}
    },
    {
        {9, 10, 11, 11}, {5, 5, 0, 0}, {8, 9, 0, 0}, {4, 0, 0, 0}, {7, 8, 0, 0}, {8, 0, 0, 0}, {9, 0, 0, 0}
    },
    {
        {10, 11, 12, 12}, {5, 5, 0, 0}, {8, 9, 0, 0}, {4, 0, 0, 0}, {7, 8, 0, 0}, {8, 0, 0, 0}, {9, 0, 0, 0}
    },
    {
        {11, 12, 13, 13}, {6, 6, 0, 0}, {9, 10, 0, 0}, {5, 0, 0,0}, {8, 9, 0, 0}, {8, 0, 0, 0}, {10, 0, 0, 0}
    },
    {
        {12, 13, 14, 14}, {6, 6, 0, 0}, {9, 10, 0, 0}, {6, 0, 0,0}, {8, 9, 0, 0}, {8, 0, 0, 0}, {10, 0, 0, 0}
    },
    {
        {13, 14, 15, 15}, {7, 7, 0, 0}, {10, 11, 0, 0}, {7, 0, 0, 0}, {9, 10, 0, 0}, {10, 0, 0, 0}, {11, 0, 0, 0}
    },
    {
        {14, 15, 15, 15}, {7, 7, 0, 0}, {10, 11, 0, 0}, {8, 0, 0, 0}, {9, 10, 0, 0}, {10, 0, 0, 0}, {11, 0, 0, 0}
    },
    {
        {15, 15, 15, 15}, {8, 8, 0, 0}, {11, 12, 0, 0}, {9, 0, 0, 0}, {10, 11, 0, 0}, {10, 0, 0, 0}, {12, 0, 0, 0}
    },
    {
        {15, 15, 15, 15}, {8, 8, 0, 0}, {11, 12, 0, 0}, {10, 0, 0, 0}, {10, 11, 0, 0}, {10, 0, 0, 0}, {12, 0, 0, 0}
    },
    {
        {15, 15, 15, 15}, {9, 9, 0, 0}, {12, 13, 0, 0}, {11, 0, 0, 0}, {11, 12, 0, 0}, {12, 0, 0, 0}, {13, 0, 0, 0}
    },
    {
        {15, 15, 15, 15}, {9, 9, 0, 0}, {12, 13, 0, 0}, {12, 0, 0, 0}, {11, 12, 0, 0}, {12, 0, 0, 0}, {13, 0, 0, 0}
    },
    {
        {15, 15, 15, 15}, {10, 10, 0, 0}, {13, 14, 0, 0}, {13, 0, 0, 0}, {12, 13, 0, 0}, {12, 0, 0, 0}, {14, 0, 0, 0}
    },
    {
        {15, 15, 15, 15}, {10, 10, 0, 0}, {13, 14, 0, 0}, {14, 0, 0, 0}, {12, 13, 0, 0}, {12, 0, 0, 0}, {14, 0, 0, 0}
    },
    {
        {15, 15, 15, 15}, {11, 11, 0, 0}, {14, 15, 0, 0}, {15, 0, 0, 0}, {13, 14, 0, 0}, {12, 0, 0, 0}, {15, 0, 0, 0}
    },
    {
        {15, 15, 15, 15}, {11, 11, 0, 0}, {14, 15, 0, 0}, {15, 0, 0, 0}, {13, 14, 0, 0}, {14, 0, 0, 0}, {15, 0, 0, 0}
    },
    {
        {15, 15, 15, 15}, {12, 12, 0, 0}, {15, 15, 0, 0}, {15, 0, 0, 0}, {14, 15, 0, 0}, {14, 0, 0, 0}, {15, 0, 0, 0}
    },
    {
        {15, 15, 15, 15}, {12, 12, 0, 0}, {15, 15, 0, 0}, {15, 0, 0, 0}, {14, 15, 0, 0}, {14, 0, 0, 0}, {15, 0, 0, 0}
    },
    {
        {15, 15, 15, 15}, {13, 13, 0, 0}, {15, 15, 0, 0}, {15, 0, 0, 0}, {15, 15, 0, 0}, {14, 0, 0, 0}, {15, 0, 0, 0}
    },
    {
        {15, 15, 15, 15}, {13, 13, 0, 0}, {15, 15, 0, 0}, {15, 0, 0, 0}, {15, 15, 0, 0}, {15, 0, 0, 0}, {15, 0, 0, 0}
    },
    {
        {15, 15, 15, 15}, {14, 14, 0, 0}, {15, 15, 0, 0}, {15, 0, 0, 0}, {15, 15, 0, 0}, {15, 0, 0, 0}, {15, 0, 0, 0}
    },
    {
        {15, 15, 15, 15}, {14, 14, 0, 0}, {15, 15, 0, 0}, {15, 0, 0, 0}, {15, 15, 0, 0}, {15, 0, 0, 0}, {15, 0, 0, 0}
    },
    {
        {15, 15, 15, 15}, {15, 15, 0, 0}, {15, 15, 0, 0}, {15, 0, 0, 0}, {15, 15, 0, 0}, {15, 0, 0, 0}, {15, 0, 0, 0}
    },
    {
        {15, 15, 15, 15}, {15, 15, 0, 0}, {15, 15, 0, 0}, {15, 0, 0, 0}, {15, 15, 0, 0}, {15, 0, 0, 0}, {15, 0, 0, 0}
    },
};

// Flags to change the conversation when the Frontier Brain is encountered for a battle
// First bit is has battled them before and not won yet, second bit is has battled them and won (obtained a Symbol)
static const u16 sBattledBrainBitFlags[NUM_FRONTIER_FACILITIES][2] =
{
    [FRONTIER_FACILITY_TOWER]   = {0x0001, 0x0002},
    [FRONTIER_FACILITY_DOME]    = {0x0004, 0x0008},
    [FRONTIER_FACILITY_PALACE]  = {0x0010, 0x0020},
    [FRONTIER_FACILITY_ARENA]   = {0x0040, 0x0080},
    [FRONTIER_FACILITY_FACTORY] = {0x0100, 0x0200},
    [FRONTIER_FACILITY_PIKE]    = {0x0400, 0x0800},
    [FRONTIER_FACILITY_PYRAMID] = {0x1000, 0x2000},
};

static void (* const sFrontierUtilFuncs[])(void) =
{
    [FRONTIER_UTIL_FUNC_GET_STATUS]            = GetChallengeStatus,
    [FRONTIER_UTIL_FUNC_GET_DATA]              = GetFrontierData,
    [FRONTIER_UTIL_FUNC_SET_DATA]              = SetFrontierData,
    [FRONTIER_UTIL_FUNC_SET_PARTY_ORDER]       = SetSelectedPartyOrder,
    [FRONTIER_UTIL_FUNC_SOFT_RESET]            = DoSoftReset_,
    [FRONTIER_UTIL_FUNC_SET_TRAINERS]          = SetFrontierTrainers,
    [FRONTIER_UTIL_FUNC_SAVE_PARTY]            = SaveSelectedParty,
    [FRONTIER_UTIL_FUNC_RESULTS_WINDOW]        = ShowFacilityResultsWindow,
    [FRONTIER_UTIL_FUNC_CHECK_AIR_TV_SHOW]     = CheckPutFrontierTVShowOnAir,
    [FRONTIER_UTIL_FUNC_GET_BRAIN_STATUS]      = Script_GetFrontierBrainStatus,
    [FRONTIER_UTIL_FUNC_IS_BRAIN]              = IsTrainerFrontierBrain,
    [FRONTIER_UTIL_FUNC_GIVE_BATTLE_POINTS]    = GiveBattlePoints,
    [FRONTIER_UTIL_FUNC_GET_FACILITY_SYMBOLS]  = GetFacilitySymbolCount,
    [FRONTIER_UTIL_FUNC_GIVE_FACILITY_SYMBOL]  = GiveFacilitySymbol,
    [FRONTIER_UTIL_FUNC_CHECK_BATTLE_TYPE]     = CheckBattleTypeFlag,
    [FRONTIER_UTIL_FUNC_CHECK_INELIGIBLE]      = CheckPartyIneligibility,
    [FRONTIER_UTIL_FUNC_CHECK_VISIT_TRAINER]   = ValidateVisitingTrainer,
    [FRONTIER_UTIL_FUNC_INCREMENT_STREAK]      = IncrementWinStreak,
    [FRONTIER_UTIL_FUNC_RESTORE_HELD_ITEMS]    = RestoreHeldItems,
    [FRONTIER_UTIL_FUNC_SAVE_BATTLE]           = SaveRecordBattle,
    [FRONTIER_UTIL_FUNC_BUFFER_TRAINER_NAME]   = BufferFrontierTrainerName,
<<<<<<< HEAD
    [FRONTIER_UTIL_FUNC_21]                    = sub_81A447C,
    [FRONTIER_UTIL_FUNC_SET_BRAIN_OBJECT]      = SetFacilityBrainObjectEvent,
=======
    [FRONTIER_UTIL_FUNC_RESET_SKETCH_MOVES]    = ResetSketchedMoves,
    [FRONTIER_UTIL_FUNC_SET_BRAIN_OBJECT]      = SetFacilityBrainEventObject,
>>>>>>> 6efa51f8
};

static const struct WindowTemplate sFrontierResultsWindowTemplate =
{
    .bg = 0,
    .tilemapLeft = 1,
    .tilemapTop = 1,
    .width = 0x1c,
    .height = 0x12,
    .paletteNum = 15,
    .baseBlock = 1
};

static const struct WindowTemplate sLinkContestResultsWindowTemplate =
{
    .bg = 0,
    .tilemapLeft = 2,
    .tilemapTop = 2,
    .width = 0x1a,
    .height = 15,
    .paletteNum = 15,
    .baseBlock = 1
};

static const struct WindowTemplate sRankingHallRecordsWindowTemplate =
{
    .bg = 0,
    .tilemapLeft = 2,
    .tilemapTop = 1,
    .width = 0x1a,
    .height = 17,
    .paletteNum = 15,
    .baseBlock = 1
};

// Second field - whether the character is female.
<<<<<<< HEAD
static const u8 sFacilityToBrainObjEventGfx[][2] =
{
    [FRONTIER_FACILITY_TOWER]   = {OBJ_EVENT_GFX_ANABEL,  TRUE},
    [FRONTIER_FACILITY_DOME]    = {OBJ_EVENT_GFX_TUCKER,  FALSE},
    [FRONTIER_FACILITY_PALACE]  = {OBJ_EVENT_GFX_SPENSER, FALSE},
    [FRONTIER_FACILITY_ARENA]   = {OBJ_EVENT_GFX_GRETA,   TRUE},
    [FRONTIER_FACILITY_FACTORY] = {OBJ_EVENT_GFX_NOLAND,  FALSE},
    [FRONTIER_FACILITY_PIKE]    = {OBJ_EVENT_GFX_LUCY,    TRUE},
    [FRONTIER_FACILITY_PYRAMID] = {OBJ_EVENT_GFX_BRANDON, FALSE},
=======
static const u8 sFrontierBrainObjEventGfx[NUM_FRONTIER_FACILITIES][2] =
{
    [FRONTIER_FACILITY_TOWER]   = {EVENT_OBJ_GFX_ANABEL,  TRUE},
    [FRONTIER_FACILITY_DOME]    = {EVENT_OBJ_GFX_TUCKER,  FALSE},
    [FRONTIER_FACILITY_PALACE]  = {EVENT_OBJ_GFX_SPENSER, FALSE},
    [FRONTIER_FACILITY_ARENA]   = {EVENT_OBJ_GFX_GRETA,   TRUE},
    [FRONTIER_FACILITY_FACTORY] = {EVENT_OBJ_GFX_NOLAND,  FALSE},
    [FRONTIER_FACILITY_PIKE]    = {EVENT_OBJ_GFX_LUCY,    TRUE},
    [FRONTIER_FACILITY_PYRAMID] = {EVENT_OBJ_GFX_BRANDON, FALSE},
>>>>>>> 6efa51f8
};

const u16 gFrontierBannedSpecies[] =
{
    SPECIES_MEW, SPECIES_MEWTWO, SPECIES_HO_OH, SPECIES_LUGIA, SPECIES_CELEBI,
    SPECIES_KYOGRE, SPECIES_GROUDON, SPECIES_RAYQUAZA, SPECIES_JIRACHI, SPECIES_DEOXYS, 0xFFFF
};

static const u8 *const sRecordsWindowChallengeTexts[][2] =
{
    [RANKING_HALL_BATTLE_TOWER_SINGLES] = {gText_BattleTower2,  gText_FacilitySingle},
    [RANKING_HALL_BATTLE_TOWER_DOUBLES] = {gText_BattleTower2,  gText_FacilityDouble},
    [RANKING_HALL_BATTLE_TOWER_MULTIS]  = {gText_BattleTower2,  gText_FacilityMulti},
    [RANKING_HALL_BATTLE_DOME]          = {gText_BattleDome,    gText_FacilitySingle},
    [RANKING_HALL_BATTLE_PALACE]        = {gText_BattlePalace,  gText_FacilitySingle},
    [RANKING_HALL_BATTLE_ARENA]         = {gText_BattleArena,   gText_Facility},
    [RANKING_HALL_BATTLE_FACTORY]       = {gText_BattleFactory, gText_FacilitySingle},
    [RANKING_HALL_BATTLE_PIKE]          = {gText_BattlePike,    gText_Facility},
    [RANKING_HALL_BATTLE_PYRAMID]       = {gText_BattlePyramid, gText_Facility},
    [RANKING_HALL_BATTLE_TOWER_LINK]    = {gText_BattleTower2,  gText_FacilityLink},
};

static const u8 *const sLevelModeText[] =
{
    gText_RecordsLv50,
    gText_RecordsOpenLevel,
};

static const u8 *const sHallFacilityToRecordsText[] =
{
    [RANKING_HALL_BATTLE_TOWER_SINGLES] = gText_FrontierFacilityWinStreak,
    [RANKING_HALL_BATTLE_TOWER_DOUBLES] = gText_FrontierFacilityWinStreak,
    [RANKING_HALL_BATTLE_TOWER_MULTIS]  = gText_FrontierFacilityWinStreak,
    [RANKING_HALL_BATTLE_DOME]          = gText_FrontierFacilityClearStreak,
    [RANKING_HALL_BATTLE_PALACE]        = gText_FrontierFacilityWinStreak,
    [RANKING_HALL_BATTLE_ARENA]         = gText_FrontierFacilityKOsStreak,
    [RANKING_HALL_BATTLE_FACTORY]       = gText_FrontierFacilityWinStreak,
    [RANKING_HALL_BATTLE_PIKE]          = gText_FrontierFacilityRoomsCleared,
    [RANKING_HALL_BATTLE_PYRAMID]       = gText_FrontierFacilityFloorsCleared,
    [RANKING_HALL_BATTLE_TOWER_LINK]    = gText_FrontierFacilityWinStreak,
};

static const u16 sFrontierBrainTrainerIds[NUM_FRONTIER_FACILITIES] =
{
    [FRONTIER_FACILITY_TOWER]   = TRAINER_ANABEL,
    [FRONTIER_FACILITY_DOME]    = TRAINER_TUCKER,
    [FRONTIER_FACILITY_PALACE]  = TRAINER_SPENSER,
    [FRONTIER_FACILITY_ARENA]   = TRAINER_GRETA,
    [FRONTIER_FACILITY_FACTORY] = TRAINER_NOLAND,
    [FRONTIER_FACILITY_PIKE]    = TRAINER_LUCY,
    [FRONTIER_FACILITY_PYRAMID] = TRAINER_BRANDON,
};

static const u8 *const sFrontierBrainPlayerLostSilverTexts[NUM_FRONTIER_FACILITIES] =
{
    [FRONTIER_FACILITY_TOWER]   = gText_AnabelWonSilver,
    [FRONTIER_FACILITY_DOME]    = gText_TuckerWonSilver,
    [FRONTIER_FACILITY_PALACE]  = gText_SpenserWonSilver,
    [FRONTIER_FACILITY_ARENA]   = gText_GretaWonSilver,
    [FRONTIER_FACILITY_FACTORY] = gText_NolandWonSilver,
    [FRONTIER_FACILITY_PIKE]    = gText_LucyWonSilver,
    [FRONTIER_FACILITY_PYRAMID] = gText_BrandonWonSilver,
};

static const u8 *const sFrontierBrainPlayerWonSilverTexts[NUM_FRONTIER_FACILITIES] =
{
    [FRONTIER_FACILITY_TOWER]   = gText_AnabelDefeatSilver,
    [FRONTIER_FACILITY_DOME]    = gText_TuckerDefeatSilver,
    [FRONTIER_FACILITY_PALACE]  = gText_SpenserDefeatSilver,
    [FRONTIER_FACILITY_ARENA]   = gText_GretaDefeatSilver,
    [FRONTIER_FACILITY_FACTORY] = gText_NolandDefeatSilver,
    [FRONTIER_FACILITY_PIKE]    = gText_LucyDefeatSilver,
    [FRONTIER_FACILITY_PYRAMID] = gText_BrandonDefeatSilver,
};

static const u8 *const sFrontierBrainPlayerLostGoldTexts[NUM_FRONTIER_FACILITIES] =
{
    [FRONTIER_FACILITY_TOWER]   = gText_AnabelWonGold,
    [FRONTIER_FACILITY_DOME]    = gText_TuckerWonGold,
    [FRONTIER_FACILITY_PALACE]  = gText_SpenserWonGold,
    [FRONTIER_FACILITY_ARENA]   = gText_GretaWonGold,
    [FRONTIER_FACILITY_FACTORY] = gText_NolandWonGold,
    [FRONTIER_FACILITY_PIKE]    = gText_LucyWonGold,
    [FRONTIER_FACILITY_PYRAMID] = gText_BrandonWonGold,
};

static const u8 *const sFrontierBrainPlayerWonGoldTexts[NUM_FRONTIER_FACILITIES] =
{
    [FRONTIER_FACILITY_TOWER]   = gText_AnabelDefeatGold,
    [FRONTIER_FACILITY_DOME]    = gText_TuckerDefeatGold,
    [FRONTIER_FACILITY_PALACE]  = gText_SpenserDefeatGold,
    [FRONTIER_FACILITY_ARENA]   = gText_GretaDefeatGold,
    [FRONTIER_FACILITY_FACTORY] = gText_NolandDefeatGold,
    [FRONTIER_FACILITY_PIKE]    = gText_LucyDefeatGold,
    [FRONTIER_FACILITY_PYRAMID] = gText_BrandonDefeatGold,
};

static const u8 *const *const sFrontierBrainPlayerLostTexts[] =
{
    sFrontierBrainPlayerLostSilverTexts,
    sFrontierBrainPlayerLostGoldTexts,
};

static const u8 *const *const sFrontierBrainPlayerWonTexts[] =
{
    sFrontierBrainPlayerWonSilverTexts,
    sFrontierBrainPlayerWonGoldTexts,
};

// code
void CallFrontierUtilFunc(void)
{
    sFrontierUtilFuncs[gSpecialVar_0x8004]();
}

// Buffers into VAR_TEMP_0 specifically because this is used to react to the status in OnFrame map scripts
static void GetChallengeStatus(void)
{
    VarSet(VAR_TEMP_0, 0xFF);
    switch (gSaveBlock2Ptr->frontier.challengeStatus)
    {
    case 0:
        break;
    case CHALLENGE_STATUS_SAVING:
        FrontierGamblerSetWonOrLost(FALSE);
        VarSet(VAR_TEMP_0, gSaveBlock2Ptr->frontier.challengeStatus);
        break;
    case CHALLENGE_STATUS_LOST:
        FrontierGamblerSetWonOrLost(FALSE);
        VarSet(VAR_TEMP_0, gSaveBlock2Ptr->frontier.challengeStatus);
        break;
    case CHALLENGE_STATUS_WON:
        FrontierGamblerSetWonOrLost(TRUE);
        VarSet(VAR_TEMP_0, gSaveBlock2Ptr->frontier.challengeStatus);
        break;
    case CHALLENGE_STATUS_PAUSED:
        VarSet(VAR_TEMP_0, gSaveBlock2Ptr->frontier.challengeStatus);
        break;
    }
}

static void GetFrontierData(void)
{
    u8 facility = VarGet(VAR_FRONTIER_FACILITY);
    u8 hasSymbol = GetPlayerSymbolCountForFacility(facility);
    if (hasSymbol == 2)
        hasSymbol = 1;

    switch (gSpecialVar_0x8005)
    {
    case FRONTIER_DATA_CHALLENGE_STATUS:
        gSpecialVar_Result = gSaveBlock2Ptr->frontier.challengeStatus;
        break;
    case FRONTIER_DATA_LVL_MODE:
        gSpecialVar_Result = gSaveBlock2Ptr->frontier.lvlMode;
        break;
    case FRONTIER_DATA_BATTLE_NUM:
        gSpecialVar_Result = gSaveBlock2Ptr->frontier.curChallengeBattleNum;
        break;
    case FRONTIER_DATA_PAUSED:
        gSpecialVar_Result = gSaveBlock2Ptr->frontier.challengePaused;
        break;
    case FRONTIER_DATA_BATTLE_OUTCOME:
        gSpecialVar_Result = gBattleOutcome;
        gBattleOutcome = 0;
        break;
    case FRONTIER_DATA_6:
        gSpecialVar_Result = gSaveBlock2Ptr->frontier.field_CA9_b;
        break;
    case FRONTIER_DATA_HEARD_BRAIN_SPEECH:
        gSpecialVar_Result = gSaveBlock2Ptr->frontier.battledBrainFlags & sBattledBrainBitFlags[facility][hasSymbol];
        break;
    }
}

static void SetFrontierData(void)
{
    s32 i;
    u8 facility = VarGet(VAR_FRONTIER_FACILITY);
    u8 hasSymbol = GetPlayerSymbolCountForFacility(facility);
    if (hasSymbol == 2)
        hasSymbol = 1;

    switch (gSpecialVar_0x8005)
    {
    case FRONTIER_DATA_CHALLENGE_STATUS:
        gSaveBlock2Ptr->frontier.challengeStatus = gSpecialVar_0x8006;
        break;
    case FRONTIER_DATA_LVL_MODE:
        gSaveBlock2Ptr->frontier.lvlMode = gSpecialVar_0x8006;
        break;
    case FRONTIER_DATA_BATTLE_NUM:
        gSaveBlock2Ptr->frontier.curChallengeBattleNum = gSpecialVar_0x8006;
        break;
    case FRONTIER_DATA_PAUSED:
        gSaveBlock2Ptr->frontier.challengePaused = gSpecialVar_0x8006;
        break;
    case FRONTIER_DATA_SELECTED_MON_ORDER:
        for (i = 0; i < MAX_FRONTIER_PARTY_SIZE; i++)
            gSaveBlock2Ptr->frontier.selectedPartyMons[i] = gSelectedOrderFromParty[i];
        break;
    case FRONTIER_DATA_6:
        gSaveBlock2Ptr->frontier.field_CA9_b = gSpecialVar_0x8006;
        break;
    case FRONTIER_DATA_HEARD_BRAIN_SPEECH:
        gSaveBlock2Ptr->frontier.battledBrainFlags |= sBattledBrainBitFlags[facility][hasSymbol];
        break;
    }
}

static void SetSelectedPartyOrder(void)
{
    s32 i;

    ClearSelectedPartyOrder();
    for (i = 0; i < gSpecialVar_0x8005; i++)
        gSelectedOrderFromParty[i] = gSaveBlock2Ptr->frontier.selectedPartyMons[i];
    ReducePlayerPartyToSelectedMons();
}

static void DoSoftReset_(void)
{
    DoSoftReset();
}

static void SetFrontierTrainers(void)
{
    gFacilityTrainers = gBattleFrontierTrainers;
}

static void SaveSelectedParty(void)
{
    u8 i;

    for (i = 0; i < MAX_FRONTIER_PARTY_SIZE; i++)
    {
        u16 monId = gSaveBlock2Ptr->frontier.selectedPartyMons[i] - 1;
        if (monId < PARTY_SIZE)
            gSaveBlock1Ptr->playerParty[gSaveBlock2Ptr->frontier.selectedPartyMons[i] - 1] = gPlayerParty[i];
    }
}

static void ShowFacilityResultsWindow(void)
{
    if (gSpecialVar_0x8006 >= FRONTIER_MODE_COUNT)
        gSpecialVar_0x8006 = 0;
    switch (gSpecialVar_0x8005)
    {
    case FRONTIER_FACILITY_TOWER:
        ShowTowerResultsWindow(gSpecialVar_0x8006);
        break;
    case FRONTIER_FACILITY_DOME:
        ShowDomeResultsWindow(gSpecialVar_0x8006);
        break;
    case FRONTIER_FACILITY_PALACE:
        ShowPalaceResultsWindow(gSpecialVar_0x8006);
        break;
    case FRONTIER_FACILITY_PIKE:
        ShowPikeResultsWindow();
        break;
    case FRONTIER_FACILITY_FACTORY:
        ShowFactoryResultsWindow(gSpecialVar_0x8006);
        break;
    case FRONTIER_FACILITY_ARENA:
        ShowArenaResultsWindow();
        break;
    case FRONTIER_FACILITY_PYRAMID:
        ShowPyramidResultsWindow();
        break;
    case FACILITY_LINK_CONTEST:
        ShowLinkContestResultsWindow();
        break;
    }
}

static bool8 IsWinStreakActive(u32 challenge)
{
    if (gSaveBlock2Ptr->frontier.winStreakActiveFlags & challenge)
        return TRUE;
    else
        return FALSE;
}

static void PrintAligned(const u8 *str, s32 y)
{
    s32 x = GetStringCenterAlignXOffset(1, str, 224);
    y = (y * 8) + 1;
    AddTextPrinterParameterized(gRecordsWindowId, 1, str, x, y, TEXT_SPEED_FF, NULL);
}

static void PrintHyphens(s32 y)
{
    s32 i;
    u8 text[37];

    for (i = 0; i < 36; i++)
        text[i] = CHAR_HYPHEN;
    text[i] = EOS;

    y = (y * 8) + 1;
    AddTextPrinterParameterized(gRecordsWindowId, 1, text, 4, y, TEXT_SPEED_FF, NULL);
}

// Battle Tower records.
static void TowerPrintStreak(const u8 *str, u16 num, u8 x1, u8 x2, u8 y)
{
    AddTextPrinterParameterized(gRecordsWindowId, 1, str, x1, y, TEXT_SPEED_FF, NULL);
    if (num > MAX_STREAK)
        num = MAX_STREAK;
    ConvertIntToDecimalStringN(gStringVar1, num, STR_CONV_MODE_RIGHT_ALIGN, 4);
    StringExpandPlaceholders(gStringVar4, gText_WinStreak);
    AddTextPrinterParameterized(gRecordsWindowId, 1, gStringVar4, x2, y, TEXT_SPEED_FF, NULL);
}

static void TowerPrintRecordStreak(u8 battleMode, u8 lvlMode, u8 x1, u8 x2, u8 y)
{
    u16 num = gSaveBlock2Ptr->frontier.towerRecordWinStreaks[battleMode][lvlMode];
    TowerPrintStreak(gText_Record, num, x1, x2, y);
}

static u16 TowerGetWinStreak(u8 battleMode, u8 lvlMode)
{
    u16 winStreak = gSaveBlock2Ptr->frontier.towerWinStreaks[battleMode][lvlMode];
    if (winStreak > MAX_STREAK)
        return MAX_STREAK;
    else
        return winStreak;
}

static void TowerPrintPrevOrCurrentStreak(u8 battleMode, u8 lvlMode, u8 x1, u8 x2, u8 y)
{
    bool8 isCurrent;
    u16 winStreak = TowerGetWinStreak(battleMode, lvlMode);
    switch (battleMode)
    {
    default:
    case FRONTIER_MODE_SINGLES:
        if (lvlMode != FRONTIER_LVL_50)
            isCurrent = IsWinStreakActive(STREAK_TOWER_SINGLES_OPEN);
        else
            isCurrent = IsWinStreakActive(STREAK_TOWER_SINGLES_50);
        break;
    case FRONTIER_MODE_DOUBLES:
        if (lvlMode != FRONTIER_LVL_50)
            isCurrent = IsWinStreakActive(STREAK_TOWER_DOUBLES_OPEN);
        else
            isCurrent = IsWinStreakActive(STREAK_TOWER_DOUBLES_50);
        break;
    case FRONTIER_MODE_MULTIS:
        if (lvlMode != FRONTIER_LVL_50)
            isCurrent = IsWinStreakActive(STREAK_TOWER_MULTIS_OPEN);
        else
            isCurrent = IsWinStreakActive(STREAK_TOWER_MULTIS_50);
        break;
    case FRONTIER_MODE_LINK_MULTIS:
        if (lvlMode != FRONTIER_LVL_50)
            isCurrent = IsWinStreakActive(STREAK_TOWER_LINK_MULTIS_OPEN);
        else
            isCurrent = IsWinStreakActive(STREAK_TOWER_LINK_MULTIS_50);
        break;
    }

    if (isCurrent == TRUE)
        TowerPrintStreak(gText_Current, winStreak, x1, x2, y);
    else
        TowerPrintStreak(gText_Prev, winStreak, x1, x2, y);
}

static void ShowTowerResultsWindow(u8 battleMode)
{
    gRecordsWindowId = AddWindow(&sFrontierResultsWindowTemplate);
    DrawStdWindowFrame(gRecordsWindowId, FALSE);
    FillWindowPixelBuffer(gRecordsWindowId, PIXEL_FILL(1));
    if (battleMode == FRONTIER_MODE_SINGLES)
        StringExpandPlaceholders(gStringVar4, gText_SingleBattleRoomResults);
    else if (battleMode == FRONTIER_MODE_DOUBLES)
        StringExpandPlaceholders(gStringVar4, gText_DoubleBattleRoomResults);
    else if (battleMode == FRONTIER_MODE_MULTIS)
        StringExpandPlaceholders(gStringVar4, gText_MultiBattleRoomResults);
    else
        StringExpandPlaceholders(gStringVar4, gText_LinkMultiBattleRoomResults);

    PrintAligned(gStringVar4, 2);
    AddTextPrinterParameterized(gRecordsWindowId, 1, gText_Lv502, 16, 49, TEXT_SPEED_FF, NULL);
    AddTextPrinterParameterized(gRecordsWindowId, 1, gText_OpenLv, 16, 97, TEXT_SPEED_FF, NULL);
    PrintHyphens(10);
    TowerPrintPrevOrCurrentStreak(battleMode, FRONTIER_LVL_50, 72, 132, 49);
    TowerPrintRecordStreak(battleMode, FRONTIER_LVL_50, 72, 132, 65);
    TowerPrintPrevOrCurrentStreak(battleMode, FRONTIER_LVL_OPEN, 72, 132, 97);
    TowerPrintRecordStreak(battleMode, FRONTIER_LVL_OPEN, 72, 132, 113);
    PutWindowTilemap(gRecordsWindowId);
    CopyWindowToVram(gRecordsWindowId, 3);
}

// Battle Dome records.
static u16 DomeGetWinStreak(u8 battleMode, u8 lvlMode)
{
    u16 winStreak = gSaveBlock2Ptr->frontier.domeWinStreaks[battleMode][lvlMode];
    if (winStreak > MAX_STREAK)
        return MAX_STREAK;
    else
        return winStreak;
}

static void PrintTwoStrings(const u8 *str1, const u8 *str2, u16 num, u8 x1, u8 x2, u8 y)
{
    AddTextPrinterParameterized(gRecordsWindowId, 1, str1, x1, y, TEXT_SPEED_FF, NULL);
    ConvertIntToDecimalStringN(gStringVar1, num, STR_CONV_MODE_RIGHT_ALIGN, 4);
    StringExpandPlaceholders(gStringVar4, str2);
    AddTextPrinterParameterized(gRecordsWindowId, 1, gStringVar4, x2, y, TEXT_SPEED_FF, NULL);
}

static void DomePrintPrevOrCurrentStreak(u8 battleMode, u8 lvlMode, u8 x1, u8 x2, u8 y)
{
    bool8 isCurrent;
    u16 winStreak = DomeGetWinStreak(battleMode, lvlMode);
    switch (battleMode)
    {
    default:
    case FRONTIER_MODE_SINGLES:
        if (lvlMode != FRONTIER_LVL_50)
            isCurrent = IsWinStreakActive(STREAK_DOME_SINGLES_OPEN);
        else
            isCurrent = IsWinStreakActive(STREAK_DOME_SINGLES_50);
        break;
    case FRONTIER_MODE_DOUBLES:
        if (lvlMode != FRONTIER_LVL_50)
            isCurrent = IsWinStreakActive(STREAK_DOME_DOUBLES_OPEN);
        else
            isCurrent = IsWinStreakActive(STREAK_DOME_DOUBLES_50);
        break;
    }

    if (isCurrent == TRUE)
        PrintTwoStrings(gText_Current, gText_ClearStreak, winStreak, x1, x2, y);
    else
        PrintTwoStrings(gText_Prev, gText_ClearStreak, winStreak, x1, x2, y);
}

static void ShowDomeResultsWindow(u8 battleMode)
{
    gRecordsWindowId = AddWindow(&sFrontierResultsWindowTemplate);
    DrawStdWindowFrame(gRecordsWindowId, FALSE);
    FillWindowPixelBuffer(gRecordsWindowId, PIXEL_FILL(1));
    if (battleMode == FRONTIER_MODE_SINGLES)
        StringExpandPlaceholders(gStringVar4, gText_SingleBattleTourneyResults);
    else
        StringExpandPlaceholders(gStringVar4, gText_DoubleBattleTourneyResults);

    PrintAligned(gStringVar4, 0);
    AddTextPrinterParameterized(gRecordsWindowId, 1, gText_Lv502, 8, 33, TEXT_SPEED_FF, NULL);
    AddTextPrinterParameterized(gRecordsWindowId, 1, gText_OpenLv, 8, 97, TEXT_SPEED_FF, NULL);
    PrintHyphens(10);
    DomePrintPrevOrCurrentStreak(battleMode, FRONTIER_LVL_50, 64, 121, 33);
    PrintTwoStrings(gText_Record, gText_ClearStreak, gSaveBlock2Ptr->frontier.domeRecordWinStreaks[battleMode][FRONTIER_LVL_50], 64, 121, 49);
    PrintTwoStrings(gText_Total, gText_Championships, gSaveBlock2Ptr->frontier.domeTotalChampionships[battleMode][FRONTIER_LVL_50], 64, 112, 65);
    DomePrintPrevOrCurrentStreak(battleMode, FRONTIER_LVL_OPEN, 64, 121, 97);
    PrintTwoStrings(gText_Record, gText_ClearStreak, gSaveBlock2Ptr->frontier.domeRecordWinStreaks[battleMode][FRONTIER_LVL_OPEN], 64, 121, 113);
    PrintTwoStrings(gText_Total, gText_Championships, gSaveBlock2Ptr->frontier.domeTotalChampionships[battleMode][FRONTIER_LVL_OPEN], 64, 112, 129);
    PutWindowTilemap(gRecordsWindowId);
    CopyWindowToVram(gRecordsWindowId, 3);
}

// Battle Palace records.
static void PalacePrintStreak(const u8 *str, u16 num, u8 x1, u8 x2, u8 y)
{
    AddTextPrinterParameterized(gRecordsWindowId, 1, str, x1, y, TEXT_SPEED_FF, NULL);
    if (num > MAX_STREAK)
        num = MAX_STREAK;
    ConvertIntToDecimalStringN(gStringVar1, num, STR_CONV_MODE_RIGHT_ALIGN, 4);
    StringExpandPlaceholders(gStringVar4, gText_WinStreak);
    AddTextPrinterParameterized(gRecordsWindowId, 1, gStringVar4, x2, y, TEXT_SPEED_FF, NULL);
}

static void PalacePrintRecordStreak(u8 battleMode, u8 lvlMode, u8 x1, u8 x2, u8 y)
{
    u16 num = gSaveBlock2Ptr->frontier.palaceRecordWinStreaks[battleMode][lvlMode];
    PalacePrintStreak(gText_Record, num, x1, x2, y);
}

static u16 PalaceGetWinStreak(u8 battleMode, u8 lvlMode)
{
    u16 winStreak = gSaveBlock2Ptr->frontier.palaceWinStreaks[battleMode][lvlMode];
    if (winStreak > MAX_STREAK)
        return MAX_STREAK;
    else
        return winStreak;
}

static void PalacePrintPrevOrCurrentStreak(u8 battleMode, u8 lvlMode, u8 x1, u8 x2, u8 y)
{
    bool8 isCurrent;
    u16 winStreak = PalaceGetWinStreak(battleMode, lvlMode);
    switch (battleMode)
    {
    default:
    case FRONTIER_MODE_SINGLES:
        if (lvlMode != FRONTIER_LVL_50)
            isCurrent = IsWinStreakActive(STREAK_PALACE_SINGLES_OPEN);
        else
            isCurrent = IsWinStreakActive(STREAK_PALACE_SINGLES_50);
        break;
    case FRONTIER_MODE_DOUBLES:
        if (lvlMode != FRONTIER_LVL_50)
            isCurrent = IsWinStreakActive(STREAK_PALACE_DOUBLES_OPEN);
        else
            isCurrent = IsWinStreakActive(STREAK_PALACE_DOUBLES_50);
    }

    if (isCurrent == TRUE)
        PalacePrintStreak(gText_Current, winStreak, x1, x2, y);
    else
        PalacePrintStreak(gText_Prev, winStreak, x1, x2, y);
}

static void ShowPalaceResultsWindow(u8 battleMode)
{
    gRecordsWindowId = AddWindow(&sFrontierResultsWindowTemplate);
    DrawStdWindowFrame(gRecordsWindowId, FALSE);
    FillWindowPixelBuffer(gRecordsWindowId, PIXEL_FILL(1));
    if (battleMode == FRONTIER_MODE_SINGLES)
        StringExpandPlaceholders(gStringVar4, gText_SingleBattleHallResults);
    else
        StringExpandPlaceholders(gStringVar4, gText_DoubleBattleHallResults);

    PrintAligned(gStringVar4, 2);
    AddTextPrinterParameterized(gRecordsWindowId, 1, gText_Lv502, 16, 49, TEXT_SPEED_FF, NULL);
    AddTextPrinterParameterized(gRecordsWindowId, 1, gText_OpenLv, 16, 97, TEXT_SPEED_FF, NULL);
    PrintHyphens(10);
    PalacePrintPrevOrCurrentStreak(battleMode, FRONTIER_LVL_50, 72, 131, 49);
    PalacePrintRecordStreak(battleMode, FRONTIER_LVL_50, 72, 131, 65);
    PalacePrintPrevOrCurrentStreak(battleMode, FRONTIER_LVL_OPEN, 72, 131, 97);
    PalacePrintRecordStreak(battleMode, FRONTIER_LVL_OPEN, 72, 131, 113);
    PutWindowTilemap(gRecordsWindowId);
    CopyWindowToVram(gRecordsWindowId, 3);
}

// Battle Pike records.
static u16 PikeGetWinStreak(u8 lvlMode)
{
    u16 winStreak = gSaveBlock2Ptr->frontier.pikeWinStreaks[lvlMode];
    if (winStreak > MAX_STREAK)
        return MAX_STREAK;
    else
        return winStreak;
}

static void PikePrintCleared(const u8 *str1, const u8 *str2, u16 num, u8 x1, u8 x2, u8 y)
{
    AddTextPrinterParameterized(gRecordsWindowId, 1, str1, x1, y, TEXT_SPEED_FF, NULL);
    ConvertIntToDecimalStringN(gStringVar1, num, STR_CONV_MODE_RIGHT_ALIGN, 4);
    StringExpandPlaceholders(gStringVar4, str2);
    AddTextPrinterParameterized(gRecordsWindowId, 1, gStringVar4, x2, y, TEXT_SPEED_FF, NULL);
}

static void PikePrintPrevOrCurrentStreak(u8 lvlMode, u8 x1, u8 x2, u8 y)
{
    bool8 isCurrent;
    u16 winStreak = PikeGetWinStreak(lvlMode);

    if (lvlMode != FRONTIER_LVL_50)
        isCurrent = IsWinStreakActive(STREAK_PIKE_OPEN);
    else
        isCurrent = IsWinStreakActive(STREAK_PIKE_50);

    if (isCurrent == TRUE)
        PrintTwoStrings(gText_Current, gText_RoomsCleared, winStreak, x1, x2, y);
    else
        PrintTwoStrings(gText_Prev, gText_RoomsCleared, winStreak, x1, x2, y);
}

static void ShowPikeResultsWindow(void)
{
    gRecordsWindowId = AddWindow(&sFrontierResultsWindowTemplate);
    DrawStdWindowFrame(gRecordsWindowId, FALSE);
    FillWindowPixelBuffer(gRecordsWindowId, PIXEL_FILL(1));
    StringExpandPlaceholders(gStringVar4, gText_BattleChoiceResults);
    PrintAligned(gStringVar4, 0);
    AddTextPrinterParameterized(gRecordsWindowId, 1, gText_Lv502, 8, 33, TEXT_SPEED_FF, NULL);
    AddTextPrinterParameterized(gRecordsWindowId, 1, gText_OpenLv, 8, 97, TEXT_SPEED_FF, NULL);
    PrintHyphens(10);
    PikePrintPrevOrCurrentStreak(FRONTIER_LVL_50, 64, 114, 33);
    PikePrintCleared(gText_Record, gText_RoomsCleared, gSaveBlock2Ptr->frontier.pikeRecordStreaks[FRONTIER_LVL_50], 64, 114, 49);
    PikePrintCleared(gText_Total, gText_TimesCleared, gSaveBlock2Ptr->frontier.pikeTotalStreaks[FRONTIER_LVL_50], 64, 114, 65);
    PikePrintPrevOrCurrentStreak(FRONTIER_LVL_OPEN, 64, 114, 97);
    PikePrintCleared(gText_Record, gText_RoomsCleared, gSaveBlock2Ptr->frontier.pikeRecordStreaks[FRONTIER_LVL_OPEN], 64, 114, 113);
    PikePrintCleared(gText_Total, gText_TimesCleared, gSaveBlock2Ptr->frontier.pikeTotalStreaks[FRONTIER_LVL_OPEN], 64, 114, 129);
    PutWindowTilemap(gRecordsWindowId);
    CopyWindowToVram(gRecordsWindowId, 3);
}

// Battle Arena records.
static void ArenaPrintStreak(const u8 *str, u16 num, u8 x1, u8 x2, u8 y)
{
    AddTextPrinterParameterized(gRecordsWindowId, 1, str, x1, y, TEXT_SPEED_FF, NULL);
    if (num > MAX_STREAK)
        num = MAX_STREAK;
    ConvertIntToDecimalStringN(gStringVar1, num, STR_CONV_MODE_RIGHT_ALIGN, 4);
    StringExpandPlaceholders(gStringVar4, gText_KOsInARow);
    AddTextPrinterParameterized(gRecordsWindowId, 1, gStringVar4, x2, y, TEXT_SPEED_FF, NULL);
}

static void ArenaPrintRecordStreak(u8 lvlMode, u8 x1, u8 x2, u8 y)
{
    u16 num = gSaveBlock2Ptr->frontier.arenaRecordStreaks[lvlMode];
    ArenaPrintStreak(gText_Record, num, x1, x2, y);
}

static u16 ArenaGetWinStreak(u8 lvlMode)
{
    u16 winStreak = gSaveBlock2Ptr->frontier.arenaWinStreaks[lvlMode];
    if (winStreak > MAX_STREAK)
        return MAX_STREAK;
    else
        return winStreak;
}

static void ArenaPrintPrevOrCurrentStreak(u8 lvlMode, u8 x1, u8 x2, u8 y)
{
    bool8 isCurrent;
    u16 winStreak = ArenaGetWinStreak(lvlMode);

    if (lvlMode != FRONTIER_LVL_50)
        isCurrent = IsWinStreakActive(STREAK_ARENA_OPEN);
    else
        isCurrent = IsWinStreakActive(STREAK_ARENA_50);

    if (isCurrent == TRUE)
        ArenaPrintStreak(gText_Current, winStreak, x1, x2, y);
    else
        ArenaPrintStreak(gText_Prev, winStreak, x1, x2, y);
}

static void ShowArenaResultsWindow(void)
{
    gRecordsWindowId = AddWindow(&sFrontierResultsWindowTemplate);
    DrawStdWindowFrame(gRecordsWindowId, FALSE);
    FillWindowPixelBuffer(gRecordsWindowId, PIXEL_FILL(1));
    PrintHyphens(10);
    StringExpandPlaceholders(gStringVar4, gText_SetKOTourneyResults);
    PrintAligned(gStringVar4, 2);
    AddTextPrinterParameterized(gRecordsWindowId, 1, gText_Lv502, 16, 49, TEXT_SPEED_FF, NULL);
    AddTextPrinterParameterized(gRecordsWindowId, 1, gText_OpenLv, 16, 97, TEXT_SPEED_FF, NULL);
    ArenaPrintPrevOrCurrentStreak(FRONTIER_LVL_50, 72, 126, 49);
    ArenaPrintRecordStreak(FRONTIER_LVL_50, 72, 126, 65);
    ArenaPrintPrevOrCurrentStreak(FRONTIER_LVL_OPEN, 72, 126, 97);
    ArenaPrintRecordStreak(FRONTIER_LVL_OPEN, 72, 126, 113);
    PutWindowTilemap(gRecordsWindowId);
    CopyWindowToVram(gRecordsWindowId, 3);
}

// Battle Factory records.
static void FactoryPrintStreak(const u8 *str, u16 num1, u16 num2, u8 x1, u8 x2, u8 x3, u8 y)
{
    AddTextPrinterParameterized(gRecordsWindowId, 1, str, x1, y, TEXT_SPEED_FF, NULL);
    if (num1 > MAX_STREAK)
        num1 = MAX_STREAK;
    ConvertIntToDecimalStringN(gStringVar1, num1, STR_CONV_MODE_RIGHT_ALIGN, 4);
    StringExpandPlaceholders(gStringVar4, gText_WinStreak);
    AddTextPrinterParameterized(gRecordsWindowId, 1, gStringVar4, x2, y, TEXT_SPEED_FF, NULL);

    ConvertIntToDecimalStringN(gStringVar1, num2, STR_CONV_MODE_RIGHT_ALIGN, 4);
    StringExpandPlaceholders(gStringVar4, gText_TimesVar1);
    AddTextPrinterParameterized(gRecordsWindowId, 1, gStringVar4, x3, y, TEXT_SPEED_FF, NULL);
}

static void FactoryPrintRecordStreak(u8 battleMode, u8 lvlMode, u8 x1, u8 x2, u8 x3, u8 y)
{
    u16 num1 = gSaveBlock2Ptr->frontier.factoryRecordWinStreaks[battleMode][lvlMode];
    u16 num2 = gSaveBlock2Ptr->frontier.factoryRecordRentsCount[battleMode][lvlMode];
    FactoryPrintStreak(gText_Record, num1, num2, x1, x2, x3, y);
}

static u16 FactoryGetWinStreak(u8 battleMode, u8 lvlMode)
{
    u16 winStreak = gSaveBlock2Ptr->frontier.factoryWinStreaks[battleMode][lvlMode];
    if (winStreak > MAX_STREAK)
        return MAX_STREAK;
    else
        return winStreak;
}

static u16 FactoryGetRentsCount(u8 battleMode, u8 lvlMode)
{
    u16 rents = gSaveBlock2Ptr->frontier.factoryRentsCount[battleMode][lvlMode];
    if (rents > MAX_STREAK)
        return MAX_STREAK;
    else
        return rents;
}

static void FactoryPrintPrevOrCurrentStreak(u8 battleMode, u8 lvlMode, u8 x1, u8 x2, u8 x3, u8 y)
{
    bool8 isCurrent;
    u16 winStreak = FactoryGetWinStreak(battleMode, lvlMode);
    u16 rents = FactoryGetRentsCount(battleMode, lvlMode);
    switch (battleMode)
    {
    default:
    case FRONTIER_MODE_SINGLES:
        if (lvlMode != FRONTIER_LVL_50)
            isCurrent = IsWinStreakActive(STREAK_FACTORY_SINGLES_OPEN);
        else
            isCurrent = IsWinStreakActive(STREAK_FACTORY_SINGLES_50);
        break;
    case FRONTIER_MODE_DOUBLES:
        if (lvlMode != FRONTIER_LVL_50)
            isCurrent = IsWinStreakActive(STREAK_FACTORY_DOUBLES_OPEN);
        else
            isCurrent = IsWinStreakActive(STREAK_FACTORY_DOUBLES_50);
        break;
    }

    if (isCurrent == TRUE)
        FactoryPrintStreak(gText_Current, winStreak, rents, x1, x2, x3, y);
    else
        FactoryPrintStreak(gText_Prev, winStreak, rents, x1, x2, x3, y);
}

static void ShowFactoryResultsWindow(u8 battleMode)
{
    gRecordsWindowId = AddWindow(&sFrontierResultsWindowTemplate);
    DrawStdWindowFrame(gRecordsWindowId, FALSE);
    FillWindowPixelBuffer(gRecordsWindowId, PIXEL_FILL(1));
    if (battleMode == FRONTIER_MODE_SINGLES)
        StringExpandPlaceholders(gStringVar4, gText_BattleSwapSingleResults);
    else
        StringExpandPlaceholders(gStringVar4, gText_BattleSwapDoubleResults);

    PrintAligned(gStringVar4, 0);
    AddTextPrinterParameterized(gRecordsWindowId, 1, gText_Lv502, 8, 33, TEXT_SPEED_FF, NULL);
    AddTextPrinterParameterized(gRecordsWindowId, 1, gText_RentalSwap, 152, 33, TEXT_SPEED_FF, NULL);
    AddTextPrinterParameterized(gRecordsWindowId, 1, gText_OpenLv, 8, 97, TEXT_SPEED_FF, NULL);
    PrintHyphens(10);
    FactoryPrintPrevOrCurrentStreak(battleMode, FRONTIER_LVL_50, 8, 64, 158, 49);
    FactoryPrintRecordStreak(battleMode, FRONTIER_LVL_50, 8, 64, 158, 65);
    FactoryPrintPrevOrCurrentStreak(battleMode, FRONTIER_LVL_OPEN, 8, 64, 158, 113);
    FactoryPrintRecordStreak(battleMode, FRONTIER_LVL_OPEN, 8, 64, 158, 129);
    PutWindowTilemap(gRecordsWindowId);
    CopyWindowToVram(gRecordsWindowId, 3);
}

// Battle Pyramid records.
static void PyramidPrintStreak(const u8 *str, u16 num, u8 x1, u8 x2, u8 y)
{
    AddTextPrinterParameterized(gRecordsWindowId, 1, str, x1, y, TEXT_SPEED_FF, NULL);
    if (num > MAX_STREAK)
        num = MAX_STREAK;
    ConvertIntToDecimalStringN(gStringVar1, num, STR_CONV_MODE_RIGHT_ALIGN, 4);
    StringExpandPlaceholders(gStringVar4, gText_FloorsCleared);
    AddTextPrinterParameterized(gRecordsWindowId, 1, gStringVar4, x2, y, TEXT_SPEED_FF, NULL);
}

static void PyramidPrintRecordStreak(u8 lvlMode, u8 x1, u8 x2, u8 y)
{
    u16 num = gSaveBlock2Ptr->frontier.pyramidRecordStreaks[lvlMode];
    PyramidPrintStreak(gText_Record, num, x1, x2, y);
}

static u16 PyramidGetWinStreak(u8 lvlMode)
{
    u16 winStreak = gSaveBlock2Ptr->frontier.pyramidWinStreaks[lvlMode];
    if (winStreak > MAX_STREAK)
        return MAX_STREAK;
    else
        return winStreak;
}

static void PyramidPrintPrevOrCurrentStreak(u8 lvlMode, u8 x1, u8 x2, u8 y)
{
    bool8 isCurrent;
    u16 winStreak = PyramidGetWinStreak(lvlMode);

    if (lvlMode != FRONTIER_LVL_50)
        isCurrent = IsWinStreakActive(STREAK_PYRAMID_OPEN);
    else
        isCurrent = IsWinStreakActive(STREAK_PYRAMID_50);

    if (isCurrent == TRUE)
        PyramidPrintStreak(gText_Current, winStreak, x1, x2, y);
    else
        PyramidPrintStreak(gText_Prev, winStreak, x1, x2, y);
}

static void ShowPyramidResultsWindow(void)
{
    gRecordsWindowId = AddWindow(&sFrontierResultsWindowTemplate);
    DrawStdWindowFrame(gRecordsWindowId, FALSE);
    FillWindowPixelBuffer(gRecordsWindowId, PIXEL_FILL(1));
    StringExpandPlaceholders(gStringVar4, gText_BattleQuestResults);
    PrintAligned(gStringVar4, 2);
    AddTextPrinterParameterized(gRecordsWindowId, 1, gText_Lv502, 8, 49, TEXT_SPEED_FF, NULL);
    AddTextPrinterParameterized(gRecordsWindowId, 1, gText_OpenLv, 8, 97, TEXT_SPEED_FF, NULL);
    PrintHyphens(10);
    PyramidPrintPrevOrCurrentStreak(FRONTIER_LVL_50, 64, 111, 49);
    PyramidPrintRecordStreak(FRONTIER_LVL_50, 64, 111, 65);
    PyramidPrintPrevOrCurrentStreak(FRONTIER_LVL_OPEN, 64, 111, 97);
    PyramidPrintRecordStreak(FRONTIER_LVL_OPEN, 64, 111, 113);
    PutWindowTilemap(gRecordsWindowId);
    CopyWindowToVram(gRecordsWindowId, 3);
}

// Link contest records. Why is it in this file?
static void ShowLinkContestResultsWindow(void)
{
    const u8 *str;
    s32 i, j;
    s32 x;

    gRecordsWindowId = AddWindow(&sLinkContestResultsWindowTemplate);
    DrawStdWindowFrame(gRecordsWindowId, FALSE);
    FillWindowPixelBuffer(gRecordsWindowId, PIXEL_FILL(1));

    StringExpandPlaceholders(gStringVar4, gText_LinkContestResults);
    x = GetStringCenterAlignXOffset(1, gStringVar4, 208);
    AddTextPrinterParameterized(gRecordsWindowId, 1, gStringVar4, x, 1, TEXT_SPEED_FF, NULL);

    str = gText_1st;
    x = GetStringRightAlignXOffset(1, str, 38) + 50;
    AddTextPrinterParameterized(gRecordsWindowId, 1, str, x, 25, TEXT_SPEED_FF, NULL);

    str = gText_2nd;
    x = GetStringRightAlignXOffset(1, str, 38) + 88;
    AddTextPrinterParameterized(gRecordsWindowId, 1, str, x, 25, TEXT_SPEED_FF, NULL);

    str = gText_3rd;
    x = GetStringRightAlignXOffset(1, str, 38) + 126;
    AddTextPrinterParameterized(gRecordsWindowId, 1, str, x, 25, TEXT_SPEED_FF, NULL);

    str = gText_4th;
    x = GetStringRightAlignXOffset(1, str, 38) + 164;
    AddTextPrinterParameterized(gRecordsWindowId, 1, str, x, 25, TEXT_SPEED_FF, NULL);

    x = 6;
    AddTextPrinterParameterized(gRecordsWindowId, 1, gText_Cool, x, 41, TEXT_SPEED_FF, NULL);
    AddTextPrinterParameterized(gRecordsWindowId, 1, gText_Beauty, x, 57, TEXT_SPEED_FF, NULL);
    AddTextPrinterParameterized(gRecordsWindowId, 1, gText_Cute, x, 73, TEXT_SPEED_FF, NULL);
    AddTextPrinterParameterized(gRecordsWindowId, 1, gText_Smart, x, 89, TEXT_SPEED_FF, NULL);
    AddTextPrinterParameterized(gRecordsWindowId, 1, gText_Tough, x, 105, TEXT_SPEED_FF, NULL);

    for (i = 0; i < 5; i++)
    {
        for (j = 0; j < 4; j++)
        {
            ConvertIntToDecimalStringN(gStringVar4, gSaveBlock2Ptr->contestLinkResults[i][j], STR_CONV_MODE_RIGHT_ALIGN, 4);
            AddTextPrinterParameterized(gRecordsWindowId, 1, gStringVar4, (j * 38) + 64, (i * 16) + 41, TEXT_SPEED_FF, NULL);
        }
    }

    PutWindowTilemap(gRecordsWindowId);
    CopyWindowToVram(gRecordsWindowId, 3);
}

static void CheckPutFrontierTVShowOnAir(void)
{
    u8 name[32];
    s32 lvlMode = gSaveBlock2Ptr->frontier.lvlMode;
    s32 facility = VarGet(VAR_FRONTIER_FACILITY);
    s32 battleMode = VarGet(VAR_FRONTIER_BATTLE_MODE);

    switch (facility)
    {
    case FRONTIER_FACILITY_TOWER:
        if (gSaveBlock2Ptr->frontier.towerWinStreaks[battleMode][lvlMode] > gSaveBlock2Ptr->frontier.towerRecordWinStreaks[battleMode][lvlMode])
        {
            gSaveBlock2Ptr->frontier.towerRecordWinStreaks[battleMode][lvlMode] = gSaveBlock2Ptr->frontier.towerWinStreaks[battleMode][lvlMode];
            if (battleMode == FRONTIER_MODE_LINK_MULTIS)
            {
                StringCopy(name, gLinkPlayers[gBattleScripting.multiplayerId ^ 1].name);
                StripExtCtrlCodes(name);
                StringCopy(gSaveBlock2Ptr->frontier.opponentNames[lvlMode], name);
                SetTrainerId(gLinkPlayers[gBattleScripting.multiplayerId ^ 1].trainerId, gSaveBlock2Ptr->frontier.opponentTrainerIds[lvlMode]);
            }
            if (gSaveBlock2Ptr->frontier.towerWinStreaks[battleMode][lvlMode] > 1
                && ShouldAirFrontierTVShow())
            {
                switch (battleMode)
                {
                case FRONTIER_MODE_SINGLES:
                    TryPutFrontierTVShowOnAir(gSaveBlock2Ptr->frontier.towerWinStreaks[battleMode][lvlMode], 1);
                    break;
                case FRONTIER_MODE_DOUBLES:
                    TryPutFrontierTVShowOnAir(gSaveBlock2Ptr->frontier.towerWinStreaks[battleMode][lvlMode], 2);
                    break;
                case FRONTIER_MODE_MULTIS:
                    TryPutFrontierTVShowOnAir(gSaveBlock2Ptr->frontier.towerWinStreaks[battleMode][lvlMode], 3);
                    break;
                case FRONTIER_MODE_LINK_MULTIS:
                    TryPutFrontierTVShowOnAir(gSaveBlock2Ptr->frontier.towerWinStreaks[battleMode][lvlMode], 4);
                    break;
                }
            }
        }
        break;
    case FRONTIER_FACILITY_DOME:
        if (gSaveBlock2Ptr->frontier.domeWinStreaks[battleMode][lvlMode] > gSaveBlock2Ptr->frontier.domeRecordWinStreaks[battleMode][lvlMode])
        {
            gSaveBlock2Ptr->frontier.domeRecordWinStreaks[battleMode][lvlMode] = gSaveBlock2Ptr->frontier.domeWinStreaks[battleMode][lvlMode];
            if (gSaveBlock2Ptr->frontier.domeWinStreaks[battleMode][lvlMode] > 1
                && ShouldAirFrontierTVShow())
            {
                if (battleMode == FRONTIER_MODE_SINGLES)
                    TryPutFrontierTVShowOnAir(gSaveBlock2Ptr->frontier.domeWinStreaks[battleMode][lvlMode], 5);
                else
                    TryPutFrontierTVShowOnAir(gSaveBlock2Ptr->frontier.domeWinStreaks[battleMode][lvlMode], 6);
            }
        }
        break;
    case FRONTIER_FACILITY_PALACE:
        if (gSaveBlock2Ptr->frontier.palaceWinStreaks[battleMode][lvlMode] > gSaveBlock2Ptr->frontier.palaceRecordWinStreaks[battleMode][lvlMode])
        {
            gSaveBlock2Ptr->frontier.palaceRecordWinStreaks[battleMode][lvlMode] = gSaveBlock2Ptr->frontier.palaceWinStreaks[battleMode][lvlMode];
            if (gSaveBlock2Ptr->frontier.palaceWinStreaks[battleMode][lvlMode] > 1
                && ShouldAirFrontierTVShow())
            {
                if (battleMode == FRONTIER_MODE_SINGLES)
                    TryPutFrontierTVShowOnAir(gSaveBlock2Ptr->frontier.palaceWinStreaks[battleMode][lvlMode], 11);
                else
                    TryPutFrontierTVShowOnAir(gSaveBlock2Ptr->frontier.palaceWinStreaks[battleMode][lvlMode], 12);
            }
        }
        break;
    case FRONTIER_FACILITY_ARENA:
        if (gSaveBlock2Ptr->frontier.arenaWinStreaks[lvlMode] > gSaveBlock2Ptr->frontier.arenaRecordStreaks[lvlMode])
        {
            gSaveBlock2Ptr->frontier.arenaRecordStreaks[lvlMode] = gSaveBlock2Ptr->frontier.arenaWinStreaks[lvlMode];
            if (gSaveBlock2Ptr->frontier.arenaWinStreaks[lvlMode] > 1
                && ShouldAirFrontierTVShow())
            {
                TryPutFrontierTVShowOnAir(gSaveBlock2Ptr->frontier.arenaWinStreaks[lvlMode], 10);
            }
        }
        break;
    case FRONTIER_FACILITY_FACTORY:
        if (gSaveBlock2Ptr->frontier.factoryWinStreaks[battleMode][lvlMode] > gSaveBlock2Ptr->frontier.factoryRecordWinStreaks[battleMode][lvlMode])
        {
            gSaveBlock2Ptr->frontier.factoryRecordWinStreaks[battleMode][lvlMode] = gSaveBlock2Ptr->frontier.factoryWinStreaks[battleMode][lvlMode];
            gSaveBlock2Ptr->frontier.factoryRecordRentsCount[battleMode][lvlMode] = gSaveBlock2Ptr->frontier.factoryRentsCount[battleMode][lvlMode];
            if (gSaveBlock2Ptr->frontier.factoryWinStreaks[battleMode][lvlMode] > 1
                && ShouldAirFrontierTVShow())
            {
                if (battleMode == FRONTIER_MODE_SINGLES)
                    TryPutFrontierTVShowOnAir(gSaveBlock2Ptr->frontier.factoryWinStreaks[battleMode][lvlMode], 7);
                else
                    TryPutFrontierTVShowOnAir(gSaveBlock2Ptr->frontier.factoryWinStreaks[battleMode][lvlMode], 8);
            }
        }
        break;
    case FRONTIER_FACILITY_PIKE:
        if (gSaveBlock2Ptr->frontier.pikeWinStreaks[lvlMode] > gSaveBlock2Ptr->frontier.pikeRecordStreaks[lvlMode])
        {
            gSaveBlock2Ptr->frontier.pikeRecordStreaks[lvlMode] = gSaveBlock2Ptr->frontier.pikeWinStreaks[lvlMode];
            if (gSaveBlock2Ptr->frontier.pikeWinStreaks[lvlMode] > 1
                && ShouldAirFrontierTVShow())
            {
                TryPutFrontierTVShowOnAir(gSaveBlock2Ptr->frontier.pikeWinStreaks[lvlMode], 9);
            }
        }
        break;
    case FRONTIER_FACILITY_PYRAMID:
        if (gSaveBlock2Ptr->frontier.pyramidWinStreaks[lvlMode] > gSaveBlock2Ptr->frontier.pyramidRecordStreaks[lvlMode])
        {
            gSaveBlock2Ptr->frontier.pyramidRecordStreaks[lvlMode] = gSaveBlock2Ptr->frontier.pyramidWinStreaks[lvlMode];
            if (gSaveBlock2Ptr->frontier.pyramidWinStreaks[lvlMode] > 1
                && ShouldAirFrontierTVShow())
            {
                TryPutFrontierTVShowOnAir(gSaveBlock2Ptr->frontier.pyramidWinStreaks[lvlMode], 13);
            }
        }
        break;
    }
}

static void Script_GetFrontierBrainStatus(void)
{
    VarGet(VAR_FRONTIER_FACILITY); // Unused return value.
    gSpecialVar_Result = GetFrontierBrainStatus();
}

u8 GetFrontierBrainStatus(void)
{
    s32 status = FRONTIER_BRAIN_NOT_READY;
    s32 facility = VarGet(VAR_FRONTIER_FACILITY);
    s32 battleMode = VarGet(VAR_FRONTIER_BATTLE_MODE);
    u16 winStreakNoModifier = GetCurrentFacilityWinStreak();
    s32 winStreak = winStreakNoModifier + sFrontierBrainStreakAppearances[facility][3];
    s32 symbolsCount;

    if (battleMode != FRONTIER_MODE_SINGLES)
        return FRONTIER_BRAIN_NOT_READY;

    symbolsCount = GetPlayerSymbolCountForFacility(facility);
    switch (symbolsCount)
    {
    // Missing a symbol
    case 0:
    case 1:
        if (winStreak == sFrontierBrainStreakAppearances[facility][symbolsCount])
            status = symbolsCount + 1; // FRONTIER_BRAIN_SILVER and FRONTIER_BRAIN_GOLD
        break;
    // Already received both symbols
    case 2:
    default:
        // Silver streak is reached
        if (winStreak == sFrontierBrainStreakAppearances[facility][0])
            status = FRONTIER_BRAIN_STREAK;
        // Gold streak is reached
        else if (winStreak == sFrontierBrainStreakAppearances[facility][1])
            status = FRONTIER_BRAIN_STREAK_LONG;
        // Some increment of the gold streak is reached
        else if (winStreak > sFrontierBrainStreakAppearances[facility][1] && (winStreak - sFrontierBrainStreakAppearances[facility][1]) % sFrontierBrainStreakAppearances[facility][2] == 0)
            status = FRONTIER_BRAIN_STREAK_LONG;
        break;
    }

    return status;
}

void CopyFrontierTrainerText(u8 whichText, u16 trainerId)
{
    switch (whichText)
    {
    case FRONTIER_BEFORE_TEXT:
        if (trainerId == TRAINER_EREADER)
            FrontierSpeechToString(gSaveBlock2Ptr->frontier.ereaderTrainer.greeting);
        else if (trainerId == TRAINER_FRONTIER_BRAIN)
            CopyFrontierBrainText(FALSE);
        else if (trainerId < TRAINER_RECORD_MIXING_FRIEND)
            FrontierSpeechToString(gFacilityTrainers[trainerId].speechBefore);
        else if (trainerId < TRAINER_RECORD_MIXING_APPRENTICE)
            FrontierSpeechToString(gSaveBlock2Ptr->frontier.towerRecords[trainerId - TRAINER_RECORD_MIXING_FRIEND].greeting);
        else
            BufferApprenticeChallengeText(trainerId - TRAINER_RECORD_MIXING_APPRENTICE);
        break;
    case FRONTIER_PLAYER_LOST_TEXT:
        if (trainerId == TRAINER_EREADER)
        {
            FrontierSpeechToString(gSaveBlock2Ptr->frontier.ereaderTrainer.farewellPlayerLost);
        }
        else if (trainerId == TRAINER_FRONTIER_BRAIN)
        {
            CopyFrontierBrainText(FALSE);
        }
        else if (trainerId < TRAINER_RECORD_MIXING_FRIEND)
        {
            FrontierSpeechToString(gFacilityTrainers[trainerId].speechWin);
        }
        else if (trainerId < TRAINER_RECORD_MIXING_APPRENTICE)
        {
            if (gBattleTypeFlags & BATTLE_TYPE_RECORDED)
                FrontierSpeechToString(GetRecordedBattleEasyChatSpeech());
            else
                FrontierSpeechToString(gSaveBlock2Ptr->frontier.towerRecords[trainerId - TRAINER_RECORD_MIXING_FRIEND].speechWon);
        }
        else
        {
            if (gBattleTypeFlags & BATTLE_TYPE_RECORDED)
                FrontierSpeechToString(GetRecordedBattleEasyChatSpeech());
            else
                FrontierSpeechToString(gSaveBlock2Ptr->apprentices[trainerId - TRAINER_RECORD_MIXING_APPRENTICE].speechWon);
        }
        break;
    case FRONTIER_PLAYER_WON_TEXT:
        if (trainerId == TRAINER_EREADER)
        {
            FrontierSpeechToString(gSaveBlock2Ptr->frontier.ereaderTrainer.farewellPlayerWon);
        }
        else if (trainerId == TRAINER_FRONTIER_BRAIN)
        {
            CopyFrontierBrainText(TRUE);
        }
        else if (trainerId < TRAINER_RECORD_MIXING_FRIEND)
        {
            FrontierSpeechToString(gFacilityTrainers[trainerId].speechLose);
        }
        else if (trainerId < TRAINER_RECORD_MIXING_APPRENTICE)
        {
            if (gBattleTypeFlags & BATTLE_TYPE_RECORDED)
                FrontierSpeechToString(GetRecordedBattleEasyChatSpeech());
            else
                FrontierSpeechToString(gSaveBlock2Ptr->frontier.towerRecords[trainerId - TRAINER_RECORD_MIXING_FRIEND].speechLost);
        }
        else
        {
            if (gBattleTypeFlags & BATTLE_TYPE_RECORDED)
            {
                trainerId = GetRecordedBattleApprenticeId();
                FrontierSpeechToString(gApprentices[trainerId].speechLost);
            }
            else
            {
                trainerId = gSaveBlock2Ptr->apprentices[trainerId - TRAINER_RECORD_MIXING_APPRENTICE].id;
                FrontierSpeechToString(gApprentices[trainerId].speechLost);
            }
        }
        break;
    }
}

void ResetWinStreaks(void)
{
    s32 battleMode, lvlMode;

    gSaveBlock2Ptr->frontier.winStreakActiveFlags = 0;
    for (battleMode = 0; battleMode < 4; battleMode++)
    {
        for (lvlMode = 0; lvlMode < 2; lvlMode++)
        {
            gSaveBlock2Ptr->frontier.towerWinStreaks[battleMode][lvlMode] = 0;
            if (battleMode < FRONTIER_MODE_MULTIS)
            {
                gSaveBlock2Ptr->frontier.domeWinStreaks[battleMode][lvlMode] = 0;
                gSaveBlock2Ptr->frontier.palaceWinStreaks[battleMode][lvlMode] = 0;
                gSaveBlock2Ptr->frontier.factoryWinStreaks[battleMode][lvlMode] = 0;
            }
            if (battleMode == FRONTIER_MODE_SINGLES)
            {
                gSaveBlock2Ptr->frontier.arenaWinStreaks[lvlMode] = 0;
                gSaveBlock2Ptr->frontier.pikeWinStreaks[lvlMode] = 0;
                gSaveBlock2Ptr->frontier.pyramidWinStreaks[lvlMode] = 0;
            }
        }
    }
    if (gSaveBlock2Ptr->frontier.challengeStatus != 0)
        gSaveBlock2Ptr->frontier.challengeStatus = CHALLENGE_STATUS_SAVING;
}

u32 GetCurrentFacilityWinStreak(void)
{
    s32 lvlMode = gSaveBlock2Ptr->frontier.lvlMode;
    s32 battleMode = VarGet(VAR_FRONTIER_BATTLE_MODE);
    s32 facility = VarGet(VAR_FRONTIER_FACILITY);

    switch (facility)
    {
    case FRONTIER_FACILITY_TOWER:
        return gSaveBlock2Ptr->frontier.towerWinStreaks[battleMode][lvlMode];
    case FRONTIER_FACILITY_DOME:
        return gSaveBlock2Ptr->frontier.domeWinStreaks[battleMode][lvlMode];
    case FRONTIER_FACILITY_PALACE:
        return gSaveBlock2Ptr->frontier.palaceWinStreaks[battleMode][lvlMode];
    case FRONTIER_FACILITY_ARENA:
        return gSaveBlock2Ptr->frontier.arenaWinStreaks[lvlMode];
    case FRONTIER_FACILITY_FACTORY:
        return gSaveBlock2Ptr->frontier.factoryWinStreaks[battleMode][lvlMode];
    case FRONTIER_FACILITY_PIKE:
        return gSaveBlock2Ptr->frontier.pikeWinStreaks[lvlMode];
    case FRONTIER_FACILITY_PYRAMID:
        return gSaveBlock2Ptr->frontier.pyramidWinStreaks[lvlMode];
    default:
        return 0;
    }
}

void ResetFrontierTrainerIds(void)
{
    s32 i;

    for (i = 0; i < (int)ARRAY_COUNT(gSaveBlock2Ptr->frontier.trainerIds); i++)
        gSaveBlock2Ptr->frontier.trainerIds[i] = 0xFFFF;
}

static void IsTrainerFrontierBrain(void)
{
    if (gTrainerBattleOpponent_A == TRAINER_FRONTIER_BRAIN)
        gSpecialVar_Result = TRUE;
    else
        gSpecialVar_Result = FALSE;
}

u8 GetPlayerSymbolCountForFacility(u8 facility)
{
    return FlagGet(FLAG_SYS_TOWER_SILVER + facility * 2)
         + FlagGet(FLAG_SYS_TOWER_GOLD + facility * 2);
}

static void GiveBattlePoints(void)
{
    s32 challengeNum = 0;
    s32 lvlMode = gSaveBlock2Ptr->frontier.lvlMode;
    s32 facility = VarGet(VAR_FRONTIER_FACILITY);
    s32 battleMode = VarGet(VAR_FRONTIER_BATTLE_MODE);
    s32 points;

    switch (facility)
    {
    case FRONTIER_FACILITY_TOWER:
        challengeNum = gSaveBlock2Ptr->frontier.towerWinStreaks[battleMode][lvlMode] / 7;
        break;
    case FRONTIER_FACILITY_DOME:
        challengeNum = gSaveBlock2Ptr->frontier.domeWinStreaks[battleMode][lvlMode];
        break;
    case FRONTIER_FACILITY_PALACE:
        challengeNum = gSaveBlock2Ptr->frontier.palaceWinStreaks[battleMode][lvlMode] / 7;
        break;
    case FRONTIER_FACILITY_ARENA:
        challengeNum = gSaveBlock2Ptr->frontier.arenaWinStreaks[lvlMode] / 7;
        break;
    case FRONTIER_FACILITY_FACTORY:
        challengeNum = gSaveBlock2Ptr->frontier.factoryWinStreaks[battleMode][lvlMode] / 7;
        break;
    case FRONTIER_FACILITY_PIKE:
        challengeNum = gSaveBlock2Ptr->frontier.pikeWinStreaks[lvlMode] / 14;
        break;
    case FRONTIER_FACILITY_PYRAMID:
        challengeNum = gSaveBlock2Ptr->frontier.pyramidWinStreaks[lvlMode] / 7;
        break;
    }

    if (challengeNum != 0)
        challengeNum--;
    if (challengeNum >= ARRAY_COUNT(sBattlePointAwards))
        challengeNum = ARRAY_COUNT(sBattlePointAwards) - 1;

    points = sBattlePointAwards[challengeNum][facility][battleMode];
    if (gTrainerBattleOpponent_A == TRAINER_FRONTIER_BRAIN)
        points += 10;
    gSaveBlock2Ptr->frontier.battlePoints += points;
    ConvertIntToDecimalStringN(gStringVar1, points, STR_CONV_MODE_LEFT_ALIGN, 2);
    if (gSaveBlock2Ptr->frontier.battlePoints > MAX_BATTLE_FRONTIER_POINTS)
        gSaveBlock2Ptr->frontier.battlePoints = MAX_BATTLE_FRONTIER_POINTS;

    points = gSaveBlock2Ptr->frontier.cardBattlePoints;
    points += sBattlePointAwards[challengeNum][facility][battleMode];
    IncrementDailyBattlePoints(sBattlePointAwards[challengeNum][facility][battleMode]);
    if (gTrainerBattleOpponent_A == TRAINER_FRONTIER_BRAIN)
    {
        points += 10;
        IncrementDailyBattlePoints(10);
    }
    if (points > 0xFFFF)
        points = 0xFFFF;
    gSaveBlock2Ptr->frontier.cardBattlePoints = points;
}

static void GetFacilitySymbolCount(void)
{
    s32 facility = VarGet(VAR_FRONTIER_FACILITY);
    gSpecialVar_Result = GetPlayerSymbolCountForFacility(facility);
}

static void GiveFacilitySymbol(void)
{
    s32 facility = VarGet(VAR_FRONTIER_FACILITY);
    if (GetPlayerSymbolCountForFacility(facility) == 0)
        FlagSet(FLAG_SYS_TOWER_SILVER + facility * 2);
    else
        FlagSet(FLAG_SYS_TOWER_GOLD + facility * 2);
}

static void CheckBattleTypeFlag(void)
{
    if (gBattleTypeFlags & gSpecialVar_0x8005)
        gSpecialVar_Result = TRUE;
    else
        gSpecialVar_Result = FALSE;
}

static u8 AppendCaughtBannedMonSpeciesName(u16 species, u8 count, s32 numBannedMonsCaught)
{
    if (GetSetPokedexFlag(SpeciesToNationalPokedexNum(species), FLAG_GET_CAUGHT))
    {
        count++;
        switch (count)
        {
        case 1:
        case 3:
        case 5:
        case 7:
        case 9:
        case 11:
            if (numBannedMonsCaught == count)
                StringAppend(gStringVar1, gText_SpaceAndSpace);
            else if (numBannedMonsCaught > count)
                StringAppend(gStringVar1, gText_CommaSpace);
            break;
        case 2:
            if (count == numBannedMonsCaught)
                StringAppend(gStringVar1, gText_SpaceAndSpace);
            else
                StringAppend(gStringVar1, gText_CommaSpace);
            StringAppend(gStringVar1, gText_NewLine);
            break;
        default:
            if (count == numBannedMonsCaught)
                StringAppend(gStringVar1, gText_SpaceAndSpace);
            else
                StringAppend(gStringVar1, gText_CommaSpace);
            StringAppend(gStringVar1, gText_LineBreak);
            break;
        }
        StringAppend(gStringVar1, gSpeciesNames[species]);
    }

    return count;
}

static void AppendIfValid(u16 species, u16 heldItem, u16 hp, u8 lvlMode, u8 monLevel, u16 *speciesArray, u16 *itemsArray, u8 *count)
{
    s32 i = 0;

    if (species == SPECIES_EGG || species == SPECIES_NONE)
        return;

    for (i = 0; gFrontierBannedSpecies[i] != 0xFFFF && gFrontierBannedSpecies[i] != species; i++)
        ;

    if (gFrontierBannedSpecies[i] != 0xFFFF)
        return;
    if (lvlMode == FRONTIER_LVL_50 && monLevel > 50)
        return;

    for (i = 0; i < *count && speciesArray[i] != species; i++)
        ;
    if (i != *count)
        return;

    if (heldItem != 0)
    {
        for (i = 0; i < *count && itemsArray[i] != heldItem; i++)
            ;
        if (i != *count)
            return;
    }

    speciesArray[*count] = species;
    itemsArray[*count] = heldItem;
    (*count)++;
}

// gSpecialVar_Result is the level mode before and after calls to this function
// gSpecialVar_0x8004 is used to store the return value instead (TRUE if there are insufficient eligible mons)
// The names of ineligible pokemon that have been caught are also buffered to print
static void CheckPartyIneligibility(void)
{
    u16 speciesArray[PARTY_SIZE];
    u16 itemArray[PARTY_SIZE];
    s32 monId = 0;
    s32 toChoose = 0;
    u8 count = 0;
    s32 battleMode = VarGet(VAR_FRONTIER_BATTLE_MODE);
    s32 monIdLooper;

    // count is re-used, define for clarity
    #define numEligibleMons count

    switch (battleMode)
    {
    case FRONTIER_MODE_SINGLES:
        toChoose = FRONTIER_PARTY_SIZE;
        break;
    case FRONTIER_MODE_MULTIS:
    case FRONTIER_MODE_LINK_MULTIS:
        toChoose = FRONTIER_MULTI_PARTY_SIZE;
        break;
    case FRONTIER_MODE_DOUBLES:
        if (VarGet(VAR_FRONTIER_FACILITY) == FRONTIER_FACILITY_TOWER)
            toChoose = FRONTIER_DOUBLES_PARTY_SIZE;
        else
            toChoose = FRONTIER_PARTY_SIZE;
        break;
    }

    monIdLooper = 0;
    do
    {
        monId = monIdLooper;
        numEligibleMons = 0;
        do
        {
            u16 species = GetMonData(&gPlayerParty[monId], MON_DATA_SPECIES2);
            u16 heldItem = GetMonData(&gPlayerParty[monId], MON_DATA_HELD_ITEM);
            u8 level = GetMonData(&gPlayerParty[monId], MON_DATA_LEVEL);
            u16 hp = GetMonData(&gPlayerParty[monId], MON_DATA_HP);
            if (VarGet(VAR_FRONTIER_FACILITY) == FRONTIER_FACILITY_PYRAMID)
            {
                if (heldItem == ITEM_NONE)
                    AppendIfValid(species, heldItem, hp, gSpecialVar_Result, level, speciesArray, itemArray, &numEligibleMons);
            }
            else
            {
                AppendIfValid(species, heldItem, hp, gSpecialVar_Result, level, speciesArray, itemArray, &numEligibleMons);
            }
            monId++;
            if (monId >= PARTY_SIZE)
                monId = 0;
        } while (monId != monIdLooper);

        monIdLooper++;
    } while (monIdLooper < PARTY_SIZE && numEligibleMons < toChoose);

    if (numEligibleMons < toChoose)
    {
        s32 i;
        s32 caughtBannedMons = 0;
        s32 species = gFrontierBannedSpecies[0];
        for (i = 0; species != 0xFFFF; i++, species = gFrontierBannedSpecies[i])
        {
            if (GetSetPokedexFlag(SpeciesToNationalPokedexNum(species), FLAG_GET_CAUGHT))
                caughtBannedMons++;
        }
        gStringVar1[0] = EOS;
        gSpecialVar_0x8004 = TRUE;
        count = 0;
        for (i = 0; gFrontierBannedSpecies[i] != 0xFFFF; i++)
            count = AppendCaughtBannedMonSpeciesName(gFrontierBannedSpecies[i], count, caughtBannedMons);

        if (count == 0)
        {
            StringAppend(gStringVar1, gText_Space2);
            StringAppend(gStringVar1, gText_Are);
        }
        else
        {
            if (count & 1)
                StringAppend(gStringVar1, gText_LineBreak);
            else
                StringAppend(gStringVar1, gText_Space2);
            StringAppend(gStringVar1, gText_Are2);
        }
    }
    else
    {
        gSpecialVar_0x8004 = FALSE;
        gSaveBlock2Ptr->frontier.lvlMode = gSpecialVar_Result;
    }
    #undef numEligibleMons
}

static void ValidateVisitingTrainer(void)
{
    ValidateEReaderTrainer();
}

static void IncrementWinStreak(void)
{
    s32 lvlMode = gSaveBlock2Ptr->frontier.lvlMode;
    s32 battleMode = VarGet(VAR_FRONTIER_BATTLE_MODE);
    s32 facility = VarGet(VAR_FRONTIER_FACILITY);

    switch (facility)
    {
    case FRONTIER_FACILITY_TOWER:
        if (gSaveBlock2Ptr->frontier.towerWinStreaks[battleMode][lvlMode] < MAX_STREAK)
        {
            gSaveBlock2Ptr->frontier.towerWinStreaks[battleMode][lvlMode]++;
            if (battleMode == FRONTIER_MODE_SINGLES)
            {
                SetGameStat(GAME_STAT_BATTLE_TOWER_BEST_STREAK, gSaveBlock2Ptr->frontier.towerWinStreaks[battleMode][lvlMode]);
                gSaveBlock2Ptr->frontier.towerSinglesStreak = gSaveBlock2Ptr->frontier.towerWinStreaks[battleMode][lvlMode];
            }
        }
        break;
    case FRONTIER_FACILITY_DOME:
        if (gSaveBlock2Ptr->frontier.domeWinStreaks[battleMode][lvlMode] < MAX_STREAK)
            gSaveBlock2Ptr->frontier.domeWinStreaks[battleMode][lvlMode]++;
        if (gSaveBlock2Ptr->frontier.domeTotalChampionships[battleMode][lvlMode] < MAX_STREAK)
            gSaveBlock2Ptr->frontier.domeTotalChampionships[battleMode][lvlMode]++;
        break;
    case FRONTIER_FACILITY_PALACE:
        if (gSaveBlock2Ptr->frontier.palaceWinStreaks[battleMode][lvlMode] < MAX_STREAK)
            gSaveBlock2Ptr->frontier.palaceWinStreaks[battleMode][lvlMode]++;
        break;
    case FRONTIER_FACILITY_ARENA:
        if (gSaveBlock2Ptr->frontier.arenaWinStreaks[lvlMode] < MAX_STREAK)
            gSaveBlock2Ptr->frontier.arenaWinStreaks[lvlMode]++;
        break;
    case FRONTIER_FACILITY_FACTORY:
        if (gSaveBlock2Ptr->frontier.factoryWinStreaks[battleMode][lvlMode] < MAX_STREAK)
            gSaveBlock2Ptr->frontier.factoryWinStreaks[battleMode][lvlMode]++;
        break;
    case FRONTIER_FACILITY_PIKE:
        if (gSaveBlock2Ptr->frontier.pikeWinStreaks[lvlMode] < MAX_STREAK)
            gSaveBlock2Ptr->frontier.pikeWinStreaks[lvlMode]++;
        break;
    case FRONTIER_FACILITY_PYRAMID:
        if (gSaveBlock2Ptr->frontier.pyramidWinStreaks[lvlMode] < MAX_STREAK)
            gSaveBlock2Ptr->frontier.pyramidWinStreaks[lvlMode]++;
        break;
    }
}

static void RestoreHeldItems(void)
{
    u8 i;

    for (i = 0; i < MAX_FRONTIER_PARTY_SIZE; i++)
    {
        if (gSaveBlock2Ptr->frontier.selectedPartyMons[i] != 0)
        {
            u16 item = GetMonData(&gSaveBlock1Ptr->playerParty[gSaveBlock2Ptr->frontier.selectedPartyMons[i] - 1], MON_DATA_HELD_ITEM, NULL);
            SetMonData(&gPlayerParty[i], MON_DATA_HELD_ITEM, &item);
        }
    }
}

static void SaveRecordBattle(void)
{
    gSpecialVar_Result = MoveRecordedBattleToSaveData();
    gSaveBlock2Ptr->frontier.field_CA9_b = 1;
}

static void BufferFrontierTrainerName(void)
{
    switch (gSpecialVar_0x8005)
    {
    case 0:
        GetFrontierTrainerName(gStringVar1, gTrainerBattleOpponent_A);
        break;
    case 1:
        GetFrontierTrainerName(gStringVar2, gTrainerBattleOpponent_A);
        break;
    }
}

static void ResetSketchedMoves(void)
{
    u8 i, j, k;

    for (i = 0; i < MAX_FRONTIER_PARTY_SIZE; i++)
    {
        u16 monId = gSaveBlock2Ptr->frontier.selectedPartyMons[i] - 1;
        if (monId < PARTY_SIZE)
        {
            for (j = 0; j < MAX_MON_MOVES; j++)
            {
                for (k = 0; k < MAX_MON_MOVES; k++)
                {
                    if (GetMonData(&gSaveBlock1Ptr->playerParty[gSaveBlock2Ptr->frontier.selectedPartyMons[i] - 1], MON_DATA_MOVE1 + k, NULL)
                        == GetMonData(&gPlayerParty[i], MON_DATA_MOVE1 + j, NULL))
                        break;
                }
                if (k == MAX_MON_MOVES)
                    SetMonMoveSlot(&gPlayerParty[i], MOVE_SKETCH, j);
            }
            gSaveBlock1Ptr->playerParty[gSaveBlock2Ptr->frontier.selectedPartyMons[i] - 1] = gPlayerParty[i];
        }
    }
}

static void SetFacilityBrainObjectEvent(void)
{
    SetFrontierBrainObjEventGfx(VarGet(VAR_FRONTIER_FACILITY));
}

// Battle Frontier Ranking Hall records.
static void Print1PRecord(s32 position, s32 x, s32 y, struct RankingHall1P *hallRecord, s32 hallFacilityId)
{
    u8 text[32];
    u16 winStreak;

    AddTextPrinterParameterized(gRecordsWindowId, 1, gText_123Dot[position], x * 8, (8 * (y + 5 * position)) + 1, TEXT_SPEED_FF, NULL);
    hallRecord->name[PLAYER_NAME_LENGTH] = EOS;
    if (hallRecord->winStreak)
    {
        TVShowConvertInternationalString(text, hallRecord->name, hallRecord->language);
        AddTextPrinterParameterized(gRecordsWindowId, 1, text, (x + 2) * 8, (8 * (y + 5 * position)) + 1, TEXT_SPEED_FF, NULL);
        winStreak = hallRecord->winStreak;
        if (winStreak > MAX_STREAK)
            winStreak = MAX_STREAK;
        ConvertIntToDecimalStringN(gStringVar2, winStreak, STR_CONV_MODE_RIGHT_ALIGN, 4);
        StringExpandPlaceholders(gStringVar4, sHallFacilityToRecordsText[hallFacilityId]);
        AddTextPrinterParameterized(gRecordsWindowId, 1, gStringVar4, GetStringRightAlignXOffset(1, sHallFacilityToRecordsText[hallFacilityId], 0xC8), (8 * (y + 5 * position)) + 1, TEXT_SPEED_FF, NULL);
    }
}

static void Print2PRecord(s32 position, s32 x, s32 y, struct RankingHall2P *hallRecord)
{
    u8 text[32];
    u16 winStreak;

    AddTextPrinterParameterized(gRecordsWindowId, 1, gText_123Dot[position], x * 8, (8 * (y + 5 * position)) + 1, TEXT_SPEED_FF, NULL);
    if (hallRecord->winStreak)
    {
        hallRecord->name1[PLAYER_NAME_LENGTH] = EOS;
        hallRecord->name2[PLAYER_NAME_LENGTH] = EOS;
        TVShowConvertInternationalString(text, hallRecord->name1, hallRecord->language);
        AddTextPrinterParameterized(gRecordsWindowId, 1, text, (x + 2) * 8, (8 * (y + 5 * position - 1)) + 1, TEXT_SPEED_FF, NULL);
        if (IsStringJapanese(hallRecord->name2))
            TVShowConvertInternationalString(text, hallRecord->name2, LANGUAGE_JAPANESE);
        else
            StringCopy(text, hallRecord->name2);
        AddTextPrinterParameterized(gRecordsWindowId, 1, text, (x + 4) * 8, (8 * (y + 5 * position + 1)) + 1, TEXT_SPEED_FF, NULL);

        winStreak = hallRecord->winStreak;
        if (winStreak > MAX_STREAK)
            winStreak = MAX_STREAK;
        ConvertIntToDecimalStringN(gStringVar2, winStreak, STR_CONV_MODE_RIGHT_ALIGN, 4);
        StringExpandPlaceholders(gStringVar4, sHallFacilityToRecordsText[RANKING_HALL_BATTLE_TOWER_LINK]);
        AddTextPrinterParameterized(gRecordsWindowId, 1, gStringVar4, GetStringRightAlignXOffset(1, sHallFacilityToRecordsText[RANKING_HALL_BATTLE_TOWER_LINK], 0xC8), (8 * (y + 5 * position)) + 1, TEXT_SPEED_FF, NULL);
    }
}

static void Fill1PRecords(struct RankingHall1P *dst, s32 hallFacilityId, s32 lvlMode)
{
    s32 i, j;
    struct RankingHall1P record1P[4];
    struct PlayerHallRecords *playerHallRecords = calloc(1, sizeof(struct PlayerHallRecords));
    GetPlayerHallRecords(playerHallRecords);

    for (i = 0; i < 3; i++)
        record1P[i] = gSaveBlock2Ptr->hallRecords1P[hallFacilityId][lvlMode][i];

    record1P[3] = playerHallRecords->onePlayer[hallFacilityId][lvlMode];

    for (i = 0; i < 3; i++)
    {
        s32 highestWinStreak = 0;
        s32 highestId = 0;
        for (j = 0; j < 4; j++)
        {
            if (record1P[j].winStreak > highestWinStreak)
            {
                highestId = j;
                highestWinStreak = record1P[j].winStreak;
            }
        }
        if (record1P[3].winStreak >= highestWinStreak)
            highestId = 3;

        dst[i] = record1P[highestId];
        record1P[highestId].winStreak = 0;
    }

    free(playerHallRecords);
}

static void Fill2PRecords(struct RankingHall2P *dst, s32 lvlMode)
{
    s32 i, j;
    struct RankingHall2P record2P[4];
    struct PlayerHallRecords *playerHallRecords = calloc(1, sizeof(struct PlayerHallRecords));
    GetPlayerHallRecords(playerHallRecords);

    for (i = 0; i < 3; i++)
        record2P[i] = gSaveBlock2Ptr->hallRecords2P[lvlMode][i];

    record2P[3] = playerHallRecords->twoPlayers[lvlMode];

    for (i = 0; i < 3; i++)
    {
        s32 highestWinStreak = 0;
        s32 highestId = 0;
        for (j = 0; j < 3; j++)
        {
            if (record2P[j].winStreak > highestWinStreak)
            {
                highestId = j;
                highestWinStreak = record2P[j].winStreak;
            }
        }
        if (record2P[3].winStreak >= highestWinStreak)
            highestId = 3;

        dst[i] = record2P[highestId];
        record2P[highestId].winStreak = 0;
    }

    free(playerHallRecords);
}

static void PrintHallRecords(s32 hallFacilityId, s32 lvlMode)
{
    s32 i;
    s32 x;
    struct RankingHall1P records1P[3];
    struct RankingHall2P records2P[3];

    StringCopy(gStringVar1, sRecordsWindowChallengeTexts[hallFacilityId][0]);
    StringExpandPlaceholders(gStringVar4, sRecordsWindowChallengeTexts[hallFacilityId][1]);
    AddTextPrinterParameterized(gRecordsWindowId, 1, gStringVar4, 0, 1, TEXT_SPEED_FF, NULL);
    x = GetStringRightAlignXOffset(1, sLevelModeText[lvlMode], 0xD0);
    AddTextPrinterParameterized(gRecordsWindowId, 1, sLevelModeText[lvlMode], x, 1, TEXT_SPEED_FF, NULL);
    if (hallFacilityId == RANKING_HALL_BATTLE_TOWER_LINK)
    {
        gSaveBlock2Ptr->frontier.opponentNames[0][PLAYER_NAME_LENGTH] = EOS;
        gSaveBlock2Ptr->frontier.opponentNames[1][PLAYER_NAME_LENGTH] = EOS;
        Fill2PRecords(records2P, lvlMode);
        for (i = 0; i < 3; i++)
            Print2PRecord(i, 1, 4, &records2P[i]);
    }
    else
    {
        Fill1PRecords(records1P, hallFacilityId, lvlMode);
        for (i = 0; i < 3; i++)
            Print1PRecord(i, 1, 4, &records1P[i], hallFacilityId);
    }
}

void ShowRankingHallRecordsWindow(void)
{
    gRecordsWindowId = AddWindow(&sRankingHallRecordsWindowTemplate);
    DrawStdWindowFrame(gRecordsWindowId, FALSE);
    FillWindowPixelBuffer(gRecordsWindowId, PIXEL_FILL(1));
    PrintHallRecords(gSpecialVar_0x8005, FRONTIER_LVL_50);
    PutWindowTilemap(gRecordsWindowId);
    CopyWindowToVram(gRecordsWindowId, 3);
}

void ScrollRankingHallRecordsWindow(void)
{
    FillWindowPixelBuffer(gRecordsWindowId, PIXEL_FILL(1));
    PrintHallRecords(gSpecialVar_0x8005, FRONTIER_LVL_OPEN);
    CopyWindowToVram(gRecordsWindowId, 2);
}

void ClearRankingHallRecords(void)
{
    s32 i, j, k;

    for (i = 0; i < HALL_FACILITIES_COUNT; i++)
    {
        for (j = 0; j < 2; j++)
        {
            for (k = 0; k < 3; k++)
            {
                CopyTrainerId(gSaveBlock2Ptr->hallRecords1P[i][j][k].id, 0); // BUG: Passing 0 as a pointer instead of a pointer holding a value of 0.
                gSaveBlock2Ptr->hallRecords1P[i][j][k].name[0] = EOS;
                gSaveBlock2Ptr->hallRecords1P[i][j][k].winStreak = 0;
            }
        }
    }

    for (j = 0; j < 2; j++)
    {
        for (k = 0; k < 3; k++)
        {
            CopyTrainerId(gSaveBlock2Ptr->hallRecords2P[j][k].id1, 0); // BUG: Passing 0 as a pointer instead of a pointer holding a value of 0.
            CopyTrainerId(gSaveBlock2Ptr->hallRecords2P[j][k].id2, 0); // BUG: Passing 0 as a pointer instead of a pointer holding a value of 0.
            gSaveBlock2Ptr->hallRecords2P[j][k].name1[0] = EOS;
            gSaveBlock2Ptr->hallRecords2P[j][k].name2[0] = EOS;
            gSaveBlock2Ptr->hallRecords2P[j][k].winStreak = 0;
        }
    }
}

void SaveGameFrontier(void)
{
    s32 i;
    struct Pokemon *monsParty = calloc(PARTY_SIZE, sizeof(struct Pokemon));

    for (i = 0; i < PARTY_SIZE; i++)
        monsParty[i] = gPlayerParty[i];

    i = gPlayerPartyCount;
    LoadPlayerParty();
    SetContinueGameWarpStatusToDynamicWarp();
    TrySavingData(SAVE_LINK);
    ClearContinueGameWarpStatus2();
    gPlayerPartyCount = i;

    for (i = 0; i < PARTY_SIZE; i++)
        gPlayerParty[i] = monsParty[i];

    free(monsParty);
}

// Frontier Brain functions.
u8 GetFrontierBrainTrainerPicIndex(void)
{
    s32 facility;

    if (gBattleTypeFlags & BATTLE_TYPE_RECORDED)
        facility = GetRecordedBattleFrontierFacility();
    else
        facility = VarGet(VAR_FRONTIER_FACILITY);

    return gTrainers[sFrontierBrainTrainerIds[facility]].trainerPic;
}

u8 GetFrontierBrainTrainerClass(void)
{
    s32 facility;

    if (gBattleTypeFlags & BATTLE_TYPE_RECORDED)
        facility = GetRecordedBattleFrontierFacility();
    else
        facility = VarGet(VAR_FRONTIER_FACILITY);

    return gTrainers[sFrontierBrainTrainerIds[facility]].trainerClass;
}

void CopyFrontierBrainTrainerName(u8 *dst)
{
    s32 i;
    s32 facility;

    if (gBattleTypeFlags & BATTLE_TYPE_RECORDED)
        facility = GetRecordedBattleFrontierFacility();
    else
        facility = VarGet(VAR_FRONTIER_FACILITY);

    for (i = 0; i < PLAYER_NAME_LENGTH; i++)
        dst[i] = gTrainers[sFrontierBrainTrainerIds[facility]].trainerName[i];

    dst[i] = EOS;
}

bool8 IsFrontierBrainFemale(void)
{
    s32 facility = VarGet(VAR_FRONTIER_FACILITY);
<<<<<<< HEAD
    return sFacilityToBrainObjEventGfx[facility][1];
=======
    return sFrontierBrainObjEventGfx[facility][1];
>>>>>>> 6efa51f8
}

void SetFrontierBrainObjEventGfx_2(void)
{
    s32 facility = VarGet(VAR_FRONTIER_FACILITY);
<<<<<<< HEAD
    VarSet(VAR_OBJ_GFX_ID_0, sFacilityToBrainObjEventGfx[facility][0]);
=======
    VarSet(VAR_OBJ_GFX_ID_0, sFrontierBrainObjEventGfx[facility][0]);
>>>>>>> 6efa51f8
}

#define FRONTIER_BRAIN_OTID 61226

#ifdef NONMATCHING
void CreateFrontierBrainPokemon(void)
{
    s32 i, j;
    s32 monCountInBits;
    s32 monPartyId;
    s32 monLevel = 0;
    u8 friendship;
    s32 facility = VarGet(VAR_FRONTIER_FACILITY);
    s32 symbol = GetFronterBrainSymbol();

    if (facility == FRONTIER_FACILITY_DOME)
        monCountInBits = GetDomeTrainerMonCountInBits(TrainerIdToDomeTournamentId(TRAINER_FRONTIER_BRAIN));
    else
        monCountInBits = 7;

    ZeroEnemyPartyMons();
    monPartyId = 0;
    monLevel = SetFacilityPtrsGetLevel();
    for (i = 0; i < 3; monCountInBits >>= 1, i++)
    {
        if (!(monCountInBits & 1))
            continue;

        do
        {
            j = Random32();
        } while (IsShinyOtIdPersonality(FRONTIER_BRAIN_OTID, j) || sFrontierBrainsMons[facility][symbol][i].nature != GetNatureFromPersonality(j));
        CreateMon(&gEnemyParty[monPartyId],
                  sFrontierBrainsMons[facility][symbol][i].species,
                  monLevel,
                  sFrontierBrainsMons[facility][symbol][i].fixedIV,
                  TRUE, j,
                  OT_ID_PRESET, FRONTIER_BRAIN_OTID);
        SetMonData(&gEnemyParty[monPartyId], MON_DATA_HELD_ITEM, &sFrontierBrainsMons[facility][symbol][i].heldItem);
        for (j = 0; j < NUM_STATS; j++)
            SetMonData(&gEnemyParty[monPartyId], MON_DATA_HP_EV + j, &sFrontierBrainsMons[facility][symbol][i].evs[j]);
        friendship = 0xFF;
        for (j = 0; j < MAX_MON_MOVES; j++)
        {
            SetMonMoveSlot(&gEnemyParty[monPartyId], sFrontierBrainsMons[facility][symbol][i].moves[j], j);
            if (sFrontierBrainsMons[facility][symbol][i].moves[j] == MOVE_FRUSTRATION)
                friendship = 0;
        }
        SetMonData(&gEnemyParty[monPartyId], MON_DATA_FRIENDSHIP, &friendship);
        CalculateMonStats(&gEnemyParty[monPartyId]);
        monPartyId++;
    }
}
#else
NAKED
void CreateFrontierBrainPokemon(void)
{
    asm_unified("\n\
    push {r4-r7,lr}\n\
    mov r7, r10\n\
    mov r6, r9\n\
    mov r5, r8\n\
    push {r5-r7}\n\
    sub sp, 0x44\n\
    ldr r0, =0x000040cf\n\
    bl VarGet\n\
    lsls r0, 16\n\
    lsrs r0, 16\n\
    str r0, [sp, 0x20]\n\
    bl GetFronterBrainSymbol\n\
    str r0, [sp, 0x24]\n\
    ldr r0, [sp, 0x20]\n\
    cmp r0, 0x1\n\
    bne _081A4E44\n\
    ldr r0, =0x000003fe\n\
    bl TrainerIdToDomeTournamentId\n\
    lsls r0, 16\n\
    lsrs r0, 16\n\
    bl GetDomeTrainerMonCountInBits\n\
    adds r4, r0, 0\n\
    b _081A4E46\n\
    .pool\n\
_081A4E44:\n\
    movs r4, 0x7\n\
_081A4E46:\n\
    bl ZeroEnemyPartyMons\n\
    movs r1, 0\n\
    str r1, [sp, 0x18]\n\
    bl SetFacilityPtrsGetLevel\n\
    lsls r0, 24\n\
    lsrs r0, 24\n\
    str r0, [sp, 0x1C]\n\
    movs r2, 0\n\
    str r2, [sp, 0x14]\n\
_081A4E5C:\n\
    movs r0, 0x1\n\
    ands r0, r4\n\
    asrs r4, 1\n\
    str r4, [sp, 0x30]\n\
    ldr r3, [sp, 0x14]\n\
    adds r3, 0x1\n\
    str r3, [sp, 0x28]\n\
    cmp r0, 0\n\
    bne _081A4E70\n\
    b _081A4FC4\n\
_081A4E70:\n\
    ldr r4, [sp, 0x14]\n\
    lsls r4, 2\n\
    mov r9, r4\n\
    ldr r0, [sp, 0x24]\n\
    lsls r0, 4\n\
    str r0, [sp, 0x38]\n\
    ldr r1, [sp, 0x20]\n\
    lsls r1, 4\n\
    str r1, [sp, 0x34]\n\
    ldr r2, [sp, 0x1C]\n\
    lsls r2, 24\n\
    str r2, [sp, 0x3C]\n\
    ldr r3, [sp, 0x18]\n\
    adds r3, 0x1\n\
    str r3, [sp, 0x2C]\n\
    ldr r0, [sp, 0x14]\n\
    add r0, r9\n\
    lsls r0, 2\n\
    mov r8, r0\n\
_081A4E96:\n\
    bl Random\n\
    adds r4, r0, 0\n\
    bl Random\n\
    lsls r4, 16\n\
    lsrs r7, r4, 16\n\
    lsls r0, 16\n\
    orrs r7, r0\n\
    ldr r0, =0x0000ef2a\n\
    adds r1, r7, 0\n\
    bl IsShinyOtIdPersonality\n\
    lsls r0, 24\n\
    cmp r0, 0\n\
    bne _081A4E96\n\
    ldr r4, [sp, 0x38]\n\
    ldr r1, [sp, 0x24]\n\
    subs r0, r4, r1\n\
    lsls r5, r0, 2\n\
    mov r2, r8\n\
    adds r4, r2, r5\n\
    ldr r3, [sp, 0x34]\n\
    ldr r1, [sp, 0x20]\n\
    subs r0, r3, r1\n\
    lsls r6, r0, 3\n\
    adds r4, r6\n\
    ldr r2, =sFrontierBrainsMons\n\
    adds r4, r2\n\
    adds r0, r7, 0\n\
    bl GetNatureFromPersonality\n\
    ldrb r1, [r4, 0x5]\n\
    lsls r0, 24\n\
    lsrs r0, 24\n\
    cmp r1, r0\n\
    bne _081A4E96\n\
    ldr r4, [sp, 0x18]\n\
    movs r0, 0x64\n\
    adds r3, r4, 0\n\
    muls r3, r0\n\
    mov r8, r3\n\
    ldr r1, =gEnemyParty\n\
    add r1, r8\n\
    mov r10, r1\n\
    ldr r4, [sp, 0x14]\n\
    add r4, r9\n\
    lsls r4, 2\n\
    adds r0, r4, r5\n\
    adds r0, r6\n\
    ldr r2, =sFrontierBrainsMons\n\
    adds r0, r2\n\
    ldrh r1, [r0]\n\
    ldr r3, [sp, 0x3C]\n\
    lsrs r2, r3, 24\n\
    ldrb r3, [r0, 0x4]\n\
    movs r0, 0x1\n\
    str r0, [sp]\n\
    str r7, [sp, 0x4]\n\
    str r0, [sp, 0x8]\n\
    ldr r0, =0x0000ef2a\n\
    str r0, [sp, 0xC]\n\
    mov r0, r10\n\
    bl CreateMon\n\
    ldr r0, =sFrontierBrainsMons\n\
    adds r5, r0\n\
    adds r5, r6, r5\n\
    adds r4, r5, r4\n\
    adds r4, 0x2\n\
    mov r0, r10\n\
    movs r1, 0xC\n\
    adds r2, r4, 0\n\
    bl SetMonData\n\
    movs r7, 0\n\
    mov r6, r8\n\
    ldr r3, =gEnemyParty\n\
_081A4F32:\n\
    adds r1, r7, 0\n\
    adds r1, 0x1A\n\
    ldr r0, [sp, 0x14]\n\
    add r0, r9\n\
    lsls r4, r0, 2\n\
    adds r2, r5, r4\n\
    adds r0, r7, 0x6\n\
    adds r2, r0\n\
    adds r0, r6, r3\n\
    str r3, [sp, 0x40]\n\
    bl SetMonData\n\
    adds r7, 0x1\n\
    ldr r3, [sp, 0x40]\n\
    cmp r7, 0x5\n\
    ble _081A4F32\n\
    movs r1, 0xFF\n\
    add r0, sp, 0x10\n\
    strb r1, [r0]\n\
    movs r7, 0\n\
    ldr r1, [sp, 0x18]\n\
    movs r2, 0x64\n\
    adds r6, r1, 0\n\
    muls r6, r2\n\
    ldr r3, =sFrontierBrainsMons + 0xC\n\
    mov r8, r3\n\
    ldr r3, =gEnemyParty\n\
    adds r5, r4, 0\n\
_081A4F6A:\n\
    ldr r4, [sp, 0x38]\n\
    ldr r0, [sp, 0x24]\n\
    subs r1, r4, r0\n\
    lsls r1, 2\n\
    adds r1, r5, r1\n\
    ldr r2, [sp, 0x34]\n\
    ldr r4, [sp, 0x20]\n\
    subs r0, r2, r4\n\
    lsls r0, 3\n\
    adds r1, r0\n\
    add r1, r8\n\
    ldrh r4, [r1]\n\
    lsls r2, r7, 24\n\
    lsrs r2, 24\n\
    adds r0, r6, r3\n\
    adds r1, r4, 0\n\
    str r3, [sp, 0x40]\n\
    bl SetMonMoveSlot\n\
    ldr r3, [sp, 0x40]\n\
    cmp r4, 0xDA\n\
    bne _081A4F9C\n\
    movs r1, 0\n\
    add r0, sp, 0x10\n\
    strb r1, [r0]\n\
_081A4F9C:\n\
    adds r5, 0x2\n\
    adds r7, 0x1\n\
    cmp r7, 0x3\n\
    ble _081A4F6A\n\
    ldr r0, [sp, 0x18]\n\
    movs r1, 0x64\n\
    adds r4, r0, 0\n\
    muls r4, r1\n\
    ldr r0, =gEnemyParty\n\
    adds r4, r0\n\
    adds r0, r4, 0\n\
    movs r1, 0x20\n\
    add r2, sp, 0x10\n\
    bl SetMonData\n\
    adds r0, r4, 0\n\
    bl CalculateMonStats\n\
    ldr r2, [sp, 0x2C]\n\
    str r2, [sp, 0x18]\n\
_081A4FC4:\n\
    ldr r4, [sp, 0x30]\n\
    ldr r3, [sp, 0x28]\n\
    str r3, [sp, 0x14]\n\
    cmp r3, 0x2\n\
    bgt _081A4FD0\n\
    b _081A4E5C\n\
_081A4FD0:\n\
    add sp, 0x44\n\
    pop {r3-r5}\n\
    mov r8, r3\n\
    mov r9, r4\n\
    mov r10, r5\n\
    pop {r4-r7}\n\
    pop {r0}\n\
    bx r0\n\
    .pool\n\
");
}
#endif

u16 GetFrontierBrainMonSpecies(u8 monId)
{
    s32 facility = VarGet(VAR_FRONTIER_FACILITY);
    s32 symbol = GetFronterBrainSymbol();

    return sFrontierBrainsMons[facility][symbol][monId].species;
}

void SetFrontierBrainObjEventGfx(u8 facility)
{
    gTrainerBattleOpponent_A = TRAINER_FRONTIER_BRAIN;
<<<<<<< HEAD
    VarSet(VAR_OBJ_GFX_ID_0, sFacilityToBrainObjEventGfx[facility][0]);
=======
    VarSet(VAR_OBJ_GFX_ID_0, sFrontierBrainObjEventGfx[facility][0]);
>>>>>>> 6efa51f8
}

u16 GetFrontierBrainMonMove(u8 monId, u8 moveSlotId)
{
    s32 facility = VarGet(VAR_FRONTIER_FACILITY);
    s32 symbol = GetFronterBrainSymbol();

    return sFrontierBrainsMons[facility][symbol][monId].moves[moveSlotId];
}

u8 GetFrontierBrainMonNature(u8 monId)
{
    s32 facility = VarGet(VAR_FRONTIER_FACILITY);
    s32 symbol = GetFronterBrainSymbol();

    return sFrontierBrainsMons[facility][symbol][monId].nature;
}

u8 GetFrontierBrainMonEvs(u8 monId, u8 evStatId)
{
    s32 facility = VarGet(VAR_FRONTIER_FACILITY);
    s32 symbol = GetFronterBrainSymbol();

    return sFrontierBrainsMons[facility][symbol][monId].evs[evStatId];
}

s32 GetFronterBrainSymbol(void)
{
    s32 facility = VarGet(VAR_FRONTIER_FACILITY);
    s32 symbol = GetPlayerSymbolCountForFacility(facility);

    if (symbol == 2)
    {
        u16 winStreak = GetCurrentFacilityWinStreak();
        if (winStreak + sFrontierBrainStreakAppearances[facility][3] == sFrontierBrainStreakAppearances[facility][0])
            symbol = 0;
        else if (winStreak + sFrontierBrainStreakAppearances[facility][3] == sFrontierBrainStreakAppearances[facility][1])
            symbol = 1;
        else if (winStreak + sFrontierBrainStreakAppearances[facility][3] > sFrontierBrainStreakAppearances[facility][1]
                 && (winStreak + sFrontierBrainStreakAppearances[facility][3] - sFrontierBrainStreakAppearances[facility][1]) % sFrontierBrainStreakAppearances[facility][2] == 0)
            symbol = 1;
    }
    return symbol;
}

// Called for intro speech as well despite the fact that its handled in the map scripts files instead
static void CopyFrontierBrainText(bool8 playerWonText)
{
    s32 facility;
    s32 symbol;

    if (gBattleTypeFlags & BATTLE_TYPE_RECORDED)
    {
        facility = GetRecordedBattleFrontierFacility();
        symbol = GetRecordedBattleFronterBrainSymbol();
    }
    else
    {
        facility = VarGet(VAR_FRONTIER_FACILITY);
        symbol = GetFronterBrainSymbol();
    }

    switch (playerWonText)
    {
    case FALSE:
        StringCopy(gStringVar4, sFrontierBrainPlayerLostTexts[symbol][facility]);
        break;
    case TRUE:
        StringCopy(gStringVar4, sFrontierBrainPlayerWonTexts[symbol][facility]);
        break;
    }
}<|MERGE_RESOLUTION|>--- conflicted
+++ resolved
@@ -70,13 +70,8 @@
 static void RestoreHeldItems(void);
 static void SaveRecordBattle(void);
 static void BufferFrontierTrainerName(void);
-<<<<<<< HEAD
-static void sub_81A447C(void);
+static void ResetSketchedMoves(void);
 static void SetFacilityBrainObjectEvent(void);
-=======
-static void ResetSketchedMoves(void);
-static void SetFacilityBrainEventObject(void);
->>>>>>> 6efa51f8
 static void ShowTowerResultsWindow(u8);
 static void ShowDomeResultsWindow(u8);
 static void ShowPalaceResultsWindow(u8);
@@ -632,13 +627,8 @@
     [FRONTIER_UTIL_FUNC_RESTORE_HELD_ITEMS]    = RestoreHeldItems,
     [FRONTIER_UTIL_FUNC_SAVE_BATTLE]           = SaveRecordBattle,
     [FRONTIER_UTIL_FUNC_BUFFER_TRAINER_NAME]   = BufferFrontierTrainerName,
-<<<<<<< HEAD
-    [FRONTIER_UTIL_FUNC_21]                    = sub_81A447C,
+    [FRONTIER_UTIL_FUNC_RESET_SKETCH_MOVES]    = ResetSketchedMoves,
     [FRONTIER_UTIL_FUNC_SET_BRAIN_OBJECT]      = SetFacilityBrainObjectEvent,
-=======
-    [FRONTIER_UTIL_FUNC_RESET_SKETCH_MOVES]    = ResetSketchedMoves,
-    [FRONTIER_UTIL_FUNC_SET_BRAIN_OBJECT]      = SetFacilityBrainEventObject,
->>>>>>> 6efa51f8
 };
 
 static const struct WindowTemplate sFrontierResultsWindowTemplate =
@@ -675,8 +665,7 @@
 };
 
 // Second field - whether the character is female.
-<<<<<<< HEAD
-static const u8 sFacilityToBrainObjEventGfx[][2] =
+static const u8 sFrontierBrainObjEventGfx[NUM_FRONTIER_FACILITIES][2] =
 {
     [FRONTIER_FACILITY_TOWER]   = {OBJ_EVENT_GFX_ANABEL,  TRUE},
     [FRONTIER_FACILITY_DOME]    = {OBJ_EVENT_GFX_TUCKER,  FALSE},
@@ -685,17 +674,6 @@
     [FRONTIER_FACILITY_FACTORY] = {OBJ_EVENT_GFX_NOLAND,  FALSE},
     [FRONTIER_FACILITY_PIKE]    = {OBJ_EVENT_GFX_LUCY,    TRUE},
     [FRONTIER_FACILITY_PYRAMID] = {OBJ_EVENT_GFX_BRANDON, FALSE},
-=======
-static const u8 sFrontierBrainObjEventGfx[NUM_FRONTIER_FACILITIES][2] =
-{
-    [FRONTIER_FACILITY_TOWER]   = {EVENT_OBJ_GFX_ANABEL,  TRUE},
-    [FRONTIER_FACILITY_DOME]    = {EVENT_OBJ_GFX_TUCKER,  FALSE},
-    [FRONTIER_FACILITY_PALACE]  = {EVENT_OBJ_GFX_SPENSER, FALSE},
-    [FRONTIER_FACILITY_ARENA]   = {EVENT_OBJ_GFX_GRETA,   TRUE},
-    [FRONTIER_FACILITY_FACTORY] = {EVENT_OBJ_GFX_NOLAND,  FALSE},
-    [FRONTIER_FACILITY_PIKE]    = {EVENT_OBJ_GFX_LUCY,    TRUE},
-    [FRONTIER_FACILITY_PYRAMID] = {EVENT_OBJ_GFX_BRANDON, FALSE},
->>>>>>> 6efa51f8
 };
 
 const u16 gFrontierBannedSpecies[] =
@@ -2497,21 +2475,13 @@
 bool8 IsFrontierBrainFemale(void)
 {
     s32 facility = VarGet(VAR_FRONTIER_FACILITY);
-<<<<<<< HEAD
-    return sFacilityToBrainObjEventGfx[facility][1];
-=======
     return sFrontierBrainObjEventGfx[facility][1];
->>>>>>> 6efa51f8
 }
 
 void SetFrontierBrainObjEventGfx_2(void)
 {
     s32 facility = VarGet(VAR_FRONTIER_FACILITY);
-<<<<<<< HEAD
-    VarSet(VAR_OBJ_GFX_ID_0, sFacilityToBrainObjEventGfx[facility][0]);
-=======
     VarSet(VAR_OBJ_GFX_ID_0, sFrontierBrainObjEventGfx[facility][0]);
->>>>>>> 6efa51f8
 }
 
 #define FRONTIER_BRAIN_OTID 61226
@@ -2814,11 +2784,7 @@
 void SetFrontierBrainObjEventGfx(u8 facility)
 {
     gTrainerBattleOpponent_A = TRAINER_FRONTIER_BRAIN;
-<<<<<<< HEAD
-    VarSet(VAR_OBJ_GFX_ID_0, sFacilityToBrainObjEventGfx[facility][0]);
-=======
     VarSet(VAR_OBJ_GFX_ID_0, sFrontierBrainObjEventGfx[facility][0]);
->>>>>>> 6efa51f8
 }
 
 u16 GetFrontierBrainMonMove(u8 monId, u8 moveSlotId)
