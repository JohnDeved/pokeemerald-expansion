--- conflicted
+++ resolved
@@ -2309,12 +2309,8 @@
         record1P[highestId].winStreak = 0;
     }
 
-<<<<<<< HEAD
-    free(playerHallRecords);
+    Free(playerHallRecords);
     #endif
-=======
-    Free(playerHallRecords);
->>>>>>> 8c537ccd
 }
 
 static void Fill2PRecords(struct RankingHall2P *dst, s32 lvlMode)
@@ -2349,12 +2345,8 @@
         record2P[highestId].winStreak = 0;
     }
 
-<<<<<<< HEAD
-    free(playerHallRecords);
+    Free(playerHallRecords);
     #endif
-=======
-    Free(playerHallRecords);
->>>>>>> 8c537ccd
 }
 
 static void PrintHallRecords(s32 hallFacilityId, s32 lvlMode)
