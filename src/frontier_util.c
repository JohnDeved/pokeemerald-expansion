#include "global.h"
#include "frontier_util.h"
#include "event_data.h"
#include "battle_setup.h"
#include "overworld.h"
#include "random.h"
#include "battle_tower.h"
#include "field_specials.h"
#include "battle.h"
#include "script_pokemon_util.h"
#include "main.h"
#include "window.h"
#include "menu.h"
#include "text.h"
#include "battle_records.h"
#include "international_string_util.h"
#include "string_util.h"
#include "new_game.h"
#include "link.h"
#include "tv.h"
#include "apprentice.h"
#include "pokedex.h"
#include "recorded_battle.h"
#include "data.h"
#include "record_mixing.h"
#include "strings.h"
#include "malloc.h"
#include "save.h"
#include "load_save.h"
#include "battle_dome.h"
#include "constants/battle_frontier.h"
#include "constants/battle_move_effects.h"
#include "constants/battle_pike.h"
#include "constants/frontier_util.h"
#include "constants/trainers.h"
#include "constants/game_stat.h"
#include "constants/moves.h"
#include "constants/items.h"
#include "constants/event_objects.h"
#include "party_menu.h"

struct FrontierBrainMon
{
    u16 species;
    u16 heldItem;
    u8 fixedIV;
    u8 nature;
    u8 evs[NUM_STATS];
    u16 moves[MAX_MON_MOVES];
};

struct FrontierBrain
{
    u16 trainerId;
    u8 objEventGfx;
    u8 isFemale;
    const u8 *lostTexts[2];
    const u8 *wonTexts[2];
    u16 battledBit[2];
    u8 streakAppearances[4];
};

// This file's functions.
static void GetChallengeStatus(void);
static void GetFrontierData(void);
static void SetFrontierData(void);
static void SetSelectedPartyOrder(void);
static void DoSoftReset_(void);
static void SetFrontierTrainers(void);
static void SaveSelectedParty(void);
static void ShowFacilityResultsWindow(void);
static void CheckPutFrontierTVShowOnAir(void);
static void Script_GetFrontierBrainStatus(void);
static void IsTrainerFrontierBrain(void);
static void GiveBattlePoints(void);
static void GetFacilitySymbolCount(void);
static void GiveFacilitySymbol(void);
static void CheckBattleTypeFlag(void);
static void CheckPartyIneligibility(void);
static void ValidateVisitingTrainer(void);
static void IncrementWinStreak(void);
static void RestoreHeldItems(void);
static void SaveRecordBattle(void);
static void BufferFrontierTrainerName(void);
static void ResetSketchedMoves(void);
static void SetFacilityBrainObjectEvent(void);
static void ShowTowerResultsWindow(u8);
static void ShowDomeResultsWindow(u8);
static void ShowPalaceResultsWindow(u8);
static void ShowPikeResultsWindow(void);
static void ShowFactoryResultsWindow(u8);
static void ShowArenaResultsWindow(void);
static void ShowPyramidResultsWindow(void);
static void ShowLinkContestResultsWindow(void);
static void CopyFrontierBrainText(bool8 playerWonText);

// battledBit: Flags to change the conversation when the Frontier Brain is encountered for a battle
// First bit is has battled them before and not won yet, second bit is has battled them and won (obtained a Symbol)
const struct FrontierBrain gFrontierBrainInfo[NUM_FRONTIER_FACILITIES] =
{
    [FRONTIER_FACILITY_TOWER] =
    {
        .trainerId = TRAINER_ANABEL,
        .objEventGfx = OBJ_EVENT_GFX_ANABEL,
        .isFemale = TRUE,
        .lostTexts = {
            COMPOUND_STRING("Okay, I understand…"), //Silver
            COMPOUND_STRING("Thank you…")           //Gold
        },
        .wonTexts = {
            COMPOUND_STRING("It's very disappointing…"), //Silver
            COMPOUND_STRING("I'm terribly sorry…")       //Gold
        },
        .battledBit = {1 << 0, 1 << 1},
        .streakAppearances = {35, 70, 35, 1},
    },
    [FRONTIER_FACILITY_DOME] =
    {
        .trainerId = TRAINER_TUCKER,
        .objEventGfx = OBJ_EVENT_GFX_TUCKER,
        .isFemale = FALSE,
        .lostTexts = {
            COMPOUND_STRING(
                "Grr…\n"
                "What the…"),        //Silver
            COMPOUND_STRING(
                "Ahahaha!\n"
                "You're inspiring!") //Gold
        },
        .wonTexts = {
            COMPOUND_STRING(
                "Ahahaha! Aren't you embarrassed?\n"
                "Everyone's watching!"),                              //Silver
            COMPOUND_STRING("My DOME ACE title isn't just for show!") //Gold
        },
        .battledBit = {1 << 2, 1 << 3},
        .streakAppearances = {1, 2, 5, 0},
    },
    [FRONTIER_FACILITY_PALACE] =
    {
        .trainerId = TRAINER_SPENSER,
        .objEventGfx = OBJ_EVENT_GFX_SPENSER,
        .isFemale = FALSE,
        .lostTexts = {
            COMPOUND_STRING(
                "Ah…\n"
                "Now this is something else…"), //Silver
            COMPOUND_STRING(
                "Gwah!\n"
                "Hahahaha!")                    //Gold
        },
        .wonTexts = {
            COMPOUND_STRING(
                "Your POKéMON are wimpy because\n"
                "you're wimpy as a TRAINER!"),           //Silver
            COMPOUND_STRING(
                "Gwahahaha!\n"
                "My brethren, we have nothing to fear!") //Gold
        },
        .battledBit = {1 << 4, 1 << 5},
        .streakAppearances = {21, 42, 21, 1},
    },
    [FRONTIER_FACILITY_ARENA] =
    {
        .trainerId = TRAINER_GRETA,
        .objEventGfx = OBJ_EVENT_GFX_GRETA,
        .isFemale = TRUE,
        .lostTexts = {
            COMPOUND_STRING(
                "No way!\n"
                "Good job!"),        //Silver
            COMPOUND_STRING(
                "Huh?\n"
                "Are you serious?!") //Gold
        },
        .wonTexts = {
            COMPOUND_STRING(
                "Oh, come on!\n"
                "You have to try harder than that!"), //Silver
            COMPOUND_STRING(
                "Heheh!\n"
                "What did you expect?")               //Gold
        },
        .battledBit = {1 << 6, 1 << 7},
        .streakAppearances = {28, 56, 28, 1},
    },
    [FRONTIER_FACILITY_FACTORY] =
    {
        .trainerId = TRAINER_NOLAND,
        .objEventGfx = OBJ_EVENT_GFX_NOLAND,
        .isFemale = FALSE,
        .lostTexts = {
            COMPOUND_STRING(
                "Good job!\n"
                "You know what you're doing!"),    //Silver
            COMPOUND_STRING("What happened here?") //Gold
        },
        .wonTexts = {
            COMPOUND_STRING(
                "Way to work!\n"
                "That was a good lesson, eh?"), //Silver
            COMPOUND_STRING(
                "Hey, hey, hey!\n"
                "You're finished already?")     //Gold
        },
        .battledBit = {1 << 8, 1 << 9},
        .streakAppearances = {21, 42, 21, 1},
    },
    [FRONTIER_FACILITY_PIKE] =
    {
        .trainerId = TRAINER_LUCY,
        .objEventGfx = OBJ_EVENT_GFX_LUCY,
        .isFemale = TRUE,
        .lostTexts = {
            COMPOUND_STRING("Urk…"), //Silver
            COMPOUND_STRING("Darn!") //Gold
        },
        .wonTexts = {
            COMPOUND_STRING("Humph…"), //Silver
            COMPOUND_STRING("Hah!")    //Gold
        },
        .battledBit = {1 << 10, 1 << 11},
        .streakAppearances = {28, 140, 56, 1},
    },
    [FRONTIER_FACILITY_PYRAMID] =
    {
        .trainerId = TRAINER_BRANDON,
        .objEventGfx = OBJ_EVENT_GFX_BRANDON,
        .isFemale = FALSE,
        .lostTexts = {
            COMPOUND_STRING(
                "That's it! You've done great!\n"
                "You've worked hard for this!"), //Silver
            COMPOUND_STRING(
                "That's it! You've done it!\n"
                "You kept working for this!")    //Gold
        },
        .wonTexts = {
            COMPOUND_STRING(
                "Hey! What's wrong with you!\n"
                "Let's see some effort! Get up!"),       //Silver
            COMPOUND_STRING(
                "Hey! Don't you give up now!\n"
                "Get up! Don't lose faith in yourself!") //Gold
        },
        .battledBit = {1 << 12, 1 << 13},
        .streakAppearances = {21, 70, 35, 0},
    },
};

static const struct FrontierBrainMon sFrontierBrainsMons[][2][FRONTIER_PARTY_SIZE] =
{
    [FRONTIER_FACILITY_TOWER] =
    {
        // Silver Symbol.
        {
            {
                .species = SPECIES_ALAKAZAM,
                .heldItem = ITEM_BRIGHT_POWDER,
                .fixedIV = 24,
                .nature = NATURE_MODEST,
                .evs = {106, 0, 152, 152, 100, 0},
                .moves = {MOVE_THUNDER_PUNCH, MOVE_FIRE_PUNCH, MOVE_ICE_PUNCH, MOVE_DISABLE},
            },
            {
                .species = SPECIES_ENTEI,
                .heldItem = ITEM_LUM_BERRY,
                .fixedIV = 24,
                .nature = NATURE_LONELY,
                .evs = {100, 152, 152, 0, 100, 6},
                .moves = {MOVE_FIRE_BLAST, MOVE_CALM_MIND, MOVE_RETURN, MOVE_ROAR},
            },
            {
                .species = SPECIES_SNORLAX,
                .heldItem = ITEM_QUICK_CLAW,
                .fixedIV = 24,
                .nature = NATURE_ADAMANT,
                .evs = {152, 152, 0, 0, 106, 100},
                .moves = {MOVE_BODY_SLAM, MOVE_BELLY_DRUM, MOVE_YAWN, MOVE_SHADOW_BALL},
            },
        },
        // Gold Symbol.
        {
            {
                .species = SPECIES_RAIKOU,
                .heldItem = ITEM_LUM_BERRY,
                .fixedIV = MAX_PER_STAT_IVS,
                .nature = NATURE_MODEST,
                .evs = {158, 0, 252, 100, 0, 0},
                .moves = {MOVE_THUNDERBOLT, MOVE_CALM_MIND, MOVE_REFLECT, MOVE_REST},
            },
            {
                .species = SPECIES_LATIOS,
                .heldItem = ITEM_BRIGHT_POWDER,
                .fixedIV = MAX_PER_STAT_IVS,
                .nature = NATURE_MODEST,
                .evs = {252, 0, 252, 6, 0, 0},
                .moves = {MOVE_PSYCHIC, MOVE_CALM_MIND, MOVE_RECOVER, MOVE_DRAGON_CLAW},
            },
            {
                .species = SPECIES_SNORLAX,
                .heldItem = ITEM_CHESTO_BERRY,
                .fixedIV = MAX_PER_STAT_IVS,
                .nature = NATURE_ADAMANT,
                .evs = {252, 252, 0, 0, 6, 0},
                .moves = {MOVE_CURSE, MOVE_RETURN, MOVE_REST, MOVE_SHADOW_BALL},
            },
        },
    },
    [FRONTIER_FACILITY_DOME] =
    {
        // Silver Symbol.
        {
            {
                .species = SPECIES_SWAMPERT,
                .heldItem = ITEM_FOCUS_BAND,
                .fixedIV = 20,
                .nature = NATURE_BRAVE,
                .evs = {152, 152, 106, 0, 100, 0},
                .moves = {MOVE_SURF, MOVE_EARTHQUAKE, MOVE_ICE_BEAM, MOVE_COUNTER},
            },
            {
                .species = SPECIES_SALAMENCE,
                .heldItem = ITEM_LUM_BERRY,
                .fixedIV = 20,
                .nature = NATURE_ADAMANT,
                .evs = {152, 152, 106, 100, 0, 0},
                .moves = {MOVE_EARTHQUAKE, MOVE_BRICK_BREAK, MOVE_DRAGON_CLAW, MOVE_AERIAL_ACE},
            },
            {
                .species = SPECIES_CHARIZARD,
                .heldItem = ITEM_WHITE_HERB,
                .fixedIV = 20,
                .nature = NATURE_QUIET,
                .evs = {100, 152, 106, 152, 0, 0},
                .moves = {MOVE_OVERHEAT, MOVE_ROCK_SLIDE, MOVE_AERIAL_ACE, MOVE_EARTHQUAKE},
            },
        },
        // Gold Symbol.
        {
            {
                .species = SPECIES_SWAMPERT,
                .heldItem = ITEM_LEFTOVERS,
                .fixedIV = MAX_PER_STAT_IVS,
                .nature = NATURE_BRAVE,
                .evs = {252, 252, 6, 0, 0, 0},
                .moves = {MOVE_SURF, MOVE_EARTHQUAKE, MOVE_ICE_BEAM, MOVE_MIRROR_COAT},
            },
            {
                .species = SPECIES_METAGROSS,
                .heldItem = ITEM_QUICK_CLAW,
                .fixedIV = MAX_PER_STAT_IVS,
                .nature = NATURE_BRAVE,
                .evs = {252, 252, 6, 0, 0, 0},
                .moves = {MOVE_PSYCHIC, MOVE_METEOR_MASH, MOVE_EARTHQUAKE, MOVE_PROTECT},
            },
            {
                .species = SPECIES_LATIAS,
                .heldItem = ITEM_CHESTO_BERRY,
                .fixedIV = MAX_PER_STAT_IVS,
                .nature = NATURE_MODEST,
                .evs = {252, 0, 252, 6, 0, 0},
                .moves = {MOVE_THUNDERBOLT, MOVE_PSYCHIC, MOVE_CALM_MIND, MOVE_REST},
            },
        },
    },
    [FRONTIER_FACILITY_PALACE] =
    {
        // Silver Symbol.
        {
            {
                .species = SPECIES_CROBAT,
                .heldItem = ITEM_BRIGHT_POWDER,
                .fixedIV = 16,
                .nature = NATURE_ADAMANT,
                .evs = {152, 0, 0, 152, 100, 106},
                .moves = {MOVE_CONFUSE_RAY, MOVE_DOUBLE_TEAM, MOVE_TOXIC, MOVE_FLY},
            },
            {
                .species = SPECIES_SLAKING,
                .heldItem = ITEM_SCOPE_LENS,
                .fixedIV = 16,
                .nature = NATURE_HARDY,
                .evs = {152, 152, 0, 106, 100, 0},
                .moves = {MOVE_EARTHQUAKE, MOVE_SWAGGER, MOVE_SHADOW_BALL, MOVE_BRICK_BREAK},
            },
            {
                .species = SPECIES_LAPRAS,
                .heldItem = ITEM_QUICK_CLAW,
                .fixedIV = 16,
                .nature = NATURE_QUIET,
                .evs = {0, 0, 252, 0, 106, 152},
                .moves = {MOVE_ICE_BEAM, MOVE_HORN_DRILL, MOVE_CONFUSE_RAY, MOVE_PROTECT},
            },
        },
        // Gold Symbol.
        {
            {
                .species = SPECIES_ARCANINE,
                .heldItem = ITEM_WHITE_HERB,
                .fixedIV = MAX_PER_STAT_IVS,
                .nature = NATURE_HASTY,
                .evs = {6, 252, 252, 0, 0, 0},
                .moves = {MOVE_OVERHEAT, MOVE_EXTREME_SPEED, MOVE_ROAR, MOVE_PROTECT},
            },
            {
                .species = SPECIES_SLAKING,
                .heldItem = ITEM_SCOPE_LENS,
                .fixedIV = MAX_PER_STAT_IVS,
                .nature = NATURE_HARDY,
                .evs = {6, 252, 0, 252, 0, 0},
                .moves = {MOVE_HYPER_BEAM, MOVE_EARTHQUAKE, MOVE_SHADOW_BALL, MOVE_YAWN},
            },
            {
                .species = SPECIES_SUICUNE,
                .heldItem = ITEM_KINGS_ROCK,
                .fixedIV = MAX_PER_STAT_IVS,
                .nature = NATURE_HASTY,
                .evs = {252, 0, 252, 6, 0, 0},
                .moves = {MOVE_BLIZZARD, MOVE_SURF, MOVE_BITE, MOVE_CALM_MIND},
            },
        },
    },
    [FRONTIER_FACILITY_ARENA] =
    {
        // Silver Symbol.
        {
            {
                .species = SPECIES_HERACROSS,
                .heldItem = ITEM_SALAC_BERRY,
                .fixedIV = 20,
                .nature = NATURE_JOLLY,
                .evs = {106, 152, 0, 152, 0, 100},
                .moves = {MOVE_MEGAHORN, MOVE_ROCK_TOMB, MOVE_ENDURE, MOVE_REVERSAL},
            },
            {
                .species = SPECIES_UMBREON,
                .heldItem = ITEM_LEFTOVERS,
                .fixedIV = 20,
                .nature = NATURE_CALM,
                .evs = {152, 0, 100, 0, 152, 106},
                .moves = {MOVE_BODY_SLAM, MOVE_CONFUSE_RAY, MOVE_PSYCHIC, MOVE_FEINT_ATTACK},
            },
            {
                .species = SPECIES_SHEDINJA,
                .heldItem = ITEM_BRIGHT_POWDER,
                .fixedIV = 20,
                .nature = NATURE_ADAMANT,
                .evs = {0, 252, 6, 252, 0, 0},
                .moves = {MOVE_SHADOW_BALL, MOVE_RETURN, MOVE_CONFUSE_RAY, MOVE_AERIAL_ACE},
            },
        },
        // Gold Symbol.
        {
            {
                .species = SPECIES_UMBREON,
                .heldItem = ITEM_CHESTO_BERRY,
                .fixedIV = MAX_PER_STAT_IVS,
                .nature = NATURE_CALM,
                .evs = {252, 0, 0, 0, 252, 6},
                .moves = {MOVE_DOUBLE_EDGE, MOVE_CONFUSE_RAY, MOVE_REST, MOVE_PSYCHIC},
            },
            {
                .species = SPECIES_GENGAR,
                .heldItem = ITEM_LEFTOVERS,
                .fixedIV = MAX_PER_STAT_IVS,
                .nature = NATURE_MODEST,
                .evs = {252, 0, 252, 0, 6, 0},
                .moves = {MOVE_PSYCHIC, MOVE_HYPNOSIS, MOVE_DREAM_EATER, MOVE_DESTINY_BOND},
            },
            {
                .species = SPECIES_BRELOOM,
                .heldItem = ITEM_LUM_BERRY,
                .fixedIV = MAX_PER_STAT_IVS,
                .nature = NATURE_JOLLY,
                .evs = {6, 252, 0, 252, 0, 0},
                .moves = {MOVE_SPORE, MOVE_FOCUS_PUNCH, MOVE_GIGA_DRAIN, MOVE_HEADBUTT},
            },
        },
    },
    [FRONTIER_FACILITY_FACTORY] =
    {
        // Because Factory's Pokémon are random, this facility's Brain also uses random Pokémon.
        // What is interesting, this team is actually the one Steven uses in the multi tag battle alongside the player.
        {
            {
                .species = SPECIES_METANG,
                .heldItem = ITEM_SITRUS_BERRY,
                .fixedIV = MAX_PER_STAT_IVS,
                .nature = NATURE_BRAVE,
                .evs = {0, 252, 252, 0, 6, 0},
                .moves = {MOVE_LIGHT_SCREEN, MOVE_PSYCHIC, MOVE_REFLECT, MOVE_METAL_CLAW},
            },
            {
                .species = SPECIES_SKARMORY,
                .heldItem = ITEM_SITRUS_BERRY,
                .fixedIV = MAX_PER_STAT_IVS,
                .nature = NATURE_IMPISH,
                .evs = {252, 0, 0, 0, 6, 252},
                .moves = {MOVE_TOXIC, MOVE_AERIAL_ACE, MOVE_PROTECT, MOVE_STEEL_WING},
            },
            {
                .species = SPECIES_AGGRON,
                .heldItem = ITEM_SITRUS_BERRY,
                .fixedIV = MAX_PER_STAT_IVS,
                .nature = NATURE_ADAMANT,
                .evs = {0, 252, 0, 0, 252, 6},
                .moves = {MOVE_THUNDERBOLT, MOVE_PROTECT, MOVE_SOLAR_BEAM, MOVE_DRAGON_CLAW},
            },
        },
        {
            {
                .species = SPECIES_METANG,
                .heldItem = ITEM_SITRUS_BERRY,
                .fixedIV = MAX_PER_STAT_IVS,
                .nature = NATURE_BRAVE,
                .evs = {0, 252, 252, 0, 6, 0},
                .moves = {MOVE_LIGHT_SCREEN, MOVE_PSYCHIC, MOVE_REFLECT, MOVE_METAL_CLAW},
            },
            {
                .species = SPECIES_SKARMORY,
                .heldItem = ITEM_SITRUS_BERRY,
                .fixedIV = MAX_PER_STAT_IVS,
                .nature = NATURE_IMPISH,
                .evs = {252, 0, 0, 0, 6, 252},
                .moves = {MOVE_TOXIC, MOVE_AERIAL_ACE, MOVE_PROTECT, MOVE_STEEL_WING},
            },
            {
                .species = SPECIES_AGGRON,
                .heldItem = ITEM_SITRUS_BERRY,
                .fixedIV = MAX_PER_STAT_IVS,
                .nature = NATURE_ADAMANT,
                .evs = {0, 252, 0, 0, 252, 6},
                .moves = {MOVE_THUNDERBOLT, MOVE_PROTECT, MOVE_SOLAR_BEAM, MOVE_DRAGON_CLAW},
            },
        },
    },
    [FRONTIER_FACILITY_PIKE] =
    {
        // Silver Symbol.
        {
            {
                .species = SPECIES_SEVIPER,
                .heldItem = ITEM_QUICK_CLAW,
                .fixedIV = 16,
                .nature = NATURE_BRAVE,
                .evs = {252, 0, 252, 0, 6, 0},
                .moves = {MOVE_SWAGGER, MOVE_CRUNCH, MOVE_POISON_FANG, MOVE_GIGA_DRAIN},
            },
            {
                .species = SPECIES_SHUCKLE,
                .heldItem = ITEM_CHESTO_BERRY,
                .fixedIV = 16,
                .nature = NATURE_BOLD,
                .evs = {252, 0, 0, 0, 106, 252},
                .moves = {MOVE_TOXIC, MOVE_SANDSTORM, MOVE_PROTECT, MOVE_REST},
            },
            {
                .species = SPECIES_MILOTIC,
                .heldItem = ITEM_LEFTOVERS,
                .fixedIV = 16,
                .nature = NATURE_MODEST,
                .evs = {152, 0, 100, 0, 152, 106},
                .moves = {MOVE_ICE_BEAM, MOVE_MIRROR_COAT, MOVE_SURF, MOVE_RECOVER},
            },
        },
        // Gold Symbol.
        {
            {
                .species = SPECIES_SEVIPER,
                .heldItem = ITEM_FOCUS_BAND,
                .fixedIV = MAX_PER_STAT_IVS,
                .nature = NATURE_BOLD,
                .evs = {252, 0, 0, 0, 252, 6},
                .moves = {MOVE_SWAGGER, MOVE_CRUNCH, MOVE_SLUDGE_BOMB, MOVE_GIGA_DRAIN},
            },
            {
                .species = SPECIES_STEELIX,
                .heldItem = ITEM_BRIGHT_POWDER,
                .fixedIV = MAX_PER_STAT_IVS,
                .nature = NATURE_BRAVE,
                .evs = {252, 0, 0, 0, 6, 252},
                .moves = {MOVE_EARTHQUAKE, MOVE_ROCK_SLIDE, MOVE_EXPLOSION, MOVE_SCREECH},
            },
            {
                .species = SPECIES_GYARADOS,
                .heldItem = ITEM_CHESTO_BERRY,
                .fixedIV = MAX_PER_STAT_IVS,
                .nature = NATURE_ADAMANT,
                .evs = {252, 6, 0, 0, 0, 252},
                .moves = {MOVE_DRAGON_DANCE, MOVE_RETURN, MOVE_ROAR, MOVE_REST},
            },
        },
    },
    [FRONTIER_FACILITY_PYRAMID] =
    {
        // Silver Symbol.
        {
            {
                .species = SPECIES_REGIROCK,
                .heldItem = ITEM_QUICK_CLAW,
                .fixedIV = 16,
                .nature = NATURE_ADAMANT,
                .evs = {152, 152, 0, 0, 106, 100},
                .moves = {MOVE_EXPLOSION, MOVE_SUPERPOWER, MOVE_EARTHQUAKE, MOVE_ANCIENT_POWER},
            },
            {
                .species = SPECIES_REGISTEEL,
                .heldItem = ITEM_LEFTOVERS,
                .fixedIV = 16,
                .nature = NATURE_ADAMANT,
                .evs = {152, 152, 0, 0, 6, 200},
                .moves = {MOVE_EARTHQUAKE, MOVE_METAL_CLAW, MOVE_TOXIC, MOVE_IRON_DEFENSE},
            },
            {
                .species = SPECIES_REGICE,
                .heldItem = ITEM_CHESTO_BERRY,
                .fixedIV = 16,
                .nature = NATURE_MODEST,
                .evs = {106, 0, 152, 0, 100, 152},
                .moves = {MOVE_ICE_BEAM, MOVE_AMNESIA, MOVE_THUNDER, MOVE_REST},
            },
        },
        // Gold Symbol.
        {
            {
                .species = SPECIES_ARTICUNO,
                .heldItem = ITEM_SCOPE_LENS,
                .fixedIV = MAX_PER_STAT_IVS,
                .nature = NATURE_MILD,
                .evs = {6, 0, 252, 252, 0, 0},
                .moves = {MOVE_BLIZZARD, MOVE_WATER_PULSE, MOVE_AERIAL_ACE, MOVE_REFLECT},
            },
            {
                .species = SPECIES_ZAPDOS,
                .heldItem = ITEM_LUM_BERRY,
                .fixedIV = MAX_PER_STAT_IVS,
                .nature = NATURE_MILD,
                .evs = {6, 0, 252, 252, 0, 0},
                .moves = {MOVE_THUNDER, MOVE_DETECT, MOVE_DRILL_PECK, MOVE_LIGHT_SCREEN},
            },
            {
                .species = SPECIES_MOLTRES,
                .heldItem = ITEM_BRIGHT_POWDER,
                .fixedIV = MAX_PER_STAT_IVS,
                .nature = NATURE_MILD,
                .evs = {6, 0, 252, 252, 0, 0},
                .moves = {MOVE_FIRE_BLAST, MOVE_HYPER_BEAM, MOVE_AERIAL_ACE, MOVE_SAFEGUARD},
            },
        },
    },
};

static const u8 sBattlePointAwards[NUM_FRONTIER_FACILITIES][FRONTIER_MODE_COUNT][30] =
{
    /* facility, mode, tier */
    [FRONTIER_FACILITY_TOWER] = /* Tier: 1,  2,  3,  4,  5,  6,  7,  8,  9, 10, 11, 12, 13, 14, 15, 16, 17, 18, 19, 20, 21, 22, 23, 24, 25, 26, 27, 28, 29, 30 */
    {
        [FRONTIER_MODE_SINGLES]     = {  1,  2,  3,  4,  5,  6,  7,  8,  9, 10, 11, 12, 13, 14, 15, 15, 15, 15, 15, 15, 15, 15, 15, 15, 15, 15, 15, 15, 15, 15 },
        [FRONTIER_MODE_DOUBLES]     = {  2,  3,  4,  5,  6,  7,  8,  9, 10, 11, 12, 13, 14, 15, 15, 15, 15, 15, 15, 15, 15, 15, 15, 15, 15, 15, 15, 15, 15, 15 },
        [FRONTIER_MODE_MULTIS]      = {  3,  4,  5,  6,  7,  8,  9, 10, 11, 12, 13, 14, 15, 15, 15, 15, 15, 15, 15, 15, 15, 15, 15, 15, 15, 15, 15, 15, 15, 15 },
        [FRONTIER_MODE_LINK_MULTIS] = {  3,  4,  5,  6,  7,  8,  9, 10, 11, 12, 13, 14, 15, 15, 15, 15, 15, 15, 15, 15, 15, 15, 15, 15, 15, 15, 15, 15, 15, 15 },
    },
    [FRONTIER_FACILITY_DOME] =
    {
        [FRONTIER_MODE_SINGLES]     = {  1,  1,  2,  2,  3,  3,  4,  4,  5,  5,  6,  6,  7,  7,  8,  8,  9,  9, 10, 10, 11, 11, 12, 12, 13, 13, 14, 14, 15, 15 },
        [FRONTIER_MODE_DOUBLES]     = {  1,  1,  2,  2,  3,  3,  4,  4,  5,  5,  6,  6,  7,  7,  8,  8,  9,  9, 10, 10, 11, 11, 12, 12, 13, 13, 14, 14, 15, 15 },
    },
    [FRONTIER_FACILITY_PALACE] =
    {
        [FRONTIER_MODE_SINGLES]     = {  4,  4,  5,  5,  6,  6,  7,  7,  8,  8,  9,  9, 10, 10, 11, 11, 12, 12, 13, 13, 14, 14, 15, 15, 15, 15, 15, 15, 15, 15 },
        [FRONTIER_MODE_DOUBLES]     = {  5,  5,  6,  6,  7,  7,  8,  8,  9,  9, 10, 10, 11, 11, 12, 12, 13, 13, 14, 14, 15, 15, 15, 15, 15, 15, 15, 15, 15, 15 },
    },
    [FRONTIER_FACILITY_ARENA] =
    {
        [FRONTIER_MODE_SINGLES]     = {  1,  1,  1,  2,  2,  2,  3,  3,  4,  4,  5,  6,  7,  8,  9, 10, 11, 12, 13, 14, 15, 15, 15, 15, 15, 15, 15, 15, 15, 15 },
    },
    [FRONTIER_FACILITY_FACTORY] =
    {
        [FRONTIER_MODE_SINGLES]     = {  3,  3,  4,  4,  5,  5,  6,  6,  7,  7,  8,  8,  9,  9, 10, 10, 11, 11, 12, 12, 13, 13, 14, 14, 15, 15, 15, 15, 15, 15 },
        [FRONTIER_MODE_DOUBLES]     = {  4,  4,  5,  5,  6,  6,  7,  7,  8,  8,  9,  9, 10, 10, 11, 11, 12, 12, 13, 13, 14, 14, 15, 15, 15, 15, 15, 15, 15, 15 },
    },
    [FRONTIER_FACILITY_PIKE] =
    {
        [FRONTIER_MODE_SINGLES]     = {  1,  1,  2,  2,  2,  4,  4,  4,  8,  8,  8,  8, 10, 10, 10, 10, 12, 12, 12, 12, 12, 14, 14, 14, 14, 15, 15, 15, 15, 15 },
    },
    [FRONTIER_FACILITY_PYRAMID] =
    {
        [FRONTIER_MODE_SINGLES]     = {  5,  5,  6,  6,  7,  7,  8,  8,  9,  9, 10, 10, 11, 11, 12, 12, 13, 13, 14, 14, 15, 15, 15, 15, 15, 15, 15, 15, 15, 15 },
    },
};

static void (* const sFrontierUtilFuncs[])(void) =
{
    [FRONTIER_UTIL_FUNC_GET_STATUS]            = GetChallengeStatus,
    [FRONTIER_UTIL_FUNC_GET_DATA]              = GetFrontierData,
    [FRONTIER_UTIL_FUNC_SET_DATA]              = SetFrontierData,
    [FRONTIER_UTIL_FUNC_SET_PARTY_ORDER]       = SetSelectedPartyOrder,
    [FRONTIER_UTIL_FUNC_SOFT_RESET]            = DoSoftReset_,
    [FRONTIER_UTIL_FUNC_SET_TRAINERS]          = SetFrontierTrainers,
    [FRONTIER_UTIL_FUNC_SAVE_PARTY]            = SaveSelectedParty,
    [FRONTIER_UTIL_FUNC_RESULTS_WINDOW]        = ShowFacilityResultsWindow,
    [FRONTIER_UTIL_FUNC_CHECK_AIR_TV_SHOW]     = CheckPutFrontierTVShowOnAir,
    [FRONTIER_UTIL_FUNC_GET_BRAIN_STATUS]      = Script_GetFrontierBrainStatus,
    [FRONTIER_UTIL_FUNC_IS_BRAIN]              = IsTrainerFrontierBrain,
    [FRONTIER_UTIL_FUNC_GIVE_BATTLE_POINTS]    = GiveBattlePoints,
    [FRONTIER_UTIL_FUNC_GET_FACILITY_SYMBOLS]  = GetFacilitySymbolCount,
    [FRONTIER_UTIL_FUNC_GIVE_FACILITY_SYMBOL]  = GiveFacilitySymbol,
    [FRONTIER_UTIL_FUNC_CHECK_BATTLE_TYPE]     = CheckBattleTypeFlag,
    [FRONTIER_UTIL_FUNC_CHECK_INELIGIBLE]      = CheckPartyIneligibility,
    [FRONTIER_UTIL_FUNC_CHECK_VISIT_TRAINER]   = ValidateVisitingTrainer,
    [FRONTIER_UTIL_FUNC_INCREMENT_STREAK]      = IncrementWinStreak,
    [FRONTIER_UTIL_FUNC_RESTORE_HELD_ITEMS]    = RestoreHeldItems,
    [FRONTIER_UTIL_FUNC_SAVE_BATTLE]           = SaveRecordBattle,
    [FRONTIER_UTIL_FUNC_BUFFER_TRAINER_NAME]   = BufferFrontierTrainerName,
    [FRONTIER_UTIL_FUNC_RESET_SKETCH_MOVES]    = ResetSketchedMoves,
    [FRONTIER_UTIL_FUNC_SET_BRAIN_OBJECT]      = SetFacilityBrainObjectEvent,
};

static const struct WindowTemplate sFrontierResultsWindowTemplate =
{
    .bg = 0,
    .tilemapLeft = 1,
    .tilemapTop = 1,
    .width = 28,
    .height = 18,
    .paletteNum = 15,
    .baseBlock = 1
};

static const struct WindowTemplate sLinkContestResultsWindowTemplate =
{
    .bg = 0,
    .tilemapLeft = 2,
    .tilemapTop = 2,
    .width = 26,
    .height = 15,
    .paletteNum = 15,
    .baseBlock = 1
};

static const struct WindowTemplate sRankingHallRecordsWindowTemplate =
{
    .bg = 0,
    .tilemapLeft = 2,
    .tilemapTop = 1,
    .width = 26,
    .height = 17,
    .paletteNum = 15,
    .baseBlock = 1
};

static const u8 *const sRecordsWindowChallengeTexts[][2] =
{
    [RANKING_HALL_TOWER_SINGLES] = {gText_BattleTower2,  gText_FacilitySingle},
    [RANKING_HALL_TOWER_DOUBLES] = {gText_BattleTower2,  gText_FacilityDouble},
    [RANKING_HALL_TOWER_MULTIS]  = {gText_BattleTower2,  gText_FacilityMulti},
    [RANKING_HALL_DOME]          = {gText_BattleDome,    gText_FacilitySingle},
    [RANKING_HALL_PALACE]        = {gText_BattlePalace,  gText_FacilitySingle},
    [RANKING_HALL_ARENA]         = {gText_BattleArena,   gText_Facility},
    [RANKING_HALL_FACTORY]       = {gText_BattleFactory, gText_FacilitySingle},
    [RANKING_HALL_PIKE]          = {gText_BattlePike,    gText_Facility},
    [RANKING_HALL_PYRAMID]       = {gText_BattlePyramid, gText_Facility},
    [RANKING_HALL_TOWER_LINK]    = {gText_BattleTower2,  gText_FacilityLink},
};

static const u8 *const sLevelModeText[] =
{
    [FRONTIER_LVL_50]   = gText_RecordsLv50,
    [FRONTIER_LVL_OPEN] = gText_RecordsOpenLevel,
};

static const u8 *const sHallFacilityToRecordsText[] =
{
    [RANKING_HALL_TOWER_SINGLES] = gText_FrontierFacilityWinStreak,
    [RANKING_HALL_TOWER_DOUBLES] = gText_FrontierFacilityWinStreak,
    [RANKING_HALL_TOWER_MULTIS]  = gText_FrontierFacilityWinStreak,
    [RANKING_HALL_DOME]          = gText_FrontierFacilityClearStreak,
    [RANKING_HALL_PALACE]        = gText_FrontierFacilityWinStreak,
    [RANKING_HALL_ARENA]         = gText_FrontierFacilityKOsStreak,
    [RANKING_HALL_FACTORY]       = gText_FrontierFacilityWinStreak,
    [RANKING_HALL_PIKE]          = gText_FrontierFacilityRoomsCleared,
    [RANKING_HALL_PYRAMID]       = gText_FrontierFacilityFloorsCleared,
    [RANKING_HALL_TOWER_LINK]    = gText_FrontierFacilityWinStreak,
};

// code
void CallFrontierUtilFunc(void)
{
    sFrontierUtilFuncs[gSpecialVar_0x8004]();
}

// VAR_TEMP_CHALLENGE_STATUS is used to react to the status in OnFrame map scripts
static void GetChallengeStatus(void)
{
    VarSet(VAR_TEMP_CHALLENGE_STATUS, 0xFF);
    switch (gSaveBlock2Ptr->frontier.challengeStatus)
    {
    case 0:
        break;
    case CHALLENGE_STATUS_SAVING:
        FrontierGamblerSetWonOrLost(FALSE);
        VarSet(VAR_TEMP_CHALLENGE_STATUS, gSaveBlock2Ptr->frontier.challengeStatus);
        break;
    case CHALLENGE_STATUS_LOST:
        FrontierGamblerSetWonOrLost(FALSE);
        VarSet(VAR_TEMP_CHALLENGE_STATUS, gSaveBlock2Ptr->frontier.challengeStatus);
        break;
    case CHALLENGE_STATUS_WON:
        FrontierGamblerSetWonOrLost(TRUE);
        VarSet(VAR_TEMP_CHALLENGE_STATUS, gSaveBlock2Ptr->frontier.challengeStatus);
        break;
    case CHALLENGE_STATUS_PAUSED:
        VarSet(VAR_TEMP_CHALLENGE_STATUS, gSaveBlock2Ptr->frontier.challengeStatus);
        break;
    }
}

static void GetFrontierData(void)
{
    u8 facility = VarGet(VAR_FRONTIER_FACILITY);
    u8 hasSymbol = GetPlayerSymbolCountForFacility(facility);
    if (hasSymbol == 2)
        hasSymbol = 1;

    switch (gSpecialVar_0x8005)
    {
    case FRONTIER_DATA_CHALLENGE_STATUS:
        gSpecialVar_Result = gSaveBlock2Ptr->frontier.challengeStatus;
        break;
    case FRONTIER_DATA_LVL_MODE:
        gSpecialVar_Result = gSaveBlock2Ptr->frontier.lvlMode;
        break;
    case FRONTIER_DATA_BATTLE_NUM:
        gSpecialVar_Result = gSaveBlock2Ptr->frontier.curChallengeBattleNum;
        break;
    case FRONTIER_DATA_PAUSED:
        gSpecialVar_Result = gSaveBlock2Ptr->frontier.challengePaused;
        break;
    case FRONTIER_DATA_BATTLE_OUTCOME:
        gSpecialVar_Result = gBattleOutcome;
        gBattleOutcome = 0;
        break;
    case FRONTIER_DATA_RECORD_DISABLED:
        gSpecialVar_Result = gSaveBlock2Ptr->frontier.disableRecordBattle;
        break;
    case FRONTIER_DATA_HEARD_BRAIN_SPEECH:
        gSpecialVar_Result = gSaveBlock2Ptr->frontier.battledBrainFlags & gFrontierBrainInfo[facility].battledBit[hasSymbol];
        break;
    }
}

static void SetFrontierData(void)
{
    s32 i;
    u8 facility = VarGet(VAR_FRONTIER_FACILITY);
    u8 hasSymbol = GetPlayerSymbolCountForFacility(facility);
    if (hasSymbol == 2)
        hasSymbol = 1;

    switch (gSpecialVar_0x8005)
    {
    case FRONTIER_DATA_CHALLENGE_STATUS:
        gSaveBlock2Ptr->frontier.challengeStatus = gSpecialVar_0x8006;
        break;
    case FRONTIER_DATA_LVL_MODE:
        gSaveBlock2Ptr->frontier.lvlMode = gSpecialVar_0x8006;
        break;
    case FRONTIER_DATA_BATTLE_NUM:
        gSaveBlock2Ptr->frontier.curChallengeBattleNum = gSpecialVar_0x8006;
        break;
    case FRONTIER_DATA_PAUSED:
        gSaveBlock2Ptr->frontier.challengePaused = gSpecialVar_0x8006;
        break;
    case FRONTIER_DATA_SELECTED_MON_ORDER:
        for (i = 0; i < MAX_FRONTIER_PARTY_SIZE; i++)
            gSaveBlock2Ptr->frontier.selectedPartyMons[i] = gSelectedOrderFromParty[i];
        break;
    case FRONTIER_DATA_RECORD_DISABLED:
        gSaveBlock2Ptr->frontier.disableRecordBattle = gSpecialVar_0x8006;
        break;
    case FRONTIER_DATA_HEARD_BRAIN_SPEECH:
        gSaveBlock2Ptr->frontier.battledBrainFlags |= gFrontierBrainInfo[facility].battledBit[hasSymbol];
        break;
    }
}

static void SetSelectedPartyOrder(void)
{
    s32 i;

    ClearSelectedPartyOrder();
    for (i = 0; i < gSpecialVar_0x8005; i++)
        gSelectedOrderFromParty[i] = gSaveBlock2Ptr->frontier.selectedPartyMons[i];
    ReducePlayerPartyToSelectedMons();
}

static void DoSoftReset_(void)
{
    DoSoftReset();
}

static void SetFrontierTrainers(void)
{
    gFacilityTrainers = gBattleFrontierTrainers;
}

static void SaveSelectedParty(void)
{
    u8 i;

    for (i = 0; i < MAX_FRONTIER_PARTY_SIZE; i++)
    {
        u16 monId = gSaveBlock2Ptr->frontier.selectedPartyMons[i] - 1;
        if (monId < PARTY_SIZE)
            gSaveBlock1Ptr->playerParty[gSaveBlock2Ptr->frontier.selectedPartyMons[i] - 1] = gPlayerParty[i];
    }
}

static void ShowFacilityResultsWindow(void)
{
    if (gSpecialVar_0x8006 >= FRONTIER_MODE_COUNT)
        gSpecialVar_0x8006 = 0;
    switch (gSpecialVar_0x8005)
    {
    case FRONTIER_FACILITY_TOWER:
        ShowTowerResultsWindow(gSpecialVar_0x8006);
        break;
    case FRONTIER_FACILITY_DOME:
        ShowDomeResultsWindow(gSpecialVar_0x8006);
        break;
    case FRONTIER_FACILITY_PALACE:
        ShowPalaceResultsWindow(gSpecialVar_0x8006);
        break;
    case FRONTIER_FACILITY_PIKE:
        ShowPikeResultsWindow();
        break;
    case FRONTIER_FACILITY_FACTORY:
        ShowFactoryResultsWindow(gSpecialVar_0x8006);
        break;
    case FRONTIER_FACILITY_ARENA:
        ShowArenaResultsWindow();
        break;
    case FRONTIER_FACILITY_PYRAMID:
        ShowPyramidResultsWindow();
        break;
    case FACILITY_LINK_CONTEST:
        ShowLinkContestResultsWindow();
        break;
    }
}

static bool8 IsWinStreakActive(u32 challenge)
{
    if (gSaveBlock2Ptr->frontier.winStreakActiveFlags & challenge)
        return TRUE;
    else
        return FALSE;
}

static void PrintAligned(const u8 *str, s32 y)
{
    s32 x = GetStringCenterAlignXOffset(FONT_NORMAL, str, DISPLAY_WIDTH - 16);
    y = (y * 8) + 1;
    AddTextPrinterParameterized(gRecordsWindowId, FONT_NORMAL, str, x, y, TEXT_SKIP_DRAW, NULL);
}

static void PrintHyphens(s32 y)
{
    s32 i;
    u8 text[37];

    for (i = 0; i < (int)ARRAY_COUNT(text) - 1; i++)
        text[i] = CHAR_HYPHEN;
    text[i] = EOS;

    y = (y * 8) + 1;
    AddTextPrinterParameterized(gRecordsWindowId, FONT_NORMAL, text, 4, y, TEXT_SKIP_DRAW, NULL);
}

// Battle Tower records.
static void TowerPrintStreak(const u8 *str, u16 num, u8 x1, u8 x2, u8 y)
{
    AddTextPrinterParameterized(gRecordsWindowId, FONT_NORMAL, str, x1, y, TEXT_SKIP_DRAW, NULL);
    if (num > MAX_STREAK)
        num = MAX_STREAK;
    ConvertIntToDecimalStringN(gStringVar1, num, STR_CONV_MODE_RIGHT_ALIGN, 4);
    StringExpandPlaceholders(gStringVar4, gText_WinStreak);
    AddTextPrinterParameterized(gRecordsWindowId, FONT_NORMAL, gStringVar4, x2, y, TEXT_SKIP_DRAW, NULL);
}

static void TowerPrintRecordStreak(u8 battleMode, u8 lvlMode, u8 x1, u8 x2, u8 y)
{
    u16 num = gSaveBlock2Ptr->frontier.towerRecordWinStreaks[battleMode][lvlMode];
    TowerPrintStreak(gText_Record, num, x1, x2, y);
}

static u16 TowerGetWinStreak(u8 battleMode, u8 lvlMode)
{
    u16 winStreak = gSaveBlock2Ptr->frontier.towerWinStreaks[battleMode][lvlMode];
    if (winStreak > MAX_STREAK)
        return MAX_STREAK;
    else
        return winStreak;
}

static void TowerPrintPrevOrCurrentStreak(u8 battleMode, u8 lvlMode, u8 x1, u8 x2, u8 y)
{
    bool8 isCurrent;
    u16 winStreak = TowerGetWinStreak(battleMode, lvlMode);
    switch (battleMode)
    {
    default:
    case FRONTIER_MODE_SINGLES:
        if (lvlMode != FRONTIER_LVL_50)
            isCurrent = IsWinStreakActive(STREAK_TOWER_SINGLES_OPEN);
        else
            isCurrent = IsWinStreakActive(STREAK_TOWER_SINGLES_50);
        break;
    case FRONTIER_MODE_DOUBLES:
        if (lvlMode != FRONTIER_LVL_50)
            isCurrent = IsWinStreakActive(STREAK_TOWER_DOUBLES_OPEN);
        else
            isCurrent = IsWinStreakActive(STREAK_TOWER_DOUBLES_50);
        break;
    case FRONTIER_MODE_MULTIS:
        if (lvlMode != FRONTIER_LVL_50)
            isCurrent = IsWinStreakActive(STREAK_TOWER_MULTIS_OPEN);
        else
            isCurrent = IsWinStreakActive(STREAK_TOWER_MULTIS_50);
        break;
    case FRONTIER_MODE_LINK_MULTIS:
        if (lvlMode != FRONTIER_LVL_50)
            isCurrent = IsWinStreakActive(STREAK_TOWER_LINK_MULTIS_OPEN);
        else
            isCurrent = IsWinStreakActive(STREAK_TOWER_LINK_MULTIS_50);
        break;
    }

    if (isCurrent == TRUE)
        TowerPrintStreak(gText_Current, winStreak, x1, x2, y);
    else
        TowerPrintStreak(gText_Prev, winStreak, x1, x2, y);
}

static void ShowTowerResultsWindow(u8 battleMode)
{
    gRecordsWindowId = AddWindow(&sFrontierResultsWindowTemplate);
    DrawStdWindowFrame(gRecordsWindowId, FALSE);
    FillWindowPixelBuffer(gRecordsWindowId, PIXEL_FILL(1));
    if (battleMode == FRONTIER_MODE_SINGLES)
        StringExpandPlaceholders(gStringVar4, gText_SingleBattleRoomResults);
    else if (battleMode == FRONTIER_MODE_DOUBLES)
        StringExpandPlaceholders(gStringVar4, gText_DoubleBattleRoomResults);
    else if (battleMode == FRONTIER_MODE_MULTIS)
        StringExpandPlaceholders(gStringVar4, gText_MultiBattleRoomResults);
    else
        StringExpandPlaceholders(gStringVar4, gText_LinkMultiBattleRoomResults);

    PrintAligned(gStringVar4, 2);
    AddTextPrinterParameterized(gRecordsWindowId, FONT_NORMAL, gText_Lv502, 16, 49, TEXT_SKIP_DRAW, NULL);
    AddTextPrinterParameterized(gRecordsWindowId, FONT_NORMAL, gText_OpenLv, 16, 97, TEXT_SKIP_DRAW, NULL);
    PrintHyphens(10);
    TowerPrintPrevOrCurrentStreak(battleMode, FRONTIER_LVL_50, 72, 132, 49);
    TowerPrintRecordStreak(battleMode, FRONTIER_LVL_50, 72, 132, 65);
    TowerPrintPrevOrCurrentStreak(battleMode, FRONTIER_LVL_OPEN, 72, 132, 97);
    TowerPrintRecordStreak(battleMode, FRONTIER_LVL_OPEN, 72, 132, 113);
    PutWindowTilemap(gRecordsWindowId);
    CopyWindowToVram(gRecordsWindowId, COPYWIN_FULL);
}

// Battle Dome records.
static u16 DomeGetWinStreak(u8 battleMode, u8 lvlMode)
{
    u16 winStreak = gSaveBlock2Ptr->frontier.domeWinStreaks[battleMode][lvlMode];
    if (winStreak > MAX_STREAK)
        return MAX_STREAK;
    else
        return winStreak;
}

static void PrintTwoStrings(const u8 *str1, const u8 *str2, u16 num, u8 x1, u8 x2, u8 y)
{
    AddTextPrinterParameterized(gRecordsWindowId, FONT_NORMAL, str1, x1, y, TEXT_SKIP_DRAW, NULL);
    ConvertIntToDecimalStringN(gStringVar1, num, STR_CONV_MODE_RIGHT_ALIGN, 4);
    StringExpandPlaceholders(gStringVar4, str2);
    AddTextPrinterParameterized(gRecordsWindowId, FONT_NORMAL, gStringVar4, x2, y, TEXT_SKIP_DRAW, NULL);
}

static void DomePrintPrevOrCurrentStreak(u8 battleMode, u8 lvlMode, u8 x1, u8 x2, u8 y)
{
    bool8 isCurrent;
    u16 winStreak = DomeGetWinStreak(battleMode, lvlMode);
    switch (battleMode)
    {
    default:
    case FRONTIER_MODE_SINGLES:
        if (lvlMode != FRONTIER_LVL_50)
            isCurrent = IsWinStreakActive(STREAK_DOME_SINGLES_OPEN);
        else
            isCurrent = IsWinStreakActive(STREAK_DOME_SINGLES_50);
        break;
    case FRONTIER_MODE_DOUBLES:
        if (lvlMode != FRONTIER_LVL_50)
            isCurrent = IsWinStreakActive(STREAK_DOME_DOUBLES_OPEN);
        else
            isCurrent = IsWinStreakActive(STREAK_DOME_DOUBLES_50);
        break;
    }

    if (isCurrent == TRUE)
        PrintTwoStrings(gText_Current, gText_ClearStreak, winStreak, x1, x2, y);
    else
        PrintTwoStrings(gText_Prev, gText_ClearStreak, winStreak, x1, x2, y);
}

static void ShowDomeResultsWindow(u8 battleMode)
{
    gRecordsWindowId = AddWindow(&sFrontierResultsWindowTemplate);
    DrawStdWindowFrame(gRecordsWindowId, FALSE);
    FillWindowPixelBuffer(gRecordsWindowId, PIXEL_FILL(1));
    if (battleMode == FRONTIER_MODE_SINGLES)
        StringExpandPlaceholders(gStringVar4, gText_SingleBattleTourneyResults);
    else
        StringExpandPlaceholders(gStringVar4, gText_DoubleBattleTourneyResults);

    PrintAligned(gStringVar4, 0);
    AddTextPrinterParameterized(gRecordsWindowId, FONT_NORMAL, gText_Lv502, 8, 33, TEXT_SKIP_DRAW, NULL);
    AddTextPrinterParameterized(gRecordsWindowId, FONT_NORMAL, gText_OpenLv, 8, 97, TEXT_SKIP_DRAW, NULL);
    PrintHyphens(10);
    DomePrintPrevOrCurrentStreak(battleMode, FRONTIER_LVL_50, 64, 121, 33);
    PrintTwoStrings(gText_Record, gText_ClearStreak, gSaveBlock2Ptr->frontier.domeRecordWinStreaks[battleMode][FRONTIER_LVL_50], 64, 121, 49);
    PrintTwoStrings(gText_Total, gText_Championships, gSaveBlock2Ptr->frontier.domeTotalChampionships[battleMode][FRONTIER_LVL_50], 64, 112, 65);
    DomePrintPrevOrCurrentStreak(battleMode, FRONTIER_LVL_OPEN, 64, 121, 97);
    PrintTwoStrings(gText_Record, gText_ClearStreak, gSaveBlock2Ptr->frontier.domeRecordWinStreaks[battleMode][FRONTIER_LVL_OPEN], 64, 121, 113);
    PrintTwoStrings(gText_Total, gText_Championships, gSaveBlock2Ptr->frontier.domeTotalChampionships[battleMode][FRONTIER_LVL_OPEN], 64, 112, 129);
    PutWindowTilemap(gRecordsWindowId);
    CopyWindowToVram(gRecordsWindowId, COPYWIN_FULL);
}

// Battle Palace records.
static void PalacePrintStreak(const u8 *str, u16 num, u8 x1, u8 x2, u8 y)
{
    AddTextPrinterParameterized(gRecordsWindowId, FONT_NORMAL, str, x1, y, TEXT_SKIP_DRAW, NULL);
    if (num > MAX_STREAK)
        num = MAX_STREAK;
    ConvertIntToDecimalStringN(gStringVar1, num, STR_CONV_MODE_RIGHT_ALIGN, 4);
    StringExpandPlaceholders(gStringVar4, gText_WinStreak);
    AddTextPrinterParameterized(gRecordsWindowId, FONT_NORMAL, gStringVar4, x2, y, TEXT_SKIP_DRAW, NULL);
}

static void PalacePrintRecordStreak(u8 battleMode, u8 lvlMode, u8 x1, u8 x2, u8 y)
{
    u16 num = gSaveBlock2Ptr->frontier.palaceRecordWinStreaks[battleMode][lvlMode];
    PalacePrintStreak(gText_Record, num, x1, x2, y);
}

static u16 PalaceGetWinStreak(u8 battleMode, u8 lvlMode)
{
    u16 winStreak = gSaveBlock2Ptr->frontier.palaceWinStreaks[battleMode][lvlMode];
    if (winStreak > MAX_STREAK)
        return MAX_STREAK;
    else
        return winStreak;
}

static void PalacePrintPrevOrCurrentStreak(u8 battleMode, u8 lvlMode, u8 x1, u8 x2, u8 y)
{
    bool8 isCurrent;
    u16 winStreak = PalaceGetWinStreak(battleMode, lvlMode);
    switch (battleMode)
    {
    default:
    case FRONTIER_MODE_SINGLES:
        if (lvlMode != FRONTIER_LVL_50)
            isCurrent = IsWinStreakActive(STREAK_PALACE_SINGLES_OPEN);
        else
            isCurrent = IsWinStreakActive(STREAK_PALACE_SINGLES_50);
        break;
    case FRONTIER_MODE_DOUBLES:
        if (lvlMode != FRONTIER_LVL_50)
            isCurrent = IsWinStreakActive(STREAK_PALACE_DOUBLES_OPEN);
        else
            isCurrent = IsWinStreakActive(STREAK_PALACE_DOUBLES_50);
    }

    if (isCurrent == TRUE)
        PalacePrintStreak(gText_Current, winStreak, x1, x2, y);
    else
        PalacePrintStreak(gText_Prev, winStreak, x1, x2, y);
}

static void ShowPalaceResultsWindow(u8 battleMode)
{
    gRecordsWindowId = AddWindow(&sFrontierResultsWindowTemplate);
    DrawStdWindowFrame(gRecordsWindowId, FALSE);
    FillWindowPixelBuffer(gRecordsWindowId, PIXEL_FILL(1));
    if (battleMode == FRONTIER_MODE_SINGLES)
        StringExpandPlaceholders(gStringVar4, gText_SingleBattleHallResults);
    else
        StringExpandPlaceholders(gStringVar4, gText_DoubleBattleHallResults);

    PrintAligned(gStringVar4, 2);
    AddTextPrinterParameterized(gRecordsWindowId, FONT_NORMAL, gText_Lv502, 16, 49, TEXT_SKIP_DRAW, NULL);
    AddTextPrinterParameterized(gRecordsWindowId, FONT_NORMAL, gText_OpenLv, 16, 97, TEXT_SKIP_DRAW, NULL);
    PrintHyphens(10);
    PalacePrintPrevOrCurrentStreak(battleMode, FRONTIER_LVL_50, 72, 131, 49);
    PalacePrintRecordStreak(battleMode, FRONTIER_LVL_50, 72, 131, 65);
    PalacePrintPrevOrCurrentStreak(battleMode, FRONTIER_LVL_OPEN, 72, 131, 97);
    PalacePrintRecordStreak(battleMode, FRONTIER_LVL_OPEN, 72, 131, 113);
    PutWindowTilemap(gRecordsWindowId);
    CopyWindowToVram(gRecordsWindowId, COPYWIN_FULL);
}

// Battle Pike records.
static u16 PikeGetWinStreak(u8 lvlMode)
{
    u16 winStreak = gSaveBlock2Ptr->frontier.pikeWinStreaks[lvlMode];
    if (winStreak > MAX_STREAK)
        return MAX_STREAK;
    else
        return winStreak;
}

static void PikePrintCleared(const u8 *str1, const u8 *str2, u16 num, u8 x1, u8 x2, u8 y)
{
    AddTextPrinterParameterized(gRecordsWindowId, FONT_NORMAL, str1, x1, y, TEXT_SKIP_DRAW, NULL);
    ConvertIntToDecimalStringN(gStringVar1, num, STR_CONV_MODE_RIGHT_ALIGN, 4);
    StringExpandPlaceholders(gStringVar4, str2);
    AddTextPrinterParameterized(gRecordsWindowId, FONT_NORMAL, gStringVar4, x2, y, TEXT_SKIP_DRAW, NULL);
}

static void PikePrintPrevOrCurrentStreak(u8 lvlMode, u8 x1, u8 x2, u8 y)
{
    bool8 isCurrent;
    u16 winStreak = PikeGetWinStreak(lvlMode);

    if (lvlMode != FRONTIER_LVL_50)
        isCurrent = IsWinStreakActive(STREAK_PIKE_OPEN);
    else
        isCurrent = IsWinStreakActive(STREAK_PIKE_50);

    if (isCurrent == TRUE)
        PrintTwoStrings(gText_Current, gText_RoomsCleared, winStreak, x1, x2, y);
    else
        PrintTwoStrings(gText_Prev, gText_RoomsCleared, winStreak, x1, x2, y);
}

static void ShowPikeResultsWindow(void)
{
    gRecordsWindowId = AddWindow(&sFrontierResultsWindowTemplate);
    DrawStdWindowFrame(gRecordsWindowId, FALSE);
    FillWindowPixelBuffer(gRecordsWindowId, PIXEL_FILL(1));
    StringExpandPlaceholders(gStringVar4, gText_BattleChoiceResults);
    PrintAligned(gStringVar4, 0);
    AddTextPrinterParameterized(gRecordsWindowId, FONT_NORMAL, gText_Lv502, 8, 33, TEXT_SKIP_DRAW, NULL);
    AddTextPrinterParameterized(gRecordsWindowId, FONT_NORMAL, gText_OpenLv, 8, 97, TEXT_SKIP_DRAW, NULL);
    PrintHyphens(10);
    PikePrintPrevOrCurrentStreak(FRONTIER_LVL_50, 64, 114, 33);
    PikePrintCleared(gText_Record, gText_RoomsCleared, gSaveBlock2Ptr->frontier.pikeRecordStreaks[FRONTIER_LVL_50], 64, 114, 49);
    PikePrintCleared(gText_Total, gText_TimesCleared, gSaveBlock2Ptr->frontier.pikeTotalStreaks[FRONTIER_LVL_50], 64, 114, 65);
    PikePrintPrevOrCurrentStreak(FRONTIER_LVL_OPEN, 64, 114, 97);
    PikePrintCleared(gText_Record, gText_RoomsCleared, gSaveBlock2Ptr->frontier.pikeRecordStreaks[FRONTIER_LVL_OPEN], 64, 114, 113);
    PikePrintCleared(gText_Total, gText_TimesCleared, gSaveBlock2Ptr->frontier.pikeTotalStreaks[FRONTIER_LVL_OPEN], 64, 114, 129);
    PutWindowTilemap(gRecordsWindowId);
    CopyWindowToVram(gRecordsWindowId, COPYWIN_FULL);
}

// Battle Arena records.
static void ArenaPrintStreak(const u8 *str, u16 num, u8 x1, u8 x2, u8 y)
{
    AddTextPrinterParameterized(gRecordsWindowId, FONT_NORMAL, str, x1, y, TEXT_SKIP_DRAW, NULL);
    if (num > MAX_STREAK)
        num = MAX_STREAK;
    ConvertIntToDecimalStringN(gStringVar1, num, STR_CONV_MODE_RIGHT_ALIGN, 4);
    StringExpandPlaceholders(gStringVar4, gText_KOsInARow);
    AddTextPrinterParameterized(gRecordsWindowId, FONT_NORMAL, gStringVar4, x2, y, TEXT_SKIP_DRAW, NULL);
}

static void ArenaPrintRecordStreak(u8 lvlMode, u8 x1, u8 x2, u8 y)
{
    u16 num = gSaveBlock2Ptr->frontier.arenaRecordStreaks[lvlMode];
    ArenaPrintStreak(gText_Record, num, x1, x2, y);
}

static u16 ArenaGetWinStreak(u8 lvlMode)
{
    u16 winStreak = gSaveBlock2Ptr->frontier.arenaWinStreaks[lvlMode];
    if (winStreak > MAX_STREAK)
        return MAX_STREAK;
    else
        return winStreak;
}

static void ArenaPrintPrevOrCurrentStreak(u8 lvlMode, u8 x1, u8 x2, u8 y)
{
    bool8 isCurrent;
    u16 winStreak = ArenaGetWinStreak(lvlMode);

    if (lvlMode != FRONTIER_LVL_50)
        isCurrent = IsWinStreakActive(STREAK_ARENA_OPEN);
    else
        isCurrent = IsWinStreakActive(STREAK_ARENA_50);

    if (isCurrent == TRUE)
        ArenaPrintStreak(gText_Current, winStreak, x1, x2, y);
    else
        ArenaPrintStreak(gText_Prev, winStreak, x1, x2, y);
}

static void ShowArenaResultsWindow(void)
{
    gRecordsWindowId = AddWindow(&sFrontierResultsWindowTemplate);
    DrawStdWindowFrame(gRecordsWindowId, FALSE);
    FillWindowPixelBuffer(gRecordsWindowId, PIXEL_FILL(1));
    PrintHyphens(10);
    StringExpandPlaceholders(gStringVar4, gText_SetKOTourneyResults);
    PrintAligned(gStringVar4, 2);
    AddTextPrinterParameterized(gRecordsWindowId, FONT_NORMAL, gText_Lv502, 16, 49, TEXT_SKIP_DRAW, NULL);
    AddTextPrinterParameterized(gRecordsWindowId, FONT_NORMAL, gText_OpenLv, 16, 97, TEXT_SKIP_DRAW, NULL);
    ArenaPrintPrevOrCurrentStreak(FRONTIER_LVL_50, 72, 126, 49);
    ArenaPrintRecordStreak(FRONTIER_LVL_50, 72, 126, 65);
    ArenaPrintPrevOrCurrentStreak(FRONTIER_LVL_OPEN, 72, 126, 97);
    ArenaPrintRecordStreak(FRONTIER_LVL_OPEN, 72, 126, 113);
    PutWindowTilemap(gRecordsWindowId);
    CopyWindowToVram(gRecordsWindowId, COPYWIN_FULL);
}

// Battle Factory records.
static void FactoryPrintStreak(const u8 *str, u16 num1, u16 num2, u8 x1, u8 x2, u8 x3, u8 y)
{
    AddTextPrinterParameterized(gRecordsWindowId, FONT_NORMAL, str, x1, y, TEXT_SKIP_DRAW, NULL);
    if (num1 > MAX_STREAK)
        num1 = MAX_STREAK;
    ConvertIntToDecimalStringN(gStringVar1, num1, STR_CONV_MODE_RIGHT_ALIGN, 4);
    StringExpandPlaceholders(gStringVar4, gText_WinStreak);
    AddTextPrinterParameterized(gRecordsWindowId, FONT_NORMAL, gStringVar4, x2, y, TEXT_SKIP_DRAW, NULL);

    ConvertIntToDecimalStringN(gStringVar1, num2, STR_CONV_MODE_RIGHT_ALIGN, 4);
    StringExpandPlaceholders(gStringVar4, gText_TimesVar1);
    AddTextPrinterParameterized(gRecordsWindowId, FONT_NORMAL, gStringVar4, x3, y, TEXT_SKIP_DRAW, NULL);
}

static void FactoryPrintRecordStreak(u8 battleMode, u8 lvlMode, u8 x1, u8 x2, u8 x3, u8 y)
{
    u16 num1 = gSaveBlock2Ptr->frontier.factoryRecordWinStreaks[battleMode][lvlMode];
    u16 num2 = gSaveBlock2Ptr->frontier.factoryRecordRentsCount[battleMode][lvlMode];
    FactoryPrintStreak(gText_Record, num1, num2, x1, x2, x3, y);
}

static u16 FactoryGetWinStreak(u8 battleMode, u8 lvlMode)
{
    u16 winStreak = gSaveBlock2Ptr->frontier.factoryWinStreaks[battleMode][lvlMode];
    if (winStreak > MAX_STREAK)
        return MAX_STREAK;
    else
        return winStreak;
}

static u16 FactoryGetRentsCount(u8 battleMode, u8 lvlMode)
{
    u16 rents = gSaveBlock2Ptr->frontier.factoryRentsCount[battleMode][lvlMode];
    if (rents > MAX_STREAK)
        return MAX_STREAK;
    else
        return rents;
}

static void FactoryPrintPrevOrCurrentStreak(u8 battleMode, u8 lvlMode, u8 x1, u8 x2, u8 x3, u8 y)
{
    bool8 isCurrent;
    u16 winStreak = FactoryGetWinStreak(battleMode, lvlMode);
    u16 rents = FactoryGetRentsCount(battleMode, lvlMode);
    switch (battleMode)
    {
    default:
    case FRONTIER_MODE_SINGLES:
        if (lvlMode != FRONTIER_LVL_50)
            isCurrent = IsWinStreakActive(STREAK_FACTORY_SINGLES_OPEN);
        else
            isCurrent = IsWinStreakActive(STREAK_FACTORY_SINGLES_50);
        break;
    case FRONTIER_MODE_DOUBLES:
        if (lvlMode != FRONTIER_LVL_50)
            isCurrent = IsWinStreakActive(STREAK_FACTORY_DOUBLES_OPEN);
        else
            isCurrent = IsWinStreakActive(STREAK_FACTORY_DOUBLES_50);
        break;
    }

    if (isCurrent == TRUE)
        FactoryPrintStreak(gText_Current, winStreak, rents, x1, x2, x3, y);
    else
        FactoryPrintStreak(gText_Prev, winStreak, rents, x1, x2, x3, y);
}

static void ShowFactoryResultsWindow(u8 battleMode)
{
    gRecordsWindowId = AddWindow(&sFrontierResultsWindowTemplate);
    DrawStdWindowFrame(gRecordsWindowId, FALSE);
    FillWindowPixelBuffer(gRecordsWindowId, PIXEL_FILL(1));
    if (battleMode == FRONTIER_MODE_SINGLES)
        StringExpandPlaceholders(gStringVar4, gText_BattleSwapSingleResults);
    else
        StringExpandPlaceholders(gStringVar4, gText_BattleSwapDoubleResults);

    PrintAligned(gStringVar4, 0);
    AddTextPrinterParameterized(gRecordsWindowId, FONT_NORMAL, gText_Lv502, 8, 33, TEXT_SKIP_DRAW, NULL);
    AddTextPrinterParameterized(gRecordsWindowId, FONT_NORMAL, gText_RentalSwap, 152, 33, TEXT_SKIP_DRAW, NULL);
    AddTextPrinterParameterized(gRecordsWindowId, FONT_NORMAL, gText_OpenLv, 8, 97, TEXT_SKIP_DRAW, NULL);
    PrintHyphens(10);
    FactoryPrintPrevOrCurrentStreak(battleMode, FRONTIER_LVL_50, 8, 64, 158, 49);
    FactoryPrintRecordStreak(battleMode, FRONTIER_LVL_50, 8, 64, 158, 65);
    FactoryPrintPrevOrCurrentStreak(battleMode, FRONTIER_LVL_OPEN, 8, 64, 158, 113);
    FactoryPrintRecordStreak(battleMode, FRONTIER_LVL_OPEN, 8, 64, 158, 129);
    PutWindowTilemap(gRecordsWindowId);
    CopyWindowToVram(gRecordsWindowId, COPYWIN_FULL);
}

// Battle Pyramid records.
static void PyramidPrintStreak(const u8 *str, u16 num, u8 x1, u8 x2, u8 y)
{
    AddTextPrinterParameterized(gRecordsWindowId, FONT_NORMAL, str, x1, y, TEXT_SKIP_DRAW, NULL);
    if (num > MAX_STREAK)
        num = MAX_STREAK;
    ConvertIntToDecimalStringN(gStringVar1, num, STR_CONV_MODE_RIGHT_ALIGN, 4);
    StringExpandPlaceholders(gStringVar4, gText_FloorsCleared);
    AddTextPrinterParameterized(gRecordsWindowId, FONT_NORMAL, gStringVar4, x2, y, TEXT_SKIP_DRAW, NULL);
}

static void PyramidPrintRecordStreak(u8 lvlMode, u8 x1, u8 x2, u8 y)
{
    u16 num = gSaveBlock2Ptr->frontier.pyramidRecordStreaks[lvlMode];
    PyramidPrintStreak(gText_Record, num, x1, x2, y);
}

static u16 PyramidGetWinStreak(u8 lvlMode)
{
    u16 winStreak = gSaveBlock2Ptr->frontier.pyramidWinStreaks[lvlMode];
    if (winStreak > MAX_STREAK)
        return MAX_STREAK;
    else
        return winStreak;
}

static void PyramidPrintPrevOrCurrentStreak(u8 lvlMode, u8 x1, u8 x2, u8 y)
{
    bool8 isCurrent;
    u16 winStreak = PyramidGetWinStreak(lvlMode);

    if (lvlMode != FRONTIER_LVL_50)
        isCurrent = IsWinStreakActive(STREAK_PYRAMID_OPEN);
    else
        isCurrent = IsWinStreakActive(STREAK_PYRAMID_50);

    if (isCurrent == TRUE)
        PyramidPrintStreak(gText_Current, winStreak, x1, x2, y);
    else
        PyramidPrintStreak(gText_Prev, winStreak, x1, x2, y);
}

static void ShowPyramidResultsWindow(void)
{
    gRecordsWindowId = AddWindow(&sFrontierResultsWindowTemplate);
    DrawStdWindowFrame(gRecordsWindowId, FALSE);
    FillWindowPixelBuffer(gRecordsWindowId, PIXEL_FILL(1));
    StringExpandPlaceholders(gStringVar4, gText_BattleQuestResults);
    PrintAligned(gStringVar4, 2);
    AddTextPrinterParameterized(gRecordsWindowId, FONT_NORMAL, gText_Lv502, 8, 49, TEXT_SKIP_DRAW, NULL);
    AddTextPrinterParameterized(gRecordsWindowId, FONT_NORMAL, gText_OpenLv, 8, 97, TEXT_SKIP_DRAW, NULL);
    PrintHyphens(10);
    PyramidPrintPrevOrCurrentStreak(FRONTIER_LVL_50, 64, 111, 49);
    PyramidPrintRecordStreak(FRONTIER_LVL_50, 64, 111, 65);
    PyramidPrintPrevOrCurrentStreak(FRONTIER_LVL_OPEN, 64, 111, 97);
    PyramidPrintRecordStreak(FRONTIER_LVL_OPEN, 64, 111, 113);
    PutWindowTilemap(gRecordsWindowId);
    CopyWindowToVram(gRecordsWindowId, COPYWIN_FULL);
}

// Link contest records. Why is it in this file?
static void ShowLinkContestResultsWindow(void)
{
    const u8 *str;
    s32 i, j;
    s32 x;

    gRecordsWindowId = AddWindow(&sLinkContestResultsWindowTemplate);
    DrawStdWindowFrame(gRecordsWindowId, FALSE);
    FillWindowPixelBuffer(gRecordsWindowId, PIXEL_FILL(1));

    StringExpandPlaceholders(gStringVar4, gText_LinkContestResults);
    x = GetStringCenterAlignXOffset(FONT_NORMAL, gStringVar4, 208);
    AddTextPrinterParameterized(gRecordsWindowId, FONT_NORMAL, gStringVar4, x, 1, TEXT_SKIP_DRAW, NULL);

    str = gText_1st;
    x = GetStringRightAlignXOffset(FONT_NORMAL, str, 38) + 50;
    AddTextPrinterParameterized(gRecordsWindowId, FONT_NORMAL, str, x, 25, TEXT_SKIP_DRAW, NULL);

    str = gText_2nd;
    x = GetStringRightAlignXOffset(FONT_NORMAL, str, 38) + 88;
    AddTextPrinterParameterized(gRecordsWindowId, FONT_NORMAL, str, x, 25, TEXT_SKIP_DRAW, NULL);

    str = gText_3rd;
    x = GetStringRightAlignXOffset(FONT_NORMAL, str, 38) + 126;
    AddTextPrinterParameterized(gRecordsWindowId, FONT_NORMAL, str, x, 25, TEXT_SKIP_DRAW, NULL);

    str = gText_4th;
    x = GetStringRightAlignXOffset(FONT_NORMAL, str, 38) + 164;
    AddTextPrinterParameterized(gRecordsWindowId, FONT_NORMAL, str, x, 25, TEXT_SKIP_DRAW, NULL);

    x = 6;
    AddTextPrinterParameterized(gRecordsWindowId, FONT_NORMAL, gText_Cool, x, 41, TEXT_SKIP_DRAW, NULL);
    AddTextPrinterParameterized(gRecordsWindowId, FONT_NORMAL, gText_Beauty, x, 57, TEXT_SKIP_DRAW, NULL);
    AddTextPrinterParameterized(gRecordsWindowId, FONT_NORMAL, gText_Cute, x, 73, TEXT_SKIP_DRAW, NULL);
    AddTextPrinterParameterized(gRecordsWindowId, FONT_NORMAL, gText_Smart, x, 89, TEXT_SKIP_DRAW, NULL);
    AddTextPrinterParameterized(gRecordsWindowId, FONT_NORMAL, gText_Tough, x, 105, TEXT_SKIP_DRAW, NULL);

    for (i = 0; i < CONTEST_CATEGORIES_COUNT; i++)
    {
        for (j = 0; j < CONTESTANT_COUNT; j++)
        {
            ConvertIntToDecimalStringN(gStringVar4, gSaveBlock2Ptr->contestLinkResults[i][j], STR_CONV_MODE_RIGHT_ALIGN, 4);
            AddTextPrinterParameterized(gRecordsWindowId, FONT_NORMAL, gStringVar4, (j * 38) + 64, (i * 16) + 41, TEXT_SKIP_DRAW, NULL);
        }
    }

    PutWindowTilemap(gRecordsWindowId);
    CopyWindowToVram(gRecordsWindowId, COPYWIN_FULL);
}

static void CheckPutFrontierTVShowOnAir(void)
{
    u8 name[32];
    s32 lvlMode = gSaveBlock2Ptr->frontier.lvlMode;
    s32 facility = VarGet(VAR_FRONTIER_FACILITY);
    s32 battleMode = VarGet(VAR_FRONTIER_BATTLE_MODE);

    switch (facility)
    {
    case FRONTIER_FACILITY_TOWER:
        if (gSaveBlock2Ptr->frontier.towerWinStreaks[battleMode][lvlMode] > gSaveBlock2Ptr->frontier.towerRecordWinStreaks[battleMode][lvlMode])
        {
            gSaveBlock2Ptr->frontier.towerRecordWinStreaks[battleMode][lvlMode] = gSaveBlock2Ptr->frontier.towerWinStreaks[battleMode][lvlMode];
            if (battleMode == FRONTIER_MODE_LINK_MULTIS)
            {
                StringCopy(name, gLinkPlayers[gBattleScripting.multiplayerId ^ 1].name);
                StripExtCtrlCodes(name);
                StringCopy(gSaveBlock2Ptr->frontier.opponentNames[lvlMode], name);
                SetTrainerId(gLinkPlayers[gBattleScripting.multiplayerId ^ 1].trainerId, gSaveBlock2Ptr->frontier.opponentTrainerIds[lvlMode]);
            }
            if (gSaveBlock2Ptr->frontier.towerWinStreaks[battleMode][lvlMode] > 1
                && ShouldAirFrontierTVShow())
            {
                switch (battleMode)
                {
                case FRONTIER_MODE_SINGLES:
                    TryPutFrontierTVShowOnAir(gSaveBlock2Ptr->frontier.towerWinStreaks[battleMode][lvlMode], FRONTIER_SHOW_TOWER_SINGLES);
                    break;
                case FRONTIER_MODE_DOUBLES:
                    TryPutFrontierTVShowOnAir(gSaveBlock2Ptr->frontier.towerWinStreaks[battleMode][lvlMode], FRONTIER_SHOW_TOWER_DOUBLES);
                    break;
                case FRONTIER_MODE_MULTIS:
                    TryPutFrontierTVShowOnAir(gSaveBlock2Ptr->frontier.towerWinStreaks[battleMode][lvlMode], FRONTIER_SHOW_TOWER_MULTIS);
                    break;
                case FRONTIER_MODE_LINK_MULTIS:
                    TryPutFrontierTVShowOnAir(gSaveBlock2Ptr->frontier.towerWinStreaks[battleMode][lvlMode], FRONTIER_SHOW_TOWER_LINK_MULTIS);
                    break;
                }
            }
        }
        break;
    case FRONTIER_FACILITY_DOME:
        if (gSaveBlock2Ptr->frontier.domeWinStreaks[battleMode][lvlMode] > gSaveBlock2Ptr->frontier.domeRecordWinStreaks[battleMode][lvlMode])
        {
            gSaveBlock2Ptr->frontier.domeRecordWinStreaks[battleMode][lvlMode] = gSaveBlock2Ptr->frontier.domeWinStreaks[battleMode][lvlMode];
            if (gSaveBlock2Ptr->frontier.domeWinStreaks[battleMode][lvlMode] > 1
                && ShouldAirFrontierTVShow())
            {
                if (battleMode == FRONTIER_MODE_SINGLES)
                    TryPutFrontierTVShowOnAir(gSaveBlock2Ptr->frontier.domeWinStreaks[battleMode][lvlMode], FRONTIER_SHOW_DOME_SINGLES);
                else
                    TryPutFrontierTVShowOnAir(gSaveBlock2Ptr->frontier.domeWinStreaks[battleMode][lvlMode], FRONTIER_SHOW_DOME_DOUBLES);
            }
        }
        break;
    case FRONTIER_FACILITY_PALACE:
        if (gSaveBlock2Ptr->frontier.palaceWinStreaks[battleMode][lvlMode] > gSaveBlock2Ptr->frontier.palaceRecordWinStreaks[battleMode][lvlMode])
        {
            gSaveBlock2Ptr->frontier.palaceRecordWinStreaks[battleMode][lvlMode] = gSaveBlock2Ptr->frontier.palaceWinStreaks[battleMode][lvlMode];
            if (gSaveBlock2Ptr->frontier.palaceWinStreaks[battleMode][lvlMode] > 1
                && ShouldAirFrontierTVShow())
            {
                if (battleMode == FRONTIER_MODE_SINGLES)
                    TryPutFrontierTVShowOnAir(gSaveBlock2Ptr->frontier.palaceWinStreaks[battleMode][lvlMode], FRONTIER_SHOW_PALACE_SINGLES);
                else
                    TryPutFrontierTVShowOnAir(gSaveBlock2Ptr->frontier.palaceWinStreaks[battleMode][lvlMode], FRONTIER_SHOW_PALACE_DOUBLES);
            }
        }
        break;
    case FRONTIER_FACILITY_ARENA:
        if (gSaveBlock2Ptr->frontier.arenaWinStreaks[lvlMode] > gSaveBlock2Ptr->frontier.arenaRecordStreaks[lvlMode])
        {
            gSaveBlock2Ptr->frontier.arenaRecordStreaks[lvlMode] = gSaveBlock2Ptr->frontier.arenaWinStreaks[lvlMode];
            if (gSaveBlock2Ptr->frontier.arenaWinStreaks[lvlMode] > 1
                && ShouldAirFrontierTVShow())
            {
                TryPutFrontierTVShowOnAir(gSaveBlock2Ptr->frontier.arenaWinStreaks[lvlMode], FRONTIER_SHOW_ARENA);
            }
        }
        break;
    case FRONTIER_FACILITY_FACTORY:
        if (gSaveBlock2Ptr->frontier.factoryWinStreaks[battleMode][lvlMode] > gSaveBlock2Ptr->frontier.factoryRecordWinStreaks[battleMode][lvlMode])
        {
            gSaveBlock2Ptr->frontier.factoryRecordWinStreaks[battleMode][lvlMode] = gSaveBlock2Ptr->frontier.factoryWinStreaks[battleMode][lvlMode];
            gSaveBlock2Ptr->frontier.factoryRecordRentsCount[battleMode][lvlMode] = gSaveBlock2Ptr->frontier.factoryRentsCount[battleMode][lvlMode];
            if (gSaveBlock2Ptr->frontier.factoryWinStreaks[battleMode][lvlMode] > 1
                && ShouldAirFrontierTVShow())
            {
                if (battleMode == FRONTIER_MODE_SINGLES)
                    TryPutFrontierTVShowOnAir(gSaveBlock2Ptr->frontier.factoryWinStreaks[battleMode][lvlMode], FRONTIER_SHOW_FACTORY_SINGLES);
                else
                    TryPutFrontierTVShowOnAir(gSaveBlock2Ptr->frontier.factoryWinStreaks[battleMode][lvlMode], FRONTIER_SHOW_FACTORY_DOUBLES);
            }
        }
        break;
    case FRONTIER_FACILITY_PIKE:
        if (gSaveBlock2Ptr->frontier.pikeWinStreaks[lvlMode] > gSaveBlock2Ptr->frontier.pikeRecordStreaks[lvlMode])
        {
            gSaveBlock2Ptr->frontier.pikeRecordStreaks[lvlMode] = gSaveBlock2Ptr->frontier.pikeWinStreaks[lvlMode];
            if (gSaveBlock2Ptr->frontier.pikeWinStreaks[lvlMode] > 1
                && ShouldAirFrontierTVShow())
            {
                TryPutFrontierTVShowOnAir(gSaveBlock2Ptr->frontier.pikeWinStreaks[lvlMode], FRONTIER_SHOW_PIKE);
            }
        }
        break;
    case FRONTIER_FACILITY_PYRAMID:
        if (gSaveBlock2Ptr->frontier.pyramidWinStreaks[lvlMode] > gSaveBlock2Ptr->frontier.pyramidRecordStreaks[lvlMode])
        {
            gSaveBlock2Ptr->frontier.pyramidRecordStreaks[lvlMode] = gSaveBlock2Ptr->frontier.pyramidWinStreaks[lvlMode];
            if (gSaveBlock2Ptr->frontier.pyramidWinStreaks[lvlMode] > 1
                && ShouldAirFrontierTVShow())
            {
                TryPutFrontierTVShowOnAir(gSaveBlock2Ptr->frontier.pyramidWinStreaks[lvlMode], FRONTIER_SHOW_PYRAMID);
            }
        }
        break;
    }
}

static void Script_GetFrontierBrainStatus(void)
{
    VarGet(VAR_FRONTIER_FACILITY); // Unused return value.
    gSpecialVar_Result = GetFrontierBrainStatus();
}

u8 GetFrontierBrainStatus(void)
{
    s32 status = FRONTIER_BRAIN_NOT_READY;
    s32 facility = VarGet(VAR_FRONTIER_FACILITY);
    s32 battleMode = VarGet(VAR_FRONTIER_BATTLE_MODE);
    u16 winStreakNoModifier = GetCurrentFacilityWinStreak();
    s32 winStreak = winStreakNoModifier + gFrontierBrainInfo[facility].streakAppearances[3];
    s32 symbolsCount;

    if (battleMode != FRONTIER_MODE_SINGLES)
        return FRONTIER_BRAIN_NOT_READY;

    symbolsCount = GetPlayerSymbolCountForFacility(facility);
    switch (symbolsCount)
    {
    // Missing a symbol
    case 0:
    case 1:
        if (winStreak == gFrontierBrainInfo[facility].streakAppearances[symbolsCount])
            status = symbolsCount + 1; // FRONTIER_BRAIN_SILVER and FRONTIER_BRAIN_GOLD
        break;
    // Already received both symbols
    case 2:
    default:
        // Silver streak is reached
        if (winStreak == gFrontierBrainInfo[facility].streakAppearances[0])
            status = FRONTIER_BRAIN_STREAK;
        // Gold streak is reached
        else if (winStreak == gFrontierBrainInfo[facility].streakAppearances[1])
            status = FRONTIER_BRAIN_STREAK_LONG;
        // Some increment of the gold streak is reached
        else if (winStreak > gFrontierBrainInfo[facility].streakAppearances[1] && (winStreak - gFrontierBrainInfo[facility].streakAppearances[1]) % gFrontierBrainInfo[facility].streakAppearances[2] == 0)
            status = FRONTIER_BRAIN_STREAK_LONG;
        break;
    }

    return status;
}

void CopyFrontierTrainerText(u8 whichText, u16 trainerId)
{
    switch (whichText)
    {
    case FRONTIER_BEFORE_TEXT:
    #if FREE_BATTLE_TOWER_E_READER == FALSE
        if (trainerId == TRAINER_EREADER)
            FrontierSpeechToString(gSaveBlock2Ptr->frontier.ereaderTrainer.greeting);
        else if (trainerId == TRAINER_FRONTIER_BRAIN)
    #else
        if (trainerId == TRAINER_FRONTIER_BRAIN)
    #endif //FREE_BATTLE_TOWER_E_READER
            CopyFrontierBrainText(FALSE);
        else if (trainerId < FRONTIER_TRAINERS_COUNT)
            FrontierSpeechToString(gFacilityTrainers[trainerId].speechBefore);
        else if (trainerId < TRAINER_RECORD_MIXING_APPRENTICE)
            FrontierSpeechToString(gSaveBlock2Ptr->frontier.towerRecords[trainerId - TRAINER_RECORD_MIXING_FRIEND].greeting);
        else
            BufferApprenticeChallengeText(trainerId - TRAINER_RECORD_MIXING_APPRENTICE);
        break;
    case FRONTIER_PLAYER_LOST_TEXT:
    #if FREE_BATTLE_TOWER_E_READER == FALSE
        if (trainerId == TRAINER_EREADER)
        {
            FrontierSpeechToString(gSaveBlock2Ptr->frontier.ereaderTrainer.farewellPlayerLost);
        }
        else if (trainerId == TRAINER_FRONTIER_BRAIN)
    #else
        if (trainerId == TRAINER_FRONTIER_BRAIN)
    #endif //FREE_BATTLE_TOWER_E_READER
        {
            CopyFrontierBrainText(FALSE);
        }
        else if (trainerId < FRONTIER_TRAINERS_COUNT)
        {
            FrontierSpeechToString(gFacilityTrainers[trainerId].speechWin);
        }
        else if (trainerId < TRAINER_RECORD_MIXING_APPRENTICE)
        {
            if (gBattleTypeFlags & BATTLE_TYPE_RECORDED)
                FrontierSpeechToString(GetRecordedBattleEasyChatSpeech());
            else
                FrontierSpeechToString(gSaveBlock2Ptr->frontier.towerRecords[trainerId - TRAINER_RECORD_MIXING_FRIEND].speechWon);
        }
        else
        {
            if (gBattleTypeFlags & BATTLE_TYPE_RECORDED)
                FrontierSpeechToString(GetRecordedBattleEasyChatSpeech());
            else
                FrontierSpeechToString(gSaveBlock2Ptr->apprentices[trainerId - TRAINER_RECORD_MIXING_APPRENTICE].speechWon);
        }
        break;
    case FRONTIER_PLAYER_WON_TEXT:
        if (trainerId == TRAINER_EREADER)
        {
        #if FREE_BATTLE_TOWER_E_READER == FALSE
            FrontierSpeechToString(gSaveBlock2Ptr->frontier.ereaderTrainer.farewellPlayerWon);
        #endif //FREE_BATTLE_TOWER_E_READER
        }
        else if (trainerId == TRAINER_FRONTIER_BRAIN)
        {
            CopyFrontierBrainText(TRUE);
        }
        else if (trainerId < FRONTIER_TRAINERS_COUNT)
        {
            FrontierSpeechToString(gFacilityTrainers[trainerId].speechLose);
        }
        else if (trainerId < TRAINER_RECORD_MIXING_APPRENTICE)
        {
            if (gBattleTypeFlags & BATTLE_TYPE_RECORDED)
                FrontierSpeechToString(GetRecordedBattleEasyChatSpeech());
            else
                FrontierSpeechToString(gSaveBlock2Ptr->frontier.towerRecords[trainerId - TRAINER_RECORD_MIXING_FRIEND].speechLost);
        }
        else
        {
            if (gBattleTypeFlags & BATTLE_TYPE_RECORDED)
            {
                trainerId = GetRecordedBattleApprenticeId();
                FrontierSpeechToString(gApprentices[trainerId].speechLost);
            }
            else
            {
                trainerId = gSaveBlock2Ptr->apprentices[trainerId - TRAINER_RECORD_MIXING_APPRENTICE].id;
                FrontierSpeechToString(gApprentices[trainerId].speechLost);
            }
        }
        break;
    }
}

void ResetWinStreaks(void)
{
    s32 battleMode, lvlMode;

    gSaveBlock2Ptr->frontier.winStreakActiveFlags = 0;
    for (battleMode = 0; battleMode < FRONTIER_MODE_COUNT; battleMode++)
    {
        for (lvlMode = 0; lvlMode < FRONTIER_LVL_TENT; lvlMode++)
        {
            gSaveBlock2Ptr->frontier.towerWinStreaks[battleMode][lvlMode] = 0;
            if (battleMode < FRONTIER_MODE_MULTIS)
            {
                gSaveBlock2Ptr->frontier.domeWinStreaks[battleMode][lvlMode] = 0;
                gSaveBlock2Ptr->frontier.palaceWinStreaks[battleMode][lvlMode] = 0;
                gSaveBlock2Ptr->frontier.factoryWinStreaks[battleMode][lvlMode] = 0;
            }
            if (battleMode == FRONTIER_MODE_SINGLES)
            {
                gSaveBlock2Ptr->frontier.arenaWinStreaks[lvlMode] = 0;
                gSaveBlock2Ptr->frontier.pikeWinStreaks[lvlMode] = 0;
                gSaveBlock2Ptr->frontier.pyramidWinStreaks[lvlMode] = 0;
            }
        }
    }
    if (gSaveBlock2Ptr->frontier.challengeStatus != 0)
        gSaveBlock2Ptr->frontier.challengeStatus = CHALLENGE_STATUS_SAVING;
}

u32 GetCurrentFacilityWinStreak(void)
{
    s32 lvlMode = gSaveBlock2Ptr->frontier.lvlMode;
    s32 battleMode = VarGet(VAR_FRONTIER_BATTLE_MODE);
    s32 facility = VarGet(VAR_FRONTIER_FACILITY);

    switch (facility)
    {
    case FRONTIER_FACILITY_TOWER:
        return gSaveBlock2Ptr->frontier.towerWinStreaks[battleMode][lvlMode];
    case FRONTIER_FACILITY_DOME:
        return gSaveBlock2Ptr->frontier.domeWinStreaks[battleMode][lvlMode];
    case FRONTIER_FACILITY_PALACE:
        return gSaveBlock2Ptr->frontier.palaceWinStreaks[battleMode][lvlMode];
    case FRONTIER_FACILITY_ARENA:
        return gSaveBlock2Ptr->frontier.arenaWinStreaks[lvlMode];
    case FRONTIER_FACILITY_FACTORY:
        return gSaveBlock2Ptr->frontier.factoryWinStreaks[battleMode][lvlMode];
    case FRONTIER_FACILITY_PIKE:
        return gSaveBlock2Ptr->frontier.pikeWinStreaks[lvlMode];
    case FRONTIER_FACILITY_PYRAMID:
        return gSaveBlock2Ptr->frontier.pyramidWinStreaks[lvlMode];
    default:
        return 0;
    }
}

void ResetFrontierTrainerIds(void)
{
    s32 i;

    for (i = 0; i < (int)ARRAY_COUNT(gSaveBlock2Ptr->frontier.trainerIds); i++)
        gSaveBlock2Ptr->frontier.trainerIds[i] = 0xFFFF;
}

static void IsTrainerFrontierBrain(void)
{
    if (TRAINER_BATTLE_PARAM.opponentA == TRAINER_FRONTIER_BRAIN)
        gSpecialVar_Result = TRUE;
    else
        gSpecialVar_Result = FALSE;
}

u8 GetPlayerSymbolCountForFacility(u8 facility)
{
    return FlagGet(FLAG_SYS_TOWER_SILVER + facility * 2)
         + FlagGet(FLAG_SYS_TOWER_GOLD + facility * 2);
}

static void GiveBattlePoints(void)
{
    s32 challengeNum = 0;
    s32 lvlMode = gSaveBlock2Ptr->frontier.lvlMode;
    s32 facility = VarGet(VAR_FRONTIER_FACILITY);
    s32 battleMode = VarGet(VAR_FRONTIER_BATTLE_MODE);
    s32 points;

    switch (facility)
    {
    case FRONTIER_FACILITY_TOWER:
        challengeNum = gSaveBlock2Ptr->frontier.towerWinStreaks[battleMode][lvlMode] / FRONTIER_STAGES_PER_CHALLENGE;
        break;
    case FRONTIER_FACILITY_DOME:
        challengeNum = gSaveBlock2Ptr->frontier.domeWinStreaks[battleMode][lvlMode];
        break;
    case FRONTIER_FACILITY_PALACE:
        challengeNum = gSaveBlock2Ptr->frontier.palaceWinStreaks[battleMode][lvlMode] / FRONTIER_STAGES_PER_CHALLENGE;
        break;
    case FRONTIER_FACILITY_ARENA:
        challengeNum = gSaveBlock2Ptr->frontier.arenaWinStreaks[lvlMode] / FRONTIER_STAGES_PER_CHALLENGE;
        break;
    case FRONTIER_FACILITY_FACTORY:
        challengeNum = gSaveBlock2Ptr->frontier.factoryWinStreaks[battleMode][lvlMode] / FRONTIER_STAGES_PER_CHALLENGE;
        break;
    case FRONTIER_FACILITY_PIKE:
        challengeNum = gSaveBlock2Ptr->frontier.pikeWinStreaks[lvlMode] / NUM_PIKE_ROOMS;
        break;
    case FRONTIER_FACILITY_PYRAMID:
        challengeNum = gSaveBlock2Ptr->frontier.pyramidWinStreaks[lvlMode] / FRONTIER_STAGES_PER_CHALLENGE;
        break;
    }

    if (challengeNum != 0)
        challengeNum--;
    if (challengeNum >= ARRAY_COUNT(sBattlePointAwards[0][0]))
        challengeNum = ARRAY_COUNT(sBattlePointAwards[0][0]) - 1;

    points = sBattlePointAwards[facility][battleMode][challengeNum];
<<<<<<< HEAD
    if (gTrainerBattleOpponent_A == TRAINER_FRONTIER_BRAIN)
=======
    if (TRAINER_BATTLE_PARAM.opponentA == TRAINER_FRONTIER_BRAIN)
>>>>>>> 82f6d477
        points += 10;
    gSaveBlock2Ptr->frontier.battlePoints += points;
    ConvertIntToDecimalStringN(gStringVar1, points, STR_CONV_MODE_LEFT_ALIGN, 2);
    if (gSaveBlock2Ptr->frontier.battlePoints > MAX_BATTLE_FRONTIER_POINTS)
        gSaveBlock2Ptr->frontier.battlePoints = MAX_BATTLE_FRONTIER_POINTS;

    points = gSaveBlock2Ptr->frontier.cardBattlePoints;
    points += sBattlePointAwards[facility][battleMode][challengeNum];
    IncrementDailyBattlePoints(sBattlePointAwards[facility][battleMode][challengeNum]);
<<<<<<< HEAD
    if (gTrainerBattleOpponent_A == TRAINER_FRONTIER_BRAIN)
=======
    if (TRAINER_BATTLE_PARAM.opponentA == TRAINER_FRONTIER_BRAIN)
>>>>>>> 82f6d477
    {
        points += 10;
        IncrementDailyBattlePoints(10);
    }
    if (points > 0xFFFF)
        points = 0xFFFF;
    gSaveBlock2Ptr->frontier.cardBattlePoints = points;
}

static void GetFacilitySymbolCount(void)
{
    s32 facility = VarGet(VAR_FRONTIER_FACILITY);
    gSpecialVar_Result = GetPlayerSymbolCountForFacility(facility);
}

static void GiveFacilitySymbol(void)
{
    s32 facility = VarGet(VAR_FRONTIER_FACILITY);
    if (GetPlayerSymbolCountForFacility(facility) == 0)
        FlagSet(FLAG_SYS_TOWER_SILVER + facility * 2);
    else
        FlagSet(FLAG_SYS_TOWER_GOLD + facility * 2);
}

static void CheckBattleTypeFlag(void)
{
    if (gBattleTypeFlags & gSpecialVar_0x8005)
        gSpecialVar_Result = TRUE;
    else
        gSpecialVar_Result = FALSE;
}

#define SPECIES_PER_LINE 3

static void AppendCaughtBannedMonSpeciesName(u16 species, u8 count, s32 numBannedMonsCaught)
{
    if (numBannedMonsCaught == count)
        StringAppend(gStringVar1, gText_SpaceAndSpace);
    else if (numBannedMonsCaught > count)
        StringAppend(gStringVar1, gText_CommaSpace);
    if ((count % SPECIES_PER_LINE) == 0)
    {
        if (count == SPECIES_PER_LINE)
            StringAppend(gStringVar1, gText_NewLine);
        else
            StringAppend(gStringVar1, gText_LineBreak);
    }
    StringAppend(gStringVar1, GetSpeciesName(species));
}

static void AppendIfValid(u16 species, u16 heldItem, u16 hp, u8 lvlMode, u8 monLevel, u16 *speciesArray, u16 *itemsArray, u8 *count)
{
    s32 i = 0;

    if (species == SPECIES_EGG || species == SPECIES_NONE)
        return;
    if (gSpeciesInfo[species].isFrontierBanned)
        return;
    if (lvlMode == FRONTIER_LVL_50 && monLevel > FRONTIER_MAX_LEVEL_50)
        return;

    for (i = 0; i < *count && speciesArray[i] != species; i++)
        ;
    if (i != *count)
        return;

    if (heldItem != 0)
    {
        for (i = 0; i < *count && itemsArray[i] != heldItem; i++)
            ;
        if (i != *count)
            return;
    }

    speciesArray[*count] = species;
    itemsArray[*count] = heldItem;
    (*count)++;
}

// gSpecialVar_Result is the level mode before and after calls to this function
// gSpecialVar_0x8004 is used to store the return value instead (TRUE if there are insufficient eligible mons)
// The names of ineligible Pokémon that have been caught are also buffered to print
static void CheckPartyIneligibility(void)
{
    u16 speciesArray[PARTY_SIZE];
    u16 itemArray[PARTY_SIZE];
    s32 monId = 0;
    s32 toChoose = 0;
    u8 count = 0;
    s32 battleMode = VarGet(VAR_FRONTIER_BATTLE_MODE);
    s32 monIdLooper;

    // count is re-used, define for clarity
    #define numEligibleMons count

    switch (battleMode)
    {
    case FRONTIER_MODE_SINGLES:
        toChoose = FRONTIER_PARTY_SIZE;
        break;
    case FRONTIER_MODE_MULTIS:
    case FRONTIER_MODE_LINK_MULTIS:
        toChoose = FRONTIER_MULTI_PARTY_SIZE;
        break;
    case FRONTIER_MODE_DOUBLES:
        if (VarGet(VAR_FRONTIER_FACILITY) == FRONTIER_FACILITY_TOWER)
            toChoose = FRONTIER_DOUBLES_PARTY_SIZE;
        else
            toChoose = FRONTIER_PARTY_SIZE;
        break;
    }

    monIdLooper = 0;
    do
    {
        monId = monIdLooper;
        numEligibleMons = 0;
        do
        {
            u16 species = GetMonData(&gPlayerParty[monId], MON_DATA_SPECIES_OR_EGG);
            u16 heldItem = GetMonData(&gPlayerParty[monId], MON_DATA_HELD_ITEM);
            u8 level = GetMonData(&gPlayerParty[monId], MON_DATA_LEVEL);
            u16 hp = GetMonData(&gPlayerParty[monId], MON_DATA_HP);
            if (VarGet(VAR_FRONTIER_FACILITY) == FRONTIER_FACILITY_PYRAMID)
            {
                if (heldItem == ITEM_NONE)
                    AppendIfValid(species, heldItem, hp, gSpecialVar_Result, level, speciesArray, itemArray, &numEligibleMons);
            }
            else
            {
                AppendIfValid(species, heldItem, hp, gSpecialVar_Result, level, speciesArray, itemArray, &numEligibleMons);
            }
            monId++;
            if (monId >= PARTY_SIZE)
                monId = 0;
        } while (monId != monIdLooper);

        monIdLooper++;
    } while (monIdLooper < PARTY_SIZE && numEligibleMons < toChoose);

    if (numEligibleMons < toChoose)
    {
        u32 i;
        u32 baseSpecies = 0;
        u32 totalCaughtBanned = 0;
        u32 caughtBanned[100] = {0};

        for (i = 0; i < NUM_SPECIES; i++)
        {
            if (totalCaughtBanned >= ARRAY_COUNT(caughtBanned))
                break;
            baseSpecies = GET_BASE_SPECIES_ID(i);
            if (baseSpecies == i)
            {
                if (gSpeciesInfo[baseSpecies].isFrontierBanned)
                {
                    if (GetSetPokedexFlag(SpeciesToNationalPokedexNum(baseSpecies), FLAG_GET_CAUGHT))
                    {
                        caughtBanned[totalCaughtBanned] = baseSpecies;
                        totalCaughtBanned++;
                    }
                }
            }
        }
        gStringVar1[0] = EOS;
        gSpecialVar_0x8004 = TRUE;
        for (i = 0; i < totalCaughtBanned; i++)
            AppendCaughtBannedMonSpeciesName(caughtBanned[i], i+1, totalCaughtBanned);

        if (totalCaughtBanned == 0)
        {
            StringAppend(gStringVar1, gText_Space2);
            StringAppend(gStringVar1, gText_Are);
        }
        else
        {
            if (totalCaughtBanned % SPECIES_PER_LINE == SPECIES_PER_LINE - 1)
                StringAppend(gStringVar1, gText_LineBreak);
            else
                StringAppend(gStringVar1, gText_Space2);
            StringAppend(gStringVar1, gText_Are2);
        }
    }
    else
    {
        gSpecialVar_0x8004 = FALSE;
        gSaveBlock2Ptr->frontier.lvlMode = gSpecialVar_Result;
    }
    #undef numEligibleMons
}

#undef SPECIES_PER_LINE

static void ValidateVisitingTrainer(void)
{
    ValidateEReaderTrainer();
}

static void IncrementWinStreak(void)
{
    s32 lvlMode = gSaveBlock2Ptr->frontier.lvlMode;
    s32 battleMode = VarGet(VAR_FRONTIER_BATTLE_MODE);
    s32 facility = VarGet(VAR_FRONTIER_FACILITY);

    switch (facility)
    {
    case FRONTIER_FACILITY_TOWER:
        if (gSaveBlock2Ptr->frontier.towerWinStreaks[battleMode][lvlMode] < MAX_STREAK)
        {
            gSaveBlock2Ptr->frontier.towerWinStreaks[battleMode][lvlMode]++;
            if (battleMode == FRONTIER_MODE_SINGLES)
            {
                SetGameStat(GAME_STAT_BATTLE_TOWER_SINGLES_STREAK, gSaveBlock2Ptr->frontier.towerWinStreaks[battleMode][lvlMode]);
                gSaveBlock2Ptr->frontier.towerSinglesStreak = gSaveBlock2Ptr->frontier.towerWinStreaks[battleMode][lvlMode];
            }
        }
        break;
    case FRONTIER_FACILITY_DOME:
        if (gSaveBlock2Ptr->frontier.domeWinStreaks[battleMode][lvlMode] < MAX_STREAK)
            gSaveBlock2Ptr->frontier.domeWinStreaks[battleMode][lvlMode]++;
        if (gSaveBlock2Ptr->frontier.domeTotalChampionships[battleMode][lvlMode] < MAX_STREAK)
            gSaveBlock2Ptr->frontier.domeTotalChampionships[battleMode][lvlMode]++;
        break;
    case FRONTIER_FACILITY_PALACE:
        if (gSaveBlock2Ptr->frontier.palaceWinStreaks[battleMode][lvlMode] < MAX_STREAK)
            gSaveBlock2Ptr->frontier.palaceWinStreaks[battleMode][lvlMode]++;
        break;
    case FRONTIER_FACILITY_ARENA:
        if (gSaveBlock2Ptr->frontier.arenaWinStreaks[lvlMode] < MAX_STREAK)
            gSaveBlock2Ptr->frontier.arenaWinStreaks[lvlMode]++;
        break;
    case FRONTIER_FACILITY_FACTORY:
        if (gSaveBlock2Ptr->frontier.factoryWinStreaks[battleMode][lvlMode] < MAX_STREAK)
            gSaveBlock2Ptr->frontier.factoryWinStreaks[battleMode][lvlMode]++;
        break;
    case FRONTIER_FACILITY_PIKE:
        if (gSaveBlock2Ptr->frontier.pikeWinStreaks[lvlMode] < MAX_STREAK)
            gSaveBlock2Ptr->frontier.pikeWinStreaks[lvlMode]++;
        break;
    case FRONTIER_FACILITY_PYRAMID:
        if (gSaveBlock2Ptr->frontier.pyramidWinStreaks[lvlMode] < MAX_STREAK)
            gSaveBlock2Ptr->frontier.pyramidWinStreaks[lvlMode]++;
        break;
    }
}

static void RestoreHeldItems(void)
{
    u8 i;

    for (i = 0; i < MAX_FRONTIER_PARTY_SIZE; i++)
    {
        if (gSaveBlock2Ptr->frontier.selectedPartyMons[i] != 0)
        {
            u16 item = GetMonData(&gSaveBlock1Ptr->playerParty[gSaveBlock2Ptr->frontier.selectedPartyMons[i] - 1], MON_DATA_HELD_ITEM, NULL);
            SetMonData(&gPlayerParty[i], MON_DATA_HELD_ITEM, &item);
        }
    }
}

static void SaveRecordBattle(void)
{
    gSpecialVar_Result = MoveRecordedBattleToSaveData();
    gSaveBlock2Ptr->frontier.disableRecordBattle = TRUE;
}

static void BufferFrontierTrainerName(void)
{
    switch (gSpecialVar_0x8005)
    {
    case 0:
        GetFrontierTrainerName(gStringVar1, TRAINER_BATTLE_PARAM.opponentA);
        break;
    case 1:
        GetFrontierTrainerName(gStringVar2, TRAINER_BATTLE_PARAM.opponentA);
        break;
    }
}

static void ResetSketchedMoves(void)
{
    u8 i, j, k;

    for (i = 0; i < MAX_FRONTIER_PARTY_SIZE; i++)
    {
        u16 monId = gSaveBlock2Ptr->frontier.selectedPartyMons[i] - 1;
        if (monId < PARTY_SIZE)
        {
            for (j = 0; j < MAX_MON_MOVES; j++)
            {
                for (k = 0; k < MAX_MON_MOVES; k++)
                {
                    if (GetMonData(&gSaveBlock1Ptr->playerParty[gSaveBlock2Ptr->frontier.selectedPartyMons[i] - 1], MON_DATA_MOVE1 + k, NULL)
                        == GetMonData(&gPlayerParty[i], MON_DATA_MOVE1 + j, NULL))
                        break;
                }
                if (k == MAX_MON_MOVES)
                    SetMonMoveSlot(&gPlayerParty[i], MOVE_SKETCH, j);
            }
            gSaveBlock1Ptr->playerParty[gSaveBlock2Ptr->frontier.selectedPartyMons[i] - 1] = gPlayerParty[i];
        }
    }
}

static void SetFacilityBrainObjectEvent(void)
{
    SetFrontierBrainObjEventGfx(VarGet(VAR_FRONTIER_FACILITY));
}

// Battle Frontier Ranking Hall records.
static void Print1PRecord(s32 position, s32 x, s32 y, struct RankingHall1P *hallRecord, s32 hallFacilityId)
{
    u8 text[32];
    u16 winStreak;

    AddTextPrinterParameterized(gRecordsWindowId, FONT_NORMAL, gText_123Dot[position], x * 8, (8 * (y + 5 * position)) + 1, TEXT_SKIP_DRAW, NULL);
    hallRecord->name[PLAYER_NAME_LENGTH] = EOS;
    if (hallRecord->winStreak)
    {
        TVShowConvertInternationalString(text, hallRecord->name, hallRecord->language);
        AddTextPrinterParameterized(gRecordsWindowId, FONT_NORMAL, text, (x + 2) * 8, (8 * (y + 5 * position)) + 1, TEXT_SKIP_DRAW, NULL);
        winStreak = hallRecord->winStreak;
        if (winStreak > MAX_STREAK)
            winStreak = MAX_STREAK;
        ConvertIntToDecimalStringN(gStringVar2, winStreak, STR_CONV_MODE_RIGHT_ALIGN, 4);
        StringExpandPlaceholders(gStringVar4, sHallFacilityToRecordsText[hallFacilityId]);
        AddTextPrinterParameterized(gRecordsWindowId, FONT_NORMAL, gStringVar4, GetStringRightAlignXOffset(FONT_NORMAL, sHallFacilityToRecordsText[hallFacilityId], 0xC8), (8 * (y + 5 * position)) + 1, TEXT_SKIP_DRAW, NULL);
    }
}

static void Print2PRecord(s32 position, s32 x, s32 y, struct RankingHall2P *hallRecord)
{
    u8 text[32];
    u16 winStreak;

    AddTextPrinterParameterized(gRecordsWindowId, FONT_NORMAL, gText_123Dot[position], x * 8, (8 * (y + 5 * position)) + 1, TEXT_SKIP_DRAW, NULL);
    if (hallRecord->winStreak)
    {
        hallRecord->name1[PLAYER_NAME_LENGTH] = EOS;
        hallRecord->name2[PLAYER_NAME_LENGTH] = EOS;
        TVShowConvertInternationalString(text, hallRecord->name1, hallRecord->language);
        AddTextPrinterParameterized(gRecordsWindowId, FONT_NORMAL, text, (x + 2) * 8, (8 * (y + 5 * position - 1)) + 1, TEXT_SKIP_DRAW, NULL);
        if (IsStringJapanese(hallRecord->name2))
            TVShowConvertInternationalString(text, hallRecord->name2, LANGUAGE_JAPANESE);
        else
            StringCopy(text, hallRecord->name2);
        AddTextPrinterParameterized(gRecordsWindowId, FONT_NORMAL, text, (x + 4) * 8, (8 * (y + 5 * position + 1)) + 1, TEXT_SKIP_DRAW, NULL);

        winStreak = hallRecord->winStreak;
        if (winStreak > MAX_STREAK)
            winStreak = MAX_STREAK;
        ConvertIntToDecimalStringN(gStringVar2, winStreak, STR_CONV_MODE_RIGHT_ALIGN, 4);
        StringExpandPlaceholders(gStringVar4, sHallFacilityToRecordsText[RANKING_HALL_TOWER_LINK]);
        AddTextPrinterParameterized(gRecordsWindowId, FONT_NORMAL, gStringVar4, GetStringRightAlignXOffset(FONT_NORMAL, sHallFacilityToRecordsText[RANKING_HALL_TOWER_LINK], 0xC8), (8 * (y + 5 * position)) + 1, TEXT_SKIP_DRAW, NULL);
    }
}

static void Fill1PRecords(struct RankingHall1P *dst, s32 hallFacilityId, s32 lvlMode)
{
#if FREE_RECORD_MIXING_HALL_RECORDS == FALSE
    s32 i, j;
    struct RankingHall1P record1P[HALL_RECORDS_COUNT + 1];
    struct PlayerHallRecords *playerHallRecords = AllocZeroed(sizeof(struct PlayerHallRecords));
    GetPlayerHallRecords(playerHallRecords);

    for (i = 0; i < HALL_RECORDS_COUNT; i++)
        record1P[i] = gSaveBlock2Ptr->hallRecords1P[hallFacilityId][lvlMode][i];

    record1P[HALL_RECORDS_COUNT] = playerHallRecords->onePlayer[hallFacilityId][lvlMode];

    for (i = 0; i < HALL_RECORDS_COUNT; i++)
    {
        s32 highestWinStreak = 0;
        s32 highestId = 0;
        for (j = 0; j < HALL_RECORDS_COUNT + 1; j++)
        {
            if (record1P[j].winStreak > highestWinStreak)
            {
                highestId = j;
                highestWinStreak = record1P[j].winStreak;
            }
        }
        if (record1P[HALL_RECORDS_COUNT].winStreak >= highestWinStreak)
            highestId = HALL_RECORDS_COUNT;

        dst[i] = record1P[highestId];
        record1P[highestId].winStreak = 0;
    }

    Free(playerHallRecords);
#endif //FREE_RECORD_MIXING_HALL_RECORDS
}

static void Fill2PRecords(struct RankingHall2P *dst, s32 lvlMode)
{
#if FREE_RECORD_MIXING_HALL_RECORDS == FALSE
    s32 i, j;
    struct RankingHall2P record2P[HALL_RECORDS_COUNT + 1];
    struct PlayerHallRecords *playerHallRecords = AllocZeroed(sizeof(struct PlayerHallRecords));
    GetPlayerHallRecords(playerHallRecords);

    for (i = 0; i < HALL_RECORDS_COUNT; i++)
        record2P[i] = gSaveBlock2Ptr->hallRecords2P[lvlMode][i];

    record2P[HALL_RECORDS_COUNT] = playerHallRecords->twoPlayers[lvlMode];

    for (i = 0; i < HALL_RECORDS_COUNT; i++)
    {
        s32 highestWinStreak = 0;
        s32 highestId = 0;
        for (j = 0; j < HALL_RECORDS_COUNT; j++)
        {
            if (record2P[j].winStreak > highestWinStreak)
            {
                highestId = j;
                highestWinStreak = record2P[j].winStreak;
            }
        }
        if (record2P[HALL_RECORDS_COUNT].winStreak >= highestWinStreak)
            highestId = HALL_RECORDS_COUNT;

        dst[i] = record2P[highestId];
        record2P[highestId].winStreak = 0;
    }

    Free(playerHallRecords);
#endif //FREE_RECORD_MIXING_HALL_RECORDS
}

static void PrintHallRecords(s32 hallFacilityId, s32 lvlMode)
{
    s32 i;
    s32 x;
    struct RankingHall1P records1P[HALL_RECORDS_COUNT];
    struct RankingHall2P records2P[HALL_RECORDS_COUNT];

    StringCopy(gStringVar1, sRecordsWindowChallengeTexts[hallFacilityId][0]);
    StringExpandPlaceholders(gStringVar4, sRecordsWindowChallengeTexts[hallFacilityId][1]);
    AddTextPrinterParameterized(gRecordsWindowId, FONT_NORMAL, gStringVar4, 0, 1, TEXT_SKIP_DRAW, NULL);
    x = GetStringRightAlignXOffset(FONT_NORMAL, sLevelModeText[lvlMode], DISPLAY_WIDTH - 32);
    AddTextPrinterParameterized(gRecordsWindowId, FONT_NORMAL, sLevelModeText[lvlMode], x, 1, TEXT_SKIP_DRAW, NULL);
    if (hallFacilityId == RANKING_HALL_TOWER_LINK)
    {
        gSaveBlock2Ptr->frontier.opponentNames[0][PLAYER_NAME_LENGTH] = EOS;
        gSaveBlock2Ptr->frontier.opponentNames[1][PLAYER_NAME_LENGTH] = EOS;
        Fill2PRecords(records2P, lvlMode);
        for (i = 0; i < HALL_RECORDS_COUNT; i++)
            Print2PRecord(i, 1, 4, &records2P[i]);
    }
    else
    {
        Fill1PRecords(records1P, hallFacilityId, lvlMode);
        for (i = 0; i < HALL_RECORDS_COUNT; i++)
            Print1PRecord(i, 1, 4, &records1P[i], hallFacilityId);
    }
}

void ShowRankingHallRecordsWindow(void)
{
    gRecordsWindowId = AddWindow(&sRankingHallRecordsWindowTemplate);
    DrawStdWindowFrame(gRecordsWindowId, FALSE);
    FillWindowPixelBuffer(gRecordsWindowId, PIXEL_FILL(1));
    PrintHallRecords(gSpecialVar_0x8005, FRONTIER_LVL_50);
    PutWindowTilemap(gRecordsWindowId);
    CopyWindowToVram(gRecordsWindowId, COPYWIN_FULL);
}

void ScrollRankingHallRecordsWindow(void)
{
    FillWindowPixelBuffer(gRecordsWindowId, PIXEL_FILL(1));
    PrintHallRecords(gSpecialVar_0x8005, FRONTIER_LVL_OPEN);
    CopyWindowToVram(gRecordsWindowId, COPYWIN_GFX);
}

void ClearRankingHallRecords(void)
{
#if FREE_RECORD_MIXING_HALL_RECORDS == FALSE
    s32 i, j, k;

    // UB: Passing 0 as a pointer instead of a pointer holding a value of 0.
#ifdef UBFIX
    u8 emptyId[TRAINER_ID_LENGTH] = {0};
    #define ZERO emptyId
#else
    #define ZERO 0
#endif

    for (i = 0; i < HALL_FACILITIES_COUNT; i++)
    {
        for (j = 0; j < FRONTIER_LVL_MODE_COUNT; j++)
        {
            for (k = 0; k < HALL_RECORDS_COUNT; k++)
            {
                CopyTrainerId(gSaveBlock2Ptr->hallRecords1P[i][j][k].id, ZERO);
                gSaveBlock2Ptr->hallRecords1P[i][j][k].name[0] = EOS;
                gSaveBlock2Ptr->hallRecords1P[i][j][k].winStreak = 0;
            }
        }
    }

    for (j = 0; j < FRONTIER_LVL_MODE_COUNT; j++)
    {
        for (k = 0; k < HALL_RECORDS_COUNT; k++)
        {
            CopyTrainerId(gSaveBlock2Ptr->hallRecords2P[j][k].id1, ZERO);
            CopyTrainerId(gSaveBlock2Ptr->hallRecords2P[j][k].id2, ZERO);
            gSaveBlock2Ptr->hallRecords2P[j][k].name1[0] = EOS;
            gSaveBlock2Ptr->hallRecords2P[j][k].name2[0] = EOS;
            gSaveBlock2Ptr->hallRecords2P[j][k].winStreak = 0;
        }
    }
#endif //FREE_RECORD_MIXING_HALL_RECORDS
}

void SaveGameFrontier(void)
{
    s32 i;
    struct Pokemon *monsParty = AllocZeroed(sizeof(struct Pokemon) * PARTY_SIZE);

    for (i = 0; i < PARTY_SIZE; i++)
        monsParty[i] = gPlayerParty[i];

    i = gPlayerPartyCount;
    LoadPlayerParty();
    SetContinueGameWarpStatusToDynamicWarp();
    TrySavingData(SAVE_LINK);
    ClearContinueGameWarpStatus2();
    gPlayerPartyCount = i;

    for (i = 0; i < PARTY_SIZE; i++)
        gPlayerParty[i] = monsParty[i];

    Free(monsParty);
}

// Frontier Brain functions.
u8 GetFrontierBrainTrainerPicIndex(void)
{
    s32 facility;

    if (gBattleTypeFlags & BATTLE_TYPE_RECORDED)
        facility = GetRecordedBattleFrontierFacility();
    else
        facility = VarGet(VAR_FRONTIER_FACILITY);

    return GetTrainerPicFromId(gFrontierBrainInfo[facility].trainerId);
}

u8 GetFrontierBrainTrainerClass(void)
{
    s32 facility;

    if (gBattleTypeFlags & BATTLE_TYPE_RECORDED)
        facility = GetRecordedBattleFrontierFacility();
    else
        facility = VarGet(VAR_FRONTIER_FACILITY);

    return GetTrainerClassFromId(gFrontierBrainInfo[facility].trainerId);
}

void CopyFrontierBrainTrainerName(u8 *dst)
{
    s32 i;
    s32 facility;
    const u8 *trainerName;

    if (gBattleTypeFlags & BATTLE_TYPE_RECORDED)
        facility = GetRecordedBattleFrontierFacility();
    else
        facility = VarGet(VAR_FRONTIER_FACILITY);

    trainerName = GetTrainerNameFromId(gFrontierBrainInfo[facility].trainerId);
    for (i = 0; i < PLAYER_NAME_LENGTH; i++)
        dst[i] = trainerName[i];

    dst[i] = EOS;
}

bool8 IsFrontierBrainFemale(void)
{
    s32 facility = VarGet(VAR_FRONTIER_FACILITY);
    return gFrontierBrainInfo[facility].isFemale;
}

void SetFrontierBrainObjEventGfx_2(void)
{
    s32 facility = VarGet(VAR_FRONTIER_FACILITY);
    VarSet(VAR_OBJ_GFX_ID_0, gFrontierBrainInfo[facility].objEventGfx);
}

#define FRONTIER_BRAIN_OTID 61226

void CreateFrontierBrainPokemon(void)
{
    s32 i, j;
    s32 selectedMonBits;
    s32 monPartyId;
    s32 monLevel = 0;
    u8 friendship;
    s32 facility = VarGet(VAR_FRONTIER_FACILITY);
    s32 symbol = GetFronterBrainSymbol();

    if (facility == FRONTIER_FACILITY_DOME)
        selectedMonBits = GetDomeTrainerSelectedMons(TrainerIdToDomeTournamentId(TRAINER_FRONTIER_BRAIN));
    else
        selectedMonBits = (1 << FRONTIER_PARTY_SIZE) - 1; // all 3 mons selected

    ZeroEnemyPartyMons();
    monPartyId = 0;
    monLevel = SetFacilityPtrsGetLevel();
    for (i = 0; i < FRONTIER_PARTY_SIZE; selectedMonBits >>= 1, i++)
    {
        if (!(selectedMonBits & 1))
            continue;

        do
        {
            j = Random32(); //should just be one while loop, but that doesn't match
        } while (sFrontierBrainsMons[facility][symbol][i].nature != GetNatureFromPersonality(j));
        CreateMon(&gEnemyParty[monPartyId],
                  sFrontierBrainsMons[facility][symbol][i].species,
                  monLevel,
                  sFrontierBrainsMons[facility][symbol][i].fixedIV,
                  TRUE, j,
                  OT_ID_PRESET, FRONTIER_BRAIN_OTID);
        SetMonData(&gEnemyParty[monPartyId], MON_DATA_HELD_ITEM, &sFrontierBrainsMons[facility][symbol][i].heldItem);
        for (j = 0; j < NUM_STATS; j++)
            SetMonData(&gEnemyParty[monPartyId], MON_DATA_HP_EV + j, &sFrontierBrainsMons[facility][symbol][i].evs[j]);
        friendship = MAX_FRIENDSHIP;
        for (j = 0; j < MAX_MON_MOVES; j++)
        {
            SetMonMoveSlot(&gEnemyParty[monPartyId], sFrontierBrainsMons[facility][symbol][i].moves[j], j);
            if (GetMoveEffect(sFrontierBrainsMons[facility][symbol][i].moves[j]) == EFFECT_FRUSTRATION)
                friendship = 0;
        }
        SetMonData(&gEnemyParty[monPartyId], MON_DATA_FRIENDSHIP, &friendship);
        j = FALSE;
        SetMonData(&gPlayerParty[MULTI_PARTY_SIZE + i], MON_DATA_IS_SHINY, &j);
        CalculateMonStats(&gEnemyParty[monPartyId]);
        monPartyId++;
    }
}

u16 GetFrontierBrainMonSpecies(u8 monId)
{
    s32 facility = VarGet(VAR_FRONTIER_FACILITY);
    s32 symbol = GetFronterBrainSymbol();

    return sFrontierBrainsMons[facility][symbol][monId].species;
}

void SetFrontierBrainObjEventGfx(u8 facility)
{
<<<<<<< HEAD
    gTrainerBattleOpponent_A = TRAINER_FRONTIER_BRAIN;
=======
    TRAINER_BATTLE_PARAM.opponentA = TRAINER_FRONTIER_BRAIN;
>>>>>>> 82f6d477
    VarSet(VAR_OBJ_GFX_ID_0, gFrontierBrainInfo[facility].objEventGfx);
}

u16 GetFrontierBrainMonMove(u8 monId, u8 moveSlotId)
{
    s32 facility = VarGet(VAR_FRONTIER_FACILITY);
    s32 symbol = GetFronterBrainSymbol();

    return sFrontierBrainsMons[facility][symbol][monId].moves[moveSlotId];
}

u8 GetFrontierBrainMonNature(u8 monId)
{
    s32 facility = VarGet(VAR_FRONTIER_FACILITY);
    s32 symbol = GetFronterBrainSymbol();

    return sFrontierBrainsMons[facility][symbol][monId].nature;
}

u8 GetFrontierBrainMonEvs(u8 monId, u8 evStatId)
{
    s32 facility = VarGet(VAR_FRONTIER_FACILITY);
    s32 symbol = GetFronterBrainSymbol();

    return sFrontierBrainsMons[facility][symbol][monId].evs[evStatId];
}

s32 GetFronterBrainSymbol(void)
{
    s32 facility = VarGet(VAR_FRONTIER_FACILITY);
    s32 symbol = GetPlayerSymbolCountForFacility(facility);

    if (symbol == 2)
    {
        u16 winStreak = GetCurrentFacilityWinStreak();
        if (winStreak + gFrontierBrainInfo[facility].streakAppearances[3] == gFrontierBrainInfo[facility].streakAppearances[0])
            symbol = 0;
        else if (winStreak + gFrontierBrainInfo[facility].streakAppearances[3] == gFrontierBrainInfo[facility].streakAppearances[1])
            symbol = 1;
        else if (winStreak + gFrontierBrainInfo[facility].streakAppearances[3] > gFrontierBrainInfo[facility].streakAppearances[1]
                 && (winStreak + gFrontierBrainInfo[facility].streakAppearances[3] - gFrontierBrainInfo[facility].streakAppearances[1]) % gFrontierBrainInfo[facility].streakAppearances[2] == 0)
            symbol = 1;
    }
    return symbol;
}

// Called for intro speech as well despite the fact that its handled in the map scripts files instead
static void CopyFrontierBrainText(bool8 playerWonText)
{
    s32 facility;
    s32 symbol;

    if (gBattleTypeFlags & BATTLE_TYPE_RECORDED)
    {
        facility = GetRecordedBattleFrontierFacility();
        symbol = GetRecordedBattleFronterBrainSymbol();
    }
    else
    {
        facility = VarGet(VAR_FRONTIER_FACILITY);
        symbol = GetFronterBrainSymbol();
    }

    switch (playerWonText)
    {
    case FALSE:
        StringCopy(gStringVar4, gFrontierBrainInfo[facility].wonTexts[symbol]);
        break;
    case TRUE:
        StringCopy(gStringVar4, gFrontierBrainInfo[facility].lostTexts[symbol]);
        break;
    }
}

void ClearEnemyPartyAfterChallenge()
{
    // We zero out the Enemy's party here when the player either wins or loses the challenge since we
    // can't do it the usual way in FreeResetData_ReturnToOvOrDoEvolutions() in battle_main.c due to the
    // way facilities like the Battle Factory and the Slateport Battle Tent work
    if (gSpecialVar_0x8005 == 0)
    {
        ZeroEnemyPartyMons();
    }
}<|MERGE_RESOLUTION|>--- conflicted
+++ resolved
@@ -1900,11 +1900,7 @@
         challengeNum = ARRAY_COUNT(sBattlePointAwards[0][0]) - 1;
 
     points = sBattlePointAwards[facility][battleMode][challengeNum];
-<<<<<<< HEAD
-    if (gTrainerBattleOpponent_A == TRAINER_FRONTIER_BRAIN)
-=======
     if (TRAINER_BATTLE_PARAM.opponentA == TRAINER_FRONTIER_BRAIN)
->>>>>>> 82f6d477
         points += 10;
     gSaveBlock2Ptr->frontier.battlePoints += points;
     ConvertIntToDecimalStringN(gStringVar1, points, STR_CONV_MODE_LEFT_ALIGN, 2);
@@ -1914,11 +1910,7 @@
     points = gSaveBlock2Ptr->frontier.cardBattlePoints;
     points += sBattlePointAwards[facility][battleMode][challengeNum];
     IncrementDailyBattlePoints(sBattlePointAwards[facility][battleMode][challengeNum]);
-<<<<<<< HEAD
-    if (gTrainerBattleOpponent_A == TRAINER_FRONTIER_BRAIN)
-=======
     if (TRAINER_BATTLE_PARAM.opponentA == TRAINER_FRONTIER_BRAIN)
->>>>>>> 82f6d477
     {
         points += 10;
         IncrementDailyBattlePoints(10);
@@ -2572,11 +2564,7 @@
 
 void SetFrontierBrainObjEventGfx(u8 facility)
 {
-<<<<<<< HEAD
-    gTrainerBattleOpponent_A = TRAINER_FRONTIER_BRAIN;
-=======
     TRAINER_BATTLE_PARAM.opponentA = TRAINER_FRONTIER_BRAIN;
->>>>>>> 82f6d477
     VarSet(VAR_OBJ_GFX_ID_0, gFrontierBrainInfo[facility].objEventGfx);
 }
 
