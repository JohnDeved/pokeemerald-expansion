#include "global.h"
#include "random.h"
#if MODERN
#include <alloca.h>
#endif

// IWRAM common
<<<<<<< HEAD
rng_value_t gRngValue;
rng_value_t gRng2Value;

#if HQ_RANDOM == TRUE

EWRAM_DATA static volatile bool8 sRngLoopUnlocked;

// Streams allow generators seeded the same to have separate outputs.
#define STREAM1 1
#define STREAM2 29

// A variant of SFC32 that lets you change the stream.
// stream can be any odd number.
static inline u32 _SFC32_Next_Stream(struct Sfc32State *state, const u8 stream)
{
    const u32 result = state->a + state->b + state->ctr;
    state->ctr += stream;
    state->a = state->b ^ (state->b >> 9);
    state->b = state->c * 9;
    state->c = result + ((state->c << 21) | (state->c >> 11));
    return result;
}

static void SFC32_Seed(struct Sfc32State *state, u32 seed, u8 stream)
{
    u32 i;
    state->a = state->b = 0;
    state->c = seed;
    state->ctr = stream;
    for(i = 0; i < 16; i++)
    {
        _SFC32_Next_Stream(state, stream);
    }
}

/*This ASM implementation uses some shortcuts and is generally faster on the GBA.
* It's not necessarily faster if inlined, or on other platforms.
* In addition, it's extremely non-portable. */
u32 NAKED Random32(void)
{
    asm(".thumb\n\
    push {r4, r5, r6}\n\
    mov r6, #11\n\
    ldr r5, =gRngValue\n\
    ldmia r5!, {r1, r2, r3, r4}\n\
    @ result = a + b + (d+=STREAM1)\n\
    add r1, r1, r2\n\
    add r0, r1, r4\n\
    add r4, r4, #" STR(STREAM1) "\n\
    @ a = b ^ (b >> 9)\n\
    lsr r1, r2, #9\n\
    eor r1, r1, r2\n\
    @ b = c + (c << 3) [c * 9]\n\
    lsl r2, r3, #3\n\
    add r2, r2, r3\n\
    @ c = rol(c, 21) + result\n\
    ror r3, r3, r6\n\
    add r3, r3, r0\n\
    sub r5, r5, #16\n\
    stmia r5!, {r1, r2, r3, r4}\n\
    pop {r4, r5, r6}\n\
    bx lr\n\
    .ltorg"
    );
}

u32 Random2_32(void)
{
    return _SFC32_Next_Stream(&gRng2Value, STREAM2);
}

void SeedRng(u32 seed)
{
    struct Sfc32State state;
    SFC32_Seed(&state, seed, STREAM1);

    sRngLoopUnlocked = FALSE;
    gRngValue = state;
    sRngLoopUnlocked = TRUE;
}

void SeedRng2(u32 seed)
{
    SFC32_Seed(&gRng2Value, seed, STREAM2);
}

rng_value_t LocalRandomSeed(u32 seed)
{
    rng_value_t result;
    SFC32_Seed(&result, seed, STREAM1);
    return result;
}

void AdvanceRandom(void)
{
    if (sRngLoopUnlocked == TRUE)
        Random32();
}

#define LOOP_RANDOM_START \
    struct Sfc32State *const state = &gRngValue; \
    sRngLoopUnlocked = FALSE;

#define LOOP_RANDOM_END sRngLoopUnlocked = TRUE;

#define LOOP_RANDOM ((u16)(_SFC32_Next(state) >> 16))

#else
EWRAM_DATA static u32 sRandCount = 0;
=======
COMMON_DATA u32 gRngValue = 0;
COMMON_DATA u32 gRng2Value = 0;
>>>>>>> a55c75d3

u16 Random(void)
{
    gRngValue = ISO_RANDOMIZE1(gRngValue);
    sRandCount++;
    return gRngValue >> 16;
}

void SeedRng(u16 seed)
{
    gRngValue = seed;
}

void SeedRng2(u16 seed)
{
    gRng2Value = seed;
}

u16 Random2(void)
{
    gRng2Value = ISO_RANDOMIZE1(gRng2Value);
    return gRng2Value >> 16;
}

#define LOOP_RANDOM_START
#define LOOP_RANDOM_END

#define LOOP_RANDOM (Random())

#endif

#define SHUFFLE_IMPL \
    u32 tmp; \
    LOOP_RANDOM_START; \
    --n; \
    while (n > 1) \
    { \
        int j = (LOOP_RANDOM * (n+1)) >> 16; \
        SWAP(data[n], data[j], tmp); \
        --n; \
    } \
    LOOP_RANDOM_END

void Shuffle8(void *data_, size_t n)
{
    u8 *data = data_;
    SHUFFLE_IMPL;
}

void Shuffle16(void *data_, size_t n)
{
    u16 *data = data_;
    SHUFFLE_IMPL;
}

void Shuffle32(void *data_, size_t n)
{
    u32 *data = data_;
    SHUFFLE_IMPL;
}

void ShuffleN(void *data, size_t n, size_t size)
{
    void *tmp = alloca(size);
    LOOP_RANDOM_START;
    --n;

    while (n > 1)
    {
        int j = (LOOP_RANDOM * (n+1)) >> 16;
        memcpy(tmp, (u8 *)data + n*size, size); // tmp = data[n];
        memcpy((u8 *)data + n*size, (u8 *)data + j*size, size); // data[n] = data[j];
        memcpy((u8 *)data + j*size, tmp, size); // data[j] = tmp;
        --n;
    }

    LOOP_RANDOM_END;
}

__attribute__((weak, alias("RandomUniformDefault")))
u32 RandomUniform(enum RandomTag tag, u32 lo, u32 hi);

__attribute__((weak, alias("RandomUniformExceptDefault")))
u32 RandomUniformExcept(enum RandomTag, u32 lo, u32 hi, bool32 (*reject)(u32));

__attribute__((weak, alias("RandomWeightedArrayDefault")))
u32 RandomWeightedArray(enum RandomTag tag, u32 sum, u32 n, const u8 *weights);

__attribute__((weak, alias("RandomElementArrayDefault")))
const void *RandomElementArray(enum RandomTag tag, const void *array, size_t size, size_t count);

u32 RandomUniformDefault(enum RandomTag tag, u32 lo, u32 hi)
{
    return lo + (((hi - lo + 1) * Random()) >> 16);
}

u32 RandomUniformExceptDefault(enum RandomTag tag, u32 lo, u32 hi, bool32 (*reject)(u32))
{
    LOOP_RANDOM_START;
    while (TRUE)
    {
        u32 n = lo + (((hi - lo + 1) * LOOP_RANDOM) >> 16);
        if (!reject(n))
            return n;
    }
    LOOP_RANDOM_END;
}

u32 RandomWeightedArrayDefault(enum RandomTag tag, u32 sum, u32 n, const u8 *weights)
{
    s32 i, targetSum;
    targetSum = (sum * Random()) >> 16;
    for (i = 0; i < n - 1; i++)
    {
        targetSum -= weights[i];
        if (targetSum < 0)
            return i;
    }
    return n - 1;
}

const void *RandomElementArrayDefault(enum RandomTag tag, const void *array, size_t size, size_t count)
{
    return (const u8 *)array + size * RandomUniformDefault(tag, 0, count - 1);
}

// Returns a random index according to a list of weights
u8 RandomWeightedIndex(u8 *weights, u8 length)
{
    u32 i;
    u16 randomValue;
    u16 weightSum = 0;
    for (i = 0; i < length; i++)
        weightSum += weights[i];
    randomValue = weightSum > 0 ? Random() % weightSum : 0;
    weightSum = 0;
    for (i = 0; i < length; i++)
    {
        weightSum += weights[i];
        if (randomValue <= weightSum)
            return i;
    }
    return 0;
}<|MERGE_RESOLUTION|>--- conflicted
+++ resolved
@@ -5,9 +5,8 @@
 #endif
 
 // IWRAM common
-<<<<<<< HEAD
-rng_value_t gRngValue;
-rng_value_t gRng2Value;
+COMMON_DATA rng_value_t gRngValue = {0};
+COMMON_DATA rng_value_t gRng2Value = {0};
 
 #if HQ_RANDOM == TRUE
 
@@ -115,10 +114,6 @@
 
 #else
 EWRAM_DATA static u32 sRandCount = 0;
-=======
-COMMON_DATA u32 gRngValue = 0;
-COMMON_DATA u32 gRng2Value = 0;
->>>>>>> a55c75d3
 
 u16 Random(void)
 {
