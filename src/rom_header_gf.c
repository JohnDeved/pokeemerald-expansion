--- conflicted
+++ resolved
@@ -92,12 +92,8 @@
     #ifndef FREE_ENIGMA_BERRY
     u32 enigmaBerryOffset;
     u32 enigmaBerrySize;
-<<<<<<< HEAD
+    #endif
     const u8 *moveDescriptions;
-=======
-    #endif
-    const u8 * moveDescriptions;
->>>>>>> ee065241
     u32 unk20;
 };
 
@@ -121,14 +117,8 @@
     .flagsOffset = offsetof(struct SaveBlock1, flags),
     .varsOffset = offsetof(struct SaveBlock1, vars),
     .pokedexOffset = offsetof(struct SaveBlock2, pokedex),
-<<<<<<< HEAD
     .seen1Offset = offsetof(struct SaveBlock1, dexSeen),
     .seen2Offset = offsetof(struct SaveBlock1, dexSeen), // dex flags are combined, just provide the same pointer
-=======
-    #ifndef FREE_EXTRA_SEEN_FLAGS
-    .seen1Offset = offsetof(struct SaveBlock1, seen1),
-    #endif
->>>>>>> ee065241
     .pokedexVar = VAR_NATIONAL_DEX - VARS_START,
     .pokedexFlag = FLAG_RECEIVED_POKEDEX_FROM_BIRCH,
     .mysteryEventFlag = FLAG_SYS_MYSTERY_EVENT_ENABLE,
