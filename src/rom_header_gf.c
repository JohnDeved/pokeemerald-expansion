--- conflicted
+++ resolved
@@ -91,14 +91,9 @@
     u32 giftRibbonsOffset;
     #ifndef FREE_ENIGMA_BERRY
     u32 enigmaBerryOffset;
-<<<<<<< HEAD
+    u32 enigmaBerrySize;
     #endif
-    u32 mapViewOffset;
-    u32 unk19;
-=======
-    u32 enigmaBerrySize;
     const u8 * moveDescriptions;
->>>>>>> 8c537ccd
     u32 unk20;
 };
 
@@ -180,13 +175,8 @@
     .giftRibbonsOffset = offsetof(struct SaveBlock1, giftRibbons),
     #ifndef FREE_ENIGMA_BERRY
     .enigmaBerryOffset = offsetof(struct SaveBlock1, enigmaBerry),
-<<<<<<< HEAD
+    .enigmaBerrySize = sizeof(struct EnigmaBerry),
     #endif
-    .mapViewOffset = offsetof(struct SaveBlock1, mapView),
-    .unk19 = 0x00000000,
-=======
-    .enigmaBerrySize = sizeof(struct EnigmaBerry),
     .moveDescriptions = NULL,
->>>>>>> 8c537ccd
     .unk20 = 0x00000000, // 0xFFFFFFFF in FRLG
 };