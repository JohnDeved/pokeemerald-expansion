--- conflicted
+++ resolved
@@ -1415,15 +1415,9 @@
     case 13:
         if (IsLinkTaskFinished())
         {
-<<<<<<< HEAD
             sBerryBlender->mainState++;
             DrawBlenderCenter(&sBerryBlender->bgAffineSrc);
-            PlaySE(SE_RU_HYUU);
-=======
-            sBerryBlenderData->mainState++;
-            sub_8082CB4(&sBerryBlenderData->bgAffineSrc);
             PlaySE(SE_FALL);
->>>>>>> 09cfed64
             ShowBg(2);
         }
         break;
@@ -1434,23 +1428,13 @@
         if (sBerryBlender->centerScale > 255)
         {
             SetGpuRegBits(REG_OFFSET_BG2CNT, 2);
-<<<<<<< HEAD
             sBerryBlender->mainState++;
             sBerryBlender->centerScale = 256;
             sBerryBlender->arrowPos = sArrowStartPos[sArrowStartPosIds[sBerryBlender->numPlayers - 2]];
             sBerryBlender->framesToWait = 0;
-            PlaySE(SE_TRACK_DOOR);
+            PlaySE(SE_TRUCK_DOOR);
             SetPlayerIdMaps();
             PrintPlayerNames();
-=======
-            sBerryBlenderData->mainState++;
-            sBerryBlenderData->field_11A = 0x100;
-            sBerryBlenderData->arrowPos = sUnknown_083399DC[sUnknown_083399E4[sBerryBlenderData->playersNo - 2]];
-            sBerryBlenderData->framesToWait = 0;
-            PlaySE(SE_TRUCK_DOOR);
-            sub_808074C();
-            Blender_PrintPlayerNames();
->>>>>>> 09cfed64
         }
         DrawBlenderCenter(&sBerryBlender->bgAffineSrc);
         break;
@@ -1728,17 +1712,10 @@
         }
         break;
     case 13:
-<<<<<<< HEAD
         sBerryBlender->mainState++;
         SetPlayerIdMaps();
-        PlaySE(SE_RU_HYUU);
+        PlaySE(SE_FALL);
         DrawBlenderCenter(&sBerryBlender->bgAffineSrc);
-=======
-        sBerryBlenderData->mainState++;
-        sub_808074C();
-        PlaySE(SE_FALL);
-        sub_8082CB4(&sBerryBlenderData->bgAffineSrc);
->>>>>>> 09cfed64
         ShowBg(2);
         break;
     case 14:
@@ -1751,15 +1728,9 @@
             sBerryBlender->centerScale = 256;
             sBerryBlender->arrowPos = sArrowStartPos[sArrowStartPosIds[sBerryBlender->numPlayers - 2]];
             SetGpuRegBits(REG_OFFSET_BG2CNT, 2);
-<<<<<<< HEAD
             sBerryBlender->framesToWait = 0;
-            PlaySE(SE_TRACK_DOOR);
+            PlaySE(SE_TRUCK_DOOR);
             PrintPlayerNames();
-=======
-            sBerryBlenderData->framesToWait = 0;
-            PlaySE(SE_TRUCK_DOOR);
-            Blender_PrintPlayerNames();
->>>>>>> 09cfed64
         }
         DrawBlenderCenter(&sBerryBlender->bgAffineSrc);
         break;
@@ -1813,13 +1784,8 @@
             sBerryBlender->savedMusic = GetCurrentMapMusic();
 
         PlayBGM(MUS_CYCLING);
-<<<<<<< HEAD
-        PlaySE(SE_MOTER);
+        PlaySE(SE_BERRY_BLENDER);
         UpdateHitPitch();
-=======
-        PlaySE(SE_BERRY_BLENDER);
-        Blender_ControlHitPitch();
->>>>>>> 09cfed64
         break;
     }
 
@@ -2052,35 +2018,19 @@
                             1);
     if (cmd == LINKCMD_BLENDER_SCORE_BEST)
     {
-<<<<<<< HEAD
         StartSpriteAnim(&gSprites[spriteId], SCOREANIM_BEST_FLASH);
         gSprites[spriteId].callback = SpriteCB_ScoreSymbolBest;
-        PlaySE(SE_RU_GASHIN);
-=======
-        StartSpriteAnim(&gSprites[spriteId], 2);
-        gSprites[spriteId].callback = sub_8082F9C;
         PlaySE(SE_ICE_STAIRS);
->>>>>>> 09cfed64
     }
     else if (cmd == LINKCMD_BLENDER_SCORE_GOOD)
     {
-<<<<<<< HEAD
         StartSpriteAnim(&gSprites[spriteId], SCOREANIM_GOOD);
-        PlaySE(SE_SEIKAI);
-=======
-        StartSpriteAnim(&gSprites[spriteId], 0);
         PlaySE(SE_SUCCESS);
->>>>>>> 09cfed64
     }
     else if (cmd == LINKCMD_BLENDER_SCORE_MISS)
     {
-<<<<<<< HEAD
         StartSpriteAnim(&gSprites[spriteId], SCOREANIM_MISS);
-        PlaySE(SE_HAZURE);
-=======
-        StartSpriteAnim(&gSprites[spriteId], 1);
         PlaySE(SE_FAILURE);
->>>>>>> 09cfed64
     }
     CreateParticleSprites();
 }
@@ -3276,15 +3226,9 @@
         sprite->sYPos += 8;
         if (sprite->sYPos > DISPLAY_HEIGHT / 2 + 8)
         {
-<<<<<<< HEAD
             sprite->sYPos = DISPLAY_HEIGHT / 2 + 8;
             sprite->sState++;
-            PlaySE(SE_KON);
-=======
-            sprite->data[1] = 88;
-            sprite->data[0]++;
             PlaySE(SE_BALL_BOUNCE_1);
->>>>>>> 09cfed64
         }
         break;
     case 1:
