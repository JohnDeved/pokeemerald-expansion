#include "global.h"
#include "overworld.h"
#include "battle_setup.h"
#include "berry.h"
#include "bg.h"
// #include "cable_club.h"
#include "clock.h"
#include "event_data.h"
#include "field_camera.h"
#include "field_control_avatar.h"
#include "field_effect.h"
#include "field_fadetransition.h"
#include "event_object_movement.h"
#include "field_message_box.h"
#include "field_player_avatar.h"
#include "field_screen_effect.h"
// #include "field_special_scene.h"
#include "field_specials.h"
#include "field_tasks.h"
#include "field_weather.h"
#include "fieldmap.h"
// #include "fldeff_flash.h"
#include "gpu_regs.h"
#include "heal_location.h"
#include "link.h"
#include "link_rfu.h"
#include "load_save.h"
#include "main.h"
#include "malloc.h"
#include "m4a.h"
#include "map_name_popup.h"
#include "menu.h"
#include "metatile_behavior.h"
#include "money.h"
#include "new_game.h"
#include "palette.h"
#include "play_time.h"
#include "random.h"
#include "roamer.h"
// #include "rotating_gate.h"
#include "safari_zone.h"
#include "save.h"
#include "save_location.h"
#include "script.h"
// #include "script_pokemon_80C4.h"
#include "secret_base.h"
#include "sound.h"
#include "start_menu.h"
#include "task.h"
// #include "tileset_anim.h"
#include "time_events.h"
#include "tv.h"
#include "scanline_effect.h"
#include "wild_encounter.h"
#include "constants/abilities.h"
#include "constants/map_types.h"
#include "constants/maps.h"
#include "constants/songs.h"
#include "constants/species.h"

// event scripts
extern const u8 EventScript_WhiteOut[];
extern const u8 EventScript_271862[];
extern const u8 EventScript_277513[];
extern const u8 EventScript_TradeRoom_TooBusyToNotice[];
extern const u8 EventScript_TradeRoom_ReadTrainerCard1[];
extern const u8 EventScript_TradeRoom_ReadTrainerCard2[];
extern const u8 gUnknown_08277388[];
extern const u8 gUnknown_082773A3[];
extern const u8 gUnknown_082773BE[];
extern const u8 gUnknown_082773D9[];
extern const u8 gUnknown_0827741D[];
extern const u8 gUnknown_08277432[];
extern const u8 gUnknown_08277447[];
extern const u8 gUnknown_0827745C[];
extern const u8 gUnknown_08277374[];
extern const u8 gUnknown_0827737E[];
extern const u8 gUnknown_082773FF[];
extern const u8 gUnknown_082773F5[];
extern const u8 gUnknown_082774EF[];
extern const u8 gUnknown_08277509[];

// vars
extern const struct MapLayout *const gMapLayouts[];
extern const struct MapHeader *const *const gMapGroups[];
extern const s32 gMaxFlashLevel;
extern const u16 gUnknown_82EC7C4[];

u16 gUnknown_03005DA8;
MainCallback gFieldCallback;
bool8 (*gFieldCallback2)(void);
u8 gUnknown_03005DB4;
u8 gFieldLinkPlayerCount;

// functions
extern void HealPlayerParty(void);
extern void move_tilemap_camera_to_upper_left_corner(void);
extern void cur_mapheader_run_tileset_funcs_after_some_cpuset(void);
extern void DrawWholeMapView(void);
extern void copy_map_tileset1_tileset2_to_vram(const struct MapLayout *);
extern void apply_map_tileset1_tileset2_palette(const struct MapLayout *);
extern void ResetCyclingRoadChallengeData(void);
extern void ApplyNewEncryptionKeyToWord(u32 *word, u32 newKey);
extern void mapheader_run_script_with_tag_x5(void);
extern void ResetFieldTasksArgs(void);
extern void sub_80A0A2C(void);
extern void not_trainer_hill_battle_pyramid(void);
extern void apply_map_tileset2_palette(const struct MapLayout *);
extern void copy_map_tileset2_to_vram_2(const struct MapLayout *);
extern void RestartWildEncounterImmunitySteps(void);
extern void ShowMapNamePopup(void);
extern bool32 InTrainerHill(void);
extern bool32 sub_808651C(void);
extern bool8 sub_80AF6A4(void);
extern bool8 sub_81A9E6C(void);
extern bool8 sub_80E909C(void);
extern void sub_81AA1D8(void);
extern void c2_change_map(void);
extern void sub_81D5DF8(void);
extern void sub_80EB218(void);
extern void sub_81BE72C(void);
extern void sub_80AF3C8(void);
extern void sub_81971F4(void);
extern void sub_808B578(void);
extern void sub_80AF314(void);
extern void sub_80AF214(void);
extern void sub_80AF188(void);
extern void door_upload_tiles(void);
extern void RotatingGate_InitPuzzleAndGraphics(void);
extern void sub_80AF168(void);
extern void sub_80AF3C8(void);
extern void ExecuteTruckSequence(void);
extern void sub_80A0A38(void);
extern void trainer_hill_map_load_related(void);
extern void sub_8087D74(void);
extern void battle_pyramid_map_load_related(u8);
extern void sub_80B00E8(u8);
extern void sub_80E9238(u8);
extern void sub_81A3908(void);
extern void sub_81AA2F8(void);
extern void sub_8195E10(void);
extern void sub_80EDB44(void);
extern void sub_81D64C0(void);
extern void sub_81BE6AC(void);
extern void sub_8098128(void);
extern void copy_map_tileset1_to_vram(const struct MapLayout *);
extern void copy_map_tileset2_to_vram(const struct MapLayout *);
extern void FieldUpdateBgTilemapScroll(void);
extern void TransferTilesetAnimsBuffer(void);
extern bool32 sub_81D5F48(void);
extern u8 GetCurrentTrainerHillMapId(void);
extern bool8 warp0_in_pokecenter(void);
extern void ResetAllPicSprites(void);
extern void FieldEffectActiveListClear(void);
extern void SetUpFieldTasks(void);
extern void sub_81BE6B8(void);
extern void sub_80AAFA4(void);
extern void ShowStartMenu(void);
extern void sub_80AEE84(void);
extern void mapldr_default(void);
extern void sub_8088B3C(u16, u16);
extern bool32 sub_800F0B8(void);
extern bool32 sub_8009F3C(void);
extern void sub_8010198(void);
extern u32 sub_800B4DC(void);
extern bool32 sub_80B39D4(u8);
extern const u8* GetInteractedLinkPlayerScript(struct MapPosition *a1, u8, u8);
extern u8 *GetCoordEventScriptAtMapPosition(void*);
extern u8 GetFRLGAvatarGraphicsIdByGender(u8);
extern u8 GetRSAvatarGraphicsIdByGender(u8);
extern void UpdateEventObjectSpriteVisibility(struct Sprite*, u8);

// this file's functions
static void Overworld_ResetStateAfterWhiteOut(void);
static void c2_80567AC(void);
static void CB2_LoadMap2(void);
static void VBlankCB_Field(void);
static void SpriteCB_LinkPlayer(struct Sprite *sprite);
static void ChooseAmbientCrySpecies(void);
static void do_load_map_stuff_loop(u8 *state);
static bool32 map_loading_iteration_3(u8 *state);
static bool32 sub_8086638(u8 *state);
static bool32 load_map_stuff(u8 *state, u32);
static bool32 map_loading_iteration_2_link(u8 *state);
static void mli4_mapscripts_and_other(void);
static void InitOverworldGraphicsRegisters(void);
static u8 sub_8087858(u8);
static u16 sub_80871C0(u32 a1);
static void sub_80867C8(void);
static void sub_80867D8(void);
static void sub_8086AE4(void);
static void sub_80869DC(void);
static void sub_8086B14(void);
static void sub_8086AAC(void);
static void sub_8086988(bool32 arg0);
static void sub_8086A80(void);
static void sub_8086A68(void);
static void sub_8086860(void);
static void sub_8086AC8(void);
static void sub_8086B9C(void);
static void sub_8086C40(void);
static void sub_8086C90(void);
static void sub_8086FA0(u16);
static void sub_8086F38(u16*, s32);
static u8 npc_something3(u8 a1, u8 a2);
static u8 LinkPlayerDetectCollision(u8 selfEventObjId, u8 a2, s16 x, s16 y);
static void CreateLinkPlayerSprite(u8 linkPlayerId, u8 gameVersion);
static void sub_8087878(u8 linkPlayerId, u16 *x, u16 *y);
static u8 sub_80878A0(u8 linkPlayerId);
static u8 sub_80878C0(u8 linkPlayerId);
static s32 sub_80878E4(u8 linkPlayerId);
static u8 GetLinkPlayerIdAt(s16 x, s16 y);
static void sub_808796C(u8 linkPlayerId, u8 a2);
static void ZeroEventObject(struct EventObject *eventObj);
static void SpawnLinkPlayerEventObject(u8 linkPlayerId, s16 x, s16 y, u8 a4);
static void InitLinkPlayerEventObjectPos(struct EventObject *eventObj, s16 x, s16 y);
static void sub_80877DC(u8 linkPlayerId, u8 a2);
static void sub_808780C(u8 linkPlayerId);
static u8 sub_8087858(u8 linkPlayerId);
static void sub_8087584(void);
static u32 sub_8087690(void);
static void ZeroLinkPlayerEventObject(struct LinkPlayerEventObject *linkPlayerEventObj);
static const u8 *sub_80873B4(struct UnkStruct_8054FF8 *a1);
static u16 sub_8087480(const u8 *script);
static void sub_8087510(void);
static void sub_808751C(void);
static void sub_8087530(const u8 *script);
static void sub_808754C(void);
static void sub_8087568(const u8 *script);
static void sub_80872D8(s32 linkPlayerId, s32 a2, struct UnkStruct_8054FF8 *a3);
static bool32 sub_8087340(struct UnkStruct_8054FF8 *a1);
static bool32 sub_8087358(struct UnkStruct_8054FF8 *a1);
static u8 *sub_8087370(struct UnkStruct_8054FF8 *a1);
static bool32 sub_8087388(struct UnkStruct_8054FF8 *a1);
static const u8 *sub_80873B4(struct UnkStruct_8054FF8 *a1);
static u16 sub_808711C(u32);
static u16 sub_8087140(u32);
static void sub_808709C(u16 *a1);
static u16 sub_80870B0(u32 a1);
static u16 sub_80870F8(u32 a1);
static u16 sub_8087068(u16 a1);
static void c1_link_related(void);
static void c1_link_related_func_set(u16 (*func)(u32));
static void SetFieldVBlankCallback(void);
static void FieldClearVBlankHBlankCallbacks(void);
static void sub_8085810(void);
static u8 GetAdjustedInitialTransitionFlags(struct InitialPlayerAvatarState *playerStruct, u16 a2, u8 a3);
static u8 GetAdjustedInitialDirection(struct InitialPlayerAvatarState *playerStruct, u8 a2, u16 a3, u8 a4);
static u16 GetCenterScreenMetatileBehavior(void);

// IWRAM bss vars
IWRAM_DATA static void *sUnknown_03000E0C;
IWRAM_DATA static u8 sUnknown_03000E10[4];
IWRAM_DATA static u16 (*sUnknown_03000E14)(u32);
IWRAM_DATA static u8 sUnknown_03000E18;
IWRAM_DATA static u8 sUnknown_03000E19;
IWRAM_DATA static u32 sUnusedVar;

// EWRAM vars
EWRAM_DATA static u8 sUnknown_020322D8 = 0;
EWRAM_DATA struct WarpData gLastUsedWarp = {0};
EWRAM_DATA static struct WarpData sWarpDestination = {0};  // new warp position
EWRAM_DATA static struct WarpData gFixedDiveWarp = {0};
EWRAM_DATA static struct WarpData gFixedHoleWarp = {0};
EWRAM_DATA static u16 sLastMapSectionId = 0;
EWRAM_DATA static struct InitialPlayerAvatarState gInitialPlayerAvatarState = {0};
EWRAM_DATA static u16 sAmbientCrySpecies = 0;
EWRAM_DATA static bool8 sIsAmbientCryWaterMon = FALSE;
EWRAM_DATA struct LinkPlayerEventObject gLinkPlayerEventObjects[4] = {0};

// const rom data
static const struct WarpData sDummyWarpData =
{
    .mapGroup = -1,
    .mapNum = -1,
    .warpId = -1,
    .x = -1,
    .y = -1,
};

static const u8 sUnusedData[] =
{
    0xB0, 0x04, 0x00, 0x00,
    0x10, 0x0E, 0x00, 0x00,
    0xB0, 0x04, 0x00, 0x00,
    0x60, 0x09, 0x00, 0x00,
    0x32, 0x00, 0x00, 0x00,
    0x50, 0x00, 0x00, 0x00,
    0xD4, 0xFF, 0xFF, 0xFF,
    0x2C, 0x00, 0x00, 0x00,
};

const struct UCoords32 gDirectionToVectors[] =
{
    { 0,  0}, // DIR_NONE
    { 0,  1}, // DIR_SOUTH
    { 0, -1}, // DIR_NORTH
    {-1,  0}, // DIR_WEST
    { 1,  0}, // DIR_EAST
    {-1,  1}, // DIR_SOUTHWEST
    { 1,  1}, // DIR_SOUTHEAST
    {-1, -1}, // DIR_NORTHWEST
    { 1, -1}, // DIR_NORTHEAST
};

static const struct BgTemplate gUnknown_08339DAC[] =
{
    {
        .bg = 0,
        .charBaseIndex = 2,
        .mapBaseIndex = 31,
        .screenSize = 0,
        .paletteMode = 0,
        .priority = 0,
        .baseTile = 0
    },
    {
        .bg = 1,
        .charBaseIndex = 0,
        .mapBaseIndex = 29,
        .screenSize = 0,
        .paletteMode = 0,
        .priority = 1,
        .baseTile = 0
    },
    {
        .bg = 2,
        .charBaseIndex = 0,
        .mapBaseIndex = 28,
        .screenSize = 0,
        .paletteMode = 0,
        .priority = 2,
        .baseTile = 0
    },
    {
        .bg = 3,
        .charBaseIndex = 0,
        .mapBaseIndex = 30,
        .screenSize = 0,
        .paletteMode = 0,
        .priority = 3,
        .baseTile = 0
    }
};

static const struct ScanlineEffectParams sFlashEffectParams =
{
    (void *)REG_ADDR_WIN0H,
    ((DMA_ENABLE | DMA_START_HBLANK | DMA_REPEAT | DMA_DEST_RELOAD) << 16) | 1,
    1,
    0,
};

static u8 sub_80879D8(struct LinkPlayerEventObject *, struct EventObject *, u8);
static u8 sub_80879F8(struct LinkPlayerEventObject *, struct EventObject *, u8);
static u8 sub_80879FC(struct LinkPlayerEventObject *, struct EventObject *, u8);

static u8 (*const gUnknown_08339DC8[])(struct LinkPlayerEventObject *, struct EventObject *, u8) =
{
    sub_80879D8,
    sub_80879F8,
    sub_80879FC,
};

static u8 sub_8087A1C(struct LinkPlayerEventObject *, struct EventObject *, u8);
static u8 sub_8087A20(struct LinkPlayerEventObject *, struct EventObject *, u8);
static u8 sub_8087A88(struct LinkPlayerEventObject *, struct EventObject *, u8);

static u8 (*const gUnknown_08339DD4[])(struct LinkPlayerEventObject *, struct EventObject *, u8) =
{
    sub_8087A1C,
    sub_8087A20,
    sub_8087A20,
    sub_8087A20,
    sub_8087A20,
    sub_8087A1C,
    sub_8087A1C,
    sub_8087A88,
    sub_8087A88,
    sub_8087A88,
    sub_8087A88,
};

static void sub_8087AA0(struct LinkPlayerEventObject *, struct EventObject *);
static void sub_8087AA8(struct LinkPlayerEventObject *, struct EventObject *);

static void (*const gUnknown_08339E00[])(struct LinkPlayerEventObject *, struct EventObject *) =
{
    sub_8087AA0,
    sub_8087AA8,
};

// code
void DoWhiteOut(void)
{
    ScriptContext2_RunNewScript(EventScript_WhiteOut);
    SetMoney(&gSaveBlock1Ptr->money, GetMoney(&gSaveBlock1Ptr->money) / 2);
    HealPlayerParty();
    Overworld_ResetStateAfterWhiteOut();
    Overworld_SetWarpDestToLastHealLoc();
    WarpIntoMap();
}

void Overworld_ResetStateAfterFly(void)
{
    ResetInitialPlayerAvatarState();
    FlagClear(FLAG_SYS_CYCLING_ROAD);
    FlagClear(FLAG_SYS_CRUISE_MODE);
    FlagClear(FLAG_SYS_SAFARI_MODE);
    FlagClear(FLAG_SYS_USE_STRENGTH);
    FlagClear(FLAG_SYS_USE_FLASH);
}

void Overworld_ResetStateAfterTeleport(void)
{
    ResetInitialPlayerAvatarState();
    FlagClear(FLAG_SYS_CYCLING_ROAD);
    FlagClear(FLAG_SYS_CRUISE_MODE);
    FlagClear(FLAG_SYS_SAFARI_MODE);
    FlagClear(FLAG_SYS_USE_STRENGTH);
    FlagClear(FLAG_SYS_USE_FLASH);
    ScriptContext2_RunNewScript(EventScript_271862);
}

void Overworld_ResetStateAfterDigEscRope(void)
{
    ResetInitialPlayerAvatarState();
    FlagClear(FLAG_SYS_CYCLING_ROAD);
    FlagClear(FLAG_SYS_CRUISE_MODE);
    FlagClear(FLAG_SYS_SAFARI_MODE);
    FlagClear(FLAG_SYS_USE_STRENGTH);
    FlagClear(FLAG_SYS_USE_FLASH);
}

static void Overworld_ResetStateAfterWhiteOut(void)
{
    ResetInitialPlayerAvatarState();
    FlagClear(FLAG_SYS_CYCLING_ROAD);
    FlagClear(FLAG_SYS_CRUISE_MODE);
    FlagClear(FLAG_SYS_SAFARI_MODE);
    FlagClear(FLAG_SYS_USE_STRENGTH);
    FlagClear(FLAG_SYS_USE_FLASH);
    if (VarGet(VAR_0x4039) == 1)
    {
        VarSet(VAR_0x4039, 0);
        VarSet(VAR_0x4037, 0);
    }
}

static void sub_8084788(void)
{
    FlagClear(FLAG_SYS_SAFARI_MODE);
    ChooseAmbientCrySpecies();
    ResetCyclingRoadChallengeData();
    UpdateLocationHistoryForRoamer();
    RoamerMoveToOtherLocationSet();
}

void ResetGameStats(void)
{
    s32 i;

    for (i = 0; i < NUM_GAME_STATS; i++)
        SetGameStat(i, 0);
}

void IncrementGameStat(u8 index)
{
    if (index < NUM_USED_GAME_STATS)
    {
        u32 statVal = GetGameStat(index);
        if (statVal < 0xFFFFFF)
            statVal++;
        else
            statVal = 0xFFFFFF;

        SetGameStat(index, statVal);
    }
}

u32 GetGameStat(u8 index)
{
    if (index >= NUM_USED_GAME_STATS)
        return 0;

    return gSaveBlock1Ptr->gameStats[index] ^ gSaveBlock2Ptr->encryptionKey;
}

void SetGameStat(u8 index, u32 value)
{
    if (index < NUM_USED_GAME_STATS)
        gSaveBlock1Ptr->gameStats[index] = value ^ gSaveBlock2Ptr->encryptionKey;
}

void ApplyNewEncryptionKeyToGameStats(u32 newKey)
{
    u8 i;

    for (i = 0; i < NUM_GAME_STATS; i++)
        ApplyNewEncryptionKeyToWord(&gSaveBlock1Ptr->gameStats[i], newKey);
}

void LoadEventObjTemplatesFromHeader(void)
{
    // Clear map object templates
    CpuFill32(0, gSaveBlock1Ptr->eventObjectTemplates, sizeof(gSaveBlock1Ptr->eventObjectTemplates));

    // Copy map header events to save block
    CpuCopy32(gMapHeader.events->eventObjects,
              gSaveBlock1Ptr->eventObjectTemplates,
              gMapHeader.events->eventObjectCount * sizeof(struct EventObjectTemplate));
}

void LoadSaveblockEventObjScripts(void)
{
    struct EventObjectTemplate *mapHeaderObjTemplates = gMapHeader.events->eventObjects;
    struct EventObjectTemplate *savObjTemplates = gSaveBlock1Ptr->eventObjectTemplates;
    s32 i;

    for (i = 0; i < 64; i++)
        savObjTemplates[i].script = mapHeaderObjTemplates[i].script;
}

void Overworld_SetEventObjTemplateCoords(u8 localId, s16 x, s16 y)
{
    s32 i;
    struct EventObjectTemplate *savObjTemplates = gSaveBlock1Ptr->eventObjectTemplates;

    for (i = 0; i < 64; i++)
    {
        struct EventObjectTemplate *eventObjectTemplate = &savObjTemplates[i];
        if (eventObjectTemplate->localId == localId)
        {
            eventObjectTemplate->x = x;
            eventObjectTemplate->y = y;
            return;
        }
    }
}

void Overworld_SetEventObjTemplateMovementType(u8 localId, u8 movementType)
{
    s32 i;

    struct EventObjectTemplate *savObjTemplates = gSaveBlock1Ptr->eventObjectTemplates;
    for (i = 0; i < 64; i++)
    {
        struct EventObjectTemplate *eventObjectTemplate = &savObjTemplates[i];
        if (eventObjectTemplate->localId == localId)
        {
            eventObjectTemplate->movementType = movementType;
            return;
        }
    }
}

static void mapdata_load_assets_to_gpu_and_full_redraw(void)
{
    move_tilemap_camera_to_upper_left_corner();
    copy_map_tileset1_tileset2_to_vram(gMapHeader.mapLayout);
    apply_map_tileset1_tileset2_palette(gMapHeader.mapLayout);
    DrawWholeMapView();
    cur_mapheader_run_tileset_funcs_after_some_cpuset();
}

const struct MapLayout *GetMapLayout(void)
{
    u16 mapLayoutId = gSaveBlock1Ptr->mapLayoutId;
    if (mapLayoutId)
        return gMapLayouts[mapLayoutId - 1];
    return NULL;
}

void ApplyCurrentWarp(void)
{
    gLastUsedWarp = gSaveBlock1Ptr->location;
    gSaveBlock1Ptr->location = sWarpDestination;
    gFixedDiveWarp = sDummyWarpData;
    gFixedHoleWarp = sDummyWarpData;
}

void set_warp2_warp3_to_neg_1(void)
{
    gFixedDiveWarp = sDummyWarpData;
    gFixedHoleWarp = sDummyWarpData;
}

static void SetWarpData(struct WarpData *warp, s8 mapGroup, s8 mapNum, s8 warpId, s8 x, s8 y)
{
    warp->mapGroup = mapGroup;
    warp->mapNum = mapNum;
    warp->warpId = warpId;
    warp->x = x;
    warp->y = y;
}

static bool32 IsDummyWarp(struct WarpData *warp)
{
    if (warp->mapGroup != -1)
        return FALSE;
    else if (warp->mapNum != -1)
        return FALSE;
    else if (warp->warpId != -1)
        return FALSE;
    else if (warp->x != -1)
        return FALSE;
    else if (warp->y != -1)
        return FALSE;
    else
        return TRUE;
}

struct MapHeader const *const Overworld_GetMapHeaderByGroupAndId(u16 mapGroup, u16 mapNum)
{
    return gMapGroups[mapGroup][mapNum];
}

struct MapHeader const *const GetDestinationWarpMapHeader(void)
{
    return Overworld_GetMapHeaderByGroupAndId(sWarpDestination.mapGroup, sWarpDestination.mapNum);
}

static void LoadCurrentMapData(void)
{
    sLastMapSectionId = gMapHeader.regionMapSectionId;
    gMapHeader = *Overworld_GetMapHeaderByGroupAndId(gSaveBlock1Ptr->location.mapGroup, gSaveBlock1Ptr->location.mapNum);
    gSaveBlock1Ptr->mapLayoutId = gMapHeader.mapLayoutId;
    gMapHeader.mapLayout = GetMapLayout();
}

static void LoadSaveblockMapHeader(void)
{
    gMapHeader = *Overworld_GetMapHeaderByGroupAndId(gSaveBlock1Ptr->location.mapGroup, gSaveBlock1Ptr->location.mapNum);
    gMapHeader.mapLayout = GetMapLayout();
}

static void SetPlayerCoordsFromWarp(void)
{
    if (gSaveBlock1Ptr->location.warpId >= 0 && gSaveBlock1Ptr->location.warpId < gMapHeader.events->warpCount)
    {
        gSaveBlock1Ptr->pos.x = gMapHeader.events->warps[gSaveBlock1Ptr->location.warpId].x;
        gSaveBlock1Ptr->pos.y = gMapHeader.events->warps[gSaveBlock1Ptr->location.warpId].y;
    }
    else if (gSaveBlock1Ptr->location.x >= 0 && gSaveBlock1Ptr->location.y >= 0)
    {
        gSaveBlock1Ptr->pos.x = gSaveBlock1Ptr->location.x;
        gSaveBlock1Ptr->pos.y = gSaveBlock1Ptr->location.y;
    }
    else
    {
        gSaveBlock1Ptr->pos.x = gMapHeader.mapLayout->width / 2;
        gSaveBlock1Ptr->pos.y = gMapHeader.mapLayout->height / 2;
    }
}

void WarpIntoMap(void)
{
    ApplyCurrentWarp();
    LoadCurrentMapData();
    SetPlayerCoordsFromWarp();
}

void Overworld_SetWarpDestination(s8 mapGroup, s8 mapNum, s8 warpId, s8 x, s8 y)
{
    SetWarpData(&sWarpDestination, mapGroup, mapNum, warpId, x, y);
}

void warp1_set_2(s8 mapGroup, s8 mapNum, s8 warpId)
{
    Overworld_SetWarpDestination(mapGroup, mapNum, warpId, -1, -1);
}

void saved_warp2_set(s32 unused, s8 mapGroup, s8 mapNum, s8 warpId)
{
    SetWarpData(&gSaveBlock1Ptr->warp2, mapGroup, mapNum, warpId, gSaveBlock1Ptr->pos.x, gSaveBlock1Ptr->pos.y);
}

void saved_warp2_set_2(s32 unused, s8 mapGroup, s8 mapNum, s8 warpId, s8 x, s8 y)
{
    SetWarpData(&gSaveBlock1Ptr->warp2, mapGroup, mapNum, warpId, x, y);
}

void copy_saved_warp2_bank_and_enter_x_to_warp1(u8 unused)
{
    sWarpDestination = gSaveBlock1Ptr->warp2;
}

void sub_8084CCC(u8 a1)
{
    const struct HealLocation *warp = GetHealLocation(a1);

    if (warp)
        Overworld_SetWarpDestination(warp->group, warp->map, -1, warp->x, warp->y);
}

void Overworld_SetWarpDestToLastHealLoc(void)
{
    sWarpDestination = gSaveBlock1Ptr->lastHealLocation;
}

void Overworld_SetHealLocationWarp(u8 healLocationId)
{
    const struct HealLocation *healLocation = GetHealLocation(healLocationId);

    if (healLocation != NULL)
        SetWarpData(&gSaveBlock1Ptr->lastHealLocation, healLocation->group, healLocation->map, -1, healLocation->x, healLocation->y);
}

void sub_8084D5C(s16 a1, s16 a2)
{
    u8 currMapType = Overworld_GetMapTypeOfSaveblockLocation();
    u8 destMapType = GetMapTypeByGroupAndId(sWarpDestination.mapGroup, sWarpDestination.mapNum);
    if (is_map_type_1_2_3_5_or_6(currMapType) && is_map_type_1_2_3_5_or_6(destMapType) != TRUE)
        sub_8084DD4(gSaveBlock1Ptr->location.mapGroup, gSaveBlock1Ptr->location.mapNum, -1, a1 - 7, a2 - 6);
}

void sub_8084DD4(s8 mapGroup, s8 mapNum, s8 warpId, s8 x, s8 y)
{
    SetWarpData(&gSaveBlock1Ptr->warp4, mapGroup, mapNum, warpId, x, y);
}

void sub_8084E14(void)
{
    sWarpDestination = gSaveBlock1Ptr->warp4;
}

void SetFixedDiveWarp(s8 mapGroup, s8 mapNum, s8 warpId, s8 x, s8 y)
{
    SetWarpData(&gFixedDiveWarp, mapGroup, mapNum, warpId, x, y);
}

static void SetFixedDiveWarpAsDestination(void)
{
    sWarpDestination = gFixedDiveWarp;
}

void SetFixedHoleWarp(s8 mapGroup, s8 mapNum, s8 warpId, s8 x, s8 y)
{
    SetWarpData(&gFixedHoleWarp, mapGroup, mapNum, warpId, x, y);
}

void SetFixedHoleWarpAsDestination(s16 x, s16 y)
{
    if (IsDummyWarp(&gFixedHoleWarp) == TRUE)
        sWarpDestination = gLastUsedWarp;
    else
        Overworld_SetWarpDestination(gFixedHoleWarp.mapGroup, gFixedHoleWarp.mapNum, -1, x, y);
}

void warp1_set_to_sav1w(void)
{
    sWarpDestination = gSaveBlock1Ptr->warp1;
}

void sub_8084F2C(s8 mapGroup, s8 mapNum, s8 warpId, s8 x, s8 y)
{
    SetWarpData(&gSaveBlock1Ptr->warp1, mapGroup, mapNum, warpId, x, y);
}

void sub_8084F6C(u8 a1)
{
    const struct HealLocation *warp = GetHealLocation(a1);
    if (warp)
        SetWarpData(&gSaveBlock1Ptr->warp1, warp->group, warp->map, -1, warp->x, warp->y);
}

void sub_8084FAC(void)
{
    gSaveBlock1Ptr->warp1 = gSaveBlock1Ptr->warp2;
}

const struct MapConnection *GetMapConnection(u8 dir)
{
    s32 i;
    s32 count = gMapHeader.connections->count;
    const struct MapConnection *connection = gMapHeader.connections->connections;

    if (connection == NULL)
        return NULL;

    for(i = 0; i < count; i++, connection++)
        if (connection->direction == dir)
            return connection;

    return NULL;
}

static bool8 SetDiveWarp(u8 dir, u16 x, u16 y)
{
    const struct MapConnection *connection = GetMapConnection(dir);

    if (connection != NULL)
    {
        Overworld_SetWarpDestination(connection->mapGroup, connection->mapNum, -1, x, y);
    }
    else
    {
        mapheader_run_script_with_tag_x6();
        if (IsDummyWarp(&gFixedDiveWarp))
            return FALSE;
        SetFixedDiveWarpAsDestination();
    }
    return TRUE;
}

bool8 SetDiveWarpEmerge(u16 x, u16 y)
{
    return SetDiveWarp(CONNECTION_EMERGE, x, y);
}

bool8 SetDiveWarpDive(u16 x, u16 y)
{
    return SetDiveWarp(CONNECTION_DIVE, x, y);
}

void mliX_load_map(u8 mapGroup, u8 mapNum)
{
    s32 paletteIndex;

    Overworld_SetWarpDestination(mapGroup, mapNum, -1, -1, -1);
    if (gMapHeader.regionMapSectionId != 0x3A)
        sub_8085810();

    ApplyCurrentWarp();
    LoadCurrentMapData();
    LoadEventObjTemplatesFromHeader();
    TrySetMapSaveWarpStatus();
    ClearTempFieldEventData();
    ResetCyclingRoadChallengeData();
    RestartWildEncounterImmunitySteps();
    TryUpdateRandomTrainerRematches(mapGroup, mapNum);
    DoTimeBasedEvents();
    SetSav1WeatherFromCurrMapHeader();
    ChooseAmbientCrySpecies();
    SetDefaultFlashLevel();
    Overworld_ClearSavedMusic();
    mapheader_run_script_with_tag_x3();
    not_trainer_hill_battle_pyramid();
    copy_map_tileset2_to_vram_2(gMapHeader.mapLayout);
    apply_map_tileset2_palette(gMapHeader.mapLayout);

    for (paletteIndex = 6; paletteIndex < 13; paletteIndex++)
        ApplyWeatherGammaShiftToPal(paletteIndex);

    sub_80A0A2C();
    UpdateLocationHistoryForRoamer();
    RoamerMove();
    DoCurrentWeather();
    ResetFieldTasksArgs();
    mapheader_run_script_with_tag_x5();

    if (gMapHeader.regionMapSectionId != 0x3A || gMapHeader.regionMapSectionId != sLastMapSectionId)
        ShowMapNamePopup();
}

static void mli0_load_map(u32 a1)
{
    bool8 v2;
    bool8 indoors;

    LoadCurrentMapData();
    if (!(sUnknown_020322D8 & 1))
    {
        if (gMapHeader.mapLayoutId == 0x169)
            sub_81AA1D8();
        else if (InTrainerHill())
            sub_81D5DF8();
        else
            LoadEventObjTemplatesFromHeader();
    }

    v2 = is_map_type_1_2_3_5_or_6(gMapHeader.mapType);
    indoors = Overworld_MapTypeIsIndoors(gMapHeader.mapType);

    sub_80EB218();
    TrySetMapSaveWarpStatus();
    ClearTempFieldEventData();
    ResetCyclingRoadChallengeData();
    RestartWildEncounterImmunitySteps();
    TryUpdateRandomTrainerRematches(gSaveBlock1Ptr->location.mapGroup, gSaveBlock1Ptr->location.mapNum);
    if (a1 != 1)
        DoTimeBasedEvents();
    SetSav1WeatherFromCurrMapHeader();
    ChooseAmbientCrySpecies();
    if (v2)
        FlagClear(FLAG_SYS_USE_FLASH);
    SetDefaultFlashLevel();
    Overworld_ClearSavedMusic();
    mapheader_run_script_with_tag_x3();
    UpdateLocationHistoryForRoamer();
    RoamerMoveToOtherLocationSet();
    if (gMapHeader.mapLayoutId == 0x169)
        battle_pyramid_map_load_related(0);
    else if (InTrainerHill())
        trainer_hill_map_load_related();
    else
        not_trainer_hill_battle_pyramid();

    if (a1 != 1 && indoors)
    {
        UpdateTVScreensOnMap(gUnknown_03005DC0.width, gUnknown_03005DC0.height);
        sub_80E9238(1);
    }
}

void ResetInitialPlayerAvatarState(void)
{
    gInitialPlayerAvatarState.direction = DIR_SOUTH;
    gInitialPlayerAvatarState.transitionFlags = PLAYER_AVATAR_FLAG_ON_FOOT;
}

void StoreInitialPlayerAvatarState(void)
{
    gInitialPlayerAvatarState.direction = GetPlayerFacingDirection();

    if (TestPlayerAvatarFlags(PLAYER_AVATAR_FLAG_MACH_BIKE))
        gInitialPlayerAvatarState.transitionFlags = PLAYER_AVATAR_FLAG_MACH_BIKE;
    else if (TestPlayerAvatarFlags(PLAYER_AVATAR_FLAG_ACRO_BIKE))
        gInitialPlayerAvatarState.transitionFlags = PLAYER_AVATAR_FLAG_ACRO_BIKE;
    else if (TestPlayerAvatarFlags(PLAYER_AVATAR_FLAG_SURFING))
<<<<<<< HEAD
        gInitialPlayerAvatarState.transitionFlags = PLAYER_AVATAR_FLAG_SURFING;
    else if (TestPlayerAvatarFlags(PLAYER_AVATAR_FLAG_UNDERWATER))
        gInitialPlayerAvatarState.transitionFlags = PLAYER_AVATAR_FLAG_UNDERWATER;
=======
        gInitialPlayerAvatarState.transitionFlags = 8;
    else if (TestPlayerAvatarFlags(PLAYER_AVATAR_FLAG_UNDERWATER))
        gInitialPlayerAvatarState.transitionFlags = 16;
>>>>>>> 2a3ba788
    else
        gInitialPlayerAvatarState.transitionFlags = PLAYER_AVATAR_FLAG_ON_FOOT;
}

static struct InitialPlayerAvatarState *GetInitialPlayerAvatarState(void)
{
    struct InitialPlayerAvatarState playerStruct;
    u8 mapType = Overworld_GetMapTypeOfSaveblockLocation();
    u16 metatileBehavior = GetCenterScreenMetatileBehavior();
    u8 transitionFlags = GetAdjustedInitialTransitionFlags(&gInitialPlayerAvatarState, metatileBehavior, mapType);
    playerStruct.transitionFlags = transitionFlags;
    playerStruct.direction = GetAdjustedInitialDirection(&gInitialPlayerAvatarState, transitionFlags, metatileBehavior, mapType);
    gInitialPlayerAvatarState = playerStruct;
    return &gInitialPlayerAvatarState;
}

static u8 GetAdjustedInitialTransitionFlags(struct InitialPlayerAvatarState *playerStruct, u16 metatileBehavior, u8 mapType)
{
    if (mapType != MAP_TYPE_INDOOR && FlagGet(FLAG_SYS_CRUISE_MODE))
        return PLAYER_AVATAR_FLAG_ON_FOOT;
    else if (mapType == MAP_TYPE_UNDERWATER)
        return PLAYER_AVATAR_FLAG_UNDERWATER;
    else if (MetatileBehavior_IsSurfableWaterOrUnderwater(metatileBehavior) == TRUE)
        return PLAYER_AVATAR_FLAG_SURFING;
    else if (Overworld_IsBikingAllowed() != TRUE)
        return PLAYER_AVATAR_FLAG_ON_FOOT;
    else if (playerStruct->transitionFlags == PLAYER_AVATAR_FLAG_MACH_BIKE)
        return PLAYER_AVATAR_FLAG_MACH_BIKE;
    else if (playerStruct->transitionFlags != PLAYER_AVATAR_FLAG_ACRO_BIKE)
        return PLAYER_AVATAR_FLAG_ON_FOOT;
    else
        return PLAYER_AVATAR_FLAG_ACRO_BIKE;
}

static u8 GetAdjustedInitialDirection(struct InitialPlayerAvatarState *playerStruct, u8 transitionFlags, u16 metatileBehavior, u8 mapType)
{
    if (FlagGet(FLAG_SYS_CRUISE_MODE) && mapType == MAP_TYPE_6)
        return DIR_EAST;
    else if (MetatileBehavior_IsDeepSouthWarp(metatileBehavior) == TRUE)
        return DIR_NORTH;
    else if (MetatileBehavior_IsNonAnimDoor(metatileBehavior) == TRUE || MetatileBehavior_IsDoor(metatileBehavior) == TRUE)
        return DIR_SOUTH;
    else if (MetatileBehavior_IsSouthArrowWarp(metatileBehavior) == TRUE)
        return DIR_NORTH;
    else if (MetatileBehavior_IsNorthArrowWarp(metatileBehavior) == TRUE)
        return DIR_SOUTH;
    else if (MetatileBehavior_IsWestArrowWarp(metatileBehavior) == TRUE)
        return DIR_EAST;
    else if (MetatileBehavior_IsEastArrowWarp(metatileBehavior) == TRUE)
        return DIR_WEST;
    else if ((playerStruct->transitionFlags == PLAYER_AVATAR_FLAG_UNDERWATER  && transitionFlags == PLAYER_AVATAR_FLAG_SURFING)
     || (playerStruct->transitionFlags == PLAYER_AVATAR_FLAG_SURFING && transitionFlags == PLAYER_AVATAR_FLAG_UNDERWATER ))
        return playerStruct->direction;
    else if (MetatileBehavior_IsLadder(metatileBehavior) == TRUE)
        return playerStruct->direction;
    else
        return DIR_SOUTH;
}

static u16 GetCenterScreenMetatileBehavior(void)
{
    return MapGridGetMetatileBehaviorAt(gSaveBlock1Ptr->pos.x + 7, gSaveBlock1Ptr->pos.y + 7);
}

bool32 Overworld_IsBikingAllowed(void)
{
    if (!(gMapHeader.flags & 1))
        return FALSE;
    else
        return TRUE;
}

void SetDefaultFlashLevel(void)
{
    if (!gMapHeader.cave)
        gSaveBlock1Ptr->flashLevel = 0;
    else if (FlagGet(FLAG_SYS_USE_FLASH))
        gSaveBlock1Ptr->flashLevel = 1;
    else
        gSaveBlock1Ptr->flashLevel = gMaxFlashLevel - 1;
}

void Overworld_SetFlashLevel(s32 flashLevel)
{
    if (flashLevel < 0 || flashLevel > gMaxFlashLevel)
        flashLevel = 0;
    gSaveBlock1Ptr->flashLevel = flashLevel;
}

u8 Overworld_GetFlashLevel(void)
{
    return gSaveBlock1Ptr->flashLevel;
}

void sub_8085524(u16 mapLayoutId)
{
    gSaveBlock1Ptr->mapLayoutId = mapLayoutId;
    gMapHeader.mapLayout = GetMapLayout();
}

void sub_8085540(u8 var)
{
    sUnknown_020322D8 = var;
}

u8 sub_808554C(void)
{
    return sUnknown_020322D8;
}

static bool16 ShouldLegendaryMusicPlayAtLocation(struct WarpData *warp)
{
    if (!FlagGet(FLAG_SYS_WEATHER_CTRL))
        return FALSE;
    if (warp->mapGroup == 0)
    {
        switch (warp->mapNum)
        {
        case MAP_NUM(LILYCOVE_CITY):
        case MAP_NUM(MOSSDEEP_CITY):
        case MAP_NUM(SOOTOPOLIS_CITY):
        case MAP_NUM(EVER_GRANDE_CITY):
        case MAP_NUM(ROUTE124):
        case MAP_NUM(ROUTE125):
        case MAP_NUM(ROUTE126):
        case MAP_NUM(ROUTE127):
        case MAP_NUM(ROUTE128):
            return TRUE;
        default:
            if (VarGet(VAR_0x405E) < 4)
                return FALSE;
            switch (warp->mapNum)
            {
            case MAP_NUM(ROUTE129):
            case MAP_NUM(ROUTE130):
            case MAP_NUM(ROUTE131):
                return TRUE;
            }
        }
    }
    return FALSE;
}

static bool16 NoMusicInSotopolisWithLegendaries(struct WarpData *warp)
{
    if (VarGet(VAR_0x40CA) != 1)
        return FALSE;
    else if (warp->mapGroup != MAP_GROUP(SOOTOPOLIS_CITY))
        return FALSE;
    else if (warp->mapNum == MAP_NUM(SOOTOPOLIS_CITY))
        return TRUE;
    else
        return FALSE;
}

static bool16 IsInfiltratedWeatherInstitute(struct WarpData *warp)
{
    if (VarGet(VAR_WEATHER_INSTITUTE_STATE))
        return FALSE;
    else if (warp->mapGroup != MAP_GROUP(ROUTE119_WEATHER_INSTITUTE_1F))
        return FALSE;
    else if (warp->mapNum == MAP_NUM(ROUTE119_WEATHER_INSTITUTE_1F)
     || warp->mapNum == MAP_NUM(ROUTE119_WEATHER_INSTITUTE_2F))
        return TRUE;
    else
        return FALSE;
}

static bool16 IsInflitratedSpaceCenter(struct WarpData *warp)
{
    if (VarGet(VAR_0x405D) == 0)
        return FALSE;
    else if (VarGet(VAR_0x405D) > 2)
        return FALSE;
    else if (warp->mapGroup != MAP_GROUP(MOSSDEEP_CITY_SPACE_CENTER_1F))
        return FALSE;
    else if (warp->mapNum == MAP_NUM(MOSSDEEP_CITY_SPACE_CENTER_1F)
     || warp->mapNum == MAP_NUM(MOSSDEEP_CITY_SPACE_CENTER_2F))
        return TRUE;
    return FALSE;
}

u16 GetLocationMusic(struct WarpData *warp)
{
    if (NoMusicInSotopolisWithLegendaries(warp) == TRUE)
        return 0xFFFF;
    else if (ShouldLegendaryMusicPlayAtLocation(warp) == TRUE)
        return MUS_OOAME;
    else if (IsInflitratedSpaceCenter(warp) == TRUE)
        return MUS_MGM0;
    else if (IsInfiltratedWeatherInstitute(warp) == TRUE)
        return MUS_TOZAN;
    else
        return Overworld_GetMapHeaderByGroupAndId(warp->mapGroup, warp->mapNum)->music;
}

u16 GetCurrLocationDefaultMusic(void)
{
    u16 music;

    // Play the desert music only when the sandstorm is active on Route 111.
    if (gSaveBlock1Ptr->location.mapGroup == MAP_GROUP(ROUTE111)
     && gSaveBlock1Ptr->location.mapNum == MAP_NUM(ROUTE111)
     && GetSav1Weather() == 8)
        return MUS_ASHROAD;

    music = GetLocationMusic(&gSaveBlock1Ptr->location);
    if (music != 0x7FFF)
    {
        return music;
    }
    else
    {
        if (gSaveBlock1Ptr->pos.x < 24)
            return MUS_DOORO_X1;
        else
            return MUS_GRANROAD;
    }
}

u16 GetWarpDestinationMusic(void)
{
    u16 music = GetLocationMusic(&sWarpDestination);
    if (music != 0x7FFF)
    {
        return music;
    }
    else
    {
        if (gSaveBlock1Ptr->location.mapGroup == MAP_GROUP(MAUVILLE_CITY)
         && gSaveBlock1Ptr->location.mapNum == MAP_NUM(MAUVILLE_CITY))
            return MUS_DOORO_X1;
        else
            return MUS_GRANROAD;
    }
}

void Overworld_ResetMapMusic(void)
{
    ResetMapMusic();
}

void Overworld_PlaySpecialMapMusic(void)
{
    u16 music = GetCurrLocationDefaultMusic();

    if (music != MUS_OOAME && music != 0xFFFF)
    {
        if (gSaveBlock1Ptr->savedMusic)
            music = gSaveBlock1Ptr->savedMusic;
        else if (Overworld_GetMapTypeOfSaveblockLocation() == MAP_TYPE_UNDERWATER)
            music = MUS_DEEPDEEP;
        else if (TestPlayerAvatarFlags(PLAYER_AVATAR_FLAG_SURFING))
            music = MUS_NAMINORI;
    }

    if (music != GetCurrentMapMusic())
        PlayNewMapMusic(music);
}

void Overworld_SetSavedMusic(u16 songNum)
{
    gSaveBlock1Ptr->savedMusic = songNum;
}

void Overworld_ClearSavedMusic(void)
{
    gSaveBlock1Ptr->savedMusic = 0;
}

static void sub_8085810(void)
{
    if (FlagGet(FLAG_SPECIAL_FLAG_0x4001) != TRUE)
    {
        u16 newMusic = GetWarpDestinationMusic();
        u16 currentMusic = GetCurrentMapMusic();
        if (newMusic != MUS_OOAME && newMusic != 0xFFFF)
        {
            if (currentMusic == MUS_DEEPDEEP || currentMusic == MUS_NAMINORI)
                return;
            if (TestPlayerAvatarFlags(PLAYER_AVATAR_FLAG_SURFING))
                newMusic = MUS_NAMINORI;
        }
        if (newMusic != currentMusic)
        {
            if (TestPlayerAvatarFlags(PLAYER_AVATAR_FLAG_MACH_BIKE | PLAYER_AVATAR_FLAG_ACRO_BIKE))
                FadeOutAndFadeInNewMapMusic(newMusic, 4, 4);
            else
                FadeOutAndPlayNewMapMusic(newMusic, 8);
        }
    }
}

void Overworld_ChangeMusicToDefault(void)
{
    u16 currentMusic = GetCurrentMapMusic();
    if (currentMusic != GetCurrLocationDefaultMusic())
        FadeOutAndPlayNewMapMusic(GetCurrLocationDefaultMusic(), 8);
}

void Overworld_ChangeMusicTo(u16 newMusic)
{
    u16 currentMusic = GetCurrentMapMusic();
    if (currentMusic != newMusic && currentMusic != MUS_OOAME)
        FadeOutAndPlayNewMapMusic(newMusic, 8);
}

u8 GetMapMusicFadeoutSpeed(void)
{
    const struct MapHeader *mapHeader = GetDestinationWarpMapHeader();
    if (Overworld_MapTypeIsIndoors(mapHeader->mapType) == TRUE)
        return 2;
    else
        return 4;
}

void music_something(void)
{
    u16 currentMusic = GetCurrentMapMusic();
    u16 warpMusic = GetWarpDestinationMusic();
    if (FlagGet(FLAG_SPECIAL_FLAG_0x4001) != TRUE && warpMusic != GetCurrentMapMusic())
    {
        if (currentMusic == MUS_NAMINORI
            && VarGet(VAR_0x40CA) == 2
            && gSaveBlock1Ptr->location.mapGroup == MAP_GROUP(SOOTOPOLIS_CITY)
            && gSaveBlock1Ptr->location.mapNum == MAP_NUM(SOOTOPOLIS_CITY)
            && sWarpDestination.mapGroup == MAP_GROUP(SOOTOPOLIS_CITY)
            && sWarpDestination.mapNum == MAP_NUM(SOOTOPOLIS_CITY)
            && sWarpDestination.x == 0x1D
            && sWarpDestination.y == 0x35)
            return;
        FadeOutMapMusic(GetMapMusicFadeoutSpeed());
    }
}

bool8 BGMusicStopped(void)
{
    return IsNotWaitingForBGMStop();
}

void Overworld_FadeOutMapMusic(void)
{
    FadeOutMapMusic(4);
}

static void PlayAmbientCry(void)
{
    s16 x, y;
    s8 pan;
    s8 volume;

    PlayerGetDestCoords(&x, &y);
    if (sIsAmbientCryWaterMon == TRUE
     && !MetatileBehavior_IsSurfableWaterOrUnderwater(MapGridGetMetatileBehaviorAt(x, y)))
        return;
    pan = (Random() % 88) + 212;
    volume = (Random() % 30) + 50;
    PlayCry2(sAmbientCrySpecies, pan, volume, 1);
}

void UpdateAmbientCry(s16 *state, u16 *delayCounter)
{
    u8 i, monsCount, divBy;

    switch (*state)
    {
    case 0:
        if (sAmbientCrySpecies == SPECIES_NONE)
            *state = 4;
        else
            *state = 1;
        break;
    case 1:
        *delayCounter = (Random() % 2400) + 1200;
        *state = 3;
        break;
    case 2:
        divBy = 1;
        monsCount = CalculatePlayerPartyCount();
        for (i = 0; i < monsCount; i++)
        {
            if (!GetMonData(&gPlayerParty[i], MON_DATA_SANITY_BIT3)
                && GetMonAbility(&gPlayerParty[0]) == ABILITY_SWARM)
            {
                divBy = 2;
                break;
            }
        }
        *delayCounter = ((Random() % 1200) + 1200) / divBy;
        *state = 3;
        break;
    case 3:
        (*delayCounter)--;
        if (*delayCounter == 0)
        {
            PlayAmbientCry();
            *state = 2;
        }
        break;
    case 4:
        break;
    }
}

static void ChooseAmbientCrySpecies(void)
{
    if ((gSaveBlock1Ptr->location.mapGroup == MAP_GROUP(ROUTE130)
     && gSaveBlock1Ptr->location.mapNum == MAP_NUM(ROUTE130))
     && !IsMirageIslandPresent())
    {
        // Only play water pokemon cries on this route
        // when Mirage Island is not present
        sIsAmbientCryWaterMon = TRUE;
        sAmbientCrySpecies = GetLocalWaterMon();
    }
    else
    {
        sAmbientCrySpecies = GetLocalWildMon(&sIsAmbientCryWaterMon);
    }
}

u8 GetMapTypeByGroupAndId(s8 mapGroup, s8 mapNum)
{
    return Overworld_GetMapHeaderByGroupAndId(mapGroup, mapNum)->mapType;
}

u8 GetMapTypeByWarpData(struct WarpData *warp)
{
    return GetMapTypeByGroupAndId(warp->mapGroup, warp->mapNum);
}

u8 Overworld_GetMapTypeOfSaveblockLocation(void)
{
    return GetMapTypeByWarpData(&gSaveBlock1Ptr->location);
}

u8 GetLastUsedWarpMapType(void)
{
    return GetMapTypeByWarpData(&gLastUsedWarp);
}

bool8 is_map_type_1_2_3_5_or_6(u8 mapType)
{
    if (mapType == MAP_TYPE_ROUTE
     || mapType == MAP_TYPE_TOWN
     || mapType == MAP_TYPE_UNDERWATER
     || mapType == MAP_TYPE_CITY
     || mapType == MAP_TYPE_6)
        return TRUE;
    else
        return FALSE;
}

bool8 Overworld_MapTypeAllowsTeleportAndFly(u8 mapType)
{
    if (mapType == MAP_TYPE_ROUTE
     || mapType == MAP_TYPE_TOWN
     || mapType == MAP_TYPE_6
     || mapType == MAP_TYPE_CITY)
        return TRUE;
    else
        return FALSE;
}

bool8 Overworld_MapTypeIsIndoors(u8 mapType)
{
    if (mapType == MAP_TYPE_INDOOR
     || mapType == MAP_TYPE_SECRET_BASE)
        return TRUE;
    else
        return FALSE;
}

u8 sav1_saved_warp2_map_get_name(void)
{
    return Overworld_GetMapHeaderByGroupAndId(gSaveBlock1Ptr->warp2.mapGroup, gSaveBlock1Ptr->warp2.mapNum)->regionMapSectionId;
}

u8 sav1_map_get_name(void)
{
    return Overworld_GetMapHeaderByGroupAndId(gSaveBlock1Ptr->location.mapGroup, gSaveBlock1Ptr->location.mapNum)->regionMapSectionId;
}

u8 GetCurrentMapBattleScene(void)
{
    return Overworld_GetMapHeaderByGroupAndId(gSaveBlock1Ptr->location.mapGroup, gSaveBlock1Ptr->location.mapNum)->battleType;
}

static void overworld_bg_setup(void)
{
    InitBgsFromTemplates(0, gUnknown_08339DAC, ARRAY_COUNT(gUnknown_08339DAC));
    SetBgAttribute(1, BG_CTRL_ATTR_PALETTEMODE, 1);
    SetBgAttribute(2, BG_CTRL_ATTR_PALETTEMODE, 1);
    SetBgAttribute(3, BG_CTRL_ATTR_PALETTEMODE, 1);
    gBGTilemapBuffers2 = AllocZeroed(0x800);
    gBGTilemapBuffers1 = AllocZeroed(0x800);
    gBGTilemapBuffers3 = AllocZeroed(0x800);
    SetBgTilemapBuffer(1, gBGTilemapBuffers2);
    SetBgTilemapBuffer(2, gBGTilemapBuffers1);
    SetBgTilemapBuffer(3, gBGTilemapBuffers3);
    sub_81971D0();
}

void overworld_free_bg_tilemaps(void)
{
    sub_81BE72C();
    sub_81971F4();
    if (gBGTilemapBuffers3 != NULL)
        FREE_AND_SET_NULL(gBGTilemapBuffers3);
    if (gBGTilemapBuffers1 != NULL)
        FREE_AND_SET_NULL(gBGTilemapBuffers1);
    if (gBGTilemapBuffers2 != NULL)
        FREE_AND_SET_NULL(gBGTilemapBuffers2);
}

static void ResetSafariZoneFlag_(void)
{
    ResetSafariZoneFlag();
}

bool32 is_c1_link_related_active(void)
{
    if (gMain.callback1 == c1_link_related)
        return TRUE;
    else
        return FALSE;
}

static void DoCB1_Overworld(u16 newKeys, u16 heldKeys)
{
    struct FieldInput inputStruct;

    sub_808B578();
    FieldClearPlayerInput(&inputStruct);
    FieldGetPlayerInput(&inputStruct, newKeys, heldKeys);
    if (!ScriptContext2_IsEnabled())
    {
        if (ProcessPlayerFieldInput(&inputStruct) == 1)
        {
            ScriptContext2_Enable();
            HideMapNamePopUpWindow();
        }
        else
        {
            player_step(inputStruct.dpadDirection, newKeys, heldKeys);
        }
    }
}

void CB1_Overworld(void)
{
    if (gMain.callback2 == CB2_Overworld)
        DoCB1_Overworld(gMain.newKeys, gMain.heldKeys);
}

static void OverworldBasic(void)
{
    ScriptContext2_RunScript();
    RunTasks();
    AnimateSprites();
    CameraUpdate();
    UpdateCameraPanning();
    BuildOamBuffer();
    UpdatePaletteFade();
    sub_80A0A38();
    do_scheduled_bg_tilemap_copies_to_vram();
}

// This CB2 is used when starting
void CB2_OverworldBasic(void)
{
    OverworldBasic();
}

void CB2_Overworld(void)
{
    bool32 fading = (gPaletteFade.active != 0);
    if (fading)
        SetVBlankCallback(NULL);
    OverworldBasic();
    if (fading)
        SetFieldVBlankCallback();
}

void SetMainCallback1(MainCallback cb)
{
    gMain.callback1 = cb;
}

void sub_8085E94(void *a0)
{
    sUnknown_03000E0C = a0;
}

static bool8 map_post_load_hook_exec(void)
{
    if (gFieldCallback2 != NULL)
    {
        if (!gFieldCallback2())
        {
            return FALSE;
        }
        else
        {
            gFieldCallback2 = NULL;
            gFieldCallback = NULL;
        }
    }
    else
    {
        if (gFieldCallback != NULL)
            gFieldCallback();
        else
            mapldr_default();

        gFieldCallback = NULL;
    }

    return TRUE;
}

void CB2_NewGame(void)
{
    FieldClearVBlankHBlankCallbacks();
    StopMapMusic();
    ResetSafariZoneFlag_();
    NewGameInitData();
    ResetInitialPlayerAvatarState();
    PlayTimeCounter_Start();
    ScriptContext1_Init();
    ScriptContext2_Disable();
    gFieldCallback = ExecuteTruckSequence;
    gFieldCallback2 = NULL;
    do_load_map_stuff_loop(&gMain.state);
    SetFieldVBlankCallback();
    SetMainCallback1(CB1_Overworld);
    SetMainCallback2(CB2_Overworld);
}

void CB2_WhiteOut(void)
{
    u8 val;

    if (++gMain.state >= 120)
    {
        FieldClearVBlankHBlankCallbacks();
        StopMapMusic();
        ResetSafariZoneFlag_();
        DoWhiteOut();
        ResetInitialPlayerAvatarState();
        ScriptContext1_Init();
        ScriptContext2_Disable();
        gFieldCallback = sub_80AF3C8;
        val = 0;
        do_load_map_stuff_loop(&val);
        SetFieldVBlankCallback();
        SetMainCallback1(CB1_Overworld);
        SetMainCallback2(CB2_Overworld);
    }
}

void CB2_LoadMap(void)
{
    FieldClearVBlankHBlankCallbacks();
    ScriptContext1_Init();
    ScriptContext2_Disable();
    SetMainCallback1(NULL);
    SetMainCallback2(c2_change_map);
    gMain.savedCallback = CB2_LoadMap2;
}

static void CB2_LoadMap2(void)
{
    do_load_map_stuff_loop(&gMain.state);
    SetFieldVBlankCallback();
    SetMainCallback1(CB1_Overworld);
    SetMainCallback2(CB2_Overworld);
}

void sub_8086024(void)
{
    if (!gMain.state)
    {
        FieldClearVBlankHBlankCallbacks();
        ScriptContext1_Init();
        ScriptContext2_Disable();
        SetMainCallback1(NULL);
    }
    if (load_map_stuff(&gMain.state, 1))
    {
        SetFieldVBlankCallback();
        SetMainCallback1(CB1_Overworld);
        SetMainCallback2(CB2_Overworld);
    }
}

void sub_8086074(void)
{
    FieldClearVBlankHBlankCallbacks();
    gFieldCallback = sub_80AF314;
    SetMainCallback2(c2_80567AC);
}

static void c2_80567AC(void)
{
    if (map_loading_iteration_3(&gMain.state))
    {
        SetFieldVBlankCallback();
        SetMainCallback1(c1_link_related);
        sub_8086C2C();
        SetMainCallback2(CB2_Overworld);
    }
}

void CB2_ReturnToField(void)
{
    if (is_c1_link_related_active() == TRUE)
    {
        SetMainCallback2(CB2_ReturnToFieldLink);
    }
    else
    {
        FieldClearVBlankHBlankCallbacks();
        SetMainCallback2(CB2_ReturnToFieldLocal);
    }
}

void CB2_ReturnToFieldLocal(void)
{
    if (sub_8086638(&gMain.state))
    {
        SetFieldVBlankCallback();
        SetMainCallback2(CB2_Overworld);
    }
}

void CB2_ReturnToFieldLink(void)
{
    if (!sub_8087598() && map_loading_iteration_2_link(&gMain.state))
        SetMainCallback2(CB2_Overworld);
}

void c2_8056854(void)
{
    FieldClearVBlankHBlankCallbacks();
    StopMapMusic();
    SetMainCallback1(c1_link_related);
    sub_8086C2C();

    if (gWirelessCommType != 0)
        gFieldCallback = sub_80AF314;
    else
        gFieldCallback = sub_80AF214;

    ScriptContext1_Init();
    ScriptContext2_Disable();
    CB2_ReturnToField();
}

void CB2_ReturnToFieldWithOpenMenu(void)
{
    FieldClearVBlankHBlankCallbacks();
    gFieldCallback2 = sub_80AF6A4;
    CB2_ReturnToField();
}

void CB2_ReturnToFieldContinueScript(void)
{
    FieldClearVBlankHBlankCallbacks();
    gFieldCallback = sub_80AF188;
    CB2_ReturnToField();
}

void CB2_ReturnToFieldContinueScriptPlayMapMusic(void)
{
    FieldClearVBlankHBlankCallbacks();
    gFieldCallback = sub_80AF168;
    CB2_ReturnToField();
}

void sub_80861E8(void)
{
    FieldClearVBlankHBlankCallbacks();
    gFieldCallback = sub_80AF3C8;
    CB2_ReturnToField();
}

static void sub_8086204(void)
{
    if ((gMapHeader.flags & 0xF8) == 8 && sub_80E909C() == TRUE)
        ShowMapNamePopup();
    sub_80AF3C8();
}

void CB2_ContinueSavedGame(void)
{
    u8 trainerHillMapId;

    FieldClearVBlankHBlankCallbacks();
    StopMapMusic();
    ResetSafariZoneFlag_();
    if (gSaveFileStatus == 0xFF)
        sub_81A3908();

    LoadSaveblockMapHeader();
    set_warp2_warp3_to_neg_1();
    trainerHillMapId = GetCurrentTrainerHillMapId();
    if (gMapHeader.mapLayoutId == 0x169)
        sub_81AA2F8();
    else if (trainerHillMapId != 0 && trainerHillMapId != 6)
        sub_81D5F48();
    else
        LoadSaveblockEventObjScripts();

    UnfreezeEventObjects();
    DoTimeBasedEvents();
    sub_8084788();
    if (gMapHeader.mapLayoutId == 0x169)
        battle_pyramid_map_load_related(1);
    else if (trainerHillMapId != 0)
        trainer_hill_map_load_related();
    else
        sub_8087D74();

    PlayTimeCounter_Start();
    ScriptContext1_Init();
    ScriptContext2_Disable();
    sub_8195E10();
    if (GetSecretBase2Field_9() == 1)
    {
        ClearSecretBase2Field_9();
        warp1_set_to_sav1w();
        WarpIntoMap();
        sub_80EDB44();
        SetMainCallback2(CB2_LoadMap);
    }
    else
    {
        sub_80EDB44();
        gFieldCallback = sub_8086204;
        SetMainCallback1(CB1_Overworld);
        CB2_ReturnToField();
    }
}

static void FieldClearVBlankHBlankCallbacks(void)
{
    if (warp0_in_pokecenter() == TRUE)
        CloseLink();

    if (gWirelessCommType != 0)
    {
        EnableInterrupts(INTR_FLAG_VBLANK | INTR_FLAG_VCOUNT | INTR_FLAG_TIMER3 | INTR_FLAG_SERIAL);
        DisableInterrupts(INTR_FLAG_HBLANK);
    }
    else
    {
        u16 savedIme = REG_IME;
        REG_IME = 0;
        REG_IE &= ~INTR_FLAG_HBLANK;
        REG_IE |= INTR_FLAG_VBLANK;
        REG_IME = savedIme;
    }

    SetVBlankCallback(NULL);
    SetHBlankCallback(NULL);
}

static void SetFieldVBlankCallback(void)
{
    SetVBlankCallback(VBlankCB_Field);
}

static void VBlankCB_Field(void)
{
    LoadOam();
    ProcessSpriteCopyRequests();
    ScanlineEffect_InitHBlankDmaTransfer();
    FieldUpdateBgTilemapScroll();
    TransferPlttBuffer();
    TransferTilesetAnimsBuffer();
}

static void InitCurrentFlashLevelScanlineEffect(void)
{
    u8 flashLevel;

    if (sub_81A9E6C())
    {
        door_upload_tiles();
        ScanlineEffect_SetParams(sFlashEffectParams);
    }
    else if ((flashLevel = Overworld_GetFlashLevel()))
    {
        sub_80B00E8(flashLevel);
        ScanlineEffect_SetParams(sFlashEffectParams);
    }
}

static bool32 map_loading_iteration_3(u8 *state)
{
    switch (*state)
    {
    case 0:
        overworld_bg_setup();
        ScriptContext1_Init();
        ScriptContext2_Disable();
        sub_80867C8();
        sub_80867D8();
        (*state)++;
        break;
    case 1:
        mli0_load_map(1);
        (*state)++;
        break;
    case 2:
        sub_8086988(TRUE);
        (*state)++;
        break;
    case 3:
        sub_8086AE4();
        sub_80869DC();
        sub_8086B14();
        sub_8086AAC();
        (*state)++;
        break;
    case 4:
        InitCurrentFlashLevelScanlineEffect();
        InitOverworldGraphicsRegisters();
        sub_8197200();
        (*state)++;
        break;
    case 5:
        move_tilemap_camera_to_upper_left_corner();
        (*state)++;
        break;
    case 6:
        copy_map_tileset1_to_vram(gMapHeader.mapLayout);
        (*state)++;
        break;
    case 7:
        copy_map_tileset2_to_vram(gMapHeader.mapLayout);
        (*state)++;
        break;
    case 8:
        if (free_temp_tile_data_buffers_if_possible() != TRUE)
        {
            apply_map_tileset1_tileset2_palette(gMapHeader.mapLayout);
            (*state)++;
        }
        break;
    case 9:
        DrawWholeMapView();
        (*state)++;
        break;
    case 10:
        cur_mapheader_run_tileset_funcs_after_some_cpuset();
        (*state)++;
        break;
    case 11:
        if (gWirelessCommType != 0)
        {
            sub_800E0E8();
            CreateWirelessStatusIndicatorSprite(0, 0);
        }
        (*state)++;
        break;
    case 12:
        if (map_post_load_hook_exec())
            (*state)++;
        break;
    case 13:
        return TRUE;
    }

    return FALSE;
}

static bool32 load_map_stuff(u8 *state, u32 a2)
{
    switch (*state)
    {
    case 0:
        FieldClearVBlankHBlankCallbacks();
        mli0_load_map(a2);
        (*state)++;
        break;
    case 1:
        sub_80867C8();
        sub_80867D8();
        (*state)++;
        break;
    case 2:
        sub_8086988(a2);
        (*state)++;
        break;
    case 3:
        mli4_mapscripts_and_other();
        sub_8086A80();
        (*state)++;
        break;
    case 4:
        InitCurrentFlashLevelScanlineEffect();
        InitOverworldGraphicsRegisters();
        sub_8197200();
        (*state)++;
        break;
    case 5:
        move_tilemap_camera_to_upper_left_corner();
        (*state)++;
        break;
    case 6:
        copy_map_tileset1_to_vram(gMapHeader.mapLayout);
        (*state)++;
        break;
    case 7:
        copy_map_tileset2_to_vram(gMapHeader.mapLayout);
        (*state)++;
        break;
    case 8:
        if (free_temp_tile_data_buffers_if_possible() != TRUE)
        {
            apply_map_tileset1_tileset2_palette(gMapHeader.mapLayout);
            (*state)++;
        }
        break;
    case 9:
        DrawWholeMapView();
        (*state)++;
        break;
    case 10:
        cur_mapheader_run_tileset_funcs_after_some_cpuset();
        (*state)++;
        break;
    case 11:
        if ((gMapHeader.flags & 0xF8) == 8 && sub_80E909C() == 1)
            ShowMapNamePopup();
        (*state)++;
        break;
    case 12:
        if (map_post_load_hook_exec())
            (*state)++;
        break;
    case 13:
        return TRUE;
    }

    return FALSE;
}

static bool32 sub_8086638(u8 *state)
{
    switch (*state)
    {
    case 0:
        sub_80867C8();
        sub_80867D8();
        sub_8086988(0);
        sub_8086A68();
        sub_8086A80();
        (*state)++;
        break;
    case 1:
        sub_8086860();
        sub_81D64C0();
        (*state)++;
        break;
    case 2:
        if (map_post_load_hook_exec())
            (*state)++;
        break;
    case 3:
        return TRUE;
    }

    return FALSE;
}

static bool32 map_loading_iteration_2_link(u8 *state)
{
    switch (*state)
    {
    case 0:
        FieldClearVBlankHBlankCallbacks();
        sub_80867C8();
        sub_80867D8();
        (*state)++;
        break;
    case 1:
        sub_8086988(1);
        (*state)++;
        break;
    case 2:
        sub_8086B9C();
        sub_8086A68();
        sub_8086AC8();
        (*state)++;
        break;
    case 3:
        InitCurrentFlashLevelScanlineEffect();
        InitOverworldGraphicsRegisters();
        sub_8197200();
        (*state)++;
        break;
    case 4:
        move_tilemap_camera_to_upper_left_corner();
        (*state)++;
        break;
    case 5:
        copy_map_tileset1_to_vram(gMapHeader.mapLayout);
        (*state)++;
        break;
    case 6:
        copy_map_tileset2_to_vram(gMapHeader.mapLayout);
        (*state)++;
        break;
    case 7:
        if (free_temp_tile_data_buffers_if_possible() != TRUE)
        {
            apply_map_tileset1_tileset2_palette(gMapHeader.mapLayout);
            (*state)++;
        }
        break;
    case 8:
        DrawWholeMapView();
        (*state)++;
        break;
    case 9:
        cur_mapheader_run_tileset_funcs_after_some_cpuset();
        (*state)++;
        break;
    case 11:
        if (gWirelessCommType != 0)
        {
            sub_800E0E8();
            CreateWirelessStatusIndicatorSprite(0, 0);
        }
        (*state)++;
        break;
    case 12:
        if (map_post_load_hook_exec())
            (*state)++;
        break;
    case 10:
        (*state)++;
        break;
    case 13:
        SetFieldVBlankCallback();
        (*state)++;
        return TRUE;
    }

    return FALSE;
}

static void do_load_map_stuff_loop(u8 *state)
{
    while (!load_map_stuff(state, 0));
}

static void sub_80867C8(void)
{
    sub_81BE6AC();
    MoveSaveBlocks_ResetHeap();
}

static void sub_80867D8(void)
{
    SetGpuReg(REG_OFFSET_DISPCNT, 0);
    ScanlineEffect_Stop();

    DmaClear16(3, PLTT + 2, PLTT_SIZE - 2);
    DmaFillLarge16(3, 0, (void *)(VRAM + 0x0), 0x18000, 0x1000);
    ResetOamRange(0, 128);
    LoadOam();
}

static void sub_8086860(void)
{
    InitCurrentFlashLevelScanlineEffect();
    InitOverworldGraphicsRegisters();
    sub_8197200();
    mapdata_load_assets_to_gpu_and_full_redraw();
}

static void InitOverworldGraphicsRegisters(void)
{
    clear_scheduled_bg_copies_to_vram();
    reset_temp_tile_data_buffers();
    SetGpuReg(REG_OFFSET_MOSAIC, 0);
    SetGpuReg(REG_OFFSET_WININ, 0x1F1F);
    SetGpuReg(REG_OFFSET_WINOUT, 0x101);
    SetGpuReg(REG_OFFSET_WIN0H, 0xFF);
    SetGpuReg(REG_OFFSET_WIN0V, 0xFF);
    SetGpuReg(REG_OFFSET_WIN1H, 0xFFFF);
    SetGpuReg(REG_OFFSET_WIN1V, 0xFFFF);
    SetGpuReg(REG_OFFSET_BLDCNT, gUnknown_82EC7C4[1] | gUnknown_82EC7C4[2] | gUnknown_82EC7C4[3]
                               | BLDCNT_TGT2_OBJ | BLDCNT_EFFECT_BLEND);
    SetGpuReg(REG_OFFSET_BLDALPHA, BLDALPHA_BLEND(13, 7));
    overworld_bg_setup();
    schedule_bg_copy_tilemap_to_vram(1);
    schedule_bg_copy_tilemap_to_vram(2);
    schedule_bg_copy_tilemap_to_vram(3);
    ChangeBgX(0, 0, 0);
    ChangeBgY(0, 0, 0);
    ChangeBgX(1, 0, 0);
    ChangeBgY(1, 0, 0);
    ChangeBgX(2, 0, 0);
    ChangeBgY(2, 0, 0);
    ChangeBgX(3, 0, 0);
    ChangeBgY(3, 0, 0);
    SetGpuReg(REG_OFFSET_DISPCNT, DISPCNT_OBJ_ON | DISPCNT_WIN0_ON | DISPCNT_WIN1_ON
                                | DISPCNT_OBJ_1D_MAP | DISPCNT_HBLANK_INTERVAL);
    ShowBg(0);
    ShowBg(1);
    ShowBg(2);
    ShowBg(3);
    sub_8098128();
}

static void sub_8086988(u32 a1)
{
    ResetTasks();
    ResetSpriteData();
    ResetPaletteFade();
    ScanlineEffect_Clear();
    ResetAllPicSprites();
    ResetCameraUpdateInfo();
    InstallCameraPanAheadCallback();
    if (!a1)
        InitEventObjectPalettes(0);
    else
        InitEventObjectPalettes(1);

    FieldEffectActiveListClear();
    sub_80AAFA4();
    sub_80AEE84();
    if (!a1)
        SetUpFieldTasks();
    mapheader_run_script_with_tag_x5();
    sub_81BE6B8();
}

static void sub_80869DC(void)
{
    gTotalCameraPixelOffsetX = 0;
    gTotalCameraPixelOffsetY = 0;
    ResetEventObjects();
    TrySpawnEventObjects(0, 0);
    mapheader_run_first_tag4_script_list_match();
}

static void mli4_mapscripts_and_other(void)
{
    s16 x, y;
    struct InitialPlayerAvatarState *player;

    gTotalCameraPixelOffsetX = 0;
    gTotalCameraPixelOffsetY = 0;
    ResetEventObjects();
    sav1_camera_get_focus_coords(&x, &y);
    player = GetInitialPlayerAvatarState();
    InitPlayerAvatar(x, y, player->direction, gSaveBlock2Ptr->playerGender);
    SetPlayerAvatarTransitionFlags(player->transitionFlags);
    ResetInitialPlayerAvatarState();
    TrySpawnEventObjects(0, 0);
    mapheader_run_first_tag4_script_list_match();
}

static void sub_8086A68(void)
{
    sub_808E16C(0, 0);
    RotatingGate_InitPuzzleAndGraphics();
    mapheader_run_script_with_tag_x7();
}

static void sub_8086A80(void)
{
    gEventObjects[gPlayerAvatar.eventObjectId].trackedByCamera = 1;
    InitCameraUpdateCallback(gPlayerAvatar.spriteId);
}

static void sub_8086AAC(void)
{
    InitCameraUpdateCallback(sub_8087858(gUnknown_03005DB4));
}

static void sub_8086AC8(void)
{
    InitCameraUpdateCallback(sub_8087858(gUnknown_03005DB4));
}

static void sub_8086AE4(void)
{
    u16 x, y;
    sav1_camera_get_focus_coords(&x, &y);
    sub_8088B3C(x + gUnknown_03005DB4, y);
}

static void sub_8086B14(void)
{
    u16 i;
    u16 x, y;

    sav1_camera_get_focus_coords(&x, &y);
    x -= gUnknown_03005DB4;

    for (i = 0; i < gFieldLinkPlayerCount; i++)
    {
        SpawnLinkPlayerEventObject(i, i + x, y, gLinkPlayers[i].gender);
        CreateLinkPlayerSprite(i, gLinkPlayers[i].version);
    }

    sub_8086C40();
}

static void sub_8086B9C(void)
{
    u16 i;
    for (i = 0; i < gFieldLinkPlayerCount; i++)
        CreateLinkPlayerSprite(i, gLinkPlayers[i].version);
}

static void c1_link_related(void)
{
    if (gWirelessCommType == 0 || !sub_800F0B8() || !sub_8009F3C())
    {
        u8 var = gUnknown_03005DB4;
        sub_8086F38(gLinkPartnersHeldKeys, var);
        sub_8086FA0(sUnknown_03000E14(var));
        sub_8086C40();
    }
}

void sub_8086C2C(void)
{
    sub_8086C90();
    c1_link_related_func_set(sub_80870B0);
}

static void sub_8086C40(void)
{
    sub_808709C(gLinkPartnersHeldKeys);
}

static void c1_link_related_func_set(u16 (*func)(u32))
{
    sUnknown_03000E19 = 0;
    sUnknown_03000E14 = func;
}

static void sub_8086C64(void)
{
    if (gWirelessCommType != 0 && ++sUnknown_03000E19 > 60)
        sub_8010198();
}

static void sub_8086C90(void)
{
    s32 i;
    for (i = 0; i < 4; i++)
        sUnknown_03000E10[i] = 0x80;
}

static bool32 sub_8086CA8(u16 a1)
{
    s32 i;
    s32 count = gFieldLinkPlayerCount;

    for (i = 0; i < count; i++)
        if (sUnknown_03000E10[i] != a1)
            return FALSE;
    return TRUE;
}

static bool32 sub_8086CE0(u16 a1)
{
    s32 i;
    s32 count = gFieldLinkPlayerCount;

    for (i = 0; i < count; i++)
        if (sUnknown_03000E10[i] == a1)
            return TRUE;
    return FALSE;
}

static void sub_8086D18(u32 a1, u16 a2, struct UnkStruct_8054FF8 *a3, u16 *a4)
{
    const u8 *script;

    if (sUnknown_03000E10[a1] == 0x80)
    {
        script = sub_8087370(a3);
        if (script)
        {
            *a4 = sub_8087480(script);
            sUnknown_03000E10[a1] = 0x81;
            if (a3->b)
            {
                c1_link_related_func_set(sub_80870F8);
                sub_8087530(script);
            }
            return;
        }
        if (sub_8086CE0(0x83) == 1)
        {
            sUnknown_03000E10[a1] = 0x81;
            if (a3->b)
            {
                c1_link_related_func_set(sub_80870F8);
                sub_8087584();
            }
            return;
        }
        switch (a2)
        {
        case 24:
            if (sub_8087358(a3))
            {
                sUnknown_03000E10[a1] = 0x81;
                if (a3->b)
                {
                    c1_link_related_func_set(sub_80870F8);
                    sub_808751C();
                }
            }
            break;
        case 18:
            if (sub_8087388(a3) == TRUE)
            {
                sUnknown_03000E10[a1] = 0x81;
                if (a3->b)
                {
                    c1_link_related_func_set(sub_80870F8);
                    sub_808754C();
                }
            }
            break;
        case 25:
            script = sub_80873B4(a3);
            if (script)
            {
                sUnknown_03000E10[a1] = 0x81;
                if (a3->b)
                {
                    c1_link_related_func_set(sub_80870F8);
                    sub_8087568(script);
                }
            }
            break;
        case 27:
            if (sub_8087340(a3))
            {
                sUnknown_03000E10[a1] = 0x81;
                if (a3->b)
                {
                    c1_link_related_func_set(sub_808711C);
                    sub_8087510();
                }
            }
            break;
        case 28:
            if (sub_8087340(a3))
            {
                sUnknown_03000E10[a1] = 0x81;
                if (a3->b)
                {
                    c1_link_related_func_set(sub_8087140);
                    sub_8087510();
                }
            }
            break;
        }
    }

    switch (a2)
    {
    case 23:
        sUnknown_03000E10[a1] = 0x83;
        break;
    case 22:
        sUnknown_03000E10[a1] = 0x82;
        break;
    case 26:
        sUnknown_03000E10[a1] = 0x80;
        if (a3->b)
            c1_link_related_func_set(sub_80870B0);
        break;
    case 29:
        if (sUnknown_03000E10[a1] == 0x82)
            sUnknown_03000E10[a1] = 0x81;
        break;
    }
}

static void sub_8086F38(u16 *a1, s32 a2)
{
    struct UnkStruct_8054FF8 st;
    s32 i;

    for (i = 0; i < 4; i++)
    {
        u8 v5 = a1[i];
        u16 v8 = 0;
        sub_80872D8(i, a2, &st);
        sub_8086D18(i, v5, &st, &v8);
        if (sUnknown_03000E10[i] == 0x80)
            v8 = sub_8087068(v5);
        sub_808796C(i, v8);
    }
}

static void sub_8086FA0(u16 a1)
{
    if (a1 >= 17 && a1 < 30)
        gUnknown_03005DA8 = a1;
    else
        gUnknown_03005DA8 = 17;

    if (gWirelessCommType != 0
        && sub_8087690() > 1
        && is_c1_link_related_active() == TRUE
        && sub_8009F3C() == TRUE)
    {
        switch (a1)
        {
        case 17:
        case 18:
        case 19:
        case 20:
        case 21:
        case 24:
        case 25:
            gUnknown_03005DA8 = 0;
            break;
        }
    }
}

static u16 sub_808700C(u32 a1)
{
    if (gMain.heldKeys & DPAD_UP)
        return 19;
    else if (gMain.heldKeys & DPAD_DOWN)
        return 18;
    else if (gMain.heldKeys & DPAD_LEFT)
        return 20;
    else if (gMain.heldKeys & DPAD_RIGHT)
        return 21;
    else if (gMain.newKeys & START_BUTTON)
        return 24;
    else if (gMain.newKeys & A_BUTTON)
        return 25;
    else
        return 17;
}

static u16 sub_8087068(u16 a1)
{
    switch (a1)
    {
    case 21:
        return 4;
    case 20:
        return 3;
    case 19:
        return 1;
    case 18:
        return 2;
    default:
        return 0;
    }
}

static void sub_808709C(u16 *a1)
{
    s32 i;
    for (i = 0; i < 4; i++)
        a1[i] = 17;
}

static u16 sub_80870B0(u32 a1)
{
    if (ScriptContext2_IsEnabled() == 1)
        return 17;
    if (sub_800B4DC() > 4)
        return 27;
    if (sub_8087690() <= 4)
        return sub_808700C(a1);
    return 28;
}

static u16 sub_80870EC(u32 a1)
{
    sub_8086C64();
    return 17;
}

static u16 sub_80870F8(u32 a1)
{
    u16 retVal;
    if (ScriptContext2_IsEnabled() == TRUE)
    {
        retVal = 17;
    }
    else
    {
        retVal = 26;
        c1_link_related_func_set(sub_80870EC);
    }
    return retVal;
}

static u16 sub_808711C(u32 a1)
{
    u16 retVal;
    if (sub_800B4DC() > 2)
    {
        retVal = 17;
    }
    else
    {
        retVal = 26;
        ScriptContext2_Disable();
        c1_link_related_func_set(sub_80870EC);
    }
    return retVal;
}

static u16 sub_8087140(u32 a1)
{
    u16 retVal;
    if (sub_8087690() > 2)
    {
        retVal = 17;
    }
    else
    {
        retVal = 26;
        ScriptContext2_Disable();
        c1_link_related_func_set(sub_80870EC);
    }
    return retVal;
}

static u16 sub_8087164(u32 a1)
{
    sub_8086C64();
    return 17;
}

static u16 sub_8087170(u32 linkPlayerId)
{
    if (sUnknown_03000E10[linkPlayerId] == 0x82)
    {
        if (gMain.newKeys & B_BUTTON)
        {
            c1_link_related_func_set(sub_8087164);
            return 29;
        }
        else
        {
            return 17;
        }
    }
    else
    {
        sub_8086C64();
        return 17;
    }
}

static u16 sub_80871AC(u32 a1)
{
    c1_link_related_func_set(sub_8087170);
    return 22;
}

static u16 sub_80871C0(u32 a1)
{
    return 17;
}

static u16 sub_80871C4(u32 a1)
{
    if (sUnknown_03000E10[a1] != 0x83)
        sub_8086C64();
    if (sub_8086CA8(0x83) == TRUE)
    {
        ScriptContext1_SetupScript(EventScript_277513);
        c1_link_related_func_set(sub_80871C0);
    }
    return 17;
}

static u16 sub_80871FC(u32 a1)
{
    c1_link_related_func_set(sub_80871C4);
    return 23;
}

static u16 sub_8087210(u32 a1)
{
    return 17;
}

u32 sub_8087214(void)
{
    if (sub_8086CE0(0x83) == TRUE)
        return 2;
    if (sUnknown_03000E14 == sub_8087170 && sUnknown_03000E10[gUnknown_03005DB4] != 0x82)
        return 0;
    if (sUnknown_03000E14 == sub_8087164 && sUnknown_03000E10[gUnknown_03005DB4] == 0x81)
        return 2;
    if (sub_8086CA8(0x82) != 0)
        return 1;
    return 0;
}

bool32 sub_808727C(void)
{
    return sub_8086CE0(0x83);
}

u16 sub_8087288(void)
{
    c1_link_related_func_set(sub_80871AC);
    return 0;
}

u16 sub_808729C(void)
{
    c1_link_related_func_set(sub_80870F8);
    return 0;
}

u16 sub_80872B0(void)
{
    c1_link_related_func_set(sub_80871FC);
    return 0;
}

u16 sub_80872C4(void)
{
    c1_link_related_func_set(sub_8087210);
    return 0;
}

static void sub_80872D8(s32 linkPlayerId, s32 a2, struct UnkStruct_8054FF8 *a3)
{
    s16 x, y;

    a3->a = linkPlayerId;
    a3->b = (linkPlayerId == a2) ? 1 : 0;
    a3->c = gLinkPlayerEventObjects[linkPlayerId].mode;
    a3->d = sub_80878A0(linkPlayerId);
    sub_8087878(linkPlayerId, &x, &y);
    a3->sub.x = x;
    a3->sub.y = y;
    a3->sub.height = sub_80878C0(linkPlayerId);
    a3->field_C = MapGridGetMetatileBehaviorAt(x, y);
}

static bool32 sub_8087340(struct UnkStruct_8054FF8 *a1)
{
    u8 v1 = a1->c;
    if (v1 == 2 || v1 == 0)
        return TRUE;
    else
        return FALSE;
}

static bool32 sub_8087358(struct UnkStruct_8054FF8 *a1)
{
    u8 v1 = a1->c;
    if (v1 == 2 || v1 == 0)
        return TRUE;
    else
        return FALSE;
}

static u8 *sub_8087370(struct UnkStruct_8054FF8 *a1)
{
    if (a1->c != 2)
        return 0;
    return GetCoordEventScriptAtMapPosition(&a1->sub);
}

static bool32 sub_8087388(struct UnkStruct_8054FF8 *a1)
{
    if (a1->c != 2 && a1->c != 0)
        return FALSE;
    else if (!MetatileBehavior_IsSouthArrowWarp(a1->field_C))
        return FALSE;
    else if (a1->d != 1)
        return FALSE;
    else
        return TRUE;
}

static const u8 *sub_80873B4(struct UnkStruct_8054FF8 *a1)
{
    struct MapPosition unkStruct;
    u8 linkPlayerId;

    if (a1->c && a1->c != 2)
        return 0;

    unkStruct = a1->sub;
    unkStruct.x += gDirectionToVectors[a1->d].x;
    unkStruct.y += gDirectionToVectors[a1->d].y;
    unkStruct.height = 0;
    linkPlayerId = GetLinkPlayerIdAt(unkStruct.x, unkStruct.y);

    if (linkPlayerId != 4)
    {
        if (!a1->b)
            return EventScript_TradeRoom_TooBusyToNotice;
        else if (sUnknown_03000E10[linkPlayerId] != 0x80)
            return EventScript_TradeRoom_TooBusyToNotice;
        else if (!sub_80B39D4(linkPlayerId))
            return EventScript_TradeRoom_ReadTrainerCard1;
        else
            return EventScript_TradeRoom_ReadTrainerCard2;
    }

    return GetInteractedLinkPlayerScript(&unkStruct, a1->field_C, a1->d);
}

static u16 sub_8087480(const u8 *script)
{
    if (script == gUnknown_08277388)
        return 10;
    else if (script == gUnknown_082773A3)
        return 9;
    else if (script == gUnknown_082773BE)
        return 10;
    else if (script == gUnknown_082773D9)
        return 9;
    else if (script == gUnknown_0827741D)
        return 10;
    else if (script == gUnknown_08277432)
        return 9;
    else if (script == gUnknown_08277447)
        return 10;
    else if (script == gUnknown_0827745C)
        return 9;
    else if (script == gUnknown_08277374)
        return 10;
    else if (script == gUnknown_0827737E)
        return 9;
    else if (script == gUnknown_082773F5)
        return 10;
    else if (script == gUnknown_082773FF)
        return 9;
    else
        return 0;
}

static void sub_8087510(void)
{
    ScriptContext2_Enable();
}

static void sub_808751C(void)
{
    PlaySE(SE_WIN_OPEN);
    ShowStartMenu();
    ScriptContext2_Enable();
}

static void sub_8087530(const u8 *script)
{
    PlaySE(SE_SELECT);
    ScriptContext1_SetupScript(script);
    ScriptContext2_Enable();
}

static void sub_808754C(void)
{
    PlaySE(SE_WIN_OPEN);
    ScriptContext1_SetupScript(gUnknown_082774EF);
    ScriptContext2_Enable();
}

static void sub_8087568(const u8 *script)
{
    PlaySE(SE_SELECT);
    ScriptContext1_SetupScript(script);
    ScriptContext2_Enable();
}

static void sub_8087584(void)
{
    ScriptContext1_SetupScript(gUnknown_08277509);
    ScriptContext2_Enable();
}

bool32 sub_8087598(void)
{
    if (!is_c1_link_related_active())
        return 0;
    if (sub_800B4DC() >= 3)
        sUnknown_03000E18 = 1;
    else
        sUnknown_03000E18 = 0;
    return sUnknown_03000E18;
}

bool32 sub_80875C8(void)
{
    u8 temp;

    if (sub_800B4DC() < 2)
        return FALSE;
    else if (is_c1_link_related_active() != TRUE)
        return FALSE;
    else if (sub_8009F3C() != TRUE)
        return FALSE;
    else if (sUnknown_03000E14 == sub_808711C)
        return TRUE;
    else if (sUnknown_03000E14 != sub_80870F8)
        return FALSE;

    temp = sUnknown_03000E18;
    sUnknown_03000E18 = 0;

    if (temp == TRUE)
        return TRUE;
    else if (gPaletteFade.active && gPaletteFade.softwareFadeFinishing)
        return TRUE;
    else
        return FALSE;
}

bool32 sub_8087634(void)
{
    if (sub_8087690() < 2)
        return FALSE;
    else if (is_c1_link_related_active() != TRUE)
        return FALSE;
    else if (sub_8009F3C() != TRUE)
        return FALSE;
    else if (sUnknown_03000E14 == sub_8087140)
        return TRUE;
    else
        return FALSE;
}

bool32 sub_808766C(void)
{
    if (gWirelessCommType != 0)
        return FALSE;
    else if (!sub_8009F3C())
        return FALSE;
    else
        return TRUE;
}

static u32 sub_8087690(void)
{
    if (gWirelessCommType != 0)
        return gUnknown_03005000.unk_9e8.unk_232;
    else
        return gLink.sendQueue.count;
}

static void ZeroLinkPlayerEventObject(struct LinkPlayerEventObject *linkPlayerEventObj)
{
    memset(linkPlayerEventObj, 0, sizeof(struct LinkPlayerEventObject));
}

void ClearLinkPlayerEventObjects(void)
{
    memset(gLinkPlayerEventObjects, 0, sizeof(gLinkPlayerEventObjects));
}

static void ZeroEventObject(struct EventObject *eventObj)
{
    memset(eventObj, 0, sizeof(struct EventObject));
}

static void SpawnLinkPlayerEventObject(u8 linkPlayerId, s16 x, s16 y, u8 a4)
{
    u8 eventObjId = GetFirstInactiveEventObjectId();
    struct LinkPlayerEventObject *linkPlayerEventObj = &gLinkPlayerEventObjects[linkPlayerId];
    struct EventObject *eventObj = &gEventObjects[eventObjId];

    ZeroLinkPlayerEventObject(linkPlayerEventObj);
    ZeroEventObject(eventObj);

    linkPlayerEventObj->active = 1;
    linkPlayerEventObj->linkPlayerId = linkPlayerId;
    linkPlayerEventObj->eventObjId = eventObjId;
    linkPlayerEventObj->mode = 0;

    eventObj->active = 1;
    eventObj->singleMovementActive = a4;
    eventObj->range.as_byte = 2;
    eventObj->spriteId = 64;

    InitLinkPlayerEventObjectPos(eventObj, x, y);
}

static void InitLinkPlayerEventObjectPos(struct EventObject *eventObj, s16 x, s16 y)
{
    eventObj->currentCoords.x = x;
    eventObj->currentCoords.y = y;
    eventObj->previousCoords.x = x;
    eventObj->previousCoords.y = y;
    sub_8093038(x, y, &eventObj->initialCoords.x, &eventObj->initialCoords.y);
    eventObj->initialCoords.x += 8;
    EventObjectUpdateZCoord(eventObj);
}

static void sub_80877DC(u8 linkPlayerId, u8 a2)
{
    if (gLinkPlayerEventObjects[linkPlayerId].active)
    {
        u8 eventObjId = gLinkPlayerEventObjects[linkPlayerId].eventObjId;
        struct EventObject *eventObj = &gEventObjects[eventObjId];
        eventObj->range.as_byte = a2;
    }
}

static void sub_808780C(u8 linkPlayerId)
{
    struct LinkPlayerEventObject *linkPlayerEventObj = &gLinkPlayerEventObjects[linkPlayerId];
    u8 eventObjId = linkPlayerEventObj->eventObjId;
    struct EventObject *eventObj = &gEventObjects[eventObjId];
    if (eventObj->spriteId != 64 )
        DestroySprite(&gSprites[eventObj->spriteId]);
    linkPlayerEventObj->active = 0;
    eventObj->active = 0;
}

static u8 sub_8087858(u8 linkPlayerId)
{
    u8 eventObjId = gLinkPlayerEventObjects[linkPlayerId].eventObjId;
    struct EventObject *eventObj = &gEventObjects[eventObjId];
    return eventObj->spriteId;
}

static void sub_8087878(u8 linkPlayerId, u16 *x, u16 *y)
{
    u8 eventObjId = gLinkPlayerEventObjects[linkPlayerId].eventObjId;
    struct EventObject *eventObj = &gEventObjects[eventObjId];
    *x = eventObj->currentCoords.x;
    *y = eventObj->currentCoords.y;
}

static u8 sub_80878A0(u8 linkPlayerId)
{
    u8 eventObjId = gLinkPlayerEventObjects[linkPlayerId].eventObjId;
    struct EventObject *eventObj = &gEventObjects[eventObjId];
    return eventObj->range.as_byte;
}

static u8 sub_80878C0(u8 linkPlayerId)
{
    u8 eventObjId = gLinkPlayerEventObjects[linkPlayerId].eventObjId;
    struct EventObject *eventObj = &gEventObjects[eventObjId];
    return eventObj->currentElevation;
}

static s32 sub_80878E4(u8 linkPlayerId)
{
    u8 eventObjId = gLinkPlayerEventObjects[linkPlayerId].eventObjId;
    struct EventObject *eventObj = &gEventObjects[eventObjId];
    return 16 - (s8)eventObj->directionSequenceIndex;
}

static u8 GetLinkPlayerIdAt(s16 x, s16 y)
{
    u8 i;
    for (i = 0; i < 4; i++)
    {
        if (gLinkPlayerEventObjects[i].active
         && (gLinkPlayerEventObjects[i].mode == 0 || gLinkPlayerEventObjects[i].mode == 2))
        {
            struct EventObject *eventObj = &gEventObjects[gLinkPlayerEventObjects[i].eventObjId];
            if (eventObj->currentCoords.x == x && eventObj->currentCoords.y == y)
                return i;
        }
    }
    return 4;
}

static void sub_808796C(u8 linkPlayerId, u8 a2)
{
    struct LinkPlayerEventObject *linkPlayerEventObj = &gLinkPlayerEventObjects[linkPlayerId];
    u8 eventObjId = linkPlayerEventObj->eventObjId;
    struct EventObject *eventObj = &gEventObjects[eventObjId];

    if (linkPlayerEventObj->active)
    {
        if (a2 > 10)
            eventObj->triggerGroundEffectsOnMove = 1;
        else
            gUnknown_08339E00[gUnknown_08339DC8[linkPlayerEventObj->mode](linkPlayerEventObj, eventObj, a2)](linkPlayerEventObj, eventObj);
    }
}

static u8 sub_80879D8(struct LinkPlayerEventObject *linkPlayerEventObj, struct EventObject *eventObj, u8 a3)
{
    return gUnknown_08339DD4[a3](linkPlayerEventObj, eventObj, a3);
}

static u8 sub_80879F8(struct LinkPlayerEventObject *linkPlayerEventObj, struct EventObject *eventObj, u8 a3)
{
    return 1;
}

static u8 sub_80879FC(struct LinkPlayerEventObject *linkPlayerEventObj, struct EventObject *eventObj, u8 a3)
{
    return gUnknown_08339DD4[a3](linkPlayerEventObj, eventObj, a3);
}

static u8 sub_8087A1C(struct LinkPlayerEventObject *linkPlayerEventObj, struct EventObject *eventObj, u8 a3)
{
    return 0;
}

static u8 sub_8087A20(struct LinkPlayerEventObject *linkPlayerEventObj, struct EventObject *eventObj, u8 a3)
{
    s16 x, y;

    eventObj->range.as_byte = npc_something3(a3, eventObj->range.as_byte);
    EventObjectMoveDestCoords(eventObj, eventObj->range.as_byte, &x, &y);

    if (LinkPlayerDetectCollision(linkPlayerEventObj->eventObjId, eventObj->range.as_byte, x, y))
    {
        return 0;
    }
    else
    {
        eventObj->directionSequenceIndex = 16;
        ShiftEventObjectCoords(eventObj, x, y);
        EventObjectUpdateZCoord(eventObj);
        return 1;
    }
}

static u8 sub_8087A88(struct LinkPlayerEventObject *linkPlayerEventObj, struct EventObject *eventObj, u8 a3)
{
    eventObj->range.as_byte = npc_something3(a3, eventObj->range.as_byte);
    return 0;
}

static void sub_8087AA0(struct LinkPlayerEventObject *linkPlayerEventObj, struct EventObject *eventObj)
{
    linkPlayerEventObj->mode = 0;
}

static void sub_8087AA8(struct LinkPlayerEventObject *linkPlayerEventObj, struct EventObject *eventObj)
{
    eventObj->directionSequenceIndex--;
    linkPlayerEventObj->mode = 1;
    MoveCoords(eventObj->range.as_byte, &eventObj->initialCoords.x, &eventObj->initialCoords.y);
    if (!eventObj->directionSequenceIndex)
    {
        ShiftStillEventObjectCoords(eventObj);
        linkPlayerEventObj->mode = 2;
    }
}

static u8 npc_something3(u8 a1, u8 a2)
{
    switch (a1 - 1)
    {
    case 0:
    case 6:
        return 2;
    case 1:
    case 7:
        return 1;
    case 2:
    case 8:
        return 3;
    case 3:
    case 9:
        return 4;
    }
    return a2;
}

static u8 LinkPlayerDetectCollision(u8 selfEventObjId, u8 a2, s16 x, s16 y)
{
    u8 i;
    for (i = 0; i < 16; i++)
    {
        if (i != selfEventObjId)
        {
            if ((gEventObjects[i].currentCoords.x == x && gEventObjects[i].currentCoords.y == y)
             || (gEventObjects[i].previousCoords.x == x && gEventObjects[i].previousCoords.y == y))
            {
                return 1;
            }
        }
    }
    return MapGridIsImpassableAt(x, y);
}

static void CreateLinkPlayerSprite(u8 linkPlayerId, u8 gameVersion)
{
    struct LinkPlayerEventObject *linkPlayerEventObj = &gLinkPlayerEventObjects[linkPlayerId];
    u8 eventObjId = linkPlayerEventObj->eventObjId;
    struct EventObject *eventObj = &gEventObjects[eventObjId];
    struct Sprite *sprite;

    if (linkPlayerEventObj->active)
    {
        switch (gameVersion)
        {
        case VERSION_FIRE_RED:
        case VERSION_LEAF_GREEN:
            eventObj->spriteId = AddPseudoEventObject(GetFRLGAvatarGraphicsIdByGender(eventObj->singleMovementActive), SpriteCB_LinkPlayer, 0, 0, 0);
            break;
        case VERSION_RUBY:
        case VERSION_SAPPHIRE:
            eventObj->spriteId = AddPseudoEventObject(GetRSAvatarGraphicsIdByGender(eventObj->singleMovementActive), SpriteCB_LinkPlayer, 0, 0, 0);
            break;
        case VERSION_EMERALD:
            eventObj->spriteId = AddPseudoEventObject(GetRivalAvatarGraphicsIdByStateIdAndGender(0, eventObj->singleMovementActive), SpriteCB_LinkPlayer, 0, 0, 0);
            break;
        }

        sprite = &gSprites[eventObj->spriteId];
        sprite->coordOffsetEnabled = TRUE;
        sprite->data[0] = linkPlayerId;
        eventObj->triggerGroundEffectsOnMove = 0;
    }
}

static void SpriteCB_LinkPlayer(struct Sprite *sprite)
{
    struct LinkPlayerEventObject *linkPlayerEventObj = &gLinkPlayerEventObjects[sprite->data[0]];
    struct EventObject *eventObj = &gEventObjects[linkPlayerEventObj->eventObjId];
    sprite->pos1.x = eventObj->initialCoords.x;
    sprite->pos1.y = eventObj->initialCoords.y;
    SetObjectSubpriorityByZCoord(eventObj->previousElevation, sprite, 1);
    sprite->oam.priority = ZCoordToPriority(eventObj->previousElevation);

    if (!linkPlayerEventObj->mode)
        StartSpriteAnim(sprite, GetFaceDirectionAnimNum(eventObj->range.as_byte));
    else
        StartSpriteAnimIfDifferent(sprite, GetMoveDirectionAnimNum(eventObj->range.as_byte));

    UpdateEventObjectSpriteVisibility(sprite, 0);
    if (eventObj->triggerGroundEffectsOnMove)
    {
        sprite->invisible = ((sprite->data[7] & 4) >> 2);
        sprite->data[7]++;
    }
}<|MERGE_RESOLUTION|>--- conflicted
+++ resolved
@@ -918,15 +918,9 @@
     else if (TestPlayerAvatarFlags(PLAYER_AVATAR_FLAG_ACRO_BIKE))
         gInitialPlayerAvatarState.transitionFlags = PLAYER_AVATAR_FLAG_ACRO_BIKE;
     else if (TestPlayerAvatarFlags(PLAYER_AVATAR_FLAG_SURFING))
-<<<<<<< HEAD
         gInitialPlayerAvatarState.transitionFlags = PLAYER_AVATAR_FLAG_SURFING;
     else if (TestPlayerAvatarFlags(PLAYER_AVATAR_FLAG_UNDERWATER))
         gInitialPlayerAvatarState.transitionFlags = PLAYER_AVATAR_FLAG_UNDERWATER;
-=======
-        gInitialPlayerAvatarState.transitionFlags = 8;
-    else if (TestPlayerAvatarFlags(PLAYER_AVATAR_FLAG_UNDERWATER))
-        gInitialPlayerAvatarState.transitionFlags = 16;
->>>>>>> 2a3ba788
     else
         gInitialPlayerAvatarState.transitionFlags = PLAYER_AVATAR_FLAG_ON_FOOT;
 }
