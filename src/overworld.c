#include "global.h"
#include "overworld.h"
#include "battle_pyramid.h"
#include "battle_setup.h"
#include "berry.h"
#include "bg.h"
#include "cable_club.h"
#include "clock.h"
#include "dexnav.h"
#include "event_data.h"
#include "event_object_movement.h"
#include "event_scripts.h"
#include "fake_rtc.h"
#include "field_camera.h"
#include "field_control_avatar.h"
#include "field_effect.h"
#include "field_effect_helpers.h"
#include "field_message_box.h"
#include "field_player_avatar.h"
#include "field_screen_effect.h"
#include "field_special_scene.h"
#include "field_specials.h"
#include "field_tasks.h"
#include "field_weather.h"
#include "fieldmap.h"
#include "fldeff.h"
#include "gpu_regs.h"
#include "heal_location.h"
#include "io_reg.h"
#include "item.h"
#include "item_icon.h"
#include "link.h"
#include "link_rfu.h"
#include "load_save.h"
#include "main.h"
#include "malloc.h"
#include "m4a.h"
#include "map_name_popup.h"
#include "match_call.h"
#include "menu.h"
#include "metatile_behavior.h"
#include "mirage_tower.h"
#include "money.h"
#include "new_game.h"
#include "palette.h"
#include "play_time.h"
#include "random.h"
#include "roamer.h"
#include "rotating_gate.h"
#include "rtc.h"
#include "safari_zone.h"
#include "save.h"
#include "save_location.h"
#include "script.h"
#include "script_pokemon_util.h"
#include "secret_base.h"
#include "sound.h"
#include "start_menu.h"
#include "string_util.h"
#include "task.h"
#include "tileset_anims.h"
#include "time_events.h"
#include "trainer_hill.h"
#include "trainer_pokemon_sprites.h"
#include "tv.h"
#include "scanline_effect.h"
#include "wild_encounter.h"
#include "vs_seeker.h"
#include "frontier_util.h"
#include "constants/abilities.h"
#include "constants/event_objects.h"
#include "constants/layouts.h"
#include "constants/map_types.h"
#include "constants/region_map_sections.h"
#include "constants/songs.h"
#include "constants/trainer_hill.h"
#include "constants/weather.h"

STATIC_ASSERT((B_FLAG_FOLLOWERS_DISABLED == 0 || OW_FOLLOWERS_ENABLED), FollowersFlagAssignedWithoutEnablingThem);

struct CableClubPlayer
{
    u8 playerId;
    u8 isLocalPlayer;
    u8 movementMode;
    u8 facing;
    struct MapPosition pos;
    u16 metatileBehavior;
};

#define PLAYER_LINK_STATE_IDLE 0x80
#define PLAYER_LINK_STATE_BUSY 0x81
#define PLAYER_LINK_STATE_READY 0x82
#define PLAYER_LINK_STATE_EXITING_ROOM 0x83

#define FACING_NONE 0
#define FACING_UP 1
#define FACING_DOWN 2
#define FACING_LEFT 3
#define FACING_RIGHT 4
#define FACING_FORCED_UP 7
#define FACING_FORCED_DOWN 8
#define FACING_FORCED_LEFT 9
#define FACING_FORCED_RIGHT 10

extern const struct MapLayout *const gMapLayouts[];
extern const struct MapHeader *const *const gMapGroups[];

static void Overworld_ResetStateAfterWhiteOut(void);
static void CB2_ReturnToFieldLocal(void);
static void CB2_ReturnToFieldLink(void);
static void CB2_LoadMapOnReturnToFieldCableClub(void);
static void CB2_LoadMap2(void);
static void VBlankCB_Field(void);
static void SpriteCB_LinkPlayer(struct Sprite *);
static void ChooseAmbientCrySpecies(void);
static void DoMapLoadLoop(u8 *);
static bool32 LoadMapInStepsLocal(u8 *, bool32);
static bool32 LoadMapInStepsLink(u8 *);
static bool32 ReturnToFieldLocal(u8 *);
static bool32 ReturnToFieldLink(u8 *);
static void InitObjectEventsLink(void);
static void InitObjectEventsLocal(void);
static void InitOverworldGraphicsRegisters(void);
static u8 GetSpriteForLinkedPlayer(u8);
static u16 KeyInterCB_SendNothing(u32);
static void ResetMirageTowerAndSaveBlockPtrs(void);
static void ResetScreenForMapLoad(void);
static void OffsetCameraFocusByLinkPlayerId(void);
static void SpawnLinkPlayers(void);
static void SetCameraToTrackGuestPlayer(void);
static void ResumeMap(bool32);
static void SetCameraToTrackPlayer(void);
static void InitObjectEventsReturnToField(void);
static void InitViewGraphics(void);
static void SetCameraToTrackGuestPlayer_2(void);
static void CreateLinkPlayerSprites(void);
static void ClearAllPlayerKeys(void);
static void ResetAllPlayerLinkStates(void);
static void UpdateHeldKeyCode(u16);
static void UpdateAllLinkPlayers(u16 *, s32);
static u8 FlipVerticalAndClearForced(u8, u8);
static u8 LinkPlayerGetCollision(u8, u8, s16, s16);
static void CreateLinkPlayerSprite(u8, u8);
static void GetLinkPlayerCoords(u8, s16 *, s16 *);
static u8 GetLinkPlayerFacingDirection(u8);
static u8 GetLinkPlayerElevation(u8);
static u8 GetLinkPlayerIdAt(s16, s16);
static void SetPlayerFacingDirection(u8, u8);
static void ZeroObjectEvent(struct ObjectEvent *);
static void SpawnLinkPlayerObjectEvent(u8, s16, s16, u8);
static void InitLinkPlayerObjectEventPos(struct ObjectEvent *, s16, s16);
static u8 GetSpriteForLinkedPlayer(u8);
static void RunTerminateLinkScript(void);
static u32 GetLinkSendQueueLength(void);
static void ZeroLinkPlayerObjectEvent(struct LinkPlayerObjectEvent *);
static const u8 *TryInteractWithPlayer(struct CableClubPlayer *);
static u16 GetDirectionForEventScript(const u8 *);
static void InitLinkPlayerQueueScript(void);
static void InitLinkRoomStartMenuScript(void);
static void RunInteractLocalPlayerScript(const u8 *);
static void RunConfirmLeaveCableClubScript(void);
static void InitMenuBasedScript(const u8 *);
static void LoadCableClubPlayer(s32, s32, struct CableClubPlayer *);
static bool32 IsCableClubPlayerUnfrozen(struct CableClubPlayer *);
static bool32 CanCableClubPlayerPressStart(struct CableClubPlayer *);
static const u8 *TryGetTileEventScript(struct CableClubPlayer *);
static bool32 PlayerIsAtSouthExit(struct CableClubPlayer *);
static const u8 *TryInteractWithPlayer(struct CableClubPlayer *);
static u16 KeyInterCB_DeferToRecvQueue(u32);
static u16 KeyInterCB_DeferToSendQueue(u32);
static void ResetPlayerHeldKeys(u16 *);
static u16 KeyInterCB_SelfIdle(u32);
static u16 KeyInterCB_DeferToEventScript(u32);
static u16 GetDirectionForDpadKey(u16);
static void CB1_OverworldLink(void);
static void SetKeyInterceptCallback(u16 (*func)(u32));
static void SetFieldVBlankCallback(void);
static void FieldClearVBlankHBlankCallbacks(void);
static void TransitionMapMusic(void);
static u8 GetAdjustedInitialTransitionFlags(struct InitialPlayerAvatarState *, u16, u8);
static u8 GetAdjustedInitialDirection(struct InitialPlayerAvatarState *, u8, u16, u8);
static u16 GetCenterScreenMetatileBehavior(void);

static void *sUnusedOverworldCallback;
static u8 sPlayerLinkStates[MAX_LINK_PLAYERS];
// This callback is called with a player's key code. It then returns an
// adjusted key code, effectively intercepting the input before anything
// can process it.
static u16 (*sPlayerKeyInterceptCallback)(u32);
static bool8 sReceivingFromLink;
static u8 sRfuKeepAliveTimer;

COMMON_DATA u16 *gOverworldTilemapBuffer_Bg2 = NULL;
COMMON_DATA u16 *gOverworldTilemapBuffer_Bg1 = NULL;
COMMON_DATA u16 *gOverworldTilemapBuffer_Bg3 = NULL;
COMMON_DATA u16 gHeldKeyCodeToSend = 0;
COMMON_DATA void (*gFieldCallback)(void) = NULL;
COMMON_DATA bool8 (*gFieldCallback2)(void) = NULL;
COMMON_DATA u8 gLocalLinkPlayerId = 0; // This is our player id in a multiplayer mode.
COMMON_DATA u8 gFieldLinkPlayerCount = 0;
<<<<<<< HEAD

u8 gTimeOfDay;
struct TimeBlendSettings gTimeBlend;
s16 gTimeUpdateCounter; // playTimeVBlanks will eventually overflow, so this is used to update TOD
=======
>>>>>>> 82f6d477

EWRAM_DATA static u8 sObjectEventLoadFlag = 0;
EWRAM_DATA struct WarpData gLastUsedWarp = {0};
EWRAM_DATA static struct WarpData sWarpDestination = {0};  // new warp position
EWRAM_DATA static struct WarpData sFixedDiveWarp = {0};
EWRAM_DATA static struct WarpData sFixedHoleWarp = {0};
EWRAM_DATA static u16 sLastMapSectionId = 0;
EWRAM_DATA static struct InitialPlayerAvatarState sInitialPlayerAvatarState = {0};
EWRAM_DATA static u16 sAmbientCrySpecies = 0;
EWRAM_DATA static bool8 sIsAmbientCryWaterMon = FALSE;
EWRAM_DATA static u8 sHoursOverride = 0; // used to override apparent time of day hours
EWRAM_DATA struct LinkPlayerObjectEvent gLinkPlayerObjectEvents[4] = {0};
EWRAM_DATA bool8 gExitStairsMovementDisabled = FALSE;

static const struct WarpData sDummyWarpData =
{
    .mapGroup = MAP_GROUP(UNDEFINED),
    .mapNum = MAP_NUM(UNDEFINED),
    .warpId = WARP_ID_NONE,
    .x = -1,
    .y = -1,
};

static const u32 sUnusedData[] =
{
    1200, 3600, 1200, 2400, 50, 80, -44, 44
};

const struct UCoords32 gDirectionToVectors[] =
{
    [DIR_NONE] =
    {
        .x =  0,
        .y =  0,
    },
    [DIR_SOUTH] =
    {
        .x =  0,
        .y =  1,
    },
    [DIR_NORTH] =
    {
        .x =  0,
        .y = -1,
    },
    [DIR_WEST] =
    {
        .x = -1,
        .y =  0,
    },
    [DIR_EAST] =
    {
        .x =  1,
        .y =  0,
    },
    [DIR_SOUTHWEST] =
    {
        .x = -1,
        .y =  1,
    },
    [DIR_SOUTHEAST] =
    {
        .x =  1,
        .y =  1,
    },
    [DIR_NORTHWEST] =
    {
        .x = -1,
        .y = -1,
    },
    [DIR_NORTHEAST] =
    {
        .x =  1,
        .y = -1,
    },
};

static const struct BgTemplate sOverworldBgTemplates[] =
{
    {
        .bg = 0,
        .charBaseIndex = 2,
        .mapBaseIndex = 31,
        .screenSize = 0,
        .paletteMode = 0,
        .priority = 0,
        .baseTile = 0
    },
    {
        .bg = 1,
        .charBaseIndex = 0,
        .mapBaseIndex = 29,
        .screenSize = 0,
        .paletteMode = 0,
        .priority = 1,
        .baseTile = 0
    },
    {
        .bg = 2,
        .charBaseIndex = 0,
        .mapBaseIndex = 28,
        .screenSize = 0,
        .paletteMode = 0,
        .priority = 2,
        .baseTile = 0
    },
    {
        .bg = 3,
        .charBaseIndex = 0,
        .mapBaseIndex = 30,
        .screenSize = 0,
        .paletteMode = 0,
        .priority = 3,
        .baseTile = 0
    }
};

static const struct ScanlineEffectParams sFlashEffectParams =
{
    &REG_WIN0H,
    ((DMA_ENABLE | DMA_START_HBLANK | DMA_REPEAT | DMA_DEST_RELOAD) << 16) | 1,
    1,
    0,
};

static u8 MovementEventModeCB_Normal(struct LinkPlayerObjectEvent *, struct ObjectEvent *, u8);
static u8 MovementEventModeCB_Ignored(struct LinkPlayerObjectEvent *, struct ObjectEvent *, u8);
static u8 MovementEventModeCB_Scripted(struct LinkPlayerObjectEvent *, struct ObjectEvent *, u8);

static u8 (*const sLinkPlayerMovementModes[])(struct LinkPlayerObjectEvent *, struct ObjectEvent *, u8) =
{
    [MOVEMENT_MODE_FREE]     = MovementEventModeCB_Normal,
    [MOVEMENT_MODE_FROZEN]   = MovementEventModeCB_Ignored,
    [MOVEMENT_MODE_SCRIPTED] = MovementEventModeCB_Scripted,
};

static u8 FacingHandler_DoNothing(struct LinkPlayerObjectEvent *, struct ObjectEvent *, u8);
static u8 FacingHandler_DpadMovement(struct LinkPlayerObjectEvent *, struct ObjectEvent *, u8);
static u8 FacingHandler_ForcedFacingChange(struct LinkPlayerObjectEvent *, struct ObjectEvent *, u8);

// These handlers return TRUE if the movement was scripted and successful, and FALSE otherwise.
static bool8 (*const sLinkPlayerFacingHandlers[])(struct LinkPlayerObjectEvent *, struct ObjectEvent *, u8) =
{
    FacingHandler_DoNothing,
    FacingHandler_DpadMovement,
    FacingHandler_DpadMovement,
    FacingHandler_DpadMovement,
    FacingHandler_DpadMovement,
    FacingHandler_DoNothing,
    FacingHandler_DoNothing,
    FacingHandler_ForcedFacingChange,
    FacingHandler_ForcedFacingChange,
    FacingHandler_ForcedFacingChange,
    FacingHandler_ForcedFacingChange,
};

static void MovementStatusHandler_EnterFreeMode(struct LinkPlayerObjectEvent *, struct ObjectEvent *);
static void MovementStatusHandler_TryAdvanceScript(struct LinkPlayerObjectEvent *, struct ObjectEvent *);

// These handlers are run after an attempted movement.
static void (*const sMovementStatusHandler[])(struct LinkPlayerObjectEvent *, struct ObjectEvent *) =
{
    // FALSE:
    MovementStatusHandler_EnterFreeMode,
    // TRUE:
    MovementStatusHandler_TryAdvanceScript,
};

// code
void DoWhiteOut(void)
{
    RunScriptImmediately(EventScript_WhiteOut);
    if (B_WHITEOUT_MONEY == GEN_3)
        SetMoney(&gSaveBlock1Ptr->money, GetMoney(&gSaveBlock1Ptr->money) / 2);
    HealPlayerParty();
    Overworld_ResetStateAfterWhiteOut();
    SetWarpDestinationToLastHealLocation();
    WarpIntoMap();
}

void Overworld_ResetStateAfterFly(void)
{
    ResetInitialPlayerAvatarState();
    FlagClear(FLAG_SYS_CYCLING_ROAD);
    FlagClear(FLAG_SYS_CRUISE_MODE);
    FlagClear(FLAG_SYS_SAFARI_MODE);
    FlagClear(FLAG_SYS_USE_STRENGTH);
    FlagClear(FLAG_SYS_USE_FLASH);
}

void Overworld_ResetStateAfterTeleport(void)
{
    ResetInitialPlayerAvatarState();
    FlagClear(FLAG_SYS_CYCLING_ROAD);
    FlagClear(FLAG_SYS_CRUISE_MODE);
    FlagClear(FLAG_SYS_SAFARI_MODE);
    FlagClear(FLAG_SYS_USE_STRENGTH);
    FlagClear(FLAG_SYS_USE_FLASH);
    RunScriptImmediately(EventScript_ResetMrBriney);
}

void Overworld_ResetStateAfterDigEscRope(void)
{
    ResetInitialPlayerAvatarState();
    FlagClear(FLAG_SYS_CYCLING_ROAD);
    FlagClear(FLAG_SYS_CRUISE_MODE);
    FlagClear(FLAG_SYS_SAFARI_MODE);
    FlagClear(FLAG_SYS_USE_STRENGTH);
    FlagClear(FLAG_SYS_USE_FLASH);
}

#if B_RESET_FLAGS_VARS_AFTER_WHITEOUT  == TRUE
void Overworld_ResetBattleFlagsAndVars(void)
{
    #if B_VAR_STARTING_STATUS != 0
        VarSet(B_VAR_STARTING_STATUS, 0);
    #endif

    #if B_VAR_STARTING_STATUS_TIMER != 0
        VarSet(B_VAR_STARTING_STATUS_TIMER, 0);
    #endif

    #if B_VAR_WILD_AI_FLAGS != 0
        VarSet(B_VAR_WILD_AI_FLAGS,0);
    #endif

    FlagClear(B_FLAG_INVERSE_BATTLE);
    FlagClear(B_FLAG_FORCE_DOUBLE_WILD);
    FlagClear(B_SMART_WILD_AI_FLAG);
    FlagClear(B_FLAG_NO_BAG_USE);
    FlagClear(B_FLAG_NO_CATCHING);
    FlagClear(B_FLAG_NO_RUNNING);
    FlagClear(B_FLAG_DYNAMAX_BATTLE);
    FlagClear(B_FLAG_SKY_BATTLE);
}
#endif

static void Overworld_ResetStateAfterWhiteOut(void)
{
    ResetInitialPlayerAvatarState();
    FlagClear(FLAG_SYS_CYCLING_ROAD);
    FlagClear(FLAG_SYS_CRUISE_MODE);
    FlagClear(FLAG_SYS_SAFARI_MODE);
    FlagClear(FLAG_SYS_USE_STRENGTH);
    FlagClear(FLAG_SYS_USE_FLASH);
    if (B_RESET_FLAGS_VARS_AFTER_WHITEOUT == TRUE)
        Overworld_ResetBattleFlagsAndVars();
    // If you were defeated by Kyogre/Groudon and the step counter has
    // maxed out, end the abnormal weather.
    if (VarGet(VAR_SHOULD_END_ABNORMAL_WEATHER) == 1)
    {
        VarSet(VAR_SHOULD_END_ABNORMAL_WEATHER, 0);
        VarSet(VAR_ABNORMAL_WEATHER_LOCATION, ABNORMAL_WEATHER_NONE);
    }
}

static void UpdateMiscOverworldStates(void)
{
    FlagClear(FLAG_SYS_SAFARI_MODE);
    ChooseAmbientCrySpecies();
    ResetCyclingRoadChallengeData();
    UpdateLocationHistoryForRoamer();
    MoveAllRoamersToOtherLocationSets();
}

void ResetGameStats(void)
{
    s32 i;

    for (i = 0; i < NUM_GAME_STATS; i++)
        SetGameStat(i, 0);
}

void IncrementGameStat(u8 index)
{
    if (index < NUM_USED_GAME_STATS)
    {
        u32 statVal = GetGameStat(index);
        if (statVal < 0xFFFFFF)
            statVal++;
        else
            statVal = 0xFFFFFF;

        SetGameStat(index, statVal);
    }
}

u32 GetGameStat(u8 index)
{
    if (index >= NUM_USED_GAME_STATS)
        return 0;

    return gSaveBlock1Ptr->gameStats[index] ^ gSaveBlock2Ptr->encryptionKey;
}

void SetGameStat(u8 index, u32 value)
{
    if (index < NUM_USED_GAME_STATS)
        gSaveBlock1Ptr->gameStats[index] = value ^ gSaveBlock2Ptr->encryptionKey;
}

void ApplyNewEncryptionKeyToGameStats(u32 newKey)
{
    u8 i;

    for (i = 0; i < NUM_GAME_STATS; i++)
        ApplyNewEncryptionKeyToWord(&gSaveBlock1Ptr->gameStats[i], newKey);
}

void LoadObjEventTemplatesFromHeader(void)
{
    // Clear map object templates
    CpuFill32(0, gSaveBlock1Ptr->objectEventTemplates, sizeof(gSaveBlock1Ptr->objectEventTemplates));

    // Copy map header events to save block
    CpuCopy32(gMapHeader.events->objectEvents,
              gSaveBlock1Ptr->objectEventTemplates,
              gMapHeader.events->objectEventCount * sizeof(struct ObjectEventTemplate));
}

void LoadSaveblockObjEventScripts(void)
{
    const struct ObjectEventTemplate *mapHeaderObjTemplates = gMapHeader.events->objectEvents;
    struct ObjectEventTemplate *savObjTemplates = gSaveBlock1Ptr->objectEventTemplates;
    s32 i;

    for (i = 0; i < OBJECT_EVENT_TEMPLATES_COUNT; i++)
        savObjTemplates[i].script = mapHeaderObjTemplates[i].script;
}

void SetObjEventTemplateCoords(u8 localId, s16 x, s16 y)
{
    s32 i;
    struct ObjectEventTemplate *savObjTemplates = gSaveBlock1Ptr->objectEventTemplates;

    for (i = 0; i < OBJECT_EVENT_TEMPLATES_COUNT; i++)
    {
        struct ObjectEventTemplate *objectEventTemplate = &savObjTemplates[i];
        if (objectEventTemplate->localId == localId)
        {
            objectEventTemplate->x = x;
            objectEventTemplate->y = y;
            return;
        }
    }
}

void SetObjEventTemplateMovementType(u8 localId, u8 movementType)
{
    s32 i;

    struct ObjectEventTemplate *savObjTemplates = gSaveBlock1Ptr->objectEventTemplates;
    for (i = 0; i < OBJECT_EVENT_TEMPLATES_COUNT; i++)
    {
        struct ObjectEventTemplate *objectEventTemplate = &savObjTemplates[i];
        if (objectEventTemplate->localId == localId)
        {
            objectEventTemplate->movementType = movementType;
            return;
        }
    }
}

static void InitMapView(void)
{
    ResetFieldCamera();
    CopyMapTilesetsToVram(gMapHeader.mapLayout);
    LoadMapTilesetPalettes(gMapHeader.mapLayout);
    DrawWholeMapView();
    InitTilesetAnimations();
}

const struct MapLayout *GetMapLayout(u16 mapLayoutId)
{
    return gMapLayouts[mapLayoutId - 1];
}

void ApplyCurrentWarp(void)
{
    gLastUsedWarp = gSaveBlock1Ptr->location;
    gSaveBlock1Ptr->location = sWarpDestination;
    sFixedDiveWarp = sDummyWarpData;
    sFixedHoleWarp = sDummyWarpData;
}

static void ClearDiveAndHoleWarps(void)
{
    sFixedDiveWarp = sDummyWarpData;
    sFixedHoleWarp = sDummyWarpData;
}

static void SetWarpData(struct WarpData *warp, s8 mapGroup, s8 mapNum, s8 warpId, s8 x, s8 y)
{
    warp->mapGroup = mapGroup;
    warp->mapNum = mapNum;
    warp->warpId = warpId;
    warp->x = x;
    warp->y = y;
}

static bool32 IsDummyWarp(struct WarpData *warp)
{
    if (warp->mapGroup != (s8)MAP_GROUP(UNDEFINED))
        return FALSE;
    else if (warp->mapNum != (s8)MAP_NUM(UNDEFINED))
        return FALSE;
    else if (warp->warpId != WARP_ID_NONE)
        return FALSE;
    else if (warp->x != -1)
        return FALSE;
    else if (warp->y != -1)
        return FALSE;
    else
        return TRUE;
}

struct MapHeader const *const Overworld_GetMapHeaderByGroupAndId(u16 mapGroup, u16 mapNum)
{
    return gMapGroups[mapGroup][mapNum];
}

struct MapHeader const *const GetDestinationWarpMapHeader(void)
{
    return Overworld_GetMapHeaderByGroupAndId(sWarpDestination.mapGroup, sWarpDestination.mapNum);
}

static void LoadCurrentMapData(void)
{
    sLastMapSectionId = gMapHeader.regionMapSectionId;
    gMapHeader = *Overworld_GetMapHeaderByGroupAndId(gSaveBlock1Ptr->location.mapGroup, gSaveBlock1Ptr->location.mapNum);
    gSaveBlock1Ptr->mapLayoutId = gMapHeader.mapLayoutId;
    gMapHeader.mapLayout = GetMapLayout(gMapHeader.mapLayoutId);
}

static void LoadSaveblockMapHeader(void)
{
    gMapHeader = *Overworld_GetMapHeaderByGroupAndId(gSaveBlock1Ptr->location.mapGroup, gSaveBlock1Ptr->location.mapNum);
    gMapHeader.mapLayout = GetMapLayout(gSaveBlock1Ptr->mapLayoutId);
}

static void SetPlayerCoordsFromWarp(void)
{
    if (gSaveBlock1Ptr->location.warpId >= 0 && gSaveBlock1Ptr->location.warpId < gMapHeader.events->warpCount)
    {
        // warpId is a valid warp for this map, use the coords of that warp.
        gSaveBlock1Ptr->pos.x = gMapHeader.events->warps[gSaveBlock1Ptr->location.warpId].x;
        gSaveBlock1Ptr->pos.y = gMapHeader.events->warps[gSaveBlock1Ptr->location.warpId].y;
    }
    else if (gSaveBlock1Ptr->location.x >= 0 && gSaveBlock1Ptr->location.y >= 0)
    {
        // Invalid warpId given. The given coords are valid, use those instead.
        // WARP_ID_NONE is used to reach this intentionally.
        gSaveBlock1Ptr->pos.x = gSaveBlock1Ptr->location.x;
        gSaveBlock1Ptr->pos.y = gSaveBlock1Ptr->location.y;
    }
    else
    {
        // Invalid warpId and coords given. Put player in center of map.
        gSaveBlock1Ptr->pos.x = gMapHeader.mapLayout->width / 2;
        gSaveBlock1Ptr->pos.y = gMapHeader.mapLayout->height / 2;
    }
}

void WarpIntoMap(void)
{
    ApplyCurrentWarp();
    LoadCurrentMapData();
    SetPlayerCoordsFromWarp();
}

void SetWarpDestination(s8 mapGroup, s8 mapNum, s8 warpId, s8 x, s8 y)
{
    SetWarpData(&sWarpDestination, mapGroup, mapNum, warpId, x, y);
}

void SetWarpDestinationToMapWarp(s8 mapGroup, s8 mapNum, s8 warpId)
{
    SetWarpDestination(mapGroup, mapNum, warpId, -1, -1);
}

void SetDynamicWarp(s32 unused, s8 mapGroup, s8 mapNum, s8 warpId)
{
    SetWarpData(&gSaveBlock1Ptr->dynamicWarp, mapGroup, mapNum, warpId, gSaveBlock1Ptr->pos.x, gSaveBlock1Ptr->pos.y);
}

void SetDynamicWarpWithCoords(s32 unused, s8 mapGroup, s8 mapNum, s8 warpId, s8 x, s8 y)
{
    SetWarpData(&gSaveBlock1Ptr->dynamicWarp, mapGroup, mapNum, warpId, x, y);
}

void SetWarpDestinationToDynamicWarp(u8 unusedWarpId)
{
    sWarpDestination = gSaveBlock1Ptr->dynamicWarp;
}

void SetWarpDestinationToHealLocation(u8 healLocationId)
{
    const struct HealLocation *healLocation = GetHealLocation(healLocationId);
    if (healLocation)
        SetWarpDestination(healLocation->group, healLocation->map, WARP_ID_NONE, healLocation->x, healLocation->y);
}

static bool32 IsFRLGWhiteout(void)
{
    if (!OW_FRLG_WHITEOUT)
        return FALSE;
    return GetHealNpcLocalId(GetHealLocationIndexByWarpData(&gSaveBlock1Ptr->lastHealLocation)) > 0;
}

void SetWarpDestinationToLastHealLocation(void)
{
    if (IsFRLGWhiteout())
        SetWhiteoutRespawnWarpAndHealerNPC(&sWarpDestination);
    else
        sWarpDestination = gSaveBlock1Ptr->lastHealLocation;
}

void SetLastHealLocationWarp(u8 healLocationId)
{
    const struct HealLocation *healLocation = GetHealLocation(healLocationId);
    if (healLocation)
        SetWarpData(&gSaveBlock1Ptr->lastHealLocation, healLocation->group, healLocation->map, WARP_ID_NONE, healLocation->x, healLocation->y);
}

void UpdateEscapeWarp(s16 x, s16 y)
{
    u8 currMapType = GetCurrentMapType();
    u8 destMapType = GetMapTypeByGroupAndId(sWarpDestination.mapGroup, sWarpDestination.mapNum);
    if (IsMapTypeOutdoors(currMapType) && IsMapTypeOutdoors(destMapType) != TRUE)
        SetEscapeWarp(gSaveBlock1Ptr->location.mapGroup, gSaveBlock1Ptr->location.mapNum, WARP_ID_NONE, x - MAP_OFFSET, y - MAP_OFFSET + 1);
}

void SetEscapeWarp(s8 mapGroup, s8 mapNum, s8 warpId, s8 x, s8 y)
{
    SetWarpData(&gSaveBlock1Ptr->escapeWarp, mapGroup, mapNum, warpId, x, y);
}

void SetWarpDestinationToEscapeWarp(void)
{
    sWarpDestination = gSaveBlock1Ptr->escapeWarp;
}

void SetFixedDiveWarp(s8 mapGroup, s8 mapNum, s8 warpId, s8 x, s8 y)
{
    SetWarpData(&sFixedDiveWarp, mapGroup, mapNum, warpId, x, y);
}

static void SetWarpDestinationToDiveWarp(void)
{
    sWarpDestination = sFixedDiveWarp;
}

void SetFixedHoleWarp(s8 mapGroup, s8 mapNum, s8 warpId, s8 x, s8 y)
{
    SetWarpData(&sFixedHoleWarp, mapGroup, mapNum, warpId, x, y);
}

void SetWarpDestinationToFixedHoleWarp(s16 x, s16 y)
{
    if (IsDummyWarp(&sFixedHoleWarp) == TRUE)
        sWarpDestination = gLastUsedWarp;
    else
        SetWarpDestination(sFixedHoleWarp.mapGroup, sFixedHoleWarp.mapNum, WARP_ID_NONE, x, y);
}

static void SetWarpDestinationToContinueGameWarp(void)
{
    sWarpDestination = gSaveBlock1Ptr->continueGameWarp;
}

void SetContinueGameWarp(s8 mapGroup, s8 mapNum, s8 warpId, s8 x, s8 y)
{
    SetWarpData(&gSaveBlock1Ptr->continueGameWarp, mapGroup, mapNum, warpId, x, y);
}

void SetContinueGameWarpToHealLocation(u8 healLocationId)
{
    const struct HealLocation *healLocation = GetHealLocation(healLocationId);
    if (healLocation)
        SetWarpData(&gSaveBlock1Ptr->continueGameWarp, healLocation->group, healLocation->map, WARP_ID_NONE, healLocation->x, healLocation->y);
}

void SetContinueGameWarpToDynamicWarp(int unused)
{
    gSaveBlock1Ptr->continueGameWarp = gSaveBlock1Ptr->dynamicWarp;
}

const struct MapConnection *GetMapConnection(u8 dir)
{
    s32 i;
    s32 count = gMapHeader.connections->count;
    const struct MapConnection *connection = gMapHeader.connections->connections;

    if (connection == NULL)
        return NULL;

    for(i = 0; i < count; i++, connection++)
        if (connection->direction == dir)
            return connection;

    return NULL;
}

static bool8 SetDiveWarp(u8 dir, u16 x, u16 y)
{
    const struct MapConnection *connection = GetMapConnection(dir);

    if (connection != NULL)
    {
        SetWarpDestination(connection->mapGroup, connection->mapNum, WARP_ID_NONE, x, y);
    }
    else
    {
        RunOnDiveWarpMapScript();
        if (IsDummyWarp(&sFixedDiveWarp))
            return FALSE;
        SetWarpDestinationToDiveWarp();
    }
    return TRUE;
}

bool8 SetDiveWarpEmerge(u16 x, u16 y)
{
    return SetDiveWarp(CONNECTION_EMERGE, x, y);
}

bool8 SetDiveWarpDive(u16 x, u16 y)
{
    return SetDiveWarp(CONNECTION_DIVE, x, y);
}

void LoadMapFromCameraTransition(u8 mapGroup, u8 mapNum)
{
    SetWarpDestination(mapGroup, mapNum, WARP_ID_NONE, -1, -1);

    // Dont transition map music between BF Outside West/East
    if (gMapHeader.regionMapSectionId != MAPSEC_BATTLE_FRONTIER)
        TransitionMapMusic();

    ApplyCurrentWarp();
    LoadCurrentMapData();
    LoadObjEventTemplatesFromHeader();
    TrySetMapSaveWarpStatus();
    ClearTempFieldEventData();
    ResetDexNavSearch();
    ResetCyclingRoadChallengeData();
    RestartWildEncounterImmunitySteps();
#if FREE_MATCH_CALL == FALSE
    TryUpdateRandomTrainerRematches(mapGroup, mapNum);
#endif //FREE_MATCH_CALL

if (I_VS_SEEKER_CHARGING != 0)
    MapResetTrainerRematches(mapGroup, mapNum);

    DoTimeBasedEvents();
    SetSavedWeatherFromCurrMapHeader();
    ChooseAmbientCrySpecies();
    SetDefaultFlashLevel();
    Overworld_ClearSavedMusic();
    RunOnTransitionMapScript();
    InitMap();
    CopySecondaryTilesetToVramUsingHeap(gMapHeader.mapLayout);
    LoadSecondaryTilesetPalette(gMapHeader.mapLayout, TRUE); // skip copying to Faded, gamma shift will take care of it

    ApplyWeatherColorMapToPals(NUM_PALS_IN_PRIMARY, NUM_PALS_TOTAL - NUM_PALS_IN_PRIMARY); // palettes [6,12]

    InitSecondaryTilesetAnimation();
    UpdateLocationHistoryForRoamer();
    MoveAllRoamers();
    DoCurrentWeather();
    ResetFieldTasksArgs();
    RunOnResumeMapScript();

    if (OW_HIDE_REPEAT_MAP_POPUP)
    {
        if (gMapHeader.regionMapSectionId != sLastMapSectionId)
            ShowMapNamePopup();
    }
    else
    {
        if (gMapHeader.regionMapSectionId != MAPSEC_BATTLE_FRONTIER
         || gMapHeader.regionMapSectionId != sLastMapSectionId)
            ShowMapNamePopup();
    }
}

static void LoadMapFromWarp(bool32 a1)
{
    bool8 isOutdoors;
    bool8 isIndoors;

    LoadCurrentMapData();
    if (!(sObjectEventLoadFlag & SKIP_OBJECT_EVENT_LOAD))
    {
        if (gMapHeader.mapLayoutId == LAYOUT_BATTLE_FRONTIER_BATTLE_PYRAMID_FLOOR)
            LoadBattlePyramidObjectEventTemplates();
        else if (InTrainerHill())
            LoadTrainerHillObjectEventTemplates();
        else
            LoadObjEventTemplatesFromHeader();
    }

    isOutdoors = IsMapTypeOutdoors(gMapHeader.mapType);
    isIndoors = IsMapTypeIndoors(gMapHeader.mapType);

    CheckLeftFriendsSecretBase();
    TrySetMapSaveWarpStatus();
    ClearTempFieldEventData();
    ResetDexNavSearch();
<<<<<<< HEAD
    // reset hours override on every warp
    sHoursOverride = 0; 
=======
>>>>>>> 82f6d477
    ResetCyclingRoadChallengeData();
    RestartWildEncounterImmunitySteps();
#if FREE_MATCH_CALL == FALSE
    TryUpdateRandomTrainerRematches(gSaveBlock1Ptr->location.mapGroup, gSaveBlock1Ptr->location.mapNum);
#endif //FREE_MATCH_CALL

if (I_VS_SEEKER_CHARGING != 0)
     MapResetTrainerRematches(gSaveBlock1Ptr->location.mapGroup, gSaveBlock1Ptr->location.mapNum);

    if (a1 != TRUE)
        DoTimeBasedEvents();
    SetSavedWeatherFromCurrMapHeader();
    ChooseAmbientCrySpecies();
    if (isOutdoors)
        FlagClear(FLAG_SYS_USE_FLASH);
    SetDefaultFlashLevel();
    Overworld_ClearSavedMusic();
    RunOnTransitionMapScript();
    UpdateLocationHistoryForRoamer();
    MoveAllRoamersToOtherLocationSets();
    gChainFishingDexNavStreak = 0;
    if (gMapHeader.mapLayoutId == LAYOUT_BATTLE_FRONTIER_BATTLE_PYRAMID_FLOOR)
        InitBattlePyramidMap(FALSE);
    else if (InTrainerHill())
        InitTrainerHillMap();
    else
        InitMap();

    if (a1 != TRUE && isIndoors)
    {
        UpdateTVScreensOnMap(gBackupMapLayout.width, gBackupMapLayout.height);
        InitSecretBaseAppearance(TRUE);
    }
}

void ResetInitialPlayerAvatarState(void)
{
    sInitialPlayerAvatarState.direction = DIR_SOUTH;
    sInitialPlayerAvatarState.transitionFlags = PLAYER_AVATAR_FLAG_ON_FOOT;
}

void StoreInitialPlayerAvatarState(void)
{
    sInitialPlayerAvatarState.direction = GetPlayerFacingDirection();

    if (TestPlayerAvatarFlags(PLAYER_AVATAR_FLAG_MACH_BIKE))
        sInitialPlayerAvatarState.transitionFlags = PLAYER_AVATAR_FLAG_MACH_BIKE;
    else if (TestPlayerAvatarFlags(PLAYER_AVATAR_FLAG_ACRO_BIKE))
        sInitialPlayerAvatarState.transitionFlags = PLAYER_AVATAR_FLAG_ACRO_BIKE;
    else if (TestPlayerAvatarFlags(PLAYER_AVATAR_FLAG_SURFING))
        sInitialPlayerAvatarState.transitionFlags = PLAYER_AVATAR_FLAG_SURFING;
    else if (TestPlayerAvatarFlags(PLAYER_AVATAR_FLAG_UNDERWATER))
        sInitialPlayerAvatarState.transitionFlags = PLAYER_AVATAR_FLAG_UNDERWATER;
    else
        sInitialPlayerAvatarState.transitionFlags = PLAYER_AVATAR_FLAG_ON_FOOT;
}

static struct InitialPlayerAvatarState *GetInitialPlayerAvatarState(void)
{
    struct InitialPlayerAvatarState playerStruct;
    u8 mapType = GetCurrentMapType();
    u16 metatileBehavior = GetCenterScreenMetatileBehavior();
    u8 transitionFlags = GetAdjustedInitialTransitionFlags(&sInitialPlayerAvatarState, metatileBehavior, mapType);
    playerStruct.transitionFlags = transitionFlags;
    playerStruct.direction = GetAdjustedInitialDirection(&sInitialPlayerAvatarState, transitionFlags, metatileBehavior, mapType);
    sInitialPlayerAvatarState = playerStruct;
    return &sInitialPlayerAvatarState;
}

static u8 GetAdjustedInitialTransitionFlags(struct InitialPlayerAvatarState *playerStruct, u16 metatileBehavior, u8 mapType)
{
    if (mapType != MAP_TYPE_INDOOR && FlagGet(FLAG_SYS_CRUISE_MODE))
        return PLAYER_AVATAR_FLAG_ON_FOOT;
    else if (mapType == MAP_TYPE_UNDERWATER)
        return PLAYER_AVATAR_FLAG_UNDERWATER;
    else if (MetatileBehavior_IsSurfableWaterOrUnderwater(metatileBehavior) == TRUE)
        return PLAYER_AVATAR_FLAG_SURFING;
    else if (Overworld_IsBikingAllowed() != TRUE)
        return PLAYER_AVATAR_FLAG_ON_FOOT;
    else if (playerStruct->transitionFlags == PLAYER_AVATAR_FLAG_MACH_BIKE)
        return PLAYER_AVATAR_FLAG_MACH_BIKE;
    else if (playerStruct->transitionFlags != PLAYER_AVATAR_FLAG_ACRO_BIKE)
        return PLAYER_AVATAR_FLAG_ON_FOOT;
    else
        return PLAYER_AVATAR_FLAG_ACRO_BIKE;
}

static u8 GetAdjustedInitialDirection(struct InitialPlayerAvatarState *playerStruct, u8 transitionFlags, u16 metatileBehavior, u8 mapType)
{
    if (FlagGet(FLAG_SYS_CRUISE_MODE) && mapType == MAP_TYPE_OCEAN_ROUTE)
        return DIR_EAST;
    else if (MetatileBehavior_IsDeepSouthWarp(metatileBehavior) == TRUE)
        return DIR_NORTH;
    else if (MetatileBehavior_IsNonAnimDoor(metatileBehavior) == TRUE || MetatileBehavior_IsDoor(metatileBehavior) == TRUE)
        return DIR_SOUTH;
    else if (MetatileBehavior_IsSouthArrowWarp(metatileBehavior) == TRUE)
        return DIR_NORTH;
    else if (MetatileBehavior_IsNorthArrowWarp(metatileBehavior) == TRUE)
        return DIR_SOUTH;
    else if (MetatileBehavior_IsWestArrowWarp(metatileBehavior) == TRUE)
        return DIR_EAST;
    else if (MetatileBehavior_IsEastArrowWarp(metatileBehavior) == TRUE)
        return DIR_WEST;
    else if (MetatileBehavior_IsDirectionalUpRightStairWarp(metatileBehavior) == TRUE || MetatileBehavior_IsDirectionalDownRightStairWarp(metatileBehavior) == TRUE)
        return DIR_WEST;
    else if (MetatileBehavior_IsDirectionalUpLeftStairWarp(metatileBehavior) == TRUE || MetatileBehavior_IsDirectionalDownLeftStairWarp(metatileBehavior) == TRUE)
        return DIR_EAST;
    else if ((playerStruct->transitionFlags == PLAYER_AVATAR_FLAG_UNDERWATER  && transitionFlags == PLAYER_AVATAR_FLAG_SURFING)
          || (playerStruct->transitionFlags == PLAYER_AVATAR_FLAG_SURFING && transitionFlags == PLAYER_AVATAR_FLAG_UNDERWATER))
        return playerStruct->direction;
    else if (MetatileBehavior_IsLadder(metatileBehavior) == TRUE)
        return playerStruct->direction;
    else
        return DIR_SOUTH;
}

static u16 GetCenterScreenMetatileBehavior(void)
{
    return MapGridGetMetatileBehaviorAt(gSaveBlock1Ptr->pos.x + MAP_OFFSET, gSaveBlock1Ptr->pos.y + MAP_OFFSET);
}

bool32 Overworld_IsBikingAllowed(void)
{
    if (!gMapHeader.allowCycling)
        return FALSE;
    else
        return TRUE;
}

// Flash level of 0 is fully bright
// Flash level of 1 is the largest flash radius
// Flash level of 7 is the smallest flash radius
// Flash level of 8 is fully black
void SetDefaultFlashLevel(void)
{
    if (!gMapHeader.cave)
        gSaveBlock1Ptr->flashLevel = 0;
    else if (FlagGet(FLAG_SYS_USE_FLASH))
        gSaveBlock1Ptr->flashLevel = 1;
    else
        gSaveBlock1Ptr->flashLevel = gMaxFlashLevel - 1;
}

void SetFlashLevel(s32 flashLevel)
{
    if (flashLevel < 0 || flashLevel > gMaxFlashLevel)
        flashLevel = 0;
    gSaveBlock1Ptr->flashLevel = flashLevel;
}

u8 GetFlashLevel(void)
{
    return gSaveBlock1Ptr->flashLevel;
}

void SetCurrentMapLayout(u16 mapLayoutId)
{
    gSaveBlock1Ptr->mapLayoutId = mapLayoutId;
    gMapHeader.mapLayout = GetMapLayout(mapLayoutId);
}

void SetObjectEventLoadFlag(u8 flag)
{
    sObjectEventLoadFlag = flag;
}

// sObjectEventLoadFlag is read directly
static u8 UNUSED GetObjectEventLoadFlag(void)
{
    return sObjectEventLoadFlag;
}

static bool16 ShouldLegendaryMusicPlayAtLocation(struct WarpData *warp)
{
    if (!FlagGet(FLAG_SYS_WEATHER_CTRL))
        return FALSE;
    if (warp->mapGroup == 0)
    {
        switch (warp->mapNum)
        {
        case MAP_NUM(LILYCOVE_CITY):
        case MAP_NUM(MOSSDEEP_CITY):
        case MAP_NUM(SOOTOPOLIS_CITY):
        case MAP_NUM(EVER_GRANDE_CITY):
        case MAP_NUM(ROUTE124):
        case MAP_NUM(ROUTE125):
        case MAP_NUM(ROUTE126):
        case MAP_NUM(ROUTE127):
        case MAP_NUM(ROUTE128):
            return TRUE;
        default:
            if (VarGet(VAR_SOOTOPOLIS_CITY_STATE) < 4)
                return FALSE;
            switch (warp->mapNum)
            {
            case MAP_NUM(ROUTE129):
            case MAP_NUM(ROUTE130):
            case MAP_NUM(ROUTE131):
                return TRUE;
            }
        }
    }
    return FALSE;
}

static bool16 NoMusicInSotopolisWithLegendaries(struct WarpData *warp)
{
    if (VarGet(VAR_SKY_PILLAR_STATE) != 1)
        return FALSE;
    else if (warp->mapGroup != MAP_GROUP(SOOTOPOLIS_CITY))
        return FALSE;
    else if (warp->mapNum == MAP_NUM(SOOTOPOLIS_CITY))
        return TRUE;
    else
        return FALSE;
}

static bool16 IsInfiltratedWeatherInstitute(struct WarpData *warp)
{
    if (VarGet(VAR_WEATHER_INSTITUTE_STATE))
        return FALSE;
    else if (warp->mapGroup != MAP_GROUP(ROUTE119_WEATHER_INSTITUTE_1F))
        return FALSE;
    else if (warp->mapNum == MAP_NUM(ROUTE119_WEATHER_INSTITUTE_1F)
     || warp->mapNum == MAP_NUM(ROUTE119_WEATHER_INSTITUTE_2F))
        return TRUE;
    else
        return FALSE;
}

static bool16 IsInflitratedSpaceCenter(struct WarpData *warp)
{
    if (VarGet(VAR_MOSSDEEP_CITY_STATE) == 0)
        return FALSE;
    else if (VarGet(VAR_MOSSDEEP_CITY_STATE) > 2)
        return FALSE;
    else if (warp->mapGroup != MAP_GROUP(MOSSDEEP_CITY_SPACE_CENTER_1F))
        return FALSE;
    else if (warp->mapNum == MAP_NUM(MOSSDEEP_CITY_SPACE_CENTER_1F)
     || warp->mapNum == MAP_NUM(MOSSDEEP_CITY_SPACE_CENTER_2F))
        return TRUE;
    return FALSE;
}

u16 GetLocationMusic(struct WarpData *warp)
{
    if (NoMusicInSotopolisWithLegendaries(warp) == TRUE)
        return MUS_NONE;
    else if (ShouldLegendaryMusicPlayAtLocation(warp) == TRUE)
        return MUS_ABNORMAL_WEATHER;
    else if (IsInflitratedSpaceCenter(warp) == TRUE)
        return MUS_ENCOUNTER_MAGMA;
    else if (IsInfiltratedWeatherInstitute(warp) == TRUE)
        return MUS_MT_CHIMNEY;
    else
        return Overworld_GetMapHeaderByGroupAndId(warp->mapGroup, warp->mapNum)->music;
}

u16 GetCurrLocationDefaultMusic(void)
{
    u16 music;

    // Play the desert music only when the sandstorm is active on Route 111.
    if (gSaveBlock1Ptr->location.mapGroup == MAP_GROUP(ROUTE111)
     && gSaveBlock1Ptr->location.mapNum == MAP_NUM(ROUTE111)
     && GetSavedWeather() == WEATHER_SANDSTORM)
        return MUS_DESERT;

    music = GetLocationMusic(&gSaveBlock1Ptr->location);
    if (music != MUS_ROUTE118)
    {
        return music;
    }
    else
    {
        if (gSaveBlock1Ptr->pos.x < 24)
            return MUS_ROUTE110;
        else
            return MUS_ROUTE119;
    }
}

u16 GetWarpDestinationMusic(void)
{
    u16 music = GetLocationMusic(&sWarpDestination);
    if (music != MUS_ROUTE118)
    {
        return music;
    }
    else
    {
        if (gSaveBlock1Ptr->location.mapGroup == MAP_GROUP(MAUVILLE_CITY)
         && gSaveBlock1Ptr->location.mapNum == MAP_NUM(MAUVILLE_CITY))
            return MUS_ROUTE110;
        else
            return MUS_ROUTE119;
    }
}

void Overworld_ResetMapMusic(void)
{
    ResetMapMusic();
}

void Overworld_PlaySpecialMapMusic(void)
{
    u16 music = GetCurrLocationDefaultMusic();

    if (music != MUS_ABNORMAL_WEATHER && music != MUS_NONE)
    {
        if (gSaveBlock1Ptr->savedMusic)
            music = gSaveBlock1Ptr->savedMusic;
        else if (GetCurrentMapType() == MAP_TYPE_UNDERWATER)
            music = MUS_UNDERWATER;
        else if (TestPlayerAvatarFlags(PLAYER_AVATAR_FLAG_SURFING))
            music = MUS_SURF;
    }

    if (music != GetCurrentMapMusic())
        PlayNewMapMusic(music);
}

void Overworld_SetSavedMusic(u16 songNum)
{
    gSaveBlock1Ptr->savedMusic = songNum;
}

void Overworld_ClearSavedMusic(void)
{
    gSaveBlock1Ptr->savedMusic = MUS_DUMMY;
}

static void TransitionMapMusic(void)
{
    if (FlagGet(FLAG_DONT_TRANSITION_MUSIC) != TRUE)
    {
        u16 newMusic = GetWarpDestinationMusic();
        u16 currentMusic = GetCurrentMapMusic();
        if (newMusic != MUS_ABNORMAL_WEATHER && newMusic != MUS_NONE)
        {
            if (currentMusic == MUS_UNDERWATER || currentMusic == MUS_SURF)
                return;
            if (TestPlayerAvatarFlags(PLAYER_AVATAR_FLAG_SURFING))
                newMusic = MUS_SURF;
        }
        if (newMusic != currentMusic)
        {
            if (TestPlayerAvatarFlags(PLAYER_AVATAR_FLAG_MACH_BIKE | PLAYER_AVATAR_FLAG_ACRO_BIKE))
                FadeOutAndFadeInNewMapMusic(newMusic, 4, 4);
            else
                FadeOutAndPlayNewMapMusic(newMusic, 8);
        }
    }
}

void Overworld_ChangeMusicToDefault(void)
{
    u16 currentMusic = GetCurrentMapMusic();
    if (currentMusic != GetCurrLocationDefaultMusic())
        FadeOutAndPlayNewMapMusic(GetCurrLocationDefaultMusic(), 8);
}

void Overworld_ChangeMusicTo(u16 newMusic)
{
    u16 currentMusic = GetCurrentMapMusic();
    if (currentMusic != newMusic && currentMusic != MUS_ABNORMAL_WEATHER)
        FadeOutAndPlayNewMapMusic(newMusic, 8);
}

u8 GetMapMusicFadeoutSpeed(void)
{
    const struct MapHeader *mapHeader = GetDestinationWarpMapHeader();
    if (IsMapTypeIndoors(mapHeader->mapType) == TRUE)
        return 2;
    else
        return 4;
}

void TryFadeOutOldMapMusic(void)
{
    u16 currentMusic = GetCurrentMapMusic();
    u16 warpMusic = GetWarpDestinationMusic();
    if (FlagGet(FLAG_DONT_TRANSITION_MUSIC) != TRUE && warpMusic != GetCurrentMapMusic())
    {
        if (currentMusic == MUS_SURF
            && VarGet(VAR_SKY_PILLAR_STATE) == 2
            && gSaveBlock1Ptr->location.mapGroup == MAP_GROUP(SOOTOPOLIS_CITY)
            && gSaveBlock1Ptr->location.mapNum == MAP_NUM(SOOTOPOLIS_CITY)
            && sWarpDestination.mapGroup == MAP_GROUP(SOOTOPOLIS_CITY)
            && sWarpDestination.mapNum == MAP_NUM(SOOTOPOLIS_CITY)
            && sWarpDestination.x == 29
            && sWarpDestination.y == 53)
            return;
        FadeOutMapMusic(GetMapMusicFadeoutSpeed());
    }
}

bool8 BGMusicStopped(void)
{
    return IsNotWaitingForBGMStop();
}

void Overworld_FadeOutMapMusic(void)
{
    FadeOutMapMusic(4);
}

static void PlayAmbientCry(void)
{
    s16 x, y;
    s8 pan;
    s8 volume;

    PlayerGetDestCoords(&x, &y);
    if (sIsAmbientCryWaterMon == TRUE
     && !MetatileBehavior_IsSurfableWaterOrUnderwater(MapGridGetMetatileBehaviorAt(x, y)))
        return;
    pan = (Random() % 88) + 212;
    volume = (Random() % 30) + 50;
    PlayCry_NormalNoDucking(sAmbientCrySpecies, pan, volume, CRY_PRIORITY_AMBIENT);
}

// States for UpdateAmbientCry
enum {
    AMB_CRY_INIT,
    AMB_CRY_FIRST,
    AMB_CRY_RESET,
    AMB_CRY_WAIT,
    AMB_CRY_IDLE,
};

void UpdateAmbientCry(s16 *state, u16 *delayCounter)
{
    u8 i, monsCount, divBy;

    switch (*state)
    {
    case AMB_CRY_INIT:
        // This state will be revisited whenever ResetFieldTasksArgs is called (which happens on map transition)
        if (sAmbientCrySpecies == SPECIES_NONE)
            *state = AMB_CRY_IDLE;
        else
            *state = AMB_CRY_FIRST;
        break;
    case AMB_CRY_FIRST:
        // It takes between 1200-3599 frames (~20-60 seconds) to play the first ambient cry after entering a map
        *delayCounter = (Random() % 2400) + 1200;
        *state = AMB_CRY_WAIT;
        break;
    case AMB_CRY_RESET:
        divBy = 1;
        monsCount = CalculatePlayerPartyCount();
        for (i = 0; i < monsCount; i++)
        {
            if (!GetMonData(&gPlayerParty[i], MON_DATA_SANITY_IS_EGG)
                && GetMonAbility(&gPlayerParty[0]) == ABILITY_SWARM)
            {
                divBy = 2;
                break;
            }
        }
        // Ambient cries after the first one take between 1200-2399 frames (~20-40 seconds)
        // If the player has a Pokémon with the ability Swarm in their party, the time is halved to 600-1199 frames (~10-20 seconds)
        *delayCounter = ((Random() % 1200) + 1200) / divBy;
        *state = AMB_CRY_WAIT;
        break;
    case AMB_CRY_WAIT:
        if (--(*delayCounter) == 0)
        {
            PlayAmbientCry();
            *state = AMB_CRY_RESET;
        }
        break;
    case AMB_CRY_IDLE:
        // No land/water Pokémon on this map
        break;
    }
}

static void ChooseAmbientCrySpecies(void)
{
    if ((gSaveBlock1Ptr->location.mapGroup == MAP_GROUP(ROUTE130)
     && gSaveBlock1Ptr->location.mapNum == MAP_NUM(ROUTE130))
     && !IsMirageIslandPresent())
    {
        // Only play water Pokémon cries on this route
        // when Mirage Island is not present
        sIsAmbientCryWaterMon = TRUE;
        sAmbientCrySpecies = GetLocalWaterMon();
    }
    else
    {
        sAmbientCrySpecies = GetLocalWildMon(&sIsAmbientCryWaterMon);
    }
}

u8 GetMapTypeByGroupAndId(s8 mapGroup, s8 mapNum)
{
    return Overworld_GetMapHeaderByGroupAndId(mapGroup, mapNum)->mapType;
}

u8 GetMapTypeByWarpData(struct WarpData *warp)
{
    return GetMapTypeByGroupAndId(warp->mapGroup, warp->mapNum);
}

u8 GetCurrentMapType(void)
{
    return GetMapTypeByWarpData(&gSaveBlock1Ptr->location);
}

u8 GetLastUsedWarpMapType(void)
{
    return GetMapTypeByWarpData(&gLastUsedWarp);
}

bool8 IsMapTypeOutdoors(u8 mapType)
{
    if (mapType == MAP_TYPE_ROUTE
     || mapType == MAP_TYPE_TOWN
     || mapType == MAP_TYPE_UNDERWATER
     || mapType == MAP_TYPE_CITY
     || mapType == MAP_TYPE_OCEAN_ROUTE)
        return TRUE;
    else
        return FALSE;
}

bool8 Overworld_MapTypeAllowsTeleportAndFly(u8 mapType)
{
    if (mapType == MAP_TYPE_ROUTE
     || mapType == MAP_TYPE_TOWN
     || mapType == MAP_TYPE_OCEAN_ROUTE
     || mapType == MAP_TYPE_CITY)
        return TRUE;
    else
        return FALSE;
}

bool8 IsMapTypeIndoors(u8 mapType)
{
    if (mapType == MAP_TYPE_INDOOR
     || mapType == MAP_TYPE_SECRET_BASE)
        return TRUE;
    else
        return FALSE;
}

u8 GetSavedWarpRegionMapSectionId(void)
{
    return Overworld_GetMapHeaderByGroupAndId(gSaveBlock1Ptr->dynamicWarp.mapGroup, gSaveBlock1Ptr->dynamicWarp.mapNum)->regionMapSectionId;
}

u8 GetCurrentRegionMapSectionId(void)
{
    return Overworld_GetMapHeaderByGroupAndId(gSaveBlock1Ptr->location.mapGroup, gSaveBlock1Ptr->location.mapNum)->regionMapSectionId;
}

u8 GetCurrentMapBattleScene(void)
{
    return Overworld_GetMapHeaderByGroupAndId(gSaveBlock1Ptr->location.mapGroup, gSaveBlock1Ptr->location.mapNum)->battleType;
}

static void InitOverworldBgs(void)
{
    InitBgsFromTemplates(0, sOverworldBgTemplates, ARRAY_COUNT(sOverworldBgTemplates));
    SetBgAttribute(1, BG_ATTR_MOSAIC, 1);
    SetBgAttribute(2, BG_ATTR_MOSAIC, 1);
    SetBgAttribute(3, BG_ATTR_MOSAIC, 1);
    gOverworldTilemapBuffer_Bg1 = AllocZeroed(BG_SCREEN_SIZE);
    gOverworldTilemapBuffer_Bg2 = AllocZeroed(BG_SCREEN_SIZE);
    gOverworldTilemapBuffer_Bg3 = AllocZeroed(BG_SCREEN_SIZE);
    SetBgTilemapBuffer(1, gOverworldTilemapBuffer_Bg1);
    SetBgTilemapBuffer(2, gOverworldTilemapBuffer_Bg2);
    SetBgTilemapBuffer(3, gOverworldTilemapBuffer_Bg3);
    InitStandardTextBoxWindows();
}

void CleanupOverworldWindowsAndTilemaps(void)
{
    ClearMirageTowerPulseBlendEffect();
    FreeAllOverworldWindowBuffers();
    TRY_FREE_AND_SET_NULL(gOverworldTilemapBuffer_Bg3);
    TRY_FREE_AND_SET_NULL(gOverworldTilemapBuffer_Bg2);
    TRY_FREE_AND_SET_NULL(gOverworldTilemapBuffer_Bg1);
}

static void ResetSafariZoneFlag_(void)
{
    ResetSafariZoneFlag();
}

bool32 IsOverworldLinkActive(void)
{
    if (gMain.callback1 == CB1_OverworldLink)
        return TRUE;
    else
        return FALSE;
}

static void DoCB1_Overworld(u16 newKeys, u16 heldKeys)
{
    struct FieldInput inputStruct;

    UpdatePlayerAvatarTransitionState();
    FieldClearPlayerInput(&inputStruct);
    FieldGetPlayerInput(&inputStruct, newKeys, heldKeys);
    CancelSignPostMessageBox(&inputStruct);
    if (!ArePlayerFieldControlsLocked())
    {
        if (ProcessPlayerFieldInput(&inputStruct) == 1)
        {
            LockPlayerFieldControls();
            HideMapNamePopUpWindow();
        }
        else
        {
            PlayerStep(inputStruct.dpadDirection, newKeys, heldKeys);
        }
    }
}

void CB1_Overworld(void)
{
    if (gMain.callback2 == CB2_Overworld)
        DoCB1_Overworld(gMain.newKeys, gMain.heldKeys);
}

#define TINT_NIGHT Q_8_8(0.456) | Q_8_8(0.456) << 8 | Q_8_8(0.615) << 16

const struct BlendSettings gTimeOfDayBlend[] =
{
    [TIME_MORNING] = {.coeff = 4,  .blendColor = 0xA8B0E0,   .isTint = TRUE},
    [TIME_DAY]     = {.coeff = 0,  .blendColor = 0,          .isTint = FALSE},
    [TIME_EVENING] = {.coeff = 4,  .blendColor = 0xA8B0E0,   .isTint = TRUE},
    [TIME_NIGHT]   = {.coeff = 10, .blendColor = TINT_NIGHT, .isTint = TRUE},
};

#define DEFAULT_WEIGHT 256
#define TIME_BLEND_WEIGHT(begin, end) (DEFAULT_WEIGHT - (DEFAULT_WEIGHT * ((hours - begin) * MINUTES_PER_HOUR + minutes) / ((end - begin) * MINUTES_PER_HOUR)))

#define MORNING_HOUR_MIDDLE (MORNING_HOUR_BEGIN + ((MORNING_HOUR_END - MORNING_HOUR_BEGIN) / 2))

void UpdateTimeOfDay(void)
{
    s32 hours, minutes;
    RtcCalcLocalTime();
    hours = sHoursOverride ? sHoursOverride : gLocalTime.hours;
    minutes = sHoursOverride ? 0 : gLocalTime.minutes;

    if (IsBetweenHours(hours, MORNING_HOUR_BEGIN, MORNING_HOUR_MIDDLE)) // night->morning
    {
        gTimeBlend.startBlend = gTimeOfDayBlend[TIME_NIGHT];
        gTimeBlend.endBlend = gTimeOfDayBlend[TIME_MORNING];
        gTimeBlend.weight = TIME_BLEND_WEIGHT(MORNING_HOUR_BEGIN, MORNING_HOUR_MIDDLE);
        gTimeBlend.altWeight = (DEFAULT_WEIGHT - gTimeBlend.weight) / 2;
        gTimeOfDay = TIME_MORNING;
    }
    else if (IsBetweenHours(hours, MORNING_HOUR_MIDDLE, MORNING_HOUR_END)) // morning->day
    {
        gTimeBlend.startBlend = gTimeOfDayBlend[TIME_MORNING];
        gTimeBlend.endBlend = gTimeOfDayBlend[TIME_DAY];
        gTimeBlend.weight = TIME_BLEND_WEIGHT(MORNING_HOUR_MIDDLE, MORNING_HOUR_END);
        gTimeBlend.altWeight = (DEFAULT_WEIGHT - gTimeBlend.weight) / 2 + (DEFAULT_WEIGHT / 2);
        gTimeOfDay = TIME_MORNING;
    }
    else if (IsBetweenHours(hours, EVENING_HOUR_BEGIN, EVENING_HOUR_END)) // evening
    {
        gTimeBlend.startBlend = gTimeOfDayBlend[TIME_DAY];
        gTimeBlend.endBlend = gTimeOfDayBlend[TIME_EVENING];
        gTimeBlend.weight = TIME_BLEND_WEIGHT(EVENING_HOUR_BEGIN, EVENING_HOUR_END);
        gTimeBlend.altWeight = gTimeBlend.weight / 2 + (DEFAULT_WEIGHT / 2);
        gTimeOfDay = TIME_EVENING;
    }
    else if (IsBetweenHours(hours, NIGHT_HOUR_BEGIN, NIGHT_HOUR_BEGIN + 1)) // evening->night
    {
        gTimeBlend.startBlend = gTimeOfDayBlend[TIME_EVENING];
        gTimeBlend.endBlend = gTimeOfDayBlend[TIME_NIGHT];
        gTimeBlend.weight = TIME_BLEND_WEIGHT(NIGHT_HOUR_BEGIN, NIGHT_HOUR_BEGIN + 1);
        gTimeBlend.altWeight = gTimeBlend.weight / 2;
        gTimeOfDay = TIME_NIGHT;
    }
    else if (IsBetweenHours(hours, NIGHT_HOUR_BEGIN, NIGHT_HOUR_END)) // night
    {
        gTimeBlend.weight = DEFAULT_WEIGHT;
        gTimeBlend.altWeight = 0;
        gTimeBlend.startBlend = gTimeBlend.endBlend = gTimeOfDayBlend[TIME_NIGHT];
        gTimeOfDay = TIME_NIGHT;
    }
    else // day
    {
        gTimeBlend.weight = gTimeBlend.altWeight = DEFAULT_WEIGHT;
        gTimeBlend.startBlend = gTimeBlend.endBlend = gTimeOfDayBlend[TIME_DAY];
        gTimeOfDay = TIME_DAY;
    }
}

#undef TIME_BLEND_WEIGHT

// Whether a map type is naturally lit/outside
bool8 MapHasNaturalLight(u8 mapType)
{
    return (mapType == MAP_TYPE_TOWN
         || mapType == MAP_TYPE_CITY
         || mapType == MAP_TYPE_ROUTE
         || mapType == MAP_TYPE_OCEAN_ROUTE
    );
}

// Update & mix day / night bg palettes (into unfaded)
void UpdateAltBgPalettes(u16 palettes)
{
    const struct Tileset *primary = gMapHeader.mapLayout->primaryTileset;
    const struct Tileset *secondary = gMapHeader.mapLayout->secondaryTileset;
    u32 i = 1;
    if (!MapHasNaturalLight(gMapHeader.mapType))
        return;
    palettes &= ~((1 << NUM_PALS_IN_PRIMARY) - 1) | primary->swapPalettes;
    palettes &= ((1 << NUM_PALS_IN_PRIMARY) - 1) | (secondary->swapPalettes << NUM_PALS_IN_PRIMARY);
    palettes &= PALETTES_MAP ^ (1 << 0); // don't blend palette 0, [13,15]
    palettes >>= 1; // start at palette 1
    if (!palettes)
        return;
    while (palettes)
    {
        if (palettes & 1)
        {
            if (i < NUM_PALS_IN_PRIMARY)
                AvgPaletteWeighted(&((u16*)primary->palettes)[i*16], &((u16*)primary->palettes)[((i+9)%16)*16], gPlttBufferUnfaded + i * 16, gTimeBlend.altWeight);
            else
                AvgPaletteWeighted(&((u16*)secondary->palettes)[i*16], &((u16*)secondary->palettes)[((i+9)%16)*16], gPlttBufferUnfaded + i * 16, gTimeBlend.altWeight);
        }
        i++;
        palettes >>= 1;
    }
}

void UpdatePalettesWithTime(u32 palettes)
{
    if (MapHasNaturalLight(gMapHeader.mapType))
    {
        u32 i;
        u32 mask = 1 << 16;
        if (palettes >= (1 << 16))
        for (i = 0; i < 16; i++, mask <<= 1)
        {
            if (IS_BLEND_IMMUNE_TAG(GetSpritePaletteTagByPaletteNum(i)))
                palettes &= ~(mask);
        }

        palettes &= PALETTES_MAP | PALETTES_OBJECTS; // Don't blend UI pals
        if (!palettes)
            return;
        TimeMixPalettes(palettes, gPlttBufferUnfaded, gPlttBufferFaded, &gTimeBlend.startBlend, &gTimeBlend.endBlend, gTimeBlend.weight);
    }
}

u8 UpdateSpritePaletteWithTime(u8 paletteNum)
{
    if (MapHasNaturalLight(gMapHeader.mapType))
    {
        if (IS_BLEND_IMMUNE_TAG(GetSpritePaletteTagByPaletteNum(paletteNum)))
            return paletteNum;
        TimeMixPalettes(1, &gPlttBufferUnfaded[OBJ_PLTT_ID(paletteNum)], &gPlttBufferFaded[OBJ_PLTT_ID(paletteNum)], &gTimeBlend.startBlend, &gTimeBlend.endBlend, gTimeBlend.weight);
    }
    return paletteNum;
}

static void OverworldBasic(void)
{
    ScriptContext_RunScript();
    RunTasks();
    AnimateSprites();
    CameraUpdate();
    UpdateCameraPanning();
    BuildOamBuffer();
    UpdatePaletteFade();
    UpdateTilesetAnimations();
    DoScheduledBgTilemapCopiesToVram();
    // Every minute if no palette fade is active, update TOD blending as needed
    if (!gPaletteFade.active && --gTimeUpdateCounter <= 0)
    {
        struct TimeBlendSettings cachedBlend = gTimeBlend;
        u32 *bld0 = (u32*)&cachedBlend;
        u32 *bld1 = (u32*)&gTimeBlend;
        gTimeUpdateCounter = (SECONDS_PER_MINUTE * 60 / FakeRtc_GetSecondsRatio());
        UpdateTimeOfDay();
        FormChangeTimeUpdate();
        if (bld0[0] != bld1[0]
         || bld0[1] != bld1[1]
         || bld0[2] != bld1[2])
        {
           UpdateAltBgPalettes(PALETTES_BG);
           UpdatePalettesWithTime(PALETTES_ALL);
        }
    }
}

// This CB2 is used when starting
void CB2_OverworldBasic(void)
{
    OverworldBasic();
}

void CB2_Overworld(void)
{
    bool32 fading = (gPaletteFade.active != 0);
    if (fading)
        SetVBlankCallback(NULL);
    OverworldBasic();
    if (fading)
    {
        SetFieldVBlankCallback();
        return;
    }
}

void SetMainCallback1(MainCallback cb)
{
    gMain.callback1 = cb;
}

// This function is never called.
void SetUnusedCallback(void *func)
{
    sUnusedOverworldCallback = func;
}

static bool8 RunFieldCallback(void)
{
    if (gFieldCallback2)
    {
        if (!gFieldCallback2())
        {
            return FALSE;
        }
        else
        {
            gFieldCallback2 = NULL;
            gFieldCallback = NULL;
        }
    }
    else
    {
        if (gFieldCallback)
            gFieldCallback();
        else
            FieldCB_DefaultWarpExit();

        gFieldCallback = NULL;
    }

    return TRUE;
}

void CB2_NewGame(void)
{
    FieldClearVBlankHBlankCallbacks();
    StopMapMusic();
    ResetSafariZoneFlag_();
    NewGameInitData();
    ResetInitialPlayerAvatarState();
    PlayTimeCounter_Start();
    ScriptContext_Init();
    UnlockPlayerFieldControls();
    gFieldCallback = ExecuteTruckSequence;
    gFieldCallback2 = NULL;
    DoMapLoadLoop(&gMain.state);
    SetFieldVBlankCallback();
    SetMainCallback1(CB1_Overworld);
    SetMainCallback2(CB2_Overworld);
}

void CB2_WhiteOut(void)
{
    u8 state;

    if (++gMain.state >= 120)
    {
        FieldClearVBlankHBlankCallbacks();
        StopMapMusic();
        ResetSafariZoneFlag_();
        DoWhiteOut();
        ResetInitialPlayerAvatarState();
        ScriptContext_Init();
        UnlockPlayerFieldControls();
        if (IsFRLGWhiteout())
            gFieldCallback = FieldCB_RushInjuredPokemonToCenter;
        else
            gFieldCallback = FieldCB_WarpExitFadeFromBlack;
        state = 0;
        DoMapLoadLoop(&state);
        SetFieldVBlankCallback();
        SetMainCallback1(CB1_Overworld);
        SetMainCallback2(CB2_Overworld);
    }
}

void CB2_LoadMap(void)
{
    FieldClearVBlankHBlankCallbacks();
    ScriptContext_Init();
    UnlockPlayerFieldControls();
    SetMainCallback1(NULL);
    SetMainCallback2(CB2_DoChangeMap);
    gMain.savedCallback = CB2_LoadMap2;
}

static void CB2_LoadMap2(void)
{
    DoMapLoadLoop(&gMain.state);
    SetFieldVBlankCallback();
    SetMainCallback1(CB1_Overworld);
    SetMainCallback2(CB2_Overworld);
}

void CB2_ReturnToFieldContestHall(void)
{
    if (!gMain.state)
    {
        FieldClearVBlankHBlankCallbacks();
        ScriptContext_Init();
        UnlockPlayerFieldControls();
        SetMainCallback1(NULL);
    }
    if (LoadMapInStepsLocal(&gMain.state, TRUE))
    {
        SetFieldVBlankCallback();
        SetMainCallback1(CB1_Overworld);
        SetMainCallback2(CB2_Overworld);
    }
}

void CB2_ReturnToFieldCableClub(void)
{
    FieldClearVBlankHBlankCallbacks();
    gFieldCallback = FieldCB_ReturnToFieldWirelessLink;
    SetMainCallback2(CB2_LoadMapOnReturnToFieldCableClub);
}

static void CB2_LoadMapOnReturnToFieldCableClub(void)
{
    if (LoadMapInStepsLink(&gMain.state))
    {
        SetFieldVBlankCallback();
        SetMainCallback1(CB1_OverworldLink);
        ResetAllMultiplayerState();
        SetMainCallback2(CB2_Overworld);
    }
}

void CB2_ReturnToField(void)
{
    if (IsOverworldLinkActive() == TRUE)
    {
        SetMainCallback2(CB2_ReturnToFieldLink);
    }
    else
    {
        FieldClearVBlankHBlankCallbacks();
        SetMainCallback2(CB2_ReturnToFieldLocal);
    }
}

static void CB2_ReturnToFieldLocal(void)
{
    if (ReturnToFieldLocal(&gMain.state))
    {
        SetFieldVBlankCallback();
        SetMainCallback2(CB2_Overworld);
    }
}

static void CB2_ReturnToFieldLink(void)
{
    if (!Overworld_IsRecvQueueAtMax() && ReturnToFieldLink(&gMain.state))
        SetMainCallback2(CB2_Overworld);
}

void CB2_ReturnToFieldFromMultiplayer(void)
{
    FieldClearVBlankHBlankCallbacks();
    StopMapMusic();
    SetMainCallback1(CB1_OverworldLink);
    ResetAllMultiplayerState();

    if (gWirelessCommType != 0)
        gFieldCallback = FieldCB_ReturnToFieldWirelessLink;
    else
        gFieldCallback = FieldCB_ReturnToFieldCableLink;

    ScriptContext_Init();
    UnlockPlayerFieldControls();
    CB2_ReturnToField();
}

void CB2_ReturnToFieldWithOpenMenu(void)
{
    FieldClearVBlankHBlankCallbacks();
    gFieldCallback2 = FieldCB_ReturnToFieldOpenStartMenu;
    CB2_ReturnToField();
}

void CB2_ReturnToFieldContinueScript(void)
{
    FieldClearVBlankHBlankCallbacks();
    gFieldCallback = FieldCB_ContinueScript;
    CB2_ReturnToField();
}

void CB2_ReturnToFieldContinueScriptPlayMapMusic(void)
{
    FieldClearVBlankHBlankCallbacks();
    gFieldCallback = FieldCB_ContinueScriptHandleMusic;
    CB2_ReturnToField();
}

void CB2_ReturnToFieldFadeFromBlack(void)
{
    FieldClearVBlankHBlankCallbacks();
    gFieldCallback = FieldCB_WarpExitFadeFromBlack;
    CB2_ReturnToField();
}

static void FieldCB_FadeTryShowMapPopup(void)
{
    if (gMapHeader.showMapName == TRUE && SecretBaseMapPopupEnabled() == TRUE)
        ShowMapNamePopup();
    FieldCB_WarpExitFadeFromBlack();
}

void CB2_ContinueSavedGame(void)
{
    u8 trainerHillMapId;

    FieldClearVBlankHBlankCallbacks();
    StopMapMusic();
    ResetSafariZoneFlag_();
    if (gSaveFileStatus == SAVE_STATUS_ERROR)
        ResetWinStreaks();

    LoadSaveblockMapHeader();
    ClearDiveAndHoleWarps();
    trainerHillMapId = GetCurrentTrainerHillMapId();
    if (gMapHeader.mapLayoutId == LAYOUT_BATTLE_FRONTIER_BATTLE_PYRAMID_FLOOR)
        LoadBattlePyramidFloorObjectEventScripts();
    else if (trainerHillMapId != 0 && trainerHillMapId != TRAINER_HILL_ENTRANCE)
        LoadTrainerHillFloorObjectEventScripts();
    else
        LoadSaveblockObjEventScripts();

    UnfreezeObjectEvents();
    DoTimeBasedEvents();
    UpdateMiscOverworldStates();
    if (gMapHeader.mapLayoutId == LAYOUT_BATTLE_FRONTIER_BATTLE_PYRAMID_FLOOR)
        InitBattlePyramidMap(TRUE);
    else if (trainerHillMapId != 0)
        InitTrainerHillMap();
    else
        InitMapFromSavedGame();

    PlayTimeCounter_Start();
    ScriptContext_Init();
    UnlockPlayerFieldControls();
    gExitStairsMovementDisabled = TRUE;
    InitMatchCallCounters();
    if (UseContinueGameWarp() == TRUE)
    {
        ClearContinueGameWarpStatus();
        SetWarpDestinationToContinueGameWarp();
        WarpIntoMap();
        TryPutTodaysRivalTrainerOnAir();
        SetMainCallback2(CB2_LoadMap);
    }
    else
    {
        TryPutTodaysRivalTrainerOnAir();
        gFieldCallback = FieldCB_FadeTryShowMapPopup;
        SetMainCallback1(CB1_Overworld);
        CB2_ReturnToField();
    }
}

static void FieldClearVBlankHBlankCallbacks(void)
{
    if (UsedPokemonCenterWarp() == TRUE)
        CloseLink();

    if (gWirelessCommType != 0)
    {
        EnableInterrupts(INTR_FLAG_VBLANK | INTR_FLAG_VCOUNT | INTR_FLAG_TIMER3 | INTR_FLAG_SERIAL);
        DisableInterrupts(INTR_FLAG_HBLANK);
    }
    else
    {
        u16 savedIme = REG_IME;
        REG_IME = 0;
        REG_IE &= ~INTR_FLAG_HBLANK;
        REG_IE |= INTR_FLAG_VBLANK;
        REG_IME = savedIme;
    }

    SetVBlankCallback(NULL);
    SetHBlankCallback(NULL);
}

static void SetFieldVBlankCallback(void)
{
    SetVBlankCallback(VBlankCB_Field);
}

static void VBlankCB_Field(void)
{
    LoadOam();
    ProcessSpriteCopyRequests();
    ScanlineEffect_InitHBlankDmaTransfer();
    FieldUpdateBgTilemapScroll();
    TransferPlttBuffer();
    TransferTilesetAnimsBuffer();
}

static void InitCurrentFlashLevelScanlineEffect(void)
{
    u8 flashLevel;

    if (InBattlePyramid_())
    {
        WriteBattlePyramidViewScanlineEffectBuffer();
        ScanlineEffect_SetParams(sFlashEffectParams);
    }
    else if ((flashLevel = GetFlashLevel()))
    {
        WriteFlashScanlineEffectBuffer(flashLevel);
        ScanlineEffect_SetParams(sFlashEffectParams);
    }
}

static bool32 LoadMapInStepsLink(u8 *state)
{
    switch (*state)
    {
    case 0:
        InitOverworldBgs();
        ScriptContext_Init();
        UnlockPlayerFieldControls();
        ResetMirageTowerAndSaveBlockPtrs();
        ResetScreenForMapLoad();
        (*state)++;
        break;
    case 1:
        gExitStairsMovementDisabled = FALSE;
        LoadMapFromWarp(TRUE);
        (*state)++;
        break;
    case 2:
        ResumeMap(TRUE);
        (*state)++;
        break;
    case 3:
        OffsetCameraFocusByLinkPlayerId();
        InitObjectEventsLink();
        SpawnLinkPlayers();
        SetCameraToTrackGuestPlayer();
        (*state)++;
        break;
    case 4:
        InitCurrentFlashLevelScanlineEffect();
        InitOverworldGraphicsRegisters();
        InitTextBoxGfxAndPrinters();
        (*state)++;
        break;
    case 5:
        ResetFieldCamera();
        (*state)++;
        break;
    case 6:
        CopyPrimaryTilesetToVram(gMapHeader.mapLayout);
        (*state)++;
        break;
    case 7:
        CopySecondaryTilesetToVram(gMapHeader.mapLayout);
        (*state)++;
        break;
    case 8:
        if (FreeTempTileDataBuffersIfPossible() != TRUE)
        {
            LoadMapTilesetPalettes(gMapHeader.mapLayout);
            (*state)++;
        }
        break;
    case 9:
        DrawWholeMapView();
        (*state)++;
        break;
    case 10:
        InitTilesetAnimations();
        (*state)++;
        break;
    case 11:
        if (gWirelessCommType != 0)
        {
            LoadWirelessStatusIndicatorSpriteGfx();
            CreateWirelessStatusIndicatorSprite(0, 0);
        }
        (*state)++;
        break;
    case 12:
        if (RunFieldCallback())
            (*state)++;
        break;
    case 13:
        return TRUE;
    }

    return FALSE;
}

static bool32 LoadMapInStepsLocal(u8 *state, bool32 a2)
{
    switch (*state)
    {
    case 0:
        FieldClearVBlankHBlankCallbacks();
        LoadMapFromWarp(a2);
        (*state)++;
        break;
    case 1:
        ResetMirageTowerAndSaveBlockPtrs();
        ResetScreenForMapLoad();
        (*state)++;
        break;
    case 2:
        ResumeMap(a2);
        (*state)++;
        break;
    case 3:
        InitObjectEventsLocal();
        SetCameraToTrackPlayer();
        (*state)++;
        break;
    case 4:
        InitCurrentFlashLevelScanlineEffect();
        InitOverworldGraphicsRegisters();
        InitTextBoxGfxAndPrinters();
        (*state)++;
        break;
    case 5:
        ResetFieldCamera();
        (*state)++;
        break;
    case 6:
        CopyPrimaryTilesetToVram(gMapHeader.mapLayout);
        (*state)++;
        break;
    case 7:
        CopySecondaryTilesetToVram(gMapHeader.mapLayout);
        (*state)++;
        break;
    case 8:
        if (FreeTempTileDataBuffersIfPossible() != TRUE)
        {
            LoadMapTilesetPalettes(gMapHeader.mapLayout);
            (*state)++;
        }
        break;
    case 9:
        DrawWholeMapView();
        (*state)++;
        break;
    case 10:
        InitTilesetAnimations();
        (*state)++;
        break;
    case 11:
        if (gMapHeader.showMapName == TRUE && SecretBaseMapPopupEnabled() == TRUE)
            ShowMapNamePopup();
        (*state)++;
        break;
    case 12:
        if (RunFieldCallback())
            (*state)++;
        break;
    case 13:
        return TRUE;
    }

    return FALSE;
}

static bool32 ReturnToFieldLocal(u8 *state)
{
    switch (*state)
    {
    case 0:
        ResetMirageTowerAndSaveBlockPtrs();
        ResetScreenForMapLoad();
        ResumeMap(FALSE);
        InitObjectEventsReturnToField();
        if (gFieldCallback == FieldCallback_UseFly)
            RemoveFollowingPokemon();
        else
            UpdateFollowingPokemon();
        SetCameraToTrackPlayer();
        (*state)++;
        break;
    case 1:
        InitViewGraphics();
        TryLoadTrainerHillEReaderPalette();
        (*state)++;
        break;
    case 2:
        if (RunFieldCallback())
            (*state)++;
        break;
    case 3:
        return TRUE;
    }

    return FALSE;
}

static bool32 ReturnToFieldLink(u8 *state)
{
    switch (*state)
    {
    case 0:
        FieldClearVBlankHBlankCallbacks();
        ResetMirageTowerAndSaveBlockPtrs();
        ResetScreenForMapLoad();
        (*state)++;
        break;
    case 1:
        ResumeMap(TRUE);
        (*state)++;
        break;
    case 2:
        CreateLinkPlayerSprites();
        InitObjectEventsReturnToField();
        SetCameraToTrackGuestPlayer_2();
        (*state)++;
        break;
    case 3:
        InitCurrentFlashLevelScanlineEffect();
        InitOverworldGraphicsRegisters();
        InitTextBoxGfxAndPrinters();
        (*state)++;
        break;
    case 4:
        ResetFieldCamera();
        (*state)++;
        break;
    case 5:
        CopyPrimaryTilesetToVram(gMapHeader.mapLayout);
        (*state)++;
        break;
    case 6:
        CopySecondaryTilesetToVram(gMapHeader.mapLayout);
        (*state)++;
        break;
    case 7:
        if (FreeTempTileDataBuffersIfPossible() != TRUE)
        {
            LoadMapTilesetPalettes(gMapHeader.mapLayout);
            (*state)++;
        }
        break;
    case 8:
        DrawWholeMapView();
        (*state)++;
        break;
    case 9:
        InitTilesetAnimations();
        (*state)++;
        break;
    case 11:
        if (gWirelessCommType != 0)
        {
            LoadWirelessStatusIndicatorSpriteGfx();
            CreateWirelessStatusIndicatorSprite(0, 0);
        }
        (*state)++;
        break;
    case 12:
        if (RunFieldCallback())
            (*state)++;
        break;
    case 10:
        (*state)++;
        break;
    case 13:
        SetFieldVBlankCallback();
        (*state)++;
        return TRUE;
    }

    return FALSE;
}

static void DoMapLoadLoop(u8 *state)
{
    while (!LoadMapInStepsLocal(state, FALSE));
}

static void ResetMirageTowerAndSaveBlockPtrs(void)
{
    ClearMirageTowerPulseBlend();
    MoveSaveBlocks_ResetHeap();
}

static void ResetScreenForMapLoad(void)
{
    SetGpuReg(REG_OFFSET_DISPCNT, 0);
    ScanlineEffect_Stop();

    DmaClear16(3, PLTT + 2, PLTT_SIZE - 2);
    DmaFillLarge16(3, 0, (void *)VRAM, VRAM_SIZE, 0x1000);
    ResetOamRange(0, 128);
    LoadOam();
}

static void InitViewGraphics(void)
{
    InitCurrentFlashLevelScanlineEffect();
    InitOverworldGraphicsRegisters();
    InitTextBoxGfxAndPrinters();
    InitMapView();
}

static void InitOverworldGraphicsRegisters(void)
{
    ClearScheduledBgCopiesToVram();
    ResetTempTileDataBuffers();
    SetGpuReg(REG_OFFSET_MOSAIC, 0);
    SetGpuReg(REG_OFFSET_WININ, WININ_WIN0_BG_ALL | WININ_WIN0_OBJ | WININ_WIN1_BG_ALL | WININ_WIN1_OBJ);
    SetGpuReg(REG_OFFSET_WINOUT, WINOUT_WIN01_BG0 | WINOUT_WINOBJ_BG0);
    SetGpuReg(REG_OFFSET_WIN0H, 0xFF);
    SetGpuReg(REG_OFFSET_WIN0V, 0xFF);
    SetGpuReg(REG_OFFSET_WIN1H, 0xFFFF);
    SetGpuReg(REG_OFFSET_WIN1V, 0xFFFF);
    SetGpuReg(REG_OFFSET_BLDCNT, gOverworldBackgroundLayerFlags[1] | gOverworldBackgroundLayerFlags[2] | gOverworldBackgroundLayerFlags[3]
                               | BLDCNT_TGT2_OBJ | BLDCNT_EFFECT_BLEND);
    SetGpuReg(REG_OFFSET_BLDALPHA, BLDALPHA_BLEND(13, 7));
    InitOverworldBgs();
    ScheduleBgCopyTilemapToVram(1);
    ScheduleBgCopyTilemapToVram(2);
    ScheduleBgCopyTilemapToVram(3);
    ChangeBgX(0, 0, BG_COORD_SET);
    ChangeBgY(0, 0, BG_COORD_SET);
    ChangeBgX(1, 0, BG_COORD_SET);
    ChangeBgY(1, 0, BG_COORD_SET);
    ChangeBgX(2, 0, BG_COORD_SET);
    ChangeBgY(2, 0, BG_COORD_SET);
    ChangeBgX(3, 0, BG_COORD_SET);
    ChangeBgY(3, 0, BG_COORD_SET);
    SetGpuReg(REG_OFFSET_DISPCNT, DISPCNT_OBJ_ON | DISPCNT_WIN0_ON | DISPCNT_WIN1_ON
                                | DISPCNT_OBJ_1D_MAP | DISPCNT_HBLANK_INTERVAL);
    ShowBg(0);
    ShowBg(1);
    ShowBg(2);
    ShowBg(3);
    InitFieldMessageBox();
}

static void ResumeMap(bool32 a1)
{
    ResetTasks();
    ResetSpriteData();
    ResetPaletteFade();
    ScanlineEffect_Clear();
    ResetAllPicSprites();
    ResetCameraUpdateInfo();
    InstallCameraPanAheadCallback();
    FreeAllSpritePalettes();

    FieldEffectActiveListClear();
    StartWeather();
    ResumePausedWeather();
    if (!a1)
        SetUpFieldTasks();
    RunOnResumeMapScript();
    TryStartMirageTowerPulseBlendEffect();
}

static void InitObjectEventsLink(void)
{
    gTotalCameraPixelOffsetX = 0;
    gTotalCameraPixelOffsetY = 0;
    ResetObjectEvents();
    TrySpawnObjectEvents(0, 0);
    TryRunOnWarpIntoMapScript();
}

static void InitObjectEventsLocal(void)
{
    u16 x, y;
    struct InitialPlayerAvatarState *player;

    gTotalCameraPixelOffsetX = 0;
    gTotalCameraPixelOffsetY = 0;
    ResetObjectEvents();
    GetCameraFocusCoords(&x, &y);
    player = GetInitialPlayerAvatarState();
    InitPlayerAvatar(x, y, player->direction, gSaveBlock2Ptr->playerGender);
    SetPlayerAvatarTransitionFlags(player->transitionFlags);
    ResetInitialPlayerAvatarState();
    TrySpawnObjectEvents(0, 0);
    UpdateFollowingPokemon();
    TryRunOnWarpIntoMapScript();
}

static void InitObjectEventsReturnToField(void)
{
    SpawnObjectEventsOnReturnToField(0, 0);
    RotatingGate_InitPuzzleAndGraphics();
    RunOnReturnToFieldMapScript();
}

static void SetCameraToTrackPlayer(void)
{
    gObjectEvents[gPlayerAvatar.objectEventId].trackedByCamera = TRUE;
    InitCameraUpdateCallback(gPlayerAvatar.spriteId);
}

static void SetCameraToTrackGuestPlayer(void)
{
    InitCameraUpdateCallback(GetSpriteForLinkedPlayer(gLocalLinkPlayerId));
}

// Duplicate function.
static void SetCameraToTrackGuestPlayer_2(void)
{
    InitCameraUpdateCallback(GetSpriteForLinkedPlayer(gLocalLinkPlayerId));
}

static void OffsetCameraFocusByLinkPlayerId(void)
{
    u16 x, y;
    GetCameraFocusCoords(&x, &y);

    // This is a hack of some kind; it's undone in SpawnLinkPlayers, which is called
    // soon after this function.
    SetCameraFocusCoords(x + gLocalLinkPlayerId, y);
}

static void SpawnLinkPlayers(void)
{
    u16 i;
    u16 x, y;

    GetCameraFocusCoords(&x, &y);
    x -= gLocalLinkPlayerId;

    for (i = 0; i < gFieldLinkPlayerCount; i++)
    {
        SpawnLinkPlayerObjectEvent(i, i + x, y, gLinkPlayers[i].gender);
        CreateLinkPlayerSprite(i, gLinkPlayers[i].version);
    }

    ClearAllPlayerKeys();
}

static void CreateLinkPlayerSprites(void)
{
    u16 i;
    for (i = 0; i < gFieldLinkPlayerCount; i++)
        CreateLinkPlayerSprite(i, gLinkPlayers[i].version);
}


static void CB1_OverworldLink(void)
{
    if (gWirelessCommType == 0 || !IsRfuRecvQueueEmpty() || !IsSendingKeysToLink())
    {
        u8 selfId = gLocalLinkPlayerId;
        UpdateAllLinkPlayers(gLinkPartnersHeldKeys, selfId);

        // Note: Because guestId is between 0 and 4, while the smallest key code is
        // LINK_KEY_CODE_EMPTY, this is functionally equivalent to `sPlayerKeyInterceptCallback(0)`.
        // It is expecting the callback to be KeyInterCB_SelfIdle, and that will
        // completely ignore any input parameters.
        //
        // UpdateHeldKeyCode performs a sanity check on its input; if
        // sPlayerKeyInterceptCallback echoes back the argument, which is selfId, then
        // it'll use LINK_KEY_CODE_EMPTY instead.
        //
        // Note 2: There are some key intercept callbacks that treat the key as a player
        // ID. It's so hacky.
        UpdateHeldKeyCode(sPlayerKeyInterceptCallback(selfId));
        ClearAllPlayerKeys();
    }
}

void ResetAllMultiplayerState(void)
{
    ResetAllPlayerLinkStates();
    SetKeyInterceptCallback(KeyInterCB_SelfIdle);
}

static void ClearAllPlayerKeys(void)
{
    ResetPlayerHeldKeys(gLinkPartnersHeldKeys);
}

static void SetKeyInterceptCallback(u16 (*func)(u32))
{
    sRfuKeepAliveTimer = 0;
    sPlayerKeyInterceptCallback = func;
}

// Once every ~60 frames, if the link state hasn't changed (timer reset by calls
// to SetKeyInterceptCallback), it does a bunch of sanity checks on the connection.
// I'm not sure if sRfuKeepAliveTimer is reset in the process, though; rfu stuff is
// still undocumented.
static void CheckRfuKeepAliveTimer(void)
{
    if (gWirelessCommType != 0 && ++sRfuKeepAliveTimer > 60)
        LinkRfu_FatalError();
}

static void ResetAllPlayerLinkStates(void)
{
    s32 i;
    for (i = 0; i < MAX_LINK_PLAYERS; i++)
        sPlayerLinkStates[i] = PLAYER_LINK_STATE_IDLE;
}

// Returns true if all connected players are in state.
static bool32 AreAllPlayersInLinkState(u16 state)
{
    s32 i;
    s32 count = gFieldLinkPlayerCount;

    for (i = 0; i < count; i++)
        if (sPlayerLinkStates[i] != state)
            return FALSE;
    return TRUE;
}

static bool32 IsAnyPlayerInLinkState(u16 state)
{
    s32 i;
    s32 count = gFieldLinkPlayerCount;

    for (i = 0; i < count; i++)
        if (sPlayerLinkStates[i] == state)
            return TRUE;
    return FALSE;
}

static void HandleLinkPlayerKeyInput(u32 playerId, u16 key, struct CableClubPlayer *trainer, u16 *forceFacing)
{
    const u8 *script;

    if (sPlayerLinkStates[playerId] == PLAYER_LINK_STATE_IDLE)
    {
        script = TryGetTileEventScript(trainer);
        if (script)
        {
            *forceFacing = GetDirectionForEventScript(script);
            sPlayerLinkStates[playerId] = PLAYER_LINK_STATE_BUSY;
            if (trainer->isLocalPlayer)
            {
                SetKeyInterceptCallback(KeyInterCB_DeferToEventScript);
                RunInteractLocalPlayerScript(script);
            }
            return;
        }
        if (IsAnyPlayerInLinkState(PLAYER_LINK_STATE_EXITING_ROOM) == TRUE)
        {
            sPlayerLinkStates[playerId] = PLAYER_LINK_STATE_BUSY;
            if (trainer->isLocalPlayer)
            {
                SetKeyInterceptCallback(KeyInterCB_DeferToEventScript);
                RunTerminateLinkScript();
            }
            return;
        }

        switch (key)
        {
        case LINK_KEY_CODE_START_BUTTON:
            if (CanCableClubPlayerPressStart(trainer))
            {
                sPlayerLinkStates[playerId] = PLAYER_LINK_STATE_BUSY;
                if (trainer->isLocalPlayer)
                {
                    SetKeyInterceptCallback(KeyInterCB_DeferToEventScript);
                    InitLinkRoomStartMenuScript();
                }
            }
            break;
        case LINK_KEY_CODE_DPAD_DOWN:
            if (PlayerIsAtSouthExit(trainer) == TRUE)
            {
                sPlayerLinkStates[playerId] = PLAYER_LINK_STATE_BUSY;
                if (trainer->isLocalPlayer)
                {
                    SetKeyInterceptCallback(KeyInterCB_DeferToEventScript);
                    RunConfirmLeaveCableClubScript();
                }
            }
            break;
        case LINK_KEY_CODE_A_BUTTON:
            script = TryInteractWithPlayer(trainer);
            if (script)
            {
                sPlayerLinkStates[playerId] = PLAYER_LINK_STATE_BUSY;
                if (trainer->isLocalPlayer)
                {
                    SetKeyInterceptCallback(KeyInterCB_DeferToEventScript);
                    InitMenuBasedScript(script);
                }
            }
            break;
        case LINK_KEY_CODE_HANDLE_RECV_QUEUE:
            if (IsCableClubPlayerUnfrozen(trainer))
            {
                sPlayerLinkStates[playerId] = PLAYER_LINK_STATE_BUSY;
                if (trainer->isLocalPlayer)
                {
                    SetKeyInterceptCallback(KeyInterCB_DeferToRecvQueue);
                    InitLinkPlayerQueueScript();
                }
            }
            break;
        case LINK_KEY_CODE_HANDLE_SEND_QUEUE:
            if (IsCableClubPlayerUnfrozen(trainer))
            {
                sPlayerLinkStates[playerId] = PLAYER_LINK_STATE_BUSY;
                if (trainer->isLocalPlayer)
                {
                    SetKeyInterceptCallback(KeyInterCB_DeferToSendQueue);
                    InitLinkPlayerQueueScript();
                }
            }
            break;
        }
    }

    switch (key)
    {
    case LINK_KEY_CODE_EXIT_ROOM:
        sPlayerLinkStates[playerId] = PLAYER_LINK_STATE_EXITING_ROOM;
        break;
    case LINK_KEY_CODE_READY:
        sPlayerLinkStates[playerId] = PLAYER_LINK_STATE_READY;
        break;
    case LINK_KEY_CODE_IDLE:
        sPlayerLinkStates[playerId] = PLAYER_LINK_STATE_IDLE;
        if (trainer->isLocalPlayer)
            SetKeyInterceptCallback(KeyInterCB_SelfIdle);
        break;
    case LINK_KEY_CODE_EXIT_SEAT:
        if (sPlayerLinkStates[playerId] == PLAYER_LINK_STATE_READY)
            sPlayerLinkStates[playerId] = PLAYER_LINK_STATE_BUSY;
        break;
    }
}

static void UpdateAllLinkPlayers(u16 *keys, s32 selfId)
{
    struct CableClubPlayer trainer;
    s32 i;

    for (i = 0; i < MAX_LINK_PLAYERS; i++)
    {
        u8 key = keys[i];
        u16 setFacing = FACING_NONE;
        LoadCableClubPlayer(i, selfId, &trainer);
        HandleLinkPlayerKeyInput(i, key, &trainer, &setFacing);
        if (sPlayerLinkStates[i] == PLAYER_LINK_STATE_IDLE)
            setFacing = GetDirectionForDpadKey(key);
        SetPlayerFacingDirection(i, setFacing);
    }
}

static void UpdateHeldKeyCode(u16 key)
{
    if (key >= LINK_KEY_CODE_EMPTY && key < LINK_KEY_CODE_UNK_8)
        gHeldKeyCodeToSend = key;
    else
        gHeldKeyCodeToSend = LINK_KEY_CODE_EMPTY;

    if (gWirelessCommType != 0
        && GetLinkSendQueueLength() > 1
        && IsOverworldLinkActive() == TRUE
        && IsSendingKeysToLink() == TRUE)
    {
        switch (key)
        {
        case LINK_KEY_CODE_EMPTY:
        case LINK_KEY_CODE_DPAD_DOWN:
        case LINK_KEY_CODE_DPAD_UP:
        case LINK_KEY_CODE_DPAD_LEFT:
        case LINK_KEY_CODE_DPAD_RIGHT:
        case LINK_KEY_CODE_START_BUTTON:
        case LINK_KEY_CODE_A_BUTTON:
            gHeldKeyCodeToSend = LINK_KEY_CODE_NULL;
            break;
        }
    }
}

static u16 KeyInterCB_ReadButtons(u32 key)
{
    if (JOY_HELD(DPAD_UP))
        return LINK_KEY_CODE_DPAD_UP;
    if (JOY_HELD(DPAD_DOWN))
        return LINK_KEY_CODE_DPAD_DOWN;
    if (JOY_HELD(DPAD_LEFT))
        return LINK_KEY_CODE_DPAD_LEFT;
    if (JOY_HELD(DPAD_RIGHT))
        return LINK_KEY_CODE_DPAD_RIGHT;
    if (JOY_NEW(START_BUTTON))
        return LINK_KEY_CODE_START_BUTTON;
    if (JOY_NEW(A_BUTTON))
        return LINK_KEY_CODE_A_BUTTON;
    return LINK_KEY_CODE_EMPTY;
}

static u16 GetDirectionForDpadKey(u16 key)
{
    switch (key)
    {
    case LINK_KEY_CODE_DPAD_RIGHT:
        return FACING_RIGHT;
    case LINK_KEY_CODE_DPAD_LEFT:
        return FACING_LEFT;
    case LINK_KEY_CODE_DPAD_UP:
        return FACING_UP;
    case LINK_KEY_CODE_DPAD_DOWN:
        return FACING_DOWN;
    default:
        return FACING_NONE;
    }
}

// Overwrites the keys with 0x11
static void ResetPlayerHeldKeys(u16 *keys)
{
    s32 i;
    for (i = 0; i < 4; i++)
        keys[i] = LINK_KEY_CODE_EMPTY;
}


static u16 KeyInterCB_SelfIdle(u32 key)
{
    if (ArePlayerFieldControlsLocked() == TRUE)
        return LINK_KEY_CODE_EMPTY;
    if (GetLinkRecvQueueLength() > 4)
        return LINK_KEY_CODE_HANDLE_RECV_QUEUE;
    if (GetLinkSendQueueLength() <= 4)
        return KeyInterCB_ReadButtons(key);
    return LINK_KEY_CODE_HANDLE_SEND_QUEUE;
}

static u16 KeyInterCB_Idle(u32 key)
{
    CheckRfuKeepAliveTimer();
    return LINK_KEY_CODE_EMPTY;
}

// Ignore the player's inputs as long as there is an event script being executed.
static u16 KeyInterCB_DeferToEventScript(u32 key)
{
    u16 retVal;
    if (ArePlayerFieldControlsLocked() == TRUE)
    {
        retVal = LINK_KEY_CODE_EMPTY;
    }
    else
    {
        retVal = LINK_KEY_CODE_IDLE;
        SetKeyInterceptCallback(KeyInterCB_Idle);
    }
    return retVal;
}

// Ignore the player's inputs as long as there are events being recived.
static u16 KeyInterCB_DeferToRecvQueue(u32 key)
{
    u16 retVal;
    if (GetLinkRecvQueueLength() >= OVERWORLD_RECV_QUEUE_MAX)
    {
        retVal = LINK_KEY_CODE_EMPTY;
    }
    else
    {
        retVal = LINK_KEY_CODE_IDLE;
        UnlockPlayerFieldControls();
        SetKeyInterceptCallback(KeyInterCB_Idle);
    }
    return retVal;
}

// Ignore the player's inputs as long as there are events being sent.
static u16 KeyInterCB_DeferToSendQueue(u32 key)
{
    u16 retVal;
    if (GetLinkSendQueueLength() > 2)
    {
        retVal = LINK_KEY_CODE_EMPTY;
    }
    else
    {
        retVal = LINK_KEY_CODE_IDLE;
        UnlockPlayerFieldControls();
        SetKeyInterceptCallback(KeyInterCB_Idle);
    }
    return retVal;
}

static u16 KeyInterCB_ExitingSeat(u32 key)
{
    CheckRfuKeepAliveTimer();
    return LINK_KEY_CODE_EMPTY;
}

static u16 KeyInterCB_Ready(u32 keyOrPlayerId)
{
    if (sPlayerLinkStates[keyOrPlayerId] == PLAYER_LINK_STATE_READY)
    {
        if (JOY_NEW(B_BUTTON))
        {
            SetKeyInterceptCallback(KeyInterCB_ExitingSeat);
            return LINK_KEY_CODE_EXIT_SEAT;
        }
        else
        {
            return LINK_KEY_CODE_EMPTY;
        }
    }
    else
    {
        CheckRfuKeepAliveTimer();
        return LINK_KEY_CODE_EMPTY;
    }
}

static u16 KeyInterCB_SetReady(u32 key)
{
    SetKeyInterceptCallback(KeyInterCB_Ready);
    return LINK_KEY_CODE_READY;
}

static u16 KeyInterCB_SendNothing(u32 key)
{
    return LINK_KEY_CODE_EMPTY;
}

static u16 KeyInterCB_WaitForPlayersToExit(u32 keyOrPlayerId)
{
    // keyOrPlayerId could be any keycode. This callback does no sanity checking
    // on the size of the key. It's assuming that it is being called from
    // CB1_OverworldLink.
    if (sPlayerLinkStates[keyOrPlayerId] != PLAYER_LINK_STATE_EXITING_ROOM)
        CheckRfuKeepAliveTimer();
    if (AreAllPlayersInLinkState(PLAYER_LINK_STATE_EXITING_ROOM) == TRUE)
    {
        ScriptContext_SetupScript(EventScript_DoLinkRoomExit);
        SetKeyInterceptCallback(KeyInterCB_SendNothing);
    }
    return LINK_KEY_CODE_EMPTY;
}

static u16 KeyInterCB_SendExitRoomKey(u32 key)
{
    SetKeyInterceptCallback(KeyInterCB_WaitForPlayersToExit);
    return LINK_KEY_CODE_EXIT_ROOM;
}

// Identical to KeyInterCB_SendNothing
static u16 KeyInterCB_InLinkActivity(u32 key)
{
    return LINK_KEY_CODE_EMPTY;
}

u32 GetCableClubPartnersReady(void)
{
    if (IsAnyPlayerInLinkState(PLAYER_LINK_STATE_EXITING_ROOM) == TRUE)
        return CABLE_SEAT_FAILED;
    if (sPlayerKeyInterceptCallback == KeyInterCB_Ready && sPlayerLinkStates[gLocalLinkPlayerId] != PLAYER_LINK_STATE_READY)
        return CABLE_SEAT_WAITING;
    if (sPlayerKeyInterceptCallback == KeyInterCB_ExitingSeat && sPlayerLinkStates[gLocalLinkPlayerId] == PLAYER_LINK_STATE_BUSY)
        return CABLE_SEAT_FAILED;
    if (AreAllPlayersInLinkState(PLAYER_LINK_STATE_READY))
        return CABLE_SEAT_SUCCESS;
    return CABLE_SEAT_WAITING;
}

static bool32 UNUSED IsAnyPlayerExitingCableClub(void)
{
    return IsAnyPlayerInLinkState(PLAYER_LINK_STATE_EXITING_ROOM);
}

u16 SetInCableClubSeat(void)
{
    SetKeyInterceptCallback(KeyInterCB_SetReady);
    return 0;
}

u16 SetLinkWaitingForScript(void)
{
    SetKeyInterceptCallback(KeyInterCB_DeferToEventScript);
    return 0;
}

// The exit room key will be sent at the next opportunity.
// The return value is meaningless.
u16 QueueExitLinkRoomKey(void)
{
    SetKeyInterceptCallback(KeyInterCB_SendExitRoomKey);
    return 0;
}

u16 SetStartedCableClubActivity(void)
{
    SetKeyInterceptCallback(KeyInterCB_InLinkActivity);
    return 0;
}

static void LoadCableClubPlayer(s32 linkPlayerId, s32 myPlayerId, struct CableClubPlayer *trainer)
{
    s16 x, y;

    trainer->playerId = linkPlayerId;
    trainer->isLocalPlayer = (linkPlayerId == myPlayerId) ? 1 : 0;
    trainer->movementMode = gLinkPlayerObjectEvents[linkPlayerId].movementMode;
    trainer->facing = GetLinkPlayerFacingDirection(linkPlayerId);
    GetLinkPlayerCoords(linkPlayerId, &x, &y);
    trainer->pos.x = x;
    trainer->pos.y = y;
    trainer->pos.elevation = GetLinkPlayerElevation(linkPlayerId);
    trainer->metatileBehavior = MapGridGetMetatileBehaviorAt(x, y);
}

static bool32 IsCableClubPlayerUnfrozen(struct CableClubPlayer *player)
{
    u8 mode = player->movementMode;
    if (mode == MOVEMENT_MODE_SCRIPTED || mode == MOVEMENT_MODE_FREE)
        return TRUE;
    else
        return FALSE;
}

// Identical to IsCableClubPlayerUnfrozen
static bool32 CanCableClubPlayerPressStart(struct CableClubPlayer *player)
{
    u8 mode = player->movementMode;
    if (mode == MOVEMENT_MODE_SCRIPTED || mode == MOVEMENT_MODE_FREE)
        return TRUE;
    else
        return FALSE;
}

static const u8 *TryGetTileEventScript(struct CableClubPlayer *player)
{
    if (player->movementMode != MOVEMENT_MODE_SCRIPTED)
        return FACING_NONE;
    return GetCoordEventScriptAtMapPosition(&player->pos);
}

static bool32 PlayerIsAtSouthExit(struct CableClubPlayer *player)
{
    if (player->movementMode != MOVEMENT_MODE_SCRIPTED && player->movementMode != MOVEMENT_MODE_FREE)
        return FALSE;
    else if (!MetatileBehavior_IsSouthArrowWarp(player->metatileBehavior))
        return FALSE;
    else if (player->facing != DIR_SOUTH)
        return FALSE;
    else
        return TRUE;
}

static const u8 *TryInteractWithPlayer(struct CableClubPlayer *player)
{
    struct MapPosition otherPlayerPos;
    u8 linkPlayerId;

    if (player->movementMode != MOVEMENT_MODE_FREE && player->movementMode != MOVEMENT_MODE_SCRIPTED)
        return FACING_NONE;

    otherPlayerPos = player->pos;
    otherPlayerPos.x += gDirectionToVectors[player->facing].x;
    otherPlayerPos.y += gDirectionToVectors[player->facing].y;
    otherPlayerPos.elevation = 0;
    linkPlayerId = GetLinkPlayerIdAt(otherPlayerPos.x, otherPlayerPos.y);

    if (linkPlayerId != MAX_LINK_PLAYERS)
    {
        if (!player->isLocalPlayer)
            return CableClub_EventScript_TooBusyToNotice;
        else if (sPlayerLinkStates[linkPlayerId] != PLAYER_LINK_STATE_IDLE)
            return CableClub_EventScript_TooBusyToNotice;
        else if (!GetLinkTrainerCardColor(linkPlayerId))
            return CableClub_EventScript_ReadTrainerCard;
        else
            return CableClub_EventScript_ReadTrainerCardColored;
    }

    return GetInteractedLinkPlayerScript(&otherPlayerPos, player->metatileBehavior, player->facing);
}

// This returns which direction to force the player to look when one of
// these event scripts runs.
static u16 GetDirectionForEventScript(const u8 *script)
{
    if (script == EventScript_BattleColosseum_4P_PlayerSpot0)
        return FACING_FORCED_RIGHT;
    else if (script == EventScript_BattleColosseum_4P_PlayerSpot1)
        return FACING_FORCED_LEFT;
    else if (script == EventScript_BattleColosseum_4P_PlayerSpot2)
        return FACING_FORCED_RIGHT;
    else if (script == EventScript_BattleColosseum_4P_PlayerSpot3)
        return FACING_FORCED_LEFT;
    else if (script == EventScript_RecordCenter_Spot0)
        return FACING_FORCED_RIGHT;
    else if (script == EventScript_RecordCenter_Spot1)
        return FACING_FORCED_LEFT;
    else if (script == EventScript_RecordCenter_Spot2)
        return FACING_FORCED_RIGHT;
    else if (script == EventScript_RecordCenter_Spot3)
        return FACING_FORCED_LEFT;
    else if (script == EventScript_BattleColosseum_2P_PlayerSpot0)
        return FACING_FORCED_RIGHT;
    else if (script == EventScript_BattleColosseum_2P_PlayerSpot1)
        return FACING_FORCED_LEFT;
    else if (script == EventScript_TradeCenter_Chair0)
        return FACING_FORCED_RIGHT;
    else if (script == EventScript_TradeCenter_Chair1)
        return FACING_FORCED_LEFT;
    else
        return FACING_NONE;
}

static void InitLinkPlayerQueueScript(void)
{
    LockPlayerFieldControls();
}

static void InitLinkRoomStartMenuScript(void)
{
    PlaySE(SE_WIN_OPEN);
    ShowStartMenu();
    LockPlayerFieldControls();
}

static void RunInteractLocalPlayerScript(const u8 *script)
{
    PlaySE(SE_SELECT);
    ScriptContext_SetupScript(script);
    LockPlayerFieldControls();
}

static void RunConfirmLeaveCableClubScript(void)
{
    PlaySE(SE_WIN_OPEN);
    ScriptContext_SetupScript(EventScript_ConfirmLeaveCableClubRoom);
    LockPlayerFieldControls();
}

static void InitMenuBasedScript(const u8 *script)
{
    PlaySE(SE_SELECT);
    ScriptContext_SetupScript(script);
    LockPlayerFieldControls();
}

static void RunTerminateLinkScript(void)
{
    ScriptContext_SetupScript(EventScript_TerminateLink);
    LockPlayerFieldControls();
}

bool32 Overworld_IsRecvQueueAtMax(void)
{
    if (!IsOverworldLinkActive())
        return FALSE;
    if (GetLinkRecvQueueLength() >= OVERWORLD_RECV_QUEUE_MAX)
        sReceivingFromLink = TRUE;
    else
        sReceivingFromLink = FALSE;
    return sReceivingFromLink;
}

bool32 Overworld_RecvKeysFromLinkIsRunning(void)
{
    u8 temp;

    if (GetLinkRecvQueueLength() < OVERWORLD_RECV_QUEUE_MAX - 1)
        return FALSE;
    else if (IsOverworldLinkActive() != TRUE)
        return FALSE;
    else if (IsSendingKeysToLink() != TRUE)
        return FALSE;
    else if (sPlayerKeyInterceptCallback == KeyInterCB_DeferToRecvQueue)
        return TRUE;
    else if (sPlayerKeyInterceptCallback != KeyInterCB_DeferToEventScript)
        return FALSE;

    temp = sReceivingFromLink;
    sReceivingFromLink = FALSE;

    if (temp == TRUE)
        return TRUE;
    else if (gPaletteFade.active && gPaletteFade.softwareFadeFinishing)
        return TRUE;
    else
        return FALSE;
}

bool32 Overworld_SendKeysToLinkIsRunning(void)
{
    if (GetLinkSendQueueLength() < 2)
        return FALSE;
    else if (IsOverworldLinkActive() != TRUE)
        return FALSE;
    else if (IsSendingKeysToLink() != TRUE)
        return FALSE;
    else if (sPlayerKeyInterceptCallback == KeyInterCB_DeferToSendQueue)
        return TRUE;
    else
        return FALSE;
}

bool32 IsSendingKeysOverCable(void)
{
    if (gWirelessCommType != 0)
        return FALSE;
    else if (!IsSendingKeysToLink())
        return FALSE;
    else
        return TRUE;
}

static u32 GetLinkSendQueueLength(void)
{
    if (gWirelessCommType != 0)
        return gRfu.sendQueue.count;
    else
        return gLink.sendQueue.count;
}

static void ZeroLinkPlayerObjectEvent(struct LinkPlayerObjectEvent *linkPlayerObjEvent)
{
    memset(linkPlayerObjEvent, 0, sizeof(struct LinkPlayerObjectEvent));
}

void ClearLinkPlayerObjectEvents(void)
{
    memset(gLinkPlayerObjectEvents, 0, sizeof(gLinkPlayerObjectEvents));
}

static void ZeroObjectEvent(struct ObjectEvent *objEvent)
{
    memset(objEvent, 0, sizeof(struct ObjectEvent));
}

// Note: Emerald reuses the direction and range variables during Link mode
// as special gender and direction values. The types and placement
// conflict with the usual Event Object struct, thus the definitions.
#define linkGender(obj) obj->singleMovementActive
// not even one can reference *byte* aligned bitfield members...
#define linkDirection(obj) ((u8 *)obj)[offsetof(typeof(*obj), fieldEffectSpriteId) - 1] // -> rangeX

static void SpawnLinkPlayerObjectEvent(u8 linkPlayerId, s16 x, s16 y, u8 gender)
{
    u8 objEventId = GetFirstInactiveObjectEventId();
    struct LinkPlayerObjectEvent *linkPlayerObjEvent = &gLinkPlayerObjectEvents[linkPlayerId];
    struct ObjectEvent *objEvent = &gObjectEvents[objEventId];

    ZeroLinkPlayerObjectEvent(linkPlayerObjEvent);
    ZeroObjectEvent(objEvent);

    linkPlayerObjEvent->active = TRUE;
    linkPlayerObjEvent->linkPlayerId = linkPlayerId;
    linkPlayerObjEvent->objEventId = objEventId;
    linkPlayerObjEvent->movementMode = MOVEMENT_MODE_FREE;

    objEvent->active = TRUE;
    linkGender(objEvent) = gender;
    linkDirection(objEvent) = DIR_NORTH;
    objEvent->spriteId = MAX_SPRITES;

    InitLinkPlayerObjectEventPos(objEvent, x, y);
}

static void InitLinkPlayerObjectEventPos(struct ObjectEvent *objEvent, s16 x, s16 y)
{
    objEvent->currentCoords.x = x;
    objEvent->currentCoords.y = y;
    objEvent->previousCoords.x = x;
    objEvent->previousCoords.y = y;
    SetSpritePosToMapCoords(x, y, &objEvent->initialCoords.x, &objEvent->initialCoords.y);
    objEvent->initialCoords.x += 8;
    ObjectEventUpdateElevation(objEvent, NULL);
}

static void UNUSED SetLinkPlayerObjectRange(u8 linkPlayerId, u8 dir)
{
    if (gLinkPlayerObjectEvents[linkPlayerId].active)
    {
        u8 objEventId = gLinkPlayerObjectEvents[linkPlayerId].objEventId;
        struct ObjectEvent *objEvent = &gObjectEvents[objEventId];
        linkDirection(objEvent) = dir;
    }
}

static void UNUSED DestroyLinkPlayerObject(u8 linkPlayerId)
{
    struct LinkPlayerObjectEvent *linkPlayerObjEvent = &gLinkPlayerObjectEvents[linkPlayerId];
    u8 objEventId = linkPlayerObjEvent->objEventId;
    struct ObjectEvent *objEvent = &gObjectEvents[objEventId];
    if (objEvent->spriteId != MAX_SPRITES)
        DestroySprite(&gSprites[objEvent->spriteId]);
    linkPlayerObjEvent->active = 0;
    objEvent->active = 0;
}

// Returns the spriteId corresponding to this player.
static u8 GetSpriteForLinkedPlayer(u8 linkPlayerId)
{
    u8 objEventId = gLinkPlayerObjectEvents[linkPlayerId].objEventId;
    struct ObjectEvent *objEvent = &gObjectEvents[objEventId];
    return objEvent->spriteId;
}

static void GetLinkPlayerCoords(u8 linkPlayerId, s16 *x, s16 *y)
{
    u8 objEventId = gLinkPlayerObjectEvents[linkPlayerId].objEventId;
    struct ObjectEvent *objEvent = &gObjectEvents[objEventId];
    *x = objEvent->currentCoords.x;
    *y = objEvent->currentCoords.y;
}

static u8 GetLinkPlayerFacingDirection(u8 linkPlayerId)
{
    u8 objEventId = gLinkPlayerObjectEvents[linkPlayerId].objEventId;
    struct ObjectEvent *objEvent = &gObjectEvents[objEventId];
    return linkDirection(objEvent);
}

static u8 GetLinkPlayerElevation(u8 linkPlayerId)
{
    u8 objEventId = gLinkPlayerObjectEvents[linkPlayerId].objEventId;
    struct ObjectEvent *objEvent = &gObjectEvents[objEventId];
    return objEvent->currentElevation;
}

static s32 UNUSED GetLinkPlayerObjectStepTimer(u8 linkPlayerId)
{
    u8 objEventId = gLinkPlayerObjectEvents[linkPlayerId].objEventId;
    struct ObjectEvent *objEvent = &gObjectEvents[objEventId];
    return 16 - (s8)objEvent->directionSequenceIndex;
}

static u8 GetLinkPlayerIdAt(s16 x, s16 y)
{
    u8 i;
    for (i = 0; i < MAX_LINK_PLAYERS; i++)
    {
        if (gLinkPlayerObjectEvents[i].active
         && (gLinkPlayerObjectEvents[i].movementMode == 0 || gLinkPlayerObjectEvents[i].movementMode == 2))
        {
            struct ObjectEvent *objEvent = &gObjectEvents[gLinkPlayerObjectEvents[i].objEventId];
            if (objEvent->currentCoords.x == x && objEvent->currentCoords.y == y)
                return i;
        }
    }
    return 4;
}

static void SetPlayerFacingDirection(u8 linkPlayerId, u8 facing)
{
    struct LinkPlayerObjectEvent *linkPlayerObjEvent = &gLinkPlayerObjectEvents[linkPlayerId];
    u8 objEventId = linkPlayerObjEvent->objEventId;
    struct ObjectEvent *objEvent = &gObjectEvents[objEventId];

    if (linkPlayerObjEvent->active)
    {
        if (facing > FACING_FORCED_RIGHT)
        {
            objEvent->triggerGroundEffectsOnMove = TRUE;
        }
        else
        {
            // This is a hack to split this code onto two separate lines, without declaring a local variable.
            // C++ style inline variables would be nice here.
            #define TEMP sLinkPlayerMovementModes[linkPlayerObjEvent->movementMode](linkPlayerObjEvent, objEvent, facing)

            sMovementStatusHandler[TEMP](linkPlayerObjEvent, objEvent);

            // Clean up the hack.
            #undef TEMP
        }
    }
}


static u8 MovementEventModeCB_Normal(struct LinkPlayerObjectEvent *linkPlayerObjEvent, struct ObjectEvent *objEvent, u8 dir)
{
    return sLinkPlayerFacingHandlers[dir](linkPlayerObjEvent, objEvent, dir);
}

static u8 MovementEventModeCB_Ignored(struct LinkPlayerObjectEvent *linkPlayerObjEvent, struct ObjectEvent *objEvent, u8 dir)
{
    return FACING_UP;
}

// Identical to MovementEventModeCB_Normal
static u8 MovementEventModeCB_Scripted(struct LinkPlayerObjectEvent *linkPlayerObjEvent, struct ObjectEvent *objEvent, u8 dir)
{
    return sLinkPlayerFacingHandlers[dir](linkPlayerObjEvent, objEvent, dir);
}

static bool8 FacingHandler_DoNothing(struct LinkPlayerObjectEvent *linkPlayerObjEvent, struct ObjectEvent *objEvent, u8 dir)
{
    return FALSE;
}

static bool8 FacingHandler_DpadMovement(struct LinkPlayerObjectEvent *linkPlayerObjEvent, struct ObjectEvent *objEvent, u8 dir)
{
    s16 x, y;

    linkDirection(objEvent) = FlipVerticalAndClearForced(dir, linkDirection(objEvent));
    ObjectEventMoveDestCoords(objEvent, linkDirection(objEvent), &x, &y);

    if (LinkPlayerGetCollision(linkPlayerObjEvent->objEventId, linkDirection(objEvent), x, y))
    {
        return FALSE;
    }
    else
    {
        objEvent->directionSequenceIndex = 16;
        ShiftObjectEventCoords(objEvent, x, y);
        ObjectEventUpdateElevation(objEvent, NULL);
        return TRUE;
    }
}

static bool8 FacingHandler_ForcedFacingChange(struct LinkPlayerObjectEvent *linkPlayerObjEvent, struct ObjectEvent *objEvent, u8 dir)
{
    linkDirection(objEvent) = FlipVerticalAndClearForced(dir, linkDirection(objEvent));
    return FALSE;
}

// This is called every time a free movement happens. Most of the time it's a No-Op.
static void MovementStatusHandler_EnterFreeMode(struct LinkPlayerObjectEvent *linkPlayerObjEvent, struct ObjectEvent *objEvent)
{
    linkPlayerObjEvent->movementMode = MOVEMENT_MODE_FREE;
}

static void MovementStatusHandler_TryAdvanceScript(struct LinkPlayerObjectEvent *linkPlayerObjEvent, struct ObjectEvent *objEvent)
{
    objEvent->directionSequenceIndex--;
    linkPlayerObjEvent->movementMode = MOVEMENT_MODE_FROZEN;
    MoveCoords(linkDirection(objEvent), &objEvent->initialCoords.x, &objEvent->initialCoords.y);
    if (!objEvent->directionSequenceIndex)
    {
        ShiftStillObjectEventCoords(objEvent);
        linkPlayerObjEvent->movementMode = MOVEMENT_MODE_SCRIPTED;
    }
}

// Flip Up/Down facing codes. If newFacing doesn't specify a direction, default
// to oldFacing. Note that this clears also the "FORCED" part of the facing code,
// even for Left/Right codes.
static u8 FlipVerticalAndClearForced(u8 newFacing, u8 oldFacing)
{
    switch (newFacing)
    {
    case FACING_UP:
    case FACING_FORCED_UP:
        return DIR_NORTH;
    case FACING_DOWN:
    case FACING_FORCED_DOWN:
        return DIR_SOUTH;
    case FACING_LEFT:
    case FACING_FORCED_LEFT:
        return DIR_WEST;
    case FACING_RIGHT:
    case FACING_FORCED_RIGHT:
        return DIR_EAST;
    }
    return oldFacing;
}

static u8 LinkPlayerGetCollision(u8 selfObjEventId, u8 direction, s16 x, s16 y)
{
    u8 i;
    for (i = 0; i < OBJECT_EVENTS_COUNT; i++)
    {
        if (i != selfObjEventId)
        {
            if ((gObjectEvents[i].currentCoords.x == x && gObjectEvents[i].currentCoords.y == y)
             || (gObjectEvents[i].previousCoords.x == x && gObjectEvents[i].previousCoords.y == y))
            {
                return 1;
            }
        }
    }
    return MapGridGetCollisionAt(x, y);
}

static void CreateLinkPlayerSprite(u8 linkPlayerId, u8 gameVersion)
{
    struct LinkPlayerObjectEvent *linkPlayerObjEvent = &gLinkPlayerObjectEvents[linkPlayerId];
    u8 objEventId = linkPlayerObjEvent->objEventId;
    struct ObjectEvent *objEvent = &gObjectEvents[objEventId];
    struct Sprite *sprite;

    if (linkPlayerObjEvent->active)
    {
        switch (gameVersion)
        {
        case VERSION_FIRE_RED:
        case VERSION_LEAF_GREEN:
            objEvent->spriteId = CreateObjectGraphicsSprite(GetFRLGAvatarGraphicsIdByGender(linkGender(objEvent)), SpriteCB_LinkPlayer, 0, 0, 0);
            break;
        case VERSION_RUBY:
        case VERSION_SAPPHIRE:
            objEvent->spriteId = CreateObjectGraphicsSprite(GetRSAvatarGraphicsIdByGender(linkGender(objEvent)), SpriteCB_LinkPlayer, 0, 0, 0);
            break;
        case VERSION_EMERALD:
            objEvent->spriteId = CreateObjectGraphicsSprite(GetRivalAvatarGraphicsIdByStateIdAndGender(PLAYER_AVATAR_STATE_NORMAL, linkGender(objEvent)), SpriteCB_LinkPlayer, 0, 0, 0);
            break;
        }

        sprite = &gSprites[objEvent->spriteId];
        sprite->coordOffsetEnabled = TRUE;
        sprite->data[0] = linkPlayerId;
        objEvent->triggerGroundEffectsOnMove = FALSE;
<<<<<<< HEAD
        objEvent->localId = OBJ_EVENT_ID_DYNAMIC_BASE + linkPlayerId;
        SetUpShadow(objEvent, sprite);
=======
>>>>>>> 82f6d477
    }
}

static void SpriteCB_LinkPlayer(struct Sprite *sprite)
{
    struct LinkPlayerObjectEvent *linkPlayerObjEvent = &gLinkPlayerObjectEvents[sprite->data[0]];
    struct ObjectEvent *objEvent = &gObjectEvents[linkPlayerObjEvent->objEventId];
    sprite->x = objEvent->initialCoords.x;
    sprite->y = objEvent->initialCoords.y;
    SetObjectSubpriorityByElevation(objEvent->previousElevation, sprite, 1);
    sprite->oam.priority = ElevationToPriority(objEvent->previousElevation);

    if (linkPlayerObjEvent->movementMode == MOVEMENT_MODE_FREE)
        StartSpriteAnim(sprite, GetFaceDirectionAnimNum(linkDirection(objEvent)));
    else
        StartSpriteAnimIfDifferent(sprite, GetMoveDirectionAnimNum(linkDirection(objEvent)));

    UpdateObjectEventSpriteInvisibility(sprite, FALSE);
    if (objEvent->triggerGroundEffectsOnMove)
    {
        sprite->invisible = ((sprite->data[7] & 4) >> 2);
        sprite->data[7]++;
    }
}

// ----------------
// Item Header Descriptions
// Item Description Header

#define ITEM_ICON_X     26
#define ITEM_ICON_Y     24
#define ITEM_TAG        0x2722 //same as money label

bool8 GetSetItemObtained(u16 item, enum ItemObtainFlags caseId)
{
#if OW_SHOW_ITEM_DESCRIPTIONS == OW_ITEM_DESCRIPTIONS_FIRST_TIME
    u8 index = item / 8;
    u8 bit = item % 8;
    u8 mask = 1 << bit;
    switch (caseId)
    {
    case FLAG_GET_ITEM_OBTAINED:
        return gSaveBlock3Ptr->itemFlags[index] & mask;
    case FLAG_SET_ITEM_OBTAINED:
        gSaveBlock3Ptr->itemFlags[index] |= mask;
        return TRUE;
    }
#endif
    return FALSE;
}

#if OW_SHOW_ITEM_DESCRIPTIONS != OW_ITEM_DESCRIPTIONS_OFF

EWRAM_DATA static u8 sHeaderBoxWindowId = 0;
EWRAM_DATA u8 sItemIconSpriteId = 0;
EWRAM_DATA u8 sItemIconSpriteId2 = 0;

static void ShowItemIconSprite(u16 item, bool8 firstTime, bool8 flash);
static void DestroyItemIconSprite(void);

static u8 ReformatItemDescription(u16 item, u8 *dest)
{
    u8 count = 0;
    u8 numLines = 1;
    u8 maxChars = 32;
    u8 *desc = (u8 *)gItemsInfo[item].description;

    while (*desc != EOS)
    {
        if (count >= maxChars)
        {
            while (*desc != CHAR_SPACE && *desc != CHAR_NEWLINE)
            {
                *dest = *desc;  //finish word
                dest++;
                desc++;
            }

            *dest = CHAR_NEWLINE;
            count = 0;
            numLines++;
            dest++;
            desc++;
            continue;
        }

        *dest = *desc;
        if (*desc == CHAR_NEWLINE)
        {
            *dest = CHAR_SPACE;
        }

        dest++;
        desc++;
        count++;
    }

    // finish string
    *dest = EOS;
    return numLines;
}

void ScriptShowItemDescription(struct ScriptContext *ctx)
{
    u8 headerType = ScriptReadByte(ctx);

    Script_RequestEffects(SCREFF_V1 | SCREFF_HARDWARE);

    struct WindowTemplate template;
    u16 item = gSpecialVar_0x8006;
    u8 textY;
    u8 *dst;
    bool8 handleFlash = FALSE;

    if (GetFlashLevel() > 0 || InBattlePyramid_())
        handleFlash = TRUE;

    if (headerType == 1) // berry
        dst = gStringVar3;
    else
        dst = gStringVar1;

    if (GetSetItemObtained(item, FLAG_GET_ITEM_OBTAINED))
    {
        ShowItemIconSprite(item, FALSE, handleFlash);
        return; //no box if item obtained previously
    }

    SetWindowTemplateFields(&template, 0, 1, 1, 28, 3, 15, 8);
    sHeaderBoxWindowId = AddWindow(&template);
    FillWindowPixelBuffer(sHeaderBoxWindowId, PIXEL_FILL(0));
    PutWindowTilemap(sHeaderBoxWindowId);
    CopyWindowToVram(sHeaderBoxWindowId, 3);
    SetStandardWindowBorderStyle(sHeaderBoxWindowId, FALSE);
    DrawStdFrameWithCustomTileAndPalette(sHeaderBoxWindowId, FALSE, 0x214, 14);

    if (ReformatItemDescription(item, dst) == 1)
        textY = 4;
    else
        textY = 0;

    ShowItemIconSprite(item, TRUE, handleFlash);
    AddTextPrinterParameterized(sHeaderBoxWindowId, 0, dst, ITEM_ICON_X + 2, textY, 0, NULL);
}

void ScriptHideItemDescription(struct ScriptContext *ctx)
{
    Script_RequestEffects(SCREFF_V1 | SCREFF_SAVE | SCREFF_HARDWARE);

    DestroyItemIconSprite();

    if (!GetSetItemObtained(gSpecialVar_0x8006, FLAG_GET_ITEM_OBTAINED))
    {
        //header box only exists if haven't seen item before
        GetSetItemObtained(gSpecialVar_0x8006, FLAG_SET_ITEM_OBTAINED);
        ClearStdWindowAndFrameToTransparent(sHeaderBoxWindowId, FALSE);
        CopyWindowToVram(sHeaderBoxWindowId, 3);
        RemoveWindow(sHeaderBoxWindowId);
    }
}

static void ShowItemIconSprite(u16 item, bool8 firstTime, bool8 flash)
{
    s16 x = 0, y = 0;
    u8 iconSpriteId;
    u8 spriteId2 = MAX_SPRITES;

    if (flash)
    {
        SetGpuRegBits(REG_OFFSET_DISPCNT, DISPCNT_OBJWIN_ON);
        SetGpuRegBits(REG_OFFSET_WINOUT, WINOUT_WINOBJ_OBJ);
    }

    iconSpriteId = AddItemIconSprite(ITEM_TAG, ITEM_TAG, item);
    if (flash)
        spriteId2 = AddItemIconSprite(ITEM_TAG, ITEM_TAG, item);
    if (iconSpriteId != MAX_SPRITES)
    {
        if (!firstTime)
        {
            //show in message box
            x = 213;
            y = 140;
        }
        else
        {
            // show in header box
            x = ITEM_ICON_X;
            y = ITEM_ICON_Y;
        }

        gSprites[iconSpriteId].x2 = x;
        gSprites[iconSpriteId].y2 = y;
        gSprites[iconSpriteId].oam.priority = 0;
    }

    if (spriteId2 != MAX_SPRITES)
    {
        gSprites[spriteId2].x2 = x;
        gSprites[spriteId2].y2 = y;
        gSprites[spriteId2].oam.priority = 0;
        gSprites[spriteId2].oam.objMode = ST_OAM_OBJ_WINDOW;
        sItemIconSpriteId2 = spriteId2;
    }

    sItemIconSpriteId = iconSpriteId;
}

static void DestroyItemIconSprite(void)
{
    FreeSpriteTilesByTag(ITEM_TAG);
    FreeSpritePaletteByTag(ITEM_TAG);
    FreeSpriteOamMatrix(&gSprites[sItemIconSpriteId]);
    DestroySprite(&gSprites[sItemIconSpriteId]);

    if ((GetFlashLevel() > 0 || InBattlePyramid_()) && sItemIconSpriteId2 != MAX_SPRITES)
    {
        FreeSpriteOamMatrix(&gSprites[sItemIconSpriteId2]);
        DestroySprite(&gSprites[sItemIconSpriteId2]);
    }
}

#else
void ScriptShowItemDescription(struct ScriptContext *ctx)
{
    (void) ScriptReadByte(ctx);
}
void ScriptHideItemDescription(struct ScriptContext *ctx)
{
}
#endif // OW_SHOW_ITEM_DESCRIPTIONS

<<<<<<< HEAD

// returns old sHoursOverride
u16 SetTimeOfDay(u16 hours)
{
    u16 oldHours = sHoursOverride;
    sHoursOverride = hours;
    gTimeUpdateCounter = 0;
    return oldHours;
}

bool8 ScrFunc_settimeofday(struct ScriptContext *ctx)
{
    SetTimeOfDay(ScriptReadByte(ctx));
    return FALSE;
}
=======
>>>>>>> 82f6d477
<|MERGE_RESOLUTION|>--- conflicted
+++ resolved
@@ -199,14 +199,12 @@
 COMMON_DATA bool8 (*gFieldCallback2)(void) = NULL;
 COMMON_DATA u8 gLocalLinkPlayerId = 0; // This is our player id in a multiplayer mode.
 COMMON_DATA u8 gFieldLinkPlayerCount = 0;
-<<<<<<< HEAD
 
 u8 gTimeOfDay;
 struct TimeBlendSettings gTimeBlend;
 s16 gTimeUpdateCounter; // playTimeVBlanks will eventually overflow, so this is used to update TOD
-=======
->>>>>>> 82f6d477
-
+
+// EWRAM vars
 EWRAM_DATA static u8 sObjectEventLoadFlag = 0;
 EWRAM_DATA struct WarpData gLastUsedWarp = {0};
 EWRAM_DATA static struct WarpData sWarpDestination = {0};  // new warp position
@@ -915,11 +913,8 @@
     TrySetMapSaveWarpStatus();
     ClearTempFieldEventData();
     ResetDexNavSearch();
-<<<<<<< HEAD
     // reset hours override on every warp
     sHoursOverride = 0; 
-=======
->>>>>>> 82f6d477
     ResetCyclingRoadChallengeData();
     RestartWildEncounterImmunitySteps();
 #if FREE_MATCH_CALL == FALSE
@@ -3453,11 +3448,8 @@
         sprite->coordOffsetEnabled = TRUE;
         sprite->data[0] = linkPlayerId;
         objEvent->triggerGroundEffectsOnMove = FALSE;
-<<<<<<< HEAD
         objEvent->localId = OBJ_EVENT_ID_DYNAMIC_BASE + linkPlayerId;
         SetUpShadow(objEvent, sprite);
-=======
->>>>>>> 82f6d477
     }
 }
 
@@ -3690,7 +3682,6 @@
 }
 #endif // OW_SHOW_ITEM_DESCRIPTIONS
 
-<<<<<<< HEAD
 
 // returns old sHoursOverride
 u16 SetTimeOfDay(u16 hours)
@@ -3705,6 +3696,4 @@
 {
     SetTimeOfDay(ScriptReadByte(ctx));
     return FALSE;
-}
-=======
->>>>>>> 82f6d477
+}