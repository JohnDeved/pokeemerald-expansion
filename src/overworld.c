#include "global.h"
#include "overworld.h"
#include "battle_pyramid.h"
#include "battle_setup.h"
#include "berry.h"
#include "bg.h"
#include "cable_club.h"
#include "clock.h"
#include "event_data.h"
#include "event_object_movement.h"
#include "event_scripts.h"
#include "field_camera.h"
#include "field_control_avatar.h"
#include "field_effect.h"
#include "field_message_box.h"
#include "field_player_avatar.h"
#include "field_screen_effect.h"
#include "field_special_scene.h"
#include "field_specials.h"
#include "field_tasks.h"
#include "field_weather.h"
#include "fieldmap.h"
#include "fldeff.h"
#include "gpu_regs.h"
#include "heal_location.h"
#include "io_reg.h"
#include "link.h"
#include "link_rfu.h"
#include "load_save.h"
#include "main.h"
#include "malloc.h"
#include "m4a.h"
#include "map_name_popup.h"
#include "match_call.h"
#include "menu.h"
#include "metatile_behavior.h"
#include "mirage_tower.h"
#include "money.h"
#include "new_game.h"
#include "palette.h"
#include "play_time.h"
#include "random.h"
#include "roamer.h"
#include "rotating_gate.h"
#include "rtc.h"
#include "safari_zone.h"
#include "save.h"
#include "save_location.h"
#include "script.h"
#include "script_pokemon_util.h"
#include "secret_base.h"
#include "sound.h"
#include "start_menu.h"
#include "task.h"
#include "tileset_anims.h"
#include "time_events.h"
#include "trainer_hill.h"
#include "trainer_pokemon_sprites.h"
#include "tv.h"
#include "scanline_effect.h"
#include "wild_encounter.h"
#include "frontier_util.h"
#include "constants/abilities.h"
#include "constants/layouts.h"
#include "constants/map_types.h"
#include "constants/region_map_sections.h"
#include "constants/songs.h"
#include "constants/trainer_hill.h"
#include "constants/weather.h"

struct CableClubPlayer
{
    u8 playerId;
    u8 isLocalPlayer;
    u8 movementMode;
    u8 facing;
    struct MapPosition pos;
    u16 metatileBehavior;
};

#define PLAYER_LINK_STATE_IDLE 0x80
#define PLAYER_LINK_STATE_BUSY 0x81
#define PLAYER_LINK_STATE_READY 0x82
#define PLAYER_LINK_STATE_EXITING_ROOM 0x83

#define FACING_NONE 0
#define FACING_UP 1
#define FACING_DOWN 2
#define FACING_LEFT 3
#define FACING_RIGHT 4
#define FACING_FORCED_UP 7
#define FACING_FORCED_DOWN 8
#define FACING_FORCED_LEFT 9
#define FACING_FORCED_RIGHT 10

extern const struct MapLayout *const gMapLayouts[];
extern const struct MapHeader *const *const gMapGroups[];

static void Overworld_ResetStateAfterWhiteOut(void);
static void CB2_ReturnToFieldLocal(void);
static void CB2_ReturnToFieldLink(void);
static void CB2_LoadMapOnReturnToFieldCableClub(void);
static void CB2_LoadMap2(void);
static void VBlankCB_Field(void);
static void SpriteCB_LinkPlayer(struct Sprite *);
static void ChooseAmbientCrySpecies(void);
static void DoMapLoadLoop(u8 *);
static bool32 LoadMapInStepsLocal(u8 *, bool32);
static bool32 LoadMapInStepsLink(u8 *);
static bool32 ReturnToFieldLocal(u8 *);
static bool32 ReturnToFieldLink(u8 *);
static void InitObjectEventsLink(void);
static void InitObjectEventsLocal(void);
static void InitOverworldGraphicsRegisters(void);
static u8 GetSpriteForLinkedPlayer(u8);
static u16 KeyInterCB_SendNothing(u32);
static void ResetMirageTowerAndSaveBlockPtrs(void);
static void ResetScreenForMapLoad(void);
static void OffsetCameraFocusByLinkPlayerId(void);
static void SpawnLinkPlayers(void);
static void SetCameraToTrackGuestPlayer(void);
static void ResumeMap(bool32);
static void SetCameraToTrackPlayer(void);
static void InitObjectEventsReturnToField(void);
static void InitViewGraphics(void);
static void SetCameraToTrackGuestPlayer_2(void);
static void CreateLinkPlayerSprites(void);
static void ClearAllPlayerKeys(void);
static void ResetAllPlayerLinkStates(void);
static void UpdateHeldKeyCode(u16);
static void UpdateAllLinkPlayers(u16 *, s32);
static u8 FlipVerticalAndClearForced(u8, u8);
static u8 LinkPlayerGetCollision(u8, u8, s16, s16);
static void CreateLinkPlayerSprite(u8, u8);
static void GetLinkPlayerCoords(u8, u16 *, u16 *);
static u8 GetLinkPlayerFacingDirection(u8);
static u8 GetLinkPlayerElevation(u8);
static s32 GetLinkPlayerObjectStepTimer(u8);
static u8 GetLinkPlayerIdAt(s16, s16);
static void SetPlayerFacingDirection(u8, u8);
static void ZeroObjectEvent(struct ObjectEvent *);
static void SpawnLinkPlayerObjectEvent(u8, s16, s16, u8);
static void InitLinkPlayerObjectEventPos(struct ObjectEvent *, s16, s16);
static void SetLinkPlayerObjectRange(u8, u8);
static void DestroyLinkPlayerObject(u8);
static u8 GetSpriteForLinkedPlayer(u8);
static void RunTerminateLinkScript(void);
static u32 GetLinkSendQueueLength(void);
static void ZeroLinkPlayerObjectEvent(struct LinkPlayerObjectEvent *);
static const u8 *TryInteractWithPlayer(struct CableClubPlayer *);
static u16 GetDirectionForEventScript(const u8 *);
static void InitLinkPlayerQueueScript(void);
static void InitLinkRoomStartMenuScript(void);
static void RunInteractLocalPlayerScript(const u8 *);
static void RunConfirmLeaveCableClubScript(void);
static void InitMenuBasedScript(const u8 *);
static void LoadCableClubPlayer(s32, s32, struct CableClubPlayer *);
static bool32 IsCableClubPlayerUnfrozen(struct CableClubPlayer *);
static bool32 CanCableClubPlayerPressStart(struct CableClubPlayer *);
static const u8 *TryGetTileEventScript(struct CableClubPlayer *);
static bool32 PlayerIsAtSouthExit(struct CableClubPlayer *);
static const u8 *TryInteractWithPlayer(struct CableClubPlayer *);
static u16 KeyInterCB_DeferToRecvQueue(u32);
static u16 KeyInterCB_DeferToSendQueue(u32);
static void ResetPlayerHeldKeys(u16 *);
static u16 KeyInterCB_SelfIdle(u32);
static u16 KeyInterCB_DeferToEventScript(u32);
static u16 GetDirectionForDpadKey(u16);
static void CB1_OverworldLink(void);
static void SetKeyInterceptCallback(u16 (*func)(u32));
static void SetFieldVBlankCallback(void);
static void FieldClearVBlankHBlankCallbacks(void);
static void TransitionMapMusic(void);
static u8 GetAdjustedInitialTransitionFlags(struct InitialPlayerAvatarState *, u16, u8);
static u8 GetAdjustedInitialDirection(struct InitialPlayerAvatarState *, u8, u16, u8);
static u16 GetCenterScreenMetatileBehavior(void);

static void *sUnusedOverworldCallback;
static u8 sPlayerLinkStates[MAX_LINK_PLAYERS];
// This callback is called with a player's key code. It then returns an
// adjusted key code, effectively intercepting the input before anything
// can process it.
static u16 (*sPlayerKeyInterceptCallback)(u32);
static bool8 sReceivingFromLink;
static u8 sRfuKeepAliveTimer;

u16 *gOverworldTilemapBuffer_Bg2;
u16 *gOverworldTilemapBuffer_Bg1;
u16 *gOverworldTilemapBuffer_Bg3;
u16 gHeldKeyCodeToSend;
void (*gFieldCallback)(void);
bool8 (*gFieldCallback2)(void);
u8 gLocalLinkPlayerId; // This is our player id in a multiplayer mode.
u8 gFieldLinkPlayerCount;

u8 gTimeOfDay;
struct TimeBlendSettings currentTimeBlend;
u16 gTimeUpdateCounter; // playTimeVBlanks will eventually overflow, so this is used to update TOD

// EWRAM vars
EWRAM_DATA static u8 sObjectEventLoadFlag = 0;
EWRAM_DATA struct WarpData gLastUsedWarp = {0};
EWRAM_DATA static struct WarpData sWarpDestination = {0};  // new warp position
EWRAM_DATA static struct WarpData sFixedDiveWarp = {0};
EWRAM_DATA static struct WarpData sFixedHoleWarp = {0};
EWRAM_DATA static u16 sLastMapSectionId = 0;
EWRAM_DATA static struct InitialPlayerAvatarState sInitialPlayerAvatarState = {0};
EWRAM_DATA static u16 sAmbientCrySpecies = 0;
EWRAM_DATA static bool8 sIsAmbientCryWaterMon = FALSE;
EWRAM_DATA struct LinkPlayerObjectEvent gLinkPlayerObjectEvents[4] = {0};


static const struct WarpData sDummyWarpData =
{
    .mapGroup = MAP_GROUP(UNDEFINED),
    .mapNum = MAP_NUM(UNDEFINED),
    .warpId = WARP_ID_NONE,
    .x = -1,
    .y = -1,
};

static const u32 sUnusedData[] =
{
    1200, 3600, 1200, 2400, 50, 80, -44, 44
};

const struct UCoords32 gDirectionToVectors[] =
{
    [DIR_NONE] =
    {
        .x =  0,
        .y =  0,
    },
    [DIR_SOUTH] =
    {
        .x =  0,
        .y =  1,
    },
    [DIR_NORTH] =
    {
        .x =  0,
        .y = -1,
    },
    [DIR_WEST] =
    {
        .x = -1,
        .y =  0,
    },
    [DIR_EAST] =
    {
        .x =  1,
        .y =  0,
    },
    [DIR_SOUTHWEST] =
    {
        .x = -1,
        .y =  1,
    },
    [DIR_SOUTHEAST] =
    {
        .x =  1,
        .y =  1,
    },
    [DIR_NORTHWEST] =
    {
        .x = -1,
        .y = -1,
    },
    [DIR_NORTHEAST] =
    {
        .x =  1,
        .y = -1,
    },
};

static const struct BgTemplate sOverworldBgTemplates[] =
{
    {
        .bg = 0,
        .charBaseIndex = 2,
        .mapBaseIndex = 31,
        .screenSize = 0,
        .paletteMode = 0,
        .priority = 0,
        .baseTile = 0
    },
    {
        .bg = 1,
        .charBaseIndex = 0,
        .mapBaseIndex = 29,
        .screenSize = 0,
        .paletteMode = 0,
        .priority = 1,
        .baseTile = 0
    },
    {
        .bg = 2,
        .charBaseIndex = 0,
        .mapBaseIndex = 28,
        .screenSize = 0,
        .paletteMode = 0,
        .priority = 2,
        .baseTile = 0
    },
    {
        .bg = 3,
        .charBaseIndex = 0,
        .mapBaseIndex = 30,
        .screenSize = 0,
        .paletteMode = 0,
        .priority = 3,
        .baseTile = 0
    }
};

static const struct ScanlineEffectParams sFlashEffectParams =
{
    &REG_WIN0H,
    ((DMA_ENABLE | DMA_START_HBLANK | DMA_REPEAT | DMA_DEST_RELOAD) << 16) | 1,
    1,
    0,
};

static u8 MovementEventModeCB_Normal(struct LinkPlayerObjectEvent *, struct ObjectEvent *, u8);
static u8 MovementEventModeCB_Ignored(struct LinkPlayerObjectEvent *, struct ObjectEvent *, u8);
static u8 MovementEventModeCB_Scripted(struct LinkPlayerObjectEvent *, struct ObjectEvent *, u8);

static u8 (*const sLinkPlayerMovementModes[])(struct LinkPlayerObjectEvent *, struct ObjectEvent *, u8) =
{
    [MOVEMENT_MODE_FREE]     = MovementEventModeCB_Normal,
    [MOVEMENT_MODE_FROZEN]   = MovementEventModeCB_Ignored,
    [MOVEMENT_MODE_SCRIPTED] = MovementEventModeCB_Scripted,
};

static u8 FacingHandler_DoNothing(struct LinkPlayerObjectEvent *, struct ObjectEvent *, u8);
static u8 FacingHandler_DpadMovement(struct LinkPlayerObjectEvent *, struct ObjectEvent *, u8);
static u8 FacingHandler_ForcedFacingChange(struct LinkPlayerObjectEvent *, struct ObjectEvent *, u8);

// These handlers return TRUE if the movement was scripted and successful, and FALSE otherwise.
static bool8 (*const sLinkPlayerFacingHandlers[])(struct LinkPlayerObjectEvent *, struct ObjectEvent *, u8) =
{
    FacingHandler_DoNothing,
    FacingHandler_DpadMovement,
    FacingHandler_DpadMovement,
    FacingHandler_DpadMovement,
    FacingHandler_DpadMovement,
    FacingHandler_DoNothing,
    FacingHandler_DoNothing,
    FacingHandler_ForcedFacingChange,
    FacingHandler_ForcedFacingChange,
    FacingHandler_ForcedFacingChange,
    FacingHandler_ForcedFacingChange,
};

static void MovementStatusHandler_EnterFreeMode(struct LinkPlayerObjectEvent *, struct ObjectEvent *);
static void MovementStatusHandler_TryAdvanceScript(struct LinkPlayerObjectEvent *, struct ObjectEvent *);

// These handlers are run after an attempted movement.
static void (*const sMovementStatusHandler[])(struct LinkPlayerObjectEvent *, struct ObjectEvent *) =
{
    // FALSE:
    MovementStatusHandler_EnterFreeMode,
    // TRUE:
    MovementStatusHandler_TryAdvanceScript,
};

// code
void DoWhiteOut(void)
{
    RunScriptImmediately(EventScript_WhiteOut);
    SetMoney(&gSaveBlock1Ptr->money, GetMoney(&gSaveBlock1Ptr->money) / 2);
    HealPlayerParty();
    Overworld_ResetStateAfterWhiteOut();
    SetWarpDestinationToLastHealLocation();
    WarpIntoMap();
}

void Overworld_ResetStateAfterFly(void)
{
    ResetInitialPlayerAvatarState();
    FlagClear(FLAG_SYS_CYCLING_ROAD);
    FlagClear(FLAG_SYS_CRUISE_MODE);
    FlagClear(FLAG_SYS_SAFARI_MODE);
    FlagClear(FLAG_SYS_USE_STRENGTH);
    FlagClear(FLAG_SYS_USE_FLASH);
}

void Overworld_ResetStateAfterTeleport(void)
{
    ResetInitialPlayerAvatarState();
    FlagClear(FLAG_SYS_CYCLING_ROAD);
    FlagClear(FLAG_SYS_CRUISE_MODE);
    FlagClear(FLAG_SYS_SAFARI_MODE);
    FlagClear(FLAG_SYS_USE_STRENGTH);
    FlagClear(FLAG_SYS_USE_FLASH);
    RunScriptImmediately(EventScript_ResetMrBriney);
}

void Overworld_ResetStateAfterDigEscRope(void)
{
    ResetInitialPlayerAvatarState();
    FlagClear(FLAG_SYS_CYCLING_ROAD);
    FlagClear(FLAG_SYS_CRUISE_MODE);
    FlagClear(FLAG_SYS_SAFARI_MODE);
    FlagClear(FLAG_SYS_USE_STRENGTH);
    FlagClear(FLAG_SYS_USE_FLASH);
}

static void Overworld_ResetStateAfterWhiteOut(void)
{
    ResetInitialPlayerAvatarState();
    FlagClear(FLAG_SYS_CYCLING_ROAD);
    FlagClear(FLAG_SYS_CRUISE_MODE);
    FlagClear(FLAG_SYS_SAFARI_MODE);
    FlagClear(FLAG_SYS_USE_STRENGTH);
    FlagClear(FLAG_SYS_USE_FLASH);
    // If you were defeated by Kyogre/Groudon and the step counter has
    // maxed out, end the abnormal weather.
    if (VarGet(VAR_SHOULD_END_ABNORMAL_WEATHER) == 1)
    {
        VarSet(VAR_SHOULD_END_ABNORMAL_WEATHER, 0);
        VarSet(VAR_ABNORMAL_WEATHER_LOCATION, ABNORMAL_WEATHER_NONE);
    }
}

static void UpdateMiscOverworldStates(void)
{
    FlagClear(FLAG_SYS_SAFARI_MODE);
    ChooseAmbientCrySpecies();
    ResetCyclingRoadChallengeData();
    UpdateLocationHistoryForRoamer();
    RoamerMoveToOtherLocationSet();
}

void ResetGameStats(void)
{
    s32 i;

    for (i = 0; i < NUM_GAME_STATS; i++)
        SetGameStat(i, 0);
}

void IncrementGameStat(u8 index)
{
    if (index < NUM_USED_GAME_STATS)
    {
        u32 statVal = GetGameStat(index);
        if (statVal < 0xFFFFFF)
            statVal++;
        else
            statVal = 0xFFFFFF;

        SetGameStat(index, statVal);
    }
}

u32 GetGameStat(u8 index)
{
    if (index >= NUM_USED_GAME_STATS)
        return 0;

    return gSaveBlock1Ptr->gameStats[index] ^ gSaveBlock2Ptr->encryptionKey;
}

void SetGameStat(u8 index, u32 value)
{
    if (index < NUM_USED_GAME_STATS)
        gSaveBlock1Ptr->gameStats[index] = value ^ gSaveBlock2Ptr->encryptionKey;
}

void ApplyNewEncryptionKeyToGameStats(u32 newKey)
{
    u8 i;

    for (i = 0; i < NUM_GAME_STATS; i++)
        ApplyNewEncryptionKeyToWord(&gSaveBlock1Ptr->gameStats[i], newKey);
}

void LoadObjEventTemplatesFromHeader(void)
{
    // Clear map object templates
    CpuFill32(0, gSaveBlock1Ptr->objectEventTemplates, sizeof(gSaveBlock1Ptr->objectEventTemplates));

    // Copy map header events to save block
    CpuCopy32(gMapHeader.events->objectEvents,
              gSaveBlock1Ptr->objectEventTemplates,
              gMapHeader.events->objectEventCount * sizeof(struct ObjectEventTemplate));
}

void LoadSaveblockObjEventScripts(void)
{
    const struct ObjectEventTemplate *mapHeaderObjTemplates = gMapHeader.events->objectEvents;
    struct ObjectEventTemplate *savObjTemplates = gSaveBlock1Ptr->objectEventTemplates;
    s32 i;

    for (i = 0; i < OBJECT_EVENT_TEMPLATES_COUNT; i++)
        savObjTemplates[i].script = mapHeaderObjTemplates[i].script;
}

void SetObjEventTemplateCoords(u8 localId, s16 x, s16 y)
{
    s32 i;
    struct ObjectEventTemplate *savObjTemplates = gSaveBlock1Ptr->objectEventTemplates;

    for (i = 0; i < OBJECT_EVENT_TEMPLATES_COUNT; i++)
    {
        struct ObjectEventTemplate *objectEventTemplate = &savObjTemplates[i];
        if (objectEventTemplate->localId == localId)
        {
            objectEventTemplate->x = x;
            objectEventTemplate->y = y;
            return;
        }
    }
}

void SetObjEventTemplateMovementType(u8 localId, u8 movementType)
{
    s32 i;

    struct ObjectEventTemplate *savObjTemplates = gSaveBlock1Ptr->objectEventTemplates;
    for (i = 0; i < OBJECT_EVENT_TEMPLATES_COUNT; i++)
    {
        struct ObjectEventTemplate *objectEventTemplate = &savObjTemplates[i];
        if (objectEventTemplate->localId == localId)
        {
            objectEventTemplate->movementType = movementType;
            return;
        }
    }
}

static void InitMapView(void)
{
    ResetFieldCamera();
    CopyMapTilesetsToVram(gMapHeader.mapLayout);
    LoadMapTilesetPalettes(gMapHeader.mapLayout);
    DrawWholeMapView();
    InitTilesetAnimations();
}

const struct MapLayout *GetMapLayout(void)
{
    u16 mapLayoutId = gSaveBlock1Ptr->mapLayoutId;
    if (mapLayoutId)
        return gMapLayouts[mapLayoutId - 1];
    return NULL;
}

void ApplyCurrentWarp(void)
{
    gLastUsedWarp = gSaveBlock1Ptr->location;
    gSaveBlock1Ptr->location = sWarpDestination;
    sFixedDiveWarp = sDummyWarpData;
    sFixedHoleWarp = sDummyWarpData;
}

static void ClearDiveAndHoleWarps(void)
{
    sFixedDiveWarp = sDummyWarpData;
    sFixedHoleWarp = sDummyWarpData;
}

static void SetWarpData(struct WarpData *warp, s8 mapGroup, s8 mapNum, s8 warpId, s8 x, s8 y)
{
    warp->mapGroup = mapGroup;
    warp->mapNum = mapNum;
    warp->warpId = warpId;
    warp->x = x;
    warp->y = y;
}

static bool32 IsDummyWarp(struct WarpData *warp)
{
    if (warp->mapGroup != (s8)MAP_GROUP(UNDEFINED))
        return FALSE;
    else if (warp->mapNum != (s8)MAP_NUM(UNDEFINED))
        return FALSE;
    else if (warp->warpId != WARP_ID_NONE)
        return FALSE;
    else if (warp->x != -1)
        return FALSE;
    else if (warp->y != -1)
        return FALSE;
    else
        return TRUE;
}

struct MapHeader const *const Overworld_GetMapHeaderByGroupAndId(u16 mapGroup, u16 mapNum)
{
    return gMapGroups[mapGroup][mapNum];
}

struct MapHeader const *const GetDestinationWarpMapHeader(void)
{
    return Overworld_GetMapHeaderByGroupAndId(sWarpDestination.mapGroup, sWarpDestination.mapNum);
}

static void LoadCurrentMapData(void)
{
    sLastMapSectionId = gMapHeader.regionMapSectionId;
    gMapHeader = *Overworld_GetMapHeaderByGroupAndId(gSaveBlock1Ptr->location.mapGroup, gSaveBlock1Ptr->location.mapNum);
    gSaveBlock1Ptr->mapLayoutId = gMapHeader.mapLayoutId;
    gMapHeader.mapLayout = GetMapLayout();
}

static void LoadSaveblockMapHeader(void)
{
    gMapHeader = *Overworld_GetMapHeaderByGroupAndId(gSaveBlock1Ptr->location.mapGroup, gSaveBlock1Ptr->location.mapNum);
    gMapHeader.mapLayout = GetMapLayout();
}

static void SetPlayerCoordsFromWarp(void)
{
    if (gSaveBlock1Ptr->location.warpId >= 0 && gSaveBlock1Ptr->location.warpId < gMapHeader.events->warpCount)
    {
        // warpId is a valid warp for this map, use the coords of that warp.
        gSaveBlock1Ptr->pos.x = gMapHeader.events->warps[gSaveBlock1Ptr->location.warpId].x;
        gSaveBlock1Ptr->pos.y = gMapHeader.events->warps[gSaveBlock1Ptr->location.warpId].y;
    }
    else if (gSaveBlock1Ptr->location.x >= 0 && gSaveBlock1Ptr->location.y >= 0)
    {
        // Invalid warpId given. The given coords are valid, use those instead.
        // WARP_ID_NONE is used to reach this intentionally.
        gSaveBlock1Ptr->pos.x = gSaveBlock1Ptr->location.x;
        gSaveBlock1Ptr->pos.y = gSaveBlock1Ptr->location.y;
    }
    else
    {
        // Invalid warpId and coords given. Put player in center of map.
        gSaveBlock1Ptr->pos.x = gMapHeader.mapLayout->width / 2;
        gSaveBlock1Ptr->pos.y = gMapHeader.mapLayout->height / 2;
    }
}

void WarpIntoMap(void)
{
    ApplyCurrentWarp();
    LoadCurrentMapData();
    SetPlayerCoordsFromWarp();
}

void SetWarpDestination(s8 mapGroup, s8 mapNum, s8 warpId, s8 x, s8 y)
{
    SetWarpData(&sWarpDestination, mapGroup, mapNum, warpId, x, y);
}

void SetWarpDestinationToMapWarp(s8 mapGroup, s8 mapNum, s8 warpId)
{
    SetWarpDestination(mapGroup, mapNum, warpId, -1, -1);
}

void SetDynamicWarp(s32 unused, s8 mapGroup, s8 mapNum, s8 warpId)
{
    SetWarpData(&gSaveBlock1Ptr->dynamicWarp, mapGroup, mapNum, warpId, gSaveBlock1Ptr->pos.x, gSaveBlock1Ptr->pos.y);
}

void SetDynamicWarpWithCoords(s32 unused, s8 mapGroup, s8 mapNum, s8 warpId, s8 x, s8 y)
{
    SetWarpData(&gSaveBlock1Ptr->dynamicWarp, mapGroup, mapNum, warpId, x, y);
}

void SetWarpDestinationToDynamicWarp(u8 unusedWarpId)
{
    sWarpDestination = gSaveBlock1Ptr->dynamicWarp;
}

void SetWarpDestinationToHealLocation(u8 healLocationId)
{
    const struct HealLocation *healLocation = GetHealLocation(healLocationId);
    if (healLocation)
        SetWarpDestination(healLocation->group, healLocation->map, WARP_ID_NONE, healLocation->x, healLocation->y);
}

void SetWarpDestinationToLastHealLocation(void)
{
    sWarpDestination = gSaveBlock1Ptr->lastHealLocation;
}

void SetLastHealLocationWarp(u8 healLocationId)
{
    const struct HealLocation *healLocation = GetHealLocation(healLocationId);
    if (healLocation)
        SetWarpData(&gSaveBlock1Ptr->lastHealLocation, healLocation->group, healLocation->map, WARP_ID_NONE, healLocation->x, healLocation->y);
}

void UpdateEscapeWarp(s16 x, s16 y)
{
    u8 currMapType = GetCurrentMapType();
    u8 destMapType = GetMapTypeByGroupAndId(sWarpDestination.mapGroup, sWarpDestination.mapNum);
    if (IsMapTypeOutdoors(currMapType) && IsMapTypeOutdoors(destMapType) != TRUE)
        SetEscapeWarp(gSaveBlock1Ptr->location.mapGroup, gSaveBlock1Ptr->location.mapNum, WARP_ID_NONE, x - MAP_OFFSET, y - MAP_OFFSET + 1);
}

void SetEscapeWarp(s8 mapGroup, s8 mapNum, s8 warpId, s8 x, s8 y)
{
    SetWarpData(&gSaveBlock1Ptr->escapeWarp, mapGroup, mapNum, warpId, x, y);
}

void SetWarpDestinationToEscapeWarp(void)
{
    sWarpDestination = gSaveBlock1Ptr->escapeWarp;
}

void SetFixedDiveWarp(s8 mapGroup, s8 mapNum, s8 warpId, s8 x, s8 y)
{
    SetWarpData(&sFixedDiveWarp, mapGroup, mapNum, warpId, x, y);
}

static void SetWarpDestinationToDiveWarp(void)
{
    sWarpDestination = sFixedDiveWarp;
}

void SetFixedHoleWarp(s8 mapGroup, s8 mapNum, s8 warpId, s8 x, s8 y)
{
    SetWarpData(&sFixedHoleWarp, mapGroup, mapNum, warpId, x, y);
}

void SetWarpDestinationToFixedHoleWarp(s16 x, s16 y)
{
    if (IsDummyWarp(&sFixedHoleWarp) == TRUE)
        sWarpDestination = gLastUsedWarp;
    else
        SetWarpDestination(sFixedHoleWarp.mapGroup, sFixedHoleWarp.mapNum, WARP_ID_NONE, x, y);
}

static void SetWarpDestinationToContinueGameWarp(void)
{
    sWarpDestination = gSaveBlock1Ptr->continueGameWarp;
}

void SetContinueGameWarp(s8 mapGroup, s8 mapNum, s8 warpId, s8 x, s8 y)
{
    SetWarpData(&gSaveBlock1Ptr->continueGameWarp, mapGroup, mapNum, warpId, x, y);
}

void SetContinueGameWarpToHealLocation(u8 healLocationId)
{
    const struct HealLocation *healLocation = GetHealLocation(healLocationId);
    if (healLocation)
        SetWarpData(&gSaveBlock1Ptr->continueGameWarp, healLocation->group, healLocation->map, WARP_ID_NONE, healLocation->x, healLocation->y);
}

void SetContinueGameWarpToDynamicWarp(int unused)
{
    gSaveBlock1Ptr->continueGameWarp = gSaveBlock1Ptr->dynamicWarp;
}

const struct MapConnection *GetMapConnection(u8 dir)
{
    s32 i;
    s32 count = gMapHeader.connections->count;
    const struct MapConnection *connection = gMapHeader.connections->connections;

    if (connection == NULL)
        return NULL;

    for(i = 0; i < count; i++, connection++)
        if (connection->direction == dir)
            return connection;

    return NULL;
}

static bool8 SetDiveWarp(u8 dir, u16 x, u16 y)
{
    const struct MapConnection *connection = GetMapConnection(dir);

    if (connection != NULL)
    {
        SetWarpDestination(connection->mapGroup, connection->mapNum, WARP_ID_NONE, x, y);
    }
    else
    {
        RunOnDiveWarpMapScript();
        if (IsDummyWarp(&sFixedDiveWarp))
            return FALSE;
        SetWarpDestinationToDiveWarp();
    }
    return TRUE;
}

bool8 SetDiveWarpEmerge(u16 x, u16 y)
{
    return SetDiveWarp(CONNECTION_EMERGE, x, y);
}

bool8 SetDiveWarpDive(u16 x, u16 y)
{
    return SetDiveWarp(CONNECTION_DIVE, x, y);
}

void LoadMapFromCameraTransition(u8 mapGroup, u8 mapNum)
{
    s32 paletteIndex;

    SetWarpDestination(mapGroup, mapNum, WARP_ID_NONE, -1, -1);

    // Dont transition map music between BF Outside West/East
    if (gMapHeader.regionMapSectionId != MAPSEC_BATTLE_FRONTIER)
        TransitionMapMusic();

    ApplyCurrentWarp();
    LoadCurrentMapData();
    LoadObjEventTemplatesFromHeader();
    TrySetMapSaveWarpStatus();
    ClearTempFieldEventData();
    ResetCyclingRoadChallengeData();
    RestartWildEncounterImmunitySteps();
    TryUpdateRandomTrainerRematches(mapGroup, mapNum);
    DoTimeBasedEvents();
    SetSavedWeatherFromCurrMapHeader();
    ChooseAmbientCrySpecies();
    SetDefaultFlashLevel();
    Overworld_ClearSavedMusic();
    RunOnTransitionMapScript();
    InitMap();
    CopySecondaryTilesetToVramUsingHeap(gMapHeader.mapLayout);
    LoadSecondaryTilesetPalette(gMapHeader.mapLayout, TRUE); // skip copying to Faded, gamma shift will take care of it

    ApplyWeatherColorMapToPals(NUM_PALS_IN_PRIMARY, NUM_PALS_TOTAL - NUM_PALS_IN_PRIMARY); // palettes [6,12]

    InitSecondaryTilesetAnimation();
    UpdateLocationHistoryForRoamer();
    RoamerMove();
    DoCurrentWeather();
    ResetFieldTasksArgs();
    RunOnResumeMapScript();

    if (gMapHeader.regionMapSectionId != MAPSEC_BATTLE_FRONTIER
     || gMapHeader.regionMapSectionId != sLastMapSectionId)
        ShowMapNamePopup();
}

static void LoadMapFromWarp(bool32 a1)
{
    bool8 isOutdoors;
    bool8 isIndoors;

    LoadCurrentMapData();
    if (!(sObjectEventLoadFlag & SKIP_OBJECT_EVENT_LOAD))
    {
        if (gMapHeader.mapLayoutId == LAYOUT_BATTLE_FRONTIER_BATTLE_PYRAMID_FLOOR)
            LoadBattlePyramidObjectEventTemplates();
        else if (InTrainerHill())
            LoadTrainerHillObjectEventTemplates();
        else
            LoadObjEventTemplatesFromHeader();
    }

    isOutdoors = IsMapTypeOutdoors(gMapHeader.mapType);
    isIndoors = IsMapTypeIndoors(gMapHeader.mapType);

    CheckLeftFriendsSecretBase();
    TrySetMapSaveWarpStatus();
    ClearTempFieldEventData();
    ResetCyclingRoadChallengeData();
    RestartWildEncounterImmunitySteps();
    TryUpdateRandomTrainerRematches(gSaveBlock1Ptr->location.mapGroup, gSaveBlock1Ptr->location.mapNum);
    if (a1 != TRUE)
        DoTimeBasedEvents();
    SetSavedWeatherFromCurrMapHeader();
    ChooseAmbientCrySpecies();
    if (isOutdoors)
        FlagClear(FLAG_SYS_USE_FLASH);
    SetDefaultFlashLevel();
    Overworld_ClearSavedMusic();
    RunOnTransitionMapScript();
    UpdateLocationHistoryForRoamer();
    RoamerMoveToOtherLocationSet();
    if (gMapHeader.mapLayoutId == LAYOUT_BATTLE_FRONTIER_BATTLE_PYRAMID_FLOOR)
        InitBattlePyramidMap(FALSE);
    else if (InTrainerHill())
        InitTrainerHillMap();
    else
        InitMap();

    if (a1 != TRUE && isIndoors)
    {
        UpdateTVScreensOnMap(gBackupMapLayout.width, gBackupMapLayout.height);
        InitSecretBaseAppearance(TRUE);
    }
}

void ResetInitialPlayerAvatarState(void)
{
    sInitialPlayerAvatarState.direction = DIR_SOUTH;
    sInitialPlayerAvatarState.transitionFlags = PLAYER_AVATAR_FLAG_ON_FOOT;
}

void StoreInitialPlayerAvatarState(void)
{
    sInitialPlayerAvatarState.direction = GetPlayerFacingDirection();

    if (TestPlayerAvatarFlags(PLAYER_AVATAR_FLAG_MACH_BIKE))
        sInitialPlayerAvatarState.transitionFlags = PLAYER_AVATAR_FLAG_MACH_BIKE;
    else if (TestPlayerAvatarFlags(PLAYER_AVATAR_FLAG_ACRO_BIKE))
        sInitialPlayerAvatarState.transitionFlags = PLAYER_AVATAR_FLAG_ACRO_BIKE;
    else if (TestPlayerAvatarFlags(PLAYER_AVATAR_FLAG_SURFING))
        sInitialPlayerAvatarState.transitionFlags = PLAYER_AVATAR_FLAG_SURFING;
    else if (TestPlayerAvatarFlags(PLAYER_AVATAR_FLAG_UNDERWATER))
        sInitialPlayerAvatarState.transitionFlags = PLAYER_AVATAR_FLAG_UNDERWATER;
    else
        sInitialPlayerAvatarState.transitionFlags = PLAYER_AVATAR_FLAG_ON_FOOT;
}

static struct InitialPlayerAvatarState *GetInitialPlayerAvatarState(void)
{
    struct InitialPlayerAvatarState playerStruct;
    u8 mapType = GetCurrentMapType();
    u16 metatileBehavior = GetCenterScreenMetatileBehavior();
    u8 transitionFlags = GetAdjustedInitialTransitionFlags(&sInitialPlayerAvatarState, metatileBehavior, mapType);
    playerStruct.transitionFlags = transitionFlags;
    playerStruct.direction = GetAdjustedInitialDirection(&sInitialPlayerAvatarState, transitionFlags, metatileBehavior, mapType);
    sInitialPlayerAvatarState = playerStruct;
    return &sInitialPlayerAvatarState;
}

static u8 GetAdjustedInitialTransitionFlags(struct InitialPlayerAvatarState *playerStruct, u16 metatileBehavior, u8 mapType)
{
    if (mapType != MAP_TYPE_INDOOR && FlagGet(FLAG_SYS_CRUISE_MODE))
        return PLAYER_AVATAR_FLAG_ON_FOOT;
    else if (mapType == MAP_TYPE_UNDERWATER)
        return PLAYER_AVATAR_FLAG_UNDERWATER;
    else if (MetatileBehavior_IsSurfableWaterOrUnderwater(metatileBehavior) == TRUE)
        return PLAYER_AVATAR_FLAG_SURFING;
    else if (Overworld_IsBikingAllowed() != TRUE)
        return PLAYER_AVATAR_FLAG_ON_FOOT;
    else if (playerStruct->transitionFlags == PLAYER_AVATAR_FLAG_MACH_BIKE)
        return PLAYER_AVATAR_FLAG_MACH_BIKE;
    else if (playerStruct->transitionFlags != PLAYER_AVATAR_FLAG_ACRO_BIKE)
        return PLAYER_AVATAR_FLAG_ON_FOOT;
    else
        return PLAYER_AVATAR_FLAG_ACRO_BIKE;
}

static u8 GetAdjustedInitialDirection(struct InitialPlayerAvatarState *playerStruct, u8 transitionFlags, u16 metatileBehavior, u8 mapType)
{
    if (FlagGet(FLAG_SYS_CRUISE_MODE) && mapType == MAP_TYPE_OCEAN_ROUTE)
        return DIR_EAST;
    else if (MetatileBehavior_IsDeepSouthWarp(metatileBehavior) == TRUE)
        return DIR_NORTH;
    else if (MetatileBehavior_IsNonAnimDoor(metatileBehavior) == TRUE || MetatileBehavior_IsDoor(metatileBehavior) == TRUE)
        return DIR_SOUTH;
    else if (MetatileBehavior_IsSouthArrowWarp(metatileBehavior) == TRUE)
        return DIR_NORTH;
    else if (MetatileBehavior_IsNorthArrowWarp(metatileBehavior) == TRUE)
        return DIR_SOUTH;
    else if (MetatileBehavior_IsWestArrowWarp(metatileBehavior) == TRUE)
        return DIR_EAST;
    else if (MetatileBehavior_IsEastArrowWarp(metatileBehavior) == TRUE)
        return DIR_WEST;
    else if ((playerStruct->transitionFlags == PLAYER_AVATAR_FLAG_UNDERWATER  && transitionFlags == PLAYER_AVATAR_FLAG_SURFING)
          || (playerStruct->transitionFlags == PLAYER_AVATAR_FLAG_SURFING && transitionFlags == PLAYER_AVATAR_FLAG_UNDERWATER))
        return playerStruct->direction;
    else if (MetatileBehavior_IsLadder(metatileBehavior) == TRUE)
        return playerStruct->direction;
    else
        return DIR_SOUTH;
}

static u16 GetCenterScreenMetatileBehavior(void)
{
    return MapGridGetMetatileBehaviorAt(gSaveBlock1Ptr->pos.x + MAP_OFFSET, gSaveBlock1Ptr->pos.y + MAP_OFFSET);
}

bool32 Overworld_IsBikingAllowed(void)
{
    if (!gMapHeader.allowCycling)
        return FALSE;
    else
        return TRUE;
}

// Flash level of 0 is fully bright
// Flash level of 1 is the largest flash radius
// Flash level of 7 is the smallest flash radius
// Flash level of 8 is fully black
void SetDefaultFlashLevel(void)
{
    if (!gMapHeader.cave)
        gSaveBlock1Ptr->flashLevel = 0;
    else if (FlagGet(FLAG_SYS_USE_FLASH))
        gSaveBlock1Ptr->flashLevel = 1;
    else
        gSaveBlock1Ptr->flashLevel = gMaxFlashLevel - 1;
}

void SetFlashLevel(s32 flashLevel)
{
    if (flashLevel < 0 || flashLevel > gMaxFlashLevel)
        flashLevel = 0;
    gSaveBlock1Ptr->flashLevel = flashLevel;
}

u8 GetFlashLevel(void)
{
    return gSaveBlock1Ptr->flashLevel;
}

void SetCurrentMapLayout(u16 mapLayoutId)
{
    gSaveBlock1Ptr->mapLayoutId = mapLayoutId;
    gMapHeader.mapLayout = GetMapLayout();
}

void SetObjectEventLoadFlag(u8 flag)
{
    sObjectEventLoadFlag = flag;
}

// Unused, sObjectEventLoadFlag is read directly
static u8 GetObjectEventLoadFlag(void)
{
    return sObjectEventLoadFlag;
}

static bool16 ShouldLegendaryMusicPlayAtLocation(struct WarpData *warp)
{
    if (!FlagGet(FLAG_SYS_WEATHER_CTRL))
        return FALSE;
    if (warp->mapGroup == 0)
    {
        switch (warp->mapNum)
        {
        case MAP_NUM(LILYCOVE_CITY):
        case MAP_NUM(MOSSDEEP_CITY):
        case MAP_NUM(SOOTOPOLIS_CITY):
        case MAP_NUM(EVER_GRANDE_CITY):
        case MAP_NUM(ROUTE124):
        case MAP_NUM(ROUTE125):
        case MAP_NUM(ROUTE126):
        case MAP_NUM(ROUTE127):
        case MAP_NUM(ROUTE128):
            return TRUE;
        default:
            if (VarGet(VAR_SOOTOPOLIS_CITY_STATE) < 4)
                return FALSE;
            switch (warp->mapNum)
            {
            case MAP_NUM(ROUTE129):
            case MAP_NUM(ROUTE130):
            case MAP_NUM(ROUTE131):
                return TRUE;
            }
        }
    }
    return FALSE;
}

static bool16 NoMusicInSotopolisWithLegendaries(struct WarpData *warp)
{
    if (VarGet(VAR_SKY_PILLAR_STATE) != 1)
        return FALSE;
    else if (warp->mapGroup != MAP_GROUP(SOOTOPOLIS_CITY))
        return FALSE;
    else if (warp->mapNum == MAP_NUM(SOOTOPOLIS_CITY))
        return TRUE;
    else
        return FALSE;
}

static bool16 IsInfiltratedWeatherInstitute(struct WarpData *warp)
{
    if (VarGet(VAR_WEATHER_INSTITUTE_STATE))
        return FALSE;
    else if (warp->mapGroup != MAP_GROUP(ROUTE119_WEATHER_INSTITUTE_1F))
        return FALSE;
    else if (warp->mapNum == MAP_NUM(ROUTE119_WEATHER_INSTITUTE_1F)
     || warp->mapNum == MAP_NUM(ROUTE119_WEATHER_INSTITUTE_2F))
        return TRUE;
    else
        return FALSE;
}

static bool16 IsInflitratedSpaceCenter(struct WarpData *warp)
{
    if (VarGet(VAR_MOSSDEEP_CITY_STATE) == 0)
        return FALSE;
    else if (VarGet(VAR_MOSSDEEP_CITY_STATE) > 2)
        return FALSE;
    else if (warp->mapGroup != MAP_GROUP(MOSSDEEP_CITY_SPACE_CENTER_1F))
        return FALSE;
    else if (warp->mapNum == MAP_NUM(MOSSDEEP_CITY_SPACE_CENTER_1F)
     || warp->mapNum == MAP_NUM(MOSSDEEP_CITY_SPACE_CENTER_2F))
        return TRUE;
    return FALSE;
}

u16 GetLocationMusic(struct WarpData *warp)
{
    if (NoMusicInSotopolisWithLegendaries(warp) == TRUE)
        return MUS_NONE;
    else if (ShouldLegendaryMusicPlayAtLocation(warp) == TRUE)
        return MUS_ABNORMAL_WEATHER;
    else if (IsInflitratedSpaceCenter(warp) == TRUE)
        return MUS_ENCOUNTER_MAGMA;
    else if (IsInfiltratedWeatherInstitute(warp) == TRUE)
        return MUS_MT_CHIMNEY;
    else
        return Overworld_GetMapHeaderByGroupAndId(warp->mapGroup, warp->mapNum)->music;
}

u16 GetCurrLocationDefaultMusic(void)
{
    u16 music;

    // Play the desert music only when the sandstorm is active on Route 111.
    if (gSaveBlock1Ptr->location.mapGroup == MAP_GROUP(ROUTE111)
     && gSaveBlock1Ptr->location.mapNum == MAP_NUM(ROUTE111)
     && GetSavedWeather() == WEATHER_SANDSTORM)
        return MUS_DESERT;

    music = GetLocationMusic(&gSaveBlock1Ptr->location);
    if (music != MUS_ROUTE118)
    {
        return music;
    }
    else
    {
        if (gSaveBlock1Ptr->pos.x < 24)
            return MUS_ROUTE110;
        else
            return MUS_ROUTE119;
    }
}

u16 GetWarpDestinationMusic(void)
{
    u16 music = GetLocationMusic(&sWarpDestination);
    if (music != MUS_ROUTE118)
    {
        return music;
    }
    else
    {
        if (gSaveBlock1Ptr->location.mapGroup == MAP_GROUP(MAUVILLE_CITY)
         && gSaveBlock1Ptr->location.mapNum == MAP_NUM(MAUVILLE_CITY))
            return MUS_ROUTE110;
        else
            return MUS_ROUTE119;
    }
}

void Overworld_ResetMapMusic(void)
{
    ResetMapMusic();
}

void Overworld_PlaySpecialMapMusic(void)
{
    u16 music = GetCurrLocationDefaultMusic();

    if (music != MUS_ABNORMAL_WEATHER && music != MUS_NONE)
    {
        if (gSaveBlock1Ptr->savedMusic)
            music = gSaveBlock1Ptr->savedMusic;
        else if (GetCurrentMapType() == MAP_TYPE_UNDERWATER)
            music = MUS_UNDERWATER;
        else if (TestPlayerAvatarFlags(PLAYER_AVATAR_FLAG_SURFING))
            music = MUS_SURF;
    }

    if (music != GetCurrentMapMusic())
        PlayNewMapMusic(music);
}

void Overworld_SetSavedMusic(u16 songNum)
{
    gSaveBlock1Ptr->savedMusic = songNum;
}

void Overworld_ClearSavedMusic(void)
{
    gSaveBlock1Ptr->savedMusic = MUS_DUMMY;
}

static void TransitionMapMusic(void)
{
    if (FlagGet(FLAG_DONT_TRANSITION_MUSIC) != TRUE)
    {
        u16 newMusic = GetWarpDestinationMusic();
        u16 currentMusic = GetCurrentMapMusic();
        if (newMusic != MUS_ABNORMAL_WEATHER && newMusic != MUS_NONE)
        {
            if (currentMusic == MUS_UNDERWATER || currentMusic == MUS_SURF)
                return;
            if (TestPlayerAvatarFlags(PLAYER_AVATAR_FLAG_SURFING))
                newMusic = MUS_SURF;
        }
        if (newMusic != currentMusic)
        {
            if (TestPlayerAvatarFlags(PLAYER_AVATAR_FLAG_MACH_BIKE | PLAYER_AVATAR_FLAG_ACRO_BIKE))
                FadeOutAndFadeInNewMapMusic(newMusic, 4, 4);
            else
                FadeOutAndPlayNewMapMusic(newMusic, 8);
        }
    }
}

void Overworld_ChangeMusicToDefault(void)
{
    u16 currentMusic = GetCurrentMapMusic();
    if (currentMusic != GetCurrLocationDefaultMusic())
        FadeOutAndPlayNewMapMusic(GetCurrLocationDefaultMusic(), 8);
}

void Overworld_ChangeMusicTo(u16 newMusic)
{
    u16 currentMusic = GetCurrentMapMusic();
    if (currentMusic != newMusic && currentMusic != MUS_ABNORMAL_WEATHER)
        FadeOutAndPlayNewMapMusic(newMusic, 8);
}

u8 GetMapMusicFadeoutSpeed(void)
{
    const struct MapHeader *mapHeader = GetDestinationWarpMapHeader();
    if (IsMapTypeIndoors(mapHeader->mapType) == TRUE)
        return 2;
    else
        return 4;
}

void TryFadeOutOldMapMusic(void)
{
    u16 currentMusic = GetCurrentMapMusic();
    u16 warpMusic = GetWarpDestinationMusic();
    if (FlagGet(FLAG_DONT_TRANSITION_MUSIC) != TRUE && warpMusic != GetCurrentMapMusic())
    {
        if (currentMusic == MUS_SURF
            && VarGet(VAR_SKY_PILLAR_STATE) == 2
            && gSaveBlock1Ptr->location.mapGroup == MAP_GROUP(SOOTOPOLIS_CITY)
            && gSaveBlock1Ptr->location.mapNum == MAP_NUM(SOOTOPOLIS_CITY)
            && sWarpDestination.mapGroup == MAP_GROUP(SOOTOPOLIS_CITY)
            && sWarpDestination.mapNum == MAP_NUM(SOOTOPOLIS_CITY)
            && sWarpDestination.x == 29
            && sWarpDestination.y == 53)
            return;
        FadeOutMapMusic(GetMapMusicFadeoutSpeed());
    }
}

bool8 BGMusicStopped(void)
{
    return IsNotWaitingForBGMStop();
}

void Overworld_FadeOutMapMusic(void)
{
    FadeOutMapMusic(4);
}

static void PlayAmbientCry(void)
{
    s16 x, y;
    s8 pan;
    s8 volume;

    PlayerGetDestCoords(&x, &y);
    if (sIsAmbientCryWaterMon == TRUE
     && !MetatileBehavior_IsSurfableWaterOrUnderwater(MapGridGetMetatileBehaviorAt(x, y)))
        return;
    pan = (Random() % 88) + 212;
    volume = (Random() % 30) + 50;
    PlayCry_NormalNoDucking(sAmbientCrySpecies, pan, volume, CRY_PRIORITY_AMBIENT);
}

// States for UpdateAmbientCry
enum {
    AMB_CRY_INIT,
    AMB_CRY_FIRST,
    AMB_CRY_RESET,
    AMB_CRY_WAIT,
    AMB_CRY_IDLE,
};

void UpdateAmbientCry(s16 *state, u16 *delayCounter)
{
    u8 i, monsCount, divBy;

    switch (*state)
    {
    case AMB_CRY_INIT:
        // This state will be revisited whenever ResetFieldTasksArgs is called (which happens on map transition)
        if (sAmbientCrySpecies == SPECIES_NONE)
            *state = AMB_CRY_IDLE;
        else
            *state = AMB_CRY_FIRST;
        break;
    case AMB_CRY_FIRST:
        // It takes between 1200-3599 frames (~20-60 seconds) to play the first ambient cry after entering a map
        *delayCounter = (Random() % 2400) + 1200;
        *state = AMB_CRY_WAIT;
        break;
    case AMB_CRY_RESET:
        divBy = 1;
        monsCount = CalculatePlayerPartyCount();
        for (i = 0; i < monsCount; i++)
        {
            if (!GetMonData(&gPlayerParty[i], MON_DATA_SANITY_IS_EGG)
                && GetMonAbility(&gPlayerParty[0]) == ABILITY_SWARM)
            {
                divBy = 2;
                break;
            }
        }
        // Ambient cries after the first one take between 1200-2399 frames (~20-40 seconds)
        // If the player has a pokemon with the ability Swarm in their party, the time is halved to 600-1199 frames (~10-20 seconds)
        *delayCounter = ((Random() % 1200) + 1200) / divBy;
        *state = AMB_CRY_WAIT;
        break;
    case AMB_CRY_WAIT:
        if (--(*delayCounter) == 0)
        {
            PlayAmbientCry();
            *state = AMB_CRY_RESET;
        }
        break;
    case AMB_CRY_IDLE:
        // No land/water pokemon on this map
        break;
    }
}

static void ChooseAmbientCrySpecies(void)
{
    if ((gSaveBlock1Ptr->location.mapGroup == MAP_GROUP(ROUTE130)
     && gSaveBlock1Ptr->location.mapNum == MAP_NUM(ROUTE130))
     && !IsMirageIslandPresent())
    {
        // Only play water pokemon cries on this route
        // when Mirage Island is not present
        sIsAmbientCryWaterMon = TRUE;
        sAmbientCrySpecies = GetLocalWaterMon();
    }
    else
    {
        sAmbientCrySpecies = GetLocalWildMon(&sIsAmbientCryWaterMon);
    }
}

u8 GetMapTypeByGroupAndId(s8 mapGroup, s8 mapNum)
{
    return Overworld_GetMapHeaderByGroupAndId(mapGroup, mapNum)->mapType;
}

u8 GetMapTypeByWarpData(struct WarpData *warp)
{
    return GetMapTypeByGroupAndId(warp->mapGroup, warp->mapNum);
}

u8 GetCurrentMapType(void)
{
    return GetMapTypeByWarpData(&gSaveBlock1Ptr->location);
}

u8 GetLastUsedWarpMapType(void)
{
    return GetMapTypeByWarpData(&gLastUsedWarp);
}

bool8 IsMapTypeOutdoors(u8 mapType)
{
    if (mapType == MAP_TYPE_ROUTE
     || mapType == MAP_TYPE_TOWN
     || mapType == MAP_TYPE_UNDERWATER
     || mapType == MAP_TYPE_CITY
     || mapType == MAP_TYPE_OCEAN_ROUTE)
        return TRUE;
    else
        return FALSE;
}

bool8 Overworld_MapTypeAllowsTeleportAndFly(u8 mapType)
{
    if (mapType == MAP_TYPE_ROUTE
     || mapType == MAP_TYPE_TOWN
     || mapType == MAP_TYPE_OCEAN_ROUTE
     || mapType == MAP_TYPE_CITY)
        return TRUE;
    else
        return FALSE;
}

bool8 IsMapTypeIndoors(u8 mapType)
{
    if (mapType == MAP_TYPE_INDOOR
     || mapType == MAP_TYPE_SECRET_BASE)
        return TRUE;
    else
        return FALSE;
}

u8 GetSavedWarpRegionMapSectionId(void)
{
    return Overworld_GetMapHeaderByGroupAndId(gSaveBlock1Ptr->dynamicWarp.mapGroup, gSaveBlock1Ptr->dynamicWarp.mapNum)->regionMapSectionId;
}

u8 GetCurrentRegionMapSectionId(void)
{
    return Overworld_GetMapHeaderByGroupAndId(gSaveBlock1Ptr->location.mapGroup, gSaveBlock1Ptr->location.mapNum)->regionMapSectionId;
}

u8 GetCurrentMapBattleScene(void)
{
    return Overworld_GetMapHeaderByGroupAndId(gSaveBlock1Ptr->location.mapGroup, gSaveBlock1Ptr->location.mapNum)->battleType;
}

static void InitOverworldBgs(void)
{
    InitBgsFromTemplates(0, sOverworldBgTemplates, ARRAY_COUNT(sOverworldBgTemplates));
    SetBgAttribute(1, BG_ATTR_MOSAIC, 1);
    SetBgAttribute(2, BG_ATTR_MOSAIC, 1);
    SetBgAttribute(3, BG_ATTR_MOSAIC, 1);
    gOverworldTilemapBuffer_Bg1 = AllocZeroed(BG_SCREEN_SIZE);
    gOverworldTilemapBuffer_Bg2 = AllocZeroed(BG_SCREEN_SIZE);
    gOverworldTilemapBuffer_Bg3 = AllocZeroed(BG_SCREEN_SIZE);
    SetBgTilemapBuffer(1, gOverworldTilemapBuffer_Bg1);
    SetBgTilemapBuffer(2, gOverworldTilemapBuffer_Bg2);
    SetBgTilemapBuffer(3, gOverworldTilemapBuffer_Bg3);
    InitStandardTextBoxWindows();
}

void CleanupOverworldWindowsAndTilemaps(void)
{
    ClearMirageTowerPulseBlendEffect();
    FreeAllOverworldWindowBuffers();
    TRY_FREE_AND_SET_NULL(gOverworldTilemapBuffer_Bg3);
    TRY_FREE_AND_SET_NULL(gOverworldTilemapBuffer_Bg2);
    TRY_FREE_AND_SET_NULL(gOverworldTilemapBuffer_Bg1);
}

static void ResetSafariZoneFlag_(void)
{
    ResetSafariZoneFlag();
}

bool32 IsOverworldLinkActive(void)
{
    if (gMain.callback1 == CB1_OverworldLink)
        return TRUE;
    else
        return FALSE;
}

static void DoCB1_Overworld(u16 newKeys, u16 heldKeys)
{
    struct FieldInput inputStruct;

    UpdatePlayerAvatarTransitionState();
    FieldClearPlayerInput(&inputStruct);
    FieldGetPlayerInput(&inputStruct, newKeys, heldKeys);
    if (!ArePlayerFieldControlsLocked())
    {
        if (ProcessPlayerFieldInput(&inputStruct) == 1)
        {
            LockPlayerFieldControls();
            HideMapNamePopUpWindow();
        }
        else
        {
            PlayerStep(inputStruct.dpadDirection, newKeys, heldKeys);
        }
    }
}

void CB1_Overworld(void)
{
    if (gMain.callback2 == CB2_Overworld)
        DoCB1_Overworld(gMain.newKeys, gMain.heldKeys);
}

#define TINT_NIGHT Q_8_8(0.456) | Q_8_8(0.456) << 8 | Q_8_8(0.615) << 16

const struct BlendSettings gTimeOfDayBlend[] =
{
  [TIME_OF_DAY_NIGHT] = {.coeff = 10, .blendColor = TINT_NIGHT, .isTint = TRUE},
  [TIME_OF_DAY_TWILIGHT] = {.coeff = 4, .blendColor = 0xA8B0E0, .isTint = TRUE},
  [TIME_OF_DAY_DAY] = {.coeff = 0, .blendColor = 0},
};

u8 UpdateTimeOfDay(void) {
    s32 hours, minutes;
    RtcCalcLocalTime();
    hours = gLocalTime.hours;
    minutes = gLocalTime.minutes;
    if (hours < 4) { // night
        currentTimeBlend.weight = 256;
        currentTimeBlend.altWeight = 0;
        gTimeOfDay = currentTimeBlend.time0 = currentTimeBlend.time1 = TIME_OF_DAY_NIGHT;
    } else if (hours < 7) { // night->twilight
        currentTimeBlend.time0 = TIME_OF_DAY_NIGHT;
        currentTimeBlend.time1 = TIME_OF_DAY_TWILIGHT;
        currentTimeBlend.weight = 256 - 256 * ((hours - 4) * 60 + minutes) / ((7-4)*60);
        currentTimeBlend.altWeight = (256 - currentTimeBlend.weight) / 2;
        gTimeOfDay = TIME_OF_DAY_DAY;
    } else if (hours < 10) { // twilight->day
        currentTimeBlend.time0 = TIME_OF_DAY_TWILIGHT;
        currentTimeBlend.time1 = TIME_OF_DAY_DAY;
        currentTimeBlend.weight = 256 - 256 * ((hours - 7) * 60 + minutes) / ((10-7)*60);
        currentTimeBlend.altWeight = (256 - currentTimeBlend.weight) / 2 + 128;
        gTimeOfDay = TIME_OF_DAY_DAY;
    } else if (hours < 18) { // day
        currentTimeBlend.weight = currentTimeBlend.altWeight = 256;
        gTimeOfDay = currentTimeBlend.time0 = currentTimeBlend.time1 = TIME_OF_DAY_DAY;
    } else if (hours < 20) { // day->twilight
        currentTimeBlend.time0 = TIME_OF_DAY_DAY;
        currentTimeBlend.time1 = TIME_OF_DAY_TWILIGHT;
        currentTimeBlend.weight = 256 - 256 * ((hours - 18) * 60 + minutes) / ((20-18)*60);
        currentTimeBlend.altWeight = currentTimeBlend.weight / 2 + 128;
        gTimeOfDay = TIME_OF_DAY_TWILIGHT;
    } else if (hours < 22) { // twilight->night
        currentTimeBlend.time0 = TIME_OF_DAY_TWILIGHT;
        currentTimeBlend.time1 = TIME_OF_DAY_NIGHT;
        currentTimeBlend.weight = 256 - 256 * ((hours - 20) * 60 + minutes) / ((22-20)*60);
        currentTimeBlend.altWeight = currentTimeBlend.weight / 2;
        gTimeOfDay = TIME_OF_DAY_NIGHT;
    } else { // 22-24, night
        currentTimeBlend.weight = 256;
        currentTimeBlend.altWeight = 0;
        gTimeOfDay = currentTimeBlend.time0 = currentTimeBlend.time1 = TIME_OF_DAY_NIGHT;
    }
    return gTimeOfDay;
}

bool8 MapHasNaturalLight(u8 mapType) { // Whether a map type is naturally lit/outside
  return mapType == MAP_TYPE_TOWN || mapType == MAP_TYPE_CITY || mapType == MAP_TYPE_ROUTE
      || mapType == MAP_TYPE_OCEAN_ROUTE;
}

// Update & mix day / night bg palettes (into unfaded)
void UpdateAltBgPalettes(u16 palettes) {
<<<<<<< HEAD
    struct Tileset *primary = gMapHeader.mapLayout->primaryTileset;
    struct Tileset *secondary = gMapHeader.mapLayout->secondaryTileset;
=======
    const struct Tileset *primary = gMapHeader.mapLayout->primaryTileset;
    const struct Tileset *secondary = gMapHeader.mapLayout->secondaryTileset;
>>>>>>> 996f4312
    u32 i = 1;
    if (!MapHasNaturalLight(gMapHeader.mapType))
        return;
    palettes &= ~((1 << NUM_PALS_IN_PRIMARY) - 1) | primary->swapPalettes;
    palettes &= ((1 << NUM_PALS_IN_PRIMARY) - 1) | (secondary->swapPalettes << NUM_PALS_IN_PRIMARY);
    palettes &= 0x1FFE; // don't blend palette 0, [13,15]
    palettes >>= 1; // start at palette 1
    if (!palettes)
        return;
    while (palettes) {
        if (palettes & 1) {
            if (i < NUM_PALS_IN_PRIMARY)
                AvgPaletteWeighted(&((u16*)primary->palettes)[i*16], &((u16*)primary->palettes)[((i+9)%16)*16], gPlttBufferUnfaded + i * 16, currentTimeBlend.altWeight);
            else
                AvgPaletteWeighted(&((u16*)secondary->palettes)[i*16], &((u16*)secondary->palettes)[((i+9)%16)*16], gPlttBufferUnfaded + i * 16, currentTimeBlend.altWeight);
        }
        i++;
        palettes >>= 1;
    }
}

void UpdatePalettesWithTime(u32 palettes) {
  if (MapHasNaturalLight(gMapHeader.mapType)) {
    u32 i;
    u32 mask = 1 << 16;
    if (palettes >= 0x10000)
      for (i = 0; i < 16; i++, mask <<= 1)
        if (GetSpritePaletteTagByPaletteNum(i) >> 15) // Don't blend special sprite palette tags
          palettes &= ~(mask);

    palettes &= 0xFFFF1FFF; // Don't blend UI BG palettes [13,15]
    if (!palettes)
      return;
    TimeMixPalettes(palettes,
      gPlttBufferUnfaded,
      gPlttBufferFaded,
      (struct BlendSettings *)&gTimeOfDayBlend[currentTimeBlend.time0],
      (struct BlendSettings *)&gTimeOfDayBlend[currentTimeBlend.time1],
      currentTimeBlend.weight);
  }
}

u8 UpdateSpritePaletteWithTime(u8 paletteNum) {
  if (MapHasNaturalLight(gMapHeader.mapType)) {
    u16 offset;
    if (GetSpritePaletteTagByPaletteNum(paletteNum) >> 15)
      return paletteNum;
    offset = (paletteNum + 16) << 4;
    TimeMixPalettes(1,
      gPlttBufferUnfaded + offset,
      gPlttBufferFaded + offset,
      (struct BlendSettings *)&gTimeOfDayBlend[currentTimeBlend.time0],
      (struct BlendSettings *)&gTimeOfDayBlend[currentTimeBlend.time1],
      currentTimeBlend.weight);
  }
  return paletteNum;
}

static void OverworldBasic(void)
{
    ScriptContext_RunScript();
    RunTasks();
    AnimateSprites();
    CameraUpdate();
    UpdateCameraPanning();
    BuildOamBuffer();
    UpdatePaletteFade();
    UpdateTilesetAnimations();
    DoScheduledBgTilemapCopiesToVram();
    // Every minute if no palette fade is active, update TOD blending as needed
    if (!gPaletteFade.active && ++gTimeUpdateCounter >= 3600) {
      struct TimeBlendSettings cachedBlend = {
        .time0 = currentTimeBlend.time0,
        .time1 = currentTimeBlend.time1,
        .weight = currentTimeBlend.weight,
      };
      gTimeUpdateCounter = 0;
      UpdateTimeOfDay();
      if (cachedBlend.time0 != currentTimeBlend.time0
       || cachedBlend.time1 != currentTimeBlend.time1
       || cachedBlend.weight != currentTimeBlend.weight) {
           UpdateAltBgPalettes(PALETTES_BG);
           UpdatePalettesWithTime(PALETTES_ALL);
       }
    }
}

// This CB2 is used when starting
void CB2_OverworldBasic(void)
{
    OverworldBasic();
}

void CB2_Overworld(void)
{
    bool32 fading = (gPaletteFade.active != 0);
    if (fading)
        SetVBlankCallback(NULL);
    OverworldBasic();
    if (fading) {
      SetFieldVBlankCallback();
      return;
    }
}

void SetMainCallback1(MainCallback cb)
{
    gMain.callback1 = cb;
}

// This function is never called.
void SetUnusedCallback(void *func)
{
    sUnusedOverworldCallback = func;
}

static bool8 RunFieldCallback(void)
{
    if (gFieldCallback2)
    {
        if (!gFieldCallback2())
        {
            return FALSE;
        }
        else
        {
            gFieldCallback2 = NULL;
            gFieldCallback = NULL;
        }
    }
    else
    {
        if (gFieldCallback)
            gFieldCallback();
        else
            FieldCB_DefaultWarpExit();

        gFieldCallback = NULL;
    }

    return TRUE;
}

void CB2_NewGame(void)
{
    FieldClearVBlankHBlankCallbacks();
    StopMapMusic();
    ResetSafariZoneFlag_();
    NewGameInitData();
    ResetInitialPlayerAvatarState();
    PlayTimeCounter_Start();
    ScriptContext_Init();
    UnlockPlayerFieldControls();
    gFieldCallback = ExecuteTruckSequence;
    gFieldCallback2 = NULL;
    DoMapLoadLoop(&gMain.state);
    SetFieldVBlankCallback();
    SetMainCallback1(CB1_Overworld);
    SetMainCallback2(CB2_Overworld);
}

void CB2_WhiteOut(void)
{
    u8 state;

    if (++gMain.state >= 120)
    {
        FieldClearVBlankHBlankCallbacks();
        StopMapMusic();
        ResetSafariZoneFlag_();
        DoWhiteOut();
        ResetInitialPlayerAvatarState();
        ScriptContext_Init();
        UnlockPlayerFieldControls();
        gFieldCallback = FieldCB_WarpExitFadeFromBlack;
        state = 0;
        DoMapLoadLoop(&state);
        SetFieldVBlankCallback();
        SetMainCallback1(CB1_Overworld);
        SetMainCallback2(CB2_Overworld);
    }
}

void CB2_LoadMap(void)
{
    FieldClearVBlankHBlankCallbacks();
    ScriptContext_Init();
    UnlockPlayerFieldControls();
    SetMainCallback1(NULL);
    SetMainCallback2(CB2_DoChangeMap);
    gMain.savedCallback = CB2_LoadMap2;
}

static void CB2_LoadMap2(void)
{
    DoMapLoadLoop(&gMain.state);
    SetFieldVBlankCallback();
    SetMainCallback1(CB1_Overworld);
    SetMainCallback2(CB2_Overworld);
}

void CB2_ReturnToFieldContestHall(void)
{
    if (!gMain.state)
    {
        FieldClearVBlankHBlankCallbacks();
        ScriptContext_Init();
        UnlockPlayerFieldControls();
        SetMainCallback1(NULL);
    }
    if (LoadMapInStepsLocal(&gMain.state, TRUE))
    {
        SetFieldVBlankCallback();
        SetMainCallback1(CB1_Overworld);
        SetMainCallback2(CB2_Overworld);
    }
}

void CB2_ReturnToFieldCableClub(void)
{
    FieldClearVBlankHBlankCallbacks();
    gFieldCallback = FieldCB_ReturnToFieldWirelessLink;
    SetMainCallback2(CB2_LoadMapOnReturnToFieldCableClub);
}

static void CB2_LoadMapOnReturnToFieldCableClub(void)
{
    if (LoadMapInStepsLink(&gMain.state))
    {
        SetFieldVBlankCallback();
        SetMainCallback1(CB1_OverworldLink);
        ResetAllMultiplayerState();
        SetMainCallback2(CB2_Overworld);
    }
}

void CB2_ReturnToField(void)
{
    if (IsOverworldLinkActive() == TRUE)
    {
        SetMainCallback2(CB2_ReturnToFieldLink);
    }
    else
    {
        FieldClearVBlankHBlankCallbacks();
        SetMainCallback2(CB2_ReturnToFieldLocal);
    }
}

static void CB2_ReturnToFieldLocal(void)
{
    if (ReturnToFieldLocal(&gMain.state))
    {
        SetFieldVBlankCallback();
        SetMainCallback2(CB2_Overworld);
    }
}

static void CB2_ReturnToFieldLink(void)
{
    if (!Overworld_IsRecvQueueAtMax() && ReturnToFieldLink(&gMain.state))
        SetMainCallback2(CB2_Overworld);
}

void CB2_ReturnToFieldFromMultiplayer(void)
{
    FieldClearVBlankHBlankCallbacks();
    StopMapMusic();
    SetMainCallback1(CB1_OverworldLink);
    ResetAllMultiplayerState();

    if (gWirelessCommType != 0)
        gFieldCallback = FieldCB_ReturnToFieldWirelessLink;
    else
        gFieldCallback = FieldCB_ReturnToFieldCableLink;

    ScriptContext_Init();
    UnlockPlayerFieldControls();
    CB2_ReturnToField();
}

void CB2_ReturnToFieldWithOpenMenu(void)
{
    FieldClearVBlankHBlankCallbacks();
    gFieldCallback2 = FieldCB_ReturnToFieldOpenStartMenu;
    CB2_ReturnToField();
}

void CB2_ReturnToFieldContinueScript(void)
{
    FieldClearVBlankHBlankCallbacks();
    gFieldCallback = FieldCB_ContinueScript;
    CB2_ReturnToField();
}

void CB2_ReturnToFieldContinueScriptPlayMapMusic(void)
{
    FieldClearVBlankHBlankCallbacks();
    gFieldCallback = FieldCB_ContinueScriptHandleMusic;
    CB2_ReturnToField();
}

void CB2_ReturnToFieldFadeFromBlack(void)
{
    FieldClearVBlankHBlankCallbacks();
    gFieldCallback = FieldCB_WarpExitFadeFromBlack;
    CB2_ReturnToField();
}

static void FieldCB_FadeTryShowMapPopup(void)
{
    if (gMapHeader.showMapName == TRUE && SecretBaseMapPopupEnabled() == TRUE)
        ShowMapNamePopup();
    FieldCB_WarpExitFadeFromBlack();
}

void CB2_ContinueSavedGame(void)
{
    u8 trainerHillMapId;

    FieldClearVBlankHBlankCallbacks();
    StopMapMusic();
    ResetSafariZoneFlag_();
    if (gSaveFileStatus == SAVE_STATUS_ERROR)
        ResetWinStreaks();

    LoadSaveblockMapHeader();
    ClearDiveAndHoleWarps();
    trainerHillMapId = GetCurrentTrainerHillMapId();
    if (gMapHeader.mapLayoutId == LAYOUT_BATTLE_FRONTIER_BATTLE_PYRAMID_FLOOR)
        LoadBattlePyramidFloorObjectEventScripts();
    else if (trainerHillMapId != 0 && trainerHillMapId != TRAINER_HILL_ENTRANCE)
        LoadTrainerHillFloorObjectEventScripts();
    else
        LoadSaveblockObjEventScripts();

    UnfreezeObjectEvents();
    DoTimeBasedEvents();
    UpdateMiscOverworldStates();
    if (gMapHeader.mapLayoutId == LAYOUT_BATTLE_FRONTIER_BATTLE_PYRAMID_FLOOR)
        InitBattlePyramidMap(TRUE);
    else if (trainerHillMapId != 0)
        InitTrainerHillMap();
    else
        InitMapFromSavedGame();

    PlayTimeCounter_Start();
    ScriptContext_Init();
    UnlockPlayerFieldControls();
    InitMatchCallCounters();
    if (UseContinueGameWarp() == TRUE)
    {
        ClearContinueGameWarpStatus();
        SetWarpDestinationToContinueGameWarp();
        WarpIntoMap();
        TryPutTodaysRivalTrainerOnAir();
        SetMainCallback2(CB2_LoadMap);
    }
    else
    {
        TryPutTodaysRivalTrainerOnAir();
        gFieldCallback = FieldCB_FadeTryShowMapPopup;
        SetMainCallback1(CB1_Overworld);
        CB2_ReturnToField();
    }
}

static void FieldClearVBlankHBlankCallbacks(void)
{
    if (UsedPokemonCenterWarp() == TRUE)
        CloseLink();

    if (gWirelessCommType != 0)
    {
        EnableInterrupts(INTR_FLAG_VBLANK | INTR_FLAG_VCOUNT | INTR_FLAG_TIMER3 | INTR_FLAG_SERIAL);
        DisableInterrupts(INTR_FLAG_HBLANK);
    }
    else
    {
        u16 savedIme = REG_IME;
        REG_IME = 0;
        REG_IE &= ~INTR_FLAG_HBLANK;
        REG_IE |= INTR_FLAG_VBLANK;
        REG_IME = savedIme;
    }

    SetVBlankCallback(NULL);
    SetHBlankCallback(NULL);
}

static void SetFieldVBlankCallback(void)
{
    SetVBlankCallback(VBlankCB_Field);
}

static void VBlankCB_Field(void)
{
    LoadOam();
    ProcessSpriteCopyRequests();
    ScanlineEffect_InitHBlankDmaTransfer();
    FieldUpdateBgTilemapScroll();
    TransferPlttBuffer();
    TransferTilesetAnimsBuffer();
}

static void InitCurrentFlashLevelScanlineEffect(void)
{
    u8 flashLevel;

    if (InBattlePyramid_())
    {
        WriteBattlePyramidViewScanlineEffectBuffer();
        ScanlineEffect_SetParams(sFlashEffectParams);
    }
    else if ((flashLevel = GetFlashLevel()))
    {
        WriteFlashScanlineEffectBuffer(flashLevel);
        ScanlineEffect_SetParams(sFlashEffectParams);
    }
}

static bool32 LoadMapInStepsLink(u8 *state)
{
    switch (*state)
    {
    case 0:
        InitOverworldBgs();
        ScriptContext_Init();
        UnlockPlayerFieldControls();
        ResetMirageTowerAndSaveBlockPtrs();
        ResetScreenForMapLoad();
        (*state)++;
        break;
    case 1:
        LoadMapFromWarp(TRUE);
        (*state)++;
        break;
    case 2:
        ResumeMap(TRUE);
        (*state)++;
        break;
    case 3:
        OffsetCameraFocusByLinkPlayerId();
        InitObjectEventsLink();
        SpawnLinkPlayers();
        SetCameraToTrackGuestPlayer();
        (*state)++;
        break;
    case 4:
        InitCurrentFlashLevelScanlineEffect();
        InitOverworldGraphicsRegisters();
        InitTextBoxGfxAndPrinters();
        (*state)++;
        break;
    case 5:
        ResetFieldCamera();
        (*state)++;
        break;
    case 6:
        CopyPrimaryTilesetToVram(gMapHeader.mapLayout);
        (*state)++;
        break;
    case 7:
        CopySecondaryTilesetToVram(gMapHeader.mapLayout);
        (*state)++;
        break;
    case 8:
        if (FreeTempTileDataBuffersIfPossible() != TRUE)
        {
            LoadMapTilesetPalettes(gMapHeader.mapLayout);
            (*state)++;
        }
        break;
    case 9:
        DrawWholeMapView();
        (*state)++;
        break;
    case 10:
        InitTilesetAnimations();
        (*state)++;
        break;
    case 11:
        if (gWirelessCommType != 0)
        {
            LoadWirelessStatusIndicatorSpriteGfx();
            CreateWirelessStatusIndicatorSprite(0, 0);
        }
        (*state)++;
        break;
    case 12:
        if (RunFieldCallback())
            (*state)++;
        break;
    case 13:
        return TRUE;
    }

    return FALSE;
}

static bool32 LoadMapInStepsLocal(u8 *state, bool32 a2)
{
    switch (*state)
    {
    case 0:
        FieldClearVBlankHBlankCallbacks();
        LoadMapFromWarp(a2);
        (*state)++;
        break;
    case 1:
        ResetMirageTowerAndSaveBlockPtrs();
        ResetScreenForMapLoad();
        (*state)++;
        break;
    case 2:
        ResumeMap(a2);
        (*state)++;
        break;
    case 3:
        InitObjectEventsLocal();
        SetCameraToTrackPlayer();
        (*state)++;
        break;
    case 4:
        InitCurrentFlashLevelScanlineEffect();
        InitOverworldGraphicsRegisters();
        InitTextBoxGfxAndPrinters();
        (*state)++;
        break;
    case 5:
        ResetFieldCamera();
        (*state)++;
        break;
    case 6:
        CopyPrimaryTilesetToVram(gMapHeader.mapLayout);
        (*state)++;
        break;
    case 7:
        CopySecondaryTilesetToVram(gMapHeader.mapLayout);
        (*state)++;
        break;
    case 8:
        if (FreeTempTileDataBuffersIfPossible() != TRUE)
        {
            LoadMapTilesetPalettes(gMapHeader.mapLayout);
            (*state)++;
        }
        break;
    case 9:
        DrawWholeMapView();
        (*state)++;
        break;
    case 10:
        InitTilesetAnimations();
        (*state)++;
        break;
    case 11:
        if (gMapHeader.showMapName == TRUE && SecretBaseMapPopupEnabled() == TRUE)
            ShowMapNamePopup();
        (*state)++;
        break;
    case 12:
        if (RunFieldCallback())
            (*state)++;
        break;
    case 13:
        return TRUE;
    }

    return FALSE;
}

static bool32 ReturnToFieldLocal(u8 *state)
{
    switch (*state)
    {
    case 0:
        ResetMirageTowerAndSaveBlockPtrs();
        ResetScreenForMapLoad();
        ResumeMap(FALSE);
        InitObjectEventsReturnToField();
        if (gFieldCallback == FieldCallback_Fly)
          RemoveFollowingPokemon();
        else
          UpdateFollowingPokemon();
        SetCameraToTrackPlayer();
        (*state)++;
        break;
    case 1:
        InitViewGraphics();
        TryLoadTrainerHillEReaderPalette();
        (*state)++;
        break;
    case 2:
        if (RunFieldCallback())
            (*state)++;
        break;
    case 3:
        return TRUE;
    }
    return FALSE;
}

static bool32 ReturnToFieldLink(u8 *state)
{
    switch (*state)
    {
    case 0:
        FieldClearVBlankHBlankCallbacks();
        ResetMirageTowerAndSaveBlockPtrs();
        ResetScreenForMapLoad();
        (*state)++;
        break;
    case 1:
        ResumeMap(TRUE);
        (*state)++;
        break;
    case 2:
        CreateLinkPlayerSprites();
        InitObjectEventsReturnToField();
        SetCameraToTrackGuestPlayer_2();
        (*state)++;
        break;
    case 3:
        InitCurrentFlashLevelScanlineEffect();
        InitOverworldGraphicsRegisters();
        InitTextBoxGfxAndPrinters();
        (*state)++;
        break;
    case 4:
        ResetFieldCamera();
        (*state)++;
        break;
    case 5:
        CopyPrimaryTilesetToVram(gMapHeader.mapLayout);
        (*state)++;
        break;
    case 6:
        CopySecondaryTilesetToVram(gMapHeader.mapLayout);
        (*state)++;
        break;
    case 7:
        if (FreeTempTileDataBuffersIfPossible() != TRUE)
        {
            LoadMapTilesetPalettes(gMapHeader.mapLayout);
            (*state)++;
        }
        break;
    case 8:
        DrawWholeMapView();
        (*state)++;
        break;
    case 9:
        InitTilesetAnimations();
        (*state)++;
        break;
    case 11:
        if (gWirelessCommType != 0)
        {
            LoadWirelessStatusIndicatorSpriteGfx();
            CreateWirelessStatusIndicatorSprite(0, 0);
        }
        (*state)++;
        break;
    case 12:
        if (RunFieldCallback())
            (*state)++;
        break;
    case 10:
        (*state)++;
        break;
    case 13:
        SetFieldVBlankCallback();
        (*state)++;
        return TRUE;
    }

    return FALSE;
}

static void DoMapLoadLoop(u8 *state)
{
    while (!LoadMapInStepsLocal(state, FALSE));
}

static void ResetMirageTowerAndSaveBlockPtrs(void)
{
    ClearMirageTowerPulseBlend();
    MoveSaveBlocks_ResetHeap();
}

static void ResetScreenForMapLoad(void)
{
    SetGpuReg(REG_OFFSET_DISPCNT, 0);
    ScanlineEffect_Stop();

    DmaClear16(3, PLTT + 2, PLTT_SIZE - 2);
    DmaFillLarge16(3, 0, (void *)VRAM, VRAM_SIZE, 0x1000);
    ResetOamRange(0, 128);
    LoadOam();
}

static void InitViewGraphics(void)
{
    InitCurrentFlashLevelScanlineEffect();
    InitOverworldGraphicsRegisters();
    InitTextBoxGfxAndPrinters();
    InitMapView();
}

static void InitOverworldGraphicsRegisters(void)
{
    ClearScheduledBgCopiesToVram();
    ResetTempTileDataBuffers();
    SetGpuReg(REG_OFFSET_MOSAIC, 0);
    SetGpuReg(REG_OFFSET_WININ, WININ_WIN0_BG_ALL | WININ_WIN0_OBJ | WININ_WIN1_BG_ALL | WININ_WIN1_OBJ);
    SetGpuReg(REG_OFFSET_WINOUT, WINOUT_WIN01_BG0 | WINOUT_WINOBJ_BG0);
    SetGpuReg(REG_OFFSET_WIN0H, 0xFF);
    SetGpuReg(REG_OFFSET_WIN0V, 0xFF);
    SetGpuReg(REG_OFFSET_WIN1H, 0xFFFF);
    SetGpuReg(REG_OFFSET_WIN1V, 0xFFFF);
    SetGpuReg(REG_OFFSET_BLDCNT, gOverworldBackgroundLayerFlags[1] | gOverworldBackgroundLayerFlags[2] | gOverworldBackgroundLayerFlags[3]
                               | BLDCNT_TGT2_OBJ | BLDCNT_EFFECT_BLEND);
    SetGpuReg(REG_OFFSET_BLDALPHA, BLDALPHA_BLEND(13, 7));
    InitOverworldBgs();
    ScheduleBgCopyTilemapToVram(1);
    ScheduleBgCopyTilemapToVram(2);
    ScheduleBgCopyTilemapToVram(3);
    ChangeBgX(0, 0, BG_COORD_SET);
    ChangeBgY(0, 0, BG_COORD_SET);
    ChangeBgX(1, 0, BG_COORD_SET);
    ChangeBgY(1, 0, BG_COORD_SET);
    ChangeBgX(2, 0, BG_COORD_SET);
    ChangeBgY(2, 0, BG_COORD_SET);
    ChangeBgX(3, 0, BG_COORD_SET);
    ChangeBgY(3, 0, BG_COORD_SET);
    SetGpuReg(REG_OFFSET_DISPCNT, DISPCNT_OBJ_ON | DISPCNT_WIN0_ON | DISPCNT_WIN1_ON
                                | DISPCNT_OBJ_1D_MAP | DISPCNT_HBLANK_INTERVAL);
    ShowBg(0);
    ShowBg(1);
    ShowBg(2);
    ShowBg(3);
    InitFieldMessageBox();
}

static void ResumeMap(bool32 a1)
{
    ResetTasks();
    ResetSpriteData();
    ResetPaletteFade();
    ScanlineEffect_Clear();
    ResetAllPicSprites();
    ResetCameraUpdateInfo();
    InstallCameraPanAheadCallback();
    FreeAllSpritePalettes();

    FieldEffectActiveListClear();
    StartWeather();
    ResumePausedWeather();
    if (!a1)
        SetUpFieldTasks();
    RunOnResumeMapScript();
    TryStartMirageTowerPulseBlendEffect();
}

static void InitObjectEventsLink(void)
{
    gTotalCameraPixelOffsetX = 0;
    gTotalCameraPixelOffsetY = 0;
    ResetObjectEvents();
    TrySpawnObjectEvents(0, 0);
    TryRunOnWarpIntoMapScript();
}

static void InitObjectEventsLocal(void)
{
    s16 x, y;
    struct InitialPlayerAvatarState *player;

    gTotalCameraPixelOffsetX = 0;
    gTotalCameraPixelOffsetY = 0;
    ResetObjectEvents();
    GetCameraFocusCoords(&x, &y);
    player = GetInitialPlayerAvatarState();
    InitPlayerAvatar(x, y, player->direction, gSaveBlock2Ptr->playerGender);
    SetPlayerAvatarTransitionFlags(player->transitionFlags);
    ResetInitialPlayerAvatarState();
    TrySpawnObjectEvents(0, 0);
    UpdateFollowingPokemon();
    TryRunOnWarpIntoMapScript();
}

static void InitObjectEventsReturnToField(void)
{
    SpawnObjectEventsOnReturnToField(0, 0);
    RotatingGate_InitPuzzleAndGraphics();
    RunOnReturnToFieldMapScript();
}

static void SetCameraToTrackPlayer(void)
{
    gObjectEvents[gPlayerAvatar.objectEventId].trackedByCamera = TRUE;
    InitCameraUpdateCallback(gPlayerAvatar.spriteId);
}

static void SetCameraToTrackGuestPlayer(void)
{
    InitCameraUpdateCallback(GetSpriteForLinkedPlayer(gLocalLinkPlayerId));
}

// Duplicate function.
static void SetCameraToTrackGuestPlayer_2(void)
{
    InitCameraUpdateCallback(GetSpriteForLinkedPlayer(gLocalLinkPlayerId));
}

static void OffsetCameraFocusByLinkPlayerId(void)
{
    u16 x, y;
    GetCameraFocusCoords(&x, &y);

    // This is a hack of some kind; it's undone in SpawnLinkPlayers, which is called
    // soon after this function.
    SetCameraFocusCoords(x + gLocalLinkPlayerId, y);
}

static void SpawnLinkPlayers(void)
{
    u16 i;
    u16 x, y;

    GetCameraFocusCoords(&x, &y);
    x -= gLocalLinkPlayerId;

    for (i = 0; i < gFieldLinkPlayerCount; i++)
    {
        SpawnLinkPlayerObjectEvent(i, i + x, y, gLinkPlayers[i].gender);
        CreateLinkPlayerSprite(i, gLinkPlayers[i].version);
    }

    ClearAllPlayerKeys();
}

static void CreateLinkPlayerSprites(void)
{
    u16 i;
    for (i = 0; i < gFieldLinkPlayerCount; i++)
        CreateLinkPlayerSprite(i, gLinkPlayers[i].version);
}


static void CB1_OverworldLink(void)
{
    if (gWirelessCommType == 0 || !IsRfuRecvQueueEmpty() || !IsSendingKeysToLink())
    {
        u8 selfId = gLocalLinkPlayerId;
        UpdateAllLinkPlayers(gLinkPartnersHeldKeys, selfId);

        // Note: Because guestId is between 0 and 4, while the smallest key code is
        // LINK_KEY_CODE_EMPTY, this is functionally equivalent to `sPlayerKeyInterceptCallback(0)`.
        // It is expecting the callback to be KeyInterCB_SelfIdle, and that will
        // completely ignore any input parameters.
        //
        // UpdateHeldKeyCode performs a sanity check on its input; if
        // sPlayerKeyInterceptCallback echoes back the argument, which is selfId, then
        // it'll use LINK_KEY_CODE_EMPTY instead.
        //
        // Note 2: There are some key intercept callbacks that treat the key as a player
        // ID. It's so hacky.
        UpdateHeldKeyCode(sPlayerKeyInterceptCallback(selfId));
        ClearAllPlayerKeys();
    }
}

void ResetAllMultiplayerState(void)
{
    ResetAllPlayerLinkStates();
    SetKeyInterceptCallback(KeyInterCB_SelfIdle);
}

static void ClearAllPlayerKeys(void)
{
    ResetPlayerHeldKeys(gLinkPartnersHeldKeys);
}

static void SetKeyInterceptCallback(u16 (*func)(u32))
{
    sRfuKeepAliveTimer = 0;
    sPlayerKeyInterceptCallback = func;
}

// Once every ~60 frames, if the link state hasn't changed (timer reset by calls
// to SetKeyInterceptCallback), it does a bunch of sanity checks on the connection.
// I'm not sure if sRfuKeepAliveTimer is reset in the process, though; rfu stuff is
// still undocumented.
static void CheckRfuKeepAliveTimer(void)
{
    if (gWirelessCommType != 0 && ++sRfuKeepAliveTimer > 60)
        LinkRfu_FatalError();
}

static void ResetAllPlayerLinkStates(void)
{
    s32 i;
    for (i = 0; i < MAX_LINK_PLAYERS; i++)
        sPlayerLinkStates[i] = PLAYER_LINK_STATE_IDLE;
}

// Returns true if all connected players are in state.
static bool32 AreAllPlayersInLinkState(u16 state)
{
    s32 i;
    s32 count = gFieldLinkPlayerCount;

    for (i = 0; i < count; i++)
        if (sPlayerLinkStates[i] != state)
            return FALSE;
    return TRUE;
}

static bool32 IsAnyPlayerInLinkState(u16 state)
{
    s32 i;
    s32 count = gFieldLinkPlayerCount;

    for (i = 0; i < count; i++)
        if (sPlayerLinkStates[i] == state)
            return TRUE;
    return FALSE;
}

static void HandleLinkPlayerKeyInput(u32 playerId, u16 key, struct CableClubPlayer *trainer, u16 *forceFacing)
{
    const u8 *script;

    if (sPlayerLinkStates[playerId] == PLAYER_LINK_STATE_IDLE)
    {
        script = TryGetTileEventScript(trainer);
        if (script)
        {
            *forceFacing = GetDirectionForEventScript(script);
            sPlayerLinkStates[playerId] = PLAYER_LINK_STATE_BUSY;
            if (trainer->isLocalPlayer)
            {
                SetKeyInterceptCallback(KeyInterCB_DeferToEventScript);
                RunInteractLocalPlayerScript(script);
            }
            return;
        }
        if (IsAnyPlayerInLinkState(PLAYER_LINK_STATE_EXITING_ROOM) == TRUE)
        {
            sPlayerLinkStates[playerId] = PLAYER_LINK_STATE_BUSY;
            if (trainer->isLocalPlayer)
            {
                SetKeyInterceptCallback(KeyInterCB_DeferToEventScript);
                RunTerminateLinkScript();
            }
            return;
        }

        switch (key)
        {
        case LINK_KEY_CODE_START_BUTTON:
            if (CanCableClubPlayerPressStart(trainer))
            {
                sPlayerLinkStates[playerId] = PLAYER_LINK_STATE_BUSY;
                if (trainer->isLocalPlayer)
                {
                    SetKeyInterceptCallback(KeyInterCB_DeferToEventScript);
                    InitLinkRoomStartMenuScript();
                }
            }
            break;
        case LINK_KEY_CODE_DPAD_DOWN:
            if (PlayerIsAtSouthExit(trainer) == TRUE)
            {
                sPlayerLinkStates[playerId] = PLAYER_LINK_STATE_BUSY;
                if (trainer->isLocalPlayer)
                {
                    SetKeyInterceptCallback(KeyInterCB_DeferToEventScript);
                    RunConfirmLeaveCableClubScript();
                }
            }
            break;
        case LINK_KEY_CODE_A_BUTTON:
            script = TryInteractWithPlayer(trainer);
            if (script)
            {
                sPlayerLinkStates[playerId] = PLAYER_LINK_STATE_BUSY;
                if (trainer->isLocalPlayer)
                {
                    SetKeyInterceptCallback(KeyInterCB_DeferToEventScript);
                    InitMenuBasedScript(script);
                }
            }
            break;
        case LINK_KEY_CODE_HANDLE_RECV_QUEUE:
            if (IsCableClubPlayerUnfrozen(trainer))
            {
                sPlayerLinkStates[playerId] = PLAYER_LINK_STATE_BUSY;
                if (trainer->isLocalPlayer)
                {
                    SetKeyInterceptCallback(KeyInterCB_DeferToRecvQueue);
                    InitLinkPlayerQueueScript();
                }
            }
            break;
        case LINK_KEY_CODE_HANDLE_SEND_QUEUE:
            if (IsCableClubPlayerUnfrozen(trainer))
            {
                sPlayerLinkStates[playerId] = PLAYER_LINK_STATE_BUSY;
                if (trainer->isLocalPlayer)
                {
                    SetKeyInterceptCallback(KeyInterCB_DeferToSendQueue);
                    InitLinkPlayerQueueScript();
                }
            }
            break;
        }
    }

    switch (key)
    {
    case LINK_KEY_CODE_EXIT_ROOM:
        sPlayerLinkStates[playerId] = PLAYER_LINK_STATE_EXITING_ROOM;
        break;
    case LINK_KEY_CODE_READY:
        sPlayerLinkStates[playerId] = PLAYER_LINK_STATE_READY;
        break;
    case LINK_KEY_CODE_IDLE:
        sPlayerLinkStates[playerId] = PLAYER_LINK_STATE_IDLE;
        if (trainer->isLocalPlayer)
            SetKeyInterceptCallback(KeyInterCB_SelfIdle);
        break;
    case LINK_KEY_CODE_EXIT_SEAT:
        if (sPlayerLinkStates[playerId] == PLAYER_LINK_STATE_READY)
            sPlayerLinkStates[playerId] = PLAYER_LINK_STATE_BUSY;
        break;
    }
}

static void UpdateAllLinkPlayers(u16 *keys, s32 selfId)
{
    struct CableClubPlayer trainer;
    s32 i;

    for (i = 0; i < MAX_LINK_PLAYERS; i++)
    {
        u8 key = keys[i];
        u16 setFacing = FACING_NONE;
        LoadCableClubPlayer(i, selfId, &trainer);
        HandleLinkPlayerKeyInput(i, key, &trainer, &setFacing);
        if (sPlayerLinkStates[i] == PLAYER_LINK_STATE_IDLE)
            setFacing = GetDirectionForDpadKey(key);
        SetPlayerFacingDirection(i, setFacing);
    }
}

static void UpdateHeldKeyCode(u16 key)
{
    if (key >= LINK_KEY_CODE_EMPTY && key < LINK_KEY_CODE_UNK_8)
        gHeldKeyCodeToSend = key;
    else
        gHeldKeyCodeToSend = LINK_KEY_CODE_EMPTY;

    if (gWirelessCommType != 0
        && GetLinkSendQueueLength() > 1
        && IsOverworldLinkActive() == TRUE
        && IsSendingKeysToLink() == TRUE)
    {
        switch (key)
        {
        case LINK_KEY_CODE_EMPTY:
        case LINK_KEY_CODE_DPAD_DOWN:
        case LINK_KEY_CODE_DPAD_UP:
        case LINK_KEY_CODE_DPAD_LEFT:
        case LINK_KEY_CODE_DPAD_RIGHT:
        case LINK_KEY_CODE_START_BUTTON:
        case LINK_KEY_CODE_A_BUTTON:
            gHeldKeyCodeToSend = LINK_KEY_CODE_NULL;
            break;
        }
    }
}

static u16 KeyInterCB_ReadButtons(u32 key)
{
    if (JOY_HELD(DPAD_UP))
        return LINK_KEY_CODE_DPAD_UP;
    if (JOY_HELD(DPAD_DOWN))
        return LINK_KEY_CODE_DPAD_DOWN;
    if (JOY_HELD(DPAD_LEFT))
        return LINK_KEY_CODE_DPAD_LEFT;
    if (JOY_HELD(DPAD_RIGHT))
        return LINK_KEY_CODE_DPAD_RIGHT;
    if (JOY_NEW(START_BUTTON))
        return LINK_KEY_CODE_START_BUTTON;
    if (JOY_NEW(A_BUTTON))
        return LINK_KEY_CODE_A_BUTTON;
    return LINK_KEY_CODE_EMPTY;
}

static u16 GetDirectionForDpadKey(u16 key)
{
    switch (key)
    {
    case LINK_KEY_CODE_DPAD_RIGHT:
        return FACING_RIGHT;
    case LINK_KEY_CODE_DPAD_LEFT:
        return FACING_LEFT;
    case LINK_KEY_CODE_DPAD_UP:
        return FACING_UP;
    case LINK_KEY_CODE_DPAD_DOWN:
        return FACING_DOWN;
    default:
        return FACING_NONE;
    }
}

// Overwrites the keys with 0x11
static void ResetPlayerHeldKeys(u16 *keys)
{
    s32 i;
    for (i = 0; i < 4; i++)
        keys[i] = LINK_KEY_CODE_EMPTY;
}


static u16 KeyInterCB_SelfIdle(u32 key)
{
    if (ArePlayerFieldControlsLocked() == TRUE)
        return LINK_KEY_CODE_EMPTY;
    if (GetLinkRecvQueueLength() > 4)
        return LINK_KEY_CODE_HANDLE_RECV_QUEUE;
    if (GetLinkSendQueueLength() <= 4)
        return KeyInterCB_ReadButtons(key);
    return LINK_KEY_CODE_HANDLE_SEND_QUEUE;
}

static u16 KeyInterCB_Idle(u32 key)
{
    CheckRfuKeepAliveTimer();
    return LINK_KEY_CODE_EMPTY;
}

// Ignore the player's inputs as long as there is an event script being executed.
static u16 KeyInterCB_DeferToEventScript(u32 key)
{
    u16 retVal;
    if (ArePlayerFieldControlsLocked() == TRUE)
    {
        retVal = LINK_KEY_CODE_EMPTY;
    }
    else
    {
        retVal = LINK_KEY_CODE_IDLE;
        SetKeyInterceptCallback(KeyInterCB_Idle);
    }
    return retVal;
}

// Ignore the player's inputs as long as there are events being recived.
static u16 KeyInterCB_DeferToRecvQueue(u32 key)
{
    u16 retVal;
    if (GetLinkRecvQueueLength() >= OVERWORLD_RECV_QUEUE_MAX)
    {
        retVal = LINK_KEY_CODE_EMPTY;
    }
    else
    {
        retVal = LINK_KEY_CODE_IDLE;
        UnlockPlayerFieldControls();
        SetKeyInterceptCallback(KeyInterCB_Idle);
    }
    return retVal;
}

// Ignore the player's inputs as long as there are events being sent.
static u16 KeyInterCB_DeferToSendQueue(u32 key)
{
    u16 retVal;
    if (GetLinkSendQueueLength() > 2)
    {
        retVal = LINK_KEY_CODE_EMPTY;
    }
    else
    {
        retVal = LINK_KEY_CODE_IDLE;
        UnlockPlayerFieldControls();
        SetKeyInterceptCallback(KeyInterCB_Idle);
    }
    return retVal;
}

static u16 KeyInterCB_ExitingSeat(u32 key)
{
    CheckRfuKeepAliveTimer();
    return LINK_KEY_CODE_EMPTY;
}

static u16 KeyInterCB_Ready(u32 keyOrPlayerId)
{
    if (sPlayerLinkStates[keyOrPlayerId] == PLAYER_LINK_STATE_READY)
    {
        if (JOY_NEW(B_BUTTON))
        {
            SetKeyInterceptCallback(KeyInterCB_ExitingSeat);
            return LINK_KEY_CODE_EXIT_SEAT;
        }
        else
        {
            return LINK_KEY_CODE_EMPTY;
        }
    }
    else
    {
        CheckRfuKeepAliveTimer();
        return LINK_KEY_CODE_EMPTY;
    }
}

static u16 KeyInterCB_SetReady(u32 key)
{
    SetKeyInterceptCallback(KeyInterCB_Ready);
    return LINK_KEY_CODE_READY;
}

static u16 KeyInterCB_SendNothing(u32 key)
{
    return LINK_KEY_CODE_EMPTY;
}

static u16 KeyInterCB_WaitForPlayersToExit(u32 keyOrPlayerId)
{
    // keyOrPlayerId could be any keycode. This callback does no sanity checking
    // on the size of the key. It's assuming that it is being called from
    // CB1_OverworldLink.
    if (sPlayerLinkStates[keyOrPlayerId] != PLAYER_LINK_STATE_EXITING_ROOM)
        CheckRfuKeepAliveTimer();
    if (AreAllPlayersInLinkState(PLAYER_LINK_STATE_EXITING_ROOM) == TRUE)
    {
        ScriptContext_SetupScript(EventScript_DoLinkRoomExit);
        SetKeyInterceptCallback(KeyInterCB_SendNothing);
    }
    return LINK_KEY_CODE_EMPTY;
}

static u16 KeyInterCB_SendExitRoomKey(u32 key)
{
    SetKeyInterceptCallback(KeyInterCB_WaitForPlayersToExit);
    return LINK_KEY_CODE_EXIT_ROOM;
}

// Identical to KeyInterCB_SendNothing
static u16 KeyInterCB_InLinkActivity(u32 key)
{
    return LINK_KEY_CODE_EMPTY;
}

u32 GetCableClubPartnersReady(void)
{
    if (IsAnyPlayerInLinkState(PLAYER_LINK_STATE_EXITING_ROOM) == TRUE)
        return CABLE_SEAT_FAILED;
    if (sPlayerKeyInterceptCallback == KeyInterCB_Ready && sPlayerLinkStates[gLocalLinkPlayerId] != PLAYER_LINK_STATE_READY)
        return CABLE_SEAT_WAITING;
    if (sPlayerKeyInterceptCallback == KeyInterCB_ExitingSeat && sPlayerLinkStates[gLocalLinkPlayerId] == PLAYER_LINK_STATE_BUSY)
        return CABLE_SEAT_FAILED;
    if (AreAllPlayersInLinkState(PLAYER_LINK_STATE_READY))
        return CABLE_SEAT_SUCCESS;
    return CABLE_SEAT_WAITING;
}

// Unused
static bool32 IsAnyPlayerExitingCableClub(void)
{
    return IsAnyPlayerInLinkState(PLAYER_LINK_STATE_EXITING_ROOM);
}

u16 SetInCableClubSeat(void)
{
    SetKeyInterceptCallback(KeyInterCB_SetReady);
    return 0;
}

u16 SetLinkWaitingForScript(void)
{
    SetKeyInterceptCallback(KeyInterCB_DeferToEventScript);
    return 0;
}

// The exit room key will be sent at the next opportunity.
// The return value is meaningless.
u16 QueueExitLinkRoomKey(void)
{
    SetKeyInterceptCallback(KeyInterCB_SendExitRoomKey);
    return 0;
}

u16 SetStartedCableClubActivity(void)
{
    SetKeyInterceptCallback(KeyInterCB_InLinkActivity);
    return 0;
}

static void LoadCableClubPlayer(s32 linkPlayerId, s32 myPlayerId, struct CableClubPlayer *trainer)
{
    s16 x, y;

    trainer->playerId = linkPlayerId;
    trainer->isLocalPlayer = (linkPlayerId == myPlayerId) ? 1 : 0;
    trainer->movementMode = gLinkPlayerObjectEvents[linkPlayerId].movementMode;
    trainer->facing = GetLinkPlayerFacingDirection(linkPlayerId);
    GetLinkPlayerCoords(linkPlayerId, &x, &y);
    trainer->pos.x = x;
    trainer->pos.y = y;
    trainer->pos.elevation = GetLinkPlayerElevation(linkPlayerId);
    trainer->metatileBehavior = MapGridGetMetatileBehaviorAt(x, y);
}

static bool32 IsCableClubPlayerUnfrozen(struct CableClubPlayer *player)
{
    u8 mode = player->movementMode;
    if (mode == MOVEMENT_MODE_SCRIPTED || mode == MOVEMENT_MODE_FREE)
        return TRUE;
    else
        return FALSE;
}

// Identical to IsCableClubPlayerUnfrozen
static bool32 CanCableClubPlayerPressStart(struct CableClubPlayer *player)
{
    u8 mode = player->movementMode;
    if (mode == MOVEMENT_MODE_SCRIPTED || mode == MOVEMENT_MODE_FREE)
        return TRUE;
    else
        return FALSE;
}

static const u8 *TryGetTileEventScript(struct CableClubPlayer *player)
{
    if (player->movementMode != MOVEMENT_MODE_SCRIPTED)
        return FACING_NONE;
    return GetCoordEventScriptAtMapPosition(&player->pos);
}

static bool32 PlayerIsAtSouthExit(struct CableClubPlayer *player)
{
    if (player->movementMode != MOVEMENT_MODE_SCRIPTED && player->movementMode != MOVEMENT_MODE_FREE)
        return FALSE;
    else if (!MetatileBehavior_IsSouthArrowWarp(player->metatileBehavior))
        return FALSE;
    else if (player->facing != DIR_SOUTH)
        return FALSE;
    else
        return TRUE;
}

static const u8 *TryInteractWithPlayer(struct CableClubPlayer *player)
{
    struct MapPosition otherPlayerPos;
    u8 linkPlayerId;

    if (player->movementMode != MOVEMENT_MODE_FREE && player->movementMode != MOVEMENT_MODE_SCRIPTED)
        return FACING_NONE;

    otherPlayerPos = player->pos;
    otherPlayerPos.x += gDirectionToVectors[player->facing].x;
    otherPlayerPos.y += gDirectionToVectors[player->facing].y;
    otherPlayerPos.elevation = 0;
    linkPlayerId = GetLinkPlayerIdAt(otherPlayerPos.x, otherPlayerPos.y);

    if (linkPlayerId != MAX_LINK_PLAYERS)
    {
        if (!player->isLocalPlayer)
            return CableClub_EventScript_TooBusyToNotice;
        else if (sPlayerLinkStates[linkPlayerId] != PLAYER_LINK_STATE_IDLE)
            return CableClub_EventScript_TooBusyToNotice;
        else if (!GetLinkTrainerCardColor(linkPlayerId))
            return CableClub_EventScript_ReadTrainerCard;
        else
            return CableClub_EventScript_ReadTrainerCardColored;
    }

    return GetInteractedLinkPlayerScript(&otherPlayerPos, player->metatileBehavior, player->facing);
}

// This returns which direction to force the player to look when one of
// these event scripts runs.
static u16 GetDirectionForEventScript(const u8 *script)
{
    if (script == EventScript_BattleColosseum_4P_PlayerSpot0)
        return FACING_FORCED_RIGHT;
    else if (script == EventScript_BattleColosseum_4P_PlayerSpot1)
        return FACING_FORCED_LEFT;
    else if (script == EventScript_BattleColosseum_4P_PlayerSpot2)
        return FACING_FORCED_RIGHT;
    else if (script == EventScript_BattleColosseum_4P_PlayerSpot3)
        return FACING_FORCED_LEFT;
    else if (script == EventScript_RecordCenter_Spot0)
        return FACING_FORCED_RIGHT;
    else if (script == EventScript_RecordCenter_Spot1)
        return FACING_FORCED_LEFT;
    else if (script == EventScript_RecordCenter_Spot2)
        return FACING_FORCED_RIGHT;
    else if (script == EventScript_RecordCenter_Spot3)
        return FACING_FORCED_LEFT;
    else if (script == EventScript_BattleColosseum_2P_PlayerSpot0)
        return FACING_FORCED_RIGHT;
    else if (script == EventScript_BattleColosseum_2P_PlayerSpot1)
        return FACING_FORCED_LEFT;
    else if (script == EventScript_TradeCenter_Chair0)
        return FACING_FORCED_RIGHT;
    else if (script == EventScript_TradeCenter_Chair1)
        return FACING_FORCED_LEFT;
    else
        return FACING_NONE;
}

static void InitLinkPlayerQueueScript(void)
{
    LockPlayerFieldControls();
}

static void InitLinkRoomStartMenuScript(void)
{
    PlaySE(SE_WIN_OPEN);
    ShowStartMenu();
    LockPlayerFieldControls();
}

static void RunInteractLocalPlayerScript(const u8 *script)
{
    PlaySE(SE_SELECT);
    ScriptContext_SetupScript(script);
    LockPlayerFieldControls();
}

static void RunConfirmLeaveCableClubScript(void)
{
    PlaySE(SE_WIN_OPEN);
    ScriptContext_SetupScript(EventScript_ConfirmLeaveCableClubRoom);
    LockPlayerFieldControls();
}

static void InitMenuBasedScript(const u8 *script)
{
    PlaySE(SE_SELECT);
    ScriptContext_SetupScript(script);
    LockPlayerFieldControls();
}

static void RunTerminateLinkScript(void)
{
    ScriptContext_SetupScript(EventScript_TerminateLink);
    LockPlayerFieldControls();
}

bool32 Overworld_IsRecvQueueAtMax(void)
{
    if (!IsOverworldLinkActive())
        return FALSE;
    if (GetLinkRecvQueueLength() >= OVERWORLD_RECV_QUEUE_MAX)
        sReceivingFromLink = TRUE;
    else
        sReceivingFromLink = FALSE;
    return sReceivingFromLink;
}

bool32 Overworld_RecvKeysFromLinkIsRunning(void)
{
    u8 temp;

    if (GetLinkRecvQueueLength() < OVERWORLD_RECV_QUEUE_MAX - 1)
        return FALSE;
    else if (IsOverworldLinkActive() != TRUE)
        return FALSE;
    else if (IsSendingKeysToLink() != TRUE)
        return FALSE;
    else if (sPlayerKeyInterceptCallback == KeyInterCB_DeferToRecvQueue)
        return TRUE;
    else if (sPlayerKeyInterceptCallback != KeyInterCB_DeferToEventScript)
        return FALSE;

    temp = sReceivingFromLink;
    sReceivingFromLink = FALSE;

    if (temp == TRUE)
        return TRUE;
    else if (gPaletteFade.active && gPaletteFade.softwareFadeFinishing)
        return TRUE;
    else
        return FALSE;
}

bool32 Overworld_SendKeysToLinkIsRunning(void)
{
    if (GetLinkSendQueueLength() < 2)
        return FALSE;
    else if (IsOverworldLinkActive() != TRUE)
        return FALSE;
    else if (IsSendingKeysToLink() != TRUE)
        return FALSE;
    else if (sPlayerKeyInterceptCallback == KeyInterCB_DeferToSendQueue)
        return TRUE;
    else
        return FALSE;
}

bool32 IsSendingKeysOverCable(void)
{
    if (gWirelessCommType != 0)
        return FALSE;
    else if (!IsSendingKeysToLink())
        return FALSE;
    else
        return TRUE;
}

static u32 GetLinkSendQueueLength(void)
{
    if (gWirelessCommType != 0)
        return gRfu.sendQueue.count;
    else
        return gLink.sendQueue.count;
}

static void ZeroLinkPlayerObjectEvent(struct LinkPlayerObjectEvent *linkPlayerObjEvent)
{
    memset(linkPlayerObjEvent, 0, sizeof(struct LinkPlayerObjectEvent));
}

void ClearLinkPlayerObjectEvents(void)
{
    memset(gLinkPlayerObjectEvents, 0, sizeof(gLinkPlayerObjectEvents));
}

static void ZeroObjectEvent(struct ObjectEvent *objEvent)
{
    memset(objEvent, 0, sizeof(struct ObjectEvent));
}

// Note: Emerald reuses the direction and range variables during Link mode
// as special gender and direction values. The types and placement
// conflict with the usual Event Object struct, thus the definitions.
#define linkGender(obj) obj->singleMovementActive
// not even one can reference *byte* aligned bitfield members...
#define linkDirection(obj) ((u8 *)obj)[offsetof(typeof(*obj), fieldEffectSpriteId) - 1] // -> rangeX

static void SpawnLinkPlayerObjectEvent(u8 linkPlayerId, s16 x, s16 y, u8 gender)
{
    u8 objEventId = GetFirstInactiveObjectEventId();
    struct LinkPlayerObjectEvent *linkPlayerObjEvent = &gLinkPlayerObjectEvents[linkPlayerId];
    struct ObjectEvent *objEvent = &gObjectEvents[objEventId];

    ZeroLinkPlayerObjectEvent(linkPlayerObjEvent);
    ZeroObjectEvent(objEvent);

    linkPlayerObjEvent->active = TRUE;
    linkPlayerObjEvent->linkPlayerId = linkPlayerId;
    linkPlayerObjEvent->objEventId = objEventId;
    linkPlayerObjEvent->movementMode = MOVEMENT_MODE_FREE;

    objEvent->active = TRUE;
    linkGender(objEvent) = gender;
    linkDirection(objEvent) = DIR_NORTH;
    objEvent->spriteId = MAX_SPRITES;

    InitLinkPlayerObjectEventPos(objEvent, x, y);
}

static void InitLinkPlayerObjectEventPos(struct ObjectEvent *objEvent, s16 x, s16 y)
{
    objEvent->currentCoords.x = x;
    objEvent->currentCoords.y = y;
    objEvent->previousCoords.x = x;
    objEvent->previousCoords.y = y;
    SetSpritePosToMapCoords(x, y, &objEvent->initialCoords.x, &objEvent->initialCoords.y);
    objEvent->initialCoords.x += 8;
    ObjectEventUpdateElevation(objEvent);
}

static void SetLinkPlayerObjectRange(u8 linkPlayerId, u8 dir)
{
    if (gLinkPlayerObjectEvents[linkPlayerId].active)
    {
        u8 objEventId = gLinkPlayerObjectEvents[linkPlayerId].objEventId;
        struct ObjectEvent *objEvent = &gObjectEvents[objEventId];
        linkDirection(objEvent) = dir;
    }
}

static void DestroyLinkPlayerObject(u8 linkPlayerId)
{
    struct LinkPlayerObjectEvent *linkPlayerObjEvent = &gLinkPlayerObjectEvents[linkPlayerId];
    u8 objEventId = linkPlayerObjEvent->objEventId;
    struct ObjectEvent *objEvent = &gObjectEvents[objEventId];
    if (objEvent->spriteId != MAX_SPRITES)
        DestroySprite(&gSprites[objEvent->spriteId]);
    linkPlayerObjEvent->active = 0;
    objEvent->active = 0;
}

// Returns the spriteId corresponding to this player.
static u8 GetSpriteForLinkedPlayer(u8 linkPlayerId)
{
    u8 objEventId = gLinkPlayerObjectEvents[linkPlayerId].objEventId;
    struct ObjectEvent *objEvent = &gObjectEvents[objEventId];
    return objEvent->spriteId;
}

static void GetLinkPlayerCoords(u8 linkPlayerId, u16 *x, u16 *y)
{
    u8 objEventId = gLinkPlayerObjectEvents[linkPlayerId].objEventId;
    struct ObjectEvent *objEvent = &gObjectEvents[objEventId];
    *x = objEvent->currentCoords.x;
    *y = objEvent->currentCoords.y;
}

static u8 GetLinkPlayerFacingDirection(u8 linkPlayerId)
{
    u8 objEventId = gLinkPlayerObjectEvents[linkPlayerId].objEventId;
    struct ObjectEvent *objEvent = &gObjectEvents[objEventId];
    return linkDirection(objEvent);
}

static u8 GetLinkPlayerElevation(u8 linkPlayerId)
{
    u8 objEventId = gLinkPlayerObjectEvents[linkPlayerId].objEventId;
    struct ObjectEvent *objEvent = &gObjectEvents[objEventId];
    return objEvent->currentElevation;
}

static s32 GetLinkPlayerObjectStepTimer(u8 linkPlayerId)
{
    u8 objEventId = gLinkPlayerObjectEvents[linkPlayerId].objEventId;
    struct ObjectEvent *objEvent = &gObjectEvents[objEventId];
    return 16 - (s8)objEvent->directionSequenceIndex;
}

static u8 GetLinkPlayerIdAt(s16 x, s16 y)
{
    u8 i;
    for (i = 0; i < MAX_LINK_PLAYERS; i++)
    {
        if (gLinkPlayerObjectEvents[i].active
         && (gLinkPlayerObjectEvents[i].movementMode == 0 || gLinkPlayerObjectEvents[i].movementMode == 2))
        {
            struct ObjectEvent *objEvent = &gObjectEvents[gLinkPlayerObjectEvents[i].objEventId];
            if (objEvent->currentCoords.x == x && objEvent->currentCoords.y == y)
                return i;
        }
    }
    return 4;
}

static void SetPlayerFacingDirection(u8 linkPlayerId, u8 facing)
{
    struct LinkPlayerObjectEvent *linkPlayerObjEvent = &gLinkPlayerObjectEvents[linkPlayerId];
    u8 objEventId = linkPlayerObjEvent->objEventId;
    struct ObjectEvent *objEvent = &gObjectEvents[objEventId];

    if (linkPlayerObjEvent->active)
    {
        if (facing > FACING_FORCED_RIGHT)
        {
            objEvent->triggerGroundEffectsOnMove = 1;
        }
        else
        {
            // This is a hack to split this code onto two separate lines, without declaring a local variable.
            // C++ style inline variables would be nice here.
            #define TEMP sLinkPlayerMovementModes[linkPlayerObjEvent->movementMode](linkPlayerObjEvent, objEvent, facing)

            sMovementStatusHandler[TEMP](linkPlayerObjEvent, objEvent);

            // Clean up the hack.
            #undef TEMP
        }
    }
}


static u8 MovementEventModeCB_Normal(struct LinkPlayerObjectEvent *linkPlayerObjEvent, struct ObjectEvent *objEvent, u8 dir)
{
    return sLinkPlayerFacingHandlers[dir](linkPlayerObjEvent, objEvent, dir);
}

static u8 MovementEventModeCB_Ignored(struct LinkPlayerObjectEvent *linkPlayerObjEvent, struct ObjectEvent *objEvent, u8 dir)
{
    return FACING_UP;
}

// Identical to MovementEventModeCB_Normal
static u8 MovementEventModeCB_Scripted(struct LinkPlayerObjectEvent *linkPlayerObjEvent, struct ObjectEvent *objEvent, u8 dir)
{
    return sLinkPlayerFacingHandlers[dir](linkPlayerObjEvent, objEvent, dir);
}

static bool8 FacingHandler_DoNothing(struct LinkPlayerObjectEvent *linkPlayerObjEvent, struct ObjectEvent *objEvent, u8 dir)
{
    return FALSE;
}

static bool8 FacingHandler_DpadMovement(struct LinkPlayerObjectEvent *linkPlayerObjEvent, struct ObjectEvent *objEvent, u8 dir)
{
    s16 x, y;

    linkDirection(objEvent) = FlipVerticalAndClearForced(dir, linkDirection(objEvent));
    ObjectEventMoveDestCoords(objEvent, linkDirection(objEvent), &x, &y);

    if (LinkPlayerGetCollision(linkPlayerObjEvent->objEventId, linkDirection(objEvent), x, y))
    {
        return FALSE;
    }
    else
    {
        objEvent->directionSequenceIndex = 16;
        ShiftObjectEventCoords(objEvent, x, y);
        ObjectEventUpdateElevation(objEvent);
        return TRUE;
    }
}

static bool8 FacingHandler_ForcedFacingChange(struct LinkPlayerObjectEvent *linkPlayerObjEvent, struct ObjectEvent *objEvent, u8 dir)
{
    linkDirection(objEvent) = FlipVerticalAndClearForced(dir, linkDirection(objEvent));
    return FALSE;
}

// This is called every time a free movement happens. Most of the time it's a No-Op.
static void MovementStatusHandler_EnterFreeMode(struct LinkPlayerObjectEvent *linkPlayerObjEvent, struct ObjectEvent *objEvent)
{
    linkPlayerObjEvent->movementMode = MOVEMENT_MODE_FREE;
}

static void MovementStatusHandler_TryAdvanceScript(struct LinkPlayerObjectEvent *linkPlayerObjEvent, struct ObjectEvent *objEvent)
{
    objEvent->directionSequenceIndex--;
    linkPlayerObjEvent->movementMode = MOVEMENT_MODE_FROZEN;
    MoveCoords(linkDirection(objEvent), &objEvent->initialCoords.x, &objEvent->initialCoords.y);
    if (!objEvent->directionSequenceIndex)
    {
        ShiftStillObjectEventCoords(objEvent);
        linkPlayerObjEvent->movementMode = MOVEMENT_MODE_SCRIPTED;
    }
}

// Flip Up/Down facing codes. If newFacing doesn't specify a direction, default
// to oldFacing. Note that this clears also the "FORCED" part of the facing code,
// even for Left/Right codes.
static u8 FlipVerticalAndClearForced(u8 newFacing, u8 oldFacing)
{
    switch (newFacing)
    {
    case FACING_UP:
    case FACING_FORCED_UP:
        return DIR_NORTH;
    case FACING_DOWN:
    case FACING_FORCED_DOWN:
        return DIR_SOUTH;
    case FACING_LEFT:
    case FACING_FORCED_LEFT:
        return DIR_WEST;
    case FACING_RIGHT:
    case FACING_FORCED_RIGHT:
        return DIR_EAST;
    }
    return oldFacing;
}

static u8 LinkPlayerGetCollision(u8 selfObjEventId, u8 direction, s16 x, s16 y)
{
    u8 i;
    for (i = 0; i < OBJECT_EVENTS_COUNT; i++)
    {
        if (i != selfObjEventId)
        {
            if ((gObjectEvents[i].currentCoords.x == x && gObjectEvents[i].currentCoords.y == y)
             || (gObjectEvents[i].previousCoords.x == x && gObjectEvents[i].previousCoords.y == y))
            {
                return 1;
            }
        }
    }
    return MapGridGetCollisionAt(x, y);
}

static void CreateLinkPlayerSprite(u8 linkPlayerId, u8 gameVersion)
{
    struct LinkPlayerObjectEvent *linkPlayerObjEvent = &gLinkPlayerObjectEvents[linkPlayerId];
    u8 objEventId = linkPlayerObjEvent->objEventId;
    struct ObjectEvent *objEvent = &gObjectEvents[objEventId];
    struct Sprite *sprite;

    if (linkPlayerObjEvent->active)
    {
        switch (gameVersion)
        {
        case VERSION_FIRE_RED:
        case VERSION_LEAF_GREEN:
            objEvent->spriteId = CreateObjectGraphicsSprite(GetFRLGAvatarGraphicsIdByGender(linkGender(objEvent)), SpriteCB_LinkPlayer, 0, 0, 0);
            break;
        case VERSION_RUBY:
        case VERSION_SAPPHIRE:
            objEvent->spriteId = CreateObjectGraphicsSprite(GetRSAvatarGraphicsIdByGender(linkGender(objEvent)), SpriteCB_LinkPlayer, 0, 0, 0);
            break;
        case VERSION_EMERALD:
            objEvent->spriteId = CreateObjectGraphicsSprite(GetRivalAvatarGraphicsIdByStateIdAndGender(PLAYER_AVATAR_STATE_NORMAL, linkGender(objEvent)), SpriteCB_LinkPlayer, 0, 0, 0);
            break;
        }

        sprite = &gSprites[objEvent->spriteId];
        sprite->coordOffsetEnabled = TRUE;
        sprite->data[0] = linkPlayerId;
        objEvent->triggerGroundEffectsOnMove = 0;
    }
}

static void SpriteCB_LinkPlayer(struct Sprite *sprite)
{
    struct LinkPlayerObjectEvent *linkPlayerObjEvent = &gLinkPlayerObjectEvents[sprite->data[0]];
    struct ObjectEvent *objEvent = &gObjectEvents[linkPlayerObjEvent->objEventId];
    sprite->x = objEvent->initialCoords.x;
    sprite->y = objEvent->initialCoords.y;
    SetObjectSubpriorityByElevation(objEvent->previousElevation, sprite, 1);
    sprite->oam.priority = ElevationToPriority(objEvent->previousElevation);

    if (linkPlayerObjEvent->movementMode == MOVEMENT_MODE_FREE)
        StartSpriteAnim(sprite, GetFaceDirectionAnimNum(linkDirection(objEvent)));
    else
        StartSpriteAnimIfDifferent(sprite, GetMoveDirectionAnimNum(linkDirection(objEvent)));

    UpdateObjectEventSpriteInvisibility(sprite, FALSE);
    if (objEvent->triggerGroundEffectsOnMove)
    {
        sprite->invisible = ((sprite->data[7] & 4) >> 2);
        sprite->data[7]++;
    }
}<|MERGE_RESOLUTION|>--- conflicted
+++ resolved
@@ -1531,13 +1531,8 @@
 
 // Update & mix day / night bg palettes (into unfaded)
 void UpdateAltBgPalettes(u16 palettes) {
-<<<<<<< HEAD
-    struct Tileset *primary = gMapHeader.mapLayout->primaryTileset;
-    struct Tileset *secondary = gMapHeader.mapLayout->secondaryTileset;
-=======
     const struct Tileset *primary = gMapHeader.mapLayout->primaryTileset;
     const struct Tileset *secondary = gMapHeader.mapLayout->secondaryTileset;
->>>>>>> 996f4312
     u32 i = 1;
     if (!MapHasNaturalLight(gMapHeader.mapType))
         return;
