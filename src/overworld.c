--- conflicted
+++ resolved
@@ -2043,15 +2043,11 @@
         ResetMirageTowerAndSaveBlockPtrs();
         ResetScreenForMapLoad();
         ResumeMap(FALSE);
-<<<<<<< HEAD
-        sub_8086A68();
+        InitObjectEventsReturnToField();
         if (gFieldCallback == FieldCallback_Fly)
           RemoveFollowingPokemon();
         else
           UpdateFollowingPokemon();
-=======
-        InitObjectEventsReturnToField();
->>>>>>> c1da6b29
         SetCameraToTrackPlayer();
         (*state)++;
         break;
