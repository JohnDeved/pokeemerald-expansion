--- conflicted
+++ resolved
@@ -977,34 +977,25 @@
         break;
     case 1:  // There are two present pokemon.
         if (!InBattlePyramid())
-            DisplayItemMessage(taskId, 1, sText_CantThrowPokeBall_TwoMons, CloseItemMessage);
+            DisplayItemMessage(taskId, FONT_NORMAL, sText_CantThrowPokeBall_TwoMons, CloseItemMessage);
         else
             DisplayItemMessageInBattlePyramid(taskId, sText_CantThrowPokeBall_TwoMons, Task_CloseBattlePyramidBagMessage);
         break;
     case 2: // No room for mon
         if (!InBattlePyramid())
-            DisplayItemMessage(taskId, 1, gText_BoxFull, CloseItemMessage);
+            DisplayItemMessage(taskId, FONT_NORMAL, gText_BoxFull, CloseItemMessage);
         else
             DisplayItemMessageInBattlePyramid(taskId, gText_BoxFull, Task_CloseBattlePyramidBagMessage);
         break;
     #if B_SEMI_INVULNERABLE_CATCH >= GEN_4
     case 3: // Semi-Invulnerable
         if (!InBattlePyramid())
-            DisplayItemMessage(taskId, 1, sText_CantThrowPokeBall_SemiInvulnerable, CloseItemMessage);
+            DisplayItemMessage(taskId, FONT_NORMAL, sText_CantThrowPokeBall_SemiInvulnerable, CloseItemMessage);
         else
             DisplayItemMessageInBattlePyramid(taskId, sText_CantThrowPokeBall_SemiInvulnerable, Task_CloseBattlePyramidBagMessage);
         break;
     #endif
     }
-<<<<<<< HEAD
-=======
-    else if (!InBattlePyramid())
-    {
-        DisplayItemMessage(taskId, FONT_NORMAL, gText_BoxFull, CloseItemMessage);
-    }
-    else
-        DisplayItemMessageInBattlePyramid(taskId, gText_BoxFull, Task_CloseBattlePyramidBagMessage);
->>>>>>> ef935f6f
 }
 
 static void Task_CloseStatIncreaseMessage(u8 taskId)
