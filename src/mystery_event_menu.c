#include "global.h"
#include "mystery_event_menu.h"
#include "link.h"
#include "main.h"
#include "menu.h"
#include "mystery_event_script.h"
#include "palette.h"
#include "save.h"
#include "constants/songs.h"
#include "sound.h"
#include "sprite.h"
#include "string_util.h"
#include "strings.h"
#include "task.h"
#include "text.h"
#include "bg.h"
#include "window.h"
#include "gpu_regs.h"
#include "text_window.h"
#include "decompress.h"

// this file's functions
static void CB2_MysteryEventMenu(void);
static void PrintMysteryMenuText(u8 windowId, const u8 *text, u8 x, u8 y, s32 speed);

// EWRAM vars
static EWRAM_DATA u8 sUnknown_0203BCF8 = 0; // set but unused

// const rom data
static const struct BgTemplate sBgTemplates[] =
{
    {
        .bg = 0,
        .charBaseIndex = 2,
        .mapBaseIndex = 31,
        .screenSize = 0,
        .paletteMode = 0,
        .priority = 0,
        .baseTile = 0
    }
};

static const struct WindowTemplate sWindowTemplates[] =
{
    {0, 4, 15, 22, 4, 14, 20},
    {0, 7, 6, 16, 4, 14, 0x6C},
    DUMMY_WIN_TEMPLATE
};

// code
static void VBlankCB(void)
{
    LoadOam();
    ProcessSpriteCopyRequests();
    TransferPlttBuffer();
}

static bool8 CheckLanguageMatch(void)
{
    return (gLinkPlayers[0].language == gLinkPlayers[1].language);
}

void CB2_InitMysteryEventMenu(void)
{
    ResetSpriteData();
    FreeAllSpritePalettes();
    ResetTasks();
    SetVBlankCallback(VBlankCB);
    ResetBgsAndClearDma3BusyFlags(0);
    InitBgsFromTemplates(0, sBgTemplates, ARRAY_COUNT(sBgTemplates));
    if (InitWindows(sWindowTemplates))
    {
        s32 i;

        DeactivateAllTextPrinters();
        for (i = 0; i < 2; i++)
            FillWindowPixelBuffer(i, 0);

        FillBgTilemapBufferRect_Palette0(0, 0, 0, 0, 0x1E, 0x14);
<<<<<<< HEAD
        LoadSav2WindowGfx(0, 1u, 0xD0u);
=======
        LoadUserWindowBorderGfx(0, 1u, 0xD0u);
>>>>>>> 07ef7627
        sub_81978B0(0xE0);
        SetGpuReg(REG_OFFSET_DISPCNT, DISPCNT_MODE_0 | DISPCNT_OBJ_1D_MAP | DISPCNT_BG0_ON);
        SetGpuReg(REG_OFFSET_BLDCNT, 0);
        CreateTask(Task_DestroySelf, 0);
        StopMapMusic();
        RunTasks();
        AnimateSprites();
        BuildOamBuffer();
        RunTextPrinters();
        UpdatePaletteFade();
        FillPalette(0, 0, 2);
        SetMainCallback2(CB2_MysteryEventMenu);
    }
}

static bool8 GetEventLoadMessage(u8 *dest, u32 status)
{
    bool8 retVal = TRUE;

    if (status == 0)
    {
        StringCopy(dest, gText_EventSafelyLoaded);
        retVal = FALSE;
    }

    if (status == 2)
        retVal = FALSE;

    if (status == 1)
        StringCopy(dest, gText_LoadErrorEndingSession);

    return retVal;
}

static void CB2_MysteryEventMenu(void)
{
    switch (gMain.state)
    {
    case 0:
        SetWindowBorderStyle(0, 1, 1, 0xD);
        PutWindowTilemap(0);
        CopyWindowToVram(0, 3);
        ShowBg(0);
        BeginNormalPaletteFade(0xFFFFFFFF, 0, 0x10, 0, 0);
        gMain.state++;
        break;
    case 1:
        if (!gPaletteFade.active)
        {
            PrintMysteryMenuText(0, gText_LinkStandby2, 1, 2, 1);
            gMain.state++;
        }
        break;
    case 2:
        if (!IsTextPrinterActive(0))
        {
            gMain.state++;
            gLinkType = 21761;
            OpenLink();
        }
        break;
    case 3:
        if ((gLinkStatus & 0x20) && (gLinkStatus & 0x1C) > 4)
        {
            PlaySE(SE_PIN);
            PrintMysteryMenuText(0, gText_PressAToLoadEvent, 1, 2, 1);
            gMain.state++;
        }
        if (gMain.newKeys & B_BUTTON)
        {
            PlaySE(SE_SELECT);
            CloseLink();
            gMain.state = 15;
        }
        break;
    case 4:
        if (!IsTextPrinterActive(0))
            gMain.state++;
        break;
    case 5:
        if (GetLinkPlayerCount_2() == 2)
        {
            if (gMain.newKeys & A_BUTTON)
            {
                PlaySE(SE_SELECT);
                sub_800A620();
                SetWindowBorderStyle(1, 1, 1, 0xD);
                PrintMysteryMenuText(1, gText_LoadingEvent, 1, 2, 0);
                PutWindowTilemap(1);
                CopyWindowToVram(1, 3);
                gMain.state++;
            }
            else if (gMain.newKeys & B_BUTTON)
            {
                PlaySE(SE_SELECT);
                CloseLink();
                gMain.state = 15;
            }
        }
        else
        {
            GetEventLoadMessage(gStringVar4, 1);
            PrintMysteryMenuText(0, gStringVar4, 1, 2, 1);
            gMain.state = 13;
        }
        break;
    case 6:
        if (IsLinkConnectionEstablished())
        {
            if (gReceivedRemoteLinkPlayers != 0)
            {
                if (GetLinkPlayerDataExchangeStatusTimed(2, 2) == 3)
                {
                    sub_800AC34();
                    GetEventLoadMessage(gStringVar4, 1);
                    PrintMysteryMenuText(0, gStringVar4, 1, 2, 1);
                    gMain.state = 13;
                }
                else if (CheckLanguageMatch())
                {
                    PrintMysteryMenuText(0, gText_DontRemoveCableTurnOff, 1, 2, 1);
                    gMain.state++;
                }
                else
                {
                    CloseLink();
                    GetEventLoadMessage(gStringVar4, 1);
                    PrintMysteryMenuText(0, gStringVar4, 1, 2, 1);
                    gMain.state = 13;
                }
            }
        }
        else if (gMain.newKeys & B_BUTTON)
        {
            PlaySE(SE_SELECT);
            CloseLink();
            gMain.state = 15;
        }
        break;
    case 7:
        if (!IsTextPrinterActive(0))
            gMain.state++;
        break;
    case 8:
        if (GetBlockReceivedStatus())
        {
            ResetBlockReceivedFlags();
            gMain.state++;
        }
        break;
    case 9:
        gMain.state++;
        break;
    case 10:
        sub_800AC34();
        gMain.state++;
        break;
    case 11:
        if (gReceivedRemoteLinkPlayers == 0)
        {
            u16 unkVal = RunMysteryEventScript(gDecompressionBuffer);
            CpuFill32(0, gDecompressionBuffer, 0x7D4);
            if (!GetEventLoadMessage(gStringVar4, unkVal))
                TrySavingData(SAVE_NORMAL);
            gMain.state++;
        }
        break;
    case 12:
        PrintMysteryMenuText(0, gStringVar4, 1, 2, 1);
        gMain.state++;
        break;
    case 13:
        if (!IsTextPrinterActive(0))
        {
            gMain.state++;
            sUnknown_0203BCF8 = 0;
        }
        break;
    case 14:
        if (gMain.newKeys & A_BUTTON)
        {
            PlaySE(SE_SELECT);
            gMain.state++;
        }
        break;
    case 15:
        BeginNormalPaletteFade(0xFFFFFFFF, 0, 0, 0x10, 0);
        gMain.state++;
        break;
    case 16:
        if (!gPaletteFade.active)
            DoSoftReset();
        break;
    }

    if (gLinkStatus & 0x40 && !IsLinkMaster())
    {
        CloseLink();
        GetEventLoadMessage(gStringVar4, 1);
        PrintMysteryMenuText(0, gStringVar4, 1, 2, 1);
        gMain.state = 13;
    }

    RunTasks();
    AnimateSprites();
    BuildOamBuffer();
    RunTextPrinters();
    UpdatePaletteFade();
}

static void PrintMysteryMenuText(u8 windowId, const u8 *text, u8 x, u8 y, s32 speed)
{
    u8 textColor[3];
    u8 letterSpacing = 0;
    u8 lineSpacing = 1;
    textColor[0] = 1;
    textColor[1] = 2;
    textColor[2] = 3;

    FillWindowPixelBuffer(windowId, (textColor[0]) | (textColor[0] << 4));
    AddTextPrinterParameterized2(windowId, 1, x, y, letterSpacing, lineSpacing, textColor, speed, text);
}<|MERGE_RESOLUTION|>--- conflicted
+++ resolved
@@ -77,11 +77,7 @@
             FillWindowPixelBuffer(i, 0);
 
         FillBgTilemapBufferRect_Palette0(0, 0, 0, 0, 0x1E, 0x14);
-<<<<<<< HEAD
-        LoadSav2WindowGfx(0, 1u, 0xD0u);
-=======
         LoadUserWindowBorderGfx(0, 1u, 0xD0u);
->>>>>>> 07ef7627
         sub_81978B0(0xE0);
         SetGpuReg(REG_OFFSET_DISPCNT, DISPCNT_MODE_0 | DISPCNT_OBJ_1D_MAP | DISPCNT_BG0_ON);
         SetGpuReg(REG_OFFSET_BLDCNT, 0);
