#include "global.h"
#include "battle.h"
#include "battle_anim.h"
#include "gpu_regs.h"
#include "item_icon.h"
#include "palette.h"
#include "constants/rgb.h"
#include "scanline_effect.h"
#include "constants/songs.h"
#include "sound.h"
#include "trig.h"
#include "util.h"
#include "constants/moves.h"

static void AnimConfuseRayBallBounce(struct Sprite *);
static void AnimConfuseRayBallBounce_Step1(struct Sprite *);
static void AnimConfuseRayBallBounce_Step2(struct Sprite *);
static void UpdateConfuseRayBallBlend(struct Sprite *);
static void AnimConfuseRayBallSpiral(struct Sprite *);
static void AnimConfuseRayBallSpiral_Step(struct Sprite *);
static void AnimTask_NightShadeClone_Step1(u8 taskId);
static void AnimTask_NightShadeClone_Step2(u8 taskId);
static void AnimShadowBall_Step(struct Sprite *);
static void AnimLick(struct Sprite *);
static void AnimLick_Step(struct Sprite *);
static void AnimTask_NightmareClone_Step(u8 taskId);
static void AnimTask_SpiteTargetShadow_Step1(u8 taskId);
static void AnimTask_SpiteTargetShadow_Step2(u8 taskId);
static void AnimTask_SpiteTargetShadow_Step3(u8 taskId);
static void AnimDestinyBondWhiteShadow(struct Sprite *);
static void AnimDestinyBondWhiteShadow_Step(struct Sprite *);
static void AnimTask_DestinyBondWhiteShadow_Step(u8 taskId);
static void AnimTask_CurseStretchingBlackBg_Step1(u8 taskId);
static void AnimTask_CurseStretchingBlackBg_Step2(u8 taskId);
static void AnimCurseNail(struct Sprite *);
static void AnimCurseNail_Step1(struct Sprite *);
static void AnimCurseNail_Step2(struct Sprite *);
static void AnimCurseNail_End(struct Sprite *);
static void AnimGhostStatusSprite_Step(struct Sprite *);
static void AnimGrudgeFlame(struct Sprite *);
static void AnimMonMoveCircular(struct Sprite *);
static void AnimMonMoveCircular_Step(struct Sprite *);
static void AnimPoltergeistItem(struct Sprite *);

static const union AffineAnimCmd sAffineAnim_ConfuseRayBallBounce[] =
{
    AFFINEANIMCMD_FRAME(0x1E, 0x1E, 10, 5),
    AFFINEANIMCMD_FRAME(0xFFE2, 0xFFE2, 10, 5),
    AFFINEANIMCMD_JUMP(0),
};

static const union AffineAnimCmd *const sAffineAnims_ConfuseRayBallBounce[] =
{
    sAffineAnim_ConfuseRayBallBounce,
};

const struct SpriteTemplate gConfuseRayBallBounceSpriteTemplate =
{
    .tileTag = ANIM_TAG_YELLOW_BALL,
    .paletteTag = ANIM_TAG_YELLOW_BALL,
    .oam = &gOamData_AffineDouble_ObjNormal_16x16,
    .anims = gDummySpriteAnimTable,
    .images = NULL,
    .affineAnims = sAffineAnims_ConfuseRayBallBounce,
    .callback = AnimConfuseRayBallBounce,
};

const struct SpriteTemplate gConfuseRayBallSpiralSpriteTemplate =
{
    .tileTag = ANIM_TAG_YELLOW_BALL,
    .paletteTag = ANIM_TAG_YELLOW_BALL,
    .oam = &gOamData_AffineOff_ObjBlend_16x16,
    .anims = gDummySpriteAnimTable,
    .images = NULL,
    .affineAnims = gDummySpriteAffineAnimTable,
    .callback = AnimConfuseRayBallSpiral,
};

static const union AffineAnimCmd sAffineAnim_ShadowBall[] =
{
    AFFINEANIMCMD_FRAME(0x0, 0x0, 10, 1),
    AFFINEANIMCMD_JUMP(0),
};

const union AffineAnimCmd *const gAffineAnims_ShadowBall[] =
{
    sAffineAnim_ShadowBall,
};

const struct SpriteTemplate gShadowBallSpriteTemplate =
{
    .tileTag = ANIM_TAG_SHADOW_BALL,
    .paletteTag = ANIM_TAG_SHADOW_BALL,
    .oam = &gOamData_AffineNormal_ObjNormal_32x32,
    .anims = gDummySpriteAnimTable,
    .images = NULL,
    .affineAnims = gAffineAnims_ShadowBall,
    .callback = AnimShadowBall,
};

const struct SpriteTemplate gEnergyBallSpriteTemplate =
{
    .tileTag = ANIM_TAG_ENERGY_BALL,
    .paletteTag = ANIM_TAG_ENERGY_BALL,
    .oam = &gOamData_AffineNormal_ObjNormal_32x32,
    .anims = gDummySpriteAnimTable,
    .images = NULL,
    .affineAnims = gAffineAnims_ShadowBall,
    .callback = AnimShadowBall,
};

const struct SpriteTemplate gBattleAnimSpriteTemplate_LeafStorm =
{
    .tileTag = ANIM_TAG_RAZOR_LEAF,
    .paletteTag = ANIM_TAG_RAZOR_LEAF,
    .oam = &gOamData_AffineOff_ObjNormal_32x16,
    .anims = gAffineAnims_AirWaveCrescent,
    .images = NULL,
    .affineAnims = gDummySpriteAffineAnimTable,
    .callback = AnimAirWaveCrescent,
};

const struct SpriteTemplate gBattleAnimSpriteTemplate_LeafStorm2 =
{
    .tileTag = ANIM_TAG_LEAF,
    .paletteTag = ANIM_TAG_LEAF,
    .oam = &gOamData_AffineDouble_ObjNormal_16x16,
    .anims = gRazorLeafParticleAnimTable,
    .images = NULL,
    .affineAnims = gAffineAnims_PoisonProjectile,
    .callback = AnimNeedleArmSpike,
};

static const union AnimCmd sAnim_Lick[] =
{
    ANIMCMD_FRAME(0, 2),
    ANIMCMD_FRAME(8, 2),
    ANIMCMD_FRAME(16, 2),
    ANIMCMD_FRAME(24, 2),
    ANIMCMD_FRAME(32, 2),
    ANIMCMD_END,
};

static const union AnimCmd *const sAnims_Lick[] =
{
    sAnim_Lick,
};

const struct SpriteTemplate gLickSpriteTemplate =
{
    .tileTag = ANIM_TAG_LICK,
    .paletteTag = ANIM_TAG_LICK,
    .oam = &gOamData_AffineOff_ObjNormal_16x32,
    .anims = sAnims_Lick,
    .images = NULL,
    .affineAnims = gDummySpriteAffineAnimTable,
    .callback = AnimLick,
};

static const union AffineAnimCmd sAffineAnim_Unused[] =
{
    AFFINEANIMCMD_FRAME(0x200, 0x200, 0, 0),
    AFFINEANIMCMD_END,
};

// Unused
static const union AffineAnimCmd *const sAffineAnims_Unused[] =
{
    sAffineAnim_Unused,
};

const struct SpriteTemplate gDestinyBondWhiteShadowSpriteTemplate =
{
    .tileTag = ANIM_TAG_WHITE_SHADOW,
    .paletteTag = ANIM_TAG_WHITE_SHADOW,
    .oam = &gOamData_AffineOff_ObjBlend_64x32,
    .anims = gDummySpriteAnimTable,
    .images = NULL,
    .affineAnims = gDummySpriteAffineAnimTable,
    .callback = AnimDestinyBondWhiteShadow,
};

const struct SpriteTemplate gDarkVoidBlackHoleTemplate =
{
    .tileTag = ANIM_TAG_WHITE_SHADOW,
    .paletteTag = ANIM_TAG_QUICK_GUARD_HAND,
    .oam = &gOamData_AffineOff_ObjBlend_64x32,
    .anims = gDummySpriteAnimTable,
    .images = NULL,
    .affineAnims = gDummySpriteAffineAnimTable,
    .callback = AnimDestinyBondWhiteShadow
};

const struct SpriteTemplate gCurseNailSpriteTemplate =
{
    .tileTag = ANIM_TAG_NAIL,
    .paletteTag = ANIM_TAG_NAIL,
    .oam = &gOamData_AffineOff_ObjBlend_32x16,
    .anims = gDummySpriteAnimTable,
    .images = NULL,
    .affineAnims = gDummySpriteAffineAnimTable,
    .callback = AnimCurseNail,
};

const struct SpriteTemplate gCurseGhostSpriteTemplate =
{
    .tileTag = ANIM_TAG_GHOSTLY_SPIRIT,
    .paletteTag = ANIM_TAG_GHOSTLY_SPIRIT,
    .oam = &gOamData_AffineOff_ObjBlend_32x32,
    .anims = gDummySpriteAnimTable,
    .images = NULL,
    .affineAnims = gDummySpriteAffineAnimTable,
    .callback = AnimGhostStatusSprite,
};

const struct SpriteTemplate gNightmareDevilSpriteTemplate =
{
    .tileTag = ANIM_TAG_DEVIL,
    .paletteTag = ANIM_TAG_DEVIL,
    .oam = &gOamData_AffineOff_ObjBlend_32x32,
    .anims = gDummySpriteAnimTable,
    .images = NULL,
    .affineAnims = gDummySpriteAffineAnimTable,
    .callback = AnimGhostStatusSprite,
};

static const union AnimCmd sAnim_GrudgeFlame[] =
{
    ANIMCMD_FRAME(0, 4),
    ANIMCMD_FRAME(8, 4),
    ANIMCMD_FRAME(16, 4),
    ANIMCMD_FRAME(24, 4),
    ANIMCMD_JUMP(0),
};

static const union AnimCmd *const sAnims_GrudgeFlame[] =
{
    sAnim_GrudgeFlame,
};

const struct SpriteTemplate gGrudgeFlameSpriteTemplate =
{
    .tileTag = ANIM_TAG_PURPLE_FLAME,
    .paletteTag = ANIM_TAG_PURPLE_FLAME,
    .oam = &gOamData_AffineOff_ObjBlend_16x32,
    .anims = sAnims_GrudgeFlame,
    .images = NULL,
    .affineAnims = gDummySpriteAffineAnimTable,
    .callback = AnimGrudgeFlame,
};

// Unused
static const struct SpriteTemplate sMonMoveCircularSpriteTemplate =
{
    .tileTag = 0,
    .paletteTag = 0,
    .oam = &gDummyOamData,
    .anims = gDummySpriteAnimTable,
    .images = NULL,
    .affineAnims = gDummySpriteAffineAnimTable,
    .callback = AnimMonMoveCircular,
};

const struct SpriteTemplate gFlashCannonBallMovementTemplate =
{
    .tileTag = ANIM_TAG_FLASH_CANNON_BALL,
    .paletteTag = ANIM_TAG_FLASH_CANNON_BALL,
    .oam = &gOamData_AffineNormal_ObjNormal_32x32,
    .anims = gDummySpriteAnimTable,
    .images = NULL,
    .affineAnims = gAffineAnims_ShadowBall,
    .callback = AnimShadowBall
};

const struct SpriteTemplate gPoltergeistEffectTemplate =
{
    .tileTag = ANIM_TAG_POLTERGEIST,
    .paletteTag = ANIM_TAG_POLTERGEIST,
    .oam = &gOamData_AffineNormal_ObjNormal_32x32,
    .anims = gDummySpriteAnimTable,
    .images = NULL,
    .affineAnims = gAffineAnims_ShadowBall,
    .callback = AnimPoltergeistItem,
};

static void AnimConfuseRayBallBounce(struct Sprite *sprite)
{
    InitSpritePosToAnimAttacker(sprite, TRUE);
    sprite->data[0] = gBattleAnimArgs[2];
    sprite->data[1] = sprite->x;
    sprite->data[2] = GetBattlerSpriteCoord(gBattleAnimTarget, BATTLER_COORD_X_2);
    sprite->data[3] = sprite->y;
    sprite->data[4] = GetBattlerSpriteCoord(gBattleAnimTarget, BATTLER_COORD_Y_PIC_OFFSET);
    InitAnimLinearTranslationWithSpeed(sprite);
    sprite->callback = AnimConfuseRayBallBounce_Step1;
    sprite->data[6] = 16;
    SetGpuReg(REG_OFFSET_BLDCNT, (BLDCNT_EFFECT_BLEND | BLDCNT_TGT2_ALL));
    SetGpuReg(REG_OFFSET_BLDALPHA, sprite->data[6]);
}

static void AnimConfuseRayBallBounce_Step1(struct Sprite *sprite)
{
    s16 r0;
    s16 r2;
    UpdateConfuseRayBallBlend(sprite);
    if (AnimTranslateLinear(sprite))
    {
        sprite->callback = AnimConfuseRayBallBounce_Step2;
        return;
    }

    sprite->x2 += Sin(sprite->data[5], 10);
    sprite->y2 += Cos(sprite->data[5], 15);
    r2 = sprite->data[5];
    sprite->data[5] = (sprite->data[5] + 5) & 0xFF;
    r0 = sprite->data[5];
    if (r2 != 0 && r2 <= 196)
        return;
    if (r0 <= 0)
        return;
    PlaySE12WithPanning(SE_M_CONFUSE_RAY, gAnimCustomPanning);
}

static void AnimConfuseRayBallBounce_Step2(struct Sprite *sprite)
{
    s16 r2;
    s16 r0;
    sprite->data[0] = 1;
    AnimTranslateLinear(sprite);
    sprite->x2 += Sin(sprite->data[5], 10);
    sprite->y2 += Cos(sprite->data[5], 15);

    r2 = sprite->data[5];
    sprite->data[5] = (sprite->data[5] + 5) & 0xFF;
    r0 = sprite->data[5];

    if (r2 == 0 || r2 > 196)
    {
        if (r0 > 0)
            PlaySE(SE_M_CONFUSE_RAY);
    }

    if (sprite->data[6] == 0)
    {
        sprite->invisible = TRUE;
        sprite->callback = DestroyAnimSpriteAndDisableBlend;
    }
    else
        UpdateConfuseRayBallBlend(sprite);
}

static void UpdateConfuseRayBallBlend(struct Sprite *sprite)
{
    if (sprite->data[6] > 0xFF)
    {
        if (++sprite->data[6] == 0x10d)
            sprite->data[6] = 0;
        return;
    }

    if ((sprite->data[7]++ & 0xFF) == 0)
    {
        sprite->data[7] &= 0xff00;
        if ((sprite->data[7] & 0x100) != 0)
            sprite->data[6]++;
        else
            sprite->data[6]--;

        SetGpuReg(REG_OFFSET_BLDALPHA, BLDALPHA_BLEND(sprite->data[6], 16 - sprite->data[6]));
        if (sprite->data[6] == 0 || sprite->data[6] == 16)
            sprite->data[7] ^= 0x100;
        if (sprite->data[6] == 0)
            sprite->data[6] = 0x100;
    }
}

static void AnimConfuseRayBallSpiral(struct Sprite *sprite)
{
    InitSpritePosToAnimTarget(sprite, TRUE);
    sprite->callback = AnimConfuseRayBallSpiral_Step;
    sprite->callback(sprite);
}

static void AnimConfuseRayBallSpiral_Step(struct Sprite *sprite)
{
    u16 temp1;
    sprite->x2 = Sin(sprite->data[0], 32);
    sprite->y2 = Cos(sprite->data[0], 8);
    temp1 = sprite->data[0] - 65;
    if (temp1 <= 130)
        sprite->oam.priority = 2;
    else
        sprite->oam.priority = 1;
    sprite->data[0] = (sprite->data[0] + 19) & 0xFF;
    sprite->data[2] += 80;
    sprite->y2 += sprite->data[2] >> 8;
    sprite->data[7] += 1;
    if (sprite->data[7] == 61)
        DestroyAnimSprite(sprite);
}

// Creates a large transparent clone of the attacker centered on their position which shrinks to original size
void AnimTask_NightShadeClone(u8 taskId)
{
    u8 spriteId;
    SetGpuReg(REG_OFFSET_BLDCNT, (BLDCNT_EFFECT_BLEND | BLDCNT_TGT2_ALL));
    SetGpuReg(REG_OFFSET_BLDALPHA, BLDALPHA_BLEND(0, 0x10));
    spriteId = GetAnimBattlerSpriteId(ANIM_ATTACKER);
    PrepareBattlerSpriteForRotScale(spriteId, ST_OAM_OBJ_BLEND);
    SetSpriteRotScale(spriteId, 128, 128, 0);
    gSprites[spriteId].invisible = FALSE;
    gTasks[taskId].data[0] = 128;
    gTasks[taskId].data[1] = *gBattleAnimArgs;
    gTasks[taskId].data[2] = 0;
    gTasks[taskId].data[3] = 16;
    gTasks[taskId].func = AnimTask_NightShadeClone_Step1;
}

static void AnimTask_NightShadeClone_Step1(u8 taskId)
{
    gTasks[taskId].data[10] += 1;
    if (gTasks[taskId].data[10] == 3)
    {
        gTasks[taskId].data[10] = 0;
        gTasks[taskId].data[2] += 1;
        gTasks[taskId].data[3] -= 1;
        SetGpuReg(REG_OFFSET_BLDALPHA, BLDALPHA_BLEND(gTasks[taskId].data[2], gTasks[taskId].data[3]));
        if (gTasks[taskId].data[2] != 9)
            return;

        gTasks[taskId].func = AnimTask_NightShadeClone_Step2;
    }
}

static void AnimTask_NightShadeClone_Step2(u8 taskId)
{
    u8 spriteId;
    if (gTasks[taskId].data[1] > 0)
    {
        gTasks[taskId].data[1] -= 1;
        return;
    }

    spriteId = GetAnimBattlerSpriteId(ANIM_ATTACKER);
    gTasks[taskId].data[0] += 8;
    if (gTasks[taskId].data[0] <= 0xFF)
    {
        SetSpriteRotScale(spriteId, gTasks[taskId].data[0], gTasks[taskId].data[0], 0);
    }
    else
    {
        ResetSpriteRotScale(spriteId);
        DestroyAnimVisualTask(taskId);
        SetGpuReg(REG_OFFSET_BLDCNT, 0);
        SetGpuReg(REG_OFFSET_BLDALPHA, 0);
    }
}

// Spins a sprite towards the target, pausing in the middle.
// Used in Shadow Ball.
// arg 0: duration step 1 (attacker -> center)
// arg 1: duration step 2 (spin center)
// arg 2: duration step 3 (center -> target)
void AnimShadowBall(struct Sprite *sprite)
{
    s16 oldPosX = sprite->x;
    s16 oldPosY = sprite->y;

    sprite->x = GetBattlerSpriteCoord(gBattleAnimAttacker, BATTLER_COORD_X_2);
    sprite->y = GetBattlerSpriteCoord(gBattleAnimAttacker, BATTLER_COORD_Y_PIC_OFFSET);
    sprite->data[0] = 0;
    sprite->data[1] = gBattleAnimArgs[0];
    sprite->data[2] = gBattleAnimArgs[1];
    sprite->data[3] = gBattleAnimArgs[2];
    sprite->data[4] = sprite->x << 4;
    sprite->data[5] = sprite->y << 4;
    sprite->data[6] = ((oldPosX - sprite->x) << 4) / (gBattleAnimArgs[0] << 1);
    sprite->data[7] = ((oldPosY - sprite->y) << 4) / (gBattleAnimArgs[0] << 1);
    sprite->callback = AnimShadowBall_Step;
}

static void AnimShadowBall_Step(struct Sprite *sprite)
{
    switch (sprite->data[0])
    {
    case 0:
        sprite->data[4] += sprite->data[6];
        sprite->data[5] += sprite->data[7];
        sprite->x = sprite->data[4] >> 4;
        sprite->y = sprite->data[5] >> 4;
        sprite->data[1] -= 1;
        if (sprite->data[1] > 0)
            break;
        sprite->data[0] += 1;
        break;
    case 1:
        sprite->data[2] -= 1;
        if (sprite->data[2] > 0)
            break;
        sprite->data[1] = GetBattlerSpriteCoord(gBattleAnimTarget, BATTLER_COORD_X_2);
        sprite->data[2] = GetBattlerSpriteCoord(gBattleAnimTarget, BATTLER_COORD_Y_PIC_OFFSET);
        sprite->data[4] = sprite->x << 4;
        sprite->data[5] = sprite->y << 4;
        sprite->data[6] = ((sprite->data[1] - sprite->x) << 4) / sprite->data[3];
        sprite->data[7] = ((sprite->data[2] - sprite->y) << 4) / sprite->data[3];
        sprite->data[0] += 1;
        break;
    case 2:
        sprite->data[4] += sprite->data[6];
        sprite->data[5] += sprite->data[7];
        sprite->x = sprite->data[4] >> 4;
        sprite->y = sprite->data[5] >> 4;
        sprite->data[3] -= 1;
        if (sprite->data[3] > 0)
            break;
        sprite->x = GetBattlerSpriteCoord(gBattleAnimTarget, BATTLER_COORD_X_2);
        sprite->y = GetBattlerSpriteCoord(gBattleAnimTarget, BATTLER_COORD_Y_PIC_OFFSET);
        sprite->data[0] += 1;
        break;
    case 3:
        DestroySpriteAndMatrix(sprite);
        break;
    }
}

static void AnimLick(struct Sprite *sprite)
{
    InitSpritePosToAnimTarget(sprite, TRUE);
    sprite->callback = AnimLick_Step;
}

static void AnimLick_Step(struct Sprite *sprite)
{
    bool8 r5 = FALSE;
    bool8 r6 = FALSE;

    if (sprite->animEnded)
    {
        if (!sprite->invisible)
            sprite->invisible = TRUE;

        switch (sprite->data[0])
        {
        default:
            r6 = TRUE;
            break;
        case 0:
            if (sprite->data[1] == 2)
                r5 = TRUE;
            break;
        case 1:
            if (sprite->data[1] == 4)
                r5 = TRUE;
            break;
        }

        if (r5)
        {
            sprite->invisible ^= 1;
            sprite->data[2]++;
            sprite->data[1] = 0;
            if (sprite->data[2] == 5)
            {
                sprite->data[2] = 0;
                sprite->data[0]++;
            }
        }
        else if (r6)
        {
            DestroyAnimSprite(sprite);
        }
        else
        {
            sprite->data[1]++;
        }
    }
}

// Creates a transparent clone of the target which drifts up and away to the side
void AnimTask_NightmareClone(u8 taskId)
{
    struct Task *task;

    task = &gTasks[taskId];
    task->data[0] = CloneBattlerSpriteWithBlend(ANIM_TARGET);
    if (task->data[0] < 0)
    {
        DestroyAnimVisualTask(taskId);
        return;
    }
    task->data[1] = 0;
    task->data[2] = 15;
    task->data[3] = 2;
    task->data[4] = 0;
    SetGpuReg(REG_OFFSET_BLDCNT, (BLDCNT_EFFECT_BLEND | BLDCNT_TGT2_ALL));
    SetGpuReg(REG_OFFSET_BLDALPHA, BLDALPHA_BLEND(task->data[2], task->data[3]));
    gSprites[task->data[0]].data[0] = 80;
    if (GetBattlerSide(gBattleAnimTarget) == B_SIDE_PLAYER)
    {
        gSprites[task->data[0]].data[1] = -144;
        gSprites[task->data[0]].data[2] = 112;
    }
    else
    {
        gSprites[task->data[0]].data[1] = 144;
        gSprites[task->data[0]].data[2] = -112;
    }
    gSprites[task->data[0]].data[3] = 0;
    gSprites[task->data[0]].data[4] = 0;
    StoreSpriteCallbackInData6(&gSprites[task->data[0]], SpriteCallbackDummy);
    gSprites[task->data[0]].callback = TranslateSpriteLinearFixedPoint;
    task->func = AnimTask_NightmareClone_Step;
}

static void AnimTask_NightmareClone_Step(u8 taskId)
{
    struct Task *task;

    task = &gTasks[taskId];
    switch (task->data[4])
    {
    case 0:
        task->data[1] += 1;
        task->data[5] = task->data[1] & 3;
        if (task->data[5] == 1)
            if (task->data[2] > 0)
                task->data[2] -= 1;
        if (task->data[5] == 3)
            if (task->data[3] <= 15)
                task->data[3] += 1;
        SetGpuReg(REG_OFFSET_BLDALPHA, BLDALPHA_BLEND(task->data[2], task->data[3]));
        if (task->data[3] != 16 || task->data[2] != 0)
            break;
        if (task->data[1] <= 80)
            break;
        DestroySpriteWithActiveSheet(&gSprites[task->data[0]]);
        task->data[4] = 1;
        break;
    case 1:
        if (++task->data[6] <= 1)
            break;
        SetGpuReg(REG_OFFSET_BLDCNT, 0);
        SetGpuReg(REG_OFFSET_BLDALPHA, 0);
        task->data[4] += 1;
        break;
    case 2:
        DestroyAnimVisualTask(taskId);
        break;
    }
}

// Creates a blended copy of the target that wavers in front of them
void AnimTask_SpiteTargetShadow(u8 taskId)
{
    struct Task *task;

    task = &gTasks[taskId];
    task->data[15] = 0;
    task->func = AnimTask_SpiteTargetShadow_Step1;
    task->func(taskId);
}

static void AnimTask_SpiteTargetShadow_Step1(u8 taskId)
{
    s16 startLine;
    struct Task *task = &gTasks[taskId];
    u8 position = GetBattlerSpriteBGPriorityRank(gBattleAnimTarget);

    switch (task->data[15])
    {
    case 0:
        task->data[14] = AllocSpritePalette(ANIM_TAG_BENT_SPOON);
        if (task->data[14] == 0xFF || task->data[14] == 0xF)
        {
            DestroyAnimVisualTask(taskId);
        }
        else
        {
            task->data[0] = CloneBattlerSpriteWithBlend(ANIM_TARGET);
            if (task->data[0] < 0)
            {
                FreeSpritePaletteByTag(ANIM_TAG_BENT_SPOON);
                DestroyAnimVisualTask(taskId);
            }
            else
            {
                s16 mask2;
                gSprites[task->data[0]].oam.paletteNum = task->data[14];
                gSprites[task->data[0]].oam.objMode = ST_OAM_OBJ_NORMAL;
                gSprites[task->data[0]].oam.priority = 3;
                gSprites[task->data[0]].invisible = (gBattleSpritesDataPtr->battlerData[gBattleAnimTarget].invisible);
                task->data[1] = 0;
                task->data[2] = 0;
                task->data[3] = 16;
                task->data[13] = GetAnimBattlerSpriteId(ANIM_TARGET);
                task->data[4] = (gSprites[task->data[13]].oam.paletteNum + 16) * 16;
                if (position == 1) {
                    u16 mask = DISPCNT_BG1_ON;
                    mask2 = mask;
                }
                else {
                    u16 mask = DISPCNT_BG2_ON;
                    mask2 = mask;
                }
                ClearGpuRegBits(REG_OFFSET_DISPCNT, mask2);
                task->data[15]++;
            }
        }
        break;
    case 1:
        task->data[14] = (task->data[14] + 16) * 16;
        CpuCopy32(&gPlttBufferUnfaded[task->data[4]], &gPlttBufferFaded[task->data[14]], 32);
        BlendPalette(task->data[4], 16, 10, RGB(13, 0, 15));
        task->data[15]++;
        break;
    case 2:
        startLine = gSprites[task->data[13]].y + gSprites[task->data[13]].y2 - 32;
        if (startLine < 0)
            startLine = 0;

        if (position == 1)
            task->data[10] = ScanlineEffect_InitWave(startLine, startLine + 64, 2, 6, 0, SCANLINE_EFFECT_REG_BG1HOFS, 1);
        else
            task->data[10] = ScanlineEffect_InitWave(startLine, startLine + 64, 2, 6, 0, SCANLINE_EFFECT_REG_BG2HOFS, 1);

        task->data[15]++;
        break;
    case 3:
        if (position == 1)
            SetGpuReg(REG_OFFSET_BLDCNT, (BLDCNT_EFFECT_BLEND | BLDCNT_TGT2_ALL | BLDCNT_TGT1_BG1));
        else
            SetGpuReg(REG_OFFSET_BLDCNT, (BLDCNT_EFFECT_BLEND | BLDCNT_TGT2_ALL | BLDCNT_TGT1_BG2));

        SetGpuReg(REG_OFFSET_BLDALPHA, BLDALPHA_BLEND(0, 0x10));
        task->data[15]++;
        break;
    case 4:
        if (position == 1)
            SetGpuRegBits(REG_OFFSET_DISPCNT, DISPCNT_BG1_ON);
        else
            SetGpuRegBits(REG_OFFSET_DISPCNT, DISPCNT_BG2_ON);

        task->func = AnimTask_SpiteTargetShadow_Step2;
        task->data[15]++;
        break;
    default:
        task->data[15]++;
        break;
    }
}

static void AnimTask_SpiteTargetShadow_Step2(u8 taskId)
{
    struct Task *task = &gTasks[taskId];
    task->data[1]++;
    task->data[5] = task->data[1] & 1;
    if (task->data[5] == 0)
        task->data[2] = gSineTable[task->data[1]] / 18;

    if (task->data[5] == 1)
        task->data[3] = 16 - (gSineTable[task->data[1]] / 18);

    SetGpuReg(REG_OFFSET_BLDALPHA, BLDALPHA_BLEND(task->data[2], task->data[3]));
    if (task->data[1] == 128)
    {
        task->data[15] = 0;
        task->func = AnimTask_SpiteTargetShadow_Step3;
        task->func(taskId);
    }
}

static void AnimTask_SpiteTargetShadow_Step3(u8 taskId)
{
    struct Task *task = &gTasks[taskId];
    u8 rank = GetBattlerSpriteBGPriorityRank(gBattleAnimTarget);

    switch (task->data[15])
    {
    case 0:
        gScanlineEffect.state = 3;
        task->data[14] = GetAnimBattlerSpriteId(ANIM_TARGET);
        if (rank == 1)
            ClearGpuRegBits(REG_OFFSET_DISPCNT, DISPCNT_BG1_ON);
        else
            ClearGpuRegBits(REG_OFFSET_DISPCNT, DISPCNT_BG2_ON);
        break;
    case 1:
        BlendPalette(task->data[4], 16, 0, RGB(13, 0, 15));
        break;
    case 2:
        gSprites[task->data[14]].invisible = TRUE;
        DestroySpriteWithActiveSheet(&gSprites[task->data[0]]);
        FreeSpritePaletteByTag(ANIM_TAG_BENT_SPOON);
        SetGpuReg(REG_OFFSET_BLDCNT, 0);
        SetGpuReg(REG_OFFSET_BLDALPHA, 0);
        if (rank == 1)
            SetGpuRegBits(REG_OFFSET_DISPCNT, DISPCNT_BG1_ON);
        else
            SetGpuRegBits(REG_OFFSET_DISPCNT, DISPCNT_BG2_ON);

        DestroyAnimVisualTask(taskId);
        break;
    }

    task->data[15]++;
}

static void AnimDestinyBondWhiteShadow(struct Sprite *sprite)
{
    s16 battler1X, battler1Y;
    s16 battler2X, battler2Y;
    s16 yDiff;

    if (gBattleAnimArgs[0] == 0)
    {
        battler1X = GetBattlerSpriteCoord(gBattleAnimAttacker, BATTLER_COORD_X);
        battler1Y = GetBattlerSpriteCoord(gBattleAnimAttacker, BATTLER_COORD_Y) + 28;
        battler2X = GetBattlerSpriteCoord(gBattleAnimTarget, BATTLER_COORD_X);
        battler2Y = GetBattlerSpriteCoord(gBattleAnimTarget, BATTLER_COORD_Y) + 28;
    }
    else
    {
        battler1X = GetBattlerSpriteCoord(gBattleAnimTarget, BATTLER_COORD_X);
        battler1Y = GetBattlerSpriteCoord(gBattleAnimTarget, BATTLER_COORD_Y) + 28;
        battler2X = GetBattlerSpriteCoord(gBattleAnimAttacker, BATTLER_COORD_X);
        battler2Y = GetBattlerSpriteCoord(gBattleAnimAttacker, BATTLER_COORD_Y) + 28;
    }

    yDiff = battler2Y - battler1Y;
    sprite->data[0] = battler1X * 16;
    sprite->data[1] = battler1Y * 16;
    sprite->data[2] = ((battler2X - battler1X) * 16) / gBattleAnimArgs[1];
    sprite->data[3] = (yDiff * 16) / gBattleAnimArgs[1];
    sprite->data[4] = gBattleAnimArgs[1];
    sprite->data[5] = battler2X;
    sprite->data[6] = battler2Y;
    sprite->data[7] = sprite->data[4] / 2;
    sprite->oam.priority = 2;
    sprite->x = battler1X;
    sprite->y = battler1Y;
    sprite->callback = AnimDestinyBondWhiteShadow_Step;
    sprite->invisible = TRUE;
}

static void AnimDestinyBondWhiteShadow_Step(struct Sprite *sprite)
{
    if (sprite->data[4])
    {
        sprite->data[0] += sprite->data[2];
        sprite->data[1] += sprite->data[3];
        sprite->x = sprite->data[0] >> 4;
        sprite->y = sprite->data[1] >> 4;
        if (--sprite->data[4] == 0)
            sprite->data[0] = 0;
    }
}

void AnimTask_DestinyBondWhiteShadow(u8 taskId)
{
    struct Task *task;
    s16 battler;
    u8 spriteId;
    s16 baseX, baseY;
    s16 x, y;

    task = &gTasks[taskId];
    SetGpuReg(REG_OFFSET_BLDCNT, (BLDCNT_EFFECT_BLEND | BLDCNT_TGT2_ALL));
    SetGpuReg(REG_OFFSET_BLDALPHA, BLDALPHA_BLEND(0, 0x10));
    task->data[5] = 0;
    task->data[6] = 0;
    task->data[7] = 0;
    task->data[8] = 0;
    task->data[9] = 16;
    task->data[10] = gBattleAnimArgs[0];

    baseX = GetBattlerSpriteCoord(gBattleAnimAttacker, BATTLER_COORD_X_2);
    baseY = GetBattlerSpriteCoordAttr(gBattleAnimAttacker, BATTLER_COORD_ATTR_BOTTOM);
    if (!IsContest())
    {
        for (battler = 0; battler < MAX_BATTLERS_COUNT; battler++)
        {
            if (battler != gBattleAnimAttacker
             && battler != (gBattleAnimAttacker ^ 2)
             && IsBattlerSpriteVisible(battler))
            {
                if (gAnimMoveIndex == MOVE_DARK_VOID
                 || gAnimMoveIndex == MOVE_POLTERGEIST)
                    spriteId = CreateSprite(&gDarkVoidBlackHoleTemplate, baseX, baseY, 55);   //dark void
                else
                    spriteId = CreateSprite(&gDestinyBondWhiteShadowSpriteTemplate, baseX, baseY, 55);   //destiny bond
                
                if (spriteId != MAX_SPRITES)
                {
                    x = GetBattlerSpriteCoord(battler, BATTLER_COORD_X_2);
                    y = GetBattlerSpriteCoordAttr(battler, BATTLER_COORD_ATTR_BOTTOM);
                    gSprites[spriteId].data[0] = baseX << 4;
                    gSprites[spriteId].data[1] = baseY << 4;
                    gSprites[spriteId].data[2] = ((x - baseX) << 4) / gBattleAnimArgs[1];
                    gSprites[spriteId].data[3] = ((y - baseY) << 4) / gBattleAnimArgs[1];
                    gSprites[spriteId].data[4] = gBattleAnimArgs[1];
                    gSprites[spriteId].data[5] = x;
                    gSprites[spriteId].data[6] = y;
                    gSprites[spriteId].callback = AnimDestinyBondWhiteShadow_Step;

                    task->data[task->data[12] + 13] = spriteId;
                    task->data[12]++;
                }
            }
        }
    }
    else
    {
        if (gAnimMoveIndex == MOVE_DARK_VOID)
            spriteId = CreateSprite(&gDarkVoidBlackHoleTemplate, baseX, baseY, 55);   //dark void
        else
            spriteId = CreateSprite(&gDestinyBondWhiteShadowSpriteTemplate, baseX, baseY, 55);   //destiny bond
        
        if (spriteId != MAX_SPRITES)
        {
            x = 48;
            y = 40;
            gSprites[spriteId].data[0] = baseX << 4;
            gSprites[spriteId].data[1] = baseY << 4;
            gSprites[spriteId].data[2] = ((x - baseX) << 4) / gBattleAnimArgs[1];
            gSprites[spriteId].data[3] = ((y - baseY) << 4) / gBattleAnimArgs[1];
            gSprites[spriteId].data[4] = gBattleAnimArgs[1];
            gSprites[spriteId].data[5] = x;
            gSprites[spriteId].data[6] = y;
            gSprites[spriteId].callback = AnimDestinyBondWhiteShadow_Step;

            task->data[13] = spriteId;
            task->data[12] = 1;
        }
    }

    task->func = AnimTask_DestinyBondWhiteShadow_Step;
}

static void AnimTask_DestinyBondWhiteShadow_Step(u8 taskId)
{
    u16 i;
    struct Task *task = &gTasks[taskId];

    switch (task->data[0])
    {
    case 0:
        if (task->data[6] == 0)
        {
            if (++task->data[5] > 1)
            {
                task->data[5] = 0;
                task->data[7]++;
                if (task->data[7] & 1)
                {
                    if (task->data[8] < 16)
                        task->data[8]++;
                }
                else
                {
                    if (task->data[9])
                        task->data[9]--;
                }

                SetGpuReg(REG_OFFSET_BLDALPHA, BLDALPHA_BLEND(task->data[8], task->data[9]));
                if (task->data[7] >= 24)
                {
                    task->data[7] = 0;
                    task->data[6] = 1;
                }
            }
        }

        if (task->data[10])
            task->data[10]--;
        else if (task->data[6])
            task->data[0]++;
        break;
    case 1:
        if (++task->data[5] > 1)
        {
            task->data[5] = 0;
            task->data[7]++;
            if (task->data[7] & 1)
            {
                if (task->data[8])
                    task->data[8]--;
            }
            else
            {
                if (task->data[9] < 16)
                    task->data[9]++;
            }

            SetGpuReg(REG_OFFSET_BLDALPHA, BLDALPHA_BLEND(task->data[8], task->data[9]));
            if (task->data[8] == 0 && task->data[9] == 16)
            {
                for (i = 0; i < task->data[12]; i++)
                    DestroySprite(&gSprites[task->data[i + 13]]);

                task->data[0]++;
            }
        }
        break;
    case 2:
        if (++task->data[5] > 0)
            task->data[0]++;
        break;
    case 3:
        SetGpuReg(REG_OFFSET_BLDCNT, 0);
        SetGpuReg(REG_OFFSET_BLDALPHA, 0);
        DestroyAnimVisualTask(taskId);
        break;
    }
}

void AnimTask_CurseStretchingBlackBg(u8 taskId)
{
    s16 startX, startY;
    s16 leftDistance, topDistance, bottomDistance, rightDistance;

    gBattle_WIN0H = 0;
    gBattle_WIN0V = 0;
    SetGpuReg(REG_OFFSET_WININ, ((WININ_WIN0_BG_ALL | WININ_WIN0_OBJ | WININ_WIN0_CLR) |
                                    (WININ_WIN1_BG_ALL | WININ_WIN1_OBJ | WININ_WIN1_CLR)));
    SetGpuReg(REG_OFFSET_WINOUT, ((WINOUT_WIN01_BG_ALL | WINOUT_WIN01_OBJ) |
                                    (WINOUT_WINOBJ_BG_ALL | WINOUT_WINOBJ_OBJ | WINOUT_WINOBJ_CLR)));
    SetGpuReg(REG_OFFSET_BLDCNT, (BLDCNT_TGT1_BG3 | BLDCNT_EFFECT_DARKEN));
    SetGpuReg(REG_OFFSET_BLDY, 16);

    if (GetBattlerSide(gBattleAnimAttacker) != B_SIDE_PLAYER || IsContest())
        startX = 40;
    else
        startX = 200;

    gBattle_WIN0H = WIN_RANGE(startX, startX);
    startY = 40;
    gBattle_WIN0V = WIN_RANGE(startY, startY);

    leftDistance = startX;
    rightDistance = DISPLAY_WIDTH - startX;
    topDistance = startY;
    bottomDistance = 72;
    gTasks[taskId].data[1] = leftDistance;
    gTasks[taskId].data[2] = rightDistance;
    gTasks[taskId].data[3] = topDistance;
    gTasks[taskId].data[4] = bottomDistance;
    gTasks[taskId].data[5] = startX;
    gTasks[taskId].data[6] = startY;
    gTasks[taskId].func = AnimTask_CurseStretchingBlackBg_Step1;
}

static void AnimTask_CurseStretchingBlackBg_Step1(u8 taskId)
{
    s16 step;
    s16 leftDistance, rightDistance, topDistance, bottomDistance;
    s16 startX, startY;
    u16 left, right, top, bottom;
    u16 selectedPalettes;

    step = gTasks[taskId].data[0];
    gTasks[taskId].data[0]++;
    leftDistance = gTasks[taskId].data[1];
    rightDistance = gTasks[taskId].data[2];
    topDistance = gTasks[taskId].data[3];
    bottomDistance = gTasks[taskId].data[4];
    startX = gTasks[taskId].data[5];
    startY = gTasks[taskId].data[6];

    if (step < 16)
    {
        left   = startX - (leftDistance   * 0.0625) * step;
        right  = startX + (rightDistance  * 0.0625) * step;
        top    = startY - (topDistance    * 0.0625) * step;
        bottom = startY + (bottomDistance * 0.0625) * step;
    }
    else
    {
        left = 0;
        right = DISPLAY_WIDTH;
        top = 0;
        bottom = 112;
        selectedPalettes = GetBattleBgPalettesMask(1, 0, 0, 0, 0, 0, 0);
        BeginNormalPaletteFade(selectedPalettes, 0, 16, 16, RGB(0, 0, 0));
        gTasks[taskId].func = AnimTask_CurseStretchingBlackBg_Step2;
    }

    gBattle_WIN0H = WIN_RANGE(left, right);
    gBattle_WIN0V = WIN_RANGE(top, bottom);
}

static void AnimTask_CurseStretchingBlackBg_Step2(u8 taskId)
{
    if (!gPaletteFade.active)
    {
        gBattle_WIN0H = 0;
        gBattle_WIN0V = 0;
        SetGpuReg(REG_OFFSET_WININ, ((WININ_WIN0_BG_ALL | WININ_WIN0_OBJ | WININ_WIN0_CLR) |
                                        (WININ_WIN1_BG_ALL | WININ_WIN1_OBJ | WININ_WIN1_CLR)));
        SetGpuReg(REG_OFFSET_WINOUT, ((WINOUT_WIN01_BG_ALL | WINOUT_WIN01_OBJ | WINOUT_WIN01_CLR) |
                                        (WINOUT_WINOBJ_BG_ALL | WINOUT_WINOBJ_OBJ | WINOUT_WINOBJ_CLR)));
        SetGpuReg(REG_OFFSET_BLDCNT, 0);
        SetGpuReg(REG_OFFSET_BLDY, 0);
        DestroyAnimVisualTask(taskId);
    }
}

static void AnimCurseNail(struct Sprite *sprite)
{
    s16 xDelta;
    s16 xDelta2;

    InitSpritePosToAnimAttacker(sprite, 1);
    if (GetBattlerSide(gBattleAnimAttacker) == B_SIDE_PLAYER)
    {
        xDelta = 24;
        xDelta2 = -2;
        sprite->oam.matrixNum = ST_OAM_HFLIP;
    }
    else
    {
        xDelta = -24;
        xDelta2 = 2;
    }

    sprite->x += xDelta;
    sprite->data[1] = xDelta2;
    sprite->data[0] = 60;
    sprite->callback = AnimCurseNail_Step1;
}

static void AnimCurseNail_Step1(struct Sprite *sprite)
{
    u16 var0;

    if (sprite->data[0] > 0)
    {
        sprite->data[0]--;
    }
    else
    {
        sprite->x2 += sprite->data[1];
        var0 = sprite->x2 + 7;
        if (var0 > 14)
        {
            sprite->x += sprite->x2;
            sprite->x2 = 0;
            sprite->oam.tileNum += 8;
            if (++sprite->data[2] == 3)
            {
                sprite->data[0] = 30;
                sprite->callback = WaitAnimForDuration;
                StoreSpriteCallbackInData6(sprite, AnimCurseNail_Step2);
            }
            else
            {
                sprite->data[0] = 40;
            }
        }
    }
}

static void AnimCurseNail_Step2(struct Sprite *sprite)
{
    if (sprite->data[0] == 0)
    {
        SetGpuReg(REG_OFFSET_BLDCNT, (BLDCNT_EFFECT_BLEND | BLDCNT_TGT2_ALL));
        SetGpuReg(REG_OFFSET_BLDALPHA, BLDALPHA_BLEND(16, 0));
        sprite->data[0]++;
        sprite->data[1] = 0;
        sprite->data[2] = 0;
    }
    else if (sprite->data[1] < 2)
    {
        sprite->data[1]++;
    }
    else
    {
        sprite->data[1] = 0;
        sprite->data[2]++;
        SetGpuReg(REG_OFFSET_BLDALPHA, (16 - sprite->data[2]) | (sprite->data[2] << 8));
        if (sprite->data[2] == 16)
        {
            sprite->invisible = TRUE;
            sprite->callback = AnimCurseNail_End;
        }
    }
}

static void AnimCurseNail_End(struct Sprite *sprite)
{
    SetGpuReg(REG_OFFSET_BLDCNT, 0);
    SetGpuReg(REG_OFFSET_BLDALPHA, 0);
    gBattle_WIN0H = 0;
    gBattle_WIN0V = 0;
    DestroyAnimSprite(sprite);
}

void AnimGhostStatusSprite(struct Sprite *sprite)
{
    u16 coeffB;
    u16 coeffA;

    sprite->x2 = Sin(sprite->data[0], 12);
    if (GetBattlerSide(gBattleAnimAttacker) != B_SIDE_PLAYER)
        sprite->x2 = -sprite->x2;

    sprite->data[0] = (sprite->data[0] + 6) & 0xFF;
    sprite->data[1] += 0x100;
    sprite->y2 = -(sprite->data[1] >> 8);

    sprite->data[7]++;
    if (sprite->data[7] == 1)
    {
        sprite->data[6] = 0x050B;
        SetGpuReg(REG_OFFSET_BLDCNT, (BLDCNT_EFFECT_BLEND | BLDCNT_TGT2_ALL));
        SetGpuReg(REG_OFFSET_BLDALPHA, sprite->data[6]);
    }
    else if (sprite->data[7] > 30)
    {
        sprite->data[2]++;
        coeffB = sprite->data[6] >> 8;
        coeffA = sprite->data[6] & 0xFF;

        if (++coeffB > 16)
            coeffB = 16;
        --coeffA;
        if ((s16)coeffA < 0)
            coeffA = 0;

        SetGpuReg(REG_OFFSET_BLDALPHA, BLDALPHA_BLEND(coeffA, coeffB));
        sprite->data[6] = BLDALPHA_BLEND(coeffA, coeffB);
        if (coeffB == 16 && coeffA == 0)
        {
            sprite->invisible = TRUE;
            sprite->callback = AnimGhostStatusSprite_Step;
        }
    }
}

static void AnimGhostStatusSprite_Step(struct Sprite *sprite)
{
    SetGpuReg(REG_OFFSET_BLDCNT, 0);
    SetGpuReg(REG_OFFSET_BLDALPHA, 0);
    DestroyAnimSprite(sprite);
}

void AnimTask_GrudgeFlames(u8 taskId)
{
    struct Task *task = &gTasks[taskId];

    task->data[0] = 0;
    task->data[1] = 16;
    task->data[9] = GetBattlerSpriteCoord(gBattleAnimAttacker, BATTLER_COORD_X_2);
    task->data[10] = GetBattlerYCoordWithElevation(gBattleAnimAttacker);
    task->data[11] = (GetBattlerSpriteCoordAttr(gBattleAnimAttacker, BATTLER_COORD_ATTR_WIDTH) / 2) + 8;
    task->data[7] = 0;
    task->data[5] = GetBattlerSpriteBGPriority(gBattleAnimAttacker);
    task->data[6] = GetBattlerSpriteSubpriority(gBattleAnimAttacker) - 2;
    task->data[3] = 0;
    task->data[4] = 16;
    SetGpuReg(REG_OFFSET_BLDCNT, (BLDCNT_EFFECT_BLEND | BLDCNT_TGT2_ALL));
    SetGpuReg(REG_OFFSET_BLDALPHA, BLDALPHA_BLEND(0, 0x10));
    task->data[8] = 0;
    task->func = AnimTask_GrudgeFlames_Step;
}

void AnimTask_GrudgeFlames_Step(u8 taskId)
{
    u16 i;
    u8 spriteId;
    struct Task *task = &gTasks[taskId];

    switch (task->data[0])
    {
    case 0:
        for (i = 0; i < 6; i++)
        {
            spriteId = CreateSprite(&gGrudgeFlameSpriteTemplate, task->data[9], task->data[10], task->data[6]);
            if (spriteId != MAX_SPRITES)
            {
                gSprites[spriteId].data[0] = taskId;
                gSprites[spriteId].data[1] = GetBattlerSide(gBattleAnimAttacker) == B_SIDE_PLAYER;

                gSprites[spriteId].data[2] = (i * 42) & 0xFF;
                gSprites[spriteId].data[3] = task->data[11];
                gSprites[spriteId].data[5] = i * 6;
                task->data[7]++;
            }
        }

        task->data[0]++;
        break;
    case 1:
        if (++task->data[1] & 1)
        {
            if (task->data[3] < 14)
                task->data[3]++;
        }
        else
        {
            if (task->data[4] > 4)
                task->data[4]--;
        }

        if (task->data[3] == 14 && task->data[4] == 4)
        {
            task->data[1] = 0;
            task->data[0]++;
        }

        SetGpuReg(REG_OFFSET_BLDALPHA, BLDALPHA_BLEND(task->data[3], task->data[4]));
        break;
    case 2:
        if (++task->data[1] > 30)
        {
            task->data[1] = 0;
            task->data[0]++;
        }
        break;
    case 3:
        if (++task->data[1] & 1)
        {
            if (task->data[3] > 0)
                task->data[3]--;
        }
        else
        {
            if (task->data[4] < 16)
                task->data[4]++;
        }

        if (task->data[3] == 0 && task->data[4] == 16)
        {
            task->data[8] = 1;
            task->data[0]++;
        }

        SetGpuReg(REG_OFFSET_BLDALPHA, BLDALPHA_BLEND(task->data[3], task->data[4]));
        break;
    case 4:
        if (task->data[7] == 0)
            task->data[0]++;
        break;
    case 5:
        SetGpuReg(REG_OFFSET_BLDCNT, 0);
        SetGpuReg(REG_OFFSET_BLDALPHA, 0);
        DestroyAnimVisualTask(taskId);
        break;
    }
}

static void AnimGrudgeFlame(struct Sprite *sprite)
{
    u16 index;

    if (sprite->data[1] == 0)
        sprite->data[2] += 2;
    else
        sprite->data[2] -= 2;

    sprite->data[2] &= 0xFF;
    sprite->x2 = Sin(sprite->data[2], sprite->data[3]);

    index = sprite->data[2] - 65;
    if (index < 127)
        sprite->oam.priority = gTasks[sprite->data[0]].data[5] + 1;
    else
        sprite->oam.priority = gTasks[sprite->data[0]].data[5];

    sprite->data[5]++;
    sprite->data[6] = (sprite->data[5] * 8) & 0xFF;
    sprite->y2 = Sin(sprite->data[6], 7);
    if (gTasks[sprite->data[0]].data[8])
    {
        gTasks[sprite->data[0]].data[7]--;
        DestroySprite(sprite);
    }
}

static void AnimMonMoveCircular(struct Sprite *sprite)
{
    sprite->invisible = TRUE;
    sprite->data[5] = gBattlerSpriteIds[gBattleAnimAttacker];
    sprite->data[0] = 128;
    sprite->data[1] = 10;
    sprite->data[2] = gBattleAnimArgs[0];
    sprite->data[3] = gBattleAnimArgs[1];
    sprite->callback = AnimMonMoveCircular_Step;

    gSprites[sprite->data[5]].y += 8;
}

static void AnimMonMoveCircular_Step(struct Sprite *sprite)
{
    if (sprite->data[3])
    {
        sprite->data[3]--;
        gSprites[sprite->data[5]].x2 = Sin(sprite->data[0], sprite->data[1]);
        gSprites[sprite->data[5]].y2 = Cos(sprite->data[0], sprite->data[1]);
        sprite->data[0] += sprite->data[2];
        if (sprite->data[0] > 255)
            sprite->data[0] -= 256;
    }
    else
    {
        gSprites[sprite->data[5]].x2 = 0;
        gSprites[sprite->data[5]].y2 = 0;
        gSprites[sprite->data[5]].y -= 8;
        sprite->callback = DestroySpriteAndMatrix;
    }
}

<<<<<<< HEAD
//pulverizing pancake - destiny bond shadow from attacker to target
void AnimTask_PulverizingPancakeWhiteShadow(u8 taskId)
{
    struct Task *task;
    s16 battler;
    u8 spriteId;
    s16 baseX, baseY;
    s16 x, y;

    task = &gTasks[taskId];
    SetGpuReg(REG_OFFSET_BLDCNT, (BLDCNT_EFFECT_BLEND | BLDCNT_TGT2_ALL));
    SetGpuReg(REG_OFFSET_BLDALPHA, BLDALPHA_BLEND(0, 0x10));
    task->data[5] = 0;
    task->data[6] = 0;
    task->data[7] = 0;
    task->data[8] = 0;
    task->data[9] = 16;
    task->data[10] = gBattleAnimArgs[0];

    baseX = GetBattlerSpriteCoord(gBattleAnimAttacker, 2);
    baseY = GetBattlerSpriteCoordAttr(gBattleAnimAttacker, BATTLER_COORD_ATTR_BOTTOM);
    if (!IsContest())
    {
        spriteId = CreateSprite(&gDestinyBondWhiteShadowSpriteTemplate, baseX, baseY, 55);
        if (spriteId != MAX_SPRITES)
        {
            x = GetBattlerSpriteCoord(gBattleAnimTarget, 2);
            y = GetBattlerSpriteCoordAttr(gBattleAnimTarget, BATTLER_COORD_ATTR_BOTTOM);
            gSprites[spriteId].data[0] = baseX << 4;
            gSprites[spriteId].data[1] = baseY << 4;
            gSprites[spriteId].data[2] = ((x - baseX) << 4) / gBattleAnimArgs[1];
            gSprites[spriteId].data[3] = ((y - baseY) << 4) / gBattleAnimArgs[1];
            gSprites[spriteId].data[4] = gBattleAnimArgs[1];
            gSprites[spriteId].data[5] = x;
            gSprites[spriteId].data[6] = y;
            gSprites[spriteId].callback = AnimDestinyBondWhiteShadow_Step;

            task->data[task->data[12] + 13] = spriteId;
            task->data[12]++;
        }
    }
    else
    {
        spriteId = CreateSprite(&gDestinyBondWhiteShadowSpriteTemplate, baseX, baseY, 55);
        if (spriteId != MAX_SPRITES)
        {
            x = 48;
            y = 40;
            gSprites[spriteId].data[0] = baseX << 4;
            gSprites[spriteId].data[1] = baseY << 4;
            gSprites[spriteId].data[2] = ((x - baseX) << 4) / gBattleAnimArgs[1];
            gSprites[spriteId].data[3] = ((y - baseY) << 4) / gBattleAnimArgs[1];
            gSprites[spriteId].data[4] = gBattleAnimArgs[1];
            gSprites[spriteId].data[5] = x;
            gSprites[spriteId].data[6] = y;
            gSprites[spriteId].callback = AnimDestinyBondWhiteShadow_Step;

            task->data[13] = spriteId;
            task->data[12] = 1;
        }
    }

    task->func = AnimTask_DestinyBondWhiteShadow_Step;
=======
void AnimTask_PoltergeistItem(u8 taskId)
{
    struct Task *task = &gTasks[taskId];
    u8 x = GetBattlerSpriteCoord(gBattleAnimTarget, BATTLER_COORD_X);
    u8 y = GetBattlerSpriteCoord(gBattleAnimTarget, BATTLER_COORD_Y) + (GetBattlerSpriteCoordAttr(gBattleAnimTarget, BATTLER_COORD_ATTR_HEIGHT) / 2);

    task->data[0] = AddItemIconSprite(ANIM_TAG_ITEM_BAG, ANIM_TAG_ITEM_BAG, gLastUsedItem);
    gSprites[task->data[0]].x = x + 4;
    gSprites[task->data[0]].y = y + 4;
    gSprites[task->data[0]].data[0] = x + 4;
    gSprites[task->data[0]].data[1] = y + 4;
    gSprites[task->data[0]].callback = AnimPoltergeistItem;

    task->data[1] = CreateSprite(&gPoltergeistEffectTemplate, x, y, 1);
    gSprites[task->data[1]].data[0] = x;
    gSprites[task->data[1]].data[1] = y;

    gAnimVisualTaskCount += 2;

    DestroyAnimVisualTask(taskId);
}

static void AnimPoltergeistItem(struct Sprite *sprite)
{
    sprite->data[2] += 4;

    sprite->x = sprite->data[0] + Sin(sprite->data[2], 24);
    sprite->y = sprite->data[1] + (Cos(sprite->data[2], 24) - 24);

    if (sprite->data[2] == 256)
        DestroyAnimSprite(sprite);
>>>>>>> 61f2011b
}<|MERGE_RESOLUTION|>--- conflicted
+++ resolved
@@ -1410,7 +1410,39 @@
     }
 }
 
-<<<<<<< HEAD
+void AnimTask_PoltergeistItem(u8 taskId)
+{
+    struct Task *task = &gTasks[taskId];
+    u8 x = GetBattlerSpriteCoord(gBattleAnimTarget, BATTLER_COORD_X);
+    u8 y = GetBattlerSpriteCoord(gBattleAnimTarget, BATTLER_COORD_Y) + (GetBattlerSpriteCoordAttr(gBattleAnimTarget, BATTLER_COORD_ATTR_HEIGHT) / 2);
+
+    task->data[0] = AddItemIconSprite(ANIM_TAG_ITEM_BAG, ANIM_TAG_ITEM_BAG, gLastUsedItem);
+    gSprites[task->data[0]].x = x + 4;
+    gSprites[task->data[0]].y = y + 4;
+    gSprites[task->data[0]].data[0] = x + 4;
+    gSprites[task->data[0]].data[1] = y + 4;
+    gSprites[task->data[0]].callback = AnimPoltergeistItem;
+
+    task->data[1] = CreateSprite(&gPoltergeistEffectTemplate, x, y, 1);
+    gSprites[task->data[1]].data[0] = x;
+    gSprites[task->data[1]].data[1] = y;
+
+    gAnimVisualTaskCount += 2;
+
+    DestroyAnimVisualTask(taskId);
+}
+
+static void AnimPoltergeistItem(struct Sprite *sprite)
+{
+    sprite->data[2] += 4;
+
+    sprite->x = sprite->data[0] + Sin(sprite->data[2], 24);
+    sprite->y = sprite->data[1] + (Cos(sprite->data[2], 24) - 24);
+
+    if (sprite->data[2] == 256)
+        DestroyAnimSprite(sprite);
+}
+
 //pulverizing pancake - destiny bond shadow from attacker to target
 void AnimTask_PulverizingPancakeWhiteShadow(u8 taskId)
 {
@@ -1474,37 +1506,4 @@
     }
 
     task->func = AnimTask_DestinyBondWhiteShadow_Step;
-=======
-void AnimTask_PoltergeistItem(u8 taskId)
-{
-    struct Task *task = &gTasks[taskId];
-    u8 x = GetBattlerSpriteCoord(gBattleAnimTarget, BATTLER_COORD_X);
-    u8 y = GetBattlerSpriteCoord(gBattleAnimTarget, BATTLER_COORD_Y) + (GetBattlerSpriteCoordAttr(gBattleAnimTarget, BATTLER_COORD_ATTR_HEIGHT) / 2);
-
-    task->data[0] = AddItemIconSprite(ANIM_TAG_ITEM_BAG, ANIM_TAG_ITEM_BAG, gLastUsedItem);
-    gSprites[task->data[0]].x = x + 4;
-    gSprites[task->data[0]].y = y + 4;
-    gSprites[task->data[0]].data[0] = x + 4;
-    gSprites[task->data[0]].data[1] = y + 4;
-    gSprites[task->data[0]].callback = AnimPoltergeistItem;
-
-    task->data[1] = CreateSprite(&gPoltergeistEffectTemplate, x, y, 1);
-    gSprites[task->data[1]].data[0] = x;
-    gSprites[task->data[1]].data[1] = y;
-
-    gAnimVisualTaskCount += 2;
-
-    DestroyAnimVisualTask(taskId);
-}
-
-static void AnimPoltergeistItem(struct Sprite *sprite)
-{
-    sprite->data[2] += 4;
-
-    sprite->x = sprite->data[0] + Sin(sprite->data[2], 24);
-    sprite->y = sprite->data[1] + (Cos(sprite->data[2], 24) - 24);
-
-    if (sprite->data[2] == 256)
-        DestroyAnimSprite(sprite);
->>>>>>> 61f2011b
 }