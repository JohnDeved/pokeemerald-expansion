--- conflicted
+++ resolved
@@ -5543,35 +5543,20 @@
 
 static const struct SpriteTemplate sSpriteTemplate_ReelTimePikachu =
 {
-<<<<<<< HEAD
-    .tileTag = TAG_NONE, 
-    .paletteTag = PALTAG_REEL_TIME_PIKACHU, 
-    .oam = &sOam_64x64, 
-    .anims = sAnims_ReelTimePikachu, 
-    .images = NULL, 
-    .affineAnims = gDummySpriteAffineAnimTable, 
-=======
-    .tileTag = 0xFFFF,
+    .tileTag = TAG_NONE,
     .paletteTag = PALTAG_REEL_TIME_PIKACHU,
     .oam = &sOam_64x64,
     .anims = sAnims_ReelTimePikachu,
     .images = NULL,
     .affineAnims = gDummySpriteAffineAnimTable,
->>>>>>> 09fd4fc4
     .callback = SpriteCB_ReelTimePikachu
 };
 
 static const struct SpriteTemplate sSpriteTemplate_ReelTimeMachineAntennae =
 {
-<<<<<<< HEAD
-    .tileTag = TAG_NONE, 
-    .paletteTag = PALTAG_REEL_TIME_MISC, 
-    .oam = &sOam_8x16, 
-=======
-    .tileTag = 0xFFFF,
+    .tileTag = TAG_NONE,
     .paletteTag = PALTAG_REEL_TIME_MISC,
     .oam = &sOam_8x16,
->>>>>>> 09fd4fc4
     .anims = sAnims_SingleFrame,
     .images = NULL,
     .affineAnims = gDummySpriteAffineAnimTable,
@@ -5580,261 +5565,144 @@
 
 static const struct SpriteTemplate sSpriteTemplate_ReelTimeMachine =
 {
-<<<<<<< HEAD
-    .tileTag = TAG_NONE, 
-    .paletteTag = PALTAG_REEL_TIME_MACHINE, 
-    .oam = &sOam_8x16, 
-    .anims = sAnims_SingleFrame, 
-    .images = NULL, 
-    .affineAnims = gDummySpriteAffineAnimTable, 
-=======
-    .tileTag = 0xFFFF,
+    .tileTag = TAG_NONE,
     .paletteTag = PALTAG_REEL_TIME_MACHINE,
     .oam = &sOam_8x16,
     .anims = sAnims_SingleFrame,
     .images = NULL,
     .affineAnims = gDummySpriteAffineAnimTable,
->>>>>>> 09fd4fc4
     .callback = SpriteCallbackDummy
 };
 
 static const struct SpriteTemplate sSpriteTemplate_BrokenReelTimeMachine =
 {
-<<<<<<< HEAD
-    .tileTag = TAG_NONE, 
-    .paletteTag = PALTAG_REEL_TIME_MACHINE, 
-    .oam = &sOam_8x16, 
-    .anims = sAnims_SingleFrame, 
-    .images = NULL, 
-    .affineAnims = gDummySpriteAffineAnimTable, 
-=======
-    .tileTag = 0xFFFF,
+    .tileTag = TAG_NONE,
     .paletteTag = PALTAG_REEL_TIME_MACHINE,
     .oam = &sOam_8x16,
     .anims = sAnims_SingleFrame,
     .images = NULL,
     .affineAnims = gDummySpriteAffineAnimTable,
->>>>>>> 09fd4fc4
     .callback = SpriteCallbackDummy
 };
 
 static const struct SpriteTemplate sSpriteTemplate_ReelTimeNumbers =
 {
-<<<<<<< HEAD
-    .tileTag = TAG_NONE, 
-    .paletteTag = PALTAG_MISC, 
-    .oam = &sOam_16x16, 
-    .anims = sAnims_ReelTimeNumbers, 
-    .images = sImageTable_ReelTimeNumbers, 
-    .affineAnims = gDummySpriteAffineAnimTable, 
-=======
-    .tileTag = 0xFFFF,
+    .tileTag = TAG_NONE,
     .paletteTag = PALTAG_MISC,
     .oam = &sOam_16x16,
     .anims = sAnims_ReelTimeNumbers,
     .images = sImageTable_ReelTimeNumbers,
     .affineAnims = gDummySpriteAffineAnimTable,
->>>>>>> 09fd4fc4
     .callback = SpriteCB_ReelTimeNumbers
 };
 
 static const struct SpriteTemplate sSpriteTemplate_ReelTimeShadow =
 {
-<<<<<<< HEAD
-    .tileTag = TAG_NONE, 
-    .paletteTag = PALTAG_MISC, 
-    .oam = &sOam_16x16, 
-    .anims = sAnims_SingleFrame, 
-    .images = sImageTable_ReelTimeShadow, 
-    .affineAnims = gDummySpriteAffineAnimTable, 
-=======
-    .tileTag = 0xFFFF,
+    .tileTag = TAG_NONE,
     .paletteTag = PALTAG_MISC,
     .oam = &sOam_16x16,
     .anims = sAnims_SingleFrame,
     .images = sImageTable_ReelTimeShadow,
     .affineAnims = gDummySpriteAffineAnimTable,
->>>>>>> 09fd4fc4
     .callback = SpriteCallbackDummy
 };
 
 static const struct SpriteTemplate sSpriteTemplate_ReelTimeNumberGap =
 {
-<<<<<<< HEAD
-    .tileTag = TAG_NONE, 
-    .paletteTag = PALTAG_MISC, 
-    .oam = &sOam_16x16, 
-    .anims = sAnims_SingleFrame, 
-    .images = sImageTable_ReelTimeNumberGap, 
-    .affineAnims = gDummySpriteAffineAnimTable, 
-=======
-    .tileTag = 0xFFFF,
+    .tileTag = TAG_NONE,
     .paletteTag = PALTAG_MISC,
     .oam = &sOam_16x16,
     .anims = sAnims_SingleFrame,
     .images = sImageTable_ReelTimeNumberGap,
     .affineAnims = gDummySpriteAffineAnimTable,
->>>>>>> 09fd4fc4
     .callback = SpriteCallbackDummy
 };
 
 static const struct SpriteTemplate sSpriteTemplate_ReelTimeBolt =
 {
-<<<<<<< HEAD
-    .tileTag = TAG_NONE, 
-    .paletteTag = PALTAG_MISC, 
-    .oam = &sOam_16x32, 
-    .anims = sAnims_ReelTimeBolt, 
-    .images = sImageTable_ReelTimeBolt, 
-    .affineAnims = gDummySpriteAffineAnimTable, 
-=======
-    .tileTag = 0xFFFF,
+    .tileTag = TAG_NONE,
     .paletteTag = PALTAG_MISC,
     .oam = &sOam_16x32,
     .anims = sAnims_ReelTimeBolt,
     .images = sImageTable_ReelTimeBolt,
     .affineAnims = gDummySpriteAffineAnimTable,
->>>>>>> 09fd4fc4
     .callback = SpriteCB_ReelTimeBolt
 };
 
 static const struct SpriteTemplate sSpriteTemplate_ReelTimePikachuAura =
 {
-<<<<<<< HEAD
-    .tileTag = TAG_NONE, 
-    .paletteTag = PALTAG_PIKA_AURA, 
-    .oam = &sOam_32x64, 
-    .anims = sAnims_SingleFrame, 
-    .images = sImageTable_ReelTimePikachuAura, 
-    .affineAnims = gDummySpriteAffineAnimTable, 
-=======
-    .tileTag = 0xFFFF,
+    .tileTag = TAG_NONE,
     .paletteTag = PALTAG_PIKA_AURA,
     .oam = &sOam_32x64,
     .anims = sAnims_SingleFrame,
     .images = sImageTable_ReelTimePikachuAura,
     .affineAnims = gDummySpriteAffineAnimTable,
->>>>>>> 09fd4fc4
     .callback = SpriteCB_ReelTimePikachuAura
 };
 
 static const struct SpriteTemplate sSpriteTemplate_ReelTimeExplosion =
 {
-<<<<<<< HEAD
-    .tileTag = TAG_NONE, 
-    .paletteTag = PALTAG_EXPLOSION, 
-    .oam = &sOam_32x32, 
-    .anims = sAnims_ReelTimeExplosion, 
-    .images = sImageTable_ReelTimeExplosion, 
-    .affineAnims = gDummySpriteAffineAnimTable, 
-=======
-    .tileTag = 0xFFFF,
+    .tileTag = TAG_NONE,
     .paletteTag = PALTAG_EXPLOSION,
     .oam = &sOam_32x32,
     .anims = sAnims_ReelTimeExplosion,
     .images = sImageTable_ReelTimeExplosion,
     .affineAnims = gDummySpriteAffineAnimTable,
->>>>>>> 09fd4fc4
     .callback = SpriteCB_ReelTimeExplosion
 };
 
 static const struct SpriteTemplate sSpriteTemplate_ReelTimeDuck =
 {
-<<<<<<< HEAD
-    .tileTag = TAG_NONE, 
-    .paletteTag = PALTAG_MISC, 
-    .oam = &sOam_8x8, 
-    .anims = sAnims_ReelTimeDuck, 
-    .images = sImageTable_ReelTimeDuck, 
-    .affineAnims = gDummySpriteAffineAnimTable, 
-=======
-    .tileTag = 0xFFFF,
+    .tileTag = TAG_NONE,
     .paletteTag = PALTAG_MISC,
     .oam = &sOam_8x8,
     .anims = sAnims_ReelTimeDuck,
     .images = sImageTable_ReelTimeDuck,
     .affineAnims = gDummySpriteAffineAnimTable,
->>>>>>> 09fd4fc4
     .callback = SpriteCB_ReelTimeDuck
 };
 
 static const struct SpriteTemplate sSpriteTemplate_ReelTimeSmoke =
 {
-<<<<<<< HEAD
-    .tileTag = TAG_NONE, 
-    .paletteTag = PALTAG_MISC, 
-    .oam = &sOam_16x16, 
-    .anims = sAnims_SingleFrame, 
-    .images = sImageTable_ReelTimeSmoke, 
-    .affineAnims = sAffineAnims_ReelTimeSmoke, 
-=======
-    .tileTag = 0xFFFF,
+    .tileTag = TAG_NONE,
     .paletteTag = PALTAG_MISC,
     .oam = &sOam_16x16,
     .anims = sAnims_SingleFrame,
     .images = sImageTable_ReelTimeSmoke,
     .affineAnims = sAffineAnims_ReelTimeSmoke,
->>>>>>> 09fd4fc4
     .callback = SpriteCB_ReelTimeSmoke
 };
 
 static const struct SpriteTemplate sSpriteTemplate_DigitalDisplay_Reel =
 {
-<<<<<<< HEAD
-    .tileTag = TAG_NONE, 
-    .paletteTag = PALTAG_DIG_DISPLAY, 
-    .oam = &sOam_8x8, 
-    .anims = sAnims_SingleFrame, 
-    .images = NULL, 
-    .affineAnims = gDummySpriteAffineAnimTable, 
-=======
-    .tileTag = 0xFFFF,
+    .tileTag = TAG_NONE,
     .paletteTag = PALTAG_DIG_DISPLAY,
     .oam = &sOam_8x8,
     .anims = sAnims_SingleFrame,
     .images = NULL,
     .affineAnims = gDummySpriteAffineAnimTable,
->>>>>>> 09fd4fc4
     .callback = SpriteCallbackDummy
 };
 
 static const struct SpriteTemplate sSpriteTemplate_DigitalDisplay_Time =
 {
-<<<<<<< HEAD
-    .tileTag = TAG_NONE, 
-    .paletteTag = PALTAG_DIG_DISPLAY, 
-    .oam = &sOam_8x8, 
-    .anims = sAnims_SingleFrame, 
-    .images = NULL, 
-    .affineAnims = gDummySpriteAffineAnimTable, 
-=======
-    .tileTag = 0xFFFF,
+    .tileTag = TAG_NONE,
     .paletteTag = PALTAG_DIG_DISPLAY,
     .oam = &sOam_8x8,
     .anims = sAnims_SingleFrame,
     .images = NULL,
     .affineAnims = gDummySpriteAffineAnimTable,
->>>>>>> 09fd4fc4
     .callback = SpriteCallbackDummy
 };
 
 static const struct SpriteTemplate sSpriteTemplate_DigitalDisplay_Insert =
 {
-<<<<<<< HEAD
-    .tileTag = TAG_NONE, 
-    .paletteTag = PALTAG_DIG_DISPLAY, 
-    .oam = &sOam_8x8, 
-    .anims = sAnims_SingleFrame, 
-    .images = NULL, 
-    .affineAnims = gDummySpriteAffineAnimTable, 
-=======
-    .tileTag = 0xFFFF,
+    .tileTag = TAG_NONE,
     .paletteTag = PALTAG_DIG_DISPLAY,
     .oam = &sOam_8x8,
     .anims = sAnims_SingleFrame,
     .images = NULL,
     .affineAnims = gDummySpriteAffineAnimTable,
->>>>>>> 09fd4fc4
     .callback = SpriteCallbackDummy
 };
 
@@ -5851,41 +5719,23 @@
 
 static const struct SpriteTemplate sSpriteTemplate_DigitalDisplay_Win =
 {
-<<<<<<< HEAD
-    .tileTag = TAG_NONE, 
-    .paletteTag = PALTAG_DIG_DISPLAY, 
-    .oam = &sOam_64x32, 
-    .anims = sAnims_SingleFrame, 
-    .images = NULL, 
-    .affineAnims = gDummySpriteAffineAnimTable, 
-=======
-    .tileTag = 0xFFFF,
+    .tileTag = TAG_NONE,
     .paletteTag = PALTAG_DIG_DISPLAY,
     .oam = &sOam_64x32,
     .anims = sAnims_SingleFrame,
     .images = NULL,
     .affineAnims = gDummySpriteAffineAnimTable,
->>>>>>> 09fd4fc4
     .callback = SpriteCallbackDummy
 };
 
 static const struct SpriteTemplate sSpriteTemplate_DigitalDisplay_Lose =
 {
-<<<<<<< HEAD
-    .tileTag = TAG_NONE, 
-    .paletteTag = PALTAG_DIG_DISPLAY, 
-    .oam = &sOam_64x32, 
-    .anims = sAnims_SingleFrame, 
-    .images = NULL, 
-    .affineAnims = gDummySpriteAffineAnimTable, 
-=======
-    .tileTag = 0xFFFF,
+    .tileTag = TAG_NONE,
     .paletteTag = PALTAG_DIG_DISPLAY,
     .oam = &sOam_64x32,
     .anims = sAnims_SingleFrame,
     .images = NULL,
     .affineAnims = gDummySpriteAffineAnimTable,
->>>>>>> 09fd4fc4
     .callback = SpriteCallbackDummy
 };
 
@@ -5924,121 +5774,67 @@
 
 static const struct SpriteTemplate sSpriteTemplate_DigitalDisplay_AButton =
 {
-<<<<<<< HEAD
-    .tileTag = TAG_NONE, 
-    .paletteTag = PALTAG_DIG_DISPLAY, 
-    .oam = &sOam_32x32, 
-    .anims = sAnims_DigitalDisplay_AButton, 
-    .images = NULL, 
-    .affineAnims = gDummySpriteAffineAnimTable, 
-=======
-    .tileTag = 0xFFFF,
+    .tileTag = TAG_NONE,
     .paletteTag = PALTAG_DIG_DISPLAY,
     .oam = &sOam_32x32,
     .anims = sAnims_DigitalDisplay_AButton,
     .images = NULL,
     .affineAnims = gDummySpriteAffineAnimTable,
->>>>>>> 09fd4fc4
     .callback = SpriteCallbackDummy
 };
 
 static const struct SpriteTemplate sSpriteTemplate_DigitalDisplay_Smoke =
 {
-<<<<<<< HEAD
-    .tileTag = TAG_NONE, 
-    .paletteTag = PALTAG_DIG_DISPLAY, 
-    .oam = &sOam_8x8, 
-    .anims = sAnims_SingleFrame, 
-    .images = NULL, 
-    .affineAnims = gDummySpriteAffineAnimTable, 
-=======
-    .tileTag = 0xFFFF,
+    .tileTag = TAG_NONE,
     .paletteTag = PALTAG_DIG_DISPLAY,
     .oam = &sOam_8x8,
     .anims = sAnims_SingleFrame,
     .images = NULL,
     .affineAnims = gDummySpriteAffineAnimTable,
->>>>>>> 09fd4fc4
     .callback = SpriteCallbackDummy
 };
 
 static const struct SpriteTemplate sSpriteTemplate_DigitalDisplay_Number =
 {
-<<<<<<< HEAD
-    .tileTag = TAG_NONE, 
-    .paletteTag = PALTAG_DIG_DISPLAY, 
-    .oam = &sOam_16x16, 
-    .anims = sAnims_DigitalDisplay_Number, 
-    .images = NULL, 
-    .affineAnims = gDummySpriteAffineAnimTable, 
-=======
-    .tileTag = 0xFFFF,
+    .tileTag = TAG_NONE,
     .paletteTag = PALTAG_DIG_DISPLAY,
     .oam = &sOam_16x16,
     .anims = sAnims_DigitalDisplay_Number,
     .images = NULL,
     .affineAnims = gDummySpriteAffineAnimTable,
->>>>>>> 09fd4fc4
     .callback = SpriteCallbackDummy
 };
 
 static const struct SpriteTemplate sSpriteTemplate_DigitalDisplay_Pokeball =
 {
-<<<<<<< HEAD
-    .tileTag = TAG_NONE, 
-    .paletteTag = PALTAG_DIG_DISPLAY, 
-    .oam = &sOam_8x8, 
-    .anims = sAnims_DigitalDisplay_Pokeball, 
-    .images = NULL, 
-    .affineAnims = gDummySpriteAffineAnimTable, 
-=======
-    .tileTag = 0xFFFF,
+    .tileTag = TAG_NONE,
     .paletteTag = PALTAG_DIG_DISPLAY,
     .oam = &sOam_8x8,
     .anims = sAnims_DigitalDisplay_Pokeball,
     .images = NULL,
     .affineAnims = gDummySpriteAffineAnimTable,
->>>>>>> 09fd4fc4
     .callback = SpriteCallbackDummy
 };
 
 static const struct SpriteTemplate sSpriteTemplate_DigitalDisplay_DPad =
 {
-<<<<<<< HEAD
-    .tileTag = TAG_NONE, 
-    .paletteTag = PALTAG_DIG_DISPLAY, 
-    .oam = &sOam_8x8, 
-    .anims = sAnims_DigitalDisplay_DPad, 
-    .images = NULL, 
-    .affineAnims = gDummySpriteAffineAnimTable, 
-=======
-    .tileTag = 0xFFFF,
+    .tileTag = TAG_NONE,
     .paletteTag = PALTAG_DIG_DISPLAY,
     .oam = &sOam_8x8,
     .anims = sAnims_DigitalDisplay_DPad,
     .images = NULL,
     .affineAnims = gDummySpriteAffineAnimTable,
->>>>>>> 09fd4fc4
     .callback = SpriteCallbackDummy
 };
 
 static const struct SpriteTemplate sSpriteTemplate_PikaPowerBolt =
 {
-<<<<<<< HEAD
-    .tileTag = TAG_NONE, 
-    .paletteTag = PALTAG_MISC, 
-    .oam = &sOam_8x8, 
-    .anims = sAnims_SingleFrame, 
-    .images = sImageTable_PikaPowerBolt, 
-    .affineAnims = sAffineAnims_PikaPowerBolt, 
-=======
-    .tileTag = 0xFFFF,
+    .tileTag = TAG_NONE,
     .paletteTag = PALTAG_MISC,
     .oam = &sOam_8x8,
     .anims = sAnims_SingleFrame,
     .images = sImageTable_PikaPowerBolt,
     .affineAnims = sAffineAnims_PikaPowerBolt,
->>>>>>> 09fd4fc4
     .callback = SpriteCB_PikaPowerBolt
 };
 
