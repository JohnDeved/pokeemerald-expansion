--- conflicted
+++ resolved
@@ -2724,11 +2724,7 @@
     if (buffer && unusedBuffer)
     {
         HandleLoadSpecialPokePic(
-<<<<<<< HEAD
-            &gMonFrontPicTable[jumpMon->species],
-=======
-            &gMonStillFrontPicTable[monInfo->species],
->>>>>>> 9eb57944
+            &gMonFrontPicTable[monInfo->species],
             buffer,
             monInfo->species,
             monInfo->personality);
