--- conflicted
+++ resolved
@@ -456,15 +456,9 @@
     }
     else
     {
-<<<<<<< HEAD
-        u8 moveId = RecordedBattle_GetBattlerAction(RECORDED_MOVE_SLOT, battler);
+        u8 moveIndex = RecordedBattle_GetBattlerAction(RECORDED_MOVE_SLOT, battler);
         u8 target = RecordedBattle_GetBattlerAction(RECORDED_MOVE_TARGET, battler);
-        BtlController_EmitTwoReturnValues(battler, B_COMM_TO_ENGINE, 10, moveId | (target << 8));
-=======
-        u8 moveIndex = RecordedBattle_GetBattlerAction(gActiveBattler);
-        u8 target = RecordedBattle_GetBattlerAction(gActiveBattler);
-        BtlController_EmitTwoReturnValues(B_COMM_TO_ENGINE, 10, moveIndex | (target << 8));
->>>>>>> baf5be20
+        BtlController_EmitTwoReturnValues(battler, B_COMM_TO_ENGINE, 10, moveIndex | (target << 8));
     }
 
     RecordedPlayerBufferExecCompleted(battler);
