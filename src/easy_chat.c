--- conflicted
+++ resolved
@@ -3969,13 +3969,8 @@
 static void PrintInitialInstructions(void)
 {
     FillBgTilemapBufferRect(0, 0, 0, 0, 32, 20, 17);
-<<<<<<< HEAD
-    LoadUserWindowBorderGfx(WIN_MSG, 1, 0xE0);
+    LoadUserWindowBorderGfx(WIN_MSG, 1, BG_PLTT_ID(14));
     DrawTextBorderOuter(WIN_MSG, 1, 14);
-=======
-    LoadUserWindowBorderGfx(1, 1, BG_PLTT_ID(14));
-    DrawTextBorderOuter(1, 1, 14);
->>>>>>> 603d870e
     PrintEasyChatStdMessage(MSG_INSTRUCTIONS);
     PutWindowTilemap(WIN_MSG);
     CopyBgTilemapBufferToVram(0);
