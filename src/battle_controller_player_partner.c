--- conflicted
+++ resolved
@@ -437,26 +437,11 @@
     const u32 *trainerPal;
 
     if (gPartnerTrainerId == TRAINER_STEVEN_PARTNER)
-<<<<<<< HEAD
-    {
-        u8 spriteId = TRAINER_BACK_PIC_STEVEN;
-        LoadCompressedPalette(gTrainerBackPicPaletteTable[spriteId].data, OBJ_PLTT_ID(paletteNum), PLTT_SIZE_4BPP);
-    }
-    else if (gPartnerTrainerId >= TRAINER_CUSTOM_PARTNER)
-    {
-        u8 spriteId = gPartnerSpriteId;
-        LoadCompressedPalette(gTrainerBackPicPaletteTable[spriteId].data, 0x100 + paletteNum * 16, 32);
-    }
-    else if (IsAiVsAiBattle())
-    {
-        u8 spriteId = gTrainers[gPartnerTrainerId].trainerPic;
-        LoadCompressedPalette(gTrainerFrontPicPaletteTable[spriteId].data, OBJ_PLTT_ID(paletteNum), PLTT_SIZE_4BPP);
-    }
-=======
         trainerPal = gTrainerBackPicPaletteTable[TRAINER_STEVEN_PARTNER].data;
     else if (gPartnerTrainerId >= TRAINER_CUSTOM_PARTNER) // Custom multi battle.
         trainerPal = gTrainerBackPicPaletteTable[gPartnerSpriteId].data;
->>>>>>> deb20552
+    else if (IsAiVsAiBattle())
+        trainerPal = gTrainerFrontPicPaletteTable[gTrainers[gPartnerTrainerId].trainerPic].data;
     else
         trainerPal = gTrainerFrontPicPaletteTable[GetFrontierTrainerFrontSpriteId(gPartnerTrainerId)].data; // 2 vs 2 multi battle in Battle Frontier, load front sprite and pal.
 
