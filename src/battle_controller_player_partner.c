#include "global.h"
#include "battle.h"
#include "battle_ai_main.h"
#include "battle_ai_util.h"
#include "battle_anim.h"
#include "battle_controllers.h"
#include "battle_message.h"
#include "battle_interface.h"
#include "battle_setup.h"
#include "battle_tower.h"
#include "battle_z_move.h"
#include "bg.h"
#include "data.h"
#include "item_use.h"
#include "link.h"
#include "main.h"
#include "m4a.h"
#include "palette.h"
#include "party_menu.h"
#include "pokeball.h"
#include "pokemon.h"
#include "reshow_battle_screen.h"
#include "sound.h"
#include "string_util.h"
#include "task.h"
#include "text.h"
#include "util.h"
#include "window.h"
#include "constants/battle_anim.h"
#include "constants/songs.h"
#include "constants/party_menu.h"
#include "constants/trainers.h"

static void PlayerPartnerHandleLoadMonSprite(u32 battler);
static void PlayerPartnerHandleSwitchInAnim(u32 battler);
static void PlayerPartnerHandleDrawTrainerPic(u32 battler);
static void PlayerPartnerHandleTrainerSlideBack(u32 battler);
static void PlayerPartnerHandleMoveAnimation(u32 battler);
static void PlayerPartnerHandlePrintString(u32 battler);
static void PlayerPartnerHandleChooseAction(u32 battler);
static void PlayerPartnerHandleChooseMove(u32 battler);
static void PlayerPartnerHandleChoosePokemon(u32 battler);
static void PlayerPartnerHandleHealthBarUpdate(u32 battler);
static void PlayerPartnerHandleIntroTrainerBallThrow(u32 battler);
static void PlayerPartnerHandleDrawPartyStatusSummary(u32 battler);
static void PlayerPartnerHandleBattleAnimation(u32 battler);
static void PlayerPartnerHandleEndLinkBattle(u32 battler);

static void PlayerPartnerBufferRunCommand(u32 battler);
static void PlayerPartnerBufferExecCompleted(u32 battler);
static void SwitchIn_WaitAndEnd(u32 battler);

static void (*const sPlayerPartnerBufferCommands[CONTROLLER_CMDS_COUNT])(u32 battler) =
{
    [CONTROLLER_GETMONDATA]               = BtlController_HandleGetMonData,
    [CONTROLLER_GETRAWMONDATA]            = BtlController_Empty,
    [CONTROLLER_SETMONDATA]               = BtlController_HandleSetMonData,
    [CONTROLLER_SETRAWMONDATA]            = BtlController_HandleSetRawMonData,
    [CONTROLLER_LOADMONSPRITE]            = PlayerPartnerHandleLoadMonSprite,
    [CONTROLLER_SWITCHINANIM]             = PlayerPartnerHandleSwitchInAnim,
    [CONTROLLER_RETURNMONTOBALL]          = BtlController_HandleReturnMonToBall,
    [CONTROLLER_DRAWTRAINERPIC]           = PlayerPartnerHandleDrawTrainerPic,
    [CONTROLLER_TRAINERSLIDE]             = BtlController_Empty,
    [CONTROLLER_TRAINERSLIDEBACK]         = PlayerPartnerHandleTrainerSlideBack,
    [CONTROLLER_FAINTANIMATION]           = BtlController_HandleFaintAnimation,
    [CONTROLLER_PALETTEFADE]              = BtlController_Empty,
    [CONTROLLER_SUCCESSBALLTHROWANIM]     = BtlController_Empty,
    [CONTROLLER_BALLTHROWANIM]            = BtlController_Empty,
    [CONTROLLER_PAUSE]                    = BtlController_Empty,
    [CONTROLLER_MOVEANIMATION]            = PlayerPartnerHandleMoveAnimation,
    [CONTROLLER_PRINTSTRING]              = PlayerPartnerHandlePrintString,
    [CONTROLLER_PRINTSTRINGPLAYERONLY]    = BtlController_Empty,
    [CONTROLLER_CHOOSEACTION]             = PlayerPartnerHandleChooseAction,
    [CONTROLLER_YESNOBOX]                 = BtlController_Empty,
    [CONTROLLER_CHOOSEMOVE]               = PlayerPartnerHandleChooseMove,
    [CONTROLLER_OPENBAG]                  = BtlController_Empty,
    [CONTROLLER_CHOOSEPOKEMON]            = PlayerPartnerHandleChoosePokemon,
    [CONTROLLER_23]                       = BtlController_Empty,
    [CONTROLLER_HEALTHBARUPDATE]          = PlayerPartnerHandleHealthBarUpdate,
    [CONTROLLER_EXPUPDATE]                = PlayerHandleExpUpdate, // Partner's player gets experience the same way as the player.
    [CONTROLLER_STATUSICONUPDATE]         = BtlController_HandleStatusIconUpdate,
    [CONTROLLER_STATUSANIMATION]          = BtlController_HandleStatusAnimation,
    [CONTROLLER_STATUSXOR]                = BtlController_Empty,
    [CONTROLLER_DATATRANSFER]             = BtlController_Empty,
    [CONTROLLER_DMA3TRANSFER]             = BtlController_Empty,
    [CONTROLLER_PLAYBGM]                  = BtlController_Empty,
    [CONTROLLER_32]                       = BtlController_Empty,
    [CONTROLLER_TWORETURNVALUES]          = BtlController_Empty,
    [CONTROLLER_CHOSENMONRETURNVALUE]     = BtlController_Empty,
    [CONTROLLER_ONERETURNVALUE]           = BtlController_Empty,
    [CONTROLLER_ONERETURNVALUE_DUPLICATE] = BtlController_Empty,
    [CONTROLLER_CLEARUNKVAR]              = BtlController_HandleClearUnkVar,
    [CONTROLLER_SETUNKVAR]                = BtlController_HandleSetUnkVar,
    [CONTROLLER_CLEARUNKFLAG]             = BtlController_HandleClearUnkFlag,
    [CONTROLLER_TOGGLEUNKFLAG]            = BtlController_HandleToggleUnkFlag,
    [CONTROLLER_HITANIMATION]             = BtlController_HandleHitAnimation,
    [CONTROLLER_CANTSWITCH]               = BtlController_Empty,
    [CONTROLLER_PLAYSE]                   = BtlController_HandlePlaySE,
    [CONTROLLER_PLAYFANFAREORBGM]         = BtlController_HandlePlayFanfareOrBGM,
    [CONTROLLER_FAINTINGCRY]              = BtlController_HandleFaintingCry,
    [CONTROLLER_INTROSLIDE]               = BtlController_HandleIntroSlide,
    [CONTROLLER_INTROTRAINERBALLTHROW]    = PlayerPartnerHandleIntroTrainerBallThrow,
    [CONTROLLER_DRAWPARTYSTATUSSUMMARY]   = PlayerPartnerHandleDrawPartyStatusSummary,
    [CONTROLLER_HIDEPARTYSTATUSSUMMARY]   = BtlController_HandleHidePartyStatusSummary,
    [CONTROLLER_ENDBOUNCE]                = BtlController_Empty,
    [CONTROLLER_SPRITEINVISIBILITY]       = BtlController_HandleSpriteInvisibility,
    [CONTROLLER_BATTLEANIMATION]          = PlayerPartnerHandleBattleAnimation,
    [CONTROLLER_LINKSTANDBYMSG]           = BtlController_Empty,
    [CONTROLLER_RESETACTIONMOVESELECTION] = BtlController_Empty,
    [CONTROLLER_ENDLINKBATTLE]            = PlayerPartnerHandleEndLinkBattle,
    [CONTROLLER_DEBUGMENU]                = BtlController_Empty,
    [CONTROLLER_TERMINATOR_NOP]           = BtlController_TerminatorNop
};

void SetControllerToPlayerPartner(u32 battler)
{
    gBattlerControllerEndFuncs[battler] = PlayerPartnerBufferExecCompleted;
    gBattlerControllerFuncs[battler] = PlayerPartnerBufferRunCommand;
}

static void PlayerPartnerBufferRunCommand(u32 battler)
{
    if (gBattleControllerExecFlags & gBitTable[battler])
    {
        if (gBattleResources->bufferA[battler][0] < ARRAY_COUNT(sPlayerPartnerBufferCommands))
            sPlayerPartnerBufferCommands[gBattleResources->bufferA[battler][0]](battler);
        else
            PlayerPartnerBufferExecCompleted(battler);
    }
}

static void Intro_DelayAndEnd(u32 battler)
{
    if (--gBattleSpritesDataPtr->healthBoxesData[battler].introEndDelay == (u8)-1)
    {
        gBattleSpritesDataPtr->healthBoxesData[battler].introEndDelay = 0;
        BattleControllerComplete(battler);
    }
}

static void Intro_WaitForHealthbox(u32 battler)
{
    bool32 finished = FALSE;

    if (!IsDoubleBattle() || (IsDoubleBattle() && (gBattleTypeFlags & BATTLE_TYPE_MULTI)))
    {
        if (gSprites[gHealthboxSpriteIds[battler]].callback == SpriteCallbackDummy)
            finished = TRUE;
    }
    else
    {
        if (gSprites[gHealthboxSpriteIds[battler]].callback == SpriteCallbackDummy
            && gSprites[gHealthboxSpriteIds[BATTLE_PARTNER(battler)]].callback == SpriteCallbackDummy)
        {
            finished = TRUE;
        }
    }

    if (IsCryPlayingOrClearCrySongs())
        finished = FALSE;

    if (finished)
    {
        gBattleSpritesDataPtr->healthBoxesData[battler].introEndDelay = 3;
        gBattlerControllerFuncs[battler] = Intro_DelayAndEnd;
    }
}

// Also used by the link partner.
void Controller_PlayerPartnerShowIntroHealthbox(u32 battler)
{
    if (!gBattleSpritesDataPtr->healthBoxesData[battler].ballAnimActive
        && !gBattleSpritesDataPtr->healthBoxesData[BATTLE_PARTNER(battler)].ballAnimActive
        && gSprites[gBattleControllerData[battler]].callback == SpriteCallbackDummy
        && gSprites[gBattlerSpriteIds[battler]].callback == SpriteCallbackDummy
        && ++gBattleSpritesDataPtr->healthBoxesData[battler].introEndDelay != 1)
    {
        gBattleSpritesDataPtr->healthBoxesData[battler].introEndDelay = 0;

        if (IsDoubleBattle() && !(gBattleTypeFlags & BATTLE_TYPE_MULTI))
        {
            DestroySprite(&gSprites[gBattleControllerData[BATTLE_PARTNER(battler)]]);
            UpdateHealthboxAttribute(gHealthboxSpriteIds[BATTLE_PARTNER(battler)], &gPlayerParty[gBattlerPartyIndexes[BATTLE_PARTNER(battler)]], HEALTHBOX_ALL);
            StartHealthboxSlideIn(BATTLE_PARTNER(battler));
            SetHealthboxSpriteVisible(gHealthboxSpriteIds[BATTLE_PARTNER(battler)]);
        }

        DestroySprite(&gSprites[gBattleControllerData[battler]]);
        UpdateHealthboxAttribute(gHealthboxSpriteIds[battler], &gPlayerParty[gBattlerPartyIndexes[battler]], HEALTHBOX_ALL);
        StartHealthboxSlideIn(battler);
        SetHealthboxSpriteVisible(gHealthboxSpriteIds[battler]);

        gBattleSpritesDataPtr->animationData->introAnimActive = FALSE;

<<<<<<< HEAD
        gBattlerControllerFuncs[gActiveBattler] = Intro_WaitForHealthbox;
    }
}

static void WaitForMonAnimAfterLoad(void)
{
    if (gSprites[gBattlerSpriteIds[gActiveBattler]].animEnded && gSprites[gBattlerSpriteIds[gActiveBattler]].x2 == 0)
        PlayerPartnerBufferExecCompleted();
}

static void CompleteOnHealthbarDone(void)
{
    s16 hpValue = MoveBattleBar(gActiveBattler, gHealthboxSpriteIds[gActiveBattler], HEALTH_BAR, 0);

    SetHealthboxSpriteVisible(gHealthboxSpriteIds[gActiveBattler]);

    if (hpValue != -1)
    {
        UpdateHpTextInHealthbox(gHealthboxSpriteIds[gActiveBattler], HP_CURRENT, hpValue, gBattleMons[gActiveBattler].maxHP);
    }
    else
    {
        HandleLowHpMusicChange(&gPlayerParty[gBattlerPartyIndexes[gActiveBattler]], gActiveBattler);
        PlayerPartnerBufferExecCompleted();
    }
}

static void CompleteOnInactiveTextPrinter(void)
{
    if (!IsTextPrinterActive(B_WIN_MSG))
        PlayerPartnerBufferExecCompleted();
}

// the whole exp task is copied&pasted from player controller
#define tExpTask_monId      data[0]
#define tExpTask_gainedExp  data[1]
#define tExpTask_bank       data[2]
#define tExpTask_frames     data[10]

static void Task_GiveExpToMon(u8 taskId)
{
    u32 monId = (u8)(gTasks[taskId].tExpTask_monId);
    u8 battlerId = gTasks[taskId].tExpTask_bank;
    s16 gainedExp = gTasks[taskId].tExpTask_gainedExp;

    if (IsDoubleBattle() == TRUE || monId != gBattlerPartyIndexes[battlerId]) // give exp without the expbar
    {
        struct Pokemon *mon = &gPlayerParty[monId];
        u16 species = GetMonData(mon, MON_DATA_SPECIES);
        u8 level = GetMonData(mon, MON_DATA_LEVEL);
        u32 currExp = GetMonData(mon, MON_DATA_EXP);
        u32 nextLvlExp = gExperienceTables[gSpeciesInfo[species].growthRate][level + 1];

        if (currExp + gainedExp >= nextLvlExp)
        {
            u8 savedActiveBank;

            SetMonData(mon, MON_DATA_EXP, &nextLvlExp);
            gBattleStruct->dynamax.levelUpHP = GetMonData(mon, MON_DATA_HP);
            CalculateMonStats(mon);

            // Reapply Dynamax HP multiplier after stats are recalculated.
            if (IsDynamaxed(battlerId))
            {
                ApplyDynamaxHPMultiplier(battlerId, mon);
                gBattleMons[battlerId].hp = gBattleStruct->dynamax.levelUpHP \
                    + UQ_4_12_TO_INT(gBattleScripting.levelUpHP * UQ_4_12(1.5) + UQ_4_12_ROUND);
                SetMonData(mon, MON_DATA_HP, &gBattleMons[battlerId].hp);
            }

            gainedExp -= nextLvlExp - currExp;
            savedActiveBank = gActiveBattler;
            gActiveBattler = battlerId;
            BtlController_EmitTwoReturnValues(BUFFER_B, RET_VALUE_LEVELED_UP, gainedExp);
            gActiveBattler = savedActiveBank;

            if (IsDoubleBattle() == TRUE
             && ((u16)(monId) == gBattlerPartyIndexes[battlerId] || (u16)(monId) == gBattlerPartyIndexes[BATTLE_PARTNER(battlerId)]))
                gTasks[taskId].func = Task_LaunchLvlUpAnim;
            else
                gTasks[taskId].func = DestroyExpTaskAndCompleteOnInactiveTextPrinter;
        }
        else
        {
            currExp += gainedExp;
            SetMonData(mon, MON_DATA_EXP, &currExp);
            gBattlerControllerFuncs[battlerId] = CompleteOnInactiveTextPrinter;
            DestroyTask(taskId);
        }
    }
    else
    {
        gTasks[taskId].func = Task_PrepareToGiveExpWithExpBar;
=======
        gBattlerControllerFuncs[battler] = Intro_WaitForHealthbox;
>>>>>>> b5f7a513
    }
}

static void WaitForMonAnimAfterLoad(u32 battler)
{
<<<<<<< HEAD
    u8 monIndex = gTasks[taskId].tExpTask_monId;
    s32 gainedExp = gTasks[taskId].tExpTask_gainedExp;
    u8 battlerId = gTasks[taskId].tExpTask_bank;
    struct Pokemon *mon = &gPlayerParty[monIndex];
    u8 level = GetMonData(mon, MON_DATA_LEVEL);
    u16 species = GetMonData(mon, MON_DATA_SPECIES);
    u32 exp = GetMonData(mon, MON_DATA_EXP);
    u32 currLvlExp = gExperienceTables[gSpeciesInfo[species].growthRate][level];
    u32 expToNextLvl;

    exp -= currLvlExp;
    expToNextLvl = gExperienceTables[gSpeciesInfo[species].growthRate][level + 1] - currLvlExp;
    SetBattleBarStruct(battlerId, gHealthboxSpriteIds[battlerId], expToNextLvl, exp, -gainedExp);
    PlaySE(SE_EXP);
    gTasks[taskId].func = Task_GiveExpWithExpBar;
}

static void Task_GiveExpWithExpBar(u8 taskId)
{
    if (gTasks[taskId].tExpTask_frames < 13)
    {
        gTasks[taskId].tExpTask_frames++;
    }
    else
    {
        u8 monId = gTasks[taskId].tExpTask_monId;
        s16 gainedExp = gTasks[taskId].tExpTask_gainedExp;
        u8 battlerId = gTasks[taskId].tExpTask_bank;
        s16 r4;

        r4 = MoveBattleBar(battlerId, gHealthboxSpriteIds[battlerId], EXP_BAR, 0);
        SetHealthboxSpriteVisible(gHealthboxSpriteIds[battlerId]);
        if (r4 == -1)
        {
            u8 level;
            s32 currExp;
            u16 species;
            s32 expOnNextLvl;

            m4aSongNumStop(SE_EXP);
            level = GetMonData(&gPlayerParty[monId], MON_DATA_LEVEL);
            currExp = GetMonData(&gPlayerParty[monId], MON_DATA_EXP);
            species = GetMonData(&gPlayerParty[monId], MON_DATA_SPECIES);
            expOnNextLvl = gExperienceTables[gSpeciesInfo[species].growthRate][level + 1];

            if (currExp + gainedExp >= expOnNextLvl)
            {
                u8 savedActiveBank;

                SetMonData(&gPlayerParty[monId], MON_DATA_EXP, &expOnNextLvl);
                gBattleStruct->dynamax.levelUpHP = GetMonData(&gPlayerParty[monId], MON_DATA_HP) \
                    + UQ_4_12_TO_INT((gBattleScripting.levelUpHP * UQ_4_12(1.5)) + UQ_4_12_ROUND);
                CalculateMonStats(&gPlayerParty[monId]);

                // Reapply Dynamax HP multiplier after stats are recalculated.
                if (IsDynamaxed(battlerId) && monId == gBattlerPartyIndexes[battlerId])
                {
                    ApplyDynamaxHPMultiplier(battlerId, &gPlayerParty[monId]);
                    gBattleMons[battlerId].hp = gBattleStruct->dynamax.levelUpHP;
                    SetMonData(&gPlayerParty[monId], MON_DATA_HP, &gBattleMons[battlerId].hp);
                }

                gainedExp -= expOnNextLvl - currExp;
                savedActiveBank = gActiveBattler;
                gActiveBattler = battlerId;
                BtlController_EmitTwoReturnValues(BUFFER_B, RET_VALUE_LEVELED_UP, gainedExp);
                gActiveBattler = savedActiveBank;
                gTasks[taskId].func = Task_LaunchLvlUpAnim;
            }
            else
            {
                currExp += gainedExp;
                SetMonData(&gPlayerParty[monId], MON_DATA_EXP, &currExp);
                gBattlerControllerFuncs[battlerId] = CompleteOnInactiveTextPrinter;
                DestroyTask(taskId);
            }
        }
    }
}

static void Task_LaunchLvlUpAnim(u8 taskId)
{
    u8 battlerId = gTasks[taskId].tExpTask_bank;
    u8 monIndex = gTasks[taskId].tExpTask_monId;

    if (IsDoubleBattle() == TRUE && monIndex == gBattlerPartyIndexes[BATTLE_PARTNER(battlerId)])
        battlerId ^= BIT_FLANK;

    InitAndLaunchSpecialAnimation(battlerId, battlerId, battlerId, B_ANIM_LVL_UP);
    gTasks[taskId].func = Task_UpdateLvlInHealthbox;
}

static void Task_UpdateLvlInHealthbox(u8 taskId)
{
    u8 battlerId = gTasks[taskId].tExpTask_bank;

    if (!gBattleSpritesDataPtr->healthBoxesData[battlerId].specialAnimActive)
    {
        u8 monIndex = gTasks[taskId].tExpTask_monId;

        GetMonData(&gPlayerParty[monIndex], MON_DATA_LEVEL);  // Unused return value

        if (IsDoubleBattle() == TRUE && monIndex == gBattlerPartyIndexes[BATTLE_PARTNER(battlerId)])
            UpdateHealthboxAttribute(gHealthboxSpriteIds[BATTLE_PARTNER(battlerId)], &gPlayerParty[monIndex], HEALTHBOX_ALL);
        else
            UpdateHealthboxAttribute(gHealthboxSpriteIds[battlerId], &gPlayerParty[monIndex], HEALTHBOX_ALL);

        gTasks[taskId].func = DestroyExpTaskAndCompleteOnInactiveTextPrinter;
    }
}

static void DestroyExpTaskAndCompleteOnInactiveTextPrinter(u8 taskId)
{
    u8 monIndex;
    u8 battlerId;

    monIndex = gTasks[taskId].tExpTask_monId;
    GetMonData(&gPlayerParty[monIndex], MON_DATA_LEVEL);  // Unused return value
    battlerId = gTasks[taskId].tExpTask_bank;
    gBattlerControllerFuncs[battlerId] = CompleteOnInactiveTextPrinter;
    DestroyTask(taskId);
}

static void FreeMonSpriteAfterFaintAnim(void)
{
    if (gSprites[gBattlerSpriteIds[gActiveBattler]].y + gSprites[gBattlerSpriteIds[gActiveBattler]].y2 > DISPLAY_HEIGHT)
    {
        u16 species = GetMonData(&gPlayerParty[gBattlerPartyIndexes[gActiveBattler]], MON_DATA_SPECIES);

        BattleGfxSfxDummy2(species);
        FreeOamMatrix(gSprites[gBattlerSpriteIds[gActiveBattler]].oam.matrixNum);
        DestroySprite(&gSprites[gBattlerSpriteIds[gActiveBattler]]);
        SetHealthboxSpriteInvisible(gHealthboxSpriteIds[gActiveBattler]);
        PlayerPartnerBufferExecCompleted();
    }
}

static void FreeMonSpriteAfterSwitchOutAnim(void)
{
    if (!gBattleSpritesDataPtr->healthBoxesData[gActiveBattler].specialAnimActive)
    {
        FreeSpriteOamMatrix(&gSprites[gBattlerSpriteIds[gActiveBattler]]);
        DestroySprite(&gSprites[gBattlerSpriteIds[gActiveBattler]]);
        SetHealthboxSpriteInvisible(gHealthboxSpriteIds[gActiveBattler]);
        PlayerPartnerBufferExecCompleted();
    }
}

static void CompleteOnInactiveTextPrinter2(void)
{
    if (!IsTextPrinterActive(B_WIN_MSG))
        PlayerPartnerBufferExecCompleted();
}

static void DoHitAnimBlinkSpriteEffect(void)
{
    u8 spriteId = gBattlerSpriteIds[gActiveBattler];

    if (gSprites[spriteId].data[1] == 32)
    {
        gSprites[spriteId].data[1] = 0;
        gSprites[spriteId].invisible = FALSE;
        gDoingBattleAnim = FALSE;
        PlayerPartnerBufferExecCompleted();
    }
    else
    {
        if ((gSprites[spriteId].data[1] % 4) == 0)
            gSprites[spriteId].invisible ^= 1;
        gSprites[spriteId].data[1]++;
    }
=======
    if (gSprites[gBattlerSpriteIds[battler]].animEnded && gSprites[gBattlerSpriteIds[battler]].x2 == 0)
        PlayerPartnerBufferExecCompleted(battler);
>>>>>>> b5f7a513
}

static void SwitchIn_ShowSubstitute(u32 battler)
{
    if (gSprites[gHealthboxSpriteIds[battler]].callback == SpriteCallbackDummy)
    {
        CopyBattleSpriteInvisibility(battler);
        if (gBattleSpritesDataPtr->battlerData[battler].behindSubstitute)
            InitAndLaunchSpecialAnimation(battler, battler, battler, B_ANIM_MON_TO_SUBSTITUTE);

        gBattlerControllerFuncs[battler] = SwitchIn_WaitAndEnd;
    }
}

static void SwitchIn_WaitAndEnd(u32 battler)
{
    if (!gBattleSpritesDataPtr->healthBoxesData[battler].specialAnimActive
        && gSprites[gBattlerSpriteIds[battler]].callback == SpriteCallbackDummy)
    {
        PlayerPartnerBufferExecCompleted(battler);
    }
}

static void SwitchIn_ShowHealthbox(u32 battler)
{
    if (gBattleSpritesDataPtr->healthBoxesData[battler].finishedShinyMonAnim)
    {
        gBattleSpritesDataPtr->healthBoxesData[battler].triedShinyMonAnim = FALSE;
        gBattleSpritesDataPtr->healthBoxesData[battler].finishedShinyMonAnim = FALSE;

        FreeSpriteTilesByTag(ANIM_TAG_GOLD_STARS);
        FreeSpritePaletteByTag(ANIM_TAG_GOLD_STARS);

        CreateTask(Task_PlayerController_RestoreBgmAfterCry, 10);
        HandleLowHpMusicChange(&gPlayerParty[gBattlerPartyIndexes[battler]], battler);
        StartSpriteAnim(&gSprites[gBattlerSpriteIds[battler]], 0);
        UpdateHealthboxAttribute(gHealthboxSpriteIds[battler], &gPlayerParty[gBattlerPartyIndexes[battler]], HEALTHBOX_ALL);
        StartHealthboxSlideIn(battler);
        SetHealthboxSpriteVisible(gHealthboxSpriteIds[battler]);

        gBattlerControllerFuncs[battler] = SwitchIn_ShowSubstitute;
    }
}

static void SwitchIn_TryShinyAnim(u32 battler)
{
    if (!gBattleSpritesDataPtr->healthBoxesData[battler].triedShinyMonAnim
        && !gBattleSpritesDataPtr->healthBoxesData[battler].ballAnimActive)
    {
        TryShinyAnimation(battler, &gPlayerParty[gBattlerPartyIndexes[battler]]);
    }

    if (gSprites[gBattleControllerData[battler]].callback == SpriteCallbackDummy
     && !gBattleSpritesDataPtr->healthBoxesData[battler].ballAnimActive)
    {
        DestroySprite(&gSprites[gBattleControllerData[battler]]);
        gBattlerControllerFuncs[battler] = SwitchIn_ShowHealthbox;
    }
}

static void PlayerPartnerBufferExecCompleted(u32 battler)
{
    gBattlerControllerFuncs[battler] = PlayerPartnerBufferRunCommand;
    if (gBattleTypeFlags & BATTLE_TYPE_LINK)
    {
        u8 playerId = GetMultiplayerId();

        PrepareBufferDataTransferLink(battler, 2, 4, &playerId);
        gBattleResources->bufferA[battler][0] = CONTROLLER_TERMINATOR_NOP;
    }
    else
    {
        gBattleControllerExecFlags &= ~gBitTable[battler];
    }
}

static void PlayerPartnerHandleLoadMonSprite(u32 battler)
{
    BtlController_HandleLoadMonSprite(battler, WaitForMonAnimAfterLoad);
}

static void PlayerPartnerHandleSwitchInAnim(u32 battler)
{
    BtlController_HandleSwitchInAnim(battler, TRUE, SwitchIn_TryShinyAnim);
}

// some explanation here
// in emerald it's possible to have a tag battle in the battle frontier facilities with AI
// which use the front sprite for both the player and the partner as opposed to any other battles (including the one with Steven) that use the back pic as well as animate it
static void PlayerPartnerHandleDrawTrainerPic(u32 battler)
{
    bool32 isFrontPic;
    s16 xPos, yPos;
    u32 trainerPicId;

    if (gPartnerTrainerId == TRAINER_STEVEN_PARTNER)
    {
        trainerPicId = TRAINER_BACK_PIC_STEVEN;
        xPos = 90;
        yPos = (8 - gTrainerBackPicCoords[trainerPicId].size) * 4 + 80;
    }
    else if (gPartnerTrainerId >= TRAINER_CUSTOM_PARTNER)
    {
        trainerPicId = gPartnerSpriteId;
        xPos = 90;
        yPos = (8 - gTrainerBackPicCoords[trainerPicId].size) * 4 + 80;
    }
    else if (IsAiVsAiBattle())
    {
        trainerPicId = gTrainers[gPartnerTrainerId].trainerPic;
        xPos = 60;
        yPos = (8 - gTrainerFrontPicCoords[trainerPicId].size) * 4 + 80;
    }
    else
    {
        trainerPicId = GetFrontierTrainerFrontSpriteId(gPartnerTrainerId);
        xPos = 32;
        yPos = (8 - gTrainerFrontPicCoords[trainerPicId].size) * 4 + 80;
    }

    // Use back pic only if the partner is Steven or a custom partner.
    if (gPartnerTrainerId == TRAINER_STEVEN_PARTNER || gPartnerTrainerId >= TRAINER_CUSTOM_PARTNER)
        isFrontPic = FALSE;
    else
        isFrontPic = TRUE;

    BtlController_HandleDrawTrainerPic(battler, trainerPicId, isFrontPic, xPos, yPos, -1);
}

static void PlayerPartnerHandleTrainerSlideBack(u32 battler)
{
    BtlController_HandleTrainerSlideBack(battler, 35, FALSE);
}

static void PlayerPartnerHandleMoveAnimation(u32 battler)
{
    BtlController_HandleMoveAnimation(battler, FALSE);
}

static void PlayerPartnerHandlePrintString(u32 battler)
{
    BtlController_HandlePrintString(battler, FALSE, FALSE);
}

static void PlayerPartnerHandleChooseAction(u32 battler)
{
    AI_TrySwitchOrUseItem(battler);
    PlayerPartnerBufferExecCompleted(battler);
}

static void PlayerPartnerHandleChooseMove(u32 battler)
{
    u8 chosenMoveId;
    struct ChooseMoveStruct *moveInfo = (struct ChooseMoveStruct *)(&gBattleResources->bufferA[battler][4]);

    chosenMoveId = gBattleStruct->aiMoveOrAction[battler];
    gBattlerTarget = gBattleStruct->aiChosenTarget[battler];

    if (chosenMoveId == AI_CHOICE_SWITCH)
    {
        BtlController_EmitTwoReturnValues(battler, BUFFER_B, 10, 0xFFFF);
    }
    else
    {
        if (gBattleMoves[moveInfo->moves[chosenMoveId]].target & (MOVE_TARGET_USER | MOVE_TARGET_USER_OR_SELECTED))
            gBattlerTarget = battler;
        if (gBattleMoves[moveInfo->moves[chosenMoveId]].target & MOVE_TARGET_BOTH)
        {
            gBattlerTarget = GetBattlerAtPosition(B_POSITION_OPPONENT_LEFT);
            if (gAbsentBattlerFlags & gBitTable[gBattlerTarget])
                gBattlerTarget = GetBattlerAtPosition(B_POSITION_OPPONENT_RIGHT);
        }

        if (ShouldUseZMove(battler, gBattlerTarget, moveInfo->moves[chosenMoveId]))
            QueueZMove(battler, moveInfo->moves[chosenMoveId]);

        // If partner can mega evolve, do it.
        if (CanMegaEvolve(battler))
            BtlController_EmitTwoReturnValues(battler, BUFFER_B, 10, (chosenMoveId) | (RET_MEGA_EVOLUTION) | (gBattlerTarget << 8));
        else if (CanUltraBurst(battler))
            BtlController_EmitTwoReturnValues(battler, BUFFER_B, 10, (chosenMoveId) | (RET_ULTRA_BURST) | (gBattlerTarget << 8));
        else
            BtlController_EmitTwoReturnValues(battler, BUFFER_B, 10, (chosenMoveId) | (gBattlerTarget << 8));
    }

    PlayerPartnerBufferExecCompleted(battler);
}

static void PlayerPartnerHandleChoosePokemon(u32 battler)
{
    s32 chosenMonId;
    // Choosing Revival Blessing target
    if ((gBattleResources->bufferA[battler][1] & 0xF) == PARTY_ACTION_CHOOSE_FAINTED_MON)
    {
        chosenMonId = gSelectedMonPartyId = GetFirstFaintedPartyIndex(battler);
    }
    // Switching out
    else if (gBattleStruct->monToSwitchIntoId[battler] >= PARTY_SIZE || !IsValidForBattle(&gPlayerParty[gBattleStruct->monToSwitchIntoId[battler]]))
    {
        chosenMonId = GetMostSuitableMonToSwitchInto(battler);

        if (chosenMonId == PARTY_SIZE || !IsValidForBattle(&gPlayerParty[chosenMonId])) // just switch to the next mon
        {
            s32 firstId = (IsAiVsAiBattle()) ? 0 : (PARTY_SIZE / 2);
            u32 battler1 = GetBattlerAtPosition(B_POSITION_PLAYER_LEFT);
            u32 battler2 = IsDoubleBattle() ? GetBattlerAtPosition(B_POSITION_PLAYER_RIGHT) : battler1;

            for (chosenMonId = firstId; chosenMonId < PARTY_SIZE; chosenMonId++)
            {
                if (GetMonData(&gPlayerParty[chosenMonId], MON_DATA_HP) != 0
                    && chosenMonId != gBattlerPartyIndexes[battler1]
                    && chosenMonId != gBattlerPartyIndexes[battler2])
                {
                    break;
                }
            }
        }
        *(gBattleStruct->monToSwitchIntoId + battler) = chosenMonId;
    }
    else // Mon to switch out has been already chosen.
    {
        chosenMonId = gBattleStruct->monToSwitchIntoId[battler];
        gBattleStruct->AI_monToSwitchIntoId[battler] = PARTY_SIZE;
        gBattleStruct->monToSwitchIntoId[battler] = chosenMonId;
    }
    BtlController_EmitChosenMonReturnValue(battler, BUFFER_B, chosenMonId, NULL);
    PlayerPartnerBufferExecCompleted(battler);
}

static void PlayerPartnerHandleHealthBarUpdate(u32 battler)
{
    BtlController_HandleHealthBarUpdate(battler, FALSE);
}

static void PlayerPartnerHandleIntroTrainerBallThrow(u32 battler)
{
    const u32 *trainerPal;

    if (gPartnerTrainerId == TRAINER_STEVEN_PARTNER)
        trainerPal = gTrainerBackPicPaletteTable[TRAINER_STEVEN_PARTNER].data;
    else if (gPartnerTrainerId >= TRAINER_CUSTOM_PARTNER) // Custom multi battle.
        trainerPal = gTrainerBackPicPaletteTable[gPartnerSpriteId].data;
    else if (IsAiVsAiBattle())
        trainerPal = gTrainerFrontPicPaletteTable[gTrainers[gPartnerTrainerId].trainerPic].data;
    else
        trainerPal = gTrainerFrontPicPaletteTable[GetFrontierTrainerFrontSpriteId(gPartnerTrainerId)].data; // 2 vs 2 multi battle in Battle Frontier, load front sprite and pal.

    BtlController_HandleIntroTrainerBallThrow(battler, 0xD6F9, trainerPal, 24, Controller_PlayerPartnerShowIntroHealthbox);
}

static void PlayerPartnerHandleDrawPartyStatusSummary(u32 battler)
{
    BtlController_HandleDrawPartyStatusSummary(battler, B_SIDE_PLAYER, TRUE);
}

static void PlayerPartnerHandleBattleAnimation(u32 battler)
{
    BtlController_HandleBattleAnimation(battler, FALSE, FALSE);
}

static void PlayerPartnerHandleEndLinkBattle(u32 battler)
{
    gBattleOutcome = gBattleResources->bufferA[battler][1];
    FadeOutMapMusic(5);
    BeginFastPaletteFade(3);
    PlayerPartnerBufferExecCompleted(battler);
    gBattlerControllerFuncs[battler] = SetBattleEndCallbacks;
}<|MERGE_RESOLUTION|>--- conflicted
+++ resolved
@@ -192,284 +192,14 @@
 
         gBattleSpritesDataPtr->animationData->introAnimActive = FALSE;
 
-<<<<<<< HEAD
-        gBattlerControllerFuncs[gActiveBattler] = Intro_WaitForHealthbox;
-    }
-}
-
-static void WaitForMonAnimAfterLoad(void)
-{
-    if (gSprites[gBattlerSpriteIds[gActiveBattler]].animEnded && gSprites[gBattlerSpriteIds[gActiveBattler]].x2 == 0)
-        PlayerPartnerBufferExecCompleted();
-}
-
-static void CompleteOnHealthbarDone(void)
-{
-    s16 hpValue = MoveBattleBar(gActiveBattler, gHealthboxSpriteIds[gActiveBattler], HEALTH_BAR, 0);
-
-    SetHealthboxSpriteVisible(gHealthboxSpriteIds[gActiveBattler]);
-
-    if (hpValue != -1)
-    {
-        UpdateHpTextInHealthbox(gHealthboxSpriteIds[gActiveBattler], HP_CURRENT, hpValue, gBattleMons[gActiveBattler].maxHP);
-    }
-    else
-    {
-        HandleLowHpMusicChange(&gPlayerParty[gBattlerPartyIndexes[gActiveBattler]], gActiveBattler);
-        PlayerPartnerBufferExecCompleted();
-    }
-}
-
-static void CompleteOnInactiveTextPrinter(void)
-{
-    if (!IsTextPrinterActive(B_WIN_MSG))
-        PlayerPartnerBufferExecCompleted();
-}
-
-// the whole exp task is copied&pasted from player controller
-#define tExpTask_monId      data[0]
-#define tExpTask_gainedExp  data[1]
-#define tExpTask_bank       data[2]
-#define tExpTask_frames     data[10]
-
-static void Task_GiveExpToMon(u8 taskId)
-{
-    u32 monId = (u8)(gTasks[taskId].tExpTask_monId);
-    u8 battlerId = gTasks[taskId].tExpTask_bank;
-    s16 gainedExp = gTasks[taskId].tExpTask_gainedExp;
-
-    if (IsDoubleBattle() == TRUE || monId != gBattlerPartyIndexes[battlerId]) // give exp without the expbar
-    {
-        struct Pokemon *mon = &gPlayerParty[monId];
-        u16 species = GetMonData(mon, MON_DATA_SPECIES);
-        u8 level = GetMonData(mon, MON_DATA_LEVEL);
-        u32 currExp = GetMonData(mon, MON_DATA_EXP);
-        u32 nextLvlExp = gExperienceTables[gSpeciesInfo[species].growthRate][level + 1];
-
-        if (currExp + gainedExp >= nextLvlExp)
-        {
-            u8 savedActiveBank;
-
-            SetMonData(mon, MON_DATA_EXP, &nextLvlExp);
-            gBattleStruct->dynamax.levelUpHP = GetMonData(mon, MON_DATA_HP);
-            CalculateMonStats(mon);
-
-            // Reapply Dynamax HP multiplier after stats are recalculated.
-            if (IsDynamaxed(battlerId))
-            {
-                ApplyDynamaxHPMultiplier(battlerId, mon);
-                gBattleMons[battlerId].hp = gBattleStruct->dynamax.levelUpHP \
-                    + UQ_4_12_TO_INT(gBattleScripting.levelUpHP * UQ_4_12(1.5) + UQ_4_12_ROUND);
-                SetMonData(mon, MON_DATA_HP, &gBattleMons[battlerId].hp);
-            }
-
-            gainedExp -= nextLvlExp - currExp;
-            savedActiveBank = gActiveBattler;
-            gActiveBattler = battlerId;
-            BtlController_EmitTwoReturnValues(BUFFER_B, RET_VALUE_LEVELED_UP, gainedExp);
-            gActiveBattler = savedActiveBank;
-
-            if (IsDoubleBattle() == TRUE
-             && ((u16)(monId) == gBattlerPartyIndexes[battlerId] || (u16)(monId) == gBattlerPartyIndexes[BATTLE_PARTNER(battlerId)]))
-                gTasks[taskId].func = Task_LaunchLvlUpAnim;
-            else
-                gTasks[taskId].func = DestroyExpTaskAndCompleteOnInactiveTextPrinter;
-        }
-        else
-        {
-            currExp += gainedExp;
-            SetMonData(mon, MON_DATA_EXP, &currExp);
-            gBattlerControllerFuncs[battlerId] = CompleteOnInactiveTextPrinter;
-            DestroyTask(taskId);
-        }
-    }
-    else
-    {
-        gTasks[taskId].func = Task_PrepareToGiveExpWithExpBar;
-=======
         gBattlerControllerFuncs[battler] = Intro_WaitForHealthbox;
->>>>>>> b5f7a513
     }
 }
 
 static void WaitForMonAnimAfterLoad(u32 battler)
 {
-<<<<<<< HEAD
-    u8 monIndex = gTasks[taskId].tExpTask_monId;
-    s32 gainedExp = gTasks[taskId].tExpTask_gainedExp;
-    u8 battlerId = gTasks[taskId].tExpTask_bank;
-    struct Pokemon *mon = &gPlayerParty[monIndex];
-    u8 level = GetMonData(mon, MON_DATA_LEVEL);
-    u16 species = GetMonData(mon, MON_DATA_SPECIES);
-    u32 exp = GetMonData(mon, MON_DATA_EXP);
-    u32 currLvlExp = gExperienceTables[gSpeciesInfo[species].growthRate][level];
-    u32 expToNextLvl;
-
-    exp -= currLvlExp;
-    expToNextLvl = gExperienceTables[gSpeciesInfo[species].growthRate][level + 1] - currLvlExp;
-    SetBattleBarStruct(battlerId, gHealthboxSpriteIds[battlerId], expToNextLvl, exp, -gainedExp);
-    PlaySE(SE_EXP);
-    gTasks[taskId].func = Task_GiveExpWithExpBar;
-}
-
-static void Task_GiveExpWithExpBar(u8 taskId)
-{
-    if (gTasks[taskId].tExpTask_frames < 13)
-    {
-        gTasks[taskId].tExpTask_frames++;
-    }
-    else
-    {
-        u8 monId = gTasks[taskId].tExpTask_monId;
-        s16 gainedExp = gTasks[taskId].tExpTask_gainedExp;
-        u8 battlerId = gTasks[taskId].tExpTask_bank;
-        s16 r4;
-
-        r4 = MoveBattleBar(battlerId, gHealthboxSpriteIds[battlerId], EXP_BAR, 0);
-        SetHealthboxSpriteVisible(gHealthboxSpriteIds[battlerId]);
-        if (r4 == -1)
-        {
-            u8 level;
-            s32 currExp;
-            u16 species;
-            s32 expOnNextLvl;
-
-            m4aSongNumStop(SE_EXP);
-            level = GetMonData(&gPlayerParty[monId], MON_DATA_LEVEL);
-            currExp = GetMonData(&gPlayerParty[monId], MON_DATA_EXP);
-            species = GetMonData(&gPlayerParty[monId], MON_DATA_SPECIES);
-            expOnNextLvl = gExperienceTables[gSpeciesInfo[species].growthRate][level + 1];
-
-            if (currExp + gainedExp >= expOnNextLvl)
-            {
-                u8 savedActiveBank;
-
-                SetMonData(&gPlayerParty[monId], MON_DATA_EXP, &expOnNextLvl);
-                gBattleStruct->dynamax.levelUpHP = GetMonData(&gPlayerParty[monId], MON_DATA_HP) \
-                    + UQ_4_12_TO_INT((gBattleScripting.levelUpHP * UQ_4_12(1.5)) + UQ_4_12_ROUND);
-                CalculateMonStats(&gPlayerParty[monId]);
-
-                // Reapply Dynamax HP multiplier after stats are recalculated.
-                if (IsDynamaxed(battlerId) && monId == gBattlerPartyIndexes[battlerId])
-                {
-                    ApplyDynamaxHPMultiplier(battlerId, &gPlayerParty[monId]);
-                    gBattleMons[battlerId].hp = gBattleStruct->dynamax.levelUpHP;
-                    SetMonData(&gPlayerParty[monId], MON_DATA_HP, &gBattleMons[battlerId].hp);
-                }
-
-                gainedExp -= expOnNextLvl - currExp;
-                savedActiveBank = gActiveBattler;
-                gActiveBattler = battlerId;
-                BtlController_EmitTwoReturnValues(BUFFER_B, RET_VALUE_LEVELED_UP, gainedExp);
-                gActiveBattler = savedActiveBank;
-                gTasks[taskId].func = Task_LaunchLvlUpAnim;
-            }
-            else
-            {
-                currExp += gainedExp;
-                SetMonData(&gPlayerParty[monId], MON_DATA_EXP, &currExp);
-                gBattlerControllerFuncs[battlerId] = CompleteOnInactiveTextPrinter;
-                DestroyTask(taskId);
-            }
-        }
-    }
-}
-
-static void Task_LaunchLvlUpAnim(u8 taskId)
-{
-    u8 battlerId = gTasks[taskId].tExpTask_bank;
-    u8 monIndex = gTasks[taskId].tExpTask_monId;
-
-    if (IsDoubleBattle() == TRUE && monIndex == gBattlerPartyIndexes[BATTLE_PARTNER(battlerId)])
-        battlerId ^= BIT_FLANK;
-
-    InitAndLaunchSpecialAnimation(battlerId, battlerId, battlerId, B_ANIM_LVL_UP);
-    gTasks[taskId].func = Task_UpdateLvlInHealthbox;
-}
-
-static void Task_UpdateLvlInHealthbox(u8 taskId)
-{
-    u8 battlerId = gTasks[taskId].tExpTask_bank;
-
-    if (!gBattleSpritesDataPtr->healthBoxesData[battlerId].specialAnimActive)
-    {
-        u8 monIndex = gTasks[taskId].tExpTask_monId;
-
-        GetMonData(&gPlayerParty[monIndex], MON_DATA_LEVEL);  // Unused return value
-
-        if (IsDoubleBattle() == TRUE && monIndex == gBattlerPartyIndexes[BATTLE_PARTNER(battlerId)])
-            UpdateHealthboxAttribute(gHealthboxSpriteIds[BATTLE_PARTNER(battlerId)], &gPlayerParty[monIndex], HEALTHBOX_ALL);
-        else
-            UpdateHealthboxAttribute(gHealthboxSpriteIds[battlerId], &gPlayerParty[monIndex], HEALTHBOX_ALL);
-
-        gTasks[taskId].func = DestroyExpTaskAndCompleteOnInactiveTextPrinter;
-    }
-}
-
-static void DestroyExpTaskAndCompleteOnInactiveTextPrinter(u8 taskId)
-{
-    u8 monIndex;
-    u8 battlerId;
-
-    monIndex = gTasks[taskId].tExpTask_monId;
-    GetMonData(&gPlayerParty[monIndex], MON_DATA_LEVEL);  // Unused return value
-    battlerId = gTasks[taskId].tExpTask_bank;
-    gBattlerControllerFuncs[battlerId] = CompleteOnInactiveTextPrinter;
-    DestroyTask(taskId);
-}
-
-static void FreeMonSpriteAfterFaintAnim(void)
-{
-    if (gSprites[gBattlerSpriteIds[gActiveBattler]].y + gSprites[gBattlerSpriteIds[gActiveBattler]].y2 > DISPLAY_HEIGHT)
-    {
-        u16 species = GetMonData(&gPlayerParty[gBattlerPartyIndexes[gActiveBattler]], MON_DATA_SPECIES);
-
-        BattleGfxSfxDummy2(species);
-        FreeOamMatrix(gSprites[gBattlerSpriteIds[gActiveBattler]].oam.matrixNum);
-        DestroySprite(&gSprites[gBattlerSpriteIds[gActiveBattler]]);
-        SetHealthboxSpriteInvisible(gHealthboxSpriteIds[gActiveBattler]);
-        PlayerPartnerBufferExecCompleted();
-    }
-}
-
-static void FreeMonSpriteAfterSwitchOutAnim(void)
-{
-    if (!gBattleSpritesDataPtr->healthBoxesData[gActiveBattler].specialAnimActive)
-    {
-        FreeSpriteOamMatrix(&gSprites[gBattlerSpriteIds[gActiveBattler]]);
-        DestroySprite(&gSprites[gBattlerSpriteIds[gActiveBattler]]);
-        SetHealthboxSpriteInvisible(gHealthboxSpriteIds[gActiveBattler]);
-        PlayerPartnerBufferExecCompleted();
-    }
-}
-
-static void CompleteOnInactiveTextPrinter2(void)
-{
-    if (!IsTextPrinterActive(B_WIN_MSG))
-        PlayerPartnerBufferExecCompleted();
-}
-
-static void DoHitAnimBlinkSpriteEffect(void)
-{
-    u8 spriteId = gBattlerSpriteIds[gActiveBattler];
-
-    if (gSprites[spriteId].data[1] == 32)
-    {
-        gSprites[spriteId].data[1] = 0;
-        gSprites[spriteId].invisible = FALSE;
-        gDoingBattleAnim = FALSE;
-        PlayerPartnerBufferExecCompleted();
-    }
-    else
-    {
-        if ((gSprites[spriteId].data[1] % 4) == 0)
-            gSprites[spriteId].invisible ^= 1;
-        gSprites[spriteId].data[1]++;
-    }
-=======
     if (gSprites[gBattlerSpriteIds[battler]].animEnded && gSprites[gBattlerSpriteIds[battler]].x2 == 0)
         PlayerPartnerBufferExecCompleted(battler);
->>>>>>> b5f7a513
 }
 
 static void SwitchIn_ShowSubstitute(u32 battler)
