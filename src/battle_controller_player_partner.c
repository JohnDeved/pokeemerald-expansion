--- conflicted
+++ resolved
@@ -354,7 +354,7 @@
 
     if (chosenMoveId == AI_CHOICE_SWITCH)
     {
-        BtlController_EmitTwoReturnValues(BUFFER_B, 10, 0xFFFF);
+        BtlController_EmitTwoReturnValues(battler, BUFFER_B, 10, 0xFFFF);
     }
     else
     {
@@ -370,22 +370,14 @@
         if (ShouldUseZMove(battler, gBattlerTarget, moveInfo->moves[chosenMoveId]))
             QueueZMove(battler, moveInfo->moves[chosenMoveId]);
 
-<<<<<<< HEAD
-    // If partner can mega evolve, do it.
-    if (CanMegaEvolve(battler))
-        BtlController_EmitTwoReturnValues(battler, BUFFER_B, 10, (chosenMoveId) | (RET_MEGA_EVOLUTION) | (gBattlerTarget << 8));
-    else
-        BtlController_EmitTwoReturnValues(battler, BUFFER_B, 10, (chosenMoveId) | (gBattlerTarget << 8));
-=======
         // If partner can mega evolve, do it.
         if (CanMegaEvolve(battler))
-            BtlController_EmitTwoReturnValues(BUFFER_B, 10, (chosenMoveId) | (RET_MEGA_EVOLUTION) | (gBattlerTarget << 8));
+            BtlController_EmitTwoReturnValues(battler, BUFFER_B, 10, (chosenMoveId) | (RET_MEGA_EVOLUTION) | (gBattlerTarget << 8));
         else if (CanUltraBurst(battler))
-            BtlController_EmitTwoReturnValues(BUFFER_B, 10, (chosenMoveId) | (RET_ULTRA_BURST) | (gBattlerTarget << 8));
+            BtlController_EmitTwoReturnValues(battler, BUFFER_B, 10, (chosenMoveId) | (RET_ULTRA_BURST) | (gBattlerTarget << 8));
         else
-            BtlController_EmitTwoReturnValues(BUFFER_B, 10, (chosenMoveId) | (gBattlerTarget << 8));
-    }
->>>>>>> deb20552
+            BtlController_EmitTwoReturnValues(battler, BUFFER_B, 10, (chosenMoveId) | (gBattlerTarget << 8));
+    }
 
     PlayerPartnerBufferExecCompleted(battler);
 }
@@ -419,17 +411,13 @@
         }
         *(gBattleStruct->monToSwitchIntoId + battler) = chosenMonId;
     }
-<<<<<<< HEAD
+    else // Mon to switch out has been already chosen.
+    {
+        chosenMonId = gBattleStruct->monToSwitchIntoId[battler];
+        gBattleStruct->AI_monToSwitchIntoId[battler] = PARTY_SIZE;
+        gBattleStruct->monToSwitchIntoId[battler] = chosenMonId;
+    }
     BtlController_EmitChosenMonReturnValue(battler, BUFFER_B, chosenMonId, NULL);
-=======
-    else // Mon to switch out has been already chosen.
-    {
-        chosenMonId = gBattleStruct->monToSwitchIntoId[battler];
-        *(gBattleStruct->AI_monToSwitchIntoId + battler) = PARTY_SIZE;
-        *(gBattleStruct->monToSwitchIntoId + battler) = chosenMonId;
-    }
-    BtlController_EmitChosenMonReturnValue(BUFFER_B, chosenMonId, NULL);
->>>>>>> deb20552
     PlayerPartnerBufferExecCompleted(battler);
 }
 
