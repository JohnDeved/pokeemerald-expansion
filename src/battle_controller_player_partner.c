--- conflicted
+++ resolved
@@ -387,11 +387,7 @@
     // Switching out
     else if (gBattleStruct->monToSwitchIntoId[battler] >= PARTY_SIZE || !IsValidForBattle(&gPlayerParty[gBattleStruct->monToSwitchIntoId[battler]]))
     {
-<<<<<<< HEAD
-        chosenMonId = GetMostSuitableMonToSwitchInto(battler, TRUE);
-=======
         chosenMonId = GetMostSuitableMonToSwitchInto(battler, SWITCH_AFTER_KO);
->>>>>>> 82f6d477
 
         if (chosenMonId == PARTY_SIZE || !IsValidForBattle(&gPlayerParty[chosenMonId])) // just switch to the next mon
         {
