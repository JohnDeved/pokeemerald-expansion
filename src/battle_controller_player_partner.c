#include "global.h"
#include "battle.h"
#include "battle_ai_main.h"
#include "battle_ai_util.h"
#include "battle_anim.h"
#include "battle_controllers.h"
#include "battle_message.h"
#include "battle_interface.h"
#include "battle_setup.h"
#include "battle_tower.h"
#include "battle_z_move.h"
#include "bg.h"
#include "data.h"
#include "item_use.h"
#include "link.h"
#include "main.h"
#include "m4a.h"
#include "palette.h"
#include "party_menu.h"
#include "pokeball.h"
#include "pokemon.h"
#include "reshow_battle_screen.h"
#include "sound.h"
#include "string_util.h"
#include "task.h"
#include "text.h"
#include "util.h"
#include "window.h"
#include "constants/battle_anim.h"
#include "constants/battle_partner.h"
#include "constants/songs.h"
#include "constants/party_menu.h"
#include "constants/trainers.h"

static void PlayerPartnerHandleLoadMonSprite(u32 battler);
static void PlayerPartnerHandleSwitchInAnim(u32 battler);
static void PlayerPartnerHandleDrawTrainerPic(u32 battler);
static void PlayerPartnerHandleTrainerSlideBack(u32 battler);
static void PlayerPartnerHandleMoveAnimation(u32 battler);
static void PlayerPartnerHandlePrintString(u32 battler);
static void PlayerPartnerHandleChooseAction(u32 battler);
static void PlayerPartnerHandleChooseMove(u32 battler);
static void PlayerPartnerHandleChoosePokemon(u32 battler);
static void PlayerPartnerHandleHealthBarUpdate(u32 battler);
static void PlayerPartnerHandleIntroTrainerBallThrow(u32 battler);
static void PlayerPartnerHandleDrawPartyStatusSummary(u32 battler);
static void PlayerPartnerHandleBattleAnimation(u32 battler);
static void PlayerPartnerHandleEndLinkBattle(u32 battler);

static void PlayerPartnerBufferRunCommand(u32 battler);
static void PlayerPartnerBufferExecCompleted(u32 battler);
static void SwitchIn_WaitAndEnd(u32 battler);

static void (*const sPlayerPartnerBufferCommands[CONTROLLER_CMDS_COUNT])(u32 battler) =
{
    [CONTROLLER_GETMONDATA]               = BtlController_HandleGetMonData,
    [CONTROLLER_GETRAWMONDATA]            = BtlController_Empty,
    [CONTROLLER_SETMONDATA]               = BtlController_HandleSetMonData,
    [CONTROLLER_SETRAWMONDATA]            = BtlController_HandleSetRawMonData,
    [CONTROLLER_LOADMONSPRITE]            = PlayerPartnerHandleLoadMonSprite,
    [CONTROLLER_SWITCHINANIM]             = PlayerPartnerHandleSwitchInAnim,
    [CONTROLLER_RETURNMONTOBALL]          = BtlController_HandleReturnMonToBall,
    [CONTROLLER_DRAWTRAINERPIC]           = PlayerPartnerHandleDrawTrainerPic,
    [CONTROLLER_TRAINERSLIDE]             = BtlController_Empty,
    [CONTROLLER_TRAINERSLIDEBACK]         = PlayerPartnerHandleTrainerSlideBack,
    [CONTROLLER_FAINTANIMATION]           = BtlController_HandleFaintAnimation,
    [CONTROLLER_PALETTEFADE]              = BtlController_Empty,
    [CONTROLLER_SUCCESSBALLTHROWANIM]     = BtlController_Empty,
    [CONTROLLER_BALLTHROWANIM]            = BtlController_Empty,
    [CONTROLLER_PAUSE]                    = BtlController_Empty,
    [CONTROLLER_MOVEANIMATION]            = PlayerPartnerHandleMoveAnimation,
    [CONTROLLER_PRINTSTRING]              = PlayerPartnerHandlePrintString,
    [CONTROLLER_PRINTSTRINGPLAYERONLY]    = BtlController_Empty,
    [CONTROLLER_CHOOSEACTION]             = PlayerPartnerHandleChooseAction,
    [CONTROLLER_YESNOBOX]                 = BtlController_Empty,
    [CONTROLLER_CHOOSEMOVE]               = PlayerPartnerHandleChooseMove,
    [CONTROLLER_OPENBAG]                  = BtlController_Empty,
    [CONTROLLER_CHOOSEPOKEMON]            = PlayerPartnerHandleChoosePokemon,
    [CONTROLLER_23]                       = BtlController_Empty,
    [CONTROLLER_HEALTHBARUPDATE]          = PlayerPartnerHandleHealthBarUpdate,
    [CONTROLLER_EXPUPDATE]                = PlayerHandleExpUpdate, // Partner's player gets experience the same way as the player.
    [CONTROLLER_STATUSICONUPDATE]         = BtlController_HandleStatusIconUpdate,
    [CONTROLLER_STATUSANIMATION]          = BtlController_HandleStatusAnimation,
    [CONTROLLER_STATUSXOR]                = BtlController_Empty,
    [CONTROLLER_DATATRANSFER]             = BtlController_Empty,
    [CONTROLLER_DMA3TRANSFER]             = BtlController_Empty,
    [CONTROLLER_PLAYBGM]                  = BtlController_Empty,
    [CONTROLLER_32]                       = BtlController_Empty,
    [CONTROLLER_TWORETURNVALUES]          = BtlController_Empty,
    [CONTROLLER_CHOSENMONRETURNVALUE]     = BtlController_Empty,
    [CONTROLLER_ONERETURNVALUE]           = BtlController_Empty,
    [CONTROLLER_ONERETURNVALUE_DUPLICATE] = BtlController_Empty,
    [CONTROLLER_HITANIMATION]             = BtlController_HandleHitAnimation,
    [CONTROLLER_CANTSWITCH]               = BtlController_Empty,
    [CONTROLLER_PLAYSE]                   = BtlController_HandlePlaySE,
    [CONTROLLER_PLAYFANFAREORBGM]         = BtlController_HandlePlayFanfareOrBGM,
    [CONTROLLER_FAINTINGCRY]              = BtlController_HandleFaintingCry,
    [CONTROLLER_INTROSLIDE]               = BtlController_HandleIntroSlide,
    [CONTROLLER_INTROTRAINERBALLTHROW]    = PlayerPartnerHandleIntroTrainerBallThrow,
    [CONTROLLER_DRAWPARTYSTATUSSUMMARY]   = PlayerPartnerHandleDrawPartyStatusSummary,
    [CONTROLLER_HIDEPARTYSTATUSSUMMARY]   = BtlController_HandleHidePartyStatusSummary,
    [CONTROLLER_ENDBOUNCE]                = BtlController_Empty,
    [CONTROLLER_SPRITEINVISIBILITY]       = BtlController_HandleSpriteInvisibility,
    [CONTROLLER_BATTLEANIMATION]          = PlayerPartnerHandleBattleAnimation,
    [CONTROLLER_LINKSTANDBYMSG]           = BtlController_Empty,
    [CONTROLLER_RESETACTIONMOVESELECTION] = BtlController_Empty,
    [CONTROLLER_ENDLINKBATTLE]            = PlayerPartnerHandleEndLinkBattle,
    [CONTROLLER_DEBUGMENU]                = BtlController_Empty,
    [CONTROLLER_TERMINATOR_NOP]           = BtlController_TerminatorNop
};

void SetControllerToPlayerPartner(u32 battler)
{
    gBattlerControllerEndFuncs[battler] = PlayerPartnerBufferExecCompleted;
    gBattlerControllerFuncs[battler] = PlayerPartnerBufferRunCommand;
}

static void PlayerPartnerBufferRunCommand(u32 battler)
{
    if (gBattleControllerExecFlags & (1u << battler))
    {
        if (gBattleResources->bufferA[battler][0] < ARRAY_COUNT(sPlayerPartnerBufferCommands))
            sPlayerPartnerBufferCommands[gBattleResources->bufferA[battler][0]](battler);
        else
            PlayerPartnerBufferExecCompleted(battler);
    }
}

static void Intro_DelayAndEnd(u32 battler)
{
    if (--gBattleSpritesDataPtr->healthBoxesData[battler].introEndDelay == (u8)-1)
    {
        gBattleSpritesDataPtr->healthBoxesData[battler].introEndDelay = 0;
        BattleControllerComplete(battler);
    }
}

static void Intro_WaitForHealthbox(u32 battler)
{
    bool32 finished = FALSE;

    if (!IsDoubleBattle() || (IsDoubleBattle() && (gBattleTypeFlags & BATTLE_TYPE_MULTI)))
    {
        if (gSprites[gHealthboxSpriteIds[battler]].callback == SpriteCallbackDummy)
            finished = TRUE;
    }
    else
    {
        if (gSprites[gHealthboxSpriteIds[battler]].callback == SpriteCallbackDummy
            && gSprites[gHealthboxSpriteIds[BATTLE_PARTNER(battler)]].callback == SpriteCallbackDummy)
        {
            finished = TRUE;
        }
    }

    if (IsCryPlayingOrClearCrySongs())
        finished = FALSE;

    if (finished)
    {
        gBattleSpritesDataPtr->healthBoxesData[battler].introEndDelay = 3;
        gBattlerControllerFuncs[battler] = Intro_DelayAndEnd;
    }
}

// Also used by the link partner.
void Controller_PlayerPartnerShowIntroHealthbox(u32 battler)
{
    if (!gBattleSpritesDataPtr->healthBoxesData[battler].ballAnimActive
        && !gBattleSpritesDataPtr->healthBoxesData[BATTLE_PARTNER(battler)].ballAnimActive
        && gSprites[gBattleControllerData[battler]].callback == SpriteCallbackDummy
        && gSprites[gBattlerSpriteIds[battler]].callback == SpriteCallbackDummy
        && ++gBattleSpritesDataPtr->healthBoxesData[battler].introEndDelay != 1)
    {
        gBattleSpritesDataPtr->healthBoxesData[battler].introEndDelay = 0;
        TryShinyAnimation(battler, &gPlayerParty[gBattlerPartyIndexes[battler]]);

        if (IsDoubleBattle() && !(gBattleTypeFlags & BATTLE_TYPE_MULTI))
        {
            DestroySprite(&gSprites[gBattleControllerData[BATTLE_PARTNER(battler)]]);
            UpdateHealthboxAttribute(gHealthboxSpriteIds[BATTLE_PARTNER(battler)], &gPlayerParty[gBattlerPartyIndexes[BATTLE_PARTNER(battler)]], HEALTHBOX_ALL);
            StartHealthboxSlideIn(BATTLE_PARTNER(battler));
            SetHealthboxSpriteVisible(gHealthboxSpriteIds[BATTLE_PARTNER(battler)]);
        }

        DestroySprite(&gSprites[gBattleControllerData[battler]]);
        UpdateHealthboxAttribute(gHealthboxSpriteIds[battler], &gPlayerParty[gBattlerPartyIndexes[battler]], HEALTHBOX_ALL);
        StartHealthboxSlideIn(battler);
        SetHealthboxSpriteVisible(gHealthboxSpriteIds[battler]);

        gBattleSpritesDataPtr->animationData->introAnimActive = FALSE;

        gBattlerControllerFuncs[battler] = Intro_WaitForHealthbox;
    }
}

static void WaitForMonAnimAfterLoad(u32 battler)
{
    if (gSprites[gBattlerSpriteIds[battler]].animEnded && gSprites[gBattlerSpriteIds[battler]].x2 == 0)
        PlayerPartnerBufferExecCompleted(battler);
}

static void SwitchIn_ShowSubstitute(u32 battler)
{
    if (gSprites[gHealthboxSpriteIds[battler]].callback == SpriteCallbackDummy)
    {
        CopyBattleSpriteInvisibility(battler);
        if (gBattleSpritesDataPtr->battlerData[battler].behindSubstitute)
            InitAndLaunchSpecialAnimation(battler, battler, battler, B_ANIM_MON_TO_SUBSTITUTE);

        gBattlerControllerFuncs[battler] = SwitchIn_WaitAndEnd;
    }
}

static void SwitchIn_WaitAndEnd(u32 battler)
{
    if (!gBattleSpritesDataPtr->healthBoxesData[battler].specialAnimActive
        && gSprites[gBattlerSpriteIds[battler]].callback == SpriteCallbackDummy)
    {
        PlayerPartnerBufferExecCompleted(battler);
    }
}

static void SwitchIn_ShowHealthbox(u32 battler)
{
    if (gBattleSpritesDataPtr->healthBoxesData[battler].finishedShinyMonAnim)
    {
        gBattleSpritesDataPtr->healthBoxesData[battler].triedShinyMonAnim = FALSE;
        gBattleSpritesDataPtr->healthBoxesData[battler].finishedShinyMonAnim = FALSE;

        FreeSpriteTilesByTag(ANIM_TAG_GOLD_STARS);
        FreeSpritePaletteByTag(ANIM_TAG_GOLD_STARS);

        CreateTask(Task_PlayerController_RestoreBgmAfterCry, 10);
        HandleLowHpMusicChange(&gPlayerParty[gBattlerPartyIndexes[battler]], battler);
        StartSpriteAnim(&gSprites[gBattlerSpriteIds[battler]], 0);
        UpdateHealthboxAttribute(gHealthboxSpriteIds[battler], &gPlayerParty[gBattlerPartyIndexes[battler]], HEALTHBOX_ALL);
        StartHealthboxSlideIn(battler);
        SetHealthboxSpriteVisible(gHealthboxSpriteIds[battler]);

        gBattlerControllerFuncs[battler] = SwitchIn_ShowSubstitute;
    }
}

static void SwitchIn_TryShinyAnim(u32 battler)
{
    if (!gBattleSpritesDataPtr->healthBoxesData[battler].triedShinyMonAnim
        && !gBattleSpritesDataPtr->healthBoxesData[battler].ballAnimActive)
    {
        TryShinyAnimation(battler, &gPlayerParty[gBattlerPartyIndexes[battler]]);
    }

    if (gSprites[gBattleControllerData[battler]].callback == SpriteCallbackDummy
     && !gBattleSpritesDataPtr->healthBoxesData[battler].ballAnimActive)
    {
        DestroySprite(&gSprites[gBattleControllerData[battler]]);
        gBattlerControllerFuncs[battler] = SwitchIn_ShowHealthbox;
    }
}

static void PlayerPartnerBufferExecCompleted(u32 battler)
{
    gBattlerControllerFuncs[battler] = PlayerPartnerBufferRunCommand;
    if (gBattleTypeFlags & BATTLE_TYPE_LINK)
    {
        u8 playerId = GetMultiplayerId();

        PrepareBufferDataTransferLink(battler, 2, 4, &playerId);
        gBattleResources->bufferA[battler][0] = CONTROLLER_TERMINATOR_NOP;
    }
    else
    {
        gBattleControllerExecFlags &= ~(1u << battler);
    }
}

static void PlayerPartnerHandleLoadMonSprite(u32 battler)
{
    BtlController_HandleLoadMonSprite(battler, WaitForMonAnimAfterLoad);
}

static void PlayerPartnerHandleSwitchInAnim(u32 battler)
{
    BtlController_HandleSwitchInAnim(battler, TRUE, SwitchIn_TryShinyAnim);
}

// some explanation here
// in emerald it's possible to have a tag battle in the battle frontier facilities with AI
// which use the front sprite for both the player and the partner as opposed to any other battles (including the one with Steven) that use the back pic as well as animate it
static void PlayerPartnerHandleDrawTrainerPic(u32 battler)
{
    bool32 isFrontPic;
    s16 xPos, yPos;
    u32 trainerPicId;

    enum DifficultyLevel difficulty = GetBattlePartnerDifficultyLevel(gPartnerTrainerId);

    if (gPartnerTrainerId > TRAINER_PARTNER(PARTNER_NONE))
    {
        trainerPicId = gBattlePartners[difficulty][gPartnerTrainerId - TRAINER_PARTNER(PARTNER_NONE)].trainerPic;
        xPos = 90;
        yPos = (8 - gTrainerBacksprites[trainerPicId].coordinates.size) * 4 + 80;
    }
    else if (IsAiVsAiBattle())
    {
        trainerPicId = GetTrainerPicFromId(gPartnerTrainerId);
        xPos = 60;
        yPos = 80;
    }
    else
    {
        trainerPicId = GetFrontierTrainerFrontSpriteId(gPartnerTrainerId);
        xPos = 32;
        yPos = 80;
    }

    // Use back pic only if the partner Steven or is custom.
    if (gPartnerTrainerId > TRAINER_PARTNER(PARTNER_NONE))
        isFrontPic = FALSE;
    else
        isFrontPic = TRUE;

    BtlController_HandleDrawTrainerPic(battler, trainerPicId, isFrontPic, xPos, yPos, -1);
}

static void PlayerPartnerHandleTrainerSlideBack(u32 battler)
{
    BtlController_HandleTrainerSlideBack(battler, 35, FALSE);
}

static void PlayerPartnerHandleMoveAnimation(u32 battler)
{
    BtlController_HandleMoveAnimation(battler, FALSE);
}

static void PlayerPartnerHandlePrintString(u32 battler)
{
    BtlController_HandlePrintString(battler, FALSE, FALSE);
}

static void PlayerPartnerHandleChooseAction(u32 battler)
{
    AI_TrySwitchOrUseItem(battler);
    PlayerPartnerBufferExecCompleted(battler);
}

static void PlayerPartnerHandleChooseMove(u32 battler)
{
    u8 chosenMoveId;
    struct ChooseMoveStruct *moveInfo = (struct ChooseMoveStruct *)(&gBattleResources->bufferA[battler][4]);

    chosenMoveId = gBattleStruct->aiMoveOrAction[battler];
    gBattlerTarget = gBattleStruct->aiChosenTarget[battler];
    u32 moveTarget = GetBattlerMoveTargetType(battler, moveInfo->moves[chosenMoveId]);

<<<<<<< HEAD
    if (moveTarget & (MOVE_TARGET_USER | MOVE_TARGET_USER_OR_SELECTED))
=======
    if (gMovesInfo[moveInfo->moves[chosenMoveId]].target & MOVE_TARGET_USER)
>>>>>>> 56a3819b
        gBattlerTarget = battler;
    else if (moveTarget & MOVE_TARGET_BOTH)
    {
        gBattlerTarget = GetBattlerAtPosition(B_POSITION_OPPONENT_LEFT);
        if (gAbsentBattlerFlags & (1u << gBattlerTarget))
            gBattlerTarget = GetBattlerAtPosition(B_POSITION_OPPONENT_RIGHT);
    }
    // If partner can and should use a gimmick (considering trainer data), do it
    if (gBattleStruct->gimmick.usableGimmick[battler] != GIMMICK_NONE
        && !(gBattleStruct->gimmick.usableGimmick[battler] == GIMMICK_Z_MOVE
        && !ShouldUseZMove(battler, gBattlerTarget, moveInfo->moves[chosenMoveId])))
    {
        BtlController_EmitTwoReturnValues(battler, BUFFER_B, 10, (chosenMoveId) | (RET_GIMMICK) | (gBattlerTarget << 8));
    }
    else
    {
        BtlController_EmitTwoReturnValues(battler, BUFFER_B, 10, (chosenMoveId) | (gBattlerTarget << 8));
    }

    PlayerPartnerBufferExecCompleted(battler);
}

static void PlayerPartnerHandleChoosePokemon(u32 battler)
{
    s32 chosenMonId;
    // Choosing Revival Blessing target
    if ((gBattleResources->bufferA[battler][1] & 0xF) == PARTY_ACTION_CHOOSE_FAINTED_MON)
    {
        chosenMonId = gSelectedMonPartyId = GetFirstFaintedPartyIndex(battler);
    }
    // Switching out
    else if (gBattleStruct->monToSwitchIntoId[battler] >= PARTY_SIZE || !IsValidForBattle(&gPlayerParty[gBattleStruct->monToSwitchIntoId[battler]]))
    {
        chosenMonId = GetMostSuitableMonToSwitchInto(battler, SWITCH_AFTER_KO);

        if (chosenMonId == PARTY_SIZE || !IsValidForBattle(&gPlayerParty[chosenMonId])) // just switch to the next mon
        {
            s32 firstId = (IsAiVsAiBattle()) ? 0 : (PARTY_SIZE / 2);
            u32 battler1 = GetBattlerAtPosition(B_POSITION_PLAYER_LEFT);
            u32 battler2 = IsDoubleBattle() ? GetBattlerAtPosition(B_POSITION_PLAYER_RIGHT) : battler1;

            for (chosenMonId = firstId; chosenMonId < PARTY_SIZE; chosenMonId++)
            {
                if (GetMonData(&gPlayerParty[chosenMonId], MON_DATA_HP) != 0
                    && chosenMonId != gBattlerPartyIndexes[battler1]
                    && chosenMonId != gBattlerPartyIndexes[battler2])
                {
                    break;
                }
            }
        }
        gBattleStruct->monToSwitchIntoId[battler] = chosenMonId;
    }
    else // Mon to switch out has been already chosen.
    {
        chosenMonId = gBattleStruct->monToSwitchIntoId[battler];
        gBattleStruct->AI_monToSwitchIntoId[battler] = PARTY_SIZE;
        gBattleStruct->monToSwitchIntoId[battler] = chosenMonId;
    }
    BtlController_EmitChosenMonReturnValue(battler, BUFFER_B, chosenMonId, NULL);
    PlayerPartnerBufferExecCompleted(battler);
}

static void PlayerPartnerHandleHealthBarUpdate(u32 battler)
{
    BtlController_HandleHealthBarUpdate(battler, FALSE);
}

static void PlayerPartnerHandleIntroTrainerBallThrow(u32 battler)
{
    const u32 *trainerPal;
    enum DifficultyLevel difficulty = GetBattlePartnerDifficultyLevel(gPartnerTrainerId);

    if (gPartnerTrainerId > TRAINER_PARTNER(PARTNER_NONE))
        trainerPal = gTrainerBacksprites[gBattlePartners[difficulty][gPartnerTrainerId - TRAINER_PARTNER(PARTNER_NONE)].trainerPic].palette.data;
    else if (IsAiVsAiBattle())
        trainerPal = gTrainerSprites[GetTrainerPicFromId(gPartnerTrainerId)].palette.data;
    else
        trainerPal = gTrainerSprites[GetFrontierTrainerFrontSpriteId(gPartnerTrainerId)].palette.data; // 2 vs 2 multi battle in Battle Frontier, load front sprite and pal.

    BtlController_HandleIntroTrainerBallThrow(battler, 0xD6F9, trainerPal, 24, Controller_PlayerPartnerShowIntroHealthbox);
}

static void PlayerPartnerHandleDrawPartyStatusSummary(u32 battler)
{
    BtlController_HandleDrawPartyStatusSummary(battler, B_SIDE_PLAYER, TRUE);
}

static void PlayerPartnerHandleBattleAnimation(u32 battler)
{
    BtlController_HandleBattleAnimation(battler, FALSE, FALSE);
}

static void PlayerPartnerHandleEndLinkBattle(u32 battler)
{
    gBattleOutcome = gBattleResources->bufferA[battler][1];
    FadeOutMapMusic(5);
    BeginFastPaletteFade(3);
    PlayerPartnerBufferExecCompleted(battler);
    gBattlerControllerFuncs[battler] = SetBattleEndCallbacks;
}<|MERGE_RESOLUTION|>--- conflicted
+++ resolved
@@ -353,11 +353,7 @@
     gBattlerTarget = gBattleStruct->aiChosenTarget[battler];
     u32 moveTarget = GetBattlerMoveTargetType(battler, moveInfo->moves[chosenMoveId]);
 
-<<<<<<< HEAD
-    if (moveTarget & (MOVE_TARGET_USER | MOVE_TARGET_USER_OR_SELECTED))
-=======
-    if (gMovesInfo[moveInfo->moves[chosenMoveId]].target & MOVE_TARGET_USER)
->>>>>>> 56a3819b
+    if (moveTarget & MOVE_TARGET_USER)
         gBattlerTarget = battler;
     else if (moveTarget & MOVE_TARGET_BOTH)
     {
