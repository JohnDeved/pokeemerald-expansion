#include "global.h"
#include "battle_setup.h"
#include "event_data.h"
#include "event_object_movement.h"
#include "field_effect.h"
#include "field_player_avatar.h"
#include "pokemon.h"
#include "script.h"
#include "script_movement.h"
#include "sprite.h"
#include "task.h"
#include "trainer_see.h"
#include "trainer_hill.h"
#include "util.h"
#include "battle_pyramid.h"
#include "constants/battle_setup.h"
#include "constants/event_objects.h"
#include "constants/event_object_movement.h"
#include "constants/field_effects.h"
#include "constants/trainer_types.h"

// this file's functions
static u8 CheckTrainer(u8 objectEventId);
static u8 GetTrainerApproachDistance(struct ObjectEvent *trainerObj);
static u8 CheckPathBetweenTrainerAndPlayer(struct ObjectEvent *trainerObj, u8 approachDistance, u8 direction);
static void InitTrainerApproachTask(struct ObjectEvent *trainerObj, u8 range);
static void Task_RunTrainerSeeFuncList(u8 taskId);
static void Task_EndTrainerApproach(u8 taskId);
static void SetIconSpriteData(struct Sprite *sprite, u16 fldEffId, u8 spriteAnimNum);

static u8 GetTrainerApproachDistanceSouth(struct ObjectEvent *trainerObj, s16 range, s16 x, s16 y);
static u8 GetTrainerApproachDistanceNorth(struct ObjectEvent *trainerObj, s16 range, s16 x, s16 y);
static u8 GetTrainerApproachDistanceWest(struct ObjectEvent *trainerObj, s16 range, s16 x, s16 y);
static u8 GetTrainerApproachDistanceEast(struct ObjectEvent *trainerObj, s16 range, s16 x, s16 y);

static bool8 TrainerSeeIdle(u8 taskId, struct Task *task, struct ObjectEvent *trainerObj);
static bool8 TrainerExclamationMark(u8 taskId, struct Task *task, struct ObjectEvent *trainerObj);
static bool8 WaitTrainerExclamationMark(u8 taskId, struct Task *task, struct ObjectEvent *trainerObj);
static bool8 TrainerMoveToPlayer(u8 taskId, struct Task *task, struct ObjectEvent *trainerObj);
static bool8 PlayerFaceApproachingTrainer(u8 taskId, struct Task *task, struct ObjectEvent *trainerObj);
static bool8 WaitPlayerFaceApproachingTrainer(u8 taskId, struct Task *task, struct ObjectEvent *trainerObj);
static bool8 RevealDisguisedTrainer(u8 taskId, struct Task *task, struct ObjectEvent *trainerObj);
static bool8 WaitRevealDisguisedTrainer(u8 taskId, struct Task *task, struct ObjectEvent *trainerObj);
static bool8 RevealBuriedTrainer(u8 taskId, struct Task *task, struct ObjectEvent *trainerObj);
static bool8 PopOutOfAshBuriedTrainer(u8 taskId, struct Task *task, struct ObjectEvent *trainerObj);
static bool8 JumpInPlaceBuriedTrainer(u8 taskId, struct Task *task, struct ObjectEvent *trainerObj);
static bool8 WaitRevealBuriedTrainer(u8 taskId, struct Task *task, struct ObjectEvent *trainerObj);

static void SpriteCB_TrainerIcons(struct Sprite *sprite);

// IWRAM common
u16 gWhichTrainerToFaceAfterBattle;
u8 gPostBattleMovementScript[4];
struct ApproachingTrainer gApproachingTrainers[2];
u8 gNoOfApproachingTrainers;
bool8 gTrainerApproachedPlayer;

// EWRAM
EWRAM_DATA u8 gApproachingTrainerId = 0;

// const rom data
static const u8 sEmotion_ExclamationMarkGfx[] = INCBIN_U8("graphics/misc/emotion_exclamation.4bpp");
static const u8 sEmotion_QuestionMarkGfx[] = INCBIN_U8("graphics/misc/emotion_question.4bpp");
static const u8 sEmotion_HeartGfx[] = INCBIN_U8("graphics/misc/emotion_heart.4bpp");
// TODO: Credit https://www.spriters-resource.com/ds_dsi/pokemonheartgoldsoulsilver/sheet/30497/
static const u8 sEmotion_Gfx[] = INCBIN_U8("graphics/misc/emotes.4bpp");


static u8 (*const sDirectionalApproachDistanceFuncs[])(struct ObjectEvent *trainerObj, s16 range, s16 x, s16 y) =
{
    GetTrainerApproachDistanceSouth,
    GetTrainerApproachDistanceNorth,
    GetTrainerApproachDistanceWest,
    GetTrainerApproachDistanceEast,
};

enum {
    TRSEE_NONE,
    TRSEE_EXCLAMATION,
    TRSEE_EXCLAMATION_WAIT,
    TRSEE_MOVE_TO_PLAYER,
    TRSEE_PLAYER_FACE,
    TRSEE_PLAYER_FACE_WAIT,
    TRSEE_REVEAL_DISGUISE,
    TRSEE_REVEAL_DISGUISE_WAIT,
    TRSEE_REVEAL_BURIED,
    TRSEE_BURIED_POP_OUT,
    TRSEE_BURIED_JUMP,
    TRSEE_REVEAL_BURIED_WAIT,
};

static bool8 (*const sTrainerSeeFuncList[])(u8 taskId, struct Task *task, struct ObjectEvent *trainerObj) =
{
    [TRSEE_NONE]                 = TrainerSeeIdle,
    [TRSEE_EXCLAMATION]          = TrainerExclamationMark,
    [TRSEE_EXCLAMATION_WAIT]     = WaitTrainerExclamationMark,
    [TRSEE_MOVE_TO_PLAYER]       = TrainerMoveToPlayer,
    [TRSEE_PLAYER_FACE]          = PlayerFaceApproachingTrainer,
    [TRSEE_PLAYER_FACE_WAIT]     = WaitPlayerFaceApproachingTrainer,
    [TRSEE_REVEAL_DISGUISE]      = RevealDisguisedTrainer,
    [TRSEE_REVEAL_DISGUISE_WAIT] = WaitRevealDisguisedTrainer,
    [TRSEE_REVEAL_BURIED]        = RevealBuriedTrainer,
    [TRSEE_BURIED_POP_OUT]       = PopOutOfAshBuriedTrainer,
    [TRSEE_BURIED_JUMP]          = JumpInPlaceBuriedTrainer,
    [TRSEE_REVEAL_BURIED_WAIT]   = WaitRevealBuriedTrainer,
};

static bool8 (*const sTrainerSeeFuncList2[])(u8 taskId, struct Task *task, struct ObjectEvent *trainerObj) =
{
    RevealBuriedTrainer,
    PopOutOfAshBuriedTrainer,
    JumpInPlaceBuriedTrainer,
    WaitRevealBuriedTrainer,
};

static const struct OamData sOamData_Icons =
{
    .y = 0,
    .affineMode = ST_OAM_AFFINE_OFF,
    .objMode = ST_OAM_OBJ_NORMAL,
    .mosaic = 0,
    .bpp = ST_OAM_4BPP,
    .shape = SPRITE_SHAPE(16x16),
    .x = 0,
    .matrixNum = 0,
    .size = SPRITE_SIZE(16x16),
    .tileNum = 0,
    .priority = 1,
    .paletteNum = 0,
    .affineParam = 0,
};

static const struct SpriteFrameImage sSpriteImageTable_ExclamationQuestionMark[] =
{
    {
        .data = sEmotion_ExclamationMarkGfx,
        .size = 0x80
    },
    {
        .data = sEmotion_QuestionMarkGfx,
        .size = 0x80
    }
};

static const struct SpriteFrameImage sSpriteImageTable_HeartIcon[] =
{
    {
        .data = sEmotion_HeartGfx,
        .size = 0x80
    }
};

static const struct SpriteFrameImage sSpriteImageTable_Emotes[] =
{
  { .data = (u8 *)sEmotion_Gfx+0*0x80, .size = 0x80}, // FOLLOWER_EMOTION_HAPPY
  { .data = (u8 *)sEmotion_Gfx+1*0x80, .size = 0x80}, // FOLLOWER_EMOTION_HAPPY
  { .data = (u8 *)sEmotion_Gfx+2*0x80, .size = 0x80}, // FOLLOWER_EMOTION_NEUTRAL
  { .data = (u8 *)sEmotion_Gfx+3*0x80, .size = 0x80}, // FOLLOWER_EMOTION_NEUTRAL
  { .data = (u8 *)sEmotion_Gfx+4*0x80, .size = 0x80}, // FOLLOWER_EMOTION_SAD
  { .data = (u8 *)sEmotion_Gfx+5*0x80, .size = 0x80}, // FOLLOWER_EMOTION_SAD
  { .data = (u8 *)sEmotion_Gfx+6*0x80, .size = 0x80}, // FOLLOWER_EMOTION_UPSET
  { .data = (u8 *)sEmotion_Gfx+7*0x80, .size = 0x80}, // FOLLOWER_EMOTION_UPSET
  { .data = (u8 *)sEmotion_Gfx+8*0x80, .size = 0x80}, // FOLLOWER_EMOTION_ANGRY
  { .data = (u8 *)sEmotion_Gfx+9*0x80, .size = 0x80}, // FOLLOWER_EMOTION_ANGRY
  { .data = (u8 *)sEmotion_Gfx+10*0x80, .size = 0x80}, // FOLLOWER_EMOTION_PENSIVE
  { .data = (u8 *)sEmotion_Gfx+11*0x80, .size = 0x80}, // FOLLOWER_EMOTION_PENSIVE
  { .data = (u8 *)sEmotion_Gfx+12*0x80, .size = 0x80}, // FOLLOWER_EMOTION_LOVE
  { .data = (u8 *)sEmotion_Gfx+13*0x80, .size = 0x80}, // FOLLOWER_EMOTION_LOVE
  { .data = (u8 *)sEmotion_Gfx+14*0x80, .size = 0x80}, // FOLLOWER_EMOTION_SURPRISE
  { .data = (u8 *)sEmotion_Gfx+15*0x80, .size = 0x80}, // FOLLOWER_EMOTION_SURPRISE
  { .data = (u8 *)sEmotion_Gfx+16*0x80, .size = 0x80}, // FOLLOWER_EMOTION_CURIOUS
  { .data = (u8 *)sEmotion_Gfx+17*0x80, .size = 0x80}, // FOLLOWER_EMOTION_CURIOUS
  { .data = (u8 *)sEmotion_Gfx+18*0x80, .size = 0x80}, // FOLLOWER_EMOTION_MUSIC
  { .data = (u8 *)sEmotion_Gfx+19*0x80, .size = 0x80}, // FOLLOWER_EMOTION_MUSIC
  { .data = (u8 *)sEmotion_Gfx+20*0x80, .size = 0x80}, // FOLLOWER_EMOTION_POISONED
  { .data = (u8 *)sEmotion_Gfx+21*0x80, .size = 0x80}, // FOLLOWER_EMOTION_POISONED
};

static const union AnimCmd sSpriteAnim_Emotes0[] = {
    ANIMCMD_FRAME(0*2, 30),
    ANIMCMD_FRAME(0*2+1, 25),
    ANIMCMD_FRAME(0*2, 30),
    ANIMCMD_END
};

static const union AnimCmd sSpriteAnim_Emotes1[] = {
    ANIMCMD_FRAME(1*2, 30),
    ANIMCMD_FRAME(1*2+1, 25),
    ANIMCMD_FRAME(1*2, 30),
    ANIMCMD_END
};

static const union AnimCmd sSpriteAnim_Emotes2[] = {
    ANIMCMD_FRAME(2*2, 30),
    ANIMCMD_FRAME(2*2+1, 25),
    ANIMCMD_FRAME(2*2, 30),
    ANIMCMD_END
};

static const union AnimCmd sSpriteAnim_Emotes3[] = {
    ANIMCMD_FRAME(3*2, 30),
    ANIMCMD_FRAME(3*2+1, 25),
    ANIMCMD_FRAME(3*2, 30),
    ANIMCMD_END
};

static const union AnimCmd sSpriteAnim_Emotes4[] = {
    ANIMCMD_FRAME(4*2, 30),
    ANIMCMD_FRAME(4*2+1, 25),
    ANIMCMD_FRAME(4*2, 30),
    ANIMCMD_END
};

static const union AnimCmd sSpriteAnim_Emotes5[] = {
    ANIMCMD_FRAME(5*2, 30),
    ANIMCMD_FRAME(5*2+1, 25),
    ANIMCMD_FRAME(5*2, 30),
    ANIMCMD_END
};

static const union AnimCmd sSpriteAnim_Emotes6[] = {
    ANIMCMD_FRAME(6*2, 30),
    ANIMCMD_FRAME(6*2+1, 25),
    ANIMCMD_FRAME(6*2, 30),
    ANIMCMD_END
};

static const union AnimCmd sSpriteAnim_Emotes7[] = {
    ANIMCMD_FRAME(7*2, 30),
    ANIMCMD_FRAME(7*2+1, 25),
    ANIMCMD_FRAME(7*2, 30),
    ANIMCMD_END
};

static const union AnimCmd sSpriteAnim_Emotes8[] = {
    ANIMCMD_FRAME(8*2, 30),
    ANIMCMD_FRAME(8*2+1, 25),
    ANIMCMD_FRAME(8*2, 30),
    ANIMCMD_END
};

static const union AnimCmd sSpriteAnim_Emotes9[] = {
    ANIMCMD_FRAME(9*2, 30),
    ANIMCMD_FRAME(9*2+1, 25),
    ANIMCMD_FRAME(9*2, 30),
    ANIMCMD_END
};

static const union AnimCmd sSpriteAnim_Emotes10[] = {
    ANIMCMD_FRAME(10*2, 30),
    ANIMCMD_FRAME(10*2+1, 25),
    ANIMCMD_FRAME(10*2, 30),
    ANIMCMD_END
};

static const union AnimCmd sSpriteAnim_Icons1[] =
{
    ANIMCMD_FRAME(0, 60),
    ANIMCMD_END
};

static const union AnimCmd sSpriteAnim_Icons2[] =
{
    ANIMCMD_FRAME(1, 60),
    ANIMCMD_END
};

static const union AnimCmd *const sSpriteAnimTable_Icons[] =
{
    sSpriteAnim_Icons1,
    sSpriteAnim_Icons2
};

static const union AnimCmd *const sSpriteAnimTable_Emotes[] = {
    sSpriteAnim_Emotes0,
    sSpriteAnim_Emotes1,
    sSpriteAnim_Emotes2,
    sSpriteAnim_Emotes3,
    sSpriteAnim_Emotes4,
    sSpriteAnim_Emotes5,
    sSpriteAnim_Emotes6,
    sSpriteAnim_Emotes7,
    sSpriteAnim_Emotes8,
    sSpriteAnim_Emotes9,
    sSpriteAnim_Emotes10,
};

// TODO: Move these declarations into even_object_movement.h
#define OBJ_EVENT_PAL_TAG_MAY 0x1110
#define OBJ_EVENT_PAL_TAG_EMOTES 0x8002

static const struct SpriteTemplate sSpriteTemplate_ExclamationQuestionMark =
{
<<<<<<< HEAD
    .tileTag = 0xffff,
    .paletteTag = OBJ_EVENT_PAL_TAG_MAY,
=======
    .tileTag = TAG_NONE,
    .paletteTag = TAG_NONE,
>>>>>>> 6e552020
    .oam = &sOamData_Icons,
    .anims = sSpriteAnimTable_Icons,
    .images = sSpriteImageTable_ExclamationQuestionMark,
    .affineAnims = gDummySpriteAffineAnimTable,
    .callback = SpriteCB_TrainerIcons
};

static const struct SpriteTemplate sSpriteTemplate_HeartIcon =
{
    .tileTag = TAG_NONE,
    .paletteTag = FLDEFF_PAL_TAG_GENERAL_0,
    .oam = &sOamData_Icons,
    .anims = sSpriteAnimTable_Icons,
    .images = sSpriteImageTable_HeartIcon,
    .affineAnims = gDummySpriteAffineAnimTable,
    .callback = SpriteCB_TrainerIcons
};

static const struct SpriteTemplate sSpriteTemplate_Emote = {
    .tileTag = 0xffff,
    .paletteTag = OBJ_EVENT_PAL_TAG_EMOTES,
    .oam = &sOamData_Icons,
    .anims = sSpriteAnimTable_Emotes,
    .images = sSpriteImageTable_Emotes,
    .affineAnims = gDummySpriteAffineAnimTable,
    .callback = SpriteCB_TrainerIcons
};

// code
bool8 CheckForTrainersWantingBattle(void)
{
    u8 i;

    gNoOfApproachingTrainers = 0;
    gApproachingTrainerId = 0;

    for (i = 0; i < OBJECT_EVENTS_COUNT; i++)
    {
        u8 numTrainers;

        if (!gObjectEvents[i].active)
            continue;
        if (gObjectEvents[i].trainerType != TRAINER_TYPE_NORMAL && gObjectEvents[i].trainerType != TRAINER_TYPE_BURIED)
            continue;

        numTrainers = CheckTrainer(i);
        if (numTrainers == 2)
            break;

        if (numTrainers == 0)
            continue;

        if (gNoOfApproachingTrainers > 1)
            break;
        if (GetMonsStateToDoubles_2() != 0) // one trainer found and cant have a double battle
            break;
    }

    if (gNoOfApproachingTrainers == 1)
    {
        ResetTrainerOpponentIds();
        ConfigureAndSetUpOneTrainerBattle(gApproachingTrainers[gNoOfApproachingTrainers - 1].objectEventId,
                                          gApproachingTrainers[gNoOfApproachingTrainers - 1].trainerScriptPtr);
        gTrainerApproachedPlayer = TRUE;
        return TRUE;
    }
    else if (gNoOfApproachingTrainers == 2)
    {
        ResetTrainerOpponentIds();
        for (i = 0; i < gNoOfApproachingTrainers; i++, gApproachingTrainerId++)
        {
            ConfigureTwoTrainersBattle(gApproachingTrainers[i].objectEventId,
                                       gApproachingTrainers[i].trainerScriptPtr);
        }
        SetUpTwoTrainersBattle();
        gApproachingTrainerId = 0;
        gTrainerApproachedPlayer = TRUE;
        return TRUE;
    }
    else
    {
        gTrainerApproachedPlayer = FALSE;
        return FALSE;
    }
}

static u8 CheckTrainer(u8 objectEventId)
{
    const u8 *scriptPtr;
    u8 numTrainers = 1;
    u8 approachDistance;

    if (InTrainerHill() == TRUE)
        scriptPtr = GetTrainerHillTrainerScript();
    else
        scriptPtr = GetObjectEventScriptPointerByObjectEventId(objectEventId);

    if (InBattlePyramid())
    {
        if (GetBattlePyramidTrainerFlag(objectEventId))
            return 0;
    }
    else if (InTrainerHill() == TRUE)
    {
        if (GetHillTrainerFlag(objectEventId))
            return 0;
    }
    else
    {
        if (GetTrainerFlagFromScriptPointer(scriptPtr))
            return 0;
    }

    approachDistance = GetTrainerApproachDistance(&gObjectEvents[objectEventId]);

    if (approachDistance != 0)
    {
        if (scriptPtr[1] == TRAINER_BATTLE_DOUBLE
            || scriptPtr[1] == TRAINER_BATTLE_REMATCH_DOUBLE
            || scriptPtr[1] == TRAINER_BATTLE_CONTINUE_SCRIPT_DOUBLE)
        {
            if (GetMonsStateToDoubles_2() != 0)
                return 0;

            numTrainers = 2;
        }

        gApproachingTrainers[gNoOfApproachingTrainers].objectEventId = objectEventId;
        gApproachingTrainers[gNoOfApproachingTrainers].trainerScriptPtr = scriptPtr;
        gApproachingTrainers[gNoOfApproachingTrainers].radius = approachDistance;
        InitTrainerApproachTask(&gObjectEvents[objectEventId], approachDistance - 1);
        gNoOfApproachingTrainers++;

        return numTrainers;
    }

    return 0;
}

static u8 GetTrainerApproachDistance(struct ObjectEvent *trainerObj)
{
    s16 x, y;
    u8 i;
    u8 approachDistance;

    PlayerGetDestCoords(&x, &y);
    if (trainerObj->trainerType == TRAINER_TYPE_NORMAL)  // can only see in one direction
    {
        approachDistance = sDirectionalApproachDistanceFuncs[trainerObj->facingDirection - 1](trainerObj, trainerObj->trainerRange_berryTreeId, x, y);
        return CheckPathBetweenTrainerAndPlayer(trainerObj, approachDistance, trainerObj->facingDirection);
    }
    else // TRAINER_TYPE_SEE_ALL_DIRECTIONS, TRAINER_TYPE_BURIED
    {
        for (i = 0; i < ARRAY_COUNT(sDirectionalApproachDistanceFuncs); i++)
        {
            approachDistance = sDirectionalApproachDistanceFuncs[i](trainerObj, trainerObj->trainerRange_berryTreeId, x, y);
            if (CheckPathBetweenTrainerAndPlayer(trainerObj, approachDistance, i + 1)) // directions are 1-4 instead of 0-3. south north west east
                return approachDistance;
        }
    }

    return 0;
}

// Returns how far south the player is from trainer. 0 if out of trainer's sight.
static u8 GetTrainerApproachDistanceSouth(struct ObjectEvent *trainerObj, s16 range, s16 x, s16 y)
{
    if (trainerObj->currentCoords.x == x
     && y > trainerObj->currentCoords.y
     && y <= trainerObj->currentCoords.y + range)
        return (y - trainerObj->currentCoords.y);
    else
        return 0;
}

// Returns how far north the player is from trainer. 0 if out of trainer's sight.
static u8 GetTrainerApproachDistanceNorth(struct ObjectEvent *trainerObj, s16 range, s16 x, s16 y)
{
    if (trainerObj->currentCoords.x == x
     && y < trainerObj->currentCoords.y
     && y >= trainerObj->currentCoords.y - range)
        return (trainerObj->currentCoords.y - y);
    else
        return 0;
}

// Returns how far west the player is from trainer. 0 if out of trainer's sight.
static u8 GetTrainerApproachDistanceWest(struct ObjectEvent *trainerObj, s16 range, s16 x, s16 y)
{
    if (trainerObj->currentCoords.y == y
     && x < trainerObj->currentCoords.x
     && x >= trainerObj->currentCoords.x - range)
        return (trainerObj->currentCoords.x - x);
    else
        return 0;
}

// Returns how far east the player is from trainer. 0 if out of trainer's sight.
static u8 GetTrainerApproachDistanceEast(struct ObjectEvent *trainerObj, s16 range, s16 x, s16 y)
{
    if (trainerObj->currentCoords.y == y
     && x > trainerObj->currentCoords.x
     && x <= trainerObj->currentCoords.x + range)
        return (x - trainerObj->currentCoords.x);
    else
        return 0;
}

#define COLLISION_MASK (~1)

static u8 CheckPathBetweenTrainerAndPlayer(struct ObjectEvent *trainerObj, u8 approachDistance, u8 direction)
{
    s16 x, y;
    u8 rangeX, rangeY;
    u8 i;
    u8 collision;

    if (approachDistance == 0)
        return 0;

    x = trainerObj->currentCoords.x;
    y = trainerObj->currentCoords.y;

    MoveCoords(direction, &x, &y);
    for (i = 0; i < approachDistance - 1; i++, MoveCoords(direction, &x, &y))
    {
        collision = GetCollisionFlagsAtCoords(trainerObj, x, y, direction);
        if (collision != 0 && (collision & COLLISION_MASK))
            return 0;
    }

    rangeX = trainerObj->rangeX;
    rangeY = trainerObj->rangeY;
    trainerObj->rangeX = 0;
    trainerObj->rangeY = 0;

    collision = GetCollisionAtCoords(trainerObj, x, y, direction);

    trainerObj->rangeX = rangeX;
    trainerObj->rangeY = rangeY;
    if (collision == COLLISION_OBJECT_EVENT)
        return approachDistance;

    return 0;
}

#define tFuncId             data[0]
#define tTrainerRange       data[3]
#define tOutOfAshSpriteId   data[4]
#define tTrainerObjectEventId data[7]

static void InitTrainerApproachTask(struct ObjectEvent *trainerObj, u8 range)
{
    struct Task *task;

    gApproachingTrainers[gNoOfApproachingTrainers].taskId = CreateTask(Task_RunTrainerSeeFuncList, 0x50);
    task = &gTasks[gApproachingTrainers[gNoOfApproachingTrainers].taskId];
    task->tTrainerRange = range;
    task->tTrainerObjectEventId = gApproachingTrainers[gNoOfApproachingTrainers].objectEventId;
}

static void StartTrainerApproach(TaskFunc followupFunc)
{
    u8 taskId;
    TaskFunc taskFunc;

    if (gApproachingTrainerId == 0)
        taskId = gApproachingTrainers[0].taskId;
    else
        taskId = gApproachingTrainers[1].taskId;

    taskFunc = Task_RunTrainerSeeFuncList;
    SetTaskFuncWithFollowupFunc(taskId, taskFunc, followupFunc);
    gTasks[taskId].tFuncId = TRSEE_EXCLAMATION;
    taskFunc(taskId);
}

static void Task_RunTrainerSeeFuncList(u8 taskId)
{
    struct Task *task = &gTasks[taskId];
    struct ObjectEvent *trainerObj = &gObjectEvents[task->tTrainerObjectEventId];

    if (!trainerObj->active)
    {
        SwitchTaskToFollowupFunc(taskId);
    }
    else
    {
        while (sTrainerSeeFuncList[task->tFuncId](taskId, task, trainerObj));
    }
}

static bool8 TrainerSeeIdle(u8 taskId, struct Task *task, struct ObjectEvent *trainerObj)
{
    return FALSE;
}

// TRSEE_EXCLAMATION
static bool8 TrainerExclamationMark(u8 taskId, struct Task *task, struct ObjectEvent *trainerObj)
{
    u8 direction;

    ObjectEventGetLocalIdAndMap(trainerObj, &gFieldEffectArguments[0], &gFieldEffectArguments[1], &gFieldEffectArguments[2]);
    FieldEffectStart(FLDEFF_EXCLAMATION_MARK_ICON);
    direction = GetFaceDirectionMovementAction(trainerObj->facingDirection);
    ObjectEventSetHeldMovement(trainerObj, direction);
    task->tFuncId++;
    return TRUE;
}

// TRSEE_EXCLAMATION_WAIT
static bool8 WaitTrainerExclamationMark(u8 taskId, struct Task *task, struct ObjectEvent *trainerObj)
{
    if (FieldEffectActiveListContains(FLDEFF_EXCLAMATION_MARK_ICON))
    {
        return FALSE;
    }
    else
    {
        task->tFuncId++; // TRSEE_MOVE_TO_PLAYER
        if (trainerObj->movementType == MOVEMENT_TYPE_TREE_DISGUISE || trainerObj->movementType == MOVEMENT_TYPE_MOUNTAIN_DISGUISE)
            task->tFuncId = TRSEE_REVEAL_DISGUISE;
        if (trainerObj->movementType == MOVEMENT_TYPE_BURIED)
            task->tFuncId = TRSEE_REVEAL_BURIED;
        return TRUE;
    }
}

// TRSEE_MOVE_TO_PLAYER
static bool8 TrainerMoveToPlayer(u8 taskId, struct Task *task, struct ObjectEvent *trainerObj)
{
    if (!ObjectEventIsMovementOverridden(trainerObj) || ObjectEventClearHeldMovementIfFinished(trainerObj))
    {
        if (task->tTrainerRange)
        {
            ObjectEventSetHeldMovement(trainerObj, GetWalkNormalMovementAction(trainerObj->facingDirection));
            task->tTrainerRange--;
        }
        else
        {
            ObjectEventSetHeldMovement(trainerObj, MOVEMENT_ACTION_FACE_PLAYER);
            task->tFuncId++; // TRSEE_PLAYER_FACE
        }
    }
    return FALSE;
}

// TRSEE_PLAYER_FACE
static bool8 PlayerFaceApproachingTrainer(u8 taskId, struct Task *task, struct ObjectEvent *trainerObj)
{
    struct ObjectEvent *playerObj;

    if (ObjectEventIsMovementOverridden(trainerObj) && !ObjectEventClearHeldMovementIfFinished(trainerObj))
        return FALSE;

    // Set trainer's movement type so they stop and remain facing that direction
    SetTrainerMovementType(trainerObj, GetTrainerFacingDirectionMovementType(trainerObj->facingDirection));
    TryOverrideTemplateCoordsForObjectEvent(trainerObj, GetTrainerFacingDirectionMovementType(trainerObj->facingDirection));
    OverrideTemplateCoordsForObjectEvent(trainerObj);

    playerObj = &gObjectEvents[gPlayerAvatar.objectEventId];
    if (ObjectEventIsMovementOverridden(playerObj) && !ObjectEventClearHeldMovementIfFinished(playerObj))
        return FALSE;

    CancelPlayerForcedMovement();
    ObjectEventSetHeldMovement(&gObjectEvents[gPlayerAvatar.objectEventId], GetFaceDirectionMovementAction(GetOppositeDirection(trainerObj->facingDirection)));
    task->tFuncId++; // TRSEE_PLAYER_FACE_WAIT
    return FALSE;
}

// TRSEE_PLAYER_FACE_WAIT
static bool8 WaitPlayerFaceApproachingTrainer(u8 taskId, struct Task *task, struct ObjectEvent *trainerObj)
{
    struct ObjectEvent *playerObj = &gObjectEvents[gPlayerAvatar.objectEventId];

    if (!ObjectEventIsMovementOverridden(playerObj)
     || ObjectEventClearHeldMovementIfFinished(playerObj))
        SwitchTaskToFollowupFunc(taskId);
    return FALSE;
}

// TRSEE_REVEAL_DISGUISE
static bool8 RevealDisguisedTrainer(u8 taskId, struct Task *task, struct ObjectEvent *trainerObj)
{
    if (!ObjectEventIsMovementOverridden(trainerObj)
     || ObjectEventClearHeldMovementIfFinished(trainerObj))
    {
        ObjectEventSetHeldMovement(trainerObj, MOVEMENT_ACTION_REVEAL_TRAINER);
        task->tFuncId++; // TRSEE_REVEAL_DISGUISE_WAIT
    }
    return FALSE;
}

// TRSEE_REVEAL_DISGUISE_WAIT
static bool8 WaitRevealDisguisedTrainer(u8 taskId, struct Task *task, struct ObjectEvent *trainerObj)
{
    if (ObjectEventClearHeldMovementIfFinished(trainerObj))
        task->tFuncId = TRSEE_MOVE_TO_PLAYER;

    return FALSE;
}

// TRSEE_REVEAL_BURIED
static bool8 RevealBuriedTrainer(u8 taskId, struct Task *task, struct ObjectEvent *trainerObj)
{
    if (!ObjectEventIsMovementOverridden(trainerObj)
     || ObjectEventClearHeldMovementIfFinished(trainerObj))
    {
        ObjectEventSetHeldMovement(trainerObj, MOVEMENT_ACTION_FACE_PLAYER);
        task->tFuncId++;
    }
    return FALSE;
}

// TRSEE_BURIED_POP_OUT
static bool8 PopOutOfAshBuriedTrainer(u8 taskId, struct Task *task, struct ObjectEvent *trainerObj)
{
    if (ObjectEventCheckHeldMovementStatus(trainerObj))
    {
        gFieldEffectArguments[0] = trainerObj->currentCoords.x;
        gFieldEffectArguments[1] = trainerObj->currentCoords.y;
        gFieldEffectArguments[2] = gSprites[trainerObj->spriteId].subpriority - 1;
        gFieldEffectArguments[3] = 2;
        task->tOutOfAshSpriteId = FieldEffectStart(FLDEFF_ASH_PUFF);
        task->tFuncId++;
    }
    return FALSE;
}

// TRSEE_BURIED_JUMP
static bool8 JumpInPlaceBuriedTrainer(u8 taskId, struct Task *task, struct ObjectEvent *trainerObj)
{
    struct Sprite *sprite;

    if (gSprites[task->tOutOfAshSpriteId].animCmdIndex == 2)
    {
        trainerObj->fixedPriority = 0;
        trainerObj->triggerGroundEffectsOnMove = 1;

        sprite = &gSprites[trainerObj->spriteId];
        sprite->oam.priority = 2;
        ObjectEventClearHeldMovementIfFinished(trainerObj);
        ObjectEventSetHeldMovement(trainerObj, GetJumpInPlaceMovementAction(trainerObj->facingDirection));
        task->tFuncId++;
    }

    return FALSE;
}

// TRSEE_REVEAL_BURIED_WAIT
static bool8 WaitRevealBuriedTrainer(u8 taskId, struct Task *task, struct ObjectEvent *trainerObj)
{
    if (!FieldEffectActiveListContains(FLDEFF_ASH_PUFF))
        task->tFuncId = TRSEE_MOVE_TO_PLAYER;

    return FALSE;
}

#undef tTrainerRange
#undef tOutOfAshSpriteId
#undef tTrainerObjectEventId

#define tObjEvent data[1]

static void Task_SetBuriedTrainerMovement(u8 taskId)
{
    struct Task *task = &gTasks[taskId];
    struct ObjectEvent *objEvent;

    LoadWordFromTwoHalfwords(&task->tObjEvent, (u32 *)&objEvent);
    if (!task->data[7])
    {
        ObjectEventClearHeldMovement(objEvent);
        task->data[7]++;
    }
    sTrainerSeeFuncList2[task->tFuncId](taskId, task, objEvent);
    if (task->tFuncId == ((int)ARRAY_COUNT(sTrainerSeeFuncList2) - 1) && !FieldEffectActiveListContains(FLDEFF_ASH_PUFF))
    {
        SetTrainerMovementType(objEvent, GetTrainerFacingDirectionMovementType(objEvent->facingDirection));
        TryOverrideTemplateCoordsForObjectEvent(objEvent, GetTrainerFacingDirectionMovementType(objEvent->facingDirection));
        DestroyTask(taskId);
    }
    else
    {
        objEvent->heldMovementFinished = 0;
    }
}

// Called when a buried Trainer has the reveal_trainer movement applied, from direct interaction
void SetBuriedTrainerMovement(struct ObjectEvent *objEvent)
{
    StoreWordInTwoHalfwords(&gTasks[CreateTask(Task_SetBuriedTrainerMovement, 0)].tObjEvent, (u32)objEvent);
}

void DoTrainerApproach(void)
{
    StartTrainerApproach(Task_EndTrainerApproach);
}

static void Task_EndTrainerApproach(u8 taskId)
{
    DestroyTask(taskId);
    EnableBothScriptContexts();
}

void TryPrepareSecondApproachingTrainer(void)
{
    if (gNoOfApproachingTrainers == 2)
    {
        if (gApproachingTrainerId == 0)
        {
            gApproachingTrainerId++;
            gSpecialVar_Result = TRUE;
            UnfreezeObjectEvents();
            FreezeObjectEventsExceptOne(gApproachingTrainers[1].objectEventId);
        }
        else
        {
            gApproachingTrainerId = 0;
            gSpecialVar_Result = FALSE;
        }
    }
    else
    {
        gSpecialVar_Result = FALSE;
    }
}

#define sLocalId    data[0]
#define sMapNum     data[1]
#define sMapGroup   data[2]
#define sData3      data[3]
#define sData4      data[4]
#define sFldEffId   data[7]

u8 FldEff_ExclamationMarkIcon(void)
{
    u8 spriteId = CreateSpriteAtEnd(&sSpriteTemplate_ExclamationQuestionMark, 0, 0, 0x53);

    if (spriteId != MAX_SPRITES) {
      SetIconSpriteData(&gSprites[spriteId], FLDEFF_EXCLAMATION_MARK_ICON, 0);
      UpdateSpritePaletteByTemplate(&sSpriteTemplate_ExclamationQuestionMark, &gSprites[spriteId]);
    }

    return 0;
}

u8 FldEff_QuestionMarkIcon(void)
{
    u8 spriteId;
    if (gFieldEffectArguments[7] >= 0) { // Use follower emotes
      u8 emotion = gFieldEffectArguments[7];
      spriteId = CreateSpriteAtEnd(&sSpriteTemplate_Emote, 0, 0, 0x52);
      if (spriteId == MAX_SPRITES)
        return 0;
      SetIconSpriteData(&gSprites[spriteId], FLDEFF_EMOTE, emotion); // Set animation based on emotion
      UpdateSpritePaletteByTemplate(&sSpriteTemplate_Emote, &gSprites[spriteId]);
      return 0;
    }
    spriteId = CreateSpriteAtEnd(&sSpriteTemplate_ExclamationQuestionMark, 0, 0, 0x52);

    if (spriteId != MAX_SPRITES) {
      SetIconSpriteData(&gSprites[spriteId], FLDEFF_QUESTION_MARK_ICON, 1);
      UpdateSpritePaletteByTemplate(&sSpriteTemplate_ExclamationQuestionMark, &gSprites[spriteId]);
    }

    return 0;
}

u8 FldEff_HeartIcon(void)
{
    u8 spriteId = CreateSpriteAtEnd(&sSpriteTemplate_HeartIcon, 0, 0, 0x52);
    if (spriteId != MAX_SPRITES)
    {
        struct Sprite *sprite = &gSprites[spriteId];

        SetIconSpriteData(sprite, FLDEFF_HEART_ICON, 0);
        sprite->oam.paletteNum = 2; // TODO: What palette should this use?
    }

    return 0;
}

static void SetIconSpriteData(struct Sprite *sprite, u16 fldEffId, u8 spriteAnimNum)
{
    sprite->oam.priority = 1;
    sprite->coordOffsetEnabled = 1;

    sprite->sLocalId = gFieldEffectArguments[0];
    sprite->sMapNum = gFieldEffectArguments[1];
    sprite->sMapGroup = gFieldEffectArguments[2];
    sprite->sData3 = -5;
    sprite->sFldEffId = fldEffId;

    StartSpriteAnim(sprite, spriteAnimNum);
}

static void SpriteCB_TrainerIcons(struct Sprite *sprite)
{
    u8 objEventId;

    if (TryGetObjectEventIdByLocalIdAndMap(sprite->sLocalId, sprite->sMapNum, sprite->sMapGroup, &objEventId)
     || sprite->animEnded)
    {
        FieldEffectStop(sprite, sprite->sFldEffId);
    }
    else
    {
        struct Sprite *objEventSprite = &gSprites[gObjectEvents[objEventId].spriteId];
        sprite->sData4 += sprite->sData3;
        sprite->x = objEventSprite->x;
        sprite->y = objEventSprite->y - 16;
        sprite->x2 = objEventSprite->x2;
        sprite->y2 = objEventSprite->y2 + sprite->sData4;
        if (sprite->sData4)
            sprite->sData3++;
        else
            sprite->sData3 = 0;
    }
}

#undef sLocalId
#undef sMapNum
#undef sMapGroup
#undef sData3
#undef sData4
#undef sFldEffId

u8 GetCurrentApproachingTrainerObjectEventId(void)
{
    if (gApproachingTrainerId == 0)
        return gApproachingTrainers[0].objectEventId;
    else
        return gApproachingTrainers[1].objectEventId;
}

u8 GetChosenApproachingTrainerObjectEventId(u8 arrayId)
{
    if (arrayId >= ARRAY_COUNT(gApproachingTrainers))
        return 0;
    else if (arrayId == 0)
        return gApproachingTrainers[0].objectEventId;
    else
        return gApproachingTrainers[1].objectEventId;
}

void PlayerFaceTrainerAfterBattle(void)
{
    struct ObjectEvent *objEvent;

    if (gTrainerApproachedPlayer == TRUE)
    {
        objEvent = &gObjectEvents[gApproachingTrainers[gWhichTrainerToFaceAfterBattle].objectEventId];
        gPostBattleMovementScript[0] = GetFaceDirectionMovementAction(GetOppositeDirection(objEvent->facingDirection));
        gPostBattleMovementScript[1] = MOVEMENT_ACTION_STEP_END;
        ScriptMovement_StartObjectMovementScript(OBJ_EVENT_ID_PLAYER, gSaveBlock1Ptr->location.mapNum, gSaveBlock1Ptr->location.mapGroup, gPostBattleMovementScript);
    }
    else
    {
        objEvent = &gObjectEvents[gPlayerAvatar.objectEventId];
        gPostBattleMovementScript[0] = GetFaceDirectionMovementAction(objEvent->facingDirection);
        gPostBattleMovementScript[1] = MOVEMENT_ACTION_STEP_END;
        ScriptMovement_StartObjectMovementScript(OBJ_EVENT_ID_PLAYER, gSaveBlock1Ptr->location.mapNum, gSaveBlock1Ptr->location.mapGroup, gPostBattleMovementScript);
    }

    SetMovingNpcId(OBJ_EVENT_ID_PLAYER);
}<|MERGE_RESOLUTION|>--- conflicted
+++ resolved
@@ -291,13 +291,8 @@
 
 static const struct SpriteTemplate sSpriteTemplate_ExclamationQuestionMark =
 {
-<<<<<<< HEAD
-    .tileTag = 0xffff,
+    .tileTag = TAG_NONE,
     .paletteTag = OBJ_EVENT_PAL_TAG_MAY,
-=======
-    .tileTag = TAG_NONE,
-    .paletteTag = TAG_NONE,
->>>>>>> 6e552020
     .oam = &sOamData_Icons,
     .anims = sSpriteAnimTable_Icons,
     .images = sSpriteImageTable_ExclamationQuestionMark,
