#include "global.h"
#include "malloc.h"
#include "battle_pyramid.h"
#include "berry.h"
#include "data.h"
#include "decoration.h"
#include "decompress.h"
#include "event_data.h"
#include "event_object_movement.h"
#include "event_scripts.h"
#include "faraway_island.h"
#include "field_camera.h"
#include "field_effect.h"
#include "field_effect_helpers.h"
#include "field_player_avatar.h"
#include "field_weather.h"
#include "fieldmap.h"
#include "mauville_old_man.h"
#include "metatile_behavior.h"
#include "overworld.h"
#include "palette.h"
#include "pokemon.h"
#include "random.h"
#include "region_map.h"
#include "script.h"
#include "sprite.h"
#include "task.h"
#include "trainer_see.h"
#include "trainer_hill.h"
#include "util.h"
#include "constants/event_object_movement.h"
#include "constants/event_objects.h"
#include "constants/field_effects.h"
#include "constants/items.h"
#include "constants/map_types.h"
#include "constants/mauville_old_man.h"
#include "constants/species.h"
#include "constants/trainer_types.h"
#include "constants/union_room.h"
#include "constants/weather.h"

// this file was known as evobjmv.c in Game Freak's original source

enum {
    MOVE_SPEED_NORMAL, // walking
    MOVE_SPEED_FAST_1, // running / surfing / sliding (ice tile)
    MOVE_SPEED_FAST_2, // water current / acro bike
    MOVE_SPEED_FASTER, // mach bike's max speed
    MOVE_SPEED_FASTEST,
};

enum {
    JUMP_DISTANCE_IN_PLACE,
    JUMP_DISTANCE_NORMAL,
    JUMP_DISTANCE_FAR,
};

// Sprite data used throughout
#define sObjEventId   data[0]
#define sTypeFuncId   data[1] // Index into corresponding gMovementTypeFuncs_* table
#define sActionFuncId data[2] // Index into corresponding gMovementActionFuncs_* table
#define sDirection    data[3]


#define movement_type_def(setup, table) \
static u8 setup##_callback(struct ObjectEvent *, struct Sprite *);\
void setup(struct Sprite *sprite)\
{\
    UpdateObjectEventCurrentMovement(&gObjectEvents[sprite->sObjEventId], sprite, setup##_callback);\
}\
static u8 setup##_callback(struct ObjectEvent *objectEvent, struct Sprite *sprite)\
{\
    return table[sprite->sTypeFuncId](objectEvent, sprite);\
}

#define movement_type_empty_callback(setup) \
static u8 setup##_callback(struct ObjectEvent *, struct Sprite *);\
void setup(struct Sprite *sprite)\
{\
    UpdateObjectEventCurrentMovement(&gObjectEvents[sprite->sObjEventId], sprite, setup##_callback);\
}\
static u8 setup##_callback(struct ObjectEvent *objectEvent, struct Sprite *sprite)\
{\
    return 0;\
}

static EWRAM_DATA u8 sCurrentReflectionType = 0;
static EWRAM_DATA u16 sCurrentSpecialObjectPaletteTag = 0;
static EWRAM_DATA struct LockedAnimObjectEvents *sLockedAnimObjectEvents = {0};

static void MoveCoordsInDirection(u32, s16 *, s16 *, s16, s16);
static bool8 ObjectEventExecSingleMovementAction(struct ObjectEvent *, struct Sprite *);
static void SetMovementDelay(struct Sprite *, s16);
static bool8 WaitForMovementDelay(struct Sprite *);
static u8 GetCollisionInDirection(struct ObjectEvent *, u8);
static u32 GetCopyDirection(u8, u32, u32);
static void TryEnableObjectEventAnim(struct ObjectEvent *, struct Sprite *);
static void ObjectEventExecHeldMovementAction(struct ObjectEvent *, struct Sprite *);
static void UpdateObjectEventSpriteAnimPause(struct ObjectEvent *, struct Sprite *);
static bool8 IsCoordOutsideObjectEventMovementRange(struct ObjectEvent *, s16, s16);
static bool8 IsMetatileDirectionallyImpassable(struct ObjectEvent *, s16, s16, u8);
static bool8 DoesObjectCollideWithObjectAt(struct ObjectEvent *, s16, s16);
static void UpdateObjectEventOffscreen(struct ObjectEvent *, struct Sprite *);
static void UpdateObjectEventSpriteVisibility(struct ObjectEvent *, struct Sprite *);
static void ObjectEventUpdateMetatileBehaviors(struct ObjectEvent*);
static void GetGroundEffectFlags_Reflection(struct ObjectEvent*, u32*);
static void GetGroundEffectFlags_TallGrassOnSpawn(struct ObjectEvent*, u32*);
static void GetGroundEffectFlags_LongGrassOnSpawn(struct ObjectEvent*, u32*);
static void GetGroundEffectFlags_SandHeap(struct ObjectEvent*, u32*);
static void GetGroundEffectFlags_ShallowFlowingWater(struct ObjectEvent*, u32*);
static void GetGroundEffectFlags_ShortGrass(struct ObjectEvent*, u32*);
static void GetGroundEffectFlags_HotSprings(struct ObjectEvent*, u32*);
static void GetGroundEffectFlags_TallGrassOnBeginStep(struct ObjectEvent*, u32*);
static void GetGroundEffectFlags_LongGrassOnBeginStep(struct ObjectEvent*, u32*);
static void GetGroundEffectFlags_Tracks(struct ObjectEvent*, u32*);
static void GetGroundEffectFlags_Puddle(struct ObjectEvent*, u32*);
static void GetGroundEffectFlags_Ripple(struct ObjectEvent*, u32*);
static void GetGroundEffectFlags_Seaweed(struct ObjectEvent*, u32*);
static void GetGroundEffectFlags_JumpLanding(struct ObjectEvent*, u32*);
static u8 ObjectEventGetNearbyReflectionType(struct ObjectEvent*);
static u8 GetReflectionTypeByMetatileBehavior(u32);
static void InitObjectPriorityByZCoord(struct Sprite *sprite, u8 z);
static void ObjectEventUpdateSubpriority(struct ObjectEvent*, struct Sprite*);
static void DoTracksGroundEffect_None(struct ObjectEvent*, struct Sprite*, u8);
static void DoTracksGroundEffect_Footprints(struct ObjectEvent*, struct Sprite*, u8);
static void DoTracksGroundEffect_BikeTireTracks(struct ObjectEvent*, struct Sprite*, u8);
static void DoRippleFieldEffect(struct ObjectEvent*, struct Sprite*);
static void DoGroundEffects_OnSpawn(struct ObjectEvent*, struct Sprite*);
static void DoGroundEffects_OnBeginStep(struct ObjectEvent*, struct Sprite*);
static void DoGroundEffects_OnFinishStep(struct ObjectEvent*, struct Sprite*);
static void VirtualObject_UpdateAnim(struct Sprite*);
static void ApplyLevitateMovement(u8);
static bool8 MovementType_Disguise_Callback(struct ObjectEvent *, struct Sprite *);
static bool8 MovementType_Buried_Callback(struct ObjectEvent *, struct Sprite *);
static void CreateReflectionEffectSprites(void);
static u8 GetObjectEventIdByLocalId(u8);
static u8 GetObjectEventIdByLocalIdAndMapInternal(u8, u8, u8);
static bool8 GetAvailableObjectEventId(u16, u8, u8, u8 *);
static void SetObjectEventDynamicGraphicsId(struct ObjectEvent *);
static void RemoveObjectEventInternal(struct ObjectEvent *);
static u16 GetObjectEventFlagIdByObjectEventId(u8);
static void UpdateObjectEventVisibility(struct ObjectEvent *, struct Sprite *);
static void MakeSpriteTemplateFromObjectEventTemplate(struct ObjectEventTemplate *, struct SpriteTemplate *, const struct SubspriteTable **);
static void GetObjectEventMovingCameraOffset(s16 *, s16 *);
static struct ObjectEventTemplate *GetObjectEventTemplateByLocalIdAndMap(u8, u8, u8);
static void RemoveObjectEventIfOutsideView(struct ObjectEvent *);
static void SpawnObjectEventOnReturnToField(u8, s16, s16);
static void SetPlayerAvatarObjectEventIdAndObjectId(u8, u8);
static void ResetObjectEventFldEffData(struct ObjectEvent *);
static u8 LoadSpritePaletteIfTagExists(const struct SpritePalette *);
static u8 FindObjectEventPaletteIndexByTag(u16);
static void _PatchObjectPalette(u16, u8);
static bool8 ObjectEventDoesZCoordMatch(struct ObjectEvent *, u8);
static void SpriteCB_CameraObject(struct Sprite *);
static void CameraObject_0(struct Sprite *);
static void CameraObject_1(struct Sprite *);
static void CameraObject_2(struct Sprite *);
static struct ObjectEventTemplate *FindObjectEventTemplateByLocalId(u8 localId, struct ObjectEventTemplate *templates, u8 count);
static void ObjectEventSetSingleMovement(struct ObjectEvent *, struct Sprite *, u8);
static void SetSpriteDataForNormalStep(struct Sprite *, u8, u8);
static void InitSpriteForFigure8Anim(struct Sprite *sprite);
static bool8 AnimateSpriteInFigure8(struct Sprite *sprite);
u8 GetDirectionToFace(s16 x1, s16 y1, s16 x2, s16 y2);
static void FollowerSetGraphics(struct ObjectEvent *, u16, u8, bool8, bool8);
static void ObjectEventSetGraphics(struct ObjectEvent *, const struct ObjectEventGraphicsInfo *);
static void SpriteCB_VirtualObject(struct Sprite *);
static void DoShadowFieldEffect(struct ObjectEvent *);
static void SetJumpSpriteData(struct Sprite *, u8, u8, u8);
static void SetWalkSlowSpriteData(struct Sprite *sprite, u8 direction);
static bool8 UpdateWalkSlowAnim(struct Sprite *sprite);
static u8 DoJumpSpriteMovement(struct Sprite *sprite);
static u8 DoJumpSpecialSpriteMovement(struct Sprite *sprite);
static void CreateLevitateMovementTask(struct ObjectEvent *);
static void DestroyLevitateMovementTask(u8);
static bool8 NpcTakeStep(struct Sprite *sprite);

static const struct SpriteFrameImage sPicTable_PechaBerryTree[];

const u8 gReflectionEffectPaletteMap[] = {1, 1, 6, 7, 8, 9, 6, 7, 8, 9, 11, 11, 0, 0, 0, 0};

static const struct SpriteTemplate sCameraSpriteTemplate = {
    .tileTag = 0,
    .paletteTag = TAG_NONE,
    .oam = &gDummyOamData,
    .anims = gDummySpriteAnimTable,
    .images = NULL,
    .affineAnims = gDummySpriteAffineAnimTable,
    .callback = SpriteCB_CameraObject
};

static void (*const sCameraObjectFuncs[])(struct Sprite *) = {
    CameraObject_0,
    CameraObject_1,
    CameraObject_2,
};

#include "data/object_events/object_event_graphics.h"

// movement type callbacks
static void (*const sMovementTypeCallbacks[])(struct Sprite *) =
{
    [MOVEMENT_TYPE_NONE] = MovementType_None,
    [MOVEMENT_TYPE_LOOK_AROUND] = MovementType_LookAround,
    [MOVEMENT_TYPE_WANDER_AROUND] = MovementType_WanderAround,
    [MOVEMENT_TYPE_WANDER_UP_AND_DOWN] = MovementType_WanderUpAndDown,
    [MOVEMENT_TYPE_WANDER_DOWN_AND_UP] = MovementType_WanderUpAndDown,
    [MOVEMENT_TYPE_WANDER_LEFT_AND_RIGHT] = MovementType_WanderLeftAndRight,
    [MOVEMENT_TYPE_WANDER_RIGHT_AND_LEFT] = MovementType_WanderLeftAndRight,
    [MOVEMENT_TYPE_FACE_UP] = MovementType_FaceDirection,
    [MOVEMENT_TYPE_FACE_DOWN] = MovementType_FaceDirection,
    [MOVEMENT_TYPE_FACE_LEFT] = MovementType_FaceDirection,
    [MOVEMENT_TYPE_FACE_RIGHT] = MovementType_FaceDirection,
    [MOVEMENT_TYPE_PLAYER] = MovementType_Player,
    [MOVEMENT_TYPE_BERRY_TREE_GROWTH] = MovementType_BerryTreeGrowth,
    [MOVEMENT_TYPE_FACE_DOWN_AND_UP] = MovementType_FaceDownAndUp,
    [MOVEMENT_TYPE_FACE_LEFT_AND_RIGHT] = MovementType_FaceLeftAndRight,
    [MOVEMENT_TYPE_FACE_UP_AND_LEFT] = MovementType_FaceUpAndLeft,
    [MOVEMENT_TYPE_FACE_UP_AND_RIGHT] = MovementType_FaceUpAndRight,
    [MOVEMENT_TYPE_FACE_DOWN_AND_LEFT] = MovementType_FaceDownAndLeft,
    [MOVEMENT_TYPE_FACE_DOWN_AND_RIGHT] = MovementType_FaceDownAndRight,
    [MOVEMENT_TYPE_FACE_DOWN_UP_AND_LEFT] = MovementType_FaceDownUpAndLeft,
    [MOVEMENT_TYPE_FACE_DOWN_UP_AND_RIGHT] = MovementType_FaceDownUpAndRight,
    [MOVEMENT_TYPE_FACE_UP_LEFT_AND_RIGHT] = MovementType_FaceUpRightAndLeft,
    [MOVEMENT_TYPE_FACE_DOWN_LEFT_AND_RIGHT] = MovementType_FaceDownRightAndLeft,
    [MOVEMENT_TYPE_ROTATE_COUNTERCLOCKWISE] = MovementType_RotateCounterclockwise,
    [MOVEMENT_TYPE_ROTATE_CLOCKWISE] = MovementType_RotateClockwise,
    [MOVEMENT_TYPE_WALK_UP_AND_DOWN] = MovementType_WalkBackAndForth,
    [MOVEMENT_TYPE_WALK_DOWN_AND_UP] = MovementType_WalkBackAndForth,
    [MOVEMENT_TYPE_WALK_LEFT_AND_RIGHT] = MovementType_WalkBackAndForth,
    [MOVEMENT_TYPE_WALK_RIGHT_AND_LEFT] = MovementType_WalkBackAndForth,
    [MOVEMENT_TYPE_WALK_SEQUENCE_UP_RIGHT_LEFT_DOWN] = MovementType_WalkSequenceUpRightLeftDown,
    [MOVEMENT_TYPE_WALK_SEQUENCE_RIGHT_LEFT_DOWN_UP] = MovementType_WalkSequenceRightLeftDownUp,
    [MOVEMENT_TYPE_WALK_SEQUENCE_DOWN_UP_RIGHT_LEFT] = MovementType_WalkSequenceDownUpRightLeft,
    [MOVEMENT_TYPE_WALK_SEQUENCE_LEFT_DOWN_UP_RIGHT] = MovementType_WalkSequenceLeftDownUpRight,
    [MOVEMENT_TYPE_WALK_SEQUENCE_UP_LEFT_RIGHT_DOWN] = MovementType_WalkSequenceUpLeftRightDown,
    [MOVEMENT_TYPE_WALK_SEQUENCE_LEFT_RIGHT_DOWN_UP] = MovementType_WalkSequenceLeftRightDownUp,
    [MOVEMENT_TYPE_WALK_SEQUENCE_DOWN_UP_LEFT_RIGHT] = MovementType_WalkSequenceDownUpLeftRight,
    [MOVEMENT_TYPE_WALK_SEQUENCE_RIGHT_DOWN_UP_LEFT] = MovementType_WalkSequenceRightDownUpLeft,
    [MOVEMENT_TYPE_WALK_SEQUENCE_LEFT_UP_DOWN_RIGHT] = MovementType_WalkSequenceLeftUpDownRight,
    [MOVEMENT_TYPE_WALK_SEQUENCE_UP_DOWN_RIGHT_LEFT] = MovementType_WalkSequenceUpDownRightLeft,
    [MOVEMENT_TYPE_WALK_SEQUENCE_RIGHT_LEFT_UP_DOWN] = MovementType_WalkSequenceRightLeftUpDown,
    [MOVEMENT_TYPE_WALK_SEQUENCE_DOWN_RIGHT_LEFT_UP] = MovementType_WalkSequenceDownRightLeftUp,
    [MOVEMENT_TYPE_WALK_SEQUENCE_RIGHT_UP_DOWN_LEFT] = MovementType_WalkSequenceRightUpDownLeft,
    [MOVEMENT_TYPE_WALK_SEQUENCE_UP_DOWN_LEFT_RIGHT] = MovementType_WalkSequenceUpDownLeftRight,
    [MOVEMENT_TYPE_WALK_SEQUENCE_LEFT_RIGHT_UP_DOWN] = MovementType_WalkSequenceLeftRightUpDown,
    [MOVEMENT_TYPE_WALK_SEQUENCE_DOWN_LEFT_RIGHT_UP] = MovementType_WalkSequenceDownLeftRightUp,
    [MOVEMENT_TYPE_WALK_SEQUENCE_UP_LEFT_DOWN_RIGHT] = MovementType_WalkSequenceUpLeftDownRight,
    [MOVEMENT_TYPE_WALK_SEQUENCE_DOWN_RIGHT_UP_LEFT] = MovementType_WalkSequenceDownRightUpLeft,
    [MOVEMENT_TYPE_WALK_SEQUENCE_LEFT_DOWN_RIGHT_UP] = MovementType_WalkSequenceLeftDownRightUp,
    [MOVEMENT_TYPE_WALK_SEQUENCE_RIGHT_UP_LEFT_DOWN] = MovementType_WalkSequenceRightUpLeftDown,
    [MOVEMENT_TYPE_WALK_SEQUENCE_UP_RIGHT_DOWN_LEFT] = MovementType_WalkSequenceUpRightDownLeft,
    [MOVEMENT_TYPE_WALK_SEQUENCE_DOWN_LEFT_UP_RIGHT] = MovementType_WalkSequenceDownLeftUpRight,
    [MOVEMENT_TYPE_WALK_SEQUENCE_LEFT_UP_RIGHT_DOWN] = MovementType_WalkSequenceLeftUpRightDown,
    [MOVEMENT_TYPE_WALK_SEQUENCE_RIGHT_DOWN_LEFT_UP] = MovementType_WalkSequenceRightDownLeftUp,
    [MOVEMENT_TYPE_COPY_PLAYER] = MovementType_CopyPlayer,
    [MOVEMENT_TYPE_COPY_PLAYER_OPPOSITE] = MovementType_CopyPlayer,
    [MOVEMENT_TYPE_COPY_PLAYER_COUNTERCLOCKWISE] = MovementType_CopyPlayer,
    [MOVEMENT_TYPE_COPY_PLAYER_CLOCKWISE] = MovementType_CopyPlayer,
    [MOVEMENT_TYPE_TREE_DISGUISE] = MovementType_TreeDisguise,
    [MOVEMENT_TYPE_MOUNTAIN_DISGUISE] = MovementType_MountainDisguise,
    [MOVEMENT_TYPE_COPY_PLAYER_IN_GRASS] = MovementType_CopyPlayerInGrass,
    [MOVEMENT_TYPE_COPY_PLAYER_OPPOSITE_IN_GRASS] = MovementType_CopyPlayerInGrass,
    [MOVEMENT_TYPE_COPY_PLAYER_COUNTERCLOCKWISE_IN_GRASS] = MovementType_CopyPlayerInGrass,
    [MOVEMENT_TYPE_COPY_PLAYER_CLOCKWISE_IN_GRASS] = MovementType_CopyPlayerInGrass,
    [MOVEMENT_TYPE_BURIED] = MovementType_Buried,
    [MOVEMENT_TYPE_WALK_IN_PLACE_DOWN] = MovementType_WalkInPlace,
    [MOVEMENT_TYPE_WALK_IN_PLACE_UP] = MovementType_WalkInPlace,
    [MOVEMENT_TYPE_WALK_IN_PLACE_LEFT] = MovementType_WalkInPlace,
    [MOVEMENT_TYPE_WALK_IN_PLACE_RIGHT] = MovementType_WalkInPlace,
    [MOVEMENT_TYPE_JOG_IN_PLACE_DOWN] = MovementType_JogInPlace,
    [MOVEMENT_TYPE_JOG_IN_PLACE_UP] = MovementType_JogInPlace,
    [MOVEMENT_TYPE_JOG_IN_PLACE_LEFT] = MovementType_JogInPlace,
    [MOVEMENT_TYPE_JOG_IN_PLACE_RIGHT] = MovementType_JogInPlace,
    [MOVEMENT_TYPE_RUN_IN_PLACE_DOWN] = MovementType_RunInPlace,
    [MOVEMENT_TYPE_RUN_IN_PLACE_UP] = MovementType_RunInPlace,
    [MOVEMENT_TYPE_RUN_IN_PLACE_LEFT] = MovementType_RunInPlace,
    [MOVEMENT_TYPE_RUN_IN_PLACE_RIGHT] = MovementType_RunInPlace,
    [MOVEMENT_TYPE_INVISIBLE] = MovementType_Invisible,
    [MOVEMENT_TYPE_WALK_SLOWLY_IN_PLACE_DOWN] = MovementType_WalkSlowlyInPlace,
    [MOVEMENT_TYPE_WALK_SLOWLY_IN_PLACE_UP] = MovementType_WalkSlowlyInPlace,
    [MOVEMENT_TYPE_WALK_SLOWLY_IN_PLACE_LEFT] = MovementType_WalkSlowlyInPlace,
    [MOVEMENT_TYPE_WALK_SLOWLY_IN_PLACE_RIGHT] = MovementType_WalkSlowlyInPlace,
    [MOVEMENT_TYPE_FOLLOW_PLAYER] = MovementType_FollowPlayer,
};

static const bool8 sMovementTypeHasRange[NUM_MOVEMENT_TYPES] = {
    [MOVEMENT_TYPE_WANDER_AROUND] = TRUE,
    [MOVEMENT_TYPE_WANDER_UP_AND_DOWN] = TRUE,
    [MOVEMENT_TYPE_WANDER_DOWN_AND_UP] = TRUE,
    [MOVEMENT_TYPE_WANDER_LEFT_AND_RIGHT] = TRUE,
    [MOVEMENT_TYPE_WANDER_RIGHT_AND_LEFT] = TRUE,
    [MOVEMENT_TYPE_WALK_UP_AND_DOWN] = TRUE,
    [MOVEMENT_TYPE_WALK_DOWN_AND_UP] = TRUE,
    [MOVEMENT_TYPE_WALK_LEFT_AND_RIGHT] = TRUE,
    [MOVEMENT_TYPE_WALK_RIGHT_AND_LEFT] = TRUE,
    [MOVEMENT_TYPE_WALK_SEQUENCE_UP_RIGHT_LEFT_DOWN] = TRUE,
    [MOVEMENT_TYPE_WALK_SEQUENCE_RIGHT_LEFT_DOWN_UP] = TRUE,
    [MOVEMENT_TYPE_WALK_SEQUENCE_DOWN_UP_RIGHT_LEFT] = TRUE,
    [MOVEMENT_TYPE_WALK_SEQUENCE_LEFT_DOWN_UP_RIGHT] = TRUE,
    [MOVEMENT_TYPE_WALK_SEQUENCE_UP_LEFT_RIGHT_DOWN] = TRUE,
    [MOVEMENT_TYPE_WALK_SEQUENCE_LEFT_RIGHT_DOWN_UP] = TRUE,
    [MOVEMENT_TYPE_WALK_SEQUENCE_DOWN_UP_LEFT_RIGHT] = TRUE,
    [MOVEMENT_TYPE_WALK_SEQUENCE_RIGHT_DOWN_UP_LEFT] = TRUE,
    [MOVEMENT_TYPE_WALK_SEQUENCE_LEFT_UP_DOWN_RIGHT] = TRUE,
    [MOVEMENT_TYPE_WALK_SEQUENCE_UP_DOWN_RIGHT_LEFT] = TRUE,
    [MOVEMENT_TYPE_WALK_SEQUENCE_RIGHT_LEFT_UP_DOWN] = TRUE,
    [MOVEMENT_TYPE_WALK_SEQUENCE_DOWN_RIGHT_LEFT_UP] = TRUE,
    [MOVEMENT_TYPE_WALK_SEQUENCE_RIGHT_UP_DOWN_LEFT] = TRUE,
    [MOVEMENT_TYPE_WALK_SEQUENCE_UP_DOWN_LEFT_RIGHT] = TRUE,
    [MOVEMENT_TYPE_WALK_SEQUENCE_LEFT_RIGHT_UP_DOWN] = TRUE,
    [MOVEMENT_TYPE_WALK_SEQUENCE_DOWN_LEFT_RIGHT_UP] = TRUE,
    [MOVEMENT_TYPE_WALK_SEQUENCE_UP_LEFT_DOWN_RIGHT] = TRUE,
    [MOVEMENT_TYPE_WALK_SEQUENCE_DOWN_RIGHT_UP_LEFT] = TRUE,
    [MOVEMENT_TYPE_WALK_SEQUENCE_LEFT_DOWN_RIGHT_UP] = TRUE,
    [MOVEMENT_TYPE_WALK_SEQUENCE_RIGHT_UP_LEFT_DOWN] = TRUE,
    [MOVEMENT_TYPE_WALK_SEQUENCE_UP_RIGHT_DOWN_LEFT] = TRUE,
    [MOVEMENT_TYPE_WALK_SEQUENCE_DOWN_LEFT_UP_RIGHT] = TRUE,
    [MOVEMENT_TYPE_WALK_SEQUENCE_LEFT_UP_RIGHT_DOWN] = TRUE,
    [MOVEMENT_TYPE_WALK_SEQUENCE_RIGHT_DOWN_LEFT_UP] = TRUE,
    [MOVEMENT_TYPE_COPY_PLAYER] = TRUE,
    [MOVEMENT_TYPE_COPY_PLAYER_OPPOSITE] = TRUE,
    [MOVEMENT_TYPE_COPY_PLAYER_COUNTERCLOCKWISE] = TRUE,
    [MOVEMENT_TYPE_COPY_PLAYER_CLOCKWISE] = TRUE,
    [MOVEMENT_TYPE_COPY_PLAYER_IN_GRASS] = TRUE,
    [MOVEMENT_TYPE_COPY_PLAYER_OPPOSITE_IN_GRASS] = TRUE,
    [MOVEMENT_TYPE_COPY_PLAYER_COUNTERCLOCKWISE_IN_GRASS] = TRUE,
    [MOVEMENT_TYPE_COPY_PLAYER_CLOCKWISE_IN_GRASS] = TRUE,
};

const u8 gInitialMovementTypeFacingDirections[] = {
    [MOVEMENT_TYPE_NONE] = DIR_SOUTH,
    [MOVEMENT_TYPE_LOOK_AROUND] = DIR_SOUTH,
    [MOVEMENT_TYPE_WANDER_AROUND] = DIR_SOUTH,
    [MOVEMENT_TYPE_WANDER_UP_AND_DOWN] = DIR_NORTH,
    [MOVEMENT_TYPE_WANDER_DOWN_AND_UP] = DIR_SOUTH,
    [MOVEMENT_TYPE_WANDER_LEFT_AND_RIGHT] = DIR_WEST,
    [MOVEMENT_TYPE_WANDER_RIGHT_AND_LEFT] = DIR_EAST,
    [MOVEMENT_TYPE_FACE_UP] = DIR_NORTH,
    [MOVEMENT_TYPE_FACE_DOWN] = DIR_SOUTH,
    [MOVEMENT_TYPE_FACE_LEFT] = DIR_WEST,
    [MOVEMENT_TYPE_FACE_RIGHT] = DIR_EAST,
    [MOVEMENT_TYPE_PLAYER] = DIR_SOUTH,
    [MOVEMENT_TYPE_BERRY_TREE_GROWTH] = DIR_SOUTH,
    [MOVEMENT_TYPE_FACE_DOWN_AND_UP] = DIR_SOUTH,
    [MOVEMENT_TYPE_FACE_LEFT_AND_RIGHT] = DIR_WEST,
    [MOVEMENT_TYPE_FACE_UP_AND_LEFT] = DIR_NORTH,
    [MOVEMENT_TYPE_FACE_UP_AND_RIGHT] = DIR_NORTH,
    [MOVEMENT_TYPE_FACE_DOWN_AND_LEFT] = DIR_SOUTH,
    [MOVEMENT_TYPE_FACE_DOWN_AND_RIGHT] = DIR_SOUTH,
    [MOVEMENT_TYPE_FACE_DOWN_UP_AND_LEFT] = DIR_SOUTH,
    [MOVEMENT_TYPE_FACE_DOWN_UP_AND_RIGHT] = DIR_SOUTH,
    [MOVEMENT_TYPE_FACE_UP_LEFT_AND_RIGHT] = DIR_NORTH,
    [MOVEMENT_TYPE_FACE_DOWN_LEFT_AND_RIGHT] = DIR_SOUTH,
    [MOVEMENT_TYPE_ROTATE_COUNTERCLOCKWISE] = DIR_SOUTH,
    [MOVEMENT_TYPE_ROTATE_CLOCKWISE] = DIR_SOUTH,
    [MOVEMENT_TYPE_WALK_UP_AND_DOWN] = DIR_NORTH,
    [MOVEMENT_TYPE_WALK_DOWN_AND_UP] = DIR_SOUTH,
    [MOVEMENT_TYPE_WALK_LEFT_AND_RIGHT] = DIR_WEST,
    [MOVEMENT_TYPE_WALK_RIGHT_AND_LEFT] = DIR_EAST,
    [MOVEMENT_TYPE_WALK_SEQUENCE_UP_RIGHT_LEFT_DOWN] = DIR_NORTH,
    [MOVEMENT_TYPE_WALK_SEQUENCE_RIGHT_LEFT_DOWN_UP] = DIR_EAST,
    [MOVEMENT_TYPE_WALK_SEQUENCE_DOWN_UP_RIGHT_LEFT] = DIR_SOUTH,
    [MOVEMENT_TYPE_WALK_SEQUENCE_LEFT_DOWN_UP_RIGHT] = DIR_WEST,
    [MOVEMENT_TYPE_WALK_SEQUENCE_UP_LEFT_RIGHT_DOWN] = DIR_NORTH,
    [MOVEMENT_TYPE_WALK_SEQUENCE_LEFT_RIGHT_DOWN_UP] = DIR_WEST,
    [MOVEMENT_TYPE_WALK_SEQUENCE_DOWN_UP_LEFT_RIGHT] = DIR_SOUTH,
    [MOVEMENT_TYPE_WALK_SEQUENCE_RIGHT_DOWN_UP_LEFT] = DIR_EAST,
    [MOVEMENT_TYPE_WALK_SEQUENCE_LEFT_UP_DOWN_RIGHT] = DIR_WEST,
    [MOVEMENT_TYPE_WALK_SEQUENCE_UP_DOWN_RIGHT_LEFT] = DIR_NORTH,
    [MOVEMENT_TYPE_WALK_SEQUENCE_RIGHT_LEFT_UP_DOWN] = DIR_EAST,
    [MOVEMENT_TYPE_WALK_SEQUENCE_DOWN_RIGHT_LEFT_UP] = DIR_SOUTH,
    [MOVEMENT_TYPE_WALK_SEQUENCE_RIGHT_UP_DOWN_LEFT] = DIR_EAST,
    [MOVEMENT_TYPE_WALK_SEQUENCE_UP_DOWN_LEFT_RIGHT] = DIR_NORTH,
    [MOVEMENT_TYPE_WALK_SEQUENCE_LEFT_RIGHT_UP_DOWN] = DIR_WEST,
    [MOVEMENT_TYPE_WALK_SEQUENCE_DOWN_LEFT_RIGHT_UP] = DIR_SOUTH,
    [MOVEMENT_TYPE_WALK_SEQUENCE_UP_LEFT_DOWN_RIGHT] = DIR_NORTH,
    [MOVEMENT_TYPE_WALK_SEQUENCE_DOWN_RIGHT_UP_LEFT] = DIR_SOUTH,
    [MOVEMENT_TYPE_WALK_SEQUENCE_LEFT_DOWN_RIGHT_UP] = DIR_WEST,
    [MOVEMENT_TYPE_WALK_SEQUENCE_RIGHT_UP_LEFT_DOWN] = DIR_EAST,
    [MOVEMENT_TYPE_WALK_SEQUENCE_UP_RIGHT_DOWN_LEFT] = DIR_NORTH,
    [MOVEMENT_TYPE_WALK_SEQUENCE_DOWN_LEFT_UP_RIGHT] = DIR_SOUTH,
    [MOVEMENT_TYPE_WALK_SEQUENCE_LEFT_UP_RIGHT_DOWN] = DIR_WEST,
    [MOVEMENT_TYPE_WALK_SEQUENCE_RIGHT_DOWN_LEFT_UP] = DIR_EAST,
    [MOVEMENT_TYPE_COPY_PLAYER] = DIR_NORTH,
    [MOVEMENT_TYPE_COPY_PLAYER_OPPOSITE] = DIR_SOUTH,
    [MOVEMENT_TYPE_COPY_PLAYER_COUNTERCLOCKWISE] = DIR_WEST,
    [MOVEMENT_TYPE_COPY_PLAYER_CLOCKWISE] = DIR_EAST,
    [MOVEMENT_TYPE_TREE_DISGUISE] = DIR_SOUTH,
    [MOVEMENT_TYPE_MOUNTAIN_DISGUISE] = DIR_SOUTH,
    [MOVEMENT_TYPE_COPY_PLAYER_IN_GRASS] = DIR_NORTH,
    [MOVEMENT_TYPE_COPY_PLAYER_OPPOSITE_IN_GRASS] = DIR_SOUTH,
    [MOVEMENT_TYPE_COPY_PLAYER_COUNTERCLOCKWISE_IN_GRASS] = DIR_WEST,
    [MOVEMENT_TYPE_COPY_PLAYER_CLOCKWISE_IN_GRASS] = DIR_EAST,
    [MOVEMENT_TYPE_BURIED] = DIR_SOUTH,
    [MOVEMENT_TYPE_WALK_IN_PLACE_DOWN] = DIR_SOUTH,
    [MOVEMENT_TYPE_WALK_IN_PLACE_UP] = DIR_NORTH,
    [MOVEMENT_TYPE_WALK_IN_PLACE_LEFT] = DIR_WEST,
    [MOVEMENT_TYPE_WALK_IN_PLACE_RIGHT] = DIR_EAST,
    [MOVEMENT_TYPE_JOG_IN_PLACE_DOWN] = DIR_SOUTH,
    [MOVEMENT_TYPE_JOG_IN_PLACE_UP] = DIR_NORTH,
    [MOVEMENT_TYPE_JOG_IN_PLACE_LEFT] = DIR_WEST,
    [MOVEMENT_TYPE_JOG_IN_PLACE_RIGHT] = DIR_EAST,
    [MOVEMENT_TYPE_RUN_IN_PLACE_DOWN] = DIR_SOUTH,
    [MOVEMENT_TYPE_RUN_IN_PLACE_UP] = DIR_NORTH,
    [MOVEMENT_TYPE_RUN_IN_PLACE_LEFT] = DIR_WEST,
    [MOVEMENT_TYPE_RUN_IN_PLACE_RIGHT] = DIR_EAST,
    [MOVEMENT_TYPE_INVISIBLE] = DIR_SOUTH,
    [MOVEMENT_TYPE_WALK_SLOWLY_IN_PLACE_DOWN] = DIR_SOUTH,
    [MOVEMENT_TYPE_WALK_SLOWLY_IN_PLACE_UP] = DIR_NORTH,
    [MOVEMENT_TYPE_WALK_SLOWLY_IN_PLACE_LEFT] = DIR_WEST,
    [MOVEMENT_TYPE_WALK_SLOWLY_IN_PLACE_RIGHT] = DIR_EAST,
};

#define OBJ_EVENT_PAL_TAG_BRENDAN                 0x1100
#define OBJ_EVENT_PAL_TAG_BRENDAN_REFLECTION      0x1101
#define OBJ_EVENT_PAL_TAG_BRIDGE_REFLECTION       0x1102
#define OBJ_EVENT_PAL_TAG_NPC_1                   0x1103
#define OBJ_EVENT_PAL_TAG_NPC_2                   0x1104
#define OBJ_EVENT_PAL_TAG_NPC_3                   0x1105
#define OBJ_EVENT_PAL_TAG_NPC_4                   0x1106
#define OBJ_EVENT_PAL_TAG_NPC_1_REFLECTION        0x1107
#define OBJ_EVENT_PAL_TAG_NPC_2_REFLECTION        0x1108
#define OBJ_EVENT_PAL_TAG_NPC_3_REFLECTION        0x1109
#define OBJ_EVENT_PAL_TAG_NPC_4_REFLECTION        0x110A
#define OBJ_EVENT_PAL_TAG_QUINTY_PLUMP            0x110B
#define OBJ_EVENT_PAL_TAG_QUINTY_PLUMP_REFLECTION 0x110C
#define OBJ_EVENT_PAL_TAG_TRUCK                   0x110D
#define OBJ_EVENT_PAL_TAG_VIGOROTH                0x110E
#define OBJ_EVENT_PAL_TAG_ZIGZAGOON               0x110F
#define OBJ_EVENT_PAL_TAG_MAY                     0x1110
#define OBJ_EVENT_PAL_TAG_MAY_REFLECTION          0x1111
#define OBJ_EVENT_PAL_TAG_MOVING_BOX              0x1112
#define OBJ_EVENT_PAL_TAG_CABLE_CAR               0x1113
#define OBJ_EVENT_PAL_TAG_SSTIDAL                 0x1114
#define OBJ_EVENT_PAL_TAG_PLAYER_UNDERWATER       0x1115
#define OBJ_EVENT_PAL_TAG_KYOGRE                  0x1116
#define OBJ_EVENT_PAL_TAG_KYOGRE_REFLECTION       0x1117
#define OBJ_EVENT_PAL_TAG_GROUDON                 0x1118
#define OBJ_EVENT_PAL_TAG_GROUDON_REFLECTION      0x1119
#define OBJ_EVENT_PAL_TAG_UNUSED                  0x111A
#define OBJ_EVENT_PAL_TAG_SUBMARINE_SHADOW        0x111B
#define OBJ_EVENT_PAL_TAG_POOCHYENA               0x111C
#define OBJ_EVENT_PAL_TAG_RED_LEAF                0x111D
#define OBJ_EVENT_PAL_TAG_DEOXYS                  0x111E
#define OBJ_EVENT_PAL_TAG_BIRTH_ISLAND_STONE      0x111F
#define OBJ_EVENT_PAL_TAG_HO_OH                   0x1120
#define OBJ_EVENT_PAL_TAG_LUGIA                   0x1121
#define OBJ_EVENT_PAL_TAG_RS_BRENDAN              0x1122
#define OBJ_EVENT_PAL_TAG_RS_MAY                  0x1123
#define OBJ_EVENT_PAL_TAG_DYNAMIC                 0x1124
#define OBJ_EVENT_PAL_TAG_EMOTES                  0x8002
#define OBJ_EVENT_PAL_TAG_NONE 0x11FF

#include "data/object_events/object_event_graphics_info_pointers.h"
#include "data/field_effects/field_effect_object_template_pointers.h"
#include "data/object_events/object_event_pic_tables.h"
#include "data/object_events/object_event_anims.h"
#include "data/object_events/base_oam.h"
#include "data/object_events/object_event_subsprites.h"
#include "data/object_events/object_event_graphics_info.h"
#include "data/object_events/object_event_graphics_info_followers.h"

static const struct SpritePalette sObjectEventSpritePalettes[] = {
    {gObjectEventPal_Npc1,                  OBJ_EVENT_PAL_TAG_NPC_1},
    {gObjectEventPal_Npc2,                  OBJ_EVENT_PAL_TAG_NPC_2},
    {gObjectEventPal_Npc3,                  OBJ_EVENT_PAL_TAG_NPC_3},
    {gObjectEventPal_Npc4,                  OBJ_EVENT_PAL_TAG_NPC_4},
    {gObjectEventPal_Npc1Reflection,        OBJ_EVENT_PAL_TAG_NPC_1_REFLECTION},
    {gObjectEventPal_Npc2Reflection,        OBJ_EVENT_PAL_TAG_NPC_2_REFLECTION},
    {gObjectEventPal_Npc3Reflection,        OBJ_EVENT_PAL_TAG_NPC_3_REFLECTION},
    {gObjectEventPal_Npc4Reflection,        OBJ_EVENT_PAL_TAG_NPC_4_REFLECTION},
    {gObjectEventPal_Brendan,               OBJ_EVENT_PAL_TAG_BRENDAN},
    {gObjectEventPal_BrendanReflection,     OBJ_EVENT_PAL_TAG_BRENDAN_REFLECTION},
    {gObjectEventPal_BridgeReflection,      OBJ_EVENT_PAL_TAG_BRIDGE_REFLECTION},
    {gObjectEventPal_PlayerUnderwater,      OBJ_EVENT_PAL_TAG_PLAYER_UNDERWATER},
    {gObjectEventPal_QuintyPlump,           OBJ_EVENT_PAL_TAG_QUINTY_PLUMP},
    {gObjectEventPal_QuintyPlumpReflection, OBJ_EVENT_PAL_TAG_QUINTY_PLUMP_REFLECTION},
    {gObjectEventPal_Truck,                 OBJ_EVENT_PAL_TAG_TRUCK},
    {gObjectEventPal_Vigoroth,              OBJ_EVENT_PAL_TAG_VIGOROTH},
    {gObjectEventPal_EnemyZigzagoon,        OBJ_EVENT_PAL_TAG_ZIGZAGOON},
    {gObjectEventPal_May,                   OBJ_EVENT_PAL_TAG_MAY},
    {gObjectEventPal_MayReflection,         OBJ_EVENT_PAL_TAG_MAY_REFLECTION},
    {gObjectEventPal_MovingBox,             OBJ_EVENT_PAL_TAG_MOVING_BOX},
    {gObjectEventPal_CableCar,              OBJ_EVENT_PAL_TAG_CABLE_CAR},
    {gObjectEventPal_SSTidal,               OBJ_EVENT_PAL_TAG_SSTIDAL},
    {gObjectEventPal_Kyogre,                OBJ_EVENT_PAL_TAG_KYOGRE},
    {gObjectEventPal_KyogreReflection,      OBJ_EVENT_PAL_TAG_KYOGRE_REFLECTION},
    {gObjectEventPal_Groudon,               OBJ_EVENT_PAL_TAG_GROUDON},
    {gObjectEventPal_GroudonReflection,     OBJ_EVENT_PAL_TAG_GROUDON_REFLECTION},
    {gObjectEventPal_SubmarineShadow,       OBJ_EVENT_PAL_TAG_SUBMARINE_SHADOW},
    {gObjectEventPal_Poochyena,             OBJ_EVENT_PAL_TAG_POOCHYENA},
    {gObjectEventPal_RedLeaf,               OBJ_EVENT_PAL_TAG_RED_LEAF},
    {gObjectEventPal_Deoxys,                OBJ_EVENT_PAL_TAG_DEOXYS},
    {gObjectEventPal_BirthIslandStone,      OBJ_EVENT_PAL_TAG_BIRTH_ISLAND_STONE},
    {gObjectEventPal_HoOh,                  OBJ_EVENT_PAL_TAG_HO_OH},
    {gObjectEventPal_Lugia,                 OBJ_EVENT_PAL_TAG_LUGIA},
    {gObjectEventPal_RubySapphireBrendan,   OBJ_EVENT_PAL_TAG_RS_BRENDAN},
    {gObjectEventPal_RubySapphireMay,       OBJ_EVENT_PAL_TAG_RS_MAY},
    {gObjectEventPal_Npc1, OBJ_EVENT_PAL_TAG_DYNAMIC},
    {gObjectEventPaletteEmotes, OBJ_EVENT_PAL_TAG_EMOTES},
    {NULL,                  0x0000},
};

static const u16 sReflectionPaletteTags_Brendan[] = {
    OBJ_EVENT_PAL_TAG_BRENDAN_REFLECTION,
    OBJ_EVENT_PAL_TAG_BRENDAN_REFLECTION,
    OBJ_EVENT_PAL_TAG_BRENDAN_REFLECTION,
    OBJ_EVENT_PAL_TAG_BRENDAN_REFLECTION,
};

static const u16 sReflectionPaletteTags_May[] = {
    OBJ_EVENT_PAL_TAG_MAY_REFLECTION,
    OBJ_EVENT_PAL_TAG_MAY_REFLECTION,
    OBJ_EVENT_PAL_TAG_MAY_REFLECTION,
    OBJ_EVENT_PAL_TAG_MAY_REFLECTION,
};

static const u16 sReflectionPaletteTags_PlayerUnderwater[] = {
    OBJ_EVENT_PAL_TAG_PLAYER_UNDERWATER,
    OBJ_EVENT_PAL_TAG_PLAYER_UNDERWATER,
    OBJ_EVENT_PAL_TAG_PLAYER_UNDERWATER,
    OBJ_EVENT_PAL_TAG_PLAYER_UNDERWATER,
};

static const struct PairedPalettes sPlayerReflectionPaletteSets[] = {
    {OBJ_EVENT_PAL_TAG_BRENDAN,           sReflectionPaletteTags_Brendan},
    {OBJ_EVENT_PAL_TAG_MAY,               sReflectionPaletteTags_May},
    {OBJ_EVENT_PAL_TAG_PLAYER_UNDERWATER, sReflectionPaletteTags_PlayerUnderwater},
    {OBJ_EVENT_PAL_TAG_NONE,              NULL},
};

static const u16 sReflectionPaletteTags_QuintyPlump[] = {
    OBJ_EVENT_PAL_TAG_QUINTY_PLUMP_REFLECTION,
    OBJ_EVENT_PAL_TAG_QUINTY_PLUMP_REFLECTION,
    OBJ_EVENT_PAL_TAG_QUINTY_PLUMP_REFLECTION,
    OBJ_EVENT_PAL_TAG_QUINTY_PLUMP_REFLECTION,
};

static const u16 sReflectionPaletteTags_Truck[] = {
    OBJ_EVENT_PAL_TAG_TRUCK,
    OBJ_EVENT_PAL_TAG_TRUCK,
    OBJ_EVENT_PAL_TAG_TRUCK,
    OBJ_EVENT_PAL_TAG_TRUCK,
};

static const u16 sReflectionPaletteTags_VigorothMover[] = {
    OBJ_EVENT_PAL_TAG_VIGOROTH,
    OBJ_EVENT_PAL_TAG_VIGOROTH,
    OBJ_EVENT_PAL_TAG_VIGOROTH,
    OBJ_EVENT_PAL_TAG_VIGOROTH,
};

static const u16 sReflectionPaletteTags_MovingBox[] = {
    OBJ_EVENT_PAL_TAG_MOVING_BOX,
    OBJ_EVENT_PAL_TAG_MOVING_BOX,
    OBJ_EVENT_PAL_TAG_MOVING_BOX,
    OBJ_EVENT_PAL_TAG_MOVING_BOX,
};

static const u16 sReflectionPaletteTags_CableCar[] = {
    OBJ_EVENT_PAL_TAG_CABLE_CAR,
    OBJ_EVENT_PAL_TAG_CABLE_CAR,
    OBJ_EVENT_PAL_TAG_CABLE_CAR,
    OBJ_EVENT_PAL_TAG_CABLE_CAR,
};

static const u16 sReflectionPaletteTags_SSTidal[] = {
    OBJ_EVENT_PAL_TAG_SSTIDAL,
    OBJ_EVENT_PAL_TAG_SSTIDAL,
    OBJ_EVENT_PAL_TAG_SSTIDAL,
    OBJ_EVENT_PAL_TAG_SSTIDAL,
};

static const u16 sReflectionPaletteTags_SubmarineShadow[] = {
    OBJ_EVENT_PAL_TAG_SUBMARINE_SHADOW,
    OBJ_EVENT_PAL_TAG_SUBMARINE_SHADOW,
    OBJ_EVENT_PAL_TAG_SUBMARINE_SHADOW,
    OBJ_EVENT_PAL_TAG_SUBMARINE_SHADOW,
};

static const u16 sReflectionPaletteTags_Kyogre[] = {
    OBJ_EVENT_PAL_TAG_KYOGRE_REFLECTION,
    OBJ_EVENT_PAL_TAG_KYOGRE_REFLECTION,
    OBJ_EVENT_PAL_TAG_KYOGRE_REFLECTION,
    OBJ_EVENT_PAL_TAG_KYOGRE_REFLECTION,
};

static const u16 sReflectionPaletteTags_Groudon[] = {
    OBJ_EVENT_PAL_TAG_GROUDON_REFLECTION,
    OBJ_EVENT_PAL_TAG_GROUDON_REFLECTION,
    OBJ_EVENT_PAL_TAG_GROUDON_REFLECTION,
    OBJ_EVENT_PAL_TAG_GROUDON_REFLECTION,
};

static const u16 sReflectionPaletteTags_Npc3[] = { // Only used by the Route 120 bridge Kecleon
    OBJ_EVENT_PAL_TAG_NPC_3_REFLECTION,
    OBJ_EVENT_PAL_TAG_NPC_3_REFLECTION,
    OBJ_EVENT_PAL_TAG_NPC_3_REFLECTION,
    OBJ_EVENT_PAL_TAG_NPC_3_REFLECTION,
};

static const u16 sReflectionPaletteTags_RedLeaf[] = {
    OBJ_EVENT_PAL_TAG_RED_LEAF,
    OBJ_EVENT_PAL_TAG_RED_LEAF,
    OBJ_EVENT_PAL_TAG_RED_LEAF,
    OBJ_EVENT_PAL_TAG_RED_LEAF,
};

static const struct PairedPalettes sSpecialObjectReflectionPaletteSets[] = {
    {OBJ_EVENT_PAL_TAG_BRENDAN,          sReflectionPaletteTags_Brendan},
    {OBJ_EVENT_PAL_TAG_MAY,              sReflectionPaletteTags_May},
    {OBJ_EVENT_PAL_TAG_QUINTY_PLUMP,     sReflectionPaletteTags_QuintyPlump},
    {OBJ_EVENT_PAL_TAG_TRUCK,            sReflectionPaletteTags_Truck},
    {OBJ_EVENT_PAL_TAG_VIGOROTH,         sReflectionPaletteTags_VigorothMover},
    {OBJ_EVENT_PAL_TAG_MOVING_BOX,       sReflectionPaletteTags_MovingBox},
    {OBJ_EVENT_PAL_TAG_CABLE_CAR,        sReflectionPaletteTags_CableCar},
    {OBJ_EVENT_PAL_TAG_SSTIDAL,          sReflectionPaletteTags_SSTidal},
    {OBJ_EVENT_PAL_TAG_KYOGRE,           sReflectionPaletteTags_Kyogre},
    {OBJ_EVENT_PAL_TAG_GROUDON,          sReflectionPaletteTags_Groudon},
    {OBJ_EVENT_PAL_TAG_NPC_3,            sReflectionPaletteTags_Npc3},
    {OBJ_EVENT_PAL_TAG_SUBMARINE_SHADOW, sReflectionPaletteTags_SubmarineShadow},
    {OBJ_EVENT_PAL_TAG_RED_LEAF,         sReflectionPaletteTags_RedLeaf},
    {OBJ_EVENT_PAL_TAG_NONE,             NULL},
};

static const u16 sObjectPaletteTags0[] = {
    OBJ_EVENT_PAL_TAG_BRENDAN,
    OBJ_EVENT_PAL_TAG_BRENDAN_REFLECTION,
    OBJ_EVENT_PAL_TAG_NPC_1,
    OBJ_EVENT_PAL_TAG_NPC_2,
    OBJ_EVENT_PAL_TAG_NPC_3,
    OBJ_EVENT_PAL_TAG_NPC_4,
    OBJ_EVENT_PAL_TAG_NPC_1_REFLECTION,
    OBJ_EVENT_PAL_TAG_NPC_2_REFLECTION,
    OBJ_EVENT_PAL_TAG_NPC_3_REFLECTION,
    OBJ_EVENT_PAL_TAG_NPC_4_REFLECTION,
};

static const u16 sObjectPaletteTags1[] = {
    OBJ_EVENT_PAL_TAG_BRENDAN,
    OBJ_EVENT_PAL_TAG_BRENDAN_REFLECTION,
    OBJ_EVENT_PAL_TAG_NPC_1,
    OBJ_EVENT_PAL_TAG_NPC_2,
    OBJ_EVENT_PAL_TAG_NPC_3,
    OBJ_EVENT_PAL_TAG_NPC_4,
    OBJ_EVENT_PAL_TAG_NPC_1_REFLECTION,
    OBJ_EVENT_PAL_TAG_NPC_2_REFLECTION,
    OBJ_EVENT_PAL_TAG_NPC_3_REFLECTION,
    OBJ_EVENT_PAL_TAG_NPC_4_REFLECTION,
};

static const u16 sObjectPaletteTags2[] = {
    OBJ_EVENT_PAL_TAG_BRENDAN,
    OBJ_EVENT_PAL_TAG_BRENDAN_REFLECTION,
    OBJ_EVENT_PAL_TAG_NPC_1,
    OBJ_EVENT_PAL_TAG_NPC_2,
    OBJ_EVENT_PAL_TAG_NPC_3,
    OBJ_EVENT_PAL_TAG_NPC_4,
    OBJ_EVENT_PAL_TAG_NPC_1_REFLECTION,
    OBJ_EVENT_PAL_TAG_NPC_2_REFLECTION,
    OBJ_EVENT_PAL_TAG_NPC_3_REFLECTION,
    OBJ_EVENT_PAL_TAG_NPC_4_REFLECTION,
};

static const u16 sObjectPaletteTags3[] = {
    OBJ_EVENT_PAL_TAG_BRENDAN,
    OBJ_EVENT_PAL_TAG_BRENDAN_REFLECTION,
    OBJ_EVENT_PAL_TAG_NPC_1,
    OBJ_EVENT_PAL_TAG_NPC_2,
    OBJ_EVENT_PAL_TAG_NPC_3,
    OBJ_EVENT_PAL_TAG_NPC_4,
    OBJ_EVENT_PAL_TAG_NPC_1_REFLECTION,
    OBJ_EVENT_PAL_TAG_NPC_2_REFLECTION,
    OBJ_EVENT_PAL_TAG_NPC_3_REFLECTION,
    OBJ_EVENT_PAL_TAG_NPC_4_REFLECTION,
};

static const u16 *const sObjectPaletteTagSets[] = {
    sObjectPaletteTags0,
    sObjectPaletteTags1,
    sObjectPaletteTags2,
    sObjectPaletteTags3,
};

#include "data/object_events/berry_tree_graphics_tables.h"
#include "data/field_effects/field_effect_objects.h"

static const s16 sMovementDelaysMedium[] = {32, 64,  96, 128};
static const s16 sMovementDelaysLong[] =   {32, 64, 128, 192}; // Unused
static const s16 sMovementDelaysShort[] =  {32, 48,  64,  80};

#include "data/object_events/movement_type_func_tables.h"

static const u8 sFaceDirectionAnimNums[] = {
    [DIR_NONE] = ANIM_STD_FACE_SOUTH,
    [DIR_SOUTH] = ANIM_STD_FACE_SOUTH,
    [DIR_NORTH] = ANIM_STD_FACE_NORTH,
    [DIR_WEST] = ANIM_STD_FACE_WEST,
    [DIR_EAST] = ANIM_STD_FACE_EAST,
    [DIR_SOUTHWEST] = ANIM_STD_FACE_SOUTH,
    [DIR_SOUTHEAST] = ANIM_STD_FACE_SOUTH,
    [DIR_NORTHWEST] = ANIM_STD_FACE_NORTH,
    [DIR_NORTHEAST] = ANIM_STD_FACE_NORTH,
};
static const u8 sMoveDirectionAnimNums[] = {
    [DIR_NONE] = ANIM_STD_GO_SOUTH,
    [DIR_SOUTH] = ANIM_STD_GO_SOUTH,
    [DIR_NORTH] = ANIM_STD_GO_NORTH,
    [DIR_WEST] = ANIM_STD_GO_WEST,
    [DIR_EAST] = ANIM_STD_GO_EAST,
    [DIR_SOUTHWEST] = ANIM_STD_GO_SOUTH,
    [DIR_SOUTHEAST] = ANIM_STD_GO_SOUTH,
    [DIR_NORTHWEST] = ANIM_STD_GO_NORTH,
    [DIR_NORTHEAST] = ANIM_STD_GO_NORTH,
};
static const u8 sMoveDirectionFastAnimNums[] = {
    [DIR_NONE] = ANIM_STD_GO_FAST_SOUTH,
    [DIR_SOUTH] = ANIM_STD_GO_FAST_SOUTH,
    [DIR_NORTH] = ANIM_STD_GO_FAST_NORTH,
    [DIR_WEST] = ANIM_STD_GO_FAST_WEST,
    [DIR_EAST] = ANIM_STD_GO_FAST_EAST,
    [DIR_SOUTHWEST] = ANIM_STD_GO_FAST_SOUTH,
    [DIR_SOUTHEAST] = ANIM_STD_GO_FAST_SOUTH,
    [DIR_NORTHWEST] = ANIM_STD_GO_FAST_NORTH,
    [DIR_NORTHEAST] = ANIM_STD_GO_FAST_NORTH,
};
static const u8 sMoveDirectionFasterAnimNums[] = {
    [DIR_NONE] = ANIM_STD_GO_FASTER_SOUTH,
    [DIR_SOUTH] = ANIM_STD_GO_FASTER_SOUTH,
    [DIR_NORTH] = ANIM_STD_GO_FASTER_NORTH,
    [DIR_WEST] = ANIM_STD_GO_FASTER_WEST,
    [DIR_EAST] = ANIM_STD_GO_FASTER_EAST,
    [DIR_SOUTHWEST] = ANIM_STD_GO_FASTER_SOUTH,
    [DIR_SOUTHEAST] = ANIM_STD_GO_FASTER_SOUTH,
    [DIR_NORTHWEST] = ANIM_STD_GO_FASTER_NORTH,
    [DIR_NORTHEAST] = ANIM_STD_GO_FASTER_NORTH,
};
static const u8 sMoveDirectionFastestAnimNums[] = {
    [DIR_NONE] = ANIM_STD_GO_FASTEST_SOUTH,
    [DIR_SOUTH] = ANIM_STD_GO_FASTEST_SOUTH,
    [DIR_NORTH] = ANIM_STD_GO_FASTEST_NORTH,
    [DIR_WEST] = ANIM_STD_GO_FASTEST_WEST,
    [DIR_EAST] = ANIM_STD_GO_FASTEST_EAST,
    [DIR_SOUTHWEST] = ANIM_STD_GO_FASTEST_SOUTH,
    [DIR_SOUTHEAST] = ANIM_STD_GO_FASTEST_SOUTH,
    [DIR_NORTHWEST] = ANIM_STD_GO_FASTEST_NORTH,
    [DIR_NORTHEAST] = ANIM_STD_GO_FASTEST_NORTH,
};
static const u8 sJumpSpecialDirectionAnimNums[] = { // used for jumping onto surf mon
    [DIR_NONE] = ANIM_GET_ON_OFF_POKEMON_SOUTH,
    [DIR_SOUTH] = ANIM_GET_ON_OFF_POKEMON_SOUTH,
    [DIR_NORTH] = ANIM_GET_ON_OFF_POKEMON_NORTH,
    [DIR_WEST] = ANIM_GET_ON_OFF_POKEMON_WEST,
    [DIR_EAST] = ANIM_GET_ON_OFF_POKEMON_EAST,
    [DIR_SOUTHWEST] = ANIM_GET_ON_OFF_POKEMON_SOUTH,
    [DIR_SOUTHEAST] = ANIM_GET_ON_OFF_POKEMON_SOUTH,
    [DIR_NORTHWEST] = ANIM_GET_ON_OFF_POKEMON_NORTH,
    [DIR_NORTHEAST] = ANIM_GET_ON_OFF_POKEMON_NORTH,
};
static const u8 sAcroWheelieDirectionAnimNums[] = {
    [DIR_NONE] = ANIM_BUNNY_HOPPY_BACK_WHEEL_SOUTH,
    [DIR_SOUTH] = ANIM_BUNNY_HOPPY_BACK_WHEEL_SOUTH,
    [DIR_NORTH] = ANIM_BUNNY_HOPPY_BACK_WHEEL_NORTH,
    [DIR_WEST] = ANIM_BUNNY_HOPPY_BACK_WHEEL_WEST,
    [DIR_EAST] = ANIM_BUNNY_HOPPY_BACK_WHEEL_EAST,
    [DIR_SOUTHWEST] = ANIM_BUNNY_HOPPY_BACK_WHEEL_SOUTH,
    [DIR_SOUTHEAST] = ANIM_BUNNY_HOPPY_BACK_WHEEL_SOUTH,
    [DIR_NORTHWEST] = ANIM_BUNNY_HOPPY_BACK_WHEEL_NORTH,
    [DIR_NORTHEAST] = ANIM_BUNNY_HOPPY_BACK_WHEEL_NORTH,
};
static const u8 sAcroUnusedDirectionAnimNums[] = {
    [DIR_NONE] = ANIM_BUNNY_HOPPY_FRONT_WHEEL_SOUTH,
    [DIR_SOUTH] = ANIM_BUNNY_HOPPY_FRONT_WHEEL_SOUTH,
    [DIR_NORTH] = ANIM_BUNNY_HOPPY_FRONT_WHEEL_NORTH,
    [DIR_WEST] = ANIM_BUNNY_HOPPY_FRONT_WHEEL_WEST,
    [DIR_EAST] = ANIM_BUNNY_HOPPY_FRONT_WHEEL_EAST,
    [DIR_SOUTHWEST] = ANIM_BUNNY_HOPPY_FRONT_WHEEL_SOUTH,
    [DIR_SOUTHEAST] = ANIM_BUNNY_HOPPY_FRONT_WHEEL_SOUTH,
    [DIR_NORTHWEST] = ANIM_BUNNY_HOPPY_FRONT_WHEEL_NORTH,
    [DIR_NORTHEAST] = ANIM_BUNNY_HOPPY_FRONT_WHEEL_NORTH,
};
static const u8 sAcroEndWheelieDirectionAnimNums[] = {
    [DIR_NONE] = ANIM_STANDING_WHEELIE_BACK_WHEEL_SOUTH,
    [DIR_SOUTH] = ANIM_STANDING_WHEELIE_BACK_WHEEL_SOUTH,
    [DIR_NORTH] = ANIM_STANDING_WHEELIE_BACK_WHEEL_NORTH,
    [DIR_WEST] = ANIM_STANDING_WHEELIE_BACK_WHEEL_WEST,
    [DIR_EAST] = ANIM_STANDING_WHEELIE_BACK_WHEEL_EAST,
    [DIR_SOUTHWEST] = ANIM_STANDING_WHEELIE_BACK_WHEEL_SOUTH,
    [DIR_SOUTHEAST] = ANIM_STANDING_WHEELIE_BACK_WHEEL_SOUTH,
    [DIR_NORTHWEST] = ANIM_STANDING_WHEELIE_BACK_WHEEL_NORTH,
    [DIR_NORTHEAST] = ANIM_STANDING_WHEELIE_BACK_WHEEL_NORTH,
};
static const u8 sAcroUnusedActionDirectionAnimNums[] = {
    [DIR_NONE] = ANIM_STANDING_WHEELIE_FRONT_WHEEL_SOUTH,
    [DIR_SOUTH] = ANIM_STANDING_WHEELIE_FRONT_WHEEL_SOUTH,
    [DIR_NORTH] = ANIM_STANDING_WHEELIE_FRONT_WHEEL_NORTH,
    [DIR_WEST] = ANIM_STANDING_WHEELIE_FRONT_WHEEL_WEST,
    [DIR_EAST] = ANIM_STANDING_WHEELIE_FRONT_WHEEL_EAST,
    [DIR_SOUTHWEST] = ANIM_STANDING_WHEELIE_FRONT_WHEEL_SOUTH,
    [DIR_SOUTHEAST] = ANIM_STANDING_WHEELIE_FRONT_WHEEL_SOUTH,
    [DIR_NORTHWEST] = ANIM_STANDING_WHEELIE_FRONT_WHEEL_NORTH,
    [DIR_NORTHEAST] = ANIM_STANDING_WHEELIE_FRONT_WHEEL_NORTH,
};
static const u8 sAcroWheeliePedalDirectionAnimNums[] = {
    [DIR_NONE] = ANIM_MOVING_WHEELIE_SOUTH,
    [DIR_SOUTH] = ANIM_MOVING_WHEELIE_SOUTH,
    [DIR_NORTH] = ANIM_MOVING_WHEELIE_NORTH,
    [DIR_WEST] = ANIM_MOVING_WHEELIE_WEST,
    [DIR_EAST] = ANIM_MOVING_WHEELIE_EAST,
    [DIR_SOUTHWEST] = ANIM_MOVING_WHEELIE_SOUTH,
    [DIR_SOUTHEAST] = ANIM_MOVING_WHEELIE_SOUTH,
    [DIR_NORTHWEST] = ANIM_MOVING_WHEELIE_NORTH,
    [DIR_NORTHEAST] = ANIM_MOVING_WHEELIE_NORTH,
};
static const u8 sFishingDirectionAnimNums[] = {
    [DIR_NONE] = ANIM_TAKE_OUT_ROD_SOUTH,
    [DIR_SOUTH] = ANIM_TAKE_OUT_ROD_SOUTH,
    [DIR_NORTH] = ANIM_TAKE_OUT_ROD_NORTH,
    [DIR_WEST] = ANIM_TAKE_OUT_ROD_WEST,
    [DIR_EAST] = ANIM_TAKE_OUT_ROD_EAST,
    [DIR_SOUTHWEST] = ANIM_TAKE_OUT_ROD_SOUTH,
    [DIR_SOUTHEAST] = ANIM_TAKE_OUT_ROD_SOUTH,
    [DIR_NORTHWEST] = ANIM_TAKE_OUT_ROD_NORTH,
    [DIR_NORTHEAST] = ANIM_TAKE_OUT_ROD_NORTH,
};
static const u8 sFishingNoCatchDirectionAnimNums[] = {
    [DIR_NONE] = ANIM_PUT_AWAY_ROD_SOUTH,
    [DIR_SOUTH] = ANIM_PUT_AWAY_ROD_SOUTH,
    [DIR_NORTH] = ANIM_PUT_AWAY_ROD_NORTH,
    [DIR_WEST] = ANIM_PUT_AWAY_ROD_WEST,
    [DIR_EAST] = ANIM_PUT_AWAY_ROD_EAST,
    [DIR_SOUTHWEST] = ANIM_PUT_AWAY_ROD_SOUTH,
    [DIR_SOUTHEAST] = ANIM_PUT_AWAY_ROD_SOUTH,
    [DIR_NORTHWEST] = ANIM_PUT_AWAY_ROD_NORTH,
    [DIR_NORTHEAST] = ANIM_PUT_AWAY_ROD_NORTH,
};
static const u8 sFishingBiteDirectionAnimNums[] = {
    [DIR_NONE] = ANIM_HOOKED_POKEMON_SOUTH,
    [DIR_SOUTH] = ANIM_HOOKED_POKEMON_SOUTH,
    [DIR_NORTH] = ANIM_HOOKED_POKEMON_NORTH,
    [DIR_WEST] = ANIM_HOOKED_POKEMON_WEST,
    [DIR_EAST] = ANIM_HOOKED_POKEMON_EAST,
    [DIR_SOUTHWEST] = ANIM_HOOKED_POKEMON_SOUTH,
    [DIR_SOUTHEAST] = ANIM_HOOKED_POKEMON_SOUTH,
    [DIR_NORTHWEST] = ANIM_HOOKED_POKEMON_NORTH,
    [DIR_NORTHEAST] = ANIM_HOOKED_POKEMON_NORTH,
};
static const u8 sRunningDirectionAnimNums[] = {
    [DIR_NONE] = ANIM_RUN_SOUTH,
    [DIR_SOUTH] = ANIM_RUN_SOUTH,
    [DIR_NORTH] = ANIM_RUN_NORTH,
    [DIR_WEST] = ANIM_RUN_WEST,
    [DIR_EAST] = ANIM_RUN_EAST,
    [DIR_SOUTHWEST] = ANIM_RUN_SOUTH,
    [DIR_SOUTHEAST] = ANIM_RUN_SOUTH,
    [DIR_NORTHWEST] = ANIM_RUN_NORTH,
    [DIR_NORTHEAST] = ANIM_RUN_NORTH,
};

const u8 gTrainerFacingDirectionMovementTypes[] = {
    [DIR_NONE] = MOVEMENT_TYPE_FACE_DOWN,
    [DIR_SOUTH] = MOVEMENT_TYPE_FACE_DOWN,
    [DIR_NORTH] = MOVEMENT_TYPE_FACE_UP,
    [DIR_WEST] = MOVEMENT_TYPE_FACE_LEFT,
    [DIR_EAST] = MOVEMENT_TYPE_FACE_RIGHT,
    [DIR_SOUTHWEST] = MOVEMENT_TYPE_FACE_DOWN,
    [DIR_SOUTHEAST] = MOVEMENT_TYPE_FACE_DOWN,
    [DIR_NORTHWEST] = MOVEMENT_TYPE_FACE_UP,
    [DIR_NORTHEAST] = MOVEMENT_TYPE_FACE_UP,
};

bool8 (*const gOppositeDirectionBlockedMetatileFuncs[])(u8) = {
    MetatileBehavior_IsSouthBlocked,
    MetatileBehavior_IsNorthBlocked,
    MetatileBehavior_IsWestBlocked,
    MetatileBehavior_IsEastBlocked
};

bool8 (*const gDirectionBlockedMetatileFuncs[])(u8) = {
    MetatileBehavior_IsNorthBlocked,
    MetatileBehavior_IsSouthBlocked,
    MetatileBehavior_IsEastBlocked,
    MetatileBehavior_IsWestBlocked
};

static const struct Coords16 sDirectionToVectors[] = {
    { 0,  0},
    { 0,  1},
    { 0, -1},
    {-1,  0},
    { 1,  0},
    {-1,  1},
    { 1,  1},
    {-1, -1},
    { 1, -1}
};

const u8 gFaceDirectionMovementActions[] = {
    MOVEMENT_ACTION_FACE_DOWN,
    MOVEMENT_ACTION_FACE_DOWN,
    MOVEMENT_ACTION_FACE_UP,
    MOVEMENT_ACTION_FACE_LEFT,
    MOVEMENT_ACTION_FACE_RIGHT,
};
const u8 gWalkSlowMovementActions[] = {
    MOVEMENT_ACTION_WALK_SLOW_DOWN,
    MOVEMENT_ACTION_WALK_SLOW_DOWN,
    MOVEMENT_ACTION_WALK_SLOW_UP,
    MOVEMENT_ACTION_WALK_SLOW_LEFT,
    MOVEMENT_ACTION_WALK_SLOW_RIGHT,
};
const u8 gWalkNormalMovementActions[] = {
    MOVEMENT_ACTION_WALK_NORMAL_DOWN,
    MOVEMENT_ACTION_WALK_NORMAL_DOWN,
    MOVEMENT_ACTION_WALK_NORMAL_UP,
    MOVEMENT_ACTION_WALK_NORMAL_LEFT,
    MOVEMENT_ACTION_WALK_NORMAL_RIGHT,
};
const u8 gWalkFastMovementActions[] = {
    MOVEMENT_ACTION_WALK_FAST_DOWN,
    MOVEMENT_ACTION_WALK_FAST_DOWN,
    MOVEMENT_ACTION_WALK_FAST_UP,
    MOVEMENT_ACTION_WALK_FAST_LEFT,
    MOVEMENT_ACTION_WALK_FAST_RIGHT,
};
const u8 gRideWaterCurrentMovementActions[] = {
    MOVEMENT_ACTION_RIDE_WATER_CURRENT_DOWN,
    MOVEMENT_ACTION_RIDE_WATER_CURRENT_DOWN,
    MOVEMENT_ACTION_RIDE_WATER_CURRENT_UP,
    MOVEMENT_ACTION_RIDE_WATER_CURRENT_LEFT,
    MOVEMENT_ACTION_RIDE_WATER_CURRENT_RIGHT,
};
const u8 gWalkFasterMovementActions[] = {
    MOVEMENT_ACTION_WALK_FASTER_DOWN,
    MOVEMENT_ACTION_WALK_FASTER_DOWN,
    MOVEMENT_ACTION_WALK_FASTER_UP,
    MOVEMENT_ACTION_WALK_FASTER_LEFT,
    MOVEMENT_ACTION_WALK_FASTER_RIGHT,
};
const u8 gSlideMovementActions[] = {
    MOVEMENT_ACTION_SLIDE_DOWN,
    MOVEMENT_ACTION_SLIDE_DOWN,
    MOVEMENT_ACTION_SLIDE_UP,
    MOVEMENT_ACTION_SLIDE_LEFT,
    MOVEMENT_ACTION_SLIDE_RIGHT,
};
const u8 gPlayerRunMovementActions[] = {
    MOVEMENT_ACTION_PLAYER_RUN_DOWN,
    MOVEMENT_ACTION_PLAYER_RUN_DOWN,
    MOVEMENT_ACTION_PLAYER_RUN_UP,
    MOVEMENT_ACTION_PLAYER_RUN_LEFT,
    MOVEMENT_ACTION_PLAYER_RUN_RIGHT,
};
const u8 gJump2MovementActions[] = {
    MOVEMENT_ACTION_JUMP_2_DOWN,
    MOVEMENT_ACTION_JUMP_2_DOWN,
    MOVEMENT_ACTION_JUMP_2_UP,
    MOVEMENT_ACTION_JUMP_2_LEFT,
    MOVEMENT_ACTION_JUMP_2_RIGHT,
};
const u8 gJumpInPlaceMovementActions[] = {
    MOVEMENT_ACTION_JUMP_IN_PLACE_DOWN,
    MOVEMENT_ACTION_JUMP_IN_PLACE_DOWN,
    MOVEMENT_ACTION_JUMP_IN_PLACE_UP,
    MOVEMENT_ACTION_JUMP_IN_PLACE_LEFT,
    MOVEMENT_ACTION_JUMP_IN_PLACE_RIGHT,
};
const u8 gJumpInPlaceTurnAroundMovementActions[] = {
    MOVEMENT_ACTION_JUMP_IN_PLACE_UP_DOWN,
    MOVEMENT_ACTION_JUMP_IN_PLACE_UP_DOWN,
    MOVEMENT_ACTION_JUMP_IN_PLACE_DOWN_UP,
    MOVEMENT_ACTION_JUMP_IN_PLACE_RIGHT_LEFT,
    MOVEMENT_ACTION_JUMP_IN_PLACE_LEFT_RIGHT,
};
const u8 gJumpMovementActions[] = {
    MOVEMENT_ACTION_JUMP_DOWN,
    MOVEMENT_ACTION_JUMP_DOWN,
    MOVEMENT_ACTION_JUMP_UP,
    MOVEMENT_ACTION_JUMP_LEFT,
    MOVEMENT_ACTION_JUMP_RIGHT,
};
const u8 gJumpSpecialMovementActions[] = {
    MOVEMENT_ACTION_JUMP_SPECIAL_DOWN,
    MOVEMENT_ACTION_JUMP_SPECIAL_DOWN,
    MOVEMENT_ACTION_JUMP_SPECIAL_UP,
    MOVEMENT_ACTION_JUMP_SPECIAL_LEFT,
    MOVEMENT_ACTION_JUMP_SPECIAL_RIGHT,
};
const u8 gWalkInPlaceSlowMovementActions[] = {
    MOVEMENT_ACTION_WALK_IN_PLACE_SLOW_DOWN,
    MOVEMENT_ACTION_WALK_IN_PLACE_SLOW_DOWN,
    MOVEMENT_ACTION_WALK_IN_PLACE_SLOW_UP,
    MOVEMENT_ACTION_WALK_IN_PLACE_SLOW_LEFT,
    MOVEMENT_ACTION_WALK_IN_PLACE_SLOW_RIGHT,
};
const u8 gWalkInPlaceNormalMovementActions[] = {
    MOVEMENT_ACTION_WALK_IN_PLACE_NORMAL_DOWN,
    MOVEMENT_ACTION_WALK_IN_PLACE_NORMAL_DOWN,
    MOVEMENT_ACTION_WALK_IN_PLACE_NORMAL_UP,
    MOVEMENT_ACTION_WALK_IN_PLACE_NORMAL_LEFT,
    MOVEMENT_ACTION_WALK_IN_PLACE_NORMAL_RIGHT,
};
const u8 gWalkInPlaceFastMovementActions[] = {
    MOVEMENT_ACTION_WALK_IN_PLACE_FAST_DOWN,
    MOVEMENT_ACTION_WALK_IN_PLACE_FAST_DOWN,
    MOVEMENT_ACTION_WALK_IN_PLACE_FAST_UP,
    MOVEMENT_ACTION_WALK_IN_PLACE_FAST_LEFT,
    MOVEMENT_ACTION_WALK_IN_PLACE_FAST_RIGHT,
};
const u8 gWalkInPlaceFasterMovementActions[] = {
    MOVEMENT_ACTION_WALK_IN_PLACE_FASTER_DOWN,
    MOVEMENT_ACTION_WALK_IN_PLACE_FASTER_DOWN,
    MOVEMENT_ACTION_WALK_IN_PLACE_FASTER_UP,
    MOVEMENT_ACTION_WALK_IN_PLACE_FASTER_LEFT,
    MOVEMENT_ACTION_WALK_IN_PLACE_FASTER_RIGHT,
};
const u8 gAcroWheelieFaceDirectionMovementActions[] = {
    MOVEMENT_ACTION_ACRO_WHEELIE_FACE_DOWN,
    MOVEMENT_ACTION_ACRO_WHEELIE_FACE_DOWN,
    MOVEMENT_ACTION_ACRO_WHEELIE_FACE_UP,
    MOVEMENT_ACTION_ACRO_WHEELIE_FACE_LEFT,
    MOVEMENT_ACTION_ACRO_WHEELIE_FACE_RIGHT,
};
const u8 gAcroPopWheelieFaceDirectionMovementActions[] = {
    MOVEMENT_ACTION_ACRO_POP_WHEELIE_DOWN,
    MOVEMENT_ACTION_ACRO_POP_WHEELIE_DOWN,
    MOVEMENT_ACTION_ACRO_POP_WHEELIE_UP,
    MOVEMENT_ACTION_ACRO_POP_WHEELIE_LEFT,
    MOVEMENT_ACTION_ACRO_POP_WHEELIE_RIGHT,
};
const u8 gAcroEndWheelieFaceDirectionMovementActions[] = {
    MOVEMENT_ACTION_ACRO_END_WHEELIE_FACE_DOWN,
    MOVEMENT_ACTION_ACRO_END_WHEELIE_FACE_DOWN,
    MOVEMENT_ACTION_ACRO_END_WHEELIE_FACE_UP,
    MOVEMENT_ACTION_ACRO_END_WHEELIE_FACE_LEFT,
    MOVEMENT_ACTION_ACRO_END_WHEELIE_FACE_RIGHT,
};
const u8 gAcroWheelieHopFaceDirectionMovementActions[] = {
    MOVEMENT_ACTION_ACRO_WHEELIE_HOP_FACE_DOWN,
    MOVEMENT_ACTION_ACRO_WHEELIE_HOP_FACE_DOWN,
    MOVEMENT_ACTION_ACRO_WHEELIE_HOP_FACE_UP,
    MOVEMENT_ACTION_ACRO_WHEELIE_HOP_FACE_LEFT,
    MOVEMENT_ACTION_ACRO_WHEELIE_HOP_FACE_RIGHT,
};
const u8 gAcroWheelieHopDirectionMovementActions[] = {
    MOVEMENT_ACTION_ACRO_WHEELIE_HOP_DOWN,
    MOVEMENT_ACTION_ACRO_WHEELIE_HOP_DOWN,
    MOVEMENT_ACTION_ACRO_WHEELIE_HOP_UP,
    MOVEMENT_ACTION_ACRO_WHEELIE_HOP_LEFT,
    MOVEMENT_ACTION_ACRO_WHEELIE_HOP_RIGHT,
};
const u8 gAcroWheelieJumpDirectionMovementActions[] = {
    MOVEMENT_ACTION_ACRO_WHEELIE_JUMP_DOWN,
    MOVEMENT_ACTION_ACRO_WHEELIE_JUMP_DOWN,
    MOVEMENT_ACTION_ACRO_WHEELIE_JUMP_UP,
    MOVEMENT_ACTION_ACRO_WHEELIE_JUMP_LEFT,
    MOVEMENT_ACTION_ACRO_WHEELIE_JUMP_RIGHT,
};
const u8 gAcroWheelieInPlaceDirectionMovementActions[] = {
    MOVEMENT_ACTION_ACRO_WHEELIE_IN_PLACE_DOWN,
    MOVEMENT_ACTION_ACRO_WHEELIE_IN_PLACE_DOWN,
    MOVEMENT_ACTION_ACRO_WHEELIE_IN_PLACE_UP,
    MOVEMENT_ACTION_ACRO_WHEELIE_IN_PLACE_LEFT,
    MOVEMENT_ACTION_ACRO_WHEELIE_IN_PLACE_RIGHT,
};
const u8 gAcroPopWheelieMoveDirectionMovementActions[] = {
    MOVEMENT_ACTION_ACRO_POP_WHEELIE_MOVE_DOWN,
    MOVEMENT_ACTION_ACRO_POP_WHEELIE_MOVE_DOWN,
    MOVEMENT_ACTION_ACRO_POP_WHEELIE_MOVE_UP,
    MOVEMENT_ACTION_ACRO_POP_WHEELIE_MOVE_LEFT,
    MOVEMENT_ACTION_ACRO_POP_WHEELIE_MOVE_RIGHT,
};
const u8 gAcroWheelieMoveDirectionMovementActions[] = {
    MOVEMENT_ACTION_ACRO_WHEELIE_MOVE_DOWN,
    MOVEMENT_ACTION_ACRO_WHEELIE_MOVE_DOWN,
    MOVEMENT_ACTION_ACRO_WHEELIE_MOVE_UP,
    MOVEMENT_ACTION_ACRO_WHEELIE_MOVE_LEFT,
    MOVEMENT_ACTION_ACRO_WHEELIE_MOVE_RIGHT,
};
const u8 gAcroEndWheelieMoveDirectionMovementActions[] = {
    MOVEMENT_ACTION_ACRO_END_WHEELIE_MOVE_DOWN,
    MOVEMENT_ACTION_ACRO_END_WHEELIE_MOVE_DOWN,
    MOVEMENT_ACTION_ACRO_END_WHEELIE_MOVE_UP,
    MOVEMENT_ACTION_ACRO_END_WHEELIE_MOVE_LEFT,
    MOVEMENT_ACTION_ACRO_END_WHEELIE_MOVE_RIGHT,
};

static const u8 sOppositeDirections[] = {
    DIR_NORTH,
    DIR_SOUTH,
    DIR_EAST,
    DIR_WEST,
    DIR_NORTHEAST,
    DIR_NORTHWEST,
    DIR_SOUTHEAST,
    DIR_SOUTHWEST,
};

// Takes the player's original and current facing direction to get the direction that should be considered to copy.
// Note that this means an NPC who copies the player's movement changes how they copy them based on how
// the player entered the area. For instance an NPC who does the same movements as the player when they
// entered the area facing South will do the opposite movements as the player if they enter facing North.
static const u8 sPlayerDirectionsForCopy[][4] = {
    [DIR_SOUTH - 1] = {
        [DIR_SOUTH - 1] = DIR_NORTH,
        [DIR_NORTH - 1] = DIR_SOUTH,
        [DIR_WEST - 1]  = DIR_EAST,
        [DIR_EAST - 1]  = DIR_WEST
    },
    [DIR_NORTH - 1] = {
        [DIR_SOUTH - 1] = DIR_SOUTH,
        [DIR_NORTH - 1] = DIR_NORTH,
        [DIR_WEST - 1]  = DIR_WEST,
        [DIR_EAST - 1]  = DIR_EAST
    },
    [DIR_WEST - 1] = {
        [DIR_SOUTH - 1] = DIR_WEST,
        [DIR_NORTH - 1] = DIR_EAST,
        [DIR_WEST - 1]  = DIR_NORTH,
        [DIR_EAST - 1]  = DIR_SOUTH
    },
    [DIR_EAST - 1] = {
        [DIR_SOUTH - 1] = DIR_EAST,
        [DIR_NORTH - 1] = DIR_WEST,
        [DIR_WEST - 1]  = DIR_SOUTH,
        [DIR_EAST - 1]  = DIR_NORTH
    }
};

// Indexed first with the NPC's initial facing direction based on movement type, and secondly with the player direction to copy.
// Returns the direction the copy NPC should travel in.
static const u8 sPlayerDirectionToCopyDirection[][4] = {
    [DIR_SOUTH - 1] = { // MOVEMENT_TYPE_COPY_PLAYER_OPPOSITE(_IN_GRASS)
        [DIR_SOUTH - 1] = DIR_NORTH,
        [DIR_NORTH - 1] = DIR_SOUTH,
        [DIR_WEST - 1]  = DIR_EAST,
        [DIR_EAST - 1]  = DIR_WEST
    },
    [DIR_NORTH - 1] = { // MOVEMENT_TYPE_COPY_PLAYER(_IN_GRASS)
        [DIR_SOUTH - 1] = DIR_SOUTH,
        [DIR_NORTH - 1] = DIR_NORTH,
        [DIR_WEST - 1]  = DIR_WEST,
        [DIR_EAST - 1]  = DIR_EAST
    },
    [DIR_WEST - 1] = { // MOVEMENT_TYPE_COPY_PLAYER_COUNTERCLOCKWISE(_IN_GRASS)
        [DIR_SOUTH - 1] = DIR_EAST,
        [DIR_NORTH - 1] = DIR_WEST,
        [DIR_WEST - 1]  = DIR_SOUTH,
        [DIR_EAST - 1]  = DIR_NORTH
    },
    [DIR_EAST - 1] = { // MOVEMENT_TYPE_COPY_PLAYER_CLOCKWISE(_IN_GRASS)
        [DIR_SOUTH - 1] = DIR_WEST,
        [DIR_NORTH - 1] = DIR_EAST,
        [DIR_WEST - 1]  = DIR_NORTH,
        [DIR_EAST - 1]  = DIR_SOUTH
    }
};

#include "data/object_events/movement_action_func_tables.h"

static void ClearObjectEvent(struct ObjectEvent *objectEvent)
{
    *objectEvent = (struct ObjectEvent){};
    objectEvent->localId = OBJ_EVENT_ID_PLAYER;
    objectEvent->mapNum = MAP_NUM(UNDEFINED);
    objectEvent->mapGroup = MAP_GROUP(UNDEFINED);
    objectEvent->movementActionId = MOVEMENT_ACTION_NONE;
}

static void ClearAllObjectEvents(void)
{
    u8 i;

    for (i = 0; i < OBJECT_EVENTS_COUNT; i++)
        ClearObjectEvent(&gObjectEvents[i]);
}

void ResetObjectEvents(void)
{
    ClearLinkPlayerObjectEvents();
    ClearAllObjectEvents();
    ClearPlayerAvatarInfo();
    CreateReflectionEffectSprites();
}

static void CreateReflectionEffectSprites(void)
{
    u8 spriteId = CreateSpriteAtEnd(gFieldEffectObjectTemplatePointers[FLDEFFOBJ_REFLECTION_DISTORTION], 0, 0, 31);
    gSprites[spriteId].oam.affineMode = ST_OAM_AFFINE_NORMAL;
    InitSpriteAffineAnim(&gSprites[spriteId]);
    StartSpriteAffineAnim(&gSprites[spriteId], 0);
    gSprites[spriteId].invisible = TRUE;

    spriteId = CreateSpriteAtEnd(gFieldEffectObjectTemplatePointers[FLDEFFOBJ_REFLECTION_DISTORTION], 0, 0, 31);
    gSprites[spriteId].oam.affineMode = ST_OAM_AFFINE_NORMAL;
    InitSpriteAffineAnim(&gSprites[spriteId]);
    StartSpriteAffineAnim(&gSprites[spriteId], 1);
    gSprites[spriteId].invisible = TRUE;
}

u8 GetFirstInactiveObjectEventId(void)
{
    u8 i;
    for (i = 0; i < OBJECT_EVENTS_COUNT; i++)
    {
        if (!gObjectEvents[i].active)
            break;
    }

    return i;
}

u8 GetObjectEventIdByLocalIdAndMap(u8 localId, u8 mapNum, u8 mapGroupId)
{
    if (localId < OBJ_EVENT_ID_FOLLOWER)
        return GetObjectEventIdByLocalIdAndMapInternal(localId, mapNum, mapGroupId);

    return GetObjectEventIdByLocalId(localId);
}

bool8 TryGetObjectEventIdByLocalIdAndMap(u8 localId, u8 mapNum, u8 mapGroupId, u8 *objectEventId)
{
    *objectEventId = GetObjectEventIdByLocalIdAndMap(localId, mapNum, mapGroupId);
    if (*objectEventId == OBJECT_EVENTS_COUNT)
        return TRUE;
    else
        return FALSE;
}

u8 GetObjectEventIdByXY(s16 x, s16 y)
{
    u8 i;
    for (i = 0; i < OBJECT_EVENTS_COUNT; i++)
    {
        if (gObjectEvents[i].active && gObjectEvents[i].currentCoords.x == x && gObjectEvents[i].currentCoords.y == y)
            break;
    }

    return i;
}

static u8 GetObjectEventIdByLocalIdAndMapInternal(u8 localId, u8 mapNum, u8 mapGroupId)
{
    u8 i;
    for (i = 0; i < OBJECT_EVENTS_COUNT; i++)
    {
        if (gObjectEvents[i].active && gObjectEvents[i].localId == localId && gObjectEvents[i].mapNum == mapNum && gObjectEvents[i].mapGroup == mapGroupId)
            return i;
    }

    return OBJECT_EVENTS_COUNT;
}

static u8 GetObjectEventIdByLocalId(u8 localId)
{
    u8 i;
    for (i = 0; i < OBJECT_EVENTS_COUNT; i++)
    {
        if (gObjectEvents[i].active && gObjectEvents[i].localId == localId)
            return i;
    }

    return OBJECT_EVENTS_COUNT;
}

static u8 InitObjectEventStateFromTemplate(struct ObjectEventTemplate *template, u8 mapNum, u8 mapGroup)
{
    struct ObjectEvent *objectEvent;
    u8 objectEventId;
    s16 x;
    s16 y;

    if (GetAvailableObjectEventId(template->localId, mapNum, mapGroup, &objectEventId))
        return OBJECT_EVENTS_COUNT;
    objectEvent = &gObjectEvents[objectEventId];
    ClearObjectEvent(objectEvent);
    x = template->x + MAP_OFFSET;
    y = template->y + MAP_OFFSET;
    objectEvent->active = TRUE;
    objectEvent->triggerGroundEffectsOnMove = TRUE;
    objectEvent->graphicsId = template->graphicsId;
    objectEvent->movementType = template->movementType;
    objectEvent->localId = template->localId;
    objectEvent->mapNum = mapNum;
    objectEvent->mapGroup = mapGroup;
    objectEvent->initialCoords.x = x;
    objectEvent->initialCoords.y = y;
    objectEvent->currentCoords.x = x;
    objectEvent->currentCoords.y = y;
    objectEvent->previousCoords.x = x;
    objectEvent->previousCoords.y = y;
    objectEvent->currentElevation = template->elevation;
    objectEvent->previousElevation = template->elevation;
    objectEvent->rangeX = template->movementRangeX;
    objectEvent->rangeY = template->movementRangeY;
    objectEvent->trainerType = template->trainerType;
    objectEvent->mapNum = mapNum;
    objectEvent->trainerRange_berryTreeId = template->trainerRange_berryTreeId;
    objectEvent->previousMovementDirection = gInitialMovementTypeFacingDirections[template->movementType];
    SetObjectEventDirection(objectEvent, objectEvent->previousMovementDirection);
    SetObjectEventDynamicGraphicsId(objectEvent);
    if (sMovementTypeHasRange[objectEvent->movementType])
    {
        if (objectEvent->rangeX == 0)
            objectEvent->rangeX++;
        if (objectEvent->rangeY == 0)
            objectEvent->rangeY++;
    }
    return objectEventId;
}

u8 Unref_TryInitLocalObjectEvent(u8 localId)
{
    u8 i;
    u8 objectEventCount;
    struct ObjectEventTemplate *template;

    if (gMapHeader.events != NULL)
    {
        if (InBattlePyramid())
            objectEventCount = GetNumBattlePyramidObjectEvents();
        else if (InTrainerHill())
            objectEventCount = 2;
        else
            objectEventCount = gMapHeader.events->objectEventCount;

        for (i = 0; i < objectEventCount; i++)
        {
            template = &gSaveBlock1Ptr->objectEventTemplates[i];
            if (template->localId == localId && !FlagGet(template->flagId))
                return InitObjectEventStateFromTemplate(template, gSaveBlock1Ptr->location.mapNum, gSaveBlock1Ptr->location.mapGroup);
        }
    }
    return OBJECT_EVENTS_COUNT;
}

static bool8 GetAvailableObjectEventId(u16 localId, u8 mapNum, u8 mapGroup, u8 *objectEventId)
// Looks for an empty slot.
// Returns FALSE and the location of the available slot
// in *objectEventId.
// If no slots are available, or if the object is already
// loaded, returns TRUE.
{
    u8 i = 0;

    for (i = 0; i < OBJECT_EVENTS_COUNT && gObjectEvents[i].active; i++)
    {
        if (gObjectEvents[i].localId == localId && gObjectEvents[i].mapNum == mapNum && gObjectEvents[i].mapGroup == mapGroup)
            return TRUE;
    }
    if (i >= OBJECT_EVENTS_COUNT)
        return TRUE;
    *objectEventId = i;
    for (; i < OBJECT_EVENTS_COUNT; i++)
    {
        if (gObjectEvents[i].active && gObjectEvents[i].localId == localId && gObjectEvents[i].mapNum == mapNum && gObjectEvents[i].mapGroup == mapGroup)
            return TRUE;
    }
    return FALSE;
}

static void RemoveObjectEvent(struct ObjectEvent *objectEvent)
{
    objectEvent->active = FALSE;
    RemoveObjectEventInternal(objectEvent);
}

void RemoveObjectEventByLocalIdAndMap(u8 localId, u8 mapNum, u8 mapGroup)
{
    u8 objectEventId;
    if (!TryGetObjectEventIdByLocalIdAndMap(localId, mapNum, mapGroup, &objectEventId))
    {
        FlagSet(GetObjectEventFlagIdByObjectEventId(objectEventId));
        RemoveObjectEvent(&gObjectEvents[objectEventId]);
    }
}

static void RemoveObjectEventInternal(struct ObjectEvent *objectEvent)
{
    u8 paletteNum;
    struct SpriteFrameImage image;
    image.size = GetObjectEventGraphicsInfo(objectEvent->graphicsId)->size;
    gSprites[objectEvent->spriteId].images = &image;
    paletteNum = gSprites[objectEvent->spriteId].oam.paletteNum;
    DestroySprite(&gSprites[objectEvent->spriteId]);
    FieldEffectFreePaletteIfUnused(paletteNum);
}

void RemoveAllObjectEventsExceptPlayer(void)
{
    u8 i;

    for (i = 0; i < OBJECT_EVENTS_COUNT; i++)
    {
        if (i != gPlayerAvatar.objectEventId)
            RemoveObjectEvent(&gObjectEvents[i]);
    }
}

static u8 TrySetupObjectEventSprite(struct ObjectEventTemplate *objectEventTemplate, struct SpriteTemplate *spriteTemplate, u8 mapNum, u8 mapGroup, s16 cameraX, s16 cameraY)
{
    u8 spriteId;
    u8 objectEventId;
    struct Sprite *sprite;
    struct ObjectEvent *objectEvent;
    const struct ObjectEventGraphicsInfo *graphicsInfo;

    objectEventId = InitObjectEventStateFromTemplate(objectEventTemplate, mapNum, mapGroup);
    if (objectEventId == OBJECT_EVENTS_COUNT)
        return OBJECT_EVENTS_COUNT;

    objectEvent = &gObjectEvents[objectEventId];
    graphicsInfo = GetObjectEventGraphicsInfo(objectEvent->graphicsId);
    if (spriteTemplate->paletteTag != 0xffff) {
        LoadObjectEventPalette(spriteTemplate->paletteTag);
    }

    if (objectEvent->movementType == MOVEMENT_TYPE_INVISIBLE)
        objectEvent->invisible = TRUE;

    spriteId = CreateSprite(spriteTemplate, 0, 0, 0);
    if (spriteId == MAX_SPRITES)
    {
        gObjectEvents[objectEventId].active = FALSE;
        return OBJECT_EVENTS_COUNT;
    }

    sprite = &gSprites[spriteId];
    GetMapCoordsFromSpritePos(objectEvent->currentCoords.x + cameraX, objectEvent->currentCoords.y + cameraY, &sprite->x, &sprite->y);
    sprite->centerToCornerVecX = -(graphicsInfo->width >> 1);
    sprite->centerToCornerVecY = -(graphicsInfo->height >> 1);
    sprite->x += 8;
    sprite->y += 16 + sprite->centerToCornerVecY;
    sprite->coordOffsetEnabled = TRUE;
    sprite->sObjEventId = objectEventId;
    objectEvent->spriteId = spriteId;
    objectEvent->inanimate = graphicsInfo->inanimate;
    if (!objectEvent->inanimate)
        StartSpriteAnim(sprite, GetFaceDirectionAnimNum(objectEvent->facingDirection));

    SetObjectSubpriorityByZCoord(objectEvent->previousElevation, sprite, 1);
    UpdateObjectEventVisibility(objectEvent, sprite);
    return objectEventId;
}

static u8
TrySpawnObjectEventTemplate(struct ObjectEventTemplate *objectEventTemplate,
                            u8 mapNum, u8 mapGroup, s16 cameraX, s16 cameraY) {
  u8 objectEventId;
  struct SpriteTemplate spriteTemplate;
  struct SpriteFrameImage spriteFrameImage;
  const struct ObjectEventGraphicsInfo *graphicsInfo;
  const struct SubspriteTable *subspriteTables = NULL;

  graphicsInfo = GetObjectEventGraphicsInfo(objectEventTemplate->graphicsId);
  MakeSpriteTemplateFromObjectEventTemplate(objectEventTemplate, &spriteTemplate, &subspriteTables);
  spriteFrameImage.size = graphicsInfo->size;
  spriteTemplate.images = &spriteFrameImage;
  objectEventId = TrySetupObjectEventSprite(objectEventTemplate, &spriteTemplate, mapNum, mapGroup, cameraX, cameraY);
  if (objectEventId == OBJECT_EVENTS_COUNT)
    return OBJECT_EVENTS_COUNT;

  gSprites[gObjectEvents[objectEventId].spriteId].images = graphicsInfo->images;
  if (subspriteTables)
    SetSubspriteTables(&gSprites[gObjectEvents[objectEventId].spriteId], subspriteTables);

  // Set species based on script header
  if (objectEventTemplate->graphicsId == OBJ_EVENT_GFX_OW_MON && objectEventTemplate->script) {
    const u8 *script = objectEventTemplate->script;
    if (script[0] == 0x7d) { // bufferspeciesname
      u16 species;
      u8 form;
      bool8 shiny;
      gObjectEvents[objectEventId].extra.asU16 = script[2] | script[3] << 8;
      species = gObjectEvents[objectEventId].extra.mon.species;
      form = gObjectEvents[objectEventId].extra.mon.form;
      shiny = gObjectEvents[objectEventId].extra.mon.shiny;
      FollowerSetGraphics(&gObjectEvents[objectEventId], species, form, shiny, TRUE);
    }

  }

  return objectEventId;
}

u8 SpawnSpecialObjectEvent(struct ObjectEventTemplate *objectEventTemplate)
{
    s16 cameraX;
    s16 cameraY;

    GetObjectEventMovingCameraOffset(&cameraX, &cameraY);
    return TrySpawnObjectEventTemplate(objectEventTemplate, gSaveBlock1Ptr->location.mapNum, gSaveBlock1Ptr->location.mapGroup, cameraX, cameraY);
}

u8 SpawnSpecialObjectEventParameterized(u8 graphicsId, u8 movementBehavior, u8 localId, s16 x, s16 y, u8 z)
{
    struct ObjectEventTemplate objectEventTemplate;

    x -= MAP_OFFSET;
    y -= MAP_OFFSET;
    objectEventTemplate.localId = localId;
    objectEventTemplate.graphicsId = graphicsId;
    objectEventTemplate.inConnection = 0;
    objectEventTemplate.x = x;
    objectEventTemplate.y = y;
    objectEventTemplate.elevation = z;
    objectEventTemplate.movementType = movementBehavior;
    objectEventTemplate.movementRangeX = 0;
    objectEventTemplate.movementRangeY = 0;
    objectEventTemplate.trainerType = TRAINER_TYPE_NONE;
    objectEventTemplate.trainerRange_berryTreeId = 0;
    return SpawnSpecialObjectEvent(&objectEventTemplate);
}

u8 TrySpawnObjectEvent(u8 localId, u8 mapNum, u8 mapGroup)
{
    struct ObjectEventTemplate *objectEventTemplate;
    s16 cameraX, cameraY;

    objectEventTemplate = GetObjectEventTemplateByLocalIdAndMap(localId, mapNum, mapGroup);
    if (!objectEventTemplate)
        return OBJECT_EVENTS_COUNT;

    GetObjectEventMovingCameraOffset(&cameraX, &cameraY);
    return TrySpawnObjectEventTemplate(objectEventTemplate, mapNum, mapGroup, cameraX, cameraY);
}

static void CopyObjectGraphicsInfoToSpriteTemplate(u16 graphicsId, void (*callback)(struct Sprite *), struct SpriteTemplate *spriteTemplate, const struct SubspriteTable **subspriteTables)
{
    const struct ObjectEventGraphicsInfo *graphicsInfo = GetObjectEventGraphicsInfo(graphicsId);

    spriteTemplate->tileTag = graphicsInfo->tileTag;
    spriteTemplate->paletteTag = graphicsInfo->paletteTag;
    spriteTemplate->oam = graphicsInfo->oam;
    spriteTemplate->anims = graphicsInfo->anims;
    spriteTemplate->images = graphicsInfo->images;
    spriteTemplate->affineAnims = graphicsInfo->affineAnims;
    spriteTemplate->callback = callback;
    *subspriteTables = graphicsInfo->subspriteTables;
}

static void CopyObjectGraphicsInfoToSpriteTemplate_WithMovementType(u16 graphicsId, u16 movementType, struct SpriteTemplate *spriteTemplate, const struct SubspriteTable **subspriteTables)
{
    CopyObjectGraphicsInfoToSpriteTemplate(graphicsId, sMovementTypeCallbacks[movementType], spriteTemplate, subspriteTables);
}

static void MakeSpriteTemplateFromObjectEventTemplate(struct ObjectEventTemplate *objectEventTemplate, struct SpriteTemplate *spriteTemplate, const struct SubspriteTable **subspriteTables)
{
    CopyObjectGraphicsInfoToSpriteTemplate_WithMovementType(objectEventTemplate->graphicsId, objectEventTemplate->movementType, spriteTemplate, subspriteTables);
}

// Used to create a sprite using a graphicsId associated with object events.
u8 CreateObjectGraphicsSprite(u16 graphicsId, void (*callback)(struct Sprite *), s16 x, s16 y, u8 subpriority)
{
    struct SpriteTemplate *spriteTemplate;
    const struct SubspriteTable *subspriteTables;
    struct Sprite *sprite;
    u8 spriteId;

    spriteTemplate = malloc(sizeof(struct SpriteTemplate));
    CopyObjectGraphicsInfoToSpriteTemplate(graphicsId, callback, spriteTemplate, &subspriteTables);
    if (spriteTemplate->paletteTag != TAG_NONE)
        LoadObjectEventPalette(spriteTemplate->paletteTag);

    spriteId = CreateSprite(spriteTemplate, x, y, subpriority);
    free(spriteTemplate);

    if (spriteId != MAX_SPRITES && subspriteTables != NULL)
    {
        sprite = &gSprites[spriteId];
        SetSubspriteTables(sprite, subspriteTables);
        sprite->subspriteMode = SUBSPRITES_IGNORE_PRIORITY;
    }
    return spriteId;
}

#define sVirtualObjId   data[0]
#define sVirtualObjElev data[1]

// "Virtual Objects" are a class of sprites used instead of a full object event.
// Used when more objects are needed than the object event limit (for Contest / Battle Dome audiences and group members in Union Room).
// A unique id is given as an argument and stored in the sprite data to allow referring back to the same virtual object.
// They can be turned (and, in the case of the Union Room, animated teleporting in and out) but do not have movement types
// or any of the other data normally associated with object events.
u8 CreateVirtualObject(u8 graphicsId, u8 virtualObjId, s16 x, s16 y, u8 z, u8 direction)
{
    u8 spriteId;
    struct Sprite *sprite;
    struct SpriteTemplate spriteTemplate;
    const struct SubspriteTable *subspriteTables;
    const struct ObjectEventGraphicsInfo *graphicsInfo;

    graphicsInfo = GetObjectEventGraphicsInfo(graphicsId);
    CopyObjectGraphicsInfoToSpriteTemplate(graphicsId, SpriteCB_VirtualObject, &spriteTemplate, &subspriteTables);
    *(u16 *)&spriteTemplate.paletteTag = TAG_NONE;
    x += MAP_OFFSET;
    y += MAP_OFFSET;
    SetSpritePosToOffsetMapCoords(&x, &y, 8, 16);
    spriteId = CreateSpriteAtEnd(&spriteTemplate, x, y, 0);
    if (spriteId != MAX_SPRITES)
    {
        sprite = &gSprites[spriteId];
        sprite->centerToCornerVecX = -(graphicsInfo->width >> 1);
        sprite->centerToCornerVecY = -(graphicsInfo->height >> 1);
        sprite->y += sprite->centerToCornerVecY;
        sprite->oam.paletteNum = graphicsInfo->paletteSlot;
        if (sprite->oam.paletteNum >= 16)
            sprite->oam.paletteNum -= 16;

        sprite->coordOffsetEnabled = TRUE;
        sprite->sVirtualObjId = virtualObjId;
        sprite->sVirtualObjElev = z;
        if (graphicsInfo->paletteSlot == 10)
            LoadSpecialObjectReflectionPalette(graphicsInfo->paletteTag, graphicsInfo->paletteSlot);
        else if (graphicsInfo->paletteSlot >= 16)
            _PatchObjectPalette(graphicsInfo->paletteTag, graphicsInfo->paletteSlot | 0xf0);

        if (subspriteTables != NULL)
        {
            SetSubspriteTables(sprite, subspriteTables);
            sprite->subspriteMode = SUBSPRITES_IGNORE_PRIORITY;
        }
        InitObjectPriorityByZCoord(sprite, z);
        SetObjectSubpriorityByZCoord(z, sprite, 1);
        StartSpriteAnim(sprite, GetFaceDirectionAnimNum(direction));
    }
    return spriteId;
}

struct Pokemon * GetFirstLiveMon(void) { // Return address of first conscious party mon or NULL
  u8 i;
  for (i=0; i<PARTY_SIZE;i++) {
    if (gPlayerParty[i].hp > 0 && !(gPlayerParty[i].box.isEgg || gPlayerParty[i].box.isBadEgg))
      return &gPlayerParty[i];
  }
  return NULL;
}

struct ObjectEvent * GetFollowerObject(void) { // Return follower ObjectEvent or NULL
  u8 i;
  for (i=0; i < OBJECT_EVENTS_COUNT; i++) {
    if (gObjectEvents[i].localId == OBJ_EVENT_ID_FOLLOWER)
      return &gObjectEvents[i];
  }
  return NULL;
}

// Return graphicsInfo for a pokemon species & form
static const struct ObjectEventGraphicsInfo * SpeciesToGraphicsInfo(u16 species, u8 form) {
  const struct ObjectEventGraphicsInfo *graphicsInfo;
  switch (species) {
    case SPECIES_UNOWN: // Letters >A are defined as species >= NUM_SPECIES, so are not contiguous with A
      form %= NUM_UNOWN_FORMS;
      graphicsInfo = &gPokemonObjectGraphics[form ? SPECIES_UNOWN_B + form - 1 : species];
      break;
    default:
      graphicsInfo = &gPokemonObjectGraphics[species];
      break;
  }
  return graphicsInfo->tileTag == 0xFFFF ? graphicsInfo : &gPokemonObjectGraphics[SPECIES_PORYGON]; // avoid OOB access
}

// Set graphics & sprite for a follower object event by species & shininess.
static void FollowerSetGraphics(struct ObjectEvent *objEvent, u16 species, u8 form, bool8 shiny, bool8 doPalette) {
  const struct ObjectEventGraphicsInfo *graphicsInfo = SpeciesToGraphicsInfo(species, form);
  objEvent->graphicsId = OBJ_EVENT_GFX_OW_MON;
  ObjectEventSetGraphics(objEvent, graphicsInfo);
  objEvent->graphicsId = OBJ_EVENT_GFX_OW_MON;
  objEvent->extra.mon.species = species;
  objEvent->extra.mon.form = form;
  objEvent->extra.mon.shiny = shiny;
  if (graphicsInfo->paletteTag == OBJ_EVENT_PAL_TAG_DYNAMIC && doPalette) { // Use palette from species palette table
    u8 paletteNum;
    struct Sprite *sprite = &gSprites[objEvent->spriteId];
    // Note that the shiny palette tag is `species + SPECIES_SHINY_TAG`, which must be increased with more pokemon
    // so that palette tags do not overlap
    const struct CompressedSpritePalette *spritePalette = &(shiny ? gMonShinyPaletteTable : gMonPaletteTable)[species];
    // Free palette if otherwise unused
    sprite->inUse = FALSE;
    FieldEffectFreePaletteIfUnused(sprite->oam.paletteNum);
    sprite->inUse = TRUE;
    if ((paletteNum = IndexOfSpritePaletteTag(spritePalette->tag)) == 0xFF) { // Load compressed palette
      LoadCompressedSpritePalette(spritePalette);
<<<<<<< HEAD
      sprite->oam.paletteNum = paletteNum = IndexOfSpritePaletteTag(spritePalette->tag); // Tag is always present
      if (species == SPECIES_AMPHAROS) { // palette should be light-blended TODO: Add more glowing pokemon
        // CHARIZARD LINE ? CHINCHOU LANTERN FLAAFY MAREEP UMBREON VOLBEAT ?
        u16 * palette = &gPlttBufferUnfaded[(paletteNum+16)*16];
        palette[0] |= 0x8000;
        if (palette[0] & 0x4000) // If color 15 is blended, use it as the alternate color
          palette[15] |= 0x8000;
      }
      UpdateSpritePaletteWithWeather(paletteNum, FALSE);
=======
      sprite->oam.paletteNum = IndexOfSpritePaletteTag(spritePalette->tag); // Tag is always present
>>>>>>> 26c38e80
    } else
      sprite->oam.paletteNum = paletteNum;
  }
}

void UpdateFollowingPokemon(void) { // Update following pokemon if any
  struct ObjectEvent *objEvent = GetFollowerObject();
  struct Pokemon *mon = GetFirstLiveMon();
  struct Sprite *sprite;
  u16 species;
  bool8 shiny;
  u8 form;
  // Avoid spawning large (64x64) follower pokemon inside buildings
  if (mon && !(gMapHeader.mapType == MAP_TYPE_INDOOR && SpeciesToGraphicsInfo(GetMonData(mon, MON_DATA_SPECIES), 0)->width == 64)) {
    if (objEvent == NULL) { // Spawn follower
      struct ObjectEventTemplate template = {
        .localId = OBJ_EVENT_ID_FOLLOWER,
        .graphicsId = OBJ_EVENT_GFX_OW_MON,
        .x = gSaveBlock1Ptr->pos.x,
        .y = gSaveBlock1Ptr->pos.y,
        .elevation = 3,
        .movementType = MOVEMENT_TYPE_FOLLOW_PLAYER,
      };
      objEvent = &gObjectEvents[SpawnSpecialObjectEvent(&template)];
      objEvent->invisible = TRUE;
    }
    sprite = &gSprites[objEvent->spriteId];
    species = GetMonData(mon, MON_DATA_SPECIES);
    shiny = IsMonShiny(mon);
    form = species == SPECIES_UNOWN ? GET_UNOWN_LETTER(mon->box.personality) : 0;
    // Follower appearance changed; move to player and set invisible
    if (species != objEvent->extra.mon.species || shiny != objEvent->extra.mon.shiny || form != objEvent->extra.mon.form) {
      MoveObjectEventToMapCoords(objEvent, gObjectEvents[gPlayerAvatar.objectEventId].currentCoords.x, gObjectEvents[gPlayerAvatar.objectEventId].currentCoords.y);
      objEvent->invisible = TRUE;
    }
    FollowerSetGraphics(objEvent, species, form, shiny, TRUE);
    sprite->data[6] = 0; // set animation data
    objEvent->extra.mon.species = species;
    objEvent->extra.mon.shiny = shiny;
    objEvent->extra.mon.form = form;
  } else {
    RemoveFollowingPokemon();
  }
}

void RemoveFollowingPokemon(void) { // Remove follower object. Idempotent.
  struct ObjectEvent *objectEvent = GetFollowerObject();
  if (objectEvent == NULL)
    return;
  RemoveObjectEvent(objectEvent);
}

static bool8 IsFollowerVisible(void) { // Determine whether follower *should* be visible
  return
  !(TestPlayerAvatarFlags(PLAYER_AVATAR_FLAG_SURFING | PLAYER_AVATAR_FLAG_ACRO_BIKE | PLAYER_AVATAR_FLAG_MACH_BIKE)
  || MetatileBehavior_IsSurfableWaterOrUnderwater(gObjectEvents[gPlayerAvatar.objectEventId].currentMetatileBehavior)
  || MetatileBehavior_IsSurfableWaterOrUnderwater(gObjectEvents[gPlayerAvatar.objectEventId].previousMetatileBehavior)
  || MetatileBehavior_IsForcedMovementTile(gObjectEvents[gPlayerAvatar.objectEventId].currentMetatileBehavior)
  || MetatileBehavior_IsForcedMovementTile(gObjectEvents[gPlayerAvatar.objectEventId].previousMetatileBehavior)
  || gWeatherPtr->currWeather == WEATHER_UNDERWATER
  || gWeatherPtr->currWeather == WEATHER_UNDERWATER_BUBBLES);
}

static bool8 SpeciesHasType(u16 species, u8 type) {
  return gBaseStats[species].type1 == type || gBaseStats[species].type2 == type;
}

// Returns a random index according to a list of weights
static u8 RandomWeightedIndex(u8 *weights, u8 length) {
  u8 i;
  u16 random_value;
  u16 cum_weight = 0;
  for (i = 0; i < length; i++)
    cum_weight += weights[i];
  random_value = Random() % cum_weight;
  cum_weight = 0;
  for (i = 0; i < length; i++) {
    cum_weight += weights[i];
    if (random_value <= cum_weight)
      return i;
  }
}

enum {
  FOLLOWER_EMOTION_HAPPY = 0,
  FOLLOWER_EMOTION_NEUTRAL, // Also called "No emotion"
  FOLLOWER_EMOTION_SAD,
  FOLLOWER_EMOTION_UPSET,
  FOLLOWER_EMOTION_ANGRY,
  FOLLOWER_EMOTION_PENSIVE,
  FOLLOWER_EMOTION_LOVE,
  FOLLOWER_EMOTION_SURPRISE,
  FOLLOWER_EMOTION_CURIOUS,
  FOLLOWER_EMOTION_MUSIC,
  FOLLOWER_EMOTION_POISONED,
  FOLLOWER_EMOTION_LENGTH,
};

// Pool of "unconditional" follower messages TODO: Should this be elsewhere ?
static const struct FollowerMessagePool followerBasicMessages[] = {
  [FOLLOWER_EMOTION_HAPPY] = {gFollowerHappyMessages, EventScript_FollowerGeneric, N_FOLLOWER_HAPPY_MESSAGES},
  [FOLLOWER_EMOTION_NEUTRAL] = {gFollowerNeutralMessages, EventScript_FollowerGeneric, N_FOLLOWER_NEUTRAL_MESSAGES},
  [FOLLOWER_EMOTION_SAD] = {gFollowerSadMessages, EventScript_FollowerGeneric, N_FOLLOWER_SAD_MESSAGES},
  [FOLLOWER_EMOTION_UPSET] = {gFollowerUpsetMessages, EventScript_FollowerGeneric, N_FOLLOWER_UPSET_MESSAGES},
  [FOLLOWER_EMOTION_ANGRY] = {gFollowerAngryMessages, EventScript_FollowerGeneric, N_FOLLOWER_ANGRY_MESSAGES},
  [FOLLOWER_EMOTION_PENSIVE] = {gFollowerPensiveMessages, EventScript_FollowerGeneric, N_FOLLOWER_PENSIVE_MESSAGES},
  [FOLLOWER_EMOTION_LOVE] = {gFollowerLoveMessages, EventScript_FollowerGeneric, N_FOLLOWER_LOVE_MESSAGES},
  [FOLLOWER_EMOTION_SURPRISE] = {gFollowerSurpriseMessages, EventScript_FollowerGeneric, N_FOLLOWER_SURPRISE_MESSAGES},
  [FOLLOWER_EMOTION_CURIOUS] = {gFollowerCuriousMessages, EventScript_FollowerGeneric, N_FOLLOWER_CURIOUS_MESSAGES},
  [FOLLOWER_EMOTION_MUSIC] = {gFollowerMusicMessages, EventScript_FollowerGeneric, N_FOLLOWER_MUSIC_MESSAGES},
  [FOLLOWER_EMOTION_POISONED] = {gFollowerPoisonedMessages, EventScript_FollowerGeneric, N_FOLLOWER_POISONED_MESSAGES},
};

// Display an emote above an object event
// Note that this is not a movement action
static void ObjectEventEmote(struct ObjectEvent *objEvent, u8 emotion) {
  emotion %= FOLLOWER_EMOTION_LENGTH;
  ObjectEventGetLocalIdAndMap(objEvent, &gFieldEffectArguments[0], &gFieldEffectArguments[1], &gFieldEffectArguments[2]);
  gFieldEffectArguments[7] = emotion;
  FieldEffectStart(FLDEFF_EMOTE);
}

// Script-accessible version of the above
bool8 ScrFunc_emote(struct ScriptContext *ctx) {
  u8 localId = ScriptReadByte(ctx);
  u8 emotion = ScriptReadByte(ctx) % FOLLOWER_EMOTION_LENGTH;
  u8 i = GetObjectEventIdByLocalId(localId);
  if (i < OBJECT_EVENTS_COUNT)
    ObjectEventEmote(&gObjectEvents[i], emotion);
  return FALSE;
}

struct SpecialEmote { // Used for storing conditional emotes
  const u8 * script;
  u16 index;
  u8 emotion;
};

// Call an applicable follower message script
bool8 ScrFunc_getfolloweraction(struct ScriptContext *ctx) // Essentially a big switch for follower messages
{
  u16 species;
  u32 behavior;
  s16 health_percent;
  u8 friendship;
  struct SpecialEmote cond_emotes[16] = {0};
  u8 n_choices = 0;
  struct ObjectEvent *objEvent = GetFollowerObject();
  struct Pokemon *mon = GetFirstLiveMon();
  u8 emotion;
  u8 emotion_weight[FOLLOWER_EMOTION_LENGTH] = {0};
  if (mon == NULL) {
    ScriptCall(ctx, EventScript_FollowerLovesYou);
    return FALSE;
  }
  // If map is not flyable, set the script to jump past the fly check TODO: Should followers ask to fly?
  if (TRUE || !Overworld_MapTypeAllowsTeleportAndFly(gMapHeader.mapType))
    ScriptJump(ctx, EventScript_FollowerEnd);
  behavior = MapGridGetMetatileBehaviorAt(objEvent->currentCoords.x, objEvent->currentCoords.y);
  species = GetMonData(mon, MON_DATA_SPECIES);
  friendship = GetMonData(mon, MON_DATA_FRIENDSHIP);
  // // 1. Puddle splash or wet feet
  // if (MetatileBehavior_IsPuddle(behavior) || MetatileBehavior_IsShallowFlowingWater(behavior)) {
  //   if (SpeciesHasType(species, TYPE_FIRE))
  //     message_choices[n_choices++] = EventScript_FollowerUnhappyToBeWet;
  //   else if (SpeciesToGraphicsInfo(species, 0)->tracks) // if follower is grounded
  //     message_choices[n_choices++] = EventScript_FollowerSplashesAbout;
  // }
  // Happy weights
  emotion_weight[FOLLOWER_EMOTION_HAPPY] = 10;
  if (friendship > 170)
    emotion_weight[FOLLOWER_EMOTION_HAPPY] = 30;
  else if (friendship > 80)
    emotion_weight[FOLLOWER_EMOTION_HAPPY] = 20;
  // Neutral weights
  emotion_weight[FOLLOWER_EMOTION_NEUTRAL] = 15;
  // Sad weights
  emotion_weight[FOLLOWER_EMOTION_SAD] = 5;
  // Upset weights
  emotion_weight[FOLLOWER_EMOTION_UPSET] = friendship < 80 ? 15 : 5;
  // Angry weights
  emotion_weight[FOLLOWER_EMOTION_ANGRY] = friendship < 80 ? 15 : 5;
  // Pensive weights
  emotion_weight[FOLLOWER_EMOTION_PENSIVE] = 15;
  // Love weights
  if (friendship > 170)
    emotion_weight[FOLLOWER_EMOTION_LOVE] = 30;
  else if (friendship > 80)
    emotion_weight[FOLLOWER_EMOTION_LOVE] = 20;
  // Surprise weights TODO: Scale this with how long the follower has been out
  emotion_weight[FOLLOWER_EMOTION_SURPRISE] = 10;
  // Curious weights TODO: Increase this if there is an item nearby, or if the pokemon has pickup
  emotion_weight[FOLLOWER_EMOTION_CURIOUS] = 10;
  // Music weights TODO: Change this depending on music ?
  emotion_weight[FOLLOWER_EMOTION_MUSIC] = friendship > 80 ? 20 : 15;

  // Conditional messages follow
  // Weather-related
  if (GetCurrentWeather() == WEATHER_SUNNY || GetCurrentWeather() == WEATHER_SUNNY_CLOUDS)
    cond_emotes[n_choices++] = (struct SpecialEmote) {.emotion=FOLLOWER_EMOTION_HAPPY, .index=31};
  else if (GetCurrentWeather() == WEATHER_RAIN || GetCurrentWeather() == WEATHER_RAIN_THUNDERSTORM) {
    if (SpeciesHasType(species, TYPE_FIRE)) {
      emotion_weight[FOLLOWER_EMOTION_SAD] = 30;
      cond_emotes[n_choices++] = (struct SpecialEmote) {.emotion=FOLLOWER_EMOTION_SAD, .index=3};
      cond_emotes[n_choices++] = (struct SpecialEmote) {.emotion=FOLLOWER_EMOTION_UPSET, .index=3};
    }
    cond_emotes[n_choices++] = (struct SpecialEmote) {.emotion=FOLLOWER_EMOTION_SURPRISE, .index=20};
  }
  // Health & status-related
  health_percent = mon->hp * 100 / mon->maxHP;
  if (health_percent < 20) {
    emotion_weight[FOLLOWER_EMOTION_SAD] = 30;
    cond_emotes[n_choices++] = (struct SpecialEmote) {.emotion=FOLLOWER_EMOTION_SAD, .index=4};
    cond_emotes[n_choices++] = (struct SpecialEmote) {.emotion=FOLLOWER_EMOTION_SAD, .index=5};
  }
  if (health_percent < 50 || mon->status & 0x40) { // STATUS1_PARALYSIS
    emotion_weight[FOLLOWER_EMOTION_SAD] = 30;
    cond_emotes[n_choices++] = (struct SpecialEmote) {.emotion=FOLLOWER_EMOTION_SAD, .index=6};
  }

  emotion = RandomWeightedIndex(emotion_weight, FOLLOWER_EMOTION_LENGTH);
  if (mon->status & 0x8) // STATUS1_POISON
    emotion = FOLLOWER_EMOTION_POISONED;
  ObjectEventEmote(objEvent, emotion);
  if (Random() & 1) { // With 50% chance, select special message using reservoir sampling
    u8 i, j = 1;
    struct SpecialEmote *choice = 0;
    for (i = 0; i < n_choices; i++) {
      if (cond_emotes[i].emotion == emotion) {
        if (Random() < 0x10000 / (j++)) // Replace item with 1/j chance
          choice = &cond_emotes[i];
      }
    }
    if (choice) { // Only continue if a script was actually chosen
      ctx->data[0] = (u32) followerBasicMessages[emotion].messages[choice->index];
      if (choice->script)
        ScriptCall(ctx, choice->script);
      else
        ScriptCall(ctx, followerBasicMessages[emotion].script);
      return FALSE;
    }
  }
  ctx->data[0] = (u32) followerBasicMessages[emotion].messages[Random() % followerBasicMessages[emotion].length];
  ScriptCall(ctx, followerBasicMessages[emotion].script);
  return FALSE;
}

bool8 ScrFunc_followerfly(struct ScriptContext *ctx) {
  SetMainCallback2(CB2_OpenFlyMap);
  return FALSE;
}

<<<<<<< HEAD
// Sprite callback for light sprites
void UpdateLightSprite(struct Sprite *sprite) {
  s16 left =   gSaveBlock1Ptr->pos.x - 2;
  s16 right =  gSaveBlock1Ptr->pos.x + 17;
  s16 top =    gSaveBlock1Ptr->pos.y;
  s16 bottom = gSaveBlock1Ptr->pos.y + 15;
  s16 x = sprite->data[6];
  s16 y = sprite->data[7];
  u16 sheetTileStart;
  u32 paletteNum;
  bool8 finished = TRUE;
  // Ripped from RemoveObjectEventIfOutsideView
  if (x >= left && x <= right
   && y >= top && y <= bottom)
      finished = FALSE;
  finished = finished ? finished : gTimeOfDay != TIME_OF_DAY_NIGHT;
  if (finished) {
    sheetTileStart = sprite->sheetTileStart;
    paletteNum = sprite->oam.paletteNum;
    DestroySprite(sprite);
    FieldEffectFreeTilesIfUnused(sheetTileStart);
    FieldEffectFreePaletteIfUnused(paletteNum);
    Weather_SetBlendCoeffs(7, 12); // TODO: Restore original blend coeffs at dawn
    return;
  }

  if (gPlayerAvatar.tileTransitionState) { // As long as the second coefficient stays 12, shadows will not change
    Weather_SetBlendCoeffs(7, 12);
    sprite->invisible = FALSE;
  } else {
    Weather_SetBlendCoeffs(12, 12);
    sprite->invisible = gSaveBlock2Ptr->playTimeVBlanks & 1;
  }
}

// Spawn a light at a map coordinate based on metatile behavior
static void SpawnLightSprite(s16 x, s16 y, s16 camX, s16 camY, u32 behavior) {
  struct Sprite *sprite;
  u8 i;
  for (i = 0; i < MAX_SPRITES; i++) {
    sprite = &gSprites[i];
    if (sprite->inUse && sprite->callback == UpdateLightSprite && sprite->data[6] == x && sprite->data[7] == y)
      return;
  }
  sprite = &gSprites[CreateSprite(&gFieldEffectObjectTemplate_BallLight, 0, 0, 0)];
  UpdateSpritePaletteByTemplate(&gFieldEffectObjectTemplate_BallLight, sprite);
  GetMapCoordsFromSpritePos(x + camX, y + camY, &sprite->x, &sprite->y);
  sprite->data[6] = x;
  sprite->data[7] = y;
  sprite->affineAnims = gDummySpriteAffineAnimTable;
  sprite->affineAnimBeginning = TRUE;
  sprite->centerToCornerVecX = -(32 >> 1);
  sprite->centerToCornerVecY = -(32 >> 1);
  sprite->oam.priority = 1;
  sprite->oam.objMode = 1; // BLEND
  sprite->oam.affineMode = ST_OAM_AFFINE_NORMAL;
  sprite->coordOffsetEnabled = TRUE;
  sprite->x += 8;
  sprite->y += 22 + sprite->centerToCornerVecY;
}

void TrySpawnLightSprites(s16 camX, s16 camY) {
  s16 left = gSaveBlock1Ptr->pos.x - 2;
  s16 right = gSaveBlock1Ptr->pos.x + 17;
  s16 top = gSaveBlock1Ptr->pos.y;
  s16 bottom = gSaveBlock1Ptr->pos.y + 16;
  u8 i = 0;
  s16 x, y;
  u32 behavior;
  if (gTimeOfDay != TIME_OF_DAY_NIGHT)
    return;
  for (i = 0; gLightMetatiles[i].x > 0; i++) {
    x = gLightMetatiles[i].x;
    y = gLightMetatiles[i].y;
    if (x >= left && x <= right && y >= top && y <= bottom) {
      behavior = MapGridGetMetatileBehaviorAt(x, y);
      if (behavior == 0x04) // TODO: Use an actual constant for light metatiles
        SpawnLightSprite(x, y, camX, camY, behavior);
    }
  }
}

=======
>>>>>>> 26c38e80
void TrySpawnObjectEvents(s16 cameraX, s16 cameraY)
{
    u8 i;
    u8 objectCount;

    if (gMapHeader.events != NULL)
    {
        s16 left = gSaveBlock1Ptr->pos.x - 2;
        s16 right = gSaveBlock1Ptr->pos.x + MAP_OFFSET_W + 2;
        s16 top = gSaveBlock1Ptr->pos.y;
        s16 bottom = gSaveBlock1Ptr->pos.y + MAP_OFFSET_H + 2;

        if (InBattlePyramid())
            objectCount = GetNumBattlePyramidObjectEvents();
        else if (InTrainerHill())
            objectCount = 2;
        else
            objectCount = gMapHeader.events->objectEventCount;

        for (i = 0; i < objectCount; i++)
        {
            struct ObjectEventTemplate *template = &gSaveBlock1Ptr->objectEventTemplates[i];
            s16 npcX = template->x + MAP_OFFSET;
            s16 npcY = template->y + MAP_OFFSET;

            if (top <= npcY && bottom >= npcY && left <= npcX && right >= npcX
                && !FlagGet(template->flagId))
                TrySpawnObjectEventTemplate(template, gSaveBlock1Ptr->location.mapNum, gSaveBlock1Ptr->location.mapGroup, cameraX, cameraY);
        }
    }
}

void RemoveObjectEventsOutsideView(void)
{
    u8 i, j;
    bool8 isActiveLinkPlayer;

    for (i = 0; i < OBJECT_EVENTS_COUNT; i++)
    {
        for (j = 0, isActiveLinkPlayer = FALSE; j < ARRAY_COUNT(gLinkPlayerObjectEvents); j++)
        {
            if (gLinkPlayerObjectEvents[j].active && i == gLinkPlayerObjectEvents[j].objEventId)
                isActiveLinkPlayer = TRUE;
        }
        if (!isActiveLinkPlayer)
        {
            struct ObjectEvent *objectEvent = &gObjectEvents[i];

            // Followers should not go OOB, or their sprites may be freed early during a cross-map scripting event,
            // such as Wally's Ralts catch sequence
            if (objectEvent->active && !objectEvent->isPlayer && objectEvent->localId != OBJ_EVENT_ID_FOLLOWER)
                RemoveObjectEventIfOutsideView(objectEvent);
        }
    }
}

static void RemoveObjectEventIfOutsideView(struct ObjectEvent *objectEvent)
{
    s16 left =   gSaveBlock1Ptr->pos.x - 2;
    s16 right =  gSaveBlock1Ptr->pos.x + 17;
    s16 top =    gSaveBlock1Ptr->pos.y;
    s16 bottom = gSaveBlock1Ptr->pos.y + 16;

    if (objectEvent->currentCoords.x >= left && objectEvent->currentCoords.x <= right
     && objectEvent->currentCoords.y >= top && objectEvent->currentCoords.y <= bottom)
        return;
    if (objectEvent->initialCoords.x >= left && objectEvent->initialCoords.x <= right
     && objectEvent->initialCoords.y >= top && objectEvent->initialCoords.y <= bottom)
        return;
    RemoveObjectEvent(objectEvent);
}

void SpawnObjectEventsOnReturnToField(s16 x, s16 y)
{
    u8 i;

    ClearPlayerAvatarInfo();
    for (i = 0; i < OBJECT_EVENTS_COUNT; i++)
    {
        if (gObjectEvents[i].active)
            SpawnObjectEventOnReturnToField(i, x, y);
    }
    CreateReflectionEffectSprites();
}

static void SpawnObjectEventOnReturnToField(u8 objectEventId, s16 x, s16 y)
{
    u8 i;
    struct Sprite *sprite;
    struct ObjectEvent *objectEvent;
    struct SpriteTemplate spriteTemplate;
    struct SpriteFrameImage spriteFrameImage;
    const struct SubspriteTable *subspriteTables;
    const struct ObjectEventGraphicsInfo *graphicsInfo;

    for (i = 0; i < ARRAY_COUNT(gLinkPlayerObjectEvents); i++)
    {
        if (gLinkPlayerObjectEvents[i].active && objectEventId == gLinkPlayerObjectEvents[i].objEventId)
            return;
    }

    objectEvent = &gObjectEvents[objectEventId];
    subspriteTables = NULL;
    graphicsInfo = GetObjectEventGraphicsInfo(objectEvent->graphicsId);
    spriteFrameImage.size = graphicsInfo->size;
    CopyObjectGraphicsInfoToSpriteTemplate_WithMovementType(objectEvent->graphicsId, objectEvent->movementType, &spriteTemplate, &subspriteTables);
    spriteTemplate.images = &spriteFrameImage;
    if (spriteTemplate.paletteTag != TAG_NONE) {
      LoadObjectEventPalette(spriteTemplate.paletteTag);
    }
    i = CreateSprite(&spriteTemplate, 0, 0, 0);
    if (i != MAX_SPRITES)
    {
        sprite = &gSprites[i];
        GetMapCoordsFromSpritePos(x + objectEvent->currentCoords.x, y + objectEvent->currentCoords.y, &sprite->x, &sprite->y);
        sprite->centerToCornerVecX = -(graphicsInfo->width >> 1);
        sprite->centerToCornerVecY = -(graphicsInfo->height >> 1);
        sprite->x += 8;
        sprite->y += 16 + sprite->centerToCornerVecY;
        sprite->images = graphicsInfo->images;
        if (objectEvent->movementType == MOVEMENT_TYPE_PLAYER)
        {
            SetPlayerAvatarObjectEventIdAndObjectId(objectEventId, i);
            objectEvent->warpArrowSpriteId = CreateWarpArrowSprite();
        }
        if (subspriteTables != NULL) {
            SetSubspriteTables(sprite, subspriteTables);
        }
        sprite->coordOffsetEnabled = TRUE;
        sprite->sObjEventId = objectEventId;
        objectEvent->spriteId = i;
        if (objectEvent->graphicsId == OBJ_EVENT_GFX_OW_MON) { // Set pokemon graphics
          FollowerSetGraphics(objectEvent, objectEvent->extra.mon.species, objectEvent->extra.mon.form, objectEvent->extra.mon.shiny, TRUE);
        }
        if (!objectEvent->inanimate && objectEvent->movementType != MOVEMENT_TYPE_PLAYER)
            StartSpriteAnim(sprite, GetFaceDirectionAnimNum(objectEvent->facingDirection));

        ResetObjectEventFldEffData(objectEvent);
        SetObjectSubpriorityByZCoord(objectEvent->previousElevation, sprite, 1);
    }
}

static void ResetObjectEventFldEffData(struct ObjectEvent *objectEvent)
{
    objectEvent->singleMovementActive = FALSE;
    objectEvent->triggerGroundEffectsOnMove = TRUE;
    objectEvent->hasShadow = FALSE;
    objectEvent->hasReflection = FALSE;
    objectEvent->inShortGrass = FALSE;
    objectEvent->inShallowFlowingWater = FALSE;
    objectEvent->inSandPile = FALSE;
    objectEvent->inHotSprings = FALSE;
    ObjectEventClearHeldMovement(objectEvent);
}

static void SetPlayerAvatarObjectEventIdAndObjectId(u8 objectEventId, u8 spriteId)
{
    gPlayerAvatar.objectEventId = objectEventId;
    gPlayerAvatar.spriteId = spriteId;
    gPlayerAvatar.gender = GetPlayerAvatarGenderByGraphicsId(gObjectEvents[objectEventId].graphicsId);
    SetPlayerAvatarExtraStateTransition(gObjectEvents[objectEventId].graphicsId, PLAYER_AVATAR_FLAG_CONTROLLABLE);
}

// Update sprite's palette, freeing old palette if necessary
static u8 UpdateSpritePalette(const struct SpritePalette * spritePalette, struct Sprite * sprite) {
  // Free palette if otherwise unused
  sprite->inUse = FALSE;
  FieldEffectFreePaletteIfUnused(sprite->oam.paletteNum);
  sprite->inUse = TRUE;
  if (IndexOfSpritePaletteTag(spritePalette->tag) == 0xFF) {
    sprite->oam.paletteNum = LoadSpritePalette(spritePalette);
<<<<<<< HEAD
    UpdateSpritePaletteWithWeather(sprite->oam.paletteNum, FALSE);
=======
>>>>>>> 26c38e80
  } else {
    sprite->oam.paletteNum = LoadSpritePalette(spritePalette);
  }

  return sprite->oam.paletteNum;
}

// Find and update based on template's paletteTag
// TODO: Add a better way to associate tags -> palettes besides listing them in sObjectEventSpritePalettes
u8 UpdateSpritePaletteByTemplate(const struct SpriteTemplate * template, struct Sprite * sprite) {
  u8 i = FindObjectEventPaletteIndexByTag(template->paletteTag);
  if (i == 0xFF)
    return i;
  return UpdateSpritePalette(&sObjectEventSpritePalettes[i], sprite);
}

// Set graphics *by info*
static void ObjectEventSetGraphics(struct ObjectEvent *objectEvent, const struct ObjectEventGraphicsInfo *graphicsInfo) {
  struct Sprite *sprite = &gSprites[objectEvent->spriteId];
  u8 i = FindObjectEventPaletteIndexByTag(graphicsInfo->paletteTag);
  if (i != 0xFF)
    UpdateSpritePalette(&sObjectEventSpritePalettes[i], sprite);
  sprite->oam.shape = graphicsInfo->oam->shape;
  sprite->oam.size = graphicsInfo->oam->size;
  sprite->images = graphicsInfo->images;
  sprite->anims = graphicsInfo->anims;
  sprite->subspriteTables = graphicsInfo->subspriteTables;
  objectEvent->inanimate = graphicsInfo->inanimate;
  SetSpritePosToMapCoords(objectEvent->currentCoords.x, objectEvent->currentCoords.y, &sprite->x, &sprite->y);
  sprite->centerToCornerVecX = -(graphicsInfo->width >> 1);
  sprite->centerToCornerVecY = -(graphicsInfo->height >> 1);
  sprite->x += 8;
  sprite->y += 16 + sprite->centerToCornerVecY;
  if (objectEvent->trackedByCamera)
  {
      CameraObjectReset1();
  }
}

void ObjectEventSetGraphicsId(struct ObjectEvent *objectEvent, u8 graphicsId)
{
    objectEvent->graphicsId = graphicsId;
    ObjectEventSetGraphics(objectEvent, GetObjectEventGraphicsInfo(graphicsId));
    objectEvent->graphicsId = graphicsId;
}

void ObjectEventSetGraphicsIdByLocalIdAndMap(u8 localId, u8 mapNum, u8 mapGroup, u8 graphicsId)
{
    u8 objectEventId;

    if (!TryGetObjectEventIdByLocalIdAndMap(localId, mapNum, mapGroup, &objectEventId))
        ObjectEventSetGraphicsId(&gObjectEvents[objectEventId], graphicsId);
}

void ObjectEventTurn(struct ObjectEvent *objectEvent, u8 direction)
{
    SetObjectEventDirection(objectEvent, direction);
    if (!objectEvent->inanimate)
    {
        StartSpriteAnim(&gSprites[objectEvent->spriteId], GetFaceDirectionAnimNum(objectEvent->facingDirection));
        SeekSpriteAnim(&gSprites[objectEvent->spriteId], 0);
    }
}

void ObjectEventTurnByLocalIdAndMap(u8 localId, u8 mapNum, u8 mapGroup, u8 direction)
{
    u8 objectEventId;

    if (!TryGetObjectEventIdByLocalIdAndMap(localId, mapNum, mapGroup, &objectEventId))
        ObjectEventTurn(&gObjectEvents[objectEventId], direction);
}

void PlayerObjectTurn(struct PlayerAvatar *playerAvatar, u8 direction)
{
    ObjectEventTurn(&gObjectEvents[playerAvatar->objectEventId], direction);
}

static void SetBerryTreeGraphics(struct ObjectEvent *objectEvent, u8 berryId, u8 berryStage) {
  const u8 graphicsId = gBerryTreeObjectEventGraphicsIdTablePointers[berryId][berryStage];
  const struct ObjectEventGraphicsInfo *graphicsInfo = GetObjectEventGraphicsInfo(graphicsId);
  struct Sprite *sprite = &gSprites[objectEvent->spriteId];
  UpdateSpritePalette(&sObjectEventSpritePalettes[gBerryTreePaletteSlotTablePointers[berryId][berryStage]-2], sprite);
  sprite->oam.shape = graphicsInfo->oam->shape;
  sprite->oam.size = graphicsInfo->oam->size;
  sprite->images = gBerryTreePicTablePointers[berryId];
  sprite->anims = graphicsInfo->anims;
  sprite->subspriteTables = graphicsInfo->subspriteTables;
  objectEvent->inanimate = graphicsInfo->inanimate;
  objectEvent->graphicsId = graphicsId;
  SetSpritePosToMapCoords(objectEvent->currentCoords.x, objectEvent->currentCoords.y, &sprite->x, &sprite->y);
  sprite->centerToCornerVecX = -(graphicsInfo->width >> 1);
  sprite->centerToCornerVecY = -(graphicsInfo->height >> 1);
  sprite->x += 8;
  sprite->y += 16 + sprite->centerToCornerVecY;
  if (objectEvent->trackedByCamera)
  {
      CameraObjectReset1();
  }
}

static void get_berry_tree_graphics(struct ObjectEvent *objectEvent, struct Sprite *sprite)
{
    u8 berryStage;
    u8 berryId;

    objectEvent->invisible = TRUE;
    sprite->invisible = TRUE;
    berryStage = GetStageByBerryTreeId(objectEvent->trainerRange_berryTreeId);
    if (berryStage != BERRY_STAGE_NO_BERRY)
    {
        objectEvent->invisible = FALSE;
        sprite->invisible = FALSE;
        berryId = GetBerryTypeByBerryTreeId(objectEvent->trainerRange_berryTreeId) - 1;
        berryStage--;
        if (berryId > ITEM_TO_BERRY(LAST_BERRY_INDEX))
            berryId = 0;

        SetBerryTreeGraphics(objectEvent, berryId, berryStage);
        StartSpriteAnim(sprite, berryStage);
    }
}

const struct ObjectEventGraphicsInfo *GetObjectEventGraphicsInfo(u8 graphicsId)
{
    u8 bard;

    if (graphicsId >= OBJ_EVENT_GFX_VARS)
        graphicsId = VarGetObjectEventGraphicsId(graphicsId - OBJ_EVENT_GFX_VARS);

    if (graphicsId == OBJ_EVENT_GFX_BARD)
    {
        bard = GetCurrentMauvilleOldMan();
        return gMauvilleOldManGraphicsInfoPointers[bard];
    }

    if (graphicsId >= NUM_OBJ_EVENT_GFX)
        graphicsId = OBJ_EVENT_GFX_NINJA_BOY;

    return gObjectEventGraphicsInfoPointers[graphicsId];
}

static void SetObjectEventDynamicGraphicsId(struct ObjectEvent *objectEvent)
{
    if (objectEvent->graphicsId >= OBJ_EVENT_GFX_VARS)
        objectEvent->graphicsId = VarGetObjectEventGraphicsId(objectEvent->graphicsId - OBJ_EVENT_GFX_VARS);
}

void SetObjectInvisibility(u8 localId, u8 mapNum, u8 mapGroup, bool8 invisible)
{
    u8 objectEventId;

    if (!TryGetObjectEventIdByLocalIdAndMap(localId, mapNum, mapGroup, &objectEventId))
        gObjectEvents[objectEventId].invisible = invisible;
}

void ObjectEventGetLocalIdAndMap(struct ObjectEvent *objectEvent, void *localId, void *mapNum, void *mapGroup)
{
    *(u8*)(localId) = objectEvent->localId;
    *(u8*)(mapNum) = objectEvent->mapNum;
    *(u8*)(mapGroup) = objectEvent->mapGroup;
}

void AllowObjectAtPosTriggerGroundEffects(s16 x, s16 y)
{
    u8 objectEventId;
    struct ObjectEvent *objectEvent;

    objectEventId = GetObjectEventIdByXY(x, y);
    if (objectEventId != OBJECT_EVENTS_COUNT)
    {
        objectEvent = &gObjectEvents[objectEventId];
        objectEvent->triggerGroundEffectsOnMove = TRUE;
    }
}

void SetObjectSubpriority(u8 localId, u8 mapNum, u8 mapGroup, u8 subpriority)
{
    u8 objectEventId;
    struct ObjectEvent *objectEvent;
    struct Sprite *sprite;

    if (!TryGetObjectEventIdByLocalIdAndMap(localId, mapNum, mapGroup, &objectEventId))
    {
        objectEvent = &gObjectEvents[objectEventId];
        sprite = &gSprites[objectEvent->spriteId];
        objectEvent->fixedPriority = TRUE;
        sprite->subpriority = subpriority;
    }
}

void ResetObjectSubpriority(u8 localId, u8 mapNum, u8 mapGroup)
{
    u8 objectEventId;
    struct ObjectEvent *objectEvent;

    if (!TryGetObjectEventIdByLocalIdAndMap(localId, mapNum, mapGroup, &objectEventId))
    {
        objectEvent = &gObjectEvents[objectEventId];
        objectEvent->fixedPriority = FALSE;
        objectEvent->triggerGroundEffectsOnMove = TRUE;
    }
}

void SetObjectEventSpritePosByLocalIdAndMap(u8 localId, u8 mapNum, u8 mapGroup, s16 x, s16 y)
{
    u8 objectEventId;
    struct Sprite *sprite;

    if (!TryGetObjectEventIdByLocalIdAndMap(localId, mapNum, mapGroup, &objectEventId))
    {
        sprite = &gSprites[gObjectEvents[objectEventId].spriteId];
        sprite->x2 = x;
        sprite->y2 = y;
    }
}

void FreeAndReserveObjectSpritePalettes(void)
{
    FreeAllSpritePalettes();
    gReservedSpritePaletteCount = 12;
}

u8 LoadObjectEventPalette(u16 paletteTag)
{
    u16 i = FindObjectEventPaletteIndexByTag(paletteTag);
    if (i == 0xFF)
        return i;
    return LoadSpritePaletteIfTagExists(&sObjectEventSpritePalettes[i]);
}

// Unused
static void LoadObjectEventPaletteSet(u16 *paletteTags)
{
    u8 i;

    for (i = 0; paletteTags[i] != OBJ_EVENT_PAL_TAG_NONE; i++)
        LoadObjectEventPalette(paletteTags[i]);
}

// Really just loads the palette and applies weather fade
static u8 LoadSpritePaletteIfTagExists(const struct SpritePalette *spritePalette)
{
    u8 paletteNum = IndexOfSpritePaletteTag(spritePalette->tag);
    if (paletteNum != 0xFF) // don't load twice; return
        return paletteNum;
    paletteNum = LoadSpritePalette(spritePalette);
<<<<<<< HEAD
    if (paletteNum != 0xFF)
        UpdateSpritePaletteWithWeather(paletteNum, FALSE);
=======
>>>>>>> 26c38e80
    return paletteNum;
}

void PatchObjectPalette(u16 paletteTag, u8 paletteSlot)
{
    u8 paletteIndex = FindObjectEventPaletteIndexByTag(paletteTag);

    LoadPalette(sObjectEventSpritePalettes[paletteIndex].data, 16 * paletteSlot + 0x100, 0x20);
}

void PatchObjectPaletteRange(const u16 *paletteTags, u8 minSlot, u8 maxSlot)
{
    while (minSlot < maxSlot)
    {
        PatchObjectPalette(*paletteTags, minSlot);
        paletteTags++;
        minSlot++;
    }
}

static u8 FindObjectEventPaletteIndexByTag(u16 tag)
{
    u8 i;

    for (i = 0; sObjectEventSpritePalettes[i].tag != OBJ_EVENT_PAL_TAG_NONE; i++)
    {
        if (sObjectEventSpritePalettes[i].tag == tag)
            return i;
    }
    return 0xFF;
}

void LoadPlayerObjectReflectionPalette(u16 tag, u8 slot)
{
    u8 i;

    PatchObjectPalette(tag, slot);
    for (i = 0; sPlayerReflectionPaletteSets[i].tag != OBJ_EVENT_PAL_TAG_NONE; i++)
    {
        if (sPlayerReflectionPaletteSets[i].tag == tag)
        {
            PatchObjectPalette(sPlayerReflectionPaletteSets[i].data[sCurrentReflectionType], gReflectionEffectPaletteMap[slot]);
            return;
        }
    }
}

void LoadSpecialObjectReflectionPalette(u16 tag, u8 slot)
{
    u8 i;

    sCurrentSpecialObjectPaletteTag = tag;
    PatchObjectPalette(tag, slot);
    for (i = 0; sSpecialObjectReflectionPaletteSets[i].tag != OBJ_EVENT_PAL_TAG_NONE; i++)
    {
        if (sSpecialObjectReflectionPaletteSets[i].tag == tag)
        {
            PatchObjectPalette(sSpecialObjectReflectionPaletteSets[i].data[sCurrentReflectionType], gReflectionEffectPaletteMap[slot]);
            return;
        }
    }
}

static void _PatchObjectPalette(u16 tag, u8 slot)
{
    PatchObjectPalette(tag, slot);
}

// Unused
static void IncrementObjectEventCoords(struct ObjectEvent *objectEvent, s16 x, s16 y)
{
    objectEvent->previousCoords.x = objectEvent->currentCoords.x;
    objectEvent->previousCoords.y = objectEvent->currentCoords.y;
    objectEvent->currentCoords.x += x;
    objectEvent->currentCoords.y += y;
}

void ShiftObjectEventCoords(struct ObjectEvent *objectEvent, s16 x, s16 y)
{
    objectEvent->previousCoords.x = objectEvent->currentCoords.x;
    objectEvent->previousCoords.y = objectEvent->currentCoords.y;
    objectEvent->currentCoords.x = x;
    objectEvent->currentCoords.y = y;
}

static void SetObjectEventCoords(struct ObjectEvent *objectEvent, s16 x, s16 y)
{
    objectEvent->previousCoords.x = x;
    objectEvent->previousCoords.y = y;
    objectEvent->currentCoords.x = x;
    objectEvent->currentCoords.y = y;
}

void MoveObjectEventToMapCoords(struct ObjectEvent *objectEvent, s16 x, s16 y)
{
    struct Sprite *sprite;
    const struct ObjectEventGraphicsInfo *graphicsInfo;

    sprite = &gSprites[objectEvent->spriteId];
    graphicsInfo = GetObjectEventGraphicsInfo(objectEvent->graphicsId);
    SetObjectEventCoords(objectEvent, x, y);
    SetSpritePosToMapCoords(objectEvent->currentCoords.x, objectEvent->currentCoords.y, &sprite->x, &sprite->y);
    sprite->centerToCornerVecX = -(graphicsInfo->width >> 1);
    sprite->centerToCornerVecY = -(graphicsInfo->height >> 1);
    sprite->x += 8;
    sprite->y += 16 + sprite->centerToCornerVecY;
    ResetObjectEventFldEffData(objectEvent);
    if (objectEvent->trackedByCamera)
        CameraObjectReset1();
}

void TryMoveObjectEventToMapCoords(u8 localId, u8 mapNum, u8 mapGroup, s16 x, s16 y)
{
    u8 objectEventId;
    if (!TryGetObjectEventIdByLocalIdAndMap(localId, mapNum, mapGroup, &objectEventId))
    {
        x += MAP_OFFSET;
        y += MAP_OFFSET;
        MoveObjectEventToMapCoords(&gObjectEvents[objectEventId], x, y);
    }
}

void ShiftStillObjectEventCoords(struct ObjectEvent *objectEvent)
{
    ShiftObjectEventCoords(objectEvent, objectEvent->currentCoords.x, objectEvent->currentCoords.y);
}

void UpdateObjectEventCoordsForCameraUpdate(void)
{
    u8 i;
    s16 dx;
    s16 dy;

    if (gCamera.active)
    {
        dx = gCamera.x;
        dy = gCamera.y;
        for (i = 0; i < OBJECT_EVENTS_COUNT; i++)
        {
            if (gObjectEvents[i].active)
            {
                gObjectEvents[i].initialCoords.x -= dx;
                gObjectEvents[i].initialCoords.y -= dy;
                gObjectEvents[i].currentCoords.x -= dx;
                gObjectEvents[i].currentCoords.y -= dy;
                gObjectEvents[i].previousCoords.x -= dx;
                gObjectEvents[i].previousCoords.y -= dy;
            }
        }
    }
}

u8 GetObjectEventIdByXYZ(u16 x, u16 y, u8 z)
{
    u8 i;

    for (i = 0; i < OBJECT_EVENTS_COUNT; i++)
    {
        if (gObjectEvents[i].active)
        {
            if (gObjectEvents[i].currentCoords.x == x && gObjectEvents[i].currentCoords.y == y && ObjectEventDoesZCoordMatch(&gObjectEvents[i], z))
                return i;
        }
    }
    return OBJECT_EVENTS_COUNT;
}

static bool8 ObjectEventDoesZCoordMatch(struct ObjectEvent *objectEvent, u8 z)
{
    if (objectEvent->currentElevation != 0 && z != 0 && objectEvent->currentElevation != z)
        return FALSE;

    return TRUE;
}

void UpdateObjectEventsForCameraUpdate(s16 x, s16 y)
{
    UpdateObjectEventCoordsForCameraUpdate();
    TrySpawnObjectEvents(x, y);
    RemoveObjectEventsOutsideView();
}

#define sLinkedSpriteId data[0]
#define sState          data[1]

u8 AddCameraObject(u8 linkedSpriteId)
{
    u8 spriteId = CreateSprite(&sCameraSpriteTemplate, 0, 0, 4);

    gSprites[spriteId].invisible = TRUE;
    gSprites[spriteId].sLinkedSpriteId = linkedSpriteId;
    return spriteId;
}

static void SpriteCB_CameraObject(struct Sprite *sprite)
{
    void (*callbacks[ARRAY_COUNT(sCameraObjectFuncs)])(struct Sprite *);

    memcpy(callbacks, sCameraObjectFuncs, sizeof sCameraObjectFuncs);
    callbacks[sprite->sState](sprite);
}

static void CameraObject_0(struct Sprite *sprite)
{
    sprite->x = gSprites[sprite->sLinkedSpriteId].x;
    sprite->y = gSprites[sprite->sLinkedSpriteId].y;
    sprite->invisible = TRUE;
    sprite->sState = 1;
    CameraObject_1(sprite);
}

static void CameraObject_1(struct Sprite *sprite)
{
    s16 x = gSprites[sprite->sLinkedSpriteId].x;
    s16 y = gSprites[sprite->sLinkedSpriteId].y;

    sprite->data[2] = x - sprite->x;
    sprite->data[3] = y - sprite->y;
    sprite->x = x;
    sprite->y = y;
}

static void CameraObject_2(struct Sprite *sprite)
{
    sprite->x = gSprites[sprite->sLinkedSpriteId].x;
    sprite->y = gSprites[sprite->sLinkedSpriteId].y;
    sprite->data[2] = 0;
    sprite->data[3] = 0;
}

static struct Sprite *FindCameraSprite(void)
{
    u8 i;

    for (i = 0; i < MAX_SPRITES; i++)
    {
        if (gSprites[i].inUse && gSprites[i].callback == SpriteCB_CameraObject)
            return &gSprites[i];
    }
    return NULL;
}

void CameraObjectReset1(void)
{
    struct Sprite *camera;

    camera = FindCameraSprite();
    if (camera != NULL)
    {
        camera->sState = 0;
        camera->callback(camera);
    }
}

void CameraObjectSetFollowedSpriteId(u8 spriteId)
{
    struct Sprite *camera;

    camera = FindCameraSprite();
    if (camera != NULL)
    {
        camera->sLinkedSpriteId = spriteId;
        CameraObjectReset1();
    }
}

// Unused
static u8 CameraObjectGetFollowedSpriteId(void)
{
    struct Sprite *camera;

    camera = FindCameraSprite();
    if (camera == NULL)
        return MAX_SPRITES;

    return camera->sLinkedSpriteId;
}

void CameraObjectReset2(void)
{
    // UB: Possible null dereference
#ifdef UBFIX
    struct Sprite *camera = FindCameraSprite();
    if (camera)
        camera->sState = 2;
#else
    FindCameraSprite()->sState = 2;
#endif // UBFIX
}

u8 CopySprite(struct Sprite *sprite, s16 x, s16 y, u8 subpriority)
{
    u8 i;

    for (i = 0; i < MAX_SPRITES; i++)
    {
        if (!gSprites[i].inUse)
        {
            gSprites[i] = *sprite;
            gSprites[i].x = x;
            gSprites[i].y = y;
            gSprites[i].subpriority = subpriority;
            break;
        }
    }
    return i;
}

u8 CreateCopySpriteAt(struct Sprite *sprite, s16 x, s16 y, u8 subpriority)
{
    s16 i;

    for (i = MAX_SPRITES - 1; i > -1; i--)
    {
        if (!gSprites[i].inUse)
        {
            gSprites[i] = *sprite;
            gSprites[i].x = x;
            gSprites[i].y = y;
            gSprites[i].subpriority = subpriority;
            return i;
        }
    }
    return MAX_SPRITES;
}

void SetObjectEventDirection(struct ObjectEvent *objectEvent, u8 direction)
{
    s8 d2;
    objectEvent->previousMovementDirection = objectEvent->facingDirection;
    if (!objectEvent->facingDirectionLocked)
    {
        d2 = direction;
        objectEvent->facingDirection = d2;
    }
    objectEvent->movementDirection = direction;
}

static const u8 *GetObjectEventScriptPointerByLocalIdAndMap(u8 localId, u8 mapNum, u8 mapGroup)
{
    if (localId == OBJ_EVENT_ID_FOLLOWER) {
      return EventScript_Follower;
    }
    return GetObjectEventTemplateByLocalIdAndMap(localId, mapNum, mapGroup)->script;
}

const u8 *GetObjectEventScriptPointerByObjectEventId(u8 objectEventId)
{
    return GetObjectEventScriptPointerByLocalIdAndMap(gObjectEvents[objectEventId].localId, gObjectEvents[objectEventId].mapNum, gObjectEvents[objectEventId].mapGroup);
}

static u16 GetObjectEventFlagIdByLocalIdAndMap(u8 localId, u8 mapNum, u8 mapGroup)
{
    struct ObjectEventTemplate *obj = GetObjectEventTemplateByLocalIdAndMap(localId, mapNum, mapGroup);
#ifdef UBFIX
    // BUG: The function may return NULL, and attempting to read from NULL may freeze the game using modern compilers.
    if (obj == NULL)
        return 0;
#endif // UBFIX
    return obj->flagId;
}

static u16 GetObjectEventFlagIdByObjectEventId(u8 objectEventId)
{
    return GetObjectEventFlagIdByLocalIdAndMap(gObjectEvents[objectEventId].localId, gObjectEvents[objectEventId].mapNum, gObjectEvents[objectEventId].mapGroup);
}

// Unused
static u8 GetObjectTrainerTypeByLocalIdAndMap(u8 localId, u8 mapNum, u8 mapGroup)
{
    u8 objectEventId;

    if (TryGetObjectEventIdByLocalIdAndMap(localId, mapNum, mapGroup, &objectEventId))
        return 0xFF;

    return gObjectEvents[objectEventId].trainerType;
}

// Unused
static u8 GetObjectTrainerTypeByObjectEventId(u8 objectEventId)
{
    return gObjectEvents[objectEventId].trainerType;
}

// Unused
u8 GetObjectEventBerryTreeIdByLocalIdAndMap(u8 localId, u8 mapNum, u8 mapGroup)
{
    u8 objectEventId;

    if (TryGetObjectEventIdByLocalIdAndMap(localId, mapNum, mapGroup, &objectEventId))
        return 0xFF;

    return gObjectEvents[objectEventId].trainerRange_berryTreeId;
}

u8 GetObjectEventBerryTreeId(u8 objectEventId)
{
    return gObjectEvents[objectEventId].trainerRange_berryTreeId;
}

static struct ObjectEventTemplate *GetObjectEventTemplateByLocalIdAndMap(u8 localId, u8 mapNum, u8 mapGroup)
{
    struct ObjectEventTemplate *templates;
    const struct MapHeader *mapHeader;
    u8 count;

    if (gSaveBlock1Ptr->location.mapNum == mapNum && gSaveBlock1Ptr->location.mapGroup == mapGroup)
    {
        templates = gSaveBlock1Ptr->objectEventTemplates;
        count = gMapHeader.events->objectEventCount;
    }
    else
    {
        mapHeader = Overworld_GetMapHeaderByGroupAndId(mapGroup, mapNum);
        templates = mapHeader->events->objectEvents;
        count = mapHeader->events->objectEventCount;
    }
    return FindObjectEventTemplateByLocalId(localId, templates, count);
}

static struct ObjectEventTemplate *FindObjectEventTemplateByLocalId(u8 localId, struct ObjectEventTemplate *templates, u8 count)
{
    u8 i;

    for (i = 0; i < count; i++)
    {
        if (templates[i].localId == localId)
            return &templates[i];
    }
    return NULL;
}

struct ObjectEventTemplate *GetBaseTemplateForObjectEvent(const struct ObjectEvent *objectEvent)
{
    int i;

    if (objectEvent->mapNum != gSaveBlock1Ptr->location.mapNum
     || objectEvent->mapGroup != gSaveBlock1Ptr->location.mapGroup)
        return NULL;

    for (i = 0; i < OBJECT_EVENT_TEMPLATES_COUNT; i++)
    {
        if (objectEvent->localId == gSaveBlock1Ptr->objectEventTemplates[i].localId)
            return &gSaveBlock1Ptr->objectEventTemplates[i];
    }
    return NULL;
}

void OverrideTemplateCoordsForObjectEvent(const struct ObjectEvent *objectEvent)
{
    struct ObjectEventTemplate *objectEventTemplate;

    objectEventTemplate = GetBaseTemplateForObjectEvent(objectEvent);
    if (objectEventTemplate != NULL)
    {
        objectEventTemplate->x = objectEvent->currentCoords.x - MAP_OFFSET;
        objectEventTemplate->y = objectEvent->currentCoords.y - MAP_OFFSET;
    }
}

static void OverrideObjectEventTemplateScript(const struct ObjectEvent *objectEvent, const u8 *script)
{
    struct ObjectEventTemplate *objectEventTemplate;

    objectEventTemplate = GetBaseTemplateForObjectEvent(objectEvent);
    if (objectEventTemplate)
        objectEventTemplate->script = script;
}

void TryOverrideTemplateCoordsForObjectEvent(const struct ObjectEvent *objectEvent, u8 movementType)
{
    struct ObjectEventTemplate *objectEventTemplate;

    objectEventTemplate = GetBaseTemplateForObjectEvent(objectEvent);
    if (objectEventTemplate != NULL)
        objectEventTemplate->movementType = movementType;
}

void TryOverrideObjectEventTemplateCoords(u8 localId, u8 mapNum, u8 mapGroup)
{
    u8 objectEventId;
    if (!TryGetObjectEventIdByLocalIdAndMap(localId, mapNum, mapGroup, &objectEventId))
        OverrideTemplateCoordsForObjectEvent(&gObjectEvents[objectEventId]);
}

void OverrideSecretBaseDecorationSpriteScript(u8 localId, u8 mapNum, u8 mapGroup, u8 decorationCategory)
{
    u8 objectEventId;
    if (!TryGetObjectEventIdByLocalIdAndMap(localId, mapNum, mapGroup, &objectEventId))
    {
        switch (decorationCategory)
        {
        case DECORCAT_DOLL:
            OverrideObjectEventTemplateScript(&gObjectEvents[objectEventId], SecretBase_EventScript_DollInteract);
            break;
        case DECORCAT_CUSHION:
            OverrideObjectEventTemplateScript(&gObjectEvents[objectEventId], SecretBase_EventScript_CushionInteract);
            break;
        }
    }
}

void InitObjectEventPalettes(u8 palSlot)
{
    FreeAndReserveObjectSpritePalettes();
    sCurrentSpecialObjectPaletteTag = OBJ_EVENT_PAL_TAG_NONE;
    sCurrentReflectionType = palSlot;
    if (palSlot == 1)
    {
        PatchObjectPaletteRange(sObjectPaletteTagSets[sCurrentReflectionType], 0, 6);
        gReservedSpritePaletteCount = 8;
    }
    else
    {
        PatchObjectPaletteRange(sObjectPaletteTagSets[sCurrentReflectionType], 0, 10);
    }
}

u16 GetObjectPaletteTag(u8 palSlot)
{
    u8 i;

    if (palSlot < 10)
        return sObjectPaletteTagSets[sCurrentReflectionType][palSlot];

    for (i = 0; sSpecialObjectReflectionPaletteSets[i].tag != OBJ_EVENT_PAL_TAG_NONE; i++)
    {
        if (sSpecialObjectReflectionPaletteSets[i].tag == sCurrentSpecialObjectPaletteTag)
            return sSpecialObjectReflectionPaletteSets[i].data[sCurrentReflectionType];
    }
    return OBJ_EVENT_PAL_TAG_NONE;
}

movement_type_empty_callback(MovementType_None)
movement_type_def(MovementType_WanderAround, gMovementTypeFuncs_WanderAround)

bool8 MovementType_WanderAround_Step0(struct ObjectEvent *objectEvent, struct Sprite *sprite)
{
    ClearObjectEventMovement(objectEvent, sprite);
    sprite->sTypeFuncId = 1;
    return TRUE;
}

bool8 MovementType_WanderAround_Step1(struct ObjectEvent *objectEvent, struct Sprite *sprite)
{
    ObjectEventSetSingleMovement(objectEvent, sprite, GetFaceDirectionMovementAction(objectEvent->facingDirection));
    sprite->sTypeFuncId = 2;
    return TRUE;
}

bool8 MovementType_WanderAround_Step2(struct ObjectEvent *objectEvent, struct Sprite *sprite)
{
    if (!ObjectEventExecSingleMovementAction(objectEvent, sprite))
        return FALSE;
    SetMovementDelay(sprite, sMovementDelaysMedium[Random() & 3]);
    sprite->sTypeFuncId = 3;
    return TRUE;
}

bool8 MovementType_WanderAround_Step3(struct ObjectEvent *objectEvent, struct Sprite *sprite)
{
    if (WaitForMovementDelay(sprite))
    {
        sprite->sTypeFuncId = 4;
        return TRUE;
    }
    return FALSE;
}

bool8 MovementType_WanderAround_Step4(struct ObjectEvent *objectEvent, struct Sprite *sprite)
{
    u8 directions[4];
    u8 chosenDirection;

    memcpy(directions, gStandardDirections, sizeof directions);
    chosenDirection = directions[Random() & 3];
    SetObjectEventDirection(objectEvent, chosenDirection);
    sprite->sTypeFuncId = 5;
    if (GetCollisionInDirection(objectEvent, chosenDirection))
        sprite->sTypeFuncId = 1;

    return TRUE;
}

bool8 MovementType_WanderAround_Step5(struct ObjectEvent *objectEvent, struct Sprite *sprite)
{
    ObjectEventSetSingleMovement(objectEvent, sprite, GetWalkNormalMovementAction(objectEvent->movementDirection));
    objectEvent->singleMovementActive = TRUE;
    sprite->sTypeFuncId = 6;
    return TRUE;
}

bool8 MovementType_WanderAround_Step6(struct ObjectEvent *objectEvent, struct Sprite *sprite)
{
    if (ObjectEventExecSingleMovementAction(objectEvent, sprite))
    {
        objectEvent->singleMovementActive = FALSE;
        sprite->sTypeFuncId = 1;
    }
    return FALSE;
}

bool8 ObjectEventIsTrainerAndCloseToPlayer(struct ObjectEvent *objectEvent)
{
    s16 playerX;
    s16 playerY;
    s16 objX;
    s16 objY;
    s16 minX;
    s16 maxX;
    s16 minY;
    s16 maxY;

    if (!TestPlayerAvatarFlags(PLAYER_AVATAR_FLAG_DASH))
        return FALSE;

    if (objectEvent->trainerType != TRAINER_TYPE_NORMAL && objectEvent->trainerType != TRAINER_TYPE_BURIED)
        return FALSE;

    PlayerGetDestCoords(&playerX, &playerY);
    objX = objectEvent->currentCoords.x;
    objY = objectEvent->currentCoords.y;
    minX = objX - objectEvent->trainerRange_berryTreeId;
    minY = objY - objectEvent->trainerRange_berryTreeId;
    maxX = objX + objectEvent->trainerRange_berryTreeId;
    maxY = objY + objectEvent->trainerRange_berryTreeId;
    if (minX > playerX || maxX < playerX
     || minY > playerY || maxY < playerY)
        return FALSE;

    return TRUE;
}

u8 GetVectorDirection(s16 dx, s16 dy, s16 absdx, s16 absdy)
{
    u8 direction;

    if (absdx > absdy)
    {
        direction = DIR_EAST;
        if (dx < 0)
            direction = DIR_WEST;
    }
    else
    {
        direction = DIR_SOUTH;
        if (dy < 0)
            direction = DIR_NORTH;
    }
    return direction;
}

u8 GetLimitedVectorDirection_SouthNorth(s16 dx, s16 dy, s16 absdx, s16 absdy)
{
    u8 direction;

    direction = DIR_SOUTH;
    if (dy < 0)
        direction = DIR_NORTH;
    return direction;
}

u8 GetLimitedVectorDirection_WestEast(s16 dx, s16 dy, s16 absdx, s16 absdy)
{
    u8 direction;

    direction = DIR_EAST;
    if (dx < 0)
        direction = DIR_WEST;
    return direction;
}

u8 GetLimitedVectorDirection_WestNorth(s16 dx, s16 dy, s16 absdx, s16 absdy)
{
    u8 direction;

    direction = GetVectorDirection(dx, dy, absdx, absdy);
    if (direction == DIR_SOUTH)
    {
        direction = GetLimitedVectorDirection_WestEast(dx, dy, absdx, absdy);
        if (direction == DIR_EAST)
            direction = DIR_NORTH;
    }
    else if (direction == DIR_EAST)
    {
        direction = GetLimitedVectorDirection_SouthNorth(dx, dy, absdx, absdy);
        if (direction == DIR_SOUTH)
            direction = DIR_NORTH;
    }
    return direction;
}

u8 GetLimitedVectorDirection_EastNorth(s16 dx, s16 dy, s16 absdx, s16 absdy)
{
    u8 direction;

    direction = GetVectorDirection(dx, dy, absdx, absdy);
    if (direction == DIR_SOUTH)
    {
        direction = GetLimitedVectorDirection_WestEast(dx, dy, absdx, absdy);
        if (direction == DIR_WEST)
            direction = DIR_NORTH;
    }
    else if (direction == DIR_WEST)
    {
        direction = GetLimitedVectorDirection_SouthNorth(dx, dy, absdx, absdy);
        if (direction == DIR_SOUTH)
            direction = DIR_NORTH;
    }
    return direction;
}

u8 GetLimitedVectorDirection_WestSouth(s16 dx, s16 dy, s16 absdx, s16 absdy)
{
    u8 direction;

    direction = GetVectorDirection(dx, dy, absdx, absdy);
    if (direction == DIR_NORTH)
    {
        direction = GetLimitedVectorDirection_WestEast(dx, dy, absdx, absdy);
        if (direction == DIR_EAST)
            direction = DIR_SOUTH;
    }
    else if (direction == DIR_EAST)
    {
        direction = GetLimitedVectorDirection_SouthNorth(dx, dy, absdx, absdy);
        if (direction == DIR_NORTH)
            direction = DIR_SOUTH;
    }
    return direction;
}

u8 GetLimitedVectorDirection_EastSouth(s16 dx, s16 dy, s16 absdx, s16 absdy)
{
    u8 direction;

    direction = GetVectorDirection(dx, dy, absdx, absdy);
    if (direction == DIR_NORTH)
    {
        direction = GetLimitedVectorDirection_WestEast(dx, dy, absdx, absdy);
        if (direction == DIR_WEST)
            direction = DIR_SOUTH;
    }
    else if (direction == DIR_WEST)
    {
        direction = GetLimitedVectorDirection_SouthNorth(dx, dy, absdx, absdy);
        if (direction == DIR_NORTH)
            direction = DIR_SOUTH;
    }
    return direction;
}

u8 GetLimitedVectorDirection_SouthNorthWest(s16 dx, s16 dy, s16 absdx, s16 absdy)
{
    u8 direction;

    direction = GetVectorDirection(dx, dy, absdx, absdy);
    if (direction == DIR_EAST)
        direction = GetLimitedVectorDirection_SouthNorth(dx, dy, absdx, absdy);
    return direction;
}

u8 GetLimitedVectorDirection_SouthNorthEast(s16 dx, s16 dy, s16 absdx, s16 absdy)
{
    u8 direction;

    direction = GetVectorDirection(dx, dy, absdx, absdy);
    if (direction == DIR_WEST)
        direction = GetLimitedVectorDirection_SouthNorth(dx, dy, absdx, absdy);
    return direction;
}

u8 GetLimitedVectorDirection_NorthWestEast(s16 dx, s16 dy, s16 absdx, s16 absdy)
{
    u8 direction;

    direction = GetVectorDirection(dx, dy, absdx, absdy);
    if (direction == DIR_SOUTH)
        direction = GetLimitedVectorDirection_WestEast(dx, dy, absdx, absdy);
    return direction;
}

u8 GetLimitedVectorDirection_SouthWestEast(s16 dx, s16 dy, s16 absdx, s16 absdy)
{
    u8 direction;

    direction = GetVectorDirection(dx, dy, absdx, absdy);
    if (direction == DIR_NORTH)
        direction = GetLimitedVectorDirection_WestEast(dx, dy, absdx, absdy);
    return direction;
}

u8 TryGetTrainerEncounterDirection(struct ObjectEvent *objectEvent, u8 movementType)
{
    s16 dx, dy;
    s16 absdx, absdy;

    if (!ObjectEventIsTrainerAndCloseToPlayer(objectEvent))
        return DIR_NONE;

    PlayerGetDestCoords(&dx, &dy);
    dx -= objectEvent->currentCoords.x;
    dy -= objectEvent->currentCoords.y;
    absdx = dx;
    absdy = dy;

    if (absdx < 0)
        absdx = -absdx;
    if (absdy < 0)
        absdy = -absdy;

    return gGetVectorDirectionFuncs[movementType](dx, dy, absdx, absdy);
}

movement_type_def(MovementType_LookAround, gMovementTypeFuncs_LookAround)

bool8 MovementType_LookAround_Step0(struct ObjectEvent *objectEvent, struct Sprite *sprite)
{
    ClearObjectEventMovement(objectEvent, sprite);
    sprite->sTypeFuncId = 1;
    return TRUE;
}

bool8 MovementType_LookAround_Step1(struct ObjectEvent *objectEvent, struct Sprite *sprite)
{
    ObjectEventSetSingleMovement(objectEvent, sprite, GetFaceDirectionMovementAction(objectEvent->facingDirection));
    sprite->sTypeFuncId = 2;
    return TRUE;
}

bool8 MovementType_LookAround_Step2(struct ObjectEvent *objectEvent, struct Sprite *sprite)
{
    if (ObjectEventExecSingleMovementAction(objectEvent, sprite))
    {
        SetMovementDelay(sprite, sMovementDelaysMedium[Random() & 3]);
        objectEvent->singleMovementActive = FALSE;
        sprite->sTypeFuncId = 3;
    }
    return FALSE;
}

bool8 MovementType_LookAround_Step3(struct ObjectEvent *objectEvent, struct Sprite *sprite)
{
    if (WaitForMovementDelay(sprite) || ObjectEventIsTrainerAndCloseToPlayer(objectEvent))
    {
        sprite->sTypeFuncId = 4;
        return TRUE;
    }
    return FALSE;
}

bool8 MovementType_LookAround_Step4(struct ObjectEvent *objectEvent, struct Sprite *sprite)
{
    u8 direction;
    u8 directions[4];
    memcpy(directions, gStandardDirections, sizeof directions);
    direction = TryGetTrainerEncounterDirection(objectEvent, RUNFOLLOW_ANY);
    if (direction == DIR_NONE)
        direction = directions[Random() & 3];

    SetObjectEventDirection(objectEvent, direction);
    sprite->sTypeFuncId = 1;
    return TRUE;
}

movement_type_def(MovementType_WanderUpAndDown, gMovementTypeFuncs_WanderUpAndDown)

bool8 MovementType_WanderUpAndDown_Step0(struct ObjectEvent *objectEvent, struct Sprite *sprite)
{
    ClearObjectEventMovement(objectEvent, sprite);
    sprite->sTypeFuncId = 1;
    return TRUE;
}

bool8 MovementType_WanderUpAndDown_Step1(struct ObjectEvent *objectEvent, struct Sprite *sprite)
{
    ObjectEventSetSingleMovement(objectEvent, sprite, GetFaceDirectionMovementAction(objectEvent->facingDirection));
    sprite->sTypeFuncId = 2;
    return TRUE;
}

bool8 MovementType_WanderUpAndDown_Step2(struct ObjectEvent *objectEvent, struct Sprite *sprite)
{
    if (!ObjectEventExecSingleMovementAction(objectEvent, sprite))
        return FALSE;

    SetMovementDelay(sprite, sMovementDelaysMedium[Random() & 3]);
    sprite->sTypeFuncId = 3;
    return TRUE;
}

bool8 MovementType_WanderUpAndDown_Step3(struct ObjectEvent *objectEvent, struct Sprite *sprite)
{
    if (WaitForMovementDelay(sprite))
    {
        sprite->sTypeFuncId = 4;
        return TRUE;
    }
    return FALSE;
}

bool8 MovementType_WanderUpAndDown_Step4(struct ObjectEvent *objectEvent, struct Sprite *sprite)
{
    u8 direction;
    u8 directions[2];
    memcpy(directions, gUpAndDownDirections, sizeof directions);
    direction = directions[Random() & 1];
    SetObjectEventDirection(objectEvent, direction);
    sprite->sTypeFuncId = 5;
    if (GetCollisionInDirection(objectEvent, direction))
        sprite->sTypeFuncId = 1;

    return TRUE;
}

bool8 MovementType_WanderUpAndDown_Step5(struct ObjectEvent *objectEvent, struct Sprite *sprite)
{
    ObjectEventSetSingleMovement(objectEvent, sprite, GetWalkNormalMovementAction(objectEvent->movementDirection));
    objectEvent->singleMovementActive = TRUE;
    sprite->sTypeFuncId = 6;
    return TRUE;
}

bool8 MovementType_WanderUpAndDown_Step6(struct ObjectEvent *objectEvent, struct Sprite *sprite)
{
    if (ObjectEventExecSingleMovementAction(objectEvent, sprite))
    {
        objectEvent->singleMovementActive = FALSE;
        sprite->sTypeFuncId = 1;
    }
    return FALSE;
}

movement_type_def(MovementType_WanderLeftAndRight, gMovementTypeFuncs_WanderLeftAndRight)

bool8 MovementType_WanderLeftAndRight_Step0(struct ObjectEvent *objectEvent, struct Sprite *sprite)
{
    ClearObjectEventMovement(objectEvent, sprite);
    sprite->sTypeFuncId = 1;
    return TRUE;
}

bool8 MovementType_WanderLeftAndRight_Step1(struct ObjectEvent *objectEvent, struct Sprite *sprite)
{
    ObjectEventSetSingleMovement(objectEvent, sprite, GetFaceDirectionMovementAction(objectEvent->facingDirection));
    sprite->sTypeFuncId = 2;
    return TRUE;
}

bool8 MovementType_WanderLeftAndRight_Step2(struct ObjectEvent *objectEvent, struct Sprite *sprite)
{
    if (!ObjectEventExecSingleMovementAction(objectEvent, sprite))
        return FALSE;

    SetMovementDelay(sprite, sMovementDelaysMedium[Random() & 3]);
    sprite->sTypeFuncId = 3;
    return TRUE;
}

bool8 MovementType_WanderLeftAndRight_Step3(struct ObjectEvent *objectEvent, struct Sprite *sprite)
{
    if (WaitForMovementDelay(sprite))
    {
        sprite->sTypeFuncId = 4;
        return TRUE;
    }
    return FALSE;
}

bool8 MovementType_WanderLeftAndRight_Step4(struct ObjectEvent *objectEvent, struct Sprite *sprite)
{
    u8 direction;
    u8 directions[2];
    memcpy(directions, gLeftAndRightDirections, sizeof directions);
    direction = directions[Random() & 1];
    SetObjectEventDirection(objectEvent, direction);
    sprite->sTypeFuncId = 5;
    if (GetCollisionInDirection(objectEvent, direction))
        sprite->sTypeFuncId = 1;

    return TRUE;
}

bool8 MovementType_WanderLeftAndRight_Step5(struct ObjectEvent *objectEvent, struct Sprite *sprite)
{
    ObjectEventSetSingleMovement(objectEvent, sprite, GetWalkNormalMovementAction(objectEvent->movementDirection));
    objectEvent->singleMovementActive = TRUE;
    sprite->sTypeFuncId = 6;
    return TRUE;
}

bool8 MovementType_WanderLeftAndRight_Step6(struct ObjectEvent *objectEvent, struct Sprite *sprite)
{
    if (ObjectEventExecSingleMovementAction(objectEvent, sprite))
    {
        objectEvent->singleMovementActive = FALSE;
        sprite->sTypeFuncId = 1;
    }
    return FALSE;
}

movement_type_def(MovementType_FaceDirection, gMovementTypeFuncs_FaceDirection)

bool8 MovementType_FaceDirection_Step0(struct ObjectEvent *objectEvent, struct Sprite *sprite)
{
    ClearObjectEventMovement(objectEvent, sprite);
    ObjectEventSetSingleMovement(objectEvent, sprite, GetFaceDirectionMovementAction(objectEvent->facingDirection));
    sprite->sTypeFuncId = 1;
    return TRUE;
}

bool8 MovementType_FaceDirection_Step1(struct ObjectEvent *objectEvent, struct Sprite *sprite)
{
    if (ObjectEventExecSingleMovementAction(objectEvent, sprite))
    {
        sprite->sTypeFuncId = 2;
        return TRUE;
    }
    return FALSE;
}

bool8 MovementType_FaceDirection_Step2(struct ObjectEvent *objectEvent, struct Sprite *sprite)
{
    objectEvent->singleMovementActive = FALSE;
    return FALSE;
}

static bool8 ObjectEventCB2_BerryTree(struct ObjectEvent *objectEvent, struct Sprite *sprite);
extern bool8 (*const gMovementTypeFuncs_BerryTreeGrowth[])(struct ObjectEvent *objectEvent, struct Sprite *sprite);

enum {
    BERRYTREEFUNC_NORMAL,
    BERRYTREEFUNC_MOVE,
    BERRYTREEFUNC_SPARKLE_START,
    BERRYTREEFUNC_SPARKLE,
    BERRYTREEFUNC_SPARKLE_END,
};

#define sTimer          data[2]
#define sBerryTreeFlags data[7]

#define BERRY_FLAG_SET_GFX     (1 << 0)
#define BERRY_FLAG_SPARKLING   (1 << 1)
#define BERRY_FLAG_JUST_PICKED (1 << 2)

void MovementType_BerryTreeGrowth(struct Sprite *sprite)
{
    struct ObjectEvent *objectEvent;

    objectEvent = &gObjectEvents[sprite->sObjEventId];
    if (!(sprite->sBerryTreeFlags & BERRY_FLAG_SET_GFX))
    {
        get_berry_tree_graphics(objectEvent, sprite);
        sprite->sBerryTreeFlags |= BERRY_FLAG_SET_GFX;
    }
    UpdateObjectEventCurrentMovement(objectEvent, sprite, ObjectEventCB2_BerryTree);
}
static bool8 ObjectEventCB2_BerryTree(struct ObjectEvent *objectEvent, struct Sprite *sprite)
{
    return gMovementTypeFuncs_BerryTreeGrowth[sprite->sTypeFuncId](objectEvent, sprite);
}

// BERRYTREEFUNC_NORMAL
bool8 MovementType_BerryTreeGrowth_Normal(struct ObjectEvent *objectEvent, struct Sprite *sprite)
{
    u8 berryStage;
    ClearObjectEventMovement(objectEvent, sprite);
    objectEvent->invisible = TRUE;
    sprite->invisible = TRUE;
    berryStage = GetStageByBerryTreeId(objectEvent->trainerRange_berryTreeId);
    if (berryStage == BERRY_STAGE_NO_BERRY)
    {
        if (!(sprite->sBerryTreeFlags & BERRY_FLAG_JUST_PICKED) && sprite->animNum == BERRY_STAGE_FLOWERING)
        {
            gFieldEffectArguments[0] = objectEvent->currentCoords.x;
            gFieldEffectArguments[1] = objectEvent->currentCoords.y;
            gFieldEffectArguments[2] = sprite->subpriority - 1;
            gFieldEffectArguments[3] = sprite->oam.priority;
            FieldEffectStart(FLDEFF_BERRY_TREE_GROWTH_SPARKLE);
            sprite->animNum = berryStage;
        }
        return FALSE;
    }
    objectEvent->invisible = FALSE;
    sprite->invisible = FALSE;
    berryStage--;
    if (sprite->animNum != berryStage)
    {
        sprite->sTypeFuncId = BERRYTREEFUNC_SPARKLE_START;
        return TRUE;
    }
    get_berry_tree_graphics(objectEvent, sprite);
    ObjectEventSetSingleMovement(objectEvent, sprite, MOVEMENT_ACTION_START_ANIM_IN_DIRECTION);
    sprite->sTypeFuncId = BERRYTREEFUNC_MOVE;
    return TRUE;
}

// BERRYTREEFUNC_MOVE
bool8 MovementType_BerryTreeGrowth_Move(struct ObjectEvent *objectEvent, struct Sprite *sprite)
{
    if (ObjectEventExecSingleMovementAction(objectEvent, sprite))
    {
        sprite->sTypeFuncId = BERRYTREEFUNC_NORMAL;
        return TRUE;
    }
    return FALSE;
}

// BERRYTREEFUNC_SPARKLE_START
bool8 MovementType_BerryTreeGrowth_SparkleStart(struct ObjectEvent *objectEvent, struct Sprite *sprite)
{
    objectEvent->singleMovementActive = TRUE;
    sprite->sTypeFuncId = BERRYTREEFUNC_SPARKLE;
    sprite->sTimer = 0;
    sprite->sBerryTreeFlags |= BERRY_FLAG_SPARKLING;
    gFieldEffectArguments[0] = objectEvent->currentCoords.x;
    gFieldEffectArguments[1] = objectEvent->currentCoords.y;
    gFieldEffectArguments[2] = sprite->subpriority - 1;
    gFieldEffectArguments[3] = sprite->oam.priority;
    FieldEffectStart(FLDEFF_BERRY_TREE_GROWTH_SPARKLE);
    return TRUE;
}

// BERRYTREEFUNC_SPARKLE
bool8 MovementType_BerryTreeGrowth_Sparkle(struct ObjectEvent *objectEvent, struct Sprite *sprite)
{
    sprite->sTimer++;
    objectEvent->invisible = (sprite->sTimer & 2) >> 1;
    sprite->animPaused = TRUE;
    if (sprite->sTimer > 64)
    {
        get_berry_tree_graphics(objectEvent, sprite);
        sprite->sTypeFuncId = BERRYTREEFUNC_SPARKLE_END;
        sprite->sTimer = 0;
        return TRUE;
    }
    return FALSE;
}

// BERRYTREEFUNC_SPARKLE_END
bool8 MovementType_BerryTreeGrowth_SparkleEnd(struct ObjectEvent *objectEvent, struct Sprite *sprite)
{
    sprite->sTimer++;
    objectEvent->invisible = (sprite->sTimer & 2) >> 1;
    sprite->animPaused = TRUE;
    if (sprite->sTimer > 64)
    {
        sprite->sTypeFuncId = BERRYTREEFUNC_NORMAL;
        sprite->sBerryTreeFlags &= ~BERRY_FLAG_SPARKLING;
        return TRUE;
    }
    return FALSE;
}

movement_type_def(MovementType_FaceDownAndUp, gMovementTypeFuncs_FaceDownAndUp)

bool8 MovementType_FaceDownAndUp_Step0(struct ObjectEvent *objectEvent, struct Sprite *sprite)
{
    ClearObjectEventMovement(objectEvent, sprite);
    sprite->sTypeFuncId = 1;
    return TRUE;
}

bool8 MovementType_FaceDownAndUp_Step1(struct ObjectEvent *objectEvent, struct Sprite *sprite)
{
    ObjectEventSetSingleMovement(objectEvent, sprite, GetFaceDirectionMovementAction(objectEvent->facingDirection));
    sprite->sTypeFuncId = 2;
    return TRUE;
}

bool8 MovementType_FaceDownAndUp_Step2(struct ObjectEvent *objectEvent, struct Sprite *sprite)
{
    if (ObjectEventExecSingleMovementAction(objectEvent, sprite))
    {
        SetMovementDelay(sprite, sMovementDelaysMedium[Random() & 3]);
        objectEvent->singleMovementActive = FALSE;
        sprite->sTypeFuncId = 3;
    }
    return FALSE;
}

bool8 MovementType_FaceDownAndUp_Step3(struct ObjectEvent *objectEvent, struct Sprite *sprite)
{
    if (WaitForMovementDelay(sprite) || ObjectEventIsTrainerAndCloseToPlayer(objectEvent))
    {
        sprite->sTypeFuncId = 4;
        return TRUE;
    }
    return FALSE;
}

bool8 MovementType_FaceDownAndUp_Step4(struct ObjectEvent *objectEvent, struct Sprite *sprite)
{
    u8 direction;
    u8 directions[2];
    memcpy(directions, gUpAndDownDirections, sizeof gUpAndDownDirections);
    direction = TryGetTrainerEncounterDirection(objectEvent, RUNFOLLOW_NORTH_SOUTH);
    if (direction == DIR_NONE)
        direction = directions[Random() & 1];
    SetObjectEventDirection(objectEvent, direction);
    sprite->sTypeFuncId = 1;
    return TRUE;
}

movement_type_def(MovementType_FaceLeftAndRight, gMovementTypeFuncs_FaceLeftAndRight)

bool8 MovementType_FaceLeftAndRight_Step0(struct ObjectEvent *objectEvent, struct Sprite *sprite)
{
    ClearObjectEventMovement(objectEvent, sprite);
    sprite->sTypeFuncId = 1;
    return TRUE;
}

bool8 MovementType_FaceLeftAndRight_Step1(struct ObjectEvent *objectEvent, struct Sprite *sprite)
{
    ObjectEventSetSingleMovement(objectEvent, sprite, GetFaceDirectionMovementAction(objectEvent->facingDirection));
    sprite->sTypeFuncId = 2;
    return TRUE;
}

bool8 MovementType_FaceLeftAndRight_Step2(struct ObjectEvent *objectEvent, struct Sprite *sprite)
{
    if (ObjectEventExecSingleMovementAction(objectEvent, sprite))
    {
        SetMovementDelay(sprite, sMovementDelaysMedium[Random() & 3]);
        objectEvent->singleMovementActive = FALSE;
        sprite->sTypeFuncId = 3;
    }
    return FALSE;
}

bool8 MovementType_FaceLeftAndRight_Step3(struct ObjectEvent *objectEvent, struct Sprite *sprite)
{
    if (WaitForMovementDelay(sprite) || ObjectEventIsTrainerAndCloseToPlayer(objectEvent))
    {
        sprite->sTypeFuncId = 4;
        return TRUE;
    }
    return FALSE;
}

bool8 MovementType_FaceLeftAndRight_Step4(struct ObjectEvent *objectEvent, struct Sprite *sprite)
{
    u8 direction;
    u8 directions[2];
    memcpy(directions, gLeftAndRightDirections, sizeof gLeftAndRightDirections);
    direction = TryGetTrainerEncounterDirection(objectEvent, RUNFOLLOW_EAST_WEST);
    if (direction == DIR_NONE)
        direction = directions[Random() & 1];
    SetObjectEventDirection(objectEvent, direction);
    sprite->sTypeFuncId = 1;
    return TRUE;
}

movement_type_def(MovementType_FaceUpAndLeft, gMovementTypeFuncs_FaceUpAndLeft)

bool8 MovementType_FaceUpAndLeft_Step0(struct ObjectEvent *objectEvent, struct Sprite *sprite)
{
    ClearObjectEventMovement(objectEvent, sprite);
    sprite->sTypeFuncId = 1;
    return TRUE;
}

bool8 MovementType_FaceUpAndLeft_Step1(struct ObjectEvent *objectEvent, struct Sprite *sprite)
{
    ObjectEventSetSingleMovement(objectEvent, sprite, GetFaceDirectionMovementAction(objectEvent->facingDirection));
    sprite->sTypeFuncId = 2;
    return TRUE;
}

bool8 MovementType_FaceUpAndLeft_Step2(struct ObjectEvent *objectEvent, struct Sprite *sprite)
{
    if (ObjectEventExecSingleMovementAction(objectEvent, sprite))
    {
        SetMovementDelay(sprite, sMovementDelaysShort[Random() & 3]);
        objectEvent->singleMovementActive = FALSE;
        sprite->sTypeFuncId = 3;
    }
    return FALSE;
}

bool8 MovementType_FaceUpAndLeft_Step3(struct ObjectEvent *objectEvent, struct Sprite *sprite)
{
    if (WaitForMovementDelay(sprite) || ObjectEventIsTrainerAndCloseToPlayer(objectEvent))
    {
        sprite->sTypeFuncId = 4;
        return TRUE;
    }
    return FALSE;
}

bool8 MovementType_FaceUpAndLeft_Step4(struct ObjectEvent *objectEvent, struct Sprite *sprite)
{
    u8 direction;
    u8 directions[2];
    memcpy(directions, gUpAndLeftDirections, sizeof gUpAndLeftDirections);
    direction = TryGetTrainerEncounterDirection(objectEvent, RUNFOLLOW_NORTH_WEST);
    if (direction == DIR_NONE)
        direction = directions[Random() & 1];
    SetObjectEventDirection(objectEvent, direction);
    sprite->sTypeFuncId = 1;
    return TRUE;
}

movement_type_def(MovementType_FaceUpAndRight, gMovementTypeFuncs_FaceUpAndRight)

bool8 MovementType_FaceUpAndRight_Step0(struct ObjectEvent *objectEvent, struct Sprite *sprite)
{
    ClearObjectEventMovement(objectEvent, sprite);
    sprite->sTypeFuncId = 1;
    return TRUE;
}

bool8 MovementType_FaceUpAndRight_Step1(struct ObjectEvent *objectEvent, struct Sprite *sprite)
{
    ObjectEventSetSingleMovement(objectEvent, sprite, GetFaceDirectionMovementAction(objectEvent->facingDirection));
    sprite->sTypeFuncId = 2;
    return TRUE;
}

bool8 MovementType_FaceUpAndRight_Step2(struct ObjectEvent *objectEvent, struct Sprite *sprite)
{
    if (ObjectEventExecSingleMovementAction(objectEvent, sprite))
    {
        SetMovementDelay(sprite, sMovementDelaysShort[Random() & 3]);
        objectEvent->singleMovementActive = FALSE;
        sprite->sTypeFuncId = 3;
    }
    return FALSE;
}

bool8 MovementType_FaceUpAndRight_Step3(struct ObjectEvent *objectEvent, struct Sprite *sprite)
{
    if (WaitForMovementDelay(sprite) || ObjectEventIsTrainerAndCloseToPlayer(objectEvent))
    {
        sprite->sTypeFuncId = 4;
        return TRUE;
    }
    return FALSE;
}

bool8 MovementType_FaceUpAndRight_Step4(struct ObjectEvent *objectEvent, struct Sprite *sprite)
{
    u8 direction;
    u8 directions[2];
    memcpy(directions, gUpAndRightDirections, sizeof gUpAndRightDirections);
    direction = TryGetTrainerEncounterDirection(objectEvent, RUNFOLLOW_NORTH_EAST);
    if (direction == DIR_NONE)
        direction = directions[Random() & 1];
    SetObjectEventDirection(objectEvent, direction);
    sprite->sTypeFuncId = 1;
    return TRUE;
}

movement_type_def(MovementType_FaceDownAndLeft, gMovementTypeFuncs_FaceDownAndLeft)

bool8 MovementType_FaceDownAndLeft_Step0(struct ObjectEvent *objectEvent, struct Sprite *sprite)
{
    ClearObjectEventMovement(objectEvent, sprite);
    sprite->sTypeFuncId = 1;
    return TRUE;
}

bool8 MovementType_FaceDownAndLeft_Step1(struct ObjectEvent *objectEvent, struct Sprite *sprite)
{
    ObjectEventSetSingleMovement(objectEvent, sprite, GetFaceDirectionMovementAction(objectEvent->facingDirection));
    sprite->sTypeFuncId = 2;
    return TRUE;
}

bool8 MovementType_FaceDownAndLeft_Step2(struct ObjectEvent *objectEvent, struct Sprite *sprite)
{
    if (ObjectEventExecSingleMovementAction(objectEvent, sprite))
    {
        SetMovementDelay(sprite, sMovementDelaysShort[Random() & 3]);
        objectEvent->singleMovementActive = FALSE;
        sprite->sTypeFuncId = 3;
    }
    return FALSE;
}

bool8 MovementType_FaceDownAndLeft_Step3(struct ObjectEvent *objectEvent, struct Sprite *sprite)
{
    if (WaitForMovementDelay(sprite) || ObjectEventIsTrainerAndCloseToPlayer(objectEvent))
    {
        sprite->sTypeFuncId = 4;
        return TRUE;
    }
    return FALSE;
}

bool8 MovementType_FaceDownAndLeft_Step4(struct ObjectEvent *objectEvent, struct Sprite *sprite)
{
    u8 direction;
    u8 directions[2];
    memcpy(directions, gDownAndLeftDirections, sizeof gDownAndLeftDirections);
    direction = TryGetTrainerEncounterDirection(objectEvent, RUNFOLLOW_SOUTH_WEST);
    if (direction == DIR_NONE)
        direction = directions[Random() & 1];
    SetObjectEventDirection(objectEvent, direction);
    sprite->sTypeFuncId = 1;
    return TRUE;
}

movement_type_def(MovementType_FaceDownAndRight, gMovementTypeFuncs_FaceDownAndRight)

bool8 MovementType_FaceDownAndRight_Step0(struct ObjectEvent *objectEvent, struct Sprite *sprite)
{
    ClearObjectEventMovement(objectEvent, sprite);
    sprite->sTypeFuncId = 1;
    return TRUE;
}

bool8 MovementType_FaceDownAndRight_Step1(struct ObjectEvent *objectEvent, struct Sprite *sprite)
{
    ObjectEventSetSingleMovement(objectEvent, sprite, GetFaceDirectionMovementAction(objectEvent->facingDirection));
    sprite->sTypeFuncId = 2;
    return TRUE;
}

bool8 MovementType_FaceDownAndRight_Step2(struct ObjectEvent *objectEvent, struct Sprite *sprite)
{
    if (ObjectEventExecSingleMovementAction(objectEvent, sprite))
    {
        SetMovementDelay(sprite, sMovementDelaysShort[Random() & 3]);
        objectEvent->singleMovementActive = FALSE;
        sprite->sTypeFuncId = 3;
    }
    return FALSE;
}

bool8 MovementType_FaceDownAndRight_Step3(struct ObjectEvent *objectEvent, struct Sprite *sprite)
{
    if (WaitForMovementDelay(sprite) || ObjectEventIsTrainerAndCloseToPlayer(objectEvent))
    {
        sprite->sTypeFuncId = 4;
        return TRUE;
    }
    return FALSE;
}

bool8 MovementType_FaceDownAndRight_Step4(struct ObjectEvent *objectEvent, struct Sprite *sprite)
{
    u8 direction;
    u8 directions[2];
    memcpy(directions, gDownAndRightDirections, sizeof gDownAndRightDirections);
    direction = TryGetTrainerEncounterDirection(objectEvent, RUNFOLLOW_SOUTH_EAST);
    if (direction == DIR_NONE)
        direction = directions[Random() & 1];
    SetObjectEventDirection(objectEvent, direction);
    sprite->sTypeFuncId = 1;
    return TRUE;
}

movement_type_def(MovementType_FaceDownUpAndLeft, gMovementTypeFuncs_FaceDownUpAndLeft)

bool8 MovementType_FaceDownUpAndLeft_Step0(struct ObjectEvent *objectEvent, struct Sprite *sprite)
{
    ClearObjectEventMovement(objectEvent, sprite);
    sprite->sTypeFuncId = 1;
    return TRUE;
}

bool8 MovementType_FaceDownUpAndLeft_Step1(struct ObjectEvent *objectEvent, struct Sprite *sprite)
{
    ObjectEventSetSingleMovement(objectEvent, sprite, GetFaceDirectionMovementAction(objectEvent->facingDirection));
    sprite->sTypeFuncId = 2;
    return TRUE;
}

bool8 MovementType_FaceDownUpAndLeft_Step2(struct ObjectEvent *objectEvent, struct Sprite *sprite)
{
    if (ObjectEventExecSingleMovementAction(objectEvent, sprite))
    {
        SetMovementDelay(sprite, sMovementDelaysShort[Random() & 3]);
        objectEvent->singleMovementActive = FALSE;
        sprite->sTypeFuncId = 3;
    }
    return FALSE;
}

bool8 MovementType_FaceDownUpAndLeft_Step3(struct ObjectEvent *objectEvent, struct Sprite *sprite)
{
    if (WaitForMovementDelay(sprite) || ObjectEventIsTrainerAndCloseToPlayer(objectEvent))
    {
        sprite->sTypeFuncId = 4;
        return TRUE;
    }
    return FALSE;
}

bool8 MovementType_FaceDownUpAndLeft_Step4(struct ObjectEvent *objectEvent, struct Sprite *sprite)
{
    u8 direction;
    u8 directions[4];
    memcpy(directions, gDownUpAndLeftDirections, sizeof gDownUpAndLeftDirections);
    direction = TryGetTrainerEncounterDirection(objectEvent, RUNFOLLOW_NORTH_SOUTH_WEST);
    if (direction == DIR_NONE)
        direction = directions[Random() & 3];
    SetObjectEventDirection(objectEvent, direction);
    sprite->sTypeFuncId = 1;
    return TRUE;
}

movement_type_def(MovementType_FaceDownUpAndRight, gMovementTypeFuncs_FaceDownUpAndRight)

bool8 MovementType_FaceDownUpAndRight_Step0(struct ObjectEvent *objectEvent, struct Sprite *sprite)
{
    ClearObjectEventMovement(objectEvent, sprite);
    sprite->sTypeFuncId = 1;
    return TRUE;
}

bool8 MovementType_FaceDownUpAndRight_Step1(struct ObjectEvent *objectEvent, struct Sprite *sprite)
{
    ObjectEventSetSingleMovement(objectEvent, sprite, GetFaceDirectionMovementAction(objectEvent->facingDirection));
    sprite->sTypeFuncId = 2;
    return TRUE;
}

bool8 MovementType_FaceDownUpAndRight_Step2(struct ObjectEvent *objectEvent, struct Sprite *sprite)
{
    if (ObjectEventExecSingleMovementAction(objectEvent, sprite))
    {
        SetMovementDelay(sprite, sMovementDelaysShort[Random() & 3]);
        objectEvent->singleMovementActive = FALSE;
        sprite->sTypeFuncId = 3;
    }
    return FALSE;
}

bool8 MovementType_FaceDownUpAndRight_Step3(struct ObjectEvent *objectEvent, struct Sprite *sprite)
{
    if (WaitForMovementDelay(sprite) || ObjectEventIsTrainerAndCloseToPlayer(objectEvent))
    {
        sprite->sTypeFuncId = 4;
        return TRUE;
    }
    return FALSE;
}

bool8 MovementType_FaceDownUpAndRight_Step4(struct ObjectEvent *objectEvent, struct Sprite *sprite)
{
    u8 direction;
    u8 directions[4];
    memcpy(directions, gDownUpAndRightDirections, sizeof gDownUpAndRightDirections);
    direction = TryGetTrainerEncounterDirection(objectEvent, RUNFOLLOW_NORTH_SOUTH_EAST);
    if (direction == DIR_NONE)
        direction = directions[Random() & 3];
    SetObjectEventDirection(objectEvent, direction);
    sprite->sTypeFuncId = 1;
    return TRUE;
}

movement_type_def(MovementType_FaceUpRightAndLeft, gMovementTypeFuncs_FaceUpLeftAndRight)

bool8 MovementType_FaceUpLeftAndRight_Step0(struct ObjectEvent *objectEvent, struct Sprite *sprite)
{
    ClearObjectEventMovement(objectEvent, sprite);
    sprite->sTypeFuncId = 1;
    return TRUE;
}

bool8 MovementType_FaceUpLeftAndRight_Step1(struct ObjectEvent *objectEvent, struct Sprite *sprite)
{
    ObjectEventSetSingleMovement(objectEvent, sprite, GetFaceDirectionMovementAction(objectEvent->facingDirection));
    sprite->sTypeFuncId = 2;
    return TRUE;
}

bool8 MovementType_FaceUpLeftAndRight_Step2(struct ObjectEvent *objectEvent, struct Sprite *sprite)
{
    if (ObjectEventExecSingleMovementAction(objectEvent, sprite))
    {
        SetMovementDelay(sprite, sMovementDelaysShort[Random() & 3]);
        objectEvent->singleMovementActive = FALSE;
        sprite->sTypeFuncId = 3;
    }
    return FALSE;
}

bool8 MovementType_FaceUpLeftAndRight_Step3(struct ObjectEvent *objectEvent, struct Sprite *sprite)
{
    if (WaitForMovementDelay(sprite) || ObjectEventIsTrainerAndCloseToPlayer(objectEvent))
    {
        sprite->sTypeFuncId = 4;
        return TRUE;
    }
    return FALSE;
}

bool8 MovementType_FaceUpLeftAndRight_Step4(struct ObjectEvent *objectEvent, struct Sprite *sprite)
{
    u8 direction;
    u8 directions[4];
    memcpy(directions, gUpLeftAndRightDirections, sizeof gUpLeftAndRightDirections);
    direction = TryGetTrainerEncounterDirection(objectEvent, RUNFOLLOW_NORTH_EAST_WEST);
    if (direction == DIR_NONE)
        direction = directions[Random() & 3];
    SetObjectEventDirection(objectEvent, direction);
    sprite->sTypeFuncId = 1;
    return TRUE;
}

movement_type_def(MovementType_FaceDownRightAndLeft, gMovementTypeFuncs_FaceDownLeftAndRight)

bool8 MovementType_FaceDownLeftAndRight_Step0(struct ObjectEvent *objectEvent, struct Sprite *sprite)
{
    ClearObjectEventMovement(objectEvent, sprite);
    sprite->sTypeFuncId = 1;
    return TRUE;
}

bool8 MovementType_FaceDownLeftAndRight_Step1(struct ObjectEvent *objectEvent, struct Sprite *sprite)
{
    ObjectEventSetSingleMovement(objectEvent, sprite, GetFaceDirectionMovementAction(objectEvent->facingDirection));
    sprite->sTypeFuncId = 2;
    return TRUE;
}

bool8 MovementType_FaceDownLeftAndRight_Step2(struct ObjectEvent *objectEvent, struct Sprite *sprite)
{
    if (ObjectEventExecSingleMovementAction(objectEvent, sprite))
    {
        SetMovementDelay(sprite, sMovementDelaysShort[Random() & 3]);
        objectEvent->singleMovementActive = FALSE;
        sprite->sTypeFuncId = 3;
    }
    return FALSE;
}

bool8 MovementType_FaceDownLeftAndRight_Step3(struct ObjectEvent *objectEvent, struct Sprite *sprite)
{
    if (WaitForMovementDelay(sprite) || ObjectEventIsTrainerAndCloseToPlayer(objectEvent))
    {
        sprite->sTypeFuncId = 4;
        return TRUE;
    }
    return FALSE;
}

bool8 MovementType_FaceDownLeftAndRight_Step4(struct ObjectEvent *objectEvent, struct Sprite *sprite)
{
    u8 direction;
    u8 directions[4];
    memcpy(directions, gDownLeftAndRightDirections, sizeof gDownLeftAndRightDirections);
    direction = TryGetTrainerEncounterDirection(objectEvent, RUNFOLLOW_SOUTH_EAST_WEST);
    if (direction == DIR_NONE)
        direction = directions[Random() & 3];
    SetObjectEventDirection(objectEvent, direction);
    sprite->sTypeFuncId = 1;
    return TRUE;
}

movement_type_def(MovementType_RotateCounterclockwise, gMovementTypeFuncs_RotateCounterclockwise)

bool8 MovementType_RotateCounterclockwise_Step0(struct ObjectEvent *objectEvent, struct Sprite *sprite)
{
    ClearObjectEventMovement(objectEvent, sprite);
    ObjectEventSetSingleMovement(objectEvent, sprite, GetFaceDirectionMovementAction(objectEvent->facingDirection));
    sprite->sTypeFuncId = 1;
    return TRUE;
}

bool8 MovementType_RotateCounterclockwise_Step1(struct ObjectEvent *objectEvent, struct Sprite *sprite)
{
    if (ObjectEventExecSingleMovementAction(objectEvent, sprite))
    {
        SetMovementDelay(sprite, 48);
        sprite->sTypeFuncId = 2;
    }
    return FALSE;
}

bool8 MovementType_RotateCounterclockwise_Step2(struct ObjectEvent *objectEvent, struct Sprite *sprite)
{
    if (WaitForMovementDelay(sprite) || ObjectEventIsTrainerAndCloseToPlayer(objectEvent))
        sprite->sTypeFuncId = 3;
    return FALSE;
}

bool8 MovementType_RotateCounterclockwise_Step3(struct ObjectEvent *objectEvent, struct Sprite *sprite)
{
    u8 direction;
    u8 directions[5];
    memcpy(directions, gCounterclockwiseDirections, sizeof gCounterclockwiseDirections);
    direction = TryGetTrainerEncounterDirection(objectEvent, RUNFOLLOW_ANY);
    if (direction == DIR_NONE)
        direction = directions[objectEvent->facingDirection];
    SetObjectEventDirection(objectEvent, direction);
    sprite->sTypeFuncId = 0;
    return TRUE;
}

movement_type_def(MovementType_RotateClockwise, gMovementTypeFuncs_RotateClockwise)

bool8 MovementType_RotateClockwise_Step0(struct ObjectEvent *objectEvent, struct Sprite *sprite)
{
    ClearObjectEventMovement(objectEvent, sprite);
    ObjectEventSetSingleMovement(objectEvent, sprite, GetFaceDirectionMovementAction(objectEvent->facingDirection));
    sprite->sTypeFuncId = 1;
    return TRUE;
}

bool8 MovementType_RotateClockwise_Step1(struct ObjectEvent *objectEvent, struct Sprite *sprite)
{
    if (ObjectEventExecSingleMovementAction(objectEvent, sprite))
    {
        SetMovementDelay(sprite, 48);
        sprite->sTypeFuncId = 2;
    }
    return FALSE;
}

bool8 MovementType_RotateClockwise_Step2(struct ObjectEvent *objectEvent, struct Sprite *sprite)
{
    if (WaitForMovementDelay(sprite) || ObjectEventIsTrainerAndCloseToPlayer(objectEvent))
        sprite->sTypeFuncId = 3;
    return FALSE;
}

bool8 MovementType_RotateClockwise_Step3(struct ObjectEvent *objectEvent, struct Sprite *sprite)
{
    u8 direction;
    u8 directions[5];
    memcpy(directions, gClockwiseDirections, sizeof gClockwiseDirections);
    direction = TryGetTrainerEncounterDirection(objectEvent, RUNFOLLOW_ANY);
    if (direction == DIR_NONE)
        direction = directions[objectEvent->facingDirection];
    SetObjectEventDirection(objectEvent, direction);
    sprite->sTypeFuncId = 0;
    return TRUE;
}

movement_type_def(MovementType_WalkBackAndForth, gMovementTypeFuncs_WalkBackAndForth)

bool8 MovementType_WalkBackAndForth_Step0(struct ObjectEvent *objectEvent, struct Sprite *sprite)
{
    ClearObjectEventMovement(objectEvent, sprite);
    sprite->sTypeFuncId = 1;
    return TRUE;
}

bool8 MovementType_WalkBackAndForth_Step1(struct ObjectEvent *objectEvent, struct Sprite *sprite)
{
    u8 direction;

    direction = gInitialMovementTypeFacingDirections[objectEvent->movementType];
    if (objectEvent->directionSequenceIndex)
        direction = GetOppositeDirection(direction);
    SetObjectEventDirection(objectEvent, direction);
    sprite->sTypeFuncId = 2;
    return TRUE;
}

bool8 MovementType_WalkBackAndForth_Step2(struct ObjectEvent *objectEvent, struct Sprite *sprite)
{
    bool8 collision;
    u8 movementActionId;

    if (objectEvent->directionSequenceIndex && objectEvent->initialCoords.x == objectEvent->currentCoords.x && objectEvent->initialCoords.y == objectEvent->currentCoords.y)
    {
        objectEvent->directionSequenceIndex = 0;
        SetObjectEventDirection(objectEvent, GetOppositeDirection(objectEvent->movementDirection));
    }
    collision = GetCollisionInDirection(objectEvent, objectEvent->movementDirection);
    movementActionId = GetWalkNormalMovementAction(objectEvent->movementDirection);
    if (collision == COLLISION_OUTSIDE_RANGE)
    {
        objectEvent->directionSequenceIndex++;
        SetObjectEventDirection(objectEvent, GetOppositeDirection(objectEvent->movementDirection));
        movementActionId = GetWalkNormalMovementAction(objectEvent->movementDirection);
        collision = GetCollisionInDirection(objectEvent, objectEvent->movementDirection);
    }

    if (collision)
        movementActionId = GetWalkInPlaceNormalMovementAction(objectEvent->facingDirection);

    ObjectEventSetSingleMovement(objectEvent, sprite, movementActionId);
    objectEvent->singleMovementActive = TRUE;
    sprite->sTypeFuncId = 3;
    return TRUE;
}

bool8 MovementType_WalkBackAndForth_Step3(struct ObjectEvent *objectEvent, struct Sprite *sprite)
{
    if (ObjectEventExecSingleMovementAction(objectEvent, sprite))
    {
        objectEvent->singleMovementActive = FALSE;
        sprite->sTypeFuncId = 1;
    }
    return FALSE;
}

bool8 MovementType_WalkSequence_Step0(struct ObjectEvent *objectEvent, struct Sprite *sprite)
{
    ClearObjectEventMovement(objectEvent, sprite);
    sprite->sTypeFuncId = 1;
    return TRUE;
}

bool8 MoveNextDirectionInSequence(struct ObjectEvent *objectEvent, struct Sprite *sprite, u8 *route)
{
    u8 collision;
    u8 movementActionId;

    if (objectEvent->directionSequenceIndex == 3 && objectEvent->initialCoords.x == objectEvent->currentCoords.x && objectEvent->initialCoords.y == objectEvent->currentCoords.y)
        objectEvent->directionSequenceIndex = 0;

    SetObjectEventDirection(objectEvent, route[objectEvent->directionSequenceIndex]);
    movementActionId = GetWalkNormalMovementAction(objectEvent->movementDirection);
    collision = GetCollisionInDirection(objectEvent, objectEvent->movementDirection);
    if (collision == COLLISION_OUTSIDE_RANGE)
    {
        objectEvent->directionSequenceIndex++;
        SetObjectEventDirection(objectEvent, route[objectEvent->directionSequenceIndex]);
        movementActionId = GetWalkNormalMovementAction(objectEvent->movementDirection);
        collision = GetCollisionInDirection(objectEvent, objectEvent->movementDirection);
    }

    if (collision)
        movementActionId = GetWalkInPlaceNormalMovementAction(objectEvent->facingDirection);

    ObjectEventSetSingleMovement(objectEvent, sprite, movementActionId);
    objectEvent->singleMovementActive = TRUE;
    sprite->sTypeFuncId = 2;
    return TRUE;
}

bool8 MovementType_WalkSequence_Step2(struct ObjectEvent *objectEvent, struct Sprite *sprite)
{
    if (ObjectEventExecSingleMovementAction(objectEvent, sprite))
    {
        objectEvent->singleMovementActive = FALSE;
        sprite->sTypeFuncId = 1;
    }
    return FALSE;
}

movement_type_def(MovementType_WalkSequenceUpRightLeftDown, gMovementTypeFuncs_WalkSequenceUpRightLeftDown)

u8 MovementType_WalkSequenceUpRightLeftDown_Step1(struct ObjectEvent *objectEvent, struct Sprite *sprite)
{
    u8 directions[sizeof(gUpRightLeftDownDirections)];
    memcpy(directions, gUpRightLeftDownDirections, sizeof(gUpRightLeftDownDirections));
    if (objectEvent->directionSequenceIndex == 2 && objectEvent->initialCoords.x == objectEvent->currentCoords.x)
        objectEvent->directionSequenceIndex = 3;

    return MoveNextDirectionInSequence(objectEvent, sprite, directions);
}

movement_type_def(MovementType_WalkSequenceRightLeftDownUp, gMovementTypeFuncs_WalkSequenceRightLeftDownUp)

u8 MovementType_WalkSequenceRightLeftDownUp_Step1(struct ObjectEvent *objectEvent, struct Sprite *sprite)
{
    u8 directions[sizeof(gRightLeftDownUpDirections)];
    memcpy(directions, gRightLeftDownUpDirections, sizeof(gRightLeftDownUpDirections));
    if (objectEvent->directionSequenceIndex == 1 && objectEvent->initialCoords.x == objectEvent->currentCoords.x)
        objectEvent->directionSequenceIndex = 2;

    return MoveNextDirectionInSequence(objectEvent, sprite, directions);
}

movement_type_def(MovementType_WalkSequenceDownUpRightLeft, gMovementTypeFuncs_WalkSequenceDownUpRightLeft)

u8 MovementType_WalkSequenceDownUpRightLeft_Step1(struct ObjectEvent *objectEvent, struct Sprite *sprite)
{
    u8 directions[sizeof(gDownUpRightLeftDirections)];
    memcpy(directions, gDownUpRightLeftDirections, sizeof(gDownUpRightLeftDirections));
    if (objectEvent->directionSequenceIndex == 1 && objectEvent->initialCoords.y == objectEvent->currentCoords.y)
        objectEvent->directionSequenceIndex = 2;

    return MoveNextDirectionInSequence(objectEvent, sprite, directions);
}

movement_type_def(MovementType_WalkSequenceLeftDownUpRight, gMovementTypeFuncs_WalkSequenceLeftDownUpRight)

u8 MovementType_WalkSequenceLeftDownUpRight_Step1(struct ObjectEvent *objectEvent, struct Sprite *sprite)
{
    u8 directions[sizeof(gLeftDownUpRightDirections)];
    memcpy(directions, gLeftDownUpRightDirections, sizeof(gLeftDownUpRightDirections));
    if (objectEvent->directionSequenceIndex == 2 && objectEvent->initialCoords.y == objectEvent->currentCoords.y)
        objectEvent->directionSequenceIndex = 3;

    return MoveNextDirectionInSequence(objectEvent, sprite, directions);
}

movement_type_def(MovementType_WalkSequenceUpLeftRightDown, gMovementTypeFuncs_WalkSequenceUpLeftRightDown)

u8 MovementType_WalkSequenceUpLeftRightDown_Step1(struct ObjectEvent *objectEvent, struct Sprite *sprite)
{
    u8 directions[sizeof(gUpLeftRightDownDirections)];
    memcpy(directions, gUpLeftRightDownDirections, sizeof(gUpLeftRightDownDirections));
    if (objectEvent->directionSequenceIndex == 2 && objectEvent->initialCoords.x == objectEvent->currentCoords.x)
        objectEvent->directionSequenceIndex = 3;

    return MoveNextDirectionInSequence(objectEvent, sprite, directions);
}

movement_type_def(MovementType_WalkSequenceLeftRightDownUp, gMovementTypeFuncs_WalkSequenceLeftRightDownUp)

u8 MovementType_WalkSequenceLeftRightDownUp_Step1(struct ObjectEvent *objectEvent, struct Sprite *sprite)
{
    u8 directions[sizeof(gLeftRightDownUpDirections)];
    memcpy(directions, gLeftRightDownUpDirections, sizeof(gLeftRightDownUpDirections));
    if (objectEvent->directionSequenceIndex == 1 && objectEvent->initialCoords.x == objectEvent->currentCoords.x)
        objectEvent->directionSequenceIndex = 2;

    return MoveNextDirectionInSequence(objectEvent, sprite, directions);
}

movement_type_def(MovementType_WalkSequenceDownUpLeftRight, gMovementTypeFuncs_WalkSequenceDownUpLeftRight)

u8 MovementType_WalkSequenceDownUpLeftRight_Step1(struct ObjectEvent *objectEvent, struct Sprite *sprite)
{
    u8 directions[sizeof(gStandardDirections)];
    memcpy(directions, gStandardDirections, sizeof(gStandardDirections));
    if (objectEvent->directionSequenceIndex == 1 && objectEvent->initialCoords.y == objectEvent->currentCoords.y)
        objectEvent->directionSequenceIndex = 2;

    return MoveNextDirectionInSequence(objectEvent, sprite, directions);
}

movement_type_def(MovementType_WalkSequenceRightDownUpLeft, gMovementTypeFuncs_WalkSequenceRightDownUpLeft)

u8 MovementType_WalkSequenceRightDownUpLeft_Step1(struct ObjectEvent *objectEvent, struct Sprite *sprite)
{
    u8 directions[sizeof(gRightDownUpLeftDirections)];
    memcpy(directions, gRightDownUpLeftDirections, sizeof(gRightDownUpLeftDirections));
    if (objectEvent->directionSequenceIndex == 2 && objectEvent->initialCoords.y == objectEvent->currentCoords.y)
        objectEvent->directionSequenceIndex = 3;

    return MoveNextDirectionInSequence(objectEvent, sprite, directions);
}

movement_type_def(MovementType_WalkSequenceLeftUpDownRight, gMovementTypeFuncs_WalkSequenceLeftUpDownRight)

u8 MovementType_WalkSequenceLeftUpDownRight_Step1(struct ObjectEvent *objectEvent, struct Sprite *sprite)
{
    u8 directions[sizeof(gLeftUpDownRightDirections)];
    memcpy(directions, gLeftUpDownRightDirections, sizeof(gLeftUpDownRightDirections));
    if (objectEvent->directionSequenceIndex == 2 && objectEvent->initialCoords.y == objectEvent->currentCoords.y)
        objectEvent->directionSequenceIndex = 3;

    return MoveNextDirectionInSequence(objectEvent, sprite, directions);
}

movement_type_def(MovementType_WalkSequenceUpDownRightLeft, gMovementTypeFuncs_WalkSequenceUpDownRightLeft)

u8 MovementType_WalkSequenceUpDownRightLeft_Step1(struct ObjectEvent *objectEvent, struct Sprite *sprite)
{
    u8 directions[sizeof(gUpDownRightLeftDirections)];
    memcpy(directions, gUpDownRightLeftDirections, sizeof(gUpDownRightLeftDirections));
    if (objectEvent->directionSequenceIndex == 1 && objectEvent->initialCoords.y == objectEvent->currentCoords.y)
        objectEvent->directionSequenceIndex = 2;

    return MoveNextDirectionInSequence(objectEvent, sprite, directions);
}

movement_type_def(MovementType_WalkSequenceRightLeftUpDown, gMovementTypeFuncs_WalkSequenceRightLeftUpDown)

u8 MovementType_WalkSequenceRightLeftUpDown_Step1(struct ObjectEvent *objectEvent, struct Sprite *sprite)
{
    u8 directions[sizeof(gRightLeftUpDownDirections)];
    memcpy(directions, gRightLeftUpDownDirections, sizeof(gRightLeftUpDownDirections));
    if (objectEvent->directionSequenceIndex == 1 && objectEvent->initialCoords.x == objectEvent->currentCoords.x)
        objectEvent->directionSequenceIndex = 2;

    return MoveNextDirectionInSequence(objectEvent, sprite, directions);
}

movement_type_def(MovementType_WalkSequenceDownRightLeftUp, gMovementTypeFuncs_WalkSequenceDownRightLeftUp)

u8 MovementType_WalkSequenceDownRightLeftUp_Step1(struct ObjectEvent *objectEvent, struct Sprite *sprite)
{
    u8 directions[sizeof(gDownRightLeftUpDirections)];
    memcpy(directions, gDownRightLeftUpDirections, sizeof(gDownRightLeftUpDirections));
    if (objectEvent->directionSequenceIndex == 2 && objectEvent->initialCoords.x == objectEvent->currentCoords.x)
        objectEvent->directionSequenceIndex = 3;

    return MoveNextDirectionInSequence(objectEvent, sprite, directions);
}

movement_type_def(MovementType_WalkSequenceRightUpDownLeft, gMovementTypeFuncs_WalkSequenceRightUpDownLeft)

u8 MovementType_WalkSequenceRightUpDownLeft_Step1(struct ObjectEvent *objectEvent, struct Sprite *sprite)
{
    u8 directions[sizeof(gRightUpDownLeftDirections)];
    memcpy(directions, gRightUpDownLeftDirections, sizeof(gRightUpDownLeftDirections));
    if (objectEvent->directionSequenceIndex == 2 && objectEvent->initialCoords.y == objectEvent->currentCoords.y)
        objectEvent->directionSequenceIndex = 3;

    return MoveNextDirectionInSequence(objectEvent, sprite, directions);
}

movement_type_def(MovementType_WalkSequenceUpDownLeftRight, gMovementTypeFuncs_WalkSequenceUpDownLeftRight)

u8 MovementType_WalkSequenceUpDownLeftRight_Step1(struct ObjectEvent *objectEvent, struct Sprite *sprite)
{
    u8 directions[sizeof(gUpDownLeftRightDirections)];
    memcpy(directions, gUpDownLeftRightDirections, sizeof(gUpDownLeftRightDirections));
    if (objectEvent->directionSequenceIndex == 1 && objectEvent->initialCoords.y == objectEvent->currentCoords.y)
        objectEvent->directionSequenceIndex = 2;

    return MoveNextDirectionInSequence(objectEvent, sprite, directions);
}

movement_type_def(MovementType_WalkSequenceLeftRightUpDown, gMovementTypeFuncs_WalkSequenceLeftRightUpDown)

u8 MovementType_WalkSequenceLeftRightUpDown_Step1(struct ObjectEvent *objectEvent, struct Sprite *sprite)
{
    u8 directions[sizeof(gLeftRightUpDownDirections)];
    memcpy(directions, gLeftRightUpDownDirections, sizeof(gLeftRightUpDownDirections));
    if (objectEvent->directionSequenceIndex == 1 && objectEvent->initialCoords.x == objectEvent->currentCoords.x)
        objectEvent->directionSequenceIndex = 2;

    return MoveNextDirectionInSequence(objectEvent, sprite, directions);
}

movement_type_def(MovementType_WalkSequenceDownLeftRightUp, gMovementTypeFuncs_WalkSequenceDownLeftRightUp)

u8 MovementType_WalkSequenceDownLeftRightUp_Step1(struct ObjectEvent *objectEvent, struct Sprite *sprite)
{
    u8 directions[sizeof(gDownLeftRightUpDirections)];
    memcpy(directions, gDownLeftRightUpDirections, sizeof(gDownLeftRightUpDirections));
    if (objectEvent->directionSequenceIndex == 2 && objectEvent->initialCoords.x == objectEvent->currentCoords.x)
        objectEvent->directionSequenceIndex = 3;

    return MoveNextDirectionInSequence(objectEvent, sprite, directions);
}

movement_type_def(MovementType_WalkSequenceUpLeftDownRight, gMovementTypeFuncs_WalkSequenceUpLeftDownRight)

u8 MovementType_WalkSequenceUpLeftDownRight_Step1(struct ObjectEvent *objectEvent, struct Sprite *sprite)
{
    u8 directions[sizeof(gUpLeftDownRightDirections)];
    memcpy(directions, gUpLeftDownRightDirections, sizeof(gUpLeftDownRightDirections));
    if (objectEvent->directionSequenceIndex == 2 && objectEvent->initialCoords.y == objectEvent->currentCoords.y)
        objectEvent->directionSequenceIndex = 3;

    return MoveNextDirectionInSequence(objectEvent, sprite, directions);
}

movement_type_def(MovementType_WalkSequenceDownRightUpLeft, gMovementTypeFuncs_WalkSequenceDownRightUpLeft)

u8 MovementType_WalkSequenceDownRightUpLeft_Step1(struct ObjectEvent *objectEvent, struct Sprite *sprite)
{
    u8 directions[sizeof(gDownRightUpLeftDirections)];
    memcpy(directions, gDownRightUpLeftDirections, sizeof(gDownRightUpLeftDirections));
    if (objectEvent->directionSequenceIndex == 2 && objectEvent->initialCoords.y == objectEvent->currentCoords.y)
        objectEvent->directionSequenceIndex = 3;

    return MoveNextDirectionInSequence(objectEvent, sprite, directions);
}

movement_type_def(MovementType_WalkSequenceLeftDownRightUp, gMovementTypeFuncs_WalkSequenceLeftDownRightUp)

u8 MovementType_WalkSequenceLeftDownRightUp_Step1(struct ObjectEvent *objectEvent, struct Sprite *sprite)
{
    u8 directions[sizeof(gLeftDownRightUpDirections)];
    memcpy(directions, gLeftDownRightUpDirections, sizeof(gLeftDownRightUpDirections));
    if (objectEvent->directionSequenceIndex == 2 && objectEvent->initialCoords.x == objectEvent->currentCoords.x)
        objectEvent->directionSequenceIndex = 3;

    return MoveNextDirectionInSequence(objectEvent, sprite, directions);
}

movement_type_def(MovementType_WalkSequenceRightUpLeftDown, gMovementTypeFuncs_WalkSequenceRightUpLeftDown)

u8 MovementType_WalkSequenceRightUpLeftDown_Step1(struct ObjectEvent *objectEvent, struct Sprite *sprite)
{
    u8 directions[sizeof(gRightUpLeftDownDirections)];
    memcpy(directions, gRightUpLeftDownDirections, sizeof(gRightUpLeftDownDirections));
    if (objectEvent->directionSequenceIndex == 2 && objectEvent->initialCoords.x == objectEvent->currentCoords.x)
        objectEvent->directionSequenceIndex = 3;

    return MoveNextDirectionInSequence(objectEvent, sprite, directions);
}

movement_type_def(MovementType_WalkSequenceUpRightDownLeft, gMovementTypeFuncs_WalkSequenceUpRightDownLeft)

u8 MovementType_WalkSequenceUpRightDownLeft_Step1(struct ObjectEvent *objectEvent, struct Sprite *sprite)
{
    u8 directions[sizeof(gUpRightDownLeftDirections)];
    memcpy(directions, gUpRightDownLeftDirections, sizeof(gUpRightDownLeftDirections));
    if (objectEvent->directionSequenceIndex == 2 && objectEvent->initialCoords.y == objectEvent->currentCoords.y)
        objectEvent->directionSequenceIndex = 3;

    return MoveNextDirectionInSequence(objectEvent, sprite, directions);
}

movement_type_def(MovementType_WalkSequenceDownLeftUpRight, gMovementTypeFuncs_WalkSequenceDownLeftUpRight)

u8 MovementType_WalkSequenceDownLeftUpRight_Step1(struct ObjectEvent *objectEvent, struct Sprite *sprite)
{
    u8 directions[sizeof(gDownLeftUpRightDirections)];
    memcpy(directions, gDownLeftUpRightDirections, sizeof(gDownLeftUpRightDirections));
    if (objectEvent->directionSequenceIndex == 2 && objectEvent->initialCoords.y == objectEvent->currentCoords.y)
        objectEvent->directionSequenceIndex = 3;

    return MoveNextDirectionInSequence(objectEvent, sprite, directions);
}

movement_type_def(MovementType_WalkSequenceLeftUpRightDown, gMovementTypeFuncs_WalkSequenceLeftUpRightDown)

u8 MovementType_WalkSequenceLeftUpRightDown_Step1(struct ObjectEvent *objectEvent, struct Sprite *sprite)
{
    u8 directions[sizeof(gLeftUpRightDownDirections)];
    memcpy(directions, gLeftUpRightDownDirections, sizeof(gLeftUpRightDownDirections));
    if (objectEvent->directionSequenceIndex == 2 && objectEvent->initialCoords.x == objectEvent->currentCoords.x)
        objectEvent->directionSequenceIndex = 3;

    return MoveNextDirectionInSequence(objectEvent, sprite, directions);
}

movement_type_def(MovementType_WalkSequenceRightDownLeftUp, gMovementTypeFuncs_WalkSequenceRightDownLeftUp)

u8 MovementType_WalkSequenceRightDownLeftUp_Step1(struct ObjectEvent *objectEvent, struct Sprite *sprite)
{
    u8 directions[sizeof(gRightDownLeftUpDirections)];
    memcpy(directions, gRightDownLeftUpDirections, sizeof(gRightDownLeftUpDirections));
    if (objectEvent->directionSequenceIndex == 2 && objectEvent->initialCoords.x == objectEvent->currentCoords.x)
        objectEvent->directionSequenceIndex = 3;

    return MoveNextDirectionInSequence(objectEvent, sprite, directions);
}

movement_type_def(MovementType_CopyPlayer, gMovementTypeFuncs_CopyPlayer)

bool8 MovementType_CopyPlayer_Step0(struct ObjectEvent *objectEvent, struct Sprite *sprite)
{
    ClearObjectEventMovement(objectEvent, sprite);
    if (objectEvent->directionSequenceIndex == 0)
        objectEvent->directionSequenceIndex = GetPlayerFacingDirection();
    sprite->sTypeFuncId = 1;
    return TRUE;
}

bool8 MovementType_CopyPlayer_Step1(struct ObjectEvent *objectEvent, struct Sprite *sprite)
{
    if (gObjectEvents[gPlayerAvatar.objectEventId].movementActionId == MOVEMENT_ACTION_NONE || gPlayerAvatar.tileTransitionState == T_TILE_CENTER)
        return FALSE;

    return gCopyPlayerMovementFuncs[PlayerGetCopyableMovement()](objectEvent, sprite, GetPlayerMovementDirection(), NULL);
}

bool8 MovementType_CopyPlayer_Step2(struct ObjectEvent *objectEvent, struct Sprite *sprite)
{
    if (ObjectEventExecSingleMovementAction(objectEvent, sprite))
    {
        objectEvent->singleMovementActive = FALSE;
        sprite->sTypeFuncId = 1;
    }
    return FALSE;
}

bool8 CopyablePlayerMovement_None(struct ObjectEvent *objectEvent, struct Sprite *sprite, u8 playerDirection, bool8 tileCallback(u8))
{
    return FALSE;
}

bool8 CopyablePlayerMovement_FaceDirection(struct ObjectEvent *objectEvent, struct Sprite *sprite, u8 playerDirection, bool8 tileCallback(u8))
{
    ObjectEventSetSingleMovement(objectEvent, sprite, GetFaceDirectionMovementAction(GetCopyDirection(gInitialMovementTypeFacingDirections[objectEvent->movementType], objectEvent->directionSequenceIndex, playerDirection)));
    objectEvent->singleMovementActive = TRUE;
    sprite->sTypeFuncId = 2;
    return TRUE;
}

bool8 CopyablePlayerMovement_WalkNormal(struct ObjectEvent *objectEvent, struct Sprite *sprite, u8 playerDirection, bool8 tileCallback(u8))
{
    u32 direction;
    s16 x;
    s16 y;

    direction = playerDirection;
    if (ObjectEventIsFarawayIslandMew(objectEvent))
    {
        direction = GetMewMoveDirection();
        if (direction == DIR_NONE)
        {
            direction = playerDirection;
            direction = GetCopyDirection(gInitialMovementTypeFacingDirections[objectEvent->movementType], objectEvent->directionSequenceIndex, direction);
            ObjectEventMoveDestCoords(objectEvent, direction, &x, &y);
            ObjectEventSetSingleMovement(objectEvent, sprite, GetFaceDirectionMovementAction(direction));
            objectEvent->singleMovementActive = TRUE;
            sprite->sTypeFuncId = 2;
            return TRUE;
        }
    }
    else
    {
        direction = GetCopyDirection(gInitialMovementTypeFacingDirections[objectEvent->movementType], objectEvent->directionSequenceIndex, direction);
    }
    ObjectEventMoveDestCoords(objectEvent, direction, &x, &y);
    ObjectEventSetSingleMovement(objectEvent, sprite, GetWalkNormalMovementAction(direction));

    if (GetCollisionAtCoords(objectEvent, x, y, direction) || (tileCallback != NULL && !tileCallback(MapGridGetMetatileBehaviorAt(x, y))))
        ObjectEventSetSingleMovement(objectEvent, sprite, GetFaceDirectionMovementAction(direction));

    objectEvent->singleMovementActive = TRUE;
    sprite->sTypeFuncId = 2;
    return TRUE;
}

bool8 CopyablePlayerMovement_WalkFast(struct ObjectEvent *objectEvent, struct Sprite *sprite, u8 playerDirection, bool8 tileCallback(u8))
{
    u32 direction;
    s16 x;
    s16 y;

    direction = playerDirection;
    direction = GetCopyDirection(gInitialMovementTypeFacingDirections[objectEvent->movementType], objectEvent->directionSequenceIndex, direction);
    ObjectEventMoveDestCoords(objectEvent, direction, &x, &y);
    ObjectEventSetSingleMovement(objectEvent, sprite, GetWalkFastMovementAction(direction));

    if (GetCollisionAtCoords(objectEvent, x, y, direction) || (tileCallback != NULL && !tileCallback(MapGridGetMetatileBehaviorAt(x, y))))
        ObjectEventSetSingleMovement(objectEvent, sprite, GetFaceDirectionMovementAction(direction));

    objectEvent->singleMovementActive = TRUE;
    sprite->sTypeFuncId = 2;
    return TRUE;
}

bool8 CopyablePlayerMovement_WalkFaster(struct ObjectEvent *objectEvent, struct Sprite *sprite, u8 playerDirection, bool8 tileCallback(u8))
{
    u32 direction;
    s16 x;
    s16 y;

    direction = playerDirection;
    direction = GetCopyDirection(gInitialMovementTypeFacingDirections[objectEvent->movementType], objectEvent->directionSequenceIndex, direction);
    ObjectEventMoveDestCoords(objectEvent, direction, &x, &y);
    ObjectEventSetSingleMovement(objectEvent, sprite, GetWalkFasterMovementAction(direction));

    if (GetCollisionAtCoords(objectEvent, x, y, direction) || (tileCallback != NULL && !tileCallback(MapGridGetMetatileBehaviorAt(x, y))))
        ObjectEventSetSingleMovement(objectEvent, sprite, GetFaceDirectionMovementAction(direction));

    objectEvent->singleMovementActive = TRUE;
    sprite->sTypeFuncId = 2;
    return TRUE;
}

bool8 CopyablePlayerMovement_Slide(struct ObjectEvent *objectEvent, struct Sprite *sprite, u8 playerDirection, bool8 tileCallback(u8))
{
    u32 direction;
    s16 x;
    s16 y;

    direction = playerDirection;
    direction = GetCopyDirection(gInitialMovementTypeFacingDirections[objectEvent->movementType], objectEvent->directionSequenceIndex, direction);
    ObjectEventMoveDestCoords(objectEvent, direction, &x, &y);
    ObjectEventSetSingleMovement(objectEvent, sprite, GetSlideMovementAction(direction));

    if (GetCollisionAtCoords(objectEvent, x, y, direction) || (tileCallback != NULL && !tileCallback(MapGridGetMetatileBehaviorAt(x, y))))
        ObjectEventSetSingleMovement(objectEvent, sprite, GetFaceDirectionMovementAction(direction));

    objectEvent->singleMovementActive = TRUE;
    sprite->sTypeFuncId = 2;
    return TRUE;
}

bool8 CopyablePlayerMovement_JumpInPlace(struct ObjectEvent *objectEvent, struct Sprite *sprite, u8 playerDirection, bool8 tileCallback(u8))
{
    u32 direction;

    direction = playerDirection;
    direction = GetCopyDirection(gInitialMovementTypeFacingDirections[objectEvent->movementType], objectEvent->directionSequenceIndex, direction);
    ObjectEventSetSingleMovement(objectEvent, sprite, GetJumpInPlaceMovementAction(direction));
    objectEvent->singleMovementActive = TRUE;
    sprite->sTypeFuncId = 2;
    return TRUE;
}

bool8 CopyablePlayerMovement_Jump(struct ObjectEvent *objectEvent, struct Sprite *sprite, u8 playerDirection, bool8 tileCallback(u8))
{
    u32 direction;
    s16 x;
    s16 y;

    direction = playerDirection;
    direction = GetCopyDirection(gInitialMovementTypeFacingDirections[objectEvent->movementType], objectEvent->directionSequenceIndex, direction);
    ObjectEventMoveDestCoords(objectEvent, direction, &x, &y);
    ObjectEventSetSingleMovement(objectEvent, sprite, GetJumpMovementAction(direction));

    if (GetCollisionAtCoords(objectEvent, x, y, direction) || (tileCallback != NULL && !tileCallback(MapGridGetMetatileBehaviorAt(x, y))))
        ObjectEventSetSingleMovement(objectEvent, sprite, GetFaceDirectionMovementAction(direction));

    objectEvent->singleMovementActive = TRUE;
    sprite->sTypeFuncId = 2;
    return TRUE;
}

bool8 CopyablePlayerMovement_Jump2(struct ObjectEvent *objectEvent, struct Sprite *sprite, u8 playerDirection, bool8 tileCallback(u8))
{
    u32 direction;
    s16 x;
    s16 y;

    direction = playerDirection;
    direction = GetCopyDirection(gInitialMovementTypeFacingDirections[objectEvent->movementType], objectEvent->directionSequenceIndex, direction);
    x = objectEvent->currentCoords.x;
    y = objectEvent->currentCoords.y;
    MoveCoordsInDirection(direction, &x, &y, 2, 2);
    ObjectEventSetSingleMovement(objectEvent, sprite, GetJump2MovementAction(direction));

    if (GetCollisionAtCoords(objectEvent, x, y, direction) || (tileCallback != NULL && !tileCallback(MapGridGetMetatileBehaviorAt(x, y))))
        ObjectEventSetSingleMovement(objectEvent, sprite, GetFaceDirectionMovementAction(direction));

    objectEvent->singleMovementActive = TRUE;
    sprite->sTypeFuncId = 2;
    return TRUE;
}

movement_type_def(MovementType_FollowPlayer, gMovementTypeFuncs_FollowPlayer)

bool8 MovementType_FollowPlayer_Shadow(struct ObjectEvent *objectEvent, struct Sprite *sprite)
{
    ClearObjectEventMovement(objectEvent, sprite);
    if (!IsFollowerVisible()) { // Shadow player's position
      objectEvent->invisible = TRUE;
      MoveObjectEventToMapCoords(objectEvent, gObjectEvents[gPlayerAvatar.objectEventId].currentCoords.x, gObjectEvents[gPlayerAvatar.objectEventId].currentCoords.y);
      objectEvent->triggerGroundEffectsOnMove = FALSE; // Stop endless reflection spawning
      return FALSE;
    }
    sprite->data[1] = 1; // Enter active state; if the player moves the follower will appear
    return TRUE;
}

bool8 MovementType_FollowPlayer_Active(struct ObjectEvent *objectEvent, struct Sprite *sprite)
{
    if (gPlayerAvatar.tileTransitionState == T_NOT_MOVING && !gObjectEvents[gPlayerAvatar.objectEventId].heldMovementActive ) { // do nothing if player is stationary
        return FALSE;
    } else if (!IsFollowerVisible()) {
      if (objectEvent->invisible) { // Return to shadowing state
        sprite->data[1] = 0;
        return FALSE;
      }
      // Animate entering pokeball
      ClearObjectEventMovement(objectEvent, sprite);
      ObjectEventSetSingleMovement(objectEvent, sprite, MOVEMENT_ACTION_ENTER_POKEBALL);
      objectEvent->singleMovementActive = 1;
      sprite->animCmdIndex = 0; // Needed for animCmdIndex weirdness
      sprite->data[1] = 2; // movement action sets state to 0
      return TRUE;
    }
    // TODO: Remove dependence on PlayerGetCopyableMovement
    return gFollowPlayerMovementFuncs[PlayerGetCopyableMovement()](objectEvent, sprite, GetPlayerMovementDirection(), NULL);
}

bool8 MovementType_FollowPlayer_Moving(struct ObjectEvent *objectEvent, struct Sprite *sprite)
{
    if (ObjectEventExecSingleMovementAction(objectEvent, sprite))
    {
        objectEvent->singleMovementActive = 0;
        if (sprite->data[1]) { // restore nonzero state
          sprite->data[1] = 1;
        }
    }
    return FALSE;
}

bool8 FollowablePlayerMovement_Idle(struct ObjectEvent *objectEvent, struct Sprite *sprite, u8 playerDirection, bool8 tileCallback(u8))
{
    u8 direction;
    if (!objectEvent->singleMovementActive) { // walk in place
      ObjectEventSetSingleMovement(objectEvent, sprite, GetWalkInPlaceNormalMovementAction(objectEvent->facingDirection));
      sprite->data[1] = 1;
      objectEvent->singleMovementActive = 1;
      return TRUE;
    } else if (ObjectEventExecSingleMovementAction(objectEvent, sprite)) { // finish movement action
        objectEvent->singleMovementActive = 0;
    }
    return FALSE;
}

bool8 FollowablePlayerMovement_Step(struct ObjectEvent *objectEvent, struct Sprite *sprite, u8 playerDirection, bool8 tileCallback(u8))
{
    u32 direction;
    s16 x;
    s16 y;
    s16 targetX;
    s16 targetY;

    targetX = gObjectEvents[gPlayerAvatar.objectEventId].previousCoords.x;
    targetY = gObjectEvents[gPlayerAvatar.objectEventId].previousCoords.y;
    x = gObjectEvents[gPlayerAvatar.objectEventId].currentCoords.x;
    y = gObjectEvents[gPlayerAvatar.objectEventId].currentCoords.y;

    if ((x == targetX && y == targetY) || !IsFollowerVisible()) { // don't move on player collision or if not visible
      return FALSE;
    }
    x = objectEvent->currentCoords.x;
    y = objectEvent->currentCoords.y;
    ClearObjectEventMovement(objectEvent, sprite);

    if (objectEvent->invisible) { // Animate exiting pokeball
      MoveObjectEventToMapCoords(objectEvent, targetX, targetY);
      ObjectEventSetSingleMovement(objectEvent, sprite, MOVEMENT_ACTION_EXIT_POKEBALL);
      objectEvent->singleMovementActive = 1;
      sprite->animCmdIndex = 0; // Needed because of weird animCmdIndex stuff
      sprite->data[1] = 2;
      return TRUE;
    } else if (x == targetX && y == targetY) { // don't move if already in the player's last position
      return FALSE;
    }

    // Follow player
    direction = GetDirectionToFace(x, y, targetX, targetY);
    ObjectEventMoveDestCoords(objectEvent, direction, &x, &y);
    if (TestPlayerAvatarFlags(PLAYER_AVATAR_FLAG_DASH)) { // Set follow speed accordingly
      ObjectEventSetSingleMovement(objectEvent, sprite, GetWalkFastMovementAction(direction));
    } else {
      ObjectEventSetSingleMovement(objectEvent, sprite, GetWalkNormalMovementAction(direction));
    }
    objectEvent->singleMovementActive = 1;
    sprite->data[1] = 2;
    return TRUE;
}

bool8 FollowablePlayerMovement_GoSpeed1(struct ObjectEvent *objectEvent, struct Sprite *sprite, u8 playerDirection, bool8 tileCallback(u8))
{
    u32 direction;
    s16 x;
    s16 y;

    direction = playerDirection;
    direction = GetCopyDirection(gInitialMovementTypeFacingDirections[objectEvent->movementType], objectEvent->directionSequenceIndex, direction);
    ObjectEventMoveDestCoords(objectEvent, direction, &x, &y);
    ObjectEventSetSingleMovement(objectEvent, sprite, GetWalkFastMovementAction(direction));
    if (GetCollisionAtCoords(objectEvent, x, y, direction) || (tileCallback != NULL && !tileCallback(MapGridGetMetatileBehaviorAt(x, y))))
    {
        ObjectEventSetSingleMovement(objectEvent, sprite, GetFaceDirectionMovementAction(direction));
    }
    objectEvent->singleMovementActive = TRUE;
    sprite->data[1] = 2;
    return TRUE;
}

bool8 FollowablePlayerMovement_GoSpeed2(struct ObjectEvent *objectEvent, struct Sprite *sprite, u8 playerDirection, bool8 tileCallback(u8))
{
    u32 direction;
    s16 x;
    s16 y;

    direction = playerDirection;
    direction = GetCopyDirection(gInitialMovementTypeFacingDirections[objectEvent->movementType], objectEvent->directionSequenceIndex, direction);
    ObjectEventMoveDestCoords(objectEvent, direction, &x, &y);
    ObjectEventSetSingleMovement(objectEvent, sprite, GetWalkFasterMovementAction(direction));
    if (GetCollisionAtCoords(objectEvent, x, y, direction) || (tileCallback != NULL && !tileCallback(MapGridGetMetatileBehaviorAt(x, y))))
    {
        ObjectEventSetSingleMovement(objectEvent, sprite, GetFaceDirectionMovementAction(direction));
    }
    objectEvent->singleMovementActive = TRUE;
    sprite->data[1] = 2;
    return TRUE;
}

bool8 FollowablePlayerMovement_Slide(struct ObjectEvent *objectEvent, struct Sprite *sprite, u8 playerDirection, bool8 tileCallback(u8))
{
    u32 direction;
    s16 x;
    s16 y;

    direction = playerDirection;
    direction = GetCopyDirection(gInitialMovementTypeFacingDirections[objectEvent->movementType], objectEvent->directionSequenceIndex, direction);
    ObjectEventMoveDestCoords(objectEvent, direction, &x, &y);
    ObjectEventSetSingleMovement(objectEvent, sprite, GetSlideMovementAction(direction));
    if (GetCollisionAtCoords(objectEvent, x, y, direction) || (tileCallback != NULL && !tileCallback(MapGridGetMetatileBehaviorAt(x, y))))
    {
        ObjectEventSetSingleMovement(objectEvent, sprite, GetFaceDirectionMovementAction(direction));
    }
    objectEvent->singleMovementActive = TRUE;
    sprite->data[1] = 2;
    return TRUE;
}

bool8 fph_IM_DIFFERENT(struct ObjectEvent *objectEvent, struct Sprite *sprite, u8 playerDirection, bool8 tileCallback(u8))
{
    u32 direction;

    direction = playerDirection;
    direction = GetCopyDirection(gInitialMovementTypeFacingDirections[objectEvent->movementType], objectEvent->directionSequenceIndex, direction);
    ObjectEventSetSingleMovement(objectEvent, sprite, GetJumpInPlaceMovementAction(direction));
    objectEvent->singleMovementActive = TRUE;
    sprite->data[1] = 2;
    return TRUE;
}

bool8 FollowablePlayerMovement_GoSpeed4(struct ObjectEvent *objectEvent, struct Sprite *sprite, u8 playerDirection, bool8 tileCallback(u8))
{
    u32 direction;
    s16 x;
    s16 y;

    direction = playerDirection;
    direction = GetCopyDirection(gInitialMovementTypeFacingDirections[objectEvent->movementType], objectEvent->directionSequenceIndex, direction);
    ObjectEventMoveDestCoords(objectEvent, direction, &x, &y);
    ObjectEventSetSingleMovement(objectEvent, sprite, GetJumpMovementAction(direction));
    if (GetCollisionAtCoords(objectEvent, x, y, direction) || (tileCallback != NULL && !tileCallback(MapGridGetMetatileBehaviorAt(x, y))))
    {
        ObjectEventSetSingleMovement(objectEvent, sprite, GetFaceDirectionMovementAction(direction));
    }
    objectEvent->singleMovementActive = TRUE;
    sprite->data[1] = 2;
    return TRUE;
}

bool8 FollowablePlayerMovement_Jump(struct ObjectEvent *objectEvent, struct Sprite *sprite, u8 playerDirection, bool8 tileCallback(u8))
{
    u32 direction;
    s16 x;
    s16 y;

    direction = playerDirection;
    x = objectEvent->currentCoords.x;
    y = objectEvent->currentCoords.y;
    MoveCoordsInDirection(direction, &x, &y, 2, 2);
    ObjectEventSetSingleMovement(objectEvent, sprite, GetJump2MovementAction(direction));
    objectEvent->singleMovementActive = TRUE;
    sprite->data[1] = 2;
    return TRUE;
}

movement_type_def(MovementType_CopyPlayerInGrass, gMovementTypeFuncs_CopyPlayerInGrass)

bool8 MovementType_CopyPlayerInGrass_Step1(struct ObjectEvent *objectEvent, struct Sprite *sprite)
{
    if (gObjectEvents[gPlayerAvatar.objectEventId].movementActionId == MOVEMENT_ACTION_NONE || gPlayerAvatar.tileTransitionState == T_TILE_CENTER)
        return FALSE;

    return gCopyPlayerMovementFuncs[PlayerGetCopyableMovement()](objectEvent, sprite, GetPlayerMovementDirection(), MetatileBehavior_IsPokeGrass);
}

void MovementType_TreeDisguise(struct Sprite *sprite)
{
    struct ObjectEvent *objectEvent;

    objectEvent = &gObjectEvents[sprite->sObjEventId];
    if (objectEvent->directionSequenceIndex == 0 || (objectEvent->directionSequenceIndex == 1 && !sprite->data[7]))
    {
        ObjectEventGetLocalIdAndMap(objectEvent, &gFieldEffectArguments[0], &gFieldEffectArguments[1], &gFieldEffectArguments[2]);
        objectEvent->fieldEffectSpriteId = FieldEffectStart(FLDEFF_TREE_DISGUISE);
        objectEvent->directionSequenceIndex = 1;
        sprite->data[7]++;
    }
    UpdateObjectEventCurrentMovement(&gObjectEvents[sprite->sObjEventId], sprite, MovementType_Disguise_Callback);
}

static bool8 MovementType_Disguise_Callback(struct ObjectEvent *objectEvent, struct Sprite *sprite)
{
    ClearObjectEventMovement(objectEvent, sprite);
    return FALSE;
}

void MovementType_MountainDisguise(struct Sprite *sprite)
{
    struct ObjectEvent *objectEvent;

    objectEvent = &gObjectEvents[sprite->sObjEventId];
    if (objectEvent->directionSequenceIndex == 0 || (objectEvent->directionSequenceIndex == 1 && !sprite->data[7]))
    {
        ObjectEventGetLocalIdAndMap(objectEvent, &gFieldEffectArguments[0], &gFieldEffectArguments[1], &gFieldEffectArguments[2]);
        objectEvent->fieldEffectSpriteId = FieldEffectStart(FLDEFF_MOUNTAIN_DISGUISE);
        objectEvent->directionSequenceIndex = 1;
        sprite->data[7]++;
    }
    UpdateObjectEventCurrentMovement(&gObjectEvents[sprite->sObjEventId], sprite, MovementType_Disguise_Callback);
}

void MovementType_Buried(struct Sprite *sprite)
{
    if (!sprite->data[7])
    {
        gObjectEvents[sprite->sObjEventId].fixedPriority = TRUE;
        sprite->subspriteMode = SUBSPRITES_IGNORE_PRIORITY;
        sprite->oam.priority = 3;
        sprite->data[7]++;
    }
    UpdateObjectEventCurrentMovement(&gObjectEvents[sprite->sObjEventId], sprite, MovementType_Buried_Callback);
}

static bool8 MovementType_Buried_Callback(struct ObjectEvent *objectEvent, struct Sprite *sprite)
{
    return gMovementTypeFuncs_Buried[sprite->sTypeFuncId](objectEvent, sprite);
}

bool8 MovementType_Buried_Step0(struct ObjectEvent *objectEvent, struct Sprite *sprite)
{
    ClearObjectEventMovement(objectEvent, sprite);
    return FALSE;
}

bool8 MovementType_MoveInPlace_Step1(struct ObjectEvent *objectEvent, struct Sprite *sprite)
{
    if (ObjectEventExecSingleMovementAction(objectEvent, sprite))
        sprite->sTypeFuncId = 0;
    return FALSE;
}

movement_type_def(MovementType_WalkInPlace, gMovementTypeFuncs_WalkInPlace)

bool8 MovementType_WalkInPlace_Step0(struct ObjectEvent *objectEvent, struct Sprite *sprite)
{
    ClearObjectEventMovement(objectEvent, sprite);
    ObjectEventSetSingleMovement(objectEvent, sprite, GetWalkInPlaceNormalMovementAction(objectEvent->facingDirection));
    sprite->sTypeFuncId = 1;
    return TRUE;
}

movement_type_def(MovementType_WalkSlowlyInPlace, gMovementTypeFuncs_WalkSlowlyInPlace)

bool8 MovementType_WalkSlowlyInPlace_Step0(struct ObjectEvent *objectEvent, struct Sprite *sprite)
{
    ClearObjectEventMovement(objectEvent, sprite);
    ObjectEventSetSingleMovement(objectEvent, sprite, GetWalkInPlaceSlowMovementAction(objectEvent->facingDirection));
    sprite->sTypeFuncId = 1;
    return TRUE;
}

movement_type_def(MovementType_JogInPlace, gMovementTypeFuncs_JogInPlace)

bool8 MovementType_JogInPlace_Step0(struct ObjectEvent *objectEvent, struct Sprite *sprite)
{
    ClearObjectEventMovement(objectEvent, sprite);
    ObjectEventSetSingleMovement(objectEvent, sprite, GetWalkInPlaceFastMovementAction(objectEvent->facingDirection));
    sprite->sTypeFuncId = 1;
    return TRUE;
}

movement_type_def(MovementType_RunInPlace, gMovementTypeFuncs_RunInPlace)

bool8 MovementType_RunInPlace_Step0(struct ObjectEvent *objectEvent, struct Sprite *sprite)
{
    ClearObjectEventMovement(objectEvent, sprite);
    ObjectEventSetSingleMovement(objectEvent, sprite, GetWalkInPlaceFasterMovementAction(objectEvent->facingDirection));
    sprite->sTypeFuncId = 1;
    return TRUE;
}

movement_type_def(MovementType_Invisible, gMovementTypeFuncs_Invisible)

bool8 MovementType_Invisible_Step0(struct ObjectEvent *objectEvent, struct Sprite *sprite)
{
    ClearObjectEventMovement(objectEvent, sprite);
    ObjectEventSetSingleMovement(objectEvent, sprite, GetFaceDirectionMovementAction(objectEvent->facingDirection));
    objectEvent->invisible = TRUE;
    sprite->sTypeFuncId = 1;
    return TRUE;
}
bool8 MovementType_Invisible_Step1(struct ObjectEvent *objectEvent, struct Sprite *sprite)
{
    if (ObjectEventExecSingleMovementAction(objectEvent, sprite))
    {
        sprite->sTypeFuncId = 2;
        return TRUE;
    }
    return FALSE;
}

bool8 MovementType_Invisible_Step2(struct ObjectEvent *objectEvent, struct Sprite *sprite)
{
    objectEvent->singleMovementActive = FALSE;
    return FALSE;
}

void ClearObjectEventMovement(struct ObjectEvent *objectEvent, struct Sprite *sprite)
{
    objectEvent->singleMovementActive = FALSE;
    objectEvent->heldMovementActive = FALSE;
    objectEvent->heldMovementFinished = FALSE;
    objectEvent->movementActionId = MOVEMENT_ACTION_NONE;
    sprite->sTypeFuncId = 0;
}

u8 GetFaceDirectionAnimNum(u8 direction)
{
    return sFaceDirectionAnimNums[direction];
}

u8 GetMoveDirectionAnimNum(u8 direction)
{
    return sMoveDirectionAnimNums[direction];
}

u8 GetMoveDirectionFastAnimNum(u8 direction)
{
    return sMoveDirectionFastAnimNums[direction];
}

u8 GetMoveDirectionFasterAnimNum(u8 direction)
{
    return sMoveDirectionFasterAnimNums[direction];
}

u8 GetMoveDirectionFastestAnimNum(u8 direction)
{
    return sMoveDirectionFastestAnimNums[direction];
}

u8 GetJumpSpecialDirectionAnimNum(u8 direction)
{
    return sJumpSpecialDirectionAnimNums[direction];
}

u8 GetAcroWheelieDirectionAnimNum(u8 direction)
{
    return sAcroWheelieDirectionAnimNums[direction];
}

u8 GetAcroUnusedDirectionAnimNum(u8 direction)
{
    return sAcroUnusedDirectionAnimNums[direction];
}

u8 GetAcroEndWheelieDirectionAnimNum(u8 direction)
{
    return sAcroEndWheelieDirectionAnimNums[direction];
}

u8 GetAcroUnusedActionDirectionAnimNum(u8 direction)
{
    return sAcroUnusedActionDirectionAnimNums[direction];
}

u8 GetAcroWheeliePedalDirectionAnimNum(u8 direction)
{
    return sAcroWheeliePedalDirectionAnimNums[direction];
}

u8 GetFishingDirectionAnimNum(u8 direction)
{
    return sFishingDirectionAnimNums[direction];
}

u8 GetFishingNoCatchDirectionAnimNum(u8 direction)
{
    return sFishingNoCatchDirectionAnimNums[direction];
}

u8 GetFishingBiteDirectionAnimNum(u8 direction)
{
    return sFishingBiteDirectionAnimNums[direction];
}

u8 GetRunningDirectionAnimNum(u8 direction)
{
    return sRunningDirectionAnimNums[direction];
}

static const struct StepAnimTable *GetStepAnimTable(const union AnimCmd *const *anims)
{
    const struct StepAnimTable *stepTable;

    for (stepTable = sStepAnimTables; stepTable->anims != NULL; stepTable++)
    {
        if (stepTable->anims == anims)
            return stepTable;
    }
    return NULL;
}

void SetStepAnimHandleAlternation(struct ObjectEvent *objectEvent, struct Sprite *sprite, u8 animNum)
{
    const struct StepAnimTable *stepTable;

    if (!objectEvent->inanimate)
    {
        sprite->animNum = animNum;
        stepTable = GetStepAnimTable(sprite->anims);
        if (stepTable != NULL)
        {
            if (sprite->animCmdIndex == stepTable->animPos[0])
                sprite->animCmdIndex  = stepTable->animPos[3];
            else if (sprite->animCmdIndex == stepTable->animPos[1])
                sprite->animCmdIndex = stepTable->animPos[2];
        }
        SeekSpriteAnim(sprite, sprite->animCmdIndex);
    }
}

void SetStepAnim(struct ObjectEvent *objectEvent, struct Sprite *sprite, u8 animNum)
{
    const struct StepAnimTable *stepTable;

    if (!objectEvent->inanimate)
    {
        u8 animPos;

        sprite->animNum = animNum;
        stepTable = GetStepAnimTable(sprite->anims);
        if (stepTable != NULL)
        {
            animPos = stepTable->animPos[1];
            if (sprite->animCmdIndex <= stepTable->animPos[0])
                animPos = stepTable->animPos[0];

            SeekSpriteAnim(sprite, animPos);
        }
    }
}

u8 GetDirectionToFace(s16 x, s16 y, s16 targetX, s16 targetY)
{
    if (x > targetX)
        return DIR_WEST;

    if (x < targetX)
        return DIR_EAST;

    if (y > targetY)
        return DIR_NORTH;

    return DIR_SOUTH;
}

void SetTrainerMovementType(struct ObjectEvent *objectEvent, u8 movementType)
{
    objectEvent->movementType = movementType;
    objectEvent->directionSequenceIndex = 0;
    objectEvent->extra.playerCopyableMovement = 0;
    gSprites[objectEvent->spriteId].callback = sMovementTypeCallbacks[movementType];
    gSprites[objectEvent->spriteId].sTypeFuncId = 0;
}

u8 GetTrainerFacingDirectionMovementType(u8 direction)
{
    return gTrainerFacingDirectionMovementTypes[direction];
}

static u8 GetCollisionInDirection(struct ObjectEvent *objectEvent, u8 direction)
{
    s16 x = objectEvent->currentCoords.x;
    s16 y = objectEvent->currentCoords.y;
    MoveCoords(direction, &x, &y);
    return GetCollisionAtCoords(objectEvent, x, y, direction);
}

u8 GetCollisionAtCoords(struct ObjectEvent *objectEvent, s16 x, s16 y, u32 dir)
{
    u8 direction = dir;
    if (IsCoordOutsideObjectEventMovementRange(objectEvent, x, y))
        return COLLISION_OUTSIDE_RANGE;
    else if (MapGridIsImpassableAt(x, y) || GetMapBorderIdAt(x, y) == -1 || IsMetatileDirectionallyImpassable(objectEvent, x, y, direction))
        return COLLISION_IMPASSABLE;
    else if (objectEvent->trackedByCamera && !CanCameraMoveInDirection(direction))
        return COLLISION_IMPASSABLE;
    else if (IsZCoordMismatchAt(objectEvent->currentElevation, x, y))
        return COLLISION_ELEVATION_MISMATCH;
    else if (DoesObjectCollideWithObjectAt(objectEvent, x, y))
        return COLLISION_OBJECT_EVENT;
    return COLLISION_NONE;
}

u8 GetCollisionFlagsAtCoords(struct ObjectEvent *objectEvent, s16 x, s16 y, u8 direction)
{
    u8 flags = 0;

    if (IsCoordOutsideObjectEventMovementRange(objectEvent, x, y))
        flags |= 1;
    if (MapGridIsImpassableAt(x, y) || GetMapBorderIdAt(x, y) == -1 || IsMetatileDirectionallyImpassable(objectEvent, x, y, direction) || (objectEvent->trackedByCamera && !CanCameraMoveInDirection(direction)))
        flags |= 2;
    if (IsZCoordMismatchAt(objectEvent->currentElevation, x, y))
        flags |= 4;
    if (DoesObjectCollideWithObjectAt(objectEvent, x, y))
        flags |= 8;
    return flags;
}

static bool8 IsCoordOutsideObjectEventMovementRange(struct ObjectEvent *objectEvent, s16 x, s16 y)
{
    s16 left;
    s16 right;
    s16 top;
    s16 bottom;

    if (objectEvent->rangeX != 0)
    {
        left = objectEvent->initialCoords.x - objectEvent->rangeX;
        right = objectEvent->initialCoords.x + objectEvent->rangeX;

        if (left > x || right < x)
            return TRUE;
    }
    if (objectEvent->rangeY != 0)
    {
        top = objectEvent->initialCoords.y - objectEvent->rangeY;
        bottom = objectEvent->initialCoords.y + objectEvent->rangeY;

        if (top > y || bottom < y)
            return TRUE;
    }
    return FALSE;
}

static bool8 IsMetatileDirectionallyImpassable(struct ObjectEvent *objectEvent, s16 x, s16 y, u8 direction)
{
    if (gOppositeDirectionBlockedMetatileFuncs[direction - 1](objectEvent->currentMetatileBehavior)
        || gDirectionBlockedMetatileFuncs[direction - 1](MapGridGetMetatileBehaviorAt(x, y)))
        return TRUE;

    return FALSE;
}

static bool8 DoesObjectCollideWithObjectAt(struct ObjectEvent *objectEvent, s16 x, s16 y)
{
    u8 i;
    struct ObjectEvent *curObject;

    for (i = 0; i < OBJECT_EVENTS_COUNT; i++)
    {
        curObject = &gObjectEvents[i];
        if (curObject->active && (curObject->movementType != MOVEMENT_TYPE_FOLLOW_PLAYER || objectEvent != &gObjectEvents[gPlayerAvatar.objectEventId]) && curObject != objectEvent)
        {
            if ((curObject->currentCoords.x == x && curObject->currentCoords.y == y) || (curObject->previousCoords.x == x && curObject->previousCoords.y == y))
            {
                if (AreZCoordsCompatible(objectEvent->currentElevation, curObject->currentElevation))
                    return TRUE;
            }
        }
    }
    return FALSE;
}

bool8 IsBerryTreeSparkling(u8 localId, u8 mapNum, u8 mapGroup)
{
    u8 objectEventId;

    if (!TryGetObjectEventIdByLocalIdAndMap(localId, mapNum, mapGroup, &objectEventId)
        && gSprites[gObjectEvents[objectEventId].spriteId].sBerryTreeFlags & BERRY_FLAG_SPARKLING)
        return TRUE;

    return FALSE;
}

void SetBerryTreeJustPicked(u8 localId, u8 mapNum, u8 mapGroup)
{
    u8 objectEventId;

    if (!TryGetObjectEventIdByLocalIdAndMap(localId, mapNum, mapGroup, &objectEventId))
        gSprites[gObjectEvents[objectEventId].spriteId].sBerryTreeFlags |= BERRY_FLAG_JUST_PICKED;
}

#undef sTimer
#undef sBerryTreeFlags

void MoveCoords(u8 direction, s16 *x, s16 *y)
{
    *x += sDirectionToVectors[direction].x;
    *y += sDirectionToVectors[direction].y;
}

// Unused
static void MoveCoordsInMapCoordIncrement(u8 direction, s16 *x, s16 *y)
{
    *x += sDirectionToVectors[direction].x << 4;
    *y += sDirectionToVectors[direction].y << 4;
}

static void MoveCoordsInDirection(u32 dir, s16 *x, s16 *y, s16 deltaX, s16 deltaY)
{
    u8 direction = dir;
    s16 dx2 = (u16)deltaX;
    s16 dy2 = (u16)deltaY;
    if (sDirectionToVectors[direction].x > 0)
        *x += dx2;
    if (sDirectionToVectors[direction].x < 0)
        *x -= dx2;
    if (sDirectionToVectors[direction].y > 0)
        *y += dy2;
    if (sDirectionToVectors[direction].y < 0)
        *y -= dy2;
}

void GetMapCoordsFromSpritePos(s16 x, s16 y, s16 *destX, s16 *destY)
{
    *destX = (x - gSaveBlock1Ptr->pos.x) << 4;
    *destY = (y - gSaveBlock1Ptr->pos.y) << 4;
    *destX -= gTotalCameraPixelOffsetX;
    *destY -= gTotalCameraPixelOffsetY;
}

void SetSpritePosToMapCoords(s16 mapX, s16 mapY, s16 *destX, s16 *destY)
{
    s16 dx = -gTotalCameraPixelOffsetX - gFieldCamera.x;
    s16 dy = -gTotalCameraPixelOffsetY - gFieldCamera.y;
    if (gFieldCamera.x > 0)
        dx += 16;

    if (gFieldCamera.x < 0)
        dx -= 16;

    if (gFieldCamera.y > 0)
        dy += 16;

    if (gFieldCamera.y < 0)
        dy -= 16;

    *destX = ((mapX - gSaveBlock1Ptr->pos.x) << 4) + dx;
    *destY = ((mapY - gSaveBlock1Ptr->pos.y) << 4) + dy;
}

void SetSpritePosToOffsetMapCoords(s16 *x, s16 *y, s16 dx, s16 dy)
{
    SetSpritePosToMapCoords(*x, *y, x, y);
    *x += dx;
    *y += dy;
}

static void GetObjectEventMovingCameraOffset(s16 *x, s16 *y)
{
    *x = 0;
    *y = 0;

    if (gFieldCamera.x > 0)
        (*x)++;

    if (gFieldCamera.x < 0)
        (*x)--;

    if (gFieldCamera.y > 0)
        (*y)++;

    if (gFieldCamera.y < 0)
        (*y)--;
}

void ObjectEventMoveDestCoords(struct ObjectEvent *objectEvent, u32 direction, s16 *x, s16 *y)
{
    u8 newDirn = direction;
    *x = objectEvent->currentCoords.x;
    *y = objectEvent->currentCoords.y;
    MoveCoords(newDirn, x, y);
}

bool8 ObjectEventIsMovementOverridden(struct ObjectEvent *objectEvent)
{
    if (objectEvent->singleMovementActive || objectEvent->heldMovementActive)
        return TRUE;

    return FALSE;
}

bool8 ObjectEventIsHeldMovementActive(struct ObjectEvent *objectEvent)
{
    if (objectEvent->heldMovementActive && objectEvent->movementActionId != MOVEMENT_ACTION_NONE)
        return TRUE;

    return FALSE;
}

bool8 ObjectEventSetHeldMovement(struct ObjectEvent *objectEvent, u8 movementActionId)
{
    if (ObjectEventIsMovementOverridden(objectEvent))
        return TRUE;

    UnfreezeObjectEvent(objectEvent);
    objectEvent->movementActionId = movementActionId;
    objectEvent->heldMovementActive = TRUE;
    objectEvent->heldMovementFinished = FALSE;
    gSprites[objectEvent->spriteId].sActionFuncId = 0;
    return FALSE;
}

void ObjectEventForceSetHeldMovement(struct ObjectEvent *objectEvent, u8 movementActionId)
{
    ObjectEventClearHeldMovementIfActive(objectEvent);
    ObjectEventSetHeldMovement(objectEvent, movementActionId);
}

void ObjectEventClearHeldMovementIfActive(struct ObjectEvent *objectEvent)
{
    if (objectEvent->heldMovementActive)
        ObjectEventClearHeldMovement(objectEvent);
}

void ObjectEventClearHeldMovement(struct ObjectEvent *objectEvent)
{
    objectEvent->movementActionId = MOVEMENT_ACTION_NONE;
    objectEvent->heldMovementActive = FALSE;
    objectEvent->heldMovementFinished = FALSE;
    gSprites[objectEvent->spriteId].sTypeFuncId = 0;
    gSprites[objectEvent->spriteId].sActionFuncId = 0;
}

u8 ObjectEventCheckHeldMovementStatus(struct ObjectEvent *objectEvent)
{
    if (objectEvent->heldMovementActive)
        return objectEvent->heldMovementFinished;

    return 16;
}

u8 ObjectEventClearHeldMovementIfFinished(struct ObjectEvent *objectEvent)
{
    u8 heldMovementStatus = ObjectEventCheckHeldMovementStatus(objectEvent);
    if (heldMovementStatus != 0 && heldMovementStatus != 16)
        ObjectEventClearHeldMovementIfActive(objectEvent);

    return heldMovementStatus;
}

u8 ObjectEventGetHeldMovementActionId(struct ObjectEvent *objectEvent)
{
    if (objectEvent->heldMovementActive)
        return objectEvent->movementActionId;

    return MOVEMENT_ACTION_NONE;
}

void UpdateObjectEventCurrentMovement(struct ObjectEvent *objectEvent, struct Sprite *sprite, bool8 (*callback)(struct ObjectEvent *, struct Sprite *))
{
    DoGroundEffects_OnSpawn(objectEvent, sprite);
    TryEnableObjectEventAnim(objectEvent, sprite);

    if (ObjectEventIsHeldMovementActive(objectEvent))
        ObjectEventExecHeldMovementAction(objectEvent, sprite);
    else if (!objectEvent->frozen)
        while (callback(objectEvent, sprite));

    DoGroundEffects_OnBeginStep(objectEvent, sprite);
    DoGroundEffects_OnFinishStep(objectEvent, sprite);
    UpdateObjectEventSpriteAnimPause(objectEvent, sprite);
    UpdateObjectEventVisibility(objectEvent, sprite);
    ObjectEventUpdateSubpriority(objectEvent, sprite);
}

#define dirn_to_anim(name, table)\
u8 name(u32 idx)\
{\
    u8 direction;\
    u8 animIds[sizeof(table)];\
    direction = idx;\
    memcpy(animIds, (table), sizeof(table));\
    if (direction > DIR_EAST) direction = 0;\
    return animIds[direction];\
}

dirn_to_anim(GetFaceDirectionMovementAction, gFaceDirectionMovementActions);
dirn_to_anim(GetWalkSlowMovementAction, gWalkSlowMovementActions);
dirn_to_anim(GetWalkNormalMovementAction, gWalkNormalMovementActions);
dirn_to_anim(GetWalkFastMovementAction, gWalkFastMovementActions);
dirn_to_anim(GetRideWaterCurrentMovementAction, gRideWaterCurrentMovementActions);
dirn_to_anim(GetWalkFasterMovementAction, gWalkFasterMovementActions);
dirn_to_anim(GetSlideMovementAction, gSlideMovementActions);
dirn_to_anim(GetPlayerRunMovementAction, gPlayerRunMovementActions);
dirn_to_anim(GetJump2MovementAction, gJump2MovementActions);
dirn_to_anim(GetJumpInPlaceMovementAction, gJumpInPlaceMovementActions);
dirn_to_anim(GetJumpInPlaceTurnAroundMovementAction, gJumpInPlaceTurnAroundMovementActions);
dirn_to_anim(GetJumpMovementAction, gJumpMovementActions);
dirn_to_anim(GetJumpSpecialMovementAction, gJumpSpecialMovementActions);
dirn_to_anim(GetWalkInPlaceSlowMovementAction, gWalkInPlaceSlowMovementActions);
dirn_to_anim(GetWalkInPlaceNormalMovementAction, gWalkInPlaceNormalMovementActions);
dirn_to_anim(GetWalkInPlaceFastMovementAction, gWalkInPlaceFastMovementActions);
dirn_to_anim(GetWalkInPlaceFasterMovementAction, gWalkInPlaceFasterMovementActions);

bool8 ObjectEventFaceOppositeDirection(struct ObjectEvent *objectEvent, u8 direction)
{
    return ObjectEventSetHeldMovement(objectEvent, GetFaceDirectionMovementAction(GetOppositeDirection(direction)));
}

dirn_to_anim(GetAcroWheelieFaceDirectionMovementAction, gAcroWheelieFaceDirectionMovementActions);
dirn_to_anim(GetAcroPopWheelieFaceDirectionMovementAction, gAcroPopWheelieFaceDirectionMovementActions);
dirn_to_anim(GetAcroEndWheelieFaceDirectionMovementAction, gAcroEndWheelieFaceDirectionMovementActions);
dirn_to_anim(GetAcroWheelieHopFaceDirectionMovementAction, gAcroWheelieHopFaceDirectionMovementActions);
dirn_to_anim(GetAcroWheelieHopDirectionMovementAction, gAcroWheelieHopDirectionMovementActions);
dirn_to_anim(GetAcroWheelieJumpDirectionMovementAction, gAcroWheelieJumpDirectionMovementActions);
dirn_to_anim(GetAcroWheelieInPlaceDirectionMovementAction, gAcroWheelieInPlaceDirectionMovementActions);
dirn_to_anim(GetAcroPopWheelieMoveDirectionMovementAction, gAcroPopWheelieMoveDirectionMovementActions);
dirn_to_anim(GetAcroWheelieMoveDirectionMovementAction, gAcroWheelieMoveDirectionMovementActions);
dirn_to_anim(GetAcroEndWheelieMoveDirectionMovementAction, gAcroEndWheelieMoveDirectionMovementActions);

u8 GetOppositeDirection(u8 direction)
{
    u8 directions[sizeof sOppositeDirections];

    memcpy(directions, sOppositeDirections, sizeof sOppositeDirections);
    if (direction <= DIR_NONE || direction > (sizeof sOppositeDirections))
        return direction;

    return directions[direction - 1];
}

// Takes the player's original and current direction and gives a direction the copy NPC should consider as the player's direction.
// See comments at the table's definition.
static u32 GetPlayerDirectionForCopy(u8 initDir, u8 moveDir)
{
    return sPlayerDirectionsForCopy[initDir - 1][moveDir - 1];
}

// copyInitDir is the initial facing direction of the copying NPC.
// playerInitDir is the direction the player was facing when the copying NPC was spawned, as set by MovementType_CopyPlayer_Step0.
// playerMoveDir is the direction the player is currently moving.
static u32 GetCopyDirection(u8 copyInitDir, u32 playerInitDir, u32 playerMoveDir)
{
    u32 dir;
    u8 _playerInitDir = playerInitDir;
    u8 _playerMoveDir = playerMoveDir;
    if (_playerInitDir == DIR_NONE || _playerMoveDir == DIR_NONE
      || _playerInitDir > DIR_EAST || _playerMoveDir > DIR_EAST)
        return DIR_NONE;

    dir = GetPlayerDirectionForCopy(_playerInitDir, playerMoveDir);
    return sPlayerDirectionToCopyDirection[copyInitDir - 1][dir - 1];
}

static void ObjectEventExecHeldMovementAction(struct ObjectEvent *objectEvent, struct Sprite *sprite)
{
    if (gMovementActionFuncs[objectEvent->movementActionId][sprite->sActionFuncId](objectEvent, sprite))
        objectEvent->heldMovementFinished = TRUE;
}

static bool8 ObjectEventExecSingleMovementAction(struct ObjectEvent *objectEvent, struct Sprite *sprite)
{
    if (gMovementActionFuncs[objectEvent->movementActionId][sprite->sActionFuncId](objectEvent, sprite))
    {
        objectEvent->movementActionId = MOVEMENT_ACTION_NONE;
        sprite->sActionFuncId = 0;
        return TRUE;
    }
    return FALSE;
}

static void ObjectEventSetSingleMovement(struct ObjectEvent *objectEvent, struct Sprite *sprite, u8 animId)
{
    objectEvent->movementActionId = animId;
    sprite->sActionFuncId = 0;
}

static void FaceDirection(struct ObjectEvent *objectEvent, struct Sprite *sprite, u8 direction)
{
    SetObjectEventDirection(objectEvent, direction);
    ShiftStillObjectEventCoords(objectEvent);
    SetStepAnim(objectEvent, sprite, GetMoveDirectionAnimNum(objectEvent->facingDirection));
    sprite->animPaused = TRUE;
    sprite->sActionFuncId = 1;
}

bool8 MovementAction_FaceDown_Step0(struct ObjectEvent *objectEvent, struct Sprite *sprite)
{
    FaceDirection(objectEvent, sprite, DIR_SOUTH);
    return TRUE;
}

bool8 MovementAction_FaceUp_Step0(struct ObjectEvent *objectEvent, struct Sprite *sprite)
{
    FaceDirection(objectEvent, sprite, DIR_NORTH);
    return TRUE;
}

bool8 MovementAction_FaceLeft_Step0(struct ObjectEvent *objectEvent, struct Sprite *sprite)
{
    FaceDirection(objectEvent, sprite, DIR_WEST);
    return TRUE;
}

bool8 MovementAction_FaceRight_Step0(struct ObjectEvent *objectEvent, struct Sprite *sprite)
{
    FaceDirection(objectEvent, sprite, DIR_EAST);
    return TRUE;
}

void InitNpcForMovement(struct ObjectEvent *objectEvent, struct Sprite *sprite, u8 direction, u8 speed)
{
    s16 x;
    s16 y;

    x = objectEvent->currentCoords.x;
    y = objectEvent->currentCoords.y;
    SetObjectEventDirection(objectEvent, direction);
    MoveCoords(direction, &x, &y);
    ShiftObjectEventCoords(objectEvent, x, y);
    SetSpriteDataForNormalStep(sprite, direction, speed);
    sprite->animPaused = FALSE;

    if (sLockedAnimObjectEvents != NULL && FindLockedObjectEventIndex(objectEvent) != OBJECT_EVENTS_COUNT)
        sprite->animPaused = TRUE;

    objectEvent->triggerGroundEffectsOnMove = TRUE;
    sprite->sActionFuncId = 1;
}

static void InitMovementNormal(struct ObjectEvent *objectEvent, struct Sprite *sprite, u8 direction, u8 speed)
{
    u8 (*functions[ARRAY_COUNT(sDirectionAnimFuncsBySpeed)])(u8);

    memcpy(functions, sDirectionAnimFuncsBySpeed, sizeof sDirectionAnimFuncsBySpeed);
    InitNpcForMovement(objectEvent, sprite, direction, speed);
    SetStepAnimHandleAlternation(objectEvent, sprite, functions[speed](objectEvent->facingDirection));
}

static void StartRunningAnim(struct ObjectEvent *objectEvent, struct Sprite *sprite, u8 direction)
{
    InitNpcForMovement(objectEvent, sprite, direction, MOVE_SPEED_FAST_1);
    SetStepAnimHandleAlternation(objectEvent, sprite, GetRunningDirectionAnimNum(objectEvent->facingDirection));
}

static bool8 UpdateMovementNormal(struct ObjectEvent *objectEvent, struct Sprite *sprite)
{
    if (NpcTakeStep(sprite))
    {
        ShiftStillObjectEventCoords(objectEvent);
        objectEvent->triggerGroundEffectsOnStop = TRUE;
        sprite->animPaused = TRUE;
        return TRUE;
    }
    return FALSE;
}

static void InitNpcForWalkSlow(struct ObjectEvent *objectEvent, struct Sprite *sprite, u8 direction)
{
    s16 x;
    s16 y;

    x = objectEvent->currentCoords.x;
    y = objectEvent->currentCoords.y;
    SetObjectEventDirection(objectEvent, direction);
    MoveCoords(direction, &x, &y);
    ShiftObjectEventCoords(objectEvent, x, y);
    SetWalkSlowSpriteData(sprite, direction);
    sprite->animPaused = FALSE;
    objectEvent->triggerGroundEffectsOnMove = TRUE;
    sprite->sActionFuncId = 1;
}

static void InitWalkSlow(struct ObjectEvent *objectEvent, struct Sprite *sprite, u8 direction)
{
    InitNpcForWalkSlow(objectEvent, sprite, direction);
    SetStepAnimHandleAlternation(objectEvent, sprite, GetMoveDirectionAnimNum(objectEvent->facingDirection));
}

static bool8 UpdateWalkSlow(struct ObjectEvent *objectEvent, struct Sprite *sprite)
{
    if (UpdateWalkSlowAnim(sprite))
    {
        ShiftStillObjectEventCoords(objectEvent);
        objectEvent->triggerGroundEffectsOnStop = TRUE;
        sprite->animPaused = TRUE;
        return TRUE;
    }
    return FALSE;
}

bool8 MovementAction_WalkSlowDiagonalUpLeft_Step0(struct ObjectEvent *objectEvent, struct Sprite *sprite)
{
    InitWalkSlow(objectEvent, sprite, DIR_NORTHWEST);
    return MovementAction_WalkSlowDiagonalUpLeft_Step1(objectEvent, sprite);
}

bool8 MovementAction_WalkSlowDiagonalUpLeft_Step1(struct ObjectEvent *objectEvent, struct Sprite *sprite)
{
    if (UpdateWalkSlow(objectEvent, sprite))
    {
        sprite->sActionFuncId = 2;
        return TRUE;
    }
    return FALSE;
}

bool8 MovementAction_WalkSlowDiagonalUpRight_Step0(struct ObjectEvent *objectEvent, struct Sprite *sprite)
{
    InitWalkSlow(objectEvent, sprite, DIR_NORTHEAST);
    return MovementAction_WalkSlowDiagonalUpRight_Step1(objectEvent, sprite);
}

bool8 MovementAction_WalkSlowDiagonalUpRight_Step1(struct ObjectEvent *objectEvent, struct Sprite *sprite)
{
    if (UpdateWalkSlow(objectEvent, sprite))
    {
        sprite->sActionFuncId = 2;
        return TRUE;
    }
    return FALSE;
}

bool8 MovementAction_WalkSlowDiagonalDownLeft_Step0(struct ObjectEvent *objectEvent, struct Sprite *sprite)
{
    InitWalkSlow(objectEvent, sprite, DIR_SOUTHWEST);
    return MovementAction_WalkSlowDiagonalDownLeft_Step1(objectEvent, sprite);
}

bool8 MovementAction_WalkSlowDiagonalDownLeft_Step1(struct ObjectEvent *objectEvent, struct Sprite *sprite)
{
    if (UpdateWalkSlow(objectEvent, sprite))
    {
        sprite->sActionFuncId = 2;
        return TRUE;
    }
    return FALSE;
}

bool8 MovementAction_WalkSlowDiagonalDownRight_Step0(struct ObjectEvent *objectEvent, struct Sprite *sprite)
{
    InitWalkSlow(objectEvent, sprite, DIR_SOUTHEAST);
    return MovementAction_WalkSlowDiagonalDownRight_Step1(objectEvent, sprite);
}

bool8 MovementAction_WalkSlowDiagonalDownRight_Step1(struct ObjectEvent *objectEvent, struct Sprite *sprite)
{
    if (UpdateWalkSlow(objectEvent, sprite))
    {
        sprite->sActionFuncId = 2;
        return TRUE;
    }
    return FALSE;
}

bool8 MovementAction_WalkSlowDown_Step0(struct ObjectEvent *objectEvent, struct Sprite *sprite)
{
    InitWalkSlow(objectEvent, sprite, DIR_SOUTH);
    return MovementAction_WalkSlowDown_Step1(objectEvent, sprite);
}

bool8 MovementAction_WalkSlowDown_Step1(struct ObjectEvent *objectEvent, struct Sprite *sprite)
{
    if (UpdateWalkSlow(objectEvent, sprite))
    {
        sprite->sActionFuncId = 2;
        return TRUE;
    }
    return FALSE;
}

bool8 MovementAction_WalkSlowUp_Step0(struct ObjectEvent *objectEvent, struct Sprite *sprite)
{
    InitWalkSlow(objectEvent, sprite, DIR_NORTH);
    return MovementAction_WalkSlowUp_Step1(objectEvent, sprite);
}

bool8 MovementAction_WalkSlowUp_Step1(struct ObjectEvent *objectEvent, struct Sprite *sprite)
{
    if (UpdateWalkSlow(objectEvent, sprite))
    {
        sprite->sActionFuncId = 2;
        return TRUE;
    }
    return FALSE;
}

bool8 MovementAction_WalkSlowLeft_Step0(struct ObjectEvent *objectEvent, struct Sprite *sprite)
{
    InitWalkSlow(objectEvent, sprite, DIR_WEST);
    return MovementAction_WalkSlowLeft_Step1(objectEvent, sprite);
}

bool8 MovementAction_WalkSlowLeft_Step1(struct ObjectEvent *objectEvent, struct Sprite *sprite)
{
    if (UpdateWalkSlow(objectEvent, sprite))
    {
        sprite->sActionFuncId = 2;
        return TRUE;
    }
    return FALSE;
}

bool8 MovementAction_WalkSlowRight_Step0(struct ObjectEvent *objectEvent, struct Sprite *sprite)
{
    InitWalkSlow(objectEvent, sprite, DIR_EAST);
    return MovementAction_WalkSlowRight_Step1(objectEvent, sprite);
}

bool8 MovementAction_WalkSlowRight_Step1(struct ObjectEvent *objectEvent, struct Sprite *sprite)
{
    if (UpdateWalkSlow(objectEvent, sprite))
    {
        sprite->sActionFuncId = 2;
        return TRUE;
    }
    return FALSE;
}

bool8 MovementAction_WalkNormalDiagonalUpLeft_Step0(struct ObjectEvent *objectEvent, struct Sprite *sprite)
{
    InitMovementNormal(objectEvent, sprite, DIR_NORTHWEST, MOVE_SPEED_NORMAL);
    return MovementAction_WalkNormalDiagonalUpLeft_Step1(objectEvent, sprite);
}

bool8 MovementAction_WalkNormalDiagonalUpLeft_Step1(struct ObjectEvent *objectEvent, struct Sprite *sprite)
{
    if (UpdateMovementNormal(objectEvent, sprite))
    {
        sprite->sActionFuncId = 2;
        return TRUE;
    }
    return FALSE;
}

bool8 MovementAction_WalkNormalDiagonalUpRight_Step0(struct ObjectEvent *objectEvent, struct Sprite *sprite)
{
    InitMovementNormal(objectEvent, sprite, DIR_NORTHEAST, MOVE_SPEED_NORMAL);
    return MovementAction_WalkNormalDiagonalUpRight_Step1(objectEvent, sprite);
}

bool8 MovementAction_WalkNormalDiagonalUpRight_Step1(struct ObjectEvent *objectEvent, struct Sprite *sprite)
{
    if (UpdateMovementNormal(objectEvent, sprite))
    {
        sprite->sActionFuncId = 2;
        return TRUE;
    }
    return FALSE;
}

bool8 MovementAction_WalkNormalDiagonalDownLeft_Step0(struct ObjectEvent *objectEvent, struct Sprite *sprite)
{
    InitMovementNormal(objectEvent, sprite, DIR_SOUTHWEST, MOVE_SPEED_NORMAL);
    return MovementAction_WalkNormalDiagonalDownLeft_Step1(objectEvent, sprite);
}

bool8 MovementAction_WalkNormalDiagonalDownLeft_Step1(struct ObjectEvent *objectEvent, struct Sprite *sprite)
{
    if (UpdateMovementNormal(objectEvent, sprite))
    {
        sprite->sActionFuncId = 2;
        return TRUE;
    }
    return FALSE;
}

bool8 MovementAction_WalkNormalDiagonalDownRight_Step0(struct ObjectEvent *objectEvent, struct Sprite *sprite)
{
    InitMovementNormal(objectEvent, sprite, DIR_SOUTHEAST, MOVE_SPEED_NORMAL);
    return MovementAction_WalkNormalDiagonalDownRight_Step1(objectEvent, sprite);
}

bool8 MovementAction_WalkNormalDiagonalDownRight_Step1(struct ObjectEvent *objectEvent, struct Sprite *sprite)
{
    if (UpdateMovementNormal(objectEvent, sprite))
    {
        sprite->sActionFuncId = 2;
        return TRUE;
    }
    return FALSE;
}

bool8 MovementAction_WalkNormalDown_Step0(struct ObjectEvent *objectEvent, struct Sprite *sprite)
{
    InitMovementNormal(objectEvent, sprite, DIR_SOUTH, MOVE_SPEED_NORMAL);
    return MovementAction_WalkNormalDown_Step1(objectEvent, sprite);
}

bool8 MovementAction_WalkNormalDown_Step1(struct ObjectEvent *objectEvent, struct Sprite *sprite)
{
    if (UpdateMovementNormal(objectEvent, sprite))
    {
        sprite->sActionFuncId = 2;
        return TRUE;
    }
    return FALSE;
}

bool8 MovementAction_WalkNormalUp_Step0(struct ObjectEvent *objectEvent, struct Sprite *sprite)
{
    InitMovementNormal(objectEvent, sprite, DIR_NORTH, MOVE_SPEED_NORMAL);
    return MovementAction_WalkNormalUp_Step1(objectEvent, sprite);
}

bool8 MovementAction_WalkNormalUp_Step1(struct ObjectEvent *objectEvent, struct Sprite *sprite)
{
    if (UpdateMovementNormal(objectEvent, sprite))
    {
        sprite->sActionFuncId = 2;
        return TRUE;
    }
    return FALSE;
}

bool8 MovementAction_WalkNormalLeft_Step0(struct ObjectEvent *objectEvent, struct Sprite *sprite)
{
    InitMovementNormal(objectEvent, sprite, DIR_WEST, MOVE_SPEED_NORMAL);
    return MovementAction_WalkNormalLeft_Step1(objectEvent, sprite);
}

bool8 MovementAction_WalkNormalLeft_Step1(struct ObjectEvent *objectEvent, struct Sprite *sprite)
{
    if (UpdateMovementNormal(objectEvent, sprite))
    {
        sprite->sActionFuncId = 2;
        return TRUE;
    }
    return FALSE;
}

bool8 MovementAction_WalkNormalRight_Step0(struct ObjectEvent *objectEvent, struct Sprite *sprite)
{
    InitMovementNormal(objectEvent, sprite, DIR_EAST, MOVE_SPEED_NORMAL);
    return MovementAction_WalkNormalRight_Step1(objectEvent, sprite);
}

bool8 MovementAction_WalkNormalRight_Step1(struct ObjectEvent *objectEvent, struct Sprite *sprite)
{
    if (UpdateMovementNormal(objectEvent, sprite))
    {
        sprite->sActionFuncId = 2;
        return TRUE;
    }
    return FALSE;
}

#define JUMP_HALFWAY  1
#define JUMP_FINISHED ((u8)-1)

enum {
    JUMP_TYPE_HIGH,
    JUMP_TYPE_LOW,
    JUMP_TYPE_NORMAL,
};

static void InitJump(struct ObjectEvent *objectEvent, struct Sprite *sprite, u8 direction, u8 distance, u8 type)
{
    s16 displacements[ARRAY_COUNT(sJumpInitDisplacements)];
    s16 x;
    s16 y;

    memcpy(displacements, sJumpInitDisplacements, sizeof sJumpInitDisplacements);
    x = 0;
    y = 0;
    SetObjectEventDirection(objectEvent, direction);
    MoveCoordsInDirection(direction, &x, &y, displacements[distance], displacements[distance]);
    ShiftObjectEventCoords(objectEvent, objectEvent->currentCoords.x + x, objectEvent->currentCoords.y + y);
    SetJumpSpriteData(sprite, direction, distance, type);
    sprite->sActionFuncId = 1;
    sprite->animPaused = FALSE;
    objectEvent->triggerGroundEffectsOnMove = TRUE;
    objectEvent->disableCoveringGroundEffects = TRUE;
}

static void InitJumpRegular(struct ObjectEvent *objectEvent, struct Sprite *sprite, u8 direction, u8 distance, u8 type)
{
    InitJump(objectEvent, sprite, direction, distance, type);
    SetStepAnimHandleAlternation(objectEvent, sprite, GetMoveDirectionAnimNum(objectEvent->facingDirection));
    DoShadowFieldEffect(objectEvent);
}

#define sDistance data[4]

static u8 UpdateJumpAnim(struct ObjectEvent *objectEvent, struct Sprite *sprite, u8 callback(struct Sprite *))
{
    s16 displacements[ARRAY_COUNT(sJumpDisplacements)];
    s16 x;
    s16 y;
    u8 result;

    memcpy(displacements, sJumpDisplacements, sizeof sJumpDisplacements);
    result = callback(sprite);
    if (result == JUMP_HALFWAY && displacements[sprite->sDistance] != 0)
    {
        x = 0;
        y = 0;
        MoveCoordsInDirection(objectEvent->movementDirection, &x, &y, displacements[sprite->sDistance], displacements[sprite->sDistance]);
        ShiftObjectEventCoords(objectEvent, objectEvent->currentCoords.x + x, objectEvent->currentCoords.y + y);
        objectEvent->triggerGroundEffectsOnMove = TRUE;
        objectEvent->disableCoveringGroundEffects = TRUE;
    }
    else if (result == JUMP_FINISHED)
    {
        ShiftStillObjectEventCoords(objectEvent);
        objectEvent->triggerGroundEffectsOnStop = TRUE;
        objectEvent->landingJump = TRUE;
        sprite->animPaused = TRUE;
    }
    return result;
}

#undef sDistance

static u8 DoJumpAnimStep(struct ObjectEvent *objectEvent, struct Sprite *sprite)
{
    return UpdateJumpAnim(objectEvent, sprite, DoJumpSpriteMovement);
}

static u8 DoJumpSpecialAnimStep(struct ObjectEvent *objectEvent, struct Sprite *sprite)
{
    return UpdateJumpAnim(objectEvent, sprite, DoJumpSpecialSpriteMovement);
}

static bool8 DoJumpAnim(struct ObjectEvent *objectEvent, struct Sprite *sprite)
{
    if (DoJumpAnimStep(objectEvent, sprite) == JUMP_FINISHED)
        return TRUE;

    return FALSE;
}

static bool8 DoJumpSpecialAnim(struct ObjectEvent *objectEvent, struct Sprite *sprite)
{
    if (DoJumpSpecialAnimStep(objectEvent, sprite) == JUMP_FINISHED)
        return TRUE;

    return FALSE;
}

static bool8 DoJumpInPlaceAnim(struct ObjectEvent *objectEvent, struct Sprite *sprite)
{
    switch (DoJumpAnimStep(objectEvent, sprite))
    {
        case JUMP_FINISHED:
            return TRUE;
        case JUMP_HALFWAY:
            SetObjectEventDirection(objectEvent, GetOppositeDirection(objectEvent->movementDirection));
            SetStepAnim(objectEvent, sprite, GetMoveDirectionAnimNum(objectEvent->facingDirection));
        default:
            return FALSE;
    }
}

bool8 MovementAction_Jump2Down_Step0(struct ObjectEvent *objectEvent, struct Sprite *sprite)
{
    InitJumpRegular(objectEvent, sprite, DIR_SOUTH, JUMP_DISTANCE_FAR, JUMP_TYPE_HIGH);
    return MovementAction_Jump2Down_Step1(objectEvent, sprite);
}

bool8 MovementAction_Jump2Down_Step1(struct ObjectEvent *objectEvent, struct Sprite *sprite)
{
    if (DoJumpAnim(objectEvent, sprite))
    {
        objectEvent->hasShadow = FALSE;
        sprite->sActionFuncId = 2;
        return TRUE;
    }
    return FALSE;
}

bool8 MovementAction_Jump2Up_Step0(struct ObjectEvent *objectEvent, struct Sprite *sprite)
{
    InitJumpRegular(objectEvent, sprite, DIR_NORTH, JUMP_DISTANCE_FAR, JUMP_TYPE_HIGH);
    return MovementAction_Jump2Up_Step1(objectEvent, sprite);
}

bool8 MovementAction_Jump2Up_Step1(struct ObjectEvent *objectEvent, struct Sprite *sprite)
{
    if (DoJumpAnim(objectEvent, sprite))
    {
        objectEvent->hasShadow = FALSE;
        sprite->sActionFuncId = 2;
        return TRUE;
    }
    return FALSE;
}

bool8 MovementAction_Jump2Left_Step0(struct ObjectEvent *objectEvent, struct Sprite *sprite)
{
    InitJumpRegular(objectEvent, sprite, DIR_WEST, JUMP_DISTANCE_FAR, JUMP_TYPE_HIGH);
    return MovementAction_Jump2Left_Step1(objectEvent, sprite);
}

bool8 MovementAction_Jump2Left_Step1(struct ObjectEvent *objectEvent, struct Sprite *sprite)
{
    if (DoJumpAnim(objectEvent, sprite))
    {
        objectEvent->hasShadow = FALSE;
        sprite->sActionFuncId = 2;
        return TRUE;
    }
    return FALSE;
}

bool8 MovementAction_Jump2Right_Step0(struct ObjectEvent *objectEvent, struct Sprite *sprite)
{
    InitJumpRegular(objectEvent, sprite, DIR_EAST, JUMP_DISTANCE_FAR, JUMP_TYPE_HIGH);
    return MovementAction_Jump2Right_Step1(objectEvent, sprite);
}

bool8 MovementAction_Jump2Right_Step1(struct ObjectEvent *objectEvent, struct Sprite *sprite)
{
    if (DoJumpAnim(objectEvent, sprite))
    {
        objectEvent->hasShadow = FALSE;
        sprite->sActionFuncId = 2;
        return TRUE;
    }
    return FALSE;
}

static void InitMovementDelay(struct Sprite *sprite, u16 duration)
{
    sprite->sActionFuncId = 1;
    sprite->data[3] = duration;
}

bool8 MovementAction_Delay_Step1(struct ObjectEvent *objectEvent, struct Sprite *sprite)
{
    if (--sprite->data[3] == 0)
    {
        sprite->sActionFuncId = 2;
        return TRUE;
    }
    return FALSE;
}

bool8 MovementAction_Delay1_Step0(struct ObjectEvent *objectEvent, struct Sprite *sprite)
{
    InitMovementDelay(sprite, 1);
    return MovementAction_Delay_Step1(objectEvent, sprite);
}

bool8 MovementAction_Delay2_Step0(struct ObjectEvent *objectEvent, struct Sprite *sprite)
{
    InitMovementDelay(sprite, 2);
    return MovementAction_Delay_Step1(objectEvent, sprite);
}

bool8 MovementAction_Delay4_Step0(struct ObjectEvent *objectEvent, struct Sprite *sprite)
{
    InitMovementDelay(sprite, 4);
    return MovementAction_Delay_Step1(objectEvent, sprite);
}

bool8 MovementAction_Delay8_Step0(struct ObjectEvent *objectEvent, struct Sprite *sprite)
{
    InitMovementDelay(sprite, 8);
    return MovementAction_Delay_Step1(objectEvent, sprite);
}

bool8 MovementAction_Delay16_Step0(struct ObjectEvent *objectEvent, struct Sprite *sprite)
{
    InitMovementDelay(sprite, 16);
    return MovementAction_Delay_Step1(objectEvent, sprite);
}

bool8 MovementAction_WalkFastDown_Step0(struct ObjectEvent *objectEvent, struct Sprite *sprite)
{
    InitMovementNormal(objectEvent, sprite, DIR_SOUTH, MOVE_SPEED_FAST_1);
    return MovementAction_WalkFastDown_Step1(objectEvent, sprite);
}

bool8 MovementAction_WalkFastDown_Step1(struct ObjectEvent *objectEvent, struct Sprite *sprite)
{
    if (UpdateMovementNormal(objectEvent, sprite))
    {
        sprite->sActionFuncId = 2;
        return TRUE;
    }
    return FALSE;
}

bool8 MovementAction_WalkFastUp_Step0(struct ObjectEvent *objectEvent, struct Sprite *sprite)
{
    InitMovementNormal(objectEvent, sprite, DIR_NORTH, MOVE_SPEED_FAST_1);
    return MovementAction_WalkFastUp_Step1(objectEvent, sprite);
}

bool8 MovementAction_WalkFastUp_Step1(struct ObjectEvent *objectEvent, struct Sprite *sprite)
{
    if (UpdateMovementNormal(objectEvent, sprite))
    {
        sprite->sActionFuncId = 2;
        return TRUE;
    }
    return FALSE;
}

bool8 MovementAction_WalkFastLeft_Step0(struct ObjectEvent *objectEvent, struct Sprite *sprite)
{
    InitMovementNormal(objectEvent, sprite, DIR_WEST, MOVE_SPEED_FAST_1);
    return MovementAction_WalkFastLeft_Step1(objectEvent, sprite);
}

bool8 MovementAction_WalkFastLeft_Step1(struct ObjectEvent *objectEvent, struct Sprite *sprite)
{
    if (UpdateMovementNormal(objectEvent, sprite))
    {
        sprite->sActionFuncId = 2;
        return TRUE;
    }
    return FALSE;
}

bool8 MovementAction_WalkFastRight_Step0(struct ObjectEvent *objectEvent, struct Sprite *sprite)
{
    InitMovementNormal(objectEvent, sprite, DIR_EAST, MOVE_SPEED_FAST_1);
    return MovementAction_WalkFastRight_Step1(objectEvent, sprite);
}

bool8 MovementAction_WalkFastRight_Step1(struct ObjectEvent *objectEvent, struct Sprite *sprite)
{
    if (UpdateMovementNormal(objectEvent, sprite))
    {
        sprite->sActionFuncId = 2;
        return TRUE;
    }
    return FALSE;
}


static void InitMoveInPlace(struct ObjectEvent *objectEvent, struct Sprite *sprite, u8 direction, u8 animNum, u16 duration)
{
    SetObjectEventDirection(objectEvent, direction);
    SetStepAnimHandleAlternation(objectEvent, sprite, animNum);
    sprite->animPaused = FALSE;
    sprite->sActionFuncId = 1;
    sprite->data[3] = duration;
}

bool8 MovementAction_WalkInPlace_Step1(struct ObjectEvent *objectEvent, struct Sprite *sprite)
{
    if (-- sprite->data[3] == 0)
    {
        sprite->sActionFuncId = 2;
        sprite->animPaused = TRUE;
        return TRUE;
    }
    return FALSE;
}

bool8 MovementAction_WalkInPlaceSlow_Step1(struct ObjectEvent *objectEvent, struct Sprite *sprite)
{
    if (sprite->data[3] & 1)
        sprite->animDelayCounter++;

    return MovementAction_WalkInPlace_Step1(objectEvent, sprite);
}

bool8 MovementAction_WalkInPlaceSlowDown_Step0(struct ObjectEvent *objectEvent, struct Sprite *sprite)
{
    InitMoveInPlace(objectEvent, sprite, DIR_SOUTH, GetMoveDirectionAnimNum(DIR_SOUTH), 32);
    return MovementAction_WalkInPlaceSlow_Step1(objectEvent, sprite);
}

// Copy and load objectEvent's palette, but set all opaque colors to white
static u8 LoadWhiteFlashPalette(struct ObjectEvent *objectEvent, struct Sprite *sprite) {

  u8 i;
  u16 paletteData[16];
  struct SpritePalette dynamicPalette = {.tag = OBJ_EVENT_PAL_TAG_NONE-1, .data = paletteData};  // TODO: Use a proper palette tag here
  for (i=1; i<16; i++) {
    paletteData[i] = 0xFFFF;
  }
  return UpdateSpritePalette(&dynamicPalette, sprite);
}

bool8 MovementAction_ExitPokeball_Step0(struct ObjectEvent *objectEvent, struct Sprite *sprite) {

    objectEvent->invisible = FALSE;
    if (TestPlayerAvatarFlags(PLAYER_AVATAR_FLAG_DASH)) { // If player is dashing, the pokemon must come out faster
      InitMoveInPlace(objectEvent, sprite, DIR_SOUTH, GetMoveDirectionFastestAnimNum(DIR_NORTH), 8);
      sprite->data[6] = 0; // fast speed
    } else {
      InitMoveInPlace(objectEvent, sprite, DIR_SOUTH, GetMoveDirectionFastestAnimNum(DIR_SOUTH), 16);
      sprite->data[6] = 1; // slow speed
    }
    ObjectEventSetGraphicsId(objectEvent, OBJ_EVENT_GFX_ANIMATED_BALL);
    return MovementAction_ExitPokeball_Step1(objectEvent, sprite);
}

static const union AffineAnimCmd sAffineAnim_PokeballExit[] =
{
    AFFINEANIMCMD_FRAME(0x40, 0x100, 0, 0),
    AFFINEANIMCMD_FRAME(0x80, 0x100, 0, 0),
    AFFINEANIMCMD_FRAME(0xC0, 0x100, 0, 0),
    AFFINEANIMCMD_FRAME(0x100, 0x100, 0, 0),
    AFFINEANIMCMD_END,
};

static const union AffineAnimCmd sAffineAnim_PokeballEnter[] =
{
    AFFINEANIMCMD_FRAME(0x100, 0x100, 0, 0),
    AFFINEANIMCMD_FRAME(0xC0, 0x100, 0, 0),
    AFFINEANIMCMD_FRAME(0x80, 0x100, 0, 0),
    AFFINEANIMCMD_FRAME(0x40, 0x100, 0, 0),
    AFFINEANIMCMD_END,
};

static const union AffineAnimCmd sAffineAnim_PokeballEnterEast[] = // sprtie is h-flipped when east
{
    AFFINEANIMCMD_FRAME(0xFF00, 0x100, 0, 0),
    AFFINEANIMCMD_FRAME(0xFF40, 0x100, 0, 0),
    AFFINEANIMCMD_FRAME(0xFF80, 0x100, 0, 0),
    AFFINEANIMCMD_FRAME(0xFFC0, 0x100, 0, 0),
    AFFINEANIMCMD_END,
};

static const union AffineAnimCmd *const sAffineAnims_PokeballFollower[] =
{
    sAffineAnim_PokeballExit,
    sAffineAnim_PokeballEnter,
    sAffineAnim_PokeballEnterEast,
};

bool8 MovementAction_ExitPokeball_Step1(struct ObjectEvent *objectEvent, struct Sprite *sprite)
{
    u8 duration = sprite->data[6] & 0xF;
    sprite->data[3]--;
    if (sprite->data[3] == 0)
    {
        sprite->data[2] = 2;
        sprite->animPaused = TRUE;
        return TRUE;
    // Set graphics, palette, and affine animation
    } else if ((duration == 0 && sprite->data[3] == 3) || (duration == 1 && sprite->data[3] == 7)) {
      FollowerSetGraphics(objectEvent, objectEvent->extra.mon.species, objectEvent->extra.mon.form, objectEvent->extra.mon.shiny, FALSE);
      LoadWhiteFlashPalette(objectEvent, sprite);
      // Initialize affine animation
      sprite->affineAnims = sAffineAnims_PokeballFollower;
      sprite->oam.affineMode = ST_OAM_AFFINE_NORMAL;
      InitSpriteAffineAnim(sprite);
      StartSpriteAffineAnim(sprite, 0);
    // Restore original palette & disable affine
    } else if ((duration == 0 && sprite->data[3] == 1) || (duration == 1 && sprite->data[3] == 3)) {
      sprite->affineAnimEnded = TRUE;
      FreeSpriteOamMatrix(sprite);
      sprite->oam.affineMode = ST_OAM_AFFINE_OFF;
      FollowerSetGraphics(objectEvent, objectEvent->extra.mon.species, objectEvent->extra.mon.form, objectEvent->extra.mon.shiny, TRUE);
    }
    return FALSE;
}

bool8 MovementAction_EnterPokeball_Step0(struct ObjectEvent *objectEvent, struct Sprite *sprite) {
    u8 direction = objectEvent->facingDirection;
    InitMoveInPlace(objectEvent, sprite, direction, GetMoveDirectionFasterAnimNum(direction), 16);
    sprite->data[6] = direction == DIR_EAST ? 2 : 1; // affine animation number
    return MovementAction_EnterPokeball_Step1(objectEvent, sprite);
}

bool8 MovementAction_EnterPokeball_Step1(struct ObjectEvent *objectEvent, struct Sprite *sprite)
{
    sprite->data[3]--;
    if (sprite->data[3] == 0) {
        sprite->data[2] = 2;
        return FALSE;
    } else if (sprite->data[3] == 11) { // Set palette to white & start affine
      LoadWhiteFlashPalette(objectEvent, sprite);
      sprite->affineAnims = sAffineAnims_PokeballFollower;
      sprite->oam.affineMode = ST_OAM_AFFINE_NORMAL;
      InitSpriteAffineAnim(sprite);
      StartSpriteAffineAnim(sprite, sprite->data[6]);
    } else if (sprite->data[3] == 7) { // Free white palette and change to pokeball, disable affine
      sprite->affineAnimEnded = TRUE;
      FreeSpriteOamMatrix(sprite);
      sprite->oam.affineMode = ST_OAM_AFFINE_OFF;
      ObjectEventSetGraphicsId(objectEvent, OBJ_EVENT_GFX_ANIMATED_BALL);
    }
    return FALSE;
}

bool8 MovementAction_EnterPokeball_Step2(struct ObjectEvent *objectEvent, struct Sprite *sprite)
{
    FollowerSetGraphics(objectEvent, objectEvent->extra.mon.species, objectEvent->extra.mon.form, objectEvent->extra.mon.shiny, FALSE);
    objectEvent->invisible = TRUE;
    sprite->data[1] = 0;
    sprite->data[6] = 0;
    sprite->animPaused = TRUE;
    return TRUE;
}

bool8 MovementAction_WalkInPlaceSlowUp_Step0(struct ObjectEvent *objectEvent, struct Sprite *sprite)
{
    InitMoveInPlace(objectEvent, sprite, DIR_NORTH, GetMoveDirectionAnimNum(DIR_NORTH), 32);
    return MovementAction_WalkInPlaceSlow_Step1(objectEvent, sprite);
}

bool8 MovementAction_WalkInPlaceSlowLeft_Step0(struct ObjectEvent *objectEvent, struct Sprite *sprite)
{
    InitMoveInPlace(objectEvent, sprite, DIR_WEST, GetMoveDirectionAnimNum(DIR_WEST), 32);
    return MovementAction_WalkInPlaceSlow_Step1(objectEvent, sprite);
}

bool8 MovementAction_WalkInPlaceSlowRight_Step0(struct ObjectEvent *objectEvent, struct Sprite *sprite)
{
    InitMoveInPlace(objectEvent, sprite, DIR_EAST, GetMoveDirectionAnimNum(DIR_EAST), 32);
    return MovementAction_WalkInPlaceSlow_Step1(objectEvent, sprite);
}

bool8 MovementAction_WalkInPlaceNormalDown_Step0(struct ObjectEvent *objectEvent, struct Sprite *sprite)
{
    InitMoveInPlace(objectEvent, sprite, DIR_SOUTH, GetMoveDirectionAnimNum(DIR_SOUTH), 16);
    return MovementAction_WalkInPlace_Step1(objectEvent, sprite);
}

bool8 MovementAction_WalkInPlaceNormalUp_Step0(struct ObjectEvent *objectEvent, struct Sprite *sprite)
{
    InitMoveInPlace(objectEvent, sprite, DIR_NORTH, GetMoveDirectionAnimNum(DIR_NORTH), 16);
    return MovementAction_WalkInPlace_Step1(objectEvent, sprite);
}

bool8 MovementAction_WalkInPlaceNormalLeft_Step0(struct ObjectEvent *objectEvent, struct Sprite *sprite)
{
    InitMoveInPlace(objectEvent, sprite, DIR_WEST, GetMoveDirectionAnimNum(DIR_WEST), 16);
    return MovementAction_WalkInPlace_Step1(objectEvent, sprite);
}

bool8 MovementAction_WalkInPlaceNormalRight_Step0(struct ObjectEvent *objectEvent, struct Sprite *sprite)
{
    InitMoveInPlace(objectEvent, sprite, DIR_EAST, GetMoveDirectionAnimNum(DIR_EAST), 16);
    return MovementAction_WalkInPlace_Step1(objectEvent, sprite);
}

bool8 MovementAction_WalkInPlaceFastDown_Step0(struct ObjectEvent *objectEvent, struct Sprite *sprite)
{
    InitMoveInPlace(objectEvent, sprite, DIR_SOUTH, GetMoveDirectionFastAnimNum(DIR_SOUTH), 8);
    return MovementAction_WalkInPlace_Step1(objectEvent, sprite);
}

bool8 MovementAction_WalkInPlaceFastUp_Step0(struct ObjectEvent *objectEvent, struct Sprite *sprite)
{
    InitMoveInPlace(objectEvent, sprite, DIR_NORTH, GetMoveDirectionFastAnimNum(DIR_NORTH), 8);
    return MovementAction_WalkInPlace_Step1(objectEvent, sprite);
}

bool8 MovementAction_WalkInPlaceFastLeft_Step0(struct ObjectEvent *objectEvent, struct Sprite *sprite)
{
    InitMoveInPlace(objectEvent, sprite, DIR_WEST, GetMoveDirectionFastAnimNum(DIR_WEST), 8);
    return MovementAction_WalkInPlace_Step1(objectEvent, sprite);
}

bool8 MovementAction_WalkInPlaceFastRight_Step0(struct ObjectEvent *objectEvent, struct Sprite *sprite)
{
    InitMoveInPlace(objectEvent, sprite, DIR_EAST, GetMoveDirectionFastAnimNum(DIR_EAST), 8);
    return MovementAction_WalkInPlace_Step1(objectEvent, sprite);
}

bool8 MovementAction_WalkInPlaceFasterDown_Step0(struct ObjectEvent *objectEvent, struct Sprite *sprite)
{
    InitMoveInPlace(objectEvent, sprite, DIR_SOUTH, GetMoveDirectionFasterAnimNum(DIR_SOUTH), 4);
    return MovementAction_WalkInPlace_Step1(objectEvent, sprite);
}

bool8 MovementAction_WalkInPlaceFasterUp_Step0(struct ObjectEvent *objectEvent, struct Sprite *sprite)
{
    InitMoveInPlace(objectEvent, sprite, DIR_NORTH, GetMoveDirectionFasterAnimNum(DIR_NORTH), 4);
    return MovementAction_WalkInPlace_Step1(objectEvent, sprite);
}

bool8 MovementAction_WalkInPlaceFasterLeft_Step0(struct ObjectEvent *objectEvent, struct Sprite *sprite)
{
    InitMoveInPlace(objectEvent, sprite, DIR_WEST, GetMoveDirectionFasterAnimNum(DIR_WEST), 4);
    return MovementAction_WalkInPlace_Step1(objectEvent, sprite);
}

bool8 MovementAction_WalkInPlaceFasterRight_Step0(struct ObjectEvent *objectEvent, struct Sprite *sprite)
{
    InitMoveInPlace(objectEvent, sprite, DIR_EAST, GetMoveDirectionFasterAnimNum(DIR_EAST), 4);
    return MovementAction_WalkInPlace_Step1(objectEvent, sprite);
}

bool8 MovementAction_RideWaterCurrentDown_Step0(struct ObjectEvent *objectEvent, struct Sprite *sprite)
{
    InitMovementNormal(objectEvent, sprite, DIR_SOUTH, MOVE_SPEED_FAST_2);
    return MovementAction_RideWaterCurrentDown_Step1(objectEvent, sprite);
}

bool8 MovementAction_RideWaterCurrentDown_Step1(struct ObjectEvent *objectEvent, struct Sprite *sprite)
{
    if (UpdateMovementNormal(objectEvent, sprite))
    {
        sprite->sActionFuncId = 2;
        return TRUE;
    }
    return FALSE;
}

bool8 MovementAction_RideWaterCurrentUp_Step0(struct ObjectEvent *objectEvent, struct Sprite *sprite)
{
    InitMovementNormal(objectEvent, sprite, DIR_NORTH, MOVE_SPEED_FAST_2);
    return MovementAction_RideWaterCurrentUp_Step1(objectEvent, sprite);
}

bool8 MovementAction_RideWaterCurrentUp_Step1(struct ObjectEvent *objectEvent, struct Sprite *sprite)
{
    if (UpdateMovementNormal(objectEvent, sprite))
    {
        sprite->sActionFuncId = 2;
        return TRUE;
    }
    return FALSE;
}

bool8 MovementAction_RideWaterCurrentLeft_Step0(struct ObjectEvent *objectEvent, struct Sprite *sprite)
{
    InitMovementNormal(objectEvent, sprite, DIR_WEST, MOVE_SPEED_FAST_2);
    return MovementAction_RideWaterCurrentLeft_Step1(objectEvent, sprite);
}

bool8 MovementAction_RideWaterCurrentLeft_Step1(struct ObjectEvent *objectEvent, struct Sprite *sprite)
{
    if (UpdateMovementNormal(objectEvent, sprite))
    {
        sprite->sActionFuncId = 2;
        return TRUE;
    }
    return FALSE;
}

bool8 MovementAction_RideWaterCurrentRight_Step0(struct ObjectEvent *objectEvent, struct Sprite *sprite)
{
    InitMovementNormal(objectEvent, sprite, DIR_EAST, MOVE_SPEED_FAST_2);
    return MovementAction_RideWaterCurrentRight_Step1(objectEvent, sprite);
}

bool8 MovementAction_RideWaterCurrentRight_Step1(struct ObjectEvent *objectEvent, struct Sprite *sprite)
{
    if (UpdateMovementNormal(objectEvent, sprite))
    {
        sprite->sActionFuncId = 2;
        return TRUE;
    }
    return FALSE;
}

bool8 MovementAction_WalkFasterDown_Step0(struct ObjectEvent *objectEvent, struct Sprite *sprite)
{
    InitMovementNormal(objectEvent, sprite, DIR_SOUTH, MOVE_SPEED_FASTER);
    return MovementAction_WalkFasterDown_Step1(objectEvent, sprite);
}

bool8 MovementAction_WalkFasterDown_Step1(struct ObjectEvent *objectEvent, struct Sprite *sprite)
{
    if (UpdateMovementNormal(objectEvent, sprite))
    {
        sprite->sActionFuncId = 2;
        return TRUE;
    }
    return FALSE;
}

bool8 MovementAction_WalkFasterUp_Step0(struct ObjectEvent *objectEvent, struct Sprite *sprite)
{
    InitMovementNormal(objectEvent, sprite, DIR_NORTH, MOVE_SPEED_FASTER);
    return MovementAction_WalkFasterUp_Step1(objectEvent, sprite);
}

bool8 MovementAction_WalkFasterUp_Step1(struct ObjectEvent *objectEvent, struct Sprite *sprite)
{
    if (UpdateMovementNormal(objectEvent, sprite))
    {
        sprite->sActionFuncId = 2;
        return TRUE;
    }
    return FALSE;
}

bool8 MovementAction_WalkFasterLeft_Step0(struct ObjectEvent *objectEvent, struct Sprite *sprite)
{
    InitMovementNormal(objectEvent, sprite, DIR_WEST, MOVE_SPEED_FASTER);
    return MovementAction_WalkFasterLeft_Step1(objectEvent, sprite);
}

bool8 MovementAction_WalkFasterLeft_Step1(struct ObjectEvent *objectEvent, struct Sprite *sprite)
{
    if (UpdateMovementNormal(objectEvent, sprite))
    {
        sprite->sActionFuncId = 2;
        return TRUE;
    }
    return FALSE;
}

bool8 MovementAction_WalkFasterRight_Step0(struct ObjectEvent *objectEvent, struct Sprite *sprite)
{
    InitMovementNormal(objectEvent, sprite, DIR_EAST, MOVE_SPEED_FASTER);
    return MovementAction_WalkFasterRight_Step1(objectEvent, sprite);
}

bool8 MovementAction_WalkFasterRight_Step1(struct ObjectEvent *objectEvent, struct Sprite *sprite)
{
    if (UpdateMovementNormal(objectEvent, sprite))
    {
        sprite->sActionFuncId = 2;
        return TRUE;
    }
    return FALSE;
}

bool8 MovementAction_SlideDown_Step0(struct ObjectEvent *objectEvent, struct Sprite *sprite)
{
    InitMovementNormal(objectEvent, sprite, DIR_SOUTH, MOVE_SPEED_FASTEST);
    return MovementAction_SlideDown_Step1(objectEvent, sprite);
}

bool8 MovementAction_SlideDown_Step1(struct ObjectEvent *objectEvent, struct Sprite *sprite)
{
    if (UpdateMovementNormal(objectEvent, sprite))
    {
        sprite->sActionFuncId = 2;
        return TRUE;
    }
    return FALSE;
}

bool8 MovementAction_SlideUp_Step0(struct ObjectEvent *objectEvent, struct Sprite *sprite)
{
    InitMovementNormal(objectEvent, sprite, DIR_NORTH, MOVE_SPEED_FASTEST);
    return MovementAction_SlideUp_Step1(objectEvent, sprite);
}

bool8 MovementAction_SlideUp_Step1(struct ObjectEvent *objectEvent, struct Sprite *sprite)
{
    if (UpdateMovementNormal(objectEvent, sprite))
    {
        sprite->sActionFuncId = 2;
        return TRUE;
    }
    return FALSE;
}

bool8 MovementAction_SlideLeft_Step0(struct ObjectEvent *objectEvent, struct Sprite *sprite)
{
    InitMovementNormal(objectEvent, sprite, DIR_WEST, MOVE_SPEED_FASTEST);
    return MovementAction_SlideLeft_Step1(objectEvent, sprite);
}

bool8 MovementAction_SlideLeft_Step1(struct ObjectEvent *objectEvent, struct Sprite *sprite)
{
    if (UpdateMovementNormal(objectEvent, sprite))
    {
        sprite->sActionFuncId = 2;
        return TRUE;
    }
    return FALSE;
}

bool8 MovementAction_SlideRight_Step0(struct ObjectEvent *objectEvent, struct Sprite *sprite)
{
    InitMovementNormal(objectEvent, sprite, DIR_EAST, MOVE_SPEED_FASTEST);
    return MovementAction_SlideRight_Step1(objectEvent, sprite);
}

bool8 MovementAction_SlideRight_Step1(struct ObjectEvent *objectEvent, struct Sprite *sprite)
{
    if (UpdateMovementNormal(objectEvent, sprite))
    {
        sprite->sActionFuncId = 2;
        return TRUE;
    }
    return FALSE;
}

bool8 MovementAction_PlayerRunDown_Step0(struct ObjectEvent *objectEvent, struct Sprite *sprite)
{
    StartRunningAnim(objectEvent, sprite, DIR_SOUTH);
    return MovementAction_PlayerRunDown_Step1(objectEvent, sprite);
}

bool8 MovementAction_PlayerRunDown_Step1(struct ObjectEvent *objectEvent, struct Sprite *sprite)
{
    if (UpdateMovementNormal(objectEvent, sprite))
    {
        sprite->sActionFuncId = 2;
        return TRUE;
    }
    return FALSE;
}

bool8 MovementAction_PlayerRunUp_Step0(struct ObjectEvent *objectEvent, struct Sprite *sprite)
{
    StartRunningAnim(objectEvent, sprite, DIR_NORTH);
    return MovementAction_PlayerRunUp_Step1(objectEvent, sprite);
}

bool8 MovementAction_PlayerRunUp_Step1(struct ObjectEvent *objectEvent, struct Sprite *sprite)
{
    if (UpdateMovementNormal(objectEvent, sprite))
    {
        sprite->sActionFuncId = 2;
        return TRUE;
    }
    return FALSE;
}

bool8 MovementAction_PlayerRunLeft_Step0(struct ObjectEvent *objectEvent, struct Sprite *sprite)
{
    StartRunningAnim(objectEvent, sprite, DIR_WEST);
    return MovementAction_PlayerRunLeft_Step1(objectEvent, sprite);
}

bool8 MovementAction_PlayerRunLeft_Step1(struct ObjectEvent *objectEvent, struct Sprite *sprite)
{
    if (UpdateMovementNormal(objectEvent, sprite))
    {
        sprite->sActionFuncId = 2;
        return TRUE;
    }
    return FALSE;
}

bool8 MovementAction_PlayerRunRight_Step0(struct ObjectEvent *objectEvent, struct Sprite *sprite)
{
    StartRunningAnim(objectEvent, sprite, DIR_EAST);
    return MovementAction_PlayerRunRight_Step1(objectEvent, sprite);
}

bool8 MovementAction_PlayerRunRight_Step1(struct ObjectEvent *objectEvent, struct Sprite *sprite)
{
    if (UpdateMovementNormal(objectEvent, sprite))
    {
        sprite->sActionFuncId = 2;
        return TRUE;
    }
    return FALSE;
}

void StartSpriteAnimInDirection(struct ObjectEvent *objectEvent, struct Sprite *sprite, u8 direction, u8 animNum)
{
    SetAndStartSpriteAnim(sprite, animNum, 0);
    SetObjectEventDirection(objectEvent, direction);
    sprite->sActionFuncId = 1;
}

bool8 MovementAction_StartAnimInDirection_Step0(struct ObjectEvent *objectEvent, struct Sprite *sprite)
{
    StartSpriteAnimInDirection(objectEvent, sprite, objectEvent->movementDirection, sprite->animNum);
    return FALSE;
}

bool8 MovementAction_WaitSpriteAnim(struct ObjectEvent *objectEvent, struct Sprite *sprite)
{
    if (SpriteAnimEnded(sprite))
    {
        sprite->sActionFuncId = 2;
        return TRUE;
    }
    return FALSE;
}

static void InitJumpSpecial(struct ObjectEvent *objectEvent, struct Sprite *sprite, u8 direction)
{
    InitJump(objectEvent, sprite, direction, JUMP_DISTANCE_NORMAL, JUMP_TYPE_HIGH);
    StartSpriteAnim(sprite, GetJumpSpecialDirectionAnimNum(direction));
}

bool8 MovementAction_JumpSpecialDown_Step0(struct ObjectEvent *objectEvent, struct Sprite *sprite)
{
    InitJumpSpecial(objectEvent, sprite, DIR_SOUTH);
    return MovementAction_JumpSpecialDown_Step1(objectEvent, sprite);
}

bool8 MovementAction_JumpSpecialDown_Step1(struct ObjectEvent *objectEvent, struct Sprite *sprite)
{
    if (DoJumpSpecialAnim(objectEvent, sprite))
    {
        sprite->sActionFuncId = 2;
        objectEvent->landingJump = FALSE;
        return TRUE;
    }
    return FALSE;
}

bool8 MovementAction_JumpSpecialUp_Step0(struct ObjectEvent *objectEvent, struct Sprite *sprite)
{
    InitJumpSpecial(objectEvent, sprite, DIR_NORTH);
    return MovementAction_JumpSpecialUp_Step1(objectEvent, sprite);
}

bool8 MovementAction_JumpSpecialUp_Step1(struct ObjectEvent *objectEvent, struct Sprite *sprite)
{
    if (DoJumpSpecialAnim(objectEvent, sprite))
    {
        sprite->sActionFuncId = 2;
        objectEvent->landingJump = FALSE;
        return TRUE;
    }
    return FALSE;
}

bool8 MovementAction_JumpSpecialLeft_Step0(struct ObjectEvent *objectEvent, struct Sprite *sprite)
{
    InitJumpSpecial(objectEvent, sprite, DIR_WEST);
    return MovementAction_JumpSpecialLeft_Step1(objectEvent, sprite);
}

bool8 MovementAction_JumpSpecialLeft_Step1(struct ObjectEvent *objectEvent, struct Sprite *sprite)
{
    if (DoJumpSpecialAnim(objectEvent, sprite))
    {
        sprite->sActionFuncId = 2;
        objectEvent->landingJump = FALSE;
        return TRUE;
    }
    return FALSE;
}

bool8 MovementAction_JumpSpecialRight_Step0(struct ObjectEvent *objectEvent, struct Sprite *sprite)
{
    InitJumpSpecial(objectEvent, sprite, DIR_EAST);
    return MovementAction_JumpSpecialRight_Step1(objectEvent, sprite);
}

bool8 MovementAction_JumpSpecialRight_Step1(struct ObjectEvent *objectEvent, struct Sprite *sprite)
{
    if (DoJumpSpecialAnim(objectEvent, sprite))
    {
        sprite->sActionFuncId = 2;
        objectEvent->landingJump = FALSE;
        return TRUE;
    }
    return FALSE;
}

bool8 MovementAction_FacePlayer_Step0(struct ObjectEvent *objectEvent, struct Sprite *sprite)
{
    u8 playerObjectId;

    if (!TryGetObjectEventIdByLocalIdAndMap(OBJ_EVENT_ID_PLAYER, 0, 0, &playerObjectId))
        FaceDirection(objectEvent, sprite, GetDirectionToFace(objectEvent->currentCoords.x,
                                                              objectEvent->currentCoords.y,
                                                              gObjectEvents[playerObjectId].currentCoords.x,
                                                              gObjectEvents[playerObjectId].currentCoords.y));
    sprite->sActionFuncId = 1;
    return TRUE;
}

bool8 MovementAction_FaceAwayPlayer_Step0(struct ObjectEvent *objectEvent, struct Sprite *sprite)
{
    u8 playerObjectId;

    if (!TryGetObjectEventIdByLocalIdAndMap(OBJ_EVENT_ID_PLAYER, 0, 0, &playerObjectId))
        FaceDirection(objectEvent, sprite, GetOppositeDirection(GetDirectionToFace(objectEvent->currentCoords.x,
                                                                                   objectEvent->currentCoords.y,
                                                                                   gObjectEvents[playerObjectId].currentCoords.x,
                                                                                   gObjectEvents[playerObjectId].currentCoords.y)));
    sprite->sActionFuncId = 1;
    return TRUE;
}

bool8 MovementAction_LockFacingDirection_Step0(struct ObjectEvent *objectEvent, struct Sprite *sprite)
{
    objectEvent->facingDirectionLocked = TRUE;
    sprite->sActionFuncId = 1;
    return TRUE;
}

bool8 MovementAction_UnlockFacingDirection_Step0(struct ObjectEvent *objectEvent, struct Sprite *sprite)
{
    objectEvent->facingDirectionLocked = FALSE;
    sprite->sActionFuncId = 1;
    return TRUE;
}

bool8 MovementAction_JumpDown_Step0(struct ObjectEvent *objectEvent, struct Sprite *sprite)
{
    InitJumpRegular(objectEvent, sprite, DIR_SOUTH, JUMP_DISTANCE_NORMAL, JUMP_TYPE_NORMAL);
    return MovementAction_JumpDown_Step1(objectEvent, sprite);
}

bool8 MovementAction_JumpDown_Step1(struct ObjectEvent *objectEvent, struct Sprite *sprite)
{
    if (DoJumpAnim(objectEvent, sprite))
    {
        objectEvent->hasShadow = 0;
        sprite->sActionFuncId = 2;
        return TRUE;
    }
    return FALSE;
}

bool8 MovementAction_JumpUp_Step0(struct ObjectEvent *objectEvent, struct Sprite *sprite)
{
    InitJumpRegular(objectEvent, sprite, DIR_NORTH, JUMP_DISTANCE_NORMAL, JUMP_TYPE_NORMAL);
    return MovementAction_JumpUp_Step1(objectEvent, sprite);
}

bool8 MovementAction_JumpUp_Step1(struct ObjectEvent *objectEvent, struct Sprite *sprite)
{
    if (DoJumpAnim(objectEvent, sprite))
    {
        objectEvent->hasShadow = 0;
        sprite->sActionFuncId = 2;
        return TRUE;
    }
    return FALSE;
}

bool8 MovementAction_JumpLeft_Step0(struct ObjectEvent *objectEvent, struct Sprite *sprite)
{
    InitJumpRegular(objectEvent, sprite, DIR_WEST, JUMP_DISTANCE_NORMAL, JUMP_TYPE_NORMAL);
    return MovementAction_JumpLeft_Step1(objectEvent, sprite);
}

bool8 MovementAction_JumpLeft_Step1(struct ObjectEvent *objectEvent, struct Sprite *sprite)
{
    if (DoJumpAnim(objectEvent, sprite))
    {
        objectEvent->hasShadow = 0;
        sprite->sActionFuncId = 2;
        return TRUE;
    }
    return FALSE;
}

bool8 MovementAction_JumpRight_Step0(struct ObjectEvent *objectEvent, struct Sprite *sprite)
{
    InitJumpRegular(objectEvent, sprite, DIR_EAST, JUMP_DISTANCE_NORMAL, JUMP_TYPE_NORMAL);
    return MovementAction_JumpRight_Step1(objectEvent, sprite);
}

bool8 MovementAction_JumpRight_Step1(struct ObjectEvent *objectEvent, struct Sprite *sprite)
{
    if (DoJumpAnim(objectEvent, sprite))
    {
        objectEvent->hasShadow = 0;
        sprite->sActionFuncId = 2;
        return TRUE;
    }
    return FALSE;
}

bool8 MovementAction_JumpInPlaceDown_Step0(struct ObjectEvent *objectEvent, struct Sprite *sprite)
{
    InitJumpRegular(objectEvent, sprite, DIR_SOUTH, JUMP_DISTANCE_IN_PLACE, JUMP_TYPE_HIGH);
    return MovementAction_JumpInPlaceDown_Step1(objectEvent, sprite);
}

bool8 MovementAction_JumpInPlaceDown_Step1(struct ObjectEvent *objectEvent, struct Sprite *sprite)
{
    if (DoJumpAnim(objectEvent, sprite))
    {
        objectEvent->hasShadow = 0;
        sprite->sActionFuncId = 2;
        return TRUE;
    }
    return FALSE;
}

bool8 MovementAction_JumpInPlaceUp_Step0(struct ObjectEvent *objectEvent, struct Sprite *sprite)
{
    InitJumpRegular(objectEvent, sprite, DIR_NORTH, JUMP_DISTANCE_IN_PLACE, JUMP_TYPE_HIGH);
    return MovementAction_JumpInPlaceUp_Step1(objectEvent, sprite);
}

bool8 MovementAction_JumpInPlaceUp_Step1(struct ObjectEvent *objectEvent, struct Sprite *sprite)
{
    if (DoJumpAnim(objectEvent, sprite))
    {
        objectEvent->hasShadow = 0;
        sprite->sActionFuncId = 2;
        return TRUE;
    }
    return FALSE;
}

bool8 MovementAction_JumpInPlaceLeft_Step0(struct ObjectEvent *objectEvent, struct Sprite *sprite)
{
    InitJumpRegular(objectEvent, sprite, DIR_WEST, JUMP_DISTANCE_IN_PLACE, JUMP_TYPE_HIGH);
    return MovementAction_JumpInPlaceLeft_Step1(objectEvent, sprite);
}

bool8 MovementAction_JumpInPlaceLeft_Step1(struct ObjectEvent *objectEvent, struct Sprite *sprite)
{
    if (DoJumpAnim(objectEvent, sprite))
    {
        objectEvent->hasShadow = 0;
        sprite->sActionFuncId = 2;
        return TRUE;
    }
    return FALSE;
}

bool8 MovementAction_JumpInPlaceRight_Step0(struct ObjectEvent *objectEvent, struct Sprite *sprite)
{
    InitJumpRegular(objectEvent, sprite, DIR_EAST, JUMP_DISTANCE_IN_PLACE, JUMP_TYPE_HIGH);
    return MovementAction_JumpInPlaceRight_Step1(objectEvent, sprite);
}

bool8 MovementAction_JumpInPlaceRight_Step1(struct ObjectEvent *objectEvent, struct Sprite *sprite)
{
    if (DoJumpAnim(objectEvent, sprite))
    {
        objectEvent->hasShadow = 0;
        sprite->sActionFuncId = 2;
        return TRUE;
    }
    return FALSE;
}

bool8 MovementAction_JumpInPlaceDownUp_Step0(struct ObjectEvent *objectEvent, struct Sprite *sprite)
{
    InitJumpRegular(objectEvent, sprite, DIR_SOUTH, JUMP_DISTANCE_IN_PLACE, JUMP_TYPE_NORMAL);
    return MovementAction_JumpInPlaceDownUp_Step1(objectEvent, sprite);
}

bool8 MovementAction_JumpInPlaceDownUp_Step1(struct ObjectEvent *objectEvent, struct Sprite *sprite)
{
    if (DoJumpInPlaceAnim(objectEvent, sprite))
    {
        objectEvent->hasShadow = 0;
        sprite->sActionFuncId = 2;
        return TRUE;
    }
    return FALSE;
}

bool8 MovementAction_JumpInPlaceUpDown_Step0(struct ObjectEvent *objectEvent, struct Sprite *sprite)
{
    InitJumpRegular(objectEvent, sprite, DIR_NORTH, JUMP_DISTANCE_IN_PLACE, JUMP_TYPE_NORMAL);
    return MovementAction_JumpInPlaceUpDown_Step1(objectEvent, sprite);
}

bool8 MovementAction_JumpInPlaceUpDown_Step1(struct ObjectEvent *objectEvent, struct Sprite *sprite)
{
    if (DoJumpInPlaceAnim(objectEvent, sprite))
    {
        objectEvent->hasShadow = 0;
        sprite->sActionFuncId = 2;
        return TRUE;
    }
    return FALSE;
}

bool8 MovementAction_JumpInPlaceLeftRight_Step0(struct ObjectEvent *objectEvent, struct Sprite *sprite)
{
    InitJumpRegular(objectEvent, sprite, DIR_WEST, JUMP_DISTANCE_IN_PLACE, JUMP_TYPE_NORMAL);
    return MovementAction_JumpInPlaceLeftRight_Step1(objectEvent, sprite);
}

bool8 MovementAction_JumpInPlaceLeftRight_Step1(struct ObjectEvent *objectEvent, struct Sprite *sprite)
{
    if (DoJumpInPlaceAnim(objectEvent, sprite))
    {
        objectEvent->hasShadow = 0;
        sprite->sActionFuncId = 2;
        return TRUE;
    }
    return FALSE;
}

bool8 MovementAction_JumpInPlaceRightLeft_Step0(struct ObjectEvent *objectEvent, struct Sprite *sprite)
{
    InitJumpRegular(objectEvent, sprite, DIR_EAST, JUMP_DISTANCE_IN_PLACE, JUMP_TYPE_NORMAL);
    return MovementAction_JumpInPlaceRightLeft_Step1(objectEvent, sprite);
}

bool8 MovementAction_JumpInPlaceRightLeft_Step1(struct ObjectEvent *objectEvent, struct Sprite *sprite)
{
    if (DoJumpInPlaceAnim(objectEvent, sprite))
    {
        objectEvent->hasShadow = 0;
        sprite->sActionFuncId = 2;
        return TRUE;
    }
    return FALSE;
}

bool8 MovementAction_FaceOriginalDirection_Step0(struct ObjectEvent *objectEvent, struct Sprite *sprite)
{
    FaceDirection(objectEvent, sprite, gInitialMovementTypeFacingDirections[objectEvent->movementType]);
    return TRUE;
}

bool8 MovementAction_NurseJoyBowDown_Step0(struct ObjectEvent *objectEvent, struct Sprite *sprite)
{
    StartSpriteAnimInDirection(objectEvent, sprite, DIR_SOUTH, ANIM_NURSE_BOW);
    return FALSE;
}

bool8 MovementAction_EnableJumpLandingGroundEffect_Step0(struct ObjectEvent *objectEvent, struct Sprite *sprite)
{
    objectEvent->disableJumpLandingGroundEffect = FALSE;
    sprite->sActionFuncId = 1;
    return TRUE;
}

bool8 MovementAction_DisableJumpLandingGroundEffect_Step0(struct ObjectEvent *objectEvent, struct Sprite *sprite)
{
    objectEvent->disableJumpLandingGroundEffect = TRUE;
    sprite->sActionFuncId = 1;
    return TRUE;
}

bool8 MovementAction_DisableAnimation_Step0(struct ObjectEvent *objectEvent, struct Sprite *sprite)
{
    objectEvent->inanimate = TRUE;
    sprite->sActionFuncId = 1;
    return TRUE;
}

bool8 MovementAction_RestoreAnimation_Step0(struct ObjectEvent *objectEvent, struct Sprite *sprite)
{
    objectEvent->inanimate = GetObjectEventGraphicsInfo(objectEvent->graphicsId)->inanimate;
    sprite->sActionFuncId = 1;
    return TRUE;
}

bool8 MovementAction_SetInvisible_Step0(struct ObjectEvent *objectEvent, struct Sprite *sprite)
{
    objectEvent->invisible = TRUE;
    sprite->sActionFuncId = 1;
    return TRUE;
}

bool8 MovementAction_SetVisible_Step0(struct ObjectEvent *objectEvent, struct Sprite *sprite)
{
    objectEvent->invisible = FALSE;
    sprite->sActionFuncId = 1;
    return TRUE;
}

bool8 MovementAction_EmoteExclamationMark_Step0(struct ObjectEvent *objectEvent, struct Sprite *sprite)
{
    ObjectEventGetLocalIdAndMap(objectEvent, &gFieldEffectArguments[0], &gFieldEffectArguments[1], &gFieldEffectArguments[2]);
    FieldEffectStart(FLDEFF_EXCLAMATION_MARK_ICON);
    sprite->sActionFuncId = 1;
    return TRUE;
}

bool8 MovementAction_EmoteQuestionMark_Step0(struct ObjectEvent *objectEvent, struct Sprite *sprite)
{
    ObjectEventGetLocalIdAndMap(objectEvent, &gFieldEffectArguments[0], &gFieldEffectArguments[1], &gFieldEffectArguments[2]);
    gFieldEffectArguments[7] = -1;
    FieldEffectStart(FLDEFF_QUESTION_MARK_ICON);
    sprite->sActionFuncId = 1;
    return TRUE;
}

bool8 MovementAction_EmoteHeart_Step0(struct ObjectEvent *objectEvent, struct Sprite *sprite)
{
    ObjectEventGetLocalIdAndMap(objectEvent, &gFieldEffectArguments[0], &gFieldEffectArguments[1], &gFieldEffectArguments[2]);
    FieldEffectStart(FLDEFF_HEART_ICON);
    sprite->sActionFuncId = 1;
    return TRUE;
}

bool8 MovementAction_RevealTrainer_Step0(struct ObjectEvent *objectEvent, struct Sprite *sprite)
{
    if (objectEvent->movementType == MOVEMENT_TYPE_BURIED)
    {
        SetBuriedTrainerMovement(objectEvent);
        return FALSE;
    }
    if (objectEvent->movementType != MOVEMENT_TYPE_TREE_DISGUISE && objectEvent->movementType != MOVEMENT_TYPE_MOUNTAIN_DISGUISE)
    {
        sprite->sActionFuncId = 2;
        return TRUE;
    }
    StartRevealDisguise(objectEvent);
    sprite->sActionFuncId = 1;
    return MovementAction_RevealTrainer_Step1(objectEvent, sprite);
}

bool8 MovementAction_RevealTrainer_Step1(struct ObjectEvent *objectEvent, struct Sprite *sprite)
{
    if (UpdateRevealDisguise(objectEvent))
    {
        sprite->sActionFuncId = 2;
        return TRUE;
    }
    return FALSE;
}

bool8 MovementAction_RockSmashBreak_Step0(struct ObjectEvent *objectEvent, struct Sprite *sprite)
{
    SetAndStartSpriteAnim(sprite, ANIM_REMOVE_OBSTACLE, 0);
    sprite->sActionFuncId = 1;
    return FALSE;
}

bool8 MovementAction_RockSmashBreak_Step1(struct ObjectEvent *objectEvent, struct Sprite *sprite)
{
    if (SpriteAnimEnded(sprite))
    {
        SetMovementDelay(sprite, 32);
        sprite->sActionFuncId = 2;
    }
    return FALSE;
}

bool8 MovementAction_RockSmashBreak_Step2(struct ObjectEvent *objectEvent, struct Sprite *sprite)
{
    objectEvent->invisible ^= TRUE;
    if (WaitForMovementDelay(sprite))
    {
        objectEvent->invisible = TRUE;
        sprite->sActionFuncId = 3;
    }
    return FALSE;
}

bool8 MovementAction_CutTree_Step0(struct ObjectEvent *objectEvent, struct Sprite *sprite)
{
    SetAndStartSpriteAnim(sprite, ANIM_REMOVE_OBSTACLE, 0);
    sprite->sActionFuncId = 1;
    return FALSE;
}

bool8 MovementAction_CutTree_Step1(struct ObjectEvent *objectEvent, struct Sprite *sprite)
{
    if (SpriteAnimEnded(sprite))
    {
        SetMovementDelay(sprite, 32);
        sprite->sActionFuncId = 2;
    }
    return FALSE;
}

bool8 MovementAction_CutTree_Step2(struct ObjectEvent *objectEvent, struct Sprite *sprite)
{
    objectEvent->invisible ^= TRUE;
    if (WaitForMovementDelay(sprite))
    {
        objectEvent->invisible = TRUE;
        sprite->sActionFuncId = 3;
    }
    return FALSE;
}

bool8 MovementAction_SetFixedPriority_Step0(struct ObjectEvent *objectEvent, struct Sprite *sprite)
{
    objectEvent->fixedPriority = TRUE;
    sprite->sActionFuncId = 1;
    return TRUE;
}

bool8 MovementAction_ClearFixedPriority_Step0(struct ObjectEvent *objectEvent, struct Sprite *sprite)
{
    objectEvent->fixedPriority = FALSE;
    sprite->sActionFuncId = 1;
    return TRUE;
}

bool8 MovementAction_InitAffineAnim_Step0(struct ObjectEvent *objectEvent, struct Sprite *sprite)
{
    sprite->oam.affineMode = ST_OAM_AFFINE_DOUBLE;
    InitSpriteAffineAnim(sprite);
    sprite->affineAnimPaused = TRUE;
    sprite->subspriteMode = SUBSPRITES_OFF;
    return TRUE;
}

bool8 MovementAction_ClearAffineAnim_Step0(struct ObjectEvent *objectEvent, struct Sprite *sprite)
{
    FreeOamMatrix(sprite->oam.matrixNum);
    sprite->oam.affineMode = ST_OAM_AFFINE_OFF;
    CalcCenterToCornerVec(sprite, sprite->oam.shape, sprite->oam.size, sprite->oam.affineMode);
    return TRUE;
}

bool8 MovementAction_HideReflection_Step0(struct ObjectEvent *objectEvent, struct Sprite *sprite)
{
    objectEvent->hideReflection = TRUE;
    return TRUE;
}

bool8 MovementAction_ShowReflection_Step0(struct ObjectEvent *objectEvent, struct Sprite *sprite)
{
    objectEvent->hideReflection = FALSE;
    return TRUE;
}

bool8 MovementAction_WalkDownStartAffine_Step0(struct ObjectEvent *objectEvent, struct Sprite *sprite)
{
    InitWalkSlow(objectEvent, sprite, DIR_SOUTH);
    sprite->affineAnimPaused = FALSE;
    StartSpriteAffineAnimIfDifferent(sprite, 0);
    return MovementAction_WalkDownStartAffine_Step1(objectEvent, sprite);
}

bool8 MovementAction_WalkDownStartAffine_Step1(struct ObjectEvent *objectEvent, struct Sprite *sprite)
{
    if (UpdateWalkSlow(objectEvent, sprite))
    {
        sprite->affineAnimPaused = TRUE;
        sprite->sActionFuncId = 2;
        return TRUE;
    }
    return FALSE;
}

bool8 MovementAction_WalkDownAffine_Step0(struct ObjectEvent *objectEvent, struct Sprite *sprite)
{
    InitWalkSlow(objectEvent, sprite, DIR_SOUTH);
    sprite->affineAnimPaused = FALSE;
    ChangeSpriteAffineAnimIfDifferent(sprite, 1);
    return MovementAction_WalkDownAffine_Step1(objectEvent, sprite);
}

bool8 MovementAction_WalkDownAffine_Step1(struct ObjectEvent *objectEvent, struct Sprite *sprite)
{
    if (UpdateWalkSlow(objectEvent, sprite))
    {
        sprite->affineAnimPaused = TRUE;
        sprite->sActionFuncId = 2;
        return TRUE;
    }
    return FALSE;
}

bool8 MovementAction_WalkLeftAffine_Step0(struct ObjectEvent *objectEvent, struct Sprite *sprite)
{
    InitMovementNormal(objectEvent, sprite, DIR_WEST, MOVE_SPEED_FAST_1);
    sprite->affineAnimPaused = FALSE;
    ChangeSpriteAffineAnimIfDifferent(sprite, 2);
    return MovementAction_WalkLeftAffine_Step1(objectEvent, sprite);
}

bool8 MovementAction_WalkLeftAffine_Step1(struct ObjectEvent *objectEvent, struct Sprite *sprite)
{
    if (UpdateMovementNormal(objectEvent, sprite))
    {
        sprite->affineAnimPaused = TRUE;
        sprite->sActionFuncId = 2;
        return TRUE;
    }
    return FALSE;
}

bool8 MovementAction_WalkRightAffine_Step0(struct ObjectEvent *objectEvent, struct Sprite *sprite)
{
    InitMovementNormal(objectEvent, sprite, DIR_EAST, MOVE_SPEED_FAST_1);
    sprite->affineAnimPaused = FALSE;
    ChangeSpriteAffineAnimIfDifferent(sprite, 3);
    return MovementAction_WalkRightAffine_Step1(objectEvent, sprite);
}

bool8 MovementAction_WalkRightAffine_Step1(struct ObjectEvent *objectEvent, struct Sprite *sprite)
{
    if (UpdateMovementNormal(objectEvent, sprite))
    {
        sprite->affineAnimPaused = TRUE;
        sprite->sActionFuncId = 2;
        return TRUE;
    }
    return FALSE;
}

static void AcroWheelieFaceDirection(struct ObjectEvent *objectEvent, struct Sprite *sprite, u8 direction)
{
    SetObjectEventDirection(objectEvent, direction);
    ShiftStillObjectEventCoords(objectEvent);
    SetStepAnim(objectEvent, sprite, GetAcroWheeliePedalDirectionAnimNum(direction));
    sprite->animPaused = TRUE;
    sprite->sActionFuncId = 1;
}

bool8 MovementAction_AcroWheelieFaceDown_Step0(struct ObjectEvent *objectEvent, struct Sprite *sprite)
{
    AcroWheelieFaceDirection(objectEvent, sprite, DIR_SOUTH);
    return TRUE;
}

bool8 MovementAction_AcroWheelieFaceUp_Step0(struct ObjectEvent *objectEvent, struct Sprite *sprite)
{
    AcroWheelieFaceDirection(objectEvent, sprite, DIR_NORTH);
    return TRUE;
}

bool8 MovementAction_AcroWheelieFaceLeft_Step0(struct ObjectEvent *objectEvent, struct Sprite *sprite)
{
    AcroWheelieFaceDirection(objectEvent, sprite, DIR_WEST);
    return TRUE;
}

bool8 MovementAction_AcroWheelieFaceRight_Step0(struct ObjectEvent *objectEvent, struct Sprite *sprite)
{
    AcroWheelieFaceDirection(objectEvent, sprite, DIR_EAST);
    return TRUE;
}

bool8 MovementAction_AcroPopWheelieDown_Step0(struct ObjectEvent *objectEvent, struct Sprite *sprite)
{
    StartSpriteAnimInDirection(objectEvent, sprite, DIR_SOUTH, GetAcroWheelieDirectionAnimNum(DIR_SOUTH));
    return FALSE;
}

bool8 MovementAction_AcroPopWheelieUp_Step0(struct ObjectEvent *objectEvent, struct Sprite *sprite)
{
    StartSpriteAnimInDirection(objectEvent, sprite, DIR_NORTH, GetAcroWheelieDirectionAnimNum(DIR_NORTH));
    return FALSE;
}

bool8 MovementAction_AcroPopWheelieLeft_Step0(struct ObjectEvent *objectEvent, struct Sprite *sprite)
{
    StartSpriteAnimInDirection(objectEvent, sprite, DIR_WEST, GetAcroWheelieDirectionAnimNum(DIR_WEST));
    return FALSE;
}

bool8 MovementAction_AcroPopWheelieRight_Step0(struct ObjectEvent *objectEvent, struct Sprite *sprite)
{
    StartSpriteAnimInDirection(objectEvent, sprite, DIR_EAST, GetAcroWheelieDirectionAnimNum(DIR_EAST));
    return FALSE;
}

bool8 MovementAction_AcroEndWheelieFaceDown_Step0(struct ObjectEvent *objectEvent, struct Sprite *sprite)
{
    StartSpriteAnimInDirection(objectEvent, sprite, DIR_SOUTH, GetAcroEndWheelieDirectionAnimNum(DIR_SOUTH));
    return FALSE;
}

bool8 MovementAction_AcroEndWheelieFaceUp_Step0(struct ObjectEvent *objectEvent, struct Sprite *sprite)
{
    StartSpriteAnimInDirection(objectEvent, sprite, DIR_NORTH, GetAcroEndWheelieDirectionAnimNum(DIR_NORTH));
    return FALSE;
}

bool8 MovementAction_AcroEndWheelieFaceLeft_Step0(struct ObjectEvent *objectEvent, struct Sprite *sprite)
{
    StartSpriteAnimInDirection(objectEvent, sprite, DIR_WEST, GetAcroEndWheelieDirectionAnimNum(DIR_WEST));
    return FALSE;
}

bool8 MovementAction_AcroEndWheelieFaceRight_Step0(struct ObjectEvent *objectEvent, struct Sprite *sprite)
{
    StartSpriteAnimInDirection(objectEvent, sprite, DIR_EAST, GetAcroEndWheelieDirectionAnimNum(DIR_EAST));
    return FALSE;
}

bool8 MovementAction_UnusedAcroActionDown_Step0(struct ObjectEvent *objectEvent, struct Sprite *sprite)
{
    StartSpriteAnimInDirection(objectEvent, sprite, DIR_SOUTH, GetAcroUnusedActionDirectionAnimNum(DIR_SOUTH));
    return FALSE;
}

bool8 MovementAction_UnusedAcroActionUp_Step0(struct ObjectEvent *objectEvent, struct Sprite *sprite)
{
    StartSpriteAnimInDirection(objectEvent, sprite, DIR_NORTH, GetAcroUnusedActionDirectionAnimNum(DIR_NORTH));
    return FALSE;
}

bool8 MovementAction_UnusedAcroActionLeft_Step0(struct ObjectEvent *objectEvent, struct Sprite *sprite)
{
    StartSpriteAnimInDirection(objectEvent, sprite, DIR_WEST, GetAcroUnusedActionDirectionAnimNum(DIR_WEST));
    return FALSE;
}

bool8 MovementAction_UnusedAcroActionRight_Step0(struct ObjectEvent *objectEvent, struct Sprite *sprite)
{
    StartSpriteAnimInDirection(objectEvent, sprite, DIR_EAST, GetAcroUnusedActionDirectionAnimNum(DIR_EAST));
    return FALSE;
}

void InitFigure8Anim(struct ObjectEvent *objectEvent, struct Sprite *sprite)
{
    InitSpriteForFigure8Anim(sprite);
    sprite->animPaused = FALSE;
}

bool8 DoFigure8Anim(struct ObjectEvent *objectEvent, struct Sprite *sprite)
{
    if (AnimateSpriteInFigure8(sprite))
    {
        ShiftStillObjectEventCoords(objectEvent);
        objectEvent->triggerGroundEffectsOnStop = TRUE;
        sprite->animPaused = TRUE;
        return TRUE;
    }
    return FALSE;
}

bool8 MovementAction_Figure8_Step0(struct ObjectEvent *objectEvent, struct Sprite *sprite)
{
    InitFigure8Anim(objectEvent, sprite);
    sprite->sActionFuncId = 1;
    return MovementAction_Figure8_Step1(objectEvent, sprite);
}

bool8 MovementAction_Figure8_Step1(struct ObjectEvent *objectEvent, struct Sprite *sprite)
{
    if (DoFigure8Anim(objectEvent, sprite))
    {
        sprite->sActionFuncId = 2;
        return TRUE;
    }
    return FALSE;
}

static void InitAcroWheelieJump(struct ObjectEvent *objectEvent, struct Sprite *sprite, u8 direction, u8 distance, u8 type)
{
    InitJump(objectEvent, sprite, direction, distance, type);
    StartSpriteAnimIfDifferent(sprite, GetAcroWheelieDirectionAnimNum(direction));
    DoShadowFieldEffect(objectEvent);
}

bool8 MovementAction_AcroWheelieHopFaceDown_Step0(struct ObjectEvent *objectEvent, struct Sprite *sprite)
{
    InitAcroWheelieJump(objectEvent, sprite, DIR_SOUTH, JUMP_DISTANCE_IN_PLACE, JUMP_TYPE_LOW);
    return MovementAction_AcroWheelieHopFaceDown_Step1(objectEvent, sprite);
}

bool8 MovementAction_AcroWheelieHopFaceDown_Step1(struct ObjectEvent *objectEvent, struct Sprite *sprite)
{
    if (DoJumpAnim(objectEvent, sprite))
    {
        objectEvent->hasShadow = FALSE;
        sprite->sActionFuncId = 2;
        return TRUE;
    }
    return FALSE;
}

bool8 MovementAction_AcroWheelieHopFaceUp_Step0(struct ObjectEvent *objectEvent, struct Sprite *sprite)
{
    InitAcroWheelieJump(objectEvent, sprite, DIR_NORTH, JUMP_DISTANCE_IN_PLACE, JUMP_TYPE_LOW);
    return MovementAction_AcroWheelieHopFaceUp_Step1(objectEvent, sprite);
}

bool8 MovementAction_AcroWheelieHopFaceUp_Step1(struct ObjectEvent *objectEvent, struct Sprite *sprite)
{
    if (DoJumpAnim(objectEvent, sprite))
    {
        objectEvent->hasShadow = FALSE;
        sprite->sActionFuncId = 2;
        return TRUE;
    }
    return FALSE;
}

bool8 MovementAction_AcroWheelieHopFaceLeft_Step0(struct ObjectEvent *objectEvent, struct Sprite *sprite)
{
    InitAcroWheelieJump(objectEvent, sprite, DIR_WEST, JUMP_DISTANCE_IN_PLACE, JUMP_TYPE_LOW);
    return MovementAction_AcroWheelieHopFaceLeft_Step1(objectEvent, sprite);
}

bool8 MovementAction_AcroWheelieHopFaceLeft_Step1(struct ObjectEvent *objectEvent, struct Sprite *sprite)
{
    if (DoJumpAnim(objectEvent, sprite))
    {
        objectEvent->hasShadow = FALSE;
        sprite->sActionFuncId = 2;
        return TRUE;
    }
    return FALSE;
}

bool8 MovementAction_AcroWheelieHopFaceRight_Step0(struct ObjectEvent *objectEvent, struct Sprite *sprite)
{
    InitAcroWheelieJump(objectEvent, sprite, DIR_EAST, JUMP_DISTANCE_IN_PLACE, JUMP_TYPE_LOW);
    return MovementAction_AcroWheelieHopFaceRight_Step1(objectEvent, sprite);
}

bool8 MovementAction_AcroWheelieHopFaceRight_Step1(struct ObjectEvent *objectEvent, struct Sprite *sprite)
{
    if (DoJumpAnim(objectEvent, sprite))
    {
        objectEvent->hasShadow = FALSE;
        sprite->sActionFuncId = 2;
        return TRUE;
    }
    return FALSE;
}

bool8 MovementAction_AcroWheelieHopDown_Step0(struct ObjectEvent *objectEvent, struct Sprite *sprite)
{
    InitAcroWheelieJump(objectEvent, sprite, DIR_SOUTH, JUMP_DISTANCE_NORMAL, JUMP_TYPE_LOW);
    return MovementAction_AcroWheelieHopDown_Step1(objectEvent, sprite);
}

bool8 MovementAction_AcroWheelieHopDown_Step1(struct ObjectEvent *objectEvent, struct Sprite *sprite)
{
    if (DoJumpAnim(objectEvent, sprite))
    {
        objectEvent->hasShadow = FALSE;
        sprite->sActionFuncId = 2;
        return TRUE;
    }
    return FALSE;
}

bool8 MovementAction_AcroWheelieHopUp_Step0(struct ObjectEvent *objectEvent, struct Sprite *sprite)
{
    InitAcroWheelieJump(objectEvent, sprite, DIR_NORTH, JUMP_DISTANCE_NORMAL, JUMP_TYPE_LOW);
    return MovementAction_AcroWheelieHopUp_Step1(objectEvent, sprite);
}

bool8 MovementAction_AcroWheelieHopUp_Step1(struct ObjectEvent *objectEvent, struct Sprite *sprite)
{
    if (DoJumpAnim(objectEvent, sprite))
    {
        objectEvent->hasShadow = FALSE;
        sprite->sActionFuncId = 2;
        return TRUE;
    }
    return FALSE;
}

bool8 MovementAction_AcroWheelieHopLeft_Step0(struct ObjectEvent *objectEvent, struct Sprite *sprite)
{
    InitAcroWheelieJump(objectEvent, sprite, DIR_WEST, JUMP_DISTANCE_NORMAL, JUMP_TYPE_LOW);
    return MovementAction_AcroWheelieHopLeft_Step1(objectEvent, sprite);
}

bool8 MovementAction_AcroWheelieHopLeft_Step1(struct ObjectEvent *objectEvent, struct Sprite *sprite)
{
    if (DoJumpAnim(objectEvent, sprite))
    {
        objectEvent->hasShadow = FALSE;
        sprite->sActionFuncId = 2;
        return TRUE;
    }
    return FALSE;
}

bool8 MovementAction_AcroWheelieHopRight_Step0(struct ObjectEvent *objectEvent, struct Sprite *sprite)
{
    InitAcroWheelieJump(objectEvent, sprite, DIR_EAST, JUMP_DISTANCE_NORMAL, JUMP_TYPE_LOW);
    return MovementAction_AcroWheelieHopRight_Step1(objectEvent, sprite);
}

bool8 MovementAction_AcroWheelieHopRight_Step1(struct ObjectEvent *objectEvent, struct Sprite *sprite)
{
    if (DoJumpAnim(objectEvent, sprite))
    {
        objectEvent->hasShadow = FALSE;
        sprite->sActionFuncId = 2;
        return TRUE;
    }
    return FALSE;
}

bool8 MovementAction_AcroWheelieJumpDown_Step0(struct ObjectEvent *objectEvent, struct Sprite *sprite)
{
    InitAcroWheelieJump(objectEvent, sprite, DIR_SOUTH, JUMP_DISTANCE_FAR, JUMP_TYPE_HIGH);
    return MovementAction_AcroWheelieJumpDown_Step1(objectEvent, sprite);
}

bool8 MovementAction_AcroWheelieJumpDown_Step1(struct ObjectEvent *objectEvent, struct Sprite *sprite)
{
    if (DoJumpAnim(objectEvent, sprite))
    {
        objectEvent->hasShadow = FALSE;
        sprite->sActionFuncId = 2;
        return TRUE;
    }
    return FALSE;
}

bool8 MovementAction_AcroWheelieJumpUp_Step0(struct ObjectEvent *objectEvent, struct Sprite *sprite)
{
    InitAcroWheelieJump(objectEvent, sprite, DIR_NORTH, JUMP_DISTANCE_FAR, JUMP_TYPE_HIGH);
    return MovementAction_AcroWheelieJumpUp_Step1(objectEvent, sprite);
}

bool8 MovementAction_AcroWheelieJumpUp_Step1(struct ObjectEvent *objectEvent, struct Sprite *sprite)
{
    if (DoJumpAnim(objectEvent, sprite))
    {
        objectEvent->hasShadow = FALSE;
        sprite->sActionFuncId = 2;
        return TRUE;
    }
    return FALSE;
}

bool8 MovementAction_AcroWheelieJumpLeft_Step0(struct ObjectEvent *objectEvent, struct Sprite *sprite)
{
    InitAcroWheelieJump(objectEvent, sprite, DIR_WEST, JUMP_DISTANCE_FAR, JUMP_TYPE_HIGH);
    return MovementAction_AcroWheelieJumpLeft_Step1(objectEvent, sprite);
}

bool8 MovementAction_AcroWheelieJumpLeft_Step1(struct ObjectEvent *objectEvent, struct Sprite *sprite)
{
    if (DoJumpAnim(objectEvent, sprite))
    {
        objectEvent->hasShadow = FALSE;
        sprite->sActionFuncId = 2;
        return TRUE;
    }
    return FALSE;
}

bool8 MovementAction_AcroWheelieJumpRight_Step0(struct ObjectEvent *objectEvent, struct Sprite *sprite)
{
    InitAcroWheelieJump(objectEvent, sprite, DIR_EAST, JUMP_DISTANCE_FAR, JUMP_TYPE_HIGH);
    return MovementAction_AcroWheelieJumpRight_Step1(objectEvent, sprite);
}

bool8 MovementAction_AcroWheelieJumpRight_Step1(struct ObjectEvent *objectEvent, struct Sprite *sprite)
{
    if (DoJumpAnim(objectEvent, sprite))
    {
        objectEvent->hasShadow = FALSE;
        sprite->sActionFuncId = 2;
        return TRUE;
    }
    return FALSE;
}

bool8 MovementAction_AcroWheelieInPlaceDown_Step0(struct ObjectEvent *objectEvent, struct Sprite *sprite)
{
    InitMoveInPlace(objectEvent, sprite, DIR_SOUTH, GetAcroWheeliePedalDirectionAnimNum(DIR_SOUTH), 8);
    return MovementAction_WalkInPlace_Step1(objectEvent, sprite);
}

bool8 MovementAction_AcroWheelieInPlaceUp_Step0(struct ObjectEvent *objectEvent, struct Sprite *sprite)
{
    InitMoveInPlace(objectEvent, sprite, DIR_NORTH, GetAcroWheeliePedalDirectionAnimNum(DIR_NORTH), 8);
    return MovementAction_WalkInPlace_Step1(objectEvent, sprite);
}

bool8 MovementAction_AcroWheelieInPlaceLeft_Step0(struct ObjectEvent *objectEvent, struct Sprite *sprite)
{
    InitMoveInPlace(objectEvent, sprite, DIR_WEST, GetAcroWheeliePedalDirectionAnimNum(DIR_WEST), 8);
    return MovementAction_WalkInPlace_Step1(objectEvent, sprite);
}

bool8 MovementAction_AcroWheelieInPlaceRight_Step0(struct ObjectEvent *objectEvent, struct Sprite *sprite)
{
    InitMoveInPlace(objectEvent, sprite, DIR_EAST, GetAcroWheeliePedalDirectionAnimNum(DIR_EAST), 8);
    return MovementAction_WalkInPlace_Step1(objectEvent, sprite);
}

static void InitAcroPopWheelie(struct ObjectEvent *objectEvent, struct Sprite *sprite, u8 direction, u8 speed)
{
    InitNpcForMovement(objectEvent, sprite, direction, speed);
    StartSpriteAnim(sprite, GetAcroWheelieDirectionAnimNum(objectEvent->facingDirection));
    SeekSpriteAnim(sprite, 0);
}

bool8 MovementAction_AcroPopWheelieMoveDown_Step0(struct ObjectEvent *objectEvent, struct Sprite *sprite)
{
    InitAcroPopWheelie(objectEvent, sprite, DIR_SOUTH, 1);
    return MovementAction_AcroPopWheelieMoveDown_Step1(objectEvent, sprite);
}

bool8 MovementAction_AcroPopWheelieMoveDown_Step1(struct ObjectEvent *objectEvent, struct Sprite *sprite)
{
    if (UpdateMovementNormal(objectEvent, sprite))
    {
        sprite->sActionFuncId = 2;
        return TRUE;
    }
    return FALSE;
}

bool8 MovementAction_AcroPopWheelieMoveUp_Step0(struct ObjectEvent *objectEvent, struct Sprite *sprite)
{
    InitAcroPopWheelie(objectEvent, sprite, DIR_NORTH, 1);
    return MovementAction_AcroPopWheelieMoveUp_Step1(objectEvent, sprite);
}

bool8 MovementAction_AcroPopWheelieMoveUp_Step1(struct ObjectEvent *objectEvent, struct Sprite *sprite)
{
    if (UpdateMovementNormal(objectEvent, sprite))
    {
        sprite->sActionFuncId = 2;
        return TRUE;
    }
    return FALSE;
}

bool8 MovementAction_AcroPopWheelieMoveLeft_Step0(struct ObjectEvent *objectEvent, struct Sprite *sprite)
{
    InitAcroPopWheelie(objectEvent, sprite, DIR_WEST,  1);
    return MovementAction_AcroPopWheelieMoveLeft_Step1(objectEvent, sprite);
}

bool8 MovementAction_AcroPopWheelieMoveLeft_Step1(struct ObjectEvent *objectEvent, struct Sprite *sprite)
{
    if (UpdateMovementNormal(objectEvent, sprite))
    {
        sprite->sActionFuncId = 2;
        return TRUE;
    }
    return FALSE;
}

bool8 MovementAction_AcroPopWheelieMoveRight_Step0(struct ObjectEvent *objectEvent, struct Sprite *sprite)
{
    InitAcroPopWheelie(objectEvent, sprite, DIR_EAST,  1);
    return MovementAction_AcroPopWheelieMoveRight_Step1(objectEvent, sprite);
}

bool8 MovementAction_AcroPopWheelieMoveRight_Step1(struct ObjectEvent *objectEvent, struct Sprite *sprite)
{
    if (UpdateMovementNormal(objectEvent, sprite))
    {
        sprite->sActionFuncId = 2;
        return TRUE;
    }
    return FALSE;
}

static void InitAcroWheelieMove(struct ObjectEvent *objectEvent, struct Sprite *sprite, u8 direction, u8 speed)
{
    InitNpcForMovement(objectEvent, sprite, direction, speed);
    SetStepAnimHandleAlternation(objectEvent, sprite, GetAcroWheeliePedalDirectionAnimNum(objectEvent->facingDirection));
}

bool8 MovementAction_AcroWheelieMoveDown_Step0(struct ObjectEvent *objectEvent, struct Sprite *sprite)
{
    InitAcroWheelieMove(objectEvent, sprite, DIR_SOUTH, 1);
    return MovementAction_AcroWheelieMoveDown_Step1(objectEvent, sprite);
}

bool8 MovementAction_AcroWheelieMoveDown_Step1(struct ObjectEvent *objectEvent, struct Sprite *sprite)
{
    if (UpdateMovementNormal(objectEvent, sprite))
    {
        sprite->sActionFuncId = 2;
        return TRUE;
    }
    return FALSE;
}

bool8 MovementAction_AcroWheelieMoveUp_Step0(struct ObjectEvent *objectEvent, struct Sprite *sprite)
{
    InitAcroWheelieMove(objectEvent, sprite, DIR_NORTH, 1);
    return MovementAction_AcroWheelieMoveUp_Step1(objectEvent, sprite);
}

bool8 MovementAction_AcroWheelieMoveUp_Step1(struct ObjectEvent *objectEvent, struct Sprite *sprite)
{
    if (UpdateMovementNormal(objectEvent, sprite))
    {
        sprite->sActionFuncId = 2;
        return TRUE;
    }
    return FALSE;
}

bool8 MovementAction_AcroWheelieMoveLeft_Step0(struct ObjectEvent *objectEvent, struct Sprite *sprite)
{
    InitAcroWheelieMove(objectEvent, sprite, DIR_WEST,  1);
    return MovementAction_AcroWheelieMoveLeft_Step1(objectEvent, sprite);
}

bool8 MovementAction_AcroWheelieMoveLeft_Step1(struct ObjectEvent *objectEvent, struct Sprite *sprite)
{
    if (UpdateMovementNormal(objectEvent, sprite))
    {
        sprite->sActionFuncId = 2;
        return TRUE;
    }
    return FALSE;
}

bool8 MovementAction_AcroWheelieMoveRight_Step0(struct ObjectEvent *objectEvent, struct Sprite *sprite)
{
    InitAcroWheelieMove(objectEvent, sprite, DIR_EAST, 1);
    return MovementAction_AcroWheelieMoveRight_Step1(objectEvent, sprite);
}

bool8 MovementAction_AcroWheelieMoveRight_Step1(struct ObjectEvent *objectEvent, struct Sprite *sprite)
{
    if (UpdateMovementNormal(objectEvent, sprite))
    {
        sprite->sActionFuncId = 2;
        return TRUE;
    }
    return FALSE;
}

static void InitAcroEndWheelie(struct ObjectEvent *objectEvent, struct Sprite *sprite, u8 direction, u8 speed)
{
    InitNpcForMovement(objectEvent, sprite, direction, speed);
    StartSpriteAnim(sprite, GetAcroEndWheelieDirectionAnimNum(objectEvent->facingDirection));
    SeekSpriteAnim(sprite, 0);
}

bool8 MovementAction_AcroEndWheelieMoveDown_Step0(struct ObjectEvent *objectEvent, struct Sprite *sprite)
{
    InitAcroEndWheelie(objectEvent, sprite, DIR_SOUTH, 1);
    return MovementAction_AcroEndWheelieMoveDown_Step1(objectEvent, sprite);
}

bool8 MovementAction_AcroEndWheelieMoveDown_Step1(struct ObjectEvent *objectEvent, struct Sprite *sprite)
{
    if (UpdateMovementNormal(objectEvent, sprite))
    {
        sprite->sActionFuncId = 2;
        return TRUE;
    }
    return FALSE;
}

bool8 MovementAction_AcroEndWheelieMoveUp_Step0(struct ObjectEvent *objectEvent, struct Sprite *sprite)
{
    InitAcroEndWheelie(objectEvent, sprite, DIR_NORTH, 1);
    return MovementAction_AcroEndWheelieMoveUp_Step1(objectEvent, sprite);
}

bool8 MovementAction_AcroEndWheelieMoveUp_Step1(struct ObjectEvent *objectEvent, struct Sprite *sprite)
{
    if (UpdateMovementNormal(objectEvent, sprite))
    {
        sprite->sActionFuncId = 2;
        return TRUE;
    }
    return FALSE;
}

bool8 MovementAction_AcroEndWheelieMoveLeft_Step0(struct ObjectEvent *objectEvent, struct Sprite *sprite)
{
    InitAcroEndWheelie(objectEvent, sprite, DIR_WEST, 1);
    return MovementAction_AcroEndWheelieMoveLeft_Step1(objectEvent, sprite);
}

bool8 MovementAction_AcroEndWheelieMoveLeft_Step1(struct ObjectEvent *objectEvent, struct Sprite *sprite)
{
    if (UpdateMovementNormal(objectEvent, sprite))
    {
        sprite->sActionFuncId = 2;
        return TRUE;
    }
    return FALSE;
}

bool8 MovementAction_AcroEndWheelieMoveRight_Step0(struct ObjectEvent *objectEvent, struct Sprite *sprite)
{
    InitAcroEndWheelie(objectEvent, sprite, DIR_EAST, 1);
    return MovementAction_AcroEndWheelieMoveRight_Step1(objectEvent, sprite);
}

bool8 MovementAction_AcroEndWheelieMoveRight_Step1(struct ObjectEvent *objectEvent, struct Sprite *sprite)
{
    if (UpdateMovementNormal(objectEvent, sprite))
    {
        sprite->sActionFuncId = 2;
        return TRUE;
    }
    return FALSE;
}

bool8 MovementAction_Levitate_Step0(struct ObjectEvent *objectEvent, struct Sprite *sprite)
{
    CreateLevitateMovementTask(objectEvent);
    sprite->sActionFuncId = 1;
    return TRUE;
}

bool8 MovementAction_StopLevitate_Step0(struct ObjectEvent *objectEvent, struct Sprite *sprite)
{
    DestroyLevitateMovementTask(objectEvent->warpArrowSpriteId);
    sprite->y2 = 0;
    sprite->sActionFuncId = 1;
    return TRUE;
}

bool8 MovementAction_StopLevitateAtTop_Step0(struct ObjectEvent *objectEvent, struct Sprite *sprite)
{
    if (sprite->y2 == 0)
    {
        DestroyLevitateMovementTask(objectEvent->warpArrowSpriteId);
        sprite->sActionFuncId = 1;
        return TRUE;
    }
    return FALSE;
}

u8 MovementAction_Finish(struct ObjectEvent *objectEvent, struct Sprite *sprite)
{
    return TRUE;
}

bool8 MovementAction_PauseSpriteAnim(struct ObjectEvent *objectEvent, struct Sprite *sprite)
{
    sprite->animPaused = TRUE;
    return TRUE;
}

static void UpdateObjectEventSpriteAnimPause(struct ObjectEvent *objectEvent, struct Sprite *sprite)
{
    if (objectEvent->disableAnim)
        sprite->animPaused = TRUE;
}

static void TryEnableObjectEventAnim(struct ObjectEvent *objectEvent, struct Sprite *sprite)
{
    if (objectEvent->enableAnim)
    {
        sprite->animPaused = FALSE;
        objectEvent->disableAnim = FALSE;
        objectEvent->enableAnim = FALSE;
    }
}

static void UpdateObjectEventVisibility(struct ObjectEvent *objectEvent, struct Sprite *sprite)
{
    UpdateObjectEventOffscreen(objectEvent, sprite);
    UpdateObjectEventSpriteVisibility(objectEvent, sprite);
}

static void UpdateObjectEventOffscreen(struct ObjectEvent *objectEvent, struct Sprite *sprite)
{
    u16 x, y;
    u16 x2, y2;
    const struct ObjectEventGraphicsInfo *graphicsInfo;

    objectEvent->offScreen = FALSE;

    graphicsInfo = GetObjectEventGraphicsInfo(objectEvent->graphicsId);
    if (sprite->coordOffsetEnabled)
    {
        x = sprite->x + sprite->x2 + sprite->centerToCornerVecX + gSpriteCoordOffsetX;
        y = sprite->y + sprite->y2 + sprite->centerToCornerVecY + gSpriteCoordOffsetY;
    }
    else
    {
        x = sprite->x + sprite->x2 + sprite->centerToCornerVecX;
        y = sprite->y + sprite->y2 + sprite->centerToCornerVecY;
    }
    x2 = graphicsInfo->width;
    x2 += x;
    y2 = y;
    y2 += graphicsInfo->height;

    if ((s16)x >= DISPLAY_WIDTH + 16 || (s16)x2 < -16)
        objectEvent->offScreen = TRUE;

    if ((s16)y >= DISPLAY_HEIGHT + 16 || (s16)y2 < -16)
        objectEvent->offScreen = TRUE;
}

static void UpdateObjectEventSpriteVisibility(struct ObjectEvent *objectEvent, struct Sprite *sprite)
{
    sprite->invisible = FALSE;
    if (objectEvent->invisible || objectEvent->offScreen)
        sprite->invisible = TRUE;
}

static void GetAllGroundEffectFlags_OnSpawn(struct ObjectEvent *objEvent, u32 *flags)
{
    ObjectEventUpdateMetatileBehaviors(objEvent);
    GetGroundEffectFlags_Reflection(objEvent, flags);
    GetGroundEffectFlags_TallGrassOnSpawn(objEvent, flags);
    GetGroundEffectFlags_LongGrassOnSpawn(objEvent, flags);
    GetGroundEffectFlags_SandHeap(objEvent, flags);
    GetGroundEffectFlags_ShallowFlowingWater(objEvent, flags);
    GetGroundEffectFlags_ShortGrass(objEvent, flags);
    GetGroundEffectFlags_HotSprings(objEvent, flags);
}

static void GetAllGroundEffectFlags_OnBeginStep(struct ObjectEvent *objEvent, u32 *flags)
{
    ObjectEventUpdateMetatileBehaviors(objEvent);
    GetGroundEffectFlags_Reflection(objEvent, flags);
    GetGroundEffectFlags_TallGrassOnBeginStep(objEvent, flags);
    GetGroundEffectFlags_LongGrassOnBeginStep(objEvent, flags);
    GetGroundEffectFlags_Tracks(objEvent, flags);
    GetGroundEffectFlags_SandHeap(objEvent, flags);
    GetGroundEffectFlags_ShallowFlowingWater(objEvent, flags);
    GetGroundEffectFlags_Puddle(objEvent, flags);
    GetGroundEffectFlags_ShortGrass(objEvent, flags);
    GetGroundEffectFlags_HotSprings(objEvent, flags);
}

static void GetAllGroundEffectFlags_OnFinishStep(struct ObjectEvent *objEvent, u32 *flags)
{
    ObjectEventUpdateMetatileBehaviors(objEvent);
    GetGroundEffectFlags_ShallowFlowingWater(objEvent, flags);
    GetGroundEffectFlags_SandHeap(objEvent, flags);
    GetGroundEffectFlags_Puddle(objEvent, flags);
    GetGroundEffectFlags_Ripple(objEvent, flags);
    GetGroundEffectFlags_ShortGrass(objEvent, flags);
    GetGroundEffectFlags_HotSprings(objEvent, flags);
    GetGroundEffectFlags_Seaweed(objEvent, flags);
    GetGroundEffectFlags_JumpLanding(objEvent, flags);
}

static void ObjectEventUpdateMetatileBehaviors(struct ObjectEvent *objEvent)
{
    objEvent->previousMetatileBehavior = MapGridGetMetatileBehaviorAt(objEvent->previousCoords.x, objEvent->previousCoords.y);
    objEvent->currentMetatileBehavior = MapGridGetMetatileBehaviorAt(objEvent->currentCoords.x, objEvent->currentCoords.y);
}

static void GetGroundEffectFlags_Reflection(struct ObjectEvent *objEvent, u32 *flags)
{
    u32 reflectionFlags[NUM_REFLECTION_TYPES - 1] = {
        [REFL_TYPE_ICE   - 1] = GROUND_EFFECT_FLAG_ICE_REFLECTION,
        [REFL_TYPE_WATER - 1] = GROUND_EFFECT_FLAG_WATER_REFLECTION
    };
    u8 reflType = ObjectEventGetNearbyReflectionType(objEvent);

    if (reflType)
    {
        if (objEvent->hasReflection == 0)
        {
            objEvent->hasReflection++;
            *flags |= reflectionFlags[reflType - 1];
        }
    }
    else
    {
        objEvent->hasReflection = FALSE;
    }
}

static void GetGroundEffectFlags_TallGrassOnSpawn(struct ObjectEvent *objEvent, u32 *flags)
{
    if (MetatileBehavior_IsTallGrass(objEvent->currentMetatileBehavior))
        *flags |= GROUND_EFFECT_FLAG_TALL_GRASS_ON_SPAWN;
}

static void GetGroundEffectFlags_TallGrassOnBeginStep(struct ObjectEvent *objEvent, u32 *flags)
{
    if (MetatileBehavior_IsTallGrass(objEvent->currentMetatileBehavior))
        *flags |= GROUND_EFFECT_FLAG_TALL_GRASS_ON_MOVE;
}

static void GetGroundEffectFlags_LongGrassOnSpawn(struct ObjectEvent *objEvent, u32 *flags)
{
    if (MetatileBehavior_IsLongGrass(objEvent->currentMetatileBehavior))
        *flags |= GROUND_EFFECT_FLAG_LONG_GRASS_ON_SPAWN;
}

static void GetGroundEffectFlags_LongGrassOnBeginStep(struct ObjectEvent *objEvent, u32 *flags)
{
    if (MetatileBehavior_IsLongGrass(objEvent->currentMetatileBehavior))
        *flags |= GROUND_EFFECT_FLAG_LONG_GRASS_ON_MOVE;
}

static void GetGroundEffectFlags_Tracks(struct ObjectEvent *objEvent, u32 *flags)
{
    if (MetatileBehavior_IsDeepSand(objEvent->previousMetatileBehavior))
        *flags |= GROUND_EFFECT_FLAG_DEEP_SAND;
    else if (MetatileBehavior_IsSandOrDeepSand(objEvent->previousMetatileBehavior)
             || MetatileBehavior_IsFootprints(objEvent->previousMetatileBehavior))
        *flags |= GROUND_EFFECT_FLAG_SAND;
}

static void GetGroundEffectFlags_SandHeap(struct ObjectEvent *objEvent, u32 *flags)
{
    if (MetatileBehavior_IsDeepSand(objEvent->currentMetatileBehavior)
        && MetatileBehavior_IsDeepSand(objEvent->previousMetatileBehavior))
    {
        if (!objEvent->inSandPile)
        {
            objEvent->inSandPile = FALSE;
            objEvent->inSandPile = TRUE;
            *flags |= GROUND_EFFECT_FLAG_SAND_PILE;
        }
    }
    else
    {
        objEvent->inSandPile = FALSE;
    }
}

static void GetGroundEffectFlags_ShallowFlowingWater(struct ObjectEvent *objEvent, u32 *flags)
{
    if ((MetatileBehavior_IsShallowFlowingWater(objEvent->currentMetatileBehavior)
         && MetatileBehavior_IsShallowFlowingWater(objEvent->previousMetatileBehavior))
        || (MetatileBehavior_IsPacifidlogLog(objEvent->currentMetatileBehavior)
            && MetatileBehavior_IsPacifidlogLog(objEvent->previousMetatileBehavior)))
    {
        if (!objEvent->inShallowFlowingWater)
        {
            objEvent->inShallowFlowingWater = FALSE;
            objEvent->inShallowFlowingWater = TRUE;
            *flags |= GROUND_EFFECT_FLAG_SHALLOW_FLOWING_WATER;
        }
    }
    else
    {
        objEvent->inShallowFlowingWater = FALSE;
    }
}

static void GetGroundEffectFlags_Puddle(struct ObjectEvent *objEvent, u32 *flags)
{
    if (MetatileBehavior_IsPuddle(objEvent->currentMetatileBehavior)
        && MetatileBehavior_IsPuddle(objEvent->previousMetatileBehavior))
        *flags |= GROUND_EFFECT_FLAG_PUDDLE;
}

static void GetGroundEffectFlags_Ripple(struct ObjectEvent *objEvent, u32 *flags)
{
    if (MetatileBehavior_HasRipples(objEvent->currentMetatileBehavior))
        *flags |= GROUND_EFFECT_FLAG_RIPPLES;
}

static void GetGroundEffectFlags_ShortGrass(struct ObjectEvent *objEvent, u32 *flags)
{
    if (MetatileBehavior_IsShortGrass(objEvent->currentMetatileBehavior)
        && MetatileBehavior_IsShortGrass(objEvent->previousMetatileBehavior))
    {
        if (!objEvent->inShortGrass)
        {
            objEvent->inShortGrass = FALSE;
            objEvent->inShortGrass = TRUE;
            *flags |= GROUND_EFFECT_FLAG_SHORT_GRASS;
        }
    }
    else
    {
        objEvent->inShortGrass = FALSE;
    }
}

static void GetGroundEffectFlags_HotSprings(struct ObjectEvent *objEvent, u32 *flags)
{
    if (MetatileBehavior_IsHotSprings(objEvent->currentMetatileBehavior)
        && MetatileBehavior_IsHotSprings(objEvent->previousMetatileBehavior))
    {
        if (!objEvent->inHotSprings)
        {
            objEvent->inHotSprings = FALSE;
            objEvent->inHotSprings = TRUE;
            *flags |= GROUND_EFFECT_FLAG_HOT_SPRINGS;
        }
    }
    else
    {
        objEvent->inHotSprings = FALSE;
    }
}

static void GetGroundEffectFlags_Seaweed(struct ObjectEvent *objEvent, u32 *flags)
{
    if (MetatileBehavior_IsSeaweed(objEvent->currentMetatileBehavior))
        *flags |= GROUND_EFFECT_FLAG_SEAWEED;
}

static void GetGroundEffectFlags_JumpLanding(struct ObjectEvent *objEvent, u32 *flags)
{
    typedef bool8 (*MetatileFunc)(u8);

    static const MetatileFunc metatileFuncs[] = {
        MetatileBehavior_IsTallGrass,
        MetatileBehavior_IsLongGrass,
        MetatileBehavior_IsPuddle,
        MetatileBehavior_IsSurfableWaterOrUnderwater,
        MetatileBehavior_IsShallowFlowingWater,
        MetatileBehavior_IsATile,
    };

    static const u32 jumpLandingFlags[] = {
        GROUND_EFFECT_FLAG_LAND_IN_TALL_GRASS,
        GROUND_EFFECT_FLAG_LAND_IN_LONG_GRASS,
        GROUND_EFFECT_FLAG_LAND_IN_SHALLOW_WATER,
        GROUND_EFFECT_FLAG_LAND_IN_DEEP_WATER,
        GROUND_EFFECT_FLAG_LAND_IN_SHALLOW_WATER,
        GROUND_EFFECT_FLAG_LAND_ON_NORMAL_GROUND,
    };

    if (objEvent->landingJump && !objEvent->disableJumpLandingGroundEffect)
    {
        u8 i;

        for (i = 0; i < ARRAY_COUNT(metatileFuncs); i++)
        {
            if (metatileFuncs[i](objEvent->currentMetatileBehavior))
            {
                *flags |= jumpLandingFlags[i];
                return;
            }
        }
    }
}

#define RETURN_REFLECTION_TYPE_AT(x, y)              \
    b = MapGridGetMetatileBehaviorAt(x, y);          \
    result = GetReflectionTypeByMetatileBehavior(b); \
    if (result != REFL_TYPE_NONE)                    \
        return result;

static u8 ObjectEventGetNearbyReflectionType(struct ObjectEvent *objEvent)
{
    const struct ObjectEventGraphicsInfo *info = GetObjectEventGraphicsInfo(objEvent->graphicsId);

    // ceil div by tile width?
    s16 width = (info->width + 8) >> 4;
    s16 height = (info->height + 8) >> 4;
    s16 i, j;
    u8 result, b; // used by RETURN_REFLECTION_TYPE_AT
    s16 one = 1;

    for (i = 0; i < height; i++)
    {
        RETURN_REFLECTION_TYPE_AT(objEvent->currentCoords.x, objEvent->currentCoords.y + one + i)
        RETURN_REFLECTION_TYPE_AT(objEvent->previousCoords.x, objEvent->previousCoords.y + one + i)
        for (j = 1; j < width; j++)
        {
            RETURN_REFLECTION_TYPE_AT(objEvent->currentCoords.x + j, objEvent->currentCoords.y + one + i)
            RETURN_REFLECTION_TYPE_AT(objEvent->currentCoords.x - j, objEvent->currentCoords.y + one + i)
            RETURN_REFLECTION_TYPE_AT(objEvent->previousCoords.x + j, objEvent->previousCoords.y + one + i)
            RETURN_REFLECTION_TYPE_AT(objEvent->previousCoords.x - j, objEvent->previousCoords.y + one + i)
        }
    }

    return REFL_TYPE_NONE;
}

#undef RETURN_REFLECTION_TYPE_AT

static u8 GetReflectionTypeByMetatileBehavior(u32 behavior)
{
    if (MetatileBehavior_IsIce(behavior))
        return REFL_TYPE_ICE;
    else if (MetatileBehavior_IsReflective(behavior))
        return REFL_TYPE_WATER;
    else
        return REFL_TYPE_NONE;
}

u8 GetLedgeJumpDirection(s16 x, s16 y, u8 direction)
{
    static bool8 (*const ledgeBehaviorFuncs[])(u8) = {
        [DIR_SOUTH - 1] = MetatileBehavior_IsJumpSouth,
        [DIR_NORTH - 1] = MetatileBehavior_IsJumpNorth,
        [DIR_WEST - 1]  = MetatileBehavior_IsJumpWest,
        [DIR_EAST - 1]  = MetatileBehavior_IsJumpEast,
    };

    u8 behavior;
    u8 index = direction;

    if (index == DIR_NONE)
        return DIR_NONE;
    else if (index > DIR_EAST)
        index -= DIR_EAST;

    index--;
    behavior = MapGridGetMetatileBehaviorAt(x, y);

    if (ledgeBehaviorFuncs[index](behavior) == TRUE)
        return index + 1;

    return DIR_NONE;
}

static void SetObjectEventSpriteOamTableForLongGrass(struct ObjectEvent *objEvent, struct Sprite *sprite)
{
    if (objEvent->disableCoveringGroundEffects)
        return;

    if (!MetatileBehavior_IsLongGrass(objEvent->currentMetatileBehavior))
        return;

    if (!MetatileBehavior_IsLongGrass(objEvent->previousMetatileBehavior))
        return;

    sprite->subspriteTableNum = 4;

    if (ZCoordToPriority(objEvent->previousElevation) == 1)
        sprite->subspriteTableNum = 5;
}

bool8 IsZCoordMismatchAt(u8 z, s16 x, s16 y)
{
    u8 mapZ;

    if (z == 0)
        return FALSE;

    mapZ = MapGridGetZCoordAt(x, y);

    if (mapZ == 0 || mapZ == 15)
        return FALSE;

    if (mapZ != z)
        return TRUE;

    return FALSE;
}

static const u8 sElevationToSubpriority[] = {
    115, 115, 83, 115, 83, 115, 83, 115, 83, 115, 83, 115, 83, 0, 0, 115
};

static const u8 sElevationToPriority[] = {
    2, 2, 2, 2, 1, 2, 1, 2, 1, 2, 1, 2, 1, 0, 0, 2
};

static const u8 sElevationToSubspriteTableNum[] = {
    1, 1, 1, 1, 2, 1, 2, 1, 2, 1, 2, 1, 2, 0, 0, 1,
};

void UpdateObjectEventZCoordAndPriority(struct ObjectEvent *objEvent, struct Sprite *sprite)
{
    if (objEvent->fixedPriority)
        return;

    ObjectEventUpdateZCoord(objEvent);

    sprite->subspriteTableNum = sElevationToSubspriteTableNum[objEvent->previousElevation];
    sprite->oam.priority = sElevationToPriority[objEvent->previousElevation];
}

static void InitObjectPriorityByZCoord(struct Sprite *sprite, u8 z)
{
    sprite->subspriteTableNum = sElevationToSubspriteTableNum[z];
    sprite->oam.priority = sElevationToPriority[z];
}

u8 ZCoordToPriority(u8 z)
{
    return sElevationToPriority[z];
}

void ObjectEventUpdateZCoord(struct ObjectEvent *objEvent)
{
    u8 z = MapGridGetZCoordAt(objEvent->currentCoords.x, objEvent->currentCoords.y);
    u8 z2 = MapGridGetZCoordAt(objEvent->previousCoords.x, objEvent->previousCoords.y);

    if (z == 0xF || z2 == 0xF)
        return;

    objEvent->currentElevation = z;

    if (z != 0 && z != 0xF)
        objEvent->previousElevation = z;
}

void SetObjectSubpriorityByZCoord(u8 elevation, struct Sprite *sprite, u8 subpriority)
{
    s32 tmp = sprite->centerToCornerVecY;
    u32 tmpa = *(u16 *)&sprite->y;
    u32 tmpb = *(u16 *)&gSpriteCoordOffsetY;
    s32 tmp2 = (tmpa - tmp) + tmpb;
    u16 tmp3 = (16 - ((((u32)tmp2 + 8) & 0xFF) >> 4)) * 2;
    sprite->subpriority = tmp3 + sElevationToSubpriority[elevation] + subpriority;
}

static void ObjectEventUpdateSubpriority(struct ObjectEvent *objEvent, struct Sprite *sprite)
{
    if (objEvent->fixedPriority)
        return;

    SetObjectSubpriorityByZCoord(objEvent->previousElevation, sprite, 1);
}

bool8 AreZCoordsCompatible(u8 a, u8 b)
{
    if (a == 0 || b == 0)
        return TRUE;

    if (a != b)
        return FALSE;

    return TRUE;
}

void GroundEffect_SpawnOnTallGrass(struct ObjectEvent *objEvent, struct Sprite *sprite)
{
    gFieldEffectArguments[0] = objEvent->currentCoords.x;
    gFieldEffectArguments[1] = objEvent->currentCoords.y;
    gFieldEffectArguments[2] = objEvent->previousElevation;
    gFieldEffectArguments[3] = 2; // priority
    gFieldEffectArguments[4] = objEvent->localId << 8 | objEvent->mapNum;
    gFieldEffectArguments[5] = objEvent->mapGroup;
    gFieldEffectArguments[6] = (u8)gSaveBlock1Ptr->location.mapNum << 8 | (u8)gSaveBlock1Ptr->location.mapGroup;
    gFieldEffectArguments[7] = TRUE; // skip to end of anim
    FieldEffectStart(FLDEFF_TALL_GRASS);
}

void GroundEffect_StepOnTallGrass(struct ObjectEvent *objEvent, struct Sprite *sprite)
{
    gFieldEffectArguments[0] = objEvent->currentCoords.x;
    gFieldEffectArguments[1] = objEvent->currentCoords.y;
    gFieldEffectArguments[2] = objEvent->previousElevation;
    gFieldEffectArguments[3] = 2; // priority
    gFieldEffectArguments[4] = objEvent->localId << 8 | objEvent->mapNum;
    gFieldEffectArguments[5] = objEvent->mapGroup;
    gFieldEffectArguments[6] = (u8)gSaveBlock1Ptr->location.mapNum << 8 | (u8)gSaveBlock1Ptr->location.mapGroup;
    gFieldEffectArguments[7] = FALSE; // don't skip to end of anim
    FieldEffectStart(FLDEFF_TALL_GRASS);
}

void GroundEffect_SpawnOnLongGrass(struct ObjectEvent *objEvent, struct Sprite *sprite)
{
    gFieldEffectArguments[0] = objEvent->currentCoords.x;
    gFieldEffectArguments[1] = objEvent->currentCoords.y;
    gFieldEffectArguments[2] = objEvent->previousElevation;
    gFieldEffectArguments[3] = 2;
    gFieldEffectArguments[4] = objEvent->localId << 8 | objEvent->mapNum;
    gFieldEffectArguments[5] = objEvent->mapGroup;
    gFieldEffectArguments[6] = (u8)gSaveBlock1Ptr->location.mapNum << 8 | (u8)gSaveBlock1Ptr->location.mapGroup;
    gFieldEffectArguments[7] = 1;
    FieldEffectStart(FLDEFF_LONG_GRASS);
}

void GroundEffect_StepOnLongGrass(struct ObjectEvent *objEvent, struct Sprite *sprite)
{
    gFieldEffectArguments[0] = objEvent->currentCoords.x;
    gFieldEffectArguments[1] = objEvent->currentCoords.y;
    gFieldEffectArguments[2] = objEvent->previousElevation;
    gFieldEffectArguments[3] = 2;
    gFieldEffectArguments[4] = (objEvent->localId << 8) | objEvent->mapNum;
    gFieldEffectArguments[5] = objEvent->mapGroup;
    gFieldEffectArguments[6] = (u8)gSaveBlock1Ptr->location.mapNum << 8 | (u8)gSaveBlock1Ptr->location.mapGroup;
    gFieldEffectArguments[7] = 0;
    FieldEffectStart(FLDEFF_LONG_GRASS);
}

void GroundEffect_WaterReflection(struct ObjectEvent *objEvent, struct Sprite *sprite)
{
    SetUpReflection(objEvent, sprite, FALSE);
}

void GroundEffect_IceReflection(struct ObjectEvent *objEvent, struct Sprite *sprite)
{
    SetUpReflection(objEvent, sprite, TRUE);
}

void GroundEffect_FlowingWater(struct ObjectEvent *objEvent, struct Sprite *sprite)
{
    StartFieldEffectForObjectEvent(FLDEFF_FEET_IN_FLOWING_WATER, objEvent);
}

static void (*const sGroundEffectTracksFuncs[])(struct ObjectEvent *objEvent, struct Sprite *sprite, u8 a) = {
    [TRACKS_NONE] = DoTracksGroundEffect_None,
    [TRACKS_FOOT] = DoTracksGroundEffect_Footprints,
    [TRACKS_BIKE_TIRE] = DoTracksGroundEffect_BikeTireTracks,
};

void GroundEffect_SandTracks(struct ObjectEvent *objEvent, struct Sprite *sprite)
{
    const struct ObjectEventGraphicsInfo *info = objEvent->graphicsId == OBJ_EVENT_GFX_OW_MON ? SpeciesToGraphicsInfo(objEvent->extra.mon.species, 0) : GetObjectEventGraphicsInfo(objEvent->graphicsId);
    sGroundEffectTracksFuncs[objEvent->invisible ? TRACKS_NONE : info->tracks](objEvent, sprite, 0);
}

void GroundEffect_DeepSandTracks(struct ObjectEvent *objEvent, struct Sprite *sprite)
{
    const struct ObjectEventGraphicsInfo *info = objEvent->graphicsId == OBJ_EVENT_GFX_OW_MON ? SpeciesToGraphicsInfo(objEvent->extra.mon.species, 0) : GetObjectEventGraphicsInfo(objEvent->graphicsId);
    sGroundEffectTracksFuncs[objEvent->invisible ? TRACKS_NONE : info->tracks](objEvent, sprite, 1);
}

static void DoTracksGroundEffect_None(struct ObjectEvent *objEvent, struct Sprite *sprite, u8 a)
{
}

static void DoTracksGroundEffect_Footprints(struct ObjectEvent *objEvent, struct Sprite *sprite, u8 a)
{
    // First half-word is a Field Effect script id. (gFieldEffectScriptPointers)
    u16 sandFootprints_FieldEffectData[2] = {
        FLDEFF_SAND_FOOTPRINTS,
        FLDEFF_DEEP_SAND_FOOTPRINTS
    };

    gFieldEffectArguments[0] = objEvent->previousCoords.x;
    gFieldEffectArguments[1] = objEvent->previousCoords.y;
    gFieldEffectArguments[2] = 149;
    gFieldEffectArguments[3] = 2;
    gFieldEffectArguments[4] = objEvent->facingDirection;
    FieldEffectStart(sandFootprints_FieldEffectData[a]);
}

static void DoTracksGroundEffect_BikeTireTracks(struct ObjectEvent *objEvent, struct Sprite *sprite, u8 a)
{
    //  Specifies which bike track shape to show next.
    //  For example, when the bike turns from up to right, it will show
    //  a track that curves to the right.
    //  Each 4-byte row corresponds to the initial direction of the bike, and
    //  each byte in that row is for the next direction of the bike in the order
    //  of down, up, left, right.
    static const u8 bikeTireTracks_Transitions[4][4] = {
        1, 2, 7, 8,
        1, 2, 6, 5,
        5, 8, 3, 4,
        6, 7, 3, 4,
    };

    if (objEvent->currentCoords.x != objEvent->previousCoords.x || objEvent->currentCoords.y != objEvent->previousCoords.y)
    {
        gFieldEffectArguments[0] = objEvent->previousCoords.x;
        gFieldEffectArguments[1] = objEvent->previousCoords.y;
        gFieldEffectArguments[2] = 149;
        gFieldEffectArguments[3] = 2;
        gFieldEffectArguments[4] =
            bikeTireTracks_Transitions[objEvent->previousMovementDirection][objEvent->facingDirection - 5];
        FieldEffectStart(FLDEFF_BIKE_TIRE_TRACKS);
    }
}

void GroundEffect_Ripple(struct ObjectEvent *objEvent, struct Sprite *sprite)
{
    DoRippleFieldEffect(objEvent, sprite);
}

void GroundEffect_StepOnPuddle(struct ObjectEvent *objEvent, struct Sprite *sprite)
{
    StartFieldEffectForObjectEvent(FLDEFF_SPLASH, objEvent);
}

void GroundEffect_SandHeap(struct ObjectEvent *objEvent, struct Sprite *sprite)
{
    StartFieldEffectForObjectEvent(FLDEFF_SAND_PILE, objEvent);
}

void GroundEffect_JumpOnTallGrass(struct ObjectEvent *objEvent, struct Sprite *sprite)
{
    u8 spriteId;

    gFieldEffectArguments[0] = objEvent->currentCoords.x;
    gFieldEffectArguments[1] = objEvent->currentCoords.y;
    gFieldEffectArguments[2] = objEvent->previousElevation;
    gFieldEffectArguments[3] = 2;
    FieldEffectStart(FLDEFF_JUMP_TALL_GRASS);

    spriteId = FindTallGrassFieldEffectSpriteId(
        objEvent->localId,
        objEvent->mapNum,
        objEvent->mapGroup,
        objEvent->currentCoords.x,
        objEvent->currentCoords.y);

    if (spriteId == MAX_SPRITES)
        GroundEffect_SpawnOnTallGrass(objEvent, sprite);
}

void GroundEffect_JumpOnLongGrass(struct ObjectEvent *objEvent, struct Sprite *sprite)
{
    gFieldEffectArguments[0] = objEvent->currentCoords.x;
    gFieldEffectArguments[1] = objEvent->currentCoords.y;
    gFieldEffectArguments[2] = objEvent->previousElevation;
    gFieldEffectArguments[3] = 2;
    FieldEffectStart(FLDEFF_JUMP_LONG_GRASS);
}

void GroundEffect_JumpOnShallowWater(struct ObjectEvent *objEvent, struct Sprite *sprite)
{
    gFieldEffectArguments[0] = objEvent->currentCoords.x;
    gFieldEffectArguments[1] = objEvent->currentCoords.y;
    gFieldEffectArguments[2] = objEvent->previousElevation;
    gFieldEffectArguments[3] = sprite->oam.priority;
    FieldEffectStart(FLDEFF_JUMP_SMALL_SPLASH);
}

void GroundEffect_JumpOnWater(struct ObjectEvent *objEvent, struct Sprite *sprite)
{
    gFieldEffectArguments[0] = objEvent->currentCoords.x;
    gFieldEffectArguments[1] = objEvent->currentCoords.y;
    gFieldEffectArguments[2] = objEvent->previousElevation;
    gFieldEffectArguments[3] = sprite->oam.priority;
    FieldEffectStart(FLDEFF_JUMP_BIG_SPLASH);
}

void GroundEffect_JumpLandingDust(struct ObjectEvent *objEvent, struct Sprite *sprite)
{
    gFieldEffectArguments[0] = objEvent->currentCoords.x;
    gFieldEffectArguments[1] = objEvent->currentCoords.y;
    gFieldEffectArguments[2] = objEvent->previousElevation;
    gFieldEffectArguments[3] = sprite->oam.priority;
    FieldEffectStart(FLDEFF_DUST);
}

void GroundEffect_ShortGrass(struct ObjectEvent *objEvent, struct Sprite *sprite)
{
    StartFieldEffectForObjectEvent(FLDEFF_SHORT_GRASS, objEvent);
}

void GroundEffect_HotSprings(struct ObjectEvent *objEvent, struct Sprite *sprite)
{
    StartFieldEffectForObjectEvent(FLDEFF_HOT_SPRINGS_WATER, objEvent);
}

void GroundEffect_Seaweed(struct ObjectEvent *objEvent, struct Sprite *sprite)
{
    gFieldEffectArguments[0] = objEvent->currentCoords.x;
    gFieldEffectArguments[1] = objEvent->currentCoords.y;
    FieldEffectStart(FLDEFF_BUBBLES);
}

static void (*const sGroundEffectFuncs[])(struct ObjectEvent *objEvent, struct Sprite *sprite) = {
    GroundEffect_SpawnOnTallGrass,      // GROUND_EFFECT_FLAG_TALL_GRASS_ON_SPAWN
    GroundEffect_StepOnTallGrass,       // GROUND_EFFECT_FLAG_TALL_GRASS_ON_MOVE
    GroundEffect_SpawnOnLongGrass,      // GROUND_EFFECT_FLAG_LONG_GRASS_ON_SPAWN
    GroundEffect_StepOnLongGrass,       // GROUND_EFFECT_FLAG_LONG_GRASS_ON_MOVE
    GroundEffect_WaterReflection,       // GROUND_EFFECT_FLAG_WATER_REFLECTION
    GroundEffect_IceReflection,         // GROUND_EFFECT_FLAG_ICE_REFLECTION
    GroundEffect_FlowingWater,          // GROUND_EFFECT_FLAG_SHALLOW_FLOWING_WATER
    GroundEffect_SandTracks,            // GROUND_EFFECT_FLAG_SAND
    GroundEffect_DeepSandTracks,        // GROUND_EFFECT_FLAG_DEEP_SAND
    GroundEffect_Ripple,                // GROUND_EFFECT_FLAG_RIPPLES
    GroundEffect_StepOnPuddle,          // GROUND_EFFECT_FLAG_PUDDLE
    GroundEffect_SandHeap,              // GROUND_EFFECT_FLAG_SAND_PILE
    GroundEffect_JumpOnTallGrass,       // GROUND_EFFECT_FLAG_LAND_IN_TALL_GRASS
    GroundEffect_JumpOnLongGrass,       // GROUND_EFFECT_FLAG_LAND_IN_LONG_GRASS
    GroundEffect_JumpOnShallowWater,    // GROUND_EFFECT_FLAG_LAND_IN_SHALLOW_WATER
    GroundEffect_JumpOnWater,           // GROUND_EFFECT_FLAG_LAND_IN_DEEP_WATER
    GroundEffect_JumpLandingDust,       // GROUND_EFFECT_FLAG_LAND_ON_NORMAL_GROUND
    GroundEffect_ShortGrass,            // GROUND_EFFECT_FLAG_SHORT_GRASS
    GroundEffect_HotSprings,            // GROUND_EFFECT_FLAG_HOT_SPRINGS
    GroundEffect_Seaweed                // GROUND_EFFECT_FLAG_SEAWEED
};

static void GroundEffect_Shadow(struct ObjectEvent *objEvent, struct Sprite *sprite) {
  SetUpShadow(objEvent, sprite);
}

static void DoFlaggedGroundEffects(struct ObjectEvent *objEvent, struct Sprite *sprite, u32 flags)
{
    u8 i;
    if (ObjectEventIsFarawayIslandMew(objEvent) == TRUE && !ShouldMewShakeGrass(objEvent))
        return;

    for (i = 0; i < ARRAY_COUNT(sGroundEffectFuncs); i++, flags >>= 1)
        if (flags & 1)
            sGroundEffectFuncs[i](objEvent, sprite);
<<<<<<< HEAD
    if (!(gWeatherPtr->noShadows || objEvent->inHotSprings))
      GroundEffect_Shadow(objEvent, sprite);
=======
>>>>>>> 26c38e80
}

void filters_out_some_ground_effects(struct ObjectEvent *objEvent, u32 *flags)
{
    if (objEvent->disableCoveringGroundEffects)
    {
        objEvent->inShortGrass = 0;
        objEvent->inSandPile = 0;
        objEvent->inShallowFlowingWater = 0;
        objEvent->inHotSprings = 0;
        *flags &= ~(GROUND_EFFECT_FLAG_HOT_SPRINGS
                  | GROUND_EFFECT_FLAG_SHORT_GRASS
                  | GROUND_EFFECT_FLAG_SAND_PILE
                  | GROUND_EFFECT_FLAG_SHALLOW_FLOWING_WATER
                  | GROUND_EFFECT_FLAG_TALL_GRASS_ON_MOVE);
    }
}

void FilterOutStepOnPuddleGroundEffectIfJumping(struct ObjectEvent *objEvent, u32 *flags)
{
    if (objEvent->landingJump)
        *flags &= ~GROUND_EFFECT_FLAG_PUDDLE;
}

static void DoGroundEffects_OnSpawn(struct ObjectEvent *objEvent, struct Sprite *sprite)
{
    u32 flags;

    if (objEvent->triggerGroundEffectsOnMove)
    {
        flags = 0;
        UpdateObjectEventZCoordAndPriority(objEvent, sprite);
        GetAllGroundEffectFlags_OnSpawn(objEvent, &flags);
        SetObjectEventSpriteOamTableForLongGrass(objEvent, sprite);
        DoFlaggedGroundEffects(objEvent, sprite, flags);
        objEvent->triggerGroundEffectsOnMove = 0;
        objEvent->disableCoveringGroundEffects = 0;
    }
}

static void DoGroundEffects_OnBeginStep(struct ObjectEvent *objEvent, struct Sprite *sprite)
{
    u32 flags;

    if (objEvent->triggerGroundEffectsOnMove)
    {
        flags = 0;
        UpdateObjectEventZCoordAndPriority(objEvent, sprite);
        GetAllGroundEffectFlags_OnBeginStep(objEvent, &flags);
        SetObjectEventSpriteOamTableForLongGrass(objEvent, sprite);
        filters_out_some_ground_effects(objEvent, &flags);
        DoFlaggedGroundEffects(objEvent, sprite, flags);
        objEvent->triggerGroundEffectsOnMove = 0;
        objEvent->disableCoveringGroundEffects = 0;
    }
}

static void DoGroundEffects_OnFinishStep(struct ObjectEvent *objEvent, struct Sprite *sprite)
{
    u32 flags;

    if (objEvent->triggerGroundEffectsOnStop)
    {
        flags = 0;
        UpdateObjectEventZCoordAndPriority(objEvent, sprite);
        GetAllGroundEffectFlags_OnFinishStep(objEvent, &flags);
        SetObjectEventSpriteOamTableForLongGrass(objEvent, sprite);
        FilterOutStepOnPuddleGroundEffectIfJumping(objEvent, &flags);
        DoFlaggedGroundEffects(objEvent, sprite, flags);
        objEvent->triggerGroundEffectsOnStop = 0;
        objEvent->landingJump = 0;
    }
}

bool8 FreezeObjectEvent(struct ObjectEvent *objectEvent)
{
    if (objectEvent->heldMovementActive || objectEvent->frozen)
    {
        return TRUE;
    }
    else
    {
        objectEvent->frozen = TRUE;
        objectEvent->spriteAnimPausedBackup = gSprites[objectEvent->spriteId].animPaused;
        objectEvent->spriteAffineAnimPausedBackup = gSprites[objectEvent->spriteId].affineAnimPaused;
        gSprites[objectEvent->spriteId].animPaused = TRUE;
        gSprites[objectEvent->spriteId].affineAnimPaused = TRUE;
        return FALSE;
    }
}

void FreezeObjectEvents(void)
{
    u8 i;
    for (i = 0; i < OBJECT_EVENTS_COUNT; i++)
        if (gObjectEvents[i].active && i != gPlayerAvatar.objectEventId)
            FreezeObjectEvent(&gObjectEvents[i]);
}

void FreezeObjectEventsExceptOne(u8 objectEventId)
{
    u8 i;
    for (i = 0; i < OBJECT_EVENTS_COUNT; i++)
        if (i != objectEventId && gObjectEvents[i].active && i != gPlayerAvatar.objectEventId)
            FreezeObjectEvent(&gObjectEvents[i]);
}

void UnfreezeObjectEvent(struct ObjectEvent *objectEvent)
{
    if (objectEvent->active && objectEvent->frozen)
    {
        objectEvent->frozen = 0;
        gSprites[objectEvent->spriteId].animPaused = objectEvent->spriteAnimPausedBackup;
        gSprites[objectEvent->spriteId].affineAnimPaused = objectEvent->spriteAffineAnimPausedBackup;
    }
}

void UnfreezeObjectEvents(void)
{
    u8 i;
    for (i = 0; i < OBJECT_EVENTS_COUNT; i++)
        if (gObjectEvents[i].active)
            UnfreezeObjectEvent(&gObjectEvents[i]);
}

static void Step1(struct Sprite *sprite, u8 dir)
{
    sprite->x += sDirectionToVectors[dir].x;
    sprite->y += sDirectionToVectors[dir].y;
}

static void Step2(struct Sprite *sprite, u8 dir)
{
    sprite->x += 2 * (u16) sDirectionToVectors[dir].x;
    sprite->y += 2 * (u16) sDirectionToVectors[dir].y;
}

static void Step3(struct Sprite *sprite, u8 dir)
{
    sprite->x += 2 * (u16) sDirectionToVectors[dir].x + (u16) sDirectionToVectors[dir].x;
    sprite->y += 2 * (u16) sDirectionToVectors[dir].y + (u16) sDirectionToVectors[dir].y;
}

static void Step4(struct Sprite *sprite, u8 dir)
{
    sprite->x += 4 * (u16) sDirectionToVectors[dir].x;
    sprite->y += 4 * (u16) sDirectionToVectors[dir].y;
}

static void Step8(struct Sprite *sprite, u8 dir)
{
    sprite->x += 8 * (u16) sDirectionToVectors[dir].x;
    sprite->y += 8 * (u16) sDirectionToVectors[dir].y;
}

#define sSpeed data[4]
#define sTimer data[5]

static void SetSpriteDataForNormalStep(struct Sprite *sprite, u8 direction, u8 speed)
{
    sprite->sDirection = direction;
    sprite->sSpeed = speed;
    sprite->sTimer = 0;
}

typedef void (*SpriteStepFunc)(struct Sprite *sprite, u8 direction);

static const SpriteStepFunc sStep1Funcs[] = {
    Step1,
    Step1,
    Step1,
    Step1,
    Step1,
    Step1,
    Step1,
    Step1,
    Step1,
    Step1,
    Step1,
    Step1,
    Step1,
    Step1,
    Step1,
    Step1,
};

static const SpriteStepFunc sStep2Funcs[] = {
    Step2,
    Step2,
    Step2,
    Step2,
    Step2,
    Step2,
    Step2,
    Step2,
};

static const SpriteStepFunc sStep3Funcs[] = {
    Step2,
    Step3,
    Step3,
    Step2,
    Step3,
    Step3,
};

static const SpriteStepFunc sStep4Funcs[] = {
    Step4,
    Step4,
    Step4,
    Step4,
};

static const SpriteStepFunc sStep8Funcs[] = {
    Step8,
    Step8,
};

static const SpriteStepFunc *const sNpcStepFuncTables[] = {
    [MOVE_SPEED_NORMAL] = sStep1Funcs,
    [MOVE_SPEED_FAST_1] = sStep2Funcs,
    [MOVE_SPEED_FAST_2] = sStep3Funcs,
    [MOVE_SPEED_FASTER] = sStep4Funcs,
    [MOVE_SPEED_FASTEST] = sStep8Funcs,
};

static const s16 sStepTimes[] = {
    [MOVE_SPEED_NORMAL] = 16,
    [MOVE_SPEED_FAST_1] = 8,
    [MOVE_SPEED_FAST_2] = 6,
    [MOVE_SPEED_FASTER] = 4,
    [MOVE_SPEED_FASTEST] = 2,
};

static bool8 NpcTakeStep(struct Sprite *sprite)
{
    if (sprite->sTimer >= sStepTimes[sprite->sSpeed])
        return FALSE;

    sNpcStepFuncTables[sprite->sSpeed][sprite->sTimer](sprite, sprite->sDirection);

    sprite->sTimer++;

    if (sprite->sTimer < sStepTimes[sprite->sSpeed])
        return FALSE;

    return TRUE;
}

#undef sSpeed
#undef sTimer

#define sTimer     data[4]
#define sNumSteps  data[5]

static void SetWalkSlowSpriteData(struct Sprite *sprite, u8 direction)
{
    sprite->sDirection = direction;
    sprite->sTimer = 0;
    sprite->sNumSteps = 0;
}

static bool8 UpdateWalkSlowAnim(struct Sprite *sprite)
{
    if (!(sprite->sTimer & 1))
    {
        Step1(sprite, sprite->sDirection);
        sprite->sNumSteps++;
    }

    sprite->sTimer++;

    if (sprite->sNumSteps > 15)
        return TRUE;
    else
        return FALSE;
}

#undef sTimer
#undef sNumSteps

static const s8 sFigure8XOffsets[FIGURE_8_LENGTH] = {
    1, 2, 2, 2, 2, 2, 2, 2,
    2, 2, 2, 1, 2, 2, 1, 2,
    2, 1, 2, 2, 1, 2, 1, 1,
    2, 1, 1, 2, 1, 1, 2, 1,
    1, 2, 1, 1, 1, 1, 1, 1,
    1, 1, 1, 1, 1, 1, 1, 1,
    0, 1, 1, 1, 0, 1, 1, 0,
    1, 0, 1, 0, 1, 0, 0, 0,
    0, 1, 0, 0, 0, 0, 0, 0,
};

static const s8 sFigure8YOffsets[FIGURE_8_LENGTH] = {
     0,  0,  1,  0,  0,  1,  0,  0,
     1,  0,  1,  1,  0,  1,  1,  0,
     1,  1,  0,  1,  1,  0,  1,  1,
     0,  0,  1,  0,  0,  1,  0,  0,
     1,  0,  0,  0,  0,  0,  0,  0,
     0,  0,  0,  0,  0,  0,  0,  0,
     0,  0, -1,  0,  0, -1,  0,  0,
    -1,  0, -1, -1,  0, -1, -1,  0,
    -1, -1, -1, -1, -1, -1, -1, -2,
};

s16 GetFigure8YOffset(s16 idx)
{
    return sFigure8YOffsets[idx];
}

s16 GetFigure8XOffset(s16 idx)
{
    return sFigure8XOffsets[idx];
}

static void InitSpriteForFigure8Anim(struct Sprite *sprite)
{
    sprite->data[6] = 0;
    sprite->data[7] = 0;
}

static bool8 AnimateSpriteInFigure8(struct Sprite *sprite)
{
    bool8 finished = FALSE;

    switch(sprite->data[7])
    {
    case 0:
        sprite->x2 += GetFigure8XOffset(sprite->data[6]);
        sprite->y2 += GetFigure8YOffset(sprite->data[6]);
        break;
    case 1:
        sprite->x2 -= GetFigure8XOffset((FIGURE_8_LENGTH - 1) - sprite->data[6]);
        sprite->y2 += GetFigure8YOffset((FIGURE_8_LENGTH - 1) - sprite->data[6]);
        break;
    case 2:
        sprite->x2 -= GetFigure8XOffset(sprite->data[6]);
        sprite->y2 += GetFigure8YOffset(sprite->data[6]);
        break;
    case 3:
        sprite->x2 += GetFigure8XOffset((FIGURE_8_LENGTH - 1) - sprite->data[6]);
        sprite->y2 += GetFigure8YOffset((FIGURE_8_LENGTH - 1) - sprite->data[6]);
        break;
    }
    if (++sprite->data[6] == FIGURE_8_LENGTH)
    {
        sprite->data[6] = 0;
        sprite->data[7]++;
    }
    if (sprite->data[7] == 4)
    {
        sprite->y2 = 0;
        sprite->x2 = 0;
        finished = TRUE;
    }
    return finished;
}

static const s8 sJumpY_High[] = {
     -4,  -6,  -8, -10, -11, -12, -12, -12,
    -11, -10,  -9,  -8,  -6,  -4,   0,   0
};

static const s8 sJumpY_Low[] = {
    0,   -2,  -3,  -4,  -5,  -6,  -6,  -6,
    -5,  -5,  -4,  -3,  -2,   0,   0,   0
};

static const s8 sJumpY_Normal[] = {
    -2,  -4,  -6,  -8,  -9, -10, -10, -10,
    -9,  -8,  -6,  -5,  -3,  -2,   0,   0
};

static const s8 *const sJumpYTable[] = {
    [JUMP_TYPE_HIGH]   = sJumpY_High,
    [JUMP_TYPE_LOW]    = sJumpY_Low,
    [JUMP_TYPE_NORMAL] = sJumpY_Normal
};

static s16 GetJumpY(s16 i, u8 type)
{
    return sJumpYTable[type][i];
}

#define sDistance  data[4]
#define sJumpType  data[5]
#define sTimer     data[6]

static void SetJumpSpriteData(struct Sprite *sprite, u8 direction, u8 distance, u8 type)
{
    sprite->sDirection = direction;
    sprite->sDistance = distance;
    sprite->sJumpType = type;
    sprite->sTimer = 0;
}

static u8 DoJumpSpriteMovement(struct Sprite *sprite)
{
    s16 distanceToTime[] = {
        [JUMP_DISTANCE_IN_PLACE] = 16,
        [JUMP_DISTANCE_NORMAL] = 16,
        [JUMP_DISTANCE_FAR] = 32,
    };
    u8 distanceToShift[] = {
        [JUMP_DISTANCE_IN_PLACE] = 0,
        [JUMP_DISTANCE_NORMAL] = 0,
        [JUMP_DISTANCE_FAR] = 1,
    };
    u8 result = 0;

    if (sprite->sDistance != JUMP_DISTANCE_IN_PLACE)
        Step1(sprite, sprite->sDirection);

    sprite->y2 = GetJumpY(sprite->sTimer >> distanceToShift[sprite->sDistance], sprite->sJumpType);

    sprite->sTimer++;

    if (sprite->sTimer == distanceToTime[sprite->sDistance] >> 1)
        result = JUMP_HALFWAY;

    if (sprite->sTimer >= distanceToTime[sprite->sDistance])
    {
        sprite->y2 = 0;
        result = JUMP_FINISHED;
    }

    return result;
}

static u8 DoJumpSpecialSpriteMovement(struct Sprite *sprite)
{
    s16 distanceToTime[] = {
        [JUMP_DISTANCE_IN_PLACE] = 32,
        [JUMP_DISTANCE_NORMAL] = 32,
        [JUMP_DISTANCE_FAR] = 64,
    };
    u8 distanceToShift[] = {
        [JUMP_DISTANCE_IN_PLACE] = 1,
        [JUMP_DISTANCE_NORMAL] = 1,
        [JUMP_DISTANCE_FAR] = 2,
    };
    u8 result = 0;

    if (sprite->sDistance != JUMP_DISTANCE_IN_PLACE && !(sprite->sTimer & 1))
        Step1(sprite, sprite->sDirection);

    sprite->y2 = GetJumpY(sprite->sTimer >> distanceToShift[sprite->sDistance], sprite->sJumpType);

    sprite->sTimer++;

    if (sprite->sTimer == distanceToTime[sprite->sDistance] >> 1)
        result = JUMP_HALFWAY;

    if (sprite->sTimer >= distanceToTime[sprite->sDistance])
    {
        sprite->y2 = 0;
        result = JUMP_FINISHED;
    }

    return result;
}

#undef sDistance
#undef sJumpType
#undef sTimer

static void SetMovementDelay(struct Sprite *sprite, s16 timer)
{
    sprite->data[3] = timer;
}

static bool8 WaitForMovementDelay(struct Sprite *sprite)
{
    if (--sprite->data[3] == 0)
        return TRUE;
    else
        return FALSE;
}

void SetAndStartSpriteAnim(struct Sprite *sprite, u8 animNum, u8 animCmdIndex)
{
    sprite->animNum = animNum;
    sprite->animPaused = FALSE;
    SeekSpriteAnim(sprite, animCmdIndex);
}

bool8 SpriteAnimEnded(struct Sprite *sprite)
{
    if (sprite->animEnded)
        return TRUE;
    else
        return FALSE;
}

void UpdateObjectEventSpriteInvisibility(struct Sprite *sprite, bool8 invisible)
{
    u16 x, y;
    s16 x2, y2;

    sprite->invisible = invisible;

    if (sprite->coordOffsetEnabled)
    {
        x = sprite->x + sprite->x2 + sprite->centerToCornerVecX + gSpriteCoordOffsetX;
        y = sprite->y + sprite->y2 + sprite->centerToCornerVecY + gSpriteCoordOffsetY;
    }
    else
    {
        x = sprite->x + sprite->x2 + sprite->centerToCornerVecX;
        y = sprite->y + sprite->y2 + sprite->centerToCornerVecY;
    }

    x2 = x - (sprite->centerToCornerVecX >> 1);
    y2 = y - (sprite->centerToCornerVecY >> 1);

    if ((s16)x >= DISPLAY_WIDTH + 16 || x2 < -16)
        sprite->invisible = TRUE;
    if ((s16)y >= DISPLAY_HEIGHT + 16 || y2 < -16)
        sprite->invisible = TRUE;
}

#define sInvisible     data[2]
#define sAnimNum       data[3]
#define sAnimState     data[4]

static void SpriteCB_VirtualObject(struct Sprite *sprite)
{
    VirtualObject_UpdateAnim(sprite);
    SetObjectSubpriorityByZCoord(sprite->sVirtualObjElev, sprite, 1);
    UpdateObjectEventSpriteInvisibility(sprite, sprite->sInvisible);
}

// Unused
static void DestroyVirtualObjects(void)
{
    int i;

    for (i = 0; i < MAX_SPRITES; i++)
    {
        struct Sprite *sprite = &gSprites[i];
        if(sprite->inUse && sprite->callback == SpriteCB_VirtualObject)
            DestroySprite(sprite);
    }
}

static int GetVirtualObjectSpriteId(u8 virtualObjId)
{
    int i;

    for (i = 0; i < MAX_SPRITES; i++)
    {
        struct Sprite *sprite = &gSprites[i];
        if (sprite->inUse && sprite->callback == SpriteCB_VirtualObject && (u8)sprite->sVirtualObjId == virtualObjId)
            return i;
    }
    return MAX_SPRITES;
}

void TurnVirtualObject(u8 virtualObjId, u8 direction)
{
    u8 spriteId = GetVirtualObjectSpriteId(virtualObjId);

    if (spriteId != MAX_SPRITES)
        StartSpriteAnim(&gSprites[spriteId], GetFaceDirectionAnimNum(direction));
}

void SetVirtualObjectGraphics(u8 virtualObjId, u8 graphicsId)
{
    int spriteId = GetVirtualObjectSpriteId(virtualObjId);

    if (spriteId != MAX_SPRITES)
    {
        struct Sprite *sprite = &gSprites[spriteId];
        const struct ObjectEventGraphicsInfo *graphicsInfo = GetObjectEventGraphicsInfo(graphicsId);
        u16 tileNum = sprite->oam.tileNum;

        sprite->oam = *graphicsInfo->oam;
        sprite->oam.tileNum = tileNum;
        sprite->oam.paletteNum = graphicsInfo->paletteSlot;
        sprite->images = graphicsInfo->images;

        if (graphicsInfo->subspriteTables == NULL)
        {
            sprite->subspriteTables = NULL;
            sprite->subspriteTableNum = 0;
            sprite->subspriteMode = SUBSPRITES_OFF;
        }
        else
        {
            SetSubspriteTables(sprite, graphicsInfo->subspriteTables);
            sprite->subspriteMode = SUBSPRITES_IGNORE_PRIORITY;
        }
        StartSpriteAnim(sprite, 0);
    }
}

void SetVirtualObjectInvisibility(u8 virtualObjId, bool32 invisible)
{
    u8 spriteId = GetVirtualObjectSpriteId(virtualObjId);

    if (spriteId == MAX_SPRITES)
        return;

    if (invisible)
        gSprites[spriteId].sInvisible = TRUE;
    else
        gSprites[spriteId].sInvisible = FALSE;
}

bool32 IsVirtualObjectInvisible(u8 virtualObjId)
{
    u8 spriteId = GetVirtualObjectSpriteId(virtualObjId);

    if (spriteId == MAX_SPRITES)
        return FALSE;

    return (gSprites[spriteId].sInvisible == TRUE);
}

void SetVirtualObjectSpriteAnim(u8 virtualObjId, u8 animNum)
{
    u8 spriteId = GetVirtualObjectSpriteId(virtualObjId);

    if (spriteId != MAX_SPRITES)
    {
        gSprites[spriteId].sAnimNum = animNum;
        gSprites[spriteId].sAnimState = 0;
    }
}

static void MoveUnionRoomObjectUp(struct Sprite *sprite)
{
    switch(sprite->sAnimState)
    {
    case 0:
        sprite->y2 = 0;
        sprite->sAnimState++;
    case 1:
        sprite->y2 -= 8;
        if (sprite->y2 == -DISPLAY_HEIGHT)
        {
            sprite->y2 = 0;
            sprite->sInvisible = TRUE;
            sprite->sAnimNum = 0;
            sprite->sAnimState = 0;
        }
    }
}

static void MoveUnionRoomObjectDown(struct Sprite *sprite)
{
    switch(sprite->sAnimState)
    {
    case 0:
        sprite->y2 = -DISPLAY_HEIGHT;
        sprite->sAnimState++;
    case 1:
        sprite->y2 += 8;
        if(sprite->y2 == 0)
        {
            sprite->sAnimNum = 0;
            sprite->sAnimState = 0;
        }
    }
}

static void VirtualObject_UpdateAnim(struct Sprite *sprite)
{
    switch(sprite->sAnimNum)
    {
    case UNION_ROOM_SPAWN_IN:
        MoveUnionRoomObjectDown(sprite);
        break;
    case UNION_ROOM_SPAWN_OUT:
        MoveUnionRoomObjectUp(sprite);
        break;
    case 0:
        break;
    default:
        sprite->sAnimNum = 0;
        break;
    }
}

bool32 IsVirtualObjectAnimating(u8 virtualObjId)
{
    u8 spriteId = GetVirtualObjectSpriteId(virtualObjId);

    if (spriteId == MAX_SPRITES)
        return FALSE;

    if (gSprites[spriteId].sAnimNum != 0)
        return TRUE;

    return FALSE;
}

u32 StartFieldEffectForObjectEvent(u8 fieldEffectId, struct ObjectEvent *objectEvent)
{
    ObjectEventGetLocalIdAndMap(objectEvent, &gFieldEffectArguments[0], &gFieldEffectArguments[1], &gFieldEffectArguments[2]);
    return FieldEffectStart(fieldEffectId);
}

static void DoShadowFieldEffect(struct ObjectEvent *objectEvent)
{
    if (!objectEvent->hasShadow)
    {
        objectEvent->hasShadow = 1;
        StartFieldEffectForObjectEvent(FLDEFF_SHADOW, objectEvent);
    }
}

static void DoRippleFieldEffect(struct ObjectEvent *objectEvent, struct Sprite *sprite)
{
    const struct ObjectEventGraphicsInfo *graphicsInfo = GetObjectEventGraphicsInfo(objectEvent->graphicsId);
    gFieldEffectArguments[0] = sprite->x;
    gFieldEffectArguments[1] = sprite->y + (graphicsInfo->height >> 1) - 2;
    gFieldEffectArguments[2] = 151;
    gFieldEffectArguments[3] = 3;
    FieldEffectStart(FLDEFF_RIPPLE);
}

u8 (*const gMovementActionFuncs_StoreAndLockAnim[])(struct ObjectEvent *, struct Sprite *) = {
    MovementAction_StoreAndLockAnim_Step0,
    MovementAction_Finish,
};

u8 (*const gMovementActionFuncs_FreeAndUnlockAnim[])(struct ObjectEvent *, struct Sprite *) = {
    MovementAction_FreeAndUnlockAnim_Step0,
    MovementAction_Finish,
};

u8 (*const gMovementActionFuncs_FlyUp[])(struct ObjectEvent *, struct Sprite *) = {
    MovementAction_FlyUp_Step0,
    MovementAction_FlyUp_Step1,
    MovementAction_Fly_Finish,
};

u8 (*const gMovementActionFuncs_FlyDown[])(struct ObjectEvent *, struct Sprite *) = {
    MovementAction_FlyDown_Step0,
    MovementAction_FlyDown_Step1,
    MovementAction_Fly_Finish,
};

u8 MovementAction_StoreAndLockAnim_Step0(struct ObjectEvent *objectEvent, struct Sprite *sprite)
{
    bool32 ableToStore = FALSE;
    if (sLockedAnimObjectEvents == NULL)
    {
        sLockedAnimObjectEvents = AllocZeroed(sizeof(struct LockedAnimObjectEvents));
        sLockedAnimObjectEvents->objectEventIds[0] = objectEvent->localId;
        sLockedAnimObjectEvents->count = 1;
        ableToStore = TRUE;
    }
    else
    {
        u8 i;
        u8 firstFreeSlot;
        bool32 found;
        for (firstFreeSlot = 16, found = FALSE, i = 0; i < 16; i++)
        {
            if (firstFreeSlot == 16 && sLockedAnimObjectEvents->objectEventIds[i] == 0)
                firstFreeSlot = i;

            if (sLockedAnimObjectEvents->objectEventIds[i] == objectEvent->localId)
            {
                found = TRUE;
                break;
            }
        }

        if (!found && firstFreeSlot != 16)
        {
            sLockedAnimObjectEvents->objectEventIds[firstFreeSlot] = objectEvent->localId;
            sLockedAnimObjectEvents->count++;
            ableToStore = TRUE;
        }
    }

    if (ableToStore == TRUE)
    {
        objectEvent->inanimate = TRUE;
        objectEvent->facingDirectionLocked = TRUE;
    }

    sprite->sActionFuncId = 1;
    return TRUE;
}

u8 MovementAction_FreeAndUnlockAnim_Step0(struct ObjectEvent *objectEvent, struct Sprite *sprite)
{
    bool32 ableToStore;
    u8 index;

    sprite->sActionFuncId = 1;
    if (sLockedAnimObjectEvents != NULL)
    {
        ableToStore = FALSE;
        index = FindLockedObjectEventIndex(objectEvent);
        if (index != 16)
        {
            sLockedAnimObjectEvents->objectEventIds[index] = 0;
            sLockedAnimObjectEvents->count--;
            ableToStore = TRUE;
        }
        if (sLockedAnimObjectEvents->count == 0)
            FREE_AND_SET_NULL(sLockedAnimObjectEvents);
        if (ableToStore == TRUE)
        {
            objectEvent->inanimate = GetObjectEventGraphicsInfo(objectEvent->graphicsId)->inanimate;
            objectEvent->facingDirectionLocked = FALSE;
            sprite->animPaused = 0;
        }
    }

    return TRUE;
}

u8 FindLockedObjectEventIndex(struct ObjectEvent *objectEvent)
{
    u8 i;

    for (i = 0; i < OBJECT_EVENTS_COUNT; i++)
    {
        if (sLockedAnimObjectEvents->objectEventIds[i] == objectEvent->localId)
            return i;
    }
    return OBJECT_EVENTS_COUNT;
}

static void CreateLevitateMovementTask(struct ObjectEvent *objectEvent)
{
    u8 taskId = CreateTask(ApplyLevitateMovement, 0xFF);
    struct Task *task = &gTasks[taskId];

    StoreWordInTwoHalfwords(&task->data[0], (u32)objectEvent);
    objectEvent->warpArrowSpriteId = taskId;
    task->data[3] = 0xFFFF;
}

static void ApplyLevitateMovement(u8 taskId)
{
    struct ObjectEvent *objectEvent;
    struct Sprite *sprite;
    struct Task *task = &gTasks[taskId];

    LoadWordFromTwoHalfwords(&task->data[0], (u32 *)&objectEvent); // load the map object pointer.
    sprite = &gSprites[objectEvent->spriteId];

    if(!(task->data[2] & 3))
        sprite->y2 += task->data[3];

    if(!(task->data[2] & 15))
        task->data[3] = -task->data[3];

    task->data[2]++;
}

static void DestroyLevitateMovementTask(u8 taskId)
{
    struct ObjectEvent *objectEvent;
    struct Task *task = &gTasks[taskId];

    LoadWordFromTwoHalfwords(&task->data[0], (u32 *)&objectEvent); // unused objectEvent
    DestroyTask(taskId);
}

// Used to freeze other objects except two trainers approaching for battle
void FreezeObjectEventsExceptTwo(u8 objectEventId1, u8 objectEventId2)
{
    u8 i;

    for(i = 0; i < OBJECT_EVENTS_COUNT; i++)
    {
        if(i != objectEventId1 && i != objectEventId2 &&
            gObjectEvents[i].active && i != gPlayerAvatar.objectEventId)
                FreezeObjectEvent(&gObjectEvents[i]);
    }
}

u8 MovementAction_FlyUp_Step0(struct ObjectEvent *objectEvent, struct Sprite *sprite)
{
    sprite->y2 = 0;
    sprite->sActionFuncId++;
    return FALSE;
}

u8 MovementAction_FlyUp_Step1(struct ObjectEvent *objectEvent, struct Sprite *sprite)
{
    sprite->y2 -= 8;

    if(sprite->y2 == -DISPLAY_HEIGHT)
        sprite->sActionFuncId++;
    return FALSE;
}

u8 MovementAction_FlyDown_Step0(struct ObjectEvent *objectEvent, struct Sprite *sprite)
{
    sprite->y2 = -DISPLAY_HEIGHT;
    sprite->sActionFuncId++;
    return FALSE;
}

u8 MovementAction_FlyDown_Step1(struct ObjectEvent *objectEvent, struct Sprite *sprite)
{
    sprite->y2 += 8;

    if(!sprite->y2)
        sprite->sActionFuncId++;
    return FALSE;
}

// though this function returns TRUE without doing anything, this header is required due to being in an array of functions which needs it.
u8 MovementAction_Fly_Finish(struct ObjectEvent *objectEvent, struct Sprite *sprite)
{
    return TRUE;
}<|MERGE_RESOLUTION|>--- conflicted
+++ resolved
@@ -1681,7 +1681,6 @@
     sprite->inUse = TRUE;
     if ((paletteNum = IndexOfSpritePaletteTag(spritePalette->tag)) == 0xFF) { // Load compressed palette
       LoadCompressedSpritePalette(spritePalette);
-<<<<<<< HEAD
       sprite->oam.paletteNum = paletteNum = IndexOfSpritePaletteTag(spritePalette->tag); // Tag is always present
       if (species == SPECIES_AMPHAROS) { // palette should be light-blended TODO: Add more glowing pokemon
         // CHARIZARD LINE ? CHINCHOU LANTERN FLAAFY MAREEP UMBREON VOLBEAT ?
@@ -1691,9 +1690,6 @@
           palette[15] |= 0x8000;
       }
       UpdateSpritePaletteWithWeather(paletteNum, FALSE);
-=======
-      sprite->oam.paletteNum = IndexOfSpritePaletteTag(spritePalette->tag); // Tag is always present
->>>>>>> 26c38e80
     } else
       sprite->oam.paletteNum = paletteNum;
   }
@@ -1946,7 +1942,6 @@
   return FALSE;
 }
 
-<<<<<<< HEAD
 // Sprite callback for light sprites
 void UpdateLightSprite(struct Sprite *sprite) {
   s16 left =   gSaveBlock1Ptr->pos.x - 2;
@@ -2029,8 +2024,6 @@
   }
 }
 
-=======
->>>>>>> 26c38e80
 void TrySpawnObjectEvents(s16 cameraX, s16 cameraY)
 {
     u8 i;
@@ -2202,10 +2195,7 @@
   sprite->inUse = TRUE;
   if (IndexOfSpritePaletteTag(spritePalette->tag) == 0xFF) {
     sprite->oam.paletteNum = LoadSpritePalette(spritePalette);
-<<<<<<< HEAD
     UpdateSpritePaletteWithWeather(sprite->oam.paletteNum, FALSE);
-=======
->>>>>>> 26c38e80
   } else {
     sprite->oam.paletteNum = LoadSpritePalette(spritePalette);
   }
@@ -2452,11 +2442,8 @@
     if (paletteNum != 0xFF) // don't load twice; return
         return paletteNum;
     paletteNum = LoadSpritePalette(spritePalette);
-<<<<<<< HEAD
     if (paletteNum != 0xFF)
         UpdateSpritePaletteWithWeather(paletteNum, FALSE);
-=======
->>>>>>> 26c38e80
     return paletteNum;
 }
 
@@ -8824,11 +8811,8 @@
     for (i = 0; i < ARRAY_COUNT(sGroundEffectFuncs); i++, flags >>= 1)
         if (flags & 1)
             sGroundEffectFuncs[i](objEvent, sprite);
-<<<<<<< HEAD
     if (!(gWeatherPtr->noShadows || objEvent->inHotSprings))
       GroundEffect_Shadow(objEvent, sprite);
-=======
->>>>>>> 26c38e80
 }
 
 void filters_out_some_ground_effects(struct ObjectEvent *objEvent, u32 *flags)
