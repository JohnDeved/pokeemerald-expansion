#include "global.h"
#include "malloc.h"
#include "battle_pyramid.h"
#include "battle_script_commands.h"
#include "berry.h"
#include "data.h"
#include "decoration.h"
#include "decompress.h"
#include "event_data.h"
#include "event_object_movement.h"
#include "event_scripts.h"
#include "faraway_island.h"
#include "field_camera.h"
#include "field_effect.h"
#include "field_effect_helpers.h"
#include "field_player_avatar.h"
#include "field_weather.h"
#include "fieldmap.h"
#include "follower_helper.h"
#include "gpu_regs.h"
#include "mauville_old_man.h"
#include "metatile_behavior.h"
#include "overworld.h"
#include "palette.h"
#include "pokemon.h"
#include "random.h"
#include "region_map.h"
#include "script.h"
#include "sound.h"
#include "sprite.h"
#include "task.h"
#include "trainer_see.h"
#include "trainer_hill.h"
#include "util.h"
#include "wild_encounter.h"
#include "constants/event_object_movement.h"
#include "constants/abilities.h"
#include "constants/battle.h"
#include "constants/event_objects.h"
#include "constants/field_effects.h"
#include "constants/items.h"
#include "constants/map_types.h"
#include "constants/mauville_old_man.h"
#include "constants/rgb.h"
#include "constants/region_map_sections.h"
#include "constants/songs.h"
#include "constants/species.h"
#include "constants/trainer_types.h"
#include "constants/union_room.h"
#include "constants/weather.h"

// this file was known as evobjmv.c in Game Freak's original source

enum {
    MOVE_SPEED_NORMAL, // walking
    MOVE_SPEED_FAST_1, // running / surfing / sliding (ice tile)
    MOVE_SPEED_FAST_2, // water current / acro bike
    MOVE_SPEED_FASTER, // mach bike's max speed
    MOVE_SPEED_FASTEST,
};

enum {
    JUMP_DISTANCE_IN_PLACE,
    JUMP_DISTANCE_NORMAL,
    JUMP_DISTANCE_FAR,
};

// Sprite data used throughout
#define sObjEventId   data[0]
#define sTypeFuncId   data[1] // Index into corresponding gMovementTypeFuncs_* table
#define sActionFuncId data[2] // Index into corresponding gMovementActionFuncs_* table
#define sDirection    data[3]


#define movement_type_def(setup, table) \
static u8 setup##_callback(struct ObjectEvent *, struct Sprite *);\
void setup(struct Sprite *sprite)\
{\
    UpdateObjectEventCurrentMovement(&gObjectEvents[sprite->sObjEventId], sprite, setup##_callback);\
}\
static u8 setup##_callback(struct ObjectEvent *objectEvent, struct Sprite *sprite)\
{\
    return table[sprite->sTypeFuncId](objectEvent, sprite);\
}

#define movement_type_empty_callback(setup) \
static u8 setup##_callback(struct ObjectEvent *, struct Sprite *);\
void setup(struct Sprite *sprite)\
{\
    UpdateObjectEventCurrentMovement(&gObjectEvents[sprite->sObjEventId], sprite, setup##_callback);\
}\
static u8 setup##_callback(struct ObjectEvent *objectEvent, struct Sprite *sprite)\
{\
    return 0;\
}

static EWRAM_DATA u8 sCurrentReflectionType = 0;
static EWRAM_DATA u16 sCurrentSpecialObjectPaletteTag = 0;
static EWRAM_DATA struct LockedAnimObjectEvents *sLockedAnimObjectEvents = {0};

static void MoveCoordsInDirection(u32, s16 *, s16 *, s16, s16);
static bool8 ObjectEventExecSingleMovementAction(struct ObjectEvent *, struct Sprite *);
static void SetMovementDelay(struct Sprite *, s16);
static bool8 WaitForMovementDelay(struct Sprite *);
static u8 GetCollisionInDirection(struct ObjectEvent *, u8);
static u32 GetCopyDirection(u8, u32, u32);
static void TryEnableObjectEventAnim(struct ObjectEvent *, struct Sprite *);
static void ObjectEventExecHeldMovementAction(struct ObjectEvent *, struct Sprite *);
static void UpdateObjectEventSpriteAnimPause(struct ObjectEvent *, struct Sprite *);
static bool8 IsCoordOutsideObjectEventMovementRange(struct ObjectEvent *, s16, s16);
static bool8 IsMetatileDirectionallyImpassable(struct ObjectEvent *, s16, s16, u8);
static bool8 DoesObjectCollideWithObjectAt(struct ObjectEvent *, s16, s16);
static void UpdateObjectEventOffscreen(struct ObjectEvent *, struct Sprite *);
static void UpdateObjectEventSpriteVisibility(struct ObjectEvent *, struct Sprite *);
static void ObjectEventUpdateMetatileBehaviors(struct ObjectEvent*);
static void GetGroundEffectFlags_Reflection(struct ObjectEvent*, u32*);
static void GetGroundEffectFlags_TallGrassOnSpawn(struct ObjectEvent*, u32*);
static void GetGroundEffectFlags_LongGrassOnSpawn(struct ObjectEvent*, u32*);
static void GetGroundEffectFlags_SandHeap(struct ObjectEvent*, u32*);
static void GetGroundEffectFlags_ShallowFlowingWater(struct ObjectEvent*, u32*);
static void GetGroundEffectFlags_ShortGrass(struct ObjectEvent*, u32*);
static void GetGroundEffectFlags_HotSprings(struct ObjectEvent*, u32*);
static void GetGroundEffectFlags_TallGrassOnBeginStep(struct ObjectEvent*, u32*);
static void GetGroundEffectFlags_LongGrassOnBeginStep(struct ObjectEvent*, u32*);
static void GetGroundEffectFlags_Tracks(struct ObjectEvent*, u32*);
static void GetGroundEffectFlags_Puddle(struct ObjectEvent*, u32*);
static void GetGroundEffectFlags_Ripple(struct ObjectEvent*, u32*);
static void GetGroundEffectFlags_Seaweed(struct ObjectEvent*, u32*);
static void GetGroundEffectFlags_JumpLanding(struct ObjectEvent*, u32*);
static u8 ObjectEventGetNearbyReflectionType(struct ObjectEvent*);
static u8 GetReflectionTypeByMetatileBehavior(u32);
static void InitObjectPriorityByZCoord(struct Sprite *sprite, u8 z);
static void ObjectEventUpdateSubpriority(struct ObjectEvent*, struct Sprite*);
static void DoTracksGroundEffect_None(struct ObjectEvent*, struct Sprite*, u8);
static void DoTracksGroundEffect_Footprints(struct ObjectEvent*, struct Sprite*, u8);
static void DoTracksGroundEffect_FootprintsB(struct ObjectEvent*, struct Sprite*, u8);
static void DoTracksGroundEffect_FootprintsC(struct ObjectEvent*, struct Sprite*, u8);
static void DoTracksGroundEffect_BikeTireTracks(struct ObjectEvent*, struct Sprite*, u8);
static void DoTracksGroundEffect_SlitherTracks(struct ObjectEvent*, struct Sprite*, u8);
static void DoRippleFieldEffect(struct ObjectEvent*, struct Sprite*);
static void DoGroundEffects_OnSpawn(struct ObjectEvent*, struct Sprite*);
static void DoGroundEffects_OnBeginStep(struct ObjectEvent*, struct Sprite*);
static void DoGroundEffects_OnFinishStep(struct ObjectEvent*, struct Sprite*);
static void VirtualObject_UpdateAnim(struct Sprite*);
static void ApplyLevitateMovement(u8);
static bool8 MovementType_Disguise_Callback(struct ObjectEvent *, struct Sprite *);
static bool8 MovementType_Buried_Callback(struct ObjectEvent *, struct Sprite *);
static void CreateReflectionEffectSprites(void);
static u8 GetObjectEventIdByLocalId(u8);
static u8 GetObjectEventIdByLocalIdAndMapInternal(u8, u8, u8);
static bool8 GetAvailableObjectEventId(u16, u8, u8, u8 *);
static void SetObjectEventDynamicGraphicsId(struct ObjectEvent *);
static void RemoveObjectEventInternal(struct ObjectEvent *);
static u16 GetObjectEventFlagIdByObjectEventId(u8);
static void UpdateObjectEventVisibility(struct ObjectEvent *, struct Sprite *);
static void MakeSpriteTemplateFromObjectEventTemplate(struct ObjectEventTemplate *, struct SpriteTemplate *, const struct SubspriteTable **);
static void GetObjectEventMovingCameraOffset(s16 *, s16 *);
static struct ObjectEventTemplate *GetObjectEventTemplateByLocalIdAndMap(u8, u8, u8);
static void RemoveObjectEventIfOutsideView(struct ObjectEvent *);
static void SpawnObjectEventOnReturnToField(u8, s16, s16);
static void SetPlayerAvatarObjectEventIdAndObjectId(u8, u8);
static u8 UpdateSpritePalette(const struct SpritePalette * spritePalette, struct Sprite * sprite);
static void ResetObjectEventFldEffData(struct ObjectEvent *);
static u8 LoadSpritePaletteIfTagExists(const struct SpritePalette *);
static u8 FindObjectEventPaletteIndexByTag(u16);
static void _PatchObjectPalette(u16, u8);
static bool8 ObjectEventDoesZCoordMatch(struct ObjectEvent *, u8);
static void SpriteCB_CameraObject(struct Sprite *);
static void CameraObject_0(struct Sprite *);
static void CameraObject_1(struct Sprite *);
static void CameraObject_2(struct Sprite *);
static struct ObjectEventTemplate *FindObjectEventTemplateByLocalId(u8 localId, struct ObjectEventTemplate *templates, u8 count);
static void ObjectEventSetSingleMovement(struct ObjectEvent *, struct Sprite *, u8);
static void SetSpriteDataForNormalStep(struct Sprite *, u8, u8);
static void InitSpriteForFigure8Anim(struct Sprite *sprite);
static bool8 AnimateSpriteInFigure8(struct Sprite *sprite);
u8 GetDirectionToFace(s16 x1, s16 y1, s16 x2, s16 y2);
static void FollowerSetGraphics(struct ObjectEvent *, u16, u8, bool8, bool8);
static void ObjectEventSetGraphics(struct ObjectEvent *, const struct ObjectEventGraphicsInfo *);
static void SpriteCB_VirtualObject(struct Sprite *);
static void DoShadowFieldEffect(struct ObjectEvent *);
static void SetJumpSpriteData(struct Sprite *, u8, u8, u8);
static void SetWalkSlowSpriteData(struct Sprite *sprite, u8 direction);
static bool8 UpdateWalkSlowAnim(struct Sprite *sprite);
static u8 DoJumpSpriteMovement(struct Sprite *sprite);
static u8 DoJumpSpecialSpriteMovement(struct Sprite *sprite);
static void CreateLevitateMovementTask(struct ObjectEvent *);
static void DestroyLevitateMovementTask(u8);
static bool8 NpcTakeStep(struct Sprite *sprite);
static bool8 GetFollowerInfo(u16 *species, u8 *form, u8 *shiny);
static u8 LoadDynamicFollowerPalette(u16 species, u8 form, bool8 shiny);
static const struct ObjectEventGraphicsInfo * SpeciesToGraphicsInfo(u16 species, u8 form);

static const struct SpriteFrameImage sPicTable_PechaBerryTree[];

const u8 gReflectionEffectPaletteMap[] = {1, 1, 6, 7, 8, 9, 6, 7, 8, 9, 11, 11, 0, 0, 0, 0};

static const struct SpriteTemplate sCameraSpriteTemplate = {
    .tileTag = 0,
    .paletteTag = TAG_NONE,
    .oam = &gDummyOamData,
    .anims = gDummySpriteAnimTable,
    .images = NULL,
    .affineAnims = gDummySpriteAffineAnimTable,
    .callback = SpriteCB_CameraObject
};

static void (*const sCameraObjectFuncs[])(struct Sprite *) = {
    CameraObject_0,
    CameraObject_1,
    CameraObject_2,
};

#include "data/object_events/object_event_graphics.h"

// movement type callbacks
static void (*const sMovementTypeCallbacks[])(struct Sprite *) =
{
    [MOVEMENT_TYPE_NONE] = MovementType_None,
    [MOVEMENT_TYPE_LOOK_AROUND] = MovementType_LookAround,
    [MOVEMENT_TYPE_WANDER_AROUND] = MovementType_WanderAround,
    [MOVEMENT_TYPE_WANDER_UP_AND_DOWN] = MovementType_WanderUpAndDown,
    [MOVEMENT_TYPE_WANDER_DOWN_AND_UP] = MovementType_WanderUpAndDown,
    [MOVEMENT_TYPE_WANDER_LEFT_AND_RIGHT] = MovementType_WanderLeftAndRight,
    [MOVEMENT_TYPE_WANDER_RIGHT_AND_LEFT] = MovementType_WanderLeftAndRight,
    [MOVEMENT_TYPE_FACE_UP] = MovementType_FaceDirection,
    [MOVEMENT_TYPE_FACE_DOWN] = MovementType_FaceDirection,
    [MOVEMENT_TYPE_FACE_LEFT] = MovementType_FaceDirection,
    [MOVEMENT_TYPE_FACE_RIGHT] = MovementType_FaceDirection,
    [MOVEMENT_TYPE_PLAYER] = MovementType_Player,
    [MOVEMENT_TYPE_BERRY_TREE_GROWTH] = MovementType_BerryTreeGrowth,
    [MOVEMENT_TYPE_FACE_DOWN_AND_UP] = MovementType_FaceDownAndUp,
    [MOVEMENT_TYPE_FACE_LEFT_AND_RIGHT] = MovementType_FaceLeftAndRight,
    [MOVEMENT_TYPE_FACE_UP_AND_LEFT] = MovementType_FaceUpAndLeft,
    [MOVEMENT_TYPE_FACE_UP_AND_RIGHT] = MovementType_FaceUpAndRight,
    [MOVEMENT_TYPE_FACE_DOWN_AND_LEFT] = MovementType_FaceDownAndLeft,
    [MOVEMENT_TYPE_FACE_DOWN_AND_RIGHT] = MovementType_FaceDownAndRight,
    [MOVEMENT_TYPE_FACE_DOWN_UP_AND_LEFT] = MovementType_FaceDownUpAndLeft,
    [MOVEMENT_TYPE_FACE_DOWN_UP_AND_RIGHT] = MovementType_FaceDownUpAndRight,
    [MOVEMENT_TYPE_FACE_UP_LEFT_AND_RIGHT] = MovementType_FaceUpRightAndLeft,
    [MOVEMENT_TYPE_FACE_DOWN_LEFT_AND_RIGHT] = MovementType_FaceDownRightAndLeft,
    [MOVEMENT_TYPE_ROTATE_COUNTERCLOCKWISE] = MovementType_RotateCounterclockwise,
    [MOVEMENT_TYPE_ROTATE_CLOCKWISE] = MovementType_RotateClockwise,
    [MOVEMENT_TYPE_WALK_UP_AND_DOWN] = MovementType_WalkBackAndForth,
    [MOVEMENT_TYPE_WALK_DOWN_AND_UP] = MovementType_WalkBackAndForth,
    [MOVEMENT_TYPE_WALK_LEFT_AND_RIGHT] = MovementType_WalkBackAndForth,
    [MOVEMENT_TYPE_WALK_RIGHT_AND_LEFT] = MovementType_WalkBackAndForth,
    [MOVEMENT_TYPE_WALK_SEQUENCE_UP_RIGHT_LEFT_DOWN] = MovementType_WalkSequenceUpRightLeftDown,
    [MOVEMENT_TYPE_WALK_SEQUENCE_RIGHT_LEFT_DOWN_UP] = MovementType_WalkSequenceRightLeftDownUp,
    [MOVEMENT_TYPE_WALK_SEQUENCE_DOWN_UP_RIGHT_LEFT] = MovementType_WalkSequenceDownUpRightLeft,
    [MOVEMENT_TYPE_WALK_SEQUENCE_LEFT_DOWN_UP_RIGHT] = MovementType_WalkSequenceLeftDownUpRight,
    [MOVEMENT_TYPE_WALK_SEQUENCE_UP_LEFT_RIGHT_DOWN] = MovementType_WalkSequenceUpLeftRightDown,
    [MOVEMENT_TYPE_WALK_SEQUENCE_LEFT_RIGHT_DOWN_UP] = MovementType_WalkSequenceLeftRightDownUp,
    [MOVEMENT_TYPE_WALK_SEQUENCE_DOWN_UP_LEFT_RIGHT] = MovementType_WalkSequenceDownUpLeftRight,
    [MOVEMENT_TYPE_WALK_SEQUENCE_RIGHT_DOWN_UP_LEFT] = MovementType_WalkSequenceRightDownUpLeft,
    [MOVEMENT_TYPE_WALK_SEQUENCE_LEFT_UP_DOWN_RIGHT] = MovementType_WalkSequenceLeftUpDownRight,
    [MOVEMENT_TYPE_WALK_SEQUENCE_UP_DOWN_RIGHT_LEFT] = MovementType_WalkSequenceUpDownRightLeft,
    [MOVEMENT_TYPE_WALK_SEQUENCE_RIGHT_LEFT_UP_DOWN] = MovementType_WalkSequenceRightLeftUpDown,
    [MOVEMENT_TYPE_WALK_SEQUENCE_DOWN_RIGHT_LEFT_UP] = MovementType_WalkSequenceDownRightLeftUp,
    [MOVEMENT_TYPE_WALK_SEQUENCE_RIGHT_UP_DOWN_LEFT] = MovementType_WalkSequenceRightUpDownLeft,
    [MOVEMENT_TYPE_WALK_SEQUENCE_UP_DOWN_LEFT_RIGHT] = MovementType_WalkSequenceUpDownLeftRight,
    [MOVEMENT_TYPE_WALK_SEQUENCE_LEFT_RIGHT_UP_DOWN] = MovementType_WalkSequenceLeftRightUpDown,
    [MOVEMENT_TYPE_WALK_SEQUENCE_DOWN_LEFT_RIGHT_UP] = MovementType_WalkSequenceDownLeftRightUp,
    [MOVEMENT_TYPE_WALK_SEQUENCE_UP_LEFT_DOWN_RIGHT] = MovementType_WalkSequenceUpLeftDownRight,
    [MOVEMENT_TYPE_WALK_SEQUENCE_DOWN_RIGHT_UP_LEFT] = MovementType_WalkSequenceDownRightUpLeft,
    [MOVEMENT_TYPE_WALK_SEQUENCE_LEFT_DOWN_RIGHT_UP] = MovementType_WalkSequenceLeftDownRightUp,
    [MOVEMENT_TYPE_WALK_SEQUENCE_RIGHT_UP_LEFT_DOWN] = MovementType_WalkSequenceRightUpLeftDown,
    [MOVEMENT_TYPE_WALK_SEQUENCE_UP_RIGHT_DOWN_LEFT] = MovementType_WalkSequenceUpRightDownLeft,
    [MOVEMENT_TYPE_WALK_SEQUENCE_DOWN_LEFT_UP_RIGHT] = MovementType_WalkSequenceDownLeftUpRight,
    [MOVEMENT_TYPE_WALK_SEQUENCE_LEFT_UP_RIGHT_DOWN] = MovementType_WalkSequenceLeftUpRightDown,
    [MOVEMENT_TYPE_WALK_SEQUENCE_RIGHT_DOWN_LEFT_UP] = MovementType_WalkSequenceRightDownLeftUp,
    [MOVEMENT_TYPE_COPY_PLAYER] = MovementType_CopyPlayer,
    [MOVEMENT_TYPE_COPY_PLAYER_OPPOSITE] = MovementType_CopyPlayer,
    [MOVEMENT_TYPE_COPY_PLAYER_COUNTERCLOCKWISE] = MovementType_CopyPlayer,
    [MOVEMENT_TYPE_COPY_PLAYER_CLOCKWISE] = MovementType_CopyPlayer,
    [MOVEMENT_TYPE_TREE_DISGUISE] = MovementType_TreeDisguise,
    [MOVEMENT_TYPE_MOUNTAIN_DISGUISE] = MovementType_MountainDisguise,
    [MOVEMENT_TYPE_COPY_PLAYER_IN_GRASS] = MovementType_CopyPlayerInGrass,
    [MOVEMENT_TYPE_COPY_PLAYER_OPPOSITE_IN_GRASS] = MovementType_CopyPlayerInGrass,
    [MOVEMENT_TYPE_COPY_PLAYER_COUNTERCLOCKWISE_IN_GRASS] = MovementType_CopyPlayerInGrass,
    [MOVEMENT_TYPE_COPY_PLAYER_CLOCKWISE_IN_GRASS] = MovementType_CopyPlayerInGrass,
    [MOVEMENT_TYPE_BURIED] = MovementType_Buried,
    [MOVEMENT_TYPE_WALK_IN_PLACE_DOWN] = MovementType_WalkInPlace,
    [MOVEMENT_TYPE_WALK_IN_PLACE_UP] = MovementType_WalkInPlace,
    [MOVEMENT_TYPE_WALK_IN_PLACE_LEFT] = MovementType_WalkInPlace,
    [MOVEMENT_TYPE_WALK_IN_PLACE_RIGHT] = MovementType_WalkInPlace,
    [MOVEMENT_TYPE_JOG_IN_PLACE_DOWN] = MovementType_JogInPlace,
    [MOVEMENT_TYPE_JOG_IN_PLACE_UP] = MovementType_JogInPlace,
    [MOVEMENT_TYPE_JOG_IN_PLACE_LEFT] = MovementType_JogInPlace,
    [MOVEMENT_TYPE_JOG_IN_PLACE_RIGHT] = MovementType_JogInPlace,
    [MOVEMENT_TYPE_RUN_IN_PLACE_DOWN] = MovementType_RunInPlace,
    [MOVEMENT_TYPE_RUN_IN_PLACE_UP] = MovementType_RunInPlace,
    [MOVEMENT_TYPE_RUN_IN_PLACE_LEFT] = MovementType_RunInPlace,
    [MOVEMENT_TYPE_RUN_IN_PLACE_RIGHT] = MovementType_RunInPlace,
    [MOVEMENT_TYPE_INVISIBLE] = MovementType_Invisible,
    [MOVEMENT_TYPE_WALK_SLOWLY_IN_PLACE_DOWN] = MovementType_WalkSlowlyInPlace,
    [MOVEMENT_TYPE_WALK_SLOWLY_IN_PLACE_UP] = MovementType_WalkSlowlyInPlace,
    [MOVEMENT_TYPE_WALK_SLOWLY_IN_PLACE_LEFT] = MovementType_WalkSlowlyInPlace,
    [MOVEMENT_TYPE_WALK_SLOWLY_IN_PLACE_RIGHT] = MovementType_WalkSlowlyInPlace,
    [MOVEMENT_TYPE_FOLLOW_PLAYER] = MovementType_FollowPlayer,
};

static const bool8 sMovementTypeHasRange[NUM_MOVEMENT_TYPES] = {
    [MOVEMENT_TYPE_WANDER_AROUND] = TRUE,
    [MOVEMENT_TYPE_WANDER_UP_AND_DOWN] = TRUE,
    [MOVEMENT_TYPE_WANDER_DOWN_AND_UP] = TRUE,
    [MOVEMENT_TYPE_WANDER_LEFT_AND_RIGHT] = TRUE,
    [MOVEMENT_TYPE_WANDER_RIGHT_AND_LEFT] = TRUE,
    [MOVEMENT_TYPE_WALK_UP_AND_DOWN] = TRUE,
    [MOVEMENT_TYPE_WALK_DOWN_AND_UP] = TRUE,
    [MOVEMENT_TYPE_WALK_LEFT_AND_RIGHT] = TRUE,
    [MOVEMENT_TYPE_WALK_RIGHT_AND_LEFT] = TRUE,
    [MOVEMENT_TYPE_WALK_SEQUENCE_UP_RIGHT_LEFT_DOWN] = TRUE,
    [MOVEMENT_TYPE_WALK_SEQUENCE_RIGHT_LEFT_DOWN_UP] = TRUE,
    [MOVEMENT_TYPE_WALK_SEQUENCE_DOWN_UP_RIGHT_LEFT] = TRUE,
    [MOVEMENT_TYPE_WALK_SEQUENCE_LEFT_DOWN_UP_RIGHT] = TRUE,
    [MOVEMENT_TYPE_WALK_SEQUENCE_UP_LEFT_RIGHT_DOWN] = TRUE,
    [MOVEMENT_TYPE_WALK_SEQUENCE_LEFT_RIGHT_DOWN_UP] = TRUE,
    [MOVEMENT_TYPE_WALK_SEQUENCE_DOWN_UP_LEFT_RIGHT] = TRUE,
    [MOVEMENT_TYPE_WALK_SEQUENCE_RIGHT_DOWN_UP_LEFT] = TRUE,
    [MOVEMENT_TYPE_WALK_SEQUENCE_LEFT_UP_DOWN_RIGHT] = TRUE,
    [MOVEMENT_TYPE_WALK_SEQUENCE_UP_DOWN_RIGHT_LEFT] = TRUE,
    [MOVEMENT_TYPE_WALK_SEQUENCE_RIGHT_LEFT_UP_DOWN] = TRUE,
    [MOVEMENT_TYPE_WALK_SEQUENCE_DOWN_RIGHT_LEFT_UP] = TRUE,
    [MOVEMENT_TYPE_WALK_SEQUENCE_RIGHT_UP_DOWN_LEFT] = TRUE,
    [MOVEMENT_TYPE_WALK_SEQUENCE_UP_DOWN_LEFT_RIGHT] = TRUE,
    [MOVEMENT_TYPE_WALK_SEQUENCE_LEFT_RIGHT_UP_DOWN] = TRUE,
    [MOVEMENT_TYPE_WALK_SEQUENCE_DOWN_LEFT_RIGHT_UP] = TRUE,
    [MOVEMENT_TYPE_WALK_SEQUENCE_UP_LEFT_DOWN_RIGHT] = TRUE,
    [MOVEMENT_TYPE_WALK_SEQUENCE_DOWN_RIGHT_UP_LEFT] = TRUE,
    [MOVEMENT_TYPE_WALK_SEQUENCE_LEFT_DOWN_RIGHT_UP] = TRUE,
    [MOVEMENT_TYPE_WALK_SEQUENCE_RIGHT_UP_LEFT_DOWN] = TRUE,
    [MOVEMENT_TYPE_WALK_SEQUENCE_UP_RIGHT_DOWN_LEFT] = TRUE,
    [MOVEMENT_TYPE_WALK_SEQUENCE_DOWN_LEFT_UP_RIGHT] = TRUE,
    [MOVEMENT_TYPE_WALK_SEQUENCE_LEFT_UP_RIGHT_DOWN] = TRUE,
    [MOVEMENT_TYPE_WALK_SEQUENCE_RIGHT_DOWN_LEFT_UP] = TRUE,
    [MOVEMENT_TYPE_COPY_PLAYER] = TRUE,
    [MOVEMENT_TYPE_COPY_PLAYER_OPPOSITE] = TRUE,
    [MOVEMENT_TYPE_COPY_PLAYER_COUNTERCLOCKWISE] = TRUE,
    [MOVEMENT_TYPE_COPY_PLAYER_CLOCKWISE] = TRUE,
    [MOVEMENT_TYPE_COPY_PLAYER_IN_GRASS] = TRUE,
    [MOVEMENT_TYPE_COPY_PLAYER_OPPOSITE_IN_GRASS] = TRUE,
    [MOVEMENT_TYPE_COPY_PLAYER_COUNTERCLOCKWISE_IN_GRASS] = TRUE,
    [MOVEMENT_TYPE_COPY_PLAYER_CLOCKWISE_IN_GRASS] = TRUE,
};

const u8 gInitialMovementTypeFacingDirections[] = {
    [MOVEMENT_TYPE_NONE] = DIR_SOUTH,
    [MOVEMENT_TYPE_LOOK_AROUND] = DIR_SOUTH,
    [MOVEMENT_TYPE_WANDER_AROUND] = DIR_SOUTH,
    [MOVEMENT_TYPE_WANDER_UP_AND_DOWN] = DIR_NORTH,
    [MOVEMENT_TYPE_WANDER_DOWN_AND_UP] = DIR_SOUTH,
    [MOVEMENT_TYPE_WANDER_LEFT_AND_RIGHT] = DIR_WEST,
    [MOVEMENT_TYPE_WANDER_RIGHT_AND_LEFT] = DIR_EAST,
    [MOVEMENT_TYPE_FACE_UP] = DIR_NORTH,
    [MOVEMENT_TYPE_FACE_DOWN] = DIR_SOUTH,
    [MOVEMENT_TYPE_FACE_LEFT] = DIR_WEST,
    [MOVEMENT_TYPE_FACE_RIGHT] = DIR_EAST,
    [MOVEMENT_TYPE_PLAYER] = DIR_SOUTH,
    [MOVEMENT_TYPE_BERRY_TREE_GROWTH] = DIR_SOUTH,
    [MOVEMENT_TYPE_FACE_DOWN_AND_UP] = DIR_SOUTH,
    [MOVEMENT_TYPE_FACE_LEFT_AND_RIGHT] = DIR_WEST,
    [MOVEMENT_TYPE_FACE_UP_AND_LEFT] = DIR_NORTH,
    [MOVEMENT_TYPE_FACE_UP_AND_RIGHT] = DIR_NORTH,
    [MOVEMENT_TYPE_FACE_DOWN_AND_LEFT] = DIR_SOUTH,
    [MOVEMENT_TYPE_FACE_DOWN_AND_RIGHT] = DIR_SOUTH,
    [MOVEMENT_TYPE_FACE_DOWN_UP_AND_LEFT] = DIR_SOUTH,
    [MOVEMENT_TYPE_FACE_DOWN_UP_AND_RIGHT] = DIR_SOUTH,
    [MOVEMENT_TYPE_FACE_UP_LEFT_AND_RIGHT] = DIR_NORTH,
    [MOVEMENT_TYPE_FACE_DOWN_LEFT_AND_RIGHT] = DIR_SOUTH,
    [MOVEMENT_TYPE_ROTATE_COUNTERCLOCKWISE] = DIR_SOUTH,
    [MOVEMENT_TYPE_ROTATE_CLOCKWISE] = DIR_SOUTH,
    [MOVEMENT_TYPE_WALK_UP_AND_DOWN] = DIR_NORTH,
    [MOVEMENT_TYPE_WALK_DOWN_AND_UP] = DIR_SOUTH,
    [MOVEMENT_TYPE_WALK_LEFT_AND_RIGHT] = DIR_WEST,
    [MOVEMENT_TYPE_WALK_RIGHT_AND_LEFT] = DIR_EAST,
    [MOVEMENT_TYPE_WALK_SEQUENCE_UP_RIGHT_LEFT_DOWN] = DIR_NORTH,
    [MOVEMENT_TYPE_WALK_SEQUENCE_RIGHT_LEFT_DOWN_UP] = DIR_EAST,
    [MOVEMENT_TYPE_WALK_SEQUENCE_DOWN_UP_RIGHT_LEFT] = DIR_SOUTH,
    [MOVEMENT_TYPE_WALK_SEQUENCE_LEFT_DOWN_UP_RIGHT] = DIR_WEST,
    [MOVEMENT_TYPE_WALK_SEQUENCE_UP_LEFT_RIGHT_DOWN] = DIR_NORTH,
    [MOVEMENT_TYPE_WALK_SEQUENCE_LEFT_RIGHT_DOWN_UP] = DIR_WEST,
    [MOVEMENT_TYPE_WALK_SEQUENCE_DOWN_UP_LEFT_RIGHT] = DIR_SOUTH,
    [MOVEMENT_TYPE_WALK_SEQUENCE_RIGHT_DOWN_UP_LEFT] = DIR_EAST,
    [MOVEMENT_TYPE_WALK_SEQUENCE_LEFT_UP_DOWN_RIGHT] = DIR_WEST,
    [MOVEMENT_TYPE_WALK_SEQUENCE_UP_DOWN_RIGHT_LEFT] = DIR_NORTH,
    [MOVEMENT_TYPE_WALK_SEQUENCE_RIGHT_LEFT_UP_DOWN] = DIR_EAST,
    [MOVEMENT_TYPE_WALK_SEQUENCE_DOWN_RIGHT_LEFT_UP] = DIR_SOUTH,
    [MOVEMENT_TYPE_WALK_SEQUENCE_RIGHT_UP_DOWN_LEFT] = DIR_EAST,
    [MOVEMENT_TYPE_WALK_SEQUENCE_UP_DOWN_LEFT_RIGHT] = DIR_NORTH,
    [MOVEMENT_TYPE_WALK_SEQUENCE_LEFT_RIGHT_UP_DOWN] = DIR_WEST,
    [MOVEMENT_TYPE_WALK_SEQUENCE_DOWN_LEFT_RIGHT_UP] = DIR_SOUTH,
    [MOVEMENT_TYPE_WALK_SEQUENCE_UP_LEFT_DOWN_RIGHT] = DIR_NORTH,
    [MOVEMENT_TYPE_WALK_SEQUENCE_DOWN_RIGHT_UP_LEFT] = DIR_SOUTH,
    [MOVEMENT_TYPE_WALK_SEQUENCE_LEFT_DOWN_RIGHT_UP] = DIR_WEST,
    [MOVEMENT_TYPE_WALK_SEQUENCE_RIGHT_UP_LEFT_DOWN] = DIR_EAST,
    [MOVEMENT_TYPE_WALK_SEQUENCE_UP_RIGHT_DOWN_LEFT] = DIR_NORTH,
    [MOVEMENT_TYPE_WALK_SEQUENCE_DOWN_LEFT_UP_RIGHT] = DIR_SOUTH,
    [MOVEMENT_TYPE_WALK_SEQUENCE_LEFT_UP_RIGHT_DOWN] = DIR_WEST,
    [MOVEMENT_TYPE_WALK_SEQUENCE_RIGHT_DOWN_LEFT_UP] = DIR_EAST,
    [MOVEMENT_TYPE_COPY_PLAYER] = DIR_NORTH,
    [MOVEMENT_TYPE_COPY_PLAYER_OPPOSITE] = DIR_SOUTH,
    [MOVEMENT_TYPE_COPY_PLAYER_COUNTERCLOCKWISE] = DIR_WEST,
    [MOVEMENT_TYPE_COPY_PLAYER_CLOCKWISE] = DIR_EAST,
    [MOVEMENT_TYPE_TREE_DISGUISE] = DIR_SOUTH,
    [MOVEMENT_TYPE_MOUNTAIN_DISGUISE] = DIR_SOUTH,
    [MOVEMENT_TYPE_COPY_PLAYER_IN_GRASS] = DIR_NORTH,
    [MOVEMENT_TYPE_COPY_PLAYER_OPPOSITE_IN_GRASS] = DIR_SOUTH,
    [MOVEMENT_TYPE_COPY_PLAYER_COUNTERCLOCKWISE_IN_GRASS] = DIR_WEST,
    [MOVEMENT_TYPE_COPY_PLAYER_CLOCKWISE_IN_GRASS] = DIR_EAST,
    [MOVEMENT_TYPE_BURIED] = DIR_SOUTH,
    [MOVEMENT_TYPE_WALK_IN_PLACE_DOWN] = DIR_SOUTH,
    [MOVEMENT_TYPE_WALK_IN_PLACE_UP] = DIR_NORTH,
    [MOVEMENT_TYPE_WALK_IN_PLACE_LEFT] = DIR_WEST,
    [MOVEMENT_TYPE_WALK_IN_PLACE_RIGHT] = DIR_EAST,
    [MOVEMENT_TYPE_JOG_IN_PLACE_DOWN] = DIR_SOUTH,
    [MOVEMENT_TYPE_JOG_IN_PLACE_UP] = DIR_NORTH,
    [MOVEMENT_TYPE_JOG_IN_PLACE_LEFT] = DIR_WEST,
    [MOVEMENT_TYPE_JOG_IN_PLACE_RIGHT] = DIR_EAST,
    [MOVEMENT_TYPE_RUN_IN_PLACE_DOWN] = DIR_SOUTH,
    [MOVEMENT_TYPE_RUN_IN_PLACE_UP] = DIR_NORTH,
    [MOVEMENT_TYPE_RUN_IN_PLACE_LEFT] = DIR_WEST,
    [MOVEMENT_TYPE_RUN_IN_PLACE_RIGHT] = DIR_EAST,
    [MOVEMENT_TYPE_INVISIBLE] = DIR_SOUTH,
    [MOVEMENT_TYPE_WALK_SLOWLY_IN_PLACE_DOWN] = DIR_SOUTH,
    [MOVEMENT_TYPE_WALK_SLOWLY_IN_PLACE_UP] = DIR_NORTH,
    [MOVEMENT_TYPE_WALK_SLOWLY_IN_PLACE_LEFT] = DIR_WEST,
    [MOVEMENT_TYPE_WALK_SLOWLY_IN_PLACE_RIGHT] = DIR_EAST,
};

#define OBJ_EVENT_PAL_TAG_BRENDAN                 0x1100
#define OBJ_EVENT_PAL_TAG_BRENDAN_REFLECTION      0x1101
#define OBJ_EVENT_PAL_TAG_BRIDGE_REFLECTION       0x1102
#define OBJ_EVENT_PAL_TAG_NPC_1                   0x1103
#define OBJ_EVENT_PAL_TAG_NPC_2                   0x1104
#define OBJ_EVENT_PAL_TAG_NPC_3                   0x1105
#define OBJ_EVENT_PAL_TAG_NPC_4                   0x1106
#define OBJ_EVENT_PAL_TAG_NPC_1_REFLECTION        0x1107
#define OBJ_EVENT_PAL_TAG_NPC_2_REFLECTION        0x1108
#define OBJ_EVENT_PAL_TAG_NPC_3_REFLECTION        0x1109
#define OBJ_EVENT_PAL_TAG_NPC_4_REFLECTION        0x110A
#define OBJ_EVENT_PAL_TAG_QUINTY_PLUMP            0x110B
#define OBJ_EVENT_PAL_TAG_QUINTY_PLUMP_REFLECTION 0x110C
#define OBJ_EVENT_PAL_TAG_TRUCK                   0x110D
#define OBJ_EVENT_PAL_TAG_VIGOROTH                0x110E
#define OBJ_EVENT_PAL_TAG_ZIGZAGOON               0x110F
#define OBJ_EVENT_PAL_TAG_MAY                     0x1110
#define OBJ_EVENT_PAL_TAG_MAY_REFLECTION          0x1111
#define OBJ_EVENT_PAL_TAG_MOVING_BOX              0x1112
#define OBJ_EVENT_PAL_TAG_CABLE_CAR               0x1113
#define OBJ_EVENT_PAL_TAG_SSTIDAL                 0x1114
#define OBJ_EVENT_PAL_TAG_PLAYER_UNDERWATER       0x1115
#define OBJ_EVENT_PAL_TAG_KYOGRE                  0x1116
#define OBJ_EVENT_PAL_TAG_KYOGRE_REFLECTION       0x1117
#define OBJ_EVENT_PAL_TAG_GROUDON                 0x1118
#define OBJ_EVENT_PAL_TAG_GROUDON_REFLECTION      0x1119
#define OBJ_EVENT_PAL_TAG_UNUSED                  0x111A
#define OBJ_EVENT_PAL_TAG_SUBMARINE_SHADOW        0x111B
#define OBJ_EVENT_PAL_TAG_POOCHYENA               0x111C
#define OBJ_EVENT_PAL_TAG_RED_LEAF                0x111D
#define OBJ_EVENT_PAL_TAG_DEOXYS                  0x111E
#define OBJ_EVENT_PAL_TAG_BIRTH_ISLAND_STONE      0x111F
#define OBJ_EVENT_PAL_TAG_HO_OH                   0x1120
#define OBJ_EVENT_PAL_TAG_LUGIA                   0x1121
#define OBJ_EVENT_PAL_TAG_RS_BRENDAN              0x1122
#define OBJ_EVENT_PAL_TAG_RS_MAY                  0x1123
#define OBJ_EVENT_PAL_TAG_DYNAMIC                 0x1124
<<<<<<< HEAD
#define OBJ_EVENT_PAL_TAG_LIGHT                   0x8001
#define OBJ_EVENT_PAL_TAG_LIGHT_2                 0x8002
#define OBJ_EVENT_PAL_TAG_EMOTES                  0x8003
#define OBJ_EVENT_PAL_TAG_NEON_LIGHT              0x8004
=======
#define OBJ_EVENT_PAL_TAG_CASTFORM_SUNNY          0x1125
#define OBJ_EVENT_PAL_TAG_CASTFORM_RAINY          0x1126
#define OBJ_EVENT_PAL_TAG_CASTFORM_SNOWY          0x1127
#define OBJ_EVENT_PAL_TAG_EMOTES                  0x8002
>>>>>>> 5727a467
#define OBJ_EVENT_PAL_TAG_NONE 0x11FF

#include "data/object_events/object_event_graphics_info_pointers.h"
#include "data/field_effects/field_effect_object_template_pointers.h"
#include "data/object_events/object_event_pic_tables.h"
#include "data/object_events/object_event_anims.h"
#include "data/object_events/base_oam.h"
#include "data/object_events/object_event_subsprites.h"
#include "data/object_events/object_event_graphics_info.h"
#include "data/object_events/object_event_graphics_info_followers.h"

static const struct SpritePalette sObjectEventSpritePalettes[] = {
    {gObjectEventPal_Npc1,                  OBJ_EVENT_PAL_TAG_NPC_1},
    {gObjectEventPal_Npc2,                  OBJ_EVENT_PAL_TAG_NPC_2},
    {gObjectEventPal_Npc3,                  OBJ_EVENT_PAL_TAG_NPC_3},
    {gObjectEventPal_Npc4,                  OBJ_EVENT_PAL_TAG_NPC_4},
    {gObjectEventPal_Npc1Reflection,        OBJ_EVENT_PAL_TAG_NPC_1_REFLECTION},
    {gObjectEventPal_Npc2Reflection,        OBJ_EVENT_PAL_TAG_NPC_2_REFLECTION},
    {gObjectEventPal_Npc3Reflection,        OBJ_EVENT_PAL_TAG_NPC_3_REFLECTION},
    {gObjectEventPal_Npc4Reflection,        OBJ_EVENT_PAL_TAG_NPC_4_REFLECTION},
    {gObjectEventPal_Brendan,               OBJ_EVENT_PAL_TAG_BRENDAN},
    {gObjectEventPal_BrendanReflection,     OBJ_EVENT_PAL_TAG_BRENDAN_REFLECTION},
    {gObjectEventPal_BridgeReflection,      OBJ_EVENT_PAL_TAG_BRIDGE_REFLECTION},
    {gObjectEventPal_PlayerUnderwater,      OBJ_EVENT_PAL_TAG_PLAYER_UNDERWATER},
    {gObjectEventPal_QuintyPlump,           OBJ_EVENT_PAL_TAG_QUINTY_PLUMP},
    {gObjectEventPal_QuintyPlumpReflection, OBJ_EVENT_PAL_TAG_QUINTY_PLUMP_REFLECTION},
    {gObjectEventPal_Truck,                 OBJ_EVENT_PAL_TAG_TRUCK},
    {gObjectEventPal_Vigoroth,              OBJ_EVENT_PAL_TAG_VIGOROTH},
    {gObjectEventPal_EnemyZigzagoon,        OBJ_EVENT_PAL_TAG_ZIGZAGOON},
    {gObjectEventPal_May,                   OBJ_EVENT_PAL_TAG_MAY},
    {gObjectEventPal_MayReflection,         OBJ_EVENT_PAL_TAG_MAY_REFLECTION},
    {gObjectEventPal_MovingBox,             OBJ_EVENT_PAL_TAG_MOVING_BOX},
    {gObjectEventPal_CableCar,              OBJ_EVENT_PAL_TAG_CABLE_CAR},
    {gObjectEventPal_SSTidal,               OBJ_EVENT_PAL_TAG_SSTIDAL},
    {gObjectEventPal_Kyogre,                OBJ_EVENT_PAL_TAG_KYOGRE},
    {gObjectEventPal_KyogreReflection,      OBJ_EVENT_PAL_TAG_KYOGRE_REFLECTION},
    {gObjectEventPal_Groudon,               OBJ_EVENT_PAL_TAG_GROUDON},
    {gObjectEventPal_GroudonReflection,     OBJ_EVENT_PAL_TAG_GROUDON_REFLECTION},
    {gObjectEventPal_SubmarineShadow,       OBJ_EVENT_PAL_TAG_SUBMARINE_SHADOW},
    {gObjectEventPal_Poochyena,             OBJ_EVENT_PAL_TAG_POOCHYENA},
    {gObjectEventPal_RedLeaf,               OBJ_EVENT_PAL_TAG_RED_LEAF},
    {gObjectEventPal_Deoxys,                OBJ_EVENT_PAL_TAG_DEOXYS},
    {gObjectEventPal_BirthIslandStone,      OBJ_EVENT_PAL_TAG_BIRTH_ISLAND_STONE},
    {gObjectEventPal_HoOh,                  OBJ_EVENT_PAL_TAG_HO_OH},
    {gObjectEventPal_Lugia,                 OBJ_EVENT_PAL_TAG_LUGIA},
    {gObjectEventPal_RubySapphireBrendan,   OBJ_EVENT_PAL_TAG_RS_BRENDAN},
    {gObjectEventPal_RubySapphireMay,       OBJ_EVENT_PAL_TAG_RS_MAY},
<<<<<<< HEAD
    {gObjectEventPal_Npc1, OBJ_EVENT_PAL_TAG_DYNAMIC},
    {gObjectEventPaletteLight, OBJ_EVENT_PAL_TAG_LIGHT},
    {gObjectEventPaletteLight2, OBJ_EVENT_PAL_TAG_LIGHT_2},
=======
    {gObjectEventPal_CastformSunny, OBJ_EVENT_PAL_TAG_CASTFORM_SUNNY},
    {gObjectEventPal_CastformRainy, OBJ_EVENT_PAL_TAG_CASTFORM_RAINY},
    {gObjectEventPal_CastformSnowy, OBJ_EVENT_PAL_TAG_CASTFORM_SNOWY},
>>>>>>> 5727a467
    {gObjectEventPaletteEmotes, OBJ_EVENT_PAL_TAG_EMOTES},
    {gObjectEventPaletteNeonLight, OBJ_EVENT_PAL_TAG_NEON_LIGHT},
    {NULL,                  OBJ_EVENT_PAL_TAG_NONE},
};

static const u16 sReflectionPaletteTags_Brendan[] = {
    OBJ_EVENT_PAL_TAG_BRENDAN_REFLECTION,
    OBJ_EVENT_PAL_TAG_BRENDAN_REFLECTION,
    OBJ_EVENT_PAL_TAG_BRENDAN_REFLECTION,
    OBJ_EVENT_PAL_TAG_BRENDAN_REFLECTION,
};

static const u16 sReflectionPaletteTags_May[] = {
    OBJ_EVENT_PAL_TAG_MAY_REFLECTION,
    OBJ_EVENT_PAL_TAG_MAY_REFLECTION,
    OBJ_EVENT_PAL_TAG_MAY_REFLECTION,
    OBJ_EVENT_PAL_TAG_MAY_REFLECTION,
};

static const u16 sReflectionPaletteTags_PlayerUnderwater[] = {
    OBJ_EVENT_PAL_TAG_PLAYER_UNDERWATER,
    OBJ_EVENT_PAL_TAG_PLAYER_UNDERWATER,
    OBJ_EVENT_PAL_TAG_PLAYER_UNDERWATER,
    OBJ_EVENT_PAL_TAG_PLAYER_UNDERWATER,
};

static const struct PairedPalettes sPlayerReflectionPaletteSets[] = {
    {OBJ_EVENT_PAL_TAG_BRENDAN,           sReflectionPaletteTags_Brendan},
    {OBJ_EVENT_PAL_TAG_MAY,               sReflectionPaletteTags_May},
    {OBJ_EVENT_PAL_TAG_PLAYER_UNDERWATER, sReflectionPaletteTags_PlayerUnderwater},
    {OBJ_EVENT_PAL_TAG_NONE,              NULL},
};

static const u16 sReflectionPaletteTags_QuintyPlump[] = {
    OBJ_EVENT_PAL_TAG_QUINTY_PLUMP_REFLECTION,
    OBJ_EVENT_PAL_TAG_QUINTY_PLUMP_REFLECTION,
    OBJ_EVENT_PAL_TAG_QUINTY_PLUMP_REFLECTION,
    OBJ_EVENT_PAL_TAG_QUINTY_PLUMP_REFLECTION,
};

static const u16 sReflectionPaletteTags_Truck[] = {
    OBJ_EVENT_PAL_TAG_TRUCK,
    OBJ_EVENT_PAL_TAG_TRUCK,
    OBJ_EVENT_PAL_TAG_TRUCK,
    OBJ_EVENT_PAL_TAG_TRUCK,
};

static const u16 sReflectionPaletteTags_VigorothMover[] = {
    OBJ_EVENT_PAL_TAG_VIGOROTH,
    OBJ_EVENT_PAL_TAG_VIGOROTH,
    OBJ_EVENT_PAL_TAG_VIGOROTH,
    OBJ_EVENT_PAL_TAG_VIGOROTH,
};

static const u16 sReflectionPaletteTags_MovingBox[] = {
    OBJ_EVENT_PAL_TAG_MOVING_BOX,
    OBJ_EVENT_PAL_TAG_MOVING_BOX,
    OBJ_EVENT_PAL_TAG_MOVING_BOX,
    OBJ_EVENT_PAL_TAG_MOVING_BOX,
};

static const u16 sReflectionPaletteTags_CableCar[] = {
    OBJ_EVENT_PAL_TAG_CABLE_CAR,
    OBJ_EVENT_PAL_TAG_CABLE_CAR,
    OBJ_EVENT_PAL_TAG_CABLE_CAR,
    OBJ_EVENT_PAL_TAG_CABLE_CAR,
};

static const u16 sReflectionPaletteTags_SSTidal[] = {
    OBJ_EVENT_PAL_TAG_SSTIDAL,
    OBJ_EVENT_PAL_TAG_SSTIDAL,
    OBJ_EVENT_PAL_TAG_SSTIDAL,
    OBJ_EVENT_PAL_TAG_SSTIDAL,
};

static const u16 sReflectionPaletteTags_SubmarineShadow[] = {
    OBJ_EVENT_PAL_TAG_SUBMARINE_SHADOW,
    OBJ_EVENT_PAL_TAG_SUBMARINE_SHADOW,
    OBJ_EVENT_PAL_TAG_SUBMARINE_SHADOW,
    OBJ_EVENT_PAL_TAG_SUBMARINE_SHADOW,
};

static const u16 sReflectionPaletteTags_Kyogre[] = {
    OBJ_EVENT_PAL_TAG_KYOGRE_REFLECTION,
    OBJ_EVENT_PAL_TAG_KYOGRE_REFLECTION,
    OBJ_EVENT_PAL_TAG_KYOGRE_REFLECTION,
    OBJ_EVENT_PAL_TAG_KYOGRE_REFLECTION,
};

static const u16 sReflectionPaletteTags_Groudon[] = {
    OBJ_EVENT_PAL_TAG_GROUDON_REFLECTION,
    OBJ_EVENT_PAL_TAG_GROUDON_REFLECTION,
    OBJ_EVENT_PAL_TAG_GROUDON_REFLECTION,
    OBJ_EVENT_PAL_TAG_GROUDON_REFLECTION,
};

static const u16 sReflectionPaletteTags_Npc3[] = { // Only used by the Route 120 bridge Kecleon
    OBJ_EVENT_PAL_TAG_NPC_3_REFLECTION,
    OBJ_EVENT_PAL_TAG_NPC_3_REFLECTION,
    OBJ_EVENT_PAL_TAG_NPC_3_REFLECTION,
    OBJ_EVENT_PAL_TAG_NPC_3_REFLECTION,
};

static const u16 sReflectionPaletteTags_RedLeaf[] = {
    OBJ_EVENT_PAL_TAG_RED_LEAF,
    OBJ_EVENT_PAL_TAG_RED_LEAF,
    OBJ_EVENT_PAL_TAG_RED_LEAF,
    OBJ_EVENT_PAL_TAG_RED_LEAF,
};

static const struct PairedPalettes sSpecialObjectReflectionPaletteSets[] = {
    {OBJ_EVENT_PAL_TAG_BRENDAN,          sReflectionPaletteTags_Brendan},
    {OBJ_EVENT_PAL_TAG_MAY,              sReflectionPaletteTags_May},
    {OBJ_EVENT_PAL_TAG_QUINTY_PLUMP,     sReflectionPaletteTags_QuintyPlump},
    {OBJ_EVENT_PAL_TAG_TRUCK,            sReflectionPaletteTags_Truck},
    {OBJ_EVENT_PAL_TAG_VIGOROTH,         sReflectionPaletteTags_VigorothMover},
    {OBJ_EVENT_PAL_TAG_MOVING_BOX,       sReflectionPaletteTags_MovingBox},
    {OBJ_EVENT_PAL_TAG_CABLE_CAR,        sReflectionPaletteTags_CableCar},
    {OBJ_EVENT_PAL_TAG_SSTIDAL,          sReflectionPaletteTags_SSTidal},
    {OBJ_EVENT_PAL_TAG_KYOGRE,           sReflectionPaletteTags_Kyogre},
    {OBJ_EVENT_PAL_TAG_GROUDON,          sReflectionPaletteTags_Groudon},
    {OBJ_EVENT_PAL_TAG_NPC_3,            sReflectionPaletteTags_Npc3},
    {OBJ_EVENT_PAL_TAG_SUBMARINE_SHADOW, sReflectionPaletteTags_SubmarineShadow},
    {OBJ_EVENT_PAL_TAG_RED_LEAF,         sReflectionPaletteTags_RedLeaf},
    {OBJ_EVENT_PAL_TAG_NONE,             NULL},
};

static const u16 sObjectPaletteTags0[] = {
    OBJ_EVENT_PAL_TAG_BRENDAN,
    OBJ_EVENT_PAL_TAG_BRENDAN_REFLECTION,
    OBJ_EVENT_PAL_TAG_NPC_1,
    OBJ_EVENT_PAL_TAG_NPC_2,
    OBJ_EVENT_PAL_TAG_NPC_3,
    OBJ_EVENT_PAL_TAG_NPC_4,
    OBJ_EVENT_PAL_TAG_NPC_1_REFLECTION,
    OBJ_EVENT_PAL_TAG_NPC_2_REFLECTION,
    OBJ_EVENT_PAL_TAG_NPC_3_REFLECTION,
    OBJ_EVENT_PAL_TAG_NPC_4_REFLECTION,
};

static const u16 sObjectPaletteTags1[] = {
    OBJ_EVENT_PAL_TAG_BRENDAN,
    OBJ_EVENT_PAL_TAG_BRENDAN_REFLECTION,
    OBJ_EVENT_PAL_TAG_NPC_1,
    OBJ_EVENT_PAL_TAG_NPC_2,
    OBJ_EVENT_PAL_TAG_NPC_3,
    OBJ_EVENT_PAL_TAG_NPC_4,
    OBJ_EVENT_PAL_TAG_NPC_1_REFLECTION,
    OBJ_EVENT_PAL_TAG_NPC_2_REFLECTION,
    OBJ_EVENT_PAL_TAG_NPC_3_REFLECTION,
    OBJ_EVENT_PAL_TAG_NPC_4_REFLECTION,
};

static const u16 sObjectPaletteTags2[] = {
    OBJ_EVENT_PAL_TAG_BRENDAN,
    OBJ_EVENT_PAL_TAG_BRENDAN_REFLECTION,
    OBJ_EVENT_PAL_TAG_NPC_1,
    OBJ_EVENT_PAL_TAG_NPC_2,
    OBJ_EVENT_PAL_TAG_NPC_3,
    OBJ_EVENT_PAL_TAG_NPC_4,
    OBJ_EVENT_PAL_TAG_NPC_1_REFLECTION,
    OBJ_EVENT_PAL_TAG_NPC_2_REFLECTION,
    OBJ_EVENT_PAL_TAG_NPC_3_REFLECTION,
    OBJ_EVENT_PAL_TAG_NPC_4_REFLECTION,
};

static const u16 sObjectPaletteTags3[] = {
    OBJ_EVENT_PAL_TAG_BRENDAN,
    OBJ_EVENT_PAL_TAG_BRENDAN_REFLECTION,
    OBJ_EVENT_PAL_TAG_NPC_1,
    OBJ_EVENT_PAL_TAG_NPC_2,
    OBJ_EVENT_PAL_TAG_NPC_3,
    OBJ_EVENT_PAL_TAG_NPC_4,
    OBJ_EVENT_PAL_TAG_NPC_1_REFLECTION,
    OBJ_EVENT_PAL_TAG_NPC_2_REFLECTION,
    OBJ_EVENT_PAL_TAG_NPC_3_REFLECTION,
    OBJ_EVENT_PAL_TAG_NPC_4_REFLECTION,
};

static const u16 *const sObjectPaletteTagSets[] = {
    sObjectPaletteTags0,
    sObjectPaletteTags1,
    sObjectPaletteTags2,
    sObjectPaletteTags3,
};

#include "data/object_events/berry_tree_graphics_tables.h"
#include "data/field_effects/field_effect_objects.h"

static const s16 sMovementDelaysMedium[] = {32, 64,  96, 128};
static const s16 sMovementDelaysLong[] =   {32, 64, 128, 192}; // Unused
static const s16 sMovementDelaysShort[] =  {32, 48,  64,  80};

#include "data/object_events/movement_type_func_tables.h"

static const u8 sFaceDirectionAnimNums[] = {
    [DIR_NONE] = ANIM_STD_FACE_SOUTH,
    [DIR_SOUTH] = ANIM_STD_FACE_SOUTH,
    [DIR_NORTH] = ANIM_STD_FACE_NORTH,
    [DIR_WEST] = ANIM_STD_FACE_WEST,
    [DIR_EAST] = ANIM_STD_FACE_EAST,
    [DIR_SOUTHWEST] = ANIM_STD_FACE_SOUTH,
    [DIR_SOUTHEAST] = ANIM_STD_FACE_SOUTH,
    [DIR_NORTHWEST] = ANIM_STD_FACE_NORTH,
    [DIR_NORTHEAST] = ANIM_STD_FACE_NORTH,
};
static const u8 sMoveDirectionAnimNums[] = {
    [DIR_NONE] = ANIM_STD_GO_SOUTH,
    [DIR_SOUTH] = ANIM_STD_GO_SOUTH,
    [DIR_NORTH] = ANIM_STD_GO_NORTH,
    [DIR_WEST] = ANIM_STD_GO_WEST,
    [DIR_EAST] = ANIM_STD_GO_EAST,
    [DIR_SOUTHWEST] = ANIM_STD_GO_SOUTH,
    [DIR_SOUTHEAST] = ANIM_STD_GO_SOUTH,
    [DIR_NORTHWEST] = ANIM_STD_GO_NORTH,
    [DIR_NORTHEAST] = ANIM_STD_GO_NORTH,
};
static const u8 sMoveDirectionFastAnimNums[] = {
    [DIR_NONE] = ANIM_STD_GO_FAST_SOUTH,
    [DIR_SOUTH] = ANIM_STD_GO_FAST_SOUTH,
    [DIR_NORTH] = ANIM_STD_GO_FAST_NORTH,
    [DIR_WEST] = ANIM_STD_GO_FAST_WEST,
    [DIR_EAST] = ANIM_STD_GO_FAST_EAST,
    [DIR_SOUTHWEST] = ANIM_STD_GO_FAST_SOUTH,
    [DIR_SOUTHEAST] = ANIM_STD_GO_FAST_SOUTH,
    [DIR_NORTHWEST] = ANIM_STD_GO_FAST_NORTH,
    [DIR_NORTHEAST] = ANIM_STD_GO_FAST_NORTH,
};
static const u8 sMoveDirectionFasterAnimNums[] = {
    [DIR_NONE] = ANIM_STD_GO_FASTER_SOUTH,
    [DIR_SOUTH] = ANIM_STD_GO_FASTER_SOUTH,
    [DIR_NORTH] = ANIM_STD_GO_FASTER_NORTH,
    [DIR_WEST] = ANIM_STD_GO_FASTER_WEST,
    [DIR_EAST] = ANIM_STD_GO_FASTER_EAST,
    [DIR_SOUTHWEST] = ANIM_STD_GO_FASTER_SOUTH,
    [DIR_SOUTHEAST] = ANIM_STD_GO_FASTER_SOUTH,
    [DIR_NORTHWEST] = ANIM_STD_GO_FASTER_NORTH,
    [DIR_NORTHEAST] = ANIM_STD_GO_FASTER_NORTH,
};
static const u8 sMoveDirectionFastestAnimNums[] = {
    [DIR_NONE] = ANIM_STD_GO_FASTEST_SOUTH,
    [DIR_SOUTH] = ANIM_STD_GO_FASTEST_SOUTH,
    [DIR_NORTH] = ANIM_STD_GO_FASTEST_NORTH,
    [DIR_WEST] = ANIM_STD_GO_FASTEST_WEST,
    [DIR_EAST] = ANIM_STD_GO_FASTEST_EAST,
    [DIR_SOUTHWEST] = ANIM_STD_GO_FASTEST_SOUTH,
    [DIR_SOUTHEAST] = ANIM_STD_GO_FASTEST_SOUTH,
    [DIR_NORTHWEST] = ANIM_STD_GO_FASTEST_NORTH,
    [DIR_NORTHEAST] = ANIM_STD_GO_FASTEST_NORTH,
};
static const u8 sJumpSpecialDirectionAnimNums[] = { // used for jumping onto surf mon
    [DIR_NONE] = ANIM_GET_ON_OFF_POKEMON_SOUTH,
    [DIR_SOUTH] = ANIM_GET_ON_OFF_POKEMON_SOUTH,
    [DIR_NORTH] = ANIM_GET_ON_OFF_POKEMON_NORTH,
    [DIR_WEST] = ANIM_GET_ON_OFF_POKEMON_WEST,
    [DIR_EAST] = ANIM_GET_ON_OFF_POKEMON_EAST,
    [DIR_SOUTHWEST] = ANIM_GET_ON_OFF_POKEMON_SOUTH,
    [DIR_SOUTHEAST] = ANIM_GET_ON_OFF_POKEMON_SOUTH,
    [DIR_NORTHWEST] = ANIM_GET_ON_OFF_POKEMON_NORTH,
    [DIR_NORTHEAST] = ANIM_GET_ON_OFF_POKEMON_NORTH,
};
static const u8 sAcroWheelieDirectionAnimNums[] = {
    [DIR_NONE] = ANIM_BUNNY_HOPPY_BACK_WHEEL_SOUTH,
    [DIR_SOUTH] = ANIM_BUNNY_HOPPY_BACK_WHEEL_SOUTH,
    [DIR_NORTH] = ANIM_BUNNY_HOPPY_BACK_WHEEL_NORTH,
    [DIR_WEST] = ANIM_BUNNY_HOPPY_BACK_WHEEL_WEST,
    [DIR_EAST] = ANIM_BUNNY_HOPPY_BACK_WHEEL_EAST,
    [DIR_SOUTHWEST] = ANIM_BUNNY_HOPPY_BACK_WHEEL_SOUTH,
    [DIR_SOUTHEAST] = ANIM_BUNNY_HOPPY_BACK_WHEEL_SOUTH,
    [DIR_NORTHWEST] = ANIM_BUNNY_HOPPY_BACK_WHEEL_NORTH,
    [DIR_NORTHEAST] = ANIM_BUNNY_HOPPY_BACK_WHEEL_NORTH,
};
static const u8 sAcroUnusedDirectionAnimNums[] = {
    [DIR_NONE] = ANIM_BUNNY_HOPPY_FRONT_WHEEL_SOUTH,
    [DIR_SOUTH] = ANIM_BUNNY_HOPPY_FRONT_WHEEL_SOUTH,
    [DIR_NORTH] = ANIM_BUNNY_HOPPY_FRONT_WHEEL_NORTH,
    [DIR_WEST] = ANIM_BUNNY_HOPPY_FRONT_WHEEL_WEST,
    [DIR_EAST] = ANIM_BUNNY_HOPPY_FRONT_WHEEL_EAST,
    [DIR_SOUTHWEST] = ANIM_BUNNY_HOPPY_FRONT_WHEEL_SOUTH,
    [DIR_SOUTHEAST] = ANIM_BUNNY_HOPPY_FRONT_WHEEL_SOUTH,
    [DIR_NORTHWEST] = ANIM_BUNNY_HOPPY_FRONT_WHEEL_NORTH,
    [DIR_NORTHEAST] = ANIM_BUNNY_HOPPY_FRONT_WHEEL_NORTH,
};
static const u8 sAcroEndWheelieDirectionAnimNums[] = {
    [DIR_NONE] = ANIM_STANDING_WHEELIE_BACK_WHEEL_SOUTH,
    [DIR_SOUTH] = ANIM_STANDING_WHEELIE_BACK_WHEEL_SOUTH,
    [DIR_NORTH] = ANIM_STANDING_WHEELIE_BACK_WHEEL_NORTH,
    [DIR_WEST] = ANIM_STANDING_WHEELIE_BACK_WHEEL_WEST,
    [DIR_EAST] = ANIM_STANDING_WHEELIE_BACK_WHEEL_EAST,
    [DIR_SOUTHWEST] = ANIM_STANDING_WHEELIE_BACK_WHEEL_SOUTH,
    [DIR_SOUTHEAST] = ANIM_STANDING_WHEELIE_BACK_WHEEL_SOUTH,
    [DIR_NORTHWEST] = ANIM_STANDING_WHEELIE_BACK_WHEEL_NORTH,
    [DIR_NORTHEAST] = ANIM_STANDING_WHEELIE_BACK_WHEEL_NORTH,
};
static const u8 sAcroUnusedActionDirectionAnimNums[] = {
    [DIR_NONE] = ANIM_STANDING_WHEELIE_FRONT_WHEEL_SOUTH,
    [DIR_SOUTH] = ANIM_STANDING_WHEELIE_FRONT_WHEEL_SOUTH,
    [DIR_NORTH] = ANIM_STANDING_WHEELIE_FRONT_WHEEL_NORTH,
    [DIR_WEST] = ANIM_STANDING_WHEELIE_FRONT_WHEEL_WEST,
    [DIR_EAST] = ANIM_STANDING_WHEELIE_FRONT_WHEEL_EAST,
    [DIR_SOUTHWEST] = ANIM_STANDING_WHEELIE_FRONT_WHEEL_SOUTH,
    [DIR_SOUTHEAST] = ANIM_STANDING_WHEELIE_FRONT_WHEEL_SOUTH,
    [DIR_NORTHWEST] = ANIM_STANDING_WHEELIE_FRONT_WHEEL_NORTH,
    [DIR_NORTHEAST] = ANIM_STANDING_WHEELIE_FRONT_WHEEL_NORTH,
};
static const u8 sAcroWheeliePedalDirectionAnimNums[] = {
    [DIR_NONE] = ANIM_MOVING_WHEELIE_SOUTH,
    [DIR_SOUTH] = ANIM_MOVING_WHEELIE_SOUTH,
    [DIR_NORTH] = ANIM_MOVING_WHEELIE_NORTH,
    [DIR_WEST] = ANIM_MOVING_WHEELIE_WEST,
    [DIR_EAST] = ANIM_MOVING_WHEELIE_EAST,
    [DIR_SOUTHWEST] = ANIM_MOVING_WHEELIE_SOUTH,
    [DIR_SOUTHEAST] = ANIM_MOVING_WHEELIE_SOUTH,
    [DIR_NORTHWEST] = ANIM_MOVING_WHEELIE_NORTH,
    [DIR_NORTHEAST] = ANIM_MOVING_WHEELIE_NORTH,
};
static const u8 sFishingDirectionAnimNums[] = {
    [DIR_NONE] = ANIM_TAKE_OUT_ROD_SOUTH,
    [DIR_SOUTH] = ANIM_TAKE_OUT_ROD_SOUTH,
    [DIR_NORTH] = ANIM_TAKE_OUT_ROD_NORTH,
    [DIR_WEST] = ANIM_TAKE_OUT_ROD_WEST,
    [DIR_EAST] = ANIM_TAKE_OUT_ROD_EAST,
    [DIR_SOUTHWEST] = ANIM_TAKE_OUT_ROD_SOUTH,
    [DIR_SOUTHEAST] = ANIM_TAKE_OUT_ROD_SOUTH,
    [DIR_NORTHWEST] = ANIM_TAKE_OUT_ROD_NORTH,
    [DIR_NORTHEAST] = ANIM_TAKE_OUT_ROD_NORTH,
};
static const u8 sFishingNoCatchDirectionAnimNums[] = {
    [DIR_NONE] = ANIM_PUT_AWAY_ROD_SOUTH,
    [DIR_SOUTH] = ANIM_PUT_AWAY_ROD_SOUTH,
    [DIR_NORTH] = ANIM_PUT_AWAY_ROD_NORTH,
    [DIR_WEST] = ANIM_PUT_AWAY_ROD_WEST,
    [DIR_EAST] = ANIM_PUT_AWAY_ROD_EAST,
    [DIR_SOUTHWEST] = ANIM_PUT_AWAY_ROD_SOUTH,
    [DIR_SOUTHEAST] = ANIM_PUT_AWAY_ROD_SOUTH,
    [DIR_NORTHWEST] = ANIM_PUT_AWAY_ROD_NORTH,
    [DIR_NORTHEAST] = ANIM_PUT_AWAY_ROD_NORTH,
};
static const u8 sFishingBiteDirectionAnimNums[] = {
    [DIR_NONE] = ANIM_HOOKED_POKEMON_SOUTH,
    [DIR_SOUTH] = ANIM_HOOKED_POKEMON_SOUTH,
    [DIR_NORTH] = ANIM_HOOKED_POKEMON_NORTH,
    [DIR_WEST] = ANIM_HOOKED_POKEMON_WEST,
    [DIR_EAST] = ANIM_HOOKED_POKEMON_EAST,
    [DIR_SOUTHWEST] = ANIM_HOOKED_POKEMON_SOUTH,
    [DIR_SOUTHEAST] = ANIM_HOOKED_POKEMON_SOUTH,
    [DIR_NORTHWEST] = ANIM_HOOKED_POKEMON_NORTH,
    [DIR_NORTHEAST] = ANIM_HOOKED_POKEMON_NORTH,
};
static const u8 sRunningDirectionAnimNums[] = {
    [DIR_NONE] = ANIM_RUN_SOUTH,
    [DIR_SOUTH] = ANIM_RUN_SOUTH,
    [DIR_NORTH] = ANIM_RUN_NORTH,
    [DIR_WEST] = ANIM_RUN_WEST,
    [DIR_EAST] = ANIM_RUN_EAST,
    [DIR_SOUTHWEST] = ANIM_RUN_SOUTH,
    [DIR_SOUTHEAST] = ANIM_RUN_SOUTH,
    [DIR_NORTHWEST] = ANIM_RUN_NORTH,
    [DIR_NORTHEAST] = ANIM_RUN_NORTH,
};

const u8 gTrainerFacingDirectionMovementTypes[] = {
    [DIR_NONE] = MOVEMENT_TYPE_FACE_DOWN,
    [DIR_SOUTH] = MOVEMENT_TYPE_FACE_DOWN,
    [DIR_NORTH] = MOVEMENT_TYPE_FACE_UP,
    [DIR_WEST] = MOVEMENT_TYPE_FACE_LEFT,
    [DIR_EAST] = MOVEMENT_TYPE_FACE_RIGHT,
    [DIR_SOUTHWEST] = MOVEMENT_TYPE_FACE_DOWN,
    [DIR_SOUTHEAST] = MOVEMENT_TYPE_FACE_DOWN,
    [DIR_NORTHWEST] = MOVEMENT_TYPE_FACE_UP,
    [DIR_NORTHEAST] = MOVEMENT_TYPE_FACE_UP,
};

bool8 (*const gOppositeDirectionBlockedMetatileFuncs[])(u8) = {
    MetatileBehavior_IsSouthBlocked,
    MetatileBehavior_IsNorthBlocked,
    MetatileBehavior_IsWestBlocked,
    MetatileBehavior_IsEastBlocked
};

bool8 (*const gDirectionBlockedMetatileFuncs[])(u8) = {
    MetatileBehavior_IsNorthBlocked,
    MetatileBehavior_IsSouthBlocked,
    MetatileBehavior_IsEastBlocked,
    MetatileBehavior_IsWestBlocked
};

static const struct Coords16 sDirectionToVectors[] = {
    { 0,  0},
    { 0,  1},
    { 0, -1},
    {-1,  0},
    { 1,  0},
    {-1,  1},
    { 1,  1},
    {-1, -1},
    { 1, -1}
};

const u8 gFaceDirectionMovementActions[] = {
    MOVEMENT_ACTION_FACE_DOWN,
    MOVEMENT_ACTION_FACE_DOWN,
    MOVEMENT_ACTION_FACE_UP,
    MOVEMENT_ACTION_FACE_LEFT,
    MOVEMENT_ACTION_FACE_RIGHT,
};
const u8 gWalkSlowMovementActions[] = {
    MOVEMENT_ACTION_WALK_SLOW_DOWN,
    MOVEMENT_ACTION_WALK_SLOW_DOWN,
    MOVEMENT_ACTION_WALK_SLOW_UP,
    MOVEMENT_ACTION_WALK_SLOW_LEFT,
    MOVEMENT_ACTION_WALK_SLOW_RIGHT,
};
const u8 gWalkNormalMovementActions[] = {
    MOVEMENT_ACTION_WALK_NORMAL_DOWN,
    MOVEMENT_ACTION_WALK_NORMAL_DOWN,
    MOVEMENT_ACTION_WALK_NORMAL_UP,
    MOVEMENT_ACTION_WALK_NORMAL_LEFT,
    MOVEMENT_ACTION_WALK_NORMAL_RIGHT,
};
const u8 gWalkFastMovementActions[] = {
    MOVEMENT_ACTION_WALK_FAST_DOWN,
    MOVEMENT_ACTION_WALK_FAST_DOWN,
    MOVEMENT_ACTION_WALK_FAST_UP,
    MOVEMENT_ACTION_WALK_FAST_LEFT,
    MOVEMENT_ACTION_WALK_FAST_RIGHT,
};
const u8 gRideWaterCurrentMovementActions[] = {
    MOVEMENT_ACTION_RIDE_WATER_CURRENT_DOWN,
    MOVEMENT_ACTION_RIDE_WATER_CURRENT_DOWN,
    MOVEMENT_ACTION_RIDE_WATER_CURRENT_UP,
    MOVEMENT_ACTION_RIDE_WATER_CURRENT_LEFT,
    MOVEMENT_ACTION_RIDE_WATER_CURRENT_RIGHT,
};
const u8 gWalkFasterMovementActions[] = {
    MOVEMENT_ACTION_WALK_FASTER_DOWN,
    MOVEMENT_ACTION_WALK_FASTER_DOWN,
    MOVEMENT_ACTION_WALK_FASTER_UP,
    MOVEMENT_ACTION_WALK_FASTER_LEFT,
    MOVEMENT_ACTION_WALK_FASTER_RIGHT,
};
const u8 gSlideMovementActions[] = {
    MOVEMENT_ACTION_SLIDE_DOWN,
    MOVEMENT_ACTION_SLIDE_DOWN,
    MOVEMENT_ACTION_SLIDE_UP,
    MOVEMENT_ACTION_SLIDE_LEFT,
    MOVEMENT_ACTION_SLIDE_RIGHT,
};
const u8 gPlayerRunMovementActions[] = {
    MOVEMENT_ACTION_PLAYER_RUN_DOWN,
    MOVEMENT_ACTION_PLAYER_RUN_DOWN,
    MOVEMENT_ACTION_PLAYER_RUN_UP,
    MOVEMENT_ACTION_PLAYER_RUN_LEFT,
    MOVEMENT_ACTION_PLAYER_RUN_RIGHT,
};
const u8 gJump2MovementActions[] = {
    MOVEMENT_ACTION_JUMP_2_DOWN,
    MOVEMENT_ACTION_JUMP_2_DOWN,
    MOVEMENT_ACTION_JUMP_2_UP,
    MOVEMENT_ACTION_JUMP_2_LEFT,
    MOVEMENT_ACTION_JUMP_2_RIGHT,
};
const u8 gJumpInPlaceMovementActions[] = {
    MOVEMENT_ACTION_JUMP_IN_PLACE_DOWN,
    MOVEMENT_ACTION_JUMP_IN_PLACE_DOWN,
    MOVEMENT_ACTION_JUMP_IN_PLACE_UP,
    MOVEMENT_ACTION_JUMP_IN_PLACE_LEFT,
    MOVEMENT_ACTION_JUMP_IN_PLACE_RIGHT,
};
const u8 gJumpInPlaceTurnAroundMovementActions[] = {
    MOVEMENT_ACTION_JUMP_IN_PLACE_UP_DOWN,
    MOVEMENT_ACTION_JUMP_IN_PLACE_UP_DOWN,
    MOVEMENT_ACTION_JUMP_IN_PLACE_DOWN_UP,
    MOVEMENT_ACTION_JUMP_IN_PLACE_RIGHT_LEFT,
    MOVEMENT_ACTION_JUMP_IN_PLACE_LEFT_RIGHT,
};
const u8 gJumpMovementActions[] = {
    MOVEMENT_ACTION_JUMP_DOWN,
    MOVEMENT_ACTION_JUMP_DOWN,
    MOVEMENT_ACTION_JUMP_UP,
    MOVEMENT_ACTION_JUMP_LEFT,
    MOVEMENT_ACTION_JUMP_RIGHT,
};
const u8 gJumpSpecialMovementActions[] = {
    MOVEMENT_ACTION_JUMP_SPECIAL_DOWN,
    MOVEMENT_ACTION_JUMP_SPECIAL_DOWN,
    MOVEMENT_ACTION_JUMP_SPECIAL_UP,
    MOVEMENT_ACTION_JUMP_SPECIAL_LEFT,
    MOVEMENT_ACTION_JUMP_SPECIAL_RIGHT,
};
const u8 gWalkInPlaceSlowMovementActions[] = {
    MOVEMENT_ACTION_WALK_IN_PLACE_SLOW_DOWN,
    MOVEMENT_ACTION_WALK_IN_PLACE_SLOW_DOWN,
    MOVEMENT_ACTION_WALK_IN_PLACE_SLOW_UP,
    MOVEMENT_ACTION_WALK_IN_PLACE_SLOW_LEFT,
    MOVEMENT_ACTION_WALK_IN_PLACE_SLOW_RIGHT,
};
const u8 gWalkInPlaceNormalMovementActions[] = {
    MOVEMENT_ACTION_WALK_IN_PLACE_NORMAL_DOWN,
    MOVEMENT_ACTION_WALK_IN_PLACE_NORMAL_DOWN,
    MOVEMENT_ACTION_WALK_IN_PLACE_NORMAL_UP,
    MOVEMENT_ACTION_WALK_IN_PLACE_NORMAL_LEFT,
    MOVEMENT_ACTION_WALK_IN_PLACE_NORMAL_RIGHT,
};
const u8 gWalkInPlaceFastMovementActions[] = {
    MOVEMENT_ACTION_WALK_IN_PLACE_FAST_DOWN,
    MOVEMENT_ACTION_WALK_IN_PLACE_FAST_DOWN,
    MOVEMENT_ACTION_WALK_IN_PLACE_FAST_UP,
    MOVEMENT_ACTION_WALK_IN_PLACE_FAST_LEFT,
    MOVEMENT_ACTION_WALK_IN_PLACE_FAST_RIGHT,
};
const u8 gWalkInPlaceFasterMovementActions[] = {
    MOVEMENT_ACTION_WALK_IN_PLACE_FASTER_DOWN,
    MOVEMENT_ACTION_WALK_IN_PLACE_FASTER_DOWN,
    MOVEMENT_ACTION_WALK_IN_PLACE_FASTER_UP,
    MOVEMENT_ACTION_WALK_IN_PLACE_FASTER_LEFT,
    MOVEMENT_ACTION_WALK_IN_PLACE_FASTER_RIGHT,
};
const u8 gAcroWheelieFaceDirectionMovementActions[] = {
    MOVEMENT_ACTION_ACRO_WHEELIE_FACE_DOWN,
    MOVEMENT_ACTION_ACRO_WHEELIE_FACE_DOWN,
    MOVEMENT_ACTION_ACRO_WHEELIE_FACE_UP,
    MOVEMENT_ACTION_ACRO_WHEELIE_FACE_LEFT,
    MOVEMENT_ACTION_ACRO_WHEELIE_FACE_RIGHT,
};
const u8 gAcroPopWheelieFaceDirectionMovementActions[] = {
    MOVEMENT_ACTION_ACRO_POP_WHEELIE_DOWN,
    MOVEMENT_ACTION_ACRO_POP_WHEELIE_DOWN,
    MOVEMENT_ACTION_ACRO_POP_WHEELIE_UP,
    MOVEMENT_ACTION_ACRO_POP_WHEELIE_LEFT,
    MOVEMENT_ACTION_ACRO_POP_WHEELIE_RIGHT,
};
const u8 gAcroEndWheelieFaceDirectionMovementActions[] = {
    MOVEMENT_ACTION_ACRO_END_WHEELIE_FACE_DOWN,
    MOVEMENT_ACTION_ACRO_END_WHEELIE_FACE_DOWN,
    MOVEMENT_ACTION_ACRO_END_WHEELIE_FACE_UP,
    MOVEMENT_ACTION_ACRO_END_WHEELIE_FACE_LEFT,
    MOVEMENT_ACTION_ACRO_END_WHEELIE_FACE_RIGHT,
};
const u8 gAcroWheelieHopFaceDirectionMovementActions[] = {
    MOVEMENT_ACTION_ACRO_WHEELIE_HOP_FACE_DOWN,
    MOVEMENT_ACTION_ACRO_WHEELIE_HOP_FACE_DOWN,
    MOVEMENT_ACTION_ACRO_WHEELIE_HOP_FACE_UP,
    MOVEMENT_ACTION_ACRO_WHEELIE_HOP_FACE_LEFT,
    MOVEMENT_ACTION_ACRO_WHEELIE_HOP_FACE_RIGHT,
};
const u8 gAcroWheelieHopDirectionMovementActions[] = {
    MOVEMENT_ACTION_ACRO_WHEELIE_HOP_DOWN,
    MOVEMENT_ACTION_ACRO_WHEELIE_HOP_DOWN,
    MOVEMENT_ACTION_ACRO_WHEELIE_HOP_UP,
    MOVEMENT_ACTION_ACRO_WHEELIE_HOP_LEFT,
    MOVEMENT_ACTION_ACRO_WHEELIE_HOP_RIGHT,
};
const u8 gAcroWheelieJumpDirectionMovementActions[] = {
    MOVEMENT_ACTION_ACRO_WHEELIE_JUMP_DOWN,
    MOVEMENT_ACTION_ACRO_WHEELIE_JUMP_DOWN,
    MOVEMENT_ACTION_ACRO_WHEELIE_JUMP_UP,
    MOVEMENT_ACTION_ACRO_WHEELIE_JUMP_LEFT,
    MOVEMENT_ACTION_ACRO_WHEELIE_JUMP_RIGHT,
};
const u8 gAcroWheelieInPlaceDirectionMovementActions[] = {
    MOVEMENT_ACTION_ACRO_WHEELIE_IN_PLACE_DOWN,
    MOVEMENT_ACTION_ACRO_WHEELIE_IN_PLACE_DOWN,
    MOVEMENT_ACTION_ACRO_WHEELIE_IN_PLACE_UP,
    MOVEMENT_ACTION_ACRO_WHEELIE_IN_PLACE_LEFT,
    MOVEMENT_ACTION_ACRO_WHEELIE_IN_PLACE_RIGHT,
};
const u8 gAcroPopWheelieMoveDirectionMovementActions[] = {
    MOVEMENT_ACTION_ACRO_POP_WHEELIE_MOVE_DOWN,
    MOVEMENT_ACTION_ACRO_POP_WHEELIE_MOVE_DOWN,
    MOVEMENT_ACTION_ACRO_POP_WHEELIE_MOVE_UP,
    MOVEMENT_ACTION_ACRO_POP_WHEELIE_MOVE_LEFT,
    MOVEMENT_ACTION_ACRO_POP_WHEELIE_MOVE_RIGHT,
};
const u8 gAcroWheelieMoveDirectionMovementActions[] = {
    MOVEMENT_ACTION_ACRO_WHEELIE_MOVE_DOWN,
    MOVEMENT_ACTION_ACRO_WHEELIE_MOVE_DOWN,
    MOVEMENT_ACTION_ACRO_WHEELIE_MOVE_UP,
    MOVEMENT_ACTION_ACRO_WHEELIE_MOVE_LEFT,
    MOVEMENT_ACTION_ACRO_WHEELIE_MOVE_RIGHT,
};
const u8 gAcroEndWheelieMoveDirectionMovementActions[] = {
    MOVEMENT_ACTION_ACRO_END_WHEELIE_MOVE_DOWN,
    MOVEMENT_ACTION_ACRO_END_WHEELIE_MOVE_DOWN,
    MOVEMENT_ACTION_ACRO_END_WHEELIE_MOVE_UP,
    MOVEMENT_ACTION_ACRO_END_WHEELIE_MOVE_LEFT,
    MOVEMENT_ACTION_ACRO_END_WHEELIE_MOVE_RIGHT,
};

static const u8 sOppositeDirections[] = {
    DIR_NORTH,
    DIR_SOUTH,
    DIR_EAST,
    DIR_WEST,
    DIR_NORTHEAST,
    DIR_NORTHWEST,
    DIR_SOUTHEAST,
    DIR_SOUTHWEST,
};

// Takes the player's original and current facing direction to get the direction that should be considered to copy.
// Note that this means an NPC who copies the player's movement changes how they copy them based on how
// the player entered the area. For instance an NPC who does the same movements as the player when they
// entered the area facing South will do the opposite movements as the player if they enter facing North.
static const u8 sPlayerDirectionsForCopy[][4] = {
    [DIR_SOUTH - 1] = {
        [DIR_SOUTH - 1] = DIR_NORTH,
        [DIR_NORTH - 1] = DIR_SOUTH,
        [DIR_WEST - 1]  = DIR_EAST,
        [DIR_EAST - 1]  = DIR_WEST
    },
    [DIR_NORTH - 1] = {
        [DIR_SOUTH - 1] = DIR_SOUTH,
        [DIR_NORTH - 1] = DIR_NORTH,
        [DIR_WEST - 1]  = DIR_WEST,
        [DIR_EAST - 1]  = DIR_EAST
    },
    [DIR_WEST - 1] = {
        [DIR_SOUTH - 1] = DIR_WEST,
        [DIR_NORTH - 1] = DIR_EAST,
        [DIR_WEST - 1]  = DIR_NORTH,
        [DIR_EAST - 1]  = DIR_SOUTH
    },
    [DIR_EAST - 1] = {
        [DIR_SOUTH - 1] = DIR_EAST,
        [DIR_NORTH - 1] = DIR_WEST,
        [DIR_WEST - 1]  = DIR_SOUTH,
        [DIR_EAST - 1]  = DIR_NORTH
    }
};

// Indexed first with the NPC's initial facing direction based on movement type, and secondly with the player direction to copy.
// Returns the direction the copy NPC should travel in.
static const u8 sPlayerDirectionToCopyDirection[][4] = {
    [DIR_SOUTH - 1] = { // MOVEMENT_TYPE_COPY_PLAYER_OPPOSITE(_IN_GRASS)
        [DIR_SOUTH - 1] = DIR_NORTH,
        [DIR_NORTH - 1] = DIR_SOUTH,
        [DIR_WEST - 1]  = DIR_EAST,
        [DIR_EAST - 1]  = DIR_WEST
    },
    [DIR_NORTH - 1] = { // MOVEMENT_TYPE_COPY_PLAYER(_IN_GRASS)
        [DIR_SOUTH - 1] = DIR_SOUTH,
        [DIR_NORTH - 1] = DIR_NORTH,
        [DIR_WEST - 1]  = DIR_WEST,
        [DIR_EAST - 1]  = DIR_EAST
    },
    [DIR_WEST - 1] = { // MOVEMENT_TYPE_COPY_PLAYER_COUNTERCLOCKWISE(_IN_GRASS)
        [DIR_SOUTH - 1] = DIR_EAST,
        [DIR_NORTH - 1] = DIR_WEST,
        [DIR_WEST - 1]  = DIR_SOUTH,
        [DIR_EAST - 1]  = DIR_NORTH
    },
    [DIR_EAST - 1] = { // MOVEMENT_TYPE_COPY_PLAYER_CLOCKWISE(_IN_GRASS)
        [DIR_SOUTH - 1] = DIR_WEST,
        [DIR_NORTH - 1] = DIR_EAST,
        [DIR_WEST - 1]  = DIR_NORTH,
        [DIR_EAST - 1]  = DIR_SOUTH
    }
};

#include "data/object_events/movement_action_func_tables.h"

static void ClearObjectEvent(struct ObjectEvent *objectEvent)
{
    *objectEvent = (struct ObjectEvent){};
    objectEvent->localId = OBJ_EVENT_ID_PLAYER;
    objectEvent->mapNum = MAP_NUM(UNDEFINED);
    objectEvent->mapGroup = MAP_GROUP(UNDEFINED);
    objectEvent->movementActionId = MOVEMENT_ACTION_NONE;
}

static void ClearAllObjectEvents(void)
{
    u8 i;

    for (i = 0; i < OBJECT_EVENTS_COUNT; i++)
        ClearObjectEvent(&gObjectEvents[i]);
}

void ResetObjectEvents(void)
{
    ClearLinkPlayerObjectEvents();
    ClearAllObjectEvents();
    ClearPlayerAvatarInfo();
    CreateReflectionEffectSprites();
}

static void CreateReflectionEffectSprites(void)
{
    u8 spriteId = CreateSpriteAtEnd(gFieldEffectObjectTemplatePointers[FLDEFFOBJ_REFLECTION_DISTORTION], 0, 0, 31);
    gSprites[spriteId].oam.affineMode = ST_OAM_AFFINE_NORMAL;
    InitSpriteAffineAnim(&gSprites[spriteId]);
    StartSpriteAffineAnim(&gSprites[spriteId], 0);
    gSprites[spriteId].invisible = TRUE;

    spriteId = CreateSpriteAtEnd(gFieldEffectObjectTemplatePointers[FLDEFFOBJ_REFLECTION_DISTORTION], 0, 0, 31);
    gSprites[spriteId].oam.affineMode = ST_OAM_AFFINE_NORMAL;
    InitSpriteAffineAnim(&gSprites[spriteId]);
    StartSpriteAffineAnim(&gSprites[spriteId], 1);
    gSprites[spriteId].invisible = TRUE;
}

u8 GetFirstInactiveObjectEventId(void)
{
    u8 i;
    for (i = 0; i < OBJECT_EVENTS_COUNT; i++)
    {
        if (!gObjectEvents[i].active)
            break;
    }

    return i;
}

u8 GetObjectEventIdByLocalIdAndMap(u8 localId, u8 mapNum, u8 mapGroupId)
{
    if (localId < OBJ_EVENT_ID_FOLLOWER)
        return GetObjectEventIdByLocalIdAndMapInternal(localId, mapNum, mapGroupId);

    return GetObjectEventIdByLocalId(localId);
}

bool8 TryGetObjectEventIdByLocalIdAndMap(u8 localId, u8 mapNum, u8 mapGroupId, u8 *objectEventId)
{
    *objectEventId = GetObjectEventIdByLocalIdAndMap(localId, mapNum, mapGroupId);
    if (*objectEventId == OBJECT_EVENTS_COUNT)
        return TRUE;
    else
        return FALSE;
}

u8 GetObjectEventIdByXY(s16 x, s16 y)
{
    u8 i;
    for (i = 0; i < OBJECT_EVENTS_COUNT; i++)
    {
        if (gObjectEvents[i].active && gObjectEvents[i].currentCoords.x == x && gObjectEvents[i].currentCoords.y == y)
            break;
    }

    return i;
}

static u8 GetObjectEventIdByLocalIdAndMapInternal(u8 localId, u8 mapNum, u8 mapGroupId)
{
    u8 i;
    for (i = 0; i < OBJECT_EVENTS_COUNT; i++)
    {
        if (gObjectEvents[i].active && gObjectEvents[i].localId == localId && gObjectEvents[i].mapNum == mapNum && gObjectEvents[i].mapGroup == mapGroupId)
            return i;
    }

    return OBJECT_EVENTS_COUNT;
}

static u8 GetObjectEventIdByLocalId(u8 localId)
{
    u8 i;
    for (i = 0; i < OBJECT_EVENTS_COUNT; i++)
    {
        if (gObjectEvents[i].active && gObjectEvents[i].localId == localId)
            return i;
    }

    return OBJECT_EVENTS_COUNT;
}

static u8 InitObjectEventStateFromTemplate(struct ObjectEventTemplate *template, u8 mapNum, u8 mapGroup)
{
    struct ObjectEvent *objectEvent;
    u8 objectEventId;
    s16 x;
    s16 y;

    if (GetAvailableObjectEventId(template->localId, mapNum, mapGroup, &objectEventId))
        return OBJECT_EVENTS_COUNT;
    objectEvent = &gObjectEvents[objectEventId];
    ClearObjectEvent(objectEvent);
    x = template->x + MAP_OFFSET;
    y = template->y + MAP_OFFSET;
    objectEvent->active = TRUE;
    objectEvent->triggerGroundEffectsOnMove = TRUE;
    objectEvent->graphicsId = template->graphicsId;
    objectEvent->movementType = template->movementType;
    objectEvent->localId = template->localId;
    objectEvent->mapNum = mapNum;
    objectEvent->mapGroup = mapGroup;
    objectEvent->initialCoords.x = x;
    objectEvent->initialCoords.y = y;
    objectEvent->currentCoords.x = x;
    objectEvent->currentCoords.y = y;
    objectEvent->previousCoords.x = x;
    objectEvent->previousCoords.y = y;
    objectEvent->currentElevation = template->elevation;
    objectEvent->previousElevation = template->elevation;
    objectEvent->rangeX = template->movementRangeX;
    objectEvent->rangeY = template->movementRangeY;
    objectEvent->trainerType = template->trainerType;
    objectEvent->mapNum = mapNum;
    objectEvent->trainerRange_berryTreeId = template->trainerRange_berryTreeId;
    objectEvent->previousMovementDirection = gInitialMovementTypeFacingDirections[template->movementType];
    SetObjectEventDirection(objectEvent, objectEvent->previousMovementDirection);
    SetObjectEventDynamicGraphicsId(objectEvent);
    if (sMovementTypeHasRange[objectEvent->movementType])
    {
        if (objectEvent->rangeX == 0)
            objectEvent->rangeX++;
        if (objectEvent->rangeY == 0)
            objectEvent->rangeY++;
    }
    return objectEventId;
}

u8 Unref_TryInitLocalObjectEvent(u8 localId)
{
    u8 i;
    u8 objectEventCount;
    struct ObjectEventTemplate *template;

    if (gMapHeader.events != NULL)
    {
        if (InBattlePyramid())
            objectEventCount = GetNumBattlePyramidObjectEvents();
        else if (InTrainerHill())
            objectEventCount = 2;
        else
            objectEventCount = gMapHeader.events->objectEventCount;

        for (i = 0; i < objectEventCount; i++)
        {
            template = &gSaveBlock1Ptr->objectEventTemplates[i];
            if (template->localId == localId && !FlagGet(template->flagId))
                return InitObjectEventStateFromTemplate(template, gSaveBlock1Ptr->location.mapNum, gSaveBlock1Ptr->location.mapGroup);
        }
    }
    return OBJECT_EVENTS_COUNT;
}

static bool8 GetAvailableObjectEventId(u16 localId, u8 mapNum, u8 mapGroup, u8 *objectEventId)
// Looks for an empty slot.
// Returns FALSE and the location of the available slot
// in *objectEventId.
// If no slots are available, or if the object is already
// loaded, returns TRUE.
{
    u8 i = 0;

    for (i = 0; i < OBJECT_EVENTS_COUNT && gObjectEvents[i].active; i++)
    {
        if (gObjectEvents[i].localId == localId && gObjectEvents[i].mapNum == mapNum && gObjectEvents[i].mapGroup == mapGroup)
            return TRUE;
    }
    if (i >= OBJECT_EVENTS_COUNT)
        return TRUE;
    *objectEventId = i;
    for (; i < OBJECT_EVENTS_COUNT; i++)
    {
        if (gObjectEvents[i].active && gObjectEvents[i].localId == localId && gObjectEvents[i].mapNum == mapNum && gObjectEvents[i].mapGroup == mapGroup)
            return TRUE;
    }
    return FALSE;
}

static void RemoveObjectEvent(struct ObjectEvent *objectEvent)
{
    objectEvent->active = FALSE;
    RemoveObjectEventInternal(objectEvent);
}

void RemoveObjectEventByLocalIdAndMap(u8 localId, u8 mapNum, u8 mapGroup)
{
    u8 objectEventId;
    if (!TryGetObjectEventIdByLocalIdAndMap(localId, mapNum, mapGroup, &objectEventId))
    {
        FlagSet(GetObjectEventFlagIdByObjectEventId(objectEventId));
        RemoveObjectEvent(&gObjectEvents[objectEventId]);
    }
}

static void RemoveObjectEventInternal(struct ObjectEvent *objectEvent)
{
    u8 paletteNum;
    struct SpriteFrameImage image;
    image.size = GetObjectEventGraphicsInfo(objectEvent->graphicsId)->size;
    gSprites[objectEvent->spriteId].images = &image;
    paletteNum = gSprites[objectEvent->spriteId].oam.paletteNum;
    // It's possible that this function is called while the sprite pointed to `== sDummySprite`, i.e during map resume;
    // In this case, don't free the palette as `paletteNum` is likely blank dummy data
    if (!gSprites[objectEvent->spriteId].inUse &&
        !gSprites[objectEvent->spriteId].oam.paletteNum &&
        gSprites[objectEvent->spriteId].callback == SpriteCallbackDummy) {
        DestroySprite(&gSprites[objectEvent->spriteId]);
    } else {
        DestroySprite(&gSprites[objectEvent->spriteId]);
        FieldEffectFreePaletteIfUnused(paletteNum);
    }
}

void RemoveAllObjectEventsExceptPlayer(void)
{
    u8 i;

    for (i = 0; i < OBJECT_EVENTS_COUNT; i++)
    {
        if (i != gPlayerAvatar.objectEventId)
            RemoveObjectEvent(&gObjectEvents[i]);
    }
}

static u8 TrySetupObjectEventSprite(struct ObjectEventTemplate *objectEventTemplate, struct SpriteTemplate *spriteTemplate, u8 mapNum, u8 mapGroup, s16 cameraX, s16 cameraY)
{
    u8 spriteId;
    u8 objectEventId;
    struct Sprite *sprite;
    struct ObjectEvent *objectEvent;
    const struct ObjectEventGraphicsInfo *graphicsInfo;

    objectEventId = InitObjectEventStateFromTemplate(objectEventTemplate, mapNum, mapGroup);
    if (objectEventId == OBJECT_EVENTS_COUNT)
        return OBJECT_EVENTS_COUNT;

    objectEvent = &gObjectEvents[objectEventId];
    graphicsInfo = GetObjectEventGraphicsInfo(objectEvent->graphicsId);
    if (spriteTemplate->paletteTag != 0xffff) {
        LoadObjectEventPalette(spriteTemplate->paletteTag);
    }

    if (objectEvent->movementType == MOVEMENT_TYPE_INVISIBLE)
        objectEvent->invisible = TRUE;

    spriteId = CreateSprite(spriteTemplate, 0, 0, 0);
    if (spriteId == MAX_SPRITES)
    {
        gObjectEvents[objectEventId].active = FALSE;
        return OBJECT_EVENTS_COUNT;
    }

    sprite = &gSprites[spriteId];
    GetMapCoordsFromSpritePos(objectEvent->currentCoords.x + cameraX, objectEvent->currentCoords.y + cameraY, &sprite->x, &sprite->y);
    sprite->centerToCornerVecX = -(graphicsInfo->width >> 1);
    sprite->centerToCornerVecY = -(graphicsInfo->height >> 1);
    sprite->x += 8;
    sprite->y += 16 + sprite->centerToCornerVecY;
    sprite->coordOffsetEnabled = TRUE;
    sprite->sObjEventId = objectEventId;
    objectEvent->spriteId = spriteId;
    objectEvent->inanimate = graphicsInfo->inanimate;
    if (!objectEvent->inanimate)
        StartSpriteAnim(sprite, GetFaceDirectionAnimNum(objectEvent->facingDirection));

    SetObjectSubpriorityByZCoord(objectEvent->previousElevation, sprite, 1);
    UpdateObjectEventVisibility(objectEvent, sprite);
    return objectEventId;
}

static u8
TrySpawnObjectEventTemplate(struct ObjectEventTemplate *objectEventTemplate,
                            u8 mapNum, u8 mapGroup, s16 cameraX, s16 cameraY) {
  u8 objectEventId;
  struct SpriteTemplate spriteTemplate;
  struct SpriteFrameImage spriteFrameImage;
  const struct ObjectEventGraphicsInfo *graphicsInfo;
  const struct SubspriteTable *subspriteTables = NULL;

  graphicsInfo = GetObjectEventGraphicsInfo(objectEventTemplate->graphicsId);
  MakeSpriteTemplateFromObjectEventTemplate(objectEventTemplate, &spriteTemplate, &subspriteTables);
  spriteFrameImage.size = graphicsInfo->size;
  spriteTemplate.images = &spriteFrameImage;
  objectEventId = TrySetupObjectEventSprite(objectEventTemplate, &spriteTemplate, mapNum, mapGroup, cameraX, cameraY);
  if (objectEventId == OBJECT_EVENTS_COUNT)
    return OBJECT_EVENTS_COUNT;

  gSprites[gObjectEvents[objectEventId].spriteId].images = graphicsInfo->images;
  if (subspriteTables)
    SetSubspriteTables(&gSprites[gObjectEvents[objectEventId].spriteId], subspriteTables);

  // Set species based on script header
  if (objectEventTemplate->graphicsId == OBJ_EVENT_GFX_OW_MON && objectEventTemplate->script) {
    const u8 *script = objectEventTemplate->script;
    if (script[0] == 0x7d) { // bufferspeciesname
      u16 species;
      u8 form;
      bool8 shiny;
      gObjectEvents[objectEventId].extra.asU16 = script[2] | script[3] << 8;
      species = gObjectEvents[objectEventId].extra.mon.species;
      form = gObjectEvents[objectEventId].extra.mon.form;
      shiny = gObjectEvents[objectEventId].extra.mon.shiny;
      FollowerSetGraphics(&gObjectEvents[objectEventId], species, form, shiny, TRUE);
    }
  // Set runtime species based on VAR_TEMP_4, if template has a dynamic graphics ID
  } else if (objectEventTemplate->graphicsId >= OBJ_EVENT_GFX_VARS && VarGetObjectEventGraphicsId(objectEventTemplate->graphicsId - OBJ_EVENT_GFX_VARS) == OBJ_EVENT_GFX_OW_MON) {
      gObjectEvents[objectEventId].extra.asU16 = VarGet(VAR_TEMP_4);
      FollowerSetGraphics(&gObjectEvents[objectEventId],
          gObjectEvents[objectEventId].extra.mon.species,
          gObjectEvents[objectEventId].extra.mon.form,
          gObjectEvents[objectEventId].extra.mon.form, TRUE);
  }

  return objectEventId;
}

u8 SpawnSpecialObjectEvent(struct ObjectEventTemplate *objectEventTemplate)
{
    s16 cameraX;
    s16 cameraY;

    GetObjectEventMovingCameraOffset(&cameraX, &cameraY);
    return TrySpawnObjectEventTemplate(objectEventTemplate, gSaveBlock1Ptr->location.mapNum, gSaveBlock1Ptr->location.mapGroup, cameraX, cameraY);
}

u8 SpawnSpecialObjectEventParameterized(u8 graphicsId, u8 movementBehavior, u8 localId, s16 x, s16 y, u8 z)
{
    struct ObjectEventTemplate objectEventTemplate;

    x -= MAP_OFFSET;
    y -= MAP_OFFSET;
    objectEventTemplate.localId = localId;
    objectEventTemplate.graphicsId = graphicsId;
    objectEventTemplate.inConnection = 0;
    objectEventTemplate.x = x;
    objectEventTemplate.y = y;
    objectEventTemplate.elevation = z;
    objectEventTemplate.movementType = movementBehavior;
    objectEventTemplate.movementRangeX = 0;
    objectEventTemplate.movementRangeY = 0;
    objectEventTemplate.trainerType = TRAINER_TYPE_NONE;
    objectEventTemplate.trainerRange_berryTreeId = 0;
    return SpawnSpecialObjectEvent(&objectEventTemplate);
}

u8 TrySpawnObjectEvent(u8 localId, u8 mapNum, u8 mapGroup)
{
    struct ObjectEventTemplate *objectEventTemplate;
    s16 cameraX, cameraY;

    objectEventTemplate = GetObjectEventTemplateByLocalIdAndMap(localId, mapNum, mapGroup);
    if (!objectEventTemplate)
        return OBJECT_EVENTS_COUNT;

    GetObjectEventMovingCameraOffset(&cameraX, &cameraY);
    return TrySpawnObjectEventTemplate(objectEventTemplate, mapNum, mapGroup, cameraX, cameraY);
}

static void CopyObjectGraphicsInfoToSpriteTemplate(u16 graphicsId, void (*callback)(struct Sprite *), struct SpriteTemplate *spriteTemplate, const struct SubspriteTable **subspriteTables)
{
    const struct ObjectEventGraphicsInfo *graphicsInfo = GetObjectEventGraphicsInfo(graphicsId);

    spriteTemplate->tileTag = graphicsInfo->tileTag;
    spriteTemplate->paletteTag = graphicsInfo->paletteTag;
    spriteTemplate->oam = graphicsInfo->oam;
    spriteTemplate->anims = graphicsInfo->anims;
    spriteTemplate->images = graphicsInfo->images;
    spriteTemplate->affineAnims = graphicsInfo->affineAnims;
    spriteTemplate->callback = callback;
    *subspriteTables = graphicsInfo->subspriteTables;
}

static void CopyObjectGraphicsInfoToSpriteTemplate_WithMovementType(u16 graphicsId, u16 movementType, struct SpriteTemplate *spriteTemplate, const struct SubspriteTable **subspriteTables)
{
    CopyObjectGraphicsInfoToSpriteTemplate(graphicsId, sMovementTypeCallbacks[movementType], spriteTemplate, subspriteTables);
}

static void MakeSpriteTemplateFromObjectEventTemplate(struct ObjectEventTemplate *objectEventTemplate, struct SpriteTemplate *spriteTemplate, const struct SubspriteTable **subspriteTables)
{
    CopyObjectGraphicsInfoToSpriteTemplate_WithMovementType(objectEventTemplate->graphicsId, objectEventTemplate->movementType, spriteTemplate, subspriteTables);
}

// Used to create a sprite using a graphicsId associated with object events.
u8 CreateObjectGraphicsSprite(u16 graphicsId, void (*callback)(struct Sprite *), s16 x, s16 y, u8 subpriority)
{
    struct SpriteTemplate *spriteTemplate;
    const struct SubspriteTable *subspriteTables;
    struct Sprite *sprite;
    u8 spriteId;
    u16 species;
    u8 form;
    bool8 shiny;
    u8 paletteNum;

    spriteTemplate = malloc(sizeof(struct SpriteTemplate));
    if (graphicsId == OBJ_EVENT_GFX_OW_MON && GetFollowerInfo(&species, &form, &shiny)) {
        const struct ObjectEventGraphicsInfo *graphicsInfo = SpeciesToGraphicsInfo(species, form);
        spriteTemplate->tileTag = graphicsInfo->tileTag;
        spriteTemplate->paletteTag = graphicsInfo->paletteTag;
        spriteTemplate->oam = graphicsInfo->oam;
        spriteTemplate->anims = graphicsInfo->anims;
        spriteTemplate->images = graphicsInfo->images;
        spriteTemplate->affineAnims = graphicsInfo->affineAnims;
        spriteTemplate->callback = callback;
        subspriteTables = graphicsInfo->subspriteTables;
    } else
        CopyObjectGraphicsInfoToSpriteTemplate(graphicsId, callback, spriteTemplate, &subspriteTables);

    if (spriteTemplate->paletteTag == OBJ_EVENT_PAL_TAG_DYNAMIC) {
        const struct CompressedSpritePalette *spritePalette = &(shiny ? gMonShinyPaletteTable : gMonPaletteTable)[species];
        paletteNum = LoadDynamicFollowerPalette(species, form, shiny);
        spriteTemplate->paletteTag = spritePalette->tag;
    } else if (spriteTemplate->paletteTag != TAG_NONE)
        LoadObjectEventPalette(spriteTemplate->paletteTag);

    spriteId = CreateSprite(spriteTemplate, x, y, subpriority);
    free(spriteTemplate);

    if (spriteId != MAX_SPRITES && subspriteTables != NULL)
    {
        sprite = &gSprites[spriteId];
        SetSubspriteTables(sprite, subspriteTables);
        sprite->subspriteMode = SUBSPRITES_IGNORE_PRIORITY;
    }
    return spriteId;
}

#define sVirtualObjId   data[0]
#define sVirtualObjElev data[1]

// "Virtual Objects" are a class of sprites used instead of a full object event.
// Used when more objects are needed than the object event limit (for Contest / Battle Dome audiences and group members in Union Room).
// A unique id is given as an argument and stored in the sprite data to allow referring back to the same virtual object.
// They can be turned (and, in the case of the Union Room, animated teleporting in and out) but do not have movement types
// or any of the other data normally associated with object events.
u8 CreateVirtualObject(u8 graphicsId, u8 virtualObjId, s16 x, s16 y, u8 z, u8 direction)
{
    u8 spriteId;
    struct Sprite *sprite;
    struct SpriteTemplate spriteTemplate;
    const struct SubspriteTable *subspriteTables;
    const struct ObjectEventGraphicsInfo *graphicsInfo;

    graphicsInfo = GetObjectEventGraphicsInfo(graphicsId);
    CopyObjectGraphicsInfoToSpriteTemplate(graphicsId, SpriteCB_VirtualObject, &spriteTemplate, &subspriteTables);
    *(u16 *)&spriteTemplate.paletteTag = TAG_NONE;
    x += MAP_OFFSET;
    y += MAP_OFFSET;
    SetSpritePosToOffsetMapCoords(&x, &y, 8, 16);
    spriteId = CreateSpriteAtEnd(&spriteTemplate, x, y, 0);
    if (spriteId != MAX_SPRITES)
    {
        sprite = &gSprites[spriteId];
        sprite->centerToCornerVecX = -(graphicsInfo->width >> 1);
        sprite->centerToCornerVecY = -(graphicsInfo->height >> 1);
        sprite->y += sprite->centerToCornerVecY;
        sprite->oam.paletteNum = graphicsInfo->paletteSlot;
        if (sprite->oam.paletteNum >= 16)
            sprite->oam.paletteNum -= 16;

        sprite->coordOffsetEnabled = TRUE;
        sprite->sVirtualObjId = virtualObjId;
        sprite->sVirtualObjElev = z;
        if (graphicsInfo->paletteSlot == 10)
            LoadSpecialObjectReflectionPalette(graphicsInfo->paletteTag, graphicsInfo->paletteSlot);
        else if (graphicsInfo->paletteSlot >= 16)
            _PatchObjectPalette(graphicsInfo->paletteTag, graphicsInfo->paletteSlot | 0xf0);

        if (subspriteTables != NULL)
        {
            SetSubspriteTables(sprite, subspriteTables);
            sprite->subspriteMode = SUBSPRITES_IGNORE_PRIORITY;
        }
        InitObjectPriorityByZCoord(sprite, z);
        SetObjectSubpriorityByZCoord(z, sprite, 1);
        StartSpriteAnim(sprite, GetFaceDirectionAnimNum(direction));
    }
    return spriteId;
}

struct Pokemon * GetFirstLiveMon(void) { // Return address of first conscious party mon or NULL
  u8 i;
  for (i=0; i<PARTY_SIZE;i++) {
    if (gPlayerParty[i].hp > 0 && !(gPlayerParty[i].box.isEgg || gPlayerParty[i].box.isBadEgg))
      return &gPlayerParty[i];
  }
  return NULL;
}

struct ObjectEvent * GetFollowerObject(void) { // Return follower ObjectEvent or NULL
  u8 i;
  for (i=0; i < OBJECT_EVENTS_COUNT; i++) {
    if (gObjectEvents[i].localId == OBJ_EVENT_ID_FOLLOWER && gObjectEvents[i].active)
      return &gObjectEvents[i];
  }
  return NULL;
}

// Return graphicsInfo for a pokemon species & form
static const struct ObjectEventGraphicsInfo * SpeciesToGraphicsInfo(u16 species, u8 form) {
  const struct ObjectEventGraphicsInfo *graphicsInfo;
  switch (species) {
    case SPECIES_UNOWN: // Letters >A are defined as species >= NUM_SPECIES, so are not contiguous with A
      form %= NUM_UNOWN_FORMS;
      graphicsInfo = &gPokemonObjectGraphics[form ? SPECIES_UNOWN_B + form - 1 : species];
      break;
    case SPECIES_CASTFORM: // Sunny, rainy, snowy forms stored separately
      graphicsInfo = &gCastformObjectGraphics[form % NUM_CASTFORM_FORMS];
      break;
    default:
      graphicsInfo = &gPokemonObjectGraphics[species];
      break;
  }
  return graphicsInfo->tileTag == 0xFFFF ? graphicsInfo : &gPokemonObjectGraphics[SPECIES_PORYGON]; // avoid OOB access
}

// Find, or load, the palette for the specified pokemon info
static u8 LoadDynamicFollowerPalette(u16 species, u8 form, bool8 shiny) {
    u8 paletteNum;
    // Note that the shiny palette tag is `species + SPECIES_SHINY_TAG`, which must be increased with more pokemon
    // so that palette tags do not overlap
    const struct CompressedSpritePalette *spritePalette = &(shiny ? gMonShinyPaletteTable : gMonPaletteTable)[species];
    if ((paletteNum = IndexOfSpritePaletteTag(spritePalette->tag)) == 0xFF) { // Load compressed palette
      LoadCompressedSpritePalette(spritePalette);
      paletteNum = IndexOfSpritePaletteTag(spritePalette->tag); // Tag is always present
      if (species == SPECIES_AMPHAROS) { // palette should be light-blended TODO: Add more glowing pokemon
        // CHARIZARD LINE ? CHINCHOU LANTERN FLAAFY MAREEP UMBREON VOLBEAT ?
        u16 * palette = &gPlttBufferUnfaded[(paletteNum+16)*16];
        palette[0] |= 0x8000;
        if (palette[0] & 0x4000) // If color 15 is blended, use it as the alternate color
          palette[15] |= 0x8000;
      }
      UpdateSpritePaletteWithWeather(paletteNum, FALSE);
    }
    return paletteNum;
}

// Set graphics & sprite for a follower object event by species & shininess.
static void FollowerSetGraphics(struct ObjectEvent *objEvent, u16 species, u8 form, bool8 shiny, bool8 doPalette) {
  const struct ObjectEventGraphicsInfo *graphicsInfo = SpeciesToGraphicsInfo(species, form);
  objEvent->graphicsId = OBJ_EVENT_GFX_OW_MON;
  ObjectEventSetGraphics(objEvent, graphicsInfo);
  objEvent->graphicsId = OBJ_EVENT_GFX_OW_MON;
  objEvent->extra.mon.species = species;
  objEvent->extra.mon.form = form;
  objEvent->extra.mon.shiny = shiny;
  if (graphicsInfo->paletteTag == OBJ_EVENT_PAL_TAG_DYNAMIC && doPalette) { // Use palette from species palette table
      struct Sprite *sprite = &gSprites[objEvent->spriteId];
      // Free palette if otherwise unused
      sprite->inUse = FALSE;
      FieldEffectFreePaletteIfUnused(sprite->oam.paletteNum);
      sprite->inUse = TRUE;
      sprite->oam.paletteNum = LoadDynamicFollowerPalette(species, form, shiny);
  } else if (gWeatherPtr->currWeather != WEATHER_FOG_HORIZONTAL) // don't want to weather blend in fog
      UpdateSpritePaletteWithWeather(gSprites[objEvent->spriteId].oam.paletteNum);
}

// Like FollowerSetGraphics, but does not reposition sprite; intended to be used for mid-movement form changes, etc.
// TODO: Reposition sprite if size changes
static void RefreshFollowerGraphics(struct ObjectEvent *objEvent) {
    u16 species = objEvent->extra.mon.species;
    u8 form = objEvent->extra.mon.form;
    u8 shiny = objEvent->extra.mon.shiny;
    const struct ObjectEventGraphicsInfo *graphicsInfo = SpeciesToGraphicsInfo(species, form);
    struct Sprite *sprite = &gSprites[objEvent->spriteId];
    u8 i = FindObjectEventPaletteIndexByTag(graphicsInfo->paletteTag);

    sprite->oam.shape = graphicsInfo->oam->shape;
    sprite->oam.size = graphicsInfo->oam->size;
    sprite->images = graphicsInfo->images;
    sprite->anims = graphicsInfo->anims;
    sprite->subspriteTables = graphicsInfo->subspriteTables;
    objEvent->inanimate = graphicsInfo->inanimate;
    sprite->centerToCornerVecX = -(graphicsInfo->width >> 1);
    sprite->centerToCornerVecY = -(graphicsInfo->height >> 1);

    if (graphicsInfo->paletteTag == OBJ_EVENT_PAL_TAG_DYNAMIC) {
        sprite->inUse = FALSE;
        FieldEffectFreePaletteIfUnused(sprite->oam.paletteNum);
        sprite->inUse = TRUE;
        sprite->oam.paletteNum = LoadDynamicFollowerPalette(species, form, shiny);
    } else if (i != 0xFF) {
        UpdateSpritePalette(&sObjectEventSpritePalettes[i], sprite);
        if (gWeatherPtr->currWeather != WEATHER_FOG_HORIZONTAL) // don't want to weather blend in fog
          UpdateSpritePaletteWithWeather(sprite->oam.paletteNum);
    }
}

// Like CastformDataTypeChange, but for overworld weather
static u8 GetOverworldCastformForm(void) {
    switch (GetCurrentWeather())
    {
    case WEATHER_SUNNY_CLOUDS:
    case WEATHER_DROUGHT:
        return CASTFORM_FIRE;
    case WEATHER_RAIN:
    case WEATHER_RAIN_THUNDERSTORM:
    case WEATHER_DOWNPOUR:
        return CASTFORM_WATER;
    case WEATHER_SNOW:
        return CASTFORM_ICE;
    }
    return CASTFORM_NORMAL;
}

// Retrieve graphic information about the following pokemon, if any
static bool8 GetFollowerInfo(u16 *species, u8 *form, u8 *shiny) {
    struct Pokemon *mon = GetFirstLiveMon();
    if (!mon) {
        *species = SPECIES_NONE;
        *form = 0;
        *shiny = 0;
        return FALSE;
    }
    *species = GetMonData(mon, MON_DATA_SPECIES);
    *shiny = IsMonShiny(mon);
    *form = 0; // default
    switch (*species)
    {
    case SPECIES_UNOWN:
        *form = GET_UNOWN_LETTER(mon->box.personality);
        break;
    case SPECIES_CASTFORM: // form is based on overworld weather
        *form = GetOverworldCastformForm();
        break;
    }
    return TRUE;
}

void UpdateFollowingPokemon(void) { // Update following pokemon if any
  struct ObjectEvent *objEvent = GetFollowerObject();
  struct Sprite *sprite;
  u16 species;
  bool8 shiny;
  u8 form;
  // Avoid spawning large (64x64) follower pokemon inside buildings
  if (GetFollowerInfo(&species, &form, &shiny) && !(gMapHeader.mapType == MAP_TYPE_INDOOR && SpeciesToGraphicsInfo(species, 0)->height == 64)) {
    if (objEvent == NULL) { // Spawn follower
      struct ObjectEventTemplate template = {
        .localId = OBJ_EVENT_ID_FOLLOWER,
        .graphicsId = OBJ_EVENT_GFX_OW_MON,
        .x = gSaveBlock1Ptr->pos.x,
        .y = gSaveBlock1Ptr->pos.y,
        // If player active, copy player elevation
        .elevation = gObjectEvents[gPlayerAvatar.objectEventId].active ? gObjectEvents[gPlayerAvatar.objectEventId].currentElevation : 3,
        .movementType = MOVEMENT_TYPE_FOLLOW_PLAYER,
      };
      objEvent = &gObjectEvents[SpawnSpecialObjectEvent(&template)];
      objEvent->invisible = TRUE;
    }
    sprite = &gSprites[objEvent->spriteId];
    // Follower appearance changed; move to player and set invisible
    if (species != objEvent->extra.mon.species || shiny != objEvent->extra.mon.shiny || form != objEvent->extra.mon.form) {
      MoveObjectEventToMapCoords(objEvent, gObjectEvents[gPlayerAvatar.objectEventId].currentCoords.x, gObjectEvents[gPlayerAvatar.objectEventId].currentCoords.y);
      objEvent->invisible = TRUE;
    }
    FollowerSetGraphics(objEvent, species, form, shiny, TRUE);
    sprite->data[6] = 0; // set animation data
    objEvent->extra.mon.species = species;
    objEvent->extra.mon.shiny = shiny;
    objEvent->extra.mon.form = form;
  } else {
    RemoveFollowingPokemon();
  }
}

void RemoveFollowingPokemon(void) { // Remove follower object. Idempotent.
  struct ObjectEvent *objectEvent = GetFollowerObject();
  if (objectEvent == NULL)
    return;
  RemoveObjectEvent(objectEvent);
}

static bool8 IsFollowerVisible(void) { // Determine whether follower *should* be visible
  return
  !(TestPlayerAvatarFlags(PLAYER_AVATAR_FLAG_SURFING | PLAYER_AVATAR_FLAG_ACRO_BIKE | PLAYER_AVATAR_FLAG_MACH_BIKE)
  || MetatileBehavior_IsSurfableWaterOrUnderwater(gObjectEvents[gPlayerAvatar.objectEventId].currentMetatileBehavior)
  || MetatileBehavior_IsSurfableWaterOrUnderwater(gObjectEvents[gPlayerAvatar.objectEventId].previousMetatileBehavior)
  || MetatileBehavior_IsForcedMovementTile(gObjectEvents[gPlayerAvatar.objectEventId].currentMetatileBehavior)
  || MetatileBehavior_IsForcedMovementTile(gObjectEvents[gPlayerAvatar.objectEventId].previousMetatileBehavior)
  || gWeatherPtr->currWeather == WEATHER_UNDERWATER
  || gWeatherPtr->currWeather == WEATHER_UNDERWATER_BUBBLES);
}

static bool8 SpeciesHasType(u16 species, u8 type) {
  return gBaseStats[species].type1 == type || gBaseStats[species].type2 == type;
}

// Returns a random index according to a list of weights
static u8 RandomWeightedIndex(u8 *weights, u8 length) {
  u8 i;
  u16 random_value;
  u16 cum_weight = 0;
  for (i = 0; i < length; i++)
    cum_weight += weights[i];
  random_value = Random() % cum_weight;
  cum_weight = 0;
  for (i = 0; i < length; i++) {
    cum_weight += weights[i];
    if (random_value <= cum_weight)
      return i;
  }
}

// Pool of "unconditional" follower messages TODO: Should this be elsewhere ?
static const struct FollowerMessagePool followerBasicMessages[] = {
  [FOLLOWER_EMOTION_HAPPY] = {gFollowerHappyMessages, EventScript_FollowerGeneric, N_FOLLOWER_HAPPY_MESSAGES},
  [FOLLOWER_EMOTION_NEUTRAL] = {gFollowerNeutralMessages, EventScript_FollowerGeneric, N_FOLLOWER_NEUTRAL_MESSAGES},
  [FOLLOWER_EMOTION_SAD] = {gFollowerSadMessages, EventScript_FollowerGeneric, N_FOLLOWER_SAD_MESSAGES},
  [FOLLOWER_EMOTION_UPSET] = {gFollowerUpsetMessages, EventScript_FollowerGeneric, N_FOLLOWER_UPSET_MESSAGES},
  [FOLLOWER_EMOTION_ANGRY] = {gFollowerAngryMessages, EventScript_FollowerGeneric, N_FOLLOWER_ANGRY_MESSAGES},
  [FOLLOWER_EMOTION_PENSIVE] = {gFollowerPensiveMessages, EventScript_FollowerGeneric, N_FOLLOWER_PENSIVE_MESSAGES},
  [FOLLOWER_EMOTION_LOVE] = {gFollowerLoveMessages, EventScript_FollowerGeneric, N_FOLLOWER_LOVE_MESSAGES},
  [FOLLOWER_EMOTION_SURPRISE] = {gFollowerSurpriseMessages, EventScript_FollowerGeneric, N_FOLLOWER_SURPRISE_MESSAGES},
  [FOLLOWER_EMOTION_CURIOUS] = {gFollowerCuriousMessages, EventScript_FollowerGeneric, N_FOLLOWER_CURIOUS_MESSAGES},
  [FOLLOWER_EMOTION_MUSIC] = {gFollowerMusicMessages, EventScript_FollowerGeneric, N_FOLLOWER_MUSIC_MESSAGES},
  [FOLLOWER_EMOTION_POISONED] = {gFollowerPoisonedMessages, EventScript_FollowerGeneric, N_FOLLOWER_POISONED_MESSAGES},
};

// Display an emote above an object event
// Note that this is not a movement action
static void ObjectEventEmote(struct ObjectEvent *objEvent, u8 emotion) {
  emotion %= FOLLOWER_EMOTION_LENGTH;
  ObjectEventGetLocalIdAndMap(objEvent, &gFieldEffectArguments[0], &gFieldEffectArguments[1], &gFieldEffectArguments[2]);
  gFieldEffectArguments[7] = emotion;
  FieldEffectStart(FLDEFF_EMOTE);
}

// Script-accessible version of the above
bool8 ScrFunc_emote(struct ScriptContext *ctx) {
  u8 localId = ScriptReadByte(ctx);
  u8 emotion = ScriptReadByte(ctx) % FOLLOWER_EMOTION_LENGTH;
  u8 i = GetObjectEventIdByLocalId(localId);
  if (i < OBJECT_EVENTS_COUNT)
    ObjectEventEmote(&gObjectEvents[i], emotion);
  return FALSE;
}

struct SpecialEmote { // Used for storing conditional emotes
  u16 index;
  u8 emotion;
};

// Find and return direction of metatile behavior within distance
static u32 FindMetatileBehaviorWithinRange(s32 x, s32 y, u32 mb, u8 distance) {
    s32 i;
    for (i = y+1; i <= y + distance; i++)
        if (MapGridGetMetatileBehaviorAt(x, i) == mb)
            return DIR_SOUTH;
    for (i = y-1; i >= y - distance; i--)
        if (MapGridGetMetatileBehaviorAt(x, i) == mb)
            return DIR_NORTH;
    for (i = x+1; i <= x + distance; i++)
        if (MapGridGetMetatileBehaviorAt(i, y) == mb)
            return DIR_EAST;
    for (i = x-1; i >= x - distance; i--)
        if (MapGridGetMetatileBehaviorAt(i, y) == mb)
            return DIR_WEST;

    return DIR_NONE;
}

// Call an applicable follower message script
bool8 ScrFunc_getfolloweraction(struct ScriptContext *ctx) // Essentially a big switch for follower messages
{
  u16 species;
  s32 multi, multi2;
  struct SpecialEmote cond_emotes[16] = {0};
  u8 emotion, n_choices = 0;
  struct ObjectEvent *objEvent = GetFollowerObject();
  struct Pokemon *mon = GetFirstLiveMon();
  u8 emotion_weight[FOLLOWER_EMOTION_LENGTH] = {
      [FOLLOWER_EMOTION_HAPPY] = 10,
      [FOLLOWER_EMOTION_NEUTRAL] = 15,
      [FOLLOWER_EMOTION_SAD] = 5,
      [FOLLOWER_EMOTION_UPSET] = 15,
      [FOLLOWER_EMOTION_ANGRY] = 15,
      [FOLLOWER_EMOTION_PENSIVE] = 15,
      [FOLLOWER_EMOTION_SURPRISE] = 10, // TODO: Scale this with how long the follower has been out?
      [FOLLOWER_EMOTION_CURIOUS] = 10, // TODO: Increase this if there is an item nearby?
      [FOLLOWER_EMOTION_MUSIC] = 15,
  };
  u32 i, j;
  bool32 pickedCondition = FALSE;
  if (mon == NULL) {
    ScriptCall(ctx, EventScript_FollowerLovesYou);
    return FALSE;
  }
  // If map is not flyable, set the script to jump past the fly check TODO: Should followers ask to fly?
  if (TRUE || !Overworld_MapTypeAllowsTeleportAndFly(gMapHeader.mapType))
    ScriptJump(ctx, EventScript_FollowerEnd);
  species = GetMonData(mon, MON_DATA_SPECIES);
  multi = GetMonData(mon, MON_DATA_FRIENDSHIP);
  if (multi > 80) {
    emotion_weight[FOLLOWER_EMOTION_HAPPY] = 20;
    emotion_weight[FOLLOWER_EMOTION_UPSET] = 5;
    emotion_weight[FOLLOWER_EMOTION_ANGRY] = 5;
    emotion_weight[FOLLOWER_EMOTION_LOVE] = 20;
    emotion_weight[FOLLOWER_EMOTION_MUSIC] = 20;
  }
  if (multi > 170) {
    emotion_weight[FOLLOWER_EMOTION_HAPPY] = 30;
    emotion_weight[FOLLOWER_EMOTION_LOVE] = 30;
  }
  // Conditional messages follow
  // Health & status-related
  multi = mon->hp * 100 / mon->maxHP;
  if (multi < 20) {
    emotion_weight[FOLLOWER_EMOTION_SAD] = 30;
    cond_emotes[n_choices++] = (struct SpecialEmote) {.emotion=FOLLOWER_EMOTION_SAD, .index=4};
    cond_emotes[n_choices++] = (struct SpecialEmote) {.emotion=FOLLOWER_EMOTION_SAD, .index=5};
  }
  if (multi < 50 || mon->status & STATUS1_PARALYSIS) {
    emotion_weight[FOLLOWER_EMOTION_SAD] = 30;
    cond_emotes[n_choices++] = (struct SpecialEmote) {.emotion=FOLLOWER_EMOTION_SAD, .index=6};
  }
  // Gym type advantage/disadvantage scripts
  if (GetCurrentMapMusic() == MUS_GYM || GetCurrentMapMusic() == MUS_RG_GYM) {
    switch (gMapHeader.regionMapSectionId)
    {
    case MAPSEC_RUSTBORO_CITY:
    case MAPSEC_PEWTER_CITY:
        multi = TYPE_ROCK;
        break;
    case MAPSEC_DEWFORD_TOWN:
        multi = TYPE_FIGHTING;
        break;
    case MAPSEC_MAUVILLE_CITY:
    case MAPSEC_VERMILION_CITY:
        multi = TYPE_ELECTRIC;
        break;
    case MAPSEC_LAVARIDGE_TOWN:
    case MAPSEC_CINNABAR_ISLAND:
        multi = TYPE_FIRE;
        break;
    case MAPSEC_PETALBURG_CITY:
        multi = TYPE_NORMAL;
        break;
    case MAPSEC_FORTREE_CITY:
        multi = TYPE_FLYING;
        break;
    case MAPSEC_MOSSDEEP_CITY:
    case MAPSEC_SAFFRON_CITY:
        multi = TYPE_PSYCHIC;
        break;
    case MAPSEC_SOOTOPOLIS_CITY:
    case MAPSEC_CERULEAN_CITY:
        multi = TYPE_WATER;
        break;
    case MAPSEC_CELADON_CITY:
        multi = TYPE_GRASS;
        break;
    case MAPSEC_FUCHSIA_CITY:
        multi = TYPE_POISON;
        break;
    case MAPSEC_VIRIDIAN_CITY:
        multi = TYPE_GROUND;
        break;
    default:
        multi = NUMBER_OF_MON_TYPES;
    }
    if (multi < NUMBER_OF_MON_TYPES) {
        multi = GetTypeEffectiveness(mon, multi);
        if (multi & (MOVE_RESULT_NOT_VERY_EFFECTIVE | MOVE_RESULT_DOESNT_AFFECT_FOE | MOVE_RESULT_NO_EFFECT))
            cond_emotes[n_choices++] = (struct SpecialEmote) {.emotion=FOLLOWER_EMOTION_HAPPY, .index=32};
        else if (multi & MOVE_RESULT_SUPER_EFFECTIVE)
            cond_emotes[n_choices++] = (struct SpecialEmote) {.emotion=FOLLOWER_EMOTION_SAD, .index=7};
    }
  }

  emotion = RandomWeightedIndex(emotion_weight, FOLLOWER_EMOTION_LENGTH);
  #ifdef BATTLE_ENGINE
  if ((mon->status & STATUS1_PSN_ANY) && GetMonAbility(mon) != ABILITY_POISON_HEAL)
  #else
  if (mon->status & STATUS1_PSN_ANY)
  #endif
    emotion = FOLLOWER_EMOTION_POISONED;
  multi = Random() % followerBasicMessages[emotion].length;
  // With 50% chance, select special message using reservoir sampling
  for (i = (Random() & 1) ? n_choices : 0, j = 1; i < n_choices; i++) {
    if (cond_emotes[i].emotion == emotion && (Random() < 0x10000 / (j++)))  // Replace item with 1/j chance
      multi = cond_emotes[i].index;
  }
  // Match scripted conditional messages
  // With 50% chance, try to match scripted conditional messages
  for (i = (Random() & 1) ? 30 : 0, j = 1; i < 30; i++) {
      const struct FollowerMsgInfoExtended *info = &gFollowerConditionalMessages[i];
      if (info->stFlags == 1 && species != info->st.species)
        continue;
      if (info->stFlags == 2 && (info->st.types.type2 >= NUMBER_OF_MON_TYPES ? SpeciesHasType(species, info->st.types.type1) : !(SpeciesHasType(species, info->st.types.type1) || SpeciesHasType(species, info->st.types.type2))))
        continue;
      if (info->stFlags == 3 && !(mon->status & info->st.status))
        continue;
      if (info->mmFlags == 1 && gMapHeader.regionMapSectionId != info->mm.mapSec.mapSec)
        continue;
      if (info->mmFlags == 2 && !(gSaveBlock1Ptr->location.mapNum == info->mm.map.mapNum && gSaveBlock1Ptr->location.mapGroup == info->mm.map.mapGroup))
        continue;
      if (info->mmFlags == 3 && !(objEvent->currentMetatileBehavior == info->mm.mb.behavior1 || objEvent->currentMetatileBehavior == info->mm.mb.behavior2))
        continue;
      if (info->wtFlags == 1 && !(GetCurrentWeather() == info->wt.weather.weather1 || GetCurrentWeather() == info->wt.weather.weather2))
        continue;
      if (info->wtFlags == 2 && GetCurrentMapMusic() != info->wt.song)
        continue;
      if (info->wtFlags == 3 && (!MapHasNaturalLight(gMapHeader.mapType) || gTimeOfDay != info->wt.timeOfDay || GetCurrentWeather() >= WEATHER_RAIN))
        continue;
      if (info->nearFlags == 1) {
        if ((multi2 = FindMetatileBehaviorWithinRange(objEvent->currentCoords.x, objEvent->currentCoords.y, info->near.mb.behavior, info->near.mb.distance)))
          gSpecialVar_Result = multi2;
        else
          continue;
      }

      // replace choice with weight/j chance
      if (Random() < (0x10000 / (j++)) * (info->weight ? info->weight : 1)) {
        multi = i;
        pickedCondition = TRUE;
      }
  }
  if (pickedCondition) { // conditional message was chosen
      emotion = gFollowerConditionalMessages[multi].emotion;
      ObjectEventEmote(objEvent, emotion);
      ctx->data[0] = (u32) gFollowerConditionalMessages[multi].text;
      // text choices are spread across array; pick a random one
      if (gFollowerConditionalMessages[multi].textSpread) {
        for (i = 0; i < 4; i++)
            if (!((u32*)gFollowerConditionalMessages[multi].text)[i])
                break;
        ctx->data[0] = i ? ((u32*)gFollowerConditionalMessages[multi].text)[Random() % i] : 0;
      }
      ScriptCall(ctx, gFollowerConditionalMessages[multi].script ? gFollowerConditionalMessages[multi].script : followerBasicMessages[emotion].script);
      return FALSE;
  }
  ObjectEventEmote(objEvent, emotion);
  ctx->data[0] = (u32) followerBasicMessages[emotion].messages[multi].text; // Load message text
  ScriptCall(ctx, followerBasicMessages[emotion].messages[multi].script ?
      followerBasicMessages[emotion].messages[multi].script : followerBasicMessages[emotion].script);
  return FALSE;
}

bool8 ScrFunc_followerfly(struct ScriptContext *ctx) {
  SetMainCallback2(CB2_OpenFlyMap);
  return FALSE;
}

// Sprite callback for light sprites
void UpdateLightSprite(struct Sprite *sprite) {
    s16 left =   gSaveBlock1Ptr->pos.x - 2;
    s16 right =  gSaveBlock1Ptr->pos.x + 17;
    s16 top =    gSaveBlock1Ptr->pos.y;
    s16 bottom = gSaveBlock1Ptr->pos.y + 15;
    s16 x = sprite->data[6];
    s16 y = sprite->data[7];
    u16 sheetTileStart;
    u32 paletteNum;
    // Ripped from RemoveObjectEventIfOutsideView
    if (!(x >= left && x <= right && y >= top && y <= bottom)) {
        sheetTileStart = sprite->sheetTileStart;
        paletteNum = sprite->oam.paletteNum;
        DestroySprite(sprite);
        FieldEffectFreeTilesIfUnused(sheetTileStart);
        FieldEffectFreePaletteIfUnused(paletteNum);
        Weather_SetBlendCoeffs(7, 12); // TODO: Restore original blend coeffs at dawn
        return;
    }

    if (gTimeOfDay != TIME_OF_DAY_NIGHT) {
        sprite->invisible = TRUE;
        return;
    }

    switch (sprite->data[5]) { // lightType
    case 0:
        if (gPaletteFade.active) { // if palette fade is active, don't flicker since the timer won't be updated
            Weather_SetBlendCoeffs(7, 12);
            sprite->invisible = FALSE;
        } else if (gPlayerAvatar.tileTransitionState) {
            Weather_SetBlendCoeffs(7, 12); // As long as the second coefficient stays 12, shadows will not change
            sprite->invisible = FALSE;
            if (GetSpritePaletteTagByPaletteNum(sprite->oam.paletteNum) == OBJ_EVENT_PAL_TAG_LIGHT_2)
                LoadSpritePaletteInSlot(&sObjectEventSpritePalettes[FindObjectEventPaletteIndexByTag(OBJ_EVENT_PAL_TAG_LIGHT)], sprite->oam.paletteNum);
        } else if ((sprite->invisible = gTimeUpdateCounter & 1)) {
            Weather_SetBlendCoeffs(12, 12);
            if (GetSpritePaletteTagByPaletteNum(sprite->oam.paletteNum) == OBJ_EVENT_PAL_TAG_LIGHT)
                LoadSpritePaletteInSlot(&sObjectEventSpritePalettes[FindObjectEventPaletteIndexByTag(OBJ_EVENT_PAL_TAG_LIGHT_2)], sprite->oam.paletteNum);
        }
        break;
    case 1 ... 2:
        Weather_SetBlendCoeffs(12, 12);
        sprite->invisible = FALSE;
        break;
    }
}

// Spawn a light at a map coordinate
static void SpawnLightSprite(s16 x, s16 y, s16 camX, s16 camY, u32 lightType) {
    struct Sprite *sprite;
    const struct SpriteTemplate *template;
    u8 i;
    for (i = 0; i < MAX_SPRITES; i++) {
        sprite = &gSprites[i];
        if (sprite->inUse && sprite->callback == UpdateLightSprite && sprite->data[6] == x && sprite->data[7] == y)
            return;
    }
    lightType = min(lightType, ARRAY_COUNT(gFieldEffectLightTemplates) - 1); // bounds checking
    template = gFieldEffectLightTemplates[lightType];
    LoadSpriteSheetByTemplate(template, 0);
    sprite = &gSprites[CreateSprite(template, 0, 0, 0)];
    if (lightType == 0 && (i = IndexOfSpritePaletteTag(template->paletteTag + 1)) < 16)
        sprite->oam.paletteNum = i;
    else
        UpdateSpritePaletteByTemplate(template, sprite);
    GetMapCoordsFromSpritePos(x + camX, y + camY, &sprite->x, &sprite->y);
    sprite->data[5] = lightType;
    sprite->data[6] = x;
    sprite->data[7] = y;
    sprite->affineAnims = gDummySpriteAffineAnimTable;
    sprite->affineAnimBeginning = TRUE;
    sprite->coordOffsetEnabled = TRUE;
    switch (lightType) {
    case 0: // Rustboro lanterns
        sprite->centerToCornerVecX = -(32 >> 1);
        sprite->centerToCornerVecY = -(32 >> 1);
        sprite->oam.priority = 1;
        sprite->oam.objMode = 1; // BLEND
        sprite->oam.affineMode = ST_OAM_AFFINE_NORMAL;
        sprite->x += 8;
        sprite->y += 22 + sprite->centerToCornerVecY;
        break;
    case 1 ... 2: // Pokemon Center & mart
        sprite->centerToCornerVecX = -(16 >> 1);
        sprite->centerToCornerVecY = -(16 >> 1);
        sprite->oam.priority = 2;
        sprite->subpriority = 0xFF;
        sprite->oam.objMode = 1; // BLEND
    }
}

void TrySpawnLightSprites(s16 camX, s16 camY) {
    u8 i;
    u8 objectCount;
    s16 left = gSaveBlock1Ptr->pos.x - 2;
    s16 right = gSaveBlock1Ptr->pos.x + MAP_OFFSET_W + 2;
    s16 top = gSaveBlock1Ptr->pos.y;
    s16 bottom = gSaveBlock1Ptr->pos.y + MAP_OFFSET_H + 2;
    if (gMapHeader.events == NULL)
        return;

    if (InBattlePyramid())
        objectCount = GetNumBattlePyramidObjectEvents();
    else if (InTrainerHill())
        objectCount = 2;
    else
        objectCount = gMapHeader.events->objectEventCount;

    for (i = 0; i < objectCount; i++) {
        struct ObjectEventTemplate *template = &gSaveBlock1Ptr->objectEventTemplates[i];
        s16 npcX = template->x + MAP_OFFSET;
        s16 npcY = template->y + MAP_OFFSET;
        if (top <= npcY && bottom >= npcY && left <= npcX && right >= npcX && !FlagGet(template->flagId))
            if (template->graphicsId == OBJ_EVENT_GFX_LIGHT_SPRITE)  // event is light sprite instead
                SpawnLightSprite(npcX, npcY, camX, camY, template->trainerRange_berryTreeId);
    }
}

void TrySpawnObjectEvents(s16 cameraX, s16 cameraY)
{
    u8 i;
    u8 objectCount;

    if (gMapHeader.events != NULL)
    {
        s16 left = gSaveBlock1Ptr->pos.x - 2;
        s16 right = gSaveBlock1Ptr->pos.x + MAP_OFFSET_W + 2;
        s16 top = gSaveBlock1Ptr->pos.y;
        s16 bottom = gSaveBlock1Ptr->pos.y + MAP_OFFSET_H + 2;

        if (InBattlePyramid())
            objectCount = GetNumBattlePyramidObjectEvents();
        else if (InTrainerHill())
            objectCount = 2;
        else
            objectCount = gMapHeader.events->objectEventCount;

        for (i = 0; i < objectCount; i++)
        {
            struct ObjectEventTemplate *template = &gSaveBlock1Ptr->objectEventTemplates[i];
            s16 npcX = template->x + MAP_OFFSET;
            s16 npcY = template->y + MAP_OFFSET;

            if (top <= npcY && bottom >= npcY && left <= npcX && right >= npcX && !FlagGet(template->flagId)) {
                if (template->graphicsId == OBJ_EVENT_GFX_LIGHT_SPRITE) {  // light sprite instead
                    SpawnLightSprite(npcX, npcY, cameraX, cameraY, template->trainerRange_berryTreeId);
                } else
                    TrySpawnObjectEventTemplate(template, gSaveBlock1Ptr->location.mapNum, gSaveBlock1Ptr->location.mapGroup, cameraX, cameraY);
            }
        }
    }
}

void RemoveObjectEventsOutsideView(void)
{
    u8 i, j;
    bool8 isActiveLinkPlayer;

    for (i = 0; i < OBJECT_EVENTS_COUNT; i++)
    {
        for (j = 0, isActiveLinkPlayer = FALSE; j < ARRAY_COUNT(gLinkPlayerObjectEvents); j++)
        {
            if (gLinkPlayerObjectEvents[j].active && i == gLinkPlayerObjectEvents[j].objEventId)
                isActiveLinkPlayer = TRUE;
        }
        if (!isActiveLinkPlayer)
        {
            struct ObjectEvent *objectEvent = &gObjectEvents[i];

            // Followers should not go OOB, or their sprites may be freed early during a cross-map scripting event,
            // such as Wally's Ralts catch sequence
            if (objectEvent->active && !objectEvent->isPlayer && objectEvent->localId != OBJ_EVENT_ID_FOLLOWER)
                RemoveObjectEventIfOutsideView(objectEvent);
        }
    }
}

static void RemoveObjectEventIfOutsideView(struct ObjectEvent *objectEvent)
{
    s16 left =   gSaveBlock1Ptr->pos.x - 2;
    s16 right =  gSaveBlock1Ptr->pos.x + 17;
    s16 top =    gSaveBlock1Ptr->pos.y;
    s16 bottom = gSaveBlock1Ptr->pos.y + 16;

    if (objectEvent->currentCoords.x >= left && objectEvent->currentCoords.x <= right
     && objectEvent->currentCoords.y >= top && objectEvent->currentCoords.y <= bottom)
        return;
    if (objectEvent->initialCoords.x >= left && objectEvent->initialCoords.x <= right
     && objectEvent->initialCoords.y >= top && objectEvent->initialCoords.y <= bottom)
        return;
    RemoveObjectEvent(objectEvent);
}

void SpawnObjectEventsOnReturnToField(s16 x, s16 y)
{
    u8 i;

    ClearPlayerAvatarInfo();
    for (i = 0; i < OBJECT_EVENTS_COUNT; i++)
    {
        if (gObjectEvents[i].active)
            SpawnObjectEventOnReturnToField(i, x, y);
    }
    CreateReflectionEffectSprites();
    TrySpawnLightSprites(x, y);
}

static void SpawnObjectEventOnReturnToField(u8 objectEventId, s16 x, s16 y)
{
    u8 i;
    struct Sprite *sprite;
    struct ObjectEvent *objectEvent;
    struct SpriteTemplate spriteTemplate;
    struct SpriteFrameImage spriteFrameImage;
    const struct SubspriteTable *subspriteTables;
    const struct ObjectEventGraphicsInfo *graphicsInfo;

    for (i = 0; i < ARRAY_COUNT(gLinkPlayerObjectEvents); i++)
    {
        if (gLinkPlayerObjectEvents[i].active && objectEventId == gLinkPlayerObjectEvents[i].objEventId)
            return;
    }

    objectEvent = &gObjectEvents[objectEventId];
    subspriteTables = NULL;
    graphicsInfo = GetObjectEventGraphicsInfo(objectEvent->graphicsId);
    spriteFrameImage.size = graphicsInfo->size;
    CopyObjectGraphicsInfoToSpriteTemplate_WithMovementType(objectEvent->graphicsId, objectEvent->movementType, &spriteTemplate, &subspriteTables);
    spriteTemplate.images = &spriteFrameImage;
    if (spriteTemplate.paletteTag != TAG_NONE) {
      LoadObjectEventPalette(spriteTemplate.paletteTag);
    }
    i = CreateSprite(&spriteTemplate, 0, 0, 0);
    if (i != MAX_SPRITES)
    {
        sprite = &gSprites[i];
        GetMapCoordsFromSpritePos(x + objectEvent->currentCoords.x, y + objectEvent->currentCoords.y, &sprite->x, &sprite->y);
        sprite->centerToCornerVecX = -(graphicsInfo->width >> 1);
        sprite->centerToCornerVecY = -(graphicsInfo->height >> 1);
        sprite->x += 8;
        sprite->y += 16 + sprite->centerToCornerVecY;
        sprite->images = graphicsInfo->images;
        if (objectEvent->movementType == MOVEMENT_TYPE_PLAYER)
        {
            SetPlayerAvatarObjectEventIdAndObjectId(objectEventId, i);
            objectEvent->warpArrowSpriteId = CreateWarpArrowSprite();
        }
        if (subspriteTables != NULL) {
            SetSubspriteTables(sprite, subspriteTables);
        }
        sprite->coordOffsetEnabled = TRUE;
        sprite->sObjEventId = objectEventId;
        objectEvent->spriteId = i;
        if (objectEvent->graphicsId == OBJ_EVENT_GFX_OW_MON) { // Set pokemon graphics
          FollowerSetGraphics(objectEvent, objectEvent->extra.mon.species, objectEvent->extra.mon.form, objectEvent->extra.mon.shiny, TRUE);
        }
        if (!objectEvent->inanimate && objectEvent->movementType != MOVEMENT_TYPE_PLAYER)
            StartSpriteAnim(sprite, GetFaceDirectionAnimNum(objectEvent->facingDirection));

        ResetObjectEventFldEffData(objectEvent);
        SetObjectSubpriorityByZCoord(objectEvent->previousElevation, sprite, 1);
    }
}

static void ResetObjectEventFldEffData(struct ObjectEvent *objectEvent)
{
    objectEvent->singleMovementActive = FALSE;
    objectEvent->triggerGroundEffectsOnMove = TRUE;
    objectEvent->noShadow = FALSE;
    objectEvent->hasReflection = FALSE;
    objectEvent->inShortGrass = FALSE;
    objectEvent->inShallowFlowingWater = FALSE;
    objectEvent->inSandPile = FALSE;
    objectEvent->inHotSprings = FALSE;
    ObjectEventClearHeldMovement(objectEvent);
}

static void SetPlayerAvatarObjectEventIdAndObjectId(u8 objectEventId, u8 spriteId)
{
    gPlayerAvatar.objectEventId = objectEventId;
    gPlayerAvatar.spriteId = spriteId;
    gPlayerAvatar.gender = GetPlayerAvatarGenderByGraphicsId(gObjectEvents[objectEventId].graphicsId);
    SetPlayerAvatarExtraStateTransition(gObjectEvents[objectEventId].graphicsId, PLAYER_AVATAR_FLAG_CONTROLLABLE);
}

// Update sprite's palette, freeing old palette if necessary
static u8 UpdateSpritePalette(const struct SpritePalette * spritePalette, struct Sprite * sprite) {
  // Free palette if otherwise unused
  sprite->inUse = FALSE;
  FieldEffectFreePaletteIfUnused(sprite->oam.paletteNum);
  sprite->inUse = TRUE;
<<<<<<< HEAD
  if (IndexOfSpritePaletteTag(spritePalette->tag) == 0xFF) {
    sprite->oam.paletteNum = LoadSpritePalette(spritePalette);
    UpdateSpritePaletteWithWeather(sprite->oam.paletteNum, FALSE);
  } else {
    sprite->oam.paletteNum = LoadSpritePalette(spritePalette);
  }

  return sprite->oam.paletteNum;
=======
  return sprite->oam.paletteNum = LoadSpritePalette(spritePalette);
>>>>>>> 5727a467
}

// Find and update based on template's paletteTag
// TODO: Add a better way to associate tags -> palettes besides listing them in sObjectEventSpritePalettes
u8 UpdateSpritePaletteByTemplate(const struct SpriteTemplate * template, struct Sprite * sprite) {
  u8 i = FindObjectEventPaletteIndexByTag(template->paletteTag);
  if (i == 0xFF)
    return i;
  return UpdateSpritePalette(&sObjectEventSpritePalettes[i], sprite);
}

// Set graphics *by info*
static void ObjectEventSetGraphics(struct ObjectEvent *objectEvent, const struct ObjectEventGraphicsInfo *graphicsInfo) {
  struct Sprite *sprite = &gSprites[objectEvent->spriteId];
  u8 i = FindObjectEventPaletteIndexByTag(graphicsInfo->paletteTag);
  if (i != 0xFF)
    UpdateSpritePalette(&sObjectEventSpritePalettes[i], sprite);
  sprite->oam.shape = graphicsInfo->oam->shape;
  sprite->oam.size = graphicsInfo->oam->size;
  sprite->images = graphicsInfo->images;
  sprite->anims = graphicsInfo->anims;
  sprite->subspriteTables = graphicsInfo->subspriteTables;
  objectEvent->inanimate = graphicsInfo->inanimate;
  SetSpritePosToMapCoords(objectEvent->currentCoords.x, objectEvent->currentCoords.y, &sprite->x, &sprite->y);
  sprite->centerToCornerVecX = -(graphicsInfo->width >> 1);
  sprite->centerToCornerVecY = -(graphicsInfo->height >> 1);
  sprite->x += 8;
  sprite->y += 16 + sprite->centerToCornerVecY;
  if (objectEvent->trackedByCamera)
  {
      CameraObjectReset1();
  }
}

void ObjectEventSetGraphicsId(struct ObjectEvent *objectEvent, u8 graphicsId)
{
    objectEvent->graphicsId = graphicsId;
    ObjectEventSetGraphics(objectEvent, GetObjectEventGraphicsInfo(graphicsId));
    objectEvent->graphicsId = graphicsId;
}

void ObjectEventSetGraphicsIdByLocalIdAndMap(u8 localId, u8 mapNum, u8 mapGroup, u8 graphicsId)
{
    u8 objectEventId;

    if (!TryGetObjectEventIdByLocalIdAndMap(localId, mapNum, mapGroup, &objectEventId))
        ObjectEventSetGraphicsId(&gObjectEvents[objectEventId], graphicsId);
}

void ObjectEventTurn(struct ObjectEvent *objectEvent, u8 direction)
{
    SetObjectEventDirection(objectEvent, direction);
    if (!objectEvent->inanimate)
    {
        StartSpriteAnim(&gSprites[objectEvent->spriteId], GetFaceDirectionAnimNum(objectEvent->facingDirection));
        SeekSpriteAnim(&gSprites[objectEvent->spriteId], 0);
    }
}

void ObjectEventTurnByLocalIdAndMap(u8 localId, u8 mapNum, u8 mapGroup, u8 direction)
{
    u8 objectEventId;

    if (!TryGetObjectEventIdByLocalIdAndMap(localId, mapNum, mapGroup, &objectEventId))
        ObjectEventTurn(&gObjectEvents[objectEventId], direction);
}

void PlayerObjectTurn(struct PlayerAvatar *playerAvatar, u8 direction)
{
    ObjectEventTurn(&gObjectEvents[playerAvatar->objectEventId], direction);
}

static void SetBerryTreeGraphics(struct ObjectEvent *objectEvent, u8 berryId, u8 berryStage) {
  const u8 graphicsId = gBerryTreeObjectEventGraphicsIdTablePointers[berryId][berryStage];
  const struct ObjectEventGraphicsInfo *graphicsInfo = GetObjectEventGraphicsInfo(graphicsId);
  struct Sprite *sprite = &gSprites[objectEvent->spriteId];
  UpdateSpritePalette(&sObjectEventSpritePalettes[gBerryTreePaletteSlotTablePointers[berryId][berryStage]-2], sprite);
  sprite->oam.shape = graphicsInfo->oam->shape;
  sprite->oam.size = graphicsInfo->oam->size;
  sprite->images = gBerryTreePicTablePointers[berryId];
  sprite->anims = graphicsInfo->anims;
  sprite->subspriteTables = graphicsInfo->subspriteTables;
  objectEvent->inanimate = graphicsInfo->inanimate;
  objectEvent->graphicsId = graphicsId;
  SetSpritePosToMapCoords(objectEvent->currentCoords.x, objectEvent->currentCoords.y, &sprite->x, &sprite->y);
  sprite->centerToCornerVecX = -(graphicsInfo->width >> 1);
  sprite->centerToCornerVecY = -(graphicsInfo->height >> 1);
  sprite->x += 8;
  sprite->y += 16 + sprite->centerToCornerVecY;
  if (objectEvent->trackedByCamera)
  {
      CameraObjectReset1();
  }
}

static void get_berry_tree_graphics(struct ObjectEvent *objectEvent, struct Sprite *sprite)
{
    u8 berryStage;
    u8 berryId;

    objectEvent->invisible = TRUE;
    sprite->invisible = TRUE;
    berryStage = GetStageByBerryTreeId(objectEvent->trainerRange_berryTreeId);
    if (berryStage != BERRY_STAGE_NO_BERRY)
    {
        objectEvent->invisible = FALSE;
        sprite->invisible = FALSE;
        berryId = GetBerryTypeByBerryTreeId(objectEvent->trainerRange_berryTreeId) - 1;
        berryStage--;
        if (berryId > ITEM_TO_BERRY(LAST_BERRY_INDEX))
            berryId = 0;

        SetBerryTreeGraphics(objectEvent, berryId, berryStage);
        StartSpriteAnim(sprite, berryStage);
    }
}

const struct ObjectEventGraphicsInfo *GetObjectEventGraphicsInfo(u8 graphicsId)
{
    u8 bard;

    if (graphicsId >= OBJ_EVENT_GFX_VARS)
        graphicsId = VarGetObjectEventGraphicsId(graphicsId - OBJ_EVENT_GFX_VARS);

    if (graphicsId == OBJ_EVENT_GFX_BARD)
    {
        bard = GetCurrentMauvilleOldMan();
        return gMauvilleOldManGraphicsInfoPointers[bard];
    }

    if (graphicsId >= NUM_OBJ_EVENT_GFX)
        graphicsId = OBJ_EVENT_GFX_NINJA_BOY;

    return gObjectEventGraphicsInfoPointers[graphicsId];
}

static void SetObjectEventDynamicGraphicsId(struct ObjectEvent *objectEvent)
{
    if (objectEvent->graphicsId >= OBJ_EVENT_GFX_VARS)
        objectEvent->graphicsId = VarGetObjectEventGraphicsId(objectEvent->graphicsId - OBJ_EVENT_GFX_VARS);
}

void SetObjectInvisibility(u8 localId, u8 mapNum, u8 mapGroup, bool8 invisible)
{
    u8 objectEventId;

    if (!TryGetObjectEventIdByLocalIdAndMap(localId, mapNum, mapGroup, &objectEventId))
        gObjectEvents[objectEventId].invisible = invisible;
}

void ObjectEventGetLocalIdAndMap(struct ObjectEvent *objectEvent, void *localId, void *mapNum, void *mapGroup)
{
    *(u8*)(localId) = objectEvent->localId;
    *(u8*)(mapNum) = objectEvent->mapNum;
    *(u8*)(mapGroup) = objectEvent->mapGroup;
}

void AllowObjectAtPosTriggerGroundEffects(s16 x, s16 y)
{
    u8 objectEventId;
    struct ObjectEvent *objectEvent;

    objectEventId = GetObjectEventIdByXY(x, y);
    if (objectEventId != OBJECT_EVENTS_COUNT)
    {
        objectEvent = &gObjectEvents[objectEventId];
        objectEvent->triggerGroundEffectsOnMove = TRUE;
    }
}

void SetObjectSubpriority(u8 localId, u8 mapNum, u8 mapGroup, u8 subpriority)
{
    u8 objectEventId;
    struct ObjectEvent *objectEvent;
    struct Sprite *sprite;

    if (!TryGetObjectEventIdByLocalIdAndMap(localId, mapNum, mapGroup, &objectEventId))
    {
        objectEvent = &gObjectEvents[objectEventId];
        sprite = &gSprites[objectEvent->spriteId];
        objectEvent->fixedPriority = TRUE;
        sprite->subpriority = subpriority;
    }
}

void ResetObjectSubpriority(u8 localId, u8 mapNum, u8 mapGroup)
{
    u8 objectEventId;
    struct ObjectEvent *objectEvent;

    if (!TryGetObjectEventIdByLocalIdAndMap(localId, mapNum, mapGroup, &objectEventId))
    {
        objectEvent = &gObjectEvents[objectEventId];
        objectEvent->fixedPriority = FALSE;
        objectEvent->triggerGroundEffectsOnMove = TRUE;
    }
}

void SetObjectEventSpritePosByLocalIdAndMap(u8 localId, u8 mapNum, u8 mapGroup, s16 x, s16 y)
{
    u8 objectEventId;
    struct Sprite *sprite;

    if (!TryGetObjectEventIdByLocalIdAndMap(localId, mapNum, mapGroup, &objectEventId))
    {
        sprite = &gSprites[gObjectEvents[objectEventId].spriteId];
        sprite->x2 = x;
        sprite->y2 = y;
    }
}

void FreeAndReserveObjectSpritePalettes(void)
{
    FreeAllSpritePalettes();
    gReservedSpritePaletteCount = 12;
}

u8 LoadObjectEventPalette(u16 paletteTag)
{
    u16 i = FindObjectEventPaletteIndexByTag(paletteTag);
    if (i == 0xFF)
        return i;
    return LoadSpritePaletteIfTagExists(&sObjectEventSpritePalettes[i]);
}

// Unused
static void LoadObjectEventPaletteSet(u16 *paletteTags)
{
    u8 i;

    for (i = 0; paletteTags[i] != OBJ_EVENT_PAL_TAG_NONE; i++)
        LoadObjectEventPalette(paletteTags[i]);
}

// Really just loads the palette and applies weather fade
static u8 LoadSpritePaletteIfTagExists(const struct SpritePalette *spritePalette)
{
    u8 paletteNum = IndexOfSpritePaletteTag(spritePalette->tag);
    if (paletteNum != 0xFF) // don't load twice; return
        return paletteNum;
    paletteNum = LoadSpritePalette(spritePalette);
    if (paletteNum != 0xFF)
        UpdateSpritePaletteWithWeather(paletteNum, FALSE);
    return paletteNum;
}

void PatchObjectPalette(u16 paletteTag, u8 paletteSlot)
{
    u8 paletteIndex = FindObjectEventPaletteIndexByTag(paletteTag);

    LoadPalette(sObjectEventSpritePalettes[paletteIndex].data, 16 * paletteSlot + 0x100, 0x20);
}

void PatchObjectPaletteRange(const u16 *paletteTags, u8 minSlot, u8 maxSlot)
{
    while (minSlot < maxSlot)
    {
        PatchObjectPalette(*paletteTags, minSlot);
        paletteTags++;
        minSlot++;
    }
}

static u8 FindObjectEventPaletteIndexByTag(u16 tag)
{
    u8 i;

    for (i = 0; sObjectEventSpritePalettes[i].tag != OBJ_EVENT_PAL_TAG_NONE; i++)
    {
        if (sObjectEventSpritePalettes[i].tag == tag)
            return i;
    }
    return 0xFF;
}

void LoadPlayerObjectReflectionPalette(u16 tag, u8 slot)
{
    u8 i;

    PatchObjectPalette(tag, slot);
    for (i = 0; sPlayerReflectionPaletteSets[i].tag != OBJ_EVENT_PAL_TAG_NONE; i++)
    {
        if (sPlayerReflectionPaletteSets[i].tag == tag)
        {
            PatchObjectPalette(sPlayerReflectionPaletteSets[i].data[sCurrentReflectionType], gReflectionEffectPaletteMap[slot]);
            return;
        }
    }
}

void LoadSpecialObjectReflectionPalette(u16 tag, u8 slot)
{
    u8 i;

    sCurrentSpecialObjectPaletteTag = tag;
    PatchObjectPalette(tag, slot);
    for (i = 0; sSpecialObjectReflectionPaletteSets[i].tag != OBJ_EVENT_PAL_TAG_NONE; i++)
    {
        if (sSpecialObjectReflectionPaletteSets[i].tag == tag)
        {
            PatchObjectPalette(sSpecialObjectReflectionPaletteSets[i].data[sCurrentReflectionType], gReflectionEffectPaletteMap[slot]);
            return;
        }
    }
}

static void _PatchObjectPalette(u16 tag, u8 slot)
{
    PatchObjectPalette(tag, slot);
}

// Unused
static void IncrementObjectEventCoords(struct ObjectEvent *objectEvent, s16 x, s16 y)
{
    objectEvent->previousCoords.x = objectEvent->currentCoords.x;
    objectEvent->previousCoords.y = objectEvent->currentCoords.y;
    objectEvent->currentCoords.x += x;
    objectEvent->currentCoords.y += y;
}

void ShiftObjectEventCoords(struct ObjectEvent *objectEvent, s16 x, s16 y)
{
    objectEvent->previousCoords.x = objectEvent->currentCoords.x;
    objectEvent->previousCoords.y = objectEvent->currentCoords.y;
    objectEvent->currentCoords.x = x;
    objectEvent->currentCoords.y = y;
}

static void SetObjectEventCoords(struct ObjectEvent *objectEvent, s16 x, s16 y)
{
    objectEvent->previousCoords.x = x;
    objectEvent->previousCoords.y = y;
    objectEvent->currentCoords.x = x;
    objectEvent->currentCoords.y = y;
}

void MoveObjectEventToMapCoords(struct ObjectEvent *objectEvent, s16 x, s16 y)
{
    struct Sprite *sprite;
    const struct ObjectEventGraphicsInfo *graphicsInfo;

    sprite = &gSprites[objectEvent->spriteId];
    graphicsInfo = GetObjectEventGraphicsInfo(objectEvent->graphicsId);
    SetObjectEventCoords(objectEvent, x, y);
    SetSpritePosToMapCoords(objectEvent->currentCoords.x, objectEvent->currentCoords.y, &sprite->x, &sprite->y);
    sprite->centerToCornerVecX = -(graphicsInfo->width >> 1);
    sprite->centerToCornerVecY = -(graphicsInfo->height >> 1);
    sprite->x += 8;
    sprite->y += 16 + sprite->centerToCornerVecY;
    ResetObjectEventFldEffData(objectEvent);
    if (objectEvent->trackedByCamera)
        CameraObjectReset1();
}

void TryMoveObjectEventToMapCoords(u8 localId, u8 mapNum, u8 mapGroup, s16 x, s16 y)
{
    u8 objectEventId;
    if (!TryGetObjectEventIdByLocalIdAndMap(localId, mapNum, mapGroup, &objectEventId))
    {
        x += MAP_OFFSET;
        y += MAP_OFFSET;
        MoveObjectEventToMapCoords(&gObjectEvents[objectEventId], x, y);
    }
}

void ShiftStillObjectEventCoords(struct ObjectEvent *objectEvent)
{
    ShiftObjectEventCoords(objectEvent, objectEvent->currentCoords.x, objectEvent->currentCoords.y);
}

void UpdateObjectEventCoordsForCameraUpdate(void)
{
    u8 i;
    s16 dx;
    s16 dy;

    if (gCamera.active)
    {
        dx = gCamera.x;
        dy = gCamera.y;
        for (i = 0; i < OBJECT_EVENTS_COUNT; i++)
        {
            if (gObjectEvents[i].active)
            {
                gObjectEvents[i].initialCoords.x -= dx;
                gObjectEvents[i].initialCoords.y -= dy;
                gObjectEvents[i].currentCoords.x -= dx;
                gObjectEvents[i].currentCoords.y -= dy;
                gObjectEvents[i].previousCoords.x -= dx;
                gObjectEvents[i].previousCoords.y -= dy;
            }
        }
    }
}

u8 GetObjectEventIdByXYZ(u16 x, u16 y, u8 z)
{
    u8 i;

    for (i = 0; i < OBJECT_EVENTS_COUNT; i++)
    {
        if (gObjectEvents[i].active)
        {
            if (gObjectEvents[i].currentCoords.x == x && gObjectEvents[i].currentCoords.y == y && ObjectEventDoesZCoordMatch(&gObjectEvents[i], z))
                return i;
        }
    }
    return OBJECT_EVENTS_COUNT;
}

static bool8 ObjectEventDoesZCoordMatch(struct ObjectEvent *objectEvent, u8 z)
{
    if (objectEvent->currentElevation != 0 && z != 0 && objectEvent->currentElevation != z)
        return FALSE;

    return TRUE;
}

void UpdateObjectEventsForCameraUpdate(s16 x, s16 y)
{
    UpdateObjectEventCoordsForCameraUpdate();
    TrySpawnObjectEvents(x, y);
    RemoveObjectEventsOutsideView();
}

#define sLinkedSpriteId data[0]
#define sState          data[1]

u8 AddCameraObject(u8 linkedSpriteId)
{
    u8 spriteId = CreateSprite(&sCameraSpriteTemplate, 0, 0, 4);

    gSprites[spriteId].invisible = TRUE;
    gSprites[spriteId].sLinkedSpriteId = linkedSpriteId;
    return spriteId;
}

static void SpriteCB_CameraObject(struct Sprite *sprite)
{
    void (*callbacks[ARRAY_COUNT(sCameraObjectFuncs)])(struct Sprite *);

    memcpy(callbacks, sCameraObjectFuncs, sizeof sCameraObjectFuncs);
    callbacks[sprite->sState](sprite);
}

static void CameraObject_0(struct Sprite *sprite)
{
    sprite->x = gSprites[sprite->sLinkedSpriteId].x;
    sprite->y = gSprites[sprite->sLinkedSpriteId].y;
    sprite->invisible = TRUE;
    sprite->sState = 1;
    CameraObject_1(sprite);
}

static void CameraObject_1(struct Sprite *sprite)
{
    s16 x = gSprites[sprite->sLinkedSpriteId].x;
    s16 y = gSprites[sprite->sLinkedSpriteId].y;

    sprite->data[2] = x - sprite->x;
    sprite->data[3] = y - sprite->y;
    sprite->x = x;
    sprite->y = y;
}

static void CameraObject_2(struct Sprite *sprite)
{
    sprite->x = gSprites[sprite->sLinkedSpriteId].x;
    sprite->y = gSprites[sprite->sLinkedSpriteId].y;
    sprite->data[2] = 0;
    sprite->data[3] = 0;
}

static struct Sprite *FindCameraSprite(void)
{
    u8 i;

    for (i = 0; i < MAX_SPRITES; i++)
    {
        if (gSprites[i].inUse && gSprites[i].callback == SpriteCB_CameraObject)
            return &gSprites[i];
    }
    return NULL;
}

void CameraObjectReset1(void)
{
    struct Sprite *camera;

    camera = FindCameraSprite();
    if (camera != NULL)
    {
        camera->sState = 0;
        camera->callback(camera);
    }
}

void CameraObjectSetFollowedSpriteId(u8 spriteId)
{
    struct Sprite *camera;

    camera = FindCameraSprite();
    if (camera != NULL)
    {
        camera->sLinkedSpriteId = spriteId;
        CameraObjectReset1();
    }
}

// Unused
static u8 CameraObjectGetFollowedSpriteId(void)
{
    struct Sprite *camera;

    camera = FindCameraSprite();
    if (camera == NULL)
        return MAX_SPRITES;

    return camera->sLinkedSpriteId;
}

void CameraObjectReset2(void)
{
    // UB: Possible null dereference
#ifdef UBFIX
    struct Sprite *camera = FindCameraSprite();
    if (camera)
        camera->sState = 2;
#else
    FindCameraSprite()->sState = 2;
#endif // UBFIX
}

u8 CopySprite(struct Sprite *sprite, s16 x, s16 y, u8 subpriority)
{
    u8 i;

    for (i = 0; i < MAX_SPRITES; i++)
    {
        if (!gSprites[i].inUse)
        {
            gSprites[i] = *sprite;
            gSprites[i].x = x;
            gSprites[i].y = y;
            gSprites[i].subpriority = subpriority;
            break;
        }
    }
    return i;
}

u8 CreateCopySpriteAt(struct Sprite *sprite, s16 x, s16 y, u8 subpriority)
{
    s16 i;

    for (i = MAX_SPRITES - 1; i > -1; i--)
    {
        if (!gSprites[i].inUse)
        {
            gSprites[i] = *sprite;
            gSprites[i].x = x;
            gSprites[i].y = y;
            gSprites[i].subpriority = subpriority;
            return i;
        }
    }
    return MAX_SPRITES;
}

void SetObjectEventDirection(struct ObjectEvent *objectEvent, u8 direction)
{
    s8 d2;
    objectEvent->previousMovementDirection = objectEvent->facingDirection;
    if (!objectEvent->facingDirectionLocked)
    {
        d2 = direction;
        objectEvent->facingDirection = d2;
    }
    objectEvent->movementDirection = direction;
}

static const u8 *GetObjectEventScriptPointerByLocalIdAndMap(u8 localId, u8 mapNum, u8 mapGroup)
{
    if (localId == OBJ_EVENT_ID_FOLLOWER) {
      return EventScript_Follower;
    }
    return GetObjectEventTemplateByLocalIdAndMap(localId, mapNum, mapGroup)->script;
}

const u8 *GetObjectEventScriptPointerByObjectEventId(u8 objectEventId)
{
    return GetObjectEventScriptPointerByLocalIdAndMap(gObjectEvents[objectEventId].localId, gObjectEvents[objectEventId].mapNum, gObjectEvents[objectEventId].mapGroup);
}

static u16 GetObjectEventFlagIdByLocalIdAndMap(u8 localId, u8 mapNum, u8 mapGroup)
{
    struct ObjectEventTemplate *obj = GetObjectEventTemplateByLocalIdAndMap(localId, mapNum, mapGroup);
#ifdef UBFIX
    // BUG: The function may return NULL, and attempting to read from NULL may freeze the game using modern compilers.
    if (obj == NULL)
        return 0;
#endif // UBFIX
    return obj->flagId;
}

static u16 GetObjectEventFlagIdByObjectEventId(u8 objectEventId)
{
    return GetObjectEventFlagIdByLocalIdAndMap(gObjectEvents[objectEventId].localId, gObjectEvents[objectEventId].mapNum, gObjectEvents[objectEventId].mapGroup);
}

// Unused
static u8 GetObjectTrainerTypeByLocalIdAndMap(u8 localId, u8 mapNum, u8 mapGroup)
{
    u8 objectEventId;

    if (TryGetObjectEventIdByLocalIdAndMap(localId, mapNum, mapGroup, &objectEventId))
        return 0xFF;

    return gObjectEvents[objectEventId].trainerType;
}

// Unused
static u8 GetObjectTrainerTypeByObjectEventId(u8 objectEventId)
{
    return gObjectEvents[objectEventId].trainerType;
}

// Unused
u8 GetObjectEventBerryTreeIdByLocalIdAndMap(u8 localId, u8 mapNum, u8 mapGroup)
{
    u8 objectEventId;

    if (TryGetObjectEventIdByLocalIdAndMap(localId, mapNum, mapGroup, &objectEventId))
        return 0xFF;

    return gObjectEvents[objectEventId].trainerRange_berryTreeId;
}

u8 GetObjectEventBerryTreeId(u8 objectEventId)
{
    return gObjectEvents[objectEventId].trainerRange_berryTreeId;
}

static struct ObjectEventTemplate *GetObjectEventTemplateByLocalIdAndMap(u8 localId, u8 mapNum, u8 mapGroup)
{
    struct ObjectEventTemplate *templates;
    const struct MapHeader *mapHeader;
    u8 count;

    if (gSaveBlock1Ptr->location.mapNum == mapNum && gSaveBlock1Ptr->location.mapGroup == mapGroup)
    {
        templates = gSaveBlock1Ptr->objectEventTemplates;
        count = gMapHeader.events->objectEventCount;
    }
    else
    {
        mapHeader = Overworld_GetMapHeaderByGroupAndId(mapGroup, mapNum);
        templates = mapHeader->events->objectEvents;
        count = mapHeader->events->objectEventCount;
    }
    return FindObjectEventTemplateByLocalId(localId, templates, count);
}

static struct ObjectEventTemplate *FindObjectEventTemplateByLocalId(u8 localId, struct ObjectEventTemplate *templates, u8 count)
{
    u8 i;

    for (i = 0; i < count; i++)
    {
        if (templates[i].localId == localId)
            return &templates[i];
    }
    return NULL;
}

struct ObjectEventTemplate *GetBaseTemplateForObjectEvent(const struct ObjectEvent *objectEvent)
{
    int i;

    if (objectEvent->mapNum != gSaveBlock1Ptr->location.mapNum
     || objectEvent->mapGroup != gSaveBlock1Ptr->location.mapGroup)
        return NULL;

    for (i = 0; i < OBJECT_EVENT_TEMPLATES_COUNT; i++)
    {
        if (objectEvent->localId == gSaveBlock1Ptr->objectEventTemplates[i].localId)
            return &gSaveBlock1Ptr->objectEventTemplates[i];
    }
    return NULL;
}

void OverrideTemplateCoordsForObjectEvent(const struct ObjectEvent *objectEvent)
{
    struct ObjectEventTemplate *objectEventTemplate;

    objectEventTemplate = GetBaseTemplateForObjectEvent(objectEvent);
    if (objectEventTemplate != NULL)
    {
        objectEventTemplate->x = objectEvent->currentCoords.x - MAP_OFFSET;
        objectEventTemplate->y = objectEvent->currentCoords.y - MAP_OFFSET;
    }
}

static void OverrideObjectEventTemplateScript(const struct ObjectEvent *objectEvent, const u8 *script)
{
    struct ObjectEventTemplate *objectEventTemplate;

    objectEventTemplate = GetBaseTemplateForObjectEvent(objectEvent);
    if (objectEventTemplate)
        objectEventTemplate->script = script;
}

void TryOverrideTemplateCoordsForObjectEvent(const struct ObjectEvent *objectEvent, u8 movementType)
{
    struct ObjectEventTemplate *objectEventTemplate;

    objectEventTemplate = GetBaseTemplateForObjectEvent(objectEvent);
    if (objectEventTemplate != NULL)
        objectEventTemplate->movementType = movementType;
}

void TryOverrideObjectEventTemplateCoords(u8 localId, u8 mapNum, u8 mapGroup)
{
    u8 objectEventId;
    if (!TryGetObjectEventIdByLocalIdAndMap(localId, mapNum, mapGroup, &objectEventId))
        OverrideTemplateCoordsForObjectEvent(&gObjectEvents[objectEventId]);
}

void OverrideSecretBaseDecorationSpriteScript(u8 localId, u8 mapNum, u8 mapGroup, u8 decorationCategory)
{
    u8 objectEventId;
    if (!TryGetObjectEventIdByLocalIdAndMap(localId, mapNum, mapGroup, &objectEventId))
    {
        switch (decorationCategory)
        {
        case DECORCAT_DOLL:
            OverrideObjectEventTemplateScript(&gObjectEvents[objectEventId], SecretBase_EventScript_DollInteract);
            break;
        case DECORCAT_CUSHION:
            OverrideObjectEventTemplateScript(&gObjectEvents[objectEventId], SecretBase_EventScript_CushionInteract);
            break;
        }
    }
}

void InitObjectEventPalettes(u8 palSlot)
{
    FreeAndReserveObjectSpritePalettes();
    sCurrentSpecialObjectPaletteTag = OBJ_EVENT_PAL_TAG_NONE;
    sCurrentReflectionType = palSlot;
    if (palSlot == 1)
    {
        PatchObjectPaletteRange(sObjectPaletteTagSets[sCurrentReflectionType], 0, 6);
        gReservedSpritePaletteCount = 8;
    }
    else
    {
        PatchObjectPaletteRange(sObjectPaletteTagSets[sCurrentReflectionType], 0, 10);
    }
}

u16 GetObjectPaletteTag(u8 palSlot)
{
    u8 i;

    if (palSlot < 10)
        return sObjectPaletteTagSets[sCurrentReflectionType][palSlot];

    for (i = 0; sSpecialObjectReflectionPaletteSets[i].tag != OBJ_EVENT_PAL_TAG_NONE; i++)
    {
        if (sSpecialObjectReflectionPaletteSets[i].tag == sCurrentSpecialObjectPaletteTag)
            return sSpecialObjectReflectionPaletteSets[i].data[sCurrentReflectionType];
    }
    return OBJ_EVENT_PAL_TAG_NONE;
}

movement_type_empty_callback(MovementType_None)
movement_type_def(MovementType_WanderAround, gMovementTypeFuncs_WanderAround)

bool8 MovementType_WanderAround_Step0(struct ObjectEvent *objectEvent, struct Sprite *sprite)
{
    ClearObjectEventMovement(objectEvent, sprite);
    sprite->sTypeFuncId = 1;
    return TRUE;
}

bool8 MovementType_WanderAround_Step1(struct ObjectEvent *objectEvent, struct Sprite *sprite)
{
    ObjectEventSetSingleMovement(objectEvent, sprite, GetFaceDirectionMovementAction(objectEvent->facingDirection));
    sprite->sTypeFuncId = 2;
    return TRUE;
}

bool8 MovementType_WanderAround_Step2(struct ObjectEvent *objectEvent, struct Sprite *sprite)
{
    if (!ObjectEventExecSingleMovementAction(objectEvent, sprite))
        return FALSE;
    SetMovementDelay(sprite, sMovementDelaysMedium[Random() & 3]);
    sprite->sTypeFuncId = 3;
    return TRUE;
}

bool8 MovementType_WanderAround_Step3(struct ObjectEvent *objectEvent, struct Sprite *sprite)
{
    if (WaitForMovementDelay(sprite))
    {
        sprite->sTypeFuncId = 4;
        return TRUE;
    }
    return FALSE;
}

bool8 MovementType_WanderAround_Step4(struct ObjectEvent *objectEvent, struct Sprite *sprite)
{
    u8 directions[4];
    u8 chosenDirection;

    memcpy(directions, gStandardDirections, sizeof directions);
    chosenDirection = directions[Random() & 3];
    SetObjectEventDirection(objectEvent, chosenDirection);
    sprite->sTypeFuncId = 5;
    if (GetCollisionInDirection(objectEvent, chosenDirection))
        sprite->sTypeFuncId = 1;

    return TRUE;
}

bool8 MovementType_WanderAround_Step5(struct ObjectEvent *objectEvent, struct Sprite *sprite)
{
    ObjectEventSetSingleMovement(objectEvent, sprite, GetWalkNormalMovementAction(objectEvent->movementDirection));
    objectEvent->singleMovementActive = TRUE;
    sprite->sTypeFuncId = 6;
    return TRUE;
}

bool8 MovementType_WanderAround_Step6(struct ObjectEvent *objectEvent, struct Sprite *sprite)
{
    if (ObjectEventExecSingleMovementAction(objectEvent, sprite))
    {
        objectEvent->singleMovementActive = FALSE;
        sprite->sTypeFuncId = 1;
    }
    return FALSE;
}

bool8 ObjectEventIsTrainerAndCloseToPlayer(struct ObjectEvent *objectEvent)
{
    s16 playerX;
    s16 playerY;
    s16 objX;
    s16 objY;
    s16 minX;
    s16 maxX;
    s16 minY;
    s16 maxY;

    if (!TestPlayerAvatarFlags(PLAYER_AVATAR_FLAG_DASH))
        return FALSE;

    if (objectEvent->trainerType != TRAINER_TYPE_NORMAL && objectEvent->trainerType != TRAINER_TYPE_BURIED)
        return FALSE;

    PlayerGetDestCoords(&playerX, &playerY);
    objX = objectEvent->currentCoords.x;
    objY = objectEvent->currentCoords.y;
    minX = objX - objectEvent->trainerRange_berryTreeId;
    minY = objY - objectEvent->trainerRange_berryTreeId;
    maxX = objX + objectEvent->trainerRange_berryTreeId;
    maxY = objY + objectEvent->trainerRange_berryTreeId;
    if (minX > playerX || maxX < playerX
     || minY > playerY || maxY < playerY)
        return FALSE;

    return TRUE;
}

u8 GetVectorDirection(s16 dx, s16 dy, s16 absdx, s16 absdy)
{
    u8 direction;

    if (absdx > absdy)
    {
        direction = DIR_EAST;
        if (dx < 0)
            direction = DIR_WEST;
    }
    else
    {
        direction = DIR_SOUTH;
        if (dy < 0)
            direction = DIR_NORTH;
    }
    return direction;
}

u8 GetLimitedVectorDirection_SouthNorth(s16 dx, s16 dy, s16 absdx, s16 absdy)
{
    u8 direction;

    direction = DIR_SOUTH;
    if (dy < 0)
        direction = DIR_NORTH;
    return direction;
}

u8 GetLimitedVectorDirection_WestEast(s16 dx, s16 dy, s16 absdx, s16 absdy)
{
    u8 direction;

    direction = DIR_EAST;
    if (dx < 0)
        direction = DIR_WEST;
    return direction;
}

u8 GetLimitedVectorDirection_WestNorth(s16 dx, s16 dy, s16 absdx, s16 absdy)
{
    u8 direction;

    direction = GetVectorDirection(dx, dy, absdx, absdy);
    if (direction == DIR_SOUTH)
    {
        direction = GetLimitedVectorDirection_WestEast(dx, dy, absdx, absdy);
        if (direction == DIR_EAST)
            direction = DIR_NORTH;
    }
    else if (direction == DIR_EAST)
    {
        direction = GetLimitedVectorDirection_SouthNorth(dx, dy, absdx, absdy);
        if (direction == DIR_SOUTH)
            direction = DIR_NORTH;
    }
    return direction;
}

u8 GetLimitedVectorDirection_EastNorth(s16 dx, s16 dy, s16 absdx, s16 absdy)
{
    u8 direction;

    direction = GetVectorDirection(dx, dy, absdx, absdy);
    if (direction == DIR_SOUTH)
    {
        direction = GetLimitedVectorDirection_WestEast(dx, dy, absdx, absdy);
        if (direction == DIR_WEST)
            direction = DIR_NORTH;
    }
    else if (direction == DIR_WEST)
    {
        direction = GetLimitedVectorDirection_SouthNorth(dx, dy, absdx, absdy);
        if (direction == DIR_SOUTH)
            direction = DIR_NORTH;
    }
    return direction;
}

u8 GetLimitedVectorDirection_WestSouth(s16 dx, s16 dy, s16 absdx, s16 absdy)
{
    u8 direction;

    direction = GetVectorDirection(dx, dy, absdx, absdy);
    if (direction == DIR_NORTH)
    {
        direction = GetLimitedVectorDirection_WestEast(dx, dy, absdx, absdy);
        if (direction == DIR_EAST)
            direction = DIR_SOUTH;
    }
    else if (direction == DIR_EAST)
    {
        direction = GetLimitedVectorDirection_SouthNorth(dx, dy, absdx, absdy);
        if (direction == DIR_NORTH)
            direction = DIR_SOUTH;
    }
    return direction;
}

u8 GetLimitedVectorDirection_EastSouth(s16 dx, s16 dy, s16 absdx, s16 absdy)
{
    u8 direction;

    direction = GetVectorDirection(dx, dy, absdx, absdy);
    if (direction == DIR_NORTH)
    {
        direction = GetLimitedVectorDirection_WestEast(dx, dy, absdx, absdy);
        if (direction == DIR_WEST)
            direction = DIR_SOUTH;
    }
    else if (direction == DIR_WEST)
    {
        direction = GetLimitedVectorDirection_SouthNorth(dx, dy, absdx, absdy);
        if (direction == DIR_NORTH)
            direction = DIR_SOUTH;
    }
    return direction;
}

u8 GetLimitedVectorDirection_SouthNorthWest(s16 dx, s16 dy, s16 absdx, s16 absdy)
{
    u8 direction;

    direction = GetVectorDirection(dx, dy, absdx, absdy);
    if (direction == DIR_EAST)
        direction = GetLimitedVectorDirection_SouthNorth(dx, dy, absdx, absdy);
    return direction;
}

u8 GetLimitedVectorDirection_SouthNorthEast(s16 dx, s16 dy, s16 absdx, s16 absdy)
{
    u8 direction;

    direction = GetVectorDirection(dx, dy, absdx, absdy);
    if (direction == DIR_WEST)
        direction = GetLimitedVectorDirection_SouthNorth(dx, dy, absdx, absdy);
    return direction;
}

u8 GetLimitedVectorDirection_NorthWestEast(s16 dx, s16 dy, s16 absdx, s16 absdy)
{
    u8 direction;

    direction = GetVectorDirection(dx, dy, absdx, absdy);
    if (direction == DIR_SOUTH)
        direction = GetLimitedVectorDirection_WestEast(dx, dy, absdx, absdy);
    return direction;
}

u8 GetLimitedVectorDirection_SouthWestEast(s16 dx, s16 dy, s16 absdx, s16 absdy)
{
    u8 direction;

    direction = GetVectorDirection(dx, dy, absdx, absdy);
    if (direction == DIR_NORTH)
        direction = GetLimitedVectorDirection_WestEast(dx, dy, absdx, absdy);
    return direction;
}

u8 TryGetTrainerEncounterDirection(struct ObjectEvent *objectEvent, u8 movementType)
{
    s16 dx, dy;
    s16 absdx, absdy;

    if (!ObjectEventIsTrainerAndCloseToPlayer(objectEvent))
        return DIR_NONE;

    PlayerGetDestCoords(&dx, &dy);
    dx -= objectEvent->currentCoords.x;
    dy -= objectEvent->currentCoords.y;
    absdx = dx;
    absdy = dy;

    if (absdx < 0)
        absdx = -absdx;
    if (absdy < 0)
        absdy = -absdy;

    return gGetVectorDirectionFuncs[movementType](dx, dy, absdx, absdy);
}

movement_type_def(MovementType_LookAround, gMovementTypeFuncs_LookAround)

bool8 MovementType_LookAround_Step0(struct ObjectEvent *objectEvent, struct Sprite *sprite)
{
    ClearObjectEventMovement(objectEvent, sprite);
    sprite->sTypeFuncId = 1;
    return TRUE;
}

bool8 MovementType_LookAround_Step1(struct ObjectEvent *objectEvent, struct Sprite *sprite)
{
    ObjectEventSetSingleMovement(objectEvent, sprite, GetFaceDirectionMovementAction(objectEvent->facingDirection));
    sprite->sTypeFuncId = 2;
    return TRUE;
}

bool8 MovementType_LookAround_Step2(struct ObjectEvent *objectEvent, struct Sprite *sprite)
{
    if (ObjectEventExecSingleMovementAction(objectEvent, sprite))
    {
        SetMovementDelay(sprite, sMovementDelaysMedium[Random() & 3]);
        objectEvent->singleMovementActive = FALSE;
        sprite->sTypeFuncId = 3;
    }
    return FALSE;
}

bool8 MovementType_LookAround_Step3(struct ObjectEvent *objectEvent, struct Sprite *sprite)
{
    if (WaitForMovementDelay(sprite) || ObjectEventIsTrainerAndCloseToPlayer(objectEvent))
    {
        sprite->sTypeFuncId = 4;
        return TRUE;
    }
    return FALSE;
}

bool8 MovementType_LookAround_Step4(struct ObjectEvent *objectEvent, struct Sprite *sprite)
{
    u8 direction;
    u8 directions[4];
    memcpy(directions, gStandardDirections, sizeof directions);
    direction = TryGetTrainerEncounterDirection(objectEvent, RUNFOLLOW_ANY);
    if (direction == DIR_NONE)
        direction = directions[Random() & 3];

    SetObjectEventDirection(objectEvent, direction);
    sprite->sTypeFuncId = 1;
    return TRUE;
}

movement_type_def(MovementType_WanderUpAndDown, gMovementTypeFuncs_WanderUpAndDown)

bool8 MovementType_WanderUpAndDown_Step0(struct ObjectEvent *objectEvent, struct Sprite *sprite)
{
    ClearObjectEventMovement(objectEvent, sprite);
    sprite->sTypeFuncId = 1;
    return TRUE;
}

bool8 MovementType_WanderUpAndDown_Step1(struct ObjectEvent *objectEvent, struct Sprite *sprite)
{
    ObjectEventSetSingleMovement(objectEvent, sprite, GetFaceDirectionMovementAction(objectEvent->facingDirection));
    sprite->sTypeFuncId = 2;
    return TRUE;
}

bool8 MovementType_WanderUpAndDown_Step2(struct ObjectEvent *objectEvent, struct Sprite *sprite)
{
    if (!ObjectEventExecSingleMovementAction(objectEvent, sprite))
        return FALSE;

    SetMovementDelay(sprite, sMovementDelaysMedium[Random() & 3]);
    sprite->sTypeFuncId = 3;
    return TRUE;
}

bool8 MovementType_WanderUpAndDown_Step3(struct ObjectEvent *objectEvent, struct Sprite *sprite)
{
    if (WaitForMovementDelay(sprite))
    {
        sprite->sTypeFuncId = 4;
        return TRUE;
    }
    return FALSE;
}

bool8 MovementType_WanderUpAndDown_Step4(struct ObjectEvent *objectEvent, struct Sprite *sprite)
{
    u8 direction;
    u8 directions[2];
    memcpy(directions, gUpAndDownDirections, sizeof directions);
    direction = directions[Random() & 1];
    SetObjectEventDirection(objectEvent, direction);
    sprite->sTypeFuncId = 5;
    if (GetCollisionInDirection(objectEvent, direction))
        sprite->sTypeFuncId = 1;

    return TRUE;
}

bool8 MovementType_WanderUpAndDown_Step5(struct ObjectEvent *objectEvent, struct Sprite *sprite)
{
    ObjectEventSetSingleMovement(objectEvent, sprite, GetWalkNormalMovementAction(objectEvent->movementDirection));
    objectEvent->singleMovementActive = TRUE;
    sprite->sTypeFuncId = 6;
    return TRUE;
}

bool8 MovementType_WanderUpAndDown_Step6(struct ObjectEvent *objectEvent, struct Sprite *sprite)
{
    if (ObjectEventExecSingleMovementAction(objectEvent, sprite))
    {
        objectEvent->singleMovementActive = FALSE;
        sprite->sTypeFuncId = 1;
    }
    return FALSE;
}

movement_type_def(MovementType_WanderLeftAndRight, gMovementTypeFuncs_WanderLeftAndRight)

bool8 MovementType_WanderLeftAndRight_Step0(struct ObjectEvent *objectEvent, struct Sprite *sprite)
{
    ClearObjectEventMovement(objectEvent, sprite);
    sprite->sTypeFuncId = 1;
    return TRUE;
}

bool8 MovementType_WanderLeftAndRight_Step1(struct ObjectEvent *objectEvent, struct Sprite *sprite)
{
    ObjectEventSetSingleMovement(objectEvent, sprite, GetFaceDirectionMovementAction(objectEvent->facingDirection));
    sprite->sTypeFuncId = 2;
    return TRUE;
}

bool8 MovementType_WanderLeftAndRight_Step2(struct ObjectEvent *objectEvent, struct Sprite *sprite)
{
    if (!ObjectEventExecSingleMovementAction(objectEvent, sprite))
        return FALSE;

    SetMovementDelay(sprite, sMovementDelaysMedium[Random() & 3]);
    sprite->sTypeFuncId = 3;
    return TRUE;
}

bool8 MovementType_WanderLeftAndRight_Step3(struct ObjectEvent *objectEvent, struct Sprite *sprite)
{
    if (WaitForMovementDelay(sprite))
    {
        sprite->sTypeFuncId = 4;
        return TRUE;
    }
    return FALSE;
}

bool8 MovementType_WanderLeftAndRight_Step4(struct ObjectEvent *objectEvent, struct Sprite *sprite)
{
    u8 direction;
    u8 directions[2];
    memcpy(directions, gLeftAndRightDirections, sizeof directions);
    direction = directions[Random() & 1];
    SetObjectEventDirection(objectEvent, direction);
    sprite->sTypeFuncId = 5;
    if (GetCollisionInDirection(objectEvent, direction))
        sprite->sTypeFuncId = 1;

    return TRUE;
}

bool8 MovementType_WanderLeftAndRight_Step5(struct ObjectEvent *objectEvent, struct Sprite *sprite)
{
    ObjectEventSetSingleMovement(objectEvent, sprite, GetWalkNormalMovementAction(objectEvent->movementDirection));
    objectEvent->singleMovementActive = TRUE;
    sprite->sTypeFuncId = 6;
    return TRUE;
}

bool8 MovementType_WanderLeftAndRight_Step6(struct ObjectEvent *objectEvent, struct Sprite *sprite)
{
    if (ObjectEventExecSingleMovementAction(objectEvent, sprite))
    {
        objectEvent->singleMovementActive = FALSE;
        sprite->sTypeFuncId = 1;
    }
    return FALSE;
}

movement_type_def(MovementType_FaceDirection, gMovementTypeFuncs_FaceDirection)

bool8 MovementType_FaceDirection_Step0(struct ObjectEvent *objectEvent, struct Sprite *sprite)
{
    ClearObjectEventMovement(objectEvent, sprite);
    ObjectEventSetSingleMovement(objectEvent, sprite, GetFaceDirectionMovementAction(objectEvent->facingDirection));
    sprite->sTypeFuncId = 1;
    return TRUE;
}

bool8 MovementType_FaceDirection_Step1(struct ObjectEvent *objectEvent, struct Sprite *sprite)
{
    if (ObjectEventExecSingleMovementAction(objectEvent, sprite))
    {
        sprite->sTypeFuncId = 2;
        return TRUE;
    }
    return FALSE;
}

bool8 MovementType_FaceDirection_Step2(struct ObjectEvent *objectEvent, struct Sprite *sprite)
{
    objectEvent->singleMovementActive = FALSE;
    return FALSE;
}

static bool8 ObjectEventCB2_BerryTree(struct ObjectEvent *objectEvent, struct Sprite *sprite);
extern bool8 (*const gMovementTypeFuncs_BerryTreeGrowth[])(struct ObjectEvent *objectEvent, struct Sprite *sprite);

enum {
    BERRYTREEFUNC_NORMAL,
    BERRYTREEFUNC_MOVE,
    BERRYTREEFUNC_SPARKLE_START,
    BERRYTREEFUNC_SPARKLE,
    BERRYTREEFUNC_SPARKLE_END,
};

#define sTimer          data[2]
#define sBerryTreeFlags data[7]

#define BERRY_FLAG_SET_GFX     (1 << 0)
#define BERRY_FLAG_SPARKLING   (1 << 1)
#define BERRY_FLAG_JUST_PICKED (1 << 2)

void MovementType_BerryTreeGrowth(struct Sprite *sprite)
{
    struct ObjectEvent *objectEvent;

    objectEvent = &gObjectEvents[sprite->sObjEventId];
    if (!(sprite->sBerryTreeFlags & BERRY_FLAG_SET_GFX))
    {
        get_berry_tree_graphics(objectEvent, sprite);
        sprite->sBerryTreeFlags |= BERRY_FLAG_SET_GFX;
    }
    UpdateObjectEventCurrentMovement(objectEvent, sprite, ObjectEventCB2_BerryTree);
}
static bool8 ObjectEventCB2_BerryTree(struct ObjectEvent *objectEvent, struct Sprite *sprite)
{
    return gMovementTypeFuncs_BerryTreeGrowth[sprite->sTypeFuncId](objectEvent, sprite);
}

// BERRYTREEFUNC_NORMAL
bool8 MovementType_BerryTreeGrowth_Normal(struct ObjectEvent *objectEvent, struct Sprite *sprite)
{
    u8 berryStage;
    ClearObjectEventMovement(objectEvent, sprite);
    objectEvent->invisible = TRUE;
    sprite->invisible = TRUE;
    berryStage = GetStageByBerryTreeId(objectEvent->trainerRange_berryTreeId);
    if (berryStage == BERRY_STAGE_NO_BERRY)
    {
        if (!(sprite->sBerryTreeFlags & BERRY_FLAG_JUST_PICKED) && sprite->animNum == BERRY_STAGE_FLOWERING)
        {
            gFieldEffectArguments[0] = objectEvent->currentCoords.x;
            gFieldEffectArguments[1] = objectEvent->currentCoords.y;
            gFieldEffectArguments[2] = sprite->subpriority - 1;
            gFieldEffectArguments[3] = sprite->oam.priority;
            FieldEffectStart(FLDEFF_BERRY_TREE_GROWTH_SPARKLE);
            sprite->animNum = berryStage;
        }
        return FALSE;
    }
    objectEvent->invisible = FALSE;
    sprite->invisible = FALSE;
    berryStage--;
    if (sprite->animNum != berryStage)
    {
        sprite->sTypeFuncId = BERRYTREEFUNC_SPARKLE_START;
        return TRUE;
    }
    get_berry_tree_graphics(objectEvent, sprite);
    ObjectEventSetSingleMovement(objectEvent, sprite, MOVEMENT_ACTION_START_ANIM_IN_DIRECTION);
    sprite->sTypeFuncId = BERRYTREEFUNC_MOVE;
    return TRUE;
}

// BERRYTREEFUNC_MOVE
bool8 MovementType_BerryTreeGrowth_Move(struct ObjectEvent *objectEvent, struct Sprite *sprite)
{
    if (ObjectEventExecSingleMovementAction(objectEvent, sprite))
    {
        sprite->sTypeFuncId = BERRYTREEFUNC_NORMAL;
        return TRUE;
    }
    return FALSE;
}

// BERRYTREEFUNC_SPARKLE_START
bool8 MovementType_BerryTreeGrowth_SparkleStart(struct ObjectEvent *objectEvent, struct Sprite *sprite)
{
    objectEvent->singleMovementActive = TRUE;
    sprite->sTypeFuncId = BERRYTREEFUNC_SPARKLE;
    sprite->sTimer = 0;
    sprite->sBerryTreeFlags |= BERRY_FLAG_SPARKLING;
    gFieldEffectArguments[0] = objectEvent->currentCoords.x;
    gFieldEffectArguments[1] = objectEvent->currentCoords.y;
    gFieldEffectArguments[2] = sprite->subpriority - 1;
    gFieldEffectArguments[3] = sprite->oam.priority;
    FieldEffectStart(FLDEFF_BERRY_TREE_GROWTH_SPARKLE);
    return TRUE;
}

// BERRYTREEFUNC_SPARKLE
bool8 MovementType_BerryTreeGrowth_Sparkle(struct ObjectEvent *objectEvent, struct Sprite *sprite)
{
    sprite->sTimer++;
    objectEvent->invisible = (sprite->sTimer & 2) >> 1;
    sprite->animPaused = TRUE;
    if (sprite->sTimer > 64)
    {
        get_berry_tree_graphics(objectEvent, sprite);
        sprite->sTypeFuncId = BERRYTREEFUNC_SPARKLE_END;
        sprite->sTimer = 0;
        return TRUE;
    }
    return FALSE;
}

// BERRYTREEFUNC_SPARKLE_END
bool8 MovementType_BerryTreeGrowth_SparkleEnd(struct ObjectEvent *objectEvent, struct Sprite *sprite)
{
    sprite->sTimer++;
    objectEvent->invisible = (sprite->sTimer & 2) >> 1;
    sprite->animPaused = TRUE;
    if (sprite->sTimer > 64)
    {
        sprite->sTypeFuncId = BERRYTREEFUNC_NORMAL;
        sprite->sBerryTreeFlags &= ~BERRY_FLAG_SPARKLING;
        return TRUE;
    }
    return FALSE;
}

movement_type_def(MovementType_FaceDownAndUp, gMovementTypeFuncs_FaceDownAndUp)

bool8 MovementType_FaceDownAndUp_Step0(struct ObjectEvent *objectEvent, struct Sprite *sprite)
{
    ClearObjectEventMovement(objectEvent, sprite);
    sprite->sTypeFuncId = 1;
    return TRUE;
}

bool8 MovementType_FaceDownAndUp_Step1(struct ObjectEvent *objectEvent, struct Sprite *sprite)
{
    ObjectEventSetSingleMovement(objectEvent, sprite, GetFaceDirectionMovementAction(objectEvent->facingDirection));
    sprite->sTypeFuncId = 2;
    return TRUE;
}

bool8 MovementType_FaceDownAndUp_Step2(struct ObjectEvent *objectEvent, struct Sprite *sprite)
{
    if (ObjectEventExecSingleMovementAction(objectEvent, sprite))
    {
        SetMovementDelay(sprite, sMovementDelaysMedium[Random() & 3]);
        objectEvent->singleMovementActive = FALSE;
        sprite->sTypeFuncId = 3;
    }
    return FALSE;
}

bool8 MovementType_FaceDownAndUp_Step3(struct ObjectEvent *objectEvent, struct Sprite *sprite)
{
    if (WaitForMovementDelay(sprite) || ObjectEventIsTrainerAndCloseToPlayer(objectEvent))
    {
        sprite->sTypeFuncId = 4;
        return TRUE;
    }
    return FALSE;
}

bool8 MovementType_FaceDownAndUp_Step4(struct ObjectEvent *objectEvent, struct Sprite *sprite)
{
    u8 direction;
    u8 directions[2];
    memcpy(directions, gUpAndDownDirections, sizeof gUpAndDownDirections);
    direction = TryGetTrainerEncounterDirection(objectEvent, RUNFOLLOW_NORTH_SOUTH);
    if (direction == DIR_NONE)
        direction = directions[Random() & 1];
    SetObjectEventDirection(objectEvent, direction);
    sprite->sTypeFuncId = 1;
    return TRUE;
}

movement_type_def(MovementType_FaceLeftAndRight, gMovementTypeFuncs_FaceLeftAndRight)

bool8 MovementType_FaceLeftAndRight_Step0(struct ObjectEvent *objectEvent, struct Sprite *sprite)
{
    ClearObjectEventMovement(objectEvent, sprite);
    sprite->sTypeFuncId = 1;
    return TRUE;
}

bool8 MovementType_FaceLeftAndRight_Step1(struct ObjectEvent *objectEvent, struct Sprite *sprite)
{
    ObjectEventSetSingleMovement(objectEvent, sprite, GetFaceDirectionMovementAction(objectEvent->facingDirection));
    sprite->sTypeFuncId = 2;
    return TRUE;
}

bool8 MovementType_FaceLeftAndRight_Step2(struct ObjectEvent *objectEvent, struct Sprite *sprite)
{
    if (ObjectEventExecSingleMovementAction(objectEvent, sprite))
    {
        SetMovementDelay(sprite, sMovementDelaysMedium[Random() & 3]);
        objectEvent->singleMovementActive = FALSE;
        sprite->sTypeFuncId = 3;
    }
    return FALSE;
}

bool8 MovementType_FaceLeftAndRight_Step3(struct ObjectEvent *objectEvent, struct Sprite *sprite)
{
    if (WaitForMovementDelay(sprite) || ObjectEventIsTrainerAndCloseToPlayer(objectEvent))
    {
        sprite->sTypeFuncId = 4;
        return TRUE;
    }
    return FALSE;
}

bool8 MovementType_FaceLeftAndRight_Step4(struct ObjectEvent *objectEvent, struct Sprite *sprite)
{
    u8 direction;
    u8 directions[2];
    memcpy(directions, gLeftAndRightDirections, sizeof gLeftAndRightDirections);
    direction = TryGetTrainerEncounterDirection(objectEvent, RUNFOLLOW_EAST_WEST);
    if (direction == DIR_NONE)
        direction = directions[Random() & 1];
    SetObjectEventDirection(objectEvent, direction);
    sprite->sTypeFuncId = 1;
    return TRUE;
}

movement_type_def(MovementType_FaceUpAndLeft, gMovementTypeFuncs_FaceUpAndLeft)

bool8 MovementType_FaceUpAndLeft_Step0(struct ObjectEvent *objectEvent, struct Sprite *sprite)
{
    ClearObjectEventMovement(objectEvent, sprite);
    sprite->sTypeFuncId = 1;
    return TRUE;
}

bool8 MovementType_FaceUpAndLeft_Step1(struct ObjectEvent *objectEvent, struct Sprite *sprite)
{
    ObjectEventSetSingleMovement(objectEvent, sprite, GetFaceDirectionMovementAction(objectEvent->facingDirection));
    sprite->sTypeFuncId = 2;
    return TRUE;
}

bool8 MovementType_FaceUpAndLeft_Step2(struct ObjectEvent *objectEvent, struct Sprite *sprite)
{
    if (ObjectEventExecSingleMovementAction(objectEvent, sprite))
    {
        SetMovementDelay(sprite, sMovementDelaysShort[Random() & 3]);
        objectEvent->singleMovementActive = FALSE;
        sprite->sTypeFuncId = 3;
    }
    return FALSE;
}

bool8 MovementType_FaceUpAndLeft_Step3(struct ObjectEvent *objectEvent, struct Sprite *sprite)
{
    if (WaitForMovementDelay(sprite) || ObjectEventIsTrainerAndCloseToPlayer(objectEvent))
    {
        sprite->sTypeFuncId = 4;
        return TRUE;
    }
    return FALSE;
}

bool8 MovementType_FaceUpAndLeft_Step4(struct ObjectEvent *objectEvent, struct Sprite *sprite)
{
    u8 direction;
    u8 directions[2];
    memcpy(directions, gUpAndLeftDirections, sizeof gUpAndLeftDirections);
    direction = TryGetTrainerEncounterDirection(objectEvent, RUNFOLLOW_NORTH_WEST);
    if (direction == DIR_NONE)
        direction = directions[Random() & 1];
    SetObjectEventDirection(objectEvent, direction);
    sprite->sTypeFuncId = 1;
    return TRUE;
}

movement_type_def(MovementType_FaceUpAndRight, gMovementTypeFuncs_FaceUpAndRight)

bool8 MovementType_FaceUpAndRight_Step0(struct ObjectEvent *objectEvent, struct Sprite *sprite)
{
    ClearObjectEventMovement(objectEvent, sprite);
    sprite->sTypeFuncId = 1;
    return TRUE;
}

bool8 MovementType_FaceUpAndRight_Step1(struct ObjectEvent *objectEvent, struct Sprite *sprite)
{
    ObjectEventSetSingleMovement(objectEvent, sprite, GetFaceDirectionMovementAction(objectEvent->facingDirection));
    sprite->sTypeFuncId = 2;
    return TRUE;
}

bool8 MovementType_FaceUpAndRight_Step2(struct ObjectEvent *objectEvent, struct Sprite *sprite)
{
    if (ObjectEventExecSingleMovementAction(objectEvent, sprite))
    {
        SetMovementDelay(sprite, sMovementDelaysShort[Random() & 3]);
        objectEvent->singleMovementActive = FALSE;
        sprite->sTypeFuncId = 3;
    }
    return FALSE;
}

bool8 MovementType_FaceUpAndRight_Step3(struct ObjectEvent *objectEvent, struct Sprite *sprite)
{
    if (WaitForMovementDelay(sprite) || ObjectEventIsTrainerAndCloseToPlayer(objectEvent))
    {
        sprite->sTypeFuncId = 4;
        return TRUE;
    }
    return FALSE;
}

bool8 MovementType_FaceUpAndRight_Step4(struct ObjectEvent *objectEvent, struct Sprite *sprite)
{
    u8 direction;
    u8 directions[2];
    memcpy(directions, gUpAndRightDirections, sizeof gUpAndRightDirections);
    direction = TryGetTrainerEncounterDirection(objectEvent, RUNFOLLOW_NORTH_EAST);
    if (direction == DIR_NONE)
        direction = directions[Random() & 1];
    SetObjectEventDirection(objectEvent, direction);
    sprite->sTypeFuncId = 1;
    return TRUE;
}

movement_type_def(MovementType_FaceDownAndLeft, gMovementTypeFuncs_FaceDownAndLeft)

bool8 MovementType_FaceDownAndLeft_Step0(struct ObjectEvent *objectEvent, struct Sprite *sprite)
{
    ClearObjectEventMovement(objectEvent, sprite);
    sprite->sTypeFuncId = 1;
    return TRUE;
}

bool8 MovementType_FaceDownAndLeft_Step1(struct ObjectEvent *objectEvent, struct Sprite *sprite)
{
    ObjectEventSetSingleMovement(objectEvent, sprite, GetFaceDirectionMovementAction(objectEvent->facingDirection));
    sprite->sTypeFuncId = 2;
    return TRUE;
}

bool8 MovementType_FaceDownAndLeft_Step2(struct ObjectEvent *objectEvent, struct Sprite *sprite)
{
    if (ObjectEventExecSingleMovementAction(objectEvent, sprite))
    {
        SetMovementDelay(sprite, sMovementDelaysShort[Random() & 3]);
        objectEvent->singleMovementActive = FALSE;
        sprite->sTypeFuncId = 3;
    }
    return FALSE;
}

bool8 MovementType_FaceDownAndLeft_Step3(struct ObjectEvent *objectEvent, struct Sprite *sprite)
{
    if (WaitForMovementDelay(sprite) || ObjectEventIsTrainerAndCloseToPlayer(objectEvent))
    {
        sprite->sTypeFuncId = 4;
        return TRUE;
    }
    return FALSE;
}

bool8 MovementType_FaceDownAndLeft_Step4(struct ObjectEvent *objectEvent, struct Sprite *sprite)
{
    u8 direction;
    u8 directions[2];
    memcpy(directions, gDownAndLeftDirections, sizeof gDownAndLeftDirections);
    direction = TryGetTrainerEncounterDirection(objectEvent, RUNFOLLOW_SOUTH_WEST);
    if (direction == DIR_NONE)
        direction = directions[Random() & 1];
    SetObjectEventDirection(objectEvent, direction);
    sprite->sTypeFuncId = 1;
    return TRUE;
}

movement_type_def(MovementType_FaceDownAndRight, gMovementTypeFuncs_FaceDownAndRight)

bool8 MovementType_FaceDownAndRight_Step0(struct ObjectEvent *objectEvent, struct Sprite *sprite)
{
    ClearObjectEventMovement(objectEvent, sprite);
    sprite->sTypeFuncId = 1;
    return TRUE;
}

bool8 MovementType_FaceDownAndRight_Step1(struct ObjectEvent *objectEvent, struct Sprite *sprite)
{
    ObjectEventSetSingleMovement(objectEvent, sprite, GetFaceDirectionMovementAction(objectEvent->facingDirection));
    sprite->sTypeFuncId = 2;
    return TRUE;
}

bool8 MovementType_FaceDownAndRight_Step2(struct ObjectEvent *objectEvent, struct Sprite *sprite)
{
    if (ObjectEventExecSingleMovementAction(objectEvent, sprite))
    {
        SetMovementDelay(sprite, sMovementDelaysShort[Random() & 3]);
        objectEvent->singleMovementActive = FALSE;
        sprite->sTypeFuncId = 3;
    }
    return FALSE;
}

bool8 MovementType_FaceDownAndRight_Step3(struct ObjectEvent *objectEvent, struct Sprite *sprite)
{
    if (WaitForMovementDelay(sprite) || ObjectEventIsTrainerAndCloseToPlayer(objectEvent))
    {
        sprite->sTypeFuncId = 4;
        return TRUE;
    }
    return FALSE;
}

bool8 MovementType_FaceDownAndRight_Step4(struct ObjectEvent *objectEvent, struct Sprite *sprite)
{
    u8 direction;
    u8 directions[2];
    memcpy(directions, gDownAndRightDirections, sizeof gDownAndRightDirections);
    direction = TryGetTrainerEncounterDirection(objectEvent, RUNFOLLOW_SOUTH_EAST);
    if (direction == DIR_NONE)
        direction = directions[Random() & 1];
    SetObjectEventDirection(objectEvent, direction);
    sprite->sTypeFuncId = 1;
    return TRUE;
}

movement_type_def(MovementType_FaceDownUpAndLeft, gMovementTypeFuncs_FaceDownUpAndLeft)

bool8 MovementType_FaceDownUpAndLeft_Step0(struct ObjectEvent *objectEvent, struct Sprite *sprite)
{
    ClearObjectEventMovement(objectEvent, sprite);
    sprite->sTypeFuncId = 1;
    return TRUE;
}

bool8 MovementType_FaceDownUpAndLeft_Step1(struct ObjectEvent *objectEvent, struct Sprite *sprite)
{
    ObjectEventSetSingleMovement(objectEvent, sprite, GetFaceDirectionMovementAction(objectEvent->facingDirection));
    sprite->sTypeFuncId = 2;
    return TRUE;
}

bool8 MovementType_FaceDownUpAndLeft_Step2(struct ObjectEvent *objectEvent, struct Sprite *sprite)
{
    if (ObjectEventExecSingleMovementAction(objectEvent, sprite))
    {
        SetMovementDelay(sprite, sMovementDelaysShort[Random() & 3]);
        objectEvent->singleMovementActive = FALSE;
        sprite->sTypeFuncId = 3;
    }
    return FALSE;
}

bool8 MovementType_FaceDownUpAndLeft_Step3(struct ObjectEvent *objectEvent, struct Sprite *sprite)
{
    if (WaitForMovementDelay(sprite) || ObjectEventIsTrainerAndCloseToPlayer(objectEvent))
    {
        sprite->sTypeFuncId = 4;
        return TRUE;
    }
    return FALSE;
}

bool8 MovementType_FaceDownUpAndLeft_Step4(struct ObjectEvent *objectEvent, struct Sprite *sprite)
{
    u8 direction;
    u8 directions[4];
    memcpy(directions, gDownUpAndLeftDirections, sizeof gDownUpAndLeftDirections);
    direction = TryGetTrainerEncounterDirection(objectEvent, RUNFOLLOW_NORTH_SOUTH_WEST);
    if (direction == DIR_NONE)
        direction = directions[Random() & 3];
    SetObjectEventDirection(objectEvent, direction);
    sprite->sTypeFuncId = 1;
    return TRUE;
}

movement_type_def(MovementType_FaceDownUpAndRight, gMovementTypeFuncs_FaceDownUpAndRight)

bool8 MovementType_FaceDownUpAndRight_Step0(struct ObjectEvent *objectEvent, struct Sprite *sprite)
{
    ClearObjectEventMovement(objectEvent, sprite);
    sprite->sTypeFuncId = 1;
    return TRUE;
}

bool8 MovementType_FaceDownUpAndRight_Step1(struct ObjectEvent *objectEvent, struct Sprite *sprite)
{
    ObjectEventSetSingleMovement(objectEvent, sprite, GetFaceDirectionMovementAction(objectEvent->facingDirection));
    sprite->sTypeFuncId = 2;
    return TRUE;
}

bool8 MovementType_FaceDownUpAndRight_Step2(struct ObjectEvent *objectEvent, struct Sprite *sprite)
{
    if (ObjectEventExecSingleMovementAction(objectEvent, sprite))
    {
        SetMovementDelay(sprite, sMovementDelaysShort[Random() & 3]);
        objectEvent->singleMovementActive = FALSE;
        sprite->sTypeFuncId = 3;
    }
    return FALSE;
}

bool8 MovementType_FaceDownUpAndRight_Step3(struct ObjectEvent *objectEvent, struct Sprite *sprite)
{
    if (WaitForMovementDelay(sprite) || ObjectEventIsTrainerAndCloseToPlayer(objectEvent))
    {
        sprite->sTypeFuncId = 4;
        return TRUE;
    }
    return FALSE;
}

bool8 MovementType_FaceDownUpAndRight_Step4(struct ObjectEvent *objectEvent, struct Sprite *sprite)
{
    u8 direction;
    u8 directions[4];
    memcpy(directions, gDownUpAndRightDirections, sizeof gDownUpAndRightDirections);
    direction = TryGetTrainerEncounterDirection(objectEvent, RUNFOLLOW_NORTH_SOUTH_EAST);
    if (direction == DIR_NONE)
        direction = directions[Random() & 3];
    SetObjectEventDirection(objectEvent, direction);
    sprite->sTypeFuncId = 1;
    return TRUE;
}

movement_type_def(MovementType_FaceUpRightAndLeft, gMovementTypeFuncs_FaceUpLeftAndRight)

bool8 MovementType_FaceUpLeftAndRight_Step0(struct ObjectEvent *objectEvent, struct Sprite *sprite)
{
    ClearObjectEventMovement(objectEvent, sprite);
    sprite->sTypeFuncId = 1;
    return TRUE;
}

bool8 MovementType_FaceUpLeftAndRight_Step1(struct ObjectEvent *objectEvent, struct Sprite *sprite)
{
    ObjectEventSetSingleMovement(objectEvent, sprite, GetFaceDirectionMovementAction(objectEvent->facingDirection));
    sprite->sTypeFuncId = 2;
    return TRUE;
}

bool8 MovementType_FaceUpLeftAndRight_Step2(struct ObjectEvent *objectEvent, struct Sprite *sprite)
{
    if (ObjectEventExecSingleMovementAction(objectEvent, sprite))
    {
        SetMovementDelay(sprite, sMovementDelaysShort[Random() & 3]);
        objectEvent->singleMovementActive = FALSE;
        sprite->sTypeFuncId = 3;
    }
    return FALSE;
}

bool8 MovementType_FaceUpLeftAndRight_Step3(struct ObjectEvent *objectEvent, struct Sprite *sprite)
{
    if (WaitForMovementDelay(sprite) || ObjectEventIsTrainerAndCloseToPlayer(objectEvent))
    {
        sprite->sTypeFuncId = 4;
        return TRUE;
    }
    return FALSE;
}

bool8 MovementType_FaceUpLeftAndRight_Step4(struct ObjectEvent *objectEvent, struct Sprite *sprite)
{
    u8 direction;
    u8 directions[4];
    memcpy(directions, gUpLeftAndRightDirections, sizeof gUpLeftAndRightDirections);
    direction = TryGetTrainerEncounterDirection(objectEvent, RUNFOLLOW_NORTH_EAST_WEST);
    if (direction == DIR_NONE)
        direction = directions[Random() & 3];
    SetObjectEventDirection(objectEvent, direction);
    sprite->sTypeFuncId = 1;
    return TRUE;
}

movement_type_def(MovementType_FaceDownRightAndLeft, gMovementTypeFuncs_FaceDownLeftAndRight)

bool8 MovementType_FaceDownLeftAndRight_Step0(struct ObjectEvent *objectEvent, struct Sprite *sprite)
{
    ClearObjectEventMovement(objectEvent, sprite);
    sprite->sTypeFuncId = 1;
    return TRUE;
}

bool8 MovementType_FaceDownLeftAndRight_Step1(struct ObjectEvent *objectEvent, struct Sprite *sprite)
{
    ObjectEventSetSingleMovement(objectEvent, sprite, GetFaceDirectionMovementAction(objectEvent->facingDirection));
    sprite->sTypeFuncId = 2;
    return TRUE;
}

bool8 MovementType_FaceDownLeftAndRight_Step2(struct ObjectEvent *objectEvent, struct Sprite *sprite)
{
    if (ObjectEventExecSingleMovementAction(objectEvent, sprite))
    {
        SetMovementDelay(sprite, sMovementDelaysShort[Random() & 3]);
        objectEvent->singleMovementActive = FALSE;
        sprite->sTypeFuncId = 3;
    }
    return FALSE;
}

bool8 MovementType_FaceDownLeftAndRight_Step3(struct ObjectEvent *objectEvent, struct Sprite *sprite)
{
    if (WaitForMovementDelay(sprite) || ObjectEventIsTrainerAndCloseToPlayer(objectEvent))
    {
        sprite->sTypeFuncId = 4;
        return TRUE;
    }
    return FALSE;
}

bool8 MovementType_FaceDownLeftAndRight_Step4(struct ObjectEvent *objectEvent, struct Sprite *sprite)
{
    u8 direction;
    u8 directions[4];
    memcpy(directions, gDownLeftAndRightDirections, sizeof gDownLeftAndRightDirections);
    direction = TryGetTrainerEncounterDirection(objectEvent, RUNFOLLOW_SOUTH_EAST_WEST);
    if (direction == DIR_NONE)
        direction = directions[Random() & 3];
    SetObjectEventDirection(objectEvent, direction);
    sprite->sTypeFuncId = 1;
    return TRUE;
}

movement_type_def(MovementType_RotateCounterclockwise, gMovementTypeFuncs_RotateCounterclockwise)

bool8 MovementType_RotateCounterclockwise_Step0(struct ObjectEvent *objectEvent, struct Sprite *sprite)
{
    ClearObjectEventMovement(objectEvent, sprite);
    ObjectEventSetSingleMovement(objectEvent, sprite, GetFaceDirectionMovementAction(objectEvent->facingDirection));
    sprite->sTypeFuncId = 1;
    return TRUE;
}

bool8 MovementType_RotateCounterclockwise_Step1(struct ObjectEvent *objectEvent, struct Sprite *sprite)
{
    if (ObjectEventExecSingleMovementAction(objectEvent, sprite))
    {
        SetMovementDelay(sprite, 48);
        sprite->sTypeFuncId = 2;
    }
    return FALSE;
}

bool8 MovementType_RotateCounterclockwise_Step2(struct ObjectEvent *objectEvent, struct Sprite *sprite)
{
    if (WaitForMovementDelay(sprite) || ObjectEventIsTrainerAndCloseToPlayer(objectEvent))
        sprite->sTypeFuncId = 3;
    return FALSE;
}

bool8 MovementType_RotateCounterclockwise_Step3(struct ObjectEvent *objectEvent, struct Sprite *sprite)
{
    u8 direction;
    u8 directions[5];
    memcpy(directions, gCounterclockwiseDirections, sizeof gCounterclockwiseDirections);
    direction = TryGetTrainerEncounterDirection(objectEvent, RUNFOLLOW_ANY);
    if (direction == DIR_NONE)
        direction = directions[objectEvent->facingDirection];
    SetObjectEventDirection(objectEvent, direction);
    sprite->sTypeFuncId = 0;
    return TRUE;
}

movement_type_def(MovementType_RotateClockwise, gMovementTypeFuncs_RotateClockwise)

bool8 MovementType_RotateClockwise_Step0(struct ObjectEvent *objectEvent, struct Sprite *sprite)
{
    ClearObjectEventMovement(objectEvent, sprite);
    ObjectEventSetSingleMovement(objectEvent, sprite, GetFaceDirectionMovementAction(objectEvent->facingDirection));
    sprite->sTypeFuncId = 1;
    return TRUE;
}

bool8 MovementType_RotateClockwise_Step1(struct ObjectEvent *objectEvent, struct Sprite *sprite)
{
    if (ObjectEventExecSingleMovementAction(objectEvent, sprite))
    {
        SetMovementDelay(sprite, 48);
        sprite->sTypeFuncId = 2;
    }
    return FALSE;
}

bool8 MovementType_RotateClockwise_Step2(struct ObjectEvent *objectEvent, struct Sprite *sprite)
{
    if (WaitForMovementDelay(sprite) || ObjectEventIsTrainerAndCloseToPlayer(objectEvent))
        sprite->sTypeFuncId = 3;
    return FALSE;
}

bool8 MovementType_RotateClockwise_Step3(struct ObjectEvent *objectEvent, struct Sprite *sprite)
{
    u8 direction;
    u8 directions[5];
    memcpy(directions, gClockwiseDirections, sizeof gClockwiseDirections);
    direction = TryGetTrainerEncounterDirection(objectEvent, RUNFOLLOW_ANY);
    if (direction == DIR_NONE)
        direction = directions[objectEvent->facingDirection];
    SetObjectEventDirection(objectEvent, direction);
    sprite->sTypeFuncId = 0;
    return TRUE;
}

movement_type_def(MovementType_WalkBackAndForth, gMovementTypeFuncs_WalkBackAndForth)

bool8 MovementType_WalkBackAndForth_Step0(struct ObjectEvent *objectEvent, struct Sprite *sprite)
{
    ClearObjectEventMovement(objectEvent, sprite);
    sprite->sTypeFuncId = 1;
    return TRUE;
}

bool8 MovementType_WalkBackAndForth_Step1(struct ObjectEvent *objectEvent, struct Sprite *sprite)
{
    u8 direction;

    direction = gInitialMovementTypeFacingDirections[objectEvent->movementType];
    if (objectEvent->directionSequenceIndex)
        direction = GetOppositeDirection(direction);
    SetObjectEventDirection(objectEvent, direction);
    sprite->sTypeFuncId = 2;
    return TRUE;
}

bool8 MovementType_WalkBackAndForth_Step2(struct ObjectEvent *objectEvent, struct Sprite *sprite)
{
    bool8 collision;
    u8 movementActionId;

    if (objectEvent->directionSequenceIndex && objectEvent->initialCoords.x == objectEvent->currentCoords.x && objectEvent->initialCoords.y == objectEvent->currentCoords.y)
    {
        objectEvent->directionSequenceIndex = 0;
        SetObjectEventDirection(objectEvent, GetOppositeDirection(objectEvent->movementDirection));
    }
    collision = GetCollisionInDirection(objectEvent, objectEvent->movementDirection);
    movementActionId = GetWalkNormalMovementAction(objectEvent->movementDirection);
    if (collision == COLLISION_OUTSIDE_RANGE)
    {
        objectEvent->directionSequenceIndex++;
        SetObjectEventDirection(objectEvent, GetOppositeDirection(objectEvent->movementDirection));
        movementActionId = GetWalkNormalMovementAction(objectEvent->movementDirection);
        collision = GetCollisionInDirection(objectEvent, objectEvent->movementDirection);
    }

    if (collision)
        movementActionId = GetWalkInPlaceNormalMovementAction(objectEvent->facingDirection);

    ObjectEventSetSingleMovement(objectEvent, sprite, movementActionId);
    objectEvent->singleMovementActive = TRUE;
    sprite->sTypeFuncId = 3;
    return TRUE;
}

bool8 MovementType_WalkBackAndForth_Step3(struct ObjectEvent *objectEvent, struct Sprite *sprite)
{
    if (ObjectEventExecSingleMovementAction(objectEvent, sprite))
    {
        objectEvent->singleMovementActive = FALSE;
        sprite->sTypeFuncId = 1;
    }
    return FALSE;
}

bool8 MovementType_WalkSequence_Step0(struct ObjectEvent *objectEvent, struct Sprite *sprite)
{
    ClearObjectEventMovement(objectEvent, sprite);
    sprite->sTypeFuncId = 1;
    return TRUE;
}

bool8 MoveNextDirectionInSequence(struct ObjectEvent *objectEvent, struct Sprite *sprite, u8 *route)
{
    u8 collision;
    u8 movementActionId;

    if (objectEvent->directionSequenceIndex == 3 && objectEvent->initialCoords.x == objectEvent->currentCoords.x && objectEvent->initialCoords.y == objectEvent->currentCoords.y)
        objectEvent->directionSequenceIndex = 0;

    SetObjectEventDirection(objectEvent, route[objectEvent->directionSequenceIndex]);
    movementActionId = GetWalkNormalMovementAction(objectEvent->movementDirection);
    collision = GetCollisionInDirection(objectEvent, objectEvent->movementDirection);
    if (collision == COLLISION_OUTSIDE_RANGE)
    {
        objectEvent->directionSequenceIndex++;
        SetObjectEventDirection(objectEvent, route[objectEvent->directionSequenceIndex]);
        movementActionId = GetWalkNormalMovementAction(objectEvent->movementDirection);
        collision = GetCollisionInDirection(objectEvent, objectEvent->movementDirection);
    }

    if (collision)
        movementActionId = GetWalkInPlaceNormalMovementAction(objectEvent->facingDirection);

    ObjectEventSetSingleMovement(objectEvent, sprite, movementActionId);
    objectEvent->singleMovementActive = TRUE;
    sprite->sTypeFuncId = 2;
    return TRUE;
}

bool8 MovementType_WalkSequence_Step2(struct ObjectEvent *objectEvent, struct Sprite *sprite)
{
    if (ObjectEventExecSingleMovementAction(objectEvent, sprite))
    {
        objectEvent->singleMovementActive = FALSE;
        sprite->sTypeFuncId = 1;
    }
    return FALSE;
}

movement_type_def(MovementType_WalkSequenceUpRightLeftDown, gMovementTypeFuncs_WalkSequenceUpRightLeftDown)

u8 MovementType_WalkSequenceUpRightLeftDown_Step1(struct ObjectEvent *objectEvent, struct Sprite *sprite)
{
    u8 directions[sizeof(gUpRightLeftDownDirections)];
    memcpy(directions, gUpRightLeftDownDirections, sizeof(gUpRightLeftDownDirections));
    if (objectEvent->directionSequenceIndex == 2 && objectEvent->initialCoords.x == objectEvent->currentCoords.x)
        objectEvent->directionSequenceIndex = 3;

    return MoveNextDirectionInSequence(objectEvent, sprite, directions);
}

movement_type_def(MovementType_WalkSequenceRightLeftDownUp, gMovementTypeFuncs_WalkSequenceRightLeftDownUp)

u8 MovementType_WalkSequenceRightLeftDownUp_Step1(struct ObjectEvent *objectEvent, struct Sprite *sprite)
{
    u8 directions[sizeof(gRightLeftDownUpDirections)];
    memcpy(directions, gRightLeftDownUpDirections, sizeof(gRightLeftDownUpDirections));
    if (objectEvent->directionSequenceIndex == 1 && objectEvent->initialCoords.x == objectEvent->currentCoords.x)
        objectEvent->directionSequenceIndex = 2;

    return MoveNextDirectionInSequence(objectEvent, sprite, directions);
}

movement_type_def(MovementType_WalkSequenceDownUpRightLeft, gMovementTypeFuncs_WalkSequenceDownUpRightLeft)

u8 MovementType_WalkSequenceDownUpRightLeft_Step1(struct ObjectEvent *objectEvent, struct Sprite *sprite)
{
    u8 directions[sizeof(gDownUpRightLeftDirections)];
    memcpy(directions, gDownUpRightLeftDirections, sizeof(gDownUpRightLeftDirections));
    if (objectEvent->directionSequenceIndex == 1 && objectEvent->initialCoords.y == objectEvent->currentCoords.y)
        objectEvent->directionSequenceIndex = 2;

    return MoveNextDirectionInSequence(objectEvent, sprite, directions);
}

movement_type_def(MovementType_WalkSequenceLeftDownUpRight, gMovementTypeFuncs_WalkSequenceLeftDownUpRight)

u8 MovementType_WalkSequenceLeftDownUpRight_Step1(struct ObjectEvent *objectEvent, struct Sprite *sprite)
{
    u8 directions[sizeof(gLeftDownUpRightDirections)];
    memcpy(directions, gLeftDownUpRightDirections, sizeof(gLeftDownUpRightDirections));
    if (objectEvent->directionSequenceIndex == 2 && objectEvent->initialCoords.y == objectEvent->currentCoords.y)
        objectEvent->directionSequenceIndex = 3;

    return MoveNextDirectionInSequence(objectEvent, sprite, directions);
}

movement_type_def(MovementType_WalkSequenceUpLeftRightDown, gMovementTypeFuncs_WalkSequenceUpLeftRightDown)

u8 MovementType_WalkSequenceUpLeftRightDown_Step1(struct ObjectEvent *objectEvent, struct Sprite *sprite)
{
    u8 directions[sizeof(gUpLeftRightDownDirections)];
    memcpy(directions, gUpLeftRightDownDirections, sizeof(gUpLeftRightDownDirections));
    if (objectEvent->directionSequenceIndex == 2 && objectEvent->initialCoords.x == objectEvent->currentCoords.x)
        objectEvent->directionSequenceIndex = 3;

    return MoveNextDirectionInSequence(objectEvent, sprite, directions);
}

movement_type_def(MovementType_WalkSequenceLeftRightDownUp, gMovementTypeFuncs_WalkSequenceLeftRightDownUp)

u8 MovementType_WalkSequenceLeftRightDownUp_Step1(struct ObjectEvent *objectEvent, struct Sprite *sprite)
{
    u8 directions[sizeof(gLeftRightDownUpDirections)];
    memcpy(directions, gLeftRightDownUpDirections, sizeof(gLeftRightDownUpDirections));
    if (objectEvent->directionSequenceIndex == 1 && objectEvent->initialCoords.x == objectEvent->currentCoords.x)
        objectEvent->directionSequenceIndex = 2;

    return MoveNextDirectionInSequence(objectEvent, sprite, directions);
}

movement_type_def(MovementType_WalkSequenceDownUpLeftRight, gMovementTypeFuncs_WalkSequenceDownUpLeftRight)

u8 MovementType_WalkSequenceDownUpLeftRight_Step1(struct ObjectEvent *objectEvent, struct Sprite *sprite)
{
    u8 directions[sizeof(gStandardDirections)];
    memcpy(directions, gStandardDirections, sizeof(gStandardDirections));
    if (objectEvent->directionSequenceIndex == 1 && objectEvent->initialCoords.y == objectEvent->currentCoords.y)
        objectEvent->directionSequenceIndex = 2;

    return MoveNextDirectionInSequence(objectEvent, sprite, directions);
}

movement_type_def(MovementType_WalkSequenceRightDownUpLeft, gMovementTypeFuncs_WalkSequenceRightDownUpLeft)

u8 MovementType_WalkSequenceRightDownUpLeft_Step1(struct ObjectEvent *objectEvent, struct Sprite *sprite)
{
    u8 directions[sizeof(gRightDownUpLeftDirections)];
    memcpy(directions, gRightDownUpLeftDirections, sizeof(gRightDownUpLeftDirections));
    if (objectEvent->directionSequenceIndex == 2 && objectEvent->initialCoords.y == objectEvent->currentCoords.y)
        objectEvent->directionSequenceIndex = 3;

    return MoveNextDirectionInSequence(objectEvent, sprite, directions);
}

movement_type_def(MovementType_WalkSequenceLeftUpDownRight, gMovementTypeFuncs_WalkSequenceLeftUpDownRight)

u8 MovementType_WalkSequenceLeftUpDownRight_Step1(struct ObjectEvent *objectEvent, struct Sprite *sprite)
{
    u8 directions[sizeof(gLeftUpDownRightDirections)];
    memcpy(directions, gLeftUpDownRightDirections, sizeof(gLeftUpDownRightDirections));
    if (objectEvent->directionSequenceIndex == 2 && objectEvent->initialCoords.y == objectEvent->currentCoords.y)
        objectEvent->directionSequenceIndex = 3;

    return MoveNextDirectionInSequence(objectEvent, sprite, directions);
}

movement_type_def(MovementType_WalkSequenceUpDownRightLeft, gMovementTypeFuncs_WalkSequenceUpDownRightLeft)

u8 MovementType_WalkSequenceUpDownRightLeft_Step1(struct ObjectEvent *objectEvent, struct Sprite *sprite)
{
    u8 directions[sizeof(gUpDownRightLeftDirections)];
    memcpy(directions, gUpDownRightLeftDirections, sizeof(gUpDownRightLeftDirections));
    if (objectEvent->directionSequenceIndex == 1 && objectEvent->initialCoords.y == objectEvent->currentCoords.y)
        objectEvent->directionSequenceIndex = 2;

    return MoveNextDirectionInSequence(objectEvent, sprite, directions);
}

movement_type_def(MovementType_WalkSequenceRightLeftUpDown, gMovementTypeFuncs_WalkSequenceRightLeftUpDown)

u8 MovementType_WalkSequenceRightLeftUpDown_Step1(struct ObjectEvent *objectEvent, struct Sprite *sprite)
{
    u8 directions[sizeof(gRightLeftUpDownDirections)];
    memcpy(directions, gRightLeftUpDownDirections, sizeof(gRightLeftUpDownDirections));
    if (objectEvent->directionSequenceIndex == 1 && objectEvent->initialCoords.x == objectEvent->currentCoords.x)
        objectEvent->directionSequenceIndex = 2;

    return MoveNextDirectionInSequence(objectEvent, sprite, directions);
}

movement_type_def(MovementType_WalkSequenceDownRightLeftUp, gMovementTypeFuncs_WalkSequenceDownRightLeftUp)

u8 MovementType_WalkSequenceDownRightLeftUp_Step1(struct ObjectEvent *objectEvent, struct Sprite *sprite)
{
    u8 directions[sizeof(gDownRightLeftUpDirections)];
    memcpy(directions, gDownRightLeftUpDirections, sizeof(gDownRightLeftUpDirections));
    if (objectEvent->directionSequenceIndex == 2 && objectEvent->initialCoords.x == objectEvent->currentCoords.x)
        objectEvent->directionSequenceIndex = 3;

    return MoveNextDirectionInSequence(objectEvent, sprite, directions);
}

movement_type_def(MovementType_WalkSequenceRightUpDownLeft, gMovementTypeFuncs_WalkSequenceRightUpDownLeft)

u8 MovementType_WalkSequenceRightUpDownLeft_Step1(struct ObjectEvent *objectEvent, struct Sprite *sprite)
{
    u8 directions[sizeof(gRightUpDownLeftDirections)];
    memcpy(directions, gRightUpDownLeftDirections, sizeof(gRightUpDownLeftDirections));
    if (objectEvent->directionSequenceIndex == 2 && objectEvent->initialCoords.y == objectEvent->currentCoords.y)
        objectEvent->directionSequenceIndex = 3;

    return MoveNextDirectionInSequence(objectEvent, sprite, directions);
}

movement_type_def(MovementType_WalkSequenceUpDownLeftRight, gMovementTypeFuncs_WalkSequenceUpDownLeftRight)

u8 MovementType_WalkSequenceUpDownLeftRight_Step1(struct ObjectEvent *objectEvent, struct Sprite *sprite)
{
    u8 directions[sizeof(gUpDownLeftRightDirections)];
    memcpy(directions, gUpDownLeftRightDirections, sizeof(gUpDownLeftRightDirections));
    if (objectEvent->directionSequenceIndex == 1 && objectEvent->initialCoords.y == objectEvent->currentCoords.y)
        objectEvent->directionSequenceIndex = 2;

    return MoveNextDirectionInSequence(objectEvent, sprite, directions);
}

movement_type_def(MovementType_WalkSequenceLeftRightUpDown, gMovementTypeFuncs_WalkSequenceLeftRightUpDown)

u8 MovementType_WalkSequenceLeftRightUpDown_Step1(struct ObjectEvent *objectEvent, struct Sprite *sprite)
{
    u8 directions[sizeof(gLeftRightUpDownDirections)];
    memcpy(directions, gLeftRightUpDownDirections, sizeof(gLeftRightUpDownDirections));
    if (objectEvent->directionSequenceIndex == 1 && objectEvent->initialCoords.x == objectEvent->currentCoords.x)
        objectEvent->directionSequenceIndex = 2;

    return MoveNextDirectionInSequence(objectEvent, sprite, directions);
}

movement_type_def(MovementType_WalkSequenceDownLeftRightUp, gMovementTypeFuncs_WalkSequenceDownLeftRightUp)

u8 MovementType_WalkSequenceDownLeftRightUp_Step1(struct ObjectEvent *objectEvent, struct Sprite *sprite)
{
    u8 directions[sizeof(gDownLeftRightUpDirections)];
    memcpy(directions, gDownLeftRightUpDirections, sizeof(gDownLeftRightUpDirections));
    if (objectEvent->directionSequenceIndex == 2 && objectEvent->initialCoords.x == objectEvent->currentCoords.x)
        objectEvent->directionSequenceIndex = 3;

    return MoveNextDirectionInSequence(objectEvent, sprite, directions);
}

movement_type_def(MovementType_WalkSequenceUpLeftDownRight, gMovementTypeFuncs_WalkSequenceUpLeftDownRight)

u8 MovementType_WalkSequenceUpLeftDownRight_Step1(struct ObjectEvent *objectEvent, struct Sprite *sprite)
{
    u8 directions[sizeof(gUpLeftDownRightDirections)];
    memcpy(directions, gUpLeftDownRightDirections, sizeof(gUpLeftDownRightDirections));
    if (objectEvent->directionSequenceIndex == 2 && objectEvent->initialCoords.y == objectEvent->currentCoords.y)
        objectEvent->directionSequenceIndex = 3;

    return MoveNextDirectionInSequence(objectEvent, sprite, directions);
}

movement_type_def(MovementType_WalkSequenceDownRightUpLeft, gMovementTypeFuncs_WalkSequenceDownRightUpLeft)

u8 MovementType_WalkSequenceDownRightUpLeft_Step1(struct ObjectEvent *objectEvent, struct Sprite *sprite)
{
    u8 directions[sizeof(gDownRightUpLeftDirections)];
    memcpy(directions, gDownRightUpLeftDirections, sizeof(gDownRightUpLeftDirections));
    if (objectEvent->directionSequenceIndex == 2 && objectEvent->initialCoords.y == objectEvent->currentCoords.y)
        objectEvent->directionSequenceIndex = 3;

    return MoveNextDirectionInSequence(objectEvent, sprite, directions);
}

movement_type_def(MovementType_WalkSequenceLeftDownRightUp, gMovementTypeFuncs_WalkSequenceLeftDownRightUp)

u8 MovementType_WalkSequenceLeftDownRightUp_Step1(struct ObjectEvent *objectEvent, struct Sprite *sprite)
{
    u8 directions[sizeof(gLeftDownRightUpDirections)];
    memcpy(directions, gLeftDownRightUpDirections, sizeof(gLeftDownRightUpDirections));
    if (objectEvent->directionSequenceIndex == 2 && objectEvent->initialCoords.x == objectEvent->currentCoords.x)
        objectEvent->directionSequenceIndex = 3;

    return MoveNextDirectionInSequence(objectEvent, sprite, directions);
}

movement_type_def(MovementType_WalkSequenceRightUpLeftDown, gMovementTypeFuncs_WalkSequenceRightUpLeftDown)

u8 MovementType_WalkSequenceRightUpLeftDown_Step1(struct ObjectEvent *objectEvent, struct Sprite *sprite)
{
    u8 directions[sizeof(gRightUpLeftDownDirections)];
    memcpy(directions, gRightUpLeftDownDirections, sizeof(gRightUpLeftDownDirections));
    if (objectEvent->directionSequenceIndex == 2 && objectEvent->initialCoords.x == objectEvent->currentCoords.x)
        objectEvent->directionSequenceIndex = 3;

    return MoveNextDirectionInSequence(objectEvent, sprite, directions);
}

movement_type_def(MovementType_WalkSequenceUpRightDownLeft, gMovementTypeFuncs_WalkSequenceUpRightDownLeft)

u8 MovementType_WalkSequenceUpRightDownLeft_Step1(struct ObjectEvent *objectEvent, struct Sprite *sprite)
{
    u8 directions[sizeof(gUpRightDownLeftDirections)];
    memcpy(directions, gUpRightDownLeftDirections, sizeof(gUpRightDownLeftDirections));
    if (objectEvent->directionSequenceIndex == 2 && objectEvent->initialCoords.y == objectEvent->currentCoords.y)
        objectEvent->directionSequenceIndex = 3;

    return MoveNextDirectionInSequence(objectEvent, sprite, directions);
}

movement_type_def(MovementType_WalkSequenceDownLeftUpRight, gMovementTypeFuncs_WalkSequenceDownLeftUpRight)

u8 MovementType_WalkSequenceDownLeftUpRight_Step1(struct ObjectEvent *objectEvent, struct Sprite *sprite)
{
    u8 directions[sizeof(gDownLeftUpRightDirections)];
    memcpy(directions, gDownLeftUpRightDirections, sizeof(gDownLeftUpRightDirections));
    if (objectEvent->directionSequenceIndex == 2 && objectEvent->initialCoords.y == objectEvent->currentCoords.y)
        objectEvent->directionSequenceIndex = 3;

    return MoveNextDirectionInSequence(objectEvent, sprite, directions);
}

movement_type_def(MovementType_WalkSequenceLeftUpRightDown, gMovementTypeFuncs_WalkSequenceLeftUpRightDown)

u8 MovementType_WalkSequenceLeftUpRightDown_Step1(struct ObjectEvent *objectEvent, struct Sprite *sprite)
{
    u8 directions[sizeof(gLeftUpRightDownDirections)];
    memcpy(directions, gLeftUpRightDownDirections, sizeof(gLeftUpRightDownDirections));
    if (objectEvent->directionSequenceIndex == 2 && objectEvent->initialCoords.x == objectEvent->currentCoords.x)
        objectEvent->directionSequenceIndex = 3;

    return MoveNextDirectionInSequence(objectEvent, sprite, directions);
}

movement_type_def(MovementType_WalkSequenceRightDownLeftUp, gMovementTypeFuncs_WalkSequenceRightDownLeftUp)

u8 MovementType_WalkSequenceRightDownLeftUp_Step1(struct ObjectEvent *objectEvent, struct Sprite *sprite)
{
    u8 directions[sizeof(gRightDownLeftUpDirections)];
    memcpy(directions, gRightDownLeftUpDirections, sizeof(gRightDownLeftUpDirections));
    if (objectEvent->directionSequenceIndex == 2 && objectEvent->initialCoords.x == objectEvent->currentCoords.x)
        objectEvent->directionSequenceIndex = 3;

    return MoveNextDirectionInSequence(objectEvent, sprite, directions);
}

movement_type_def(MovementType_CopyPlayer, gMovementTypeFuncs_CopyPlayer)

bool8 MovementType_CopyPlayer_Step0(struct ObjectEvent *objectEvent, struct Sprite *sprite)
{
    ClearObjectEventMovement(objectEvent, sprite);
    if (objectEvent->directionSequenceIndex == 0)
        objectEvent->directionSequenceIndex = GetPlayerFacingDirection();
    sprite->sTypeFuncId = 1;
    return TRUE;
}

bool8 MovementType_CopyPlayer_Step1(struct ObjectEvent *objectEvent, struct Sprite *sprite)
{
    if (gObjectEvents[gPlayerAvatar.objectEventId].movementActionId == MOVEMENT_ACTION_NONE || gPlayerAvatar.tileTransitionState == T_TILE_CENTER)
        return FALSE;

    return gCopyPlayerMovementFuncs[PlayerGetCopyableMovement()](objectEvent, sprite, GetPlayerMovementDirection(), NULL);
}

bool8 MovementType_CopyPlayer_Step2(struct ObjectEvent *objectEvent, struct Sprite *sprite)
{
    if (ObjectEventExecSingleMovementAction(objectEvent, sprite))
    {
        objectEvent->singleMovementActive = FALSE;
        sprite->sTypeFuncId = 1;
    }
    return FALSE;
}

bool8 CopyablePlayerMovement_None(struct ObjectEvent *objectEvent, struct Sprite *sprite, u8 playerDirection, bool8 tileCallback(u8))
{
    return FALSE;
}

bool8 CopyablePlayerMovement_FaceDirection(struct ObjectEvent *objectEvent, struct Sprite *sprite, u8 playerDirection, bool8 tileCallback(u8))
{
    ObjectEventSetSingleMovement(objectEvent, sprite, GetFaceDirectionMovementAction(GetCopyDirection(gInitialMovementTypeFacingDirections[objectEvent->movementType], objectEvent->directionSequenceIndex, playerDirection)));
    objectEvent->singleMovementActive = TRUE;
    sprite->sTypeFuncId = 2;
    return TRUE;
}

bool8 CopyablePlayerMovement_WalkNormal(struct ObjectEvent *objectEvent, struct Sprite *sprite, u8 playerDirection, bool8 tileCallback(u8))
{
    u32 direction;
    s16 x;
    s16 y;

    direction = playerDirection;
    if (ObjectEventIsFarawayIslandMew(objectEvent))
    {
        direction = GetMewMoveDirection();
        if (direction == DIR_NONE)
        {
            direction = playerDirection;
            direction = GetCopyDirection(gInitialMovementTypeFacingDirections[objectEvent->movementType], objectEvent->directionSequenceIndex, direction);
            ObjectEventMoveDestCoords(objectEvent, direction, &x, &y);
            ObjectEventSetSingleMovement(objectEvent, sprite, GetFaceDirectionMovementAction(direction));
            objectEvent->singleMovementActive = TRUE;
            sprite->sTypeFuncId = 2;
            return TRUE;
        }
    }
    else
    {
        direction = GetCopyDirection(gInitialMovementTypeFacingDirections[objectEvent->movementType], objectEvent->directionSequenceIndex, direction);
    }
    ObjectEventMoveDestCoords(objectEvent, direction, &x, &y);
    ObjectEventSetSingleMovement(objectEvent, sprite, GetWalkNormalMovementAction(direction));

    if (GetCollisionAtCoords(objectEvent, x, y, direction) || (tileCallback != NULL && !tileCallback(MapGridGetMetatileBehaviorAt(x, y))))
        ObjectEventSetSingleMovement(objectEvent, sprite, GetFaceDirectionMovementAction(direction));

    objectEvent->singleMovementActive = TRUE;
    sprite->sTypeFuncId = 2;
    return TRUE;
}

bool8 CopyablePlayerMovement_WalkFast(struct ObjectEvent *objectEvent, struct Sprite *sprite, u8 playerDirection, bool8 tileCallback(u8))
{
    u32 direction;
    s16 x;
    s16 y;

    direction = playerDirection;
    direction = GetCopyDirection(gInitialMovementTypeFacingDirections[objectEvent->movementType], objectEvent->directionSequenceIndex, direction);
    ObjectEventMoveDestCoords(objectEvent, direction, &x, &y);
    ObjectEventSetSingleMovement(objectEvent, sprite, GetWalkFastMovementAction(direction));

    if (GetCollisionAtCoords(objectEvent, x, y, direction) || (tileCallback != NULL && !tileCallback(MapGridGetMetatileBehaviorAt(x, y))))
        ObjectEventSetSingleMovement(objectEvent, sprite, GetFaceDirectionMovementAction(direction));

    objectEvent->singleMovementActive = TRUE;
    sprite->sTypeFuncId = 2;
    return TRUE;
}

bool8 CopyablePlayerMovement_WalkFaster(struct ObjectEvent *objectEvent, struct Sprite *sprite, u8 playerDirection, bool8 tileCallback(u8))
{
    u32 direction;
    s16 x;
    s16 y;

    direction = playerDirection;
    direction = GetCopyDirection(gInitialMovementTypeFacingDirections[objectEvent->movementType], objectEvent->directionSequenceIndex, direction);
    ObjectEventMoveDestCoords(objectEvent, direction, &x, &y);
    ObjectEventSetSingleMovement(objectEvent, sprite, GetWalkFasterMovementAction(direction));

    if (GetCollisionAtCoords(objectEvent, x, y, direction) || (tileCallback != NULL && !tileCallback(MapGridGetMetatileBehaviorAt(x, y))))
        ObjectEventSetSingleMovement(objectEvent, sprite, GetFaceDirectionMovementAction(direction));

    objectEvent->singleMovementActive = TRUE;
    sprite->sTypeFuncId = 2;
    return TRUE;
}

bool8 CopyablePlayerMovement_Slide(struct ObjectEvent *objectEvent, struct Sprite *sprite, u8 playerDirection, bool8 tileCallback(u8))
{
    u32 direction;
    s16 x;
    s16 y;

    direction = playerDirection;
    direction = GetCopyDirection(gInitialMovementTypeFacingDirections[objectEvent->movementType], objectEvent->directionSequenceIndex, direction);
    ObjectEventMoveDestCoords(objectEvent, direction, &x, &y);
    ObjectEventSetSingleMovement(objectEvent, sprite, GetSlideMovementAction(direction));

    if (GetCollisionAtCoords(objectEvent, x, y, direction) || (tileCallback != NULL && !tileCallback(MapGridGetMetatileBehaviorAt(x, y))))
        ObjectEventSetSingleMovement(objectEvent, sprite, GetFaceDirectionMovementAction(direction));

    objectEvent->singleMovementActive = TRUE;
    sprite->sTypeFuncId = 2;
    return TRUE;
}

bool8 CopyablePlayerMovement_JumpInPlace(struct ObjectEvent *objectEvent, struct Sprite *sprite, u8 playerDirection, bool8 tileCallback(u8))
{
    u32 direction;

    direction = playerDirection;
    direction = GetCopyDirection(gInitialMovementTypeFacingDirections[objectEvent->movementType], objectEvent->directionSequenceIndex, direction);
    ObjectEventSetSingleMovement(objectEvent, sprite, GetJumpInPlaceMovementAction(direction));
    objectEvent->singleMovementActive = TRUE;
    sprite->sTypeFuncId = 2;
    return TRUE;
}

bool8 CopyablePlayerMovement_Jump(struct ObjectEvent *objectEvent, struct Sprite *sprite, u8 playerDirection, bool8 tileCallback(u8))
{
    u32 direction;
    s16 x;
    s16 y;

    direction = playerDirection;
    direction = GetCopyDirection(gInitialMovementTypeFacingDirections[objectEvent->movementType], objectEvent->directionSequenceIndex, direction);
    ObjectEventMoveDestCoords(objectEvent, direction, &x, &y);
    ObjectEventSetSingleMovement(objectEvent, sprite, GetJumpMovementAction(direction));

    if (GetCollisionAtCoords(objectEvent, x, y, direction) || (tileCallback != NULL && !tileCallback(MapGridGetMetatileBehaviorAt(x, y))))
        ObjectEventSetSingleMovement(objectEvent, sprite, GetFaceDirectionMovementAction(direction));

    objectEvent->singleMovementActive = TRUE;
    sprite->sTypeFuncId = 2;
    return TRUE;
}

bool8 CopyablePlayerMovement_Jump2(struct ObjectEvent *objectEvent, struct Sprite *sprite, u8 playerDirection, bool8 tileCallback(u8))
{
    u32 direction;
    s16 x;
    s16 y;

    direction = playerDirection;
    direction = GetCopyDirection(gInitialMovementTypeFacingDirections[objectEvent->movementType], objectEvent->directionSequenceIndex, direction);
    x = objectEvent->currentCoords.x;
    y = objectEvent->currentCoords.y;
    MoveCoordsInDirection(direction, &x, &y, 2, 2);
    ObjectEventSetSingleMovement(objectEvent, sprite, GetJump2MovementAction(direction));

    if (GetCollisionAtCoords(objectEvent, x, y, direction) || (tileCallback != NULL && !tileCallback(MapGridGetMetatileBehaviorAt(x, y))))
        ObjectEventSetSingleMovement(objectEvent, sprite, GetFaceDirectionMovementAction(direction));

    objectEvent->singleMovementActive = TRUE;
    sprite->sTypeFuncId = 2;
    return TRUE;
}

static bool8 EndFollowerTransformEffect(struct ObjectEvent *objectEvent, struct Sprite *sprite) {
    if (!sprite)
        return FALSE;
    SetGpuReg(REG_OFFSET_MOSAIC, 0);
    if (!sprite->data[7])
        return FALSE;
    sprite->oam.mosaic = FALSE;
    sprite->data[7] = 0;
    return FALSE;
}

static bool8 TryStartFollowerTransformEffect(struct ObjectEvent *objectEvent, struct Sprite *sprite) {
    u32 multi;
    if (objectEvent->extra.mon.species == SPECIES_CASTFORM && objectEvent->extra.mon.form != (multi = GetOverworldCastformForm())) {
        sprite->data[7] = TRANSFORM_TYPE_PERMANENT << 8;
        objectEvent->extra.mon.form = multi;
        return TRUE;
    } else if ((gRngValue >> 16) < 18 && GetLocalWildMon(FALSE)
            && (objectEvent->extra.mon.species == SPECIES_MEW || objectEvent->extra.mon.species == SPECIES_DITTO)) {
        sprite->data[7] = TRANSFORM_TYPE_RANDOM_WILD << 8;
        PlaySE(SE_M_MINIMIZE);
        return TRUE;
    }
    return FALSE;
}

static bool8 UpdateFollowerTransformEffect(struct ObjectEvent *objectEvent, struct Sprite *sprite) {
    u8 type = sprite->data[7] >> 8;
    u8 frames = sprite->data[7] & 0xFF;
    u8 stretch;
    u32 multi;
    if (!type)
        return TryStartFollowerTransformEffect(objectEvent, sprite);
    sprite->oam.mosaic = TRUE;
    if (frames < 8)
        stretch = frames >> 1;
    else if (frames < 16)
        stretch = (16 - frames) >> 1;
    else {
        return EndFollowerTransformEffect(objectEvent, sprite);
    }
    if (frames == 8) {
        switch (type)
        {
        case TRANSFORM_TYPE_PERMANENT:
            RefreshFollowerGraphics(objectEvent);
            break;
        case TRANSFORM_TYPE_RANDOM_WILD:
            multi = objectEvent->extra.asU16;
            objectEvent->extra.mon.species = GetLocalWildMon(FALSE);
            if (!objectEvent->extra.mon.species) {
                objectEvent->extra.asU16 = multi;
                break;
            }
            objectEvent->extra.mon.form = 0;
            RefreshFollowerGraphics(objectEvent);
            objectEvent->extra.asU16 = multi;
            break;
        }
    }

    SetGpuReg(REG_OFFSET_MOSAIC, (stretch << 12) | (stretch << 8));
    frames++;
    sprite->data[7] = (sprite->data[7] & 0xFF00) | frames;
    return TRUE;
}

movement_type_def(MovementType_FollowPlayer, gMovementTypeFuncs_FollowPlayer)

bool8 MovementType_FollowPlayer_Shadow(struct ObjectEvent *objectEvent, struct Sprite *sprite)
{
    ClearObjectEventMovement(objectEvent, sprite);
    if (!IsFollowerVisible()) { // Shadow player's position
      objectEvent->invisible = TRUE;
      MoveObjectEventToMapCoords(objectEvent, gObjectEvents[gPlayerAvatar.objectEventId].currentCoords.x, gObjectEvents[gPlayerAvatar.objectEventId].currentCoords.y);
      objectEvent->triggerGroundEffectsOnMove = FALSE; // Stop endless reflection spawning
      return FALSE;
    }
    // Move follower to player, in case we end up in the shadowing state for only 1 frame
    // This way the player cannot talk to the invisible follower before it appears
    if (objectEvent->invisible) {
        MoveObjectEventToMapCoords(objectEvent, gObjectEvents[gPlayerAvatar.objectEventId].currentCoords.x, gObjectEvents[gPlayerAvatar.objectEventId].currentCoords.y);
        objectEvent->triggerGroundEffectsOnMove = FALSE; // Stop endless reflection spawning
    }
    sprite->data[1] = 1; // Enter active state; if the player moves the follower will appear
    return TRUE;
}

bool8 MovementType_FollowPlayer_Active(struct ObjectEvent *objectEvent, struct Sprite *sprite)
{
    if (gPlayerAvatar.tileTransitionState == T_NOT_MOVING && !gObjectEvents[gPlayerAvatar.objectEventId].heldMovementActive ) { // do nothing if player is stationary
        return FALSE;
    } else if (!IsFollowerVisible()) {
      if (objectEvent->invisible) { // Return to shadowing state
        sprite->data[1] = 0;
        return FALSE;
      }
      // Animate entering pokeball
      ClearObjectEventMovement(objectEvent, sprite);
      ObjectEventSetSingleMovement(objectEvent, sprite, MOVEMENT_ACTION_ENTER_POKEBALL);
      objectEvent->singleMovementActive = 1;
      sprite->animCmdIndex = 0; // Needed for animCmdIndex weirdness
      sprite->data[1] = 2; // movement action sets state to 0
      return TRUE;
    }
    // TODO: Remove dependence on PlayerGetCopyableMovement
    return gFollowPlayerMovementFuncs[PlayerGetCopyableMovement()](objectEvent, sprite, GetPlayerMovementDirection(), NULL);
}

bool8 MovementType_FollowPlayer_Moving(struct ObjectEvent *objectEvent, struct Sprite *sprite)
{
    #ifdef MB_SIDEWAYS_STAIRS_RIGHT_SIDE
    // Copied from ObjectEventExecSingleMovementAction
    if (gMovementActionFuncs[objectEvent->movementActionId][sprite->sActionFuncId](objectEvent, sprite)) {
        objectEvent->movementActionId = MOVEMENT_ACTION_NONE;
        sprite->sActionFuncId = 0;
    #else
    if (ObjectEventExecSingleMovementAction(objectEvent, sprite)) {
    #endif
        objectEvent->singleMovementActive = 0;
        if (sprite->data[1]) { // restore nonzero state
          sprite->data[1] = 1;
        }
    } else if (objectEvent->movementActionId != MOVEMENT_ACTION_EXIT_POKEBALL) {
        UpdateFollowerTransformEffect(objectEvent, sprite);
    }
    return FALSE;
}

bool8 FollowablePlayerMovement_Idle(struct ObjectEvent *objectEvent, struct Sprite *sprite, u8 playerDirection, bool8 tileCallback(u8))
{
    u8 direction;
    if (!objectEvent->singleMovementActive) { // walk in place
      ObjectEventSetSingleMovement(objectEvent, sprite, GetWalkInPlaceNormalMovementAction(objectEvent->facingDirection));
      sprite->data[1] = 1;
      objectEvent->singleMovementActive = 1;
      return TRUE;
    } else if (ObjectEventExecSingleMovementAction(objectEvent, sprite)) { // finish movement action
        objectEvent->singleMovementActive = 0;
    }
    UpdateFollowerTransformEffect(objectEvent, sprite);
    return FALSE;
}

bool8 FollowablePlayerMovement_Step(struct ObjectEvent *objectEvent, struct Sprite *sprite, u8 playerDirection, bool8 tileCallback(u8))
{
    u32 direction;
    s16 x;
    s16 y;
    s16 targetX;
    s16 targetY;
    #ifdef MB_SIDEWAYS_STAIRS_RIGHT_SIDE
    u8 playerAction = gObjectEvents[gPlayerAvatar.objectEventId].movementActionId;
    #endif

    targetX = gObjectEvents[gPlayerAvatar.objectEventId].previousCoords.x;
    targetY = gObjectEvents[gPlayerAvatar.objectEventId].previousCoords.y;
    x = gObjectEvents[gPlayerAvatar.objectEventId].currentCoords.x;
    y = gObjectEvents[gPlayerAvatar.objectEventId].currentCoords.y;

    if ((x == targetX && y == targetY) || !IsFollowerVisible()) { // don't move on player collision or if not visible
      return FALSE;
    }
    x = objectEvent->currentCoords.x;
    y = objectEvent->currentCoords.y;
    ClearObjectEventMovement(objectEvent, sprite);

    if (objectEvent->invisible) { // Animate exiting pokeball
      MoveObjectEventToMapCoords(objectEvent, targetX, targetY);
      ObjectEventSetSingleMovement(objectEvent, sprite, MOVEMENT_ACTION_EXIT_POKEBALL);
      objectEvent->singleMovementActive = 1;
      sprite->animCmdIndex = 0; // Needed because of weird animCmdIndex stuff
      sprite->data[1] = 2;
      return TRUE;
    } else if (x == targetX && y == targetY) { // don't move if already in the player's last position
      return FALSE;
    }

    // Follow player
    direction = GetDirectionToFace(x, y, targetX, targetY);
    #ifdef MB_SIDEWAYS_STAIRS_RIGHT_SIDE // https://github.com/ghoulslash/pokeemerald/tree/sideways_stairs
    MoveCoords(direction, &x, &y);
    GetCollisionAtCoords(objectEvent, x, y, direction); // Sets directionOverwrite for stairs
    if (TestPlayerAvatarFlags(PLAYER_AVATAR_FLAG_DASH)) { // Set follow speed according to player's speed
        if (playerAction >= MOVEMENT_ACTION_RUN_DOWN_SLOW && playerAction <= MOVEMENT_ACTION_RUN_RIGHT_SLOW)
            objectEvent->movementActionId = GetWalkNormalMovementAction(direction);
        else
            objectEvent->movementActionId = GetWalkFastMovementAction(direction);
    } else {
        if (playerAction >= MOVEMENT_ACTION_WALK_SLOW_DOWN && playerAction <= MOVEMENT_ACTION_WALK_SLOW_RIGHT)
            ObjectEventSetSingleMovement(objectEvent, sprite, GetWalkSlowMovementAction(direction));
        else
            objectEvent->movementActionId = GetWalkNormalMovementAction(direction);
    }
    sprite->sActionFuncId = 0;
    #else
    if (TestPlayerAvatarFlags(PLAYER_AVATAR_FLAG_DASH)) // Set follow speed according to player's speed
        ObjectEventSetSingleMovement(objectEvent, sprite, GetWalkFastMovementAction(direction));
    else
        ObjectEventSetSingleMovement(objectEvent, sprite, GetWalkNormalMovementAction(direction));
    #endif
    objectEvent->singleMovementActive = 1;
    sprite->data[1] = 2;
    return TRUE;
}

bool8 FollowablePlayerMovement_GoSpeed1(struct ObjectEvent *objectEvent, struct Sprite *sprite, u8 playerDirection, bool8 tileCallback(u8))
{
    u32 direction;
    s16 x;
    s16 y;

    direction = playerDirection;
    direction = GetCopyDirection(gInitialMovementTypeFacingDirections[objectEvent->movementType], objectEvent->directionSequenceIndex, direction);
    ObjectEventMoveDestCoords(objectEvent, direction, &x, &y);
    ObjectEventSetSingleMovement(objectEvent, sprite, GetWalkFastMovementAction(direction));
    if (GetCollisionAtCoords(objectEvent, x, y, direction) || (tileCallback != NULL && !tileCallback(MapGridGetMetatileBehaviorAt(x, y))))
    {
        ObjectEventSetSingleMovement(objectEvent, sprite, GetFaceDirectionMovementAction(direction));
    }
    objectEvent->singleMovementActive = TRUE;
    sprite->data[1] = 2;
    return TRUE;
}

bool8 FollowablePlayerMovement_GoSpeed2(struct ObjectEvent *objectEvent, struct Sprite *sprite, u8 playerDirection, bool8 tileCallback(u8))
{
    u32 direction;
    s16 x;
    s16 y;

    direction = playerDirection;
    direction = GetCopyDirection(gInitialMovementTypeFacingDirections[objectEvent->movementType], objectEvent->directionSequenceIndex, direction);
    ObjectEventMoveDestCoords(objectEvent, direction, &x, &y);
    ObjectEventSetSingleMovement(objectEvent, sprite, GetWalkFasterMovementAction(direction));
    if (GetCollisionAtCoords(objectEvent, x, y, direction) || (tileCallback != NULL && !tileCallback(MapGridGetMetatileBehaviorAt(x, y))))
    {
        ObjectEventSetSingleMovement(objectEvent, sprite, GetFaceDirectionMovementAction(direction));
    }
    objectEvent->singleMovementActive = TRUE;
    sprite->data[1] = 2;
    return TRUE;
}

bool8 FollowablePlayerMovement_Slide(struct ObjectEvent *objectEvent, struct Sprite *sprite, u8 playerDirection, bool8 tileCallback(u8))
{
    u32 direction;
    s16 x;
    s16 y;

    direction = playerDirection;
    direction = GetCopyDirection(gInitialMovementTypeFacingDirections[objectEvent->movementType], objectEvent->directionSequenceIndex, direction);
    ObjectEventMoveDestCoords(objectEvent, direction, &x, &y);
    ObjectEventSetSingleMovement(objectEvent, sprite, GetSlideMovementAction(direction));
    if (GetCollisionAtCoords(objectEvent, x, y, direction) || (tileCallback != NULL && !tileCallback(MapGridGetMetatileBehaviorAt(x, y))))
    {
        ObjectEventSetSingleMovement(objectEvent, sprite, GetFaceDirectionMovementAction(direction));
    }
    objectEvent->singleMovementActive = TRUE;
    sprite->data[1] = 2;
    return TRUE;
}

bool8 fph_IM_DIFFERENT(struct ObjectEvent *objectEvent, struct Sprite *sprite, u8 playerDirection, bool8 tileCallback(u8))
{
    u32 direction;

    direction = playerDirection;
    direction = GetCopyDirection(gInitialMovementTypeFacingDirections[objectEvent->movementType], objectEvent->directionSequenceIndex, direction);
    ObjectEventSetSingleMovement(objectEvent, sprite, GetJumpInPlaceMovementAction(direction));
    objectEvent->singleMovementActive = TRUE;
    sprite->data[1] = 2;
    return TRUE;
}

bool8 FollowablePlayerMovement_GoSpeed4(struct ObjectEvent *objectEvent, struct Sprite *sprite, u8 playerDirection, bool8 tileCallback(u8))
{
    u32 direction;
    s16 x;
    s16 y;

    direction = playerDirection;
    direction = GetCopyDirection(gInitialMovementTypeFacingDirections[objectEvent->movementType], objectEvent->directionSequenceIndex, direction);
    ObjectEventMoveDestCoords(objectEvent, direction, &x, &y);
    ObjectEventSetSingleMovement(objectEvent, sprite, GetJumpMovementAction(direction));
    if (GetCollisionAtCoords(objectEvent, x, y, direction) || (tileCallback != NULL && !tileCallback(MapGridGetMetatileBehaviorAt(x, y))))
    {
        ObjectEventSetSingleMovement(objectEvent, sprite, GetFaceDirectionMovementAction(direction));
    }
    objectEvent->singleMovementActive = TRUE;
    sprite->data[1] = 2;
    return TRUE;
}

bool8 FollowablePlayerMovement_Jump(struct ObjectEvent *objectEvent, struct Sprite *sprite, u8 playerDirection, bool8 tileCallback(u8))
{
    u32 direction;
    s16 x;
    s16 y;

    direction = playerDirection;
    x = objectEvent->currentCoords.x;
    y = objectEvent->currentCoords.y;
    MoveCoordsInDirection(direction, &x, &y, 2, 2);
    ObjectEventSetSingleMovement(objectEvent, sprite, GetJump2MovementAction(direction));
    objectEvent->singleMovementActive = TRUE;
    sprite->data[1] = 2;
    return TRUE;
}

movement_type_def(MovementType_CopyPlayerInGrass, gMovementTypeFuncs_CopyPlayerInGrass)

bool8 MovementType_CopyPlayerInGrass_Step1(struct ObjectEvent *objectEvent, struct Sprite *sprite)
{
    if (gObjectEvents[gPlayerAvatar.objectEventId].movementActionId == MOVEMENT_ACTION_NONE || gPlayerAvatar.tileTransitionState == T_TILE_CENTER)
        return FALSE;

    return gCopyPlayerMovementFuncs[PlayerGetCopyableMovement()](objectEvent, sprite, GetPlayerMovementDirection(), MetatileBehavior_IsPokeGrass);
}

void MovementType_TreeDisguise(struct Sprite *sprite)
{
    struct ObjectEvent *objectEvent;

    objectEvent = &gObjectEvents[sprite->sObjEventId];
    if (objectEvent->directionSequenceIndex == 0 || (objectEvent->directionSequenceIndex == 1 && !sprite->data[7]))
    {
        ObjectEventGetLocalIdAndMap(objectEvent, &gFieldEffectArguments[0], &gFieldEffectArguments[1], &gFieldEffectArguments[2]);
        objectEvent->fieldEffectSpriteId = FieldEffectStart(FLDEFF_TREE_DISGUISE);
        objectEvent->directionSequenceIndex = 1;
        sprite->data[7]++;
    }
    UpdateObjectEventCurrentMovement(&gObjectEvents[sprite->sObjEventId], sprite, MovementType_Disguise_Callback);
}

static bool8 MovementType_Disguise_Callback(struct ObjectEvent *objectEvent, struct Sprite *sprite)
{
    ClearObjectEventMovement(objectEvent, sprite);
    return FALSE;
}

void MovementType_MountainDisguise(struct Sprite *sprite)
{
    struct ObjectEvent *objectEvent;

    objectEvent = &gObjectEvents[sprite->sObjEventId];
    if (objectEvent->directionSequenceIndex == 0 || (objectEvent->directionSequenceIndex == 1 && !sprite->data[7]))
    {
        ObjectEventGetLocalIdAndMap(objectEvent, &gFieldEffectArguments[0], &gFieldEffectArguments[1], &gFieldEffectArguments[2]);
        objectEvent->fieldEffectSpriteId = FieldEffectStart(FLDEFF_MOUNTAIN_DISGUISE);
        objectEvent->directionSequenceIndex = 1;
        sprite->data[7]++;
    }
    UpdateObjectEventCurrentMovement(&gObjectEvents[sprite->sObjEventId], sprite, MovementType_Disguise_Callback);
}

void MovementType_Buried(struct Sprite *sprite)
{
    if (!sprite->data[7])
    {
        gObjectEvents[sprite->sObjEventId].fixedPriority = TRUE;
        sprite->subspriteMode = SUBSPRITES_IGNORE_PRIORITY;
        sprite->oam.priority = 3;
        sprite->data[7]++;
    }
    UpdateObjectEventCurrentMovement(&gObjectEvents[sprite->sObjEventId], sprite, MovementType_Buried_Callback);
}

static bool8 MovementType_Buried_Callback(struct ObjectEvent *objectEvent, struct Sprite *sprite)
{
    return gMovementTypeFuncs_Buried[sprite->sTypeFuncId](objectEvent, sprite);
}

bool8 MovementType_Buried_Step0(struct ObjectEvent *objectEvent, struct Sprite *sprite)
{
    ClearObjectEventMovement(objectEvent, sprite);
    return FALSE;
}

bool8 MovementType_MoveInPlace_Step1(struct ObjectEvent *objectEvent, struct Sprite *sprite)
{
    if (ObjectEventExecSingleMovementAction(objectEvent, sprite))
        sprite->sTypeFuncId = 0;
    return FALSE;
}

movement_type_def(MovementType_WalkInPlace, gMovementTypeFuncs_WalkInPlace)

bool8 MovementType_WalkInPlace_Step0(struct ObjectEvent *objectEvent, struct Sprite *sprite)
{
    ClearObjectEventMovement(objectEvent, sprite);
    ObjectEventSetSingleMovement(objectEvent, sprite, GetWalkInPlaceNormalMovementAction(objectEvent->facingDirection));
    sprite->sTypeFuncId = 1;
    return TRUE;
}

movement_type_def(MovementType_WalkSlowlyInPlace, gMovementTypeFuncs_WalkSlowlyInPlace)

bool8 MovementType_WalkSlowlyInPlace_Step0(struct ObjectEvent *objectEvent, struct Sprite *sprite)
{
    ClearObjectEventMovement(objectEvent, sprite);
    ObjectEventSetSingleMovement(objectEvent, sprite, GetWalkInPlaceSlowMovementAction(objectEvent->facingDirection));
    sprite->sTypeFuncId = 1;
    return TRUE;
}

movement_type_def(MovementType_JogInPlace, gMovementTypeFuncs_JogInPlace)

bool8 MovementType_JogInPlace_Step0(struct ObjectEvent *objectEvent, struct Sprite *sprite)
{
    ClearObjectEventMovement(objectEvent, sprite);
    ObjectEventSetSingleMovement(objectEvent, sprite, GetWalkInPlaceFastMovementAction(objectEvent->facingDirection));
    sprite->sTypeFuncId = 1;
    return TRUE;
}

movement_type_def(MovementType_RunInPlace, gMovementTypeFuncs_RunInPlace)

bool8 MovementType_RunInPlace_Step0(struct ObjectEvent *objectEvent, struct Sprite *sprite)
{
    ClearObjectEventMovement(objectEvent, sprite);
    ObjectEventSetSingleMovement(objectEvent, sprite, GetWalkInPlaceFasterMovementAction(objectEvent->facingDirection));
    sprite->sTypeFuncId = 1;
    return TRUE;
}

movement_type_def(MovementType_Invisible, gMovementTypeFuncs_Invisible)

bool8 MovementType_Invisible_Step0(struct ObjectEvent *objectEvent, struct Sprite *sprite)
{
    ClearObjectEventMovement(objectEvent, sprite);
    ObjectEventSetSingleMovement(objectEvent, sprite, GetFaceDirectionMovementAction(objectEvent->facingDirection));
    objectEvent->invisible = TRUE;
    sprite->sTypeFuncId = 1;
    return TRUE;
}
bool8 MovementType_Invisible_Step1(struct ObjectEvent *objectEvent, struct Sprite *sprite)
{
    if (ObjectEventExecSingleMovementAction(objectEvent, sprite))
    {
        sprite->sTypeFuncId = 2;
        return TRUE;
    }
    return FALSE;
}

bool8 MovementType_Invisible_Step2(struct ObjectEvent *objectEvent, struct Sprite *sprite)
{
    objectEvent->singleMovementActive = FALSE;
    return FALSE;
}

void ClearObjectEventMovement(struct ObjectEvent *objectEvent, struct Sprite *sprite)
{
    objectEvent->singleMovementActive = FALSE;
    objectEvent->heldMovementActive = FALSE;
    objectEvent->heldMovementFinished = FALSE;
    objectEvent->movementActionId = MOVEMENT_ACTION_NONE;
    sprite->sTypeFuncId = 0;
}

u8 GetFaceDirectionAnimNum(u8 direction)
{
    return sFaceDirectionAnimNums[direction];
}

u8 GetMoveDirectionAnimNum(u8 direction)
{
    return sMoveDirectionAnimNums[direction];
}

u8 GetMoveDirectionFastAnimNum(u8 direction)
{
    return sMoveDirectionFastAnimNums[direction];
}

u8 GetMoveDirectionFasterAnimNum(u8 direction)
{
    return sMoveDirectionFasterAnimNums[direction];
}

u8 GetMoveDirectionFastestAnimNum(u8 direction)
{
    return sMoveDirectionFastestAnimNums[direction];
}

u8 GetJumpSpecialDirectionAnimNum(u8 direction)
{
    return sJumpSpecialDirectionAnimNums[direction];
}

u8 GetAcroWheelieDirectionAnimNum(u8 direction)
{
    return sAcroWheelieDirectionAnimNums[direction];
}

u8 GetAcroUnusedDirectionAnimNum(u8 direction)
{
    return sAcroUnusedDirectionAnimNums[direction];
}

u8 GetAcroEndWheelieDirectionAnimNum(u8 direction)
{
    return sAcroEndWheelieDirectionAnimNums[direction];
}

u8 GetAcroUnusedActionDirectionAnimNum(u8 direction)
{
    return sAcroUnusedActionDirectionAnimNums[direction];
}

u8 GetAcroWheeliePedalDirectionAnimNum(u8 direction)
{
    return sAcroWheeliePedalDirectionAnimNums[direction];
}

u8 GetFishingDirectionAnimNum(u8 direction)
{
    return sFishingDirectionAnimNums[direction];
}

u8 GetFishingNoCatchDirectionAnimNum(u8 direction)
{
    return sFishingNoCatchDirectionAnimNums[direction];
}

u8 GetFishingBiteDirectionAnimNum(u8 direction)
{
    return sFishingBiteDirectionAnimNums[direction];
}

u8 GetRunningDirectionAnimNum(u8 direction)
{
    return sRunningDirectionAnimNums[direction];
}

static const struct StepAnimTable *GetStepAnimTable(const union AnimCmd *const *anims)
{
    const struct StepAnimTable *stepTable;

    for (stepTable = sStepAnimTables; stepTable->anims != NULL; stepTable++)
    {
        if (stepTable->anims == anims)
            return stepTable;
    }
    return NULL;
}

void SetStepAnimHandleAlternation(struct ObjectEvent *objectEvent, struct Sprite *sprite, u8 animNum)
{
    const struct StepAnimTable *stepTable;

    if (!objectEvent->inanimate)
    {
        sprite->animNum = animNum;
        stepTable = GetStepAnimTable(sprite->anims);
        if (stepTable != NULL)
        {
            if (sprite->animCmdIndex == stepTable->animPos[0])
                sprite->animCmdIndex  = stepTable->animPos[3];
            else if (sprite->animCmdIndex == stepTable->animPos[1])
                sprite->animCmdIndex = stepTable->animPos[2];
        }
        SeekSpriteAnim(sprite, sprite->animCmdIndex);
    }
}

void SetStepAnim(struct ObjectEvent *objectEvent, struct Sprite *sprite, u8 animNum)
{
    const struct StepAnimTable *stepTable;

    if (!objectEvent->inanimate)
    {
        u8 animPos;

        sprite->animNum = animNum;
        stepTable = GetStepAnimTable(sprite->anims);
        if (stepTable != NULL)
        {
            animPos = stepTable->animPos[1];
            if (sprite->animCmdIndex <= stepTable->animPos[0])
                animPos = stepTable->animPos[0];

            SeekSpriteAnim(sprite, animPos);
        }
    }
}

u8 GetDirectionToFace(s16 x, s16 y, s16 targetX, s16 targetY)
{
    if (x > targetX)
        return DIR_WEST;

    if (x < targetX)
        return DIR_EAST;

    if (y > targetY)
        return DIR_NORTH;

    return DIR_SOUTH;
}

void SetTrainerMovementType(struct ObjectEvent *objectEvent, u8 movementType)
{
    objectEvent->movementType = movementType;
    objectEvent->directionSequenceIndex = 0;
    objectEvent->extra.playerCopyableMovement = 0;
    gSprites[objectEvent->spriteId].callback = sMovementTypeCallbacks[movementType];
    gSprites[objectEvent->spriteId].sTypeFuncId = 0;
}

u8 GetTrainerFacingDirectionMovementType(u8 direction)
{
    return gTrainerFacingDirectionMovementTypes[direction];
}

static u8 GetCollisionInDirection(struct ObjectEvent *objectEvent, u8 direction)
{
    s16 x = objectEvent->currentCoords.x;
    s16 y = objectEvent->currentCoords.y;
    MoveCoords(direction, &x, &y);
    return GetCollisionAtCoords(objectEvent, x, y, direction);
}

u8 GetCollisionAtCoords(struct ObjectEvent *objectEvent, s16 x, s16 y, u32 dir)
{
    u8 direction = dir;
    if (IsCoordOutsideObjectEventMovementRange(objectEvent, x, y))
        return COLLISION_OUTSIDE_RANGE;
    else if (MapGridIsImpassableAt(x, y) || GetMapBorderIdAt(x, y) == -1 || IsMetatileDirectionallyImpassable(objectEvent, x, y, direction))
        return COLLISION_IMPASSABLE;
    else if (objectEvent->trackedByCamera && !CanCameraMoveInDirection(direction))
        return COLLISION_IMPASSABLE;
    else if (IsZCoordMismatchAt(objectEvent->currentElevation, x, y))
        return COLLISION_ELEVATION_MISMATCH;
    else if (DoesObjectCollideWithObjectAt(objectEvent, x, y))
        return COLLISION_OBJECT_EVENT;
    return COLLISION_NONE;
}

u8 GetCollisionFlagsAtCoords(struct ObjectEvent *objectEvent, s16 x, s16 y, u8 direction)
{
    u8 flags = 0;

    if (IsCoordOutsideObjectEventMovementRange(objectEvent, x, y))
        flags |= 1;
    if (MapGridIsImpassableAt(x, y) || GetMapBorderIdAt(x, y) == -1 || IsMetatileDirectionallyImpassable(objectEvent, x, y, direction) || (objectEvent->trackedByCamera && !CanCameraMoveInDirection(direction)))
        flags |= 2;
    if (IsZCoordMismatchAt(objectEvent->currentElevation, x, y))
        flags |= 4;
    if (DoesObjectCollideWithObjectAt(objectEvent, x, y))
        flags |= 8;
    return flags;
}

static bool8 IsCoordOutsideObjectEventMovementRange(struct ObjectEvent *objectEvent, s16 x, s16 y)
{
    s16 left;
    s16 right;
    s16 top;
    s16 bottom;

    if (objectEvent->rangeX != 0)
    {
        left = objectEvent->initialCoords.x - objectEvent->rangeX;
        right = objectEvent->initialCoords.x + objectEvent->rangeX;

        if (left > x || right < x)
            return TRUE;
    }
    if (objectEvent->rangeY != 0)
    {
        top = objectEvent->initialCoords.y - objectEvent->rangeY;
        bottom = objectEvent->initialCoords.y + objectEvent->rangeY;

        if (top > y || bottom < y)
            return TRUE;
    }
    return FALSE;
}

static bool8 IsMetatileDirectionallyImpassable(struct ObjectEvent *objectEvent, s16 x, s16 y, u8 direction)
{
    if (gOppositeDirectionBlockedMetatileFuncs[direction - 1](objectEvent->currentMetatileBehavior)
        || gDirectionBlockedMetatileFuncs[direction - 1](MapGridGetMetatileBehaviorAt(x, y)))
        return TRUE;

    return FALSE;
}

static bool8 DoesObjectCollideWithObjectAt(struct ObjectEvent *objectEvent, s16 x, s16 y)
{
    u8 i;
    struct ObjectEvent *curObject;

    if (objectEvent->localId == OBJ_EVENT_ID_FOLLOWER)
        return FALSE; // follower cannot collide with other objects, but they can collide with it

    for (i = 0; i < OBJECT_EVENTS_COUNT; i++)
    {
        curObject = &gObjectEvents[i];
        if (curObject->active && (curObject->movementType != MOVEMENT_TYPE_FOLLOW_PLAYER || objectEvent != &gObjectEvents[gPlayerAvatar.objectEventId]) && curObject != objectEvent)
        {
            if ((curObject->currentCoords.x == x && curObject->currentCoords.y == y) || (curObject->previousCoords.x == x && curObject->previousCoords.y == y))
            {
                if (AreZCoordsCompatible(objectEvent->currentElevation, curObject->currentElevation))
                    return TRUE;
            }
        }
    }
    return FALSE;
}

bool8 IsBerryTreeSparkling(u8 localId, u8 mapNum, u8 mapGroup)
{
    u8 objectEventId;

    if (!TryGetObjectEventIdByLocalIdAndMap(localId, mapNum, mapGroup, &objectEventId)
        && gSprites[gObjectEvents[objectEventId].spriteId].sBerryTreeFlags & BERRY_FLAG_SPARKLING)
        return TRUE;

    return FALSE;
}

void SetBerryTreeJustPicked(u8 localId, u8 mapNum, u8 mapGroup)
{
    u8 objectEventId;

    if (!TryGetObjectEventIdByLocalIdAndMap(localId, mapNum, mapGroup, &objectEventId))
        gSprites[gObjectEvents[objectEventId].spriteId].sBerryTreeFlags |= BERRY_FLAG_JUST_PICKED;
}

#undef sTimer
#undef sBerryTreeFlags

void MoveCoords(u8 direction, s16 *x, s16 *y)
{
    *x += sDirectionToVectors[direction].x;
    *y += sDirectionToVectors[direction].y;
}

// Unused
static void MoveCoordsInMapCoordIncrement(u8 direction, s16 *x, s16 *y)
{
    *x += sDirectionToVectors[direction].x << 4;
    *y += sDirectionToVectors[direction].y << 4;
}

static void MoveCoordsInDirection(u32 dir, s16 *x, s16 *y, s16 deltaX, s16 deltaY)
{
    u8 direction = dir;
    s16 dx2 = (u16)deltaX;
    s16 dy2 = (u16)deltaY;
    if (sDirectionToVectors[direction].x > 0)
        *x += dx2;
    if (sDirectionToVectors[direction].x < 0)
        *x -= dx2;
    if (sDirectionToVectors[direction].y > 0)
        *y += dy2;
    if (sDirectionToVectors[direction].y < 0)
        *y -= dy2;
}

void GetMapCoordsFromSpritePos(s16 x, s16 y, s16 *destX, s16 *destY)
{
    *destX = (x - gSaveBlock1Ptr->pos.x) << 4;
    *destY = (y - gSaveBlock1Ptr->pos.y) << 4;
    *destX -= gTotalCameraPixelOffsetX;
    *destY -= gTotalCameraPixelOffsetY;
}

void SetSpritePosToMapCoords(s16 mapX, s16 mapY, s16 *destX, s16 *destY)
{
    s16 dx = -gTotalCameraPixelOffsetX - gFieldCamera.x;
    s16 dy = -gTotalCameraPixelOffsetY - gFieldCamera.y;
    if (gFieldCamera.x > 0)
        dx += 16;

    if (gFieldCamera.x < 0)
        dx -= 16;

    if (gFieldCamera.y > 0)
        dy += 16;

    if (gFieldCamera.y < 0)
        dy -= 16;

    *destX = ((mapX - gSaveBlock1Ptr->pos.x) << 4) + dx;
    *destY = ((mapY - gSaveBlock1Ptr->pos.y) << 4) + dy;
}

void SetSpritePosToOffsetMapCoords(s16 *x, s16 *y, s16 dx, s16 dy)
{
    SetSpritePosToMapCoords(*x, *y, x, y);
    *x += dx;
    *y += dy;
}

static void GetObjectEventMovingCameraOffset(s16 *x, s16 *y)
{
    *x = 0;
    *y = 0;

    if (gFieldCamera.x > 0)
        (*x)++;

    if (gFieldCamera.x < 0)
        (*x)--;

    if (gFieldCamera.y > 0)
        (*y)++;

    if (gFieldCamera.y < 0)
        (*y)--;
}

void ObjectEventMoveDestCoords(struct ObjectEvent *objectEvent, u32 direction, s16 *x, s16 *y)
{
    u8 newDirn = direction;
    *x = objectEvent->currentCoords.x;
    *y = objectEvent->currentCoords.y;
    MoveCoords(newDirn, x, y);
}

bool8 ObjectEventIsMovementOverridden(struct ObjectEvent *objectEvent)
{
    if (objectEvent->singleMovementActive || objectEvent->heldMovementActive)
        return TRUE;

    return FALSE;
}

bool8 ObjectEventIsHeldMovementActive(struct ObjectEvent *objectEvent)
{
    if (objectEvent->heldMovementActive && objectEvent->movementActionId != MOVEMENT_ACTION_NONE)
        return TRUE;

    return FALSE;
}

bool8 ObjectEventSetHeldMovement(struct ObjectEvent *objectEvent, u8 movementActionId)
{
    if (ObjectEventIsMovementOverridden(objectEvent))
        return TRUE;

    UnfreezeObjectEvent(objectEvent);
    objectEvent->movementActionId = movementActionId;
    objectEvent->heldMovementActive = TRUE;
    objectEvent->heldMovementFinished = FALSE;
    gSprites[objectEvent->spriteId].sActionFuncId = 0;
    return FALSE;
}

void ObjectEventForceSetHeldMovement(struct ObjectEvent *objectEvent, u8 movementActionId)
{
    ObjectEventClearHeldMovementIfActive(objectEvent);
    ObjectEventSetHeldMovement(objectEvent, movementActionId);
}

void ObjectEventClearHeldMovementIfActive(struct ObjectEvent *objectEvent)
{
    if (objectEvent->heldMovementActive)
        ObjectEventClearHeldMovement(objectEvent);
}

void ObjectEventClearHeldMovement(struct ObjectEvent *objectEvent)
{
    objectEvent->movementActionId = MOVEMENT_ACTION_NONE;
    objectEvent->heldMovementActive = FALSE;
    objectEvent->heldMovementFinished = FALSE;
    gSprites[objectEvent->spriteId].sTypeFuncId = 0;
    gSprites[objectEvent->spriteId].sActionFuncId = 0;
}

u8 ObjectEventCheckHeldMovementStatus(struct ObjectEvent *objectEvent)
{
    if (objectEvent->heldMovementActive)
        return objectEvent->heldMovementFinished;

    return 16;
}

u8 ObjectEventClearHeldMovementIfFinished(struct ObjectEvent *objectEvent)
{
    u8 heldMovementStatus = ObjectEventCheckHeldMovementStatus(objectEvent);
    if (heldMovementStatus != 0 && heldMovementStatus != 16)
        ObjectEventClearHeldMovementIfActive(objectEvent);

    return heldMovementStatus;
}

u8 ObjectEventGetHeldMovementActionId(struct ObjectEvent *objectEvent)
{
    if (objectEvent->heldMovementActive)
        return objectEvent->movementActionId;

    return MOVEMENT_ACTION_NONE;
}

void UpdateObjectEventCurrentMovement(struct ObjectEvent *objectEvent, struct Sprite *sprite, bool8 (*callback)(struct ObjectEvent *, struct Sprite *))
{
    DoGroundEffects_OnSpawn(objectEvent, sprite);
    TryEnableObjectEventAnim(objectEvent, sprite);

    if (ObjectEventIsHeldMovementActive(objectEvent))
        ObjectEventExecHeldMovementAction(objectEvent, sprite);
    else if (!objectEvent->frozen)
        while (callback(objectEvent, sprite));

    DoGroundEffects_OnBeginStep(objectEvent, sprite);
    DoGroundEffects_OnFinishStep(objectEvent, sprite);
    UpdateObjectEventSpriteAnimPause(objectEvent, sprite);
    UpdateObjectEventVisibility(objectEvent, sprite);
    ObjectEventUpdateSubpriority(objectEvent, sprite);
}

#define dirn_to_anim(name, table)\
u8 name(u32 idx)\
{\
    u8 direction;\
    u8 animIds[sizeof(table)];\
    direction = idx;\
    memcpy(animIds, (table), sizeof(table));\
    if (direction > DIR_EAST) direction = 0;\
    return animIds[direction];\
}

dirn_to_anim(GetFaceDirectionMovementAction, gFaceDirectionMovementActions);
dirn_to_anim(GetWalkSlowMovementAction, gWalkSlowMovementActions);
dirn_to_anim(GetWalkNormalMovementAction, gWalkNormalMovementActions);
dirn_to_anim(GetWalkFastMovementAction, gWalkFastMovementActions);
dirn_to_anim(GetRideWaterCurrentMovementAction, gRideWaterCurrentMovementActions);
dirn_to_anim(GetWalkFasterMovementAction, gWalkFasterMovementActions);
dirn_to_anim(GetSlideMovementAction, gSlideMovementActions);
dirn_to_anim(GetPlayerRunMovementAction, gPlayerRunMovementActions);
dirn_to_anim(GetJump2MovementAction, gJump2MovementActions);
dirn_to_anim(GetJumpInPlaceMovementAction, gJumpInPlaceMovementActions);
dirn_to_anim(GetJumpInPlaceTurnAroundMovementAction, gJumpInPlaceTurnAroundMovementActions);
dirn_to_anim(GetJumpMovementAction, gJumpMovementActions);
dirn_to_anim(GetJumpSpecialMovementAction, gJumpSpecialMovementActions);
dirn_to_anim(GetWalkInPlaceSlowMovementAction, gWalkInPlaceSlowMovementActions);
dirn_to_anim(GetWalkInPlaceNormalMovementAction, gWalkInPlaceNormalMovementActions);
dirn_to_anim(GetWalkInPlaceFastMovementAction, gWalkInPlaceFastMovementActions);
dirn_to_anim(GetWalkInPlaceFasterMovementAction, gWalkInPlaceFasterMovementActions);

bool8 ObjectEventFaceOppositeDirection(struct ObjectEvent *objectEvent, u8 direction)
{
    return ObjectEventSetHeldMovement(objectEvent, GetFaceDirectionMovementAction(GetOppositeDirection(direction)));
}

dirn_to_anim(GetAcroWheelieFaceDirectionMovementAction, gAcroWheelieFaceDirectionMovementActions);
dirn_to_anim(GetAcroPopWheelieFaceDirectionMovementAction, gAcroPopWheelieFaceDirectionMovementActions);
dirn_to_anim(GetAcroEndWheelieFaceDirectionMovementAction, gAcroEndWheelieFaceDirectionMovementActions);
dirn_to_anim(GetAcroWheelieHopFaceDirectionMovementAction, gAcroWheelieHopFaceDirectionMovementActions);
dirn_to_anim(GetAcroWheelieHopDirectionMovementAction, gAcroWheelieHopDirectionMovementActions);
dirn_to_anim(GetAcroWheelieJumpDirectionMovementAction, gAcroWheelieJumpDirectionMovementActions);
dirn_to_anim(GetAcroWheelieInPlaceDirectionMovementAction, gAcroWheelieInPlaceDirectionMovementActions);
dirn_to_anim(GetAcroPopWheelieMoveDirectionMovementAction, gAcroPopWheelieMoveDirectionMovementActions);
dirn_to_anim(GetAcroWheelieMoveDirectionMovementAction, gAcroWheelieMoveDirectionMovementActions);
dirn_to_anim(GetAcroEndWheelieMoveDirectionMovementAction, gAcroEndWheelieMoveDirectionMovementActions);

u8 GetOppositeDirection(u8 direction)
{
    u8 directions[sizeof sOppositeDirections];

    memcpy(directions, sOppositeDirections, sizeof sOppositeDirections);
    if (direction <= DIR_NONE || direction > (sizeof sOppositeDirections))
        return direction;

    return directions[direction - 1];
}

// Takes the player's original and current direction and gives a direction the copy NPC should consider as the player's direction.
// See comments at the table's definition.
static u32 GetPlayerDirectionForCopy(u8 initDir, u8 moveDir)
{
    return sPlayerDirectionsForCopy[initDir - 1][moveDir - 1];
}

// copyInitDir is the initial facing direction of the copying NPC.
// playerInitDir is the direction the player was facing when the copying NPC was spawned, as set by MovementType_CopyPlayer_Step0.
// playerMoveDir is the direction the player is currently moving.
static u32 GetCopyDirection(u8 copyInitDir, u32 playerInitDir, u32 playerMoveDir)
{
    u32 dir;
    u8 _playerInitDir = playerInitDir;
    u8 _playerMoveDir = playerMoveDir;
    if (_playerInitDir == DIR_NONE || _playerMoveDir == DIR_NONE
      || _playerInitDir > DIR_EAST || _playerMoveDir > DIR_EAST)
        return DIR_NONE;

    dir = GetPlayerDirectionForCopy(_playerInitDir, playerMoveDir);
    return sPlayerDirectionToCopyDirection[copyInitDir - 1][dir - 1];
}

static void ObjectEventExecHeldMovementAction(struct ObjectEvent *objectEvent, struct Sprite *sprite)
{
    if (gMovementActionFuncs[objectEvent->movementActionId][sprite->sActionFuncId](objectEvent, sprite))
        objectEvent->heldMovementFinished = TRUE;
}

static bool8 ObjectEventExecSingleMovementAction(struct ObjectEvent *objectEvent, struct Sprite *sprite)
{
    if (gMovementActionFuncs[objectEvent->movementActionId][sprite->sActionFuncId](objectEvent, sprite))
    {
        objectEvent->movementActionId = MOVEMENT_ACTION_NONE;
        sprite->sActionFuncId = 0;
        return TRUE;
    }
    return FALSE;
}

static void ObjectEventSetSingleMovement(struct ObjectEvent *objectEvent, struct Sprite *sprite, u8 animId)
{
    objectEvent->movementActionId = animId;
    sprite->sActionFuncId = 0;
}

static void FaceDirection(struct ObjectEvent *objectEvent, struct Sprite *sprite, u8 direction)
{
    SetObjectEventDirection(objectEvent, direction);
    ShiftStillObjectEventCoords(objectEvent);
    SetStepAnim(objectEvent, sprite, GetMoveDirectionAnimNum(objectEvent->facingDirection));
    sprite->animPaused = TRUE;
    sprite->sActionFuncId = 1;
}

bool8 MovementAction_FaceDown_Step0(struct ObjectEvent *objectEvent, struct Sprite *sprite)
{
    FaceDirection(objectEvent, sprite, DIR_SOUTH);
    return TRUE;
}

bool8 MovementAction_FaceUp_Step0(struct ObjectEvent *objectEvent, struct Sprite *sprite)
{
    FaceDirection(objectEvent, sprite, DIR_NORTH);
    return TRUE;
}

bool8 MovementAction_FaceLeft_Step0(struct ObjectEvent *objectEvent, struct Sprite *sprite)
{
    FaceDirection(objectEvent, sprite, DIR_WEST);
    return TRUE;
}

bool8 MovementAction_FaceRight_Step0(struct ObjectEvent *objectEvent, struct Sprite *sprite)
{
    FaceDirection(objectEvent, sprite, DIR_EAST);
    return TRUE;
}

void InitNpcForMovement(struct ObjectEvent *objectEvent, struct Sprite *sprite, u8 direction, u8 speed)
{
    s16 x;
    s16 y;

    x = objectEvent->currentCoords.x;
    y = objectEvent->currentCoords.y;
    SetObjectEventDirection(objectEvent, direction);
    MoveCoords(direction, &x, &y);
    ShiftObjectEventCoords(objectEvent, x, y);
    SetSpriteDataForNormalStep(sprite, direction, speed);
    sprite->animPaused = FALSE;

    if (sLockedAnimObjectEvents != NULL && FindLockedObjectEventIndex(objectEvent) != OBJECT_EVENTS_COUNT)
        sprite->animPaused = TRUE;

    objectEvent->triggerGroundEffectsOnMove = TRUE;
    sprite->sActionFuncId = 1;
}

static void InitMovementNormal(struct ObjectEvent *objectEvent, struct Sprite *sprite, u8 direction, u8 speed)
{
    u8 (*functions[ARRAY_COUNT(sDirectionAnimFuncsBySpeed)])(u8);

    memcpy(functions, sDirectionAnimFuncsBySpeed, sizeof sDirectionAnimFuncsBySpeed);
    InitNpcForMovement(objectEvent, sprite, direction, speed);
    SetStepAnimHandleAlternation(objectEvent, sprite, functions[speed](objectEvent->facingDirection));
}

static void StartRunningAnim(struct ObjectEvent *objectEvent, struct Sprite *sprite, u8 direction)
{
    InitNpcForMovement(objectEvent, sprite, direction, MOVE_SPEED_FAST_1);
    SetStepAnimHandleAlternation(objectEvent, sprite, GetRunningDirectionAnimNum(objectEvent->facingDirection));
}

static bool8 UpdateMovementNormal(struct ObjectEvent *objectEvent, struct Sprite *sprite)
{
    if (NpcTakeStep(sprite))
    {
        ShiftStillObjectEventCoords(objectEvent);
        objectEvent->triggerGroundEffectsOnStop = TRUE;
        sprite->animPaused = TRUE;
        return TRUE;
    }
    return FALSE;
}

static void InitNpcForWalkSlow(struct ObjectEvent *objectEvent, struct Sprite *sprite, u8 direction)
{
    s16 x;
    s16 y;

    x = objectEvent->currentCoords.x;
    y = objectEvent->currentCoords.y;
    SetObjectEventDirection(objectEvent, direction);
    MoveCoords(direction, &x, &y);
    ShiftObjectEventCoords(objectEvent, x, y);
    SetWalkSlowSpriteData(sprite, direction);
    sprite->animPaused = FALSE;
    objectEvent->triggerGroundEffectsOnMove = TRUE;
    sprite->sActionFuncId = 1;
}

static void InitWalkSlow(struct ObjectEvent *objectEvent, struct Sprite *sprite, u8 direction)
{
    InitNpcForWalkSlow(objectEvent, sprite, direction);
    SetStepAnimHandleAlternation(objectEvent, sprite, GetMoveDirectionAnimNum(objectEvent->facingDirection));
}

static bool8 UpdateWalkSlow(struct ObjectEvent *objectEvent, struct Sprite *sprite)
{
    if (UpdateWalkSlowAnim(sprite))
    {
        ShiftStillObjectEventCoords(objectEvent);
        objectEvent->triggerGroundEffectsOnStop = TRUE;
        sprite->animPaused = TRUE;
        return TRUE;
    }
    return FALSE;
}

bool8 MovementAction_WalkSlowDiagonalUpLeft_Step0(struct ObjectEvent *objectEvent, struct Sprite *sprite)
{
    InitWalkSlow(objectEvent, sprite, DIR_NORTHWEST);
    return MovementAction_WalkSlowDiagonalUpLeft_Step1(objectEvent, sprite);
}

bool8 MovementAction_WalkSlowDiagonalUpLeft_Step1(struct ObjectEvent *objectEvent, struct Sprite *sprite)
{
    if (UpdateWalkSlow(objectEvent, sprite))
    {
        sprite->sActionFuncId = 2;
        return TRUE;
    }
    return FALSE;
}

bool8 MovementAction_WalkSlowDiagonalUpRight_Step0(struct ObjectEvent *objectEvent, struct Sprite *sprite)
{
    InitWalkSlow(objectEvent, sprite, DIR_NORTHEAST);
    return MovementAction_WalkSlowDiagonalUpRight_Step1(objectEvent, sprite);
}

bool8 MovementAction_WalkSlowDiagonalUpRight_Step1(struct ObjectEvent *objectEvent, struct Sprite *sprite)
{
    if (UpdateWalkSlow(objectEvent, sprite))
    {
        sprite->sActionFuncId = 2;
        return TRUE;
    }
    return FALSE;
}

bool8 MovementAction_WalkSlowDiagonalDownLeft_Step0(struct ObjectEvent *objectEvent, struct Sprite *sprite)
{
    InitWalkSlow(objectEvent, sprite, DIR_SOUTHWEST);
    return MovementAction_WalkSlowDiagonalDownLeft_Step1(objectEvent, sprite);
}

bool8 MovementAction_WalkSlowDiagonalDownLeft_Step1(struct ObjectEvent *objectEvent, struct Sprite *sprite)
{
    if (UpdateWalkSlow(objectEvent, sprite))
    {
        sprite->sActionFuncId = 2;
        return TRUE;
    }
    return FALSE;
}

bool8 MovementAction_WalkSlowDiagonalDownRight_Step0(struct ObjectEvent *objectEvent, struct Sprite *sprite)
{
    InitWalkSlow(objectEvent, sprite, DIR_SOUTHEAST);
    return MovementAction_WalkSlowDiagonalDownRight_Step1(objectEvent, sprite);
}

bool8 MovementAction_WalkSlowDiagonalDownRight_Step1(struct ObjectEvent *objectEvent, struct Sprite *sprite)
{
    if (UpdateWalkSlow(objectEvent, sprite))
    {
        sprite->sActionFuncId = 2;
        return TRUE;
    }
    return FALSE;
}

bool8 MovementAction_WalkSlowDown_Step0(struct ObjectEvent *objectEvent, struct Sprite *sprite)
{
    InitWalkSlow(objectEvent, sprite, DIR_SOUTH);
    return MovementAction_WalkSlowDown_Step1(objectEvent, sprite);
}

bool8 MovementAction_WalkSlowDown_Step1(struct ObjectEvent *objectEvent, struct Sprite *sprite)
{
    if (UpdateWalkSlow(objectEvent, sprite))
    {
        sprite->sActionFuncId = 2;
        return TRUE;
    }
    return FALSE;
}

bool8 MovementAction_WalkSlowUp_Step0(struct ObjectEvent *objectEvent, struct Sprite *sprite)
{
    InitWalkSlow(objectEvent, sprite, DIR_NORTH);
    return MovementAction_WalkSlowUp_Step1(objectEvent, sprite);
}

bool8 MovementAction_WalkSlowUp_Step1(struct ObjectEvent *objectEvent, struct Sprite *sprite)
{
    if (UpdateWalkSlow(objectEvent, sprite))
    {
        sprite->sActionFuncId = 2;
        return TRUE;
    }
    return FALSE;
}

bool8 MovementAction_WalkSlowLeft_Step0(struct ObjectEvent *objectEvent, struct Sprite *sprite)
{
    InitWalkSlow(objectEvent, sprite, DIR_WEST);
    return MovementAction_WalkSlowLeft_Step1(objectEvent, sprite);
}

bool8 MovementAction_WalkSlowLeft_Step1(struct ObjectEvent *objectEvent, struct Sprite *sprite)
{
    if (UpdateWalkSlow(objectEvent, sprite))
    {
        sprite->sActionFuncId = 2;
        return TRUE;
    }
    return FALSE;
}

bool8 MovementAction_WalkSlowRight_Step0(struct ObjectEvent *objectEvent, struct Sprite *sprite)
{
    InitWalkSlow(objectEvent, sprite, DIR_EAST);
    return MovementAction_WalkSlowRight_Step1(objectEvent, sprite);
}

bool8 MovementAction_WalkSlowRight_Step1(struct ObjectEvent *objectEvent, struct Sprite *sprite)
{
    if (UpdateWalkSlow(objectEvent, sprite))
    {
        sprite->sActionFuncId = 2;
        return TRUE;
    }
    return FALSE;
}

bool8 MovementAction_WalkNormalDiagonalUpLeft_Step0(struct ObjectEvent *objectEvent, struct Sprite *sprite)
{
    InitMovementNormal(objectEvent, sprite, DIR_NORTHWEST, MOVE_SPEED_NORMAL);
    return MovementAction_WalkNormalDiagonalUpLeft_Step1(objectEvent, sprite);
}

bool8 MovementAction_WalkNormalDiagonalUpLeft_Step1(struct ObjectEvent *objectEvent, struct Sprite *sprite)
{
    if (UpdateMovementNormal(objectEvent, sprite))
    {
        sprite->sActionFuncId = 2;
        return TRUE;
    }
    return FALSE;
}

bool8 MovementAction_WalkNormalDiagonalUpRight_Step0(struct ObjectEvent *objectEvent, struct Sprite *sprite)
{
    InitMovementNormal(objectEvent, sprite, DIR_NORTHEAST, MOVE_SPEED_NORMAL);
    return MovementAction_WalkNormalDiagonalUpRight_Step1(objectEvent, sprite);
}

bool8 MovementAction_WalkNormalDiagonalUpRight_Step1(struct ObjectEvent *objectEvent, struct Sprite *sprite)
{
    if (UpdateMovementNormal(objectEvent, sprite))
    {
        sprite->sActionFuncId = 2;
        return TRUE;
    }
    return FALSE;
}

bool8 MovementAction_WalkNormalDiagonalDownLeft_Step0(struct ObjectEvent *objectEvent, struct Sprite *sprite)
{
    InitMovementNormal(objectEvent, sprite, DIR_SOUTHWEST, MOVE_SPEED_NORMAL);
    return MovementAction_WalkNormalDiagonalDownLeft_Step1(objectEvent, sprite);
}

bool8 MovementAction_WalkNormalDiagonalDownLeft_Step1(struct ObjectEvent *objectEvent, struct Sprite *sprite)
{
    if (UpdateMovementNormal(objectEvent, sprite))
    {
        sprite->sActionFuncId = 2;
        return TRUE;
    }
    return FALSE;
}

bool8 MovementAction_WalkNormalDiagonalDownRight_Step0(struct ObjectEvent *objectEvent, struct Sprite *sprite)
{
    InitMovementNormal(objectEvent, sprite, DIR_SOUTHEAST, MOVE_SPEED_NORMAL);
    return MovementAction_WalkNormalDiagonalDownRight_Step1(objectEvent, sprite);
}

bool8 MovementAction_WalkNormalDiagonalDownRight_Step1(struct ObjectEvent *objectEvent, struct Sprite *sprite)
{
    if (UpdateMovementNormal(objectEvent, sprite))
    {
        sprite->sActionFuncId = 2;
        return TRUE;
    }
    return FALSE;
}

bool8 MovementAction_WalkNormalDown_Step0(struct ObjectEvent *objectEvent, struct Sprite *sprite)
{
    InitMovementNormal(objectEvent, sprite, DIR_SOUTH, MOVE_SPEED_NORMAL);
    return MovementAction_WalkNormalDown_Step1(objectEvent, sprite);
}

bool8 MovementAction_WalkNormalDown_Step1(struct ObjectEvent *objectEvent, struct Sprite *sprite)
{
    if (UpdateMovementNormal(objectEvent, sprite))
    {
        sprite->sActionFuncId = 2;
        return TRUE;
    }
    return FALSE;
}

bool8 MovementAction_WalkNormalUp_Step0(struct ObjectEvent *objectEvent, struct Sprite *sprite)
{
    InitMovementNormal(objectEvent, sprite, DIR_NORTH, MOVE_SPEED_NORMAL);
    return MovementAction_WalkNormalUp_Step1(objectEvent, sprite);
}

bool8 MovementAction_WalkNormalUp_Step1(struct ObjectEvent *objectEvent, struct Sprite *sprite)
{
    if (UpdateMovementNormal(objectEvent, sprite))
    {
        sprite->sActionFuncId = 2;
        return TRUE;
    }
    return FALSE;
}

bool8 MovementAction_WalkNormalLeft_Step0(struct ObjectEvent *objectEvent, struct Sprite *sprite)
{
    InitMovementNormal(objectEvent, sprite, DIR_WEST, MOVE_SPEED_NORMAL);
    return MovementAction_WalkNormalLeft_Step1(objectEvent, sprite);
}

bool8 MovementAction_WalkNormalLeft_Step1(struct ObjectEvent *objectEvent, struct Sprite *sprite)
{
    if (UpdateMovementNormal(objectEvent, sprite))
    {
        sprite->sActionFuncId = 2;
        return TRUE;
    }
    return FALSE;
}

bool8 MovementAction_WalkNormalRight_Step0(struct ObjectEvent *objectEvent, struct Sprite *sprite)
{
    InitMovementNormal(objectEvent, sprite, DIR_EAST, MOVE_SPEED_NORMAL);
    return MovementAction_WalkNormalRight_Step1(objectEvent, sprite);
}

bool8 MovementAction_WalkNormalRight_Step1(struct ObjectEvent *objectEvent, struct Sprite *sprite)
{
    if (UpdateMovementNormal(objectEvent, sprite))
    {
        sprite->sActionFuncId = 2;
        return TRUE;
    }
    return FALSE;
}

#define JUMP_HALFWAY  1
#define JUMP_FINISHED ((u8)-1)

enum {
    JUMP_TYPE_HIGH,
    JUMP_TYPE_LOW,
    JUMP_TYPE_NORMAL,
};

static void InitJump(struct ObjectEvent *objectEvent, struct Sprite *sprite, u8 direction, u8 distance, u8 type)
{
    s16 displacements[ARRAY_COUNT(sJumpInitDisplacements)];
    s16 x;
    s16 y;

    memcpy(displacements, sJumpInitDisplacements, sizeof sJumpInitDisplacements);
    x = 0;
    y = 0;
    SetObjectEventDirection(objectEvent, direction);
    MoveCoordsInDirection(direction, &x, &y, displacements[distance], displacements[distance]);
    ShiftObjectEventCoords(objectEvent, objectEvent->currentCoords.x + x, objectEvent->currentCoords.y + y);
    SetJumpSpriteData(sprite, direction, distance, type);
    sprite->sActionFuncId = 1;
    sprite->animPaused = FALSE;
    objectEvent->triggerGroundEffectsOnMove = TRUE;
    objectEvent->disableCoveringGroundEffects = TRUE;
}

static void InitJumpRegular(struct ObjectEvent *objectEvent, struct Sprite *sprite, u8 direction, u8 distance, u8 type)
{
    InitJump(objectEvent, sprite, direction, distance, type);
    SetStepAnimHandleAlternation(objectEvent, sprite, GetMoveDirectionAnimNum(objectEvent->facingDirection));
    DoShadowFieldEffect(objectEvent);
}

#define sDistance data[4]

static u8 UpdateJumpAnim(struct ObjectEvent *objectEvent, struct Sprite *sprite, u8 callback(struct Sprite *))
{
    s16 displacements[ARRAY_COUNT(sJumpDisplacements)];
    s16 x;
    s16 y;
    u8 result;

    memcpy(displacements, sJumpDisplacements, sizeof sJumpDisplacements);
    result = callback(sprite);
    if (result == JUMP_HALFWAY && displacements[sprite->sDistance] != 0)
    {
        x = 0;
        y = 0;
        MoveCoordsInDirection(objectEvent->movementDirection, &x, &y, displacements[sprite->sDistance], displacements[sprite->sDistance]);
        ShiftObjectEventCoords(objectEvent, objectEvent->currentCoords.x + x, objectEvent->currentCoords.y + y);
        objectEvent->triggerGroundEffectsOnMove = TRUE;
        objectEvent->disableCoveringGroundEffects = TRUE;
    }
    else if (result == JUMP_FINISHED)
    {
        ShiftStillObjectEventCoords(objectEvent);
        objectEvent->triggerGroundEffectsOnStop = TRUE;
        objectEvent->landingJump = TRUE;
        sprite->animPaused = TRUE;
    }
    return result;
}

#undef sDistance

static u8 DoJumpAnimStep(struct ObjectEvent *objectEvent, struct Sprite *sprite)
{
    return UpdateJumpAnim(objectEvent, sprite, DoJumpSpriteMovement);
}

static u8 DoJumpSpecialAnimStep(struct ObjectEvent *objectEvent, struct Sprite *sprite)
{
    return UpdateJumpAnim(objectEvent, sprite, DoJumpSpecialSpriteMovement);
}

static bool8 DoJumpAnim(struct ObjectEvent *objectEvent, struct Sprite *sprite)
{
    if (DoJumpAnimStep(objectEvent, sprite) == JUMP_FINISHED)
        return TRUE;

    return FALSE;
}

static bool8 DoJumpSpecialAnim(struct ObjectEvent *objectEvent, struct Sprite *sprite)
{
    if (DoJumpSpecialAnimStep(objectEvent, sprite) == JUMP_FINISHED)
        return TRUE;

    return FALSE;
}

static bool8 DoJumpInPlaceAnim(struct ObjectEvent *objectEvent, struct Sprite *sprite)
{
    switch (DoJumpAnimStep(objectEvent, sprite))
    {
        case JUMP_FINISHED:
            return TRUE;
        case JUMP_HALFWAY:
            SetObjectEventDirection(objectEvent, GetOppositeDirection(objectEvent->movementDirection));
            SetStepAnim(objectEvent, sprite, GetMoveDirectionAnimNum(objectEvent->facingDirection));
        default:
            return FALSE;
    }
}

bool8 MovementAction_Jump2Down_Step0(struct ObjectEvent *objectEvent, struct Sprite *sprite)
{
    InitJumpRegular(objectEvent, sprite, DIR_SOUTH, JUMP_DISTANCE_FAR, JUMP_TYPE_HIGH);
    return MovementAction_Jump2Down_Step1(objectEvent, sprite);
}

bool8 MovementAction_Jump2Down_Step1(struct ObjectEvent *objectEvent, struct Sprite *sprite)
{
    if (DoJumpAnim(objectEvent, sprite))
    {
        objectEvent->noShadow = FALSE;
        sprite->sActionFuncId = 2;
        return TRUE;
    }
    return FALSE;
}

bool8 MovementAction_Jump2Up_Step0(struct ObjectEvent *objectEvent, struct Sprite *sprite)
{
    InitJumpRegular(objectEvent, sprite, DIR_NORTH, JUMP_DISTANCE_FAR, JUMP_TYPE_HIGH);
    return MovementAction_Jump2Up_Step1(objectEvent, sprite);
}

bool8 MovementAction_Jump2Up_Step1(struct ObjectEvent *objectEvent, struct Sprite *sprite)
{
    if (DoJumpAnim(objectEvent, sprite))
    {
        objectEvent->noShadow = FALSE;
        sprite->sActionFuncId = 2;
        return TRUE;
    }
    return FALSE;
}

bool8 MovementAction_Jump2Left_Step0(struct ObjectEvent *objectEvent, struct Sprite *sprite)
{
    InitJumpRegular(objectEvent, sprite, DIR_WEST, JUMP_DISTANCE_FAR, JUMP_TYPE_HIGH);
    return MovementAction_Jump2Left_Step1(objectEvent, sprite);
}

bool8 MovementAction_Jump2Left_Step1(struct ObjectEvent *objectEvent, struct Sprite *sprite)
{
    if (DoJumpAnim(objectEvent, sprite))
    {
        objectEvent->noShadow = FALSE;
        sprite->sActionFuncId = 2;
        return TRUE;
    }
    return FALSE;
}

bool8 MovementAction_Jump2Right_Step0(struct ObjectEvent *objectEvent, struct Sprite *sprite)
{
    InitJumpRegular(objectEvent, sprite, DIR_EAST, JUMP_DISTANCE_FAR, JUMP_TYPE_HIGH);
    return MovementAction_Jump2Right_Step1(objectEvent, sprite);
}

bool8 MovementAction_Jump2Right_Step1(struct ObjectEvent *objectEvent, struct Sprite *sprite)
{
    if (DoJumpAnim(objectEvent, sprite))
    {
        objectEvent->noShadow = FALSE;
        sprite->sActionFuncId = 2;
        return TRUE;
    }
    return FALSE;
}

static void InitMovementDelay(struct Sprite *sprite, u16 duration)
{
    sprite->sActionFuncId = 1;
    sprite->data[3] = duration;
}

bool8 MovementAction_Delay_Step1(struct ObjectEvent *objectEvent, struct Sprite *sprite)
{
    if (--sprite->data[3] == 0)
    {
        sprite->sActionFuncId = 2;
        return TRUE;
    }
    return FALSE;
}

bool8 MovementAction_Delay1_Step0(struct ObjectEvent *objectEvent, struct Sprite *sprite)
{
    InitMovementDelay(sprite, 1);
    return MovementAction_Delay_Step1(objectEvent, sprite);
}

bool8 MovementAction_Delay2_Step0(struct ObjectEvent *objectEvent, struct Sprite *sprite)
{
    InitMovementDelay(sprite, 2);
    return MovementAction_Delay_Step1(objectEvent, sprite);
}

bool8 MovementAction_Delay4_Step0(struct ObjectEvent *objectEvent, struct Sprite *sprite)
{
    InitMovementDelay(sprite, 4);
    return MovementAction_Delay_Step1(objectEvent, sprite);
}

bool8 MovementAction_Delay8_Step0(struct ObjectEvent *objectEvent, struct Sprite *sprite)
{
    InitMovementDelay(sprite, 8);
    return MovementAction_Delay_Step1(objectEvent, sprite);
}

bool8 MovementAction_Delay16_Step0(struct ObjectEvent *objectEvent, struct Sprite *sprite)
{
    InitMovementDelay(sprite, 16);
    return MovementAction_Delay_Step1(objectEvent, sprite);
}

bool8 MovementAction_WalkFastDown_Step0(struct ObjectEvent *objectEvent, struct Sprite *sprite)
{
    InitMovementNormal(objectEvent, sprite, DIR_SOUTH, MOVE_SPEED_FAST_1);
    return MovementAction_WalkFastDown_Step1(objectEvent, sprite);
}

bool8 MovementAction_WalkFastDown_Step1(struct ObjectEvent *objectEvent, struct Sprite *sprite)
{
    if (UpdateMovementNormal(objectEvent, sprite))
    {
        sprite->sActionFuncId = 2;
        return TRUE;
    }
    return FALSE;
}

bool8 MovementAction_WalkFastUp_Step0(struct ObjectEvent *objectEvent, struct Sprite *sprite)
{
    InitMovementNormal(objectEvent, sprite, DIR_NORTH, MOVE_SPEED_FAST_1);
    return MovementAction_WalkFastUp_Step1(objectEvent, sprite);
}

bool8 MovementAction_WalkFastUp_Step1(struct ObjectEvent *objectEvent, struct Sprite *sprite)
{
    if (UpdateMovementNormal(objectEvent, sprite))
    {
        sprite->sActionFuncId = 2;
        return TRUE;
    }
    return FALSE;
}

bool8 MovementAction_WalkFastLeft_Step0(struct ObjectEvent *objectEvent, struct Sprite *sprite)
{
    InitMovementNormal(objectEvent, sprite, DIR_WEST, MOVE_SPEED_FAST_1);
    return MovementAction_WalkFastLeft_Step1(objectEvent, sprite);
}

bool8 MovementAction_WalkFastLeft_Step1(struct ObjectEvent *objectEvent, struct Sprite *sprite)
{
    if (UpdateMovementNormal(objectEvent, sprite))
    {
        sprite->sActionFuncId = 2;
        return TRUE;
    }
    return FALSE;
}

bool8 MovementAction_WalkFastRight_Step0(struct ObjectEvent *objectEvent, struct Sprite *sprite)
{
    InitMovementNormal(objectEvent, sprite, DIR_EAST, MOVE_SPEED_FAST_1);
    return MovementAction_WalkFastRight_Step1(objectEvent, sprite);
}

bool8 MovementAction_WalkFastRight_Step1(struct ObjectEvent *objectEvent, struct Sprite *sprite)
{
    if (UpdateMovementNormal(objectEvent, sprite))
    {
        sprite->sActionFuncId = 2;
        return TRUE;
    }
    return FALSE;
}


static void InitMoveInPlace(struct ObjectEvent *objectEvent, struct Sprite *sprite, u8 direction, u8 animNum, u16 duration)
{
    SetObjectEventDirection(objectEvent, direction);
    SetStepAnimHandleAlternation(objectEvent, sprite, animNum);
    sprite->animPaused = FALSE;
    sprite->sActionFuncId = 1;
    sprite->data[3] = duration;
}

bool8 MovementAction_WalkInPlace_Step1(struct ObjectEvent *objectEvent, struct Sprite *sprite)
{
    if (-- sprite->data[3] == 0)
    {
        sprite->sActionFuncId = 2;
        sprite->animPaused = TRUE;
        return TRUE;
    }
    return FALSE;
}

bool8 MovementAction_WalkInPlaceSlow_Step1(struct ObjectEvent *objectEvent, struct Sprite *sprite)
{
    if (sprite->data[3] & 1)
        sprite->animDelayCounter++;

    return MovementAction_WalkInPlace_Step1(objectEvent, sprite);
}

bool8 MovementAction_WalkInPlaceSlowDown_Step0(struct ObjectEvent *objectEvent, struct Sprite *sprite)
{
    InitMoveInPlace(objectEvent, sprite, DIR_SOUTH, GetMoveDirectionAnimNum(DIR_SOUTH), 32);
    return MovementAction_WalkInPlaceSlow_Step1(objectEvent, sprite);
}

// Copy and load objectEvent's palette, but set all opaque colors to white
static u8 LoadWhiteFlashPalette(struct ObjectEvent *objectEvent, struct Sprite *sprite) {
  u16 paletteData[16];
  struct SpritePalette dynamicPalette = {.tag = OBJ_EVENT_PAL_TAG_NONE-1, .data = paletteData};  // TODO: Use a proper palette tag here
  CpuFill16(RGB_WHITE, paletteData, 32);
  return UpdateSpritePalette(&dynamicPalette, sprite);
}

bool8 MovementAction_ExitPokeball_Step0(struct ObjectEvent *objectEvent, struct Sprite *sprite) {
    u8 direction = gObjectEvents[gPlayerAvatar.objectEventId].facingDirection;
    objectEvent->invisible = FALSE;
    if (TestPlayerAvatarFlags(PLAYER_AVATAR_FLAG_DASH)) { // If player is dashing, the pokemon must come out faster
      InitMoveInPlace(objectEvent, sprite, direction, GetMoveDirectionFastestAnimNum(direction) + 4, 8);
      sprite->data[6] = 0; // fast speed
    } else {
      InitMoveInPlace(objectEvent, sprite, direction, GetMoveDirectionFastestAnimNum(direction), 16);
      sprite->data[6] = 1; // slow speed
    }
    sprite->data[6] |= (direction == DIR_EAST ? 1 : 0) << 4;
    ObjectEventSetGraphicsId(objectEvent, OBJ_EVENT_GFX_ANIMATED_BALL);
    objectEvent->inanimate = FALSE;
    return MovementAction_ExitPokeball_Step1(objectEvent, sprite);
}

static const union AffineAnimCmd sAffineAnim_PokeballExit[] =
{
    AFFINEANIMCMD_FRAME(0x40, 0x100, 0, 0),
    AFFINEANIMCMD_FRAME(0x80, 0x100, 0, 0),
    AFFINEANIMCMD_FRAME(0xC0, 0x100, 0, 0),
    AFFINEANIMCMD_FRAME(0x100, 0x100, 0, 0),
    AFFINEANIMCMD_END,
};

static const union AffineAnimCmd sAffineAnim_PokeballExitEast[] = // sprite is h-flipped when east
{
    AFFINEANIMCMD_FRAME(0xFFC0, 0x100, 0, 0),
    AFFINEANIMCMD_FRAME(0xFF80, 0x100, 0, 0),
    AFFINEANIMCMD_FRAME(0xFF40, 0x100, 0, 0),
    AFFINEANIMCMD_FRAME(0xFF00, 0x100, 0, 0),
    AFFINEANIMCMD_END,
};

static const union AffineAnimCmd sAffineAnim_PokeballEnter[] =
{
    AFFINEANIMCMD_FRAME(0x100, 0x100, 0, 0),
    AFFINEANIMCMD_FRAME(0xC0, 0x100, 0, 0),
    AFFINEANIMCMD_FRAME(0x80, 0x100, 0, 0),
    AFFINEANIMCMD_FRAME(0x40, 0x100, 0, 0),
    AFFINEANIMCMD_END,
};

static const union AffineAnimCmd sAffineAnim_PokeballEnterEast[] = // sprtie is h-flipped when east
{
    AFFINEANIMCMD_FRAME(0xFF00, 0x100, 0, 0),
    AFFINEANIMCMD_FRAME(0xFF40, 0x100, 0, 0),
    AFFINEANIMCMD_FRAME(0xFF80, 0x100, 0, 0),
    AFFINEANIMCMD_FRAME(0xFFC0, 0x100, 0, 0),
    AFFINEANIMCMD_END,
};

static const union AffineAnimCmd *const sAffineAnims_PokeballFollower[] =
{
    sAffineAnim_PokeballExit,
    sAffineAnim_PokeballExitEast,
    sAffineAnim_PokeballEnter,
    sAffineAnim_PokeballEnterEast,
};

bool8 MovementAction_ExitPokeball_Step1(struct ObjectEvent *objectEvent, struct Sprite *sprite)
{
    u8 duration = sprite->data[6] & 0xF;
    sprite->data[3]--;
    if (sprite->data[3] == 0)
    {
        sprite->sActionFuncId = 2;
        sprite->animCmdIndex = 0;
        sprite->animPaused = TRUE;
        return TRUE;
    // Set graphics, palette, and affine animation
    } else if ((duration == 0 && sprite->data[3] == 3) || (duration == 1 && sprite->data[3] == 7)) {
      FollowerSetGraphics(objectEvent, objectEvent->extra.mon.species, objectEvent->extra.mon.form, objectEvent->extra.mon.shiny, FALSE);
      LoadWhiteFlashPalette(objectEvent, sprite);
      // Initialize affine animation
      sprite->affineAnims = sAffineAnims_PokeballFollower;
      sprite->oam.affineMode = ST_OAM_AFFINE_NORMAL;
      InitSpriteAffineAnim(sprite);
      StartSpriteAffineAnim(sprite, sprite->data[6] >> 4);
    // Restore original palette & disable affine
    } else if ((duration == 0 && sprite->data[3] == 1) || (duration == 1 && sprite->data[3] == 3)) {
      sprite->affineAnimEnded = TRUE;
      FreeSpriteOamMatrix(sprite);
      sprite->oam.affineMode = ST_OAM_AFFINE_OFF;
      FollowerSetGraphics(objectEvent, objectEvent->extra.mon.species, objectEvent->extra.mon.form, objectEvent->extra.mon.shiny, TRUE);
    }
    return FALSE;
}

bool8 MovementAction_EnterPokeball_Step0(struct ObjectEvent *objectEvent, struct Sprite *sprite) {
    u8 direction = objectEvent->facingDirection;
    InitMoveInPlace(objectEvent, sprite, direction, GetMoveDirectionFasterAnimNum(direction), 16);
    sprite->data[6] = direction == DIR_EAST ? 3 : 2; // affine animation number
    EndFollowerTransformEffect(objectEvent, sprite);
    return MovementAction_EnterPokeball_Step1(objectEvent, sprite);
}

bool8 MovementAction_EnterPokeball_Step1(struct ObjectEvent *objectEvent, struct Sprite *sprite)
{
    sprite->data[3]--;
    if (sprite->data[3] == 0) {
        sprite->data[2] = 2;
        return FALSE;
    } else if (sprite->data[3] == 11) { // Set palette to white & start affine
      LoadWhiteFlashPalette(objectEvent, sprite);
      sprite->affineAnims = sAffineAnims_PokeballFollower;
      sprite->oam.affineMode = ST_OAM_AFFINE_NORMAL;
      InitSpriteAffineAnim(sprite);
      StartSpriteAffineAnim(sprite, sprite->data[6]);
    } else if (sprite->data[3] == 7) { // Free white palette and change to pokeball, disable affine
      sprite->affineAnimEnded = TRUE;
      FreeSpriteOamMatrix(sprite);
      sprite->oam.affineMode = ST_OAM_AFFINE_OFF;
      ObjectEventSetGraphicsId(objectEvent, OBJ_EVENT_GFX_ANIMATED_BALL);
      objectEvent->inanimate = FALSE;
    }
    return FALSE;
}

bool8 MovementAction_EnterPokeball_Step2(struct ObjectEvent *objectEvent, struct Sprite *sprite)
{
    FollowerSetGraphics(objectEvent, objectEvent->extra.mon.species, objectEvent->extra.mon.form, objectEvent->extra.mon.shiny, FALSE);
    objectEvent->invisible = TRUE;
    sprite->data[1] = 0;
    sprite->data[6] = 0;
    sprite->animPaused = TRUE;
    return TRUE;
}

bool8 MovementAction_WalkInPlaceSlowUp_Step0(struct ObjectEvent *objectEvent, struct Sprite *sprite)
{
    InitMoveInPlace(objectEvent, sprite, DIR_NORTH, GetMoveDirectionAnimNum(DIR_NORTH), 32);
    return MovementAction_WalkInPlaceSlow_Step1(objectEvent, sprite);
}

bool8 MovementAction_WalkInPlaceSlowLeft_Step0(struct ObjectEvent *objectEvent, struct Sprite *sprite)
{
    InitMoveInPlace(objectEvent, sprite, DIR_WEST, GetMoveDirectionAnimNum(DIR_WEST), 32);
    return MovementAction_WalkInPlaceSlow_Step1(objectEvent, sprite);
}

bool8 MovementAction_WalkInPlaceSlowRight_Step0(struct ObjectEvent *objectEvent, struct Sprite *sprite)
{
    InitMoveInPlace(objectEvent, sprite, DIR_EAST, GetMoveDirectionAnimNum(DIR_EAST), 32);
    return MovementAction_WalkInPlaceSlow_Step1(objectEvent, sprite);
}

bool8 MovementAction_WalkInPlaceNormalDown_Step0(struct ObjectEvent *objectEvent, struct Sprite *sprite)
{
    InitMoveInPlace(objectEvent, sprite, DIR_SOUTH, GetMoveDirectionAnimNum(DIR_SOUTH), 16);
    return MovementAction_WalkInPlace_Step1(objectEvent, sprite);
}

bool8 MovementAction_WalkInPlaceNormalUp_Step0(struct ObjectEvent *objectEvent, struct Sprite *sprite)
{
    InitMoveInPlace(objectEvent, sprite, DIR_NORTH, GetMoveDirectionAnimNum(DIR_NORTH), 16);
    return MovementAction_WalkInPlace_Step1(objectEvent, sprite);
}

bool8 MovementAction_WalkInPlaceNormalLeft_Step0(struct ObjectEvent *objectEvent, struct Sprite *sprite)
{
    InitMoveInPlace(objectEvent, sprite, DIR_WEST, GetMoveDirectionAnimNum(DIR_WEST), 16);
    return MovementAction_WalkInPlace_Step1(objectEvent, sprite);
}

bool8 MovementAction_WalkInPlaceNormalRight_Step0(struct ObjectEvent *objectEvent, struct Sprite *sprite)
{
    InitMoveInPlace(objectEvent, sprite, DIR_EAST, GetMoveDirectionAnimNum(DIR_EAST), 16);
    return MovementAction_WalkInPlace_Step1(objectEvent, sprite);
}

bool8 MovementAction_WalkInPlaceFastDown_Step0(struct ObjectEvent *objectEvent, struct Sprite *sprite)
{
    InitMoveInPlace(objectEvent, sprite, DIR_SOUTH, GetMoveDirectionFastAnimNum(DIR_SOUTH), 8);
    return MovementAction_WalkInPlace_Step1(objectEvent, sprite);
}

bool8 MovementAction_WalkInPlaceFastUp_Step0(struct ObjectEvent *objectEvent, struct Sprite *sprite)
{
    InitMoveInPlace(objectEvent, sprite, DIR_NORTH, GetMoveDirectionFastAnimNum(DIR_NORTH), 8);
    return MovementAction_WalkInPlace_Step1(objectEvent, sprite);
}

bool8 MovementAction_WalkInPlaceFastLeft_Step0(struct ObjectEvent *objectEvent, struct Sprite *sprite)
{
    InitMoveInPlace(objectEvent, sprite, DIR_WEST, GetMoveDirectionFastAnimNum(DIR_WEST), 8);
    return MovementAction_WalkInPlace_Step1(objectEvent, sprite);
}

bool8 MovementAction_WalkInPlaceFastRight_Step0(struct ObjectEvent *objectEvent, struct Sprite *sprite)
{
    InitMoveInPlace(objectEvent, sprite, DIR_EAST, GetMoveDirectionFastAnimNum(DIR_EAST), 8);
    return MovementAction_WalkInPlace_Step1(objectEvent, sprite);
}

bool8 MovementAction_WalkInPlaceFasterDown_Step0(struct ObjectEvent *objectEvent, struct Sprite *sprite)
{
    InitMoveInPlace(objectEvent, sprite, DIR_SOUTH, GetMoveDirectionFasterAnimNum(DIR_SOUTH), 4);
    return MovementAction_WalkInPlace_Step1(objectEvent, sprite);
}

bool8 MovementAction_WalkInPlaceFasterUp_Step0(struct ObjectEvent *objectEvent, struct Sprite *sprite)
{
    InitMoveInPlace(objectEvent, sprite, DIR_NORTH, GetMoveDirectionFasterAnimNum(DIR_NORTH), 4);
    return MovementAction_WalkInPlace_Step1(objectEvent, sprite);
}

bool8 MovementAction_WalkInPlaceFasterLeft_Step0(struct ObjectEvent *objectEvent, struct Sprite *sprite)
{
    InitMoveInPlace(objectEvent, sprite, DIR_WEST, GetMoveDirectionFasterAnimNum(DIR_WEST), 4);
    return MovementAction_WalkInPlace_Step1(objectEvent, sprite);
}

bool8 MovementAction_WalkInPlaceFasterRight_Step0(struct ObjectEvent *objectEvent, struct Sprite *sprite)
{
    InitMoveInPlace(objectEvent, sprite, DIR_EAST, GetMoveDirectionFasterAnimNum(DIR_EAST), 4);
    return MovementAction_WalkInPlace_Step1(objectEvent, sprite);
}

bool8 MovementAction_RideWaterCurrentDown_Step0(struct ObjectEvent *objectEvent, struct Sprite *sprite)
{
    InitMovementNormal(objectEvent, sprite, DIR_SOUTH, MOVE_SPEED_FAST_2);
    return MovementAction_RideWaterCurrentDown_Step1(objectEvent, sprite);
}

bool8 MovementAction_RideWaterCurrentDown_Step1(struct ObjectEvent *objectEvent, struct Sprite *sprite)
{
    if (UpdateMovementNormal(objectEvent, sprite))
    {
        sprite->sActionFuncId = 2;
        return TRUE;
    }
    return FALSE;
}

bool8 MovementAction_RideWaterCurrentUp_Step0(struct ObjectEvent *objectEvent, struct Sprite *sprite)
{
    InitMovementNormal(objectEvent, sprite, DIR_NORTH, MOVE_SPEED_FAST_2);
    return MovementAction_RideWaterCurrentUp_Step1(objectEvent, sprite);
}

bool8 MovementAction_RideWaterCurrentUp_Step1(struct ObjectEvent *objectEvent, struct Sprite *sprite)
{
    if (UpdateMovementNormal(objectEvent, sprite))
    {
        sprite->sActionFuncId = 2;
        return TRUE;
    }
    return FALSE;
}

bool8 MovementAction_RideWaterCurrentLeft_Step0(struct ObjectEvent *objectEvent, struct Sprite *sprite)
{
    InitMovementNormal(objectEvent, sprite, DIR_WEST, MOVE_SPEED_FAST_2);
    return MovementAction_RideWaterCurrentLeft_Step1(objectEvent, sprite);
}

bool8 MovementAction_RideWaterCurrentLeft_Step1(struct ObjectEvent *objectEvent, struct Sprite *sprite)
{
    if (UpdateMovementNormal(objectEvent, sprite))
    {
        sprite->sActionFuncId = 2;
        return TRUE;
    }
    return FALSE;
}

bool8 MovementAction_RideWaterCurrentRight_Step0(struct ObjectEvent *objectEvent, struct Sprite *sprite)
{
    InitMovementNormal(objectEvent, sprite, DIR_EAST, MOVE_SPEED_FAST_2);
    return MovementAction_RideWaterCurrentRight_Step1(objectEvent, sprite);
}

bool8 MovementAction_RideWaterCurrentRight_Step1(struct ObjectEvent *objectEvent, struct Sprite *sprite)
{
    if (UpdateMovementNormal(objectEvent, sprite))
    {
        sprite->sActionFuncId = 2;
        return TRUE;
    }
    return FALSE;
}

bool8 MovementAction_WalkFasterDown_Step0(struct ObjectEvent *objectEvent, struct Sprite *sprite)
{
    InitMovementNormal(objectEvent, sprite, DIR_SOUTH, MOVE_SPEED_FASTER);
    return MovementAction_WalkFasterDown_Step1(objectEvent, sprite);
}

bool8 MovementAction_WalkFasterDown_Step1(struct ObjectEvent *objectEvent, struct Sprite *sprite)
{
    if (UpdateMovementNormal(objectEvent, sprite))
    {
        sprite->sActionFuncId = 2;
        return TRUE;
    }
    return FALSE;
}

bool8 MovementAction_WalkFasterUp_Step0(struct ObjectEvent *objectEvent, struct Sprite *sprite)
{
    InitMovementNormal(objectEvent, sprite, DIR_NORTH, MOVE_SPEED_FASTER);
    return MovementAction_WalkFasterUp_Step1(objectEvent, sprite);
}

bool8 MovementAction_WalkFasterUp_Step1(struct ObjectEvent *objectEvent, struct Sprite *sprite)
{
    if (UpdateMovementNormal(objectEvent, sprite))
    {
        sprite->sActionFuncId = 2;
        return TRUE;
    }
    return FALSE;
}

bool8 MovementAction_WalkFasterLeft_Step0(struct ObjectEvent *objectEvent, struct Sprite *sprite)
{
    InitMovementNormal(objectEvent, sprite, DIR_WEST, MOVE_SPEED_FASTER);
    return MovementAction_WalkFasterLeft_Step1(objectEvent, sprite);
}

bool8 MovementAction_WalkFasterLeft_Step1(struct ObjectEvent *objectEvent, struct Sprite *sprite)
{
    if (UpdateMovementNormal(objectEvent, sprite))
    {
        sprite->sActionFuncId = 2;
        return TRUE;
    }
    return FALSE;
}

bool8 MovementAction_WalkFasterRight_Step0(struct ObjectEvent *objectEvent, struct Sprite *sprite)
{
    InitMovementNormal(objectEvent, sprite, DIR_EAST, MOVE_SPEED_FASTER);
    return MovementAction_WalkFasterRight_Step1(objectEvent, sprite);
}

bool8 MovementAction_WalkFasterRight_Step1(struct ObjectEvent *objectEvent, struct Sprite *sprite)
{
    if (UpdateMovementNormal(objectEvent, sprite))
    {
        sprite->sActionFuncId = 2;
        return TRUE;
    }
    return FALSE;
}

bool8 MovementAction_SlideDown_Step0(struct ObjectEvent *objectEvent, struct Sprite *sprite)
{
    InitMovementNormal(objectEvent, sprite, DIR_SOUTH, MOVE_SPEED_FASTEST);
    return MovementAction_SlideDown_Step1(objectEvent, sprite);
}

bool8 MovementAction_SlideDown_Step1(struct ObjectEvent *objectEvent, struct Sprite *sprite)
{
    if (UpdateMovementNormal(objectEvent, sprite))
    {
        sprite->sActionFuncId = 2;
        return TRUE;
    }
    return FALSE;
}

bool8 MovementAction_SlideUp_Step0(struct ObjectEvent *objectEvent, struct Sprite *sprite)
{
    InitMovementNormal(objectEvent, sprite, DIR_NORTH, MOVE_SPEED_FASTEST);
    return MovementAction_SlideUp_Step1(objectEvent, sprite);
}

bool8 MovementAction_SlideUp_Step1(struct ObjectEvent *objectEvent, struct Sprite *sprite)
{
    if (UpdateMovementNormal(objectEvent, sprite))
    {
        sprite->sActionFuncId = 2;
        return TRUE;
    }
    return FALSE;
}

bool8 MovementAction_SlideLeft_Step0(struct ObjectEvent *objectEvent, struct Sprite *sprite)
{
    InitMovementNormal(objectEvent, sprite, DIR_WEST, MOVE_SPEED_FASTEST);
    return MovementAction_SlideLeft_Step1(objectEvent, sprite);
}

bool8 MovementAction_SlideLeft_Step1(struct ObjectEvent *objectEvent, struct Sprite *sprite)
{
    if (UpdateMovementNormal(objectEvent, sprite))
    {
        sprite->sActionFuncId = 2;
        return TRUE;
    }
    return FALSE;
}

bool8 MovementAction_SlideRight_Step0(struct ObjectEvent *objectEvent, struct Sprite *sprite)
{
    InitMovementNormal(objectEvent, sprite, DIR_EAST, MOVE_SPEED_FASTEST);
    return MovementAction_SlideRight_Step1(objectEvent, sprite);
}

bool8 MovementAction_SlideRight_Step1(struct ObjectEvent *objectEvent, struct Sprite *sprite)
{
    if (UpdateMovementNormal(objectEvent, sprite))
    {
        sprite->sActionFuncId = 2;
        return TRUE;
    }
    return FALSE;
}

bool8 MovementAction_PlayerRunDown_Step0(struct ObjectEvent *objectEvent, struct Sprite *sprite)
{
    StartRunningAnim(objectEvent, sprite, DIR_SOUTH);
    return MovementAction_PlayerRunDown_Step1(objectEvent, sprite);
}

bool8 MovementAction_PlayerRunDown_Step1(struct ObjectEvent *objectEvent, struct Sprite *sprite)
{
    if (UpdateMovementNormal(objectEvent, sprite))
    {
        sprite->sActionFuncId = 2;
        return TRUE;
    }
    return FALSE;
}

bool8 MovementAction_PlayerRunUp_Step0(struct ObjectEvent *objectEvent, struct Sprite *sprite)
{
    StartRunningAnim(objectEvent, sprite, DIR_NORTH);
    return MovementAction_PlayerRunUp_Step1(objectEvent, sprite);
}

bool8 MovementAction_PlayerRunUp_Step1(struct ObjectEvent *objectEvent, struct Sprite *sprite)
{
    if (UpdateMovementNormal(objectEvent, sprite))
    {
        sprite->sActionFuncId = 2;
        return TRUE;
    }
    return FALSE;
}

bool8 MovementAction_PlayerRunLeft_Step0(struct ObjectEvent *objectEvent, struct Sprite *sprite)
{
    StartRunningAnim(objectEvent, sprite, DIR_WEST);
    return MovementAction_PlayerRunLeft_Step1(objectEvent, sprite);
}

bool8 MovementAction_PlayerRunLeft_Step1(struct ObjectEvent *objectEvent, struct Sprite *sprite)
{
    if (UpdateMovementNormal(objectEvent, sprite))
    {
        sprite->sActionFuncId = 2;
        return TRUE;
    }
    return FALSE;
}

bool8 MovementAction_PlayerRunRight_Step0(struct ObjectEvent *objectEvent, struct Sprite *sprite)
{
    StartRunningAnim(objectEvent, sprite, DIR_EAST);
    return MovementAction_PlayerRunRight_Step1(objectEvent, sprite);
}

bool8 MovementAction_PlayerRunRight_Step1(struct ObjectEvent *objectEvent, struct Sprite *sprite)
{
    if (UpdateMovementNormal(objectEvent, sprite))
    {
        sprite->sActionFuncId = 2;
        return TRUE;
    }
    return FALSE;
}

void StartSpriteAnimInDirection(struct ObjectEvent *objectEvent, struct Sprite *sprite, u8 direction, u8 animNum)
{
    SetAndStartSpriteAnim(sprite, animNum, 0);
    SetObjectEventDirection(objectEvent, direction);
    sprite->sActionFuncId = 1;
}

bool8 MovementAction_StartAnimInDirection_Step0(struct ObjectEvent *objectEvent, struct Sprite *sprite)
{
    StartSpriteAnimInDirection(objectEvent, sprite, objectEvent->movementDirection, sprite->animNum);
    return FALSE;
}

bool8 MovementAction_WaitSpriteAnim(struct ObjectEvent *objectEvent, struct Sprite *sprite)
{
    if (SpriteAnimEnded(sprite))
    {
        sprite->sActionFuncId = 2;
        return TRUE;
    }
    return FALSE;
}

static void InitJumpSpecial(struct ObjectEvent *objectEvent, struct Sprite *sprite, u8 direction)
{
    InitJump(objectEvent, sprite, direction, JUMP_DISTANCE_NORMAL, JUMP_TYPE_HIGH);
    StartSpriteAnim(sprite, GetJumpSpecialDirectionAnimNum(direction));
}

bool8 MovementAction_JumpSpecialDown_Step0(struct ObjectEvent *objectEvent, struct Sprite *sprite)
{
    InitJumpSpecial(objectEvent, sprite, DIR_SOUTH);
    return MovementAction_JumpSpecialDown_Step1(objectEvent, sprite);
}

bool8 MovementAction_JumpSpecialDown_Step1(struct ObjectEvent *objectEvent, struct Sprite *sprite)
{
    if (DoJumpSpecialAnim(objectEvent, sprite))
    {
        sprite->sActionFuncId = 2;
        objectEvent->landingJump = FALSE;
        return TRUE;
    }
    return FALSE;
}

bool8 MovementAction_JumpSpecialUp_Step0(struct ObjectEvent *objectEvent, struct Sprite *sprite)
{
    InitJumpSpecial(objectEvent, sprite, DIR_NORTH);
    return MovementAction_JumpSpecialUp_Step1(objectEvent, sprite);
}

bool8 MovementAction_JumpSpecialUp_Step1(struct ObjectEvent *objectEvent, struct Sprite *sprite)
{
    if (DoJumpSpecialAnim(objectEvent, sprite))
    {
        sprite->sActionFuncId = 2;
        objectEvent->landingJump = FALSE;
        return TRUE;
    }
    return FALSE;
}

bool8 MovementAction_JumpSpecialLeft_Step0(struct ObjectEvent *objectEvent, struct Sprite *sprite)
{
    InitJumpSpecial(objectEvent, sprite, DIR_WEST);
    return MovementAction_JumpSpecialLeft_Step1(objectEvent, sprite);
}

bool8 MovementAction_JumpSpecialLeft_Step1(struct ObjectEvent *objectEvent, struct Sprite *sprite)
{
    if (DoJumpSpecialAnim(objectEvent, sprite))
    {
        sprite->sActionFuncId = 2;
        objectEvent->landingJump = FALSE;
        return TRUE;
    }
    return FALSE;
}

bool8 MovementAction_JumpSpecialRight_Step0(struct ObjectEvent *objectEvent, struct Sprite *sprite)
{
    InitJumpSpecial(objectEvent, sprite, DIR_EAST);
    return MovementAction_JumpSpecialRight_Step1(objectEvent, sprite);
}

bool8 MovementAction_JumpSpecialRight_Step1(struct ObjectEvent *objectEvent, struct Sprite *sprite)
{
    if (DoJumpSpecialAnim(objectEvent, sprite))
    {
        sprite->sActionFuncId = 2;
        objectEvent->landingJump = FALSE;
        return TRUE;
    }
    return FALSE;
}

bool8 MovementAction_FacePlayer_Step0(struct ObjectEvent *objectEvent, struct Sprite *sprite)
{
    u8 playerObjectId;

    if (!TryGetObjectEventIdByLocalIdAndMap(OBJ_EVENT_ID_PLAYER, 0, 0, &playerObjectId))
        FaceDirection(objectEvent, sprite, GetDirectionToFace(objectEvent->currentCoords.x,
                                                              objectEvent->currentCoords.y,
                                                              gObjectEvents[playerObjectId].currentCoords.x,
                                                              gObjectEvents[playerObjectId].currentCoords.y));
    sprite->sActionFuncId = 1;
    return TRUE;
}

bool8 MovementAction_FaceAwayPlayer_Step0(struct ObjectEvent *objectEvent, struct Sprite *sprite)
{
    u8 playerObjectId;

    if (!TryGetObjectEventIdByLocalIdAndMap(OBJ_EVENT_ID_PLAYER, 0, 0, &playerObjectId))
        FaceDirection(objectEvent, sprite, GetOppositeDirection(GetDirectionToFace(objectEvent->currentCoords.x,
                                                                                   objectEvent->currentCoords.y,
                                                                                   gObjectEvents[playerObjectId].currentCoords.x,
                                                                                   gObjectEvents[playerObjectId].currentCoords.y)));
    sprite->sActionFuncId = 1;
    return TRUE;
}

bool8 MovementAction_LockFacingDirection_Step0(struct ObjectEvent *objectEvent, struct Sprite *sprite)
{
    objectEvent->facingDirectionLocked = TRUE;
    sprite->sActionFuncId = 1;
    return TRUE;
}

bool8 MovementAction_UnlockFacingDirection_Step0(struct ObjectEvent *objectEvent, struct Sprite *sprite)
{
    objectEvent->facingDirectionLocked = FALSE;
    sprite->sActionFuncId = 1;
    return TRUE;
}

bool8 MovementAction_JumpDown_Step0(struct ObjectEvent *objectEvent, struct Sprite *sprite)
{
    InitJumpRegular(objectEvent, sprite, DIR_SOUTH, JUMP_DISTANCE_NORMAL, JUMP_TYPE_NORMAL);
    return MovementAction_JumpDown_Step1(objectEvent, sprite);
}

bool8 MovementAction_JumpDown_Step1(struct ObjectEvent *objectEvent, struct Sprite *sprite)
{
    if (DoJumpAnim(objectEvent, sprite))
    {
        objectEvent->noShadow = 0;
        sprite->sActionFuncId = 2;
        return TRUE;
    }
    return FALSE;
}

bool8 MovementAction_JumpUp_Step0(struct ObjectEvent *objectEvent, struct Sprite *sprite)
{
    InitJumpRegular(objectEvent, sprite, DIR_NORTH, JUMP_DISTANCE_NORMAL, JUMP_TYPE_NORMAL);
    return MovementAction_JumpUp_Step1(objectEvent, sprite);
}

bool8 MovementAction_JumpUp_Step1(struct ObjectEvent *objectEvent, struct Sprite *sprite)
{
    if (DoJumpAnim(objectEvent, sprite))
    {
        objectEvent->noShadow = 0;
        sprite->sActionFuncId = 2;
        return TRUE;
    }
    return FALSE;
}

bool8 MovementAction_JumpLeft_Step0(struct ObjectEvent *objectEvent, struct Sprite *sprite)
{
    InitJumpRegular(objectEvent, sprite, DIR_WEST, JUMP_DISTANCE_NORMAL, JUMP_TYPE_NORMAL);
    return MovementAction_JumpLeft_Step1(objectEvent, sprite);
}

bool8 MovementAction_JumpLeft_Step1(struct ObjectEvent *objectEvent, struct Sprite *sprite)
{
    if (DoJumpAnim(objectEvent, sprite))
    {
        objectEvent->noShadow = 0;
        sprite->sActionFuncId = 2;
        return TRUE;
    }
    return FALSE;
}

bool8 MovementAction_JumpRight_Step0(struct ObjectEvent *objectEvent, struct Sprite *sprite)
{
    InitJumpRegular(objectEvent, sprite, DIR_EAST, JUMP_DISTANCE_NORMAL, JUMP_TYPE_NORMAL);
    return MovementAction_JumpRight_Step1(objectEvent, sprite);
}

bool8 MovementAction_JumpRight_Step1(struct ObjectEvent *objectEvent, struct Sprite *sprite)
{
    if (DoJumpAnim(objectEvent, sprite))
    {
        objectEvent->noShadow = 0;
        sprite->sActionFuncId = 2;
        return TRUE;
    }
    return FALSE;
}

bool8 MovementAction_JumpInPlaceDown_Step0(struct ObjectEvent *objectEvent, struct Sprite *sprite)
{
    InitJumpRegular(objectEvent, sprite, DIR_SOUTH, JUMP_DISTANCE_IN_PLACE, JUMP_TYPE_HIGH);
    return MovementAction_JumpInPlaceDown_Step1(objectEvent, sprite);
}

bool8 MovementAction_JumpInPlaceDown_Step1(struct ObjectEvent *objectEvent, struct Sprite *sprite)
{
    if (DoJumpAnim(objectEvent, sprite))
    {
        objectEvent->noShadow = 0;
        sprite->sActionFuncId = 2;
        return TRUE;
    }
    return FALSE;
}

bool8 MovementAction_JumpInPlaceUp_Step0(struct ObjectEvent *objectEvent, struct Sprite *sprite)
{
    InitJumpRegular(objectEvent, sprite, DIR_NORTH, JUMP_DISTANCE_IN_PLACE, JUMP_TYPE_HIGH);
    return MovementAction_JumpInPlaceUp_Step1(objectEvent, sprite);
}

bool8 MovementAction_JumpInPlaceUp_Step1(struct ObjectEvent *objectEvent, struct Sprite *sprite)
{
    if (DoJumpAnim(objectEvent, sprite))
    {
        objectEvent->noShadow = 0;
        sprite->sActionFuncId = 2;
        return TRUE;
    }
    return FALSE;
}

bool8 MovementAction_JumpInPlaceLeft_Step0(struct ObjectEvent *objectEvent, struct Sprite *sprite)
{
    InitJumpRegular(objectEvent, sprite, DIR_WEST, JUMP_DISTANCE_IN_PLACE, JUMP_TYPE_HIGH);
    return MovementAction_JumpInPlaceLeft_Step1(objectEvent, sprite);
}

bool8 MovementAction_JumpInPlaceLeft_Step1(struct ObjectEvent *objectEvent, struct Sprite *sprite)
{
    if (DoJumpAnim(objectEvent, sprite))
    {
        objectEvent->noShadow = 0;
        sprite->sActionFuncId = 2;
        return TRUE;
    }
    return FALSE;
}

bool8 MovementAction_JumpInPlaceRight_Step0(struct ObjectEvent *objectEvent, struct Sprite *sprite)
{
    InitJumpRegular(objectEvent, sprite, DIR_EAST, JUMP_DISTANCE_IN_PLACE, JUMP_TYPE_HIGH);
    return MovementAction_JumpInPlaceRight_Step1(objectEvent, sprite);
}

bool8 MovementAction_JumpInPlaceRight_Step1(struct ObjectEvent *objectEvent, struct Sprite *sprite)
{
    if (DoJumpAnim(objectEvent, sprite))
    {
        objectEvent->noShadow = 0;
        sprite->sActionFuncId = 2;
        return TRUE;
    }
    return FALSE;
}

bool8 MovementAction_JumpInPlaceDownUp_Step0(struct ObjectEvent *objectEvent, struct Sprite *sprite)
{
    InitJumpRegular(objectEvent, sprite, DIR_SOUTH, JUMP_DISTANCE_IN_PLACE, JUMP_TYPE_NORMAL);
    return MovementAction_JumpInPlaceDownUp_Step1(objectEvent, sprite);
}

bool8 MovementAction_JumpInPlaceDownUp_Step1(struct ObjectEvent *objectEvent, struct Sprite *sprite)
{
    if (DoJumpInPlaceAnim(objectEvent, sprite))
    {
        objectEvent->noShadow = 0;
        sprite->sActionFuncId = 2;
        return TRUE;
    }
    return FALSE;
}

bool8 MovementAction_JumpInPlaceUpDown_Step0(struct ObjectEvent *objectEvent, struct Sprite *sprite)
{
    InitJumpRegular(objectEvent, sprite, DIR_NORTH, JUMP_DISTANCE_IN_PLACE, JUMP_TYPE_NORMAL);
    return MovementAction_JumpInPlaceUpDown_Step1(objectEvent, sprite);
}

bool8 MovementAction_JumpInPlaceUpDown_Step1(struct ObjectEvent *objectEvent, struct Sprite *sprite)
{
    if (DoJumpInPlaceAnim(objectEvent, sprite))
    {
        objectEvent->noShadow = 0;
        sprite->sActionFuncId = 2;
        return TRUE;
    }
    return FALSE;
}

bool8 MovementAction_JumpInPlaceLeftRight_Step0(struct ObjectEvent *objectEvent, struct Sprite *sprite)
{
    InitJumpRegular(objectEvent, sprite, DIR_WEST, JUMP_DISTANCE_IN_PLACE, JUMP_TYPE_NORMAL);
    return MovementAction_JumpInPlaceLeftRight_Step1(objectEvent, sprite);
}

bool8 MovementAction_JumpInPlaceLeftRight_Step1(struct ObjectEvent *objectEvent, struct Sprite *sprite)
{
    if (DoJumpInPlaceAnim(objectEvent, sprite))
    {
        objectEvent->noShadow = 0;
        sprite->sActionFuncId = 2;
        return TRUE;
    }
    return FALSE;
}

bool8 MovementAction_JumpInPlaceRightLeft_Step0(struct ObjectEvent *objectEvent, struct Sprite *sprite)
{
    InitJumpRegular(objectEvent, sprite, DIR_EAST, JUMP_DISTANCE_IN_PLACE, JUMP_TYPE_NORMAL);
    return MovementAction_JumpInPlaceRightLeft_Step1(objectEvent, sprite);
}

bool8 MovementAction_JumpInPlaceRightLeft_Step1(struct ObjectEvent *objectEvent, struct Sprite *sprite)
{
    if (DoJumpInPlaceAnim(objectEvent, sprite))
    {
        objectEvent->noShadow = 0;
        sprite->sActionFuncId = 2;
        return TRUE;
    }
    return FALSE;
}

bool8 MovementAction_FaceOriginalDirection_Step0(struct ObjectEvent *objectEvent, struct Sprite *sprite)
{
    FaceDirection(objectEvent, sprite, gInitialMovementTypeFacingDirections[objectEvent->movementType]);
    return TRUE;
}

bool8 MovementAction_NurseJoyBowDown_Step0(struct ObjectEvent *objectEvent, struct Sprite *sprite)
{
    StartSpriteAnimInDirection(objectEvent, sprite, DIR_SOUTH, ANIM_NURSE_BOW);
    return FALSE;
}

bool8 MovementAction_EnableJumpLandingGroundEffect_Step0(struct ObjectEvent *objectEvent, struct Sprite *sprite)
{
    objectEvent->disableJumpLandingGroundEffect = FALSE;
    sprite->sActionFuncId = 1;
    return TRUE;
}

bool8 MovementAction_DisableJumpLandingGroundEffect_Step0(struct ObjectEvent *objectEvent, struct Sprite *sprite)
{
    objectEvent->disableJumpLandingGroundEffect = TRUE;
    sprite->sActionFuncId = 1;
    return TRUE;
}

bool8 MovementAction_DisableAnimation_Step0(struct ObjectEvent *objectEvent, struct Sprite *sprite)
{
    objectEvent->inanimate = TRUE;
    sprite->sActionFuncId = 1;
    return TRUE;
}

bool8 MovementAction_RestoreAnimation_Step0(struct ObjectEvent *objectEvent, struct Sprite *sprite)
{
    objectEvent->inanimate = GetObjectEventGraphicsInfo(objectEvent->graphicsId)->inanimate;
    sprite->sActionFuncId = 1;
    return TRUE;
}

bool8 MovementAction_SetInvisible_Step0(struct ObjectEvent *objectEvent, struct Sprite *sprite)
{
    objectEvent->invisible = TRUE;
    sprite->sActionFuncId = 1;
    return TRUE;
}

bool8 MovementAction_SetVisible_Step0(struct ObjectEvent *objectEvent, struct Sprite *sprite)
{
    objectEvent->invisible = FALSE;
    sprite->sActionFuncId = 1;
    return TRUE;
}

bool8 MovementAction_EmoteExclamationMark_Step0(struct ObjectEvent *objectEvent, struct Sprite *sprite)
{
    ObjectEventGetLocalIdAndMap(objectEvent, &gFieldEffectArguments[0], &gFieldEffectArguments[1], &gFieldEffectArguments[2]);
    FieldEffectStart(FLDEFF_EXCLAMATION_MARK_ICON);
    sprite->sActionFuncId = 1;
    return TRUE;
}

bool8 MovementAction_EmoteQuestionMark_Step0(struct ObjectEvent *objectEvent, struct Sprite *sprite)
{
    ObjectEventGetLocalIdAndMap(objectEvent, &gFieldEffectArguments[0], &gFieldEffectArguments[1], &gFieldEffectArguments[2]);
    gFieldEffectArguments[7] = -1;
    FieldEffectStart(FLDEFF_QUESTION_MARK_ICON);
    sprite->sActionFuncId = 1;
    return TRUE;
}

bool8 MovementAction_EmoteHeart_Step0(struct ObjectEvent *objectEvent, struct Sprite *sprite)
{
    ObjectEventGetLocalIdAndMap(objectEvent, &gFieldEffectArguments[0], &gFieldEffectArguments[1], &gFieldEffectArguments[2]);
    FieldEffectStart(FLDEFF_HEART_ICON);
    sprite->sActionFuncId = 1;
    return TRUE;
}

bool8 MovementAction_RevealTrainer_Step0(struct ObjectEvent *objectEvent, struct Sprite *sprite)
{
    if (objectEvent->movementType == MOVEMENT_TYPE_BURIED)
    {
        SetBuriedTrainerMovement(objectEvent);
        return FALSE;
    }
    if (objectEvent->movementType != MOVEMENT_TYPE_TREE_DISGUISE && objectEvent->movementType != MOVEMENT_TYPE_MOUNTAIN_DISGUISE)
    {
        sprite->sActionFuncId = 2;
        return TRUE;
    }
    StartRevealDisguise(objectEvent);
    sprite->sActionFuncId = 1;
    return MovementAction_RevealTrainer_Step1(objectEvent, sprite);
}

bool8 MovementAction_RevealTrainer_Step1(struct ObjectEvent *objectEvent, struct Sprite *sprite)
{
    if (UpdateRevealDisguise(objectEvent))
    {
        sprite->sActionFuncId = 2;
        return TRUE;
    }
    return FALSE;
}

bool8 MovementAction_RockSmashBreak_Step0(struct ObjectEvent *objectEvent, struct Sprite *sprite)
{
    SetAndStartSpriteAnim(sprite, ANIM_REMOVE_OBSTACLE, 0);
    sprite->sActionFuncId = 1;
    return FALSE;
}

bool8 MovementAction_RockSmashBreak_Step1(struct ObjectEvent *objectEvent, struct Sprite *sprite)
{
    if (SpriteAnimEnded(sprite))
    {
        SetMovementDelay(sprite, 32);
        sprite->sActionFuncId = 2;
    }
    return FALSE;
}

bool8 MovementAction_RockSmashBreak_Step2(struct ObjectEvent *objectEvent, struct Sprite *sprite)
{
    objectEvent->invisible ^= TRUE;
    if (WaitForMovementDelay(sprite))
    {
        objectEvent->invisible = TRUE;
        sprite->sActionFuncId = 3;
    }
    return FALSE;
}

bool8 MovementAction_CutTree_Step0(struct ObjectEvent *objectEvent, struct Sprite *sprite)
{
    SetAndStartSpriteAnim(sprite, ANIM_REMOVE_OBSTACLE, 0);
    sprite->sActionFuncId = 1;
    return FALSE;
}

bool8 MovementAction_CutTree_Step1(struct ObjectEvent *objectEvent, struct Sprite *sprite)
{
    if (SpriteAnimEnded(sprite))
    {
        SetMovementDelay(sprite, 32);
        sprite->sActionFuncId = 2;
    }
    return FALSE;
}

bool8 MovementAction_CutTree_Step2(struct ObjectEvent *objectEvent, struct Sprite *sprite)
{
    objectEvent->invisible ^= TRUE;
    if (WaitForMovementDelay(sprite))
    {
        objectEvent->invisible = TRUE;
        sprite->sActionFuncId = 3;
    }
    return FALSE;
}

bool8 MovementAction_SetFixedPriority_Step0(struct ObjectEvent *objectEvent, struct Sprite *sprite)
{
    objectEvent->fixedPriority = TRUE;
    sprite->sActionFuncId = 1;
    return TRUE;
}

bool8 MovementAction_ClearFixedPriority_Step0(struct ObjectEvent *objectEvent, struct Sprite *sprite)
{
    objectEvent->fixedPriority = FALSE;
    sprite->sActionFuncId = 1;
    return TRUE;
}

bool8 MovementAction_InitAffineAnim_Step0(struct ObjectEvent *objectEvent, struct Sprite *sprite)
{
    sprite->oam.affineMode = ST_OAM_AFFINE_DOUBLE;
    InitSpriteAffineAnim(sprite);
    sprite->affineAnimPaused = TRUE;
    sprite->subspriteMode = SUBSPRITES_OFF;
    return TRUE;
}

bool8 MovementAction_ClearAffineAnim_Step0(struct ObjectEvent *objectEvent, struct Sprite *sprite)
{
    FreeOamMatrix(sprite->oam.matrixNum);
    sprite->oam.affineMode = ST_OAM_AFFINE_OFF;
    CalcCenterToCornerVec(sprite, sprite->oam.shape, sprite->oam.size, sprite->oam.affineMode);
    return TRUE;
}

bool8 MovementAction_HideReflection_Step0(struct ObjectEvent *objectEvent, struct Sprite *sprite)
{
    objectEvent->hideReflection = TRUE;
    return TRUE;
}

bool8 MovementAction_ShowReflection_Step0(struct ObjectEvent *objectEvent, struct Sprite *sprite)
{
    objectEvent->hideReflection = FALSE;
    return TRUE;
}

bool8 MovementAction_WalkDownStartAffine_Step0(struct ObjectEvent *objectEvent, struct Sprite *sprite)
{
    InitWalkSlow(objectEvent, sprite, DIR_SOUTH);
    sprite->affineAnimPaused = FALSE;
    StartSpriteAffineAnimIfDifferent(sprite, 0);
    return MovementAction_WalkDownStartAffine_Step1(objectEvent, sprite);
}

bool8 MovementAction_WalkDownStartAffine_Step1(struct ObjectEvent *objectEvent, struct Sprite *sprite)
{
    if (UpdateWalkSlow(objectEvent, sprite))
    {
        sprite->affineAnimPaused = TRUE;
        sprite->sActionFuncId = 2;
        return TRUE;
    }
    return FALSE;
}

bool8 MovementAction_WalkDownAffine_Step0(struct ObjectEvent *objectEvent, struct Sprite *sprite)
{
    InitWalkSlow(objectEvent, sprite, DIR_SOUTH);
    sprite->affineAnimPaused = FALSE;
    ChangeSpriteAffineAnimIfDifferent(sprite, 1);
    return MovementAction_WalkDownAffine_Step1(objectEvent, sprite);
}

bool8 MovementAction_WalkDownAffine_Step1(struct ObjectEvent *objectEvent, struct Sprite *sprite)
{
    if (UpdateWalkSlow(objectEvent, sprite))
    {
        sprite->affineAnimPaused = TRUE;
        sprite->sActionFuncId = 2;
        return TRUE;
    }
    return FALSE;
}

bool8 MovementAction_WalkLeftAffine_Step0(struct ObjectEvent *objectEvent, struct Sprite *sprite)
{
    InitMovementNormal(objectEvent, sprite, DIR_WEST, MOVE_SPEED_FAST_1);
    sprite->affineAnimPaused = FALSE;
    ChangeSpriteAffineAnimIfDifferent(sprite, 2);
    return MovementAction_WalkLeftAffine_Step1(objectEvent, sprite);
}

bool8 MovementAction_WalkLeftAffine_Step1(struct ObjectEvent *objectEvent, struct Sprite *sprite)
{
    if (UpdateMovementNormal(objectEvent, sprite))
    {
        sprite->affineAnimPaused = TRUE;
        sprite->sActionFuncId = 2;
        return TRUE;
    }
    return FALSE;
}

bool8 MovementAction_WalkRightAffine_Step0(struct ObjectEvent *objectEvent, struct Sprite *sprite)
{
    InitMovementNormal(objectEvent, sprite, DIR_EAST, MOVE_SPEED_FAST_1);
    sprite->affineAnimPaused = FALSE;
    ChangeSpriteAffineAnimIfDifferent(sprite, 3);
    return MovementAction_WalkRightAffine_Step1(objectEvent, sprite);
}

bool8 MovementAction_WalkRightAffine_Step1(struct ObjectEvent *objectEvent, struct Sprite *sprite)
{
    if (UpdateMovementNormal(objectEvent, sprite))
    {
        sprite->affineAnimPaused = TRUE;
        sprite->sActionFuncId = 2;
        return TRUE;
    }
    return FALSE;
}

static void AcroWheelieFaceDirection(struct ObjectEvent *objectEvent, struct Sprite *sprite, u8 direction)
{
    SetObjectEventDirection(objectEvent, direction);
    ShiftStillObjectEventCoords(objectEvent);
    SetStepAnim(objectEvent, sprite, GetAcroWheeliePedalDirectionAnimNum(direction));
    sprite->animPaused = TRUE;
    sprite->sActionFuncId = 1;
}

bool8 MovementAction_AcroWheelieFaceDown_Step0(struct ObjectEvent *objectEvent, struct Sprite *sprite)
{
    AcroWheelieFaceDirection(objectEvent, sprite, DIR_SOUTH);
    return TRUE;
}

bool8 MovementAction_AcroWheelieFaceUp_Step0(struct ObjectEvent *objectEvent, struct Sprite *sprite)
{
    AcroWheelieFaceDirection(objectEvent, sprite, DIR_NORTH);
    return TRUE;
}

bool8 MovementAction_AcroWheelieFaceLeft_Step0(struct ObjectEvent *objectEvent, struct Sprite *sprite)
{
    AcroWheelieFaceDirection(objectEvent, sprite, DIR_WEST);
    return TRUE;
}

bool8 MovementAction_AcroWheelieFaceRight_Step0(struct ObjectEvent *objectEvent, struct Sprite *sprite)
{
    AcroWheelieFaceDirection(objectEvent, sprite, DIR_EAST);
    return TRUE;
}

bool8 MovementAction_AcroPopWheelieDown_Step0(struct ObjectEvent *objectEvent, struct Sprite *sprite)
{
    StartSpriteAnimInDirection(objectEvent, sprite, DIR_SOUTH, GetAcroWheelieDirectionAnimNum(DIR_SOUTH));
    return FALSE;
}

bool8 MovementAction_AcroPopWheelieUp_Step0(struct ObjectEvent *objectEvent, struct Sprite *sprite)
{
    StartSpriteAnimInDirection(objectEvent, sprite, DIR_NORTH, GetAcroWheelieDirectionAnimNum(DIR_NORTH));
    return FALSE;
}

bool8 MovementAction_AcroPopWheelieLeft_Step0(struct ObjectEvent *objectEvent, struct Sprite *sprite)
{
    StartSpriteAnimInDirection(objectEvent, sprite, DIR_WEST, GetAcroWheelieDirectionAnimNum(DIR_WEST));
    return FALSE;
}

bool8 MovementAction_AcroPopWheelieRight_Step0(struct ObjectEvent *objectEvent, struct Sprite *sprite)
{
    StartSpriteAnimInDirection(objectEvent, sprite, DIR_EAST, GetAcroWheelieDirectionAnimNum(DIR_EAST));
    return FALSE;
}

bool8 MovementAction_AcroEndWheelieFaceDown_Step0(struct ObjectEvent *objectEvent, struct Sprite *sprite)
{
    StartSpriteAnimInDirection(objectEvent, sprite, DIR_SOUTH, GetAcroEndWheelieDirectionAnimNum(DIR_SOUTH));
    return FALSE;
}

bool8 MovementAction_AcroEndWheelieFaceUp_Step0(struct ObjectEvent *objectEvent, struct Sprite *sprite)
{
    StartSpriteAnimInDirection(objectEvent, sprite, DIR_NORTH, GetAcroEndWheelieDirectionAnimNum(DIR_NORTH));
    return FALSE;
}

bool8 MovementAction_AcroEndWheelieFaceLeft_Step0(struct ObjectEvent *objectEvent, struct Sprite *sprite)
{
    StartSpriteAnimInDirection(objectEvent, sprite, DIR_WEST, GetAcroEndWheelieDirectionAnimNum(DIR_WEST));
    return FALSE;
}

bool8 MovementAction_AcroEndWheelieFaceRight_Step0(struct ObjectEvent *objectEvent, struct Sprite *sprite)
{
    StartSpriteAnimInDirection(objectEvent, sprite, DIR_EAST, GetAcroEndWheelieDirectionAnimNum(DIR_EAST));
    return FALSE;
}

bool8 MovementAction_UnusedAcroActionDown_Step0(struct ObjectEvent *objectEvent, struct Sprite *sprite)
{
    StartSpriteAnimInDirection(objectEvent, sprite, DIR_SOUTH, GetAcroUnusedActionDirectionAnimNum(DIR_SOUTH));
    return FALSE;
}

bool8 MovementAction_UnusedAcroActionUp_Step0(struct ObjectEvent *objectEvent, struct Sprite *sprite)
{
    StartSpriteAnimInDirection(objectEvent, sprite, DIR_NORTH, GetAcroUnusedActionDirectionAnimNum(DIR_NORTH));
    return FALSE;
}

bool8 MovementAction_UnusedAcroActionLeft_Step0(struct ObjectEvent *objectEvent, struct Sprite *sprite)
{
    StartSpriteAnimInDirection(objectEvent, sprite, DIR_WEST, GetAcroUnusedActionDirectionAnimNum(DIR_WEST));
    return FALSE;
}

bool8 MovementAction_UnusedAcroActionRight_Step0(struct ObjectEvent *objectEvent, struct Sprite *sprite)
{
    StartSpriteAnimInDirection(objectEvent, sprite, DIR_EAST, GetAcroUnusedActionDirectionAnimNum(DIR_EAST));
    return FALSE;
}

void InitFigure8Anim(struct ObjectEvent *objectEvent, struct Sprite *sprite)
{
    InitSpriteForFigure8Anim(sprite);
    sprite->animPaused = FALSE;
}

bool8 DoFigure8Anim(struct ObjectEvent *objectEvent, struct Sprite *sprite)
{
    if (AnimateSpriteInFigure8(sprite))
    {
        ShiftStillObjectEventCoords(objectEvent);
        objectEvent->triggerGroundEffectsOnStop = TRUE;
        sprite->animPaused = TRUE;
        return TRUE;
    }
    return FALSE;
}

bool8 MovementAction_Figure8_Step0(struct ObjectEvent *objectEvent, struct Sprite *sprite)
{
    InitFigure8Anim(objectEvent, sprite);
    sprite->sActionFuncId = 1;
    return MovementAction_Figure8_Step1(objectEvent, sprite);
}

bool8 MovementAction_Figure8_Step1(struct ObjectEvent *objectEvent, struct Sprite *sprite)
{
    if (DoFigure8Anim(objectEvent, sprite))
    {
        sprite->sActionFuncId = 2;
        return TRUE;
    }
    return FALSE;
}

static void InitAcroWheelieJump(struct ObjectEvent *objectEvent, struct Sprite *sprite, u8 direction, u8 distance, u8 type)
{
    InitJump(objectEvent, sprite, direction, distance, type);
    StartSpriteAnimIfDifferent(sprite, GetAcroWheelieDirectionAnimNum(direction));
    DoShadowFieldEffect(objectEvent);
}

bool8 MovementAction_AcroWheelieHopFaceDown_Step0(struct ObjectEvent *objectEvent, struct Sprite *sprite)
{
    InitAcroWheelieJump(objectEvent, sprite, DIR_SOUTH, JUMP_DISTANCE_IN_PLACE, JUMP_TYPE_LOW);
    return MovementAction_AcroWheelieHopFaceDown_Step1(objectEvent, sprite);
}

bool8 MovementAction_AcroWheelieHopFaceDown_Step1(struct ObjectEvent *objectEvent, struct Sprite *sprite)
{
    if (DoJumpAnim(objectEvent, sprite))
    {
        objectEvent->noShadow = FALSE;
        sprite->sActionFuncId = 2;
        return TRUE;
    }
    return FALSE;
}

bool8 MovementAction_AcroWheelieHopFaceUp_Step0(struct ObjectEvent *objectEvent, struct Sprite *sprite)
{
    InitAcroWheelieJump(objectEvent, sprite, DIR_NORTH, JUMP_DISTANCE_IN_PLACE, JUMP_TYPE_LOW);
    return MovementAction_AcroWheelieHopFaceUp_Step1(objectEvent, sprite);
}

bool8 MovementAction_AcroWheelieHopFaceUp_Step1(struct ObjectEvent *objectEvent, struct Sprite *sprite)
{
    if (DoJumpAnim(objectEvent, sprite))
    {
        objectEvent->noShadow = FALSE;
        sprite->sActionFuncId = 2;
        return TRUE;
    }
    return FALSE;
}

bool8 MovementAction_AcroWheelieHopFaceLeft_Step0(struct ObjectEvent *objectEvent, struct Sprite *sprite)
{
    InitAcroWheelieJump(objectEvent, sprite, DIR_WEST, JUMP_DISTANCE_IN_PLACE, JUMP_TYPE_LOW);
    return MovementAction_AcroWheelieHopFaceLeft_Step1(objectEvent, sprite);
}

bool8 MovementAction_AcroWheelieHopFaceLeft_Step1(struct ObjectEvent *objectEvent, struct Sprite *sprite)
{
    if (DoJumpAnim(objectEvent, sprite))
    {
        objectEvent->noShadow = FALSE;
        sprite->sActionFuncId = 2;
        return TRUE;
    }
    return FALSE;
}

bool8 MovementAction_AcroWheelieHopFaceRight_Step0(struct ObjectEvent *objectEvent, struct Sprite *sprite)
{
    InitAcroWheelieJump(objectEvent, sprite, DIR_EAST, JUMP_DISTANCE_IN_PLACE, JUMP_TYPE_LOW);
    return MovementAction_AcroWheelieHopFaceRight_Step1(objectEvent, sprite);
}

bool8 MovementAction_AcroWheelieHopFaceRight_Step1(struct ObjectEvent *objectEvent, struct Sprite *sprite)
{
    if (DoJumpAnim(objectEvent, sprite))
    {
        objectEvent->noShadow = FALSE;
        sprite->sActionFuncId = 2;
        return TRUE;
    }
    return FALSE;
}

bool8 MovementAction_AcroWheelieHopDown_Step0(struct ObjectEvent *objectEvent, struct Sprite *sprite)
{
    InitAcroWheelieJump(objectEvent, sprite, DIR_SOUTH, JUMP_DISTANCE_NORMAL, JUMP_TYPE_LOW);
    return MovementAction_AcroWheelieHopDown_Step1(objectEvent, sprite);
}

bool8 MovementAction_AcroWheelieHopDown_Step1(struct ObjectEvent *objectEvent, struct Sprite *sprite)
{
    if (DoJumpAnim(objectEvent, sprite))
    {
        objectEvent->noShadow = FALSE;
        sprite->sActionFuncId = 2;
        return TRUE;
    }
    return FALSE;
}

bool8 MovementAction_AcroWheelieHopUp_Step0(struct ObjectEvent *objectEvent, struct Sprite *sprite)
{
    InitAcroWheelieJump(objectEvent, sprite, DIR_NORTH, JUMP_DISTANCE_NORMAL, JUMP_TYPE_LOW);
    return MovementAction_AcroWheelieHopUp_Step1(objectEvent, sprite);
}

bool8 MovementAction_AcroWheelieHopUp_Step1(struct ObjectEvent *objectEvent, struct Sprite *sprite)
{
    if (DoJumpAnim(objectEvent, sprite))
    {
        objectEvent->noShadow = FALSE;
        sprite->sActionFuncId = 2;
        return TRUE;
    }
    return FALSE;
}

bool8 MovementAction_AcroWheelieHopLeft_Step0(struct ObjectEvent *objectEvent, struct Sprite *sprite)
{
    InitAcroWheelieJump(objectEvent, sprite, DIR_WEST, JUMP_DISTANCE_NORMAL, JUMP_TYPE_LOW);
    return MovementAction_AcroWheelieHopLeft_Step1(objectEvent, sprite);
}

bool8 MovementAction_AcroWheelieHopLeft_Step1(struct ObjectEvent *objectEvent, struct Sprite *sprite)
{
    if (DoJumpAnim(objectEvent, sprite))
    {
        objectEvent->noShadow = FALSE;
        sprite->sActionFuncId = 2;
        return TRUE;
    }
    return FALSE;
}

bool8 MovementAction_AcroWheelieHopRight_Step0(struct ObjectEvent *objectEvent, struct Sprite *sprite)
{
    InitAcroWheelieJump(objectEvent, sprite, DIR_EAST, JUMP_DISTANCE_NORMAL, JUMP_TYPE_LOW);
    return MovementAction_AcroWheelieHopRight_Step1(objectEvent, sprite);
}

bool8 MovementAction_AcroWheelieHopRight_Step1(struct ObjectEvent *objectEvent, struct Sprite *sprite)
{
    if (DoJumpAnim(objectEvent, sprite))
    {
        objectEvent->noShadow = FALSE;
        sprite->sActionFuncId = 2;
        return TRUE;
    }
    return FALSE;
}

bool8 MovementAction_AcroWheelieJumpDown_Step0(struct ObjectEvent *objectEvent, struct Sprite *sprite)
{
    InitAcroWheelieJump(objectEvent, sprite, DIR_SOUTH, JUMP_DISTANCE_FAR, JUMP_TYPE_HIGH);
    return MovementAction_AcroWheelieJumpDown_Step1(objectEvent, sprite);
}

bool8 MovementAction_AcroWheelieJumpDown_Step1(struct ObjectEvent *objectEvent, struct Sprite *sprite)
{
    if (DoJumpAnim(objectEvent, sprite))
    {
        objectEvent->noShadow = FALSE;
        sprite->sActionFuncId = 2;
        return TRUE;
    }
    return FALSE;
}

bool8 MovementAction_AcroWheelieJumpUp_Step0(struct ObjectEvent *objectEvent, struct Sprite *sprite)
{
    InitAcroWheelieJump(objectEvent, sprite, DIR_NORTH, JUMP_DISTANCE_FAR, JUMP_TYPE_HIGH);
    return MovementAction_AcroWheelieJumpUp_Step1(objectEvent, sprite);
}

bool8 MovementAction_AcroWheelieJumpUp_Step1(struct ObjectEvent *objectEvent, struct Sprite *sprite)
{
    if (DoJumpAnim(objectEvent, sprite))
    {
        objectEvent->noShadow = FALSE;
        sprite->sActionFuncId = 2;
        return TRUE;
    }
    return FALSE;
}

bool8 MovementAction_AcroWheelieJumpLeft_Step0(struct ObjectEvent *objectEvent, struct Sprite *sprite)
{
    InitAcroWheelieJump(objectEvent, sprite, DIR_WEST, JUMP_DISTANCE_FAR, JUMP_TYPE_HIGH);
    return MovementAction_AcroWheelieJumpLeft_Step1(objectEvent, sprite);
}

bool8 MovementAction_AcroWheelieJumpLeft_Step1(struct ObjectEvent *objectEvent, struct Sprite *sprite)
{
    if (DoJumpAnim(objectEvent, sprite))
    {
        objectEvent->noShadow = FALSE;
        sprite->sActionFuncId = 2;
        return TRUE;
    }
    return FALSE;
}

bool8 MovementAction_AcroWheelieJumpRight_Step0(struct ObjectEvent *objectEvent, struct Sprite *sprite)
{
    InitAcroWheelieJump(objectEvent, sprite, DIR_EAST, JUMP_DISTANCE_FAR, JUMP_TYPE_HIGH);
    return MovementAction_AcroWheelieJumpRight_Step1(objectEvent, sprite);
}

bool8 MovementAction_AcroWheelieJumpRight_Step1(struct ObjectEvent *objectEvent, struct Sprite *sprite)
{
    if (DoJumpAnim(objectEvent, sprite))
    {
        objectEvent->noShadow = FALSE;
        sprite->sActionFuncId = 2;
        return TRUE;
    }
    return FALSE;
}

bool8 MovementAction_AcroWheelieInPlaceDown_Step0(struct ObjectEvent *objectEvent, struct Sprite *sprite)
{
    InitMoveInPlace(objectEvent, sprite, DIR_SOUTH, GetAcroWheeliePedalDirectionAnimNum(DIR_SOUTH), 8);
    return MovementAction_WalkInPlace_Step1(objectEvent, sprite);
}

bool8 MovementAction_AcroWheelieInPlaceUp_Step0(struct ObjectEvent *objectEvent, struct Sprite *sprite)
{
    InitMoveInPlace(objectEvent, sprite, DIR_NORTH, GetAcroWheeliePedalDirectionAnimNum(DIR_NORTH), 8);
    return MovementAction_WalkInPlace_Step1(objectEvent, sprite);
}

bool8 MovementAction_AcroWheelieInPlaceLeft_Step0(struct ObjectEvent *objectEvent, struct Sprite *sprite)
{
    InitMoveInPlace(objectEvent, sprite, DIR_WEST, GetAcroWheeliePedalDirectionAnimNum(DIR_WEST), 8);
    return MovementAction_WalkInPlace_Step1(objectEvent, sprite);
}

bool8 MovementAction_AcroWheelieInPlaceRight_Step0(struct ObjectEvent *objectEvent, struct Sprite *sprite)
{
    InitMoveInPlace(objectEvent, sprite, DIR_EAST, GetAcroWheeliePedalDirectionAnimNum(DIR_EAST), 8);
    return MovementAction_WalkInPlace_Step1(objectEvent, sprite);
}

static void InitAcroPopWheelie(struct ObjectEvent *objectEvent, struct Sprite *sprite, u8 direction, u8 speed)
{
    InitNpcForMovement(objectEvent, sprite, direction, speed);
    StartSpriteAnim(sprite, GetAcroWheelieDirectionAnimNum(objectEvent->facingDirection));
    SeekSpriteAnim(sprite, 0);
}

bool8 MovementAction_AcroPopWheelieMoveDown_Step0(struct ObjectEvent *objectEvent, struct Sprite *sprite)
{
    InitAcroPopWheelie(objectEvent, sprite, DIR_SOUTH, 1);
    return MovementAction_AcroPopWheelieMoveDown_Step1(objectEvent, sprite);
}

bool8 MovementAction_AcroPopWheelieMoveDown_Step1(struct ObjectEvent *objectEvent, struct Sprite *sprite)
{
    if (UpdateMovementNormal(objectEvent, sprite))
    {
        sprite->sActionFuncId = 2;
        return TRUE;
    }
    return FALSE;
}

bool8 MovementAction_AcroPopWheelieMoveUp_Step0(struct ObjectEvent *objectEvent, struct Sprite *sprite)
{
    InitAcroPopWheelie(objectEvent, sprite, DIR_NORTH, 1);
    return MovementAction_AcroPopWheelieMoveUp_Step1(objectEvent, sprite);
}

bool8 MovementAction_AcroPopWheelieMoveUp_Step1(struct ObjectEvent *objectEvent, struct Sprite *sprite)
{
    if (UpdateMovementNormal(objectEvent, sprite))
    {
        sprite->sActionFuncId = 2;
        return TRUE;
    }
    return FALSE;
}

bool8 MovementAction_AcroPopWheelieMoveLeft_Step0(struct ObjectEvent *objectEvent, struct Sprite *sprite)
{
    InitAcroPopWheelie(objectEvent, sprite, DIR_WEST,  1);
    return MovementAction_AcroPopWheelieMoveLeft_Step1(objectEvent, sprite);
}

bool8 MovementAction_AcroPopWheelieMoveLeft_Step1(struct ObjectEvent *objectEvent, struct Sprite *sprite)
{
    if (UpdateMovementNormal(objectEvent, sprite))
    {
        sprite->sActionFuncId = 2;
        return TRUE;
    }
    return FALSE;
}

bool8 MovementAction_AcroPopWheelieMoveRight_Step0(struct ObjectEvent *objectEvent, struct Sprite *sprite)
{
    InitAcroPopWheelie(objectEvent, sprite, DIR_EAST,  1);
    return MovementAction_AcroPopWheelieMoveRight_Step1(objectEvent, sprite);
}

bool8 MovementAction_AcroPopWheelieMoveRight_Step1(struct ObjectEvent *objectEvent, struct Sprite *sprite)
{
    if (UpdateMovementNormal(objectEvent, sprite))
    {
        sprite->sActionFuncId = 2;
        return TRUE;
    }
    return FALSE;
}

static void InitAcroWheelieMove(struct ObjectEvent *objectEvent, struct Sprite *sprite, u8 direction, u8 speed)
{
    InitNpcForMovement(objectEvent, sprite, direction, speed);
    SetStepAnimHandleAlternation(objectEvent, sprite, GetAcroWheeliePedalDirectionAnimNum(objectEvent->facingDirection));
}

bool8 MovementAction_AcroWheelieMoveDown_Step0(struct ObjectEvent *objectEvent, struct Sprite *sprite)
{
    InitAcroWheelieMove(objectEvent, sprite, DIR_SOUTH, 1);
    return MovementAction_AcroWheelieMoveDown_Step1(objectEvent, sprite);
}

bool8 MovementAction_AcroWheelieMoveDown_Step1(struct ObjectEvent *objectEvent, struct Sprite *sprite)
{
    if (UpdateMovementNormal(objectEvent, sprite))
    {
        sprite->sActionFuncId = 2;
        return TRUE;
    }
    return FALSE;
}

bool8 MovementAction_AcroWheelieMoveUp_Step0(struct ObjectEvent *objectEvent, struct Sprite *sprite)
{
    InitAcroWheelieMove(objectEvent, sprite, DIR_NORTH, 1);
    return MovementAction_AcroWheelieMoveUp_Step1(objectEvent, sprite);
}

bool8 MovementAction_AcroWheelieMoveUp_Step1(struct ObjectEvent *objectEvent, struct Sprite *sprite)
{
    if (UpdateMovementNormal(objectEvent, sprite))
    {
        sprite->sActionFuncId = 2;
        return TRUE;
    }
    return FALSE;
}

bool8 MovementAction_AcroWheelieMoveLeft_Step0(struct ObjectEvent *objectEvent, struct Sprite *sprite)
{
    InitAcroWheelieMove(objectEvent, sprite, DIR_WEST,  1);
    return MovementAction_AcroWheelieMoveLeft_Step1(objectEvent, sprite);
}

bool8 MovementAction_AcroWheelieMoveLeft_Step1(struct ObjectEvent *objectEvent, struct Sprite *sprite)
{
    if (UpdateMovementNormal(objectEvent, sprite))
    {
        sprite->sActionFuncId = 2;
        return TRUE;
    }
    return FALSE;
}

bool8 MovementAction_AcroWheelieMoveRight_Step0(struct ObjectEvent *objectEvent, struct Sprite *sprite)
{
    InitAcroWheelieMove(objectEvent, sprite, DIR_EAST, 1);
    return MovementAction_AcroWheelieMoveRight_Step1(objectEvent, sprite);
}

bool8 MovementAction_AcroWheelieMoveRight_Step1(struct ObjectEvent *objectEvent, struct Sprite *sprite)
{
    if (UpdateMovementNormal(objectEvent, sprite))
    {
        sprite->sActionFuncId = 2;
        return TRUE;
    }
    return FALSE;
}

static void InitAcroEndWheelie(struct ObjectEvent *objectEvent, struct Sprite *sprite, u8 direction, u8 speed)
{
    InitNpcForMovement(objectEvent, sprite, direction, speed);
    StartSpriteAnim(sprite, GetAcroEndWheelieDirectionAnimNum(objectEvent->facingDirection));
    SeekSpriteAnim(sprite, 0);
}

bool8 MovementAction_AcroEndWheelieMoveDown_Step0(struct ObjectEvent *objectEvent, struct Sprite *sprite)
{
    InitAcroEndWheelie(objectEvent, sprite, DIR_SOUTH, 1);
    return MovementAction_AcroEndWheelieMoveDown_Step1(objectEvent, sprite);
}

bool8 MovementAction_AcroEndWheelieMoveDown_Step1(struct ObjectEvent *objectEvent, struct Sprite *sprite)
{
    if (UpdateMovementNormal(objectEvent, sprite))
    {
        sprite->sActionFuncId = 2;
        return TRUE;
    }
    return FALSE;
}

bool8 MovementAction_AcroEndWheelieMoveUp_Step0(struct ObjectEvent *objectEvent, struct Sprite *sprite)
{
    InitAcroEndWheelie(objectEvent, sprite, DIR_NORTH, 1);
    return MovementAction_AcroEndWheelieMoveUp_Step1(objectEvent, sprite);
}

bool8 MovementAction_AcroEndWheelieMoveUp_Step1(struct ObjectEvent *objectEvent, struct Sprite *sprite)
{
    if (UpdateMovementNormal(objectEvent, sprite))
    {
        sprite->sActionFuncId = 2;
        return TRUE;
    }
    return FALSE;
}

bool8 MovementAction_AcroEndWheelieMoveLeft_Step0(struct ObjectEvent *objectEvent, struct Sprite *sprite)
{
    InitAcroEndWheelie(objectEvent, sprite, DIR_WEST, 1);
    return MovementAction_AcroEndWheelieMoveLeft_Step1(objectEvent, sprite);
}

bool8 MovementAction_AcroEndWheelieMoveLeft_Step1(struct ObjectEvent *objectEvent, struct Sprite *sprite)
{
    if (UpdateMovementNormal(objectEvent, sprite))
    {
        sprite->sActionFuncId = 2;
        return TRUE;
    }
    return FALSE;
}

bool8 MovementAction_AcroEndWheelieMoveRight_Step0(struct ObjectEvent *objectEvent, struct Sprite *sprite)
{
    InitAcroEndWheelie(objectEvent, sprite, DIR_EAST, 1);
    return MovementAction_AcroEndWheelieMoveRight_Step1(objectEvent, sprite);
}

bool8 MovementAction_AcroEndWheelieMoveRight_Step1(struct ObjectEvent *objectEvent, struct Sprite *sprite)
{
    if (UpdateMovementNormal(objectEvent, sprite))
    {
        sprite->sActionFuncId = 2;
        return TRUE;
    }
    return FALSE;
}

bool8 MovementAction_Levitate_Step0(struct ObjectEvent *objectEvent, struct Sprite *sprite)
{
    CreateLevitateMovementTask(objectEvent);
    sprite->sActionFuncId = 1;
    return TRUE;
}

bool8 MovementAction_StopLevitate_Step0(struct ObjectEvent *objectEvent, struct Sprite *sprite)
{
    DestroyLevitateMovementTask(objectEvent->warpArrowSpriteId);
    sprite->y2 = 0;
    sprite->sActionFuncId = 1;
    return TRUE;
}

bool8 MovementAction_StopLevitateAtTop_Step0(struct ObjectEvent *objectEvent, struct Sprite *sprite)
{
    if (sprite->y2 == 0)
    {
        DestroyLevitateMovementTask(objectEvent->warpArrowSpriteId);
        sprite->sActionFuncId = 1;
        return TRUE;
    }
    return FALSE;
}

u8 MovementAction_Finish(struct ObjectEvent *objectEvent, struct Sprite *sprite)
{
    return TRUE;
}

bool8 MovementAction_PauseSpriteAnim(struct ObjectEvent *objectEvent, struct Sprite *sprite)
{
    sprite->animPaused = TRUE;
    return TRUE;
}

static void UpdateObjectEventSpriteAnimPause(struct ObjectEvent *objectEvent, struct Sprite *sprite)
{
    if (objectEvent->disableAnim)
        sprite->animPaused = TRUE;
}

static void TryEnableObjectEventAnim(struct ObjectEvent *objectEvent, struct Sprite *sprite)
{
    if (objectEvent->enableAnim)
    {
        sprite->animPaused = FALSE;
        objectEvent->disableAnim = FALSE;
        objectEvent->enableAnim = FALSE;
    }
}

static void UpdateObjectEventVisibility(struct ObjectEvent *objectEvent, struct Sprite *sprite)
{
    UpdateObjectEventOffscreen(objectEvent, sprite);
    UpdateObjectEventSpriteVisibility(objectEvent, sprite);
}

static void UpdateObjectEventOffscreen(struct ObjectEvent *objectEvent, struct Sprite *sprite)
{
    u16 x, y;
    u16 x2, y2;
    const struct ObjectEventGraphicsInfo *graphicsInfo;

    objectEvent->offScreen = FALSE;

    graphicsInfo = GetObjectEventGraphicsInfo(objectEvent->graphicsId);
    if (sprite->coordOffsetEnabled)
    {
        x = sprite->x + sprite->x2 + sprite->centerToCornerVecX + gSpriteCoordOffsetX;
        y = sprite->y + sprite->y2 + sprite->centerToCornerVecY + gSpriteCoordOffsetY;
    }
    else
    {
        x = sprite->x + sprite->x2 + sprite->centerToCornerVecX;
        y = sprite->y + sprite->y2 + sprite->centerToCornerVecY;
    }
    x2 = graphicsInfo->width;
    x2 += x;
    y2 = y;
    y2 += graphicsInfo->height;

    if ((s16)x >= DISPLAY_WIDTH + 16 || (s16)x2 < -16)
        objectEvent->offScreen = TRUE;

    if ((s16)y >= DISPLAY_HEIGHT + 16 || (s16)y2 < -16)
        objectEvent->offScreen = TRUE;
}

static void UpdateObjectEventSpriteVisibility(struct ObjectEvent *objectEvent, struct Sprite *sprite)
{
    sprite->invisible = FALSE;
    if (objectEvent->invisible || objectEvent->offScreen)
        sprite->invisible = TRUE;
}

static void GetAllGroundEffectFlags_OnSpawn(struct ObjectEvent *objEvent, u32 *flags)
{
    ObjectEventUpdateMetatileBehaviors(objEvent);
    GetGroundEffectFlags_Reflection(objEvent, flags);
    GetGroundEffectFlags_TallGrassOnSpawn(objEvent, flags);
    GetGroundEffectFlags_LongGrassOnSpawn(objEvent, flags);
    GetGroundEffectFlags_SandHeap(objEvent, flags);
    GetGroundEffectFlags_ShallowFlowingWater(objEvent, flags);
    GetGroundEffectFlags_ShortGrass(objEvent, flags);
    GetGroundEffectFlags_HotSprings(objEvent, flags);
}

static void GetAllGroundEffectFlags_OnBeginStep(struct ObjectEvent *objEvent, u32 *flags)
{
    ObjectEventUpdateMetatileBehaviors(objEvent);
    GetGroundEffectFlags_Reflection(objEvent, flags);
    GetGroundEffectFlags_TallGrassOnBeginStep(objEvent, flags);
    GetGroundEffectFlags_LongGrassOnBeginStep(objEvent, flags);
    GetGroundEffectFlags_Tracks(objEvent, flags);
    GetGroundEffectFlags_SandHeap(objEvent, flags);
    GetGroundEffectFlags_ShallowFlowingWater(objEvent, flags);
    GetGroundEffectFlags_Puddle(objEvent, flags);
    GetGroundEffectFlags_ShortGrass(objEvent, flags);
    GetGroundEffectFlags_HotSprings(objEvent, flags);
}

static void GetAllGroundEffectFlags_OnFinishStep(struct ObjectEvent *objEvent, u32 *flags)
{
    ObjectEventUpdateMetatileBehaviors(objEvent);
    GetGroundEffectFlags_ShallowFlowingWater(objEvent, flags);
    GetGroundEffectFlags_SandHeap(objEvent, flags);
    GetGroundEffectFlags_Puddle(objEvent, flags);
    GetGroundEffectFlags_Ripple(objEvent, flags);
    GetGroundEffectFlags_ShortGrass(objEvent, flags);
    GetGroundEffectFlags_HotSprings(objEvent, flags);
    GetGroundEffectFlags_Seaweed(objEvent, flags);
    GetGroundEffectFlags_JumpLanding(objEvent, flags);
}

static void ObjectEventUpdateMetatileBehaviors(struct ObjectEvent *objEvent)
{
    objEvent->previousMetatileBehavior = MapGridGetMetatileBehaviorAt(objEvent->previousCoords.x, objEvent->previousCoords.y);
    objEvent->currentMetatileBehavior = MapGridGetMetatileBehaviorAt(objEvent->currentCoords.x, objEvent->currentCoords.y);
}

static void GetGroundEffectFlags_Reflection(struct ObjectEvent *objEvent, u32 *flags)
{
    u32 reflectionFlags[NUM_REFLECTION_TYPES - 1] = {
        [REFL_TYPE_ICE   - 1] = GROUND_EFFECT_FLAG_ICE_REFLECTION,
        [REFL_TYPE_WATER - 1] = GROUND_EFFECT_FLAG_WATER_REFLECTION
    };
    u8 reflType = ObjectEventGetNearbyReflectionType(objEvent);

    if (reflType)
    {
        if (objEvent->hasReflection == 0)
        {
            objEvent->hasReflection++;
            *flags |= reflectionFlags[reflType - 1];
        }
    }
    else
    {
        objEvent->hasReflection = FALSE;
    }
}

static void GetGroundEffectFlags_TallGrassOnSpawn(struct ObjectEvent *objEvent, u32 *flags)
{
    if (MetatileBehavior_IsTallGrass(objEvent->currentMetatileBehavior))
        *flags |= GROUND_EFFECT_FLAG_TALL_GRASS_ON_SPAWN;
}

static void GetGroundEffectFlags_TallGrassOnBeginStep(struct ObjectEvent *objEvent, u32 *flags)
{
    if (MetatileBehavior_IsTallGrass(objEvent->currentMetatileBehavior))
        *flags |= GROUND_EFFECT_FLAG_TALL_GRASS_ON_MOVE;
}

static void GetGroundEffectFlags_LongGrassOnSpawn(struct ObjectEvent *objEvent, u32 *flags)
{
    if (MetatileBehavior_IsLongGrass(objEvent->currentMetatileBehavior))
        *flags |= GROUND_EFFECT_FLAG_LONG_GRASS_ON_SPAWN;
}

static void GetGroundEffectFlags_LongGrassOnBeginStep(struct ObjectEvent *objEvent, u32 *flags)
{
    if (MetatileBehavior_IsLongGrass(objEvent->currentMetatileBehavior))
        *flags |= GROUND_EFFECT_FLAG_LONG_GRASS_ON_MOVE;
}

static void GetGroundEffectFlags_Tracks(struct ObjectEvent *objEvent, u32 *flags)
{
    if (MetatileBehavior_IsDeepSand(objEvent->previousMetatileBehavior))
        *flags |= GROUND_EFFECT_FLAG_DEEP_SAND;
    else if (MetatileBehavior_IsSandOrDeepSand(objEvent->previousMetatileBehavior)
             || MetatileBehavior_IsFootprints(objEvent->previousMetatileBehavior))
        *flags |= GROUND_EFFECT_FLAG_SAND;
}

static void GetGroundEffectFlags_SandHeap(struct ObjectEvent *objEvent, u32 *flags)
{
    if (MetatileBehavior_IsDeepSand(objEvent->currentMetatileBehavior)
        && MetatileBehavior_IsDeepSand(objEvent->previousMetatileBehavior))
    {
        if (!objEvent->inSandPile)
        {
            objEvent->inSandPile = FALSE;
            objEvent->inSandPile = TRUE;
            *flags |= GROUND_EFFECT_FLAG_SAND_PILE;
        }
    }
    else
    {
        objEvent->inSandPile = FALSE;
    }
}

static void GetGroundEffectFlags_ShallowFlowingWater(struct ObjectEvent *objEvent, u32 *flags)
{
    if ((MetatileBehavior_IsShallowFlowingWater(objEvent->currentMetatileBehavior)
         && MetatileBehavior_IsShallowFlowingWater(objEvent->previousMetatileBehavior))
        || (MetatileBehavior_IsPacifidlogLog(objEvent->currentMetatileBehavior)
            && MetatileBehavior_IsPacifidlogLog(objEvent->previousMetatileBehavior)))
    {
        if (!objEvent->inShallowFlowingWater)
        {
            objEvent->inShallowFlowingWater = FALSE;
            objEvent->inShallowFlowingWater = TRUE;
            *flags |= GROUND_EFFECT_FLAG_SHALLOW_FLOWING_WATER;
        }
    }
    else
    {
        objEvent->inShallowFlowingWater = FALSE;
    }
}

static void GetGroundEffectFlags_Puddle(struct ObjectEvent *objEvent, u32 *flags)
{
    if (MetatileBehavior_IsPuddle(objEvent->currentMetatileBehavior)
        && MetatileBehavior_IsPuddle(objEvent->previousMetatileBehavior))
        *flags |= GROUND_EFFECT_FLAG_PUDDLE;
}

static void GetGroundEffectFlags_Ripple(struct ObjectEvent *objEvent, u32 *flags)
{
    if (MetatileBehavior_HasRipples(objEvent->currentMetatileBehavior))
        *flags |= GROUND_EFFECT_FLAG_RIPPLES;
}

static void GetGroundEffectFlags_ShortGrass(struct ObjectEvent *objEvent, u32 *flags)
{
    if (MetatileBehavior_IsShortGrass(objEvent->currentMetatileBehavior)
        && MetatileBehavior_IsShortGrass(objEvent->previousMetatileBehavior))
    {
        if (!objEvent->inShortGrass)
        {
            objEvent->inShortGrass = FALSE;
            objEvent->inShortGrass = TRUE;
            *flags |= GROUND_EFFECT_FLAG_SHORT_GRASS;
        }
    }
    else
    {
        objEvent->inShortGrass = FALSE;
    }
}

static void GetGroundEffectFlags_HotSprings(struct ObjectEvent *objEvent, u32 *flags)
{
    if (MetatileBehavior_IsHotSprings(objEvent->currentMetatileBehavior)
        && MetatileBehavior_IsHotSprings(objEvent->previousMetatileBehavior))
    {
        if (!objEvent->inHotSprings)
        {
            objEvent->inHotSprings = FALSE;
            objEvent->inHotSprings = TRUE;
            *flags |= GROUND_EFFECT_FLAG_HOT_SPRINGS;
        }
    }
    else
    {
        objEvent->inHotSprings = FALSE;
    }
}

static void GetGroundEffectFlags_Seaweed(struct ObjectEvent *objEvent, u32 *flags)
{
    if (MetatileBehavior_IsSeaweed(objEvent->currentMetatileBehavior))
        *flags |= GROUND_EFFECT_FLAG_SEAWEED;
}

static void GetGroundEffectFlags_JumpLanding(struct ObjectEvent *objEvent, u32 *flags)
{
    typedef bool8 (*MetatileFunc)(u8);

    static const MetatileFunc metatileFuncs[] = {
        MetatileBehavior_IsTallGrass,
        MetatileBehavior_IsLongGrass,
        MetatileBehavior_IsPuddle,
        MetatileBehavior_IsSurfableWaterOrUnderwater,
        MetatileBehavior_IsShallowFlowingWater,
        MetatileBehavior_IsATile,
    };

    static const u32 jumpLandingFlags[] = {
        GROUND_EFFECT_FLAG_LAND_IN_TALL_GRASS,
        GROUND_EFFECT_FLAG_LAND_IN_LONG_GRASS,
        GROUND_EFFECT_FLAG_LAND_IN_SHALLOW_WATER,
        GROUND_EFFECT_FLAG_LAND_IN_DEEP_WATER,
        GROUND_EFFECT_FLAG_LAND_IN_SHALLOW_WATER,
        GROUND_EFFECT_FLAG_LAND_ON_NORMAL_GROUND,
    };

    if (objEvent->landingJump && !objEvent->disableJumpLandingGroundEffect)
    {
        u8 i;

        for (i = 0; i < ARRAY_COUNT(metatileFuncs); i++)
        {
            if (metatileFuncs[i](objEvent->currentMetatileBehavior))
            {
                *flags |= jumpLandingFlags[i];
                return;
            }
        }
    }
}

#define RETURN_REFLECTION_TYPE_AT(x, y)              \
    b = MapGridGetMetatileBehaviorAt(x, y);          \
    result = GetReflectionTypeByMetatileBehavior(b); \
    if (result != REFL_TYPE_NONE)                    \
        return result;

static u8 ObjectEventGetNearbyReflectionType(struct ObjectEvent *objEvent)
{
    const struct ObjectEventGraphicsInfo *info = GetObjectEventGraphicsInfo(objEvent->graphicsId);

    // ceil div by tile width?
    s16 width = (info->width + 8) >> 4;
    s16 height = (info->height + 8) >> 4;
    s16 i, j;
    u8 result, b; // used by RETURN_REFLECTION_TYPE_AT
    s16 one = 1;

    for (i = 0; i < height; i++)
    {
        RETURN_REFLECTION_TYPE_AT(objEvent->currentCoords.x, objEvent->currentCoords.y + one + i)
        RETURN_REFLECTION_TYPE_AT(objEvent->previousCoords.x, objEvent->previousCoords.y + one + i)
        for (j = 1; j < width; j++)
        {
            RETURN_REFLECTION_TYPE_AT(objEvent->currentCoords.x + j, objEvent->currentCoords.y + one + i)
            RETURN_REFLECTION_TYPE_AT(objEvent->currentCoords.x - j, objEvent->currentCoords.y + one + i)
            RETURN_REFLECTION_TYPE_AT(objEvent->previousCoords.x + j, objEvent->previousCoords.y + one + i)
            RETURN_REFLECTION_TYPE_AT(objEvent->previousCoords.x - j, objEvent->previousCoords.y + one + i)
        }
    }

    return REFL_TYPE_NONE;
}

#undef RETURN_REFLECTION_TYPE_AT

static u8 GetReflectionTypeByMetatileBehavior(u32 behavior)
{
    if (MetatileBehavior_IsIce(behavior))
        return REFL_TYPE_ICE;
    else if (MetatileBehavior_IsReflective(behavior))
        return REFL_TYPE_WATER;
    else
        return REFL_TYPE_NONE;
}

u8 GetLedgeJumpDirection(s16 x, s16 y, u8 direction)
{
    static bool8 (*const ledgeBehaviorFuncs[])(u8) = {
        [DIR_SOUTH - 1] = MetatileBehavior_IsJumpSouth,
        [DIR_NORTH - 1] = MetatileBehavior_IsJumpNorth,
        [DIR_WEST - 1]  = MetatileBehavior_IsJumpWest,
        [DIR_EAST - 1]  = MetatileBehavior_IsJumpEast,
    };

    u8 behavior;
    u8 index = direction;

    if (index == DIR_NONE)
        return DIR_NONE;
    else if (index > DIR_EAST)
        index -= DIR_EAST;

    index--;
    behavior = MapGridGetMetatileBehaviorAt(x, y);

    if (ledgeBehaviorFuncs[index](behavior) == TRUE)
        return index + 1;

    return DIR_NONE;
}

static void SetObjectEventSpriteOamTableForLongGrass(struct ObjectEvent *objEvent, struct Sprite *sprite)
{
    if (objEvent->disableCoveringGroundEffects)
        return;

    if (!MetatileBehavior_IsLongGrass(objEvent->currentMetatileBehavior))
        return;

    if (!MetatileBehavior_IsLongGrass(objEvent->previousMetatileBehavior))
        return;

    sprite->subspriteTableNum = 4;

    if (ZCoordToPriority(objEvent->previousElevation) == 1)
        sprite->subspriteTableNum = 5;
}

bool8 IsZCoordMismatchAt(u8 z, s16 x, s16 y)
{
    u8 mapZ;

    if (z == 0)
        return FALSE;

    mapZ = MapGridGetZCoordAt(x, y);

    if (mapZ == 0 || mapZ == 15)
        return FALSE;

    if (mapZ != z)
        return TRUE;

    return FALSE;
}

static const u8 sElevationToSubpriority[] = {
    115, 115, 83, 115, 83, 115, 83, 115, 83, 115, 83, 115, 83, 0, 0, 115
};

static const u8 sElevationToPriority[] = {
    2, 2, 2, 2, 1, 2, 1, 2, 1, 2, 1, 2, 1, 0, 0, 2
};

static const u8 sElevationToSubspriteTableNum[] = {
    1, 1, 1, 1, 2, 1, 2, 1, 2, 1, 2, 1, 2, 0, 0, 1,
};

void UpdateObjectEventZCoordAndPriority(struct ObjectEvent *objEvent, struct Sprite *sprite)
{
    if (objEvent->fixedPriority)
        return;

    ObjectEventUpdateZCoord(objEvent);

    sprite->subspriteTableNum = sElevationToSubspriteTableNum[objEvent->previousElevation];
    sprite->oam.priority = sElevationToPriority[objEvent->previousElevation];
}

static void InitObjectPriorityByZCoord(struct Sprite *sprite, u8 z)
{
    sprite->subspriteTableNum = sElevationToSubspriteTableNum[z];
    sprite->oam.priority = sElevationToPriority[z];
}

u8 ZCoordToPriority(u8 z)
{
    return sElevationToPriority[z];
}

void ObjectEventUpdateZCoord(struct ObjectEvent *objEvent)
{
    u8 z = MapGridGetZCoordAt(objEvent->currentCoords.x, objEvent->currentCoords.y);
    u8 z2 = MapGridGetZCoordAt(objEvent->previousCoords.x, objEvent->previousCoords.y);

    if (z == 0xF || z2 == 0xF)
        return;

    objEvent->currentElevation = z;

    if (z != 0 && z != 0xF)
        objEvent->previousElevation = z;
}

void SetObjectSubpriorityByZCoord(u8 elevation, struct Sprite *sprite, u8 subpriority)
{
    s32 tmp = sprite->centerToCornerVecY;
    u32 tmpa = *(u16 *)&sprite->y;
    u32 tmpb = *(u16 *)&gSpriteCoordOffsetY;
    s32 tmp2 = (tmpa - tmp) + tmpb;
    u16 tmp3 = (16 - ((((u32)tmp2 + 8) & 0xFF) >> 4)) * 2;
    sprite->subpriority = tmp3 + sElevationToSubpriority[elevation] + subpriority;
}

static void ObjectEventUpdateSubpriority(struct ObjectEvent *objEvent, struct Sprite *sprite)
{
    if (objEvent->fixedPriority)
        return;

    SetObjectSubpriorityByZCoord(objEvent->previousElevation, sprite, 1);
}

bool8 AreZCoordsCompatible(u8 a, u8 b)
{
    if (a == 0 || b == 0)
        return TRUE;

    if (a != b)
        return FALSE;

    return TRUE;
}

void GroundEffect_SpawnOnTallGrass(struct ObjectEvent *objEvent, struct Sprite *sprite)
{
    gFieldEffectArguments[0] = objEvent->currentCoords.x;
    gFieldEffectArguments[1] = objEvent->currentCoords.y;
    gFieldEffectArguments[2] = objEvent->previousElevation;
    gFieldEffectArguments[3] = 2; // priority
    gFieldEffectArguments[4] = objEvent->localId << 8 | objEvent->mapNum;
    gFieldEffectArguments[5] = objEvent->mapGroup;
    gFieldEffectArguments[6] = (u8)gSaveBlock1Ptr->location.mapNum << 8 | (u8)gSaveBlock1Ptr->location.mapGroup;
    gFieldEffectArguments[7] = TRUE; // skip to end of anim
    FieldEffectStart(FLDEFF_TALL_GRASS);
}

void GroundEffect_StepOnTallGrass(struct ObjectEvent *objEvent, struct Sprite *sprite)
{
    gFieldEffectArguments[0] = objEvent->currentCoords.x;
    gFieldEffectArguments[1] = objEvent->currentCoords.y;
    gFieldEffectArguments[2] = objEvent->previousElevation;
    gFieldEffectArguments[3] = 2; // priority
    gFieldEffectArguments[4] = objEvent->localId << 8 | objEvent->mapNum;
    gFieldEffectArguments[5] = objEvent->mapGroup;
    gFieldEffectArguments[6] = (u8)gSaveBlock1Ptr->location.mapNum << 8 | (u8)gSaveBlock1Ptr->location.mapGroup;
    gFieldEffectArguments[7] = FALSE; // don't skip to end of anim
    FieldEffectStart(FLDEFF_TALL_GRASS);
}

void GroundEffect_SpawnOnLongGrass(struct ObjectEvent *objEvent, struct Sprite *sprite)
{
    gFieldEffectArguments[0] = objEvent->currentCoords.x;
    gFieldEffectArguments[1] = objEvent->currentCoords.y;
    gFieldEffectArguments[2] = objEvent->previousElevation;
    gFieldEffectArguments[3] = 2;
    gFieldEffectArguments[4] = objEvent->localId << 8 | objEvent->mapNum;
    gFieldEffectArguments[5] = objEvent->mapGroup;
    gFieldEffectArguments[6] = (u8)gSaveBlock1Ptr->location.mapNum << 8 | (u8)gSaveBlock1Ptr->location.mapGroup;
    gFieldEffectArguments[7] = 1;
    FieldEffectStart(FLDEFF_LONG_GRASS);
}

void GroundEffect_StepOnLongGrass(struct ObjectEvent *objEvent, struct Sprite *sprite)
{
    gFieldEffectArguments[0] = objEvent->currentCoords.x;
    gFieldEffectArguments[1] = objEvent->currentCoords.y;
    gFieldEffectArguments[2] = objEvent->previousElevation;
    gFieldEffectArguments[3] = 2;
    gFieldEffectArguments[4] = (objEvent->localId << 8) | objEvent->mapNum;
    gFieldEffectArguments[5] = objEvent->mapGroup;
    gFieldEffectArguments[6] = (u8)gSaveBlock1Ptr->location.mapNum << 8 | (u8)gSaveBlock1Ptr->location.mapGroup;
    gFieldEffectArguments[7] = 0;
    FieldEffectStart(FLDEFF_LONG_GRASS);
}

void GroundEffect_WaterReflection(struct ObjectEvent *objEvent, struct Sprite *sprite)
{
    SetUpReflection(objEvent, sprite, FALSE);
}

void GroundEffect_IceReflection(struct ObjectEvent *objEvent, struct Sprite *sprite)
{
    SetUpReflection(objEvent, sprite, TRUE);
}

void GroundEffect_FlowingWater(struct ObjectEvent *objEvent, struct Sprite *sprite)
{
    StartFieldEffectForObjectEvent(FLDEFF_FEET_IN_FLOWING_WATER, objEvent);
}

static void (*const sGroundEffectTracksFuncs[])(struct ObjectEvent *objEvent, struct Sprite *sprite, u8 a) = {
    [TRACKS_NONE] = DoTracksGroundEffect_None,
    [TRACKS_FOOT] = DoTracksGroundEffect_Footprints,
    [TRACKS_BIKE_TIRE] = DoTracksGroundEffect_BikeTireTracks,
    [TRACKS_SLITHER] = DoTracksGroundEffect_SlitherTracks,
    [TRACKS_SPOT] = DoTracksGroundEffect_FootprintsC,
    [TRACKS_BUG] = DoTracksGroundEffect_FootprintsB,
};

void GroundEffect_SandTracks(struct ObjectEvent *objEvent, struct Sprite *sprite)
{
    const struct ObjectEventGraphicsInfo *info = objEvent->graphicsId == OBJ_EVENT_GFX_OW_MON ? SpeciesToGraphicsInfo(objEvent->extra.mon.species, 0) : GetObjectEventGraphicsInfo(objEvent->graphicsId);
    sGroundEffectTracksFuncs[objEvent->invisible ? TRACKS_NONE : info->tracks](objEvent, sprite, 0);
}

void GroundEffect_DeepSandTracks(struct ObjectEvent *objEvent, struct Sprite *sprite)
{
    const struct ObjectEventGraphicsInfo *info = objEvent->graphicsId == OBJ_EVENT_GFX_OW_MON ? SpeciesToGraphicsInfo(objEvent->extra.mon.species, 0) : GetObjectEventGraphicsInfo(objEvent->graphicsId);
    sGroundEffectTracksFuncs[objEvent->invisible ? TRACKS_NONE : info->tracks](objEvent, sprite, 1);
}

static void DoTracksGroundEffect_None(struct ObjectEvent *objEvent, struct Sprite *sprite, u8 a)
{
}

static void DoTracksGroundEffect_Footprints(struct ObjectEvent *objEvent, struct Sprite *sprite, u8 a)
{
    // First half-word is a Field Effect script id. (gFieldEffectScriptPointers)
    u16 sandFootprints_FieldEffectData[2] = {
        FLDEFF_SAND_FOOTPRINTS,
        FLDEFF_DEEP_SAND_FOOTPRINTS
    };

    gFieldEffectArguments[0] = objEvent->previousCoords.x;
    gFieldEffectArguments[1] = objEvent->previousCoords.y;
    gFieldEffectArguments[2] = 149;
    gFieldEffectArguments[3] = 2;
    gFieldEffectArguments[4] = objEvent->facingDirection;
    FieldEffectStart(sandFootprints_FieldEffectData[a]);
}

static void DoTracksGroundEffect_FootprintsB(struct ObjectEvent *objEvent, struct Sprite *sprite, u8 a)
{
	// First half-word is a Field Effect script id. (gFieldEffectScriptPointers)
	u16 otherFootprintsA_FieldEffectData[2] = {
		FLDEFF_TRACKS_SPOT,
		FLDEFF_TRACKS_SPOT
	};

	gFieldEffectArguments[0] = objEvent->previousCoords.x;
	gFieldEffectArguments[1] = objEvent->previousCoords.y;
	gFieldEffectArguments[2] = 149;
	gFieldEffectArguments[3] = 2;
	gFieldEffectArguments[4] = objEvent->facingDirection;
    gFieldEffectArguments[5] = objEvent->previousMetatileBehavior;
	FieldEffectStart(otherFootprintsA_FieldEffectData[a]);
}

static void DoTracksGroundEffect_FootprintsC(struct ObjectEvent *objEvent, struct Sprite *sprite, u8 a)
{
	// First half-word is a Field Effect script id. (gFieldEffectScriptPointers)
	u16 otherFootprintsB_FieldEffectData[2] = {
		FLDEFF_TRACKS_BUG,
		FLDEFF_TRACKS_BUG
	};

	gFieldEffectArguments[0] = objEvent->previousCoords.x;
	gFieldEffectArguments[1] = objEvent->previousCoords.y;
	gFieldEffectArguments[2] = 149;
	gFieldEffectArguments[3] = 2;
	gFieldEffectArguments[4] = objEvent->facingDirection;
    gFieldEffectArguments[5] = objEvent->previousMetatileBehavior;
	FieldEffectStart(otherFootprintsB_FieldEffectData[a]);
}

static void DoTracksGroundEffect_BikeTireTracks(struct ObjectEvent *objEvent, struct Sprite *sprite, u8 a)
{
    //  Specifies which bike track shape to show next.
    //  For example, when the bike turns from up to right, it will show
    //  a track that curves to the right.
    //  Each 4-byte row corresponds to the initial direction of the bike, and
    //  each byte in that row is for the next direction of the bike in the order
    //  of down, up, left, right.
    static const u8 bikeTireTracks_Transitions[4][4] = {
        1, 2, 7, 8,
        1, 2, 6, 5,
        5, 8, 3, 4,
        6, 7, 3, 4,
    };

    if (objEvent->currentCoords.x != objEvent->previousCoords.x || objEvent->currentCoords.y != objEvent->previousCoords.y)
    {
        gFieldEffectArguments[0] = objEvent->previousCoords.x;
        gFieldEffectArguments[1] = objEvent->previousCoords.y;
        gFieldEffectArguments[2] = 149;
        gFieldEffectArguments[3] = 2;
        gFieldEffectArguments[4] =
            bikeTireTracks_Transitions[objEvent->previousMovementDirection][objEvent->facingDirection - 5];
        FieldEffectStart(FLDEFF_BIKE_TIRE_TRACKS);
    }
}

static void DoTracksGroundEffect_SlitherTracks(struct ObjectEvent *objEvent, struct Sprite *sprite, u8 a)
{
	//  Specifies which bike track shape to show next.
	//  For example, when the bike turns from up to right, it will show
	//  a track that curves to the right.
	//  Each 4-byte row corresponds to the initial direction of the bike, and
	//  each byte in that row is for the next direction of the bike in the order
	//  of down, up, left, right.
	static const u8 slitherTracks_Transitions[4][4] = {
		1, 2, 7, 8,
		1, 2, 6, 5,
		5, 8, 3, 4,
		6, 7, 3, 4,
	};

	if (objEvent->currentCoords.x != objEvent->previousCoords.x || objEvent->currentCoords.y != objEvent->previousCoords.y)
	{
		gFieldEffectArguments[0] = objEvent->previousCoords.x;
		gFieldEffectArguments[1] = objEvent->previousCoords.y;
		gFieldEffectArguments[2] = 149;
		gFieldEffectArguments[3] = 2;
		gFieldEffectArguments[4] =
			slitherTracks_Transitions[objEvent->previousMovementDirection][objEvent->facingDirection - 5];
        gFieldEffectArguments[5] = objEvent->previousMetatileBehavior;
		FieldEffectStart(FLDEFF_TRACKS_SLITHER);
	}
}

void GroundEffect_Ripple(struct ObjectEvent *objEvent, struct Sprite *sprite)
{
    DoRippleFieldEffect(objEvent, sprite);
}

void GroundEffect_StepOnPuddle(struct ObjectEvent *objEvent, struct Sprite *sprite)
{
    StartFieldEffectForObjectEvent(FLDEFF_SPLASH, objEvent);
}

void GroundEffect_SandHeap(struct ObjectEvent *objEvent, struct Sprite *sprite)
{
    StartFieldEffectForObjectEvent(FLDEFF_SAND_PILE, objEvent);
}

void GroundEffect_JumpOnTallGrass(struct ObjectEvent *objEvent, struct Sprite *sprite)
{
    u8 spriteId;

    gFieldEffectArguments[0] = objEvent->currentCoords.x;
    gFieldEffectArguments[1] = objEvent->currentCoords.y;
    gFieldEffectArguments[2] = objEvent->previousElevation;
    gFieldEffectArguments[3] = 2;
    FieldEffectStart(FLDEFF_JUMP_TALL_GRASS);

    spriteId = FindTallGrassFieldEffectSpriteId(
        objEvent->localId,
        objEvent->mapNum,
        objEvent->mapGroup,
        objEvent->currentCoords.x,
        objEvent->currentCoords.y);

    if (spriteId == MAX_SPRITES)
        GroundEffect_SpawnOnTallGrass(objEvent, sprite);
}

void GroundEffect_JumpOnLongGrass(struct ObjectEvent *objEvent, struct Sprite *sprite)
{
    gFieldEffectArguments[0] = objEvent->currentCoords.x;
    gFieldEffectArguments[1] = objEvent->currentCoords.y;
    gFieldEffectArguments[2] = objEvent->previousElevation;
    gFieldEffectArguments[3] = 2;
    FieldEffectStart(FLDEFF_JUMP_LONG_GRASS);
}

void GroundEffect_JumpOnShallowWater(struct ObjectEvent *objEvent, struct Sprite *sprite)
{
    gFieldEffectArguments[0] = objEvent->currentCoords.x;
    gFieldEffectArguments[1] = objEvent->currentCoords.y;
    gFieldEffectArguments[2] = objEvent->previousElevation;
    gFieldEffectArguments[3] = sprite->oam.priority;
    FieldEffectStart(FLDEFF_JUMP_SMALL_SPLASH);
}

void GroundEffect_JumpOnWater(struct ObjectEvent *objEvent, struct Sprite *sprite)
{
    gFieldEffectArguments[0] = objEvent->currentCoords.x;
    gFieldEffectArguments[1] = objEvent->currentCoords.y;
    gFieldEffectArguments[2] = objEvent->previousElevation;
    gFieldEffectArguments[3] = sprite->oam.priority;
    FieldEffectStart(FLDEFF_JUMP_BIG_SPLASH);
}

void GroundEffect_JumpLandingDust(struct ObjectEvent *objEvent, struct Sprite *sprite)
{
    gFieldEffectArguments[0] = objEvent->currentCoords.x;
    gFieldEffectArguments[1] = objEvent->currentCoords.y;
    gFieldEffectArguments[2] = objEvent->previousElevation;
    gFieldEffectArguments[3] = sprite->oam.priority;
    FieldEffectStart(FLDEFF_DUST);
}

void GroundEffect_ShortGrass(struct ObjectEvent *objEvent, struct Sprite *sprite)
{
    StartFieldEffectForObjectEvent(FLDEFF_SHORT_GRASS, objEvent);
}

void GroundEffect_HotSprings(struct ObjectEvent *objEvent, struct Sprite *sprite)
{
    StartFieldEffectForObjectEvent(FLDEFF_HOT_SPRINGS_WATER, objEvent);
}

void GroundEffect_Seaweed(struct ObjectEvent *objEvent, struct Sprite *sprite)
{
    gFieldEffectArguments[0] = objEvent->currentCoords.x;
    gFieldEffectArguments[1] = objEvent->currentCoords.y;
    FieldEffectStart(FLDEFF_BUBBLES);
}

static void (*const sGroundEffectFuncs[])(struct ObjectEvent *objEvent, struct Sprite *sprite) = {
    GroundEffect_SpawnOnTallGrass,      // GROUND_EFFECT_FLAG_TALL_GRASS_ON_SPAWN
    GroundEffect_StepOnTallGrass,       // GROUND_EFFECT_FLAG_TALL_GRASS_ON_MOVE
    GroundEffect_SpawnOnLongGrass,      // GROUND_EFFECT_FLAG_LONG_GRASS_ON_SPAWN
    GroundEffect_StepOnLongGrass,       // GROUND_EFFECT_FLAG_LONG_GRASS_ON_MOVE
    GroundEffect_WaterReflection,       // GROUND_EFFECT_FLAG_WATER_REFLECTION
    GroundEffect_IceReflection,         // GROUND_EFFECT_FLAG_ICE_REFLECTION
    GroundEffect_FlowingWater,          // GROUND_EFFECT_FLAG_SHALLOW_FLOWING_WATER
    GroundEffect_SandTracks,            // GROUND_EFFECT_FLAG_SAND
    GroundEffect_DeepSandTracks,        // GROUND_EFFECT_FLAG_DEEP_SAND
    GroundEffect_Ripple,                // GROUND_EFFECT_FLAG_RIPPLES
    GroundEffect_StepOnPuddle,          // GROUND_EFFECT_FLAG_PUDDLE
    GroundEffect_SandHeap,              // GROUND_EFFECT_FLAG_SAND_PILE
    GroundEffect_JumpOnTallGrass,       // GROUND_EFFECT_FLAG_LAND_IN_TALL_GRASS
    GroundEffect_JumpOnLongGrass,       // GROUND_EFFECT_FLAG_LAND_IN_LONG_GRASS
    GroundEffect_JumpOnShallowWater,    // GROUND_EFFECT_FLAG_LAND_IN_SHALLOW_WATER
    GroundEffect_JumpOnWater,           // GROUND_EFFECT_FLAG_LAND_IN_DEEP_WATER
    GroundEffect_JumpLandingDust,       // GROUND_EFFECT_FLAG_LAND_ON_NORMAL_GROUND
    GroundEffect_ShortGrass,            // GROUND_EFFECT_FLAG_SHORT_GRASS
    GroundEffect_HotSprings,            // GROUND_EFFECT_FLAG_HOT_SPRINGS
    GroundEffect_Seaweed                // GROUND_EFFECT_FLAG_SEAWEED
};

static void GroundEffect_Shadow(struct ObjectEvent *objEvent, struct Sprite *sprite) {
  SetUpShadow(objEvent, sprite);
}

static void DoFlaggedGroundEffects(struct ObjectEvent *objEvent, struct Sprite *sprite, u32 flags)
{
    u8 i;
    if (ObjectEventIsFarawayIslandMew(objEvent) == TRUE && !ShouldMewShakeGrass(objEvent))
        return;

    for (i = 0; i < ARRAY_COUNT(sGroundEffectFuncs); i++, flags >>= 1)
        if (flags & 1)
            sGroundEffectFuncs[i](objEvent, sprite);
    if (!(gWeatherPtr->noShadows || objEvent->inHotSprings || objEvent->inSandPile || MetatileBehavior_IsPuddle(objEvent->currentMetatileBehavior)))
      GroundEffect_Shadow(objEvent, sprite);
}

void filters_out_some_ground_effects(struct ObjectEvent *objEvent, u32 *flags)
{
    if (objEvent->disableCoveringGroundEffects)
    {
        objEvent->inShortGrass = 0;
        objEvent->inSandPile = 0;
        objEvent->inShallowFlowingWater = 0;
        objEvent->inHotSprings = 0;
        *flags &= ~(GROUND_EFFECT_FLAG_HOT_SPRINGS
                  | GROUND_EFFECT_FLAG_SHORT_GRASS
                  | GROUND_EFFECT_FLAG_SAND_PILE
                  | GROUND_EFFECT_FLAG_SHALLOW_FLOWING_WATER
                  | GROUND_EFFECT_FLAG_TALL_GRASS_ON_MOVE);
    }
}

void FilterOutStepOnPuddleGroundEffectIfJumping(struct ObjectEvent *objEvent, u32 *flags)
{
    if (objEvent->landingJump)
        *flags &= ~GROUND_EFFECT_FLAG_PUDDLE;
}

static void DoGroundEffects_OnSpawn(struct ObjectEvent *objEvent, struct Sprite *sprite)
{
    u32 flags;

    if (objEvent->triggerGroundEffectsOnMove)
    {
        flags = 0;
        UpdateObjectEventZCoordAndPriority(objEvent, sprite);
        GetAllGroundEffectFlags_OnSpawn(objEvent, &flags);
        SetObjectEventSpriteOamTableForLongGrass(objEvent, sprite);
        DoFlaggedGroundEffects(objEvent, sprite, flags);
        objEvent->triggerGroundEffectsOnMove = 0;
        objEvent->disableCoveringGroundEffects = 0;
    }
}

static void DoGroundEffects_OnBeginStep(struct ObjectEvent *objEvent, struct Sprite *sprite)
{
    u32 flags;

    if (objEvent->triggerGroundEffectsOnMove)
    {
        flags = 0;
        UpdateObjectEventZCoordAndPriority(objEvent, sprite);
        GetAllGroundEffectFlags_OnBeginStep(objEvent, &flags);
        SetObjectEventSpriteOamTableForLongGrass(objEvent, sprite);
        filters_out_some_ground_effects(objEvent, &flags);
        DoFlaggedGroundEffects(objEvent, sprite, flags);
        objEvent->triggerGroundEffectsOnMove = 0;
        objEvent->disableCoveringGroundEffects = 0;
    }
}

static void DoGroundEffects_OnFinishStep(struct ObjectEvent *objEvent, struct Sprite *sprite)
{
    u32 flags;

    if (objEvent->triggerGroundEffectsOnStop)
    {
        flags = 0;
        UpdateObjectEventZCoordAndPriority(objEvent, sprite);
        GetAllGroundEffectFlags_OnFinishStep(objEvent, &flags);
        SetObjectEventSpriteOamTableForLongGrass(objEvent, sprite);
        FilterOutStepOnPuddleGroundEffectIfJumping(objEvent, &flags);
        DoFlaggedGroundEffects(objEvent, sprite, flags);
        objEvent->triggerGroundEffectsOnStop = 0;
        objEvent->landingJump = 0;
    }
}

bool8 FreezeObjectEvent(struct ObjectEvent *objectEvent)
{
    if (objectEvent->heldMovementActive || objectEvent->frozen)
    {
        return TRUE;
    }
    else
    {
        objectEvent->frozen = TRUE;
        objectEvent->spriteAnimPausedBackup = gSprites[objectEvent->spriteId].animPaused;
        objectEvent->spriteAffineAnimPausedBackup = gSprites[objectEvent->spriteId].affineAnimPaused;
        gSprites[objectEvent->spriteId].animPaused = TRUE;
        gSprites[objectEvent->spriteId].affineAnimPaused = TRUE;
        return FALSE;
    }
}

void FreezeObjectEvents(void)
{
    u8 i;
    for (i = 0; i < OBJECT_EVENTS_COUNT; i++)
        if (gObjectEvents[i].active && i != gPlayerAvatar.objectEventId)
            FreezeObjectEvent(&gObjectEvents[i]);
}

void FreezeObjectEventsExceptOne(u8 objectEventId)
{
    u8 i;
    for (i = 0; i < OBJECT_EVENTS_COUNT; i++)
        if (i != objectEventId && gObjectEvents[i].active && i != gPlayerAvatar.objectEventId)
            FreezeObjectEvent(&gObjectEvents[i]);
}

void UnfreezeObjectEvent(struct ObjectEvent *objectEvent)
{
    if (objectEvent->active && objectEvent->frozen)
    {
        objectEvent->frozen = 0;
        gSprites[objectEvent->spriteId].animPaused = objectEvent->spriteAnimPausedBackup;
        gSprites[objectEvent->spriteId].affineAnimPaused = objectEvent->spriteAffineAnimPausedBackup;
    }
}

void UnfreezeObjectEvents(void)
{
    u8 i;
    for (i = 0; i < OBJECT_EVENTS_COUNT; i++)
        if (gObjectEvents[i].active)
            UnfreezeObjectEvent(&gObjectEvents[i]);
}

static void Step1(struct Sprite *sprite, u8 dir)
{
    sprite->x += sDirectionToVectors[dir].x;
    sprite->y += sDirectionToVectors[dir].y;
}

static void Step2(struct Sprite *sprite, u8 dir)
{
    sprite->x += 2 * (u16) sDirectionToVectors[dir].x;
    sprite->y += 2 * (u16) sDirectionToVectors[dir].y;
}

static void Step3(struct Sprite *sprite, u8 dir)
{
    sprite->x += 2 * (u16) sDirectionToVectors[dir].x + (u16) sDirectionToVectors[dir].x;
    sprite->y += 2 * (u16) sDirectionToVectors[dir].y + (u16) sDirectionToVectors[dir].y;
}

static void Step4(struct Sprite *sprite, u8 dir)
{
    sprite->x += 4 * (u16) sDirectionToVectors[dir].x;
    sprite->y += 4 * (u16) sDirectionToVectors[dir].y;
}

static void Step8(struct Sprite *sprite, u8 dir)
{
    sprite->x += 8 * (u16) sDirectionToVectors[dir].x;
    sprite->y += 8 * (u16) sDirectionToVectors[dir].y;
}

#define sSpeed data[4]
#define sTimer data[5]

static void SetSpriteDataForNormalStep(struct Sprite *sprite, u8 direction, u8 speed)
{
    sprite->sDirection = direction;
    sprite->sSpeed = speed;
    sprite->sTimer = 0;
}

typedef void (*SpriteStepFunc)(struct Sprite *sprite, u8 direction);

static const SpriteStepFunc sStep1Funcs[] = {
    Step1,
    Step1,
    Step1,
    Step1,
    Step1,
    Step1,
    Step1,
    Step1,
    Step1,
    Step1,
    Step1,
    Step1,
    Step1,
    Step1,
    Step1,
    Step1,
};

static const SpriteStepFunc sStep2Funcs[] = {
    Step2,
    Step2,
    Step2,
    Step2,
    Step2,
    Step2,
    Step2,
    Step2,
};

static const SpriteStepFunc sStep3Funcs[] = {
    Step2,
    Step3,
    Step3,
    Step2,
    Step3,
    Step3,
};

static const SpriteStepFunc sStep4Funcs[] = {
    Step4,
    Step4,
    Step4,
    Step4,
};

static const SpriteStepFunc sStep8Funcs[] = {
    Step8,
    Step8,
};

static const SpriteStepFunc *const sNpcStepFuncTables[] = {
    [MOVE_SPEED_NORMAL] = sStep1Funcs,
    [MOVE_SPEED_FAST_1] = sStep2Funcs,
    [MOVE_SPEED_FAST_2] = sStep3Funcs,
    [MOVE_SPEED_FASTER] = sStep4Funcs,
    [MOVE_SPEED_FASTEST] = sStep8Funcs,
};

static const s16 sStepTimes[] = {
    [MOVE_SPEED_NORMAL] = 16,
    [MOVE_SPEED_FAST_1] = 8,
    [MOVE_SPEED_FAST_2] = 6,
    [MOVE_SPEED_FASTER] = 4,
    [MOVE_SPEED_FASTEST] = 2,
};

static bool8 NpcTakeStep(struct Sprite *sprite)
{
    if (sprite->sTimer >= sStepTimes[sprite->sSpeed])
        return FALSE;

    sNpcStepFuncTables[sprite->sSpeed][sprite->sTimer](sprite, sprite->sDirection);

    sprite->sTimer++;

    if (sprite->sTimer < sStepTimes[sprite->sSpeed])
        return FALSE;

    return TRUE;
}

#undef sSpeed
#undef sTimer

#define sTimer     data[4]
#define sNumSteps  data[5]

static void SetWalkSlowSpriteData(struct Sprite *sprite, u8 direction)
{
    sprite->sDirection = direction;
    sprite->sTimer = 0;
    sprite->sNumSteps = 0;
}

static bool8 UpdateWalkSlowAnim(struct Sprite *sprite)
{
    if (!(sprite->sTimer & 1))
    {
        Step1(sprite, sprite->sDirection);
        sprite->sNumSteps++;
    }

    sprite->sTimer++;

    if (sprite->sNumSteps > 15)
        return TRUE;
    else
        return FALSE;
}

#undef sTimer
#undef sNumSteps

static const s8 sFigure8XOffsets[FIGURE_8_LENGTH] = {
    1, 2, 2, 2, 2, 2, 2, 2,
    2, 2, 2, 1, 2, 2, 1, 2,
    2, 1, 2, 2, 1, 2, 1, 1,
    2, 1, 1, 2, 1, 1, 2, 1,
    1, 2, 1, 1, 1, 1, 1, 1,
    1, 1, 1, 1, 1, 1, 1, 1,
    0, 1, 1, 1, 0, 1, 1, 0,
    1, 0, 1, 0, 1, 0, 0, 0,
    0, 1, 0, 0, 0, 0, 0, 0,
};

static const s8 sFigure8YOffsets[FIGURE_8_LENGTH] = {
     0,  0,  1,  0,  0,  1,  0,  0,
     1,  0,  1,  1,  0,  1,  1,  0,
     1,  1,  0,  1,  1,  0,  1,  1,
     0,  0,  1,  0,  0,  1,  0,  0,
     1,  0,  0,  0,  0,  0,  0,  0,
     0,  0,  0,  0,  0,  0,  0,  0,
     0,  0, -1,  0,  0, -1,  0,  0,
    -1,  0, -1, -1,  0, -1, -1,  0,
    -1, -1, -1, -1, -1, -1, -1, -2,
};

s16 GetFigure8YOffset(s16 idx)
{
    return sFigure8YOffsets[idx];
}

s16 GetFigure8XOffset(s16 idx)
{
    return sFigure8XOffsets[idx];
}

static void InitSpriteForFigure8Anim(struct Sprite *sprite)
{
    sprite->data[6] = 0;
    sprite->data[7] = 0;
}

static bool8 AnimateSpriteInFigure8(struct Sprite *sprite)
{
    bool8 finished = FALSE;

    switch(sprite->data[7])
    {
    case 0:
        sprite->x2 += GetFigure8XOffset(sprite->data[6]);
        sprite->y2 += GetFigure8YOffset(sprite->data[6]);
        break;
    case 1:
        sprite->x2 -= GetFigure8XOffset((FIGURE_8_LENGTH - 1) - sprite->data[6]);
        sprite->y2 += GetFigure8YOffset((FIGURE_8_LENGTH - 1) - sprite->data[6]);
        break;
    case 2:
        sprite->x2 -= GetFigure8XOffset(sprite->data[6]);
        sprite->y2 += GetFigure8YOffset(sprite->data[6]);
        break;
    case 3:
        sprite->x2 += GetFigure8XOffset((FIGURE_8_LENGTH - 1) - sprite->data[6]);
        sprite->y2 += GetFigure8YOffset((FIGURE_8_LENGTH - 1) - sprite->data[6]);
        break;
    }
    if (++sprite->data[6] == FIGURE_8_LENGTH)
    {
        sprite->data[6] = 0;
        sprite->data[7]++;
    }
    if (sprite->data[7] == 4)
    {
        sprite->y2 = 0;
        sprite->x2 = 0;
        finished = TRUE;
    }
    return finished;
}

static const s8 sJumpY_High[] = {
     -4,  -6,  -8, -10, -11, -12, -12, -12,
    -11, -10,  -9,  -8,  -6,  -4,   0,   0
};

static const s8 sJumpY_Low[] = {
    0,   -2,  -3,  -4,  -5,  -6,  -6,  -6,
    -5,  -5,  -4,  -3,  -2,   0,   0,   0
};

static const s8 sJumpY_Normal[] = {
    -2,  -4,  -6,  -8,  -9, -10, -10, -10,
    -9,  -8,  -6,  -5,  -3,  -2,   0,   0
};

static const s8 *const sJumpYTable[] = {
    [JUMP_TYPE_HIGH]   = sJumpY_High,
    [JUMP_TYPE_LOW]    = sJumpY_Low,
    [JUMP_TYPE_NORMAL] = sJumpY_Normal
};

static s16 GetJumpY(s16 i, u8 type)
{
    return sJumpYTable[type][i];
}

#define sDistance  data[4]
#define sJumpType  data[5]
#define sTimer     data[6]

static void SetJumpSpriteData(struct Sprite *sprite, u8 direction, u8 distance, u8 type)
{
    sprite->sDirection = direction;
    sprite->sDistance = distance;
    sprite->sJumpType = type;
    sprite->sTimer = 0;
}

static u8 DoJumpSpriteMovement(struct Sprite *sprite)
{
    s16 distanceToTime[] = {
        [JUMP_DISTANCE_IN_PLACE] = 16,
        [JUMP_DISTANCE_NORMAL] = 16,
        [JUMP_DISTANCE_FAR] = 32,
    };
    u8 distanceToShift[] = {
        [JUMP_DISTANCE_IN_PLACE] = 0,
        [JUMP_DISTANCE_NORMAL] = 0,
        [JUMP_DISTANCE_FAR] = 1,
    };
    u8 result = 0;

    if (sprite->sDistance != JUMP_DISTANCE_IN_PLACE)
        Step1(sprite, sprite->sDirection);

    sprite->y2 = GetJumpY(sprite->sTimer >> distanceToShift[sprite->sDistance], sprite->sJumpType);

    sprite->sTimer++;

    if (sprite->sTimer == distanceToTime[sprite->sDistance] >> 1)
        result = JUMP_HALFWAY;

    if (sprite->sTimer >= distanceToTime[sprite->sDistance])
    {
        sprite->y2 = 0;
        result = JUMP_FINISHED;
    }

    return result;
}

static u8 DoJumpSpecialSpriteMovement(struct Sprite *sprite)
{
    s16 distanceToTime[] = {
        [JUMP_DISTANCE_IN_PLACE] = 32,
        [JUMP_DISTANCE_NORMAL] = 32,
        [JUMP_DISTANCE_FAR] = 64,
    };
    u8 distanceToShift[] = {
        [JUMP_DISTANCE_IN_PLACE] = 1,
        [JUMP_DISTANCE_NORMAL] = 1,
        [JUMP_DISTANCE_FAR] = 2,
    };
    u8 result = 0;

    if (sprite->sDistance != JUMP_DISTANCE_IN_PLACE && !(sprite->sTimer & 1))
        Step1(sprite, sprite->sDirection);

    sprite->y2 = GetJumpY(sprite->sTimer >> distanceToShift[sprite->sDistance], sprite->sJumpType);

    sprite->sTimer++;

    if (sprite->sTimer == distanceToTime[sprite->sDistance] >> 1)
        result = JUMP_HALFWAY;

    if (sprite->sTimer >= distanceToTime[sprite->sDistance])
    {
        sprite->y2 = 0;
        result = JUMP_FINISHED;
    }

    return result;
}

#undef sDistance
#undef sJumpType
#undef sTimer

static void SetMovementDelay(struct Sprite *sprite, s16 timer)
{
    sprite->data[3] = timer;
}

static bool8 WaitForMovementDelay(struct Sprite *sprite)
{
    if (--sprite->data[3] == 0)
        return TRUE;
    else
        return FALSE;
}

void SetAndStartSpriteAnim(struct Sprite *sprite, u8 animNum, u8 animCmdIndex)
{
    sprite->animNum = animNum;
    sprite->animPaused = FALSE;
    SeekSpriteAnim(sprite, animCmdIndex);
}

bool8 SpriteAnimEnded(struct Sprite *sprite)
{
    if (sprite->animEnded)
        return TRUE;
    else
        return FALSE;
}

void UpdateObjectEventSpriteInvisibility(struct Sprite *sprite, bool8 invisible)
{
    u16 x, y;
    s16 x2, y2;

    sprite->invisible = invisible;

    if (sprite->coordOffsetEnabled)
    {
        x = sprite->x + sprite->x2 + sprite->centerToCornerVecX + gSpriteCoordOffsetX;
        y = sprite->y + sprite->y2 + sprite->centerToCornerVecY + gSpriteCoordOffsetY;
    }
    else
    {
        x = sprite->x + sprite->x2 + sprite->centerToCornerVecX;
        y = sprite->y + sprite->y2 + sprite->centerToCornerVecY;
    }

    x2 = x - (sprite->centerToCornerVecX >> 1);
    y2 = y - (sprite->centerToCornerVecY >> 1);

    if ((s16)x >= DISPLAY_WIDTH + 16 || x2 < -16)
        sprite->invisible = TRUE;
    if ((s16)y >= DISPLAY_HEIGHT + 16 || y2 < -16)
        sprite->invisible = TRUE;
}

#define sInvisible     data[2]
#define sAnimNum       data[3]
#define sAnimState     data[4]

static void SpriteCB_VirtualObject(struct Sprite *sprite)
{
    VirtualObject_UpdateAnim(sprite);
    SetObjectSubpriorityByZCoord(sprite->sVirtualObjElev, sprite, 1);
    UpdateObjectEventSpriteInvisibility(sprite, sprite->sInvisible);
}

// Unused
static void DestroyVirtualObjects(void)
{
    int i;

    for (i = 0; i < MAX_SPRITES; i++)
    {
        struct Sprite *sprite = &gSprites[i];
        if(sprite->inUse && sprite->callback == SpriteCB_VirtualObject)
            DestroySprite(sprite);
    }
}

static int GetVirtualObjectSpriteId(u8 virtualObjId)
{
    int i;

    for (i = 0; i < MAX_SPRITES; i++)
    {
        struct Sprite *sprite = &gSprites[i];
        if (sprite->inUse && sprite->callback == SpriteCB_VirtualObject && (u8)sprite->sVirtualObjId == virtualObjId)
            return i;
    }
    return MAX_SPRITES;
}

void TurnVirtualObject(u8 virtualObjId, u8 direction)
{
    u8 spriteId = GetVirtualObjectSpriteId(virtualObjId);

    if (spriteId != MAX_SPRITES)
        StartSpriteAnim(&gSprites[spriteId], GetFaceDirectionAnimNum(direction));
}

void SetVirtualObjectGraphics(u8 virtualObjId, u8 graphicsId)
{
    int spriteId = GetVirtualObjectSpriteId(virtualObjId);

    if (spriteId != MAX_SPRITES)
    {
        struct Sprite *sprite = &gSprites[spriteId];
        const struct ObjectEventGraphicsInfo *graphicsInfo = GetObjectEventGraphicsInfo(graphicsId);
        u16 tileNum = sprite->oam.tileNum;

        sprite->oam = *graphicsInfo->oam;
        sprite->oam.tileNum = tileNum;
        sprite->oam.paletteNum = graphicsInfo->paletteSlot;
        sprite->images = graphicsInfo->images;

        if (graphicsInfo->subspriteTables == NULL)
        {
            sprite->subspriteTables = NULL;
            sprite->subspriteTableNum = 0;
            sprite->subspriteMode = SUBSPRITES_OFF;
        }
        else
        {
            SetSubspriteTables(sprite, graphicsInfo->subspriteTables);
            sprite->subspriteMode = SUBSPRITES_IGNORE_PRIORITY;
        }
        StartSpriteAnim(sprite, 0);
    }
}

void SetVirtualObjectInvisibility(u8 virtualObjId, bool32 invisible)
{
    u8 spriteId = GetVirtualObjectSpriteId(virtualObjId);

    if (spriteId == MAX_SPRITES)
        return;

    if (invisible)
        gSprites[spriteId].sInvisible = TRUE;
    else
        gSprites[spriteId].sInvisible = FALSE;
}

bool32 IsVirtualObjectInvisible(u8 virtualObjId)
{
    u8 spriteId = GetVirtualObjectSpriteId(virtualObjId);

    if (spriteId == MAX_SPRITES)
        return FALSE;

    return (gSprites[spriteId].sInvisible == TRUE);
}

void SetVirtualObjectSpriteAnim(u8 virtualObjId, u8 animNum)
{
    u8 spriteId = GetVirtualObjectSpriteId(virtualObjId);

    if (spriteId != MAX_SPRITES)
    {
        gSprites[spriteId].sAnimNum = animNum;
        gSprites[spriteId].sAnimState = 0;
    }
}

static void MoveUnionRoomObjectUp(struct Sprite *sprite)
{
    switch(sprite->sAnimState)
    {
    case 0:
        sprite->y2 = 0;
        sprite->sAnimState++;
    case 1:
        sprite->y2 -= 8;
        if (sprite->y2 == -DISPLAY_HEIGHT)
        {
            sprite->y2 = 0;
            sprite->sInvisible = TRUE;
            sprite->sAnimNum = 0;
            sprite->sAnimState = 0;
        }
    }
}

static void MoveUnionRoomObjectDown(struct Sprite *sprite)
{
    switch(sprite->sAnimState)
    {
    case 0:
        sprite->y2 = -DISPLAY_HEIGHT;
        sprite->sAnimState++;
    case 1:
        sprite->y2 += 8;
        if(sprite->y2 == 0)
        {
            sprite->sAnimNum = 0;
            sprite->sAnimState = 0;
        }
    }
}

static void VirtualObject_UpdateAnim(struct Sprite *sprite)
{
    switch(sprite->sAnimNum)
    {
    case UNION_ROOM_SPAWN_IN:
        MoveUnionRoomObjectDown(sprite);
        break;
    case UNION_ROOM_SPAWN_OUT:
        MoveUnionRoomObjectUp(sprite);
        break;
    case 0:
        break;
    default:
        sprite->sAnimNum = 0;
        break;
    }
}

bool32 IsVirtualObjectAnimating(u8 virtualObjId)
{
    u8 spriteId = GetVirtualObjectSpriteId(virtualObjId);

    if (spriteId == MAX_SPRITES)
        return FALSE;

    if (gSprites[spriteId].sAnimNum != 0)
        return TRUE;

    return FALSE;
}

u32 StartFieldEffectForObjectEvent(u8 fieldEffectId, struct ObjectEvent *objectEvent)
{
    ObjectEventGetLocalIdAndMap(objectEvent, &gFieldEffectArguments[0], &gFieldEffectArguments[1], &gFieldEffectArguments[2]);
    return FieldEffectStart(fieldEffectId);
}

static void DoShadowFieldEffect(struct ObjectEvent *objectEvent)
{
    if (objectEvent->noShadow)
    {
        objectEvent->noShadow = FALSE;
        StartFieldEffectForObjectEvent(FLDEFF_SHADOW, objectEvent);
    }
}

static void DoRippleFieldEffect(struct ObjectEvent *objectEvent, struct Sprite *sprite)
{
    const struct ObjectEventGraphicsInfo *graphicsInfo = GetObjectEventGraphicsInfo(objectEvent->graphicsId);
    gFieldEffectArguments[0] = sprite->x;
    gFieldEffectArguments[1] = sprite->y + (graphicsInfo->height >> 1) - 2;
    gFieldEffectArguments[2] = 151;
    gFieldEffectArguments[3] = 3;
    FieldEffectStart(FLDEFF_RIPPLE);
}

u8 (*const gMovementActionFuncs_StoreAndLockAnim[])(struct ObjectEvent *, struct Sprite *) = {
    MovementAction_StoreAndLockAnim_Step0,
    MovementAction_Finish,
};

u8 (*const gMovementActionFuncs_FreeAndUnlockAnim[])(struct ObjectEvent *, struct Sprite *) = {
    MovementAction_FreeAndUnlockAnim_Step0,
    MovementAction_Finish,
};

u8 (*const gMovementActionFuncs_FlyUp[])(struct ObjectEvent *, struct Sprite *) = {
    MovementAction_FlyUp_Step0,
    MovementAction_FlyUp_Step1,
    MovementAction_Fly_Finish,
};

u8 (*const gMovementActionFuncs_FlyDown[])(struct ObjectEvent *, struct Sprite *) = {
    MovementAction_FlyDown_Step0,
    MovementAction_FlyDown_Step1,
    MovementAction_Fly_Finish,
};

u8 MovementAction_StoreAndLockAnim_Step0(struct ObjectEvent *objectEvent, struct Sprite *sprite)
{
    bool32 ableToStore = FALSE;
    if (sLockedAnimObjectEvents == NULL)
    {
        sLockedAnimObjectEvents = AllocZeroed(sizeof(struct LockedAnimObjectEvents));
        sLockedAnimObjectEvents->objectEventIds[0] = objectEvent->localId;
        sLockedAnimObjectEvents->count = 1;
        ableToStore = TRUE;
    }
    else
    {
        u8 i;
        u8 firstFreeSlot;
        bool32 found;
        for (firstFreeSlot = 16, found = FALSE, i = 0; i < 16; i++)
        {
            if (firstFreeSlot == 16 && sLockedAnimObjectEvents->objectEventIds[i] == 0)
                firstFreeSlot = i;

            if (sLockedAnimObjectEvents->objectEventIds[i] == objectEvent->localId)
            {
                found = TRUE;
                break;
            }
        }

        if (!found && firstFreeSlot != 16)
        {
            sLockedAnimObjectEvents->objectEventIds[firstFreeSlot] = objectEvent->localId;
            sLockedAnimObjectEvents->count++;
            ableToStore = TRUE;
        }
    }

    if (ableToStore == TRUE)
    {
        objectEvent->inanimate = TRUE;
        objectEvent->facingDirectionLocked = TRUE;
    }

    sprite->sActionFuncId = 1;
    return TRUE;
}

u8 MovementAction_FreeAndUnlockAnim_Step0(struct ObjectEvent *objectEvent, struct Sprite *sprite)
{
    bool32 ableToStore;
    u8 index;

    sprite->sActionFuncId = 1;
    if (sLockedAnimObjectEvents != NULL)
    {
        ableToStore = FALSE;
        index = FindLockedObjectEventIndex(objectEvent);
        if (index != 16)
        {
            sLockedAnimObjectEvents->objectEventIds[index] = 0;
            sLockedAnimObjectEvents->count--;
            ableToStore = TRUE;
        }
        if (sLockedAnimObjectEvents->count == 0)
            FREE_AND_SET_NULL(sLockedAnimObjectEvents);
        if (ableToStore == TRUE)
        {
            objectEvent->inanimate = GetObjectEventGraphicsInfo(objectEvent->graphicsId)->inanimate;
            objectEvent->facingDirectionLocked = FALSE;
            sprite->animPaused = 0;
        }
    }

    return TRUE;
}

u8 FindLockedObjectEventIndex(struct ObjectEvent *objectEvent)
{
    u8 i;

    for (i = 0; i < OBJECT_EVENTS_COUNT; i++)
    {
        if (sLockedAnimObjectEvents->objectEventIds[i] == objectEvent->localId)
            return i;
    }
    return OBJECT_EVENTS_COUNT;
}

static void CreateLevitateMovementTask(struct ObjectEvent *objectEvent)
{
    u8 taskId = CreateTask(ApplyLevitateMovement, 0xFF);
    struct Task *task = &gTasks[taskId];

    StoreWordInTwoHalfwords(&task->data[0], (u32)objectEvent);
    objectEvent->warpArrowSpriteId = taskId;
    task->data[3] = 0xFFFF;
}

static void ApplyLevitateMovement(u8 taskId)
{
    struct ObjectEvent *objectEvent;
    struct Sprite *sprite;
    struct Task *task = &gTasks[taskId];

    LoadWordFromTwoHalfwords(&task->data[0], (u32 *)&objectEvent); // load the map object pointer.
    sprite = &gSprites[objectEvent->spriteId];

    if(!(task->data[2] & 3))
        sprite->y2 += task->data[3];

    if(!(task->data[2] & 15))
        task->data[3] = -task->data[3];

    task->data[2]++;
}

static void DestroyLevitateMovementTask(u8 taskId)
{
    struct ObjectEvent *objectEvent;
    struct Task *task = &gTasks[taskId];

    LoadWordFromTwoHalfwords(&task->data[0], (u32 *)&objectEvent); // unused objectEvent
    DestroyTask(taskId);
}

// Used to freeze other objects except two trainers approaching for battle
void FreezeObjectEventsExceptTwo(u8 objectEventId1, u8 objectEventId2)
{
    u8 i;

    for(i = 0; i < OBJECT_EVENTS_COUNT; i++)
    {
        if(i != objectEventId1 && i != objectEventId2 &&
            gObjectEvents[i].active && i != gPlayerAvatar.objectEventId)
                FreezeObjectEvent(&gObjectEvents[i]);
    }
}

u8 MovementAction_FlyUp_Step0(struct ObjectEvent *objectEvent, struct Sprite *sprite)
{
    sprite->y2 = 0;
    sprite->sActionFuncId++;
    return FALSE;
}

u8 MovementAction_FlyUp_Step1(struct ObjectEvent *objectEvent, struct Sprite *sprite)
{
    sprite->y2 -= 8;

    if(sprite->y2 == -DISPLAY_HEIGHT)
        sprite->sActionFuncId++;
    return FALSE;
}

u8 MovementAction_FlyDown_Step0(struct ObjectEvent *objectEvent, struct Sprite *sprite)
{
    sprite->y2 = -DISPLAY_HEIGHT;
    sprite->sActionFuncId++;
    return FALSE;
}

u8 MovementAction_FlyDown_Step1(struct ObjectEvent *objectEvent, struct Sprite *sprite)
{
    sprite->y2 += 8;

    if(!sprite->y2)
        sprite->sActionFuncId++;
    return FALSE;
}

// though this function returns TRUE without doing anything, this header is required due to being in an array of functions which needs it.
u8 MovementAction_Fly_Finish(struct ObjectEvent *objectEvent, struct Sprite *sprite)
{
    return TRUE;
}<|MERGE_RESOLUTION|>--- conflicted
+++ resolved
@@ -465,17 +465,13 @@
 #define OBJ_EVENT_PAL_TAG_RS_BRENDAN              0x1122
 #define OBJ_EVENT_PAL_TAG_RS_MAY                  0x1123
 #define OBJ_EVENT_PAL_TAG_DYNAMIC                 0x1124
-<<<<<<< HEAD
+#define OBJ_EVENT_PAL_TAG_CASTFORM_SUNNY          0x1125
+#define OBJ_EVENT_PAL_TAG_CASTFORM_RAINY          0x1126
+#define OBJ_EVENT_PAL_TAG_CASTFORM_SNOWY          0x1127
 #define OBJ_EVENT_PAL_TAG_LIGHT                   0x8001
 #define OBJ_EVENT_PAL_TAG_LIGHT_2                 0x8002
 #define OBJ_EVENT_PAL_TAG_EMOTES                  0x8003
 #define OBJ_EVENT_PAL_TAG_NEON_LIGHT              0x8004
-=======
-#define OBJ_EVENT_PAL_TAG_CASTFORM_SUNNY          0x1125
-#define OBJ_EVENT_PAL_TAG_CASTFORM_RAINY          0x1126
-#define OBJ_EVENT_PAL_TAG_CASTFORM_SNOWY          0x1127
-#define OBJ_EVENT_PAL_TAG_EMOTES                  0x8002
->>>>>>> 5727a467
 #define OBJ_EVENT_PAL_TAG_NONE 0x11FF
 
 #include "data/object_events/object_event_graphics_info_pointers.h"
@@ -523,15 +519,11 @@
     {gObjectEventPal_Lugia,                 OBJ_EVENT_PAL_TAG_LUGIA},
     {gObjectEventPal_RubySapphireBrendan,   OBJ_EVENT_PAL_TAG_RS_BRENDAN},
     {gObjectEventPal_RubySapphireMay,       OBJ_EVENT_PAL_TAG_RS_MAY},
-<<<<<<< HEAD
-    {gObjectEventPal_Npc1, OBJ_EVENT_PAL_TAG_DYNAMIC},
-    {gObjectEventPaletteLight, OBJ_EVENT_PAL_TAG_LIGHT},
-    {gObjectEventPaletteLight2, OBJ_EVENT_PAL_TAG_LIGHT_2},
-=======
     {gObjectEventPal_CastformSunny, OBJ_EVENT_PAL_TAG_CASTFORM_SUNNY},
     {gObjectEventPal_CastformRainy, OBJ_EVENT_PAL_TAG_CASTFORM_RAINY},
     {gObjectEventPal_CastformSnowy, OBJ_EVENT_PAL_TAG_CASTFORM_SNOWY},
->>>>>>> 5727a467
+    {gObjectEventPaletteLight, OBJ_EVENT_PAL_TAG_LIGHT},
+    {gObjectEventPaletteLight2, OBJ_EVENT_PAL_TAG_LIGHT_2},
     {gObjectEventPaletteEmotes, OBJ_EVENT_PAL_TAG_EMOTES},
     {gObjectEventPaletteNeonLight, OBJ_EVENT_PAL_TAG_NEON_LIGHT},
     {NULL,                  OBJ_EVENT_PAL_TAG_NONE},
@@ -1770,8 +1762,7 @@
       FieldEffectFreePaletteIfUnused(sprite->oam.paletteNum);
       sprite->inUse = TRUE;
       sprite->oam.paletteNum = LoadDynamicFollowerPalette(species, form, shiny);
-  } else if (gWeatherPtr->currWeather != WEATHER_FOG_HORIZONTAL) // don't want to weather blend in fog
-      UpdateSpritePaletteWithWeather(gSprites[objEvent->spriteId].oam.paletteNum);
+  }
 }
 
 // Like FollowerSetGraphics, but does not reposition sprite; intended to be used for mid-movement form changes, etc.
@@ -1800,8 +1791,6 @@
         sprite->oam.paletteNum = LoadDynamicFollowerPalette(species, form, shiny);
     } else if (i != 0xFF) {
         UpdateSpritePalette(&sObjectEventSpritePalettes[i], sprite);
-        if (gWeatherPtr->currWeather != WEATHER_FOG_HORIZONTAL) // don't want to weather blend in fog
-          UpdateSpritePaletteWithWeather(sprite->oam.paletteNum);
     }
 }
 
@@ -2454,7 +2443,6 @@
   sprite->inUse = FALSE;
   FieldEffectFreePaletteIfUnused(sprite->oam.paletteNum);
   sprite->inUse = TRUE;
-<<<<<<< HEAD
   if (IndexOfSpritePaletteTag(spritePalette->tag) == 0xFF) {
     sprite->oam.paletteNum = LoadSpritePalette(spritePalette);
     UpdateSpritePaletteWithWeather(sprite->oam.paletteNum, FALSE);
@@ -2463,9 +2451,6 @@
   }
 
   return sprite->oam.paletteNum;
-=======
-  return sprite->oam.paletteNum = LoadSpritePalette(spritePalette);
->>>>>>> 5727a467
 }
 
 // Find and update based on template's paletteTag
