--- conflicted
+++ resolved
@@ -1,13 +1,10 @@
 #include "global.h"
 #include "malloc.h"
 #include "battle_pyramid.h"
-#include "battle_script_commands.h"
+#include "battle_util.h"
 #include "berry.h"
-<<<<<<< HEAD
+#include "data.h"
 #include "debug.h"
-=======
-#include "data.h"
->>>>>>> 5d392244
 #include "decoration.h"
 #include "decompress.h"
 #include "event_data.h"
@@ -486,9 +483,6 @@
 #define OBJ_EVENT_PAL_TAG_RS_BRENDAN              0x1122
 #define OBJ_EVENT_PAL_TAG_RS_MAY                  0x1123
 #define OBJ_EVENT_PAL_TAG_DYNAMIC                 0x1124
-#define OBJ_EVENT_PAL_TAG_CASTFORM_SUNNY          0x1125
-#define OBJ_EVENT_PAL_TAG_CASTFORM_RAINY          0x1126
-#define OBJ_EVENT_PAL_TAG_CASTFORM_SNOWY          0x1127
 #define OBJ_EVENT_PAL_TAG_EMOTES                  0x8002
 #define OBJ_EVENT_PAL_TAG_NONE 0x11FF
 
@@ -537,20 +531,13 @@
     {gObjectEventPal_Lugia,                 OBJ_EVENT_PAL_TAG_LUGIA},
     {gObjectEventPal_RubySapphireBrendan,   OBJ_EVENT_PAL_TAG_RS_BRENDAN},
     {gObjectEventPal_RubySapphireMay,       OBJ_EVENT_PAL_TAG_RS_MAY},
-<<<<<<< HEAD
+    {gObjectEventPaletteEmotes,             OBJ_EVENT_PAL_TAG_EMOTES},
 #ifdef BUGFIX
     {NULL,                                  OBJ_EVENT_PAL_TAG_NONE},
 #else
     {}, // BUG: FindObjectEventPaletteIndexByTag looks for OBJ_EVENT_PAL_TAG_NONE and not 0x0.
         // If it's looking for a tag that isn't in this table, the game locks in an infinite loop.
 #endif
-=======
-    {gObjectEventPal_CastformSunny, OBJ_EVENT_PAL_TAG_CASTFORM_SUNNY},
-    {gObjectEventPal_CastformRainy, OBJ_EVENT_PAL_TAG_CASTFORM_RAINY},
-    {gObjectEventPal_CastformSnowy, OBJ_EVENT_PAL_TAG_CASTFORM_SNOWY},
-    {gObjectEventPaletteEmotes, OBJ_EVENT_PAL_TAG_EMOTES},
-    {NULL,                  OBJ_EVENT_PAL_TAG_NONE},
->>>>>>> 5d392244
 };
 
 static const u16 sReflectionPaletteTags_Brendan[] = {
@@ -2100,19 +2087,15 @@
     }
     if (multi < NUMBER_OF_MON_TYPES) {
         multi = GetTypeEffectiveness(mon, multi);
-        if (multi & (MOVE_RESULT_NOT_VERY_EFFECTIVE | MOVE_RESULT_DOESNT_AFFECT_FOE | MOVE_RESULT_NO_EFFECT))
+        if (multi <= UQ_4_12(0.5))
             cond_emotes[n_choices++] = (struct SpecialEmote) {.emotion=FOLLOWER_EMOTION_HAPPY, .index=32};
-        else if (multi & MOVE_RESULT_SUPER_EFFECTIVE)
+        else if (multi >= UQ_4_12(2.0))
             cond_emotes[n_choices++] = (struct SpecialEmote) {.emotion=FOLLOWER_EMOTION_SAD, .index=7};
     }
   }
 
   emotion = RandomWeightedIndex(emotion_weight, FOLLOWER_EMOTION_LENGTH);
-  #ifdef BATTLE_ENGINE
   if ((mon->status & STATUS1_PSN_ANY) && GetMonAbility(mon) != ABILITY_POISON_HEAL)
-  #else
-  if (mon->status & STATUS1_PSN_ANY)
-  #endif
     emotion = FOLLOWER_EMOTION_POISONED;
   multi = Random() % followerBasicMessages[emotion].length;
   // With 50% chance, select special message using reservoir sampling
