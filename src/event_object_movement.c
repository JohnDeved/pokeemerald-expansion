--- conflicted
+++ resolved
@@ -133,11 +133,6 @@
 static void UpdateObjectEventVisibility(struct ObjectEvent *, struct Sprite *);
 static void MakeSpriteTemplateFromObjectEventTemplate(const struct ObjectEventTemplate *, struct SpriteTemplate *, const struct SubspriteTable **);
 static void GetObjectEventMovingCameraOffset(s16 *, s16 *);
-<<<<<<< HEAD
-//static struct ObjectEventTemplate *GetObjectEventTemplateByLocalIdAndMap(u8, u8, u8);
-=======
-static const struct ObjectEventTemplate *GetObjectEventTemplateByLocalIdAndMap(u8, u8, u8);
->>>>>>> 73a6a583
 static void LoadObjectEventPalette(u16);
 static void RemoveObjectEventIfOutsideView(struct ObjectEvent *);
 static void SpawnObjectEventOnReturnToField(u8, s16, s16);
@@ -172,11 +167,8 @@
 
 static const struct SpriteFrameImage sPicTable_PechaBerryTree[];
 
-<<<<<<< HEAD
 static void StartSlowRunningAnim(struct ObjectEvent *objectEvent, struct Sprite *sprite, u8 direction);
 
-const u8 gReflectionEffectPaletteMap[] = {1, 1, 6, 7, 8, 9, 6, 7, 8, 9, 11, 11, 0, 0, 0, 0};
-=======
 const u8 gReflectionEffectPaletteMap[16] = {
         [PALSLOT_PLAYER]                 = PALSLOT_PLAYER_REFLECTION,
         [PALSLOT_PLAYER_REFLECTION]      = PALSLOT_PLAYER_REFLECTION,
@@ -191,7 +183,6 @@
         [PALSLOT_NPC_SPECIAL]            = PALSLOT_NPC_SPECIAL_REFLECTION,
         [PALSLOT_NPC_SPECIAL_REFLECTION] = PALSLOT_NPC_SPECIAL_REFLECTION
 };
->>>>>>> 73a6a583
 
 static const struct SpriteTemplate sCameraSpriteTemplate = {
     .tileTag = 0,
@@ -1449,7 +1440,7 @@
     return FALSE;
 }
 
-void RemoveObjectEvent(struct ObjectEvent *objectEvent)
+static void RemoveObjectEvent(struct ObjectEvent *objectEvent)
 {
     objectEvent->active = FALSE;
     RemoveObjectEventInternal(objectEvent);
@@ -1544,11 +1535,7 @@
     return objectEventId;
 }
 
-<<<<<<< HEAD
-u8 TrySpawnObjectEventTemplate(struct ObjectEventTemplate *objectEventTemplate, u8 mapNum, u8 mapGroup, s16 cameraX, s16 cameraY)
-=======
-static u8 TrySpawnObjectEventTemplate(const struct ObjectEventTemplate *objectEventTemplate, u8 mapNum, u8 mapGroup, s16 cameraX, s16 cameraY)
->>>>>>> 73a6a583
+u8 TrySpawnObjectEventTemplate(const struct ObjectEventTemplate *objectEventTemplate, u8 mapNum, u8 mapGroup, s16 cameraX, s16 cameraY)
 {
     u8 objectEventId;
     struct SpriteTemplate spriteTemplate;
@@ -2511,11 +2498,7 @@
     return gObjectEvents[objectEventId].trainerRange_berryTreeId;
 }
 
-<<<<<<< HEAD
 struct ObjectEventTemplate *GetObjectEventTemplateByLocalIdAndMap(u8 localId, u8 mapNum, u8 mapGroup)
-=======
-static const struct ObjectEventTemplate *GetObjectEventTemplateByLocalIdAndMap(u8 localId, u8 mapNum, u8 mapGroup)
->>>>>>> 73a6a583
 {
     const struct ObjectEventTemplate *templates;
     const struct MapHeader *mapHeader;
