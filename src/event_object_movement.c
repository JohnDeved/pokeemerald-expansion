--- conflicted
+++ resolved
@@ -1511,13 +1511,9 @@
         if (tag == TAG_NONE)
             tag = COMP_OW_TILE_TAG_BASE + uuid;
         
-<<<<<<< HEAD
         if (sprite)
         {
-=======
-        if (sprite) {
             oldInvisible = sprite->invisible;
->>>>>>> e420f99f
             oldTiles = sprite->sheetTileStart;
             sprite->sheetTileStart = 0; // mark unused
             // Note: If sprite was not allocated to use a sheet,
@@ -2322,14 +2318,9 @@
     if (GetCurrentWeather() == WEATHER_SUNNY_CLOUDS)
         condEmotes[condCount++] = (struct SpecialEmote) {.emotion = FOLLOWER_EMOTION_HAPPY, .index = 31};
     // Health & status-related
-<<<<<<< HEAD
-    multi = mon->hp * 100 / mon->maxHP;
+    multi = SAFE_DIV(mon->hp * 100, mon->maxHP);
     if (multi < 20)
     {
-=======
-    multi = SAFE_DIV(mon->hp * 100, mon->maxHP);
-    if (multi < 20) {
->>>>>>> e420f99f
         emotion_weight[FOLLOWER_EMOTION_SAD] = 30;
         condEmotes[condCount++] = (struct SpecialEmote) {.emotion = FOLLOWER_EMOTION_SAD, .index = 4};
         condEmotes[condCount++] = (struct SpecialEmote) {.emotion = FOLLOWER_EMOTION_SAD, .index = 5};
