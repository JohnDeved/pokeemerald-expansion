#include "global.h"
#include "malloc.h"
#include "battle_anim.h"
#include "battle_pyramid.h"
#include "battle_script_commands.h"
#include "berry.h"
#include "data.h"
#include "decoration.h"
#include "decompress.h"
#include "event_data.h"
#include "event_object_movement.h"
#include "event_scripts.h"
#include "faraway_island.h"
#include "field_camera.h"
#include "field_effect.h"
#include "field_effect_helpers.h"
#include "field_player_avatar.h"
#include "field_weather.h"
#include "fieldmap.h"
#include "follower_helper.h"
#include "gpu_regs.h"
#include "graphics.h"
#include "mauville_old_man.h"
#include "metatile_behavior.h"
#include "overworld.h"
#include "palette.h"
#include "pokemon.h"
#include "pokeball.h"
#include "random.h"
#include "region_map.h"
#include "script.h"
#include "sound.h"
#include "sprite.h"
#include "task.h"
#include "trainer_see.h"
#include "trainer_hill.h"
#include "util.h"
#include "wild_encounter.h"
#include "constants/event_object_movement.h"
#include "constants/abilities.h"
#include "constants/battle.h"
#include "constants/event_objects.h"
#include "constants/field_effects.h"
#include "constants/items.h"
#include "constants/map_types.h"
#include "constants/mauville_old_man.h"
#include "constants/rgb.h"
#include "constants/region_map_sections.h"
#include "constants/songs.h"
#include "constants/species.h"
#include "constants/trainer_types.h"
#include "constants/union_room.h"
#include "constants/weather.h"

// this file was known as evobjmv.c in Game Freak's original source

enum {
    MOVE_SPEED_NORMAL, // walking
    MOVE_SPEED_FAST_1, // running / surfing / sliding (ice tile)
    MOVE_SPEED_FAST_2, // water current / acro bike
    MOVE_SPEED_FASTER, // mach bike's max speed
    MOVE_SPEED_FASTEST,
};

enum {
    JUMP_DISTANCE_IN_PLACE,
    JUMP_DISTANCE_NORMAL,
    JUMP_DISTANCE_FAR,
};

// Sprite data used throughout
#define sObjEventId   data[0]
#define sTypeFuncId   data[1] // Index into corresponding gMovementTypeFuncs_* table
#define sActionFuncId data[2] // Index into corresponding gMovementActionFuncs_* table
#define sDirection    data[3]


#define movement_type_def(setup, table) \
static u8 setup##_callback(struct ObjectEvent *, struct Sprite *);\
void setup(struct Sprite *sprite)\
{\
    UpdateObjectEventCurrentMovement(&gObjectEvents[sprite->sObjEventId], sprite, setup##_callback);\
}\
static u8 setup##_callback(struct ObjectEvent *objectEvent, struct Sprite *sprite)\
{\
    return table[sprite->sTypeFuncId](objectEvent, sprite);\
}

#define movement_type_empty_callback(setup) \
static u8 setup##_callback(struct ObjectEvent *, struct Sprite *);\
void setup(struct Sprite *sprite)\
{\
    UpdateObjectEventCurrentMovement(&gObjectEvents[sprite->sObjEventId], sprite, setup##_callback);\
}\
static u8 setup##_callback(struct ObjectEvent *objectEvent, struct Sprite *sprite)\
{\
    return 0;\
}

static EWRAM_DATA u8 sCurrentReflectionType = 0;
static EWRAM_DATA u16 sCurrentSpecialObjectPaletteTag = 0;
static EWRAM_DATA struct LockedAnimObjectEvents *sLockedAnimObjectEvents = {0};

static void MoveCoordsInDirection(u32, s16 *, s16 *, s16, s16);
static bool8 ObjectEventExecSingleMovementAction(struct ObjectEvent *, struct Sprite *);
static void SetMovementDelay(struct Sprite *, s16);
static bool8 WaitForMovementDelay(struct Sprite *);
static u8 GetCollisionInDirection(struct ObjectEvent *, u8);
static u32 GetCopyDirection(u8, u32, u32);
static void TryEnableObjectEventAnim(struct ObjectEvent *, struct Sprite *);
static void ObjectEventExecHeldMovementAction(struct ObjectEvent *, struct Sprite *);
static void UpdateObjectEventSpriteAnimPause(struct ObjectEvent *, struct Sprite *);
static bool8 IsCoordOutsideObjectEventMovementRange(struct ObjectEvent *, s16, s16);
static bool8 IsMetatileDirectionallyImpassable(struct ObjectEvent *, s16, s16, u8);
static bool8 DoesObjectCollideWithObjectAt(struct ObjectEvent *, s16, s16);
static void UpdateObjectEventOffscreen(struct ObjectEvent *, struct Sprite *);
static void UpdateObjectEventSpriteVisibility(struct ObjectEvent *, struct Sprite *);
static void ObjectEventUpdateMetatileBehaviors(struct ObjectEvent *);
static void GetGroundEffectFlags_Reflection(struct ObjectEvent *, u32 *);
static void GetGroundEffectFlags_TallGrassOnSpawn(struct ObjectEvent *, u32 *);
static void GetGroundEffectFlags_LongGrassOnSpawn(struct ObjectEvent *, u32 *);
static void GetGroundEffectFlags_SandHeap(struct ObjectEvent *, u32 *);
static void GetGroundEffectFlags_ShallowFlowingWater(struct ObjectEvent *, u32 *);
static void GetGroundEffectFlags_ShortGrass(struct ObjectEvent *, u32 *);
static void GetGroundEffectFlags_HotSprings(struct ObjectEvent *, u32 *);
static void GetGroundEffectFlags_TallGrassOnBeginStep(struct ObjectEvent *, u32 *);
static void GetGroundEffectFlags_LongGrassOnBeginStep(struct ObjectEvent *, u32 *);
static void GetGroundEffectFlags_Tracks(struct ObjectEvent *, u32 *);
static void GetGroundEffectFlags_Puddle(struct ObjectEvent *, u32 *);
static void GetGroundEffectFlags_Ripple(struct ObjectEvent *, u32 *);
static void GetGroundEffectFlags_Seaweed(struct ObjectEvent *, u32 *);
static void GetGroundEffectFlags_JumpLanding(struct ObjectEvent *, u32 *);
static u8 ObjectEventGetNearbyReflectionType(struct ObjectEvent *);
static u8 GetReflectionTypeByMetatileBehavior(u32);
static void InitObjectPriorityByElevation(struct Sprite *, u8);
static void ObjectEventUpdateSubpriority(struct ObjectEvent *, struct Sprite *);
static void DoTracksGroundEffect_None(struct ObjectEvent *, struct Sprite *, u8);
static void DoTracksGroundEffect_Footprints(struct ObjectEvent *, struct Sprite *, u8);
static void DoTracksGroundEffect_FootprintsB(struct ObjectEvent*, struct Sprite*, u8);
static void DoTracksGroundEffect_FootprintsC(struct ObjectEvent*, struct Sprite*, u8);
static void DoTracksGroundEffect_BikeTireTracks(struct ObjectEvent *, struct Sprite *, u8);
static void DoTracksGroundEffect_SlitherTracks(struct ObjectEvent*, struct Sprite*, u8);
static void DoRippleFieldEffect(struct ObjectEvent *, struct Sprite *);
static void DoGroundEffects_OnSpawn(struct ObjectEvent *, struct Sprite *);
static void DoGroundEffects_OnBeginStep(struct ObjectEvent *, struct Sprite *);
static void DoGroundEffects_OnFinishStep(struct ObjectEvent *, struct Sprite *);
static void VirtualObject_UpdateAnim(struct Sprite *);
static void ApplyLevitateMovement(u8);
static bool8 MovementType_Disguise_Callback(struct ObjectEvent *, struct Sprite *);
static bool8 MovementType_Buried_Callback(struct ObjectEvent *, struct Sprite *);
static void CreateReflectionEffectSprites(void);
static u8 GetObjectEventIdByLocalId(u8);
static u8 GetObjectEventIdByLocalIdAndMapInternal(u8, u8, u8);
static bool8 GetAvailableObjectEventId(u16, u8, u8, u8 *);
static void SetObjectEventDynamicGraphicsId(struct ObjectEvent *);
static void RemoveObjectEventInternal(struct ObjectEvent *);
static u16 GetObjectEventFlagIdByObjectEventId(u8);
static void UpdateObjectEventVisibility(struct ObjectEvent *, struct Sprite *);
static void MakeSpriteTemplateFromObjectEventTemplate(const struct ObjectEventTemplate *, struct SpriteTemplate *, const struct SubspriteTable **);
static void GetObjectEventMovingCameraOffset(s16 *, s16 *);
static const struct ObjectEventTemplate *GetObjectEventTemplateByLocalIdAndMap(u8, u8, u8);
static void RemoveObjectEventIfOutsideView(struct ObjectEvent *);
static void SpawnObjectEventOnReturnToField(u8, s16, s16);
static void SetPlayerAvatarObjectEventIdAndObjectId(u8, u8);
static u8 UpdateSpritePalette(const struct SpritePalette *spritePalette, struct Sprite *sprite);
static void ResetObjectEventFldEffData(struct ObjectEvent *);
static u8 LoadSpritePaletteIfTagExists(const struct SpritePalette *);
static u8 FindObjectEventPaletteIndexByTag(u16);
static void _PatchObjectPalette(u16, u8);
static bool8 ObjectEventDoesElevationMatch(struct ObjectEvent *, u8);
static void SpriteCB_CameraObject(struct Sprite *);
static void CameraObject_0(struct Sprite *);
static void CameraObject_1(struct Sprite *);
static void CameraObject_2(struct Sprite *);
static const struct ObjectEventTemplate *FindObjectEventTemplateByLocalId(u8, const struct ObjectEventTemplate *, u8);
static void ObjectEventSetSingleMovement(struct ObjectEvent *, struct Sprite *, u8);
static void SetSpriteDataForNormalStep(struct Sprite *, u8, u8);
static void InitSpriteForFigure8Anim(struct Sprite *);
static bool8 AnimateSpriteInFigure8(struct Sprite *);
u8 GetDirectionToFace(s16 x1, s16 y1, s16 x2, s16 y2);
static void FollowerSetGraphics(struct ObjectEvent *, u16, u8, bool8, bool8);
static void ObjectEventSetGraphics(struct ObjectEvent *, const struct ObjectEventGraphicsInfo *);
static void SpriteCB_VirtualObject(struct Sprite *);
static void DoShadowFieldEffect(struct ObjectEvent *);
static void SetJumpSpriteData(struct Sprite *, u8, u8, u8);
static void SetWalkSlowSpriteData(struct Sprite *, u8);
static bool8 UpdateWalkSlowAnim(struct Sprite *);
static u8 DoJumpSpriteMovement(struct Sprite *);
static u8 DoJumpSpecialSpriteMovement(struct Sprite *);
static void CreateLevitateMovementTask(struct ObjectEvent *);
static void DestroyLevitateMovementTask(u8);
static bool8 GetFollowerInfo(u16 *species, u8 *form, u8 *shiny);
static u8 LoadDynamicFollowerPalette(u16 species, u8 form, bool32 shiny);
static const struct ObjectEventGraphicsInfo *SpeciesToGraphicsInfo(u16 species, u8 form);
static bool8 NpcTakeStep(struct Sprite *);
static bool8 IsElevationMismatchAt(u8, s16, s16);
static bool8 AreElevationsCompatible(u8, u8);

static const struct SpriteFrameImage sPicTable_PechaBerryTree[];

const u8 gReflectionEffectPaletteMap[16] = {
        [PALSLOT_PLAYER]                 = PALSLOT_PLAYER_REFLECTION,
        [PALSLOT_PLAYER_REFLECTION]      = PALSLOT_PLAYER_REFLECTION,
        [PALSLOT_NPC_1]                  = PALSLOT_NPC_1_REFLECTION,
        [PALSLOT_NPC_2]                  = PALSLOT_NPC_2_REFLECTION,
        [PALSLOT_NPC_3]                  = PALSLOT_NPC_3_REFLECTION,
        [PALSLOT_NPC_4]                  = PALSLOT_NPC_4_REFLECTION,
        [PALSLOT_NPC_1_REFLECTION]       = PALSLOT_NPC_1_REFLECTION,
        [PALSLOT_NPC_2_REFLECTION]       = PALSLOT_NPC_2_REFLECTION,
        [PALSLOT_NPC_3_REFLECTION]       = PALSLOT_NPC_3_REFLECTION,
        [PALSLOT_NPC_4_REFLECTION]       = PALSLOT_NPC_4_REFLECTION,
        [PALSLOT_NPC_SPECIAL]            = PALSLOT_NPC_SPECIAL_REFLECTION,
        [PALSLOT_NPC_SPECIAL_REFLECTION] = PALSLOT_NPC_SPECIAL_REFLECTION
};

static const struct SpriteTemplate sCameraSpriteTemplate = {
    .tileTag = 0,
    .paletteTag = TAG_NONE,
    .oam = &gDummyOamData,
    .anims = gDummySpriteAnimTable,
    .images = NULL,
    .affineAnims = gDummySpriteAffineAnimTable,
    .callback = SpriteCB_CameraObject
};

static void (*const sCameraObjectFuncs[])(struct Sprite *) = {
    CameraObject_0,
    CameraObject_1,
    CameraObject_2,
};

#include "data/object_events/object_event_graphics.h"

// movement type callbacks
static void (*const sMovementTypeCallbacks[])(struct Sprite *) =
{
    [MOVEMENT_TYPE_NONE] = MovementType_None,
    [MOVEMENT_TYPE_LOOK_AROUND] = MovementType_LookAround,
    [MOVEMENT_TYPE_WANDER_AROUND] = MovementType_WanderAround,
    [MOVEMENT_TYPE_WANDER_UP_AND_DOWN] = MovementType_WanderUpAndDown,
    [MOVEMENT_TYPE_WANDER_DOWN_AND_UP] = MovementType_WanderUpAndDown,
    [MOVEMENT_TYPE_WANDER_LEFT_AND_RIGHT] = MovementType_WanderLeftAndRight,
    [MOVEMENT_TYPE_WANDER_RIGHT_AND_LEFT] = MovementType_WanderLeftAndRight,
    [MOVEMENT_TYPE_FACE_UP] = MovementType_FaceDirection,
    [MOVEMENT_TYPE_FACE_DOWN] = MovementType_FaceDirection,
    [MOVEMENT_TYPE_FACE_LEFT] = MovementType_FaceDirection,
    [MOVEMENT_TYPE_FACE_RIGHT] = MovementType_FaceDirection,
    [MOVEMENT_TYPE_PLAYER] = MovementType_Player,
    [MOVEMENT_TYPE_BERRY_TREE_GROWTH] = MovementType_BerryTreeGrowth,
    [MOVEMENT_TYPE_FACE_DOWN_AND_UP] = MovementType_FaceDownAndUp,
    [MOVEMENT_TYPE_FACE_LEFT_AND_RIGHT] = MovementType_FaceLeftAndRight,
    [MOVEMENT_TYPE_FACE_UP_AND_LEFT] = MovementType_FaceUpAndLeft,
    [MOVEMENT_TYPE_FACE_UP_AND_RIGHT] = MovementType_FaceUpAndRight,
    [MOVEMENT_TYPE_FACE_DOWN_AND_LEFT] = MovementType_FaceDownAndLeft,
    [MOVEMENT_TYPE_FACE_DOWN_AND_RIGHT] = MovementType_FaceDownAndRight,
    [MOVEMENT_TYPE_FACE_DOWN_UP_AND_LEFT] = MovementType_FaceDownUpAndLeft,
    [MOVEMENT_TYPE_FACE_DOWN_UP_AND_RIGHT] = MovementType_FaceDownUpAndRight,
    [MOVEMENT_TYPE_FACE_UP_LEFT_AND_RIGHT] = MovementType_FaceUpRightAndLeft,
    [MOVEMENT_TYPE_FACE_DOWN_LEFT_AND_RIGHT] = MovementType_FaceDownRightAndLeft,
    [MOVEMENT_TYPE_ROTATE_COUNTERCLOCKWISE] = MovementType_RotateCounterclockwise,
    [MOVEMENT_TYPE_ROTATE_CLOCKWISE] = MovementType_RotateClockwise,
    [MOVEMENT_TYPE_WALK_UP_AND_DOWN] = MovementType_WalkBackAndForth,
    [MOVEMENT_TYPE_WALK_DOWN_AND_UP] = MovementType_WalkBackAndForth,
    [MOVEMENT_TYPE_WALK_LEFT_AND_RIGHT] = MovementType_WalkBackAndForth,
    [MOVEMENT_TYPE_WALK_RIGHT_AND_LEFT] = MovementType_WalkBackAndForth,
    [MOVEMENT_TYPE_WALK_SEQUENCE_UP_RIGHT_LEFT_DOWN] = MovementType_WalkSequenceUpRightLeftDown,
    [MOVEMENT_TYPE_WALK_SEQUENCE_RIGHT_LEFT_DOWN_UP] = MovementType_WalkSequenceRightLeftDownUp,
    [MOVEMENT_TYPE_WALK_SEQUENCE_DOWN_UP_RIGHT_LEFT] = MovementType_WalkSequenceDownUpRightLeft,
    [MOVEMENT_TYPE_WALK_SEQUENCE_LEFT_DOWN_UP_RIGHT] = MovementType_WalkSequenceLeftDownUpRight,
    [MOVEMENT_TYPE_WALK_SEQUENCE_UP_LEFT_RIGHT_DOWN] = MovementType_WalkSequenceUpLeftRightDown,
    [MOVEMENT_TYPE_WALK_SEQUENCE_LEFT_RIGHT_DOWN_UP] = MovementType_WalkSequenceLeftRightDownUp,
    [MOVEMENT_TYPE_WALK_SEQUENCE_DOWN_UP_LEFT_RIGHT] = MovementType_WalkSequenceDownUpLeftRight,
    [MOVEMENT_TYPE_WALK_SEQUENCE_RIGHT_DOWN_UP_LEFT] = MovementType_WalkSequenceRightDownUpLeft,
    [MOVEMENT_TYPE_WALK_SEQUENCE_LEFT_UP_DOWN_RIGHT] = MovementType_WalkSequenceLeftUpDownRight,
    [MOVEMENT_TYPE_WALK_SEQUENCE_UP_DOWN_RIGHT_LEFT] = MovementType_WalkSequenceUpDownRightLeft,
    [MOVEMENT_TYPE_WALK_SEQUENCE_RIGHT_LEFT_UP_DOWN] = MovementType_WalkSequenceRightLeftUpDown,
    [MOVEMENT_TYPE_WALK_SEQUENCE_DOWN_RIGHT_LEFT_UP] = MovementType_WalkSequenceDownRightLeftUp,
    [MOVEMENT_TYPE_WALK_SEQUENCE_RIGHT_UP_DOWN_LEFT] = MovementType_WalkSequenceRightUpDownLeft,
    [MOVEMENT_TYPE_WALK_SEQUENCE_UP_DOWN_LEFT_RIGHT] = MovementType_WalkSequenceUpDownLeftRight,
    [MOVEMENT_TYPE_WALK_SEQUENCE_LEFT_RIGHT_UP_DOWN] = MovementType_WalkSequenceLeftRightUpDown,
    [MOVEMENT_TYPE_WALK_SEQUENCE_DOWN_LEFT_RIGHT_UP] = MovementType_WalkSequenceDownLeftRightUp,
    [MOVEMENT_TYPE_WALK_SEQUENCE_UP_LEFT_DOWN_RIGHT] = MovementType_WalkSequenceUpLeftDownRight,
    [MOVEMENT_TYPE_WALK_SEQUENCE_DOWN_RIGHT_UP_LEFT] = MovementType_WalkSequenceDownRightUpLeft,
    [MOVEMENT_TYPE_WALK_SEQUENCE_LEFT_DOWN_RIGHT_UP] = MovementType_WalkSequenceLeftDownRightUp,
    [MOVEMENT_TYPE_WALK_SEQUENCE_RIGHT_UP_LEFT_DOWN] = MovementType_WalkSequenceRightUpLeftDown,
    [MOVEMENT_TYPE_WALK_SEQUENCE_UP_RIGHT_DOWN_LEFT] = MovementType_WalkSequenceUpRightDownLeft,
    [MOVEMENT_TYPE_WALK_SEQUENCE_DOWN_LEFT_UP_RIGHT] = MovementType_WalkSequenceDownLeftUpRight,
    [MOVEMENT_TYPE_WALK_SEQUENCE_LEFT_UP_RIGHT_DOWN] = MovementType_WalkSequenceLeftUpRightDown,
    [MOVEMENT_TYPE_WALK_SEQUENCE_RIGHT_DOWN_LEFT_UP] = MovementType_WalkSequenceRightDownLeftUp,
    [MOVEMENT_TYPE_COPY_PLAYER] = MovementType_CopyPlayer,
    [MOVEMENT_TYPE_COPY_PLAYER_OPPOSITE] = MovementType_CopyPlayer,
    [MOVEMENT_TYPE_COPY_PLAYER_COUNTERCLOCKWISE] = MovementType_CopyPlayer,
    [MOVEMENT_TYPE_COPY_PLAYER_CLOCKWISE] = MovementType_CopyPlayer,
    [MOVEMENT_TYPE_TREE_DISGUISE] = MovementType_TreeDisguise,
    [MOVEMENT_TYPE_MOUNTAIN_DISGUISE] = MovementType_MountainDisguise,
    [MOVEMENT_TYPE_COPY_PLAYER_IN_GRASS] = MovementType_CopyPlayerInGrass,
    [MOVEMENT_TYPE_COPY_PLAYER_OPPOSITE_IN_GRASS] = MovementType_CopyPlayerInGrass,
    [MOVEMENT_TYPE_COPY_PLAYER_COUNTERCLOCKWISE_IN_GRASS] = MovementType_CopyPlayerInGrass,
    [MOVEMENT_TYPE_COPY_PLAYER_CLOCKWISE_IN_GRASS] = MovementType_CopyPlayerInGrass,
    [MOVEMENT_TYPE_BURIED] = MovementType_Buried,
    [MOVEMENT_TYPE_WALK_IN_PLACE_DOWN] = MovementType_WalkInPlace,
    [MOVEMENT_TYPE_WALK_IN_PLACE_UP] = MovementType_WalkInPlace,
    [MOVEMENT_TYPE_WALK_IN_PLACE_LEFT] = MovementType_WalkInPlace,
    [MOVEMENT_TYPE_WALK_IN_PLACE_RIGHT] = MovementType_WalkInPlace,
    [MOVEMENT_TYPE_JOG_IN_PLACE_DOWN] = MovementType_JogInPlace,
    [MOVEMENT_TYPE_JOG_IN_PLACE_UP] = MovementType_JogInPlace,
    [MOVEMENT_TYPE_JOG_IN_PLACE_LEFT] = MovementType_JogInPlace,
    [MOVEMENT_TYPE_JOG_IN_PLACE_RIGHT] = MovementType_JogInPlace,
    [MOVEMENT_TYPE_RUN_IN_PLACE_DOWN] = MovementType_RunInPlace,
    [MOVEMENT_TYPE_RUN_IN_PLACE_UP] = MovementType_RunInPlace,
    [MOVEMENT_TYPE_RUN_IN_PLACE_LEFT] = MovementType_RunInPlace,
    [MOVEMENT_TYPE_RUN_IN_PLACE_RIGHT] = MovementType_RunInPlace,
    [MOVEMENT_TYPE_INVISIBLE] = MovementType_Invisible,
    [MOVEMENT_TYPE_WALK_SLOWLY_IN_PLACE_DOWN] = MovementType_WalkSlowlyInPlace,
    [MOVEMENT_TYPE_WALK_SLOWLY_IN_PLACE_UP] = MovementType_WalkSlowlyInPlace,
    [MOVEMENT_TYPE_WALK_SLOWLY_IN_PLACE_LEFT] = MovementType_WalkSlowlyInPlace,
    [MOVEMENT_TYPE_WALK_SLOWLY_IN_PLACE_RIGHT] = MovementType_WalkSlowlyInPlace,
    [MOVEMENT_TYPE_FOLLOW_PLAYER] = MovementType_FollowPlayer,
};

static const bool8 sMovementTypeHasRange[NUM_MOVEMENT_TYPES] = {
    [MOVEMENT_TYPE_WANDER_AROUND] = TRUE,
    [MOVEMENT_TYPE_WANDER_UP_AND_DOWN] = TRUE,
    [MOVEMENT_TYPE_WANDER_DOWN_AND_UP] = TRUE,
    [MOVEMENT_TYPE_WANDER_LEFT_AND_RIGHT] = TRUE,
    [MOVEMENT_TYPE_WANDER_RIGHT_AND_LEFT] = TRUE,
    [MOVEMENT_TYPE_WALK_UP_AND_DOWN] = TRUE,
    [MOVEMENT_TYPE_WALK_DOWN_AND_UP] = TRUE,
    [MOVEMENT_TYPE_WALK_LEFT_AND_RIGHT] = TRUE,
    [MOVEMENT_TYPE_WALK_RIGHT_AND_LEFT] = TRUE,
    [MOVEMENT_TYPE_WALK_SEQUENCE_UP_RIGHT_LEFT_DOWN] = TRUE,
    [MOVEMENT_TYPE_WALK_SEQUENCE_RIGHT_LEFT_DOWN_UP] = TRUE,
    [MOVEMENT_TYPE_WALK_SEQUENCE_DOWN_UP_RIGHT_LEFT] = TRUE,
    [MOVEMENT_TYPE_WALK_SEQUENCE_LEFT_DOWN_UP_RIGHT] = TRUE,
    [MOVEMENT_TYPE_WALK_SEQUENCE_UP_LEFT_RIGHT_DOWN] = TRUE,
    [MOVEMENT_TYPE_WALK_SEQUENCE_LEFT_RIGHT_DOWN_UP] = TRUE,
    [MOVEMENT_TYPE_WALK_SEQUENCE_DOWN_UP_LEFT_RIGHT] = TRUE,
    [MOVEMENT_TYPE_WALK_SEQUENCE_RIGHT_DOWN_UP_LEFT] = TRUE,
    [MOVEMENT_TYPE_WALK_SEQUENCE_LEFT_UP_DOWN_RIGHT] = TRUE,
    [MOVEMENT_TYPE_WALK_SEQUENCE_UP_DOWN_RIGHT_LEFT] = TRUE,
    [MOVEMENT_TYPE_WALK_SEQUENCE_RIGHT_LEFT_UP_DOWN] = TRUE,
    [MOVEMENT_TYPE_WALK_SEQUENCE_DOWN_RIGHT_LEFT_UP] = TRUE,
    [MOVEMENT_TYPE_WALK_SEQUENCE_RIGHT_UP_DOWN_LEFT] = TRUE,
    [MOVEMENT_TYPE_WALK_SEQUENCE_UP_DOWN_LEFT_RIGHT] = TRUE,
    [MOVEMENT_TYPE_WALK_SEQUENCE_LEFT_RIGHT_UP_DOWN] = TRUE,
    [MOVEMENT_TYPE_WALK_SEQUENCE_DOWN_LEFT_RIGHT_UP] = TRUE,
    [MOVEMENT_TYPE_WALK_SEQUENCE_UP_LEFT_DOWN_RIGHT] = TRUE,
    [MOVEMENT_TYPE_WALK_SEQUENCE_DOWN_RIGHT_UP_LEFT] = TRUE,
    [MOVEMENT_TYPE_WALK_SEQUENCE_LEFT_DOWN_RIGHT_UP] = TRUE,
    [MOVEMENT_TYPE_WALK_SEQUENCE_RIGHT_UP_LEFT_DOWN] = TRUE,
    [MOVEMENT_TYPE_WALK_SEQUENCE_UP_RIGHT_DOWN_LEFT] = TRUE,
    [MOVEMENT_TYPE_WALK_SEQUENCE_DOWN_LEFT_UP_RIGHT] = TRUE,
    [MOVEMENT_TYPE_WALK_SEQUENCE_LEFT_UP_RIGHT_DOWN] = TRUE,
    [MOVEMENT_TYPE_WALK_SEQUENCE_RIGHT_DOWN_LEFT_UP] = TRUE,
    [MOVEMENT_TYPE_COPY_PLAYER] = TRUE,
    [MOVEMENT_TYPE_COPY_PLAYER_OPPOSITE] = TRUE,
    [MOVEMENT_TYPE_COPY_PLAYER_COUNTERCLOCKWISE] = TRUE,
    [MOVEMENT_TYPE_COPY_PLAYER_CLOCKWISE] = TRUE,
    [MOVEMENT_TYPE_COPY_PLAYER_IN_GRASS] = TRUE,
    [MOVEMENT_TYPE_COPY_PLAYER_OPPOSITE_IN_GRASS] = TRUE,
    [MOVEMENT_TYPE_COPY_PLAYER_COUNTERCLOCKWISE_IN_GRASS] = TRUE,
    [MOVEMENT_TYPE_COPY_PLAYER_CLOCKWISE_IN_GRASS] = TRUE,
};

const u8 gInitialMovementTypeFacingDirections[] = {
    [MOVEMENT_TYPE_NONE] = DIR_SOUTH,
    [MOVEMENT_TYPE_LOOK_AROUND] = DIR_SOUTH,
    [MOVEMENT_TYPE_WANDER_AROUND] = DIR_SOUTH,
    [MOVEMENT_TYPE_WANDER_UP_AND_DOWN] = DIR_NORTH,
    [MOVEMENT_TYPE_WANDER_DOWN_AND_UP] = DIR_SOUTH,
    [MOVEMENT_TYPE_WANDER_LEFT_AND_RIGHT] = DIR_WEST,
    [MOVEMENT_TYPE_WANDER_RIGHT_AND_LEFT] = DIR_EAST,
    [MOVEMENT_TYPE_FACE_UP] = DIR_NORTH,
    [MOVEMENT_TYPE_FACE_DOWN] = DIR_SOUTH,
    [MOVEMENT_TYPE_FACE_LEFT] = DIR_WEST,
    [MOVEMENT_TYPE_FACE_RIGHT] = DIR_EAST,
    [MOVEMENT_TYPE_PLAYER] = DIR_SOUTH,
    [MOVEMENT_TYPE_BERRY_TREE_GROWTH] = DIR_SOUTH,
    [MOVEMENT_TYPE_FACE_DOWN_AND_UP] = DIR_SOUTH,
    [MOVEMENT_TYPE_FACE_LEFT_AND_RIGHT] = DIR_WEST,
    [MOVEMENT_TYPE_FACE_UP_AND_LEFT] = DIR_NORTH,
    [MOVEMENT_TYPE_FACE_UP_AND_RIGHT] = DIR_NORTH,
    [MOVEMENT_TYPE_FACE_DOWN_AND_LEFT] = DIR_SOUTH,
    [MOVEMENT_TYPE_FACE_DOWN_AND_RIGHT] = DIR_SOUTH,
    [MOVEMENT_TYPE_FACE_DOWN_UP_AND_LEFT] = DIR_SOUTH,
    [MOVEMENT_TYPE_FACE_DOWN_UP_AND_RIGHT] = DIR_SOUTH,
    [MOVEMENT_TYPE_FACE_UP_LEFT_AND_RIGHT] = DIR_NORTH,
    [MOVEMENT_TYPE_FACE_DOWN_LEFT_AND_RIGHT] = DIR_SOUTH,
    [MOVEMENT_TYPE_ROTATE_COUNTERCLOCKWISE] = DIR_SOUTH,
    [MOVEMENT_TYPE_ROTATE_CLOCKWISE] = DIR_SOUTH,
    [MOVEMENT_TYPE_WALK_UP_AND_DOWN] = DIR_NORTH,
    [MOVEMENT_TYPE_WALK_DOWN_AND_UP] = DIR_SOUTH,
    [MOVEMENT_TYPE_WALK_LEFT_AND_RIGHT] = DIR_WEST,
    [MOVEMENT_TYPE_WALK_RIGHT_AND_LEFT] = DIR_EAST,
    [MOVEMENT_TYPE_WALK_SEQUENCE_UP_RIGHT_LEFT_DOWN] = DIR_NORTH,
    [MOVEMENT_TYPE_WALK_SEQUENCE_RIGHT_LEFT_DOWN_UP] = DIR_EAST,
    [MOVEMENT_TYPE_WALK_SEQUENCE_DOWN_UP_RIGHT_LEFT] = DIR_SOUTH,
    [MOVEMENT_TYPE_WALK_SEQUENCE_LEFT_DOWN_UP_RIGHT] = DIR_WEST,
    [MOVEMENT_TYPE_WALK_SEQUENCE_UP_LEFT_RIGHT_DOWN] = DIR_NORTH,
    [MOVEMENT_TYPE_WALK_SEQUENCE_LEFT_RIGHT_DOWN_UP] = DIR_WEST,
    [MOVEMENT_TYPE_WALK_SEQUENCE_DOWN_UP_LEFT_RIGHT] = DIR_SOUTH,
    [MOVEMENT_TYPE_WALK_SEQUENCE_RIGHT_DOWN_UP_LEFT] = DIR_EAST,
    [MOVEMENT_TYPE_WALK_SEQUENCE_LEFT_UP_DOWN_RIGHT] = DIR_WEST,
    [MOVEMENT_TYPE_WALK_SEQUENCE_UP_DOWN_RIGHT_LEFT] = DIR_NORTH,
    [MOVEMENT_TYPE_WALK_SEQUENCE_RIGHT_LEFT_UP_DOWN] = DIR_EAST,
    [MOVEMENT_TYPE_WALK_SEQUENCE_DOWN_RIGHT_LEFT_UP] = DIR_SOUTH,
    [MOVEMENT_TYPE_WALK_SEQUENCE_RIGHT_UP_DOWN_LEFT] = DIR_EAST,
    [MOVEMENT_TYPE_WALK_SEQUENCE_UP_DOWN_LEFT_RIGHT] = DIR_NORTH,
    [MOVEMENT_TYPE_WALK_SEQUENCE_LEFT_RIGHT_UP_DOWN] = DIR_WEST,
    [MOVEMENT_TYPE_WALK_SEQUENCE_DOWN_LEFT_RIGHT_UP] = DIR_SOUTH,
    [MOVEMENT_TYPE_WALK_SEQUENCE_UP_LEFT_DOWN_RIGHT] = DIR_NORTH,
    [MOVEMENT_TYPE_WALK_SEQUENCE_DOWN_RIGHT_UP_LEFT] = DIR_SOUTH,
    [MOVEMENT_TYPE_WALK_SEQUENCE_LEFT_DOWN_RIGHT_UP] = DIR_WEST,
    [MOVEMENT_TYPE_WALK_SEQUENCE_RIGHT_UP_LEFT_DOWN] = DIR_EAST,
    [MOVEMENT_TYPE_WALK_SEQUENCE_UP_RIGHT_DOWN_LEFT] = DIR_NORTH,
    [MOVEMENT_TYPE_WALK_SEQUENCE_DOWN_LEFT_UP_RIGHT] = DIR_SOUTH,
    [MOVEMENT_TYPE_WALK_SEQUENCE_LEFT_UP_RIGHT_DOWN] = DIR_WEST,
    [MOVEMENT_TYPE_WALK_SEQUENCE_RIGHT_DOWN_LEFT_UP] = DIR_EAST,
    [MOVEMENT_TYPE_COPY_PLAYER] = DIR_NORTH,
    [MOVEMENT_TYPE_COPY_PLAYER_OPPOSITE] = DIR_SOUTH,
    [MOVEMENT_TYPE_COPY_PLAYER_COUNTERCLOCKWISE] = DIR_WEST,
    [MOVEMENT_TYPE_COPY_PLAYER_CLOCKWISE] = DIR_EAST,
    [MOVEMENT_TYPE_TREE_DISGUISE] = DIR_SOUTH,
    [MOVEMENT_TYPE_MOUNTAIN_DISGUISE] = DIR_SOUTH,
    [MOVEMENT_TYPE_COPY_PLAYER_IN_GRASS] = DIR_NORTH,
    [MOVEMENT_TYPE_COPY_PLAYER_OPPOSITE_IN_GRASS] = DIR_SOUTH,
    [MOVEMENT_TYPE_COPY_PLAYER_COUNTERCLOCKWISE_IN_GRASS] = DIR_WEST,
    [MOVEMENT_TYPE_COPY_PLAYER_CLOCKWISE_IN_GRASS] = DIR_EAST,
    [MOVEMENT_TYPE_BURIED] = DIR_SOUTH,
    [MOVEMENT_TYPE_WALK_IN_PLACE_DOWN] = DIR_SOUTH,
    [MOVEMENT_TYPE_WALK_IN_PLACE_UP] = DIR_NORTH,
    [MOVEMENT_TYPE_WALK_IN_PLACE_LEFT] = DIR_WEST,
    [MOVEMENT_TYPE_WALK_IN_PLACE_RIGHT] = DIR_EAST,
    [MOVEMENT_TYPE_JOG_IN_PLACE_DOWN] = DIR_SOUTH,
    [MOVEMENT_TYPE_JOG_IN_PLACE_UP] = DIR_NORTH,
    [MOVEMENT_TYPE_JOG_IN_PLACE_LEFT] = DIR_WEST,
    [MOVEMENT_TYPE_JOG_IN_PLACE_RIGHT] = DIR_EAST,
    [MOVEMENT_TYPE_RUN_IN_PLACE_DOWN] = DIR_SOUTH,
    [MOVEMENT_TYPE_RUN_IN_PLACE_UP] = DIR_NORTH,
    [MOVEMENT_TYPE_RUN_IN_PLACE_LEFT] = DIR_WEST,
    [MOVEMENT_TYPE_RUN_IN_PLACE_RIGHT] = DIR_EAST,
    [MOVEMENT_TYPE_INVISIBLE] = DIR_SOUTH,
    [MOVEMENT_TYPE_WALK_SLOWLY_IN_PLACE_DOWN] = DIR_SOUTH,
    [MOVEMENT_TYPE_WALK_SLOWLY_IN_PLACE_UP] = DIR_NORTH,
    [MOVEMENT_TYPE_WALK_SLOWLY_IN_PLACE_LEFT] = DIR_WEST,
    [MOVEMENT_TYPE_WALK_SLOWLY_IN_PLACE_RIGHT] = DIR_EAST,
};

#define OBJ_EVENT_PAL_TAG_BRENDAN                 0x1100
#define OBJ_EVENT_PAL_TAG_BRENDAN_REFLECTION      0x1101
#define OBJ_EVENT_PAL_TAG_BRIDGE_REFLECTION       0x1102
#define OBJ_EVENT_PAL_TAG_NPC_1                   0x1103
#define OBJ_EVENT_PAL_TAG_NPC_2                   0x1104
#define OBJ_EVENT_PAL_TAG_NPC_3                   0x1105
#define OBJ_EVENT_PAL_TAG_NPC_4                   0x1106
#define OBJ_EVENT_PAL_TAG_NPC_1_REFLECTION        0x1107
#define OBJ_EVENT_PAL_TAG_NPC_2_REFLECTION        0x1108
#define OBJ_EVENT_PAL_TAG_NPC_3_REFLECTION        0x1109
#define OBJ_EVENT_PAL_TAG_NPC_4_REFLECTION        0x110A
#define OBJ_EVENT_PAL_TAG_QUINTY_PLUMP            0x110B
#define OBJ_EVENT_PAL_TAG_QUINTY_PLUMP_REFLECTION 0x110C
#define OBJ_EVENT_PAL_TAG_TRUCK                   0x110D
#define OBJ_EVENT_PAL_TAG_VIGOROTH                0x110E
#define OBJ_EVENT_PAL_TAG_ZIGZAGOON               0x110F
#define OBJ_EVENT_PAL_TAG_MAY                     0x1110
#define OBJ_EVENT_PAL_TAG_MAY_REFLECTION          0x1111
#define OBJ_EVENT_PAL_TAG_MOVING_BOX              0x1112
#define OBJ_EVENT_PAL_TAG_CABLE_CAR               0x1113
#define OBJ_EVENT_PAL_TAG_SSTIDAL                 0x1114
#define OBJ_EVENT_PAL_TAG_PLAYER_UNDERWATER       0x1115
#define OBJ_EVENT_PAL_TAG_KYOGRE                  0x1116
#define OBJ_EVENT_PAL_TAG_KYOGRE_REFLECTION       0x1117
#define OBJ_EVENT_PAL_TAG_GROUDON                 0x1118
#define OBJ_EVENT_PAL_TAG_GROUDON_REFLECTION      0x1119
#define OBJ_EVENT_PAL_TAG_UNUSED                  0x111A
#define OBJ_EVENT_PAL_TAG_SUBMARINE_SHADOW        0x111B
#define OBJ_EVENT_PAL_TAG_POOCHYENA               0x111C
#define OBJ_EVENT_PAL_TAG_RED_LEAF                0x111D
#define OBJ_EVENT_PAL_TAG_DEOXYS                  0x111E
#define OBJ_EVENT_PAL_TAG_BIRTH_ISLAND_STONE      0x111F
#define OBJ_EVENT_PAL_TAG_HO_OH                   0x1120
#define OBJ_EVENT_PAL_TAG_LUGIA                   0x1121
#define OBJ_EVENT_PAL_TAG_RS_BRENDAN              0x1122
#define OBJ_EVENT_PAL_TAG_RS_MAY                  0x1123
#define OBJ_EVENT_PAL_TAG_DYNAMIC                 0x1124
#define OBJ_EVENT_PAL_TAG_CASTFORM_SUNNY          0x1125
#define OBJ_EVENT_PAL_TAG_CASTFORM_RAINY          0x1126
#define OBJ_EVENT_PAL_TAG_CASTFORM_SNOWY          0x1127
#if OW_MON_POKEBALLS
// Vanilla
#define OBJ_EVENT_PAL_TAG_BALL_MASTER             0x1150
#define OBJ_EVENT_PAL_TAG_BALL_ULTRA              0x1151
#define OBJ_EVENT_PAL_TAG_BALL_GREAT              0x1152
#define OBJ_EVENT_PAL_TAG_BALL_SAFARI             0x1153
#define OBJ_EVENT_PAL_TAG_BALL_NET                0x1154
#define OBJ_EVENT_PAL_TAG_BALL_DIVE               0x1155
#define OBJ_EVENT_PAL_TAG_BALL_NEST               0x1156
#define OBJ_EVENT_PAL_TAG_BALL_REPEAT             0x1157
#define OBJ_EVENT_PAL_TAG_BALL_TIMER              0x1158
#define OBJ_EVENT_PAL_TAG_BALL_LUXURY             0x1159
#define OBJ_EVENT_PAL_TAG_BALL_PREMIER            0x115A
// Gen IV/Sinnoh
#define OBJ_EVENT_PAL_TAG_BALL_DUSK               0x115B
#define OBJ_EVENT_PAL_TAG_BALL_HEAL               0x115C
#define OBJ_EVENT_PAL_TAG_BALL_QUICK              0x115D
#define OBJ_EVENT_PAL_TAG_BALL_CHERISH            0x115E
#define OBJ_EVENT_PAL_TAG_BALL_PARK               0x115F
// Gen II/Johto Apricorns
#define OBJ_EVENT_PAL_TAG_BALL_FAST               0x1160
#define OBJ_EVENT_PAL_TAG_BALL_LEVEL              0x1161
#define OBJ_EVENT_PAL_TAG_BALL_LURE               0x1162
#define OBJ_EVENT_PAL_TAG_BALL_HEAVY              0x1163
#define OBJ_EVENT_PAL_TAG_BALL_LOVE               0x1164
#define OBJ_EVENT_PAL_TAG_BALL_FRIEND             0x1165
#define OBJ_EVENT_PAL_TAG_BALL_MOON               0x1166
#define OBJ_EVENT_PAL_TAG_BALL_SPORT              0x1167
// Gen V
#define OBJ_EVENT_PAL_TAG_BALL_DREAM              0x1168
// Gen VII
#define OBJ_EVENT_PAL_TAG_BALL_BEAST              0x1169
// Gen VIII
#define OBJ_EVENT_PAL_TAG_BALL_STRANGE            0x116A
#endif
// Used as a placeholder follower graphic
#define OBJ_EVENT_PAL_TAG_SUBSTITUTE              0x7611
#define OBJ_EVENT_PAL_TAG_LIGHT                   0x8001
#define OBJ_EVENT_PAL_TAG_LIGHT_2                 0x8002
#define OBJ_EVENT_PAL_TAG_EMOTES                  0x8003
#define OBJ_EVENT_PAL_TAG_NEON_LIGHT              0x8004
// Not a real OW palette tag; used for the white flash applied to followers
#define OBJ_EVENT_PAL_TAG_WHITE                   (OBJ_EVENT_PAL_TAG_NONE - 1)
#define OBJ_EVENT_PAL_TAG_NONE 0x11FF

#include "data/object_events/object_event_graphics_info_pointers.h"
#include "data/field_effects/field_effect_object_template_pointers.h"
#include "data/object_events/object_event_pic_tables.h"
#include "data/object_events/object_event_anims.h"
#include "data/object_events/base_oam.h"
#include "data/object_events/object_event_subsprites.h"
#include "data/object_events/object_event_graphics_info.h"
#include "data/object_events/object_event_graphics_info_followers.h"

static const struct SpritePalette sObjectEventSpritePalettes[] = {
    {gObjectEventPal_Npc1,                  OBJ_EVENT_PAL_TAG_NPC_1},
    {gObjectEventPal_Npc2,                  OBJ_EVENT_PAL_TAG_NPC_2},
    {gObjectEventPal_Npc3,                  OBJ_EVENT_PAL_TAG_NPC_3},
    {gObjectEventPal_Npc4,                  OBJ_EVENT_PAL_TAG_NPC_4},
    {gObjectEventPal_Npc1Reflection,        OBJ_EVENT_PAL_TAG_NPC_1_REFLECTION},
    {gObjectEventPal_Npc2Reflection,        OBJ_EVENT_PAL_TAG_NPC_2_REFLECTION},
    {gObjectEventPal_Npc3Reflection,        OBJ_EVENT_PAL_TAG_NPC_3_REFLECTION},
    {gObjectEventPal_Npc4Reflection,        OBJ_EVENT_PAL_TAG_NPC_4_REFLECTION},
    {gObjectEventPal_Brendan,               OBJ_EVENT_PAL_TAG_BRENDAN},
    {gObjectEventPal_BrendanReflection,     OBJ_EVENT_PAL_TAG_BRENDAN_REFLECTION},
    {gObjectEventPal_BridgeReflection,      OBJ_EVENT_PAL_TAG_BRIDGE_REFLECTION},
    {gObjectEventPal_PlayerUnderwater,      OBJ_EVENT_PAL_TAG_PLAYER_UNDERWATER},
    {gObjectEventPal_QuintyPlump,           OBJ_EVENT_PAL_TAG_QUINTY_PLUMP},
    {gObjectEventPal_QuintyPlumpReflection, OBJ_EVENT_PAL_TAG_QUINTY_PLUMP_REFLECTION},
    {gObjectEventPal_Truck,                 OBJ_EVENT_PAL_TAG_TRUCK},
    {gObjectEventPal_Vigoroth,              OBJ_EVENT_PAL_TAG_VIGOROTH},
    {gObjectEventPal_EnemyZigzagoon,        OBJ_EVENT_PAL_TAG_ZIGZAGOON},
    {gObjectEventPal_May,                   OBJ_EVENT_PAL_TAG_MAY},
    {gObjectEventPal_MayReflection,         OBJ_EVENT_PAL_TAG_MAY_REFLECTION},
    {gObjectEventPal_MovingBox,             OBJ_EVENT_PAL_TAG_MOVING_BOX},
    {gObjectEventPal_CableCar,              OBJ_EVENT_PAL_TAG_CABLE_CAR},
    {gObjectEventPal_SSTidal,               OBJ_EVENT_PAL_TAG_SSTIDAL},
    {gObjectEventPal_Kyogre,                OBJ_EVENT_PAL_TAG_KYOGRE},
    {gObjectEventPal_KyogreReflection,      OBJ_EVENT_PAL_TAG_KYOGRE_REFLECTION},
    {gObjectEventPal_Groudon,               OBJ_EVENT_PAL_TAG_GROUDON},
    {gObjectEventPal_GroudonReflection,     OBJ_EVENT_PAL_TAG_GROUDON_REFLECTION},
    {gObjectEventPal_SubmarineShadow,       OBJ_EVENT_PAL_TAG_SUBMARINE_SHADOW},
    {gObjectEventPal_Poochyena,             OBJ_EVENT_PAL_TAG_POOCHYENA},
    {gObjectEventPal_RedLeaf,               OBJ_EVENT_PAL_TAG_RED_LEAF},
    {gObjectEventPal_Deoxys,                OBJ_EVENT_PAL_TAG_DEOXYS},
    {gObjectEventPal_BirthIslandStone,      OBJ_EVENT_PAL_TAG_BIRTH_ISLAND_STONE},
    {gObjectEventPal_HoOh,                  OBJ_EVENT_PAL_TAG_HO_OH},
    {gObjectEventPal_Lugia,                 OBJ_EVENT_PAL_TAG_LUGIA},
    {gObjectEventPal_RubySapphireBrendan,   OBJ_EVENT_PAL_TAG_RS_BRENDAN},
    {gObjectEventPal_RubySapphireMay,       OBJ_EVENT_PAL_TAG_RS_MAY},
    {gObjectEventPal_CastformSunny, OBJ_EVENT_PAL_TAG_CASTFORM_SUNNY},
    {gObjectEventPal_CastformRainy, OBJ_EVENT_PAL_TAG_CASTFORM_RAINY},
    {gObjectEventPal_CastformSnowy, OBJ_EVENT_PAL_TAG_CASTFORM_SNOWY},
    #if OW_MON_POKEBALLS
    // Vanilla
    {gObjectEventPal_MasterBall,            OBJ_EVENT_PAL_TAG_BALL_MASTER},
    {gObjectEventPal_UltraBall,             OBJ_EVENT_PAL_TAG_BALL_ULTRA},
    {gObjectEventPal_GreatBall,             OBJ_EVENT_PAL_TAG_BALL_GREAT},
    {gObjectEventPal_SafariBall,            OBJ_EVENT_PAL_TAG_BALL_SAFARI},
    {gObjectEventPal_NetBall,               OBJ_EVENT_PAL_TAG_BALL_NET},
    {gObjectEventPal_DiveBall,              OBJ_EVENT_PAL_TAG_BALL_DIVE},
    {gObjectEventPal_NestBall,              OBJ_EVENT_PAL_TAG_BALL_NEST},
    {gObjectEventPal_RepeatBall,            OBJ_EVENT_PAL_TAG_BALL_REPEAT},
    {gObjectEventPal_TimerBall,             OBJ_EVENT_PAL_TAG_BALL_TIMER},
    {gObjectEventPal_LuxuryBall,            OBJ_EVENT_PAL_TAG_BALL_LUXURY},
    {gObjectEventPal_PremierBall,           OBJ_EVENT_PAL_TAG_BALL_PREMIER},
    // Gen IV/Sinnoh pokeballs
    #ifdef ITEM_DUSK_BALL
    {gObjectEventPal_DuskBall,              OBJ_EVENT_PAL_TAG_BALL_DUSK},
    {gObjectEventPal_HealBall,              OBJ_EVENT_PAL_TAG_BALL_HEAL},
    {gObjectEventPal_QuickBall,             OBJ_EVENT_PAL_TAG_BALL_QUICK},
    {gObjectEventPal_CherishBall,           OBJ_EVENT_PAL_TAG_BALL_CHERISH},
    #endif
    #ifdef ITEM_PARK_BALL
    {gObjectEventPal_ParkBall,              OBJ_EVENT_PAL_TAG_BALL_PARK},
    #endif
    // Gen II/Johto Apricorn pokeballs
    #ifdef ITEM_FAST_BALL
    {gObjectEventPal_FastBall,              OBJ_EVENT_PAL_TAG_BALL_FAST},
    {gObjectEventPal_LevelBall,             OBJ_EVENT_PAL_TAG_BALL_LEVEL},
    {gObjectEventPal_LureBall,              OBJ_EVENT_PAL_TAG_BALL_LURE},
    {gObjectEventPal_HeavyBall,             OBJ_EVENT_PAL_TAG_BALL_HEAVY},
    {gObjectEventPal_LoveBall,              OBJ_EVENT_PAL_TAG_BALL_LOVE},
    {gObjectEventPal_FriendBall,            OBJ_EVENT_PAL_TAG_BALL_FRIEND},
    {gObjectEventPal_MoonBall,              OBJ_EVENT_PAL_TAG_BALL_MOON},
    {gObjectEventPal_SportBall,             OBJ_EVENT_PAL_TAG_BALL_SPORT},
    #endif
    // Gen V
    #ifdef ITEM_DREAM_BALL
    {gObjectEventPal_DreamBall,             OBJ_EVENT_PAL_TAG_BALL_DREAM},
    #endif
    // Gen VII
    #ifdef ITEM_BEAST_BALL
    {gObjectEventPal_BeastBall,             OBJ_EVENT_PAL_TAG_BALL_BEAST},
    #endif
    // Gen VIII
    #ifdef ITEM_STRANGE_BALL
    {gObjectEventPal_StrangeBall,           OBJ_EVENT_PAL_TAG_BALL_STRANGE},
    #endif
    #endif
    {gObjectEventPal_Substitute, OBJ_EVENT_PAL_TAG_SUBSTITUTE},
    {gObjectEventPaletteLight, OBJ_EVENT_PAL_TAG_LIGHT},
    {gObjectEventPaletteLight2, OBJ_EVENT_PAL_TAG_LIGHT_2},
    {gObjectEventPaletteEmotes, OBJ_EVENT_PAL_TAG_EMOTES},
    {gObjectEventPaletteNeonLight, OBJ_EVENT_PAL_TAG_NEON_LIGHT},
    {NULL,                  OBJ_EVENT_PAL_TAG_NONE},
};

static const u16 sReflectionPaletteTags_Brendan[] = {
    OBJ_EVENT_PAL_TAG_BRENDAN_REFLECTION,
    OBJ_EVENT_PAL_TAG_BRENDAN_REFLECTION,
    OBJ_EVENT_PAL_TAG_BRENDAN_REFLECTION,
    OBJ_EVENT_PAL_TAG_BRENDAN_REFLECTION,
};

static const u16 sReflectionPaletteTags_May[] = {
    OBJ_EVENT_PAL_TAG_MAY_REFLECTION,
    OBJ_EVENT_PAL_TAG_MAY_REFLECTION,
    OBJ_EVENT_PAL_TAG_MAY_REFLECTION,
    OBJ_EVENT_PAL_TAG_MAY_REFLECTION,
};

static const u16 sReflectionPaletteTags_PlayerUnderwater[] = {
    OBJ_EVENT_PAL_TAG_PLAYER_UNDERWATER,
    OBJ_EVENT_PAL_TAG_PLAYER_UNDERWATER,
    OBJ_EVENT_PAL_TAG_PLAYER_UNDERWATER,
    OBJ_EVENT_PAL_TAG_PLAYER_UNDERWATER,
};

static const struct PairedPalettes sPlayerReflectionPaletteSets[] = {
    {OBJ_EVENT_PAL_TAG_BRENDAN,           sReflectionPaletteTags_Brendan},
    {OBJ_EVENT_PAL_TAG_MAY,               sReflectionPaletteTags_May},
    {OBJ_EVENT_PAL_TAG_PLAYER_UNDERWATER, sReflectionPaletteTags_PlayerUnderwater},
    {OBJ_EVENT_PAL_TAG_NONE,              NULL},
};

static const u16 sReflectionPaletteTags_QuintyPlump[] = {
    OBJ_EVENT_PAL_TAG_QUINTY_PLUMP_REFLECTION,
    OBJ_EVENT_PAL_TAG_QUINTY_PLUMP_REFLECTION,
    OBJ_EVENT_PAL_TAG_QUINTY_PLUMP_REFLECTION,
    OBJ_EVENT_PAL_TAG_QUINTY_PLUMP_REFLECTION,
};

static const u16 sReflectionPaletteTags_Truck[] = {
    OBJ_EVENT_PAL_TAG_TRUCK,
    OBJ_EVENT_PAL_TAG_TRUCK,
    OBJ_EVENT_PAL_TAG_TRUCK,
    OBJ_EVENT_PAL_TAG_TRUCK,
};

static const u16 sReflectionPaletteTags_VigorothMover[] = {
    OBJ_EVENT_PAL_TAG_VIGOROTH,
    OBJ_EVENT_PAL_TAG_VIGOROTH,
    OBJ_EVENT_PAL_TAG_VIGOROTH,
    OBJ_EVENT_PAL_TAG_VIGOROTH,
};

static const u16 sReflectionPaletteTags_MovingBox[] = {
    OBJ_EVENT_PAL_TAG_MOVING_BOX,
    OBJ_EVENT_PAL_TAG_MOVING_BOX,
    OBJ_EVENT_PAL_TAG_MOVING_BOX,
    OBJ_EVENT_PAL_TAG_MOVING_BOX,
};

static const u16 sReflectionPaletteTags_CableCar[] = {
    OBJ_EVENT_PAL_TAG_CABLE_CAR,
    OBJ_EVENT_PAL_TAG_CABLE_CAR,
    OBJ_EVENT_PAL_TAG_CABLE_CAR,
    OBJ_EVENT_PAL_TAG_CABLE_CAR,
};

static const u16 sReflectionPaletteTags_SSTidal[] = {
    OBJ_EVENT_PAL_TAG_SSTIDAL,
    OBJ_EVENT_PAL_TAG_SSTIDAL,
    OBJ_EVENT_PAL_TAG_SSTIDAL,
    OBJ_EVENT_PAL_TAG_SSTIDAL,
};

static const u16 sReflectionPaletteTags_SubmarineShadow[] = {
    OBJ_EVENT_PAL_TAG_SUBMARINE_SHADOW,
    OBJ_EVENT_PAL_TAG_SUBMARINE_SHADOW,
    OBJ_EVENT_PAL_TAG_SUBMARINE_SHADOW,
    OBJ_EVENT_PAL_TAG_SUBMARINE_SHADOW,
};

static const u16 sReflectionPaletteTags_Kyogre[] = {
    OBJ_EVENT_PAL_TAG_KYOGRE_REFLECTION,
    OBJ_EVENT_PAL_TAG_KYOGRE_REFLECTION,
    OBJ_EVENT_PAL_TAG_KYOGRE_REFLECTION,
    OBJ_EVENT_PAL_TAG_KYOGRE_REFLECTION,
};

static const u16 sReflectionPaletteTags_Groudon[] = {
    OBJ_EVENT_PAL_TAG_GROUDON_REFLECTION,
    OBJ_EVENT_PAL_TAG_GROUDON_REFLECTION,
    OBJ_EVENT_PAL_TAG_GROUDON_REFLECTION,
    OBJ_EVENT_PAL_TAG_GROUDON_REFLECTION,
};

static const u16 sReflectionPaletteTags_Npc3[] = { // Only used by the Route 120 bridge Kecleon
    OBJ_EVENT_PAL_TAG_NPC_3_REFLECTION,
    OBJ_EVENT_PAL_TAG_NPC_3_REFLECTION,
    OBJ_EVENT_PAL_TAG_NPC_3_REFLECTION,
    OBJ_EVENT_PAL_TAG_NPC_3_REFLECTION,
};

static const u16 sReflectionPaletteTags_RedLeaf[] = {
    OBJ_EVENT_PAL_TAG_RED_LEAF,
    OBJ_EVENT_PAL_TAG_RED_LEAF,
    OBJ_EVENT_PAL_TAG_RED_LEAF,
    OBJ_EVENT_PAL_TAG_RED_LEAF,
};

static const struct PairedPalettes sSpecialObjectReflectionPaletteSets[] = {
    {OBJ_EVENT_PAL_TAG_BRENDAN,          sReflectionPaletteTags_Brendan},
    {OBJ_EVENT_PAL_TAG_MAY,              sReflectionPaletteTags_May},
    {OBJ_EVENT_PAL_TAG_QUINTY_PLUMP,     sReflectionPaletteTags_QuintyPlump},
    {OBJ_EVENT_PAL_TAG_TRUCK,            sReflectionPaletteTags_Truck},
    {OBJ_EVENT_PAL_TAG_VIGOROTH,         sReflectionPaletteTags_VigorothMover},
    {OBJ_EVENT_PAL_TAG_MOVING_BOX,       sReflectionPaletteTags_MovingBox},
    {OBJ_EVENT_PAL_TAG_CABLE_CAR,        sReflectionPaletteTags_CableCar},
    {OBJ_EVENT_PAL_TAG_SSTIDAL,          sReflectionPaletteTags_SSTidal},
    {OBJ_EVENT_PAL_TAG_KYOGRE,           sReflectionPaletteTags_Kyogre},
    {OBJ_EVENT_PAL_TAG_GROUDON,          sReflectionPaletteTags_Groudon},
    {OBJ_EVENT_PAL_TAG_NPC_3,            sReflectionPaletteTags_Npc3},
    {OBJ_EVENT_PAL_TAG_SUBMARINE_SHADOW, sReflectionPaletteTags_SubmarineShadow},
    {OBJ_EVENT_PAL_TAG_RED_LEAF,         sReflectionPaletteTags_RedLeaf},
    {OBJ_EVENT_PAL_TAG_NONE,             NULL},
};

static const u16 sObjectPaletteTags0[] = {
    [PALSLOT_PLAYER]            = OBJ_EVENT_PAL_TAG_BRENDAN,
    [PALSLOT_PLAYER_REFLECTION] = OBJ_EVENT_PAL_TAG_BRENDAN_REFLECTION,
    [PALSLOT_NPC_1]             = OBJ_EVENT_PAL_TAG_NPC_1,
    [PALSLOT_NPC_2]             = OBJ_EVENT_PAL_TAG_NPC_2,
    [PALSLOT_NPC_3]             = OBJ_EVENT_PAL_TAG_NPC_3,
    [PALSLOT_NPC_4]             = OBJ_EVENT_PAL_TAG_NPC_4,
    [PALSLOT_NPC_1_REFLECTION]  = OBJ_EVENT_PAL_TAG_NPC_1_REFLECTION,
    [PALSLOT_NPC_2_REFLECTION]  = OBJ_EVENT_PAL_TAG_NPC_2_REFLECTION,
    [PALSLOT_NPC_3_REFLECTION]  = OBJ_EVENT_PAL_TAG_NPC_3_REFLECTION,
    [PALSLOT_NPC_4_REFLECTION]  = OBJ_EVENT_PAL_TAG_NPC_4_REFLECTION,
};

static const u16 sObjectPaletteTags1[] = {
    [PALSLOT_PLAYER]            = OBJ_EVENT_PAL_TAG_BRENDAN,
    [PALSLOT_PLAYER_REFLECTION] = OBJ_EVENT_PAL_TAG_BRENDAN_REFLECTION,
    [PALSLOT_NPC_1]             = OBJ_EVENT_PAL_TAG_NPC_1,
    [PALSLOT_NPC_2]             = OBJ_EVENT_PAL_TAG_NPC_2,
    [PALSLOT_NPC_3]             = OBJ_EVENT_PAL_TAG_NPC_3,
    [PALSLOT_NPC_4]             = OBJ_EVENT_PAL_TAG_NPC_4,
    [PALSLOT_NPC_1_REFLECTION]  = OBJ_EVENT_PAL_TAG_NPC_1_REFLECTION,
    [PALSLOT_NPC_2_REFLECTION]  = OBJ_EVENT_PAL_TAG_NPC_2_REFLECTION,
    [PALSLOT_NPC_3_REFLECTION]  = OBJ_EVENT_PAL_TAG_NPC_3_REFLECTION,
    [PALSLOT_NPC_4_REFLECTION]  = OBJ_EVENT_PAL_TAG_NPC_4_REFLECTION,
};

static const u16 sObjectPaletteTags2[] = {
    [PALSLOT_PLAYER]            = OBJ_EVENT_PAL_TAG_BRENDAN,
    [PALSLOT_PLAYER_REFLECTION] = OBJ_EVENT_PAL_TAG_BRENDAN_REFLECTION,
    [PALSLOT_NPC_1]             = OBJ_EVENT_PAL_TAG_NPC_1,
    [PALSLOT_NPC_2]             = OBJ_EVENT_PAL_TAG_NPC_2,
    [PALSLOT_NPC_3]             = OBJ_EVENT_PAL_TAG_NPC_3,
    [PALSLOT_NPC_4]             = OBJ_EVENT_PAL_TAG_NPC_4,
    [PALSLOT_NPC_1_REFLECTION]  = OBJ_EVENT_PAL_TAG_NPC_1_REFLECTION,
    [PALSLOT_NPC_2_REFLECTION]  = OBJ_EVENT_PAL_TAG_NPC_2_REFLECTION,
    [PALSLOT_NPC_3_REFLECTION]  = OBJ_EVENT_PAL_TAG_NPC_3_REFLECTION,
    [PALSLOT_NPC_4_REFLECTION]  = OBJ_EVENT_PAL_TAG_NPC_4_REFLECTION,
};

static const u16 sObjectPaletteTags3[] = {
    [PALSLOT_PLAYER]            = OBJ_EVENT_PAL_TAG_BRENDAN,
    [PALSLOT_PLAYER_REFLECTION] = OBJ_EVENT_PAL_TAG_BRENDAN_REFLECTION,
    [PALSLOT_NPC_1]             = OBJ_EVENT_PAL_TAG_NPC_1,
    [PALSLOT_NPC_2]             = OBJ_EVENT_PAL_TAG_NPC_2,
    [PALSLOT_NPC_3]             = OBJ_EVENT_PAL_TAG_NPC_3,
    [PALSLOT_NPC_4]             = OBJ_EVENT_PAL_TAG_NPC_4,
    [PALSLOT_NPC_1_REFLECTION]  = OBJ_EVENT_PAL_TAG_NPC_1_REFLECTION,
    [PALSLOT_NPC_2_REFLECTION]  = OBJ_EVENT_PAL_TAG_NPC_2_REFLECTION,
    [PALSLOT_NPC_3_REFLECTION]  = OBJ_EVENT_PAL_TAG_NPC_3_REFLECTION,
    [PALSLOT_NPC_4_REFLECTION]  = OBJ_EVENT_PAL_TAG_NPC_4_REFLECTION,
};

static const u16 *const sObjectPaletteTagSets[] = {
    sObjectPaletteTags0,
    sObjectPaletteTags1,
    sObjectPaletteTags2,
    sObjectPaletteTags3,
};

#include "data/object_events/berry_tree_graphics_tables.h"
#include "data/field_effects/field_effect_objects.h"

static const s16 sMovementDelaysMedium[] = {32, 64,  96, 128};
static const s16 sMovementDelaysLong[] =   {32, 64, 128, 192}; // Unused
static const s16 sMovementDelaysShort[] =  {32, 48,  64,  80};

#include "data/object_events/movement_type_func_tables.h"

static const u8 sFaceDirectionAnimNums[] = {
    [DIR_NONE] = ANIM_STD_FACE_SOUTH,
    [DIR_SOUTH] = ANIM_STD_FACE_SOUTH,
    [DIR_NORTH] = ANIM_STD_FACE_NORTH,
    [DIR_WEST] = ANIM_STD_FACE_WEST,
    [DIR_EAST] = ANIM_STD_FACE_EAST,
    [DIR_SOUTHWEST] = ANIM_STD_FACE_SOUTH,
    [DIR_SOUTHEAST] = ANIM_STD_FACE_SOUTH,
    [DIR_NORTHWEST] = ANIM_STD_FACE_NORTH,
    [DIR_NORTHEAST] = ANIM_STD_FACE_NORTH,
};
static const u8 sMoveDirectionAnimNums[] = {
    [DIR_NONE] = ANIM_STD_GO_SOUTH,
    [DIR_SOUTH] = ANIM_STD_GO_SOUTH,
    [DIR_NORTH] = ANIM_STD_GO_NORTH,
    [DIR_WEST] = ANIM_STD_GO_WEST,
    [DIR_EAST] = ANIM_STD_GO_EAST,
    [DIR_SOUTHWEST] = ANIM_STD_GO_SOUTH,
    [DIR_SOUTHEAST] = ANIM_STD_GO_SOUTH,
    [DIR_NORTHWEST] = ANIM_STD_GO_NORTH,
    [DIR_NORTHEAST] = ANIM_STD_GO_NORTH,
};
static const u8 sMoveDirectionFastAnimNums[] = {
    [DIR_NONE] = ANIM_STD_GO_FAST_SOUTH,
    [DIR_SOUTH] = ANIM_STD_GO_FAST_SOUTH,
    [DIR_NORTH] = ANIM_STD_GO_FAST_NORTH,
    [DIR_WEST] = ANIM_STD_GO_FAST_WEST,
    [DIR_EAST] = ANIM_STD_GO_FAST_EAST,
    [DIR_SOUTHWEST] = ANIM_STD_GO_FAST_SOUTH,
    [DIR_SOUTHEAST] = ANIM_STD_GO_FAST_SOUTH,
    [DIR_NORTHWEST] = ANIM_STD_GO_FAST_NORTH,
    [DIR_NORTHEAST] = ANIM_STD_GO_FAST_NORTH,
};
static const u8 sMoveDirectionFasterAnimNums[] = {
    [DIR_NONE] = ANIM_STD_GO_FASTER_SOUTH,
    [DIR_SOUTH] = ANIM_STD_GO_FASTER_SOUTH,
    [DIR_NORTH] = ANIM_STD_GO_FASTER_NORTH,
    [DIR_WEST] = ANIM_STD_GO_FASTER_WEST,
    [DIR_EAST] = ANIM_STD_GO_FASTER_EAST,
    [DIR_SOUTHWEST] = ANIM_STD_GO_FASTER_SOUTH,
    [DIR_SOUTHEAST] = ANIM_STD_GO_FASTER_SOUTH,
    [DIR_NORTHWEST] = ANIM_STD_GO_FASTER_NORTH,
    [DIR_NORTHEAST] = ANIM_STD_GO_FASTER_NORTH,
};
static const u8 sMoveDirectionFastestAnimNums[] = {
    [DIR_NONE] = ANIM_STD_GO_FASTEST_SOUTH,
    [DIR_SOUTH] = ANIM_STD_GO_FASTEST_SOUTH,
    [DIR_NORTH] = ANIM_STD_GO_FASTEST_NORTH,
    [DIR_WEST] = ANIM_STD_GO_FASTEST_WEST,
    [DIR_EAST] = ANIM_STD_GO_FASTEST_EAST,
    [DIR_SOUTHWEST] = ANIM_STD_GO_FASTEST_SOUTH,
    [DIR_SOUTHEAST] = ANIM_STD_GO_FASTEST_SOUTH,
    [DIR_NORTHWEST] = ANIM_STD_GO_FASTEST_NORTH,
    [DIR_NORTHEAST] = ANIM_STD_GO_FASTEST_NORTH,
};
static const u8 sJumpSpecialDirectionAnimNums[] = { // used for jumping onto surf mon
    [DIR_NONE] = ANIM_GET_ON_OFF_POKEMON_SOUTH,
    [DIR_SOUTH] = ANIM_GET_ON_OFF_POKEMON_SOUTH,
    [DIR_NORTH] = ANIM_GET_ON_OFF_POKEMON_NORTH,
    [DIR_WEST] = ANIM_GET_ON_OFF_POKEMON_WEST,
    [DIR_EAST] = ANIM_GET_ON_OFF_POKEMON_EAST,
    [DIR_SOUTHWEST] = ANIM_GET_ON_OFF_POKEMON_SOUTH,
    [DIR_SOUTHEAST] = ANIM_GET_ON_OFF_POKEMON_SOUTH,
    [DIR_NORTHWEST] = ANIM_GET_ON_OFF_POKEMON_NORTH,
    [DIR_NORTHEAST] = ANIM_GET_ON_OFF_POKEMON_NORTH,
};
static const u8 sAcroWheelieDirectionAnimNums[] = {
    [DIR_NONE] = ANIM_BUNNY_HOP_BACK_WHEEL_SOUTH,
    [DIR_SOUTH] = ANIM_BUNNY_HOP_BACK_WHEEL_SOUTH,
    [DIR_NORTH] = ANIM_BUNNY_HOP_BACK_WHEEL_NORTH,
    [DIR_WEST] = ANIM_BUNNY_HOP_BACK_WHEEL_WEST,
    [DIR_EAST] = ANIM_BUNNY_HOP_BACK_WHEEL_EAST,
    [DIR_SOUTHWEST] = ANIM_BUNNY_HOP_BACK_WHEEL_SOUTH,
    [DIR_SOUTHEAST] = ANIM_BUNNY_HOP_BACK_WHEEL_SOUTH,
    [DIR_NORTHWEST] = ANIM_BUNNY_HOP_BACK_WHEEL_NORTH,
    [DIR_NORTHEAST] = ANIM_BUNNY_HOP_BACK_WHEEL_NORTH,
};
static const u8 sAcroUnusedDirectionAnimNums[] = {
    [DIR_NONE] = ANIM_BUNNY_HOP_FRONT_WHEEL_SOUTH,
    [DIR_SOUTH] = ANIM_BUNNY_HOP_FRONT_WHEEL_SOUTH,
    [DIR_NORTH] = ANIM_BUNNY_HOP_FRONT_WHEEL_NORTH,
    [DIR_WEST] = ANIM_BUNNY_HOP_FRONT_WHEEL_WEST,
    [DIR_EAST] = ANIM_BUNNY_HOP_FRONT_WHEEL_EAST,
    [DIR_SOUTHWEST] = ANIM_BUNNY_HOP_FRONT_WHEEL_SOUTH,
    [DIR_SOUTHEAST] = ANIM_BUNNY_HOP_FRONT_WHEEL_SOUTH,
    [DIR_NORTHWEST] = ANIM_BUNNY_HOP_FRONT_WHEEL_NORTH,
    [DIR_NORTHEAST] = ANIM_BUNNY_HOP_FRONT_WHEEL_NORTH,
};
static const u8 sAcroEndWheelieDirectionAnimNums[] = {
    [DIR_NONE] = ANIM_STANDING_WHEELIE_BACK_WHEEL_SOUTH,
    [DIR_SOUTH] = ANIM_STANDING_WHEELIE_BACK_WHEEL_SOUTH,
    [DIR_NORTH] = ANIM_STANDING_WHEELIE_BACK_WHEEL_NORTH,
    [DIR_WEST] = ANIM_STANDING_WHEELIE_BACK_WHEEL_WEST,
    [DIR_EAST] = ANIM_STANDING_WHEELIE_BACK_WHEEL_EAST,
    [DIR_SOUTHWEST] = ANIM_STANDING_WHEELIE_BACK_WHEEL_SOUTH,
    [DIR_SOUTHEAST] = ANIM_STANDING_WHEELIE_BACK_WHEEL_SOUTH,
    [DIR_NORTHWEST] = ANIM_STANDING_WHEELIE_BACK_WHEEL_NORTH,
    [DIR_NORTHEAST] = ANIM_STANDING_WHEELIE_BACK_WHEEL_NORTH,
};
static const u8 sAcroUnusedActionDirectionAnimNums[] = {
    [DIR_NONE] = ANIM_STANDING_WHEELIE_FRONT_WHEEL_SOUTH,
    [DIR_SOUTH] = ANIM_STANDING_WHEELIE_FRONT_WHEEL_SOUTH,
    [DIR_NORTH] = ANIM_STANDING_WHEELIE_FRONT_WHEEL_NORTH,
    [DIR_WEST] = ANIM_STANDING_WHEELIE_FRONT_WHEEL_WEST,
    [DIR_EAST] = ANIM_STANDING_WHEELIE_FRONT_WHEEL_EAST,
    [DIR_SOUTHWEST] = ANIM_STANDING_WHEELIE_FRONT_WHEEL_SOUTH,
    [DIR_SOUTHEAST] = ANIM_STANDING_WHEELIE_FRONT_WHEEL_SOUTH,
    [DIR_NORTHWEST] = ANIM_STANDING_WHEELIE_FRONT_WHEEL_NORTH,
    [DIR_NORTHEAST] = ANIM_STANDING_WHEELIE_FRONT_WHEEL_NORTH,
};
static const u8 sAcroWheeliePedalDirectionAnimNums[] = {
    [DIR_NONE] = ANIM_MOVING_WHEELIE_SOUTH,
    [DIR_SOUTH] = ANIM_MOVING_WHEELIE_SOUTH,
    [DIR_NORTH] = ANIM_MOVING_WHEELIE_NORTH,
    [DIR_WEST] = ANIM_MOVING_WHEELIE_WEST,
    [DIR_EAST] = ANIM_MOVING_WHEELIE_EAST,
    [DIR_SOUTHWEST] = ANIM_MOVING_WHEELIE_SOUTH,
    [DIR_SOUTHEAST] = ANIM_MOVING_WHEELIE_SOUTH,
    [DIR_NORTHWEST] = ANIM_MOVING_WHEELIE_NORTH,
    [DIR_NORTHEAST] = ANIM_MOVING_WHEELIE_NORTH,
};
static const u8 sFishingDirectionAnimNums[] = {
    [DIR_NONE] = ANIM_TAKE_OUT_ROD_SOUTH,
    [DIR_SOUTH] = ANIM_TAKE_OUT_ROD_SOUTH,
    [DIR_NORTH] = ANIM_TAKE_OUT_ROD_NORTH,
    [DIR_WEST] = ANIM_TAKE_OUT_ROD_WEST,
    [DIR_EAST] = ANIM_TAKE_OUT_ROD_EAST,
    [DIR_SOUTHWEST] = ANIM_TAKE_OUT_ROD_SOUTH,
    [DIR_SOUTHEAST] = ANIM_TAKE_OUT_ROD_SOUTH,
    [DIR_NORTHWEST] = ANIM_TAKE_OUT_ROD_NORTH,
    [DIR_NORTHEAST] = ANIM_TAKE_OUT_ROD_NORTH,
};
static const u8 sFishingNoCatchDirectionAnimNums[] = {
    [DIR_NONE] = ANIM_PUT_AWAY_ROD_SOUTH,
    [DIR_SOUTH] = ANIM_PUT_AWAY_ROD_SOUTH,
    [DIR_NORTH] = ANIM_PUT_AWAY_ROD_NORTH,
    [DIR_WEST] = ANIM_PUT_AWAY_ROD_WEST,
    [DIR_EAST] = ANIM_PUT_AWAY_ROD_EAST,
    [DIR_SOUTHWEST] = ANIM_PUT_AWAY_ROD_SOUTH,
    [DIR_SOUTHEAST] = ANIM_PUT_AWAY_ROD_SOUTH,
    [DIR_NORTHWEST] = ANIM_PUT_AWAY_ROD_NORTH,
    [DIR_NORTHEAST] = ANIM_PUT_AWAY_ROD_NORTH,
};
static const u8 sFishingBiteDirectionAnimNums[] = {
    [DIR_NONE] = ANIM_HOOKED_POKEMON_SOUTH,
    [DIR_SOUTH] = ANIM_HOOKED_POKEMON_SOUTH,
    [DIR_NORTH] = ANIM_HOOKED_POKEMON_NORTH,
    [DIR_WEST] = ANIM_HOOKED_POKEMON_WEST,
    [DIR_EAST] = ANIM_HOOKED_POKEMON_EAST,
    [DIR_SOUTHWEST] = ANIM_HOOKED_POKEMON_SOUTH,
    [DIR_SOUTHEAST] = ANIM_HOOKED_POKEMON_SOUTH,
    [DIR_NORTHWEST] = ANIM_HOOKED_POKEMON_NORTH,
    [DIR_NORTHEAST] = ANIM_HOOKED_POKEMON_NORTH,
};
static const u8 sRunningDirectionAnimNums[] = {
    [DIR_NONE] = ANIM_RUN_SOUTH,
    [DIR_SOUTH] = ANIM_RUN_SOUTH,
    [DIR_NORTH] = ANIM_RUN_NORTH,
    [DIR_WEST] = ANIM_RUN_WEST,
    [DIR_EAST] = ANIM_RUN_EAST,
    [DIR_SOUTHWEST] = ANIM_RUN_SOUTH,
    [DIR_SOUTHEAST] = ANIM_RUN_SOUTH,
    [DIR_NORTHWEST] = ANIM_RUN_NORTH,
    [DIR_NORTHEAST] = ANIM_RUN_NORTH,
};

const u8 gTrainerFacingDirectionMovementTypes[] = {
    [DIR_NONE] = MOVEMENT_TYPE_FACE_DOWN,
    [DIR_SOUTH] = MOVEMENT_TYPE_FACE_DOWN,
    [DIR_NORTH] = MOVEMENT_TYPE_FACE_UP,
    [DIR_WEST] = MOVEMENT_TYPE_FACE_LEFT,
    [DIR_EAST] = MOVEMENT_TYPE_FACE_RIGHT,
    [DIR_SOUTHWEST] = MOVEMENT_TYPE_FACE_DOWN,
    [DIR_SOUTHEAST] = MOVEMENT_TYPE_FACE_DOWN,
    [DIR_NORTHWEST] = MOVEMENT_TYPE_FACE_UP,
    [DIR_NORTHEAST] = MOVEMENT_TYPE_FACE_UP,
};

bool8 (*const gOppositeDirectionBlockedMetatileFuncs[])(u8) = {
    MetatileBehavior_IsSouthBlocked,
    MetatileBehavior_IsNorthBlocked,
    MetatileBehavior_IsWestBlocked,
    MetatileBehavior_IsEastBlocked
};

bool8 (*const gDirectionBlockedMetatileFuncs[])(u8) = {
    MetatileBehavior_IsNorthBlocked,
    MetatileBehavior_IsSouthBlocked,
    MetatileBehavior_IsEastBlocked,
    MetatileBehavior_IsWestBlocked
};

static const struct Coords16 sDirectionToVectors[] = {
    { 0,  0},
    { 0,  1},
    { 0, -1},
    {-1,  0},
    { 1,  0},
    {-1,  1},
    { 1,  1},
    {-1, -1},
    { 1, -1}
};

const u8 gFaceDirectionMovementActions[] = {
    MOVEMENT_ACTION_FACE_DOWN,
    MOVEMENT_ACTION_FACE_DOWN,
    MOVEMENT_ACTION_FACE_UP,
    MOVEMENT_ACTION_FACE_LEFT,
    MOVEMENT_ACTION_FACE_RIGHT,
};
const u8 gWalkSlowMovementActions[] = {
    MOVEMENT_ACTION_WALK_SLOW_DOWN,
    MOVEMENT_ACTION_WALK_SLOW_DOWN,
    MOVEMENT_ACTION_WALK_SLOW_UP,
    MOVEMENT_ACTION_WALK_SLOW_LEFT,
    MOVEMENT_ACTION_WALK_SLOW_RIGHT,
};
const u8 gWalkNormalMovementActions[] = {
    MOVEMENT_ACTION_WALK_NORMAL_DOWN,
    MOVEMENT_ACTION_WALK_NORMAL_DOWN,
    MOVEMENT_ACTION_WALK_NORMAL_UP,
    MOVEMENT_ACTION_WALK_NORMAL_LEFT,
    MOVEMENT_ACTION_WALK_NORMAL_RIGHT,
};
const u8 gWalkFastMovementActions[] = {
    MOVEMENT_ACTION_WALK_FAST_DOWN,
    MOVEMENT_ACTION_WALK_FAST_DOWN,
    MOVEMENT_ACTION_WALK_FAST_UP,
    MOVEMENT_ACTION_WALK_FAST_LEFT,
    MOVEMENT_ACTION_WALK_FAST_RIGHT,
};
const u8 gRideWaterCurrentMovementActions[] = {
    MOVEMENT_ACTION_RIDE_WATER_CURRENT_DOWN,
    MOVEMENT_ACTION_RIDE_WATER_CURRENT_DOWN,
    MOVEMENT_ACTION_RIDE_WATER_CURRENT_UP,
    MOVEMENT_ACTION_RIDE_WATER_CURRENT_LEFT,
    MOVEMENT_ACTION_RIDE_WATER_CURRENT_RIGHT,
};
const u8 gWalkFasterMovementActions[] = {
    MOVEMENT_ACTION_WALK_FASTER_DOWN,
    MOVEMENT_ACTION_WALK_FASTER_DOWN,
    MOVEMENT_ACTION_WALK_FASTER_UP,
    MOVEMENT_ACTION_WALK_FASTER_LEFT,
    MOVEMENT_ACTION_WALK_FASTER_RIGHT,
};
const u8 gSlideMovementActions[] = {
    MOVEMENT_ACTION_SLIDE_DOWN,
    MOVEMENT_ACTION_SLIDE_DOWN,
    MOVEMENT_ACTION_SLIDE_UP,
    MOVEMENT_ACTION_SLIDE_LEFT,
    MOVEMENT_ACTION_SLIDE_RIGHT,
};
const u8 gPlayerRunMovementActions[] = {
    MOVEMENT_ACTION_PLAYER_RUN_DOWN,
    MOVEMENT_ACTION_PLAYER_RUN_DOWN,
    MOVEMENT_ACTION_PLAYER_RUN_UP,
    MOVEMENT_ACTION_PLAYER_RUN_LEFT,
    MOVEMENT_ACTION_PLAYER_RUN_RIGHT,
};
const u8 gJump2MovementActions[] = {
    MOVEMENT_ACTION_JUMP_2_DOWN,
    MOVEMENT_ACTION_JUMP_2_DOWN,
    MOVEMENT_ACTION_JUMP_2_UP,
    MOVEMENT_ACTION_JUMP_2_LEFT,
    MOVEMENT_ACTION_JUMP_2_RIGHT,
};
const u8 gJumpInPlaceMovementActions[] = {
    MOVEMENT_ACTION_JUMP_IN_PLACE_DOWN,
    MOVEMENT_ACTION_JUMP_IN_PLACE_DOWN,
    MOVEMENT_ACTION_JUMP_IN_PLACE_UP,
    MOVEMENT_ACTION_JUMP_IN_PLACE_LEFT,
    MOVEMENT_ACTION_JUMP_IN_PLACE_RIGHT,
};
const u8 gJumpInPlaceTurnAroundMovementActions[] = {
    MOVEMENT_ACTION_JUMP_IN_PLACE_UP_DOWN,
    MOVEMENT_ACTION_JUMP_IN_PLACE_UP_DOWN,
    MOVEMENT_ACTION_JUMP_IN_PLACE_DOWN_UP,
    MOVEMENT_ACTION_JUMP_IN_PLACE_RIGHT_LEFT,
    MOVEMENT_ACTION_JUMP_IN_PLACE_LEFT_RIGHT,
};
const u8 gJumpMovementActions[] = {
    MOVEMENT_ACTION_JUMP_DOWN,
    MOVEMENT_ACTION_JUMP_DOWN,
    MOVEMENT_ACTION_JUMP_UP,
    MOVEMENT_ACTION_JUMP_LEFT,
    MOVEMENT_ACTION_JUMP_RIGHT,
};
const u8 gJumpSpecialMovementActions[] = {
    MOVEMENT_ACTION_JUMP_SPECIAL_DOWN,
    MOVEMENT_ACTION_JUMP_SPECIAL_DOWN,
    MOVEMENT_ACTION_JUMP_SPECIAL_UP,
    MOVEMENT_ACTION_JUMP_SPECIAL_LEFT,
    MOVEMENT_ACTION_JUMP_SPECIAL_RIGHT,
};
const u8 gWalkInPlaceSlowMovementActions[] = {
    MOVEMENT_ACTION_WALK_IN_PLACE_SLOW_DOWN,
    MOVEMENT_ACTION_WALK_IN_PLACE_SLOW_DOWN,
    MOVEMENT_ACTION_WALK_IN_PLACE_SLOW_UP,
    MOVEMENT_ACTION_WALK_IN_PLACE_SLOW_LEFT,
    MOVEMENT_ACTION_WALK_IN_PLACE_SLOW_RIGHT,
};
const u8 gWalkInPlaceNormalMovementActions[] = {
    MOVEMENT_ACTION_WALK_IN_PLACE_NORMAL_DOWN,
    MOVEMENT_ACTION_WALK_IN_PLACE_NORMAL_DOWN,
    MOVEMENT_ACTION_WALK_IN_PLACE_NORMAL_UP,
    MOVEMENT_ACTION_WALK_IN_PLACE_NORMAL_LEFT,
    MOVEMENT_ACTION_WALK_IN_PLACE_NORMAL_RIGHT,
};
const u8 gWalkInPlaceFastMovementActions[] = {
    MOVEMENT_ACTION_WALK_IN_PLACE_FAST_DOWN,
    MOVEMENT_ACTION_WALK_IN_PLACE_FAST_DOWN,
    MOVEMENT_ACTION_WALK_IN_PLACE_FAST_UP,
    MOVEMENT_ACTION_WALK_IN_PLACE_FAST_LEFT,
    MOVEMENT_ACTION_WALK_IN_PLACE_FAST_RIGHT,
};
const u8 gWalkInPlaceFasterMovementActions[] = {
    MOVEMENT_ACTION_WALK_IN_PLACE_FASTER_DOWN,
    MOVEMENT_ACTION_WALK_IN_PLACE_FASTER_DOWN,
    MOVEMENT_ACTION_WALK_IN_PLACE_FASTER_UP,
    MOVEMENT_ACTION_WALK_IN_PLACE_FASTER_LEFT,
    MOVEMENT_ACTION_WALK_IN_PLACE_FASTER_RIGHT,
};
const u8 gAcroWheelieFaceDirectionMovementActions[] = {
    MOVEMENT_ACTION_ACRO_WHEELIE_FACE_DOWN,
    MOVEMENT_ACTION_ACRO_WHEELIE_FACE_DOWN,
    MOVEMENT_ACTION_ACRO_WHEELIE_FACE_UP,
    MOVEMENT_ACTION_ACRO_WHEELIE_FACE_LEFT,
    MOVEMENT_ACTION_ACRO_WHEELIE_FACE_RIGHT,
};
const u8 gAcroPopWheelieFaceDirectionMovementActions[] = {
    MOVEMENT_ACTION_ACRO_POP_WHEELIE_DOWN,
    MOVEMENT_ACTION_ACRO_POP_WHEELIE_DOWN,
    MOVEMENT_ACTION_ACRO_POP_WHEELIE_UP,
    MOVEMENT_ACTION_ACRO_POP_WHEELIE_LEFT,
    MOVEMENT_ACTION_ACRO_POP_WHEELIE_RIGHT,
};
const u8 gAcroEndWheelieFaceDirectionMovementActions[] = {
    MOVEMENT_ACTION_ACRO_END_WHEELIE_FACE_DOWN,
    MOVEMENT_ACTION_ACRO_END_WHEELIE_FACE_DOWN,
    MOVEMENT_ACTION_ACRO_END_WHEELIE_FACE_UP,
    MOVEMENT_ACTION_ACRO_END_WHEELIE_FACE_LEFT,
    MOVEMENT_ACTION_ACRO_END_WHEELIE_FACE_RIGHT,
};
const u8 gAcroWheelieHopFaceDirectionMovementActions[] = {
    MOVEMENT_ACTION_ACRO_WHEELIE_HOP_FACE_DOWN,
    MOVEMENT_ACTION_ACRO_WHEELIE_HOP_FACE_DOWN,
    MOVEMENT_ACTION_ACRO_WHEELIE_HOP_FACE_UP,
    MOVEMENT_ACTION_ACRO_WHEELIE_HOP_FACE_LEFT,
    MOVEMENT_ACTION_ACRO_WHEELIE_HOP_FACE_RIGHT,
};
const u8 gAcroWheelieHopDirectionMovementActions[] = {
    MOVEMENT_ACTION_ACRO_WHEELIE_HOP_DOWN,
    MOVEMENT_ACTION_ACRO_WHEELIE_HOP_DOWN,
    MOVEMENT_ACTION_ACRO_WHEELIE_HOP_UP,
    MOVEMENT_ACTION_ACRO_WHEELIE_HOP_LEFT,
    MOVEMENT_ACTION_ACRO_WHEELIE_HOP_RIGHT,
};
const u8 gAcroWheelieJumpDirectionMovementActions[] = {
    MOVEMENT_ACTION_ACRO_WHEELIE_JUMP_DOWN,
    MOVEMENT_ACTION_ACRO_WHEELIE_JUMP_DOWN,
    MOVEMENT_ACTION_ACRO_WHEELIE_JUMP_UP,
    MOVEMENT_ACTION_ACRO_WHEELIE_JUMP_LEFT,
    MOVEMENT_ACTION_ACRO_WHEELIE_JUMP_RIGHT,
};
const u8 gAcroWheelieInPlaceDirectionMovementActions[] = {
    MOVEMENT_ACTION_ACRO_WHEELIE_IN_PLACE_DOWN,
    MOVEMENT_ACTION_ACRO_WHEELIE_IN_PLACE_DOWN,
    MOVEMENT_ACTION_ACRO_WHEELIE_IN_PLACE_UP,
    MOVEMENT_ACTION_ACRO_WHEELIE_IN_PLACE_LEFT,
    MOVEMENT_ACTION_ACRO_WHEELIE_IN_PLACE_RIGHT,
};
const u8 gAcroPopWheelieMoveDirectionMovementActions[] = {
    MOVEMENT_ACTION_ACRO_POP_WHEELIE_MOVE_DOWN,
    MOVEMENT_ACTION_ACRO_POP_WHEELIE_MOVE_DOWN,
    MOVEMENT_ACTION_ACRO_POP_WHEELIE_MOVE_UP,
    MOVEMENT_ACTION_ACRO_POP_WHEELIE_MOVE_LEFT,
    MOVEMENT_ACTION_ACRO_POP_WHEELIE_MOVE_RIGHT,
};
const u8 gAcroWheelieMoveDirectionMovementActions[] = {
    MOVEMENT_ACTION_ACRO_WHEELIE_MOVE_DOWN,
    MOVEMENT_ACTION_ACRO_WHEELIE_MOVE_DOWN,
    MOVEMENT_ACTION_ACRO_WHEELIE_MOVE_UP,
    MOVEMENT_ACTION_ACRO_WHEELIE_MOVE_LEFT,
    MOVEMENT_ACTION_ACRO_WHEELIE_MOVE_RIGHT,
};
const u8 gAcroEndWheelieMoveDirectionMovementActions[] = {
    MOVEMENT_ACTION_ACRO_END_WHEELIE_MOVE_DOWN,
    MOVEMENT_ACTION_ACRO_END_WHEELIE_MOVE_DOWN,
    MOVEMENT_ACTION_ACRO_END_WHEELIE_MOVE_UP,
    MOVEMENT_ACTION_ACRO_END_WHEELIE_MOVE_LEFT,
    MOVEMENT_ACTION_ACRO_END_WHEELIE_MOVE_RIGHT,
};

static const u8 sOppositeDirections[] = {
    DIR_NORTH,
    DIR_SOUTH,
    DIR_EAST,
    DIR_WEST,
    DIR_NORTHEAST,
    DIR_NORTHWEST,
    DIR_SOUTHEAST,
    DIR_SOUTHWEST,
};

// Takes the player's original and current facing direction to get the direction that should be considered to copy.
// Note that this means an NPC who copies the player's movement changes how they copy them based on how
// the player entered the area. For instance an NPC who does the same movements as the player when they
// entered the area facing South will do the opposite movements as the player if they enter facing North.
static const u8 sPlayerDirectionsForCopy[][4] = {
    [DIR_SOUTH - 1] = {
        [DIR_SOUTH - 1] = DIR_NORTH,
        [DIR_NORTH - 1] = DIR_SOUTH,
        [DIR_WEST - 1]  = DIR_EAST,
        [DIR_EAST - 1]  = DIR_WEST
    },
    [DIR_NORTH - 1] = {
        [DIR_SOUTH - 1] = DIR_SOUTH,
        [DIR_NORTH - 1] = DIR_NORTH,
        [DIR_WEST - 1]  = DIR_WEST,
        [DIR_EAST - 1]  = DIR_EAST
    },
    [DIR_WEST - 1] = {
        [DIR_SOUTH - 1] = DIR_WEST,
        [DIR_NORTH - 1] = DIR_EAST,
        [DIR_WEST - 1]  = DIR_NORTH,
        [DIR_EAST - 1]  = DIR_SOUTH
    },
    [DIR_EAST - 1] = {
        [DIR_SOUTH - 1] = DIR_EAST,
        [DIR_NORTH - 1] = DIR_WEST,
        [DIR_WEST - 1]  = DIR_SOUTH,
        [DIR_EAST - 1]  = DIR_NORTH
    }
};

// Indexed first with the NPC's initial facing direction based on movement type, and secondly with the player direction to copy.
// Returns the direction the copy NPC should travel in.
static const u8 sPlayerDirectionToCopyDirection[][4] = {
    [DIR_SOUTH - 1] = { // MOVEMENT_TYPE_COPY_PLAYER_OPPOSITE(_IN_GRASS)
        [DIR_SOUTH - 1] = DIR_NORTH,
        [DIR_NORTH - 1] = DIR_SOUTH,
        [DIR_WEST - 1]  = DIR_EAST,
        [DIR_EAST - 1]  = DIR_WEST
    },
    [DIR_NORTH - 1] = { // MOVEMENT_TYPE_COPY_PLAYER(_IN_GRASS)
        [DIR_SOUTH - 1] = DIR_SOUTH,
        [DIR_NORTH - 1] = DIR_NORTH,
        [DIR_WEST - 1]  = DIR_WEST,
        [DIR_EAST - 1]  = DIR_EAST
    },
    [DIR_WEST - 1] = { // MOVEMENT_TYPE_COPY_PLAYER_COUNTERCLOCKWISE(_IN_GRASS)
        [DIR_SOUTH - 1] = DIR_EAST,
        [DIR_NORTH - 1] = DIR_WEST,
        [DIR_WEST - 1]  = DIR_SOUTH,
        [DIR_EAST - 1]  = DIR_NORTH
    },
    [DIR_EAST - 1] = { // MOVEMENT_TYPE_COPY_PLAYER_CLOCKWISE(_IN_GRASS)
        [DIR_SOUTH - 1] = DIR_WEST,
        [DIR_NORTH - 1] = DIR_EAST,
        [DIR_WEST - 1]  = DIR_NORTH,
        [DIR_EAST - 1]  = DIR_SOUTH
    }
};

#include "data/object_events/movement_action_func_tables.h"

static void ClearObjectEvent(struct ObjectEvent *objectEvent)
{
    *objectEvent = (struct ObjectEvent){};
    objectEvent->localId = OBJ_EVENT_ID_PLAYER;
    objectEvent->mapNum = MAP_NUM(UNDEFINED);
    objectEvent->mapGroup = MAP_GROUP(UNDEFINED);
    objectEvent->movementActionId = MOVEMENT_ACTION_NONE;
}

static void ClearAllObjectEvents(void)
{
    u8 i;

    for (i = 0; i < OBJECT_EVENTS_COUNT; i++)
        ClearObjectEvent(&gObjectEvents[i]);
}

void ResetObjectEvents(void)
{
    ClearLinkPlayerObjectEvents();
    ClearAllObjectEvents();
    ClearPlayerAvatarInfo();
    CreateReflectionEffectSprites();
}

static void CreateReflectionEffectSprites(void)
{
    u8 spriteId = CreateSpriteAtEnd(gFieldEffectObjectTemplatePointers[FLDEFFOBJ_REFLECTION_DISTORTION], 0, 0, 31);
    gSprites[spriteId].oam.affineMode = ST_OAM_AFFINE_NORMAL;
    InitSpriteAffineAnim(&gSprites[spriteId]);
    StartSpriteAffineAnim(&gSprites[spriteId], 0);
    gSprites[spriteId].invisible = TRUE;

    spriteId = CreateSpriteAtEnd(gFieldEffectObjectTemplatePointers[FLDEFFOBJ_REFLECTION_DISTORTION], 0, 0, 31);
    gSprites[spriteId].oam.affineMode = ST_OAM_AFFINE_NORMAL;
    InitSpriteAffineAnim(&gSprites[spriteId]);
    StartSpriteAffineAnim(&gSprites[spriteId], 1);
    gSprites[spriteId].invisible = TRUE;
}

u8 GetFirstInactiveObjectEventId(void)
{
    u8 i;
    for (i = 0; i < OBJECT_EVENTS_COUNT; i++)
    {
        if (!gObjectEvents[i].active)
            break;
    }

    return i;
}

u8 GetObjectEventIdByLocalIdAndMap(u8 localId, u8 mapNum, u8 mapGroupId)
{
    if (localId < OBJ_EVENT_ID_FOLLOWER)
        return GetObjectEventIdByLocalIdAndMapInternal(localId, mapNum, mapGroupId);

    return GetObjectEventIdByLocalId(localId);
}

bool8 TryGetObjectEventIdByLocalIdAndMap(u8 localId, u8 mapNum, u8 mapGroupId, u8 *objectEventId)
{
    *objectEventId = GetObjectEventIdByLocalIdAndMap(localId, mapNum, mapGroupId);
    if (*objectEventId == OBJECT_EVENTS_COUNT)
        return TRUE;
    else
        return FALSE;
}

u8 GetObjectEventIdByXY(s16 x, s16 y)
{
    u8 i;
    for (i = 0; i < OBJECT_EVENTS_COUNT; i++)
    {
        if (gObjectEvents[i].active && gObjectEvents[i].currentCoords.x == x && gObjectEvents[i].currentCoords.y == y)
            break;
    }

    return i;
}

static u8 GetObjectEventIdByLocalIdAndMapInternal(u8 localId, u8 mapNum, u8 mapGroupId)
{
    u8 i;
    for (i = 0; i < OBJECT_EVENTS_COUNT; i++)
    {
        if (gObjectEvents[i].active && gObjectEvents[i].localId == localId && gObjectEvents[i].mapNum == mapNum && gObjectEvents[i].mapGroup == mapGroupId)
            return i;
    }

    return OBJECT_EVENTS_COUNT;
}

static u8 GetObjectEventIdByLocalId(u8 localId)
{
    u8 i;
    for (i = 0; i < OBJECT_EVENTS_COUNT; i++)
    {
        if (gObjectEvents[i].active && gObjectEvents[i].localId == localId)
            return i;
    }

    return OBJECT_EVENTS_COUNT;
}

static u8 InitObjectEventStateFromTemplate(const struct ObjectEventTemplate *template, u8 mapNum, u8 mapGroup)
{
    struct ObjectEvent *objectEvent;
    u8 objectEventId;
    s16 x;
    s16 y;

    if (GetAvailableObjectEventId(template->localId, mapNum, mapGroup, &objectEventId))
        return OBJECT_EVENTS_COUNT;
    objectEvent = &gObjectEvents[objectEventId];
    ClearObjectEvent(objectEvent);
    x = template->x + MAP_OFFSET;
    y = template->y + MAP_OFFSET;
    objectEvent->active = TRUE;
    objectEvent->triggerGroundEffectsOnMove = TRUE;
    objectEvent->graphicsId = template->graphicsId;
    objectEvent->movementType = template->movementType;
    objectEvent->localId = template->localId;
    objectEvent->mapNum = mapNum;
    objectEvent->mapGroup = mapGroup;
    objectEvent->initialCoords.x = x;
    objectEvent->initialCoords.y = y;
    objectEvent->currentCoords.x = x;
    objectEvent->currentCoords.y = y;
    objectEvent->previousCoords.x = x;
    objectEvent->previousCoords.y = y;
    objectEvent->currentElevation = template->elevation;
    objectEvent->previousElevation = template->elevation;
    objectEvent->rangeX = template->movementRangeX;
    objectEvent->rangeY = template->movementRangeY;
    objectEvent->trainerType = template->trainerType;
    objectEvent->mapNum = mapNum;
    objectEvent->trainerRange_berryTreeId = template->trainerRange_berryTreeId;
    objectEvent->previousMovementDirection = gInitialMovementTypeFacingDirections[template->movementType];
    SetObjectEventDirection(objectEvent, objectEvent->previousMovementDirection);
    SetObjectEventDynamicGraphicsId(objectEvent);
    if (sMovementTypeHasRange[objectEvent->movementType])
    {
        if (objectEvent->rangeX == 0)
            objectEvent->rangeX++;
        if (objectEvent->rangeY == 0)
            objectEvent->rangeY++;
    }
    return objectEventId;
}

u8 Unref_TryInitLocalObjectEvent(u8 localId)
{
    u8 i;
    u8 objectEventCount;
    struct ObjectEventTemplate *template;

    if (gMapHeader.events != NULL)
    {
        if (InBattlePyramid())
            objectEventCount = GetNumBattlePyramidObjectEvents();
        else if (InTrainerHill())
            objectEventCount = HILL_TRAINERS_PER_FLOOR;
        else
            objectEventCount = gMapHeader.events->objectEventCount;

        for (i = 0; i < objectEventCount; i++)
        {
            template = &gSaveBlock1Ptr->objectEventTemplates[i];
            if (template->localId == localId && !FlagGet(template->flagId))
                return InitObjectEventStateFromTemplate(template, gSaveBlock1Ptr->location.mapNum, gSaveBlock1Ptr->location.mapGroup);
        }
    }
    return OBJECT_EVENTS_COUNT;
}

static bool8 GetAvailableObjectEventId(u16 localId, u8 mapNum, u8 mapGroup, u8 *objectEventId)
// Looks for an empty slot.
// Returns FALSE and the location of the available slot
// in *objectEventId.
// If no slots are available, or if the object is already
// loaded, returns TRUE.
{
    u8 i = 0;

    for (i = 0; i < OBJECT_EVENTS_COUNT && gObjectEvents[i].active; i++)
    {
        if (gObjectEvents[i].localId == localId && gObjectEvents[i].mapNum == mapNum && gObjectEvents[i].mapGroup == mapGroup)
            return TRUE;
    }
    if (i >= OBJECT_EVENTS_COUNT)
        return TRUE;
    *objectEventId = i;
    for (; i < OBJECT_EVENTS_COUNT; i++)
    {
        if (gObjectEvents[i].active && gObjectEvents[i].localId == localId && gObjectEvents[i].mapNum == mapNum && gObjectEvents[i].mapGroup == mapGroup)
            return TRUE;
    }
    return FALSE;
}

static void RemoveObjectEvent(struct ObjectEvent *objectEvent)
{
    objectEvent->active = FALSE;
    objectEvent->extra.asU16 = 0; // zero potential species info
    RemoveObjectEventInternal(objectEvent);
}

void RemoveObjectEventByLocalIdAndMap(u8 localId, u8 mapNum, u8 mapGroup)
{
    u8 objectEventId;
    if (!TryGetObjectEventIdByLocalIdAndMap(localId, mapNum, mapGroup, &objectEventId))
    {
        FlagSet(GetObjectEventFlagIdByObjectEventId(objectEventId));
        RemoveObjectEvent(&gObjectEvents[objectEventId]);
    }
}

static void RemoveObjectEventInternal(struct ObjectEvent *objectEvent)
{
    u8 paletteNum;
    struct SpriteFrameImage image;
    image.size = GetObjectEventGraphicsInfo(objectEvent->graphicsId)->size;
    gSprites[objectEvent->spriteId].images = &image;
    paletteNum = gSprites[objectEvent->spriteId].oam.paletteNum;
    // It's possible that this function is called while the sprite pointed to `== sDummySprite`, i.e during map resume;
    // In this case, don't free the palette as `paletteNum` is likely blank dummy data
    if (!gSprites[objectEvent->spriteId].inUse &&
        !gSprites[objectEvent->spriteId].oam.paletteNum &&
        gSprites[objectEvent->spriteId].callback == SpriteCallbackDummy) {
        DestroySprite(&gSprites[objectEvent->spriteId]);
    } else {
        DestroySprite(&gSprites[objectEvent->spriteId]);
        FieldEffectFreePaletteIfUnused(paletteNum);
    }
}

void RemoveAllObjectEventsExceptPlayer(void)
{
    u8 i;

    for (i = 0; i < OBJECT_EVENTS_COUNT; i++)
    {
        if (i != gPlayerAvatar.objectEventId)
            RemoveObjectEvent(&gObjectEvents[i]);
    }
}

static u8 TrySetupObjectEventSprite(const struct ObjectEventTemplate *objectEventTemplate, struct SpriteTemplate *spriteTemplate, u8 mapNum, u8 mapGroup, s16 cameraX, s16 cameraY)
{
    u8 spriteId;
    u8 objectEventId;
    struct Sprite *sprite;
    struct ObjectEvent *objectEvent;
    const struct ObjectEventGraphicsInfo *graphicsInfo;

    objectEventId = InitObjectEventStateFromTemplate(objectEventTemplate, mapNum, mapGroup);
    if (objectEventId == OBJECT_EVENTS_COUNT)
        return OBJECT_EVENTS_COUNT;

    objectEvent = &gObjectEvents[objectEventId];
    graphicsInfo = GetObjectEventGraphicsInfo(objectEvent->graphicsId);
    if (spriteTemplate->paletteTag != TAG_NONE) {
        LoadObjectEventPalette(spriteTemplate->paletteTag);
    }

    if (objectEvent->movementType == MOVEMENT_TYPE_INVISIBLE)
        objectEvent->invisible = TRUE;

    spriteId = CreateSprite(spriteTemplate, 0, 0, 0);
    if (spriteId == MAX_SPRITES)
    {
        gObjectEvents[objectEventId].active = FALSE;
        return OBJECT_EVENTS_COUNT;
    }

    sprite = &gSprites[spriteId];
    GetMapCoordsFromSpritePos(objectEvent->currentCoords.x + cameraX, objectEvent->currentCoords.y + cameraY, &sprite->x, &sprite->y);
    sprite->centerToCornerVecX = -(graphicsInfo->width >> 1);
    sprite->centerToCornerVecY = -(graphicsInfo->height >> 1);
    sprite->x += 8;
    sprite->y += 16 + sprite->centerToCornerVecY;
    sprite->coordOffsetEnabled = TRUE;
    sprite->sObjEventId = objectEventId;
    objectEvent->spriteId = spriteId;
    objectEvent->inanimate = graphicsInfo->inanimate;
    if (!objectEvent->inanimate)
        StartSpriteAnim(sprite, GetFaceDirectionAnimNum(objectEvent->facingDirection));

    SetObjectSubpriorityByElevation(objectEvent->previousElevation, sprite, 1);
    UpdateObjectEventVisibility(objectEvent, sprite);
    return objectEventId;
}

static u8 TrySpawnObjectEventTemplate(const struct ObjectEventTemplate *objectEventTemplate, u8 mapNum, u8 mapGroup, s16 cameraX, s16 cameraY) {
    u8 objectEventId;
    struct SpriteTemplate spriteTemplate;
    struct SpriteFrameImage spriteFrameImage;
    const struct ObjectEventGraphicsInfo *graphicsInfo;
    const struct SubspriteTable *subspriteTables = NULL;

    graphicsInfo = GetObjectEventGraphicsInfo(objectEventTemplate->graphicsId);
    MakeSpriteTemplateFromObjectEventTemplate(objectEventTemplate, &spriteTemplate, &subspriteTables);
    spriteFrameImage.size = graphicsInfo->size;
    spriteTemplate.images = &spriteFrameImage;
    objectEventId = TrySetupObjectEventSprite(objectEventTemplate, &spriteTemplate, mapNum, mapGroup, cameraX, cameraY);
    if (objectEventId == OBJECT_EVENTS_COUNT)
        return OBJECT_EVENTS_COUNT;

    gSprites[gObjectEvents[objectEventId].spriteId].images = graphicsInfo->images;
    if (subspriteTables)
        SetSubspriteTables(&gSprites[gObjectEvents[objectEventId].spriteId], subspriteTables);

    // Set species based on script header
    if (objectEventTemplate->graphicsId == OBJ_EVENT_GFX_OW_MON && objectEventTemplate->script) {
        const u8 *script = objectEventTemplate->script;
        if (script[0] == 0x7d) { // bufferspeciesname
            u16 species;
            u8 form;
            bool8 shiny;
            gObjectEvents[objectEventId].extra.asU16 = script[2] | script[3] << 8;
            species = gObjectEvents[objectEventId].extra.mon.species;
            form = gObjectEvents[objectEventId].extra.mon.form;
            shiny = gObjectEvents[objectEventId].extra.mon.shiny;
            FollowerSetGraphics(&gObjectEvents[objectEventId], species, form, shiny, TRUE);
        }
    // Set runtime species based on VAR_TEMP_4, if template has a dynamic graphics ID
    } else if (objectEventTemplate->graphicsId >= OBJ_EVENT_GFX_VARS && VarGetObjectEventGraphicsId(objectEventTemplate->graphicsId - OBJ_EVENT_GFX_VARS) == OBJ_EVENT_GFX_OW_MON) {
        gObjectEvents[objectEventId].extra.asU16 = VarGet(VAR_TEMP_4);
        FollowerSetGraphics(&gObjectEvents[objectEventId],
            gObjectEvents[objectEventId].extra.mon.species,
            gObjectEvents[objectEventId].extra.mon.form,
            gObjectEvents[objectEventId].extra.mon.form, TRUE);
    }

    return objectEventId;
}

u8 SpawnSpecialObjectEvent(struct ObjectEventTemplate *objectEventTemplate)
{
    s16 cameraX;
    s16 cameraY;

    GetObjectEventMovingCameraOffset(&cameraX, &cameraY);
    return TrySpawnObjectEventTemplate(objectEventTemplate, gSaveBlock1Ptr->location.mapNum, gSaveBlock1Ptr->location.mapGroup, cameraX, cameraY);
}

u8 SpawnSpecialObjectEventParameterized(u8 graphicsId, u8 movementBehavior, u8 localId, s16 x, s16 y, u8 elevation)
{
    struct ObjectEventTemplate objectEventTemplate;

    x -= MAP_OFFSET;
    y -= MAP_OFFSET;
    objectEventTemplate.localId = localId;
    objectEventTemplate.graphicsId = graphicsId;
    objectEventTemplate.kind = OBJ_KIND_NORMAL;
    objectEventTemplate.x = x;
    objectEventTemplate.y = y;
    objectEventTemplate.elevation = elevation;
    objectEventTemplate.movementType = movementBehavior;
    objectEventTemplate.movementRangeX = 0;
    objectEventTemplate.movementRangeY = 0;
    objectEventTemplate.trainerType = TRAINER_TYPE_NONE;
    objectEventTemplate.trainerRange_berryTreeId = 0;
    return SpawnSpecialObjectEvent(&objectEventTemplate);
}

u8 TrySpawnObjectEvent(u8 localId, u8 mapNum, u8 mapGroup)
{
    const struct ObjectEventTemplate *objectEventTemplate;
    s16 cameraX, cameraY;

    objectEventTemplate = GetObjectEventTemplateByLocalIdAndMap(localId, mapNum, mapGroup);
    if (!objectEventTemplate)
        return OBJECT_EVENTS_COUNT;

    GetObjectEventMovingCameraOffset(&cameraX, &cameraY);
    return TrySpawnObjectEventTemplate(objectEventTemplate, mapNum, mapGroup, cameraX, cameraY);
}

static void CopyObjectGraphicsInfoToSpriteTemplate(u16 graphicsId, void (*callback)(struct Sprite *), struct SpriteTemplate *spriteTemplate, const struct SubspriteTable **subspriteTables)
{
    const struct ObjectEventGraphicsInfo *graphicsInfo = GetObjectEventGraphicsInfo(graphicsId);

    spriteTemplate->tileTag = graphicsInfo->tileTag;
    spriteTemplate->paletteTag = graphicsInfo->paletteTag;
    spriteTemplate->oam = graphicsInfo->oam;
    spriteTemplate->anims = graphicsInfo->anims;
    spriteTemplate->images = graphicsInfo->images;
    spriteTemplate->affineAnims = graphicsInfo->affineAnims;
    spriteTemplate->callback = callback;
    *subspriteTables = graphicsInfo->subspriteTables;
}

static void CopyObjectGraphicsInfoToSpriteTemplate_WithMovementType(u16 graphicsId, u16 movementType, struct SpriteTemplate *spriteTemplate, const struct SubspriteTable **subspriteTables)
{
    CopyObjectGraphicsInfoToSpriteTemplate(graphicsId, sMovementTypeCallbacks[movementType], spriteTemplate, subspriteTables);
}

static void MakeSpriteTemplateFromObjectEventTemplate(const struct ObjectEventTemplate *objectEventTemplate, struct SpriteTemplate *spriteTemplate, const struct SubspriteTable **subspriteTables)
{
    CopyObjectGraphicsInfoToSpriteTemplate_WithMovementType(objectEventTemplate->graphicsId, objectEventTemplate->movementType, spriteTemplate, subspriteTables);
}

// Like LoadObjectEventPalette, but overwrites the palette tag that is loaded
static u8 LoadObjectEventPaletteWithTag(u16 paletteTag, u16 overTag) {
    u32 i = FindObjectEventPaletteIndexByTag(paletteTag);
    struct SpritePalette spritePalette;
    if (i == 0xFF)
        return i;
    spritePalette = sObjectEventSpritePalettes[i];
    if (overTag != TAG_NONE)
        spritePalette.tag = overTag; // overwrite palette tag
    return LoadSpritePaletteIfTagExists(&spritePalette);
}

// Used to create a sprite using a graphicsId associated with object events.
u8 CreateObjectGraphicsSpriteWithTag(u16 graphicsId, void (*callback)(struct Sprite *), s16 x, s16 y, u8 subpriority, u16 paletteTag)
{
    struct SpriteTemplate *spriteTemplate;
    const struct SubspriteTable *subspriteTables;
    struct Sprite *sprite;
    u8 spriteId;
    u16 species;
    u8 form;
    bool8 shiny;
    u32 paletteNum;

    spriteTemplate = Alloc(sizeof(struct SpriteTemplate));
    if (graphicsId == OBJ_EVENT_GFX_OW_MON && GetFollowerInfo(&species, &form, &shiny)) {
        const struct ObjectEventGraphicsInfo *graphicsInfo = SpeciesToGraphicsInfo(species, form);
        spriteTemplate->tileTag = graphicsInfo->tileTag;
        spriteTemplate->paletteTag = graphicsInfo->paletteTag;
        spriteTemplate->oam = graphicsInfo->oam;
        spriteTemplate->anims = graphicsInfo->anims;
        spriteTemplate->images = graphicsInfo->images;
        spriteTemplate->affineAnims = graphicsInfo->affineAnims;
        spriteTemplate->callback = callback;
        subspriteTables = graphicsInfo->subspriteTables;
    } else
        CopyObjectGraphicsInfoToSpriteTemplate(graphicsId, callback, spriteTemplate, &subspriteTables);

    if (spriteTemplate->paletteTag == OBJ_EVENT_PAL_TAG_DYNAMIC) {
        paletteNum = LoadDynamicFollowerPalette(species, form, shiny);
        spriteTemplate->paletteTag = GetSpritePaletteTagByPaletteNum(paletteNum);
    } else if (spriteTemplate->paletteTag != TAG_NONE) {
        if (paletteTag == TAG_NONE)
            LoadObjectEventPalette(spriteTemplate->paletteTag);
        else {
            LoadObjectEventPaletteWithTag(spriteTemplate->paletteTag, paletteTag);
            spriteTemplate->paletteTag = paletteTag;
        }
    }   

    spriteId = CreateSprite(spriteTemplate, x, y, subpriority);
    Free(spriteTemplate);

    if (spriteId != MAX_SPRITES && subspriteTables != NULL)
    {
        sprite = &gSprites[spriteId];
        SetSubspriteTables(sprite, subspriteTables);
        sprite->subspriteMode = SUBSPRITES_IGNORE_PRIORITY;
    }
    return spriteId;
}

u8 CreateObjectGraphicsSprite(u16 graphicsId, void (*callback)(struct Sprite *), s16 x, s16 y, u8 subpriority) {
    return CreateObjectGraphicsSpriteWithTag(graphicsId, callback, x, y, subpriority, TAG_NONE);
}

#define sVirtualObjId   data[0]
#define sVirtualObjElev data[1]

// "Virtual Objects" are a class of sprites used instead of a full object event.
// Used when more objects are needed than the object event limit (for Contest / Battle Dome audiences and group members in Union Room).
// A unique id is given as an argument and stored in the sprite data to allow referring back to the same virtual object.
// They can be turned (and, in the case of the Union Room, animated teleporting in and out) but do not have movement types
// or any of the other data normally associated with object events.
u8 CreateVirtualObject(u8 graphicsId, u8 virtualObjId, s16 x, s16 y, u8 elevation, u8 direction)
{
    u8 spriteId;
    struct Sprite *sprite;
    struct SpriteTemplate spriteTemplate;
    const struct SubspriteTable *subspriteTables;
    const struct ObjectEventGraphicsInfo *graphicsInfo;

    graphicsInfo = GetObjectEventGraphicsInfo(graphicsId);
    CopyObjectGraphicsInfoToSpriteTemplate(graphicsId, SpriteCB_VirtualObject, &spriteTemplate, &subspriteTables);
    x += MAP_OFFSET;
    y += MAP_OFFSET;
    SetSpritePosToOffsetMapCoords(&x, &y, 8, 16);
    if (spriteTemplate.paletteTag != TAG_NONE)
        LoadObjectEventPalette(spriteTemplate.paletteTag);

    spriteId = CreateSpriteAtEnd(&spriteTemplate, x, y, 0);
    if (spriteId != MAX_SPRITES)
    {
        sprite = &gSprites[spriteId];
        sprite->centerToCornerVecX = -(graphicsInfo->width >> 1);
        sprite->centerToCornerVecY = -(graphicsInfo->height >> 1);
        sprite->y += sprite->centerToCornerVecY;

        sprite->coordOffsetEnabled = TRUE;
        sprite->sVirtualObjId = virtualObjId;
        sprite->sVirtualObjElev = elevation;

        if (subspriteTables != NULL)
        {
            SetSubspriteTables(sprite, subspriteTables);
            sprite->subspriteMode = SUBSPRITES_IGNORE_PRIORITY;
        }
        InitObjectPriorityByElevation(sprite, elevation);
        SetObjectSubpriorityByElevation(elevation, sprite, 1);
        StartSpriteAnim(sprite, GetFaceDirectionAnimNum(direction));
    }
    return spriteId;
}

struct Pokemon *GetFirstLiveMon(void) { // Return address of first conscious party mon or NULL
    u32 i;
    for (i = 0; i < PARTY_SIZE; i++) {
        if (gPlayerParty[i].hp > 0 && !(gPlayerParty[i].box.isEgg || gPlayerParty[i].box.isBadEgg))
        return &gPlayerParty[i];
    }
    return NULL;
}

struct ObjectEvent *GetFollowerObject(void) { // Return follower ObjectEvent or NULL
    u32 i;
    for (i = 0; i < OBJECT_EVENTS_COUNT; i++) {
        if (gObjectEvents[i].localId == OBJ_EVENT_ID_FOLLOWER && gObjectEvents[i].active)
        return &gObjectEvents[i];
    }
    return NULL;
}

// Return graphicsInfo for a pokemon species & form
static const struct ObjectEventGraphicsInfo *SpeciesToGraphicsInfo(u16 species, u8 form) {
    const struct ObjectEventGraphicsInfo *graphicsInfo;
    switch (species)
    {
    case SPECIES_UNOWN: // Letters >A are defined as species >= NUM_SPECIES, so are not contiguous with A
        form %= NUM_UNOWN_FORMS;
        graphicsInfo = &gPokemonObjectGraphics[form ? SPECIES_UNOWN_B + form - 1 : species];
        break;
    case SPECIES_CASTFORM: // Sunny, rainy, snowy forms stored separately
        graphicsInfo = &gCastformObjectGraphics[form % NUM_CASTFORM_FORMS];
        break;
    default:
        graphicsInfo = &gPokemonObjectGraphics[species];
        break;
    }
    // Try to avoid OOB or undefined access
    if (graphicsInfo->tileTag == 0 && species < NUM_SPECIES)
        return &gPokemonObjectGraphics[SPECIES_NONE];
    else if (graphicsInfo->tileTag != TAG_NONE && species >= NUM_SPECIES)
        return &gPokemonObjectGraphics[SPECIES_NONE];
    else
        return graphicsInfo;
}

// Find, or load, the palette for the specified pokemon info
static u8 LoadDynamicFollowerPalette(u16 species, u8 form, bool32 shiny) {
    u32 paletteNum;
    // Note that the shiny palette tag is `species + SPECIES_SHINY_TAG`, which must be increased with more pokemon
    // so that palette tags do not overlap
    struct SpritePalette spritePalette = {.tag = shiny ? (species + SPECIES_SHINY_TAG) : species};
    // palette already loaded
    if ((paletteNum = IndexOfSpritePaletteTag(spritePalette.tag)) < 16)
        return paletteNum;

    // Use matching front sprite's normal/shiny palettes
    spritePalette.data = (u16*)((shiny ? gMonShinyPaletteTable : gMonPaletteTable)[species].data);
    // Use standalone palette, unless entry is OOB or NULL (fallback to front-sprite-based)
    if (species < ARRAY_COUNT(gFollowerPalettes) && gFollowerPalettes[species][shiny & 1])
        spritePalette.data = gFollowerPalettes[species][shiny & 1];

    // Check if pal data must be decompressed
    if (IsLZ77Data(spritePalette.data, PLTT_SIZE_4BPP, PLTT_SIZE_4BPP)) {
        // IsLZ77Data guarantees word-alignment, so casting this is safe
        LZ77UnCompWram((u32*)spritePalette.data, gDecompressionBuffer);
        spritePalette.data = (void*)gDecompressionBuffer;
    }

    paletteNum = LoadSpritePalette(&spritePalette);
    UpdateSpritePaletteWithWeather(paletteNum, FALSE);
    return paletteNum;
}

// Set graphics & sprite for a follower object event by species & shininess.
static void FollowerSetGraphics(struct ObjectEvent *objEvent, u16 species, u8 form, bool8 shiny, bool8 doPalette) {
    const struct ObjectEventGraphicsInfo *graphicsInfo = SpeciesToGraphicsInfo(species, form);
    objEvent->graphicsId = OBJ_EVENT_GFX_OW_MON;
    ObjectEventSetGraphics(objEvent, graphicsInfo);
    objEvent->graphicsId = OBJ_EVENT_GFX_OW_MON;
    objEvent->extra.mon.species = species;
    objEvent->extra.mon.form = form;
    objEvent->extra.mon.shiny = shiny;
    if (graphicsInfo->paletteTag == OBJ_EVENT_PAL_TAG_DYNAMIC && doPalette) { // Use palette from species palette table
        struct Sprite *sprite = &gSprites[objEvent->spriteId];
        // Free palette if otherwise unused
        sprite->inUse = FALSE;
        FieldEffectFreePaletteIfUnused(sprite->oam.paletteNum);
        sprite->inUse = TRUE;
        sprite->oam.paletteNum = LoadDynamicFollowerPalette(species, form, shiny);
    }
}

// Free a sprite's current tiles and reallocate with a new size
// Used when changing to a gfx info with a larger size
static s16 ReallocSpriteTiles(struct Sprite *sprite, u32 byteSize) {
    s16 i;
    bool32 wasVisible = sprite->invisible;
    sprite->invisible = TRUE;

    i = CopySprite(sprite, sprite->x, sprite->y, 0xFF);
    if (i < MAX_SPRITES) {
        DestroySprite(&gSprites[i]);
        i = AllocSpriteTiles(byteSize / TILE_SIZE_4BPP);
        if (i >= 0) {
            // Fill the allocated area with zeroes
            // To avoid visual glitches if the frame hasn't been copied yet
            CpuFastFill16(0, (u8 *)OBJ_VRAM0 + TILE_SIZE_4BPP * i, byteSize);
            sprite->oam.tileNum = i;
        }
    } else {
        i = -1;
    }

    sprite->invisible = wasVisible;
    return i;
}

// Like FollowerSetGraphics, but does not recenter sprite on a metatile
// Intended to be used for mid-movement form changes, etc.
static void RefreshFollowerGraphics(struct ObjectEvent *objEvent) {
    u16 species = objEvent->extra.mon.species;
    u8 form = objEvent->extra.mon.form;
    u8 shiny = objEvent->extra.mon.shiny;
    const struct ObjectEventGraphicsInfo *graphicsInfo = SpeciesToGraphicsInfo(species, form);
    struct Sprite *sprite = &gSprites[objEvent->spriteId];
    u32 i = FindObjectEventPaletteIndexByTag(graphicsInfo->paletteTag);

    if (LARGE_OW_SUPPORT) {
        // If gfx size changes, we need to reallocate tiles
        if (graphicsInfo->oam->size != sprite->oam.size) {
            ReallocSpriteTiles(sprite, graphicsInfo->images->size);
            // Add difference in Y vectors
            sprite->y += -(graphicsInfo->height >> 1) - sprite->centerToCornerVecY;
        }
    }

    sprite->oam.shape = graphicsInfo->oam->shape;
    sprite->oam.size = graphicsInfo->oam->size;
    sprite->images = graphicsInfo->images;
    sprite->anims = graphicsInfo->anims;
    sprite->subspriteTables = graphicsInfo->subspriteTables;
    objEvent->inanimate = graphicsInfo->inanimate;
    sprite->centerToCornerVecX = -(graphicsInfo->width >> 1);
    sprite->centerToCornerVecY = -(graphicsInfo->height >> 1);

    if (graphicsInfo->paletteTag == OBJ_EVENT_PAL_TAG_DYNAMIC) {
        sprite->inUse = FALSE;
        FieldEffectFreePaletteIfUnused(sprite->oam.paletteNum);
        sprite->inUse = TRUE;
        sprite->oam.paletteNum = LoadDynamicFollowerPalette(species, form, shiny);
    } else if (i != 0xFF) {
        UpdateSpritePalette(&sObjectEventSpritePalettes[i], sprite);
    }
}

// Like CastformDataTypeChange, but for overworld weather
static u8 GetOverworldCastformForm(void) {
    switch (GetCurrentWeather())
    {
    case WEATHER_SUNNY_CLOUDS:
    case WEATHER_DROUGHT:
        return CASTFORM_FIRE;
    case WEATHER_RAIN:
    case WEATHER_RAIN_THUNDERSTORM:
    case WEATHER_DOWNPOUR:
        return CASTFORM_WATER;
    case WEATHER_SNOW:
        return CASTFORM_ICE;
    }
    return CASTFORM_NORMAL;
}

// Retrieve graphic information about the following pokemon, if any
static bool8 GetFollowerInfo(u16 *species, u8 *form, u8 *shiny) {
    struct Pokemon *mon = GetFirstLiveMon();
    if (!mon) {
        *species = SPECIES_NONE;
        *form = 0;
        *shiny = 0;
        return FALSE;
    }
    *species = GetMonData(mon, MON_DATA_SPECIES);
    *shiny = IsMonShiny(mon);
    *form = 0; // default
    switch (*species)
    {
    case SPECIES_UNOWN:
        *form = GET_UNOWN_LETTER(mon->box.personality);
        break;
    case SPECIES_CASTFORM: // form is based on overworld weather
        *form = GetOverworldCastformForm();
        break;
    }
    return TRUE;
}

void UpdateFollowingPokemon(void) {
    // Update following pokemon if any
    struct ObjectEvent *objEvent = GetFollowerObject();
    struct Sprite *sprite;
    u16 species;
    bool8 shiny;
    u8 form;
    // Don't spawn follower if:
    // 1. GetFollowerInfo returns FALSE
    // 2. Map is indoors and gfx is larger than 32x32
    // 3. flag is set
    if (!GetFollowerInfo(&species, &form, &shiny) ||
        (gMapHeader.mapType == MAP_TYPE_INDOOR && SpeciesToGraphicsInfo(species, 0)->oam->size > ST_OAM_SIZE_2) ||
        FlagGet(FLAG_TEMP_HIDE_FOLLOWER))
    {
        RemoveFollowingPokemon();
        return;
    }

    if (objEvent == NULL) { // Spawn follower
        u32 objId = gPlayerAvatar.objectEventId;
        struct ObjectEventTemplate template = {
            .localId = OBJ_EVENT_ID_FOLLOWER,
            .graphicsId = OBJ_EVENT_GFX_OW_MON,
            .flagId = 0,
            .x = gSaveBlock1Ptr->pos.x,
            .y = gSaveBlock1Ptr->pos.y,
            // If player active, copy player elevation
            .elevation = gObjectEvents[objId].active ? gObjectEvents[objId].currentElevation : 3,
            .movementType = MOVEMENT_TYPE_FOLLOW_PLAYER,
        };
        if ((objId = SpawnSpecialObjectEvent(&template)) >= OBJECT_EVENTS_COUNT)
            return;
        objEvent = &gObjectEvents[objId];
        objEvent->invisible = TRUE;
    }
    sprite = &gSprites[objEvent->spriteId];
    // Follower appearance changed; move to player and set invisible
    if (species != objEvent->extra.mon.species ||
        shiny != objEvent->extra.mon.shiny ||
        form != objEvent->extra.mon.form)
    {
        MoveObjectEventToMapCoords(objEvent, gObjectEvents[gPlayerAvatar.objectEventId].currentCoords.x, gObjectEvents[gPlayerAvatar.objectEventId].currentCoords.y);
        objEvent->invisible = TRUE;
    }
    FollowerSetGraphics(objEvent, species, form, shiny, TRUE);
    sprite->data[6] = 0; // set animation data
    objEvent->extra.mon.species = species;
    objEvent->extra.mon.shiny = shiny;
    objEvent->extra.mon.form = form;
}

// Remove follower object. Idempotent.
void RemoveFollowingPokemon(void) {
    struct ObjectEvent *objectEvent = GetFollowerObject();
    if (objectEvent == NULL)
        return;
    RemoveObjectEvent(objectEvent);
}

static bool32 IsFollowerVisible(void) { // Determine whether follower *should* be visible
    return
    !(TestPlayerAvatarFlags(FOLLOWER_INVISIBLE_FLAGS)
    || MetatileBehavior_IsSurfableWaterOrUnderwater(gObjectEvents[gPlayerAvatar.objectEventId].previousMetatileBehavior)
    || MetatileBehavior_IsForcedMovementTile(gObjectEvents[gPlayerAvatar.objectEventId].currentMetatileBehavior));
}

static bool8 SpeciesHasType(u16 species, u8 type) {
    return gSpeciesInfo[species].types[0] == type || gSpeciesInfo[species].types[1] == type;
}

// Display an emote above an object event
// Note that this is not a movement action
static void ObjectEventEmote(struct ObjectEvent *objEvent, u8 emotion) {
    emotion %= FOLLOWER_EMOTION_LENGTH;
    ObjectEventGetLocalIdAndMap(objEvent, &gFieldEffectArguments[0], &gFieldEffectArguments[1], &gFieldEffectArguments[2]);
    gFieldEffectArguments[7] = emotion;
    FieldEffectStart(FLDEFF_EMOTE);
}

// Script-accessible version of the above
bool8 ScrFunc_emote(struct ScriptContext *ctx) {
    u8 localId = ScriptReadByte(ctx);
    u8 emotion = ScriptReadByte(ctx) % FOLLOWER_EMOTION_LENGTH;
    u8 i = GetObjectEventIdByLocalId(localId);
    if (i < OBJECT_EVENTS_COUNT)
        ObjectEventEmote(&gObjectEvents[i], emotion);
    return FALSE;
}

// Used for storing conditional emotes
struct SpecialEmote {
    u16 index;
    u8 emotion;
};

// Find and return direction of metatile behavior within distance
static u32 FindMetatileBehaviorWithinRange(s32 x, s32 y, u32 mb, u8 distance) {
    s32 i;

    for (i = y + 1; i <= y + distance; i++)
        if (MapGridGetMetatileBehaviorAt(x, i) == mb)
            return DIR_SOUTH;

    for (i = y - 1; i >= y - distance; i--)
        if (MapGridGetMetatileBehaviorAt(x, i) == mb)
            return DIR_NORTH;

    for (i = x + 1; i <= x + distance; i++)
        if (MapGridGetMetatileBehaviorAt(i, y) == mb)
            return DIR_EAST;

    for (i = x - 1; i >= x - distance; i--)
        if (MapGridGetMetatileBehaviorAt(i, y) == mb)
            return DIR_WEST;

    return DIR_NONE;
}

// Check a single follower message condition
bool32 CheckMsgCondition(const struct MsgCondition *cond, struct Pokemon *mon, u32 species, struct ObjectEvent *obj) {
    u32 multi;
    if (species == SPECIES_NONE)
        species = GetMonData(mon, MON_DATA_SPECIES);

    switch (cond->type)
    {
    case MSG_COND_SPECIES:
        return (cond->data.raw == species);
    case MSG_COND_TYPE:
        multi = (SpeciesHasType(species, cond->data.bytes[0]) ||
                 SpeciesHasType(species, cond->data.bytes[1]));
        // if bytes[2] == TYPE_NONE,
        // invert; check that mon has *neither* type!
        if (cond->data.bytes[2] == 0)
            return multi;
        else
            return !multi;
        break;
    case MSG_COND_STATUS:
        return (cond->data.raw & mon->status);
    case MSG_COND_MAPSEC:
        return (cond->data.raw == gMapHeader.regionMapSectionId);
    case MSG_COND_MAP:
        return (gSaveBlock1Ptr->location.mapGroup == cond->data.bytes[0] &&
                gSaveBlock1Ptr->location.mapNum == cond->data.bytes[1]);
    case MSG_COND_ON_MB:
        return (obj->currentMetatileBehavior == cond->data.bytes[0] ||
                obj->currentMetatileBehavior == cond->data.bytes[1]);
    case MSG_COND_WEATHER:
        multi = GetCurrentWeather();
        return (multi == cond->data.bytes[0] || multi == cond->data.bytes[1]);
    case MSG_COND_MUSIC:
        return (cond->data.raw == GetCurrentMapMusic());
    case MSG_COND_TIME_OF_DAY:
        return (cond->data.raw == gTimeOfDay);
    case MSG_COND_NEAR_MB:
        multi = FindMetatileBehaviorWithinRange(
                    obj->currentCoords.x, obj->currentCoords.y, 
                    cond->data.bytes[0], cond->data.bytes[1]);
        if (multi)
            gSpecialVar_Result = multi;
        return multi;
    case MSG_COND_NONE:
    // fallthrough
    default:
        return TRUE;
    }
}

// Check if follower info can be displayed in the current situation;
// i.e, if all its conditions match
bool32 CheckMsgInfo(const struct FollowerMsgInfoExtended *info, struct Pokemon *mon, u32 species, struct ObjectEvent *obj) {
    u32 i;

    // any condition matches
    if (info->orFlag) {
        for (i = 0; i < ARRAY_COUNT(info->conditions) && info->conditions[i].type; i++)
            if (CheckMsgCondition(&info->conditions[i], mon, species, obj))
                return TRUE;
        return FALSE;
    // all conditions must match
    } else {
        for (i = 0; i < ARRAY_COUNT(info->conditions) && info->conditions[i].type; i++)
            if (!CheckMsgCondition(&info->conditions[i], mon, species, obj))
                return FALSE;
        return TRUE;
    }
}

// Call an applicable follower message script
bool8 ScrFunc_getfolloweraction(struct ScriptContext *ctx) // Essentially a big switch for follower messages
{
    u32 species;
    s32 multi, multi2;
    struct SpecialEmote condEmotes[16] = {0};
    u32 condCount = 0;
    u32 emotion;
    struct ObjectEvent *objEvent = GetFollowerObject();
    struct Pokemon *mon = GetFirstLiveMon();
    u8 emotion_weight[FOLLOWER_EMOTION_LENGTH] = {
        [FOLLOWER_EMOTION_HAPPY] = 10,
        [FOLLOWER_EMOTION_NEUTRAL] = 15,
        [FOLLOWER_EMOTION_SAD] = 5,
        [FOLLOWER_EMOTION_UPSET] = 15,
        [FOLLOWER_EMOTION_ANGRY] = 15,
        [FOLLOWER_EMOTION_PENSIVE] = 15,
        [FOLLOWER_EMOTION_SURPRISE] = 10,
        [FOLLOWER_EMOTION_CURIOUS] = 10,
        [FOLLOWER_EMOTION_MUSIC] = 15,
    };
    u32 i, j;
    bool32 pickedCondition = FALSE;
    if (mon == NULL) { // failsafe
        ScriptCall(ctx, EventScript_FollowerLovesYou);
        return FALSE;
    }
    // Set the script to the very end; we'll be calling another script dynamically
    ScriptJump(ctx, EventScript_FollowerEnd);
    species = GetMonData(mon, MON_DATA_SPECIES);
    multi = GetMonData(mon, MON_DATA_FRIENDSHIP);
    if (multi > 80) {
        emotion_weight[FOLLOWER_EMOTION_HAPPY] = 20;
        emotion_weight[FOLLOWER_EMOTION_UPSET] = 5;
        emotion_weight[FOLLOWER_EMOTION_ANGRY] = 5;
        emotion_weight[FOLLOWER_EMOTION_LOVE] = 20;
        emotion_weight[FOLLOWER_EMOTION_MUSIC] = 20;
    }
    if (multi > 170) {
        emotion_weight[FOLLOWER_EMOTION_HAPPY] = 30;
        emotion_weight[FOLLOWER_EMOTION_LOVE] = 30;
    }
    // Special C-based conditions follower
    // Weather-related
    if (GetCurrentWeather() == WEATHER_SUNNY_CLOUDS)
        condEmotes[condCount++] = (struct SpecialEmote) {.emotion=FOLLOWER_EMOTION_HAPPY, .index=31};
    // Health & status-related
    multi = mon->hp * 100 / mon->maxHP;
    if (multi < 20) {
        emotion_weight[FOLLOWER_EMOTION_SAD] = 30;
        condEmotes[condCount++] = (struct SpecialEmote) {.emotion=FOLLOWER_EMOTION_SAD, .index=4};
        condEmotes[condCount++] = (struct SpecialEmote) {.emotion=FOLLOWER_EMOTION_SAD, .index=5};
    }
    if (multi < 50 || mon->status & STATUS1_PARALYSIS) {
        emotion_weight[FOLLOWER_EMOTION_SAD] = 30;
        condEmotes[condCount++] = (struct SpecialEmote) {.emotion=FOLLOWER_EMOTION_SAD, .index=6};
    }
    // Gym type advantage/disadvantage
    if (GetCurrentMapMusic() == MUS_GYM || GetCurrentMapMusic() == MUS_RG_GYM) {
        switch (gMapHeader.regionMapSectionId)
        {
        case MAPSEC_RUSTBORO_CITY:
        case MAPSEC_PEWTER_CITY:
            multi = TYPE_ROCK;
            break;
        case MAPSEC_DEWFORD_TOWN:
            multi = TYPE_FIGHTING;
            break;
        case MAPSEC_MAUVILLE_CITY:
        case MAPSEC_VERMILION_CITY:
            multi = TYPE_ELECTRIC;
            break;
        case MAPSEC_LAVARIDGE_TOWN:
        case MAPSEC_CINNABAR_ISLAND:
            multi = TYPE_FIRE;
            break;
        case MAPSEC_PETALBURG_CITY:
            multi = TYPE_NORMAL;
            break;
        case MAPSEC_FORTREE_CITY:
            multi = TYPE_FLYING;
            break;
        case MAPSEC_MOSSDEEP_CITY:
        case MAPSEC_SAFFRON_CITY:
            multi = TYPE_PSYCHIC;
            break;
        case MAPSEC_SOOTOPOLIS_CITY:
        case MAPSEC_CERULEAN_CITY:
            multi = TYPE_WATER;
            break;
        case MAPSEC_CELADON_CITY:
            multi = TYPE_GRASS;
            break;
        case MAPSEC_FUCHSIA_CITY:
            multi = TYPE_POISON;
            break;
        case MAPSEC_VIRIDIAN_CITY:
            multi = TYPE_GROUND;
            break;
        default:
            multi = NUMBER_OF_MON_TYPES;
        }
        if (multi < NUMBER_OF_MON_TYPES) {
            multi = GetTypeEffectiveness(mon, multi);
            if (multi & (MOVE_RESULT_NOT_VERY_EFFECTIVE | MOVE_RESULT_DOESNT_AFFECT_FOE | MOVE_RESULT_NO_EFFECT))
                condEmotes[condCount++] = (struct SpecialEmote) {.emotion=FOLLOWER_EMOTION_HAPPY, .index=32};
            else if (multi & MOVE_RESULT_SUPER_EFFECTIVE)
                condEmotes[condCount++] = (struct SpecialEmote) {.emotion=FOLLOWER_EMOTION_SAD, .index=7};
        }
    }

    emotion = RandomWeightedIndex(emotion_weight, FOLLOWER_EMOTION_LENGTH);
    #ifdef BATTLE_ENGINE
    if ((mon->status & STATUS1_PSN_ANY) && GetMonAbility(mon) != ABILITY_POISON_HEAL)
    #else
    if (mon->status & STATUS1_PSN_ANY)
    #endif
        emotion = FOLLOWER_EMOTION_POISONED;

    // end special conditions

    // roll for basic/unconditional message
    multi = Random() % gFollowerBasicMessages[emotion].length;
    // (50% chance) Select special condition using reservoir sampling
    for (i = (Random() & 1) ? condCount : 0, j = 1; i < condCount; i++) {
        if (condEmotes[i].emotion == emotion && (Random() < 0x10000 / (j++)))  // Replace each item with 1/j chance
            multi = condEmotes[i].index;
    }
    // (50% chance) Match *scripted* conditional messages, from follower_helper.c
    for (i = (Random() & 1) ? COND_MSG_COUNT : 0, j = 1; i < COND_MSG_COUNT; i++) {
        const struct FollowerMsgInfoExtended *info = &gFollowerConditionalMessages[i];
        if (!CheckMsgInfo(info, mon, species, objEvent))
            continue;

        // replace choice with weight/j chance
        if (Random() < (0x10000 / (j++)) * (info->weight ? info->weight : 1)) {
            multi = i;
            pickedCondition = TRUE;
        }
    }
    // condition message was chosen
    if (pickedCondition) {
        emotion = gFollowerConditionalMessages[multi].emotion;
        ObjectEventEmote(objEvent, emotion);
        ctx->data[0] = (u32) gFollowerConditionalMessages[multi].text;
        // text choices are spread across array; pick a random one
        if (gFollowerConditionalMessages[multi].textSpread) {
            for (i = 0; i < 4; i++) {
                if (!((u32*)gFollowerConditionalMessages[multi].text)[i])
                    break;
            }
            ctx->data[0] = i ? ((u32*)gFollowerConditionalMessages[multi].text)[Random() % i] : 0;
        }
        ScriptCall(ctx, gFollowerConditionalMessages[multi].script ? gFollowerConditionalMessages[multi].script : gFollowerBasicMessages[emotion].script);
        return FALSE;
    }
    // otherwise, a basic or C-based message was picked
    ObjectEventEmote(objEvent, emotion);
    ctx->data[0] = (u32) gFollowerBasicMessages[emotion].messages[multi].text; // Load message text
    ScriptCall(ctx, gFollowerBasicMessages[emotion].messages[multi].script ?
                        gFollowerBasicMessages[emotion].messages[multi].script :
                        gFollowerBasicMessages[emotion].script);
    return FALSE;
}

// Sprite callback for light sprites
void UpdateLightSprite(struct Sprite *sprite) {
    s16 left =   gSaveBlock1Ptr->pos.x - 2;
    s16 right =  gSaveBlock1Ptr->pos.x + 17;
    s16 top =    gSaveBlock1Ptr->pos.y;
    s16 bottom = gSaveBlock1Ptr->pos.y + 15;
    s16 x = sprite->data[6];
    s16 y = sprite->data[7];
    u16 sheetTileStart;
    u32 paletteNum;
    // Ripped from RemoveObjectEventIfOutsideView
    if (!(x >= left && x <= right && y >= top && y <= bottom)) {
        sheetTileStart = sprite->sheetTileStart;
        paletteNum = sprite->oam.paletteNum;
        DestroySprite(sprite);
        FieldEffectFreeTilesIfUnused(sheetTileStart);
        FieldEffectFreePaletteIfUnused(paletteNum);
        Weather_SetBlendCoeffs(7, 12); // TODO: Restore original blend coeffs at dawn
        return;
    }

    if (gTimeOfDay != TIME_OF_DAY_NIGHT) {
        sprite->invisible = TRUE;
        return;
    }

    switch (sprite->data[5]) { // lightType
    case 0:
        if (gPaletteFade.active) { // if palette fade is active, don't flicker since the timer won't be updated
            Weather_SetBlendCoeffs(7, 12);
            sprite->invisible = FALSE;
        } else if (gPlayerAvatar.tileTransitionState) {
            Weather_SetBlendCoeffs(7, 12); // As long as the second coefficient stays 12, shadows will not change
            sprite->invisible = FALSE;
            if (GetSpritePaletteTagByPaletteNum(sprite->oam.paletteNum) == OBJ_EVENT_PAL_TAG_LIGHT_2)
                LoadSpritePaletteInSlot(&sObjectEventSpritePalettes[FindObjectEventPaletteIndexByTag(OBJ_EVENT_PAL_TAG_LIGHT)], sprite->oam.paletteNum);
        } else if ((sprite->invisible = gTimeUpdateCounter & 1)) {
            Weather_SetBlendCoeffs(12, 12);
            if (GetSpritePaletteTagByPaletteNum(sprite->oam.paletteNum) == OBJ_EVENT_PAL_TAG_LIGHT)
                LoadSpritePaletteInSlot(&sObjectEventSpritePalettes[FindObjectEventPaletteIndexByTag(OBJ_EVENT_PAL_TAG_LIGHT_2)], sprite->oam.paletteNum);
        }
        break;
    case 1 ... 2:
        Weather_SetBlendCoeffs(12, 12);
        sprite->invisible = FALSE;
        break;
    }
}

// Spawn a light at a map coordinate
static void SpawnLightSprite(s16 x, s16 y, s16 camX, s16 camY, u32 lightType) {
    struct Sprite *sprite;
    const struct SpriteTemplate *template;
    u8 i;
    for (i = 0; i < MAX_SPRITES; i++) {
        sprite = &gSprites[i];
        if (sprite->inUse && sprite->callback == UpdateLightSprite && sprite->data[6] == x && sprite->data[7] == y)
            return;
    }
    lightType = min(lightType, ARRAY_COUNT(gFieldEffectLightTemplates) - 1); // bounds checking
    template = gFieldEffectLightTemplates[lightType];
    LoadSpriteSheetByTemplate(template, 0);
    sprite = &gSprites[CreateSprite(template, 0, 0, 0)];
    if (lightType == 0 && (i = IndexOfSpritePaletteTag(template->paletteTag + 1)) < 16)
        sprite->oam.paletteNum = i;
    else
        UpdateSpritePaletteByTemplate(template, sprite);
    GetMapCoordsFromSpritePos(x + camX, y + camY, &sprite->x, &sprite->y);
    sprite->data[5] = lightType;
    sprite->data[6] = x;
    sprite->data[7] = y;
    sprite->affineAnims = gDummySpriteAffineAnimTable;
    sprite->affineAnimBeginning = TRUE;
    sprite->coordOffsetEnabled = TRUE;
    switch (lightType) {
    case 0: // Rustboro lanterns
        sprite->centerToCornerVecX = -(32 >> 1);
        sprite->centerToCornerVecY = -(32 >> 1);
        sprite->oam.priority = 1;
        sprite->oam.objMode = 1; // BLEND
        sprite->oam.affineMode = ST_OAM_AFFINE_NORMAL;
        sprite->x += 8;
        sprite->y += 22 + sprite->centerToCornerVecY;
        break;
    case 1 ... 2: // Pokemon Center & mart
        sprite->centerToCornerVecX = -(16 >> 1);
        sprite->centerToCornerVecY = -(16 >> 1);
        sprite->oam.priority = 2;
        sprite->subpriority = 0xFF;
        sprite->oam.objMode = 1; // BLEND
    }
}

void TrySpawnLightSprites(s16 camX, s16 camY) {
    u8 i;
    u8 objectCount;
    s16 left = gSaveBlock1Ptr->pos.x - 2;
    s16 right = gSaveBlock1Ptr->pos.x + MAP_OFFSET_W + 2;
    s16 top = gSaveBlock1Ptr->pos.y;
    s16 bottom = gSaveBlock1Ptr->pos.y + MAP_OFFSET_H + 2;
    if (gMapHeader.events == NULL)
        return;

    if (InBattlePyramid())
        objectCount = GetNumBattlePyramidObjectEvents();
    else if (InTrainerHill())
        objectCount = 2;
    else
        objectCount = gMapHeader.events->objectEventCount;

    for (i = 0; i < objectCount; i++) {
        struct ObjectEventTemplate *template = &gSaveBlock1Ptr->objectEventTemplates[i];
        s16 npcX = template->x + MAP_OFFSET;
        s16 npcY = template->y + MAP_OFFSET;
        if (top <= npcY && bottom >= npcY && left <= npcX && right >= npcX && !FlagGet(template->flagId))
            if (template->graphicsId == OBJ_EVENT_GFX_LIGHT_SPRITE)  // event is light sprite instead
                SpawnLightSprite(npcX, npcY, camX, camY, template->trainerRange_berryTreeId);
    }
}

void TrySpawnObjectEvents(s16 cameraX, s16 cameraY)
{
    u8 i;
    u8 objectCount;

    if (gMapHeader.events != NULL)
    {
        s16 left = gSaveBlock1Ptr->pos.x - 2;
        s16 right = gSaveBlock1Ptr->pos.x + MAP_OFFSET_W + 2;
        s16 top = gSaveBlock1Ptr->pos.y;
        s16 bottom = gSaveBlock1Ptr->pos.y + MAP_OFFSET_H + 2;

        if (InBattlePyramid())
            objectCount = GetNumBattlePyramidObjectEvents();
        else if (InTrainerHill())
            objectCount = HILL_TRAINERS_PER_FLOOR;
        else
            objectCount = gMapHeader.events->objectEventCount;

        for (i = 0; i < objectCount; i++)
        {
            struct ObjectEventTemplate *template = &gSaveBlock1Ptr->objectEventTemplates[i];
            s16 npcX = template->x + MAP_OFFSET;
            s16 npcY = template->y + MAP_OFFSET;

            if (top <= npcY && bottom >= npcY && left <= npcX && right >= npcX && !FlagGet(template->flagId)) {
                if (template->graphicsId == OBJ_EVENT_GFX_LIGHT_SPRITE) {  // light sprite instead
                    SpawnLightSprite(npcX, npcY, cameraX, cameraY, template->trainerRange_berryTreeId);
                } else
                    TrySpawnObjectEventTemplate(template, gSaveBlock1Ptr->location.mapNum, gSaveBlock1Ptr->location.mapGroup, cameraX, cameraY);
            }
        }
    }
}

void RemoveObjectEventsOutsideView(void)
{
    u8 i, j;
    bool8 isActiveLinkPlayer;

    for (i = 0; i < OBJECT_EVENTS_COUNT; i++)
    {
        for (j = 0, isActiveLinkPlayer = FALSE; j < ARRAY_COUNT(gLinkPlayerObjectEvents); j++)
        {
            if (gLinkPlayerObjectEvents[j].active && i == gLinkPlayerObjectEvents[j].objEventId)
                isActiveLinkPlayer = TRUE;
        }
        if (!isActiveLinkPlayer)
        {
            struct ObjectEvent *objectEvent = &gObjectEvents[i];

            // Followers should not go OOB, or their sprites may be freed early during a cross-map scripting event,
            // such as Wally's Ralts catch sequence
            if (objectEvent->active && !objectEvent->isPlayer && objectEvent->localId != OBJ_EVENT_ID_FOLLOWER)
                RemoveObjectEventIfOutsideView(objectEvent);
        }
    }
}

static void RemoveObjectEventIfOutsideView(struct ObjectEvent *objectEvent)
{
    s16 left =   gSaveBlock1Ptr->pos.x - 2;
    s16 right =  gSaveBlock1Ptr->pos.x + 17;
    s16 top =    gSaveBlock1Ptr->pos.y;
    s16 bottom = gSaveBlock1Ptr->pos.y + 16;

    if (objectEvent->currentCoords.x >= left && objectEvent->currentCoords.x <= right
     && objectEvent->currentCoords.y >= top && objectEvent->currentCoords.y <= bottom)
        return;
    if (objectEvent->initialCoords.x >= left && objectEvent->initialCoords.x <= right
     && objectEvent->initialCoords.y >= top && objectEvent->initialCoords.y <= bottom)
        return;
    RemoveObjectEvent(objectEvent);
}

void SpawnObjectEventsOnReturnToField(s16 x, s16 y)
{
    u8 i;

    ClearPlayerAvatarInfo();
    for (i = 0; i < OBJECT_EVENTS_COUNT; i++)
    {
        if (gObjectEvents[i].active)
            SpawnObjectEventOnReturnToField(i, x, y);
    }
    CreateReflectionEffectSprites();
    TrySpawnLightSprites(x, y);
}

static void SpawnObjectEventOnReturnToField(u8 objectEventId, s16 x, s16 y)
{
    u8 i;
    struct Sprite *sprite;
    struct ObjectEvent *objectEvent;
    struct SpriteTemplate spriteTemplate;
    struct SpriteFrameImage spriteFrameImage;
    const struct SubspriteTable *subspriteTables;
    const struct ObjectEventGraphicsInfo *graphicsInfo;

    for (i = 0; i < ARRAY_COUNT(gLinkPlayerObjectEvents); i++)
    {
        if (gLinkPlayerObjectEvents[i].active && objectEventId == gLinkPlayerObjectEvents[i].objEventId)
            return;
    }

    objectEvent = &gObjectEvents[objectEventId];
    subspriteTables = NULL;
    graphicsInfo = GetObjectEventGraphicsInfo(objectEvent->graphicsId);
    spriteFrameImage.size = graphicsInfo->size;
    CopyObjectGraphicsInfoToSpriteTemplate_WithMovementType(objectEvent->graphicsId, objectEvent->movementType, &spriteTemplate, &subspriteTables);
    spriteTemplate.images = &spriteFrameImage;
    if (spriteTemplate.paletteTag != TAG_NONE)
        LoadObjectEventPalette(spriteTemplate.paletteTag);
    i = CreateSprite(&spriteTemplate, 0, 0, 0);

    if (i != MAX_SPRITES)
    {
        sprite = &gSprites[i];
        GetMapCoordsFromSpritePos(x + objectEvent->currentCoords.x, y + objectEvent->currentCoords.y, &sprite->x, &sprite->y);
        sprite->centerToCornerVecX = -(graphicsInfo->width >> 1);
        sprite->centerToCornerVecY = -(graphicsInfo->height >> 1);
        sprite->x += 8;
        sprite->y += 16 + sprite->centerToCornerVecY;
        sprite->images = graphicsInfo->images;
        if (objectEvent->movementType == MOVEMENT_TYPE_PLAYER)
        {
            SetPlayerAvatarObjectEventIdAndObjectId(objectEventId, i);
            objectEvent->warpArrowSpriteId = CreateWarpArrowSprite();
        }
        if (subspriteTables != NULL) {
            SetSubspriteTables(sprite, subspriteTables);
        }
        sprite->coordOffsetEnabled = TRUE;
        sprite->sObjEventId = objectEventId;
        objectEvent->spriteId = i;

        if (objectEvent->graphicsId == OBJ_EVENT_GFX_OW_MON) // Set pokemon graphics
            FollowerSetGraphics(objectEvent, objectEvent->extra.mon.species, objectEvent->extra.mon.form, objectEvent->extra.mon.shiny, TRUE);

        if (!objectEvent->inanimate && objectEvent->movementType != MOVEMENT_TYPE_PLAYER)
            StartSpriteAnim(sprite, GetFaceDirectionAnimNum(objectEvent->facingDirection));

        ResetObjectEventFldEffData(objectEvent);
        SetObjectSubpriorityByElevation(objectEvent->previousElevation, sprite, 1);
    }
}

static void ResetObjectEventFldEffData(struct ObjectEvent *objectEvent)
{
    objectEvent->singleMovementActive = FALSE;
    objectEvent->triggerGroundEffectsOnMove = TRUE;
    objectEvent->noShadow = FALSE;
    objectEvent->hasReflection = FALSE;
    objectEvent->inShortGrass = FALSE;
    objectEvent->inShallowFlowingWater = FALSE;
    objectEvent->inSandPile = FALSE;
    objectEvent->inHotSprings = FALSE;
    ObjectEventClearHeldMovement(objectEvent);
}

static void SetPlayerAvatarObjectEventIdAndObjectId(u8 objectEventId, u8 spriteId)
{
    gPlayerAvatar.objectEventId = objectEventId;
    gPlayerAvatar.spriteId = spriteId;
    gPlayerAvatar.gender = GetPlayerAvatarGenderByGraphicsId(gObjectEvents[objectEventId].graphicsId);
    SetPlayerAvatarExtraStateTransition(gObjectEvents[objectEventId].graphicsId, PLAYER_AVATAR_FLAG_CONTROLLABLE);
}

// Update sprite's palette, freeing old palette if necessary
static u8 UpdateSpritePalette(const struct SpritePalette *spritePalette, struct Sprite *sprite) {
    // Free palette if otherwise unused
    sprite->inUse = FALSE;
    FieldEffectFreePaletteIfUnused(sprite->oam.paletteNum);
    sprite->inUse = TRUE;
    if (IndexOfSpritePaletteTag(spritePalette->tag) == 0xFF) {
        sprite->oam.paletteNum = LoadSpritePalette(spritePalette);
        UpdateSpritePaletteWithWeather(sprite->oam.paletteNum, FALSE);
    } else {
        sprite->oam.paletteNum = LoadSpritePalette(spritePalette);
    }

    return sprite->oam.paletteNum;
}

// Find and update based on template's paletteTag
u8 UpdateSpritePaletteByTemplate(const struct SpriteTemplate *template, struct Sprite *sprite) {
    u8 i = FindObjectEventPaletteIndexByTag(template->paletteTag);
    if (i == 0xFF)
        return i;
    return UpdateSpritePalette(&sObjectEventSpritePalettes[i], sprite);
}

// Set graphics *by info*
static void ObjectEventSetGraphics(struct ObjectEvent *objectEvent, const struct ObjectEventGraphicsInfo *graphicsInfo) {
    struct Sprite *sprite = &gSprites[objectEvent->spriteId];
    u32 i = FindObjectEventPaletteIndexByTag(graphicsInfo->paletteTag);
    if (i != 0xFF)
        UpdateSpritePalette(&sObjectEventSpritePalettes[i], sprite);

    // If gfx size changes, we need to reallocate tiles
    if (LARGE_OW_SUPPORT && graphicsInfo->oam->size != sprite->oam.size)
        ReallocSpriteTiles(sprite, graphicsInfo->images->size);

    sprite->oam.shape = graphicsInfo->oam->shape;
    sprite->oam.size = graphicsInfo->oam->size;
    sprite->images = graphicsInfo->images;
    sprite->anims = graphicsInfo->anims;
    sprite->subspriteTables = graphicsInfo->subspriteTables;
    objectEvent->inanimate = graphicsInfo->inanimate;
    SetSpritePosToMapCoords(objectEvent->currentCoords.x, objectEvent->currentCoords.y, &sprite->x, &sprite->y);
    sprite->centerToCornerVecX = -(graphicsInfo->width >> 1);
    sprite->centerToCornerVecY = -(graphicsInfo->height >> 1);
    sprite->x += 8;
    sprite->y += 16 + sprite->centerToCornerVecY;
    if (objectEvent->trackedByCamera)
        CameraObjectReset1();
}

void ObjectEventSetGraphicsId(struct ObjectEvent *objectEvent, u8 graphicsId)
{
    objectEvent->graphicsId = graphicsId;
    ObjectEventSetGraphics(objectEvent, GetObjectEventGraphicsInfo(graphicsId));
    objectEvent->graphicsId = graphicsId;
}

void ObjectEventSetGraphicsIdByLocalIdAndMap(u8 localId, u8 mapNum, u8 mapGroup, u8 graphicsId)
{
    u8 objectEventId;

    if (!TryGetObjectEventIdByLocalIdAndMap(localId, mapNum, mapGroup, &objectEventId))
        ObjectEventSetGraphicsId(&gObjectEvents[objectEventId], graphicsId);
}

void ObjectEventTurn(struct ObjectEvent *objectEvent, u8 direction)
{
    SetObjectEventDirection(objectEvent, direction);
    if (!objectEvent->inanimate)
    {
        StartSpriteAnim(&gSprites[objectEvent->spriteId], GetFaceDirectionAnimNum(objectEvent->facingDirection));
        SeekSpriteAnim(&gSprites[objectEvent->spriteId], 0);
    }
}

void ObjectEventTurnByLocalIdAndMap(u8 localId, u8 mapNum, u8 mapGroup, u8 direction)
{
    u8 objectEventId;

    if (!TryGetObjectEventIdByLocalIdAndMap(localId, mapNum, mapGroup, &objectEventId))
        ObjectEventTurn(&gObjectEvents[objectEventId], direction);
}

void PlayerObjectTurn(struct PlayerAvatar *playerAvatar, u8 direction)
{
    ObjectEventTurn(&gObjectEvents[playerAvatar->objectEventId], direction);
}

static void SetBerryTreeGraphics(struct ObjectEvent *objectEvent, u8 berryId, u8 berryStage) {
    const u8 graphicsId = gBerryTreeObjectEventGraphicsIdTablePointers[berryId][berryStage];
    const struct ObjectEventGraphicsInfo *graphicsInfo = GetObjectEventGraphicsInfo(graphicsId);
    struct Sprite *sprite = &gSprites[objectEvent->spriteId];
    UpdateSpritePalette(&sObjectEventSpritePalettes[gBerryTreePaletteSlotTablePointers[berryId][berryStage]-2], sprite);
    sprite->oam.shape = graphicsInfo->oam->shape;
    sprite->oam.size = graphicsInfo->oam->size;
    sprite->images = gBerryTreePicTablePointers[berryId];
    sprite->anims = graphicsInfo->anims;
    sprite->subspriteTables = graphicsInfo->subspriteTables;
    objectEvent->inanimate = graphicsInfo->inanimate;
    objectEvent->graphicsId = graphicsId;
    SetSpritePosToMapCoords(objectEvent->currentCoords.x, objectEvent->currentCoords.y, &sprite->x, &sprite->y);
    sprite->centerToCornerVecX = -(graphicsInfo->width >> 1);
    sprite->centerToCornerVecY = -(graphicsInfo->height >> 1);
    sprite->x += 8;
    sprite->y += 16 + sprite->centerToCornerVecY;
    if (objectEvent->trackedByCamera)
        CameraObjectReset1();
}

static void get_berry_tree_graphics(struct ObjectEvent *objectEvent, struct Sprite *sprite)
{
    u8 berryStage;
    u8 berryId;

    objectEvent->invisible = TRUE;
    sprite->invisible = TRUE;
    berryStage = GetStageByBerryTreeId(objectEvent->trainerRange_berryTreeId);
    if (berryStage != BERRY_STAGE_NO_BERRY)
    {
        objectEvent->invisible = FALSE;
        sprite->invisible = FALSE;
        berryId = GetBerryTypeByBerryTreeId(objectEvent->trainerRange_berryTreeId) - 1;
        berryStage--;
        if (berryId > ITEM_TO_BERRY(LAST_BERRY_INDEX))
            berryId = 0;

        SetBerryTreeGraphics(objectEvent, berryId, berryStage);
        StartSpriteAnim(sprite, berryStage);
    }
}

const struct ObjectEventGraphicsInfo *GetObjectEventGraphicsInfo(u8 graphicsId)
{
    u8 bard;

    if (graphicsId >= OBJ_EVENT_GFX_VARS)
        graphicsId = VarGetObjectEventGraphicsId(graphicsId - OBJ_EVENT_GFX_VARS);

    if (graphicsId == OBJ_EVENT_GFX_BARD)
    {
        bard = GetCurrentMauvilleOldMan();
        return gMauvilleOldManGraphicsInfoPointers[bard];
    }

    if (graphicsId >= NUM_OBJ_EVENT_GFX)
        graphicsId = OBJ_EVENT_GFX_NINJA_BOY;

    return gObjectEventGraphicsInfoPointers[graphicsId];
}

static void SetObjectEventDynamicGraphicsId(struct ObjectEvent *objectEvent)
{
    if (objectEvent->graphicsId >= OBJ_EVENT_GFX_VARS)
        objectEvent->graphicsId = VarGetObjectEventGraphicsId(objectEvent->graphicsId - OBJ_EVENT_GFX_VARS);
}

void SetObjectInvisibility(u8 localId, u8 mapNum, u8 mapGroup, bool8 invisible)
{
    u8 objectEventId;

    if (!TryGetObjectEventIdByLocalIdAndMap(localId, mapNum, mapGroup, &objectEventId))
        gObjectEvents[objectEventId].invisible = invisible;
}

void ObjectEventGetLocalIdAndMap(struct ObjectEvent *objectEvent, void *localId, void *mapNum, void *mapGroup)
{
    *(u8 *)(localId) = objectEvent->localId;
    *(u8 *)(mapNum) = objectEvent->mapNum;
    *(u8 *)(mapGroup) = objectEvent->mapGroup;
}

void AllowObjectAtPosTriggerGroundEffects(s16 x, s16 y)
{
    u8 objectEventId;
    struct ObjectEvent *objectEvent;

    objectEventId = GetObjectEventIdByXY(x, y);
    if (objectEventId != OBJECT_EVENTS_COUNT)
    {
        objectEvent = &gObjectEvents[objectEventId];
        objectEvent->triggerGroundEffectsOnMove = TRUE;
    }
}

void SetObjectSubpriority(u8 localId, u8 mapNum, u8 mapGroup, u8 subpriority)
{
    u8 objectEventId;
    struct ObjectEvent *objectEvent;
    struct Sprite *sprite;

    if (!TryGetObjectEventIdByLocalIdAndMap(localId, mapNum, mapGroup, &objectEventId))
    {
        objectEvent = &gObjectEvents[objectEventId];
        sprite = &gSprites[objectEvent->spriteId];
        objectEvent->fixedPriority = TRUE;
        sprite->subpriority = subpriority;
    }
}

void ResetObjectSubpriority(u8 localId, u8 mapNum, u8 mapGroup)
{
    u8 objectEventId;
    struct ObjectEvent *objectEvent;

    if (!TryGetObjectEventIdByLocalIdAndMap(localId, mapNum, mapGroup, &objectEventId))
    {
        objectEvent = &gObjectEvents[objectEventId];
        objectEvent->fixedPriority = FALSE;
        objectEvent->triggerGroundEffectsOnMove = TRUE;
    }
}

void SetObjectEventSpritePosByLocalIdAndMap(u8 localId, u8 mapNum, u8 mapGroup, s16 x, s16 y)
{
    u8 objectEventId;
    struct Sprite *sprite;

    if (!TryGetObjectEventIdByLocalIdAndMap(localId, mapNum, mapGroup, &objectEventId))
    {
        sprite = &gSprites[gObjectEvents[objectEventId].spriteId];
        sprite->x2 = x;
        sprite->y2 = y;
    }
}

void FreeAndReserveObjectSpritePalettes(void)
{
    FreeAllSpritePalettes();
    gReservedSpritePaletteCount = OBJ_PALSLOT_COUNT;
}

u8 LoadObjectEventPalette(u16 paletteTag)
{
    u16 i = FindObjectEventPaletteIndexByTag(paletteTag);
    if (i == 0xFF)
        return i;
    return LoadSpritePaletteIfTagExists(&sObjectEventSpritePalettes[i]);
}

static void UNUSED LoadObjectEventPaletteSet(u16 *paletteTags)
{
    u8 i;

    for (i = 0; paletteTags[i] != OBJ_EVENT_PAL_TAG_NONE; i++)
        LoadObjectEventPalette(paletteTags[i]);
}

// Really just loads the palette and applies weather fade
static u8 LoadSpritePaletteIfTagExists(const struct SpritePalette *spritePalette)
{
    u8 paletteNum = IndexOfSpritePaletteTag(spritePalette->tag);
    if (paletteNum != 0xFF) // don't load twice; return
        return paletteNum;
    paletteNum = LoadSpritePalette(spritePalette);
    if (paletteNum != 0xFF)
        UpdateSpritePaletteWithWeather(paletteNum, FALSE);
    return paletteNum;
}

void PatchObjectPalette(u16 paletteTag, u8 paletteSlot)
{
    // paletteTag is assumed to exist in sObjectEventSpritePalettes
    u8 paletteIndex = FindObjectEventPaletteIndexByTag(paletteTag);

    LoadPalette(sObjectEventSpritePalettes[paletteIndex].data, OBJ_PLTT_ID(paletteSlot), PLTT_SIZE_4BPP);
}

void PatchObjectPaletteRange(const u16 *paletteTags, u8 minSlot, u8 maxSlot)
{
    while (minSlot < maxSlot)
    {
        PatchObjectPalette(*paletteTags, minSlot);
        paletteTags++;
        minSlot++;
    }
}

static u8 FindObjectEventPaletteIndexByTag(u16 tag)
{
    u8 i;

    for (i = 0; sObjectEventSpritePalettes[i].tag != OBJ_EVENT_PAL_TAG_NONE; i++)
    {
        if (sObjectEventSpritePalettes[i].tag == tag)
            return i;
    }
    return 0xFF;
}

void LoadPlayerObjectReflectionPalette(u16 tag, u8 slot)
{
    u8 i;

    PatchObjectPalette(tag, slot);
    for (i = 0; sPlayerReflectionPaletteSets[i].tag != OBJ_EVENT_PAL_TAG_NONE; i++)
    {
        if (sPlayerReflectionPaletteSets[i].tag == tag)
        {
            PatchObjectPalette(sPlayerReflectionPaletteSets[i].data[sCurrentReflectionType], gReflectionEffectPaletteMap[slot]);
            return;
        }
    }
}

void LoadSpecialObjectReflectionPalette(u16 tag, u8 slot)
{
    u8 i;

    sCurrentSpecialObjectPaletteTag = tag;
    PatchObjectPalette(tag, slot);
    for (i = 0; sSpecialObjectReflectionPaletteSets[i].tag != OBJ_EVENT_PAL_TAG_NONE; i++)
    {
        if (sSpecialObjectReflectionPaletteSets[i].tag == tag)
        {
            PatchObjectPalette(sSpecialObjectReflectionPaletteSets[i].data[sCurrentReflectionType], gReflectionEffectPaletteMap[slot]);
            return;
        }
    }
}

static void _PatchObjectPalette(u16 tag, u8 slot)
{
    PatchObjectPalette(tag, slot);
}

static void UNUSED IncrementObjectEventCoords(struct ObjectEvent *objectEvent, s16 x, s16 y)
{
    objectEvent->previousCoords.x = objectEvent->currentCoords.x;
    objectEvent->previousCoords.y = objectEvent->currentCoords.y;
    objectEvent->currentCoords.x += x;
    objectEvent->currentCoords.y += y;
}

void ShiftObjectEventCoords(struct ObjectEvent *objectEvent, s16 x, s16 y)
{
    objectEvent->previousCoords.x = objectEvent->currentCoords.x;
    objectEvent->previousCoords.y = objectEvent->currentCoords.y;
    objectEvent->currentCoords.x = x;
    objectEvent->currentCoords.y = y;
}

static void SetObjectEventCoords(struct ObjectEvent *objectEvent, s16 x, s16 y)
{
    objectEvent->previousCoords.x = x;
    objectEvent->previousCoords.y = y;
    objectEvent->currentCoords.x = x;
    objectEvent->currentCoords.y = y;
}

void MoveObjectEventToMapCoords(struct ObjectEvent *objectEvent, s16 x, s16 y)
{
    struct Sprite *sprite;
    const struct ObjectEventGraphicsInfo *graphicsInfo;

    sprite = &gSprites[objectEvent->spriteId];
    graphicsInfo = GetObjectEventGraphicsInfo(objectEvent->graphicsId);
    SetObjectEventCoords(objectEvent, x, y);
    SetSpritePosToMapCoords(objectEvent->currentCoords.x, objectEvent->currentCoords.y, &sprite->x, &sprite->y);
    sprite->centerToCornerVecX = -(graphicsInfo->width >> 1);
    sprite->centerToCornerVecY = -(graphicsInfo->height >> 1);
    sprite->x += 8;
    sprite->y += 16 + sprite->centerToCornerVecY;
    ResetObjectEventFldEffData(objectEvent);
    if (objectEvent->trackedByCamera)
        CameraObjectReset1();
}

void TryMoveObjectEventToMapCoords(u8 localId, u8 mapNum, u8 mapGroup, s16 x, s16 y)
{
    u8 objectEventId;
    if (!TryGetObjectEventIdByLocalIdAndMap(localId, mapNum, mapGroup, &objectEventId))
    {
        x += MAP_OFFSET;
        y += MAP_OFFSET;
        MoveObjectEventToMapCoords(&gObjectEvents[objectEventId], x, y);
    }
}

void ShiftStillObjectEventCoords(struct ObjectEvent *objectEvent)
{
    ShiftObjectEventCoords(objectEvent, objectEvent->currentCoords.x, objectEvent->currentCoords.y);
}

void UpdateObjectEventCoordsForCameraUpdate(void)
{
    u8 i;
    s16 dx;
    s16 dy;

    if (gCamera.active)
    {
        dx = gCamera.x;
        dy = gCamera.y;
        for (i = 0; i < OBJECT_EVENTS_COUNT; i++)
        {
            if (gObjectEvents[i].active)
            {
                gObjectEvents[i].initialCoords.x -= dx;
                gObjectEvents[i].initialCoords.y -= dy;
                gObjectEvents[i].currentCoords.x -= dx;
                gObjectEvents[i].currentCoords.y -= dy;
                gObjectEvents[i].previousCoords.x -= dx;
                gObjectEvents[i].previousCoords.y -= dy;
            }
        }
    }
}

u8 GetObjectEventIdByPosition(u16 x, u16 y, u8 elevation)
{
    u8 i;

    for (i = 0; i < OBJECT_EVENTS_COUNT; i++)
    {
        if (gObjectEvents[i].active)
        {
            if (gObjectEvents[i].currentCoords.x == x
             && gObjectEvents[i].currentCoords.y == y
             && ObjectEventDoesElevationMatch(&gObjectEvents[i], elevation))
                return i;
        }
    }
    return OBJECT_EVENTS_COUNT;
}

static bool8 ObjectEventDoesElevationMatch(struct ObjectEvent *objectEvent, u8 elevation)
{
    if (objectEvent->currentElevation != 0 && elevation != 0 && objectEvent->currentElevation != elevation)
        return FALSE;

    return TRUE;
}

void UpdateObjectEventsForCameraUpdate(s16 x, s16 y)
{
    UpdateObjectEventCoordsForCameraUpdate();
    TrySpawnObjectEvents(x, y);
    RemoveObjectEventsOutsideView();
}

#define sLinkedSpriteId data[0]
#define sState          data[1]

u8 AddCameraObject(u8 linkedSpriteId)
{
    u8 spriteId = CreateSprite(&sCameraSpriteTemplate, 0, 0, 4);

    gSprites[spriteId].invisible = TRUE;
    gSprites[spriteId].sLinkedSpriteId = linkedSpriteId;
    return spriteId;
}

static void SpriteCB_CameraObject(struct Sprite *sprite)
{
    void (*callbacks[ARRAY_COUNT(sCameraObjectFuncs)])(struct Sprite *);

    memcpy(callbacks, sCameraObjectFuncs, sizeof sCameraObjectFuncs);
    callbacks[sprite->sState](sprite);
}

static void CameraObject_0(struct Sprite *sprite)
{
    sprite->x = gSprites[sprite->sLinkedSpriteId].x;
    sprite->y = gSprites[sprite->sLinkedSpriteId].y;
    sprite->invisible = TRUE;
    sprite->sState = 1;
    CameraObject_1(sprite);
}

static void CameraObject_1(struct Sprite *sprite)
{
    s16 x = gSprites[sprite->sLinkedSpriteId].x;
    s16 y = gSprites[sprite->sLinkedSpriteId].y;

    sprite->data[2] = x - sprite->x;
    sprite->data[3] = y - sprite->y;
    sprite->x = x;
    sprite->y = y;
}

static void CameraObject_2(struct Sprite *sprite)
{
    sprite->x = gSprites[sprite->sLinkedSpriteId].x;
    sprite->y = gSprites[sprite->sLinkedSpriteId].y;
    sprite->data[2] = 0;
    sprite->data[3] = 0;
}

static struct Sprite *FindCameraSprite(void)
{
    u8 i;

    for (i = 0; i < MAX_SPRITES; i++)
    {
        if (gSprites[i].inUse && gSprites[i].callback == SpriteCB_CameraObject)
            return &gSprites[i];
    }
    return NULL;
}

void CameraObjectReset1(void)
{
    struct Sprite *camera;

    camera = FindCameraSprite();
    if (camera != NULL)
    {
        camera->sState = 0;
        camera->callback(camera);
    }
}

void CameraObjectSetFollowedSpriteId(u8 spriteId)
{
    struct Sprite *camera;

    camera = FindCameraSprite();
    if (camera != NULL)
    {
        camera->sLinkedSpriteId = spriteId;
        CameraObjectReset1();
    }
}

static u8 UNUSED CameraObjectGetFollowedSpriteId(void)
{
    struct Sprite *camera;

    camera = FindCameraSprite();
    if (camera == NULL)
        return MAX_SPRITES;

    return camera->sLinkedSpriteId;
}

void CameraObjectReset2(void)
{
    // UB: Possible null dereference
#ifdef UBFIX
    struct Sprite *camera = FindCameraSprite();
    if (camera)
        camera->sState = 2;
#else
    FindCameraSprite()->sState = 2;
#endif // UBFIX
}

u8 CopySprite(struct Sprite *sprite, s16 x, s16 y, u8 subpriority)
{
    u8 i;

    for (i = 0; i < MAX_SPRITES; i++)
    {
        if (!gSprites[i].inUse)
        {
            gSprites[i] = *sprite;
            gSprites[i].x = x;
            gSprites[i].y = y;
            gSprites[i].subpriority = subpriority;
            break;
        }
    }
    return i;
}

u8 CreateCopySpriteAt(struct Sprite *sprite, s16 x, s16 y, u8 subpriority)
{
    s16 i;

    for (i = MAX_SPRITES - 1; i > -1; i--)
    {
        if (!gSprites[i].inUse)
        {
            gSprites[i] = *sprite;
            gSprites[i].x = x;
            gSprites[i].y = y;
            gSprites[i].subpriority = subpriority;
            return i;
        }
    }
    return MAX_SPRITES;
}

void SetObjectEventDirection(struct ObjectEvent *objectEvent, u8 direction)
{
    s8 d2;
    objectEvent->previousMovementDirection = objectEvent->facingDirection;
    if (!objectEvent->facingDirectionLocked)
    {
        d2 = direction;
        objectEvent->facingDirection = d2;
    }
    objectEvent->movementDirection = direction;
}

static const u8 *GetObjectEventScriptPointerByLocalIdAndMap(u8 localId, u8 mapNum, u8 mapGroup)
{
    if (localId == OBJ_EVENT_ID_FOLLOWER)
        return EventScript_Follower;
    return GetObjectEventTemplateByLocalIdAndMap(localId, mapNum, mapGroup)->script;
}

const u8 *GetObjectEventScriptPointerByObjectEventId(u8 objectEventId)
{
    return GetObjectEventScriptPointerByLocalIdAndMap(gObjectEvents[objectEventId].localId, gObjectEvents[objectEventId].mapNum, gObjectEvents[objectEventId].mapGroup);
}

static u16 GetObjectEventFlagIdByLocalIdAndMap(u8 localId, u8 mapNum, u8 mapGroup)
{
    const struct ObjectEventTemplate *obj = GetObjectEventTemplateByLocalIdAndMap(localId, mapNum, mapGroup);
#ifdef UBFIX
    // BUG: The function may return NULL, and attempting to read from NULL may freeze the game using modern compilers.
    if (obj == NULL)
        return 0;
#endif // UBFIX
    return obj->flagId;
}

static u16 GetObjectEventFlagIdByObjectEventId(u8 objectEventId)
{
    return GetObjectEventFlagIdByLocalIdAndMap(gObjectEvents[objectEventId].localId, gObjectEvents[objectEventId].mapNum, gObjectEvents[objectEventId].mapGroup);
}

static u8 UNUSED GetObjectTrainerTypeByLocalIdAndMap(u8 localId, u8 mapNum, u8 mapGroup)
{
    u8 objectEventId;

    if (TryGetObjectEventIdByLocalIdAndMap(localId, mapNum, mapGroup, &objectEventId))
        return 0xFF;

    return gObjectEvents[objectEventId].trainerType;
}

static u8 UNUSED GetObjectTrainerTypeByObjectEventId(u8 objectEventId)
{
    return gObjectEvents[objectEventId].trainerType;
}

// Unused
u8 GetObjectEventBerryTreeIdByLocalIdAndMap(u8 localId, u8 mapNum, u8 mapGroup)
{
    u8 objectEventId;

    if (TryGetObjectEventIdByLocalIdAndMap(localId, mapNum, mapGroup, &objectEventId))
        return 0xFF;

    return gObjectEvents[objectEventId].trainerRange_berryTreeId;
}

u8 GetObjectEventBerryTreeId(u8 objectEventId)
{
    return gObjectEvents[objectEventId].trainerRange_berryTreeId;
}

static const struct ObjectEventTemplate *GetObjectEventTemplateByLocalIdAndMap(u8 localId, u8 mapNum, u8 mapGroup)
{
    const struct ObjectEventTemplate *templates;
    const struct MapHeader *mapHeader;
    u8 count;

    if (gSaveBlock1Ptr->location.mapNum == mapNum && gSaveBlock1Ptr->location.mapGroup == mapGroup)
    {
        templates = gSaveBlock1Ptr->objectEventTemplates;
        count = gMapHeader.events->objectEventCount;
    }
    else
    {
        mapHeader = Overworld_GetMapHeaderByGroupAndId(mapGroup, mapNum);
        templates = mapHeader->events->objectEvents;
        count = mapHeader->events->objectEventCount;
    }
    return FindObjectEventTemplateByLocalId(localId, templates, count);
}

static const struct ObjectEventTemplate *FindObjectEventTemplateByLocalId(u8 localId, const struct ObjectEventTemplate *templates, u8 count)
{
    u8 i;

    for (i = 0; i < count; i++)
    {
        if (templates[i].localId == localId)
            return &templates[i];
    }
    return NULL;
}

struct ObjectEventTemplate *GetBaseTemplateForObjectEvent(const struct ObjectEvent *objectEvent)
{
    int i;

    if (objectEvent->mapNum != gSaveBlock1Ptr->location.mapNum
     || objectEvent->mapGroup != gSaveBlock1Ptr->location.mapGroup)
        return NULL;

    for (i = 0; i < OBJECT_EVENT_TEMPLATES_COUNT; i++)
    {
        if (objectEvent->localId == gSaveBlock1Ptr->objectEventTemplates[i].localId)
            return &gSaveBlock1Ptr->objectEventTemplates[i];
    }
    return NULL;
}

void OverrideTemplateCoordsForObjectEvent(const struct ObjectEvent *objectEvent)
{
    struct ObjectEventTemplate *objectEventTemplate;

    objectEventTemplate = GetBaseTemplateForObjectEvent(objectEvent);
    if (objectEventTemplate != NULL)
    {
        objectEventTemplate->x = objectEvent->currentCoords.x - MAP_OFFSET;
        objectEventTemplate->y = objectEvent->currentCoords.y - MAP_OFFSET;
    }
}

static void OverrideObjectEventTemplateScript(const struct ObjectEvent *objectEvent, const u8 *script)
{
    struct ObjectEventTemplate *objectEventTemplate;

    objectEventTemplate = GetBaseTemplateForObjectEvent(objectEvent);
    if (objectEventTemplate)
        objectEventTemplate->script = script;
}

void TryOverrideTemplateCoordsForObjectEvent(const struct ObjectEvent *objectEvent, u8 movementType)
{
    struct ObjectEventTemplate *objectEventTemplate;

    objectEventTemplate = GetBaseTemplateForObjectEvent(objectEvent);
    if (objectEventTemplate != NULL)
        objectEventTemplate->movementType = movementType;
}

void TryOverrideObjectEventTemplateCoords(u8 localId, u8 mapNum, u8 mapGroup)
{
    u8 objectEventId;
    if (!TryGetObjectEventIdByLocalIdAndMap(localId, mapNum, mapGroup, &objectEventId))
        OverrideTemplateCoordsForObjectEvent(&gObjectEvents[objectEventId]);
}

void OverrideSecretBaseDecorationSpriteScript(u8 localId, u8 mapNum, u8 mapGroup, u8 decorationCategory)
{
    u8 objectEventId;
    if (!TryGetObjectEventIdByLocalIdAndMap(localId, mapNum, mapGroup, &objectEventId))
    {
        switch (decorationCategory)
        {
        case DECORCAT_DOLL:
            OverrideObjectEventTemplateScript(&gObjectEvents[objectEventId], SecretBase_EventScript_DollInteract);
            break;
        case DECORCAT_CUSHION:
            OverrideObjectEventTemplateScript(&gObjectEvents[objectEventId], SecretBase_EventScript_CushionInteract);
            break;
        }
    }
}

void InitObjectEventPalettes(u8 reflectionType)
{
    FreeAndReserveObjectSpritePalettes();
    sCurrentSpecialObjectPaletteTag = OBJ_EVENT_PAL_TAG_NONE;
    sCurrentReflectionType = reflectionType;
    if (reflectionType == 1)
    {
        PatchObjectPaletteRange(sObjectPaletteTagSets[sCurrentReflectionType], PALSLOT_PLAYER, PALSLOT_NPC_4 + 1);
        gReservedSpritePaletteCount = 8;
    }
    else
    {
        PatchObjectPaletteRange(sObjectPaletteTagSets[sCurrentReflectionType], PALSLOT_PLAYER, PALSLOT_NPC_4_REFLECTION + 1);
    }
}

u16 GetObjectPaletteTag(u8 palSlot)
{
    u8 i;

    if (palSlot < PALSLOT_NPC_SPECIAL)
        return sObjectPaletteTagSets[sCurrentReflectionType][palSlot];

    for (i = 0; sSpecialObjectReflectionPaletteSets[i].tag != OBJ_EVENT_PAL_TAG_NONE; i++)
    {
        if (sSpecialObjectReflectionPaletteSets[i].tag == sCurrentSpecialObjectPaletteTag)
            return sSpecialObjectReflectionPaletteSets[i].data[sCurrentReflectionType];
    }
    return OBJ_EVENT_PAL_TAG_NONE;
}

movement_type_empty_callback(MovementType_None)
movement_type_def(MovementType_WanderAround, gMovementTypeFuncs_WanderAround)

bool8 MovementType_WanderAround_Step0(struct ObjectEvent *objectEvent, struct Sprite *sprite)
{
    ClearObjectEventMovement(objectEvent, sprite);
    sprite->sTypeFuncId = 1;
    return TRUE;
}

bool8 MovementType_WanderAround_Step1(struct ObjectEvent *objectEvent, struct Sprite *sprite)
{
    ObjectEventSetSingleMovement(objectEvent, sprite, GetFaceDirectionMovementAction(objectEvent->facingDirection));
    sprite->sTypeFuncId = 2;
    return TRUE;
}

bool8 MovementType_WanderAround_Step2(struct ObjectEvent *objectEvent, struct Sprite *sprite)
{
    if (!ObjectEventExecSingleMovementAction(objectEvent, sprite))
        return FALSE;
    SetMovementDelay(sprite, sMovementDelaysMedium[Random() % ARRAY_COUNT(sMovementDelaysMedium)]);
    sprite->sTypeFuncId = 3;
    return TRUE;
}

bool8 MovementType_WanderAround_Step3(struct ObjectEvent *objectEvent, struct Sprite *sprite)
{
    if (WaitForMovementDelay(sprite))
    {
        sprite->sTypeFuncId = 4;
        return TRUE;
    }
    return FALSE;
}

bool8 MovementType_WanderAround_Step4(struct ObjectEvent *objectEvent, struct Sprite *sprite)
{
    u8 directions[4];
    u8 chosenDirection;

    memcpy(directions, gStandardDirections, sizeof directions);
    chosenDirection = directions[Random() & 3];
    SetObjectEventDirection(objectEvent, chosenDirection);
    sprite->sTypeFuncId = 5;
    if (GetCollisionInDirection(objectEvent, chosenDirection))
        sprite->sTypeFuncId = 1;

    return TRUE;
}

bool8 MovementType_WanderAround_Step5(struct ObjectEvent *objectEvent, struct Sprite *sprite)
{
    ObjectEventSetSingleMovement(objectEvent, sprite, GetWalkNormalMovementAction(objectEvent->movementDirection));
    objectEvent->singleMovementActive = TRUE;
    sprite->sTypeFuncId = 6;
    return TRUE;
}

bool8 MovementType_WanderAround_Step6(struct ObjectEvent *objectEvent, struct Sprite *sprite)
{
    if (ObjectEventExecSingleMovementAction(objectEvent, sprite))
    {
        objectEvent->singleMovementActive = FALSE;
        sprite->sTypeFuncId = 1;
    }
    return FALSE;
}

bool8 ObjectEventIsTrainerAndCloseToPlayer(struct ObjectEvent *objectEvent)
{
    s16 playerX;
    s16 playerY;
    s16 objX;
    s16 objY;
    s16 minX;
    s16 maxX;
    s16 minY;
    s16 maxY;

    if (!TestPlayerAvatarFlags(PLAYER_AVATAR_FLAG_DASH))
        return FALSE;

    if (objectEvent->trainerType != TRAINER_TYPE_NORMAL && objectEvent->trainerType != TRAINER_TYPE_BURIED)
        return FALSE;

    PlayerGetDestCoords(&playerX, &playerY);
    objX = objectEvent->currentCoords.x;
    objY = objectEvent->currentCoords.y;
    minX = objX - objectEvent->trainerRange_berryTreeId;
    minY = objY - objectEvent->trainerRange_berryTreeId;
    maxX = objX + objectEvent->trainerRange_berryTreeId;
    maxY = objY + objectEvent->trainerRange_berryTreeId;
    if (minX > playerX || maxX < playerX
     || minY > playerY || maxY < playerY)
        return FALSE;

    return TRUE;
}

u8 GetVectorDirection(s16 dx, s16 dy, s16 absdx, s16 absdy)
{
    u8 direction;

    if (absdx > absdy)
    {
        direction = DIR_EAST;
        if (dx < 0)
            direction = DIR_WEST;
    }
    else
    {
        direction = DIR_SOUTH;
        if (dy < 0)
            direction = DIR_NORTH;
    }
    return direction;
}

u8 GetLimitedVectorDirection_SouthNorth(s16 dx, s16 dy, s16 absdx, s16 absdy)
{
    u8 direction;

    direction = DIR_SOUTH;
    if (dy < 0)
        direction = DIR_NORTH;
    return direction;
}

u8 GetLimitedVectorDirection_WestEast(s16 dx, s16 dy, s16 absdx, s16 absdy)
{
    u8 direction;

    direction = DIR_EAST;
    if (dx < 0)
        direction = DIR_WEST;
    return direction;
}

u8 GetLimitedVectorDirection_WestNorth(s16 dx, s16 dy, s16 absdx, s16 absdy)
{
    u8 direction;

    direction = GetVectorDirection(dx, dy, absdx, absdy);
    if (direction == DIR_SOUTH)
    {
        direction = GetLimitedVectorDirection_WestEast(dx, dy, absdx, absdy);
        if (direction == DIR_EAST)
            direction = DIR_NORTH;
    }
    else if (direction == DIR_EAST)
    {
        direction = GetLimitedVectorDirection_SouthNorth(dx, dy, absdx, absdy);
        if (direction == DIR_SOUTH)
            direction = DIR_NORTH;
    }
    return direction;
}

u8 GetLimitedVectorDirection_EastNorth(s16 dx, s16 dy, s16 absdx, s16 absdy)
{
    u8 direction;

    direction = GetVectorDirection(dx, dy, absdx, absdy);
    if (direction == DIR_SOUTH)
    {
        direction = GetLimitedVectorDirection_WestEast(dx, dy, absdx, absdy);
        if (direction == DIR_WEST)
            direction = DIR_NORTH;
    }
    else if (direction == DIR_WEST)
    {
        direction = GetLimitedVectorDirection_SouthNorth(dx, dy, absdx, absdy);
        if (direction == DIR_SOUTH)
            direction = DIR_NORTH;
    }
    return direction;
}

u8 GetLimitedVectorDirection_WestSouth(s16 dx, s16 dy, s16 absdx, s16 absdy)
{
    u8 direction;

    direction = GetVectorDirection(dx, dy, absdx, absdy);
    if (direction == DIR_NORTH)
    {
        direction = GetLimitedVectorDirection_WestEast(dx, dy, absdx, absdy);
        if (direction == DIR_EAST)
            direction = DIR_SOUTH;
    }
    else if (direction == DIR_EAST)
    {
        direction = GetLimitedVectorDirection_SouthNorth(dx, dy, absdx, absdy);
        if (direction == DIR_NORTH)
            direction = DIR_SOUTH;
    }
    return direction;
}

u8 GetLimitedVectorDirection_EastSouth(s16 dx, s16 dy, s16 absdx, s16 absdy)
{
    u8 direction;

    direction = GetVectorDirection(dx, dy, absdx, absdy);
    if (direction == DIR_NORTH)
    {
        direction = GetLimitedVectorDirection_WestEast(dx, dy, absdx, absdy);
        if (direction == DIR_WEST)
            direction = DIR_SOUTH;
    }
    else if (direction == DIR_WEST)
    {
        direction = GetLimitedVectorDirection_SouthNorth(dx, dy, absdx, absdy);
        if (direction == DIR_NORTH)
            direction = DIR_SOUTH;
    }
    return direction;
}

u8 GetLimitedVectorDirection_SouthNorthWest(s16 dx, s16 dy, s16 absdx, s16 absdy)
{
    u8 direction;

    direction = GetVectorDirection(dx, dy, absdx, absdy);
    if (direction == DIR_EAST)
        direction = GetLimitedVectorDirection_SouthNorth(dx, dy, absdx, absdy);
    return direction;
}

u8 GetLimitedVectorDirection_SouthNorthEast(s16 dx, s16 dy, s16 absdx, s16 absdy)
{
    u8 direction;

    direction = GetVectorDirection(dx, dy, absdx, absdy);
    if (direction == DIR_WEST)
        direction = GetLimitedVectorDirection_SouthNorth(dx, dy, absdx, absdy);
    return direction;
}

u8 GetLimitedVectorDirection_NorthWestEast(s16 dx, s16 dy, s16 absdx, s16 absdy)
{
    u8 direction;

    direction = GetVectorDirection(dx, dy, absdx, absdy);
    if (direction == DIR_SOUTH)
        direction = GetLimitedVectorDirection_WestEast(dx, dy, absdx, absdy);
    return direction;
}

u8 GetLimitedVectorDirection_SouthWestEast(s16 dx, s16 dy, s16 absdx, s16 absdy)
{
    u8 direction;

    direction = GetVectorDirection(dx, dy, absdx, absdy);
    if (direction == DIR_NORTH)
        direction = GetLimitedVectorDirection_WestEast(dx, dy, absdx, absdy);
    return direction;
}

u8 TryGetTrainerEncounterDirection(struct ObjectEvent *objectEvent, u8 movementType)
{
    s16 dx, dy;
    s16 absdx, absdy;

    if (!ObjectEventIsTrainerAndCloseToPlayer(objectEvent))
        return DIR_NONE;

    PlayerGetDestCoords(&dx, &dy);
    dx -= objectEvent->currentCoords.x;
    dy -= objectEvent->currentCoords.y;
    absdx = dx;
    absdy = dy;

    if (absdx < 0)
        absdx = -absdx;
    if (absdy < 0)
        absdy = -absdy;

    return gGetVectorDirectionFuncs[movementType](dx, dy, absdx, absdy);
}

movement_type_def(MovementType_LookAround, gMovementTypeFuncs_LookAround)

bool8 MovementType_LookAround_Step0(struct ObjectEvent *objectEvent, struct Sprite *sprite)
{
    ClearObjectEventMovement(objectEvent, sprite);
    sprite->sTypeFuncId = 1;
    return TRUE;
}

bool8 MovementType_LookAround_Step1(struct ObjectEvent *objectEvent, struct Sprite *sprite)
{
    ObjectEventSetSingleMovement(objectEvent, sprite, GetFaceDirectionMovementAction(objectEvent->facingDirection));
    sprite->sTypeFuncId = 2;
    return TRUE;
}

bool8 MovementType_LookAround_Step2(struct ObjectEvent *objectEvent, struct Sprite *sprite)
{
    if (ObjectEventExecSingleMovementAction(objectEvent, sprite))
    {
        SetMovementDelay(sprite, sMovementDelaysMedium[Random() % ARRAY_COUNT(sMovementDelaysMedium)]);
        objectEvent->singleMovementActive = FALSE;
        sprite->sTypeFuncId = 3;
    }
    return FALSE;
}

bool8 MovementType_LookAround_Step3(struct ObjectEvent *objectEvent, struct Sprite *sprite)
{
    if (WaitForMovementDelay(sprite) || ObjectEventIsTrainerAndCloseToPlayer(objectEvent))
    {
        sprite->sTypeFuncId = 4;
        return TRUE;
    }
    return FALSE;
}

bool8 MovementType_LookAround_Step4(struct ObjectEvent *objectEvent, struct Sprite *sprite)
{
    u8 direction;
    u8 directions[4];
    memcpy(directions, gStandardDirections, sizeof directions);
    direction = TryGetTrainerEncounterDirection(objectEvent, RUNFOLLOW_ANY);
    if (direction == DIR_NONE)
        direction = directions[Random() & 3];

    SetObjectEventDirection(objectEvent, direction);
    sprite->sTypeFuncId = 1;
    return TRUE;
}

movement_type_def(MovementType_WanderUpAndDown, gMovementTypeFuncs_WanderUpAndDown)

bool8 MovementType_WanderUpAndDown_Step0(struct ObjectEvent *objectEvent, struct Sprite *sprite)
{
    ClearObjectEventMovement(objectEvent, sprite);
    sprite->sTypeFuncId = 1;
    return TRUE;
}

bool8 MovementType_WanderUpAndDown_Step1(struct ObjectEvent *objectEvent, struct Sprite *sprite)
{
    ObjectEventSetSingleMovement(objectEvent, sprite, GetFaceDirectionMovementAction(objectEvent->facingDirection));
    sprite->sTypeFuncId = 2;
    return TRUE;
}

bool8 MovementType_WanderUpAndDown_Step2(struct ObjectEvent *objectEvent, struct Sprite *sprite)
{
    if (!ObjectEventExecSingleMovementAction(objectEvent, sprite))
        return FALSE;

    SetMovementDelay(sprite, sMovementDelaysMedium[Random() % ARRAY_COUNT(sMovementDelaysMedium)]);
    sprite->sTypeFuncId = 3;
    return TRUE;
}

bool8 MovementType_WanderUpAndDown_Step3(struct ObjectEvent *objectEvent, struct Sprite *sprite)
{
    if (WaitForMovementDelay(sprite))
    {
        sprite->sTypeFuncId = 4;
        return TRUE;
    }
    return FALSE;
}

bool8 MovementType_WanderUpAndDown_Step4(struct ObjectEvent *objectEvent, struct Sprite *sprite)
{
    u8 direction;
    u8 directions[2];
    memcpy(directions, gUpAndDownDirections, sizeof directions);
    direction = directions[Random() & 1];
    SetObjectEventDirection(objectEvent, direction);
    sprite->sTypeFuncId = 5;
    if (GetCollisionInDirection(objectEvent, direction))
        sprite->sTypeFuncId = 1;

    return TRUE;
}

bool8 MovementType_WanderUpAndDown_Step5(struct ObjectEvent *objectEvent, struct Sprite *sprite)
{
    ObjectEventSetSingleMovement(objectEvent, sprite, GetWalkNormalMovementAction(objectEvent->movementDirection));
    objectEvent->singleMovementActive = TRUE;
    sprite->sTypeFuncId = 6;
    return TRUE;
}

bool8 MovementType_WanderUpAndDown_Step6(struct ObjectEvent *objectEvent, struct Sprite *sprite)
{
    if (ObjectEventExecSingleMovementAction(objectEvent, sprite))
    {
        objectEvent->singleMovementActive = FALSE;
        sprite->sTypeFuncId = 1;
    }
    return FALSE;
}

movement_type_def(MovementType_WanderLeftAndRight, gMovementTypeFuncs_WanderLeftAndRight)

bool8 MovementType_WanderLeftAndRight_Step0(struct ObjectEvent *objectEvent, struct Sprite *sprite)
{
    ClearObjectEventMovement(objectEvent, sprite);
    sprite->sTypeFuncId = 1;
    return TRUE;
}

bool8 MovementType_WanderLeftAndRight_Step1(struct ObjectEvent *objectEvent, struct Sprite *sprite)
{
    ObjectEventSetSingleMovement(objectEvent, sprite, GetFaceDirectionMovementAction(objectEvent->facingDirection));
    sprite->sTypeFuncId = 2;
    return TRUE;
}

bool8 MovementType_WanderLeftAndRight_Step2(struct ObjectEvent *objectEvent, struct Sprite *sprite)
{
    if (!ObjectEventExecSingleMovementAction(objectEvent, sprite))
        return FALSE;

    SetMovementDelay(sprite, sMovementDelaysMedium[Random() % ARRAY_COUNT(sMovementDelaysMedium)]);
    sprite->sTypeFuncId = 3;
    return TRUE;
}

bool8 MovementType_WanderLeftAndRight_Step3(struct ObjectEvent *objectEvent, struct Sprite *sprite)
{
    if (WaitForMovementDelay(sprite))
    {
        sprite->sTypeFuncId = 4;
        return TRUE;
    }
    return FALSE;
}

bool8 MovementType_WanderLeftAndRight_Step4(struct ObjectEvent *objectEvent, struct Sprite *sprite)
{
    u8 direction;
    u8 directions[2];
    memcpy(directions, gLeftAndRightDirections, sizeof directions);
    direction = directions[Random() & 1];
    SetObjectEventDirection(objectEvent, direction);
    sprite->sTypeFuncId = 5;
    if (GetCollisionInDirection(objectEvent, direction))
        sprite->sTypeFuncId = 1;

    return TRUE;
}

bool8 MovementType_WanderLeftAndRight_Step5(struct ObjectEvent *objectEvent, struct Sprite *sprite)
{
    ObjectEventSetSingleMovement(objectEvent, sprite, GetWalkNormalMovementAction(objectEvent->movementDirection));
    objectEvent->singleMovementActive = TRUE;
    sprite->sTypeFuncId = 6;
    return TRUE;
}

bool8 MovementType_WanderLeftAndRight_Step6(struct ObjectEvent *objectEvent, struct Sprite *sprite)
{
    if (ObjectEventExecSingleMovementAction(objectEvent, sprite))
    {
        objectEvent->singleMovementActive = FALSE;
        sprite->sTypeFuncId = 1;
    }
    return FALSE;
}

movement_type_def(MovementType_FaceDirection, gMovementTypeFuncs_FaceDirection)

bool8 MovementType_FaceDirection_Step0(struct ObjectEvent *objectEvent, struct Sprite *sprite)
{
    ClearObjectEventMovement(objectEvent, sprite);
    ObjectEventSetSingleMovement(objectEvent, sprite, GetFaceDirectionMovementAction(objectEvent->facingDirection));
    sprite->sTypeFuncId = 1;
    return TRUE;
}

bool8 MovementType_FaceDirection_Step1(struct ObjectEvent *objectEvent, struct Sprite *sprite)
{
    if (ObjectEventExecSingleMovementAction(objectEvent, sprite))
    {
        sprite->sTypeFuncId = 2;
        return TRUE;
    }
    return FALSE;
}

bool8 MovementType_FaceDirection_Step2(struct ObjectEvent *objectEvent, struct Sprite *sprite)
{
    objectEvent->singleMovementActive = FALSE;
    return FALSE;
}

static bool8 ObjectEventCB2_BerryTree(struct ObjectEvent *objectEvent, struct Sprite *sprite);
extern bool8 (*const gMovementTypeFuncs_BerryTreeGrowth[])(struct ObjectEvent *objectEvent, struct Sprite *sprite);

enum {
    BERRYTREEFUNC_NORMAL,
    BERRYTREEFUNC_MOVE,
    BERRYTREEFUNC_SPARKLE_START,
    BERRYTREEFUNC_SPARKLE,
    BERRYTREEFUNC_SPARKLE_END,
};

#define sTimer          data[2]
#define sBerryTreeFlags data[7]

#define BERRY_FLAG_SET_GFX     (1 << 0)
#define BERRY_FLAG_SPARKLING   (1 << 1)
#define BERRY_FLAG_JUST_PICKED (1 << 2)

void MovementType_BerryTreeGrowth(struct Sprite *sprite)
{
    struct ObjectEvent *objectEvent;

    objectEvent = &gObjectEvents[sprite->sObjEventId];
    if (!(sprite->sBerryTreeFlags & BERRY_FLAG_SET_GFX))
    {
        get_berry_tree_graphics(objectEvent, sprite);
        sprite->sBerryTreeFlags |= BERRY_FLAG_SET_GFX;
    }
    UpdateObjectEventCurrentMovement(objectEvent, sprite, ObjectEventCB2_BerryTree);
}
static bool8 ObjectEventCB2_BerryTree(struct ObjectEvent *objectEvent, struct Sprite *sprite)
{
    return gMovementTypeFuncs_BerryTreeGrowth[sprite->sTypeFuncId](objectEvent, sprite);
}

// BERRYTREEFUNC_NORMAL
bool8 MovementType_BerryTreeGrowth_Normal(struct ObjectEvent *objectEvent, struct Sprite *sprite)
{
    u8 berryStage;
    ClearObjectEventMovement(objectEvent, sprite);
    objectEvent->invisible = TRUE;
    sprite->invisible = TRUE;
    berryStage = GetStageByBerryTreeId(objectEvent->trainerRange_berryTreeId);
    if (berryStage == BERRY_STAGE_NO_BERRY)
    {
        if (!(sprite->sBerryTreeFlags & BERRY_FLAG_JUST_PICKED) && sprite->animNum == BERRY_STAGE_FLOWERING)
        {
            gFieldEffectArguments[0] = objectEvent->currentCoords.x;
            gFieldEffectArguments[1] = objectEvent->currentCoords.y;
            gFieldEffectArguments[2] = sprite->subpriority - 1;
            gFieldEffectArguments[3] = sprite->oam.priority;
            FieldEffectStart(FLDEFF_BERRY_TREE_GROWTH_SPARKLE);
            sprite->animNum = berryStage;
        }
        return FALSE;
    }
    objectEvent->invisible = FALSE;
    sprite->invisible = FALSE;
    berryStage--;
    if (sprite->animNum != berryStage)
    {
        sprite->sTypeFuncId = BERRYTREEFUNC_SPARKLE_START;
        return TRUE;
    }
    get_berry_tree_graphics(objectEvent, sprite);
    ObjectEventSetSingleMovement(objectEvent, sprite, MOVEMENT_ACTION_START_ANIM_IN_DIRECTION);
    sprite->sTypeFuncId = BERRYTREEFUNC_MOVE;
    return TRUE;
}

// BERRYTREEFUNC_MOVE
bool8 MovementType_BerryTreeGrowth_Move(struct ObjectEvent *objectEvent, struct Sprite *sprite)
{
    if (ObjectEventExecSingleMovementAction(objectEvent, sprite))
    {
        sprite->sTypeFuncId = BERRYTREEFUNC_NORMAL;
        return TRUE;
    }
    return FALSE;
}

// BERRYTREEFUNC_SPARKLE_START
bool8 MovementType_BerryTreeGrowth_SparkleStart(struct ObjectEvent *objectEvent, struct Sprite *sprite)
{
    objectEvent->singleMovementActive = TRUE;
    sprite->sTypeFuncId = BERRYTREEFUNC_SPARKLE;
    sprite->sTimer = 0;
    sprite->sBerryTreeFlags |= BERRY_FLAG_SPARKLING;
    gFieldEffectArguments[0] = objectEvent->currentCoords.x;
    gFieldEffectArguments[1] = objectEvent->currentCoords.y;
    gFieldEffectArguments[2] = sprite->subpriority - 1;
    gFieldEffectArguments[3] = sprite->oam.priority;
    FieldEffectStart(FLDEFF_BERRY_TREE_GROWTH_SPARKLE);
    return TRUE;
}

// BERRYTREEFUNC_SPARKLE
bool8 MovementType_BerryTreeGrowth_Sparkle(struct ObjectEvent *objectEvent, struct Sprite *sprite)
{
    sprite->sTimer++;
    objectEvent->invisible = (sprite->sTimer & 2) >> 1;
    sprite->animPaused = TRUE;
    if (sprite->sTimer > 64)
    {
        get_berry_tree_graphics(objectEvent, sprite);
        sprite->sTypeFuncId = BERRYTREEFUNC_SPARKLE_END;
        sprite->sTimer = 0;
        return TRUE;
    }
    return FALSE;
}

// BERRYTREEFUNC_SPARKLE_END
bool8 MovementType_BerryTreeGrowth_SparkleEnd(struct ObjectEvent *objectEvent, struct Sprite *sprite)
{
    sprite->sTimer++;
    objectEvent->invisible = (sprite->sTimer & 2) >> 1;
    sprite->animPaused = TRUE;
    if (sprite->sTimer > 64)
    {
        sprite->sTypeFuncId = BERRYTREEFUNC_NORMAL;
        sprite->sBerryTreeFlags &= ~BERRY_FLAG_SPARKLING;
        return TRUE;
    }
    return FALSE;
}

movement_type_def(MovementType_FaceDownAndUp, gMovementTypeFuncs_FaceDownAndUp)

bool8 MovementType_FaceDownAndUp_Step0(struct ObjectEvent *objectEvent, struct Sprite *sprite)
{
    ClearObjectEventMovement(objectEvent, sprite);
    sprite->sTypeFuncId = 1;
    return TRUE;
}

bool8 MovementType_FaceDownAndUp_Step1(struct ObjectEvent *objectEvent, struct Sprite *sprite)
{
    ObjectEventSetSingleMovement(objectEvent, sprite, GetFaceDirectionMovementAction(objectEvent->facingDirection));
    sprite->sTypeFuncId = 2;
    return TRUE;
}

bool8 MovementType_FaceDownAndUp_Step2(struct ObjectEvent *objectEvent, struct Sprite *sprite)
{
    if (ObjectEventExecSingleMovementAction(objectEvent, sprite))
    {
        SetMovementDelay(sprite, sMovementDelaysMedium[Random() % ARRAY_COUNT(sMovementDelaysMedium)]);
        objectEvent->singleMovementActive = FALSE;
        sprite->sTypeFuncId = 3;
    }
    return FALSE;
}

bool8 MovementType_FaceDownAndUp_Step3(struct ObjectEvent *objectEvent, struct Sprite *sprite)
{
    if (WaitForMovementDelay(sprite) || ObjectEventIsTrainerAndCloseToPlayer(objectEvent))
    {
        sprite->sTypeFuncId = 4;
        return TRUE;
    }
    return FALSE;
}

bool8 MovementType_FaceDownAndUp_Step4(struct ObjectEvent *objectEvent, struct Sprite *sprite)
{
    u8 direction;
    u8 directions[2];
    memcpy(directions, gUpAndDownDirections, sizeof gUpAndDownDirections);
    direction = TryGetTrainerEncounterDirection(objectEvent, RUNFOLLOW_NORTH_SOUTH);
    if (direction == DIR_NONE)
        direction = directions[Random() & 1];
    SetObjectEventDirection(objectEvent, direction);
    sprite->sTypeFuncId = 1;
    return TRUE;
}

movement_type_def(MovementType_FaceLeftAndRight, gMovementTypeFuncs_FaceLeftAndRight)

bool8 MovementType_FaceLeftAndRight_Step0(struct ObjectEvent *objectEvent, struct Sprite *sprite)
{
    ClearObjectEventMovement(objectEvent, sprite);
    sprite->sTypeFuncId = 1;
    return TRUE;
}

bool8 MovementType_FaceLeftAndRight_Step1(struct ObjectEvent *objectEvent, struct Sprite *sprite)
{
    ObjectEventSetSingleMovement(objectEvent, sprite, GetFaceDirectionMovementAction(objectEvent->facingDirection));
    sprite->sTypeFuncId = 2;
    return TRUE;
}

bool8 MovementType_FaceLeftAndRight_Step2(struct ObjectEvent *objectEvent, struct Sprite *sprite)
{
    if (ObjectEventExecSingleMovementAction(objectEvent, sprite))
    {
        SetMovementDelay(sprite, sMovementDelaysMedium[Random() % ARRAY_COUNT(sMovementDelaysMedium)]);
        objectEvent->singleMovementActive = FALSE;
        sprite->sTypeFuncId = 3;
    }
    return FALSE;
}

bool8 MovementType_FaceLeftAndRight_Step3(struct ObjectEvent *objectEvent, struct Sprite *sprite)
{
    if (WaitForMovementDelay(sprite) || ObjectEventIsTrainerAndCloseToPlayer(objectEvent))
    {
        sprite->sTypeFuncId = 4;
        return TRUE;
    }
    return FALSE;
}

bool8 MovementType_FaceLeftAndRight_Step4(struct ObjectEvent *objectEvent, struct Sprite *sprite)
{
    u8 direction;
    u8 directions[2];
    memcpy(directions, gLeftAndRightDirections, sizeof gLeftAndRightDirections);
    direction = TryGetTrainerEncounterDirection(objectEvent, RUNFOLLOW_EAST_WEST);
    if (direction == DIR_NONE)
        direction = directions[Random() & 1];
    SetObjectEventDirection(objectEvent, direction);
    sprite->sTypeFuncId = 1;
    return TRUE;
}

movement_type_def(MovementType_FaceUpAndLeft, gMovementTypeFuncs_FaceUpAndLeft)

bool8 MovementType_FaceUpAndLeft_Step0(struct ObjectEvent *objectEvent, struct Sprite *sprite)
{
    ClearObjectEventMovement(objectEvent, sprite);
    sprite->sTypeFuncId = 1;
    return TRUE;
}

bool8 MovementType_FaceUpAndLeft_Step1(struct ObjectEvent *objectEvent, struct Sprite *sprite)
{
    ObjectEventSetSingleMovement(objectEvent, sprite, GetFaceDirectionMovementAction(objectEvent->facingDirection));
    sprite->sTypeFuncId = 2;
    return TRUE;
}

bool8 MovementType_FaceUpAndLeft_Step2(struct ObjectEvent *objectEvent, struct Sprite *sprite)
{
    if (ObjectEventExecSingleMovementAction(objectEvent, sprite))
    {
        SetMovementDelay(sprite, sMovementDelaysShort[Random() % ARRAY_COUNT(sMovementDelaysShort)]);
        objectEvent->singleMovementActive = FALSE;
        sprite->sTypeFuncId = 3;
    }
    return FALSE;
}

bool8 MovementType_FaceUpAndLeft_Step3(struct ObjectEvent *objectEvent, struct Sprite *sprite)
{
    if (WaitForMovementDelay(sprite) || ObjectEventIsTrainerAndCloseToPlayer(objectEvent))
    {
        sprite->sTypeFuncId = 4;
        return TRUE;
    }
    return FALSE;
}

bool8 MovementType_FaceUpAndLeft_Step4(struct ObjectEvent *objectEvent, struct Sprite *sprite)
{
    u8 direction;
    u8 directions[2];
    memcpy(directions, gUpAndLeftDirections, sizeof gUpAndLeftDirections);
    direction = TryGetTrainerEncounterDirection(objectEvent, RUNFOLLOW_NORTH_WEST);
    if (direction == DIR_NONE)
        direction = directions[Random() & 1];
    SetObjectEventDirection(objectEvent, direction);
    sprite->sTypeFuncId = 1;
    return TRUE;
}

movement_type_def(MovementType_FaceUpAndRight, gMovementTypeFuncs_FaceUpAndRight)

bool8 MovementType_FaceUpAndRight_Step0(struct ObjectEvent *objectEvent, struct Sprite *sprite)
{
    ClearObjectEventMovement(objectEvent, sprite);
    sprite->sTypeFuncId = 1;
    return TRUE;
}

bool8 MovementType_FaceUpAndRight_Step1(struct ObjectEvent *objectEvent, struct Sprite *sprite)
{
    ObjectEventSetSingleMovement(objectEvent, sprite, GetFaceDirectionMovementAction(objectEvent->facingDirection));
    sprite->sTypeFuncId = 2;
    return TRUE;
}

bool8 MovementType_FaceUpAndRight_Step2(struct ObjectEvent *objectEvent, struct Sprite *sprite)
{
    if (ObjectEventExecSingleMovementAction(objectEvent, sprite))
    {
        SetMovementDelay(sprite, sMovementDelaysShort[Random() % ARRAY_COUNT(sMovementDelaysShort)]);
        objectEvent->singleMovementActive = FALSE;
        sprite->sTypeFuncId = 3;
    }
    return FALSE;
}

bool8 MovementType_FaceUpAndRight_Step3(struct ObjectEvent *objectEvent, struct Sprite *sprite)
{
    if (WaitForMovementDelay(sprite) || ObjectEventIsTrainerAndCloseToPlayer(objectEvent))
    {
        sprite->sTypeFuncId = 4;
        return TRUE;
    }
    return FALSE;
}

bool8 MovementType_FaceUpAndRight_Step4(struct ObjectEvent *objectEvent, struct Sprite *sprite)
{
    u8 direction;
    u8 directions[2];
    memcpy(directions, gUpAndRightDirections, sizeof gUpAndRightDirections);
    direction = TryGetTrainerEncounterDirection(objectEvent, RUNFOLLOW_NORTH_EAST);
    if (direction == DIR_NONE)
        direction = directions[Random() & 1];
    SetObjectEventDirection(objectEvent, direction);
    sprite->sTypeFuncId = 1;
    return TRUE;
}

movement_type_def(MovementType_FaceDownAndLeft, gMovementTypeFuncs_FaceDownAndLeft)

bool8 MovementType_FaceDownAndLeft_Step0(struct ObjectEvent *objectEvent, struct Sprite *sprite)
{
    ClearObjectEventMovement(objectEvent, sprite);
    sprite->sTypeFuncId = 1;
    return TRUE;
}

bool8 MovementType_FaceDownAndLeft_Step1(struct ObjectEvent *objectEvent, struct Sprite *sprite)
{
    ObjectEventSetSingleMovement(objectEvent, sprite, GetFaceDirectionMovementAction(objectEvent->facingDirection));
    sprite->sTypeFuncId = 2;
    return TRUE;
}

bool8 MovementType_FaceDownAndLeft_Step2(struct ObjectEvent *objectEvent, struct Sprite *sprite)
{
    if (ObjectEventExecSingleMovementAction(objectEvent, sprite))
    {
        SetMovementDelay(sprite, sMovementDelaysShort[Random() % ARRAY_COUNT(sMovementDelaysShort)]);
        objectEvent->singleMovementActive = FALSE;
        sprite->sTypeFuncId = 3;
    }
    return FALSE;
}

bool8 MovementType_FaceDownAndLeft_Step3(struct ObjectEvent *objectEvent, struct Sprite *sprite)
{
    if (WaitForMovementDelay(sprite) || ObjectEventIsTrainerAndCloseToPlayer(objectEvent))
    {
        sprite->sTypeFuncId = 4;
        return TRUE;
    }
    return FALSE;
}

bool8 MovementType_FaceDownAndLeft_Step4(struct ObjectEvent *objectEvent, struct Sprite *sprite)
{
    u8 direction;
    u8 directions[2];
    memcpy(directions, gDownAndLeftDirections, sizeof gDownAndLeftDirections);
    direction = TryGetTrainerEncounterDirection(objectEvent, RUNFOLLOW_SOUTH_WEST);
    if (direction == DIR_NONE)
        direction = directions[Random() & 1];
    SetObjectEventDirection(objectEvent, direction);
    sprite->sTypeFuncId = 1;
    return TRUE;
}

movement_type_def(MovementType_FaceDownAndRight, gMovementTypeFuncs_FaceDownAndRight)

bool8 MovementType_FaceDownAndRight_Step0(struct ObjectEvent *objectEvent, struct Sprite *sprite)
{
    ClearObjectEventMovement(objectEvent, sprite);
    sprite->sTypeFuncId = 1;
    return TRUE;
}

bool8 MovementType_FaceDownAndRight_Step1(struct ObjectEvent *objectEvent, struct Sprite *sprite)
{
    ObjectEventSetSingleMovement(objectEvent, sprite, GetFaceDirectionMovementAction(objectEvent->facingDirection));
    sprite->sTypeFuncId = 2;
    return TRUE;
}

bool8 MovementType_FaceDownAndRight_Step2(struct ObjectEvent *objectEvent, struct Sprite *sprite)
{
    if (ObjectEventExecSingleMovementAction(objectEvent, sprite))
    {
        SetMovementDelay(sprite, sMovementDelaysShort[Random() % ARRAY_COUNT(sMovementDelaysShort)]);
        objectEvent->singleMovementActive = FALSE;
        sprite->sTypeFuncId = 3;
    }
    return FALSE;
}

bool8 MovementType_FaceDownAndRight_Step3(struct ObjectEvent *objectEvent, struct Sprite *sprite)
{
    if (WaitForMovementDelay(sprite) || ObjectEventIsTrainerAndCloseToPlayer(objectEvent))
    {
        sprite->sTypeFuncId = 4;
        return TRUE;
    }
    return FALSE;
}

bool8 MovementType_FaceDownAndRight_Step4(struct ObjectEvent *objectEvent, struct Sprite *sprite)
{
    u8 direction;
    u8 directions[2];
    memcpy(directions, gDownAndRightDirections, sizeof gDownAndRightDirections);
    direction = TryGetTrainerEncounterDirection(objectEvent, RUNFOLLOW_SOUTH_EAST);
    if (direction == DIR_NONE)
        direction = directions[Random() & 1];
    SetObjectEventDirection(objectEvent, direction);
    sprite->sTypeFuncId = 1;
    return TRUE;
}

movement_type_def(MovementType_FaceDownUpAndLeft, gMovementTypeFuncs_FaceDownUpAndLeft)

bool8 MovementType_FaceDownUpAndLeft_Step0(struct ObjectEvent *objectEvent, struct Sprite *sprite)
{
    ClearObjectEventMovement(objectEvent, sprite);
    sprite->sTypeFuncId = 1;
    return TRUE;
}

bool8 MovementType_FaceDownUpAndLeft_Step1(struct ObjectEvent *objectEvent, struct Sprite *sprite)
{
    ObjectEventSetSingleMovement(objectEvent, sprite, GetFaceDirectionMovementAction(objectEvent->facingDirection));
    sprite->sTypeFuncId = 2;
    return TRUE;
}

bool8 MovementType_FaceDownUpAndLeft_Step2(struct ObjectEvent *objectEvent, struct Sprite *sprite)
{
    if (ObjectEventExecSingleMovementAction(objectEvent, sprite))
    {
        SetMovementDelay(sprite, sMovementDelaysShort[Random() % ARRAY_COUNT(sMovementDelaysShort)]);
        objectEvent->singleMovementActive = FALSE;
        sprite->sTypeFuncId = 3;
    }
    return FALSE;
}

bool8 MovementType_FaceDownUpAndLeft_Step3(struct ObjectEvent *objectEvent, struct Sprite *sprite)
{
    if (WaitForMovementDelay(sprite) || ObjectEventIsTrainerAndCloseToPlayer(objectEvent))
    {
        sprite->sTypeFuncId = 4;
        return TRUE;
    }
    return FALSE;
}

bool8 MovementType_FaceDownUpAndLeft_Step4(struct ObjectEvent *objectEvent, struct Sprite *sprite)
{
    u8 direction;
    u8 directions[4];
    memcpy(directions, gDownUpAndLeftDirections, sizeof gDownUpAndLeftDirections);
    direction = TryGetTrainerEncounterDirection(objectEvent, RUNFOLLOW_NORTH_SOUTH_WEST);
    if (direction == DIR_NONE)
        direction = directions[Random() & 3];
    SetObjectEventDirection(objectEvent, direction);
    sprite->sTypeFuncId = 1;
    return TRUE;
}

movement_type_def(MovementType_FaceDownUpAndRight, gMovementTypeFuncs_FaceDownUpAndRight)

bool8 MovementType_FaceDownUpAndRight_Step0(struct ObjectEvent *objectEvent, struct Sprite *sprite)
{
    ClearObjectEventMovement(objectEvent, sprite);
    sprite->sTypeFuncId = 1;
    return TRUE;
}

bool8 MovementType_FaceDownUpAndRight_Step1(struct ObjectEvent *objectEvent, struct Sprite *sprite)
{
    ObjectEventSetSingleMovement(objectEvent, sprite, GetFaceDirectionMovementAction(objectEvent->facingDirection));
    sprite->sTypeFuncId = 2;
    return TRUE;
}

bool8 MovementType_FaceDownUpAndRight_Step2(struct ObjectEvent *objectEvent, struct Sprite *sprite)
{
    if (ObjectEventExecSingleMovementAction(objectEvent, sprite))
    {
        SetMovementDelay(sprite, sMovementDelaysShort[Random() % ARRAY_COUNT(sMovementDelaysShort)]);
        objectEvent->singleMovementActive = FALSE;
        sprite->sTypeFuncId = 3;
    }
    return FALSE;
}

bool8 MovementType_FaceDownUpAndRight_Step3(struct ObjectEvent *objectEvent, struct Sprite *sprite)
{
    if (WaitForMovementDelay(sprite) || ObjectEventIsTrainerAndCloseToPlayer(objectEvent))
    {
        sprite->sTypeFuncId = 4;
        return TRUE;
    }
    return FALSE;
}

bool8 MovementType_FaceDownUpAndRight_Step4(struct ObjectEvent *objectEvent, struct Sprite *sprite)
{
    u8 direction;
    u8 directions[4];
    memcpy(directions, gDownUpAndRightDirections, sizeof gDownUpAndRightDirections);
    direction = TryGetTrainerEncounterDirection(objectEvent, RUNFOLLOW_NORTH_SOUTH_EAST);
    if (direction == DIR_NONE)
        direction = directions[Random() & 3];
    SetObjectEventDirection(objectEvent, direction);
    sprite->sTypeFuncId = 1;
    return TRUE;
}

movement_type_def(MovementType_FaceUpRightAndLeft, gMovementTypeFuncs_FaceUpLeftAndRight)

bool8 MovementType_FaceUpLeftAndRight_Step0(struct ObjectEvent *objectEvent, struct Sprite *sprite)
{
    ClearObjectEventMovement(objectEvent, sprite);
    sprite->sTypeFuncId = 1;
    return TRUE;
}

bool8 MovementType_FaceUpLeftAndRight_Step1(struct ObjectEvent *objectEvent, struct Sprite *sprite)
{
    ObjectEventSetSingleMovement(objectEvent, sprite, GetFaceDirectionMovementAction(objectEvent->facingDirection));
    sprite->sTypeFuncId = 2;
    return TRUE;
}

bool8 MovementType_FaceUpLeftAndRight_Step2(struct ObjectEvent *objectEvent, struct Sprite *sprite)
{
    if (ObjectEventExecSingleMovementAction(objectEvent, sprite))
    {
        SetMovementDelay(sprite, sMovementDelaysShort[Random() % ARRAY_COUNT(sMovementDelaysShort)]);
        objectEvent->singleMovementActive = FALSE;
        sprite->sTypeFuncId = 3;
    }
    return FALSE;
}

bool8 MovementType_FaceUpLeftAndRight_Step3(struct ObjectEvent *objectEvent, struct Sprite *sprite)
{
    if (WaitForMovementDelay(sprite) || ObjectEventIsTrainerAndCloseToPlayer(objectEvent))
    {
        sprite->sTypeFuncId = 4;
        return TRUE;
    }
    return FALSE;
}

bool8 MovementType_FaceUpLeftAndRight_Step4(struct ObjectEvent *objectEvent, struct Sprite *sprite)
{
    u8 direction;
    u8 directions[4];
    memcpy(directions, gUpLeftAndRightDirections, sizeof gUpLeftAndRightDirections);
    direction = TryGetTrainerEncounterDirection(objectEvent, RUNFOLLOW_NORTH_EAST_WEST);
    if (direction == DIR_NONE)
        direction = directions[Random() & 3];
    SetObjectEventDirection(objectEvent, direction);
    sprite->sTypeFuncId = 1;
    return TRUE;
}

movement_type_def(MovementType_FaceDownRightAndLeft, gMovementTypeFuncs_FaceDownLeftAndRight)

bool8 MovementType_FaceDownLeftAndRight_Step0(struct ObjectEvent *objectEvent, struct Sprite *sprite)
{
    ClearObjectEventMovement(objectEvent, sprite);
    sprite->sTypeFuncId = 1;
    return TRUE;
}

bool8 MovementType_FaceDownLeftAndRight_Step1(struct ObjectEvent *objectEvent, struct Sprite *sprite)
{
    ObjectEventSetSingleMovement(objectEvent, sprite, GetFaceDirectionMovementAction(objectEvent->facingDirection));
    sprite->sTypeFuncId = 2;
    return TRUE;
}

bool8 MovementType_FaceDownLeftAndRight_Step2(struct ObjectEvent *objectEvent, struct Sprite *sprite)
{
    if (ObjectEventExecSingleMovementAction(objectEvent, sprite))
    {
        SetMovementDelay(sprite, sMovementDelaysShort[Random() % ARRAY_COUNT(sMovementDelaysShort)]);
        objectEvent->singleMovementActive = FALSE;
        sprite->sTypeFuncId = 3;
    }
    return FALSE;
}

bool8 MovementType_FaceDownLeftAndRight_Step3(struct ObjectEvent *objectEvent, struct Sprite *sprite)
{
    if (WaitForMovementDelay(sprite) || ObjectEventIsTrainerAndCloseToPlayer(objectEvent))
    {
        sprite->sTypeFuncId = 4;
        return TRUE;
    }
    return FALSE;
}

bool8 MovementType_FaceDownLeftAndRight_Step4(struct ObjectEvent *objectEvent, struct Sprite *sprite)
{
    u8 direction;
    u8 directions[4];
    memcpy(directions, gDownLeftAndRightDirections, sizeof gDownLeftAndRightDirections);
    direction = TryGetTrainerEncounterDirection(objectEvent, RUNFOLLOW_SOUTH_EAST_WEST);
    if (direction == DIR_NONE)
        direction = directions[Random() & 3];
    SetObjectEventDirection(objectEvent, direction);
    sprite->sTypeFuncId = 1;
    return TRUE;
}

movement_type_def(MovementType_RotateCounterclockwise, gMovementTypeFuncs_RotateCounterclockwise)

bool8 MovementType_RotateCounterclockwise_Step0(struct ObjectEvent *objectEvent, struct Sprite *sprite)
{
    ClearObjectEventMovement(objectEvent, sprite);
    ObjectEventSetSingleMovement(objectEvent, sprite, GetFaceDirectionMovementAction(objectEvent->facingDirection));
    sprite->sTypeFuncId = 1;
    return TRUE;
}

bool8 MovementType_RotateCounterclockwise_Step1(struct ObjectEvent *objectEvent, struct Sprite *sprite)
{
    if (ObjectEventExecSingleMovementAction(objectEvent, sprite))
    {
        SetMovementDelay(sprite, 48);
        sprite->sTypeFuncId = 2;
    }
    return FALSE;
}

bool8 MovementType_RotateCounterclockwise_Step2(struct ObjectEvent *objectEvent, struct Sprite *sprite)
{
    if (WaitForMovementDelay(sprite) || ObjectEventIsTrainerAndCloseToPlayer(objectEvent))
        sprite->sTypeFuncId = 3;
    return FALSE;
}

bool8 MovementType_RotateCounterclockwise_Step3(struct ObjectEvent *objectEvent, struct Sprite *sprite)
{
    u8 direction;
    u8 directions[5];
    memcpy(directions, gCounterclockwiseDirections, sizeof gCounterclockwiseDirections);
    direction = TryGetTrainerEncounterDirection(objectEvent, RUNFOLLOW_ANY);
    if (direction == DIR_NONE)
        direction = directions[objectEvent->facingDirection];
    SetObjectEventDirection(objectEvent, direction);
    sprite->sTypeFuncId = 0;
    return TRUE;
}

movement_type_def(MovementType_RotateClockwise, gMovementTypeFuncs_RotateClockwise)

bool8 MovementType_RotateClockwise_Step0(struct ObjectEvent *objectEvent, struct Sprite *sprite)
{
    ClearObjectEventMovement(objectEvent, sprite);
    ObjectEventSetSingleMovement(objectEvent, sprite, GetFaceDirectionMovementAction(objectEvent->facingDirection));
    sprite->sTypeFuncId = 1;
    return TRUE;
}

bool8 MovementType_RotateClockwise_Step1(struct ObjectEvent *objectEvent, struct Sprite *sprite)
{
    if (ObjectEventExecSingleMovementAction(objectEvent, sprite))
    {
        SetMovementDelay(sprite, 48);
        sprite->sTypeFuncId = 2;
    }
    return FALSE;
}

bool8 MovementType_RotateClockwise_Step2(struct ObjectEvent *objectEvent, struct Sprite *sprite)
{
    if (WaitForMovementDelay(sprite) || ObjectEventIsTrainerAndCloseToPlayer(objectEvent))
        sprite->sTypeFuncId = 3;
    return FALSE;
}

bool8 MovementType_RotateClockwise_Step3(struct ObjectEvent *objectEvent, struct Sprite *sprite)
{
    u8 direction;
    u8 directions[5];
    memcpy(directions, gClockwiseDirections, sizeof gClockwiseDirections);
    direction = TryGetTrainerEncounterDirection(objectEvent, RUNFOLLOW_ANY);
    if (direction == DIR_NONE)
        direction = directions[objectEvent->facingDirection];
    SetObjectEventDirection(objectEvent, direction);
    sprite->sTypeFuncId = 0;
    return TRUE;
}

movement_type_def(MovementType_WalkBackAndForth, gMovementTypeFuncs_WalkBackAndForth)

bool8 MovementType_WalkBackAndForth_Step0(struct ObjectEvent *objectEvent, struct Sprite *sprite)
{
    ClearObjectEventMovement(objectEvent, sprite);
    sprite->sTypeFuncId = 1;
    return TRUE;
}

bool8 MovementType_WalkBackAndForth_Step1(struct ObjectEvent *objectEvent, struct Sprite *sprite)
{
    u8 direction;

    direction = gInitialMovementTypeFacingDirections[objectEvent->movementType];
    if (objectEvent->directionSequenceIndex)
        direction = GetOppositeDirection(direction);
    SetObjectEventDirection(objectEvent, direction);
    sprite->sTypeFuncId = 2;
    return TRUE;
}

bool8 MovementType_WalkBackAndForth_Step2(struct ObjectEvent *objectEvent, struct Sprite *sprite)
{
    bool8 collision;
    u8 movementActionId;

    if (objectEvent->directionSequenceIndex && objectEvent->initialCoords.x == objectEvent->currentCoords.x && objectEvent->initialCoords.y == objectEvent->currentCoords.y)
    {
        objectEvent->directionSequenceIndex = 0;
        SetObjectEventDirection(objectEvent, GetOppositeDirection(objectEvent->movementDirection));
    }
    collision = GetCollisionInDirection(objectEvent, objectEvent->movementDirection);
    movementActionId = GetWalkNormalMovementAction(objectEvent->movementDirection);
    if (collision == COLLISION_OUTSIDE_RANGE)
    {
        objectEvent->directionSequenceIndex++;
        SetObjectEventDirection(objectEvent, GetOppositeDirection(objectEvent->movementDirection));
        movementActionId = GetWalkNormalMovementAction(objectEvent->movementDirection);
        collision = GetCollisionInDirection(objectEvent, objectEvent->movementDirection);
    }

    if (collision)
        movementActionId = GetWalkInPlaceNormalMovementAction(objectEvent->facingDirection);

    ObjectEventSetSingleMovement(objectEvent, sprite, movementActionId);
    objectEvent->singleMovementActive = TRUE;
    sprite->sTypeFuncId = 3;
    return TRUE;
}

bool8 MovementType_WalkBackAndForth_Step3(struct ObjectEvent *objectEvent, struct Sprite *sprite)
{
    if (ObjectEventExecSingleMovementAction(objectEvent, sprite))
    {
        objectEvent->singleMovementActive = FALSE;
        sprite->sTypeFuncId = 1;
    }
    return FALSE;
}

bool8 MovementType_WalkSequence_Step0(struct ObjectEvent *objectEvent, struct Sprite *sprite)
{
    ClearObjectEventMovement(objectEvent, sprite);
    sprite->sTypeFuncId = 1;
    return TRUE;
}

bool8 MoveNextDirectionInSequence(struct ObjectEvent *objectEvent, struct Sprite *sprite, u8 *route)
{
    u8 collision;
    u8 movementActionId;

    if (objectEvent->directionSequenceIndex == 3 && objectEvent->initialCoords.x == objectEvent->currentCoords.x && objectEvent->initialCoords.y == objectEvent->currentCoords.y)
        objectEvent->directionSequenceIndex = 0;

    SetObjectEventDirection(objectEvent, route[objectEvent->directionSequenceIndex]);
    movementActionId = GetWalkNormalMovementAction(objectEvent->movementDirection);
    collision = GetCollisionInDirection(objectEvent, objectEvent->movementDirection);
    if (collision == COLLISION_OUTSIDE_RANGE)
    {
        objectEvent->directionSequenceIndex++;
        SetObjectEventDirection(objectEvent, route[objectEvent->directionSequenceIndex]);
        movementActionId = GetWalkNormalMovementAction(objectEvent->movementDirection);
        collision = GetCollisionInDirection(objectEvent, objectEvent->movementDirection);
    }

    if (collision)
        movementActionId = GetWalkInPlaceNormalMovementAction(objectEvent->facingDirection);

    ObjectEventSetSingleMovement(objectEvent, sprite, movementActionId);
    objectEvent->singleMovementActive = TRUE;
    sprite->sTypeFuncId = 2;
    return TRUE;
}

bool8 MovementType_WalkSequence_Step2(struct ObjectEvent *objectEvent, struct Sprite *sprite)
{
    if (ObjectEventExecSingleMovementAction(objectEvent, sprite))
    {
        objectEvent->singleMovementActive = FALSE;
        sprite->sTypeFuncId = 1;
    }
    return FALSE;
}

movement_type_def(MovementType_WalkSequenceUpRightLeftDown, gMovementTypeFuncs_WalkSequenceUpRightLeftDown)

u8 MovementType_WalkSequenceUpRightLeftDown_Step1(struct ObjectEvent *objectEvent, struct Sprite *sprite)
{
    u8 directions[sizeof(gUpRightLeftDownDirections)];
    memcpy(directions, gUpRightLeftDownDirections, sizeof(gUpRightLeftDownDirections));
    if (objectEvent->directionSequenceIndex == 2 && objectEvent->initialCoords.x == objectEvent->currentCoords.x)
        objectEvent->directionSequenceIndex = 3;

    return MoveNextDirectionInSequence(objectEvent, sprite, directions);
}

movement_type_def(MovementType_WalkSequenceRightLeftDownUp, gMovementTypeFuncs_WalkSequenceRightLeftDownUp)

u8 MovementType_WalkSequenceRightLeftDownUp_Step1(struct ObjectEvent *objectEvent, struct Sprite *sprite)
{
    u8 directions[sizeof(gRightLeftDownUpDirections)];
    memcpy(directions, gRightLeftDownUpDirections, sizeof(gRightLeftDownUpDirections));
    if (objectEvent->directionSequenceIndex == 1 && objectEvent->initialCoords.x == objectEvent->currentCoords.x)
        objectEvent->directionSequenceIndex = 2;

    return MoveNextDirectionInSequence(objectEvent, sprite, directions);
}

movement_type_def(MovementType_WalkSequenceDownUpRightLeft, gMovementTypeFuncs_WalkSequenceDownUpRightLeft)

u8 MovementType_WalkSequenceDownUpRightLeft_Step1(struct ObjectEvent *objectEvent, struct Sprite *sprite)
{
    u8 directions[sizeof(gDownUpRightLeftDirections)];
    memcpy(directions, gDownUpRightLeftDirections, sizeof(gDownUpRightLeftDirections));
    if (objectEvent->directionSequenceIndex == 1 && objectEvent->initialCoords.y == objectEvent->currentCoords.y)
        objectEvent->directionSequenceIndex = 2;

    return MoveNextDirectionInSequence(objectEvent, sprite, directions);
}

movement_type_def(MovementType_WalkSequenceLeftDownUpRight, gMovementTypeFuncs_WalkSequenceLeftDownUpRight)

u8 MovementType_WalkSequenceLeftDownUpRight_Step1(struct ObjectEvent *objectEvent, struct Sprite *sprite)
{
    u8 directions[sizeof(gLeftDownUpRightDirections)];
    memcpy(directions, gLeftDownUpRightDirections, sizeof(gLeftDownUpRightDirections));
    if (objectEvent->directionSequenceIndex == 2 && objectEvent->initialCoords.y == objectEvent->currentCoords.y)
        objectEvent->directionSequenceIndex = 3;

    return MoveNextDirectionInSequence(objectEvent, sprite, directions);
}

movement_type_def(MovementType_WalkSequenceUpLeftRightDown, gMovementTypeFuncs_WalkSequenceUpLeftRightDown)

u8 MovementType_WalkSequenceUpLeftRightDown_Step1(struct ObjectEvent *objectEvent, struct Sprite *sprite)
{
    u8 directions[sizeof(gUpLeftRightDownDirections)];
    memcpy(directions, gUpLeftRightDownDirections, sizeof(gUpLeftRightDownDirections));
    if (objectEvent->directionSequenceIndex == 2 && objectEvent->initialCoords.x == objectEvent->currentCoords.x)
        objectEvent->directionSequenceIndex = 3;

    return MoveNextDirectionInSequence(objectEvent, sprite, directions);
}

movement_type_def(MovementType_WalkSequenceLeftRightDownUp, gMovementTypeFuncs_WalkSequenceLeftRightDownUp)

u8 MovementType_WalkSequenceLeftRightDownUp_Step1(struct ObjectEvent *objectEvent, struct Sprite *sprite)
{
    u8 directions[sizeof(gLeftRightDownUpDirections)];
    memcpy(directions, gLeftRightDownUpDirections, sizeof(gLeftRightDownUpDirections));
    if (objectEvent->directionSequenceIndex == 1 && objectEvent->initialCoords.x == objectEvent->currentCoords.x)
        objectEvent->directionSequenceIndex = 2;

    return MoveNextDirectionInSequence(objectEvent, sprite, directions);
}

movement_type_def(MovementType_WalkSequenceDownUpLeftRight, gMovementTypeFuncs_WalkSequenceDownUpLeftRight)

u8 MovementType_WalkSequenceDownUpLeftRight_Step1(struct ObjectEvent *objectEvent, struct Sprite *sprite)
{
    u8 directions[sizeof(gStandardDirections)];
    memcpy(directions, gStandardDirections, sizeof(gStandardDirections));
    if (objectEvent->directionSequenceIndex == 1 && objectEvent->initialCoords.y == objectEvent->currentCoords.y)
        objectEvent->directionSequenceIndex = 2;

    return MoveNextDirectionInSequence(objectEvent, sprite, directions);
}

movement_type_def(MovementType_WalkSequenceRightDownUpLeft, gMovementTypeFuncs_WalkSequenceRightDownUpLeft)

u8 MovementType_WalkSequenceRightDownUpLeft_Step1(struct ObjectEvent *objectEvent, struct Sprite *sprite)
{
    u8 directions[sizeof(gRightDownUpLeftDirections)];
    memcpy(directions, gRightDownUpLeftDirections, sizeof(gRightDownUpLeftDirections));
    if (objectEvent->directionSequenceIndex == 2 && objectEvent->initialCoords.y == objectEvent->currentCoords.y)
        objectEvent->directionSequenceIndex = 3;

    return MoveNextDirectionInSequence(objectEvent, sprite, directions);
}

movement_type_def(MovementType_WalkSequenceLeftUpDownRight, gMovementTypeFuncs_WalkSequenceLeftUpDownRight)

u8 MovementType_WalkSequenceLeftUpDownRight_Step1(struct ObjectEvent *objectEvent, struct Sprite *sprite)
{
    u8 directions[sizeof(gLeftUpDownRightDirections)];
    memcpy(directions, gLeftUpDownRightDirections, sizeof(gLeftUpDownRightDirections));
    if (objectEvent->directionSequenceIndex == 2 && objectEvent->initialCoords.y == objectEvent->currentCoords.y)
        objectEvent->directionSequenceIndex = 3;

    return MoveNextDirectionInSequence(objectEvent, sprite, directions);
}

movement_type_def(MovementType_WalkSequenceUpDownRightLeft, gMovementTypeFuncs_WalkSequenceUpDownRightLeft)

u8 MovementType_WalkSequenceUpDownRightLeft_Step1(struct ObjectEvent *objectEvent, struct Sprite *sprite)
{
    u8 directions[sizeof(gUpDownRightLeftDirections)];
    memcpy(directions, gUpDownRightLeftDirections, sizeof(gUpDownRightLeftDirections));
    if (objectEvent->directionSequenceIndex == 1 && objectEvent->initialCoords.y == objectEvent->currentCoords.y)
        objectEvent->directionSequenceIndex = 2;

    return MoveNextDirectionInSequence(objectEvent, sprite, directions);
}

movement_type_def(MovementType_WalkSequenceRightLeftUpDown, gMovementTypeFuncs_WalkSequenceRightLeftUpDown)

u8 MovementType_WalkSequenceRightLeftUpDown_Step1(struct ObjectEvent *objectEvent, struct Sprite *sprite)
{
    u8 directions[sizeof(gRightLeftUpDownDirections)];
    memcpy(directions, gRightLeftUpDownDirections, sizeof(gRightLeftUpDownDirections));
    if (objectEvent->directionSequenceIndex == 1 && objectEvent->initialCoords.x == objectEvent->currentCoords.x)
        objectEvent->directionSequenceIndex = 2;

    return MoveNextDirectionInSequence(objectEvent, sprite, directions);
}

movement_type_def(MovementType_WalkSequenceDownRightLeftUp, gMovementTypeFuncs_WalkSequenceDownRightLeftUp)

u8 MovementType_WalkSequenceDownRightLeftUp_Step1(struct ObjectEvent *objectEvent, struct Sprite *sprite)
{
    u8 directions[sizeof(gDownRightLeftUpDirections)];
    memcpy(directions, gDownRightLeftUpDirections, sizeof(gDownRightLeftUpDirections));
    if (objectEvent->directionSequenceIndex == 2 && objectEvent->initialCoords.x == objectEvent->currentCoords.x)
        objectEvent->directionSequenceIndex = 3;

    return MoveNextDirectionInSequence(objectEvent, sprite, directions);
}

movement_type_def(MovementType_WalkSequenceRightUpDownLeft, gMovementTypeFuncs_WalkSequenceRightUpDownLeft)

u8 MovementType_WalkSequenceRightUpDownLeft_Step1(struct ObjectEvent *objectEvent, struct Sprite *sprite)
{
    u8 directions[sizeof(gRightUpDownLeftDirections)];
    memcpy(directions, gRightUpDownLeftDirections, sizeof(gRightUpDownLeftDirections));
    if (objectEvent->directionSequenceIndex == 2 && objectEvent->initialCoords.y == objectEvent->currentCoords.y)
        objectEvent->directionSequenceIndex = 3;

    return MoveNextDirectionInSequence(objectEvent, sprite, directions);
}

movement_type_def(MovementType_WalkSequenceUpDownLeftRight, gMovementTypeFuncs_WalkSequenceUpDownLeftRight)

u8 MovementType_WalkSequenceUpDownLeftRight_Step1(struct ObjectEvent *objectEvent, struct Sprite *sprite)
{
    u8 directions[sizeof(gUpDownLeftRightDirections)];
    memcpy(directions, gUpDownLeftRightDirections, sizeof(gUpDownLeftRightDirections));
    if (objectEvent->directionSequenceIndex == 1 && objectEvent->initialCoords.y == objectEvent->currentCoords.y)
        objectEvent->directionSequenceIndex = 2;

    return MoveNextDirectionInSequence(objectEvent, sprite, directions);
}

movement_type_def(MovementType_WalkSequenceLeftRightUpDown, gMovementTypeFuncs_WalkSequenceLeftRightUpDown)

u8 MovementType_WalkSequenceLeftRightUpDown_Step1(struct ObjectEvent *objectEvent, struct Sprite *sprite)
{
    u8 directions[sizeof(gLeftRightUpDownDirections)];
    memcpy(directions, gLeftRightUpDownDirections, sizeof(gLeftRightUpDownDirections));
    if (objectEvent->directionSequenceIndex == 1 && objectEvent->initialCoords.x == objectEvent->currentCoords.x)
        objectEvent->directionSequenceIndex = 2;

    return MoveNextDirectionInSequence(objectEvent, sprite, directions);
}

movement_type_def(MovementType_WalkSequenceDownLeftRightUp, gMovementTypeFuncs_WalkSequenceDownLeftRightUp)

u8 MovementType_WalkSequenceDownLeftRightUp_Step1(struct ObjectEvent *objectEvent, struct Sprite *sprite)
{
    u8 directions[sizeof(gDownLeftRightUpDirections)];
    memcpy(directions, gDownLeftRightUpDirections, sizeof(gDownLeftRightUpDirections));
    if (objectEvent->directionSequenceIndex == 2 && objectEvent->initialCoords.x == objectEvent->currentCoords.x)
        objectEvent->directionSequenceIndex = 3;

    return MoveNextDirectionInSequence(objectEvent, sprite, directions);
}

movement_type_def(MovementType_WalkSequenceUpLeftDownRight, gMovementTypeFuncs_WalkSequenceUpLeftDownRight)

u8 MovementType_WalkSequenceUpLeftDownRight_Step1(struct ObjectEvent *objectEvent, struct Sprite *sprite)
{
    u8 directions[sizeof(gUpLeftDownRightDirections)];
    memcpy(directions, gUpLeftDownRightDirections, sizeof(gUpLeftDownRightDirections));
    if (objectEvent->directionSequenceIndex == 2 && objectEvent->initialCoords.y == objectEvent->currentCoords.y)
        objectEvent->directionSequenceIndex = 3;

    return MoveNextDirectionInSequence(objectEvent, sprite, directions);
}

movement_type_def(MovementType_WalkSequenceDownRightUpLeft, gMovementTypeFuncs_WalkSequenceDownRightUpLeft)

u8 MovementType_WalkSequenceDownRightUpLeft_Step1(struct ObjectEvent *objectEvent, struct Sprite *sprite)
{
    u8 directions[sizeof(gDownRightUpLeftDirections)];
    memcpy(directions, gDownRightUpLeftDirections, sizeof(gDownRightUpLeftDirections));
    if (objectEvent->directionSequenceIndex == 2 && objectEvent->initialCoords.y == objectEvent->currentCoords.y)
        objectEvent->directionSequenceIndex = 3;

    return MoveNextDirectionInSequence(objectEvent, sprite, directions);
}

movement_type_def(MovementType_WalkSequenceLeftDownRightUp, gMovementTypeFuncs_WalkSequenceLeftDownRightUp)

u8 MovementType_WalkSequenceLeftDownRightUp_Step1(struct ObjectEvent *objectEvent, struct Sprite *sprite)
{
    u8 directions[sizeof(gLeftDownRightUpDirections)];
    memcpy(directions, gLeftDownRightUpDirections, sizeof(gLeftDownRightUpDirections));
    if (objectEvent->directionSequenceIndex == 2 && objectEvent->initialCoords.x == objectEvent->currentCoords.x)
        objectEvent->directionSequenceIndex = 3;

    return MoveNextDirectionInSequence(objectEvent, sprite, directions);
}

movement_type_def(MovementType_WalkSequenceRightUpLeftDown, gMovementTypeFuncs_WalkSequenceRightUpLeftDown)

u8 MovementType_WalkSequenceRightUpLeftDown_Step1(struct ObjectEvent *objectEvent, struct Sprite *sprite)
{
    u8 directions[sizeof(gRightUpLeftDownDirections)];
    memcpy(directions, gRightUpLeftDownDirections, sizeof(gRightUpLeftDownDirections));
    if (objectEvent->directionSequenceIndex == 2 && objectEvent->initialCoords.x == objectEvent->currentCoords.x)
        objectEvent->directionSequenceIndex = 3;

    return MoveNextDirectionInSequence(objectEvent, sprite, directions);
}

movement_type_def(MovementType_WalkSequenceUpRightDownLeft, gMovementTypeFuncs_WalkSequenceUpRightDownLeft)

u8 MovementType_WalkSequenceUpRightDownLeft_Step1(struct ObjectEvent *objectEvent, struct Sprite *sprite)
{
    u8 directions[sizeof(gUpRightDownLeftDirections)];
    memcpy(directions, gUpRightDownLeftDirections, sizeof(gUpRightDownLeftDirections));
    if (objectEvent->directionSequenceIndex == 2 && objectEvent->initialCoords.y == objectEvent->currentCoords.y)
        objectEvent->directionSequenceIndex = 3;

    return MoveNextDirectionInSequence(objectEvent, sprite, directions);
}

movement_type_def(MovementType_WalkSequenceDownLeftUpRight, gMovementTypeFuncs_WalkSequenceDownLeftUpRight)

u8 MovementType_WalkSequenceDownLeftUpRight_Step1(struct ObjectEvent *objectEvent, struct Sprite *sprite)
{
    u8 directions[sizeof(gDownLeftUpRightDirections)];
    memcpy(directions, gDownLeftUpRightDirections, sizeof(gDownLeftUpRightDirections));
    if (objectEvent->directionSequenceIndex == 2 && objectEvent->initialCoords.y == objectEvent->currentCoords.y)
        objectEvent->directionSequenceIndex = 3;

    return MoveNextDirectionInSequence(objectEvent, sprite, directions);
}

movement_type_def(MovementType_WalkSequenceLeftUpRightDown, gMovementTypeFuncs_WalkSequenceLeftUpRightDown)

u8 MovementType_WalkSequenceLeftUpRightDown_Step1(struct ObjectEvent *objectEvent, struct Sprite *sprite)
{
    u8 directions[sizeof(gLeftUpRightDownDirections)];
    memcpy(directions, gLeftUpRightDownDirections, sizeof(gLeftUpRightDownDirections));
    if (objectEvent->directionSequenceIndex == 2 && objectEvent->initialCoords.x == objectEvent->currentCoords.x)
        objectEvent->directionSequenceIndex = 3;

    return MoveNextDirectionInSequence(objectEvent, sprite, directions);
}

movement_type_def(MovementType_WalkSequenceRightDownLeftUp, gMovementTypeFuncs_WalkSequenceRightDownLeftUp)

u8 MovementType_WalkSequenceRightDownLeftUp_Step1(struct ObjectEvent *objectEvent, struct Sprite *sprite)
{
    u8 directions[sizeof(gRightDownLeftUpDirections)];
    memcpy(directions, gRightDownLeftUpDirections, sizeof(gRightDownLeftUpDirections));
    if (objectEvent->directionSequenceIndex == 2 && objectEvent->initialCoords.x == objectEvent->currentCoords.x)
        objectEvent->directionSequenceIndex = 3;

    return MoveNextDirectionInSequence(objectEvent, sprite, directions);
}

movement_type_def(MovementType_CopyPlayer, gMovementTypeFuncs_CopyPlayer)

bool8 MovementType_CopyPlayer_Step0(struct ObjectEvent *objectEvent, struct Sprite *sprite)
{
    ClearObjectEventMovement(objectEvent, sprite);
    if (objectEvent->directionSequenceIndex == 0)
        objectEvent->directionSequenceIndex = GetPlayerFacingDirection();
    sprite->sTypeFuncId = 1;
    return TRUE;
}

bool8 MovementType_CopyPlayer_Step1(struct ObjectEvent *objectEvent, struct Sprite *sprite)
{
    if (gObjectEvents[gPlayerAvatar.objectEventId].movementActionId == MOVEMENT_ACTION_NONE || gPlayerAvatar.tileTransitionState == T_TILE_CENTER)
        return FALSE;

    return gCopyPlayerMovementFuncs[PlayerGetCopyableMovement()](objectEvent, sprite, GetPlayerMovementDirection(), NULL);
}

bool8 MovementType_CopyPlayer_Step2(struct ObjectEvent *objectEvent, struct Sprite *sprite)
{
    if (ObjectEventExecSingleMovementAction(objectEvent, sprite))
    {
        objectEvent->singleMovementActive = FALSE;
        sprite->sTypeFuncId = 1;
    }
    return FALSE;
}

bool8 CopyablePlayerMovement_None(struct ObjectEvent *objectEvent, struct Sprite *sprite, u8 playerDirection, bool8 tileCallback(u8))
{
    return FALSE;
}

bool8 CopyablePlayerMovement_FaceDirection(struct ObjectEvent *objectEvent, struct Sprite *sprite, u8 playerDirection, bool8 tileCallback(u8))
{
    ObjectEventSetSingleMovement(objectEvent, sprite, GetFaceDirectionMovementAction(GetCopyDirection(gInitialMovementTypeFacingDirections[objectEvent->movementType], objectEvent->directionSequenceIndex, playerDirection)));
    objectEvent->singleMovementActive = TRUE;
    sprite->sTypeFuncId = 2;
    return TRUE;
}

bool8 CopyablePlayerMovement_WalkNormal(struct ObjectEvent *objectEvent, struct Sprite *sprite, u8 playerDirection, bool8 tileCallback(u8))
{
    u32 direction;
    s16 x;
    s16 y;

    direction = playerDirection;
    if (ObjectEventIsFarawayIslandMew(objectEvent))
    {
        direction = GetMewMoveDirection();
        if (direction == DIR_NONE)
        {
            direction = playerDirection;
            direction = GetCopyDirection(gInitialMovementTypeFacingDirections[objectEvent->movementType], objectEvent->directionSequenceIndex, direction);
            ObjectEventMoveDestCoords(objectEvent, direction, &x, &y);
            ObjectEventSetSingleMovement(objectEvent, sprite, GetFaceDirectionMovementAction(direction));
            objectEvent->singleMovementActive = TRUE;
            sprite->sTypeFuncId = 2;
            return TRUE;
        }
    }
    else
    {
        direction = GetCopyDirection(gInitialMovementTypeFacingDirections[objectEvent->movementType], objectEvent->directionSequenceIndex, direction);
    }
    ObjectEventMoveDestCoords(objectEvent, direction, &x, &y);
    ObjectEventSetSingleMovement(objectEvent, sprite, GetWalkNormalMovementAction(direction));

    if (GetCollisionAtCoords(objectEvent, x, y, direction) || (tileCallback != NULL && !tileCallback(MapGridGetMetatileBehaviorAt(x, y))))
        ObjectEventSetSingleMovement(objectEvent, sprite, GetFaceDirectionMovementAction(direction));

    objectEvent->singleMovementActive = TRUE;
    sprite->sTypeFuncId = 2;
    return TRUE;
}

bool8 CopyablePlayerMovement_WalkFast(struct ObjectEvent *objectEvent, struct Sprite *sprite, u8 playerDirection, bool8 tileCallback(u8))
{
    u32 direction;
    s16 x;
    s16 y;

    direction = playerDirection;
    direction = GetCopyDirection(gInitialMovementTypeFacingDirections[objectEvent->movementType], objectEvent->directionSequenceIndex, direction);
    ObjectEventMoveDestCoords(objectEvent, direction, &x, &y);
    ObjectEventSetSingleMovement(objectEvent, sprite, GetWalkFastMovementAction(direction));

    if (GetCollisionAtCoords(objectEvent, x, y, direction) || (tileCallback != NULL && !tileCallback(MapGridGetMetatileBehaviorAt(x, y))))
        ObjectEventSetSingleMovement(objectEvent, sprite, GetFaceDirectionMovementAction(direction));

    objectEvent->singleMovementActive = TRUE;
    sprite->sTypeFuncId = 2;
    return TRUE;
}

bool8 CopyablePlayerMovement_WalkFaster(struct ObjectEvent *objectEvent, struct Sprite *sprite, u8 playerDirection, bool8 tileCallback(u8))
{
    u32 direction;
    s16 x;
    s16 y;

    direction = playerDirection;
    direction = GetCopyDirection(gInitialMovementTypeFacingDirections[objectEvent->movementType], objectEvent->directionSequenceIndex, direction);
    ObjectEventMoveDestCoords(objectEvent, direction, &x, &y);
    ObjectEventSetSingleMovement(objectEvent, sprite, GetWalkFasterMovementAction(direction));

    if (GetCollisionAtCoords(objectEvent, x, y, direction) || (tileCallback != NULL && !tileCallback(MapGridGetMetatileBehaviorAt(x, y))))
        ObjectEventSetSingleMovement(objectEvent, sprite, GetFaceDirectionMovementAction(direction));

    objectEvent->singleMovementActive = TRUE;
    sprite->sTypeFuncId = 2;
    return TRUE;
}

bool8 CopyablePlayerMovement_Slide(struct ObjectEvent *objectEvent, struct Sprite *sprite, u8 playerDirection, bool8 tileCallback(u8))
{
    u32 direction;
    s16 x;
    s16 y;

    direction = playerDirection;
    direction = GetCopyDirection(gInitialMovementTypeFacingDirections[objectEvent->movementType], objectEvent->directionSequenceIndex, direction);
    ObjectEventMoveDestCoords(objectEvent, direction, &x, &y);
    ObjectEventSetSingleMovement(objectEvent, sprite, GetSlideMovementAction(direction));

    if (GetCollisionAtCoords(objectEvent, x, y, direction) || (tileCallback != NULL && !tileCallback(MapGridGetMetatileBehaviorAt(x, y))))
        ObjectEventSetSingleMovement(objectEvent, sprite, GetFaceDirectionMovementAction(direction));

    objectEvent->singleMovementActive = TRUE;
    sprite->sTypeFuncId = 2;
    return TRUE;
}

bool8 CopyablePlayerMovement_JumpInPlace(struct ObjectEvent *objectEvent, struct Sprite *sprite, u8 playerDirection, bool8 tileCallback(u8))
{
    u32 direction;

    direction = playerDirection;
    direction = GetCopyDirection(gInitialMovementTypeFacingDirections[objectEvent->movementType], objectEvent->directionSequenceIndex, direction);
    ObjectEventSetSingleMovement(objectEvent, sprite, GetJumpInPlaceMovementAction(direction));
    objectEvent->singleMovementActive = TRUE;
    sprite->sTypeFuncId = 2;
    return TRUE;
}

bool8 CopyablePlayerMovement_Jump(struct ObjectEvent *objectEvent, struct Sprite *sprite, u8 playerDirection, bool8 tileCallback(u8))
{
    u32 direction;
    s16 x;
    s16 y;

    direction = playerDirection;
    direction = GetCopyDirection(gInitialMovementTypeFacingDirections[objectEvent->movementType], objectEvent->directionSequenceIndex, direction);
    ObjectEventMoveDestCoords(objectEvent, direction, &x, &y);
    ObjectEventSetSingleMovement(objectEvent, sprite, GetJumpMovementAction(direction));

    if (GetCollisionAtCoords(objectEvent, x, y, direction) || (tileCallback != NULL && !tileCallback(MapGridGetMetatileBehaviorAt(x, y))))
        ObjectEventSetSingleMovement(objectEvent, sprite, GetFaceDirectionMovementAction(direction));

    objectEvent->singleMovementActive = TRUE;
    sprite->sTypeFuncId = 2;
    return TRUE;
}

bool8 CopyablePlayerMovement_Jump2(struct ObjectEvent *objectEvent, struct Sprite *sprite, u8 playerDirection, bool8 tileCallback(u8))
{
    u32 direction;
    s16 x;
    s16 y;

    direction = playerDirection;
    direction = GetCopyDirection(gInitialMovementTypeFacingDirections[objectEvent->movementType], objectEvent->directionSequenceIndex, direction);
    x = objectEvent->currentCoords.x;
    y = objectEvent->currentCoords.y;
    MoveCoordsInDirection(direction, &x, &y, 2, 2);
    ObjectEventSetSingleMovement(objectEvent, sprite, GetJump2MovementAction(direction));

    if (GetCollisionAtCoords(objectEvent, x, y, direction) || (tileCallback != NULL && !tileCallback(MapGridGetMetatileBehaviorAt(x, y))))
        ObjectEventSetSingleMovement(objectEvent, sprite, GetFaceDirectionMovementAction(direction));

    objectEvent->singleMovementActive = TRUE;
    sprite->sTypeFuncId = 2;
    return TRUE;
}

static bool32 EndFollowerTransformEffect(struct ObjectEvent *objectEvent, struct Sprite *sprite) {
    if (!sprite)
        return FALSE;
    SetGpuReg(REG_OFFSET_MOSAIC, 0);
    if (!sprite->data[7])
        return FALSE;
    sprite->oam.mosaic = FALSE;
    sprite->data[7] = 0;
    return FALSE;
}

static bool32 TryStartFollowerTransformEffect(struct ObjectEvent *objectEvent, struct Sprite *sprite) {
    u32 multi;
    if (objectEvent->extra.mon.species == SPECIES_CASTFORM && objectEvent->extra.mon.form != (multi = GetOverworldCastformForm())) {
        sprite->data[7] = TRANSFORM_TYPE_PERMANENT << 8;
        objectEvent->extra.mon.form = multi;
        return TRUE;
    } else if ((gRngValue >> 16) < 18 && GetLocalWildMon(FALSE)
            && (objectEvent->extra.mon.species == SPECIES_MEW || objectEvent->extra.mon.species == SPECIES_DITTO)) {
        sprite->data[7] = TRANSFORM_TYPE_RANDOM_WILD << 8;
        PlaySE(SE_M_MINIMIZE);
        return TRUE;
    }
    return FALSE;
}

static bool8 UpdateFollowerTransformEffect(struct ObjectEvent *objectEvent, struct Sprite *sprite) {
    u8 type = sprite->data[7] >> 8;
    u8 frames = sprite->data[7] & 0xFF;
    u8 stretch;
    u32 multi;
    if (!type)
        return TryStartFollowerTransformEffect(objectEvent, sprite);
    sprite->oam.mosaic = TRUE;
    if (frames < 8)
        stretch = frames >> 1;
    else if (frames < 16)
        stretch = (16 - frames) >> 1;
    else {
        return EndFollowerTransformEffect(objectEvent, sprite);
    }
    if (frames == 8) {
        switch (type)
        {
        case TRANSFORM_TYPE_PERMANENT:
            RefreshFollowerGraphics(objectEvent);
            break;
        case TRANSFORM_TYPE_RANDOM_WILD:
            multi = objectEvent->extra.asU16;
            objectEvent->extra.mon.species = GetLocalWildMon(FALSE);
            if (!objectEvent->extra.mon.species) {
                objectEvent->extra.asU16 = multi;
                break;
            }
            objectEvent->extra.mon.form = 0;
            RefreshFollowerGraphics(objectEvent);
            objectEvent->extra.asU16 = multi;
            break;
        }
    }

    SetGpuReg(REG_OFFSET_MOSAIC, (stretch << 12) | (stretch << 8));
    frames++;
    sprite->data[7] = (sprite->data[7] & 0xFF00) | frames;
    return TRUE;
}

movement_type_def(MovementType_FollowPlayer, gMovementTypeFuncs_FollowPlayer)

bool8 MovementType_FollowPlayer_Shadow(struct ObjectEvent *objectEvent, struct Sprite *sprite)
{
    ClearObjectEventMovement(objectEvent, sprite);
    if (!IsFollowerVisible()) {
        // Shadow player's position
        objectEvent->invisible = TRUE;
        MoveObjectEventToMapCoords(
            objectEvent,
            gObjectEvents[gPlayerAvatar.objectEventId].currentCoords.x,
            gObjectEvents[gPlayerAvatar.objectEventId].currentCoords.y
        );
        objectEvent->triggerGroundEffectsOnMove = FALSE; // Stop endless reflection spawning
        return FALSE;
    }
    // Move follower to player, in case we end up in the shadowing state for only 1 frame
    // This way the player cannot talk to the invisible follower before it appears
    if (objectEvent->invisible) {
        MoveObjectEventToMapCoords(
            objectEvent,
            gObjectEvents[gPlayerAvatar.objectEventId].currentCoords.x,
            gObjectEvents[gPlayerAvatar.objectEventId].currentCoords.y
        );
        objectEvent->triggerGroundEffectsOnMove = FALSE; // Stop endless reflection spawning
    }
    sprite->sTypeFuncId = 1; // Enter active state; if the player moves the follower will appear
    return TRUE;
}

bool8 MovementType_FollowPlayer_Active(struct ObjectEvent *objectEvent, struct Sprite *sprite)
{
    if (!IsFollowerVisible()) {
        if (objectEvent->invisible) {
            // Return to shadowing state
            sprite->sTypeFuncId = 0;
            return FALSE;
        }
        // Animate entering pokeball
        ClearObjectEventMovement(objectEvent, sprite);
        ObjectEventSetSingleMovement(objectEvent, sprite, MOVEMENT_ACTION_ENTER_POKEBALL);
        objectEvent->singleMovementActive = 1;
        sprite->sTypeFuncId = 2; // movement action sets state to 0
        return TRUE;
    }
    return gFollowPlayerMovementFuncs[PlayerGetCopyableMovement()](objectEvent, sprite, GetPlayerMovementDirection(), NULL);
}

bool8 MovementType_FollowPlayer_Moving(struct ObjectEvent *objectEvent, struct Sprite *sprite)
{
    #ifdef MB_SIDEWAYS_STAIRS_RIGHT_SIDE
    // Copied from ObjectEventExecSingleMovementAction
    if (gMovementActionFuncs[objectEvent->movementActionId][sprite->sActionFuncId](objectEvent, sprite)) {
        objectEvent->movementActionId = MOVEMENT_ACTION_NONE;
        sprite->sActionFuncId = 0;
    #else
    if (ObjectEventExecSingleMovementAction(objectEvent, sprite)) {
    #endif
        objectEvent->singleMovementActive = 0;
        if (sprite->sTypeFuncId) // restore nonzero state
            sprite->sTypeFuncId = 1;
    } else if (objectEvent->movementActionId < MOVEMENT_ACTION_EXIT_POKEBALL) {
        UpdateFollowerTransformEffect(objectEvent, sprite);
        if (OW_MON_BOBBING == TRUE && (sprite->data[5] & 7) == 2)
            sprite->y2 ^= -1;
    }
    return FALSE;
}

bool8 FollowablePlayerMovement_Idle(struct ObjectEvent *objectEvent, struct Sprite *sprite, u8 playerDirection, bool8 tileCallback(u8))
{
    if (!objectEvent->singleMovementActive) {
        // walk in place
      ObjectEventSetSingleMovement(objectEvent, sprite, GetWalkInPlaceNormalMovementAction(objectEvent->facingDirection));
      sprite->sTypeFuncId = 1;
      objectEvent->singleMovementActive = 1;
      return TRUE;
    } else if (ObjectEventExecSingleMovementAction(objectEvent, sprite)) {
        // finish movement action
        objectEvent->singleMovementActive = 0;
    } else if (OW_MON_BOBBING == TRUE && (sprite->data[3] & 7) == 2)
        sprite->y2 ^= -1;
    UpdateFollowerTransformEffect(objectEvent, sprite);
    return FALSE;
}

bool8 FollowablePlayerMovement_Step(struct ObjectEvent *objectEvent, struct Sprite *sprite, u8 playerDirection, bool8 tileCallback(u8))
{
    u32 direction;
    s16 x;
    s16 y;
    s16 targetX;
    s16 targetY;
    #ifdef MB_SIDEWAYS_STAIRS_RIGHT_SIDE
    u32 playerAction = gObjectEvents[gPlayerAvatar.objectEventId].movementActionId;
    #endif

    targetX = gObjectEvents[gPlayerAvatar.objectEventId].previousCoords.x;
    targetY = gObjectEvents[gPlayerAvatar.objectEventId].previousCoords.y;
    x = gObjectEvents[gPlayerAvatar.objectEventId].currentCoords.x;
    y = gObjectEvents[gPlayerAvatar.objectEventId].currentCoords.y;

    if ((x == targetX && y == targetY) || !IsFollowerVisible()) // don't move on player collision or if not visible
        return FALSE;

    x = objectEvent->currentCoords.x;
    y = objectEvent->currentCoords.y;
    ClearObjectEventMovement(objectEvent, sprite);

    if (objectEvent->invisible) {
        // Animate exiting pokeball
        // Player is jumping, but follower is invisible
        if (PlayerGetCopyableMovement() == COPY_MOVE_JUMP2) {
            sprite->sTypeFuncId = 0; // return to shadowing state
            return FALSE;
        }
        MoveObjectEventToMapCoords(objectEvent, targetX, targetY);
        ObjectEventSetSingleMovement(objectEvent, sprite, MOVEMENT_ACTION_EXIT_POKEBALL);
        objectEvent->singleMovementActive = 1;
        sprite->sTypeFuncId = 2;
        if (OW_MON_BOBBING == TRUE)
            sprite->y2 = 0;
        return TRUE;
    } else if (x == targetX && y == targetY) {
        // don't move if already in the player's last position
        return FALSE;
    }

    // Follow player
    direction = GetDirectionToFace(x, y, targetX, targetY);
    MoveCoords(direction, &x, &y);
    #ifdef MB_SIDEWAYS_STAIRS_RIGHT_SIDE // https://github.com/ghoulslash/pokeemerald/tree/sideways_stairs
    GetCollisionAtCoords(objectEvent, x, y, direction); // Sets directionOverwrite for stairs
    if (GetLedgeJumpDirection(x, y, direction) != DIR_NONE) {
        // InitJumpRegular will set the proper speed
        ObjectEventSetSingleMovement(objectEvent, sprite, GetJump2MovementAction(direction));
    } else if (TestPlayerAvatarFlags(PLAYER_AVATAR_FLAG_DASH)) {
        // Set follow speed according to player's speed
        if (playerAction >= MOVEMENT_ACTION_RUN_DOWN_SLOW && playerAction <= MOVEMENT_ACTION_RUN_RIGHT_SLOW)
            objectEvent->movementActionId = GetWalkNormalMovementAction(direction);
        else
            objectEvent->movementActionId = GetWalkFastMovementAction(direction);
    } else if (PlayerGetCopyableMovement() == COPY_MOVE_JUMP2) {
        ObjectEventSetSingleMovement(objectEvent, sprite, GetWalkSlowMovementAction(direction));
    } else {
        if (playerAction >= MOVEMENT_ACTION_WALK_SLOW_DOWN && playerAction <= MOVEMENT_ACTION_WALK_SLOW_RIGHT) {
            ObjectEventSetSingleMovement(objectEvent, sprite, GetWalkSlowMovementAction(direction));
        } else {
            objectEvent->movementActionId = GetWalkNormalMovementAction(direction);
            if (OW_MON_BOBBING == TRUE)
                sprite->y2 = -1;
        }
    }
    sprite->sActionFuncId = 0;
    #else
    if (GetLedgeJumpDirection(x, y, direction) != DIR_NONE) {
        // InitJumpRegular will set the proper speed
        ObjectEventSetSingleMovement(objectEvent, sprite, GetJump2MovementAction(direction));
    } else if (TestPlayerAvatarFlags(PLAYER_AVATAR_FLAG_DASH)) {
        // Set follow speed according to player's speed
        ObjectEventSetSingleMovement(objectEvent, sprite, GetWalkFastMovementAction(direction));
    } else if (PlayerGetCopyableMovement() == COPY_MOVE_JUMP2) {
        // If *player* jumps, make step take twice as long
        ObjectEventSetSingleMovement(objectEvent, sprite, GetWalkSlowMovementAction(direction));
    } else {
        ObjectEventSetSingleMovement(objectEvent, sprite, GetWalkNormalMovementAction(direction));
        if (OW_MON_BOBBING == TRUE)
            sprite->y2 = -1;
    }
    #endif
    objectEvent->singleMovementActive = 1;
    sprite->sTypeFuncId = 2;
    return TRUE;
}

bool8 FollowablePlayerMovement_GoSpeed1(struct ObjectEvent *objectEvent, struct Sprite *sprite, u8 playerDirection, bool8 tileCallback(u8))
{
    u32 direction;
    s16 x;
    s16 y;

    direction = playerDirection;
    direction = GetCopyDirection(gInitialMovementTypeFacingDirections[objectEvent->movementType], objectEvent->directionSequenceIndex, direction);
    ObjectEventMoveDestCoords(objectEvent, direction, &x, &y);
    ObjectEventSetSingleMovement(objectEvent, sprite, GetWalkFastMovementAction(direction));
    if (GetCollisionAtCoords(objectEvent, x, y, direction) || (tileCallback != NULL && !tileCallback(MapGridGetMetatileBehaviorAt(x, y))))
    {
        ObjectEventSetSingleMovement(objectEvent, sprite, GetFaceDirectionMovementAction(direction));
    }
    objectEvent->singleMovementActive = TRUE;
    sprite->sTypeFuncId = 2;
    return TRUE;
}

bool8 FollowablePlayerMovement_GoSpeed2(struct ObjectEvent *objectEvent, struct Sprite *sprite, u8 playerDirection, bool8 tileCallback(u8))
{
    u32 direction;
    s16 x;
    s16 y;

    direction = playerDirection;
    direction = GetCopyDirection(gInitialMovementTypeFacingDirections[objectEvent->movementType], objectEvent->directionSequenceIndex, direction);
    ObjectEventMoveDestCoords(objectEvent, direction, &x, &y);
    ObjectEventSetSingleMovement(objectEvent, sprite, GetWalkFasterMovementAction(direction));
    if (GetCollisionAtCoords(objectEvent, x, y, direction) || (tileCallback != NULL && !tileCallback(MapGridGetMetatileBehaviorAt(x, y))))
    {
        ObjectEventSetSingleMovement(objectEvent, sprite, GetFaceDirectionMovementAction(direction));
    }
    objectEvent->singleMovementActive = TRUE;
    sprite->sTypeFuncId = 2;
    return TRUE;
}

bool8 FollowablePlayerMovement_Slide(struct ObjectEvent *objectEvent, struct Sprite *sprite, u8 playerDirection, bool8 tileCallback(u8))
{
    u32 direction;
    s16 x;
    s16 y;

    direction = playerDirection;
    direction = GetCopyDirection(gInitialMovementTypeFacingDirections[objectEvent->movementType], objectEvent->directionSequenceIndex, direction);
    ObjectEventMoveDestCoords(objectEvent, direction, &x, &y);
    ObjectEventSetSingleMovement(objectEvent, sprite, GetSlideMovementAction(direction));
    if (GetCollisionAtCoords(objectEvent, x, y, direction) || (tileCallback != NULL && !tileCallback(MapGridGetMetatileBehaviorAt(x, y))))
    {
        ObjectEventSetSingleMovement(objectEvent, sprite, GetFaceDirectionMovementAction(direction));
    }
    objectEvent->singleMovementActive = TRUE;
    sprite->sTypeFuncId = 2;
    return TRUE;
}

bool8 FollowablePlayerMovement_JumpInPlace(struct ObjectEvent *objectEvent, struct Sprite *sprite, u8 playerDirection, bool8 tileCallback(u8))
{
    u32 direction;

    direction = playerDirection;
    direction = GetCopyDirection(gInitialMovementTypeFacingDirections[objectEvent->movementType], objectEvent->directionSequenceIndex, direction);
    ObjectEventSetSingleMovement(objectEvent, sprite, GetJumpInPlaceMovementAction(direction));
    objectEvent->singleMovementActive = TRUE;
    sprite->sTypeFuncId = 2;
    return TRUE;
}

bool8 FollowablePlayerMovement_GoSpeed4(struct ObjectEvent *objectEvent, struct Sprite *sprite, u8 playerDirection, bool8 tileCallback(u8))
{
    u32 direction;
    s16 x;
    s16 y;

    direction = playerDirection;
    direction = GetCopyDirection(gInitialMovementTypeFacingDirections[objectEvent->movementType], objectEvent->directionSequenceIndex, direction);
    ObjectEventMoveDestCoords(objectEvent, direction, &x, &y);
    ObjectEventSetSingleMovement(objectEvent, sprite, GetJumpMovementAction(direction));
    if (GetCollisionAtCoords(objectEvent, x, y, direction) || (tileCallback != NULL && !tileCallback(MapGridGetMetatileBehaviorAt(x, y))))
    {
        ObjectEventSetSingleMovement(objectEvent, sprite, GetFaceDirectionMovementAction(direction));
    }
    objectEvent->singleMovementActive = TRUE;
    sprite->sTypeFuncId = 2;
    return TRUE;
}

bool8 FollowablePlayerMovement_Jump(struct ObjectEvent *objectEvent, struct Sprite *sprite, u8 playerDirection, bool8 tileCallback(u8))
{
    u32 direction;
    s16 x;
    s16 y;

    direction = playerDirection;
    x = objectEvent->currentCoords.x;
    y = objectEvent->currentCoords.y;
    MoveCoordsInDirection(direction, &x, &y, 2, 2);
    ObjectEventSetSingleMovement(objectEvent, sprite, GetJump2MovementAction(direction));
    objectEvent->singleMovementActive = TRUE;
    sprite->sTypeFuncId = 2;
    return TRUE;
}

movement_type_def(MovementType_CopyPlayerInGrass, gMovementTypeFuncs_CopyPlayerInGrass)

bool8 MovementType_CopyPlayerInGrass_Step1(struct ObjectEvent *objectEvent, struct Sprite *sprite)
{
    if (gObjectEvents[gPlayerAvatar.objectEventId].movementActionId == MOVEMENT_ACTION_NONE || gPlayerAvatar.tileTransitionState == T_TILE_CENTER)
        return FALSE;

    return gCopyPlayerMovementFuncs[PlayerGetCopyableMovement()](objectEvent, sprite, GetPlayerMovementDirection(), MetatileBehavior_IsPokeGrass);
}

void MovementType_TreeDisguise(struct Sprite *sprite)
{
    struct ObjectEvent *objectEvent;

    objectEvent = &gObjectEvents[sprite->sObjEventId];
    if (objectEvent->directionSequenceIndex == 0 || (objectEvent->directionSequenceIndex == 1 && !sprite->data[7]))
    {
        ObjectEventGetLocalIdAndMap(objectEvent, &gFieldEffectArguments[0], &gFieldEffectArguments[1], &gFieldEffectArguments[2]);
        objectEvent->fieldEffectSpriteId = FieldEffectStart(FLDEFF_TREE_DISGUISE);
        objectEvent->directionSequenceIndex = 1;
        sprite->data[7]++;
    }
    UpdateObjectEventCurrentMovement(&gObjectEvents[sprite->sObjEventId], sprite, MovementType_Disguise_Callback);
}

static bool8 MovementType_Disguise_Callback(struct ObjectEvent *objectEvent, struct Sprite *sprite)
{
    ClearObjectEventMovement(objectEvent, sprite);
    return FALSE;
}

void MovementType_MountainDisguise(struct Sprite *sprite)
{
    struct ObjectEvent *objectEvent;

    objectEvent = &gObjectEvents[sprite->sObjEventId];
    if (objectEvent->directionSequenceIndex == 0 || (objectEvent->directionSequenceIndex == 1 && !sprite->data[7]))
    {
        ObjectEventGetLocalIdAndMap(objectEvent, &gFieldEffectArguments[0], &gFieldEffectArguments[1], &gFieldEffectArguments[2]);
        objectEvent->fieldEffectSpriteId = FieldEffectStart(FLDEFF_MOUNTAIN_DISGUISE);
        objectEvent->directionSequenceIndex = 1;
        sprite->data[7]++;
    }
    UpdateObjectEventCurrentMovement(&gObjectEvents[sprite->sObjEventId], sprite, MovementType_Disguise_Callback);
}

void MovementType_Buried(struct Sprite *sprite)
{
    if (!sprite->data[7])
    {
        gObjectEvents[sprite->sObjEventId].fixedPriority = TRUE;
        sprite->subspriteMode = SUBSPRITES_IGNORE_PRIORITY;
        sprite->oam.priority = 3;
        sprite->data[7]++;
    }
    UpdateObjectEventCurrentMovement(&gObjectEvents[sprite->sObjEventId], sprite, MovementType_Buried_Callback);
}

static bool8 MovementType_Buried_Callback(struct ObjectEvent *objectEvent, struct Sprite *sprite)
{
    return gMovementTypeFuncs_Buried[sprite->sTypeFuncId](objectEvent, sprite);
}

bool8 MovementType_Buried_Step0(struct ObjectEvent *objectEvent, struct Sprite *sprite)
{
    ClearObjectEventMovement(objectEvent, sprite);
    return FALSE;
}

bool8 MovementType_MoveInPlace_Step1(struct ObjectEvent *objectEvent, struct Sprite *sprite)
{
    if (ObjectEventExecSingleMovementAction(objectEvent, sprite))
        sprite->sTypeFuncId = 0;
    return FALSE;
}

movement_type_def(MovementType_WalkInPlace, gMovementTypeFuncs_WalkInPlace)

bool8 MovementType_WalkInPlace_Step0(struct ObjectEvent *objectEvent, struct Sprite *sprite)
{
    ClearObjectEventMovement(objectEvent, sprite);
    ObjectEventSetSingleMovement(objectEvent, sprite, GetWalkInPlaceNormalMovementAction(objectEvent->facingDirection));
    sprite->sTypeFuncId = 1;
    return TRUE;
}

movement_type_def(MovementType_WalkSlowlyInPlace, gMovementTypeFuncs_WalkSlowlyInPlace)

bool8 MovementType_WalkSlowlyInPlace_Step0(struct ObjectEvent *objectEvent, struct Sprite *sprite)
{
    ClearObjectEventMovement(objectEvent, sprite);
    ObjectEventSetSingleMovement(objectEvent, sprite, GetWalkInPlaceSlowMovementAction(objectEvent->facingDirection));
    sprite->sTypeFuncId = 1;
    return TRUE;
}

movement_type_def(MovementType_JogInPlace, gMovementTypeFuncs_JogInPlace)

bool8 MovementType_JogInPlace_Step0(struct ObjectEvent *objectEvent, struct Sprite *sprite)
{
    ClearObjectEventMovement(objectEvent, sprite);
    ObjectEventSetSingleMovement(objectEvent, sprite, GetWalkInPlaceFastMovementAction(objectEvent->facingDirection));
    sprite->sTypeFuncId = 1;
    return TRUE;
}

movement_type_def(MovementType_RunInPlace, gMovementTypeFuncs_RunInPlace)

bool8 MovementType_RunInPlace_Step0(struct ObjectEvent *objectEvent, struct Sprite *sprite)
{
    ClearObjectEventMovement(objectEvent, sprite);
    ObjectEventSetSingleMovement(objectEvent, sprite, GetWalkInPlaceFasterMovementAction(objectEvent->facingDirection));
    sprite->sTypeFuncId = 1;
    return TRUE;
}

movement_type_def(MovementType_Invisible, gMovementTypeFuncs_Invisible)

bool8 MovementType_Invisible_Step0(struct ObjectEvent *objectEvent, struct Sprite *sprite)
{
    ClearObjectEventMovement(objectEvent, sprite);
    ObjectEventSetSingleMovement(objectEvent, sprite, GetFaceDirectionMovementAction(objectEvent->facingDirection));
    objectEvent->invisible = TRUE;
    sprite->sTypeFuncId = 1;
    return TRUE;
}
bool8 MovementType_Invisible_Step1(struct ObjectEvent *objectEvent, struct Sprite *sprite)
{
    if (ObjectEventExecSingleMovementAction(objectEvent, sprite))
    {
        sprite->sTypeFuncId = 2;
        return TRUE;
    }
    return FALSE;
}

bool8 MovementType_Invisible_Step2(struct ObjectEvent *objectEvent, struct Sprite *sprite)
{
    objectEvent->singleMovementActive = FALSE;
    return FALSE;
}

void ClearObjectEventMovement(struct ObjectEvent *objectEvent, struct Sprite *sprite)
{
    objectEvent->singleMovementActive = FALSE;
    objectEvent->heldMovementActive = FALSE;
    objectEvent->heldMovementFinished = FALSE;
    objectEvent->movementActionId = MOVEMENT_ACTION_NONE;
    sprite->sTypeFuncId = 0;
}

u8 GetFaceDirectionAnimNum(u8 direction)
{
    return sFaceDirectionAnimNums[direction];
}

u8 GetMoveDirectionAnimNum(u8 direction)
{
    return sMoveDirectionAnimNums[direction];
}

u8 GetMoveDirectionFastAnimNum(u8 direction)
{
    return sMoveDirectionFastAnimNums[direction];
}

u8 GetMoveDirectionFasterAnimNum(u8 direction)
{
    return sMoveDirectionFasterAnimNums[direction];
}

u8 GetMoveDirectionFastestAnimNum(u8 direction)
{
    return sMoveDirectionFastestAnimNums[direction];
}

u8 GetJumpSpecialDirectionAnimNum(u8 direction)
{
    return sJumpSpecialDirectionAnimNums[direction];
}

u8 GetAcroWheelieDirectionAnimNum(u8 direction)
{
    return sAcroWheelieDirectionAnimNums[direction];
}

u8 GetAcroUnusedDirectionAnimNum(u8 direction)
{
    return sAcroUnusedDirectionAnimNums[direction];
}

u8 GetAcroEndWheelieDirectionAnimNum(u8 direction)
{
    return sAcroEndWheelieDirectionAnimNums[direction];
}

u8 GetAcroUnusedActionDirectionAnimNum(u8 direction)
{
    return sAcroUnusedActionDirectionAnimNums[direction];
}

u8 GetAcroWheeliePedalDirectionAnimNum(u8 direction)
{
    return sAcroWheeliePedalDirectionAnimNums[direction];
}

u8 GetFishingDirectionAnimNum(u8 direction)
{
    return sFishingDirectionAnimNums[direction];
}

u8 GetFishingNoCatchDirectionAnimNum(u8 direction)
{
    return sFishingNoCatchDirectionAnimNums[direction];
}

u8 GetFishingBiteDirectionAnimNum(u8 direction)
{
    return sFishingBiteDirectionAnimNums[direction];
}

u8 GetRunningDirectionAnimNum(u8 direction)
{
    return sRunningDirectionAnimNums[direction];
}

static const struct StepAnimTable *GetStepAnimTable(const union AnimCmd *const *anims)
{
    const struct StepAnimTable *stepTable;

    for (stepTable = sStepAnimTables; stepTable->anims != NULL; stepTable++)
    {
        if (stepTable->anims == anims)
            return stepTable;
    }
    return NULL;
}

void SetStepAnimHandleAlternation(struct ObjectEvent *objectEvent, struct Sprite *sprite, u8 animNum)
{
    const struct StepAnimTable *stepTable;

    if (!objectEvent->inanimate)
    {
        sprite->animNum = animNum;
        stepTable = GetStepAnimTable(sprite->anims);
        if (stepTable != NULL)
        {
            if (sprite->animCmdIndex == stepTable->animPos[0])
                sprite->animCmdIndex  = stepTable->animPos[3];
            else if (sprite->animCmdIndex == stepTable->animPos[1])
                sprite->animCmdIndex = stepTable->animPos[2];
        }
        SeekSpriteAnim(sprite, sprite->animCmdIndex);
    }
}

void SetStepAnim(struct ObjectEvent *objectEvent, struct Sprite *sprite, u8 animNum)
{
    const struct StepAnimTable *stepTable;

    if (!objectEvent->inanimate)
    {
        u8 animPos;

        sprite->animNum = animNum;
        stepTable = GetStepAnimTable(sprite->anims);
        if (stepTable != NULL)
        {
            animPos = stepTable->animPos[1];
            if (sprite->animCmdIndex <= stepTable->animPos[0])
                animPos = stepTable->animPos[0];

            SeekSpriteAnim(sprite, animPos);
        }
    }
}

u8 GetDirectionToFace(s16 x, s16 y, s16 targetX, s16 targetY)
{
    if (x > targetX)
        return DIR_WEST;

    if (x < targetX)
        return DIR_EAST;

    if (y > targetY)
        return DIR_NORTH;

    return DIR_SOUTH;
}

// Uses the above, but script accessible, and uses localIds
bool8 ScrFunc_GetDirectionToFace(struct ScriptContext *ctx) {
    u16 *var = GetVarPointer(ScriptReadHalfword(ctx));
    u8 id0 = GetObjectEventIdByLocalId(ScriptReadByte(ctx)); // source
    u8 id1 = GetObjectEventIdByLocalId(ScriptReadByte(ctx)); // target
    if (var == NULL)
        return FALSE;
    if (id0 >= OBJECT_EVENTS_COUNT || id1 >= OBJECT_EVENTS_COUNT)
        *var = DIR_NONE;
    else
        *var = GetDirectionToFace(
            gObjectEvents[id0].currentCoords.x,
            gObjectEvents[id0].currentCoords.y,
            gObjectEvents[id1].currentCoords.x,
            gObjectEvents[id1].currentCoords.y);
    return FALSE;
}

// Whether following pokemon is also the user of the field move
// Intended to be called before the field effect itself
bool8 ScrFunc_IsFollowerFieldMoveUser(struct ScriptContext *ctx) {
    u16 *var = GetVarPointer(ScriptReadHalfword(ctx));
    u16 userIndex = gFieldEffectArguments[0]; // field move user index
    struct Pokemon *follower = GetFirstLiveMon();
    struct ObjectEvent *obj = GetFollowerObject();
    if (var == NULL)
        return FALSE;
    *var = FALSE;
    if (follower && obj && !obj->invisible) {
        u16 followIndex = ((u32)follower - (u32)gPlayerParty) / sizeof(struct Pokemon);
        *var = userIndex == followIndex;
    }
    return FALSE;
}

void SetTrainerMovementType(struct ObjectEvent *objectEvent, u8 movementType)
{
    objectEvent->movementType = movementType;
    objectEvent->directionSequenceIndex = 0;
    objectEvent->extra.playerCopyableMovement = 0;
    gSprites[objectEvent->spriteId].callback = sMovementTypeCallbacks[movementType];
    gSprites[objectEvent->spriteId].sTypeFuncId = 0;
}

u8 GetTrainerFacingDirectionMovementType(u8 direction)
{
    return gTrainerFacingDirectionMovementTypes[direction];
}

static u8 GetCollisionInDirection(struct ObjectEvent *objectEvent, u8 direction)
{
    s16 x = objectEvent->currentCoords.x;
    s16 y = objectEvent->currentCoords.y;
    MoveCoords(direction, &x, &y);
    return GetCollisionAtCoords(objectEvent, x, y, direction);
}

u8 GetCollisionAtCoords(struct ObjectEvent *objectEvent, s16 x, s16 y, u32 dir)
{
    u8 direction = dir;
    if (IsCoordOutsideObjectEventMovementRange(objectEvent, x, y))
        return COLLISION_OUTSIDE_RANGE;
    else if (MapGridGetCollisionAt(x, y) || GetMapBorderIdAt(x, y) == CONNECTION_INVALID || IsMetatileDirectionallyImpassable(objectEvent, x, y, direction))
        return COLLISION_IMPASSABLE;
    else if (objectEvent->trackedByCamera && !CanCameraMoveInDirection(direction))
        return COLLISION_IMPASSABLE;
    else if (IsElevationMismatchAt(objectEvent->currentElevation, x, y))
        return COLLISION_ELEVATION_MISMATCH;
    else if (DoesObjectCollideWithObjectAt(objectEvent, x, y))
        return COLLISION_OBJECT_EVENT;
    return COLLISION_NONE;
}

u8 GetCollisionFlagsAtCoords(struct ObjectEvent *objectEvent, s16 x, s16 y, u8 direction)
{
    u8 flags = 0;

    if (IsCoordOutsideObjectEventMovementRange(objectEvent, x, y))
        flags |= 1 << (COLLISION_OUTSIDE_RANGE - 1);
    if (MapGridGetCollisionAt(x, y) || GetMapBorderIdAt(x, y) == CONNECTION_INVALID || IsMetatileDirectionallyImpassable(objectEvent, x, y, direction) || (objectEvent->trackedByCamera && !CanCameraMoveInDirection(direction)))
        flags |= 1 << (COLLISION_IMPASSABLE - 1);
    if (IsElevationMismatchAt(objectEvent->currentElevation, x, y))
        flags |= 1 << (COLLISION_ELEVATION_MISMATCH - 1);
    if (DoesObjectCollideWithObjectAt(objectEvent, x, y))
        flags |= 1 << (COLLISION_OBJECT_EVENT - 1);
    return flags;
}

static bool8 IsCoordOutsideObjectEventMovementRange(struct ObjectEvent *objectEvent, s16 x, s16 y)
{
    s16 left;
    s16 right;
    s16 top;
    s16 bottom;

    if (objectEvent->rangeX != 0)
    {
        left = objectEvent->initialCoords.x - objectEvent->rangeX;
        right = objectEvent->initialCoords.x + objectEvent->rangeX;

        if (left > x || right < x)
            return TRUE;
    }
    if (objectEvent->rangeY != 0)
    {
        top = objectEvent->initialCoords.y - objectEvent->rangeY;
        bottom = objectEvent->initialCoords.y + objectEvent->rangeY;

        if (top > y || bottom < y)
            return TRUE;
    }
    return FALSE;
}

static bool8 IsMetatileDirectionallyImpassable(struct ObjectEvent *objectEvent, s16 x, s16 y, u8 direction)
{
    if (gOppositeDirectionBlockedMetatileFuncs[direction - 1](objectEvent->currentMetatileBehavior)
        || gDirectionBlockedMetatileFuncs[direction - 1](MapGridGetMetatileBehaviorAt(x, y)))
        return TRUE;

    return FALSE;
}

static bool8 DoesObjectCollideWithObjectAt(struct ObjectEvent *objectEvent, s16 x, s16 y)
{
    u8 i;
    struct ObjectEvent *curObject;

    if (objectEvent->localId == OBJ_EVENT_ID_FOLLOWER)
        return FALSE; // follower cannot collide with other objects, but they can collide with it

    for (i = 0; i < OBJECT_EVENTS_COUNT; i++)
    {
        curObject = &gObjectEvents[i];
        if (curObject->active && (curObject->movementType != MOVEMENT_TYPE_FOLLOW_PLAYER || objectEvent != &gObjectEvents[gPlayerAvatar.objectEventId]) && curObject != objectEvent)
        {
            if ((curObject->currentCoords.x == x && curObject->currentCoords.y == y) || (curObject->previousCoords.x == x && curObject->previousCoords.y == y))
            {
                if (AreElevationsCompatible(objectEvent->currentElevation, curObject->currentElevation))
                    return TRUE;
            }
        }
    }
    return FALSE;
}

bool8 IsBerryTreeSparkling(u8 localId, u8 mapNum, u8 mapGroup)
{
    u8 objectEventId;

    if (!TryGetObjectEventIdByLocalIdAndMap(localId, mapNum, mapGroup, &objectEventId)
        && gSprites[gObjectEvents[objectEventId].spriteId].sBerryTreeFlags & BERRY_FLAG_SPARKLING)
        return TRUE;

    return FALSE;
}

void SetBerryTreeJustPicked(u8 localId, u8 mapNum, u8 mapGroup)
{
    u8 objectEventId;

    if (!TryGetObjectEventIdByLocalIdAndMap(localId, mapNum, mapGroup, &objectEventId))
        gSprites[gObjectEvents[objectEventId].spriteId].sBerryTreeFlags |= BERRY_FLAG_JUST_PICKED;
}

#undef sTimer
#undef sBerryTreeFlags

void MoveCoords(u8 direction, s16 *x, s16 *y)
{
    *x += sDirectionToVectors[direction].x;
    *y += sDirectionToVectors[direction].y;
}

static void UNUSED MoveCoordsInMapCoordIncrement(u8 direction, s16 *x, s16 *y)
{
    *x += sDirectionToVectors[direction].x << 4;
    *y += sDirectionToVectors[direction].y << 4;
}

static void MoveCoordsInDirection(u32 dir, s16 *x, s16 *y, s16 deltaX, s16 deltaY)
{
    u8 direction = dir;
    s16 dx2 = (u16)deltaX;
    s16 dy2 = (u16)deltaY;
    if (sDirectionToVectors[direction].x > 0)
        *x += dx2;
    if (sDirectionToVectors[direction].x < 0)
        *x -= dx2;
    if (sDirectionToVectors[direction].y > 0)
        *y += dy2;
    if (sDirectionToVectors[direction].y < 0)
        *y -= dy2;
}

void GetMapCoordsFromSpritePos(s16 x, s16 y, s16 *destX, s16 *destY)
{
    *destX = (x - gSaveBlock1Ptr->pos.x) << 4;
    *destY = (y - gSaveBlock1Ptr->pos.y) << 4;
    *destX -= gTotalCameraPixelOffsetX;
    *destY -= gTotalCameraPixelOffsetY;
}

void SetSpritePosToMapCoords(s16 mapX, s16 mapY, s16 *destX, s16 *destY)
{
    s16 dx = -gTotalCameraPixelOffsetX - gFieldCamera.x;
    s16 dy = -gTotalCameraPixelOffsetY - gFieldCamera.y;
    if (gFieldCamera.x > 0)
        dx += 16;

    if (gFieldCamera.x < 0)
        dx -= 16;

    if (gFieldCamera.y > 0)
        dy += 16;

    if (gFieldCamera.y < 0)
        dy -= 16;

    *destX = ((mapX - gSaveBlock1Ptr->pos.x) << 4) + dx;
    *destY = ((mapY - gSaveBlock1Ptr->pos.y) << 4) + dy;
}

void SetSpritePosToOffsetMapCoords(s16 *x, s16 *y, s16 dx, s16 dy)
{
    SetSpritePosToMapCoords(*x, *y, x, y);
    *x += dx;
    *y += dy;
}

static void GetObjectEventMovingCameraOffset(s16 *x, s16 *y)
{
    *x = 0;
    *y = 0;

    if (gFieldCamera.x > 0)
        (*x)++;

    if (gFieldCamera.x < 0)
        (*x)--;

    if (gFieldCamera.y > 0)
        (*y)++;

    if (gFieldCamera.y < 0)
        (*y)--;
}

void ObjectEventMoveDestCoords(struct ObjectEvent *objectEvent, u32 direction, s16 *x, s16 *y)
{
    u8 newDirn = direction;
    *x = objectEvent->currentCoords.x;
    *y = objectEvent->currentCoords.y;
    MoveCoords(newDirn, x, y);
}

bool8 ObjectEventIsMovementOverridden(struct ObjectEvent *objectEvent)
{
    if (objectEvent->singleMovementActive || objectEvent->heldMovementActive)
        return TRUE;

    return FALSE;
}

bool8 ObjectEventIsHeldMovementActive(struct ObjectEvent *objectEvent)
{
    if (objectEvent->heldMovementActive && objectEvent->movementActionId != MOVEMENT_ACTION_NONE)
        return TRUE;

    return FALSE;
}

bool8 ObjectEventSetHeldMovement(struct ObjectEvent *objectEvent, u8 movementActionId)
{
    if (ObjectEventIsMovementOverridden(objectEvent))
        return TRUE;

    UnfreezeObjectEvent(objectEvent);
    objectEvent->movementActionId = movementActionId;
    objectEvent->heldMovementActive = TRUE;
    objectEvent->heldMovementFinished = FALSE;
    gSprites[objectEvent->spriteId].sActionFuncId = 0;
    return FALSE;
}

void ObjectEventForceSetHeldMovement(struct ObjectEvent *objectEvent, u8 movementActionId)
{
    ObjectEventClearHeldMovementIfActive(objectEvent);
    ObjectEventSetHeldMovement(objectEvent, movementActionId);
}

void ObjectEventClearHeldMovementIfActive(struct ObjectEvent *objectEvent)
{
    if (objectEvent->heldMovementActive)
        ObjectEventClearHeldMovement(objectEvent);
}

void ObjectEventClearHeldMovement(struct ObjectEvent *objectEvent)
{
    objectEvent->movementActionId = MOVEMENT_ACTION_NONE;
    objectEvent->heldMovementActive = FALSE;
    objectEvent->heldMovementFinished = FALSE;
    gSprites[objectEvent->spriteId].sTypeFuncId = 0;
    gSprites[objectEvent->spriteId].sActionFuncId = 0;
}

u8 ObjectEventCheckHeldMovementStatus(struct ObjectEvent *objectEvent)
{
    if (objectEvent->heldMovementActive)
        return objectEvent->heldMovementFinished;

    return 16;
}

u8 ObjectEventClearHeldMovementIfFinished(struct ObjectEvent *objectEvent)
{
    u8 heldMovementStatus = ObjectEventCheckHeldMovementStatus(objectEvent);
    if (heldMovementStatus != 0 && heldMovementStatus != 16)
        ObjectEventClearHeldMovementIfActive(objectEvent);

    return heldMovementStatus;
}

u8 ObjectEventGetHeldMovementActionId(struct ObjectEvent *objectEvent)
{
    if (objectEvent->heldMovementActive)
        return objectEvent->movementActionId;

    return MOVEMENT_ACTION_NONE;
}

void UpdateObjectEventCurrentMovement(struct ObjectEvent *objectEvent, struct Sprite *sprite, bool8 (*callback)(struct ObjectEvent *, struct Sprite *))
{
    DoGroundEffects_OnSpawn(objectEvent, sprite);
    TryEnableObjectEventAnim(objectEvent, sprite);

    if (ObjectEventIsHeldMovementActive(objectEvent))
        ObjectEventExecHeldMovementAction(objectEvent, sprite);
    else if (!objectEvent->frozen)
        while (callback(objectEvent, sprite));

    DoGroundEffects_OnBeginStep(objectEvent, sprite);
    DoGroundEffects_OnFinishStep(objectEvent, sprite);
    UpdateObjectEventSpriteAnimPause(objectEvent, sprite);
    UpdateObjectEventVisibility(objectEvent, sprite);
    ObjectEventUpdateSubpriority(objectEvent, sprite);
}

#define dirn_to_anim(name, table)\
u8 name(u32 idx)\
{\
    u8 direction;\
    u8 animIds[sizeof(table)];\
    direction = idx;\
    memcpy(animIds, (table), sizeof(table));\
    if (direction > DIR_EAST) direction = 0;\
    return animIds[direction];\
}

dirn_to_anim(GetFaceDirectionMovementAction, gFaceDirectionMovementActions);
dirn_to_anim(GetWalkSlowMovementAction, gWalkSlowMovementActions);
dirn_to_anim(GetWalkNormalMovementAction, gWalkNormalMovementActions);
dirn_to_anim(GetWalkFastMovementAction, gWalkFastMovementActions);
dirn_to_anim(GetRideWaterCurrentMovementAction, gRideWaterCurrentMovementActions);
dirn_to_anim(GetWalkFasterMovementAction, gWalkFasterMovementActions);
dirn_to_anim(GetSlideMovementAction, gSlideMovementActions);
dirn_to_anim(GetPlayerRunMovementAction, gPlayerRunMovementActions);
dirn_to_anim(GetJump2MovementAction, gJump2MovementActions);
dirn_to_anim(GetJumpInPlaceMovementAction, gJumpInPlaceMovementActions);
dirn_to_anim(GetJumpInPlaceTurnAroundMovementAction, gJumpInPlaceTurnAroundMovementActions);
dirn_to_anim(GetJumpMovementAction, gJumpMovementActions);
dirn_to_anim(GetJumpSpecialMovementAction, gJumpSpecialMovementActions);
dirn_to_anim(GetWalkInPlaceSlowMovementAction, gWalkInPlaceSlowMovementActions);
dirn_to_anim(GetWalkInPlaceNormalMovementAction, gWalkInPlaceNormalMovementActions);
dirn_to_anim(GetWalkInPlaceFastMovementAction, gWalkInPlaceFastMovementActions);
dirn_to_anim(GetWalkInPlaceFasterMovementAction, gWalkInPlaceFasterMovementActions);

bool8 ObjectEventFaceOppositeDirection(struct ObjectEvent *objectEvent, u8 direction)
{
    return ObjectEventSetHeldMovement(objectEvent, GetFaceDirectionMovementAction(GetOppositeDirection(direction)));
}

dirn_to_anim(GetAcroWheelieFaceDirectionMovementAction, gAcroWheelieFaceDirectionMovementActions);
dirn_to_anim(GetAcroPopWheelieFaceDirectionMovementAction, gAcroPopWheelieFaceDirectionMovementActions);
dirn_to_anim(GetAcroEndWheelieFaceDirectionMovementAction, gAcroEndWheelieFaceDirectionMovementActions);
dirn_to_anim(GetAcroWheelieHopFaceDirectionMovementAction, gAcroWheelieHopFaceDirectionMovementActions);
dirn_to_anim(GetAcroWheelieHopDirectionMovementAction, gAcroWheelieHopDirectionMovementActions);
dirn_to_anim(GetAcroWheelieJumpDirectionMovementAction, gAcroWheelieJumpDirectionMovementActions);
dirn_to_anim(GetAcroWheelieInPlaceDirectionMovementAction, gAcroWheelieInPlaceDirectionMovementActions);
dirn_to_anim(GetAcroPopWheelieMoveDirectionMovementAction, gAcroPopWheelieMoveDirectionMovementActions);
dirn_to_anim(GetAcroWheelieMoveDirectionMovementAction, gAcroWheelieMoveDirectionMovementActions);
dirn_to_anim(GetAcroEndWheelieMoveDirectionMovementAction, gAcroEndWheelieMoveDirectionMovementActions);

u8 GetOppositeDirection(u8 direction)
{
    u8 directions[sizeof sOppositeDirections];

    memcpy(directions, sOppositeDirections, sizeof sOppositeDirections);
    if (direction <= DIR_NONE || direction > (sizeof sOppositeDirections))
        return direction;

    return directions[direction - 1];
}

// Takes the player's original and current direction and gives a direction the copy NPC should consider as the player's direction.
// See comments at the table's definition.
static u32 GetPlayerDirectionForCopy(u8 initDir, u8 moveDir)
{
    return sPlayerDirectionsForCopy[initDir - 1][moveDir - 1];
}

// copyInitDir is the initial facing direction of the copying NPC.
// playerInitDir is the direction the player was facing when the copying NPC was spawned, as set by MovementType_CopyPlayer_Step0.
// playerMoveDir is the direction the player is currently moving.
static u32 GetCopyDirection(u8 copyInitDir, u32 playerInitDir, u32 playerMoveDir)
{
    u32 dir;
    u8 _playerInitDir = playerInitDir;
    u8 _playerMoveDir = playerMoveDir;
    if (_playerInitDir == DIR_NONE || _playerMoveDir == DIR_NONE
      || _playerInitDir > DIR_EAST || _playerMoveDir > DIR_EAST)
        return DIR_NONE;

    dir = GetPlayerDirectionForCopy(_playerInitDir, playerMoveDir);
    return sPlayerDirectionToCopyDirection[copyInitDir - 1][dir - 1];
}

static void ObjectEventExecHeldMovementAction(struct ObjectEvent *objectEvent, struct Sprite *sprite)
{
    if (gMovementActionFuncs[objectEvent->movementActionId][sprite->sActionFuncId](objectEvent, sprite))
        objectEvent->heldMovementFinished = TRUE;
}

static bool8 ObjectEventExecSingleMovementAction(struct ObjectEvent *objectEvent, struct Sprite *sprite)
{
    if (gMovementActionFuncs[objectEvent->movementActionId][sprite->sActionFuncId](objectEvent, sprite))
    {
        objectEvent->movementActionId = MOVEMENT_ACTION_NONE;
        sprite->sActionFuncId = 0;
        return TRUE;
    }
    return FALSE;
}

static void ObjectEventSetSingleMovement(struct ObjectEvent *objectEvent, struct Sprite *sprite, u8 animId)
{
    objectEvent->movementActionId = animId;
    sprite->sActionFuncId = 0;
}

static void FaceDirection(struct ObjectEvent *objectEvent, struct Sprite *sprite, u8 direction)
{
    SetObjectEventDirection(objectEvent, direction);
    ShiftStillObjectEventCoords(objectEvent);
    SetStepAnim(objectEvent, sprite, GetMoveDirectionAnimNum(objectEvent->facingDirection));
    sprite->animPaused = TRUE;
    sprite->sActionFuncId = 1;
}

bool8 MovementAction_FaceDown_Step0(struct ObjectEvent *objectEvent, struct Sprite *sprite)
{
    FaceDirection(objectEvent, sprite, DIR_SOUTH);
    return TRUE;
}

bool8 MovementAction_FaceUp_Step0(struct ObjectEvent *objectEvent, struct Sprite *sprite)
{
    FaceDirection(objectEvent, sprite, DIR_NORTH);
    return TRUE;
}

bool8 MovementAction_FaceLeft_Step0(struct ObjectEvent *objectEvent, struct Sprite *sprite)
{
    FaceDirection(objectEvent, sprite, DIR_WEST);
    return TRUE;
}

bool8 MovementAction_FaceRight_Step0(struct ObjectEvent *objectEvent, struct Sprite *sprite)
{
    FaceDirection(objectEvent, sprite, DIR_EAST);
    return TRUE;
}

void InitNpcForMovement(struct ObjectEvent *objectEvent, struct Sprite *sprite, u8 direction, u8 speed)
{
    s16 x;
    s16 y;

    x = objectEvent->currentCoords.x;
    y = objectEvent->currentCoords.y;
    SetObjectEventDirection(objectEvent, direction);
    MoveCoords(direction, &x, &y);
    ShiftObjectEventCoords(objectEvent, x, y);
    SetSpriteDataForNormalStep(sprite, direction, speed);
    sprite->animPaused = FALSE;

    if (sLockedAnimObjectEvents != NULL && FindLockedObjectEventIndex(objectEvent) != OBJECT_EVENTS_COUNT)
        sprite->animPaused = TRUE;

    objectEvent->triggerGroundEffectsOnMove = TRUE;
    sprite->sActionFuncId = 1;
}

static void InitMovementNormal(struct ObjectEvent *objectEvent, struct Sprite *sprite, u8 direction, u8 speed)
{
    u8 (*functions[ARRAY_COUNT(sDirectionAnimFuncsBySpeed)])(u8);

    memcpy(functions, sDirectionAnimFuncsBySpeed, sizeof sDirectionAnimFuncsBySpeed);
    InitNpcForMovement(objectEvent, sprite, direction, speed);
    SetStepAnimHandleAlternation(objectEvent, sprite, functions[speed](objectEvent->facingDirection));
}

static void StartRunningAnim(struct ObjectEvent *objectEvent, struct Sprite *sprite, u8 direction)
{
    InitNpcForMovement(objectEvent, sprite, direction, MOVE_SPEED_FAST_1);
    SetStepAnimHandleAlternation(objectEvent, sprite, GetRunningDirectionAnimNum(objectEvent->facingDirection));
}

static bool8 UpdateMovementNormal(struct ObjectEvent *objectEvent, struct Sprite *sprite)
{
    if (NpcTakeStep(sprite))
    {
        ShiftStillObjectEventCoords(objectEvent);
        objectEvent->triggerGroundEffectsOnStop = TRUE;
        sprite->animPaused = TRUE;
        return TRUE;
    }
    return FALSE;
}

static void InitNpcForWalkSlow(struct ObjectEvent *objectEvent, struct Sprite *sprite, u8 direction)
{
    s16 x;
    s16 y;

    x = objectEvent->currentCoords.x;
    y = objectEvent->currentCoords.y;
    SetObjectEventDirection(objectEvent, direction);
    MoveCoords(direction, &x, &y);
    ShiftObjectEventCoords(objectEvent, x, y);
    SetWalkSlowSpriteData(sprite, direction);
    sprite->animPaused = FALSE;
    objectEvent->triggerGroundEffectsOnMove = TRUE;
    sprite->sActionFuncId = 1;
}

static void InitWalkSlow(struct ObjectEvent *objectEvent, struct Sprite *sprite, u8 direction)
{
    InitNpcForWalkSlow(objectEvent, sprite, direction);
    SetStepAnimHandleAlternation(objectEvent, sprite, GetMoveDirectionAnimNum(objectEvent->facingDirection));
}

static bool8 UpdateWalkSlow(struct ObjectEvent *objectEvent, struct Sprite *sprite)
{
    if (UpdateWalkSlowAnim(sprite))
    {
        ShiftStillObjectEventCoords(objectEvent);
        objectEvent->triggerGroundEffectsOnStop = TRUE;
        sprite->animPaused = TRUE;
        return TRUE;
    }
    return FALSE;
}

bool8 MovementAction_WalkSlowDiagonalUpLeft_Step0(struct ObjectEvent *objectEvent, struct Sprite *sprite)
{
    InitWalkSlow(objectEvent, sprite, DIR_NORTHWEST);
    return MovementAction_WalkSlowDiagonalUpLeft_Step1(objectEvent, sprite);
}

bool8 MovementAction_WalkSlowDiagonalUpLeft_Step1(struct ObjectEvent *objectEvent, struct Sprite *sprite)
{
    if (UpdateWalkSlow(objectEvent, sprite))
    {
        sprite->sActionFuncId = 2;
        return TRUE;
    }
    return FALSE;
}

bool8 MovementAction_WalkSlowDiagonalUpRight_Step0(struct ObjectEvent *objectEvent, struct Sprite *sprite)
{
    InitWalkSlow(objectEvent, sprite, DIR_NORTHEAST);
    return MovementAction_WalkSlowDiagonalUpRight_Step1(objectEvent, sprite);
}

bool8 MovementAction_WalkSlowDiagonalUpRight_Step1(struct ObjectEvent *objectEvent, struct Sprite *sprite)
{
    if (UpdateWalkSlow(objectEvent, sprite))
    {
        sprite->sActionFuncId = 2;
        return TRUE;
    }
    return FALSE;
}

bool8 MovementAction_WalkSlowDiagonalDownLeft_Step0(struct ObjectEvent *objectEvent, struct Sprite *sprite)
{
    InitWalkSlow(objectEvent, sprite, DIR_SOUTHWEST);
    return MovementAction_WalkSlowDiagonalDownLeft_Step1(objectEvent, sprite);
}

bool8 MovementAction_WalkSlowDiagonalDownLeft_Step1(struct ObjectEvent *objectEvent, struct Sprite *sprite)
{
    if (UpdateWalkSlow(objectEvent, sprite))
    {
        sprite->sActionFuncId = 2;
        return TRUE;
    }
    return FALSE;
}

bool8 MovementAction_WalkSlowDiagonalDownRight_Step0(struct ObjectEvent *objectEvent, struct Sprite *sprite)
{
    InitWalkSlow(objectEvent, sprite, DIR_SOUTHEAST);
    return MovementAction_WalkSlowDiagonalDownRight_Step1(objectEvent, sprite);
}

bool8 MovementAction_WalkSlowDiagonalDownRight_Step1(struct ObjectEvent *objectEvent, struct Sprite *sprite)
{
    if (UpdateWalkSlow(objectEvent, sprite))
    {
        sprite->sActionFuncId = 2;
        return TRUE;
    }
    return FALSE;
}

bool8 MovementAction_WalkSlowDown_Step0(struct ObjectEvent *objectEvent, struct Sprite *sprite)
{
    InitWalkSlow(objectEvent, sprite, DIR_SOUTH);
    return MovementAction_WalkSlowDown_Step1(objectEvent, sprite);
}

bool8 MovementAction_WalkSlowDown_Step1(struct ObjectEvent *objectEvent, struct Sprite *sprite)
{
    if (UpdateWalkSlow(objectEvent, sprite))
    {
        sprite->sActionFuncId = 2;
        return TRUE;
    }
    return FALSE;
}

bool8 MovementAction_WalkSlowUp_Step0(struct ObjectEvent *objectEvent, struct Sprite *sprite)
{
    InitWalkSlow(objectEvent, sprite, DIR_NORTH);
    return MovementAction_WalkSlowUp_Step1(objectEvent, sprite);
}

bool8 MovementAction_WalkSlowUp_Step1(struct ObjectEvent *objectEvent, struct Sprite *sprite)
{
    if (UpdateWalkSlow(objectEvent, sprite))
    {
        sprite->sActionFuncId = 2;
        return TRUE;
    }
    return FALSE;
}

bool8 MovementAction_WalkSlowLeft_Step0(struct ObjectEvent *objectEvent, struct Sprite *sprite)
{
    InitWalkSlow(objectEvent, sprite, DIR_WEST);
    return MovementAction_WalkSlowLeft_Step1(objectEvent, sprite);
}

bool8 MovementAction_WalkSlowLeft_Step1(struct ObjectEvent *objectEvent, struct Sprite *sprite)
{
    if (UpdateWalkSlow(objectEvent, sprite))
    {
        sprite->sActionFuncId = 2;
        return TRUE;
    }
    return FALSE;
}

bool8 MovementAction_WalkSlowRight_Step0(struct ObjectEvent *objectEvent, struct Sprite *sprite)
{
    InitWalkSlow(objectEvent, sprite, DIR_EAST);
    return MovementAction_WalkSlowRight_Step1(objectEvent, sprite);
}

bool8 MovementAction_WalkSlowRight_Step1(struct ObjectEvent *objectEvent, struct Sprite *sprite)
{
    if (UpdateWalkSlow(objectEvent, sprite))
    {
        sprite->sActionFuncId = 2;
        return TRUE;
    }
    return FALSE;
}

bool8 MovementAction_WalkNormalDiagonalUpLeft_Step0(struct ObjectEvent *objectEvent, struct Sprite *sprite)
{
    InitMovementNormal(objectEvent, sprite, DIR_NORTHWEST, MOVE_SPEED_NORMAL);
    return MovementAction_WalkNormalDiagonalUpLeft_Step1(objectEvent, sprite);
}

bool8 MovementAction_WalkNormalDiagonalUpLeft_Step1(struct ObjectEvent *objectEvent, struct Sprite *sprite)
{
    if (UpdateMovementNormal(objectEvent, sprite))
    {
        sprite->sActionFuncId = 2;
        return TRUE;
    }
    return FALSE;
}

bool8 MovementAction_WalkNormalDiagonalUpRight_Step0(struct ObjectEvent *objectEvent, struct Sprite *sprite)
{
    InitMovementNormal(objectEvent, sprite, DIR_NORTHEAST, MOVE_SPEED_NORMAL);
    return MovementAction_WalkNormalDiagonalUpRight_Step1(objectEvent, sprite);
}

bool8 MovementAction_WalkNormalDiagonalUpRight_Step1(struct ObjectEvent *objectEvent, struct Sprite *sprite)
{
    if (UpdateMovementNormal(objectEvent, sprite))
    {
        sprite->sActionFuncId = 2;
        return TRUE;
    }
    return FALSE;
}

bool8 MovementAction_WalkNormalDiagonalDownLeft_Step0(struct ObjectEvent *objectEvent, struct Sprite *sprite)
{
    InitMovementNormal(objectEvent, sprite, DIR_SOUTHWEST, MOVE_SPEED_NORMAL);
    return MovementAction_WalkNormalDiagonalDownLeft_Step1(objectEvent, sprite);
}

bool8 MovementAction_WalkNormalDiagonalDownLeft_Step1(struct ObjectEvent *objectEvent, struct Sprite *sprite)
{
    if (UpdateMovementNormal(objectEvent, sprite))
    {
        sprite->sActionFuncId = 2;
        return TRUE;
    }
    return FALSE;
}

bool8 MovementAction_WalkNormalDiagonalDownRight_Step0(struct ObjectEvent *objectEvent, struct Sprite *sprite)
{
    InitMovementNormal(objectEvent, sprite, DIR_SOUTHEAST, MOVE_SPEED_NORMAL);
    return MovementAction_WalkNormalDiagonalDownRight_Step1(objectEvent, sprite);
}

bool8 MovementAction_WalkNormalDiagonalDownRight_Step1(struct ObjectEvent *objectEvent, struct Sprite *sprite)
{
    if (UpdateMovementNormal(objectEvent, sprite))
    {
        sprite->sActionFuncId = 2;
        return TRUE;
    }
    return FALSE;
}

bool8 MovementAction_WalkNormalDown_Step0(struct ObjectEvent *objectEvent, struct Sprite *sprite)
{
    InitMovementNormal(objectEvent, sprite, DIR_SOUTH, MOVE_SPEED_NORMAL);
    return MovementAction_WalkNormalDown_Step1(objectEvent, sprite);
}

bool8 MovementAction_WalkNormalDown_Step1(struct ObjectEvent *objectEvent, struct Sprite *sprite)
{
    if (UpdateMovementNormal(objectEvent, sprite))
    {
        sprite->sActionFuncId = 2;
        return TRUE;
    }
    return FALSE;
}

bool8 MovementAction_WalkNormalUp_Step0(struct ObjectEvent *objectEvent, struct Sprite *sprite)
{
    InitMovementNormal(objectEvent, sprite, DIR_NORTH, MOVE_SPEED_NORMAL);
    return MovementAction_WalkNormalUp_Step1(objectEvent, sprite);
}

bool8 MovementAction_WalkNormalUp_Step1(struct ObjectEvent *objectEvent, struct Sprite *sprite)
{
    if (UpdateMovementNormal(objectEvent, sprite))
    {
        sprite->sActionFuncId = 2;
        return TRUE;
    }
    return FALSE;
}

bool8 MovementAction_WalkNormalLeft_Step0(struct ObjectEvent *objectEvent, struct Sprite *sprite)
{
    InitMovementNormal(objectEvent, sprite, DIR_WEST, MOVE_SPEED_NORMAL);
    return MovementAction_WalkNormalLeft_Step1(objectEvent, sprite);
}

bool8 MovementAction_WalkNormalLeft_Step1(struct ObjectEvent *objectEvent, struct Sprite *sprite)
{
    if (UpdateMovementNormal(objectEvent, sprite))
    {
        sprite->sActionFuncId = 2;
        return TRUE;
    }
    return FALSE;
}

bool8 MovementAction_WalkNormalRight_Step0(struct ObjectEvent *objectEvent, struct Sprite *sprite)
{
    InitMovementNormal(objectEvent, sprite, DIR_EAST, MOVE_SPEED_NORMAL);
    return MovementAction_WalkNormalRight_Step1(objectEvent, sprite);
}

bool8 MovementAction_WalkNormalRight_Step1(struct ObjectEvent *objectEvent, struct Sprite *sprite)
{
    if (UpdateMovementNormal(objectEvent, sprite))
    {
        sprite->sActionFuncId = 2;
        return TRUE;
    }
    return FALSE;
}

#define JUMP_HALFWAY  1
#define JUMP_FINISHED ((u8)-1)

enum {
    JUMP_TYPE_HIGH,
    JUMP_TYPE_LOW,
    JUMP_TYPE_NORMAL,
    JUMP_TYPE_FAST,
    JUMP_TYPE_FASTER,
};

static void InitJump(struct ObjectEvent *objectEvent, struct Sprite *sprite, u8 direction, u8 distance, u8 type)
{
    s16 displacements[ARRAY_COUNT(sJumpInitDisplacements)];
    s16 x;
    s16 y;

    memcpy(displacements, sJumpInitDisplacements, sizeof sJumpInitDisplacements);
    x = 0;
    y = 0;
    SetObjectEventDirection(objectEvent, direction);
    MoveCoordsInDirection(direction, &x, &y, displacements[distance], displacements[distance]);
    ShiftObjectEventCoords(objectEvent, objectEvent->currentCoords.x + x, objectEvent->currentCoords.y + y);
    SetJumpSpriteData(sprite, direction, distance, type);
    sprite->sActionFuncId = 1;
    sprite->animPaused = FALSE;
    objectEvent->triggerGroundEffectsOnMove = TRUE;
    objectEvent->disableCoveringGroundEffects = TRUE;
}

static void InitJumpRegular(struct ObjectEvent *objectEvent, struct Sprite *sprite, u8 direction, u8 distance, u8 type)
{
    // For follower only, match the anim duration of the player's movement, whether dashing, walking or jumping
    if (objectEvent->localId == OBJ_EVENT_ID_FOLLOWER
        && type == JUMP_TYPE_HIGH
        && distance == JUMP_DISTANCE_FAR
        // In some areas (i.e Meteor Falls), the player can jump as the follower jumps, so preserve type in this case
        && PlayerGetCopyableMovement() != COPY_MOVE_JUMP2)
        type = TestPlayerAvatarFlags(PLAYER_AVATAR_FLAG_DASH) ? JUMP_TYPE_FASTER : JUMP_TYPE_FAST;
    InitJump(objectEvent, sprite, direction, distance, type);
    SetStepAnimHandleAlternation(objectEvent, sprite, GetMoveDirectionAnimNum(objectEvent->facingDirection));
    DoShadowFieldEffect(objectEvent);
}

#define sDistance data[4]

static u8 UpdateJumpAnim(struct ObjectEvent *objectEvent, struct Sprite *sprite, u8 callback(struct Sprite *))
{
    s16 displacements[ARRAY_COUNT(sJumpDisplacements)];
    s16 x;
    s16 y;
    u8 result;

    memcpy(displacements, sJumpDisplacements, sizeof sJumpDisplacements);
    result = callback(sprite);
    if (result == JUMP_HALFWAY && displacements[sprite->sDistance] != 0)
    {
        x = 0;
        y = 0;
        MoveCoordsInDirection(objectEvent->movementDirection, &x, &y, displacements[sprite->sDistance], displacements[sprite->sDistance]);
        ShiftObjectEventCoords(objectEvent, objectEvent->currentCoords.x + x, objectEvent->currentCoords.y + y);
        objectEvent->triggerGroundEffectsOnMove = TRUE;
        objectEvent->disableCoveringGroundEffects = TRUE;
    }
    else if (result == JUMP_FINISHED)
    {
        ShiftStillObjectEventCoords(objectEvent);
        objectEvent->triggerGroundEffectsOnStop = TRUE;
        objectEvent->landingJump = TRUE;
        sprite->animPaused = TRUE;
    }
    return result;
}

#undef sDistance

static u8 DoJumpAnimStep(struct ObjectEvent *objectEvent, struct Sprite *sprite)
{
    return UpdateJumpAnim(objectEvent, sprite, DoJumpSpriteMovement);
}

static u8 DoJumpSpecialAnimStep(struct ObjectEvent *objectEvent, struct Sprite *sprite)
{
    return UpdateJumpAnim(objectEvent, sprite, DoJumpSpecialSpriteMovement);
}

static bool8 DoJumpAnim(struct ObjectEvent *objectEvent, struct Sprite *sprite)
{
    if (DoJumpAnimStep(objectEvent, sprite) == JUMP_FINISHED)
        return TRUE;

    return FALSE;
}

static bool8 DoJumpSpecialAnim(struct ObjectEvent *objectEvent, struct Sprite *sprite)
{
    if (DoJumpSpecialAnimStep(objectEvent, sprite) == JUMP_FINISHED)
        return TRUE;

    return FALSE;
}

static bool8 DoJumpInPlaceAnim(struct ObjectEvent *objectEvent, struct Sprite *sprite)
{
    switch (DoJumpAnimStep(objectEvent, sprite))
    {
        case JUMP_FINISHED:
            return TRUE;
        case JUMP_HALFWAY:
            SetObjectEventDirection(objectEvent, GetOppositeDirection(objectEvent->movementDirection));
            SetStepAnim(objectEvent, sprite, GetMoveDirectionAnimNum(objectEvent->facingDirection));
        default:
            return FALSE;
    }
}

bool8 MovementAction_Jump2Down_Step0(struct ObjectEvent *objectEvent, struct Sprite *sprite)
{
    InitJumpRegular(objectEvent, sprite, DIR_SOUTH, JUMP_DISTANCE_FAR, JUMP_TYPE_HIGH);
    return MovementAction_Jump2Down_Step1(objectEvent, sprite);
}

bool8 MovementAction_Jump2Down_Step1(struct ObjectEvent *objectEvent, struct Sprite *sprite)
{
    if (DoJumpAnim(objectEvent, sprite))
    {
        objectEvent->noShadow = FALSE;
        sprite->sActionFuncId = 2;
        return TRUE;
    }
    return FALSE;
}

bool8 MovementAction_Jump2Up_Step0(struct ObjectEvent *objectEvent, struct Sprite *sprite)
{
    InitJumpRegular(objectEvent, sprite, DIR_NORTH, JUMP_DISTANCE_FAR, JUMP_TYPE_HIGH);
    return MovementAction_Jump2Up_Step1(objectEvent, sprite);
}

bool8 MovementAction_Jump2Up_Step1(struct ObjectEvent *objectEvent, struct Sprite *sprite)
{
    if (DoJumpAnim(objectEvent, sprite))
    {
        objectEvent->noShadow = FALSE;
        sprite->sActionFuncId = 2;
        return TRUE;
    }
    return FALSE;
}

bool8 MovementAction_Jump2Left_Step0(struct ObjectEvent *objectEvent, struct Sprite *sprite)
{
    InitJumpRegular(objectEvent, sprite, DIR_WEST, JUMP_DISTANCE_FAR, JUMP_TYPE_HIGH);
    return MovementAction_Jump2Left_Step1(objectEvent, sprite);
}

bool8 MovementAction_Jump2Left_Step1(struct ObjectEvent *objectEvent, struct Sprite *sprite)
{
    if (DoJumpAnim(objectEvent, sprite))
    {
        objectEvent->noShadow = FALSE;
        sprite->sActionFuncId = 2;
        return TRUE;
    }
    return FALSE;
}

bool8 MovementAction_Jump2Right_Step0(struct ObjectEvent *objectEvent, struct Sprite *sprite)
{
    InitJumpRegular(objectEvent, sprite, DIR_EAST, JUMP_DISTANCE_FAR, JUMP_TYPE_HIGH);
    return MovementAction_Jump2Right_Step1(objectEvent, sprite);
}

bool8 MovementAction_Jump2Right_Step1(struct ObjectEvent *objectEvent, struct Sprite *sprite)
{
    if (DoJumpAnim(objectEvent, sprite))
    {
        objectEvent->noShadow = FALSE;
        sprite->sActionFuncId = 2;
        return TRUE;
    }
    return FALSE;
}

static void InitMovementDelay(struct Sprite *sprite, u16 duration)
{
    sprite->sActionFuncId = 1;
    sprite->data[3] = duration;
}

bool8 MovementAction_Delay_Step1(struct ObjectEvent *objectEvent, struct Sprite *sprite)
{
    if (--sprite->data[3] == 0)
    {
        sprite->sActionFuncId = 2;
        return TRUE;
    }
    return FALSE;
}

bool8 MovementAction_Delay1_Step0(struct ObjectEvent *objectEvent, struct Sprite *sprite)
{
    InitMovementDelay(sprite, 1);
    return MovementAction_Delay_Step1(objectEvent, sprite);
}

bool8 MovementAction_Delay2_Step0(struct ObjectEvent *objectEvent, struct Sprite *sprite)
{
    InitMovementDelay(sprite, 2);
    return MovementAction_Delay_Step1(objectEvent, sprite);
}

bool8 MovementAction_Delay4_Step0(struct ObjectEvent *objectEvent, struct Sprite *sprite)
{
    InitMovementDelay(sprite, 4);
    return MovementAction_Delay_Step1(objectEvent, sprite);
}

bool8 MovementAction_Delay8_Step0(struct ObjectEvent *objectEvent, struct Sprite *sprite)
{
    InitMovementDelay(sprite, 8);
    return MovementAction_Delay_Step1(objectEvent, sprite);
}

bool8 MovementAction_Delay16_Step0(struct ObjectEvent *objectEvent, struct Sprite *sprite)
{
    InitMovementDelay(sprite, 16);
    return MovementAction_Delay_Step1(objectEvent, sprite);
}

bool8 MovementAction_WalkFastDown_Step0(struct ObjectEvent *objectEvent, struct Sprite *sprite)
{
    InitMovementNormal(objectEvent, sprite, DIR_SOUTH, MOVE_SPEED_FAST_1);
    return MovementAction_WalkFastDown_Step1(objectEvent, sprite);
}

bool8 MovementAction_WalkFastDown_Step1(struct ObjectEvent *objectEvent, struct Sprite *sprite)
{
    if (UpdateMovementNormal(objectEvent, sprite))
    {
        sprite->sActionFuncId = 2;
        return TRUE;
    }
    return FALSE;
}

bool8 MovementAction_WalkFastUp_Step0(struct ObjectEvent *objectEvent, struct Sprite *sprite)
{
    InitMovementNormal(objectEvent, sprite, DIR_NORTH, MOVE_SPEED_FAST_1);
    return MovementAction_WalkFastUp_Step1(objectEvent, sprite);
}

bool8 MovementAction_WalkFastUp_Step1(struct ObjectEvent *objectEvent, struct Sprite *sprite)
{
    if (UpdateMovementNormal(objectEvent, sprite))
    {
        sprite->sActionFuncId = 2;
        return TRUE;
    }
    return FALSE;
}

bool8 MovementAction_WalkFastLeft_Step0(struct ObjectEvent *objectEvent, struct Sprite *sprite)
{
    InitMovementNormal(objectEvent, sprite, DIR_WEST, MOVE_SPEED_FAST_1);
    return MovementAction_WalkFastLeft_Step1(objectEvent, sprite);
}

bool8 MovementAction_WalkFastLeft_Step1(struct ObjectEvent *objectEvent, struct Sprite *sprite)
{
    if (UpdateMovementNormal(objectEvent, sprite))
    {
        sprite->sActionFuncId = 2;
        return TRUE;
    }
    return FALSE;
}

bool8 MovementAction_WalkFastRight_Step0(struct ObjectEvent *objectEvent, struct Sprite *sprite)
{
    InitMovementNormal(objectEvent, sprite, DIR_EAST, MOVE_SPEED_FAST_1);
    return MovementAction_WalkFastRight_Step1(objectEvent, sprite);
}

bool8 MovementAction_WalkFastRight_Step1(struct ObjectEvent *objectEvent, struct Sprite *sprite)
{
    if (UpdateMovementNormal(objectEvent, sprite))
    {
        sprite->sActionFuncId = 2;
        return TRUE;
    }
    return FALSE;
}


static void InitMoveInPlace(struct ObjectEvent *objectEvent, struct Sprite *sprite, u8 direction, u8 animNum, u16 duration)
{
    SetObjectEventDirection(objectEvent, direction);
    SetStepAnimHandleAlternation(objectEvent, sprite, animNum);
    sprite->animPaused = FALSE;
    sprite->sActionFuncId = 1;
    sprite->data[3] = duration;
}

bool8 MovementAction_WalkInPlace_Step1(struct ObjectEvent *objectEvent, struct Sprite *sprite)
{
    if (-- sprite->data[3] == 0)
    {
        sprite->sActionFuncId = 2;
        sprite->animPaused = TRUE;
        return TRUE;
    }
    return FALSE;
}

bool8 MovementAction_WalkInPlaceSlow_Step1(struct ObjectEvent *objectEvent, struct Sprite *sprite)
{
    if (sprite->data[3] & 1)
        sprite->animDelayCounter++;

    return MovementAction_WalkInPlace_Step1(objectEvent, sprite);
}

bool8 MovementAction_WalkInPlaceSlowDown_Step0(struct ObjectEvent *objectEvent, struct Sprite *sprite)
{
    InitMoveInPlace(objectEvent, sprite, DIR_SOUTH, GetMoveDirectionAnimNum(DIR_SOUTH), 32);
    return MovementAction_WalkInPlaceSlow_Step1(objectEvent, sprite);
}

// Update sprite with a palette filled with a solid color
static u8 LoadFillColorPalette(u16 color, u16 paletteTag, struct Sprite *sprite) {
    u16 paletteData[16];
    struct SpritePalette dynamicPalette = {.tag = paletteTag, .data = paletteData};
    CpuFill16(color, paletteData, PLTT_SIZE_4BPP);
    return UpdateSpritePalette(&dynamicPalette, sprite);
}

static void ObjectEventSetPokeballGfx(struct ObjectEvent *objEvent) {
    #if OW_MON_POKEBALLS
    u32 ball = BALL_POKE;
    if (objEvent->localId == OBJ_EVENT_ID_FOLLOWER) {
        struct Pokemon *mon = GetFirstLiveMon();
        if (mon)
            ball = ItemIdToBallId(GetMonData(mon, MON_DATA_POKEBALL));
    }

    if (ball != BALL_POKE && ball < POKEBALL_COUNT) {
        const struct ObjectEventGraphicsInfo *info = &gPokeballGraphics[ball];
        if (info->tileTag == TAG_NONE) {
            ObjectEventSetGraphics(objEvent, info);
            return;
        }
    }
    #endif
    ObjectEventSetGraphicsId(objEvent, OBJ_EVENT_GFX_POKE_BALL);
}

#define sDuration   data[3]
#define sSpeedFlip  data[6]

bool8 MovementAction_ExitPokeball_Step0(struct ObjectEvent *objectEvent, struct Sprite *sprite) {
    u32 direction = gObjectEvents[gPlayerAvatar.objectEventId].facingDirection;
    objectEvent->invisible = FALSE;
    if (TestPlayerAvatarFlags(PLAYER_AVATAR_FLAG_DASH)) { // If player is dashing, the pokemon must come out faster
        StartSpriteAnimInDirection(objectEvent, sprite, direction, GetJumpSpecialDirectionAnimNum(direction));
        sprite->sDuration = 8;
        sprite->sSpeedFlip = 0; // fast speed
    } else {
        StartSpriteAnimInDirection(objectEvent, sprite, direction, GetMoveDirectionFastestAnimNum(direction));
        sprite->sDuration = 16;
        sprite->sSpeedFlip = 1; // normal speed
    }
    // If mon's right-facing sprite is h-flipped, we need to use a different affine anim
    if (direction == DIR_EAST && sprite->anims[ANIM_STD_FACE_EAST]->frame.hFlip)
        sprite->sSpeedFlip |= 1 << 4;
    ObjectEventSetPokeballGfx(objectEvent);
    objectEvent->inanimate = FALSE;
    return MovementAction_ExitPokeball_Step1(objectEvent, sprite);
}

static const union AffineAnimCmd sAffineAnim_PokeballExit[] =
{
    AFFINEANIMCMD_FRAME(0x40, 0x100, 0, 0),
    AFFINEANIMCMD_FRAME(0x80, 0x100, 0, 0),
    AFFINEANIMCMD_FRAME(0xC0, 0x100, 0, 0),
    AFFINEANIMCMD_FRAME(0x100, 0x100, 0, 0),
    AFFINEANIMCMD_END,
};

static const union AffineAnimCmd sAffineAnim_PokeballExitEast[] = // sprite is h-flipped when east
{
    AFFINEANIMCMD_FRAME(0xFFC0, 0x100, 0, 0),
    AFFINEANIMCMD_FRAME(0xFF80, 0x100, 0, 0),
    AFFINEANIMCMD_FRAME(0xFF40, 0x100, 0, 0),
    AFFINEANIMCMD_FRAME(0xFF00, 0x100, 0, 0),
    AFFINEANIMCMD_END,
};

static const union AffineAnimCmd sAffineAnim_PokeballEnter[] =
{
    AFFINEANIMCMD_FRAME(0x100, 0x100, 0, 0),
    AFFINEANIMCMD_FRAME(0xC0, 0x100, 0, 0),
    AFFINEANIMCMD_FRAME(0x80, 0x100, 0, 0),
    AFFINEANIMCMD_FRAME(0x40, 0x100, 0, 0),
    AFFINEANIMCMD_END,
};

static const union AffineAnimCmd sAffineAnim_PokeballEnterEast[] = // sprtie is h-flipped when east
{
    AFFINEANIMCMD_FRAME(0xFF00, 0x100, 0, 0),
    AFFINEANIMCMD_FRAME(0xFF40, 0x100, 0, 0),
    AFFINEANIMCMD_FRAME(0xFF80, 0x100, 0, 0),
    AFFINEANIMCMD_FRAME(0xFFC0, 0x100, 0, 0),
    AFFINEANIMCMD_END,
};

static const union AffineAnimCmd *const sAffineAnims_PokeballFollower[] =
{
    sAffineAnim_PokeballExit,
    sAffineAnim_PokeballExitEast,
    sAffineAnim_PokeballEnter,
    sAffineAnim_PokeballEnterEast,
};

bool8 MovementAction_ExitPokeball_Step1(struct ObjectEvent *objectEvent, struct Sprite *sprite)
{
    // for different speeds, anim steps occur on different frame #s
    u32 animStepFrame = (sprite->sSpeedFlip & 1) ? 7 : 3; // 0 -> 3, 1 -> 7
    if (--sprite->sDuration == 0)
    {
        sprite->sActionFuncId = 2;
        sprite->animCmdIndex = 0;
        sprite->animPaused = TRUE;
        return TRUE;
    // Set graphics, palette, and affine animation
    } else if (sprite->sDuration == animStepFrame) {
        FollowerSetGraphics(objectEvent, objectEvent->extra.mon.species, objectEvent->extra.mon.form, objectEvent->extra.mon.shiny, FALSE);
        LoadFillColorPalette(RGB_WHITE, OBJ_EVENT_PAL_TAG_WHITE, sprite);
        // Initialize affine animation
        sprite->affineAnims = sAffineAnims_PokeballFollower;
        if (LARGE_OW_SUPPORT && !IS_POW_OF_TWO(-sprite->centerToCornerVecX))
            return FALSE;
        sprite->affineAnims = sAffineAnims_PokeballFollower;
        sprite->oam.affineMode = ST_OAM_AFFINE_NORMAL;
        InitSpriteAffineAnim(sprite);
        StartSpriteAffineAnim(sprite, sprite->sSpeedFlip >> 4);
    // Restore original palette & disable affine
    } else if (sprite->sDuration == (animStepFrame >> 1)) {
        sprite->affineAnimEnded = TRUE;
        FreeSpriteOamMatrix(sprite);
        sprite->oam.affineMode = ST_OAM_AFFINE_OFF;
        FollowerSetGraphics(objectEvent, objectEvent->extra.mon.species, objectEvent->extra.mon.form, objectEvent->extra.mon.shiny, TRUE);
    }
    return FALSE;
}

bool8 MovementAction_EnterPokeball_Step0(struct ObjectEvent *objectEvent, struct Sprite *sprite) {
    u32 direction = objectEvent->facingDirection;
    StartSpriteAnimInDirection(objectEvent, sprite, direction, GetMoveDirectionFasterAnimNum(direction));
    sprite->sDuration = 16;
    // If mon's right-facing sprite is h-flipped, we need to use a different affine anim
    if (direction == DIR_EAST && sprite->anims[ANIM_STD_FACE_EAST]->frame.hFlip)
        sprite->sSpeedFlip = 3;
    else
        sprite->sSpeedFlip = 2;
    EndFollowerTransformEffect(objectEvent, sprite);
    return MovementAction_EnterPokeball_Step1(objectEvent, sprite);
}

bool8 MovementAction_EnterPokeball_Step1(struct ObjectEvent *objectEvent, struct Sprite *sprite)
{
    if (--sprite->sDuration == 0) {
        sprite->sActionFuncId = 2;
        return FALSE;
    } else if (sprite->sDuration == 11) { // Set palette to white & start affine
        LoadFillColorPalette(RGB_WHITE, OBJ_EVENT_PAL_TAG_WHITE, sprite);
        sprite->subspriteTableNum = 0;
        // Only do affine if sprite width is power of 2
        // (effect looks weird on sprites composed of subsprites like 48x48, etc)
        if (LARGE_OW_SUPPORT && !IS_POW_OF_TWO(-sprite->centerToCornerVecX))
            return FALSE;
        sprite->affineAnims = sAffineAnims_PokeballFollower;
        sprite->oam.affineMode = ST_OAM_AFFINE_NORMAL;
        InitSpriteAffineAnim(sprite);
        StartSpriteAffineAnim(sprite, sprite->sSpeedFlip);
    } else if (sprite->sDuration == 7) { // Free white palette and change to pokeball, disable affine
        sprite->affineAnimEnded = TRUE;
        FreeSpriteOamMatrix(sprite);
        sprite->oam.affineMode = ST_OAM_AFFINE_OFF;
        ObjectEventSetPokeballGfx(objectEvent);
        objectEvent->inanimate = FALSE;
    }
    return FALSE;
}

bool8 MovementAction_EnterPokeball_Step2(struct ObjectEvent *objectEvent, struct Sprite *sprite)
{
    FollowerSetGraphics(objectEvent, objectEvent->extra.mon.species, objectEvent->extra.mon.form, objectEvent->extra.mon.shiny, FALSE);
    objectEvent->invisible = TRUE;
    sprite->sTypeFuncId = 0;
    sprite->sSpeedFlip = 0;
    sprite->animPaused = TRUE;
    return TRUE;
}

#undef sDuration
#undef sSpeedFlip

bool8 MovementAction_WalkInPlaceSlowUp_Step0(struct ObjectEvent *objectEvent, struct Sprite *sprite)
{
    InitMoveInPlace(objectEvent, sprite, DIR_NORTH, GetMoveDirectionAnimNum(DIR_NORTH), 32);
    return MovementAction_WalkInPlaceSlow_Step1(objectEvent, sprite);
}

bool8 MovementAction_WalkInPlaceSlowLeft_Step0(struct ObjectEvent *objectEvent, struct Sprite *sprite)
{
    InitMoveInPlace(objectEvent, sprite, DIR_WEST, GetMoveDirectionAnimNum(DIR_WEST), 32);
    return MovementAction_WalkInPlaceSlow_Step1(objectEvent, sprite);
}

bool8 MovementAction_WalkInPlaceSlowRight_Step0(struct ObjectEvent *objectEvent, struct Sprite *sprite)
{
    InitMoveInPlace(objectEvent, sprite, DIR_EAST, GetMoveDirectionAnimNum(DIR_EAST), 32);
    return MovementAction_WalkInPlaceSlow_Step1(objectEvent, sprite);
}

bool8 MovementAction_WalkInPlaceNormalDown_Step0(struct ObjectEvent *objectEvent, struct Sprite *sprite)
{
    InitMoveInPlace(objectEvent, sprite, DIR_SOUTH, GetMoveDirectionAnimNum(DIR_SOUTH), 16);
    return MovementAction_WalkInPlace_Step1(objectEvent, sprite);
}

bool8 MovementAction_WalkInPlaceNormalUp_Step0(struct ObjectEvent *objectEvent, struct Sprite *sprite)
{
    InitMoveInPlace(objectEvent, sprite, DIR_NORTH, GetMoveDirectionAnimNum(DIR_NORTH), 16);
    return MovementAction_WalkInPlace_Step1(objectEvent, sprite);
}

bool8 MovementAction_WalkInPlaceNormalLeft_Step0(struct ObjectEvent *objectEvent, struct Sprite *sprite)
{
    InitMoveInPlace(objectEvent, sprite, DIR_WEST, GetMoveDirectionAnimNum(DIR_WEST), 16);
    return MovementAction_WalkInPlace_Step1(objectEvent, sprite);
}

bool8 MovementAction_WalkInPlaceNormalRight_Step0(struct ObjectEvent *objectEvent, struct Sprite *sprite)
{
    InitMoveInPlace(objectEvent, sprite, DIR_EAST, GetMoveDirectionAnimNum(DIR_EAST), 16);
    return MovementAction_WalkInPlace_Step1(objectEvent, sprite);
}

bool8 MovementAction_WalkInPlaceFastDown_Step0(struct ObjectEvent *objectEvent, struct Sprite *sprite)
{
    InitMoveInPlace(objectEvent, sprite, DIR_SOUTH, GetMoveDirectionFastAnimNum(DIR_SOUTH), 8);
    return MovementAction_WalkInPlace_Step1(objectEvent, sprite);
}

bool8 MovementAction_WalkInPlaceFastUp_Step0(struct ObjectEvent *objectEvent, struct Sprite *sprite)
{
    InitMoveInPlace(objectEvent, sprite, DIR_NORTH, GetMoveDirectionFastAnimNum(DIR_NORTH), 8);
    return MovementAction_WalkInPlace_Step1(objectEvent, sprite);
}

bool8 MovementAction_WalkInPlaceFastLeft_Step0(struct ObjectEvent *objectEvent, struct Sprite *sprite)
{
    InitMoveInPlace(objectEvent, sprite, DIR_WEST, GetMoveDirectionFastAnimNum(DIR_WEST), 8);
    return MovementAction_WalkInPlace_Step1(objectEvent, sprite);
}

bool8 MovementAction_WalkInPlaceFastRight_Step0(struct ObjectEvent *objectEvent, struct Sprite *sprite)
{
    InitMoveInPlace(objectEvent, sprite, DIR_EAST, GetMoveDirectionFastAnimNum(DIR_EAST), 8);
    return MovementAction_WalkInPlace_Step1(objectEvent, sprite);
}

bool8 MovementAction_WalkInPlaceFasterDown_Step0(struct ObjectEvent *objectEvent, struct Sprite *sprite)
{
    InitMoveInPlace(objectEvent, sprite, DIR_SOUTH, GetMoveDirectionFasterAnimNum(DIR_SOUTH), 4);
    return MovementAction_WalkInPlace_Step1(objectEvent, sprite);
}

bool8 MovementAction_WalkInPlaceFasterUp_Step0(struct ObjectEvent *objectEvent, struct Sprite *sprite)
{
    InitMoveInPlace(objectEvent, sprite, DIR_NORTH, GetMoveDirectionFasterAnimNum(DIR_NORTH), 4);
    return MovementAction_WalkInPlace_Step1(objectEvent, sprite);
}

bool8 MovementAction_WalkInPlaceFasterLeft_Step0(struct ObjectEvent *objectEvent, struct Sprite *sprite)
{
    InitMoveInPlace(objectEvent, sprite, DIR_WEST, GetMoveDirectionFasterAnimNum(DIR_WEST), 4);
    return MovementAction_WalkInPlace_Step1(objectEvent, sprite);
}

bool8 MovementAction_WalkInPlaceFasterRight_Step0(struct ObjectEvent *objectEvent, struct Sprite *sprite)
{
    InitMoveInPlace(objectEvent, sprite, DIR_EAST, GetMoveDirectionFasterAnimNum(DIR_EAST), 4);
    return MovementAction_WalkInPlace_Step1(objectEvent, sprite);
}

bool8 MovementAction_RideWaterCurrentDown_Step0(struct ObjectEvent *objectEvent, struct Sprite *sprite)
{
    InitMovementNormal(objectEvent, sprite, DIR_SOUTH, MOVE_SPEED_FAST_2);
    return MovementAction_RideWaterCurrentDown_Step1(objectEvent, sprite);
}

bool8 MovementAction_RideWaterCurrentDown_Step1(struct ObjectEvent *objectEvent, struct Sprite *sprite)
{
    if (UpdateMovementNormal(objectEvent, sprite))
    {
        sprite->sActionFuncId = 2;
        return TRUE;
    }
    return FALSE;
}

bool8 MovementAction_RideWaterCurrentUp_Step0(struct ObjectEvent *objectEvent, struct Sprite *sprite)
{
    InitMovementNormal(objectEvent, sprite, DIR_NORTH, MOVE_SPEED_FAST_2);
    return MovementAction_RideWaterCurrentUp_Step1(objectEvent, sprite);
}

bool8 MovementAction_RideWaterCurrentUp_Step1(struct ObjectEvent *objectEvent, struct Sprite *sprite)
{
    if (UpdateMovementNormal(objectEvent, sprite))
    {
        sprite->sActionFuncId = 2;
        return TRUE;
    }
    return FALSE;
}

bool8 MovementAction_RideWaterCurrentLeft_Step0(struct ObjectEvent *objectEvent, struct Sprite *sprite)
{
    InitMovementNormal(objectEvent, sprite, DIR_WEST, MOVE_SPEED_FAST_2);
    return MovementAction_RideWaterCurrentLeft_Step1(objectEvent, sprite);
}

bool8 MovementAction_RideWaterCurrentLeft_Step1(struct ObjectEvent *objectEvent, struct Sprite *sprite)
{
    if (UpdateMovementNormal(objectEvent, sprite))
    {
        sprite->sActionFuncId = 2;
        return TRUE;
    }
    return FALSE;
}

bool8 MovementAction_RideWaterCurrentRight_Step0(struct ObjectEvent *objectEvent, struct Sprite *sprite)
{
    InitMovementNormal(objectEvent, sprite, DIR_EAST, MOVE_SPEED_FAST_2);
    return MovementAction_RideWaterCurrentRight_Step1(objectEvent, sprite);
}

bool8 MovementAction_RideWaterCurrentRight_Step1(struct ObjectEvent *objectEvent, struct Sprite *sprite)
{
    if (UpdateMovementNormal(objectEvent, sprite))
    {
        sprite->sActionFuncId = 2;
        return TRUE;
    }
    return FALSE;
}

bool8 MovementAction_WalkFasterDown_Step0(struct ObjectEvent *objectEvent, struct Sprite *sprite)
{
    InitMovementNormal(objectEvent, sprite, DIR_SOUTH, MOVE_SPEED_FASTER);
    return MovementAction_WalkFasterDown_Step1(objectEvent, sprite);
}

bool8 MovementAction_WalkFasterDown_Step1(struct ObjectEvent *objectEvent, struct Sprite *sprite)
{
    if (UpdateMovementNormal(objectEvent, sprite))
    {
        sprite->sActionFuncId = 2;
        return TRUE;
    }
    return FALSE;
}

bool8 MovementAction_WalkFasterUp_Step0(struct ObjectEvent *objectEvent, struct Sprite *sprite)
{
    InitMovementNormal(objectEvent, sprite, DIR_NORTH, MOVE_SPEED_FASTER);
    return MovementAction_WalkFasterUp_Step1(objectEvent, sprite);
}

bool8 MovementAction_WalkFasterUp_Step1(struct ObjectEvent *objectEvent, struct Sprite *sprite)
{
    if (UpdateMovementNormal(objectEvent, sprite))
    {
        sprite->sActionFuncId = 2;
        return TRUE;
    }
    return FALSE;
}

bool8 MovementAction_WalkFasterLeft_Step0(struct ObjectEvent *objectEvent, struct Sprite *sprite)
{
    InitMovementNormal(objectEvent, sprite, DIR_WEST, MOVE_SPEED_FASTER);
    return MovementAction_WalkFasterLeft_Step1(objectEvent, sprite);
}

bool8 MovementAction_WalkFasterLeft_Step1(struct ObjectEvent *objectEvent, struct Sprite *sprite)
{
    if (UpdateMovementNormal(objectEvent, sprite))
    {
        sprite->sActionFuncId = 2;
        return TRUE;
    }
    return FALSE;
}

bool8 MovementAction_WalkFasterRight_Step0(struct ObjectEvent *objectEvent, struct Sprite *sprite)
{
    InitMovementNormal(objectEvent, sprite, DIR_EAST, MOVE_SPEED_FASTER);
    return MovementAction_WalkFasterRight_Step1(objectEvent, sprite);
}

bool8 MovementAction_WalkFasterRight_Step1(struct ObjectEvent *objectEvent, struct Sprite *sprite)
{
    if (UpdateMovementNormal(objectEvent, sprite))
    {
        sprite->sActionFuncId = 2;
        return TRUE;
    }
    return FALSE;
}

bool8 MovementAction_SlideDown_Step0(struct ObjectEvent *objectEvent, struct Sprite *sprite)
{
    InitMovementNormal(objectEvent, sprite, DIR_SOUTH, MOVE_SPEED_FASTEST);
    return MovementAction_SlideDown_Step1(objectEvent, sprite);
}

bool8 MovementAction_SlideDown_Step1(struct ObjectEvent *objectEvent, struct Sprite *sprite)
{
    if (UpdateMovementNormal(objectEvent, sprite))
    {
        sprite->sActionFuncId = 2;
        return TRUE;
    }
    return FALSE;
}

bool8 MovementAction_SlideUp_Step0(struct ObjectEvent *objectEvent, struct Sprite *sprite)
{
    InitMovementNormal(objectEvent, sprite, DIR_NORTH, MOVE_SPEED_FASTEST);
    return MovementAction_SlideUp_Step1(objectEvent, sprite);
}

bool8 MovementAction_SlideUp_Step1(struct ObjectEvent *objectEvent, struct Sprite *sprite)
{
    if (UpdateMovementNormal(objectEvent, sprite))
    {
        sprite->sActionFuncId = 2;
        return TRUE;
    }
    return FALSE;
}

bool8 MovementAction_SlideLeft_Step0(struct ObjectEvent *objectEvent, struct Sprite *sprite)
{
    InitMovementNormal(objectEvent, sprite, DIR_WEST, MOVE_SPEED_FASTEST);
    return MovementAction_SlideLeft_Step1(objectEvent, sprite);
}

bool8 MovementAction_SlideLeft_Step1(struct ObjectEvent *objectEvent, struct Sprite *sprite)
{
    if (UpdateMovementNormal(objectEvent, sprite))
    {
        sprite->sActionFuncId = 2;
        return TRUE;
    }
    return FALSE;
}

bool8 MovementAction_SlideRight_Step0(struct ObjectEvent *objectEvent, struct Sprite *sprite)
{
    InitMovementNormal(objectEvent, sprite, DIR_EAST, MOVE_SPEED_FASTEST);
    return MovementAction_SlideRight_Step1(objectEvent, sprite);
}

bool8 MovementAction_SlideRight_Step1(struct ObjectEvent *objectEvent, struct Sprite *sprite)
{
    if (UpdateMovementNormal(objectEvent, sprite))
    {
        sprite->sActionFuncId = 2;
        return TRUE;
    }
    return FALSE;
}

bool8 MovementAction_PlayerRunDown_Step0(struct ObjectEvent *objectEvent, struct Sprite *sprite)
{
    StartRunningAnim(objectEvent, sprite, DIR_SOUTH);
    return MovementAction_PlayerRunDown_Step1(objectEvent, sprite);
}

bool8 MovementAction_PlayerRunDown_Step1(struct ObjectEvent *objectEvent, struct Sprite *sprite)
{
    if (UpdateMovementNormal(objectEvent, sprite))
    {
        sprite->sActionFuncId = 2;
        return TRUE;
    }
    return FALSE;
}

bool8 MovementAction_PlayerRunUp_Step0(struct ObjectEvent *objectEvent, struct Sprite *sprite)
{
    StartRunningAnim(objectEvent, sprite, DIR_NORTH);
    return MovementAction_PlayerRunUp_Step1(objectEvent, sprite);
}

bool8 MovementAction_PlayerRunUp_Step1(struct ObjectEvent *objectEvent, struct Sprite *sprite)
{
    if (UpdateMovementNormal(objectEvent, sprite))
    {
        sprite->sActionFuncId = 2;
        return TRUE;
    }
    return FALSE;
}

bool8 MovementAction_PlayerRunLeft_Step0(struct ObjectEvent *objectEvent, struct Sprite *sprite)
{
    StartRunningAnim(objectEvent, sprite, DIR_WEST);
    return MovementAction_PlayerRunLeft_Step1(objectEvent, sprite);
}

bool8 MovementAction_PlayerRunLeft_Step1(struct ObjectEvent *objectEvent, struct Sprite *sprite)
{
    if (UpdateMovementNormal(objectEvent, sprite))
    {
        sprite->sActionFuncId = 2;
        return TRUE;
    }
    return FALSE;
}

bool8 MovementAction_PlayerRunRight_Step0(struct ObjectEvent *objectEvent, struct Sprite *sprite)
{
    StartRunningAnim(objectEvent, sprite, DIR_EAST);
    return MovementAction_PlayerRunRight_Step1(objectEvent, sprite);
}

bool8 MovementAction_PlayerRunRight_Step1(struct ObjectEvent *objectEvent, struct Sprite *sprite)
{
    if (UpdateMovementNormal(objectEvent, sprite))
    {
        sprite->sActionFuncId = 2;
        return TRUE;
    }
    return FALSE;
}

void StartSpriteAnimInDirection(struct ObjectEvent *objectEvent, struct Sprite *sprite, u8 direction, u8 animNum)
{
    SetAndStartSpriteAnim(sprite, animNum, 0);
    SetObjectEventDirection(objectEvent, direction);
    sprite->sActionFuncId = 1;
}

bool8 MovementAction_StartAnimInDirection_Step0(struct ObjectEvent *objectEvent, struct Sprite *sprite)
{
    StartSpriteAnimInDirection(objectEvent, sprite, objectEvent->movementDirection, sprite->animNum);
    return FALSE;
}

bool8 MovementAction_WaitSpriteAnim(struct ObjectEvent *objectEvent, struct Sprite *sprite)
{
    if (SpriteAnimEnded(sprite))
    {
        sprite->sActionFuncId = 2;
        return TRUE;
    }
    return FALSE;
}

static void InitJumpSpecial(struct ObjectEvent *objectEvent, struct Sprite *sprite, u8 direction)
{
    InitJump(objectEvent, sprite, direction, JUMP_DISTANCE_NORMAL, JUMP_TYPE_HIGH);
    StartSpriteAnim(sprite, GetJumpSpecialDirectionAnimNum(direction));
}

bool8 MovementAction_JumpSpecialDown_Step0(struct ObjectEvent *objectEvent, struct Sprite *sprite)
{
    InitJumpSpecial(objectEvent, sprite, DIR_SOUTH);
    return MovementAction_JumpSpecialDown_Step1(objectEvent, sprite);
}

bool8 MovementAction_JumpSpecialDown_Step1(struct ObjectEvent *objectEvent, struct Sprite *sprite)
{
    if (DoJumpSpecialAnim(objectEvent, sprite))
    {
        sprite->sActionFuncId = 2;
        objectEvent->landingJump = FALSE;
        return TRUE;
    }
    return FALSE;
}

bool8 MovementAction_JumpSpecialUp_Step0(struct ObjectEvent *objectEvent, struct Sprite *sprite)
{
    InitJumpSpecial(objectEvent, sprite, DIR_NORTH);
    return MovementAction_JumpSpecialUp_Step1(objectEvent, sprite);
}

bool8 MovementAction_JumpSpecialUp_Step1(struct ObjectEvent *objectEvent, struct Sprite *sprite)
{
    if (DoJumpSpecialAnim(objectEvent, sprite))
    {
        sprite->sActionFuncId = 2;
        objectEvent->landingJump = FALSE;
        return TRUE;
    }
    return FALSE;
}

bool8 MovementAction_JumpSpecialLeft_Step0(struct ObjectEvent *objectEvent, struct Sprite *sprite)
{
    InitJumpSpecial(objectEvent, sprite, DIR_WEST);
    return MovementAction_JumpSpecialLeft_Step1(objectEvent, sprite);
}

bool8 MovementAction_JumpSpecialLeft_Step1(struct ObjectEvent *objectEvent, struct Sprite *sprite)
{
    if (DoJumpSpecialAnim(objectEvent, sprite))
    {
        sprite->sActionFuncId = 2;
        objectEvent->landingJump = FALSE;
        return TRUE;
    }
    return FALSE;
}

bool8 MovementAction_JumpSpecialRight_Step0(struct ObjectEvent *objectEvent, struct Sprite *sprite)
{
    InitJumpSpecial(objectEvent, sprite, DIR_EAST);
    return MovementAction_JumpSpecialRight_Step1(objectEvent, sprite);
}

bool8 MovementAction_JumpSpecialRight_Step1(struct ObjectEvent *objectEvent, struct Sprite *sprite)
{
    if (DoJumpSpecialAnim(objectEvent, sprite))
    {
        sprite->sActionFuncId = 2;
        objectEvent->landingJump = FALSE;
        return TRUE;
    }
    return FALSE;
}

bool8 MovementAction_FacePlayer_Step0(struct ObjectEvent *objectEvent, struct Sprite *sprite)
{
    u8 playerObjectId;

    if (!TryGetObjectEventIdByLocalIdAndMap(OBJ_EVENT_ID_PLAYER, 0, 0, &playerObjectId))
        FaceDirection(objectEvent, sprite, GetDirectionToFace(objectEvent->currentCoords.x,
                                                              objectEvent->currentCoords.y,
                                                              gObjectEvents[playerObjectId].currentCoords.x,
                                                              gObjectEvents[playerObjectId].currentCoords.y));
    sprite->sActionFuncId = 1;
    return TRUE;
}

bool8 MovementAction_FaceAwayPlayer_Step0(struct ObjectEvent *objectEvent, struct Sprite *sprite)
{
    u8 playerObjectId;

    if (!TryGetObjectEventIdByLocalIdAndMap(OBJ_EVENT_ID_PLAYER, 0, 0, &playerObjectId))
        FaceDirection(objectEvent, sprite, GetOppositeDirection(GetDirectionToFace(objectEvent->currentCoords.x,
                                                                                   objectEvent->currentCoords.y,
                                                                                   gObjectEvents[playerObjectId].currentCoords.x,
                                                                                   gObjectEvents[playerObjectId].currentCoords.y)));
    sprite->sActionFuncId = 1;
    return TRUE;
}

bool8 MovementAction_LockFacingDirection_Step0(struct ObjectEvent *objectEvent, struct Sprite *sprite)
{
    objectEvent->facingDirectionLocked = TRUE;
    sprite->sActionFuncId = 1;
    return TRUE;
}

bool8 MovementAction_UnlockFacingDirection_Step0(struct ObjectEvent *objectEvent, struct Sprite *sprite)
{
    objectEvent->facingDirectionLocked = FALSE;
    sprite->sActionFuncId = 1;
    return TRUE;
}

bool8 MovementAction_JumpDown_Step0(struct ObjectEvent *objectEvent, struct Sprite *sprite)
{
    InitJumpRegular(objectEvent, sprite, DIR_SOUTH, JUMP_DISTANCE_NORMAL, JUMP_TYPE_NORMAL);
    return MovementAction_JumpDown_Step1(objectEvent, sprite);
}

bool8 MovementAction_JumpDown_Step1(struct ObjectEvent *objectEvent, struct Sprite *sprite)
{
    if (DoJumpAnim(objectEvent, sprite))
    {
        objectEvent->noShadow = 0;
        sprite->sActionFuncId = 2;
        return TRUE;
    }
    return FALSE;
}

bool8 MovementAction_JumpUp_Step0(struct ObjectEvent *objectEvent, struct Sprite *sprite)
{
    InitJumpRegular(objectEvent, sprite, DIR_NORTH, JUMP_DISTANCE_NORMAL, JUMP_TYPE_NORMAL);
    return MovementAction_JumpUp_Step1(objectEvent, sprite);
}

bool8 MovementAction_JumpUp_Step1(struct ObjectEvent *objectEvent, struct Sprite *sprite)
{
    if (DoJumpAnim(objectEvent, sprite))
    {
        objectEvent->noShadow = 0;
        sprite->sActionFuncId = 2;
        return TRUE;
    }
    return FALSE;
}

bool8 MovementAction_JumpLeft_Step0(struct ObjectEvent *objectEvent, struct Sprite *sprite)
{
    InitJumpRegular(objectEvent, sprite, DIR_WEST, JUMP_DISTANCE_NORMAL, JUMP_TYPE_NORMAL);
    return MovementAction_JumpLeft_Step1(objectEvent, sprite);
}

bool8 MovementAction_JumpLeft_Step1(struct ObjectEvent *objectEvent, struct Sprite *sprite)
{
    if (DoJumpAnim(objectEvent, sprite))
    {
        objectEvent->noShadow = 0;
        sprite->sActionFuncId = 2;
        return TRUE;
    }
    return FALSE;
}

bool8 MovementAction_JumpRight_Step0(struct ObjectEvent *objectEvent, struct Sprite *sprite)
{
    InitJumpRegular(objectEvent, sprite, DIR_EAST, JUMP_DISTANCE_NORMAL, JUMP_TYPE_NORMAL);
    return MovementAction_JumpRight_Step1(objectEvent, sprite);
}

bool8 MovementAction_JumpRight_Step1(struct ObjectEvent *objectEvent, struct Sprite *sprite)
{
    if (DoJumpAnim(objectEvent, sprite))
    {
        objectEvent->noShadow = 0;
        sprite->sActionFuncId = 2;
        return TRUE;
    }
    return FALSE;
}

bool8 MovementAction_JumpInPlaceDown_Step0(struct ObjectEvent *objectEvent, struct Sprite *sprite)
{
    InitJumpRegular(objectEvent, sprite, DIR_SOUTH, JUMP_DISTANCE_IN_PLACE, JUMP_TYPE_HIGH);
    return MovementAction_JumpInPlaceDown_Step1(objectEvent, sprite);
}

bool8 MovementAction_JumpInPlaceDown_Step1(struct ObjectEvent *objectEvent, struct Sprite *sprite)
{
    if (DoJumpAnim(objectEvent, sprite))
    {
        objectEvent->noShadow = 0;
        sprite->sActionFuncId = 2;
        return TRUE;
    }
    return FALSE;
}

bool8 MovementAction_JumpInPlaceUp_Step0(struct ObjectEvent *objectEvent, struct Sprite *sprite)
{
    InitJumpRegular(objectEvent, sprite, DIR_NORTH, JUMP_DISTANCE_IN_PLACE, JUMP_TYPE_HIGH);
    return MovementAction_JumpInPlaceUp_Step1(objectEvent, sprite);
}

bool8 MovementAction_JumpInPlaceUp_Step1(struct ObjectEvent *objectEvent, struct Sprite *sprite)
{
    if (DoJumpAnim(objectEvent, sprite))
    {
        objectEvent->noShadow = 0;
        sprite->sActionFuncId = 2;
        return TRUE;
    }
    return FALSE;
}

bool8 MovementAction_JumpInPlaceLeft_Step0(struct ObjectEvent *objectEvent, struct Sprite *sprite)
{
    InitJumpRegular(objectEvent, sprite, DIR_WEST, JUMP_DISTANCE_IN_PLACE, JUMP_TYPE_HIGH);
    return MovementAction_JumpInPlaceLeft_Step1(objectEvent, sprite);
}

bool8 MovementAction_JumpInPlaceLeft_Step1(struct ObjectEvent *objectEvent, struct Sprite *sprite)
{
    if (DoJumpAnim(objectEvent, sprite))
    {
        objectEvent->noShadow = 0;
        sprite->sActionFuncId = 2;
        return TRUE;
    }
    return FALSE;
}

bool8 MovementAction_JumpInPlaceRight_Step0(struct ObjectEvent *objectEvent, struct Sprite *sprite)
{
    InitJumpRegular(objectEvent, sprite, DIR_EAST, JUMP_DISTANCE_IN_PLACE, JUMP_TYPE_HIGH);
    return MovementAction_JumpInPlaceRight_Step1(objectEvent, sprite);
}

bool8 MovementAction_JumpInPlaceRight_Step1(struct ObjectEvent *objectEvent, struct Sprite *sprite)
{
    if (DoJumpAnim(objectEvent, sprite))
    {
        objectEvent->noShadow = 0;
        sprite->sActionFuncId = 2;
        return TRUE;
    }
    return FALSE;
}

bool8 MovementAction_JumpInPlaceDownUp_Step0(struct ObjectEvent *objectEvent, struct Sprite *sprite)
{
    InitJumpRegular(objectEvent, sprite, DIR_SOUTH, JUMP_DISTANCE_IN_PLACE, JUMP_TYPE_NORMAL);
    return MovementAction_JumpInPlaceDownUp_Step1(objectEvent, sprite);
}

bool8 MovementAction_JumpInPlaceDownUp_Step1(struct ObjectEvent *objectEvent, struct Sprite *sprite)
{
    if (DoJumpInPlaceAnim(objectEvent, sprite))
    {
        objectEvent->noShadow = 0;
        sprite->sActionFuncId = 2;
        return TRUE;
    }
    return FALSE;
}

bool8 MovementAction_JumpInPlaceUpDown_Step0(struct ObjectEvent *objectEvent, struct Sprite *sprite)
{
    InitJumpRegular(objectEvent, sprite, DIR_NORTH, JUMP_DISTANCE_IN_PLACE, JUMP_TYPE_NORMAL);
    return MovementAction_JumpInPlaceUpDown_Step1(objectEvent, sprite);
}

bool8 MovementAction_JumpInPlaceUpDown_Step1(struct ObjectEvent *objectEvent, struct Sprite *sprite)
{
    if (DoJumpInPlaceAnim(objectEvent, sprite))
    {
        objectEvent->noShadow = 0;
        sprite->sActionFuncId = 2;
        return TRUE;
    }
    return FALSE;
}

bool8 MovementAction_JumpInPlaceLeftRight_Step0(struct ObjectEvent *objectEvent, struct Sprite *sprite)
{
    InitJumpRegular(objectEvent, sprite, DIR_WEST, JUMP_DISTANCE_IN_PLACE, JUMP_TYPE_NORMAL);
    return MovementAction_JumpInPlaceLeftRight_Step1(objectEvent, sprite);
}

bool8 MovementAction_JumpInPlaceLeftRight_Step1(struct ObjectEvent *objectEvent, struct Sprite *sprite)
{
    if (DoJumpInPlaceAnim(objectEvent, sprite))
    {
        objectEvent->noShadow = 0;
        sprite->sActionFuncId = 2;
        return TRUE;
    }
    return FALSE;
}

bool8 MovementAction_JumpInPlaceRightLeft_Step0(struct ObjectEvent *objectEvent, struct Sprite *sprite)
{
    InitJumpRegular(objectEvent, sprite, DIR_EAST, JUMP_DISTANCE_IN_PLACE, JUMP_TYPE_NORMAL);
    return MovementAction_JumpInPlaceRightLeft_Step1(objectEvent, sprite);
}

bool8 MovementAction_JumpInPlaceRightLeft_Step1(struct ObjectEvent *objectEvent, struct Sprite *sprite)
{
    if (DoJumpInPlaceAnim(objectEvent, sprite))
    {
        objectEvent->noShadow = 0;
        sprite->sActionFuncId = 2;
        return TRUE;
    }
    return FALSE;
}

bool8 MovementAction_FaceOriginalDirection_Step0(struct ObjectEvent *objectEvent, struct Sprite *sprite)
{
    FaceDirection(objectEvent, sprite, gInitialMovementTypeFacingDirections[objectEvent->movementType]);
    return TRUE;
}

bool8 MovementAction_NurseJoyBowDown_Step0(struct ObjectEvent *objectEvent, struct Sprite *sprite)
{
    StartSpriteAnimInDirection(objectEvent, sprite, DIR_SOUTH, ANIM_NURSE_BOW);
    return FALSE;
}

bool8 MovementAction_EnableJumpLandingGroundEffect_Step0(struct ObjectEvent *objectEvent, struct Sprite *sprite)
{
    objectEvent->disableJumpLandingGroundEffect = FALSE;
    sprite->sActionFuncId = 1;
    return TRUE;
}

bool8 MovementAction_DisableJumpLandingGroundEffect_Step0(struct ObjectEvent *objectEvent, struct Sprite *sprite)
{
    objectEvent->disableJumpLandingGroundEffect = TRUE;
    sprite->sActionFuncId = 1;
    return TRUE;
}

bool8 MovementAction_DisableAnimation_Step0(struct ObjectEvent *objectEvent, struct Sprite *sprite)
{
    objectEvent->inanimate = TRUE;
    sprite->sActionFuncId = 1;
    return TRUE;
}

bool8 MovementAction_RestoreAnimation_Step0(struct ObjectEvent *objectEvent, struct Sprite *sprite)
{
    objectEvent->inanimate = GetObjectEventGraphicsInfo(objectEvent->graphicsId)->inanimate;
    sprite->sActionFuncId = 1;
    return TRUE;
}

bool8 MovementAction_SetInvisible_Step0(struct ObjectEvent *objectEvent, struct Sprite *sprite)
{
    objectEvent->invisible = TRUE;
    sprite->sActionFuncId = 1;
    return TRUE;
}

bool8 MovementAction_SetVisible_Step0(struct ObjectEvent *objectEvent, struct Sprite *sprite)
{
    objectEvent->invisible = FALSE;
    sprite->sActionFuncId = 1;
    return TRUE;
}

bool8 MovementAction_EmoteExclamationMark_Step0(struct ObjectEvent *objectEvent, struct Sprite *sprite)
{
    ObjectEventGetLocalIdAndMap(objectEvent, &gFieldEffectArguments[0], &gFieldEffectArguments[1], &gFieldEffectArguments[2]);
    FieldEffectStart(FLDEFF_EXCLAMATION_MARK_ICON);
    sprite->sActionFuncId = 1;
    return TRUE;
}

bool8 MovementAction_EmoteQuestionMark_Step0(struct ObjectEvent *objectEvent, struct Sprite *sprite)
{
    ObjectEventGetLocalIdAndMap(objectEvent, &gFieldEffectArguments[0], &gFieldEffectArguments[1], &gFieldEffectArguments[2]);
    gFieldEffectArguments[7] = -1;
    FieldEffectStart(FLDEFF_QUESTION_MARK_ICON);
    sprite->sActionFuncId = 1;
    return TRUE;
}

bool8 MovementAction_EmoteHeart_Step0(struct ObjectEvent *objectEvent, struct Sprite *sprite)
{
    ObjectEventGetLocalIdAndMap(objectEvent, &gFieldEffectArguments[0], &gFieldEffectArguments[1], &gFieldEffectArguments[2]);
    FieldEffectStart(FLDEFF_HEART_ICON);
    sprite->sActionFuncId = 1;
    return TRUE;
}

bool8 MovementAction_RevealTrainer_Step0(struct ObjectEvent *objectEvent, struct Sprite *sprite)
{
    if (objectEvent->movementType == MOVEMENT_TYPE_BURIED)
    {
        SetBuriedTrainerMovement(objectEvent);
        return FALSE;
    }
    if (objectEvent->movementType != MOVEMENT_TYPE_TREE_DISGUISE && objectEvent->movementType != MOVEMENT_TYPE_MOUNTAIN_DISGUISE)
    {
        sprite->sActionFuncId = 2;
        return TRUE;
    }
    StartRevealDisguise(objectEvent);
    sprite->sActionFuncId = 1;
    return MovementAction_RevealTrainer_Step1(objectEvent, sprite);
}

bool8 MovementAction_RevealTrainer_Step1(struct ObjectEvent *objectEvent, struct Sprite *sprite)
{
    if (UpdateRevealDisguise(objectEvent))
    {
        sprite->sActionFuncId = 2;
        return TRUE;
    }
    return FALSE;
}

bool8 MovementAction_RockSmashBreak_Step0(struct ObjectEvent *objectEvent, struct Sprite *sprite)
{
    SetAndStartSpriteAnim(sprite, ANIM_REMOVE_OBSTACLE, 0);
    sprite->sActionFuncId = 1;
    return FALSE;
}

bool8 MovementAction_RockSmashBreak_Step1(struct ObjectEvent *objectEvent, struct Sprite *sprite)
{
    if (SpriteAnimEnded(sprite))
    {
        SetMovementDelay(sprite, 32);
        sprite->sActionFuncId = 2;
    }
    return FALSE;
}

bool8 MovementAction_RockSmashBreak_Step2(struct ObjectEvent *objectEvent, struct Sprite *sprite)
{
    objectEvent->invisible ^= TRUE;
    if (WaitForMovementDelay(sprite))
    {
        objectEvent->invisible = TRUE;
        sprite->sActionFuncId = 3;
    }
    return FALSE;
}

bool8 MovementAction_CutTree_Step0(struct ObjectEvent *objectEvent, struct Sprite *sprite)
{
    SetAndStartSpriteAnim(sprite, ANIM_REMOVE_OBSTACLE, 0);
    sprite->sActionFuncId = 1;
    return FALSE;
}

bool8 MovementAction_CutTree_Step1(struct ObjectEvent *objectEvent, struct Sprite *sprite)
{
    if (SpriteAnimEnded(sprite))
    {
        SetMovementDelay(sprite, 32);
        sprite->sActionFuncId = 2;
    }
    return FALSE;
}

bool8 MovementAction_CutTree_Step2(struct ObjectEvent *objectEvent, struct Sprite *sprite)
{
    objectEvent->invisible ^= TRUE;
    if (WaitForMovementDelay(sprite))
    {
        objectEvent->invisible = TRUE;
        sprite->sActionFuncId = 3;
    }
    return FALSE;
}

bool8 MovementAction_SetFixedPriority_Step0(struct ObjectEvent *objectEvent, struct Sprite *sprite)
{
    objectEvent->fixedPriority = TRUE;
    sprite->sActionFuncId = 1;
    return TRUE;
}

bool8 MovementAction_ClearFixedPriority_Step0(struct ObjectEvent *objectEvent, struct Sprite *sprite)
{
    objectEvent->fixedPriority = FALSE;
    sprite->sActionFuncId = 1;
    return TRUE;
}

bool8 MovementAction_InitAffineAnim_Step0(struct ObjectEvent *objectEvent, struct Sprite *sprite)
{
    sprite->oam.affineMode = ST_OAM_AFFINE_DOUBLE;
    InitSpriteAffineAnim(sprite);
    sprite->affineAnimPaused = TRUE;
    sprite->subspriteMode = SUBSPRITES_OFF;
    return TRUE;
}

bool8 MovementAction_ClearAffineAnim_Step0(struct ObjectEvent *objectEvent, struct Sprite *sprite)
{
    FreeOamMatrix(sprite->oam.matrixNum);
    sprite->oam.affineMode = ST_OAM_AFFINE_OFF;
    CalcCenterToCornerVec(sprite, sprite->oam.shape, sprite->oam.size, sprite->oam.affineMode);
    return TRUE;
}

bool8 MovementAction_HideReflection_Step0(struct ObjectEvent *objectEvent, struct Sprite *sprite)
{
    objectEvent->hideReflection = TRUE;
    return TRUE;
}

bool8 MovementAction_ShowReflection_Step0(struct ObjectEvent *objectEvent, struct Sprite *sprite)
{
    objectEvent->hideReflection = FALSE;
    return TRUE;
}

bool8 MovementAction_WalkDownStartAffine_Step0(struct ObjectEvent *objectEvent, struct Sprite *sprite)
{
    InitWalkSlow(objectEvent, sprite, DIR_SOUTH);
    sprite->affineAnimPaused = FALSE;
    StartSpriteAffineAnimIfDifferent(sprite, 0);
    return MovementAction_WalkDownStartAffine_Step1(objectEvent, sprite);
}

bool8 MovementAction_WalkDownStartAffine_Step1(struct ObjectEvent *objectEvent, struct Sprite *sprite)
{
    if (UpdateWalkSlow(objectEvent, sprite))
    {
        sprite->affineAnimPaused = TRUE;
        sprite->sActionFuncId = 2;
        return TRUE;
    }
    return FALSE;
}

bool8 MovementAction_WalkDownAffine_Step0(struct ObjectEvent *objectEvent, struct Sprite *sprite)
{
    InitWalkSlow(objectEvent, sprite, DIR_SOUTH);
    sprite->affineAnimPaused = FALSE;
    ChangeSpriteAffineAnimIfDifferent(sprite, 1);
    return MovementAction_WalkDownAffine_Step1(objectEvent, sprite);
}

bool8 MovementAction_WalkDownAffine_Step1(struct ObjectEvent *objectEvent, struct Sprite *sprite)
{
    if (UpdateWalkSlow(objectEvent, sprite))
    {
        sprite->affineAnimPaused = TRUE;
        sprite->sActionFuncId = 2;
        return TRUE;
    }
    return FALSE;
}

bool8 MovementAction_WalkLeftAffine_Step0(struct ObjectEvent *objectEvent, struct Sprite *sprite)
{
    InitMovementNormal(objectEvent, sprite, DIR_WEST, MOVE_SPEED_FAST_1);
    sprite->affineAnimPaused = FALSE;
    ChangeSpriteAffineAnimIfDifferent(sprite, 2);
    return MovementAction_WalkLeftAffine_Step1(objectEvent, sprite);
}

bool8 MovementAction_WalkLeftAffine_Step1(struct ObjectEvent *objectEvent, struct Sprite *sprite)
{
    if (UpdateMovementNormal(objectEvent, sprite))
    {
        sprite->affineAnimPaused = TRUE;
        sprite->sActionFuncId = 2;
        return TRUE;
    }
    return FALSE;
}

bool8 MovementAction_WalkRightAffine_Step0(struct ObjectEvent *objectEvent, struct Sprite *sprite)
{
    InitMovementNormal(objectEvent, sprite, DIR_EAST, MOVE_SPEED_FAST_1);
    sprite->affineAnimPaused = FALSE;
    ChangeSpriteAffineAnimIfDifferent(sprite, 3);
    return MovementAction_WalkRightAffine_Step1(objectEvent, sprite);
}

bool8 MovementAction_WalkRightAffine_Step1(struct ObjectEvent *objectEvent, struct Sprite *sprite)
{
    if (UpdateMovementNormal(objectEvent, sprite))
    {
        sprite->affineAnimPaused = TRUE;
        sprite->sActionFuncId = 2;
        return TRUE;
    }
    return FALSE;
}

static void AcroWheelieFaceDirection(struct ObjectEvent *objectEvent, struct Sprite *sprite, u8 direction)
{
    SetObjectEventDirection(objectEvent, direction);
    ShiftStillObjectEventCoords(objectEvent);
    SetStepAnim(objectEvent, sprite, GetAcroWheeliePedalDirectionAnimNum(direction));
    sprite->animPaused = TRUE;
    sprite->sActionFuncId = 1;
}

bool8 MovementAction_AcroWheelieFaceDown_Step0(struct ObjectEvent *objectEvent, struct Sprite *sprite)
{
    AcroWheelieFaceDirection(objectEvent, sprite, DIR_SOUTH);
    return TRUE;
}

bool8 MovementAction_AcroWheelieFaceUp_Step0(struct ObjectEvent *objectEvent, struct Sprite *sprite)
{
    AcroWheelieFaceDirection(objectEvent, sprite, DIR_NORTH);
    return TRUE;
}

bool8 MovementAction_AcroWheelieFaceLeft_Step0(struct ObjectEvent *objectEvent, struct Sprite *sprite)
{
    AcroWheelieFaceDirection(objectEvent, sprite, DIR_WEST);
    return TRUE;
}

bool8 MovementAction_AcroWheelieFaceRight_Step0(struct ObjectEvent *objectEvent, struct Sprite *sprite)
{
    AcroWheelieFaceDirection(objectEvent, sprite, DIR_EAST);
    return TRUE;
}

bool8 MovementAction_AcroPopWheelieDown_Step0(struct ObjectEvent *objectEvent, struct Sprite *sprite)
{
    StartSpriteAnimInDirection(objectEvent, sprite, DIR_SOUTH, GetAcroWheelieDirectionAnimNum(DIR_SOUTH));
    return FALSE;
}

bool8 MovementAction_AcroPopWheelieUp_Step0(struct ObjectEvent *objectEvent, struct Sprite *sprite)
{
    StartSpriteAnimInDirection(objectEvent, sprite, DIR_NORTH, GetAcroWheelieDirectionAnimNum(DIR_NORTH));
    return FALSE;
}

bool8 MovementAction_AcroPopWheelieLeft_Step0(struct ObjectEvent *objectEvent, struct Sprite *sprite)
{
    StartSpriteAnimInDirection(objectEvent, sprite, DIR_WEST, GetAcroWheelieDirectionAnimNum(DIR_WEST));
    return FALSE;
}

bool8 MovementAction_AcroPopWheelieRight_Step0(struct ObjectEvent *objectEvent, struct Sprite *sprite)
{
    StartSpriteAnimInDirection(objectEvent, sprite, DIR_EAST, GetAcroWheelieDirectionAnimNum(DIR_EAST));
    return FALSE;
}

bool8 MovementAction_AcroEndWheelieFaceDown_Step0(struct ObjectEvent *objectEvent, struct Sprite *sprite)
{
    StartSpriteAnimInDirection(objectEvent, sprite, DIR_SOUTH, GetAcroEndWheelieDirectionAnimNum(DIR_SOUTH));
    return FALSE;
}

bool8 MovementAction_AcroEndWheelieFaceUp_Step0(struct ObjectEvent *objectEvent, struct Sprite *sprite)
{
    StartSpriteAnimInDirection(objectEvent, sprite, DIR_NORTH, GetAcroEndWheelieDirectionAnimNum(DIR_NORTH));
    return FALSE;
}

bool8 MovementAction_AcroEndWheelieFaceLeft_Step0(struct ObjectEvent *objectEvent, struct Sprite *sprite)
{
    StartSpriteAnimInDirection(objectEvent, sprite, DIR_WEST, GetAcroEndWheelieDirectionAnimNum(DIR_WEST));
    return FALSE;
}

bool8 MovementAction_AcroEndWheelieFaceRight_Step0(struct ObjectEvent *objectEvent, struct Sprite *sprite)
{
    StartSpriteAnimInDirection(objectEvent, sprite, DIR_EAST, GetAcroEndWheelieDirectionAnimNum(DIR_EAST));
    return FALSE;
}

bool8 MovementAction_UnusedAcroActionDown_Step0(struct ObjectEvent *objectEvent, struct Sprite *sprite)
{
    StartSpriteAnimInDirection(objectEvent, sprite, DIR_SOUTH, GetAcroUnusedActionDirectionAnimNum(DIR_SOUTH));
    return FALSE;
}

bool8 MovementAction_UnusedAcroActionUp_Step0(struct ObjectEvent *objectEvent, struct Sprite *sprite)
{
    StartSpriteAnimInDirection(objectEvent, sprite, DIR_NORTH, GetAcroUnusedActionDirectionAnimNum(DIR_NORTH));
    return FALSE;
}

bool8 MovementAction_UnusedAcroActionLeft_Step0(struct ObjectEvent *objectEvent, struct Sprite *sprite)
{
    StartSpriteAnimInDirection(objectEvent, sprite, DIR_WEST, GetAcroUnusedActionDirectionAnimNum(DIR_WEST));
    return FALSE;
}

bool8 MovementAction_UnusedAcroActionRight_Step0(struct ObjectEvent *objectEvent, struct Sprite *sprite)
{
    StartSpriteAnimInDirection(objectEvent, sprite, DIR_EAST, GetAcroUnusedActionDirectionAnimNum(DIR_EAST));
    return FALSE;
}

void InitFigure8Anim(struct ObjectEvent *objectEvent, struct Sprite *sprite)
{
    InitSpriteForFigure8Anim(sprite);
    sprite->animPaused = FALSE;
}

bool8 DoFigure8Anim(struct ObjectEvent *objectEvent, struct Sprite *sprite)
{
    if (AnimateSpriteInFigure8(sprite))
    {
        ShiftStillObjectEventCoords(objectEvent);
        objectEvent->triggerGroundEffectsOnStop = TRUE;
        sprite->animPaused = TRUE;
        return TRUE;
    }
    return FALSE;
}

bool8 MovementAction_Figure8_Step0(struct ObjectEvent *objectEvent, struct Sprite *sprite)
{
    InitFigure8Anim(objectEvent, sprite);
    sprite->sActionFuncId = 1;
    return MovementAction_Figure8_Step1(objectEvent, sprite);
}

bool8 MovementAction_Figure8_Step1(struct ObjectEvent *objectEvent, struct Sprite *sprite)
{
    if (DoFigure8Anim(objectEvent, sprite))
    {
        sprite->sActionFuncId = 2;
        return TRUE;
    }
    return FALSE;
}

static void InitAcroWheelieJump(struct ObjectEvent *objectEvent, struct Sprite *sprite, u8 direction, u8 distance, u8 type)
{
    InitJump(objectEvent, sprite, direction, distance, type);
    StartSpriteAnimIfDifferent(sprite, GetAcroWheelieDirectionAnimNum(direction));
    DoShadowFieldEffect(objectEvent);
}

bool8 MovementAction_AcroWheelieHopFaceDown_Step0(struct ObjectEvent *objectEvent, struct Sprite *sprite)
{
    InitAcroWheelieJump(objectEvent, sprite, DIR_SOUTH, JUMP_DISTANCE_IN_PLACE, JUMP_TYPE_LOW);
    return MovementAction_AcroWheelieHopFaceDown_Step1(objectEvent, sprite);
}

bool8 MovementAction_AcroWheelieHopFaceDown_Step1(struct ObjectEvent *objectEvent, struct Sprite *sprite)
{
    if (DoJumpAnim(objectEvent, sprite))
    {
        objectEvent->noShadow = FALSE;
        sprite->sActionFuncId = 2;
        return TRUE;
    }
    return FALSE;
}

bool8 MovementAction_AcroWheelieHopFaceUp_Step0(struct ObjectEvent *objectEvent, struct Sprite *sprite)
{
    InitAcroWheelieJump(objectEvent, sprite, DIR_NORTH, JUMP_DISTANCE_IN_PLACE, JUMP_TYPE_LOW);
    return MovementAction_AcroWheelieHopFaceUp_Step1(objectEvent, sprite);
}

bool8 MovementAction_AcroWheelieHopFaceUp_Step1(struct ObjectEvent *objectEvent, struct Sprite *sprite)
{
    if (DoJumpAnim(objectEvent, sprite))
    {
        objectEvent->noShadow = FALSE;
        sprite->sActionFuncId = 2;
        return TRUE;
    }
    return FALSE;
}

bool8 MovementAction_AcroWheelieHopFaceLeft_Step0(struct ObjectEvent *objectEvent, struct Sprite *sprite)
{
    InitAcroWheelieJump(objectEvent, sprite, DIR_WEST, JUMP_DISTANCE_IN_PLACE, JUMP_TYPE_LOW);
    return MovementAction_AcroWheelieHopFaceLeft_Step1(objectEvent, sprite);
}

bool8 MovementAction_AcroWheelieHopFaceLeft_Step1(struct ObjectEvent *objectEvent, struct Sprite *sprite)
{
    if (DoJumpAnim(objectEvent, sprite))
    {
        objectEvent->noShadow = FALSE;
        sprite->sActionFuncId = 2;
        return TRUE;
    }
    return FALSE;
}

bool8 MovementAction_AcroWheelieHopFaceRight_Step0(struct ObjectEvent *objectEvent, struct Sprite *sprite)
{
    InitAcroWheelieJump(objectEvent, sprite, DIR_EAST, JUMP_DISTANCE_IN_PLACE, JUMP_TYPE_LOW);
    return MovementAction_AcroWheelieHopFaceRight_Step1(objectEvent, sprite);
}

bool8 MovementAction_AcroWheelieHopFaceRight_Step1(struct ObjectEvent *objectEvent, struct Sprite *sprite)
{
    if (DoJumpAnim(objectEvent, sprite))
    {
        objectEvent->noShadow = FALSE;
        sprite->sActionFuncId = 2;
        return TRUE;
    }
    return FALSE;
}

bool8 MovementAction_AcroWheelieHopDown_Step0(struct ObjectEvent *objectEvent, struct Sprite *sprite)
{
    InitAcroWheelieJump(objectEvent, sprite, DIR_SOUTH, JUMP_DISTANCE_NORMAL, JUMP_TYPE_LOW);
    return MovementAction_AcroWheelieHopDown_Step1(objectEvent, sprite);
}

bool8 MovementAction_AcroWheelieHopDown_Step1(struct ObjectEvent *objectEvent, struct Sprite *sprite)
{
    if (DoJumpAnim(objectEvent, sprite))
    {
        objectEvent->noShadow = FALSE;
        sprite->sActionFuncId = 2;
        return TRUE;
    }
    return FALSE;
}

bool8 MovementAction_AcroWheelieHopUp_Step0(struct ObjectEvent *objectEvent, struct Sprite *sprite)
{
    InitAcroWheelieJump(objectEvent, sprite, DIR_NORTH, JUMP_DISTANCE_NORMAL, JUMP_TYPE_LOW);
    return MovementAction_AcroWheelieHopUp_Step1(objectEvent, sprite);
}

bool8 MovementAction_AcroWheelieHopUp_Step1(struct ObjectEvent *objectEvent, struct Sprite *sprite)
{
    if (DoJumpAnim(objectEvent, sprite))
    {
        objectEvent->noShadow = FALSE;
        sprite->sActionFuncId = 2;
        return TRUE;
    }
    return FALSE;
}

bool8 MovementAction_AcroWheelieHopLeft_Step0(struct ObjectEvent *objectEvent, struct Sprite *sprite)
{
    InitAcroWheelieJump(objectEvent, sprite, DIR_WEST, JUMP_DISTANCE_NORMAL, JUMP_TYPE_LOW);
    return MovementAction_AcroWheelieHopLeft_Step1(objectEvent, sprite);
}

bool8 MovementAction_AcroWheelieHopLeft_Step1(struct ObjectEvent *objectEvent, struct Sprite *sprite)
{
    if (DoJumpAnim(objectEvent, sprite))
    {
        objectEvent->noShadow = FALSE;
        sprite->sActionFuncId = 2;
        return TRUE;
    }
    return FALSE;
}

bool8 MovementAction_AcroWheelieHopRight_Step0(struct ObjectEvent *objectEvent, struct Sprite *sprite)
{
    InitAcroWheelieJump(objectEvent, sprite, DIR_EAST, JUMP_DISTANCE_NORMAL, JUMP_TYPE_LOW);
    return MovementAction_AcroWheelieHopRight_Step1(objectEvent, sprite);
}

bool8 MovementAction_AcroWheelieHopRight_Step1(struct ObjectEvent *objectEvent, struct Sprite *sprite)
{
    if (DoJumpAnim(objectEvent, sprite))
    {
        objectEvent->noShadow = FALSE;
        sprite->sActionFuncId = 2;
        return TRUE;
    }
    return FALSE;
}

bool8 MovementAction_AcroWheelieJumpDown_Step0(struct ObjectEvent *objectEvent, struct Sprite *sprite)
{
    InitAcroWheelieJump(objectEvent, sprite, DIR_SOUTH, JUMP_DISTANCE_FAR, JUMP_TYPE_HIGH);
    return MovementAction_AcroWheelieJumpDown_Step1(objectEvent, sprite);
}

bool8 MovementAction_AcroWheelieJumpDown_Step1(struct ObjectEvent *objectEvent, struct Sprite *sprite)
{
    if (DoJumpAnim(objectEvent, sprite))
    {
        objectEvent->noShadow = FALSE;
        sprite->sActionFuncId = 2;
        return TRUE;
    }
    return FALSE;
}

bool8 MovementAction_AcroWheelieJumpUp_Step0(struct ObjectEvent *objectEvent, struct Sprite *sprite)
{
    InitAcroWheelieJump(objectEvent, sprite, DIR_NORTH, JUMP_DISTANCE_FAR, JUMP_TYPE_HIGH);
    return MovementAction_AcroWheelieJumpUp_Step1(objectEvent, sprite);
}

bool8 MovementAction_AcroWheelieJumpUp_Step1(struct ObjectEvent *objectEvent, struct Sprite *sprite)
{
    if (DoJumpAnim(objectEvent, sprite))
    {
        objectEvent->noShadow = FALSE;
        sprite->sActionFuncId = 2;
        return TRUE;
    }
    return FALSE;
}

bool8 MovementAction_AcroWheelieJumpLeft_Step0(struct ObjectEvent *objectEvent, struct Sprite *sprite)
{
    InitAcroWheelieJump(objectEvent, sprite, DIR_WEST, JUMP_DISTANCE_FAR, JUMP_TYPE_HIGH);
    return MovementAction_AcroWheelieJumpLeft_Step1(objectEvent, sprite);
}

bool8 MovementAction_AcroWheelieJumpLeft_Step1(struct ObjectEvent *objectEvent, struct Sprite *sprite)
{
    if (DoJumpAnim(objectEvent, sprite))
    {
        objectEvent->noShadow = FALSE;
        sprite->sActionFuncId = 2;
        return TRUE;
    }
    return FALSE;
}

bool8 MovementAction_AcroWheelieJumpRight_Step0(struct ObjectEvent *objectEvent, struct Sprite *sprite)
{
    InitAcroWheelieJump(objectEvent, sprite, DIR_EAST, JUMP_DISTANCE_FAR, JUMP_TYPE_HIGH);
    return MovementAction_AcroWheelieJumpRight_Step1(objectEvent, sprite);
}

bool8 MovementAction_AcroWheelieJumpRight_Step1(struct ObjectEvent *objectEvent, struct Sprite *sprite)
{
    if (DoJumpAnim(objectEvent, sprite))
    {
        objectEvent->noShadow = FALSE;
        sprite->sActionFuncId = 2;
        return TRUE;
    }
    return FALSE;
}

bool8 MovementAction_AcroWheelieInPlaceDown_Step0(struct ObjectEvent *objectEvent, struct Sprite *sprite)
{
    InitMoveInPlace(objectEvent, sprite, DIR_SOUTH, GetAcroWheeliePedalDirectionAnimNum(DIR_SOUTH), 8);
    return MovementAction_WalkInPlace_Step1(objectEvent, sprite);
}

bool8 MovementAction_AcroWheelieInPlaceUp_Step0(struct ObjectEvent *objectEvent, struct Sprite *sprite)
{
    InitMoveInPlace(objectEvent, sprite, DIR_NORTH, GetAcroWheeliePedalDirectionAnimNum(DIR_NORTH), 8);
    return MovementAction_WalkInPlace_Step1(objectEvent, sprite);
}

bool8 MovementAction_AcroWheelieInPlaceLeft_Step0(struct ObjectEvent *objectEvent, struct Sprite *sprite)
{
    InitMoveInPlace(objectEvent, sprite, DIR_WEST, GetAcroWheeliePedalDirectionAnimNum(DIR_WEST), 8);
    return MovementAction_WalkInPlace_Step1(objectEvent, sprite);
}

bool8 MovementAction_AcroWheelieInPlaceRight_Step0(struct ObjectEvent *objectEvent, struct Sprite *sprite)
{
    InitMoveInPlace(objectEvent, sprite, DIR_EAST, GetAcroWheeliePedalDirectionAnimNum(DIR_EAST), 8);
    return MovementAction_WalkInPlace_Step1(objectEvent, sprite);
}

static void InitAcroPopWheelie(struct ObjectEvent *objectEvent, struct Sprite *sprite, u8 direction, u8 speed)
{
    InitNpcForMovement(objectEvent, sprite, direction, speed);
    StartSpriteAnim(sprite, GetAcroWheelieDirectionAnimNum(objectEvent->facingDirection));
    SeekSpriteAnim(sprite, 0);
}

bool8 MovementAction_AcroPopWheelieMoveDown_Step0(struct ObjectEvent *objectEvent, struct Sprite *sprite)
{
    InitAcroPopWheelie(objectEvent, sprite, DIR_SOUTH, 1);
    return MovementAction_AcroPopWheelieMoveDown_Step1(objectEvent, sprite);
}

bool8 MovementAction_AcroPopWheelieMoveDown_Step1(struct ObjectEvent *objectEvent, struct Sprite *sprite)
{
    if (UpdateMovementNormal(objectEvent, sprite))
    {
        sprite->sActionFuncId = 2;
        return TRUE;
    }
    return FALSE;
}

bool8 MovementAction_AcroPopWheelieMoveUp_Step0(struct ObjectEvent *objectEvent, struct Sprite *sprite)
{
    InitAcroPopWheelie(objectEvent, sprite, DIR_NORTH, 1);
    return MovementAction_AcroPopWheelieMoveUp_Step1(objectEvent, sprite);
}

bool8 MovementAction_AcroPopWheelieMoveUp_Step1(struct ObjectEvent *objectEvent, struct Sprite *sprite)
{
    if (UpdateMovementNormal(objectEvent, sprite))
    {
        sprite->sActionFuncId = 2;
        return TRUE;
    }
    return FALSE;
}

bool8 MovementAction_AcroPopWheelieMoveLeft_Step0(struct ObjectEvent *objectEvent, struct Sprite *sprite)
{
    InitAcroPopWheelie(objectEvent, sprite, DIR_WEST,  1);
    return MovementAction_AcroPopWheelieMoveLeft_Step1(objectEvent, sprite);
}

bool8 MovementAction_AcroPopWheelieMoveLeft_Step1(struct ObjectEvent *objectEvent, struct Sprite *sprite)
{
    if (UpdateMovementNormal(objectEvent, sprite))
    {
        sprite->sActionFuncId = 2;
        return TRUE;
    }
    return FALSE;
}

bool8 MovementAction_AcroPopWheelieMoveRight_Step0(struct ObjectEvent *objectEvent, struct Sprite *sprite)
{
    InitAcroPopWheelie(objectEvent, sprite, DIR_EAST,  1);
    return MovementAction_AcroPopWheelieMoveRight_Step1(objectEvent, sprite);
}

bool8 MovementAction_AcroPopWheelieMoveRight_Step1(struct ObjectEvent *objectEvent, struct Sprite *sprite)
{
    if (UpdateMovementNormal(objectEvent, sprite))
    {
        sprite->sActionFuncId = 2;
        return TRUE;
    }
    return FALSE;
}

static void InitAcroWheelieMove(struct ObjectEvent *objectEvent, struct Sprite *sprite, u8 direction, u8 speed)
{
    InitNpcForMovement(objectEvent, sprite, direction, speed);
    SetStepAnimHandleAlternation(objectEvent, sprite, GetAcroWheeliePedalDirectionAnimNum(objectEvent->facingDirection));
}

bool8 MovementAction_AcroWheelieMoveDown_Step0(struct ObjectEvent *objectEvent, struct Sprite *sprite)
{
    InitAcroWheelieMove(objectEvent, sprite, DIR_SOUTH, 1);
    return MovementAction_AcroWheelieMoveDown_Step1(objectEvent, sprite);
}

bool8 MovementAction_AcroWheelieMoveDown_Step1(struct ObjectEvent *objectEvent, struct Sprite *sprite)
{
    if (UpdateMovementNormal(objectEvent, sprite))
    {
        sprite->sActionFuncId = 2;
        return TRUE;
    }
    return FALSE;
}

bool8 MovementAction_AcroWheelieMoveUp_Step0(struct ObjectEvent *objectEvent, struct Sprite *sprite)
{
    InitAcroWheelieMove(objectEvent, sprite, DIR_NORTH, 1);
    return MovementAction_AcroWheelieMoveUp_Step1(objectEvent, sprite);
}

bool8 MovementAction_AcroWheelieMoveUp_Step1(struct ObjectEvent *objectEvent, struct Sprite *sprite)
{
    if (UpdateMovementNormal(objectEvent, sprite))
    {
        sprite->sActionFuncId = 2;
        return TRUE;
    }
    return FALSE;
}

bool8 MovementAction_AcroWheelieMoveLeft_Step0(struct ObjectEvent *objectEvent, struct Sprite *sprite)
{
    InitAcroWheelieMove(objectEvent, sprite, DIR_WEST,  1);
    return MovementAction_AcroWheelieMoveLeft_Step1(objectEvent, sprite);
}

bool8 MovementAction_AcroWheelieMoveLeft_Step1(struct ObjectEvent *objectEvent, struct Sprite *sprite)
{
    if (UpdateMovementNormal(objectEvent, sprite))
    {
        sprite->sActionFuncId = 2;
        return TRUE;
    }
    return FALSE;
}

bool8 MovementAction_AcroWheelieMoveRight_Step0(struct ObjectEvent *objectEvent, struct Sprite *sprite)
{
    InitAcroWheelieMove(objectEvent, sprite, DIR_EAST, 1);
    return MovementAction_AcroWheelieMoveRight_Step1(objectEvent, sprite);
}

bool8 MovementAction_AcroWheelieMoveRight_Step1(struct ObjectEvent *objectEvent, struct Sprite *sprite)
{
    if (UpdateMovementNormal(objectEvent, sprite))
    {
        sprite->sActionFuncId = 2;
        return TRUE;
    }
    return FALSE;
}

static void InitAcroEndWheelie(struct ObjectEvent *objectEvent, struct Sprite *sprite, u8 direction, u8 speed)
{
    InitNpcForMovement(objectEvent, sprite, direction, speed);
    StartSpriteAnim(sprite, GetAcroEndWheelieDirectionAnimNum(objectEvent->facingDirection));
    SeekSpriteAnim(sprite, 0);
}

bool8 MovementAction_AcroEndWheelieMoveDown_Step0(struct ObjectEvent *objectEvent, struct Sprite *sprite)
{
    InitAcroEndWheelie(objectEvent, sprite, DIR_SOUTH, 1);
    return MovementAction_AcroEndWheelieMoveDown_Step1(objectEvent, sprite);
}

bool8 MovementAction_AcroEndWheelieMoveDown_Step1(struct ObjectEvent *objectEvent, struct Sprite *sprite)
{
    if (UpdateMovementNormal(objectEvent, sprite))
    {
        sprite->sActionFuncId = 2;
        return TRUE;
    }
    return FALSE;
}

bool8 MovementAction_AcroEndWheelieMoveUp_Step0(struct ObjectEvent *objectEvent, struct Sprite *sprite)
{
    InitAcroEndWheelie(objectEvent, sprite, DIR_NORTH, 1);
    return MovementAction_AcroEndWheelieMoveUp_Step1(objectEvent, sprite);
}

bool8 MovementAction_AcroEndWheelieMoveUp_Step1(struct ObjectEvent *objectEvent, struct Sprite *sprite)
{
    if (UpdateMovementNormal(objectEvent, sprite))
    {
        sprite->sActionFuncId = 2;
        return TRUE;
    }
    return FALSE;
}

bool8 MovementAction_AcroEndWheelieMoveLeft_Step0(struct ObjectEvent *objectEvent, struct Sprite *sprite)
{
    InitAcroEndWheelie(objectEvent, sprite, DIR_WEST, 1);
    return MovementAction_AcroEndWheelieMoveLeft_Step1(objectEvent, sprite);
}

bool8 MovementAction_AcroEndWheelieMoveLeft_Step1(struct ObjectEvent *objectEvent, struct Sprite *sprite)
{
    if (UpdateMovementNormal(objectEvent, sprite))
    {
        sprite->sActionFuncId = 2;
        return TRUE;
    }
    return FALSE;
}

bool8 MovementAction_AcroEndWheelieMoveRight_Step0(struct ObjectEvent *objectEvent, struct Sprite *sprite)
{
    InitAcroEndWheelie(objectEvent, sprite, DIR_EAST, 1);
    return MovementAction_AcroEndWheelieMoveRight_Step1(objectEvent, sprite);
}

bool8 MovementAction_AcroEndWheelieMoveRight_Step1(struct ObjectEvent *objectEvent, struct Sprite *sprite)
{
    if (UpdateMovementNormal(objectEvent, sprite))
    {
        sprite->sActionFuncId = 2;
        return TRUE;
    }
    return FALSE;
}

bool8 MovementAction_Levitate_Step0(struct ObjectEvent *objectEvent, struct Sprite *sprite)
{
    CreateLevitateMovementTask(objectEvent);
    sprite->sActionFuncId = 1;
    return TRUE;
}

bool8 MovementAction_StopLevitate_Step0(struct ObjectEvent *objectEvent, struct Sprite *sprite)
{
    DestroyLevitateMovementTask(objectEvent->warpArrowSpriteId);
    sprite->y2 = 0;
    sprite->sActionFuncId = 1;
    return TRUE;
}

bool8 MovementAction_StopLevitateAtTop_Step0(struct ObjectEvent *objectEvent, struct Sprite *sprite)
{
    if (sprite->y2 == 0)
    {
        DestroyLevitateMovementTask(objectEvent->warpArrowSpriteId);
        sprite->sActionFuncId = 1;
        return TRUE;
    }
    return FALSE;
}

u8 MovementAction_Finish(struct ObjectEvent *objectEvent, struct Sprite *sprite)
{
    return TRUE;
}

bool8 MovementAction_PauseSpriteAnim(struct ObjectEvent *objectEvent, struct Sprite *sprite)
{
    sprite->animPaused = TRUE;
    return TRUE;
}

static void UpdateObjectEventSpriteAnimPause(struct ObjectEvent *objectEvent, struct Sprite *sprite)
{
    if (objectEvent->disableAnim)
        sprite->animPaused = TRUE;
}

static void TryEnableObjectEventAnim(struct ObjectEvent *objectEvent, struct Sprite *sprite)
{
    if (objectEvent->enableAnim)
    {
        sprite->animPaused = FALSE;
        objectEvent->disableAnim = FALSE;
        objectEvent->enableAnim = FALSE;
    }
}

static void UpdateObjectEventVisibility(struct ObjectEvent *objectEvent, struct Sprite *sprite)
{
    UpdateObjectEventOffscreen(objectEvent, sprite);
    UpdateObjectEventSpriteVisibility(objectEvent, sprite);
}

static void UpdateObjectEventOffscreen(struct ObjectEvent *objectEvent, struct Sprite *sprite)
{
    u16 x, y;
    u16 x2, y2;
    const struct ObjectEventGraphicsInfo *graphicsInfo;

    objectEvent->offScreen = FALSE;

    graphicsInfo = GetObjectEventGraphicsInfo(objectEvent->graphicsId);
    if (sprite->coordOffsetEnabled)
    {
        x = sprite->x + sprite->x2 + sprite->centerToCornerVecX + gSpriteCoordOffsetX;
        y = sprite->y + sprite->y2 + sprite->centerToCornerVecY + gSpriteCoordOffsetY;
    }
    else
    {
        x = sprite->x + sprite->x2 + sprite->centerToCornerVecX;
        y = sprite->y + sprite->y2 + sprite->centerToCornerVecY;
    }
    x2 = graphicsInfo->width;
    x2 += x;
    y2 = y;
    y2 += graphicsInfo->height;

    if ((s16)x >= DISPLAY_WIDTH + 16 || (s16)x2 < -16)
        objectEvent->offScreen = TRUE;

    if ((s16)y >= DISPLAY_HEIGHT + 16 || (s16)y2 < -16)
        objectEvent->offScreen = TRUE;
}

static void UpdateObjectEventSpriteVisibility(struct ObjectEvent *objectEvent, struct Sprite *sprite)
{
    sprite->invisible = FALSE;
    if (objectEvent->invisible || objectEvent->offScreen)
        sprite->invisible = TRUE;
}

static void GetAllGroundEffectFlags_OnSpawn(struct ObjectEvent *objEvent, u32 *flags)
{
    ObjectEventUpdateMetatileBehaviors(objEvent);
    GetGroundEffectFlags_Reflection(objEvent, flags);
    GetGroundEffectFlags_TallGrassOnSpawn(objEvent, flags);
    GetGroundEffectFlags_LongGrassOnSpawn(objEvent, flags);
    GetGroundEffectFlags_SandHeap(objEvent, flags);
    GetGroundEffectFlags_ShallowFlowingWater(objEvent, flags);
    GetGroundEffectFlags_ShortGrass(objEvent, flags);
    GetGroundEffectFlags_HotSprings(objEvent, flags);
}

static void GetAllGroundEffectFlags_OnBeginStep(struct ObjectEvent *objEvent, u32 *flags)
{
    ObjectEventUpdateMetatileBehaviors(objEvent);
    GetGroundEffectFlags_Reflection(objEvent, flags);
    GetGroundEffectFlags_TallGrassOnBeginStep(objEvent, flags);
    GetGroundEffectFlags_LongGrassOnBeginStep(objEvent, flags);
    GetGroundEffectFlags_Tracks(objEvent, flags);
    GetGroundEffectFlags_SandHeap(objEvent, flags);
    GetGroundEffectFlags_ShallowFlowingWater(objEvent, flags);
    GetGroundEffectFlags_Puddle(objEvent, flags);
    GetGroundEffectFlags_ShortGrass(objEvent, flags);
    GetGroundEffectFlags_HotSprings(objEvent, flags);
}

static void GetAllGroundEffectFlags_OnFinishStep(struct ObjectEvent *objEvent, u32 *flags)
{
    ObjectEventUpdateMetatileBehaviors(objEvent);
    GetGroundEffectFlags_ShallowFlowingWater(objEvent, flags);
    GetGroundEffectFlags_SandHeap(objEvent, flags);
    GetGroundEffectFlags_Puddle(objEvent, flags);
    GetGroundEffectFlags_Ripple(objEvent, flags);
    GetGroundEffectFlags_ShortGrass(objEvent, flags);
    GetGroundEffectFlags_HotSprings(objEvent, flags);
    GetGroundEffectFlags_Seaweed(objEvent, flags);
    GetGroundEffectFlags_JumpLanding(objEvent, flags);
}

static void ObjectEventUpdateMetatileBehaviors(struct ObjectEvent *objEvent)
{
    objEvent->previousMetatileBehavior = MapGridGetMetatileBehaviorAt(objEvent->previousCoords.x, objEvent->previousCoords.y);
    objEvent->currentMetatileBehavior = MapGridGetMetatileBehaviorAt(objEvent->currentCoords.x, objEvent->currentCoords.y);
}

static void GetGroundEffectFlags_Reflection(struct ObjectEvent *objEvent, u32 *flags)
{
    u32 reflectionFlags[NUM_REFLECTION_TYPES - 1] = {
        [REFL_TYPE_ICE   - 1] = GROUND_EFFECT_FLAG_ICE_REFLECTION,
        [REFL_TYPE_WATER - 1] = GROUND_EFFECT_FLAG_WATER_REFLECTION
    };
    u8 reflType = ObjectEventGetNearbyReflectionType(objEvent);

    if (reflType)
    {
        if (objEvent->hasReflection == 0)
        {
            objEvent->hasReflection++;
            *flags |= reflectionFlags[reflType - 1];
        }
    }
    else
    {
        objEvent->hasReflection = FALSE;
    }
}

static void GetGroundEffectFlags_TallGrassOnSpawn(struct ObjectEvent *objEvent, u32 *flags)
{
    if (MetatileBehavior_IsTallGrass(objEvent->currentMetatileBehavior))
        *flags |= GROUND_EFFECT_FLAG_TALL_GRASS_ON_SPAWN;
}

static void GetGroundEffectFlags_TallGrassOnBeginStep(struct ObjectEvent *objEvent, u32 *flags)
{
    if (MetatileBehavior_IsTallGrass(objEvent->currentMetatileBehavior))
        *flags |= GROUND_EFFECT_FLAG_TALL_GRASS_ON_MOVE;
}

static void GetGroundEffectFlags_LongGrassOnSpawn(struct ObjectEvent *objEvent, u32 *flags)
{
    if (MetatileBehavior_IsLongGrass(objEvent->currentMetatileBehavior))
        *flags |= GROUND_EFFECT_FLAG_LONG_GRASS_ON_SPAWN;
}

static void GetGroundEffectFlags_LongGrassOnBeginStep(struct ObjectEvent *objEvent, u32 *flags)
{
    if (MetatileBehavior_IsLongGrass(objEvent->currentMetatileBehavior))
        *flags |= GROUND_EFFECT_FLAG_LONG_GRASS_ON_MOVE;
}

static void GetGroundEffectFlags_Tracks(struct ObjectEvent *objEvent, u32 *flags)
{
    if (MetatileBehavior_IsDeepSand(objEvent->previousMetatileBehavior))
        *flags |= GROUND_EFFECT_FLAG_DEEP_SAND;
    else if (MetatileBehavior_IsSandOrDeepSand(objEvent->previousMetatileBehavior)
             || MetatileBehavior_IsFootprints(objEvent->previousMetatileBehavior))
        *flags |= GROUND_EFFECT_FLAG_SAND;
}

static void GetGroundEffectFlags_SandHeap(struct ObjectEvent *objEvent, u32 *flags)
{
    if (MetatileBehavior_IsDeepSand(objEvent->currentMetatileBehavior)
        && MetatileBehavior_IsDeepSand(objEvent->previousMetatileBehavior))
    {
        if (!objEvent->inSandPile)
        {
            objEvent->inSandPile = FALSE;
            objEvent->inSandPile = TRUE;
            *flags |= GROUND_EFFECT_FLAG_SAND_PILE;
        }
    }
    else
    {
        objEvent->inSandPile = FALSE;
    }
}

static void GetGroundEffectFlags_ShallowFlowingWater(struct ObjectEvent *objEvent, u32 *flags)
{
    if ((MetatileBehavior_IsShallowFlowingWater(objEvent->currentMetatileBehavior)
         && MetatileBehavior_IsShallowFlowingWater(objEvent->previousMetatileBehavior))
        || (MetatileBehavior_IsPacifidlogLog(objEvent->currentMetatileBehavior)
            && MetatileBehavior_IsPacifidlogLog(objEvent->previousMetatileBehavior)))
    {
        if (!objEvent->inShallowFlowingWater)
        {
            objEvent->inShallowFlowingWater = FALSE;
            objEvent->inShallowFlowingWater = TRUE;
            *flags |= GROUND_EFFECT_FLAG_SHALLOW_FLOWING_WATER;
        }
    }
    else
    {
        objEvent->inShallowFlowingWater = FALSE;
    }
}

static void GetGroundEffectFlags_Puddle(struct ObjectEvent *objEvent, u32 *flags)
{
    if (MetatileBehavior_IsPuddle(objEvent->currentMetatileBehavior)
        && MetatileBehavior_IsPuddle(objEvent->previousMetatileBehavior))
        *flags |= GROUND_EFFECT_FLAG_PUDDLE;
}

static void GetGroundEffectFlags_Ripple(struct ObjectEvent *objEvent, u32 *flags)
{
    if (MetatileBehavior_HasRipples(objEvent->currentMetatileBehavior))
        *flags |= GROUND_EFFECT_FLAG_RIPPLES;
}

static void GetGroundEffectFlags_ShortGrass(struct ObjectEvent *objEvent, u32 *flags)
{
    if (MetatileBehavior_IsShortGrass(objEvent->currentMetatileBehavior)
        && MetatileBehavior_IsShortGrass(objEvent->previousMetatileBehavior))
    {
        if (!objEvent->inShortGrass)
        {
            objEvent->inShortGrass = FALSE;
            objEvent->inShortGrass = TRUE;
            *flags |= GROUND_EFFECT_FLAG_SHORT_GRASS;
        }
    }
    else
    {
        objEvent->inShortGrass = FALSE;
    }
}

static void GetGroundEffectFlags_HotSprings(struct ObjectEvent *objEvent, u32 *flags)
{
    if (MetatileBehavior_IsHotSprings(objEvent->currentMetatileBehavior)
        && MetatileBehavior_IsHotSprings(objEvent->previousMetatileBehavior))
    {
        if (!objEvent->inHotSprings)
        {
            objEvent->inHotSprings = FALSE;
            objEvent->inHotSprings = TRUE;
            *flags |= GROUND_EFFECT_FLAG_HOT_SPRINGS;
        }
    }
    else
    {
        objEvent->inHotSprings = FALSE;
    }
}

static void GetGroundEffectFlags_Seaweed(struct ObjectEvent *objEvent, u32 *flags)
{
    if (MetatileBehavior_IsSeaweed(objEvent->currentMetatileBehavior))
        *flags |= GROUND_EFFECT_FLAG_SEAWEED;
}

static void GetGroundEffectFlags_JumpLanding(struct ObjectEvent *objEvent, u32 *flags)
{
    typedef bool8 (*MetatileFunc)(u8);

    static const MetatileFunc metatileFuncs[] = {
        MetatileBehavior_IsTallGrass,
        MetatileBehavior_IsLongGrass,
        MetatileBehavior_IsPuddle,
        MetatileBehavior_IsSurfableWaterOrUnderwater,
        MetatileBehavior_IsShallowFlowingWater,
        MetatileBehavior_IsATile,
    };

    static const u32 jumpLandingFlags[] = {
        GROUND_EFFECT_FLAG_LAND_IN_TALL_GRASS,
        GROUND_EFFECT_FLAG_LAND_IN_LONG_GRASS,
        GROUND_EFFECT_FLAG_LAND_IN_SHALLOW_WATER,
        GROUND_EFFECT_FLAG_LAND_IN_DEEP_WATER,
        GROUND_EFFECT_FLAG_LAND_IN_SHALLOW_WATER,
        GROUND_EFFECT_FLAG_LAND_ON_NORMAL_GROUND,
    };

    if (objEvent->landingJump && !objEvent->disableJumpLandingGroundEffect)
    {
        u8 i;

        for (i = 0; i < ARRAY_COUNT(metatileFuncs); i++)
        {
            if (metatileFuncs[i](objEvent->currentMetatileBehavior))
            {
                *flags |= jumpLandingFlags[i];
                return;
            }
        }
    }
}

#define RETURN_REFLECTION_TYPE_AT(x, y)              \
    b = MapGridGetMetatileBehaviorAt(x, y);          \
    result = GetReflectionTypeByMetatileBehavior(b); \
    if (result != REFL_TYPE_NONE)                    \
        return result;

static u8 ObjectEventGetNearbyReflectionType(struct ObjectEvent *objEvent)
{
    const struct ObjectEventGraphicsInfo *info = GetObjectEventGraphicsInfo(objEvent->graphicsId);

    // ceil div by tile width?
    s16 width = (info->width + 8) >> 4;
    s16 height = (info->height + 8) >> 4;
    s16 i, j;
    u8 result, b; // used by RETURN_REFLECTION_TYPE_AT
    s16 one = 1;

    for (i = 0; i < height; i++)
    {
        RETURN_REFLECTION_TYPE_AT(objEvent->currentCoords.x, objEvent->currentCoords.y + one + i)
        RETURN_REFLECTION_TYPE_AT(objEvent->previousCoords.x, objEvent->previousCoords.y + one + i)
        for (j = 1; j < width; j++)
        {
            RETURN_REFLECTION_TYPE_AT(objEvent->currentCoords.x + j, objEvent->currentCoords.y + one + i)
            RETURN_REFLECTION_TYPE_AT(objEvent->currentCoords.x - j, objEvent->currentCoords.y + one + i)
            RETURN_REFLECTION_TYPE_AT(objEvent->previousCoords.x + j, objEvent->previousCoords.y + one + i)
            RETURN_REFLECTION_TYPE_AT(objEvent->previousCoords.x - j, objEvent->previousCoords.y + one + i)
        }
    }

    return REFL_TYPE_NONE;
}

#undef RETURN_REFLECTION_TYPE_AT

static u8 GetReflectionTypeByMetatileBehavior(u32 behavior)
{
    if (MetatileBehavior_IsIce(behavior))
        return REFL_TYPE_ICE;
    else if (MetatileBehavior_IsReflective(behavior))
        return REFL_TYPE_WATER;
    else
        return REFL_TYPE_NONE;
}

u8 GetLedgeJumpDirection(s16 x, s16 y, u8 direction)
{
    static bool8 (*const ledgeBehaviorFuncs[])(u8) = {
        [DIR_SOUTH - 1] = MetatileBehavior_IsJumpSouth,
        [DIR_NORTH - 1] = MetatileBehavior_IsJumpNorth,
        [DIR_WEST - 1]  = MetatileBehavior_IsJumpWest,
        [DIR_EAST - 1]  = MetatileBehavior_IsJumpEast,
    };

    u8 behavior;
    u8 index = direction;

    if (index == DIR_NONE)
        return DIR_NONE;
    else if (index > DIR_EAST)
        index -= DIR_EAST;

    index--;
    behavior = MapGridGetMetatileBehaviorAt(x, y);

    if (ledgeBehaviorFuncs[index](behavior) == TRUE)
        return index + 1;

    return DIR_NONE;
}

static void SetObjectEventSpriteOamTableForLongGrass(struct ObjectEvent *objEvent, struct Sprite *sprite)
{
    if (objEvent->disableCoveringGroundEffects)
        return;

    if (!MetatileBehavior_IsLongGrass(objEvent->currentMetatileBehavior))
        return;

    if (!MetatileBehavior_IsLongGrass(objEvent->previousMetatileBehavior))
        return;

    sprite->subspriteTableNum = 4;

    if (ElevationToPriority(objEvent->previousElevation) == 1)
        sprite->subspriteTableNum = 5;
}

static bool8 IsElevationMismatchAt(u8 elevation, s16 x, s16 y)
{
    u8 mapElevation;

    if (elevation == 0)
        return FALSE;

    mapElevation = MapGridGetElevationAt(x, y);

    if (mapElevation == 0 || mapElevation == 15)
        return FALSE;

    if (mapElevation != elevation)
        return TRUE;

    return FALSE;
}

static const u8 sElevationToSubpriority[] = {
    115, 115, 83, 115, 83, 115, 83, 115, 83, 115, 83, 115, 83, 0, 0, 115
};

static const u8 sElevationToPriority[] = {
    2, 2, 2, 2, 1, 2, 1, 2, 1, 2, 1, 2, 1, 0, 0, 2
};

static const u8 sElevationToSubspriteTableNum[] = {
    1, 1, 1, 1, 2, 1, 2, 1, 2, 1, 2, 1, 2, 0, 0, 1,
};

static void UpdateObjectEventElevationAndPriority(struct ObjectEvent *objEvent, struct Sprite *sprite)
{
    if (objEvent->fixedPriority)
        return;

    ObjectEventUpdateElevation(objEvent, sprite);
    if (objEvent->localId == OBJ_EVENT_ID_FOLLOWER) {
        // keep subspriteMode synced with player's
        // so that it disappears under bridges when they do
        if (LARGE_OW_SUPPORT)
            sprite->subspriteMode |= gSprites[gPlayerAvatar.spriteId].subspriteMode & SUBSPRITES_IGNORE_PRIORITY;
        // if transitioning between elevations, use the player's elevation
        if (!objEvent->currentElevation)
            objEvent = &gObjectEvents[gPlayerAvatar.objectEventId];
    }

    sprite->subspriteTableNum = sElevationToSubspriteTableNum[objEvent->previousElevation];
    sprite->oam.priority = sElevationToPriority[objEvent->previousElevation];
}

static void InitObjectPriorityByElevation(struct Sprite *sprite, u8 elevation)
{
    sprite->subspriteTableNum = sElevationToSubspriteTableNum[elevation];
    sprite->oam.priority = sElevationToPriority[elevation];
}

u8 ElevationToPriority(u8 elevation)
{
    return sElevationToPriority[elevation];
}

// Returns current elevation, or 15 for bridges
void ObjectEventUpdateElevation(struct ObjectEvent *objEvent, struct Sprite *sprite)
{
    u8 curElevation = MapGridGetElevationAt(objEvent->currentCoords.x, objEvent->currentCoords.y);
    u8 prevElevation = MapGridGetElevationAt(objEvent->previousCoords.x, objEvent->previousCoords.y);

    if (curElevation == 15 || prevElevation == 15) {
        // Ignore subsprite priorities under bridges
        // so all subsprites will display below it
        if (LARGE_OW_SUPPORT)
            sprite->subspriteMode = SUBSPRITES_IGNORE_PRIORITY;
        return;
    }

    objEvent->currentElevation = curElevation;

    if (curElevation != 0 && curElevation != 15)
        objEvent->previousElevation = curElevation;
}

void SetObjectSubpriorityByElevation(u8 elevation, struct Sprite *sprite, u8 subpriority)
{
    s32 tmp = sprite->centerToCornerVecY;
    u32 tmpa = *(u16 *)&sprite->y;
    u32 tmpb = *(u16 *)&gSpriteCoordOffsetY;
    s32 tmp2 = (tmpa - tmp) + tmpb;
    u16 tmp3 = (16 - ((((u32)tmp2 + 8) & 0xFF) >> 4)) * 2;
    sprite->subpriority = tmp3 + sElevationToSubpriority[elevation] + subpriority;
}

static void ObjectEventUpdateSubpriority(struct ObjectEvent *objEvent, struct Sprite *sprite)
{
    if (objEvent->fixedPriority)
        return;

    // If transitioning between elevations, use the player's elevation
    if (!objEvent->currentElevation && objEvent->localId == OBJ_EVENT_ID_FOLLOWER)
        objEvent = &gObjectEvents[gPlayerAvatar.objectEventId];

    SetObjectSubpriorityByElevation(objEvent->previousElevation, sprite, 1);
}

static bool8 AreElevationsCompatible(u8 a, u8 b)
{
    if (a == 0 || b == 0)
        return TRUE;

    if (a != b)
        return FALSE;

    return TRUE;
}

void GroundEffect_SpawnOnTallGrass(struct ObjectEvent *objEvent, struct Sprite *sprite)
{
    gFieldEffectArguments[0] = objEvent->currentCoords.x;
    gFieldEffectArguments[1] = objEvent->currentCoords.y;
    gFieldEffectArguments[2] = objEvent->previousElevation;
    gFieldEffectArguments[3] = 2; // priority
    gFieldEffectArguments[4] = objEvent->localId << 8 | objEvent->mapNum;
    gFieldEffectArguments[5] = objEvent->mapGroup;
    gFieldEffectArguments[6] = (u8)gSaveBlock1Ptr->location.mapNum << 8 | (u8)gSaveBlock1Ptr->location.mapGroup;
    gFieldEffectArguments[7] = TRUE; // skip to end of anim
    FieldEffectStart(FLDEFF_TALL_GRASS);
}

void GroundEffect_StepOnTallGrass(struct ObjectEvent *objEvent, struct Sprite *sprite)
{
    gFieldEffectArguments[0] = objEvent->currentCoords.x;
    gFieldEffectArguments[1] = objEvent->currentCoords.y;
    gFieldEffectArguments[2] = objEvent->previousElevation;
    gFieldEffectArguments[3] = 2; // priority
    gFieldEffectArguments[4] = objEvent->localId << 8 | objEvent->mapNum;
    gFieldEffectArguments[5] = objEvent->mapGroup;
    gFieldEffectArguments[6] = (u8)gSaveBlock1Ptr->location.mapNum << 8 | (u8)gSaveBlock1Ptr->location.mapGroup;
    gFieldEffectArguments[7] = FALSE; // don't skip to end of anim
    FieldEffectStart(FLDEFF_TALL_GRASS);
}

void GroundEffect_SpawnOnLongGrass(struct ObjectEvent *objEvent, struct Sprite *sprite)
{
    gFieldEffectArguments[0] = objEvent->currentCoords.x;
    gFieldEffectArguments[1] = objEvent->currentCoords.y;
    gFieldEffectArguments[2] = objEvent->previousElevation;
    gFieldEffectArguments[3] = 2;
    gFieldEffectArguments[4] = objEvent->localId << 8 | objEvent->mapNum;
    gFieldEffectArguments[5] = objEvent->mapGroup;
    gFieldEffectArguments[6] = (u8)gSaveBlock1Ptr->location.mapNum << 8 | (u8)gSaveBlock1Ptr->location.mapGroup;
    gFieldEffectArguments[7] = 1;
    FieldEffectStart(FLDEFF_LONG_GRASS);
}

void GroundEffect_StepOnLongGrass(struct ObjectEvent *objEvent, struct Sprite *sprite)
{
    gFieldEffectArguments[0] = objEvent->currentCoords.x;
    gFieldEffectArguments[1] = objEvent->currentCoords.y;
    gFieldEffectArguments[2] = objEvent->previousElevation;
    gFieldEffectArguments[3] = 2;
    gFieldEffectArguments[4] = (objEvent->localId << 8) | objEvent->mapNum;
    gFieldEffectArguments[5] = objEvent->mapGroup;
    gFieldEffectArguments[6] = (u8)gSaveBlock1Ptr->location.mapNum << 8 | (u8)gSaveBlock1Ptr->location.mapGroup;
    gFieldEffectArguments[7] = 0;
    FieldEffectStart(FLDEFF_LONG_GRASS);
}

void GroundEffect_WaterReflection(struct ObjectEvent *objEvent, struct Sprite *sprite)
{
    SetUpReflection(objEvent, sprite, FALSE);
}

void GroundEffect_IceReflection(struct ObjectEvent *objEvent, struct Sprite *sprite)
{
    SetUpReflection(objEvent, sprite, TRUE);
}

void GroundEffect_FlowingWater(struct ObjectEvent *objEvent, struct Sprite *sprite)
{
    StartFieldEffectForObjectEvent(FLDEFF_FEET_IN_FLOWING_WATER, objEvent);
}

static void (*const sGroundEffectTracksFuncs[])(struct ObjectEvent *objEvent, struct Sprite *sprite, bool8 isDeepSand) = {
    [TRACKS_NONE] = DoTracksGroundEffect_None,
    [TRACKS_FOOT] = DoTracksGroundEffect_Footprints,
    [TRACKS_BIKE_TIRE] = DoTracksGroundEffect_BikeTireTracks,
    [TRACKS_SLITHER] = DoTracksGroundEffect_SlitherTracks,
    [TRACKS_SPOT] = DoTracksGroundEffect_FootprintsC,
    [TRACKS_BUG] = DoTracksGroundEffect_FootprintsB,
};

void GroundEffect_SandTracks(struct ObjectEvent *objEvent, struct Sprite *sprite)
{
    const struct ObjectEventGraphicsInfo *info = objEvent->graphicsId == OBJ_EVENT_GFX_OW_MON ? SpeciesToGraphicsInfo(objEvent->extra.mon.species, 0) : GetObjectEventGraphicsInfo(objEvent->graphicsId);
    sGroundEffectTracksFuncs[objEvent->invisible ? TRACKS_NONE : info->tracks](objEvent, sprite, FALSE);
}

void GroundEffect_DeepSandTracks(struct ObjectEvent *objEvent, struct Sprite *sprite)
{
    const struct ObjectEventGraphicsInfo *info = objEvent->graphicsId == OBJ_EVENT_GFX_OW_MON ? SpeciesToGraphicsInfo(objEvent->extra.mon.species, 0) : GetObjectEventGraphicsInfo(objEvent->graphicsId);
    sGroundEffectTracksFuncs[objEvent->invisible ? TRACKS_NONE : info->tracks](objEvent, sprite, TRUE);
}

static void DoTracksGroundEffect_None(struct ObjectEvent *objEvent, struct Sprite *sprite, bool8 isDeepSand)
{
}

static void DoTracksGroundEffect_Footprints(struct ObjectEvent *objEvent, struct Sprite *sprite, bool8 isDeepSand)
{
    // First half-word is a Field Effect script id. (gFieldEffectScriptPointers)
    u16 sandFootprints_FieldEffectData[2] = {
        FLDEFF_SAND_FOOTPRINTS,
        FLDEFF_DEEP_SAND_FOOTPRINTS
    };

    gFieldEffectArguments[0] = objEvent->previousCoords.x;
    gFieldEffectArguments[1] = objEvent->previousCoords.y;
    gFieldEffectArguments[2] = 149;
    gFieldEffectArguments[3] = 2;
    gFieldEffectArguments[4] = objEvent->facingDirection;
    FieldEffectStart(sandFootprints_FieldEffectData[isDeepSand]);
}

static void DoTracksGroundEffect_FootprintsB(struct ObjectEvent *objEvent, struct Sprite *sprite, u8 a)
{
	// First half-word is a Field Effect script id. (gFieldEffectScriptPointers)
	u16 otherFootprintsA_FieldEffectData[2] = {
		FLDEFF_TRACKS_SPOT,
		FLDEFF_TRACKS_SPOT
	};

	gFieldEffectArguments[0] = objEvent->previousCoords.x;
	gFieldEffectArguments[1] = objEvent->previousCoords.y;
	gFieldEffectArguments[2] = 149;
	gFieldEffectArguments[3] = 2;
	gFieldEffectArguments[4] = objEvent->facingDirection;
    gFieldEffectArguments[5] = objEvent->previousMetatileBehavior;
	FieldEffectStart(otherFootprintsA_FieldEffectData[a]);
}

static void DoTracksGroundEffect_FootprintsC(struct ObjectEvent *objEvent, struct Sprite *sprite, u8 a)
{
	// First half-word is a Field Effect script id. (gFieldEffectScriptPointers)
	u16 otherFootprintsB_FieldEffectData[2] = {
		FLDEFF_TRACKS_BUG,
		FLDEFF_TRACKS_BUG
	};

	gFieldEffectArguments[0] = objEvent->previousCoords.x;
	gFieldEffectArguments[1] = objEvent->previousCoords.y;
	gFieldEffectArguments[2] = 149;
	gFieldEffectArguments[3] = 2;
	gFieldEffectArguments[4] = objEvent->facingDirection;
    gFieldEffectArguments[5] = objEvent->previousMetatileBehavior;
	FieldEffectStart(otherFootprintsB_FieldEffectData[a]);
}

static void DoTracksGroundEffect_BikeTireTracks(struct ObjectEvent *objEvent, struct Sprite *sprite, bool8 isDeepSand)
{
    //  Specifies which bike track shape to show next.
    //  For example, when the bike turns from up to right, it will show
    //  a track that curves to the right.
    //  Each 4-byte row corresponds to the initial direction of the bike, and
    //  each byte in that row is for the next direction of the bike in the order
    //  of down, up, left, right.
    static const u8 bikeTireTracks_Transitions[4][4] = {
        {1, 2, 7, 8},
        {1, 2, 6, 5},
        {5, 8, 3, 4},
        {6, 7, 3, 4},
    };

    if (objEvent->currentCoords.x != objEvent->previousCoords.x || objEvent->currentCoords.y != objEvent->previousCoords.y)
    {
        gFieldEffectArguments[0] = objEvent->previousCoords.x;
        gFieldEffectArguments[1] = objEvent->previousCoords.y;
        gFieldEffectArguments[2] = 149;
        gFieldEffectArguments[3] = 2;
        gFieldEffectArguments[4] =
            bikeTireTracks_Transitions[objEvent->previousMovementDirection][objEvent->facingDirection - 5];
        FieldEffectStart(FLDEFF_BIKE_TIRE_TRACKS);
    }
}

static void DoTracksGroundEffect_SlitherTracks(struct ObjectEvent *objEvent, struct Sprite *sprite, u8 a)
{
	//  Specifies which bike track shape to show next.
	//  For example, when the bike turns from up to right, it will show
	//  a track that curves to the right.
	//  Each 4-byte row corresponds to the initial direction of the bike, and
	//  each byte in that row is for the next direction of the bike in the order
	//  of down, up, left, right.
	static const u8 slitherTracks_Transitions[4][4] = {
		1, 2, 7, 8,
		1, 2, 6, 5,
		5, 8, 3, 4,
		6, 7, 3, 4,
	};

	if (objEvent->currentCoords.x != objEvent->previousCoords.x || objEvent->currentCoords.y != objEvent->previousCoords.y)
	{
		gFieldEffectArguments[0] = objEvent->previousCoords.x;
		gFieldEffectArguments[1] = objEvent->previousCoords.y;
		gFieldEffectArguments[2] = 149;
		gFieldEffectArguments[3] = 2;
		gFieldEffectArguments[4] =
			slitherTracks_Transitions[objEvent->previousMovementDirection][objEvent->facingDirection - 5];
        gFieldEffectArguments[5] = objEvent->previousMetatileBehavior;
		FieldEffectStart(FLDEFF_TRACKS_SLITHER);
	}
}

void GroundEffect_Ripple(struct ObjectEvent *objEvent, struct Sprite *sprite)
{
    DoRippleFieldEffect(objEvent, sprite);
}

void GroundEffect_StepOnPuddle(struct ObjectEvent *objEvent, struct Sprite *sprite)
{
    StartFieldEffectForObjectEvent(FLDEFF_SPLASH, objEvent);
}

void GroundEffect_SandHeap(struct ObjectEvent *objEvent, struct Sprite *sprite)
{
    StartFieldEffectForObjectEvent(FLDEFF_SAND_PILE, objEvent);
}

void GroundEffect_JumpOnTallGrass(struct ObjectEvent *objEvent, struct Sprite *sprite)
{
    u8 spriteId;

    gFieldEffectArguments[0] = objEvent->currentCoords.x;
    gFieldEffectArguments[1] = objEvent->currentCoords.y;
    gFieldEffectArguments[2] = objEvent->previousElevation;
    gFieldEffectArguments[3] = 2;
    FieldEffectStart(FLDEFF_JUMP_TALL_GRASS);

    spriteId = FindTallGrassFieldEffectSpriteId(
        objEvent->localId,
        objEvent->mapNum,
        objEvent->mapGroup,
        objEvent->currentCoords.x,
        objEvent->currentCoords.y);

    if (spriteId == MAX_SPRITES)
        GroundEffect_SpawnOnTallGrass(objEvent, sprite);
}

void GroundEffect_JumpOnLongGrass(struct ObjectEvent *objEvent, struct Sprite *sprite)
{
    gFieldEffectArguments[0] = objEvent->currentCoords.x;
    gFieldEffectArguments[1] = objEvent->currentCoords.y;
    gFieldEffectArguments[2] = objEvent->previousElevation;
    gFieldEffectArguments[3] = 2;
    FieldEffectStart(FLDEFF_JUMP_LONG_GRASS);
}

void GroundEffect_JumpOnShallowWater(struct ObjectEvent *objEvent, struct Sprite *sprite)
{
    gFieldEffectArguments[0] = objEvent->currentCoords.x;
    gFieldEffectArguments[1] = objEvent->currentCoords.y;
    gFieldEffectArguments[2] = objEvent->previousElevation;
    gFieldEffectArguments[3] = sprite->oam.priority;
    FieldEffectStart(FLDEFF_JUMP_SMALL_SPLASH);
}

void GroundEffect_JumpOnWater(struct ObjectEvent *objEvent, struct Sprite *sprite)
{
    gFieldEffectArguments[0] = objEvent->currentCoords.x;
    gFieldEffectArguments[1] = objEvent->currentCoords.y;
    gFieldEffectArguments[2] = objEvent->previousElevation;
    gFieldEffectArguments[3] = sprite->oam.priority;
    FieldEffectStart(FLDEFF_JUMP_BIG_SPLASH);
}

void GroundEffect_JumpLandingDust(struct ObjectEvent *objEvent, struct Sprite *sprite)
{
    gFieldEffectArguments[0] = objEvent->currentCoords.x;
    gFieldEffectArguments[1] = objEvent->currentCoords.y;
    gFieldEffectArguments[2] = objEvent->previousElevation;
    gFieldEffectArguments[3] = sprite->oam.priority;
    FieldEffectStart(FLDEFF_DUST);
}

void GroundEffect_ShortGrass(struct ObjectEvent *objEvent, struct Sprite *sprite)
{
    StartFieldEffectForObjectEvent(FLDEFF_SHORT_GRASS, objEvent);
}

void GroundEffect_HotSprings(struct ObjectEvent *objEvent, struct Sprite *sprite)
{
    StartFieldEffectForObjectEvent(FLDEFF_HOT_SPRINGS_WATER, objEvent);
}

void GroundEffect_Seaweed(struct ObjectEvent *objEvent, struct Sprite *sprite)
{
    gFieldEffectArguments[0] = objEvent->currentCoords.x;
    gFieldEffectArguments[1] = objEvent->currentCoords.y;
    FieldEffectStart(FLDEFF_BUBBLES);
}

static void (*const sGroundEffectFuncs[])(struct ObjectEvent *objEvent, struct Sprite *sprite) = {
    GroundEffect_SpawnOnTallGrass,      // GROUND_EFFECT_FLAG_TALL_GRASS_ON_SPAWN
    GroundEffect_StepOnTallGrass,       // GROUND_EFFECT_FLAG_TALL_GRASS_ON_MOVE
    GroundEffect_SpawnOnLongGrass,      // GROUND_EFFECT_FLAG_LONG_GRASS_ON_SPAWN
    GroundEffect_StepOnLongGrass,       // GROUND_EFFECT_FLAG_LONG_GRASS_ON_MOVE
    GroundEffect_WaterReflection,       // GROUND_EFFECT_FLAG_WATER_REFLECTION
    GroundEffect_IceReflection,         // GROUND_EFFECT_FLAG_ICE_REFLECTION
    GroundEffect_FlowingWater,          // GROUND_EFFECT_FLAG_SHALLOW_FLOWING_WATER
    GroundEffect_SandTracks,            // GROUND_EFFECT_FLAG_SAND
    GroundEffect_DeepSandTracks,        // GROUND_EFFECT_FLAG_DEEP_SAND
    GroundEffect_Ripple,                // GROUND_EFFECT_FLAG_RIPPLES
    GroundEffect_StepOnPuddle,          // GROUND_EFFECT_FLAG_PUDDLE
    GroundEffect_SandHeap,              // GROUND_EFFECT_FLAG_SAND_PILE
    GroundEffect_JumpOnTallGrass,       // GROUND_EFFECT_FLAG_LAND_IN_TALL_GRASS
    GroundEffect_JumpOnLongGrass,       // GROUND_EFFECT_FLAG_LAND_IN_LONG_GRASS
    GroundEffect_JumpOnShallowWater,    // GROUND_EFFECT_FLAG_LAND_IN_SHALLOW_WATER
    GroundEffect_JumpOnWater,           // GROUND_EFFECT_FLAG_LAND_IN_DEEP_WATER
    GroundEffect_JumpLandingDust,       // GROUND_EFFECT_FLAG_LAND_ON_NORMAL_GROUND
    GroundEffect_ShortGrass,            // GROUND_EFFECT_FLAG_SHORT_GRASS
    GroundEffect_HotSprings,            // GROUND_EFFECT_FLAG_HOT_SPRINGS
    GroundEffect_Seaweed                // GROUND_EFFECT_FLAG_SEAWEED
};

static void GroundEffect_Shadow(struct ObjectEvent *objEvent, struct Sprite *sprite) {
    SetUpShadow(objEvent, sprite);
}

static void DoFlaggedGroundEffects(struct ObjectEvent *objEvent, struct Sprite *sprite, u32 flags)
{
    u8 i;
    if (ObjectEventIsFarawayIslandMew(objEvent) == TRUE && !ShouldMewShakeGrass(objEvent))
        return;

    for (i = 0; i < ARRAY_COUNT(sGroundEffectFuncs); i++, flags >>= 1)
        if (flags & 1)
            sGroundEffectFuncs[i](objEvent, sprite);
    if (!(gWeatherPtr->noShadows || objEvent->inHotSprings || objEvent->inSandPile || MetatileBehavior_IsPuddle(objEvent->currentMetatileBehavior)))
      GroundEffect_Shadow(objEvent, sprite);
}

void filters_out_some_ground_effects(struct ObjectEvent *objEvent, u32 *flags)
{
    if (objEvent->disableCoveringGroundEffects)
    {
        objEvent->inShortGrass = 0;
        objEvent->inSandPile = 0;
        objEvent->inShallowFlowingWater = 0;
        objEvent->inHotSprings = 0;
        *flags &= ~(GROUND_EFFECT_FLAG_HOT_SPRINGS
                  | GROUND_EFFECT_FLAG_SHORT_GRASS
                  | GROUND_EFFECT_FLAG_SAND_PILE
                  | GROUND_EFFECT_FLAG_SHALLOW_FLOWING_WATER
                  | GROUND_EFFECT_FLAG_TALL_GRASS_ON_MOVE);
    }
}

void FilterOutStepOnPuddleGroundEffectIfJumping(struct ObjectEvent *objEvent, u32 *flags)
{
    if (objEvent->landingJump)
        *flags &= ~GROUND_EFFECT_FLAG_PUDDLE;
}

static void DoGroundEffects_OnSpawn(struct ObjectEvent *objEvent, struct Sprite *sprite)
{
    u32 flags;

    if (objEvent->triggerGroundEffectsOnMove)
    {
        flags = 0;
        if (LARGE_OW_SUPPORT && !sprite->oam.affineMode)
            sprite->subspriteMode = SUBSPRITES_ON;
        UpdateObjectEventElevationAndPriority(objEvent, sprite);
        GetAllGroundEffectFlags_OnSpawn(objEvent, &flags);
        SetObjectEventSpriteOamTableForLongGrass(objEvent, sprite);
        DoFlaggedGroundEffects(objEvent, sprite, flags);
        objEvent->triggerGroundEffectsOnMove = 0;
        objEvent->disableCoveringGroundEffects = 0;
    }
}

static void DoGroundEffects_OnBeginStep(struct ObjectEvent *objEvent, struct Sprite *sprite)
{
    u32 flags;

    if (objEvent->triggerGroundEffectsOnMove)
    {
        flags = 0;
        if (LARGE_OW_SUPPORT && !sprite->oam.affineMode)
            sprite->subspriteMode = SUBSPRITES_ON;
        UpdateObjectEventElevationAndPriority(objEvent, sprite);
        GetAllGroundEffectFlags_OnBeginStep(objEvent, &flags);
        SetObjectEventSpriteOamTableForLongGrass(objEvent, sprite);
        filters_out_some_ground_effects(objEvent, &flags);
        DoFlaggedGroundEffects(objEvent, sprite, flags);
        objEvent->triggerGroundEffectsOnMove = 0;
        objEvent->disableCoveringGroundEffects = 0;
    }
}

static void DoGroundEffects_OnFinishStep(struct ObjectEvent *objEvent, struct Sprite *sprite)
{
    u32 flags;

    if (objEvent->triggerGroundEffectsOnStop)
    {
        flags = 0;
        UpdateObjectEventElevationAndPriority(objEvent, sprite);
        GetAllGroundEffectFlags_OnFinishStep(objEvent, &flags);
        SetObjectEventSpriteOamTableForLongGrass(objEvent, sprite);
        FilterOutStepOnPuddleGroundEffectIfJumping(objEvent, &flags);
        DoFlaggedGroundEffects(objEvent, sprite, flags);
        objEvent->triggerGroundEffectsOnStop = 0;
        objEvent->landingJump = 0;
    }
}

bool8 FreezeObjectEvent(struct ObjectEvent *objectEvent)
{
    if (objectEvent->heldMovementActive || objectEvent->frozen)
    {
        return TRUE;
    }
    else
    {
        objectEvent->frozen = TRUE;
        objectEvent->spriteAnimPausedBackup = gSprites[objectEvent->spriteId].animPaused;
        objectEvent->spriteAffineAnimPausedBackup = gSprites[objectEvent->spriteId].affineAnimPaused;
        gSprites[objectEvent->spriteId].animPaused = TRUE;
        gSprites[objectEvent->spriteId].affineAnimPaused = TRUE;
        return FALSE;
    }
}

void FreezeObjectEvents(void)
{
    u8 i;
    for (i = 0; i < OBJECT_EVENTS_COUNT; i++)
        if (gObjectEvents[i].active && i != gPlayerAvatar.objectEventId)
            FreezeObjectEvent(&gObjectEvents[i]);
}

void FreezeObjectEventsExceptOne(u8 objectEventId)
{
    u8 i;
    for (i = 0; i < OBJECT_EVENTS_COUNT; i++)
        if (i != objectEventId && gObjectEvents[i].active && i != gPlayerAvatar.objectEventId)
            FreezeObjectEvent(&gObjectEvents[i]);
}

void UnfreezeObjectEvent(struct ObjectEvent *objectEvent)
{
    if (objectEvent->active && objectEvent->frozen)
    {
        objectEvent->frozen = 0;
        gSprites[objectEvent->spriteId].animPaused = objectEvent->spriteAnimPausedBackup;
        gSprites[objectEvent->spriteId].affineAnimPaused = objectEvent->spriteAffineAnimPausedBackup;
    }
}

void UnfreezeObjectEvents(void)
{
    u8 i;
    for (i = 0; i < OBJECT_EVENTS_COUNT; i++)
        if (gObjectEvents[i].active)
            UnfreezeObjectEvent(&gObjectEvents[i]);
}

static void Step1(struct Sprite *sprite, u8 dir)
{
    sprite->x += sDirectionToVectors[dir].x;
    sprite->y += sDirectionToVectors[dir].y;
}

static void Step2(struct Sprite *sprite, u8 dir)
{
    sprite->x += 2 * (u16) sDirectionToVectors[dir].x;
    sprite->y += 2 * (u16) sDirectionToVectors[dir].y;
}

static void Step3(struct Sprite *sprite, u8 dir)
{
    sprite->x += 2 * (u16) sDirectionToVectors[dir].x + (u16) sDirectionToVectors[dir].x;
    sprite->y += 2 * (u16) sDirectionToVectors[dir].y + (u16) sDirectionToVectors[dir].y;
}

static void Step4(struct Sprite *sprite, u8 dir)
{
    sprite->x += 4 * (u16) sDirectionToVectors[dir].x;
    sprite->y += 4 * (u16) sDirectionToVectors[dir].y;
}

static void Step8(struct Sprite *sprite, u8 dir)
{
    sprite->x += 8 * (u16) sDirectionToVectors[dir].x;
    sprite->y += 8 * (u16) sDirectionToVectors[dir].y;
}

#define sSpeed data[4]
#define sTimer data[5]

static void SetSpriteDataForNormalStep(struct Sprite *sprite, u8 direction, u8 speed)
{
    sprite->sDirection = direction;
    sprite->sSpeed = speed;
    sprite->sTimer = 0;
}

typedef void (*SpriteStepFunc)(struct Sprite *sprite, u8 direction);

static const SpriteStepFunc sStep1Funcs[] = {
    Step1,
    Step1,
    Step1,
    Step1,
    Step1,
    Step1,
    Step1,
    Step1,
    Step1,
    Step1,
    Step1,
    Step1,
    Step1,
    Step1,
    Step1,
    Step1,
};

static const SpriteStepFunc sStep2Funcs[] = {
    Step2,
    Step2,
    Step2,
    Step2,
    Step2,
    Step2,
    Step2,
    Step2,
};

static const SpriteStepFunc sStep3Funcs[] = {
    Step2,
    Step3,
    Step3,
    Step2,
    Step3,
    Step3,
};

static const SpriteStepFunc sStep4Funcs[] = {
    Step4,
    Step4,
    Step4,
    Step4,
};

static const SpriteStepFunc sStep8Funcs[] = {
    Step8,
    Step8,
};

static const SpriteStepFunc *const sNpcStepFuncTables[] = {
    [MOVE_SPEED_NORMAL] = sStep1Funcs,
    [MOVE_SPEED_FAST_1] = sStep2Funcs,
    [MOVE_SPEED_FAST_2] = sStep3Funcs,
    [MOVE_SPEED_FASTER] = sStep4Funcs,
    [MOVE_SPEED_FASTEST] = sStep8Funcs,
};

static const s16 sStepTimes[] = {
    [MOVE_SPEED_NORMAL] = ARRAY_COUNT(sStep1Funcs),
    [MOVE_SPEED_FAST_1] = ARRAY_COUNT(sStep2Funcs),
    [MOVE_SPEED_FAST_2] = ARRAY_COUNT(sStep3Funcs),
    [MOVE_SPEED_FASTER] = ARRAY_COUNT(sStep4Funcs),
    [MOVE_SPEED_FASTEST] = ARRAY_COUNT(sStep8Funcs),
};

static bool8 NpcTakeStep(struct Sprite *sprite)
{
    if (sprite->sTimer >= sStepTimes[sprite->sSpeed])
        return FALSE;

    sNpcStepFuncTables[sprite->sSpeed][sprite->sTimer](sprite, sprite->sDirection);

    sprite->sTimer++;

    if (sprite->sTimer < sStepTimes[sprite->sSpeed])
        return FALSE;

    return TRUE;
}

#undef sSpeed
#undef sTimer

#define sTimer     data[4]
#define sNumSteps  data[5]

static void SetWalkSlowSpriteData(struct Sprite *sprite, u8 direction)
{
    sprite->sDirection = direction;
    sprite->sTimer = 0;
    sprite->sNumSteps = 0;
}

static bool8 UpdateWalkSlowAnim(struct Sprite *sprite)
{
    if (!(sprite->sTimer & 1))
    {
        Step1(sprite, sprite->sDirection);
        sprite->sNumSteps++;
    }

    sprite->sTimer++;

    if (sprite->sNumSteps > 15)
        return TRUE;
    else
        return FALSE;
}

#undef sTimer
#undef sNumSteps

static const s8 sFigure8XOffsets[FIGURE_8_LENGTH] = {
    1, 2, 2, 2, 2, 2, 2, 2,
    2, 2, 2, 1, 2, 2, 1, 2,
    2, 1, 2, 2, 1, 2, 1, 1,
    2, 1, 1, 2, 1, 1, 2, 1,
    1, 2, 1, 1, 1, 1, 1, 1,
    1, 1, 1, 1, 1, 1, 1, 1,
    0, 1, 1, 1, 0, 1, 1, 0,
    1, 0, 1, 0, 1, 0, 0, 0,
    0, 1, 0, 0, 0, 0, 0, 0,
};

static const s8 sFigure8YOffsets[FIGURE_8_LENGTH] = {
     0,  0,  1,  0,  0,  1,  0,  0,
     1,  0,  1,  1,  0,  1,  1,  0,
     1,  1,  0,  1,  1,  0,  1,  1,
     0,  0,  1,  0,  0,  1,  0,  0,
     1,  0,  0,  0,  0,  0,  0,  0,
     0,  0,  0,  0,  0,  0,  0,  0,
     0,  0, -1,  0,  0, -1,  0,  0,
    -1,  0, -1, -1,  0, -1, -1,  0,
    -1, -1, -1, -1, -1, -1, -1, -2,
};

s16 GetFigure8YOffset(s16 idx)
{
    return sFigure8YOffsets[idx];
}

s16 GetFigure8XOffset(s16 idx)
{
    return sFigure8XOffsets[idx];
}

static void InitSpriteForFigure8Anim(struct Sprite *sprite)
{
    sprite->data[6] = 0;
    sprite->data[7] = 0;
}

static bool8 AnimateSpriteInFigure8(struct Sprite *sprite)
{
    bool8 finished = FALSE;

    switch(sprite->data[7])
    {
    case 0:
        sprite->x2 += GetFigure8XOffset(sprite->data[6]);
        sprite->y2 += GetFigure8YOffset(sprite->data[6]);
        break;
    case 1:
        sprite->x2 -= GetFigure8XOffset((FIGURE_8_LENGTH - 1) - sprite->data[6]);
        sprite->y2 += GetFigure8YOffset((FIGURE_8_LENGTH - 1) - sprite->data[6]);
        break;
    case 2:
        sprite->x2 -= GetFigure8XOffset(sprite->data[6]);
        sprite->y2 += GetFigure8YOffset(sprite->data[6]);
        break;
    case 3:
        sprite->x2 += GetFigure8XOffset((FIGURE_8_LENGTH - 1) - sprite->data[6]);
        sprite->y2 += GetFigure8YOffset((FIGURE_8_LENGTH - 1) - sprite->data[6]);
        break;
    }
    if (++sprite->data[6] == FIGURE_8_LENGTH)
    {
        sprite->data[6] = 0;
        sprite->data[7]++;
    }
    if (sprite->data[7] == 4)
    {
        sprite->y2 = 0;
        sprite->x2 = 0;
        finished = TRUE;
    }
    return finished;
}

static const s8 sJumpY_High[] = {
     -4,  -6,  -8, -10, -11, -12, -12, -12,
    -11, -10,  -9,  -8,  -6,  -4,   0,   0
};

static const s8 sJumpY_Low[] = {
    0,   -2,  -3,  -4,  -5,  -6,  -6,  -6,
    -5,  -5,  -4,  -3,  -2,   0,   0,   0
};

static const s8 sJumpY_Normal[] = {
    -2,  -4,  -6,  -8,  -9, -10, -10, -10,
    -9,  -8,  -6,  -5,  -3,  -2,   0,   0
};

static const s8 *const sJumpYTable[] = {
    [JUMP_TYPE_HIGH]   = sJumpY_High,
    [JUMP_TYPE_LOW]    = sJumpY_Low,
    [JUMP_TYPE_NORMAL] = sJumpY_Normal
};

static s16 GetJumpY(s16 i, u8 type)
{
    return sJumpYTable[type][i];
}

#define sDistance  data[4]
#define sJumpType  data[5]
#define sTimer     data[6]

static void SetJumpSpriteData(struct Sprite *sprite, u8 direction, u8 distance, u8 type)
{
    sprite->sDirection = direction;
    sprite->sDistance = distance;
    sprite->sJumpType = type;
    sprite->sTimer = 0;
}

static u8 DoJumpSpriteMovement(struct Sprite *sprite)
{
    s16 distanceToTime[] = {
        [JUMP_DISTANCE_IN_PLACE] = 16,
        [JUMP_DISTANCE_NORMAL] = 16,
        [JUMP_DISTANCE_FAR] = 32,
    };
    u8 distanceToShift[] = {
        [JUMP_DISTANCE_IN_PLACE] = 0,
        [JUMP_DISTANCE_NORMAL] = 0,
        [JUMP_DISTANCE_FAR] = 1,
    };
    u8 result = 0;

    if (sprite->sDistance != JUMP_DISTANCE_IN_PLACE)
        Step1(sprite, sprite->sDirection);

    if (sprite->sJumpType == JUMP_TYPE_FASTER) {
        Step3(sprite, sprite->sDirection);
        sprite->y2 = GetJumpY(sprite->sTimer >> distanceToShift[sprite->sDistance], JUMP_TYPE_NORMAL);
        sprite->sTimer += 3;
    } else if (sprite->sJumpType == JUMP_TYPE_FAST) {
        Step1(sprite, sprite->sDirection);
        sprite->y2 = GetJumpY(sprite->sTimer >> distanceToShift[sprite->sDistance], JUMP_TYPE_NORMAL);
        sprite->sTimer++;
    } else
        sprite->y2 = GetJumpY(sprite->sTimer >> distanceToShift[sprite->sDistance], sprite->sJumpType);

    sprite->sTimer++;

    if (sprite->sTimer == distanceToTime[sprite->sDistance] >> 1)
        result = JUMP_HALFWAY;

    if (sprite->sTimer >= distanceToTime[sprite->sDistance])
    {
        sprite->y2 = 0;
        result = JUMP_FINISHED;
    }

    return result;
}

static u8 DoJumpSpecialSpriteMovement(struct Sprite *sprite)
{
    s16 distanceToTime[] = {
        [JUMP_DISTANCE_IN_PLACE] = 32,
        [JUMP_DISTANCE_NORMAL] = 32,
        [JUMP_DISTANCE_FAR] = 64,
    };
    u8 distanceToShift[] = {
        [JUMP_DISTANCE_IN_PLACE] = 1,
        [JUMP_DISTANCE_NORMAL] = 1,
        [JUMP_DISTANCE_FAR] = 2,
    };
    u8 result = 0;

    if (sprite->sDistance != JUMP_DISTANCE_IN_PLACE && !(sprite->sTimer & 1))
        Step1(sprite, sprite->sDirection);

    sprite->y2 = GetJumpY(sprite->sTimer >> distanceToShift[sprite->sDistance], sprite->sJumpType);

    sprite->sTimer++;

    if (sprite->sTimer == distanceToTime[sprite->sDistance] >> 1)
        result = JUMP_HALFWAY;

    if (sprite->sTimer >= distanceToTime[sprite->sDistance])
    {
        sprite->y2 = 0;
        result = JUMP_FINISHED;
    }

    return result;
}

#undef sDistance
#undef sJumpType
#undef sTimer

static void SetMovementDelay(struct Sprite *sprite, s16 timer)
{
    sprite->data[3] = timer;
}

static bool8 WaitForMovementDelay(struct Sprite *sprite)
{
    if (--sprite->data[3] == 0)
        return TRUE;
    else
        return FALSE;
}

void SetAndStartSpriteAnim(struct Sprite *sprite, u8 animNum, u8 animCmdIndex)
{
    sprite->animNum = animNum;
    sprite->animPaused = FALSE;
    SeekSpriteAnim(sprite, animCmdIndex);
}

bool8 SpriteAnimEnded(struct Sprite *sprite)
{
    if (sprite->animEnded)
        return TRUE;
    else
        return FALSE;
}

void UpdateObjectEventSpriteInvisibility(struct Sprite *sprite, bool8 invisible)
{
    u16 x, y;
    s16 x2, y2;

    sprite->invisible = invisible;

    if (sprite->coordOffsetEnabled)
    {
        x = sprite->x + sprite->x2 + sprite->centerToCornerVecX + gSpriteCoordOffsetX;
        y = sprite->y + sprite->y2 + sprite->centerToCornerVecY + gSpriteCoordOffsetY;
    }
    else
    {
        x = sprite->x + sprite->x2 + sprite->centerToCornerVecX;
        y = sprite->y + sprite->y2 + sprite->centerToCornerVecY;
    }

    x2 = x - (sprite->centerToCornerVecX >> 1);
    y2 = y - (sprite->centerToCornerVecY >> 1);

    if ((s16)x >= DISPLAY_WIDTH + 16 || x2 < -16)
        sprite->invisible = TRUE;
    if ((s16)y >= DISPLAY_HEIGHT + 16 || y2 < -16)
        sprite->invisible = TRUE;
}

#define sInvisible     data[2]
#define sAnimNum       data[3]
#define sAnimState     data[4]

static void SpriteCB_VirtualObject(struct Sprite *sprite)
{
    VirtualObject_UpdateAnim(sprite);
    SetObjectSubpriorityByElevation(sprite->sVirtualObjElev, sprite, 1);
    UpdateObjectEventSpriteInvisibility(sprite, sprite->sInvisible);
}

static void UNUSED DestroyVirtualObjects(void)
{
    int i;

    for (i = 0; i < MAX_SPRITES; i++)
    {
        struct Sprite *sprite = &gSprites[i];
        if(sprite->inUse && sprite->callback == SpriteCB_VirtualObject)
            DestroySprite(sprite);
    }
}

static int GetVirtualObjectSpriteId(u8 virtualObjId)
{
    int i;

    for (i = 0; i < MAX_SPRITES; i++)
    {
        struct Sprite *sprite = &gSprites[i];
        if (sprite->inUse && sprite->callback == SpriteCB_VirtualObject && (u8)sprite->sVirtualObjId == virtualObjId)
            return i;
    }
    return MAX_SPRITES;
}

void TurnVirtualObject(u8 virtualObjId, u8 direction)
{
    u8 spriteId = GetVirtualObjectSpriteId(virtualObjId);

    if (spriteId != MAX_SPRITES)
        StartSpriteAnim(&gSprites[spriteId], GetFaceDirectionAnimNum(direction));
}

void SetVirtualObjectGraphics(u8 virtualObjId, u8 graphicsId)
{
    int spriteId = GetVirtualObjectSpriteId(virtualObjId);

    if (spriteId != MAX_SPRITES)
    {
        struct Sprite *sprite = &gSprites[spriteId];
        const struct ObjectEventGraphicsInfo *graphicsInfo = GetObjectEventGraphicsInfo(graphicsId);
        u16 tileNum = sprite->oam.tileNum;
        u8 i = FindObjectEventPaletteIndexByTag(graphicsInfo->paletteTag);
        if (i != 0xFF)
            UpdateSpritePalette(&sObjectEventSpritePalettes[i], sprite);

        sprite->oam = *graphicsInfo->oam;
        sprite->oam.tileNum = tileNum;
        sprite->images = graphicsInfo->images;

        if (graphicsInfo->subspriteTables == NULL)
        {
            sprite->subspriteTables = NULL;
            sprite->subspriteTableNum = 0;
            sprite->subspriteMode = SUBSPRITES_OFF;
        }
        else
        {
            SetSubspriteTables(sprite, graphicsInfo->subspriteTables);
            sprite->subspriteMode = SUBSPRITES_IGNORE_PRIORITY;
        }
        StartSpriteAnim(sprite, 0);
    }
}

void SetVirtualObjectInvisibility(u8 virtualObjId, bool32 invisible)
{
    u8 spriteId = GetVirtualObjectSpriteId(virtualObjId);

    if (spriteId == MAX_SPRITES)
        return;

    if (invisible)
        gSprites[spriteId].sInvisible = TRUE;
    else
        gSprites[spriteId].sInvisible = FALSE;
}

bool32 IsVirtualObjectInvisible(u8 virtualObjId)
{
    u8 spriteId = GetVirtualObjectSpriteId(virtualObjId);

    if (spriteId == MAX_SPRITES)
        return FALSE;

    return (gSprites[spriteId].sInvisible == TRUE);
}

void SetVirtualObjectSpriteAnim(u8 virtualObjId, u8 animNum)
{
    u8 spriteId = GetVirtualObjectSpriteId(virtualObjId);

    if (spriteId != MAX_SPRITES)
    {
        gSprites[spriteId].sAnimNum = animNum;
        gSprites[spriteId].sAnimState = 0;
    }
}

static void MoveUnionRoomObjectUp(struct Sprite *sprite)
{
    switch(sprite->sAnimState)
    {
    case 0:
        sprite->y2 = 0;
        sprite->sAnimState++;
    case 1:
        sprite->y2 -= 8;
        if (sprite->y2 == -DISPLAY_HEIGHT)
        {
            sprite->y2 = 0;
            sprite->sInvisible = TRUE;
            sprite->sAnimNum = 0;
            sprite->sAnimState = 0;
        }
    }
}

static void MoveUnionRoomObjectDown(struct Sprite *sprite)
{
    switch(sprite->sAnimState)
    {
    case 0:
        sprite->y2 = -DISPLAY_HEIGHT;
        sprite->sAnimState++;
    case 1:
        sprite->y2 += 8;
        if(sprite->y2 == 0)
        {
            sprite->sAnimNum = 0;
            sprite->sAnimState = 0;
        }
    }
}

static void VirtualObject_UpdateAnim(struct Sprite *sprite)
{
    switch(sprite->sAnimNum)
    {
    case UNION_ROOM_SPAWN_IN:
        MoveUnionRoomObjectDown(sprite);
        break;
    case UNION_ROOM_SPAWN_OUT:
        MoveUnionRoomObjectUp(sprite);
        break;
    case 0:
        break;
    default:
        sprite->sAnimNum = 0;
        break;
    }
}

bool32 IsVirtualObjectAnimating(u8 virtualObjId)
{
    u8 spriteId = GetVirtualObjectSpriteId(virtualObjId);

    if (spriteId == MAX_SPRITES)
        return FALSE;

    if (gSprites[spriteId].sAnimNum != 0)
        return TRUE;

    return FALSE;
}

u32 StartFieldEffectForObjectEvent(u8 fieldEffectId, struct ObjectEvent *objectEvent)
{
    ObjectEventGetLocalIdAndMap(objectEvent, &gFieldEffectArguments[0], &gFieldEffectArguments[1], &gFieldEffectArguments[2]);
    return FieldEffectStart(fieldEffectId);
}

static void DoShadowFieldEffect(struct ObjectEvent *objectEvent)
{
    if (objectEvent->noShadow)
    {
<<<<<<< HEAD
        objectEvent->noShadow = FALSE;
=======
        objectEvent->hasShadow = TRUE;
>>>>>>> 6856bcf6
        StartFieldEffectForObjectEvent(FLDEFF_SHADOW, objectEvent);
    }
}

static void DoRippleFieldEffect(struct ObjectEvent *objectEvent, struct Sprite *sprite)
{
    const struct ObjectEventGraphicsInfo *graphicsInfo = GetObjectEventGraphicsInfo(objectEvent->graphicsId);
    gFieldEffectArguments[0] = sprite->x;
    gFieldEffectArguments[1] = sprite->y + (graphicsInfo->height >> 1) - 2;
    gFieldEffectArguments[2] = 151;
    gFieldEffectArguments[3] = 3;
    FieldEffectStart(FLDEFF_RIPPLE);
}

u8 (*const gMovementActionFuncs_LockAnim[])(struct ObjectEvent *, struct Sprite *) = {
    MovementAction_LockAnim_Step0,
    MovementAction_Finish,
};

u8 (*const gMovementActionFuncs_UnlockAnim[])(struct ObjectEvent *, struct Sprite *) = {
    MovementAction_UnlockAnim_Step0,
    MovementAction_Finish,
};

u8 (*const gMovementActionFuncs_FlyUp[])(struct ObjectEvent *, struct Sprite *) = {
    MovementAction_FlyUp_Step0,
    MovementAction_FlyUp_Step1,
    MovementAction_Fly_Finish,
};

u8 (*const gMovementActionFuncs_FlyDown[])(struct ObjectEvent *, struct Sprite *) = {
    MovementAction_FlyDown_Step0,
    MovementAction_FlyDown_Step1,
    MovementAction_Fly_Finish,
};

u8 MovementAction_LockAnim_Step0(struct ObjectEvent *objectEvent, struct Sprite *sprite)
{
    bool32 ableToStore = FALSE;
    if (sLockedAnimObjectEvents == NULL)
    {
        sLockedAnimObjectEvents = AllocZeroed(sizeof(struct LockedAnimObjectEvents));
        sLockedAnimObjectEvents->localIds[0] = objectEvent->localId;
        sLockedAnimObjectEvents->count = 1;
        ableToStore = TRUE;
    }
    else
    {
        u8 i;
        u8 firstFreeSlot = OBJECT_EVENTS_COUNT;
        bool32 found = FALSE;
        for (i = 0; i < OBJECT_EVENTS_COUNT; i++)
        {
            if (firstFreeSlot == OBJECT_EVENTS_COUNT && sLockedAnimObjectEvents->localIds[i] == 0)
                firstFreeSlot = i;

            if (sLockedAnimObjectEvents->localIds[i] == objectEvent->localId)
            {
                found = TRUE;
                break;
            }
        }

        if (!found && firstFreeSlot != OBJECT_EVENTS_COUNT)
        {
            sLockedAnimObjectEvents->localIds[firstFreeSlot] = objectEvent->localId;
            sLockedAnimObjectEvents->count++;
            ableToStore = TRUE;
        }
    }

    if (ableToStore == TRUE)
    {
        objectEvent->inanimate = TRUE;
        objectEvent->facingDirectionLocked = TRUE;
    }

    sprite->sActionFuncId = 1;
    return TRUE;
}

u8 MovementAction_UnlockAnim_Step0(struct ObjectEvent *objectEvent, struct Sprite *sprite)
{
    bool32 ableToStore;
    u8 index;

    sprite->sActionFuncId = 1;
    if (sLockedAnimObjectEvents != NULL)
    {
        ableToStore = FALSE;
        index = FindLockedObjectEventIndex(objectEvent);
        if (index != OBJECT_EVENTS_COUNT)
        {
            sLockedAnimObjectEvents->localIds[index] = 0;
            sLockedAnimObjectEvents->count--;
            ableToStore = TRUE;
        }
        if (sLockedAnimObjectEvents->count == 0)
            FREE_AND_SET_NULL(sLockedAnimObjectEvents);
        if (ableToStore == TRUE)
        {
            objectEvent->inanimate = GetObjectEventGraphicsInfo(objectEvent->graphicsId)->inanimate;
            objectEvent->facingDirectionLocked = FALSE;
            sprite->animPaused = 0;
        }
    }

    return TRUE;
}

u8 FindLockedObjectEventIndex(struct ObjectEvent *objectEvent)
{
    u8 i;

    for (i = 0; i < OBJECT_EVENTS_COUNT; i++)
    {
        if (sLockedAnimObjectEvents->localIds[i] == objectEvent->localId)
            return i;
    }
    return OBJECT_EVENTS_COUNT;
}

static void CreateLevitateMovementTask(struct ObjectEvent *objectEvent)
{
    u8 taskId = CreateTask(ApplyLevitateMovement, 0xFF);
    struct Task *task = &gTasks[taskId];

    StoreWordInTwoHalfwords(&task->data[0], (u32)objectEvent);
    objectEvent->warpArrowSpriteId = taskId;
    task->data[3] = 0xFFFF;
}

static void ApplyLevitateMovement(u8 taskId)
{
    struct ObjectEvent *objectEvent;
    struct Sprite *sprite;
    struct Task *task = &gTasks[taskId];

    LoadWordFromTwoHalfwords(&task->data[0], (u32 *)&objectEvent); // load the map object pointer.
    sprite = &gSprites[objectEvent->spriteId];

    if(!(task->data[2] & 3))
        sprite->y2 += task->data[3];

    if(!(task->data[2] & 15))
        task->data[3] = -task->data[3];

    task->data[2]++;
}

static void DestroyLevitateMovementTask(u8 taskId)
{
    struct ObjectEvent *objectEvent;
    struct Task *task = &gTasks[taskId];

    LoadWordFromTwoHalfwords(&task->data[0], (u32 *)&objectEvent); // unused objectEvent
    DestroyTask(taskId);
}

// Used to freeze other objects except two trainers approaching for battle
void FreezeObjectEventsExceptTwo(u8 objectEventId1, u8 objectEventId2)
{
    u8 i;

    for(i = 0; i < OBJECT_EVENTS_COUNT; i++)
    {
        if(i != objectEventId1 && i != objectEventId2 &&
            gObjectEvents[i].active && i != gPlayerAvatar.objectEventId)
                FreezeObjectEvent(&gObjectEvents[i]);
    }
}

u8 MovementAction_FlyUp_Step0(struct ObjectEvent *objectEvent, struct Sprite *sprite)
{
    sprite->y2 = 0;
    sprite->sActionFuncId++;
    return FALSE;
}

u8 MovementAction_FlyUp_Step1(struct ObjectEvent *objectEvent, struct Sprite *sprite)
{
    sprite->y2 -= 8;

    if(sprite->y2 == -DISPLAY_HEIGHT)
        sprite->sActionFuncId++;
    return FALSE;
}

u8 MovementAction_FlyDown_Step0(struct ObjectEvent *objectEvent, struct Sprite *sprite)
{
    sprite->y2 = -DISPLAY_HEIGHT;
    sprite->sActionFuncId++;
    return FALSE;
}

u8 MovementAction_FlyDown_Step1(struct ObjectEvent *objectEvent, struct Sprite *sprite)
{
    sprite->y2 += 8;

    if(!sprite->y2)
        sprite->sActionFuncId++;
    return FALSE;
}

// though this function returns TRUE without doing anything, this header is required due to being in an array of functions which needs it.
u8 MovementAction_Fly_Finish(struct ObjectEvent *objectEvent, struct Sprite *sprite)
{
    return TRUE;
}<|MERGE_RESOLUTION|>--- conflicted
+++ resolved
@@ -10309,11 +10309,7 @@
 {
     if (objectEvent->noShadow)
     {
-<<<<<<< HEAD
         objectEvent->noShadow = FALSE;
-=======
-        objectEvent->hasShadow = TRUE;
->>>>>>> 6856bcf6
         StartFieldEffectForObjectEvent(FLDEFF_SHADOW, objectEvent);
     }
 }
