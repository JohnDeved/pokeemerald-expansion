#include "global.h"
#include "malloc.h"
#include "battle_pyramid.h"
#include "battle_script_commands.h"
#include "berry.h"
#include "data.h"
#include "decoration.h"
#include "decompress.h"
#include "event_data.h"
#include "event_object_movement.h"
#include "event_scripts.h"
#include "faraway_island.h"
#include "field_camera.h"
#include "field_effect.h"
#include "field_effect_helpers.h"
#include "field_player_avatar.h"
#include "field_weather.h"
#include "fieldmap.h"
#include "follower_helper.h"
#include "gpu_regs.h"
#include "mauville_old_man.h"
#include "metatile_behavior.h"
#include "overworld.h"
#include "palette.h"
#include "pokemon.h"
#include "random.h"
#include "region_map.h"
#include "script.h"
#include "sound.h"
#include "sprite.h"
#include "task.h"
#include "trainer_see.h"
#include "trainer_hill.h"
#include "util.h"
#include "wild_encounter.h"
#include "constants/event_object_movement.h"
#include "constants/abilities.h"
#include "constants/battle.h"
#include "constants/event_objects.h"
#include "constants/field_effects.h"
#include "constants/items.h"
#include "constants/map_types.h"
#include "constants/mauville_old_man.h"
#include "constants/rgb.h"
#include "constants/region_map_sections.h"
#include "constants/songs.h"
#include "constants/species.h"
#include "constants/trainer_types.h"
#include "constants/union_room.h"
#include "constants/weather.h"

// this file was known as evobjmv.c in Game Freak's original source

enum {
    MOVE_SPEED_NORMAL, // walking
    MOVE_SPEED_FAST_1, // running / surfing / sliding (ice tile)
    MOVE_SPEED_FAST_2, // water current / acro bike
    MOVE_SPEED_FASTER, // mach bike's max speed
    MOVE_SPEED_FASTEST,
};

enum {
    JUMP_DISTANCE_IN_PLACE,
    JUMP_DISTANCE_NORMAL,
    JUMP_DISTANCE_FAR,
};

// Sprite data used throughout
#define sObjEventId   data[0]
#define sTypeFuncId   data[1] // Index into corresponding gMovementTypeFuncs_* table
#define sActionFuncId data[2] // Index into corresponding gMovementActionFuncs_* table
#define sDirection    data[3]


#define movement_type_def(setup, table) \
static u8 setup##_callback(struct ObjectEvent *, struct Sprite *);\
void setup(struct Sprite *sprite)\
{\
    UpdateObjectEventCurrentMovement(&gObjectEvents[sprite->sObjEventId], sprite, setup##_callback);\
}\
static u8 setup##_callback(struct ObjectEvent *objectEvent, struct Sprite *sprite)\
{\
    return table[sprite->sTypeFuncId](objectEvent, sprite);\
}

#define movement_type_empty_callback(setup) \
static u8 setup##_callback(struct ObjectEvent *, struct Sprite *);\
void setup(struct Sprite *sprite)\
{\
    UpdateObjectEventCurrentMovement(&gObjectEvents[sprite->sObjEventId], sprite, setup##_callback);\
}\
static u8 setup##_callback(struct ObjectEvent *objectEvent, struct Sprite *sprite)\
{\
    return 0;\
}

static EWRAM_DATA u8 sCurrentReflectionType = 0;
static EWRAM_DATA u16 sCurrentSpecialObjectPaletteTag = 0;
static EWRAM_DATA struct LockedAnimObjectEvents *sLockedAnimObjectEvents = {0};

static void MoveCoordsInDirection(u32, s16 *, s16 *, s16, s16);
static bool8 ObjectEventExecSingleMovementAction(struct ObjectEvent *, struct Sprite *);
static void SetMovementDelay(struct Sprite *, s16);
static bool8 WaitForMovementDelay(struct Sprite *);
static u8 GetCollisionInDirection(struct ObjectEvent *, u8);
static u32 GetCopyDirection(u8, u32, u32);
static void TryEnableObjectEventAnim(struct ObjectEvent *, struct Sprite *);
static void ObjectEventExecHeldMovementAction(struct ObjectEvent *, struct Sprite *);
static void UpdateObjectEventSpriteAnimPause(struct ObjectEvent *, struct Sprite *);
static bool8 IsCoordOutsideObjectEventMovementRange(struct ObjectEvent *, s16, s16);
static bool8 IsMetatileDirectionallyImpassable(struct ObjectEvent *, s16, s16, u8);
static bool8 DoesObjectCollideWithObjectAt(struct ObjectEvent *, s16, s16);
static void UpdateObjectEventOffscreen(struct ObjectEvent *, struct Sprite *);
static void UpdateObjectEventSpriteVisibility(struct ObjectEvent *, struct Sprite *);
static void ObjectEventUpdateMetatileBehaviors(struct ObjectEvent *);
static void GetGroundEffectFlags_Reflection(struct ObjectEvent *, u32 *);
static void GetGroundEffectFlags_TallGrassOnSpawn(struct ObjectEvent *, u32 *);
static void GetGroundEffectFlags_LongGrassOnSpawn(struct ObjectEvent *, u32 *);
static void GetGroundEffectFlags_SandHeap(struct ObjectEvent *, u32 *);
static void GetGroundEffectFlags_ShallowFlowingWater(struct ObjectEvent *, u32 *);
static void GetGroundEffectFlags_ShortGrass(struct ObjectEvent *, u32 *);
static void GetGroundEffectFlags_HotSprings(struct ObjectEvent *, u32 *);
static void GetGroundEffectFlags_TallGrassOnBeginStep(struct ObjectEvent *, u32 *);
static void GetGroundEffectFlags_LongGrassOnBeginStep(struct ObjectEvent *, u32 *);
static void GetGroundEffectFlags_Tracks(struct ObjectEvent *, u32 *);
static void GetGroundEffectFlags_Puddle(struct ObjectEvent *, u32 *);
static void GetGroundEffectFlags_Ripple(struct ObjectEvent *, u32 *);
static void GetGroundEffectFlags_Seaweed(struct ObjectEvent *, u32 *);
static void GetGroundEffectFlags_JumpLanding(struct ObjectEvent *, u32 *);
static u8 ObjectEventGetNearbyReflectionType(struct ObjectEvent *);
static u8 GetReflectionTypeByMetatileBehavior(u32);
static void InitObjectPriorityByElevation(struct Sprite *, u8);
<<<<<<< HEAD
static void ObjectEventUpdateSubpriority(struct ObjectEvent*, struct Sprite*);
static void DoTracksGroundEffect_None(struct ObjectEvent*, struct Sprite*, u8);
static void DoTracksGroundEffect_Footprints(struct ObjectEvent*, struct Sprite*, u8);
static void DoTracksGroundEffect_FootprintsB(struct ObjectEvent*, struct Sprite*, u8);
static void DoTracksGroundEffect_FootprintsC(struct ObjectEvent*, struct Sprite*, u8);
static void DoTracksGroundEffect_BikeTireTracks(struct ObjectEvent*, struct Sprite*, u8);
static void DoTracksGroundEffect_SlitherTracks(struct ObjectEvent*, struct Sprite*, u8);
static void DoRippleFieldEffect(struct ObjectEvent*, struct Sprite*);
static void DoGroundEffects_OnSpawn(struct ObjectEvent*, struct Sprite*);
static void DoGroundEffects_OnBeginStep(struct ObjectEvent*, struct Sprite*);
static void DoGroundEffects_OnFinishStep(struct ObjectEvent*, struct Sprite*);
static void VirtualObject_UpdateAnim(struct Sprite*);
=======
static void ObjectEventUpdateSubpriority(struct ObjectEvent *, struct Sprite *);
static void DoTracksGroundEffect_None(struct ObjectEvent *, struct Sprite *, u8);
static void DoTracksGroundEffect_Footprints(struct ObjectEvent *, struct Sprite *, u8);
static void DoTracksGroundEffect_BikeTireTracks(struct ObjectEvent *, struct Sprite *, u8);
static void DoRippleFieldEffect(struct ObjectEvent *, struct Sprite *);
static void DoGroundEffects_OnSpawn(struct ObjectEvent *, struct Sprite *);
static void DoGroundEffects_OnBeginStep(struct ObjectEvent *, struct Sprite *);
static void DoGroundEffects_OnFinishStep(struct ObjectEvent *, struct Sprite *);
static void VirtualObject_UpdateAnim(struct Sprite *);
>>>>>>> bb2e64b3
static void ApplyLevitateMovement(u8);
static bool8 MovementType_Disguise_Callback(struct ObjectEvent *, struct Sprite *);
static bool8 MovementType_Buried_Callback(struct ObjectEvent *, struct Sprite *);
static void CreateReflectionEffectSprites(void);
static u8 GetObjectEventIdByLocalId(u8);
static u8 GetObjectEventIdByLocalIdAndMapInternal(u8, u8, u8);
static bool8 GetAvailableObjectEventId(u16, u8, u8, u8 *);
static void SetObjectEventDynamicGraphicsId(struct ObjectEvent *);
static void RemoveObjectEventInternal(struct ObjectEvent *);
static u16 GetObjectEventFlagIdByObjectEventId(u8);
static void UpdateObjectEventVisibility(struct ObjectEvent *, struct Sprite *);
static void MakeSpriteTemplateFromObjectEventTemplate(struct ObjectEventTemplate *, struct SpriteTemplate *, const struct SubspriteTable **);
static void GetObjectEventMovingCameraOffset(s16 *, s16 *);
static struct ObjectEventTemplate *GetObjectEventTemplateByLocalIdAndMap(u8, u8, u8);
static void RemoveObjectEventIfOutsideView(struct ObjectEvent *);
static void SpawnObjectEventOnReturnToField(u8, s16, s16);
static void SetPlayerAvatarObjectEventIdAndObjectId(u8, u8);
static u8 UpdateSpritePalette(const struct SpritePalette * spritePalette, struct Sprite * sprite);
static void ResetObjectEventFldEffData(struct ObjectEvent *);
static u8 LoadSpritePaletteIfTagExists(const struct SpritePalette *);
static u8 FindObjectEventPaletteIndexByTag(u16);
static void _PatchObjectPalette(u16, u8);
static bool8 ObjectEventDoesElevationMatch(struct ObjectEvent *, u8);
static void SpriteCB_CameraObject(struct Sprite *);
static void CameraObject_0(struct Sprite *);
static void CameraObject_1(struct Sprite *);
static void CameraObject_2(struct Sprite *);
static struct ObjectEventTemplate *FindObjectEventTemplateByLocalId(u8, struct ObjectEventTemplate *, u8);
static void ObjectEventSetSingleMovement(struct ObjectEvent *, struct Sprite *, u8);
static void SetSpriteDataForNormalStep(struct Sprite *, u8, u8);
static void InitSpriteForFigure8Anim(struct Sprite *);
static bool8 AnimateSpriteInFigure8(struct Sprite *);
u8 GetDirectionToFace(s16 x1, s16 y1, s16 x2, s16 y2);
static void FollowerSetGraphics(struct ObjectEvent *, u16, u8, bool8);
static void ObjectEventSetGraphics(struct ObjectEvent *, const struct ObjectEventGraphicsInfo *);
static void SpriteCB_VirtualObject(struct Sprite *);
static void DoShadowFieldEffect(struct ObjectEvent *);
static void SetJumpSpriteData(struct Sprite *, u8, u8, u8);
static void SetWalkSlowSpriteData(struct Sprite *, u8);
static bool8 UpdateWalkSlowAnim(struct Sprite *);
static u8 DoJumpSpriteMovement(struct Sprite *);
static u8 DoJumpSpecialSpriteMovement(struct Sprite *);
static void CreateLevitateMovementTask(struct ObjectEvent *);
static void DestroyLevitateMovementTask(u8);
static bool8 GetFollowerInfo(u16 *species, u8 *form, u8 *shiny);
static u8 LoadDynamicFollowerPalette(u16 species, u8 form, bool8 shiny);
static const struct ObjectEventGraphicsInfo * SpeciesToGraphicsInfo(u16 species, u8 form);
static bool8 NpcTakeStep(struct Sprite *);
static bool8 IsElevationMismatchAt(u8, s16, s16);
static bool8 AreElevationsCompatible(u8, u8);

static const struct SpriteFrameImage sPicTable_PechaBerryTree[];

const u8 gReflectionEffectPaletteMap[] = {1, 1, 6, 7, 8, 9, 6, 7, 8, 9, 11, 11, 0, 0, 0, 0};

static const struct SpriteTemplate sCameraSpriteTemplate = {
    .tileTag = 0,
    .paletteTag = TAG_NONE,
    .oam = &gDummyOamData,
    .anims = gDummySpriteAnimTable,
    .images = NULL,
    .affineAnims = gDummySpriteAffineAnimTable,
    .callback = SpriteCB_CameraObject
};

static void (*const sCameraObjectFuncs[])(struct Sprite *) = {
    CameraObject_0,
    CameraObject_1,
    CameraObject_2,
};

#include "data/object_events/object_event_graphics.h"

// movement type callbacks
static void (*const sMovementTypeCallbacks[])(struct Sprite *) =
{
    [MOVEMENT_TYPE_NONE] = MovementType_None,
    [MOVEMENT_TYPE_LOOK_AROUND] = MovementType_LookAround,
    [MOVEMENT_TYPE_WANDER_AROUND] = MovementType_WanderAround,
    [MOVEMENT_TYPE_WANDER_UP_AND_DOWN] = MovementType_WanderUpAndDown,
    [MOVEMENT_TYPE_WANDER_DOWN_AND_UP] = MovementType_WanderUpAndDown,
    [MOVEMENT_TYPE_WANDER_LEFT_AND_RIGHT] = MovementType_WanderLeftAndRight,
    [MOVEMENT_TYPE_WANDER_RIGHT_AND_LEFT] = MovementType_WanderLeftAndRight,
    [MOVEMENT_TYPE_FACE_UP] = MovementType_FaceDirection,
    [MOVEMENT_TYPE_FACE_DOWN] = MovementType_FaceDirection,
    [MOVEMENT_TYPE_FACE_LEFT] = MovementType_FaceDirection,
    [MOVEMENT_TYPE_FACE_RIGHT] = MovementType_FaceDirection,
    [MOVEMENT_TYPE_PLAYER] = MovementType_Player,
    [MOVEMENT_TYPE_BERRY_TREE_GROWTH] = MovementType_BerryTreeGrowth,
    [MOVEMENT_TYPE_FACE_DOWN_AND_UP] = MovementType_FaceDownAndUp,
    [MOVEMENT_TYPE_FACE_LEFT_AND_RIGHT] = MovementType_FaceLeftAndRight,
    [MOVEMENT_TYPE_FACE_UP_AND_LEFT] = MovementType_FaceUpAndLeft,
    [MOVEMENT_TYPE_FACE_UP_AND_RIGHT] = MovementType_FaceUpAndRight,
    [MOVEMENT_TYPE_FACE_DOWN_AND_LEFT] = MovementType_FaceDownAndLeft,
    [MOVEMENT_TYPE_FACE_DOWN_AND_RIGHT] = MovementType_FaceDownAndRight,
    [MOVEMENT_TYPE_FACE_DOWN_UP_AND_LEFT] = MovementType_FaceDownUpAndLeft,
    [MOVEMENT_TYPE_FACE_DOWN_UP_AND_RIGHT] = MovementType_FaceDownUpAndRight,
    [MOVEMENT_TYPE_FACE_UP_LEFT_AND_RIGHT] = MovementType_FaceUpRightAndLeft,
    [MOVEMENT_TYPE_FACE_DOWN_LEFT_AND_RIGHT] = MovementType_FaceDownRightAndLeft,
    [MOVEMENT_TYPE_ROTATE_COUNTERCLOCKWISE] = MovementType_RotateCounterclockwise,
    [MOVEMENT_TYPE_ROTATE_CLOCKWISE] = MovementType_RotateClockwise,
    [MOVEMENT_TYPE_WALK_UP_AND_DOWN] = MovementType_WalkBackAndForth,
    [MOVEMENT_TYPE_WALK_DOWN_AND_UP] = MovementType_WalkBackAndForth,
    [MOVEMENT_TYPE_WALK_LEFT_AND_RIGHT] = MovementType_WalkBackAndForth,
    [MOVEMENT_TYPE_WALK_RIGHT_AND_LEFT] = MovementType_WalkBackAndForth,
    [MOVEMENT_TYPE_WALK_SEQUENCE_UP_RIGHT_LEFT_DOWN] = MovementType_WalkSequenceUpRightLeftDown,
    [MOVEMENT_TYPE_WALK_SEQUENCE_RIGHT_LEFT_DOWN_UP] = MovementType_WalkSequenceRightLeftDownUp,
    [MOVEMENT_TYPE_WALK_SEQUENCE_DOWN_UP_RIGHT_LEFT] = MovementType_WalkSequenceDownUpRightLeft,
    [MOVEMENT_TYPE_WALK_SEQUENCE_LEFT_DOWN_UP_RIGHT] = MovementType_WalkSequenceLeftDownUpRight,
    [MOVEMENT_TYPE_WALK_SEQUENCE_UP_LEFT_RIGHT_DOWN] = MovementType_WalkSequenceUpLeftRightDown,
    [MOVEMENT_TYPE_WALK_SEQUENCE_LEFT_RIGHT_DOWN_UP] = MovementType_WalkSequenceLeftRightDownUp,
    [MOVEMENT_TYPE_WALK_SEQUENCE_DOWN_UP_LEFT_RIGHT] = MovementType_WalkSequenceDownUpLeftRight,
    [MOVEMENT_TYPE_WALK_SEQUENCE_RIGHT_DOWN_UP_LEFT] = MovementType_WalkSequenceRightDownUpLeft,
    [MOVEMENT_TYPE_WALK_SEQUENCE_LEFT_UP_DOWN_RIGHT] = MovementType_WalkSequenceLeftUpDownRight,
    [MOVEMENT_TYPE_WALK_SEQUENCE_UP_DOWN_RIGHT_LEFT] = MovementType_WalkSequenceUpDownRightLeft,
    [MOVEMENT_TYPE_WALK_SEQUENCE_RIGHT_LEFT_UP_DOWN] = MovementType_WalkSequenceRightLeftUpDown,
    [MOVEMENT_TYPE_WALK_SEQUENCE_DOWN_RIGHT_LEFT_UP] = MovementType_WalkSequenceDownRightLeftUp,
    [MOVEMENT_TYPE_WALK_SEQUENCE_RIGHT_UP_DOWN_LEFT] = MovementType_WalkSequenceRightUpDownLeft,
    [MOVEMENT_TYPE_WALK_SEQUENCE_UP_DOWN_LEFT_RIGHT] = MovementType_WalkSequenceUpDownLeftRight,
    [MOVEMENT_TYPE_WALK_SEQUENCE_LEFT_RIGHT_UP_DOWN] = MovementType_WalkSequenceLeftRightUpDown,
    [MOVEMENT_TYPE_WALK_SEQUENCE_DOWN_LEFT_RIGHT_UP] = MovementType_WalkSequenceDownLeftRightUp,
    [MOVEMENT_TYPE_WALK_SEQUENCE_UP_LEFT_DOWN_RIGHT] = MovementType_WalkSequenceUpLeftDownRight,
    [MOVEMENT_TYPE_WALK_SEQUENCE_DOWN_RIGHT_UP_LEFT] = MovementType_WalkSequenceDownRightUpLeft,
    [MOVEMENT_TYPE_WALK_SEQUENCE_LEFT_DOWN_RIGHT_UP] = MovementType_WalkSequenceLeftDownRightUp,
    [MOVEMENT_TYPE_WALK_SEQUENCE_RIGHT_UP_LEFT_DOWN] = MovementType_WalkSequenceRightUpLeftDown,
    [MOVEMENT_TYPE_WALK_SEQUENCE_UP_RIGHT_DOWN_LEFT] = MovementType_WalkSequenceUpRightDownLeft,
    [MOVEMENT_TYPE_WALK_SEQUENCE_DOWN_LEFT_UP_RIGHT] = MovementType_WalkSequenceDownLeftUpRight,
    [MOVEMENT_TYPE_WALK_SEQUENCE_LEFT_UP_RIGHT_DOWN] = MovementType_WalkSequenceLeftUpRightDown,
    [MOVEMENT_TYPE_WALK_SEQUENCE_RIGHT_DOWN_LEFT_UP] = MovementType_WalkSequenceRightDownLeftUp,
    [MOVEMENT_TYPE_COPY_PLAYER] = MovementType_CopyPlayer,
    [MOVEMENT_TYPE_COPY_PLAYER_OPPOSITE] = MovementType_CopyPlayer,
    [MOVEMENT_TYPE_COPY_PLAYER_COUNTERCLOCKWISE] = MovementType_CopyPlayer,
    [MOVEMENT_TYPE_COPY_PLAYER_CLOCKWISE] = MovementType_CopyPlayer,
    [MOVEMENT_TYPE_TREE_DISGUISE] = MovementType_TreeDisguise,
    [MOVEMENT_TYPE_MOUNTAIN_DISGUISE] = MovementType_MountainDisguise,
    [MOVEMENT_TYPE_COPY_PLAYER_IN_GRASS] = MovementType_CopyPlayerInGrass,
    [MOVEMENT_TYPE_COPY_PLAYER_OPPOSITE_IN_GRASS] = MovementType_CopyPlayerInGrass,
    [MOVEMENT_TYPE_COPY_PLAYER_COUNTERCLOCKWISE_IN_GRASS] = MovementType_CopyPlayerInGrass,
    [MOVEMENT_TYPE_COPY_PLAYER_CLOCKWISE_IN_GRASS] = MovementType_CopyPlayerInGrass,
    [MOVEMENT_TYPE_BURIED] = MovementType_Buried,
    [MOVEMENT_TYPE_WALK_IN_PLACE_DOWN] = MovementType_WalkInPlace,
    [MOVEMENT_TYPE_WALK_IN_PLACE_UP] = MovementType_WalkInPlace,
    [MOVEMENT_TYPE_WALK_IN_PLACE_LEFT] = MovementType_WalkInPlace,
    [MOVEMENT_TYPE_WALK_IN_PLACE_RIGHT] = MovementType_WalkInPlace,
    [MOVEMENT_TYPE_JOG_IN_PLACE_DOWN] = MovementType_JogInPlace,
    [MOVEMENT_TYPE_JOG_IN_PLACE_UP] = MovementType_JogInPlace,
    [MOVEMENT_TYPE_JOG_IN_PLACE_LEFT] = MovementType_JogInPlace,
    [MOVEMENT_TYPE_JOG_IN_PLACE_RIGHT] = MovementType_JogInPlace,
    [MOVEMENT_TYPE_RUN_IN_PLACE_DOWN] = MovementType_RunInPlace,
    [MOVEMENT_TYPE_RUN_IN_PLACE_UP] = MovementType_RunInPlace,
    [MOVEMENT_TYPE_RUN_IN_PLACE_LEFT] = MovementType_RunInPlace,
    [MOVEMENT_TYPE_RUN_IN_PLACE_RIGHT] = MovementType_RunInPlace,
    [MOVEMENT_TYPE_INVISIBLE] = MovementType_Invisible,
    [MOVEMENT_TYPE_WALK_SLOWLY_IN_PLACE_DOWN] = MovementType_WalkSlowlyInPlace,
    [MOVEMENT_TYPE_WALK_SLOWLY_IN_PLACE_UP] = MovementType_WalkSlowlyInPlace,
    [MOVEMENT_TYPE_WALK_SLOWLY_IN_PLACE_LEFT] = MovementType_WalkSlowlyInPlace,
    [MOVEMENT_TYPE_WALK_SLOWLY_IN_PLACE_RIGHT] = MovementType_WalkSlowlyInPlace,
    [MOVEMENT_TYPE_FOLLOW_PLAYER] = MovementType_FollowPlayer,
};

static const bool8 sMovementTypeHasRange[NUM_MOVEMENT_TYPES] = {
    [MOVEMENT_TYPE_WANDER_AROUND] = TRUE,
    [MOVEMENT_TYPE_WANDER_UP_AND_DOWN] = TRUE,
    [MOVEMENT_TYPE_WANDER_DOWN_AND_UP] = TRUE,
    [MOVEMENT_TYPE_WANDER_LEFT_AND_RIGHT] = TRUE,
    [MOVEMENT_TYPE_WANDER_RIGHT_AND_LEFT] = TRUE,
    [MOVEMENT_TYPE_WALK_UP_AND_DOWN] = TRUE,
    [MOVEMENT_TYPE_WALK_DOWN_AND_UP] = TRUE,
    [MOVEMENT_TYPE_WALK_LEFT_AND_RIGHT] = TRUE,
    [MOVEMENT_TYPE_WALK_RIGHT_AND_LEFT] = TRUE,
    [MOVEMENT_TYPE_WALK_SEQUENCE_UP_RIGHT_LEFT_DOWN] = TRUE,
    [MOVEMENT_TYPE_WALK_SEQUENCE_RIGHT_LEFT_DOWN_UP] = TRUE,
    [MOVEMENT_TYPE_WALK_SEQUENCE_DOWN_UP_RIGHT_LEFT] = TRUE,
    [MOVEMENT_TYPE_WALK_SEQUENCE_LEFT_DOWN_UP_RIGHT] = TRUE,
    [MOVEMENT_TYPE_WALK_SEQUENCE_UP_LEFT_RIGHT_DOWN] = TRUE,
    [MOVEMENT_TYPE_WALK_SEQUENCE_LEFT_RIGHT_DOWN_UP] = TRUE,
    [MOVEMENT_TYPE_WALK_SEQUENCE_DOWN_UP_LEFT_RIGHT] = TRUE,
    [MOVEMENT_TYPE_WALK_SEQUENCE_RIGHT_DOWN_UP_LEFT] = TRUE,
    [MOVEMENT_TYPE_WALK_SEQUENCE_LEFT_UP_DOWN_RIGHT] = TRUE,
    [MOVEMENT_TYPE_WALK_SEQUENCE_UP_DOWN_RIGHT_LEFT] = TRUE,
    [MOVEMENT_TYPE_WALK_SEQUENCE_RIGHT_LEFT_UP_DOWN] = TRUE,
    [MOVEMENT_TYPE_WALK_SEQUENCE_DOWN_RIGHT_LEFT_UP] = TRUE,
    [MOVEMENT_TYPE_WALK_SEQUENCE_RIGHT_UP_DOWN_LEFT] = TRUE,
    [MOVEMENT_TYPE_WALK_SEQUENCE_UP_DOWN_LEFT_RIGHT] = TRUE,
    [MOVEMENT_TYPE_WALK_SEQUENCE_LEFT_RIGHT_UP_DOWN] = TRUE,
    [MOVEMENT_TYPE_WALK_SEQUENCE_DOWN_LEFT_RIGHT_UP] = TRUE,
    [MOVEMENT_TYPE_WALK_SEQUENCE_UP_LEFT_DOWN_RIGHT] = TRUE,
    [MOVEMENT_TYPE_WALK_SEQUENCE_DOWN_RIGHT_UP_LEFT] = TRUE,
    [MOVEMENT_TYPE_WALK_SEQUENCE_LEFT_DOWN_RIGHT_UP] = TRUE,
    [MOVEMENT_TYPE_WALK_SEQUENCE_RIGHT_UP_LEFT_DOWN] = TRUE,
    [MOVEMENT_TYPE_WALK_SEQUENCE_UP_RIGHT_DOWN_LEFT] = TRUE,
    [MOVEMENT_TYPE_WALK_SEQUENCE_DOWN_LEFT_UP_RIGHT] = TRUE,
    [MOVEMENT_TYPE_WALK_SEQUENCE_LEFT_UP_RIGHT_DOWN] = TRUE,
    [MOVEMENT_TYPE_WALK_SEQUENCE_RIGHT_DOWN_LEFT_UP] = TRUE,
    [MOVEMENT_TYPE_COPY_PLAYER] = TRUE,
    [MOVEMENT_TYPE_COPY_PLAYER_OPPOSITE] = TRUE,
    [MOVEMENT_TYPE_COPY_PLAYER_COUNTERCLOCKWISE] = TRUE,
    [MOVEMENT_TYPE_COPY_PLAYER_CLOCKWISE] = TRUE,
    [MOVEMENT_TYPE_COPY_PLAYER_IN_GRASS] = TRUE,
    [MOVEMENT_TYPE_COPY_PLAYER_OPPOSITE_IN_GRASS] = TRUE,
    [MOVEMENT_TYPE_COPY_PLAYER_COUNTERCLOCKWISE_IN_GRASS] = TRUE,
    [MOVEMENT_TYPE_COPY_PLAYER_CLOCKWISE_IN_GRASS] = TRUE,
};

const u8 gInitialMovementTypeFacingDirections[] = {
    [MOVEMENT_TYPE_NONE] = DIR_SOUTH,
    [MOVEMENT_TYPE_LOOK_AROUND] = DIR_SOUTH,
    [MOVEMENT_TYPE_WANDER_AROUND] = DIR_SOUTH,
    [MOVEMENT_TYPE_WANDER_UP_AND_DOWN] = DIR_NORTH,
    [MOVEMENT_TYPE_WANDER_DOWN_AND_UP] = DIR_SOUTH,
    [MOVEMENT_TYPE_WANDER_LEFT_AND_RIGHT] = DIR_WEST,
    [MOVEMENT_TYPE_WANDER_RIGHT_AND_LEFT] = DIR_EAST,
    [MOVEMENT_TYPE_FACE_UP] = DIR_NORTH,
    [MOVEMENT_TYPE_FACE_DOWN] = DIR_SOUTH,
    [MOVEMENT_TYPE_FACE_LEFT] = DIR_WEST,
    [MOVEMENT_TYPE_FACE_RIGHT] = DIR_EAST,
    [MOVEMENT_TYPE_PLAYER] = DIR_SOUTH,
    [MOVEMENT_TYPE_BERRY_TREE_GROWTH] = DIR_SOUTH,
    [MOVEMENT_TYPE_FACE_DOWN_AND_UP] = DIR_SOUTH,
    [MOVEMENT_TYPE_FACE_LEFT_AND_RIGHT] = DIR_WEST,
    [MOVEMENT_TYPE_FACE_UP_AND_LEFT] = DIR_NORTH,
    [MOVEMENT_TYPE_FACE_UP_AND_RIGHT] = DIR_NORTH,
    [MOVEMENT_TYPE_FACE_DOWN_AND_LEFT] = DIR_SOUTH,
    [MOVEMENT_TYPE_FACE_DOWN_AND_RIGHT] = DIR_SOUTH,
    [MOVEMENT_TYPE_FACE_DOWN_UP_AND_LEFT] = DIR_SOUTH,
    [MOVEMENT_TYPE_FACE_DOWN_UP_AND_RIGHT] = DIR_SOUTH,
    [MOVEMENT_TYPE_FACE_UP_LEFT_AND_RIGHT] = DIR_NORTH,
    [MOVEMENT_TYPE_FACE_DOWN_LEFT_AND_RIGHT] = DIR_SOUTH,
    [MOVEMENT_TYPE_ROTATE_COUNTERCLOCKWISE] = DIR_SOUTH,
    [MOVEMENT_TYPE_ROTATE_CLOCKWISE] = DIR_SOUTH,
    [MOVEMENT_TYPE_WALK_UP_AND_DOWN] = DIR_NORTH,
    [MOVEMENT_TYPE_WALK_DOWN_AND_UP] = DIR_SOUTH,
    [MOVEMENT_TYPE_WALK_LEFT_AND_RIGHT] = DIR_WEST,
    [MOVEMENT_TYPE_WALK_RIGHT_AND_LEFT] = DIR_EAST,
    [MOVEMENT_TYPE_WALK_SEQUENCE_UP_RIGHT_LEFT_DOWN] = DIR_NORTH,
    [MOVEMENT_TYPE_WALK_SEQUENCE_RIGHT_LEFT_DOWN_UP] = DIR_EAST,
    [MOVEMENT_TYPE_WALK_SEQUENCE_DOWN_UP_RIGHT_LEFT] = DIR_SOUTH,
    [MOVEMENT_TYPE_WALK_SEQUENCE_LEFT_DOWN_UP_RIGHT] = DIR_WEST,
    [MOVEMENT_TYPE_WALK_SEQUENCE_UP_LEFT_RIGHT_DOWN] = DIR_NORTH,
    [MOVEMENT_TYPE_WALK_SEQUENCE_LEFT_RIGHT_DOWN_UP] = DIR_WEST,
    [MOVEMENT_TYPE_WALK_SEQUENCE_DOWN_UP_LEFT_RIGHT] = DIR_SOUTH,
    [MOVEMENT_TYPE_WALK_SEQUENCE_RIGHT_DOWN_UP_LEFT] = DIR_EAST,
    [MOVEMENT_TYPE_WALK_SEQUENCE_LEFT_UP_DOWN_RIGHT] = DIR_WEST,
    [MOVEMENT_TYPE_WALK_SEQUENCE_UP_DOWN_RIGHT_LEFT] = DIR_NORTH,
    [MOVEMENT_TYPE_WALK_SEQUENCE_RIGHT_LEFT_UP_DOWN] = DIR_EAST,
    [MOVEMENT_TYPE_WALK_SEQUENCE_DOWN_RIGHT_LEFT_UP] = DIR_SOUTH,
    [MOVEMENT_TYPE_WALK_SEQUENCE_RIGHT_UP_DOWN_LEFT] = DIR_EAST,
    [MOVEMENT_TYPE_WALK_SEQUENCE_UP_DOWN_LEFT_RIGHT] = DIR_NORTH,
    [MOVEMENT_TYPE_WALK_SEQUENCE_LEFT_RIGHT_UP_DOWN] = DIR_WEST,
    [MOVEMENT_TYPE_WALK_SEQUENCE_DOWN_LEFT_RIGHT_UP] = DIR_SOUTH,
    [MOVEMENT_TYPE_WALK_SEQUENCE_UP_LEFT_DOWN_RIGHT] = DIR_NORTH,
    [MOVEMENT_TYPE_WALK_SEQUENCE_DOWN_RIGHT_UP_LEFT] = DIR_SOUTH,
    [MOVEMENT_TYPE_WALK_SEQUENCE_LEFT_DOWN_RIGHT_UP] = DIR_WEST,
    [MOVEMENT_TYPE_WALK_SEQUENCE_RIGHT_UP_LEFT_DOWN] = DIR_EAST,
    [MOVEMENT_TYPE_WALK_SEQUENCE_UP_RIGHT_DOWN_LEFT] = DIR_NORTH,
    [MOVEMENT_TYPE_WALK_SEQUENCE_DOWN_LEFT_UP_RIGHT] = DIR_SOUTH,
    [MOVEMENT_TYPE_WALK_SEQUENCE_LEFT_UP_RIGHT_DOWN] = DIR_WEST,
    [MOVEMENT_TYPE_WALK_SEQUENCE_RIGHT_DOWN_LEFT_UP] = DIR_EAST,
    [MOVEMENT_TYPE_COPY_PLAYER] = DIR_NORTH,
    [MOVEMENT_TYPE_COPY_PLAYER_OPPOSITE] = DIR_SOUTH,
    [MOVEMENT_TYPE_COPY_PLAYER_COUNTERCLOCKWISE] = DIR_WEST,
    [MOVEMENT_TYPE_COPY_PLAYER_CLOCKWISE] = DIR_EAST,
    [MOVEMENT_TYPE_TREE_DISGUISE] = DIR_SOUTH,
    [MOVEMENT_TYPE_MOUNTAIN_DISGUISE] = DIR_SOUTH,
    [MOVEMENT_TYPE_COPY_PLAYER_IN_GRASS] = DIR_NORTH,
    [MOVEMENT_TYPE_COPY_PLAYER_OPPOSITE_IN_GRASS] = DIR_SOUTH,
    [MOVEMENT_TYPE_COPY_PLAYER_COUNTERCLOCKWISE_IN_GRASS] = DIR_WEST,
    [MOVEMENT_TYPE_COPY_PLAYER_CLOCKWISE_IN_GRASS] = DIR_EAST,
    [MOVEMENT_TYPE_BURIED] = DIR_SOUTH,
    [MOVEMENT_TYPE_WALK_IN_PLACE_DOWN] = DIR_SOUTH,
    [MOVEMENT_TYPE_WALK_IN_PLACE_UP] = DIR_NORTH,
    [MOVEMENT_TYPE_WALK_IN_PLACE_LEFT] = DIR_WEST,
    [MOVEMENT_TYPE_WALK_IN_PLACE_RIGHT] = DIR_EAST,
    [MOVEMENT_TYPE_JOG_IN_PLACE_DOWN] = DIR_SOUTH,
    [MOVEMENT_TYPE_JOG_IN_PLACE_UP] = DIR_NORTH,
    [MOVEMENT_TYPE_JOG_IN_PLACE_LEFT] = DIR_WEST,
    [MOVEMENT_TYPE_JOG_IN_PLACE_RIGHT] = DIR_EAST,
    [MOVEMENT_TYPE_RUN_IN_PLACE_DOWN] = DIR_SOUTH,
    [MOVEMENT_TYPE_RUN_IN_PLACE_UP] = DIR_NORTH,
    [MOVEMENT_TYPE_RUN_IN_PLACE_LEFT] = DIR_WEST,
    [MOVEMENT_TYPE_RUN_IN_PLACE_RIGHT] = DIR_EAST,
    [MOVEMENT_TYPE_INVISIBLE] = DIR_SOUTH,
    [MOVEMENT_TYPE_WALK_SLOWLY_IN_PLACE_DOWN] = DIR_SOUTH,
    [MOVEMENT_TYPE_WALK_SLOWLY_IN_PLACE_UP] = DIR_NORTH,
    [MOVEMENT_TYPE_WALK_SLOWLY_IN_PLACE_LEFT] = DIR_WEST,
    [MOVEMENT_TYPE_WALK_SLOWLY_IN_PLACE_RIGHT] = DIR_EAST,
};

#define OBJ_EVENT_PAL_TAG_BRENDAN                 0x1100
#define OBJ_EVENT_PAL_TAG_BRENDAN_REFLECTION      0x1101
#define OBJ_EVENT_PAL_TAG_BRIDGE_REFLECTION       0x1102
#define OBJ_EVENT_PAL_TAG_NPC_1                   0x1103
#define OBJ_EVENT_PAL_TAG_NPC_2                   0x1104
#define OBJ_EVENT_PAL_TAG_NPC_3                   0x1105
#define OBJ_EVENT_PAL_TAG_NPC_4                   0x1106
#define OBJ_EVENT_PAL_TAG_NPC_1_REFLECTION        0x1107
#define OBJ_EVENT_PAL_TAG_NPC_2_REFLECTION        0x1108
#define OBJ_EVENT_PAL_TAG_NPC_3_REFLECTION        0x1109
#define OBJ_EVENT_PAL_TAG_NPC_4_REFLECTION        0x110A
#define OBJ_EVENT_PAL_TAG_QUINTY_PLUMP            0x110B
#define OBJ_EVENT_PAL_TAG_QUINTY_PLUMP_REFLECTION 0x110C
#define OBJ_EVENT_PAL_TAG_TRUCK                   0x110D
#define OBJ_EVENT_PAL_TAG_VIGOROTH                0x110E
#define OBJ_EVENT_PAL_TAG_ZIGZAGOON               0x110F
#define OBJ_EVENT_PAL_TAG_MAY                     0x1110
#define OBJ_EVENT_PAL_TAG_MAY_REFLECTION          0x1111
#define OBJ_EVENT_PAL_TAG_MOVING_BOX              0x1112
#define OBJ_EVENT_PAL_TAG_CABLE_CAR               0x1113
#define OBJ_EVENT_PAL_TAG_SSTIDAL                 0x1114
#define OBJ_EVENT_PAL_TAG_PLAYER_UNDERWATER       0x1115
#define OBJ_EVENT_PAL_TAG_KYOGRE                  0x1116
#define OBJ_EVENT_PAL_TAG_KYOGRE_REFLECTION       0x1117
#define OBJ_EVENT_PAL_TAG_GROUDON                 0x1118
#define OBJ_EVENT_PAL_TAG_GROUDON_REFLECTION      0x1119
#define OBJ_EVENT_PAL_TAG_UNUSED                  0x111A
#define OBJ_EVENT_PAL_TAG_SUBMARINE_SHADOW        0x111B
#define OBJ_EVENT_PAL_TAG_POOCHYENA               0x111C
#define OBJ_EVENT_PAL_TAG_RED_LEAF                0x111D
#define OBJ_EVENT_PAL_TAG_DEOXYS                  0x111E
#define OBJ_EVENT_PAL_TAG_BIRTH_ISLAND_STONE      0x111F
#define OBJ_EVENT_PAL_TAG_HO_OH                   0x1120
#define OBJ_EVENT_PAL_TAG_LUGIA                   0x1121
#define OBJ_EVENT_PAL_TAG_RS_BRENDAN              0x1122
#define OBJ_EVENT_PAL_TAG_RS_MAY                  0x1123
#define OBJ_EVENT_PAL_TAG_DYNAMIC                 0x1124
#define OBJ_EVENT_PAL_TAG_CASTFORM_SUNNY          0x1125
#define OBJ_EVENT_PAL_TAG_CASTFORM_RAINY          0x1126
#define OBJ_EVENT_PAL_TAG_CASTFORM_SNOWY          0x1127
#define OBJ_EVENT_PAL_TAG_EMOTES                  0x8002
#define OBJ_EVENT_PAL_TAG_NONE 0x11FF

#include "data/object_events/object_event_graphics_info_pointers.h"
#include "data/field_effects/field_effect_object_template_pointers.h"
#include "data/object_events/object_event_pic_tables.h"
#include "data/object_events/object_event_anims.h"
#include "data/object_events/base_oam.h"
#include "data/object_events/object_event_subsprites.h"
#include "data/object_events/object_event_graphics_info.h"
#include "data/object_events/object_event_graphics_info_followers.h"

static const struct SpritePalette sObjectEventSpritePalettes[] = {
    {gObjectEventPal_Npc1,                  OBJ_EVENT_PAL_TAG_NPC_1},
    {gObjectEventPal_Npc2,                  OBJ_EVENT_PAL_TAG_NPC_2},
    {gObjectEventPal_Npc3,                  OBJ_EVENT_PAL_TAG_NPC_3},
    {gObjectEventPal_Npc4,                  OBJ_EVENT_PAL_TAG_NPC_4},
    {gObjectEventPal_Npc1Reflection,        OBJ_EVENT_PAL_TAG_NPC_1_REFLECTION},
    {gObjectEventPal_Npc2Reflection,        OBJ_EVENT_PAL_TAG_NPC_2_REFLECTION},
    {gObjectEventPal_Npc3Reflection,        OBJ_EVENT_PAL_TAG_NPC_3_REFLECTION},
    {gObjectEventPal_Npc4Reflection,        OBJ_EVENT_PAL_TAG_NPC_4_REFLECTION},
    {gObjectEventPal_Brendan,               OBJ_EVENT_PAL_TAG_BRENDAN},
    {gObjectEventPal_BrendanReflection,     OBJ_EVENT_PAL_TAG_BRENDAN_REFLECTION},
    {gObjectEventPal_BridgeReflection,      OBJ_EVENT_PAL_TAG_BRIDGE_REFLECTION},
    {gObjectEventPal_PlayerUnderwater,      OBJ_EVENT_PAL_TAG_PLAYER_UNDERWATER},
    {gObjectEventPal_QuintyPlump,           OBJ_EVENT_PAL_TAG_QUINTY_PLUMP},
    {gObjectEventPal_QuintyPlumpReflection, OBJ_EVENT_PAL_TAG_QUINTY_PLUMP_REFLECTION},
    {gObjectEventPal_Truck,                 OBJ_EVENT_PAL_TAG_TRUCK},
    {gObjectEventPal_Vigoroth,              OBJ_EVENT_PAL_TAG_VIGOROTH},
    {gObjectEventPal_EnemyZigzagoon,        OBJ_EVENT_PAL_TAG_ZIGZAGOON},
    {gObjectEventPal_May,                   OBJ_EVENT_PAL_TAG_MAY},
    {gObjectEventPal_MayReflection,         OBJ_EVENT_PAL_TAG_MAY_REFLECTION},
    {gObjectEventPal_MovingBox,             OBJ_EVENT_PAL_TAG_MOVING_BOX},
    {gObjectEventPal_CableCar,              OBJ_EVENT_PAL_TAG_CABLE_CAR},
    {gObjectEventPal_SSTidal,               OBJ_EVENT_PAL_TAG_SSTIDAL},
    {gObjectEventPal_Kyogre,                OBJ_EVENT_PAL_TAG_KYOGRE},
    {gObjectEventPal_KyogreReflection,      OBJ_EVENT_PAL_TAG_KYOGRE_REFLECTION},
    {gObjectEventPal_Groudon,               OBJ_EVENT_PAL_TAG_GROUDON},
    {gObjectEventPal_GroudonReflection,     OBJ_EVENT_PAL_TAG_GROUDON_REFLECTION},
    {gObjectEventPal_SubmarineShadow,       OBJ_EVENT_PAL_TAG_SUBMARINE_SHADOW},
    {gObjectEventPal_Poochyena,             OBJ_EVENT_PAL_TAG_POOCHYENA},
    {gObjectEventPal_RedLeaf,               OBJ_EVENT_PAL_TAG_RED_LEAF},
    {gObjectEventPal_Deoxys,                OBJ_EVENT_PAL_TAG_DEOXYS},
    {gObjectEventPal_BirthIslandStone,      OBJ_EVENT_PAL_TAG_BIRTH_ISLAND_STONE},
    {gObjectEventPal_HoOh,                  OBJ_EVENT_PAL_TAG_HO_OH},
    {gObjectEventPal_Lugia,                 OBJ_EVENT_PAL_TAG_LUGIA},
    {gObjectEventPal_RubySapphireBrendan,   OBJ_EVENT_PAL_TAG_RS_BRENDAN},
    {gObjectEventPal_RubySapphireMay,       OBJ_EVENT_PAL_TAG_RS_MAY},
    {gObjectEventPal_CastformSunny, OBJ_EVENT_PAL_TAG_CASTFORM_SUNNY},
    {gObjectEventPal_CastformRainy, OBJ_EVENT_PAL_TAG_CASTFORM_RAINY},
    {gObjectEventPal_CastformSnowy, OBJ_EVENT_PAL_TAG_CASTFORM_SNOWY},
    {gObjectEventPaletteEmotes, OBJ_EVENT_PAL_TAG_EMOTES},
    {NULL,                  OBJ_EVENT_PAL_TAG_NONE},
};

static const u16 sReflectionPaletteTags_Brendan[] = {
    OBJ_EVENT_PAL_TAG_BRENDAN_REFLECTION,
    OBJ_EVENT_PAL_TAG_BRENDAN_REFLECTION,
    OBJ_EVENT_PAL_TAG_BRENDAN_REFLECTION,
    OBJ_EVENT_PAL_TAG_BRENDAN_REFLECTION,
};

static const u16 sReflectionPaletteTags_May[] = {
    OBJ_EVENT_PAL_TAG_MAY_REFLECTION,
    OBJ_EVENT_PAL_TAG_MAY_REFLECTION,
    OBJ_EVENT_PAL_TAG_MAY_REFLECTION,
    OBJ_EVENT_PAL_TAG_MAY_REFLECTION,
};

static const u16 sReflectionPaletteTags_PlayerUnderwater[] = {
    OBJ_EVENT_PAL_TAG_PLAYER_UNDERWATER,
    OBJ_EVENT_PAL_TAG_PLAYER_UNDERWATER,
    OBJ_EVENT_PAL_TAG_PLAYER_UNDERWATER,
    OBJ_EVENT_PAL_TAG_PLAYER_UNDERWATER,
};

static const struct PairedPalettes sPlayerReflectionPaletteSets[] = {
    {OBJ_EVENT_PAL_TAG_BRENDAN,           sReflectionPaletteTags_Brendan},
    {OBJ_EVENT_PAL_TAG_MAY,               sReflectionPaletteTags_May},
    {OBJ_EVENT_PAL_TAG_PLAYER_UNDERWATER, sReflectionPaletteTags_PlayerUnderwater},
    {OBJ_EVENT_PAL_TAG_NONE,              NULL},
};

static const u16 sReflectionPaletteTags_QuintyPlump[] = {
    OBJ_EVENT_PAL_TAG_QUINTY_PLUMP_REFLECTION,
    OBJ_EVENT_PAL_TAG_QUINTY_PLUMP_REFLECTION,
    OBJ_EVENT_PAL_TAG_QUINTY_PLUMP_REFLECTION,
    OBJ_EVENT_PAL_TAG_QUINTY_PLUMP_REFLECTION,
};

static const u16 sReflectionPaletteTags_Truck[] = {
    OBJ_EVENT_PAL_TAG_TRUCK,
    OBJ_EVENT_PAL_TAG_TRUCK,
    OBJ_EVENT_PAL_TAG_TRUCK,
    OBJ_EVENT_PAL_TAG_TRUCK,
};

static const u16 sReflectionPaletteTags_VigorothMover[] = {
    OBJ_EVENT_PAL_TAG_VIGOROTH,
    OBJ_EVENT_PAL_TAG_VIGOROTH,
    OBJ_EVENT_PAL_TAG_VIGOROTH,
    OBJ_EVENT_PAL_TAG_VIGOROTH,
};

static const u16 sReflectionPaletteTags_MovingBox[] = {
    OBJ_EVENT_PAL_TAG_MOVING_BOX,
    OBJ_EVENT_PAL_TAG_MOVING_BOX,
    OBJ_EVENT_PAL_TAG_MOVING_BOX,
    OBJ_EVENT_PAL_TAG_MOVING_BOX,
};

static const u16 sReflectionPaletteTags_CableCar[] = {
    OBJ_EVENT_PAL_TAG_CABLE_CAR,
    OBJ_EVENT_PAL_TAG_CABLE_CAR,
    OBJ_EVENT_PAL_TAG_CABLE_CAR,
    OBJ_EVENT_PAL_TAG_CABLE_CAR,
};

static const u16 sReflectionPaletteTags_SSTidal[] = {
    OBJ_EVENT_PAL_TAG_SSTIDAL,
    OBJ_EVENT_PAL_TAG_SSTIDAL,
    OBJ_EVENT_PAL_TAG_SSTIDAL,
    OBJ_EVENT_PAL_TAG_SSTIDAL,
};

static const u16 sReflectionPaletteTags_SubmarineShadow[] = {
    OBJ_EVENT_PAL_TAG_SUBMARINE_SHADOW,
    OBJ_EVENT_PAL_TAG_SUBMARINE_SHADOW,
    OBJ_EVENT_PAL_TAG_SUBMARINE_SHADOW,
    OBJ_EVENT_PAL_TAG_SUBMARINE_SHADOW,
};

static const u16 sReflectionPaletteTags_Kyogre[] = {
    OBJ_EVENT_PAL_TAG_KYOGRE_REFLECTION,
    OBJ_EVENT_PAL_TAG_KYOGRE_REFLECTION,
    OBJ_EVENT_PAL_TAG_KYOGRE_REFLECTION,
    OBJ_EVENT_PAL_TAG_KYOGRE_REFLECTION,
};

static const u16 sReflectionPaletteTags_Groudon[] = {
    OBJ_EVENT_PAL_TAG_GROUDON_REFLECTION,
    OBJ_EVENT_PAL_TAG_GROUDON_REFLECTION,
    OBJ_EVENT_PAL_TAG_GROUDON_REFLECTION,
    OBJ_EVENT_PAL_TAG_GROUDON_REFLECTION,
};

static const u16 sReflectionPaletteTags_Npc3[] = { // Only used by the Route 120 bridge Kecleon
    OBJ_EVENT_PAL_TAG_NPC_3_REFLECTION,
    OBJ_EVENT_PAL_TAG_NPC_3_REFLECTION,
    OBJ_EVENT_PAL_TAG_NPC_3_REFLECTION,
    OBJ_EVENT_PAL_TAG_NPC_3_REFLECTION,
};

static const u16 sReflectionPaletteTags_RedLeaf[] = {
    OBJ_EVENT_PAL_TAG_RED_LEAF,
    OBJ_EVENT_PAL_TAG_RED_LEAF,
    OBJ_EVENT_PAL_TAG_RED_LEAF,
    OBJ_EVENT_PAL_TAG_RED_LEAF,
};

static const struct PairedPalettes sSpecialObjectReflectionPaletteSets[] = {
    {OBJ_EVENT_PAL_TAG_BRENDAN,          sReflectionPaletteTags_Brendan},
    {OBJ_EVENT_PAL_TAG_MAY,              sReflectionPaletteTags_May},
    {OBJ_EVENT_PAL_TAG_QUINTY_PLUMP,     sReflectionPaletteTags_QuintyPlump},
    {OBJ_EVENT_PAL_TAG_TRUCK,            sReflectionPaletteTags_Truck},
    {OBJ_EVENT_PAL_TAG_VIGOROTH,         sReflectionPaletteTags_VigorothMover},
    {OBJ_EVENT_PAL_TAG_MOVING_BOX,       sReflectionPaletteTags_MovingBox},
    {OBJ_EVENT_PAL_TAG_CABLE_CAR,        sReflectionPaletteTags_CableCar},
    {OBJ_EVENT_PAL_TAG_SSTIDAL,          sReflectionPaletteTags_SSTidal},
    {OBJ_EVENT_PAL_TAG_KYOGRE,           sReflectionPaletteTags_Kyogre},
    {OBJ_EVENT_PAL_TAG_GROUDON,          sReflectionPaletteTags_Groudon},
    {OBJ_EVENT_PAL_TAG_NPC_3,            sReflectionPaletteTags_Npc3},
    {OBJ_EVENT_PAL_TAG_SUBMARINE_SHADOW, sReflectionPaletteTags_SubmarineShadow},
    {OBJ_EVENT_PAL_TAG_RED_LEAF,         sReflectionPaletteTags_RedLeaf},
    {OBJ_EVENT_PAL_TAG_NONE,             NULL},
};

static const u16 sObjectPaletteTags0[] = {
    OBJ_EVENT_PAL_TAG_BRENDAN,
    OBJ_EVENT_PAL_TAG_BRENDAN_REFLECTION,
    OBJ_EVENT_PAL_TAG_NPC_1,
    OBJ_EVENT_PAL_TAG_NPC_2,
    OBJ_EVENT_PAL_TAG_NPC_3,
    OBJ_EVENT_PAL_TAG_NPC_4,
    OBJ_EVENT_PAL_TAG_NPC_1_REFLECTION,
    OBJ_EVENT_PAL_TAG_NPC_2_REFLECTION,
    OBJ_EVENT_PAL_TAG_NPC_3_REFLECTION,
    OBJ_EVENT_PAL_TAG_NPC_4_REFLECTION,
};

static const u16 sObjectPaletteTags1[] = {
    OBJ_EVENT_PAL_TAG_BRENDAN,
    OBJ_EVENT_PAL_TAG_BRENDAN_REFLECTION,
    OBJ_EVENT_PAL_TAG_NPC_1,
    OBJ_EVENT_PAL_TAG_NPC_2,
    OBJ_EVENT_PAL_TAG_NPC_3,
    OBJ_EVENT_PAL_TAG_NPC_4,
    OBJ_EVENT_PAL_TAG_NPC_1_REFLECTION,
    OBJ_EVENT_PAL_TAG_NPC_2_REFLECTION,
    OBJ_EVENT_PAL_TAG_NPC_3_REFLECTION,
    OBJ_EVENT_PAL_TAG_NPC_4_REFLECTION,
};

static const u16 sObjectPaletteTags2[] = {
    OBJ_EVENT_PAL_TAG_BRENDAN,
    OBJ_EVENT_PAL_TAG_BRENDAN_REFLECTION,
    OBJ_EVENT_PAL_TAG_NPC_1,
    OBJ_EVENT_PAL_TAG_NPC_2,
    OBJ_EVENT_PAL_TAG_NPC_3,
    OBJ_EVENT_PAL_TAG_NPC_4,
    OBJ_EVENT_PAL_TAG_NPC_1_REFLECTION,
    OBJ_EVENT_PAL_TAG_NPC_2_REFLECTION,
    OBJ_EVENT_PAL_TAG_NPC_3_REFLECTION,
    OBJ_EVENT_PAL_TAG_NPC_4_REFLECTION,
};

static const u16 sObjectPaletteTags3[] = {
    OBJ_EVENT_PAL_TAG_BRENDAN,
    OBJ_EVENT_PAL_TAG_BRENDAN_REFLECTION,
    OBJ_EVENT_PAL_TAG_NPC_1,
    OBJ_EVENT_PAL_TAG_NPC_2,
    OBJ_EVENT_PAL_TAG_NPC_3,
    OBJ_EVENT_PAL_TAG_NPC_4,
    OBJ_EVENT_PAL_TAG_NPC_1_REFLECTION,
    OBJ_EVENT_PAL_TAG_NPC_2_REFLECTION,
    OBJ_EVENT_PAL_TAG_NPC_3_REFLECTION,
    OBJ_EVENT_PAL_TAG_NPC_4_REFLECTION,
};

static const u16 *const sObjectPaletteTagSets[] = {
    sObjectPaletteTags0,
    sObjectPaletteTags1,
    sObjectPaletteTags2,
    sObjectPaletteTags3,
};

#include "data/object_events/berry_tree_graphics_tables.h"
#include "data/field_effects/field_effect_objects.h"

static const s16 sMovementDelaysMedium[] = {32, 64,  96, 128};
static const s16 sMovementDelaysLong[] =   {32, 64, 128, 192}; // Unused
static const s16 sMovementDelaysShort[] =  {32, 48,  64,  80};

#include "data/object_events/movement_type_func_tables.h"

static const u8 sFaceDirectionAnimNums[] = {
    [DIR_NONE] = ANIM_STD_FACE_SOUTH,
    [DIR_SOUTH] = ANIM_STD_FACE_SOUTH,
    [DIR_NORTH] = ANIM_STD_FACE_NORTH,
    [DIR_WEST] = ANIM_STD_FACE_WEST,
    [DIR_EAST] = ANIM_STD_FACE_EAST,
    [DIR_SOUTHWEST] = ANIM_STD_FACE_SOUTH,
    [DIR_SOUTHEAST] = ANIM_STD_FACE_SOUTH,
    [DIR_NORTHWEST] = ANIM_STD_FACE_NORTH,
    [DIR_NORTHEAST] = ANIM_STD_FACE_NORTH,
};
static const u8 sMoveDirectionAnimNums[] = {
    [DIR_NONE] = ANIM_STD_GO_SOUTH,
    [DIR_SOUTH] = ANIM_STD_GO_SOUTH,
    [DIR_NORTH] = ANIM_STD_GO_NORTH,
    [DIR_WEST] = ANIM_STD_GO_WEST,
    [DIR_EAST] = ANIM_STD_GO_EAST,
    [DIR_SOUTHWEST] = ANIM_STD_GO_SOUTH,
    [DIR_SOUTHEAST] = ANIM_STD_GO_SOUTH,
    [DIR_NORTHWEST] = ANIM_STD_GO_NORTH,
    [DIR_NORTHEAST] = ANIM_STD_GO_NORTH,
};
static const u8 sMoveDirectionFastAnimNums[] = {
    [DIR_NONE] = ANIM_STD_GO_FAST_SOUTH,
    [DIR_SOUTH] = ANIM_STD_GO_FAST_SOUTH,
    [DIR_NORTH] = ANIM_STD_GO_FAST_NORTH,
    [DIR_WEST] = ANIM_STD_GO_FAST_WEST,
    [DIR_EAST] = ANIM_STD_GO_FAST_EAST,
    [DIR_SOUTHWEST] = ANIM_STD_GO_FAST_SOUTH,
    [DIR_SOUTHEAST] = ANIM_STD_GO_FAST_SOUTH,
    [DIR_NORTHWEST] = ANIM_STD_GO_FAST_NORTH,
    [DIR_NORTHEAST] = ANIM_STD_GO_FAST_NORTH,
};
static const u8 sMoveDirectionFasterAnimNums[] = {
    [DIR_NONE] = ANIM_STD_GO_FASTER_SOUTH,
    [DIR_SOUTH] = ANIM_STD_GO_FASTER_SOUTH,
    [DIR_NORTH] = ANIM_STD_GO_FASTER_NORTH,
    [DIR_WEST] = ANIM_STD_GO_FASTER_WEST,
    [DIR_EAST] = ANIM_STD_GO_FASTER_EAST,
    [DIR_SOUTHWEST] = ANIM_STD_GO_FASTER_SOUTH,
    [DIR_SOUTHEAST] = ANIM_STD_GO_FASTER_SOUTH,
    [DIR_NORTHWEST] = ANIM_STD_GO_FASTER_NORTH,
    [DIR_NORTHEAST] = ANIM_STD_GO_FASTER_NORTH,
};
static const u8 sMoveDirectionFastestAnimNums[] = {
    [DIR_NONE] = ANIM_STD_GO_FASTEST_SOUTH,
    [DIR_SOUTH] = ANIM_STD_GO_FASTEST_SOUTH,
    [DIR_NORTH] = ANIM_STD_GO_FASTEST_NORTH,
    [DIR_WEST] = ANIM_STD_GO_FASTEST_WEST,
    [DIR_EAST] = ANIM_STD_GO_FASTEST_EAST,
    [DIR_SOUTHWEST] = ANIM_STD_GO_FASTEST_SOUTH,
    [DIR_SOUTHEAST] = ANIM_STD_GO_FASTEST_SOUTH,
    [DIR_NORTHWEST] = ANIM_STD_GO_FASTEST_NORTH,
    [DIR_NORTHEAST] = ANIM_STD_GO_FASTEST_NORTH,
};
static const u8 sJumpSpecialDirectionAnimNums[] = { // used for jumping onto surf mon
    [DIR_NONE] = ANIM_GET_ON_OFF_POKEMON_SOUTH,
    [DIR_SOUTH] = ANIM_GET_ON_OFF_POKEMON_SOUTH,
    [DIR_NORTH] = ANIM_GET_ON_OFF_POKEMON_NORTH,
    [DIR_WEST] = ANIM_GET_ON_OFF_POKEMON_WEST,
    [DIR_EAST] = ANIM_GET_ON_OFF_POKEMON_EAST,
    [DIR_SOUTHWEST] = ANIM_GET_ON_OFF_POKEMON_SOUTH,
    [DIR_SOUTHEAST] = ANIM_GET_ON_OFF_POKEMON_SOUTH,
    [DIR_NORTHWEST] = ANIM_GET_ON_OFF_POKEMON_NORTH,
    [DIR_NORTHEAST] = ANIM_GET_ON_OFF_POKEMON_NORTH,
};
static const u8 sAcroWheelieDirectionAnimNums[] = {
    [DIR_NONE] = ANIM_BUNNY_HOP_BACK_WHEEL_SOUTH,
    [DIR_SOUTH] = ANIM_BUNNY_HOP_BACK_WHEEL_SOUTH,
    [DIR_NORTH] = ANIM_BUNNY_HOP_BACK_WHEEL_NORTH,
    [DIR_WEST] = ANIM_BUNNY_HOP_BACK_WHEEL_WEST,
    [DIR_EAST] = ANIM_BUNNY_HOP_BACK_WHEEL_EAST,
    [DIR_SOUTHWEST] = ANIM_BUNNY_HOP_BACK_WHEEL_SOUTH,
    [DIR_SOUTHEAST] = ANIM_BUNNY_HOP_BACK_WHEEL_SOUTH,
    [DIR_NORTHWEST] = ANIM_BUNNY_HOP_BACK_WHEEL_NORTH,
    [DIR_NORTHEAST] = ANIM_BUNNY_HOP_BACK_WHEEL_NORTH,
};
static const u8 sAcroUnusedDirectionAnimNums[] = {
    [DIR_NONE] = ANIM_BUNNY_HOP_FRONT_WHEEL_SOUTH,
    [DIR_SOUTH] = ANIM_BUNNY_HOP_FRONT_WHEEL_SOUTH,
    [DIR_NORTH] = ANIM_BUNNY_HOP_FRONT_WHEEL_NORTH,
    [DIR_WEST] = ANIM_BUNNY_HOP_FRONT_WHEEL_WEST,
    [DIR_EAST] = ANIM_BUNNY_HOP_FRONT_WHEEL_EAST,
    [DIR_SOUTHWEST] = ANIM_BUNNY_HOP_FRONT_WHEEL_SOUTH,
    [DIR_SOUTHEAST] = ANIM_BUNNY_HOP_FRONT_WHEEL_SOUTH,
    [DIR_NORTHWEST] = ANIM_BUNNY_HOP_FRONT_WHEEL_NORTH,
    [DIR_NORTHEAST] = ANIM_BUNNY_HOP_FRONT_WHEEL_NORTH,
};
static const u8 sAcroEndWheelieDirectionAnimNums[] = {
    [DIR_NONE] = ANIM_STANDING_WHEELIE_BACK_WHEEL_SOUTH,
    [DIR_SOUTH] = ANIM_STANDING_WHEELIE_BACK_WHEEL_SOUTH,
    [DIR_NORTH] = ANIM_STANDING_WHEELIE_BACK_WHEEL_NORTH,
    [DIR_WEST] = ANIM_STANDING_WHEELIE_BACK_WHEEL_WEST,
    [DIR_EAST] = ANIM_STANDING_WHEELIE_BACK_WHEEL_EAST,
    [DIR_SOUTHWEST] = ANIM_STANDING_WHEELIE_BACK_WHEEL_SOUTH,
    [DIR_SOUTHEAST] = ANIM_STANDING_WHEELIE_BACK_WHEEL_SOUTH,
    [DIR_NORTHWEST] = ANIM_STANDING_WHEELIE_BACK_WHEEL_NORTH,
    [DIR_NORTHEAST] = ANIM_STANDING_WHEELIE_BACK_WHEEL_NORTH,
};
static const u8 sAcroUnusedActionDirectionAnimNums[] = {
    [DIR_NONE] = ANIM_STANDING_WHEELIE_FRONT_WHEEL_SOUTH,
    [DIR_SOUTH] = ANIM_STANDING_WHEELIE_FRONT_WHEEL_SOUTH,
    [DIR_NORTH] = ANIM_STANDING_WHEELIE_FRONT_WHEEL_NORTH,
    [DIR_WEST] = ANIM_STANDING_WHEELIE_FRONT_WHEEL_WEST,
    [DIR_EAST] = ANIM_STANDING_WHEELIE_FRONT_WHEEL_EAST,
    [DIR_SOUTHWEST] = ANIM_STANDING_WHEELIE_FRONT_WHEEL_SOUTH,
    [DIR_SOUTHEAST] = ANIM_STANDING_WHEELIE_FRONT_WHEEL_SOUTH,
    [DIR_NORTHWEST] = ANIM_STANDING_WHEELIE_FRONT_WHEEL_NORTH,
    [DIR_NORTHEAST] = ANIM_STANDING_WHEELIE_FRONT_WHEEL_NORTH,
};
static const u8 sAcroWheeliePedalDirectionAnimNums[] = {
    [DIR_NONE] = ANIM_MOVING_WHEELIE_SOUTH,
    [DIR_SOUTH] = ANIM_MOVING_WHEELIE_SOUTH,
    [DIR_NORTH] = ANIM_MOVING_WHEELIE_NORTH,
    [DIR_WEST] = ANIM_MOVING_WHEELIE_WEST,
    [DIR_EAST] = ANIM_MOVING_WHEELIE_EAST,
    [DIR_SOUTHWEST] = ANIM_MOVING_WHEELIE_SOUTH,
    [DIR_SOUTHEAST] = ANIM_MOVING_WHEELIE_SOUTH,
    [DIR_NORTHWEST] = ANIM_MOVING_WHEELIE_NORTH,
    [DIR_NORTHEAST] = ANIM_MOVING_WHEELIE_NORTH,
};
static const u8 sFishingDirectionAnimNums[] = {
    [DIR_NONE] = ANIM_TAKE_OUT_ROD_SOUTH,
    [DIR_SOUTH] = ANIM_TAKE_OUT_ROD_SOUTH,
    [DIR_NORTH] = ANIM_TAKE_OUT_ROD_NORTH,
    [DIR_WEST] = ANIM_TAKE_OUT_ROD_WEST,
    [DIR_EAST] = ANIM_TAKE_OUT_ROD_EAST,
    [DIR_SOUTHWEST] = ANIM_TAKE_OUT_ROD_SOUTH,
    [DIR_SOUTHEAST] = ANIM_TAKE_OUT_ROD_SOUTH,
    [DIR_NORTHWEST] = ANIM_TAKE_OUT_ROD_NORTH,
    [DIR_NORTHEAST] = ANIM_TAKE_OUT_ROD_NORTH,
};
static const u8 sFishingNoCatchDirectionAnimNums[] = {
    [DIR_NONE] = ANIM_PUT_AWAY_ROD_SOUTH,
    [DIR_SOUTH] = ANIM_PUT_AWAY_ROD_SOUTH,
    [DIR_NORTH] = ANIM_PUT_AWAY_ROD_NORTH,
    [DIR_WEST] = ANIM_PUT_AWAY_ROD_WEST,
    [DIR_EAST] = ANIM_PUT_AWAY_ROD_EAST,
    [DIR_SOUTHWEST] = ANIM_PUT_AWAY_ROD_SOUTH,
    [DIR_SOUTHEAST] = ANIM_PUT_AWAY_ROD_SOUTH,
    [DIR_NORTHWEST] = ANIM_PUT_AWAY_ROD_NORTH,
    [DIR_NORTHEAST] = ANIM_PUT_AWAY_ROD_NORTH,
};
static const u8 sFishingBiteDirectionAnimNums[] = {
    [DIR_NONE] = ANIM_HOOKED_POKEMON_SOUTH,
    [DIR_SOUTH] = ANIM_HOOKED_POKEMON_SOUTH,
    [DIR_NORTH] = ANIM_HOOKED_POKEMON_NORTH,
    [DIR_WEST] = ANIM_HOOKED_POKEMON_WEST,
    [DIR_EAST] = ANIM_HOOKED_POKEMON_EAST,
    [DIR_SOUTHWEST] = ANIM_HOOKED_POKEMON_SOUTH,
    [DIR_SOUTHEAST] = ANIM_HOOKED_POKEMON_SOUTH,
    [DIR_NORTHWEST] = ANIM_HOOKED_POKEMON_NORTH,
    [DIR_NORTHEAST] = ANIM_HOOKED_POKEMON_NORTH,
};
static const u8 sRunningDirectionAnimNums[] = {
    [DIR_NONE] = ANIM_RUN_SOUTH,
    [DIR_SOUTH] = ANIM_RUN_SOUTH,
    [DIR_NORTH] = ANIM_RUN_NORTH,
    [DIR_WEST] = ANIM_RUN_WEST,
    [DIR_EAST] = ANIM_RUN_EAST,
    [DIR_SOUTHWEST] = ANIM_RUN_SOUTH,
    [DIR_SOUTHEAST] = ANIM_RUN_SOUTH,
    [DIR_NORTHWEST] = ANIM_RUN_NORTH,
    [DIR_NORTHEAST] = ANIM_RUN_NORTH,
};

const u8 gTrainerFacingDirectionMovementTypes[] = {
    [DIR_NONE] = MOVEMENT_TYPE_FACE_DOWN,
    [DIR_SOUTH] = MOVEMENT_TYPE_FACE_DOWN,
    [DIR_NORTH] = MOVEMENT_TYPE_FACE_UP,
    [DIR_WEST] = MOVEMENT_TYPE_FACE_LEFT,
    [DIR_EAST] = MOVEMENT_TYPE_FACE_RIGHT,
    [DIR_SOUTHWEST] = MOVEMENT_TYPE_FACE_DOWN,
    [DIR_SOUTHEAST] = MOVEMENT_TYPE_FACE_DOWN,
    [DIR_NORTHWEST] = MOVEMENT_TYPE_FACE_UP,
    [DIR_NORTHEAST] = MOVEMENT_TYPE_FACE_UP,
};

bool8 (*const gOppositeDirectionBlockedMetatileFuncs[])(u8) = {
    MetatileBehavior_IsSouthBlocked,
    MetatileBehavior_IsNorthBlocked,
    MetatileBehavior_IsWestBlocked,
    MetatileBehavior_IsEastBlocked
};

bool8 (*const gDirectionBlockedMetatileFuncs[])(u8) = {
    MetatileBehavior_IsNorthBlocked,
    MetatileBehavior_IsSouthBlocked,
    MetatileBehavior_IsEastBlocked,
    MetatileBehavior_IsWestBlocked
};

static const struct Coords16 sDirectionToVectors[] = {
    { 0,  0},
    { 0,  1},
    { 0, -1},
    {-1,  0},
    { 1,  0},
    {-1,  1},
    { 1,  1},
    {-1, -1},
    { 1, -1}
};

const u8 gFaceDirectionMovementActions[] = {
    MOVEMENT_ACTION_FACE_DOWN,
    MOVEMENT_ACTION_FACE_DOWN,
    MOVEMENT_ACTION_FACE_UP,
    MOVEMENT_ACTION_FACE_LEFT,
    MOVEMENT_ACTION_FACE_RIGHT,
};
const u8 gWalkSlowMovementActions[] = {
    MOVEMENT_ACTION_WALK_SLOW_DOWN,
    MOVEMENT_ACTION_WALK_SLOW_DOWN,
    MOVEMENT_ACTION_WALK_SLOW_UP,
    MOVEMENT_ACTION_WALK_SLOW_LEFT,
    MOVEMENT_ACTION_WALK_SLOW_RIGHT,
};
const u8 gWalkNormalMovementActions[] = {
    MOVEMENT_ACTION_WALK_NORMAL_DOWN,
    MOVEMENT_ACTION_WALK_NORMAL_DOWN,
    MOVEMENT_ACTION_WALK_NORMAL_UP,
    MOVEMENT_ACTION_WALK_NORMAL_LEFT,
    MOVEMENT_ACTION_WALK_NORMAL_RIGHT,
};
const u8 gWalkFastMovementActions[] = {
    MOVEMENT_ACTION_WALK_FAST_DOWN,
    MOVEMENT_ACTION_WALK_FAST_DOWN,
    MOVEMENT_ACTION_WALK_FAST_UP,
    MOVEMENT_ACTION_WALK_FAST_LEFT,
    MOVEMENT_ACTION_WALK_FAST_RIGHT,
};
const u8 gRideWaterCurrentMovementActions[] = {
    MOVEMENT_ACTION_RIDE_WATER_CURRENT_DOWN,
    MOVEMENT_ACTION_RIDE_WATER_CURRENT_DOWN,
    MOVEMENT_ACTION_RIDE_WATER_CURRENT_UP,
    MOVEMENT_ACTION_RIDE_WATER_CURRENT_LEFT,
    MOVEMENT_ACTION_RIDE_WATER_CURRENT_RIGHT,
};
const u8 gWalkFasterMovementActions[] = {
    MOVEMENT_ACTION_WALK_FASTER_DOWN,
    MOVEMENT_ACTION_WALK_FASTER_DOWN,
    MOVEMENT_ACTION_WALK_FASTER_UP,
    MOVEMENT_ACTION_WALK_FASTER_LEFT,
    MOVEMENT_ACTION_WALK_FASTER_RIGHT,
};
const u8 gSlideMovementActions[] = {
    MOVEMENT_ACTION_SLIDE_DOWN,
    MOVEMENT_ACTION_SLIDE_DOWN,
    MOVEMENT_ACTION_SLIDE_UP,
    MOVEMENT_ACTION_SLIDE_LEFT,
    MOVEMENT_ACTION_SLIDE_RIGHT,
};
const u8 gPlayerRunMovementActions[] = {
    MOVEMENT_ACTION_PLAYER_RUN_DOWN,
    MOVEMENT_ACTION_PLAYER_RUN_DOWN,
    MOVEMENT_ACTION_PLAYER_RUN_UP,
    MOVEMENT_ACTION_PLAYER_RUN_LEFT,
    MOVEMENT_ACTION_PLAYER_RUN_RIGHT,
};
const u8 gJump2MovementActions[] = {
    MOVEMENT_ACTION_JUMP_2_DOWN,
    MOVEMENT_ACTION_JUMP_2_DOWN,
    MOVEMENT_ACTION_JUMP_2_UP,
    MOVEMENT_ACTION_JUMP_2_LEFT,
    MOVEMENT_ACTION_JUMP_2_RIGHT,
};
const u8 gJumpInPlaceMovementActions[] = {
    MOVEMENT_ACTION_JUMP_IN_PLACE_DOWN,
    MOVEMENT_ACTION_JUMP_IN_PLACE_DOWN,
    MOVEMENT_ACTION_JUMP_IN_PLACE_UP,
    MOVEMENT_ACTION_JUMP_IN_PLACE_LEFT,
    MOVEMENT_ACTION_JUMP_IN_PLACE_RIGHT,
};
const u8 gJumpInPlaceTurnAroundMovementActions[] = {
    MOVEMENT_ACTION_JUMP_IN_PLACE_UP_DOWN,
    MOVEMENT_ACTION_JUMP_IN_PLACE_UP_DOWN,
    MOVEMENT_ACTION_JUMP_IN_PLACE_DOWN_UP,
    MOVEMENT_ACTION_JUMP_IN_PLACE_RIGHT_LEFT,
    MOVEMENT_ACTION_JUMP_IN_PLACE_LEFT_RIGHT,
};
const u8 gJumpMovementActions[] = {
    MOVEMENT_ACTION_JUMP_DOWN,
    MOVEMENT_ACTION_JUMP_DOWN,
    MOVEMENT_ACTION_JUMP_UP,
    MOVEMENT_ACTION_JUMP_LEFT,
    MOVEMENT_ACTION_JUMP_RIGHT,
};
const u8 gJumpSpecialMovementActions[] = {
    MOVEMENT_ACTION_JUMP_SPECIAL_DOWN,
    MOVEMENT_ACTION_JUMP_SPECIAL_DOWN,
    MOVEMENT_ACTION_JUMP_SPECIAL_UP,
    MOVEMENT_ACTION_JUMP_SPECIAL_LEFT,
    MOVEMENT_ACTION_JUMP_SPECIAL_RIGHT,
};
const u8 gWalkInPlaceSlowMovementActions[] = {
    MOVEMENT_ACTION_WALK_IN_PLACE_SLOW_DOWN,
    MOVEMENT_ACTION_WALK_IN_PLACE_SLOW_DOWN,
    MOVEMENT_ACTION_WALK_IN_PLACE_SLOW_UP,
    MOVEMENT_ACTION_WALK_IN_PLACE_SLOW_LEFT,
    MOVEMENT_ACTION_WALK_IN_PLACE_SLOW_RIGHT,
};
const u8 gWalkInPlaceNormalMovementActions[] = {
    MOVEMENT_ACTION_WALK_IN_PLACE_NORMAL_DOWN,
    MOVEMENT_ACTION_WALK_IN_PLACE_NORMAL_DOWN,
    MOVEMENT_ACTION_WALK_IN_PLACE_NORMAL_UP,
    MOVEMENT_ACTION_WALK_IN_PLACE_NORMAL_LEFT,
    MOVEMENT_ACTION_WALK_IN_PLACE_NORMAL_RIGHT,
};
const u8 gWalkInPlaceFastMovementActions[] = {
    MOVEMENT_ACTION_WALK_IN_PLACE_FAST_DOWN,
    MOVEMENT_ACTION_WALK_IN_PLACE_FAST_DOWN,
    MOVEMENT_ACTION_WALK_IN_PLACE_FAST_UP,
    MOVEMENT_ACTION_WALK_IN_PLACE_FAST_LEFT,
    MOVEMENT_ACTION_WALK_IN_PLACE_FAST_RIGHT,
};
const u8 gWalkInPlaceFasterMovementActions[] = {
    MOVEMENT_ACTION_WALK_IN_PLACE_FASTER_DOWN,
    MOVEMENT_ACTION_WALK_IN_PLACE_FASTER_DOWN,
    MOVEMENT_ACTION_WALK_IN_PLACE_FASTER_UP,
    MOVEMENT_ACTION_WALK_IN_PLACE_FASTER_LEFT,
    MOVEMENT_ACTION_WALK_IN_PLACE_FASTER_RIGHT,
};
const u8 gAcroWheelieFaceDirectionMovementActions[] = {
    MOVEMENT_ACTION_ACRO_WHEELIE_FACE_DOWN,
    MOVEMENT_ACTION_ACRO_WHEELIE_FACE_DOWN,
    MOVEMENT_ACTION_ACRO_WHEELIE_FACE_UP,
    MOVEMENT_ACTION_ACRO_WHEELIE_FACE_LEFT,
    MOVEMENT_ACTION_ACRO_WHEELIE_FACE_RIGHT,
};
const u8 gAcroPopWheelieFaceDirectionMovementActions[] = {
    MOVEMENT_ACTION_ACRO_POP_WHEELIE_DOWN,
    MOVEMENT_ACTION_ACRO_POP_WHEELIE_DOWN,
    MOVEMENT_ACTION_ACRO_POP_WHEELIE_UP,
    MOVEMENT_ACTION_ACRO_POP_WHEELIE_LEFT,
    MOVEMENT_ACTION_ACRO_POP_WHEELIE_RIGHT,
};
const u8 gAcroEndWheelieFaceDirectionMovementActions[] = {
    MOVEMENT_ACTION_ACRO_END_WHEELIE_FACE_DOWN,
    MOVEMENT_ACTION_ACRO_END_WHEELIE_FACE_DOWN,
    MOVEMENT_ACTION_ACRO_END_WHEELIE_FACE_UP,
    MOVEMENT_ACTION_ACRO_END_WHEELIE_FACE_LEFT,
    MOVEMENT_ACTION_ACRO_END_WHEELIE_FACE_RIGHT,
};
const u8 gAcroWheelieHopFaceDirectionMovementActions[] = {
    MOVEMENT_ACTION_ACRO_WHEELIE_HOP_FACE_DOWN,
    MOVEMENT_ACTION_ACRO_WHEELIE_HOP_FACE_DOWN,
    MOVEMENT_ACTION_ACRO_WHEELIE_HOP_FACE_UP,
    MOVEMENT_ACTION_ACRO_WHEELIE_HOP_FACE_LEFT,
    MOVEMENT_ACTION_ACRO_WHEELIE_HOP_FACE_RIGHT,
};
const u8 gAcroWheelieHopDirectionMovementActions[] = {
    MOVEMENT_ACTION_ACRO_WHEELIE_HOP_DOWN,
    MOVEMENT_ACTION_ACRO_WHEELIE_HOP_DOWN,
    MOVEMENT_ACTION_ACRO_WHEELIE_HOP_UP,
    MOVEMENT_ACTION_ACRO_WHEELIE_HOP_LEFT,
    MOVEMENT_ACTION_ACRO_WHEELIE_HOP_RIGHT,
};
const u8 gAcroWheelieJumpDirectionMovementActions[] = {
    MOVEMENT_ACTION_ACRO_WHEELIE_JUMP_DOWN,
    MOVEMENT_ACTION_ACRO_WHEELIE_JUMP_DOWN,
    MOVEMENT_ACTION_ACRO_WHEELIE_JUMP_UP,
    MOVEMENT_ACTION_ACRO_WHEELIE_JUMP_LEFT,
    MOVEMENT_ACTION_ACRO_WHEELIE_JUMP_RIGHT,
};
const u8 gAcroWheelieInPlaceDirectionMovementActions[] = {
    MOVEMENT_ACTION_ACRO_WHEELIE_IN_PLACE_DOWN,
    MOVEMENT_ACTION_ACRO_WHEELIE_IN_PLACE_DOWN,
    MOVEMENT_ACTION_ACRO_WHEELIE_IN_PLACE_UP,
    MOVEMENT_ACTION_ACRO_WHEELIE_IN_PLACE_LEFT,
    MOVEMENT_ACTION_ACRO_WHEELIE_IN_PLACE_RIGHT,
};
const u8 gAcroPopWheelieMoveDirectionMovementActions[] = {
    MOVEMENT_ACTION_ACRO_POP_WHEELIE_MOVE_DOWN,
    MOVEMENT_ACTION_ACRO_POP_WHEELIE_MOVE_DOWN,
    MOVEMENT_ACTION_ACRO_POP_WHEELIE_MOVE_UP,
    MOVEMENT_ACTION_ACRO_POP_WHEELIE_MOVE_LEFT,
    MOVEMENT_ACTION_ACRO_POP_WHEELIE_MOVE_RIGHT,
};
const u8 gAcroWheelieMoveDirectionMovementActions[] = {
    MOVEMENT_ACTION_ACRO_WHEELIE_MOVE_DOWN,
    MOVEMENT_ACTION_ACRO_WHEELIE_MOVE_DOWN,
    MOVEMENT_ACTION_ACRO_WHEELIE_MOVE_UP,
    MOVEMENT_ACTION_ACRO_WHEELIE_MOVE_LEFT,
    MOVEMENT_ACTION_ACRO_WHEELIE_MOVE_RIGHT,
};
const u8 gAcroEndWheelieMoveDirectionMovementActions[] = {
    MOVEMENT_ACTION_ACRO_END_WHEELIE_MOVE_DOWN,
    MOVEMENT_ACTION_ACRO_END_WHEELIE_MOVE_DOWN,
    MOVEMENT_ACTION_ACRO_END_WHEELIE_MOVE_UP,
    MOVEMENT_ACTION_ACRO_END_WHEELIE_MOVE_LEFT,
    MOVEMENT_ACTION_ACRO_END_WHEELIE_MOVE_RIGHT,
};

static const u8 sOppositeDirections[] = {
    DIR_NORTH,
    DIR_SOUTH,
    DIR_EAST,
    DIR_WEST,
    DIR_NORTHEAST,
    DIR_NORTHWEST,
    DIR_SOUTHEAST,
    DIR_SOUTHWEST,
};

// Takes the player's original and current facing direction to get the direction that should be considered to copy.
// Note that this means an NPC who copies the player's movement changes how they copy them based on how
// the player entered the area. For instance an NPC who does the same movements as the player when they
// entered the area facing South will do the opposite movements as the player if they enter facing North.
static const u8 sPlayerDirectionsForCopy[][4] = {
    [DIR_SOUTH - 1] = {
        [DIR_SOUTH - 1] = DIR_NORTH,
        [DIR_NORTH - 1] = DIR_SOUTH,
        [DIR_WEST - 1]  = DIR_EAST,
        [DIR_EAST - 1]  = DIR_WEST
    },
    [DIR_NORTH - 1] = {
        [DIR_SOUTH - 1] = DIR_SOUTH,
        [DIR_NORTH - 1] = DIR_NORTH,
        [DIR_WEST - 1]  = DIR_WEST,
        [DIR_EAST - 1]  = DIR_EAST
    },
    [DIR_WEST - 1] = {
        [DIR_SOUTH - 1] = DIR_WEST,
        [DIR_NORTH - 1] = DIR_EAST,
        [DIR_WEST - 1]  = DIR_NORTH,
        [DIR_EAST - 1]  = DIR_SOUTH
    },
    [DIR_EAST - 1] = {
        [DIR_SOUTH - 1] = DIR_EAST,
        [DIR_NORTH - 1] = DIR_WEST,
        [DIR_WEST - 1]  = DIR_SOUTH,
        [DIR_EAST - 1]  = DIR_NORTH
    }
};

// Indexed first with the NPC's initial facing direction based on movement type, and secondly with the player direction to copy.
// Returns the direction the copy NPC should travel in.
static const u8 sPlayerDirectionToCopyDirection[][4] = {
    [DIR_SOUTH - 1] = { // MOVEMENT_TYPE_COPY_PLAYER_OPPOSITE(_IN_GRASS)
        [DIR_SOUTH - 1] = DIR_NORTH,
        [DIR_NORTH - 1] = DIR_SOUTH,
        [DIR_WEST - 1]  = DIR_EAST,
        [DIR_EAST - 1]  = DIR_WEST
    },
    [DIR_NORTH - 1] = { // MOVEMENT_TYPE_COPY_PLAYER(_IN_GRASS)
        [DIR_SOUTH - 1] = DIR_SOUTH,
        [DIR_NORTH - 1] = DIR_NORTH,
        [DIR_WEST - 1]  = DIR_WEST,
        [DIR_EAST - 1]  = DIR_EAST
    },
    [DIR_WEST - 1] = { // MOVEMENT_TYPE_COPY_PLAYER_COUNTERCLOCKWISE(_IN_GRASS)
        [DIR_SOUTH - 1] = DIR_EAST,
        [DIR_NORTH - 1] = DIR_WEST,
        [DIR_WEST - 1]  = DIR_SOUTH,
        [DIR_EAST - 1]  = DIR_NORTH
    },
    [DIR_EAST - 1] = { // MOVEMENT_TYPE_COPY_PLAYER_CLOCKWISE(_IN_GRASS)
        [DIR_SOUTH - 1] = DIR_WEST,
        [DIR_NORTH - 1] = DIR_EAST,
        [DIR_WEST - 1]  = DIR_NORTH,
        [DIR_EAST - 1]  = DIR_SOUTH
    }
};

#include "data/object_events/movement_action_func_tables.h"

static void ClearObjectEvent(struct ObjectEvent *objectEvent)
{
    *objectEvent = (struct ObjectEvent){};
    objectEvent->localId = OBJ_EVENT_ID_PLAYER;
    objectEvent->mapNum = MAP_NUM(UNDEFINED);
    objectEvent->mapGroup = MAP_GROUP(UNDEFINED);
    objectEvent->movementActionId = MOVEMENT_ACTION_NONE;
}

static void ClearAllObjectEvents(void)
{
    u8 i;

    for (i = 0; i < OBJECT_EVENTS_COUNT; i++)
        ClearObjectEvent(&gObjectEvents[i]);
}

void ResetObjectEvents(void)
{
    ClearLinkPlayerObjectEvents();
    ClearAllObjectEvents();
    ClearPlayerAvatarInfo();
    CreateReflectionEffectSprites();
}

static void CreateReflectionEffectSprites(void)
{
    u8 spriteId = CreateSpriteAtEnd(gFieldEffectObjectTemplatePointers[FLDEFFOBJ_REFLECTION_DISTORTION], 0, 0, 31);
    gSprites[spriteId].oam.affineMode = ST_OAM_AFFINE_NORMAL;
    InitSpriteAffineAnim(&gSprites[spriteId]);
    StartSpriteAffineAnim(&gSprites[spriteId], 0);
    gSprites[spriteId].invisible = TRUE;

    spriteId = CreateSpriteAtEnd(gFieldEffectObjectTemplatePointers[FLDEFFOBJ_REFLECTION_DISTORTION], 0, 0, 31);
    gSprites[spriteId].oam.affineMode = ST_OAM_AFFINE_NORMAL;
    InitSpriteAffineAnim(&gSprites[spriteId]);
    StartSpriteAffineAnim(&gSprites[spriteId], 1);
    gSprites[spriteId].invisible = TRUE;
}

u8 GetFirstInactiveObjectEventId(void)
{
    u8 i;
    for (i = 0; i < OBJECT_EVENTS_COUNT; i++)
    {
        if (!gObjectEvents[i].active)
            break;
    }

    return i;
}

u8 GetObjectEventIdByLocalIdAndMap(u8 localId, u8 mapNum, u8 mapGroupId)
{
    if (localId < OBJ_EVENT_ID_FOLLOWER)
        return GetObjectEventIdByLocalIdAndMapInternal(localId, mapNum, mapGroupId);

    return GetObjectEventIdByLocalId(localId);
}

bool8 TryGetObjectEventIdByLocalIdAndMap(u8 localId, u8 mapNum, u8 mapGroupId, u8 *objectEventId)
{
    *objectEventId = GetObjectEventIdByLocalIdAndMap(localId, mapNum, mapGroupId);
    if (*objectEventId == OBJECT_EVENTS_COUNT)
        return TRUE;
    else
        return FALSE;
}

u8 GetObjectEventIdByXY(s16 x, s16 y)
{
    u8 i;
    for (i = 0; i < OBJECT_EVENTS_COUNT; i++)
    {
        if (gObjectEvents[i].active && gObjectEvents[i].currentCoords.x == x && gObjectEvents[i].currentCoords.y == y)
            break;
    }

    return i;
}

static u8 GetObjectEventIdByLocalIdAndMapInternal(u8 localId, u8 mapNum, u8 mapGroupId)
{
    u8 i;
    for (i = 0; i < OBJECT_EVENTS_COUNT; i++)
    {
        if (gObjectEvents[i].active && gObjectEvents[i].localId == localId && gObjectEvents[i].mapNum == mapNum && gObjectEvents[i].mapGroup == mapGroupId)
            return i;
    }

    return OBJECT_EVENTS_COUNT;
}

static u8 GetObjectEventIdByLocalId(u8 localId)
{
    u8 i;
    for (i = 0; i < OBJECT_EVENTS_COUNT; i++)
    {
        if (gObjectEvents[i].active && gObjectEvents[i].localId == localId)
            return i;
    }

    return OBJECT_EVENTS_COUNT;
}

static u8 InitObjectEventStateFromTemplate(struct ObjectEventTemplate *template, u8 mapNum, u8 mapGroup)
{
    struct ObjectEvent *objectEvent;
    u8 objectEventId;
    s16 x;
    s16 y;

    if (GetAvailableObjectEventId(template->localId, mapNum, mapGroup, &objectEventId))
        return OBJECT_EVENTS_COUNT;
    objectEvent = &gObjectEvents[objectEventId];
    ClearObjectEvent(objectEvent);
    x = template->x + MAP_OFFSET;
    y = template->y + MAP_OFFSET;
    objectEvent->active = TRUE;
    objectEvent->triggerGroundEffectsOnMove = TRUE;
    objectEvent->graphicsId = template->graphicsId;
    objectEvent->movementType = template->movementType;
    objectEvent->localId = template->localId;
    objectEvent->mapNum = mapNum;
    objectEvent->mapGroup = mapGroup;
    objectEvent->initialCoords.x = x;
    objectEvent->initialCoords.y = y;
    objectEvent->currentCoords.x = x;
    objectEvent->currentCoords.y = y;
    objectEvent->previousCoords.x = x;
    objectEvent->previousCoords.y = y;
    objectEvent->currentElevation = template->elevation;
    objectEvent->previousElevation = template->elevation;
    objectEvent->rangeX = template->movementRangeX;
    objectEvent->rangeY = template->movementRangeY;
    objectEvent->trainerType = template->trainerType;
    objectEvent->mapNum = mapNum;
    objectEvent->trainerRange_berryTreeId = template->trainerRange_berryTreeId;
    objectEvent->previousMovementDirection = gInitialMovementTypeFacingDirections[template->movementType];
    SetObjectEventDirection(objectEvent, objectEvent->previousMovementDirection);
    SetObjectEventDynamicGraphicsId(objectEvent);
    if (sMovementTypeHasRange[objectEvent->movementType])
    {
        if (objectEvent->rangeX == 0)
            objectEvent->rangeX++;
        if (objectEvent->rangeY == 0)
            objectEvent->rangeY++;
    }
    return objectEventId;
}

u8 Unref_TryInitLocalObjectEvent(u8 localId)
{
    u8 i;
    u8 objectEventCount;
    struct ObjectEventTemplate *template;

    if (gMapHeader.events != NULL)
    {
        if (InBattlePyramid())
            objectEventCount = GetNumBattlePyramidObjectEvents();
        else if (InTrainerHill())
            objectEventCount = 2;
        else
            objectEventCount = gMapHeader.events->objectEventCount;

        for (i = 0; i < objectEventCount; i++)
        {
            template = &gSaveBlock1Ptr->objectEventTemplates[i];
            if (template->localId == localId && !FlagGet(template->flagId))
                return InitObjectEventStateFromTemplate(template, gSaveBlock1Ptr->location.mapNum, gSaveBlock1Ptr->location.mapGroup);
        }
    }
    return OBJECT_EVENTS_COUNT;
}

static bool8 GetAvailableObjectEventId(u16 localId, u8 mapNum, u8 mapGroup, u8 *objectEventId)
// Looks for an empty slot.
// Returns FALSE and the location of the available slot
// in *objectEventId.
// If no slots are available, or if the object is already
// loaded, returns TRUE.
{
    u8 i = 0;

    for (i = 0; i < OBJECT_EVENTS_COUNT && gObjectEvents[i].active; i++)
    {
        if (gObjectEvents[i].localId == localId && gObjectEvents[i].mapNum == mapNum && gObjectEvents[i].mapGroup == mapGroup)
            return TRUE;
    }
    if (i >= OBJECT_EVENTS_COUNT)
        return TRUE;
    *objectEventId = i;
    for (; i < OBJECT_EVENTS_COUNT; i++)
    {
        if (gObjectEvents[i].active && gObjectEvents[i].localId == localId && gObjectEvents[i].mapNum == mapNum && gObjectEvents[i].mapGroup == mapGroup)
            return TRUE;
    }
    return FALSE;
}

static void RemoveObjectEvent(struct ObjectEvent *objectEvent)
{
    objectEvent->active = FALSE;
    RemoveObjectEventInternal(objectEvent);
}

void RemoveObjectEventByLocalIdAndMap(u8 localId, u8 mapNum, u8 mapGroup)
{
    u8 objectEventId;
    if (!TryGetObjectEventIdByLocalIdAndMap(localId, mapNum, mapGroup, &objectEventId))
    {
        FlagSet(GetObjectEventFlagIdByObjectEventId(objectEventId));
        RemoveObjectEvent(&gObjectEvents[objectEventId]);
    }
}

static void RemoveObjectEventInternal(struct ObjectEvent *objectEvent)
{
    u8 paletteNum;
    struct SpriteFrameImage image;
    image.size = GetObjectEventGraphicsInfo(objectEvent->graphicsId)->size;
    gSprites[objectEvent->spriteId].images = &image;
    paletteNum = gSprites[objectEvent->spriteId].oam.paletteNum;
    // It's possible that this function is called while the sprite pointed to `== sDummySprite`, i.e during map resume;
    // In this case, don't free the palette as `paletteNum` is likely blank dummy data
    if (!gSprites[objectEvent->spriteId].inUse &&
        !gSprites[objectEvent->spriteId].oam.paletteNum &&
        gSprites[objectEvent->spriteId].callback == SpriteCallbackDummy) {
        DestroySprite(&gSprites[objectEvent->spriteId]);
    } else {
        DestroySprite(&gSprites[objectEvent->spriteId]);
        FieldEffectFreePaletteIfUnused(paletteNum);
    }
}

void RemoveAllObjectEventsExceptPlayer(void)
{
    u8 i;

    for (i = 0; i < OBJECT_EVENTS_COUNT; i++)
    {
        if (i != gPlayerAvatar.objectEventId)
            RemoveObjectEvent(&gObjectEvents[i]);
    }
}

static u8 TrySetupObjectEventSprite(struct ObjectEventTemplate *objectEventTemplate, struct SpriteTemplate *spriteTemplate, u8 mapNum, u8 mapGroup, s16 cameraX, s16 cameraY)
{
    u8 spriteId;
    u8 objectEventId;
    struct Sprite *sprite;
    struct ObjectEvent *objectEvent;
    const struct ObjectEventGraphicsInfo *graphicsInfo;

    objectEventId = InitObjectEventStateFromTemplate(objectEventTemplate, mapNum, mapGroup);
    if (objectEventId == OBJECT_EVENTS_COUNT)
        return OBJECT_EVENTS_COUNT;

    objectEvent = &gObjectEvents[objectEventId];
    graphicsInfo = GetObjectEventGraphicsInfo(objectEvent->graphicsId);
    if (spriteTemplate->paletteTag != 0xffff) {
        LoadObjectEventPalette(spriteTemplate->paletteTag);
    }

    if (objectEvent->movementType == MOVEMENT_TYPE_INVISIBLE)
        objectEvent->invisible = TRUE;

    spriteId = CreateSprite(spriteTemplate, 0, 0, 0);
    if (spriteId == MAX_SPRITES)
    {
        gObjectEvents[objectEventId].active = FALSE;
        return OBJECT_EVENTS_COUNT;
    }

    sprite = &gSprites[spriteId];
    GetMapCoordsFromSpritePos(objectEvent->currentCoords.x + cameraX, objectEvent->currentCoords.y + cameraY, &sprite->x, &sprite->y);
    sprite->centerToCornerVecX = -(graphicsInfo->width >> 1);
    sprite->centerToCornerVecY = -(graphicsInfo->height >> 1);
    sprite->x += 8;
    sprite->y += 16 + sprite->centerToCornerVecY;
    sprite->coordOffsetEnabled = TRUE;
    sprite->sObjEventId = objectEventId;
    objectEvent->spriteId = spriteId;
    objectEvent->inanimate = graphicsInfo->inanimate;
    if (!objectEvent->inanimate)
        StartSpriteAnim(sprite, GetFaceDirectionAnimNum(objectEvent->facingDirection));

    SetObjectSubpriorityByElevation(objectEvent->previousElevation, sprite, 1);
    UpdateObjectEventVisibility(objectEvent, sprite);
    return objectEventId;
}

static u8
TrySpawnObjectEventTemplate(struct ObjectEventTemplate *objectEventTemplate,
                            u8 mapNum, u8 mapGroup, s16 cameraX, s16 cameraY) {
  u8 objectEventId;
  struct SpriteTemplate spriteTemplate;
  struct SpriteFrameImage spriteFrameImage;
  const struct ObjectEventGraphicsInfo *graphicsInfo;
  const struct SubspriteTable *subspriteTables = NULL;

  graphicsInfo = GetObjectEventGraphicsInfo(objectEventTemplate->graphicsId);
  MakeSpriteTemplateFromObjectEventTemplate(objectEventTemplate, &spriteTemplate, &subspriteTables);
  spriteFrameImage.size = graphicsInfo->size;
  spriteTemplate.images = &spriteFrameImage;
  objectEventId = TrySetupObjectEventSprite(objectEventTemplate, &spriteTemplate, mapNum, mapGroup, cameraX, cameraY);
  if (objectEventId == OBJECT_EVENTS_COUNT)
    return OBJECT_EVENTS_COUNT;

  gSprites[gObjectEvents[objectEventId].spriteId].images = graphicsInfo->images;
  if (subspriteTables)
    SetSubspriteTables(&gSprites[gObjectEvents[objectEventId].spriteId], subspriteTables);

  // Set species based on script header
  if (objectEventTemplate->graphicsId == OBJ_EVENT_GFX_OW_MON && objectEventTemplate->script) {
    const u8 *script = objectEventTemplate->script;
    if (script[0] == 0x7d) { // bufferspeciesname
      u16 species;
      u8 form;
      bool8 shiny;
      gObjectEvents[objectEventId].extra.asU16 = script[2] | script[3] << 8;
      species = gObjectEvents[objectEventId].extra.mon.species;
      form = gObjectEvents[objectEventId].extra.mon.form;
      shiny = gObjectEvents[objectEventId].extra.mon.shiny;
      FollowerSetGraphics(&gObjectEvents[objectEventId], species, form, shiny);
    }
  // Set runtime species based on VAR_TEMP_4, if template has a dynamic graphics ID
  } else if (objectEventTemplate->graphicsId >= OBJ_EVENT_GFX_VARS && VarGetObjectEventGraphicsId(objectEventTemplate->graphicsId - OBJ_EVENT_GFX_VARS) == OBJ_EVENT_GFX_OW_MON) {
      gObjectEvents[objectEventId].extra.asU16 = VarGet(VAR_TEMP_4);
      FollowerSetGraphics(&gObjectEvents[objectEventId],
          gObjectEvents[objectEventId].extra.mon.species,
          gObjectEvents[objectEventId].extra.mon.form,
          gObjectEvents[objectEventId].extra.mon.form);
  }

  return objectEventId;
}

u8 SpawnSpecialObjectEvent(struct ObjectEventTemplate *objectEventTemplate)
{
    s16 cameraX;
    s16 cameraY;

    GetObjectEventMovingCameraOffset(&cameraX, &cameraY);
    return TrySpawnObjectEventTemplate(objectEventTemplate, gSaveBlock1Ptr->location.mapNum, gSaveBlock1Ptr->location.mapGroup, cameraX, cameraY);
}

u8 SpawnSpecialObjectEventParameterized(u8 graphicsId, u8 movementBehavior, u8 localId, s16 x, s16 y, u8 elevation)
{
    struct ObjectEventTemplate objectEventTemplate;

    x -= MAP_OFFSET;
    y -= MAP_OFFSET;
    objectEventTemplate.localId = localId;
    objectEventTemplate.graphicsId = graphicsId;
    objectEventTemplate.inConnection = 0;
    objectEventTemplate.x = x;
    objectEventTemplate.y = y;
    objectEventTemplate.elevation = elevation;
    objectEventTemplate.movementType = movementBehavior;
    objectEventTemplate.movementRangeX = 0;
    objectEventTemplate.movementRangeY = 0;
    objectEventTemplate.trainerType = TRAINER_TYPE_NONE;
    objectEventTemplate.trainerRange_berryTreeId = 0;
    return SpawnSpecialObjectEvent(&objectEventTemplate);
}

u8 TrySpawnObjectEvent(u8 localId, u8 mapNum, u8 mapGroup)
{
    struct ObjectEventTemplate *objectEventTemplate;
    s16 cameraX, cameraY;

    objectEventTemplate = GetObjectEventTemplateByLocalIdAndMap(localId, mapNum, mapGroup);
    if (!objectEventTemplate)
        return OBJECT_EVENTS_COUNT;

    GetObjectEventMovingCameraOffset(&cameraX, &cameraY);
    return TrySpawnObjectEventTemplate(objectEventTemplate, mapNum, mapGroup, cameraX, cameraY);
}

static void CopyObjectGraphicsInfoToSpriteTemplate(u16 graphicsId, void (*callback)(struct Sprite *), struct SpriteTemplate *spriteTemplate, const struct SubspriteTable **subspriteTables)
{
    const struct ObjectEventGraphicsInfo *graphicsInfo = GetObjectEventGraphicsInfo(graphicsId);

    spriteTemplate->tileTag = graphicsInfo->tileTag;
    spriteTemplate->paletteTag = graphicsInfo->paletteTag;
    spriteTemplate->oam = graphicsInfo->oam;
    spriteTemplate->anims = graphicsInfo->anims;
    spriteTemplate->images = graphicsInfo->images;
    spriteTemplate->affineAnims = graphicsInfo->affineAnims;
    spriteTemplate->callback = callback;
    *subspriteTables = graphicsInfo->subspriteTables;
}

static void CopyObjectGraphicsInfoToSpriteTemplate_WithMovementType(u16 graphicsId, u16 movementType, struct SpriteTemplate *spriteTemplate, const struct SubspriteTable **subspriteTables)
{
    CopyObjectGraphicsInfoToSpriteTemplate(graphicsId, sMovementTypeCallbacks[movementType], spriteTemplate, subspriteTables);
}

static void MakeSpriteTemplateFromObjectEventTemplate(struct ObjectEventTemplate *objectEventTemplate, struct SpriteTemplate *spriteTemplate, const struct SubspriteTable **subspriteTables)
{
    CopyObjectGraphicsInfoToSpriteTemplate_WithMovementType(objectEventTemplate->graphicsId, objectEventTemplate->movementType, spriteTemplate, subspriteTables);
}

// Used to create a sprite using a graphicsId associated with object events.
u8 CreateObjectGraphicsSprite(u16 graphicsId, void (*callback)(struct Sprite *), s16 x, s16 y, u8 subpriority)
{
    struct SpriteTemplate *spriteTemplate;
    const struct SubspriteTable *subspriteTables;
    struct Sprite *sprite;
    u8 spriteId;
    u16 species;
    u8 form;
    bool8 shiny;
    u8 paletteNum;

<<<<<<< HEAD
    spriteTemplate = malloc(sizeof(struct SpriteTemplate));
    if (graphicsId == OBJ_EVENT_GFX_OW_MON && GetFollowerInfo(&species, &form, &shiny)) {
        const struct ObjectEventGraphicsInfo *graphicsInfo = SpeciesToGraphicsInfo(species, form);
        spriteTemplate->tileTag = graphicsInfo->tileTag;
        spriteTemplate->paletteTag = graphicsInfo->paletteTag;
        spriteTemplate->oam = graphicsInfo->oam;
        spriteTemplate->anims = graphicsInfo->anims;
        spriteTemplate->images = graphicsInfo->images;
        spriteTemplate->affineAnims = graphicsInfo->affineAnims;
        spriteTemplate->callback = callback;
        subspriteTables = graphicsInfo->subspriteTables;
    } else
        CopyObjectGraphicsInfoToSpriteTemplate(graphicsId, callback, spriteTemplate, &subspriteTables);

    if (spriteTemplate->paletteTag == OBJ_EVENT_PAL_TAG_DYNAMIC) {
        const struct CompressedSpritePalette *spritePalette = &(shiny ? gMonShinyPaletteTable : gMonPaletteTable)[species];
        paletteNum = LoadDynamicFollowerPalette(species, form, shiny);
        spriteTemplate->paletteTag = spritePalette->tag;
    } else if (spriteTemplate->paletteTag != TAG_NONE)
=======
    spriteTemplate = Alloc(sizeof(struct SpriteTemplate));
    CopyObjectGraphicsInfoToSpriteTemplate(graphicsId, callback, spriteTemplate, &subspriteTables);
    if (spriteTemplate->paletteTag != TAG_NONE)
>>>>>>> bb2e64b3
        LoadObjectEventPalette(spriteTemplate->paletteTag);

    spriteId = CreateSprite(spriteTemplate, x, y, subpriority);
    Free(spriteTemplate);

    if (spriteId != MAX_SPRITES && subspriteTables != NULL)
    {
        sprite = &gSprites[spriteId];
        SetSubspriteTables(sprite, subspriteTables);
        sprite->subspriteMode = SUBSPRITES_IGNORE_PRIORITY;
    }
    return spriteId;
}

#define sVirtualObjId   data[0]
#define sVirtualObjElev data[1]

// "Virtual Objects" are a class of sprites used instead of a full object event.
// Used when more objects are needed than the object event limit (for Contest / Battle Dome audiences and group members in Union Room).
// A unique id is given as an argument and stored in the sprite data to allow referring back to the same virtual object.
// They can be turned (and, in the case of the Union Room, animated teleporting in and out) but do not have movement types
// or any of the other data normally associated with object events.
u8 CreateVirtualObject(u8 graphicsId, u8 virtualObjId, s16 x, s16 y, u8 elevation, u8 direction)
{
    u8 spriteId;
    struct Sprite *sprite;
    struct SpriteTemplate spriteTemplate;
    const struct SubspriteTable *subspriteTables;
    const struct ObjectEventGraphicsInfo *graphicsInfo;

    graphicsInfo = GetObjectEventGraphicsInfo(graphicsId);
    CopyObjectGraphicsInfoToSpriteTemplate(graphicsId, SpriteCB_VirtualObject, &spriteTemplate, &subspriteTables);
    x += MAP_OFFSET;
    y += MAP_OFFSET;
    SetSpritePosToOffsetMapCoords(&x, &y, 8, 16);
    if (spriteTemplate.paletteTag != TAG_NONE)
        LoadObjectEventPalette(spriteTemplate.paletteTag);

    spriteId = CreateSpriteAtEnd(&spriteTemplate, x, y, 0);
    if (spriteId != MAX_SPRITES)
    {
        sprite = &gSprites[spriteId];
        sprite->centerToCornerVecX = -(graphicsInfo->width >> 1);
        sprite->centerToCornerVecY = -(graphicsInfo->height >> 1);
        sprite->y += sprite->centerToCornerVecY;

        sprite->coordOffsetEnabled = TRUE;
        sprite->sVirtualObjId = virtualObjId;
        sprite->sVirtualObjElev = elevation;

        if (subspriteTables != NULL)
        {
            SetSubspriteTables(sprite, subspriteTables);
            sprite->subspriteMode = SUBSPRITES_IGNORE_PRIORITY;
        }
        InitObjectPriorityByElevation(sprite, elevation);
        SetObjectSubpriorityByElevation(elevation, sprite, 1);
        StartSpriteAnim(sprite, GetFaceDirectionAnimNum(direction));
    }
    return spriteId;
}

struct Pokemon * GetFirstLiveMon(void) { // Return address of first conscious party mon or NULL
  u8 i;
  for (i=0; i<PARTY_SIZE;i++) {
    if (gPlayerParty[i].hp > 0 && !(gPlayerParty[i].box.isEgg || gPlayerParty[i].box.isBadEgg))
      return &gPlayerParty[i];
  }
  return NULL;
}

struct ObjectEvent * GetFollowerObject(void) { // Return follower ObjectEvent or NULL
  u8 i;
  for (i=0; i < OBJECT_EVENTS_COUNT; i++) {
    if (gObjectEvents[i].localId == OBJ_EVENT_ID_FOLLOWER && gObjectEvents[i].active)
      return &gObjectEvents[i];
  }
  return NULL;
}

// Return graphicsInfo for a pokemon species & form
static const struct ObjectEventGraphicsInfo * SpeciesToGraphicsInfo(u16 species, u8 form) {
  const struct ObjectEventGraphicsInfo *graphicsInfo;
  switch (species) {
    case SPECIES_UNOWN: // Letters >A are defined as species >= NUM_SPECIES, so are not contiguous with A
      form %= NUM_UNOWN_FORMS;
      graphicsInfo = &gPokemonObjectGraphics[form ? SPECIES_UNOWN_B + form - 1 : species];
      break;
    case SPECIES_CASTFORM: // Sunny, rainy, snowy forms stored separately
      graphicsInfo = &gCastformObjectGraphics[form % NUM_CASTFORM_FORMS];
      break;
    default:
      graphicsInfo = &gPokemonObjectGraphics[species];
      break;
  }
  return graphicsInfo->tileTag == 0xFFFF ? graphicsInfo : &gPokemonObjectGraphics[SPECIES_PORYGON]; // avoid OOB access
}

// Find, or load, the palette for the specified pokemon info
static u8 LoadDynamicFollowerPalette(u16 species, u8 form, bool8 shiny) {
    u8 paletteNum;
    // Note that the shiny palette tag is `species + SPECIES_SHINY_TAG`, which must be increased with more pokemon
    // so that palette tags do not overlap
    const struct CompressedSpritePalette *spritePalette = &(shiny ? gMonShinyPaletteTable : gMonPaletteTable)[species];
    if ((paletteNum = IndexOfSpritePaletteTag(spritePalette->tag)) == 0xFF) { // Load compressed palette
      LoadCompressedSpritePalette(spritePalette);
      paletteNum = IndexOfSpritePaletteTag(spritePalette->tag); // Tag is always present
      if (gWeatherPtr->currWeather != WEATHER_FOG_HORIZONTAL) // don't want to weather blend in fog
        UpdateSpritePaletteWithWeather(paletteNum);
    }
    return paletteNum;
}

// Set graphics & sprite for a follower object event by species & shininess.
static void FollowerSetGraphics(struct ObjectEvent *objEvent, u16 species, u8 form, bool8 shiny) {
  const struct ObjectEventGraphicsInfo *graphicsInfo = SpeciesToGraphicsInfo(species, form);
  objEvent->graphicsId = OBJ_EVENT_GFX_OW_MON;
  ObjectEventSetGraphics(objEvent, graphicsInfo);
  objEvent->graphicsId = OBJ_EVENT_GFX_OW_MON;
  objEvent->extra.mon.species = species;
  objEvent->extra.mon.form = form;
  objEvent->extra.mon.shiny = shiny;
  if (graphicsInfo->paletteTag == OBJ_EVENT_PAL_TAG_DYNAMIC) { // Use palette from species palette table
      struct Sprite *sprite = &gSprites[objEvent->spriteId];
      // Free palette if otherwise unused
      sprite->inUse = FALSE;
      FieldEffectFreePaletteIfUnused(sprite->oam.paletteNum);
      sprite->inUse = TRUE;
      sprite->oam.paletteNum = LoadDynamicFollowerPalette(species, form, shiny);
  } else if (gWeatherPtr->currWeather != WEATHER_FOG_HORIZONTAL) // don't want to weather blend in fog
      UpdateSpritePaletteWithWeather(gSprites[objEvent->spriteId].oam.paletteNum);
}

// Like FollowerSetGraphics, but does not reposition sprite; intended to be used for mid-movement form changes, etc.
// TODO: Reposition sprite if size changes
static void RefreshFollowerGraphics(struct ObjectEvent *objEvent) {
    u16 species = objEvent->extra.mon.species;
    u8 form = objEvent->extra.mon.form;
    u8 shiny = objEvent->extra.mon.shiny;
    const struct ObjectEventGraphicsInfo *graphicsInfo = SpeciesToGraphicsInfo(species, form);
    struct Sprite *sprite = &gSprites[objEvent->spriteId];
    u8 i = FindObjectEventPaletteIndexByTag(graphicsInfo->paletteTag);

    sprite->oam.shape = graphicsInfo->oam->shape;
    sprite->oam.size = graphicsInfo->oam->size;
    sprite->images = graphicsInfo->images;
    sprite->anims = graphicsInfo->anims;
    sprite->subspriteTables = graphicsInfo->subspriteTables;
    objEvent->inanimate = graphicsInfo->inanimate;
    sprite->centerToCornerVecX = -(graphicsInfo->width >> 1);
    sprite->centerToCornerVecY = -(graphicsInfo->height >> 1);

    if (graphicsInfo->paletteTag == OBJ_EVENT_PAL_TAG_DYNAMIC) {
        sprite->inUse = FALSE;
        FieldEffectFreePaletteIfUnused(sprite->oam.paletteNum);
        sprite->inUse = TRUE;
        sprite->oam.paletteNum = LoadDynamicFollowerPalette(species, form, shiny);
    } else if (i != 0xFF) {
        UpdateSpritePalette(&sObjectEventSpritePalettes[i], sprite);
        if (gWeatherPtr->currWeather != WEATHER_FOG_HORIZONTAL) // don't want to weather blend in fog
          UpdateSpritePaletteWithWeather(sprite->oam.paletteNum);
    }
}

// Like CastformDataTypeChange, but for overworld weather
static u8 GetOverworldCastformForm(void) {
    switch (GetCurrentWeather())
    {
    case WEATHER_SUNNY_CLOUDS:
    case WEATHER_DROUGHT:
        return CASTFORM_FIRE;
    case WEATHER_RAIN:
    case WEATHER_RAIN_THUNDERSTORM:
    case WEATHER_DOWNPOUR:
        return CASTFORM_WATER;
    case WEATHER_SNOW:
        return CASTFORM_ICE;
    }
    return CASTFORM_NORMAL;
}

// Retrieve graphic information about the following pokemon, if any
static bool8 GetFollowerInfo(u16 *species, u8 *form, u8 *shiny) {
    struct Pokemon *mon = GetFirstLiveMon();
    if (!mon) {
        *species = SPECIES_NONE;
        *form = 0;
        *shiny = 0;
        return FALSE;
    }
    *species = GetMonData(mon, MON_DATA_SPECIES);
    *shiny = IsMonShiny(mon);
    *form = 0; // default
    switch (*species)
    {
    case SPECIES_UNOWN:
        *form = GET_UNOWN_LETTER(mon->box.personality);
        break;
    case SPECIES_CASTFORM: // form is based on overworld weather
        *form = GetOverworldCastformForm();
        break;
    }
    return TRUE;
}

void UpdateFollowingPokemon(void) { // Update following pokemon if any
  struct ObjectEvent *objEvent = GetFollowerObject();
  struct Sprite *sprite;
  u16 species;
  bool8 shiny;
  u8 form;
  // Avoid spawning large (64x64) follower pokemon inside buildings
  if (GetFollowerInfo(&species, &form, &shiny) && !(gMapHeader.mapType == MAP_TYPE_INDOOR && SpeciesToGraphicsInfo(species, 0)->height == 64) && !FlagGet(FLAG_TEMP_HIDE_FOLLOWER)) {
    if (objEvent == NULL) { // Spawn follower
      struct ObjectEventTemplate template = {
        .localId = OBJ_EVENT_ID_FOLLOWER,
        .graphicsId = OBJ_EVENT_GFX_OW_MON,
        .flagId = 0,
        .x = gSaveBlock1Ptr->pos.x,
        .y = gSaveBlock1Ptr->pos.y,
        // If player active, copy player elevation
        .elevation = gObjectEvents[gPlayerAvatar.objectEventId].active ? gObjectEvents[gPlayerAvatar.objectEventId].currentElevation : 3,
        .movementType = MOVEMENT_TYPE_FOLLOW_PLAYER,
      };
      objEvent = &gObjectEvents[SpawnSpecialObjectEvent(&template)];
      objEvent->invisible = TRUE;
    }
    sprite = &gSprites[objEvent->spriteId];
    // Follower appearance changed; move to player and set invisible
    if (species != objEvent->extra.mon.species || shiny != objEvent->extra.mon.shiny || form != objEvent->extra.mon.form) {
      MoveObjectEventToMapCoords(objEvent, gObjectEvents[gPlayerAvatar.objectEventId].currentCoords.x, gObjectEvents[gPlayerAvatar.objectEventId].currentCoords.y);
      objEvent->invisible = TRUE;
    }
    FollowerSetGraphics(objEvent, species, form, shiny);
    sprite->data[6] = 0; // set animation data
    objEvent->extra.mon.species = species;
    objEvent->extra.mon.shiny = shiny;
    objEvent->extra.mon.form = form;
  } else {
    RemoveFollowingPokemon();
  }
}

void RemoveFollowingPokemon(void) { // Remove follower object. Idempotent.
  struct ObjectEvent *objectEvent = GetFollowerObject();
  if (objectEvent == NULL)
    return;
  RemoveObjectEvent(objectEvent);
}

static bool8 IsFollowerVisible(void) { // Determine whether follower *should* be visible
  return
  !(TestPlayerAvatarFlags(PLAYER_AVATAR_FLAG_SURFING | PLAYER_AVATAR_FLAG_ACRO_BIKE | PLAYER_AVATAR_FLAG_MACH_BIKE)
  || MetatileBehavior_IsSurfableWaterOrUnderwater(gObjectEvents[gPlayerAvatar.objectEventId].currentMetatileBehavior)
  || MetatileBehavior_IsSurfableWaterOrUnderwater(gObjectEvents[gPlayerAvatar.objectEventId].previousMetatileBehavior)
  || MetatileBehavior_IsForcedMovementTile(gObjectEvents[gPlayerAvatar.objectEventId].currentMetatileBehavior)
  || MetatileBehavior_IsForcedMovementTile(gObjectEvents[gPlayerAvatar.objectEventId].previousMetatileBehavior)
  || gWeatherPtr->currWeather == WEATHER_UNDERWATER
  || gWeatherPtr->currWeather == WEATHER_UNDERWATER_BUBBLES);
}

static bool8 SpeciesHasType(u16 species, u8 type) {
  return gBaseStats[species].type1 == type || gBaseStats[species].type2 == type;
}

// Returns a random index according to a list of weights
static u8 RandomWeightedIndex(u8 *weights, u8 length) {
  u8 i;
  u16 random_value;
  u16 cum_weight = 0;
  for (i = 0; i < length; i++)
    cum_weight += weights[i];
  random_value = Random() % cum_weight;
  cum_weight = 0;
  for (i = 0; i < length; i++) {
    cum_weight += weights[i];
    if (random_value <= cum_weight)
      return i;
  }
}

// Pool of "unconditional" follower messages TODO: Should this be elsewhere ?
static const struct FollowerMessagePool followerBasicMessages[] = {
  [FOLLOWER_EMOTION_HAPPY] = {gFollowerHappyMessages, EventScript_FollowerGeneric, N_FOLLOWER_HAPPY_MESSAGES},
  [FOLLOWER_EMOTION_NEUTRAL] = {gFollowerNeutralMessages, EventScript_FollowerGeneric, N_FOLLOWER_NEUTRAL_MESSAGES},
  [FOLLOWER_EMOTION_SAD] = {gFollowerSadMessages, EventScript_FollowerGeneric, N_FOLLOWER_SAD_MESSAGES},
  [FOLLOWER_EMOTION_UPSET] = {gFollowerUpsetMessages, EventScript_FollowerGeneric, N_FOLLOWER_UPSET_MESSAGES},
  [FOLLOWER_EMOTION_ANGRY] = {gFollowerAngryMessages, EventScript_FollowerGeneric, N_FOLLOWER_ANGRY_MESSAGES},
  [FOLLOWER_EMOTION_PENSIVE] = {gFollowerPensiveMessages, EventScript_FollowerGeneric, N_FOLLOWER_PENSIVE_MESSAGES},
  [FOLLOWER_EMOTION_LOVE] = {gFollowerLoveMessages, EventScript_FollowerGeneric, N_FOLLOWER_LOVE_MESSAGES},
  [FOLLOWER_EMOTION_SURPRISE] = {gFollowerSurpriseMessages, EventScript_FollowerGeneric, N_FOLLOWER_SURPRISE_MESSAGES},
  [FOLLOWER_EMOTION_CURIOUS] = {gFollowerCuriousMessages, EventScript_FollowerGeneric, N_FOLLOWER_CURIOUS_MESSAGES},
  [FOLLOWER_EMOTION_MUSIC] = {gFollowerMusicMessages, EventScript_FollowerGeneric, N_FOLLOWER_MUSIC_MESSAGES},
  [FOLLOWER_EMOTION_POISONED] = {gFollowerPoisonedMessages, EventScript_FollowerGeneric, N_FOLLOWER_POISONED_MESSAGES},
};

// Display an emote above an object event
// Note that this is not a movement action
static void ObjectEventEmote(struct ObjectEvent *objEvent, u8 emotion) {
  emotion %= FOLLOWER_EMOTION_LENGTH;
  ObjectEventGetLocalIdAndMap(objEvent, &gFieldEffectArguments[0], &gFieldEffectArguments[1], &gFieldEffectArguments[2]);
  gFieldEffectArguments[7] = emotion;
  FieldEffectStart(FLDEFF_EMOTE);
}

// Script-accessible version of the above
bool8 ScrFunc_emote(struct ScriptContext *ctx) {
  u8 localId = ScriptReadByte(ctx);
  u8 emotion = ScriptReadByte(ctx) % FOLLOWER_EMOTION_LENGTH;
  u8 i = GetObjectEventIdByLocalId(localId);
  if (i < OBJECT_EVENTS_COUNT)
    ObjectEventEmote(&gObjectEvents[i], emotion);
  return FALSE;
}

struct SpecialEmote { // Used for storing conditional emotes
  u16 index;
  u8 emotion;
};

// Find and return direction of metatile behavior within distance
static u32 FindMetatileBehaviorWithinRange(s32 x, s32 y, u32 mb, u8 distance) {
    s32 i;
    for (i = y+1; i <= y + distance; i++)
        if (MapGridGetMetatileBehaviorAt(x, i) == mb)
            return DIR_SOUTH;
    for (i = y-1; i >= y - distance; i--)
        if (MapGridGetMetatileBehaviorAt(x, i) == mb)
            return DIR_NORTH;
    for (i = x+1; i <= x + distance; i++)
        if (MapGridGetMetatileBehaviorAt(i, y) == mb)
            return DIR_EAST;
    for (i = x-1; i >= x - distance; i--)
        if (MapGridGetMetatileBehaviorAt(i, y) == mb)
            return DIR_WEST;

    return DIR_NONE;
}

// Call an applicable follower message script
bool8 ScrFunc_getfolloweraction(struct ScriptContext *ctx) // Essentially a big switch for follower messages
{
  u16 species;
  s32 multi, multi2;
  struct SpecialEmote cond_emotes[16] = {0};
  u8 emotion, n_choices = 0;
  struct ObjectEvent *objEvent = GetFollowerObject();
  struct Pokemon *mon = GetFirstLiveMon();
  u8 emotion_weight[FOLLOWER_EMOTION_LENGTH] = {
      [FOLLOWER_EMOTION_HAPPY] = 10,
      [FOLLOWER_EMOTION_NEUTRAL] = 15,
      [FOLLOWER_EMOTION_SAD] = 5,
      [FOLLOWER_EMOTION_UPSET] = 15,
      [FOLLOWER_EMOTION_ANGRY] = 15,
      [FOLLOWER_EMOTION_PENSIVE] = 15,
      [FOLLOWER_EMOTION_SURPRISE] = 10, // TODO: Scale this with how long the follower has been out?
      [FOLLOWER_EMOTION_CURIOUS] = 10, // TODO: Increase this if there is an item nearby?
      [FOLLOWER_EMOTION_MUSIC] = 15,
  };
  u32 i, j;
  bool32 pickedCondition = FALSE;
  if (mon == NULL) {
    ScriptCall(ctx, EventScript_FollowerLovesYou);
    return FALSE;
  }
  // If map is not flyable, set the script to jump past the fly check TODO: Should followers ask to fly?
  if (TRUE || !Overworld_MapTypeAllowsTeleportAndFly(gMapHeader.mapType))
    ScriptJump(ctx, EventScript_FollowerEnd);
  species = GetMonData(mon, MON_DATA_SPECIES);
  multi = GetMonData(mon, MON_DATA_FRIENDSHIP);
  if (multi > 80) {
    emotion_weight[FOLLOWER_EMOTION_HAPPY] = 20;
    emotion_weight[FOLLOWER_EMOTION_UPSET] = 5;
    emotion_weight[FOLLOWER_EMOTION_ANGRY] = 5;
    emotion_weight[FOLLOWER_EMOTION_LOVE] = 20;
    emotion_weight[FOLLOWER_EMOTION_MUSIC] = 20;
  }
  if (multi > 170) {
    emotion_weight[FOLLOWER_EMOTION_HAPPY] = 30;
    emotion_weight[FOLLOWER_EMOTION_LOVE] = 30;
  }
  // Conditional messages follow
  // Weather-related
  if (GetCurrentWeather() == WEATHER_SUNNY_CLOUDS)
    cond_emotes[n_choices++] = (struct SpecialEmote) {.emotion=FOLLOWER_EMOTION_HAPPY, .index=31};
  // Health & status-related
  multi = mon->hp * 100 / mon->maxHP;
  if (multi < 20) {
    emotion_weight[FOLLOWER_EMOTION_SAD] = 30;
    cond_emotes[n_choices++] = (struct SpecialEmote) {.emotion=FOLLOWER_EMOTION_SAD, .index=4};
    cond_emotes[n_choices++] = (struct SpecialEmote) {.emotion=FOLLOWER_EMOTION_SAD, .index=5};
  }
  if (multi < 50 || mon->status & STATUS1_PARALYSIS) {
    emotion_weight[FOLLOWER_EMOTION_SAD] = 30;
    cond_emotes[n_choices++] = (struct SpecialEmote) {.emotion=FOLLOWER_EMOTION_SAD, .index=6};
  }
  // Gym type advantage/disadvantage scripts
  if (GetCurrentMapMusic() == MUS_GYM || GetCurrentMapMusic() == MUS_RG_GYM) {
    switch (gMapHeader.regionMapSectionId)
    {
    case MAPSEC_RUSTBORO_CITY:
    case MAPSEC_PEWTER_CITY:
        multi = TYPE_ROCK;
        break;
    case MAPSEC_DEWFORD_TOWN:
        multi = TYPE_FIGHTING;
        break;
    case MAPSEC_MAUVILLE_CITY:
    case MAPSEC_VERMILION_CITY:
        multi = TYPE_ELECTRIC;
        break;
    case MAPSEC_LAVARIDGE_TOWN:
    case MAPSEC_CINNABAR_ISLAND:
        multi = TYPE_FIRE;
        break;
    case MAPSEC_PETALBURG_CITY:
        multi = TYPE_NORMAL;
        break;
    case MAPSEC_FORTREE_CITY:
        multi = TYPE_FLYING;
        break;
    case MAPSEC_MOSSDEEP_CITY:
    case MAPSEC_SAFFRON_CITY:
        multi = TYPE_PSYCHIC;
        break;
    case MAPSEC_SOOTOPOLIS_CITY:
    case MAPSEC_CERULEAN_CITY:
        multi = TYPE_WATER;
        break;
    case MAPSEC_CELADON_CITY:
        multi = TYPE_GRASS;
        break;
    case MAPSEC_FUCHSIA_CITY:
        multi = TYPE_POISON;
        break;
    case MAPSEC_VIRIDIAN_CITY:
        multi = TYPE_GROUND;
        break;
    default:
        multi = NUMBER_OF_MON_TYPES;
    }
    if (multi < NUMBER_OF_MON_TYPES) {
        multi = GetTypeEffectiveness(mon, multi);
        if (multi & (MOVE_RESULT_NOT_VERY_EFFECTIVE | MOVE_RESULT_DOESNT_AFFECT_FOE | MOVE_RESULT_NO_EFFECT))
            cond_emotes[n_choices++] = (struct SpecialEmote) {.emotion=FOLLOWER_EMOTION_HAPPY, .index=32};
        else if (multi & MOVE_RESULT_SUPER_EFFECTIVE)
            cond_emotes[n_choices++] = (struct SpecialEmote) {.emotion=FOLLOWER_EMOTION_SAD, .index=7};
    }
  }

  emotion = RandomWeightedIndex(emotion_weight, FOLLOWER_EMOTION_LENGTH);
  #ifdef BATTLE_ENGINE
  if ((mon->status & STATUS1_PSN_ANY) && GetMonAbility(mon) != ABILITY_POISON_HEAL)
  #else
  if (mon->status & STATUS1_PSN_ANY)
  #endif
    emotion = FOLLOWER_EMOTION_POISONED;
  multi = Random() % followerBasicMessages[emotion].length;
  // With 50% chance, select special message using reservoir sampling
  for (i = (Random() & 1) ? n_choices : 0, j = 1; i < n_choices; i++) {
    if (cond_emotes[i].emotion == emotion && (Random() < 0x10000 / (j++)))  // Replace item with 1/j chance
      multi = cond_emotes[i].index;
  }
  // Match scripted conditional messages
  // With 50% chance, try to match scripted conditional messages
  for (i = (Random() & 1) ? COND_MSG_COUNT : 0, j = 1; i < COND_MSG_COUNT; i++) {
      const struct FollowerMsgInfoExtended *info = &gFollowerConditionalMessages[i];
      if (info->stFlags == 1 && species != info->st.species)
        continue;
      if (info->stFlags == 2 && (info->st.types.type2 >= NUMBER_OF_MON_TYPES ? SpeciesHasType(species, info->st.types.type1) : !(SpeciesHasType(species, info->st.types.type1) || SpeciesHasType(species, info->st.types.type2))))
        continue;
      if (info->stFlags == 3 && !(mon->status & info->st.status))
        continue;
      if (info->mmFlags == 1 && gMapHeader.regionMapSectionId != info->mm.mapSec.mapSec)
        continue;
      if (info->mmFlags == 2 && !(gSaveBlock1Ptr->location.mapNum == info->mm.map.mapNum && gSaveBlock1Ptr->location.mapGroup == info->mm.map.mapGroup))
        continue;
      if (info->mmFlags == 3 && !(objEvent->currentMetatileBehavior == info->mm.mb.behavior1 || objEvent->currentMetatileBehavior == info->mm.mb.behavior2))
        continue;
      if (info->wtFlags == 1 && !(GetCurrentWeather() == info->wt.weather.weather1 || GetCurrentWeather() == info->wt.weather.weather2))
        continue;
      if (info->wtFlags == 2 && GetCurrentMapMusic() != info->wt.song)
        continue;
      if (info->nearFlags == 1) {
        if ((multi2 = FindMetatileBehaviorWithinRange(objEvent->currentCoords.x, objEvent->currentCoords.y, info->near.mb.behavior, info->near.mb.distance)))
          gSpecialVar_Result = multi2;
        else
          continue;
      }

      // replace choice with weight/j chance
      if (Random() < (0x10000 / (j++)) * (info->weight ? info->weight : 1)) {
        multi = i;
        pickedCondition = TRUE;
      }
  }
  if (pickedCondition) { // conditional message was chosen
      emotion = gFollowerConditionalMessages[multi].emotion;
      ObjectEventEmote(objEvent, emotion);
      ctx->data[0] = (u32) gFollowerConditionalMessages[multi].text;
      // text choices are spread across array; pick a random one
      if (gFollowerConditionalMessages[multi].textSpread) {
        for (i = 0; i < 4; i++)
            if (!((u32*)gFollowerConditionalMessages[multi].text)[i])
                break;
        ctx->data[0] = i ? ((u32*)gFollowerConditionalMessages[multi].text)[Random() % i] : 0;
      }
      ScriptCall(ctx, gFollowerConditionalMessages[multi].script ? gFollowerConditionalMessages[multi].script : followerBasicMessages[emotion].script);
      return FALSE;
  }
  ObjectEventEmote(objEvent, emotion);
  ctx->data[0] = (u32) followerBasicMessages[emotion].messages[multi].text; // Load message text
  ScriptCall(ctx, followerBasicMessages[emotion].messages[multi].script ?
      followerBasicMessages[emotion].messages[multi].script : followerBasicMessages[emotion].script);
  return FALSE;
}

bool8 ScrFunc_followerfly(struct ScriptContext *ctx) {
  SetMainCallback2(CB2_OpenFlyMap);
  return FALSE;
}

void TrySpawnObjectEvents(s16 cameraX, s16 cameraY)
{
    u8 i;
    u8 objectCount;

    if (gMapHeader.events != NULL)
    {
        s16 left = gSaveBlock1Ptr->pos.x - 2;
        s16 right = gSaveBlock1Ptr->pos.x + MAP_OFFSET_W + 2;
        s16 top = gSaveBlock1Ptr->pos.y;
        s16 bottom = gSaveBlock1Ptr->pos.y + MAP_OFFSET_H + 2;

        if (InBattlePyramid())
            objectCount = GetNumBattlePyramidObjectEvents();
        else if (InTrainerHill())
            objectCount = 2;
        else
            objectCount = gMapHeader.events->objectEventCount;

        for (i = 0; i < objectCount; i++)
        {
            struct ObjectEventTemplate *template = &gSaveBlock1Ptr->objectEventTemplates[i];
            s16 npcX = template->x + MAP_OFFSET;
            s16 npcY = template->y + MAP_OFFSET;

            if (top <= npcY && bottom >= npcY && left <= npcX && right >= npcX
                && !FlagGet(template->flagId))
                TrySpawnObjectEventTemplate(template, gSaveBlock1Ptr->location.mapNum, gSaveBlock1Ptr->location.mapGroup, cameraX, cameraY);
        }
    }
}

void RemoveObjectEventsOutsideView(void)
{
    u8 i, j;
    bool8 isActiveLinkPlayer;

    for (i = 0; i < OBJECT_EVENTS_COUNT; i++)
    {
        for (j = 0, isActiveLinkPlayer = FALSE; j < ARRAY_COUNT(gLinkPlayerObjectEvents); j++)
        {
            if (gLinkPlayerObjectEvents[j].active && i == gLinkPlayerObjectEvents[j].objEventId)
                isActiveLinkPlayer = TRUE;
        }
        if (!isActiveLinkPlayer)
        {
            struct ObjectEvent *objectEvent = &gObjectEvents[i];

            // Followers should not go OOB, or their sprites may be freed early during a cross-map scripting event,
            // such as Wally's Ralts catch sequence
            if (objectEvent->active && !objectEvent->isPlayer && objectEvent->localId != OBJ_EVENT_ID_FOLLOWER)
                RemoveObjectEventIfOutsideView(objectEvent);
        }
    }
}

static void RemoveObjectEventIfOutsideView(struct ObjectEvent *objectEvent)
{
    s16 left =   gSaveBlock1Ptr->pos.x - 2;
    s16 right =  gSaveBlock1Ptr->pos.x + 17;
    s16 top =    gSaveBlock1Ptr->pos.y;
    s16 bottom = gSaveBlock1Ptr->pos.y + 16;

    if (objectEvent->currentCoords.x >= left && objectEvent->currentCoords.x <= right
     && objectEvent->currentCoords.y >= top && objectEvent->currentCoords.y <= bottom)
        return;
    if (objectEvent->initialCoords.x >= left && objectEvent->initialCoords.x <= right
     && objectEvent->initialCoords.y >= top && objectEvent->initialCoords.y <= bottom)
        return;
    RemoveObjectEvent(objectEvent);
}

void SpawnObjectEventsOnReturnToField(s16 x, s16 y)
{
    u8 i;

    ClearPlayerAvatarInfo();
    for (i = 0; i < OBJECT_EVENTS_COUNT; i++)
    {
        if (gObjectEvents[i].active)
            SpawnObjectEventOnReturnToField(i, x, y);
    }
    CreateReflectionEffectSprites();
}

static void SpawnObjectEventOnReturnToField(u8 objectEventId, s16 x, s16 y)
{
    u8 i;
    struct Sprite *sprite;
    struct ObjectEvent *objectEvent;
    struct SpriteTemplate spriteTemplate;
    struct SpriteFrameImage spriteFrameImage;
    const struct SubspriteTable *subspriteTables;
    const struct ObjectEventGraphicsInfo *graphicsInfo;

    for (i = 0; i < ARRAY_COUNT(gLinkPlayerObjectEvents); i++)
    {
        if (gLinkPlayerObjectEvents[i].active && objectEventId == gLinkPlayerObjectEvents[i].objEventId)
            return;
    }

    objectEvent = &gObjectEvents[objectEventId];
    subspriteTables = NULL;
    graphicsInfo = GetObjectEventGraphicsInfo(objectEvent->graphicsId);
    spriteFrameImage.size = graphicsInfo->size;
    CopyObjectGraphicsInfoToSpriteTemplate_WithMovementType(objectEvent->graphicsId, objectEvent->movementType, &spriteTemplate, &subspriteTables);
    spriteTemplate.images = &spriteFrameImage;
    if (spriteTemplate.paletteTag != TAG_NONE) {
      LoadObjectEventPalette(spriteTemplate.paletteTag);
    }
    i = CreateSprite(&spriteTemplate, 0, 0, 0);
    if (i != MAX_SPRITES)
    {
        sprite = &gSprites[i];
        GetMapCoordsFromSpritePos(x + objectEvent->currentCoords.x, y + objectEvent->currentCoords.y, &sprite->x, &sprite->y);
        sprite->centerToCornerVecX = -(graphicsInfo->width >> 1);
        sprite->centerToCornerVecY = -(graphicsInfo->height >> 1);
        sprite->x += 8;
        sprite->y += 16 + sprite->centerToCornerVecY;
        sprite->images = graphicsInfo->images;
        if (objectEvent->movementType == MOVEMENT_TYPE_PLAYER)
        {
            SetPlayerAvatarObjectEventIdAndObjectId(objectEventId, i);
            objectEvent->warpArrowSpriteId = CreateWarpArrowSprite();
        }
        if (subspriteTables != NULL) {
            SetSubspriteTables(sprite, subspriteTables);
        }
        sprite->coordOffsetEnabled = TRUE;
        sprite->sObjEventId = objectEventId;
        objectEvent->spriteId = i;
        if (objectEvent->graphicsId == OBJ_EVENT_GFX_OW_MON) { // Set pokemon graphics
          FollowerSetGraphics(objectEvent, objectEvent->extra.mon.species, objectEvent->extra.mon.form, objectEvent->extra.mon.shiny);
        }
        if (!objectEvent->inanimate && objectEvent->movementType != MOVEMENT_TYPE_PLAYER)
            StartSpriteAnim(sprite, GetFaceDirectionAnimNum(objectEvent->facingDirection));

        ResetObjectEventFldEffData(objectEvent);
        SetObjectSubpriorityByElevation(objectEvent->previousElevation, sprite, 1);
    }
}

static void ResetObjectEventFldEffData(struct ObjectEvent *objectEvent)
{
    objectEvent->singleMovementActive = FALSE;
    objectEvent->triggerGroundEffectsOnMove = TRUE;
    objectEvent->hasShadow = FALSE;
    objectEvent->hasReflection = FALSE;
    objectEvent->inShortGrass = FALSE;
    objectEvent->inShallowFlowingWater = FALSE;
    objectEvent->inSandPile = FALSE;
    objectEvent->inHotSprings = FALSE;
    ObjectEventClearHeldMovement(objectEvent);
}

static void SetPlayerAvatarObjectEventIdAndObjectId(u8 objectEventId, u8 spriteId)
{
    gPlayerAvatar.objectEventId = objectEventId;
    gPlayerAvatar.spriteId = spriteId;
    gPlayerAvatar.gender = GetPlayerAvatarGenderByGraphicsId(gObjectEvents[objectEventId].graphicsId);
    SetPlayerAvatarExtraStateTransition(gObjectEvents[objectEventId].graphicsId, PLAYER_AVATAR_FLAG_CONTROLLABLE);
}

// Update sprite's palette, freeing old palette if necessary
static u8 UpdateSpritePalette(const struct SpritePalette * spritePalette, struct Sprite * sprite) {
  // Free palette if otherwise unused
  sprite->inUse = FALSE;
  FieldEffectFreePaletteIfUnused(sprite->oam.paletteNum);
  sprite->inUse = TRUE;
  return sprite->oam.paletteNum = LoadSpritePalette(spritePalette);
}

// Find and update based on template's paletteTag
// TODO: Add a better way to associate tags -> palettes besides listing them in sObjectEventSpritePalettes
u8 UpdateSpritePaletteByTemplate(const struct SpriteTemplate * template, struct Sprite * sprite) {
  u8 i = FindObjectEventPaletteIndexByTag(template->paletteTag);
  if (i == 0xFF)
    return i;
  return UpdateSpritePalette(&sObjectEventSpritePalettes[i], sprite);
}

// Set graphics *by info*
static void ObjectEventSetGraphics(struct ObjectEvent *objectEvent, const struct ObjectEventGraphicsInfo *graphicsInfo) {
  struct Sprite *sprite = &gSprites[objectEvent->spriteId];
  u8 i = FindObjectEventPaletteIndexByTag(graphicsInfo->paletteTag);
  if (i != 0xFF)
    UpdateSpritePalette(&sObjectEventSpritePalettes[i], sprite);
  sprite->oam.shape = graphicsInfo->oam->shape;
  sprite->oam.size = graphicsInfo->oam->size;
  sprite->images = graphicsInfo->images;
  sprite->anims = graphicsInfo->anims;
  sprite->subspriteTables = graphicsInfo->subspriteTables;
  objectEvent->inanimate = graphicsInfo->inanimate;
  SetSpritePosToMapCoords(objectEvent->currentCoords.x, objectEvent->currentCoords.y, &sprite->x, &sprite->y);
  sprite->centerToCornerVecX = -(graphicsInfo->width >> 1);
  sprite->centerToCornerVecY = -(graphicsInfo->height >> 1);
  sprite->x += 8;
  sprite->y += 16 + sprite->centerToCornerVecY;
  if (objectEvent->trackedByCamera)
  {
      CameraObjectReset1();
  }
}

void ObjectEventSetGraphicsId(struct ObjectEvent *objectEvent, u8 graphicsId)
{
    objectEvent->graphicsId = graphicsId;
    ObjectEventSetGraphics(objectEvent, GetObjectEventGraphicsInfo(graphicsId));
    objectEvent->graphicsId = graphicsId;
}

void ObjectEventSetGraphicsIdByLocalIdAndMap(u8 localId, u8 mapNum, u8 mapGroup, u8 graphicsId)
{
    u8 objectEventId;

    if (!TryGetObjectEventIdByLocalIdAndMap(localId, mapNum, mapGroup, &objectEventId))
        ObjectEventSetGraphicsId(&gObjectEvents[objectEventId], graphicsId);
}

void ObjectEventTurn(struct ObjectEvent *objectEvent, u8 direction)
{
    SetObjectEventDirection(objectEvent, direction);
    if (!objectEvent->inanimate)
    {
        StartSpriteAnim(&gSprites[objectEvent->spriteId], GetFaceDirectionAnimNum(objectEvent->facingDirection));
        SeekSpriteAnim(&gSprites[objectEvent->spriteId], 0);
    }
}

void ObjectEventTurnByLocalIdAndMap(u8 localId, u8 mapNum, u8 mapGroup, u8 direction)
{
    u8 objectEventId;

    if (!TryGetObjectEventIdByLocalIdAndMap(localId, mapNum, mapGroup, &objectEventId))
        ObjectEventTurn(&gObjectEvents[objectEventId], direction);
}

void PlayerObjectTurn(struct PlayerAvatar *playerAvatar, u8 direction)
{
    ObjectEventTurn(&gObjectEvents[playerAvatar->objectEventId], direction);
}

static void SetBerryTreeGraphics(struct ObjectEvent *objectEvent, u8 berryId, u8 berryStage) {
  const u8 graphicsId = gBerryTreeObjectEventGraphicsIdTablePointers[berryId][berryStage];
  const struct ObjectEventGraphicsInfo *graphicsInfo = GetObjectEventGraphicsInfo(graphicsId);
  struct Sprite *sprite = &gSprites[objectEvent->spriteId];
  UpdateSpritePalette(&sObjectEventSpritePalettes[gBerryTreePaletteSlotTablePointers[berryId][berryStage]-2], sprite);
  sprite->oam.shape = graphicsInfo->oam->shape;
  sprite->oam.size = graphicsInfo->oam->size;
  sprite->images = gBerryTreePicTablePointers[berryId];
  sprite->anims = graphicsInfo->anims;
  sprite->subspriteTables = graphicsInfo->subspriteTables;
  objectEvent->inanimate = graphicsInfo->inanimate;
  objectEvent->graphicsId = graphicsId;
  SetSpritePosToMapCoords(objectEvent->currentCoords.x, objectEvent->currentCoords.y, &sprite->x, &sprite->y);
  sprite->centerToCornerVecX = -(graphicsInfo->width >> 1);
  sprite->centerToCornerVecY = -(graphicsInfo->height >> 1);
  sprite->x += 8;
  sprite->y += 16 + sprite->centerToCornerVecY;
  if (objectEvent->trackedByCamera)
  {
      CameraObjectReset1();
  }
}

static void get_berry_tree_graphics(struct ObjectEvent *objectEvent, struct Sprite *sprite)
{
    u8 berryStage;
    u8 berryId;

    objectEvent->invisible = TRUE;
    sprite->invisible = TRUE;
    berryStage = GetStageByBerryTreeId(objectEvent->trainerRange_berryTreeId);
    if (berryStage != BERRY_STAGE_NO_BERRY)
    {
        objectEvent->invisible = FALSE;
        sprite->invisible = FALSE;
        berryId = GetBerryTypeByBerryTreeId(objectEvent->trainerRange_berryTreeId) - 1;
        berryStage--;
        if (berryId > ITEM_TO_BERRY(LAST_BERRY_INDEX))
            berryId = 0;

        SetBerryTreeGraphics(objectEvent, berryId, berryStage);
        StartSpriteAnim(sprite, berryStage);
    }
}

const struct ObjectEventGraphicsInfo *GetObjectEventGraphicsInfo(u8 graphicsId)
{
    u8 bard;

    if (graphicsId >= OBJ_EVENT_GFX_VARS)
        graphicsId = VarGetObjectEventGraphicsId(graphicsId - OBJ_EVENT_GFX_VARS);

    if (graphicsId == OBJ_EVENT_GFX_BARD)
    {
        bard = GetCurrentMauvilleOldMan();
        return gMauvilleOldManGraphicsInfoPointers[bard];
    }

    if (graphicsId >= NUM_OBJ_EVENT_GFX)
        graphicsId = OBJ_EVENT_GFX_NINJA_BOY;

    return gObjectEventGraphicsInfoPointers[graphicsId];
}

static void SetObjectEventDynamicGraphicsId(struct ObjectEvent *objectEvent)
{
    if (objectEvent->graphicsId >= OBJ_EVENT_GFX_VARS)
        objectEvent->graphicsId = VarGetObjectEventGraphicsId(objectEvent->graphicsId - OBJ_EVENT_GFX_VARS);
}

void SetObjectInvisibility(u8 localId, u8 mapNum, u8 mapGroup, bool8 invisible)
{
    u8 objectEventId;

    if (!TryGetObjectEventIdByLocalIdAndMap(localId, mapNum, mapGroup, &objectEventId))
        gObjectEvents[objectEventId].invisible = invisible;
}

void ObjectEventGetLocalIdAndMap(struct ObjectEvent *objectEvent, void *localId, void *mapNum, void *mapGroup)
{
    *(u8 *)(localId) = objectEvent->localId;
    *(u8 *)(mapNum) = objectEvent->mapNum;
    *(u8 *)(mapGroup) = objectEvent->mapGroup;
}

void AllowObjectAtPosTriggerGroundEffects(s16 x, s16 y)
{
    u8 objectEventId;
    struct ObjectEvent *objectEvent;

    objectEventId = GetObjectEventIdByXY(x, y);
    if (objectEventId != OBJECT_EVENTS_COUNT)
    {
        objectEvent = &gObjectEvents[objectEventId];
        objectEvent->triggerGroundEffectsOnMove = TRUE;
    }
}

void SetObjectSubpriority(u8 localId, u8 mapNum, u8 mapGroup, u8 subpriority)
{
    u8 objectEventId;
    struct ObjectEvent *objectEvent;
    struct Sprite *sprite;

    if (!TryGetObjectEventIdByLocalIdAndMap(localId, mapNum, mapGroup, &objectEventId))
    {
        objectEvent = &gObjectEvents[objectEventId];
        sprite = &gSprites[objectEvent->spriteId];
        objectEvent->fixedPriority = TRUE;
        sprite->subpriority = subpriority;
    }
}

void ResetObjectSubpriority(u8 localId, u8 mapNum, u8 mapGroup)
{
    u8 objectEventId;
    struct ObjectEvent *objectEvent;

    if (!TryGetObjectEventIdByLocalIdAndMap(localId, mapNum, mapGroup, &objectEventId))
    {
        objectEvent = &gObjectEvents[objectEventId];
        objectEvent->fixedPriority = FALSE;
        objectEvent->triggerGroundEffectsOnMove = TRUE;
    }
}

void SetObjectEventSpritePosByLocalIdAndMap(u8 localId, u8 mapNum, u8 mapGroup, s16 x, s16 y)
{
    u8 objectEventId;
    struct Sprite *sprite;

    if (!TryGetObjectEventIdByLocalIdAndMap(localId, mapNum, mapGroup, &objectEventId))
    {
        sprite = &gSprites[gObjectEvents[objectEventId].spriteId];
        sprite->x2 = x;
        sprite->y2 = y;
    }
}

void FreeAndReserveObjectSpritePalettes(void)
{
    FreeAllSpritePalettes();
    gReservedSpritePaletteCount = 12;
}

u8 LoadObjectEventPalette(u16 paletteTag)
{
    u16 i = FindObjectEventPaletteIndexByTag(paletteTag);
    if (i == 0xFF)
        return i;
    return LoadSpritePaletteIfTagExists(&sObjectEventSpritePalettes[i]);
}

// Unused
static void LoadObjectEventPaletteSet(u16 *paletteTags)
{
    u8 i;

    for (i = 0; paletteTags[i] != OBJ_EVENT_PAL_TAG_NONE; i++)
        LoadObjectEventPalette(paletteTags[i]);
}

static u8 LoadSpritePaletteIfTagExists(const struct SpritePalette *spritePalette)
{
    u8 paletteNum = IndexOfSpritePaletteTag(spritePalette->tag);
    if (paletteNum != 0xFF) // don't load twice; return
        return paletteNum;
    paletteNum = LoadSpritePalette(spritePalette);
    return paletteNum;
}

void PatchObjectPalette(u16 paletteTag, u8 paletteSlot)
{
    u8 paletteIndex = FindObjectEventPaletteIndexByTag(paletteTag);

    LoadPalette(sObjectEventSpritePalettes[paletteIndex].data, 16 * paletteSlot + 0x100, 0x20);
}

void PatchObjectPaletteRange(const u16 *paletteTags, u8 minSlot, u8 maxSlot)
{
    while (minSlot < maxSlot)
    {
        PatchObjectPalette(*paletteTags, minSlot);
        paletteTags++;
        minSlot++;
    }
}

static u8 FindObjectEventPaletteIndexByTag(u16 tag)
{
    u8 i;

    for (i = 0; sObjectEventSpritePalettes[i].tag != OBJ_EVENT_PAL_TAG_NONE; i++)
    {
        if (sObjectEventSpritePalettes[i].tag == tag)
            return i;
    }
    return 0xFF;
}

void LoadPlayerObjectReflectionPalette(u16 tag, u8 slot)
{
    u8 i;

    PatchObjectPalette(tag, slot);
    for (i = 0; sPlayerReflectionPaletteSets[i].tag != OBJ_EVENT_PAL_TAG_NONE; i++)
    {
        if (sPlayerReflectionPaletteSets[i].tag == tag)
        {
            PatchObjectPalette(sPlayerReflectionPaletteSets[i].data[sCurrentReflectionType], gReflectionEffectPaletteMap[slot]);
            return;
        }
    }
}

void LoadSpecialObjectReflectionPalette(u16 tag, u8 slot)
{
    u8 i;

    sCurrentSpecialObjectPaletteTag = tag;
    PatchObjectPalette(tag, slot);
    for (i = 0; sSpecialObjectReflectionPaletteSets[i].tag != OBJ_EVENT_PAL_TAG_NONE; i++)
    {
        if (sSpecialObjectReflectionPaletteSets[i].tag == tag)
        {
            PatchObjectPalette(sSpecialObjectReflectionPaletteSets[i].data[sCurrentReflectionType], gReflectionEffectPaletteMap[slot]);
            return;
        }
    }
}

static void _PatchObjectPalette(u16 tag, u8 slot)
{
    PatchObjectPalette(tag, slot);
}

// Unused
static void IncrementObjectEventCoords(struct ObjectEvent *objectEvent, s16 x, s16 y)
{
    objectEvent->previousCoords.x = objectEvent->currentCoords.x;
    objectEvent->previousCoords.y = objectEvent->currentCoords.y;
    objectEvent->currentCoords.x += x;
    objectEvent->currentCoords.y += y;
}

void ShiftObjectEventCoords(struct ObjectEvent *objectEvent, s16 x, s16 y)
{
    objectEvent->previousCoords.x = objectEvent->currentCoords.x;
    objectEvent->previousCoords.y = objectEvent->currentCoords.y;
    objectEvent->currentCoords.x = x;
    objectEvent->currentCoords.y = y;
}

static void SetObjectEventCoords(struct ObjectEvent *objectEvent, s16 x, s16 y)
{
    objectEvent->previousCoords.x = x;
    objectEvent->previousCoords.y = y;
    objectEvent->currentCoords.x = x;
    objectEvent->currentCoords.y = y;
}

void MoveObjectEventToMapCoords(struct ObjectEvent *objectEvent, s16 x, s16 y)
{
    struct Sprite *sprite;
    const struct ObjectEventGraphicsInfo *graphicsInfo;

    sprite = &gSprites[objectEvent->spriteId];
    graphicsInfo = GetObjectEventGraphicsInfo(objectEvent->graphicsId);
    SetObjectEventCoords(objectEvent, x, y);
    SetSpritePosToMapCoords(objectEvent->currentCoords.x, objectEvent->currentCoords.y, &sprite->x, &sprite->y);
    sprite->centerToCornerVecX = -(graphicsInfo->width >> 1);
    sprite->centerToCornerVecY = -(graphicsInfo->height >> 1);
    sprite->x += 8;
    sprite->y += 16 + sprite->centerToCornerVecY;
    ResetObjectEventFldEffData(objectEvent);
    if (objectEvent->trackedByCamera)
        CameraObjectReset1();
}

void TryMoveObjectEventToMapCoords(u8 localId, u8 mapNum, u8 mapGroup, s16 x, s16 y)
{
    u8 objectEventId;
    if (!TryGetObjectEventIdByLocalIdAndMap(localId, mapNum, mapGroup, &objectEventId))
    {
        x += MAP_OFFSET;
        y += MAP_OFFSET;
        MoveObjectEventToMapCoords(&gObjectEvents[objectEventId], x, y);
    }
}

void ShiftStillObjectEventCoords(struct ObjectEvent *objectEvent)
{
    ShiftObjectEventCoords(objectEvent, objectEvent->currentCoords.x, objectEvent->currentCoords.y);
}

void UpdateObjectEventCoordsForCameraUpdate(void)
{
    u8 i;
    s16 dx;
    s16 dy;

    if (gCamera.active)
    {
        dx = gCamera.x;
        dy = gCamera.y;
        for (i = 0; i < OBJECT_EVENTS_COUNT; i++)
        {
            if (gObjectEvents[i].active)
            {
                gObjectEvents[i].initialCoords.x -= dx;
                gObjectEvents[i].initialCoords.y -= dy;
                gObjectEvents[i].currentCoords.x -= dx;
                gObjectEvents[i].currentCoords.y -= dy;
                gObjectEvents[i].previousCoords.x -= dx;
                gObjectEvents[i].previousCoords.y -= dy;
            }
        }
    }
}

u8 GetObjectEventIdByPosition(u16 x, u16 y, u8 elevation)
{
    u8 i;

    for (i = 0; i < OBJECT_EVENTS_COUNT; i++)
    {
        if (gObjectEvents[i].active)
        {
            if (gObjectEvents[i].currentCoords.x == x
             && gObjectEvents[i].currentCoords.y == y
             && ObjectEventDoesElevationMatch(&gObjectEvents[i], elevation))
                return i;
        }
    }
    return OBJECT_EVENTS_COUNT;
}

static bool8 ObjectEventDoesElevationMatch(struct ObjectEvent *objectEvent, u8 elevation)
{
    if (objectEvent->currentElevation != 0 && elevation != 0 && objectEvent->currentElevation != elevation)
        return FALSE;

    return TRUE;
}

void UpdateObjectEventsForCameraUpdate(s16 x, s16 y)
{
    UpdateObjectEventCoordsForCameraUpdate();
    TrySpawnObjectEvents(x, y);
    RemoveObjectEventsOutsideView();
}

#define sLinkedSpriteId data[0]
#define sState          data[1]

u8 AddCameraObject(u8 linkedSpriteId)
{
    u8 spriteId = CreateSprite(&sCameraSpriteTemplate, 0, 0, 4);

    gSprites[spriteId].invisible = TRUE;
    gSprites[spriteId].sLinkedSpriteId = linkedSpriteId;
    return spriteId;
}

static void SpriteCB_CameraObject(struct Sprite *sprite)
{
    void (*callbacks[ARRAY_COUNT(sCameraObjectFuncs)])(struct Sprite *);

    memcpy(callbacks, sCameraObjectFuncs, sizeof sCameraObjectFuncs);
    callbacks[sprite->sState](sprite);
}

static void CameraObject_0(struct Sprite *sprite)
{
    sprite->x = gSprites[sprite->sLinkedSpriteId].x;
    sprite->y = gSprites[sprite->sLinkedSpriteId].y;
    sprite->invisible = TRUE;
    sprite->sState = 1;
    CameraObject_1(sprite);
}

static void CameraObject_1(struct Sprite *sprite)
{
    s16 x = gSprites[sprite->sLinkedSpriteId].x;
    s16 y = gSprites[sprite->sLinkedSpriteId].y;

    sprite->data[2] = x - sprite->x;
    sprite->data[3] = y - sprite->y;
    sprite->x = x;
    sprite->y = y;
}

static void CameraObject_2(struct Sprite *sprite)
{
    sprite->x = gSprites[sprite->sLinkedSpriteId].x;
    sprite->y = gSprites[sprite->sLinkedSpriteId].y;
    sprite->data[2] = 0;
    sprite->data[3] = 0;
}

static struct Sprite *FindCameraSprite(void)
{
    u8 i;

    for (i = 0; i < MAX_SPRITES; i++)
    {
        if (gSprites[i].inUse && gSprites[i].callback == SpriteCB_CameraObject)
            return &gSprites[i];
    }
    return NULL;
}

void CameraObjectReset1(void)
{
    struct Sprite *camera;

    camera = FindCameraSprite();
    if (camera != NULL)
    {
        camera->sState = 0;
        camera->callback(camera);
    }
}

void CameraObjectSetFollowedSpriteId(u8 spriteId)
{
    struct Sprite *camera;

    camera = FindCameraSprite();
    if (camera != NULL)
    {
        camera->sLinkedSpriteId = spriteId;
        CameraObjectReset1();
    }
}

// Unused
static u8 CameraObjectGetFollowedSpriteId(void)
{
    struct Sprite *camera;

    camera = FindCameraSprite();
    if (camera == NULL)
        return MAX_SPRITES;

    return camera->sLinkedSpriteId;
}

void CameraObjectReset2(void)
{
    // UB: Possible null dereference
#ifdef UBFIX
    struct Sprite *camera = FindCameraSprite();
    if (camera)
        camera->sState = 2;
#else
    FindCameraSprite()->sState = 2;
#endif // UBFIX
}

u8 CopySprite(struct Sprite *sprite, s16 x, s16 y, u8 subpriority)
{
    u8 i;

    for (i = 0; i < MAX_SPRITES; i++)
    {
        if (!gSprites[i].inUse)
        {
            gSprites[i] = *sprite;
            gSprites[i].x = x;
            gSprites[i].y = y;
            gSprites[i].subpriority = subpriority;
            break;
        }
    }
    return i;
}

u8 CreateCopySpriteAt(struct Sprite *sprite, s16 x, s16 y, u8 subpriority)
{
    s16 i;

    for (i = MAX_SPRITES - 1; i > -1; i--)
    {
        if (!gSprites[i].inUse)
        {
            gSprites[i] = *sprite;
            gSprites[i].x = x;
            gSprites[i].y = y;
            gSprites[i].subpriority = subpriority;
            return i;
        }
    }
    return MAX_SPRITES;
}

void SetObjectEventDirection(struct ObjectEvent *objectEvent, u8 direction)
{
    s8 d2;
    objectEvent->previousMovementDirection = objectEvent->facingDirection;
    if (!objectEvent->facingDirectionLocked)
    {
        d2 = direction;
        objectEvent->facingDirection = d2;
    }
    objectEvent->movementDirection = direction;
}

static const u8 *GetObjectEventScriptPointerByLocalIdAndMap(u8 localId, u8 mapNum, u8 mapGroup)
{
    if (localId == OBJ_EVENT_ID_FOLLOWER) {
      return EventScript_Follower;
    }
    return GetObjectEventTemplateByLocalIdAndMap(localId, mapNum, mapGroup)->script;
}

const u8 *GetObjectEventScriptPointerByObjectEventId(u8 objectEventId)
{
    return GetObjectEventScriptPointerByLocalIdAndMap(gObjectEvents[objectEventId].localId, gObjectEvents[objectEventId].mapNum, gObjectEvents[objectEventId].mapGroup);
}

static u16 GetObjectEventFlagIdByLocalIdAndMap(u8 localId, u8 mapNum, u8 mapGroup)
{
    struct ObjectEventTemplate *obj = GetObjectEventTemplateByLocalIdAndMap(localId, mapNum, mapGroup);
#ifdef UBFIX
    // BUG: The function may return NULL, and attempting to read from NULL may freeze the game using modern compilers.
    if (obj == NULL)
        return 0;
#endif // UBFIX
    return obj->flagId;
}

static u16 GetObjectEventFlagIdByObjectEventId(u8 objectEventId)
{
    return GetObjectEventFlagIdByLocalIdAndMap(gObjectEvents[objectEventId].localId, gObjectEvents[objectEventId].mapNum, gObjectEvents[objectEventId].mapGroup);
}

// Unused
static u8 GetObjectTrainerTypeByLocalIdAndMap(u8 localId, u8 mapNum, u8 mapGroup)
{
    u8 objectEventId;

    if (TryGetObjectEventIdByLocalIdAndMap(localId, mapNum, mapGroup, &objectEventId))
        return 0xFF;

    return gObjectEvents[objectEventId].trainerType;
}

// Unused
static u8 GetObjectTrainerTypeByObjectEventId(u8 objectEventId)
{
    return gObjectEvents[objectEventId].trainerType;
}

// Unused
u8 GetObjectEventBerryTreeIdByLocalIdAndMap(u8 localId, u8 mapNum, u8 mapGroup)
{
    u8 objectEventId;

    if (TryGetObjectEventIdByLocalIdAndMap(localId, mapNum, mapGroup, &objectEventId))
        return 0xFF;

    return gObjectEvents[objectEventId].trainerRange_berryTreeId;
}

u8 GetObjectEventBerryTreeId(u8 objectEventId)
{
    return gObjectEvents[objectEventId].trainerRange_berryTreeId;
}

static struct ObjectEventTemplate *GetObjectEventTemplateByLocalIdAndMap(u8 localId, u8 mapNum, u8 mapGroup)
{
    struct ObjectEventTemplate *templates;
    const struct MapHeader *mapHeader;
    u8 count;

    if (gSaveBlock1Ptr->location.mapNum == mapNum && gSaveBlock1Ptr->location.mapGroup == mapGroup)
    {
        templates = gSaveBlock1Ptr->objectEventTemplates;
        count = gMapHeader.events->objectEventCount;
    }
    else
    {
        mapHeader = Overworld_GetMapHeaderByGroupAndId(mapGroup, mapNum);
        templates = mapHeader->events->objectEvents;
        count = mapHeader->events->objectEventCount;
    }
    return FindObjectEventTemplateByLocalId(localId, templates, count);
}

static struct ObjectEventTemplate *FindObjectEventTemplateByLocalId(u8 localId, struct ObjectEventTemplate *templates, u8 count)
{
    u8 i;

    for (i = 0; i < count; i++)
    {
        if (templates[i].localId == localId)
            return &templates[i];
    }
    return NULL;
}

struct ObjectEventTemplate *GetBaseTemplateForObjectEvent(const struct ObjectEvent *objectEvent)
{
    int i;

    if (objectEvent->mapNum != gSaveBlock1Ptr->location.mapNum
     || objectEvent->mapGroup != gSaveBlock1Ptr->location.mapGroup)
        return NULL;

    for (i = 0; i < OBJECT_EVENT_TEMPLATES_COUNT; i++)
    {
        if (objectEvent->localId == gSaveBlock1Ptr->objectEventTemplates[i].localId)
            return &gSaveBlock1Ptr->objectEventTemplates[i];
    }
    return NULL;
}

void OverrideTemplateCoordsForObjectEvent(const struct ObjectEvent *objectEvent)
{
    struct ObjectEventTemplate *objectEventTemplate;

    objectEventTemplate = GetBaseTemplateForObjectEvent(objectEvent);
    if (objectEventTemplate != NULL)
    {
        objectEventTemplate->x = objectEvent->currentCoords.x - MAP_OFFSET;
        objectEventTemplate->y = objectEvent->currentCoords.y - MAP_OFFSET;
    }
}

static void OverrideObjectEventTemplateScript(const struct ObjectEvent *objectEvent, const u8 *script)
{
    struct ObjectEventTemplate *objectEventTemplate;

    objectEventTemplate = GetBaseTemplateForObjectEvent(objectEvent);
    if (objectEventTemplate)
        objectEventTemplate->script = script;
}

void TryOverrideTemplateCoordsForObjectEvent(const struct ObjectEvent *objectEvent, u8 movementType)
{
    struct ObjectEventTemplate *objectEventTemplate;

    objectEventTemplate = GetBaseTemplateForObjectEvent(objectEvent);
    if (objectEventTemplate != NULL)
        objectEventTemplate->movementType = movementType;
}

void TryOverrideObjectEventTemplateCoords(u8 localId, u8 mapNum, u8 mapGroup)
{
    u8 objectEventId;
    if (!TryGetObjectEventIdByLocalIdAndMap(localId, mapNum, mapGroup, &objectEventId))
        OverrideTemplateCoordsForObjectEvent(&gObjectEvents[objectEventId]);
}

void OverrideSecretBaseDecorationSpriteScript(u8 localId, u8 mapNum, u8 mapGroup, u8 decorationCategory)
{
    u8 objectEventId;
    if (!TryGetObjectEventIdByLocalIdAndMap(localId, mapNum, mapGroup, &objectEventId))
    {
        switch (decorationCategory)
        {
        case DECORCAT_DOLL:
            OverrideObjectEventTemplateScript(&gObjectEvents[objectEventId], SecretBase_EventScript_DollInteract);
            break;
        case DECORCAT_CUSHION:
            OverrideObjectEventTemplateScript(&gObjectEvents[objectEventId], SecretBase_EventScript_CushionInteract);
            break;
        }
    }
}

void InitObjectEventPalettes(u8 palSlot)
{
    FreeAndReserveObjectSpritePalettes();
    sCurrentSpecialObjectPaletteTag = OBJ_EVENT_PAL_TAG_NONE;
    sCurrentReflectionType = palSlot;
    if (palSlot == 1)
    {
        PatchObjectPaletteRange(sObjectPaletteTagSets[sCurrentReflectionType], 0, 6);
        gReservedSpritePaletteCount = 8;
    }
    else
    {
        PatchObjectPaletteRange(sObjectPaletteTagSets[sCurrentReflectionType], 0, 10);
    }
}

u16 GetObjectPaletteTag(u8 palSlot)
{
    u8 i;

    if (palSlot < 10)
        return sObjectPaletteTagSets[sCurrentReflectionType][palSlot];

    for (i = 0; sSpecialObjectReflectionPaletteSets[i].tag != OBJ_EVENT_PAL_TAG_NONE; i++)
    {
        if (sSpecialObjectReflectionPaletteSets[i].tag == sCurrentSpecialObjectPaletteTag)
            return sSpecialObjectReflectionPaletteSets[i].data[sCurrentReflectionType];
    }
    return OBJ_EVENT_PAL_TAG_NONE;
}

movement_type_empty_callback(MovementType_None)
movement_type_def(MovementType_WanderAround, gMovementTypeFuncs_WanderAround)

bool8 MovementType_WanderAround_Step0(struct ObjectEvent *objectEvent, struct Sprite *sprite)
{
    ClearObjectEventMovement(objectEvent, sprite);
    sprite->sTypeFuncId = 1;
    return TRUE;
}

bool8 MovementType_WanderAround_Step1(struct ObjectEvent *objectEvent, struct Sprite *sprite)
{
    ObjectEventSetSingleMovement(objectEvent, sprite, GetFaceDirectionMovementAction(objectEvent->facingDirection));
    sprite->sTypeFuncId = 2;
    return TRUE;
}

bool8 MovementType_WanderAround_Step2(struct ObjectEvent *objectEvent, struct Sprite *sprite)
{
    if (!ObjectEventExecSingleMovementAction(objectEvent, sprite))
        return FALSE;
    SetMovementDelay(sprite, sMovementDelaysMedium[Random() & 3]);
    sprite->sTypeFuncId = 3;
    return TRUE;
}

bool8 MovementType_WanderAround_Step3(struct ObjectEvent *objectEvent, struct Sprite *sprite)
{
    if (WaitForMovementDelay(sprite))
    {
        sprite->sTypeFuncId = 4;
        return TRUE;
    }
    return FALSE;
}

bool8 MovementType_WanderAround_Step4(struct ObjectEvent *objectEvent, struct Sprite *sprite)
{
    u8 directions[4];
    u8 chosenDirection;

    memcpy(directions, gStandardDirections, sizeof directions);
    chosenDirection = directions[Random() & 3];
    SetObjectEventDirection(objectEvent, chosenDirection);
    sprite->sTypeFuncId = 5;
    if (GetCollisionInDirection(objectEvent, chosenDirection))
        sprite->sTypeFuncId = 1;

    return TRUE;
}

bool8 MovementType_WanderAround_Step5(struct ObjectEvent *objectEvent, struct Sprite *sprite)
{
    ObjectEventSetSingleMovement(objectEvent, sprite, GetWalkNormalMovementAction(objectEvent->movementDirection));
    objectEvent->singleMovementActive = TRUE;
    sprite->sTypeFuncId = 6;
    return TRUE;
}

bool8 MovementType_WanderAround_Step6(struct ObjectEvent *objectEvent, struct Sprite *sprite)
{
    if (ObjectEventExecSingleMovementAction(objectEvent, sprite))
    {
        objectEvent->singleMovementActive = FALSE;
        sprite->sTypeFuncId = 1;
    }
    return FALSE;
}

bool8 ObjectEventIsTrainerAndCloseToPlayer(struct ObjectEvent *objectEvent)
{
    s16 playerX;
    s16 playerY;
    s16 objX;
    s16 objY;
    s16 minX;
    s16 maxX;
    s16 minY;
    s16 maxY;

    if (!TestPlayerAvatarFlags(PLAYER_AVATAR_FLAG_DASH))
        return FALSE;

    if (objectEvent->trainerType != TRAINER_TYPE_NORMAL && objectEvent->trainerType != TRAINER_TYPE_BURIED)
        return FALSE;

    PlayerGetDestCoords(&playerX, &playerY);
    objX = objectEvent->currentCoords.x;
    objY = objectEvent->currentCoords.y;
    minX = objX - objectEvent->trainerRange_berryTreeId;
    minY = objY - objectEvent->trainerRange_berryTreeId;
    maxX = objX + objectEvent->trainerRange_berryTreeId;
    maxY = objY + objectEvent->trainerRange_berryTreeId;
    if (minX > playerX || maxX < playerX
     || minY > playerY || maxY < playerY)
        return FALSE;

    return TRUE;
}

u8 GetVectorDirection(s16 dx, s16 dy, s16 absdx, s16 absdy)
{
    u8 direction;

    if (absdx > absdy)
    {
        direction = DIR_EAST;
        if (dx < 0)
            direction = DIR_WEST;
    }
    else
    {
        direction = DIR_SOUTH;
        if (dy < 0)
            direction = DIR_NORTH;
    }
    return direction;
}

u8 GetLimitedVectorDirection_SouthNorth(s16 dx, s16 dy, s16 absdx, s16 absdy)
{
    u8 direction;

    direction = DIR_SOUTH;
    if (dy < 0)
        direction = DIR_NORTH;
    return direction;
}

u8 GetLimitedVectorDirection_WestEast(s16 dx, s16 dy, s16 absdx, s16 absdy)
{
    u8 direction;

    direction = DIR_EAST;
    if (dx < 0)
        direction = DIR_WEST;
    return direction;
}

u8 GetLimitedVectorDirection_WestNorth(s16 dx, s16 dy, s16 absdx, s16 absdy)
{
    u8 direction;

    direction = GetVectorDirection(dx, dy, absdx, absdy);
    if (direction == DIR_SOUTH)
    {
        direction = GetLimitedVectorDirection_WestEast(dx, dy, absdx, absdy);
        if (direction == DIR_EAST)
            direction = DIR_NORTH;
    }
    else if (direction == DIR_EAST)
    {
        direction = GetLimitedVectorDirection_SouthNorth(dx, dy, absdx, absdy);
        if (direction == DIR_SOUTH)
            direction = DIR_NORTH;
    }
    return direction;
}

u8 GetLimitedVectorDirection_EastNorth(s16 dx, s16 dy, s16 absdx, s16 absdy)
{
    u8 direction;

    direction = GetVectorDirection(dx, dy, absdx, absdy);
    if (direction == DIR_SOUTH)
    {
        direction = GetLimitedVectorDirection_WestEast(dx, dy, absdx, absdy);
        if (direction == DIR_WEST)
            direction = DIR_NORTH;
    }
    else if (direction == DIR_WEST)
    {
        direction = GetLimitedVectorDirection_SouthNorth(dx, dy, absdx, absdy);
        if (direction == DIR_SOUTH)
            direction = DIR_NORTH;
    }
    return direction;
}

u8 GetLimitedVectorDirection_WestSouth(s16 dx, s16 dy, s16 absdx, s16 absdy)
{
    u8 direction;

    direction = GetVectorDirection(dx, dy, absdx, absdy);
    if (direction == DIR_NORTH)
    {
        direction = GetLimitedVectorDirection_WestEast(dx, dy, absdx, absdy);
        if (direction == DIR_EAST)
            direction = DIR_SOUTH;
    }
    else if (direction == DIR_EAST)
    {
        direction = GetLimitedVectorDirection_SouthNorth(dx, dy, absdx, absdy);
        if (direction == DIR_NORTH)
            direction = DIR_SOUTH;
    }
    return direction;
}

u8 GetLimitedVectorDirection_EastSouth(s16 dx, s16 dy, s16 absdx, s16 absdy)
{
    u8 direction;

    direction = GetVectorDirection(dx, dy, absdx, absdy);
    if (direction == DIR_NORTH)
    {
        direction = GetLimitedVectorDirection_WestEast(dx, dy, absdx, absdy);
        if (direction == DIR_WEST)
            direction = DIR_SOUTH;
    }
    else if (direction == DIR_WEST)
    {
        direction = GetLimitedVectorDirection_SouthNorth(dx, dy, absdx, absdy);
        if (direction == DIR_NORTH)
            direction = DIR_SOUTH;
    }
    return direction;
}

u8 GetLimitedVectorDirection_SouthNorthWest(s16 dx, s16 dy, s16 absdx, s16 absdy)
{
    u8 direction;

    direction = GetVectorDirection(dx, dy, absdx, absdy);
    if (direction == DIR_EAST)
        direction = GetLimitedVectorDirection_SouthNorth(dx, dy, absdx, absdy);
    return direction;
}

u8 GetLimitedVectorDirection_SouthNorthEast(s16 dx, s16 dy, s16 absdx, s16 absdy)
{
    u8 direction;

    direction = GetVectorDirection(dx, dy, absdx, absdy);
    if (direction == DIR_WEST)
        direction = GetLimitedVectorDirection_SouthNorth(dx, dy, absdx, absdy);
    return direction;
}

u8 GetLimitedVectorDirection_NorthWestEast(s16 dx, s16 dy, s16 absdx, s16 absdy)
{
    u8 direction;

    direction = GetVectorDirection(dx, dy, absdx, absdy);
    if (direction == DIR_SOUTH)
        direction = GetLimitedVectorDirection_WestEast(dx, dy, absdx, absdy);
    return direction;
}

u8 GetLimitedVectorDirection_SouthWestEast(s16 dx, s16 dy, s16 absdx, s16 absdy)
{
    u8 direction;

    direction = GetVectorDirection(dx, dy, absdx, absdy);
    if (direction == DIR_NORTH)
        direction = GetLimitedVectorDirection_WestEast(dx, dy, absdx, absdy);
    return direction;
}

u8 TryGetTrainerEncounterDirection(struct ObjectEvent *objectEvent, u8 movementType)
{
    s16 dx, dy;
    s16 absdx, absdy;

    if (!ObjectEventIsTrainerAndCloseToPlayer(objectEvent))
        return DIR_NONE;

    PlayerGetDestCoords(&dx, &dy);
    dx -= objectEvent->currentCoords.x;
    dy -= objectEvent->currentCoords.y;
    absdx = dx;
    absdy = dy;

    if (absdx < 0)
        absdx = -absdx;
    if (absdy < 0)
        absdy = -absdy;

    return gGetVectorDirectionFuncs[movementType](dx, dy, absdx, absdy);
}

movement_type_def(MovementType_LookAround, gMovementTypeFuncs_LookAround)

bool8 MovementType_LookAround_Step0(struct ObjectEvent *objectEvent, struct Sprite *sprite)
{
    ClearObjectEventMovement(objectEvent, sprite);
    sprite->sTypeFuncId = 1;
    return TRUE;
}

bool8 MovementType_LookAround_Step1(struct ObjectEvent *objectEvent, struct Sprite *sprite)
{
    ObjectEventSetSingleMovement(objectEvent, sprite, GetFaceDirectionMovementAction(objectEvent->facingDirection));
    sprite->sTypeFuncId = 2;
    return TRUE;
}

bool8 MovementType_LookAround_Step2(struct ObjectEvent *objectEvent, struct Sprite *sprite)
{
    if (ObjectEventExecSingleMovementAction(objectEvent, sprite))
    {
        SetMovementDelay(sprite, sMovementDelaysMedium[Random() & 3]);
        objectEvent->singleMovementActive = FALSE;
        sprite->sTypeFuncId = 3;
    }
    return FALSE;
}

bool8 MovementType_LookAround_Step3(struct ObjectEvent *objectEvent, struct Sprite *sprite)
{
    if (WaitForMovementDelay(sprite) || ObjectEventIsTrainerAndCloseToPlayer(objectEvent))
    {
        sprite->sTypeFuncId = 4;
        return TRUE;
    }
    return FALSE;
}

bool8 MovementType_LookAround_Step4(struct ObjectEvent *objectEvent, struct Sprite *sprite)
{
    u8 direction;
    u8 directions[4];
    memcpy(directions, gStandardDirections, sizeof directions);
    direction = TryGetTrainerEncounterDirection(objectEvent, RUNFOLLOW_ANY);
    if (direction == DIR_NONE)
        direction = directions[Random() & 3];

    SetObjectEventDirection(objectEvent, direction);
    sprite->sTypeFuncId = 1;
    return TRUE;
}

movement_type_def(MovementType_WanderUpAndDown, gMovementTypeFuncs_WanderUpAndDown)

bool8 MovementType_WanderUpAndDown_Step0(struct ObjectEvent *objectEvent, struct Sprite *sprite)
{
    ClearObjectEventMovement(objectEvent, sprite);
    sprite->sTypeFuncId = 1;
    return TRUE;
}

bool8 MovementType_WanderUpAndDown_Step1(struct ObjectEvent *objectEvent, struct Sprite *sprite)
{
    ObjectEventSetSingleMovement(objectEvent, sprite, GetFaceDirectionMovementAction(objectEvent->facingDirection));
    sprite->sTypeFuncId = 2;
    return TRUE;
}

bool8 MovementType_WanderUpAndDown_Step2(struct ObjectEvent *objectEvent, struct Sprite *sprite)
{
    if (!ObjectEventExecSingleMovementAction(objectEvent, sprite))
        return FALSE;

    SetMovementDelay(sprite, sMovementDelaysMedium[Random() & 3]);
    sprite->sTypeFuncId = 3;
    return TRUE;
}

bool8 MovementType_WanderUpAndDown_Step3(struct ObjectEvent *objectEvent, struct Sprite *sprite)
{
    if (WaitForMovementDelay(sprite))
    {
        sprite->sTypeFuncId = 4;
        return TRUE;
    }
    return FALSE;
}

bool8 MovementType_WanderUpAndDown_Step4(struct ObjectEvent *objectEvent, struct Sprite *sprite)
{
    u8 direction;
    u8 directions[2];
    memcpy(directions, gUpAndDownDirections, sizeof directions);
    direction = directions[Random() & 1];
    SetObjectEventDirection(objectEvent, direction);
    sprite->sTypeFuncId = 5;
    if (GetCollisionInDirection(objectEvent, direction))
        sprite->sTypeFuncId = 1;

    return TRUE;
}

bool8 MovementType_WanderUpAndDown_Step5(struct ObjectEvent *objectEvent, struct Sprite *sprite)
{
    ObjectEventSetSingleMovement(objectEvent, sprite, GetWalkNormalMovementAction(objectEvent->movementDirection));
    objectEvent->singleMovementActive = TRUE;
    sprite->sTypeFuncId = 6;
    return TRUE;
}

bool8 MovementType_WanderUpAndDown_Step6(struct ObjectEvent *objectEvent, struct Sprite *sprite)
{
    if (ObjectEventExecSingleMovementAction(objectEvent, sprite))
    {
        objectEvent->singleMovementActive = FALSE;
        sprite->sTypeFuncId = 1;
    }
    return FALSE;
}

movement_type_def(MovementType_WanderLeftAndRight, gMovementTypeFuncs_WanderLeftAndRight)

bool8 MovementType_WanderLeftAndRight_Step0(struct ObjectEvent *objectEvent, struct Sprite *sprite)
{
    ClearObjectEventMovement(objectEvent, sprite);
    sprite->sTypeFuncId = 1;
    return TRUE;
}

bool8 MovementType_WanderLeftAndRight_Step1(struct ObjectEvent *objectEvent, struct Sprite *sprite)
{
    ObjectEventSetSingleMovement(objectEvent, sprite, GetFaceDirectionMovementAction(objectEvent->facingDirection));
    sprite->sTypeFuncId = 2;
    return TRUE;
}

bool8 MovementType_WanderLeftAndRight_Step2(struct ObjectEvent *objectEvent, struct Sprite *sprite)
{
    if (!ObjectEventExecSingleMovementAction(objectEvent, sprite))
        return FALSE;

    SetMovementDelay(sprite, sMovementDelaysMedium[Random() & 3]);
    sprite->sTypeFuncId = 3;
    return TRUE;
}

bool8 MovementType_WanderLeftAndRight_Step3(struct ObjectEvent *objectEvent, struct Sprite *sprite)
{
    if (WaitForMovementDelay(sprite))
    {
        sprite->sTypeFuncId = 4;
        return TRUE;
    }
    return FALSE;
}

bool8 MovementType_WanderLeftAndRight_Step4(struct ObjectEvent *objectEvent, struct Sprite *sprite)
{
    u8 direction;
    u8 directions[2];
    memcpy(directions, gLeftAndRightDirections, sizeof directions);
    direction = directions[Random() & 1];
    SetObjectEventDirection(objectEvent, direction);
    sprite->sTypeFuncId = 5;
    if (GetCollisionInDirection(objectEvent, direction))
        sprite->sTypeFuncId = 1;

    return TRUE;
}

bool8 MovementType_WanderLeftAndRight_Step5(struct ObjectEvent *objectEvent, struct Sprite *sprite)
{
    ObjectEventSetSingleMovement(objectEvent, sprite, GetWalkNormalMovementAction(objectEvent->movementDirection));
    objectEvent->singleMovementActive = TRUE;
    sprite->sTypeFuncId = 6;
    return TRUE;
}

bool8 MovementType_WanderLeftAndRight_Step6(struct ObjectEvent *objectEvent, struct Sprite *sprite)
{
    if (ObjectEventExecSingleMovementAction(objectEvent, sprite))
    {
        objectEvent->singleMovementActive = FALSE;
        sprite->sTypeFuncId = 1;
    }
    return FALSE;
}

movement_type_def(MovementType_FaceDirection, gMovementTypeFuncs_FaceDirection)

bool8 MovementType_FaceDirection_Step0(struct ObjectEvent *objectEvent, struct Sprite *sprite)
{
    ClearObjectEventMovement(objectEvent, sprite);
    ObjectEventSetSingleMovement(objectEvent, sprite, GetFaceDirectionMovementAction(objectEvent->facingDirection));
    sprite->sTypeFuncId = 1;
    return TRUE;
}

bool8 MovementType_FaceDirection_Step1(struct ObjectEvent *objectEvent, struct Sprite *sprite)
{
    if (ObjectEventExecSingleMovementAction(objectEvent, sprite))
    {
        sprite->sTypeFuncId = 2;
        return TRUE;
    }
    return FALSE;
}

bool8 MovementType_FaceDirection_Step2(struct ObjectEvent *objectEvent, struct Sprite *sprite)
{
    objectEvent->singleMovementActive = FALSE;
    return FALSE;
}

static bool8 ObjectEventCB2_BerryTree(struct ObjectEvent *objectEvent, struct Sprite *sprite);
extern bool8 (*const gMovementTypeFuncs_BerryTreeGrowth[])(struct ObjectEvent *objectEvent, struct Sprite *sprite);

enum {
    BERRYTREEFUNC_NORMAL,
    BERRYTREEFUNC_MOVE,
    BERRYTREEFUNC_SPARKLE_START,
    BERRYTREEFUNC_SPARKLE,
    BERRYTREEFUNC_SPARKLE_END,
};

#define sTimer          data[2]
#define sBerryTreeFlags data[7]

#define BERRY_FLAG_SET_GFX     (1 << 0)
#define BERRY_FLAG_SPARKLING   (1 << 1)
#define BERRY_FLAG_JUST_PICKED (1 << 2)

void MovementType_BerryTreeGrowth(struct Sprite *sprite)
{
    struct ObjectEvent *objectEvent;

    objectEvent = &gObjectEvents[sprite->sObjEventId];
    if (!(sprite->sBerryTreeFlags & BERRY_FLAG_SET_GFX))
    {
        get_berry_tree_graphics(objectEvent, sprite);
        sprite->sBerryTreeFlags |= BERRY_FLAG_SET_GFX;
    }
    UpdateObjectEventCurrentMovement(objectEvent, sprite, ObjectEventCB2_BerryTree);
}
static bool8 ObjectEventCB2_BerryTree(struct ObjectEvent *objectEvent, struct Sprite *sprite)
{
    return gMovementTypeFuncs_BerryTreeGrowth[sprite->sTypeFuncId](objectEvent, sprite);
}

// BERRYTREEFUNC_NORMAL
bool8 MovementType_BerryTreeGrowth_Normal(struct ObjectEvent *objectEvent, struct Sprite *sprite)
{
    u8 berryStage;
    ClearObjectEventMovement(objectEvent, sprite);
    objectEvent->invisible = TRUE;
    sprite->invisible = TRUE;
    berryStage = GetStageByBerryTreeId(objectEvent->trainerRange_berryTreeId);
    if (berryStage == BERRY_STAGE_NO_BERRY)
    {
        if (!(sprite->sBerryTreeFlags & BERRY_FLAG_JUST_PICKED) && sprite->animNum == BERRY_STAGE_FLOWERING)
        {
            gFieldEffectArguments[0] = objectEvent->currentCoords.x;
            gFieldEffectArguments[1] = objectEvent->currentCoords.y;
            gFieldEffectArguments[2] = sprite->subpriority - 1;
            gFieldEffectArguments[3] = sprite->oam.priority;
            FieldEffectStart(FLDEFF_BERRY_TREE_GROWTH_SPARKLE);
            sprite->animNum = berryStage;
        }
        return FALSE;
    }
    objectEvent->invisible = FALSE;
    sprite->invisible = FALSE;
    berryStage--;
    if (sprite->animNum != berryStage)
    {
        sprite->sTypeFuncId = BERRYTREEFUNC_SPARKLE_START;
        return TRUE;
    }
    get_berry_tree_graphics(objectEvent, sprite);
    ObjectEventSetSingleMovement(objectEvent, sprite, MOVEMENT_ACTION_START_ANIM_IN_DIRECTION);
    sprite->sTypeFuncId = BERRYTREEFUNC_MOVE;
    return TRUE;
}

// BERRYTREEFUNC_MOVE
bool8 MovementType_BerryTreeGrowth_Move(struct ObjectEvent *objectEvent, struct Sprite *sprite)
{
    if (ObjectEventExecSingleMovementAction(objectEvent, sprite))
    {
        sprite->sTypeFuncId = BERRYTREEFUNC_NORMAL;
        return TRUE;
    }
    return FALSE;
}

// BERRYTREEFUNC_SPARKLE_START
bool8 MovementType_BerryTreeGrowth_SparkleStart(struct ObjectEvent *objectEvent, struct Sprite *sprite)
{
    objectEvent->singleMovementActive = TRUE;
    sprite->sTypeFuncId = BERRYTREEFUNC_SPARKLE;
    sprite->sTimer = 0;
    sprite->sBerryTreeFlags |= BERRY_FLAG_SPARKLING;
    gFieldEffectArguments[0] = objectEvent->currentCoords.x;
    gFieldEffectArguments[1] = objectEvent->currentCoords.y;
    gFieldEffectArguments[2] = sprite->subpriority - 1;
    gFieldEffectArguments[3] = sprite->oam.priority;
    FieldEffectStart(FLDEFF_BERRY_TREE_GROWTH_SPARKLE);
    return TRUE;
}

// BERRYTREEFUNC_SPARKLE
bool8 MovementType_BerryTreeGrowth_Sparkle(struct ObjectEvent *objectEvent, struct Sprite *sprite)
{
    sprite->sTimer++;
    objectEvent->invisible = (sprite->sTimer & 2) >> 1;
    sprite->animPaused = TRUE;
    if (sprite->sTimer > 64)
    {
        get_berry_tree_graphics(objectEvent, sprite);
        sprite->sTypeFuncId = BERRYTREEFUNC_SPARKLE_END;
        sprite->sTimer = 0;
        return TRUE;
    }
    return FALSE;
}

// BERRYTREEFUNC_SPARKLE_END
bool8 MovementType_BerryTreeGrowth_SparkleEnd(struct ObjectEvent *objectEvent, struct Sprite *sprite)
{
    sprite->sTimer++;
    objectEvent->invisible = (sprite->sTimer & 2) >> 1;
    sprite->animPaused = TRUE;
    if (sprite->sTimer > 64)
    {
        sprite->sTypeFuncId = BERRYTREEFUNC_NORMAL;
        sprite->sBerryTreeFlags &= ~BERRY_FLAG_SPARKLING;
        return TRUE;
    }
    return FALSE;
}

movement_type_def(MovementType_FaceDownAndUp, gMovementTypeFuncs_FaceDownAndUp)

bool8 MovementType_FaceDownAndUp_Step0(struct ObjectEvent *objectEvent, struct Sprite *sprite)
{
    ClearObjectEventMovement(objectEvent, sprite);
    sprite->sTypeFuncId = 1;
    return TRUE;
}

bool8 MovementType_FaceDownAndUp_Step1(struct ObjectEvent *objectEvent, struct Sprite *sprite)
{
    ObjectEventSetSingleMovement(objectEvent, sprite, GetFaceDirectionMovementAction(objectEvent->facingDirection));
    sprite->sTypeFuncId = 2;
    return TRUE;
}

bool8 MovementType_FaceDownAndUp_Step2(struct ObjectEvent *objectEvent, struct Sprite *sprite)
{
    if (ObjectEventExecSingleMovementAction(objectEvent, sprite))
    {
        SetMovementDelay(sprite, sMovementDelaysMedium[Random() & 3]);
        objectEvent->singleMovementActive = FALSE;
        sprite->sTypeFuncId = 3;
    }
    return FALSE;
}

bool8 MovementType_FaceDownAndUp_Step3(struct ObjectEvent *objectEvent, struct Sprite *sprite)
{
    if (WaitForMovementDelay(sprite) || ObjectEventIsTrainerAndCloseToPlayer(objectEvent))
    {
        sprite->sTypeFuncId = 4;
        return TRUE;
    }
    return FALSE;
}

bool8 MovementType_FaceDownAndUp_Step4(struct ObjectEvent *objectEvent, struct Sprite *sprite)
{
    u8 direction;
    u8 directions[2];
    memcpy(directions, gUpAndDownDirections, sizeof gUpAndDownDirections);
    direction = TryGetTrainerEncounterDirection(objectEvent, RUNFOLLOW_NORTH_SOUTH);
    if (direction == DIR_NONE)
        direction = directions[Random() & 1];
    SetObjectEventDirection(objectEvent, direction);
    sprite->sTypeFuncId = 1;
    return TRUE;
}

movement_type_def(MovementType_FaceLeftAndRight, gMovementTypeFuncs_FaceLeftAndRight)

bool8 MovementType_FaceLeftAndRight_Step0(struct ObjectEvent *objectEvent, struct Sprite *sprite)
{
    ClearObjectEventMovement(objectEvent, sprite);
    sprite->sTypeFuncId = 1;
    return TRUE;
}

bool8 MovementType_FaceLeftAndRight_Step1(struct ObjectEvent *objectEvent, struct Sprite *sprite)
{
    ObjectEventSetSingleMovement(objectEvent, sprite, GetFaceDirectionMovementAction(objectEvent->facingDirection));
    sprite->sTypeFuncId = 2;
    return TRUE;
}

bool8 MovementType_FaceLeftAndRight_Step2(struct ObjectEvent *objectEvent, struct Sprite *sprite)
{
    if (ObjectEventExecSingleMovementAction(objectEvent, sprite))
    {
        SetMovementDelay(sprite, sMovementDelaysMedium[Random() & 3]);
        objectEvent->singleMovementActive = FALSE;
        sprite->sTypeFuncId = 3;
    }
    return FALSE;
}

bool8 MovementType_FaceLeftAndRight_Step3(struct ObjectEvent *objectEvent, struct Sprite *sprite)
{
    if (WaitForMovementDelay(sprite) || ObjectEventIsTrainerAndCloseToPlayer(objectEvent))
    {
        sprite->sTypeFuncId = 4;
        return TRUE;
    }
    return FALSE;
}

bool8 MovementType_FaceLeftAndRight_Step4(struct ObjectEvent *objectEvent, struct Sprite *sprite)
{
    u8 direction;
    u8 directions[2];
    memcpy(directions, gLeftAndRightDirections, sizeof gLeftAndRightDirections);
    direction = TryGetTrainerEncounterDirection(objectEvent, RUNFOLLOW_EAST_WEST);
    if (direction == DIR_NONE)
        direction = directions[Random() & 1];
    SetObjectEventDirection(objectEvent, direction);
    sprite->sTypeFuncId = 1;
    return TRUE;
}

movement_type_def(MovementType_FaceUpAndLeft, gMovementTypeFuncs_FaceUpAndLeft)

bool8 MovementType_FaceUpAndLeft_Step0(struct ObjectEvent *objectEvent, struct Sprite *sprite)
{
    ClearObjectEventMovement(objectEvent, sprite);
    sprite->sTypeFuncId = 1;
    return TRUE;
}

bool8 MovementType_FaceUpAndLeft_Step1(struct ObjectEvent *objectEvent, struct Sprite *sprite)
{
    ObjectEventSetSingleMovement(objectEvent, sprite, GetFaceDirectionMovementAction(objectEvent->facingDirection));
    sprite->sTypeFuncId = 2;
    return TRUE;
}

bool8 MovementType_FaceUpAndLeft_Step2(struct ObjectEvent *objectEvent, struct Sprite *sprite)
{
    if (ObjectEventExecSingleMovementAction(objectEvent, sprite))
    {
        SetMovementDelay(sprite, sMovementDelaysShort[Random() & 3]);
        objectEvent->singleMovementActive = FALSE;
        sprite->sTypeFuncId = 3;
    }
    return FALSE;
}

bool8 MovementType_FaceUpAndLeft_Step3(struct ObjectEvent *objectEvent, struct Sprite *sprite)
{
    if (WaitForMovementDelay(sprite) || ObjectEventIsTrainerAndCloseToPlayer(objectEvent))
    {
        sprite->sTypeFuncId = 4;
        return TRUE;
    }
    return FALSE;
}

bool8 MovementType_FaceUpAndLeft_Step4(struct ObjectEvent *objectEvent, struct Sprite *sprite)
{
    u8 direction;
    u8 directions[2];
    memcpy(directions, gUpAndLeftDirections, sizeof gUpAndLeftDirections);
    direction = TryGetTrainerEncounterDirection(objectEvent, RUNFOLLOW_NORTH_WEST);
    if (direction == DIR_NONE)
        direction = directions[Random() & 1];
    SetObjectEventDirection(objectEvent, direction);
    sprite->sTypeFuncId = 1;
    return TRUE;
}

movement_type_def(MovementType_FaceUpAndRight, gMovementTypeFuncs_FaceUpAndRight)

bool8 MovementType_FaceUpAndRight_Step0(struct ObjectEvent *objectEvent, struct Sprite *sprite)
{
    ClearObjectEventMovement(objectEvent, sprite);
    sprite->sTypeFuncId = 1;
    return TRUE;
}

bool8 MovementType_FaceUpAndRight_Step1(struct ObjectEvent *objectEvent, struct Sprite *sprite)
{
    ObjectEventSetSingleMovement(objectEvent, sprite, GetFaceDirectionMovementAction(objectEvent->facingDirection));
    sprite->sTypeFuncId = 2;
    return TRUE;
}

bool8 MovementType_FaceUpAndRight_Step2(struct ObjectEvent *objectEvent, struct Sprite *sprite)
{
    if (ObjectEventExecSingleMovementAction(objectEvent, sprite))
    {
        SetMovementDelay(sprite, sMovementDelaysShort[Random() & 3]);
        objectEvent->singleMovementActive = FALSE;
        sprite->sTypeFuncId = 3;
    }
    return FALSE;
}

bool8 MovementType_FaceUpAndRight_Step3(struct ObjectEvent *objectEvent, struct Sprite *sprite)
{
    if (WaitForMovementDelay(sprite) || ObjectEventIsTrainerAndCloseToPlayer(objectEvent))
    {
        sprite->sTypeFuncId = 4;
        return TRUE;
    }
    return FALSE;
}

bool8 MovementType_FaceUpAndRight_Step4(struct ObjectEvent *objectEvent, struct Sprite *sprite)
{
    u8 direction;
    u8 directions[2];
    memcpy(directions, gUpAndRightDirections, sizeof gUpAndRightDirections);
    direction = TryGetTrainerEncounterDirection(objectEvent, RUNFOLLOW_NORTH_EAST);
    if (direction == DIR_NONE)
        direction = directions[Random() & 1];
    SetObjectEventDirection(objectEvent, direction);
    sprite->sTypeFuncId = 1;
    return TRUE;
}

movement_type_def(MovementType_FaceDownAndLeft, gMovementTypeFuncs_FaceDownAndLeft)

bool8 MovementType_FaceDownAndLeft_Step0(struct ObjectEvent *objectEvent, struct Sprite *sprite)
{
    ClearObjectEventMovement(objectEvent, sprite);
    sprite->sTypeFuncId = 1;
    return TRUE;
}

bool8 MovementType_FaceDownAndLeft_Step1(struct ObjectEvent *objectEvent, struct Sprite *sprite)
{
    ObjectEventSetSingleMovement(objectEvent, sprite, GetFaceDirectionMovementAction(objectEvent->facingDirection));
    sprite->sTypeFuncId = 2;
    return TRUE;
}

bool8 MovementType_FaceDownAndLeft_Step2(struct ObjectEvent *objectEvent, struct Sprite *sprite)
{
    if (ObjectEventExecSingleMovementAction(objectEvent, sprite))
    {
        SetMovementDelay(sprite, sMovementDelaysShort[Random() & 3]);
        objectEvent->singleMovementActive = FALSE;
        sprite->sTypeFuncId = 3;
    }
    return FALSE;
}

bool8 MovementType_FaceDownAndLeft_Step3(struct ObjectEvent *objectEvent, struct Sprite *sprite)
{
    if (WaitForMovementDelay(sprite) || ObjectEventIsTrainerAndCloseToPlayer(objectEvent))
    {
        sprite->sTypeFuncId = 4;
        return TRUE;
    }
    return FALSE;
}

bool8 MovementType_FaceDownAndLeft_Step4(struct ObjectEvent *objectEvent, struct Sprite *sprite)
{
    u8 direction;
    u8 directions[2];
    memcpy(directions, gDownAndLeftDirections, sizeof gDownAndLeftDirections);
    direction = TryGetTrainerEncounterDirection(objectEvent, RUNFOLLOW_SOUTH_WEST);
    if (direction == DIR_NONE)
        direction = directions[Random() & 1];
    SetObjectEventDirection(objectEvent, direction);
    sprite->sTypeFuncId = 1;
    return TRUE;
}

movement_type_def(MovementType_FaceDownAndRight, gMovementTypeFuncs_FaceDownAndRight)

bool8 MovementType_FaceDownAndRight_Step0(struct ObjectEvent *objectEvent, struct Sprite *sprite)
{
    ClearObjectEventMovement(objectEvent, sprite);
    sprite->sTypeFuncId = 1;
    return TRUE;
}

bool8 MovementType_FaceDownAndRight_Step1(struct ObjectEvent *objectEvent, struct Sprite *sprite)
{
    ObjectEventSetSingleMovement(objectEvent, sprite, GetFaceDirectionMovementAction(objectEvent->facingDirection));
    sprite->sTypeFuncId = 2;
    return TRUE;
}

bool8 MovementType_FaceDownAndRight_Step2(struct ObjectEvent *objectEvent, struct Sprite *sprite)
{
    if (ObjectEventExecSingleMovementAction(objectEvent, sprite))
    {
        SetMovementDelay(sprite, sMovementDelaysShort[Random() & 3]);
        objectEvent->singleMovementActive = FALSE;
        sprite->sTypeFuncId = 3;
    }
    return FALSE;
}

bool8 MovementType_FaceDownAndRight_Step3(struct ObjectEvent *objectEvent, struct Sprite *sprite)
{
    if (WaitForMovementDelay(sprite) || ObjectEventIsTrainerAndCloseToPlayer(objectEvent))
    {
        sprite->sTypeFuncId = 4;
        return TRUE;
    }
    return FALSE;
}

bool8 MovementType_FaceDownAndRight_Step4(struct ObjectEvent *objectEvent, struct Sprite *sprite)
{
    u8 direction;
    u8 directions[2];
    memcpy(directions, gDownAndRightDirections, sizeof gDownAndRightDirections);
    direction = TryGetTrainerEncounterDirection(objectEvent, RUNFOLLOW_SOUTH_EAST);
    if (direction == DIR_NONE)
        direction = directions[Random() & 1];
    SetObjectEventDirection(objectEvent, direction);
    sprite->sTypeFuncId = 1;
    return TRUE;
}

movement_type_def(MovementType_FaceDownUpAndLeft, gMovementTypeFuncs_FaceDownUpAndLeft)

bool8 MovementType_FaceDownUpAndLeft_Step0(struct ObjectEvent *objectEvent, struct Sprite *sprite)
{
    ClearObjectEventMovement(objectEvent, sprite);
    sprite->sTypeFuncId = 1;
    return TRUE;
}

bool8 MovementType_FaceDownUpAndLeft_Step1(struct ObjectEvent *objectEvent, struct Sprite *sprite)
{
    ObjectEventSetSingleMovement(objectEvent, sprite, GetFaceDirectionMovementAction(objectEvent->facingDirection));
    sprite->sTypeFuncId = 2;
    return TRUE;
}

bool8 MovementType_FaceDownUpAndLeft_Step2(struct ObjectEvent *objectEvent, struct Sprite *sprite)
{
    if (ObjectEventExecSingleMovementAction(objectEvent, sprite))
    {
        SetMovementDelay(sprite, sMovementDelaysShort[Random() & 3]);
        objectEvent->singleMovementActive = FALSE;
        sprite->sTypeFuncId = 3;
    }
    return FALSE;
}

bool8 MovementType_FaceDownUpAndLeft_Step3(struct ObjectEvent *objectEvent, struct Sprite *sprite)
{
    if (WaitForMovementDelay(sprite) || ObjectEventIsTrainerAndCloseToPlayer(objectEvent))
    {
        sprite->sTypeFuncId = 4;
        return TRUE;
    }
    return FALSE;
}

bool8 MovementType_FaceDownUpAndLeft_Step4(struct ObjectEvent *objectEvent, struct Sprite *sprite)
{
    u8 direction;
    u8 directions[4];
    memcpy(directions, gDownUpAndLeftDirections, sizeof gDownUpAndLeftDirections);
    direction = TryGetTrainerEncounterDirection(objectEvent, RUNFOLLOW_NORTH_SOUTH_WEST);
    if (direction == DIR_NONE)
        direction = directions[Random() & 3];
    SetObjectEventDirection(objectEvent, direction);
    sprite->sTypeFuncId = 1;
    return TRUE;
}

movement_type_def(MovementType_FaceDownUpAndRight, gMovementTypeFuncs_FaceDownUpAndRight)

bool8 MovementType_FaceDownUpAndRight_Step0(struct ObjectEvent *objectEvent, struct Sprite *sprite)
{
    ClearObjectEventMovement(objectEvent, sprite);
    sprite->sTypeFuncId = 1;
    return TRUE;
}

bool8 MovementType_FaceDownUpAndRight_Step1(struct ObjectEvent *objectEvent, struct Sprite *sprite)
{
    ObjectEventSetSingleMovement(objectEvent, sprite, GetFaceDirectionMovementAction(objectEvent->facingDirection));
    sprite->sTypeFuncId = 2;
    return TRUE;
}

bool8 MovementType_FaceDownUpAndRight_Step2(struct ObjectEvent *objectEvent, struct Sprite *sprite)
{
    if (ObjectEventExecSingleMovementAction(objectEvent, sprite))
    {
        SetMovementDelay(sprite, sMovementDelaysShort[Random() & 3]);
        objectEvent->singleMovementActive = FALSE;
        sprite->sTypeFuncId = 3;
    }
    return FALSE;
}

bool8 MovementType_FaceDownUpAndRight_Step3(struct ObjectEvent *objectEvent, struct Sprite *sprite)
{
    if (WaitForMovementDelay(sprite) || ObjectEventIsTrainerAndCloseToPlayer(objectEvent))
    {
        sprite->sTypeFuncId = 4;
        return TRUE;
    }
    return FALSE;
}

bool8 MovementType_FaceDownUpAndRight_Step4(struct ObjectEvent *objectEvent, struct Sprite *sprite)
{
    u8 direction;
    u8 directions[4];
    memcpy(directions, gDownUpAndRightDirections, sizeof gDownUpAndRightDirections);
    direction = TryGetTrainerEncounterDirection(objectEvent, RUNFOLLOW_NORTH_SOUTH_EAST);
    if (direction == DIR_NONE)
        direction = directions[Random() & 3];
    SetObjectEventDirection(objectEvent, direction);
    sprite->sTypeFuncId = 1;
    return TRUE;
}

movement_type_def(MovementType_FaceUpRightAndLeft, gMovementTypeFuncs_FaceUpLeftAndRight)

bool8 MovementType_FaceUpLeftAndRight_Step0(struct ObjectEvent *objectEvent, struct Sprite *sprite)
{
    ClearObjectEventMovement(objectEvent, sprite);
    sprite->sTypeFuncId = 1;
    return TRUE;
}

bool8 MovementType_FaceUpLeftAndRight_Step1(struct ObjectEvent *objectEvent, struct Sprite *sprite)
{
    ObjectEventSetSingleMovement(objectEvent, sprite, GetFaceDirectionMovementAction(objectEvent->facingDirection));
    sprite->sTypeFuncId = 2;
    return TRUE;
}

bool8 MovementType_FaceUpLeftAndRight_Step2(struct ObjectEvent *objectEvent, struct Sprite *sprite)
{
    if (ObjectEventExecSingleMovementAction(objectEvent, sprite))
    {
        SetMovementDelay(sprite, sMovementDelaysShort[Random() & 3]);
        objectEvent->singleMovementActive = FALSE;
        sprite->sTypeFuncId = 3;
    }
    return FALSE;
}

bool8 MovementType_FaceUpLeftAndRight_Step3(struct ObjectEvent *objectEvent, struct Sprite *sprite)
{
    if (WaitForMovementDelay(sprite) || ObjectEventIsTrainerAndCloseToPlayer(objectEvent))
    {
        sprite->sTypeFuncId = 4;
        return TRUE;
    }
    return FALSE;
}

bool8 MovementType_FaceUpLeftAndRight_Step4(struct ObjectEvent *objectEvent, struct Sprite *sprite)
{
    u8 direction;
    u8 directions[4];
    memcpy(directions, gUpLeftAndRightDirections, sizeof gUpLeftAndRightDirections);
    direction = TryGetTrainerEncounterDirection(objectEvent, RUNFOLLOW_NORTH_EAST_WEST);
    if (direction == DIR_NONE)
        direction = directions[Random() & 3];
    SetObjectEventDirection(objectEvent, direction);
    sprite->sTypeFuncId = 1;
    return TRUE;
}

movement_type_def(MovementType_FaceDownRightAndLeft, gMovementTypeFuncs_FaceDownLeftAndRight)

bool8 MovementType_FaceDownLeftAndRight_Step0(struct ObjectEvent *objectEvent, struct Sprite *sprite)
{
    ClearObjectEventMovement(objectEvent, sprite);
    sprite->sTypeFuncId = 1;
    return TRUE;
}

bool8 MovementType_FaceDownLeftAndRight_Step1(struct ObjectEvent *objectEvent, struct Sprite *sprite)
{
    ObjectEventSetSingleMovement(objectEvent, sprite, GetFaceDirectionMovementAction(objectEvent->facingDirection));
    sprite->sTypeFuncId = 2;
    return TRUE;
}

bool8 MovementType_FaceDownLeftAndRight_Step2(struct ObjectEvent *objectEvent, struct Sprite *sprite)
{
    if (ObjectEventExecSingleMovementAction(objectEvent, sprite))
    {
        SetMovementDelay(sprite, sMovementDelaysShort[Random() & 3]);
        objectEvent->singleMovementActive = FALSE;
        sprite->sTypeFuncId = 3;
    }
    return FALSE;
}

bool8 MovementType_FaceDownLeftAndRight_Step3(struct ObjectEvent *objectEvent, struct Sprite *sprite)
{
    if (WaitForMovementDelay(sprite) || ObjectEventIsTrainerAndCloseToPlayer(objectEvent))
    {
        sprite->sTypeFuncId = 4;
        return TRUE;
    }
    return FALSE;
}

bool8 MovementType_FaceDownLeftAndRight_Step4(struct ObjectEvent *objectEvent, struct Sprite *sprite)
{
    u8 direction;
    u8 directions[4];
    memcpy(directions, gDownLeftAndRightDirections, sizeof gDownLeftAndRightDirections);
    direction = TryGetTrainerEncounterDirection(objectEvent, RUNFOLLOW_SOUTH_EAST_WEST);
    if (direction == DIR_NONE)
        direction = directions[Random() & 3];
    SetObjectEventDirection(objectEvent, direction);
    sprite->sTypeFuncId = 1;
    return TRUE;
}

movement_type_def(MovementType_RotateCounterclockwise, gMovementTypeFuncs_RotateCounterclockwise)

bool8 MovementType_RotateCounterclockwise_Step0(struct ObjectEvent *objectEvent, struct Sprite *sprite)
{
    ClearObjectEventMovement(objectEvent, sprite);
    ObjectEventSetSingleMovement(objectEvent, sprite, GetFaceDirectionMovementAction(objectEvent->facingDirection));
    sprite->sTypeFuncId = 1;
    return TRUE;
}

bool8 MovementType_RotateCounterclockwise_Step1(struct ObjectEvent *objectEvent, struct Sprite *sprite)
{
    if (ObjectEventExecSingleMovementAction(objectEvent, sprite))
    {
        SetMovementDelay(sprite, 48);
        sprite->sTypeFuncId = 2;
    }
    return FALSE;
}

bool8 MovementType_RotateCounterclockwise_Step2(struct ObjectEvent *objectEvent, struct Sprite *sprite)
{
    if (WaitForMovementDelay(sprite) || ObjectEventIsTrainerAndCloseToPlayer(objectEvent))
        sprite->sTypeFuncId = 3;
    return FALSE;
}

bool8 MovementType_RotateCounterclockwise_Step3(struct ObjectEvent *objectEvent, struct Sprite *sprite)
{
    u8 direction;
    u8 directions[5];
    memcpy(directions, gCounterclockwiseDirections, sizeof gCounterclockwiseDirections);
    direction = TryGetTrainerEncounterDirection(objectEvent, RUNFOLLOW_ANY);
    if (direction == DIR_NONE)
        direction = directions[objectEvent->facingDirection];
    SetObjectEventDirection(objectEvent, direction);
    sprite->sTypeFuncId = 0;
    return TRUE;
}

movement_type_def(MovementType_RotateClockwise, gMovementTypeFuncs_RotateClockwise)

bool8 MovementType_RotateClockwise_Step0(struct ObjectEvent *objectEvent, struct Sprite *sprite)
{
    ClearObjectEventMovement(objectEvent, sprite);
    ObjectEventSetSingleMovement(objectEvent, sprite, GetFaceDirectionMovementAction(objectEvent->facingDirection));
    sprite->sTypeFuncId = 1;
    return TRUE;
}

bool8 MovementType_RotateClockwise_Step1(struct ObjectEvent *objectEvent, struct Sprite *sprite)
{
    if (ObjectEventExecSingleMovementAction(objectEvent, sprite))
    {
        SetMovementDelay(sprite, 48);
        sprite->sTypeFuncId = 2;
    }
    return FALSE;
}

bool8 MovementType_RotateClockwise_Step2(struct ObjectEvent *objectEvent, struct Sprite *sprite)
{
    if (WaitForMovementDelay(sprite) || ObjectEventIsTrainerAndCloseToPlayer(objectEvent))
        sprite->sTypeFuncId = 3;
    return FALSE;
}

bool8 MovementType_RotateClockwise_Step3(struct ObjectEvent *objectEvent, struct Sprite *sprite)
{
    u8 direction;
    u8 directions[5];
    memcpy(directions, gClockwiseDirections, sizeof gClockwiseDirections);
    direction = TryGetTrainerEncounterDirection(objectEvent, RUNFOLLOW_ANY);
    if (direction == DIR_NONE)
        direction = directions[objectEvent->facingDirection];
    SetObjectEventDirection(objectEvent, direction);
    sprite->sTypeFuncId = 0;
    return TRUE;
}

movement_type_def(MovementType_WalkBackAndForth, gMovementTypeFuncs_WalkBackAndForth)

bool8 MovementType_WalkBackAndForth_Step0(struct ObjectEvent *objectEvent, struct Sprite *sprite)
{
    ClearObjectEventMovement(objectEvent, sprite);
    sprite->sTypeFuncId = 1;
    return TRUE;
}

bool8 MovementType_WalkBackAndForth_Step1(struct ObjectEvent *objectEvent, struct Sprite *sprite)
{
    u8 direction;

    direction = gInitialMovementTypeFacingDirections[objectEvent->movementType];
    if (objectEvent->directionSequenceIndex)
        direction = GetOppositeDirection(direction);
    SetObjectEventDirection(objectEvent, direction);
    sprite->sTypeFuncId = 2;
    return TRUE;
}

bool8 MovementType_WalkBackAndForth_Step2(struct ObjectEvent *objectEvent, struct Sprite *sprite)
{
    bool8 collision;
    u8 movementActionId;

    if (objectEvent->directionSequenceIndex && objectEvent->initialCoords.x == objectEvent->currentCoords.x && objectEvent->initialCoords.y == objectEvent->currentCoords.y)
    {
        objectEvent->directionSequenceIndex = 0;
        SetObjectEventDirection(objectEvent, GetOppositeDirection(objectEvent->movementDirection));
    }
    collision = GetCollisionInDirection(objectEvent, objectEvent->movementDirection);
    movementActionId = GetWalkNormalMovementAction(objectEvent->movementDirection);
    if (collision == COLLISION_OUTSIDE_RANGE)
    {
        objectEvent->directionSequenceIndex++;
        SetObjectEventDirection(objectEvent, GetOppositeDirection(objectEvent->movementDirection));
        movementActionId = GetWalkNormalMovementAction(objectEvent->movementDirection);
        collision = GetCollisionInDirection(objectEvent, objectEvent->movementDirection);
    }

    if (collision)
        movementActionId = GetWalkInPlaceNormalMovementAction(objectEvent->facingDirection);

    ObjectEventSetSingleMovement(objectEvent, sprite, movementActionId);
    objectEvent->singleMovementActive = TRUE;
    sprite->sTypeFuncId = 3;
    return TRUE;
}

bool8 MovementType_WalkBackAndForth_Step3(struct ObjectEvent *objectEvent, struct Sprite *sprite)
{
    if (ObjectEventExecSingleMovementAction(objectEvent, sprite))
    {
        objectEvent->singleMovementActive = FALSE;
        sprite->sTypeFuncId = 1;
    }
    return FALSE;
}

bool8 MovementType_WalkSequence_Step0(struct ObjectEvent *objectEvent, struct Sprite *sprite)
{
    ClearObjectEventMovement(objectEvent, sprite);
    sprite->sTypeFuncId = 1;
    return TRUE;
}

bool8 MoveNextDirectionInSequence(struct ObjectEvent *objectEvent, struct Sprite *sprite, u8 *route)
{
    u8 collision;
    u8 movementActionId;

    if (objectEvent->directionSequenceIndex == 3 && objectEvent->initialCoords.x == objectEvent->currentCoords.x && objectEvent->initialCoords.y == objectEvent->currentCoords.y)
        objectEvent->directionSequenceIndex = 0;

    SetObjectEventDirection(objectEvent, route[objectEvent->directionSequenceIndex]);
    movementActionId = GetWalkNormalMovementAction(objectEvent->movementDirection);
    collision = GetCollisionInDirection(objectEvent, objectEvent->movementDirection);
    if (collision == COLLISION_OUTSIDE_RANGE)
    {
        objectEvent->directionSequenceIndex++;
        SetObjectEventDirection(objectEvent, route[objectEvent->directionSequenceIndex]);
        movementActionId = GetWalkNormalMovementAction(objectEvent->movementDirection);
        collision = GetCollisionInDirection(objectEvent, objectEvent->movementDirection);
    }

    if (collision)
        movementActionId = GetWalkInPlaceNormalMovementAction(objectEvent->facingDirection);

    ObjectEventSetSingleMovement(objectEvent, sprite, movementActionId);
    objectEvent->singleMovementActive = TRUE;
    sprite->sTypeFuncId = 2;
    return TRUE;
}

bool8 MovementType_WalkSequence_Step2(struct ObjectEvent *objectEvent, struct Sprite *sprite)
{
    if (ObjectEventExecSingleMovementAction(objectEvent, sprite))
    {
        objectEvent->singleMovementActive = FALSE;
        sprite->sTypeFuncId = 1;
    }
    return FALSE;
}

movement_type_def(MovementType_WalkSequenceUpRightLeftDown, gMovementTypeFuncs_WalkSequenceUpRightLeftDown)

u8 MovementType_WalkSequenceUpRightLeftDown_Step1(struct ObjectEvent *objectEvent, struct Sprite *sprite)
{
    u8 directions[sizeof(gUpRightLeftDownDirections)];
    memcpy(directions, gUpRightLeftDownDirections, sizeof(gUpRightLeftDownDirections));
    if (objectEvent->directionSequenceIndex == 2 && objectEvent->initialCoords.x == objectEvent->currentCoords.x)
        objectEvent->directionSequenceIndex = 3;

    return MoveNextDirectionInSequence(objectEvent, sprite, directions);
}

movement_type_def(MovementType_WalkSequenceRightLeftDownUp, gMovementTypeFuncs_WalkSequenceRightLeftDownUp)

u8 MovementType_WalkSequenceRightLeftDownUp_Step1(struct ObjectEvent *objectEvent, struct Sprite *sprite)
{
    u8 directions[sizeof(gRightLeftDownUpDirections)];
    memcpy(directions, gRightLeftDownUpDirections, sizeof(gRightLeftDownUpDirections));
    if (objectEvent->directionSequenceIndex == 1 && objectEvent->initialCoords.x == objectEvent->currentCoords.x)
        objectEvent->directionSequenceIndex = 2;

    return MoveNextDirectionInSequence(objectEvent, sprite, directions);
}

movement_type_def(MovementType_WalkSequenceDownUpRightLeft, gMovementTypeFuncs_WalkSequenceDownUpRightLeft)

u8 MovementType_WalkSequenceDownUpRightLeft_Step1(struct ObjectEvent *objectEvent, struct Sprite *sprite)
{
    u8 directions[sizeof(gDownUpRightLeftDirections)];
    memcpy(directions, gDownUpRightLeftDirections, sizeof(gDownUpRightLeftDirections));
    if (objectEvent->directionSequenceIndex == 1 && objectEvent->initialCoords.y == objectEvent->currentCoords.y)
        objectEvent->directionSequenceIndex = 2;

    return MoveNextDirectionInSequence(objectEvent, sprite, directions);
}

movement_type_def(MovementType_WalkSequenceLeftDownUpRight, gMovementTypeFuncs_WalkSequenceLeftDownUpRight)

u8 MovementType_WalkSequenceLeftDownUpRight_Step1(struct ObjectEvent *objectEvent, struct Sprite *sprite)
{
    u8 directions[sizeof(gLeftDownUpRightDirections)];
    memcpy(directions, gLeftDownUpRightDirections, sizeof(gLeftDownUpRightDirections));
    if (objectEvent->directionSequenceIndex == 2 && objectEvent->initialCoords.y == objectEvent->currentCoords.y)
        objectEvent->directionSequenceIndex = 3;

    return MoveNextDirectionInSequence(objectEvent, sprite, directions);
}

movement_type_def(MovementType_WalkSequenceUpLeftRightDown, gMovementTypeFuncs_WalkSequenceUpLeftRightDown)

u8 MovementType_WalkSequenceUpLeftRightDown_Step1(struct ObjectEvent *objectEvent, struct Sprite *sprite)
{
    u8 directions[sizeof(gUpLeftRightDownDirections)];
    memcpy(directions, gUpLeftRightDownDirections, sizeof(gUpLeftRightDownDirections));
    if (objectEvent->directionSequenceIndex == 2 && objectEvent->initialCoords.x == objectEvent->currentCoords.x)
        objectEvent->directionSequenceIndex = 3;

    return MoveNextDirectionInSequence(objectEvent, sprite, directions);
}

movement_type_def(MovementType_WalkSequenceLeftRightDownUp, gMovementTypeFuncs_WalkSequenceLeftRightDownUp)

u8 MovementType_WalkSequenceLeftRightDownUp_Step1(struct ObjectEvent *objectEvent, struct Sprite *sprite)
{
    u8 directions[sizeof(gLeftRightDownUpDirections)];
    memcpy(directions, gLeftRightDownUpDirections, sizeof(gLeftRightDownUpDirections));
    if (objectEvent->directionSequenceIndex == 1 && objectEvent->initialCoords.x == objectEvent->currentCoords.x)
        objectEvent->directionSequenceIndex = 2;

    return MoveNextDirectionInSequence(objectEvent, sprite, directions);
}

movement_type_def(MovementType_WalkSequenceDownUpLeftRight, gMovementTypeFuncs_WalkSequenceDownUpLeftRight)

u8 MovementType_WalkSequenceDownUpLeftRight_Step1(struct ObjectEvent *objectEvent, struct Sprite *sprite)
{
    u8 directions[sizeof(gStandardDirections)];
    memcpy(directions, gStandardDirections, sizeof(gStandardDirections));
    if (objectEvent->directionSequenceIndex == 1 && objectEvent->initialCoords.y == objectEvent->currentCoords.y)
        objectEvent->directionSequenceIndex = 2;

    return MoveNextDirectionInSequence(objectEvent, sprite, directions);
}

movement_type_def(MovementType_WalkSequenceRightDownUpLeft, gMovementTypeFuncs_WalkSequenceRightDownUpLeft)

u8 MovementType_WalkSequenceRightDownUpLeft_Step1(struct ObjectEvent *objectEvent, struct Sprite *sprite)
{
    u8 directions[sizeof(gRightDownUpLeftDirections)];
    memcpy(directions, gRightDownUpLeftDirections, sizeof(gRightDownUpLeftDirections));
    if (objectEvent->directionSequenceIndex == 2 && objectEvent->initialCoords.y == objectEvent->currentCoords.y)
        objectEvent->directionSequenceIndex = 3;

    return MoveNextDirectionInSequence(objectEvent, sprite, directions);
}

movement_type_def(MovementType_WalkSequenceLeftUpDownRight, gMovementTypeFuncs_WalkSequenceLeftUpDownRight)

u8 MovementType_WalkSequenceLeftUpDownRight_Step1(struct ObjectEvent *objectEvent, struct Sprite *sprite)
{
    u8 directions[sizeof(gLeftUpDownRightDirections)];
    memcpy(directions, gLeftUpDownRightDirections, sizeof(gLeftUpDownRightDirections));
    if (objectEvent->directionSequenceIndex == 2 && objectEvent->initialCoords.y == objectEvent->currentCoords.y)
        objectEvent->directionSequenceIndex = 3;

    return MoveNextDirectionInSequence(objectEvent, sprite, directions);
}

movement_type_def(MovementType_WalkSequenceUpDownRightLeft, gMovementTypeFuncs_WalkSequenceUpDownRightLeft)

u8 MovementType_WalkSequenceUpDownRightLeft_Step1(struct ObjectEvent *objectEvent, struct Sprite *sprite)
{
    u8 directions[sizeof(gUpDownRightLeftDirections)];
    memcpy(directions, gUpDownRightLeftDirections, sizeof(gUpDownRightLeftDirections));
    if (objectEvent->directionSequenceIndex == 1 && objectEvent->initialCoords.y == objectEvent->currentCoords.y)
        objectEvent->directionSequenceIndex = 2;

    return MoveNextDirectionInSequence(objectEvent, sprite, directions);
}

movement_type_def(MovementType_WalkSequenceRightLeftUpDown, gMovementTypeFuncs_WalkSequenceRightLeftUpDown)

u8 MovementType_WalkSequenceRightLeftUpDown_Step1(struct ObjectEvent *objectEvent, struct Sprite *sprite)
{
    u8 directions[sizeof(gRightLeftUpDownDirections)];
    memcpy(directions, gRightLeftUpDownDirections, sizeof(gRightLeftUpDownDirections));
    if (objectEvent->directionSequenceIndex == 1 && objectEvent->initialCoords.x == objectEvent->currentCoords.x)
        objectEvent->directionSequenceIndex = 2;

    return MoveNextDirectionInSequence(objectEvent, sprite, directions);
}

movement_type_def(MovementType_WalkSequenceDownRightLeftUp, gMovementTypeFuncs_WalkSequenceDownRightLeftUp)

u8 MovementType_WalkSequenceDownRightLeftUp_Step1(struct ObjectEvent *objectEvent, struct Sprite *sprite)
{
    u8 directions[sizeof(gDownRightLeftUpDirections)];
    memcpy(directions, gDownRightLeftUpDirections, sizeof(gDownRightLeftUpDirections));
    if (objectEvent->directionSequenceIndex == 2 && objectEvent->initialCoords.x == objectEvent->currentCoords.x)
        objectEvent->directionSequenceIndex = 3;

    return MoveNextDirectionInSequence(objectEvent, sprite, directions);
}

movement_type_def(MovementType_WalkSequenceRightUpDownLeft, gMovementTypeFuncs_WalkSequenceRightUpDownLeft)

u8 MovementType_WalkSequenceRightUpDownLeft_Step1(struct ObjectEvent *objectEvent, struct Sprite *sprite)
{
    u8 directions[sizeof(gRightUpDownLeftDirections)];
    memcpy(directions, gRightUpDownLeftDirections, sizeof(gRightUpDownLeftDirections));
    if (objectEvent->directionSequenceIndex == 2 && objectEvent->initialCoords.y == objectEvent->currentCoords.y)
        objectEvent->directionSequenceIndex = 3;

    return MoveNextDirectionInSequence(objectEvent, sprite, directions);
}

movement_type_def(MovementType_WalkSequenceUpDownLeftRight, gMovementTypeFuncs_WalkSequenceUpDownLeftRight)

u8 MovementType_WalkSequenceUpDownLeftRight_Step1(struct ObjectEvent *objectEvent, struct Sprite *sprite)
{
    u8 directions[sizeof(gUpDownLeftRightDirections)];
    memcpy(directions, gUpDownLeftRightDirections, sizeof(gUpDownLeftRightDirections));
    if (objectEvent->directionSequenceIndex == 1 && objectEvent->initialCoords.y == objectEvent->currentCoords.y)
        objectEvent->directionSequenceIndex = 2;

    return MoveNextDirectionInSequence(objectEvent, sprite, directions);
}

movement_type_def(MovementType_WalkSequenceLeftRightUpDown, gMovementTypeFuncs_WalkSequenceLeftRightUpDown)

u8 MovementType_WalkSequenceLeftRightUpDown_Step1(struct ObjectEvent *objectEvent, struct Sprite *sprite)
{
    u8 directions[sizeof(gLeftRightUpDownDirections)];
    memcpy(directions, gLeftRightUpDownDirections, sizeof(gLeftRightUpDownDirections));
    if (objectEvent->directionSequenceIndex == 1 && objectEvent->initialCoords.x == objectEvent->currentCoords.x)
        objectEvent->directionSequenceIndex = 2;

    return MoveNextDirectionInSequence(objectEvent, sprite, directions);
}

movement_type_def(MovementType_WalkSequenceDownLeftRightUp, gMovementTypeFuncs_WalkSequenceDownLeftRightUp)

u8 MovementType_WalkSequenceDownLeftRightUp_Step1(struct ObjectEvent *objectEvent, struct Sprite *sprite)
{
    u8 directions[sizeof(gDownLeftRightUpDirections)];
    memcpy(directions, gDownLeftRightUpDirections, sizeof(gDownLeftRightUpDirections));
    if (objectEvent->directionSequenceIndex == 2 && objectEvent->initialCoords.x == objectEvent->currentCoords.x)
        objectEvent->directionSequenceIndex = 3;

    return MoveNextDirectionInSequence(objectEvent, sprite, directions);
}

movement_type_def(MovementType_WalkSequenceUpLeftDownRight, gMovementTypeFuncs_WalkSequenceUpLeftDownRight)

u8 MovementType_WalkSequenceUpLeftDownRight_Step1(struct ObjectEvent *objectEvent, struct Sprite *sprite)
{
    u8 directions[sizeof(gUpLeftDownRightDirections)];
    memcpy(directions, gUpLeftDownRightDirections, sizeof(gUpLeftDownRightDirections));
    if (objectEvent->directionSequenceIndex == 2 && objectEvent->initialCoords.y == objectEvent->currentCoords.y)
        objectEvent->directionSequenceIndex = 3;

    return MoveNextDirectionInSequence(objectEvent, sprite, directions);
}

movement_type_def(MovementType_WalkSequenceDownRightUpLeft, gMovementTypeFuncs_WalkSequenceDownRightUpLeft)

u8 MovementType_WalkSequenceDownRightUpLeft_Step1(struct ObjectEvent *objectEvent, struct Sprite *sprite)
{
    u8 directions[sizeof(gDownRightUpLeftDirections)];
    memcpy(directions, gDownRightUpLeftDirections, sizeof(gDownRightUpLeftDirections));
    if (objectEvent->directionSequenceIndex == 2 && objectEvent->initialCoords.y == objectEvent->currentCoords.y)
        objectEvent->directionSequenceIndex = 3;

    return MoveNextDirectionInSequence(objectEvent, sprite, directions);
}

movement_type_def(MovementType_WalkSequenceLeftDownRightUp, gMovementTypeFuncs_WalkSequenceLeftDownRightUp)

u8 MovementType_WalkSequenceLeftDownRightUp_Step1(struct ObjectEvent *objectEvent, struct Sprite *sprite)
{
    u8 directions[sizeof(gLeftDownRightUpDirections)];
    memcpy(directions, gLeftDownRightUpDirections, sizeof(gLeftDownRightUpDirections));
    if (objectEvent->directionSequenceIndex == 2 && objectEvent->initialCoords.x == objectEvent->currentCoords.x)
        objectEvent->directionSequenceIndex = 3;

    return MoveNextDirectionInSequence(objectEvent, sprite, directions);
}

movement_type_def(MovementType_WalkSequenceRightUpLeftDown, gMovementTypeFuncs_WalkSequenceRightUpLeftDown)

u8 MovementType_WalkSequenceRightUpLeftDown_Step1(struct ObjectEvent *objectEvent, struct Sprite *sprite)
{
    u8 directions[sizeof(gRightUpLeftDownDirections)];
    memcpy(directions, gRightUpLeftDownDirections, sizeof(gRightUpLeftDownDirections));
    if (objectEvent->directionSequenceIndex == 2 && objectEvent->initialCoords.x == objectEvent->currentCoords.x)
        objectEvent->directionSequenceIndex = 3;

    return MoveNextDirectionInSequence(objectEvent, sprite, directions);
}

movement_type_def(MovementType_WalkSequenceUpRightDownLeft, gMovementTypeFuncs_WalkSequenceUpRightDownLeft)

u8 MovementType_WalkSequenceUpRightDownLeft_Step1(struct ObjectEvent *objectEvent, struct Sprite *sprite)
{
    u8 directions[sizeof(gUpRightDownLeftDirections)];
    memcpy(directions, gUpRightDownLeftDirections, sizeof(gUpRightDownLeftDirections));
    if (objectEvent->directionSequenceIndex == 2 && objectEvent->initialCoords.y == objectEvent->currentCoords.y)
        objectEvent->directionSequenceIndex = 3;

    return MoveNextDirectionInSequence(objectEvent, sprite, directions);
}

movement_type_def(MovementType_WalkSequenceDownLeftUpRight, gMovementTypeFuncs_WalkSequenceDownLeftUpRight)

u8 MovementType_WalkSequenceDownLeftUpRight_Step1(struct ObjectEvent *objectEvent, struct Sprite *sprite)
{
    u8 directions[sizeof(gDownLeftUpRightDirections)];
    memcpy(directions, gDownLeftUpRightDirections, sizeof(gDownLeftUpRightDirections));
    if (objectEvent->directionSequenceIndex == 2 && objectEvent->initialCoords.y == objectEvent->currentCoords.y)
        objectEvent->directionSequenceIndex = 3;

    return MoveNextDirectionInSequence(objectEvent, sprite, directions);
}

movement_type_def(MovementType_WalkSequenceLeftUpRightDown, gMovementTypeFuncs_WalkSequenceLeftUpRightDown)

u8 MovementType_WalkSequenceLeftUpRightDown_Step1(struct ObjectEvent *objectEvent, struct Sprite *sprite)
{
    u8 directions[sizeof(gLeftUpRightDownDirections)];
    memcpy(directions, gLeftUpRightDownDirections, sizeof(gLeftUpRightDownDirections));
    if (objectEvent->directionSequenceIndex == 2 && objectEvent->initialCoords.x == objectEvent->currentCoords.x)
        objectEvent->directionSequenceIndex = 3;

    return MoveNextDirectionInSequence(objectEvent, sprite, directions);
}

movement_type_def(MovementType_WalkSequenceRightDownLeftUp, gMovementTypeFuncs_WalkSequenceRightDownLeftUp)

u8 MovementType_WalkSequenceRightDownLeftUp_Step1(struct ObjectEvent *objectEvent, struct Sprite *sprite)
{
    u8 directions[sizeof(gRightDownLeftUpDirections)];
    memcpy(directions, gRightDownLeftUpDirections, sizeof(gRightDownLeftUpDirections));
    if (objectEvent->directionSequenceIndex == 2 && objectEvent->initialCoords.x == objectEvent->currentCoords.x)
        objectEvent->directionSequenceIndex = 3;

    return MoveNextDirectionInSequence(objectEvent, sprite, directions);
}

movement_type_def(MovementType_CopyPlayer, gMovementTypeFuncs_CopyPlayer)

bool8 MovementType_CopyPlayer_Step0(struct ObjectEvent *objectEvent, struct Sprite *sprite)
{
    ClearObjectEventMovement(objectEvent, sprite);
    if (objectEvent->directionSequenceIndex == 0)
        objectEvent->directionSequenceIndex = GetPlayerFacingDirection();
    sprite->sTypeFuncId = 1;
    return TRUE;
}

bool8 MovementType_CopyPlayer_Step1(struct ObjectEvent *objectEvent, struct Sprite *sprite)
{
    if (gObjectEvents[gPlayerAvatar.objectEventId].movementActionId == MOVEMENT_ACTION_NONE || gPlayerAvatar.tileTransitionState == T_TILE_CENTER)
        return FALSE;

    return gCopyPlayerMovementFuncs[PlayerGetCopyableMovement()](objectEvent, sprite, GetPlayerMovementDirection(), NULL);
}

bool8 MovementType_CopyPlayer_Step2(struct ObjectEvent *objectEvent, struct Sprite *sprite)
{
    if (ObjectEventExecSingleMovementAction(objectEvent, sprite))
    {
        objectEvent->singleMovementActive = FALSE;
        sprite->sTypeFuncId = 1;
    }
    return FALSE;
}

bool8 CopyablePlayerMovement_None(struct ObjectEvent *objectEvent, struct Sprite *sprite, u8 playerDirection, bool8 tileCallback(u8))
{
    return FALSE;
}

bool8 CopyablePlayerMovement_FaceDirection(struct ObjectEvent *objectEvent, struct Sprite *sprite, u8 playerDirection, bool8 tileCallback(u8))
{
    ObjectEventSetSingleMovement(objectEvent, sprite, GetFaceDirectionMovementAction(GetCopyDirection(gInitialMovementTypeFacingDirections[objectEvent->movementType], objectEvent->directionSequenceIndex, playerDirection)));
    objectEvent->singleMovementActive = TRUE;
    sprite->sTypeFuncId = 2;
    return TRUE;
}

bool8 CopyablePlayerMovement_WalkNormal(struct ObjectEvent *objectEvent, struct Sprite *sprite, u8 playerDirection, bool8 tileCallback(u8))
{
    u32 direction;
    s16 x;
    s16 y;

    direction = playerDirection;
    if (ObjectEventIsFarawayIslandMew(objectEvent))
    {
        direction = GetMewMoveDirection();
        if (direction == DIR_NONE)
        {
            direction = playerDirection;
            direction = GetCopyDirection(gInitialMovementTypeFacingDirections[objectEvent->movementType], objectEvent->directionSequenceIndex, direction);
            ObjectEventMoveDestCoords(objectEvent, direction, &x, &y);
            ObjectEventSetSingleMovement(objectEvent, sprite, GetFaceDirectionMovementAction(direction));
            objectEvent->singleMovementActive = TRUE;
            sprite->sTypeFuncId = 2;
            return TRUE;
        }
    }
    else
    {
        direction = GetCopyDirection(gInitialMovementTypeFacingDirections[objectEvent->movementType], objectEvent->directionSequenceIndex, direction);
    }
    ObjectEventMoveDestCoords(objectEvent, direction, &x, &y);
    ObjectEventSetSingleMovement(objectEvent, sprite, GetWalkNormalMovementAction(direction));

    if (GetCollisionAtCoords(objectEvent, x, y, direction) || (tileCallback != NULL && !tileCallback(MapGridGetMetatileBehaviorAt(x, y))))
        ObjectEventSetSingleMovement(objectEvent, sprite, GetFaceDirectionMovementAction(direction));

    objectEvent->singleMovementActive = TRUE;
    sprite->sTypeFuncId = 2;
    return TRUE;
}

bool8 CopyablePlayerMovement_WalkFast(struct ObjectEvent *objectEvent, struct Sprite *sprite, u8 playerDirection, bool8 tileCallback(u8))
{
    u32 direction;
    s16 x;
    s16 y;

    direction = playerDirection;
    direction = GetCopyDirection(gInitialMovementTypeFacingDirections[objectEvent->movementType], objectEvent->directionSequenceIndex, direction);
    ObjectEventMoveDestCoords(objectEvent, direction, &x, &y);
    ObjectEventSetSingleMovement(objectEvent, sprite, GetWalkFastMovementAction(direction));

    if (GetCollisionAtCoords(objectEvent, x, y, direction) || (tileCallback != NULL && !tileCallback(MapGridGetMetatileBehaviorAt(x, y))))
        ObjectEventSetSingleMovement(objectEvent, sprite, GetFaceDirectionMovementAction(direction));

    objectEvent->singleMovementActive = TRUE;
    sprite->sTypeFuncId = 2;
    return TRUE;
}

bool8 CopyablePlayerMovement_WalkFaster(struct ObjectEvent *objectEvent, struct Sprite *sprite, u8 playerDirection, bool8 tileCallback(u8))
{
    u32 direction;
    s16 x;
    s16 y;

    direction = playerDirection;
    direction = GetCopyDirection(gInitialMovementTypeFacingDirections[objectEvent->movementType], objectEvent->directionSequenceIndex, direction);
    ObjectEventMoveDestCoords(objectEvent, direction, &x, &y);
    ObjectEventSetSingleMovement(objectEvent, sprite, GetWalkFasterMovementAction(direction));

    if (GetCollisionAtCoords(objectEvent, x, y, direction) || (tileCallback != NULL && !tileCallback(MapGridGetMetatileBehaviorAt(x, y))))
        ObjectEventSetSingleMovement(objectEvent, sprite, GetFaceDirectionMovementAction(direction));

    objectEvent->singleMovementActive = TRUE;
    sprite->sTypeFuncId = 2;
    return TRUE;
}

bool8 CopyablePlayerMovement_Slide(struct ObjectEvent *objectEvent, struct Sprite *sprite, u8 playerDirection, bool8 tileCallback(u8))
{
    u32 direction;
    s16 x;
    s16 y;

    direction = playerDirection;
    direction = GetCopyDirection(gInitialMovementTypeFacingDirections[objectEvent->movementType], objectEvent->directionSequenceIndex, direction);
    ObjectEventMoveDestCoords(objectEvent, direction, &x, &y);
    ObjectEventSetSingleMovement(objectEvent, sprite, GetSlideMovementAction(direction));

    if (GetCollisionAtCoords(objectEvent, x, y, direction) || (tileCallback != NULL && !tileCallback(MapGridGetMetatileBehaviorAt(x, y))))
        ObjectEventSetSingleMovement(objectEvent, sprite, GetFaceDirectionMovementAction(direction));

    objectEvent->singleMovementActive = TRUE;
    sprite->sTypeFuncId = 2;
    return TRUE;
}

bool8 CopyablePlayerMovement_JumpInPlace(struct ObjectEvent *objectEvent, struct Sprite *sprite, u8 playerDirection, bool8 tileCallback(u8))
{
    u32 direction;

    direction = playerDirection;
    direction = GetCopyDirection(gInitialMovementTypeFacingDirections[objectEvent->movementType], objectEvent->directionSequenceIndex, direction);
    ObjectEventSetSingleMovement(objectEvent, sprite, GetJumpInPlaceMovementAction(direction));
    objectEvent->singleMovementActive = TRUE;
    sprite->sTypeFuncId = 2;
    return TRUE;
}

bool8 CopyablePlayerMovement_Jump(struct ObjectEvent *objectEvent, struct Sprite *sprite, u8 playerDirection, bool8 tileCallback(u8))
{
    u32 direction;
    s16 x;
    s16 y;

    direction = playerDirection;
    direction = GetCopyDirection(gInitialMovementTypeFacingDirections[objectEvent->movementType], objectEvent->directionSequenceIndex, direction);
    ObjectEventMoveDestCoords(objectEvent, direction, &x, &y);
    ObjectEventSetSingleMovement(objectEvent, sprite, GetJumpMovementAction(direction));

    if (GetCollisionAtCoords(objectEvent, x, y, direction) || (tileCallback != NULL && !tileCallback(MapGridGetMetatileBehaviorAt(x, y))))
        ObjectEventSetSingleMovement(objectEvent, sprite, GetFaceDirectionMovementAction(direction));

    objectEvent->singleMovementActive = TRUE;
    sprite->sTypeFuncId = 2;
    return TRUE;
}

bool8 CopyablePlayerMovement_Jump2(struct ObjectEvent *objectEvent, struct Sprite *sprite, u8 playerDirection, bool8 tileCallback(u8))
{
    u32 direction;
    s16 x;
    s16 y;

    direction = playerDirection;
    direction = GetCopyDirection(gInitialMovementTypeFacingDirections[objectEvent->movementType], objectEvent->directionSequenceIndex, direction);
    x = objectEvent->currentCoords.x;
    y = objectEvent->currentCoords.y;
    MoveCoordsInDirection(direction, &x, &y, 2, 2);
    ObjectEventSetSingleMovement(objectEvent, sprite, GetJump2MovementAction(direction));

    if (GetCollisionAtCoords(objectEvent, x, y, direction) || (tileCallback != NULL && !tileCallback(MapGridGetMetatileBehaviorAt(x, y))))
        ObjectEventSetSingleMovement(objectEvent, sprite, GetFaceDirectionMovementAction(direction));

    objectEvent->singleMovementActive = TRUE;
    sprite->sTypeFuncId = 2;
    return TRUE;
}

static bool8 EndFollowerTransformEffect(struct ObjectEvent *objectEvent, struct Sprite *sprite) {
    if (!sprite)
        return FALSE;
    SetGpuReg(REG_OFFSET_MOSAIC, 0);
    if (!sprite->data[7])
        return FALSE;
    sprite->oam.mosaic = FALSE;
    sprite->data[7] = 0;
    return FALSE;
}

static bool8 TryStartFollowerTransformEffect(struct ObjectEvent *objectEvent, struct Sprite *sprite) {
    u32 multi;
    if (objectEvent->extra.mon.species == SPECIES_CASTFORM && objectEvent->extra.mon.form != (multi = GetOverworldCastformForm())) {
        sprite->data[7] = TRANSFORM_TYPE_PERMANENT << 8;
        objectEvent->extra.mon.form = multi;
        return TRUE;
    } else if ((gRngValue >> 16) < 18 && GetLocalWildMon(FALSE)
            && (objectEvent->extra.mon.species == SPECIES_MEW || objectEvent->extra.mon.species == SPECIES_DITTO)) {
        sprite->data[7] = TRANSFORM_TYPE_RANDOM_WILD << 8;
        PlaySE(SE_M_MINIMIZE);
        return TRUE;
    }
    return FALSE;
}

static bool8 UpdateFollowerTransformEffect(struct ObjectEvent *objectEvent, struct Sprite *sprite) {
    u8 type = sprite->data[7] >> 8;
    u8 frames = sprite->data[7] & 0xFF;
    u8 stretch;
    u32 multi;
    if (!type)
        return TryStartFollowerTransformEffect(objectEvent, sprite);
    sprite->oam.mosaic = TRUE;
    if (frames < 8)
        stretch = frames >> 1;
    else if (frames < 16)
        stretch = (16 - frames) >> 1;
    else {
        return EndFollowerTransformEffect(objectEvent, sprite);
    }
    if (frames == 8) {
        switch (type)
        {
        case TRANSFORM_TYPE_PERMANENT:
            RefreshFollowerGraphics(objectEvent);
            break;
        case TRANSFORM_TYPE_RANDOM_WILD:
            multi = objectEvent->extra.asU16;
            objectEvent->extra.mon.species = GetLocalWildMon(FALSE);
            if (!objectEvent->extra.mon.species) {
                objectEvent->extra.asU16 = multi;
                break;
            }
            objectEvent->extra.mon.form = 0;
            RefreshFollowerGraphics(objectEvent);
            objectEvent->extra.asU16 = multi;
            break;
        }
    }

    SetGpuReg(REG_OFFSET_MOSAIC, (stretch << 12) | (stretch << 8));
    frames++;
    sprite->data[7] = (sprite->data[7] & 0xFF00) | frames;
    return TRUE;
}

movement_type_def(MovementType_FollowPlayer, gMovementTypeFuncs_FollowPlayer)

bool8 MovementType_FollowPlayer_Shadow(struct ObjectEvent *objectEvent, struct Sprite *sprite)
{
    ClearObjectEventMovement(objectEvent, sprite);
    if (!IsFollowerVisible()) { // Shadow player's position
      objectEvent->invisible = TRUE;
      MoveObjectEventToMapCoords(objectEvent, gObjectEvents[gPlayerAvatar.objectEventId].currentCoords.x, gObjectEvents[gPlayerAvatar.objectEventId].currentCoords.y);
      objectEvent->triggerGroundEffectsOnMove = FALSE; // Stop endless reflection spawning
      return FALSE;
    }
    // Move follower to player, in case we end up in the shadowing state for only 1 frame
    // This way the player cannot talk to the invisible follower before it appears
    if (objectEvent->invisible) {
        MoveObjectEventToMapCoords(objectEvent, gObjectEvents[gPlayerAvatar.objectEventId].currentCoords.x, gObjectEvents[gPlayerAvatar.objectEventId].currentCoords.y);
        objectEvent->triggerGroundEffectsOnMove = FALSE; // Stop endless reflection spawning
    }
    sprite->sTypeFuncId = 1; // Enter active state; if the player moves the follower will appear
    return TRUE;
}

bool8 MovementType_FollowPlayer_Active(struct ObjectEvent *objectEvent, struct Sprite *sprite)
{
    if (gPlayerAvatar.tileTransitionState == T_NOT_MOVING && !gObjectEvents[gPlayerAvatar.objectEventId].heldMovementActive ) { // do nothing if player is stationary
        return FALSE;
    } else if (!IsFollowerVisible()) {
      if (objectEvent->invisible) { // Return to shadowing state
        sprite->sTypeFuncId = 0;
        return FALSE;
      }
      // Animate entering pokeball
      ClearObjectEventMovement(objectEvent, sprite);
      ObjectEventSetSingleMovement(objectEvent, sprite, MOVEMENT_ACTION_ENTER_POKEBALL);
      objectEvent->singleMovementActive = 1;
      sprite->animCmdIndex = 0; // Needed for animCmdIndex weirdness
      sprite->sTypeFuncId = 2; // movement action sets state to 0
      return TRUE;
    }
    // TODO: Remove dependence on PlayerGetCopyableMovement
    return gFollowPlayerMovementFuncs[PlayerGetCopyableMovement()](objectEvent, sprite, GetPlayerMovementDirection(), NULL);
}

bool8 MovementType_FollowPlayer_Moving(struct ObjectEvent *objectEvent, struct Sprite *sprite)
{
    #ifdef MB_SIDEWAYS_STAIRS_RIGHT_SIDE
    // Copied from ObjectEventExecSingleMovementAction
    if (gMovementActionFuncs[objectEvent->movementActionId][sprite->sActionFuncId](objectEvent, sprite)) {
        objectEvent->movementActionId = MOVEMENT_ACTION_NONE;
        sprite->sActionFuncId = 0;
    #else
    if (ObjectEventExecSingleMovementAction(objectEvent, sprite)) {
    #endif
        objectEvent->singleMovementActive = 0;
        if (sprite->sTypeFuncId) { // restore nonzero state
            sprite->sTypeFuncId = 1;
        }
    } else if (objectEvent->movementActionId != MOVEMENT_ACTION_EXIT_POKEBALL) {
        UpdateFollowerTransformEffect(objectEvent, sprite);
    }
    return FALSE;
}

bool8 FollowablePlayerMovement_Idle(struct ObjectEvent *objectEvent, struct Sprite *sprite, u8 playerDirection, bool8 tileCallback(u8))
{
    u8 direction;
    if (!objectEvent->singleMovementActive) { // walk in place
      ObjectEventSetSingleMovement(objectEvent, sprite, GetWalkInPlaceNormalMovementAction(objectEvent->facingDirection));
      sprite->sTypeFuncId = 1;
      objectEvent->singleMovementActive = 1;
      return TRUE;
    } else if (ObjectEventExecSingleMovementAction(objectEvent, sprite)) { // finish movement action
        objectEvent->singleMovementActive = 0;
    }
    UpdateFollowerTransformEffect(objectEvent, sprite);
    return FALSE;
}

bool8 FollowablePlayerMovement_Step(struct ObjectEvent *objectEvent, struct Sprite *sprite, u8 playerDirection, bool8 tileCallback(u8))
{
    u32 direction;
    s16 x;
    s16 y;
    s16 targetX;
    s16 targetY;
    #ifdef MB_SIDEWAYS_STAIRS_RIGHT_SIDE
    u8 playerAction = gObjectEvents[gPlayerAvatar.objectEventId].movementActionId;
    #endif

    targetX = gObjectEvents[gPlayerAvatar.objectEventId].previousCoords.x;
    targetY = gObjectEvents[gPlayerAvatar.objectEventId].previousCoords.y;
    x = gObjectEvents[gPlayerAvatar.objectEventId].currentCoords.x;
    y = gObjectEvents[gPlayerAvatar.objectEventId].currentCoords.y;

    if ((x == targetX && y == targetY) || !IsFollowerVisible()) { // don't move on player collision or if not visible
      return FALSE;
    }
    x = objectEvent->currentCoords.x;
    y = objectEvent->currentCoords.y;
    ClearObjectEventMovement(objectEvent, sprite);

    if (objectEvent->invisible) { // Animate exiting pokeball
      MoveObjectEventToMapCoords(objectEvent, targetX, targetY);
      ObjectEventSetSingleMovement(objectEvent, sprite, MOVEMENT_ACTION_EXIT_POKEBALL);
      objectEvent->singleMovementActive = 1;
      sprite->animCmdIndex = 0; // Needed because of weird animCmdIndex stuff
      sprite->sTypeFuncId = 2;
      return TRUE;
    } else if (x == targetX && y == targetY) { // don't move if already in the player's last position
      return FALSE;
    }

    // Follow player
    direction = GetDirectionToFace(x, y, targetX, targetY);
    MoveCoords(direction, &x, &y);
    #ifdef MB_SIDEWAYS_STAIRS_RIGHT_SIDE // https://github.com/ghoulslash/pokeemerald/tree/sideways_stairs
    GetCollisionAtCoords(objectEvent, x, y, direction); // Sets directionOverwrite for stairs
    if (GetLedgeJumpDirection(x, y, direction) != DIR_NONE) // InitJumpRegular will set the proper speed
        ObjectEventSetSingleMovement(objectEvent, sprite, GetJump2MovementAction(direction));
    else if (TestPlayerAvatarFlags(PLAYER_AVATAR_FLAG_DASH)) { // Set follow speed according to player's speed
        if (playerAction >= MOVEMENT_ACTION_RUN_DOWN_SLOW && playerAction <= MOVEMENT_ACTION_RUN_RIGHT_SLOW)
            objectEvent->movementActionId = GetWalkNormalMovementAction(direction);
        else
            objectEvent->movementActionId = GetWalkFastMovementAction(direction);

    } else if (PlayerGetCopyableMovement() == COPY_MOVE_JUMP2) {
        ObjectEventSetSingleMovement(objectEvent, sprite, GetWalkSlowMovementAction(direction));
    } else {
        if (playerAction >= MOVEMENT_ACTION_WALK_SLOW_DOWN && playerAction <= MOVEMENT_ACTION_WALK_SLOW_RIGHT)
            ObjectEventSetSingleMovement(objectEvent, sprite, GetWalkSlowMovementAction(direction));
        else
            objectEvent->movementActionId = GetWalkNormalMovementAction(direction);
    }
    sprite->sActionFuncId = 0;
    #else
    if (GetLedgeJumpDirection(x, y, direction) != DIR_NONE) // InitJumpRegular will set the proper speed
        ObjectEventSetSingleMovement(objectEvent, sprite, GetJump2MovementAction(direction));
    else if (TestPlayerAvatarFlags(PLAYER_AVATAR_FLAG_DASH)) // Set follow speed according to player's speed
        ObjectEventSetSingleMovement(objectEvent, sprite, GetWalkFastMovementAction(direction));
    // If *player* jumps, make step take twice as long
    else if (PlayerGetCopyableMovement() == COPY_MOVE_JUMP2)
        ObjectEventSetSingleMovement(objectEvent, sprite, GetWalkSlowMovementAction(direction));
    else
        ObjectEventSetSingleMovement(objectEvent, sprite, GetWalkNormalMovementAction(direction));
    #endif
    objectEvent->singleMovementActive = 1;
    sprite->sTypeFuncId = 2;
    return TRUE;
}

bool8 FollowablePlayerMovement_GoSpeed1(struct ObjectEvent *objectEvent, struct Sprite *sprite, u8 playerDirection, bool8 tileCallback(u8))
{
    u32 direction;
    s16 x;
    s16 y;

    direction = playerDirection;
    direction = GetCopyDirection(gInitialMovementTypeFacingDirections[objectEvent->movementType], objectEvent->directionSequenceIndex, direction);
    ObjectEventMoveDestCoords(objectEvent, direction, &x, &y);
    ObjectEventSetSingleMovement(objectEvent, sprite, GetWalkFastMovementAction(direction));
    if (GetCollisionAtCoords(objectEvent, x, y, direction) || (tileCallback != NULL && !tileCallback(MapGridGetMetatileBehaviorAt(x, y))))
    {
        ObjectEventSetSingleMovement(objectEvent, sprite, GetFaceDirectionMovementAction(direction));
    }
    objectEvent->singleMovementActive = TRUE;
    sprite->sTypeFuncId = 2;
    return TRUE;
}

bool8 FollowablePlayerMovement_GoSpeed2(struct ObjectEvent *objectEvent, struct Sprite *sprite, u8 playerDirection, bool8 tileCallback(u8))
{
    u32 direction;
    s16 x;
    s16 y;

    direction = playerDirection;
    direction = GetCopyDirection(gInitialMovementTypeFacingDirections[objectEvent->movementType], objectEvent->directionSequenceIndex, direction);
    ObjectEventMoveDestCoords(objectEvent, direction, &x, &y);
    ObjectEventSetSingleMovement(objectEvent, sprite, GetWalkFasterMovementAction(direction));
    if (GetCollisionAtCoords(objectEvent, x, y, direction) || (tileCallback != NULL && !tileCallback(MapGridGetMetatileBehaviorAt(x, y))))
    {
        ObjectEventSetSingleMovement(objectEvent, sprite, GetFaceDirectionMovementAction(direction));
    }
    objectEvent->singleMovementActive = TRUE;
    sprite->sTypeFuncId = 2;
    return TRUE;
}

bool8 FollowablePlayerMovement_Slide(struct ObjectEvent *objectEvent, struct Sprite *sprite, u8 playerDirection, bool8 tileCallback(u8))
{
    u32 direction;
    s16 x;
    s16 y;

    direction = playerDirection;
    direction = GetCopyDirection(gInitialMovementTypeFacingDirections[objectEvent->movementType], objectEvent->directionSequenceIndex, direction);
    ObjectEventMoveDestCoords(objectEvent, direction, &x, &y);
    ObjectEventSetSingleMovement(objectEvent, sprite, GetSlideMovementAction(direction));
    if (GetCollisionAtCoords(objectEvent, x, y, direction) || (tileCallback != NULL && !tileCallback(MapGridGetMetatileBehaviorAt(x, y))))
    {
        ObjectEventSetSingleMovement(objectEvent, sprite, GetFaceDirectionMovementAction(direction));
    }
    objectEvent->singleMovementActive = TRUE;
    sprite->sTypeFuncId = 2;
    return TRUE;
}

bool8 fph_IM_DIFFERENT(struct ObjectEvent *objectEvent, struct Sprite *sprite, u8 playerDirection, bool8 tileCallback(u8))
{
    u32 direction;

    direction = playerDirection;
    direction = GetCopyDirection(gInitialMovementTypeFacingDirections[objectEvent->movementType], objectEvent->directionSequenceIndex, direction);
    ObjectEventSetSingleMovement(objectEvent, sprite, GetJumpInPlaceMovementAction(direction));
    objectEvent->singleMovementActive = TRUE;
    sprite->sTypeFuncId = 2;
    return TRUE;
}

bool8 FollowablePlayerMovement_GoSpeed4(struct ObjectEvent *objectEvent, struct Sprite *sprite, u8 playerDirection, bool8 tileCallback(u8))
{
    u32 direction;
    s16 x;
    s16 y;

    direction = playerDirection;
    direction = GetCopyDirection(gInitialMovementTypeFacingDirections[objectEvent->movementType], objectEvent->directionSequenceIndex, direction);
    ObjectEventMoveDestCoords(objectEvent, direction, &x, &y);
    ObjectEventSetSingleMovement(objectEvent, sprite, GetJumpMovementAction(direction));
    if (GetCollisionAtCoords(objectEvent, x, y, direction) || (tileCallback != NULL && !tileCallback(MapGridGetMetatileBehaviorAt(x, y))))
    {
        ObjectEventSetSingleMovement(objectEvent, sprite, GetFaceDirectionMovementAction(direction));
    }
    objectEvent->singleMovementActive = TRUE;
    sprite->sTypeFuncId = 2;
    return TRUE;
}

bool8 FollowablePlayerMovement_Jump(struct ObjectEvent *objectEvent, struct Sprite *sprite, u8 playerDirection, bool8 tileCallback(u8))
{
    u32 direction;
    s16 x;
    s16 y;

    direction = playerDirection;
    x = objectEvent->currentCoords.x;
    y = objectEvent->currentCoords.y;
    MoveCoordsInDirection(direction, &x, &y, 2, 2);
    ObjectEventSetSingleMovement(objectEvent, sprite, GetJump2MovementAction(direction));
    objectEvent->singleMovementActive = TRUE;
    sprite->sTypeFuncId = 2;
    return TRUE;
}

movement_type_def(MovementType_CopyPlayerInGrass, gMovementTypeFuncs_CopyPlayerInGrass)

bool8 MovementType_CopyPlayerInGrass_Step1(struct ObjectEvent *objectEvent, struct Sprite *sprite)
{
    if (gObjectEvents[gPlayerAvatar.objectEventId].movementActionId == MOVEMENT_ACTION_NONE || gPlayerAvatar.tileTransitionState == T_TILE_CENTER)
        return FALSE;

    return gCopyPlayerMovementFuncs[PlayerGetCopyableMovement()](objectEvent, sprite, GetPlayerMovementDirection(), MetatileBehavior_IsPokeGrass);
}

void MovementType_TreeDisguise(struct Sprite *sprite)
{
    struct ObjectEvent *objectEvent;

    objectEvent = &gObjectEvents[sprite->sObjEventId];
    if (objectEvent->directionSequenceIndex == 0 || (objectEvent->directionSequenceIndex == 1 && !sprite->data[7]))
    {
        ObjectEventGetLocalIdAndMap(objectEvent, &gFieldEffectArguments[0], &gFieldEffectArguments[1], &gFieldEffectArguments[2]);
        objectEvent->fieldEffectSpriteId = FieldEffectStart(FLDEFF_TREE_DISGUISE);
        objectEvent->directionSequenceIndex = 1;
        sprite->data[7]++;
    }
    UpdateObjectEventCurrentMovement(&gObjectEvents[sprite->sObjEventId], sprite, MovementType_Disguise_Callback);
}

static bool8 MovementType_Disguise_Callback(struct ObjectEvent *objectEvent, struct Sprite *sprite)
{
    ClearObjectEventMovement(objectEvent, sprite);
    return FALSE;
}

void MovementType_MountainDisguise(struct Sprite *sprite)
{
    struct ObjectEvent *objectEvent;

    objectEvent = &gObjectEvents[sprite->sObjEventId];
    if (objectEvent->directionSequenceIndex == 0 || (objectEvent->directionSequenceIndex == 1 && !sprite->data[7]))
    {
        ObjectEventGetLocalIdAndMap(objectEvent, &gFieldEffectArguments[0], &gFieldEffectArguments[1], &gFieldEffectArguments[2]);
        objectEvent->fieldEffectSpriteId = FieldEffectStart(FLDEFF_MOUNTAIN_DISGUISE);
        objectEvent->directionSequenceIndex = 1;
        sprite->data[7]++;
    }
    UpdateObjectEventCurrentMovement(&gObjectEvents[sprite->sObjEventId], sprite, MovementType_Disguise_Callback);
}

void MovementType_Buried(struct Sprite *sprite)
{
    if (!sprite->data[7])
    {
        gObjectEvents[sprite->sObjEventId].fixedPriority = TRUE;
        sprite->subspriteMode = SUBSPRITES_IGNORE_PRIORITY;
        sprite->oam.priority = 3;
        sprite->data[7]++;
    }
    UpdateObjectEventCurrentMovement(&gObjectEvents[sprite->sObjEventId], sprite, MovementType_Buried_Callback);
}

static bool8 MovementType_Buried_Callback(struct ObjectEvent *objectEvent, struct Sprite *sprite)
{
    return gMovementTypeFuncs_Buried[sprite->sTypeFuncId](objectEvent, sprite);
}

bool8 MovementType_Buried_Step0(struct ObjectEvent *objectEvent, struct Sprite *sprite)
{
    ClearObjectEventMovement(objectEvent, sprite);
    return FALSE;
}

bool8 MovementType_MoveInPlace_Step1(struct ObjectEvent *objectEvent, struct Sprite *sprite)
{
    if (ObjectEventExecSingleMovementAction(objectEvent, sprite))
        sprite->sTypeFuncId = 0;
    return FALSE;
}

movement_type_def(MovementType_WalkInPlace, gMovementTypeFuncs_WalkInPlace)

bool8 MovementType_WalkInPlace_Step0(struct ObjectEvent *objectEvent, struct Sprite *sprite)
{
    ClearObjectEventMovement(objectEvent, sprite);
    ObjectEventSetSingleMovement(objectEvent, sprite, GetWalkInPlaceNormalMovementAction(objectEvent->facingDirection));
    sprite->sTypeFuncId = 1;
    return TRUE;
}

movement_type_def(MovementType_WalkSlowlyInPlace, gMovementTypeFuncs_WalkSlowlyInPlace)

bool8 MovementType_WalkSlowlyInPlace_Step0(struct ObjectEvent *objectEvent, struct Sprite *sprite)
{
    ClearObjectEventMovement(objectEvent, sprite);
    ObjectEventSetSingleMovement(objectEvent, sprite, GetWalkInPlaceSlowMovementAction(objectEvent->facingDirection));
    sprite->sTypeFuncId = 1;
    return TRUE;
}

movement_type_def(MovementType_JogInPlace, gMovementTypeFuncs_JogInPlace)

bool8 MovementType_JogInPlace_Step0(struct ObjectEvent *objectEvent, struct Sprite *sprite)
{
    ClearObjectEventMovement(objectEvent, sprite);
    ObjectEventSetSingleMovement(objectEvent, sprite, GetWalkInPlaceFastMovementAction(objectEvent->facingDirection));
    sprite->sTypeFuncId = 1;
    return TRUE;
}

movement_type_def(MovementType_RunInPlace, gMovementTypeFuncs_RunInPlace)

bool8 MovementType_RunInPlace_Step0(struct ObjectEvent *objectEvent, struct Sprite *sprite)
{
    ClearObjectEventMovement(objectEvent, sprite);
    ObjectEventSetSingleMovement(objectEvent, sprite, GetWalkInPlaceFasterMovementAction(objectEvent->facingDirection));
    sprite->sTypeFuncId = 1;
    return TRUE;
}

movement_type_def(MovementType_Invisible, gMovementTypeFuncs_Invisible)

bool8 MovementType_Invisible_Step0(struct ObjectEvent *objectEvent, struct Sprite *sprite)
{
    ClearObjectEventMovement(objectEvent, sprite);
    ObjectEventSetSingleMovement(objectEvent, sprite, GetFaceDirectionMovementAction(objectEvent->facingDirection));
    objectEvent->invisible = TRUE;
    sprite->sTypeFuncId = 1;
    return TRUE;
}
bool8 MovementType_Invisible_Step1(struct ObjectEvent *objectEvent, struct Sprite *sprite)
{
    if (ObjectEventExecSingleMovementAction(objectEvent, sprite))
    {
        sprite->sTypeFuncId = 2;
        return TRUE;
    }
    return FALSE;
}

bool8 MovementType_Invisible_Step2(struct ObjectEvent *objectEvent, struct Sprite *sprite)
{
    objectEvent->singleMovementActive = FALSE;
    return FALSE;
}

void ClearObjectEventMovement(struct ObjectEvent *objectEvent, struct Sprite *sprite)
{
    objectEvent->singleMovementActive = FALSE;
    objectEvent->heldMovementActive = FALSE;
    objectEvent->heldMovementFinished = FALSE;
    objectEvent->movementActionId = MOVEMENT_ACTION_NONE;
    sprite->sTypeFuncId = 0;
}

u8 GetFaceDirectionAnimNum(u8 direction)
{
    return sFaceDirectionAnimNums[direction];
}

u8 GetMoveDirectionAnimNum(u8 direction)
{
    return sMoveDirectionAnimNums[direction];
}

u8 GetMoveDirectionFastAnimNum(u8 direction)
{
    return sMoveDirectionFastAnimNums[direction];
}

u8 GetMoveDirectionFasterAnimNum(u8 direction)
{
    return sMoveDirectionFasterAnimNums[direction];
}

u8 GetMoveDirectionFastestAnimNum(u8 direction)
{
    return sMoveDirectionFastestAnimNums[direction];
}

u8 GetJumpSpecialDirectionAnimNum(u8 direction)
{
    return sJumpSpecialDirectionAnimNums[direction];
}

u8 GetAcroWheelieDirectionAnimNum(u8 direction)
{
    return sAcroWheelieDirectionAnimNums[direction];
}

u8 GetAcroUnusedDirectionAnimNum(u8 direction)
{
    return sAcroUnusedDirectionAnimNums[direction];
}

u8 GetAcroEndWheelieDirectionAnimNum(u8 direction)
{
    return sAcroEndWheelieDirectionAnimNums[direction];
}

u8 GetAcroUnusedActionDirectionAnimNum(u8 direction)
{
    return sAcroUnusedActionDirectionAnimNums[direction];
}

u8 GetAcroWheeliePedalDirectionAnimNum(u8 direction)
{
    return sAcroWheeliePedalDirectionAnimNums[direction];
}

u8 GetFishingDirectionAnimNum(u8 direction)
{
    return sFishingDirectionAnimNums[direction];
}

u8 GetFishingNoCatchDirectionAnimNum(u8 direction)
{
    return sFishingNoCatchDirectionAnimNums[direction];
}

u8 GetFishingBiteDirectionAnimNum(u8 direction)
{
    return sFishingBiteDirectionAnimNums[direction];
}

u8 GetRunningDirectionAnimNum(u8 direction)
{
    return sRunningDirectionAnimNums[direction];
}

static const struct StepAnimTable *GetStepAnimTable(const union AnimCmd *const *anims)
{
    const struct StepAnimTable *stepTable;

    for (stepTable = sStepAnimTables; stepTable->anims != NULL; stepTable++)
    {
        if (stepTable->anims == anims)
            return stepTable;
    }
    return NULL;
}

void SetStepAnimHandleAlternation(struct ObjectEvent *objectEvent, struct Sprite *sprite, u8 animNum)
{
    const struct StepAnimTable *stepTable;

    if (!objectEvent->inanimate)
    {
        sprite->animNum = animNum;
        stepTable = GetStepAnimTable(sprite->anims);
        if (stepTable != NULL)
        {
            if (sprite->animCmdIndex == stepTable->animPos[0])
                sprite->animCmdIndex  = stepTable->animPos[3];
            else if (sprite->animCmdIndex == stepTable->animPos[1])
                sprite->animCmdIndex = stepTable->animPos[2];
        }
        SeekSpriteAnim(sprite, sprite->animCmdIndex);
    }
}

void SetStepAnim(struct ObjectEvent *objectEvent, struct Sprite *sprite, u8 animNum)
{
    const struct StepAnimTable *stepTable;

    if (!objectEvent->inanimate)
    {
        u8 animPos;

        sprite->animNum = animNum;
        stepTable = GetStepAnimTable(sprite->anims);
        if (stepTable != NULL)
        {
            animPos = stepTable->animPos[1];
            if (sprite->animCmdIndex <= stepTable->animPos[0])
                animPos = stepTable->animPos[0];

            SeekSpriteAnim(sprite, animPos);
        }
    }
}

u8 GetDirectionToFace(s16 x, s16 y, s16 targetX, s16 targetY)
{
    if (x > targetX)
        return DIR_WEST;

    if (x < targetX)
        return DIR_EAST;

    if (y > targetY)
        return DIR_NORTH;

    return DIR_SOUTH;
}

void SetTrainerMovementType(struct ObjectEvent *objectEvent, u8 movementType)
{
    objectEvent->movementType = movementType;
    objectEvent->directionSequenceIndex = 0;
    objectEvent->extra.playerCopyableMovement = 0;
    gSprites[objectEvent->spriteId].callback = sMovementTypeCallbacks[movementType];
    gSprites[objectEvent->spriteId].sTypeFuncId = 0;
}

u8 GetTrainerFacingDirectionMovementType(u8 direction)
{
    return gTrainerFacingDirectionMovementTypes[direction];
}

static u8 GetCollisionInDirection(struct ObjectEvent *objectEvent, u8 direction)
{
    s16 x = objectEvent->currentCoords.x;
    s16 y = objectEvent->currentCoords.y;
    MoveCoords(direction, &x, &y);
    return GetCollisionAtCoords(objectEvent, x, y, direction);
}

u8 GetCollisionAtCoords(struct ObjectEvent *objectEvent, s16 x, s16 y, u32 dir)
{
    u8 direction = dir;
    if (IsCoordOutsideObjectEventMovementRange(objectEvent, x, y))
        return COLLISION_OUTSIDE_RANGE;
    else if (MapGridGetCollisionAt(x, y) || GetMapBorderIdAt(x, y) == CONNECTION_INVALID || IsMetatileDirectionallyImpassable(objectEvent, x, y, direction))
        return COLLISION_IMPASSABLE;
    else if (objectEvent->trackedByCamera && !CanCameraMoveInDirection(direction))
        return COLLISION_IMPASSABLE;
    else if (IsElevationMismatchAt(objectEvent->currentElevation, x, y))
        return COLLISION_ELEVATION_MISMATCH;
    else if (DoesObjectCollideWithObjectAt(objectEvent, x, y))
        return COLLISION_OBJECT_EVENT;
    return COLLISION_NONE;
}

u8 GetCollisionFlagsAtCoords(struct ObjectEvent *objectEvent, s16 x, s16 y, u8 direction)
{
    u8 flags = 0;

    if (IsCoordOutsideObjectEventMovementRange(objectEvent, x, y))
        flags |= 1 << (COLLISION_OUTSIDE_RANGE - 1);
    if (MapGridGetCollisionAt(x, y) || GetMapBorderIdAt(x, y) == CONNECTION_INVALID || IsMetatileDirectionallyImpassable(objectEvent, x, y, direction) || (objectEvent->trackedByCamera && !CanCameraMoveInDirection(direction)))
        flags |= 1 << (COLLISION_IMPASSABLE - 1);
    if (IsElevationMismatchAt(objectEvent->currentElevation, x, y))
        flags |= 1 << (COLLISION_ELEVATION_MISMATCH - 1);
    if (DoesObjectCollideWithObjectAt(objectEvent, x, y))
        flags |= 1 << (COLLISION_OBJECT_EVENT - 1);
    return flags;
}

static bool8 IsCoordOutsideObjectEventMovementRange(struct ObjectEvent *objectEvent, s16 x, s16 y)
{
    s16 left;
    s16 right;
    s16 top;
    s16 bottom;

    if (objectEvent->rangeX != 0)
    {
        left = objectEvent->initialCoords.x - objectEvent->rangeX;
        right = objectEvent->initialCoords.x + objectEvent->rangeX;

        if (left > x || right < x)
            return TRUE;
    }
    if (objectEvent->rangeY != 0)
    {
        top = objectEvent->initialCoords.y - objectEvent->rangeY;
        bottom = objectEvent->initialCoords.y + objectEvent->rangeY;

        if (top > y || bottom < y)
            return TRUE;
    }
    return FALSE;
}

static bool8 IsMetatileDirectionallyImpassable(struct ObjectEvent *objectEvent, s16 x, s16 y, u8 direction)
{
    if (gOppositeDirectionBlockedMetatileFuncs[direction - 1](objectEvent->currentMetatileBehavior)
        || gDirectionBlockedMetatileFuncs[direction - 1](MapGridGetMetatileBehaviorAt(x, y)))
        return TRUE;

    return FALSE;
}

static bool8 DoesObjectCollideWithObjectAt(struct ObjectEvent *objectEvent, s16 x, s16 y)
{
    u8 i;
    struct ObjectEvent *curObject;

    if (objectEvent->localId == OBJ_EVENT_ID_FOLLOWER)
        return FALSE; // follower cannot collide with other objects, but they can collide with it

    for (i = 0; i < OBJECT_EVENTS_COUNT; i++)
    {
        curObject = &gObjectEvents[i];
        if (curObject->active && (curObject->movementType != MOVEMENT_TYPE_FOLLOW_PLAYER || objectEvent != &gObjectEvents[gPlayerAvatar.objectEventId]) && curObject != objectEvent)
        {
            if ((curObject->currentCoords.x == x && curObject->currentCoords.y == y) || (curObject->previousCoords.x == x && curObject->previousCoords.y == y))
            {
                if (AreElevationsCompatible(objectEvent->currentElevation, curObject->currentElevation))
                    return TRUE;
            }
        }
    }
    return FALSE;
}

bool8 IsBerryTreeSparkling(u8 localId, u8 mapNum, u8 mapGroup)
{
    u8 objectEventId;

    if (!TryGetObjectEventIdByLocalIdAndMap(localId, mapNum, mapGroup, &objectEventId)
        && gSprites[gObjectEvents[objectEventId].spriteId].sBerryTreeFlags & BERRY_FLAG_SPARKLING)
        return TRUE;

    return FALSE;
}

void SetBerryTreeJustPicked(u8 localId, u8 mapNum, u8 mapGroup)
{
    u8 objectEventId;

    if (!TryGetObjectEventIdByLocalIdAndMap(localId, mapNum, mapGroup, &objectEventId))
        gSprites[gObjectEvents[objectEventId].spriteId].sBerryTreeFlags |= BERRY_FLAG_JUST_PICKED;
}

#undef sTimer
#undef sBerryTreeFlags

void MoveCoords(u8 direction, s16 *x, s16 *y)
{
    *x += sDirectionToVectors[direction].x;
    *y += sDirectionToVectors[direction].y;
}

// Unused
static void MoveCoordsInMapCoordIncrement(u8 direction, s16 *x, s16 *y)
{
    *x += sDirectionToVectors[direction].x << 4;
    *y += sDirectionToVectors[direction].y << 4;
}

static void MoveCoordsInDirection(u32 dir, s16 *x, s16 *y, s16 deltaX, s16 deltaY)
{
    u8 direction = dir;
    s16 dx2 = (u16)deltaX;
    s16 dy2 = (u16)deltaY;
    if (sDirectionToVectors[direction].x > 0)
        *x += dx2;
    if (sDirectionToVectors[direction].x < 0)
        *x -= dx2;
    if (sDirectionToVectors[direction].y > 0)
        *y += dy2;
    if (sDirectionToVectors[direction].y < 0)
        *y -= dy2;
}

void GetMapCoordsFromSpritePos(s16 x, s16 y, s16 *destX, s16 *destY)
{
    *destX = (x - gSaveBlock1Ptr->pos.x) << 4;
    *destY = (y - gSaveBlock1Ptr->pos.y) << 4;
    *destX -= gTotalCameraPixelOffsetX;
    *destY -= gTotalCameraPixelOffsetY;
}

void SetSpritePosToMapCoords(s16 mapX, s16 mapY, s16 *destX, s16 *destY)
{
    s16 dx = -gTotalCameraPixelOffsetX - gFieldCamera.x;
    s16 dy = -gTotalCameraPixelOffsetY - gFieldCamera.y;
    if (gFieldCamera.x > 0)
        dx += 16;

    if (gFieldCamera.x < 0)
        dx -= 16;

    if (gFieldCamera.y > 0)
        dy += 16;

    if (gFieldCamera.y < 0)
        dy -= 16;

    *destX = ((mapX - gSaveBlock1Ptr->pos.x) << 4) + dx;
    *destY = ((mapY - gSaveBlock1Ptr->pos.y) << 4) + dy;
}

void SetSpritePosToOffsetMapCoords(s16 *x, s16 *y, s16 dx, s16 dy)
{
    SetSpritePosToMapCoords(*x, *y, x, y);
    *x += dx;
    *y += dy;
}

static void GetObjectEventMovingCameraOffset(s16 *x, s16 *y)
{
    *x = 0;
    *y = 0;

    if (gFieldCamera.x > 0)
        (*x)++;

    if (gFieldCamera.x < 0)
        (*x)--;

    if (gFieldCamera.y > 0)
        (*y)++;

    if (gFieldCamera.y < 0)
        (*y)--;
}

void ObjectEventMoveDestCoords(struct ObjectEvent *objectEvent, u32 direction, s16 *x, s16 *y)
{
    u8 newDirn = direction;
    *x = objectEvent->currentCoords.x;
    *y = objectEvent->currentCoords.y;
    MoveCoords(newDirn, x, y);
}

bool8 ObjectEventIsMovementOverridden(struct ObjectEvent *objectEvent)
{
    if (objectEvent->singleMovementActive || objectEvent->heldMovementActive)
        return TRUE;

    return FALSE;
}

bool8 ObjectEventIsHeldMovementActive(struct ObjectEvent *objectEvent)
{
    if (objectEvent->heldMovementActive && objectEvent->movementActionId != MOVEMENT_ACTION_NONE)
        return TRUE;

    return FALSE;
}

bool8 ObjectEventSetHeldMovement(struct ObjectEvent *objectEvent, u8 movementActionId)
{
    if (ObjectEventIsMovementOverridden(objectEvent))
        return TRUE;

    UnfreezeObjectEvent(objectEvent);
    objectEvent->movementActionId = movementActionId;
    objectEvent->heldMovementActive = TRUE;
    objectEvent->heldMovementFinished = FALSE;
    gSprites[objectEvent->spriteId].sActionFuncId = 0;
    return FALSE;
}

void ObjectEventForceSetHeldMovement(struct ObjectEvent *objectEvent, u8 movementActionId)
{
    ObjectEventClearHeldMovementIfActive(objectEvent);
    ObjectEventSetHeldMovement(objectEvent, movementActionId);
}

void ObjectEventClearHeldMovementIfActive(struct ObjectEvent *objectEvent)
{
    if (objectEvent->heldMovementActive)
        ObjectEventClearHeldMovement(objectEvent);
}

void ObjectEventClearHeldMovement(struct ObjectEvent *objectEvent)
{
    objectEvent->movementActionId = MOVEMENT_ACTION_NONE;
    objectEvent->heldMovementActive = FALSE;
    objectEvent->heldMovementFinished = FALSE;
    gSprites[objectEvent->spriteId].sTypeFuncId = 0;
    gSprites[objectEvent->spriteId].sActionFuncId = 0;
}

u8 ObjectEventCheckHeldMovementStatus(struct ObjectEvent *objectEvent)
{
    if (objectEvent->heldMovementActive)
        return objectEvent->heldMovementFinished;

    return 16;
}

u8 ObjectEventClearHeldMovementIfFinished(struct ObjectEvent *objectEvent)
{
    u8 heldMovementStatus = ObjectEventCheckHeldMovementStatus(objectEvent);
    if (heldMovementStatus != 0 && heldMovementStatus != 16)
        ObjectEventClearHeldMovementIfActive(objectEvent);

    return heldMovementStatus;
}

u8 ObjectEventGetHeldMovementActionId(struct ObjectEvent *objectEvent)
{
    if (objectEvent->heldMovementActive)
        return objectEvent->movementActionId;

    return MOVEMENT_ACTION_NONE;
}

void UpdateObjectEventCurrentMovement(struct ObjectEvent *objectEvent, struct Sprite *sprite, bool8 (*callback)(struct ObjectEvent *, struct Sprite *))
{
    DoGroundEffects_OnSpawn(objectEvent, sprite);
    TryEnableObjectEventAnim(objectEvent, sprite);

    if (ObjectEventIsHeldMovementActive(objectEvent))
        ObjectEventExecHeldMovementAction(objectEvent, sprite);
    else if (!objectEvent->frozen)
        while (callback(objectEvent, sprite));

    DoGroundEffects_OnBeginStep(objectEvent, sprite);
    DoGroundEffects_OnFinishStep(objectEvent, sprite);
    UpdateObjectEventSpriteAnimPause(objectEvent, sprite);
    UpdateObjectEventVisibility(objectEvent, sprite);
    ObjectEventUpdateSubpriority(objectEvent, sprite);
}

#define dirn_to_anim(name, table)\
u8 name(u32 idx)\
{\
    u8 direction;\
    u8 animIds[sizeof(table)];\
    direction = idx;\
    memcpy(animIds, (table), sizeof(table));\
    if (direction > DIR_EAST) direction = 0;\
    return animIds[direction];\
}

dirn_to_anim(GetFaceDirectionMovementAction, gFaceDirectionMovementActions);
dirn_to_anim(GetWalkSlowMovementAction, gWalkSlowMovementActions);
dirn_to_anim(GetWalkNormalMovementAction, gWalkNormalMovementActions);
dirn_to_anim(GetWalkFastMovementAction, gWalkFastMovementActions);
dirn_to_anim(GetRideWaterCurrentMovementAction, gRideWaterCurrentMovementActions);
dirn_to_anim(GetWalkFasterMovementAction, gWalkFasterMovementActions);
dirn_to_anim(GetSlideMovementAction, gSlideMovementActions);
dirn_to_anim(GetPlayerRunMovementAction, gPlayerRunMovementActions);
dirn_to_anim(GetJump2MovementAction, gJump2MovementActions);
dirn_to_anim(GetJumpInPlaceMovementAction, gJumpInPlaceMovementActions);
dirn_to_anim(GetJumpInPlaceTurnAroundMovementAction, gJumpInPlaceTurnAroundMovementActions);
dirn_to_anim(GetJumpMovementAction, gJumpMovementActions);
dirn_to_anim(GetJumpSpecialMovementAction, gJumpSpecialMovementActions);
dirn_to_anim(GetWalkInPlaceSlowMovementAction, gWalkInPlaceSlowMovementActions);
dirn_to_anim(GetWalkInPlaceNormalMovementAction, gWalkInPlaceNormalMovementActions);
dirn_to_anim(GetWalkInPlaceFastMovementAction, gWalkInPlaceFastMovementActions);
dirn_to_anim(GetWalkInPlaceFasterMovementAction, gWalkInPlaceFasterMovementActions);

bool8 ObjectEventFaceOppositeDirection(struct ObjectEvent *objectEvent, u8 direction)
{
    return ObjectEventSetHeldMovement(objectEvent, GetFaceDirectionMovementAction(GetOppositeDirection(direction)));
}

dirn_to_anim(GetAcroWheelieFaceDirectionMovementAction, gAcroWheelieFaceDirectionMovementActions);
dirn_to_anim(GetAcroPopWheelieFaceDirectionMovementAction, gAcroPopWheelieFaceDirectionMovementActions);
dirn_to_anim(GetAcroEndWheelieFaceDirectionMovementAction, gAcroEndWheelieFaceDirectionMovementActions);
dirn_to_anim(GetAcroWheelieHopFaceDirectionMovementAction, gAcroWheelieHopFaceDirectionMovementActions);
dirn_to_anim(GetAcroWheelieHopDirectionMovementAction, gAcroWheelieHopDirectionMovementActions);
dirn_to_anim(GetAcroWheelieJumpDirectionMovementAction, gAcroWheelieJumpDirectionMovementActions);
dirn_to_anim(GetAcroWheelieInPlaceDirectionMovementAction, gAcroWheelieInPlaceDirectionMovementActions);
dirn_to_anim(GetAcroPopWheelieMoveDirectionMovementAction, gAcroPopWheelieMoveDirectionMovementActions);
dirn_to_anim(GetAcroWheelieMoveDirectionMovementAction, gAcroWheelieMoveDirectionMovementActions);
dirn_to_anim(GetAcroEndWheelieMoveDirectionMovementAction, gAcroEndWheelieMoveDirectionMovementActions);

u8 GetOppositeDirection(u8 direction)
{
    u8 directions[sizeof sOppositeDirections];

    memcpy(directions, sOppositeDirections, sizeof sOppositeDirections);
    if (direction <= DIR_NONE || direction > (sizeof sOppositeDirections))
        return direction;

    return directions[direction - 1];
}

// Takes the player's original and current direction and gives a direction the copy NPC should consider as the player's direction.
// See comments at the table's definition.
static u32 GetPlayerDirectionForCopy(u8 initDir, u8 moveDir)
{
    return sPlayerDirectionsForCopy[initDir - 1][moveDir - 1];
}

// copyInitDir is the initial facing direction of the copying NPC.
// playerInitDir is the direction the player was facing when the copying NPC was spawned, as set by MovementType_CopyPlayer_Step0.
// playerMoveDir is the direction the player is currently moving.
static u32 GetCopyDirection(u8 copyInitDir, u32 playerInitDir, u32 playerMoveDir)
{
    u32 dir;
    u8 _playerInitDir = playerInitDir;
    u8 _playerMoveDir = playerMoveDir;
    if (_playerInitDir == DIR_NONE || _playerMoveDir == DIR_NONE
      || _playerInitDir > DIR_EAST || _playerMoveDir > DIR_EAST)
        return DIR_NONE;

    dir = GetPlayerDirectionForCopy(_playerInitDir, playerMoveDir);
    return sPlayerDirectionToCopyDirection[copyInitDir - 1][dir - 1];
}

static void ObjectEventExecHeldMovementAction(struct ObjectEvent *objectEvent, struct Sprite *sprite)
{
    if (gMovementActionFuncs[objectEvent->movementActionId][sprite->sActionFuncId](objectEvent, sprite))
        objectEvent->heldMovementFinished = TRUE;
}

static bool8 ObjectEventExecSingleMovementAction(struct ObjectEvent *objectEvent, struct Sprite *sprite)
{
    if (gMovementActionFuncs[objectEvent->movementActionId][sprite->sActionFuncId](objectEvent, sprite))
    {
        objectEvent->movementActionId = MOVEMENT_ACTION_NONE;
        sprite->sActionFuncId = 0;
        return TRUE;
    }
    return FALSE;
}

static void ObjectEventSetSingleMovement(struct ObjectEvent *objectEvent, struct Sprite *sprite, u8 animId)
{
    objectEvent->movementActionId = animId;
    sprite->sActionFuncId = 0;
}

static void FaceDirection(struct ObjectEvent *objectEvent, struct Sprite *sprite, u8 direction)
{
    SetObjectEventDirection(objectEvent, direction);
    ShiftStillObjectEventCoords(objectEvent);
    SetStepAnim(objectEvent, sprite, GetMoveDirectionAnimNum(objectEvent->facingDirection));
    sprite->animPaused = TRUE;
    sprite->sActionFuncId = 1;
}

bool8 MovementAction_FaceDown_Step0(struct ObjectEvent *objectEvent, struct Sprite *sprite)
{
    FaceDirection(objectEvent, sprite, DIR_SOUTH);
    return TRUE;
}

bool8 MovementAction_FaceUp_Step0(struct ObjectEvent *objectEvent, struct Sprite *sprite)
{
    FaceDirection(objectEvent, sprite, DIR_NORTH);
    return TRUE;
}

bool8 MovementAction_FaceLeft_Step0(struct ObjectEvent *objectEvent, struct Sprite *sprite)
{
    FaceDirection(objectEvent, sprite, DIR_WEST);
    return TRUE;
}

bool8 MovementAction_FaceRight_Step0(struct ObjectEvent *objectEvent, struct Sprite *sprite)
{
    FaceDirection(objectEvent, sprite, DIR_EAST);
    return TRUE;
}

void InitNpcForMovement(struct ObjectEvent *objectEvent, struct Sprite *sprite, u8 direction, u8 speed)
{
    s16 x;
    s16 y;

    x = objectEvent->currentCoords.x;
    y = objectEvent->currentCoords.y;
    SetObjectEventDirection(objectEvent, direction);
    MoveCoords(direction, &x, &y);
    ShiftObjectEventCoords(objectEvent, x, y);
    SetSpriteDataForNormalStep(sprite, direction, speed);
    sprite->animPaused = FALSE;

    if (sLockedAnimObjectEvents != NULL && FindLockedObjectEventIndex(objectEvent) != OBJECT_EVENTS_COUNT)
        sprite->animPaused = TRUE;

    objectEvent->triggerGroundEffectsOnMove = TRUE;
    sprite->sActionFuncId = 1;
}

static void InitMovementNormal(struct ObjectEvent *objectEvent, struct Sprite *sprite, u8 direction, u8 speed)
{
    u8 (*functions[ARRAY_COUNT(sDirectionAnimFuncsBySpeed)])(u8);

    memcpy(functions, sDirectionAnimFuncsBySpeed, sizeof sDirectionAnimFuncsBySpeed);
    InitNpcForMovement(objectEvent, sprite, direction, speed);
    SetStepAnimHandleAlternation(objectEvent, sprite, functions[speed](objectEvent->facingDirection));
}

static void StartRunningAnim(struct ObjectEvent *objectEvent, struct Sprite *sprite, u8 direction)
{
    InitNpcForMovement(objectEvent, sprite, direction, MOVE_SPEED_FAST_1);
    SetStepAnimHandleAlternation(objectEvent, sprite, GetRunningDirectionAnimNum(objectEvent->facingDirection));
}

static bool8 UpdateMovementNormal(struct ObjectEvent *objectEvent, struct Sprite *sprite)
{
    if (NpcTakeStep(sprite))
    {
        ShiftStillObjectEventCoords(objectEvent);
        objectEvent->triggerGroundEffectsOnStop = TRUE;
        sprite->animPaused = TRUE;
        return TRUE;
    }
    return FALSE;
}

static void InitNpcForWalkSlow(struct ObjectEvent *objectEvent, struct Sprite *sprite, u8 direction)
{
    s16 x;
    s16 y;

    x = objectEvent->currentCoords.x;
    y = objectEvent->currentCoords.y;
    SetObjectEventDirection(objectEvent, direction);
    MoveCoords(direction, &x, &y);
    ShiftObjectEventCoords(objectEvent, x, y);
    SetWalkSlowSpriteData(sprite, direction);
    sprite->animPaused = FALSE;
    objectEvent->triggerGroundEffectsOnMove = TRUE;
    sprite->sActionFuncId = 1;
}

static void InitWalkSlow(struct ObjectEvent *objectEvent, struct Sprite *sprite, u8 direction)
{
    InitNpcForWalkSlow(objectEvent, sprite, direction);
    SetStepAnimHandleAlternation(objectEvent, sprite, GetMoveDirectionAnimNum(objectEvent->facingDirection));
}

static bool8 UpdateWalkSlow(struct ObjectEvent *objectEvent, struct Sprite *sprite)
{
    if (UpdateWalkSlowAnim(sprite))
    {
        ShiftStillObjectEventCoords(objectEvent);
        objectEvent->triggerGroundEffectsOnStop = TRUE;
        sprite->animPaused = TRUE;
        return TRUE;
    }
    return FALSE;
}

bool8 MovementAction_WalkSlowDiagonalUpLeft_Step0(struct ObjectEvent *objectEvent, struct Sprite *sprite)
{
    InitWalkSlow(objectEvent, sprite, DIR_NORTHWEST);
    return MovementAction_WalkSlowDiagonalUpLeft_Step1(objectEvent, sprite);
}

bool8 MovementAction_WalkSlowDiagonalUpLeft_Step1(struct ObjectEvent *objectEvent, struct Sprite *sprite)
{
    if (UpdateWalkSlow(objectEvent, sprite))
    {
        sprite->sActionFuncId = 2;
        return TRUE;
    }
    return FALSE;
}

bool8 MovementAction_WalkSlowDiagonalUpRight_Step0(struct ObjectEvent *objectEvent, struct Sprite *sprite)
{
    InitWalkSlow(objectEvent, sprite, DIR_NORTHEAST);
    return MovementAction_WalkSlowDiagonalUpRight_Step1(objectEvent, sprite);
}

bool8 MovementAction_WalkSlowDiagonalUpRight_Step1(struct ObjectEvent *objectEvent, struct Sprite *sprite)
{
    if (UpdateWalkSlow(objectEvent, sprite))
    {
        sprite->sActionFuncId = 2;
        return TRUE;
    }
    return FALSE;
}

bool8 MovementAction_WalkSlowDiagonalDownLeft_Step0(struct ObjectEvent *objectEvent, struct Sprite *sprite)
{
    InitWalkSlow(objectEvent, sprite, DIR_SOUTHWEST);
    return MovementAction_WalkSlowDiagonalDownLeft_Step1(objectEvent, sprite);
}

bool8 MovementAction_WalkSlowDiagonalDownLeft_Step1(struct ObjectEvent *objectEvent, struct Sprite *sprite)
{
    if (UpdateWalkSlow(objectEvent, sprite))
    {
        sprite->sActionFuncId = 2;
        return TRUE;
    }
    return FALSE;
}

bool8 MovementAction_WalkSlowDiagonalDownRight_Step0(struct ObjectEvent *objectEvent, struct Sprite *sprite)
{
    InitWalkSlow(objectEvent, sprite, DIR_SOUTHEAST);
    return MovementAction_WalkSlowDiagonalDownRight_Step1(objectEvent, sprite);
}

bool8 MovementAction_WalkSlowDiagonalDownRight_Step1(struct ObjectEvent *objectEvent, struct Sprite *sprite)
{
    if (UpdateWalkSlow(objectEvent, sprite))
    {
        sprite->sActionFuncId = 2;
        return TRUE;
    }
    return FALSE;
}

bool8 MovementAction_WalkSlowDown_Step0(struct ObjectEvent *objectEvent, struct Sprite *sprite)
{
    InitWalkSlow(objectEvent, sprite, DIR_SOUTH);
    return MovementAction_WalkSlowDown_Step1(objectEvent, sprite);
}

bool8 MovementAction_WalkSlowDown_Step1(struct ObjectEvent *objectEvent, struct Sprite *sprite)
{
    if (UpdateWalkSlow(objectEvent, sprite))
    {
        sprite->sActionFuncId = 2;
        return TRUE;
    }
    return FALSE;
}

bool8 MovementAction_WalkSlowUp_Step0(struct ObjectEvent *objectEvent, struct Sprite *sprite)
{
    InitWalkSlow(objectEvent, sprite, DIR_NORTH);
    return MovementAction_WalkSlowUp_Step1(objectEvent, sprite);
}

bool8 MovementAction_WalkSlowUp_Step1(struct ObjectEvent *objectEvent, struct Sprite *sprite)
{
    if (UpdateWalkSlow(objectEvent, sprite))
    {
        sprite->sActionFuncId = 2;
        return TRUE;
    }
    return FALSE;
}

bool8 MovementAction_WalkSlowLeft_Step0(struct ObjectEvent *objectEvent, struct Sprite *sprite)
{
    InitWalkSlow(objectEvent, sprite, DIR_WEST);
    return MovementAction_WalkSlowLeft_Step1(objectEvent, sprite);
}

bool8 MovementAction_WalkSlowLeft_Step1(struct ObjectEvent *objectEvent, struct Sprite *sprite)
{
    if (UpdateWalkSlow(objectEvent, sprite))
    {
        sprite->sActionFuncId = 2;
        return TRUE;
    }
    return FALSE;
}

bool8 MovementAction_WalkSlowRight_Step0(struct ObjectEvent *objectEvent, struct Sprite *sprite)
{
    InitWalkSlow(objectEvent, sprite, DIR_EAST);
    return MovementAction_WalkSlowRight_Step1(objectEvent, sprite);
}

bool8 MovementAction_WalkSlowRight_Step1(struct ObjectEvent *objectEvent, struct Sprite *sprite)
{
    if (UpdateWalkSlow(objectEvent, sprite))
    {
        sprite->sActionFuncId = 2;
        return TRUE;
    }
    return FALSE;
}

bool8 MovementAction_WalkNormalDiagonalUpLeft_Step0(struct ObjectEvent *objectEvent, struct Sprite *sprite)
{
    InitMovementNormal(objectEvent, sprite, DIR_NORTHWEST, MOVE_SPEED_NORMAL);
    return MovementAction_WalkNormalDiagonalUpLeft_Step1(objectEvent, sprite);
}

bool8 MovementAction_WalkNormalDiagonalUpLeft_Step1(struct ObjectEvent *objectEvent, struct Sprite *sprite)
{
    if (UpdateMovementNormal(objectEvent, sprite))
    {
        sprite->sActionFuncId = 2;
        return TRUE;
    }
    return FALSE;
}

bool8 MovementAction_WalkNormalDiagonalUpRight_Step0(struct ObjectEvent *objectEvent, struct Sprite *sprite)
{
    InitMovementNormal(objectEvent, sprite, DIR_NORTHEAST, MOVE_SPEED_NORMAL);
    return MovementAction_WalkNormalDiagonalUpRight_Step1(objectEvent, sprite);
}

bool8 MovementAction_WalkNormalDiagonalUpRight_Step1(struct ObjectEvent *objectEvent, struct Sprite *sprite)
{
    if (UpdateMovementNormal(objectEvent, sprite))
    {
        sprite->sActionFuncId = 2;
        return TRUE;
    }
    return FALSE;
}

bool8 MovementAction_WalkNormalDiagonalDownLeft_Step0(struct ObjectEvent *objectEvent, struct Sprite *sprite)
{
    InitMovementNormal(objectEvent, sprite, DIR_SOUTHWEST, MOVE_SPEED_NORMAL);
    return MovementAction_WalkNormalDiagonalDownLeft_Step1(objectEvent, sprite);
}

bool8 MovementAction_WalkNormalDiagonalDownLeft_Step1(struct ObjectEvent *objectEvent, struct Sprite *sprite)
{
    if (UpdateMovementNormal(objectEvent, sprite))
    {
        sprite->sActionFuncId = 2;
        return TRUE;
    }
    return FALSE;
}

bool8 MovementAction_WalkNormalDiagonalDownRight_Step0(struct ObjectEvent *objectEvent, struct Sprite *sprite)
{
    InitMovementNormal(objectEvent, sprite, DIR_SOUTHEAST, MOVE_SPEED_NORMAL);
    return MovementAction_WalkNormalDiagonalDownRight_Step1(objectEvent, sprite);
}

bool8 MovementAction_WalkNormalDiagonalDownRight_Step1(struct ObjectEvent *objectEvent, struct Sprite *sprite)
{
    if (UpdateMovementNormal(objectEvent, sprite))
    {
        sprite->sActionFuncId = 2;
        return TRUE;
    }
    return FALSE;
}

bool8 MovementAction_WalkNormalDown_Step0(struct ObjectEvent *objectEvent, struct Sprite *sprite)
{
    InitMovementNormal(objectEvent, sprite, DIR_SOUTH, MOVE_SPEED_NORMAL);
    return MovementAction_WalkNormalDown_Step1(objectEvent, sprite);
}

bool8 MovementAction_WalkNormalDown_Step1(struct ObjectEvent *objectEvent, struct Sprite *sprite)
{
    if (UpdateMovementNormal(objectEvent, sprite))
    {
        sprite->sActionFuncId = 2;
        return TRUE;
    }
    return FALSE;
}

bool8 MovementAction_WalkNormalUp_Step0(struct ObjectEvent *objectEvent, struct Sprite *sprite)
{
    InitMovementNormal(objectEvent, sprite, DIR_NORTH, MOVE_SPEED_NORMAL);
    return MovementAction_WalkNormalUp_Step1(objectEvent, sprite);
}

bool8 MovementAction_WalkNormalUp_Step1(struct ObjectEvent *objectEvent, struct Sprite *sprite)
{
    if (UpdateMovementNormal(objectEvent, sprite))
    {
        sprite->sActionFuncId = 2;
        return TRUE;
    }
    return FALSE;
}

bool8 MovementAction_WalkNormalLeft_Step0(struct ObjectEvent *objectEvent, struct Sprite *sprite)
{
    InitMovementNormal(objectEvent, sprite, DIR_WEST, MOVE_SPEED_NORMAL);
    return MovementAction_WalkNormalLeft_Step1(objectEvent, sprite);
}

bool8 MovementAction_WalkNormalLeft_Step1(struct ObjectEvent *objectEvent, struct Sprite *sprite)
{
    if (UpdateMovementNormal(objectEvent, sprite))
    {
        sprite->sActionFuncId = 2;
        return TRUE;
    }
    return FALSE;
}

bool8 MovementAction_WalkNormalRight_Step0(struct ObjectEvent *objectEvent, struct Sprite *sprite)
{
    InitMovementNormal(objectEvent, sprite, DIR_EAST, MOVE_SPEED_NORMAL);
    return MovementAction_WalkNormalRight_Step1(objectEvent, sprite);
}

bool8 MovementAction_WalkNormalRight_Step1(struct ObjectEvent *objectEvent, struct Sprite *sprite)
{
    if (UpdateMovementNormal(objectEvent, sprite))
    {
        sprite->sActionFuncId = 2;
        return TRUE;
    }
    return FALSE;
}

#define JUMP_HALFWAY  1
#define JUMP_FINISHED ((u8)-1)

enum {
    JUMP_TYPE_HIGH,
    JUMP_TYPE_LOW,
    JUMP_TYPE_NORMAL,
    JUMP_TYPE_FAST,
    JUMP_TYPE_FASTER,
};

static void InitJump(struct ObjectEvent *objectEvent, struct Sprite *sprite, u8 direction, u8 distance, u8 type)
{
    s16 displacements[ARRAY_COUNT(sJumpInitDisplacements)];
    s16 x;
    s16 y;

    memcpy(displacements, sJumpInitDisplacements, sizeof sJumpInitDisplacements);
    x = 0;
    y = 0;
    SetObjectEventDirection(objectEvent, direction);
    MoveCoordsInDirection(direction, &x, &y, displacements[distance], displacements[distance]);
    ShiftObjectEventCoords(objectEvent, objectEvent->currentCoords.x + x, objectEvent->currentCoords.y + y);
    SetJumpSpriteData(sprite, direction, distance, type);
    sprite->sActionFuncId = 1;
    sprite->animPaused = FALSE;
    objectEvent->triggerGroundEffectsOnMove = TRUE;
    objectEvent->disableCoveringGroundEffects = TRUE;
}

static void InitJumpRegular(struct ObjectEvent *objectEvent, struct Sprite *sprite, u8 direction, u8 distance, u8 type)
{
    // For follower only, match the anim duration of the player's movement, whether dashing, walking or jumping
    if (objectEvent->localId == OBJ_EVENT_ID_FOLLOWER
        && type == JUMP_TYPE_HIGH
        && distance == JUMP_DISTANCE_FAR
        // In some areas (i.e Meteor Falls), the player can jump as the follower jumps, so preserve type in this case
        && PlayerGetCopyableMovement() != COPY_MOVE_JUMP2)
        type = TestPlayerAvatarFlags(PLAYER_AVATAR_FLAG_DASH) ? JUMP_TYPE_FASTER : JUMP_TYPE_FAST;
    InitJump(objectEvent, sprite, direction, distance, type);
    SetStepAnimHandleAlternation(objectEvent, sprite, GetMoveDirectionAnimNum(objectEvent->facingDirection));
    DoShadowFieldEffect(objectEvent);
}

#define sDistance data[4]

static u8 UpdateJumpAnim(struct ObjectEvent *objectEvent, struct Sprite *sprite, u8 callback(struct Sprite *))
{
    s16 displacements[ARRAY_COUNT(sJumpDisplacements)];
    s16 x;
    s16 y;
    u8 result;

    memcpy(displacements, sJumpDisplacements, sizeof sJumpDisplacements);
    result = callback(sprite);
    if (result == JUMP_HALFWAY && displacements[sprite->sDistance] != 0)
    {
        x = 0;
        y = 0;
        MoveCoordsInDirection(objectEvent->movementDirection, &x, &y, displacements[sprite->sDistance], displacements[sprite->sDistance]);
        ShiftObjectEventCoords(objectEvent, objectEvent->currentCoords.x + x, objectEvent->currentCoords.y + y);
        objectEvent->triggerGroundEffectsOnMove = TRUE;
        objectEvent->disableCoveringGroundEffects = TRUE;
    }
    else if (result == JUMP_FINISHED)
    {
        ShiftStillObjectEventCoords(objectEvent);
        objectEvent->triggerGroundEffectsOnStop = TRUE;
        objectEvent->landingJump = TRUE;
        sprite->animPaused = TRUE;
    }
    return result;
}

#undef sDistance

static u8 DoJumpAnimStep(struct ObjectEvent *objectEvent, struct Sprite *sprite)
{
    return UpdateJumpAnim(objectEvent, sprite, DoJumpSpriteMovement);
}

static u8 DoJumpSpecialAnimStep(struct ObjectEvent *objectEvent, struct Sprite *sprite)
{
    return UpdateJumpAnim(objectEvent, sprite, DoJumpSpecialSpriteMovement);
}

static bool8 DoJumpAnim(struct ObjectEvent *objectEvent, struct Sprite *sprite)
{
    if (DoJumpAnimStep(objectEvent, sprite) == JUMP_FINISHED)
        return TRUE;

    return FALSE;
}

static bool8 DoJumpSpecialAnim(struct ObjectEvent *objectEvent, struct Sprite *sprite)
{
    if (DoJumpSpecialAnimStep(objectEvent, sprite) == JUMP_FINISHED)
        return TRUE;

    return FALSE;
}

static bool8 DoJumpInPlaceAnim(struct ObjectEvent *objectEvent, struct Sprite *sprite)
{
    switch (DoJumpAnimStep(objectEvent, sprite))
    {
        case JUMP_FINISHED:
            return TRUE;
        case JUMP_HALFWAY:
            SetObjectEventDirection(objectEvent, GetOppositeDirection(objectEvent->movementDirection));
            SetStepAnim(objectEvent, sprite, GetMoveDirectionAnimNum(objectEvent->facingDirection));
        default:
            return FALSE;
    }
}

bool8 MovementAction_Jump2Down_Step0(struct ObjectEvent *objectEvent, struct Sprite *sprite)
{
    InitJumpRegular(objectEvent, sprite, DIR_SOUTH, JUMP_DISTANCE_FAR, JUMP_TYPE_HIGH);
    return MovementAction_Jump2Down_Step1(objectEvent, sprite);
}

bool8 MovementAction_Jump2Down_Step1(struct ObjectEvent *objectEvent, struct Sprite *sprite)
{
    if (DoJumpAnim(objectEvent, sprite))
    {
        objectEvent->hasShadow = FALSE;
        sprite->sActionFuncId = 2;
        return TRUE;
    }
    return FALSE;
}

bool8 MovementAction_Jump2Up_Step0(struct ObjectEvent *objectEvent, struct Sprite *sprite)
{
    InitJumpRegular(objectEvent, sprite, DIR_NORTH, JUMP_DISTANCE_FAR, JUMP_TYPE_HIGH);
    return MovementAction_Jump2Up_Step1(objectEvent, sprite);
}

bool8 MovementAction_Jump2Up_Step1(struct ObjectEvent *objectEvent, struct Sprite *sprite)
{
    if (DoJumpAnim(objectEvent, sprite))
    {
        objectEvent->hasShadow = FALSE;
        sprite->sActionFuncId = 2;
        return TRUE;
    }
    return FALSE;
}

bool8 MovementAction_Jump2Left_Step0(struct ObjectEvent *objectEvent, struct Sprite *sprite)
{
    InitJumpRegular(objectEvent, sprite, DIR_WEST, JUMP_DISTANCE_FAR, JUMP_TYPE_HIGH);
    return MovementAction_Jump2Left_Step1(objectEvent, sprite);
}

bool8 MovementAction_Jump2Left_Step1(struct ObjectEvent *objectEvent, struct Sprite *sprite)
{
    if (DoJumpAnim(objectEvent, sprite))
    {
        objectEvent->hasShadow = FALSE;
        sprite->sActionFuncId = 2;
        return TRUE;
    }
    return FALSE;
}

bool8 MovementAction_Jump2Right_Step0(struct ObjectEvent *objectEvent, struct Sprite *sprite)
{
    InitJumpRegular(objectEvent, sprite, DIR_EAST, JUMP_DISTANCE_FAR, JUMP_TYPE_HIGH);
    return MovementAction_Jump2Right_Step1(objectEvent, sprite);
}

bool8 MovementAction_Jump2Right_Step1(struct ObjectEvent *objectEvent, struct Sprite *sprite)
{
    if (DoJumpAnim(objectEvent, sprite))
    {
        objectEvent->hasShadow = FALSE;
        sprite->sActionFuncId = 2;
        return TRUE;
    }
    return FALSE;
}

static void InitMovementDelay(struct Sprite *sprite, u16 duration)
{
    sprite->sActionFuncId = 1;
    sprite->data[3] = duration;
}

bool8 MovementAction_Delay_Step1(struct ObjectEvent *objectEvent, struct Sprite *sprite)
{
    if (--sprite->data[3] == 0)
    {
        sprite->sActionFuncId = 2;
        return TRUE;
    }
    return FALSE;
}

bool8 MovementAction_Delay1_Step0(struct ObjectEvent *objectEvent, struct Sprite *sprite)
{
    InitMovementDelay(sprite, 1);
    return MovementAction_Delay_Step1(objectEvent, sprite);
}

bool8 MovementAction_Delay2_Step0(struct ObjectEvent *objectEvent, struct Sprite *sprite)
{
    InitMovementDelay(sprite, 2);
    return MovementAction_Delay_Step1(objectEvent, sprite);
}

bool8 MovementAction_Delay4_Step0(struct ObjectEvent *objectEvent, struct Sprite *sprite)
{
    InitMovementDelay(sprite, 4);
    return MovementAction_Delay_Step1(objectEvent, sprite);
}

bool8 MovementAction_Delay8_Step0(struct ObjectEvent *objectEvent, struct Sprite *sprite)
{
    InitMovementDelay(sprite, 8);
    return MovementAction_Delay_Step1(objectEvent, sprite);
}

bool8 MovementAction_Delay16_Step0(struct ObjectEvent *objectEvent, struct Sprite *sprite)
{
    InitMovementDelay(sprite, 16);
    return MovementAction_Delay_Step1(objectEvent, sprite);
}

bool8 MovementAction_WalkFastDown_Step0(struct ObjectEvent *objectEvent, struct Sprite *sprite)
{
    InitMovementNormal(objectEvent, sprite, DIR_SOUTH, MOVE_SPEED_FAST_1);
    return MovementAction_WalkFastDown_Step1(objectEvent, sprite);
}

bool8 MovementAction_WalkFastDown_Step1(struct ObjectEvent *objectEvent, struct Sprite *sprite)
{
    if (UpdateMovementNormal(objectEvent, sprite))
    {
        sprite->sActionFuncId = 2;
        return TRUE;
    }
    return FALSE;
}

bool8 MovementAction_WalkFastUp_Step0(struct ObjectEvent *objectEvent, struct Sprite *sprite)
{
    InitMovementNormal(objectEvent, sprite, DIR_NORTH, MOVE_SPEED_FAST_1);
    return MovementAction_WalkFastUp_Step1(objectEvent, sprite);
}

bool8 MovementAction_WalkFastUp_Step1(struct ObjectEvent *objectEvent, struct Sprite *sprite)
{
    if (UpdateMovementNormal(objectEvent, sprite))
    {
        sprite->sActionFuncId = 2;
        return TRUE;
    }
    return FALSE;
}

bool8 MovementAction_WalkFastLeft_Step0(struct ObjectEvent *objectEvent, struct Sprite *sprite)
{
    InitMovementNormal(objectEvent, sprite, DIR_WEST, MOVE_SPEED_FAST_1);
    return MovementAction_WalkFastLeft_Step1(objectEvent, sprite);
}

bool8 MovementAction_WalkFastLeft_Step1(struct ObjectEvent *objectEvent, struct Sprite *sprite)
{
    if (UpdateMovementNormal(objectEvent, sprite))
    {
        sprite->sActionFuncId = 2;
        return TRUE;
    }
    return FALSE;
}

bool8 MovementAction_WalkFastRight_Step0(struct ObjectEvent *objectEvent, struct Sprite *sprite)
{
    InitMovementNormal(objectEvent, sprite, DIR_EAST, MOVE_SPEED_FAST_1);
    return MovementAction_WalkFastRight_Step1(objectEvent, sprite);
}

bool8 MovementAction_WalkFastRight_Step1(struct ObjectEvent *objectEvent, struct Sprite *sprite)
{
    if (UpdateMovementNormal(objectEvent, sprite))
    {
        sprite->sActionFuncId = 2;
        return TRUE;
    }
    return FALSE;
}


static void InitMoveInPlace(struct ObjectEvent *objectEvent, struct Sprite *sprite, u8 direction, u8 animNum, u16 duration)
{
    SetObjectEventDirection(objectEvent, direction);
    SetStepAnimHandleAlternation(objectEvent, sprite, animNum);
    sprite->animPaused = FALSE;
    sprite->sActionFuncId = 1;
    sprite->data[3] = duration;
}

bool8 MovementAction_WalkInPlace_Step1(struct ObjectEvent *objectEvent, struct Sprite *sprite)
{
    if (-- sprite->data[3] == 0)
    {
        sprite->sActionFuncId = 2;
        sprite->animPaused = TRUE;
        return TRUE;
    }
    return FALSE;
}

bool8 MovementAction_WalkInPlaceSlow_Step1(struct ObjectEvent *objectEvent, struct Sprite *sprite)
{
    if (sprite->data[3] & 1)
        sprite->animDelayCounter++;

    return MovementAction_WalkInPlace_Step1(objectEvent, sprite);
}

bool8 MovementAction_WalkInPlaceSlowDown_Step0(struct ObjectEvent *objectEvent, struct Sprite *sprite)
{
    InitMoveInPlace(objectEvent, sprite, DIR_SOUTH, GetMoveDirectionAnimNum(DIR_SOUTH), 32);
    return MovementAction_WalkInPlaceSlow_Step1(objectEvent, sprite);
}

// Copy and load objectEvent's palette, but set all opaque colors to white
static u8 LoadWhiteFlashPalette(struct ObjectEvent *objectEvent, struct Sprite *sprite) {
  u16 paletteData[16];
  struct SpritePalette dynamicPalette = {.tag = OBJ_EVENT_PAL_TAG_NONE-1, .data = paletteData};  // TODO: Use a proper palette tag here
  CpuFill16(RGB_WHITE, paletteData, 32);
  return UpdateSpritePalette(&dynamicPalette, sprite);
}

bool8 MovementAction_ExitPokeball_Step0(struct ObjectEvent *objectEvent, struct Sprite *sprite) {
    u8 direction = gObjectEvents[gPlayerAvatar.objectEventId].facingDirection;
    objectEvent->invisible = FALSE;
    if (TestPlayerAvatarFlags(PLAYER_AVATAR_FLAG_DASH)) { // If player is dashing, the pokemon must come out faster
      InitMoveInPlace(objectEvent, sprite, direction, GetMoveDirectionFastestAnimNum(direction) + 4, 8);
      sprite->data[6] = 0; // fast speed
    } else {
      InitMoveInPlace(objectEvent, sprite, direction, GetMoveDirectionFastestAnimNum(direction), 16);
      sprite->data[6] = 1; // slow speed
    }
    sprite->data[6] |= (direction == DIR_EAST ? 1 : 0) << 4;
    ObjectEventSetGraphicsId(objectEvent, OBJ_EVENT_GFX_ANIMATED_BALL);
    objectEvent->inanimate = FALSE;
    return MovementAction_ExitPokeball_Step1(objectEvent, sprite);
}

static const union AffineAnimCmd sAffineAnim_PokeballExit[] =
{
    AFFINEANIMCMD_FRAME(0x40, 0x100, 0, 0),
    AFFINEANIMCMD_FRAME(0x80, 0x100, 0, 0),
    AFFINEANIMCMD_FRAME(0xC0, 0x100, 0, 0),
    AFFINEANIMCMD_FRAME(0x100, 0x100, 0, 0),
    AFFINEANIMCMD_END,
};

static const union AffineAnimCmd sAffineAnim_PokeballExitEast[] = // sprite is h-flipped when east
{
    AFFINEANIMCMD_FRAME(0xFFC0, 0x100, 0, 0),
    AFFINEANIMCMD_FRAME(0xFF80, 0x100, 0, 0),
    AFFINEANIMCMD_FRAME(0xFF40, 0x100, 0, 0),
    AFFINEANIMCMD_FRAME(0xFF00, 0x100, 0, 0),
    AFFINEANIMCMD_END,
};

static const union AffineAnimCmd sAffineAnim_PokeballEnter[] =
{
    AFFINEANIMCMD_FRAME(0x100, 0x100, 0, 0),
    AFFINEANIMCMD_FRAME(0xC0, 0x100, 0, 0),
    AFFINEANIMCMD_FRAME(0x80, 0x100, 0, 0),
    AFFINEANIMCMD_FRAME(0x40, 0x100, 0, 0),
    AFFINEANIMCMD_END,
};

static const union AffineAnimCmd sAffineAnim_PokeballEnterEast[] = // sprtie is h-flipped when east
{
    AFFINEANIMCMD_FRAME(0xFF00, 0x100, 0, 0),
    AFFINEANIMCMD_FRAME(0xFF40, 0x100, 0, 0),
    AFFINEANIMCMD_FRAME(0xFF80, 0x100, 0, 0),
    AFFINEANIMCMD_FRAME(0xFFC0, 0x100, 0, 0),
    AFFINEANIMCMD_END,
};

static const union AffineAnimCmd *const sAffineAnims_PokeballFollower[] =
{
    sAffineAnim_PokeballExit,
    sAffineAnim_PokeballExitEast,
    sAffineAnim_PokeballEnter,
    sAffineAnim_PokeballEnterEast,
};

bool8 MovementAction_ExitPokeball_Step1(struct ObjectEvent *objectEvent, struct Sprite *sprite)
{
    u8 duration = sprite->data[6] & 0xF;
    sprite->data[3]--;
    if (sprite->data[3] == 0)
    {
        sprite->sActionFuncId = 2;
        sprite->animCmdIndex = 0;
        sprite->animPaused = TRUE;
        return TRUE;
    // Set graphics, palette, and affine animation
    } else if ((duration == 0 && sprite->data[3] == 3) || (duration == 1 && sprite->data[3] == 7)) {
      FollowerSetGraphics(objectEvent, objectEvent->extra.mon.species, objectEvent->extra.mon.form, objectEvent->extra.mon.shiny);
      LoadWhiteFlashPalette(objectEvent, sprite);
      // Initialize affine animation
      sprite->affineAnims = sAffineAnims_PokeballFollower;
      sprite->oam.affineMode = ST_OAM_AFFINE_NORMAL;
      InitSpriteAffineAnim(sprite);
      StartSpriteAffineAnim(sprite, sprite->data[6] >> 4);
    // Restore original palette & disable affine
    } else if ((duration == 0 && sprite->data[3] == 1) || (duration == 1 && sprite->data[3] == 3)) {
      sprite->affineAnimEnded = TRUE;
      FreeSpriteOamMatrix(sprite);
      sprite->oam.affineMode = ST_OAM_AFFINE_OFF;
      FollowerSetGraphics(objectEvent, objectEvent->extra.mon.species, objectEvent->extra.mon.form, objectEvent->extra.mon.shiny);
    }
    return FALSE;
}

bool8 MovementAction_EnterPokeball_Step0(struct ObjectEvent *objectEvent, struct Sprite *sprite) {
    u8 direction = objectEvent->facingDirection;
    InitMoveInPlace(objectEvent, sprite, direction, GetMoveDirectionFasterAnimNum(direction), 16);
    sprite->data[6] = direction == DIR_EAST ? 3 : 2; // affine animation number
    EndFollowerTransformEffect(objectEvent, sprite);
    return MovementAction_EnterPokeball_Step1(objectEvent, sprite);
}

bool8 MovementAction_EnterPokeball_Step1(struct ObjectEvent *objectEvent, struct Sprite *sprite)
{
    sprite->data[3]--;
    if (sprite->data[3] == 0) {
        sprite->data[2] = 2;
        return FALSE;
    } else if (sprite->data[3] == 11) { // Set palette to white & start affine
      LoadWhiteFlashPalette(objectEvent, sprite);
      sprite->affineAnims = sAffineAnims_PokeballFollower;
      sprite->oam.affineMode = ST_OAM_AFFINE_NORMAL;
      InitSpriteAffineAnim(sprite);
      StartSpriteAffineAnim(sprite, sprite->data[6]);
    } else if (sprite->data[3] == 7) { // Free white palette and change to pokeball, disable affine
      sprite->affineAnimEnded = TRUE;
      FreeSpriteOamMatrix(sprite);
      sprite->oam.affineMode = ST_OAM_AFFINE_OFF;
      ObjectEventSetGraphicsId(objectEvent, OBJ_EVENT_GFX_ANIMATED_BALL);
      objectEvent->inanimate = FALSE;
    }
    return FALSE;
}

bool8 MovementAction_EnterPokeball_Step2(struct ObjectEvent *objectEvent, struct Sprite *sprite)
{
    FollowerSetGraphics(objectEvent, objectEvent->extra.mon.species, objectEvent->extra.mon.form, objectEvent->extra.mon.shiny);
    objectEvent->invisible = TRUE;
    sprite->data[1] = 0;
    sprite->data[6] = 0;
    sprite->animPaused = TRUE;
    return TRUE;
}

bool8 MovementAction_WalkInPlaceSlowUp_Step0(struct ObjectEvent *objectEvent, struct Sprite *sprite)
{
    InitMoveInPlace(objectEvent, sprite, DIR_NORTH, GetMoveDirectionAnimNum(DIR_NORTH), 32);
    return MovementAction_WalkInPlaceSlow_Step1(objectEvent, sprite);
}

bool8 MovementAction_WalkInPlaceSlowLeft_Step0(struct ObjectEvent *objectEvent, struct Sprite *sprite)
{
    InitMoveInPlace(objectEvent, sprite, DIR_WEST, GetMoveDirectionAnimNum(DIR_WEST), 32);
    return MovementAction_WalkInPlaceSlow_Step1(objectEvent, sprite);
}

bool8 MovementAction_WalkInPlaceSlowRight_Step0(struct ObjectEvent *objectEvent, struct Sprite *sprite)
{
    InitMoveInPlace(objectEvent, sprite, DIR_EAST, GetMoveDirectionAnimNum(DIR_EAST), 32);
    return MovementAction_WalkInPlaceSlow_Step1(objectEvent, sprite);
}

bool8 MovementAction_WalkInPlaceNormalDown_Step0(struct ObjectEvent *objectEvent, struct Sprite *sprite)
{
    InitMoveInPlace(objectEvent, sprite, DIR_SOUTH, GetMoveDirectionAnimNum(DIR_SOUTH), 16);
    return MovementAction_WalkInPlace_Step1(objectEvent, sprite);
}

bool8 MovementAction_WalkInPlaceNormalUp_Step0(struct ObjectEvent *objectEvent, struct Sprite *sprite)
{
    InitMoveInPlace(objectEvent, sprite, DIR_NORTH, GetMoveDirectionAnimNum(DIR_NORTH), 16);
    return MovementAction_WalkInPlace_Step1(objectEvent, sprite);
}

bool8 MovementAction_WalkInPlaceNormalLeft_Step0(struct ObjectEvent *objectEvent, struct Sprite *sprite)
{
    InitMoveInPlace(objectEvent, sprite, DIR_WEST, GetMoveDirectionAnimNum(DIR_WEST), 16);
    return MovementAction_WalkInPlace_Step1(objectEvent, sprite);
}

bool8 MovementAction_WalkInPlaceNormalRight_Step0(struct ObjectEvent *objectEvent, struct Sprite *sprite)
{
    InitMoveInPlace(objectEvent, sprite, DIR_EAST, GetMoveDirectionAnimNum(DIR_EAST), 16);
    return MovementAction_WalkInPlace_Step1(objectEvent, sprite);
}

bool8 MovementAction_WalkInPlaceFastDown_Step0(struct ObjectEvent *objectEvent, struct Sprite *sprite)
{
    InitMoveInPlace(objectEvent, sprite, DIR_SOUTH, GetMoveDirectionFastAnimNum(DIR_SOUTH), 8);
    return MovementAction_WalkInPlace_Step1(objectEvent, sprite);
}

bool8 MovementAction_WalkInPlaceFastUp_Step0(struct ObjectEvent *objectEvent, struct Sprite *sprite)
{
    InitMoveInPlace(objectEvent, sprite, DIR_NORTH, GetMoveDirectionFastAnimNum(DIR_NORTH), 8);
    return MovementAction_WalkInPlace_Step1(objectEvent, sprite);
}

bool8 MovementAction_WalkInPlaceFastLeft_Step0(struct ObjectEvent *objectEvent, struct Sprite *sprite)
{
    InitMoveInPlace(objectEvent, sprite, DIR_WEST, GetMoveDirectionFastAnimNum(DIR_WEST), 8);
    return MovementAction_WalkInPlace_Step1(objectEvent, sprite);
}

bool8 MovementAction_WalkInPlaceFastRight_Step0(struct ObjectEvent *objectEvent, struct Sprite *sprite)
{
    InitMoveInPlace(objectEvent, sprite, DIR_EAST, GetMoveDirectionFastAnimNum(DIR_EAST), 8);
    return MovementAction_WalkInPlace_Step1(objectEvent, sprite);
}

bool8 MovementAction_WalkInPlaceFasterDown_Step0(struct ObjectEvent *objectEvent, struct Sprite *sprite)
{
    InitMoveInPlace(objectEvent, sprite, DIR_SOUTH, GetMoveDirectionFasterAnimNum(DIR_SOUTH), 4);
    return MovementAction_WalkInPlace_Step1(objectEvent, sprite);
}

bool8 MovementAction_WalkInPlaceFasterUp_Step0(struct ObjectEvent *objectEvent, struct Sprite *sprite)
{
    InitMoveInPlace(objectEvent, sprite, DIR_NORTH, GetMoveDirectionFasterAnimNum(DIR_NORTH), 4);
    return MovementAction_WalkInPlace_Step1(objectEvent, sprite);
}

bool8 MovementAction_WalkInPlaceFasterLeft_Step0(struct ObjectEvent *objectEvent, struct Sprite *sprite)
{
    InitMoveInPlace(objectEvent, sprite, DIR_WEST, GetMoveDirectionFasterAnimNum(DIR_WEST), 4);
    return MovementAction_WalkInPlace_Step1(objectEvent, sprite);
}

bool8 MovementAction_WalkInPlaceFasterRight_Step0(struct ObjectEvent *objectEvent, struct Sprite *sprite)
{
    InitMoveInPlace(objectEvent, sprite, DIR_EAST, GetMoveDirectionFasterAnimNum(DIR_EAST), 4);
    return MovementAction_WalkInPlace_Step1(objectEvent, sprite);
}

bool8 MovementAction_RideWaterCurrentDown_Step0(struct ObjectEvent *objectEvent, struct Sprite *sprite)
{
    InitMovementNormal(objectEvent, sprite, DIR_SOUTH, MOVE_SPEED_FAST_2);
    return MovementAction_RideWaterCurrentDown_Step1(objectEvent, sprite);
}

bool8 MovementAction_RideWaterCurrentDown_Step1(struct ObjectEvent *objectEvent, struct Sprite *sprite)
{
    if (UpdateMovementNormal(objectEvent, sprite))
    {
        sprite->sActionFuncId = 2;
        return TRUE;
    }
    return FALSE;
}

bool8 MovementAction_RideWaterCurrentUp_Step0(struct ObjectEvent *objectEvent, struct Sprite *sprite)
{
    InitMovementNormal(objectEvent, sprite, DIR_NORTH, MOVE_SPEED_FAST_2);
    return MovementAction_RideWaterCurrentUp_Step1(objectEvent, sprite);
}

bool8 MovementAction_RideWaterCurrentUp_Step1(struct ObjectEvent *objectEvent, struct Sprite *sprite)
{
    if (UpdateMovementNormal(objectEvent, sprite))
    {
        sprite->sActionFuncId = 2;
        return TRUE;
    }
    return FALSE;
}

bool8 MovementAction_RideWaterCurrentLeft_Step0(struct ObjectEvent *objectEvent, struct Sprite *sprite)
{
    InitMovementNormal(objectEvent, sprite, DIR_WEST, MOVE_SPEED_FAST_2);
    return MovementAction_RideWaterCurrentLeft_Step1(objectEvent, sprite);
}

bool8 MovementAction_RideWaterCurrentLeft_Step1(struct ObjectEvent *objectEvent, struct Sprite *sprite)
{
    if (UpdateMovementNormal(objectEvent, sprite))
    {
        sprite->sActionFuncId = 2;
        return TRUE;
    }
    return FALSE;
}

bool8 MovementAction_RideWaterCurrentRight_Step0(struct ObjectEvent *objectEvent, struct Sprite *sprite)
{
    InitMovementNormal(objectEvent, sprite, DIR_EAST, MOVE_SPEED_FAST_2);
    return MovementAction_RideWaterCurrentRight_Step1(objectEvent, sprite);
}

bool8 MovementAction_RideWaterCurrentRight_Step1(struct ObjectEvent *objectEvent, struct Sprite *sprite)
{
    if (UpdateMovementNormal(objectEvent, sprite))
    {
        sprite->sActionFuncId = 2;
        return TRUE;
    }
    return FALSE;
}

bool8 MovementAction_WalkFasterDown_Step0(struct ObjectEvent *objectEvent, struct Sprite *sprite)
{
    InitMovementNormal(objectEvent, sprite, DIR_SOUTH, MOVE_SPEED_FASTER);
    return MovementAction_WalkFasterDown_Step1(objectEvent, sprite);
}

bool8 MovementAction_WalkFasterDown_Step1(struct ObjectEvent *objectEvent, struct Sprite *sprite)
{
    if (UpdateMovementNormal(objectEvent, sprite))
    {
        sprite->sActionFuncId = 2;
        return TRUE;
    }
    return FALSE;
}

bool8 MovementAction_WalkFasterUp_Step0(struct ObjectEvent *objectEvent, struct Sprite *sprite)
{
    InitMovementNormal(objectEvent, sprite, DIR_NORTH, MOVE_SPEED_FASTER);
    return MovementAction_WalkFasterUp_Step1(objectEvent, sprite);
}

bool8 MovementAction_WalkFasterUp_Step1(struct ObjectEvent *objectEvent, struct Sprite *sprite)
{
    if (UpdateMovementNormal(objectEvent, sprite))
    {
        sprite->sActionFuncId = 2;
        return TRUE;
    }
    return FALSE;
}

bool8 MovementAction_WalkFasterLeft_Step0(struct ObjectEvent *objectEvent, struct Sprite *sprite)
{
    InitMovementNormal(objectEvent, sprite, DIR_WEST, MOVE_SPEED_FASTER);
    return MovementAction_WalkFasterLeft_Step1(objectEvent, sprite);
}

bool8 MovementAction_WalkFasterLeft_Step1(struct ObjectEvent *objectEvent, struct Sprite *sprite)
{
    if (UpdateMovementNormal(objectEvent, sprite))
    {
        sprite->sActionFuncId = 2;
        return TRUE;
    }
    return FALSE;
}

bool8 MovementAction_WalkFasterRight_Step0(struct ObjectEvent *objectEvent, struct Sprite *sprite)
{
    InitMovementNormal(objectEvent, sprite, DIR_EAST, MOVE_SPEED_FASTER);
    return MovementAction_WalkFasterRight_Step1(objectEvent, sprite);
}

bool8 MovementAction_WalkFasterRight_Step1(struct ObjectEvent *objectEvent, struct Sprite *sprite)
{
    if (UpdateMovementNormal(objectEvent, sprite))
    {
        sprite->sActionFuncId = 2;
        return TRUE;
    }
    return FALSE;
}

bool8 MovementAction_SlideDown_Step0(struct ObjectEvent *objectEvent, struct Sprite *sprite)
{
    InitMovementNormal(objectEvent, sprite, DIR_SOUTH, MOVE_SPEED_FASTEST);
    return MovementAction_SlideDown_Step1(objectEvent, sprite);
}

bool8 MovementAction_SlideDown_Step1(struct ObjectEvent *objectEvent, struct Sprite *sprite)
{
    if (UpdateMovementNormal(objectEvent, sprite))
    {
        sprite->sActionFuncId = 2;
        return TRUE;
    }
    return FALSE;
}

bool8 MovementAction_SlideUp_Step0(struct ObjectEvent *objectEvent, struct Sprite *sprite)
{
    InitMovementNormal(objectEvent, sprite, DIR_NORTH, MOVE_SPEED_FASTEST);
    return MovementAction_SlideUp_Step1(objectEvent, sprite);
}

bool8 MovementAction_SlideUp_Step1(struct ObjectEvent *objectEvent, struct Sprite *sprite)
{
    if (UpdateMovementNormal(objectEvent, sprite))
    {
        sprite->sActionFuncId = 2;
        return TRUE;
    }
    return FALSE;
}

bool8 MovementAction_SlideLeft_Step0(struct ObjectEvent *objectEvent, struct Sprite *sprite)
{
    InitMovementNormal(objectEvent, sprite, DIR_WEST, MOVE_SPEED_FASTEST);
    return MovementAction_SlideLeft_Step1(objectEvent, sprite);
}

bool8 MovementAction_SlideLeft_Step1(struct ObjectEvent *objectEvent, struct Sprite *sprite)
{
    if (UpdateMovementNormal(objectEvent, sprite))
    {
        sprite->sActionFuncId = 2;
        return TRUE;
    }
    return FALSE;
}

bool8 MovementAction_SlideRight_Step0(struct ObjectEvent *objectEvent, struct Sprite *sprite)
{
    InitMovementNormal(objectEvent, sprite, DIR_EAST, MOVE_SPEED_FASTEST);
    return MovementAction_SlideRight_Step1(objectEvent, sprite);
}

bool8 MovementAction_SlideRight_Step1(struct ObjectEvent *objectEvent, struct Sprite *sprite)
{
    if (UpdateMovementNormal(objectEvent, sprite))
    {
        sprite->sActionFuncId = 2;
        return TRUE;
    }
    return FALSE;
}

bool8 MovementAction_PlayerRunDown_Step0(struct ObjectEvent *objectEvent, struct Sprite *sprite)
{
    StartRunningAnim(objectEvent, sprite, DIR_SOUTH);
    return MovementAction_PlayerRunDown_Step1(objectEvent, sprite);
}

bool8 MovementAction_PlayerRunDown_Step1(struct ObjectEvent *objectEvent, struct Sprite *sprite)
{
    if (UpdateMovementNormal(objectEvent, sprite))
    {
        sprite->sActionFuncId = 2;
        return TRUE;
    }
    return FALSE;
}

bool8 MovementAction_PlayerRunUp_Step0(struct ObjectEvent *objectEvent, struct Sprite *sprite)
{
    StartRunningAnim(objectEvent, sprite, DIR_NORTH);
    return MovementAction_PlayerRunUp_Step1(objectEvent, sprite);
}

bool8 MovementAction_PlayerRunUp_Step1(struct ObjectEvent *objectEvent, struct Sprite *sprite)
{
    if (UpdateMovementNormal(objectEvent, sprite))
    {
        sprite->sActionFuncId = 2;
        return TRUE;
    }
    return FALSE;
}

bool8 MovementAction_PlayerRunLeft_Step0(struct ObjectEvent *objectEvent, struct Sprite *sprite)
{
    StartRunningAnim(objectEvent, sprite, DIR_WEST);
    return MovementAction_PlayerRunLeft_Step1(objectEvent, sprite);
}

bool8 MovementAction_PlayerRunLeft_Step1(struct ObjectEvent *objectEvent, struct Sprite *sprite)
{
    if (UpdateMovementNormal(objectEvent, sprite))
    {
        sprite->sActionFuncId = 2;
        return TRUE;
    }
    return FALSE;
}

bool8 MovementAction_PlayerRunRight_Step0(struct ObjectEvent *objectEvent, struct Sprite *sprite)
{
    StartRunningAnim(objectEvent, sprite, DIR_EAST);
    return MovementAction_PlayerRunRight_Step1(objectEvent, sprite);
}

bool8 MovementAction_PlayerRunRight_Step1(struct ObjectEvent *objectEvent, struct Sprite *sprite)
{
    if (UpdateMovementNormal(objectEvent, sprite))
    {
        sprite->sActionFuncId = 2;
        return TRUE;
    }
    return FALSE;
}

void StartSpriteAnimInDirection(struct ObjectEvent *objectEvent, struct Sprite *sprite, u8 direction, u8 animNum)
{
    SetAndStartSpriteAnim(sprite, animNum, 0);
    SetObjectEventDirection(objectEvent, direction);
    sprite->sActionFuncId = 1;
}

bool8 MovementAction_StartAnimInDirection_Step0(struct ObjectEvent *objectEvent, struct Sprite *sprite)
{
    StartSpriteAnimInDirection(objectEvent, sprite, objectEvent->movementDirection, sprite->animNum);
    return FALSE;
}

bool8 MovementAction_WaitSpriteAnim(struct ObjectEvent *objectEvent, struct Sprite *sprite)
{
    if (SpriteAnimEnded(sprite))
    {
        sprite->sActionFuncId = 2;
        return TRUE;
    }
    return FALSE;
}

static void InitJumpSpecial(struct ObjectEvent *objectEvent, struct Sprite *sprite, u8 direction)
{
    InitJump(objectEvent, sprite, direction, JUMP_DISTANCE_NORMAL, JUMP_TYPE_HIGH);
    StartSpriteAnim(sprite, GetJumpSpecialDirectionAnimNum(direction));
}

bool8 MovementAction_JumpSpecialDown_Step0(struct ObjectEvent *objectEvent, struct Sprite *sprite)
{
    InitJumpSpecial(objectEvent, sprite, DIR_SOUTH);
    return MovementAction_JumpSpecialDown_Step1(objectEvent, sprite);
}

bool8 MovementAction_JumpSpecialDown_Step1(struct ObjectEvent *objectEvent, struct Sprite *sprite)
{
    if (DoJumpSpecialAnim(objectEvent, sprite))
    {
        sprite->sActionFuncId = 2;
        objectEvent->landingJump = FALSE;
        return TRUE;
    }
    return FALSE;
}

bool8 MovementAction_JumpSpecialUp_Step0(struct ObjectEvent *objectEvent, struct Sprite *sprite)
{
    InitJumpSpecial(objectEvent, sprite, DIR_NORTH);
    return MovementAction_JumpSpecialUp_Step1(objectEvent, sprite);
}

bool8 MovementAction_JumpSpecialUp_Step1(struct ObjectEvent *objectEvent, struct Sprite *sprite)
{
    if (DoJumpSpecialAnim(objectEvent, sprite))
    {
        sprite->sActionFuncId = 2;
        objectEvent->landingJump = FALSE;
        return TRUE;
    }
    return FALSE;
}

bool8 MovementAction_JumpSpecialLeft_Step0(struct ObjectEvent *objectEvent, struct Sprite *sprite)
{
    InitJumpSpecial(objectEvent, sprite, DIR_WEST);
    return MovementAction_JumpSpecialLeft_Step1(objectEvent, sprite);
}

bool8 MovementAction_JumpSpecialLeft_Step1(struct ObjectEvent *objectEvent, struct Sprite *sprite)
{
    if (DoJumpSpecialAnim(objectEvent, sprite))
    {
        sprite->sActionFuncId = 2;
        objectEvent->landingJump = FALSE;
        return TRUE;
    }
    return FALSE;
}

bool8 MovementAction_JumpSpecialRight_Step0(struct ObjectEvent *objectEvent, struct Sprite *sprite)
{
    InitJumpSpecial(objectEvent, sprite, DIR_EAST);
    return MovementAction_JumpSpecialRight_Step1(objectEvent, sprite);
}

bool8 MovementAction_JumpSpecialRight_Step1(struct ObjectEvent *objectEvent, struct Sprite *sprite)
{
    if (DoJumpSpecialAnim(objectEvent, sprite))
    {
        sprite->sActionFuncId = 2;
        objectEvent->landingJump = FALSE;
        return TRUE;
    }
    return FALSE;
}

bool8 MovementAction_FacePlayer_Step0(struct ObjectEvent *objectEvent, struct Sprite *sprite)
{
    u8 playerObjectId;

    if (!TryGetObjectEventIdByLocalIdAndMap(OBJ_EVENT_ID_PLAYER, 0, 0, &playerObjectId))
        FaceDirection(objectEvent, sprite, GetDirectionToFace(objectEvent->currentCoords.x,
                                                              objectEvent->currentCoords.y,
                                                              gObjectEvents[playerObjectId].currentCoords.x,
                                                              gObjectEvents[playerObjectId].currentCoords.y));
    sprite->sActionFuncId = 1;
    return TRUE;
}

bool8 MovementAction_FaceAwayPlayer_Step0(struct ObjectEvent *objectEvent, struct Sprite *sprite)
{
    u8 playerObjectId;

    if (!TryGetObjectEventIdByLocalIdAndMap(OBJ_EVENT_ID_PLAYER, 0, 0, &playerObjectId))
        FaceDirection(objectEvent, sprite, GetOppositeDirection(GetDirectionToFace(objectEvent->currentCoords.x,
                                                                                   objectEvent->currentCoords.y,
                                                                                   gObjectEvents[playerObjectId].currentCoords.x,
                                                                                   gObjectEvents[playerObjectId].currentCoords.y)));
    sprite->sActionFuncId = 1;
    return TRUE;
}

bool8 MovementAction_LockFacingDirection_Step0(struct ObjectEvent *objectEvent, struct Sprite *sprite)
{
    objectEvent->facingDirectionLocked = TRUE;
    sprite->sActionFuncId = 1;
    return TRUE;
}

bool8 MovementAction_UnlockFacingDirection_Step0(struct ObjectEvent *objectEvent, struct Sprite *sprite)
{
    objectEvent->facingDirectionLocked = FALSE;
    sprite->sActionFuncId = 1;
    return TRUE;
}

bool8 MovementAction_JumpDown_Step0(struct ObjectEvent *objectEvent, struct Sprite *sprite)
{
    InitJumpRegular(objectEvent, sprite, DIR_SOUTH, JUMP_DISTANCE_NORMAL, JUMP_TYPE_NORMAL);
    return MovementAction_JumpDown_Step1(objectEvent, sprite);
}

bool8 MovementAction_JumpDown_Step1(struct ObjectEvent *objectEvent, struct Sprite *sprite)
{
    if (DoJumpAnim(objectEvent, sprite))
    {
        objectEvent->hasShadow = 0;
        sprite->sActionFuncId = 2;
        return TRUE;
    }
    return FALSE;
}

bool8 MovementAction_JumpUp_Step0(struct ObjectEvent *objectEvent, struct Sprite *sprite)
{
    InitJumpRegular(objectEvent, sprite, DIR_NORTH, JUMP_DISTANCE_NORMAL, JUMP_TYPE_NORMAL);
    return MovementAction_JumpUp_Step1(objectEvent, sprite);
}

bool8 MovementAction_JumpUp_Step1(struct ObjectEvent *objectEvent, struct Sprite *sprite)
{
    if (DoJumpAnim(objectEvent, sprite))
    {
        objectEvent->hasShadow = 0;
        sprite->sActionFuncId = 2;
        return TRUE;
    }
    return FALSE;
}

bool8 MovementAction_JumpLeft_Step0(struct ObjectEvent *objectEvent, struct Sprite *sprite)
{
    InitJumpRegular(objectEvent, sprite, DIR_WEST, JUMP_DISTANCE_NORMAL, JUMP_TYPE_NORMAL);
    return MovementAction_JumpLeft_Step1(objectEvent, sprite);
}

bool8 MovementAction_JumpLeft_Step1(struct ObjectEvent *objectEvent, struct Sprite *sprite)
{
    if (DoJumpAnim(objectEvent, sprite))
    {
        objectEvent->hasShadow = 0;
        sprite->sActionFuncId = 2;
        return TRUE;
    }
    return FALSE;
}

bool8 MovementAction_JumpRight_Step0(struct ObjectEvent *objectEvent, struct Sprite *sprite)
{
    InitJumpRegular(objectEvent, sprite, DIR_EAST, JUMP_DISTANCE_NORMAL, JUMP_TYPE_NORMAL);
    return MovementAction_JumpRight_Step1(objectEvent, sprite);
}

bool8 MovementAction_JumpRight_Step1(struct ObjectEvent *objectEvent, struct Sprite *sprite)
{
    if (DoJumpAnim(objectEvent, sprite))
    {
        objectEvent->hasShadow = 0;
        sprite->sActionFuncId = 2;
        return TRUE;
    }
    return FALSE;
}

bool8 MovementAction_JumpInPlaceDown_Step0(struct ObjectEvent *objectEvent, struct Sprite *sprite)
{
    InitJumpRegular(objectEvent, sprite, DIR_SOUTH, JUMP_DISTANCE_IN_PLACE, JUMP_TYPE_HIGH);
    return MovementAction_JumpInPlaceDown_Step1(objectEvent, sprite);
}

bool8 MovementAction_JumpInPlaceDown_Step1(struct ObjectEvent *objectEvent, struct Sprite *sprite)
{
    if (DoJumpAnim(objectEvent, sprite))
    {
        objectEvent->hasShadow = 0;
        sprite->sActionFuncId = 2;
        return TRUE;
    }
    return FALSE;
}

bool8 MovementAction_JumpInPlaceUp_Step0(struct ObjectEvent *objectEvent, struct Sprite *sprite)
{
    InitJumpRegular(objectEvent, sprite, DIR_NORTH, JUMP_DISTANCE_IN_PLACE, JUMP_TYPE_HIGH);
    return MovementAction_JumpInPlaceUp_Step1(objectEvent, sprite);
}

bool8 MovementAction_JumpInPlaceUp_Step1(struct ObjectEvent *objectEvent, struct Sprite *sprite)
{
    if (DoJumpAnim(objectEvent, sprite))
    {
        objectEvent->hasShadow = 0;
        sprite->sActionFuncId = 2;
        return TRUE;
    }
    return FALSE;
}

bool8 MovementAction_JumpInPlaceLeft_Step0(struct ObjectEvent *objectEvent, struct Sprite *sprite)
{
    InitJumpRegular(objectEvent, sprite, DIR_WEST, JUMP_DISTANCE_IN_PLACE, JUMP_TYPE_HIGH);
    return MovementAction_JumpInPlaceLeft_Step1(objectEvent, sprite);
}

bool8 MovementAction_JumpInPlaceLeft_Step1(struct ObjectEvent *objectEvent, struct Sprite *sprite)
{
    if (DoJumpAnim(objectEvent, sprite))
    {
        objectEvent->hasShadow = 0;
        sprite->sActionFuncId = 2;
        return TRUE;
    }
    return FALSE;
}

bool8 MovementAction_JumpInPlaceRight_Step0(struct ObjectEvent *objectEvent, struct Sprite *sprite)
{
    InitJumpRegular(objectEvent, sprite, DIR_EAST, JUMP_DISTANCE_IN_PLACE, JUMP_TYPE_HIGH);
    return MovementAction_JumpInPlaceRight_Step1(objectEvent, sprite);
}

bool8 MovementAction_JumpInPlaceRight_Step1(struct ObjectEvent *objectEvent, struct Sprite *sprite)
{
    if (DoJumpAnim(objectEvent, sprite))
    {
        objectEvent->hasShadow = 0;
        sprite->sActionFuncId = 2;
        return TRUE;
    }
    return FALSE;
}

bool8 MovementAction_JumpInPlaceDownUp_Step0(struct ObjectEvent *objectEvent, struct Sprite *sprite)
{
    InitJumpRegular(objectEvent, sprite, DIR_SOUTH, JUMP_DISTANCE_IN_PLACE, JUMP_TYPE_NORMAL);
    return MovementAction_JumpInPlaceDownUp_Step1(objectEvent, sprite);
}

bool8 MovementAction_JumpInPlaceDownUp_Step1(struct ObjectEvent *objectEvent, struct Sprite *sprite)
{
    if (DoJumpInPlaceAnim(objectEvent, sprite))
    {
        objectEvent->hasShadow = 0;
        sprite->sActionFuncId = 2;
        return TRUE;
    }
    return FALSE;
}

bool8 MovementAction_JumpInPlaceUpDown_Step0(struct ObjectEvent *objectEvent, struct Sprite *sprite)
{
    InitJumpRegular(objectEvent, sprite, DIR_NORTH, JUMP_DISTANCE_IN_PLACE, JUMP_TYPE_NORMAL);
    return MovementAction_JumpInPlaceUpDown_Step1(objectEvent, sprite);
}

bool8 MovementAction_JumpInPlaceUpDown_Step1(struct ObjectEvent *objectEvent, struct Sprite *sprite)
{
    if (DoJumpInPlaceAnim(objectEvent, sprite))
    {
        objectEvent->hasShadow = 0;
        sprite->sActionFuncId = 2;
        return TRUE;
    }
    return FALSE;
}

bool8 MovementAction_JumpInPlaceLeftRight_Step0(struct ObjectEvent *objectEvent, struct Sprite *sprite)
{
    InitJumpRegular(objectEvent, sprite, DIR_WEST, JUMP_DISTANCE_IN_PLACE, JUMP_TYPE_NORMAL);
    return MovementAction_JumpInPlaceLeftRight_Step1(objectEvent, sprite);
}

bool8 MovementAction_JumpInPlaceLeftRight_Step1(struct ObjectEvent *objectEvent, struct Sprite *sprite)
{
    if (DoJumpInPlaceAnim(objectEvent, sprite))
    {
        objectEvent->hasShadow = 0;
        sprite->sActionFuncId = 2;
        return TRUE;
    }
    return FALSE;
}

bool8 MovementAction_JumpInPlaceRightLeft_Step0(struct ObjectEvent *objectEvent, struct Sprite *sprite)
{
    InitJumpRegular(objectEvent, sprite, DIR_EAST, JUMP_DISTANCE_IN_PLACE, JUMP_TYPE_NORMAL);
    return MovementAction_JumpInPlaceRightLeft_Step1(objectEvent, sprite);
}

bool8 MovementAction_JumpInPlaceRightLeft_Step1(struct ObjectEvent *objectEvent, struct Sprite *sprite)
{
    if (DoJumpInPlaceAnim(objectEvent, sprite))
    {
        objectEvent->hasShadow = 0;
        sprite->sActionFuncId = 2;
        return TRUE;
    }
    return FALSE;
}

bool8 MovementAction_FaceOriginalDirection_Step0(struct ObjectEvent *objectEvent, struct Sprite *sprite)
{
    FaceDirection(objectEvent, sprite, gInitialMovementTypeFacingDirections[objectEvent->movementType]);
    return TRUE;
}

bool8 MovementAction_NurseJoyBowDown_Step0(struct ObjectEvent *objectEvent, struct Sprite *sprite)
{
    StartSpriteAnimInDirection(objectEvent, sprite, DIR_SOUTH, ANIM_NURSE_BOW);
    return FALSE;
}

bool8 MovementAction_EnableJumpLandingGroundEffect_Step0(struct ObjectEvent *objectEvent, struct Sprite *sprite)
{
    objectEvent->disableJumpLandingGroundEffect = FALSE;
    sprite->sActionFuncId = 1;
    return TRUE;
}

bool8 MovementAction_DisableJumpLandingGroundEffect_Step0(struct ObjectEvent *objectEvent, struct Sprite *sprite)
{
    objectEvent->disableJumpLandingGroundEffect = TRUE;
    sprite->sActionFuncId = 1;
    return TRUE;
}

bool8 MovementAction_DisableAnimation_Step0(struct ObjectEvent *objectEvent, struct Sprite *sprite)
{
    objectEvent->inanimate = TRUE;
    sprite->sActionFuncId = 1;
    return TRUE;
}

bool8 MovementAction_RestoreAnimation_Step0(struct ObjectEvent *objectEvent, struct Sprite *sprite)
{
    objectEvent->inanimate = GetObjectEventGraphicsInfo(objectEvent->graphicsId)->inanimate;
    sprite->sActionFuncId = 1;
    return TRUE;
}

bool8 MovementAction_SetInvisible_Step0(struct ObjectEvent *objectEvent, struct Sprite *sprite)
{
    objectEvent->invisible = TRUE;
    sprite->sActionFuncId = 1;
    return TRUE;
}

bool8 MovementAction_SetVisible_Step0(struct ObjectEvent *objectEvent, struct Sprite *sprite)
{
    objectEvent->invisible = FALSE;
    sprite->sActionFuncId = 1;
    return TRUE;
}

bool8 MovementAction_EmoteExclamationMark_Step0(struct ObjectEvent *objectEvent, struct Sprite *sprite)
{
    ObjectEventGetLocalIdAndMap(objectEvent, &gFieldEffectArguments[0], &gFieldEffectArguments[1], &gFieldEffectArguments[2]);
    FieldEffectStart(FLDEFF_EXCLAMATION_MARK_ICON);
    sprite->sActionFuncId = 1;
    return TRUE;
}

bool8 MovementAction_EmoteQuestionMark_Step0(struct ObjectEvent *objectEvent, struct Sprite *sprite)
{
    ObjectEventGetLocalIdAndMap(objectEvent, &gFieldEffectArguments[0], &gFieldEffectArguments[1], &gFieldEffectArguments[2]);
    gFieldEffectArguments[7] = -1;
    FieldEffectStart(FLDEFF_QUESTION_MARK_ICON);
    sprite->sActionFuncId = 1;
    return TRUE;
}

bool8 MovementAction_EmoteHeart_Step0(struct ObjectEvent *objectEvent, struct Sprite *sprite)
{
    ObjectEventGetLocalIdAndMap(objectEvent, &gFieldEffectArguments[0], &gFieldEffectArguments[1], &gFieldEffectArguments[2]);
    FieldEffectStart(FLDEFF_HEART_ICON);
    sprite->sActionFuncId = 1;
    return TRUE;
}

bool8 MovementAction_RevealTrainer_Step0(struct ObjectEvent *objectEvent, struct Sprite *sprite)
{
    if (objectEvent->movementType == MOVEMENT_TYPE_BURIED)
    {
        SetBuriedTrainerMovement(objectEvent);
        return FALSE;
    }
    if (objectEvent->movementType != MOVEMENT_TYPE_TREE_DISGUISE && objectEvent->movementType != MOVEMENT_TYPE_MOUNTAIN_DISGUISE)
    {
        sprite->sActionFuncId = 2;
        return TRUE;
    }
    StartRevealDisguise(objectEvent);
    sprite->sActionFuncId = 1;
    return MovementAction_RevealTrainer_Step1(objectEvent, sprite);
}

bool8 MovementAction_RevealTrainer_Step1(struct ObjectEvent *objectEvent, struct Sprite *sprite)
{
    if (UpdateRevealDisguise(objectEvent))
    {
        sprite->sActionFuncId = 2;
        return TRUE;
    }
    return FALSE;
}

bool8 MovementAction_RockSmashBreak_Step0(struct ObjectEvent *objectEvent, struct Sprite *sprite)
{
    SetAndStartSpriteAnim(sprite, ANIM_REMOVE_OBSTACLE, 0);
    sprite->sActionFuncId = 1;
    return FALSE;
}

bool8 MovementAction_RockSmashBreak_Step1(struct ObjectEvent *objectEvent, struct Sprite *sprite)
{
    if (SpriteAnimEnded(sprite))
    {
        SetMovementDelay(sprite, 32);
        sprite->sActionFuncId = 2;
    }
    return FALSE;
}

bool8 MovementAction_RockSmashBreak_Step2(struct ObjectEvent *objectEvent, struct Sprite *sprite)
{
    objectEvent->invisible ^= TRUE;
    if (WaitForMovementDelay(sprite))
    {
        objectEvent->invisible = TRUE;
        sprite->sActionFuncId = 3;
    }
    return FALSE;
}

bool8 MovementAction_CutTree_Step0(struct ObjectEvent *objectEvent, struct Sprite *sprite)
{
    SetAndStartSpriteAnim(sprite, ANIM_REMOVE_OBSTACLE, 0);
    sprite->sActionFuncId = 1;
    return FALSE;
}

bool8 MovementAction_CutTree_Step1(struct ObjectEvent *objectEvent, struct Sprite *sprite)
{
    if (SpriteAnimEnded(sprite))
    {
        SetMovementDelay(sprite, 32);
        sprite->sActionFuncId = 2;
    }
    return FALSE;
}

bool8 MovementAction_CutTree_Step2(struct ObjectEvent *objectEvent, struct Sprite *sprite)
{
    objectEvent->invisible ^= TRUE;
    if (WaitForMovementDelay(sprite))
    {
        objectEvent->invisible = TRUE;
        sprite->sActionFuncId = 3;
    }
    return FALSE;
}

bool8 MovementAction_SetFixedPriority_Step0(struct ObjectEvent *objectEvent, struct Sprite *sprite)
{
    objectEvent->fixedPriority = TRUE;
    sprite->sActionFuncId = 1;
    return TRUE;
}

bool8 MovementAction_ClearFixedPriority_Step0(struct ObjectEvent *objectEvent, struct Sprite *sprite)
{
    objectEvent->fixedPriority = FALSE;
    sprite->sActionFuncId = 1;
    return TRUE;
}

bool8 MovementAction_InitAffineAnim_Step0(struct ObjectEvent *objectEvent, struct Sprite *sprite)
{
    sprite->oam.affineMode = ST_OAM_AFFINE_DOUBLE;
    InitSpriteAffineAnim(sprite);
    sprite->affineAnimPaused = TRUE;
    sprite->subspriteMode = SUBSPRITES_OFF;
    return TRUE;
}

bool8 MovementAction_ClearAffineAnim_Step0(struct ObjectEvent *objectEvent, struct Sprite *sprite)
{
    FreeOamMatrix(sprite->oam.matrixNum);
    sprite->oam.affineMode = ST_OAM_AFFINE_OFF;
    CalcCenterToCornerVec(sprite, sprite->oam.shape, sprite->oam.size, sprite->oam.affineMode);
    return TRUE;
}

bool8 MovementAction_HideReflection_Step0(struct ObjectEvent *objectEvent, struct Sprite *sprite)
{
    objectEvent->hideReflection = TRUE;
    return TRUE;
}

bool8 MovementAction_ShowReflection_Step0(struct ObjectEvent *objectEvent, struct Sprite *sprite)
{
    objectEvent->hideReflection = FALSE;
    return TRUE;
}

bool8 MovementAction_WalkDownStartAffine_Step0(struct ObjectEvent *objectEvent, struct Sprite *sprite)
{
    InitWalkSlow(objectEvent, sprite, DIR_SOUTH);
    sprite->affineAnimPaused = FALSE;
    StartSpriteAffineAnimIfDifferent(sprite, 0);
    return MovementAction_WalkDownStartAffine_Step1(objectEvent, sprite);
}

bool8 MovementAction_WalkDownStartAffine_Step1(struct ObjectEvent *objectEvent, struct Sprite *sprite)
{
    if (UpdateWalkSlow(objectEvent, sprite))
    {
        sprite->affineAnimPaused = TRUE;
        sprite->sActionFuncId = 2;
        return TRUE;
    }
    return FALSE;
}

bool8 MovementAction_WalkDownAffine_Step0(struct ObjectEvent *objectEvent, struct Sprite *sprite)
{
    InitWalkSlow(objectEvent, sprite, DIR_SOUTH);
    sprite->affineAnimPaused = FALSE;
    ChangeSpriteAffineAnimIfDifferent(sprite, 1);
    return MovementAction_WalkDownAffine_Step1(objectEvent, sprite);
}

bool8 MovementAction_WalkDownAffine_Step1(struct ObjectEvent *objectEvent, struct Sprite *sprite)
{
    if (UpdateWalkSlow(objectEvent, sprite))
    {
        sprite->affineAnimPaused = TRUE;
        sprite->sActionFuncId = 2;
        return TRUE;
    }
    return FALSE;
}

bool8 MovementAction_WalkLeftAffine_Step0(struct ObjectEvent *objectEvent, struct Sprite *sprite)
{
    InitMovementNormal(objectEvent, sprite, DIR_WEST, MOVE_SPEED_FAST_1);
    sprite->affineAnimPaused = FALSE;
    ChangeSpriteAffineAnimIfDifferent(sprite, 2);
    return MovementAction_WalkLeftAffine_Step1(objectEvent, sprite);
}

bool8 MovementAction_WalkLeftAffine_Step1(struct ObjectEvent *objectEvent, struct Sprite *sprite)
{
    if (UpdateMovementNormal(objectEvent, sprite))
    {
        sprite->affineAnimPaused = TRUE;
        sprite->sActionFuncId = 2;
        return TRUE;
    }
    return FALSE;
}

bool8 MovementAction_WalkRightAffine_Step0(struct ObjectEvent *objectEvent, struct Sprite *sprite)
{
    InitMovementNormal(objectEvent, sprite, DIR_EAST, MOVE_SPEED_FAST_1);
    sprite->affineAnimPaused = FALSE;
    ChangeSpriteAffineAnimIfDifferent(sprite, 3);
    return MovementAction_WalkRightAffine_Step1(objectEvent, sprite);
}

bool8 MovementAction_WalkRightAffine_Step1(struct ObjectEvent *objectEvent, struct Sprite *sprite)
{
    if (UpdateMovementNormal(objectEvent, sprite))
    {
        sprite->affineAnimPaused = TRUE;
        sprite->sActionFuncId = 2;
        return TRUE;
    }
    return FALSE;
}

static void AcroWheelieFaceDirection(struct ObjectEvent *objectEvent, struct Sprite *sprite, u8 direction)
{
    SetObjectEventDirection(objectEvent, direction);
    ShiftStillObjectEventCoords(objectEvent);
    SetStepAnim(objectEvent, sprite, GetAcroWheeliePedalDirectionAnimNum(direction));
    sprite->animPaused = TRUE;
    sprite->sActionFuncId = 1;
}

bool8 MovementAction_AcroWheelieFaceDown_Step0(struct ObjectEvent *objectEvent, struct Sprite *sprite)
{
    AcroWheelieFaceDirection(objectEvent, sprite, DIR_SOUTH);
    return TRUE;
}

bool8 MovementAction_AcroWheelieFaceUp_Step0(struct ObjectEvent *objectEvent, struct Sprite *sprite)
{
    AcroWheelieFaceDirection(objectEvent, sprite, DIR_NORTH);
    return TRUE;
}

bool8 MovementAction_AcroWheelieFaceLeft_Step0(struct ObjectEvent *objectEvent, struct Sprite *sprite)
{
    AcroWheelieFaceDirection(objectEvent, sprite, DIR_WEST);
    return TRUE;
}

bool8 MovementAction_AcroWheelieFaceRight_Step0(struct ObjectEvent *objectEvent, struct Sprite *sprite)
{
    AcroWheelieFaceDirection(objectEvent, sprite, DIR_EAST);
    return TRUE;
}

bool8 MovementAction_AcroPopWheelieDown_Step0(struct ObjectEvent *objectEvent, struct Sprite *sprite)
{
    StartSpriteAnimInDirection(objectEvent, sprite, DIR_SOUTH, GetAcroWheelieDirectionAnimNum(DIR_SOUTH));
    return FALSE;
}

bool8 MovementAction_AcroPopWheelieUp_Step0(struct ObjectEvent *objectEvent, struct Sprite *sprite)
{
    StartSpriteAnimInDirection(objectEvent, sprite, DIR_NORTH, GetAcroWheelieDirectionAnimNum(DIR_NORTH));
    return FALSE;
}

bool8 MovementAction_AcroPopWheelieLeft_Step0(struct ObjectEvent *objectEvent, struct Sprite *sprite)
{
    StartSpriteAnimInDirection(objectEvent, sprite, DIR_WEST, GetAcroWheelieDirectionAnimNum(DIR_WEST));
    return FALSE;
}

bool8 MovementAction_AcroPopWheelieRight_Step0(struct ObjectEvent *objectEvent, struct Sprite *sprite)
{
    StartSpriteAnimInDirection(objectEvent, sprite, DIR_EAST, GetAcroWheelieDirectionAnimNum(DIR_EAST));
    return FALSE;
}

bool8 MovementAction_AcroEndWheelieFaceDown_Step0(struct ObjectEvent *objectEvent, struct Sprite *sprite)
{
    StartSpriteAnimInDirection(objectEvent, sprite, DIR_SOUTH, GetAcroEndWheelieDirectionAnimNum(DIR_SOUTH));
    return FALSE;
}

bool8 MovementAction_AcroEndWheelieFaceUp_Step0(struct ObjectEvent *objectEvent, struct Sprite *sprite)
{
    StartSpriteAnimInDirection(objectEvent, sprite, DIR_NORTH, GetAcroEndWheelieDirectionAnimNum(DIR_NORTH));
    return FALSE;
}

bool8 MovementAction_AcroEndWheelieFaceLeft_Step0(struct ObjectEvent *objectEvent, struct Sprite *sprite)
{
    StartSpriteAnimInDirection(objectEvent, sprite, DIR_WEST, GetAcroEndWheelieDirectionAnimNum(DIR_WEST));
    return FALSE;
}

bool8 MovementAction_AcroEndWheelieFaceRight_Step0(struct ObjectEvent *objectEvent, struct Sprite *sprite)
{
    StartSpriteAnimInDirection(objectEvent, sprite, DIR_EAST, GetAcroEndWheelieDirectionAnimNum(DIR_EAST));
    return FALSE;
}

bool8 MovementAction_UnusedAcroActionDown_Step0(struct ObjectEvent *objectEvent, struct Sprite *sprite)
{
    StartSpriteAnimInDirection(objectEvent, sprite, DIR_SOUTH, GetAcroUnusedActionDirectionAnimNum(DIR_SOUTH));
    return FALSE;
}

bool8 MovementAction_UnusedAcroActionUp_Step0(struct ObjectEvent *objectEvent, struct Sprite *sprite)
{
    StartSpriteAnimInDirection(objectEvent, sprite, DIR_NORTH, GetAcroUnusedActionDirectionAnimNum(DIR_NORTH));
    return FALSE;
}

bool8 MovementAction_UnusedAcroActionLeft_Step0(struct ObjectEvent *objectEvent, struct Sprite *sprite)
{
    StartSpriteAnimInDirection(objectEvent, sprite, DIR_WEST, GetAcroUnusedActionDirectionAnimNum(DIR_WEST));
    return FALSE;
}

bool8 MovementAction_UnusedAcroActionRight_Step0(struct ObjectEvent *objectEvent, struct Sprite *sprite)
{
    StartSpriteAnimInDirection(objectEvent, sprite, DIR_EAST, GetAcroUnusedActionDirectionAnimNum(DIR_EAST));
    return FALSE;
}

void InitFigure8Anim(struct ObjectEvent *objectEvent, struct Sprite *sprite)
{
    InitSpriteForFigure8Anim(sprite);
    sprite->animPaused = FALSE;
}

bool8 DoFigure8Anim(struct ObjectEvent *objectEvent, struct Sprite *sprite)
{
    if (AnimateSpriteInFigure8(sprite))
    {
        ShiftStillObjectEventCoords(objectEvent);
        objectEvent->triggerGroundEffectsOnStop = TRUE;
        sprite->animPaused = TRUE;
        return TRUE;
    }
    return FALSE;
}

bool8 MovementAction_Figure8_Step0(struct ObjectEvent *objectEvent, struct Sprite *sprite)
{
    InitFigure8Anim(objectEvent, sprite);
    sprite->sActionFuncId = 1;
    return MovementAction_Figure8_Step1(objectEvent, sprite);
}

bool8 MovementAction_Figure8_Step1(struct ObjectEvent *objectEvent, struct Sprite *sprite)
{
    if (DoFigure8Anim(objectEvent, sprite))
    {
        sprite->sActionFuncId = 2;
        return TRUE;
    }
    return FALSE;
}

static void InitAcroWheelieJump(struct ObjectEvent *objectEvent, struct Sprite *sprite, u8 direction, u8 distance, u8 type)
{
    InitJump(objectEvent, sprite, direction, distance, type);
    StartSpriteAnimIfDifferent(sprite, GetAcroWheelieDirectionAnimNum(direction));
    DoShadowFieldEffect(objectEvent);
}

bool8 MovementAction_AcroWheelieHopFaceDown_Step0(struct ObjectEvent *objectEvent, struct Sprite *sprite)
{
    InitAcroWheelieJump(objectEvent, sprite, DIR_SOUTH, JUMP_DISTANCE_IN_PLACE, JUMP_TYPE_LOW);
    return MovementAction_AcroWheelieHopFaceDown_Step1(objectEvent, sprite);
}

bool8 MovementAction_AcroWheelieHopFaceDown_Step1(struct ObjectEvent *objectEvent, struct Sprite *sprite)
{
    if (DoJumpAnim(objectEvent, sprite))
    {
        objectEvent->hasShadow = FALSE;
        sprite->sActionFuncId = 2;
        return TRUE;
    }
    return FALSE;
}

bool8 MovementAction_AcroWheelieHopFaceUp_Step0(struct ObjectEvent *objectEvent, struct Sprite *sprite)
{
    InitAcroWheelieJump(objectEvent, sprite, DIR_NORTH, JUMP_DISTANCE_IN_PLACE, JUMP_TYPE_LOW);
    return MovementAction_AcroWheelieHopFaceUp_Step1(objectEvent, sprite);
}

bool8 MovementAction_AcroWheelieHopFaceUp_Step1(struct ObjectEvent *objectEvent, struct Sprite *sprite)
{
    if (DoJumpAnim(objectEvent, sprite))
    {
        objectEvent->hasShadow = FALSE;
        sprite->sActionFuncId = 2;
        return TRUE;
    }
    return FALSE;
}

bool8 MovementAction_AcroWheelieHopFaceLeft_Step0(struct ObjectEvent *objectEvent, struct Sprite *sprite)
{
    InitAcroWheelieJump(objectEvent, sprite, DIR_WEST, JUMP_DISTANCE_IN_PLACE, JUMP_TYPE_LOW);
    return MovementAction_AcroWheelieHopFaceLeft_Step1(objectEvent, sprite);
}

bool8 MovementAction_AcroWheelieHopFaceLeft_Step1(struct ObjectEvent *objectEvent, struct Sprite *sprite)
{
    if (DoJumpAnim(objectEvent, sprite))
    {
        objectEvent->hasShadow = FALSE;
        sprite->sActionFuncId = 2;
        return TRUE;
    }
    return FALSE;
}

bool8 MovementAction_AcroWheelieHopFaceRight_Step0(struct ObjectEvent *objectEvent, struct Sprite *sprite)
{
    InitAcroWheelieJump(objectEvent, sprite, DIR_EAST, JUMP_DISTANCE_IN_PLACE, JUMP_TYPE_LOW);
    return MovementAction_AcroWheelieHopFaceRight_Step1(objectEvent, sprite);
}

bool8 MovementAction_AcroWheelieHopFaceRight_Step1(struct ObjectEvent *objectEvent, struct Sprite *sprite)
{
    if (DoJumpAnim(objectEvent, sprite))
    {
        objectEvent->hasShadow = FALSE;
        sprite->sActionFuncId = 2;
        return TRUE;
    }
    return FALSE;
}

bool8 MovementAction_AcroWheelieHopDown_Step0(struct ObjectEvent *objectEvent, struct Sprite *sprite)
{
    InitAcroWheelieJump(objectEvent, sprite, DIR_SOUTH, JUMP_DISTANCE_NORMAL, JUMP_TYPE_LOW);
    return MovementAction_AcroWheelieHopDown_Step1(objectEvent, sprite);
}

bool8 MovementAction_AcroWheelieHopDown_Step1(struct ObjectEvent *objectEvent, struct Sprite *sprite)
{
    if (DoJumpAnim(objectEvent, sprite))
    {
        objectEvent->hasShadow = FALSE;
        sprite->sActionFuncId = 2;
        return TRUE;
    }
    return FALSE;
}

bool8 MovementAction_AcroWheelieHopUp_Step0(struct ObjectEvent *objectEvent, struct Sprite *sprite)
{
    InitAcroWheelieJump(objectEvent, sprite, DIR_NORTH, JUMP_DISTANCE_NORMAL, JUMP_TYPE_LOW);
    return MovementAction_AcroWheelieHopUp_Step1(objectEvent, sprite);
}

bool8 MovementAction_AcroWheelieHopUp_Step1(struct ObjectEvent *objectEvent, struct Sprite *sprite)
{
    if (DoJumpAnim(objectEvent, sprite))
    {
        objectEvent->hasShadow = FALSE;
        sprite->sActionFuncId = 2;
        return TRUE;
    }
    return FALSE;
}

bool8 MovementAction_AcroWheelieHopLeft_Step0(struct ObjectEvent *objectEvent, struct Sprite *sprite)
{
    InitAcroWheelieJump(objectEvent, sprite, DIR_WEST, JUMP_DISTANCE_NORMAL, JUMP_TYPE_LOW);
    return MovementAction_AcroWheelieHopLeft_Step1(objectEvent, sprite);
}

bool8 MovementAction_AcroWheelieHopLeft_Step1(struct ObjectEvent *objectEvent, struct Sprite *sprite)
{
    if (DoJumpAnim(objectEvent, sprite))
    {
        objectEvent->hasShadow = FALSE;
        sprite->sActionFuncId = 2;
        return TRUE;
    }
    return FALSE;
}

bool8 MovementAction_AcroWheelieHopRight_Step0(struct ObjectEvent *objectEvent, struct Sprite *sprite)
{
    InitAcroWheelieJump(objectEvent, sprite, DIR_EAST, JUMP_DISTANCE_NORMAL, JUMP_TYPE_LOW);
    return MovementAction_AcroWheelieHopRight_Step1(objectEvent, sprite);
}

bool8 MovementAction_AcroWheelieHopRight_Step1(struct ObjectEvent *objectEvent, struct Sprite *sprite)
{
    if (DoJumpAnim(objectEvent, sprite))
    {
        objectEvent->hasShadow = FALSE;
        sprite->sActionFuncId = 2;
        return TRUE;
    }
    return FALSE;
}

bool8 MovementAction_AcroWheelieJumpDown_Step0(struct ObjectEvent *objectEvent, struct Sprite *sprite)
{
    InitAcroWheelieJump(objectEvent, sprite, DIR_SOUTH, JUMP_DISTANCE_FAR, JUMP_TYPE_HIGH);
    return MovementAction_AcroWheelieJumpDown_Step1(objectEvent, sprite);
}

bool8 MovementAction_AcroWheelieJumpDown_Step1(struct ObjectEvent *objectEvent, struct Sprite *sprite)
{
    if (DoJumpAnim(objectEvent, sprite))
    {
        objectEvent->hasShadow = FALSE;
        sprite->sActionFuncId = 2;
        return TRUE;
    }
    return FALSE;
}

bool8 MovementAction_AcroWheelieJumpUp_Step0(struct ObjectEvent *objectEvent, struct Sprite *sprite)
{
    InitAcroWheelieJump(objectEvent, sprite, DIR_NORTH, JUMP_DISTANCE_FAR, JUMP_TYPE_HIGH);
    return MovementAction_AcroWheelieJumpUp_Step1(objectEvent, sprite);
}

bool8 MovementAction_AcroWheelieJumpUp_Step1(struct ObjectEvent *objectEvent, struct Sprite *sprite)
{
    if (DoJumpAnim(objectEvent, sprite))
    {
        objectEvent->hasShadow = FALSE;
        sprite->sActionFuncId = 2;
        return TRUE;
    }
    return FALSE;
}

bool8 MovementAction_AcroWheelieJumpLeft_Step0(struct ObjectEvent *objectEvent, struct Sprite *sprite)
{
    InitAcroWheelieJump(objectEvent, sprite, DIR_WEST, JUMP_DISTANCE_FAR, JUMP_TYPE_HIGH);
    return MovementAction_AcroWheelieJumpLeft_Step1(objectEvent, sprite);
}

bool8 MovementAction_AcroWheelieJumpLeft_Step1(struct ObjectEvent *objectEvent, struct Sprite *sprite)
{
    if (DoJumpAnim(objectEvent, sprite))
    {
        objectEvent->hasShadow = FALSE;
        sprite->sActionFuncId = 2;
        return TRUE;
    }
    return FALSE;
}

bool8 MovementAction_AcroWheelieJumpRight_Step0(struct ObjectEvent *objectEvent, struct Sprite *sprite)
{
    InitAcroWheelieJump(objectEvent, sprite, DIR_EAST, JUMP_DISTANCE_FAR, JUMP_TYPE_HIGH);
    return MovementAction_AcroWheelieJumpRight_Step1(objectEvent, sprite);
}

bool8 MovementAction_AcroWheelieJumpRight_Step1(struct ObjectEvent *objectEvent, struct Sprite *sprite)
{
    if (DoJumpAnim(objectEvent, sprite))
    {
        objectEvent->hasShadow = FALSE;
        sprite->sActionFuncId = 2;
        return TRUE;
    }
    return FALSE;
}

bool8 MovementAction_AcroWheelieInPlaceDown_Step0(struct ObjectEvent *objectEvent, struct Sprite *sprite)
{
    InitMoveInPlace(objectEvent, sprite, DIR_SOUTH, GetAcroWheeliePedalDirectionAnimNum(DIR_SOUTH), 8);
    return MovementAction_WalkInPlace_Step1(objectEvent, sprite);
}

bool8 MovementAction_AcroWheelieInPlaceUp_Step0(struct ObjectEvent *objectEvent, struct Sprite *sprite)
{
    InitMoveInPlace(objectEvent, sprite, DIR_NORTH, GetAcroWheeliePedalDirectionAnimNum(DIR_NORTH), 8);
    return MovementAction_WalkInPlace_Step1(objectEvent, sprite);
}

bool8 MovementAction_AcroWheelieInPlaceLeft_Step0(struct ObjectEvent *objectEvent, struct Sprite *sprite)
{
    InitMoveInPlace(objectEvent, sprite, DIR_WEST, GetAcroWheeliePedalDirectionAnimNum(DIR_WEST), 8);
    return MovementAction_WalkInPlace_Step1(objectEvent, sprite);
}

bool8 MovementAction_AcroWheelieInPlaceRight_Step0(struct ObjectEvent *objectEvent, struct Sprite *sprite)
{
    InitMoveInPlace(objectEvent, sprite, DIR_EAST, GetAcroWheeliePedalDirectionAnimNum(DIR_EAST), 8);
    return MovementAction_WalkInPlace_Step1(objectEvent, sprite);
}

static void InitAcroPopWheelie(struct ObjectEvent *objectEvent, struct Sprite *sprite, u8 direction, u8 speed)
{
    InitNpcForMovement(objectEvent, sprite, direction, speed);
    StartSpriteAnim(sprite, GetAcroWheelieDirectionAnimNum(objectEvent->facingDirection));
    SeekSpriteAnim(sprite, 0);
}

bool8 MovementAction_AcroPopWheelieMoveDown_Step0(struct ObjectEvent *objectEvent, struct Sprite *sprite)
{
    InitAcroPopWheelie(objectEvent, sprite, DIR_SOUTH, 1);
    return MovementAction_AcroPopWheelieMoveDown_Step1(objectEvent, sprite);
}

bool8 MovementAction_AcroPopWheelieMoveDown_Step1(struct ObjectEvent *objectEvent, struct Sprite *sprite)
{
    if (UpdateMovementNormal(objectEvent, sprite))
    {
        sprite->sActionFuncId = 2;
        return TRUE;
    }
    return FALSE;
}

bool8 MovementAction_AcroPopWheelieMoveUp_Step0(struct ObjectEvent *objectEvent, struct Sprite *sprite)
{
    InitAcroPopWheelie(objectEvent, sprite, DIR_NORTH, 1);
    return MovementAction_AcroPopWheelieMoveUp_Step1(objectEvent, sprite);
}

bool8 MovementAction_AcroPopWheelieMoveUp_Step1(struct ObjectEvent *objectEvent, struct Sprite *sprite)
{
    if (UpdateMovementNormal(objectEvent, sprite))
    {
        sprite->sActionFuncId = 2;
        return TRUE;
    }
    return FALSE;
}

bool8 MovementAction_AcroPopWheelieMoveLeft_Step0(struct ObjectEvent *objectEvent, struct Sprite *sprite)
{
    InitAcroPopWheelie(objectEvent, sprite, DIR_WEST,  1);
    return MovementAction_AcroPopWheelieMoveLeft_Step1(objectEvent, sprite);
}

bool8 MovementAction_AcroPopWheelieMoveLeft_Step1(struct ObjectEvent *objectEvent, struct Sprite *sprite)
{
    if (UpdateMovementNormal(objectEvent, sprite))
    {
        sprite->sActionFuncId = 2;
        return TRUE;
    }
    return FALSE;
}

bool8 MovementAction_AcroPopWheelieMoveRight_Step0(struct ObjectEvent *objectEvent, struct Sprite *sprite)
{
    InitAcroPopWheelie(objectEvent, sprite, DIR_EAST,  1);
    return MovementAction_AcroPopWheelieMoveRight_Step1(objectEvent, sprite);
}

bool8 MovementAction_AcroPopWheelieMoveRight_Step1(struct ObjectEvent *objectEvent, struct Sprite *sprite)
{
    if (UpdateMovementNormal(objectEvent, sprite))
    {
        sprite->sActionFuncId = 2;
        return TRUE;
    }
    return FALSE;
}

static void InitAcroWheelieMove(struct ObjectEvent *objectEvent, struct Sprite *sprite, u8 direction, u8 speed)
{
    InitNpcForMovement(objectEvent, sprite, direction, speed);
    SetStepAnimHandleAlternation(objectEvent, sprite, GetAcroWheeliePedalDirectionAnimNum(objectEvent->facingDirection));
}

bool8 MovementAction_AcroWheelieMoveDown_Step0(struct ObjectEvent *objectEvent, struct Sprite *sprite)
{
    InitAcroWheelieMove(objectEvent, sprite, DIR_SOUTH, 1);
    return MovementAction_AcroWheelieMoveDown_Step1(objectEvent, sprite);
}

bool8 MovementAction_AcroWheelieMoveDown_Step1(struct ObjectEvent *objectEvent, struct Sprite *sprite)
{
    if (UpdateMovementNormal(objectEvent, sprite))
    {
        sprite->sActionFuncId = 2;
        return TRUE;
    }
    return FALSE;
}

bool8 MovementAction_AcroWheelieMoveUp_Step0(struct ObjectEvent *objectEvent, struct Sprite *sprite)
{
    InitAcroWheelieMove(objectEvent, sprite, DIR_NORTH, 1);
    return MovementAction_AcroWheelieMoveUp_Step1(objectEvent, sprite);
}

bool8 MovementAction_AcroWheelieMoveUp_Step1(struct ObjectEvent *objectEvent, struct Sprite *sprite)
{
    if (UpdateMovementNormal(objectEvent, sprite))
    {
        sprite->sActionFuncId = 2;
        return TRUE;
    }
    return FALSE;
}

bool8 MovementAction_AcroWheelieMoveLeft_Step0(struct ObjectEvent *objectEvent, struct Sprite *sprite)
{
    InitAcroWheelieMove(objectEvent, sprite, DIR_WEST,  1);
    return MovementAction_AcroWheelieMoveLeft_Step1(objectEvent, sprite);
}

bool8 MovementAction_AcroWheelieMoveLeft_Step1(struct ObjectEvent *objectEvent, struct Sprite *sprite)
{
    if (UpdateMovementNormal(objectEvent, sprite))
    {
        sprite->sActionFuncId = 2;
        return TRUE;
    }
    return FALSE;
}

bool8 MovementAction_AcroWheelieMoveRight_Step0(struct ObjectEvent *objectEvent, struct Sprite *sprite)
{
    InitAcroWheelieMove(objectEvent, sprite, DIR_EAST, 1);
    return MovementAction_AcroWheelieMoveRight_Step1(objectEvent, sprite);
}

bool8 MovementAction_AcroWheelieMoveRight_Step1(struct ObjectEvent *objectEvent, struct Sprite *sprite)
{
    if (UpdateMovementNormal(objectEvent, sprite))
    {
        sprite->sActionFuncId = 2;
        return TRUE;
    }
    return FALSE;
}

static void InitAcroEndWheelie(struct ObjectEvent *objectEvent, struct Sprite *sprite, u8 direction, u8 speed)
{
    InitNpcForMovement(objectEvent, sprite, direction, speed);
    StartSpriteAnim(sprite, GetAcroEndWheelieDirectionAnimNum(objectEvent->facingDirection));
    SeekSpriteAnim(sprite, 0);
}

bool8 MovementAction_AcroEndWheelieMoveDown_Step0(struct ObjectEvent *objectEvent, struct Sprite *sprite)
{
    InitAcroEndWheelie(objectEvent, sprite, DIR_SOUTH, 1);
    return MovementAction_AcroEndWheelieMoveDown_Step1(objectEvent, sprite);
}

bool8 MovementAction_AcroEndWheelieMoveDown_Step1(struct ObjectEvent *objectEvent, struct Sprite *sprite)
{
    if (UpdateMovementNormal(objectEvent, sprite))
    {
        sprite->sActionFuncId = 2;
        return TRUE;
    }
    return FALSE;
}

bool8 MovementAction_AcroEndWheelieMoveUp_Step0(struct ObjectEvent *objectEvent, struct Sprite *sprite)
{
    InitAcroEndWheelie(objectEvent, sprite, DIR_NORTH, 1);
    return MovementAction_AcroEndWheelieMoveUp_Step1(objectEvent, sprite);
}

bool8 MovementAction_AcroEndWheelieMoveUp_Step1(struct ObjectEvent *objectEvent, struct Sprite *sprite)
{
    if (UpdateMovementNormal(objectEvent, sprite))
    {
        sprite->sActionFuncId = 2;
        return TRUE;
    }
    return FALSE;
}

bool8 MovementAction_AcroEndWheelieMoveLeft_Step0(struct ObjectEvent *objectEvent, struct Sprite *sprite)
{
    InitAcroEndWheelie(objectEvent, sprite, DIR_WEST, 1);
    return MovementAction_AcroEndWheelieMoveLeft_Step1(objectEvent, sprite);
}

bool8 MovementAction_AcroEndWheelieMoveLeft_Step1(struct ObjectEvent *objectEvent, struct Sprite *sprite)
{
    if (UpdateMovementNormal(objectEvent, sprite))
    {
        sprite->sActionFuncId = 2;
        return TRUE;
    }
    return FALSE;
}

bool8 MovementAction_AcroEndWheelieMoveRight_Step0(struct ObjectEvent *objectEvent, struct Sprite *sprite)
{
    InitAcroEndWheelie(objectEvent, sprite, DIR_EAST, 1);
    return MovementAction_AcroEndWheelieMoveRight_Step1(objectEvent, sprite);
}

bool8 MovementAction_AcroEndWheelieMoveRight_Step1(struct ObjectEvent *objectEvent, struct Sprite *sprite)
{
    if (UpdateMovementNormal(objectEvent, sprite))
    {
        sprite->sActionFuncId = 2;
        return TRUE;
    }
    return FALSE;
}

bool8 MovementAction_Levitate_Step0(struct ObjectEvent *objectEvent, struct Sprite *sprite)
{
    CreateLevitateMovementTask(objectEvent);
    sprite->sActionFuncId = 1;
    return TRUE;
}

bool8 MovementAction_StopLevitate_Step0(struct ObjectEvent *objectEvent, struct Sprite *sprite)
{
    DestroyLevitateMovementTask(objectEvent->warpArrowSpriteId);
    sprite->y2 = 0;
    sprite->sActionFuncId = 1;
    return TRUE;
}

bool8 MovementAction_StopLevitateAtTop_Step0(struct ObjectEvent *objectEvent, struct Sprite *sprite)
{
    if (sprite->y2 == 0)
    {
        DestroyLevitateMovementTask(objectEvent->warpArrowSpriteId);
        sprite->sActionFuncId = 1;
        return TRUE;
    }
    return FALSE;
}

u8 MovementAction_Finish(struct ObjectEvent *objectEvent, struct Sprite *sprite)
{
    return TRUE;
}

bool8 MovementAction_PauseSpriteAnim(struct ObjectEvent *objectEvent, struct Sprite *sprite)
{
    sprite->animPaused = TRUE;
    return TRUE;
}

static void UpdateObjectEventSpriteAnimPause(struct ObjectEvent *objectEvent, struct Sprite *sprite)
{
    if (objectEvent->disableAnim)
        sprite->animPaused = TRUE;
}

static void TryEnableObjectEventAnim(struct ObjectEvent *objectEvent, struct Sprite *sprite)
{
    if (objectEvent->enableAnim)
    {
        sprite->animPaused = FALSE;
        objectEvent->disableAnim = FALSE;
        objectEvent->enableAnim = FALSE;
    }
}

static void UpdateObjectEventVisibility(struct ObjectEvent *objectEvent, struct Sprite *sprite)
{
    UpdateObjectEventOffscreen(objectEvent, sprite);
    UpdateObjectEventSpriteVisibility(objectEvent, sprite);
}

static void UpdateObjectEventOffscreen(struct ObjectEvent *objectEvent, struct Sprite *sprite)
{
    u16 x, y;
    u16 x2, y2;
    const struct ObjectEventGraphicsInfo *graphicsInfo;

    objectEvent->offScreen = FALSE;

    graphicsInfo = GetObjectEventGraphicsInfo(objectEvent->graphicsId);
    if (sprite->coordOffsetEnabled)
    {
        x = sprite->x + sprite->x2 + sprite->centerToCornerVecX + gSpriteCoordOffsetX;
        y = sprite->y + sprite->y2 + sprite->centerToCornerVecY + gSpriteCoordOffsetY;
    }
    else
    {
        x = sprite->x + sprite->x2 + sprite->centerToCornerVecX;
        y = sprite->y + sprite->y2 + sprite->centerToCornerVecY;
    }
    x2 = graphicsInfo->width;
    x2 += x;
    y2 = y;
    y2 += graphicsInfo->height;

    if ((s16)x >= DISPLAY_WIDTH + 16 || (s16)x2 < -16)
        objectEvent->offScreen = TRUE;

    if ((s16)y >= DISPLAY_HEIGHT + 16 || (s16)y2 < -16)
        objectEvent->offScreen = TRUE;
}

static void UpdateObjectEventSpriteVisibility(struct ObjectEvent *objectEvent, struct Sprite *sprite)
{
    sprite->invisible = FALSE;
    if (objectEvent->invisible || objectEvent->offScreen)
        sprite->invisible = TRUE;
}

static void GetAllGroundEffectFlags_OnSpawn(struct ObjectEvent *objEvent, u32 *flags)
{
    ObjectEventUpdateMetatileBehaviors(objEvent);
    GetGroundEffectFlags_Reflection(objEvent, flags);
    GetGroundEffectFlags_TallGrassOnSpawn(objEvent, flags);
    GetGroundEffectFlags_LongGrassOnSpawn(objEvent, flags);
    GetGroundEffectFlags_SandHeap(objEvent, flags);
    GetGroundEffectFlags_ShallowFlowingWater(objEvent, flags);
    GetGroundEffectFlags_ShortGrass(objEvent, flags);
    GetGroundEffectFlags_HotSprings(objEvent, flags);
}

static void GetAllGroundEffectFlags_OnBeginStep(struct ObjectEvent *objEvent, u32 *flags)
{
    ObjectEventUpdateMetatileBehaviors(objEvent);
    GetGroundEffectFlags_Reflection(objEvent, flags);
    GetGroundEffectFlags_TallGrassOnBeginStep(objEvent, flags);
    GetGroundEffectFlags_LongGrassOnBeginStep(objEvent, flags);
    GetGroundEffectFlags_Tracks(objEvent, flags);
    GetGroundEffectFlags_SandHeap(objEvent, flags);
    GetGroundEffectFlags_ShallowFlowingWater(objEvent, flags);
    GetGroundEffectFlags_Puddle(objEvent, flags);
    GetGroundEffectFlags_ShortGrass(objEvent, flags);
    GetGroundEffectFlags_HotSprings(objEvent, flags);
}

static void GetAllGroundEffectFlags_OnFinishStep(struct ObjectEvent *objEvent, u32 *flags)
{
    ObjectEventUpdateMetatileBehaviors(objEvent);
    GetGroundEffectFlags_ShallowFlowingWater(objEvent, flags);
    GetGroundEffectFlags_SandHeap(objEvent, flags);
    GetGroundEffectFlags_Puddle(objEvent, flags);
    GetGroundEffectFlags_Ripple(objEvent, flags);
    GetGroundEffectFlags_ShortGrass(objEvent, flags);
    GetGroundEffectFlags_HotSprings(objEvent, flags);
    GetGroundEffectFlags_Seaweed(objEvent, flags);
    GetGroundEffectFlags_JumpLanding(objEvent, flags);
}

static void ObjectEventUpdateMetatileBehaviors(struct ObjectEvent *objEvent)
{
    objEvent->previousMetatileBehavior = MapGridGetMetatileBehaviorAt(objEvent->previousCoords.x, objEvent->previousCoords.y);
    objEvent->currentMetatileBehavior = MapGridGetMetatileBehaviorAt(objEvent->currentCoords.x, objEvent->currentCoords.y);
}

static void GetGroundEffectFlags_Reflection(struct ObjectEvent *objEvent, u32 *flags)
{
    u32 reflectionFlags[NUM_REFLECTION_TYPES - 1] = {
        [REFL_TYPE_ICE   - 1] = GROUND_EFFECT_FLAG_ICE_REFLECTION,
        [REFL_TYPE_WATER - 1] = GROUND_EFFECT_FLAG_WATER_REFLECTION
    };
    u8 reflType = ObjectEventGetNearbyReflectionType(objEvent);

    if (reflType)
    {
        if (objEvent->hasReflection == 0)
        {
            objEvent->hasReflection++;
            *flags |= reflectionFlags[reflType - 1];
        }
    }
    else
    {
        objEvent->hasReflection = FALSE;
    }
}

static void GetGroundEffectFlags_TallGrassOnSpawn(struct ObjectEvent *objEvent, u32 *flags)
{
    if (MetatileBehavior_IsTallGrass(objEvent->currentMetatileBehavior))
        *flags |= GROUND_EFFECT_FLAG_TALL_GRASS_ON_SPAWN;
}

static void GetGroundEffectFlags_TallGrassOnBeginStep(struct ObjectEvent *objEvent, u32 *flags)
{
    if (MetatileBehavior_IsTallGrass(objEvent->currentMetatileBehavior))
        *flags |= GROUND_EFFECT_FLAG_TALL_GRASS_ON_MOVE;
}

static void GetGroundEffectFlags_LongGrassOnSpawn(struct ObjectEvent *objEvent, u32 *flags)
{
    if (MetatileBehavior_IsLongGrass(objEvent->currentMetatileBehavior))
        *flags |= GROUND_EFFECT_FLAG_LONG_GRASS_ON_SPAWN;
}

static void GetGroundEffectFlags_LongGrassOnBeginStep(struct ObjectEvent *objEvent, u32 *flags)
{
    if (MetatileBehavior_IsLongGrass(objEvent->currentMetatileBehavior))
        *flags |= GROUND_EFFECT_FLAG_LONG_GRASS_ON_MOVE;
}

static void GetGroundEffectFlags_Tracks(struct ObjectEvent *objEvent, u32 *flags)
{
    if (MetatileBehavior_IsDeepSand(objEvent->previousMetatileBehavior))
        *flags |= GROUND_EFFECT_FLAG_DEEP_SAND;
    else if (MetatileBehavior_IsSandOrDeepSand(objEvent->previousMetatileBehavior)
             || MetatileBehavior_IsFootprints(objEvent->previousMetatileBehavior))
        *flags |= GROUND_EFFECT_FLAG_SAND;
}

static void GetGroundEffectFlags_SandHeap(struct ObjectEvent *objEvent, u32 *flags)
{
    if (MetatileBehavior_IsDeepSand(objEvent->currentMetatileBehavior)
        && MetatileBehavior_IsDeepSand(objEvent->previousMetatileBehavior))
    {
        if (!objEvent->inSandPile)
        {
            objEvent->inSandPile = FALSE;
            objEvent->inSandPile = TRUE;
            *flags |= GROUND_EFFECT_FLAG_SAND_PILE;
        }
    }
    else
    {
        objEvent->inSandPile = FALSE;
    }
}

static void GetGroundEffectFlags_ShallowFlowingWater(struct ObjectEvent *objEvent, u32 *flags)
{
    if ((MetatileBehavior_IsShallowFlowingWater(objEvent->currentMetatileBehavior)
         && MetatileBehavior_IsShallowFlowingWater(objEvent->previousMetatileBehavior))
        || (MetatileBehavior_IsPacifidlogLog(objEvent->currentMetatileBehavior)
            && MetatileBehavior_IsPacifidlogLog(objEvent->previousMetatileBehavior)))
    {
        if (!objEvent->inShallowFlowingWater)
        {
            objEvent->inShallowFlowingWater = FALSE;
            objEvent->inShallowFlowingWater = TRUE;
            *flags |= GROUND_EFFECT_FLAG_SHALLOW_FLOWING_WATER;
        }
    }
    else
    {
        objEvent->inShallowFlowingWater = FALSE;
    }
}

static void GetGroundEffectFlags_Puddle(struct ObjectEvent *objEvent, u32 *flags)
{
    if (MetatileBehavior_IsPuddle(objEvent->currentMetatileBehavior)
        && MetatileBehavior_IsPuddle(objEvent->previousMetatileBehavior))
        *flags |= GROUND_EFFECT_FLAG_PUDDLE;
}

static void GetGroundEffectFlags_Ripple(struct ObjectEvent *objEvent, u32 *flags)
{
    if (MetatileBehavior_HasRipples(objEvent->currentMetatileBehavior))
        *flags |= GROUND_EFFECT_FLAG_RIPPLES;
}

static void GetGroundEffectFlags_ShortGrass(struct ObjectEvent *objEvent, u32 *flags)
{
    if (MetatileBehavior_IsShortGrass(objEvent->currentMetatileBehavior)
        && MetatileBehavior_IsShortGrass(objEvent->previousMetatileBehavior))
    {
        if (!objEvent->inShortGrass)
        {
            objEvent->inShortGrass = FALSE;
            objEvent->inShortGrass = TRUE;
            *flags |= GROUND_EFFECT_FLAG_SHORT_GRASS;
        }
    }
    else
    {
        objEvent->inShortGrass = FALSE;
    }
}

static void GetGroundEffectFlags_HotSprings(struct ObjectEvent *objEvent, u32 *flags)
{
    if (MetatileBehavior_IsHotSprings(objEvent->currentMetatileBehavior)
        && MetatileBehavior_IsHotSprings(objEvent->previousMetatileBehavior))
    {
        if (!objEvent->inHotSprings)
        {
            objEvent->inHotSprings = FALSE;
            objEvent->inHotSprings = TRUE;
            *flags |= GROUND_EFFECT_FLAG_HOT_SPRINGS;
        }
    }
    else
    {
        objEvent->inHotSprings = FALSE;
    }
}

static void GetGroundEffectFlags_Seaweed(struct ObjectEvent *objEvent, u32 *flags)
{
    if (MetatileBehavior_IsSeaweed(objEvent->currentMetatileBehavior))
        *flags |= GROUND_EFFECT_FLAG_SEAWEED;
}

static void GetGroundEffectFlags_JumpLanding(struct ObjectEvent *objEvent, u32 *flags)
{
    typedef bool8 (*MetatileFunc)(u8);

    static const MetatileFunc metatileFuncs[] = {
        MetatileBehavior_IsTallGrass,
        MetatileBehavior_IsLongGrass,
        MetatileBehavior_IsPuddle,
        MetatileBehavior_IsSurfableWaterOrUnderwater,
        MetatileBehavior_IsShallowFlowingWater,
        MetatileBehavior_IsATile,
    };

    static const u32 jumpLandingFlags[] = {
        GROUND_EFFECT_FLAG_LAND_IN_TALL_GRASS,
        GROUND_EFFECT_FLAG_LAND_IN_LONG_GRASS,
        GROUND_EFFECT_FLAG_LAND_IN_SHALLOW_WATER,
        GROUND_EFFECT_FLAG_LAND_IN_DEEP_WATER,
        GROUND_EFFECT_FLAG_LAND_IN_SHALLOW_WATER,
        GROUND_EFFECT_FLAG_LAND_ON_NORMAL_GROUND,
    };

    if (objEvent->landingJump && !objEvent->disableJumpLandingGroundEffect)
    {
        u8 i;

        for (i = 0; i < ARRAY_COUNT(metatileFuncs); i++)
        {
            if (metatileFuncs[i](objEvent->currentMetatileBehavior))
            {
                *flags |= jumpLandingFlags[i];
                return;
            }
        }
    }
}

#define RETURN_REFLECTION_TYPE_AT(x, y)              \
    b = MapGridGetMetatileBehaviorAt(x, y);          \
    result = GetReflectionTypeByMetatileBehavior(b); \
    if (result != REFL_TYPE_NONE)                    \
        return result;

static u8 ObjectEventGetNearbyReflectionType(struct ObjectEvent *objEvent)
{
    const struct ObjectEventGraphicsInfo *info = GetObjectEventGraphicsInfo(objEvent->graphicsId);

    // ceil div by tile width?
    s16 width = (info->width + 8) >> 4;
    s16 height = (info->height + 8) >> 4;
    s16 i, j;
    u8 result, b; // used by RETURN_REFLECTION_TYPE_AT
    s16 one = 1;

    for (i = 0; i < height; i++)
    {
        RETURN_REFLECTION_TYPE_AT(objEvent->currentCoords.x, objEvent->currentCoords.y + one + i)
        RETURN_REFLECTION_TYPE_AT(objEvent->previousCoords.x, objEvent->previousCoords.y + one + i)
        for (j = 1; j < width; j++)
        {
            RETURN_REFLECTION_TYPE_AT(objEvent->currentCoords.x + j, objEvent->currentCoords.y + one + i)
            RETURN_REFLECTION_TYPE_AT(objEvent->currentCoords.x - j, objEvent->currentCoords.y + one + i)
            RETURN_REFLECTION_TYPE_AT(objEvent->previousCoords.x + j, objEvent->previousCoords.y + one + i)
            RETURN_REFLECTION_TYPE_AT(objEvent->previousCoords.x - j, objEvent->previousCoords.y + one + i)
        }
    }

    return REFL_TYPE_NONE;
}

#undef RETURN_REFLECTION_TYPE_AT

static u8 GetReflectionTypeByMetatileBehavior(u32 behavior)
{
    if (MetatileBehavior_IsIce(behavior))
        return REFL_TYPE_ICE;
    else if (MetatileBehavior_IsReflective(behavior))
        return REFL_TYPE_WATER;
    else
        return REFL_TYPE_NONE;
}

u8 GetLedgeJumpDirection(s16 x, s16 y, u8 direction)
{
    static bool8 (*const ledgeBehaviorFuncs[])(u8) = {
        [DIR_SOUTH - 1] = MetatileBehavior_IsJumpSouth,
        [DIR_NORTH - 1] = MetatileBehavior_IsJumpNorth,
        [DIR_WEST - 1]  = MetatileBehavior_IsJumpWest,
        [DIR_EAST - 1]  = MetatileBehavior_IsJumpEast,
    };

    u8 behavior;
    u8 index = direction;

    if (index == DIR_NONE)
        return DIR_NONE;
    else if (index > DIR_EAST)
        index -= DIR_EAST;

    index--;
    behavior = MapGridGetMetatileBehaviorAt(x, y);

    if (ledgeBehaviorFuncs[index](behavior) == TRUE)
        return index + 1;

    return DIR_NONE;
}

static void SetObjectEventSpriteOamTableForLongGrass(struct ObjectEvent *objEvent, struct Sprite *sprite)
{
    if (objEvent->disableCoveringGroundEffects)
        return;

    if (!MetatileBehavior_IsLongGrass(objEvent->currentMetatileBehavior))
        return;

    if (!MetatileBehavior_IsLongGrass(objEvent->previousMetatileBehavior))
        return;

    sprite->subspriteTableNum = 4;

    if (ElevationToPriority(objEvent->previousElevation) == 1)
        sprite->subspriteTableNum = 5;
}

static bool8 IsElevationMismatchAt(u8 elevation, s16 x, s16 y)
{
    u8 mapElevation;

    if (elevation == 0)
        return FALSE;

    mapElevation = MapGridGetElevationAt(x, y);

    if (mapElevation == 0 || mapElevation == 15)
        return FALSE;

    if (mapElevation != elevation)
        return TRUE;

    return FALSE;
}

static const u8 sElevationToSubpriority[] = {
    115, 115, 83, 115, 83, 115, 83, 115, 83, 115, 83, 115, 83, 0, 0, 115
};

static const u8 sElevationToPriority[] = {
    2, 2, 2, 2, 1, 2, 1, 2, 1, 2, 1, 2, 1, 0, 0, 2
};

static const u8 sElevationToSubspriteTableNum[] = {
    1, 1, 1, 1, 2, 1, 2, 1, 2, 1, 2, 1, 2, 0, 0, 1,
};

static void UpdateObjectEventElevationAndPriority(struct ObjectEvent *objEvent, struct Sprite *sprite)
{
    if (objEvent->fixedPriority)
        return;

    ObjectEventUpdateElevation(objEvent);

    sprite->subspriteTableNum = sElevationToSubspriteTableNum[objEvent->previousElevation];
    sprite->oam.priority = sElevationToPriority[objEvent->previousElevation];
}

static void InitObjectPriorityByElevation(struct Sprite *sprite, u8 elevation)
{
    sprite->subspriteTableNum = sElevationToSubspriteTableNum[elevation];
    sprite->oam.priority = sElevationToPriority[elevation];
}

u8 ElevationToPriority(u8 elevation)
{
    return sElevationToPriority[elevation];
}

void ObjectEventUpdateElevation(struct ObjectEvent *objEvent)
{
    u8 curElevation = MapGridGetElevationAt(objEvent->currentCoords.x, objEvent->currentCoords.y);
    u8 prevElevation = MapGridGetElevationAt(objEvent->previousCoords.x, objEvent->previousCoords.y);

    if (curElevation == 15 || prevElevation == 15)
        return;

    objEvent->currentElevation = curElevation;

    if (curElevation != 0 && curElevation != 15)
        objEvent->previousElevation = curElevation;
}

void SetObjectSubpriorityByElevation(u8 elevation, struct Sprite *sprite, u8 subpriority)
{
    s32 tmp = sprite->centerToCornerVecY;
    u32 tmpa = *(u16 *)&sprite->y;
    u32 tmpb = *(u16 *)&gSpriteCoordOffsetY;
    s32 tmp2 = (tmpa - tmp) + tmpb;
    u16 tmp3 = (16 - ((((u32)tmp2 + 8) & 0xFF) >> 4)) * 2;
    sprite->subpriority = tmp3 + sElevationToSubpriority[elevation] + subpriority;
}

static void ObjectEventUpdateSubpriority(struct ObjectEvent *objEvent, struct Sprite *sprite)
{
    if (objEvent->fixedPriority)
        return;

    SetObjectSubpriorityByElevation(objEvent->previousElevation, sprite, 1);
}

static bool8 AreElevationsCompatible(u8 a, u8 b)
{
    if (a == 0 || b == 0)
        return TRUE;

    if (a != b)
        return FALSE;

    return TRUE;
}

void GroundEffect_SpawnOnTallGrass(struct ObjectEvent *objEvent, struct Sprite *sprite)
{
    gFieldEffectArguments[0] = objEvent->currentCoords.x;
    gFieldEffectArguments[1] = objEvent->currentCoords.y;
    gFieldEffectArguments[2] = objEvent->previousElevation;
    gFieldEffectArguments[3] = 2; // priority
    gFieldEffectArguments[4] = objEvent->localId << 8 | objEvent->mapNum;
    gFieldEffectArguments[5] = objEvent->mapGroup;
    gFieldEffectArguments[6] = (u8)gSaveBlock1Ptr->location.mapNum << 8 | (u8)gSaveBlock1Ptr->location.mapGroup;
    gFieldEffectArguments[7] = TRUE; // skip to end of anim
    FieldEffectStart(FLDEFF_TALL_GRASS);
}

void GroundEffect_StepOnTallGrass(struct ObjectEvent *objEvent, struct Sprite *sprite)
{
    gFieldEffectArguments[0] = objEvent->currentCoords.x;
    gFieldEffectArguments[1] = objEvent->currentCoords.y;
    gFieldEffectArguments[2] = objEvent->previousElevation;
    gFieldEffectArguments[3] = 2; // priority
    gFieldEffectArguments[4] = objEvent->localId << 8 | objEvent->mapNum;
    gFieldEffectArguments[5] = objEvent->mapGroup;
    gFieldEffectArguments[6] = (u8)gSaveBlock1Ptr->location.mapNum << 8 | (u8)gSaveBlock1Ptr->location.mapGroup;
    gFieldEffectArguments[7] = FALSE; // don't skip to end of anim
    FieldEffectStart(FLDEFF_TALL_GRASS);
}

void GroundEffect_SpawnOnLongGrass(struct ObjectEvent *objEvent, struct Sprite *sprite)
{
    gFieldEffectArguments[0] = objEvent->currentCoords.x;
    gFieldEffectArguments[1] = objEvent->currentCoords.y;
    gFieldEffectArguments[2] = objEvent->previousElevation;
    gFieldEffectArguments[3] = 2;
    gFieldEffectArguments[4] = objEvent->localId << 8 | objEvent->mapNum;
    gFieldEffectArguments[5] = objEvent->mapGroup;
    gFieldEffectArguments[6] = (u8)gSaveBlock1Ptr->location.mapNum << 8 | (u8)gSaveBlock1Ptr->location.mapGroup;
    gFieldEffectArguments[7] = 1;
    FieldEffectStart(FLDEFF_LONG_GRASS);
}

void GroundEffect_StepOnLongGrass(struct ObjectEvent *objEvent, struct Sprite *sprite)
{
    gFieldEffectArguments[0] = objEvent->currentCoords.x;
    gFieldEffectArguments[1] = objEvent->currentCoords.y;
    gFieldEffectArguments[2] = objEvent->previousElevation;
    gFieldEffectArguments[3] = 2;
    gFieldEffectArguments[4] = (objEvent->localId << 8) | objEvent->mapNum;
    gFieldEffectArguments[5] = objEvent->mapGroup;
    gFieldEffectArguments[6] = (u8)gSaveBlock1Ptr->location.mapNum << 8 | (u8)gSaveBlock1Ptr->location.mapGroup;
    gFieldEffectArguments[7] = 0;
    FieldEffectStart(FLDEFF_LONG_GRASS);
}

void GroundEffect_WaterReflection(struct ObjectEvent *objEvent, struct Sprite *sprite)
{
    SetUpReflection(objEvent, sprite, FALSE);
}

void GroundEffect_IceReflection(struct ObjectEvent *objEvent, struct Sprite *sprite)
{
    SetUpReflection(objEvent, sprite, TRUE);
}

void GroundEffect_FlowingWater(struct ObjectEvent *objEvent, struct Sprite *sprite)
{
    StartFieldEffectForObjectEvent(FLDEFF_FEET_IN_FLOWING_WATER, objEvent);
}

static void (*const sGroundEffectTracksFuncs[])(struct ObjectEvent *objEvent, struct Sprite *sprite, bool8 isDeepSand) = {
    [TRACKS_NONE] = DoTracksGroundEffect_None,
    [TRACKS_FOOT] = DoTracksGroundEffect_Footprints,
    [TRACKS_BIKE_TIRE] = DoTracksGroundEffect_BikeTireTracks,
    [TRACKS_SLITHER] = DoTracksGroundEffect_SlitherTracks,
    [TRACKS_SPOT] = DoTracksGroundEffect_FootprintsC,
    [TRACKS_BUG] = DoTracksGroundEffect_FootprintsB,
};

void GroundEffect_SandTracks(struct ObjectEvent *objEvent, struct Sprite *sprite)
{
    const struct ObjectEventGraphicsInfo *info = objEvent->graphicsId == OBJ_EVENT_GFX_OW_MON ? SpeciesToGraphicsInfo(objEvent->extra.mon.species, 0) : GetObjectEventGraphicsInfo(objEvent->graphicsId);
    sGroundEffectTracksFuncs[objEvent->invisible ? TRACKS_NONE : info->tracks](objEvent, sprite, FALSE);
}

void GroundEffect_DeepSandTracks(struct ObjectEvent *objEvent, struct Sprite *sprite)
{
    const struct ObjectEventGraphicsInfo *info = objEvent->graphicsId == OBJ_EVENT_GFX_OW_MON ? SpeciesToGraphicsInfo(objEvent->extra.mon.species, 0) : GetObjectEventGraphicsInfo(objEvent->graphicsId);
    sGroundEffectTracksFuncs[objEvent->invisible ? TRACKS_NONE : info->tracks](objEvent, sprite, TRUE);
}

static void DoTracksGroundEffect_None(struct ObjectEvent *objEvent, struct Sprite *sprite, bool8 isDeepSand)
{
}

static void DoTracksGroundEffect_Footprints(struct ObjectEvent *objEvent, struct Sprite *sprite, bool8 isDeepSand)
{
    // First half-word is a Field Effect script id. (gFieldEffectScriptPointers)
    u16 sandFootprints_FieldEffectData[2] = {
        FLDEFF_SAND_FOOTPRINTS,
        FLDEFF_DEEP_SAND_FOOTPRINTS
    };

    gFieldEffectArguments[0] = objEvent->previousCoords.x;
    gFieldEffectArguments[1] = objEvent->previousCoords.y;
    gFieldEffectArguments[2] = 149;
    gFieldEffectArguments[3] = 2;
    gFieldEffectArguments[4] = objEvent->facingDirection;
    FieldEffectStart(sandFootprints_FieldEffectData[isDeepSand]);
}

static void DoTracksGroundEffect_FootprintsB(struct ObjectEvent *objEvent, struct Sprite *sprite, u8 a)
{
	// First half-word is a Field Effect script id. (gFieldEffectScriptPointers)
	u16 otherFootprintsA_FieldEffectData[2] = {
		FLDEFF_TRACKS_SPOT,
		FLDEFF_TRACKS_SPOT
	};

	gFieldEffectArguments[0] = objEvent->previousCoords.x;
	gFieldEffectArguments[1] = objEvent->previousCoords.y;
	gFieldEffectArguments[2] = 149;
	gFieldEffectArguments[3] = 2;
	gFieldEffectArguments[4] = objEvent->facingDirection;
    gFieldEffectArguments[5] = objEvent->previousMetatileBehavior;
	FieldEffectStart(otherFootprintsA_FieldEffectData[a]);
}

static void DoTracksGroundEffect_FootprintsC(struct ObjectEvent *objEvent, struct Sprite *sprite, u8 a)
{
	// First half-word is a Field Effect script id. (gFieldEffectScriptPointers)
	u16 otherFootprintsB_FieldEffectData[2] = {
		FLDEFF_TRACKS_BUG,
		FLDEFF_TRACKS_BUG
	};

	gFieldEffectArguments[0] = objEvent->previousCoords.x;
	gFieldEffectArguments[1] = objEvent->previousCoords.y;
	gFieldEffectArguments[2] = 149;
	gFieldEffectArguments[3] = 2;
	gFieldEffectArguments[4] = objEvent->facingDirection;
    gFieldEffectArguments[5] = objEvent->previousMetatileBehavior;
	FieldEffectStart(otherFootprintsB_FieldEffectData[a]);
}

static void DoTracksGroundEffect_BikeTireTracks(struct ObjectEvent *objEvent, struct Sprite *sprite, bool8 isDeepSand)
{
    //  Specifies which bike track shape to show next.
    //  For example, when the bike turns from up to right, it will show
    //  a track that curves to the right.
    //  Each 4-byte row corresponds to the initial direction of the bike, and
    //  each byte in that row is for the next direction of the bike in the order
    //  of down, up, left, right.
    static const u8 bikeTireTracks_Transitions[4][4] = {
        1, 2, 7, 8,
        1, 2, 6, 5,
        5, 8, 3, 4,
        6, 7, 3, 4,
    };

    if (objEvent->currentCoords.x != objEvent->previousCoords.x || objEvent->currentCoords.y != objEvent->previousCoords.y)
    {
        gFieldEffectArguments[0] = objEvent->previousCoords.x;
        gFieldEffectArguments[1] = objEvent->previousCoords.y;
        gFieldEffectArguments[2] = 149;
        gFieldEffectArguments[3] = 2;
        gFieldEffectArguments[4] =
            bikeTireTracks_Transitions[objEvent->previousMovementDirection][objEvent->facingDirection - 5];
        FieldEffectStart(FLDEFF_BIKE_TIRE_TRACKS);
    }
}

static void DoTracksGroundEffect_SlitherTracks(struct ObjectEvent *objEvent, struct Sprite *sprite, u8 a)
{
	//  Specifies which bike track shape to show next.
	//  For example, when the bike turns from up to right, it will show
	//  a track that curves to the right.
	//  Each 4-byte row corresponds to the initial direction of the bike, and
	//  each byte in that row is for the next direction of the bike in the order
	//  of down, up, left, right.
	static const u8 slitherTracks_Transitions[4][4] = {
		1, 2, 7, 8,
		1, 2, 6, 5,
		5, 8, 3, 4,
		6, 7, 3, 4,
	};

	if (objEvent->currentCoords.x != objEvent->previousCoords.x || objEvent->currentCoords.y != objEvent->previousCoords.y)
	{
		gFieldEffectArguments[0] = objEvent->previousCoords.x;
		gFieldEffectArguments[1] = objEvent->previousCoords.y;
		gFieldEffectArguments[2] = 149;
		gFieldEffectArguments[3] = 2;
		gFieldEffectArguments[4] =
			slitherTracks_Transitions[objEvent->previousMovementDirection][objEvent->facingDirection - 5];
        gFieldEffectArguments[5] = objEvent->previousMetatileBehavior;
		FieldEffectStart(FLDEFF_TRACKS_SLITHER);
	}
}

void GroundEffect_Ripple(struct ObjectEvent *objEvent, struct Sprite *sprite)
{
    DoRippleFieldEffect(objEvent, sprite);
}

void GroundEffect_StepOnPuddle(struct ObjectEvent *objEvent, struct Sprite *sprite)
{
    StartFieldEffectForObjectEvent(FLDEFF_SPLASH, objEvent);
}

void GroundEffect_SandHeap(struct ObjectEvent *objEvent, struct Sprite *sprite)
{
    StartFieldEffectForObjectEvent(FLDEFF_SAND_PILE, objEvent);
}

void GroundEffect_JumpOnTallGrass(struct ObjectEvent *objEvent, struct Sprite *sprite)
{
    u8 spriteId;

    gFieldEffectArguments[0] = objEvent->currentCoords.x;
    gFieldEffectArguments[1] = objEvent->currentCoords.y;
    gFieldEffectArguments[2] = objEvent->previousElevation;
    gFieldEffectArguments[3] = 2;
    FieldEffectStart(FLDEFF_JUMP_TALL_GRASS);

    spriteId = FindTallGrassFieldEffectSpriteId(
        objEvent->localId,
        objEvent->mapNum,
        objEvent->mapGroup,
        objEvent->currentCoords.x,
        objEvent->currentCoords.y);

    if (spriteId == MAX_SPRITES)
        GroundEffect_SpawnOnTallGrass(objEvent, sprite);
}

void GroundEffect_JumpOnLongGrass(struct ObjectEvent *objEvent, struct Sprite *sprite)
{
    gFieldEffectArguments[0] = objEvent->currentCoords.x;
    gFieldEffectArguments[1] = objEvent->currentCoords.y;
    gFieldEffectArguments[2] = objEvent->previousElevation;
    gFieldEffectArguments[3] = 2;
    FieldEffectStart(FLDEFF_JUMP_LONG_GRASS);
}

void GroundEffect_JumpOnShallowWater(struct ObjectEvent *objEvent, struct Sprite *sprite)
{
    gFieldEffectArguments[0] = objEvent->currentCoords.x;
    gFieldEffectArguments[1] = objEvent->currentCoords.y;
    gFieldEffectArguments[2] = objEvent->previousElevation;
    gFieldEffectArguments[3] = sprite->oam.priority;
    FieldEffectStart(FLDEFF_JUMP_SMALL_SPLASH);
}

void GroundEffect_JumpOnWater(struct ObjectEvent *objEvent, struct Sprite *sprite)
{
    gFieldEffectArguments[0] = objEvent->currentCoords.x;
    gFieldEffectArguments[1] = objEvent->currentCoords.y;
    gFieldEffectArguments[2] = objEvent->previousElevation;
    gFieldEffectArguments[3] = sprite->oam.priority;
    FieldEffectStart(FLDEFF_JUMP_BIG_SPLASH);
}

void GroundEffect_JumpLandingDust(struct ObjectEvent *objEvent, struct Sprite *sprite)
{
    gFieldEffectArguments[0] = objEvent->currentCoords.x;
    gFieldEffectArguments[1] = objEvent->currentCoords.y;
    gFieldEffectArguments[2] = objEvent->previousElevation;
    gFieldEffectArguments[3] = sprite->oam.priority;
    FieldEffectStart(FLDEFF_DUST);
}

void GroundEffect_ShortGrass(struct ObjectEvent *objEvent, struct Sprite *sprite)
{
    StartFieldEffectForObjectEvent(FLDEFF_SHORT_GRASS, objEvent);
}

void GroundEffect_HotSprings(struct ObjectEvent *objEvent, struct Sprite *sprite)
{
    StartFieldEffectForObjectEvent(FLDEFF_HOT_SPRINGS_WATER, objEvent);
}

void GroundEffect_Seaweed(struct ObjectEvent *objEvent, struct Sprite *sprite)
{
    gFieldEffectArguments[0] = objEvent->currentCoords.x;
    gFieldEffectArguments[1] = objEvent->currentCoords.y;
    FieldEffectStart(FLDEFF_BUBBLES);
}

static void (*const sGroundEffectFuncs[])(struct ObjectEvent *objEvent, struct Sprite *sprite) = {
    GroundEffect_SpawnOnTallGrass,      // GROUND_EFFECT_FLAG_TALL_GRASS_ON_SPAWN
    GroundEffect_StepOnTallGrass,       // GROUND_EFFECT_FLAG_TALL_GRASS_ON_MOVE
    GroundEffect_SpawnOnLongGrass,      // GROUND_EFFECT_FLAG_LONG_GRASS_ON_SPAWN
    GroundEffect_StepOnLongGrass,       // GROUND_EFFECT_FLAG_LONG_GRASS_ON_MOVE
    GroundEffect_WaterReflection,       // GROUND_EFFECT_FLAG_WATER_REFLECTION
    GroundEffect_IceReflection,         // GROUND_EFFECT_FLAG_ICE_REFLECTION
    GroundEffect_FlowingWater,          // GROUND_EFFECT_FLAG_SHALLOW_FLOWING_WATER
    GroundEffect_SandTracks,            // GROUND_EFFECT_FLAG_SAND
    GroundEffect_DeepSandTracks,        // GROUND_EFFECT_FLAG_DEEP_SAND
    GroundEffect_Ripple,                // GROUND_EFFECT_FLAG_RIPPLES
    GroundEffect_StepOnPuddle,          // GROUND_EFFECT_FLAG_PUDDLE
    GroundEffect_SandHeap,              // GROUND_EFFECT_FLAG_SAND_PILE
    GroundEffect_JumpOnTallGrass,       // GROUND_EFFECT_FLAG_LAND_IN_TALL_GRASS
    GroundEffect_JumpOnLongGrass,       // GROUND_EFFECT_FLAG_LAND_IN_LONG_GRASS
    GroundEffect_JumpOnShallowWater,    // GROUND_EFFECT_FLAG_LAND_IN_SHALLOW_WATER
    GroundEffect_JumpOnWater,           // GROUND_EFFECT_FLAG_LAND_IN_DEEP_WATER
    GroundEffect_JumpLandingDust,       // GROUND_EFFECT_FLAG_LAND_ON_NORMAL_GROUND
    GroundEffect_ShortGrass,            // GROUND_EFFECT_FLAG_SHORT_GRASS
    GroundEffect_HotSprings,            // GROUND_EFFECT_FLAG_HOT_SPRINGS
    GroundEffect_Seaweed                // GROUND_EFFECT_FLAG_SEAWEED
};

static void GroundEffect_Shadow(struct ObjectEvent *objEvent, struct Sprite *sprite) {
  SetUpShadow(objEvent, sprite);
}

static void DoFlaggedGroundEffects(struct ObjectEvent *objEvent, struct Sprite *sprite, u32 flags)
{
    u8 i;

    if (ObjectEventIsFarawayIslandMew(objEvent) == TRUE && !ShouldMewShakeGrass(objEvent))
        return;

    for (i = 0; i < ARRAY_COUNT(sGroundEffectFuncs); i++, flags >>= 1)
        if (flags & 1)
            sGroundEffectFuncs[i](objEvent, sprite);
}

void filters_out_some_ground_effects(struct ObjectEvent *objEvent, u32 *flags)
{
    if (objEvent->disableCoveringGroundEffects)
    {
        objEvent->inShortGrass = 0;
        objEvent->inSandPile = 0;
        objEvent->inShallowFlowingWater = 0;
        objEvent->inHotSprings = 0;
        *flags &= ~(GROUND_EFFECT_FLAG_HOT_SPRINGS
                  | GROUND_EFFECT_FLAG_SHORT_GRASS
                  | GROUND_EFFECT_FLAG_SAND_PILE
                  | GROUND_EFFECT_FLAG_SHALLOW_FLOWING_WATER
                  | GROUND_EFFECT_FLAG_TALL_GRASS_ON_MOVE);
    }
}

void FilterOutStepOnPuddleGroundEffectIfJumping(struct ObjectEvent *objEvent, u32 *flags)
{
    if (objEvent->landingJump)
        *flags &= ~GROUND_EFFECT_FLAG_PUDDLE;
}

static void DoGroundEffects_OnSpawn(struct ObjectEvent *objEvent, struct Sprite *sprite)
{
    u32 flags;

    if (objEvent->triggerGroundEffectsOnMove)
    {
        flags = 0;
        UpdateObjectEventElevationAndPriority(objEvent, sprite);
        GetAllGroundEffectFlags_OnSpawn(objEvent, &flags);
        SetObjectEventSpriteOamTableForLongGrass(objEvent, sprite);
        DoFlaggedGroundEffects(objEvent, sprite, flags);
        objEvent->triggerGroundEffectsOnMove = 0;
        objEvent->disableCoveringGroundEffects = 0;
    }
}

static void DoGroundEffects_OnBeginStep(struct ObjectEvent *objEvent, struct Sprite *sprite)
{
    u32 flags;

    if (objEvent->triggerGroundEffectsOnMove)
    {
        flags = 0;
        UpdateObjectEventElevationAndPriority(objEvent, sprite);
        GetAllGroundEffectFlags_OnBeginStep(objEvent, &flags);
        SetObjectEventSpriteOamTableForLongGrass(objEvent, sprite);
        filters_out_some_ground_effects(objEvent, &flags);
        DoFlaggedGroundEffects(objEvent, sprite, flags);
        objEvent->triggerGroundEffectsOnMove = 0;
        objEvent->disableCoveringGroundEffects = 0;
    }
}

static void DoGroundEffects_OnFinishStep(struct ObjectEvent *objEvent, struct Sprite *sprite)
{
    u32 flags;

    if (objEvent->triggerGroundEffectsOnStop)
    {
        flags = 0;
        UpdateObjectEventElevationAndPriority(objEvent, sprite);
        GetAllGroundEffectFlags_OnFinishStep(objEvent, &flags);
        SetObjectEventSpriteOamTableForLongGrass(objEvent, sprite);
        FilterOutStepOnPuddleGroundEffectIfJumping(objEvent, &flags);
        DoFlaggedGroundEffects(objEvent, sprite, flags);
        objEvent->triggerGroundEffectsOnStop = 0;
        objEvent->landingJump = 0;
    }
}

bool8 FreezeObjectEvent(struct ObjectEvent *objectEvent)
{
    if (objectEvent->heldMovementActive || objectEvent->frozen)
    {
        return TRUE;
    }
    else
    {
        objectEvent->frozen = TRUE;
        objectEvent->spriteAnimPausedBackup = gSprites[objectEvent->spriteId].animPaused;
        objectEvent->spriteAffineAnimPausedBackup = gSprites[objectEvent->spriteId].affineAnimPaused;
        gSprites[objectEvent->spriteId].animPaused = TRUE;
        gSprites[objectEvent->spriteId].affineAnimPaused = TRUE;
        return FALSE;
    }
}

void FreezeObjectEvents(void)
{
    u8 i;
    for (i = 0; i < OBJECT_EVENTS_COUNT; i++)
        if (gObjectEvents[i].active && i != gPlayerAvatar.objectEventId)
            FreezeObjectEvent(&gObjectEvents[i]);
}

void FreezeObjectEventsExceptOne(u8 objectEventId)
{
    u8 i;
    for (i = 0; i < OBJECT_EVENTS_COUNT; i++)
        if (i != objectEventId && gObjectEvents[i].active && i != gPlayerAvatar.objectEventId)
            FreezeObjectEvent(&gObjectEvents[i]);
}

void UnfreezeObjectEvent(struct ObjectEvent *objectEvent)
{
    if (objectEvent->active && objectEvent->frozen)
    {
        objectEvent->frozen = 0;
        gSprites[objectEvent->spriteId].animPaused = objectEvent->spriteAnimPausedBackup;
        gSprites[objectEvent->spriteId].affineAnimPaused = objectEvent->spriteAffineAnimPausedBackup;
    }
}

void UnfreezeObjectEvents(void)
{
    u8 i;
    for (i = 0; i < OBJECT_EVENTS_COUNT; i++)
        if (gObjectEvents[i].active)
            UnfreezeObjectEvent(&gObjectEvents[i]);
}

static void Step1(struct Sprite *sprite, u8 dir)
{
    sprite->x += sDirectionToVectors[dir].x;
    sprite->y += sDirectionToVectors[dir].y;
}

static void Step2(struct Sprite *sprite, u8 dir)
{
    sprite->x += 2 * (u16) sDirectionToVectors[dir].x;
    sprite->y += 2 * (u16) sDirectionToVectors[dir].y;
}

static void Step3(struct Sprite *sprite, u8 dir)
{
    sprite->x += 2 * (u16) sDirectionToVectors[dir].x + (u16) sDirectionToVectors[dir].x;
    sprite->y += 2 * (u16) sDirectionToVectors[dir].y + (u16) sDirectionToVectors[dir].y;
}

static void Step4(struct Sprite *sprite, u8 dir)
{
    sprite->x += 4 * (u16) sDirectionToVectors[dir].x;
    sprite->y += 4 * (u16) sDirectionToVectors[dir].y;
}

static void Step8(struct Sprite *sprite, u8 dir)
{
    sprite->x += 8 * (u16) sDirectionToVectors[dir].x;
    sprite->y += 8 * (u16) sDirectionToVectors[dir].y;
}

#define sSpeed data[4]
#define sTimer data[5]

static void SetSpriteDataForNormalStep(struct Sprite *sprite, u8 direction, u8 speed)
{
    sprite->sDirection = direction;
    sprite->sSpeed = speed;
    sprite->sTimer = 0;
}

typedef void (*SpriteStepFunc)(struct Sprite *sprite, u8 direction);

static const SpriteStepFunc sStep1Funcs[] = {
    Step1,
    Step1,
    Step1,
    Step1,
    Step1,
    Step1,
    Step1,
    Step1,
    Step1,
    Step1,
    Step1,
    Step1,
    Step1,
    Step1,
    Step1,
    Step1,
};

static const SpriteStepFunc sStep2Funcs[] = {
    Step2,
    Step2,
    Step2,
    Step2,
    Step2,
    Step2,
    Step2,
    Step2,
};

static const SpriteStepFunc sStep3Funcs[] = {
    Step2,
    Step3,
    Step3,
    Step2,
    Step3,
    Step3,
};

static const SpriteStepFunc sStep4Funcs[] = {
    Step4,
    Step4,
    Step4,
    Step4,
};

static const SpriteStepFunc sStep8Funcs[] = {
    Step8,
    Step8,
};

static const SpriteStepFunc *const sNpcStepFuncTables[] = {
    [MOVE_SPEED_NORMAL] = sStep1Funcs,
    [MOVE_SPEED_FAST_1] = sStep2Funcs,
    [MOVE_SPEED_FAST_2] = sStep3Funcs,
    [MOVE_SPEED_FASTER] = sStep4Funcs,
    [MOVE_SPEED_FASTEST] = sStep8Funcs,
};

static const s16 sStepTimes[] = {
    [MOVE_SPEED_NORMAL] = ARRAY_COUNT(sStep1Funcs),
    [MOVE_SPEED_FAST_1] = ARRAY_COUNT(sStep2Funcs),
    [MOVE_SPEED_FAST_2] = ARRAY_COUNT(sStep3Funcs),
    [MOVE_SPEED_FASTER] = ARRAY_COUNT(sStep4Funcs),
    [MOVE_SPEED_FASTEST] = ARRAY_COUNT(sStep8Funcs),
};

static bool8 NpcTakeStep(struct Sprite *sprite)
{
    if (sprite->sTimer >= sStepTimes[sprite->sSpeed])
        return FALSE;

    sNpcStepFuncTables[sprite->sSpeed][sprite->sTimer](sprite, sprite->sDirection);

    sprite->sTimer++;

    if (sprite->sTimer < sStepTimes[sprite->sSpeed])
        return FALSE;

    return TRUE;
}

#undef sSpeed
#undef sTimer

#define sTimer     data[4]
#define sNumSteps  data[5]

static void SetWalkSlowSpriteData(struct Sprite *sprite, u8 direction)
{
    sprite->sDirection = direction;
    sprite->sTimer = 0;
    sprite->sNumSteps = 0;
}

static bool8 UpdateWalkSlowAnim(struct Sprite *sprite)
{
    if (!(sprite->sTimer & 1))
    {
        Step1(sprite, sprite->sDirection);
        sprite->sNumSteps++;
    }

    sprite->sTimer++;

    if (sprite->sNumSteps > 15)
        return TRUE;
    else
        return FALSE;
}

#undef sTimer
#undef sNumSteps

static const s8 sFigure8XOffsets[FIGURE_8_LENGTH] = {
    1, 2, 2, 2, 2, 2, 2, 2,
    2, 2, 2, 1, 2, 2, 1, 2,
    2, 1, 2, 2, 1, 2, 1, 1,
    2, 1, 1, 2, 1, 1, 2, 1,
    1, 2, 1, 1, 1, 1, 1, 1,
    1, 1, 1, 1, 1, 1, 1, 1,
    0, 1, 1, 1, 0, 1, 1, 0,
    1, 0, 1, 0, 1, 0, 0, 0,
    0, 1, 0, 0, 0, 0, 0, 0,
};

static const s8 sFigure8YOffsets[FIGURE_8_LENGTH] = {
     0,  0,  1,  0,  0,  1,  0,  0,
     1,  0,  1,  1,  0,  1,  1,  0,
     1,  1,  0,  1,  1,  0,  1,  1,
     0,  0,  1,  0,  0,  1,  0,  0,
     1,  0,  0,  0,  0,  0,  0,  0,
     0,  0,  0,  0,  0,  0,  0,  0,
     0,  0, -1,  0,  0, -1,  0,  0,
    -1,  0, -1, -1,  0, -1, -1,  0,
    -1, -1, -1, -1, -1, -1, -1, -2,
};

s16 GetFigure8YOffset(s16 idx)
{
    return sFigure8YOffsets[idx];
}

s16 GetFigure8XOffset(s16 idx)
{
    return sFigure8XOffsets[idx];
}

static void InitSpriteForFigure8Anim(struct Sprite *sprite)
{
    sprite->data[6] = 0;
    sprite->data[7] = 0;
}

static bool8 AnimateSpriteInFigure8(struct Sprite *sprite)
{
    bool8 finished = FALSE;

    switch(sprite->data[7])
    {
    case 0:
        sprite->x2 += GetFigure8XOffset(sprite->data[6]);
        sprite->y2 += GetFigure8YOffset(sprite->data[6]);
        break;
    case 1:
        sprite->x2 -= GetFigure8XOffset((FIGURE_8_LENGTH - 1) - sprite->data[6]);
        sprite->y2 += GetFigure8YOffset((FIGURE_8_LENGTH - 1) - sprite->data[6]);
        break;
    case 2:
        sprite->x2 -= GetFigure8XOffset(sprite->data[6]);
        sprite->y2 += GetFigure8YOffset(sprite->data[6]);
        break;
    case 3:
        sprite->x2 += GetFigure8XOffset((FIGURE_8_LENGTH - 1) - sprite->data[6]);
        sprite->y2 += GetFigure8YOffset((FIGURE_8_LENGTH - 1) - sprite->data[6]);
        break;
    }
    if (++sprite->data[6] == FIGURE_8_LENGTH)
    {
        sprite->data[6] = 0;
        sprite->data[7]++;
    }
    if (sprite->data[7] == 4)
    {
        sprite->y2 = 0;
        sprite->x2 = 0;
        finished = TRUE;
    }
    return finished;
}

static const s8 sJumpY_High[] = {
     -4,  -6,  -8, -10, -11, -12, -12, -12,
    -11, -10,  -9,  -8,  -6,  -4,   0,   0
};

static const s8 sJumpY_Low[] = {
    0,   -2,  -3,  -4,  -5,  -6,  -6,  -6,
    -5,  -5,  -4,  -3,  -2,   0,   0,   0
};

static const s8 sJumpY_Normal[] = {
    -2,  -4,  -6,  -8,  -9, -10, -10, -10,
    -9,  -8,  -6,  -5,  -3,  -2,   0,   0
};

static const s8 *const sJumpYTable[] = {
    [JUMP_TYPE_HIGH]   = sJumpY_High,
    [JUMP_TYPE_LOW]    = sJumpY_Low,
    [JUMP_TYPE_NORMAL] = sJumpY_Normal
};

static s16 GetJumpY(s16 i, u8 type)
{
    return sJumpYTable[type][i];
}

#define sDistance  data[4]
#define sJumpType  data[5]
#define sTimer     data[6]

static void SetJumpSpriteData(struct Sprite *sprite, u8 direction, u8 distance, u8 type)
{
    sprite->sDirection = direction;
    sprite->sDistance = distance;
    sprite->sJumpType = type;
    sprite->sTimer = 0;
}

static u8 DoJumpSpriteMovement(struct Sprite *sprite)
{
    s16 distanceToTime[] = {
        [JUMP_DISTANCE_IN_PLACE] = 16,
        [JUMP_DISTANCE_NORMAL] = 16,
        [JUMP_DISTANCE_FAR] = 32,
    };
    u8 distanceToShift[] = {
        [JUMP_DISTANCE_IN_PLACE] = 0,
        [JUMP_DISTANCE_NORMAL] = 0,
        [JUMP_DISTANCE_FAR] = 1,
    };
    u8 result = 0;

    if (sprite->sDistance != JUMP_DISTANCE_IN_PLACE)
        Step1(sprite, sprite->sDirection);

    if (sprite->sJumpType == JUMP_TYPE_FASTER) {
        Step3(sprite, sprite->sDirection);
        sprite->y2 = GetJumpY(sprite->sTimer >> distanceToShift[sprite->sDistance], JUMP_TYPE_NORMAL);
        sprite->sTimer += 3;
    } else if (sprite->sJumpType == JUMP_TYPE_FAST) {
        Step1(sprite, sprite->sDirection);
        sprite->y2 = GetJumpY(sprite->sTimer >> distanceToShift[sprite->sDistance], JUMP_TYPE_NORMAL);
        sprite->sTimer++;
    } else
        sprite->y2 = GetJumpY(sprite->sTimer >> distanceToShift[sprite->sDistance], sprite->sJumpType);

    sprite->sTimer++;

    if (sprite->sTimer == distanceToTime[sprite->sDistance] >> 1)
        result = JUMP_HALFWAY;

    if (sprite->sTimer >= distanceToTime[sprite->sDistance])
    {
        sprite->y2 = 0;
        result = JUMP_FINISHED;
    }

    return result;
}

static u8 DoJumpSpecialSpriteMovement(struct Sprite *sprite)
{
    s16 distanceToTime[] = {
        [JUMP_DISTANCE_IN_PLACE] = 32,
        [JUMP_DISTANCE_NORMAL] = 32,
        [JUMP_DISTANCE_FAR] = 64,
    };
    u8 distanceToShift[] = {
        [JUMP_DISTANCE_IN_PLACE] = 1,
        [JUMP_DISTANCE_NORMAL] = 1,
        [JUMP_DISTANCE_FAR] = 2,
    };
    u8 result = 0;

    if (sprite->sDistance != JUMP_DISTANCE_IN_PLACE && !(sprite->sTimer & 1))
        Step1(sprite, sprite->sDirection);

    sprite->y2 = GetJumpY(sprite->sTimer >> distanceToShift[sprite->sDistance], sprite->sJumpType);

    sprite->sTimer++;

    if (sprite->sTimer == distanceToTime[sprite->sDistance] >> 1)
        result = JUMP_HALFWAY;

    if (sprite->sTimer >= distanceToTime[sprite->sDistance])
    {
        sprite->y2 = 0;
        result = JUMP_FINISHED;
    }

    return result;
}

#undef sDistance
#undef sJumpType
#undef sTimer

static void SetMovementDelay(struct Sprite *sprite, s16 timer)
{
    sprite->data[3] = timer;
}

static bool8 WaitForMovementDelay(struct Sprite *sprite)
{
    if (--sprite->data[3] == 0)
        return TRUE;
    else
        return FALSE;
}

void SetAndStartSpriteAnim(struct Sprite *sprite, u8 animNum, u8 animCmdIndex)
{
    sprite->animNum = animNum;
    sprite->animPaused = FALSE;
    SeekSpriteAnim(sprite, animCmdIndex);
}

bool8 SpriteAnimEnded(struct Sprite *sprite)
{
    if (sprite->animEnded)
        return TRUE;
    else
        return FALSE;
}

void UpdateObjectEventSpriteInvisibility(struct Sprite *sprite, bool8 invisible)
{
    u16 x, y;
    s16 x2, y2;

    sprite->invisible = invisible;

    if (sprite->coordOffsetEnabled)
    {
        x = sprite->x + sprite->x2 + sprite->centerToCornerVecX + gSpriteCoordOffsetX;
        y = sprite->y + sprite->y2 + sprite->centerToCornerVecY + gSpriteCoordOffsetY;
    }
    else
    {
        x = sprite->x + sprite->x2 + sprite->centerToCornerVecX;
        y = sprite->y + sprite->y2 + sprite->centerToCornerVecY;
    }

    x2 = x - (sprite->centerToCornerVecX >> 1);
    y2 = y - (sprite->centerToCornerVecY >> 1);

    if ((s16)x >= DISPLAY_WIDTH + 16 || x2 < -16)
        sprite->invisible = TRUE;
    if ((s16)y >= DISPLAY_HEIGHT + 16 || y2 < -16)
        sprite->invisible = TRUE;
}

#define sInvisible     data[2]
#define sAnimNum       data[3]
#define sAnimState     data[4]

static void SpriteCB_VirtualObject(struct Sprite *sprite)
{
    VirtualObject_UpdateAnim(sprite);
    SetObjectSubpriorityByElevation(sprite->sVirtualObjElev, sprite, 1);
    UpdateObjectEventSpriteInvisibility(sprite, sprite->sInvisible);
}

// Unused
static void DestroyVirtualObjects(void)
{
    int i;

    for (i = 0; i < MAX_SPRITES; i++)
    {
        struct Sprite *sprite = &gSprites[i];
        if(sprite->inUse && sprite->callback == SpriteCB_VirtualObject)
            DestroySprite(sprite);
    }
}

static int GetVirtualObjectSpriteId(u8 virtualObjId)
{
    int i;

    for (i = 0; i < MAX_SPRITES; i++)
    {
        struct Sprite *sprite = &gSprites[i];
        if (sprite->inUse && sprite->callback == SpriteCB_VirtualObject && (u8)sprite->sVirtualObjId == virtualObjId)
            return i;
    }
    return MAX_SPRITES;
}

void TurnVirtualObject(u8 virtualObjId, u8 direction)
{
    u8 spriteId = GetVirtualObjectSpriteId(virtualObjId);

    if (spriteId != MAX_SPRITES)
        StartSpriteAnim(&gSprites[spriteId], GetFaceDirectionAnimNum(direction));
}

void SetVirtualObjectGraphics(u8 virtualObjId, u8 graphicsId)
{
    int spriteId = GetVirtualObjectSpriteId(virtualObjId);

    if (spriteId != MAX_SPRITES)
    {
        struct Sprite *sprite = &gSprites[spriteId];
        const struct ObjectEventGraphicsInfo *graphicsInfo = GetObjectEventGraphicsInfo(graphicsId);
        u16 tileNum = sprite->oam.tileNum;
        u8 i = FindObjectEventPaletteIndexByTag(graphicsInfo->paletteTag);
        if (i != 0xFF)
            UpdateSpritePalette(&sObjectEventSpritePalettes[i], sprite);

        sprite->oam = *graphicsInfo->oam;
        sprite->oam.tileNum = tileNum;
        sprite->images = graphicsInfo->images;

        if (graphicsInfo->subspriteTables == NULL)
        {
            sprite->subspriteTables = NULL;
            sprite->subspriteTableNum = 0;
            sprite->subspriteMode = SUBSPRITES_OFF;
        }
        else
        {
            SetSubspriteTables(sprite, graphicsInfo->subspriteTables);
            sprite->subspriteMode = SUBSPRITES_IGNORE_PRIORITY;
        }
        StartSpriteAnim(sprite, 0);
    }
}

void SetVirtualObjectInvisibility(u8 virtualObjId, bool32 invisible)
{
    u8 spriteId = GetVirtualObjectSpriteId(virtualObjId);

    if (spriteId == MAX_SPRITES)
        return;

    if (invisible)
        gSprites[spriteId].sInvisible = TRUE;
    else
        gSprites[spriteId].sInvisible = FALSE;
}

bool32 IsVirtualObjectInvisible(u8 virtualObjId)
{
    u8 spriteId = GetVirtualObjectSpriteId(virtualObjId);

    if (spriteId == MAX_SPRITES)
        return FALSE;

    return (gSprites[spriteId].sInvisible == TRUE);
}

void SetVirtualObjectSpriteAnim(u8 virtualObjId, u8 animNum)
{
    u8 spriteId = GetVirtualObjectSpriteId(virtualObjId);

    if (spriteId != MAX_SPRITES)
    {
        gSprites[spriteId].sAnimNum = animNum;
        gSprites[spriteId].sAnimState = 0;
    }
}

static void MoveUnionRoomObjectUp(struct Sprite *sprite)
{
    switch(sprite->sAnimState)
    {
    case 0:
        sprite->y2 = 0;
        sprite->sAnimState++;
    case 1:
        sprite->y2 -= 8;
        if (sprite->y2 == -DISPLAY_HEIGHT)
        {
            sprite->y2 = 0;
            sprite->sInvisible = TRUE;
            sprite->sAnimNum = 0;
            sprite->sAnimState = 0;
        }
    }
}

static void MoveUnionRoomObjectDown(struct Sprite *sprite)
{
    switch(sprite->sAnimState)
    {
    case 0:
        sprite->y2 = -DISPLAY_HEIGHT;
        sprite->sAnimState++;
    case 1:
        sprite->y2 += 8;
        if(sprite->y2 == 0)
        {
            sprite->sAnimNum = 0;
            sprite->sAnimState = 0;
        }
    }
}

static void VirtualObject_UpdateAnim(struct Sprite *sprite)
{
    switch(sprite->sAnimNum)
    {
    case UNION_ROOM_SPAWN_IN:
        MoveUnionRoomObjectDown(sprite);
        break;
    case UNION_ROOM_SPAWN_OUT:
        MoveUnionRoomObjectUp(sprite);
        break;
    case 0:
        break;
    default:
        sprite->sAnimNum = 0;
        break;
    }
}

bool32 IsVirtualObjectAnimating(u8 virtualObjId)
{
    u8 spriteId = GetVirtualObjectSpriteId(virtualObjId);

    if (spriteId == MAX_SPRITES)
        return FALSE;

    if (gSprites[spriteId].sAnimNum != 0)
        return TRUE;

    return FALSE;
}

u32 StartFieldEffectForObjectEvent(u8 fieldEffectId, struct ObjectEvent *objectEvent)
{
    ObjectEventGetLocalIdAndMap(objectEvent, &gFieldEffectArguments[0], &gFieldEffectArguments[1], &gFieldEffectArguments[2]);
    return FieldEffectStart(fieldEffectId);
}

static void DoShadowFieldEffect(struct ObjectEvent *objectEvent)
{
    if (!objectEvent->hasShadow)
    {
        objectEvent->hasShadow = 1;
        StartFieldEffectForObjectEvent(FLDEFF_SHADOW, objectEvent);
    }
}

static void DoRippleFieldEffect(struct ObjectEvent *objectEvent, struct Sprite *sprite)
{
    const struct ObjectEventGraphicsInfo *graphicsInfo = GetObjectEventGraphicsInfo(objectEvent->graphicsId);
    gFieldEffectArguments[0] = sprite->x;
    gFieldEffectArguments[1] = sprite->y + (graphicsInfo->height >> 1) - 2;
    gFieldEffectArguments[2] = 151;
    gFieldEffectArguments[3] = 3;
    FieldEffectStart(FLDEFF_RIPPLE);
}

u8 (*const gMovementActionFuncs_LockAnim[])(struct ObjectEvent *, struct Sprite *) = {
    MovementAction_LockAnim_Step0,
    MovementAction_Finish,
};

u8 (*const gMovementActionFuncs_UnlockAnim[])(struct ObjectEvent *, struct Sprite *) = {
    MovementAction_UnlockAnim_Step0,
    MovementAction_Finish,
};

u8 (*const gMovementActionFuncs_FlyUp[])(struct ObjectEvent *, struct Sprite *) = {
    MovementAction_FlyUp_Step0,
    MovementAction_FlyUp_Step1,
    MovementAction_Fly_Finish,
};

u8 (*const gMovementActionFuncs_FlyDown[])(struct ObjectEvent *, struct Sprite *) = {
    MovementAction_FlyDown_Step0,
    MovementAction_FlyDown_Step1,
    MovementAction_Fly_Finish,
};

u8 MovementAction_LockAnim_Step0(struct ObjectEvent *objectEvent, struct Sprite *sprite)
{
    bool32 ableToStore = FALSE;
    if (sLockedAnimObjectEvents == NULL)
    {
        sLockedAnimObjectEvents = AllocZeroed(sizeof(struct LockedAnimObjectEvents));
        sLockedAnimObjectEvents->localIds[0] = objectEvent->localId;
        sLockedAnimObjectEvents->count = 1;
        ableToStore = TRUE;
    }
    else
    {
        u8 i;
        u8 firstFreeSlot = OBJECT_EVENTS_COUNT;
        bool32 found = FALSE;
        for (i = 0; i < OBJECT_EVENTS_COUNT; i++)
        {
            if (firstFreeSlot == OBJECT_EVENTS_COUNT && sLockedAnimObjectEvents->localIds[i] == 0)
                firstFreeSlot = i;

            if (sLockedAnimObjectEvents->localIds[i] == objectEvent->localId)
            {
                found = TRUE;
                break;
            }
        }

        if (!found && firstFreeSlot != OBJECT_EVENTS_COUNT)
        {
            sLockedAnimObjectEvents->localIds[firstFreeSlot] = objectEvent->localId;
            sLockedAnimObjectEvents->count++;
            ableToStore = TRUE;
        }
    }

    if (ableToStore == TRUE)
    {
        objectEvent->inanimate = TRUE;
        objectEvent->facingDirectionLocked = TRUE;
    }

    sprite->sActionFuncId = 1;
    return TRUE;
}

u8 MovementAction_UnlockAnim_Step0(struct ObjectEvent *objectEvent, struct Sprite *sprite)
{
    bool32 ableToStore;
    u8 index;

    sprite->sActionFuncId = 1;
    if (sLockedAnimObjectEvents != NULL)
    {
        ableToStore = FALSE;
        index = FindLockedObjectEventIndex(objectEvent);
        if (index != OBJECT_EVENTS_COUNT)
        {
            sLockedAnimObjectEvents->localIds[index] = 0;
            sLockedAnimObjectEvents->count--;
            ableToStore = TRUE;
        }
        if (sLockedAnimObjectEvents->count == 0)
            FREE_AND_SET_NULL(sLockedAnimObjectEvents);
        if (ableToStore == TRUE)
        {
            objectEvent->inanimate = GetObjectEventGraphicsInfo(objectEvent->graphicsId)->inanimate;
            objectEvent->facingDirectionLocked = FALSE;
            sprite->animPaused = 0;
        }
    }

    return TRUE;
}

u8 FindLockedObjectEventIndex(struct ObjectEvent *objectEvent)
{
    u8 i;

    for (i = 0; i < OBJECT_EVENTS_COUNT; i++)
    {
        if (sLockedAnimObjectEvents->localIds[i] == objectEvent->localId)
            return i;
    }
    return OBJECT_EVENTS_COUNT;
}

static void CreateLevitateMovementTask(struct ObjectEvent *objectEvent)
{
    u8 taskId = CreateTask(ApplyLevitateMovement, 0xFF);
    struct Task *task = &gTasks[taskId];

    StoreWordInTwoHalfwords(&task->data[0], (u32)objectEvent);
    objectEvent->warpArrowSpriteId = taskId;
    task->data[3] = 0xFFFF;
}

static void ApplyLevitateMovement(u8 taskId)
{
    struct ObjectEvent *objectEvent;
    struct Sprite *sprite;
    struct Task *task = &gTasks[taskId];

    LoadWordFromTwoHalfwords(&task->data[0], (u32 *)&objectEvent); // load the map object pointer.
    sprite = &gSprites[objectEvent->spriteId];

    if(!(task->data[2] & 3))
        sprite->y2 += task->data[3];

    if(!(task->data[2] & 15))
        task->data[3] = -task->data[3];

    task->data[2]++;
}

static void DestroyLevitateMovementTask(u8 taskId)
{
    struct ObjectEvent *objectEvent;
    struct Task *task = &gTasks[taskId];

    LoadWordFromTwoHalfwords(&task->data[0], (u32 *)&objectEvent); // unused objectEvent
    DestroyTask(taskId);
}

// Used to freeze other objects except two trainers approaching for battle
void FreezeObjectEventsExceptTwo(u8 objectEventId1, u8 objectEventId2)
{
    u8 i;

    for(i = 0; i < OBJECT_EVENTS_COUNT; i++)
    {
        if(i != objectEventId1 && i != objectEventId2 &&
            gObjectEvents[i].active && i != gPlayerAvatar.objectEventId)
                FreezeObjectEvent(&gObjectEvents[i]);
    }
}

u8 MovementAction_FlyUp_Step0(struct ObjectEvent *objectEvent, struct Sprite *sprite)
{
    sprite->y2 = 0;
    sprite->sActionFuncId++;
    return FALSE;
}

u8 MovementAction_FlyUp_Step1(struct ObjectEvent *objectEvent, struct Sprite *sprite)
{
    sprite->y2 -= 8;

    if(sprite->y2 == -DISPLAY_HEIGHT)
        sprite->sActionFuncId++;
    return FALSE;
}

u8 MovementAction_FlyDown_Step0(struct ObjectEvent *objectEvent, struct Sprite *sprite)
{
    sprite->y2 = -DISPLAY_HEIGHT;
    sprite->sActionFuncId++;
    return FALSE;
}

u8 MovementAction_FlyDown_Step1(struct ObjectEvent *objectEvent, struct Sprite *sprite)
{
    sprite->y2 += 8;

    if(!sprite->y2)
        sprite->sActionFuncId++;
    return FALSE;
}

// though this function returns TRUE without doing anything, this header is required due to being in an array of functions which needs it.
u8 MovementAction_Fly_Finish(struct ObjectEvent *objectEvent, struct Sprite *sprite)
{
    return TRUE;
}<|MERGE_RESOLUTION|>--- conflicted
+++ resolved
@@ -130,30 +130,18 @@
 static u8 ObjectEventGetNearbyReflectionType(struct ObjectEvent *);
 static u8 GetReflectionTypeByMetatileBehavior(u32);
 static void InitObjectPriorityByElevation(struct Sprite *, u8);
-<<<<<<< HEAD
-static void ObjectEventUpdateSubpriority(struct ObjectEvent*, struct Sprite*);
-static void DoTracksGroundEffect_None(struct ObjectEvent*, struct Sprite*, u8);
-static void DoTracksGroundEffect_Footprints(struct ObjectEvent*, struct Sprite*, u8);
-static void DoTracksGroundEffect_FootprintsB(struct ObjectEvent*, struct Sprite*, u8);
-static void DoTracksGroundEffect_FootprintsC(struct ObjectEvent*, struct Sprite*, u8);
-static void DoTracksGroundEffect_BikeTireTracks(struct ObjectEvent*, struct Sprite*, u8);
-static void DoTracksGroundEffect_SlitherTracks(struct ObjectEvent*, struct Sprite*, u8);
-static void DoRippleFieldEffect(struct ObjectEvent*, struct Sprite*);
-static void DoGroundEffects_OnSpawn(struct ObjectEvent*, struct Sprite*);
-static void DoGroundEffects_OnBeginStep(struct ObjectEvent*, struct Sprite*);
-static void DoGroundEffects_OnFinishStep(struct ObjectEvent*, struct Sprite*);
-static void VirtualObject_UpdateAnim(struct Sprite*);
-=======
 static void ObjectEventUpdateSubpriority(struct ObjectEvent *, struct Sprite *);
 static void DoTracksGroundEffect_None(struct ObjectEvent *, struct Sprite *, u8);
 static void DoTracksGroundEffect_Footprints(struct ObjectEvent *, struct Sprite *, u8);
+static void DoTracksGroundEffect_FootprintsB(struct ObjectEvent*, struct Sprite*, u8);
+static void DoTracksGroundEffect_FootprintsC(struct ObjectEvent*, struct Sprite*, u8);
 static void DoTracksGroundEffect_BikeTireTracks(struct ObjectEvent *, struct Sprite *, u8);
+static void DoTracksGroundEffect_SlitherTracks(struct ObjectEvent*, struct Sprite*, u8);
 static void DoRippleFieldEffect(struct ObjectEvent *, struct Sprite *);
 static void DoGroundEffects_OnSpawn(struct ObjectEvent *, struct Sprite *);
 static void DoGroundEffects_OnBeginStep(struct ObjectEvent *, struct Sprite *);
 static void DoGroundEffects_OnFinishStep(struct ObjectEvent *, struct Sprite *);
 static void VirtualObject_UpdateAnim(struct Sprite *);
->>>>>>> bb2e64b3
 static void ApplyLevitateMovement(u8);
 static bool8 MovementType_Disguise_Callback(struct ObjectEvent *, struct Sprite *);
 static bool8 MovementType_Buried_Callback(struct ObjectEvent *, struct Sprite *);
@@ -1611,8 +1599,7 @@
     bool8 shiny;
     u8 paletteNum;
 
-<<<<<<< HEAD
-    spriteTemplate = malloc(sizeof(struct SpriteTemplate));
+    spriteTemplate = Alloc(sizeof(struct SpriteTemplate));
     if (graphicsId == OBJ_EVENT_GFX_OW_MON && GetFollowerInfo(&species, &form, &shiny)) {
         const struct ObjectEventGraphicsInfo *graphicsInfo = SpeciesToGraphicsInfo(species, form);
         spriteTemplate->tileTag = graphicsInfo->tileTag;
@@ -1631,11 +1618,6 @@
         paletteNum = LoadDynamicFollowerPalette(species, form, shiny);
         spriteTemplate->paletteTag = spritePalette->tag;
     } else if (spriteTemplate->paletteTag != TAG_NONE)
-=======
-    spriteTemplate = Alloc(sizeof(struct SpriteTemplate));
-    CopyObjectGraphicsInfoToSpriteTemplate(graphicsId, callback, spriteTemplate, &subspriteTables);
-    if (spriteTemplate->paletteTag != TAG_NONE)
->>>>>>> bb2e64b3
         LoadObjectEventPalette(spriteTemplate->paletteTag);
 
     spriteId = CreateSprite(spriteTemplate, x, y, subpriority);
