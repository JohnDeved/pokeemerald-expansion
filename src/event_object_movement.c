--- conflicted
+++ resolved
@@ -10959,8 +10959,6 @@
     }
     gSpecialVar_Result = i;
 }
-<<<<<<< HEAD
-=======
 
 // running slow
 static void StartSlowRunningAnim(struct ObjectEvent *objectEvent, struct Sprite *sprite, u8 direction)
@@ -11007,5 +11005,4 @@
         return TRUE;
     }
     return FALSE;
-}
->>>>>>> 5a8a393d
+}