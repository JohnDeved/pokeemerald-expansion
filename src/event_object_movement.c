#include "global.h"
#include "malloc.h"
#include "battle_pyramid.h"
#include "battle_script_commands.h"
#include "berry.h"
#include "data.h"
#include "decoration.h"
#include "decompress.h"
#include "event_data.h"
#include "event_object_movement.h"
#include "event_scripts.h"
#include "faraway_island.h"
#include "field_camera.h"
#include "field_effect.h"
#include "field_effect_helpers.h"
#include "field_player_avatar.h"
#include "field_weather.h"
#include "fieldmap.h"
#include "follower_helper.h"
#include "gpu_regs.h"
#include "mauville_old_man.h"
#include "metatile_behavior.h"
#include "overworld.h"
#include "palette.h"
#include "pokemon.h"
#include "random.h"
#include "region_map.h"
#include "script.h"
#include "sound.h"
#include "sprite.h"
#include "task.h"
#include "trainer_see.h"
#include "trainer_hill.h"
#include "util.h"
#include "wild_encounter.h"
#include "constants/event_object_movement.h"
#include "constants/abilities.h"
#include "constants/battle.h"
#include "constants/event_objects.h"
#include "constants/field_effects.h"
#include "constants/items.h"
#include "constants/map_types.h"
#include "constants/mauville_old_man.h"
#include "constants/rgb.h"
#include "constants/region_map_sections.h"
#include "constants/songs.h"
#include "constants/species.h"
#include "constants/trainer_types.h"
#include "constants/union_room.h"
#include "constants/weather.h"

// this file was known as evobjmv.c in Game Freak's original source

enum {
    MOVE_SPEED_NORMAL, // walking
    MOVE_SPEED_FAST_1, // running / surfing / sliding (ice tile)
    MOVE_SPEED_FAST_2, // water current / acro bike
    MOVE_SPEED_FASTER, // mach bike's max speed
    MOVE_SPEED_FASTEST,
};

enum {
    JUMP_DISTANCE_IN_PLACE,
    JUMP_DISTANCE_NORMAL,
    JUMP_DISTANCE_FAR,
};

// Sprite data used throughout
#define sObjEventId   data[0]
#define sTypeFuncId   data[1] // Index into corresponding gMovementTypeFuncs_* table
#define sActionFuncId data[2] // Index into corresponding gMovementActionFuncs_* table
#define sDirection    data[3]


#define movement_type_def(setup, table) \
static u8 setup##_callback(struct ObjectEvent *, struct Sprite *);\
void setup(struct Sprite *sprite)\
{\
    UpdateObjectEventCurrentMovement(&gObjectEvents[sprite->sObjEventId], sprite, setup##_callback);\
}\
static u8 setup##_callback(struct ObjectEvent *objectEvent, struct Sprite *sprite)\
{\
    return table[sprite->sTypeFuncId](objectEvent, sprite);\
}

#define movement_type_empty_callback(setup) \
static u8 setup##_callback(struct ObjectEvent *, struct Sprite *);\
void setup(struct Sprite *sprite)\
{\
    UpdateObjectEventCurrentMovement(&gObjectEvents[sprite->sObjEventId], sprite, setup##_callback);\
}\
static u8 setup##_callback(struct ObjectEvent *objectEvent, struct Sprite *sprite)\
{\
    return 0;\
}

static EWRAM_DATA u8 sCurrentReflectionType = 0;
static EWRAM_DATA u16 sCurrentSpecialObjectPaletteTag = 0;
static EWRAM_DATA struct LockedAnimObjectEvents *sLockedAnimObjectEvents = {0};

static void MoveCoordsInDirection(u32, s16 *, s16 *, s16, s16);
static bool8 ObjectEventExecSingleMovementAction(struct ObjectEvent *, struct Sprite *);
static void SetMovementDelay(struct Sprite *, s16);
static bool8 WaitForMovementDelay(struct Sprite *);
static u8 GetCollisionInDirection(struct ObjectEvent *, u8);
static u32 GetCopyDirection(u8, u32, u32);
static void TryEnableObjectEventAnim(struct ObjectEvent *, struct Sprite *);
static void ObjectEventExecHeldMovementAction(struct ObjectEvent *, struct Sprite *);
static void UpdateObjectEventSpriteAnimPause(struct ObjectEvent *, struct Sprite *);
static bool8 IsCoordOutsideObjectEventMovementRange(struct ObjectEvent *, s16, s16);
static bool8 IsMetatileDirectionallyImpassable(struct ObjectEvent *, s16, s16, u8);
static bool8 DoesObjectCollideWithObjectAt(struct ObjectEvent *, s16, s16);
static void UpdateObjectEventOffscreen(struct ObjectEvent *, struct Sprite *);
static void UpdateObjectEventSpriteVisibility(struct ObjectEvent *, struct Sprite *);
static void ObjectEventUpdateMetatileBehaviors(struct ObjectEvent *);
static void GetGroundEffectFlags_Reflection(struct ObjectEvent *, u32 *);
static void GetGroundEffectFlags_TallGrassOnSpawn(struct ObjectEvent *, u32 *);
static void GetGroundEffectFlags_LongGrassOnSpawn(struct ObjectEvent *, u32 *);
static void GetGroundEffectFlags_SandHeap(struct ObjectEvent *, u32 *);
static void GetGroundEffectFlags_ShallowFlowingWater(struct ObjectEvent *, u32 *);
static void GetGroundEffectFlags_ShortGrass(struct ObjectEvent *, u32 *);
static void GetGroundEffectFlags_HotSprings(struct ObjectEvent *, u32 *);
static void GetGroundEffectFlags_TallGrassOnBeginStep(struct ObjectEvent *, u32 *);
static void GetGroundEffectFlags_LongGrassOnBeginStep(struct ObjectEvent *, u32 *);
static void GetGroundEffectFlags_Tracks(struct ObjectEvent *, u32 *);
static void GetGroundEffectFlags_Puddle(struct ObjectEvent *, u32 *);
static void GetGroundEffectFlags_Ripple(struct ObjectEvent *, u32 *);
static void GetGroundEffectFlags_Seaweed(struct ObjectEvent *, u32 *);
static void GetGroundEffectFlags_JumpLanding(struct ObjectEvent *, u32 *);
static u8 ObjectEventGetNearbyReflectionType(struct ObjectEvent *);
static u8 GetReflectionTypeByMetatileBehavior(u32);
static void InitObjectPriorityByElevation(struct Sprite *, u8);
static void ObjectEventUpdateSubpriority(struct ObjectEvent *, struct Sprite *);
static void DoTracksGroundEffect_None(struct ObjectEvent *, struct Sprite *, u8);
static void DoTracksGroundEffect_Footprints(struct ObjectEvent *, struct Sprite *, u8);
static void DoTracksGroundEffect_FootprintsB(struct ObjectEvent*, struct Sprite*, u8);
static void DoTracksGroundEffect_FootprintsC(struct ObjectEvent*, struct Sprite*, u8);
static void DoTracksGroundEffect_BikeTireTracks(struct ObjectEvent *, struct Sprite *, u8);
static void DoTracksGroundEffect_SlitherTracks(struct ObjectEvent*, struct Sprite*, u8);
static void DoRippleFieldEffect(struct ObjectEvent *, struct Sprite *);
static void DoGroundEffects_OnSpawn(struct ObjectEvent *, struct Sprite *);
static void DoGroundEffects_OnBeginStep(struct ObjectEvent *, struct Sprite *);
static void DoGroundEffects_OnFinishStep(struct ObjectEvent *, struct Sprite *);
static void VirtualObject_UpdateAnim(struct Sprite *);
static void ApplyLevitateMovement(u8);
static bool8 MovementType_Disguise_Callback(struct ObjectEvent *, struct Sprite *);
static bool8 MovementType_Buried_Callback(struct ObjectEvent *, struct Sprite *);
static void CreateReflectionEffectSprites(void);
static u8 GetObjectEventIdByLocalId(u8);
static u8 GetObjectEventIdByLocalIdAndMapInternal(u8, u8, u8);
static bool8 GetAvailableObjectEventId(u16, u8, u8, u8 *);
static void SetObjectEventDynamicGraphicsId(struct ObjectEvent *);
static void RemoveObjectEventInternal(struct ObjectEvent *);
static u16 GetObjectEventFlagIdByObjectEventId(u8);
static void UpdateObjectEventVisibility(struct ObjectEvent *, struct Sprite *);
static void MakeSpriteTemplateFromObjectEventTemplate(struct ObjectEventTemplate *, struct SpriteTemplate *, const struct SubspriteTable **);
static void GetObjectEventMovingCameraOffset(s16 *, s16 *);
static struct ObjectEventTemplate *GetObjectEventTemplateByLocalIdAndMap(u8, u8, u8);
static void RemoveObjectEventIfOutsideView(struct ObjectEvent *);
static void SpawnObjectEventOnReturnToField(u8, s16, s16);
static void SetPlayerAvatarObjectEventIdAndObjectId(u8, u8);
static u8 UpdateSpritePalette(const struct SpritePalette * spritePalette, struct Sprite * sprite);
static void ResetObjectEventFldEffData(struct ObjectEvent *);
static u8 LoadSpritePaletteIfTagExists(const struct SpritePalette *);
static u8 FindObjectEventPaletteIndexByTag(u16);
static void _PatchObjectPalette(u16, u8);
static bool8 ObjectEventDoesElevationMatch(struct ObjectEvent *, u8);
static void SpriteCB_CameraObject(struct Sprite *);
static void CameraObject_0(struct Sprite *);
static void CameraObject_1(struct Sprite *);
static void CameraObject_2(struct Sprite *);
static struct ObjectEventTemplate *FindObjectEventTemplateByLocalId(u8, struct ObjectEventTemplate *, u8);
static void ObjectEventSetSingleMovement(struct ObjectEvent *, struct Sprite *, u8);
static void SetSpriteDataForNormalStep(struct Sprite *, u8, u8);
static void InitSpriteForFigure8Anim(struct Sprite *);
static bool8 AnimateSpriteInFigure8(struct Sprite *);
u8 GetDirectionToFace(s16 x1, s16 y1, s16 x2, s16 y2);
static void FollowerSetGraphics(struct ObjectEvent *, u16, u8, bool8);
static void ObjectEventSetGraphics(struct ObjectEvent *, const struct ObjectEventGraphicsInfo *);
static void SpriteCB_VirtualObject(struct Sprite *);
static void DoShadowFieldEffect(struct ObjectEvent *);
static void SetJumpSpriteData(struct Sprite *, u8, u8, u8);
static void SetWalkSlowSpriteData(struct Sprite *, u8);
static bool8 UpdateWalkSlowAnim(struct Sprite *);
static u8 DoJumpSpriteMovement(struct Sprite *);
static u8 DoJumpSpecialSpriteMovement(struct Sprite *);
static void CreateLevitateMovementTask(struct ObjectEvent *);
static void DestroyLevitateMovementTask(u8);
static bool8 GetFollowerInfo(u16 *species, u8 *form, u8 *shiny);
static u8 LoadDynamicFollowerPalette(u16 species, u8 form, bool8 shiny);
static const struct ObjectEventGraphicsInfo * SpeciesToGraphicsInfo(u16 species, u8 form);
static bool8 NpcTakeStep(struct Sprite *);
static bool8 IsElevationMismatchAt(u8, s16, s16);
static bool8 AreElevationsCompatible(u8, u8);

static const struct SpriteFrameImage sPicTable_PechaBerryTree[];

const u8 gReflectionEffectPaletteMap[16] = {
        [PALSLOT_PLAYER]                 = PALSLOT_PLAYER_REFLECTION,
        [PALSLOT_PLAYER_REFLECTION]      = PALSLOT_PLAYER_REFLECTION,
        [PALSLOT_NPC_1]                  = PALSLOT_NPC_1_REFLECTION,
        [PALSLOT_NPC_2]                  = PALSLOT_NPC_2_REFLECTION,
        [PALSLOT_NPC_3]                  = PALSLOT_NPC_3_REFLECTION,
        [PALSLOT_NPC_4]                  = PALSLOT_NPC_4_REFLECTION,
        [PALSLOT_NPC_1_REFLECTION]       = PALSLOT_NPC_1_REFLECTION,
        [PALSLOT_NPC_2_REFLECTION]       = PALSLOT_NPC_2_REFLECTION,
        [PALSLOT_NPC_3_REFLECTION]       = PALSLOT_NPC_3_REFLECTION,
        [PALSLOT_NPC_4_REFLECTION]       = PALSLOT_NPC_4_REFLECTION,
        [PALSLOT_NPC_SPECIAL]            = PALSLOT_NPC_SPECIAL_REFLECTION,
        [PALSLOT_NPC_SPECIAL_REFLECTION] = PALSLOT_NPC_SPECIAL_REFLECTION
};

static const struct SpriteTemplate sCameraSpriteTemplate = {
    .tileTag = 0,
    .paletteTag = TAG_NONE,
    .oam = &gDummyOamData,
    .anims = gDummySpriteAnimTable,
    .images = NULL,
    .affineAnims = gDummySpriteAffineAnimTable,
    .callback = SpriteCB_CameraObject
};

static void (*const sCameraObjectFuncs[])(struct Sprite *) = {
    CameraObject_0,
    CameraObject_1,
    CameraObject_2,
};

#include "data/object_events/object_event_graphics.h"

// movement type callbacks
static void (*const sMovementTypeCallbacks[])(struct Sprite *) =
{
    [MOVEMENT_TYPE_NONE] = MovementType_None,
    [MOVEMENT_TYPE_LOOK_AROUND] = MovementType_LookAround,
    [MOVEMENT_TYPE_WANDER_AROUND] = MovementType_WanderAround,
    [MOVEMENT_TYPE_WANDER_UP_AND_DOWN] = MovementType_WanderUpAndDown,
    [MOVEMENT_TYPE_WANDER_DOWN_AND_UP] = MovementType_WanderUpAndDown,
    [MOVEMENT_TYPE_WANDER_LEFT_AND_RIGHT] = MovementType_WanderLeftAndRight,
    [MOVEMENT_TYPE_WANDER_RIGHT_AND_LEFT] = MovementType_WanderLeftAndRight,
    [MOVEMENT_TYPE_FACE_UP] = MovementType_FaceDirection,
    [MOVEMENT_TYPE_FACE_DOWN] = MovementType_FaceDirection,
    [MOVEMENT_TYPE_FACE_LEFT] = MovementType_FaceDirection,
    [MOVEMENT_TYPE_FACE_RIGHT] = MovementType_FaceDirection,
    [MOVEMENT_TYPE_PLAYER] = MovementType_Player,
    [MOVEMENT_TYPE_BERRY_TREE_GROWTH] = MovementType_BerryTreeGrowth,
    [MOVEMENT_TYPE_FACE_DOWN_AND_UP] = MovementType_FaceDownAndUp,
    [MOVEMENT_TYPE_FACE_LEFT_AND_RIGHT] = MovementType_FaceLeftAndRight,
    [MOVEMENT_TYPE_FACE_UP_AND_LEFT] = MovementType_FaceUpAndLeft,
    [MOVEMENT_TYPE_FACE_UP_AND_RIGHT] = MovementType_FaceUpAndRight,
    [MOVEMENT_TYPE_FACE_DOWN_AND_LEFT] = MovementType_FaceDownAndLeft,
    [MOVEMENT_TYPE_FACE_DOWN_AND_RIGHT] = MovementType_FaceDownAndRight,
    [MOVEMENT_TYPE_FACE_DOWN_UP_AND_LEFT] = MovementType_FaceDownUpAndLeft,
    [MOVEMENT_TYPE_FACE_DOWN_UP_AND_RIGHT] = MovementType_FaceDownUpAndRight,
    [MOVEMENT_TYPE_FACE_UP_LEFT_AND_RIGHT] = MovementType_FaceUpRightAndLeft,
    [MOVEMENT_TYPE_FACE_DOWN_LEFT_AND_RIGHT] = MovementType_FaceDownRightAndLeft,
    [MOVEMENT_TYPE_ROTATE_COUNTERCLOCKWISE] = MovementType_RotateCounterclockwise,
    [MOVEMENT_TYPE_ROTATE_CLOCKWISE] = MovementType_RotateClockwise,
    [MOVEMENT_TYPE_WALK_UP_AND_DOWN] = MovementType_WalkBackAndForth,
    [MOVEMENT_TYPE_WALK_DOWN_AND_UP] = MovementType_WalkBackAndForth,
    [MOVEMENT_TYPE_WALK_LEFT_AND_RIGHT] = MovementType_WalkBackAndForth,
    [MOVEMENT_TYPE_WALK_RIGHT_AND_LEFT] = MovementType_WalkBackAndForth,
    [MOVEMENT_TYPE_WALK_SEQUENCE_UP_RIGHT_LEFT_DOWN] = MovementType_WalkSequenceUpRightLeftDown,
    [MOVEMENT_TYPE_WALK_SEQUENCE_RIGHT_LEFT_DOWN_UP] = MovementType_WalkSequenceRightLeftDownUp,
    [MOVEMENT_TYPE_WALK_SEQUENCE_DOWN_UP_RIGHT_LEFT] = MovementType_WalkSequenceDownUpRightLeft,
    [MOVEMENT_TYPE_WALK_SEQUENCE_LEFT_DOWN_UP_RIGHT] = MovementType_WalkSequenceLeftDownUpRight,
    [MOVEMENT_TYPE_WALK_SEQUENCE_UP_LEFT_RIGHT_DOWN] = MovementType_WalkSequenceUpLeftRightDown,
    [MOVEMENT_TYPE_WALK_SEQUENCE_LEFT_RIGHT_DOWN_UP] = MovementType_WalkSequenceLeftRightDownUp,
    [MOVEMENT_TYPE_WALK_SEQUENCE_DOWN_UP_LEFT_RIGHT] = MovementType_WalkSequenceDownUpLeftRight,
    [MOVEMENT_TYPE_WALK_SEQUENCE_RIGHT_DOWN_UP_LEFT] = MovementType_WalkSequenceRightDownUpLeft,
    [MOVEMENT_TYPE_WALK_SEQUENCE_LEFT_UP_DOWN_RIGHT] = MovementType_WalkSequenceLeftUpDownRight,
    [MOVEMENT_TYPE_WALK_SEQUENCE_UP_DOWN_RIGHT_LEFT] = MovementType_WalkSequenceUpDownRightLeft,
    [MOVEMENT_TYPE_WALK_SEQUENCE_RIGHT_LEFT_UP_DOWN] = MovementType_WalkSequenceRightLeftUpDown,
    [MOVEMENT_TYPE_WALK_SEQUENCE_DOWN_RIGHT_LEFT_UP] = MovementType_WalkSequenceDownRightLeftUp,
    [MOVEMENT_TYPE_WALK_SEQUENCE_RIGHT_UP_DOWN_LEFT] = MovementType_WalkSequenceRightUpDownLeft,
    [MOVEMENT_TYPE_WALK_SEQUENCE_UP_DOWN_LEFT_RIGHT] = MovementType_WalkSequenceUpDownLeftRight,
    [MOVEMENT_TYPE_WALK_SEQUENCE_LEFT_RIGHT_UP_DOWN] = MovementType_WalkSequenceLeftRightUpDown,
    [MOVEMENT_TYPE_WALK_SEQUENCE_DOWN_LEFT_RIGHT_UP] = MovementType_WalkSequenceDownLeftRightUp,
    [MOVEMENT_TYPE_WALK_SEQUENCE_UP_LEFT_DOWN_RIGHT] = MovementType_WalkSequenceUpLeftDownRight,
    [MOVEMENT_TYPE_WALK_SEQUENCE_DOWN_RIGHT_UP_LEFT] = MovementType_WalkSequenceDownRightUpLeft,
    [MOVEMENT_TYPE_WALK_SEQUENCE_LEFT_DOWN_RIGHT_UP] = MovementType_WalkSequenceLeftDownRightUp,
    [MOVEMENT_TYPE_WALK_SEQUENCE_RIGHT_UP_LEFT_DOWN] = MovementType_WalkSequenceRightUpLeftDown,
    [MOVEMENT_TYPE_WALK_SEQUENCE_UP_RIGHT_DOWN_LEFT] = MovementType_WalkSequenceUpRightDownLeft,
    [MOVEMENT_TYPE_WALK_SEQUENCE_DOWN_LEFT_UP_RIGHT] = MovementType_WalkSequenceDownLeftUpRight,
    [MOVEMENT_TYPE_WALK_SEQUENCE_LEFT_UP_RIGHT_DOWN] = MovementType_WalkSequenceLeftUpRightDown,
    [MOVEMENT_TYPE_WALK_SEQUENCE_RIGHT_DOWN_LEFT_UP] = MovementType_WalkSequenceRightDownLeftUp,
    [MOVEMENT_TYPE_COPY_PLAYER] = MovementType_CopyPlayer,
    [MOVEMENT_TYPE_COPY_PLAYER_OPPOSITE] = MovementType_CopyPlayer,
    [MOVEMENT_TYPE_COPY_PLAYER_COUNTERCLOCKWISE] = MovementType_CopyPlayer,
    [MOVEMENT_TYPE_COPY_PLAYER_CLOCKWISE] = MovementType_CopyPlayer,
    [MOVEMENT_TYPE_TREE_DISGUISE] = MovementType_TreeDisguise,
    [MOVEMENT_TYPE_MOUNTAIN_DISGUISE] = MovementType_MountainDisguise,
    [MOVEMENT_TYPE_COPY_PLAYER_IN_GRASS] = MovementType_CopyPlayerInGrass,
    [MOVEMENT_TYPE_COPY_PLAYER_OPPOSITE_IN_GRASS] = MovementType_CopyPlayerInGrass,
    [MOVEMENT_TYPE_COPY_PLAYER_COUNTERCLOCKWISE_IN_GRASS] = MovementType_CopyPlayerInGrass,
    [MOVEMENT_TYPE_COPY_PLAYER_CLOCKWISE_IN_GRASS] = MovementType_CopyPlayerInGrass,
    [MOVEMENT_TYPE_BURIED] = MovementType_Buried,
    [MOVEMENT_TYPE_WALK_IN_PLACE_DOWN] = MovementType_WalkInPlace,
    [MOVEMENT_TYPE_WALK_IN_PLACE_UP] = MovementType_WalkInPlace,
    [MOVEMENT_TYPE_WALK_IN_PLACE_LEFT] = MovementType_WalkInPlace,
    [MOVEMENT_TYPE_WALK_IN_PLACE_RIGHT] = MovementType_WalkInPlace,
    [MOVEMENT_TYPE_JOG_IN_PLACE_DOWN] = MovementType_JogInPlace,
    [MOVEMENT_TYPE_JOG_IN_PLACE_UP] = MovementType_JogInPlace,
    [MOVEMENT_TYPE_JOG_IN_PLACE_LEFT] = MovementType_JogInPlace,
    [MOVEMENT_TYPE_JOG_IN_PLACE_RIGHT] = MovementType_JogInPlace,
    [MOVEMENT_TYPE_RUN_IN_PLACE_DOWN] = MovementType_RunInPlace,
    [MOVEMENT_TYPE_RUN_IN_PLACE_UP] = MovementType_RunInPlace,
    [MOVEMENT_TYPE_RUN_IN_PLACE_LEFT] = MovementType_RunInPlace,
    [MOVEMENT_TYPE_RUN_IN_PLACE_RIGHT] = MovementType_RunInPlace,
    [MOVEMENT_TYPE_INVISIBLE] = MovementType_Invisible,
    [MOVEMENT_TYPE_WALK_SLOWLY_IN_PLACE_DOWN] = MovementType_WalkSlowlyInPlace,
    [MOVEMENT_TYPE_WALK_SLOWLY_IN_PLACE_UP] = MovementType_WalkSlowlyInPlace,
    [MOVEMENT_TYPE_WALK_SLOWLY_IN_PLACE_LEFT] = MovementType_WalkSlowlyInPlace,
    [MOVEMENT_TYPE_WALK_SLOWLY_IN_PLACE_RIGHT] = MovementType_WalkSlowlyInPlace,
    [MOVEMENT_TYPE_FOLLOW_PLAYER] = MovementType_FollowPlayer,
};

static const bool8 sMovementTypeHasRange[NUM_MOVEMENT_TYPES] = {
    [MOVEMENT_TYPE_WANDER_AROUND] = TRUE,
    [MOVEMENT_TYPE_WANDER_UP_AND_DOWN] = TRUE,
    [MOVEMENT_TYPE_WANDER_DOWN_AND_UP] = TRUE,
    [MOVEMENT_TYPE_WANDER_LEFT_AND_RIGHT] = TRUE,
    [MOVEMENT_TYPE_WANDER_RIGHT_AND_LEFT] = TRUE,
    [MOVEMENT_TYPE_WALK_UP_AND_DOWN] = TRUE,
    [MOVEMENT_TYPE_WALK_DOWN_AND_UP] = TRUE,
    [MOVEMENT_TYPE_WALK_LEFT_AND_RIGHT] = TRUE,
    [MOVEMENT_TYPE_WALK_RIGHT_AND_LEFT] = TRUE,
    [MOVEMENT_TYPE_WALK_SEQUENCE_UP_RIGHT_LEFT_DOWN] = TRUE,
    [MOVEMENT_TYPE_WALK_SEQUENCE_RIGHT_LEFT_DOWN_UP] = TRUE,
    [MOVEMENT_TYPE_WALK_SEQUENCE_DOWN_UP_RIGHT_LEFT] = TRUE,
    [MOVEMENT_TYPE_WALK_SEQUENCE_LEFT_DOWN_UP_RIGHT] = TRUE,
    [MOVEMENT_TYPE_WALK_SEQUENCE_UP_LEFT_RIGHT_DOWN] = TRUE,
    [MOVEMENT_TYPE_WALK_SEQUENCE_LEFT_RIGHT_DOWN_UP] = TRUE,
    [MOVEMENT_TYPE_WALK_SEQUENCE_DOWN_UP_LEFT_RIGHT] = TRUE,
    [MOVEMENT_TYPE_WALK_SEQUENCE_RIGHT_DOWN_UP_LEFT] = TRUE,
    [MOVEMENT_TYPE_WALK_SEQUENCE_LEFT_UP_DOWN_RIGHT] = TRUE,
    [MOVEMENT_TYPE_WALK_SEQUENCE_UP_DOWN_RIGHT_LEFT] = TRUE,
    [MOVEMENT_TYPE_WALK_SEQUENCE_RIGHT_LEFT_UP_DOWN] = TRUE,
    [MOVEMENT_TYPE_WALK_SEQUENCE_DOWN_RIGHT_LEFT_UP] = TRUE,
    [MOVEMENT_TYPE_WALK_SEQUENCE_RIGHT_UP_DOWN_LEFT] = TRUE,
    [MOVEMENT_TYPE_WALK_SEQUENCE_UP_DOWN_LEFT_RIGHT] = TRUE,
    [MOVEMENT_TYPE_WALK_SEQUENCE_LEFT_RIGHT_UP_DOWN] = TRUE,
    [MOVEMENT_TYPE_WALK_SEQUENCE_DOWN_LEFT_RIGHT_UP] = TRUE,
    [MOVEMENT_TYPE_WALK_SEQUENCE_UP_LEFT_DOWN_RIGHT] = TRUE,
    [MOVEMENT_TYPE_WALK_SEQUENCE_DOWN_RIGHT_UP_LEFT] = TRUE,
    [MOVEMENT_TYPE_WALK_SEQUENCE_LEFT_DOWN_RIGHT_UP] = TRUE,
    [MOVEMENT_TYPE_WALK_SEQUENCE_RIGHT_UP_LEFT_DOWN] = TRUE,
    [MOVEMENT_TYPE_WALK_SEQUENCE_UP_RIGHT_DOWN_LEFT] = TRUE,
    [MOVEMENT_TYPE_WALK_SEQUENCE_DOWN_LEFT_UP_RIGHT] = TRUE,
    [MOVEMENT_TYPE_WALK_SEQUENCE_LEFT_UP_RIGHT_DOWN] = TRUE,
    [MOVEMENT_TYPE_WALK_SEQUENCE_RIGHT_DOWN_LEFT_UP] = TRUE,
    [MOVEMENT_TYPE_COPY_PLAYER] = TRUE,
    [MOVEMENT_TYPE_COPY_PLAYER_OPPOSITE] = TRUE,
    [MOVEMENT_TYPE_COPY_PLAYER_COUNTERCLOCKWISE] = TRUE,
    [MOVEMENT_TYPE_COPY_PLAYER_CLOCKWISE] = TRUE,
    [MOVEMENT_TYPE_COPY_PLAYER_IN_GRASS] = TRUE,
    [MOVEMENT_TYPE_COPY_PLAYER_OPPOSITE_IN_GRASS] = TRUE,
    [MOVEMENT_TYPE_COPY_PLAYER_COUNTERCLOCKWISE_IN_GRASS] = TRUE,
    [MOVEMENT_TYPE_COPY_PLAYER_CLOCKWISE_IN_GRASS] = TRUE,
};

const u8 gInitialMovementTypeFacingDirections[] = {
    [MOVEMENT_TYPE_NONE] = DIR_SOUTH,
    [MOVEMENT_TYPE_LOOK_AROUND] = DIR_SOUTH,
    [MOVEMENT_TYPE_WANDER_AROUND] = DIR_SOUTH,
    [MOVEMENT_TYPE_WANDER_UP_AND_DOWN] = DIR_NORTH,
    [MOVEMENT_TYPE_WANDER_DOWN_AND_UP] = DIR_SOUTH,
    [MOVEMENT_TYPE_WANDER_LEFT_AND_RIGHT] = DIR_WEST,
    [MOVEMENT_TYPE_WANDER_RIGHT_AND_LEFT] = DIR_EAST,
    [MOVEMENT_TYPE_FACE_UP] = DIR_NORTH,
    [MOVEMENT_TYPE_FACE_DOWN] = DIR_SOUTH,
    [MOVEMENT_TYPE_FACE_LEFT] = DIR_WEST,
    [MOVEMENT_TYPE_FACE_RIGHT] = DIR_EAST,
    [MOVEMENT_TYPE_PLAYER] = DIR_SOUTH,
    [MOVEMENT_TYPE_BERRY_TREE_GROWTH] = DIR_SOUTH,
    [MOVEMENT_TYPE_FACE_DOWN_AND_UP] = DIR_SOUTH,
    [MOVEMENT_TYPE_FACE_LEFT_AND_RIGHT] = DIR_WEST,
    [MOVEMENT_TYPE_FACE_UP_AND_LEFT] = DIR_NORTH,
    [MOVEMENT_TYPE_FACE_UP_AND_RIGHT] = DIR_NORTH,
    [MOVEMENT_TYPE_FACE_DOWN_AND_LEFT] = DIR_SOUTH,
    [MOVEMENT_TYPE_FACE_DOWN_AND_RIGHT] = DIR_SOUTH,
    [MOVEMENT_TYPE_FACE_DOWN_UP_AND_LEFT] = DIR_SOUTH,
    [MOVEMENT_TYPE_FACE_DOWN_UP_AND_RIGHT] = DIR_SOUTH,
    [MOVEMENT_TYPE_FACE_UP_LEFT_AND_RIGHT] = DIR_NORTH,
    [MOVEMENT_TYPE_FACE_DOWN_LEFT_AND_RIGHT] = DIR_SOUTH,
    [MOVEMENT_TYPE_ROTATE_COUNTERCLOCKWISE] = DIR_SOUTH,
    [MOVEMENT_TYPE_ROTATE_CLOCKWISE] = DIR_SOUTH,
    [MOVEMENT_TYPE_WALK_UP_AND_DOWN] = DIR_NORTH,
    [MOVEMENT_TYPE_WALK_DOWN_AND_UP] = DIR_SOUTH,
    [MOVEMENT_TYPE_WALK_LEFT_AND_RIGHT] = DIR_WEST,
    [MOVEMENT_TYPE_WALK_RIGHT_AND_LEFT] = DIR_EAST,
    [MOVEMENT_TYPE_WALK_SEQUENCE_UP_RIGHT_LEFT_DOWN] = DIR_NORTH,
    [MOVEMENT_TYPE_WALK_SEQUENCE_RIGHT_LEFT_DOWN_UP] = DIR_EAST,
    [MOVEMENT_TYPE_WALK_SEQUENCE_DOWN_UP_RIGHT_LEFT] = DIR_SOUTH,
    [MOVEMENT_TYPE_WALK_SEQUENCE_LEFT_DOWN_UP_RIGHT] = DIR_WEST,
    [MOVEMENT_TYPE_WALK_SEQUENCE_UP_LEFT_RIGHT_DOWN] = DIR_NORTH,
    [MOVEMENT_TYPE_WALK_SEQUENCE_LEFT_RIGHT_DOWN_UP] = DIR_WEST,
    [MOVEMENT_TYPE_WALK_SEQUENCE_DOWN_UP_LEFT_RIGHT] = DIR_SOUTH,
    [MOVEMENT_TYPE_WALK_SEQUENCE_RIGHT_DOWN_UP_LEFT] = DIR_EAST,
    [MOVEMENT_TYPE_WALK_SEQUENCE_LEFT_UP_DOWN_RIGHT] = DIR_WEST,
    [MOVEMENT_TYPE_WALK_SEQUENCE_UP_DOWN_RIGHT_LEFT] = DIR_NORTH,
    [MOVEMENT_TYPE_WALK_SEQUENCE_RIGHT_LEFT_UP_DOWN] = DIR_EAST,
    [MOVEMENT_TYPE_WALK_SEQUENCE_DOWN_RIGHT_LEFT_UP] = DIR_SOUTH,
    [MOVEMENT_TYPE_WALK_SEQUENCE_RIGHT_UP_DOWN_LEFT] = DIR_EAST,
    [MOVEMENT_TYPE_WALK_SEQUENCE_UP_DOWN_LEFT_RIGHT] = DIR_NORTH,
    [MOVEMENT_TYPE_WALK_SEQUENCE_LEFT_RIGHT_UP_DOWN] = DIR_WEST,
    [MOVEMENT_TYPE_WALK_SEQUENCE_DOWN_LEFT_RIGHT_UP] = DIR_SOUTH,
    [MOVEMENT_TYPE_WALK_SEQUENCE_UP_LEFT_DOWN_RIGHT] = DIR_NORTH,
    [MOVEMENT_TYPE_WALK_SEQUENCE_DOWN_RIGHT_UP_LEFT] = DIR_SOUTH,
    [MOVEMENT_TYPE_WALK_SEQUENCE_LEFT_DOWN_RIGHT_UP] = DIR_WEST,
    [MOVEMENT_TYPE_WALK_SEQUENCE_RIGHT_UP_LEFT_DOWN] = DIR_EAST,
    [MOVEMENT_TYPE_WALK_SEQUENCE_UP_RIGHT_DOWN_LEFT] = DIR_NORTH,
    [MOVEMENT_TYPE_WALK_SEQUENCE_DOWN_LEFT_UP_RIGHT] = DIR_SOUTH,
    [MOVEMENT_TYPE_WALK_SEQUENCE_LEFT_UP_RIGHT_DOWN] = DIR_WEST,
    [MOVEMENT_TYPE_WALK_SEQUENCE_RIGHT_DOWN_LEFT_UP] = DIR_EAST,
    [MOVEMENT_TYPE_COPY_PLAYER] = DIR_NORTH,
    [MOVEMENT_TYPE_COPY_PLAYER_OPPOSITE] = DIR_SOUTH,
    [MOVEMENT_TYPE_COPY_PLAYER_COUNTERCLOCKWISE] = DIR_WEST,
    [MOVEMENT_TYPE_COPY_PLAYER_CLOCKWISE] = DIR_EAST,
    [MOVEMENT_TYPE_TREE_DISGUISE] = DIR_SOUTH,
    [MOVEMENT_TYPE_MOUNTAIN_DISGUISE] = DIR_SOUTH,
    [MOVEMENT_TYPE_COPY_PLAYER_IN_GRASS] = DIR_NORTH,
    [MOVEMENT_TYPE_COPY_PLAYER_OPPOSITE_IN_GRASS] = DIR_SOUTH,
    [MOVEMENT_TYPE_COPY_PLAYER_COUNTERCLOCKWISE_IN_GRASS] = DIR_WEST,
    [MOVEMENT_TYPE_COPY_PLAYER_CLOCKWISE_IN_GRASS] = DIR_EAST,
    [MOVEMENT_TYPE_BURIED] = DIR_SOUTH,
    [MOVEMENT_TYPE_WALK_IN_PLACE_DOWN] = DIR_SOUTH,
    [MOVEMENT_TYPE_WALK_IN_PLACE_UP] = DIR_NORTH,
    [MOVEMENT_TYPE_WALK_IN_PLACE_LEFT] = DIR_WEST,
    [MOVEMENT_TYPE_WALK_IN_PLACE_RIGHT] = DIR_EAST,
    [MOVEMENT_TYPE_JOG_IN_PLACE_DOWN] = DIR_SOUTH,
    [MOVEMENT_TYPE_JOG_IN_PLACE_UP] = DIR_NORTH,
    [MOVEMENT_TYPE_JOG_IN_PLACE_LEFT] = DIR_WEST,
    [MOVEMENT_TYPE_JOG_IN_PLACE_RIGHT] = DIR_EAST,
    [MOVEMENT_TYPE_RUN_IN_PLACE_DOWN] = DIR_SOUTH,
    [MOVEMENT_TYPE_RUN_IN_PLACE_UP] = DIR_NORTH,
    [MOVEMENT_TYPE_RUN_IN_PLACE_LEFT] = DIR_WEST,
    [MOVEMENT_TYPE_RUN_IN_PLACE_RIGHT] = DIR_EAST,
    [MOVEMENT_TYPE_INVISIBLE] = DIR_SOUTH,
    [MOVEMENT_TYPE_WALK_SLOWLY_IN_PLACE_DOWN] = DIR_SOUTH,
    [MOVEMENT_TYPE_WALK_SLOWLY_IN_PLACE_UP] = DIR_NORTH,
    [MOVEMENT_TYPE_WALK_SLOWLY_IN_PLACE_LEFT] = DIR_WEST,
    [MOVEMENT_TYPE_WALK_SLOWLY_IN_PLACE_RIGHT] = DIR_EAST,
};

#define OBJ_EVENT_PAL_TAG_BRENDAN                 0x1100
#define OBJ_EVENT_PAL_TAG_BRENDAN_REFLECTION      0x1101
#define OBJ_EVENT_PAL_TAG_BRIDGE_REFLECTION       0x1102
#define OBJ_EVENT_PAL_TAG_NPC_1                   0x1103
#define OBJ_EVENT_PAL_TAG_NPC_2                   0x1104
#define OBJ_EVENT_PAL_TAG_NPC_3                   0x1105
#define OBJ_EVENT_PAL_TAG_NPC_4                   0x1106
#define OBJ_EVENT_PAL_TAG_NPC_1_REFLECTION        0x1107
#define OBJ_EVENT_PAL_TAG_NPC_2_REFLECTION        0x1108
#define OBJ_EVENT_PAL_TAG_NPC_3_REFLECTION        0x1109
#define OBJ_EVENT_PAL_TAG_NPC_4_REFLECTION        0x110A
#define OBJ_EVENT_PAL_TAG_QUINTY_PLUMP            0x110B
#define OBJ_EVENT_PAL_TAG_QUINTY_PLUMP_REFLECTION 0x110C
#define OBJ_EVENT_PAL_TAG_TRUCK                   0x110D
#define OBJ_EVENT_PAL_TAG_VIGOROTH                0x110E
#define OBJ_EVENT_PAL_TAG_ZIGZAGOON               0x110F
#define OBJ_EVENT_PAL_TAG_MAY                     0x1110
#define OBJ_EVENT_PAL_TAG_MAY_REFLECTION          0x1111
#define OBJ_EVENT_PAL_TAG_MOVING_BOX              0x1112
#define OBJ_EVENT_PAL_TAG_CABLE_CAR               0x1113
#define OBJ_EVENT_PAL_TAG_SSTIDAL                 0x1114
#define OBJ_EVENT_PAL_TAG_PLAYER_UNDERWATER       0x1115
#define OBJ_EVENT_PAL_TAG_KYOGRE                  0x1116
#define OBJ_EVENT_PAL_TAG_KYOGRE_REFLECTION       0x1117
#define OBJ_EVENT_PAL_TAG_GROUDON                 0x1118
#define OBJ_EVENT_PAL_TAG_GROUDON_REFLECTION      0x1119
#define OBJ_EVENT_PAL_TAG_UNUSED                  0x111A
#define OBJ_EVENT_PAL_TAG_SUBMARINE_SHADOW        0x111B
#define OBJ_EVENT_PAL_TAG_POOCHYENA               0x111C
#define OBJ_EVENT_PAL_TAG_RED_LEAF                0x111D
#define OBJ_EVENT_PAL_TAG_DEOXYS                  0x111E
#define OBJ_EVENT_PAL_TAG_BIRTH_ISLAND_STONE      0x111F
#define OBJ_EVENT_PAL_TAG_HO_OH                   0x1120
#define OBJ_EVENT_PAL_TAG_LUGIA                   0x1121
#define OBJ_EVENT_PAL_TAG_RS_BRENDAN              0x1122
#define OBJ_EVENT_PAL_TAG_RS_MAY                  0x1123
#define OBJ_EVENT_PAL_TAG_DYNAMIC                 0x1124
#define OBJ_EVENT_PAL_TAG_CASTFORM_SUNNY          0x1125
#define OBJ_EVENT_PAL_TAG_CASTFORM_RAINY          0x1126
#define OBJ_EVENT_PAL_TAG_CASTFORM_SNOWY          0x1127
#define OBJ_EVENT_PAL_TAG_EMOTES                  0x8002
#define OBJ_EVENT_PAL_TAG_NONE 0x11FF

#include "data/object_events/object_event_graphics_info_pointers.h"
#include "data/field_effects/field_effect_object_template_pointers.h"
#include "data/object_events/object_event_pic_tables.h"
#include "data/object_events/object_event_anims.h"
#include "data/object_events/base_oam.h"
#include "data/object_events/object_event_subsprites.h"
#include "data/object_events/object_event_graphics_info.h"
#include "data/object_events/object_event_graphics_info_followers.h"

static const struct SpritePalette sObjectEventSpritePalettes[] = {
    {gObjectEventPal_Npc1,                  OBJ_EVENT_PAL_TAG_NPC_1},
    {gObjectEventPal_Npc2,                  OBJ_EVENT_PAL_TAG_NPC_2},
    {gObjectEventPal_Npc3,                  OBJ_EVENT_PAL_TAG_NPC_3},
    {gObjectEventPal_Npc4,                  OBJ_EVENT_PAL_TAG_NPC_4},
    {gObjectEventPal_Npc1Reflection,        OBJ_EVENT_PAL_TAG_NPC_1_REFLECTION},
    {gObjectEventPal_Npc2Reflection,        OBJ_EVENT_PAL_TAG_NPC_2_REFLECTION},
    {gObjectEventPal_Npc3Reflection,        OBJ_EVENT_PAL_TAG_NPC_3_REFLECTION},
    {gObjectEventPal_Npc4Reflection,        OBJ_EVENT_PAL_TAG_NPC_4_REFLECTION},
    {gObjectEventPal_Brendan,               OBJ_EVENT_PAL_TAG_BRENDAN},
    {gObjectEventPal_BrendanReflection,     OBJ_EVENT_PAL_TAG_BRENDAN_REFLECTION},
    {gObjectEventPal_BridgeReflection,      OBJ_EVENT_PAL_TAG_BRIDGE_REFLECTION},
    {gObjectEventPal_PlayerUnderwater,      OBJ_EVENT_PAL_TAG_PLAYER_UNDERWATER},
    {gObjectEventPal_QuintyPlump,           OBJ_EVENT_PAL_TAG_QUINTY_PLUMP},
    {gObjectEventPal_QuintyPlumpReflection, OBJ_EVENT_PAL_TAG_QUINTY_PLUMP_REFLECTION},
    {gObjectEventPal_Truck,                 OBJ_EVENT_PAL_TAG_TRUCK},
    {gObjectEventPal_Vigoroth,              OBJ_EVENT_PAL_TAG_VIGOROTH},
    {gObjectEventPal_EnemyZigzagoon,        OBJ_EVENT_PAL_TAG_ZIGZAGOON},
    {gObjectEventPal_May,                   OBJ_EVENT_PAL_TAG_MAY},
    {gObjectEventPal_MayReflection,         OBJ_EVENT_PAL_TAG_MAY_REFLECTION},
    {gObjectEventPal_MovingBox,             OBJ_EVENT_PAL_TAG_MOVING_BOX},
    {gObjectEventPal_CableCar,              OBJ_EVENT_PAL_TAG_CABLE_CAR},
    {gObjectEventPal_SSTidal,               OBJ_EVENT_PAL_TAG_SSTIDAL},
    {gObjectEventPal_Kyogre,                OBJ_EVENT_PAL_TAG_KYOGRE},
    {gObjectEventPal_KyogreReflection,      OBJ_EVENT_PAL_TAG_KYOGRE_REFLECTION},
    {gObjectEventPal_Groudon,               OBJ_EVENT_PAL_TAG_GROUDON},
    {gObjectEventPal_GroudonReflection,     OBJ_EVENT_PAL_TAG_GROUDON_REFLECTION},
    {gObjectEventPal_SubmarineShadow,       OBJ_EVENT_PAL_TAG_SUBMARINE_SHADOW},
    {gObjectEventPal_Poochyena,             OBJ_EVENT_PAL_TAG_POOCHYENA},
    {gObjectEventPal_RedLeaf,               OBJ_EVENT_PAL_TAG_RED_LEAF},
    {gObjectEventPal_Deoxys,                OBJ_EVENT_PAL_TAG_DEOXYS},
    {gObjectEventPal_BirthIslandStone,      OBJ_EVENT_PAL_TAG_BIRTH_ISLAND_STONE},
    {gObjectEventPal_HoOh,                  OBJ_EVENT_PAL_TAG_HO_OH},
    {gObjectEventPal_Lugia,                 OBJ_EVENT_PAL_TAG_LUGIA},
    {gObjectEventPal_RubySapphireBrendan,   OBJ_EVENT_PAL_TAG_RS_BRENDAN},
    {gObjectEventPal_RubySapphireMay,       OBJ_EVENT_PAL_TAG_RS_MAY},
<<<<<<< HEAD
    {gObjectEventPal_CastformSunny, OBJ_EVENT_PAL_TAG_CASTFORM_SUNNY},
    {gObjectEventPal_CastformRainy, OBJ_EVENT_PAL_TAG_CASTFORM_RAINY},
    {gObjectEventPal_CastformSnowy, OBJ_EVENT_PAL_TAG_CASTFORM_SNOWY},
    {gObjectEventPaletteEmotes, OBJ_EVENT_PAL_TAG_EMOTES},
    {NULL,                  OBJ_EVENT_PAL_TAG_NONE},
=======
#ifdef BUGFIX
    {NULL,                                  OBJ_EVENT_PAL_TAG_NONE}, 
#else
    {}, // BUG: FindObjectEventPaletteIndexByTag looks for OBJ_EVENT_PAL_TAG_NONE and not 0x0.
        // If it's looking for a tag that isn't in this table, the game locks in an infinite loop.
#endif
>>>>>>> f4cb6d22
};

static const u16 sReflectionPaletteTags_Brendan[] = {
    OBJ_EVENT_PAL_TAG_BRENDAN_REFLECTION,
    OBJ_EVENT_PAL_TAG_BRENDAN_REFLECTION,
    OBJ_EVENT_PAL_TAG_BRENDAN_REFLECTION,
    OBJ_EVENT_PAL_TAG_BRENDAN_REFLECTION,
};

static const u16 sReflectionPaletteTags_May[] = {
    OBJ_EVENT_PAL_TAG_MAY_REFLECTION,
    OBJ_EVENT_PAL_TAG_MAY_REFLECTION,
    OBJ_EVENT_PAL_TAG_MAY_REFLECTION,
    OBJ_EVENT_PAL_TAG_MAY_REFLECTION,
};

static const u16 sReflectionPaletteTags_PlayerUnderwater[] = {
    OBJ_EVENT_PAL_TAG_PLAYER_UNDERWATER,
    OBJ_EVENT_PAL_TAG_PLAYER_UNDERWATER,
    OBJ_EVENT_PAL_TAG_PLAYER_UNDERWATER,
    OBJ_EVENT_PAL_TAG_PLAYER_UNDERWATER,
};

static const struct PairedPalettes sPlayerReflectionPaletteSets[] = {
    {OBJ_EVENT_PAL_TAG_BRENDAN,           sReflectionPaletteTags_Brendan},
    {OBJ_EVENT_PAL_TAG_MAY,               sReflectionPaletteTags_May},
    {OBJ_EVENT_PAL_TAG_PLAYER_UNDERWATER, sReflectionPaletteTags_PlayerUnderwater},
    {OBJ_EVENT_PAL_TAG_NONE,              NULL},
};

static const u16 sReflectionPaletteTags_QuintyPlump[] = {
    OBJ_EVENT_PAL_TAG_QUINTY_PLUMP_REFLECTION,
    OBJ_EVENT_PAL_TAG_QUINTY_PLUMP_REFLECTION,
    OBJ_EVENT_PAL_TAG_QUINTY_PLUMP_REFLECTION,
    OBJ_EVENT_PAL_TAG_QUINTY_PLUMP_REFLECTION,
};

static const u16 sReflectionPaletteTags_Truck[] = {
    OBJ_EVENT_PAL_TAG_TRUCK,
    OBJ_EVENT_PAL_TAG_TRUCK,
    OBJ_EVENT_PAL_TAG_TRUCK,
    OBJ_EVENT_PAL_TAG_TRUCK,
};

static const u16 sReflectionPaletteTags_VigorothMover[] = {
    OBJ_EVENT_PAL_TAG_VIGOROTH,
    OBJ_EVENT_PAL_TAG_VIGOROTH,
    OBJ_EVENT_PAL_TAG_VIGOROTH,
    OBJ_EVENT_PAL_TAG_VIGOROTH,
};

static const u16 sReflectionPaletteTags_MovingBox[] = {
    OBJ_EVENT_PAL_TAG_MOVING_BOX,
    OBJ_EVENT_PAL_TAG_MOVING_BOX,
    OBJ_EVENT_PAL_TAG_MOVING_BOX,
    OBJ_EVENT_PAL_TAG_MOVING_BOX,
};

static const u16 sReflectionPaletteTags_CableCar[] = {
    OBJ_EVENT_PAL_TAG_CABLE_CAR,
    OBJ_EVENT_PAL_TAG_CABLE_CAR,
    OBJ_EVENT_PAL_TAG_CABLE_CAR,
    OBJ_EVENT_PAL_TAG_CABLE_CAR,
};

static const u16 sReflectionPaletteTags_SSTidal[] = {
    OBJ_EVENT_PAL_TAG_SSTIDAL,
    OBJ_EVENT_PAL_TAG_SSTIDAL,
    OBJ_EVENT_PAL_TAG_SSTIDAL,
    OBJ_EVENT_PAL_TAG_SSTIDAL,
};

static const u16 sReflectionPaletteTags_SubmarineShadow[] = {
    OBJ_EVENT_PAL_TAG_SUBMARINE_SHADOW,
    OBJ_EVENT_PAL_TAG_SUBMARINE_SHADOW,
    OBJ_EVENT_PAL_TAG_SUBMARINE_SHADOW,
    OBJ_EVENT_PAL_TAG_SUBMARINE_SHADOW,
};

static const u16 sReflectionPaletteTags_Kyogre[] = {
    OBJ_EVENT_PAL_TAG_KYOGRE_REFLECTION,
    OBJ_EVENT_PAL_TAG_KYOGRE_REFLECTION,
    OBJ_EVENT_PAL_TAG_KYOGRE_REFLECTION,
    OBJ_EVENT_PAL_TAG_KYOGRE_REFLECTION,
};

static const u16 sReflectionPaletteTags_Groudon[] = {
    OBJ_EVENT_PAL_TAG_GROUDON_REFLECTION,
    OBJ_EVENT_PAL_TAG_GROUDON_REFLECTION,
    OBJ_EVENT_PAL_TAG_GROUDON_REFLECTION,
    OBJ_EVENT_PAL_TAG_GROUDON_REFLECTION,
};

static const u16 sReflectionPaletteTags_Npc3[] = { // Only used by the Route 120 bridge Kecleon
    OBJ_EVENT_PAL_TAG_NPC_3_REFLECTION,
    OBJ_EVENT_PAL_TAG_NPC_3_REFLECTION,
    OBJ_EVENT_PAL_TAG_NPC_3_REFLECTION,
    OBJ_EVENT_PAL_TAG_NPC_3_REFLECTION,
};

static const u16 sReflectionPaletteTags_RedLeaf[] = {
    OBJ_EVENT_PAL_TAG_RED_LEAF,
    OBJ_EVENT_PAL_TAG_RED_LEAF,
    OBJ_EVENT_PAL_TAG_RED_LEAF,
    OBJ_EVENT_PAL_TAG_RED_LEAF,
};

static const struct PairedPalettes sSpecialObjectReflectionPaletteSets[] = {
    {OBJ_EVENT_PAL_TAG_BRENDAN,          sReflectionPaletteTags_Brendan},
    {OBJ_EVENT_PAL_TAG_MAY,              sReflectionPaletteTags_May},
    {OBJ_EVENT_PAL_TAG_QUINTY_PLUMP,     sReflectionPaletteTags_QuintyPlump},
    {OBJ_EVENT_PAL_TAG_TRUCK,            sReflectionPaletteTags_Truck},
    {OBJ_EVENT_PAL_TAG_VIGOROTH,         sReflectionPaletteTags_VigorothMover},
    {OBJ_EVENT_PAL_TAG_MOVING_BOX,       sReflectionPaletteTags_MovingBox},
    {OBJ_EVENT_PAL_TAG_CABLE_CAR,        sReflectionPaletteTags_CableCar},
    {OBJ_EVENT_PAL_TAG_SSTIDAL,          sReflectionPaletteTags_SSTidal},
    {OBJ_EVENT_PAL_TAG_KYOGRE,           sReflectionPaletteTags_Kyogre},
    {OBJ_EVENT_PAL_TAG_GROUDON,          sReflectionPaletteTags_Groudon},
    {OBJ_EVENT_PAL_TAG_NPC_3,            sReflectionPaletteTags_Npc3},
    {OBJ_EVENT_PAL_TAG_SUBMARINE_SHADOW, sReflectionPaletteTags_SubmarineShadow},
    {OBJ_EVENT_PAL_TAG_RED_LEAF,         sReflectionPaletteTags_RedLeaf},
    {OBJ_EVENT_PAL_TAG_NONE,             NULL},
};

static const u16 sObjectPaletteTags0[] = {
    [PALSLOT_PLAYER]            = OBJ_EVENT_PAL_TAG_BRENDAN,
    [PALSLOT_PLAYER_REFLECTION] = OBJ_EVENT_PAL_TAG_BRENDAN_REFLECTION,
    [PALSLOT_NPC_1]             = OBJ_EVENT_PAL_TAG_NPC_1,
    [PALSLOT_NPC_2]             = OBJ_EVENT_PAL_TAG_NPC_2,
    [PALSLOT_NPC_3]             = OBJ_EVENT_PAL_TAG_NPC_3,
    [PALSLOT_NPC_4]             = OBJ_EVENT_PAL_TAG_NPC_4,
    [PALSLOT_NPC_1_REFLECTION]  = OBJ_EVENT_PAL_TAG_NPC_1_REFLECTION,
    [PALSLOT_NPC_2_REFLECTION]  = OBJ_EVENT_PAL_TAG_NPC_2_REFLECTION,
    [PALSLOT_NPC_3_REFLECTION]  = OBJ_EVENT_PAL_TAG_NPC_3_REFLECTION,
    [PALSLOT_NPC_4_REFLECTION]  = OBJ_EVENT_PAL_TAG_NPC_4_REFLECTION,
};

static const u16 sObjectPaletteTags1[] = {
    [PALSLOT_PLAYER]            = OBJ_EVENT_PAL_TAG_BRENDAN,
    [PALSLOT_PLAYER_REFLECTION] = OBJ_EVENT_PAL_TAG_BRENDAN_REFLECTION,
    [PALSLOT_NPC_1]             = OBJ_EVENT_PAL_TAG_NPC_1,
    [PALSLOT_NPC_2]             = OBJ_EVENT_PAL_TAG_NPC_2,
    [PALSLOT_NPC_3]             = OBJ_EVENT_PAL_TAG_NPC_3,
    [PALSLOT_NPC_4]             = OBJ_EVENT_PAL_TAG_NPC_4,
    [PALSLOT_NPC_1_REFLECTION]  = OBJ_EVENT_PAL_TAG_NPC_1_REFLECTION,
    [PALSLOT_NPC_2_REFLECTION]  = OBJ_EVENT_PAL_TAG_NPC_2_REFLECTION,
    [PALSLOT_NPC_3_REFLECTION]  = OBJ_EVENT_PAL_TAG_NPC_3_REFLECTION,
    [PALSLOT_NPC_4_REFLECTION]  = OBJ_EVENT_PAL_TAG_NPC_4_REFLECTION,
};

static const u16 sObjectPaletteTags2[] = {
    [PALSLOT_PLAYER]            = OBJ_EVENT_PAL_TAG_BRENDAN,
    [PALSLOT_PLAYER_REFLECTION] = OBJ_EVENT_PAL_TAG_BRENDAN_REFLECTION,
    [PALSLOT_NPC_1]             = OBJ_EVENT_PAL_TAG_NPC_1,
    [PALSLOT_NPC_2]             = OBJ_EVENT_PAL_TAG_NPC_2,
    [PALSLOT_NPC_3]             = OBJ_EVENT_PAL_TAG_NPC_3,
    [PALSLOT_NPC_4]             = OBJ_EVENT_PAL_TAG_NPC_4,
    [PALSLOT_NPC_1_REFLECTION]  = OBJ_EVENT_PAL_TAG_NPC_1_REFLECTION,
    [PALSLOT_NPC_2_REFLECTION]  = OBJ_EVENT_PAL_TAG_NPC_2_REFLECTION,
    [PALSLOT_NPC_3_REFLECTION]  = OBJ_EVENT_PAL_TAG_NPC_3_REFLECTION,
    [PALSLOT_NPC_4_REFLECTION]  = OBJ_EVENT_PAL_TAG_NPC_4_REFLECTION,
};

static const u16 sObjectPaletteTags3[] = {
    [PALSLOT_PLAYER]            = OBJ_EVENT_PAL_TAG_BRENDAN,
    [PALSLOT_PLAYER_REFLECTION] = OBJ_EVENT_PAL_TAG_BRENDAN_REFLECTION,
    [PALSLOT_NPC_1]             = OBJ_EVENT_PAL_TAG_NPC_1,
    [PALSLOT_NPC_2]             = OBJ_EVENT_PAL_TAG_NPC_2,
    [PALSLOT_NPC_3]             = OBJ_EVENT_PAL_TAG_NPC_3,
    [PALSLOT_NPC_4]             = OBJ_EVENT_PAL_TAG_NPC_4,
    [PALSLOT_NPC_1_REFLECTION]  = OBJ_EVENT_PAL_TAG_NPC_1_REFLECTION,
    [PALSLOT_NPC_2_REFLECTION]  = OBJ_EVENT_PAL_TAG_NPC_2_REFLECTION,
    [PALSLOT_NPC_3_REFLECTION]  = OBJ_EVENT_PAL_TAG_NPC_3_REFLECTION,
    [PALSLOT_NPC_4_REFLECTION]  = OBJ_EVENT_PAL_TAG_NPC_4_REFLECTION,
};

static const u16 *const sObjectPaletteTagSets[] = {
    sObjectPaletteTags0,
    sObjectPaletteTags1,
    sObjectPaletteTags2,
    sObjectPaletteTags3,
};

#include "data/object_events/berry_tree_graphics_tables.h"
#include "data/field_effects/field_effect_objects.h"

static const s16 sMovementDelaysMedium[] = {32, 64,  96, 128};
static const s16 sMovementDelaysLong[] =   {32, 64, 128, 192}; // Unused
static const s16 sMovementDelaysShort[] =  {32, 48,  64,  80};

#include "data/object_events/movement_type_func_tables.h"

static const u8 sFaceDirectionAnimNums[] = {
    [DIR_NONE] = ANIM_STD_FACE_SOUTH,
    [DIR_SOUTH] = ANIM_STD_FACE_SOUTH,
    [DIR_NORTH] = ANIM_STD_FACE_NORTH,
    [DIR_WEST] = ANIM_STD_FACE_WEST,
    [DIR_EAST] = ANIM_STD_FACE_EAST,
    [DIR_SOUTHWEST] = ANIM_STD_FACE_SOUTH,
    [DIR_SOUTHEAST] = ANIM_STD_FACE_SOUTH,
    [DIR_NORTHWEST] = ANIM_STD_FACE_NORTH,
    [DIR_NORTHEAST] = ANIM_STD_FACE_NORTH,
};
static const u8 sMoveDirectionAnimNums[] = {
    [DIR_NONE] = ANIM_STD_GO_SOUTH,
    [DIR_SOUTH] = ANIM_STD_GO_SOUTH,
    [DIR_NORTH] = ANIM_STD_GO_NORTH,
    [DIR_WEST] = ANIM_STD_GO_WEST,
    [DIR_EAST] = ANIM_STD_GO_EAST,
    [DIR_SOUTHWEST] = ANIM_STD_GO_SOUTH,
    [DIR_SOUTHEAST] = ANIM_STD_GO_SOUTH,
    [DIR_NORTHWEST] = ANIM_STD_GO_NORTH,
    [DIR_NORTHEAST] = ANIM_STD_GO_NORTH,
};
static const u8 sMoveDirectionFastAnimNums[] = {
    [DIR_NONE] = ANIM_STD_GO_FAST_SOUTH,
    [DIR_SOUTH] = ANIM_STD_GO_FAST_SOUTH,
    [DIR_NORTH] = ANIM_STD_GO_FAST_NORTH,
    [DIR_WEST] = ANIM_STD_GO_FAST_WEST,
    [DIR_EAST] = ANIM_STD_GO_FAST_EAST,
    [DIR_SOUTHWEST] = ANIM_STD_GO_FAST_SOUTH,
    [DIR_SOUTHEAST] = ANIM_STD_GO_FAST_SOUTH,
    [DIR_NORTHWEST] = ANIM_STD_GO_FAST_NORTH,
    [DIR_NORTHEAST] = ANIM_STD_GO_FAST_NORTH,
};
static const u8 sMoveDirectionFasterAnimNums[] = {
    [DIR_NONE] = ANIM_STD_GO_FASTER_SOUTH,
    [DIR_SOUTH] = ANIM_STD_GO_FASTER_SOUTH,
    [DIR_NORTH] = ANIM_STD_GO_FASTER_NORTH,
    [DIR_WEST] = ANIM_STD_GO_FASTER_WEST,
    [DIR_EAST] = ANIM_STD_GO_FASTER_EAST,
    [DIR_SOUTHWEST] = ANIM_STD_GO_FASTER_SOUTH,
    [DIR_SOUTHEAST] = ANIM_STD_GO_FASTER_SOUTH,
    [DIR_NORTHWEST] = ANIM_STD_GO_FASTER_NORTH,
    [DIR_NORTHEAST] = ANIM_STD_GO_FASTER_NORTH,
};
static const u8 sMoveDirectionFastestAnimNums[] = {
    [DIR_NONE] = ANIM_STD_GO_FASTEST_SOUTH,
    [DIR_SOUTH] = ANIM_STD_GO_FASTEST_SOUTH,
    [DIR_NORTH] = ANIM_STD_GO_FASTEST_NORTH,
    [DIR_WEST] = ANIM_STD_GO_FASTEST_WEST,
    [DIR_EAST] = ANIM_STD_GO_FASTEST_EAST,
    [DIR_SOUTHWEST] = ANIM_STD_GO_FASTEST_SOUTH,
    [DIR_SOUTHEAST] = ANIM_STD_GO_FASTEST_SOUTH,
    [DIR_NORTHWEST] = ANIM_STD_GO_FASTEST_NORTH,
    [DIR_NORTHEAST] = ANIM_STD_GO_FASTEST_NORTH,
};
static const u8 sJumpSpecialDirectionAnimNums[] = { // used for jumping onto surf mon
    [DIR_NONE] = ANIM_GET_ON_OFF_POKEMON_SOUTH,
    [DIR_SOUTH] = ANIM_GET_ON_OFF_POKEMON_SOUTH,
    [DIR_NORTH] = ANIM_GET_ON_OFF_POKEMON_NORTH,
    [DIR_WEST] = ANIM_GET_ON_OFF_POKEMON_WEST,
    [DIR_EAST] = ANIM_GET_ON_OFF_POKEMON_EAST,
    [DIR_SOUTHWEST] = ANIM_GET_ON_OFF_POKEMON_SOUTH,
    [DIR_SOUTHEAST] = ANIM_GET_ON_OFF_POKEMON_SOUTH,
    [DIR_NORTHWEST] = ANIM_GET_ON_OFF_POKEMON_NORTH,
    [DIR_NORTHEAST] = ANIM_GET_ON_OFF_POKEMON_NORTH,
};
static const u8 sAcroWheelieDirectionAnimNums[] = {
    [DIR_NONE] = ANIM_BUNNY_HOP_BACK_WHEEL_SOUTH,
    [DIR_SOUTH] = ANIM_BUNNY_HOP_BACK_WHEEL_SOUTH,
    [DIR_NORTH] = ANIM_BUNNY_HOP_BACK_WHEEL_NORTH,
    [DIR_WEST] = ANIM_BUNNY_HOP_BACK_WHEEL_WEST,
    [DIR_EAST] = ANIM_BUNNY_HOP_BACK_WHEEL_EAST,
    [DIR_SOUTHWEST] = ANIM_BUNNY_HOP_BACK_WHEEL_SOUTH,
    [DIR_SOUTHEAST] = ANIM_BUNNY_HOP_BACK_WHEEL_SOUTH,
    [DIR_NORTHWEST] = ANIM_BUNNY_HOP_BACK_WHEEL_NORTH,
    [DIR_NORTHEAST] = ANIM_BUNNY_HOP_BACK_WHEEL_NORTH,
};
static const u8 sAcroUnusedDirectionAnimNums[] = {
    [DIR_NONE] = ANIM_BUNNY_HOP_FRONT_WHEEL_SOUTH,
    [DIR_SOUTH] = ANIM_BUNNY_HOP_FRONT_WHEEL_SOUTH,
    [DIR_NORTH] = ANIM_BUNNY_HOP_FRONT_WHEEL_NORTH,
    [DIR_WEST] = ANIM_BUNNY_HOP_FRONT_WHEEL_WEST,
    [DIR_EAST] = ANIM_BUNNY_HOP_FRONT_WHEEL_EAST,
    [DIR_SOUTHWEST] = ANIM_BUNNY_HOP_FRONT_WHEEL_SOUTH,
    [DIR_SOUTHEAST] = ANIM_BUNNY_HOP_FRONT_WHEEL_SOUTH,
    [DIR_NORTHWEST] = ANIM_BUNNY_HOP_FRONT_WHEEL_NORTH,
    [DIR_NORTHEAST] = ANIM_BUNNY_HOP_FRONT_WHEEL_NORTH,
};
static const u8 sAcroEndWheelieDirectionAnimNums[] = {
    [DIR_NONE] = ANIM_STANDING_WHEELIE_BACK_WHEEL_SOUTH,
    [DIR_SOUTH] = ANIM_STANDING_WHEELIE_BACK_WHEEL_SOUTH,
    [DIR_NORTH] = ANIM_STANDING_WHEELIE_BACK_WHEEL_NORTH,
    [DIR_WEST] = ANIM_STANDING_WHEELIE_BACK_WHEEL_WEST,
    [DIR_EAST] = ANIM_STANDING_WHEELIE_BACK_WHEEL_EAST,
    [DIR_SOUTHWEST] = ANIM_STANDING_WHEELIE_BACK_WHEEL_SOUTH,
    [DIR_SOUTHEAST] = ANIM_STANDING_WHEELIE_BACK_WHEEL_SOUTH,
    [DIR_NORTHWEST] = ANIM_STANDING_WHEELIE_BACK_WHEEL_NORTH,
    [DIR_NORTHEAST] = ANIM_STANDING_WHEELIE_BACK_WHEEL_NORTH,
};
static const u8 sAcroUnusedActionDirectionAnimNums[] = {
    [DIR_NONE] = ANIM_STANDING_WHEELIE_FRONT_WHEEL_SOUTH,
    [DIR_SOUTH] = ANIM_STANDING_WHEELIE_FRONT_WHEEL_SOUTH,
    [DIR_NORTH] = ANIM_STANDING_WHEELIE_FRONT_WHEEL_NORTH,
    [DIR_WEST] = ANIM_STANDING_WHEELIE_FRONT_WHEEL_WEST,
    [DIR_EAST] = ANIM_STANDING_WHEELIE_FRONT_WHEEL_EAST,
    [DIR_SOUTHWEST] = ANIM_STANDING_WHEELIE_FRONT_WHEEL_SOUTH,
    [DIR_SOUTHEAST] = ANIM_STANDING_WHEELIE_FRONT_WHEEL_SOUTH,
    [DIR_NORTHWEST] = ANIM_STANDING_WHEELIE_FRONT_WHEEL_NORTH,
    [DIR_NORTHEAST] = ANIM_STANDING_WHEELIE_FRONT_WHEEL_NORTH,
};
static const u8 sAcroWheeliePedalDirectionAnimNums[] = {
    [DIR_NONE] = ANIM_MOVING_WHEELIE_SOUTH,
    [DIR_SOUTH] = ANIM_MOVING_WHEELIE_SOUTH,
    [DIR_NORTH] = ANIM_MOVING_WHEELIE_NORTH,
    [DIR_WEST] = ANIM_MOVING_WHEELIE_WEST,
    [DIR_EAST] = ANIM_MOVING_WHEELIE_EAST,
    [DIR_SOUTHWEST] = ANIM_MOVING_WHEELIE_SOUTH,
    [DIR_SOUTHEAST] = ANIM_MOVING_WHEELIE_SOUTH,
    [DIR_NORTHWEST] = ANIM_MOVING_WHEELIE_NORTH,
    [DIR_NORTHEAST] = ANIM_MOVING_WHEELIE_NORTH,
};
static const u8 sFishingDirectionAnimNums[] = {
    [DIR_NONE] = ANIM_TAKE_OUT_ROD_SOUTH,
    [DIR_SOUTH] = ANIM_TAKE_OUT_ROD_SOUTH,
    [DIR_NORTH] = ANIM_TAKE_OUT_ROD_NORTH,
    [DIR_WEST] = ANIM_TAKE_OUT_ROD_WEST,
    [DIR_EAST] = ANIM_TAKE_OUT_ROD_EAST,
    [DIR_SOUTHWEST] = ANIM_TAKE_OUT_ROD_SOUTH,
    [DIR_SOUTHEAST] = ANIM_TAKE_OUT_ROD_SOUTH,
    [DIR_NORTHWEST] = ANIM_TAKE_OUT_ROD_NORTH,
    [DIR_NORTHEAST] = ANIM_TAKE_OUT_ROD_NORTH,
};
static const u8 sFishingNoCatchDirectionAnimNums[] = {
    [DIR_NONE] = ANIM_PUT_AWAY_ROD_SOUTH,
    [DIR_SOUTH] = ANIM_PUT_AWAY_ROD_SOUTH,
    [DIR_NORTH] = ANIM_PUT_AWAY_ROD_NORTH,
    [DIR_WEST] = ANIM_PUT_AWAY_ROD_WEST,
    [DIR_EAST] = ANIM_PUT_AWAY_ROD_EAST,
    [DIR_SOUTHWEST] = ANIM_PUT_AWAY_ROD_SOUTH,
    [DIR_SOUTHEAST] = ANIM_PUT_AWAY_ROD_SOUTH,
    [DIR_NORTHWEST] = ANIM_PUT_AWAY_ROD_NORTH,
    [DIR_NORTHEAST] = ANIM_PUT_AWAY_ROD_NORTH,
};
static const u8 sFishingBiteDirectionAnimNums[] = {
    [DIR_NONE] = ANIM_HOOKED_POKEMON_SOUTH,
    [DIR_SOUTH] = ANIM_HOOKED_POKEMON_SOUTH,
    [DIR_NORTH] = ANIM_HOOKED_POKEMON_NORTH,
    [DIR_WEST] = ANIM_HOOKED_POKEMON_WEST,
    [DIR_EAST] = ANIM_HOOKED_POKEMON_EAST,
    [DIR_SOUTHWEST] = ANIM_HOOKED_POKEMON_SOUTH,
    [DIR_SOUTHEAST] = ANIM_HOOKED_POKEMON_SOUTH,
    [DIR_NORTHWEST] = ANIM_HOOKED_POKEMON_NORTH,
    [DIR_NORTHEAST] = ANIM_HOOKED_POKEMON_NORTH,
};
static const u8 sRunningDirectionAnimNums[] = {
    [DIR_NONE] = ANIM_RUN_SOUTH,
    [DIR_SOUTH] = ANIM_RUN_SOUTH,
    [DIR_NORTH] = ANIM_RUN_NORTH,
    [DIR_WEST] = ANIM_RUN_WEST,
    [DIR_EAST] = ANIM_RUN_EAST,
    [DIR_SOUTHWEST] = ANIM_RUN_SOUTH,
    [DIR_SOUTHEAST] = ANIM_RUN_SOUTH,
    [DIR_NORTHWEST] = ANIM_RUN_NORTH,
    [DIR_NORTHEAST] = ANIM_RUN_NORTH,
};

const u8 gTrainerFacingDirectionMovementTypes[] = {
    [DIR_NONE] = MOVEMENT_TYPE_FACE_DOWN,
    [DIR_SOUTH] = MOVEMENT_TYPE_FACE_DOWN,
    [DIR_NORTH] = MOVEMENT_TYPE_FACE_UP,
    [DIR_WEST] = MOVEMENT_TYPE_FACE_LEFT,
    [DIR_EAST] = MOVEMENT_TYPE_FACE_RIGHT,
    [DIR_SOUTHWEST] = MOVEMENT_TYPE_FACE_DOWN,
    [DIR_SOUTHEAST] = MOVEMENT_TYPE_FACE_DOWN,
    [DIR_NORTHWEST] = MOVEMENT_TYPE_FACE_UP,
    [DIR_NORTHEAST] = MOVEMENT_TYPE_FACE_UP,
};

bool8 (*const gOppositeDirectionBlockedMetatileFuncs[])(u8) = {
    MetatileBehavior_IsSouthBlocked,
    MetatileBehavior_IsNorthBlocked,
    MetatileBehavior_IsWestBlocked,
    MetatileBehavior_IsEastBlocked
};

bool8 (*const gDirectionBlockedMetatileFuncs[])(u8) = {
    MetatileBehavior_IsNorthBlocked,
    MetatileBehavior_IsSouthBlocked,
    MetatileBehavior_IsEastBlocked,
    MetatileBehavior_IsWestBlocked
};

static const struct Coords16 sDirectionToVectors[] = {
    { 0,  0},
    { 0,  1},
    { 0, -1},
    {-1,  0},
    { 1,  0},
    {-1,  1},
    { 1,  1},
    {-1, -1},
    { 1, -1}
};

const u8 gFaceDirectionMovementActions[] = {
    MOVEMENT_ACTION_FACE_DOWN,
    MOVEMENT_ACTION_FACE_DOWN,
    MOVEMENT_ACTION_FACE_UP,
    MOVEMENT_ACTION_FACE_LEFT,
    MOVEMENT_ACTION_FACE_RIGHT,
};
const u8 gWalkSlowMovementActions[] = {
    MOVEMENT_ACTION_WALK_SLOW_DOWN,
    MOVEMENT_ACTION_WALK_SLOW_DOWN,
    MOVEMENT_ACTION_WALK_SLOW_UP,
    MOVEMENT_ACTION_WALK_SLOW_LEFT,
    MOVEMENT_ACTION_WALK_SLOW_RIGHT,
};
const u8 gWalkNormalMovementActions[] = {
    MOVEMENT_ACTION_WALK_NORMAL_DOWN,
    MOVEMENT_ACTION_WALK_NORMAL_DOWN,
    MOVEMENT_ACTION_WALK_NORMAL_UP,
    MOVEMENT_ACTION_WALK_NORMAL_LEFT,
    MOVEMENT_ACTION_WALK_NORMAL_RIGHT,
};
const u8 gWalkFastMovementActions[] = {
    MOVEMENT_ACTION_WALK_FAST_DOWN,
    MOVEMENT_ACTION_WALK_FAST_DOWN,
    MOVEMENT_ACTION_WALK_FAST_UP,
    MOVEMENT_ACTION_WALK_FAST_LEFT,
    MOVEMENT_ACTION_WALK_FAST_RIGHT,
};
const u8 gRideWaterCurrentMovementActions[] = {
    MOVEMENT_ACTION_RIDE_WATER_CURRENT_DOWN,
    MOVEMENT_ACTION_RIDE_WATER_CURRENT_DOWN,
    MOVEMENT_ACTION_RIDE_WATER_CURRENT_UP,
    MOVEMENT_ACTION_RIDE_WATER_CURRENT_LEFT,
    MOVEMENT_ACTION_RIDE_WATER_CURRENT_RIGHT,
};
const u8 gWalkFasterMovementActions[] = {
    MOVEMENT_ACTION_WALK_FASTER_DOWN,
    MOVEMENT_ACTION_WALK_FASTER_DOWN,
    MOVEMENT_ACTION_WALK_FASTER_UP,
    MOVEMENT_ACTION_WALK_FASTER_LEFT,
    MOVEMENT_ACTION_WALK_FASTER_RIGHT,
};
const u8 gSlideMovementActions[] = {
    MOVEMENT_ACTION_SLIDE_DOWN,
    MOVEMENT_ACTION_SLIDE_DOWN,
    MOVEMENT_ACTION_SLIDE_UP,
    MOVEMENT_ACTION_SLIDE_LEFT,
    MOVEMENT_ACTION_SLIDE_RIGHT,
};
const u8 gPlayerRunMovementActions[] = {
    MOVEMENT_ACTION_PLAYER_RUN_DOWN,
    MOVEMENT_ACTION_PLAYER_RUN_DOWN,
    MOVEMENT_ACTION_PLAYER_RUN_UP,
    MOVEMENT_ACTION_PLAYER_RUN_LEFT,
    MOVEMENT_ACTION_PLAYER_RUN_RIGHT,
};
const u8 gJump2MovementActions[] = {
    MOVEMENT_ACTION_JUMP_2_DOWN,
    MOVEMENT_ACTION_JUMP_2_DOWN,
    MOVEMENT_ACTION_JUMP_2_UP,
    MOVEMENT_ACTION_JUMP_2_LEFT,
    MOVEMENT_ACTION_JUMP_2_RIGHT,
};
const u8 gJumpInPlaceMovementActions[] = {
    MOVEMENT_ACTION_JUMP_IN_PLACE_DOWN,
    MOVEMENT_ACTION_JUMP_IN_PLACE_DOWN,
    MOVEMENT_ACTION_JUMP_IN_PLACE_UP,
    MOVEMENT_ACTION_JUMP_IN_PLACE_LEFT,
    MOVEMENT_ACTION_JUMP_IN_PLACE_RIGHT,
};
const u8 gJumpInPlaceTurnAroundMovementActions[] = {
    MOVEMENT_ACTION_JUMP_IN_PLACE_UP_DOWN,
    MOVEMENT_ACTION_JUMP_IN_PLACE_UP_DOWN,
    MOVEMENT_ACTION_JUMP_IN_PLACE_DOWN_UP,
    MOVEMENT_ACTION_JUMP_IN_PLACE_RIGHT_LEFT,
    MOVEMENT_ACTION_JUMP_IN_PLACE_LEFT_RIGHT,
};
const u8 gJumpMovementActions[] = {
    MOVEMENT_ACTION_JUMP_DOWN,
    MOVEMENT_ACTION_JUMP_DOWN,
    MOVEMENT_ACTION_JUMP_UP,
    MOVEMENT_ACTION_JUMP_LEFT,
    MOVEMENT_ACTION_JUMP_RIGHT,
};
const u8 gJumpSpecialMovementActions[] = {
    MOVEMENT_ACTION_JUMP_SPECIAL_DOWN,
    MOVEMENT_ACTION_JUMP_SPECIAL_DOWN,
    MOVEMENT_ACTION_JUMP_SPECIAL_UP,
    MOVEMENT_ACTION_JUMP_SPECIAL_LEFT,
    MOVEMENT_ACTION_JUMP_SPECIAL_RIGHT,
};
const u8 gWalkInPlaceSlowMovementActions[] = {
    MOVEMENT_ACTION_WALK_IN_PLACE_SLOW_DOWN,
    MOVEMENT_ACTION_WALK_IN_PLACE_SLOW_DOWN,
    MOVEMENT_ACTION_WALK_IN_PLACE_SLOW_UP,
    MOVEMENT_ACTION_WALK_IN_PLACE_SLOW_LEFT,
    MOVEMENT_ACTION_WALK_IN_PLACE_SLOW_RIGHT,
};
const u8 gWalkInPlaceNormalMovementActions[] = {
    MOVEMENT_ACTION_WALK_IN_PLACE_NORMAL_DOWN,
    MOVEMENT_ACTION_WALK_IN_PLACE_NORMAL_DOWN,
    MOVEMENT_ACTION_WALK_IN_PLACE_NORMAL_UP,
    MOVEMENT_ACTION_WALK_IN_PLACE_NORMAL_LEFT,
    MOVEMENT_ACTION_WALK_IN_PLACE_NORMAL_RIGHT,
};
const u8 gWalkInPlaceFastMovementActions[] = {
    MOVEMENT_ACTION_WALK_IN_PLACE_FAST_DOWN,
    MOVEMENT_ACTION_WALK_IN_PLACE_FAST_DOWN,
    MOVEMENT_ACTION_WALK_IN_PLACE_FAST_UP,
    MOVEMENT_ACTION_WALK_IN_PLACE_FAST_LEFT,
    MOVEMENT_ACTION_WALK_IN_PLACE_FAST_RIGHT,
};
const u8 gWalkInPlaceFasterMovementActions[] = {
    MOVEMENT_ACTION_WALK_IN_PLACE_FASTER_DOWN,
    MOVEMENT_ACTION_WALK_IN_PLACE_FASTER_DOWN,
    MOVEMENT_ACTION_WALK_IN_PLACE_FASTER_UP,
    MOVEMENT_ACTION_WALK_IN_PLACE_FASTER_LEFT,
    MOVEMENT_ACTION_WALK_IN_PLACE_FASTER_RIGHT,
};
const u8 gAcroWheelieFaceDirectionMovementActions[] = {
    MOVEMENT_ACTION_ACRO_WHEELIE_FACE_DOWN,
    MOVEMENT_ACTION_ACRO_WHEELIE_FACE_DOWN,
    MOVEMENT_ACTION_ACRO_WHEELIE_FACE_UP,
    MOVEMENT_ACTION_ACRO_WHEELIE_FACE_LEFT,
    MOVEMENT_ACTION_ACRO_WHEELIE_FACE_RIGHT,
};
const u8 gAcroPopWheelieFaceDirectionMovementActions[] = {
    MOVEMENT_ACTION_ACRO_POP_WHEELIE_DOWN,
    MOVEMENT_ACTION_ACRO_POP_WHEELIE_DOWN,
    MOVEMENT_ACTION_ACRO_POP_WHEELIE_UP,
    MOVEMENT_ACTION_ACRO_POP_WHEELIE_LEFT,
    MOVEMENT_ACTION_ACRO_POP_WHEELIE_RIGHT,
};
const u8 gAcroEndWheelieFaceDirectionMovementActions[] = {
    MOVEMENT_ACTION_ACRO_END_WHEELIE_FACE_DOWN,
    MOVEMENT_ACTION_ACRO_END_WHEELIE_FACE_DOWN,
    MOVEMENT_ACTION_ACRO_END_WHEELIE_FACE_UP,
    MOVEMENT_ACTION_ACRO_END_WHEELIE_FACE_LEFT,
    MOVEMENT_ACTION_ACRO_END_WHEELIE_FACE_RIGHT,
};
const u8 gAcroWheelieHopFaceDirectionMovementActions[] = {
    MOVEMENT_ACTION_ACRO_WHEELIE_HOP_FACE_DOWN,
    MOVEMENT_ACTION_ACRO_WHEELIE_HOP_FACE_DOWN,
    MOVEMENT_ACTION_ACRO_WHEELIE_HOP_FACE_UP,
    MOVEMENT_ACTION_ACRO_WHEELIE_HOP_FACE_LEFT,
    MOVEMENT_ACTION_ACRO_WHEELIE_HOP_FACE_RIGHT,
};
const u8 gAcroWheelieHopDirectionMovementActions[] = {
    MOVEMENT_ACTION_ACRO_WHEELIE_HOP_DOWN,
    MOVEMENT_ACTION_ACRO_WHEELIE_HOP_DOWN,
    MOVEMENT_ACTION_ACRO_WHEELIE_HOP_UP,
    MOVEMENT_ACTION_ACRO_WHEELIE_HOP_LEFT,
    MOVEMENT_ACTION_ACRO_WHEELIE_HOP_RIGHT,
};
const u8 gAcroWheelieJumpDirectionMovementActions[] = {
    MOVEMENT_ACTION_ACRO_WHEELIE_JUMP_DOWN,
    MOVEMENT_ACTION_ACRO_WHEELIE_JUMP_DOWN,
    MOVEMENT_ACTION_ACRO_WHEELIE_JUMP_UP,
    MOVEMENT_ACTION_ACRO_WHEELIE_JUMP_LEFT,
    MOVEMENT_ACTION_ACRO_WHEELIE_JUMP_RIGHT,
};
const u8 gAcroWheelieInPlaceDirectionMovementActions[] = {
    MOVEMENT_ACTION_ACRO_WHEELIE_IN_PLACE_DOWN,
    MOVEMENT_ACTION_ACRO_WHEELIE_IN_PLACE_DOWN,
    MOVEMENT_ACTION_ACRO_WHEELIE_IN_PLACE_UP,
    MOVEMENT_ACTION_ACRO_WHEELIE_IN_PLACE_LEFT,
    MOVEMENT_ACTION_ACRO_WHEELIE_IN_PLACE_RIGHT,
};
const u8 gAcroPopWheelieMoveDirectionMovementActions[] = {
    MOVEMENT_ACTION_ACRO_POP_WHEELIE_MOVE_DOWN,
    MOVEMENT_ACTION_ACRO_POP_WHEELIE_MOVE_DOWN,
    MOVEMENT_ACTION_ACRO_POP_WHEELIE_MOVE_UP,
    MOVEMENT_ACTION_ACRO_POP_WHEELIE_MOVE_LEFT,
    MOVEMENT_ACTION_ACRO_POP_WHEELIE_MOVE_RIGHT,
};
const u8 gAcroWheelieMoveDirectionMovementActions[] = {
    MOVEMENT_ACTION_ACRO_WHEELIE_MOVE_DOWN,
    MOVEMENT_ACTION_ACRO_WHEELIE_MOVE_DOWN,
    MOVEMENT_ACTION_ACRO_WHEELIE_MOVE_UP,
    MOVEMENT_ACTION_ACRO_WHEELIE_MOVE_LEFT,
    MOVEMENT_ACTION_ACRO_WHEELIE_MOVE_RIGHT,
};
const u8 gAcroEndWheelieMoveDirectionMovementActions[] = {
    MOVEMENT_ACTION_ACRO_END_WHEELIE_MOVE_DOWN,
    MOVEMENT_ACTION_ACRO_END_WHEELIE_MOVE_DOWN,
    MOVEMENT_ACTION_ACRO_END_WHEELIE_MOVE_UP,
    MOVEMENT_ACTION_ACRO_END_WHEELIE_MOVE_LEFT,
    MOVEMENT_ACTION_ACRO_END_WHEELIE_MOVE_RIGHT,
};

static const u8 sOppositeDirections[] = {
    DIR_NORTH,
    DIR_SOUTH,
    DIR_EAST,
    DIR_WEST,
    DIR_NORTHEAST,
    DIR_NORTHWEST,
    DIR_SOUTHEAST,
    DIR_SOUTHWEST,
};

// Takes the player's original and current facing direction to get the direction that should be considered to copy.
// Note that this means an NPC who copies the player's movement changes how they copy them based on how
// the player entered the area. For instance an NPC who does the same movements as the player when they
// entered the area facing South will do the opposite movements as the player if they enter facing North.
static const u8 sPlayerDirectionsForCopy[][4] = {
    [DIR_SOUTH - 1] = {
        [DIR_SOUTH - 1] = DIR_NORTH,
        [DIR_NORTH - 1] = DIR_SOUTH,
        [DIR_WEST - 1]  = DIR_EAST,
        [DIR_EAST - 1]  = DIR_WEST
    },
    [DIR_NORTH - 1] = {
        [DIR_SOUTH - 1] = DIR_SOUTH,
        [DIR_NORTH - 1] = DIR_NORTH,
        [DIR_WEST - 1]  = DIR_WEST,
        [DIR_EAST - 1]  = DIR_EAST
    },
    [DIR_WEST - 1] = {
        [DIR_SOUTH - 1] = DIR_WEST,
        [DIR_NORTH - 1] = DIR_EAST,
        [DIR_WEST - 1]  = DIR_NORTH,
        [DIR_EAST - 1]  = DIR_SOUTH
    },
    [DIR_EAST - 1] = {
        [DIR_SOUTH - 1] = DIR_EAST,
        [DIR_NORTH - 1] = DIR_WEST,
        [DIR_WEST - 1]  = DIR_SOUTH,
        [DIR_EAST - 1]  = DIR_NORTH
    }
};

// Indexed first with the NPC's initial facing direction based on movement type, and secondly with the player direction to copy.
// Returns the direction the copy NPC should travel in.
static const u8 sPlayerDirectionToCopyDirection[][4] = {
    [DIR_SOUTH - 1] = { // MOVEMENT_TYPE_COPY_PLAYER_OPPOSITE(_IN_GRASS)
        [DIR_SOUTH - 1] = DIR_NORTH,
        [DIR_NORTH - 1] = DIR_SOUTH,
        [DIR_WEST - 1]  = DIR_EAST,
        [DIR_EAST - 1]  = DIR_WEST
    },
    [DIR_NORTH - 1] = { // MOVEMENT_TYPE_COPY_PLAYER(_IN_GRASS)
        [DIR_SOUTH - 1] = DIR_SOUTH,
        [DIR_NORTH - 1] = DIR_NORTH,
        [DIR_WEST - 1]  = DIR_WEST,
        [DIR_EAST - 1]  = DIR_EAST
    },
    [DIR_WEST - 1] = { // MOVEMENT_TYPE_COPY_PLAYER_COUNTERCLOCKWISE(_IN_GRASS)
        [DIR_SOUTH - 1] = DIR_EAST,
        [DIR_NORTH - 1] = DIR_WEST,
        [DIR_WEST - 1]  = DIR_SOUTH,
        [DIR_EAST - 1]  = DIR_NORTH
    },
    [DIR_EAST - 1] = { // MOVEMENT_TYPE_COPY_PLAYER_CLOCKWISE(_IN_GRASS)
        [DIR_SOUTH - 1] = DIR_WEST,
        [DIR_NORTH - 1] = DIR_EAST,
        [DIR_WEST - 1]  = DIR_NORTH,
        [DIR_EAST - 1]  = DIR_SOUTH
    }
};

#include "data/object_events/movement_action_func_tables.h"

static void ClearObjectEvent(struct ObjectEvent *objectEvent)
{
    *objectEvent = (struct ObjectEvent){};
    objectEvent->localId = OBJ_EVENT_ID_PLAYER;
    objectEvent->mapNum = MAP_NUM(UNDEFINED);
    objectEvent->mapGroup = MAP_GROUP(UNDEFINED);
    objectEvent->movementActionId = MOVEMENT_ACTION_NONE;
}

static void ClearAllObjectEvents(void)
{
    u8 i;

    for (i = 0; i < OBJECT_EVENTS_COUNT; i++)
        ClearObjectEvent(&gObjectEvents[i]);
}

void ResetObjectEvents(void)
{
    ClearLinkPlayerObjectEvents();
    ClearAllObjectEvents();
    ClearPlayerAvatarInfo();
    CreateReflectionEffectSprites();
}

static void CreateReflectionEffectSprites(void)
{
    u8 spriteId = CreateSpriteAtEnd(gFieldEffectObjectTemplatePointers[FLDEFFOBJ_REFLECTION_DISTORTION], 0, 0, 31);
    gSprites[spriteId].oam.affineMode = ST_OAM_AFFINE_NORMAL;
    InitSpriteAffineAnim(&gSprites[spriteId]);
    StartSpriteAffineAnim(&gSprites[spriteId], 0);
    gSprites[spriteId].invisible = TRUE;

    spriteId = CreateSpriteAtEnd(gFieldEffectObjectTemplatePointers[FLDEFFOBJ_REFLECTION_DISTORTION], 0, 0, 31);
    gSprites[spriteId].oam.affineMode = ST_OAM_AFFINE_NORMAL;
    InitSpriteAffineAnim(&gSprites[spriteId]);
    StartSpriteAffineAnim(&gSprites[spriteId], 1);
    gSprites[spriteId].invisible = TRUE;
}

u8 GetFirstInactiveObjectEventId(void)
{
    u8 i;
    for (i = 0; i < OBJECT_EVENTS_COUNT; i++)
    {
        if (!gObjectEvents[i].active)
            break;
    }

    return i;
}

u8 GetObjectEventIdByLocalIdAndMap(u8 localId, u8 mapNum, u8 mapGroupId)
{
    if (localId < OBJ_EVENT_ID_FOLLOWER)
        return GetObjectEventIdByLocalIdAndMapInternal(localId, mapNum, mapGroupId);

    return GetObjectEventIdByLocalId(localId);
}

bool8 TryGetObjectEventIdByLocalIdAndMap(u8 localId, u8 mapNum, u8 mapGroupId, u8 *objectEventId)
{
    *objectEventId = GetObjectEventIdByLocalIdAndMap(localId, mapNum, mapGroupId);
    if (*objectEventId == OBJECT_EVENTS_COUNT)
        return TRUE;
    else
        return FALSE;
}

u8 GetObjectEventIdByXY(s16 x, s16 y)
{
    u8 i;
    for (i = 0; i < OBJECT_EVENTS_COUNT; i++)
    {
        if (gObjectEvents[i].active && gObjectEvents[i].currentCoords.x == x && gObjectEvents[i].currentCoords.y == y)
            break;
    }

    return i;
}

static u8 GetObjectEventIdByLocalIdAndMapInternal(u8 localId, u8 mapNum, u8 mapGroupId)
{
    u8 i;
    for (i = 0; i < OBJECT_EVENTS_COUNT; i++)
    {
        if (gObjectEvents[i].active && gObjectEvents[i].localId == localId && gObjectEvents[i].mapNum == mapNum && gObjectEvents[i].mapGroup == mapGroupId)
            return i;
    }

    return OBJECT_EVENTS_COUNT;
}

static u8 GetObjectEventIdByLocalId(u8 localId)
{
    u8 i;
    for (i = 0; i < OBJECT_EVENTS_COUNT; i++)
    {
        if (gObjectEvents[i].active && gObjectEvents[i].localId == localId)
            return i;
    }

    return OBJECT_EVENTS_COUNT;
}

static u8 InitObjectEventStateFromTemplate(struct ObjectEventTemplate *template, u8 mapNum, u8 mapGroup)
{
    struct ObjectEvent *objectEvent;
    u8 objectEventId;
    s16 x;
    s16 y;

    if (GetAvailableObjectEventId(template->localId, mapNum, mapGroup, &objectEventId))
        return OBJECT_EVENTS_COUNT;
    objectEvent = &gObjectEvents[objectEventId];
    ClearObjectEvent(objectEvent);
    x = template->x + MAP_OFFSET;
    y = template->y + MAP_OFFSET;
    objectEvent->active = TRUE;
    objectEvent->triggerGroundEffectsOnMove = TRUE;
    objectEvent->graphicsId = template->graphicsId;
    objectEvent->movementType = template->movementType;
    objectEvent->localId = template->localId;
    objectEvent->mapNum = mapNum;
    objectEvent->mapGroup = mapGroup;
    objectEvent->initialCoords.x = x;
    objectEvent->initialCoords.y = y;
    objectEvent->currentCoords.x = x;
    objectEvent->currentCoords.y = y;
    objectEvent->previousCoords.x = x;
    objectEvent->previousCoords.y = y;
    objectEvent->currentElevation = template->elevation;
    objectEvent->previousElevation = template->elevation;
    objectEvent->rangeX = template->movementRangeX;
    objectEvent->rangeY = template->movementRangeY;
    objectEvent->trainerType = template->trainerType;
    objectEvent->mapNum = mapNum;
    objectEvent->trainerRange_berryTreeId = template->trainerRange_berryTreeId;
    objectEvent->previousMovementDirection = gInitialMovementTypeFacingDirections[template->movementType];
    SetObjectEventDirection(objectEvent, objectEvent->previousMovementDirection);
    SetObjectEventDynamicGraphicsId(objectEvent);
    if (sMovementTypeHasRange[objectEvent->movementType])
    {
        if (objectEvent->rangeX == 0)
            objectEvent->rangeX++;
        if (objectEvent->rangeY == 0)
            objectEvent->rangeY++;
    }
    return objectEventId;
}

u8 Unref_TryInitLocalObjectEvent(u8 localId)
{
    u8 i;
    u8 objectEventCount;
    struct ObjectEventTemplate *template;

    if (gMapHeader.events != NULL)
    {
        if (InBattlePyramid())
            objectEventCount = GetNumBattlePyramidObjectEvents();
        else if (InTrainerHill())
            objectEventCount = 2;
        else
            objectEventCount = gMapHeader.events->objectEventCount;

        for (i = 0; i < objectEventCount; i++)
        {
            template = &gSaveBlock1Ptr->objectEventTemplates[i];
            if (template->localId == localId && !FlagGet(template->flagId))
                return InitObjectEventStateFromTemplate(template, gSaveBlock1Ptr->location.mapNum, gSaveBlock1Ptr->location.mapGroup);
        }
    }
    return OBJECT_EVENTS_COUNT;
}

static bool8 GetAvailableObjectEventId(u16 localId, u8 mapNum, u8 mapGroup, u8 *objectEventId)
// Looks for an empty slot.
// Returns FALSE and the location of the available slot
// in *objectEventId.
// If no slots are available, or if the object is already
// loaded, returns TRUE.
{
    u8 i = 0;

    for (i = 0; i < OBJECT_EVENTS_COUNT && gObjectEvents[i].active; i++)
    {
        if (gObjectEvents[i].localId == localId && gObjectEvents[i].mapNum == mapNum && gObjectEvents[i].mapGroup == mapGroup)
            return TRUE;
    }
    if (i >= OBJECT_EVENTS_COUNT)
        return TRUE;
    *objectEventId = i;
    for (; i < OBJECT_EVENTS_COUNT; i++)
    {
        if (gObjectEvents[i].active && gObjectEvents[i].localId == localId && gObjectEvents[i].mapNum == mapNum && gObjectEvents[i].mapGroup == mapGroup)
            return TRUE;
    }
    return FALSE;
}

static void RemoveObjectEvent(struct ObjectEvent *objectEvent)
{
    objectEvent->active = FALSE;
    objectEvent->extra.asU16 = 0; // zero potential species info
    RemoveObjectEventInternal(objectEvent);
}

void RemoveObjectEventByLocalIdAndMap(u8 localId, u8 mapNum, u8 mapGroup)
{
    u8 objectEventId;
    if (!TryGetObjectEventIdByLocalIdAndMap(localId, mapNum, mapGroup, &objectEventId))
    {
        FlagSet(GetObjectEventFlagIdByObjectEventId(objectEventId));
        RemoveObjectEvent(&gObjectEvents[objectEventId]);
    }
}

static void RemoveObjectEventInternal(struct ObjectEvent *objectEvent)
{
    u8 paletteNum;
    struct SpriteFrameImage image;
    image.size = GetObjectEventGraphicsInfo(objectEvent->graphicsId)->size;
    gSprites[objectEvent->spriteId].images = &image;
    paletteNum = gSprites[objectEvent->spriteId].oam.paletteNum;
    // It's possible that this function is called while the sprite pointed to `== sDummySprite`, i.e during map resume;
    // In this case, don't free the palette as `paletteNum` is likely blank dummy data
    if (!gSprites[objectEvent->spriteId].inUse &&
        !gSprites[objectEvent->spriteId].oam.paletteNum &&
        gSprites[objectEvent->spriteId].callback == SpriteCallbackDummy) {
        DestroySprite(&gSprites[objectEvent->spriteId]);
    } else {
        DestroySprite(&gSprites[objectEvent->spriteId]);
        FieldEffectFreePaletteIfUnused(paletteNum);
    }
}

void RemoveAllObjectEventsExceptPlayer(void)
{
    u8 i;

    for (i = 0; i < OBJECT_EVENTS_COUNT; i++)
    {
        if (i != gPlayerAvatar.objectEventId)
            RemoveObjectEvent(&gObjectEvents[i]);
    }
}

static u8 TrySetupObjectEventSprite(struct ObjectEventTemplate *objectEventTemplate, struct SpriteTemplate *spriteTemplate, u8 mapNum, u8 mapGroup, s16 cameraX, s16 cameraY)
{
    u8 spriteId;
    u8 objectEventId;
    struct Sprite *sprite;
    struct ObjectEvent *objectEvent;
    const struct ObjectEventGraphicsInfo *graphicsInfo;

    objectEventId = InitObjectEventStateFromTemplate(objectEventTemplate, mapNum, mapGroup);
    if (objectEventId == OBJECT_EVENTS_COUNT)
        return OBJECT_EVENTS_COUNT;

    objectEvent = &gObjectEvents[objectEventId];
    graphicsInfo = GetObjectEventGraphicsInfo(objectEvent->graphicsId);
    if (spriteTemplate->paletteTag != TAG_NONE) {
        LoadObjectEventPalette(spriteTemplate->paletteTag);
    }

    if (objectEvent->movementType == MOVEMENT_TYPE_INVISIBLE)
        objectEvent->invisible = TRUE;

    spriteId = CreateSprite(spriteTemplate, 0, 0, 0);
    if (spriteId == MAX_SPRITES)
    {
        gObjectEvents[objectEventId].active = FALSE;
        return OBJECT_EVENTS_COUNT;
    }

    sprite = &gSprites[spriteId];
    GetMapCoordsFromSpritePos(objectEvent->currentCoords.x + cameraX, objectEvent->currentCoords.y + cameraY, &sprite->x, &sprite->y);
    sprite->centerToCornerVecX = -(graphicsInfo->width >> 1);
    sprite->centerToCornerVecY = -(graphicsInfo->height >> 1);
    sprite->x += 8;
    sprite->y += 16 + sprite->centerToCornerVecY;
    sprite->coordOffsetEnabled = TRUE;
    sprite->sObjEventId = objectEventId;
    objectEvent->spriteId = spriteId;
    objectEvent->inanimate = graphicsInfo->inanimate;
    if (!objectEvent->inanimate)
        StartSpriteAnim(sprite, GetFaceDirectionAnimNum(objectEvent->facingDirection));

    SetObjectSubpriorityByElevation(objectEvent->previousElevation, sprite, 1);
    UpdateObjectEventVisibility(objectEvent, sprite);
    return objectEventId;
}

static u8
TrySpawnObjectEventTemplate(struct ObjectEventTemplate *objectEventTemplate,
                            u8 mapNum, u8 mapGroup, s16 cameraX, s16 cameraY) {
  u8 objectEventId;
  struct SpriteTemplate spriteTemplate;
  struct SpriteFrameImage spriteFrameImage;
  const struct ObjectEventGraphicsInfo *graphicsInfo;
  const struct SubspriteTable *subspriteTables = NULL;

  graphicsInfo = GetObjectEventGraphicsInfo(objectEventTemplate->graphicsId);
  MakeSpriteTemplateFromObjectEventTemplate(objectEventTemplate, &spriteTemplate, &subspriteTables);
  spriteFrameImage.size = graphicsInfo->size;
  spriteTemplate.images = &spriteFrameImage;
  objectEventId = TrySetupObjectEventSprite(objectEventTemplate, &spriteTemplate, mapNum, mapGroup, cameraX, cameraY);
  if (objectEventId == OBJECT_EVENTS_COUNT)
    return OBJECT_EVENTS_COUNT;

  gSprites[gObjectEvents[objectEventId].spriteId].images = graphicsInfo->images;
  if (subspriteTables)
    SetSubspriteTables(&gSprites[gObjectEvents[objectEventId].spriteId], subspriteTables);

  // Set species based on script header
  if (objectEventTemplate->graphicsId == OBJ_EVENT_GFX_OW_MON && objectEventTemplate->script) {
    const u8 *script = objectEventTemplate->script;
    if (script[0] == 0x7d) { // bufferspeciesname
      u16 species;
      u8 form;
      bool8 shiny;
      gObjectEvents[objectEventId].extra.asU16 = script[2] | script[3] << 8;
      species = gObjectEvents[objectEventId].extra.mon.species;
      form = gObjectEvents[objectEventId].extra.mon.form;
      shiny = gObjectEvents[objectEventId].extra.mon.shiny;
      FollowerSetGraphics(&gObjectEvents[objectEventId], species, form, shiny);
    }
  // Set runtime species based on VAR_TEMP_4, if template has a dynamic graphics ID
  } else if (objectEventTemplate->graphicsId >= OBJ_EVENT_GFX_VARS && VarGetObjectEventGraphicsId(objectEventTemplate->graphicsId - OBJ_EVENT_GFX_VARS) == OBJ_EVENT_GFX_OW_MON) {
      gObjectEvents[objectEventId].extra.asU16 = VarGet(VAR_TEMP_4);
      FollowerSetGraphics(&gObjectEvents[objectEventId],
          gObjectEvents[objectEventId].extra.mon.species,
          gObjectEvents[objectEventId].extra.mon.form,
          gObjectEvents[objectEventId].extra.mon.form);
  }

  return objectEventId;
}

u8 SpawnSpecialObjectEvent(struct ObjectEventTemplate *objectEventTemplate)
{
    s16 cameraX;
    s16 cameraY;

    GetObjectEventMovingCameraOffset(&cameraX, &cameraY);
    return TrySpawnObjectEventTemplate(objectEventTemplate, gSaveBlock1Ptr->location.mapNum, gSaveBlock1Ptr->location.mapGroup, cameraX, cameraY);
}

u8 SpawnSpecialObjectEventParameterized(u8 graphicsId, u8 movementBehavior, u8 localId, s16 x, s16 y, u8 elevation)
{
    struct ObjectEventTemplate objectEventTemplate;

    x -= MAP_OFFSET;
    y -= MAP_OFFSET;
    objectEventTemplate.localId = localId;
    objectEventTemplate.graphicsId = graphicsId;
    objectEventTemplate.inConnection = 0;
    objectEventTemplate.x = x;
    objectEventTemplate.y = y;
    objectEventTemplate.elevation = elevation;
    objectEventTemplate.movementType = movementBehavior;
    objectEventTemplate.movementRangeX = 0;
    objectEventTemplate.movementRangeY = 0;
    objectEventTemplate.trainerType = TRAINER_TYPE_NONE;
    objectEventTemplate.trainerRange_berryTreeId = 0;
    return SpawnSpecialObjectEvent(&objectEventTemplate);
}

u8 TrySpawnObjectEvent(u8 localId, u8 mapNum, u8 mapGroup)
{
    struct ObjectEventTemplate *objectEventTemplate;
    s16 cameraX, cameraY;

    objectEventTemplate = GetObjectEventTemplateByLocalIdAndMap(localId, mapNum, mapGroup);
    if (!objectEventTemplate)
        return OBJECT_EVENTS_COUNT;

    GetObjectEventMovingCameraOffset(&cameraX, &cameraY);
    return TrySpawnObjectEventTemplate(objectEventTemplate, mapNum, mapGroup, cameraX, cameraY);
}

static void CopyObjectGraphicsInfoToSpriteTemplate(u16 graphicsId, void (*callback)(struct Sprite *), struct SpriteTemplate *spriteTemplate, const struct SubspriteTable **subspriteTables)
{
    const struct ObjectEventGraphicsInfo *graphicsInfo = GetObjectEventGraphicsInfo(graphicsId);

    spriteTemplate->tileTag = graphicsInfo->tileTag;
    spriteTemplate->paletteTag = graphicsInfo->paletteTag;
    spriteTemplate->oam = graphicsInfo->oam;
    spriteTemplate->anims = graphicsInfo->anims;
    spriteTemplate->images = graphicsInfo->images;
    spriteTemplate->affineAnims = graphicsInfo->affineAnims;
    spriteTemplate->callback = callback;
    *subspriteTables = graphicsInfo->subspriteTables;
}

static void CopyObjectGraphicsInfoToSpriteTemplate_WithMovementType(u16 graphicsId, u16 movementType, struct SpriteTemplate *spriteTemplate, const struct SubspriteTable **subspriteTables)
{
    CopyObjectGraphicsInfoToSpriteTemplate(graphicsId, sMovementTypeCallbacks[movementType], spriteTemplate, subspriteTables);
}

static void MakeSpriteTemplateFromObjectEventTemplate(struct ObjectEventTemplate *objectEventTemplate, struct SpriteTemplate *spriteTemplate, const struct SubspriteTable **subspriteTables)
{
    CopyObjectGraphicsInfoToSpriteTemplate_WithMovementType(objectEventTemplate->graphicsId, objectEventTemplate->movementType, spriteTemplate, subspriteTables);
}

// Used to create a sprite using a graphicsId associated with object events.
u8 CreateObjectGraphicsSprite(u16 graphicsId, void (*callback)(struct Sprite *), s16 x, s16 y, u8 subpriority)
{
    struct SpriteTemplate *spriteTemplate;
    const struct SubspriteTable *subspriteTables;
    struct Sprite *sprite;
    u8 spriteId;
    u16 species;
    u8 form;
    bool8 shiny;
    u8 paletteNum;

    spriteTemplate = Alloc(sizeof(struct SpriteTemplate));
    if (graphicsId == OBJ_EVENT_GFX_OW_MON && GetFollowerInfo(&species, &form, &shiny)) {
        const struct ObjectEventGraphicsInfo *graphicsInfo = SpeciesToGraphicsInfo(species, form);
        spriteTemplate->tileTag = graphicsInfo->tileTag;
        spriteTemplate->paletteTag = graphicsInfo->paletteTag;
        spriteTemplate->oam = graphicsInfo->oam;
        spriteTemplate->anims = graphicsInfo->anims;
        spriteTemplate->images = graphicsInfo->images;
        spriteTemplate->affineAnims = graphicsInfo->affineAnims;
        spriteTemplate->callback = callback;
        subspriteTables = graphicsInfo->subspriteTables;
    } else
        CopyObjectGraphicsInfoToSpriteTemplate(graphicsId, callback, spriteTemplate, &subspriteTables);

    if (spriteTemplate->paletteTag == OBJ_EVENT_PAL_TAG_DYNAMIC) {
        const struct CompressedSpritePalette *spritePalette = &(shiny ? gMonShinyPaletteTable : gMonPaletteTable)[species];
        paletteNum = LoadDynamicFollowerPalette(species, form, shiny);
        spriteTemplate->paletteTag = spritePalette->tag;
    } else if (spriteTemplate->paletteTag != TAG_NONE)
        LoadObjectEventPalette(spriteTemplate->paletteTag);

    spriteId = CreateSprite(spriteTemplate, x, y, subpriority);
    Free(spriteTemplate);

    if (spriteId != MAX_SPRITES && subspriteTables != NULL)
    {
        sprite = &gSprites[spriteId];
        SetSubspriteTables(sprite, subspriteTables);
        sprite->subspriteMode = SUBSPRITES_IGNORE_PRIORITY;
    }
    return spriteId;
}

#define sVirtualObjId   data[0]
#define sVirtualObjElev data[1]

// "Virtual Objects" are a class of sprites used instead of a full object event.
// Used when more objects are needed than the object event limit (for Contest / Battle Dome audiences and group members in Union Room).
// A unique id is given as an argument and stored in the sprite data to allow referring back to the same virtual object.
// They can be turned (and, in the case of the Union Room, animated teleporting in and out) but do not have movement types
// or any of the other data normally associated with object events.
u8 CreateVirtualObject(u8 graphicsId, u8 virtualObjId, s16 x, s16 y, u8 elevation, u8 direction)
{
    u8 spriteId;
    struct Sprite *sprite;
    struct SpriteTemplate spriteTemplate;
    const struct SubspriteTable *subspriteTables;
    const struct ObjectEventGraphicsInfo *graphicsInfo;

    graphicsInfo = GetObjectEventGraphicsInfo(graphicsId);
    CopyObjectGraphicsInfoToSpriteTemplate(graphicsId, SpriteCB_VirtualObject, &spriteTemplate, &subspriteTables);
    x += MAP_OFFSET;
    y += MAP_OFFSET;
    SetSpritePosToOffsetMapCoords(&x, &y, 8, 16);
    if (spriteTemplate.paletteTag != TAG_NONE)
        LoadObjectEventPalette(spriteTemplate.paletteTag);

    spriteId = CreateSpriteAtEnd(&spriteTemplate, x, y, 0);
    if (spriteId != MAX_SPRITES)
    {
        sprite = &gSprites[spriteId];
        sprite->centerToCornerVecX = -(graphicsInfo->width >> 1);
        sprite->centerToCornerVecY = -(graphicsInfo->height >> 1);
        sprite->y += sprite->centerToCornerVecY;

        sprite->coordOffsetEnabled = TRUE;
        sprite->sVirtualObjId = virtualObjId;
        sprite->sVirtualObjElev = elevation;

        if (subspriteTables != NULL)
        {
            SetSubspriteTables(sprite, subspriteTables);
            sprite->subspriteMode = SUBSPRITES_IGNORE_PRIORITY;
        }
        InitObjectPriorityByElevation(sprite, elevation);
        SetObjectSubpriorityByElevation(elevation, sprite, 1);
        StartSpriteAnim(sprite, GetFaceDirectionAnimNum(direction));
    }
    return spriteId;
}

struct Pokemon * GetFirstLiveMon(void) { // Return address of first conscious party mon or NULL
  u8 i;
  for (i=0; i<PARTY_SIZE;i++) {
    if (gPlayerParty[i].hp > 0 && !(gPlayerParty[i].box.isEgg || gPlayerParty[i].box.isBadEgg))
      return &gPlayerParty[i];
  }
  return NULL;
}

struct ObjectEvent * GetFollowerObject(void) { // Return follower ObjectEvent or NULL
  u8 i;
  for (i=0; i < OBJECT_EVENTS_COUNT; i++) {
    if (gObjectEvents[i].localId == OBJ_EVENT_ID_FOLLOWER && gObjectEvents[i].active)
      return &gObjectEvents[i];
  }
  return NULL;
}

// Return graphicsInfo for a pokemon species & form
static const struct ObjectEventGraphicsInfo * SpeciesToGraphicsInfo(u16 species, u8 form) {
  const struct ObjectEventGraphicsInfo *graphicsInfo;
  switch (species) {
    case SPECIES_UNOWN: // Letters >A are defined as species >= NUM_SPECIES, so are not contiguous with A
      form %= NUM_UNOWN_FORMS;
      graphicsInfo = &gPokemonObjectGraphics[form ? SPECIES_UNOWN_B + form - 1 : species];
      break;
    case SPECIES_CASTFORM: // Sunny, rainy, snowy forms stored separately
      graphicsInfo = &gCastformObjectGraphics[form % NUM_CASTFORM_FORMS];
      break;
    default:
      graphicsInfo = &gPokemonObjectGraphics[species];
      break;
  }
  return graphicsInfo->tileTag == 0xFFFF ? graphicsInfo : &gPokemonObjectGraphics[SPECIES_PORYGON]; // avoid OOB access
}

// Find, or load, the palette for the specified pokemon info
static u8 LoadDynamicFollowerPalette(u16 species, u8 form, bool8 shiny) {
    u8 paletteNum;
    // Note that the shiny palette tag is `species + SPECIES_SHINY_TAG`, which must be increased with more pokemon
    // so that palette tags do not overlap
    const struct CompressedSpritePalette *spritePalette = &(shiny ? gMonShinyPaletteTable : gMonPaletteTable)[species];
    if ((paletteNum = IndexOfSpritePaletteTag(spritePalette->tag)) == 0xFF) { // Load compressed palette
      LoadCompressedSpritePalette(spritePalette);
      paletteNum = IndexOfSpritePaletteTag(spritePalette->tag); // Tag is always present
      if (gWeatherPtr->currWeather != WEATHER_FOG_HORIZONTAL) // don't want to weather blend in fog
        UpdateSpritePaletteWithWeather(paletteNum);
    }
    return paletteNum;
}

// Set graphics & sprite for a follower object event by species & shininess.
static void FollowerSetGraphics(struct ObjectEvent *objEvent, u16 species, u8 form, bool8 shiny) {
  const struct ObjectEventGraphicsInfo *graphicsInfo = SpeciesToGraphicsInfo(species, form);
  objEvent->graphicsId = OBJ_EVENT_GFX_OW_MON;
  ObjectEventSetGraphics(objEvent, graphicsInfo);
  objEvent->graphicsId = OBJ_EVENT_GFX_OW_MON;
  objEvent->extra.mon.species = species;
  objEvent->extra.mon.form = form;
  objEvent->extra.mon.shiny = shiny;
  if (graphicsInfo->paletteTag == OBJ_EVENT_PAL_TAG_DYNAMIC) { // Use palette from species palette table
      struct Sprite *sprite = &gSprites[objEvent->spriteId];
      // Free palette if otherwise unused
      sprite->inUse = FALSE;
      FieldEffectFreePaletteIfUnused(sprite->oam.paletteNum);
      sprite->inUse = TRUE;
      sprite->oam.paletteNum = LoadDynamicFollowerPalette(species, form, shiny);
  } else if (gWeatherPtr->currWeather != WEATHER_FOG_HORIZONTAL) // don't want to weather blend in fog
      UpdateSpritePaletteWithWeather(gSprites[objEvent->spriteId].oam.paletteNum);
}

// Like FollowerSetGraphics, but does not reposition sprite; intended to be used for mid-movement form changes, etc.
// TODO: Reposition sprite if size changes
static void RefreshFollowerGraphics(struct ObjectEvent *objEvent) {
    u16 species = objEvent->extra.mon.species;
    u8 form = objEvent->extra.mon.form;
    u8 shiny = objEvent->extra.mon.shiny;
    const struct ObjectEventGraphicsInfo *graphicsInfo = SpeciesToGraphicsInfo(species, form);
    struct Sprite *sprite = &gSprites[objEvent->spriteId];
    u8 i = FindObjectEventPaletteIndexByTag(graphicsInfo->paletteTag);

    sprite->oam.shape = graphicsInfo->oam->shape;
    sprite->oam.size = graphicsInfo->oam->size;
    sprite->images = graphicsInfo->images;
    sprite->anims = graphicsInfo->anims;
    sprite->subspriteTables = graphicsInfo->subspriteTables;
    objEvent->inanimate = graphicsInfo->inanimate;
    sprite->centerToCornerVecX = -(graphicsInfo->width >> 1);
    sprite->centerToCornerVecY = -(graphicsInfo->height >> 1);

    if (graphicsInfo->paletteTag == OBJ_EVENT_PAL_TAG_DYNAMIC) {
        sprite->inUse = FALSE;
        FieldEffectFreePaletteIfUnused(sprite->oam.paletteNum);
        sprite->inUse = TRUE;
        sprite->oam.paletteNum = LoadDynamicFollowerPalette(species, form, shiny);
    } else if (i != 0xFF) {
        UpdateSpritePalette(&sObjectEventSpritePalettes[i], sprite);
        if (gWeatherPtr->currWeather != WEATHER_FOG_HORIZONTAL) // don't want to weather blend in fog
          UpdateSpritePaletteWithWeather(sprite->oam.paletteNum);
    }
}

// Like CastformDataTypeChange, but for overworld weather
static u8 GetOverworldCastformForm(void) {
    switch (GetCurrentWeather())
    {
    case WEATHER_SUNNY_CLOUDS:
    case WEATHER_DROUGHT:
        return CASTFORM_FIRE;
    case WEATHER_RAIN:
    case WEATHER_RAIN_THUNDERSTORM:
    case WEATHER_DOWNPOUR:
        return CASTFORM_WATER;
    case WEATHER_SNOW:
        return CASTFORM_ICE;
    }
    return CASTFORM_NORMAL;
}

// Retrieve graphic information about the following pokemon, if any
static bool8 GetFollowerInfo(u16 *species, u8 *form, u8 *shiny) {
    struct Pokemon *mon = GetFirstLiveMon();
    if (!mon) {
        *species = SPECIES_NONE;
        *form = 0;
        *shiny = 0;
        return FALSE;
    }
    *species = GetMonData(mon, MON_DATA_SPECIES);
    *shiny = IsMonShiny(mon);
    *form = 0; // default
    switch (*species)
    {
    case SPECIES_UNOWN:
        *form = GET_UNOWN_LETTER(mon->box.personality);
        break;
    case SPECIES_CASTFORM: // form is based on overworld weather
        *form = GetOverworldCastformForm();
        break;
    }
    return TRUE;
}

void UpdateFollowingPokemon(void) { // Update following pokemon if any
  struct ObjectEvent *objEvent = GetFollowerObject();
  struct Sprite *sprite;
  u16 species;
  bool8 shiny;
  u8 form;
  // Avoid spawning large (64x64) follower pokemon inside buildings
  if (GetFollowerInfo(&species, &form, &shiny) && !(gMapHeader.mapType == MAP_TYPE_INDOOR && SpeciesToGraphicsInfo(species, 0)->height == 64) && !FlagGet(FLAG_TEMP_HIDE_FOLLOWER)) {
    if (objEvent == NULL) { // Spawn follower
      struct ObjectEventTemplate template = {
        .localId = OBJ_EVENT_ID_FOLLOWER,
        .graphicsId = OBJ_EVENT_GFX_OW_MON,
        .flagId = 0,
        .x = gSaveBlock1Ptr->pos.x,
        .y = gSaveBlock1Ptr->pos.y,
        // If player active, copy player elevation
        .elevation = gObjectEvents[gPlayerAvatar.objectEventId].active ? gObjectEvents[gPlayerAvatar.objectEventId].currentElevation : 3,
        .movementType = MOVEMENT_TYPE_FOLLOW_PLAYER,
      };
      objEvent = &gObjectEvents[SpawnSpecialObjectEvent(&template)];
      objEvent->invisible = TRUE;
    }
    sprite = &gSprites[objEvent->spriteId];
    // Follower appearance changed; move to player and set invisible
    if (species != objEvent->extra.mon.species || shiny != objEvent->extra.mon.shiny || form != objEvent->extra.mon.form) {
      MoveObjectEventToMapCoords(objEvent, gObjectEvents[gPlayerAvatar.objectEventId].currentCoords.x, gObjectEvents[gPlayerAvatar.objectEventId].currentCoords.y);
      objEvent->invisible = TRUE;
    }
    FollowerSetGraphics(objEvent, species, form, shiny);
    sprite->data[6] = 0; // set animation data
    objEvent->extra.mon.species = species;
    objEvent->extra.mon.shiny = shiny;
    objEvent->extra.mon.form = form;
  } else {
    RemoveFollowingPokemon();
  }
}

void RemoveFollowingPokemon(void) { // Remove follower object. Idempotent.
  struct ObjectEvent *objectEvent = GetFollowerObject();
  if (objectEvent == NULL)
    return;
  RemoveObjectEvent(objectEvent);
}

static bool8 IsFollowerVisible(void) { // Determine whether follower *should* be visible
  return
  !(TestPlayerAvatarFlags(PLAYER_AVATAR_FLAG_SURFING | PLAYER_AVATAR_FLAG_ACRO_BIKE | PLAYER_AVATAR_FLAG_MACH_BIKE)
  || MetatileBehavior_IsSurfableWaterOrUnderwater(gObjectEvents[gPlayerAvatar.objectEventId].currentMetatileBehavior)
  || MetatileBehavior_IsSurfableWaterOrUnderwater(gObjectEvents[gPlayerAvatar.objectEventId].previousMetatileBehavior)
  || MetatileBehavior_IsForcedMovementTile(gObjectEvents[gPlayerAvatar.objectEventId].currentMetatileBehavior)
  || MetatileBehavior_IsForcedMovementTile(gObjectEvents[gPlayerAvatar.objectEventId].previousMetatileBehavior)
  || gWeatherPtr->currWeather == WEATHER_UNDERWATER
  || gWeatherPtr->currWeather == WEATHER_UNDERWATER_BUBBLES);
}

static bool8 SpeciesHasType(u16 species, u8 type) {
  return gSpeciesInfo[species].type1 == type || gSpeciesInfo[species].type2 == type;
}

// Returns a random index according to a list of weights
static u8 RandomWeightedIndex(u8 *weights, u8 length) {
  u8 i;
  u16 random_value;
  u16 cum_weight = 0;
  for (i = 0; i < length; i++)
    cum_weight += weights[i];
  random_value = Random() % cum_weight;
  cum_weight = 0;
  for (i = 0; i < length; i++) {
    cum_weight += weights[i];
    if (random_value <= cum_weight)
      return i;
  }
}

// Pool of "unconditional" follower messages TODO: Should this be elsewhere ?
static const struct FollowerMessagePool followerBasicMessages[] = {
  [FOLLOWER_EMOTION_HAPPY] = {gFollowerHappyMessages, EventScript_FollowerGeneric, N_FOLLOWER_HAPPY_MESSAGES},
  [FOLLOWER_EMOTION_NEUTRAL] = {gFollowerNeutralMessages, EventScript_FollowerGeneric, N_FOLLOWER_NEUTRAL_MESSAGES},
  [FOLLOWER_EMOTION_SAD] = {gFollowerSadMessages, EventScript_FollowerGeneric, N_FOLLOWER_SAD_MESSAGES},
  [FOLLOWER_EMOTION_UPSET] = {gFollowerUpsetMessages, EventScript_FollowerGeneric, N_FOLLOWER_UPSET_MESSAGES},
  [FOLLOWER_EMOTION_ANGRY] = {gFollowerAngryMessages, EventScript_FollowerGeneric, N_FOLLOWER_ANGRY_MESSAGES},
  [FOLLOWER_EMOTION_PENSIVE] = {gFollowerPensiveMessages, EventScript_FollowerGeneric, N_FOLLOWER_PENSIVE_MESSAGES},
  [FOLLOWER_EMOTION_LOVE] = {gFollowerLoveMessages, EventScript_FollowerGeneric, N_FOLLOWER_LOVE_MESSAGES},
  [FOLLOWER_EMOTION_SURPRISE] = {gFollowerSurpriseMessages, EventScript_FollowerGeneric, N_FOLLOWER_SURPRISE_MESSAGES},
  [FOLLOWER_EMOTION_CURIOUS] = {gFollowerCuriousMessages, EventScript_FollowerGeneric, N_FOLLOWER_CURIOUS_MESSAGES},
  [FOLLOWER_EMOTION_MUSIC] = {gFollowerMusicMessages, EventScript_FollowerGeneric, N_FOLLOWER_MUSIC_MESSAGES},
  [FOLLOWER_EMOTION_POISONED] = {gFollowerPoisonedMessages, EventScript_FollowerGeneric, N_FOLLOWER_POISONED_MESSAGES},
};

// Display an emote above an object event
// Note that this is not a movement action
static void ObjectEventEmote(struct ObjectEvent *objEvent, u8 emotion) {
  emotion %= FOLLOWER_EMOTION_LENGTH;
  ObjectEventGetLocalIdAndMap(objEvent, &gFieldEffectArguments[0], &gFieldEffectArguments[1], &gFieldEffectArguments[2]);
  gFieldEffectArguments[7] = emotion;
  FieldEffectStart(FLDEFF_EMOTE);
}

// Script-accessible version of the above
bool8 ScrFunc_emote(struct ScriptContext *ctx) {
  u8 localId = ScriptReadByte(ctx);
  u8 emotion = ScriptReadByte(ctx) % FOLLOWER_EMOTION_LENGTH;
  u8 i = GetObjectEventIdByLocalId(localId);
  if (i < OBJECT_EVENTS_COUNT)
    ObjectEventEmote(&gObjectEvents[i], emotion);
  return FALSE;
}

struct SpecialEmote { // Used for storing conditional emotes
  u16 index;
  u8 emotion;
};

// Find and return direction of metatile behavior within distance
static u32 FindMetatileBehaviorWithinRange(s32 x, s32 y, u32 mb, u8 distance) {
    s32 i;
    for (i = y+1; i <= y + distance; i++)
        if (MapGridGetMetatileBehaviorAt(x, i) == mb)
            return DIR_SOUTH;
    for (i = y-1; i >= y - distance; i--)
        if (MapGridGetMetatileBehaviorAt(x, i) == mb)
            return DIR_NORTH;
    for (i = x+1; i <= x + distance; i++)
        if (MapGridGetMetatileBehaviorAt(i, y) == mb)
            return DIR_EAST;
    for (i = x-1; i >= x - distance; i--)
        if (MapGridGetMetatileBehaviorAt(i, y) == mb)
            return DIR_WEST;

    return DIR_NONE;
}

// Call an applicable follower message script
bool8 ScrFunc_getfolloweraction(struct ScriptContext *ctx) // Essentially a big switch for follower messages
{
  u16 species;
  s32 multi, multi2;
  struct SpecialEmote cond_emotes[16] = {0};
  u8 emotion, n_choices = 0;
  struct ObjectEvent *objEvent = GetFollowerObject();
  struct Pokemon *mon = GetFirstLiveMon();
  u8 emotion_weight[FOLLOWER_EMOTION_LENGTH] = {
      [FOLLOWER_EMOTION_HAPPY] = 10,
      [FOLLOWER_EMOTION_NEUTRAL] = 15,
      [FOLLOWER_EMOTION_SAD] = 5,
      [FOLLOWER_EMOTION_UPSET] = 15,
      [FOLLOWER_EMOTION_ANGRY] = 15,
      [FOLLOWER_EMOTION_PENSIVE] = 15,
      [FOLLOWER_EMOTION_SURPRISE] = 10, // TODO: Scale this with how long the follower has been out?
      [FOLLOWER_EMOTION_CURIOUS] = 10, // TODO: Increase this if there is an item nearby?
      [FOLLOWER_EMOTION_MUSIC] = 15,
  };
  u32 i, j;
  bool32 pickedCondition = FALSE;
  if (mon == NULL) {
    ScriptCall(ctx, EventScript_FollowerLovesYou);
    return FALSE;
  }
  // If map is not flyable, set the script to jump past the fly check TODO: Should followers ask to fly?
  if (TRUE || !Overworld_MapTypeAllowsTeleportAndFly(gMapHeader.mapType))
    ScriptJump(ctx, EventScript_FollowerEnd);
  species = GetMonData(mon, MON_DATA_SPECIES);
  multi = GetMonData(mon, MON_DATA_FRIENDSHIP);
  if (multi > 80) {
    emotion_weight[FOLLOWER_EMOTION_HAPPY] = 20;
    emotion_weight[FOLLOWER_EMOTION_UPSET] = 5;
    emotion_weight[FOLLOWER_EMOTION_ANGRY] = 5;
    emotion_weight[FOLLOWER_EMOTION_LOVE] = 20;
    emotion_weight[FOLLOWER_EMOTION_MUSIC] = 20;
  }
  if (multi > 170) {
    emotion_weight[FOLLOWER_EMOTION_HAPPY] = 30;
    emotion_weight[FOLLOWER_EMOTION_LOVE] = 30;
  }
  // Conditional messages follow
  // Weather-related
  if (GetCurrentWeather() == WEATHER_SUNNY_CLOUDS)
    cond_emotes[n_choices++] = (struct SpecialEmote) {.emotion=FOLLOWER_EMOTION_HAPPY, .index=31};
  // Health & status-related
  multi = mon->hp * 100 / mon->maxHP;
  if (multi < 20) {
    emotion_weight[FOLLOWER_EMOTION_SAD] = 30;
    cond_emotes[n_choices++] = (struct SpecialEmote) {.emotion=FOLLOWER_EMOTION_SAD, .index=4};
    cond_emotes[n_choices++] = (struct SpecialEmote) {.emotion=FOLLOWER_EMOTION_SAD, .index=5};
  }
  if (multi < 50 || mon->status & STATUS1_PARALYSIS) {
    emotion_weight[FOLLOWER_EMOTION_SAD] = 30;
    cond_emotes[n_choices++] = (struct SpecialEmote) {.emotion=FOLLOWER_EMOTION_SAD, .index=6};
  }
  // Gym type advantage/disadvantage scripts
  if (GetCurrentMapMusic() == MUS_GYM || GetCurrentMapMusic() == MUS_RG_GYM) {
    switch (gMapHeader.regionMapSectionId)
    {
    case MAPSEC_RUSTBORO_CITY:
    case MAPSEC_PEWTER_CITY:
        multi = TYPE_ROCK;
        break;
    case MAPSEC_DEWFORD_TOWN:
        multi = TYPE_FIGHTING;
        break;
    case MAPSEC_MAUVILLE_CITY:
    case MAPSEC_VERMILION_CITY:
        multi = TYPE_ELECTRIC;
        break;
    case MAPSEC_LAVARIDGE_TOWN:
    case MAPSEC_CINNABAR_ISLAND:
        multi = TYPE_FIRE;
        break;
    case MAPSEC_PETALBURG_CITY:
        multi = TYPE_NORMAL;
        break;
    case MAPSEC_FORTREE_CITY:
        multi = TYPE_FLYING;
        break;
    case MAPSEC_MOSSDEEP_CITY:
    case MAPSEC_SAFFRON_CITY:
        multi = TYPE_PSYCHIC;
        break;
    case MAPSEC_SOOTOPOLIS_CITY:
    case MAPSEC_CERULEAN_CITY:
        multi = TYPE_WATER;
        break;
    case MAPSEC_CELADON_CITY:
        multi = TYPE_GRASS;
        break;
    case MAPSEC_FUCHSIA_CITY:
        multi = TYPE_POISON;
        break;
    case MAPSEC_VIRIDIAN_CITY:
        multi = TYPE_GROUND;
        break;
    default:
        multi = NUMBER_OF_MON_TYPES;
    }
    if (multi < NUMBER_OF_MON_TYPES) {
        multi = GetTypeEffectiveness(mon, multi);
        if (multi & (MOVE_RESULT_NOT_VERY_EFFECTIVE | MOVE_RESULT_DOESNT_AFFECT_FOE | MOVE_RESULT_NO_EFFECT))
            cond_emotes[n_choices++] = (struct SpecialEmote) {.emotion=FOLLOWER_EMOTION_HAPPY, .index=32};
        else if (multi & MOVE_RESULT_SUPER_EFFECTIVE)
            cond_emotes[n_choices++] = (struct SpecialEmote) {.emotion=FOLLOWER_EMOTION_SAD, .index=7};
    }
  }

  emotion = RandomWeightedIndex(emotion_weight, FOLLOWER_EMOTION_LENGTH);
  #ifdef BATTLE_ENGINE
  if ((mon->status & STATUS1_PSN_ANY) && GetMonAbility(mon) != ABILITY_POISON_HEAL)
  #else
  if (mon->status & STATUS1_PSN_ANY)
  #endif
    emotion = FOLLOWER_EMOTION_POISONED;
  multi = Random() % followerBasicMessages[emotion].length;
  // With 50% chance, select special message using reservoir sampling
  for (i = (Random() & 1) ? n_choices : 0, j = 1; i < n_choices; i++) {
    if (cond_emotes[i].emotion == emotion && (Random() < 0x10000 / (j++)))  // Replace item with 1/j chance
      multi = cond_emotes[i].index;
  }
  // Match scripted conditional messages
  // With 50% chance, try to match scripted conditional messages
  for (i = (Random() & 1) ? COND_MSG_COUNT : 0, j = 1; i < COND_MSG_COUNT; i++) {
      const struct FollowerMsgInfoExtended *info = &gFollowerConditionalMessages[i];
      if (info->stFlags == 1 && species != info->st.species)
        continue;
      if (info->stFlags == 2 && (info->st.types.type2 >= NUMBER_OF_MON_TYPES ? SpeciesHasType(species, info->st.types.type1) : !(SpeciesHasType(species, info->st.types.type1) || SpeciesHasType(species, info->st.types.type2))))
        continue;
      if (info->stFlags == 3 && !(mon->status & info->st.status))
        continue;
      if (info->mmFlags == 1 && gMapHeader.regionMapSectionId != info->mm.mapSec.mapSec)
        continue;
      if (info->mmFlags == 2 && !(gSaveBlock1Ptr->location.mapNum == info->mm.map.mapNum && gSaveBlock1Ptr->location.mapGroup == info->mm.map.mapGroup))
        continue;
      if (info->mmFlags == 3 && !(objEvent->currentMetatileBehavior == info->mm.mb.behavior1 || objEvent->currentMetatileBehavior == info->mm.mb.behavior2))
        continue;
      if (info->wtFlags == 1 && !(GetCurrentWeather() == info->wt.weather.weather1 || GetCurrentWeather() == info->wt.weather.weather2))
        continue;
      if (info->wtFlags == 2 && GetCurrentMapMusic() != info->wt.song)
        continue;
      if (info->nearFlags == 1) {
        if ((multi2 = FindMetatileBehaviorWithinRange(objEvent->currentCoords.x, objEvent->currentCoords.y, info->near.mb.behavior, info->near.mb.distance)))
          gSpecialVar_Result = multi2;
        else
          continue;
      }

      // replace choice with weight/j chance
      if (Random() < (0x10000 / (j++)) * (info->weight ? info->weight : 1)) {
        multi = i;
        pickedCondition = TRUE;
      }
  }
  if (pickedCondition) { // conditional message was chosen
      emotion = gFollowerConditionalMessages[multi].emotion;
      ObjectEventEmote(objEvent, emotion);
      ctx->data[0] = (u32) gFollowerConditionalMessages[multi].text;
      // text choices are spread across array; pick a random one
      if (gFollowerConditionalMessages[multi].textSpread) {
        for (i = 0; i < 4; i++)
            if (!((u32*)gFollowerConditionalMessages[multi].text)[i])
                break;
        ctx->data[0] = i ? ((u32*)gFollowerConditionalMessages[multi].text)[Random() % i] : 0;
      }
      ScriptCall(ctx, gFollowerConditionalMessages[multi].script ? gFollowerConditionalMessages[multi].script : followerBasicMessages[emotion].script);
      return FALSE;
  }
  ObjectEventEmote(objEvent, emotion);
  ctx->data[0] = (u32) followerBasicMessages[emotion].messages[multi].text; // Load message text
  ScriptCall(ctx, followerBasicMessages[emotion].messages[multi].script ?
      followerBasicMessages[emotion].messages[multi].script : followerBasicMessages[emotion].script);
  return FALSE;
}

bool8 ScrFunc_followerfly(struct ScriptContext *ctx) {
  SetMainCallback2(CB2_OpenFlyMap);
  return FALSE;
}

void TrySpawnObjectEvents(s16 cameraX, s16 cameraY)
{
    u8 i;
    u8 objectCount;

    if (gMapHeader.events != NULL)
    {
        s16 left = gSaveBlock1Ptr->pos.x - 2;
        s16 right = gSaveBlock1Ptr->pos.x + MAP_OFFSET_W + 2;
        s16 top = gSaveBlock1Ptr->pos.y;
        s16 bottom = gSaveBlock1Ptr->pos.y + MAP_OFFSET_H + 2;

        if (InBattlePyramid())
            objectCount = GetNumBattlePyramidObjectEvents();
        else if (InTrainerHill())
            objectCount = 2;
        else
            objectCount = gMapHeader.events->objectEventCount;

        for (i = 0; i < objectCount; i++)
        {
            struct ObjectEventTemplate *template = &gSaveBlock1Ptr->objectEventTemplates[i];
            s16 npcX = template->x + MAP_OFFSET;
            s16 npcY = template->y + MAP_OFFSET;

            if (top <= npcY && bottom >= npcY && left <= npcX && right >= npcX
                && !FlagGet(template->flagId))
                TrySpawnObjectEventTemplate(template, gSaveBlock1Ptr->location.mapNum, gSaveBlock1Ptr->location.mapGroup, cameraX, cameraY);
        }
    }
}

void RemoveObjectEventsOutsideView(void)
{
    u8 i, j;
    bool8 isActiveLinkPlayer;

    for (i = 0; i < OBJECT_EVENTS_COUNT; i++)
    {
        for (j = 0, isActiveLinkPlayer = FALSE; j < ARRAY_COUNT(gLinkPlayerObjectEvents); j++)
        {
            if (gLinkPlayerObjectEvents[j].active && i == gLinkPlayerObjectEvents[j].objEventId)
                isActiveLinkPlayer = TRUE;
        }
        if (!isActiveLinkPlayer)
        {
            struct ObjectEvent *objectEvent = &gObjectEvents[i];

            // Followers should not go OOB, or their sprites may be freed early during a cross-map scripting event,
            // such as Wally's Ralts catch sequence
            if (objectEvent->active && !objectEvent->isPlayer && objectEvent->localId != OBJ_EVENT_ID_FOLLOWER)
                RemoveObjectEventIfOutsideView(objectEvent);
        }
    }
}

static void RemoveObjectEventIfOutsideView(struct ObjectEvent *objectEvent)
{
    s16 left =   gSaveBlock1Ptr->pos.x - 2;
    s16 right =  gSaveBlock1Ptr->pos.x + 17;
    s16 top =    gSaveBlock1Ptr->pos.y;
    s16 bottom = gSaveBlock1Ptr->pos.y + 16;

    if (objectEvent->currentCoords.x >= left && objectEvent->currentCoords.x <= right
     && objectEvent->currentCoords.y >= top && objectEvent->currentCoords.y <= bottom)
        return;
    if (objectEvent->initialCoords.x >= left && objectEvent->initialCoords.x <= right
     && objectEvent->initialCoords.y >= top && objectEvent->initialCoords.y <= bottom)
        return;
    RemoveObjectEvent(objectEvent);
}

void SpawnObjectEventsOnReturnToField(s16 x, s16 y)
{
    u8 i;

    ClearPlayerAvatarInfo();
    for (i = 0; i < OBJECT_EVENTS_COUNT; i++)
    {
        if (gObjectEvents[i].active)
            SpawnObjectEventOnReturnToField(i, x, y);
    }
    CreateReflectionEffectSprites();
}

static void SpawnObjectEventOnReturnToField(u8 objectEventId, s16 x, s16 y)
{
    u8 i;
    struct Sprite *sprite;
    struct ObjectEvent *objectEvent;
    struct SpriteTemplate spriteTemplate;
    struct SpriteFrameImage spriteFrameImage;
    const struct SubspriteTable *subspriteTables;
    const struct ObjectEventGraphicsInfo *graphicsInfo;

    for (i = 0; i < ARRAY_COUNT(gLinkPlayerObjectEvents); i++)
    {
        if (gLinkPlayerObjectEvents[i].active && objectEventId == gLinkPlayerObjectEvents[i].objEventId)
            return;
    }

    objectEvent = &gObjectEvents[objectEventId];
    subspriteTables = NULL;
    graphicsInfo = GetObjectEventGraphicsInfo(objectEvent->graphicsId);
    spriteFrameImage.size = graphicsInfo->size;
    CopyObjectGraphicsInfoToSpriteTemplate_WithMovementType(objectEvent->graphicsId, objectEvent->movementType, &spriteTemplate, &subspriteTables);
    spriteTemplate.images = &spriteFrameImage;
    if (spriteTemplate.paletteTag != TAG_NONE) {
      LoadObjectEventPalette(spriteTemplate.paletteTag);
    }
    i = CreateSprite(&spriteTemplate, 0, 0, 0);
    if (i != MAX_SPRITES)
    {
        sprite = &gSprites[i];
        GetMapCoordsFromSpritePos(x + objectEvent->currentCoords.x, y + objectEvent->currentCoords.y, &sprite->x, &sprite->y);
        sprite->centerToCornerVecX = -(graphicsInfo->width >> 1);
        sprite->centerToCornerVecY = -(graphicsInfo->height >> 1);
        sprite->x += 8;
        sprite->y += 16 + sprite->centerToCornerVecY;
        sprite->images = graphicsInfo->images;
        if (objectEvent->movementType == MOVEMENT_TYPE_PLAYER)
        {
            SetPlayerAvatarObjectEventIdAndObjectId(objectEventId, i);
            objectEvent->warpArrowSpriteId = CreateWarpArrowSprite();
        }
        if (subspriteTables != NULL) {
            SetSubspriteTables(sprite, subspriteTables);
        }
        sprite->coordOffsetEnabled = TRUE;
        sprite->sObjEventId = objectEventId;
        objectEvent->spriteId = i;
        if (objectEvent->graphicsId == OBJ_EVENT_GFX_OW_MON) { // Set pokemon graphics
          FollowerSetGraphics(objectEvent, objectEvent->extra.mon.species, objectEvent->extra.mon.form, objectEvent->extra.mon.shiny);
        }
        if (!objectEvent->inanimate && objectEvent->movementType != MOVEMENT_TYPE_PLAYER)
            StartSpriteAnim(sprite, GetFaceDirectionAnimNum(objectEvent->facingDirection));

        ResetObjectEventFldEffData(objectEvent);
        SetObjectSubpriorityByElevation(objectEvent->previousElevation, sprite, 1);
    }
}

static void ResetObjectEventFldEffData(struct ObjectEvent *objectEvent)
{
    objectEvent->singleMovementActive = FALSE;
    objectEvent->triggerGroundEffectsOnMove = TRUE;
    objectEvent->hasShadow = FALSE;
    objectEvent->hasReflection = FALSE;
    objectEvent->inShortGrass = FALSE;
    objectEvent->inShallowFlowingWater = FALSE;
    objectEvent->inSandPile = FALSE;
    objectEvent->inHotSprings = FALSE;
    ObjectEventClearHeldMovement(objectEvent);
}

static void SetPlayerAvatarObjectEventIdAndObjectId(u8 objectEventId, u8 spriteId)
{
    gPlayerAvatar.objectEventId = objectEventId;
    gPlayerAvatar.spriteId = spriteId;
    gPlayerAvatar.gender = GetPlayerAvatarGenderByGraphicsId(gObjectEvents[objectEventId].graphicsId);
    SetPlayerAvatarExtraStateTransition(gObjectEvents[objectEventId].graphicsId, PLAYER_AVATAR_FLAG_CONTROLLABLE);
}

// Update sprite's palette, freeing old palette if necessary
static u8 UpdateSpritePalette(const struct SpritePalette * spritePalette, struct Sprite * sprite) {
  // Free palette if otherwise unused
  sprite->inUse = FALSE;
  FieldEffectFreePaletteIfUnused(sprite->oam.paletteNum);
  sprite->inUse = TRUE;
  return sprite->oam.paletteNum = LoadSpritePalette(spritePalette);
}

// Find and update based on template's paletteTag
// TODO: Add a better way to associate tags -> palettes besides listing them in sObjectEventSpritePalettes
u8 UpdateSpritePaletteByTemplate(const struct SpriteTemplate * template, struct Sprite * sprite) {
  u8 i = FindObjectEventPaletteIndexByTag(template->paletteTag);
  if (i == 0xFF)
    return i;
  return UpdateSpritePalette(&sObjectEventSpritePalettes[i], sprite);
}

// Set graphics *by info*
static void ObjectEventSetGraphics(struct ObjectEvent *objectEvent, const struct ObjectEventGraphicsInfo *graphicsInfo) {
  struct Sprite *sprite = &gSprites[objectEvent->spriteId];
  u8 i = FindObjectEventPaletteIndexByTag(graphicsInfo->paletteTag);
  if (i != 0xFF)
    UpdateSpritePalette(&sObjectEventSpritePalettes[i], sprite);
  sprite->oam.shape = graphicsInfo->oam->shape;
  sprite->oam.size = graphicsInfo->oam->size;
  sprite->images = graphicsInfo->images;
  sprite->anims = graphicsInfo->anims;
  sprite->subspriteTables = graphicsInfo->subspriteTables;
  objectEvent->inanimate = graphicsInfo->inanimate;
  SetSpritePosToMapCoords(objectEvent->currentCoords.x, objectEvent->currentCoords.y, &sprite->x, &sprite->y);
  sprite->centerToCornerVecX = -(graphicsInfo->width >> 1);
  sprite->centerToCornerVecY = -(graphicsInfo->height >> 1);
  sprite->x += 8;
  sprite->y += 16 + sprite->centerToCornerVecY;
  if (objectEvent->trackedByCamera)
  {
      CameraObjectReset1();
  }
}

void ObjectEventSetGraphicsId(struct ObjectEvent *objectEvent, u8 graphicsId)
{
    objectEvent->graphicsId = graphicsId;
    ObjectEventSetGraphics(objectEvent, GetObjectEventGraphicsInfo(graphicsId));
    objectEvent->graphicsId = graphicsId;
}

void ObjectEventSetGraphicsIdByLocalIdAndMap(u8 localId, u8 mapNum, u8 mapGroup, u8 graphicsId)
{
    u8 objectEventId;

    if (!TryGetObjectEventIdByLocalIdAndMap(localId, mapNum, mapGroup, &objectEventId))
        ObjectEventSetGraphicsId(&gObjectEvents[objectEventId], graphicsId);
}

void ObjectEventTurn(struct ObjectEvent *objectEvent, u8 direction)
{
    SetObjectEventDirection(objectEvent, direction);
    if (!objectEvent->inanimate)
    {
        StartSpriteAnim(&gSprites[objectEvent->spriteId], GetFaceDirectionAnimNum(objectEvent->facingDirection));
        SeekSpriteAnim(&gSprites[objectEvent->spriteId], 0);
    }
}

void ObjectEventTurnByLocalIdAndMap(u8 localId, u8 mapNum, u8 mapGroup, u8 direction)
{
    u8 objectEventId;

    if (!TryGetObjectEventIdByLocalIdAndMap(localId, mapNum, mapGroup, &objectEventId))
        ObjectEventTurn(&gObjectEvents[objectEventId], direction);
}

void PlayerObjectTurn(struct PlayerAvatar *playerAvatar, u8 direction)
{
    ObjectEventTurn(&gObjectEvents[playerAvatar->objectEventId], direction);
}

static void SetBerryTreeGraphics(struct ObjectEvent *objectEvent, u8 berryId, u8 berryStage) {
  const u8 graphicsId = gBerryTreeObjectEventGraphicsIdTablePointers[berryId][berryStage];
  const struct ObjectEventGraphicsInfo *graphicsInfo = GetObjectEventGraphicsInfo(graphicsId);
  struct Sprite *sprite = &gSprites[objectEvent->spriteId];
  UpdateSpritePalette(&sObjectEventSpritePalettes[gBerryTreePaletteSlotTablePointers[berryId][berryStage]-2], sprite);
  sprite->oam.shape = graphicsInfo->oam->shape;
  sprite->oam.size = graphicsInfo->oam->size;
  sprite->images = gBerryTreePicTablePointers[berryId];
  sprite->anims = graphicsInfo->anims;
  sprite->subspriteTables = graphicsInfo->subspriteTables;
  objectEvent->inanimate = graphicsInfo->inanimate;
  objectEvent->graphicsId = graphicsId;
  SetSpritePosToMapCoords(objectEvent->currentCoords.x, objectEvent->currentCoords.y, &sprite->x, &sprite->y);
  sprite->centerToCornerVecX = -(graphicsInfo->width >> 1);
  sprite->centerToCornerVecY = -(graphicsInfo->height >> 1);
  sprite->x += 8;
  sprite->y += 16 + sprite->centerToCornerVecY;
  if (objectEvent->trackedByCamera)
  {
      CameraObjectReset1();
  }
}

static void get_berry_tree_graphics(struct ObjectEvent *objectEvent, struct Sprite *sprite)
{
    u8 berryStage;
    u8 berryId;

    objectEvent->invisible = TRUE;
    sprite->invisible = TRUE;
    berryStage = GetStageByBerryTreeId(objectEvent->trainerRange_berryTreeId);
    if (berryStage != BERRY_STAGE_NO_BERRY)
    {
        objectEvent->invisible = FALSE;
        sprite->invisible = FALSE;
        berryId = GetBerryTypeByBerryTreeId(objectEvent->trainerRange_berryTreeId) - 1;
        berryStage--;
        if (berryId > ITEM_TO_BERRY(LAST_BERRY_INDEX))
            berryId = 0;

        SetBerryTreeGraphics(objectEvent, berryId, berryStage);
        StartSpriteAnim(sprite, berryStage);
    }
}

const struct ObjectEventGraphicsInfo *GetObjectEventGraphicsInfo(u8 graphicsId)
{
    u8 bard;

    if (graphicsId >= OBJ_EVENT_GFX_VARS)
        graphicsId = VarGetObjectEventGraphicsId(graphicsId - OBJ_EVENT_GFX_VARS);

    if (graphicsId == OBJ_EVENT_GFX_BARD)
    {
        bard = GetCurrentMauvilleOldMan();
        return gMauvilleOldManGraphicsInfoPointers[bard];
    }

    if (graphicsId >= NUM_OBJ_EVENT_GFX)
        graphicsId = OBJ_EVENT_GFX_NINJA_BOY;

    return gObjectEventGraphicsInfoPointers[graphicsId];
}

static void SetObjectEventDynamicGraphicsId(struct ObjectEvent *objectEvent)
{
    if (objectEvent->graphicsId >= OBJ_EVENT_GFX_VARS)
        objectEvent->graphicsId = VarGetObjectEventGraphicsId(objectEvent->graphicsId - OBJ_EVENT_GFX_VARS);
}

void SetObjectInvisibility(u8 localId, u8 mapNum, u8 mapGroup, bool8 invisible)
{
    u8 objectEventId;

    if (!TryGetObjectEventIdByLocalIdAndMap(localId, mapNum, mapGroup, &objectEventId))
        gObjectEvents[objectEventId].invisible = invisible;
}

void ObjectEventGetLocalIdAndMap(struct ObjectEvent *objectEvent, void *localId, void *mapNum, void *mapGroup)
{
    *(u8 *)(localId) = objectEvent->localId;
    *(u8 *)(mapNum) = objectEvent->mapNum;
    *(u8 *)(mapGroup) = objectEvent->mapGroup;
}

void AllowObjectAtPosTriggerGroundEffects(s16 x, s16 y)
{
    u8 objectEventId;
    struct ObjectEvent *objectEvent;

    objectEventId = GetObjectEventIdByXY(x, y);
    if (objectEventId != OBJECT_EVENTS_COUNT)
    {
        objectEvent = &gObjectEvents[objectEventId];
        objectEvent->triggerGroundEffectsOnMove = TRUE;
    }
}

void SetObjectSubpriority(u8 localId, u8 mapNum, u8 mapGroup, u8 subpriority)
{
    u8 objectEventId;
    struct ObjectEvent *objectEvent;
    struct Sprite *sprite;

    if (!TryGetObjectEventIdByLocalIdAndMap(localId, mapNum, mapGroup, &objectEventId))
    {
        objectEvent = &gObjectEvents[objectEventId];
        sprite = &gSprites[objectEvent->spriteId];
        objectEvent->fixedPriority = TRUE;
        sprite->subpriority = subpriority;
    }
}

void ResetObjectSubpriority(u8 localId, u8 mapNum, u8 mapGroup)
{
    u8 objectEventId;
    struct ObjectEvent *objectEvent;

    if (!TryGetObjectEventIdByLocalIdAndMap(localId, mapNum, mapGroup, &objectEventId))
    {
        objectEvent = &gObjectEvents[objectEventId];
        objectEvent->fixedPriority = FALSE;
        objectEvent->triggerGroundEffectsOnMove = TRUE;
    }
}

void SetObjectEventSpritePosByLocalIdAndMap(u8 localId, u8 mapNum, u8 mapGroup, s16 x, s16 y)
{
    u8 objectEventId;
    struct Sprite *sprite;

    if (!TryGetObjectEventIdByLocalIdAndMap(localId, mapNum, mapGroup, &objectEventId))
    {
        sprite = &gSprites[gObjectEvents[objectEventId].spriteId];
        sprite->x2 = x;
        sprite->y2 = y;
    }
}

void FreeAndReserveObjectSpritePalettes(void)
{
    FreeAllSpritePalettes();
    gReservedSpritePaletteCount = OBJ_PALSLOT_COUNT;
}

u8 LoadObjectEventPalette(u16 paletteTag)
{
    u16 i = FindObjectEventPaletteIndexByTag(paletteTag);
<<<<<<< HEAD
    if (i == 0xFF)
        return i;
    return LoadSpritePaletteIfTagExists(&sObjectEventSpritePalettes[i]);
=======

// FindObjectEventPaletteIndexByTag returns 0xFF on failure, not OBJ_EVENT_PAL_TAG_NONE.
#ifdef BUGFIX
    if (i != 0xFF)
#else
    if (i != OBJ_EVENT_PAL_TAG_NONE)
#endif
        LoadSpritePaletteIfTagExists(&sObjectEventSpritePalettes[i]);
>>>>>>> f4cb6d22
}

// Unused
static void LoadObjectEventPaletteSet(u16 *paletteTags)
{
    u8 i;

    for (i = 0; paletteTags[i] != OBJ_EVENT_PAL_TAG_NONE; i++)
        LoadObjectEventPalette(paletteTags[i]);
}

static u8 LoadSpritePaletteIfTagExists(const struct SpritePalette *spritePalette)
{
    u8 paletteNum = IndexOfSpritePaletteTag(spritePalette->tag);
    if (paletteNum != 0xFF) // don't load twice; return
        return paletteNum;
    paletteNum = LoadSpritePalette(spritePalette);
    return paletteNum;
}

void PatchObjectPalette(u16 paletteTag, u8 paletteSlot)
{
    // paletteTag is assumed to exist in sObjectEventSpritePalettes
    u8 paletteIndex = FindObjectEventPaletteIndexByTag(paletteTag);

    LoadPalette(sObjectEventSpritePalettes[paletteIndex].data, OBJ_PLTT_ID(paletteSlot), PLTT_SIZE_4BPP);
}

void PatchObjectPaletteRange(const u16 *paletteTags, u8 minSlot, u8 maxSlot)
{
    while (minSlot < maxSlot)
    {
        PatchObjectPalette(*paletteTags, minSlot);
        paletteTags++;
        minSlot++;
    }
}

static u8 FindObjectEventPaletteIndexByTag(u16 tag)
{
    u8 i;

    for (i = 0; sObjectEventSpritePalettes[i].tag != OBJ_EVENT_PAL_TAG_NONE; i++)
    {
        if (sObjectEventSpritePalettes[i].tag == tag)
            return i;
    }
    return 0xFF;
}

void LoadPlayerObjectReflectionPalette(u16 tag, u8 slot)
{
    u8 i;

    PatchObjectPalette(tag, slot);
    for (i = 0; sPlayerReflectionPaletteSets[i].tag != OBJ_EVENT_PAL_TAG_NONE; i++)
    {
        if (sPlayerReflectionPaletteSets[i].tag == tag)
        {
            PatchObjectPalette(sPlayerReflectionPaletteSets[i].data[sCurrentReflectionType], gReflectionEffectPaletteMap[slot]);
            return;
        }
    }
}

void LoadSpecialObjectReflectionPalette(u16 tag, u8 slot)
{
    u8 i;

    sCurrentSpecialObjectPaletteTag = tag;
    PatchObjectPalette(tag, slot);
    for (i = 0; sSpecialObjectReflectionPaletteSets[i].tag != OBJ_EVENT_PAL_TAG_NONE; i++)
    {
        if (sSpecialObjectReflectionPaletteSets[i].tag == tag)
        {
            PatchObjectPalette(sSpecialObjectReflectionPaletteSets[i].data[sCurrentReflectionType], gReflectionEffectPaletteMap[slot]);
            return;
        }
    }
}

static void _PatchObjectPalette(u16 tag, u8 slot)
{
    PatchObjectPalette(tag, slot);
}

// Unused
static void IncrementObjectEventCoords(struct ObjectEvent *objectEvent, s16 x, s16 y)
{
    objectEvent->previousCoords.x = objectEvent->currentCoords.x;
    objectEvent->previousCoords.y = objectEvent->currentCoords.y;
    objectEvent->currentCoords.x += x;
    objectEvent->currentCoords.y += y;
}

void ShiftObjectEventCoords(struct ObjectEvent *objectEvent, s16 x, s16 y)
{
    objectEvent->previousCoords.x = objectEvent->currentCoords.x;
    objectEvent->previousCoords.y = objectEvent->currentCoords.y;
    objectEvent->currentCoords.x = x;
    objectEvent->currentCoords.y = y;
}

static void SetObjectEventCoords(struct ObjectEvent *objectEvent, s16 x, s16 y)
{
    objectEvent->previousCoords.x = x;
    objectEvent->previousCoords.y = y;
    objectEvent->currentCoords.x = x;
    objectEvent->currentCoords.y = y;
}

void MoveObjectEventToMapCoords(struct ObjectEvent *objectEvent, s16 x, s16 y)
{
    struct Sprite *sprite;
    const struct ObjectEventGraphicsInfo *graphicsInfo;

    sprite = &gSprites[objectEvent->spriteId];
    graphicsInfo = GetObjectEventGraphicsInfo(objectEvent->graphicsId);
    SetObjectEventCoords(objectEvent, x, y);
    SetSpritePosToMapCoords(objectEvent->currentCoords.x, objectEvent->currentCoords.y, &sprite->x, &sprite->y);
    sprite->centerToCornerVecX = -(graphicsInfo->width >> 1);
    sprite->centerToCornerVecY = -(graphicsInfo->height >> 1);
    sprite->x += 8;
    sprite->y += 16 + sprite->centerToCornerVecY;
    ResetObjectEventFldEffData(objectEvent);
    if (objectEvent->trackedByCamera)
        CameraObjectReset1();
}

void TryMoveObjectEventToMapCoords(u8 localId, u8 mapNum, u8 mapGroup, s16 x, s16 y)
{
    u8 objectEventId;
    if (!TryGetObjectEventIdByLocalIdAndMap(localId, mapNum, mapGroup, &objectEventId))
    {
        x += MAP_OFFSET;
        y += MAP_OFFSET;
        MoveObjectEventToMapCoords(&gObjectEvents[objectEventId], x, y);
    }
}

void ShiftStillObjectEventCoords(struct ObjectEvent *objectEvent)
{
    ShiftObjectEventCoords(objectEvent, objectEvent->currentCoords.x, objectEvent->currentCoords.y);
}

void UpdateObjectEventCoordsForCameraUpdate(void)
{
    u8 i;
    s16 dx;
    s16 dy;

    if (gCamera.active)
    {
        dx = gCamera.x;
        dy = gCamera.y;
        for (i = 0; i < OBJECT_EVENTS_COUNT; i++)
        {
            if (gObjectEvents[i].active)
            {
                gObjectEvents[i].initialCoords.x -= dx;
                gObjectEvents[i].initialCoords.y -= dy;
                gObjectEvents[i].currentCoords.x -= dx;
                gObjectEvents[i].currentCoords.y -= dy;
                gObjectEvents[i].previousCoords.x -= dx;
                gObjectEvents[i].previousCoords.y -= dy;
            }
        }
    }
}

u8 GetObjectEventIdByPosition(u16 x, u16 y, u8 elevation)
{
    u8 i;

    for (i = 0; i < OBJECT_EVENTS_COUNT; i++)
    {
        if (gObjectEvents[i].active)
        {
            if (gObjectEvents[i].currentCoords.x == x
             && gObjectEvents[i].currentCoords.y == y
             && ObjectEventDoesElevationMatch(&gObjectEvents[i], elevation))
                return i;
        }
    }
    return OBJECT_EVENTS_COUNT;
}

static bool8 ObjectEventDoesElevationMatch(struct ObjectEvent *objectEvent, u8 elevation)
{
    if (objectEvent->currentElevation != 0 && elevation != 0 && objectEvent->currentElevation != elevation)
        return FALSE;

    return TRUE;
}

void UpdateObjectEventsForCameraUpdate(s16 x, s16 y)
{
    UpdateObjectEventCoordsForCameraUpdate();
    TrySpawnObjectEvents(x, y);
    RemoveObjectEventsOutsideView();
}

#define sLinkedSpriteId data[0]
#define sState          data[1]

u8 AddCameraObject(u8 linkedSpriteId)
{
    u8 spriteId = CreateSprite(&sCameraSpriteTemplate, 0, 0, 4);

    gSprites[spriteId].invisible = TRUE;
    gSprites[spriteId].sLinkedSpriteId = linkedSpriteId;
    return spriteId;
}

static void SpriteCB_CameraObject(struct Sprite *sprite)
{
    void (*callbacks[ARRAY_COUNT(sCameraObjectFuncs)])(struct Sprite *);

    memcpy(callbacks, sCameraObjectFuncs, sizeof sCameraObjectFuncs);
    callbacks[sprite->sState](sprite);
}

static void CameraObject_0(struct Sprite *sprite)
{
    sprite->x = gSprites[sprite->sLinkedSpriteId].x;
    sprite->y = gSprites[sprite->sLinkedSpriteId].y;
    sprite->invisible = TRUE;
    sprite->sState = 1;
    CameraObject_1(sprite);
}

static void CameraObject_1(struct Sprite *sprite)
{
    s16 x = gSprites[sprite->sLinkedSpriteId].x;
    s16 y = gSprites[sprite->sLinkedSpriteId].y;

    sprite->data[2] = x - sprite->x;
    sprite->data[3] = y - sprite->y;
    sprite->x = x;
    sprite->y = y;
}

static void CameraObject_2(struct Sprite *sprite)
{
    sprite->x = gSprites[sprite->sLinkedSpriteId].x;
    sprite->y = gSprites[sprite->sLinkedSpriteId].y;
    sprite->data[2] = 0;
    sprite->data[3] = 0;
}

static struct Sprite *FindCameraSprite(void)
{
    u8 i;

    for (i = 0; i < MAX_SPRITES; i++)
    {
        if (gSprites[i].inUse && gSprites[i].callback == SpriteCB_CameraObject)
            return &gSprites[i];
    }
    return NULL;
}

void CameraObjectReset1(void)
{
    struct Sprite *camera;

    camera = FindCameraSprite();
    if (camera != NULL)
    {
        camera->sState = 0;
        camera->callback(camera);
    }
}

void CameraObjectSetFollowedSpriteId(u8 spriteId)
{
    struct Sprite *camera;

    camera = FindCameraSprite();
    if (camera != NULL)
    {
        camera->sLinkedSpriteId = spriteId;
        CameraObjectReset1();
    }
}

// Unused
static u8 CameraObjectGetFollowedSpriteId(void)
{
    struct Sprite *camera;

    camera = FindCameraSprite();
    if (camera == NULL)
        return MAX_SPRITES;

    return camera->sLinkedSpriteId;
}

void CameraObjectReset2(void)
{
    // UB: Possible null dereference
#ifdef UBFIX
    struct Sprite *camera = FindCameraSprite();
    if (camera)
        camera->sState = 2;
#else
    FindCameraSprite()->sState = 2;
#endif // UBFIX
}

u8 CopySprite(struct Sprite *sprite, s16 x, s16 y, u8 subpriority)
{
    u8 i;

    for (i = 0; i < MAX_SPRITES; i++)
    {
        if (!gSprites[i].inUse)
        {
            gSprites[i] = *sprite;
            gSprites[i].x = x;
            gSprites[i].y = y;
            gSprites[i].subpriority = subpriority;
            break;
        }
    }
    return i;
}

u8 CreateCopySpriteAt(struct Sprite *sprite, s16 x, s16 y, u8 subpriority)
{
    s16 i;

    for (i = MAX_SPRITES - 1; i > -1; i--)
    {
        if (!gSprites[i].inUse)
        {
            gSprites[i] = *sprite;
            gSprites[i].x = x;
            gSprites[i].y = y;
            gSprites[i].subpriority = subpriority;
            return i;
        }
    }
    return MAX_SPRITES;
}

void SetObjectEventDirection(struct ObjectEvent *objectEvent, u8 direction)
{
    s8 d2;
    objectEvent->previousMovementDirection = objectEvent->facingDirection;
    if (!objectEvent->facingDirectionLocked)
    {
        d2 = direction;
        objectEvent->facingDirection = d2;
    }
    objectEvent->movementDirection = direction;
}

static const u8 *GetObjectEventScriptPointerByLocalIdAndMap(u8 localId, u8 mapNum, u8 mapGroup)
{
    if (localId == OBJ_EVENT_ID_FOLLOWER) {
      return EventScript_Follower;
    }
    return GetObjectEventTemplateByLocalIdAndMap(localId, mapNum, mapGroup)->script;
}

const u8 *GetObjectEventScriptPointerByObjectEventId(u8 objectEventId)
{
    return GetObjectEventScriptPointerByLocalIdAndMap(gObjectEvents[objectEventId].localId, gObjectEvents[objectEventId].mapNum, gObjectEvents[objectEventId].mapGroup);
}

static u16 GetObjectEventFlagIdByLocalIdAndMap(u8 localId, u8 mapNum, u8 mapGroup)
{
    struct ObjectEventTemplate *obj = GetObjectEventTemplateByLocalIdAndMap(localId, mapNum, mapGroup);
#ifdef UBFIX
    // BUG: The function may return NULL, and attempting to read from NULL may freeze the game using modern compilers.
    if (obj == NULL)
        return 0;
#endif // UBFIX
    return obj->flagId;
}

static u16 GetObjectEventFlagIdByObjectEventId(u8 objectEventId)
{
    return GetObjectEventFlagIdByLocalIdAndMap(gObjectEvents[objectEventId].localId, gObjectEvents[objectEventId].mapNum, gObjectEvents[objectEventId].mapGroup);
}

// Unused
static u8 GetObjectTrainerTypeByLocalIdAndMap(u8 localId, u8 mapNum, u8 mapGroup)
{
    u8 objectEventId;

    if (TryGetObjectEventIdByLocalIdAndMap(localId, mapNum, mapGroup, &objectEventId))
        return 0xFF;

    return gObjectEvents[objectEventId].trainerType;
}

// Unused
static u8 GetObjectTrainerTypeByObjectEventId(u8 objectEventId)
{
    return gObjectEvents[objectEventId].trainerType;
}

// Unused
u8 GetObjectEventBerryTreeIdByLocalIdAndMap(u8 localId, u8 mapNum, u8 mapGroup)
{
    u8 objectEventId;

    if (TryGetObjectEventIdByLocalIdAndMap(localId, mapNum, mapGroup, &objectEventId))
        return 0xFF;

    return gObjectEvents[objectEventId].trainerRange_berryTreeId;
}

u8 GetObjectEventBerryTreeId(u8 objectEventId)
{
    return gObjectEvents[objectEventId].trainerRange_berryTreeId;
}

static struct ObjectEventTemplate *GetObjectEventTemplateByLocalIdAndMap(u8 localId, u8 mapNum, u8 mapGroup)
{
    struct ObjectEventTemplate *templates;
    const struct MapHeader *mapHeader;
    u8 count;

    if (gSaveBlock1Ptr->location.mapNum == mapNum && gSaveBlock1Ptr->location.mapGroup == mapGroup)
    {
        templates = gSaveBlock1Ptr->objectEventTemplates;
        count = gMapHeader.events->objectEventCount;
    }
    else
    {
        mapHeader = Overworld_GetMapHeaderByGroupAndId(mapGroup, mapNum);
        templates = mapHeader->events->objectEvents;
        count = mapHeader->events->objectEventCount;
    }
    return FindObjectEventTemplateByLocalId(localId, templates, count);
}

static struct ObjectEventTemplate *FindObjectEventTemplateByLocalId(u8 localId, struct ObjectEventTemplate *templates, u8 count)
{
    u8 i;

    for (i = 0; i < count; i++)
    {
        if (templates[i].localId == localId)
            return &templates[i];
    }
    return NULL;
}

struct ObjectEventTemplate *GetBaseTemplateForObjectEvent(const struct ObjectEvent *objectEvent)
{
    int i;

    if (objectEvent->mapNum != gSaveBlock1Ptr->location.mapNum
     || objectEvent->mapGroup != gSaveBlock1Ptr->location.mapGroup)
        return NULL;

    for (i = 0; i < OBJECT_EVENT_TEMPLATES_COUNT; i++)
    {
        if (objectEvent->localId == gSaveBlock1Ptr->objectEventTemplates[i].localId)
            return &gSaveBlock1Ptr->objectEventTemplates[i];
    }
    return NULL;
}

void OverrideTemplateCoordsForObjectEvent(const struct ObjectEvent *objectEvent)
{
    struct ObjectEventTemplate *objectEventTemplate;

    objectEventTemplate = GetBaseTemplateForObjectEvent(objectEvent);
    if (objectEventTemplate != NULL)
    {
        objectEventTemplate->x = objectEvent->currentCoords.x - MAP_OFFSET;
        objectEventTemplate->y = objectEvent->currentCoords.y - MAP_OFFSET;
    }
}

static void OverrideObjectEventTemplateScript(const struct ObjectEvent *objectEvent, const u8 *script)
{
    struct ObjectEventTemplate *objectEventTemplate;

    objectEventTemplate = GetBaseTemplateForObjectEvent(objectEvent);
    if (objectEventTemplate)
        objectEventTemplate->script = script;
}

void TryOverrideTemplateCoordsForObjectEvent(const struct ObjectEvent *objectEvent, u8 movementType)
{
    struct ObjectEventTemplate *objectEventTemplate;

    objectEventTemplate = GetBaseTemplateForObjectEvent(objectEvent);
    if (objectEventTemplate != NULL)
        objectEventTemplate->movementType = movementType;
}

void TryOverrideObjectEventTemplateCoords(u8 localId, u8 mapNum, u8 mapGroup)
{
    u8 objectEventId;
    if (!TryGetObjectEventIdByLocalIdAndMap(localId, mapNum, mapGroup, &objectEventId))
        OverrideTemplateCoordsForObjectEvent(&gObjectEvents[objectEventId]);
}

void OverrideSecretBaseDecorationSpriteScript(u8 localId, u8 mapNum, u8 mapGroup, u8 decorationCategory)
{
    u8 objectEventId;
    if (!TryGetObjectEventIdByLocalIdAndMap(localId, mapNum, mapGroup, &objectEventId))
    {
        switch (decorationCategory)
        {
        case DECORCAT_DOLL:
            OverrideObjectEventTemplateScript(&gObjectEvents[objectEventId], SecretBase_EventScript_DollInteract);
            break;
        case DECORCAT_CUSHION:
            OverrideObjectEventTemplateScript(&gObjectEvents[objectEventId], SecretBase_EventScript_CushionInteract);
            break;
        }
    }
}

void InitObjectEventPalettes(u8 reflectionType)
{
    FreeAndReserveObjectSpritePalettes();
    sCurrentSpecialObjectPaletteTag = OBJ_EVENT_PAL_TAG_NONE;
    sCurrentReflectionType = reflectionType;
    if (reflectionType == 1)
    {
        PatchObjectPaletteRange(sObjectPaletteTagSets[sCurrentReflectionType], PALSLOT_PLAYER, PALSLOT_NPC_4 + 1);
        gReservedSpritePaletteCount = 8;
    }
    else
    {
        PatchObjectPaletteRange(sObjectPaletteTagSets[sCurrentReflectionType], PALSLOT_PLAYER, PALSLOT_NPC_4_REFLECTION + 1);
    }
}

u16 GetObjectPaletteTag(u8 palSlot)
{
    u8 i;

    if (palSlot < PALSLOT_NPC_SPECIAL)
        return sObjectPaletteTagSets[sCurrentReflectionType][palSlot];

    for (i = 0; sSpecialObjectReflectionPaletteSets[i].tag != OBJ_EVENT_PAL_TAG_NONE; i++)
    {
        if (sSpecialObjectReflectionPaletteSets[i].tag == sCurrentSpecialObjectPaletteTag)
            return sSpecialObjectReflectionPaletteSets[i].data[sCurrentReflectionType];
    }
    return OBJ_EVENT_PAL_TAG_NONE;
}

movement_type_empty_callback(MovementType_None)
movement_type_def(MovementType_WanderAround, gMovementTypeFuncs_WanderAround)

bool8 MovementType_WanderAround_Step0(struct ObjectEvent *objectEvent, struct Sprite *sprite)
{
    ClearObjectEventMovement(objectEvent, sprite);
    sprite->sTypeFuncId = 1;
    return TRUE;
}

bool8 MovementType_WanderAround_Step1(struct ObjectEvent *objectEvent, struct Sprite *sprite)
{
    ObjectEventSetSingleMovement(objectEvent, sprite, GetFaceDirectionMovementAction(objectEvent->facingDirection));
    sprite->sTypeFuncId = 2;
    return TRUE;
}

bool8 MovementType_WanderAround_Step2(struct ObjectEvent *objectEvent, struct Sprite *sprite)
{
    if (!ObjectEventExecSingleMovementAction(objectEvent, sprite))
        return FALSE;
    SetMovementDelay(sprite, sMovementDelaysMedium[Random() & 3]);
    sprite->sTypeFuncId = 3;
    return TRUE;
}

bool8 MovementType_WanderAround_Step3(struct ObjectEvent *objectEvent, struct Sprite *sprite)
{
    if (WaitForMovementDelay(sprite))
    {
        sprite->sTypeFuncId = 4;
        return TRUE;
    }
    return FALSE;
}

bool8 MovementType_WanderAround_Step4(struct ObjectEvent *objectEvent, struct Sprite *sprite)
{
    u8 directions[4];
    u8 chosenDirection;

    memcpy(directions, gStandardDirections, sizeof directions);
    chosenDirection = directions[Random() & 3];
    SetObjectEventDirection(objectEvent, chosenDirection);
    sprite->sTypeFuncId = 5;
    if (GetCollisionInDirection(objectEvent, chosenDirection))
        sprite->sTypeFuncId = 1;

    return TRUE;
}

bool8 MovementType_WanderAround_Step5(struct ObjectEvent *objectEvent, struct Sprite *sprite)
{
    ObjectEventSetSingleMovement(objectEvent, sprite, GetWalkNormalMovementAction(objectEvent->movementDirection));
    objectEvent->singleMovementActive = TRUE;
    sprite->sTypeFuncId = 6;
    return TRUE;
}

bool8 MovementType_WanderAround_Step6(struct ObjectEvent *objectEvent, struct Sprite *sprite)
{
    if (ObjectEventExecSingleMovementAction(objectEvent, sprite))
    {
        objectEvent->singleMovementActive = FALSE;
        sprite->sTypeFuncId = 1;
    }
    return FALSE;
}

bool8 ObjectEventIsTrainerAndCloseToPlayer(struct ObjectEvent *objectEvent)
{
    s16 playerX;
    s16 playerY;
    s16 objX;
    s16 objY;
    s16 minX;
    s16 maxX;
    s16 minY;
    s16 maxY;

    if (!TestPlayerAvatarFlags(PLAYER_AVATAR_FLAG_DASH))
        return FALSE;

    if (objectEvent->trainerType != TRAINER_TYPE_NORMAL && objectEvent->trainerType != TRAINER_TYPE_BURIED)
        return FALSE;

    PlayerGetDestCoords(&playerX, &playerY);
    objX = objectEvent->currentCoords.x;
    objY = objectEvent->currentCoords.y;
    minX = objX - objectEvent->trainerRange_berryTreeId;
    minY = objY - objectEvent->trainerRange_berryTreeId;
    maxX = objX + objectEvent->trainerRange_berryTreeId;
    maxY = objY + objectEvent->trainerRange_berryTreeId;
    if (minX > playerX || maxX < playerX
     || minY > playerY || maxY < playerY)
        return FALSE;

    return TRUE;
}

u8 GetVectorDirection(s16 dx, s16 dy, s16 absdx, s16 absdy)
{
    u8 direction;

    if (absdx > absdy)
    {
        direction = DIR_EAST;
        if (dx < 0)
            direction = DIR_WEST;
    }
    else
    {
        direction = DIR_SOUTH;
        if (dy < 0)
            direction = DIR_NORTH;
    }
    return direction;
}

u8 GetLimitedVectorDirection_SouthNorth(s16 dx, s16 dy, s16 absdx, s16 absdy)
{
    u8 direction;

    direction = DIR_SOUTH;
    if (dy < 0)
        direction = DIR_NORTH;
    return direction;
}

u8 GetLimitedVectorDirection_WestEast(s16 dx, s16 dy, s16 absdx, s16 absdy)
{
    u8 direction;

    direction = DIR_EAST;
    if (dx < 0)
        direction = DIR_WEST;
    return direction;
}

u8 GetLimitedVectorDirection_WestNorth(s16 dx, s16 dy, s16 absdx, s16 absdy)
{
    u8 direction;

    direction = GetVectorDirection(dx, dy, absdx, absdy);
    if (direction == DIR_SOUTH)
    {
        direction = GetLimitedVectorDirection_WestEast(dx, dy, absdx, absdy);
        if (direction == DIR_EAST)
            direction = DIR_NORTH;
    }
    else if (direction == DIR_EAST)
    {
        direction = GetLimitedVectorDirection_SouthNorth(dx, dy, absdx, absdy);
        if (direction == DIR_SOUTH)
            direction = DIR_NORTH;
    }
    return direction;
}

u8 GetLimitedVectorDirection_EastNorth(s16 dx, s16 dy, s16 absdx, s16 absdy)
{
    u8 direction;

    direction = GetVectorDirection(dx, dy, absdx, absdy);
    if (direction == DIR_SOUTH)
    {
        direction = GetLimitedVectorDirection_WestEast(dx, dy, absdx, absdy);
        if (direction == DIR_WEST)
            direction = DIR_NORTH;
    }
    else if (direction == DIR_WEST)
    {
        direction = GetLimitedVectorDirection_SouthNorth(dx, dy, absdx, absdy);
        if (direction == DIR_SOUTH)
            direction = DIR_NORTH;
    }
    return direction;
}

u8 GetLimitedVectorDirection_WestSouth(s16 dx, s16 dy, s16 absdx, s16 absdy)
{
    u8 direction;

    direction = GetVectorDirection(dx, dy, absdx, absdy);
    if (direction == DIR_NORTH)
    {
        direction = GetLimitedVectorDirection_WestEast(dx, dy, absdx, absdy);
        if (direction == DIR_EAST)
            direction = DIR_SOUTH;
    }
    else if (direction == DIR_EAST)
    {
        direction = GetLimitedVectorDirection_SouthNorth(dx, dy, absdx, absdy);
        if (direction == DIR_NORTH)
            direction = DIR_SOUTH;
    }
    return direction;
}

u8 GetLimitedVectorDirection_EastSouth(s16 dx, s16 dy, s16 absdx, s16 absdy)
{
    u8 direction;

    direction = GetVectorDirection(dx, dy, absdx, absdy);
    if (direction == DIR_NORTH)
    {
        direction = GetLimitedVectorDirection_WestEast(dx, dy, absdx, absdy);
        if (direction == DIR_WEST)
            direction = DIR_SOUTH;
    }
    else if (direction == DIR_WEST)
    {
        direction = GetLimitedVectorDirection_SouthNorth(dx, dy, absdx, absdy);
        if (direction == DIR_NORTH)
            direction = DIR_SOUTH;
    }
    return direction;
}

u8 GetLimitedVectorDirection_SouthNorthWest(s16 dx, s16 dy, s16 absdx, s16 absdy)
{
    u8 direction;

    direction = GetVectorDirection(dx, dy, absdx, absdy);
    if (direction == DIR_EAST)
        direction = GetLimitedVectorDirection_SouthNorth(dx, dy, absdx, absdy);
    return direction;
}

u8 GetLimitedVectorDirection_SouthNorthEast(s16 dx, s16 dy, s16 absdx, s16 absdy)
{
    u8 direction;

    direction = GetVectorDirection(dx, dy, absdx, absdy);
    if (direction == DIR_WEST)
        direction = GetLimitedVectorDirection_SouthNorth(dx, dy, absdx, absdy);
    return direction;
}

u8 GetLimitedVectorDirection_NorthWestEast(s16 dx, s16 dy, s16 absdx, s16 absdy)
{
    u8 direction;

    direction = GetVectorDirection(dx, dy, absdx, absdy);
    if (direction == DIR_SOUTH)
        direction = GetLimitedVectorDirection_WestEast(dx, dy, absdx, absdy);
    return direction;
}

u8 GetLimitedVectorDirection_SouthWestEast(s16 dx, s16 dy, s16 absdx, s16 absdy)
{
    u8 direction;

    direction = GetVectorDirection(dx, dy, absdx, absdy);
    if (direction == DIR_NORTH)
        direction = GetLimitedVectorDirection_WestEast(dx, dy, absdx, absdy);
    return direction;
}

u8 TryGetTrainerEncounterDirection(struct ObjectEvent *objectEvent, u8 movementType)
{
    s16 dx, dy;
    s16 absdx, absdy;

    if (!ObjectEventIsTrainerAndCloseToPlayer(objectEvent))
        return DIR_NONE;

    PlayerGetDestCoords(&dx, &dy);
    dx -= objectEvent->currentCoords.x;
    dy -= objectEvent->currentCoords.y;
    absdx = dx;
    absdy = dy;

    if (absdx < 0)
        absdx = -absdx;
    if (absdy < 0)
        absdy = -absdy;

    return gGetVectorDirectionFuncs[movementType](dx, dy, absdx, absdy);
}

movement_type_def(MovementType_LookAround, gMovementTypeFuncs_LookAround)

bool8 MovementType_LookAround_Step0(struct ObjectEvent *objectEvent, struct Sprite *sprite)
{
    ClearObjectEventMovement(objectEvent, sprite);
    sprite->sTypeFuncId = 1;
    return TRUE;
}

bool8 MovementType_LookAround_Step1(struct ObjectEvent *objectEvent, struct Sprite *sprite)
{
    ObjectEventSetSingleMovement(objectEvent, sprite, GetFaceDirectionMovementAction(objectEvent->facingDirection));
    sprite->sTypeFuncId = 2;
    return TRUE;
}

bool8 MovementType_LookAround_Step2(struct ObjectEvent *objectEvent, struct Sprite *sprite)
{
    if (ObjectEventExecSingleMovementAction(objectEvent, sprite))
    {
        SetMovementDelay(sprite, sMovementDelaysMedium[Random() & 3]);
        objectEvent->singleMovementActive = FALSE;
        sprite->sTypeFuncId = 3;
    }
    return FALSE;
}

bool8 MovementType_LookAround_Step3(struct ObjectEvent *objectEvent, struct Sprite *sprite)
{
    if (WaitForMovementDelay(sprite) || ObjectEventIsTrainerAndCloseToPlayer(objectEvent))
    {
        sprite->sTypeFuncId = 4;
        return TRUE;
    }
    return FALSE;
}

bool8 MovementType_LookAround_Step4(struct ObjectEvent *objectEvent, struct Sprite *sprite)
{
    u8 direction;
    u8 directions[4];
    memcpy(directions, gStandardDirections, sizeof directions);
    direction = TryGetTrainerEncounterDirection(objectEvent, RUNFOLLOW_ANY);
    if (direction == DIR_NONE)
        direction = directions[Random() & 3];

    SetObjectEventDirection(objectEvent, direction);
    sprite->sTypeFuncId = 1;
    return TRUE;
}

movement_type_def(MovementType_WanderUpAndDown, gMovementTypeFuncs_WanderUpAndDown)

bool8 MovementType_WanderUpAndDown_Step0(struct ObjectEvent *objectEvent, struct Sprite *sprite)
{
    ClearObjectEventMovement(objectEvent, sprite);
    sprite->sTypeFuncId = 1;
    return TRUE;
}

bool8 MovementType_WanderUpAndDown_Step1(struct ObjectEvent *objectEvent, struct Sprite *sprite)
{
    ObjectEventSetSingleMovement(objectEvent, sprite, GetFaceDirectionMovementAction(objectEvent->facingDirection));
    sprite->sTypeFuncId = 2;
    return TRUE;
}

bool8 MovementType_WanderUpAndDown_Step2(struct ObjectEvent *objectEvent, struct Sprite *sprite)
{
    if (!ObjectEventExecSingleMovementAction(objectEvent, sprite))
        return FALSE;

    SetMovementDelay(sprite, sMovementDelaysMedium[Random() & 3]);
    sprite->sTypeFuncId = 3;
    return TRUE;
}

bool8 MovementType_WanderUpAndDown_Step3(struct ObjectEvent *objectEvent, struct Sprite *sprite)
{
    if (WaitForMovementDelay(sprite))
    {
        sprite->sTypeFuncId = 4;
        return TRUE;
    }
    return FALSE;
}

bool8 MovementType_WanderUpAndDown_Step4(struct ObjectEvent *objectEvent, struct Sprite *sprite)
{
    u8 direction;
    u8 directions[2];
    memcpy(directions, gUpAndDownDirections, sizeof directions);
    direction = directions[Random() & 1];
    SetObjectEventDirection(objectEvent, direction);
    sprite->sTypeFuncId = 5;
    if (GetCollisionInDirection(objectEvent, direction))
        sprite->sTypeFuncId = 1;

    return TRUE;
}

bool8 MovementType_WanderUpAndDown_Step5(struct ObjectEvent *objectEvent, struct Sprite *sprite)
{
    ObjectEventSetSingleMovement(objectEvent, sprite, GetWalkNormalMovementAction(objectEvent->movementDirection));
    objectEvent->singleMovementActive = TRUE;
    sprite->sTypeFuncId = 6;
    return TRUE;
}

bool8 MovementType_WanderUpAndDown_Step6(struct ObjectEvent *objectEvent, struct Sprite *sprite)
{
    if (ObjectEventExecSingleMovementAction(objectEvent, sprite))
    {
        objectEvent->singleMovementActive = FALSE;
        sprite->sTypeFuncId = 1;
    }
    return FALSE;
}

movement_type_def(MovementType_WanderLeftAndRight, gMovementTypeFuncs_WanderLeftAndRight)

bool8 MovementType_WanderLeftAndRight_Step0(struct ObjectEvent *objectEvent, struct Sprite *sprite)
{
    ClearObjectEventMovement(objectEvent, sprite);
    sprite->sTypeFuncId = 1;
    return TRUE;
}

bool8 MovementType_WanderLeftAndRight_Step1(struct ObjectEvent *objectEvent, struct Sprite *sprite)
{
    ObjectEventSetSingleMovement(objectEvent, sprite, GetFaceDirectionMovementAction(objectEvent->facingDirection));
    sprite->sTypeFuncId = 2;
    return TRUE;
}

bool8 MovementType_WanderLeftAndRight_Step2(struct ObjectEvent *objectEvent, struct Sprite *sprite)
{
    if (!ObjectEventExecSingleMovementAction(objectEvent, sprite))
        return FALSE;

    SetMovementDelay(sprite, sMovementDelaysMedium[Random() & 3]);
    sprite->sTypeFuncId = 3;
    return TRUE;
}

bool8 MovementType_WanderLeftAndRight_Step3(struct ObjectEvent *objectEvent, struct Sprite *sprite)
{
    if (WaitForMovementDelay(sprite))
    {
        sprite->sTypeFuncId = 4;
        return TRUE;
    }
    return FALSE;
}

bool8 MovementType_WanderLeftAndRight_Step4(struct ObjectEvent *objectEvent, struct Sprite *sprite)
{
    u8 direction;
    u8 directions[2];
    memcpy(directions, gLeftAndRightDirections, sizeof directions);
    direction = directions[Random() & 1];
    SetObjectEventDirection(objectEvent, direction);
    sprite->sTypeFuncId = 5;
    if (GetCollisionInDirection(objectEvent, direction))
        sprite->sTypeFuncId = 1;

    return TRUE;
}

bool8 MovementType_WanderLeftAndRight_Step5(struct ObjectEvent *objectEvent, struct Sprite *sprite)
{
    ObjectEventSetSingleMovement(objectEvent, sprite, GetWalkNormalMovementAction(objectEvent->movementDirection));
    objectEvent->singleMovementActive = TRUE;
    sprite->sTypeFuncId = 6;
    return TRUE;
}

bool8 MovementType_WanderLeftAndRight_Step6(struct ObjectEvent *objectEvent, struct Sprite *sprite)
{
    if (ObjectEventExecSingleMovementAction(objectEvent, sprite))
    {
        objectEvent->singleMovementActive = FALSE;
        sprite->sTypeFuncId = 1;
    }
    return FALSE;
}

movement_type_def(MovementType_FaceDirection, gMovementTypeFuncs_FaceDirection)

bool8 MovementType_FaceDirection_Step0(struct ObjectEvent *objectEvent, struct Sprite *sprite)
{
    ClearObjectEventMovement(objectEvent, sprite);
    ObjectEventSetSingleMovement(objectEvent, sprite, GetFaceDirectionMovementAction(objectEvent->facingDirection));
    sprite->sTypeFuncId = 1;
    return TRUE;
}

bool8 MovementType_FaceDirection_Step1(struct ObjectEvent *objectEvent, struct Sprite *sprite)
{
    if (ObjectEventExecSingleMovementAction(objectEvent, sprite))
    {
        sprite->sTypeFuncId = 2;
        return TRUE;
    }
    return FALSE;
}

bool8 MovementType_FaceDirection_Step2(struct ObjectEvent *objectEvent, struct Sprite *sprite)
{
    objectEvent->singleMovementActive = FALSE;
    return FALSE;
}

static bool8 ObjectEventCB2_BerryTree(struct ObjectEvent *objectEvent, struct Sprite *sprite);
extern bool8 (*const gMovementTypeFuncs_BerryTreeGrowth[])(struct ObjectEvent *objectEvent, struct Sprite *sprite);

enum {
    BERRYTREEFUNC_NORMAL,
    BERRYTREEFUNC_MOVE,
    BERRYTREEFUNC_SPARKLE_START,
    BERRYTREEFUNC_SPARKLE,
    BERRYTREEFUNC_SPARKLE_END,
};

#define sTimer          data[2]
#define sBerryTreeFlags data[7]

#define BERRY_FLAG_SET_GFX     (1 << 0)
#define BERRY_FLAG_SPARKLING   (1 << 1)
#define BERRY_FLAG_JUST_PICKED (1 << 2)

void MovementType_BerryTreeGrowth(struct Sprite *sprite)
{
    struct ObjectEvent *objectEvent;

    objectEvent = &gObjectEvents[sprite->sObjEventId];
    if (!(sprite->sBerryTreeFlags & BERRY_FLAG_SET_GFX))
    {
        get_berry_tree_graphics(objectEvent, sprite);
        sprite->sBerryTreeFlags |= BERRY_FLAG_SET_GFX;
    }
    UpdateObjectEventCurrentMovement(objectEvent, sprite, ObjectEventCB2_BerryTree);
}
static bool8 ObjectEventCB2_BerryTree(struct ObjectEvent *objectEvent, struct Sprite *sprite)
{
    return gMovementTypeFuncs_BerryTreeGrowth[sprite->sTypeFuncId](objectEvent, sprite);
}

// BERRYTREEFUNC_NORMAL
bool8 MovementType_BerryTreeGrowth_Normal(struct ObjectEvent *objectEvent, struct Sprite *sprite)
{
    u8 berryStage;
    ClearObjectEventMovement(objectEvent, sprite);
    objectEvent->invisible = TRUE;
    sprite->invisible = TRUE;
    berryStage = GetStageByBerryTreeId(objectEvent->trainerRange_berryTreeId);
    if (berryStage == BERRY_STAGE_NO_BERRY)
    {
        if (!(sprite->sBerryTreeFlags & BERRY_FLAG_JUST_PICKED) && sprite->animNum == BERRY_STAGE_FLOWERING)
        {
            gFieldEffectArguments[0] = objectEvent->currentCoords.x;
            gFieldEffectArguments[1] = objectEvent->currentCoords.y;
            gFieldEffectArguments[2] = sprite->subpriority - 1;
            gFieldEffectArguments[3] = sprite->oam.priority;
            FieldEffectStart(FLDEFF_BERRY_TREE_GROWTH_SPARKLE);
            sprite->animNum = berryStage;
        }
        return FALSE;
    }
    objectEvent->invisible = FALSE;
    sprite->invisible = FALSE;
    berryStage--;
    if (sprite->animNum != berryStage)
    {
        sprite->sTypeFuncId = BERRYTREEFUNC_SPARKLE_START;
        return TRUE;
    }
    get_berry_tree_graphics(objectEvent, sprite);
    ObjectEventSetSingleMovement(objectEvent, sprite, MOVEMENT_ACTION_START_ANIM_IN_DIRECTION);
    sprite->sTypeFuncId = BERRYTREEFUNC_MOVE;
    return TRUE;
}

// BERRYTREEFUNC_MOVE
bool8 MovementType_BerryTreeGrowth_Move(struct ObjectEvent *objectEvent, struct Sprite *sprite)
{
    if (ObjectEventExecSingleMovementAction(objectEvent, sprite))
    {
        sprite->sTypeFuncId = BERRYTREEFUNC_NORMAL;
        return TRUE;
    }
    return FALSE;
}

// BERRYTREEFUNC_SPARKLE_START
bool8 MovementType_BerryTreeGrowth_SparkleStart(struct ObjectEvent *objectEvent, struct Sprite *sprite)
{
    objectEvent->singleMovementActive = TRUE;
    sprite->sTypeFuncId = BERRYTREEFUNC_SPARKLE;
    sprite->sTimer = 0;
    sprite->sBerryTreeFlags |= BERRY_FLAG_SPARKLING;
    gFieldEffectArguments[0] = objectEvent->currentCoords.x;
    gFieldEffectArguments[1] = objectEvent->currentCoords.y;
    gFieldEffectArguments[2] = sprite->subpriority - 1;
    gFieldEffectArguments[3] = sprite->oam.priority;
    FieldEffectStart(FLDEFF_BERRY_TREE_GROWTH_SPARKLE);
    return TRUE;
}

// BERRYTREEFUNC_SPARKLE
bool8 MovementType_BerryTreeGrowth_Sparkle(struct ObjectEvent *objectEvent, struct Sprite *sprite)
{
    sprite->sTimer++;
    objectEvent->invisible = (sprite->sTimer & 2) >> 1;
    sprite->animPaused = TRUE;
    if (sprite->sTimer > 64)
    {
        get_berry_tree_graphics(objectEvent, sprite);
        sprite->sTypeFuncId = BERRYTREEFUNC_SPARKLE_END;
        sprite->sTimer = 0;
        return TRUE;
    }
    return FALSE;
}

// BERRYTREEFUNC_SPARKLE_END
bool8 MovementType_BerryTreeGrowth_SparkleEnd(struct ObjectEvent *objectEvent, struct Sprite *sprite)
{
    sprite->sTimer++;
    objectEvent->invisible = (sprite->sTimer & 2) >> 1;
    sprite->animPaused = TRUE;
    if (sprite->sTimer > 64)
    {
        sprite->sTypeFuncId = BERRYTREEFUNC_NORMAL;
        sprite->sBerryTreeFlags &= ~BERRY_FLAG_SPARKLING;
        return TRUE;
    }
    return FALSE;
}

movement_type_def(MovementType_FaceDownAndUp, gMovementTypeFuncs_FaceDownAndUp)

bool8 MovementType_FaceDownAndUp_Step0(struct ObjectEvent *objectEvent, struct Sprite *sprite)
{
    ClearObjectEventMovement(objectEvent, sprite);
    sprite->sTypeFuncId = 1;
    return TRUE;
}

bool8 MovementType_FaceDownAndUp_Step1(struct ObjectEvent *objectEvent, struct Sprite *sprite)
{
    ObjectEventSetSingleMovement(objectEvent, sprite, GetFaceDirectionMovementAction(objectEvent->facingDirection));
    sprite->sTypeFuncId = 2;
    return TRUE;
}

bool8 MovementType_FaceDownAndUp_Step2(struct ObjectEvent *objectEvent, struct Sprite *sprite)
{
    if (ObjectEventExecSingleMovementAction(objectEvent, sprite))
    {
        SetMovementDelay(sprite, sMovementDelaysMedium[Random() & 3]);
        objectEvent->singleMovementActive = FALSE;
        sprite->sTypeFuncId = 3;
    }
    return FALSE;
}

bool8 MovementType_FaceDownAndUp_Step3(struct ObjectEvent *objectEvent, struct Sprite *sprite)
{
    if (WaitForMovementDelay(sprite) || ObjectEventIsTrainerAndCloseToPlayer(objectEvent))
    {
        sprite->sTypeFuncId = 4;
        return TRUE;
    }
    return FALSE;
}

bool8 MovementType_FaceDownAndUp_Step4(struct ObjectEvent *objectEvent, struct Sprite *sprite)
{
    u8 direction;
    u8 directions[2];
    memcpy(directions, gUpAndDownDirections, sizeof gUpAndDownDirections);
    direction = TryGetTrainerEncounterDirection(objectEvent, RUNFOLLOW_NORTH_SOUTH);
    if (direction == DIR_NONE)
        direction = directions[Random() & 1];
    SetObjectEventDirection(objectEvent, direction);
    sprite->sTypeFuncId = 1;
    return TRUE;
}

movement_type_def(MovementType_FaceLeftAndRight, gMovementTypeFuncs_FaceLeftAndRight)

bool8 MovementType_FaceLeftAndRight_Step0(struct ObjectEvent *objectEvent, struct Sprite *sprite)
{
    ClearObjectEventMovement(objectEvent, sprite);
    sprite->sTypeFuncId = 1;
    return TRUE;
}

bool8 MovementType_FaceLeftAndRight_Step1(struct ObjectEvent *objectEvent, struct Sprite *sprite)
{
    ObjectEventSetSingleMovement(objectEvent, sprite, GetFaceDirectionMovementAction(objectEvent->facingDirection));
    sprite->sTypeFuncId = 2;
    return TRUE;
}

bool8 MovementType_FaceLeftAndRight_Step2(struct ObjectEvent *objectEvent, struct Sprite *sprite)
{
    if (ObjectEventExecSingleMovementAction(objectEvent, sprite))
    {
        SetMovementDelay(sprite, sMovementDelaysMedium[Random() & 3]);
        objectEvent->singleMovementActive = FALSE;
        sprite->sTypeFuncId = 3;
    }
    return FALSE;
}

bool8 MovementType_FaceLeftAndRight_Step3(struct ObjectEvent *objectEvent, struct Sprite *sprite)
{
    if (WaitForMovementDelay(sprite) || ObjectEventIsTrainerAndCloseToPlayer(objectEvent))
    {
        sprite->sTypeFuncId = 4;
        return TRUE;
    }
    return FALSE;
}

bool8 MovementType_FaceLeftAndRight_Step4(struct ObjectEvent *objectEvent, struct Sprite *sprite)
{
    u8 direction;
    u8 directions[2];
    memcpy(directions, gLeftAndRightDirections, sizeof gLeftAndRightDirections);
    direction = TryGetTrainerEncounterDirection(objectEvent, RUNFOLLOW_EAST_WEST);
    if (direction == DIR_NONE)
        direction = directions[Random() & 1];
    SetObjectEventDirection(objectEvent, direction);
    sprite->sTypeFuncId = 1;
    return TRUE;
}

movement_type_def(MovementType_FaceUpAndLeft, gMovementTypeFuncs_FaceUpAndLeft)

bool8 MovementType_FaceUpAndLeft_Step0(struct ObjectEvent *objectEvent, struct Sprite *sprite)
{
    ClearObjectEventMovement(objectEvent, sprite);
    sprite->sTypeFuncId = 1;
    return TRUE;
}

bool8 MovementType_FaceUpAndLeft_Step1(struct ObjectEvent *objectEvent, struct Sprite *sprite)
{
    ObjectEventSetSingleMovement(objectEvent, sprite, GetFaceDirectionMovementAction(objectEvent->facingDirection));
    sprite->sTypeFuncId = 2;
    return TRUE;
}

bool8 MovementType_FaceUpAndLeft_Step2(struct ObjectEvent *objectEvent, struct Sprite *sprite)
{
    if (ObjectEventExecSingleMovementAction(objectEvent, sprite))
    {
        SetMovementDelay(sprite, sMovementDelaysShort[Random() & 3]);
        objectEvent->singleMovementActive = FALSE;
        sprite->sTypeFuncId = 3;
    }
    return FALSE;
}

bool8 MovementType_FaceUpAndLeft_Step3(struct ObjectEvent *objectEvent, struct Sprite *sprite)
{
    if (WaitForMovementDelay(sprite) || ObjectEventIsTrainerAndCloseToPlayer(objectEvent))
    {
        sprite->sTypeFuncId = 4;
        return TRUE;
    }
    return FALSE;
}

bool8 MovementType_FaceUpAndLeft_Step4(struct ObjectEvent *objectEvent, struct Sprite *sprite)
{
    u8 direction;
    u8 directions[2];
    memcpy(directions, gUpAndLeftDirections, sizeof gUpAndLeftDirections);
    direction = TryGetTrainerEncounterDirection(objectEvent, RUNFOLLOW_NORTH_WEST);
    if (direction == DIR_NONE)
        direction = directions[Random() & 1];
    SetObjectEventDirection(objectEvent, direction);
    sprite->sTypeFuncId = 1;
    return TRUE;
}

movement_type_def(MovementType_FaceUpAndRight, gMovementTypeFuncs_FaceUpAndRight)

bool8 MovementType_FaceUpAndRight_Step0(struct ObjectEvent *objectEvent, struct Sprite *sprite)
{
    ClearObjectEventMovement(objectEvent, sprite);
    sprite->sTypeFuncId = 1;
    return TRUE;
}

bool8 MovementType_FaceUpAndRight_Step1(struct ObjectEvent *objectEvent, struct Sprite *sprite)
{
    ObjectEventSetSingleMovement(objectEvent, sprite, GetFaceDirectionMovementAction(objectEvent->facingDirection));
    sprite->sTypeFuncId = 2;
    return TRUE;
}

bool8 MovementType_FaceUpAndRight_Step2(struct ObjectEvent *objectEvent, struct Sprite *sprite)
{
    if (ObjectEventExecSingleMovementAction(objectEvent, sprite))
    {
        SetMovementDelay(sprite, sMovementDelaysShort[Random() & 3]);
        objectEvent->singleMovementActive = FALSE;
        sprite->sTypeFuncId = 3;
    }
    return FALSE;
}

bool8 MovementType_FaceUpAndRight_Step3(struct ObjectEvent *objectEvent, struct Sprite *sprite)
{
    if (WaitForMovementDelay(sprite) || ObjectEventIsTrainerAndCloseToPlayer(objectEvent))
    {
        sprite->sTypeFuncId = 4;
        return TRUE;
    }
    return FALSE;
}

bool8 MovementType_FaceUpAndRight_Step4(struct ObjectEvent *objectEvent, struct Sprite *sprite)
{
    u8 direction;
    u8 directions[2];
    memcpy(directions, gUpAndRightDirections, sizeof gUpAndRightDirections);
    direction = TryGetTrainerEncounterDirection(objectEvent, RUNFOLLOW_NORTH_EAST);
    if (direction == DIR_NONE)
        direction = directions[Random() & 1];
    SetObjectEventDirection(objectEvent, direction);
    sprite->sTypeFuncId = 1;
    return TRUE;
}

movement_type_def(MovementType_FaceDownAndLeft, gMovementTypeFuncs_FaceDownAndLeft)

bool8 MovementType_FaceDownAndLeft_Step0(struct ObjectEvent *objectEvent, struct Sprite *sprite)
{
    ClearObjectEventMovement(objectEvent, sprite);
    sprite->sTypeFuncId = 1;
    return TRUE;
}

bool8 MovementType_FaceDownAndLeft_Step1(struct ObjectEvent *objectEvent, struct Sprite *sprite)
{
    ObjectEventSetSingleMovement(objectEvent, sprite, GetFaceDirectionMovementAction(objectEvent->facingDirection));
    sprite->sTypeFuncId = 2;
    return TRUE;
}

bool8 MovementType_FaceDownAndLeft_Step2(struct ObjectEvent *objectEvent, struct Sprite *sprite)
{
    if (ObjectEventExecSingleMovementAction(objectEvent, sprite))
    {
        SetMovementDelay(sprite, sMovementDelaysShort[Random() & 3]);
        objectEvent->singleMovementActive = FALSE;
        sprite->sTypeFuncId = 3;
    }
    return FALSE;
}

bool8 MovementType_FaceDownAndLeft_Step3(struct ObjectEvent *objectEvent, struct Sprite *sprite)
{
    if (WaitForMovementDelay(sprite) || ObjectEventIsTrainerAndCloseToPlayer(objectEvent))
    {
        sprite->sTypeFuncId = 4;
        return TRUE;
    }
    return FALSE;
}

bool8 MovementType_FaceDownAndLeft_Step4(struct ObjectEvent *objectEvent, struct Sprite *sprite)
{
    u8 direction;
    u8 directions[2];
    memcpy(directions, gDownAndLeftDirections, sizeof gDownAndLeftDirections);
    direction = TryGetTrainerEncounterDirection(objectEvent, RUNFOLLOW_SOUTH_WEST);
    if (direction == DIR_NONE)
        direction = directions[Random() & 1];
    SetObjectEventDirection(objectEvent, direction);
    sprite->sTypeFuncId = 1;
    return TRUE;
}

movement_type_def(MovementType_FaceDownAndRight, gMovementTypeFuncs_FaceDownAndRight)

bool8 MovementType_FaceDownAndRight_Step0(struct ObjectEvent *objectEvent, struct Sprite *sprite)
{
    ClearObjectEventMovement(objectEvent, sprite);
    sprite->sTypeFuncId = 1;
    return TRUE;
}

bool8 MovementType_FaceDownAndRight_Step1(struct ObjectEvent *objectEvent, struct Sprite *sprite)
{
    ObjectEventSetSingleMovement(objectEvent, sprite, GetFaceDirectionMovementAction(objectEvent->facingDirection));
    sprite->sTypeFuncId = 2;
    return TRUE;
}

bool8 MovementType_FaceDownAndRight_Step2(struct ObjectEvent *objectEvent, struct Sprite *sprite)
{
    if (ObjectEventExecSingleMovementAction(objectEvent, sprite))
    {
        SetMovementDelay(sprite, sMovementDelaysShort[Random() & 3]);
        objectEvent->singleMovementActive = FALSE;
        sprite->sTypeFuncId = 3;
    }
    return FALSE;
}

bool8 MovementType_FaceDownAndRight_Step3(struct ObjectEvent *objectEvent, struct Sprite *sprite)
{
    if (WaitForMovementDelay(sprite) || ObjectEventIsTrainerAndCloseToPlayer(objectEvent))
    {
        sprite->sTypeFuncId = 4;
        return TRUE;
    }
    return FALSE;
}

bool8 MovementType_FaceDownAndRight_Step4(struct ObjectEvent *objectEvent, struct Sprite *sprite)
{
    u8 direction;
    u8 directions[2];
    memcpy(directions, gDownAndRightDirections, sizeof gDownAndRightDirections);
    direction = TryGetTrainerEncounterDirection(objectEvent, RUNFOLLOW_SOUTH_EAST);
    if (direction == DIR_NONE)
        direction = directions[Random() & 1];
    SetObjectEventDirection(objectEvent, direction);
    sprite->sTypeFuncId = 1;
    return TRUE;
}

movement_type_def(MovementType_FaceDownUpAndLeft, gMovementTypeFuncs_FaceDownUpAndLeft)

bool8 MovementType_FaceDownUpAndLeft_Step0(struct ObjectEvent *objectEvent, struct Sprite *sprite)
{
    ClearObjectEventMovement(objectEvent, sprite);
    sprite->sTypeFuncId = 1;
    return TRUE;
}

bool8 MovementType_FaceDownUpAndLeft_Step1(struct ObjectEvent *objectEvent, struct Sprite *sprite)
{
    ObjectEventSetSingleMovement(objectEvent, sprite, GetFaceDirectionMovementAction(objectEvent->facingDirection));
    sprite->sTypeFuncId = 2;
    return TRUE;
}

bool8 MovementType_FaceDownUpAndLeft_Step2(struct ObjectEvent *objectEvent, struct Sprite *sprite)
{
    if (ObjectEventExecSingleMovementAction(objectEvent, sprite))
    {
        SetMovementDelay(sprite, sMovementDelaysShort[Random() & 3]);
        objectEvent->singleMovementActive = FALSE;
        sprite->sTypeFuncId = 3;
    }
    return FALSE;
}

bool8 MovementType_FaceDownUpAndLeft_Step3(struct ObjectEvent *objectEvent, struct Sprite *sprite)
{
    if (WaitForMovementDelay(sprite) || ObjectEventIsTrainerAndCloseToPlayer(objectEvent))
    {
        sprite->sTypeFuncId = 4;
        return TRUE;
    }
    return FALSE;
}

bool8 MovementType_FaceDownUpAndLeft_Step4(struct ObjectEvent *objectEvent, struct Sprite *sprite)
{
    u8 direction;
    u8 directions[4];
    memcpy(directions, gDownUpAndLeftDirections, sizeof gDownUpAndLeftDirections);
    direction = TryGetTrainerEncounterDirection(objectEvent, RUNFOLLOW_NORTH_SOUTH_WEST);
    if (direction == DIR_NONE)
        direction = directions[Random() & 3];
    SetObjectEventDirection(objectEvent, direction);
    sprite->sTypeFuncId = 1;
    return TRUE;
}

movement_type_def(MovementType_FaceDownUpAndRight, gMovementTypeFuncs_FaceDownUpAndRight)

bool8 MovementType_FaceDownUpAndRight_Step0(struct ObjectEvent *objectEvent, struct Sprite *sprite)
{
    ClearObjectEventMovement(objectEvent, sprite);
    sprite->sTypeFuncId = 1;
    return TRUE;
}

bool8 MovementType_FaceDownUpAndRight_Step1(struct ObjectEvent *objectEvent, struct Sprite *sprite)
{
    ObjectEventSetSingleMovement(objectEvent, sprite, GetFaceDirectionMovementAction(objectEvent->facingDirection));
    sprite->sTypeFuncId = 2;
    return TRUE;
}

bool8 MovementType_FaceDownUpAndRight_Step2(struct ObjectEvent *objectEvent, struct Sprite *sprite)
{
    if (ObjectEventExecSingleMovementAction(objectEvent, sprite))
    {
        SetMovementDelay(sprite, sMovementDelaysShort[Random() & 3]);
        objectEvent->singleMovementActive = FALSE;
        sprite->sTypeFuncId = 3;
    }
    return FALSE;
}

bool8 MovementType_FaceDownUpAndRight_Step3(struct ObjectEvent *objectEvent, struct Sprite *sprite)
{
    if (WaitForMovementDelay(sprite) || ObjectEventIsTrainerAndCloseToPlayer(objectEvent))
    {
        sprite->sTypeFuncId = 4;
        return TRUE;
    }
    return FALSE;
}

bool8 MovementType_FaceDownUpAndRight_Step4(struct ObjectEvent *objectEvent, struct Sprite *sprite)
{
    u8 direction;
    u8 directions[4];
    memcpy(directions, gDownUpAndRightDirections, sizeof gDownUpAndRightDirections);
    direction = TryGetTrainerEncounterDirection(objectEvent, RUNFOLLOW_NORTH_SOUTH_EAST);
    if (direction == DIR_NONE)
        direction = directions[Random() & 3];
    SetObjectEventDirection(objectEvent, direction);
    sprite->sTypeFuncId = 1;
    return TRUE;
}

movement_type_def(MovementType_FaceUpRightAndLeft, gMovementTypeFuncs_FaceUpLeftAndRight)

bool8 MovementType_FaceUpLeftAndRight_Step0(struct ObjectEvent *objectEvent, struct Sprite *sprite)
{
    ClearObjectEventMovement(objectEvent, sprite);
    sprite->sTypeFuncId = 1;
    return TRUE;
}

bool8 MovementType_FaceUpLeftAndRight_Step1(struct ObjectEvent *objectEvent, struct Sprite *sprite)
{
    ObjectEventSetSingleMovement(objectEvent, sprite, GetFaceDirectionMovementAction(objectEvent->facingDirection));
    sprite->sTypeFuncId = 2;
    return TRUE;
}

bool8 MovementType_FaceUpLeftAndRight_Step2(struct ObjectEvent *objectEvent, struct Sprite *sprite)
{
    if (ObjectEventExecSingleMovementAction(objectEvent, sprite))
    {
        SetMovementDelay(sprite, sMovementDelaysShort[Random() & 3]);
        objectEvent->singleMovementActive = FALSE;
        sprite->sTypeFuncId = 3;
    }
    return FALSE;
}

bool8 MovementType_FaceUpLeftAndRight_Step3(struct ObjectEvent *objectEvent, struct Sprite *sprite)
{
    if (WaitForMovementDelay(sprite) || ObjectEventIsTrainerAndCloseToPlayer(objectEvent))
    {
        sprite->sTypeFuncId = 4;
        return TRUE;
    }
    return FALSE;
}

bool8 MovementType_FaceUpLeftAndRight_Step4(struct ObjectEvent *objectEvent, struct Sprite *sprite)
{
    u8 direction;
    u8 directions[4];
    memcpy(directions, gUpLeftAndRightDirections, sizeof gUpLeftAndRightDirections);
    direction = TryGetTrainerEncounterDirection(objectEvent, RUNFOLLOW_NORTH_EAST_WEST);
    if (direction == DIR_NONE)
        direction = directions[Random() & 3];
    SetObjectEventDirection(objectEvent, direction);
    sprite->sTypeFuncId = 1;
    return TRUE;
}

movement_type_def(MovementType_FaceDownRightAndLeft, gMovementTypeFuncs_FaceDownLeftAndRight)

bool8 MovementType_FaceDownLeftAndRight_Step0(struct ObjectEvent *objectEvent, struct Sprite *sprite)
{
    ClearObjectEventMovement(objectEvent, sprite);
    sprite->sTypeFuncId = 1;
    return TRUE;
}

bool8 MovementType_FaceDownLeftAndRight_Step1(struct ObjectEvent *objectEvent, struct Sprite *sprite)
{
    ObjectEventSetSingleMovement(objectEvent, sprite, GetFaceDirectionMovementAction(objectEvent->facingDirection));
    sprite->sTypeFuncId = 2;
    return TRUE;
}

bool8 MovementType_FaceDownLeftAndRight_Step2(struct ObjectEvent *objectEvent, struct Sprite *sprite)
{
    if (ObjectEventExecSingleMovementAction(objectEvent, sprite))
    {
        SetMovementDelay(sprite, sMovementDelaysShort[Random() & 3]);
        objectEvent->singleMovementActive = FALSE;
        sprite->sTypeFuncId = 3;
    }
    return FALSE;
}

bool8 MovementType_FaceDownLeftAndRight_Step3(struct ObjectEvent *objectEvent, struct Sprite *sprite)
{
    if (WaitForMovementDelay(sprite) || ObjectEventIsTrainerAndCloseToPlayer(objectEvent))
    {
        sprite->sTypeFuncId = 4;
        return TRUE;
    }
    return FALSE;
}

bool8 MovementType_FaceDownLeftAndRight_Step4(struct ObjectEvent *objectEvent, struct Sprite *sprite)
{
    u8 direction;
    u8 directions[4];
    memcpy(directions, gDownLeftAndRightDirections, sizeof gDownLeftAndRightDirections);
    direction = TryGetTrainerEncounterDirection(objectEvent, RUNFOLLOW_SOUTH_EAST_WEST);
    if (direction == DIR_NONE)
        direction = directions[Random() & 3];
    SetObjectEventDirection(objectEvent, direction);
    sprite->sTypeFuncId = 1;
    return TRUE;
}

movement_type_def(MovementType_RotateCounterclockwise, gMovementTypeFuncs_RotateCounterclockwise)

bool8 MovementType_RotateCounterclockwise_Step0(struct ObjectEvent *objectEvent, struct Sprite *sprite)
{
    ClearObjectEventMovement(objectEvent, sprite);
    ObjectEventSetSingleMovement(objectEvent, sprite, GetFaceDirectionMovementAction(objectEvent->facingDirection));
    sprite->sTypeFuncId = 1;
    return TRUE;
}

bool8 MovementType_RotateCounterclockwise_Step1(struct ObjectEvent *objectEvent, struct Sprite *sprite)
{
    if (ObjectEventExecSingleMovementAction(objectEvent, sprite))
    {
        SetMovementDelay(sprite, 48);
        sprite->sTypeFuncId = 2;
    }
    return FALSE;
}

bool8 MovementType_RotateCounterclockwise_Step2(struct ObjectEvent *objectEvent, struct Sprite *sprite)
{
    if (WaitForMovementDelay(sprite) || ObjectEventIsTrainerAndCloseToPlayer(objectEvent))
        sprite->sTypeFuncId = 3;
    return FALSE;
}

bool8 MovementType_RotateCounterclockwise_Step3(struct ObjectEvent *objectEvent, struct Sprite *sprite)
{
    u8 direction;
    u8 directions[5];
    memcpy(directions, gCounterclockwiseDirections, sizeof gCounterclockwiseDirections);
    direction = TryGetTrainerEncounterDirection(objectEvent, RUNFOLLOW_ANY);
    if (direction == DIR_NONE)
        direction = directions[objectEvent->facingDirection];
    SetObjectEventDirection(objectEvent, direction);
    sprite->sTypeFuncId = 0;
    return TRUE;
}

movement_type_def(MovementType_RotateClockwise, gMovementTypeFuncs_RotateClockwise)

bool8 MovementType_RotateClockwise_Step0(struct ObjectEvent *objectEvent, struct Sprite *sprite)
{
    ClearObjectEventMovement(objectEvent, sprite);
    ObjectEventSetSingleMovement(objectEvent, sprite, GetFaceDirectionMovementAction(objectEvent->facingDirection));
    sprite->sTypeFuncId = 1;
    return TRUE;
}

bool8 MovementType_RotateClockwise_Step1(struct ObjectEvent *objectEvent, struct Sprite *sprite)
{
    if (ObjectEventExecSingleMovementAction(objectEvent, sprite))
    {
        SetMovementDelay(sprite, 48);
        sprite->sTypeFuncId = 2;
    }
    return FALSE;
}

bool8 MovementType_RotateClockwise_Step2(struct ObjectEvent *objectEvent, struct Sprite *sprite)
{
    if (WaitForMovementDelay(sprite) || ObjectEventIsTrainerAndCloseToPlayer(objectEvent))
        sprite->sTypeFuncId = 3;
    return FALSE;
}

bool8 MovementType_RotateClockwise_Step3(struct ObjectEvent *objectEvent, struct Sprite *sprite)
{
    u8 direction;
    u8 directions[5];
    memcpy(directions, gClockwiseDirections, sizeof gClockwiseDirections);
    direction = TryGetTrainerEncounterDirection(objectEvent, RUNFOLLOW_ANY);
    if (direction == DIR_NONE)
        direction = directions[objectEvent->facingDirection];
    SetObjectEventDirection(objectEvent, direction);
    sprite->sTypeFuncId = 0;
    return TRUE;
}

movement_type_def(MovementType_WalkBackAndForth, gMovementTypeFuncs_WalkBackAndForth)

bool8 MovementType_WalkBackAndForth_Step0(struct ObjectEvent *objectEvent, struct Sprite *sprite)
{
    ClearObjectEventMovement(objectEvent, sprite);
    sprite->sTypeFuncId = 1;
    return TRUE;
}

bool8 MovementType_WalkBackAndForth_Step1(struct ObjectEvent *objectEvent, struct Sprite *sprite)
{
    u8 direction;

    direction = gInitialMovementTypeFacingDirections[objectEvent->movementType];
    if (objectEvent->directionSequenceIndex)
        direction = GetOppositeDirection(direction);
    SetObjectEventDirection(objectEvent, direction);
    sprite->sTypeFuncId = 2;
    return TRUE;
}

bool8 MovementType_WalkBackAndForth_Step2(struct ObjectEvent *objectEvent, struct Sprite *sprite)
{
    bool8 collision;
    u8 movementActionId;

    if (objectEvent->directionSequenceIndex && objectEvent->initialCoords.x == objectEvent->currentCoords.x && objectEvent->initialCoords.y == objectEvent->currentCoords.y)
    {
        objectEvent->directionSequenceIndex = 0;
        SetObjectEventDirection(objectEvent, GetOppositeDirection(objectEvent->movementDirection));
    }
    collision = GetCollisionInDirection(objectEvent, objectEvent->movementDirection);
    movementActionId = GetWalkNormalMovementAction(objectEvent->movementDirection);
    if (collision == COLLISION_OUTSIDE_RANGE)
    {
        objectEvent->directionSequenceIndex++;
        SetObjectEventDirection(objectEvent, GetOppositeDirection(objectEvent->movementDirection));
        movementActionId = GetWalkNormalMovementAction(objectEvent->movementDirection);
        collision = GetCollisionInDirection(objectEvent, objectEvent->movementDirection);
    }

    if (collision)
        movementActionId = GetWalkInPlaceNormalMovementAction(objectEvent->facingDirection);

    ObjectEventSetSingleMovement(objectEvent, sprite, movementActionId);
    objectEvent->singleMovementActive = TRUE;
    sprite->sTypeFuncId = 3;
    return TRUE;
}

bool8 MovementType_WalkBackAndForth_Step3(struct ObjectEvent *objectEvent, struct Sprite *sprite)
{
    if (ObjectEventExecSingleMovementAction(objectEvent, sprite))
    {
        objectEvent->singleMovementActive = FALSE;
        sprite->sTypeFuncId = 1;
    }
    return FALSE;
}

bool8 MovementType_WalkSequence_Step0(struct ObjectEvent *objectEvent, struct Sprite *sprite)
{
    ClearObjectEventMovement(objectEvent, sprite);
    sprite->sTypeFuncId = 1;
    return TRUE;
}

bool8 MoveNextDirectionInSequence(struct ObjectEvent *objectEvent, struct Sprite *sprite, u8 *route)
{
    u8 collision;
    u8 movementActionId;

    if (objectEvent->directionSequenceIndex == 3 && objectEvent->initialCoords.x == objectEvent->currentCoords.x && objectEvent->initialCoords.y == objectEvent->currentCoords.y)
        objectEvent->directionSequenceIndex = 0;

    SetObjectEventDirection(objectEvent, route[objectEvent->directionSequenceIndex]);
    movementActionId = GetWalkNormalMovementAction(objectEvent->movementDirection);
    collision = GetCollisionInDirection(objectEvent, objectEvent->movementDirection);
    if (collision == COLLISION_OUTSIDE_RANGE)
    {
        objectEvent->directionSequenceIndex++;
        SetObjectEventDirection(objectEvent, route[objectEvent->directionSequenceIndex]);
        movementActionId = GetWalkNormalMovementAction(objectEvent->movementDirection);
        collision = GetCollisionInDirection(objectEvent, objectEvent->movementDirection);
    }

    if (collision)
        movementActionId = GetWalkInPlaceNormalMovementAction(objectEvent->facingDirection);

    ObjectEventSetSingleMovement(objectEvent, sprite, movementActionId);
    objectEvent->singleMovementActive = TRUE;
    sprite->sTypeFuncId = 2;
    return TRUE;
}

bool8 MovementType_WalkSequence_Step2(struct ObjectEvent *objectEvent, struct Sprite *sprite)
{
    if (ObjectEventExecSingleMovementAction(objectEvent, sprite))
    {
        objectEvent->singleMovementActive = FALSE;
        sprite->sTypeFuncId = 1;
    }
    return FALSE;
}

movement_type_def(MovementType_WalkSequenceUpRightLeftDown, gMovementTypeFuncs_WalkSequenceUpRightLeftDown)

u8 MovementType_WalkSequenceUpRightLeftDown_Step1(struct ObjectEvent *objectEvent, struct Sprite *sprite)
{
    u8 directions[sizeof(gUpRightLeftDownDirections)];
    memcpy(directions, gUpRightLeftDownDirections, sizeof(gUpRightLeftDownDirections));
    if (objectEvent->directionSequenceIndex == 2 && objectEvent->initialCoords.x == objectEvent->currentCoords.x)
        objectEvent->directionSequenceIndex = 3;

    return MoveNextDirectionInSequence(objectEvent, sprite, directions);
}

movement_type_def(MovementType_WalkSequenceRightLeftDownUp, gMovementTypeFuncs_WalkSequenceRightLeftDownUp)

u8 MovementType_WalkSequenceRightLeftDownUp_Step1(struct ObjectEvent *objectEvent, struct Sprite *sprite)
{
    u8 directions[sizeof(gRightLeftDownUpDirections)];
    memcpy(directions, gRightLeftDownUpDirections, sizeof(gRightLeftDownUpDirections));
    if (objectEvent->directionSequenceIndex == 1 && objectEvent->initialCoords.x == objectEvent->currentCoords.x)
        objectEvent->directionSequenceIndex = 2;

    return MoveNextDirectionInSequence(objectEvent, sprite, directions);
}

movement_type_def(MovementType_WalkSequenceDownUpRightLeft, gMovementTypeFuncs_WalkSequenceDownUpRightLeft)

u8 MovementType_WalkSequenceDownUpRightLeft_Step1(struct ObjectEvent *objectEvent, struct Sprite *sprite)
{
    u8 directions[sizeof(gDownUpRightLeftDirections)];
    memcpy(directions, gDownUpRightLeftDirections, sizeof(gDownUpRightLeftDirections));
    if (objectEvent->directionSequenceIndex == 1 && objectEvent->initialCoords.y == objectEvent->currentCoords.y)
        objectEvent->directionSequenceIndex = 2;

    return MoveNextDirectionInSequence(objectEvent, sprite, directions);
}

movement_type_def(MovementType_WalkSequenceLeftDownUpRight, gMovementTypeFuncs_WalkSequenceLeftDownUpRight)

u8 MovementType_WalkSequenceLeftDownUpRight_Step1(struct ObjectEvent *objectEvent, struct Sprite *sprite)
{
    u8 directions[sizeof(gLeftDownUpRightDirections)];
    memcpy(directions, gLeftDownUpRightDirections, sizeof(gLeftDownUpRightDirections));
    if (objectEvent->directionSequenceIndex == 2 && objectEvent->initialCoords.y == objectEvent->currentCoords.y)
        objectEvent->directionSequenceIndex = 3;

    return MoveNextDirectionInSequence(objectEvent, sprite, directions);
}

movement_type_def(MovementType_WalkSequenceUpLeftRightDown, gMovementTypeFuncs_WalkSequenceUpLeftRightDown)

u8 MovementType_WalkSequenceUpLeftRightDown_Step1(struct ObjectEvent *objectEvent, struct Sprite *sprite)
{
    u8 directions[sizeof(gUpLeftRightDownDirections)];
    memcpy(directions, gUpLeftRightDownDirections, sizeof(gUpLeftRightDownDirections));
    if (objectEvent->directionSequenceIndex == 2 && objectEvent->initialCoords.x == objectEvent->currentCoords.x)
        objectEvent->directionSequenceIndex = 3;

    return MoveNextDirectionInSequence(objectEvent, sprite, directions);
}

movement_type_def(MovementType_WalkSequenceLeftRightDownUp, gMovementTypeFuncs_WalkSequenceLeftRightDownUp)

u8 MovementType_WalkSequenceLeftRightDownUp_Step1(struct ObjectEvent *objectEvent, struct Sprite *sprite)
{
    u8 directions[sizeof(gLeftRightDownUpDirections)];
    memcpy(directions, gLeftRightDownUpDirections, sizeof(gLeftRightDownUpDirections));
    if (objectEvent->directionSequenceIndex == 1 && objectEvent->initialCoords.x == objectEvent->currentCoords.x)
        objectEvent->directionSequenceIndex = 2;

    return MoveNextDirectionInSequence(objectEvent, sprite, directions);
}

movement_type_def(MovementType_WalkSequenceDownUpLeftRight, gMovementTypeFuncs_WalkSequenceDownUpLeftRight)

u8 MovementType_WalkSequenceDownUpLeftRight_Step1(struct ObjectEvent *objectEvent, struct Sprite *sprite)
{
    u8 directions[sizeof(gStandardDirections)];
    memcpy(directions, gStandardDirections, sizeof(gStandardDirections));
    if (objectEvent->directionSequenceIndex == 1 && objectEvent->initialCoords.y == objectEvent->currentCoords.y)
        objectEvent->directionSequenceIndex = 2;

    return MoveNextDirectionInSequence(objectEvent, sprite, directions);
}

movement_type_def(MovementType_WalkSequenceRightDownUpLeft, gMovementTypeFuncs_WalkSequenceRightDownUpLeft)

u8 MovementType_WalkSequenceRightDownUpLeft_Step1(struct ObjectEvent *objectEvent, struct Sprite *sprite)
{
    u8 directions[sizeof(gRightDownUpLeftDirections)];
    memcpy(directions, gRightDownUpLeftDirections, sizeof(gRightDownUpLeftDirections));
    if (objectEvent->directionSequenceIndex == 2 && objectEvent->initialCoords.y == objectEvent->currentCoords.y)
        objectEvent->directionSequenceIndex = 3;

    return MoveNextDirectionInSequence(objectEvent, sprite, directions);
}

movement_type_def(MovementType_WalkSequenceLeftUpDownRight, gMovementTypeFuncs_WalkSequenceLeftUpDownRight)

u8 MovementType_WalkSequenceLeftUpDownRight_Step1(struct ObjectEvent *objectEvent, struct Sprite *sprite)
{
    u8 directions[sizeof(gLeftUpDownRightDirections)];
    memcpy(directions, gLeftUpDownRightDirections, sizeof(gLeftUpDownRightDirections));
    if (objectEvent->directionSequenceIndex == 2 && objectEvent->initialCoords.y == objectEvent->currentCoords.y)
        objectEvent->directionSequenceIndex = 3;

    return MoveNextDirectionInSequence(objectEvent, sprite, directions);
}

movement_type_def(MovementType_WalkSequenceUpDownRightLeft, gMovementTypeFuncs_WalkSequenceUpDownRightLeft)

u8 MovementType_WalkSequenceUpDownRightLeft_Step1(struct ObjectEvent *objectEvent, struct Sprite *sprite)
{
    u8 directions[sizeof(gUpDownRightLeftDirections)];
    memcpy(directions, gUpDownRightLeftDirections, sizeof(gUpDownRightLeftDirections));
    if (objectEvent->directionSequenceIndex == 1 && objectEvent->initialCoords.y == objectEvent->currentCoords.y)
        objectEvent->directionSequenceIndex = 2;

    return MoveNextDirectionInSequence(objectEvent, sprite, directions);
}

movement_type_def(MovementType_WalkSequenceRightLeftUpDown, gMovementTypeFuncs_WalkSequenceRightLeftUpDown)

u8 MovementType_WalkSequenceRightLeftUpDown_Step1(struct ObjectEvent *objectEvent, struct Sprite *sprite)
{
    u8 directions[sizeof(gRightLeftUpDownDirections)];
    memcpy(directions, gRightLeftUpDownDirections, sizeof(gRightLeftUpDownDirections));
    if (objectEvent->directionSequenceIndex == 1 && objectEvent->initialCoords.x == objectEvent->currentCoords.x)
        objectEvent->directionSequenceIndex = 2;

    return MoveNextDirectionInSequence(objectEvent, sprite, directions);
}

movement_type_def(MovementType_WalkSequenceDownRightLeftUp, gMovementTypeFuncs_WalkSequenceDownRightLeftUp)

u8 MovementType_WalkSequenceDownRightLeftUp_Step1(struct ObjectEvent *objectEvent, struct Sprite *sprite)
{
    u8 directions[sizeof(gDownRightLeftUpDirections)];
    memcpy(directions, gDownRightLeftUpDirections, sizeof(gDownRightLeftUpDirections));
    if (objectEvent->directionSequenceIndex == 2 && objectEvent->initialCoords.x == objectEvent->currentCoords.x)
        objectEvent->directionSequenceIndex = 3;

    return MoveNextDirectionInSequence(objectEvent, sprite, directions);
}

movement_type_def(MovementType_WalkSequenceRightUpDownLeft, gMovementTypeFuncs_WalkSequenceRightUpDownLeft)

u8 MovementType_WalkSequenceRightUpDownLeft_Step1(struct ObjectEvent *objectEvent, struct Sprite *sprite)
{
    u8 directions[sizeof(gRightUpDownLeftDirections)];
    memcpy(directions, gRightUpDownLeftDirections, sizeof(gRightUpDownLeftDirections));
    if (objectEvent->directionSequenceIndex == 2 && objectEvent->initialCoords.y == objectEvent->currentCoords.y)
        objectEvent->directionSequenceIndex = 3;

    return MoveNextDirectionInSequence(objectEvent, sprite, directions);
}

movement_type_def(MovementType_WalkSequenceUpDownLeftRight, gMovementTypeFuncs_WalkSequenceUpDownLeftRight)

u8 MovementType_WalkSequenceUpDownLeftRight_Step1(struct ObjectEvent *objectEvent, struct Sprite *sprite)
{
    u8 directions[sizeof(gUpDownLeftRightDirections)];
    memcpy(directions, gUpDownLeftRightDirections, sizeof(gUpDownLeftRightDirections));
    if (objectEvent->directionSequenceIndex == 1 && objectEvent->initialCoords.y == objectEvent->currentCoords.y)
        objectEvent->directionSequenceIndex = 2;

    return MoveNextDirectionInSequence(objectEvent, sprite, directions);
}

movement_type_def(MovementType_WalkSequenceLeftRightUpDown, gMovementTypeFuncs_WalkSequenceLeftRightUpDown)

u8 MovementType_WalkSequenceLeftRightUpDown_Step1(struct ObjectEvent *objectEvent, struct Sprite *sprite)
{
    u8 directions[sizeof(gLeftRightUpDownDirections)];
    memcpy(directions, gLeftRightUpDownDirections, sizeof(gLeftRightUpDownDirections));
    if (objectEvent->directionSequenceIndex == 1 && objectEvent->initialCoords.x == objectEvent->currentCoords.x)
        objectEvent->directionSequenceIndex = 2;

    return MoveNextDirectionInSequence(objectEvent, sprite, directions);
}

movement_type_def(MovementType_WalkSequenceDownLeftRightUp, gMovementTypeFuncs_WalkSequenceDownLeftRightUp)

u8 MovementType_WalkSequenceDownLeftRightUp_Step1(struct ObjectEvent *objectEvent, struct Sprite *sprite)
{
    u8 directions[sizeof(gDownLeftRightUpDirections)];
    memcpy(directions, gDownLeftRightUpDirections, sizeof(gDownLeftRightUpDirections));
    if (objectEvent->directionSequenceIndex == 2 && objectEvent->initialCoords.x == objectEvent->currentCoords.x)
        objectEvent->directionSequenceIndex = 3;

    return MoveNextDirectionInSequence(objectEvent, sprite, directions);
}

movement_type_def(MovementType_WalkSequenceUpLeftDownRight, gMovementTypeFuncs_WalkSequenceUpLeftDownRight)

u8 MovementType_WalkSequenceUpLeftDownRight_Step1(struct ObjectEvent *objectEvent, struct Sprite *sprite)
{
    u8 directions[sizeof(gUpLeftDownRightDirections)];
    memcpy(directions, gUpLeftDownRightDirections, sizeof(gUpLeftDownRightDirections));
    if (objectEvent->directionSequenceIndex == 2 && objectEvent->initialCoords.y == objectEvent->currentCoords.y)
        objectEvent->directionSequenceIndex = 3;

    return MoveNextDirectionInSequence(objectEvent, sprite, directions);
}

movement_type_def(MovementType_WalkSequenceDownRightUpLeft, gMovementTypeFuncs_WalkSequenceDownRightUpLeft)

u8 MovementType_WalkSequenceDownRightUpLeft_Step1(struct ObjectEvent *objectEvent, struct Sprite *sprite)
{
    u8 directions[sizeof(gDownRightUpLeftDirections)];
    memcpy(directions, gDownRightUpLeftDirections, sizeof(gDownRightUpLeftDirections));
    if (objectEvent->directionSequenceIndex == 2 && objectEvent->initialCoords.y == objectEvent->currentCoords.y)
        objectEvent->directionSequenceIndex = 3;

    return MoveNextDirectionInSequence(objectEvent, sprite, directions);
}

movement_type_def(MovementType_WalkSequenceLeftDownRightUp, gMovementTypeFuncs_WalkSequenceLeftDownRightUp)

u8 MovementType_WalkSequenceLeftDownRightUp_Step1(struct ObjectEvent *objectEvent, struct Sprite *sprite)
{
    u8 directions[sizeof(gLeftDownRightUpDirections)];
    memcpy(directions, gLeftDownRightUpDirections, sizeof(gLeftDownRightUpDirections));
    if (objectEvent->directionSequenceIndex == 2 && objectEvent->initialCoords.x == objectEvent->currentCoords.x)
        objectEvent->directionSequenceIndex = 3;

    return MoveNextDirectionInSequence(objectEvent, sprite, directions);
}

movement_type_def(MovementType_WalkSequenceRightUpLeftDown, gMovementTypeFuncs_WalkSequenceRightUpLeftDown)

u8 MovementType_WalkSequenceRightUpLeftDown_Step1(struct ObjectEvent *objectEvent, struct Sprite *sprite)
{
    u8 directions[sizeof(gRightUpLeftDownDirections)];
    memcpy(directions, gRightUpLeftDownDirections, sizeof(gRightUpLeftDownDirections));
    if (objectEvent->directionSequenceIndex == 2 && objectEvent->initialCoords.x == objectEvent->currentCoords.x)
        objectEvent->directionSequenceIndex = 3;

    return MoveNextDirectionInSequence(objectEvent, sprite, directions);
}

movement_type_def(MovementType_WalkSequenceUpRightDownLeft, gMovementTypeFuncs_WalkSequenceUpRightDownLeft)

u8 MovementType_WalkSequenceUpRightDownLeft_Step1(struct ObjectEvent *objectEvent, struct Sprite *sprite)
{
    u8 directions[sizeof(gUpRightDownLeftDirections)];
    memcpy(directions, gUpRightDownLeftDirections, sizeof(gUpRightDownLeftDirections));
    if (objectEvent->directionSequenceIndex == 2 && objectEvent->initialCoords.y == objectEvent->currentCoords.y)
        objectEvent->directionSequenceIndex = 3;

    return MoveNextDirectionInSequence(objectEvent, sprite, directions);
}

movement_type_def(MovementType_WalkSequenceDownLeftUpRight, gMovementTypeFuncs_WalkSequenceDownLeftUpRight)

u8 MovementType_WalkSequenceDownLeftUpRight_Step1(struct ObjectEvent *objectEvent, struct Sprite *sprite)
{
    u8 directions[sizeof(gDownLeftUpRightDirections)];
    memcpy(directions, gDownLeftUpRightDirections, sizeof(gDownLeftUpRightDirections));
    if (objectEvent->directionSequenceIndex == 2 && objectEvent->initialCoords.y == objectEvent->currentCoords.y)
        objectEvent->directionSequenceIndex = 3;

    return MoveNextDirectionInSequence(objectEvent, sprite, directions);
}

movement_type_def(MovementType_WalkSequenceLeftUpRightDown, gMovementTypeFuncs_WalkSequenceLeftUpRightDown)

u8 MovementType_WalkSequenceLeftUpRightDown_Step1(struct ObjectEvent *objectEvent, struct Sprite *sprite)
{
    u8 directions[sizeof(gLeftUpRightDownDirections)];
    memcpy(directions, gLeftUpRightDownDirections, sizeof(gLeftUpRightDownDirections));
    if (objectEvent->directionSequenceIndex == 2 && objectEvent->initialCoords.x == objectEvent->currentCoords.x)
        objectEvent->directionSequenceIndex = 3;

    return MoveNextDirectionInSequence(objectEvent, sprite, directions);
}

movement_type_def(MovementType_WalkSequenceRightDownLeftUp, gMovementTypeFuncs_WalkSequenceRightDownLeftUp)

u8 MovementType_WalkSequenceRightDownLeftUp_Step1(struct ObjectEvent *objectEvent, struct Sprite *sprite)
{
    u8 directions[sizeof(gRightDownLeftUpDirections)];
    memcpy(directions, gRightDownLeftUpDirections, sizeof(gRightDownLeftUpDirections));
    if (objectEvent->directionSequenceIndex == 2 && objectEvent->initialCoords.x == objectEvent->currentCoords.x)
        objectEvent->directionSequenceIndex = 3;

    return MoveNextDirectionInSequence(objectEvent, sprite, directions);
}

movement_type_def(MovementType_CopyPlayer, gMovementTypeFuncs_CopyPlayer)

bool8 MovementType_CopyPlayer_Step0(struct ObjectEvent *objectEvent, struct Sprite *sprite)
{
    ClearObjectEventMovement(objectEvent, sprite);
    if (objectEvent->directionSequenceIndex == 0)
        objectEvent->directionSequenceIndex = GetPlayerFacingDirection();
    sprite->sTypeFuncId = 1;
    return TRUE;
}

bool8 MovementType_CopyPlayer_Step1(struct ObjectEvent *objectEvent, struct Sprite *sprite)
{
    if (gObjectEvents[gPlayerAvatar.objectEventId].movementActionId == MOVEMENT_ACTION_NONE || gPlayerAvatar.tileTransitionState == T_TILE_CENTER)
        return FALSE;

    return gCopyPlayerMovementFuncs[PlayerGetCopyableMovement()](objectEvent, sprite, GetPlayerMovementDirection(), NULL);
}

bool8 MovementType_CopyPlayer_Step2(struct ObjectEvent *objectEvent, struct Sprite *sprite)
{
    if (ObjectEventExecSingleMovementAction(objectEvent, sprite))
    {
        objectEvent->singleMovementActive = FALSE;
        sprite->sTypeFuncId = 1;
    }
    return FALSE;
}

bool8 CopyablePlayerMovement_None(struct ObjectEvent *objectEvent, struct Sprite *sprite, u8 playerDirection, bool8 tileCallback(u8))
{
    return FALSE;
}

bool8 CopyablePlayerMovement_FaceDirection(struct ObjectEvent *objectEvent, struct Sprite *sprite, u8 playerDirection, bool8 tileCallback(u8))
{
    ObjectEventSetSingleMovement(objectEvent, sprite, GetFaceDirectionMovementAction(GetCopyDirection(gInitialMovementTypeFacingDirections[objectEvent->movementType], objectEvent->directionSequenceIndex, playerDirection)));
    objectEvent->singleMovementActive = TRUE;
    sprite->sTypeFuncId = 2;
    return TRUE;
}

bool8 CopyablePlayerMovement_WalkNormal(struct ObjectEvent *objectEvent, struct Sprite *sprite, u8 playerDirection, bool8 tileCallback(u8))
{
    u32 direction;
    s16 x;
    s16 y;

    direction = playerDirection;
    if (ObjectEventIsFarawayIslandMew(objectEvent))
    {
        direction = GetMewMoveDirection();
        if (direction == DIR_NONE)
        {
            direction = playerDirection;
            direction = GetCopyDirection(gInitialMovementTypeFacingDirections[objectEvent->movementType], objectEvent->directionSequenceIndex, direction);
            ObjectEventMoveDestCoords(objectEvent, direction, &x, &y);
            ObjectEventSetSingleMovement(objectEvent, sprite, GetFaceDirectionMovementAction(direction));
            objectEvent->singleMovementActive = TRUE;
            sprite->sTypeFuncId = 2;
            return TRUE;
        }
    }
    else
    {
        direction = GetCopyDirection(gInitialMovementTypeFacingDirections[objectEvent->movementType], objectEvent->directionSequenceIndex, direction);
    }
    ObjectEventMoveDestCoords(objectEvent, direction, &x, &y);
    ObjectEventSetSingleMovement(objectEvent, sprite, GetWalkNormalMovementAction(direction));

    if (GetCollisionAtCoords(objectEvent, x, y, direction) || (tileCallback != NULL && !tileCallback(MapGridGetMetatileBehaviorAt(x, y))))
        ObjectEventSetSingleMovement(objectEvent, sprite, GetFaceDirectionMovementAction(direction));

    objectEvent->singleMovementActive = TRUE;
    sprite->sTypeFuncId = 2;
    return TRUE;
}

bool8 CopyablePlayerMovement_WalkFast(struct ObjectEvent *objectEvent, struct Sprite *sprite, u8 playerDirection, bool8 tileCallback(u8))
{
    u32 direction;
    s16 x;
    s16 y;

    direction = playerDirection;
    direction = GetCopyDirection(gInitialMovementTypeFacingDirections[objectEvent->movementType], objectEvent->directionSequenceIndex, direction);
    ObjectEventMoveDestCoords(objectEvent, direction, &x, &y);
    ObjectEventSetSingleMovement(objectEvent, sprite, GetWalkFastMovementAction(direction));

    if (GetCollisionAtCoords(objectEvent, x, y, direction) || (tileCallback != NULL && !tileCallback(MapGridGetMetatileBehaviorAt(x, y))))
        ObjectEventSetSingleMovement(objectEvent, sprite, GetFaceDirectionMovementAction(direction));

    objectEvent->singleMovementActive = TRUE;
    sprite->sTypeFuncId = 2;
    return TRUE;
}

bool8 CopyablePlayerMovement_WalkFaster(struct ObjectEvent *objectEvent, struct Sprite *sprite, u8 playerDirection, bool8 tileCallback(u8))
{
    u32 direction;
    s16 x;
    s16 y;

    direction = playerDirection;
    direction = GetCopyDirection(gInitialMovementTypeFacingDirections[objectEvent->movementType], objectEvent->directionSequenceIndex, direction);
    ObjectEventMoveDestCoords(objectEvent, direction, &x, &y);
    ObjectEventSetSingleMovement(objectEvent, sprite, GetWalkFasterMovementAction(direction));

    if (GetCollisionAtCoords(objectEvent, x, y, direction) || (tileCallback != NULL && !tileCallback(MapGridGetMetatileBehaviorAt(x, y))))
        ObjectEventSetSingleMovement(objectEvent, sprite, GetFaceDirectionMovementAction(direction));

    objectEvent->singleMovementActive = TRUE;
    sprite->sTypeFuncId = 2;
    return TRUE;
}

bool8 CopyablePlayerMovement_Slide(struct ObjectEvent *objectEvent, struct Sprite *sprite, u8 playerDirection, bool8 tileCallback(u8))
{
    u32 direction;
    s16 x;
    s16 y;

    direction = playerDirection;
    direction = GetCopyDirection(gInitialMovementTypeFacingDirections[objectEvent->movementType], objectEvent->directionSequenceIndex, direction);
    ObjectEventMoveDestCoords(objectEvent, direction, &x, &y);
    ObjectEventSetSingleMovement(objectEvent, sprite, GetSlideMovementAction(direction));

    if (GetCollisionAtCoords(objectEvent, x, y, direction) || (tileCallback != NULL && !tileCallback(MapGridGetMetatileBehaviorAt(x, y))))
        ObjectEventSetSingleMovement(objectEvent, sprite, GetFaceDirectionMovementAction(direction));

    objectEvent->singleMovementActive = TRUE;
    sprite->sTypeFuncId = 2;
    return TRUE;
}

bool8 CopyablePlayerMovement_JumpInPlace(struct ObjectEvent *objectEvent, struct Sprite *sprite, u8 playerDirection, bool8 tileCallback(u8))
{
    u32 direction;

    direction = playerDirection;
    direction = GetCopyDirection(gInitialMovementTypeFacingDirections[objectEvent->movementType], objectEvent->directionSequenceIndex, direction);
    ObjectEventSetSingleMovement(objectEvent, sprite, GetJumpInPlaceMovementAction(direction));
    objectEvent->singleMovementActive = TRUE;
    sprite->sTypeFuncId = 2;
    return TRUE;
}

bool8 CopyablePlayerMovement_Jump(struct ObjectEvent *objectEvent, struct Sprite *sprite, u8 playerDirection, bool8 tileCallback(u8))
{
    u32 direction;
    s16 x;
    s16 y;

    direction = playerDirection;
    direction = GetCopyDirection(gInitialMovementTypeFacingDirections[objectEvent->movementType], objectEvent->directionSequenceIndex, direction);
    ObjectEventMoveDestCoords(objectEvent, direction, &x, &y);
    ObjectEventSetSingleMovement(objectEvent, sprite, GetJumpMovementAction(direction));

    if (GetCollisionAtCoords(objectEvent, x, y, direction) || (tileCallback != NULL && !tileCallback(MapGridGetMetatileBehaviorAt(x, y))))
        ObjectEventSetSingleMovement(objectEvent, sprite, GetFaceDirectionMovementAction(direction));

    objectEvent->singleMovementActive = TRUE;
    sprite->sTypeFuncId = 2;
    return TRUE;
}

bool8 CopyablePlayerMovement_Jump2(struct ObjectEvent *objectEvent, struct Sprite *sprite, u8 playerDirection, bool8 tileCallback(u8))
{
    u32 direction;
    s16 x;
    s16 y;

    direction = playerDirection;
    direction = GetCopyDirection(gInitialMovementTypeFacingDirections[objectEvent->movementType], objectEvent->directionSequenceIndex, direction);
    x = objectEvent->currentCoords.x;
    y = objectEvent->currentCoords.y;
    MoveCoordsInDirection(direction, &x, &y, 2, 2);
    ObjectEventSetSingleMovement(objectEvent, sprite, GetJump2MovementAction(direction));

    if (GetCollisionAtCoords(objectEvent, x, y, direction) || (tileCallback != NULL && !tileCallback(MapGridGetMetatileBehaviorAt(x, y))))
        ObjectEventSetSingleMovement(objectEvent, sprite, GetFaceDirectionMovementAction(direction));

    objectEvent->singleMovementActive = TRUE;
    sprite->sTypeFuncId = 2;
    return TRUE;
}

static bool8 EndFollowerTransformEffect(struct ObjectEvent *objectEvent, struct Sprite *sprite) {
    if (!sprite)
        return FALSE;
    SetGpuReg(REG_OFFSET_MOSAIC, 0);
    if (!sprite->data[7])
        return FALSE;
    sprite->oam.mosaic = FALSE;
    sprite->data[7] = 0;
    return FALSE;
}

static bool8 TryStartFollowerTransformEffect(struct ObjectEvent *objectEvent, struct Sprite *sprite) {
    u32 multi;
    if (objectEvent->extra.mon.species == SPECIES_CASTFORM && objectEvent->extra.mon.form != (multi = GetOverworldCastformForm())) {
        sprite->data[7] = TRANSFORM_TYPE_PERMANENT << 8;
        objectEvent->extra.mon.form = multi;
        return TRUE;
    } else if ((gRngValue >> 16) < 18 && GetLocalWildMon(FALSE)
            && (objectEvent->extra.mon.species == SPECIES_MEW || objectEvent->extra.mon.species == SPECIES_DITTO)) {
        sprite->data[7] = TRANSFORM_TYPE_RANDOM_WILD << 8;
        PlaySE(SE_M_MINIMIZE);
        return TRUE;
    }
    return FALSE;
}

static bool8 UpdateFollowerTransformEffect(struct ObjectEvent *objectEvent, struct Sprite *sprite) {
    u8 type = sprite->data[7] >> 8;
    u8 frames = sprite->data[7] & 0xFF;
    u8 stretch;
    u32 multi;
    if (!type)
        return TryStartFollowerTransformEffect(objectEvent, sprite);
    sprite->oam.mosaic = TRUE;
    if (frames < 8)
        stretch = frames >> 1;
    else if (frames < 16)
        stretch = (16 - frames) >> 1;
    else {
        return EndFollowerTransformEffect(objectEvent, sprite);
    }
    if (frames == 8) {
        switch (type)
        {
        case TRANSFORM_TYPE_PERMANENT:
            RefreshFollowerGraphics(objectEvent);
            break;
        case TRANSFORM_TYPE_RANDOM_WILD:
            multi = objectEvent->extra.asU16;
            objectEvent->extra.mon.species = GetLocalWildMon(FALSE);
            if (!objectEvent->extra.mon.species) {
                objectEvent->extra.asU16 = multi;
                break;
            }
            objectEvent->extra.mon.form = 0;
            RefreshFollowerGraphics(objectEvent);
            objectEvent->extra.asU16 = multi;
            break;
        }
    }

    SetGpuReg(REG_OFFSET_MOSAIC, (stretch << 12) | (stretch << 8));
    frames++;
    sprite->data[7] = (sprite->data[7] & 0xFF00) | frames;
    return TRUE;
}

movement_type_def(MovementType_FollowPlayer, gMovementTypeFuncs_FollowPlayer)

bool8 MovementType_FollowPlayer_Shadow(struct ObjectEvent *objectEvent, struct Sprite *sprite)
{
    ClearObjectEventMovement(objectEvent, sprite);
    if (!IsFollowerVisible()) { // Shadow player's position
      objectEvent->invisible = TRUE;
      MoveObjectEventToMapCoords(objectEvent, gObjectEvents[gPlayerAvatar.objectEventId].currentCoords.x, gObjectEvents[gPlayerAvatar.objectEventId].currentCoords.y);
      objectEvent->triggerGroundEffectsOnMove = FALSE; // Stop endless reflection spawning
      return FALSE;
    }
    // Move follower to player, in case we end up in the shadowing state for only 1 frame
    // This way the player cannot talk to the invisible follower before it appears
    if (objectEvent->invisible) {
        MoveObjectEventToMapCoords(objectEvent, gObjectEvents[gPlayerAvatar.objectEventId].currentCoords.x, gObjectEvents[gPlayerAvatar.objectEventId].currentCoords.y);
        objectEvent->triggerGroundEffectsOnMove = FALSE; // Stop endless reflection spawning
    }
    sprite->sTypeFuncId = 1; // Enter active state; if the player moves the follower will appear
    return TRUE;
}

bool8 MovementType_FollowPlayer_Active(struct ObjectEvent *objectEvent, struct Sprite *sprite)
{
    if (gPlayerAvatar.tileTransitionState == T_NOT_MOVING && !gObjectEvents[gPlayerAvatar.objectEventId].heldMovementActive ) { // do nothing if player is stationary
        return FALSE;
    } else if (!IsFollowerVisible()) {
      if (objectEvent->invisible) { // Return to shadowing state
        sprite->sTypeFuncId = 0;
        return FALSE;
      }
      // Animate entering pokeball
      ClearObjectEventMovement(objectEvent, sprite);
      ObjectEventSetSingleMovement(objectEvent, sprite, MOVEMENT_ACTION_ENTER_POKEBALL);
      objectEvent->singleMovementActive = 1;
      sprite->sTypeFuncId = 2; // movement action sets state to 0
      return TRUE;
    }
    // TODO: Remove dependence on PlayerGetCopyableMovement
    return gFollowPlayerMovementFuncs[PlayerGetCopyableMovement()](objectEvent, sprite, GetPlayerMovementDirection(), NULL);
}

bool8 MovementType_FollowPlayer_Moving(struct ObjectEvent *objectEvent, struct Sprite *sprite)
{
    #ifdef MB_SIDEWAYS_STAIRS_RIGHT_SIDE
    // Copied from ObjectEventExecSingleMovementAction
    if (gMovementActionFuncs[objectEvent->movementActionId][sprite->sActionFuncId](objectEvent, sprite)) {
        objectEvent->movementActionId = MOVEMENT_ACTION_NONE;
        sprite->sActionFuncId = 0;
    #else
    if (ObjectEventExecSingleMovementAction(objectEvent, sprite)) {
    #endif
        objectEvent->singleMovementActive = 0;
        if (sprite->sTypeFuncId) { // restore nonzero state
            sprite->sTypeFuncId = 1;
        }
    } else if (objectEvent->movementActionId != MOVEMENT_ACTION_EXIT_POKEBALL) {
        UpdateFollowerTransformEffect(objectEvent, sprite);
    }
    return FALSE;
}

bool8 FollowablePlayerMovement_Idle(struct ObjectEvent *objectEvent, struct Sprite *sprite, u8 playerDirection, bool8 tileCallback(u8))
{
    u8 direction;
    if (!objectEvent->singleMovementActive) { // walk in place
      ObjectEventSetSingleMovement(objectEvent, sprite, GetWalkInPlaceNormalMovementAction(objectEvent->facingDirection));
      sprite->sTypeFuncId = 1;
      objectEvent->singleMovementActive = 1;
      return TRUE;
    } else if (ObjectEventExecSingleMovementAction(objectEvent, sprite)) { // finish movement action
        objectEvent->singleMovementActive = 0;
    }
    UpdateFollowerTransformEffect(objectEvent, sprite);
    return FALSE;
}

bool8 FollowablePlayerMovement_Step(struct ObjectEvent *objectEvent, struct Sprite *sprite, u8 playerDirection, bool8 tileCallback(u8))
{
    u32 direction;
    s16 x;
    s16 y;
    s16 targetX;
    s16 targetY;
    #ifdef MB_SIDEWAYS_STAIRS_RIGHT_SIDE
    u8 playerAction = gObjectEvents[gPlayerAvatar.objectEventId].movementActionId;
    #endif

    targetX = gObjectEvents[gPlayerAvatar.objectEventId].previousCoords.x;
    targetY = gObjectEvents[gPlayerAvatar.objectEventId].previousCoords.y;
    x = gObjectEvents[gPlayerAvatar.objectEventId].currentCoords.x;
    y = gObjectEvents[gPlayerAvatar.objectEventId].currentCoords.y;

    if ((x == targetX && y == targetY) || !IsFollowerVisible()) { // don't move on player collision or if not visible
      return FALSE;
    }
    x = objectEvent->currentCoords.x;
    y = objectEvent->currentCoords.y;
    ClearObjectEventMovement(objectEvent, sprite);

    if (objectEvent->invisible) { // Animate exiting pokeball
      MoveObjectEventToMapCoords(objectEvent, targetX, targetY);
      ObjectEventSetSingleMovement(objectEvent, sprite, MOVEMENT_ACTION_EXIT_POKEBALL);
      objectEvent->singleMovementActive = 1;
      sprite->sTypeFuncId = 2;
      return TRUE;
    } else if (x == targetX && y == targetY) { // don't move if already in the player's last position
      return FALSE;
    }

    // Follow player
    direction = GetDirectionToFace(x, y, targetX, targetY);
    MoveCoords(direction, &x, &y);
    #ifdef MB_SIDEWAYS_STAIRS_RIGHT_SIDE // https://github.com/ghoulslash/pokeemerald/tree/sideways_stairs
    GetCollisionAtCoords(objectEvent, x, y, direction); // Sets directionOverwrite for stairs
    if (GetLedgeJumpDirection(x, y, direction) != DIR_NONE) // InitJumpRegular will set the proper speed
        ObjectEventSetSingleMovement(objectEvent, sprite, GetJump2MovementAction(direction));
    else if (TestPlayerAvatarFlags(PLAYER_AVATAR_FLAG_DASH)) { // Set follow speed according to player's speed
        if (playerAction >= MOVEMENT_ACTION_RUN_DOWN_SLOW && playerAction <= MOVEMENT_ACTION_RUN_RIGHT_SLOW)
            objectEvent->movementActionId = GetWalkNormalMovementAction(direction);
        else
            objectEvent->movementActionId = GetWalkFastMovementAction(direction);

    } else if (PlayerGetCopyableMovement() == COPY_MOVE_JUMP2) {
        ObjectEventSetSingleMovement(objectEvent, sprite, GetWalkSlowMovementAction(direction));
    } else {
        if (playerAction >= MOVEMENT_ACTION_WALK_SLOW_DOWN && playerAction <= MOVEMENT_ACTION_WALK_SLOW_RIGHT)
            ObjectEventSetSingleMovement(objectEvent, sprite, GetWalkSlowMovementAction(direction));
        else
            objectEvent->movementActionId = GetWalkNormalMovementAction(direction);
    }
    sprite->sActionFuncId = 0;
    #else
    if (GetLedgeJumpDirection(x, y, direction) != DIR_NONE) // InitJumpRegular will set the proper speed
        ObjectEventSetSingleMovement(objectEvent, sprite, GetJump2MovementAction(direction));
    else if (TestPlayerAvatarFlags(PLAYER_AVATAR_FLAG_DASH)) // Set follow speed according to player's speed
        ObjectEventSetSingleMovement(objectEvent, sprite, GetWalkFastMovementAction(direction));
    // If *player* jumps, make step take twice as long
    else if (PlayerGetCopyableMovement() == COPY_MOVE_JUMP2)
        ObjectEventSetSingleMovement(objectEvent, sprite, GetWalkSlowMovementAction(direction));
    else
        ObjectEventSetSingleMovement(objectEvent, sprite, GetWalkNormalMovementAction(direction));
    #endif
    objectEvent->singleMovementActive = 1;
    sprite->sTypeFuncId = 2;
    return TRUE;
}

bool8 FollowablePlayerMovement_GoSpeed1(struct ObjectEvent *objectEvent, struct Sprite *sprite, u8 playerDirection, bool8 tileCallback(u8))
{
    u32 direction;
    s16 x;
    s16 y;

    direction = playerDirection;
    direction = GetCopyDirection(gInitialMovementTypeFacingDirections[objectEvent->movementType], objectEvent->directionSequenceIndex, direction);
    ObjectEventMoveDestCoords(objectEvent, direction, &x, &y);
    ObjectEventSetSingleMovement(objectEvent, sprite, GetWalkFastMovementAction(direction));
    if (GetCollisionAtCoords(objectEvent, x, y, direction) || (tileCallback != NULL && !tileCallback(MapGridGetMetatileBehaviorAt(x, y))))
    {
        ObjectEventSetSingleMovement(objectEvent, sprite, GetFaceDirectionMovementAction(direction));
    }
    objectEvent->singleMovementActive = TRUE;
    sprite->sTypeFuncId = 2;
    return TRUE;
}

bool8 FollowablePlayerMovement_GoSpeed2(struct ObjectEvent *objectEvent, struct Sprite *sprite, u8 playerDirection, bool8 tileCallback(u8))
{
    u32 direction;
    s16 x;
    s16 y;

    direction = playerDirection;
    direction = GetCopyDirection(gInitialMovementTypeFacingDirections[objectEvent->movementType], objectEvent->directionSequenceIndex, direction);
    ObjectEventMoveDestCoords(objectEvent, direction, &x, &y);
    ObjectEventSetSingleMovement(objectEvent, sprite, GetWalkFasterMovementAction(direction));
    if (GetCollisionAtCoords(objectEvent, x, y, direction) || (tileCallback != NULL && !tileCallback(MapGridGetMetatileBehaviorAt(x, y))))
    {
        ObjectEventSetSingleMovement(objectEvent, sprite, GetFaceDirectionMovementAction(direction));
    }
    objectEvent->singleMovementActive = TRUE;
    sprite->sTypeFuncId = 2;
    return TRUE;
}

bool8 FollowablePlayerMovement_Slide(struct ObjectEvent *objectEvent, struct Sprite *sprite, u8 playerDirection, bool8 tileCallback(u8))
{
    u32 direction;
    s16 x;
    s16 y;

    direction = playerDirection;
    direction = GetCopyDirection(gInitialMovementTypeFacingDirections[objectEvent->movementType], objectEvent->directionSequenceIndex, direction);
    ObjectEventMoveDestCoords(objectEvent, direction, &x, &y);
    ObjectEventSetSingleMovement(objectEvent, sprite, GetSlideMovementAction(direction));
    if (GetCollisionAtCoords(objectEvent, x, y, direction) || (tileCallback != NULL && !tileCallback(MapGridGetMetatileBehaviorAt(x, y))))
    {
        ObjectEventSetSingleMovement(objectEvent, sprite, GetFaceDirectionMovementAction(direction));
    }
    objectEvent->singleMovementActive = TRUE;
    sprite->sTypeFuncId = 2;
    return TRUE;
}

bool8 fph_IM_DIFFERENT(struct ObjectEvent *objectEvent, struct Sprite *sprite, u8 playerDirection, bool8 tileCallback(u8))
{
    u32 direction;

    direction = playerDirection;
    direction = GetCopyDirection(gInitialMovementTypeFacingDirections[objectEvent->movementType], objectEvent->directionSequenceIndex, direction);
    ObjectEventSetSingleMovement(objectEvent, sprite, GetJumpInPlaceMovementAction(direction));
    objectEvent->singleMovementActive = TRUE;
    sprite->sTypeFuncId = 2;
    return TRUE;
}

bool8 FollowablePlayerMovement_GoSpeed4(struct ObjectEvent *objectEvent, struct Sprite *sprite, u8 playerDirection, bool8 tileCallback(u8))
{
    u32 direction;
    s16 x;
    s16 y;

    direction = playerDirection;
    direction = GetCopyDirection(gInitialMovementTypeFacingDirections[objectEvent->movementType], objectEvent->directionSequenceIndex, direction);
    ObjectEventMoveDestCoords(objectEvent, direction, &x, &y);
    ObjectEventSetSingleMovement(objectEvent, sprite, GetJumpMovementAction(direction));
    if (GetCollisionAtCoords(objectEvent, x, y, direction) || (tileCallback != NULL && !tileCallback(MapGridGetMetatileBehaviorAt(x, y))))
    {
        ObjectEventSetSingleMovement(objectEvent, sprite, GetFaceDirectionMovementAction(direction));
    }
    objectEvent->singleMovementActive = TRUE;
    sprite->sTypeFuncId = 2;
    return TRUE;
}

bool8 FollowablePlayerMovement_Jump(struct ObjectEvent *objectEvent, struct Sprite *sprite, u8 playerDirection, bool8 tileCallback(u8))
{
    u32 direction;
    s16 x;
    s16 y;

    direction = playerDirection;
    x = objectEvent->currentCoords.x;
    y = objectEvent->currentCoords.y;
    MoveCoordsInDirection(direction, &x, &y, 2, 2);
    ObjectEventSetSingleMovement(objectEvent, sprite, GetJump2MovementAction(direction));
    objectEvent->singleMovementActive = TRUE;
    sprite->sTypeFuncId = 2;
    return TRUE;
}

movement_type_def(MovementType_CopyPlayerInGrass, gMovementTypeFuncs_CopyPlayerInGrass)

bool8 MovementType_CopyPlayerInGrass_Step1(struct ObjectEvent *objectEvent, struct Sprite *sprite)
{
    if (gObjectEvents[gPlayerAvatar.objectEventId].movementActionId == MOVEMENT_ACTION_NONE || gPlayerAvatar.tileTransitionState == T_TILE_CENTER)
        return FALSE;

    return gCopyPlayerMovementFuncs[PlayerGetCopyableMovement()](objectEvent, sprite, GetPlayerMovementDirection(), MetatileBehavior_IsPokeGrass);
}

void MovementType_TreeDisguise(struct Sprite *sprite)
{
    struct ObjectEvent *objectEvent;

    objectEvent = &gObjectEvents[sprite->sObjEventId];
    if (objectEvent->directionSequenceIndex == 0 || (objectEvent->directionSequenceIndex == 1 && !sprite->data[7]))
    {
        ObjectEventGetLocalIdAndMap(objectEvent, &gFieldEffectArguments[0], &gFieldEffectArguments[1], &gFieldEffectArguments[2]);
        objectEvent->fieldEffectSpriteId = FieldEffectStart(FLDEFF_TREE_DISGUISE);
        objectEvent->directionSequenceIndex = 1;
        sprite->data[7]++;
    }
    UpdateObjectEventCurrentMovement(&gObjectEvents[sprite->sObjEventId], sprite, MovementType_Disguise_Callback);
}

static bool8 MovementType_Disguise_Callback(struct ObjectEvent *objectEvent, struct Sprite *sprite)
{
    ClearObjectEventMovement(objectEvent, sprite);
    return FALSE;
}

void MovementType_MountainDisguise(struct Sprite *sprite)
{
    struct ObjectEvent *objectEvent;

    objectEvent = &gObjectEvents[sprite->sObjEventId];
    if (objectEvent->directionSequenceIndex == 0 || (objectEvent->directionSequenceIndex == 1 && !sprite->data[7]))
    {
        ObjectEventGetLocalIdAndMap(objectEvent, &gFieldEffectArguments[0], &gFieldEffectArguments[1], &gFieldEffectArguments[2]);
        objectEvent->fieldEffectSpriteId = FieldEffectStart(FLDEFF_MOUNTAIN_DISGUISE);
        objectEvent->directionSequenceIndex = 1;
        sprite->data[7]++;
    }
    UpdateObjectEventCurrentMovement(&gObjectEvents[sprite->sObjEventId], sprite, MovementType_Disguise_Callback);
}

void MovementType_Buried(struct Sprite *sprite)
{
    if (!sprite->data[7])
    {
        gObjectEvents[sprite->sObjEventId].fixedPriority = TRUE;
        sprite->subspriteMode = SUBSPRITES_IGNORE_PRIORITY;
        sprite->oam.priority = 3;
        sprite->data[7]++;
    }
    UpdateObjectEventCurrentMovement(&gObjectEvents[sprite->sObjEventId], sprite, MovementType_Buried_Callback);
}

static bool8 MovementType_Buried_Callback(struct ObjectEvent *objectEvent, struct Sprite *sprite)
{
    return gMovementTypeFuncs_Buried[sprite->sTypeFuncId](objectEvent, sprite);
}

bool8 MovementType_Buried_Step0(struct ObjectEvent *objectEvent, struct Sprite *sprite)
{
    ClearObjectEventMovement(objectEvent, sprite);
    return FALSE;
}

bool8 MovementType_MoveInPlace_Step1(struct ObjectEvent *objectEvent, struct Sprite *sprite)
{
    if (ObjectEventExecSingleMovementAction(objectEvent, sprite))
        sprite->sTypeFuncId = 0;
    return FALSE;
}

movement_type_def(MovementType_WalkInPlace, gMovementTypeFuncs_WalkInPlace)

bool8 MovementType_WalkInPlace_Step0(struct ObjectEvent *objectEvent, struct Sprite *sprite)
{
    ClearObjectEventMovement(objectEvent, sprite);
    ObjectEventSetSingleMovement(objectEvent, sprite, GetWalkInPlaceNormalMovementAction(objectEvent->facingDirection));
    sprite->sTypeFuncId = 1;
    return TRUE;
}

movement_type_def(MovementType_WalkSlowlyInPlace, gMovementTypeFuncs_WalkSlowlyInPlace)

bool8 MovementType_WalkSlowlyInPlace_Step0(struct ObjectEvent *objectEvent, struct Sprite *sprite)
{
    ClearObjectEventMovement(objectEvent, sprite);
    ObjectEventSetSingleMovement(objectEvent, sprite, GetWalkInPlaceSlowMovementAction(objectEvent->facingDirection));
    sprite->sTypeFuncId = 1;
    return TRUE;
}

movement_type_def(MovementType_JogInPlace, gMovementTypeFuncs_JogInPlace)

bool8 MovementType_JogInPlace_Step0(struct ObjectEvent *objectEvent, struct Sprite *sprite)
{
    ClearObjectEventMovement(objectEvent, sprite);
    ObjectEventSetSingleMovement(objectEvent, sprite, GetWalkInPlaceFastMovementAction(objectEvent->facingDirection));
    sprite->sTypeFuncId = 1;
    return TRUE;
}

movement_type_def(MovementType_RunInPlace, gMovementTypeFuncs_RunInPlace)

bool8 MovementType_RunInPlace_Step0(struct ObjectEvent *objectEvent, struct Sprite *sprite)
{
    ClearObjectEventMovement(objectEvent, sprite);
    ObjectEventSetSingleMovement(objectEvent, sprite, GetWalkInPlaceFasterMovementAction(objectEvent->facingDirection));
    sprite->sTypeFuncId = 1;
    return TRUE;
}

movement_type_def(MovementType_Invisible, gMovementTypeFuncs_Invisible)

bool8 MovementType_Invisible_Step0(struct ObjectEvent *objectEvent, struct Sprite *sprite)
{
    ClearObjectEventMovement(objectEvent, sprite);
    ObjectEventSetSingleMovement(objectEvent, sprite, GetFaceDirectionMovementAction(objectEvent->facingDirection));
    objectEvent->invisible = TRUE;
    sprite->sTypeFuncId = 1;
    return TRUE;
}
bool8 MovementType_Invisible_Step1(struct ObjectEvent *objectEvent, struct Sprite *sprite)
{
    if (ObjectEventExecSingleMovementAction(objectEvent, sprite))
    {
        sprite->sTypeFuncId = 2;
        return TRUE;
    }
    return FALSE;
}

bool8 MovementType_Invisible_Step2(struct ObjectEvent *objectEvent, struct Sprite *sprite)
{
    objectEvent->singleMovementActive = FALSE;
    return FALSE;
}

void ClearObjectEventMovement(struct ObjectEvent *objectEvent, struct Sprite *sprite)
{
    objectEvent->singleMovementActive = FALSE;
    objectEvent->heldMovementActive = FALSE;
    objectEvent->heldMovementFinished = FALSE;
    objectEvent->movementActionId = MOVEMENT_ACTION_NONE;
    sprite->sTypeFuncId = 0;
}

u8 GetFaceDirectionAnimNum(u8 direction)
{
    return sFaceDirectionAnimNums[direction];
}

u8 GetMoveDirectionAnimNum(u8 direction)
{
    return sMoveDirectionAnimNums[direction];
}

u8 GetMoveDirectionFastAnimNum(u8 direction)
{
    return sMoveDirectionFastAnimNums[direction];
}

u8 GetMoveDirectionFasterAnimNum(u8 direction)
{
    return sMoveDirectionFasterAnimNums[direction];
}

u8 GetMoveDirectionFastestAnimNum(u8 direction)
{
    return sMoveDirectionFastestAnimNums[direction];
}

u8 GetJumpSpecialDirectionAnimNum(u8 direction)
{
    return sJumpSpecialDirectionAnimNums[direction];
}

u8 GetAcroWheelieDirectionAnimNum(u8 direction)
{
    return sAcroWheelieDirectionAnimNums[direction];
}

u8 GetAcroUnusedDirectionAnimNum(u8 direction)
{
    return sAcroUnusedDirectionAnimNums[direction];
}

u8 GetAcroEndWheelieDirectionAnimNum(u8 direction)
{
    return sAcroEndWheelieDirectionAnimNums[direction];
}

u8 GetAcroUnusedActionDirectionAnimNum(u8 direction)
{
    return sAcroUnusedActionDirectionAnimNums[direction];
}

u8 GetAcroWheeliePedalDirectionAnimNum(u8 direction)
{
    return sAcroWheeliePedalDirectionAnimNums[direction];
}

u8 GetFishingDirectionAnimNum(u8 direction)
{
    return sFishingDirectionAnimNums[direction];
}

u8 GetFishingNoCatchDirectionAnimNum(u8 direction)
{
    return sFishingNoCatchDirectionAnimNums[direction];
}

u8 GetFishingBiteDirectionAnimNum(u8 direction)
{
    return sFishingBiteDirectionAnimNums[direction];
}

u8 GetRunningDirectionAnimNum(u8 direction)
{
    return sRunningDirectionAnimNums[direction];
}

static const struct StepAnimTable *GetStepAnimTable(const union AnimCmd *const *anims)
{
    const struct StepAnimTable *stepTable;

    for (stepTable = sStepAnimTables; stepTable->anims != NULL; stepTable++)
    {
        if (stepTable->anims == anims)
            return stepTable;
    }
    return NULL;
}

void SetStepAnimHandleAlternation(struct ObjectEvent *objectEvent, struct Sprite *sprite, u8 animNum)
{
    const struct StepAnimTable *stepTable;

    if (!objectEvent->inanimate)
    {
        sprite->animNum = animNum;
        stepTable = GetStepAnimTable(sprite->anims);
        if (stepTable != NULL)
        {
            if (sprite->animCmdIndex == stepTable->animPos[0])
                sprite->animCmdIndex  = stepTable->animPos[3];
            else if (sprite->animCmdIndex == stepTable->animPos[1])
                sprite->animCmdIndex = stepTable->animPos[2];
        }
        SeekSpriteAnim(sprite, sprite->animCmdIndex);
    }
}

void SetStepAnim(struct ObjectEvent *objectEvent, struct Sprite *sprite, u8 animNum)
{
    const struct StepAnimTable *stepTable;

    if (!objectEvent->inanimate)
    {
        u8 animPos;

        sprite->animNum = animNum;
        stepTable = GetStepAnimTable(sprite->anims);
        if (stepTable != NULL)
        {
            animPos = stepTable->animPos[1];
            if (sprite->animCmdIndex <= stepTable->animPos[0])
                animPos = stepTable->animPos[0];

            SeekSpriteAnim(sprite, animPos);
        }
    }
}

u8 GetDirectionToFace(s16 x, s16 y, s16 targetX, s16 targetY)
{
    if (x > targetX)
        return DIR_WEST;

    if (x < targetX)
        return DIR_EAST;

    if (y > targetY)
        return DIR_NORTH;

    return DIR_SOUTH;
}

// Uses the above, but script accessible, and uses localIds
bool8 ScrFunc_GetDirectionToFace(struct ScriptContext *ctx) {
    u16 *var = GetVarPointer(ScriptReadHalfword(ctx));
    u8 id0 = GetObjectEventIdByLocalId(ScriptReadByte(ctx)); // source
    u8 id1 = GetObjectEventIdByLocalId(ScriptReadByte(ctx)); // target
    if (var == NULL)
        return FALSE;
    if (id0 >= OBJECT_EVENTS_COUNT || id1 >= OBJECT_EVENTS_COUNT)
        *var = DIR_NONE;
    else
        *var = GetDirectionToFace(
            gObjectEvents[id0].currentCoords.x,
            gObjectEvents[id0].currentCoords.y,
            gObjectEvents[id1].currentCoords.x,
            gObjectEvents[id1].currentCoords.y);
    return FALSE;
}

// Whether following pokemon is also the user of the field move
// Intended to be called before the field effect itself
bool8 ScrFunc_IsFollowerFieldMoveUser(struct ScriptContext *ctx) {
    u16 *var = GetVarPointer(ScriptReadHalfword(ctx));
    u16 userIndex = gFieldEffectArguments[0]; // field move user index
    struct Pokemon *follower = GetFirstLiveMon();
    struct ObjectEvent *obj = GetFollowerObject();
    if (var == NULL)
        return FALSE;
    *var = FALSE;
    if (follower && obj && !obj->invisible) {
        u16 followIndex = ((u32)follower - (u32)gPlayerParty) / sizeof(struct Pokemon);
        *var = userIndex == followIndex;
    } else
    return FALSE;
}

void SetTrainerMovementType(struct ObjectEvent *objectEvent, u8 movementType)
{
    objectEvent->movementType = movementType;
    objectEvent->directionSequenceIndex = 0;
    objectEvent->extra.playerCopyableMovement = 0;
    gSprites[objectEvent->spriteId].callback = sMovementTypeCallbacks[movementType];
    gSprites[objectEvent->spriteId].sTypeFuncId = 0;
}

u8 GetTrainerFacingDirectionMovementType(u8 direction)
{
    return gTrainerFacingDirectionMovementTypes[direction];
}

static u8 GetCollisionInDirection(struct ObjectEvent *objectEvent, u8 direction)
{
    s16 x = objectEvent->currentCoords.x;
    s16 y = objectEvent->currentCoords.y;
    MoveCoords(direction, &x, &y);
    return GetCollisionAtCoords(objectEvent, x, y, direction);
}

u8 GetCollisionAtCoords(struct ObjectEvent *objectEvent, s16 x, s16 y, u32 dir)
{
    u8 direction = dir;
    if (IsCoordOutsideObjectEventMovementRange(objectEvent, x, y))
        return COLLISION_OUTSIDE_RANGE;
    else if (MapGridGetCollisionAt(x, y) || GetMapBorderIdAt(x, y) == CONNECTION_INVALID || IsMetatileDirectionallyImpassable(objectEvent, x, y, direction))
        return COLLISION_IMPASSABLE;
    else if (objectEvent->trackedByCamera && !CanCameraMoveInDirection(direction))
        return COLLISION_IMPASSABLE;
    else if (IsElevationMismatchAt(objectEvent->currentElevation, x, y))
        return COLLISION_ELEVATION_MISMATCH;
    else if (DoesObjectCollideWithObjectAt(objectEvent, x, y))
        return COLLISION_OBJECT_EVENT;
    return COLLISION_NONE;
}

u8 GetCollisionFlagsAtCoords(struct ObjectEvent *objectEvent, s16 x, s16 y, u8 direction)
{
    u8 flags = 0;

    if (IsCoordOutsideObjectEventMovementRange(objectEvent, x, y))
        flags |= 1 << (COLLISION_OUTSIDE_RANGE - 1);
    if (MapGridGetCollisionAt(x, y) || GetMapBorderIdAt(x, y) == CONNECTION_INVALID || IsMetatileDirectionallyImpassable(objectEvent, x, y, direction) || (objectEvent->trackedByCamera && !CanCameraMoveInDirection(direction)))
        flags |= 1 << (COLLISION_IMPASSABLE - 1);
    if (IsElevationMismatchAt(objectEvent->currentElevation, x, y))
        flags |= 1 << (COLLISION_ELEVATION_MISMATCH - 1);
    if (DoesObjectCollideWithObjectAt(objectEvent, x, y))
        flags |= 1 << (COLLISION_OBJECT_EVENT - 1);
    return flags;
}

static bool8 IsCoordOutsideObjectEventMovementRange(struct ObjectEvent *objectEvent, s16 x, s16 y)
{
    s16 left;
    s16 right;
    s16 top;
    s16 bottom;

    if (objectEvent->rangeX != 0)
    {
        left = objectEvent->initialCoords.x - objectEvent->rangeX;
        right = objectEvent->initialCoords.x + objectEvent->rangeX;

        if (left > x || right < x)
            return TRUE;
    }
    if (objectEvent->rangeY != 0)
    {
        top = objectEvent->initialCoords.y - objectEvent->rangeY;
        bottom = objectEvent->initialCoords.y + objectEvent->rangeY;

        if (top > y || bottom < y)
            return TRUE;
    }
    return FALSE;
}

static bool8 IsMetatileDirectionallyImpassable(struct ObjectEvent *objectEvent, s16 x, s16 y, u8 direction)
{
    if (gOppositeDirectionBlockedMetatileFuncs[direction - 1](objectEvent->currentMetatileBehavior)
        || gDirectionBlockedMetatileFuncs[direction - 1](MapGridGetMetatileBehaviorAt(x, y)))
        return TRUE;

    return FALSE;
}

static bool8 DoesObjectCollideWithObjectAt(struct ObjectEvent *objectEvent, s16 x, s16 y)
{
    u8 i;
    struct ObjectEvent *curObject;

    if (objectEvent->localId == OBJ_EVENT_ID_FOLLOWER)
        return FALSE; // follower cannot collide with other objects, but they can collide with it

    for (i = 0; i < OBJECT_EVENTS_COUNT; i++)
    {
        curObject = &gObjectEvents[i];
        if (curObject->active && (curObject->movementType != MOVEMENT_TYPE_FOLLOW_PLAYER || objectEvent != &gObjectEvents[gPlayerAvatar.objectEventId]) && curObject != objectEvent)
        {
            if ((curObject->currentCoords.x == x && curObject->currentCoords.y == y) || (curObject->previousCoords.x == x && curObject->previousCoords.y == y))
            {
                if (AreElevationsCompatible(objectEvent->currentElevation, curObject->currentElevation))
                    return TRUE;
            }
        }
    }
    return FALSE;
}

bool8 IsBerryTreeSparkling(u8 localId, u8 mapNum, u8 mapGroup)
{
    u8 objectEventId;

    if (!TryGetObjectEventIdByLocalIdAndMap(localId, mapNum, mapGroup, &objectEventId)
        && gSprites[gObjectEvents[objectEventId].spriteId].sBerryTreeFlags & BERRY_FLAG_SPARKLING)
        return TRUE;

    return FALSE;
}

void SetBerryTreeJustPicked(u8 localId, u8 mapNum, u8 mapGroup)
{
    u8 objectEventId;

    if (!TryGetObjectEventIdByLocalIdAndMap(localId, mapNum, mapGroup, &objectEventId))
        gSprites[gObjectEvents[objectEventId].spriteId].sBerryTreeFlags |= BERRY_FLAG_JUST_PICKED;
}

#undef sTimer
#undef sBerryTreeFlags

void MoveCoords(u8 direction, s16 *x, s16 *y)
{
    *x += sDirectionToVectors[direction].x;
    *y += sDirectionToVectors[direction].y;
}

// Unused
static void MoveCoordsInMapCoordIncrement(u8 direction, s16 *x, s16 *y)
{
    *x += sDirectionToVectors[direction].x << 4;
    *y += sDirectionToVectors[direction].y << 4;
}

static void MoveCoordsInDirection(u32 dir, s16 *x, s16 *y, s16 deltaX, s16 deltaY)
{
    u8 direction = dir;
    s16 dx2 = (u16)deltaX;
    s16 dy2 = (u16)deltaY;
    if (sDirectionToVectors[direction].x > 0)
        *x += dx2;
    if (sDirectionToVectors[direction].x < 0)
        *x -= dx2;
    if (sDirectionToVectors[direction].y > 0)
        *y += dy2;
    if (sDirectionToVectors[direction].y < 0)
        *y -= dy2;
}

void GetMapCoordsFromSpritePos(s16 x, s16 y, s16 *destX, s16 *destY)
{
    *destX = (x - gSaveBlock1Ptr->pos.x) << 4;
    *destY = (y - gSaveBlock1Ptr->pos.y) << 4;
    *destX -= gTotalCameraPixelOffsetX;
    *destY -= gTotalCameraPixelOffsetY;
}

void SetSpritePosToMapCoords(s16 mapX, s16 mapY, s16 *destX, s16 *destY)
{
    s16 dx = -gTotalCameraPixelOffsetX - gFieldCamera.x;
    s16 dy = -gTotalCameraPixelOffsetY - gFieldCamera.y;
    if (gFieldCamera.x > 0)
        dx += 16;

    if (gFieldCamera.x < 0)
        dx -= 16;

    if (gFieldCamera.y > 0)
        dy += 16;

    if (gFieldCamera.y < 0)
        dy -= 16;

    *destX = ((mapX - gSaveBlock1Ptr->pos.x) << 4) + dx;
    *destY = ((mapY - gSaveBlock1Ptr->pos.y) << 4) + dy;
}

void SetSpritePosToOffsetMapCoords(s16 *x, s16 *y, s16 dx, s16 dy)
{
    SetSpritePosToMapCoords(*x, *y, x, y);
    *x += dx;
    *y += dy;
}

static void GetObjectEventMovingCameraOffset(s16 *x, s16 *y)
{
    *x = 0;
    *y = 0;

    if (gFieldCamera.x > 0)
        (*x)++;

    if (gFieldCamera.x < 0)
        (*x)--;

    if (gFieldCamera.y > 0)
        (*y)++;

    if (gFieldCamera.y < 0)
        (*y)--;
}

void ObjectEventMoveDestCoords(struct ObjectEvent *objectEvent, u32 direction, s16 *x, s16 *y)
{
    u8 newDirn = direction;
    *x = objectEvent->currentCoords.x;
    *y = objectEvent->currentCoords.y;
    MoveCoords(newDirn, x, y);
}

bool8 ObjectEventIsMovementOverridden(struct ObjectEvent *objectEvent)
{
    if (objectEvent->singleMovementActive || objectEvent->heldMovementActive)
        return TRUE;

    return FALSE;
}

bool8 ObjectEventIsHeldMovementActive(struct ObjectEvent *objectEvent)
{
    if (objectEvent->heldMovementActive && objectEvent->movementActionId != MOVEMENT_ACTION_NONE)
        return TRUE;

    return FALSE;
}

bool8 ObjectEventSetHeldMovement(struct ObjectEvent *objectEvent, u8 movementActionId)
{
    if (ObjectEventIsMovementOverridden(objectEvent))
        return TRUE;

    UnfreezeObjectEvent(objectEvent);
    objectEvent->movementActionId = movementActionId;
    objectEvent->heldMovementActive = TRUE;
    objectEvent->heldMovementFinished = FALSE;
    gSprites[objectEvent->spriteId].sActionFuncId = 0;
    return FALSE;
}

void ObjectEventForceSetHeldMovement(struct ObjectEvent *objectEvent, u8 movementActionId)
{
    ObjectEventClearHeldMovementIfActive(objectEvent);
    ObjectEventSetHeldMovement(objectEvent, movementActionId);
}

void ObjectEventClearHeldMovementIfActive(struct ObjectEvent *objectEvent)
{
    if (objectEvent->heldMovementActive)
        ObjectEventClearHeldMovement(objectEvent);
}

void ObjectEventClearHeldMovement(struct ObjectEvent *objectEvent)
{
    objectEvent->movementActionId = MOVEMENT_ACTION_NONE;
    objectEvent->heldMovementActive = FALSE;
    objectEvent->heldMovementFinished = FALSE;
    gSprites[objectEvent->spriteId].sTypeFuncId = 0;
    gSprites[objectEvent->spriteId].sActionFuncId = 0;
}

u8 ObjectEventCheckHeldMovementStatus(struct ObjectEvent *objectEvent)
{
    if (objectEvent->heldMovementActive)
        return objectEvent->heldMovementFinished;

    return 16;
}

u8 ObjectEventClearHeldMovementIfFinished(struct ObjectEvent *objectEvent)
{
    u8 heldMovementStatus = ObjectEventCheckHeldMovementStatus(objectEvent);
    if (heldMovementStatus != 0 && heldMovementStatus != 16)
        ObjectEventClearHeldMovementIfActive(objectEvent);

    return heldMovementStatus;
}

u8 ObjectEventGetHeldMovementActionId(struct ObjectEvent *objectEvent)
{
    if (objectEvent->heldMovementActive)
        return objectEvent->movementActionId;

    return MOVEMENT_ACTION_NONE;
}

void UpdateObjectEventCurrentMovement(struct ObjectEvent *objectEvent, struct Sprite *sprite, bool8 (*callback)(struct ObjectEvent *, struct Sprite *))
{
    DoGroundEffects_OnSpawn(objectEvent, sprite);
    TryEnableObjectEventAnim(objectEvent, sprite);

    if (ObjectEventIsHeldMovementActive(objectEvent))
        ObjectEventExecHeldMovementAction(objectEvent, sprite);
    else if (!objectEvent->frozen)
        while (callback(objectEvent, sprite));

    DoGroundEffects_OnBeginStep(objectEvent, sprite);
    DoGroundEffects_OnFinishStep(objectEvent, sprite);
    UpdateObjectEventSpriteAnimPause(objectEvent, sprite);
    UpdateObjectEventVisibility(objectEvent, sprite);
    ObjectEventUpdateSubpriority(objectEvent, sprite);
}

#define dirn_to_anim(name, table)\
u8 name(u32 idx)\
{\
    u8 direction;\
    u8 animIds[sizeof(table)];\
    direction = idx;\
    memcpy(animIds, (table), sizeof(table));\
    if (direction > DIR_EAST) direction = 0;\
    return animIds[direction];\
}

dirn_to_anim(GetFaceDirectionMovementAction, gFaceDirectionMovementActions);
dirn_to_anim(GetWalkSlowMovementAction, gWalkSlowMovementActions);
dirn_to_anim(GetWalkNormalMovementAction, gWalkNormalMovementActions);
dirn_to_anim(GetWalkFastMovementAction, gWalkFastMovementActions);
dirn_to_anim(GetRideWaterCurrentMovementAction, gRideWaterCurrentMovementActions);
dirn_to_anim(GetWalkFasterMovementAction, gWalkFasterMovementActions);
dirn_to_anim(GetSlideMovementAction, gSlideMovementActions);
dirn_to_anim(GetPlayerRunMovementAction, gPlayerRunMovementActions);
dirn_to_anim(GetJump2MovementAction, gJump2MovementActions);
dirn_to_anim(GetJumpInPlaceMovementAction, gJumpInPlaceMovementActions);
dirn_to_anim(GetJumpInPlaceTurnAroundMovementAction, gJumpInPlaceTurnAroundMovementActions);
dirn_to_anim(GetJumpMovementAction, gJumpMovementActions);
dirn_to_anim(GetJumpSpecialMovementAction, gJumpSpecialMovementActions);
dirn_to_anim(GetWalkInPlaceSlowMovementAction, gWalkInPlaceSlowMovementActions);
dirn_to_anim(GetWalkInPlaceNormalMovementAction, gWalkInPlaceNormalMovementActions);
dirn_to_anim(GetWalkInPlaceFastMovementAction, gWalkInPlaceFastMovementActions);
dirn_to_anim(GetWalkInPlaceFasterMovementAction, gWalkInPlaceFasterMovementActions);

bool8 ObjectEventFaceOppositeDirection(struct ObjectEvent *objectEvent, u8 direction)
{
    return ObjectEventSetHeldMovement(objectEvent, GetFaceDirectionMovementAction(GetOppositeDirection(direction)));
}

dirn_to_anim(GetAcroWheelieFaceDirectionMovementAction, gAcroWheelieFaceDirectionMovementActions);
dirn_to_anim(GetAcroPopWheelieFaceDirectionMovementAction, gAcroPopWheelieFaceDirectionMovementActions);
dirn_to_anim(GetAcroEndWheelieFaceDirectionMovementAction, gAcroEndWheelieFaceDirectionMovementActions);
dirn_to_anim(GetAcroWheelieHopFaceDirectionMovementAction, gAcroWheelieHopFaceDirectionMovementActions);
dirn_to_anim(GetAcroWheelieHopDirectionMovementAction, gAcroWheelieHopDirectionMovementActions);
dirn_to_anim(GetAcroWheelieJumpDirectionMovementAction, gAcroWheelieJumpDirectionMovementActions);
dirn_to_anim(GetAcroWheelieInPlaceDirectionMovementAction, gAcroWheelieInPlaceDirectionMovementActions);
dirn_to_anim(GetAcroPopWheelieMoveDirectionMovementAction, gAcroPopWheelieMoveDirectionMovementActions);
dirn_to_anim(GetAcroWheelieMoveDirectionMovementAction, gAcroWheelieMoveDirectionMovementActions);
dirn_to_anim(GetAcroEndWheelieMoveDirectionMovementAction, gAcroEndWheelieMoveDirectionMovementActions);

u8 GetOppositeDirection(u8 direction)
{
    u8 directions[sizeof sOppositeDirections];

    memcpy(directions, sOppositeDirections, sizeof sOppositeDirections);
    if (direction <= DIR_NONE || direction > (sizeof sOppositeDirections))
        return direction;

    return directions[direction - 1];
}

// Takes the player's original and current direction and gives a direction the copy NPC should consider as the player's direction.
// See comments at the table's definition.
static u32 GetPlayerDirectionForCopy(u8 initDir, u8 moveDir)
{
    return sPlayerDirectionsForCopy[initDir - 1][moveDir - 1];
}

// copyInitDir is the initial facing direction of the copying NPC.
// playerInitDir is the direction the player was facing when the copying NPC was spawned, as set by MovementType_CopyPlayer_Step0.
// playerMoveDir is the direction the player is currently moving.
static u32 GetCopyDirection(u8 copyInitDir, u32 playerInitDir, u32 playerMoveDir)
{
    u32 dir;
    u8 _playerInitDir = playerInitDir;
    u8 _playerMoveDir = playerMoveDir;
    if (_playerInitDir == DIR_NONE || _playerMoveDir == DIR_NONE
      || _playerInitDir > DIR_EAST || _playerMoveDir > DIR_EAST)
        return DIR_NONE;

    dir = GetPlayerDirectionForCopy(_playerInitDir, playerMoveDir);
    return sPlayerDirectionToCopyDirection[copyInitDir - 1][dir - 1];
}

static void ObjectEventExecHeldMovementAction(struct ObjectEvent *objectEvent, struct Sprite *sprite)
{
    if (gMovementActionFuncs[objectEvent->movementActionId][sprite->sActionFuncId](objectEvent, sprite))
        objectEvent->heldMovementFinished = TRUE;
}

static bool8 ObjectEventExecSingleMovementAction(struct ObjectEvent *objectEvent, struct Sprite *sprite)
{
    if (gMovementActionFuncs[objectEvent->movementActionId][sprite->sActionFuncId](objectEvent, sprite))
    {
        objectEvent->movementActionId = MOVEMENT_ACTION_NONE;
        sprite->sActionFuncId = 0;
        return TRUE;
    }
    return FALSE;
}

static void ObjectEventSetSingleMovement(struct ObjectEvent *objectEvent, struct Sprite *sprite, u8 animId)
{
    objectEvent->movementActionId = animId;
    sprite->sActionFuncId = 0;
}

static void FaceDirection(struct ObjectEvent *objectEvent, struct Sprite *sprite, u8 direction)
{
    SetObjectEventDirection(objectEvent, direction);
    ShiftStillObjectEventCoords(objectEvent);
    SetStepAnim(objectEvent, sprite, GetMoveDirectionAnimNum(objectEvent->facingDirection));
    sprite->animPaused = TRUE;
    sprite->sActionFuncId = 1;
}

bool8 MovementAction_FaceDown_Step0(struct ObjectEvent *objectEvent, struct Sprite *sprite)
{
    FaceDirection(objectEvent, sprite, DIR_SOUTH);
    return TRUE;
}

bool8 MovementAction_FaceUp_Step0(struct ObjectEvent *objectEvent, struct Sprite *sprite)
{
    FaceDirection(objectEvent, sprite, DIR_NORTH);
    return TRUE;
}

bool8 MovementAction_FaceLeft_Step0(struct ObjectEvent *objectEvent, struct Sprite *sprite)
{
    FaceDirection(objectEvent, sprite, DIR_WEST);
    return TRUE;
}

bool8 MovementAction_FaceRight_Step0(struct ObjectEvent *objectEvent, struct Sprite *sprite)
{
    FaceDirection(objectEvent, sprite, DIR_EAST);
    return TRUE;
}

void InitNpcForMovement(struct ObjectEvent *objectEvent, struct Sprite *sprite, u8 direction, u8 speed)
{
    s16 x;
    s16 y;

    x = objectEvent->currentCoords.x;
    y = objectEvent->currentCoords.y;
    SetObjectEventDirection(objectEvent, direction);
    MoveCoords(direction, &x, &y);
    ShiftObjectEventCoords(objectEvent, x, y);
    SetSpriteDataForNormalStep(sprite, direction, speed);
    sprite->animPaused = FALSE;

    if (sLockedAnimObjectEvents != NULL && FindLockedObjectEventIndex(objectEvent) != OBJECT_EVENTS_COUNT)
        sprite->animPaused = TRUE;

    objectEvent->triggerGroundEffectsOnMove = TRUE;
    sprite->sActionFuncId = 1;
}

static void InitMovementNormal(struct ObjectEvent *objectEvent, struct Sprite *sprite, u8 direction, u8 speed)
{
    u8 (*functions[ARRAY_COUNT(sDirectionAnimFuncsBySpeed)])(u8);

    memcpy(functions, sDirectionAnimFuncsBySpeed, sizeof sDirectionAnimFuncsBySpeed);
    InitNpcForMovement(objectEvent, sprite, direction, speed);
    SetStepAnimHandleAlternation(objectEvent, sprite, functions[speed](objectEvent->facingDirection));
}

static void StartRunningAnim(struct ObjectEvent *objectEvent, struct Sprite *sprite, u8 direction)
{
    InitNpcForMovement(objectEvent, sprite, direction, MOVE_SPEED_FAST_1);
    SetStepAnimHandleAlternation(objectEvent, sprite, GetRunningDirectionAnimNum(objectEvent->facingDirection));
}

static bool8 UpdateMovementNormal(struct ObjectEvent *objectEvent, struct Sprite *sprite)
{
    if (NpcTakeStep(sprite))
    {
        ShiftStillObjectEventCoords(objectEvent);
        objectEvent->triggerGroundEffectsOnStop = TRUE;
        sprite->animPaused = TRUE;
        return TRUE;
    }
    return FALSE;
}

static void InitNpcForWalkSlow(struct ObjectEvent *objectEvent, struct Sprite *sprite, u8 direction)
{
    s16 x;
    s16 y;

    x = objectEvent->currentCoords.x;
    y = objectEvent->currentCoords.y;
    SetObjectEventDirection(objectEvent, direction);
    MoveCoords(direction, &x, &y);
    ShiftObjectEventCoords(objectEvent, x, y);
    SetWalkSlowSpriteData(sprite, direction);
    sprite->animPaused = FALSE;
    objectEvent->triggerGroundEffectsOnMove = TRUE;
    sprite->sActionFuncId = 1;
}

static void InitWalkSlow(struct ObjectEvent *objectEvent, struct Sprite *sprite, u8 direction)
{
    InitNpcForWalkSlow(objectEvent, sprite, direction);
    SetStepAnimHandleAlternation(objectEvent, sprite, GetMoveDirectionAnimNum(objectEvent->facingDirection));
}

static bool8 UpdateWalkSlow(struct ObjectEvent *objectEvent, struct Sprite *sprite)
{
    if (UpdateWalkSlowAnim(sprite))
    {
        ShiftStillObjectEventCoords(objectEvent);
        objectEvent->triggerGroundEffectsOnStop = TRUE;
        sprite->animPaused = TRUE;
        return TRUE;
    }
    return FALSE;
}

bool8 MovementAction_WalkSlowDiagonalUpLeft_Step0(struct ObjectEvent *objectEvent, struct Sprite *sprite)
{
    InitWalkSlow(objectEvent, sprite, DIR_NORTHWEST);
    return MovementAction_WalkSlowDiagonalUpLeft_Step1(objectEvent, sprite);
}

bool8 MovementAction_WalkSlowDiagonalUpLeft_Step1(struct ObjectEvent *objectEvent, struct Sprite *sprite)
{
    if (UpdateWalkSlow(objectEvent, sprite))
    {
        sprite->sActionFuncId = 2;
        return TRUE;
    }
    return FALSE;
}

bool8 MovementAction_WalkSlowDiagonalUpRight_Step0(struct ObjectEvent *objectEvent, struct Sprite *sprite)
{
    InitWalkSlow(objectEvent, sprite, DIR_NORTHEAST);
    return MovementAction_WalkSlowDiagonalUpRight_Step1(objectEvent, sprite);
}

bool8 MovementAction_WalkSlowDiagonalUpRight_Step1(struct ObjectEvent *objectEvent, struct Sprite *sprite)
{
    if (UpdateWalkSlow(objectEvent, sprite))
    {
        sprite->sActionFuncId = 2;
        return TRUE;
    }
    return FALSE;
}

bool8 MovementAction_WalkSlowDiagonalDownLeft_Step0(struct ObjectEvent *objectEvent, struct Sprite *sprite)
{
    InitWalkSlow(objectEvent, sprite, DIR_SOUTHWEST);
    return MovementAction_WalkSlowDiagonalDownLeft_Step1(objectEvent, sprite);
}

bool8 MovementAction_WalkSlowDiagonalDownLeft_Step1(struct ObjectEvent *objectEvent, struct Sprite *sprite)
{
    if (UpdateWalkSlow(objectEvent, sprite))
    {
        sprite->sActionFuncId = 2;
        return TRUE;
    }
    return FALSE;
}

bool8 MovementAction_WalkSlowDiagonalDownRight_Step0(struct ObjectEvent *objectEvent, struct Sprite *sprite)
{
    InitWalkSlow(objectEvent, sprite, DIR_SOUTHEAST);
    return MovementAction_WalkSlowDiagonalDownRight_Step1(objectEvent, sprite);
}

bool8 MovementAction_WalkSlowDiagonalDownRight_Step1(struct ObjectEvent *objectEvent, struct Sprite *sprite)
{
    if (UpdateWalkSlow(objectEvent, sprite))
    {
        sprite->sActionFuncId = 2;
        return TRUE;
    }
    return FALSE;
}

bool8 MovementAction_WalkSlowDown_Step0(struct ObjectEvent *objectEvent, struct Sprite *sprite)
{
    InitWalkSlow(objectEvent, sprite, DIR_SOUTH);
    return MovementAction_WalkSlowDown_Step1(objectEvent, sprite);
}

bool8 MovementAction_WalkSlowDown_Step1(struct ObjectEvent *objectEvent, struct Sprite *sprite)
{
    if (UpdateWalkSlow(objectEvent, sprite))
    {
        sprite->sActionFuncId = 2;
        return TRUE;
    }
    return FALSE;
}

bool8 MovementAction_WalkSlowUp_Step0(struct ObjectEvent *objectEvent, struct Sprite *sprite)
{
    InitWalkSlow(objectEvent, sprite, DIR_NORTH);
    return MovementAction_WalkSlowUp_Step1(objectEvent, sprite);
}

bool8 MovementAction_WalkSlowUp_Step1(struct ObjectEvent *objectEvent, struct Sprite *sprite)
{
    if (UpdateWalkSlow(objectEvent, sprite))
    {
        sprite->sActionFuncId = 2;
        return TRUE;
    }
    return FALSE;
}

bool8 MovementAction_WalkSlowLeft_Step0(struct ObjectEvent *objectEvent, struct Sprite *sprite)
{
    InitWalkSlow(objectEvent, sprite, DIR_WEST);
    return MovementAction_WalkSlowLeft_Step1(objectEvent, sprite);
}

bool8 MovementAction_WalkSlowLeft_Step1(struct ObjectEvent *objectEvent, struct Sprite *sprite)
{
    if (UpdateWalkSlow(objectEvent, sprite))
    {
        sprite->sActionFuncId = 2;
        return TRUE;
    }
    return FALSE;
}

bool8 MovementAction_WalkSlowRight_Step0(struct ObjectEvent *objectEvent, struct Sprite *sprite)
{
    InitWalkSlow(objectEvent, sprite, DIR_EAST);
    return MovementAction_WalkSlowRight_Step1(objectEvent, sprite);
}

bool8 MovementAction_WalkSlowRight_Step1(struct ObjectEvent *objectEvent, struct Sprite *sprite)
{
    if (UpdateWalkSlow(objectEvent, sprite))
    {
        sprite->sActionFuncId = 2;
        return TRUE;
    }
    return FALSE;
}

bool8 MovementAction_WalkNormalDiagonalUpLeft_Step0(struct ObjectEvent *objectEvent, struct Sprite *sprite)
{
    InitMovementNormal(objectEvent, sprite, DIR_NORTHWEST, MOVE_SPEED_NORMAL);
    return MovementAction_WalkNormalDiagonalUpLeft_Step1(objectEvent, sprite);
}

bool8 MovementAction_WalkNormalDiagonalUpLeft_Step1(struct ObjectEvent *objectEvent, struct Sprite *sprite)
{
    if (UpdateMovementNormal(objectEvent, sprite))
    {
        sprite->sActionFuncId = 2;
        return TRUE;
    }
    return FALSE;
}

bool8 MovementAction_WalkNormalDiagonalUpRight_Step0(struct ObjectEvent *objectEvent, struct Sprite *sprite)
{
    InitMovementNormal(objectEvent, sprite, DIR_NORTHEAST, MOVE_SPEED_NORMAL);
    return MovementAction_WalkNormalDiagonalUpRight_Step1(objectEvent, sprite);
}

bool8 MovementAction_WalkNormalDiagonalUpRight_Step1(struct ObjectEvent *objectEvent, struct Sprite *sprite)
{
    if (UpdateMovementNormal(objectEvent, sprite))
    {
        sprite->sActionFuncId = 2;
        return TRUE;
    }
    return FALSE;
}

bool8 MovementAction_WalkNormalDiagonalDownLeft_Step0(struct ObjectEvent *objectEvent, struct Sprite *sprite)
{
    InitMovementNormal(objectEvent, sprite, DIR_SOUTHWEST, MOVE_SPEED_NORMAL);
    return MovementAction_WalkNormalDiagonalDownLeft_Step1(objectEvent, sprite);
}

bool8 MovementAction_WalkNormalDiagonalDownLeft_Step1(struct ObjectEvent *objectEvent, struct Sprite *sprite)
{
    if (UpdateMovementNormal(objectEvent, sprite))
    {
        sprite->sActionFuncId = 2;
        return TRUE;
    }
    return FALSE;
}

bool8 MovementAction_WalkNormalDiagonalDownRight_Step0(struct ObjectEvent *objectEvent, struct Sprite *sprite)
{
    InitMovementNormal(objectEvent, sprite, DIR_SOUTHEAST, MOVE_SPEED_NORMAL);
    return MovementAction_WalkNormalDiagonalDownRight_Step1(objectEvent, sprite);
}

bool8 MovementAction_WalkNormalDiagonalDownRight_Step1(struct ObjectEvent *objectEvent, struct Sprite *sprite)
{
    if (UpdateMovementNormal(objectEvent, sprite))
    {
        sprite->sActionFuncId = 2;
        return TRUE;
    }
    return FALSE;
}

bool8 MovementAction_WalkNormalDown_Step0(struct ObjectEvent *objectEvent, struct Sprite *sprite)
{
    InitMovementNormal(objectEvent, sprite, DIR_SOUTH, MOVE_SPEED_NORMAL);
    return MovementAction_WalkNormalDown_Step1(objectEvent, sprite);
}

bool8 MovementAction_WalkNormalDown_Step1(struct ObjectEvent *objectEvent, struct Sprite *sprite)
{
    if (UpdateMovementNormal(objectEvent, sprite))
    {
        sprite->sActionFuncId = 2;
        return TRUE;
    }
    return FALSE;
}

bool8 MovementAction_WalkNormalUp_Step0(struct ObjectEvent *objectEvent, struct Sprite *sprite)
{
    InitMovementNormal(objectEvent, sprite, DIR_NORTH, MOVE_SPEED_NORMAL);
    return MovementAction_WalkNormalUp_Step1(objectEvent, sprite);
}

bool8 MovementAction_WalkNormalUp_Step1(struct ObjectEvent *objectEvent, struct Sprite *sprite)
{
    if (UpdateMovementNormal(objectEvent, sprite))
    {
        sprite->sActionFuncId = 2;
        return TRUE;
    }
    return FALSE;
}

bool8 MovementAction_WalkNormalLeft_Step0(struct ObjectEvent *objectEvent, struct Sprite *sprite)
{
    InitMovementNormal(objectEvent, sprite, DIR_WEST, MOVE_SPEED_NORMAL);
    return MovementAction_WalkNormalLeft_Step1(objectEvent, sprite);
}

bool8 MovementAction_WalkNormalLeft_Step1(struct ObjectEvent *objectEvent, struct Sprite *sprite)
{
    if (UpdateMovementNormal(objectEvent, sprite))
    {
        sprite->sActionFuncId = 2;
        return TRUE;
    }
    return FALSE;
}

bool8 MovementAction_WalkNormalRight_Step0(struct ObjectEvent *objectEvent, struct Sprite *sprite)
{
    InitMovementNormal(objectEvent, sprite, DIR_EAST, MOVE_SPEED_NORMAL);
    return MovementAction_WalkNormalRight_Step1(objectEvent, sprite);
}

bool8 MovementAction_WalkNormalRight_Step1(struct ObjectEvent *objectEvent, struct Sprite *sprite)
{
    if (UpdateMovementNormal(objectEvent, sprite))
    {
        sprite->sActionFuncId = 2;
        return TRUE;
    }
    return FALSE;
}

#define JUMP_HALFWAY  1
#define JUMP_FINISHED ((u8)-1)

enum {
    JUMP_TYPE_HIGH,
    JUMP_TYPE_LOW,
    JUMP_TYPE_NORMAL,
    JUMP_TYPE_FAST,
    JUMP_TYPE_FASTER,
};

static void InitJump(struct ObjectEvent *objectEvent, struct Sprite *sprite, u8 direction, u8 distance, u8 type)
{
    s16 displacements[ARRAY_COUNT(sJumpInitDisplacements)];
    s16 x;
    s16 y;

    memcpy(displacements, sJumpInitDisplacements, sizeof sJumpInitDisplacements);
    x = 0;
    y = 0;
    SetObjectEventDirection(objectEvent, direction);
    MoveCoordsInDirection(direction, &x, &y, displacements[distance], displacements[distance]);
    ShiftObjectEventCoords(objectEvent, objectEvent->currentCoords.x + x, objectEvent->currentCoords.y + y);
    SetJumpSpriteData(sprite, direction, distance, type);
    sprite->sActionFuncId = 1;
    sprite->animPaused = FALSE;
    objectEvent->triggerGroundEffectsOnMove = TRUE;
    objectEvent->disableCoveringGroundEffects = TRUE;
}

static void InitJumpRegular(struct ObjectEvent *objectEvent, struct Sprite *sprite, u8 direction, u8 distance, u8 type)
{
    // For follower only, match the anim duration of the player's movement, whether dashing, walking or jumping
    if (objectEvent->localId == OBJ_EVENT_ID_FOLLOWER
        && type == JUMP_TYPE_HIGH
        && distance == JUMP_DISTANCE_FAR
        // In some areas (i.e Meteor Falls), the player can jump as the follower jumps, so preserve type in this case
        && PlayerGetCopyableMovement() != COPY_MOVE_JUMP2)
        type = TestPlayerAvatarFlags(PLAYER_AVATAR_FLAG_DASH) ? JUMP_TYPE_FASTER : JUMP_TYPE_FAST;
    InitJump(objectEvent, sprite, direction, distance, type);
    SetStepAnimHandleAlternation(objectEvent, sprite, GetMoveDirectionAnimNum(objectEvent->facingDirection));
    DoShadowFieldEffect(objectEvent);
}

#define sDistance data[4]

static u8 UpdateJumpAnim(struct ObjectEvent *objectEvent, struct Sprite *sprite, u8 callback(struct Sprite *))
{
    s16 displacements[ARRAY_COUNT(sJumpDisplacements)];
    s16 x;
    s16 y;
    u8 result;

    memcpy(displacements, sJumpDisplacements, sizeof sJumpDisplacements);
    result = callback(sprite);
    if (result == JUMP_HALFWAY && displacements[sprite->sDistance] != 0)
    {
        x = 0;
        y = 0;
        MoveCoordsInDirection(objectEvent->movementDirection, &x, &y, displacements[sprite->sDistance], displacements[sprite->sDistance]);
        ShiftObjectEventCoords(objectEvent, objectEvent->currentCoords.x + x, objectEvent->currentCoords.y + y);
        objectEvent->triggerGroundEffectsOnMove = TRUE;
        objectEvent->disableCoveringGroundEffects = TRUE;
    }
    else if (result == JUMP_FINISHED)
    {
        ShiftStillObjectEventCoords(objectEvent);
        objectEvent->triggerGroundEffectsOnStop = TRUE;
        objectEvent->landingJump = TRUE;
        sprite->animPaused = TRUE;
    }
    return result;
}

#undef sDistance

static u8 DoJumpAnimStep(struct ObjectEvent *objectEvent, struct Sprite *sprite)
{
    return UpdateJumpAnim(objectEvent, sprite, DoJumpSpriteMovement);
}

static u8 DoJumpSpecialAnimStep(struct ObjectEvent *objectEvent, struct Sprite *sprite)
{
    return UpdateJumpAnim(objectEvent, sprite, DoJumpSpecialSpriteMovement);
}

static bool8 DoJumpAnim(struct ObjectEvent *objectEvent, struct Sprite *sprite)
{
    if (DoJumpAnimStep(objectEvent, sprite) == JUMP_FINISHED)
        return TRUE;

    return FALSE;
}

static bool8 DoJumpSpecialAnim(struct ObjectEvent *objectEvent, struct Sprite *sprite)
{
    if (DoJumpSpecialAnimStep(objectEvent, sprite) == JUMP_FINISHED)
        return TRUE;

    return FALSE;
}

static bool8 DoJumpInPlaceAnim(struct ObjectEvent *objectEvent, struct Sprite *sprite)
{
    switch (DoJumpAnimStep(objectEvent, sprite))
    {
        case JUMP_FINISHED:
            return TRUE;
        case JUMP_HALFWAY:
            SetObjectEventDirection(objectEvent, GetOppositeDirection(objectEvent->movementDirection));
            SetStepAnim(objectEvent, sprite, GetMoveDirectionAnimNum(objectEvent->facingDirection));
        default:
            return FALSE;
    }
}

bool8 MovementAction_Jump2Down_Step0(struct ObjectEvent *objectEvent, struct Sprite *sprite)
{
    InitJumpRegular(objectEvent, sprite, DIR_SOUTH, JUMP_DISTANCE_FAR, JUMP_TYPE_HIGH);
    return MovementAction_Jump2Down_Step1(objectEvent, sprite);
}

bool8 MovementAction_Jump2Down_Step1(struct ObjectEvent *objectEvent, struct Sprite *sprite)
{
    if (DoJumpAnim(objectEvent, sprite))
    {
        objectEvent->hasShadow = FALSE;
        sprite->sActionFuncId = 2;
        return TRUE;
    }
    return FALSE;
}

bool8 MovementAction_Jump2Up_Step0(struct ObjectEvent *objectEvent, struct Sprite *sprite)
{
    InitJumpRegular(objectEvent, sprite, DIR_NORTH, JUMP_DISTANCE_FAR, JUMP_TYPE_HIGH);
    return MovementAction_Jump2Up_Step1(objectEvent, sprite);
}

bool8 MovementAction_Jump2Up_Step1(struct ObjectEvent *objectEvent, struct Sprite *sprite)
{
    if (DoJumpAnim(objectEvent, sprite))
    {
        objectEvent->hasShadow = FALSE;
        sprite->sActionFuncId = 2;
        return TRUE;
    }
    return FALSE;
}

bool8 MovementAction_Jump2Left_Step0(struct ObjectEvent *objectEvent, struct Sprite *sprite)
{
    InitJumpRegular(objectEvent, sprite, DIR_WEST, JUMP_DISTANCE_FAR, JUMP_TYPE_HIGH);
    return MovementAction_Jump2Left_Step1(objectEvent, sprite);
}

bool8 MovementAction_Jump2Left_Step1(struct ObjectEvent *objectEvent, struct Sprite *sprite)
{
    if (DoJumpAnim(objectEvent, sprite))
    {
        objectEvent->hasShadow = FALSE;
        sprite->sActionFuncId = 2;
        return TRUE;
    }
    return FALSE;
}

bool8 MovementAction_Jump2Right_Step0(struct ObjectEvent *objectEvent, struct Sprite *sprite)
{
    InitJumpRegular(objectEvent, sprite, DIR_EAST, JUMP_DISTANCE_FAR, JUMP_TYPE_HIGH);
    return MovementAction_Jump2Right_Step1(objectEvent, sprite);
}

bool8 MovementAction_Jump2Right_Step1(struct ObjectEvent *objectEvent, struct Sprite *sprite)
{
    if (DoJumpAnim(objectEvent, sprite))
    {
        objectEvent->hasShadow = FALSE;
        sprite->sActionFuncId = 2;
        return TRUE;
    }
    return FALSE;
}

static void InitMovementDelay(struct Sprite *sprite, u16 duration)
{
    sprite->sActionFuncId = 1;
    sprite->data[3] = duration;
}

bool8 MovementAction_Delay_Step1(struct ObjectEvent *objectEvent, struct Sprite *sprite)
{
    if (--sprite->data[3] == 0)
    {
        sprite->sActionFuncId = 2;
        return TRUE;
    }
    return FALSE;
}

bool8 MovementAction_Delay1_Step0(struct ObjectEvent *objectEvent, struct Sprite *sprite)
{
    InitMovementDelay(sprite, 1);
    return MovementAction_Delay_Step1(objectEvent, sprite);
}

bool8 MovementAction_Delay2_Step0(struct ObjectEvent *objectEvent, struct Sprite *sprite)
{
    InitMovementDelay(sprite, 2);
    return MovementAction_Delay_Step1(objectEvent, sprite);
}

bool8 MovementAction_Delay4_Step0(struct ObjectEvent *objectEvent, struct Sprite *sprite)
{
    InitMovementDelay(sprite, 4);
    return MovementAction_Delay_Step1(objectEvent, sprite);
}

bool8 MovementAction_Delay8_Step0(struct ObjectEvent *objectEvent, struct Sprite *sprite)
{
    InitMovementDelay(sprite, 8);
    return MovementAction_Delay_Step1(objectEvent, sprite);
}

bool8 MovementAction_Delay16_Step0(struct ObjectEvent *objectEvent, struct Sprite *sprite)
{
    InitMovementDelay(sprite, 16);
    return MovementAction_Delay_Step1(objectEvent, sprite);
}

bool8 MovementAction_WalkFastDown_Step0(struct ObjectEvent *objectEvent, struct Sprite *sprite)
{
    InitMovementNormal(objectEvent, sprite, DIR_SOUTH, MOVE_SPEED_FAST_1);
    return MovementAction_WalkFastDown_Step1(objectEvent, sprite);
}

bool8 MovementAction_WalkFastDown_Step1(struct ObjectEvent *objectEvent, struct Sprite *sprite)
{
    if (UpdateMovementNormal(objectEvent, sprite))
    {
        sprite->sActionFuncId = 2;
        return TRUE;
    }
    return FALSE;
}

bool8 MovementAction_WalkFastUp_Step0(struct ObjectEvent *objectEvent, struct Sprite *sprite)
{
    InitMovementNormal(objectEvent, sprite, DIR_NORTH, MOVE_SPEED_FAST_1);
    return MovementAction_WalkFastUp_Step1(objectEvent, sprite);
}

bool8 MovementAction_WalkFastUp_Step1(struct ObjectEvent *objectEvent, struct Sprite *sprite)
{
    if (UpdateMovementNormal(objectEvent, sprite))
    {
        sprite->sActionFuncId = 2;
        return TRUE;
    }
    return FALSE;
}

bool8 MovementAction_WalkFastLeft_Step0(struct ObjectEvent *objectEvent, struct Sprite *sprite)
{
    InitMovementNormal(objectEvent, sprite, DIR_WEST, MOVE_SPEED_FAST_1);
    return MovementAction_WalkFastLeft_Step1(objectEvent, sprite);
}

bool8 MovementAction_WalkFastLeft_Step1(struct ObjectEvent *objectEvent, struct Sprite *sprite)
{
    if (UpdateMovementNormal(objectEvent, sprite))
    {
        sprite->sActionFuncId = 2;
        return TRUE;
    }
    return FALSE;
}

bool8 MovementAction_WalkFastRight_Step0(struct ObjectEvent *objectEvent, struct Sprite *sprite)
{
    InitMovementNormal(objectEvent, sprite, DIR_EAST, MOVE_SPEED_FAST_1);
    return MovementAction_WalkFastRight_Step1(objectEvent, sprite);
}

bool8 MovementAction_WalkFastRight_Step1(struct ObjectEvent *objectEvent, struct Sprite *sprite)
{
    if (UpdateMovementNormal(objectEvent, sprite))
    {
        sprite->sActionFuncId = 2;
        return TRUE;
    }
    return FALSE;
}


static void InitMoveInPlace(struct ObjectEvent *objectEvent, struct Sprite *sprite, u8 direction, u8 animNum, u16 duration)
{
    SetObjectEventDirection(objectEvent, direction);
    SetStepAnimHandleAlternation(objectEvent, sprite, animNum);
    sprite->animPaused = FALSE;
    sprite->sActionFuncId = 1;
    sprite->data[3] = duration;
}

bool8 MovementAction_WalkInPlace_Step1(struct ObjectEvent *objectEvent, struct Sprite *sprite)
{
    if (-- sprite->data[3] == 0)
    {
        sprite->sActionFuncId = 2;
        sprite->animPaused = TRUE;
        return TRUE;
    }
    return FALSE;
}

bool8 MovementAction_WalkInPlaceSlow_Step1(struct ObjectEvent *objectEvent, struct Sprite *sprite)
{
    if (sprite->data[3] & 1)
        sprite->animDelayCounter++;

    return MovementAction_WalkInPlace_Step1(objectEvent, sprite);
}

bool8 MovementAction_WalkInPlaceSlowDown_Step0(struct ObjectEvent *objectEvent, struct Sprite *sprite)
{
    InitMoveInPlace(objectEvent, sprite, DIR_SOUTH, GetMoveDirectionAnimNum(DIR_SOUTH), 32);
    return MovementAction_WalkInPlaceSlow_Step1(objectEvent, sprite);
}

// Copy and load objectEvent's palette, but set all opaque colors to white
static u8 LoadWhiteFlashPalette(struct ObjectEvent *objectEvent, struct Sprite *sprite) {
  u16 paletteData[16];
  struct SpritePalette dynamicPalette = {.tag = OBJ_EVENT_PAL_TAG_NONE-1, .data = paletteData};  // TODO: Use a proper palette tag here
  CpuFill16(RGB_WHITE, paletteData, 32);
  return UpdateSpritePalette(&dynamicPalette, sprite);
}

bool8 MovementAction_ExitPokeball_Step0(struct ObjectEvent *objectEvent, struct Sprite *sprite) {
    u8 direction = gObjectEvents[gPlayerAvatar.objectEventId].facingDirection;
    objectEvent->invisible = FALSE;
    if (TestPlayerAvatarFlags(PLAYER_AVATAR_FLAG_DASH)) { // If player is dashing, the pokemon must come out faster
        StartSpriteAnimInDirection(objectEvent, sprite, direction, GetMoveDirectionFastestAnimNum(direction) + 4);
        sprite->data[3] = 8; // duration
        sprite->data[6] = 0; // fast speed
    } else {
        StartSpriteAnimInDirection(objectEvent, sprite, direction, GetMoveDirectionFastestAnimNum(direction));
        sprite->data[3] = 16; // duration
        sprite->data[6] = 1; // slow speed
    }
    sprite->data[6] |= (direction == DIR_EAST ? 1 : 0) << 4;
    ObjectEventSetGraphicsId(objectEvent, OBJ_EVENT_GFX_ANIMATED_BALL);
    objectEvent->inanimate = FALSE;
    return MovementAction_ExitPokeball_Step1(objectEvent, sprite);
}

static const union AffineAnimCmd sAffineAnim_PokeballExit[] =
{
    AFFINEANIMCMD_FRAME(0x40, 0x100, 0, 0),
    AFFINEANIMCMD_FRAME(0x80, 0x100, 0, 0),
    AFFINEANIMCMD_FRAME(0xC0, 0x100, 0, 0),
    AFFINEANIMCMD_FRAME(0x100, 0x100, 0, 0),
    AFFINEANIMCMD_END,
};

static const union AffineAnimCmd sAffineAnim_PokeballExitEast[] = // sprite is h-flipped when east
{
    AFFINEANIMCMD_FRAME(0xFFC0, 0x100, 0, 0),
    AFFINEANIMCMD_FRAME(0xFF80, 0x100, 0, 0),
    AFFINEANIMCMD_FRAME(0xFF40, 0x100, 0, 0),
    AFFINEANIMCMD_FRAME(0xFF00, 0x100, 0, 0),
    AFFINEANIMCMD_END,
};

static const union AffineAnimCmd sAffineAnim_PokeballEnter[] =
{
    AFFINEANIMCMD_FRAME(0x100, 0x100, 0, 0),
    AFFINEANIMCMD_FRAME(0xC0, 0x100, 0, 0),
    AFFINEANIMCMD_FRAME(0x80, 0x100, 0, 0),
    AFFINEANIMCMD_FRAME(0x40, 0x100, 0, 0),
    AFFINEANIMCMD_END,
};

static const union AffineAnimCmd sAffineAnim_PokeballEnterEast[] = // sprtie is h-flipped when east
{
    AFFINEANIMCMD_FRAME(0xFF00, 0x100, 0, 0),
    AFFINEANIMCMD_FRAME(0xFF40, 0x100, 0, 0),
    AFFINEANIMCMD_FRAME(0xFF80, 0x100, 0, 0),
    AFFINEANIMCMD_FRAME(0xFFC0, 0x100, 0, 0),
    AFFINEANIMCMD_END,
};

static const union AffineAnimCmd *const sAffineAnims_PokeballFollower[] =
{
    sAffineAnim_PokeballExit,
    sAffineAnim_PokeballExitEast,
    sAffineAnim_PokeballEnter,
    sAffineAnim_PokeballEnterEast,
};

bool8 MovementAction_ExitPokeball_Step1(struct ObjectEvent *objectEvent, struct Sprite *sprite)
{
    u8 duration = sprite->data[6] & 0xF;
    sprite->data[3]--;
    if (sprite->data[3] == 0)
    {
        sprite->sActionFuncId = 2;
        sprite->animCmdIndex = 0;
        sprite->animPaused = TRUE;
        return TRUE;
    // Set graphics, palette, and affine animation
    } else if ((duration == 0 && sprite->data[3] == 3) || (duration == 1 && sprite->data[3] == 7)) {
      FollowerSetGraphics(objectEvent, objectEvent->extra.mon.species, objectEvent->extra.mon.form, objectEvent->extra.mon.shiny);
      LoadWhiteFlashPalette(objectEvent, sprite);
      // Initialize affine animation
      sprite->affineAnims = sAffineAnims_PokeballFollower;
      sprite->oam.affineMode = ST_OAM_AFFINE_NORMAL;
      InitSpriteAffineAnim(sprite);
      StartSpriteAffineAnim(sprite, sprite->data[6] >> 4);
    // Restore original palette & disable affine
    } else if ((duration == 0 && sprite->data[3] == 1) || (duration == 1 && sprite->data[3] == 3)) {
      sprite->affineAnimEnded = TRUE;
      FreeSpriteOamMatrix(sprite);
      sprite->oam.affineMode = ST_OAM_AFFINE_OFF;
      FollowerSetGraphics(objectEvent, objectEvent->extra.mon.species, objectEvent->extra.mon.form, objectEvent->extra.mon.shiny);
    }
    return FALSE;
}

bool8 MovementAction_EnterPokeball_Step0(struct ObjectEvent *objectEvent, struct Sprite *sprite) {
    u8 direction = objectEvent->facingDirection;
    StartSpriteAnimInDirection(objectEvent, sprite, direction, GetMoveDirectionFasterAnimNum(direction));
    sprite->data[3] = 16; // duration
    sprite->data[6] = direction == DIR_EAST ? 3 : 2; // affine animation number
    EndFollowerTransformEffect(objectEvent, sprite);
    return MovementAction_EnterPokeball_Step1(objectEvent, sprite);
}

bool8 MovementAction_EnterPokeball_Step1(struct ObjectEvent *objectEvent, struct Sprite *sprite)
{
    sprite->data[3]--;
    if (sprite->data[3] == 0) {
        sprite->data[2] = 2;
        return FALSE;
    } else if (sprite->data[3] == 11) { // Set palette to white & start affine
      LoadWhiteFlashPalette(objectEvent, sprite);
      sprite->affineAnims = sAffineAnims_PokeballFollower;
      sprite->oam.affineMode = ST_OAM_AFFINE_NORMAL;
      InitSpriteAffineAnim(sprite);
      StartSpriteAffineAnim(sprite, sprite->data[6]);
    } else if (sprite->data[3] == 7) { // Free white palette and change to pokeball, disable affine
      sprite->affineAnimEnded = TRUE;
      FreeSpriteOamMatrix(sprite);
      sprite->oam.affineMode = ST_OAM_AFFINE_OFF;
      ObjectEventSetGraphicsId(objectEvent, OBJ_EVENT_GFX_ANIMATED_BALL);
      objectEvent->inanimate = FALSE;
    }
    return FALSE;
}

bool8 MovementAction_EnterPokeball_Step2(struct ObjectEvent *objectEvent, struct Sprite *sprite)
{
    FollowerSetGraphics(objectEvent, objectEvent->extra.mon.species, objectEvent->extra.mon.form, objectEvent->extra.mon.shiny);
    objectEvent->invisible = TRUE;
    sprite->data[1] = 0;
    sprite->data[6] = 0;
    sprite->animPaused = TRUE;
    return TRUE;
}

bool8 MovementAction_WalkInPlaceSlowUp_Step0(struct ObjectEvent *objectEvent, struct Sprite *sprite)
{
    InitMoveInPlace(objectEvent, sprite, DIR_NORTH, GetMoveDirectionAnimNum(DIR_NORTH), 32);
    return MovementAction_WalkInPlaceSlow_Step1(objectEvent, sprite);
}

bool8 MovementAction_WalkInPlaceSlowLeft_Step0(struct ObjectEvent *objectEvent, struct Sprite *sprite)
{
    InitMoveInPlace(objectEvent, sprite, DIR_WEST, GetMoveDirectionAnimNum(DIR_WEST), 32);
    return MovementAction_WalkInPlaceSlow_Step1(objectEvent, sprite);
}

bool8 MovementAction_WalkInPlaceSlowRight_Step0(struct ObjectEvent *objectEvent, struct Sprite *sprite)
{
    InitMoveInPlace(objectEvent, sprite, DIR_EAST, GetMoveDirectionAnimNum(DIR_EAST), 32);
    return MovementAction_WalkInPlaceSlow_Step1(objectEvent, sprite);
}

bool8 MovementAction_WalkInPlaceNormalDown_Step0(struct ObjectEvent *objectEvent, struct Sprite *sprite)
{
    InitMoveInPlace(objectEvent, sprite, DIR_SOUTH, GetMoveDirectionAnimNum(DIR_SOUTH), 16);
    return MovementAction_WalkInPlace_Step1(objectEvent, sprite);
}

bool8 MovementAction_WalkInPlaceNormalUp_Step0(struct ObjectEvent *objectEvent, struct Sprite *sprite)
{
    InitMoveInPlace(objectEvent, sprite, DIR_NORTH, GetMoveDirectionAnimNum(DIR_NORTH), 16);
    return MovementAction_WalkInPlace_Step1(objectEvent, sprite);
}

bool8 MovementAction_WalkInPlaceNormalLeft_Step0(struct ObjectEvent *objectEvent, struct Sprite *sprite)
{
    InitMoveInPlace(objectEvent, sprite, DIR_WEST, GetMoveDirectionAnimNum(DIR_WEST), 16);
    return MovementAction_WalkInPlace_Step1(objectEvent, sprite);
}

bool8 MovementAction_WalkInPlaceNormalRight_Step0(struct ObjectEvent *objectEvent, struct Sprite *sprite)
{
    InitMoveInPlace(objectEvent, sprite, DIR_EAST, GetMoveDirectionAnimNum(DIR_EAST), 16);
    return MovementAction_WalkInPlace_Step1(objectEvent, sprite);
}

bool8 MovementAction_WalkInPlaceFastDown_Step0(struct ObjectEvent *objectEvent, struct Sprite *sprite)
{
    InitMoveInPlace(objectEvent, sprite, DIR_SOUTH, GetMoveDirectionFastAnimNum(DIR_SOUTH), 8);
    return MovementAction_WalkInPlace_Step1(objectEvent, sprite);
}

bool8 MovementAction_WalkInPlaceFastUp_Step0(struct ObjectEvent *objectEvent, struct Sprite *sprite)
{
    InitMoveInPlace(objectEvent, sprite, DIR_NORTH, GetMoveDirectionFastAnimNum(DIR_NORTH), 8);
    return MovementAction_WalkInPlace_Step1(objectEvent, sprite);
}

bool8 MovementAction_WalkInPlaceFastLeft_Step0(struct ObjectEvent *objectEvent, struct Sprite *sprite)
{
    InitMoveInPlace(objectEvent, sprite, DIR_WEST, GetMoveDirectionFastAnimNum(DIR_WEST), 8);
    return MovementAction_WalkInPlace_Step1(objectEvent, sprite);
}

bool8 MovementAction_WalkInPlaceFastRight_Step0(struct ObjectEvent *objectEvent, struct Sprite *sprite)
{
    InitMoveInPlace(objectEvent, sprite, DIR_EAST, GetMoveDirectionFastAnimNum(DIR_EAST), 8);
    return MovementAction_WalkInPlace_Step1(objectEvent, sprite);
}

bool8 MovementAction_WalkInPlaceFasterDown_Step0(struct ObjectEvent *objectEvent, struct Sprite *sprite)
{
    InitMoveInPlace(objectEvent, sprite, DIR_SOUTH, GetMoveDirectionFasterAnimNum(DIR_SOUTH), 4);
    return MovementAction_WalkInPlace_Step1(objectEvent, sprite);
}

bool8 MovementAction_WalkInPlaceFasterUp_Step0(struct ObjectEvent *objectEvent, struct Sprite *sprite)
{
    InitMoveInPlace(objectEvent, sprite, DIR_NORTH, GetMoveDirectionFasterAnimNum(DIR_NORTH), 4);
    return MovementAction_WalkInPlace_Step1(objectEvent, sprite);
}

bool8 MovementAction_WalkInPlaceFasterLeft_Step0(struct ObjectEvent *objectEvent, struct Sprite *sprite)
{
    InitMoveInPlace(objectEvent, sprite, DIR_WEST, GetMoveDirectionFasterAnimNum(DIR_WEST), 4);
    return MovementAction_WalkInPlace_Step1(objectEvent, sprite);
}

bool8 MovementAction_WalkInPlaceFasterRight_Step0(struct ObjectEvent *objectEvent, struct Sprite *sprite)
{
    InitMoveInPlace(objectEvent, sprite, DIR_EAST, GetMoveDirectionFasterAnimNum(DIR_EAST), 4);
    return MovementAction_WalkInPlace_Step1(objectEvent, sprite);
}

bool8 MovementAction_RideWaterCurrentDown_Step0(struct ObjectEvent *objectEvent, struct Sprite *sprite)
{
    InitMovementNormal(objectEvent, sprite, DIR_SOUTH, MOVE_SPEED_FAST_2);
    return MovementAction_RideWaterCurrentDown_Step1(objectEvent, sprite);
}

bool8 MovementAction_RideWaterCurrentDown_Step1(struct ObjectEvent *objectEvent, struct Sprite *sprite)
{
    if (UpdateMovementNormal(objectEvent, sprite))
    {
        sprite->sActionFuncId = 2;
        return TRUE;
    }
    return FALSE;
}

bool8 MovementAction_RideWaterCurrentUp_Step0(struct ObjectEvent *objectEvent, struct Sprite *sprite)
{
    InitMovementNormal(objectEvent, sprite, DIR_NORTH, MOVE_SPEED_FAST_2);
    return MovementAction_RideWaterCurrentUp_Step1(objectEvent, sprite);
}

bool8 MovementAction_RideWaterCurrentUp_Step1(struct ObjectEvent *objectEvent, struct Sprite *sprite)
{
    if (UpdateMovementNormal(objectEvent, sprite))
    {
        sprite->sActionFuncId = 2;
        return TRUE;
    }
    return FALSE;
}

bool8 MovementAction_RideWaterCurrentLeft_Step0(struct ObjectEvent *objectEvent, struct Sprite *sprite)
{
    InitMovementNormal(objectEvent, sprite, DIR_WEST, MOVE_SPEED_FAST_2);
    return MovementAction_RideWaterCurrentLeft_Step1(objectEvent, sprite);
}

bool8 MovementAction_RideWaterCurrentLeft_Step1(struct ObjectEvent *objectEvent, struct Sprite *sprite)
{
    if (UpdateMovementNormal(objectEvent, sprite))
    {
        sprite->sActionFuncId = 2;
        return TRUE;
    }
    return FALSE;
}

bool8 MovementAction_RideWaterCurrentRight_Step0(struct ObjectEvent *objectEvent, struct Sprite *sprite)
{
    InitMovementNormal(objectEvent, sprite, DIR_EAST, MOVE_SPEED_FAST_2);
    return MovementAction_RideWaterCurrentRight_Step1(objectEvent, sprite);
}

bool8 MovementAction_RideWaterCurrentRight_Step1(struct ObjectEvent *objectEvent, struct Sprite *sprite)
{
    if (UpdateMovementNormal(objectEvent, sprite))
    {
        sprite->sActionFuncId = 2;
        return TRUE;
    }
    return FALSE;
}

bool8 MovementAction_WalkFasterDown_Step0(struct ObjectEvent *objectEvent, struct Sprite *sprite)
{
    InitMovementNormal(objectEvent, sprite, DIR_SOUTH, MOVE_SPEED_FASTER);
    return MovementAction_WalkFasterDown_Step1(objectEvent, sprite);
}

bool8 MovementAction_WalkFasterDown_Step1(struct ObjectEvent *objectEvent, struct Sprite *sprite)
{
    if (UpdateMovementNormal(objectEvent, sprite))
    {
        sprite->sActionFuncId = 2;
        return TRUE;
    }
    return FALSE;
}

bool8 MovementAction_WalkFasterUp_Step0(struct ObjectEvent *objectEvent, struct Sprite *sprite)
{
    InitMovementNormal(objectEvent, sprite, DIR_NORTH, MOVE_SPEED_FASTER);
    return MovementAction_WalkFasterUp_Step1(objectEvent, sprite);
}

bool8 MovementAction_WalkFasterUp_Step1(struct ObjectEvent *objectEvent, struct Sprite *sprite)
{
    if (UpdateMovementNormal(objectEvent, sprite))
    {
        sprite->sActionFuncId = 2;
        return TRUE;
    }
    return FALSE;
}

bool8 MovementAction_WalkFasterLeft_Step0(struct ObjectEvent *objectEvent, struct Sprite *sprite)
{
    InitMovementNormal(objectEvent, sprite, DIR_WEST, MOVE_SPEED_FASTER);
    return MovementAction_WalkFasterLeft_Step1(objectEvent, sprite);
}

bool8 MovementAction_WalkFasterLeft_Step1(struct ObjectEvent *objectEvent, struct Sprite *sprite)
{
    if (UpdateMovementNormal(objectEvent, sprite))
    {
        sprite->sActionFuncId = 2;
        return TRUE;
    }
    return FALSE;
}

bool8 MovementAction_WalkFasterRight_Step0(struct ObjectEvent *objectEvent, struct Sprite *sprite)
{
    InitMovementNormal(objectEvent, sprite, DIR_EAST, MOVE_SPEED_FASTER);
    return MovementAction_WalkFasterRight_Step1(objectEvent, sprite);
}

bool8 MovementAction_WalkFasterRight_Step1(struct ObjectEvent *objectEvent, struct Sprite *sprite)
{
    if (UpdateMovementNormal(objectEvent, sprite))
    {
        sprite->sActionFuncId = 2;
        return TRUE;
    }
    return FALSE;
}

bool8 MovementAction_SlideDown_Step0(struct ObjectEvent *objectEvent, struct Sprite *sprite)
{
    InitMovementNormal(objectEvent, sprite, DIR_SOUTH, MOVE_SPEED_FASTEST);
    return MovementAction_SlideDown_Step1(objectEvent, sprite);
}

bool8 MovementAction_SlideDown_Step1(struct ObjectEvent *objectEvent, struct Sprite *sprite)
{
    if (UpdateMovementNormal(objectEvent, sprite))
    {
        sprite->sActionFuncId = 2;
        return TRUE;
    }
    return FALSE;
}

bool8 MovementAction_SlideUp_Step0(struct ObjectEvent *objectEvent, struct Sprite *sprite)
{
    InitMovementNormal(objectEvent, sprite, DIR_NORTH, MOVE_SPEED_FASTEST);
    return MovementAction_SlideUp_Step1(objectEvent, sprite);
}

bool8 MovementAction_SlideUp_Step1(struct ObjectEvent *objectEvent, struct Sprite *sprite)
{
    if (UpdateMovementNormal(objectEvent, sprite))
    {
        sprite->sActionFuncId = 2;
        return TRUE;
    }
    return FALSE;
}

bool8 MovementAction_SlideLeft_Step0(struct ObjectEvent *objectEvent, struct Sprite *sprite)
{
    InitMovementNormal(objectEvent, sprite, DIR_WEST, MOVE_SPEED_FASTEST);
    return MovementAction_SlideLeft_Step1(objectEvent, sprite);
}

bool8 MovementAction_SlideLeft_Step1(struct ObjectEvent *objectEvent, struct Sprite *sprite)
{
    if (UpdateMovementNormal(objectEvent, sprite))
    {
        sprite->sActionFuncId = 2;
        return TRUE;
    }
    return FALSE;
}

bool8 MovementAction_SlideRight_Step0(struct ObjectEvent *objectEvent, struct Sprite *sprite)
{
    InitMovementNormal(objectEvent, sprite, DIR_EAST, MOVE_SPEED_FASTEST);
    return MovementAction_SlideRight_Step1(objectEvent, sprite);
}

bool8 MovementAction_SlideRight_Step1(struct ObjectEvent *objectEvent, struct Sprite *sprite)
{
    if (UpdateMovementNormal(objectEvent, sprite))
    {
        sprite->sActionFuncId = 2;
        return TRUE;
    }
    return FALSE;
}

bool8 MovementAction_PlayerRunDown_Step0(struct ObjectEvent *objectEvent, struct Sprite *sprite)
{
    StartRunningAnim(objectEvent, sprite, DIR_SOUTH);
    return MovementAction_PlayerRunDown_Step1(objectEvent, sprite);
}

bool8 MovementAction_PlayerRunDown_Step1(struct ObjectEvent *objectEvent, struct Sprite *sprite)
{
    if (UpdateMovementNormal(objectEvent, sprite))
    {
        sprite->sActionFuncId = 2;
        return TRUE;
    }
    return FALSE;
}

bool8 MovementAction_PlayerRunUp_Step0(struct ObjectEvent *objectEvent, struct Sprite *sprite)
{
    StartRunningAnim(objectEvent, sprite, DIR_NORTH);
    return MovementAction_PlayerRunUp_Step1(objectEvent, sprite);
}

bool8 MovementAction_PlayerRunUp_Step1(struct ObjectEvent *objectEvent, struct Sprite *sprite)
{
    if (UpdateMovementNormal(objectEvent, sprite))
    {
        sprite->sActionFuncId = 2;
        return TRUE;
    }
    return FALSE;
}

bool8 MovementAction_PlayerRunLeft_Step0(struct ObjectEvent *objectEvent, struct Sprite *sprite)
{
    StartRunningAnim(objectEvent, sprite, DIR_WEST);
    return MovementAction_PlayerRunLeft_Step1(objectEvent, sprite);
}

bool8 MovementAction_PlayerRunLeft_Step1(struct ObjectEvent *objectEvent, struct Sprite *sprite)
{
    if (UpdateMovementNormal(objectEvent, sprite))
    {
        sprite->sActionFuncId = 2;
        return TRUE;
    }
    return FALSE;
}

bool8 MovementAction_PlayerRunRight_Step0(struct ObjectEvent *objectEvent, struct Sprite *sprite)
{
    StartRunningAnim(objectEvent, sprite, DIR_EAST);
    return MovementAction_PlayerRunRight_Step1(objectEvent, sprite);
}

bool8 MovementAction_PlayerRunRight_Step1(struct ObjectEvent *objectEvent, struct Sprite *sprite)
{
    if (UpdateMovementNormal(objectEvent, sprite))
    {
        sprite->sActionFuncId = 2;
        return TRUE;
    }
    return FALSE;
}

void StartSpriteAnimInDirection(struct ObjectEvent *objectEvent, struct Sprite *sprite, u8 direction, u8 animNum)
{
    SetAndStartSpriteAnim(sprite, animNum, 0);
    SetObjectEventDirection(objectEvent, direction);
    sprite->sActionFuncId = 1;
}

bool8 MovementAction_StartAnimInDirection_Step0(struct ObjectEvent *objectEvent, struct Sprite *sprite)
{
    StartSpriteAnimInDirection(objectEvent, sprite, objectEvent->movementDirection, sprite->animNum);
    return FALSE;
}

bool8 MovementAction_WaitSpriteAnim(struct ObjectEvent *objectEvent, struct Sprite *sprite)
{
    if (SpriteAnimEnded(sprite))
    {
        sprite->sActionFuncId = 2;
        return TRUE;
    }
    return FALSE;
}

static void InitJumpSpecial(struct ObjectEvent *objectEvent, struct Sprite *sprite, u8 direction)
{
    InitJump(objectEvent, sprite, direction, JUMP_DISTANCE_NORMAL, JUMP_TYPE_HIGH);
    StartSpriteAnim(sprite, GetJumpSpecialDirectionAnimNum(direction));
}

bool8 MovementAction_JumpSpecialDown_Step0(struct ObjectEvent *objectEvent, struct Sprite *sprite)
{
    InitJumpSpecial(objectEvent, sprite, DIR_SOUTH);
    return MovementAction_JumpSpecialDown_Step1(objectEvent, sprite);
}

bool8 MovementAction_JumpSpecialDown_Step1(struct ObjectEvent *objectEvent, struct Sprite *sprite)
{
    if (DoJumpSpecialAnim(objectEvent, sprite))
    {
        sprite->sActionFuncId = 2;
        objectEvent->landingJump = FALSE;
        return TRUE;
    }
    return FALSE;
}

bool8 MovementAction_JumpSpecialUp_Step0(struct ObjectEvent *objectEvent, struct Sprite *sprite)
{
    InitJumpSpecial(objectEvent, sprite, DIR_NORTH);
    return MovementAction_JumpSpecialUp_Step1(objectEvent, sprite);
}

bool8 MovementAction_JumpSpecialUp_Step1(struct ObjectEvent *objectEvent, struct Sprite *sprite)
{
    if (DoJumpSpecialAnim(objectEvent, sprite))
    {
        sprite->sActionFuncId = 2;
        objectEvent->landingJump = FALSE;
        return TRUE;
    }
    return FALSE;
}

bool8 MovementAction_JumpSpecialLeft_Step0(struct ObjectEvent *objectEvent, struct Sprite *sprite)
{
    InitJumpSpecial(objectEvent, sprite, DIR_WEST);
    return MovementAction_JumpSpecialLeft_Step1(objectEvent, sprite);
}

bool8 MovementAction_JumpSpecialLeft_Step1(struct ObjectEvent *objectEvent, struct Sprite *sprite)
{
    if (DoJumpSpecialAnim(objectEvent, sprite))
    {
        sprite->sActionFuncId = 2;
        objectEvent->landingJump = FALSE;
        return TRUE;
    }
    return FALSE;
}

bool8 MovementAction_JumpSpecialRight_Step0(struct ObjectEvent *objectEvent, struct Sprite *sprite)
{
    InitJumpSpecial(objectEvent, sprite, DIR_EAST);
    return MovementAction_JumpSpecialRight_Step1(objectEvent, sprite);
}

bool8 MovementAction_JumpSpecialRight_Step1(struct ObjectEvent *objectEvent, struct Sprite *sprite)
{
    if (DoJumpSpecialAnim(objectEvent, sprite))
    {
        sprite->sActionFuncId = 2;
        objectEvent->landingJump = FALSE;
        return TRUE;
    }
    return FALSE;
}

bool8 MovementAction_FacePlayer_Step0(struct ObjectEvent *objectEvent, struct Sprite *sprite)
{
    u8 playerObjectId;

    if (!TryGetObjectEventIdByLocalIdAndMap(OBJ_EVENT_ID_PLAYER, 0, 0, &playerObjectId))
        FaceDirection(objectEvent, sprite, GetDirectionToFace(objectEvent->currentCoords.x,
                                                              objectEvent->currentCoords.y,
                                                              gObjectEvents[playerObjectId].currentCoords.x,
                                                              gObjectEvents[playerObjectId].currentCoords.y));
    sprite->sActionFuncId = 1;
    return TRUE;
}

bool8 MovementAction_FaceAwayPlayer_Step0(struct ObjectEvent *objectEvent, struct Sprite *sprite)
{
    u8 playerObjectId;

    if (!TryGetObjectEventIdByLocalIdAndMap(OBJ_EVENT_ID_PLAYER, 0, 0, &playerObjectId))
        FaceDirection(objectEvent, sprite, GetOppositeDirection(GetDirectionToFace(objectEvent->currentCoords.x,
                                                                                   objectEvent->currentCoords.y,
                                                                                   gObjectEvents[playerObjectId].currentCoords.x,
                                                                                   gObjectEvents[playerObjectId].currentCoords.y)));
    sprite->sActionFuncId = 1;
    return TRUE;
}

bool8 MovementAction_LockFacingDirection_Step0(struct ObjectEvent *objectEvent, struct Sprite *sprite)
{
    objectEvent->facingDirectionLocked = TRUE;
    sprite->sActionFuncId = 1;
    return TRUE;
}

bool8 MovementAction_UnlockFacingDirection_Step0(struct ObjectEvent *objectEvent, struct Sprite *sprite)
{
    objectEvent->facingDirectionLocked = FALSE;
    sprite->sActionFuncId = 1;
    return TRUE;
}

bool8 MovementAction_JumpDown_Step0(struct ObjectEvent *objectEvent, struct Sprite *sprite)
{
    InitJumpRegular(objectEvent, sprite, DIR_SOUTH, JUMP_DISTANCE_NORMAL, JUMP_TYPE_NORMAL);
    return MovementAction_JumpDown_Step1(objectEvent, sprite);
}

bool8 MovementAction_JumpDown_Step1(struct ObjectEvent *objectEvent, struct Sprite *sprite)
{
    if (DoJumpAnim(objectEvent, sprite))
    {
        objectEvent->hasShadow = 0;
        sprite->sActionFuncId = 2;
        return TRUE;
    }
    return FALSE;
}

bool8 MovementAction_JumpUp_Step0(struct ObjectEvent *objectEvent, struct Sprite *sprite)
{
    InitJumpRegular(objectEvent, sprite, DIR_NORTH, JUMP_DISTANCE_NORMAL, JUMP_TYPE_NORMAL);
    return MovementAction_JumpUp_Step1(objectEvent, sprite);
}

bool8 MovementAction_JumpUp_Step1(struct ObjectEvent *objectEvent, struct Sprite *sprite)
{
    if (DoJumpAnim(objectEvent, sprite))
    {
        objectEvent->hasShadow = 0;
        sprite->sActionFuncId = 2;
        return TRUE;
    }
    return FALSE;
}

bool8 MovementAction_JumpLeft_Step0(struct ObjectEvent *objectEvent, struct Sprite *sprite)
{
    InitJumpRegular(objectEvent, sprite, DIR_WEST, JUMP_DISTANCE_NORMAL, JUMP_TYPE_NORMAL);
    return MovementAction_JumpLeft_Step1(objectEvent, sprite);
}

bool8 MovementAction_JumpLeft_Step1(struct ObjectEvent *objectEvent, struct Sprite *sprite)
{
    if (DoJumpAnim(objectEvent, sprite))
    {
        objectEvent->hasShadow = 0;
        sprite->sActionFuncId = 2;
        return TRUE;
    }
    return FALSE;
}

bool8 MovementAction_JumpRight_Step0(struct ObjectEvent *objectEvent, struct Sprite *sprite)
{
    InitJumpRegular(objectEvent, sprite, DIR_EAST, JUMP_DISTANCE_NORMAL, JUMP_TYPE_NORMAL);
    return MovementAction_JumpRight_Step1(objectEvent, sprite);
}

bool8 MovementAction_JumpRight_Step1(struct ObjectEvent *objectEvent, struct Sprite *sprite)
{
    if (DoJumpAnim(objectEvent, sprite))
    {
        objectEvent->hasShadow = 0;
        sprite->sActionFuncId = 2;
        return TRUE;
    }
    return FALSE;
}

bool8 MovementAction_JumpInPlaceDown_Step0(struct ObjectEvent *objectEvent, struct Sprite *sprite)
{
    InitJumpRegular(objectEvent, sprite, DIR_SOUTH, JUMP_DISTANCE_IN_PLACE, JUMP_TYPE_HIGH);
    return MovementAction_JumpInPlaceDown_Step1(objectEvent, sprite);
}

bool8 MovementAction_JumpInPlaceDown_Step1(struct ObjectEvent *objectEvent, struct Sprite *sprite)
{
    if (DoJumpAnim(objectEvent, sprite))
    {
        objectEvent->hasShadow = 0;
        sprite->sActionFuncId = 2;
        return TRUE;
    }
    return FALSE;
}

bool8 MovementAction_JumpInPlaceUp_Step0(struct ObjectEvent *objectEvent, struct Sprite *sprite)
{
    InitJumpRegular(objectEvent, sprite, DIR_NORTH, JUMP_DISTANCE_IN_PLACE, JUMP_TYPE_HIGH);
    return MovementAction_JumpInPlaceUp_Step1(objectEvent, sprite);
}

bool8 MovementAction_JumpInPlaceUp_Step1(struct ObjectEvent *objectEvent, struct Sprite *sprite)
{
    if (DoJumpAnim(objectEvent, sprite))
    {
        objectEvent->hasShadow = 0;
        sprite->sActionFuncId = 2;
        return TRUE;
    }
    return FALSE;
}

bool8 MovementAction_JumpInPlaceLeft_Step0(struct ObjectEvent *objectEvent, struct Sprite *sprite)
{
    InitJumpRegular(objectEvent, sprite, DIR_WEST, JUMP_DISTANCE_IN_PLACE, JUMP_TYPE_HIGH);
    return MovementAction_JumpInPlaceLeft_Step1(objectEvent, sprite);
}

bool8 MovementAction_JumpInPlaceLeft_Step1(struct ObjectEvent *objectEvent, struct Sprite *sprite)
{
    if (DoJumpAnim(objectEvent, sprite))
    {
        objectEvent->hasShadow = 0;
        sprite->sActionFuncId = 2;
        return TRUE;
    }
    return FALSE;
}

bool8 MovementAction_JumpInPlaceRight_Step0(struct ObjectEvent *objectEvent, struct Sprite *sprite)
{
    InitJumpRegular(objectEvent, sprite, DIR_EAST, JUMP_DISTANCE_IN_PLACE, JUMP_TYPE_HIGH);
    return MovementAction_JumpInPlaceRight_Step1(objectEvent, sprite);
}

bool8 MovementAction_JumpInPlaceRight_Step1(struct ObjectEvent *objectEvent, struct Sprite *sprite)
{
    if (DoJumpAnim(objectEvent, sprite))
    {
        objectEvent->hasShadow = 0;
        sprite->sActionFuncId = 2;
        return TRUE;
    }
    return FALSE;
}

bool8 MovementAction_JumpInPlaceDownUp_Step0(struct ObjectEvent *objectEvent, struct Sprite *sprite)
{
    InitJumpRegular(objectEvent, sprite, DIR_SOUTH, JUMP_DISTANCE_IN_PLACE, JUMP_TYPE_NORMAL);
    return MovementAction_JumpInPlaceDownUp_Step1(objectEvent, sprite);
}

bool8 MovementAction_JumpInPlaceDownUp_Step1(struct ObjectEvent *objectEvent, struct Sprite *sprite)
{
    if (DoJumpInPlaceAnim(objectEvent, sprite))
    {
        objectEvent->hasShadow = 0;
        sprite->sActionFuncId = 2;
        return TRUE;
    }
    return FALSE;
}

bool8 MovementAction_JumpInPlaceUpDown_Step0(struct ObjectEvent *objectEvent, struct Sprite *sprite)
{
    InitJumpRegular(objectEvent, sprite, DIR_NORTH, JUMP_DISTANCE_IN_PLACE, JUMP_TYPE_NORMAL);
    return MovementAction_JumpInPlaceUpDown_Step1(objectEvent, sprite);
}

bool8 MovementAction_JumpInPlaceUpDown_Step1(struct ObjectEvent *objectEvent, struct Sprite *sprite)
{
    if (DoJumpInPlaceAnim(objectEvent, sprite))
    {
        objectEvent->hasShadow = 0;
        sprite->sActionFuncId = 2;
        return TRUE;
    }
    return FALSE;
}

bool8 MovementAction_JumpInPlaceLeftRight_Step0(struct ObjectEvent *objectEvent, struct Sprite *sprite)
{
    InitJumpRegular(objectEvent, sprite, DIR_WEST, JUMP_DISTANCE_IN_PLACE, JUMP_TYPE_NORMAL);
    return MovementAction_JumpInPlaceLeftRight_Step1(objectEvent, sprite);
}

bool8 MovementAction_JumpInPlaceLeftRight_Step1(struct ObjectEvent *objectEvent, struct Sprite *sprite)
{
    if (DoJumpInPlaceAnim(objectEvent, sprite))
    {
        objectEvent->hasShadow = 0;
        sprite->sActionFuncId = 2;
        return TRUE;
    }
    return FALSE;
}

bool8 MovementAction_JumpInPlaceRightLeft_Step0(struct ObjectEvent *objectEvent, struct Sprite *sprite)
{
    InitJumpRegular(objectEvent, sprite, DIR_EAST, JUMP_DISTANCE_IN_PLACE, JUMP_TYPE_NORMAL);
    return MovementAction_JumpInPlaceRightLeft_Step1(objectEvent, sprite);
}

bool8 MovementAction_JumpInPlaceRightLeft_Step1(struct ObjectEvent *objectEvent, struct Sprite *sprite)
{
    if (DoJumpInPlaceAnim(objectEvent, sprite))
    {
        objectEvent->hasShadow = 0;
        sprite->sActionFuncId = 2;
        return TRUE;
    }
    return FALSE;
}

bool8 MovementAction_FaceOriginalDirection_Step0(struct ObjectEvent *objectEvent, struct Sprite *sprite)
{
    FaceDirection(objectEvent, sprite, gInitialMovementTypeFacingDirections[objectEvent->movementType]);
    return TRUE;
}

bool8 MovementAction_NurseJoyBowDown_Step0(struct ObjectEvent *objectEvent, struct Sprite *sprite)
{
    StartSpriteAnimInDirection(objectEvent, sprite, DIR_SOUTH, ANIM_NURSE_BOW);
    return FALSE;
}

bool8 MovementAction_EnableJumpLandingGroundEffect_Step0(struct ObjectEvent *objectEvent, struct Sprite *sprite)
{
    objectEvent->disableJumpLandingGroundEffect = FALSE;
    sprite->sActionFuncId = 1;
    return TRUE;
}

bool8 MovementAction_DisableJumpLandingGroundEffect_Step0(struct ObjectEvent *objectEvent, struct Sprite *sprite)
{
    objectEvent->disableJumpLandingGroundEffect = TRUE;
    sprite->sActionFuncId = 1;
    return TRUE;
}

bool8 MovementAction_DisableAnimation_Step0(struct ObjectEvent *objectEvent, struct Sprite *sprite)
{
    objectEvent->inanimate = TRUE;
    sprite->sActionFuncId = 1;
    return TRUE;
}

bool8 MovementAction_RestoreAnimation_Step0(struct ObjectEvent *objectEvent, struct Sprite *sprite)
{
    objectEvent->inanimate = GetObjectEventGraphicsInfo(objectEvent->graphicsId)->inanimate;
    sprite->sActionFuncId = 1;
    return TRUE;
}

bool8 MovementAction_SetInvisible_Step0(struct ObjectEvent *objectEvent, struct Sprite *sprite)
{
    objectEvent->invisible = TRUE;
    sprite->sActionFuncId = 1;
    return TRUE;
}

bool8 MovementAction_SetVisible_Step0(struct ObjectEvent *objectEvent, struct Sprite *sprite)
{
    objectEvent->invisible = FALSE;
    sprite->sActionFuncId = 1;
    return TRUE;
}

bool8 MovementAction_EmoteExclamationMark_Step0(struct ObjectEvent *objectEvent, struct Sprite *sprite)
{
    ObjectEventGetLocalIdAndMap(objectEvent, &gFieldEffectArguments[0], &gFieldEffectArguments[1], &gFieldEffectArguments[2]);
    FieldEffectStart(FLDEFF_EXCLAMATION_MARK_ICON);
    sprite->sActionFuncId = 1;
    return TRUE;
}

bool8 MovementAction_EmoteQuestionMark_Step0(struct ObjectEvent *objectEvent, struct Sprite *sprite)
{
    ObjectEventGetLocalIdAndMap(objectEvent, &gFieldEffectArguments[0], &gFieldEffectArguments[1], &gFieldEffectArguments[2]);
    gFieldEffectArguments[7] = -1;
    FieldEffectStart(FLDEFF_QUESTION_MARK_ICON);
    sprite->sActionFuncId = 1;
    return TRUE;
}

bool8 MovementAction_EmoteHeart_Step0(struct ObjectEvent *objectEvent, struct Sprite *sprite)
{
    ObjectEventGetLocalIdAndMap(objectEvent, &gFieldEffectArguments[0], &gFieldEffectArguments[1], &gFieldEffectArguments[2]);
    FieldEffectStart(FLDEFF_HEART_ICON);
    sprite->sActionFuncId = 1;
    return TRUE;
}

bool8 MovementAction_RevealTrainer_Step0(struct ObjectEvent *objectEvent, struct Sprite *sprite)
{
    if (objectEvent->movementType == MOVEMENT_TYPE_BURIED)
    {
        SetBuriedTrainerMovement(objectEvent);
        return FALSE;
    }
    if (objectEvent->movementType != MOVEMENT_TYPE_TREE_DISGUISE && objectEvent->movementType != MOVEMENT_TYPE_MOUNTAIN_DISGUISE)
    {
        sprite->sActionFuncId = 2;
        return TRUE;
    }
    StartRevealDisguise(objectEvent);
    sprite->sActionFuncId = 1;
    return MovementAction_RevealTrainer_Step1(objectEvent, sprite);
}

bool8 MovementAction_RevealTrainer_Step1(struct ObjectEvent *objectEvent, struct Sprite *sprite)
{
    if (UpdateRevealDisguise(objectEvent))
    {
        sprite->sActionFuncId = 2;
        return TRUE;
    }
    return FALSE;
}

bool8 MovementAction_RockSmashBreak_Step0(struct ObjectEvent *objectEvent, struct Sprite *sprite)
{
    SetAndStartSpriteAnim(sprite, ANIM_REMOVE_OBSTACLE, 0);
    sprite->sActionFuncId = 1;
    return FALSE;
}

bool8 MovementAction_RockSmashBreak_Step1(struct ObjectEvent *objectEvent, struct Sprite *sprite)
{
    if (SpriteAnimEnded(sprite))
    {
        SetMovementDelay(sprite, 32);
        sprite->sActionFuncId = 2;
    }
    return FALSE;
}

bool8 MovementAction_RockSmashBreak_Step2(struct ObjectEvent *objectEvent, struct Sprite *sprite)
{
    objectEvent->invisible ^= TRUE;
    if (WaitForMovementDelay(sprite))
    {
        objectEvent->invisible = TRUE;
        sprite->sActionFuncId = 3;
    }
    return FALSE;
}

bool8 MovementAction_CutTree_Step0(struct ObjectEvent *objectEvent, struct Sprite *sprite)
{
    SetAndStartSpriteAnim(sprite, ANIM_REMOVE_OBSTACLE, 0);
    sprite->sActionFuncId = 1;
    return FALSE;
}

bool8 MovementAction_CutTree_Step1(struct ObjectEvent *objectEvent, struct Sprite *sprite)
{
    if (SpriteAnimEnded(sprite))
    {
        SetMovementDelay(sprite, 32);
        sprite->sActionFuncId = 2;
    }
    return FALSE;
}

bool8 MovementAction_CutTree_Step2(struct ObjectEvent *objectEvent, struct Sprite *sprite)
{
    objectEvent->invisible ^= TRUE;
    if (WaitForMovementDelay(sprite))
    {
        objectEvent->invisible = TRUE;
        sprite->sActionFuncId = 3;
    }
    return FALSE;
}

bool8 MovementAction_SetFixedPriority_Step0(struct ObjectEvent *objectEvent, struct Sprite *sprite)
{
    objectEvent->fixedPriority = TRUE;
    sprite->sActionFuncId = 1;
    return TRUE;
}

bool8 MovementAction_ClearFixedPriority_Step0(struct ObjectEvent *objectEvent, struct Sprite *sprite)
{
    objectEvent->fixedPriority = FALSE;
    sprite->sActionFuncId = 1;
    return TRUE;
}

bool8 MovementAction_InitAffineAnim_Step0(struct ObjectEvent *objectEvent, struct Sprite *sprite)
{
    sprite->oam.affineMode = ST_OAM_AFFINE_DOUBLE;
    InitSpriteAffineAnim(sprite);
    sprite->affineAnimPaused = TRUE;
    sprite->subspriteMode = SUBSPRITES_OFF;
    return TRUE;
}

bool8 MovementAction_ClearAffineAnim_Step0(struct ObjectEvent *objectEvent, struct Sprite *sprite)
{
    FreeOamMatrix(sprite->oam.matrixNum);
    sprite->oam.affineMode = ST_OAM_AFFINE_OFF;
    CalcCenterToCornerVec(sprite, sprite->oam.shape, sprite->oam.size, sprite->oam.affineMode);
    return TRUE;
}

bool8 MovementAction_HideReflection_Step0(struct ObjectEvent *objectEvent, struct Sprite *sprite)
{
    objectEvent->hideReflection = TRUE;
    return TRUE;
}

bool8 MovementAction_ShowReflection_Step0(struct ObjectEvent *objectEvent, struct Sprite *sprite)
{
    objectEvent->hideReflection = FALSE;
    return TRUE;
}

bool8 MovementAction_WalkDownStartAffine_Step0(struct ObjectEvent *objectEvent, struct Sprite *sprite)
{
    InitWalkSlow(objectEvent, sprite, DIR_SOUTH);
    sprite->affineAnimPaused = FALSE;
    StartSpriteAffineAnimIfDifferent(sprite, 0);
    return MovementAction_WalkDownStartAffine_Step1(objectEvent, sprite);
}

bool8 MovementAction_WalkDownStartAffine_Step1(struct ObjectEvent *objectEvent, struct Sprite *sprite)
{
    if (UpdateWalkSlow(objectEvent, sprite))
    {
        sprite->affineAnimPaused = TRUE;
        sprite->sActionFuncId = 2;
        return TRUE;
    }
    return FALSE;
}

bool8 MovementAction_WalkDownAffine_Step0(struct ObjectEvent *objectEvent, struct Sprite *sprite)
{
    InitWalkSlow(objectEvent, sprite, DIR_SOUTH);
    sprite->affineAnimPaused = FALSE;
    ChangeSpriteAffineAnimIfDifferent(sprite, 1);
    return MovementAction_WalkDownAffine_Step1(objectEvent, sprite);
}

bool8 MovementAction_WalkDownAffine_Step1(struct ObjectEvent *objectEvent, struct Sprite *sprite)
{
    if (UpdateWalkSlow(objectEvent, sprite))
    {
        sprite->affineAnimPaused = TRUE;
        sprite->sActionFuncId = 2;
        return TRUE;
    }
    return FALSE;
}

bool8 MovementAction_WalkLeftAffine_Step0(struct ObjectEvent *objectEvent, struct Sprite *sprite)
{
    InitMovementNormal(objectEvent, sprite, DIR_WEST, MOVE_SPEED_FAST_1);
    sprite->affineAnimPaused = FALSE;
    ChangeSpriteAffineAnimIfDifferent(sprite, 2);
    return MovementAction_WalkLeftAffine_Step1(objectEvent, sprite);
}

bool8 MovementAction_WalkLeftAffine_Step1(struct ObjectEvent *objectEvent, struct Sprite *sprite)
{
    if (UpdateMovementNormal(objectEvent, sprite))
    {
        sprite->affineAnimPaused = TRUE;
        sprite->sActionFuncId = 2;
        return TRUE;
    }
    return FALSE;
}

bool8 MovementAction_WalkRightAffine_Step0(struct ObjectEvent *objectEvent, struct Sprite *sprite)
{
    InitMovementNormal(objectEvent, sprite, DIR_EAST, MOVE_SPEED_FAST_1);
    sprite->affineAnimPaused = FALSE;
    ChangeSpriteAffineAnimIfDifferent(sprite, 3);
    return MovementAction_WalkRightAffine_Step1(objectEvent, sprite);
}

bool8 MovementAction_WalkRightAffine_Step1(struct ObjectEvent *objectEvent, struct Sprite *sprite)
{
    if (UpdateMovementNormal(objectEvent, sprite))
    {
        sprite->affineAnimPaused = TRUE;
        sprite->sActionFuncId = 2;
        return TRUE;
    }
    return FALSE;
}

static void AcroWheelieFaceDirection(struct ObjectEvent *objectEvent, struct Sprite *sprite, u8 direction)
{
    SetObjectEventDirection(objectEvent, direction);
    ShiftStillObjectEventCoords(objectEvent);
    SetStepAnim(objectEvent, sprite, GetAcroWheeliePedalDirectionAnimNum(direction));
    sprite->animPaused = TRUE;
    sprite->sActionFuncId = 1;
}

bool8 MovementAction_AcroWheelieFaceDown_Step0(struct ObjectEvent *objectEvent, struct Sprite *sprite)
{
    AcroWheelieFaceDirection(objectEvent, sprite, DIR_SOUTH);
    return TRUE;
}

bool8 MovementAction_AcroWheelieFaceUp_Step0(struct ObjectEvent *objectEvent, struct Sprite *sprite)
{
    AcroWheelieFaceDirection(objectEvent, sprite, DIR_NORTH);
    return TRUE;
}

bool8 MovementAction_AcroWheelieFaceLeft_Step0(struct ObjectEvent *objectEvent, struct Sprite *sprite)
{
    AcroWheelieFaceDirection(objectEvent, sprite, DIR_WEST);
    return TRUE;
}

bool8 MovementAction_AcroWheelieFaceRight_Step0(struct ObjectEvent *objectEvent, struct Sprite *sprite)
{
    AcroWheelieFaceDirection(objectEvent, sprite, DIR_EAST);
    return TRUE;
}

bool8 MovementAction_AcroPopWheelieDown_Step0(struct ObjectEvent *objectEvent, struct Sprite *sprite)
{
    StartSpriteAnimInDirection(objectEvent, sprite, DIR_SOUTH, GetAcroWheelieDirectionAnimNum(DIR_SOUTH));
    return FALSE;
}

bool8 MovementAction_AcroPopWheelieUp_Step0(struct ObjectEvent *objectEvent, struct Sprite *sprite)
{
    StartSpriteAnimInDirection(objectEvent, sprite, DIR_NORTH, GetAcroWheelieDirectionAnimNum(DIR_NORTH));
    return FALSE;
}

bool8 MovementAction_AcroPopWheelieLeft_Step0(struct ObjectEvent *objectEvent, struct Sprite *sprite)
{
    StartSpriteAnimInDirection(objectEvent, sprite, DIR_WEST, GetAcroWheelieDirectionAnimNum(DIR_WEST));
    return FALSE;
}

bool8 MovementAction_AcroPopWheelieRight_Step0(struct ObjectEvent *objectEvent, struct Sprite *sprite)
{
    StartSpriteAnimInDirection(objectEvent, sprite, DIR_EAST, GetAcroWheelieDirectionAnimNum(DIR_EAST));
    return FALSE;
}

bool8 MovementAction_AcroEndWheelieFaceDown_Step0(struct ObjectEvent *objectEvent, struct Sprite *sprite)
{
    StartSpriteAnimInDirection(objectEvent, sprite, DIR_SOUTH, GetAcroEndWheelieDirectionAnimNum(DIR_SOUTH));
    return FALSE;
}

bool8 MovementAction_AcroEndWheelieFaceUp_Step0(struct ObjectEvent *objectEvent, struct Sprite *sprite)
{
    StartSpriteAnimInDirection(objectEvent, sprite, DIR_NORTH, GetAcroEndWheelieDirectionAnimNum(DIR_NORTH));
    return FALSE;
}

bool8 MovementAction_AcroEndWheelieFaceLeft_Step0(struct ObjectEvent *objectEvent, struct Sprite *sprite)
{
    StartSpriteAnimInDirection(objectEvent, sprite, DIR_WEST, GetAcroEndWheelieDirectionAnimNum(DIR_WEST));
    return FALSE;
}

bool8 MovementAction_AcroEndWheelieFaceRight_Step0(struct ObjectEvent *objectEvent, struct Sprite *sprite)
{
    StartSpriteAnimInDirection(objectEvent, sprite, DIR_EAST, GetAcroEndWheelieDirectionAnimNum(DIR_EAST));
    return FALSE;
}

bool8 MovementAction_UnusedAcroActionDown_Step0(struct ObjectEvent *objectEvent, struct Sprite *sprite)
{
    StartSpriteAnimInDirection(objectEvent, sprite, DIR_SOUTH, GetAcroUnusedActionDirectionAnimNum(DIR_SOUTH));
    return FALSE;
}

bool8 MovementAction_UnusedAcroActionUp_Step0(struct ObjectEvent *objectEvent, struct Sprite *sprite)
{
    StartSpriteAnimInDirection(objectEvent, sprite, DIR_NORTH, GetAcroUnusedActionDirectionAnimNum(DIR_NORTH));
    return FALSE;
}

bool8 MovementAction_UnusedAcroActionLeft_Step0(struct ObjectEvent *objectEvent, struct Sprite *sprite)
{
    StartSpriteAnimInDirection(objectEvent, sprite, DIR_WEST, GetAcroUnusedActionDirectionAnimNum(DIR_WEST));
    return FALSE;
}

bool8 MovementAction_UnusedAcroActionRight_Step0(struct ObjectEvent *objectEvent, struct Sprite *sprite)
{
    StartSpriteAnimInDirection(objectEvent, sprite, DIR_EAST, GetAcroUnusedActionDirectionAnimNum(DIR_EAST));
    return FALSE;
}

void InitFigure8Anim(struct ObjectEvent *objectEvent, struct Sprite *sprite)
{
    InitSpriteForFigure8Anim(sprite);
    sprite->animPaused = FALSE;
}

bool8 DoFigure8Anim(struct ObjectEvent *objectEvent, struct Sprite *sprite)
{
    if (AnimateSpriteInFigure8(sprite))
    {
        ShiftStillObjectEventCoords(objectEvent);
        objectEvent->triggerGroundEffectsOnStop = TRUE;
        sprite->animPaused = TRUE;
        return TRUE;
    }
    return FALSE;
}

bool8 MovementAction_Figure8_Step0(struct ObjectEvent *objectEvent, struct Sprite *sprite)
{
    InitFigure8Anim(objectEvent, sprite);
    sprite->sActionFuncId = 1;
    return MovementAction_Figure8_Step1(objectEvent, sprite);
}

bool8 MovementAction_Figure8_Step1(struct ObjectEvent *objectEvent, struct Sprite *sprite)
{
    if (DoFigure8Anim(objectEvent, sprite))
    {
        sprite->sActionFuncId = 2;
        return TRUE;
    }
    return FALSE;
}

static void InitAcroWheelieJump(struct ObjectEvent *objectEvent, struct Sprite *sprite, u8 direction, u8 distance, u8 type)
{
    InitJump(objectEvent, sprite, direction, distance, type);
    StartSpriteAnimIfDifferent(sprite, GetAcroWheelieDirectionAnimNum(direction));
    DoShadowFieldEffect(objectEvent);
}

bool8 MovementAction_AcroWheelieHopFaceDown_Step0(struct ObjectEvent *objectEvent, struct Sprite *sprite)
{
    InitAcroWheelieJump(objectEvent, sprite, DIR_SOUTH, JUMP_DISTANCE_IN_PLACE, JUMP_TYPE_LOW);
    return MovementAction_AcroWheelieHopFaceDown_Step1(objectEvent, sprite);
}

bool8 MovementAction_AcroWheelieHopFaceDown_Step1(struct ObjectEvent *objectEvent, struct Sprite *sprite)
{
    if (DoJumpAnim(objectEvent, sprite))
    {
        objectEvent->hasShadow = FALSE;
        sprite->sActionFuncId = 2;
        return TRUE;
    }
    return FALSE;
}

bool8 MovementAction_AcroWheelieHopFaceUp_Step0(struct ObjectEvent *objectEvent, struct Sprite *sprite)
{
    InitAcroWheelieJump(objectEvent, sprite, DIR_NORTH, JUMP_DISTANCE_IN_PLACE, JUMP_TYPE_LOW);
    return MovementAction_AcroWheelieHopFaceUp_Step1(objectEvent, sprite);
}

bool8 MovementAction_AcroWheelieHopFaceUp_Step1(struct ObjectEvent *objectEvent, struct Sprite *sprite)
{
    if (DoJumpAnim(objectEvent, sprite))
    {
        objectEvent->hasShadow = FALSE;
        sprite->sActionFuncId = 2;
        return TRUE;
    }
    return FALSE;
}

bool8 MovementAction_AcroWheelieHopFaceLeft_Step0(struct ObjectEvent *objectEvent, struct Sprite *sprite)
{
    InitAcroWheelieJump(objectEvent, sprite, DIR_WEST, JUMP_DISTANCE_IN_PLACE, JUMP_TYPE_LOW);
    return MovementAction_AcroWheelieHopFaceLeft_Step1(objectEvent, sprite);
}

bool8 MovementAction_AcroWheelieHopFaceLeft_Step1(struct ObjectEvent *objectEvent, struct Sprite *sprite)
{
    if (DoJumpAnim(objectEvent, sprite))
    {
        objectEvent->hasShadow = FALSE;
        sprite->sActionFuncId = 2;
        return TRUE;
    }
    return FALSE;
}

bool8 MovementAction_AcroWheelieHopFaceRight_Step0(struct ObjectEvent *objectEvent, struct Sprite *sprite)
{
    InitAcroWheelieJump(objectEvent, sprite, DIR_EAST, JUMP_DISTANCE_IN_PLACE, JUMP_TYPE_LOW);
    return MovementAction_AcroWheelieHopFaceRight_Step1(objectEvent, sprite);
}

bool8 MovementAction_AcroWheelieHopFaceRight_Step1(struct ObjectEvent *objectEvent, struct Sprite *sprite)
{
    if (DoJumpAnim(objectEvent, sprite))
    {
        objectEvent->hasShadow = FALSE;
        sprite->sActionFuncId = 2;
        return TRUE;
    }
    return FALSE;
}

bool8 MovementAction_AcroWheelieHopDown_Step0(struct ObjectEvent *objectEvent, struct Sprite *sprite)
{
    InitAcroWheelieJump(objectEvent, sprite, DIR_SOUTH, JUMP_DISTANCE_NORMAL, JUMP_TYPE_LOW);
    return MovementAction_AcroWheelieHopDown_Step1(objectEvent, sprite);
}

bool8 MovementAction_AcroWheelieHopDown_Step1(struct ObjectEvent *objectEvent, struct Sprite *sprite)
{
    if (DoJumpAnim(objectEvent, sprite))
    {
        objectEvent->hasShadow = FALSE;
        sprite->sActionFuncId = 2;
        return TRUE;
    }
    return FALSE;
}

bool8 MovementAction_AcroWheelieHopUp_Step0(struct ObjectEvent *objectEvent, struct Sprite *sprite)
{
    InitAcroWheelieJump(objectEvent, sprite, DIR_NORTH, JUMP_DISTANCE_NORMAL, JUMP_TYPE_LOW);
    return MovementAction_AcroWheelieHopUp_Step1(objectEvent, sprite);
}

bool8 MovementAction_AcroWheelieHopUp_Step1(struct ObjectEvent *objectEvent, struct Sprite *sprite)
{
    if (DoJumpAnim(objectEvent, sprite))
    {
        objectEvent->hasShadow = FALSE;
        sprite->sActionFuncId = 2;
        return TRUE;
    }
    return FALSE;
}

bool8 MovementAction_AcroWheelieHopLeft_Step0(struct ObjectEvent *objectEvent, struct Sprite *sprite)
{
    InitAcroWheelieJump(objectEvent, sprite, DIR_WEST, JUMP_DISTANCE_NORMAL, JUMP_TYPE_LOW);
    return MovementAction_AcroWheelieHopLeft_Step1(objectEvent, sprite);
}

bool8 MovementAction_AcroWheelieHopLeft_Step1(struct ObjectEvent *objectEvent, struct Sprite *sprite)
{
    if (DoJumpAnim(objectEvent, sprite))
    {
        objectEvent->hasShadow = FALSE;
        sprite->sActionFuncId = 2;
        return TRUE;
    }
    return FALSE;
}

bool8 MovementAction_AcroWheelieHopRight_Step0(struct ObjectEvent *objectEvent, struct Sprite *sprite)
{
    InitAcroWheelieJump(objectEvent, sprite, DIR_EAST, JUMP_DISTANCE_NORMAL, JUMP_TYPE_LOW);
    return MovementAction_AcroWheelieHopRight_Step1(objectEvent, sprite);
}

bool8 MovementAction_AcroWheelieHopRight_Step1(struct ObjectEvent *objectEvent, struct Sprite *sprite)
{
    if (DoJumpAnim(objectEvent, sprite))
    {
        objectEvent->hasShadow = FALSE;
        sprite->sActionFuncId = 2;
        return TRUE;
    }
    return FALSE;
}

bool8 MovementAction_AcroWheelieJumpDown_Step0(struct ObjectEvent *objectEvent, struct Sprite *sprite)
{
    InitAcroWheelieJump(objectEvent, sprite, DIR_SOUTH, JUMP_DISTANCE_FAR, JUMP_TYPE_HIGH);
    return MovementAction_AcroWheelieJumpDown_Step1(objectEvent, sprite);
}

bool8 MovementAction_AcroWheelieJumpDown_Step1(struct ObjectEvent *objectEvent, struct Sprite *sprite)
{
    if (DoJumpAnim(objectEvent, sprite))
    {
        objectEvent->hasShadow = FALSE;
        sprite->sActionFuncId = 2;
        return TRUE;
    }
    return FALSE;
}

bool8 MovementAction_AcroWheelieJumpUp_Step0(struct ObjectEvent *objectEvent, struct Sprite *sprite)
{
    InitAcroWheelieJump(objectEvent, sprite, DIR_NORTH, JUMP_DISTANCE_FAR, JUMP_TYPE_HIGH);
    return MovementAction_AcroWheelieJumpUp_Step1(objectEvent, sprite);
}

bool8 MovementAction_AcroWheelieJumpUp_Step1(struct ObjectEvent *objectEvent, struct Sprite *sprite)
{
    if (DoJumpAnim(objectEvent, sprite))
    {
        objectEvent->hasShadow = FALSE;
        sprite->sActionFuncId = 2;
        return TRUE;
    }
    return FALSE;
}

bool8 MovementAction_AcroWheelieJumpLeft_Step0(struct ObjectEvent *objectEvent, struct Sprite *sprite)
{
    InitAcroWheelieJump(objectEvent, sprite, DIR_WEST, JUMP_DISTANCE_FAR, JUMP_TYPE_HIGH);
    return MovementAction_AcroWheelieJumpLeft_Step1(objectEvent, sprite);
}

bool8 MovementAction_AcroWheelieJumpLeft_Step1(struct ObjectEvent *objectEvent, struct Sprite *sprite)
{
    if (DoJumpAnim(objectEvent, sprite))
    {
        objectEvent->hasShadow = FALSE;
        sprite->sActionFuncId = 2;
        return TRUE;
    }
    return FALSE;
}

bool8 MovementAction_AcroWheelieJumpRight_Step0(struct ObjectEvent *objectEvent, struct Sprite *sprite)
{
    InitAcroWheelieJump(objectEvent, sprite, DIR_EAST, JUMP_DISTANCE_FAR, JUMP_TYPE_HIGH);
    return MovementAction_AcroWheelieJumpRight_Step1(objectEvent, sprite);
}

bool8 MovementAction_AcroWheelieJumpRight_Step1(struct ObjectEvent *objectEvent, struct Sprite *sprite)
{
    if (DoJumpAnim(objectEvent, sprite))
    {
        objectEvent->hasShadow = FALSE;
        sprite->sActionFuncId = 2;
        return TRUE;
    }
    return FALSE;
}

bool8 MovementAction_AcroWheelieInPlaceDown_Step0(struct ObjectEvent *objectEvent, struct Sprite *sprite)
{
    InitMoveInPlace(objectEvent, sprite, DIR_SOUTH, GetAcroWheeliePedalDirectionAnimNum(DIR_SOUTH), 8);
    return MovementAction_WalkInPlace_Step1(objectEvent, sprite);
}

bool8 MovementAction_AcroWheelieInPlaceUp_Step0(struct ObjectEvent *objectEvent, struct Sprite *sprite)
{
    InitMoveInPlace(objectEvent, sprite, DIR_NORTH, GetAcroWheeliePedalDirectionAnimNum(DIR_NORTH), 8);
    return MovementAction_WalkInPlace_Step1(objectEvent, sprite);
}

bool8 MovementAction_AcroWheelieInPlaceLeft_Step0(struct ObjectEvent *objectEvent, struct Sprite *sprite)
{
    InitMoveInPlace(objectEvent, sprite, DIR_WEST, GetAcroWheeliePedalDirectionAnimNum(DIR_WEST), 8);
    return MovementAction_WalkInPlace_Step1(objectEvent, sprite);
}

bool8 MovementAction_AcroWheelieInPlaceRight_Step0(struct ObjectEvent *objectEvent, struct Sprite *sprite)
{
    InitMoveInPlace(objectEvent, sprite, DIR_EAST, GetAcroWheeliePedalDirectionAnimNum(DIR_EAST), 8);
    return MovementAction_WalkInPlace_Step1(objectEvent, sprite);
}

static void InitAcroPopWheelie(struct ObjectEvent *objectEvent, struct Sprite *sprite, u8 direction, u8 speed)
{
    InitNpcForMovement(objectEvent, sprite, direction, speed);
    StartSpriteAnim(sprite, GetAcroWheelieDirectionAnimNum(objectEvent->facingDirection));
    SeekSpriteAnim(sprite, 0);
}

bool8 MovementAction_AcroPopWheelieMoveDown_Step0(struct ObjectEvent *objectEvent, struct Sprite *sprite)
{
    InitAcroPopWheelie(objectEvent, sprite, DIR_SOUTH, 1);
    return MovementAction_AcroPopWheelieMoveDown_Step1(objectEvent, sprite);
}

bool8 MovementAction_AcroPopWheelieMoveDown_Step1(struct ObjectEvent *objectEvent, struct Sprite *sprite)
{
    if (UpdateMovementNormal(objectEvent, sprite))
    {
        sprite->sActionFuncId = 2;
        return TRUE;
    }
    return FALSE;
}

bool8 MovementAction_AcroPopWheelieMoveUp_Step0(struct ObjectEvent *objectEvent, struct Sprite *sprite)
{
    InitAcroPopWheelie(objectEvent, sprite, DIR_NORTH, 1);
    return MovementAction_AcroPopWheelieMoveUp_Step1(objectEvent, sprite);
}

bool8 MovementAction_AcroPopWheelieMoveUp_Step1(struct ObjectEvent *objectEvent, struct Sprite *sprite)
{
    if (UpdateMovementNormal(objectEvent, sprite))
    {
        sprite->sActionFuncId = 2;
        return TRUE;
    }
    return FALSE;
}

bool8 MovementAction_AcroPopWheelieMoveLeft_Step0(struct ObjectEvent *objectEvent, struct Sprite *sprite)
{
    InitAcroPopWheelie(objectEvent, sprite, DIR_WEST,  1);
    return MovementAction_AcroPopWheelieMoveLeft_Step1(objectEvent, sprite);
}

bool8 MovementAction_AcroPopWheelieMoveLeft_Step1(struct ObjectEvent *objectEvent, struct Sprite *sprite)
{
    if (UpdateMovementNormal(objectEvent, sprite))
    {
        sprite->sActionFuncId = 2;
        return TRUE;
    }
    return FALSE;
}

bool8 MovementAction_AcroPopWheelieMoveRight_Step0(struct ObjectEvent *objectEvent, struct Sprite *sprite)
{
    InitAcroPopWheelie(objectEvent, sprite, DIR_EAST,  1);
    return MovementAction_AcroPopWheelieMoveRight_Step1(objectEvent, sprite);
}

bool8 MovementAction_AcroPopWheelieMoveRight_Step1(struct ObjectEvent *objectEvent, struct Sprite *sprite)
{
    if (UpdateMovementNormal(objectEvent, sprite))
    {
        sprite->sActionFuncId = 2;
        return TRUE;
    }
    return FALSE;
}

static void InitAcroWheelieMove(struct ObjectEvent *objectEvent, struct Sprite *sprite, u8 direction, u8 speed)
{
    InitNpcForMovement(objectEvent, sprite, direction, speed);
    SetStepAnimHandleAlternation(objectEvent, sprite, GetAcroWheeliePedalDirectionAnimNum(objectEvent->facingDirection));
}

bool8 MovementAction_AcroWheelieMoveDown_Step0(struct ObjectEvent *objectEvent, struct Sprite *sprite)
{
    InitAcroWheelieMove(objectEvent, sprite, DIR_SOUTH, 1);
    return MovementAction_AcroWheelieMoveDown_Step1(objectEvent, sprite);
}

bool8 MovementAction_AcroWheelieMoveDown_Step1(struct ObjectEvent *objectEvent, struct Sprite *sprite)
{
    if (UpdateMovementNormal(objectEvent, sprite))
    {
        sprite->sActionFuncId = 2;
        return TRUE;
    }
    return FALSE;
}

bool8 MovementAction_AcroWheelieMoveUp_Step0(struct ObjectEvent *objectEvent, struct Sprite *sprite)
{
    InitAcroWheelieMove(objectEvent, sprite, DIR_NORTH, 1);
    return MovementAction_AcroWheelieMoveUp_Step1(objectEvent, sprite);
}

bool8 MovementAction_AcroWheelieMoveUp_Step1(struct ObjectEvent *objectEvent, struct Sprite *sprite)
{
    if (UpdateMovementNormal(objectEvent, sprite))
    {
        sprite->sActionFuncId = 2;
        return TRUE;
    }
    return FALSE;
}

bool8 MovementAction_AcroWheelieMoveLeft_Step0(struct ObjectEvent *objectEvent, struct Sprite *sprite)
{
    InitAcroWheelieMove(objectEvent, sprite, DIR_WEST,  1);
    return MovementAction_AcroWheelieMoveLeft_Step1(objectEvent, sprite);
}

bool8 MovementAction_AcroWheelieMoveLeft_Step1(struct ObjectEvent *objectEvent, struct Sprite *sprite)
{
    if (UpdateMovementNormal(objectEvent, sprite))
    {
        sprite->sActionFuncId = 2;
        return TRUE;
    }
    return FALSE;
}

bool8 MovementAction_AcroWheelieMoveRight_Step0(struct ObjectEvent *objectEvent, struct Sprite *sprite)
{
    InitAcroWheelieMove(objectEvent, sprite, DIR_EAST, 1);
    return MovementAction_AcroWheelieMoveRight_Step1(objectEvent, sprite);
}

bool8 MovementAction_AcroWheelieMoveRight_Step1(struct ObjectEvent *objectEvent, struct Sprite *sprite)
{
    if (UpdateMovementNormal(objectEvent, sprite))
    {
        sprite->sActionFuncId = 2;
        return TRUE;
    }
    return FALSE;
}

static void InitAcroEndWheelie(struct ObjectEvent *objectEvent, struct Sprite *sprite, u8 direction, u8 speed)
{
    InitNpcForMovement(objectEvent, sprite, direction, speed);
    StartSpriteAnim(sprite, GetAcroEndWheelieDirectionAnimNum(objectEvent->facingDirection));
    SeekSpriteAnim(sprite, 0);
}

bool8 MovementAction_AcroEndWheelieMoveDown_Step0(struct ObjectEvent *objectEvent, struct Sprite *sprite)
{
    InitAcroEndWheelie(objectEvent, sprite, DIR_SOUTH, 1);
    return MovementAction_AcroEndWheelieMoveDown_Step1(objectEvent, sprite);
}

bool8 MovementAction_AcroEndWheelieMoveDown_Step1(struct ObjectEvent *objectEvent, struct Sprite *sprite)
{
    if (UpdateMovementNormal(objectEvent, sprite))
    {
        sprite->sActionFuncId = 2;
        return TRUE;
    }
    return FALSE;
}

bool8 MovementAction_AcroEndWheelieMoveUp_Step0(struct ObjectEvent *objectEvent, struct Sprite *sprite)
{
    InitAcroEndWheelie(objectEvent, sprite, DIR_NORTH, 1);
    return MovementAction_AcroEndWheelieMoveUp_Step1(objectEvent, sprite);
}

bool8 MovementAction_AcroEndWheelieMoveUp_Step1(struct ObjectEvent *objectEvent, struct Sprite *sprite)
{
    if (UpdateMovementNormal(objectEvent, sprite))
    {
        sprite->sActionFuncId = 2;
        return TRUE;
    }
    return FALSE;
}

bool8 MovementAction_AcroEndWheelieMoveLeft_Step0(struct ObjectEvent *objectEvent, struct Sprite *sprite)
{
    InitAcroEndWheelie(objectEvent, sprite, DIR_WEST, 1);
    return MovementAction_AcroEndWheelieMoveLeft_Step1(objectEvent, sprite);
}

bool8 MovementAction_AcroEndWheelieMoveLeft_Step1(struct ObjectEvent *objectEvent, struct Sprite *sprite)
{
    if (UpdateMovementNormal(objectEvent, sprite))
    {
        sprite->sActionFuncId = 2;
        return TRUE;
    }
    return FALSE;
}

bool8 MovementAction_AcroEndWheelieMoveRight_Step0(struct ObjectEvent *objectEvent, struct Sprite *sprite)
{
    InitAcroEndWheelie(objectEvent, sprite, DIR_EAST, 1);
    return MovementAction_AcroEndWheelieMoveRight_Step1(objectEvent, sprite);
}

bool8 MovementAction_AcroEndWheelieMoveRight_Step1(struct ObjectEvent *objectEvent, struct Sprite *sprite)
{
    if (UpdateMovementNormal(objectEvent, sprite))
    {
        sprite->sActionFuncId = 2;
        return TRUE;
    }
    return FALSE;
}

bool8 MovementAction_Levitate_Step0(struct ObjectEvent *objectEvent, struct Sprite *sprite)
{
    CreateLevitateMovementTask(objectEvent);
    sprite->sActionFuncId = 1;
    return TRUE;
}

bool8 MovementAction_StopLevitate_Step0(struct ObjectEvent *objectEvent, struct Sprite *sprite)
{
    DestroyLevitateMovementTask(objectEvent->warpArrowSpriteId);
    sprite->y2 = 0;
    sprite->sActionFuncId = 1;
    return TRUE;
}

bool8 MovementAction_StopLevitateAtTop_Step0(struct ObjectEvent *objectEvent, struct Sprite *sprite)
{
    if (sprite->y2 == 0)
    {
        DestroyLevitateMovementTask(objectEvent->warpArrowSpriteId);
        sprite->sActionFuncId = 1;
        return TRUE;
    }
    return FALSE;
}

u8 MovementAction_Finish(struct ObjectEvent *objectEvent, struct Sprite *sprite)
{
    return TRUE;
}

bool8 MovementAction_PauseSpriteAnim(struct ObjectEvent *objectEvent, struct Sprite *sprite)
{
    sprite->animPaused = TRUE;
    return TRUE;
}

static void UpdateObjectEventSpriteAnimPause(struct ObjectEvent *objectEvent, struct Sprite *sprite)
{
    if (objectEvent->disableAnim)
        sprite->animPaused = TRUE;
}

static void TryEnableObjectEventAnim(struct ObjectEvent *objectEvent, struct Sprite *sprite)
{
    if (objectEvent->enableAnim)
    {
        sprite->animPaused = FALSE;
        objectEvent->disableAnim = FALSE;
        objectEvent->enableAnim = FALSE;
    }
}

static void UpdateObjectEventVisibility(struct ObjectEvent *objectEvent, struct Sprite *sprite)
{
    UpdateObjectEventOffscreen(objectEvent, sprite);
    UpdateObjectEventSpriteVisibility(objectEvent, sprite);
}

static void UpdateObjectEventOffscreen(struct ObjectEvent *objectEvent, struct Sprite *sprite)
{
    u16 x, y;
    u16 x2, y2;
    const struct ObjectEventGraphicsInfo *graphicsInfo;

    objectEvent->offScreen = FALSE;

    graphicsInfo = GetObjectEventGraphicsInfo(objectEvent->graphicsId);
    if (sprite->coordOffsetEnabled)
    {
        x = sprite->x + sprite->x2 + sprite->centerToCornerVecX + gSpriteCoordOffsetX;
        y = sprite->y + sprite->y2 + sprite->centerToCornerVecY + gSpriteCoordOffsetY;
    }
    else
    {
        x = sprite->x + sprite->x2 + sprite->centerToCornerVecX;
        y = sprite->y + sprite->y2 + sprite->centerToCornerVecY;
    }
    x2 = graphicsInfo->width;
    x2 += x;
    y2 = y;
    y2 += graphicsInfo->height;

    if ((s16)x >= DISPLAY_WIDTH + 16 || (s16)x2 < -16)
        objectEvent->offScreen = TRUE;

    if ((s16)y >= DISPLAY_HEIGHT + 16 || (s16)y2 < -16)
        objectEvent->offScreen = TRUE;
}

static void UpdateObjectEventSpriteVisibility(struct ObjectEvent *objectEvent, struct Sprite *sprite)
{
    sprite->invisible = FALSE;
    if (objectEvent->invisible || objectEvent->offScreen)
        sprite->invisible = TRUE;
}

static void GetAllGroundEffectFlags_OnSpawn(struct ObjectEvent *objEvent, u32 *flags)
{
    ObjectEventUpdateMetatileBehaviors(objEvent);
    GetGroundEffectFlags_Reflection(objEvent, flags);
    GetGroundEffectFlags_TallGrassOnSpawn(objEvent, flags);
    GetGroundEffectFlags_LongGrassOnSpawn(objEvent, flags);
    GetGroundEffectFlags_SandHeap(objEvent, flags);
    GetGroundEffectFlags_ShallowFlowingWater(objEvent, flags);
    GetGroundEffectFlags_ShortGrass(objEvent, flags);
    GetGroundEffectFlags_HotSprings(objEvent, flags);
}

static void GetAllGroundEffectFlags_OnBeginStep(struct ObjectEvent *objEvent, u32 *flags)
{
    ObjectEventUpdateMetatileBehaviors(objEvent);
    GetGroundEffectFlags_Reflection(objEvent, flags);
    GetGroundEffectFlags_TallGrassOnBeginStep(objEvent, flags);
    GetGroundEffectFlags_LongGrassOnBeginStep(objEvent, flags);
    GetGroundEffectFlags_Tracks(objEvent, flags);
    GetGroundEffectFlags_SandHeap(objEvent, flags);
    GetGroundEffectFlags_ShallowFlowingWater(objEvent, flags);
    GetGroundEffectFlags_Puddle(objEvent, flags);
    GetGroundEffectFlags_ShortGrass(objEvent, flags);
    GetGroundEffectFlags_HotSprings(objEvent, flags);
}

static void GetAllGroundEffectFlags_OnFinishStep(struct ObjectEvent *objEvent, u32 *flags)
{
    ObjectEventUpdateMetatileBehaviors(objEvent);
    GetGroundEffectFlags_ShallowFlowingWater(objEvent, flags);
    GetGroundEffectFlags_SandHeap(objEvent, flags);
    GetGroundEffectFlags_Puddle(objEvent, flags);
    GetGroundEffectFlags_Ripple(objEvent, flags);
    GetGroundEffectFlags_ShortGrass(objEvent, flags);
    GetGroundEffectFlags_HotSprings(objEvent, flags);
    GetGroundEffectFlags_Seaweed(objEvent, flags);
    GetGroundEffectFlags_JumpLanding(objEvent, flags);
}

static void ObjectEventUpdateMetatileBehaviors(struct ObjectEvent *objEvent)
{
    objEvent->previousMetatileBehavior = MapGridGetMetatileBehaviorAt(objEvent->previousCoords.x, objEvent->previousCoords.y);
    objEvent->currentMetatileBehavior = MapGridGetMetatileBehaviorAt(objEvent->currentCoords.x, objEvent->currentCoords.y);
}

static void GetGroundEffectFlags_Reflection(struct ObjectEvent *objEvent, u32 *flags)
{
    u32 reflectionFlags[NUM_REFLECTION_TYPES - 1] = {
        [REFL_TYPE_ICE   - 1] = GROUND_EFFECT_FLAG_ICE_REFLECTION,
        [REFL_TYPE_WATER - 1] = GROUND_EFFECT_FLAG_WATER_REFLECTION
    };
    u8 reflType = ObjectEventGetNearbyReflectionType(objEvent);

    if (reflType)
    {
        if (objEvent->hasReflection == 0)
        {
            objEvent->hasReflection++;
            *flags |= reflectionFlags[reflType - 1];
        }
    }
    else
    {
        objEvent->hasReflection = FALSE;
    }
}

static void GetGroundEffectFlags_TallGrassOnSpawn(struct ObjectEvent *objEvent, u32 *flags)
{
    if (MetatileBehavior_IsTallGrass(objEvent->currentMetatileBehavior))
        *flags |= GROUND_EFFECT_FLAG_TALL_GRASS_ON_SPAWN;
}

static void GetGroundEffectFlags_TallGrassOnBeginStep(struct ObjectEvent *objEvent, u32 *flags)
{
    if (MetatileBehavior_IsTallGrass(objEvent->currentMetatileBehavior))
        *flags |= GROUND_EFFECT_FLAG_TALL_GRASS_ON_MOVE;
}

static void GetGroundEffectFlags_LongGrassOnSpawn(struct ObjectEvent *objEvent, u32 *flags)
{
    if (MetatileBehavior_IsLongGrass(objEvent->currentMetatileBehavior))
        *flags |= GROUND_EFFECT_FLAG_LONG_GRASS_ON_SPAWN;
}

static void GetGroundEffectFlags_LongGrassOnBeginStep(struct ObjectEvent *objEvent, u32 *flags)
{
    if (MetatileBehavior_IsLongGrass(objEvent->currentMetatileBehavior))
        *flags |= GROUND_EFFECT_FLAG_LONG_GRASS_ON_MOVE;
}

static void GetGroundEffectFlags_Tracks(struct ObjectEvent *objEvent, u32 *flags)
{
    if (MetatileBehavior_IsDeepSand(objEvent->previousMetatileBehavior))
        *flags |= GROUND_EFFECT_FLAG_DEEP_SAND;
    else if (MetatileBehavior_IsSandOrDeepSand(objEvent->previousMetatileBehavior)
             || MetatileBehavior_IsFootprints(objEvent->previousMetatileBehavior))
        *flags |= GROUND_EFFECT_FLAG_SAND;
}

static void GetGroundEffectFlags_SandHeap(struct ObjectEvent *objEvent, u32 *flags)
{
    if (MetatileBehavior_IsDeepSand(objEvent->currentMetatileBehavior)
        && MetatileBehavior_IsDeepSand(objEvent->previousMetatileBehavior))
    {
        if (!objEvent->inSandPile)
        {
            objEvent->inSandPile = FALSE;
            objEvent->inSandPile = TRUE;
            *flags |= GROUND_EFFECT_FLAG_SAND_PILE;
        }
    }
    else
    {
        objEvent->inSandPile = FALSE;
    }
}

static void GetGroundEffectFlags_ShallowFlowingWater(struct ObjectEvent *objEvent, u32 *flags)
{
    if ((MetatileBehavior_IsShallowFlowingWater(objEvent->currentMetatileBehavior)
         && MetatileBehavior_IsShallowFlowingWater(objEvent->previousMetatileBehavior))
        || (MetatileBehavior_IsPacifidlogLog(objEvent->currentMetatileBehavior)
            && MetatileBehavior_IsPacifidlogLog(objEvent->previousMetatileBehavior)))
    {
        if (!objEvent->inShallowFlowingWater)
        {
            objEvent->inShallowFlowingWater = FALSE;
            objEvent->inShallowFlowingWater = TRUE;
            *flags |= GROUND_EFFECT_FLAG_SHALLOW_FLOWING_WATER;
        }
    }
    else
    {
        objEvent->inShallowFlowingWater = FALSE;
    }
}

static void GetGroundEffectFlags_Puddle(struct ObjectEvent *objEvent, u32 *flags)
{
    if (MetatileBehavior_IsPuddle(objEvent->currentMetatileBehavior)
        && MetatileBehavior_IsPuddle(objEvent->previousMetatileBehavior))
        *flags |= GROUND_EFFECT_FLAG_PUDDLE;
}

static void GetGroundEffectFlags_Ripple(struct ObjectEvent *objEvent, u32 *flags)
{
    if (MetatileBehavior_HasRipples(objEvent->currentMetatileBehavior))
        *flags |= GROUND_EFFECT_FLAG_RIPPLES;
}

static void GetGroundEffectFlags_ShortGrass(struct ObjectEvent *objEvent, u32 *flags)
{
    if (MetatileBehavior_IsShortGrass(objEvent->currentMetatileBehavior)
        && MetatileBehavior_IsShortGrass(objEvent->previousMetatileBehavior))
    {
        if (!objEvent->inShortGrass)
        {
            objEvent->inShortGrass = FALSE;
            objEvent->inShortGrass = TRUE;
            *flags |= GROUND_EFFECT_FLAG_SHORT_GRASS;
        }
    }
    else
    {
        objEvent->inShortGrass = FALSE;
    }
}

static void GetGroundEffectFlags_HotSprings(struct ObjectEvent *objEvent, u32 *flags)
{
    if (MetatileBehavior_IsHotSprings(objEvent->currentMetatileBehavior)
        && MetatileBehavior_IsHotSprings(objEvent->previousMetatileBehavior))
    {
        if (!objEvent->inHotSprings)
        {
            objEvent->inHotSprings = FALSE;
            objEvent->inHotSprings = TRUE;
            *flags |= GROUND_EFFECT_FLAG_HOT_SPRINGS;
        }
    }
    else
    {
        objEvent->inHotSprings = FALSE;
    }
}

static void GetGroundEffectFlags_Seaweed(struct ObjectEvent *objEvent, u32 *flags)
{
    if (MetatileBehavior_IsSeaweed(objEvent->currentMetatileBehavior))
        *flags |= GROUND_EFFECT_FLAG_SEAWEED;
}

static void GetGroundEffectFlags_JumpLanding(struct ObjectEvent *objEvent, u32 *flags)
{
    typedef bool8 (*MetatileFunc)(u8);

    static const MetatileFunc metatileFuncs[] = {
        MetatileBehavior_IsTallGrass,
        MetatileBehavior_IsLongGrass,
        MetatileBehavior_IsPuddle,
        MetatileBehavior_IsSurfableWaterOrUnderwater,
        MetatileBehavior_IsShallowFlowingWater,
        MetatileBehavior_IsATile,
    };

    static const u32 jumpLandingFlags[] = {
        GROUND_EFFECT_FLAG_LAND_IN_TALL_GRASS,
        GROUND_EFFECT_FLAG_LAND_IN_LONG_GRASS,
        GROUND_EFFECT_FLAG_LAND_IN_SHALLOW_WATER,
        GROUND_EFFECT_FLAG_LAND_IN_DEEP_WATER,
        GROUND_EFFECT_FLAG_LAND_IN_SHALLOW_WATER,
        GROUND_EFFECT_FLAG_LAND_ON_NORMAL_GROUND,
    };

    if (objEvent->landingJump && !objEvent->disableJumpLandingGroundEffect)
    {
        u8 i;

        for (i = 0; i < ARRAY_COUNT(metatileFuncs); i++)
        {
            if (metatileFuncs[i](objEvent->currentMetatileBehavior))
            {
                *flags |= jumpLandingFlags[i];
                return;
            }
        }
    }
}

#define RETURN_REFLECTION_TYPE_AT(x, y)              \
    b = MapGridGetMetatileBehaviorAt(x, y);          \
    result = GetReflectionTypeByMetatileBehavior(b); \
    if (result != REFL_TYPE_NONE)                    \
        return result;

static u8 ObjectEventGetNearbyReflectionType(struct ObjectEvent *objEvent)
{
    const struct ObjectEventGraphicsInfo *info = GetObjectEventGraphicsInfo(objEvent->graphicsId);

    // ceil div by tile width?
    s16 width = (info->width + 8) >> 4;
    s16 height = (info->height + 8) >> 4;
    s16 i, j;
    u8 result, b; // used by RETURN_REFLECTION_TYPE_AT
    s16 one = 1;

    for (i = 0; i < height; i++)
    {
        RETURN_REFLECTION_TYPE_AT(objEvent->currentCoords.x, objEvent->currentCoords.y + one + i)
        RETURN_REFLECTION_TYPE_AT(objEvent->previousCoords.x, objEvent->previousCoords.y + one + i)
        for (j = 1; j < width; j++)
        {
            RETURN_REFLECTION_TYPE_AT(objEvent->currentCoords.x + j, objEvent->currentCoords.y + one + i)
            RETURN_REFLECTION_TYPE_AT(objEvent->currentCoords.x - j, objEvent->currentCoords.y + one + i)
            RETURN_REFLECTION_TYPE_AT(objEvent->previousCoords.x + j, objEvent->previousCoords.y + one + i)
            RETURN_REFLECTION_TYPE_AT(objEvent->previousCoords.x - j, objEvent->previousCoords.y + one + i)
        }
    }

    return REFL_TYPE_NONE;
}

#undef RETURN_REFLECTION_TYPE_AT

static u8 GetReflectionTypeByMetatileBehavior(u32 behavior)
{
    if (MetatileBehavior_IsIce(behavior))
        return REFL_TYPE_ICE;
    else if (MetatileBehavior_IsReflective(behavior))
        return REFL_TYPE_WATER;
    else
        return REFL_TYPE_NONE;
}

u8 GetLedgeJumpDirection(s16 x, s16 y, u8 direction)
{
    static bool8 (*const ledgeBehaviorFuncs[])(u8) = {
        [DIR_SOUTH - 1] = MetatileBehavior_IsJumpSouth,
        [DIR_NORTH - 1] = MetatileBehavior_IsJumpNorth,
        [DIR_WEST - 1]  = MetatileBehavior_IsJumpWest,
        [DIR_EAST - 1]  = MetatileBehavior_IsJumpEast,
    };

    u8 behavior;
    u8 index = direction;

    if (index == DIR_NONE)
        return DIR_NONE;
    else if (index > DIR_EAST)
        index -= DIR_EAST;

    index--;
    behavior = MapGridGetMetatileBehaviorAt(x, y);

    if (ledgeBehaviorFuncs[index](behavior) == TRUE)
        return index + 1;

    return DIR_NONE;
}

static void SetObjectEventSpriteOamTableForLongGrass(struct ObjectEvent *objEvent, struct Sprite *sprite)
{
    if (objEvent->disableCoveringGroundEffects)
        return;

    if (!MetatileBehavior_IsLongGrass(objEvent->currentMetatileBehavior))
        return;

    if (!MetatileBehavior_IsLongGrass(objEvent->previousMetatileBehavior))
        return;

    sprite->subspriteTableNum = 4;

    if (ElevationToPriority(objEvent->previousElevation) == 1)
        sprite->subspriteTableNum = 5;
}

static bool8 IsElevationMismatchAt(u8 elevation, s16 x, s16 y)
{
    u8 mapElevation;

    if (elevation == 0)
        return FALSE;

    mapElevation = MapGridGetElevationAt(x, y);

    if (mapElevation == 0 || mapElevation == 15)
        return FALSE;

    if (mapElevation != elevation)
        return TRUE;

    return FALSE;
}

static const u8 sElevationToSubpriority[] = {
    115, 115, 83, 115, 83, 115, 83, 115, 83, 115, 83, 115, 83, 0, 0, 115
};

static const u8 sElevationToPriority[] = {
    2, 2, 2, 2, 1, 2, 1, 2, 1, 2, 1, 2, 1, 0, 0, 2
};

static const u8 sElevationToSubspriteTableNum[] = {
    1, 1, 1, 1, 2, 1, 2, 1, 2, 1, 2, 1, 2, 0, 0, 1,
};

static void UpdateObjectEventElevationAndPriority(struct ObjectEvent *objEvent, struct Sprite *sprite)
{
    if (objEvent->fixedPriority)
        return;

    ObjectEventUpdateElevation(objEvent);

    sprite->subspriteTableNum = sElevationToSubspriteTableNum[objEvent->previousElevation];
    sprite->oam.priority = sElevationToPriority[objEvent->previousElevation];
}

static void InitObjectPriorityByElevation(struct Sprite *sprite, u8 elevation)
{
    sprite->subspriteTableNum = sElevationToSubspriteTableNum[elevation];
    sprite->oam.priority = sElevationToPriority[elevation];
}

u8 ElevationToPriority(u8 elevation)
{
    return sElevationToPriority[elevation];
}

void ObjectEventUpdateElevation(struct ObjectEvent *objEvent)
{
    u8 curElevation = MapGridGetElevationAt(objEvent->currentCoords.x, objEvent->currentCoords.y);
    u8 prevElevation = MapGridGetElevationAt(objEvent->previousCoords.x, objEvent->previousCoords.y);

    if (curElevation == 15 || prevElevation == 15)
        return;

    objEvent->currentElevation = curElevation;

    if (curElevation != 0 && curElevation != 15)
        objEvent->previousElevation = curElevation;
}

void SetObjectSubpriorityByElevation(u8 elevation, struct Sprite *sprite, u8 subpriority)
{
    s32 tmp = sprite->centerToCornerVecY;
    u32 tmpa = *(u16 *)&sprite->y;
    u32 tmpb = *(u16 *)&gSpriteCoordOffsetY;
    s32 tmp2 = (tmpa - tmp) + tmpb;
    u16 tmp3 = (16 - ((((u32)tmp2 + 8) & 0xFF) >> 4)) * 2;
    sprite->subpriority = tmp3 + sElevationToSubpriority[elevation] + subpriority;
}

static void ObjectEventUpdateSubpriority(struct ObjectEvent *objEvent, struct Sprite *sprite)
{
    if (objEvent->fixedPriority)
        return;

    SetObjectSubpriorityByElevation(objEvent->previousElevation, sprite, 1);
}

static bool8 AreElevationsCompatible(u8 a, u8 b)
{
    if (a == 0 || b == 0)
        return TRUE;

    if (a != b)
        return FALSE;

    return TRUE;
}

void GroundEffect_SpawnOnTallGrass(struct ObjectEvent *objEvent, struct Sprite *sprite)
{
    gFieldEffectArguments[0] = objEvent->currentCoords.x;
    gFieldEffectArguments[1] = objEvent->currentCoords.y;
    gFieldEffectArguments[2] = objEvent->previousElevation;
    gFieldEffectArguments[3] = 2; // priority
    gFieldEffectArguments[4] = objEvent->localId << 8 | objEvent->mapNum;
    gFieldEffectArguments[5] = objEvent->mapGroup;
    gFieldEffectArguments[6] = (u8)gSaveBlock1Ptr->location.mapNum << 8 | (u8)gSaveBlock1Ptr->location.mapGroup;
    gFieldEffectArguments[7] = TRUE; // skip to end of anim
    FieldEffectStart(FLDEFF_TALL_GRASS);
}

void GroundEffect_StepOnTallGrass(struct ObjectEvent *objEvent, struct Sprite *sprite)
{
    gFieldEffectArguments[0] = objEvent->currentCoords.x;
    gFieldEffectArguments[1] = objEvent->currentCoords.y;
    gFieldEffectArguments[2] = objEvent->previousElevation;
    gFieldEffectArguments[3] = 2; // priority
    gFieldEffectArguments[4] = objEvent->localId << 8 | objEvent->mapNum;
    gFieldEffectArguments[5] = objEvent->mapGroup;
    gFieldEffectArguments[6] = (u8)gSaveBlock1Ptr->location.mapNum << 8 | (u8)gSaveBlock1Ptr->location.mapGroup;
    gFieldEffectArguments[7] = FALSE; // don't skip to end of anim
    FieldEffectStart(FLDEFF_TALL_GRASS);
}

void GroundEffect_SpawnOnLongGrass(struct ObjectEvent *objEvent, struct Sprite *sprite)
{
    gFieldEffectArguments[0] = objEvent->currentCoords.x;
    gFieldEffectArguments[1] = objEvent->currentCoords.y;
    gFieldEffectArguments[2] = objEvent->previousElevation;
    gFieldEffectArguments[3] = 2;
    gFieldEffectArguments[4] = objEvent->localId << 8 | objEvent->mapNum;
    gFieldEffectArguments[5] = objEvent->mapGroup;
    gFieldEffectArguments[6] = (u8)gSaveBlock1Ptr->location.mapNum << 8 | (u8)gSaveBlock1Ptr->location.mapGroup;
    gFieldEffectArguments[7] = 1;
    FieldEffectStart(FLDEFF_LONG_GRASS);
}

void GroundEffect_StepOnLongGrass(struct ObjectEvent *objEvent, struct Sprite *sprite)
{
    gFieldEffectArguments[0] = objEvent->currentCoords.x;
    gFieldEffectArguments[1] = objEvent->currentCoords.y;
    gFieldEffectArguments[2] = objEvent->previousElevation;
    gFieldEffectArguments[3] = 2;
    gFieldEffectArguments[4] = (objEvent->localId << 8) | objEvent->mapNum;
    gFieldEffectArguments[5] = objEvent->mapGroup;
    gFieldEffectArguments[6] = (u8)gSaveBlock1Ptr->location.mapNum << 8 | (u8)gSaveBlock1Ptr->location.mapGroup;
    gFieldEffectArguments[7] = 0;
    FieldEffectStart(FLDEFF_LONG_GRASS);
}

void GroundEffect_WaterReflection(struct ObjectEvent *objEvent, struct Sprite *sprite)
{
    SetUpReflection(objEvent, sprite, FALSE);
}

void GroundEffect_IceReflection(struct ObjectEvent *objEvent, struct Sprite *sprite)
{
    SetUpReflection(objEvent, sprite, TRUE);
}

void GroundEffect_FlowingWater(struct ObjectEvent *objEvent, struct Sprite *sprite)
{
    StartFieldEffectForObjectEvent(FLDEFF_FEET_IN_FLOWING_WATER, objEvent);
}

static void (*const sGroundEffectTracksFuncs[])(struct ObjectEvent *objEvent, struct Sprite *sprite, bool8 isDeepSand) = {
    [TRACKS_NONE] = DoTracksGroundEffect_None,
    [TRACKS_FOOT] = DoTracksGroundEffect_Footprints,
    [TRACKS_BIKE_TIRE] = DoTracksGroundEffect_BikeTireTracks,
    [TRACKS_SLITHER] = DoTracksGroundEffect_SlitherTracks,
    [TRACKS_SPOT] = DoTracksGroundEffect_FootprintsC,
    [TRACKS_BUG] = DoTracksGroundEffect_FootprintsB,
};

void GroundEffect_SandTracks(struct ObjectEvent *objEvent, struct Sprite *sprite)
{
    const struct ObjectEventGraphicsInfo *info = objEvent->graphicsId == OBJ_EVENT_GFX_OW_MON ? SpeciesToGraphicsInfo(objEvent->extra.mon.species, 0) : GetObjectEventGraphicsInfo(objEvent->graphicsId);
    sGroundEffectTracksFuncs[objEvent->invisible ? TRACKS_NONE : info->tracks](objEvent, sprite, FALSE);
}

void GroundEffect_DeepSandTracks(struct ObjectEvent *objEvent, struct Sprite *sprite)
{
    const struct ObjectEventGraphicsInfo *info = objEvent->graphicsId == OBJ_EVENT_GFX_OW_MON ? SpeciesToGraphicsInfo(objEvent->extra.mon.species, 0) : GetObjectEventGraphicsInfo(objEvent->graphicsId);
    sGroundEffectTracksFuncs[objEvent->invisible ? TRACKS_NONE : info->tracks](objEvent, sprite, TRUE);
}

static void DoTracksGroundEffect_None(struct ObjectEvent *objEvent, struct Sprite *sprite, bool8 isDeepSand)
{
}

static void DoTracksGroundEffect_Footprints(struct ObjectEvent *objEvent, struct Sprite *sprite, bool8 isDeepSand)
{
    // First half-word is a Field Effect script id. (gFieldEffectScriptPointers)
    u16 sandFootprints_FieldEffectData[2] = {
        FLDEFF_SAND_FOOTPRINTS,
        FLDEFF_DEEP_SAND_FOOTPRINTS
    };

    gFieldEffectArguments[0] = objEvent->previousCoords.x;
    gFieldEffectArguments[1] = objEvent->previousCoords.y;
    gFieldEffectArguments[2] = 149;
    gFieldEffectArguments[3] = 2;
    gFieldEffectArguments[4] = objEvent->facingDirection;
    FieldEffectStart(sandFootprints_FieldEffectData[isDeepSand]);
}

static void DoTracksGroundEffect_FootprintsB(struct ObjectEvent *objEvent, struct Sprite *sprite, u8 a)
{
	// First half-word is a Field Effect script id. (gFieldEffectScriptPointers)
	u16 otherFootprintsA_FieldEffectData[2] = {
		FLDEFF_TRACKS_SPOT,
		FLDEFF_TRACKS_SPOT
	};

	gFieldEffectArguments[0] = objEvent->previousCoords.x;
	gFieldEffectArguments[1] = objEvent->previousCoords.y;
	gFieldEffectArguments[2] = 149;
	gFieldEffectArguments[3] = 2;
	gFieldEffectArguments[4] = objEvent->facingDirection;
    gFieldEffectArguments[5] = objEvent->previousMetatileBehavior;
	FieldEffectStart(otherFootprintsA_FieldEffectData[a]);
}

static void DoTracksGroundEffect_FootprintsC(struct ObjectEvent *objEvent, struct Sprite *sprite, u8 a)
{
	// First half-word is a Field Effect script id. (gFieldEffectScriptPointers)
	u16 otherFootprintsB_FieldEffectData[2] = {
		FLDEFF_TRACKS_BUG,
		FLDEFF_TRACKS_BUG
	};

	gFieldEffectArguments[0] = objEvent->previousCoords.x;
	gFieldEffectArguments[1] = objEvent->previousCoords.y;
	gFieldEffectArguments[2] = 149;
	gFieldEffectArguments[3] = 2;
	gFieldEffectArguments[4] = objEvent->facingDirection;
    gFieldEffectArguments[5] = objEvent->previousMetatileBehavior;
	FieldEffectStart(otherFootprintsB_FieldEffectData[a]);
}

static void DoTracksGroundEffect_BikeTireTracks(struct ObjectEvent *objEvent, struct Sprite *sprite, bool8 isDeepSand)
{
    //  Specifies which bike track shape to show next.
    //  For example, when the bike turns from up to right, it will show
    //  a track that curves to the right.
    //  Each 4-byte row corresponds to the initial direction of the bike, and
    //  each byte in that row is for the next direction of the bike in the order
    //  of down, up, left, right.
    static const u8 bikeTireTracks_Transitions[4][4] = {
        1, 2, 7, 8,
        1, 2, 6, 5,
        5, 8, 3, 4,
        6, 7, 3, 4,
    };

    if (objEvent->currentCoords.x != objEvent->previousCoords.x || objEvent->currentCoords.y != objEvent->previousCoords.y)
    {
        gFieldEffectArguments[0] = objEvent->previousCoords.x;
        gFieldEffectArguments[1] = objEvent->previousCoords.y;
        gFieldEffectArguments[2] = 149;
        gFieldEffectArguments[3] = 2;
        gFieldEffectArguments[4] =
            bikeTireTracks_Transitions[objEvent->previousMovementDirection][objEvent->facingDirection - 5];
        FieldEffectStart(FLDEFF_BIKE_TIRE_TRACKS);
    }
}

static void DoTracksGroundEffect_SlitherTracks(struct ObjectEvent *objEvent, struct Sprite *sprite, u8 a)
{
	//  Specifies which bike track shape to show next.
	//  For example, when the bike turns from up to right, it will show
	//  a track that curves to the right.
	//  Each 4-byte row corresponds to the initial direction of the bike, and
	//  each byte in that row is for the next direction of the bike in the order
	//  of down, up, left, right.
	static const u8 slitherTracks_Transitions[4][4] = {
		1, 2, 7, 8,
		1, 2, 6, 5,
		5, 8, 3, 4,
		6, 7, 3, 4,
	};

	if (objEvent->currentCoords.x != objEvent->previousCoords.x || objEvent->currentCoords.y != objEvent->previousCoords.y)
	{
		gFieldEffectArguments[0] = objEvent->previousCoords.x;
		gFieldEffectArguments[1] = objEvent->previousCoords.y;
		gFieldEffectArguments[2] = 149;
		gFieldEffectArguments[3] = 2;
		gFieldEffectArguments[4] =
			slitherTracks_Transitions[objEvent->previousMovementDirection][objEvent->facingDirection - 5];
        gFieldEffectArguments[5] = objEvent->previousMetatileBehavior;
		FieldEffectStart(FLDEFF_TRACKS_SLITHER);
	}
}

void GroundEffect_Ripple(struct ObjectEvent *objEvent, struct Sprite *sprite)
{
    DoRippleFieldEffect(objEvent, sprite);
}

void GroundEffect_StepOnPuddle(struct ObjectEvent *objEvent, struct Sprite *sprite)
{
    StartFieldEffectForObjectEvent(FLDEFF_SPLASH, objEvent);
}

void GroundEffect_SandHeap(struct ObjectEvent *objEvent, struct Sprite *sprite)
{
    StartFieldEffectForObjectEvent(FLDEFF_SAND_PILE, objEvent);
}

void GroundEffect_JumpOnTallGrass(struct ObjectEvent *objEvent, struct Sprite *sprite)
{
    u8 spriteId;

    gFieldEffectArguments[0] = objEvent->currentCoords.x;
    gFieldEffectArguments[1] = objEvent->currentCoords.y;
    gFieldEffectArguments[2] = objEvent->previousElevation;
    gFieldEffectArguments[3] = 2;
    FieldEffectStart(FLDEFF_JUMP_TALL_GRASS);

    spriteId = FindTallGrassFieldEffectSpriteId(
        objEvent->localId,
        objEvent->mapNum,
        objEvent->mapGroup,
        objEvent->currentCoords.x,
        objEvent->currentCoords.y);

    if (spriteId == MAX_SPRITES)
        GroundEffect_SpawnOnTallGrass(objEvent, sprite);
}

void GroundEffect_JumpOnLongGrass(struct ObjectEvent *objEvent, struct Sprite *sprite)
{
    gFieldEffectArguments[0] = objEvent->currentCoords.x;
    gFieldEffectArguments[1] = objEvent->currentCoords.y;
    gFieldEffectArguments[2] = objEvent->previousElevation;
    gFieldEffectArguments[3] = 2;
    FieldEffectStart(FLDEFF_JUMP_LONG_GRASS);
}

void GroundEffect_JumpOnShallowWater(struct ObjectEvent *objEvent, struct Sprite *sprite)
{
    gFieldEffectArguments[0] = objEvent->currentCoords.x;
    gFieldEffectArguments[1] = objEvent->currentCoords.y;
    gFieldEffectArguments[2] = objEvent->previousElevation;
    gFieldEffectArguments[3] = sprite->oam.priority;
    FieldEffectStart(FLDEFF_JUMP_SMALL_SPLASH);
}

void GroundEffect_JumpOnWater(struct ObjectEvent *objEvent, struct Sprite *sprite)
{
    gFieldEffectArguments[0] = objEvent->currentCoords.x;
    gFieldEffectArguments[1] = objEvent->currentCoords.y;
    gFieldEffectArguments[2] = objEvent->previousElevation;
    gFieldEffectArguments[3] = sprite->oam.priority;
    FieldEffectStart(FLDEFF_JUMP_BIG_SPLASH);
}

void GroundEffect_JumpLandingDust(struct ObjectEvent *objEvent, struct Sprite *sprite)
{
    gFieldEffectArguments[0] = objEvent->currentCoords.x;
    gFieldEffectArguments[1] = objEvent->currentCoords.y;
    gFieldEffectArguments[2] = objEvent->previousElevation;
    gFieldEffectArguments[3] = sprite->oam.priority;
    FieldEffectStart(FLDEFF_DUST);
}

void GroundEffect_ShortGrass(struct ObjectEvent *objEvent, struct Sprite *sprite)
{
    StartFieldEffectForObjectEvent(FLDEFF_SHORT_GRASS, objEvent);
}

void GroundEffect_HotSprings(struct ObjectEvent *objEvent, struct Sprite *sprite)
{
    StartFieldEffectForObjectEvent(FLDEFF_HOT_SPRINGS_WATER, objEvent);
}

void GroundEffect_Seaweed(struct ObjectEvent *objEvent, struct Sprite *sprite)
{
    gFieldEffectArguments[0] = objEvent->currentCoords.x;
    gFieldEffectArguments[1] = objEvent->currentCoords.y;
    FieldEffectStart(FLDEFF_BUBBLES);
}

static void (*const sGroundEffectFuncs[])(struct ObjectEvent *objEvent, struct Sprite *sprite) = {
    GroundEffect_SpawnOnTallGrass,      // GROUND_EFFECT_FLAG_TALL_GRASS_ON_SPAWN
    GroundEffect_StepOnTallGrass,       // GROUND_EFFECT_FLAG_TALL_GRASS_ON_MOVE
    GroundEffect_SpawnOnLongGrass,      // GROUND_EFFECT_FLAG_LONG_GRASS_ON_SPAWN
    GroundEffect_StepOnLongGrass,       // GROUND_EFFECT_FLAG_LONG_GRASS_ON_MOVE
    GroundEffect_WaterReflection,       // GROUND_EFFECT_FLAG_WATER_REFLECTION
    GroundEffect_IceReflection,         // GROUND_EFFECT_FLAG_ICE_REFLECTION
    GroundEffect_FlowingWater,          // GROUND_EFFECT_FLAG_SHALLOW_FLOWING_WATER
    GroundEffect_SandTracks,            // GROUND_EFFECT_FLAG_SAND
    GroundEffect_DeepSandTracks,        // GROUND_EFFECT_FLAG_DEEP_SAND
    GroundEffect_Ripple,                // GROUND_EFFECT_FLAG_RIPPLES
    GroundEffect_StepOnPuddle,          // GROUND_EFFECT_FLAG_PUDDLE
    GroundEffect_SandHeap,              // GROUND_EFFECT_FLAG_SAND_PILE
    GroundEffect_JumpOnTallGrass,       // GROUND_EFFECT_FLAG_LAND_IN_TALL_GRASS
    GroundEffect_JumpOnLongGrass,       // GROUND_EFFECT_FLAG_LAND_IN_LONG_GRASS
    GroundEffect_JumpOnShallowWater,    // GROUND_EFFECT_FLAG_LAND_IN_SHALLOW_WATER
    GroundEffect_JumpOnWater,           // GROUND_EFFECT_FLAG_LAND_IN_DEEP_WATER
    GroundEffect_JumpLandingDust,       // GROUND_EFFECT_FLAG_LAND_ON_NORMAL_GROUND
    GroundEffect_ShortGrass,            // GROUND_EFFECT_FLAG_SHORT_GRASS
    GroundEffect_HotSprings,            // GROUND_EFFECT_FLAG_HOT_SPRINGS
    GroundEffect_Seaweed                // GROUND_EFFECT_FLAG_SEAWEED
};

static void GroundEffect_Shadow(struct ObjectEvent *objEvent, struct Sprite *sprite) {
  SetUpShadow(objEvent, sprite);
}

static void DoFlaggedGroundEffects(struct ObjectEvent *objEvent, struct Sprite *sprite, u32 flags)
{
    u8 i;

    if (ObjectEventIsFarawayIslandMew(objEvent) == TRUE && !ShouldMewShakeGrass(objEvent))
        return;

    for (i = 0; i < ARRAY_COUNT(sGroundEffectFuncs); i++, flags >>= 1)
        if (flags & 1)
            sGroundEffectFuncs[i](objEvent, sprite);
}

void filters_out_some_ground_effects(struct ObjectEvent *objEvent, u32 *flags)
{
    if (objEvent->disableCoveringGroundEffects)
    {
        objEvent->inShortGrass = 0;
        objEvent->inSandPile = 0;
        objEvent->inShallowFlowingWater = 0;
        objEvent->inHotSprings = 0;
        *flags &= ~(GROUND_EFFECT_FLAG_HOT_SPRINGS
                  | GROUND_EFFECT_FLAG_SHORT_GRASS
                  | GROUND_EFFECT_FLAG_SAND_PILE
                  | GROUND_EFFECT_FLAG_SHALLOW_FLOWING_WATER
                  | GROUND_EFFECT_FLAG_TALL_GRASS_ON_MOVE);
    }
}

void FilterOutStepOnPuddleGroundEffectIfJumping(struct ObjectEvent *objEvent, u32 *flags)
{
    if (objEvent->landingJump)
        *flags &= ~GROUND_EFFECT_FLAG_PUDDLE;
}

static void DoGroundEffects_OnSpawn(struct ObjectEvent *objEvent, struct Sprite *sprite)
{
    u32 flags;

    if (objEvent->triggerGroundEffectsOnMove)
    {
        flags = 0;
        UpdateObjectEventElevationAndPriority(objEvent, sprite);
        GetAllGroundEffectFlags_OnSpawn(objEvent, &flags);
        SetObjectEventSpriteOamTableForLongGrass(objEvent, sprite);
        DoFlaggedGroundEffects(objEvent, sprite, flags);
        objEvent->triggerGroundEffectsOnMove = 0;
        objEvent->disableCoveringGroundEffects = 0;
    }
}

static void DoGroundEffects_OnBeginStep(struct ObjectEvent *objEvent, struct Sprite *sprite)
{
    u32 flags;

    if (objEvent->triggerGroundEffectsOnMove)
    {
        flags = 0;
        UpdateObjectEventElevationAndPriority(objEvent, sprite);
        GetAllGroundEffectFlags_OnBeginStep(objEvent, &flags);
        SetObjectEventSpriteOamTableForLongGrass(objEvent, sprite);
        filters_out_some_ground_effects(objEvent, &flags);
        DoFlaggedGroundEffects(objEvent, sprite, flags);
        objEvent->triggerGroundEffectsOnMove = 0;
        objEvent->disableCoveringGroundEffects = 0;
    }
}

static void DoGroundEffects_OnFinishStep(struct ObjectEvent *objEvent, struct Sprite *sprite)
{
    u32 flags;

    if (objEvent->triggerGroundEffectsOnStop)
    {
        flags = 0;
        UpdateObjectEventElevationAndPriority(objEvent, sprite);
        GetAllGroundEffectFlags_OnFinishStep(objEvent, &flags);
        SetObjectEventSpriteOamTableForLongGrass(objEvent, sprite);
        FilterOutStepOnPuddleGroundEffectIfJumping(objEvent, &flags);
        DoFlaggedGroundEffects(objEvent, sprite, flags);
        objEvent->triggerGroundEffectsOnStop = 0;
        objEvent->landingJump = 0;
    }
}

bool8 FreezeObjectEvent(struct ObjectEvent *objectEvent)
{
    if (objectEvent->heldMovementActive || objectEvent->frozen)
    {
        return TRUE;
    }
    else
    {
        objectEvent->frozen = TRUE;
        objectEvent->spriteAnimPausedBackup = gSprites[objectEvent->spriteId].animPaused;
        objectEvent->spriteAffineAnimPausedBackup = gSprites[objectEvent->spriteId].affineAnimPaused;
        gSprites[objectEvent->spriteId].animPaused = TRUE;
        gSprites[objectEvent->spriteId].affineAnimPaused = TRUE;
        return FALSE;
    }
}

void FreezeObjectEvents(void)
{
    u8 i;
    for (i = 0; i < OBJECT_EVENTS_COUNT; i++)
        if (gObjectEvents[i].active && i != gPlayerAvatar.objectEventId)
            FreezeObjectEvent(&gObjectEvents[i]);
}

void FreezeObjectEventsExceptOne(u8 objectEventId)
{
    u8 i;
    for (i = 0; i < OBJECT_EVENTS_COUNT; i++)
        if (i != objectEventId && gObjectEvents[i].active && i != gPlayerAvatar.objectEventId)
            FreezeObjectEvent(&gObjectEvents[i]);
}

void UnfreezeObjectEvent(struct ObjectEvent *objectEvent)
{
    if (objectEvent->active && objectEvent->frozen)
    {
        objectEvent->frozen = 0;
        gSprites[objectEvent->spriteId].animPaused = objectEvent->spriteAnimPausedBackup;
        gSprites[objectEvent->spriteId].affineAnimPaused = objectEvent->spriteAffineAnimPausedBackup;
    }
}

void UnfreezeObjectEvents(void)
{
    u8 i;
    for (i = 0; i < OBJECT_EVENTS_COUNT; i++)
        if (gObjectEvents[i].active)
            UnfreezeObjectEvent(&gObjectEvents[i]);
}

static void Step1(struct Sprite *sprite, u8 dir)
{
    sprite->x += sDirectionToVectors[dir].x;
    sprite->y += sDirectionToVectors[dir].y;
}

static void Step2(struct Sprite *sprite, u8 dir)
{
    sprite->x += 2 * (u16) sDirectionToVectors[dir].x;
    sprite->y += 2 * (u16) sDirectionToVectors[dir].y;
}

static void Step3(struct Sprite *sprite, u8 dir)
{
    sprite->x += 2 * (u16) sDirectionToVectors[dir].x + (u16) sDirectionToVectors[dir].x;
    sprite->y += 2 * (u16) sDirectionToVectors[dir].y + (u16) sDirectionToVectors[dir].y;
}

static void Step4(struct Sprite *sprite, u8 dir)
{
    sprite->x += 4 * (u16) sDirectionToVectors[dir].x;
    sprite->y += 4 * (u16) sDirectionToVectors[dir].y;
}

static void Step8(struct Sprite *sprite, u8 dir)
{
    sprite->x += 8 * (u16) sDirectionToVectors[dir].x;
    sprite->y += 8 * (u16) sDirectionToVectors[dir].y;
}

#define sSpeed data[4]
#define sTimer data[5]

static void SetSpriteDataForNormalStep(struct Sprite *sprite, u8 direction, u8 speed)
{
    sprite->sDirection = direction;
    sprite->sSpeed = speed;
    sprite->sTimer = 0;
}

typedef void (*SpriteStepFunc)(struct Sprite *sprite, u8 direction);

static const SpriteStepFunc sStep1Funcs[] = {
    Step1,
    Step1,
    Step1,
    Step1,
    Step1,
    Step1,
    Step1,
    Step1,
    Step1,
    Step1,
    Step1,
    Step1,
    Step1,
    Step1,
    Step1,
    Step1,
};

static const SpriteStepFunc sStep2Funcs[] = {
    Step2,
    Step2,
    Step2,
    Step2,
    Step2,
    Step2,
    Step2,
    Step2,
};

static const SpriteStepFunc sStep3Funcs[] = {
    Step2,
    Step3,
    Step3,
    Step2,
    Step3,
    Step3,
};

static const SpriteStepFunc sStep4Funcs[] = {
    Step4,
    Step4,
    Step4,
    Step4,
};

static const SpriteStepFunc sStep8Funcs[] = {
    Step8,
    Step8,
};

static const SpriteStepFunc *const sNpcStepFuncTables[] = {
    [MOVE_SPEED_NORMAL] = sStep1Funcs,
    [MOVE_SPEED_FAST_1] = sStep2Funcs,
    [MOVE_SPEED_FAST_2] = sStep3Funcs,
    [MOVE_SPEED_FASTER] = sStep4Funcs,
    [MOVE_SPEED_FASTEST] = sStep8Funcs,
};

static const s16 sStepTimes[] = {
    [MOVE_SPEED_NORMAL] = ARRAY_COUNT(sStep1Funcs),
    [MOVE_SPEED_FAST_1] = ARRAY_COUNT(sStep2Funcs),
    [MOVE_SPEED_FAST_2] = ARRAY_COUNT(sStep3Funcs),
    [MOVE_SPEED_FASTER] = ARRAY_COUNT(sStep4Funcs),
    [MOVE_SPEED_FASTEST] = ARRAY_COUNT(sStep8Funcs),
};

static bool8 NpcTakeStep(struct Sprite *sprite)
{
    if (sprite->sTimer >= sStepTimes[sprite->sSpeed])
        return FALSE;

    sNpcStepFuncTables[sprite->sSpeed][sprite->sTimer](sprite, sprite->sDirection);

    sprite->sTimer++;

    if (sprite->sTimer < sStepTimes[sprite->sSpeed])
        return FALSE;

    return TRUE;
}

#undef sSpeed
#undef sTimer

#define sTimer     data[4]
#define sNumSteps  data[5]

static void SetWalkSlowSpriteData(struct Sprite *sprite, u8 direction)
{
    sprite->sDirection = direction;
    sprite->sTimer = 0;
    sprite->sNumSteps = 0;
}

static bool8 UpdateWalkSlowAnim(struct Sprite *sprite)
{
    if (!(sprite->sTimer & 1))
    {
        Step1(sprite, sprite->sDirection);
        sprite->sNumSteps++;
    }

    sprite->sTimer++;

    if (sprite->sNumSteps > 15)
        return TRUE;
    else
        return FALSE;
}

#undef sTimer
#undef sNumSteps

static const s8 sFigure8XOffsets[FIGURE_8_LENGTH] = {
    1, 2, 2, 2, 2, 2, 2, 2,
    2, 2, 2, 1, 2, 2, 1, 2,
    2, 1, 2, 2, 1, 2, 1, 1,
    2, 1, 1, 2, 1, 1, 2, 1,
    1, 2, 1, 1, 1, 1, 1, 1,
    1, 1, 1, 1, 1, 1, 1, 1,
    0, 1, 1, 1, 0, 1, 1, 0,
    1, 0, 1, 0, 1, 0, 0, 0,
    0, 1, 0, 0, 0, 0, 0, 0,
};

static const s8 sFigure8YOffsets[FIGURE_8_LENGTH] = {
     0,  0,  1,  0,  0,  1,  0,  0,
     1,  0,  1,  1,  0,  1,  1,  0,
     1,  1,  0,  1,  1,  0,  1,  1,
     0,  0,  1,  0,  0,  1,  0,  0,
     1,  0,  0,  0,  0,  0,  0,  0,
     0,  0,  0,  0,  0,  0,  0,  0,
     0,  0, -1,  0,  0, -1,  0,  0,
    -1,  0, -1, -1,  0, -1, -1,  0,
    -1, -1, -1, -1, -1, -1, -1, -2,
};

s16 GetFigure8YOffset(s16 idx)
{
    return sFigure8YOffsets[idx];
}

s16 GetFigure8XOffset(s16 idx)
{
    return sFigure8XOffsets[idx];
}

static void InitSpriteForFigure8Anim(struct Sprite *sprite)
{
    sprite->data[6] = 0;
    sprite->data[7] = 0;
}

static bool8 AnimateSpriteInFigure8(struct Sprite *sprite)
{
    bool8 finished = FALSE;

    switch(sprite->data[7])
    {
    case 0:
        sprite->x2 += GetFigure8XOffset(sprite->data[6]);
        sprite->y2 += GetFigure8YOffset(sprite->data[6]);
        break;
    case 1:
        sprite->x2 -= GetFigure8XOffset((FIGURE_8_LENGTH - 1) - sprite->data[6]);
        sprite->y2 += GetFigure8YOffset((FIGURE_8_LENGTH - 1) - sprite->data[6]);
        break;
    case 2:
        sprite->x2 -= GetFigure8XOffset(sprite->data[6]);
        sprite->y2 += GetFigure8YOffset(sprite->data[6]);
        break;
    case 3:
        sprite->x2 += GetFigure8XOffset((FIGURE_8_LENGTH - 1) - sprite->data[6]);
        sprite->y2 += GetFigure8YOffset((FIGURE_8_LENGTH - 1) - sprite->data[6]);
        break;
    }
    if (++sprite->data[6] == FIGURE_8_LENGTH)
    {
        sprite->data[6] = 0;
        sprite->data[7]++;
    }
    if (sprite->data[7] == 4)
    {
        sprite->y2 = 0;
        sprite->x2 = 0;
        finished = TRUE;
    }
    return finished;
}

static const s8 sJumpY_High[] = {
     -4,  -6,  -8, -10, -11, -12, -12, -12,
    -11, -10,  -9,  -8,  -6,  -4,   0,   0
};

static const s8 sJumpY_Low[] = {
    0,   -2,  -3,  -4,  -5,  -6,  -6,  -6,
    -5,  -5,  -4,  -3,  -2,   0,   0,   0
};

static const s8 sJumpY_Normal[] = {
    -2,  -4,  -6,  -8,  -9, -10, -10, -10,
    -9,  -8,  -6,  -5,  -3,  -2,   0,   0
};

static const s8 *const sJumpYTable[] = {
    [JUMP_TYPE_HIGH]   = sJumpY_High,
    [JUMP_TYPE_LOW]    = sJumpY_Low,
    [JUMP_TYPE_NORMAL] = sJumpY_Normal
};

static s16 GetJumpY(s16 i, u8 type)
{
    return sJumpYTable[type][i];
}

#define sDistance  data[4]
#define sJumpType  data[5]
#define sTimer     data[6]

static void SetJumpSpriteData(struct Sprite *sprite, u8 direction, u8 distance, u8 type)
{
    sprite->sDirection = direction;
    sprite->sDistance = distance;
    sprite->sJumpType = type;
    sprite->sTimer = 0;
}

static u8 DoJumpSpriteMovement(struct Sprite *sprite)
{
    s16 distanceToTime[] = {
        [JUMP_DISTANCE_IN_PLACE] = 16,
        [JUMP_DISTANCE_NORMAL] = 16,
        [JUMP_DISTANCE_FAR] = 32,
    };
    u8 distanceToShift[] = {
        [JUMP_DISTANCE_IN_PLACE] = 0,
        [JUMP_DISTANCE_NORMAL] = 0,
        [JUMP_DISTANCE_FAR] = 1,
    };
    u8 result = 0;

    if (sprite->sDistance != JUMP_DISTANCE_IN_PLACE)
        Step1(sprite, sprite->sDirection);

    if (sprite->sJumpType == JUMP_TYPE_FASTER) {
        Step3(sprite, sprite->sDirection);
        sprite->y2 = GetJumpY(sprite->sTimer >> distanceToShift[sprite->sDistance], JUMP_TYPE_NORMAL);
        sprite->sTimer += 3;
    } else if (sprite->sJumpType == JUMP_TYPE_FAST) {
        Step1(sprite, sprite->sDirection);
        sprite->y2 = GetJumpY(sprite->sTimer >> distanceToShift[sprite->sDistance], JUMP_TYPE_NORMAL);
        sprite->sTimer++;
    } else
        sprite->y2 = GetJumpY(sprite->sTimer >> distanceToShift[sprite->sDistance], sprite->sJumpType);

    sprite->sTimer++;

    if (sprite->sTimer == distanceToTime[sprite->sDistance] >> 1)
        result = JUMP_HALFWAY;

    if (sprite->sTimer >= distanceToTime[sprite->sDistance])
    {
        sprite->y2 = 0;
        result = JUMP_FINISHED;
    }

    return result;
}

static u8 DoJumpSpecialSpriteMovement(struct Sprite *sprite)
{
    s16 distanceToTime[] = {
        [JUMP_DISTANCE_IN_PLACE] = 32,
        [JUMP_DISTANCE_NORMAL] = 32,
        [JUMP_DISTANCE_FAR] = 64,
    };
    u8 distanceToShift[] = {
        [JUMP_DISTANCE_IN_PLACE] = 1,
        [JUMP_DISTANCE_NORMAL] = 1,
        [JUMP_DISTANCE_FAR] = 2,
    };
    u8 result = 0;

    if (sprite->sDistance != JUMP_DISTANCE_IN_PLACE && !(sprite->sTimer & 1))
        Step1(sprite, sprite->sDirection);

    sprite->y2 = GetJumpY(sprite->sTimer >> distanceToShift[sprite->sDistance], sprite->sJumpType);

    sprite->sTimer++;

    if (sprite->sTimer == distanceToTime[sprite->sDistance] >> 1)
        result = JUMP_HALFWAY;

    if (sprite->sTimer >= distanceToTime[sprite->sDistance])
    {
        sprite->y2 = 0;
        result = JUMP_FINISHED;
    }

    return result;
}

#undef sDistance
#undef sJumpType
#undef sTimer

static void SetMovementDelay(struct Sprite *sprite, s16 timer)
{
    sprite->data[3] = timer;
}

static bool8 WaitForMovementDelay(struct Sprite *sprite)
{
    if (--sprite->data[3] == 0)
        return TRUE;
    else
        return FALSE;
}

void SetAndStartSpriteAnim(struct Sprite *sprite, u8 animNum, u8 animCmdIndex)
{
    sprite->animNum = animNum;
    sprite->animPaused = FALSE;
    SeekSpriteAnim(sprite, animCmdIndex);
}

bool8 SpriteAnimEnded(struct Sprite *sprite)
{
    if (sprite->animEnded)
        return TRUE;
    else
        return FALSE;
}

void UpdateObjectEventSpriteInvisibility(struct Sprite *sprite, bool8 invisible)
{
    u16 x, y;
    s16 x2, y2;

    sprite->invisible = invisible;

    if (sprite->coordOffsetEnabled)
    {
        x = sprite->x + sprite->x2 + sprite->centerToCornerVecX + gSpriteCoordOffsetX;
        y = sprite->y + sprite->y2 + sprite->centerToCornerVecY + gSpriteCoordOffsetY;
    }
    else
    {
        x = sprite->x + sprite->x2 + sprite->centerToCornerVecX;
        y = sprite->y + sprite->y2 + sprite->centerToCornerVecY;
    }

    x2 = x - (sprite->centerToCornerVecX >> 1);
    y2 = y - (sprite->centerToCornerVecY >> 1);

    if ((s16)x >= DISPLAY_WIDTH + 16 || x2 < -16)
        sprite->invisible = TRUE;
    if ((s16)y >= DISPLAY_HEIGHT + 16 || y2 < -16)
        sprite->invisible = TRUE;
}

#define sInvisible     data[2]
#define sAnimNum       data[3]
#define sAnimState     data[4]

static void SpriteCB_VirtualObject(struct Sprite *sprite)
{
    VirtualObject_UpdateAnim(sprite);
    SetObjectSubpriorityByElevation(sprite->sVirtualObjElev, sprite, 1);
    UpdateObjectEventSpriteInvisibility(sprite, sprite->sInvisible);
}

// Unused
static void DestroyVirtualObjects(void)
{
    int i;

    for (i = 0; i < MAX_SPRITES; i++)
    {
        struct Sprite *sprite = &gSprites[i];
        if(sprite->inUse && sprite->callback == SpriteCB_VirtualObject)
            DestroySprite(sprite);
    }
}

static int GetVirtualObjectSpriteId(u8 virtualObjId)
{
    int i;

    for (i = 0; i < MAX_SPRITES; i++)
    {
        struct Sprite *sprite = &gSprites[i];
        if (sprite->inUse && sprite->callback == SpriteCB_VirtualObject && (u8)sprite->sVirtualObjId == virtualObjId)
            return i;
    }
    return MAX_SPRITES;
}

void TurnVirtualObject(u8 virtualObjId, u8 direction)
{
    u8 spriteId = GetVirtualObjectSpriteId(virtualObjId);

    if (spriteId != MAX_SPRITES)
        StartSpriteAnim(&gSprites[spriteId], GetFaceDirectionAnimNum(direction));
}

void SetVirtualObjectGraphics(u8 virtualObjId, u8 graphicsId)
{
    int spriteId = GetVirtualObjectSpriteId(virtualObjId);

    if (spriteId != MAX_SPRITES)
    {
        struct Sprite *sprite = &gSprites[spriteId];
        const struct ObjectEventGraphicsInfo *graphicsInfo = GetObjectEventGraphicsInfo(graphicsId);
        u16 tileNum = sprite->oam.tileNum;
        u8 i = FindObjectEventPaletteIndexByTag(graphicsInfo->paletteTag);
        if (i != 0xFF)
            UpdateSpritePalette(&sObjectEventSpritePalettes[i], sprite);

        sprite->oam = *graphicsInfo->oam;
        sprite->oam.tileNum = tileNum;
        sprite->images = graphicsInfo->images;

        if (graphicsInfo->subspriteTables == NULL)
        {
            sprite->subspriteTables = NULL;
            sprite->subspriteTableNum = 0;
            sprite->subspriteMode = SUBSPRITES_OFF;
        }
        else
        {
            SetSubspriteTables(sprite, graphicsInfo->subspriteTables);
            sprite->subspriteMode = SUBSPRITES_IGNORE_PRIORITY;
        }
        StartSpriteAnim(sprite, 0);
    }
}

void SetVirtualObjectInvisibility(u8 virtualObjId, bool32 invisible)
{
    u8 spriteId = GetVirtualObjectSpriteId(virtualObjId);

    if (spriteId == MAX_SPRITES)
        return;

    if (invisible)
        gSprites[spriteId].sInvisible = TRUE;
    else
        gSprites[spriteId].sInvisible = FALSE;
}

bool32 IsVirtualObjectInvisible(u8 virtualObjId)
{
    u8 spriteId = GetVirtualObjectSpriteId(virtualObjId);

    if (spriteId == MAX_SPRITES)
        return FALSE;

    return (gSprites[spriteId].sInvisible == TRUE);
}

void SetVirtualObjectSpriteAnim(u8 virtualObjId, u8 animNum)
{
    u8 spriteId = GetVirtualObjectSpriteId(virtualObjId);

    if (spriteId != MAX_SPRITES)
    {
        gSprites[spriteId].sAnimNum = animNum;
        gSprites[spriteId].sAnimState = 0;
    }
}

static void MoveUnionRoomObjectUp(struct Sprite *sprite)
{
    switch(sprite->sAnimState)
    {
    case 0:
        sprite->y2 = 0;
        sprite->sAnimState++;
    case 1:
        sprite->y2 -= 8;
        if (sprite->y2 == -DISPLAY_HEIGHT)
        {
            sprite->y2 = 0;
            sprite->sInvisible = TRUE;
            sprite->sAnimNum = 0;
            sprite->sAnimState = 0;
        }
    }
}

static void MoveUnionRoomObjectDown(struct Sprite *sprite)
{
    switch(sprite->sAnimState)
    {
    case 0:
        sprite->y2 = -DISPLAY_HEIGHT;
        sprite->sAnimState++;
    case 1:
        sprite->y2 += 8;
        if(sprite->y2 == 0)
        {
            sprite->sAnimNum = 0;
            sprite->sAnimState = 0;
        }
    }
}

static void VirtualObject_UpdateAnim(struct Sprite *sprite)
{
    switch(sprite->sAnimNum)
    {
    case UNION_ROOM_SPAWN_IN:
        MoveUnionRoomObjectDown(sprite);
        break;
    case UNION_ROOM_SPAWN_OUT:
        MoveUnionRoomObjectUp(sprite);
        break;
    case 0:
        break;
    default:
        sprite->sAnimNum = 0;
        break;
    }
}

bool32 IsVirtualObjectAnimating(u8 virtualObjId)
{
    u8 spriteId = GetVirtualObjectSpriteId(virtualObjId);

    if (spriteId == MAX_SPRITES)
        return FALSE;

    if (gSprites[spriteId].sAnimNum != 0)
        return TRUE;

    return FALSE;
}

u32 StartFieldEffectForObjectEvent(u8 fieldEffectId, struct ObjectEvent *objectEvent)
{
    ObjectEventGetLocalIdAndMap(objectEvent, &gFieldEffectArguments[0], &gFieldEffectArguments[1], &gFieldEffectArguments[2]);
    return FieldEffectStart(fieldEffectId);
}

static void DoShadowFieldEffect(struct ObjectEvent *objectEvent)
{
    if (!objectEvent->hasShadow)
    {
        objectEvent->hasShadow = 1;
        StartFieldEffectForObjectEvent(FLDEFF_SHADOW, objectEvent);
    }
}

static void DoRippleFieldEffect(struct ObjectEvent *objectEvent, struct Sprite *sprite)
{
    const struct ObjectEventGraphicsInfo *graphicsInfo = GetObjectEventGraphicsInfo(objectEvent->graphicsId);
    gFieldEffectArguments[0] = sprite->x;
    gFieldEffectArguments[1] = sprite->y + (graphicsInfo->height >> 1) - 2;
    gFieldEffectArguments[2] = 151;
    gFieldEffectArguments[3] = 3;
    FieldEffectStart(FLDEFF_RIPPLE);
}

u8 (*const gMovementActionFuncs_LockAnim[])(struct ObjectEvent *, struct Sprite *) = {
    MovementAction_LockAnim_Step0,
    MovementAction_Finish,
};

u8 (*const gMovementActionFuncs_UnlockAnim[])(struct ObjectEvent *, struct Sprite *) = {
    MovementAction_UnlockAnim_Step0,
    MovementAction_Finish,
};

u8 (*const gMovementActionFuncs_FlyUp[])(struct ObjectEvent *, struct Sprite *) = {
    MovementAction_FlyUp_Step0,
    MovementAction_FlyUp_Step1,
    MovementAction_Fly_Finish,
};

u8 (*const gMovementActionFuncs_FlyDown[])(struct ObjectEvent *, struct Sprite *) = {
    MovementAction_FlyDown_Step0,
    MovementAction_FlyDown_Step1,
    MovementAction_Fly_Finish,
};

u8 MovementAction_LockAnim_Step0(struct ObjectEvent *objectEvent, struct Sprite *sprite)
{
    bool32 ableToStore = FALSE;
    if (sLockedAnimObjectEvents == NULL)
    {
        sLockedAnimObjectEvents = AllocZeroed(sizeof(struct LockedAnimObjectEvents));
        sLockedAnimObjectEvents->localIds[0] = objectEvent->localId;
        sLockedAnimObjectEvents->count = 1;
        ableToStore = TRUE;
    }
    else
    {
        u8 i;
        u8 firstFreeSlot = OBJECT_EVENTS_COUNT;
        bool32 found = FALSE;
        for (i = 0; i < OBJECT_EVENTS_COUNT; i++)
        {
            if (firstFreeSlot == OBJECT_EVENTS_COUNT && sLockedAnimObjectEvents->localIds[i] == 0)
                firstFreeSlot = i;

            if (sLockedAnimObjectEvents->localIds[i] == objectEvent->localId)
            {
                found = TRUE;
                break;
            }
        }

        if (!found && firstFreeSlot != OBJECT_EVENTS_COUNT)
        {
            sLockedAnimObjectEvents->localIds[firstFreeSlot] = objectEvent->localId;
            sLockedAnimObjectEvents->count++;
            ableToStore = TRUE;
        }
    }

    if (ableToStore == TRUE)
    {
        objectEvent->inanimate = TRUE;
        objectEvent->facingDirectionLocked = TRUE;
    }

    sprite->sActionFuncId = 1;
    return TRUE;
}

u8 MovementAction_UnlockAnim_Step0(struct ObjectEvent *objectEvent, struct Sprite *sprite)
{
    bool32 ableToStore;
    u8 index;

    sprite->sActionFuncId = 1;
    if (sLockedAnimObjectEvents != NULL)
    {
        ableToStore = FALSE;
        index = FindLockedObjectEventIndex(objectEvent);
        if (index != OBJECT_EVENTS_COUNT)
        {
            sLockedAnimObjectEvents->localIds[index] = 0;
            sLockedAnimObjectEvents->count--;
            ableToStore = TRUE;
        }
        if (sLockedAnimObjectEvents->count == 0)
            FREE_AND_SET_NULL(sLockedAnimObjectEvents);
        if (ableToStore == TRUE)
        {
            objectEvent->inanimate = GetObjectEventGraphicsInfo(objectEvent->graphicsId)->inanimate;
            objectEvent->facingDirectionLocked = FALSE;
            sprite->animPaused = 0;
        }
    }

    return TRUE;
}

u8 FindLockedObjectEventIndex(struct ObjectEvent *objectEvent)
{
    u8 i;

    for (i = 0; i < OBJECT_EVENTS_COUNT; i++)
    {
        if (sLockedAnimObjectEvents->localIds[i] == objectEvent->localId)
            return i;
    }
    return OBJECT_EVENTS_COUNT;
}

static void CreateLevitateMovementTask(struct ObjectEvent *objectEvent)
{
    u8 taskId = CreateTask(ApplyLevitateMovement, 0xFF);
    struct Task *task = &gTasks[taskId];

    StoreWordInTwoHalfwords(&task->data[0], (u32)objectEvent);
    objectEvent->warpArrowSpriteId = taskId;
    task->data[3] = 0xFFFF;
}

static void ApplyLevitateMovement(u8 taskId)
{
    struct ObjectEvent *objectEvent;
    struct Sprite *sprite;
    struct Task *task = &gTasks[taskId];

    LoadWordFromTwoHalfwords(&task->data[0], (u32 *)&objectEvent); // load the map object pointer.
    sprite = &gSprites[objectEvent->spriteId];

    if(!(task->data[2] & 3))
        sprite->y2 += task->data[3];

    if(!(task->data[2] & 15))
        task->data[3] = -task->data[3];

    task->data[2]++;
}

static void DestroyLevitateMovementTask(u8 taskId)
{
    struct ObjectEvent *objectEvent;
    struct Task *task = &gTasks[taskId];

    LoadWordFromTwoHalfwords(&task->data[0], (u32 *)&objectEvent); // unused objectEvent
    DestroyTask(taskId);
}

// Used to freeze other objects except two trainers approaching for battle
void FreezeObjectEventsExceptTwo(u8 objectEventId1, u8 objectEventId2)
{
    u8 i;

    for(i = 0; i < OBJECT_EVENTS_COUNT; i++)
    {
        if(i != objectEventId1 && i != objectEventId2 &&
            gObjectEvents[i].active && i != gPlayerAvatar.objectEventId)
                FreezeObjectEvent(&gObjectEvents[i]);
    }
}

u8 MovementAction_FlyUp_Step0(struct ObjectEvent *objectEvent, struct Sprite *sprite)
{
    sprite->y2 = 0;
    sprite->sActionFuncId++;
    return FALSE;
}

u8 MovementAction_FlyUp_Step1(struct ObjectEvent *objectEvent, struct Sprite *sprite)
{
    sprite->y2 -= 8;

    if(sprite->y2 == -DISPLAY_HEIGHT)
        sprite->sActionFuncId++;
    return FALSE;
}

u8 MovementAction_FlyDown_Step0(struct ObjectEvent *objectEvent, struct Sprite *sprite)
{
    sprite->y2 = -DISPLAY_HEIGHT;
    sprite->sActionFuncId++;
    return FALSE;
}

u8 MovementAction_FlyDown_Step1(struct ObjectEvent *objectEvent, struct Sprite *sprite)
{
    sprite->y2 += 8;

    if(!sprite->y2)
        sprite->sActionFuncId++;
    return FALSE;
}

// though this function returns TRUE without doing anything, this header is required due to being in an array of functions which needs it.
u8 MovementAction_Fly_Finish(struct ObjectEvent *objectEvent, struct Sprite *sprite)
{
    return TRUE;
}<|MERGE_RESOLUTION|>--- conflicted
+++ resolved
@@ -531,20 +531,11 @@
     {gObjectEventPal_Lugia,                 OBJ_EVENT_PAL_TAG_LUGIA},
     {gObjectEventPal_RubySapphireBrendan,   OBJ_EVENT_PAL_TAG_RS_BRENDAN},
     {gObjectEventPal_RubySapphireMay,       OBJ_EVENT_PAL_TAG_RS_MAY},
-<<<<<<< HEAD
     {gObjectEventPal_CastformSunny, OBJ_EVENT_PAL_TAG_CASTFORM_SUNNY},
     {gObjectEventPal_CastformRainy, OBJ_EVENT_PAL_TAG_CASTFORM_RAINY},
     {gObjectEventPal_CastformSnowy, OBJ_EVENT_PAL_TAG_CASTFORM_SNOWY},
     {gObjectEventPaletteEmotes, OBJ_EVENT_PAL_TAG_EMOTES},
     {NULL,                  OBJ_EVENT_PAL_TAG_NONE},
-=======
-#ifdef BUGFIX
-    {NULL,                                  OBJ_EVENT_PAL_TAG_NONE}, 
-#else
-    {}, // BUG: FindObjectEventPaletteIndexByTag looks for OBJ_EVENT_PAL_TAG_NONE and not 0x0.
-        // If it's looking for a tag that isn't in this table, the game locks in an infinite loop.
-#endif
->>>>>>> f4cb6d22
 };
 
 static const u16 sReflectionPaletteTags_Brendan[] = {
@@ -1903,7 +1894,7 @@
 }
 
 static bool8 SpeciesHasType(u16 species, u8 type) {
-  return gSpeciesInfo[species].type1 == type || gSpeciesInfo[species].type2 == type;
+  return gSpeciesInfo[species].types[0] == type || gSpeciesInfo[species].types[1] == type;
 }
 
 // Returns a random index according to a list of weights
@@ -2553,20 +2544,9 @@
 u8 LoadObjectEventPalette(u16 paletteTag)
 {
     u16 i = FindObjectEventPaletteIndexByTag(paletteTag);
-<<<<<<< HEAD
     if (i == 0xFF)
         return i;
     return LoadSpritePaletteIfTagExists(&sObjectEventSpritePalettes[i]);
-=======
-
-// FindObjectEventPaletteIndexByTag returns 0xFF on failure, not OBJ_EVENT_PAL_TAG_NONE.
-#ifdef BUGFIX
-    if (i != 0xFF)
-#else
-    if (i != OBJ_EVENT_PAL_TAG_NONE)
-#endif
-        LoadSpritePaletteIfTagExists(&sObjectEventSpritePalettes[i]);
->>>>>>> f4cb6d22
 }
 
 // Unused
