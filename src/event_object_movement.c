#include "global.h"
#include "malloc.h"
#include "battle_anim.h"
#include "battle_pyramid.h"
#include "battle_util.h"
#include "berry.h"
#include "data.h"
#include "debug.h"
#include "decoration.h"
#include "decompress.h"
#include "event_data.h"
#include "event_object_movement.h"
#include "event_scripts.h"
#include "faraway_island.h"
#include "field_camera.h"
#include "field_effect.h"
#include "field_effect_helpers.h"
#include "field_player_avatar.h"
#include "field_weather.h"
#include "fieldmap.h"
#include "follower_helper.h"
#include "gpu_regs.h"
#include "graphics.h"
#include "mauville_old_man.h"
#include "metatile_behavior.h"
#include "overworld.h"
#include "palette.h"
#include "pokemon.h"
#include "pokeball.h"
#include "random.h"
#include "region_map.h"
#include "script.h"
#include "sound.h"
#include "sprite.h"
#include "task.h"
#include "trainer_see.h"
#include "trainer_hill.h"
#include "util.h"
#include "wild_encounter.h"
#include "constants/event_object_movement.h"
#include "constants/abilities.h"
#include "constants/battle.h"
#include "constants/event_objects.h"
#include "constants/field_effects.h"
#include "constants/items.h"
#include "constants/map_types.h"
#include "constants/mauville_old_man.h"
#include "constants/rgb.h"
#include "constants/region_map_sections.h"
#include "constants/songs.h"
#include "constants/species.h"
#include "constants/trainer_types.h"
#include "constants/union_room.h"
#include "constants/weather.h"

// this file was known as evobjmv.c in Game Freak's original source

enum {
    MOVE_SPEED_NORMAL, // walking
    MOVE_SPEED_FAST_1, // running / surfing / sliding (ice tile)
    MOVE_SPEED_FAST_2, // water current / acro bike
    MOVE_SPEED_FASTER, // mach bike's max speed
    MOVE_SPEED_FASTEST,
};

enum {
    JUMP_DISTANCE_IN_PLACE,
    JUMP_DISTANCE_NORMAL,
    JUMP_DISTANCE_FAR,
};

// Sprite data used throughout
#define sObjEventId   data[0]
#define sTypeFuncId   data[1] // Index into corresponding gMovementTypeFuncs_* table
#define sActionFuncId data[2] // Index into corresponding gMovementActionFuncs_* table
#define sDirection    data[3]


#define movement_type_def(setup, table) \
static u8 setup##_callback(struct ObjectEvent *, struct Sprite *);\
void setup(struct Sprite *sprite)\
{\
    UpdateObjectEventCurrentMovement(&gObjectEvents[sprite->sObjEventId], sprite, setup##_callback);\
}\
static u8 setup##_callback(struct ObjectEvent *objectEvent, struct Sprite *sprite)\
{\
    return table[sprite->sTypeFuncId](objectEvent, sprite);\
}

#define movement_type_empty_callback(setup) \
static u8 setup##_callback(struct ObjectEvent *, struct Sprite *);\
void setup(struct Sprite *sprite)\
{\
    UpdateObjectEventCurrentMovement(&gObjectEvents[sprite->sObjEventId], sprite, setup##_callback);\
}\
static u8 setup##_callback(struct ObjectEvent *objectEvent, struct Sprite *sprite)\
{\
    return 0;\
}

static EWRAM_DATA u8 sCurrentReflectionType = 0;
static EWRAM_DATA u16 sCurrentSpecialObjectPaletteTag = 0;
static EWRAM_DATA struct LockedAnimObjectEvents *sLockedAnimObjectEvents = {0};

static void MoveCoordsInDirection(u32, s16 *, s16 *, s16, s16);
static bool8 ObjectEventExecSingleMovementAction(struct ObjectEvent *, struct Sprite *);
static void SetMovementDelay(struct Sprite *, s16);
static bool8 WaitForMovementDelay(struct Sprite *);
static u8 GetCollisionInDirection(struct ObjectEvent *, u8);
static u32 GetCopyDirection(u8, u32, u32);
static void TryEnableObjectEventAnim(struct ObjectEvent *, struct Sprite *);
static void ObjectEventExecHeldMovementAction(struct ObjectEvent *, struct Sprite *);
static void UpdateObjectEventSpriteAnimPause(struct ObjectEvent *, struct Sprite *);
static bool8 IsCoordOutsideObjectEventMovementRange(struct ObjectEvent *, s16, s16);
static bool8 IsMetatileDirectionallyImpassable(struct ObjectEvent *, s16, s16, u8);
static bool8 DoesObjectCollideWithObjectAt(struct ObjectEvent *, s16, s16);
static void UpdateObjectEventOffscreen(struct ObjectEvent *, struct Sprite *);
static void UpdateObjectEventSpriteVisibility(struct ObjectEvent *, struct Sprite *);
static void ObjectEventUpdateMetatileBehaviors(struct ObjectEvent *);
static void GetGroundEffectFlags_Reflection(struct ObjectEvent *, u32 *);
static void GetGroundEffectFlags_TallGrassOnSpawn(struct ObjectEvent *, u32 *);
static void GetGroundEffectFlags_LongGrassOnSpawn(struct ObjectEvent *, u32 *);
static void GetGroundEffectFlags_SandHeap(struct ObjectEvent *, u32 *);
static void GetGroundEffectFlags_ShallowFlowingWater(struct ObjectEvent *, u32 *);
static void GetGroundEffectFlags_ShortGrass(struct ObjectEvent *, u32 *);
static void GetGroundEffectFlags_HotSprings(struct ObjectEvent *, u32 *);
static void GetGroundEffectFlags_TallGrassOnBeginStep(struct ObjectEvent *, u32 *);
static void GetGroundEffectFlags_LongGrassOnBeginStep(struct ObjectEvent *, u32 *);
static void GetGroundEffectFlags_Tracks(struct ObjectEvent *, u32 *);
static void GetGroundEffectFlags_Puddle(struct ObjectEvent *, u32 *);
static void GetGroundEffectFlags_Ripple(struct ObjectEvent *, u32 *);
static void GetGroundEffectFlags_Seaweed(struct ObjectEvent *, u32 *);
static void GetGroundEffectFlags_JumpLanding(struct ObjectEvent *, u32 *);
static u8 ObjectEventGetNearbyReflectionType(struct ObjectEvent *);
static u8 GetReflectionTypeByMetatileBehavior(u32);
static void InitObjectPriorityByElevation(struct Sprite *, u8);
static void ObjectEventUpdateSubpriority(struct ObjectEvent *, struct Sprite *);
static void DoTracksGroundEffect_None(struct ObjectEvent *, struct Sprite *, u8);
static void DoTracksGroundEffect_Footprints(struct ObjectEvent *, struct Sprite *, u8);
static void DoTracksGroundEffect_FootprintsB(struct ObjectEvent*, struct Sprite*, u8);
static void DoTracksGroundEffect_FootprintsC(struct ObjectEvent*, struct Sprite*, u8);
static void DoTracksGroundEffect_BikeTireTracks(struct ObjectEvent *, struct Sprite *, u8);
static void DoTracksGroundEffect_SlitherTracks(struct ObjectEvent*, struct Sprite*, u8);
static void DoRippleFieldEffect(struct ObjectEvent *, struct Sprite *);
static void DoGroundEffects_OnSpawn(struct ObjectEvent *, struct Sprite *);
static void DoGroundEffects_OnBeginStep(struct ObjectEvent *, struct Sprite *);
static void DoGroundEffects_OnFinishStep(struct ObjectEvent *, struct Sprite *);
static void VirtualObject_UpdateAnim(struct Sprite *);
static void ApplyLevitateMovement(u8);
static bool8 MovementType_Disguise_Callback(struct ObjectEvent *, struct Sprite *);
static bool8 MovementType_Buried_Callback(struct ObjectEvent *, struct Sprite *);
static void CreateReflectionEffectSprites(void);
static u8 GetObjectEventIdByLocalId(u8);
static u8 GetObjectEventIdByLocalIdAndMapInternal(u8, u8, u8);
static bool8 GetAvailableObjectEventId(u16, u8, u8, u8 *);
static void SetObjectEventDynamicGraphicsId(struct ObjectEvent *);
static void RemoveObjectEventInternal(struct ObjectEvent *);
static u16 GetObjectEventFlagIdByObjectEventId(u8);
static void UpdateObjectEventVisibility(struct ObjectEvent *, struct Sprite *);
static void MakeSpriteTemplateFromObjectEventTemplate(const struct ObjectEventTemplate *, struct SpriteTemplate *, const struct SubspriteTable **);
static void GetObjectEventMovingCameraOffset(s16 *, s16 *);
static const struct ObjectEventTemplate *GetObjectEventTemplateByLocalIdAndMap(u8, u8, u8);
static void RemoveObjectEventIfOutsideView(struct ObjectEvent *);
static void SpawnObjectEventOnReturnToField(u8, s16, s16);
static void SetPlayerAvatarObjectEventIdAndObjectId(u8, u8);
static u8 UpdateSpritePalette(const struct SpritePalette *spritePalette, struct Sprite *sprite);
static void ResetObjectEventFldEffData(struct ObjectEvent *);
static u8 LoadSpritePaletteIfTagExists(const struct SpritePalette *);
static u8 FindObjectEventPaletteIndexByTag(u16);
static void _PatchObjectPalette(u16, u8);
static bool8 ObjectEventDoesElevationMatch(struct ObjectEvent *, u8);
static void SpriteCB_CameraObject(struct Sprite *);
static void CameraObject_Init(struct Sprite *);
static void CameraObject_UpdateMove(struct Sprite *);
static void CameraObject_UpdateFrozen(struct Sprite *);
static const struct ObjectEventTemplate *FindObjectEventTemplateByLocalId(u8, const struct ObjectEventTemplate *, u8);
static void ObjectEventSetSingleMovement(struct ObjectEvent *, struct Sprite *, u8);
static void SetSpriteDataForNormalStep(struct Sprite *, u8, u8);
static void InitSpriteForFigure8Anim(struct Sprite *);
static bool8 AnimateSpriteInFigure8(struct Sprite *);
u8 GetDirectionToFace(s16 x1, s16 y1, s16 x2, s16 y2);
static void FollowerSetGraphics(struct ObjectEvent *, u16, u8, bool8);
static void ObjectEventSetGraphics(struct ObjectEvent *, const struct ObjectEventGraphicsInfo *);
static void SpriteCB_VirtualObject(struct Sprite *);
static void DoShadowFieldEffect(struct ObjectEvent *);
static void SetJumpSpriteData(struct Sprite *, u8, u8, u8);
static void SetWalkSlowSpriteData(struct Sprite *, u8);
static bool8 UpdateWalkSlowAnim(struct Sprite *);
static u8 DoJumpSpriteMovement(struct Sprite *);
static u8 DoJumpSpecialSpriteMovement(struct Sprite *);
static void CreateLevitateMovementTask(struct ObjectEvent *);
static void DestroyLevitateMovementTask(u8);
static bool8 GetFollowerInfo(u16 *species, u8 *form, u8 *shiny);
static u8 LoadDynamicFollowerPalette(u16 species, u8 form, bool32 shiny);
static const struct ObjectEventGraphicsInfo *SpeciesToGraphicsInfo(u16 species, u8 form);
static bool8 NpcTakeStep(struct Sprite *);
static bool8 IsElevationMismatchAt(u8, s16, s16);
static bool8 AreElevationsCompatible(u8, u8);
static u16 PackGraphicsId(const struct ObjectEventTemplate *template);
static void CopyObjectGraphicsInfoToSpriteTemplate_WithMovementType(u16 graphicsId, u16 movementType, struct SpriteTemplate *spriteTemplate, const struct SubspriteTable **subspriteTables);

static const struct SpriteFrameImage sPicTable_PechaBerryTree[];

const u8 gReflectionEffectPaletteMap[16] = {
        [PALSLOT_PLAYER]                 = PALSLOT_PLAYER_REFLECTION,
        [PALSLOT_PLAYER_REFLECTION]      = PALSLOT_PLAYER_REFLECTION,
        [PALSLOT_NPC_1]                  = PALSLOT_NPC_1_REFLECTION,
        [PALSLOT_NPC_2]                  = PALSLOT_NPC_2_REFLECTION,
        [PALSLOT_NPC_3]                  = PALSLOT_NPC_3_REFLECTION,
        [PALSLOT_NPC_4]                  = PALSLOT_NPC_4_REFLECTION,
        [PALSLOT_NPC_1_REFLECTION]       = PALSLOT_NPC_1_REFLECTION,
        [PALSLOT_NPC_2_REFLECTION]       = PALSLOT_NPC_2_REFLECTION,
        [PALSLOT_NPC_3_REFLECTION]       = PALSLOT_NPC_3_REFLECTION,
        [PALSLOT_NPC_4_REFLECTION]       = PALSLOT_NPC_4_REFLECTION,
        [PALSLOT_NPC_SPECIAL]            = PALSLOT_NPC_SPECIAL_REFLECTION,
        [PALSLOT_NPC_SPECIAL_REFLECTION] = PALSLOT_NPC_SPECIAL_REFLECTION
};

static const struct SpriteTemplate sCameraSpriteTemplate = {
    .tileTag = 0,
    .paletteTag = TAG_NONE,
    .oam = &gDummyOamData,
    .anims = gDummySpriteAnimTable,
    .images = NULL,
    .affineAnims = gDummySpriteAffineAnimTable,
    .callback = SpriteCB_CameraObject
};

enum {
    CAMERA_STATE_INIT,
    CAMERA_STATE_MOVE,
    CAMERA_STATE_FROZEN,
};

static void (*const sCameraObjectFuncs[])(struct Sprite *) = {
    [CAMERA_STATE_INIT]   = CameraObject_Init,
    [CAMERA_STATE_MOVE]   = CameraObject_UpdateMove,
    [CAMERA_STATE_FROZEN] = CameraObject_UpdateFrozen,
};

#include "data/object_events/object_event_graphics.h"

// movement type callbacks
static void (*const sMovementTypeCallbacks[])(struct Sprite *) =
{
    [MOVEMENT_TYPE_NONE] = MovementType_None,
    [MOVEMENT_TYPE_LOOK_AROUND] = MovementType_LookAround,
    [MOVEMENT_TYPE_WANDER_AROUND] = MovementType_WanderAround,
    [MOVEMENT_TYPE_WANDER_UP_AND_DOWN] = MovementType_WanderUpAndDown,
    [MOVEMENT_TYPE_WANDER_DOWN_AND_UP] = MovementType_WanderUpAndDown,
    [MOVEMENT_TYPE_WANDER_LEFT_AND_RIGHT] = MovementType_WanderLeftAndRight,
    [MOVEMENT_TYPE_WANDER_RIGHT_AND_LEFT] = MovementType_WanderLeftAndRight,
    [MOVEMENT_TYPE_FACE_UP] = MovementType_FaceDirection,
    [MOVEMENT_TYPE_FACE_DOWN] = MovementType_FaceDirection,
    [MOVEMENT_TYPE_FACE_LEFT] = MovementType_FaceDirection,
    [MOVEMENT_TYPE_FACE_RIGHT] = MovementType_FaceDirection,
    [MOVEMENT_TYPE_PLAYER] = MovementType_Player,
    [MOVEMENT_TYPE_BERRY_TREE_GROWTH] = MovementType_BerryTreeGrowth,
    [MOVEMENT_TYPE_FACE_DOWN_AND_UP] = MovementType_FaceDownAndUp,
    [MOVEMENT_TYPE_FACE_LEFT_AND_RIGHT] = MovementType_FaceLeftAndRight,
    [MOVEMENT_TYPE_FACE_UP_AND_LEFT] = MovementType_FaceUpAndLeft,
    [MOVEMENT_TYPE_FACE_UP_AND_RIGHT] = MovementType_FaceUpAndRight,
    [MOVEMENT_TYPE_FACE_DOWN_AND_LEFT] = MovementType_FaceDownAndLeft,
    [MOVEMENT_TYPE_FACE_DOWN_AND_RIGHT] = MovementType_FaceDownAndRight,
    [MOVEMENT_TYPE_FACE_DOWN_UP_AND_LEFT] = MovementType_FaceDownUpAndLeft,
    [MOVEMENT_TYPE_FACE_DOWN_UP_AND_RIGHT] = MovementType_FaceDownUpAndRight,
    [MOVEMENT_TYPE_FACE_UP_LEFT_AND_RIGHT] = MovementType_FaceUpRightAndLeft,
    [MOVEMENT_TYPE_FACE_DOWN_LEFT_AND_RIGHT] = MovementType_FaceDownRightAndLeft,
    [MOVEMENT_TYPE_ROTATE_COUNTERCLOCKWISE] = MovementType_RotateCounterclockwise,
    [MOVEMENT_TYPE_ROTATE_CLOCKWISE] = MovementType_RotateClockwise,
    [MOVEMENT_TYPE_WALK_UP_AND_DOWN] = MovementType_WalkBackAndForth,
    [MOVEMENT_TYPE_WALK_DOWN_AND_UP] = MovementType_WalkBackAndForth,
    [MOVEMENT_TYPE_WALK_LEFT_AND_RIGHT] = MovementType_WalkBackAndForth,
    [MOVEMENT_TYPE_WALK_RIGHT_AND_LEFT] = MovementType_WalkBackAndForth,
    [MOVEMENT_TYPE_WALK_SEQUENCE_UP_RIGHT_LEFT_DOWN] = MovementType_WalkSequenceUpRightLeftDown,
    [MOVEMENT_TYPE_WALK_SEQUENCE_RIGHT_LEFT_DOWN_UP] = MovementType_WalkSequenceRightLeftDownUp,
    [MOVEMENT_TYPE_WALK_SEQUENCE_DOWN_UP_RIGHT_LEFT] = MovementType_WalkSequenceDownUpRightLeft,
    [MOVEMENT_TYPE_WALK_SEQUENCE_LEFT_DOWN_UP_RIGHT] = MovementType_WalkSequenceLeftDownUpRight,
    [MOVEMENT_TYPE_WALK_SEQUENCE_UP_LEFT_RIGHT_DOWN] = MovementType_WalkSequenceUpLeftRightDown,
    [MOVEMENT_TYPE_WALK_SEQUENCE_LEFT_RIGHT_DOWN_UP] = MovementType_WalkSequenceLeftRightDownUp,
    [MOVEMENT_TYPE_WALK_SEQUENCE_DOWN_UP_LEFT_RIGHT] = MovementType_WalkSequenceDownUpLeftRight,
    [MOVEMENT_TYPE_WALK_SEQUENCE_RIGHT_DOWN_UP_LEFT] = MovementType_WalkSequenceRightDownUpLeft,
    [MOVEMENT_TYPE_WALK_SEQUENCE_LEFT_UP_DOWN_RIGHT] = MovementType_WalkSequenceLeftUpDownRight,
    [MOVEMENT_TYPE_WALK_SEQUENCE_UP_DOWN_RIGHT_LEFT] = MovementType_WalkSequenceUpDownRightLeft,
    [MOVEMENT_TYPE_WALK_SEQUENCE_RIGHT_LEFT_UP_DOWN] = MovementType_WalkSequenceRightLeftUpDown,
    [MOVEMENT_TYPE_WALK_SEQUENCE_DOWN_RIGHT_LEFT_UP] = MovementType_WalkSequenceDownRightLeftUp,
    [MOVEMENT_TYPE_WALK_SEQUENCE_RIGHT_UP_DOWN_LEFT] = MovementType_WalkSequenceRightUpDownLeft,
    [MOVEMENT_TYPE_WALK_SEQUENCE_UP_DOWN_LEFT_RIGHT] = MovementType_WalkSequenceUpDownLeftRight,
    [MOVEMENT_TYPE_WALK_SEQUENCE_LEFT_RIGHT_UP_DOWN] = MovementType_WalkSequenceLeftRightUpDown,
    [MOVEMENT_TYPE_WALK_SEQUENCE_DOWN_LEFT_RIGHT_UP] = MovementType_WalkSequenceDownLeftRightUp,
    [MOVEMENT_TYPE_WALK_SEQUENCE_UP_LEFT_DOWN_RIGHT] = MovementType_WalkSequenceUpLeftDownRight,
    [MOVEMENT_TYPE_WALK_SEQUENCE_DOWN_RIGHT_UP_LEFT] = MovementType_WalkSequenceDownRightUpLeft,
    [MOVEMENT_TYPE_WALK_SEQUENCE_LEFT_DOWN_RIGHT_UP] = MovementType_WalkSequenceLeftDownRightUp,
    [MOVEMENT_TYPE_WALK_SEQUENCE_RIGHT_UP_LEFT_DOWN] = MovementType_WalkSequenceRightUpLeftDown,
    [MOVEMENT_TYPE_WALK_SEQUENCE_UP_RIGHT_DOWN_LEFT] = MovementType_WalkSequenceUpRightDownLeft,
    [MOVEMENT_TYPE_WALK_SEQUENCE_DOWN_LEFT_UP_RIGHT] = MovementType_WalkSequenceDownLeftUpRight,
    [MOVEMENT_TYPE_WALK_SEQUENCE_LEFT_UP_RIGHT_DOWN] = MovementType_WalkSequenceLeftUpRightDown,
    [MOVEMENT_TYPE_WALK_SEQUENCE_RIGHT_DOWN_LEFT_UP] = MovementType_WalkSequenceRightDownLeftUp,
    [MOVEMENT_TYPE_COPY_PLAYER] = MovementType_CopyPlayer,
    [MOVEMENT_TYPE_COPY_PLAYER_OPPOSITE] = MovementType_CopyPlayer,
    [MOVEMENT_TYPE_COPY_PLAYER_COUNTERCLOCKWISE] = MovementType_CopyPlayer,
    [MOVEMENT_TYPE_COPY_PLAYER_CLOCKWISE] = MovementType_CopyPlayer,
    [MOVEMENT_TYPE_TREE_DISGUISE] = MovementType_TreeDisguise,
    [MOVEMENT_TYPE_MOUNTAIN_DISGUISE] = MovementType_MountainDisguise,
    [MOVEMENT_TYPE_COPY_PLAYER_IN_GRASS] = MovementType_CopyPlayerInGrass,
    [MOVEMENT_TYPE_COPY_PLAYER_OPPOSITE_IN_GRASS] = MovementType_CopyPlayerInGrass,
    [MOVEMENT_TYPE_COPY_PLAYER_COUNTERCLOCKWISE_IN_GRASS] = MovementType_CopyPlayerInGrass,
    [MOVEMENT_TYPE_COPY_PLAYER_CLOCKWISE_IN_GRASS] = MovementType_CopyPlayerInGrass,
    [MOVEMENT_TYPE_BURIED] = MovementType_Buried,
    [MOVEMENT_TYPE_WALK_IN_PLACE_DOWN] = MovementType_WalkInPlace,
    [MOVEMENT_TYPE_WALK_IN_PLACE_UP] = MovementType_WalkInPlace,
    [MOVEMENT_TYPE_WALK_IN_PLACE_LEFT] = MovementType_WalkInPlace,
    [MOVEMENT_TYPE_WALK_IN_PLACE_RIGHT] = MovementType_WalkInPlace,
    [MOVEMENT_TYPE_JOG_IN_PLACE_DOWN] = MovementType_JogInPlace,
    [MOVEMENT_TYPE_JOG_IN_PLACE_UP] = MovementType_JogInPlace,
    [MOVEMENT_TYPE_JOG_IN_PLACE_LEFT] = MovementType_JogInPlace,
    [MOVEMENT_TYPE_JOG_IN_PLACE_RIGHT] = MovementType_JogInPlace,
    [MOVEMENT_TYPE_RUN_IN_PLACE_DOWN] = MovementType_RunInPlace,
    [MOVEMENT_TYPE_RUN_IN_PLACE_UP] = MovementType_RunInPlace,
    [MOVEMENT_TYPE_RUN_IN_PLACE_LEFT] = MovementType_RunInPlace,
    [MOVEMENT_TYPE_RUN_IN_PLACE_RIGHT] = MovementType_RunInPlace,
    [MOVEMENT_TYPE_INVISIBLE] = MovementType_Invisible,
    [MOVEMENT_TYPE_WALK_SLOWLY_IN_PLACE_DOWN] = MovementType_WalkSlowlyInPlace,
    [MOVEMENT_TYPE_WALK_SLOWLY_IN_PLACE_UP] = MovementType_WalkSlowlyInPlace,
    [MOVEMENT_TYPE_WALK_SLOWLY_IN_PLACE_LEFT] = MovementType_WalkSlowlyInPlace,
    [MOVEMENT_TYPE_WALK_SLOWLY_IN_PLACE_RIGHT] = MovementType_WalkSlowlyInPlace,
    [MOVEMENT_TYPE_FOLLOW_PLAYER] = MovementType_FollowPlayer,
};

static const bool8 sMovementTypeHasRange[NUM_MOVEMENT_TYPES] = {
    [MOVEMENT_TYPE_WANDER_AROUND] = TRUE,
    [MOVEMENT_TYPE_WANDER_UP_AND_DOWN] = TRUE,
    [MOVEMENT_TYPE_WANDER_DOWN_AND_UP] = TRUE,
    [MOVEMENT_TYPE_WANDER_LEFT_AND_RIGHT] = TRUE,
    [MOVEMENT_TYPE_WANDER_RIGHT_AND_LEFT] = TRUE,
    [MOVEMENT_TYPE_WALK_UP_AND_DOWN] = TRUE,
    [MOVEMENT_TYPE_WALK_DOWN_AND_UP] = TRUE,
    [MOVEMENT_TYPE_WALK_LEFT_AND_RIGHT] = TRUE,
    [MOVEMENT_TYPE_WALK_RIGHT_AND_LEFT] = TRUE,
    [MOVEMENT_TYPE_WALK_SEQUENCE_UP_RIGHT_LEFT_DOWN] = TRUE,
    [MOVEMENT_TYPE_WALK_SEQUENCE_RIGHT_LEFT_DOWN_UP] = TRUE,
    [MOVEMENT_TYPE_WALK_SEQUENCE_DOWN_UP_RIGHT_LEFT] = TRUE,
    [MOVEMENT_TYPE_WALK_SEQUENCE_LEFT_DOWN_UP_RIGHT] = TRUE,
    [MOVEMENT_TYPE_WALK_SEQUENCE_UP_LEFT_RIGHT_DOWN] = TRUE,
    [MOVEMENT_TYPE_WALK_SEQUENCE_LEFT_RIGHT_DOWN_UP] = TRUE,
    [MOVEMENT_TYPE_WALK_SEQUENCE_DOWN_UP_LEFT_RIGHT] = TRUE,
    [MOVEMENT_TYPE_WALK_SEQUENCE_RIGHT_DOWN_UP_LEFT] = TRUE,
    [MOVEMENT_TYPE_WALK_SEQUENCE_LEFT_UP_DOWN_RIGHT] = TRUE,
    [MOVEMENT_TYPE_WALK_SEQUENCE_UP_DOWN_RIGHT_LEFT] = TRUE,
    [MOVEMENT_TYPE_WALK_SEQUENCE_RIGHT_LEFT_UP_DOWN] = TRUE,
    [MOVEMENT_TYPE_WALK_SEQUENCE_DOWN_RIGHT_LEFT_UP] = TRUE,
    [MOVEMENT_TYPE_WALK_SEQUENCE_RIGHT_UP_DOWN_LEFT] = TRUE,
    [MOVEMENT_TYPE_WALK_SEQUENCE_UP_DOWN_LEFT_RIGHT] = TRUE,
    [MOVEMENT_TYPE_WALK_SEQUENCE_LEFT_RIGHT_UP_DOWN] = TRUE,
    [MOVEMENT_TYPE_WALK_SEQUENCE_DOWN_LEFT_RIGHT_UP] = TRUE,
    [MOVEMENT_TYPE_WALK_SEQUENCE_UP_LEFT_DOWN_RIGHT] = TRUE,
    [MOVEMENT_TYPE_WALK_SEQUENCE_DOWN_RIGHT_UP_LEFT] = TRUE,
    [MOVEMENT_TYPE_WALK_SEQUENCE_LEFT_DOWN_RIGHT_UP] = TRUE,
    [MOVEMENT_TYPE_WALK_SEQUENCE_RIGHT_UP_LEFT_DOWN] = TRUE,
    [MOVEMENT_TYPE_WALK_SEQUENCE_UP_RIGHT_DOWN_LEFT] = TRUE,
    [MOVEMENT_TYPE_WALK_SEQUENCE_DOWN_LEFT_UP_RIGHT] = TRUE,
    [MOVEMENT_TYPE_WALK_SEQUENCE_LEFT_UP_RIGHT_DOWN] = TRUE,
    [MOVEMENT_TYPE_WALK_SEQUENCE_RIGHT_DOWN_LEFT_UP] = TRUE,
    [MOVEMENT_TYPE_COPY_PLAYER] = TRUE,
    [MOVEMENT_TYPE_COPY_PLAYER_OPPOSITE] = TRUE,
    [MOVEMENT_TYPE_COPY_PLAYER_COUNTERCLOCKWISE] = TRUE,
    [MOVEMENT_TYPE_COPY_PLAYER_CLOCKWISE] = TRUE,
    [MOVEMENT_TYPE_COPY_PLAYER_IN_GRASS] = TRUE,
    [MOVEMENT_TYPE_COPY_PLAYER_OPPOSITE_IN_GRASS] = TRUE,
    [MOVEMENT_TYPE_COPY_PLAYER_COUNTERCLOCKWISE_IN_GRASS] = TRUE,
    [MOVEMENT_TYPE_COPY_PLAYER_CLOCKWISE_IN_GRASS] = TRUE,
};

const u8 gInitialMovementTypeFacingDirections[] = {
    [MOVEMENT_TYPE_NONE] = DIR_SOUTH,
    [MOVEMENT_TYPE_LOOK_AROUND] = DIR_SOUTH,
    [MOVEMENT_TYPE_WANDER_AROUND] = DIR_SOUTH,
    [MOVEMENT_TYPE_WANDER_UP_AND_DOWN] = DIR_NORTH,
    [MOVEMENT_TYPE_WANDER_DOWN_AND_UP] = DIR_SOUTH,
    [MOVEMENT_TYPE_WANDER_LEFT_AND_RIGHT] = DIR_WEST,
    [MOVEMENT_TYPE_WANDER_RIGHT_AND_LEFT] = DIR_EAST,
    [MOVEMENT_TYPE_FACE_UP] = DIR_NORTH,
    [MOVEMENT_TYPE_FACE_DOWN] = DIR_SOUTH,
    [MOVEMENT_TYPE_FACE_LEFT] = DIR_WEST,
    [MOVEMENT_TYPE_FACE_RIGHT] = DIR_EAST,
    [MOVEMENT_TYPE_PLAYER] = DIR_SOUTH,
    [MOVEMENT_TYPE_BERRY_TREE_GROWTH] = DIR_SOUTH,
    [MOVEMENT_TYPE_FACE_DOWN_AND_UP] = DIR_SOUTH,
    [MOVEMENT_TYPE_FACE_LEFT_AND_RIGHT] = DIR_WEST,
    [MOVEMENT_TYPE_FACE_UP_AND_LEFT] = DIR_NORTH,
    [MOVEMENT_TYPE_FACE_UP_AND_RIGHT] = DIR_NORTH,
    [MOVEMENT_TYPE_FACE_DOWN_AND_LEFT] = DIR_SOUTH,
    [MOVEMENT_TYPE_FACE_DOWN_AND_RIGHT] = DIR_SOUTH,
    [MOVEMENT_TYPE_FACE_DOWN_UP_AND_LEFT] = DIR_SOUTH,
    [MOVEMENT_TYPE_FACE_DOWN_UP_AND_RIGHT] = DIR_SOUTH,
    [MOVEMENT_TYPE_FACE_UP_LEFT_AND_RIGHT] = DIR_NORTH,
    [MOVEMENT_TYPE_FACE_DOWN_LEFT_AND_RIGHT] = DIR_SOUTH,
    [MOVEMENT_TYPE_ROTATE_COUNTERCLOCKWISE] = DIR_SOUTH,
    [MOVEMENT_TYPE_ROTATE_CLOCKWISE] = DIR_SOUTH,
    [MOVEMENT_TYPE_WALK_UP_AND_DOWN] = DIR_NORTH,
    [MOVEMENT_TYPE_WALK_DOWN_AND_UP] = DIR_SOUTH,
    [MOVEMENT_TYPE_WALK_LEFT_AND_RIGHT] = DIR_WEST,
    [MOVEMENT_TYPE_WALK_RIGHT_AND_LEFT] = DIR_EAST,
    [MOVEMENT_TYPE_WALK_SEQUENCE_UP_RIGHT_LEFT_DOWN] = DIR_NORTH,
    [MOVEMENT_TYPE_WALK_SEQUENCE_RIGHT_LEFT_DOWN_UP] = DIR_EAST,
    [MOVEMENT_TYPE_WALK_SEQUENCE_DOWN_UP_RIGHT_LEFT] = DIR_SOUTH,
    [MOVEMENT_TYPE_WALK_SEQUENCE_LEFT_DOWN_UP_RIGHT] = DIR_WEST,
    [MOVEMENT_TYPE_WALK_SEQUENCE_UP_LEFT_RIGHT_DOWN] = DIR_NORTH,
    [MOVEMENT_TYPE_WALK_SEQUENCE_LEFT_RIGHT_DOWN_UP] = DIR_WEST,
    [MOVEMENT_TYPE_WALK_SEQUENCE_DOWN_UP_LEFT_RIGHT] = DIR_SOUTH,
    [MOVEMENT_TYPE_WALK_SEQUENCE_RIGHT_DOWN_UP_LEFT] = DIR_EAST,
    [MOVEMENT_TYPE_WALK_SEQUENCE_LEFT_UP_DOWN_RIGHT] = DIR_WEST,
    [MOVEMENT_TYPE_WALK_SEQUENCE_UP_DOWN_RIGHT_LEFT] = DIR_NORTH,
    [MOVEMENT_TYPE_WALK_SEQUENCE_RIGHT_LEFT_UP_DOWN] = DIR_EAST,
    [MOVEMENT_TYPE_WALK_SEQUENCE_DOWN_RIGHT_LEFT_UP] = DIR_SOUTH,
    [MOVEMENT_TYPE_WALK_SEQUENCE_RIGHT_UP_DOWN_LEFT] = DIR_EAST,
    [MOVEMENT_TYPE_WALK_SEQUENCE_UP_DOWN_LEFT_RIGHT] = DIR_NORTH,
    [MOVEMENT_TYPE_WALK_SEQUENCE_LEFT_RIGHT_UP_DOWN] = DIR_WEST,
    [MOVEMENT_TYPE_WALK_SEQUENCE_DOWN_LEFT_RIGHT_UP] = DIR_SOUTH,
    [MOVEMENT_TYPE_WALK_SEQUENCE_UP_LEFT_DOWN_RIGHT] = DIR_NORTH,
    [MOVEMENT_TYPE_WALK_SEQUENCE_DOWN_RIGHT_UP_LEFT] = DIR_SOUTH,
    [MOVEMENT_TYPE_WALK_SEQUENCE_LEFT_DOWN_RIGHT_UP] = DIR_WEST,
    [MOVEMENT_TYPE_WALK_SEQUENCE_RIGHT_UP_LEFT_DOWN] = DIR_EAST,
    [MOVEMENT_TYPE_WALK_SEQUENCE_UP_RIGHT_DOWN_LEFT] = DIR_NORTH,
    [MOVEMENT_TYPE_WALK_SEQUENCE_DOWN_LEFT_UP_RIGHT] = DIR_SOUTH,
    [MOVEMENT_TYPE_WALK_SEQUENCE_LEFT_UP_RIGHT_DOWN] = DIR_WEST,
    [MOVEMENT_TYPE_WALK_SEQUENCE_RIGHT_DOWN_LEFT_UP] = DIR_EAST,
    [MOVEMENT_TYPE_COPY_PLAYER] = DIR_NORTH,
    [MOVEMENT_TYPE_COPY_PLAYER_OPPOSITE] = DIR_SOUTH,
    [MOVEMENT_TYPE_COPY_PLAYER_COUNTERCLOCKWISE] = DIR_WEST,
    [MOVEMENT_TYPE_COPY_PLAYER_CLOCKWISE] = DIR_EAST,
    [MOVEMENT_TYPE_TREE_DISGUISE] = DIR_SOUTH,
    [MOVEMENT_TYPE_MOUNTAIN_DISGUISE] = DIR_SOUTH,
    [MOVEMENT_TYPE_COPY_PLAYER_IN_GRASS] = DIR_NORTH,
    [MOVEMENT_TYPE_COPY_PLAYER_OPPOSITE_IN_GRASS] = DIR_SOUTH,
    [MOVEMENT_TYPE_COPY_PLAYER_COUNTERCLOCKWISE_IN_GRASS] = DIR_WEST,
    [MOVEMENT_TYPE_COPY_PLAYER_CLOCKWISE_IN_GRASS] = DIR_EAST,
    [MOVEMENT_TYPE_BURIED] = DIR_SOUTH,
    [MOVEMENT_TYPE_WALK_IN_PLACE_DOWN] = DIR_SOUTH,
    [MOVEMENT_TYPE_WALK_IN_PLACE_UP] = DIR_NORTH,
    [MOVEMENT_TYPE_WALK_IN_PLACE_LEFT] = DIR_WEST,
    [MOVEMENT_TYPE_WALK_IN_PLACE_RIGHT] = DIR_EAST,
    [MOVEMENT_TYPE_JOG_IN_PLACE_DOWN] = DIR_SOUTH,
    [MOVEMENT_TYPE_JOG_IN_PLACE_UP] = DIR_NORTH,
    [MOVEMENT_TYPE_JOG_IN_PLACE_LEFT] = DIR_WEST,
    [MOVEMENT_TYPE_JOG_IN_PLACE_RIGHT] = DIR_EAST,
    [MOVEMENT_TYPE_RUN_IN_PLACE_DOWN] = DIR_SOUTH,
    [MOVEMENT_TYPE_RUN_IN_PLACE_UP] = DIR_NORTH,
    [MOVEMENT_TYPE_RUN_IN_PLACE_LEFT] = DIR_WEST,
    [MOVEMENT_TYPE_RUN_IN_PLACE_RIGHT] = DIR_EAST,
    [MOVEMENT_TYPE_INVISIBLE] = DIR_SOUTH,
    [MOVEMENT_TYPE_WALK_SLOWLY_IN_PLACE_DOWN] = DIR_SOUTH,
    [MOVEMENT_TYPE_WALK_SLOWLY_IN_PLACE_UP] = DIR_NORTH,
    [MOVEMENT_TYPE_WALK_SLOWLY_IN_PLACE_LEFT] = DIR_WEST,
    [MOVEMENT_TYPE_WALK_SLOWLY_IN_PLACE_RIGHT] = DIR_EAST,
};

#include "data/object_events/object_event_graphics_info_pointers.h"
#include "data/field_effects/field_effect_object_template_pointers.h"
#include "data/object_events/object_event_pic_tables.h"
#include "data/object_events/object_event_anims.h"
#include "data/object_events/base_oam.h"
#include "data/object_events/object_event_subsprites.h"
#include "data/object_events/object_event_graphics_info.h"
#include "data/object_events/object_event_graphics_info_followers.h"

static const struct SpritePalette sObjectEventSpritePalettes[] = {
    {gObjectEventPal_Npc1,                  OBJ_EVENT_PAL_TAG_NPC_1},
    {gObjectEventPal_Npc2,                  OBJ_EVENT_PAL_TAG_NPC_2},
    {gObjectEventPal_Npc3,                  OBJ_EVENT_PAL_TAG_NPC_3},
    {gObjectEventPal_Npc4,                  OBJ_EVENT_PAL_TAG_NPC_4},
    {gObjectEventPal_Npc1Reflection,        OBJ_EVENT_PAL_TAG_NPC_1_REFLECTION},
    {gObjectEventPal_Npc2Reflection,        OBJ_EVENT_PAL_TAG_NPC_2_REFLECTION},
    {gObjectEventPal_Npc3Reflection,        OBJ_EVENT_PAL_TAG_NPC_3_REFLECTION},
    {gObjectEventPal_Npc4Reflection,        OBJ_EVENT_PAL_TAG_NPC_4_REFLECTION},
    {gObjectEventPal_Brendan,               OBJ_EVENT_PAL_TAG_BRENDAN},
    {gObjectEventPal_BrendanReflection,     OBJ_EVENT_PAL_TAG_BRENDAN_REFLECTION},
    {gObjectEventPal_BridgeReflection,      OBJ_EVENT_PAL_TAG_BRIDGE_REFLECTION},
    {gObjectEventPal_PlayerUnderwater,      OBJ_EVENT_PAL_TAG_PLAYER_UNDERWATER},
    {gObjectEventPal_QuintyPlump,           OBJ_EVENT_PAL_TAG_QUINTY_PLUMP},
    {gObjectEventPal_QuintyPlumpReflection, OBJ_EVENT_PAL_TAG_QUINTY_PLUMP_REFLECTION},
    {gObjectEventPal_Truck,                 OBJ_EVENT_PAL_TAG_TRUCK},
    {gObjectEventPal_Vigoroth,              OBJ_EVENT_PAL_TAG_VIGOROTH},
    {gObjectEventPal_EnemyZigzagoon,        OBJ_EVENT_PAL_TAG_ZIGZAGOON},
    {gObjectEventPal_May,                   OBJ_EVENT_PAL_TAG_MAY},
    {gObjectEventPal_MayReflection,         OBJ_EVENT_PAL_TAG_MAY_REFLECTION},
    {gObjectEventPal_MovingBox,             OBJ_EVENT_PAL_TAG_MOVING_BOX},
    {gObjectEventPal_CableCar,              OBJ_EVENT_PAL_TAG_CABLE_CAR},
    {gObjectEventPal_SSTidal,               OBJ_EVENT_PAL_TAG_SSTIDAL},
    {gObjectEventPal_Kyogre,                OBJ_EVENT_PAL_TAG_KYOGRE},
    {gObjectEventPal_KyogreReflection,      OBJ_EVENT_PAL_TAG_KYOGRE_REFLECTION},
    {gObjectEventPal_Groudon,               OBJ_EVENT_PAL_TAG_GROUDON},
    {gObjectEventPal_GroudonReflection,     OBJ_EVENT_PAL_TAG_GROUDON_REFLECTION},
    {gObjectEventPal_SubmarineShadow,       OBJ_EVENT_PAL_TAG_SUBMARINE_SHADOW},
    {gObjectEventPal_Poochyena,             OBJ_EVENT_PAL_TAG_POOCHYENA},
    {gObjectEventPal_RedLeaf,               OBJ_EVENT_PAL_TAG_RED_LEAF},
    {gObjectEventPal_Deoxys,                OBJ_EVENT_PAL_TAG_DEOXYS},
    {gObjectEventPal_BirthIslandStone,      OBJ_EVENT_PAL_TAG_BIRTH_ISLAND_STONE},
    {gObjectEventPal_HoOh,                  OBJ_EVENT_PAL_TAG_HO_OH},
    {gObjectEventPal_Lugia,                 OBJ_EVENT_PAL_TAG_LUGIA},
    {gObjectEventPal_RubySapphireBrendan,   OBJ_EVENT_PAL_TAG_RS_BRENDAN},
    {gObjectEventPal_RubySapphireMay,       OBJ_EVENT_PAL_TAG_RS_MAY},
#if OW_MON_POKEBALLS
    {gObjectEventPal_MasterBall,            OBJ_EVENT_PAL_TAG_BALL_MASTER},
    {gObjectEventPal_UltraBall,             OBJ_EVENT_PAL_TAG_BALL_ULTRA},
    {gObjectEventPal_GreatBall,             OBJ_EVENT_PAL_TAG_BALL_GREAT},
    {gObjectEventPal_SafariBall,            OBJ_EVENT_PAL_TAG_BALL_SAFARI},
    {gObjectEventPal_NetBall,               OBJ_EVENT_PAL_TAG_BALL_NET},
    {gObjectEventPal_DiveBall,              OBJ_EVENT_PAL_TAG_BALL_DIVE},
    {gObjectEventPal_NestBall,              OBJ_EVENT_PAL_TAG_BALL_NEST},
    {gObjectEventPal_RepeatBall,            OBJ_EVENT_PAL_TAG_BALL_REPEAT},
    {gObjectEventPal_TimerBall,             OBJ_EVENT_PAL_TAG_BALL_TIMER},
    {gObjectEventPal_LuxuryBall,            OBJ_EVENT_PAL_TAG_BALL_LUXURY},
    {gObjectEventPal_PremierBall,           OBJ_EVENT_PAL_TAG_BALL_PREMIER},
    {gObjectEventPal_DuskBall,              OBJ_EVENT_PAL_TAG_BALL_DUSK},
    {gObjectEventPal_HealBall,              OBJ_EVENT_PAL_TAG_BALL_HEAL},
    {gObjectEventPal_QuickBall,             OBJ_EVENT_PAL_TAG_BALL_QUICK},
    {gObjectEventPal_CherishBall,           OBJ_EVENT_PAL_TAG_BALL_CHERISH},
    {gObjectEventPal_ParkBall,              OBJ_EVENT_PAL_TAG_BALL_PARK},
    {gObjectEventPal_FastBall,              OBJ_EVENT_PAL_TAG_BALL_FAST},
    {gObjectEventPal_LevelBall,             OBJ_EVENT_PAL_TAG_BALL_LEVEL},
    {gObjectEventPal_LureBall,              OBJ_EVENT_PAL_TAG_BALL_LURE},
    {gObjectEventPal_HeavyBall,             OBJ_EVENT_PAL_TAG_BALL_HEAVY},
    {gObjectEventPal_LoveBall,              OBJ_EVENT_PAL_TAG_BALL_LOVE},
    {gObjectEventPal_FriendBall,            OBJ_EVENT_PAL_TAG_BALL_FRIEND},
    {gObjectEventPal_MoonBall,              OBJ_EVENT_PAL_TAG_BALL_MOON},
    {gObjectEventPal_SportBall,             OBJ_EVENT_PAL_TAG_BALL_SPORT},
    {gObjectEventPal_DreamBall,             OBJ_EVENT_PAL_TAG_BALL_DREAM},
    {gObjectEventPal_BeastBall,             OBJ_EVENT_PAL_TAG_BALL_BEAST},
    // Gen VIII
    #ifdef ITEM_STRANGE_BALL
    {gObjectEventPal_StrangeBall,           OBJ_EVENT_PAL_TAG_BALL_STRANGE},
    #endif
#endif
    {gObjectEventPal_Substitute,            OBJ_EVENT_PAL_TAG_SUBSTITUTE},
    {gObjectEventPaletteEmotes,             OBJ_EVENT_PAL_TAG_EMOTES},
#ifdef BUGFIX
    {NULL,                                  OBJ_EVENT_PAL_TAG_NONE},
#else
    {}, // BUG: FindObjectEventPaletteIndexByTag looks for OBJ_EVENT_PAL_TAG_NONE and not 0x0.
        // If it's looking for a tag that isn't in this table, the game locks in an infinite loop.
#endif
};

static const u16 sReflectionPaletteTags_Brendan[] = {
    OBJ_EVENT_PAL_TAG_BRENDAN_REFLECTION,
    OBJ_EVENT_PAL_TAG_BRENDAN_REFLECTION,
    OBJ_EVENT_PAL_TAG_BRENDAN_REFLECTION,
    OBJ_EVENT_PAL_TAG_BRENDAN_REFLECTION,
};

static const u16 sReflectionPaletteTags_May[] = {
    OBJ_EVENT_PAL_TAG_MAY_REFLECTION,
    OBJ_EVENT_PAL_TAG_MAY_REFLECTION,
    OBJ_EVENT_PAL_TAG_MAY_REFLECTION,
    OBJ_EVENT_PAL_TAG_MAY_REFLECTION,
};

static const u16 sReflectionPaletteTags_PlayerUnderwater[] = {
    OBJ_EVENT_PAL_TAG_PLAYER_UNDERWATER,
    OBJ_EVENT_PAL_TAG_PLAYER_UNDERWATER,
    OBJ_EVENT_PAL_TAG_PLAYER_UNDERWATER,
    OBJ_EVENT_PAL_TAG_PLAYER_UNDERWATER,
};

static const struct PairedPalettes sPlayerReflectionPaletteSets[] = {
    {OBJ_EVENT_PAL_TAG_BRENDAN,           sReflectionPaletteTags_Brendan},
    {OBJ_EVENT_PAL_TAG_MAY,               sReflectionPaletteTags_May},
    {OBJ_EVENT_PAL_TAG_PLAYER_UNDERWATER, sReflectionPaletteTags_PlayerUnderwater},
    {OBJ_EVENT_PAL_TAG_NONE,              NULL},
};

static const u16 sReflectionPaletteTags_QuintyPlump[] = {
    OBJ_EVENT_PAL_TAG_QUINTY_PLUMP_REFLECTION,
    OBJ_EVENT_PAL_TAG_QUINTY_PLUMP_REFLECTION,
    OBJ_EVENT_PAL_TAG_QUINTY_PLUMP_REFLECTION,
    OBJ_EVENT_PAL_TAG_QUINTY_PLUMP_REFLECTION,
};

static const u16 sReflectionPaletteTags_Truck[] = {
    OBJ_EVENT_PAL_TAG_TRUCK,
    OBJ_EVENT_PAL_TAG_TRUCK,
    OBJ_EVENT_PAL_TAG_TRUCK,
    OBJ_EVENT_PAL_TAG_TRUCK,
};

static const u16 sReflectionPaletteTags_VigorothMover[] = {
    OBJ_EVENT_PAL_TAG_VIGOROTH,
    OBJ_EVENT_PAL_TAG_VIGOROTH,
    OBJ_EVENT_PAL_TAG_VIGOROTH,
    OBJ_EVENT_PAL_TAG_VIGOROTH,
};

static const u16 sReflectionPaletteTags_MovingBox[] = {
    OBJ_EVENT_PAL_TAG_MOVING_BOX,
    OBJ_EVENT_PAL_TAG_MOVING_BOX,
    OBJ_EVENT_PAL_TAG_MOVING_BOX,
    OBJ_EVENT_PAL_TAG_MOVING_BOX,
};

static const u16 sReflectionPaletteTags_CableCar[] = {
    OBJ_EVENT_PAL_TAG_CABLE_CAR,
    OBJ_EVENT_PAL_TAG_CABLE_CAR,
    OBJ_EVENT_PAL_TAG_CABLE_CAR,
    OBJ_EVENT_PAL_TAG_CABLE_CAR,
};

static const u16 sReflectionPaletteTags_SSTidal[] = {
    OBJ_EVENT_PAL_TAG_SSTIDAL,
    OBJ_EVENT_PAL_TAG_SSTIDAL,
    OBJ_EVENT_PAL_TAG_SSTIDAL,
    OBJ_EVENT_PAL_TAG_SSTIDAL,
};

static const u16 sReflectionPaletteTags_SubmarineShadow[] = {
    OBJ_EVENT_PAL_TAG_SUBMARINE_SHADOW,
    OBJ_EVENT_PAL_TAG_SUBMARINE_SHADOW,
    OBJ_EVENT_PAL_TAG_SUBMARINE_SHADOW,
    OBJ_EVENT_PAL_TAG_SUBMARINE_SHADOW,
};

static const u16 sReflectionPaletteTags_Kyogre[] = {
    OBJ_EVENT_PAL_TAG_KYOGRE_REFLECTION,
    OBJ_EVENT_PAL_TAG_KYOGRE_REFLECTION,
    OBJ_EVENT_PAL_TAG_KYOGRE_REFLECTION,
    OBJ_EVENT_PAL_TAG_KYOGRE_REFLECTION,
};

static const u16 sReflectionPaletteTags_Groudon[] = {
    OBJ_EVENT_PAL_TAG_GROUDON_REFLECTION,
    OBJ_EVENT_PAL_TAG_GROUDON_REFLECTION,
    OBJ_EVENT_PAL_TAG_GROUDON_REFLECTION,
    OBJ_EVENT_PAL_TAG_GROUDON_REFLECTION,
};

static const u16 sReflectionPaletteTags_Npc3[] = { // Only used by the Route 120 bridge Kecleon
    OBJ_EVENT_PAL_TAG_NPC_3_REFLECTION,
    OBJ_EVENT_PAL_TAG_NPC_3_REFLECTION,
    OBJ_EVENT_PAL_TAG_NPC_3_REFLECTION,
    OBJ_EVENT_PAL_TAG_NPC_3_REFLECTION,
};

static const u16 sReflectionPaletteTags_RedLeaf[] = {
    OBJ_EVENT_PAL_TAG_RED_LEAF,
    OBJ_EVENT_PAL_TAG_RED_LEAF,
    OBJ_EVENT_PAL_TAG_RED_LEAF,
    OBJ_EVENT_PAL_TAG_RED_LEAF,
};

static const struct PairedPalettes sSpecialObjectReflectionPaletteSets[] = {
    {OBJ_EVENT_PAL_TAG_BRENDAN,          sReflectionPaletteTags_Brendan},
    {OBJ_EVENT_PAL_TAG_MAY,              sReflectionPaletteTags_May},
    {OBJ_EVENT_PAL_TAG_QUINTY_PLUMP,     sReflectionPaletteTags_QuintyPlump},
    {OBJ_EVENT_PAL_TAG_TRUCK,            sReflectionPaletteTags_Truck},
    {OBJ_EVENT_PAL_TAG_VIGOROTH,         sReflectionPaletteTags_VigorothMover},
    {OBJ_EVENT_PAL_TAG_MOVING_BOX,       sReflectionPaletteTags_MovingBox},
    {OBJ_EVENT_PAL_TAG_CABLE_CAR,        sReflectionPaletteTags_CableCar},
    {OBJ_EVENT_PAL_TAG_SSTIDAL,          sReflectionPaletteTags_SSTidal},
    {OBJ_EVENT_PAL_TAG_KYOGRE,           sReflectionPaletteTags_Kyogre},
    {OBJ_EVENT_PAL_TAG_GROUDON,          sReflectionPaletteTags_Groudon},
    {OBJ_EVENT_PAL_TAG_NPC_3,            sReflectionPaletteTags_Npc3},
    {OBJ_EVENT_PAL_TAG_SUBMARINE_SHADOW, sReflectionPaletteTags_SubmarineShadow},
    {OBJ_EVENT_PAL_TAG_RED_LEAF,         sReflectionPaletteTags_RedLeaf},
    {OBJ_EVENT_PAL_TAG_NONE,             NULL},
};

static const u16 sObjectPaletteTags0[] = {
    [PALSLOT_PLAYER]            = OBJ_EVENT_PAL_TAG_BRENDAN,
    [PALSLOT_PLAYER_REFLECTION] = OBJ_EVENT_PAL_TAG_BRENDAN_REFLECTION,
    [PALSLOT_NPC_1]             = OBJ_EVENT_PAL_TAG_NPC_1,
    [PALSLOT_NPC_2]             = OBJ_EVENT_PAL_TAG_NPC_2,
    [PALSLOT_NPC_3]             = OBJ_EVENT_PAL_TAG_NPC_3,
    [PALSLOT_NPC_4]             = OBJ_EVENT_PAL_TAG_NPC_4,
    [PALSLOT_NPC_1_REFLECTION]  = OBJ_EVENT_PAL_TAG_NPC_1_REFLECTION,
    [PALSLOT_NPC_2_REFLECTION]  = OBJ_EVENT_PAL_TAG_NPC_2_REFLECTION,
    [PALSLOT_NPC_3_REFLECTION]  = OBJ_EVENT_PAL_TAG_NPC_3_REFLECTION,
    [PALSLOT_NPC_4_REFLECTION]  = OBJ_EVENT_PAL_TAG_NPC_4_REFLECTION,
};

static const u16 sObjectPaletteTags1[] = {
    [PALSLOT_PLAYER]            = OBJ_EVENT_PAL_TAG_BRENDAN,
    [PALSLOT_PLAYER_REFLECTION] = OBJ_EVENT_PAL_TAG_BRENDAN_REFLECTION,
    [PALSLOT_NPC_1]             = OBJ_EVENT_PAL_TAG_NPC_1,
    [PALSLOT_NPC_2]             = OBJ_EVENT_PAL_TAG_NPC_2,
    [PALSLOT_NPC_3]             = OBJ_EVENT_PAL_TAG_NPC_3,
    [PALSLOT_NPC_4]             = OBJ_EVENT_PAL_TAG_NPC_4,
    [PALSLOT_NPC_1_REFLECTION]  = OBJ_EVENT_PAL_TAG_NPC_1_REFLECTION,
    [PALSLOT_NPC_2_REFLECTION]  = OBJ_EVENT_PAL_TAG_NPC_2_REFLECTION,
    [PALSLOT_NPC_3_REFLECTION]  = OBJ_EVENT_PAL_TAG_NPC_3_REFLECTION,
    [PALSLOT_NPC_4_REFLECTION]  = OBJ_EVENT_PAL_TAG_NPC_4_REFLECTION,
};

static const u16 sObjectPaletteTags2[] = {
    [PALSLOT_PLAYER]            = OBJ_EVENT_PAL_TAG_BRENDAN,
    [PALSLOT_PLAYER_REFLECTION] = OBJ_EVENT_PAL_TAG_BRENDAN_REFLECTION,
    [PALSLOT_NPC_1]             = OBJ_EVENT_PAL_TAG_NPC_1,
    [PALSLOT_NPC_2]             = OBJ_EVENT_PAL_TAG_NPC_2,
    [PALSLOT_NPC_3]             = OBJ_EVENT_PAL_TAG_NPC_3,
    [PALSLOT_NPC_4]             = OBJ_EVENT_PAL_TAG_NPC_4,
    [PALSLOT_NPC_1_REFLECTION]  = OBJ_EVENT_PAL_TAG_NPC_1_REFLECTION,
    [PALSLOT_NPC_2_REFLECTION]  = OBJ_EVENT_PAL_TAG_NPC_2_REFLECTION,
    [PALSLOT_NPC_3_REFLECTION]  = OBJ_EVENT_PAL_TAG_NPC_3_REFLECTION,
    [PALSLOT_NPC_4_REFLECTION]  = OBJ_EVENT_PAL_TAG_NPC_4_REFLECTION,
};

static const u16 sObjectPaletteTags3[] = {
    [PALSLOT_PLAYER]            = OBJ_EVENT_PAL_TAG_BRENDAN,
    [PALSLOT_PLAYER_REFLECTION] = OBJ_EVENT_PAL_TAG_BRENDAN_REFLECTION,
    [PALSLOT_NPC_1]             = OBJ_EVENT_PAL_TAG_NPC_1,
    [PALSLOT_NPC_2]             = OBJ_EVENT_PAL_TAG_NPC_2,
    [PALSLOT_NPC_3]             = OBJ_EVENT_PAL_TAG_NPC_3,
    [PALSLOT_NPC_4]             = OBJ_EVENT_PAL_TAG_NPC_4,
    [PALSLOT_NPC_1_REFLECTION]  = OBJ_EVENT_PAL_TAG_NPC_1_REFLECTION,
    [PALSLOT_NPC_2_REFLECTION]  = OBJ_EVENT_PAL_TAG_NPC_2_REFLECTION,
    [PALSLOT_NPC_3_REFLECTION]  = OBJ_EVENT_PAL_TAG_NPC_3_REFLECTION,
    [PALSLOT_NPC_4_REFLECTION]  = OBJ_EVENT_PAL_TAG_NPC_4_REFLECTION,
};

static const u16 *const sObjectPaletteTagSets[] = {
    sObjectPaletteTags0,
    sObjectPaletteTags1,
    sObjectPaletteTags2,
    sObjectPaletteTags3,
};

#include "data/object_events/berry_tree_graphics_tables.h"
#include "data/field_effects/field_effect_objects.h"

static const s16 sMovementDelaysMedium[] = {32, 64,  96, 128};
static const s16 sMovementDelaysLong[] =   {32, 64, 128, 192}; // Unused
static const s16 sMovementDelaysShort[] =  {32, 48,  64,  80};

#include "data/object_events/movement_type_func_tables.h"

static const u8 sFaceDirectionAnimNums[] = {
    [DIR_NONE] = ANIM_STD_FACE_SOUTH,
    [DIR_SOUTH] = ANIM_STD_FACE_SOUTH,
    [DIR_NORTH] = ANIM_STD_FACE_NORTH,
    [DIR_WEST] = ANIM_STD_FACE_WEST,
    [DIR_EAST] = ANIM_STD_FACE_EAST,
    [DIR_SOUTHWEST] = ANIM_STD_FACE_SOUTH,
    [DIR_SOUTHEAST] = ANIM_STD_FACE_SOUTH,
    [DIR_NORTHWEST] = ANIM_STD_FACE_NORTH,
    [DIR_NORTHEAST] = ANIM_STD_FACE_NORTH,
};
static const u8 sMoveDirectionAnimNums[] = {
    [DIR_NONE] = ANIM_STD_GO_SOUTH,
    [DIR_SOUTH] = ANIM_STD_GO_SOUTH,
    [DIR_NORTH] = ANIM_STD_GO_NORTH,
    [DIR_WEST] = ANIM_STD_GO_WEST,
    [DIR_EAST] = ANIM_STD_GO_EAST,
    [DIR_SOUTHWEST] = ANIM_STD_GO_SOUTH,
    [DIR_SOUTHEAST] = ANIM_STD_GO_SOUTH,
    [DIR_NORTHWEST] = ANIM_STD_GO_NORTH,
    [DIR_NORTHEAST] = ANIM_STD_GO_NORTH,
};
static const u8 sMoveDirectionFastAnimNums[] = {
    [DIR_NONE] = ANIM_STD_GO_FAST_SOUTH,
    [DIR_SOUTH] = ANIM_STD_GO_FAST_SOUTH,
    [DIR_NORTH] = ANIM_STD_GO_FAST_NORTH,
    [DIR_WEST] = ANIM_STD_GO_FAST_WEST,
    [DIR_EAST] = ANIM_STD_GO_FAST_EAST,
    [DIR_SOUTHWEST] = ANIM_STD_GO_FAST_SOUTH,
    [DIR_SOUTHEAST] = ANIM_STD_GO_FAST_SOUTH,
    [DIR_NORTHWEST] = ANIM_STD_GO_FAST_NORTH,
    [DIR_NORTHEAST] = ANIM_STD_GO_FAST_NORTH,
};
static const u8 sMoveDirectionFasterAnimNums[] = {
    [DIR_NONE] = ANIM_STD_GO_FASTER_SOUTH,
    [DIR_SOUTH] = ANIM_STD_GO_FASTER_SOUTH,
    [DIR_NORTH] = ANIM_STD_GO_FASTER_NORTH,
    [DIR_WEST] = ANIM_STD_GO_FASTER_WEST,
    [DIR_EAST] = ANIM_STD_GO_FASTER_EAST,
    [DIR_SOUTHWEST] = ANIM_STD_GO_FASTER_SOUTH,
    [DIR_SOUTHEAST] = ANIM_STD_GO_FASTER_SOUTH,
    [DIR_NORTHWEST] = ANIM_STD_GO_FASTER_NORTH,
    [DIR_NORTHEAST] = ANIM_STD_GO_FASTER_NORTH,
};
static const u8 sMoveDirectionFastestAnimNums[] = {
    [DIR_NONE] = ANIM_STD_GO_FASTEST_SOUTH,
    [DIR_SOUTH] = ANIM_STD_GO_FASTEST_SOUTH,
    [DIR_NORTH] = ANIM_STD_GO_FASTEST_NORTH,
    [DIR_WEST] = ANIM_STD_GO_FASTEST_WEST,
    [DIR_EAST] = ANIM_STD_GO_FASTEST_EAST,
    [DIR_SOUTHWEST] = ANIM_STD_GO_FASTEST_SOUTH,
    [DIR_SOUTHEAST] = ANIM_STD_GO_FASTEST_SOUTH,
    [DIR_NORTHWEST] = ANIM_STD_GO_FASTEST_NORTH,
    [DIR_NORTHEAST] = ANIM_STD_GO_FASTEST_NORTH,
};
static const u8 sJumpSpecialDirectionAnimNums[] = { // used for jumping onto surf mon
    [DIR_NONE] = ANIM_GET_ON_OFF_POKEMON_SOUTH,
    [DIR_SOUTH] = ANIM_GET_ON_OFF_POKEMON_SOUTH,
    [DIR_NORTH] = ANIM_GET_ON_OFF_POKEMON_NORTH,
    [DIR_WEST] = ANIM_GET_ON_OFF_POKEMON_WEST,
    [DIR_EAST] = ANIM_GET_ON_OFF_POKEMON_EAST,
    [DIR_SOUTHWEST] = ANIM_GET_ON_OFF_POKEMON_SOUTH,
    [DIR_SOUTHEAST] = ANIM_GET_ON_OFF_POKEMON_SOUTH,
    [DIR_NORTHWEST] = ANIM_GET_ON_OFF_POKEMON_NORTH,
    [DIR_NORTHEAST] = ANIM_GET_ON_OFF_POKEMON_NORTH,
};
static const u8 sAcroWheelieDirectionAnimNums[] = {
    [DIR_NONE] = ANIM_BUNNY_HOP_BACK_WHEEL_SOUTH,
    [DIR_SOUTH] = ANIM_BUNNY_HOP_BACK_WHEEL_SOUTH,
    [DIR_NORTH] = ANIM_BUNNY_HOP_BACK_WHEEL_NORTH,
    [DIR_WEST] = ANIM_BUNNY_HOP_BACK_WHEEL_WEST,
    [DIR_EAST] = ANIM_BUNNY_HOP_BACK_WHEEL_EAST,
    [DIR_SOUTHWEST] = ANIM_BUNNY_HOP_BACK_WHEEL_SOUTH,
    [DIR_SOUTHEAST] = ANIM_BUNNY_HOP_BACK_WHEEL_SOUTH,
    [DIR_NORTHWEST] = ANIM_BUNNY_HOP_BACK_WHEEL_NORTH,
    [DIR_NORTHEAST] = ANIM_BUNNY_HOP_BACK_WHEEL_NORTH,
};
static const u8 sAcroUnusedDirectionAnimNums[] = {
    [DIR_NONE] = ANIM_BUNNY_HOP_FRONT_WHEEL_SOUTH,
    [DIR_SOUTH] = ANIM_BUNNY_HOP_FRONT_WHEEL_SOUTH,
    [DIR_NORTH] = ANIM_BUNNY_HOP_FRONT_WHEEL_NORTH,
    [DIR_WEST] = ANIM_BUNNY_HOP_FRONT_WHEEL_WEST,
    [DIR_EAST] = ANIM_BUNNY_HOP_FRONT_WHEEL_EAST,
    [DIR_SOUTHWEST] = ANIM_BUNNY_HOP_FRONT_WHEEL_SOUTH,
    [DIR_SOUTHEAST] = ANIM_BUNNY_HOP_FRONT_WHEEL_SOUTH,
    [DIR_NORTHWEST] = ANIM_BUNNY_HOP_FRONT_WHEEL_NORTH,
    [DIR_NORTHEAST] = ANIM_BUNNY_HOP_FRONT_WHEEL_NORTH,
};
static const u8 sAcroEndWheelieDirectionAnimNums[] = {
    [DIR_NONE] = ANIM_STANDING_WHEELIE_BACK_WHEEL_SOUTH,
    [DIR_SOUTH] = ANIM_STANDING_WHEELIE_BACK_WHEEL_SOUTH,
    [DIR_NORTH] = ANIM_STANDING_WHEELIE_BACK_WHEEL_NORTH,
    [DIR_WEST] = ANIM_STANDING_WHEELIE_BACK_WHEEL_WEST,
    [DIR_EAST] = ANIM_STANDING_WHEELIE_BACK_WHEEL_EAST,
    [DIR_SOUTHWEST] = ANIM_STANDING_WHEELIE_BACK_WHEEL_SOUTH,
    [DIR_SOUTHEAST] = ANIM_STANDING_WHEELIE_BACK_WHEEL_SOUTH,
    [DIR_NORTHWEST] = ANIM_STANDING_WHEELIE_BACK_WHEEL_NORTH,
    [DIR_NORTHEAST] = ANIM_STANDING_WHEELIE_BACK_WHEEL_NORTH,
};
static const u8 sAcroUnusedActionDirectionAnimNums[] = {
    [DIR_NONE] = ANIM_STANDING_WHEELIE_FRONT_WHEEL_SOUTH,
    [DIR_SOUTH] = ANIM_STANDING_WHEELIE_FRONT_WHEEL_SOUTH,
    [DIR_NORTH] = ANIM_STANDING_WHEELIE_FRONT_WHEEL_NORTH,
    [DIR_WEST] = ANIM_STANDING_WHEELIE_FRONT_WHEEL_WEST,
    [DIR_EAST] = ANIM_STANDING_WHEELIE_FRONT_WHEEL_EAST,
    [DIR_SOUTHWEST] = ANIM_STANDING_WHEELIE_FRONT_WHEEL_SOUTH,
    [DIR_SOUTHEAST] = ANIM_STANDING_WHEELIE_FRONT_WHEEL_SOUTH,
    [DIR_NORTHWEST] = ANIM_STANDING_WHEELIE_FRONT_WHEEL_NORTH,
    [DIR_NORTHEAST] = ANIM_STANDING_WHEELIE_FRONT_WHEEL_NORTH,
};
static const u8 sAcroWheeliePedalDirectionAnimNums[] = {
    [DIR_NONE] = ANIM_MOVING_WHEELIE_SOUTH,
    [DIR_SOUTH] = ANIM_MOVING_WHEELIE_SOUTH,
    [DIR_NORTH] = ANIM_MOVING_WHEELIE_NORTH,
    [DIR_WEST] = ANIM_MOVING_WHEELIE_WEST,
    [DIR_EAST] = ANIM_MOVING_WHEELIE_EAST,
    [DIR_SOUTHWEST] = ANIM_MOVING_WHEELIE_SOUTH,
    [DIR_SOUTHEAST] = ANIM_MOVING_WHEELIE_SOUTH,
    [DIR_NORTHWEST] = ANIM_MOVING_WHEELIE_NORTH,
    [DIR_NORTHEAST] = ANIM_MOVING_WHEELIE_NORTH,
};
static const u8 sFishingDirectionAnimNums[] = {
    [DIR_NONE] = ANIM_TAKE_OUT_ROD_SOUTH,
    [DIR_SOUTH] = ANIM_TAKE_OUT_ROD_SOUTH,
    [DIR_NORTH] = ANIM_TAKE_OUT_ROD_NORTH,
    [DIR_WEST] = ANIM_TAKE_OUT_ROD_WEST,
    [DIR_EAST] = ANIM_TAKE_OUT_ROD_EAST,
    [DIR_SOUTHWEST] = ANIM_TAKE_OUT_ROD_SOUTH,
    [DIR_SOUTHEAST] = ANIM_TAKE_OUT_ROD_SOUTH,
    [DIR_NORTHWEST] = ANIM_TAKE_OUT_ROD_NORTH,
    [DIR_NORTHEAST] = ANIM_TAKE_OUT_ROD_NORTH,
};
static const u8 sFishingNoCatchDirectionAnimNums[] = {
    [DIR_NONE] = ANIM_PUT_AWAY_ROD_SOUTH,
    [DIR_SOUTH] = ANIM_PUT_AWAY_ROD_SOUTH,
    [DIR_NORTH] = ANIM_PUT_AWAY_ROD_NORTH,
    [DIR_WEST] = ANIM_PUT_AWAY_ROD_WEST,
    [DIR_EAST] = ANIM_PUT_AWAY_ROD_EAST,
    [DIR_SOUTHWEST] = ANIM_PUT_AWAY_ROD_SOUTH,
    [DIR_SOUTHEAST] = ANIM_PUT_AWAY_ROD_SOUTH,
    [DIR_NORTHWEST] = ANIM_PUT_AWAY_ROD_NORTH,
    [DIR_NORTHEAST] = ANIM_PUT_AWAY_ROD_NORTH,
};
static const u8 sFishingBiteDirectionAnimNums[] = {
    [DIR_NONE] = ANIM_HOOKED_POKEMON_SOUTH,
    [DIR_SOUTH] = ANIM_HOOKED_POKEMON_SOUTH,
    [DIR_NORTH] = ANIM_HOOKED_POKEMON_NORTH,
    [DIR_WEST] = ANIM_HOOKED_POKEMON_WEST,
    [DIR_EAST] = ANIM_HOOKED_POKEMON_EAST,
    [DIR_SOUTHWEST] = ANIM_HOOKED_POKEMON_SOUTH,
    [DIR_SOUTHEAST] = ANIM_HOOKED_POKEMON_SOUTH,
    [DIR_NORTHWEST] = ANIM_HOOKED_POKEMON_NORTH,
    [DIR_NORTHEAST] = ANIM_HOOKED_POKEMON_NORTH,
};
static const u8 sRunningDirectionAnimNums[] = {
    [DIR_NONE] = ANIM_RUN_SOUTH,
    [DIR_SOUTH] = ANIM_RUN_SOUTH,
    [DIR_NORTH] = ANIM_RUN_NORTH,
    [DIR_WEST] = ANIM_RUN_WEST,
    [DIR_EAST] = ANIM_RUN_EAST,
    [DIR_SOUTHWEST] = ANIM_RUN_SOUTH,
    [DIR_SOUTHEAST] = ANIM_RUN_SOUTH,
    [DIR_NORTHWEST] = ANIM_RUN_NORTH,
    [DIR_NORTHEAST] = ANIM_RUN_NORTH,
};

const u8 gTrainerFacingDirectionMovementTypes[] = {
    [DIR_NONE] = MOVEMENT_TYPE_FACE_DOWN,
    [DIR_SOUTH] = MOVEMENT_TYPE_FACE_DOWN,
    [DIR_NORTH] = MOVEMENT_TYPE_FACE_UP,
    [DIR_WEST] = MOVEMENT_TYPE_FACE_LEFT,
    [DIR_EAST] = MOVEMENT_TYPE_FACE_RIGHT,
    [DIR_SOUTHWEST] = MOVEMENT_TYPE_FACE_DOWN,
    [DIR_SOUTHEAST] = MOVEMENT_TYPE_FACE_DOWN,
    [DIR_NORTHWEST] = MOVEMENT_TYPE_FACE_UP,
    [DIR_NORTHEAST] = MOVEMENT_TYPE_FACE_UP,
};

bool8 (*const gOppositeDirectionBlockedMetatileFuncs[])(u8) = {
    MetatileBehavior_IsSouthBlocked,
    MetatileBehavior_IsNorthBlocked,
    MetatileBehavior_IsWestBlocked,
    MetatileBehavior_IsEastBlocked
};

bool8 (*const gDirectionBlockedMetatileFuncs[])(u8) = {
    MetatileBehavior_IsNorthBlocked,
    MetatileBehavior_IsSouthBlocked,
    MetatileBehavior_IsEastBlocked,
    MetatileBehavior_IsWestBlocked
};

static const struct Coords16 sDirectionToVectors[] = {
    { 0,  0},
    { 0,  1},
    { 0, -1},
    {-1,  0},
    { 1,  0},
    {-1,  1},
    { 1,  1},
    {-1, -1},
    { 1, -1}
};

const u8 gFaceDirectionMovementActions[] = {
    MOVEMENT_ACTION_FACE_DOWN,
    MOVEMENT_ACTION_FACE_DOWN,
    MOVEMENT_ACTION_FACE_UP,
    MOVEMENT_ACTION_FACE_LEFT,
    MOVEMENT_ACTION_FACE_RIGHT,
};
const u8 gWalkSlowMovementActions[] = {
    MOVEMENT_ACTION_WALK_SLOW_DOWN,
    MOVEMENT_ACTION_WALK_SLOW_DOWN,
    MOVEMENT_ACTION_WALK_SLOW_UP,
    MOVEMENT_ACTION_WALK_SLOW_LEFT,
    MOVEMENT_ACTION_WALK_SLOW_RIGHT,
};
const u8 gWalkNormalMovementActions[] = {
    MOVEMENT_ACTION_WALK_NORMAL_DOWN,
    MOVEMENT_ACTION_WALK_NORMAL_DOWN,
    MOVEMENT_ACTION_WALK_NORMAL_UP,
    MOVEMENT_ACTION_WALK_NORMAL_LEFT,
    MOVEMENT_ACTION_WALK_NORMAL_RIGHT,
};
const u8 gWalkFastMovementActions[] = {
    MOVEMENT_ACTION_WALK_FAST_DOWN,
    MOVEMENT_ACTION_WALK_FAST_DOWN,
    MOVEMENT_ACTION_WALK_FAST_UP,
    MOVEMENT_ACTION_WALK_FAST_LEFT,
    MOVEMENT_ACTION_WALK_FAST_RIGHT,
};
const u8 gRideWaterCurrentMovementActions[] = {
    MOVEMENT_ACTION_RIDE_WATER_CURRENT_DOWN,
    MOVEMENT_ACTION_RIDE_WATER_CURRENT_DOWN,
    MOVEMENT_ACTION_RIDE_WATER_CURRENT_UP,
    MOVEMENT_ACTION_RIDE_WATER_CURRENT_LEFT,
    MOVEMENT_ACTION_RIDE_WATER_CURRENT_RIGHT,
};
const u8 gWalkFasterMovementActions[] = {
    MOVEMENT_ACTION_WALK_FASTER_DOWN,
    MOVEMENT_ACTION_WALK_FASTER_DOWN,
    MOVEMENT_ACTION_WALK_FASTER_UP,
    MOVEMENT_ACTION_WALK_FASTER_LEFT,
    MOVEMENT_ACTION_WALK_FASTER_RIGHT,
};
const u8 gSlideMovementActions[] = {
    MOVEMENT_ACTION_SLIDE_DOWN,
    MOVEMENT_ACTION_SLIDE_DOWN,
    MOVEMENT_ACTION_SLIDE_UP,
    MOVEMENT_ACTION_SLIDE_LEFT,
    MOVEMENT_ACTION_SLIDE_RIGHT,
};
const u8 gPlayerRunMovementActions[] = {
    MOVEMENT_ACTION_PLAYER_RUN_DOWN,
    MOVEMENT_ACTION_PLAYER_RUN_DOWN,
    MOVEMENT_ACTION_PLAYER_RUN_UP,
    MOVEMENT_ACTION_PLAYER_RUN_LEFT,
    MOVEMENT_ACTION_PLAYER_RUN_RIGHT,
};
const u8 gJump2MovementActions[] = {
    MOVEMENT_ACTION_JUMP_2_DOWN,
    MOVEMENT_ACTION_JUMP_2_DOWN,
    MOVEMENT_ACTION_JUMP_2_UP,
    MOVEMENT_ACTION_JUMP_2_LEFT,
    MOVEMENT_ACTION_JUMP_2_RIGHT,
};
const u8 gJumpInPlaceMovementActions[] = {
    MOVEMENT_ACTION_JUMP_IN_PLACE_DOWN,
    MOVEMENT_ACTION_JUMP_IN_PLACE_DOWN,
    MOVEMENT_ACTION_JUMP_IN_PLACE_UP,
    MOVEMENT_ACTION_JUMP_IN_PLACE_LEFT,
    MOVEMENT_ACTION_JUMP_IN_PLACE_RIGHT,
};
const u8 gJumpInPlaceTurnAroundMovementActions[] = {
    MOVEMENT_ACTION_JUMP_IN_PLACE_UP_DOWN,
    MOVEMENT_ACTION_JUMP_IN_PLACE_UP_DOWN,
    MOVEMENT_ACTION_JUMP_IN_PLACE_DOWN_UP,
    MOVEMENT_ACTION_JUMP_IN_PLACE_RIGHT_LEFT,
    MOVEMENT_ACTION_JUMP_IN_PLACE_LEFT_RIGHT,
};
const u8 gJumpMovementActions[] = {
    MOVEMENT_ACTION_JUMP_DOWN,
    MOVEMENT_ACTION_JUMP_DOWN,
    MOVEMENT_ACTION_JUMP_UP,
    MOVEMENT_ACTION_JUMP_LEFT,
    MOVEMENT_ACTION_JUMP_RIGHT,
};
const u8 gJumpSpecialMovementActions[] = {
    MOVEMENT_ACTION_JUMP_SPECIAL_DOWN,
    MOVEMENT_ACTION_JUMP_SPECIAL_DOWN,
    MOVEMENT_ACTION_JUMP_SPECIAL_UP,
    MOVEMENT_ACTION_JUMP_SPECIAL_LEFT,
    MOVEMENT_ACTION_JUMP_SPECIAL_RIGHT,
};
const u8 gWalkInPlaceSlowMovementActions[] = {
    MOVEMENT_ACTION_WALK_IN_PLACE_SLOW_DOWN,
    MOVEMENT_ACTION_WALK_IN_PLACE_SLOW_DOWN,
    MOVEMENT_ACTION_WALK_IN_PLACE_SLOW_UP,
    MOVEMENT_ACTION_WALK_IN_PLACE_SLOW_LEFT,
    MOVEMENT_ACTION_WALK_IN_PLACE_SLOW_RIGHT,
};
const u8 gWalkInPlaceNormalMovementActions[] = {
    MOVEMENT_ACTION_WALK_IN_PLACE_NORMAL_DOWN,
    MOVEMENT_ACTION_WALK_IN_PLACE_NORMAL_DOWN,
    MOVEMENT_ACTION_WALK_IN_PLACE_NORMAL_UP,
    MOVEMENT_ACTION_WALK_IN_PLACE_NORMAL_LEFT,
    MOVEMENT_ACTION_WALK_IN_PLACE_NORMAL_RIGHT,
};
const u8 gWalkInPlaceFastMovementActions[] = {
    MOVEMENT_ACTION_WALK_IN_PLACE_FAST_DOWN,
    MOVEMENT_ACTION_WALK_IN_PLACE_FAST_DOWN,
    MOVEMENT_ACTION_WALK_IN_PLACE_FAST_UP,
    MOVEMENT_ACTION_WALK_IN_PLACE_FAST_LEFT,
    MOVEMENT_ACTION_WALK_IN_PLACE_FAST_RIGHT,
};
const u8 gWalkInPlaceFasterMovementActions[] = {
    MOVEMENT_ACTION_WALK_IN_PLACE_FASTER_DOWN,
    MOVEMENT_ACTION_WALK_IN_PLACE_FASTER_DOWN,
    MOVEMENT_ACTION_WALK_IN_PLACE_FASTER_UP,
    MOVEMENT_ACTION_WALK_IN_PLACE_FASTER_LEFT,
    MOVEMENT_ACTION_WALK_IN_PLACE_FASTER_RIGHT,
};
const u8 gAcroWheelieFaceDirectionMovementActions[] = {
    MOVEMENT_ACTION_ACRO_WHEELIE_FACE_DOWN,
    MOVEMENT_ACTION_ACRO_WHEELIE_FACE_DOWN,
    MOVEMENT_ACTION_ACRO_WHEELIE_FACE_UP,
    MOVEMENT_ACTION_ACRO_WHEELIE_FACE_LEFT,
    MOVEMENT_ACTION_ACRO_WHEELIE_FACE_RIGHT,
};
const u8 gAcroPopWheelieFaceDirectionMovementActions[] = {
    MOVEMENT_ACTION_ACRO_POP_WHEELIE_DOWN,
    MOVEMENT_ACTION_ACRO_POP_WHEELIE_DOWN,
    MOVEMENT_ACTION_ACRO_POP_WHEELIE_UP,
    MOVEMENT_ACTION_ACRO_POP_WHEELIE_LEFT,
    MOVEMENT_ACTION_ACRO_POP_WHEELIE_RIGHT,
};
const u8 gAcroEndWheelieFaceDirectionMovementActions[] = {
    MOVEMENT_ACTION_ACRO_END_WHEELIE_FACE_DOWN,
    MOVEMENT_ACTION_ACRO_END_WHEELIE_FACE_DOWN,
    MOVEMENT_ACTION_ACRO_END_WHEELIE_FACE_UP,
    MOVEMENT_ACTION_ACRO_END_WHEELIE_FACE_LEFT,
    MOVEMENT_ACTION_ACRO_END_WHEELIE_FACE_RIGHT,
};
const u8 gAcroWheelieHopFaceDirectionMovementActions[] = {
    MOVEMENT_ACTION_ACRO_WHEELIE_HOP_FACE_DOWN,
    MOVEMENT_ACTION_ACRO_WHEELIE_HOP_FACE_DOWN,
    MOVEMENT_ACTION_ACRO_WHEELIE_HOP_FACE_UP,
    MOVEMENT_ACTION_ACRO_WHEELIE_HOP_FACE_LEFT,
    MOVEMENT_ACTION_ACRO_WHEELIE_HOP_FACE_RIGHT,
};
const u8 gAcroWheelieHopDirectionMovementActions[] = {
    MOVEMENT_ACTION_ACRO_WHEELIE_HOP_DOWN,
    MOVEMENT_ACTION_ACRO_WHEELIE_HOP_DOWN,
    MOVEMENT_ACTION_ACRO_WHEELIE_HOP_UP,
    MOVEMENT_ACTION_ACRO_WHEELIE_HOP_LEFT,
    MOVEMENT_ACTION_ACRO_WHEELIE_HOP_RIGHT,
};
const u8 gAcroWheelieJumpDirectionMovementActions[] = {
    MOVEMENT_ACTION_ACRO_WHEELIE_JUMP_DOWN,
    MOVEMENT_ACTION_ACRO_WHEELIE_JUMP_DOWN,
    MOVEMENT_ACTION_ACRO_WHEELIE_JUMP_UP,
    MOVEMENT_ACTION_ACRO_WHEELIE_JUMP_LEFT,
    MOVEMENT_ACTION_ACRO_WHEELIE_JUMP_RIGHT,
};
const u8 gAcroWheelieInPlaceDirectionMovementActions[] = {
    MOVEMENT_ACTION_ACRO_WHEELIE_IN_PLACE_DOWN,
    MOVEMENT_ACTION_ACRO_WHEELIE_IN_PLACE_DOWN,
    MOVEMENT_ACTION_ACRO_WHEELIE_IN_PLACE_UP,
    MOVEMENT_ACTION_ACRO_WHEELIE_IN_PLACE_LEFT,
    MOVEMENT_ACTION_ACRO_WHEELIE_IN_PLACE_RIGHT,
};
const u8 gAcroPopWheelieMoveDirectionMovementActions[] = {
    MOVEMENT_ACTION_ACRO_POP_WHEELIE_MOVE_DOWN,
    MOVEMENT_ACTION_ACRO_POP_WHEELIE_MOVE_DOWN,
    MOVEMENT_ACTION_ACRO_POP_WHEELIE_MOVE_UP,
    MOVEMENT_ACTION_ACRO_POP_WHEELIE_MOVE_LEFT,
    MOVEMENT_ACTION_ACRO_POP_WHEELIE_MOVE_RIGHT,
};
const u8 gAcroWheelieMoveDirectionMovementActions[] = {
    MOVEMENT_ACTION_ACRO_WHEELIE_MOVE_DOWN,
    MOVEMENT_ACTION_ACRO_WHEELIE_MOVE_DOWN,
    MOVEMENT_ACTION_ACRO_WHEELIE_MOVE_UP,
    MOVEMENT_ACTION_ACRO_WHEELIE_MOVE_LEFT,
    MOVEMENT_ACTION_ACRO_WHEELIE_MOVE_RIGHT,
};
const u8 gAcroEndWheelieMoveDirectionMovementActions[] = {
    MOVEMENT_ACTION_ACRO_END_WHEELIE_MOVE_DOWN,
    MOVEMENT_ACTION_ACRO_END_WHEELIE_MOVE_DOWN,
    MOVEMENT_ACTION_ACRO_END_WHEELIE_MOVE_UP,
    MOVEMENT_ACTION_ACRO_END_WHEELIE_MOVE_LEFT,
    MOVEMENT_ACTION_ACRO_END_WHEELIE_MOVE_RIGHT,
};

static const u8 sOppositeDirections[] = {
    DIR_NORTH,
    DIR_SOUTH,
    DIR_EAST,
    DIR_WEST,
    DIR_NORTHEAST,
    DIR_NORTHWEST,
    DIR_SOUTHEAST,
    DIR_SOUTHWEST,
};

// Takes the player's original and current facing direction to get the direction that should be considered to copy.
// Note that this means an NPC who copies the player's movement changes how they copy them based on how
// the player entered the area. For instance an NPC who does the same movements as the player when they
// entered the area facing South will do the opposite movements as the player if they enter facing North.
static const u8 sPlayerDirectionsForCopy[][4] = {
    [DIR_SOUTH - 1] = {
        [DIR_SOUTH - 1] = DIR_NORTH,
        [DIR_NORTH - 1] = DIR_SOUTH,
        [DIR_WEST - 1]  = DIR_EAST,
        [DIR_EAST - 1]  = DIR_WEST
    },
    [DIR_NORTH - 1] = {
        [DIR_SOUTH - 1] = DIR_SOUTH,
        [DIR_NORTH - 1] = DIR_NORTH,
        [DIR_WEST - 1]  = DIR_WEST,
        [DIR_EAST - 1]  = DIR_EAST
    },
    [DIR_WEST - 1] = {
        [DIR_SOUTH - 1] = DIR_WEST,
        [DIR_NORTH - 1] = DIR_EAST,
        [DIR_WEST - 1]  = DIR_NORTH,
        [DIR_EAST - 1]  = DIR_SOUTH
    },
    [DIR_EAST - 1] = {
        [DIR_SOUTH - 1] = DIR_EAST,
        [DIR_NORTH - 1] = DIR_WEST,
        [DIR_WEST - 1]  = DIR_SOUTH,
        [DIR_EAST - 1]  = DIR_NORTH
    }
};

// Indexed first with the NPC's initial facing direction based on movement type, and secondly with the player direction to copy.
// Returns the direction the copy NPC should travel in.
static const u8 sPlayerDirectionToCopyDirection[][4] = {
    [DIR_SOUTH - 1] = { // MOVEMENT_TYPE_COPY_PLAYER_OPPOSITE(_IN_GRASS)
        [DIR_SOUTH - 1] = DIR_NORTH,
        [DIR_NORTH - 1] = DIR_SOUTH,
        [DIR_WEST - 1]  = DIR_EAST,
        [DIR_EAST - 1]  = DIR_WEST
    },
    [DIR_NORTH - 1] = { // MOVEMENT_TYPE_COPY_PLAYER(_IN_GRASS)
        [DIR_SOUTH - 1] = DIR_SOUTH,
        [DIR_NORTH - 1] = DIR_NORTH,
        [DIR_WEST - 1]  = DIR_WEST,
        [DIR_EAST - 1]  = DIR_EAST
    },
    [DIR_WEST - 1] = { // MOVEMENT_TYPE_COPY_PLAYER_COUNTERCLOCKWISE(_IN_GRASS)
        [DIR_SOUTH - 1] = DIR_EAST,
        [DIR_NORTH - 1] = DIR_WEST,
        [DIR_WEST - 1]  = DIR_SOUTH,
        [DIR_EAST - 1]  = DIR_NORTH
    },
    [DIR_EAST - 1] = { // MOVEMENT_TYPE_COPY_PLAYER_CLOCKWISE(_IN_GRASS)
        [DIR_SOUTH - 1] = DIR_WEST,
        [DIR_NORTH - 1] = DIR_EAST,
        [DIR_WEST - 1]  = DIR_NORTH,
        [DIR_EAST - 1]  = DIR_SOUTH
    }
};

#include "data/object_events/movement_action_func_tables.h"

static void ClearObjectEvent(struct ObjectEvent *objectEvent)
{
    *objectEvent = (struct ObjectEvent){};
    objectEvent->localId = OBJ_EVENT_ID_PLAYER;
    objectEvent->mapNum = MAP_NUM(UNDEFINED);
    objectEvent->mapGroup = MAP_GROUP(UNDEFINED);
    objectEvent->movementActionId = MOVEMENT_ACTION_NONE;
}

static void ClearAllObjectEvents(void)
{
    u8 i;

    for (i = 0; i < OBJECT_EVENTS_COUNT; i++)
        ClearObjectEvent(&gObjectEvents[i]);
}

void ResetObjectEvents(void)
{
    ClearLinkPlayerObjectEvents();
    ClearAllObjectEvents();
    ClearPlayerAvatarInfo();
    CreateReflectionEffectSprites();
}

static void CreateReflectionEffectSprites(void)
{
    u8 spriteId = CreateSpriteAtEnd(gFieldEffectObjectTemplatePointers[FLDEFFOBJ_REFLECTION_DISTORTION], 0, 0, 31);
    gSprites[spriteId].oam.affineMode = ST_OAM_AFFINE_NORMAL;
    InitSpriteAffineAnim(&gSprites[spriteId]);
    StartSpriteAffineAnim(&gSprites[spriteId], 0);
    gSprites[spriteId].invisible = TRUE;

    spriteId = CreateSpriteAtEnd(gFieldEffectObjectTemplatePointers[FLDEFFOBJ_REFLECTION_DISTORTION], 0, 0, 31);
    gSprites[spriteId].oam.affineMode = ST_OAM_AFFINE_NORMAL;
    InitSpriteAffineAnim(&gSprites[spriteId]);
    StartSpriteAffineAnim(&gSprites[spriteId], 1);
    gSprites[spriteId].invisible = TRUE;
}

u8 GetFirstInactiveObjectEventId(void)
{
    u8 i;
    for (i = 0; i < OBJECT_EVENTS_COUNT; i++)
    {
        if (!gObjectEvents[i].active)
            break;
    }

    return i;
}

u8 GetObjectEventIdByLocalIdAndMap(u8 localId, u8 mapNum, u8 mapGroupId)
{
    if (localId < OBJ_EVENT_ID_FOLLOWER)
        return GetObjectEventIdByLocalIdAndMapInternal(localId, mapNum, mapGroupId);

    return GetObjectEventIdByLocalId(localId);
}

bool8 TryGetObjectEventIdByLocalIdAndMap(u8 localId, u8 mapNum, u8 mapGroupId, u8 *objectEventId)
{
    *objectEventId = GetObjectEventIdByLocalIdAndMap(localId, mapNum, mapGroupId);
    if (*objectEventId == OBJECT_EVENTS_COUNT)
        return TRUE;
    else
        return FALSE;
}

u8 GetObjectEventIdByXY(s16 x, s16 y)
{
    u8 i;
    for (i = 0; i < OBJECT_EVENTS_COUNT; i++)
    {
        if (gObjectEvents[i].active && gObjectEvents[i].currentCoords.x == x && gObjectEvents[i].currentCoords.y == y)
            break;
    }

    return i;
}

static u8 GetObjectEventIdByLocalIdAndMapInternal(u8 localId, u8 mapNum, u8 mapGroupId)
{
    u8 i;
    for (i = 0; i < OBJECT_EVENTS_COUNT; i++)
    {
        if (gObjectEvents[i].active && gObjectEvents[i].localId == localId && gObjectEvents[i].mapNum == mapNum && gObjectEvents[i].mapGroup == mapGroupId)
            return i;
    }

    return OBJECT_EVENTS_COUNT;
}

static u8 GetObjectEventIdByLocalId(u8 localId)
{
    u8 i;
    for (i = 0; i < OBJECT_EVENTS_COUNT; i++)
    {
        if (gObjectEvents[i].active && gObjectEvents[i].localId == localId)
            return i;
    }

    return OBJECT_EVENTS_COUNT;
}

static u8 InitObjectEventStateFromTemplate(const struct ObjectEventTemplate *template, u8 mapNum, u8 mapGroup)
{
    struct ObjectEvent *objectEvent;
    u8 objectEventId;
    s16 x;
    s16 y;

    if (GetAvailableObjectEventId(template->localId, mapNum, mapGroup, &objectEventId))
        return OBJECT_EVENTS_COUNT;
    objectEvent = &gObjectEvents[objectEventId];
    ClearObjectEvent(objectEvent);
    x = template->x + MAP_OFFSET;
    y = template->y + MAP_OFFSET;
    objectEvent->active = TRUE;
    objectEvent->triggerGroundEffectsOnMove = TRUE;
    objectEvent->graphicsId = PackGraphicsId(template);
    SetObjectEventDynamicGraphicsId(objectEvent);
    if (objectEvent->graphicsId >= OBJ_EVENT_GFX_MON_BASE)
    {
        if (template->script && template->script[0] == 0x7d)
            objectEvent->shiny = T1_READ_16(&template->script[2]) >> 15;
        else if (template->trainerRange_berryTreeId)
            objectEvent->shiny = VarGet(template->trainerRange_berryTreeId) >> 5;
    }
    objectEvent->movementType = template->movementType;
    objectEvent->localId = template->localId;
    objectEvent->mapNum = mapNum;
    objectEvent->mapGroup = mapGroup;
    objectEvent->initialCoords.x = x;
    objectEvent->initialCoords.y = y;
    objectEvent->currentCoords.x = x;
    objectEvent->currentCoords.y = y;
    objectEvent->previousCoords.x = x;
    objectEvent->previousCoords.y = y;
    objectEvent->currentElevation = template->elevation;
    objectEvent->previousElevation = template->elevation;
    objectEvent->rangeX = template->movementRangeX;
    objectEvent->rangeY = template->movementRangeY;
    objectEvent->trainerType = template->trainerType;
    objectEvent->mapNum = mapNum;
    objectEvent->trainerRange_berryTreeId = template->trainerRange_berryTreeId;
    objectEvent->previousMovementDirection = gInitialMovementTypeFacingDirections[template->movementType];
    SetObjectEventDirection(objectEvent, objectEvent->previousMovementDirection);
    if (sMovementTypeHasRange[objectEvent->movementType])
    {
        if (objectEvent->rangeX == 0)
            objectEvent->rangeX++;
        if (objectEvent->rangeY == 0)
            objectEvent->rangeY++;
    }
    return objectEventId;
}

u8 Unref_TryInitLocalObjectEvent(u8 localId)
{
    u8 i;
    u8 objectEventCount;
    struct ObjectEventTemplate *template;

    if (gMapHeader.events != NULL)
    {
        if (InBattlePyramid())
            objectEventCount = GetNumBattlePyramidObjectEvents();
        else if (InTrainerHill())
            objectEventCount = HILL_TRAINERS_PER_FLOOR;
        else
            objectEventCount = gMapHeader.events->objectEventCount;

        for (i = 0; i < objectEventCount; i++)
        {
            template = &gSaveBlock1Ptr->objectEventTemplates[i];
            if (template->localId == localId && !FlagGet(template->flagId))
                return InitObjectEventStateFromTemplate(template, gSaveBlock1Ptr->location.mapNum, gSaveBlock1Ptr->location.mapGroup);
        }
    }
    return OBJECT_EVENTS_COUNT;
}

static bool8 GetAvailableObjectEventId(u16 localId, u8 mapNum, u8 mapGroup, u8 *objectEventId)
// Looks for an empty slot.
// Returns FALSE and the location of the available slot
// in *objectEventId.
// If no slots are available, or if the object is already
// loaded, returns TRUE.
{
    u8 i = 0;

    for (i = 0; i < OBJECT_EVENTS_COUNT && gObjectEvents[i].active; i++)
    {
        if (gObjectEvents[i].localId == localId && gObjectEvents[i].mapNum == mapNum && gObjectEvents[i].mapGroup == mapGroup)
            return TRUE;
    }
    if (i >= OBJECT_EVENTS_COUNT)
        return TRUE;
    *objectEventId = i;
    for (; i < OBJECT_EVENTS_COUNT; i++)
    {
        if (gObjectEvents[i].active && gObjectEvents[i].localId == localId && gObjectEvents[i].mapNum == mapNum && gObjectEvents[i].mapGroup == mapGroup)
            return TRUE;
    }
    return FALSE;
}

static void RemoveObjectEvent(struct ObjectEvent *objectEvent)
{
    objectEvent->active = FALSE;
    RemoveObjectEventInternal(objectEvent);
    // zero potential species info
    objectEvent->graphicsId = objectEvent->shiny = 0;
}

void RemoveObjectEventByLocalIdAndMap(u8 localId, u8 mapNum, u8 mapGroup)
{
    u8 objectEventId;
    if (!TryGetObjectEventIdByLocalIdAndMap(localId, mapNum, mapGroup, &objectEventId))
    {
        FlagSet(GetObjectEventFlagIdByObjectEventId(objectEventId));
        RemoveObjectEvent(&gObjectEvents[objectEventId]);
    }
}

static void RemoveObjectEventInternal(struct ObjectEvent *objectEvent)
{
    struct SpriteFrameImage image;
    image.size = GetObjectEventGraphicsInfo(objectEvent->graphicsId)->size;
    gSprites[objectEvent->spriteId].images = &image;
    // It's possible that this function is called while the sprite pointed to `== sDummySprite`, i.e during map resume;
    // In this case, don't free the palette as `paletteNum` is likely blank dummy data
    if (!gSprites[objectEvent->spriteId].inUse &&
        !gSprites[objectEvent->spriteId].oam.paletteNum &&
        gSprites[objectEvent->spriteId].callback == SpriteCallbackDummy)
    {
        DestroySprite(&gSprites[objectEvent->spriteId]);
    }
    else
    {
        u32 paletteNum = gSprites[objectEvent->spriteId].oam.paletteNum;
        u16 tileStart;
        if (OW_GFX_COMPRESS)
            tileStart = gSprites[objectEvent->spriteId].sheetTileStart;
        DestroySprite(&gSprites[objectEvent->spriteId]);
        FieldEffectFreePaletteIfUnused(paletteNum);
        if (OW_GFX_COMPRESS && tileStart)
            FieldEffectFreeTilesIfUnused(tileStart);
    }
}

void RemoveAllObjectEventsExceptPlayer(void)
{
    u8 i;

    for (i = 0; i < OBJECT_EVENTS_COUNT; i++)
    {
        if (i != gPlayerAvatar.objectEventId)
            RemoveObjectEvent(&gObjectEvents[i]);
    }
}

// Free a sprite's current tiles and reallocate with a new size
// Used when changing to a gfx info with a larger size
static s16 ReallocSpriteTiles(struct Sprite *sprite, u32 byteSize)
{
    s16 i;
    bool32 wasVisible = sprite->invisible;
    sprite->invisible = TRUE;

    i = CopySprite(sprite, sprite->x, sprite->y, 0xFF);
    if (i < MAX_SPRITES)
    {
        DestroySprite(&gSprites[i]);
        i = AllocSpriteTiles(byteSize / TILE_SIZE_4BPP);
        if (i >= 0)
        {
            // Fill the allocated area with zeroes
            // To avoid visual glitches if the frame hasn't been copied yet
            CpuFastFill16(0, (u8 *)OBJ_VRAM0 + TILE_SIZE_4BPP * i, byteSize);
            sprite->oam.tileNum = i;
        }
    } else {
        i = -1;
    }
    
    sprite->invisible = wasVisible;
    return i;
}

u16 LoadSheetGraphicsInfo(const struct ObjectEventGraphicsInfo *info, u16 uuid, struct Sprite *sprite)
{
    u16 tag = info->tileTag;
    if (tag != TAG_NONE || info->compressed)
    {
        // sheet-based gfx
        u32 sheetSpan = GetSpanPerImage(info->oam->shape, info->oam->size);
        u16 oldTiles = 0;
        u16 tileStart;
        if (tag == TAG_NONE)
            tag = COMP_OW_TILE_TAG_BASE + uuid;
        
        if (sprite)
        {
            oldTiles = sprite->sheetTileStart;
            sprite->sheetTileStart = 0; // mark unused
            // Note: If sprite was not allocated to use a sheet,
            // the tiles assigned to it will leak here,
            // as its tileNum will be repointed to the new tileStart
            // TODO: Unload static tiles!
        }

        tileStart = GetSpriteTileStartByTag(tag);
        // sheet not loaded; unload any old tiles and load it
        if (tileStart == TAG_NONE)
        {
            struct SpriteFrameImage image = {.size = info->size, .data = info->images->data};
            struct SpriteTemplate template = {.tileTag = tag, .images = &image};
            if (oldTiles)
                FieldEffectFreeTilesIfUnused(oldTiles);
            tileStart = LoadCompressedSpriteSheetByTemplate(&template, TILE_SIZE_4BPP << sheetSpan);
        // sheet loaded; unload any *other* sheet for sprite
        }
        else if (oldTiles && oldTiles != tileStart)
        {
            FieldEffectFreeTilesIfUnused(oldTiles);
        }
        
        if (sprite)
        {
            sprite->sheetTileStart = tileStart;
            sprite->sheetSpan = sheetSpan;
            sprite->usingSheet = TRUE;
        }
    // Going from sheet -> !sheet, reset tile number
    // (sheet stays loaded)
    // Note: It's possible to load a non-sheet gfx
    // larger than the allocated prefix space,
    // in which case we would have to realloc
    // TODO: Realloc usingSheet -> !usingSheet larger gfx
    }
    else if (sprite && sprite->usingSheet)
    {
        sprite->oam.tileNum = sprite->sheetTileStart;
        sprite->usingSheet = FALSE;
    
    }
    else if (sprite && !sprite->sheetTileStart && sprite->oam.size != info->oam->size)
    {
        // Not usingSheet and info size differs; realloc tiles
        ReallocSpriteTiles(sprite, info->images->size);
    }
    return tag;
}

static u8 TrySetupObjectEventSprite(const struct ObjectEventTemplate *objectEventTemplate, struct SpriteTemplate *spriteTemplate, u8 mapNum, u8 mapGroup, s16 cameraX, s16 cameraY)
{
    u8 spriteId;
    u8 objectEventId;
    struct Sprite *sprite;
    struct ObjectEvent *objectEvent;
    const struct ObjectEventGraphicsInfo *graphicsInfo;

    objectEventId = InitObjectEventStateFromTemplate(objectEventTemplate, mapNum, mapGroup);
    if (objectEventId == OBJECT_EVENTS_COUNT)
        return OBJECT_EVENTS_COUNT;

    objectEvent = &gObjectEvents[objectEventId];
    graphicsInfo = GetObjectEventGraphicsInfo(objectEvent->graphicsId);
    if (spriteTemplate->paletteTag != TAG_NONE && spriteTemplate->paletteTag != OBJ_EVENT_PAL_TAG_DYNAMIC)
        LoadObjectEventPalette(spriteTemplate->paletteTag);

    if (objectEvent->movementType == MOVEMENT_TYPE_INVISIBLE)
        objectEvent->invisible = TRUE;

    if (OW_GFX_COMPRESS)
        spriteTemplate->tileTag = LoadSheetGraphicsInfo(graphicsInfo, objectEvent->graphicsId, NULL);

    spriteId = CreateSprite(spriteTemplate, 0, 0, 0);
    if (spriteId == MAX_SPRITES)
    {
        gObjectEvents[objectEventId].active = FALSE;
        return OBJECT_EVENTS_COUNT;
    }

    sprite = &gSprites[spriteId];
    // Use palette from species palette table
    if (spriteTemplate->paletteTag == OBJ_EVENT_PAL_TAG_DYNAMIC)
        sprite->oam.paletteNum = LoadDynamicFollowerPalette(OW_SPECIES(objectEvent), OW_FORM(objectEvent), objectEvent->shiny);
<<<<<<< HEAD

=======
    }
>>>>>>> d785fad8
    if (OW_GFX_COMPRESS && sprite->usingSheet)
        sprite->sheetSpan = GetSpanPerImage(sprite->oam.shape, sprite->oam.size);
    GetMapCoordsFromSpritePos(objectEvent->currentCoords.x + cameraX, objectEvent->currentCoords.y + cameraY, &sprite->x, &sprite->y);
    sprite->centerToCornerVecX = -(graphicsInfo->width >> 1);
    sprite->centerToCornerVecY = -(graphicsInfo->height >> 1);
    sprite->x += 8;
    sprite->y += 16 + sprite->centerToCornerVecY;
    sprite->coordOffsetEnabled = TRUE;
    sprite->sObjEventId = objectEventId;
    objectEvent->spriteId = spriteId;
    objectEvent->inanimate = graphicsInfo->inanimate;
    if (!objectEvent->inanimate)
        StartSpriteAnim(sprite, GetFaceDirectionAnimNum(objectEvent->facingDirection));

    SetObjectSubpriorityByElevation(objectEvent->previousElevation, sprite, 1);
    UpdateObjectEventVisibility(objectEvent, sprite);
    return objectEventId;
}

// Pack pokemon form info into a graphicsId, from a template's script
static u16 PackGraphicsId(const struct ObjectEventTemplate *template)
{
    u16 graphicsId = template->graphicsId;
    u32 form = 0;
    // set form based on template's script,
    // if first command is bufferspeciesname
    if (graphicsId >= OBJ_EVENT_GFX_MON_BASE)
    {
        if (template->script && template->script[0] == 0x7d)
        {
            form = T1_READ_16(&template->script[2]);
            form = (form >> 10) & 0x1F;
        }
        else if (template->trainerRange_berryTreeId)
        {
            form = template->trainerRange_berryTreeId & 0x1F;
        }
        graphicsId |= form << OBJ_EVENT_GFX_SPECIES_BITS;
    }
    return graphicsId;
}

static u8 TrySpawnObjectEventTemplate(const struct ObjectEventTemplate *objectEventTemplate, u8 mapNum, u8 mapGroup, s16 cameraX, s16 cameraY)
{
    u8 objectEventId;
    u16 graphicsId = PackGraphicsId(objectEventTemplate);
    struct SpriteTemplate spriteTemplate;
    struct SpriteFrameImage spriteFrameImage;
    const struct ObjectEventGraphicsInfo *graphicsInfo;
    const struct SubspriteTable *subspriteTables = NULL;

    graphicsInfo = GetObjectEventGraphicsInfo(graphicsId);
    CopyObjectGraphicsInfoToSpriteTemplate_WithMovementType(graphicsId, objectEventTemplate->movementType, &spriteTemplate, &subspriteTables);
    spriteFrameImage.size = graphicsInfo->size;
    spriteTemplate.images = &spriteFrameImage;
    objectEventId = TrySetupObjectEventSprite(objectEventTemplate, &spriteTemplate, mapNum, mapGroup, cameraX, cameraY);
    if (objectEventId == OBJECT_EVENTS_COUNT)
        return OBJECT_EVENTS_COUNT;

    gSprites[gObjectEvents[objectEventId].spriteId].images = graphicsInfo->images;
    if (subspriteTables)
        SetSubspriteTables(&gSprites[gObjectEvents[objectEventId].spriteId], subspriteTables);

    return objectEventId;
}

u8 SpawnSpecialObjectEvent(struct ObjectEventTemplate *objectEventTemplate)
{
    s16 cameraX;
    s16 cameraY;

    GetObjectEventMovingCameraOffset(&cameraX, &cameraY);
    return TrySpawnObjectEventTemplate(objectEventTemplate, gSaveBlock1Ptr->location.mapNum, gSaveBlock1Ptr->location.mapGroup, cameraX, cameraY);
}

u8 SpawnSpecialObjectEventParameterized(u16 graphicsId, u8 movementBehavior, u8 localId, s16 x, s16 y, u8 elevation)
{
    struct ObjectEventTemplate objectEventTemplate;

    x -= MAP_OFFSET;
    y -= MAP_OFFSET;
    objectEventTemplate.localId = localId;
    objectEventTemplate.graphicsId = graphicsId;
    // objectEventTemplate.kind = OBJ_KIND_NORMAL;
    objectEventTemplate.x = x;
    objectEventTemplate.y = y;
    objectEventTemplate.elevation = elevation;
    objectEventTemplate.movementType = movementBehavior;
    objectEventTemplate.movementRangeX = 0;
    objectEventTemplate.movementRangeY = 0;
    objectEventTemplate.trainerType = TRAINER_TYPE_NONE;
    objectEventTemplate.trainerRange_berryTreeId = 0;
    return SpawnSpecialObjectEvent(&objectEventTemplate);
}

u8 TrySpawnObjectEvent(u8 localId, u8 mapNum, u8 mapGroup)
{
    const struct ObjectEventTemplate *objectEventTemplate;
    s16 cameraX, cameraY;

    objectEventTemplate = GetObjectEventTemplateByLocalIdAndMap(localId, mapNum, mapGroup);
    if (!objectEventTemplate)
        return OBJECT_EVENTS_COUNT;

    GetObjectEventMovingCameraOffset(&cameraX, &cameraY);
    return TrySpawnObjectEventTemplate(objectEventTemplate, mapNum, mapGroup, cameraX, cameraY);
}

static void CopyObjectGraphicsInfoToSpriteTemplate(u16 graphicsId, void (*callback)(struct Sprite *), struct SpriteTemplate *spriteTemplate, const struct SubspriteTable **subspriteTables)
{
    const struct ObjectEventGraphicsInfo *graphicsInfo = GetObjectEventGraphicsInfo(graphicsId);

    spriteTemplate->tileTag = graphicsInfo->tileTag;
    spriteTemplate->paletteTag = graphicsInfo->paletteTag;
    spriteTemplate->oam = graphicsInfo->oam;
    spriteTemplate->anims = graphicsInfo->anims;
    spriteTemplate->images = graphicsInfo->images;
    spriteTemplate->affineAnims = graphicsInfo->affineAnims;
    spriteTemplate->callback = callback;
    *subspriteTables = graphicsInfo->subspriteTables;
}

static void CopyObjectGraphicsInfoToSpriteTemplate_WithMovementType(u16 graphicsId, u16 movementType, struct SpriteTemplate *spriteTemplate, const struct SubspriteTable **subspriteTables)
{
    CopyObjectGraphicsInfoToSpriteTemplate(graphicsId, sMovementTypeCallbacks[movementType], spriteTemplate, subspriteTables);
}

static void UNUSED MakeSpriteTemplateFromObjectEventTemplate(const struct ObjectEventTemplate *objectEventTemplate, struct SpriteTemplate *spriteTemplate, const struct SubspriteTable **subspriteTables)
{
    CopyObjectGraphicsInfoToSpriteTemplate_WithMovementType(objectEventTemplate->graphicsId, objectEventTemplate->movementType, spriteTemplate, subspriteTables);
}

// Loads information from graphicsId, with shininess separate
// also can write palette tag to the template
static u8 LoadDynamicFollowerPaletteFromGraphicsId(u16 graphicsId, bool8 shiny, struct SpriteTemplate *template)
{
    u16 species = ((graphicsId & OBJ_EVENT_GFX_SPECIES_MASK) - OBJ_EVENT_GFX_MON_BASE);
    u8 form = (graphicsId >> OBJ_EVENT_GFX_SPECIES_BITS);
    u8 paletteNum = LoadDynamicFollowerPalette(species, form, shiny);
    if (template)
        template->paletteTag = species;
    return paletteNum;
}

// Used to create a sprite using a graphicsId associated with object events.
u8 CreateObjectGraphicsSprite(u16 graphicsId, void (*callback)(struct Sprite *), s16 x, s16 y, u8 subpriority)
{
    struct SpriteTemplate *spriteTemplate;
    const struct SubspriteTable *subspriteTables;
    const struct ObjectEventGraphicsInfo *graphicsInfo;
    struct Sprite *sprite;
    u8 spriteId;
    u32 UNUSED paletteNum;
    bool32 isShiny = graphicsId >= SPECIES_SHINY_TAG + OBJ_EVENT_GFX_MON_BASE;

    if (isShiny)
        graphicsId -= SPECIES_SHINY_TAG;

    spriteTemplate = Alloc(sizeof(struct SpriteTemplate));
    CopyObjectGraphicsInfoToSpriteTemplate(graphicsId, callback, spriteTemplate, &subspriteTables);

    if (spriteTemplate->paletteTag == OBJ_EVENT_PAL_TAG_DYNAMIC)
    {
        paletteNum = LoadDynamicFollowerPaletteFromGraphicsId(graphicsId, isShiny, spriteTemplate);
        spriteTemplate->paletteTag = GetSpritePaletteTagByPaletteNum(paletteNum);
    }
    else if (spriteTemplate->paletteTag != TAG_NONE)
    {
        LoadObjectEventPalette(spriteTemplate->paletteTag);
    }

    if (OW_GFX_COMPRESS)
    {
        graphicsInfo = GetObjectEventGraphicsInfo(graphicsId);
        // Checking only for compressed here so as not to mess with decorations
        if (graphicsInfo->compressed)
            spriteTemplate->tileTag = LoadSheetGraphicsInfo(graphicsInfo, graphicsId, NULL);
    }
    spriteId = CreateSprite(spriteTemplate, x, y, subpriority);

    Free(spriteTemplate);

    if (spriteId != MAX_SPRITES && subspriteTables != NULL)
    {
        sprite = &gSprites[spriteId];
        if (OW_GFX_COMPRESS && graphicsInfo->compressed)
            sprite->sheetSpan = GetSpanPerImage(sprite->oam.shape, sprite->oam.size);
        SetSubspriteTables(sprite, subspriteTables);
        sprite->subspriteMode = SUBSPRITES_IGNORE_PRIORITY;
    }
    return spriteId;
}

#define sVirtualObjId   data[0]
#define sVirtualObjElev data[1]

// "Virtual Objects" are a class of sprites used instead of a full object event.
// Used when more objects are needed than the object event limit (for Contest / Battle Dome audiences and group members in Union Room).
// A unique id is given as an argument and stored in the sprite data to allow referring back to the same virtual object.
// They can be turned (and, in the case of the Union Room, animated teleporting in and out) but do not have movement types
// or any of the other data normally associated with object events.
u8 CreateVirtualObject(u16 graphicsId, u8 virtualObjId, s16 x, s16 y, u8 elevation, u8 direction)
{
    u8 spriteId;
    struct Sprite *sprite;
    struct SpriteTemplate spriteTemplate;
    const struct SubspriteTable *subspriteTables;
    const struct ObjectEventGraphicsInfo *graphicsInfo;

    graphicsInfo = GetObjectEventGraphicsInfo(graphicsId);
    CopyObjectGraphicsInfoToSpriteTemplate(graphicsId, SpriteCB_VirtualObject, &spriteTemplate, &subspriteTables);
    x += MAP_OFFSET;
    y += MAP_OFFSET;
    SetSpritePosToOffsetMapCoords(&x, &y, 8, 16);
    if (spriteTemplate.paletteTag != TAG_NONE)
        LoadObjectEventPalette(spriteTemplate.paletteTag);

    spriteId = CreateSpriteAtEnd(&spriteTemplate, x, y, 0);
    if (spriteId != MAX_SPRITES)
    {
        sprite = &gSprites[spriteId];
        sprite->centerToCornerVecX = -(graphicsInfo->width >> 1);
        sprite->centerToCornerVecY = -(graphicsInfo->height >> 1);
        sprite->y += sprite->centerToCornerVecY;

        sprite->coordOffsetEnabled = TRUE;
        sprite->sVirtualObjId = virtualObjId;
        sprite->sVirtualObjElev = elevation;

        if (subspriteTables != NULL)
        {
            SetSubspriteTables(sprite, subspriteTables);
            sprite->subspriteMode = SUBSPRITES_IGNORE_PRIORITY;
        }
        InitObjectPriorityByElevation(sprite, elevation);
        SetObjectSubpriorityByElevation(elevation, sprite, 1);
        StartSpriteAnim(sprite, GetFaceDirectionAnimNum(direction));
    }
    return spriteId;
}

<<<<<<< HEAD
// Return address of first conscious party mon or NULL
struct Pokemon * GetFirstLiveMon(void)
{
=======
struct Pokemon *GetFirstLiveMon(void) { // Return address of first conscious party mon or NULL
>>>>>>> d785fad8
    u32 i;
    for (i = 0; i < PARTY_SIZE; i++)
    {
        if (gPlayerParty[i].hp > 0 && !(gPlayerParty[i].box.isEgg || gPlayerParty[i].box.isBadEgg))
        return &gPlayerParty[i];
    }
    return NULL;
}

<<<<<<< HEAD
// Return follower ObjectEvent or NULL
struct ObjectEvent * GetFollowerObject(void)
{
=======
struct ObjectEvent *GetFollowerObject(void) { // Return follower ObjectEvent or NULL
>>>>>>> d785fad8
    u32 i;
    for (i = 0; i < OBJECT_EVENTS_COUNT; i++)
    {
        if (gObjectEvents[i].localId == OBJ_EVENT_ID_FOLLOWER && gObjectEvents[i].active)
            return &gObjectEvents[i];
    }
    return NULL;
}

// Return graphicsInfo for a pokemon species & form
<<<<<<< HEAD
static const struct ObjectEventGraphicsInfo * SpeciesToGraphicsInfo(u16 species, u8 form)
{
    const struct ObjectEventGraphicsInfo *graphicsInfo = NULL;
#if OW_FOLLOWERS_ENABLED
=======
static const struct ObjectEventGraphicsInfo *SpeciesToGraphicsInfo(u16 species, u8 form) {
    const struct ObjectEventGraphicsInfo *graphicsInfo;
>>>>>>> d785fad8
    switch (species)
    {
    case SPECIES_UNOWN: // Letters >A are defined as species >= NUM_SPECIES, so are not contiguous with A
        form %= NUM_UNOWN_FORMS;
        graphicsInfo = &gSpeciesInfo[form ? SPECIES_UNOWN_B + form - 1 : species].followerData;
        break;
    default:
        graphicsInfo = &gSpeciesInfo[species].followerData;
        break;
    }
    // Try to avoid OOB or undefined access
    if (graphicsInfo->tileTag == 0 && species < NUM_SPECIES)
        return &gSpeciesInfo[SPECIES_NONE].followerData;
    else if (graphicsInfo->tileTag != TAG_NONE && species >= NUM_SPECIES)
        return &gSpeciesInfo[SPECIES_NONE].followerData;
#endif
    return graphicsInfo;
}

// Find, or load, the palette for the specified pokemon info
static u8 LoadDynamicFollowerPalette(u16 species, u8 form, bool32 shiny)
{
    u32 paletteNum;
    // Use standalone palette, unless entry is OOB or NULL (fallback to front-sprite-based)
<<<<<<< HEAD
#if OW_FOLLOWERS_ENABLED == TRUE && OW_FOLLOWERS_SHARE_PALETTE == FALSE
    if ((shiny && gSpeciesInfo[species].followerPalette)
    || (!shiny && gSpeciesInfo[species].followerShinyPalette))
    {
        struct SpritePalette spritePalette;
        u16 palTag = shiny ? (species + SPECIES_SHINY_TAG + OBJ_EVENT_PAL_TAG_DYNAMIC) : (species + OBJ_EVENT_PAL_TAG_DYNAMIC);
        // palette already loaded
        if ((paletteNum = IndexOfSpritePaletteTag(palTag)) < 16)
            return paletteNum;
        spritePalette.tag = palTag;
        if (shiny)
            spritePalette.data = gSpeciesInfo[species].followerShinyPalette;
        else
            spritePalette.data = gSpeciesInfo[species].followerPalette;
        
        // Check if pal data must be decompressed
        if (IsLZ77Data(spritePalette.data, PLTT_SIZE_4BPP, PLTT_SIZE_4BPP))
        {
            // IsLZ77Data guarantees word-alignment, so casting this is safe
            LZ77UnCompWram((u32*)spritePalette.data, gDecompressionBuffer);
            spritePalette.data = (void*)gDecompressionBuffer;
        }
        paletteNum = LoadSpritePalette(&spritePalette);
    }
    else
#endif //OW_FOLLOWERS_SHARE_PALETTE
    {
        // Note that the shiny palette tag is `species + SPECIES_SHINY_TAG`, which must be increased with more pokemon
        // so that palette tags do not overlap
        const u32 *palette = GetMonSpritePalFromSpecies(species, shiny, FALSE); //ETODO
        // palette already loaded
        if ((paletteNum = IndexOfSpritePaletteTag(species)) < 16)
            return paletteNum;
        // Use matching front sprite's normal/shiny palettes
        // Load compressed palette
        LoadCompressedSpritePaletteWithTag(palette, species);
        paletteNum = IndexOfSpritePaletteTag(species); // Tag is always present
=======
    if (species < ARRAY_COUNT(gFollowerPalettes) && gFollowerPalettes[species][shiny & 1])
        spritePalette.data = gFollowerPalettes[species][shiny & 1];

    // Check if pal data must be decompressed
    /* // There goes Castform making this harder than it needs to be...
    if (IsLZ77Data(spritePalette.data, PLTT_SIZE_4BPP, PLTT_SIZE_4BPP)) {
    */
    if (IsLZ77Data(spritePalette.data, PLTT_SIZE_4BPP, PLTT_SIZE_4BPP * NUM_CASTFORM_FORMS)) {
        // IsLZ77Data guarantees word-alignment, so casting this is safe
        LZ77UnCompWram((u32*)spritePalette.data, gDecompressionBuffer);
        spritePalette.data = (void*)gDecompressionBuffer;
>>>>>>> d785fad8
    }

    if (gWeatherPtr->currWeather != WEATHER_FOG_HORIZONTAL) // don't want to weather blend in fog
        UpdateSpritePaletteWithWeather(paletteNum);
    return paletteNum;
}

// Set graphics & sprite for a follower object event by species & shininess.
static void FollowerSetGraphics(struct ObjectEvent *objEvent, u16 species, u8 form, bool8 shiny)
{
    const struct ObjectEventGraphicsInfo *graphicsInfo = SpeciesToGraphicsInfo(species, form);
    ObjectEventSetGraphics(objEvent, graphicsInfo);
    objEvent->graphicsId = (OBJ_EVENT_GFX_MON_BASE + species) & OBJ_EVENT_GFX_SPECIES_MASK;
    objEvent->graphicsId |= form << OBJ_EVENT_GFX_SPECIES_BITS;
    objEvent->shiny = shiny;
    if (graphicsInfo->paletteTag == OBJ_EVENT_PAL_TAG_DYNAMIC) // Use palette from species palette table
    {
        struct Sprite *sprite = &gSprites[objEvent->spriteId];
        // Free palette if otherwise unused
        sprite->inUse = FALSE;
        FieldEffectFreePaletteIfUnused(sprite->oam.paletteNum);
        sprite->inUse = TRUE;
        sprite->oam.paletteNum = LoadDynamicFollowerPalette(species, form, shiny);
    }
    else if (gWeatherPtr->currWeather != WEATHER_FOG_HORIZONTAL) // don't want to weather blend in fog
    {
        UpdateSpritePaletteWithWeather(gSprites[objEvent->spriteId].oam.paletteNum);
    }
}

// Like FollowerSetGraphics, but does not recenter sprite on a metatile
// Intended to be used for mid-movement form changes, etc.
static void RefreshFollowerGraphics(struct ObjectEvent *objEvent)
{
    u32 species = OW_SPECIES(objEvent);
    u32 form = OW_FORM(objEvent);
    u32 shiny = objEvent->shiny;
    const struct ObjectEventGraphicsInfo *graphicsInfo = SpeciesToGraphicsInfo(species, form);
    struct Sprite *sprite = &gSprites[objEvent->spriteId];
    u32 i = FindObjectEventPaletteIndexByTag(graphicsInfo->paletteTag);

<<<<<<< HEAD
    if (graphicsInfo->oam->size != sprite->oam.size)
    {
        #if LARGE_OW_SUPPORT && !OW_GFX_COMPRESS
        ReallocSpriteTiles(sprite, graphicsInfo->images->size);
        #endif
=======
    if (graphicsInfo->oam->size != sprite->oam.size) {
        if (LARGE_OW_SUPPORT && !OW_GFX_COMPRESS)
            ReallocSpriteTiles(sprite, graphicsInfo->images->size);
>>>>>>> d785fad8
        // Add difference in Y vectors
        sprite->y += -(graphicsInfo->height >> 1) - sprite->centerToCornerVecY;
    }

    if (OW_GFX_COMPRESS)
        LoadSheetGraphicsInfo(graphicsInfo, objEvent->graphicsId, sprite);

    sprite->oam.shape = graphicsInfo->oam->shape;
    sprite->oam.size = graphicsInfo->oam->size;
    sprite->images = graphicsInfo->images;
    sprite->anims = graphicsInfo->anims;
    sprite->subspriteTables = graphicsInfo->subspriteTables;
    objEvent->inanimate = graphicsInfo->inanimate;
    sprite->centerToCornerVecX = -(graphicsInfo->width >> 1);
    sprite->centerToCornerVecY = -(graphicsInfo->height >> 1);

    if (graphicsInfo->paletteTag == OBJ_EVENT_PAL_TAG_DYNAMIC)
    {
        sprite->inUse = FALSE;
        FieldEffectFreePaletteIfUnused(sprite->oam.paletteNum);
        sprite->inUse = TRUE;
        sprite->oam.paletteNum = LoadDynamicFollowerPalette(species, form, shiny);
    }
    else if (i != 0xFF)
    {
        UpdateSpritePalette(&sObjectEventSpritePalettes[i], sprite);
        if (gWeatherPtr->currWeather != WEATHER_FOG_HORIZONTAL) // don't want to weather blend in fog
            UpdateSpritePaletteWithWeather(sprite->oam.paletteNum);
    }
}

static u16 GetOverworldCastformSpecies(void)
{
    switch (GetCurrentWeather())
    {
    case WEATHER_SUNNY_CLOUDS:
    case WEATHER_DROUGHT:
        return SPECIES_CASTFORM_SUNNY;
    case WEATHER_RAIN:
    case WEATHER_RAIN_THUNDERSTORM:
    case WEATHER_DOWNPOUR:
        return SPECIES_CASTFORM_RAINY;
    case WEATHER_SNOW:
        return SPECIES_CASTFORM_SNOWY;
    }
    return SPECIES_CASTFORM_NORMAL;
}

static bool8 GetMonInfo(struct Pokemon * mon, u16 *species, u8 *form, u8 *shiny)
{
    *form = 0; // default
    if (!mon)
    {
        *species = SPECIES_NONE;
        *form = 0;
        *shiny = 0;
        return FALSE;
    }
    *species = GetMonData(mon, MON_DATA_SPECIES);
    *shiny = IsMonShiny(mon);
    switch (*species)
    {
    case SPECIES_UNOWN:
        *form = GET_UNOWN_LETTER(mon->box.personality);
        break;
    case SPECIES_CASTFORM: // form is based on overworld weather
        *species = GetOverworldCastformSpecies();
        break;
    }
    return TRUE;
}

// Retrieve graphic information about the following pokemon, if any
static bool8 GetFollowerInfo(u16 *species, u8 *form, u8 *shiny)
{
    return GetMonInfo(GetFirstLiveMon(), species, form, shiny);
}

// Update following pokemon if any
void UpdateFollowingPokemon(void)
{
    struct ObjectEvent *objEvent = GetFollowerObject();
    struct Sprite *sprite;
    u16 species;
    bool8 shiny;
    u8 form;
    // Don't spawn follower if:
    // 1. GetFollowerInfo returns FALSE
    // 2. Map is indoors and gfx is larger than 32x32
    // 3. flag is set
    if (OW_FOLLOWERS_ENABLED == FALSE
        || !GetFollowerInfo(&species, &form, &shiny)
        || (gMapHeader.mapType == MAP_TYPE_INDOOR && SpeciesToGraphicsInfo(species, 0)->oam->size > ST_OAM_SIZE_2)
        || FlagGet(FLAG_TEMP_HIDE_FOLLOWER))
    {
        RemoveFollowingPokemon();
        return;
    }

    if (objEvent == NULL)
    {
        // Spawn follower
        u32 objId = gPlayerAvatar.objectEventId;
        struct ObjectEventTemplate template =
        {
            .localId = OBJ_EVENT_ID_FOLLOWER,
            .graphicsId = OBJ_EVENT_GFX_MON_BASE + species,
            .flagId = 0,
            .x = gSaveBlock1Ptr->pos.x,
            .y = gSaveBlock1Ptr->pos.y,
            // If player active, copy player elevation
            .elevation = gObjectEvents[objId].active ? gObjectEvents[objId].currentElevation : 3,
            .movementType = MOVEMENT_TYPE_FOLLOW_PLAYER,
            // store form info in template
            .trainerRange_berryTreeId = (form & 0x1F) | (shiny << 5),
        };
        if ((objId = SpawnSpecialObjectEvent(&template)) >= OBJECT_EVENTS_COUNT)
            return;
        objEvent = &gObjectEvents[objId];
        objEvent->invisible = TRUE;
    }
    sprite = &gSprites[objEvent->spriteId];
    // Follower appearance changed; move to player and set invisible
    if (species != OW_SPECIES(objEvent) || shiny != objEvent->shiny || form != OW_FORM(objEvent))
    {
        MoveObjectEventToMapCoords(
            objEvent,
            gObjectEvents[gPlayerAvatar.objectEventId].currentCoords.x,
            gObjectEvents[gPlayerAvatar.objectEventId].currentCoords.y
        );
        FollowerSetGraphics(objEvent, species, form, shiny);
        objEvent->invisible = TRUE;
    }
    sprite->data[6] = 0; // set animation data
}

// Remove follower object. Idempotent.
void RemoveFollowingPokemon(void)
{
    struct ObjectEvent *objectEvent = GetFollowerObject();
    if (objectEvent == NULL)
        return;
    RemoveObjectEvent(objectEvent);
}

// Determine whether follower *should* be visible
static bool32 IsFollowerVisible(void)
{
    return
    !(TestPlayerAvatarFlags(FOLLOWER_INVISIBLE_FLAGS)
    || MetatileBehavior_IsSurfableWaterOrUnderwater(gObjectEvents[gPlayerAvatar.objectEventId].previousMetatileBehavior)
    || MetatileBehavior_IsForcedMovementTile(gObjectEvents[gPlayerAvatar.objectEventId].currentMetatileBehavior));
}

static bool8 SpeciesHasType(u16 species, u8 type)
{
    return gSpeciesInfo[species].types[0] == type || gSpeciesInfo[species].types[1] == type;
}

<<<<<<< HEAD
// Returns a random index according to a list of weights
static u8 RandomWeightedIndex(u8 *weights, u8 length)
{
    u32 i;
    u16 random_value;
    u16 weightSum = 0;
    for (i = 0; i < length; i++)
        weightSum += weights[i];
    random_value = Random() % weightSum;
    weightSum = 0;
    for (i = 0; i < length; i++)
    {
        weightSum += weights[i];
        if (random_value <= weightSum)
            return i;
    }
    return 0;
}

=======
>>>>>>> d785fad8
// Display an emote above an object event
// Note that this is not a movement action
static void ObjectEventEmote(struct ObjectEvent *objEvent, u8 emotion)
{
    emotion %= FOLLOWER_EMOTION_LENGTH;
    ObjectEventGetLocalIdAndMap(objEvent, &gFieldEffectArguments[0], &gFieldEffectArguments[1], &gFieldEffectArguments[2]);
    gFieldEffectArguments[7] = emotion;
    FieldEffectStart(FLDEFF_EMOTE);
}

// Script-accessible version of the above
bool8 ScrFunc_emote(struct ScriptContext *ctx)
{
    u8 localId = ScriptReadByte(ctx);
    u8 emotion = ScriptReadByte(ctx) % FOLLOWER_EMOTION_LENGTH;
    u8 i = GetObjectEventIdByLocalId(localId);
    if (i < OBJECT_EVENTS_COUNT)
        ObjectEventEmote(&gObjectEvents[i], emotion);
    return FALSE;
}

// Used for storing conditional emotes
struct SpecialEmote
{
    u16 index;
    u8 emotion;
};

// Find and return direction of metatile behavior within distance
static u32 FindMetatileBehaviorWithinRange(s32 x, s32 y, u32 mb, u8 distance)
{
    s32 i;

    for (i = y + 1; i <= y + distance; i++)
        if (MapGridGetMetatileBehaviorAt(x, i) == mb)
            return DIR_SOUTH;

    for (i = y - 1; i >= y - distance; i--)
        if (MapGridGetMetatileBehaviorAt(x, i) == mb)
            return DIR_NORTH;

    for (i = x + 1; i <= x + distance; i++)
        if (MapGridGetMetatileBehaviorAt(i, y) == mb)
            return DIR_EAST;

    for (i = x - 1; i >= x - distance; i--)
        if (MapGridGetMetatileBehaviorAt(i, y) == mb)
            return DIR_WEST;

    return DIR_NONE;
}

// Check a single follower message condition
bool32 CheckMsgCondition(const struct MsgCondition *cond, struct Pokemon *mon, u32 species, struct ObjectEvent *obj)
{
    u32 multi;
    if (species == SPECIES_NONE)
        species = GetMonData(mon, MON_DATA_SPECIES);

    switch (cond->type)
    {
    case MSG_COND_SPECIES:
        return (cond->data.raw == species);
    case MSG_COND_TYPE:
        multi = (SpeciesHasType(species, cond->data.bytes[0]) ||
                 SpeciesHasType(species, cond->data.bytes[1]));
        // if bytes[2] == TYPE_NONE,
        // invert; check that mon has *neither* type!
        if (cond->data.bytes[2] == 0)
            return multi;
        else
            return !multi;
        break;
    case MSG_COND_STATUS:
        return (cond->data.raw & mon->status);
    case MSG_COND_MAPSEC:
        return (cond->data.raw == gMapHeader.regionMapSectionId);
    case MSG_COND_MAP:
        return (gSaveBlock1Ptr->location.mapGroup == cond->data.bytes[0] &&
                gSaveBlock1Ptr->location.mapNum == cond->data.bytes[1]);
    case MSG_COND_ON_MB:
        return (obj->currentMetatileBehavior == cond->data.bytes[0] ||
                obj->currentMetatileBehavior == cond->data.bytes[1]);
    case MSG_COND_WEATHER:
        multi = GetCurrentWeather();
        return (multi == cond->data.bytes[0] || multi == cond->data.bytes[1]);
    case MSG_COND_MUSIC:
        return (cond->data.raw == GetCurrentMapMusic());
    // Added on `lighting` branch
    // case MSG_COND_TIME_OF_DAY:
    //     break;
    case MSG_COND_NEAR_MB:
        multi = FindMetatileBehaviorWithinRange(
                    obj->currentCoords.x, obj->currentCoords.y, 
                    cond->data.bytes[0], cond->data.bytes[1]);
        if (multi)
            gSpecialVar_Result = multi;
        return multi;
    case MSG_COND_NONE:
    // fallthrough
    default:
        return TRUE;
    }
}

// Check if follower info can be displayed in the current situation;
// i.e, if all its conditions match
bool32 CheckMsgInfo(const struct FollowerMsgInfoExtended *info, struct Pokemon *mon, u32 species, struct ObjectEvent *obj)
{
    u32 i;

    if (info->orFlag)
    {
        // any condition matches
        for (i = 0; i < ARRAY_COUNT(info->conditions) && info->conditions[i].type; i++)
            if (CheckMsgCondition(&info->conditions[i], mon, species, obj))
                return TRUE;
        return FALSE;
    }
    else
    {
        // all conditions must match
        for (i = 0; i < ARRAY_COUNT(info->conditions) && info->conditions[i].type; i++)
            if (!CheckMsgCondition(&info->conditions[i], mon, species, obj))
                return FALSE;
        return TRUE;
    }
}

// Call an applicable follower message script
bool8 ScrFunc_getfolloweraction(struct ScriptContext *ctx) // Essentially a big switch for follower messages
{
    u32 species;
    s32 multi;
    struct SpecialEmote condEmotes[16] = {0};
    u32 condCount = 0;
    u32 emotion;
    struct ObjectEvent *objEvent = GetFollowerObject();
    struct Pokemon *mon = GetFirstLiveMon();
    u8 emotion_weight[FOLLOWER_EMOTION_LENGTH] =
    {
        [FOLLOWER_EMOTION_HAPPY] = 10,
        [FOLLOWER_EMOTION_NEUTRAL] = 15,
        [FOLLOWER_EMOTION_SAD] = 5,
        [FOLLOWER_EMOTION_UPSET] = 15,
        [FOLLOWER_EMOTION_ANGRY] = 15,
        [FOLLOWER_EMOTION_PENSIVE] = 15,
        [FOLLOWER_EMOTION_SURPRISE] = 10,
        [FOLLOWER_EMOTION_CURIOUS] = 10,
        [FOLLOWER_EMOTION_MUSIC] = 15,
    };
    u32 i, j;
    bool32 pickedCondition = FALSE;
    if (mon == NULL) // failsafe
    {
        ScriptCall(ctx, EventScript_FollowerLovesYou);
        return FALSE;
    }
    // Set the script to the very end; we'll be calling another script dynamically
    ScriptJump(ctx, EventScript_FollowerEnd);
    species = GetMonData(mon, MON_DATA_SPECIES);
    multi = GetMonData(mon, MON_DATA_FRIENDSHIP);
    if (multi > 80)
    {
        emotion_weight[FOLLOWER_EMOTION_HAPPY] = 20;
        emotion_weight[FOLLOWER_EMOTION_UPSET] = 5;
        emotion_weight[FOLLOWER_EMOTION_ANGRY] = 5;
        emotion_weight[FOLLOWER_EMOTION_LOVE] = 20;
        emotion_weight[FOLLOWER_EMOTION_MUSIC] = 20;
    }
    if (multi > 170)
    {
        emotion_weight[FOLLOWER_EMOTION_HAPPY] = 30;
        emotion_weight[FOLLOWER_EMOTION_LOVE] = 30;
    }
    // Special C-based conditions follower
    // Weather-related
    if (GetCurrentWeather() == WEATHER_SUNNY_CLOUDS)
        condEmotes[condCount++] = (struct SpecialEmote) {.emotion = FOLLOWER_EMOTION_HAPPY, .index = 31};
    // Health & status-related
    multi = mon->hp * 100 / mon->maxHP;
    if (multi < 20)
    {
        emotion_weight[FOLLOWER_EMOTION_SAD] = 30;
        condEmotes[condCount++] = (struct SpecialEmote) {.emotion = FOLLOWER_EMOTION_SAD, .index = 4};
        condEmotes[condCount++] = (struct SpecialEmote) {.emotion = FOLLOWER_EMOTION_SAD, .index = 5};
    }
    if (multi < 50 || mon->status & STATUS1_PARALYSIS)
    {
        emotion_weight[FOLLOWER_EMOTION_SAD] = 30;
        condEmotes[condCount++] = (struct SpecialEmote) {.emotion = FOLLOWER_EMOTION_SAD, .index = 6};
    }
    // Gym type advantage/disadvantage
    if (GetCurrentMapMusic() == MUS_GYM || GetCurrentMapMusic() == MUS_RG_GYM)
    {
        switch (gMapHeader.regionMapSectionId)
        {
        case MAPSEC_RUSTBORO_CITY:
        case MAPSEC_PEWTER_CITY:
            multi = TYPE_ROCK;
            break;
        case MAPSEC_DEWFORD_TOWN:
            multi = TYPE_FIGHTING;
            break;
        case MAPSEC_MAUVILLE_CITY:
        case MAPSEC_VERMILION_CITY:
            multi = TYPE_ELECTRIC;
            break;
        case MAPSEC_LAVARIDGE_TOWN:
        case MAPSEC_CINNABAR_ISLAND:
            multi = TYPE_FIRE;
            break;
        case MAPSEC_PETALBURG_CITY:
            multi = TYPE_NORMAL;
            break;
        case MAPSEC_FORTREE_CITY:
            multi = TYPE_FLYING;
            break;
        case MAPSEC_MOSSDEEP_CITY:
        case MAPSEC_SAFFRON_CITY:
            multi = TYPE_PSYCHIC;
            break;
        case MAPSEC_SOOTOPOLIS_CITY:
        case MAPSEC_CERULEAN_CITY:
            multi = TYPE_WATER;
            break;
        case MAPSEC_CELADON_CITY:
            multi = TYPE_GRASS;
            break;
        case MAPSEC_FUCHSIA_CITY:
            multi = TYPE_POISON;
            break;
        case MAPSEC_VIRIDIAN_CITY:
            multi = TYPE_GROUND;
            break;
        default:
            multi = NUMBER_OF_MON_TYPES;
        }
        if (multi < NUMBER_OF_MON_TYPES)
        {
            multi = GetTypeEffectiveness(mon, multi);
            if (multi <= UQ_4_12(0.5))
                condEmotes[condCount++] = (struct SpecialEmote) {.emotion = FOLLOWER_EMOTION_HAPPY, .index = 32};
            else if (multi >= UQ_4_12(2.0))
                condEmotes[condCount++] = (struct SpecialEmote) {.emotion = FOLLOWER_EMOTION_SAD, .index = 7};
        }
    }

    emotion = RandomWeightedIndex(emotion_weight, FOLLOWER_EMOTION_LENGTH);
    if ((mon->status & STATUS1_PSN_ANY) && GetMonAbility(mon) != ABILITY_POISON_HEAL)
        emotion = FOLLOWER_EMOTION_POISONED;

    // end special conditions

    // roll for basic/unconditional message
    multi = Random() % gFollowerBasicMessages[emotion].length;
    // (50% chance) Select special condition using reservoir sampling
    for (i = (Random() & 1) ? condCount : 0, j = 1; i < condCount; i++)
    {
        if (condEmotes[i].emotion == emotion && (Random() < 0x10000 / (j++)))  // Replace each item with 1/j chance
            multi = condEmotes[i].index;
    }
    // (50% chance) Match *scripted* conditional messages, from follower_helper.c
    for (i = (Random() & 1) ? COND_MSG_COUNT : 0, j = 1; i < COND_MSG_COUNT; i++)
    {
        const struct FollowerMsgInfoExtended *info = &gFollowerConditionalMessages[i];
        if (!CheckMsgInfo(info, mon, species, objEvent))
            continue;

        // replace choice with weight/j chance
        if (Random() < (0x10000 / (j++)) * (info->weight ? info->weight : 1))
        {
            multi = i;
            pickedCondition = TRUE;
        }
    }
    // condition message was chosen
    if (pickedCondition)
    {
        emotion = gFollowerConditionalMessages[multi].emotion;
        ObjectEventEmote(objEvent, emotion);
        ctx->data[0] = (u32) gFollowerConditionalMessages[multi].text;
        // text choices are spread across array; pick a random one
        if (gFollowerConditionalMessages[multi].textSpread)
        {
            for (i = 0; i < 4; i++)
            {
                if (!((u32*)gFollowerConditionalMessages[multi].text)[i])
                    break;
            }
            ctx->data[0] = i ? ((u32*)gFollowerConditionalMessages[multi].text)[Random() % i] : 0;
        }
        ScriptCall(ctx, gFollowerConditionalMessages[multi].script ? gFollowerConditionalMessages[multi].script : gFollowerBasicMessages[emotion].script);
        return FALSE;
    }
    // otherwise, a basic or C-based message was picked
    ObjectEventEmote(objEvent, emotion);
    ctx->data[0] = (u32) gFollowerBasicMessages[emotion].messages[multi].text; // Load message text
    ScriptCall(ctx, gFollowerBasicMessages[emotion].messages[multi].script ?
                        gFollowerBasicMessages[emotion].messages[multi].script :
                        gFollowerBasicMessages[emotion].script);
    return FALSE;
}

void TrySpawnObjectEvents(s16 cameraX, s16 cameraY)
{
    u8 i;
    u8 objectCount;

    if (gMapHeader.events != NULL)
    {
        s16 left = gSaveBlock1Ptr->pos.x - 2;
        s16 right = gSaveBlock1Ptr->pos.x + MAP_OFFSET_W + 2;
        s16 top = gSaveBlock1Ptr->pos.y;
        s16 bottom = gSaveBlock1Ptr->pos.y + MAP_OFFSET_H + 2;

        if (InBattlePyramid())
            objectCount = GetNumBattlePyramidObjectEvents();
        else if (InTrainerHill())
            objectCount = HILL_TRAINERS_PER_FLOOR;
        else
            objectCount = gMapHeader.events->objectEventCount;

        for (i = 0; i < objectCount; i++)
        {
            struct ObjectEventTemplate *template = &gSaveBlock1Ptr->objectEventTemplates[i];
            s16 npcX = template->x + MAP_OFFSET;
            s16 npcY = template->y + MAP_OFFSET;

            if (top <= npcY && bottom >= npcY && left <= npcX && right >= npcX
                && !FlagGet(template->flagId))
                TrySpawnObjectEventTemplate(template, gSaveBlock1Ptr->location.mapNum, gSaveBlock1Ptr->location.mapGroup, cameraX, cameraY);
        }
    }
}

void RemoveObjectEventsOutsideView(void)
{
    u8 i, j;
    bool8 isActiveLinkPlayer;

    for (i = 0; i < OBJECT_EVENTS_COUNT; i++)
    {
        for (j = 0, isActiveLinkPlayer = FALSE; j < ARRAY_COUNT(gLinkPlayerObjectEvents); j++)
        {
            if (gLinkPlayerObjectEvents[j].active && i == gLinkPlayerObjectEvents[j].objEventId)
                isActiveLinkPlayer = TRUE;
        }
        if (!isActiveLinkPlayer)
        {
            struct ObjectEvent *objectEvent = &gObjectEvents[i];

            // Followers should not go OOB, or their sprites may be freed early during a cross-map scripting event,
            // such as Wally's Ralts catch sequence
            if (objectEvent->active && !objectEvent->isPlayer && objectEvent->localId != OBJ_EVENT_ID_FOLLOWER)
                RemoveObjectEventIfOutsideView(objectEvent);
        }
    }
}

static void RemoveObjectEventIfOutsideView(struct ObjectEvent *objectEvent)
{
    s16 left =   gSaveBlock1Ptr->pos.x - 2;
    s16 right =  gSaveBlock1Ptr->pos.x + 17;
    s16 top =    gSaveBlock1Ptr->pos.y;
    s16 bottom = gSaveBlock1Ptr->pos.y + 16;

    if (objectEvent->currentCoords.x >= left && objectEvent->currentCoords.x <= right
     && objectEvent->currentCoords.y >= top && objectEvent->currentCoords.y <= bottom)
        return;
    if (objectEvent->initialCoords.x >= left && objectEvent->initialCoords.x <= right
     && objectEvent->initialCoords.y >= top && objectEvent->initialCoords.y <= bottom)
        return;
    RemoveObjectEvent(objectEvent);
}

void SpawnObjectEventsOnReturnToField(s16 x, s16 y)
{
    u32 i;

    ClearPlayerAvatarInfo();
    for (i = 0; i < OBJECT_EVENTS_COUNT; i++)
    {
        if (gObjectEvents[i].active)
            SpawnObjectEventOnReturnToField(i, x, y);
    }
    CreateReflectionEffectSprites();
}

static void SpawnObjectEventOnReturnToField(u8 objectEventId, s16 x, s16 y)
{
    u32 i;
    struct Sprite *sprite;
    struct ObjectEvent *objectEvent;
    struct SpriteTemplate spriteTemplate;
    struct SpriteFrameImage spriteFrameImage;
    const struct SubspriteTable *subspriteTables;
    const struct ObjectEventGraphicsInfo *graphicsInfo;

    for (i = 0; i < ARRAY_COUNT(gLinkPlayerObjectEvents); i++)
    {
        if (gLinkPlayerObjectEvents[i].active && objectEventId == gLinkPlayerObjectEvents[i].objEventId)
            return;
    }

    objectEvent = &gObjectEvents[objectEventId];
    subspriteTables = NULL;
    graphicsInfo = GetObjectEventGraphicsInfo(objectEvent->graphicsId);
    CopyObjectGraphicsInfoToSpriteTemplate_WithMovementType(objectEvent->graphicsId, objectEvent->movementType, &spriteTemplate, &subspriteTables);
    spriteFrameImage.size = graphicsInfo->size;
    spriteTemplate.images = &spriteFrameImage;
    if (OW_GFX_COMPRESS)
        spriteTemplate.tileTag = LoadSheetGraphicsInfo(graphicsInfo, objectEvent->graphicsId, NULL);
    if (spriteTemplate.paletteTag != TAG_NONE && spriteTemplate.paletteTag != OBJ_EVENT_PAL_TAG_DYNAMIC)
        LoadObjectEventPalette(spriteTemplate.paletteTag);

    i = CreateSprite(&spriteTemplate, 0, 0, 0);
    if (i != MAX_SPRITES)
    {
        sprite = &gSprites[i];
        // Use palette from species palette table
        if (spriteTemplate.paletteTag == OBJ_EVENT_PAL_TAG_DYNAMIC)
            sprite->oam.paletteNum = LoadDynamicFollowerPalette(OW_SPECIES(objectEvent), OW_FORM(objectEvent), objectEvent->shiny);
        if (OW_GFX_COMPRESS && sprite->usingSheet)
            sprite->sheetSpan = GetSpanPerImage(sprite->oam.shape, sprite->oam.size);
        GetMapCoordsFromSpritePos(x + objectEvent->currentCoords.x, y + objectEvent->currentCoords.y, &sprite->x, &sprite->y);
        sprite->centerToCornerVecX = -(graphicsInfo->width >> 1);
        sprite->centerToCornerVecY = -(graphicsInfo->height >> 1);
        sprite->x += 8;
        sprite->y += 16 + sprite->centerToCornerVecY;
        sprite->images = graphicsInfo->images;
        if (objectEvent->movementType == MOVEMENT_TYPE_PLAYER)
        {
            SetPlayerAvatarObjectEventIdAndObjectId(objectEventId, i);
            objectEvent->warpArrowSpriteId = CreateWarpArrowSprite();
        }
        if (subspriteTables != NULL)
            SetSubspriteTables(sprite, subspriteTables);

        sprite->coordOffsetEnabled = TRUE;
        sprite->sObjEventId = objectEventId;
        objectEvent->spriteId = i;
        if (!objectEvent->inanimate && objectEvent->movementType != MOVEMENT_TYPE_PLAYER)
            StartSpriteAnim(sprite, GetFaceDirectionAnimNum(objectEvent->facingDirection));

        ResetObjectEventFldEffData(objectEvent);
        SetObjectSubpriorityByElevation(objectEvent->previousElevation, sprite, 1);
    }
}

static void ResetObjectEventFldEffData(struct ObjectEvent *objectEvent)
{
    objectEvent->singleMovementActive = FALSE;
    objectEvent->triggerGroundEffectsOnMove = TRUE;
    objectEvent->hasShadow = FALSE;
    objectEvent->hasReflection = FALSE;
    objectEvent->inShortGrass = FALSE;
    objectEvent->inShallowFlowingWater = FALSE;
    objectEvent->inSandPile = FALSE;
    objectEvent->inHotSprings = FALSE;
    ObjectEventClearHeldMovement(objectEvent);
}

static void SetPlayerAvatarObjectEventIdAndObjectId(u8 objectEventId, u8 spriteId)
{
    gPlayerAvatar.objectEventId = objectEventId;
    gPlayerAvatar.spriteId = spriteId;
    gPlayerAvatar.gender = GetPlayerAvatarGenderByGraphicsId(gObjectEvents[objectEventId].graphicsId);
    SetPlayerAvatarExtraStateTransition(gObjectEvents[objectEventId].graphicsId, PLAYER_AVATAR_FLAG_CONTROLLABLE);
}

// Update sprite's palette, freeing old palette if necessary
<<<<<<< HEAD
static u8 UpdateSpritePalette(const struct SpritePalette * spritePalette, struct Sprite * sprite)
{
=======
static u8 UpdateSpritePalette(const struct SpritePalette *spritePalette, struct Sprite *sprite) {
>>>>>>> d785fad8
    // Free palette if otherwise unused
    sprite->inUse = FALSE;
    FieldEffectFreePaletteIfUnused(sprite->oam.paletteNum);
    sprite->inUse = TRUE;
    return sprite->oam.paletteNum = LoadSpritePalette(spritePalette);
}

// Find and update based on template's paletteTag
<<<<<<< HEAD
u8 UpdateSpritePaletteByTemplate(const struct SpriteTemplate * template, struct Sprite * sprite)
{
=======
u8 UpdateSpritePaletteByTemplate(const struct SpriteTemplate *template, struct Sprite *sprite) {
>>>>>>> d785fad8
    u8 i = FindObjectEventPaletteIndexByTag(template->paletteTag);
    if (i == 0xFF)
        return i;
    return UpdateSpritePalette(&sObjectEventSpritePalettes[i], sprite);
}

// Set graphics *by info*
static void ObjectEventSetGraphics(struct ObjectEvent *objectEvent, const struct ObjectEventGraphicsInfo *graphicsInfo)
{
    struct Sprite *sprite = &gSprites[objectEvent->spriteId];
    u32 i = FindObjectEventPaletteIndexByTag(graphicsInfo->paletteTag);
    if (i != 0xFF)
        UpdateSpritePalette(&sObjectEventSpritePalettes[i], sprite);

    // If gfx size changes, we need to reallocate tiles
    if (LARGE_OW_SUPPORT && !OW_GFX_COMPRESS && graphicsInfo->oam->size != sprite->oam.size)
        ReallocSpriteTiles(sprite, graphicsInfo->images->size);

    #if OW_GFX_COMPRESS
    LoadSheetGraphicsInfo(graphicsInfo, objectEvent->graphicsId, sprite);
    #endif

    sprite->oam.shape = graphicsInfo->oam->shape;
    sprite->oam.size = graphicsInfo->oam->size;
    sprite->images = graphicsInfo->images;
    sprite->anims = graphicsInfo->anims;
    sprite->subspriteTables = graphicsInfo->subspriteTables;
    objectEvent->inanimate = graphicsInfo->inanimate;
    SetSpritePosToMapCoords(objectEvent->currentCoords.x, objectEvent->currentCoords.y, &sprite->x, &sprite->y);
    sprite->centerToCornerVecX = -(graphicsInfo->width >> 1);
    sprite->centerToCornerVecY = -(graphicsInfo->height >> 1);
    sprite->x += 8;
    sprite->y += 16 + sprite->centerToCornerVecY;
    if (objectEvent->trackedByCamera)
        CameraObjectReset();
}

void ObjectEventSetGraphicsId(struct ObjectEvent *objectEvent, u16 graphicsId)
{
    objectEvent->graphicsId = graphicsId;
    ObjectEventSetGraphics(objectEvent, GetObjectEventGraphicsInfo(graphicsId));
    objectEvent->graphicsId = graphicsId;
}

void ObjectEventSetGraphicsIdByLocalIdAndMap(u8 localId, u8 mapNum, u8 mapGroup, u16 graphicsId)
{
    u8 objectEventId;

    if (!TryGetObjectEventIdByLocalIdAndMap(localId, mapNum, mapGroup, &objectEventId))
        ObjectEventSetGraphicsId(&gObjectEvents[objectEventId], graphicsId);
}

void ObjectEventTurn(struct ObjectEvent *objectEvent, u8 direction)
{
    SetObjectEventDirection(objectEvent, direction);
    if (!objectEvent->inanimate)
    {
        StartSpriteAnim(&gSprites[objectEvent->spriteId], GetFaceDirectionAnimNum(objectEvent->facingDirection));
        SeekSpriteAnim(&gSprites[objectEvent->spriteId], 0);
    }
}

void ObjectEventTurnByLocalIdAndMap(u8 localId, u8 mapNum, u8 mapGroup, u8 direction)
{
    u8 objectEventId;

    if (!TryGetObjectEventIdByLocalIdAndMap(localId, mapNum, mapGroup, &objectEventId))
        ObjectEventTurn(&gObjectEvents[objectEventId], direction);
}

void PlayerObjectTurn(struct PlayerAvatar *playerAvatar, u8 direction)
{
    ObjectEventTurn(&gObjectEvents[playerAvatar->objectEventId], direction);
}

static void SetBerryTreeGraphics(struct ObjectEvent *objectEvent, u8 berryId, u8 berryStage)
{
    const u16 graphicsId = gBerryTreeObjectEventGraphicsIdTable[berryStage];
    const struct ObjectEventGraphicsInfo *graphicsInfo = GetObjectEventGraphicsInfo(graphicsId);
    struct Sprite *sprite = &gSprites[objectEvent->spriteId];
    UpdateSpritePalette(&sObjectEventSpritePalettes[gBerryTreePaletteSlotTablePointers[berryId][berryStage]-2], sprite);
    sprite->oam.shape = graphicsInfo->oam->shape;
    sprite->oam.size = graphicsInfo->oam->size;
    sprite->images = gBerryTreePicTablePointers[berryId];
    sprite->anims = graphicsInfo->anims;
    sprite->subspriteTables = graphicsInfo->subspriteTables;
    objectEvent->inanimate = graphicsInfo->inanimate;
    objectEvent->graphicsId = graphicsId;
    SetSpritePosToMapCoords(objectEvent->currentCoords.x, objectEvent->currentCoords.y, &sprite->x, &sprite->y);
    sprite->centerToCornerVecX = -(graphicsInfo->width >> 1);
    sprite->centerToCornerVecY = -(graphicsInfo->height >> 1);
    sprite->x += 8;
    sprite->y += 16 + sprite->centerToCornerVecY;
    if (objectEvent->trackedByCamera)
        CameraObjectReset();
}

static void get_berry_tree_graphics(struct ObjectEvent *objectEvent, struct Sprite *sprite)
{
    u8 berryStage;
    u8 berryId;

    objectEvent->invisible = TRUE;
    sprite->invisible = TRUE;
    berryStage = GetStageByBerryTreeId(objectEvent->trainerRange_berryTreeId);
    if (berryStage != BERRY_STAGE_NO_BERRY)
    {
        objectEvent->invisible = FALSE;
        sprite->invisible = FALSE;
        berryId = GetBerryTypeByBerryTreeId(objectEvent->trainerRange_berryTreeId) - 1;
        berryStage--;
        if (berryId > ITEM_TO_BERRY(LAST_BERRY_INDEX))
            berryId = 0;

        SetBerryTreeGraphics(objectEvent, berryId, berryStage);
        StartSpriteAnim(sprite, berryStage);
    }
}

const struct ObjectEventGraphicsInfo *GetObjectEventGraphicsInfo(u16 graphicsId)
{
    u32 form = 0;

    if (graphicsId >= OBJ_EVENT_GFX_VARS && graphicsId <= OBJ_EVENT_GFX_VAR_F)
        graphicsId = VarGetObjectEventGraphicsId(graphicsId - OBJ_EVENT_GFX_VARS);

    // graphicsId may contain mon form info
    if (graphicsId > OBJ_EVENT_GFX_SPECIES_MASK)
    {
        form = graphicsId >> OBJ_EVENT_GFX_SPECIES_BITS;
        graphicsId = graphicsId & OBJ_EVENT_GFX_SPECIES_MASK;
    }

    if (graphicsId == OBJ_EVENT_GFX_BARD)
    {
        return gMauvilleOldManGraphicsInfoPointers[GetCurrentMauvilleOldMan()];
    }

    if (graphicsId >= OBJ_EVENT_GFX_MON_BASE)
        return SpeciesToGraphicsInfo(graphicsId - OBJ_EVENT_GFX_MON_BASE, form);

    if (graphicsId >= NUM_OBJ_EVENT_GFX)
        graphicsId = OBJ_EVENT_GFX_NINJA_BOY;

    return gObjectEventGraphicsInfoPointers[graphicsId];
}

static void SetObjectEventDynamicGraphicsId(struct ObjectEvent *objectEvent)
{
    if (objectEvent->graphicsId >= OBJ_EVENT_GFX_VARS && objectEvent->graphicsId <= OBJ_EVENT_GFX_VAR_F)
        objectEvent->graphicsId = VarGetObjectEventGraphicsId(objectEvent->graphicsId - OBJ_EVENT_GFX_VARS);
}

void SetObjectInvisibility(u8 localId, u8 mapNum, u8 mapGroup, bool8 invisible)
{
    u8 objectEventId;

    if (!TryGetObjectEventIdByLocalIdAndMap(localId, mapNum, mapGroup, &objectEventId))
        gObjectEvents[objectEventId].invisible = invisible;
}

void ObjectEventGetLocalIdAndMap(struct ObjectEvent *objectEvent, void *localId, void *mapNum, void *mapGroup)
{
    *(u8 *)(localId) = objectEvent->localId;
    *(u8 *)(mapNum) = objectEvent->mapNum;
    *(u8 *)(mapGroup) = objectEvent->mapGroup;
}

void AllowObjectAtPosTriggerGroundEffects(s16 x, s16 y)
{
    u8 objectEventId;
    struct ObjectEvent *objectEvent;

    objectEventId = GetObjectEventIdByXY(x, y);
    if (objectEventId != OBJECT_EVENTS_COUNT)
    {
        objectEvent = &gObjectEvents[objectEventId];
        objectEvent->triggerGroundEffectsOnMove = TRUE;
    }
}

void SetObjectSubpriority(u8 localId, u8 mapNum, u8 mapGroup, u8 subpriority)
{
    u8 objectEventId;
    struct ObjectEvent *objectEvent;
    struct Sprite *sprite;

    if (!TryGetObjectEventIdByLocalIdAndMap(localId, mapNum, mapGroup, &objectEventId))
    {
        objectEvent = &gObjectEvents[objectEventId];
        sprite = &gSprites[objectEvent->spriteId];
        objectEvent->fixedPriority = TRUE;
        sprite->subpriority = subpriority;
    }
}

void ResetObjectSubpriority(u8 localId, u8 mapNum, u8 mapGroup)
{
    u8 objectEventId;
    struct ObjectEvent *objectEvent;

    if (!TryGetObjectEventIdByLocalIdAndMap(localId, mapNum, mapGroup, &objectEventId))
    {
        objectEvent = &gObjectEvents[objectEventId];
        objectEvent->fixedPriority = FALSE;
        objectEvent->triggerGroundEffectsOnMove = TRUE;
    }
}

void SetObjectEventSpritePosByLocalIdAndMap(u8 localId, u8 mapNum, u8 mapGroup, s16 x, s16 y)
{
    u8 objectEventId;
    struct Sprite *sprite;

    if (!TryGetObjectEventIdByLocalIdAndMap(localId, mapNum, mapGroup, &objectEventId))
    {
        sprite = &gSprites[gObjectEvents[objectEventId].spriteId];
        sprite->x2 = x;
        sprite->y2 = y;
    }
}

void FreeAndReserveObjectSpritePalettes(void)
{
    FreeAllSpritePalettes();
    gReservedSpritePaletteCount = OBJ_PALSLOT_COUNT;
}

u8 LoadObjectEventPalette(u16 paletteTag)
{
    u16 i = FindObjectEventPaletteIndexByTag(paletteTag);
    if (i == 0xFF)
        return i;
    return LoadSpritePaletteIfTagExists(&sObjectEventSpritePalettes[i]);
}

u8 LoadPlayerObjectEventPalette(u8 gender)
{
    u16 paletteTag;
    switch (gender)
    {
        default:
        case MALE:
            paletteTag = FLDEFF_PAL_TAG_BRENDAN;
            break;
        case FEMALE:
            paletteTag = FLDEFF_PAL_TAG_MAY;
            break;
    }
    return LoadObjectEventPalette(paletteTag);
}

static void UNUSED LoadObjectEventPaletteSet(u16 *paletteTags)
{
    u8 i;

    for (i = 0; paletteTags[i] != OBJ_EVENT_PAL_TAG_NONE; i++)
        LoadObjectEventPalette(paletteTags[i]);
}

static u8 LoadSpritePaletteIfTagExists(const struct SpritePalette *spritePalette)
{
    u8 paletteNum = IndexOfSpritePaletteTag(spritePalette->tag);
    if (paletteNum != 0xFF) // don't load twice; return
        return paletteNum;
    paletteNum = LoadSpritePalette(spritePalette);
    return paletteNum;
}

void PatchObjectPalette(u16 paletteTag, u8 paletteSlot)
{
    // paletteTag is assumed to exist in sObjectEventSpritePalettes
    u8 paletteIndex = FindObjectEventPaletteIndexByTag(paletteTag);

    LoadPalette(sObjectEventSpritePalettes[paletteIndex].data, OBJ_PLTT_ID(paletteSlot), PLTT_SIZE_4BPP);
}

void PatchObjectPaletteRange(const u16 *paletteTags, u8 minSlot, u8 maxSlot)
{
    while (minSlot < maxSlot)
    {
        PatchObjectPalette(*paletteTags, minSlot);
        paletteTags++;
        minSlot++;
    }
}

static u8 FindObjectEventPaletteIndexByTag(u16 tag)
{
    u8 i;

    for (i = 0; sObjectEventSpritePalettes[i].tag != OBJ_EVENT_PAL_TAG_NONE; i++)
    {
        if (sObjectEventSpritePalettes[i].tag == tag)
            return i;
    }
    return 0xFF;
}

void LoadPlayerObjectReflectionPalette(u16 tag, u8 slot)
{
    u8 i;

    PatchObjectPalette(tag, slot);
    for (i = 0; sPlayerReflectionPaletteSets[i].tag != OBJ_EVENT_PAL_TAG_NONE; i++)
    {
        if (sPlayerReflectionPaletteSets[i].tag == tag)
        {
            PatchObjectPalette(sPlayerReflectionPaletteSets[i].data[sCurrentReflectionType], gReflectionEffectPaletteMap[slot]);
            return;
        }
    }
}

void LoadSpecialObjectReflectionPalette(u16 tag, u8 slot)
{
    u8 i;

    sCurrentSpecialObjectPaletteTag = tag;
    PatchObjectPalette(tag, slot);
    for (i = 0; sSpecialObjectReflectionPaletteSets[i].tag != OBJ_EVENT_PAL_TAG_NONE; i++)
    {
        if (sSpecialObjectReflectionPaletteSets[i].tag == tag)
        {
            PatchObjectPalette(sSpecialObjectReflectionPaletteSets[i].data[sCurrentReflectionType], gReflectionEffectPaletteMap[slot]);
            return;
        }
    }
}

static void UNUSED _PatchObjectPalette(u16 tag, u8 slot)
{
    PatchObjectPalette(tag, slot);
}

static void UNUSED IncrementObjectEventCoords(struct ObjectEvent *objectEvent, s16 x, s16 y)
{
    objectEvent->previousCoords.x = objectEvent->currentCoords.x;
    objectEvent->previousCoords.y = objectEvent->currentCoords.y;
    objectEvent->currentCoords.x += x;
    objectEvent->currentCoords.y += y;
}

void ShiftObjectEventCoords(struct ObjectEvent *objectEvent, s16 x, s16 y)
{
    objectEvent->previousCoords.x = objectEvent->currentCoords.x;
    objectEvent->previousCoords.y = objectEvent->currentCoords.y;
    objectEvent->currentCoords.x = x;
    objectEvent->currentCoords.y = y;
}

static void SetObjectEventCoords(struct ObjectEvent *objectEvent, s16 x, s16 y)
{
    objectEvent->previousCoords.x = x;
    objectEvent->previousCoords.y = y;
    objectEvent->currentCoords.x = x;
    objectEvent->currentCoords.y = y;
}

void MoveObjectEventToMapCoords(struct ObjectEvent *objectEvent, s16 x, s16 y)
{
    struct Sprite *sprite;
    const struct ObjectEventGraphicsInfo *graphicsInfo;

    sprite = &gSprites[objectEvent->spriteId];
    graphicsInfo = GetObjectEventGraphicsInfo(objectEvent->graphicsId);
    SetObjectEventCoords(objectEvent, x, y);
    SetSpritePosToMapCoords(objectEvent->currentCoords.x, objectEvent->currentCoords.y, &sprite->x, &sprite->y);
    sprite->centerToCornerVecX = -(graphicsInfo->width >> 1);
    sprite->centerToCornerVecY = -(graphicsInfo->height >> 1);
    sprite->x += 8;
    sprite->y += 16 + sprite->centerToCornerVecY;
    ResetObjectEventFldEffData(objectEvent);
    if (objectEvent->trackedByCamera)
        CameraObjectReset();
}

void TryMoveObjectEventToMapCoords(u8 localId, u8 mapNum, u8 mapGroup, s16 x, s16 y)
{
    u8 objectEventId;
    if (!TryGetObjectEventIdByLocalIdAndMap(localId, mapNum, mapGroup, &objectEventId))
    {
        x += MAP_OFFSET;
        y += MAP_OFFSET;
        MoveObjectEventToMapCoords(&gObjectEvents[objectEventId], x, y);
    }
}

void ShiftStillObjectEventCoords(struct ObjectEvent *objectEvent)
{
    ShiftObjectEventCoords(objectEvent, objectEvent->currentCoords.x, objectEvent->currentCoords.y);
}

void UpdateObjectEventCoordsForCameraUpdate(void)
{
    u8 i;
    s16 dx;
    s16 dy;

    if (gCamera.active)
    {
        dx = gCamera.x;
        dy = gCamera.y;
        for (i = 0; i < OBJECT_EVENTS_COUNT; i++)
        {
            if (gObjectEvents[i].active)
            {
                gObjectEvents[i].initialCoords.x -= dx;
                gObjectEvents[i].initialCoords.y -= dy;
                gObjectEvents[i].currentCoords.x -= dx;
                gObjectEvents[i].currentCoords.y -= dy;
                gObjectEvents[i].previousCoords.x -= dx;
                gObjectEvents[i].previousCoords.y -= dy;
            }
        }
    }
}

u8 GetObjectEventIdByPosition(u16 x, u16 y, u8 elevation)
{
    u8 i;

    for (i = 0; i < OBJECT_EVENTS_COUNT; i++)
    {
        if (gObjectEvents[i].active)
        {
            if (gObjectEvents[i].currentCoords.x == x
             && gObjectEvents[i].currentCoords.y == y
             && ObjectEventDoesElevationMatch(&gObjectEvents[i], elevation))
                return i;
        }
    }
    return OBJECT_EVENTS_COUNT;
}

static bool8 ObjectEventDoesElevationMatch(struct ObjectEvent *objectEvent, u8 elevation)
{
    if (objectEvent->currentElevation != 0 && elevation != 0 && objectEvent->currentElevation != elevation)
        return FALSE;

    return TRUE;
}

void UpdateObjectEventsForCameraUpdate(s16 x, s16 y)
{
    UpdateObjectEventCoordsForCameraUpdate();
    TrySpawnObjectEvents(x, y);
    RemoveObjectEventsOutsideView();
}

// The "CameraObject" functions below are responsible for an invisible sprite
// that follows the movements of a different sprite (normally the player's sprite)
// and tracks x/y movement distances for the camera so it knows where to move.
u8 AddCameraObject(u8 followSpriteId)
{
    u8 spriteId = CreateSprite(&sCameraSpriteTemplate, 0, 0, 4);

    gSprites[spriteId].invisible = TRUE;
    gSprites[spriteId].sCamera_FollowSpriteId = followSpriteId;
    return spriteId;
}

static void SpriteCB_CameraObject(struct Sprite *sprite)
{
    void (*callbacks[ARRAY_COUNT(sCameraObjectFuncs)])(struct Sprite *);

    memcpy(callbacks, sCameraObjectFuncs, sizeof sCameraObjectFuncs);
    callbacks[sprite->sCamera_State](sprite);
}

static void CameraObject_Init(struct Sprite *sprite)
{
    sprite->x = gSprites[sprite->sCamera_FollowSpriteId].x;
    sprite->y = gSprites[sprite->sCamera_FollowSpriteId].y;
    sprite->invisible = TRUE;
    sprite->sCamera_State = CAMERA_STATE_MOVE;
    CameraObject_UpdateMove(sprite);
}

static void CameraObject_UpdateMove(struct Sprite *sprite)
{
    s16 x = gSprites[sprite->sCamera_FollowSpriteId].x;
    s16 y = gSprites[sprite->sCamera_FollowSpriteId].y;

    sprite->sCamera_MoveX = x - sprite->x;
    sprite->sCamera_MoveY = y - sprite->y;
    sprite->x = x;
    sprite->y = y;
}

// Invisible sprite will continue to follow the parent sprite,
// but no corresponding camera movement will be shown.
static void CameraObject_UpdateFrozen(struct Sprite *sprite)
{
    sprite->x = gSprites[sprite->sCamera_FollowSpriteId].x;
    sprite->y = gSprites[sprite->sCamera_FollowSpriteId].y;
    sprite->sCamera_MoveX = 0;
    sprite->sCamera_MoveY = 0;
}

static struct Sprite *FindCameraSprite(void)
{
    u8 i;

    for (i = 0; i < MAX_SPRITES; i++)
    {
        if (gSprites[i].inUse && gSprites[i].callback == SpriteCB_CameraObject)
            return &gSprites[i];
    }
    return NULL;
}

void CameraObjectReset(void)
{
    struct Sprite *camera = FindCameraSprite();
    if (camera != NULL)
    {
        camera->sCamera_State = CAMERA_STATE_INIT;
        camera->callback(camera);
    }
}

void CameraObjectSetFollowedSpriteId(u8 spriteId)
{
    struct Sprite *camera = FindCameraSprite();
    if (camera != NULL)
    {
        camera->sCamera_FollowSpriteId = spriteId;
        CameraObjectReset();
    }
}

static u8 UNUSED CameraObjectGetFollowedSpriteId(void)
{
    struct Sprite *camera = FindCameraSprite();
    if (camera == NULL)
        return MAX_SPRITES;

    return camera->sCamera_FollowSpriteId;
}

void CameraObjectFreeze(void)
{
    struct Sprite *camera = FindCameraSprite();
#ifdef UBFIX // Possible null dereference
    if (camera == NULL)
        return;
#endif
    camera->sCamera_State = CAMERA_STATE_FROZEN;
}

u8 CopySprite(struct Sprite *sprite, s16 x, s16 y, u8 subpriority)
{
    u8 i;

    for (i = 0; i < MAX_SPRITES; i++)
    {
        if (!gSprites[i].inUse)
        {
            gSprites[i] = *sprite;
            gSprites[i].x = x;
            gSprites[i].y = y;
            gSprites[i].subpriority = subpriority;
            break;
        }
    }
    return i;
}

u8 CreateCopySpriteAt(struct Sprite *sprite, s16 x, s16 y, u8 subpriority)
{
    s16 i;

    for (i = MAX_SPRITES - 1; i > -1; i--)
    {
        if (!gSprites[i].inUse)
        {
            gSprites[i] = *sprite;
            gSprites[i].x = x;
            gSprites[i].y = y;
            gSprites[i].subpriority = subpriority;
            return i;
        }
    }
    return MAX_SPRITES;
}

void SetObjectEventDirection(struct ObjectEvent *objectEvent, u8 direction)
{
    s8 d2;
    objectEvent->previousMovementDirection = objectEvent->facingDirection;
    if (!objectEvent->facingDirectionLocked)
    {
        d2 = direction;
        objectEvent->facingDirection = d2;
    }
    objectEvent->movementDirection = direction;
}

static const u8 *GetObjectEventScriptPointerByLocalIdAndMap(u8 localId, u8 mapNum, u8 mapGroup)
{
    if (localId == OBJ_EVENT_ID_FOLLOWER)
        return EventScript_Follower;
    return GetObjectEventTemplateByLocalIdAndMap(localId, mapNum, mapGroup)->script;
}

const u8 *GetObjectEventScriptPointerByObjectEventId(u8 objectEventId)
{
    return GetObjectEventScriptPointerByLocalIdAndMap(gObjectEvents[objectEventId].localId, gObjectEvents[objectEventId].mapNum, gObjectEvents[objectEventId].mapGroup);
}

static u16 GetObjectEventFlagIdByLocalIdAndMap(u8 localId, u8 mapNum, u8 mapGroup)
{
    const struct ObjectEventTemplate *obj = GetObjectEventTemplateByLocalIdAndMap(localId, mapNum, mapGroup);
#ifdef UBFIX
    // BUG: The function may return NULL, and attempting to read from NULL may freeze the game using modern compilers.
    if (obj == NULL)
        return 0;
#endif // UBFIX
    return obj->flagId;
}

static u16 GetObjectEventFlagIdByObjectEventId(u8 objectEventId)
{
    return GetObjectEventFlagIdByLocalIdAndMap(gObjectEvents[objectEventId].localId, gObjectEvents[objectEventId].mapNum, gObjectEvents[objectEventId].mapGroup);
}

static u8 UNUSED GetObjectTrainerTypeByLocalIdAndMap(u8 localId, u8 mapNum, u8 mapGroup)
{
    u8 objectEventId;

    if (TryGetObjectEventIdByLocalIdAndMap(localId, mapNum, mapGroup, &objectEventId))
        return 0xFF;

    return gObjectEvents[objectEventId].trainerType;
}

static u8 UNUSED GetObjectTrainerTypeByObjectEventId(u8 objectEventId)
{
    return gObjectEvents[objectEventId].trainerType;
}

// Unused
u8 GetObjectEventBerryTreeIdByLocalIdAndMap(u8 localId, u8 mapNum, u8 mapGroup)
{
    u8 objectEventId;

    if (TryGetObjectEventIdByLocalIdAndMap(localId, mapNum, mapGroup, &objectEventId))
        return 0xFF;

    return gObjectEvents[objectEventId].trainerRange_berryTreeId;
}

u8 GetObjectEventBerryTreeId(u8 objectEventId)
{
    return gObjectEvents[objectEventId].trainerRange_berryTreeId;
}

static const struct ObjectEventTemplate *GetObjectEventTemplateByLocalIdAndMap(u8 localId, u8 mapNum, u8 mapGroup)
{
    const struct ObjectEventTemplate *templates;
    const struct MapHeader *mapHeader;
    u8 count;

    if (gSaveBlock1Ptr->location.mapNum == mapNum && gSaveBlock1Ptr->location.mapGroup == mapGroup)
    {
        templates = gSaveBlock1Ptr->objectEventTemplates;
        count = gMapHeader.events->objectEventCount;
    }
    else
    {
        mapHeader = Overworld_GetMapHeaderByGroupAndId(mapGroup, mapNum);
        templates = mapHeader->events->objectEvents;
        count = mapHeader->events->objectEventCount;
    }
    return FindObjectEventTemplateByLocalId(localId, templates, count);
}

static const struct ObjectEventTemplate *FindObjectEventTemplateByLocalId(u8 localId, const struct ObjectEventTemplate *templates, u8 count)
{
    u8 i;

    for (i = 0; i < count; i++)
    {
        if (templates[i].localId == localId)
            return &templates[i];
    }
    return NULL;
}

struct ObjectEventTemplate *GetBaseTemplateForObjectEvent(const struct ObjectEvent *objectEvent)
{
    int i;

    if (objectEvent->mapNum != gSaveBlock1Ptr->location.mapNum
     || objectEvent->mapGroup != gSaveBlock1Ptr->location.mapGroup)
        return NULL;

    for (i = 0; i < OBJECT_EVENT_TEMPLATES_COUNT; i++)
    {
        if (objectEvent->localId == gSaveBlock1Ptr->objectEventTemplates[i].localId)
            return &gSaveBlock1Ptr->objectEventTemplates[i];
    }
    return NULL;
}

void OverrideTemplateCoordsForObjectEvent(const struct ObjectEvent *objectEvent)
{
    struct ObjectEventTemplate *objectEventTemplate;

    objectEventTemplate = GetBaseTemplateForObjectEvent(objectEvent);
    if (objectEventTemplate != NULL)
    {
        objectEventTemplate->x = objectEvent->currentCoords.x - MAP_OFFSET;
        objectEventTemplate->y = objectEvent->currentCoords.y - MAP_OFFSET;
    }
}

static void OverrideObjectEventTemplateScript(const struct ObjectEvent *objectEvent, const u8 *script)
{
    struct ObjectEventTemplate *objectEventTemplate;

    objectEventTemplate = GetBaseTemplateForObjectEvent(objectEvent);
    if (objectEventTemplate)
        objectEventTemplate->script = script;
}

void TryOverrideTemplateCoordsForObjectEvent(const struct ObjectEvent *objectEvent, u8 movementType)
{
    struct ObjectEventTemplate *objectEventTemplate;

    objectEventTemplate = GetBaseTemplateForObjectEvent(objectEvent);
    if (objectEventTemplate != NULL)
        objectEventTemplate->movementType = movementType;
}

void TryOverrideObjectEventTemplateCoords(u8 localId, u8 mapNum, u8 mapGroup)
{
    u8 objectEventId;
    if (!TryGetObjectEventIdByLocalIdAndMap(localId, mapNum, mapGroup, &objectEventId))
        OverrideTemplateCoordsForObjectEvent(&gObjectEvents[objectEventId]);
}

void OverrideSecretBaseDecorationSpriteScript(u8 localId, u8 mapNum, u8 mapGroup, u8 decorationCategory)
{
    u8 objectEventId;
    if (!TryGetObjectEventIdByLocalIdAndMap(localId, mapNum, mapGroup, &objectEventId))
    {
        switch (decorationCategory)
        {
        case DECORCAT_DOLL:
            OverrideObjectEventTemplateScript(&gObjectEvents[objectEventId], SecretBase_EventScript_DollInteract);
            break;
        case DECORCAT_CUSHION:
            OverrideObjectEventTemplateScript(&gObjectEvents[objectEventId], SecretBase_EventScript_CushionInteract);
            break;
        }
    }
}

void InitObjectEventPalettes(u8 reflectionType)
{
    FreeAndReserveObjectSpritePalettes();
    sCurrentSpecialObjectPaletteTag = OBJ_EVENT_PAL_TAG_NONE;
    sCurrentReflectionType = reflectionType;
    if (reflectionType == 1)
    {
        PatchObjectPaletteRange(sObjectPaletteTagSets[sCurrentReflectionType], PALSLOT_PLAYER, PALSLOT_NPC_4 + 1);
        gReservedSpritePaletteCount = 8;
    }
    else
    {
        PatchObjectPaletteRange(sObjectPaletteTagSets[sCurrentReflectionType], PALSLOT_PLAYER, PALSLOT_NPC_4_REFLECTION + 1);
    }
}

u16 GetObjectPaletteTag(u8 palSlot)
{
    u8 i;

    if (palSlot < PALSLOT_NPC_SPECIAL)
        return sObjectPaletteTagSets[sCurrentReflectionType][palSlot];

    for (i = 0; sSpecialObjectReflectionPaletteSets[i].tag != OBJ_EVENT_PAL_TAG_NONE; i++)
    {
        if (sSpecialObjectReflectionPaletteSets[i].tag == sCurrentSpecialObjectPaletteTag)
            return sSpecialObjectReflectionPaletteSets[i].data[sCurrentReflectionType];
    }
    return OBJ_EVENT_PAL_TAG_NONE;
}

movement_type_empty_callback(MovementType_None)
movement_type_def(MovementType_WanderAround, gMovementTypeFuncs_WanderAround)

bool8 MovementType_WanderAround_Step0(struct ObjectEvent *objectEvent, struct Sprite *sprite)
{
    ClearObjectEventMovement(objectEvent, sprite);
    sprite->sTypeFuncId = 1;
    return TRUE;
}

bool8 MovementType_WanderAround_Step1(struct ObjectEvent *objectEvent, struct Sprite *sprite)
{
    ObjectEventSetSingleMovement(objectEvent, sprite, GetFaceDirectionMovementAction(objectEvent->facingDirection));
    sprite->sTypeFuncId = 2;
    return TRUE;
}

bool8 MovementType_WanderAround_Step2(struct ObjectEvent *objectEvent, struct Sprite *sprite)
{
    if (!ObjectEventExecSingleMovementAction(objectEvent, sprite))
        return FALSE;
    SetMovementDelay(sprite, sMovementDelaysMedium[Random() % ARRAY_COUNT(sMovementDelaysMedium)]);
    sprite->sTypeFuncId = 3;
    return TRUE;
}

bool8 MovementType_WanderAround_Step3(struct ObjectEvent *objectEvent, struct Sprite *sprite)
{
    if (WaitForMovementDelay(sprite))
    {
        sprite->sTypeFuncId = 4;
        return TRUE;
    }
    return FALSE;
}

bool8 MovementType_WanderAround_Step4(struct ObjectEvent *objectEvent, struct Sprite *sprite)
{
    u8 directions[4];
    u8 chosenDirection;

    memcpy(directions, gStandardDirections, sizeof directions);
    chosenDirection = directions[Random() & 3];
    SetObjectEventDirection(objectEvent, chosenDirection);
    sprite->sTypeFuncId = 5;
    if (GetCollisionInDirection(objectEvent, chosenDirection))
        sprite->sTypeFuncId = 1;

    return TRUE;
}

bool8 MovementType_WanderAround_Step5(struct ObjectEvent *objectEvent, struct Sprite *sprite)
{
    ObjectEventSetSingleMovement(objectEvent, sprite, GetWalkNormalMovementAction(objectEvent->movementDirection));
    objectEvent->singleMovementActive = TRUE;
    sprite->sTypeFuncId = 6;
    return TRUE;
}

bool8 MovementType_WanderAround_Step6(struct ObjectEvent *objectEvent, struct Sprite *sprite)
{
    if (ObjectEventExecSingleMovementAction(objectEvent, sprite))
    {
        objectEvent->singleMovementActive = FALSE;
        sprite->sTypeFuncId = 1;
    }
    return FALSE;
}

bool8 ObjectEventIsTrainerAndCloseToPlayer(struct ObjectEvent *objectEvent)
{
    s16 playerX;
    s16 playerY;
    s16 objX;
    s16 objY;
    s16 minX;
    s16 maxX;
    s16 minY;
    s16 maxY;

    if (!TestPlayerAvatarFlags(PLAYER_AVATAR_FLAG_DASH))
        return FALSE;

    if (objectEvent->trainerType != TRAINER_TYPE_NORMAL && objectEvent->trainerType != TRAINER_TYPE_BURIED)
        return FALSE;

    PlayerGetDestCoords(&playerX, &playerY);
    objX = objectEvent->currentCoords.x;
    objY = objectEvent->currentCoords.y;
    minX = objX - objectEvent->trainerRange_berryTreeId;
    minY = objY - objectEvent->trainerRange_berryTreeId;
    maxX = objX + objectEvent->trainerRange_berryTreeId;
    maxY = objY + objectEvent->trainerRange_berryTreeId;
    if (minX > playerX || maxX < playerX
     || minY > playerY || maxY < playerY)
        return FALSE;

    return TRUE;
}

u8 GetVectorDirection(s16 dx, s16 dy, s16 absdx, s16 absdy)
{
    u8 direction;

    if (absdx > absdy)
    {
        direction = DIR_EAST;
        if (dx < 0)
            direction = DIR_WEST;
    }
    else
    {
        direction = DIR_SOUTH;
        if (dy < 0)
            direction = DIR_NORTH;
    }
    return direction;
}

u8 GetLimitedVectorDirection_SouthNorth(s16 dx, s16 dy, s16 absdx, s16 absdy)
{
    u8 direction;

    direction = DIR_SOUTH;
    if (dy < 0)
        direction = DIR_NORTH;
    return direction;
}

u8 GetLimitedVectorDirection_WestEast(s16 dx, s16 dy, s16 absdx, s16 absdy)
{
    u8 direction;

    direction = DIR_EAST;
    if (dx < 0)
        direction = DIR_WEST;
    return direction;
}

u8 GetLimitedVectorDirection_WestNorth(s16 dx, s16 dy, s16 absdx, s16 absdy)
{
    u8 direction;

    direction = GetVectorDirection(dx, dy, absdx, absdy);
    if (direction == DIR_SOUTH)
    {
        direction = GetLimitedVectorDirection_WestEast(dx, dy, absdx, absdy);
        if (direction == DIR_EAST)
            direction = DIR_NORTH;
    }
    else if (direction == DIR_EAST)
    {
        direction = GetLimitedVectorDirection_SouthNorth(dx, dy, absdx, absdy);
        if (direction == DIR_SOUTH)
            direction = DIR_NORTH;
    }
    return direction;
}

u8 GetLimitedVectorDirection_EastNorth(s16 dx, s16 dy, s16 absdx, s16 absdy)
{
    u8 direction;

    direction = GetVectorDirection(dx, dy, absdx, absdy);
    if (direction == DIR_SOUTH)
    {
        direction = GetLimitedVectorDirection_WestEast(dx, dy, absdx, absdy);
        if (direction == DIR_WEST)
            direction = DIR_NORTH;
    }
    else if (direction == DIR_WEST)
    {
        direction = GetLimitedVectorDirection_SouthNorth(dx, dy, absdx, absdy);
        if (direction == DIR_SOUTH)
            direction = DIR_NORTH;
    }
    return direction;
}

u8 GetLimitedVectorDirection_WestSouth(s16 dx, s16 dy, s16 absdx, s16 absdy)
{
    u8 direction;

    direction = GetVectorDirection(dx, dy, absdx, absdy);
    if (direction == DIR_NORTH)
    {
        direction = GetLimitedVectorDirection_WestEast(dx, dy, absdx, absdy);
        if (direction == DIR_EAST)
            direction = DIR_SOUTH;
    }
    else if (direction == DIR_EAST)
    {
        direction = GetLimitedVectorDirection_SouthNorth(dx, dy, absdx, absdy);
        if (direction == DIR_NORTH)
            direction = DIR_SOUTH;
    }
    return direction;
}

u8 GetLimitedVectorDirection_EastSouth(s16 dx, s16 dy, s16 absdx, s16 absdy)
{
    u8 direction;

    direction = GetVectorDirection(dx, dy, absdx, absdy);
    if (direction == DIR_NORTH)
    {
        direction = GetLimitedVectorDirection_WestEast(dx, dy, absdx, absdy);
        if (direction == DIR_WEST)
            direction = DIR_SOUTH;
    }
    else if (direction == DIR_WEST)
    {
        direction = GetLimitedVectorDirection_SouthNorth(dx, dy, absdx, absdy);
        if (direction == DIR_NORTH)
            direction = DIR_SOUTH;
    }
    return direction;
}

u8 GetLimitedVectorDirection_SouthNorthWest(s16 dx, s16 dy, s16 absdx, s16 absdy)
{
    u8 direction;

    direction = GetVectorDirection(dx, dy, absdx, absdy);
    if (direction == DIR_EAST)
        direction = GetLimitedVectorDirection_SouthNorth(dx, dy, absdx, absdy);
    return direction;
}

u8 GetLimitedVectorDirection_SouthNorthEast(s16 dx, s16 dy, s16 absdx, s16 absdy)
{
    u8 direction;

    direction = GetVectorDirection(dx, dy, absdx, absdy);
    if (direction == DIR_WEST)
        direction = GetLimitedVectorDirection_SouthNorth(dx, dy, absdx, absdy);
    return direction;
}

u8 GetLimitedVectorDirection_NorthWestEast(s16 dx, s16 dy, s16 absdx, s16 absdy)
{
    u8 direction;

    direction = GetVectorDirection(dx, dy, absdx, absdy);
    if (direction == DIR_SOUTH)
        direction = GetLimitedVectorDirection_WestEast(dx, dy, absdx, absdy);
    return direction;
}

u8 GetLimitedVectorDirection_SouthWestEast(s16 dx, s16 dy, s16 absdx, s16 absdy)
{
    u8 direction;

    direction = GetVectorDirection(dx, dy, absdx, absdy);
    if (direction == DIR_NORTH)
        direction = GetLimitedVectorDirection_WestEast(dx, dy, absdx, absdy);
    return direction;
}

u8 TryGetTrainerEncounterDirection(struct ObjectEvent *objectEvent, u8 movementType)
{
    s16 dx, dy;
    s16 absdx, absdy;

    if (!ObjectEventIsTrainerAndCloseToPlayer(objectEvent))
        return DIR_NONE;

    PlayerGetDestCoords(&dx, &dy);
    dx -= objectEvent->currentCoords.x;
    dy -= objectEvent->currentCoords.y;
    absdx = dx;
    absdy = dy;

    if (absdx < 0)
        absdx = -absdx;
    if (absdy < 0)
        absdy = -absdy;

    return gGetVectorDirectionFuncs[movementType](dx, dy, absdx, absdy);
}

movement_type_def(MovementType_LookAround, gMovementTypeFuncs_LookAround)

bool8 MovementType_LookAround_Step0(struct ObjectEvent *objectEvent, struct Sprite *sprite)
{
    ClearObjectEventMovement(objectEvent, sprite);
    sprite->sTypeFuncId = 1;
    return TRUE;
}

bool8 MovementType_LookAround_Step1(struct ObjectEvent *objectEvent, struct Sprite *sprite)
{
    ObjectEventSetSingleMovement(objectEvent, sprite, GetFaceDirectionMovementAction(objectEvent->facingDirection));
    sprite->sTypeFuncId = 2;
    return TRUE;
}

bool8 MovementType_LookAround_Step2(struct ObjectEvent *objectEvent, struct Sprite *sprite)
{
    if (ObjectEventExecSingleMovementAction(objectEvent, sprite))
    {
        SetMovementDelay(sprite, sMovementDelaysMedium[Random() % ARRAY_COUNT(sMovementDelaysMedium)]);
        objectEvent->singleMovementActive = FALSE;
        sprite->sTypeFuncId = 3;
    }
    return FALSE;
}

bool8 MovementType_LookAround_Step3(struct ObjectEvent *objectEvent, struct Sprite *sprite)
{
    if (WaitForMovementDelay(sprite) || ObjectEventIsTrainerAndCloseToPlayer(objectEvent))
    {
        sprite->sTypeFuncId = 4;
        return TRUE;
    }
    return FALSE;
}

bool8 MovementType_LookAround_Step4(struct ObjectEvent *objectEvent, struct Sprite *sprite)
{
    u8 direction;
    u8 directions[4];
    memcpy(directions, gStandardDirections, sizeof directions);
    direction = TryGetTrainerEncounterDirection(objectEvent, RUNFOLLOW_ANY);
    if (direction == DIR_NONE)
        direction = directions[Random() & 3];

    SetObjectEventDirection(objectEvent, direction);
    sprite->sTypeFuncId = 1;
    return TRUE;
}

movement_type_def(MovementType_WanderUpAndDown, gMovementTypeFuncs_WanderUpAndDown)

bool8 MovementType_WanderUpAndDown_Step0(struct ObjectEvent *objectEvent, struct Sprite *sprite)
{
    ClearObjectEventMovement(objectEvent, sprite);
    sprite->sTypeFuncId = 1;
    return TRUE;
}

bool8 MovementType_WanderUpAndDown_Step1(struct ObjectEvent *objectEvent, struct Sprite *sprite)
{
    ObjectEventSetSingleMovement(objectEvent, sprite, GetFaceDirectionMovementAction(objectEvent->facingDirection));
    sprite->sTypeFuncId = 2;
    return TRUE;
}

bool8 MovementType_WanderUpAndDown_Step2(struct ObjectEvent *objectEvent, struct Sprite *sprite)
{
    if (!ObjectEventExecSingleMovementAction(objectEvent, sprite))
        return FALSE;

    SetMovementDelay(sprite, sMovementDelaysMedium[Random() % ARRAY_COUNT(sMovementDelaysMedium)]);
    sprite->sTypeFuncId = 3;
    return TRUE;
}

bool8 MovementType_WanderUpAndDown_Step3(struct ObjectEvent *objectEvent, struct Sprite *sprite)
{
    if (WaitForMovementDelay(sprite))
    {
        sprite->sTypeFuncId = 4;
        return TRUE;
    }
    return FALSE;
}

bool8 MovementType_WanderUpAndDown_Step4(struct ObjectEvent *objectEvent, struct Sprite *sprite)
{
    u8 direction;
    u8 directions[2];
    memcpy(directions, gUpAndDownDirections, sizeof directions);
    direction = directions[Random() & 1];
    SetObjectEventDirection(objectEvent, direction);
    sprite->sTypeFuncId = 5;
    if (GetCollisionInDirection(objectEvent, direction))
        sprite->sTypeFuncId = 1;

    return TRUE;
}

bool8 MovementType_WanderUpAndDown_Step5(struct ObjectEvent *objectEvent, struct Sprite *sprite)
{
    ObjectEventSetSingleMovement(objectEvent, sprite, GetWalkNormalMovementAction(objectEvent->movementDirection));
    objectEvent->singleMovementActive = TRUE;
    sprite->sTypeFuncId = 6;
    return TRUE;
}

bool8 MovementType_WanderUpAndDown_Step6(struct ObjectEvent *objectEvent, struct Sprite *sprite)
{
    if (ObjectEventExecSingleMovementAction(objectEvent, sprite))
    {
        objectEvent->singleMovementActive = FALSE;
        sprite->sTypeFuncId = 1;
    }
    return FALSE;
}

movement_type_def(MovementType_WanderLeftAndRight, gMovementTypeFuncs_WanderLeftAndRight)

bool8 MovementType_WanderLeftAndRight_Step0(struct ObjectEvent *objectEvent, struct Sprite *sprite)
{
    ClearObjectEventMovement(objectEvent, sprite);
    sprite->sTypeFuncId = 1;
    return TRUE;
}

bool8 MovementType_WanderLeftAndRight_Step1(struct ObjectEvent *objectEvent, struct Sprite *sprite)
{
    ObjectEventSetSingleMovement(objectEvent, sprite, GetFaceDirectionMovementAction(objectEvent->facingDirection));
    sprite->sTypeFuncId = 2;
    return TRUE;
}

bool8 MovementType_WanderLeftAndRight_Step2(struct ObjectEvent *objectEvent, struct Sprite *sprite)
{
    if (!ObjectEventExecSingleMovementAction(objectEvent, sprite))
        return FALSE;

    SetMovementDelay(sprite, sMovementDelaysMedium[Random() % ARRAY_COUNT(sMovementDelaysMedium)]);
    sprite->sTypeFuncId = 3;
    return TRUE;
}

bool8 MovementType_WanderLeftAndRight_Step3(struct ObjectEvent *objectEvent, struct Sprite *sprite)
{
    if (WaitForMovementDelay(sprite))
    {
        sprite->sTypeFuncId = 4;
        return TRUE;
    }
    return FALSE;
}

bool8 MovementType_WanderLeftAndRight_Step4(struct ObjectEvent *objectEvent, struct Sprite *sprite)
{
    u8 direction;
    u8 directions[2];
    memcpy(directions, gLeftAndRightDirections, sizeof directions);
    direction = directions[Random() & 1];
    SetObjectEventDirection(objectEvent, direction);
    sprite->sTypeFuncId = 5;
    if (GetCollisionInDirection(objectEvent, direction))
        sprite->sTypeFuncId = 1;

    return TRUE;
}

bool8 MovementType_WanderLeftAndRight_Step5(struct ObjectEvent *objectEvent, struct Sprite *sprite)
{
    ObjectEventSetSingleMovement(objectEvent, sprite, GetWalkNormalMovementAction(objectEvent->movementDirection));
    objectEvent->singleMovementActive = TRUE;
    sprite->sTypeFuncId = 6;
    return TRUE;
}

bool8 MovementType_WanderLeftAndRight_Step6(struct ObjectEvent *objectEvent, struct Sprite *sprite)
{
    if (ObjectEventExecSingleMovementAction(objectEvent, sprite))
    {
        objectEvent->singleMovementActive = FALSE;
        sprite->sTypeFuncId = 1;
    }
    return FALSE;
}

movement_type_def(MovementType_FaceDirection, gMovementTypeFuncs_FaceDirection)

bool8 MovementType_FaceDirection_Step0(struct ObjectEvent *objectEvent, struct Sprite *sprite)
{
    ClearObjectEventMovement(objectEvent, sprite);
    ObjectEventSetSingleMovement(objectEvent, sprite, GetFaceDirectionMovementAction(objectEvent->facingDirection));
    sprite->sTypeFuncId = 1;
    return TRUE;
}

bool8 MovementType_FaceDirection_Step1(struct ObjectEvent *objectEvent, struct Sprite *sprite)
{
    if (ObjectEventExecSingleMovementAction(objectEvent, sprite))
    {
        sprite->sTypeFuncId = 2;
        return TRUE;
    }
    return FALSE;
}

bool8 MovementType_FaceDirection_Step2(struct ObjectEvent *objectEvent, struct Sprite *sprite)
{
    objectEvent->singleMovementActive = FALSE;
    return FALSE;
}

static bool8 ObjectEventCB2_BerryTree(struct ObjectEvent *objectEvent, struct Sprite *sprite);
extern bool8 (*const gMovementTypeFuncs_BerryTreeGrowth[])(struct ObjectEvent *objectEvent, struct Sprite *sprite);

enum {
    BERRYTREEFUNC_NORMAL,
    BERRYTREEFUNC_MOVE,
    BERRYTREEFUNC_SPARKLE_START,
    BERRYTREEFUNC_SPARKLE,
    BERRYTREEFUNC_SPARKLE_END,
};

#define sTimer          data[2]
#define sBerryTreeFlags data[7]

#define BERRY_FLAG_SET_GFX     (1 << 0)
#define BERRY_FLAG_SPARKLING   (1 << 1)
#define BERRY_FLAG_JUST_PICKED (1 << 2)

void MovementType_BerryTreeGrowth(struct Sprite *sprite)
{
    struct ObjectEvent *objectEvent;

    objectEvent = &gObjectEvents[sprite->sObjEventId];
    if (!(sprite->sBerryTreeFlags & BERRY_FLAG_SET_GFX))
    {
        get_berry_tree_graphics(objectEvent, sprite);
        sprite->sBerryTreeFlags |= BERRY_FLAG_SET_GFX;
    }
    UpdateObjectEventCurrentMovement(objectEvent, sprite, ObjectEventCB2_BerryTree);
}
static bool8 ObjectEventCB2_BerryTree(struct ObjectEvent *objectEvent, struct Sprite *sprite)
{
    return gMovementTypeFuncs_BerryTreeGrowth[sprite->sTypeFuncId](objectEvent, sprite);
}

// BERRYTREEFUNC_NORMAL
bool8 MovementType_BerryTreeGrowth_Normal(struct ObjectEvent *objectEvent, struct Sprite *sprite)
{
    u8 berryStage;
    ClearObjectEventMovement(objectEvent, sprite);
    objectEvent->invisible = TRUE;
    sprite->invisible = TRUE;
    berryStage = GetStageByBerryTreeId(objectEvent->trainerRange_berryTreeId);
    if (berryStage == BERRY_STAGE_NO_BERRY)
    {
        if (!(sprite->sBerryTreeFlags & BERRY_FLAG_JUST_PICKED) && sprite->animNum == BERRY_STAGE_FLOWERING)
        {
            gFieldEffectArguments[0] = objectEvent->currentCoords.x;
            gFieldEffectArguments[1] = objectEvent->currentCoords.y;
            gFieldEffectArguments[2] = sprite->subpriority - 1;
            gFieldEffectArguments[3] = sprite->oam.priority;
            FieldEffectStart(FLDEFF_BERRY_TREE_GROWTH_SPARKLE);
            sprite->animNum = berryStage;
        }
        return FALSE;
    }
    objectEvent->invisible = FALSE;
    sprite->invisible = FALSE;
    berryStage--;
    if (sprite->animNum != berryStage)
    {
        sprite->sTypeFuncId = BERRYTREEFUNC_SPARKLE_START;
        return TRUE;
    }
    get_berry_tree_graphics(objectEvent, sprite);
    ObjectEventSetSingleMovement(objectEvent, sprite, MOVEMENT_ACTION_START_ANIM_IN_DIRECTION);
    sprite->sTypeFuncId = BERRYTREEFUNC_MOVE;
    return TRUE;
}

// BERRYTREEFUNC_MOVE
bool8 MovementType_BerryTreeGrowth_Move(struct ObjectEvent *objectEvent, struct Sprite *sprite)
{
    if (ObjectEventExecSingleMovementAction(objectEvent, sprite))
    {
        sprite->sTypeFuncId = BERRYTREEFUNC_NORMAL;
        return TRUE;
    }
    return FALSE;
}

// BERRYTREEFUNC_SPARKLE_START
bool8 MovementType_BerryTreeGrowth_SparkleStart(struct ObjectEvent *objectEvent, struct Sprite *sprite)
{
    objectEvent->singleMovementActive = TRUE;
    sprite->sTypeFuncId = BERRYTREEFUNC_SPARKLE;
    sprite->sTimer = 0;
    sprite->sBerryTreeFlags |= BERRY_FLAG_SPARKLING;
    gFieldEffectArguments[0] = objectEvent->currentCoords.x;
    gFieldEffectArguments[1] = objectEvent->currentCoords.y;
    gFieldEffectArguments[2] = sprite->subpriority - 1;
    gFieldEffectArguments[3] = sprite->oam.priority;
    FieldEffectStart(FLDEFF_BERRY_TREE_GROWTH_SPARKLE);
    return TRUE;
}

// BERRYTREEFUNC_SPARKLE
bool8 MovementType_BerryTreeGrowth_Sparkle(struct ObjectEvent *objectEvent, struct Sprite *sprite)
{
    sprite->sTimer++;
    objectEvent->invisible = (sprite->sTimer & 2) >> 1;
    sprite->animPaused = TRUE;
    if (sprite->sTimer > 64)
    {
        get_berry_tree_graphics(objectEvent, sprite);
        sprite->sTypeFuncId = BERRYTREEFUNC_SPARKLE_END;
        sprite->sTimer = 0;
        return TRUE;
    }
    return FALSE;
}

// BERRYTREEFUNC_SPARKLE_END
bool8 MovementType_BerryTreeGrowth_SparkleEnd(struct ObjectEvent *objectEvent, struct Sprite *sprite)
{
    sprite->sTimer++;
    objectEvent->invisible = (sprite->sTimer & 2) >> 1;
    sprite->animPaused = TRUE;
    if (sprite->sTimer > 64)
    {
        sprite->sTypeFuncId = BERRYTREEFUNC_NORMAL;
        sprite->sBerryTreeFlags &= ~BERRY_FLAG_SPARKLING;
        return TRUE;
    }
    return FALSE;
}

movement_type_def(MovementType_FaceDownAndUp, gMovementTypeFuncs_FaceDownAndUp)

bool8 MovementType_FaceDownAndUp_Step0(struct ObjectEvent *objectEvent, struct Sprite *sprite)
{
    ClearObjectEventMovement(objectEvent, sprite);
    sprite->sTypeFuncId = 1;
    return TRUE;
}

bool8 MovementType_FaceDownAndUp_Step1(struct ObjectEvent *objectEvent, struct Sprite *sprite)
{
    ObjectEventSetSingleMovement(objectEvent, sprite, GetFaceDirectionMovementAction(objectEvent->facingDirection));
    sprite->sTypeFuncId = 2;
    return TRUE;
}

bool8 MovementType_FaceDownAndUp_Step2(struct ObjectEvent *objectEvent, struct Sprite *sprite)
{
    if (ObjectEventExecSingleMovementAction(objectEvent, sprite))
    {
        SetMovementDelay(sprite, sMovementDelaysMedium[Random() % ARRAY_COUNT(sMovementDelaysMedium)]);
        objectEvent->singleMovementActive = FALSE;
        sprite->sTypeFuncId = 3;
    }
    return FALSE;
}

bool8 MovementType_FaceDownAndUp_Step3(struct ObjectEvent *objectEvent, struct Sprite *sprite)
{
    if (WaitForMovementDelay(sprite) || ObjectEventIsTrainerAndCloseToPlayer(objectEvent))
    {
        sprite->sTypeFuncId = 4;
        return TRUE;
    }
    return FALSE;
}

bool8 MovementType_FaceDownAndUp_Step4(struct ObjectEvent *objectEvent, struct Sprite *sprite)
{
    u8 direction;
    u8 directions[2];
    memcpy(directions, gUpAndDownDirections, sizeof gUpAndDownDirections);
    direction = TryGetTrainerEncounterDirection(objectEvent, RUNFOLLOW_NORTH_SOUTH);
    if (direction == DIR_NONE)
        direction = directions[Random() & 1];
    SetObjectEventDirection(objectEvent, direction);
    sprite->sTypeFuncId = 1;
    return TRUE;
}

movement_type_def(MovementType_FaceLeftAndRight, gMovementTypeFuncs_FaceLeftAndRight)

bool8 MovementType_FaceLeftAndRight_Step0(struct ObjectEvent *objectEvent, struct Sprite *sprite)
{
    ClearObjectEventMovement(objectEvent, sprite);
    sprite->sTypeFuncId = 1;
    return TRUE;
}

bool8 MovementType_FaceLeftAndRight_Step1(struct ObjectEvent *objectEvent, struct Sprite *sprite)
{
    ObjectEventSetSingleMovement(objectEvent, sprite, GetFaceDirectionMovementAction(objectEvent->facingDirection));
    sprite->sTypeFuncId = 2;
    return TRUE;
}

bool8 MovementType_FaceLeftAndRight_Step2(struct ObjectEvent *objectEvent, struct Sprite *sprite)
{
    if (ObjectEventExecSingleMovementAction(objectEvent, sprite))
    {
        SetMovementDelay(sprite, sMovementDelaysMedium[Random() % ARRAY_COUNT(sMovementDelaysMedium)]);
        objectEvent->singleMovementActive = FALSE;
        sprite->sTypeFuncId = 3;
    }
    return FALSE;
}

bool8 MovementType_FaceLeftAndRight_Step3(struct ObjectEvent *objectEvent, struct Sprite *sprite)
{
    if (WaitForMovementDelay(sprite) || ObjectEventIsTrainerAndCloseToPlayer(objectEvent))
    {
        sprite->sTypeFuncId = 4;
        return TRUE;
    }
    return FALSE;
}

bool8 MovementType_FaceLeftAndRight_Step4(struct ObjectEvent *objectEvent, struct Sprite *sprite)
{
    u8 direction;
    u8 directions[2];
    memcpy(directions, gLeftAndRightDirections, sizeof gLeftAndRightDirections);
    direction = TryGetTrainerEncounterDirection(objectEvent, RUNFOLLOW_EAST_WEST);
    if (direction == DIR_NONE)
        direction = directions[Random() & 1];
    SetObjectEventDirection(objectEvent, direction);
    sprite->sTypeFuncId = 1;
    return TRUE;
}

movement_type_def(MovementType_FaceUpAndLeft, gMovementTypeFuncs_FaceUpAndLeft)

bool8 MovementType_FaceUpAndLeft_Step0(struct ObjectEvent *objectEvent, struct Sprite *sprite)
{
    ClearObjectEventMovement(objectEvent, sprite);
    sprite->sTypeFuncId = 1;
    return TRUE;
}

bool8 MovementType_FaceUpAndLeft_Step1(struct ObjectEvent *objectEvent, struct Sprite *sprite)
{
    ObjectEventSetSingleMovement(objectEvent, sprite, GetFaceDirectionMovementAction(objectEvent->facingDirection));
    sprite->sTypeFuncId = 2;
    return TRUE;
}

bool8 MovementType_FaceUpAndLeft_Step2(struct ObjectEvent *objectEvent, struct Sprite *sprite)
{
    if (ObjectEventExecSingleMovementAction(objectEvent, sprite))
    {
        SetMovementDelay(sprite, sMovementDelaysShort[Random() % ARRAY_COUNT(sMovementDelaysShort)]);
        objectEvent->singleMovementActive = FALSE;
        sprite->sTypeFuncId = 3;
    }
    return FALSE;
}

bool8 MovementType_FaceUpAndLeft_Step3(struct ObjectEvent *objectEvent, struct Sprite *sprite)
{
    if (WaitForMovementDelay(sprite) || ObjectEventIsTrainerAndCloseToPlayer(objectEvent))
    {
        sprite->sTypeFuncId = 4;
        return TRUE;
    }
    return FALSE;
}

bool8 MovementType_FaceUpAndLeft_Step4(struct ObjectEvent *objectEvent, struct Sprite *sprite)
{
    u8 direction;
    u8 directions[2];
    memcpy(directions, gUpAndLeftDirections, sizeof gUpAndLeftDirections);
    direction = TryGetTrainerEncounterDirection(objectEvent, RUNFOLLOW_NORTH_WEST);
    if (direction == DIR_NONE)
        direction = directions[Random() & 1];
    SetObjectEventDirection(objectEvent, direction);
    sprite->sTypeFuncId = 1;
    return TRUE;
}

movement_type_def(MovementType_FaceUpAndRight, gMovementTypeFuncs_FaceUpAndRight)

bool8 MovementType_FaceUpAndRight_Step0(struct ObjectEvent *objectEvent, struct Sprite *sprite)
{
    ClearObjectEventMovement(objectEvent, sprite);
    sprite->sTypeFuncId = 1;
    return TRUE;
}

bool8 MovementType_FaceUpAndRight_Step1(struct ObjectEvent *objectEvent, struct Sprite *sprite)
{
    ObjectEventSetSingleMovement(objectEvent, sprite, GetFaceDirectionMovementAction(objectEvent->facingDirection));
    sprite->sTypeFuncId = 2;
    return TRUE;
}

bool8 MovementType_FaceUpAndRight_Step2(struct ObjectEvent *objectEvent, struct Sprite *sprite)
{
    if (ObjectEventExecSingleMovementAction(objectEvent, sprite))
    {
        SetMovementDelay(sprite, sMovementDelaysShort[Random() % ARRAY_COUNT(sMovementDelaysShort)]);
        objectEvent->singleMovementActive = FALSE;
        sprite->sTypeFuncId = 3;
    }
    return FALSE;
}

bool8 MovementType_FaceUpAndRight_Step3(struct ObjectEvent *objectEvent, struct Sprite *sprite)
{
    if (WaitForMovementDelay(sprite) || ObjectEventIsTrainerAndCloseToPlayer(objectEvent))
    {
        sprite->sTypeFuncId = 4;
        return TRUE;
    }
    return FALSE;
}

bool8 MovementType_FaceUpAndRight_Step4(struct ObjectEvent *objectEvent, struct Sprite *sprite)
{
    u8 direction;
    u8 directions[2];
    memcpy(directions, gUpAndRightDirections, sizeof gUpAndRightDirections);
    direction = TryGetTrainerEncounterDirection(objectEvent, RUNFOLLOW_NORTH_EAST);
    if (direction == DIR_NONE)
        direction = directions[Random() & 1];
    SetObjectEventDirection(objectEvent, direction);
    sprite->sTypeFuncId = 1;
    return TRUE;
}

movement_type_def(MovementType_FaceDownAndLeft, gMovementTypeFuncs_FaceDownAndLeft)

bool8 MovementType_FaceDownAndLeft_Step0(struct ObjectEvent *objectEvent, struct Sprite *sprite)
{
    ClearObjectEventMovement(objectEvent, sprite);
    sprite->sTypeFuncId = 1;
    return TRUE;
}

bool8 MovementType_FaceDownAndLeft_Step1(struct ObjectEvent *objectEvent, struct Sprite *sprite)
{
    ObjectEventSetSingleMovement(objectEvent, sprite, GetFaceDirectionMovementAction(objectEvent->facingDirection));
    sprite->sTypeFuncId = 2;
    return TRUE;
}

bool8 MovementType_FaceDownAndLeft_Step2(struct ObjectEvent *objectEvent, struct Sprite *sprite)
{
    if (ObjectEventExecSingleMovementAction(objectEvent, sprite))
    {
        SetMovementDelay(sprite, sMovementDelaysShort[Random() % ARRAY_COUNT(sMovementDelaysShort)]);
        objectEvent->singleMovementActive = FALSE;
        sprite->sTypeFuncId = 3;
    }
    return FALSE;
}

bool8 MovementType_FaceDownAndLeft_Step3(struct ObjectEvent *objectEvent, struct Sprite *sprite)
{
    if (WaitForMovementDelay(sprite) || ObjectEventIsTrainerAndCloseToPlayer(objectEvent))
    {
        sprite->sTypeFuncId = 4;
        return TRUE;
    }
    return FALSE;
}

bool8 MovementType_FaceDownAndLeft_Step4(struct ObjectEvent *objectEvent, struct Sprite *sprite)
{
    u8 direction;
    u8 directions[2];
    memcpy(directions, gDownAndLeftDirections, sizeof gDownAndLeftDirections);
    direction = TryGetTrainerEncounterDirection(objectEvent, RUNFOLLOW_SOUTH_WEST);
    if (direction == DIR_NONE)
        direction = directions[Random() & 1];
    SetObjectEventDirection(objectEvent, direction);
    sprite->sTypeFuncId = 1;
    return TRUE;
}

movement_type_def(MovementType_FaceDownAndRight, gMovementTypeFuncs_FaceDownAndRight)

bool8 MovementType_FaceDownAndRight_Step0(struct ObjectEvent *objectEvent, struct Sprite *sprite)
{
    ClearObjectEventMovement(objectEvent, sprite);
    sprite->sTypeFuncId = 1;
    return TRUE;
}

bool8 MovementType_FaceDownAndRight_Step1(struct ObjectEvent *objectEvent, struct Sprite *sprite)
{
    ObjectEventSetSingleMovement(objectEvent, sprite, GetFaceDirectionMovementAction(objectEvent->facingDirection));
    sprite->sTypeFuncId = 2;
    return TRUE;
}

bool8 MovementType_FaceDownAndRight_Step2(struct ObjectEvent *objectEvent, struct Sprite *sprite)
{
    if (ObjectEventExecSingleMovementAction(objectEvent, sprite))
    {
        SetMovementDelay(sprite, sMovementDelaysShort[Random() % ARRAY_COUNT(sMovementDelaysShort)]);
        objectEvent->singleMovementActive = FALSE;
        sprite->sTypeFuncId = 3;
    }
    return FALSE;
}

bool8 MovementType_FaceDownAndRight_Step3(struct ObjectEvent *objectEvent, struct Sprite *sprite)
{
    if (WaitForMovementDelay(sprite) || ObjectEventIsTrainerAndCloseToPlayer(objectEvent))
    {
        sprite->sTypeFuncId = 4;
        return TRUE;
    }
    return FALSE;
}

bool8 MovementType_FaceDownAndRight_Step4(struct ObjectEvent *objectEvent, struct Sprite *sprite)
{
    u8 direction;
    u8 directions[2];
    memcpy(directions, gDownAndRightDirections, sizeof gDownAndRightDirections);
    direction = TryGetTrainerEncounterDirection(objectEvent, RUNFOLLOW_SOUTH_EAST);
    if (direction == DIR_NONE)
        direction = directions[Random() & 1];
    SetObjectEventDirection(objectEvent, direction);
    sprite->sTypeFuncId = 1;
    return TRUE;
}

movement_type_def(MovementType_FaceDownUpAndLeft, gMovementTypeFuncs_FaceDownUpAndLeft)

bool8 MovementType_FaceDownUpAndLeft_Step0(struct ObjectEvent *objectEvent, struct Sprite *sprite)
{
    ClearObjectEventMovement(objectEvent, sprite);
    sprite->sTypeFuncId = 1;
    return TRUE;
}

bool8 MovementType_FaceDownUpAndLeft_Step1(struct ObjectEvent *objectEvent, struct Sprite *sprite)
{
    ObjectEventSetSingleMovement(objectEvent, sprite, GetFaceDirectionMovementAction(objectEvent->facingDirection));
    sprite->sTypeFuncId = 2;
    return TRUE;
}

bool8 MovementType_FaceDownUpAndLeft_Step2(struct ObjectEvent *objectEvent, struct Sprite *sprite)
{
    if (ObjectEventExecSingleMovementAction(objectEvent, sprite))
    {
        SetMovementDelay(sprite, sMovementDelaysShort[Random() % ARRAY_COUNT(sMovementDelaysShort)]);
        objectEvent->singleMovementActive = FALSE;
        sprite->sTypeFuncId = 3;
    }
    return FALSE;
}

bool8 MovementType_FaceDownUpAndLeft_Step3(struct ObjectEvent *objectEvent, struct Sprite *sprite)
{
    if (WaitForMovementDelay(sprite) || ObjectEventIsTrainerAndCloseToPlayer(objectEvent))
    {
        sprite->sTypeFuncId = 4;
        return TRUE;
    }
    return FALSE;
}

bool8 MovementType_FaceDownUpAndLeft_Step4(struct ObjectEvent *objectEvent, struct Sprite *sprite)
{
    u8 direction;
    u8 directions[4];
    memcpy(directions, gDownUpAndLeftDirections, sizeof gDownUpAndLeftDirections);
    direction = TryGetTrainerEncounterDirection(objectEvent, RUNFOLLOW_NORTH_SOUTH_WEST);
    if (direction == DIR_NONE)
        direction = directions[Random() & 3];
    SetObjectEventDirection(objectEvent, direction);
    sprite->sTypeFuncId = 1;
    return TRUE;
}

movement_type_def(MovementType_FaceDownUpAndRight, gMovementTypeFuncs_FaceDownUpAndRight)

bool8 MovementType_FaceDownUpAndRight_Step0(struct ObjectEvent *objectEvent, struct Sprite *sprite)
{
    ClearObjectEventMovement(objectEvent, sprite);
    sprite->sTypeFuncId = 1;
    return TRUE;
}

bool8 MovementType_FaceDownUpAndRight_Step1(struct ObjectEvent *objectEvent, struct Sprite *sprite)
{
    ObjectEventSetSingleMovement(objectEvent, sprite, GetFaceDirectionMovementAction(objectEvent->facingDirection));
    sprite->sTypeFuncId = 2;
    return TRUE;
}

bool8 MovementType_FaceDownUpAndRight_Step2(struct ObjectEvent *objectEvent, struct Sprite *sprite)
{
    if (ObjectEventExecSingleMovementAction(objectEvent, sprite))
    {
        SetMovementDelay(sprite, sMovementDelaysShort[Random() % ARRAY_COUNT(sMovementDelaysShort)]);
        objectEvent->singleMovementActive = FALSE;
        sprite->sTypeFuncId = 3;
    }
    return FALSE;
}

bool8 MovementType_FaceDownUpAndRight_Step3(struct ObjectEvent *objectEvent, struct Sprite *sprite)
{
    if (WaitForMovementDelay(sprite) || ObjectEventIsTrainerAndCloseToPlayer(objectEvent))
    {
        sprite->sTypeFuncId = 4;
        return TRUE;
    }
    return FALSE;
}

bool8 MovementType_FaceDownUpAndRight_Step4(struct ObjectEvent *objectEvent, struct Sprite *sprite)
{
    u8 direction;
    u8 directions[4];
    memcpy(directions, gDownUpAndRightDirections, sizeof gDownUpAndRightDirections);
    direction = TryGetTrainerEncounterDirection(objectEvent, RUNFOLLOW_NORTH_SOUTH_EAST);
    if (direction == DIR_NONE)
        direction = directions[Random() & 3];
    SetObjectEventDirection(objectEvent, direction);
    sprite->sTypeFuncId = 1;
    return TRUE;
}

movement_type_def(MovementType_FaceUpRightAndLeft, gMovementTypeFuncs_FaceUpLeftAndRight)

bool8 MovementType_FaceUpLeftAndRight_Step0(struct ObjectEvent *objectEvent, struct Sprite *sprite)
{
    ClearObjectEventMovement(objectEvent, sprite);
    sprite->sTypeFuncId = 1;
    return TRUE;
}

bool8 MovementType_FaceUpLeftAndRight_Step1(struct ObjectEvent *objectEvent, struct Sprite *sprite)
{
    ObjectEventSetSingleMovement(objectEvent, sprite, GetFaceDirectionMovementAction(objectEvent->facingDirection));
    sprite->sTypeFuncId = 2;
    return TRUE;
}

bool8 MovementType_FaceUpLeftAndRight_Step2(struct ObjectEvent *objectEvent, struct Sprite *sprite)
{
    if (ObjectEventExecSingleMovementAction(objectEvent, sprite))
    {
        SetMovementDelay(sprite, sMovementDelaysShort[Random() % ARRAY_COUNT(sMovementDelaysShort)]);
        objectEvent->singleMovementActive = FALSE;
        sprite->sTypeFuncId = 3;
    }
    return FALSE;
}

bool8 MovementType_FaceUpLeftAndRight_Step3(struct ObjectEvent *objectEvent, struct Sprite *sprite)
{
    if (WaitForMovementDelay(sprite) || ObjectEventIsTrainerAndCloseToPlayer(objectEvent))
    {
        sprite->sTypeFuncId = 4;
        return TRUE;
    }
    return FALSE;
}

bool8 MovementType_FaceUpLeftAndRight_Step4(struct ObjectEvent *objectEvent, struct Sprite *sprite)
{
    u8 direction;
    u8 directions[4];
    memcpy(directions, gUpLeftAndRightDirections, sizeof gUpLeftAndRightDirections);
    direction = TryGetTrainerEncounterDirection(objectEvent, RUNFOLLOW_NORTH_EAST_WEST);
    if (direction == DIR_NONE)
        direction = directions[Random() & 3];
    SetObjectEventDirection(objectEvent, direction);
    sprite->sTypeFuncId = 1;
    return TRUE;
}

movement_type_def(MovementType_FaceDownRightAndLeft, gMovementTypeFuncs_FaceDownLeftAndRight)

bool8 MovementType_FaceDownLeftAndRight_Step0(struct ObjectEvent *objectEvent, struct Sprite *sprite)
{
    ClearObjectEventMovement(objectEvent, sprite);
    sprite->sTypeFuncId = 1;
    return TRUE;
}

bool8 MovementType_FaceDownLeftAndRight_Step1(struct ObjectEvent *objectEvent, struct Sprite *sprite)
{
    ObjectEventSetSingleMovement(objectEvent, sprite, GetFaceDirectionMovementAction(objectEvent->facingDirection));
    sprite->sTypeFuncId = 2;
    return TRUE;
}

bool8 MovementType_FaceDownLeftAndRight_Step2(struct ObjectEvent *objectEvent, struct Sprite *sprite)
{
    if (ObjectEventExecSingleMovementAction(objectEvent, sprite))
    {
        SetMovementDelay(sprite, sMovementDelaysShort[Random() % ARRAY_COUNT(sMovementDelaysShort)]);
        objectEvent->singleMovementActive = FALSE;
        sprite->sTypeFuncId = 3;
    }
    return FALSE;
}

bool8 MovementType_FaceDownLeftAndRight_Step3(struct ObjectEvent *objectEvent, struct Sprite *sprite)
{
    if (WaitForMovementDelay(sprite) || ObjectEventIsTrainerAndCloseToPlayer(objectEvent))
    {
        sprite->sTypeFuncId = 4;
        return TRUE;
    }
    return FALSE;
}

bool8 MovementType_FaceDownLeftAndRight_Step4(struct ObjectEvent *objectEvent, struct Sprite *sprite)
{
    u8 direction;
    u8 directions[4];
    memcpy(directions, gDownLeftAndRightDirections, sizeof gDownLeftAndRightDirections);
    direction = TryGetTrainerEncounterDirection(objectEvent, RUNFOLLOW_SOUTH_EAST_WEST);
    if (direction == DIR_NONE)
        direction = directions[Random() & 3];
    SetObjectEventDirection(objectEvent, direction);
    sprite->sTypeFuncId = 1;
    return TRUE;
}

movement_type_def(MovementType_RotateCounterclockwise, gMovementTypeFuncs_RotateCounterclockwise)

bool8 MovementType_RotateCounterclockwise_Step0(struct ObjectEvent *objectEvent, struct Sprite *sprite)
{
    ClearObjectEventMovement(objectEvent, sprite);
    ObjectEventSetSingleMovement(objectEvent, sprite, GetFaceDirectionMovementAction(objectEvent->facingDirection));
    sprite->sTypeFuncId = 1;
    return TRUE;
}

bool8 MovementType_RotateCounterclockwise_Step1(struct ObjectEvent *objectEvent, struct Sprite *sprite)
{
    if (ObjectEventExecSingleMovementAction(objectEvent, sprite))
    {
        SetMovementDelay(sprite, 48);
        sprite->sTypeFuncId = 2;
    }
    return FALSE;
}

bool8 MovementType_RotateCounterclockwise_Step2(struct ObjectEvent *objectEvent, struct Sprite *sprite)
{
    if (WaitForMovementDelay(sprite) || ObjectEventIsTrainerAndCloseToPlayer(objectEvent))
        sprite->sTypeFuncId = 3;
    return FALSE;
}

bool8 MovementType_RotateCounterclockwise_Step3(struct ObjectEvent *objectEvent, struct Sprite *sprite)
{
    u8 direction;
    u8 directions[5];
    memcpy(directions, gCounterclockwiseDirections, sizeof gCounterclockwiseDirections);
    direction = TryGetTrainerEncounterDirection(objectEvent, RUNFOLLOW_ANY);
    if (direction == DIR_NONE)
        direction = directions[objectEvent->facingDirection];
    SetObjectEventDirection(objectEvent, direction);
    sprite->sTypeFuncId = 0;
    return TRUE;
}

movement_type_def(MovementType_RotateClockwise, gMovementTypeFuncs_RotateClockwise)

bool8 MovementType_RotateClockwise_Step0(struct ObjectEvent *objectEvent, struct Sprite *sprite)
{
    ClearObjectEventMovement(objectEvent, sprite);
    ObjectEventSetSingleMovement(objectEvent, sprite, GetFaceDirectionMovementAction(objectEvent->facingDirection));
    sprite->sTypeFuncId = 1;
    return TRUE;
}

bool8 MovementType_RotateClockwise_Step1(struct ObjectEvent *objectEvent, struct Sprite *sprite)
{
    if (ObjectEventExecSingleMovementAction(objectEvent, sprite))
    {
        SetMovementDelay(sprite, 48);
        sprite->sTypeFuncId = 2;
    }
    return FALSE;
}

bool8 MovementType_RotateClockwise_Step2(struct ObjectEvent *objectEvent, struct Sprite *sprite)
{
    if (WaitForMovementDelay(sprite) || ObjectEventIsTrainerAndCloseToPlayer(objectEvent))
        sprite->sTypeFuncId = 3;
    return FALSE;
}

bool8 MovementType_RotateClockwise_Step3(struct ObjectEvent *objectEvent, struct Sprite *sprite)
{
    u8 direction;
    u8 directions[5];
    memcpy(directions, gClockwiseDirections, sizeof gClockwiseDirections);
    direction = TryGetTrainerEncounterDirection(objectEvent, RUNFOLLOW_ANY);
    if (direction == DIR_NONE)
        direction = directions[objectEvent->facingDirection];
    SetObjectEventDirection(objectEvent, direction);
    sprite->sTypeFuncId = 0;
    return TRUE;
}

movement_type_def(MovementType_WalkBackAndForth, gMovementTypeFuncs_WalkBackAndForth)

bool8 MovementType_WalkBackAndForth_Step0(struct ObjectEvent *objectEvent, struct Sprite *sprite)
{
    ClearObjectEventMovement(objectEvent, sprite);
    sprite->sTypeFuncId = 1;
    return TRUE;
}

bool8 MovementType_WalkBackAndForth_Step1(struct ObjectEvent *objectEvent, struct Sprite *sprite)
{
    u8 direction;

    direction = gInitialMovementTypeFacingDirections[objectEvent->movementType];
    if (objectEvent->directionSequenceIndex)
        direction = GetOppositeDirection(direction);
    SetObjectEventDirection(objectEvent, direction);
    sprite->sTypeFuncId = 2;
    return TRUE;
}

bool8 MovementType_WalkBackAndForth_Step2(struct ObjectEvent *objectEvent, struct Sprite *sprite)
{
    bool8 collision;
    u8 movementActionId;

    if (objectEvent->directionSequenceIndex && objectEvent->initialCoords.x == objectEvent->currentCoords.x && objectEvent->initialCoords.y == objectEvent->currentCoords.y)
    {
        objectEvent->directionSequenceIndex = 0;
        SetObjectEventDirection(objectEvent, GetOppositeDirection(objectEvent->movementDirection));
    }
    collision = GetCollisionInDirection(objectEvent, objectEvent->movementDirection);
    movementActionId = GetWalkNormalMovementAction(objectEvent->movementDirection);
    if (collision == COLLISION_OUTSIDE_RANGE)
    {
        objectEvent->directionSequenceIndex++;
        SetObjectEventDirection(objectEvent, GetOppositeDirection(objectEvent->movementDirection));
        movementActionId = GetWalkNormalMovementAction(objectEvent->movementDirection);
        collision = GetCollisionInDirection(objectEvent, objectEvent->movementDirection);
    }

    if (collision)
        movementActionId = GetWalkInPlaceNormalMovementAction(objectEvent->facingDirection);

    ObjectEventSetSingleMovement(objectEvent, sprite, movementActionId);
    objectEvent->singleMovementActive = TRUE;
    sprite->sTypeFuncId = 3;
    return TRUE;
}

bool8 MovementType_WalkBackAndForth_Step3(struct ObjectEvent *objectEvent, struct Sprite *sprite)
{
    if (ObjectEventExecSingleMovementAction(objectEvent, sprite))
    {
        objectEvent->singleMovementActive = FALSE;
        sprite->sTypeFuncId = 1;
    }
    return FALSE;
}

bool8 MovementType_WalkSequence_Step0(struct ObjectEvent *objectEvent, struct Sprite *sprite)
{
    ClearObjectEventMovement(objectEvent, sprite);
    sprite->sTypeFuncId = 1;
    return TRUE;
}

bool8 MoveNextDirectionInSequence(struct ObjectEvent *objectEvent, struct Sprite *sprite, u8 *route)
{
    u8 collision;
    u8 movementActionId;

    if (objectEvent->directionSequenceIndex == 3 && objectEvent->initialCoords.x == objectEvent->currentCoords.x && objectEvent->initialCoords.y == objectEvent->currentCoords.y)
        objectEvent->directionSequenceIndex = 0;

    SetObjectEventDirection(objectEvent, route[objectEvent->directionSequenceIndex]);
    movementActionId = GetWalkNormalMovementAction(objectEvent->movementDirection);
    collision = GetCollisionInDirection(objectEvent, objectEvent->movementDirection);
    if (collision == COLLISION_OUTSIDE_RANGE)
    {
        objectEvent->directionSequenceIndex++;
        SetObjectEventDirection(objectEvent, route[objectEvent->directionSequenceIndex]);
        movementActionId = GetWalkNormalMovementAction(objectEvent->movementDirection);
        collision = GetCollisionInDirection(objectEvent, objectEvent->movementDirection);
    }

    if (collision)
        movementActionId = GetWalkInPlaceNormalMovementAction(objectEvent->facingDirection);

    ObjectEventSetSingleMovement(objectEvent, sprite, movementActionId);
    objectEvent->singleMovementActive = TRUE;
    sprite->sTypeFuncId = 2;
    return TRUE;
}

bool8 MovementType_WalkSequence_Step2(struct ObjectEvent *objectEvent, struct Sprite *sprite)
{
    if (ObjectEventExecSingleMovementAction(objectEvent, sprite))
    {
        objectEvent->singleMovementActive = FALSE;
        sprite->sTypeFuncId = 1;
    }
    return FALSE;
}

movement_type_def(MovementType_WalkSequenceUpRightLeftDown, gMovementTypeFuncs_WalkSequenceUpRightLeftDown)

u8 MovementType_WalkSequenceUpRightLeftDown_Step1(struct ObjectEvent *objectEvent, struct Sprite *sprite)
{
    u8 directions[sizeof(gUpRightLeftDownDirections)];
    memcpy(directions, gUpRightLeftDownDirections, sizeof(gUpRightLeftDownDirections));
    if (objectEvent->directionSequenceIndex == 2 && objectEvent->initialCoords.x == objectEvent->currentCoords.x)
        objectEvent->directionSequenceIndex = 3;

    return MoveNextDirectionInSequence(objectEvent, sprite, directions);
}

movement_type_def(MovementType_WalkSequenceRightLeftDownUp, gMovementTypeFuncs_WalkSequenceRightLeftDownUp)

u8 MovementType_WalkSequenceRightLeftDownUp_Step1(struct ObjectEvent *objectEvent, struct Sprite *sprite)
{
    u8 directions[sizeof(gRightLeftDownUpDirections)];
    memcpy(directions, gRightLeftDownUpDirections, sizeof(gRightLeftDownUpDirections));
    if (objectEvent->directionSequenceIndex == 1 && objectEvent->initialCoords.x == objectEvent->currentCoords.x)
        objectEvent->directionSequenceIndex = 2;

    return MoveNextDirectionInSequence(objectEvent, sprite, directions);
}

movement_type_def(MovementType_WalkSequenceDownUpRightLeft, gMovementTypeFuncs_WalkSequenceDownUpRightLeft)

u8 MovementType_WalkSequenceDownUpRightLeft_Step1(struct ObjectEvent *objectEvent, struct Sprite *sprite)
{
    u8 directions[sizeof(gDownUpRightLeftDirections)];
    memcpy(directions, gDownUpRightLeftDirections, sizeof(gDownUpRightLeftDirections));
    if (objectEvent->directionSequenceIndex == 1 && objectEvent->initialCoords.y == objectEvent->currentCoords.y)
        objectEvent->directionSequenceIndex = 2;

    return MoveNextDirectionInSequence(objectEvent, sprite, directions);
}

movement_type_def(MovementType_WalkSequenceLeftDownUpRight, gMovementTypeFuncs_WalkSequenceLeftDownUpRight)

u8 MovementType_WalkSequenceLeftDownUpRight_Step1(struct ObjectEvent *objectEvent, struct Sprite *sprite)
{
    u8 directions[sizeof(gLeftDownUpRightDirections)];
    memcpy(directions, gLeftDownUpRightDirections, sizeof(gLeftDownUpRightDirections));
    if (objectEvent->directionSequenceIndex == 2 && objectEvent->initialCoords.y == objectEvent->currentCoords.y)
        objectEvent->directionSequenceIndex = 3;

    return MoveNextDirectionInSequence(objectEvent, sprite, directions);
}

movement_type_def(MovementType_WalkSequenceUpLeftRightDown, gMovementTypeFuncs_WalkSequenceUpLeftRightDown)

u8 MovementType_WalkSequenceUpLeftRightDown_Step1(struct ObjectEvent *objectEvent, struct Sprite *sprite)
{
    u8 directions[sizeof(gUpLeftRightDownDirections)];
    memcpy(directions, gUpLeftRightDownDirections, sizeof(gUpLeftRightDownDirections));
    if (objectEvent->directionSequenceIndex == 2 && objectEvent->initialCoords.x == objectEvent->currentCoords.x)
        objectEvent->directionSequenceIndex = 3;

    return MoveNextDirectionInSequence(objectEvent, sprite, directions);
}

movement_type_def(MovementType_WalkSequenceLeftRightDownUp, gMovementTypeFuncs_WalkSequenceLeftRightDownUp)

u8 MovementType_WalkSequenceLeftRightDownUp_Step1(struct ObjectEvent *objectEvent, struct Sprite *sprite)
{
    u8 directions[sizeof(gLeftRightDownUpDirections)];
    memcpy(directions, gLeftRightDownUpDirections, sizeof(gLeftRightDownUpDirections));
    if (objectEvent->directionSequenceIndex == 1 && objectEvent->initialCoords.x == objectEvent->currentCoords.x)
        objectEvent->directionSequenceIndex = 2;

    return MoveNextDirectionInSequence(objectEvent, sprite, directions);
}

movement_type_def(MovementType_WalkSequenceDownUpLeftRight, gMovementTypeFuncs_WalkSequenceDownUpLeftRight)

u8 MovementType_WalkSequenceDownUpLeftRight_Step1(struct ObjectEvent *objectEvent, struct Sprite *sprite)
{
    u8 directions[sizeof(gStandardDirections)];
    memcpy(directions, gStandardDirections, sizeof(gStandardDirections));
    if (objectEvent->directionSequenceIndex == 1 && objectEvent->initialCoords.y == objectEvent->currentCoords.y)
        objectEvent->directionSequenceIndex = 2;

    return MoveNextDirectionInSequence(objectEvent, sprite, directions);
}

movement_type_def(MovementType_WalkSequenceRightDownUpLeft, gMovementTypeFuncs_WalkSequenceRightDownUpLeft)

u8 MovementType_WalkSequenceRightDownUpLeft_Step1(struct ObjectEvent *objectEvent, struct Sprite *sprite)
{
    u8 directions[sizeof(gRightDownUpLeftDirections)];
    memcpy(directions, gRightDownUpLeftDirections, sizeof(gRightDownUpLeftDirections));
    if (objectEvent->directionSequenceIndex == 2 && objectEvent->initialCoords.y == objectEvent->currentCoords.y)
        objectEvent->directionSequenceIndex = 3;

    return MoveNextDirectionInSequence(objectEvent, sprite, directions);
}

movement_type_def(MovementType_WalkSequenceLeftUpDownRight, gMovementTypeFuncs_WalkSequenceLeftUpDownRight)

u8 MovementType_WalkSequenceLeftUpDownRight_Step1(struct ObjectEvent *objectEvent, struct Sprite *sprite)
{
    u8 directions[sizeof(gLeftUpDownRightDirections)];
    memcpy(directions, gLeftUpDownRightDirections, sizeof(gLeftUpDownRightDirections));
    if (objectEvent->directionSequenceIndex == 2 && objectEvent->initialCoords.y == objectEvent->currentCoords.y)
        objectEvent->directionSequenceIndex = 3;

    return MoveNextDirectionInSequence(objectEvent, sprite, directions);
}

movement_type_def(MovementType_WalkSequenceUpDownRightLeft, gMovementTypeFuncs_WalkSequenceUpDownRightLeft)

u8 MovementType_WalkSequenceUpDownRightLeft_Step1(struct ObjectEvent *objectEvent, struct Sprite *sprite)
{
    u8 directions[sizeof(gUpDownRightLeftDirections)];
    memcpy(directions, gUpDownRightLeftDirections, sizeof(gUpDownRightLeftDirections));
    if (objectEvent->directionSequenceIndex == 1 && objectEvent->initialCoords.y == objectEvent->currentCoords.y)
        objectEvent->directionSequenceIndex = 2;

    return MoveNextDirectionInSequence(objectEvent, sprite, directions);
}

movement_type_def(MovementType_WalkSequenceRightLeftUpDown, gMovementTypeFuncs_WalkSequenceRightLeftUpDown)

u8 MovementType_WalkSequenceRightLeftUpDown_Step1(struct ObjectEvent *objectEvent, struct Sprite *sprite)
{
    u8 directions[sizeof(gRightLeftUpDownDirections)];
    memcpy(directions, gRightLeftUpDownDirections, sizeof(gRightLeftUpDownDirections));
    if (objectEvent->directionSequenceIndex == 1 && objectEvent->initialCoords.x == objectEvent->currentCoords.x)
        objectEvent->directionSequenceIndex = 2;

    return MoveNextDirectionInSequence(objectEvent, sprite, directions);
}

movement_type_def(MovementType_WalkSequenceDownRightLeftUp, gMovementTypeFuncs_WalkSequenceDownRightLeftUp)

u8 MovementType_WalkSequenceDownRightLeftUp_Step1(struct ObjectEvent *objectEvent, struct Sprite *sprite)
{
    u8 directions[sizeof(gDownRightLeftUpDirections)];
    memcpy(directions, gDownRightLeftUpDirections, sizeof(gDownRightLeftUpDirections));
    if (objectEvent->directionSequenceIndex == 2 && objectEvent->initialCoords.x == objectEvent->currentCoords.x)
        objectEvent->directionSequenceIndex = 3;

    return MoveNextDirectionInSequence(objectEvent, sprite, directions);
}

movement_type_def(MovementType_WalkSequenceRightUpDownLeft, gMovementTypeFuncs_WalkSequenceRightUpDownLeft)

u8 MovementType_WalkSequenceRightUpDownLeft_Step1(struct ObjectEvent *objectEvent, struct Sprite *sprite)
{
    u8 directions[sizeof(gRightUpDownLeftDirections)];
    memcpy(directions, gRightUpDownLeftDirections, sizeof(gRightUpDownLeftDirections));
    if (objectEvent->directionSequenceIndex == 2 && objectEvent->initialCoords.y == objectEvent->currentCoords.y)
        objectEvent->directionSequenceIndex = 3;

    return MoveNextDirectionInSequence(objectEvent, sprite, directions);
}

movement_type_def(MovementType_WalkSequenceUpDownLeftRight, gMovementTypeFuncs_WalkSequenceUpDownLeftRight)

u8 MovementType_WalkSequenceUpDownLeftRight_Step1(struct ObjectEvent *objectEvent, struct Sprite *sprite)
{
    u8 directions[sizeof(gUpDownLeftRightDirections)];
    memcpy(directions, gUpDownLeftRightDirections, sizeof(gUpDownLeftRightDirections));
    if (objectEvent->directionSequenceIndex == 1 && objectEvent->initialCoords.y == objectEvent->currentCoords.y)
        objectEvent->directionSequenceIndex = 2;

    return MoveNextDirectionInSequence(objectEvent, sprite, directions);
}

movement_type_def(MovementType_WalkSequenceLeftRightUpDown, gMovementTypeFuncs_WalkSequenceLeftRightUpDown)

u8 MovementType_WalkSequenceLeftRightUpDown_Step1(struct ObjectEvent *objectEvent, struct Sprite *sprite)
{
    u8 directions[sizeof(gLeftRightUpDownDirections)];
    memcpy(directions, gLeftRightUpDownDirections, sizeof(gLeftRightUpDownDirections));
    if (objectEvent->directionSequenceIndex == 1 && objectEvent->initialCoords.x == objectEvent->currentCoords.x)
        objectEvent->directionSequenceIndex = 2;

    return MoveNextDirectionInSequence(objectEvent, sprite, directions);
}

movement_type_def(MovementType_WalkSequenceDownLeftRightUp, gMovementTypeFuncs_WalkSequenceDownLeftRightUp)

u8 MovementType_WalkSequenceDownLeftRightUp_Step1(struct ObjectEvent *objectEvent, struct Sprite *sprite)
{
    u8 directions[sizeof(gDownLeftRightUpDirections)];
    memcpy(directions, gDownLeftRightUpDirections, sizeof(gDownLeftRightUpDirections));
    if (objectEvent->directionSequenceIndex == 2 && objectEvent->initialCoords.x == objectEvent->currentCoords.x)
        objectEvent->directionSequenceIndex = 3;

    return MoveNextDirectionInSequence(objectEvent, sprite, directions);
}

movement_type_def(MovementType_WalkSequenceUpLeftDownRight, gMovementTypeFuncs_WalkSequenceUpLeftDownRight)

u8 MovementType_WalkSequenceUpLeftDownRight_Step1(struct ObjectEvent *objectEvent, struct Sprite *sprite)
{
    u8 directions[sizeof(gUpLeftDownRightDirections)];
    memcpy(directions, gUpLeftDownRightDirections, sizeof(gUpLeftDownRightDirections));
    if (objectEvent->directionSequenceIndex == 2 && objectEvent->initialCoords.y == objectEvent->currentCoords.y)
        objectEvent->directionSequenceIndex = 3;

    return MoveNextDirectionInSequence(objectEvent, sprite, directions);
}

movement_type_def(MovementType_WalkSequenceDownRightUpLeft, gMovementTypeFuncs_WalkSequenceDownRightUpLeft)

u8 MovementType_WalkSequenceDownRightUpLeft_Step1(struct ObjectEvent *objectEvent, struct Sprite *sprite)
{
    u8 directions[sizeof(gDownRightUpLeftDirections)];
    memcpy(directions, gDownRightUpLeftDirections, sizeof(gDownRightUpLeftDirections));
    if (objectEvent->directionSequenceIndex == 2 && objectEvent->initialCoords.y == objectEvent->currentCoords.y)
        objectEvent->directionSequenceIndex = 3;

    return MoveNextDirectionInSequence(objectEvent, sprite, directions);
}

movement_type_def(MovementType_WalkSequenceLeftDownRightUp, gMovementTypeFuncs_WalkSequenceLeftDownRightUp)

u8 MovementType_WalkSequenceLeftDownRightUp_Step1(struct ObjectEvent *objectEvent, struct Sprite *sprite)
{
    u8 directions[sizeof(gLeftDownRightUpDirections)];
    memcpy(directions, gLeftDownRightUpDirections, sizeof(gLeftDownRightUpDirections));
    if (objectEvent->directionSequenceIndex == 2 && objectEvent->initialCoords.x == objectEvent->currentCoords.x)
        objectEvent->directionSequenceIndex = 3;

    return MoveNextDirectionInSequence(objectEvent, sprite, directions);
}

movement_type_def(MovementType_WalkSequenceRightUpLeftDown, gMovementTypeFuncs_WalkSequenceRightUpLeftDown)

u8 MovementType_WalkSequenceRightUpLeftDown_Step1(struct ObjectEvent *objectEvent, struct Sprite *sprite)
{
    u8 directions[sizeof(gRightUpLeftDownDirections)];
    memcpy(directions, gRightUpLeftDownDirections, sizeof(gRightUpLeftDownDirections));
    if (objectEvent->directionSequenceIndex == 2 && objectEvent->initialCoords.x == objectEvent->currentCoords.x)
        objectEvent->directionSequenceIndex = 3;

    return MoveNextDirectionInSequence(objectEvent, sprite, directions);
}

movement_type_def(MovementType_WalkSequenceUpRightDownLeft, gMovementTypeFuncs_WalkSequenceUpRightDownLeft)

u8 MovementType_WalkSequenceUpRightDownLeft_Step1(struct ObjectEvent *objectEvent, struct Sprite *sprite)
{
    u8 directions[sizeof(gUpRightDownLeftDirections)];
    memcpy(directions, gUpRightDownLeftDirections, sizeof(gUpRightDownLeftDirections));
    if (objectEvent->directionSequenceIndex == 2 && objectEvent->initialCoords.y == objectEvent->currentCoords.y)
        objectEvent->directionSequenceIndex = 3;

    return MoveNextDirectionInSequence(objectEvent, sprite, directions);
}

movement_type_def(MovementType_WalkSequenceDownLeftUpRight, gMovementTypeFuncs_WalkSequenceDownLeftUpRight)

u8 MovementType_WalkSequenceDownLeftUpRight_Step1(struct ObjectEvent *objectEvent, struct Sprite *sprite)
{
    u8 directions[sizeof(gDownLeftUpRightDirections)];
    memcpy(directions, gDownLeftUpRightDirections, sizeof(gDownLeftUpRightDirections));
    if (objectEvent->directionSequenceIndex == 2 && objectEvent->initialCoords.y == objectEvent->currentCoords.y)
        objectEvent->directionSequenceIndex = 3;

    return MoveNextDirectionInSequence(objectEvent, sprite, directions);
}

movement_type_def(MovementType_WalkSequenceLeftUpRightDown, gMovementTypeFuncs_WalkSequenceLeftUpRightDown)

u8 MovementType_WalkSequenceLeftUpRightDown_Step1(struct ObjectEvent *objectEvent, struct Sprite *sprite)
{
    u8 directions[sizeof(gLeftUpRightDownDirections)];
    memcpy(directions, gLeftUpRightDownDirections, sizeof(gLeftUpRightDownDirections));
    if (objectEvent->directionSequenceIndex == 2 && objectEvent->initialCoords.x == objectEvent->currentCoords.x)
        objectEvent->directionSequenceIndex = 3;

    return MoveNextDirectionInSequence(objectEvent, sprite, directions);
}

movement_type_def(MovementType_WalkSequenceRightDownLeftUp, gMovementTypeFuncs_WalkSequenceRightDownLeftUp)

u8 MovementType_WalkSequenceRightDownLeftUp_Step1(struct ObjectEvent *objectEvent, struct Sprite *sprite)
{
    u8 directions[sizeof(gRightDownLeftUpDirections)];
    memcpy(directions, gRightDownLeftUpDirections, sizeof(gRightDownLeftUpDirections));
    if (objectEvent->directionSequenceIndex == 2 && objectEvent->initialCoords.x == objectEvent->currentCoords.x)
        objectEvent->directionSequenceIndex = 3;

    return MoveNextDirectionInSequence(objectEvent, sprite, directions);
}

movement_type_def(MovementType_CopyPlayer, gMovementTypeFuncs_CopyPlayer)

bool8 MovementType_CopyPlayer_Step0(struct ObjectEvent *objectEvent, struct Sprite *sprite)
{
    ClearObjectEventMovement(objectEvent, sprite);
    if (objectEvent->directionSequenceIndex == 0)
        objectEvent->directionSequenceIndex = GetPlayerFacingDirection();
    sprite->sTypeFuncId = 1;
    return TRUE;
}

bool8 MovementType_CopyPlayer_Step1(struct ObjectEvent *objectEvent, struct Sprite *sprite)
{
    if (gObjectEvents[gPlayerAvatar.objectEventId].movementActionId == MOVEMENT_ACTION_NONE || gPlayerAvatar.tileTransitionState == T_TILE_CENTER)
        return FALSE;

    return gCopyPlayerMovementFuncs[PlayerGetCopyableMovement()](objectEvent, sprite, GetPlayerMovementDirection(), NULL);
}

bool8 MovementType_CopyPlayer_Step2(struct ObjectEvent *objectEvent, struct Sprite *sprite)
{
    if (ObjectEventExecSingleMovementAction(objectEvent, sprite))
    {
        objectEvent->singleMovementActive = FALSE;
        sprite->sTypeFuncId = 1;
    }
    return FALSE;
}

bool8 CopyablePlayerMovement_None(struct ObjectEvent *objectEvent, struct Sprite *sprite, u8 playerDirection, bool8 tileCallback(u8))
{
    return FALSE;
}

bool8 CopyablePlayerMovement_FaceDirection(struct ObjectEvent *objectEvent, struct Sprite *sprite, u8 playerDirection, bool8 tileCallback(u8))
{
    ObjectEventSetSingleMovement(objectEvent, sprite, GetFaceDirectionMovementAction(GetCopyDirection(gInitialMovementTypeFacingDirections[objectEvent->movementType], objectEvent->directionSequenceIndex, playerDirection)));
    objectEvent->singleMovementActive = TRUE;
    sprite->sTypeFuncId = 2;
    return TRUE;
}

bool8 CopyablePlayerMovement_WalkNormal(struct ObjectEvent *objectEvent, struct Sprite *sprite, u8 playerDirection, bool8 tileCallback(u8))
{
    u32 direction;
    s16 x;
    s16 y;

    direction = playerDirection;
    if (ObjectEventIsFarawayIslandMew(objectEvent))
    {
        direction = GetMewMoveDirection();
        if (direction == DIR_NONE)
        {
            direction = playerDirection;
            direction = GetCopyDirection(gInitialMovementTypeFacingDirections[objectEvent->movementType], objectEvent->directionSequenceIndex, direction);
            ObjectEventMoveDestCoords(objectEvent, direction, &x, &y);
            ObjectEventSetSingleMovement(objectEvent, sprite, GetFaceDirectionMovementAction(direction));
            objectEvent->singleMovementActive = TRUE;
            sprite->sTypeFuncId = 2;
            return TRUE;
        }
    }
    else
    {
        direction = GetCopyDirection(gInitialMovementTypeFacingDirections[objectEvent->movementType], objectEvent->directionSequenceIndex, direction);
    }
    ObjectEventMoveDestCoords(objectEvent, direction, &x, &y);
    ObjectEventSetSingleMovement(objectEvent, sprite, GetWalkNormalMovementAction(direction));

    if (GetCollisionAtCoords(objectEvent, x, y, direction) || (tileCallback != NULL && !tileCallback(MapGridGetMetatileBehaviorAt(x, y))))
        ObjectEventSetSingleMovement(objectEvent, sprite, GetFaceDirectionMovementAction(direction));

    objectEvent->singleMovementActive = TRUE;
    sprite->sTypeFuncId = 2;
    return TRUE;
}

bool8 CopyablePlayerMovement_WalkFast(struct ObjectEvent *objectEvent, struct Sprite *sprite, u8 playerDirection, bool8 tileCallback(u8))
{
    u32 direction;
    s16 x;
    s16 y;

    direction = playerDirection;
    direction = GetCopyDirection(gInitialMovementTypeFacingDirections[objectEvent->movementType], objectEvent->directionSequenceIndex, direction);
    ObjectEventMoveDestCoords(objectEvent, direction, &x, &y);
    ObjectEventSetSingleMovement(objectEvent, sprite, GetWalkFastMovementAction(direction));

    if (GetCollisionAtCoords(objectEvent, x, y, direction) || (tileCallback != NULL && !tileCallback(MapGridGetMetatileBehaviorAt(x, y))))
        ObjectEventSetSingleMovement(objectEvent, sprite, GetFaceDirectionMovementAction(direction));

    objectEvent->singleMovementActive = TRUE;
    sprite->sTypeFuncId = 2;
    return TRUE;
}

bool8 CopyablePlayerMovement_WalkFaster(struct ObjectEvent *objectEvent, struct Sprite *sprite, u8 playerDirection, bool8 tileCallback(u8))
{
    u32 direction;
    s16 x;
    s16 y;

    direction = playerDirection;
    direction = GetCopyDirection(gInitialMovementTypeFacingDirections[objectEvent->movementType], objectEvent->directionSequenceIndex, direction);
    ObjectEventMoveDestCoords(objectEvent, direction, &x, &y);
    ObjectEventSetSingleMovement(objectEvent, sprite, GetWalkFasterMovementAction(direction));

    if (GetCollisionAtCoords(objectEvent, x, y, direction) || (tileCallback != NULL && !tileCallback(MapGridGetMetatileBehaviorAt(x, y))))
        ObjectEventSetSingleMovement(objectEvent, sprite, GetFaceDirectionMovementAction(direction));

    objectEvent->singleMovementActive = TRUE;
    sprite->sTypeFuncId = 2;
    return TRUE;
}

bool8 CopyablePlayerMovement_Slide(struct ObjectEvent *objectEvent, struct Sprite *sprite, u8 playerDirection, bool8 tileCallback(u8))
{
    u32 direction;
    s16 x;
    s16 y;

    direction = playerDirection;
    direction = GetCopyDirection(gInitialMovementTypeFacingDirections[objectEvent->movementType], objectEvent->directionSequenceIndex, direction);
    ObjectEventMoveDestCoords(objectEvent, direction, &x, &y);
    ObjectEventSetSingleMovement(objectEvent, sprite, GetSlideMovementAction(direction));

    if (GetCollisionAtCoords(objectEvent, x, y, direction) || (tileCallback != NULL && !tileCallback(MapGridGetMetatileBehaviorAt(x, y))))
        ObjectEventSetSingleMovement(objectEvent, sprite, GetFaceDirectionMovementAction(direction));

    objectEvent->singleMovementActive = TRUE;
    sprite->sTypeFuncId = 2;
    return TRUE;
}

bool8 CopyablePlayerMovement_JumpInPlace(struct ObjectEvent *objectEvent, struct Sprite *sprite, u8 playerDirection, bool8 tileCallback(u8))
{
    u32 direction;

    direction = playerDirection;
    direction = GetCopyDirection(gInitialMovementTypeFacingDirections[objectEvent->movementType], objectEvent->directionSequenceIndex, direction);
    ObjectEventSetSingleMovement(objectEvent, sprite, GetJumpInPlaceMovementAction(direction));
    objectEvent->singleMovementActive = TRUE;
    sprite->sTypeFuncId = 2;
    return TRUE;
}

bool8 CopyablePlayerMovement_Jump(struct ObjectEvent *objectEvent, struct Sprite *sprite, u8 playerDirection, bool8 tileCallback(u8))
{
    u32 direction;
    s16 x;
    s16 y;

    direction = playerDirection;
    direction = GetCopyDirection(gInitialMovementTypeFacingDirections[objectEvent->movementType], objectEvent->directionSequenceIndex, direction);
    ObjectEventMoveDestCoords(objectEvent, direction, &x, &y);
    ObjectEventSetSingleMovement(objectEvent, sprite, GetJumpMovementAction(direction));

    if (GetCollisionAtCoords(objectEvent, x, y, direction) || (tileCallback != NULL && !tileCallback(MapGridGetMetatileBehaviorAt(x, y))))
        ObjectEventSetSingleMovement(objectEvent, sprite, GetFaceDirectionMovementAction(direction));

    objectEvent->singleMovementActive = TRUE;
    sprite->sTypeFuncId = 2;
    return TRUE;
}

bool8 CopyablePlayerMovement_Jump2(struct ObjectEvent *objectEvent, struct Sprite *sprite, u8 playerDirection, bool8 tileCallback(u8))
{
    u32 direction;
    s16 x;
    s16 y;

    direction = playerDirection;
    direction = GetCopyDirection(gInitialMovementTypeFacingDirections[objectEvent->movementType], objectEvent->directionSequenceIndex, direction);
    x = objectEvent->currentCoords.x;
    y = objectEvent->currentCoords.y;
    MoveCoordsInDirection(direction, &x, &y, 2, 2);
    ObjectEventSetSingleMovement(objectEvent, sprite, GetJump2MovementAction(direction));

    if (GetCollisionAtCoords(objectEvent, x, y, direction) || (tileCallback != NULL && !tileCallback(MapGridGetMetatileBehaviorAt(x, y))))
        ObjectEventSetSingleMovement(objectEvent, sprite, GetFaceDirectionMovementAction(direction));

    objectEvent->singleMovementActive = TRUE;
    sprite->sTypeFuncId = 2;
    return TRUE;
}

static bool32 EndFollowerTransformEffect(struct ObjectEvent *objectEvent, struct Sprite *sprite)
{
    if (!sprite)
        return FALSE;
    SetGpuReg(REG_OFFSET_MOSAIC, 0);
    if (!sprite->data[7])
        return FALSE;
    sprite->oam.mosaic = FALSE;
    sprite->data[7] = 0;
    return FALSE;
}

static bool32 TryStartFollowerTransformEffect(struct ObjectEvent *objectEvent, struct Sprite *sprite)
{
    u32 multi;
    if (GET_BASE_SPECIES_ID(OW_SPECIES(objectEvent)) == SPECIES_CASTFORM
        && OW_SPECIES(objectEvent) != (multi = GetOverworldCastformSpecies()))
    {
        sprite->data[7] = TRANSFORM_TYPE_WEATHER << 8;
        return TRUE;
    }
    else if ((Random() & 0xFFFF) < 18 && GetLocalWildMon(FALSE)
            && (OW_SPECIES(objectEvent) == SPECIES_MEW || OW_SPECIES(objectEvent) == SPECIES_DITTO))
    {
        sprite->data[7] = TRANSFORM_TYPE_RANDOM_WILD << 8;
        PlaySE(SE_M_MINIMIZE);
        return TRUE;
    }
    return FALSE;
}

static bool8 UpdateFollowerTransformEffect(struct ObjectEvent *objectEvent, struct Sprite *sprite)
{
    u8 type = sprite->data[7] >> 8;
    u8 frames = sprite->data[7] & 0xFF;
    u8 stretch;
    u32 multi;
    if (!type)
        return TryStartFollowerTransformEffect(objectEvent, sprite);
    sprite->oam.mosaic = TRUE;
    if (frames < 8)
        stretch = frames >> 1;
    else if (frames < 16)
        stretch = (16 - frames) >> 1;
    else
        return EndFollowerTransformEffect(objectEvent, sprite);

    if (frames == 8)
    {
        switch (type)
        {
        case TRANSFORM_TYPE_PERMANENT:
            RefreshFollowerGraphics(objectEvent);
            break;
        case TRANSFORM_TYPE_WEATHER:
            multi = objectEvent->graphicsId;
            objectEvent->graphicsId = GetOverworldCastformSpecies();
            if (!objectEvent->graphicsId)
            {
                objectEvent->graphicsId = multi;
                break;
            }
            objectEvent->graphicsId += OBJ_EVENT_GFX_MON_BASE;
            RefreshFollowerGraphics(objectEvent);
            break;
        case TRANSFORM_TYPE_RANDOM_WILD:
            multi = objectEvent->graphicsId;
            objectEvent->graphicsId = GetLocalWildMon(FALSE);
            if (!objectEvent->graphicsId)
            {
                objectEvent->graphicsId = multi;
                break;
            }
            objectEvent->graphicsId += OBJ_EVENT_GFX_MON_BASE;
            RefreshFollowerGraphics(objectEvent);
            objectEvent->graphicsId = multi;
            break;
        }
    }

    SetGpuReg(REG_OFFSET_MOSAIC, (stretch << 12) | (stretch << 8));
    frames++;
    sprite->data[7] = (sprite->data[7] & 0xFF00) | frames;
    return TRUE;
}

movement_type_def(MovementType_FollowPlayer, gMovementTypeFuncs_FollowPlayer)

bool8 MovementType_FollowPlayer_Shadow(struct ObjectEvent *objectEvent, struct Sprite *sprite)
{
    ClearObjectEventMovement(objectEvent, sprite);
    if (!IsFollowerVisible())
    {
        // Shadow player's position
        objectEvent->invisible = TRUE;
        MoveObjectEventToMapCoords(
            objectEvent,
            gObjectEvents[gPlayerAvatar.objectEventId].currentCoords.x,
            gObjectEvents[gPlayerAvatar.objectEventId].currentCoords.y
        );
        objectEvent->triggerGroundEffectsOnMove = FALSE; // Stop endless reflection spawning
        return FALSE;
    }
    // Move follower to player, in case we end up in the shadowing state for only 1 frame
    // This way the player cannot talk to the invisible follower before it appears
    if (objectEvent->invisible)
    {
        MoveObjectEventToMapCoords(
            objectEvent,
            gObjectEvents[gPlayerAvatar.objectEventId].currentCoords.x,
            gObjectEvents[gPlayerAvatar.objectEventId].currentCoords.y
        );
        objectEvent->triggerGroundEffectsOnMove = FALSE; // Stop endless reflection spawning
    }
    sprite->sTypeFuncId = 1; // Enter active state; if the player moves the follower will appear
    return TRUE;
}

bool8 MovementType_FollowPlayer_Active(struct ObjectEvent *objectEvent, struct Sprite *sprite)
{
    if (!IsFollowerVisible())
    {
        if (objectEvent->invisible)
        {
            // Return to shadowing state
            sprite->sTypeFuncId = 0;
            return FALSE;
        }
        // Animate entering pokeball
        ClearObjectEventMovement(objectEvent, sprite);
        ObjectEventSetSingleMovement(objectEvent, sprite, MOVEMENT_ACTION_ENTER_POKEBALL);
        objectEvent->singleMovementActive = 1;
        sprite->sTypeFuncId = 2; // movement action sets state to 0
        return TRUE;
    }
    return gFollowPlayerMovementFuncs[PlayerGetCopyableMovement()](objectEvent, sprite, GetPlayerMovementDirection(), NULL);
}

bool8 MovementType_FollowPlayer_Moving(struct ObjectEvent *objectEvent, struct Sprite *sprite)
{
    #ifdef MB_SIDEWAYS_STAIRS_RIGHT_SIDE
    // Copied from ObjectEventExecSingleMovementAction
    if (gMovementActionFuncs[objectEvent->movementActionId][sprite->sActionFuncId](objectEvent, sprite))
    {
        objectEvent->movementActionId = MOVEMENT_ACTION_NONE;
        sprite->sActionFuncId = 0;
    #else
    if (ObjectEventExecSingleMovementAction(objectEvent, sprite))
    {
    #endif
        objectEvent->singleMovementActive = 0;
        if (sprite->sTypeFuncId) // restore nonzero state
            sprite->sTypeFuncId = 1;
    }
    else if (objectEvent->movementActionId < MOVEMENT_ACTION_EXIT_POKEBALL)
    {
        UpdateFollowerTransformEffect(objectEvent, sprite);
        if (OW_MON_BOBBING == TRUE && (sprite->data[5] & 7) == 2)
            sprite->y2 ^= -1;
    }
    return FALSE;
}

bool8 FollowablePlayerMovement_Idle(struct ObjectEvent *objectEvent, struct Sprite *sprite, u8 playerDirection, bool8 tileCallback(u8))
{
    if (!objectEvent->singleMovementActive)
    {
        // walk in place
        ObjectEventSetSingleMovement(objectEvent, sprite, GetWalkInPlaceNormalMovementAction(objectEvent->facingDirection));
        sprite->sTypeFuncId = 1;
        objectEvent->singleMovementActive = 1;
        return TRUE;
    }
    else if (ObjectEventExecSingleMovementAction(objectEvent, sprite))
    {
        // finish movement action
        objectEvent->singleMovementActive = 0;
    } else if (OW_MON_BOBBING == TRUE && (sprite->data[3] & 7) == 2)
        sprite->y2 ^= -1;
    UpdateFollowerTransformEffect(objectEvent, sprite);
    return FALSE;
}

bool8 FollowablePlayerMovement_Step(struct ObjectEvent *objectEvent, struct Sprite *sprite, u8 playerDirection, bool8 tileCallback(u8))
{
    u32 direction;
    s16 x;
    s16 y;
    s16 targetX;
    s16 targetY;
    #ifdef MB_SIDEWAYS_STAIRS_RIGHT_SIDE
    u32 playerAction = gObjectEvents[gPlayerAvatar.objectEventId].movementActionId;
    #endif

    targetX = gObjectEvents[gPlayerAvatar.objectEventId].previousCoords.x;
    targetY = gObjectEvents[gPlayerAvatar.objectEventId].previousCoords.y;
    x = gObjectEvents[gPlayerAvatar.objectEventId].currentCoords.x;
    y = gObjectEvents[gPlayerAvatar.objectEventId].currentCoords.y;

    if ((x == targetX && y == targetY) || !IsFollowerVisible()) // don't move on player collision or if not visible
        return FALSE;

    x = objectEvent->currentCoords.x;
    y = objectEvent->currentCoords.y;
    ClearObjectEventMovement(objectEvent, sprite);

    if (objectEvent->invisible)
    {
        // Animate exiting pokeball
        // Player is jumping, but follower is invisible
        if (PlayerGetCopyableMovement() == COPY_MOVE_JUMP2)
        {
            sprite->sTypeFuncId = 0; // return to shadowing state
            return FALSE;
        }
        MoveObjectEventToMapCoords(objectEvent, targetX, targetY);
        ObjectEventSetSingleMovement(objectEvent, sprite, MOVEMENT_ACTION_EXIT_POKEBALL);
        objectEvent->singleMovementActive = 1;
        sprite->sTypeFuncId = 2;
        if (OW_MON_BOBBING == TRUE)
            sprite->y2 = 0;
        return TRUE;
    }
    else if (x == targetX && y == targetY)
    {
        // don't move if already in the player's last position
        return FALSE;
    }

    // Follow player
    direction = GetDirectionToFace(x, y, targetX, targetY);
    MoveCoords(direction, &x, &y);
    #ifdef MB_SIDEWAYS_STAIRS_RIGHT_SIDE // https://github.com/ghoulslash/pokeemerald/tree/sideways_stairs
    GetCollisionAtCoords(objectEvent, x, y, direction); // Sets directionOverwrite for stairs
    if (GetLedgeJumpDirection(x, y, direction) != DIR_NONE)
    {
        // InitJumpRegular will set the proper speed
        ObjectEventSetSingleMovement(objectEvent, sprite, GetJump2MovementAction(direction));
    else if (TestPlayerAvatarFlags(PLAYER_AVATAR_FLAG_DASH))
    {
        // Set follow speed according to player's speed
        if (playerAction >= MOVEMENT_ACTION_RUN_DOWN_SLOW && playerAction <= MOVEMENT_ACTION_RUN_RIGHT_SLOW)
            objectEvent->movementActionId = GetWalkNormalMovementAction(direction);
        else
            objectEvent->movementActionId = GetWalkFastMovementAction(direction);
    }
    else if (PlayerGetCopyableMovement() == COPY_MOVE_JUMP2)
    {
        ObjectEventSetSingleMovement(objectEvent, sprite, GetWalkSlowMovementAction(direction));
    }
    else
    {
        if (playerAction >= MOVEMENT_ACTION_WALK_SLOW_DOWN && playerAction <= MOVEMENT_ACTION_WALK_SLOW_RIGHT)
        {
            ObjectEventSetSingleMovement(objectEvent, sprite, GetWalkSlowMovementAction(direction));
        }
        else
        {
            objectEvent->movementActionId = GetWalkNormalMovementAction(direction);
            if (OW_MON_BOBBING == TRUE)
                sprite->y2 = -1;
        }
    }
    sprite->sActionFuncId = 0;
    #else
    if (GetLedgeJumpDirection(x, y, direction) != DIR_NONE)
    {
        // InitJumpRegular will set the proper speed
        ObjectEventSetSingleMovement(objectEvent, sprite, GetJump2MovementAction(direction));
    }
    else if (TestPlayerAvatarFlags(PLAYER_AVATAR_FLAG_DASH))
    {
        // Set follow speed according to player's speed
        ObjectEventSetSingleMovement(objectEvent, sprite, GetWalkFastMovementAction(direction));
    }
    else if (PlayerGetCopyableMovement() == COPY_MOVE_JUMP2)
    {
        // If *player* jumps, make step take twice as long
        ObjectEventSetSingleMovement(objectEvent, sprite, GetWalkSlowMovementAction(direction));
    }
    else
    {
        ObjectEventSetSingleMovement(objectEvent, sprite, GetWalkNormalMovementAction(direction));
        if (OW_MON_BOBBING == TRUE)
            sprite->y2 = -1;
    }
    #endif
    objectEvent->singleMovementActive = 1;
    sprite->sTypeFuncId = 2;
    return TRUE;
}

bool8 FollowablePlayerMovement_GoSpeed1(struct ObjectEvent *objectEvent, struct Sprite *sprite, u8 playerDirection, bool8 tileCallback(u8))
{
    u32 direction;
    s16 x;
    s16 y;

    direction = playerDirection;
    direction = GetCopyDirection(gInitialMovementTypeFacingDirections[objectEvent->movementType], objectEvent->directionSequenceIndex, direction);
    ObjectEventMoveDestCoords(objectEvent, direction, &x, &y);
    ObjectEventSetSingleMovement(objectEvent, sprite, GetWalkFastMovementAction(direction));
    if (GetCollisionAtCoords(objectEvent, x, y, direction) || (tileCallback != NULL && !tileCallback(MapGridGetMetatileBehaviorAt(x, y))))
    {
        ObjectEventSetSingleMovement(objectEvent, sprite, GetFaceDirectionMovementAction(direction));
    }
    objectEvent->singleMovementActive = TRUE;
    sprite->sTypeFuncId = 2;
    return TRUE;
}

bool8 FollowablePlayerMovement_GoSpeed2(struct ObjectEvent *objectEvent, struct Sprite *sprite, u8 playerDirection, bool8 tileCallback(u8))
{
    u32 direction;
    s16 x;
    s16 y;

    direction = playerDirection;
    direction = GetCopyDirection(gInitialMovementTypeFacingDirections[objectEvent->movementType], objectEvent->directionSequenceIndex, direction);
    ObjectEventMoveDestCoords(objectEvent, direction, &x, &y);
    ObjectEventSetSingleMovement(objectEvent, sprite, GetWalkFasterMovementAction(direction));
    if (GetCollisionAtCoords(objectEvent, x, y, direction) || (tileCallback != NULL && !tileCallback(MapGridGetMetatileBehaviorAt(x, y))))
    {
        ObjectEventSetSingleMovement(objectEvent, sprite, GetFaceDirectionMovementAction(direction));
    }
    objectEvent->singleMovementActive = TRUE;
    sprite->sTypeFuncId = 2;
    return TRUE;
}

bool8 FollowablePlayerMovement_Slide(struct ObjectEvent *objectEvent, struct Sprite *sprite, u8 playerDirection, bool8 tileCallback(u8))
{
    u32 direction;
    s16 x;
    s16 y;

    direction = playerDirection;
    direction = GetCopyDirection(gInitialMovementTypeFacingDirections[objectEvent->movementType], objectEvent->directionSequenceIndex, direction);
    ObjectEventMoveDestCoords(objectEvent, direction, &x, &y);
    ObjectEventSetSingleMovement(objectEvent, sprite, GetSlideMovementAction(direction));
    if (GetCollisionAtCoords(objectEvent, x, y, direction) || (tileCallback != NULL && !tileCallback(MapGridGetMetatileBehaviorAt(x, y))))
    {
        ObjectEventSetSingleMovement(objectEvent, sprite, GetFaceDirectionMovementAction(direction));
    }
    objectEvent->singleMovementActive = TRUE;
    sprite->sTypeFuncId = 2;
    return TRUE;
}

bool8 FollowablePlayerMovement_JumpInPlace(struct ObjectEvent *objectEvent, struct Sprite *sprite, u8 playerDirection, bool8 tileCallback(u8))
{
    u32 direction;

    direction = playerDirection;
    direction = GetCopyDirection(gInitialMovementTypeFacingDirections[objectEvent->movementType], objectEvent->directionSequenceIndex, direction);
    ObjectEventSetSingleMovement(objectEvent, sprite, GetJumpInPlaceMovementAction(direction));
    objectEvent->singleMovementActive = TRUE;
    sprite->sTypeFuncId = 2;
    return TRUE;
}

bool8 FollowablePlayerMovement_GoSpeed4(struct ObjectEvent *objectEvent, struct Sprite *sprite, u8 playerDirection, bool8 tileCallback(u8))
{
    u32 direction;
    s16 x;
    s16 y;

    direction = playerDirection;
    direction = GetCopyDirection(gInitialMovementTypeFacingDirections[objectEvent->movementType], objectEvent->directionSequenceIndex, direction);
    ObjectEventMoveDestCoords(objectEvent, direction, &x, &y);
    ObjectEventSetSingleMovement(objectEvent, sprite, GetJumpMovementAction(direction));
    if (GetCollisionAtCoords(objectEvent, x, y, direction) || (tileCallback != NULL && !tileCallback(MapGridGetMetatileBehaviorAt(x, y))))
    {
        ObjectEventSetSingleMovement(objectEvent, sprite, GetFaceDirectionMovementAction(direction));
    }
    objectEvent->singleMovementActive = TRUE;
    sprite->sTypeFuncId = 2;
    return TRUE;
}

bool8 FollowablePlayerMovement_Jump(struct ObjectEvent *objectEvent, struct Sprite *sprite, u8 playerDirection, bool8 tileCallback(u8))
{
    u32 direction;
    s16 x;
    s16 y;

    direction = playerDirection;
    x = objectEvent->currentCoords.x;
    y = objectEvent->currentCoords.y;
    MoveCoordsInDirection(direction, &x, &y, 2, 2);
    ObjectEventSetSingleMovement(objectEvent, sprite, GetJump2MovementAction(direction));
    objectEvent->singleMovementActive = TRUE;
    sprite->sTypeFuncId = 2;
    return TRUE;
}

movement_type_def(MovementType_CopyPlayerInGrass, gMovementTypeFuncs_CopyPlayerInGrass)

bool8 MovementType_CopyPlayerInGrass_Step1(struct ObjectEvent *objectEvent, struct Sprite *sprite)
{
    if (gObjectEvents[gPlayerAvatar.objectEventId].movementActionId == MOVEMENT_ACTION_NONE || gPlayerAvatar.tileTransitionState == T_TILE_CENTER)
        return FALSE;

    return gCopyPlayerMovementFuncs[PlayerGetCopyableMovement()](objectEvent, sprite, GetPlayerMovementDirection(), MetatileBehavior_IsPokeGrass);
}

void MovementType_TreeDisguise(struct Sprite *sprite)
{
    struct ObjectEvent *objectEvent;

    objectEvent = &gObjectEvents[sprite->sObjEventId];
    if (objectEvent->directionSequenceIndex == 0 || (objectEvent->directionSequenceIndex == 1 && !sprite->data[7]))
    {
        ObjectEventGetLocalIdAndMap(objectEvent, &gFieldEffectArguments[0], &gFieldEffectArguments[1], &gFieldEffectArguments[2]);
        objectEvent->fieldEffectSpriteId = FieldEffectStart(FLDEFF_TREE_DISGUISE);
        objectEvent->directionSequenceIndex = 1;
        sprite->data[7]++;
    }
    UpdateObjectEventCurrentMovement(&gObjectEvents[sprite->sObjEventId], sprite, MovementType_Disguise_Callback);
}

static bool8 MovementType_Disguise_Callback(struct ObjectEvent *objectEvent, struct Sprite *sprite)
{
    ClearObjectEventMovement(objectEvent, sprite);
    return FALSE;
}

void MovementType_MountainDisguise(struct Sprite *sprite)
{
    struct ObjectEvent *objectEvent;

    objectEvent = &gObjectEvents[sprite->sObjEventId];
    if (objectEvent->directionSequenceIndex == 0 || (objectEvent->directionSequenceIndex == 1 && !sprite->data[7]))
    {
        ObjectEventGetLocalIdAndMap(objectEvent, &gFieldEffectArguments[0], &gFieldEffectArguments[1], &gFieldEffectArguments[2]);
        objectEvent->fieldEffectSpriteId = FieldEffectStart(FLDEFF_MOUNTAIN_DISGUISE);
        objectEvent->directionSequenceIndex = 1;
        sprite->data[7]++;
    }
    UpdateObjectEventCurrentMovement(&gObjectEvents[sprite->sObjEventId], sprite, MovementType_Disguise_Callback);
}

void MovementType_Buried(struct Sprite *sprite)
{
    if (!sprite->data[7])
    {
        gObjectEvents[sprite->sObjEventId].fixedPriority = TRUE;
        sprite->subspriteMode = SUBSPRITES_IGNORE_PRIORITY;
        sprite->oam.priority = 3;
        sprite->data[7]++;
    }
    UpdateObjectEventCurrentMovement(&gObjectEvents[sprite->sObjEventId], sprite, MovementType_Buried_Callback);
}

static bool8 MovementType_Buried_Callback(struct ObjectEvent *objectEvent, struct Sprite *sprite)
{
    return gMovementTypeFuncs_Buried[sprite->sTypeFuncId](objectEvent, sprite);
}

bool8 MovementType_Buried_Step0(struct ObjectEvent *objectEvent, struct Sprite *sprite)
{
    ClearObjectEventMovement(objectEvent, sprite);
    return FALSE;
}

bool8 MovementType_MoveInPlace_Step1(struct ObjectEvent *objectEvent, struct Sprite *sprite)
{
    if (ObjectEventExecSingleMovementAction(objectEvent, sprite))
        sprite->sTypeFuncId = 0;
    return FALSE;
}

movement_type_def(MovementType_WalkInPlace, gMovementTypeFuncs_WalkInPlace)

bool8 MovementType_WalkInPlace_Step0(struct ObjectEvent *objectEvent, struct Sprite *sprite)
{
    ClearObjectEventMovement(objectEvent, sprite);
    ObjectEventSetSingleMovement(objectEvent, sprite, GetWalkInPlaceNormalMovementAction(objectEvent->facingDirection));
    sprite->sTypeFuncId = 1;
    return TRUE;
}

movement_type_def(MovementType_WalkSlowlyInPlace, gMovementTypeFuncs_WalkSlowlyInPlace)

bool8 MovementType_WalkSlowlyInPlace_Step0(struct ObjectEvent *objectEvent, struct Sprite *sprite)
{
    ClearObjectEventMovement(objectEvent, sprite);
    ObjectEventSetSingleMovement(objectEvent, sprite, GetWalkInPlaceSlowMovementAction(objectEvent->facingDirection));
    sprite->sTypeFuncId = 1;
    return TRUE;
}

movement_type_def(MovementType_JogInPlace, gMovementTypeFuncs_JogInPlace)

bool8 MovementType_JogInPlace_Step0(struct ObjectEvent *objectEvent, struct Sprite *sprite)
{
    ClearObjectEventMovement(objectEvent, sprite);
    ObjectEventSetSingleMovement(objectEvent, sprite, GetWalkInPlaceFastMovementAction(objectEvent->facingDirection));
    sprite->sTypeFuncId = 1;
    return TRUE;
}

movement_type_def(MovementType_RunInPlace, gMovementTypeFuncs_RunInPlace)

bool8 MovementType_RunInPlace_Step0(struct ObjectEvent *objectEvent, struct Sprite *sprite)
{
    ClearObjectEventMovement(objectEvent, sprite);
    ObjectEventSetSingleMovement(objectEvent, sprite, GetWalkInPlaceFasterMovementAction(objectEvent->facingDirection));
    sprite->sTypeFuncId = 1;
    return TRUE;
}

movement_type_def(MovementType_Invisible, gMovementTypeFuncs_Invisible)

bool8 MovementType_Invisible_Step0(struct ObjectEvent *objectEvent, struct Sprite *sprite)
{
    ClearObjectEventMovement(objectEvent, sprite);
    ObjectEventSetSingleMovement(objectEvent, sprite, GetFaceDirectionMovementAction(objectEvent->facingDirection));
    objectEvent->invisible = TRUE;
    sprite->sTypeFuncId = 1;
    return TRUE;
}
bool8 MovementType_Invisible_Step1(struct ObjectEvent *objectEvent, struct Sprite *sprite)
{
    if (ObjectEventExecSingleMovementAction(objectEvent, sprite))
    {
        sprite->sTypeFuncId = 2;
        return TRUE;
    }
    return FALSE;
}

bool8 MovementType_Invisible_Step2(struct ObjectEvent *objectEvent, struct Sprite *sprite)
{
    objectEvent->singleMovementActive = FALSE;
    return FALSE;
}

void ClearObjectEventMovement(struct ObjectEvent *objectEvent, struct Sprite *sprite)
{
    objectEvent->singleMovementActive = FALSE;
    objectEvent->heldMovementActive = FALSE;
    objectEvent->heldMovementFinished = FALSE;
    objectEvent->movementActionId = MOVEMENT_ACTION_NONE;
    sprite->sTypeFuncId = 0;
}

u8 GetFaceDirectionAnimNum(u8 direction)
{
    return sFaceDirectionAnimNums[direction];
}

u8 GetMoveDirectionAnimNum(u8 direction)
{
    return sMoveDirectionAnimNums[direction];
}

u8 GetMoveDirectionFastAnimNum(u8 direction)
{
    return sMoveDirectionFastAnimNums[direction];
}

u8 GetMoveDirectionFasterAnimNum(u8 direction)
{
    return sMoveDirectionFasterAnimNums[direction];
}

u8 GetMoveDirectionFastestAnimNum(u8 direction)
{
    return sMoveDirectionFastestAnimNums[direction];
}

u8 GetJumpSpecialDirectionAnimNum(u8 direction)
{
    return sJumpSpecialDirectionAnimNums[direction];
}

u8 GetAcroWheelieDirectionAnimNum(u8 direction)
{
    return sAcroWheelieDirectionAnimNums[direction];
}

u8 GetAcroUnusedDirectionAnimNum(u8 direction)
{
    return sAcroUnusedDirectionAnimNums[direction];
}

u8 GetAcroEndWheelieDirectionAnimNum(u8 direction)
{
    return sAcroEndWheelieDirectionAnimNums[direction];
}

u8 GetAcroUnusedActionDirectionAnimNum(u8 direction)
{
    return sAcroUnusedActionDirectionAnimNums[direction];
}

u8 GetAcroWheeliePedalDirectionAnimNum(u8 direction)
{
    return sAcroWheeliePedalDirectionAnimNums[direction];
}

u8 GetFishingDirectionAnimNum(u8 direction)
{
    return sFishingDirectionAnimNums[direction];
}

u8 GetFishingNoCatchDirectionAnimNum(u8 direction)
{
    return sFishingNoCatchDirectionAnimNums[direction];
}

u8 GetFishingBiteDirectionAnimNum(u8 direction)
{
    return sFishingBiteDirectionAnimNums[direction];
}

u8 GetRunningDirectionAnimNum(u8 direction)
{
    return sRunningDirectionAnimNums[direction];
}

static const struct StepAnimTable *GetStepAnimTable(const union AnimCmd *const *anims)
{
    const struct StepAnimTable *stepTable;

    for (stepTable = sStepAnimTables; stepTable->anims != NULL; stepTable++)
    {
        if (stepTable->anims == anims)
            return stepTable;
    }
    return NULL;
}

void SetStepAnimHandleAlternation(struct ObjectEvent *objectEvent, struct Sprite *sprite, u8 animNum)
{
    const struct StepAnimTable *stepTable;

    if (!objectEvent->inanimate)
    {
        sprite->animNum = animNum;
        stepTable = GetStepAnimTable(sprite->anims);
        if (stepTable != NULL)
        {
            if (sprite->animCmdIndex == stepTable->animPos[0])
                sprite->animCmdIndex  = stepTable->animPos[3];
            else if (sprite->animCmdIndex == stepTable->animPos[1])
                sprite->animCmdIndex = stepTable->animPos[2];
        }
        SeekSpriteAnim(sprite, sprite->animCmdIndex);
    }
}

void SetStepAnim(struct ObjectEvent *objectEvent, struct Sprite *sprite, u8 animNum)
{
    const struct StepAnimTable *stepTable;

    if (!objectEvent->inanimate)
    {
        u8 animPos;

        sprite->animNum = animNum;
        stepTable = GetStepAnimTable(sprite->anims);
        if (stepTable != NULL)
        {
            animPos = stepTable->animPos[1];
            if (sprite->animCmdIndex <= stepTable->animPos[0])
                animPos = stepTable->animPos[0];

            SeekSpriteAnim(sprite, animPos);
        }
    }
}

u8 GetDirectionToFace(s16 x, s16 y, s16 targetX, s16 targetY)
{
    if (x > targetX)
        return DIR_WEST;

    if (x < targetX)
        return DIR_EAST;

    if (y > targetY)
        return DIR_NORTH;

    return DIR_SOUTH;
}

// Uses the above, but script accessible, and uses localIds
bool8 ScrFunc_GetDirectionToFace(struct ScriptContext *ctx)
{
    u16 *var = GetVarPointer(ScriptReadHalfword(ctx));
    u8 id0 = GetObjectEventIdByLocalId(ScriptReadByte(ctx)); // source
    u8 id1 = GetObjectEventIdByLocalId(ScriptReadByte(ctx)); // target
    if (var == NULL)
        return FALSE;
    if (id0 >= OBJECT_EVENTS_COUNT || id1 >= OBJECT_EVENTS_COUNT)
        *var = DIR_NONE;
    else
        *var = GetDirectionToFace(
            gObjectEvents[id0].currentCoords.x,
            gObjectEvents[id0].currentCoords.y,
            gObjectEvents[id1].currentCoords.x,
            gObjectEvents[id1].currentCoords.y);
    return FALSE;
}

// Whether following pokemon is also the user of the field move
// Intended to be called before the field effect itself
bool8 ScrFunc_IsFollowerFieldMoveUser(struct ScriptContext *ctx)
{
    u16 *var = GetVarPointer(ScriptReadHalfword(ctx));
    u16 userIndex = gFieldEffectArguments[0]; // field move user index
    struct Pokemon *follower = GetFirstLiveMon();
    struct ObjectEvent *obj = GetFollowerObject();
    if (var == NULL)
        return FALSE;
    *var = FALSE;
    if (follower && obj && !obj->invisible)
    {
        u16 followIndex = ((u32)follower - (u32)gPlayerParty) / sizeof(struct Pokemon);
        *var = userIndex == followIndex;
    }
    return FALSE;
}

void SetTrainerMovementType(struct ObjectEvent *objectEvent, u8 movementType)
{
    objectEvent->movementType = movementType;
    objectEvent->directionSequenceIndex = 0;
    objectEvent->playerCopyableMovement = 0;
    gSprites[objectEvent->spriteId].callback = sMovementTypeCallbacks[movementType];
    gSprites[objectEvent->spriteId].sTypeFuncId = 0;
}

u8 GetTrainerFacingDirectionMovementType(u8 direction)
{
    return gTrainerFacingDirectionMovementTypes[direction];
}

static u8 GetCollisionInDirection(struct ObjectEvent *objectEvent, u8 direction)
{
    s16 x = objectEvent->currentCoords.x;
    s16 y = objectEvent->currentCoords.y;
    MoveCoords(direction, &x, &y);
    return GetCollisionAtCoords(objectEvent, x, y, direction);
}

u8 GetCollisionAtCoords(struct ObjectEvent *objectEvent, s16 x, s16 y, u32 dir)
{
    u8 direction = dir;

#if OW_FLAG_NO_COLLISION != 0
    if (FlagGet(OW_FLAG_NO_COLLISION))
        return COLLISION_NONE;
#endif

    if (IsCoordOutsideObjectEventMovementRange(objectEvent, x, y))
        return COLLISION_OUTSIDE_RANGE;
    else if (MapGridGetCollisionAt(x, y) || GetMapBorderIdAt(x, y) == CONNECTION_INVALID || IsMetatileDirectionallyImpassable(objectEvent, x, y, direction))
        return COLLISION_IMPASSABLE;
    else if (objectEvent->trackedByCamera && !CanCameraMoveInDirection(direction))
        return COLLISION_IMPASSABLE;
    else if (IsElevationMismatchAt(objectEvent->currentElevation, x, y))
        return COLLISION_ELEVATION_MISMATCH;
    else if (DoesObjectCollideWithObjectAt(objectEvent, x, y))
        return COLLISION_OBJECT_EVENT;
    return COLLISION_NONE;
}

u8 GetCollisionFlagsAtCoords(struct ObjectEvent *objectEvent, s16 x, s16 y, u8 direction)
{
    u8 flags = 0;

    if (IsCoordOutsideObjectEventMovementRange(objectEvent, x, y))
        flags |= 1 << (COLLISION_OUTSIDE_RANGE - 1);
    if (MapGridGetCollisionAt(x, y) || GetMapBorderIdAt(x, y) == CONNECTION_INVALID || IsMetatileDirectionallyImpassable(objectEvent, x, y, direction) || (objectEvent->trackedByCamera && !CanCameraMoveInDirection(direction)))
        flags |= 1 << (COLLISION_IMPASSABLE - 1);
    if (IsElevationMismatchAt(objectEvent->currentElevation, x, y))
        flags |= 1 << (COLLISION_ELEVATION_MISMATCH - 1);
    if (DoesObjectCollideWithObjectAt(objectEvent, x, y))
        flags |= 1 << (COLLISION_OBJECT_EVENT - 1);
    return flags;
}

static bool8 IsCoordOutsideObjectEventMovementRange(struct ObjectEvent *objectEvent, s16 x, s16 y)
{
    s16 left;
    s16 right;
    s16 top;
    s16 bottom;

    if (objectEvent->rangeX != 0)
    {
        left = objectEvent->initialCoords.x - objectEvent->rangeX;
        right = objectEvent->initialCoords.x + objectEvent->rangeX;

        if (left > x || right < x)
            return TRUE;
    }
    if (objectEvent->rangeY != 0)
    {
        top = objectEvent->initialCoords.y - objectEvent->rangeY;
        bottom = objectEvent->initialCoords.y + objectEvent->rangeY;

        if (top > y || bottom < y)
            return TRUE;
    }
    return FALSE;
}

static bool8 IsMetatileDirectionallyImpassable(struct ObjectEvent *objectEvent, s16 x, s16 y, u8 direction)
{
    if (gOppositeDirectionBlockedMetatileFuncs[direction - 1](objectEvent->currentMetatileBehavior)
        || gDirectionBlockedMetatileFuncs[direction - 1](MapGridGetMetatileBehaviorAt(x, y)))
        return TRUE;

    return FALSE;
}

static bool8 DoesObjectCollideWithObjectAt(struct ObjectEvent *objectEvent, s16 x, s16 y)
{
    u8 i;
    struct ObjectEvent *curObject;

    if (objectEvent->localId == OBJ_EVENT_ID_FOLLOWER)
        return FALSE; // follower cannot collide with other objects, but they can collide with it

    for (i = 0; i < OBJECT_EVENTS_COUNT; i++)
    {
        curObject = &gObjectEvents[i];
        if (curObject->active && (curObject->movementType != MOVEMENT_TYPE_FOLLOW_PLAYER || objectEvent != &gObjectEvents[gPlayerAvatar.objectEventId]) && curObject != objectEvent)
        {
            if ((curObject->currentCoords.x == x && curObject->currentCoords.y == y) || (curObject->previousCoords.x == x && curObject->previousCoords.y == y))
            {
                if (AreElevationsCompatible(objectEvent->currentElevation, curObject->currentElevation))
                    return TRUE;
            }
        }
    }
    return FALSE;
}

bool8 IsBerryTreeSparkling(u8 localId, u8 mapNum, u8 mapGroup)
{
    u8 objectEventId;

    if (!TryGetObjectEventIdByLocalIdAndMap(localId, mapNum, mapGroup, &objectEventId)
        && gSprites[gObjectEvents[objectEventId].spriteId].sBerryTreeFlags & BERRY_FLAG_SPARKLING)
        return TRUE;

    return FALSE;
}

void SetBerryTreeJustPicked(u8 localId, u8 mapNum, u8 mapGroup)
{
    u8 objectEventId;

    if (!TryGetObjectEventIdByLocalIdAndMap(localId, mapNum, mapGroup, &objectEventId))
        gSprites[gObjectEvents[objectEventId].spriteId].sBerryTreeFlags |= BERRY_FLAG_JUST_PICKED;
}

#undef sTimer
#undef sBerryTreeFlags

void MoveCoords(u8 direction, s16 *x, s16 *y)
{
    *x += sDirectionToVectors[direction].x;
    *y += sDirectionToVectors[direction].y;
}

static void UNUSED MoveCoordsInMapCoordIncrement(u8 direction, s16 *x, s16 *y)
{
    *x += sDirectionToVectors[direction].x << 4;
    *y += sDirectionToVectors[direction].y << 4;
}

static void MoveCoordsInDirection(u32 dir, s16 *x, s16 *y, s16 deltaX, s16 deltaY)
{
    u8 direction = dir;
    s16 dx2 = (u16)deltaX;
    s16 dy2 = (u16)deltaY;
    if (sDirectionToVectors[direction].x > 0)
        *x += dx2;
    if (sDirectionToVectors[direction].x < 0)
        *x -= dx2;
    if (sDirectionToVectors[direction].y > 0)
        *y += dy2;
    if (sDirectionToVectors[direction].y < 0)
        *y -= dy2;
}

void GetMapCoordsFromSpritePos(s16 x, s16 y, s16 *destX, s16 *destY)
{
    *destX = (x - gSaveBlock1Ptr->pos.x) << 4;
    *destY = (y - gSaveBlock1Ptr->pos.y) << 4;
    *destX -= gTotalCameraPixelOffsetX;
    *destY -= gTotalCameraPixelOffsetY;
}

void SetSpritePosToMapCoords(s16 mapX, s16 mapY, s16 *destX, s16 *destY)
{
    s16 dx = -gTotalCameraPixelOffsetX - gFieldCamera.x;
    s16 dy = -gTotalCameraPixelOffsetY - gFieldCamera.y;
    if (gFieldCamera.x > 0)
        dx += 16;

    if (gFieldCamera.x < 0)
        dx -= 16;

    if (gFieldCamera.y > 0)
        dy += 16;

    if (gFieldCamera.y < 0)
        dy -= 16;

    *destX = ((mapX - gSaveBlock1Ptr->pos.x) << 4) + dx;
    *destY = ((mapY - gSaveBlock1Ptr->pos.y) << 4) + dy;
}

void SetSpritePosToOffsetMapCoords(s16 *x, s16 *y, s16 dx, s16 dy)
{
    SetSpritePosToMapCoords(*x, *y, x, y);
    *x += dx;
    *y += dy;
}

static void GetObjectEventMovingCameraOffset(s16 *x, s16 *y)
{
    *x = 0;
    *y = 0;

    if (gFieldCamera.x > 0)
        (*x)++;

    if (gFieldCamera.x < 0)
        (*x)--;

    if (gFieldCamera.y > 0)
        (*y)++;

    if (gFieldCamera.y < 0)
        (*y)--;
}

void ObjectEventMoveDestCoords(struct ObjectEvent *objectEvent, u32 direction, s16 *x, s16 *y)
{
    u8 newDirn = direction;
    *x = objectEvent->currentCoords.x;
    *y = objectEvent->currentCoords.y;
    MoveCoords(newDirn, x, y);
}

bool8 ObjectEventIsMovementOverridden(struct ObjectEvent *objectEvent)
{
    if (objectEvent->singleMovementActive || objectEvent->heldMovementActive)
        return TRUE;

    return FALSE;
}

bool8 ObjectEventIsHeldMovementActive(struct ObjectEvent *objectEvent)
{
    if (objectEvent->heldMovementActive && objectEvent->movementActionId != MOVEMENT_ACTION_NONE)
        return TRUE;

    return FALSE;
}

bool8 ObjectEventSetHeldMovement(struct ObjectEvent *objectEvent, u8 movementActionId)
{
    if (ObjectEventIsMovementOverridden(objectEvent))
        return TRUE;

    UnfreezeObjectEvent(objectEvent);
    objectEvent->movementActionId = movementActionId;
    objectEvent->heldMovementActive = TRUE;
    objectEvent->heldMovementFinished = FALSE;
    gSprites[objectEvent->spriteId].sActionFuncId = 0;
    return FALSE;
}

void ObjectEventForceSetHeldMovement(struct ObjectEvent *objectEvent, u8 movementActionId)
{
    ObjectEventClearHeldMovementIfActive(objectEvent);
    ObjectEventSetHeldMovement(objectEvent, movementActionId);
}

void ObjectEventClearHeldMovementIfActive(struct ObjectEvent *objectEvent)
{
    if (objectEvent->heldMovementActive)
        ObjectEventClearHeldMovement(objectEvent);
}

void ObjectEventClearHeldMovement(struct ObjectEvent *objectEvent)
{
    objectEvent->movementActionId = MOVEMENT_ACTION_NONE;
    objectEvent->heldMovementActive = FALSE;
    objectEvent->heldMovementFinished = FALSE;
    gSprites[objectEvent->spriteId].sTypeFuncId = 0;
    gSprites[objectEvent->spriteId].sActionFuncId = 0;
}

u8 ObjectEventCheckHeldMovementStatus(struct ObjectEvent *objectEvent)
{
    if (objectEvent->heldMovementActive)
        return objectEvent->heldMovementFinished;

    return 16;
}

u8 ObjectEventClearHeldMovementIfFinished(struct ObjectEvent *objectEvent)
{
    u8 heldMovementStatus = ObjectEventCheckHeldMovementStatus(objectEvent);
    if (heldMovementStatus != 0 && heldMovementStatus != 16)
        ObjectEventClearHeldMovementIfActive(objectEvent);

    return heldMovementStatus;
}

u8 ObjectEventGetHeldMovementActionId(struct ObjectEvent *objectEvent)
{
    if (objectEvent->heldMovementActive)
        return objectEvent->movementActionId;

    return MOVEMENT_ACTION_NONE;
}

void UpdateObjectEventCurrentMovement(struct ObjectEvent *objectEvent, struct Sprite *sprite, bool8 (*callback)(struct ObjectEvent *, struct Sprite *))
{
    DoGroundEffects_OnSpawn(objectEvent, sprite);
    TryEnableObjectEventAnim(objectEvent, sprite);

    if (ObjectEventIsHeldMovementActive(objectEvent))
        ObjectEventExecHeldMovementAction(objectEvent, sprite);
    else if (!objectEvent->frozen)
        while (callback(objectEvent, sprite));

    DoGroundEffects_OnBeginStep(objectEvent, sprite);
    DoGroundEffects_OnFinishStep(objectEvent, sprite);
    UpdateObjectEventSpriteAnimPause(objectEvent, sprite);
    UpdateObjectEventVisibility(objectEvent, sprite);
    ObjectEventUpdateSubpriority(objectEvent, sprite);
}

#define dirn_to_anim(name, table)\
u8 name(u32 idx)\
{\
    u8 direction;\
    u8 animIds[sizeof(table)];\
    direction = idx;\
    memcpy(animIds, (table), sizeof(table));\
    if (direction > DIR_EAST) direction = 0;\
    return animIds[direction];\
}

dirn_to_anim(GetFaceDirectionMovementAction, gFaceDirectionMovementActions);
dirn_to_anim(GetWalkSlowMovementAction, gWalkSlowMovementActions);
dirn_to_anim(GetWalkNormalMovementAction, gWalkNormalMovementActions);
dirn_to_anim(GetWalkFastMovementAction, gWalkFastMovementActions);
dirn_to_anim(GetRideWaterCurrentMovementAction, gRideWaterCurrentMovementActions);
dirn_to_anim(GetWalkFasterMovementAction, gWalkFasterMovementActions);
dirn_to_anim(GetSlideMovementAction, gSlideMovementActions);
dirn_to_anim(GetPlayerRunMovementAction, gPlayerRunMovementActions);
dirn_to_anim(GetJump2MovementAction, gJump2MovementActions);
dirn_to_anim(GetJumpInPlaceMovementAction, gJumpInPlaceMovementActions);
dirn_to_anim(GetJumpInPlaceTurnAroundMovementAction, gJumpInPlaceTurnAroundMovementActions);
dirn_to_anim(GetJumpMovementAction, gJumpMovementActions);
dirn_to_anim(GetJumpSpecialMovementAction, gJumpSpecialMovementActions);
dirn_to_anim(GetWalkInPlaceSlowMovementAction, gWalkInPlaceSlowMovementActions);
dirn_to_anim(GetWalkInPlaceNormalMovementAction, gWalkInPlaceNormalMovementActions);
dirn_to_anim(GetWalkInPlaceFastMovementAction, gWalkInPlaceFastMovementActions);
dirn_to_anim(GetWalkInPlaceFasterMovementAction, gWalkInPlaceFasterMovementActions);

bool8 ObjectEventFaceOppositeDirection(struct ObjectEvent *objectEvent, u8 direction)
{
    return ObjectEventSetHeldMovement(objectEvent, GetFaceDirectionMovementAction(GetOppositeDirection(direction)));
}

dirn_to_anim(GetAcroWheelieFaceDirectionMovementAction, gAcroWheelieFaceDirectionMovementActions);
dirn_to_anim(GetAcroPopWheelieFaceDirectionMovementAction, gAcroPopWheelieFaceDirectionMovementActions);
dirn_to_anim(GetAcroEndWheelieFaceDirectionMovementAction, gAcroEndWheelieFaceDirectionMovementActions);
dirn_to_anim(GetAcroWheelieHopFaceDirectionMovementAction, gAcroWheelieHopFaceDirectionMovementActions);
dirn_to_anim(GetAcroWheelieHopDirectionMovementAction, gAcroWheelieHopDirectionMovementActions);
dirn_to_anim(GetAcroWheelieJumpDirectionMovementAction, gAcroWheelieJumpDirectionMovementActions);
dirn_to_anim(GetAcroWheelieInPlaceDirectionMovementAction, gAcroWheelieInPlaceDirectionMovementActions);
dirn_to_anim(GetAcroPopWheelieMoveDirectionMovementAction, gAcroPopWheelieMoveDirectionMovementActions);
dirn_to_anim(GetAcroWheelieMoveDirectionMovementAction, gAcroWheelieMoveDirectionMovementActions);
dirn_to_anim(GetAcroEndWheelieMoveDirectionMovementAction, gAcroEndWheelieMoveDirectionMovementActions);

u8 GetOppositeDirection(u8 direction)
{
    u8 directions[sizeof sOppositeDirections];

    memcpy(directions, sOppositeDirections, sizeof sOppositeDirections);
    if (direction <= DIR_NONE || direction > (sizeof sOppositeDirections))
        return direction;

    return directions[direction - 1];
}

// Takes the player's original and current direction and gives a direction the copy NPC should consider as the player's direction.
// See comments at the table's definition.
static u32 GetPlayerDirectionForCopy(u8 initDir, u8 moveDir)
{
    return sPlayerDirectionsForCopy[initDir - 1][moveDir - 1];
}

// copyInitDir is the initial facing direction of the copying NPC.
// playerInitDir is the direction the player was facing when the copying NPC was spawned, as set by MovementType_CopyPlayer_Step0.
// playerMoveDir is the direction the player is currently moving.
static u32 GetCopyDirection(u8 copyInitDir, u32 playerInitDir, u32 playerMoveDir)
{
    u32 dir;
    u8 _playerInitDir = playerInitDir;
    u8 _playerMoveDir = playerMoveDir;
    if (_playerInitDir == DIR_NONE || _playerMoveDir == DIR_NONE
      || _playerInitDir > DIR_EAST || _playerMoveDir > DIR_EAST)
        return DIR_NONE;

    dir = GetPlayerDirectionForCopy(_playerInitDir, playerMoveDir);
    return sPlayerDirectionToCopyDirection[copyInitDir - 1][dir - 1];
}

static void ObjectEventExecHeldMovementAction(struct ObjectEvent *objectEvent, struct Sprite *sprite)
{
    if (gMovementActionFuncs[objectEvent->movementActionId][sprite->sActionFuncId](objectEvent, sprite))
        objectEvent->heldMovementFinished = TRUE;
}

static bool8 ObjectEventExecSingleMovementAction(struct ObjectEvent *objectEvent, struct Sprite *sprite)
{
    if (gMovementActionFuncs[objectEvent->movementActionId][sprite->sActionFuncId](objectEvent, sprite))
    {
        objectEvent->movementActionId = MOVEMENT_ACTION_NONE;
        sprite->sActionFuncId = 0;
        return TRUE;
    }
    return FALSE;
}

static void ObjectEventSetSingleMovement(struct ObjectEvent *objectEvent, struct Sprite *sprite, u8 animId)
{
    objectEvent->movementActionId = animId;
    sprite->sActionFuncId = 0;
}

static void FaceDirection(struct ObjectEvent *objectEvent, struct Sprite *sprite, u8 direction)
{
    SetObjectEventDirection(objectEvent, direction);
    ShiftStillObjectEventCoords(objectEvent);
    SetStepAnim(objectEvent, sprite, GetMoveDirectionAnimNum(objectEvent->facingDirection));
    sprite->animPaused = TRUE;
    sprite->sActionFuncId = 1;
}

bool8 MovementAction_FaceDown_Step0(struct ObjectEvent *objectEvent, struct Sprite *sprite)
{
    FaceDirection(objectEvent, sprite, DIR_SOUTH);
    return TRUE;
}

bool8 MovementAction_FaceUp_Step0(struct ObjectEvent *objectEvent, struct Sprite *sprite)
{
    FaceDirection(objectEvent, sprite, DIR_NORTH);
    return TRUE;
}

bool8 MovementAction_FaceLeft_Step0(struct ObjectEvent *objectEvent, struct Sprite *sprite)
{
    FaceDirection(objectEvent, sprite, DIR_WEST);
    return TRUE;
}

bool8 MovementAction_FaceRight_Step0(struct ObjectEvent *objectEvent, struct Sprite *sprite)
{
    FaceDirection(objectEvent, sprite, DIR_EAST);
    return TRUE;
}

void InitNpcForMovement(struct ObjectEvent *objectEvent, struct Sprite *sprite, u8 direction, u8 speed)
{
    s16 x;
    s16 y;

    x = objectEvent->currentCoords.x;
    y = objectEvent->currentCoords.y;
    SetObjectEventDirection(objectEvent, direction);
    MoveCoords(direction, &x, &y);
    ShiftObjectEventCoords(objectEvent, x, y);
    SetSpriteDataForNormalStep(sprite, direction, speed);
    sprite->animPaused = FALSE;

    if (sLockedAnimObjectEvents != NULL && FindLockedObjectEventIndex(objectEvent) != OBJECT_EVENTS_COUNT)
        sprite->animPaused = TRUE;

    objectEvent->triggerGroundEffectsOnMove = TRUE;
    sprite->sActionFuncId = 1;
}

static void InitMovementNormal(struct ObjectEvent *objectEvent, struct Sprite *sprite, u8 direction, u8 speed)
{
    u8 (*functions[ARRAY_COUNT(sDirectionAnimFuncsBySpeed)])(u8);

    memcpy(functions, sDirectionAnimFuncsBySpeed, sizeof sDirectionAnimFuncsBySpeed);
    InitNpcForMovement(objectEvent, sprite, direction, speed);
    SetStepAnimHandleAlternation(objectEvent, sprite, functions[speed](objectEvent->facingDirection));
}

static void StartRunningAnim(struct ObjectEvent *objectEvent, struct Sprite *sprite, u8 direction)
{
    InitNpcForMovement(objectEvent, sprite, direction, MOVE_SPEED_FAST_1);
    SetStepAnimHandleAlternation(objectEvent, sprite, GetRunningDirectionAnimNum(objectEvent->facingDirection));
}

static bool8 UpdateMovementNormal(struct ObjectEvent *objectEvent, struct Sprite *sprite)
{
    if (NpcTakeStep(sprite))
    {
        ShiftStillObjectEventCoords(objectEvent);
        objectEvent->triggerGroundEffectsOnStop = TRUE;
        sprite->animPaused = TRUE;
        return TRUE;
    }
    return FALSE;
}

static void InitNpcForWalkSlow(struct ObjectEvent *objectEvent, struct Sprite *sprite, u8 direction)
{
    s16 x;
    s16 y;

    x = objectEvent->currentCoords.x;
    y = objectEvent->currentCoords.y;
    SetObjectEventDirection(objectEvent, direction);
    MoveCoords(direction, &x, &y);
    ShiftObjectEventCoords(objectEvent, x, y);
    SetWalkSlowSpriteData(sprite, direction);
    sprite->animPaused = FALSE;
    objectEvent->triggerGroundEffectsOnMove = TRUE;
    sprite->sActionFuncId = 1;
}

static void InitWalkSlow(struct ObjectEvent *objectEvent, struct Sprite *sprite, u8 direction)
{
    InitNpcForWalkSlow(objectEvent, sprite, direction);
    SetStepAnimHandleAlternation(objectEvent, sprite, GetMoveDirectionAnimNum(objectEvent->facingDirection));
}

static bool8 UpdateWalkSlow(struct ObjectEvent *objectEvent, struct Sprite *sprite)
{
    if (UpdateWalkSlowAnim(sprite))
    {
        ShiftStillObjectEventCoords(objectEvent);
        objectEvent->triggerGroundEffectsOnStop = TRUE;
        sprite->animPaused = TRUE;
        return TRUE;
    }
    return FALSE;
}

bool8 MovementAction_WalkSlowDiagonalUpLeft_Step0(struct ObjectEvent *objectEvent, struct Sprite *sprite)
{
    InitWalkSlow(objectEvent, sprite, DIR_NORTHWEST);
    return MovementAction_WalkSlowDiagonalUpLeft_Step1(objectEvent, sprite);
}

bool8 MovementAction_WalkSlowDiagonalUpLeft_Step1(struct ObjectEvent *objectEvent, struct Sprite *sprite)
{
    if (UpdateWalkSlow(objectEvent, sprite))
    {
        sprite->sActionFuncId = 2;
        return TRUE;
    }
    return FALSE;
}

bool8 MovementAction_WalkSlowDiagonalUpRight_Step0(struct ObjectEvent *objectEvent, struct Sprite *sprite)
{
    InitWalkSlow(objectEvent, sprite, DIR_NORTHEAST);
    return MovementAction_WalkSlowDiagonalUpRight_Step1(objectEvent, sprite);
}

bool8 MovementAction_WalkSlowDiagonalUpRight_Step1(struct ObjectEvent *objectEvent, struct Sprite *sprite)
{
    if (UpdateWalkSlow(objectEvent, sprite))
    {
        sprite->sActionFuncId = 2;
        return TRUE;
    }
    return FALSE;
}

bool8 MovementAction_WalkSlowDiagonalDownLeft_Step0(struct ObjectEvent *objectEvent, struct Sprite *sprite)
{
    InitWalkSlow(objectEvent, sprite, DIR_SOUTHWEST);
    return MovementAction_WalkSlowDiagonalDownLeft_Step1(objectEvent, sprite);
}

bool8 MovementAction_WalkSlowDiagonalDownLeft_Step1(struct ObjectEvent *objectEvent, struct Sprite *sprite)
{
    if (UpdateWalkSlow(objectEvent, sprite))
    {
        sprite->sActionFuncId = 2;
        return TRUE;
    }
    return FALSE;
}

bool8 MovementAction_WalkSlowDiagonalDownRight_Step0(struct ObjectEvent *objectEvent, struct Sprite *sprite)
{
    InitWalkSlow(objectEvent, sprite, DIR_SOUTHEAST);
    return MovementAction_WalkSlowDiagonalDownRight_Step1(objectEvent, sprite);
}

bool8 MovementAction_WalkSlowDiagonalDownRight_Step1(struct ObjectEvent *objectEvent, struct Sprite *sprite)
{
    if (UpdateWalkSlow(objectEvent, sprite))
    {
        sprite->sActionFuncId = 2;
        return TRUE;
    }
    return FALSE;
}

bool8 MovementAction_WalkSlowDown_Step0(struct ObjectEvent *objectEvent, struct Sprite *sprite)
{
    InitWalkSlow(objectEvent, sprite, DIR_SOUTH);
    return MovementAction_WalkSlowDown_Step1(objectEvent, sprite);
}

bool8 MovementAction_WalkSlowDown_Step1(struct ObjectEvent *objectEvent, struct Sprite *sprite)
{
    if (UpdateWalkSlow(objectEvent, sprite))
    {
        sprite->sActionFuncId = 2;
        return TRUE;
    }
    return FALSE;
}

bool8 MovementAction_WalkSlowUp_Step0(struct ObjectEvent *objectEvent, struct Sprite *sprite)
{
    InitWalkSlow(objectEvent, sprite, DIR_NORTH);
    return MovementAction_WalkSlowUp_Step1(objectEvent, sprite);
}

bool8 MovementAction_WalkSlowUp_Step1(struct ObjectEvent *objectEvent, struct Sprite *sprite)
{
    if (UpdateWalkSlow(objectEvent, sprite))
    {
        sprite->sActionFuncId = 2;
        return TRUE;
    }
    return FALSE;
}

bool8 MovementAction_WalkSlowLeft_Step0(struct ObjectEvent *objectEvent, struct Sprite *sprite)
{
    InitWalkSlow(objectEvent, sprite, DIR_WEST);
    return MovementAction_WalkSlowLeft_Step1(objectEvent, sprite);
}

bool8 MovementAction_WalkSlowLeft_Step1(struct ObjectEvent *objectEvent, struct Sprite *sprite)
{
    if (UpdateWalkSlow(objectEvent, sprite))
    {
        sprite->sActionFuncId = 2;
        return TRUE;
    }
    return FALSE;
}

bool8 MovementAction_WalkSlowRight_Step0(struct ObjectEvent *objectEvent, struct Sprite *sprite)
{
    InitWalkSlow(objectEvent, sprite, DIR_EAST);
    return MovementAction_WalkSlowRight_Step1(objectEvent, sprite);
}

bool8 MovementAction_WalkSlowRight_Step1(struct ObjectEvent *objectEvent, struct Sprite *sprite)
{
    if (UpdateWalkSlow(objectEvent, sprite))
    {
        sprite->sActionFuncId = 2;
        return TRUE;
    }
    return FALSE;
}

bool8 MovementAction_WalkNormalDiagonalUpLeft_Step0(struct ObjectEvent *objectEvent, struct Sprite *sprite)
{
    InitMovementNormal(objectEvent, sprite, DIR_NORTHWEST, MOVE_SPEED_NORMAL);
    return MovementAction_WalkNormalDiagonalUpLeft_Step1(objectEvent, sprite);
}

bool8 MovementAction_WalkNormalDiagonalUpLeft_Step1(struct ObjectEvent *objectEvent, struct Sprite *sprite)
{
    if (UpdateMovementNormal(objectEvent, sprite))
    {
        sprite->sActionFuncId = 2;
        return TRUE;
    }
    return FALSE;
}

bool8 MovementAction_WalkNormalDiagonalUpRight_Step0(struct ObjectEvent *objectEvent, struct Sprite *sprite)
{
    InitMovementNormal(objectEvent, sprite, DIR_NORTHEAST, MOVE_SPEED_NORMAL);
    return MovementAction_WalkNormalDiagonalUpRight_Step1(objectEvent, sprite);
}

bool8 MovementAction_WalkNormalDiagonalUpRight_Step1(struct ObjectEvent *objectEvent, struct Sprite *sprite)
{
    if (UpdateMovementNormal(objectEvent, sprite))
    {
        sprite->sActionFuncId = 2;
        return TRUE;
    }
    return FALSE;
}

bool8 MovementAction_WalkNormalDiagonalDownLeft_Step0(struct ObjectEvent *objectEvent, struct Sprite *sprite)
{
    InitMovementNormal(objectEvent, sprite, DIR_SOUTHWEST, MOVE_SPEED_NORMAL);
    return MovementAction_WalkNormalDiagonalDownLeft_Step1(objectEvent, sprite);
}

bool8 MovementAction_WalkNormalDiagonalDownLeft_Step1(struct ObjectEvent *objectEvent, struct Sprite *sprite)
{
    if (UpdateMovementNormal(objectEvent, sprite))
    {
        sprite->sActionFuncId = 2;
        return TRUE;
    }
    return FALSE;
}

bool8 MovementAction_WalkNormalDiagonalDownRight_Step0(struct ObjectEvent *objectEvent, struct Sprite *sprite)
{
    InitMovementNormal(objectEvent, sprite, DIR_SOUTHEAST, MOVE_SPEED_NORMAL);
    return MovementAction_WalkNormalDiagonalDownRight_Step1(objectEvent, sprite);
}

bool8 MovementAction_WalkNormalDiagonalDownRight_Step1(struct ObjectEvent *objectEvent, struct Sprite *sprite)
{
    if (UpdateMovementNormal(objectEvent, sprite))
    {
        sprite->sActionFuncId = 2;
        return TRUE;
    }
    return FALSE;
}

bool8 MovementAction_WalkNormalDown_Step0(struct ObjectEvent *objectEvent, struct Sprite *sprite)
{
    InitMovementNormal(objectEvent, sprite, DIR_SOUTH, MOVE_SPEED_NORMAL);
    return MovementAction_WalkNormalDown_Step1(objectEvent, sprite);
}

bool8 MovementAction_WalkNormalDown_Step1(struct ObjectEvent *objectEvent, struct Sprite *sprite)
{
    if (UpdateMovementNormal(objectEvent, sprite))
    {
        sprite->sActionFuncId = 2;
        return TRUE;
    }
    return FALSE;
}

bool8 MovementAction_WalkNormalUp_Step0(struct ObjectEvent *objectEvent, struct Sprite *sprite)
{
    InitMovementNormal(objectEvent, sprite, DIR_NORTH, MOVE_SPEED_NORMAL);
    return MovementAction_WalkNormalUp_Step1(objectEvent, sprite);
}

bool8 MovementAction_WalkNormalUp_Step1(struct ObjectEvent *objectEvent, struct Sprite *sprite)
{
    if (UpdateMovementNormal(objectEvent, sprite))
    {
        sprite->sActionFuncId = 2;
        return TRUE;
    }
    return FALSE;
}

bool8 MovementAction_WalkNormalLeft_Step0(struct ObjectEvent *objectEvent, struct Sprite *sprite)
{
    InitMovementNormal(objectEvent, sprite, DIR_WEST, MOVE_SPEED_NORMAL);
    return MovementAction_WalkNormalLeft_Step1(objectEvent, sprite);
}

bool8 MovementAction_WalkNormalLeft_Step1(struct ObjectEvent *objectEvent, struct Sprite *sprite)
{
    if (UpdateMovementNormal(objectEvent, sprite))
    {
        sprite->sActionFuncId = 2;
        return TRUE;
    }
    return FALSE;
}

bool8 MovementAction_WalkNormalRight_Step0(struct ObjectEvent *objectEvent, struct Sprite *sprite)
{
    InitMovementNormal(objectEvent, sprite, DIR_EAST, MOVE_SPEED_NORMAL);
    return MovementAction_WalkNormalRight_Step1(objectEvent, sprite);
}

bool8 MovementAction_WalkNormalRight_Step1(struct ObjectEvent *objectEvent, struct Sprite *sprite)
{
    if (UpdateMovementNormal(objectEvent, sprite))
    {
        sprite->sActionFuncId = 2;
        return TRUE;
    }
    return FALSE;
}

#define JUMP_HALFWAY  1
#define JUMP_FINISHED ((u8)-1)

enum {
    JUMP_TYPE_HIGH,
    JUMP_TYPE_LOW,
    JUMP_TYPE_NORMAL,
    JUMP_TYPE_FAST,
    JUMP_TYPE_FASTER,
};

static void InitJump(struct ObjectEvent *objectEvent, struct Sprite *sprite, u8 direction, u8 distance, u8 type)
{
    s16 displacements[ARRAY_COUNT(sJumpInitDisplacements)];
    s16 x;
    s16 y;

    memcpy(displacements, sJumpInitDisplacements, sizeof sJumpInitDisplacements);
    x = 0;
    y = 0;
    SetObjectEventDirection(objectEvent, direction);
    MoveCoordsInDirection(direction, &x, &y, displacements[distance], displacements[distance]);
    ShiftObjectEventCoords(objectEvent, objectEvent->currentCoords.x + x, objectEvent->currentCoords.y + y);
    SetJumpSpriteData(sprite, direction, distance, type);
    sprite->sActionFuncId = 1;
    sprite->animPaused = FALSE;
    objectEvent->triggerGroundEffectsOnMove = TRUE;
    objectEvent->disableCoveringGroundEffects = TRUE;
}

static void InitJumpRegular(struct ObjectEvent *objectEvent, struct Sprite *sprite, u8 direction, u8 distance, u8 type)
{
    // For follower only, match the anim duration of the player's movement, whether dashing, walking or jumping
    if (objectEvent->localId == OBJ_EVENT_ID_FOLLOWER
        && type == JUMP_TYPE_HIGH
        && distance == JUMP_DISTANCE_FAR
        // In some areas (i.e Meteor Falls), the player can jump as the follower jumps, so preserve type in this case
        && PlayerGetCopyableMovement() != COPY_MOVE_JUMP2)
        type = TestPlayerAvatarFlags(PLAYER_AVATAR_FLAG_DASH) ? JUMP_TYPE_FASTER : JUMP_TYPE_FAST;
    InitJump(objectEvent, sprite, direction, distance, type);
    SetStepAnimHandleAlternation(objectEvent, sprite, GetMoveDirectionAnimNum(objectEvent->facingDirection));
    DoShadowFieldEffect(objectEvent);
}

#define sDistance data[4]

static u8 UpdateJumpAnim(struct ObjectEvent *objectEvent, struct Sprite *sprite, u8 callback(struct Sprite *))
{
    s16 displacements[ARRAY_COUNT(sJumpDisplacements)];
    s16 x;
    s16 y;
    u8 result;

    memcpy(displacements, sJumpDisplacements, sizeof sJumpDisplacements);
    result = callback(sprite);
    if (result == JUMP_HALFWAY && displacements[sprite->sDistance] != 0)
    {
        x = 0;
        y = 0;
        MoveCoordsInDirection(objectEvent->movementDirection, &x, &y, displacements[sprite->sDistance], displacements[sprite->sDistance]);
        ShiftObjectEventCoords(objectEvent, objectEvent->currentCoords.x + x, objectEvent->currentCoords.y + y);
        objectEvent->triggerGroundEffectsOnMove = TRUE;
        objectEvent->disableCoveringGroundEffects = TRUE;
    }
    else if (result == JUMP_FINISHED)
    {
        ShiftStillObjectEventCoords(objectEvent);
        objectEvent->triggerGroundEffectsOnStop = TRUE;
        objectEvent->landingJump = TRUE;
        sprite->animPaused = TRUE;
    }
    return result;
}

#undef sDistance

static u8 DoJumpAnimStep(struct ObjectEvent *objectEvent, struct Sprite *sprite)
{
    return UpdateJumpAnim(objectEvent, sprite, DoJumpSpriteMovement);
}

static u8 DoJumpSpecialAnimStep(struct ObjectEvent *objectEvent, struct Sprite *sprite)
{
    return UpdateJumpAnim(objectEvent, sprite, DoJumpSpecialSpriteMovement);
}

static bool8 DoJumpAnim(struct ObjectEvent *objectEvent, struct Sprite *sprite)
{
    if (DoJumpAnimStep(objectEvent, sprite) == JUMP_FINISHED)
        return TRUE;

    return FALSE;
}

static bool8 DoJumpSpecialAnim(struct ObjectEvent *objectEvent, struct Sprite *sprite)
{
    if (DoJumpSpecialAnimStep(objectEvent, sprite) == JUMP_FINISHED)
        return TRUE;

    return FALSE;
}

static bool8 DoJumpInPlaceAnim(struct ObjectEvent *objectEvent, struct Sprite *sprite)
{
    switch (DoJumpAnimStep(objectEvent, sprite))
    {
        case JUMP_FINISHED:
            return TRUE;
        case JUMP_HALFWAY:
            SetObjectEventDirection(objectEvent, GetOppositeDirection(objectEvent->movementDirection));
            SetStepAnim(objectEvent, sprite, GetMoveDirectionAnimNum(objectEvent->facingDirection));
        default:
            return FALSE;
    }
}

bool8 MovementAction_Jump2Down_Step0(struct ObjectEvent *objectEvent, struct Sprite *sprite)
{
    InitJumpRegular(objectEvent, sprite, DIR_SOUTH, JUMP_DISTANCE_FAR, JUMP_TYPE_HIGH);
    return MovementAction_Jump2Down_Step1(objectEvent, sprite);
}

bool8 MovementAction_Jump2Down_Step1(struct ObjectEvent *objectEvent, struct Sprite *sprite)
{
    if (DoJumpAnim(objectEvent, sprite))
    {
        objectEvent->hasShadow = FALSE;
        sprite->sActionFuncId = 2;
        return TRUE;
    }
    return FALSE;
}

bool8 MovementAction_Jump2Up_Step0(struct ObjectEvent *objectEvent, struct Sprite *sprite)
{
    InitJumpRegular(objectEvent, sprite, DIR_NORTH, JUMP_DISTANCE_FAR, JUMP_TYPE_HIGH);
    return MovementAction_Jump2Up_Step1(objectEvent, sprite);
}

bool8 MovementAction_Jump2Up_Step1(struct ObjectEvent *objectEvent, struct Sprite *sprite)
{
    if (DoJumpAnim(objectEvent, sprite))
    {
        objectEvent->hasShadow = FALSE;
        sprite->sActionFuncId = 2;
        return TRUE;
    }
    return FALSE;
}

bool8 MovementAction_Jump2Left_Step0(struct ObjectEvent *objectEvent, struct Sprite *sprite)
{
    InitJumpRegular(objectEvent, sprite, DIR_WEST, JUMP_DISTANCE_FAR, JUMP_TYPE_HIGH);
    return MovementAction_Jump2Left_Step1(objectEvent, sprite);
}

bool8 MovementAction_Jump2Left_Step1(struct ObjectEvent *objectEvent, struct Sprite *sprite)
{
    if (DoJumpAnim(objectEvent, sprite))
    {
        objectEvent->hasShadow = FALSE;
        sprite->sActionFuncId = 2;
        return TRUE;
    }
    return FALSE;
}

bool8 MovementAction_Jump2Right_Step0(struct ObjectEvent *objectEvent, struct Sprite *sprite)
{
    InitJumpRegular(objectEvent, sprite, DIR_EAST, JUMP_DISTANCE_FAR, JUMP_TYPE_HIGH);
    return MovementAction_Jump2Right_Step1(objectEvent, sprite);
}

bool8 MovementAction_Jump2Right_Step1(struct ObjectEvent *objectEvent, struct Sprite *sprite)
{
    if (DoJumpAnim(objectEvent, sprite))
    {
        objectEvent->hasShadow = FALSE;
        sprite->sActionFuncId = 2;
        return TRUE;
    }
    return FALSE;
}

static void InitMovementDelay(struct Sprite *sprite, u16 duration)
{
    sprite->sActionFuncId = 1;
    sprite->data[3] = duration;
}

bool8 MovementAction_Delay_Step1(struct ObjectEvent *objectEvent, struct Sprite *sprite)
{
    if (--sprite->data[3] == 0)
    {
        sprite->sActionFuncId = 2;
        return TRUE;
    }
    return FALSE;
}

bool8 MovementAction_Delay1_Step0(struct ObjectEvent *objectEvent, struct Sprite *sprite)
{
    InitMovementDelay(sprite, 1);
    return MovementAction_Delay_Step1(objectEvent, sprite);
}

bool8 MovementAction_Delay2_Step0(struct ObjectEvent *objectEvent, struct Sprite *sprite)
{
    InitMovementDelay(sprite, 2);
    return MovementAction_Delay_Step1(objectEvent, sprite);
}

bool8 MovementAction_Delay4_Step0(struct ObjectEvent *objectEvent, struct Sprite *sprite)
{
    InitMovementDelay(sprite, 4);
    return MovementAction_Delay_Step1(objectEvent, sprite);
}

bool8 MovementAction_Delay8_Step0(struct ObjectEvent *objectEvent, struct Sprite *sprite)
{
    InitMovementDelay(sprite, 8);
    return MovementAction_Delay_Step1(objectEvent, sprite);
}

bool8 MovementAction_Delay16_Step0(struct ObjectEvent *objectEvent, struct Sprite *sprite)
{
    InitMovementDelay(sprite, 16);
    return MovementAction_Delay_Step1(objectEvent, sprite);
}

bool8 MovementAction_WalkFastDown_Step0(struct ObjectEvent *objectEvent, struct Sprite *sprite)
{
    InitMovementNormal(objectEvent, sprite, DIR_SOUTH, MOVE_SPEED_FAST_1);
    return MovementAction_WalkFastDown_Step1(objectEvent, sprite);
}

bool8 MovementAction_WalkFastDown_Step1(struct ObjectEvent *objectEvent, struct Sprite *sprite)
{
    if (UpdateMovementNormal(objectEvent, sprite))
    {
        sprite->sActionFuncId = 2;
        return TRUE;
    }
    return FALSE;
}

bool8 MovementAction_WalkFastUp_Step0(struct ObjectEvent *objectEvent, struct Sprite *sprite)
{
    InitMovementNormal(objectEvent, sprite, DIR_NORTH, MOVE_SPEED_FAST_1);
    return MovementAction_WalkFastUp_Step1(objectEvent, sprite);
}

bool8 MovementAction_WalkFastUp_Step1(struct ObjectEvent *objectEvent, struct Sprite *sprite)
{
    if (UpdateMovementNormal(objectEvent, sprite))
    {
        sprite->sActionFuncId = 2;
        return TRUE;
    }
    return FALSE;
}

bool8 MovementAction_WalkFastLeft_Step0(struct ObjectEvent *objectEvent, struct Sprite *sprite)
{
    InitMovementNormal(objectEvent, sprite, DIR_WEST, MOVE_SPEED_FAST_1);
    return MovementAction_WalkFastLeft_Step1(objectEvent, sprite);
}

bool8 MovementAction_WalkFastLeft_Step1(struct ObjectEvent *objectEvent, struct Sprite *sprite)
{
    if (UpdateMovementNormal(objectEvent, sprite))
    {
        sprite->sActionFuncId = 2;
        return TRUE;
    }
    return FALSE;
}

bool8 MovementAction_WalkFastRight_Step0(struct ObjectEvent *objectEvent, struct Sprite *sprite)
{
    InitMovementNormal(objectEvent, sprite, DIR_EAST, MOVE_SPEED_FAST_1);
    return MovementAction_WalkFastRight_Step1(objectEvent, sprite);
}

bool8 MovementAction_WalkFastRight_Step1(struct ObjectEvent *objectEvent, struct Sprite *sprite)
{
    if (UpdateMovementNormal(objectEvent, sprite))
    {
        sprite->sActionFuncId = 2;
        return TRUE;
    }
    return FALSE;
}


static void InitMoveInPlace(struct ObjectEvent *objectEvent, struct Sprite *sprite, u8 direction, u8 animNum, u16 duration)
{
    SetObjectEventDirection(objectEvent, direction);
    SetStepAnimHandleAlternation(objectEvent, sprite, animNum);
    sprite->animPaused = FALSE;
    sprite->sActionFuncId = 1;
    sprite->data[3] = duration;
}

bool8 MovementAction_WalkInPlace_Step1(struct ObjectEvent *objectEvent, struct Sprite *sprite)
{
    if (-- sprite->data[3] == 0)
    {
        sprite->sActionFuncId = 2;
        sprite->animPaused = TRUE;
        return TRUE;
    }
    return FALSE;
}

bool8 MovementAction_WalkInPlaceSlow_Step1(struct ObjectEvent *objectEvent, struct Sprite *sprite)
{
    if (sprite->data[3] & 1)
        sprite->animDelayCounter++;

    return MovementAction_WalkInPlace_Step1(objectEvent, sprite);
}

bool8 MovementAction_WalkInPlaceSlowDown_Step0(struct ObjectEvent *objectEvent, struct Sprite *sprite)
{
    InitMoveInPlace(objectEvent, sprite, DIR_SOUTH, GetMoveDirectionAnimNum(DIR_SOUTH), 32);
    return MovementAction_WalkInPlaceSlow_Step1(objectEvent, sprite);
}

// Update sprite with a palette filled with a solid color
static u8 LoadFillColorPalette(u16 color, u16 paletteTag, struct Sprite *sprite)
{
    u16 paletteData[16];
    struct SpritePalette dynamicPalette = {.tag = paletteTag, .data = paletteData};
    CpuFill16(color, paletteData, PLTT_SIZE_4BPP);
    return UpdateSpritePalette(&dynamicPalette, sprite);
}

static void ObjectEventSetPokeballGfx(struct ObjectEvent *objEvent)
{
    #if OW_MON_POKEBALLS
    u32 ball = BALL_POKE;
    if (objEvent->localId == OBJ_EVENT_ID_FOLLOWER)
    {
        struct Pokemon *mon = GetFirstLiveMon();
        if (mon)
            ball = ItemIdToBallId(GetMonData(mon, MON_DATA_POKEBALL));
    }

    if (ball != BALL_POKE && ball < POKEBALL_COUNT)
    {
        const struct ObjectEventGraphicsInfo *info = &gPokeballGraphics[ball];
        if (info->tileTag == TAG_NONE)
        {
            ObjectEventSetGraphics(objEvent, info);
            return;
        }
    }
    #endif
    ObjectEventSetGraphicsId(objEvent, OBJ_EVENT_GFX_POKE_BALL);
}

#define sDuration   data[3]
#define sSpeedFlip  data[6]

bool8 MovementAction_ExitPokeball_Step0(struct ObjectEvent *objectEvent, struct Sprite *sprite)
{
    u32 direction = gObjectEvents[gPlayerAvatar.objectEventId].facingDirection;
    u16 graphicsId = objectEvent->graphicsId;
    objectEvent->invisible = FALSE;
    if (TestPlayerAvatarFlags(PLAYER_AVATAR_FLAG_DASH))
    {
        // If player is dashing, the pokemon must come out faster
        StartSpriteAnimInDirection(objectEvent, sprite, direction, GetJumpSpecialDirectionAnimNum(direction));
        sprite->sDuration = 8;
        sprite->sSpeedFlip = 0; // fast speed
    }
    else
    {
        StartSpriteAnimInDirection(objectEvent, sprite, direction, GetMoveDirectionFastestAnimNum(direction));
        sprite->sDuration = 16;
        sprite->sSpeedFlip = 1; // normal speed
    }
    // If mon's right-facing sprite is h-flipped, we need to use a different affine anim
    if (direction == DIR_EAST && sprite->anims[ANIM_STD_FACE_EAST]->frame.hFlip)
        sprite->sSpeedFlip |= 1 << 4;
    ObjectEventSetPokeballGfx(objectEvent);
    objectEvent->graphicsId = graphicsId;
    objectEvent->inanimate = FALSE;
    return MovementAction_ExitPokeball_Step1(objectEvent, sprite);
}

static const union AffineAnimCmd sAffineAnim_PokeballExit[] =
{
    AFFINEANIMCMD_FRAME(0x40, 0x100, 0, 0),
    AFFINEANIMCMD_FRAME(0x80, 0x100, 0, 0),
    AFFINEANIMCMD_FRAME(0xC0, 0x100, 0, 0),
    AFFINEANIMCMD_FRAME(0x100, 0x100, 0, 0),
    AFFINEANIMCMD_END,
};

static const union AffineAnimCmd sAffineAnim_PokeballExitEast[] = // sprite is h-flipped when east
{
    AFFINEANIMCMD_FRAME(0xFFC0, 0x100, 0, 0),
    AFFINEANIMCMD_FRAME(0xFF80, 0x100, 0, 0),
    AFFINEANIMCMD_FRAME(0xFF40, 0x100, 0, 0),
    AFFINEANIMCMD_FRAME(0xFF00, 0x100, 0, 0),
    AFFINEANIMCMD_END,
};

static const union AffineAnimCmd sAffineAnim_PokeballEnter[] =
{
    AFFINEANIMCMD_FRAME(0x100, 0x100, 0, 0),
    AFFINEANIMCMD_FRAME(0xC0, 0x100, 0, 0),
    AFFINEANIMCMD_FRAME(0x80, 0x100, 0, 0),
    AFFINEANIMCMD_FRAME(0x40, 0x100, 0, 0),
    AFFINEANIMCMD_END,
};

static const union AffineAnimCmd sAffineAnim_PokeballEnterEast[] = // sprtie is h-flipped when east
{
    AFFINEANIMCMD_FRAME(0xFF00, 0x100, 0, 0),
    AFFINEANIMCMD_FRAME(0xFF40, 0x100, 0, 0),
    AFFINEANIMCMD_FRAME(0xFF80, 0x100, 0, 0),
    AFFINEANIMCMD_FRAME(0xFFC0, 0x100, 0, 0),
    AFFINEANIMCMD_END,
};

static const union AffineAnimCmd *const sAffineAnims_PokeballFollower[] =
{
    sAffineAnim_PokeballExit,
    sAffineAnim_PokeballExitEast,
    sAffineAnim_PokeballEnter,
    sAffineAnim_PokeballEnterEast,
};

bool8 MovementAction_ExitPokeball_Step1(struct ObjectEvent *objectEvent, struct Sprite *sprite)
{
    // for different speeds, anim steps occur on different frame #s
    u32 animStepFrame = (sprite->sSpeedFlip & 1) ? 7 : 3; // 0 -> 3, 1 -> 7
    if (--sprite->sDuration == 0)
    {
        sprite->sActionFuncId = 2;
        sprite->animCmdIndex = 0;
        sprite->animPaused = TRUE;
        return TRUE;
    }
    // Set graphics, palette, and affine animation
    else if (sprite->sDuration == animStepFrame)
    {
        FollowerSetGraphics(objectEvent, OW_SPECIES(objectEvent), OW_FORM(objectEvent), objectEvent->shiny);
        LoadFillColorPalette(RGB_WHITE, OBJ_EVENT_PAL_TAG_WHITE, sprite);
        // Initialize affine animation
        sprite->affineAnims = sAffineAnims_PokeballFollower;
        if (LARGE_OW_SUPPORT && !IS_POW_OF_TWO(-sprite->centerToCornerVecX))
            return FALSE;
        sprite->affineAnims = sAffineAnims_PokeballFollower;
        sprite->oam.affineMode = ST_OAM_AFFINE_NORMAL;
        InitSpriteAffineAnim(sprite);
        StartSpriteAffineAnim(sprite, sprite->sSpeedFlip >> 4);
    // Restore original palette & disable affine
    }
    else if (sprite->sDuration == (animStepFrame >> 1))
    {
        sprite->affineAnimEnded = TRUE;
        FreeSpriteOamMatrix(sprite);
        sprite->oam.affineMode = ST_OAM_AFFINE_OFF;
        FollowerSetGraphics(objectEvent, OW_SPECIES(objectEvent), OW_FORM(objectEvent), objectEvent->shiny);
    }
    return FALSE;
}

bool8 MovementAction_EnterPokeball_Step0(struct ObjectEvent *objectEvent, struct Sprite *sprite)
{
    u32 direction = objectEvent->facingDirection;
    StartSpriteAnimInDirection(objectEvent, sprite, direction, GetMoveDirectionFasterAnimNum(direction));
    sprite->sDuration = 16;
    // If mon's right-facing sprite is h-flipped, we need to use a different affine anim
    if (direction == DIR_EAST && sprite->anims[ANIM_STD_FACE_EAST]->frame.hFlip)
        sprite->sSpeedFlip = 3;
    else
        sprite->sSpeedFlip = 2;
    EndFollowerTransformEffect(objectEvent, sprite);
    return MovementAction_EnterPokeball_Step1(objectEvent, sprite);
}

bool8 MovementAction_EnterPokeball_Step1(struct ObjectEvent *objectEvent, struct Sprite *sprite)
{
    u16 graphicsId = objectEvent->graphicsId;
    if (--sprite->sDuration == 0)
    {
        sprite->sActionFuncId = 2;
        return FALSE;
    }
    else if (sprite->sDuration == 11)
    {
        // Set palette to white & start affine
        LoadFillColorPalette(RGB_WHITE, OBJ_EVENT_PAL_TAG_WHITE, sprite);
        sprite->subspriteTableNum = 0;
        // Only do affine if sprite width is power of 2
        // (effect looks weird on sprites composed of subsprites like 48x48, etc)
        if (LARGE_OW_SUPPORT && !IS_POW_OF_TWO(-sprite->centerToCornerVecX))
            return FALSE;
        sprite->affineAnims = sAffineAnims_PokeballFollower;
        sprite->oam.affineMode = ST_OAM_AFFINE_NORMAL;
        InitSpriteAffineAnim(sprite);
        StartSpriteAffineAnim(sprite, sprite->sSpeedFlip);
    }
    else if (sprite->sDuration == 7)
    {
        // Free white palette and change to pokeball, disable affine
        sprite->affineAnimEnded = TRUE;
        FreeSpriteOamMatrix(sprite);
        sprite->oam.affineMode = ST_OAM_AFFINE_OFF;
        ObjectEventSetPokeballGfx(objectEvent);
        objectEvent->graphicsId = graphicsId;
        objectEvent->inanimate = FALSE;
    }
    return FALSE;
}

bool8 MovementAction_EnterPokeball_Step2(struct ObjectEvent *objectEvent, struct Sprite *sprite)
{
    FollowerSetGraphics(objectEvent, OW_SPECIES(objectEvent), OW_FORM(objectEvent), objectEvent->shiny);
    objectEvent->invisible = TRUE;
    sprite->sTypeFuncId = 0;
    sprite->sSpeedFlip = 0;
    sprite->animPaused = TRUE;
    return TRUE;
}

#undef sDuration
#undef sSpeedFlip

bool8 MovementAction_WalkInPlaceSlowUp_Step0(struct ObjectEvent *objectEvent, struct Sprite *sprite)
{
    InitMoveInPlace(objectEvent, sprite, DIR_NORTH, GetMoveDirectionAnimNum(DIR_NORTH), 32);
    return MovementAction_WalkInPlaceSlow_Step1(objectEvent, sprite);
}

bool8 MovementAction_WalkInPlaceSlowLeft_Step0(struct ObjectEvent *objectEvent, struct Sprite *sprite)
{
    InitMoveInPlace(objectEvent, sprite, DIR_WEST, GetMoveDirectionAnimNum(DIR_WEST), 32);
    return MovementAction_WalkInPlaceSlow_Step1(objectEvent, sprite);
}

bool8 MovementAction_WalkInPlaceSlowRight_Step0(struct ObjectEvent *objectEvent, struct Sprite *sprite)
{
    InitMoveInPlace(objectEvent, sprite, DIR_EAST, GetMoveDirectionAnimNum(DIR_EAST), 32);
    return MovementAction_WalkInPlaceSlow_Step1(objectEvent, sprite);
}

bool8 MovementAction_WalkInPlaceNormalDown_Step0(struct ObjectEvent *objectEvent, struct Sprite *sprite)
{
    InitMoveInPlace(objectEvent, sprite, DIR_SOUTH, GetMoveDirectionAnimNum(DIR_SOUTH), 16);
    return MovementAction_WalkInPlace_Step1(objectEvent, sprite);
}

bool8 MovementAction_WalkInPlaceNormalUp_Step0(struct ObjectEvent *objectEvent, struct Sprite *sprite)
{
    InitMoveInPlace(objectEvent, sprite, DIR_NORTH, GetMoveDirectionAnimNum(DIR_NORTH), 16);
    return MovementAction_WalkInPlace_Step1(objectEvent, sprite);
}

bool8 MovementAction_WalkInPlaceNormalLeft_Step0(struct ObjectEvent *objectEvent, struct Sprite *sprite)
{
    InitMoveInPlace(objectEvent, sprite, DIR_WEST, GetMoveDirectionAnimNum(DIR_WEST), 16);
    return MovementAction_WalkInPlace_Step1(objectEvent, sprite);
}

bool8 MovementAction_WalkInPlaceNormalRight_Step0(struct ObjectEvent *objectEvent, struct Sprite *sprite)
{
    InitMoveInPlace(objectEvent, sprite, DIR_EAST, GetMoveDirectionAnimNum(DIR_EAST), 16);
    return MovementAction_WalkInPlace_Step1(objectEvent, sprite);
}

bool8 MovementAction_WalkInPlaceFastDown_Step0(struct ObjectEvent *objectEvent, struct Sprite *sprite)
{
    InitMoveInPlace(objectEvent, sprite, DIR_SOUTH, GetMoveDirectionFastAnimNum(DIR_SOUTH), 8);
    return MovementAction_WalkInPlace_Step1(objectEvent, sprite);
}

bool8 MovementAction_WalkInPlaceFastUp_Step0(struct ObjectEvent *objectEvent, struct Sprite *sprite)
{
    InitMoveInPlace(objectEvent, sprite, DIR_NORTH, GetMoveDirectionFastAnimNum(DIR_NORTH), 8);
    return MovementAction_WalkInPlace_Step1(objectEvent, sprite);
}

bool8 MovementAction_WalkInPlaceFastLeft_Step0(struct ObjectEvent *objectEvent, struct Sprite *sprite)
{
    InitMoveInPlace(objectEvent, sprite, DIR_WEST, GetMoveDirectionFastAnimNum(DIR_WEST), 8);
    return MovementAction_WalkInPlace_Step1(objectEvent, sprite);
}

bool8 MovementAction_WalkInPlaceFastRight_Step0(struct ObjectEvent *objectEvent, struct Sprite *sprite)
{
    InitMoveInPlace(objectEvent, sprite, DIR_EAST, GetMoveDirectionFastAnimNum(DIR_EAST), 8);
    return MovementAction_WalkInPlace_Step1(objectEvent, sprite);
}

bool8 MovementAction_WalkInPlaceFasterDown_Step0(struct ObjectEvent *objectEvent, struct Sprite *sprite)
{
    InitMoveInPlace(objectEvent, sprite, DIR_SOUTH, GetMoveDirectionFasterAnimNum(DIR_SOUTH), 4);
    return MovementAction_WalkInPlace_Step1(objectEvent, sprite);
}

bool8 MovementAction_WalkInPlaceFasterUp_Step0(struct ObjectEvent *objectEvent, struct Sprite *sprite)
{
    InitMoveInPlace(objectEvent, sprite, DIR_NORTH, GetMoveDirectionFasterAnimNum(DIR_NORTH), 4);
    return MovementAction_WalkInPlace_Step1(objectEvent, sprite);
}

bool8 MovementAction_WalkInPlaceFasterLeft_Step0(struct ObjectEvent *objectEvent, struct Sprite *sprite)
{
    InitMoveInPlace(objectEvent, sprite, DIR_WEST, GetMoveDirectionFasterAnimNum(DIR_WEST), 4);
    return MovementAction_WalkInPlace_Step1(objectEvent, sprite);
}

bool8 MovementAction_WalkInPlaceFasterRight_Step0(struct ObjectEvent *objectEvent, struct Sprite *sprite)
{
    InitMoveInPlace(objectEvent, sprite, DIR_EAST, GetMoveDirectionFasterAnimNum(DIR_EAST), 4);
    return MovementAction_WalkInPlace_Step1(objectEvent, sprite);
}

bool8 MovementAction_RideWaterCurrentDown_Step0(struct ObjectEvent *objectEvent, struct Sprite *sprite)
{
    InitMovementNormal(objectEvent, sprite, DIR_SOUTH, MOVE_SPEED_FAST_2);
    return MovementAction_RideWaterCurrentDown_Step1(objectEvent, sprite);
}

bool8 MovementAction_RideWaterCurrentDown_Step1(struct ObjectEvent *objectEvent, struct Sprite *sprite)
{
    if (UpdateMovementNormal(objectEvent, sprite))
    {
        sprite->sActionFuncId = 2;
        return TRUE;
    }
    return FALSE;
}

bool8 MovementAction_RideWaterCurrentUp_Step0(struct ObjectEvent *objectEvent, struct Sprite *sprite)
{
    InitMovementNormal(objectEvent, sprite, DIR_NORTH, MOVE_SPEED_FAST_2);
    return MovementAction_RideWaterCurrentUp_Step1(objectEvent, sprite);
}

bool8 MovementAction_RideWaterCurrentUp_Step1(struct ObjectEvent *objectEvent, struct Sprite *sprite)
{
    if (UpdateMovementNormal(objectEvent, sprite))
    {
        sprite->sActionFuncId = 2;
        return TRUE;
    }
    return FALSE;
}

bool8 MovementAction_RideWaterCurrentLeft_Step0(struct ObjectEvent *objectEvent, struct Sprite *sprite)
{
    InitMovementNormal(objectEvent, sprite, DIR_WEST, MOVE_SPEED_FAST_2);
    return MovementAction_RideWaterCurrentLeft_Step1(objectEvent, sprite);
}

bool8 MovementAction_RideWaterCurrentLeft_Step1(struct ObjectEvent *objectEvent, struct Sprite *sprite)
{
    if (UpdateMovementNormal(objectEvent, sprite))
    {
        sprite->sActionFuncId = 2;
        return TRUE;
    }
    return FALSE;
}

bool8 MovementAction_RideWaterCurrentRight_Step0(struct ObjectEvent *objectEvent, struct Sprite *sprite)
{
    InitMovementNormal(objectEvent, sprite, DIR_EAST, MOVE_SPEED_FAST_2);
    return MovementAction_RideWaterCurrentRight_Step1(objectEvent, sprite);
}

bool8 MovementAction_RideWaterCurrentRight_Step1(struct ObjectEvent *objectEvent, struct Sprite *sprite)
{
    if (UpdateMovementNormal(objectEvent, sprite))
    {
        sprite->sActionFuncId = 2;
        return TRUE;
    }
    return FALSE;
}

bool8 MovementAction_WalkFasterDown_Step0(struct ObjectEvent *objectEvent, struct Sprite *sprite)
{
    InitMovementNormal(objectEvent, sprite, DIR_SOUTH, MOVE_SPEED_FASTER);
    return MovementAction_WalkFasterDown_Step1(objectEvent, sprite);
}

bool8 MovementAction_WalkFasterDown_Step1(struct ObjectEvent *objectEvent, struct Sprite *sprite)
{
    if (UpdateMovementNormal(objectEvent, sprite))
    {
        sprite->sActionFuncId = 2;
        return TRUE;
    }
    return FALSE;
}

bool8 MovementAction_WalkFasterUp_Step0(struct ObjectEvent *objectEvent, struct Sprite *sprite)
{
    InitMovementNormal(objectEvent, sprite, DIR_NORTH, MOVE_SPEED_FASTER);
    return MovementAction_WalkFasterUp_Step1(objectEvent, sprite);
}

bool8 MovementAction_WalkFasterUp_Step1(struct ObjectEvent *objectEvent, struct Sprite *sprite)
{
    if (UpdateMovementNormal(objectEvent, sprite))
    {
        sprite->sActionFuncId = 2;
        return TRUE;
    }
    return FALSE;
}

bool8 MovementAction_WalkFasterLeft_Step0(struct ObjectEvent *objectEvent, struct Sprite *sprite)
{
    InitMovementNormal(objectEvent, sprite, DIR_WEST, MOVE_SPEED_FASTER);
    return MovementAction_WalkFasterLeft_Step1(objectEvent, sprite);
}

bool8 MovementAction_WalkFasterLeft_Step1(struct ObjectEvent *objectEvent, struct Sprite *sprite)
{
    if (UpdateMovementNormal(objectEvent, sprite))
    {
        sprite->sActionFuncId = 2;
        return TRUE;
    }
    return FALSE;
}

bool8 MovementAction_WalkFasterRight_Step0(struct ObjectEvent *objectEvent, struct Sprite *sprite)
{
    InitMovementNormal(objectEvent, sprite, DIR_EAST, MOVE_SPEED_FASTER);
    return MovementAction_WalkFasterRight_Step1(objectEvent, sprite);
}

bool8 MovementAction_WalkFasterRight_Step1(struct ObjectEvent *objectEvent, struct Sprite *sprite)
{
    if (UpdateMovementNormal(objectEvent, sprite))
    {
        sprite->sActionFuncId = 2;
        return TRUE;
    }
    return FALSE;
}

bool8 MovementAction_SlideDown_Step0(struct ObjectEvent *objectEvent, struct Sprite *sprite)
{
    InitMovementNormal(objectEvent, sprite, DIR_SOUTH, MOVE_SPEED_FASTEST);
    return MovementAction_SlideDown_Step1(objectEvent, sprite);
}

bool8 MovementAction_SlideDown_Step1(struct ObjectEvent *objectEvent, struct Sprite *sprite)
{
    if (UpdateMovementNormal(objectEvent, sprite))
    {
        sprite->sActionFuncId = 2;
        return TRUE;
    }
    return FALSE;
}

bool8 MovementAction_SlideUp_Step0(struct ObjectEvent *objectEvent, struct Sprite *sprite)
{
    InitMovementNormal(objectEvent, sprite, DIR_NORTH, MOVE_SPEED_FASTEST);
    return MovementAction_SlideUp_Step1(objectEvent, sprite);
}

bool8 MovementAction_SlideUp_Step1(struct ObjectEvent *objectEvent, struct Sprite *sprite)
{
    if (UpdateMovementNormal(objectEvent, sprite))
    {
        sprite->sActionFuncId = 2;
        return TRUE;
    }
    return FALSE;
}

bool8 MovementAction_SlideLeft_Step0(struct ObjectEvent *objectEvent, struct Sprite *sprite)
{
    InitMovementNormal(objectEvent, sprite, DIR_WEST, MOVE_SPEED_FASTEST);
    return MovementAction_SlideLeft_Step1(objectEvent, sprite);
}

bool8 MovementAction_SlideLeft_Step1(struct ObjectEvent *objectEvent, struct Sprite *sprite)
{
    if (UpdateMovementNormal(objectEvent, sprite))
    {
        sprite->sActionFuncId = 2;
        return TRUE;
    }
    return FALSE;
}

bool8 MovementAction_SlideRight_Step0(struct ObjectEvent *objectEvent, struct Sprite *sprite)
{
    InitMovementNormal(objectEvent, sprite, DIR_EAST, MOVE_SPEED_FASTEST);
    return MovementAction_SlideRight_Step1(objectEvent, sprite);
}

bool8 MovementAction_SlideRight_Step1(struct ObjectEvent *objectEvent, struct Sprite *sprite)
{
    if (UpdateMovementNormal(objectEvent, sprite))
    {
        sprite->sActionFuncId = 2;
        return TRUE;
    }
    return FALSE;
}

bool8 MovementAction_PlayerRunDown_Step0(struct ObjectEvent *objectEvent, struct Sprite *sprite)
{
    StartRunningAnim(objectEvent, sprite, DIR_SOUTH);
    return MovementAction_PlayerRunDown_Step1(objectEvent, sprite);
}

bool8 MovementAction_PlayerRunDown_Step1(struct ObjectEvent *objectEvent, struct Sprite *sprite)
{
    if (UpdateMovementNormal(objectEvent, sprite))
    {
        sprite->sActionFuncId = 2;
        return TRUE;
    }
    return FALSE;
}

bool8 MovementAction_PlayerRunUp_Step0(struct ObjectEvent *objectEvent, struct Sprite *sprite)
{
    StartRunningAnim(objectEvent, sprite, DIR_NORTH);
    return MovementAction_PlayerRunUp_Step1(objectEvent, sprite);
}

bool8 MovementAction_PlayerRunUp_Step1(struct ObjectEvent *objectEvent, struct Sprite *sprite)
{
    if (UpdateMovementNormal(objectEvent, sprite))
    {
        sprite->sActionFuncId = 2;
        return TRUE;
    }
    return FALSE;
}

bool8 MovementAction_PlayerRunLeft_Step0(struct ObjectEvent *objectEvent, struct Sprite *sprite)
{
    StartRunningAnim(objectEvent, sprite, DIR_WEST);
    return MovementAction_PlayerRunLeft_Step1(objectEvent, sprite);
}

bool8 MovementAction_PlayerRunLeft_Step1(struct ObjectEvent *objectEvent, struct Sprite *sprite)
{
    if (UpdateMovementNormal(objectEvent, sprite))
    {
        sprite->sActionFuncId = 2;
        return TRUE;
    }
    return FALSE;
}

bool8 MovementAction_PlayerRunRight_Step0(struct ObjectEvent *objectEvent, struct Sprite *sprite)
{
    StartRunningAnim(objectEvent, sprite, DIR_EAST);
    return MovementAction_PlayerRunRight_Step1(objectEvent, sprite);
}

bool8 MovementAction_PlayerRunRight_Step1(struct ObjectEvent *objectEvent, struct Sprite *sprite)
{
    if (UpdateMovementNormal(objectEvent, sprite))
    {
        sprite->sActionFuncId = 2;
        return TRUE;
    }
    return FALSE;
}

void StartSpriteAnimInDirection(struct ObjectEvent *objectEvent, struct Sprite *sprite, u8 direction, u8 animNum)
{
    SetAndStartSpriteAnim(sprite, animNum, 0);
    SetObjectEventDirection(objectEvent, direction);
    sprite->sActionFuncId = 1;
}

bool8 MovementAction_StartAnimInDirection_Step0(struct ObjectEvent *objectEvent, struct Sprite *sprite)
{
    StartSpriteAnimInDirection(objectEvent, sprite, objectEvent->movementDirection, sprite->animNum);
    return FALSE;
}

bool8 MovementAction_WaitSpriteAnim(struct ObjectEvent *objectEvent, struct Sprite *sprite)
{
    if (SpriteAnimEnded(sprite))
    {
        sprite->sActionFuncId = 2;
        return TRUE;
    }
    return FALSE;
}

static void InitJumpSpecial(struct ObjectEvent *objectEvent, struct Sprite *sprite, u8 direction)
{
    InitJump(objectEvent, sprite, direction, JUMP_DISTANCE_NORMAL, JUMP_TYPE_HIGH);
    StartSpriteAnim(sprite, GetJumpSpecialDirectionAnimNum(direction));
}

bool8 MovementAction_JumpSpecialDown_Step0(struct ObjectEvent *objectEvent, struct Sprite *sprite)
{
    InitJumpSpecial(objectEvent, sprite, DIR_SOUTH);
    return MovementAction_JumpSpecialDown_Step1(objectEvent, sprite);
}

bool8 MovementAction_JumpSpecialDown_Step1(struct ObjectEvent *objectEvent, struct Sprite *sprite)
{
    if (DoJumpSpecialAnim(objectEvent, sprite))
    {
        sprite->sActionFuncId = 2;
        objectEvent->landingJump = FALSE;
        return TRUE;
    }
    return FALSE;
}

bool8 MovementAction_JumpSpecialUp_Step0(struct ObjectEvent *objectEvent, struct Sprite *sprite)
{
    InitJumpSpecial(objectEvent, sprite, DIR_NORTH);
    return MovementAction_JumpSpecialUp_Step1(objectEvent, sprite);
}

bool8 MovementAction_JumpSpecialUp_Step1(struct ObjectEvent *objectEvent, struct Sprite *sprite)
{
    if (DoJumpSpecialAnim(objectEvent, sprite))
    {
        sprite->sActionFuncId = 2;
        objectEvent->landingJump = FALSE;
        return TRUE;
    }
    return FALSE;
}

bool8 MovementAction_JumpSpecialLeft_Step0(struct ObjectEvent *objectEvent, struct Sprite *sprite)
{
    InitJumpSpecial(objectEvent, sprite, DIR_WEST);
    return MovementAction_JumpSpecialLeft_Step1(objectEvent, sprite);
}

bool8 MovementAction_JumpSpecialLeft_Step1(struct ObjectEvent *objectEvent, struct Sprite *sprite)
{
    if (DoJumpSpecialAnim(objectEvent, sprite))
    {
        sprite->sActionFuncId = 2;
        objectEvent->landingJump = FALSE;
        return TRUE;
    }
    return FALSE;
}

bool8 MovementAction_JumpSpecialRight_Step0(struct ObjectEvent *objectEvent, struct Sprite *sprite)
{
    InitJumpSpecial(objectEvent, sprite, DIR_EAST);
    return MovementAction_JumpSpecialRight_Step1(objectEvent, sprite);
}

bool8 MovementAction_JumpSpecialRight_Step1(struct ObjectEvent *objectEvent, struct Sprite *sprite)
{
    if (DoJumpSpecialAnim(objectEvent, sprite))
    {
        sprite->sActionFuncId = 2;
        objectEvent->landingJump = FALSE;
        return TRUE;
    }
    return FALSE;
}

bool8 MovementAction_FacePlayer_Step0(struct ObjectEvent *objectEvent, struct Sprite *sprite)
{
    u8 playerObjectId;

    if (!TryGetObjectEventIdByLocalIdAndMap(OBJ_EVENT_ID_PLAYER, 0, 0, &playerObjectId))
        FaceDirection(objectEvent, sprite, GetDirectionToFace(objectEvent->currentCoords.x,
                                                              objectEvent->currentCoords.y,
                                                              gObjectEvents[playerObjectId].currentCoords.x,
                                                              gObjectEvents[playerObjectId].currentCoords.y));
    sprite->sActionFuncId = 1;
    return TRUE;
}

bool8 MovementAction_FaceAwayPlayer_Step0(struct ObjectEvent *objectEvent, struct Sprite *sprite)
{
    u8 playerObjectId;

    if (!TryGetObjectEventIdByLocalIdAndMap(OBJ_EVENT_ID_PLAYER, 0, 0, &playerObjectId))
        FaceDirection(objectEvent, sprite, GetOppositeDirection(GetDirectionToFace(objectEvent->currentCoords.x,
                                                                                   objectEvent->currentCoords.y,
                                                                                   gObjectEvents[playerObjectId].currentCoords.x,
                                                                                   gObjectEvents[playerObjectId].currentCoords.y)));
    sprite->sActionFuncId = 1;
    return TRUE;
}

bool8 MovementAction_LockFacingDirection_Step0(struct ObjectEvent *objectEvent, struct Sprite *sprite)
{
    objectEvent->facingDirectionLocked = TRUE;
    sprite->sActionFuncId = 1;
    return TRUE;
}

bool8 MovementAction_UnlockFacingDirection_Step0(struct ObjectEvent *objectEvent, struct Sprite *sprite)
{
    objectEvent->facingDirectionLocked = FALSE;
    sprite->sActionFuncId = 1;
    return TRUE;
}

bool8 MovementAction_JumpDown_Step0(struct ObjectEvent *objectEvent, struct Sprite *sprite)
{
    InitJumpRegular(objectEvent, sprite, DIR_SOUTH, JUMP_DISTANCE_NORMAL, JUMP_TYPE_NORMAL);
    return MovementAction_JumpDown_Step1(objectEvent, sprite);
}

bool8 MovementAction_JumpDown_Step1(struct ObjectEvent *objectEvent, struct Sprite *sprite)
{
    if (DoJumpAnim(objectEvent, sprite))
    {
        objectEvent->hasShadow = 0;
        sprite->sActionFuncId = 2;
        return TRUE;
    }
    return FALSE;
}

bool8 MovementAction_JumpUp_Step0(struct ObjectEvent *objectEvent, struct Sprite *sprite)
{
    InitJumpRegular(objectEvent, sprite, DIR_NORTH, JUMP_DISTANCE_NORMAL, JUMP_TYPE_NORMAL);
    return MovementAction_JumpUp_Step1(objectEvent, sprite);
}

bool8 MovementAction_JumpUp_Step1(struct ObjectEvent *objectEvent, struct Sprite *sprite)
{
    if (DoJumpAnim(objectEvent, sprite))
    {
        objectEvent->hasShadow = 0;
        sprite->sActionFuncId = 2;
        return TRUE;
    }
    return FALSE;
}

bool8 MovementAction_JumpLeft_Step0(struct ObjectEvent *objectEvent, struct Sprite *sprite)
{
    InitJumpRegular(objectEvent, sprite, DIR_WEST, JUMP_DISTANCE_NORMAL, JUMP_TYPE_NORMAL);
    return MovementAction_JumpLeft_Step1(objectEvent, sprite);
}

bool8 MovementAction_JumpLeft_Step1(struct ObjectEvent *objectEvent, struct Sprite *sprite)
{
    if (DoJumpAnim(objectEvent, sprite))
    {
        objectEvent->hasShadow = 0;
        sprite->sActionFuncId = 2;
        return TRUE;
    }
    return FALSE;
}

bool8 MovementAction_JumpRight_Step0(struct ObjectEvent *objectEvent, struct Sprite *sprite)
{
    InitJumpRegular(objectEvent, sprite, DIR_EAST, JUMP_DISTANCE_NORMAL, JUMP_TYPE_NORMAL);
    return MovementAction_JumpRight_Step1(objectEvent, sprite);
}

bool8 MovementAction_JumpRight_Step1(struct ObjectEvent *objectEvent, struct Sprite *sprite)
{
    if (DoJumpAnim(objectEvent, sprite))
    {
        objectEvent->hasShadow = 0;
        sprite->sActionFuncId = 2;
        return TRUE;
    }
    return FALSE;
}

bool8 MovementAction_JumpInPlaceDown_Step0(struct ObjectEvent *objectEvent, struct Sprite *sprite)
{
    InitJumpRegular(objectEvent, sprite, DIR_SOUTH, JUMP_DISTANCE_IN_PLACE, JUMP_TYPE_HIGH);
    return MovementAction_JumpInPlaceDown_Step1(objectEvent, sprite);
}

bool8 MovementAction_JumpInPlaceDown_Step1(struct ObjectEvent *objectEvent, struct Sprite *sprite)
{
    if (DoJumpAnim(objectEvent, sprite))
    {
        objectEvent->hasShadow = 0;
        sprite->sActionFuncId = 2;
        return TRUE;
    }
    return FALSE;
}

bool8 MovementAction_JumpInPlaceUp_Step0(struct ObjectEvent *objectEvent, struct Sprite *sprite)
{
    InitJumpRegular(objectEvent, sprite, DIR_NORTH, JUMP_DISTANCE_IN_PLACE, JUMP_TYPE_HIGH);
    return MovementAction_JumpInPlaceUp_Step1(objectEvent, sprite);
}

bool8 MovementAction_JumpInPlaceUp_Step1(struct ObjectEvent *objectEvent, struct Sprite *sprite)
{
    if (DoJumpAnim(objectEvent, sprite))
    {
        objectEvent->hasShadow = 0;
        sprite->sActionFuncId = 2;
        return TRUE;
    }
    return FALSE;
}

bool8 MovementAction_JumpInPlaceLeft_Step0(struct ObjectEvent *objectEvent, struct Sprite *sprite)
{
    InitJumpRegular(objectEvent, sprite, DIR_WEST, JUMP_DISTANCE_IN_PLACE, JUMP_TYPE_HIGH);
    return MovementAction_JumpInPlaceLeft_Step1(objectEvent, sprite);
}

bool8 MovementAction_JumpInPlaceLeft_Step1(struct ObjectEvent *objectEvent, struct Sprite *sprite)
{
    if (DoJumpAnim(objectEvent, sprite))
    {
        objectEvent->hasShadow = 0;
        sprite->sActionFuncId = 2;
        return TRUE;
    }
    return FALSE;
}

bool8 MovementAction_JumpInPlaceRight_Step0(struct ObjectEvent *objectEvent, struct Sprite *sprite)
{
    InitJumpRegular(objectEvent, sprite, DIR_EAST, JUMP_DISTANCE_IN_PLACE, JUMP_TYPE_HIGH);
    return MovementAction_JumpInPlaceRight_Step1(objectEvent, sprite);
}

bool8 MovementAction_JumpInPlaceRight_Step1(struct ObjectEvent *objectEvent, struct Sprite *sprite)
{
    if (DoJumpAnim(objectEvent, sprite))
    {
        objectEvent->hasShadow = 0;
        sprite->sActionFuncId = 2;
        return TRUE;
    }
    return FALSE;
}

bool8 MovementAction_JumpInPlaceDownUp_Step0(struct ObjectEvent *objectEvent, struct Sprite *sprite)
{
    InitJumpRegular(objectEvent, sprite, DIR_SOUTH, JUMP_DISTANCE_IN_PLACE, JUMP_TYPE_NORMAL);
    return MovementAction_JumpInPlaceDownUp_Step1(objectEvent, sprite);
}

bool8 MovementAction_JumpInPlaceDownUp_Step1(struct ObjectEvent *objectEvent, struct Sprite *sprite)
{
    if (DoJumpInPlaceAnim(objectEvent, sprite))
    {
        objectEvent->hasShadow = 0;
        sprite->sActionFuncId = 2;
        return TRUE;
    }
    return FALSE;
}

bool8 MovementAction_JumpInPlaceUpDown_Step0(struct ObjectEvent *objectEvent, struct Sprite *sprite)
{
    InitJumpRegular(objectEvent, sprite, DIR_NORTH, JUMP_DISTANCE_IN_PLACE, JUMP_TYPE_NORMAL);
    return MovementAction_JumpInPlaceUpDown_Step1(objectEvent, sprite);
}

bool8 MovementAction_JumpInPlaceUpDown_Step1(struct ObjectEvent *objectEvent, struct Sprite *sprite)
{
    if (DoJumpInPlaceAnim(objectEvent, sprite))
    {
        objectEvent->hasShadow = 0;
        sprite->sActionFuncId = 2;
        return TRUE;
    }
    return FALSE;
}

bool8 MovementAction_JumpInPlaceLeftRight_Step0(struct ObjectEvent *objectEvent, struct Sprite *sprite)
{
    InitJumpRegular(objectEvent, sprite, DIR_WEST, JUMP_DISTANCE_IN_PLACE, JUMP_TYPE_NORMAL);
    return MovementAction_JumpInPlaceLeftRight_Step1(objectEvent, sprite);
}

bool8 MovementAction_JumpInPlaceLeftRight_Step1(struct ObjectEvent *objectEvent, struct Sprite *sprite)
{
    if (DoJumpInPlaceAnim(objectEvent, sprite))
    {
        objectEvent->hasShadow = 0;
        sprite->sActionFuncId = 2;
        return TRUE;
    }
    return FALSE;
}

bool8 MovementAction_JumpInPlaceRightLeft_Step0(struct ObjectEvent *objectEvent, struct Sprite *sprite)
{
    InitJumpRegular(objectEvent, sprite, DIR_EAST, JUMP_DISTANCE_IN_PLACE, JUMP_TYPE_NORMAL);
    return MovementAction_JumpInPlaceRightLeft_Step1(objectEvent, sprite);
}

bool8 MovementAction_JumpInPlaceRightLeft_Step1(struct ObjectEvent *objectEvent, struct Sprite *sprite)
{
    if (DoJumpInPlaceAnim(objectEvent, sprite))
    {
        objectEvent->hasShadow = 0;
        sprite->sActionFuncId = 2;
        return TRUE;
    }
    return FALSE;
}

bool8 MovementAction_FaceOriginalDirection_Step0(struct ObjectEvent *objectEvent, struct Sprite *sprite)
{
    FaceDirection(objectEvent, sprite, gInitialMovementTypeFacingDirections[objectEvent->movementType]);
    return TRUE;
}

bool8 MovementAction_NurseJoyBowDown_Step0(struct ObjectEvent *objectEvent, struct Sprite *sprite)
{
    StartSpriteAnimInDirection(objectEvent, sprite, DIR_SOUTH, ANIM_NURSE_BOW);
    return FALSE;
}

bool8 MovementAction_EnableJumpLandingGroundEffect_Step0(struct ObjectEvent *objectEvent, struct Sprite *sprite)
{
    objectEvent->disableJumpLandingGroundEffect = FALSE;
    sprite->sActionFuncId = 1;
    return TRUE;
}

bool8 MovementAction_DisableJumpLandingGroundEffect_Step0(struct ObjectEvent *objectEvent, struct Sprite *sprite)
{
    objectEvent->disableJumpLandingGroundEffect = TRUE;
    sprite->sActionFuncId = 1;
    return TRUE;
}

bool8 MovementAction_DisableAnimation_Step0(struct ObjectEvent *objectEvent, struct Sprite *sprite)
{
    objectEvent->inanimate = TRUE;
    sprite->sActionFuncId = 1;
    return TRUE;
}

bool8 MovementAction_RestoreAnimation_Step0(struct ObjectEvent *objectEvent, struct Sprite *sprite)
{
    objectEvent->inanimate = GetObjectEventGraphicsInfo(objectEvent->graphicsId)->inanimate;
    sprite->sActionFuncId = 1;
    return TRUE;
}

bool8 MovementAction_SetInvisible_Step0(struct ObjectEvent *objectEvent, struct Sprite *sprite)
{
    objectEvent->invisible = TRUE;
    sprite->sActionFuncId = 1;
    return TRUE;
}

bool8 MovementAction_SetVisible_Step0(struct ObjectEvent *objectEvent, struct Sprite *sprite)
{
    objectEvent->invisible = FALSE;
    sprite->sActionFuncId = 1;
    return TRUE;
}

bool8 MovementAction_EmoteExclamationMark_Step0(struct ObjectEvent *objectEvent, struct Sprite *sprite)
{
    ObjectEventGetLocalIdAndMap(objectEvent, &gFieldEffectArguments[0], &gFieldEffectArguments[1], &gFieldEffectArguments[2]);
    FieldEffectStart(FLDEFF_EXCLAMATION_MARK_ICON);
    sprite->sActionFuncId = 1;
    return TRUE;
}

bool8 MovementAction_EmoteQuestionMark_Step0(struct ObjectEvent *objectEvent, struct Sprite *sprite)
{
    ObjectEventGetLocalIdAndMap(objectEvent, &gFieldEffectArguments[0], &gFieldEffectArguments[1], &gFieldEffectArguments[2]);
    gFieldEffectArguments[7] = -1;
    FieldEffectStart(FLDEFF_QUESTION_MARK_ICON);
    sprite->sActionFuncId = 1;
    return TRUE;
}

bool8 MovementAction_EmoteHeart_Step0(struct ObjectEvent *objectEvent, struct Sprite *sprite)
{
    ObjectEventGetLocalIdAndMap(objectEvent, &gFieldEffectArguments[0], &gFieldEffectArguments[1], &gFieldEffectArguments[2]);
    FieldEffectStart(FLDEFF_HEART_ICON);
    sprite->sActionFuncId = 1;
    return TRUE;
}

bool8 MovementAction_RevealTrainer_Step0(struct ObjectEvent *objectEvent, struct Sprite *sprite)
{
    if (objectEvent->movementType == MOVEMENT_TYPE_BURIED)
    {
        SetBuriedTrainerMovement(objectEvent);
        return FALSE;
    }
    if (objectEvent->movementType != MOVEMENT_TYPE_TREE_DISGUISE && objectEvent->movementType != MOVEMENT_TYPE_MOUNTAIN_DISGUISE)
    {
        sprite->sActionFuncId = 2;
        return TRUE;
    }
    StartRevealDisguise(objectEvent);
    sprite->sActionFuncId = 1;
    return MovementAction_RevealTrainer_Step1(objectEvent, sprite);
}

bool8 MovementAction_RevealTrainer_Step1(struct ObjectEvent *objectEvent, struct Sprite *sprite)
{
    if (UpdateRevealDisguise(objectEvent))
    {
        sprite->sActionFuncId = 2;
        return TRUE;
    }
    return FALSE;
}

bool8 MovementAction_RockSmashBreak_Step0(struct ObjectEvent *objectEvent, struct Sprite *sprite)
{
    SetAndStartSpriteAnim(sprite, ANIM_REMOVE_OBSTACLE, 0);
    sprite->sActionFuncId = 1;
    return FALSE;
}

bool8 MovementAction_RockSmashBreak_Step1(struct ObjectEvent *objectEvent, struct Sprite *sprite)
{
    if (SpriteAnimEnded(sprite))
    {
        SetMovementDelay(sprite, 32);
        sprite->sActionFuncId = 2;
    }
    return FALSE;
}

bool8 MovementAction_RockSmashBreak_Step2(struct ObjectEvent *objectEvent, struct Sprite *sprite)
{
    objectEvent->invisible ^= TRUE;
    if (WaitForMovementDelay(sprite))
    {
        objectEvent->invisible = TRUE;
        sprite->sActionFuncId = 3;
    }
    return FALSE;
}

bool8 MovementAction_CutTree_Step0(struct ObjectEvent *objectEvent, struct Sprite *sprite)
{
    SetAndStartSpriteAnim(sprite, ANIM_REMOVE_OBSTACLE, 0);
    sprite->sActionFuncId = 1;
    return FALSE;
}

bool8 MovementAction_CutTree_Step1(struct ObjectEvent *objectEvent, struct Sprite *sprite)
{
    if (SpriteAnimEnded(sprite))
    {
        SetMovementDelay(sprite, 32);
        sprite->sActionFuncId = 2;
    }
    return FALSE;
}

bool8 MovementAction_CutTree_Step2(struct ObjectEvent *objectEvent, struct Sprite *sprite)
{
    objectEvent->invisible ^= TRUE;
    if (WaitForMovementDelay(sprite))
    {
        objectEvent->invisible = TRUE;
        sprite->sActionFuncId = 3;
    }
    return FALSE;
}

bool8 MovementAction_SetFixedPriority_Step0(struct ObjectEvent *objectEvent, struct Sprite *sprite)
{
    objectEvent->fixedPriority = TRUE;
    sprite->sActionFuncId = 1;
    return TRUE;
}

bool8 MovementAction_ClearFixedPriority_Step0(struct ObjectEvent *objectEvent, struct Sprite *sprite)
{
    objectEvent->fixedPriority = FALSE;
    sprite->sActionFuncId = 1;
    return TRUE;
}

bool8 MovementAction_InitAffineAnim_Step0(struct ObjectEvent *objectEvent, struct Sprite *sprite)
{
    sprite->oam.affineMode = ST_OAM_AFFINE_DOUBLE;
    InitSpriteAffineAnim(sprite);
    sprite->affineAnimPaused = TRUE;
    sprite->subspriteMode = SUBSPRITES_OFF;
    return TRUE;
}

bool8 MovementAction_ClearAffineAnim_Step0(struct ObjectEvent *objectEvent, struct Sprite *sprite)
{
    FreeOamMatrix(sprite->oam.matrixNum);
    sprite->oam.affineMode = ST_OAM_AFFINE_OFF;
    CalcCenterToCornerVec(sprite, sprite->oam.shape, sprite->oam.size, sprite->oam.affineMode);
    return TRUE;
}

bool8 MovementAction_HideReflection_Step0(struct ObjectEvent *objectEvent, struct Sprite *sprite)
{
    objectEvent->hideReflection = TRUE;
    return TRUE;
}

bool8 MovementAction_ShowReflection_Step0(struct ObjectEvent *objectEvent, struct Sprite *sprite)
{
    objectEvent->hideReflection = FALSE;
    return TRUE;
}

bool8 MovementAction_WalkDownStartAffine_Step0(struct ObjectEvent *objectEvent, struct Sprite *sprite)
{
    InitWalkSlow(objectEvent, sprite, DIR_SOUTH);
    sprite->affineAnimPaused = FALSE;
    StartSpriteAffineAnimIfDifferent(sprite, 0);
    return MovementAction_WalkDownStartAffine_Step1(objectEvent, sprite);
}

bool8 MovementAction_WalkDownStartAffine_Step1(struct ObjectEvent *objectEvent, struct Sprite *sprite)
{
    if (UpdateWalkSlow(objectEvent, sprite))
    {
        sprite->affineAnimPaused = TRUE;
        sprite->sActionFuncId = 2;
        return TRUE;
    }
    return FALSE;
}

bool8 MovementAction_WalkDownAffine_Step0(struct ObjectEvent *objectEvent, struct Sprite *sprite)
{
    InitWalkSlow(objectEvent, sprite, DIR_SOUTH);
    sprite->affineAnimPaused = FALSE;
    ChangeSpriteAffineAnimIfDifferent(sprite, 1);
    return MovementAction_WalkDownAffine_Step1(objectEvent, sprite);
}

bool8 MovementAction_WalkDownAffine_Step1(struct ObjectEvent *objectEvent, struct Sprite *sprite)
{
    if (UpdateWalkSlow(objectEvent, sprite))
    {
        sprite->affineAnimPaused = TRUE;
        sprite->sActionFuncId = 2;
        return TRUE;
    }
    return FALSE;
}

bool8 MovementAction_WalkLeftAffine_Step0(struct ObjectEvent *objectEvent, struct Sprite *sprite)
{
    InitMovementNormal(objectEvent, sprite, DIR_WEST, MOVE_SPEED_FAST_1);
    sprite->affineAnimPaused = FALSE;
    ChangeSpriteAffineAnimIfDifferent(sprite, 2);
    return MovementAction_WalkLeftAffine_Step1(objectEvent, sprite);
}

bool8 MovementAction_WalkLeftAffine_Step1(struct ObjectEvent *objectEvent, struct Sprite *sprite)
{
    if (UpdateMovementNormal(objectEvent, sprite))
    {
        sprite->affineAnimPaused = TRUE;
        sprite->sActionFuncId = 2;
        return TRUE;
    }
    return FALSE;
}

bool8 MovementAction_WalkRightAffine_Step0(struct ObjectEvent *objectEvent, struct Sprite *sprite)
{
    InitMovementNormal(objectEvent, sprite, DIR_EAST, MOVE_SPEED_FAST_1);
    sprite->affineAnimPaused = FALSE;
    ChangeSpriteAffineAnimIfDifferent(sprite, 3);
    return MovementAction_WalkRightAffine_Step1(objectEvent, sprite);
}

bool8 MovementAction_WalkRightAffine_Step1(struct ObjectEvent *objectEvent, struct Sprite *sprite)
{
    if (UpdateMovementNormal(objectEvent, sprite))
    {
        sprite->affineAnimPaused = TRUE;
        sprite->sActionFuncId = 2;
        return TRUE;
    }
    return FALSE;
}

static void AcroWheelieFaceDirection(struct ObjectEvent *objectEvent, struct Sprite *sprite, u8 direction)
{
    SetObjectEventDirection(objectEvent, direction);
    ShiftStillObjectEventCoords(objectEvent);
    SetStepAnim(objectEvent, sprite, GetAcroWheeliePedalDirectionAnimNum(direction));
    sprite->animPaused = TRUE;
    sprite->sActionFuncId = 1;
}

bool8 MovementAction_AcroWheelieFaceDown_Step0(struct ObjectEvent *objectEvent, struct Sprite *sprite)
{
    AcroWheelieFaceDirection(objectEvent, sprite, DIR_SOUTH);
    return TRUE;
}

bool8 MovementAction_AcroWheelieFaceUp_Step0(struct ObjectEvent *objectEvent, struct Sprite *sprite)
{
    AcroWheelieFaceDirection(objectEvent, sprite, DIR_NORTH);
    return TRUE;
}

bool8 MovementAction_AcroWheelieFaceLeft_Step0(struct ObjectEvent *objectEvent, struct Sprite *sprite)
{
    AcroWheelieFaceDirection(objectEvent, sprite, DIR_WEST);
    return TRUE;
}

bool8 MovementAction_AcroWheelieFaceRight_Step0(struct ObjectEvent *objectEvent, struct Sprite *sprite)
{
    AcroWheelieFaceDirection(objectEvent, sprite, DIR_EAST);
    return TRUE;
}

bool8 MovementAction_AcroPopWheelieDown_Step0(struct ObjectEvent *objectEvent, struct Sprite *sprite)
{
    StartSpriteAnimInDirection(objectEvent, sprite, DIR_SOUTH, GetAcroWheelieDirectionAnimNum(DIR_SOUTH));
    return FALSE;
}

bool8 MovementAction_AcroPopWheelieUp_Step0(struct ObjectEvent *objectEvent, struct Sprite *sprite)
{
    StartSpriteAnimInDirection(objectEvent, sprite, DIR_NORTH, GetAcroWheelieDirectionAnimNum(DIR_NORTH));
    return FALSE;
}

bool8 MovementAction_AcroPopWheelieLeft_Step0(struct ObjectEvent *objectEvent, struct Sprite *sprite)
{
    StartSpriteAnimInDirection(objectEvent, sprite, DIR_WEST, GetAcroWheelieDirectionAnimNum(DIR_WEST));
    return FALSE;
}

bool8 MovementAction_AcroPopWheelieRight_Step0(struct ObjectEvent *objectEvent, struct Sprite *sprite)
{
    StartSpriteAnimInDirection(objectEvent, sprite, DIR_EAST, GetAcroWheelieDirectionAnimNum(DIR_EAST));
    return FALSE;
}

bool8 MovementAction_AcroEndWheelieFaceDown_Step0(struct ObjectEvent *objectEvent, struct Sprite *sprite)
{
    StartSpriteAnimInDirection(objectEvent, sprite, DIR_SOUTH, GetAcroEndWheelieDirectionAnimNum(DIR_SOUTH));
    return FALSE;
}

bool8 MovementAction_AcroEndWheelieFaceUp_Step0(struct ObjectEvent *objectEvent, struct Sprite *sprite)
{
    StartSpriteAnimInDirection(objectEvent, sprite, DIR_NORTH, GetAcroEndWheelieDirectionAnimNum(DIR_NORTH));
    return FALSE;
}

bool8 MovementAction_AcroEndWheelieFaceLeft_Step0(struct ObjectEvent *objectEvent, struct Sprite *sprite)
{
    StartSpriteAnimInDirection(objectEvent, sprite, DIR_WEST, GetAcroEndWheelieDirectionAnimNum(DIR_WEST));
    return FALSE;
}

bool8 MovementAction_AcroEndWheelieFaceRight_Step0(struct ObjectEvent *objectEvent, struct Sprite *sprite)
{
    StartSpriteAnimInDirection(objectEvent, sprite, DIR_EAST, GetAcroEndWheelieDirectionAnimNum(DIR_EAST));
    return FALSE;
}

bool8 MovementAction_UnusedAcroActionDown_Step0(struct ObjectEvent *objectEvent, struct Sprite *sprite)
{
    StartSpriteAnimInDirection(objectEvent, sprite, DIR_SOUTH, GetAcroUnusedActionDirectionAnimNum(DIR_SOUTH));
    return FALSE;
}

bool8 MovementAction_UnusedAcroActionUp_Step0(struct ObjectEvent *objectEvent, struct Sprite *sprite)
{
    StartSpriteAnimInDirection(objectEvent, sprite, DIR_NORTH, GetAcroUnusedActionDirectionAnimNum(DIR_NORTH));
    return FALSE;
}

bool8 MovementAction_UnusedAcroActionLeft_Step0(struct ObjectEvent *objectEvent, struct Sprite *sprite)
{
    StartSpriteAnimInDirection(objectEvent, sprite, DIR_WEST, GetAcroUnusedActionDirectionAnimNum(DIR_WEST));
    return FALSE;
}

bool8 MovementAction_UnusedAcroActionRight_Step0(struct ObjectEvent *objectEvent, struct Sprite *sprite)
{
    StartSpriteAnimInDirection(objectEvent, sprite, DIR_EAST, GetAcroUnusedActionDirectionAnimNum(DIR_EAST));
    return FALSE;
}

void InitFigure8Anim(struct ObjectEvent *objectEvent, struct Sprite *sprite)
{
    InitSpriteForFigure8Anim(sprite);
    sprite->animPaused = FALSE;
}

bool8 DoFigure8Anim(struct ObjectEvent *objectEvent, struct Sprite *sprite)
{
    if (AnimateSpriteInFigure8(sprite))
    {
        ShiftStillObjectEventCoords(objectEvent);
        objectEvent->triggerGroundEffectsOnStop = TRUE;
        sprite->animPaused = TRUE;
        return TRUE;
    }
    return FALSE;
}

bool8 MovementAction_Figure8_Step0(struct ObjectEvent *objectEvent, struct Sprite *sprite)
{
    InitFigure8Anim(objectEvent, sprite);
    sprite->sActionFuncId = 1;
    return MovementAction_Figure8_Step1(objectEvent, sprite);
}

bool8 MovementAction_Figure8_Step1(struct ObjectEvent *objectEvent, struct Sprite *sprite)
{
    if (DoFigure8Anim(objectEvent, sprite))
    {
        sprite->sActionFuncId = 2;
        return TRUE;
    }
    return FALSE;
}

static void InitAcroWheelieJump(struct ObjectEvent *objectEvent, struct Sprite *sprite, u8 direction, u8 distance, u8 type)
{
    InitJump(objectEvent, sprite, direction, distance, type);
    StartSpriteAnimIfDifferent(sprite, GetAcroWheelieDirectionAnimNum(direction));
    DoShadowFieldEffect(objectEvent);
}

bool8 MovementAction_AcroWheelieHopFaceDown_Step0(struct ObjectEvent *objectEvent, struct Sprite *sprite)
{
    InitAcroWheelieJump(objectEvent, sprite, DIR_SOUTH, JUMP_DISTANCE_IN_PLACE, JUMP_TYPE_LOW);
    return MovementAction_AcroWheelieHopFaceDown_Step1(objectEvent, sprite);
}

bool8 MovementAction_AcroWheelieHopFaceDown_Step1(struct ObjectEvent *objectEvent, struct Sprite *sprite)
{
    if (DoJumpAnim(objectEvent, sprite))
    {
        objectEvent->hasShadow = FALSE;
        sprite->sActionFuncId = 2;
        return TRUE;
    }
    return FALSE;
}

bool8 MovementAction_AcroWheelieHopFaceUp_Step0(struct ObjectEvent *objectEvent, struct Sprite *sprite)
{
    InitAcroWheelieJump(objectEvent, sprite, DIR_NORTH, JUMP_DISTANCE_IN_PLACE, JUMP_TYPE_LOW);
    return MovementAction_AcroWheelieHopFaceUp_Step1(objectEvent, sprite);
}

bool8 MovementAction_AcroWheelieHopFaceUp_Step1(struct ObjectEvent *objectEvent, struct Sprite *sprite)
{
    if (DoJumpAnim(objectEvent, sprite))
    {
        objectEvent->hasShadow = FALSE;
        sprite->sActionFuncId = 2;
        return TRUE;
    }
    return FALSE;
}

bool8 MovementAction_AcroWheelieHopFaceLeft_Step0(struct ObjectEvent *objectEvent, struct Sprite *sprite)
{
    InitAcroWheelieJump(objectEvent, sprite, DIR_WEST, JUMP_DISTANCE_IN_PLACE, JUMP_TYPE_LOW);
    return MovementAction_AcroWheelieHopFaceLeft_Step1(objectEvent, sprite);
}

bool8 MovementAction_AcroWheelieHopFaceLeft_Step1(struct ObjectEvent *objectEvent, struct Sprite *sprite)
{
    if (DoJumpAnim(objectEvent, sprite))
    {
        objectEvent->hasShadow = FALSE;
        sprite->sActionFuncId = 2;
        return TRUE;
    }
    return FALSE;
}

bool8 MovementAction_AcroWheelieHopFaceRight_Step0(struct ObjectEvent *objectEvent, struct Sprite *sprite)
{
    InitAcroWheelieJump(objectEvent, sprite, DIR_EAST, JUMP_DISTANCE_IN_PLACE, JUMP_TYPE_LOW);
    return MovementAction_AcroWheelieHopFaceRight_Step1(objectEvent, sprite);
}

bool8 MovementAction_AcroWheelieHopFaceRight_Step1(struct ObjectEvent *objectEvent, struct Sprite *sprite)
{
    if (DoJumpAnim(objectEvent, sprite))
    {
        objectEvent->hasShadow = FALSE;
        sprite->sActionFuncId = 2;
        return TRUE;
    }
    return FALSE;
}

bool8 MovementAction_AcroWheelieHopDown_Step0(struct ObjectEvent *objectEvent, struct Sprite *sprite)
{
    InitAcroWheelieJump(objectEvent, sprite, DIR_SOUTH, JUMP_DISTANCE_NORMAL, JUMP_TYPE_LOW);
    return MovementAction_AcroWheelieHopDown_Step1(objectEvent, sprite);
}

bool8 MovementAction_AcroWheelieHopDown_Step1(struct ObjectEvent *objectEvent, struct Sprite *sprite)
{
    if (DoJumpAnim(objectEvent, sprite))
    {
        objectEvent->hasShadow = FALSE;
        sprite->sActionFuncId = 2;
        return TRUE;
    }
    return FALSE;
}

bool8 MovementAction_AcroWheelieHopUp_Step0(struct ObjectEvent *objectEvent, struct Sprite *sprite)
{
    InitAcroWheelieJump(objectEvent, sprite, DIR_NORTH, JUMP_DISTANCE_NORMAL, JUMP_TYPE_LOW);
    return MovementAction_AcroWheelieHopUp_Step1(objectEvent, sprite);
}

bool8 MovementAction_AcroWheelieHopUp_Step1(struct ObjectEvent *objectEvent, struct Sprite *sprite)
{
    if (DoJumpAnim(objectEvent, sprite))
    {
        objectEvent->hasShadow = FALSE;
        sprite->sActionFuncId = 2;
        return TRUE;
    }
    return FALSE;
}

bool8 MovementAction_AcroWheelieHopLeft_Step0(struct ObjectEvent *objectEvent, struct Sprite *sprite)
{
    InitAcroWheelieJump(objectEvent, sprite, DIR_WEST, JUMP_DISTANCE_NORMAL, JUMP_TYPE_LOW);
    return MovementAction_AcroWheelieHopLeft_Step1(objectEvent, sprite);
}

bool8 MovementAction_AcroWheelieHopLeft_Step1(struct ObjectEvent *objectEvent, struct Sprite *sprite)
{
    if (DoJumpAnim(objectEvent, sprite))
    {
        objectEvent->hasShadow = FALSE;
        sprite->sActionFuncId = 2;
        return TRUE;
    }
    return FALSE;
}

bool8 MovementAction_AcroWheelieHopRight_Step0(struct ObjectEvent *objectEvent, struct Sprite *sprite)
{
    InitAcroWheelieJump(objectEvent, sprite, DIR_EAST, JUMP_DISTANCE_NORMAL, JUMP_TYPE_LOW);
    return MovementAction_AcroWheelieHopRight_Step1(objectEvent, sprite);
}

bool8 MovementAction_AcroWheelieHopRight_Step1(struct ObjectEvent *objectEvent, struct Sprite *sprite)
{
    if (DoJumpAnim(objectEvent, sprite))
    {
        objectEvent->hasShadow = FALSE;
        sprite->sActionFuncId = 2;
        return TRUE;
    }
    return FALSE;
}

bool8 MovementAction_AcroWheelieJumpDown_Step0(struct ObjectEvent *objectEvent, struct Sprite *sprite)
{
    InitAcroWheelieJump(objectEvent, sprite, DIR_SOUTH, JUMP_DISTANCE_FAR, JUMP_TYPE_HIGH);
    return MovementAction_AcroWheelieJumpDown_Step1(objectEvent, sprite);
}

bool8 MovementAction_AcroWheelieJumpDown_Step1(struct ObjectEvent *objectEvent, struct Sprite *sprite)
{
    if (DoJumpAnim(objectEvent, sprite))
    {
        objectEvent->hasShadow = FALSE;
        sprite->sActionFuncId = 2;
        return TRUE;
    }
    return FALSE;
}

bool8 MovementAction_AcroWheelieJumpUp_Step0(struct ObjectEvent *objectEvent, struct Sprite *sprite)
{
    InitAcroWheelieJump(objectEvent, sprite, DIR_NORTH, JUMP_DISTANCE_FAR, JUMP_TYPE_HIGH);
    return MovementAction_AcroWheelieJumpUp_Step1(objectEvent, sprite);
}

bool8 MovementAction_AcroWheelieJumpUp_Step1(struct ObjectEvent *objectEvent, struct Sprite *sprite)
{
    if (DoJumpAnim(objectEvent, sprite))
    {
        objectEvent->hasShadow = FALSE;
        sprite->sActionFuncId = 2;
        return TRUE;
    }
    return FALSE;
}

bool8 MovementAction_AcroWheelieJumpLeft_Step0(struct ObjectEvent *objectEvent, struct Sprite *sprite)
{
    InitAcroWheelieJump(objectEvent, sprite, DIR_WEST, JUMP_DISTANCE_FAR, JUMP_TYPE_HIGH);
    return MovementAction_AcroWheelieJumpLeft_Step1(objectEvent, sprite);
}

bool8 MovementAction_AcroWheelieJumpLeft_Step1(struct ObjectEvent *objectEvent, struct Sprite *sprite)
{
    if (DoJumpAnim(objectEvent, sprite))
    {
        objectEvent->hasShadow = FALSE;
        sprite->sActionFuncId = 2;
        return TRUE;
    }
    return FALSE;
}

bool8 MovementAction_AcroWheelieJumpRight_Step0(struct ObjectEvent *objectEvent, struct Sprite *sprite)
{
    InitAcroWheelieJump(objectEvent, sprite, DIR_EAST, JUMP_DISTANCE_FAR, JUMP_TYPE_HIGH);
    return MovementAction_AcroWheelieJumpRight_Step1(objectEvent, sprite);
}

bool8 MovementAction_AcroWheelieJumpRight_Step1(struct ObjectEvent *objectEvent, struct Sprite *sprite)
{
    if (DoJumpAnim(objectEvent, sprite))
    {
        objectEvent->hasShadow = FALSE;
        sprite->sActionFuncId = 2;
        return TRUE;
    }
    return FALSE;
}

bool8 MovementAction_AcroWheelieInPlaceDown_Step0(struct ObjectEvent *objectEvent, struct Sprite *sprite)
{
    InitMoveInPlace(objectEvent, sprite, DIR_SOUTH, GetAcroWheeliePedalDirectionAnimNum(DIR_SOUTH), 8);
    return MovementAction_WalkInPlace_Step1(objectEvent, sprite);
}

bool8 MovementAction_AcroWheelieInPlaceUp_Step0(struct ObjectEvent *objectEvent, struct Sprite *sprite)
{
    InitMoveInPlace(objectEvent, sprite, DIR_NORTH, GetAcroWheeliePedalDirectionAnimNum(DIR_NORTH), 8);
    return MovementAction_WalkInPlace_Step1(objectEvent, sprite);
}

bool8 MovementAction_AcroWheelieInPlaceLeft_Step0(struct ObjectEvent *objectEvent, struct Sprite *sprite)
{
    InitMoveInPlace(objectEvent, sprite, DIR_WEST, GetAcroWheeliePedalDirectionAnimNum(DIR_WEST), 8);
    return MovementAction_WalkInPlace_Step1(objectEvent, sprite);
}

bool8 MovementAction_AcroWheelieInPlaceRight_Step0(struct ObjectEvent *objectEvent, struct Sprite *sprite)
{
    InitMoveInPlace(objectEvent, sprite, DIR_EAST, GetAcroWheeliePedalDirectionAnimNum(DIR_EAST), 8);
    return MovementAction_WalkInPlace_Step1(objectEvent, sprite);
}

static void InitAcroPopWheelie(struct ObjectEvent *objectEvent, struct Sprite *sprite, u8 direction, u8 speed)
{
    InitNpcForMovement(objectEvent, sprite, direction, speed);
    StartSpriteAnim(sprite, GetAcroWheelieDirectionAnimNum(objectEvent->facingDirection));
    SeekSpriteAnim(sprite, 0);
}

bool8 MovementAction_AcroPopWheelieMoveDown_Step0(struct ObjectEvent *objectEvent, struct Sprite *sprite)
{
    InitAcroPopWheelie(objectEvent, sprite, DIR_SOUTH, 1);
    return MovementAction_AcroPopWheelieMoveDown_Step1(objectEvent, sprite);
}

bool8 MovementAction_AcroPopWheelieMoveDown_Step1(struct ObjectEvent *objectEvent, struct Sprite *sprite)
{
    if (UpdateMovementNormal(objectEvent, sprite))
    {
        sprite->sActionFuncId = 2;
        return TRUE;
    }
    return FALSE;
}

bool8 MovementAction_AcroPopWheelieMoveUp_Step0(struct ObjectEvent *objectEvent, struct Sprite *sprite)
{
    InitAcroPopWheelie(objectEvent, sprite, DIR_NORTH, 1);
    return MovementAction_AcroPopWheelieMoveUp_Step1(objectEvent, sprite);
}

bool8 MovementAction_AcroPopWheelieMoveUp_Step1(struct ObjectEvent *objectEvent, struct Sprite *sprite)
{
    if (UpdateMovementNormal(objectEvent, sprite))
    {
        sprite->sActionFuncId = 2;
        return TRUE;
    }
    return FALSE;
}

bool8 MovementAction_AcroPopWheelieMoveLeft_Step0(struct ObjectEvent *objectEvent, struct Sprite *sprite)
{
    InitAcroPopWheelie(objectEvent, sprite, DIR_WEST,  1);
    return MovementAction_AcroPopWheelieMoveLeft_Step1(objectEvent, sprite);
}

bool8 MovementAction_AcroPopWheelieMoveLeft_Step1(struct ObjectEvent *objectEvent, struct Sprite *sprite)
{
    if (UpdateMovementNormal(objectEvent, sprite))
    {
        sprite->sActionFuncId = 2;
        return TRUE;
    }
    return FALSE;
}

bool8 MovementAction_AcroPopWheelieMoveRight_Step0(struct ObjectEvent *objectEvent, struct Sprite *sprite)
{
    InitAcroPopWheelie(objectEvent, sprite, DIR_EAST,  1);
    return MovementAction_AcroPopWheelieMoveRight_Step1(objectEvent, sprite);
}

bool8 MovementAction_AcroPopWheelieMoveRight_Step1(struct ObjectEvent *objectEvent, struct Sprite *sprite)
{
    if (UpdateMovementNormal(objectEvent, sprite))
    {
        sprite->sActionFuncId = 2;
        return TRUE;
    }
    return FALSE;
}

static void InitAcroWheelieMove(struct ObjectEvent *objectEvent, struct Sprite *sprite, u8 direction, u8 speed)
{
    InitNpcForMovement(objectEvent, sprite, direction, speed);
    SetStepAnimHandleAlternation(objectEvent, sprite, GetAcroWheeliePedalDirectionAnimNum(objectEvent->facingDirection));
}

bool8 MovementAction_AcroWheelieMoveDown_Step0(struct ObjectEvent *objectEvent, struct Sprite *sprite)
{
    InitAcroWheelieMove(objectEvent, sprite, DIR_SOUTH, 1);
    return MovementAction_AcroWheelieMoveDown_Step1(objectEvent, sprite);
}

bool8 MovementAction_AcroWheelieMoveDown_Step1(struct ObjectEvent *objectEvent, struct Sprite *sprite)
{
    if (UpdateMovementNormal(objectEvent, sprite))
    {
        sprite->sActionFuncId = 2;
        return TRUE;
    }
    return FALSE;
}

bool8 MovementAction_AcroWheelieMoveUp_Step0(struct ObjectEvent *objectEvent, struct Sprite *sprite)
{
    InitAcroWheelieMove(objectEvent, sprite, DIR_NORTH, 1);
    return MovementAction_AcroWheelieMoveUp_Step1(objectEvent, sprite);
}

bool8 MovementAction_AcroWheelieMoveUp_Step1(struct ObjectEvent *objectEvent, struct Sprite *sprite)
{
    if (UpdateMovementNormal(objectEvent, sprite))
    {
        sprite->sActionFuncId = 2;
        return TRUE;
    }
    return FALSE;
}

bool8 MovementAction_AcroWheelieMoveLeft_Step0(struct ObjectEvent *objectEvent, struct Sprite *sprite)
{
    InitAcroWheelieMove(objectEvent, sprite, DIR_WEST,  1);
    return MovementAction_AcroWheelieMoveLeft_Step1(objectEvent, sprite);
}

bool8 MovementAction_AcroWheelieMoveLeft_Step1(struct ObjectEvent *objectEvent, struct Sprite *sprite)
{
    if (UpdateMovementNormal(objectEvent, sprite))
    {
        sprite->sActionFuncId = 2;
        return TRUE;
    }
    return FALSE;
}

bool8 MovementAction_AcroWheelieMoveRight_Step0(struct ObjectEvent *objectEvent, struct Sprite *sprite)
{
    InitAcroWheelieMove(objectEvent, sprite, DIR_EAST, 1);
    return MovementAction_AcroWheelieMoveRight_Step1(objectEvent, sprite);
}

bool8 MovementAction_AcroWheelieMoveRight_Step1(struct ObjectEvent *objectEvent, struct Sprite *sprite)
{
    if (UpdateMovementNormal(objectEvent, sprite))
    {
        sprite->sActionFuncId = 2;
        return TRUE;
    }
    return FALSE;
}

static void InitAcroEndWheelie(struct ObjectEvent *objectEvent, struct Sprite *sprite, u8 direction, u8 speed)
{
    InitNpcForMovement(objectEvent, sprite, direction, speed);
    StartSpriteAnim(sprite, GetAcroEndWheelieDirectionAnimNum(objectEvent->facingDirection));
    SeekSpriteAnim(sprite, 0);
}

bool8 MovementAction_AcroEndWheelieMoveDown_Step0(struct ObjectEvent *objectEvent, struct Sprite *sprite)
{
    InitAcroEndWheelie(objectEvent, sprite, DIR_SOUTH, 1);
    return MovementAction_AcroEndWheelieMoveDown_Step1(objectEvent, sprite);
}

bool8 MovementAction_AcroEndWheelieMoveDown_Step1(struct ObjectEvent *objectEvent, struct Sprite *sprite)
{
    if (UpdateMovementNormal(objectEvent, sprite))
    {
        sprite->sActionFuncId = 2;
        return TRUE;
    }
    return FALSE;
}

bool8 MovementAction_AcroEndWheelieMoveUp_Step0(struct ObjectEvent *objectEvent, struct Sprite *sprite)
{
    InitAcroEndWheelie(objectEvent, sprite, DIR_NORTH, 1);
    return MovementAction_AcroEndWheelieMoveUp_Step1(objectEvent, sprite);
}

bool8 MovementAction_AcroEndWheelieMoveUp_Step1(struct ObjectEvent *objectEvent, struct Sprite *sprite)
{
    if (UpdateMovementNormal(objectEvent, sprite))
    {
        sprite->sActionFuncId = 2;
        return TRUE;
    }
    return FALSE;
}

bool8 MovementAction_AcroEndWheelieMoveLeft_Step0(struct ObjectEvent *objectEvent, struct Sprite *sprite)
{
    InitAcroEndWheelie(objectEvent, sprite, DIR_WEST, 1);
    return MovementAction_AcroEndWheelieMoveLeft_Step1(objectEvent, sprite);
}

bool8 MovementAction_AcroEndWheelieMoveLeft_Step1(struct ObjectEvent *objectEvent, struct Sprite *sprite)
{
    if (UpdateMovementNormal(objectEvent, sprite))
    {
        sprite->sActionFuncId = 2;
        return TRUE;
    }
    return FALSE;
}

bool8 MovementAction_AcroEndWheelieMoveRight_Step0(struct ObjectEvent *objectEvent, struct Sprite *sprite)
{
    InitAcroEndWheelie(objectEvent, sprite, DIR_EAST, 1);
    return MovementAction_AcroEndWheelieMoveRight_Step1(objectEvent, sprite);
}

bool8 MovementAction_AcroEndWheelieMoveRight_Step1(struct ObjectEvent *objectEvent, struct Sprite *sprite)
{
    if (UpdateMovementNormal(objectEvent, sprite))
    {
        sprite->sActionFuncId = 2;
        return TRUE;
    }
    return FALSE;
}

bool8 MovementAction_Levitate_Step0(struct ObjectEvent *objectEvent, struct Sprite *sprite)
{
    CreateLevitateMovementTask(objectEvent);
    sprite->sActionFuncId = 1;
    return TRUE;
}

bool8 MovementAction_StopLevitate_Step0(struct ObjectEvent *objectEvent, struct Sprite *sprite)
{
    DestroyLevitateMovementTask(objectEvent->warpArrowSpriteId);
    sprite->y2 = 0;
    sprite->sActionFuncId = 1;
    return TRUE;
}

bool8 MovementAction_StopLevitateAtTop_Step0(struct ObjectEvent *objectEvent, struct Sprite *sprite)
{
    if (sprite->y2 == 0)
    {
        DestroyLevitateMovementTask(objectEvent->warpArrowSpriteId);
        sprite->sActionFuncId = 1;
        return TRUE;
    }
    return FALSE;
}

u8 MovementAction_Finish(struct ObjectEvent *objectEvent, struct Sprite *sprite)
{
    return TRUE;
}

bool8 MovementAction_PauseSpriteAnim(struct ObjectEvent *objectEvent, struct Sprite *sprite)
{
    sprite->animPaused = TRUE;
    return TRUE;
}

static void UpdateObjectEventSpriteAnimPause(struct ObjectEvent *objectEvent, struct Sprite *sprite)
{
    if (objectEvent->disableAnim)
        sprite->animPaused = TRUE;
}

static void TryEnableObjectEventAnim(struct ObjectEvent *objectEvent, struct Sprite *sprite)
{
    if (objectEvent->enableAnim)
    {
        sprite->animPaused = FALSE;
        objectEvent->disableAnim = FALSE;
        objectEvent->enableAnim = FALSE;
    }
}

static void UpdateObjectEventVisibility(struct ObjectEvent *objectEvent, struct Sprite *sprite)
{
    UpdateObjectEventOffscreen(objectEvent, sprite);
    UpdateObjectEventSpriteVisibility(objectEvent, sprite);
}

static void UpdateObjectEventOffscreen(struct ObjectEvent *objectEvent, struct Sprite *sprite)
{
    u16 x, y;
    u16 x2, y2;
    const struct ObjectEventGraphicsInfo *graphicsInfo;

    objectEvent->offScreen = FALSE;

    graphicsInfo = GetObjectEventGraphicsInfo(objectEvent->graphicsId);
    if (sprite->coordOffsetEnabled)
    {
        x = sprite->x + sprite->x2 + sprite->centerToCornerVecX + gSpriteCoordOffsetX;
        y = sprite->y + sprite->y2 + sprite->centerToCornerVecY + gSpriteCoordOffsetY;
    }
    else
    {
        x = sprite->x + sprite->x2 + sprite->centerToCornerVecX;
        y = sprite->y + sprite->y2 + sprite->centerToCornerVecY;
    }
    x2 = graphicsInfo->width;
    x2 += x;
    y2 = y;
    y2 += graphicsInfo->height;

    if ((s16)x >= DISPLAY_WIDTH + 16 || (s16)x2 < -16)
        objectEvent->offScreen = TRUE;

    if ((s16)y >= DISPLAY_HEIGHT + 16 || (s16)y2 < -16)
        objectEvent->offScreen = TRUE;
}

static void UpdateObjectEventSpriteVisibility(struct ObjectEvent *objectEvent, struct Sprite *sprite)
{
    sprite->invisible = FALSE;
    if (objectEvent->invisible || objectEvent->offScreen)
        sprite->invisible = TRUE;
}

static void GetAllGroundEffectFlags_OnSpawn(struct ObjectEvent *objEvent, u32 *flags)
{
    ObjectEventUpdateMetatileBehaviors(objEvent);
    GetGroundEffectFlags_Reflection(objEvent, flags);
    GetGroundEffectFlags_TallGrassOnSpawn(objEvent, flags);
    GetGroundEffectFlags_LongGrassOnSpawn(objEvent, flags);
    GetGroundEffectFlags_SandHeap(objEvent, flags);
    GetGroundEffectFlags_ShallowFlowingWater(objEvent, flags);
    GetGroundEffectFlags_ShortGrass(objEvent, flags);
    GetGroundEffectFlags_HotSprings(objEvent, flags);
}

static void GetAllGroundEffectFlags_OnBeginStep(struct ObjectEvent *objEvent, u32 *flags)
{
    ObjectEventUpdateMetatileBehaviors(objEvent);
    GetGroundEffectFlags_Reflection(objEvent, flags);
    GetGroundEffectFlags_TallGrassOnBeginStep(objEvent, flags);
    GetGroundEffectFlags_LongGrassOnBeginStep(objEvent, flags);
    GetGroundEffectFlags_Tracks(objEvent, flags);
    GetGroundEffectFlags_SandHeap(objEvent, flags);
    GetGroundEffectFlags_ShallowFlowingWater(objEvent, flags);
    GetGroundEffectFlags_Puddle(objEvent, flags);
    GetGroundEffectFlags_ShortGrass(objEvent, flags);
    GetGroundEffectFlags_HotSprings(objEvent, flags);
}

static void GetAllGroundEffectFlags_OnFinishStep(struct ObjectEvent *objEvent, u32 *flags)
{
    ObjectEventUpdateMetatileBehaviors(objEvent);
    GetGroundEffectFlags_ShallowFlowingWater(objEvent, flags);
    GetGroundEffectFlags_SandHeap(objEvent, flags);
    GetGroundEffectFlags_Puddle(objEvent, flags);
    GetGroundEffectFlags_Ripple(objEvent, flags);
    GetGroundEffectFlags_ShortGrass(objEvent, flags);
    GetGroundEffectFlags_HotSprings(objEvent, flags);
    GetGroundEffectFlags_Seaweed(objEvent, flags);
    GetGroundEffectFlags_JumpLanding(objEvent, flags);
}

static void ObjectEventUpdateMetatileBehaviors(struct ObjectEvent *objEvent)
{
    objEvent->previousMetatileBehavior = MapGridGetMetatileBehaviorAt(objEvent->previousCoords.x, objEvent->previousCoords.y);
    objEvent->currentMetatileBehavior = MapGridGetMetatileBehaviorAt(objEvent->currentCoords.x, objEvent->currentCoords.y);
}

static void GetGroundEffectFlags_Reflection(struct ObjectEvent *objEvent, u32 *flags)
{
    u32 reflectionFlags[NUM_REFLECTION_TYPES - 1] = {
        [REFL_TYPE_ICE   - 1] = GROUND_EFFECT_FLAG_ICE_REFLECTION,
        [REFL_TYPE_WATER - 1] = GROUND_EFFECT_FLAG_WATER_REFLECTION
    };
    u8 reflType = ObjectEventGetNearbyReflectionType(objEvent);

    if (reflType)
    {
        if (objEvent->hasReflection == 0)
        {
            objEvent->hasReflection++;
            *flags |= reflectionFlags[reflType - 1];
        }
    }
    else
    {
        objEvent->hasReflection = FALSE;
    }
}

static void GetGroundEffectFlags_TallGrassOnSpawn(struct ObjectEvent *objEvent, u32 *flags)
{
    if (MetatileBehavior_IsTallGrass(objEvent->currentMetatileBehavior))
        *flags |= GROUND_EFFECT_FLAG_TALL_GRASS_ON_SPAWN;
}

static void GetGroundEffectFlags_TallGrassOnBeginStep(struct ObjectEvent *objEvent, u32 *flags)
{
    if (MetatileBehavior_IsTallGrass(objEvent->currentMetatileBehavior))
        *flags |= GROUND_EFFECT_FLAG_TALL_GRASS_ON_MOVE;
}

static void GetGroundEffectFlags_LongGrassOnSpawn(struct ObjectEvent *objEvent, u32 *flags)
{
    if (MetatileBehavior_IsLongGrass(objEvent->currentMetatileBehavior))
        *flags |= GROUND_EFFECT_FLAG_LONG_GRASS_ON_SPAWN;
}

static void GetGroundEffectFlags_LongGrassOnBeginStep(struct ObjectEvent *objEvent, u32 *flags)
{
    if (MetatileBehavior_IsLongGrass(objEvent->currentMetatileBehavior))
        *flags |= GROUND_EFFECT_FLAG_LONG_GRASS_ON_MOVE;
}

static void GetGroundEffectFlags_Tracks(struct ObjectEvent *objEvent, u32 *flags)
{
    if (MetatileBehavior_IsDeepSand(objEvent->previousMetatileBehavior))
        *flags |= GROUND_EFFECT_FLAG_DEEP_SAND;
    else if (MetatileBehavior_IsSandOrDeepSand(objEvent->previousMetatileBehavior)
             || MetatileBehavior_IsFootprints(objEvent->previousMetatileBehavior))
        *flags |= GROUND_EFFECT_FLAG_SAND;
}

static void GetGroundEffectFlags_SandHeap(struct ObjectEvent *objEvent, u32 *flags)
{
    if (MetatileBehavior_IsDeepSand(objEvent->currentMetatileBehavior)
        && MetatileBehavior_IsDeepSand(objEvent->previousMetatileBehavior))
    {
        if (!objEvent->inSandPile)
        {
            objEvent->inSandPile = FALSE;
            objEvent->inSandPile = TRUE;
            *flags |= GROUND_EFFECT_FLAG_SAND_PILE;
        }
    }
    else
    {
        objEvent->inSandPile = FALSE;
    }
}

static void GetGroundEffectFlags_ShallowFlowingWater(struct ObjectEvent *objEvent, u32 *flags)
{
    if ((MetatileBehavior_IsShallowFlowingWater(objEvent->currentMetatileBehavior)
         && MetatileBehavior_IsShallowFlowingWater(objEvent->previousMetatileBehavior))
        || (MetatileBehavior_IsPacifidlogLog(objEvent->currentMetatileBehavior)
            && MetatileBehavior_IsPacifidlogLog(objEvent->previousMetatileBehavior)))
    {
        if (!objEvent->inShallowFlowingWater)
        {
            objEvent->inShallowFlowingWater = FALSE;
            objEvent->inShallowFlowingWater = TRUE;
            *flags |= GROUND_EFFECT_FLAG_SHALLOW_FLOWING_WATER;
        }
    }
    else
    {
        objEvent->inShallowFlowingWater = FALSE;
    }
}

static void GetGroundEffectFlags_Puddle(struct ObjectEvent *objEvent, u32 *flags)
{
    if (MetatileBehavior_IsPuddle(objEvent->currentMetatileBehavior)
        && MetatileBehavior_IsPuddle(objEvent->previousMetatileBehavior))
        *flags |= GROUND_EFFECT_FLAG_PUDDLE;
}

static void GetGroundEffectFlags_Ripple(struct ObjectEvent *objEvent, u32 *flags)
{
    if (MetatileBehavior_HasRipples(objEvent->currentMetatileBehavior))
        *flags |= GROUND_EFFECT_FLAG_RIPPLES;
}

static void GetGroundEffectFlags_ShortGrass(struct ObjectEvent *objEvent, u32 *flags)
{
    if (MetatileBehavior_IsShortGrass(objEvent->currentMetatileBehavior)
        && MetatileBehavior_IsShortGrass(objEvent->previousMetatileBehavior))
    {
        if (!objEvent->inShortGrass)
        {
            objEvent->inShortGrass = FALSE;
            objEvent->inShortGrass = TRUE;
            *flags |= GROUND_EFFECT_FLAG_SHORT_GRASS;
        }
    }
    else
    {
        objEvent->inShortGrass = FALSE;
    }
}

static void GetGroundEffectFlags_HotSprings(struct ObjectEvent *objEvent, u32 *flags)
{
    if (MetatileBehavior_IsHotSprings(objEvent->currentMetatileBehavior)
        && MetatileBehavior_IsHotSprings(objEvent->previousMetatileBehavior))
    {
        if (!objEvent->inHotSprings)
        {
            objEvent->inHotSprings = FALSE;
            objEvent->inHotSprings = TRUE;
            *flags |= GROUND_EFFECT_FLAG_HOT_SPRINGS;
        }
    }
    else
    {
        objEvent->inHotSprings = FALSE;
    }
}

static void GetGroundEffectFlags_Seaweed(struct ObjectEvent *objEvent, u32 *flags)
{
    if (MetatileBehavior_IsSeaweed(objEvent->currentMetatileBehavior))
        *flags |= GROUND_EFFECT_FLAG_SEAWEED;
}

static void GetGroundEffectFlags_JumpLanding(struct ObjectEvent *objEvent, u32 *flags)
{
    typedef bool8 (*MetatileFunc)(u8);

    static const MetatileFunc metatileFuncs[] = {
        MetatileBehavior_IsTallGrass,
        MetatileBehavior_IsLongGrass,
        MetatileBehavior_IsPuddle,
        MetatileBehavior_IsSurfableWaterOrUnderwater,
        MetatileBehavior_IsShallowFlowingWater,
        MetatileBehavior_IsATile,
    };

    static const u32 jumpLandingFlags[] = {
        GROUND_EFFECT_FLAG_LAND_IN_TALL_GRASS,
        GROUND_EFFECT_FLAG_LAND_IN_LONG_GRASS,
        GROUND_EFFECT_FLAG_LAND_IN_SHALLOW_WATER,
        GROUND_EFFECT_FLAG_LAND_IN_DEEP_WATER,
        GROUND_EFFECT_FLAG_LAND_IN_SHALLOW_WATER,
        GROUND_EFFECT_FLAG_LAND_ON_NORMAL_GROUND,
    };

    if (objEvent->landingJump && !objEvent->disableJumpLandingGroundEffect)
    {
        u8 i;

        for (i = 0; i < ARRAY_COUNT(metatileFuncs); i++)
        {
            if (metatileFuncs[i](objEvent->currentMetatileBehavior))
            {
                *flags |= jumpLandingFlags[i];
                return;
            }
        }
    }
}

#define RETURN_REFLECTION_TYPE_AT(x, y)              \
    b = MapGridGetMetatileBehaviorAt(x, y);          \
    result = GetReflectionTypeByMetatileBehavior(b); \
    if (result != REFL_TYPE_NONE)                    \
        return result;

static u8 ObjectEventGetNearbyReflectionType(struct ObjectEvent *objEvent)
{
    const struct ObjectEventGraphicsInfo *info = GetObjectEventGraphicsInfo(objEvent->graphicsId);

    // ceil div by tile width?
    s16 width = (info->width + 8) >> 4;
    s16 height = (info->height + 8) >> 4;
    s16 i, j;
    u8 result, b; // used by RETURN_REFLECTION_TYPE_AT
    s16 one = 1;

    for (i = 0; i < height; i++)
    {
        RETURN_REFLECTION_TYPE_AT(objEvent->currentCoords.x, objEvent->currentCoords.y + one + i)
        RETURN_REFLECTION_TYPE_AT(objEvent->previousCoords.x, objEvent->previousCoords.y + one + i)
        for (j = 1; j < width; j++)
        {
            RETURN_REFLECTION_TYPE_AT(objEvent->currentCoords.x + j, objEvent->currentCoords.y + one + i)
            RETURN_REFLECTION_TYPE_AT(objEvent->currentCoords.x - j, objEvent->currentCoords.y + one + i)
            RETURN_REFLECTION_TYPE_AT(objEvent->previousCoords.x + j, objEvent->previousCoords.y + one + i)
            RETURN_REFLECTION_TYPE_AT(objEvent->previousCoords.x - j, objEvent->previousCoords.y + one + i)
        }
    }

    return REFL_TYPE_NONE;
}

#undef RETURN_REFLECTION_TYPE_AT

static u8 GetReflectionTypeByMetatileBehavior(u32 behavior)
{
    if (MetatileBehavior_IsIce(behavior))
        return REFL_TYPE_ICE;
    else if (MetatileBehavior_IsReflective(behavior))
        return REFL_TYPE_WATER;
    else
        return REFL_TYPE_NONE;
}

u8 GetLedgeJumpDirection(s16 x, s16 y, u8 direction)
{
    static bool8 (*const ledgeBehaviorFuncs[])(u8) = {
        [DIR_SOUTH - 1] = MetatileBehavior_IsJumpSouth,
        [DIR_NORTH - 1] = MetatileBehavior_IsJumpNorth,
        [DIR_WEST - 1]  = MetatileBehavior_IsJumpWest,
        [DIR_EAST - 1]  = MetatileBehavior_IsJumpEast,
    };

    u8 behavior;
    u8 index = direction;

    if (index == DIR_NONE)
        return DIR_NONE;
    else if (index > DIR_EAST)
        index -= DIR_EAST;

    index--;
    behavior = MapGridGetMetatileBehaviorAt(x, y);

    if (ledgeBehaviorFuncs[index](behavior) == TRUE)
        return index + 1;

    return DIR_NONE;
}

static void SetObjectEventSpriteOamTableForLongGrass(struct ObjectEvent *objEvent, struct Sprite *sprite)
{
    if (objEvent->disableCoveringGroundEffects)
        return;

    if (!MetatileBehavior_IsLongGrass(objEvent->currentMetatileBehavior))
        return;

    if (!MetatileBehavior_IsLongGrass(objEvent->previousMetatileBehavior))
        return;

    sprite->subspriteTableNum = 4;

    if (ElevationToPriority(objEvent->previousElevation) == 1)
        sprite->subspriteTableNum = 5;
}

static bool8 IsElevationMismatchAt(u8 elevation, s16 x, s16 y)
{
    u8 mapElevation;

    if (elevation == 0)
        return FALSE;

    mapElevation = MapGridGetElevationAt(x, y);

    if (mapElevation == 0 || mapElevation == 15)
        return FALSE;

    if (mapElevation != elevation)
        return TRUE;

    return FALSE;
}

static const u8 sElevationToSubpriority[] = {
    115, 115, 83, 115, 83, 115, 83, 115, 83, 115, 83, 115, 83, 0, 0, 115
};

static const u8 sElevationToPriority[] = {
    2, 2, 2, 2, 1, 2, 1, 2, 1, 2, 1, 2, 1, 0, 0, 2
};

static const u8 sElevationToSubspriteTableNum[] = {
    1, 1, 1, 1, 2, 1, 2, 1, 2, 1, 2, 1, 2, 0, 0, 1,
};

static void UpdateObjectEventElevationAndPriority(struct ObjectEvent *objEvent, struct Sprite *sprite)
{
    if (objEvent->fixedPriority)
        return;

    ObjectEventUpdateElevation(objEvent, sprite);
<<<<<<< HEAD
    if (objEvent->localId == OBJ_EVENT_ID_FOLLOWER)
    {
        #if LARGE_OW_SUPPORT
=======
    if (objEvent->localId == OBJ_EVENT_ID_FOLLOWER) {
>>>>>>> d785fad8
        // keep subspriteMode synced with player's
        // so that it disappears under bridges when they do
        if (LARGE_OW_SUPPORT)
            sprite->subspriteMode |= gSprites[gPlayerAvatar.spriteId].subspriteMode & SUBSPRITES_IGNORE_PRIORITY;
        // if transitioning between elevations, use the player's elevation
        if (!objEvent->currentElevation)
            objEvent = &gObjectEvents[gPlayerAvatar.objectEventId];
    }

    sprite->subspriteTableNum = sElevationToSubspriteTableNum[objEvent->previousElevation];
    sprite->oam.priority = sElevationToPriority[objEvent->previousElevation];
}

static void InitObjectPriorityByElevation(struct Sprite *sprite, u8 elevation)
{
    sprite->subspriteTableNum = sElevationToSubspriteTableNum[elevation];
    sprite->oam.priority = sElevationToPriority[elevation];
}

u8 ElevationToPriority(u8 elevation)
{
    return sElevationToPriority[elevation];
}

// Returns current elevation, or 15 for bridges
void ObjectEventUpdateElevation(struct ObjectEvent *objEvent, struct Sprite *sprite)
{
    u8 curElevation = MapGridGetElevationAt(objEvent->currentCoords.x, objEvent->currentCoords.y);
    u8 prevElevation = MapGridGetElevationAt(objEvent->previousCoords.x, objEvent->previousCoords.y);

<<<<<<< HEAD
    if (curElevation == 15 || prevElevation == 15)
    {
        #if LARGE_OW_SUPPORT
=======
    if (curElevation == 15 || prevElevation == 15) {
>>>>>>> d785fad8
        // Ignore subsprite priorities under bridges
        // so all subsprites will display below it
        if (LARGE_OW_SUPPORT)
            sprite->subspriteMode = SUBSPRITES_IGNORE_PRIORITY;
        return;
    }

    objEvent->currentElevation = curElevation;

    if (curElevation != 0 && curElevation != 15)
        objEvent->previousElevation = curElevation;
}

void SetObjectSubpriorityByElevation(u8 elevation, struct Sprite *sprite, u8 subpriority)
{
    s32 tmp = sprite->centerToCornerVecY;
    u32 tmpa = *(u16 *)&sprite->y;
    u32 tmpb = *(u16 *)&gSpriteCoordOffsetY;
    s32 tmp2 = (tmpa - tmp) + tmpb;
    u16 tmp3 = (16 - ((((u32)tmp2 + 8) & 0xFF) >> 4)) * 2;
    sprite->subpriority = tmp3 + sElevationToSubpriority[elevation] + subpriority;
}

static void ObjectEventUpdateSubpriority(struct ObjectEvent *objEvent, struct Sprite *sprite)
{
    if (objEvent->fixedPriority)
        return;

    // If transitioning between elevations, use the player's elevation
    if (!objEvent->currentElevation && objEvent->localId == OBJ_EVENT_ID_FOLLOWER)
        objEvent = &gObjectEvents[gPlayerAvatar.objectEventId];

    SetObjectSubpriorityByElevation(objEvent->previousElevation, sprite, 1);
}

static bool8 AreElevationsCompatible(u8 a, u8 b)
{
    if (a == 0 || b == 0)
        return TRUE;

    if (a != b)
        return FALSE;

    return TRUE;
}

void GroundEffect_SpawnOnTallGrass(struct ObjectEvent *objEvent, struct Sprite *sprite)
{
    gFieldEffectArguments[0] = objEvent->currentCoords.x;
    gFieldEffectArguments[1] = objEvent->currentCoords.y;
    gFieldEffectArguments[2] = objEvent->previousElevation;
    gFieldEffectArguments[3] = 2; // priority
    gFieldEffectArguments[4] = objEvent->localId << 8 | objEvent->mapNum;
    gFieldEffectArguments[5] = objEvent->mapGroup;
    gFieldEffectArguments[6] = (u8)gSaveBlock1Ptr->location.mapNum << 8 | (u8)gSaveBlock1Ptr->location.mapGroup;
    gFieldEffectArguments[7] = TRUE; // skip to end of anim
    FieldEffectStart(FLDEFF_TALL_GRASS);
}

void GroundEffect_StepOnTallGrass(struct ObjectEvent *objEvent, struct Sprite *sprite)
{
    gFieldEffectArguments[0] = objEvent->currentCoords.x;
    gFieldEffectArguments[1] = objEvent->currentCoords.y;
    gFieldEffectArguments[2] = objEvent->previousElevation;
    gFieldEffectArguments[3] = 2; // priority
    gFieldEffectArguments[4] = objEvent->localId << 8 | objEvent->mapNum;
    gFieldEffectArguments[5] = objEvent->mapGroup;
    gFieldEffectArguments[6] = (u8)gSaveBlock1Ptr->location.mapNum << 8 | (u8)gSaveBlock1Ptr->location.mapGroup;
    gFieldEffectArguments[7] = FALSE; // don't skip to end of anim
    FieldEffectStart(FLDEFF_TALL_GRASS);
}

void GroundEffect_SpawnOnLongGrass(struct ObjectEvent *objEvent, struct Sprite *sprite)
{
    gFieldEffectArguments[0] = objEvent->currentCoords.x;
    gFieldEffectArguments[1] = objEvent->currentCoords.y;
    gFieldEffectArguments[2] = objEvent->previousElevation;
    gFieldEffectArguments[3] = 2;
    gFieldEffectArguments[4] = objEvent->localId << 8 | objEvent->mapNum;
    gFieldEffectArguments[5] = objEvent->mapGroup;
    gFieldEffectArguments[6] = (u8)gSaveBlock1Ptr->location.mapNum << 8 | (u8)gSaveBlock1Ptr->location.mapGroup;
    gFieldEffectArguments[7] = 1;
    FieldEffectStart(FLDEFF_LONG_GRASS);
}

void GroundEffect_StepOnLongGrass(struct ObjectEvent *objEvent, struct Sprite *sprite)
{
    gFieldEffectArguments[0] = objEvent->currentCoords.x;
    gFieldEffectArguments[1] = objEvent->currentCoords.y;
    gFieldEffectArguments[2] = objEvent->previousElevation;
    gFieldEffectArguments[3] = 2;
    gFieldEffectArguments[4] = (objEvent->localId << 8) | objEvent->mapNum;
    gFieldEffectArguments[5] = objEvent->mapGroup;
    gFieldEffectArguments[6] = (u8)gSaveBlock1Ptr->location.mapNum << 8 | (u8)gSaveBlock1Ptr->location.mapGroup;
    gFieldEffectArguments[7] = 0;
    FieldEffectStart(FLDEFF_LONG_GRASS);
}

void GroundEffect_WaterReflection(struct ObjectEvent *objEvent, struct Sprite *sprite)
{
    SetUpReflection(objEvent, sprite, FALSE);
}

void GroundEffect_IceReflection(struct ObjectEvent *objEvent, struct Sprite *sprite)
{
    SetUpReflection(objEvent, sprite, TRUE);
}

void GroundEffect_FlowingWater(struct ObjectEvent *objEvent, struct Sprite *sprite)
{
    StartFieldEffectForObjectEvent(FLDEFF_FEET_IN_FLOWING_WATER, objEvent);
}

static void (*const sGroundEffectTracksFuncs[])(struct ObjectEvent *objEvent, struct Sprite *sprite, bool8 isDeepSand) = {
    [TRACKS_NONE] = DoTracksGroundEffect_None,
    [TRACKS_FOOT] = DoTracksGroundEffect_Footprints,
    [TRACKS_BIKE_TIRE] = DoTracksGroundEffect_BikeTireTracks,
    [TRACKS_SLITHER] = DoTracksGroundEffect_SlitherTracks,
    [TRACKS_SPOT] = DoTracksGroundEffect_FootprintsC,
    [TRACKS_BUG] = DoTracksGroundEffect_FootprintsB,
};

void GroundEffect_SandTracks(struct ObjectEvent *objEvent, struct Sprite *sprite)
{
    const struct ObjectEventGraphicsInfo *info = GetObjectEventGraphicsInfo(objEvent->graphicsId);
    sGroundEffectTracksFuncs[objEvent->invisible ? TRACKS_NONE : info->tracks](objEvent, sprite, FALSE);
}

void GroundEffect_DeepSandTracks(struct ObjectEvent *objEvent, struct Sprite *sprite)
{
    const struct ObjectEventGraphicsInfo *info = GetObjectEventGraphicsInfo(objEvent->graphicsId);
    sGroundEffectTracksFuncs[objEvent->invisible ? TRACKS_NONE : info->tracks](objEvent, sprite, TRUE);
}

static void DoTracksGroundEffect_None(struct ObjectEvent *objEvent, struct Sprite *sprite, bool8 isDeepSand)
{
}

static void DoTracksGroundEffect_Footprints(struct ObjectEvent *objEvent, struct Sprite *sprite, bool8 isDeepSand)
{
    // First half-word is a Field Effect script id. (gFieldEffectScriptPointers)
    u16 sandFootprints_FieldEffectData[2] = {
        FLDEFF_SAND_FOOTPRINTS,
        FLDEFF_DEEP_SAND_FOOTPRINTS
    };

    gFieldEffectArguments[0] = objEvent->previousCoords.x;
    gFieldEffectArguments[1] = objEvent->previousCoords.y;
    gFieldEffectArguments[2] = 149;
    gFieldEffectArguments[3] = 2;
    gFieldEffectArguments[4] = objEvent->facingDirection;
    FieldEffectStart(sandFootprints_FieldEffectData[isDeepSand]);
}

static void DoTracksGroundEffect_FootprintsB(struct ObjectEvent *objEvent, struct Sprite *sprite, u8 a)
{
	// First half-word is a Field Effect script id. (gFieldEffectScriptPointers)
	u16 otherFootprintsA_FieldEffectData[2] = {
		FLDEFF_TRACKS_SPOT,
		FLDEFF_TRACKS_SPOT
	};

	gFieldEffectArguments[0] = objEvent->previousCoords.x;
	gFieldEffectArguments[1] = objEvent->previousCoords.y;
	gFieldEffectArguments[2] = 149;
	gFieldEffectArguments[3] = 2;
	gFieldEffectArguments[4] = objEvent->facingDirection;
    gFieldEffectArguments[5] = objEvent->previousMetatileBehavior;
	FieldEffectStart(otherFootprintsA_FieldEffectData[a]);
}

static void DoTracksGroundEffect_FootprintsC(struct ObjectEvent *objEvent, struct Sprite *sprite, u8 a)
{
	// First half-word is a Field Effect script id. (gFieldEffectScriptPointers)
	u16 otherFootprintsB_FieldEffectData[2] = {
		FLDEFF_TRACKS_BUG,
		FLDEFF_TRACKS_BUG
	};

	gFieldEffectArguments[0] = objEvent->previousCoords.x;
	gFieldEffectArguments[1] = objEvent->previousCoords.y;
	gFieldEffectArguments[2] = 149;
	gFieldEffectArguments[3] = 2;
	gFieldEffectArguments[4] = objEvent->facingDirection;
    gFieldEffectArguments[5] = objEvent->previousMetatileBehavior;
	FieldEffectStart(otherFootprintsB_FieldEffectData[a]);
}

static void DoTracksGroundEffect_BikeTireTracks(struct ObjectEvent *objEvent, struct Sprite *sprite, bool8 isDeepSand)
{
    //  Specifies which bike track shape to show next.
    //  For example, when the bike turns from up to right, it will show
    //  a track that curves to the right.
    //  Each 4-byte row corresponds to the initial direction of the bike, and
    //  each byte in that row is for the next direction of the bike in the order
    //  of down, up, left, right.
    static const u8 bikeTireTracks_Transitions[4][4] = {
        {1, 2, 7, 8},
        {1, 2, 6, 5},
        {5, 8, 3, 4},
        {6, 7, 3, 4},
    };

    if (objEvent->currentCoords.x != objEvent->previousCoords.x || objEvent->currentCoords.y != objEvent->previousCoords.y)
    {
        gFieldEffectArguments[0] = objEvent->previousCoords.x;
        gFieldEffectArguments[1] = objEvent->previousCoords.y;
        gFieldEffectArguments[2] = 149;
        gFieldEffectArguments[3] = 2;
        gFieldEffectArguments[4] =
            bikeTireTracks_Transitions[objEvent->previousMovementDirection][objEvent->facingDirection - 5];
        FieldEffectStart(FLDEFF_BIKE_TIRE_TRACKS);
    }
}

static void DoTracksGroundEffect_SlitherTracks(struct ObjectEvent *objEvent, struct Sprite *sprite, u8 a)
{
	//  Specifies which bike track shape to show next.
	//  For example, when the bike turns from up to right, it will show
	//  a track that curves to the right.
	//  Each 4-byte row corresponds to the initial direction of the bike, and
	//  each byte in that row is for the next direction of the bike in the order
	//  of down, up, left, right.
	static const u8 slitherTracks_Transitions[4][4] = {
		{1, 2, 7, 8},
		{1, 2, 6, 5},
		{5, 8, 3, 4},
		{6, 7, 3, 4},
	};

	if (objEvent->currentCoords.x != objEvent->previousCoords.x || objEvent->currentCoords.y != objEvent->previousCoords.y)
	{
		gFieldEffectArguments[0] = objEvent->previousCoords.x;
		gFieldEffectArguments[1] = objEvent->previousCoords.y;
		gFieldEffectArguments[2] = 149;
		gFieldEffectArguments[3] = 2;
		gFieldEffectArguments[4] =
			slitherTracks_Transitions[objEvent->previousMovementDirection][objEvent->facingDirection - 5];
        gFieldEffectArguments[5] = objEvent->previousMetatileBehavior;
		FieldEffectStart(FLDEFF_TRACKS_SLITHER);
	}
}

void GroundEffect_Ripple(struct ObjectEvent *objEvent, struct Sprite *sprite)
{
    DoRippleFieldEffect(objEvent, sprite);
}

void GroundEffect_StepOnPuddle(struct ObjectEvent *objEvent, struct Sprite *sprite)
{
    StartFieldEffectForObjectEvent(FLDEFF_SPLASH, objEvent);
}

void GroundEffect_SandHeap(struct ObjectEvent *objEvent, struct Sprite *sprite)
{
    StartFieldEffectForObjectEvent(FLDEFF_SAND_PILE, objEvent);
}

void GroundEffect_JumpOnTallGrass(struct ObjectEvent *objEvent, struct Sprite *sprite)
{
    u8 spriteId;

    gFieldEffectArguments[0] = objEvent->currentCoords.x;
    gFieldEffectArguments[1] = objEvent->currentCoords.y;
    gFieldEffectArguments[2] = objEvent->previousElevation;
    gFieldEffectArguments[3] = 2;
    FieldEffectStart(FLDEFF_JUMP_TALL_GRASS);

    spriteId = FindTallGrassFieldEffectSpriteId(
        objEvent->localId,
        objEvent->mapNum,
        objEvent->mapGroup,
        objEvent->currentCoords.x,
        objEvent->currentCoords.y);

    if (spriteId == MAX_SPRITES)
        GroundEffect_SpawnOnTallGrass(objEvent, sprite);
}

void GroundEffect_JumpOnLongGrass(struct ObjectEvent *objEvent, struct Sprite *sprite)
{
    gFieldEffectArguments[0] = objEvent->currentCoords.x;
    gFieldEffectArguments[1] = objEvent->currentCoords.y;
    gFieldEffectArguments[2] = objEvent->previousElevation;
    gFieldEffectArguments[3] = 2;
    FieldEffectStart(FLDEFF_JUMP_LONG_GRASS);
}

void GroundEffect_JumpOnShallowWater(struct ObjectEvent *objEvent, struct Sprite *sprite)
{
    gFieldEffectArguments[0] = objEvent->currentCoords.x;
    gFieldEffectArguments[1] = objEvent->currentCoords.y;
    gFieldEffectArguments[2] = objEvent->previousElevation;
    gFieldEffectArguments[3] = sprite->oam.priority;
    FieldEffectStart(FLDEFF_JUMP_SMALL_SPLASH);
}

void GroundEffect_JumpOnWater(struct ObjectEvent *objEvent, struct Sprite *sprite)
{
    gFieldEffectArguments[0] = objEvent->currentCoords.x;
    gFieldEffectArguments[1] = objEvent->currentCoords.y;
    gFieldEffectArguments[2] = objEvent->previousElevation;
    gFieldEffectArguments[3] = sprite->oam.priority;
    FieldEffectStart(FLDEFF_JUMP_BIG_SPLASH);
}

void GroundEffect_JumpLandingDust(struct ObjectEvent *objEvent, struct Sprite *sprite)
{
    gFieldEffectArguments[0] = objEvent->currentCoords.x;
    gFieldEffectArguments[1] = objEvent->currentCoords.y;
    gFieldEffectArguments[2] = objEvent->previousElevation;
    gFieldEffectArguments[3] = sprite->oam.priority;
    FieldEffectStart(FLDEFF_DUST);
}

void GroundEffect_ShortGrass(struct ObjectEvent *objEvent, struct Sprite *sprite)
{
    StartFieldEffectForObjectEvent(FLDEFF_SHORT_GRASS, objEvent);
}

void GroundEffect_HotSprings(struct ObjectEvent *objEvent, struct Sprite *sprite)
{
    StartFieldEffectForObjectEvent(FLDEFF_HOT_SPRINGS_WATER, objEvent);
}

void GroundEffect_Seaweed(struct ObjectEvent *objEvent, struct Sprite *sprite)
{
    gFieldEffectArguments[0] = objEvent->currentCoords.x;
    gFieldEffectArguments[1] = objEvent->currentCoords.y;
    FieldEffectStart(FLDEFF_BUBBLES);
}

static void (*const sGroundEffectFuncs[])(struct ObjectEvent *objEvent, struct Sprite *sprite) = {
    GroundEffect_SpawnOnTallGrass,      // GROUND_EFFECT_FLAG_TALL_GRASS_ON_SPAWN
    GroundEffect_StepOnTallGrass,       // GROUND_EFFECT_FLAG_TALL_GRASS_ON_MOVE
    GroundEffect_SpawnOnLongGrass,      // GROUND_EFFECT_FLAG_LONG_GRASS_ON_SPAWN
    GroundEffect_StepOnLongGrass,       // GROUND_EFFECT_FLAG_LONG_GRASS_ON_MOVE
    GroundEffect_WaterReflection,       // GROUND_EFFECT_FLAG_WATER_REFLECTION
    GroundEffect_IceReflection,         // GROUND_EFFECT_FLAG_ICE_REFLECTION
    GroundEffect_FlowingWater,          // GROUND_EFFECT_FLAG_SHALLOW_FLOWING_WATER
    GroundEffect_SandTracks,            // GROUND_EFFECT_FLAG_SAND
    GroundEffect_DeepSandTracks,        // GROUND_EFFECT_FLAG_DEEP_SAND
    GroundEffect_Ripple,                // GROUND_EFFECT_FLAG_RIPPLES
    GroundEffect_StepOnPuddle,          // GROUND_EFFECT_FLAG_PUDDLE
    GroundEffect_SandHeap,              // GROUND_EFFECT_FLAG_SAND_PILE
    GroundEffect_JumpOnTallGrass,       // GROUND_EFFECT_FLAG_LAND_IN_TALL_GRASS
    GroundEffect_JumpOnLongGrass,       // GROUND_EFFECT_FLAG_LAND_IN_LONG_GRASS
    GroundEffect_JumpOnShallowWater,    // GROUND_EFFECT_FLAG_LAND_IN_SHALLOW_WATER
    GroundEffect_JumpOnWater,           // GROUND_EFFECT_FLAG_LAND_IN_DEEP_WATER
    GroundEffect_JumpLandingDust,       // GROUND_EFFECT_FLAG_LAND_ON_NORMAL_GROUND
    GroundEffect_ShortGrass,            // GROUND_EFFECT_FLAG_SHORT_GRASS
    GroundEffect_HotSprings,            // GROUND_EFFECT_FLAG_HOT_SPRINGS
    GroundEffect_Seaweed                // GROUND_EFFECT_FLAG_SEAWEED
};

static void UNUSED GroundEffect_Shadow(struct ObjectEvent *objEvent, struct Sprite *sprite)
{
    SetUpShadow(objEvent, sprite);
}

static void DoFlaggedGroundEffects(struct ObjectEvent *objEvent, struct Sprite *sprite, u32 flags)
{
    u8 i;

    if (ObjectEventIsFarawayIslandMew(objEvent) == TRUE && !ShouldMewShakeGrass(objEvent))
        return;

    for (i = 0; i < ARRAY_COUNT(sGroundEffectFuncs); i++, flags >>= 1)
        if (flags & 1)
            sGroundEffectFuncs[i](objEvent, sprite);
}

void filters_out_some_ground_effects(struct ObjectEvent *objEvent, u32 *flags)
{
    if (objEvent->disableCoveringGroundEffects)
    {
        objEvent->inShortGrass = 0;
        objEvent->inSandPile = 0;
        objEvent->inShallowFlowingWater = 0;
        objEvent->inHotSprings = 0;
        *flags &= ~(GROUND_EFFECT_FLAG_HOT_SPRINGS
                  | GROUND_EFFECT_FLAG_SHORT_GRASS
                  | GROUND_EFFECT_FLAG_SAND_PILE
                  | GROUND_EFFECT_FLAG_SHALLOW_FLOWING_WATER
                  | GROUND_EFFECT_FLAG_TALL_GRASS_ON_MOVE);
    }
}

void FilterOutStepOnPuddleGroundEffectIfJumping(struct ObjectEvent *objEvent, u32 *flags)
{
    if (objEvent->landingJump)
        *flags &= ~GROUND_EFFECT_FLAG_PUDDLE;
}

static void DoGroundEffects_OnSpawn(struct ObjectEvent *objEvent, struct Sprite *sprite)
{
    u32 flags;

#ifdef BUGFIX
    if (objEvent->triggerGroundEffectsOnMove && objEvent->localId != OBJ_EVENT_ID_CAMERA)
#else
    if (objEvent->triggerGroundEffectsOnMove)
#endif
    {
        flags = 0;
        if (LARGE_OW_SUPPORT && !sprite->oam.affineMode)
            sprite->subspriteMode = SUBSPRITES_ON;
        UpdateObjectEventElevationAndPriority(objEvent, sprite);
        GetAllGroundEffectFlags_OnSpawn(objEvent, &flags);
        SetObjectEventSpriteOamTableForLongGrass(objEvent, sprite);
        DoFlaggedGroundEffects(objEvent, sprite, flags);
        objEvent->triggerGroundEffectsOnMove = FALSE;
        objEvent->disableCoveringGroundEffects = 0;
    }
}

static void DoGroundEffects_OnBeginStep(struct ObjectEvent *objEvent, struct Sprite *sprite)
{
    u32 flags;

#ifdef BUGFIX
    if (objEvent->triggerGroundEffectsOnMove && objEvent->localId != OBJ_EVENT_ID_CAMERA)
#else
    if (objEvent->triggerGroundEffectsOnMove)
#endif
    {
        flags = 0;
        if (LARGE_OW_SUPPORT && !sprite->oam.affineMode)
            sprite->subspriteMode = SUBSPRITES_ON;
        UpdateObjectEventElevationAndPriority(objEvent, sprite);
        GetAllGroundEffectFlags_OnBeginStep(objEvent, &flags);
        SetObjectEventSpriteOamTableForLongGrass(objEvent, sprite);
        filters_out_some_ground_effects(objEvent, &flags);
        DoFlaggedGroundEffects(objEvent, sprite, flags);
        objEvent->triggerGroundEffectsOnMove = FALSE;
        objEvent->disableCoveringGroundEffects = 0;
    }
}

static void DoGroundEffects_OnFinishStep(struct ObjectEvent *objEvent, struct Sprite *sprite)
{
    u32 flags;

#ifdef BUGFIX
    if (objEvent->triggerGroundEffectsOnStop && objEvent->localId != OBJ_EVENT_ID_CAMERA)
#else
    if (objEvent->triggerGroundEffectsOnStop)
#endif
    {
        flags = 0;
        UpdateObjectEventElevationAndPriority(objEvent, sprite);
        GetAllGroundEffectFlags_OnFinishStep(objEvent, &flags);
        SetObjectEventSpriteOamTableForLongGrass(objEvent, sprite);
        FilterOutStepOnPuddleGroundEffectIfJumping(objEvent, &flags);
        DoFlaggedGroundEffects(objEvent, sprite, flags);
        objEvent->triggerGroundEffectsOnStop = 0;
        objEvent->landingJump = 0;
    }
}

bool8 FreezeObjectEvent(struct ObjectEvent *objectEvent)
{
    if (objectEvent->heldMovementActive || objectEvent->frozen)
    {
        return TRUE;
    }
    else
    {
        objectEvent->frozen = TRUE;
        objectEvent->spriteAnimPausedBackup = gSprites[objectEvent->spriteId].animPaused;
        objectEvent->spriteAffineAnimPausedBackup = gSprites[objectEvent->spriteId].affineAnimPaused;
        gSprites[objectEvent->spriteId].animPaused = TRUE;
        gSprites[objectEvent->spriteId].affineAnimPaused = TRUE;
        return FALSE;
    }
}

void FreezeObjectEvents(void)
{
    u8 i;
    for (i = 0; i < OBJECT_EVENTS_COUNT; i++)
        if (gObjectEvents[i].active && i != gPlayerAvatar.objectEventId)
            FreezeObjectEvent(&gObjectEvents[i]);
}

void FreezeObjectEventsExceptOne(u8 objectEventId)
{
    u8 i;
    for (i = 0; i < OBJECT_EVENTS_COUNT; i++)
        if (i != objectEventId && gObjectEvents[i].active && i != gPlayerAvatar.objectEventId)
            FreezeObjectEvent(&gObjectEvents[i]);
}

void UnfreezeObjectEvent(struct ObjectEvent *objectEvent)
{
    if (objectEvent->active && objectEvent->frozen)
    {
        objectEvent->frozen = 0;
        gSprites[objectEvent->spriteId].animPaused = objectEvent->spriteAnimPausedBackup;
        gSprites[objectEvent->spriteId].affineAnimPaused = objectEvent->spriteAffineAnimPausedBackup;
    }
}

void UnfreezeObjectEvents(void)
{
    u8 i;
    for (i = 0; i < OBJECT_EVENTS_COUNT; i++)
        if (gObjectEvents[i].active)
            UnfreezeObjectEvent(&gObjectEvents[i]);
}

static void Step1(struct Sprite *sprite, u8 dir)
{
    sprite->x += sDirectionToVectors[dir].x;
    sprite->y += sDirectionToVectors[dir].y;
}

static void Step2(struct Sprite *sprite, u8 dir)
{
    sprite->x += 2 * (u16) sDirectionToVectors[dir].x;
    sprite->y += 2 * (u16) sDirectionToVectors[dir].y;
}

static void Step3(struct Sprite *sprite, u8 dir)
{
    sprite->x += 2 * (u16) sDirectionToVectors[dir].x + (u16) sDirectionToVectors[dir].x;
    sprite->y += 2 * (u16) sDirectionToVectors[dir].y + (u16) sDirectionToVectors[dir].y;
}

static void Step4(struct Sprite *sprite, u8 dir)
{
    sprite->x += 4 * (u16) sDirectionToVectors[dir].x;
    sprite->y += 4 * (u16) sDirectionToVectors[dir].y;
}

static void Step8(struct Sprite *sprite, u8 dir)
{
    sprite->x += 8 * (u16) sDirectionToVectors[dir].x;
    sprite->y += 8 * (u16) sDirectionToVectors[dir].y;
}

#define sSpeed data[4]
#define sTimer data[5]

static void SetSpriteDataForNormalStep(struct Sprite *sprite, u8 direction, u8 speed)
{
    sprite->sDirection = direction;
    sprite->sSpeed = speed;
    sprite->sTimer = 0;
}

typedef void (*SpriteStepFunc)(struct Sprite *sprite, u8 direction);

static const SpriteStepFunc sStep1Funcs[] = {
    Step1,
    Step1,
    Step1,
    Step1,
    Step1,
    Step1,
    Step1,
    Step1,
    Step1,
    Step1,
    Step1,
    Step1,
    Step1,
    Step1,
    Step1,
    Step1,
};

static const SpriteStepFunc sStep2Funcs[] = {
    Step2,
    Step2,
    Step2,
    Step2,
    Step2,
    Step2,
    Step2,
    Step2,
};

static const SpriteStepFunc sStep3Funcs[] = {
    Step2,
    Step3,
    Step3,
    Step2,
    Step3,
    Step3,
};

static const SpriteStepFunc sStep4Funcs[] = {
    Step4,
    Step4,
    Step4,
    Step4,
};

static const SpriteStepFunc sStep8Funcs[] = {
    Step8,
    Step8,
};

static const SpriteStepFunc *const sNpcStepFuncTables[] = {
    [MOVE_SPEED_NORMAL] = sStep1Funcs,
    [MOVE_SPEED_FAST_1] = sStep2Funcs,
    [MOVE_SPEED_FAST_2] = sStep3Funcs,
    [MOVE_SPEED_FASTER] = sStep4Funcs,
    [MOVE_SPEED_FASTEST] = sStep8Funcs,
};

static const s16 sStepTimes[] = {
    [MOVE_SPEED_NORMAL] = ARRAY_COUNT(sStep1Funcs),
    [MOVE_SPEED_FAST_1] = ARRAY_COUNT(sStep2Funcs),
    [MOVE_SPEED_FAST_2] = ARRAY_COUNT(sStep3Funcs),
    [MOVE_SPEED_FASTER] = ARRAY_COUNT(sStep4Funcs),
    [MOVE_SPEED_FASTEST] = ARRAY_COUNT(sStep8Funcs),
};

static bool8 NpcTakeStep(struct Sprite *sprite)
{
    if (sprite->sTimer >= sStepTimes[sprite->sSpeed])
        return FALSE;

    sNpcStepFuncTables[sprite->sSpeed][sprite->sTimer](sprite, sprite->sDirection);

    sprite->sTimer++;

    if (sprite->sTimer < sStepTimes[sprite->sSpeed])
        return FALSE;

    return TRUE;
}

#undef sSpeed
#undef sTimer

#define sTimer     data[4]
#define sNumSteps  data[5]

static void SetWalkSlowSpriteData(struct Sprite *sprite, u8 direction)
{
    sprite->sDirection = direction;
    sprite->sTimer = 0;
    sprite->sNumSteps = 0;
}

static bool8 UpdateWalkSlowAnim(struct Sprite *sprite)
{
    if (!(sprite->sTimer & 1))
    {
        Step1(sprite, sprite->sDirection);
        sprite->sNumSteps++;
    }

    sprite->sTimer++;

    if (sprite->sNumSteps > 15)
        return TRUE;
    else
        return FALSE;
}

#undef sTimer
#undef sNumSteps

static const s8 sFigure8XOffsets[FIGURE_8_LENGTH] = {
    1, 2, 2, 2, 2, 2, 2, 2,
    2, 2, 2, 1, 2, 2, 1, 2,
    2, 1, 2, 2, 1, 2, 1, 1,
    2, 1, 1, 2, 1, 1, 2, 1,
    1, 2, 1, 1, 1, 1, 1, 1,
    1, 1, 1, 1, 1, 1, 1, 1,
    0, 1, 1, 1, 0, 1, 1, 0,
    1, 0, 1, 0, 1, 0, 0, 0,
    0, 1, 0, 0, 0, 0, 0, 0,
};

static const s8 sFigure8YOffsets[FIGURE_8_LENGTH] = {
     0,  0,  1,  0,  0,  1,  0,  0,
     1,  0,  1,  1,  0,  1,  1,  0,
     1,  1,  0,  1,  1,  0,  1,  1,
     0,  0,  1,  0,  0,  1,  0,  0,
     1,  0,  0,  0,  0,  0,  0,  0,
     0,  0,  0,  0,  0,  0,  0,  0,
     0,  0, -1,  0,  0, -1,  0,  0,
    -1,  0, -1, -1,  0, -1, -1,  0,
    -1, -1, -1, -1, -1, -1, -1, -2,
};

s16 GetFigure8YOffset(s16 idx)
{
    return sFigure8YOffsets[idx];
}

s16 GetFigure8XOffset(s16 idx)
{
    return sFigure8XOffsets[idx];
}

static void InitSpriteForFigure8Anim(struct Sprite *sprite)
{
    sprite->data[6] = 0;
    sprite->data[7] = 0;
}

static bool8 AnimateSpriteInFigure8(struct Sprite *sprite)
{
    bool8 finished = FALSE;

    switch(sprite->data[7])
    {
    case 0:
        sprite->x2 += GetFigure8XOffset(sprite->data[6]);
        sprite->y2 += GetFigure8YOffset(sprite->data[6]);
        break;
    case 1:
        sprite->x2 -= GetFigure8XOffset((FIGURE_8_LENGTH - 1) - sprite->data[6]);
        sprite->y2 += GetFigure8YOffset((FIGURE_8_LENGTH - 1) - sprite->data[6]);
        break;
    case 2:
        sprite->x2 -= GetFigure8XOffset(sprite->data[6]);
        sprite->y2 += GetFigure8YOffset(sprite->data[6]);
        break;
    case 3:
        sprite->x2 += GetFigure8XOffset((FIGURE_8_LENGTH - 1) - sprite->data[6]);
        sprite->y2 += GetFigure8YOffset((FIGURE_8_LENGTH - 1) - sprite->data[6]);
        break;
    }
    if (++sprite->data[6] == FIGURE_8_LENGTH)
    {
        sprite->data[6] = 0;
        sprite->data[7]++;
    }
    if (sprite->data[7] == 4)
    {
        sprite->y2 = 0;
        sprite->x2 = 0;
        finished = TRUE;
    }
    return finished;
}

static const s8 sJumpY_High[] = {
     -4,  -6,  -8, -10, -11, -12, -12, -12,
    -11, -10,  -9,  -8,  -6,  -4,   0,   0
};

static const s8 sJumpY_Low[] = {
    0,   -2,  -3,  -4,  -5,  -6,  -6,  -6,
    -5,  -5,  -4,  -3,  -2,   0,   0,   0
};

static const s8 sJumpY_Normal[] = {
    -2,  -4,  -6,  -8,  -9, -10, -10, -10,
    -9,  -8,  -6,  -5,  -3,  -2,   0,   0
};

static const s8 *const sJumpYTable[] = {
    [JUMP_TYPE_HIGH]   = sJumpY_High,
    [JUMP_TYPE_LOW]    = sJumpY_Low,
    [JUMP_TYPE_NORMAL] = sJumpY_Normal
};

static s16 GetJumpY(s16 i, u8 type)
{
    return sJumpYTable[type][i];
}

#define sDistance  data[4]
#define sJumpType  data[5]
#define sTimer     data[6]

static void SetJumpSpriteData(struct Sprite *sprite, u8 direction, u8 distance, u8 type)
{
    sprite->sDirection = direction;
    sprite->sDistance = distance;
    sprite->sJumpType = type;
    sprite->sTimer = 0;
}

static u8 DoJumpSpriteMovement(struct Sprite *sprite)
{
    s16 distanceToTime[] =
    {
        [JUMP_DISTANCE_IN_PLACE] = 16,
        [JUMP_DISTANCE_NORMAL] = 16,
        [JUMP_DISTANCE_FAR] = 32,
    };
    u8 distanceToShift[] =
    {
        [JUMP_DISTANCE_IN_PLACE] = 0,
        [JUMP_DISTANCE_NORMAL] = 0,
        [JUMP_DISTANCE_FAR] = 1,
    };
    u8 result = 0;

    if (sprite->sDistance != JUMP_DISTANCE_IN_PLACE)
        Step1(sprite, sprite->sDirection);

    if (sprite->sJumpType == JUMP_TYPE_FASTER)
    {
        Step3(sprite, sprite->sDirection);
        sprite->y2 = GetJumpY(sprite->sTimer >> distanceToShift[sprite->sDistance], JUMP_TYPE_NORMAL);
        sprite->sTimer += 3;
    }
    else if (sprite->sJumpType == JUMP_TYPE_FAST)
    {
        Step1(sprite, sprite->sDirection);
        sprite->y2 = GetJumpY(sprite->sTimer >> distanceToShift[sprite->sDistance], JUMP_TYPE_NORMAL);
        sprite->sTimer++;
    }
    else
    {
        sprite->y2 = GetJumpY(sprite->sTimer >> distanceToShift[sprite->sDistance], sprite->sJumpType);
    }

    sprite->sTimer++;

    if (sprite->sTimer == distanceToTime[sprite->sDistance] >> 1)
        result = JUMP_HALFWAY;

    if (sprite->sTimer >= distanceToTime[sprite->sDistance])
    {
        sprite->y2 = 0;
        result = JUMP_FINISHED;
    }

    return result;
}

static u8 DoJumpSpecialSpriteMovement(struct Sprite *sprite)
{
    s16 distanceToTime[] = {
        [JUMP_DISTANCE_IN_PLACE] = 32,
        [JUMP_DISTANCE_NORMAL] = 32,
        [JUMP_DISTANCE_FAR] = 64,
    };
    u8 distanceToShift[] = {
        [JUMP_DISTANCE_IN_PLACE] = 1,
        [JUMP_DISTANCE_NORMAL] = 1,
        [JUMP_DISTANCE_FAR] = 2,
    };
    u8 result = 0;

    if (sprite->sDistance != JUMP_DISTANCE_IN_PLACE && !(sprite->sTimer & 1))
        Step1(sprite, sprite->sDirection);

    sprite->y2 = GetJumpY(sprite->sTimer >> distanceToShift[sprite->sDistance], sprite->sJumpType);

    sprite->sTimer++;

    if (sprite->sTimer == distanceToTime[sprite->sDistance] >> 1)
        result = JUMP_HALFWAY;

    if (sprite->sTimer >= distanceToTime[sprite->sDistance])
    {
        sprite->y2 = 0;
        result = JUMP_FINISHED;
    }

    return result;
}

#undef sDistance
#undef sJumpType
#undef sTimer

static void SetMovementDelay(struct Sprite *sprite, s16 timer)
{
    sprite->data[3] = timer;
}

static bool8 WaitForMovementDelay(struct Sprite *sprite)
{
    if (--sprite->data[3] == 0)
        return TRUE;
    else
        return FALSE;
}

void SetAndStartSpriteAnim(struct Sprite *sprite, u8 animNum, u8 animCmdIndex)
{
    sprite->animNum = animNum;
    sprite->animPaused = FALSE;
    SeekSpriteAnim(sprite, animCmdIndex);
}

bool8 SpriteAnimEnded(struct Sprite *sprite)
{
    if (sprite->animEnded)
        return TRUE;
    else
        return FALSE;
}

void UpdateObjectEventSpriteInvisibility(struct Sprite *sprite, bool8 invisible)
{
    u16 x, y;
    s16 x2, y2;

    sprite->invisible = invisible;

    if (sprite->coordOffsetEnabled)
    {
        x = sprite->x + sprite->x2 + sprite->centerToCornerVecX + gSpriteCoordOffsetX;
        y = sprite->y + sprite->y2 + sprite->centerToCornerVecY + gSpriteCoordOffsetY;
    }
    else
    {
        x = sprite->x + sprite->x2 + sprite->centerToCornerVecX;
        y = sprite->y + sprite->y2 + sprite->centerToCornerVecY;
    }

    x2 = x - (sprite->centerToCornerVecX >> 1);
    y2 = y - (sprite->centerToCornerVecY >> 1);

    if ((s16)x >= DISPLAY_WIDTH + 16 || x2 < -16)
        sprite->invisible = TRUE;
    if ((s16)y >= DISPLAY_HEIGHT + 16 || y2 < -16)
        sprite->invisible = TRUE;
}

#define sInvisible     data[2]
#define sAnimNum       data[3]
#define sAnimState     data[4]

static void SpriteCB_VirtualObject(struct Sprite *sprite)
{
    VirtualObject_UpdateAnim(sprite);
    SetObjectSubpriorityByElevation(sprite->sVirtualObjElev, sprite, 1);
    UpdateObjectEventSpriteInvisibility(sprite, sprite->sInvisible);
}

static void UNUSED DestroyVirtualObjects(void)
{
    int i;

    for (i = 0; i < MAX_SPRITES; i++)
    {
        struct Sprite *sprite = &gSprites[i];
        if(sprite->inUse && sprite->callback == SpriteCB_VirtualObject)
            DestroySprite(sprite);
    }
}

static int GetVirtualObjectSpriteId(u8 virtualObjId)
{
    int i;

    for (i = 0; i < MAX_SPRITES; i++)
    {
        struct Sprite *sprite = &gSprites[i];
        if (sprite->inUse && sprite->callback == SpriteCB_VirtualObject && (u8)sprite->sVirtualObjId == virtualObjId)
            return i;
    }
    return MAX_SPRITES;
}

void TurnVirtualObject(u8 virtualObjId, u8 direction)
{
    u8 spriteId = GetVirtualObjectSpriteId(virtualObjId);

    if (spriteId != MAX_SPRITES)
        StartSpriteAnim(&gSprites[spriteId], GetFaceDirectionAnimNum(direction));
}

void SetVirtualObjectGraphics(u8 virtualObjId, u16 graphicsId)
{
    int spriteId = GetVirtualObjectSpriteId(virtualObjId);

    if (spriteId != MAX_SPRITES)
    {
        struct Sprite *sprite = &gSprites[spriteId];
        const struct ObjectEventGraphicsInfo *graphicsInfo = GetObjectEventGraphicsInfo(graphicsId);
        u16 tileNum = sprite->oam.tileNum;
        u8 i = FindObjectEventPaletteIndexByTag(graphicsInfo->paletteTag);
        if (i != 0xFF)
            UpdateSpritePalette(&sObjectEventSpritePalettes[i], sprite);

        sprite->oam = *graphicsInfo->oam;
        sprite->oam.tileNum = tileNum;
        sprite->images = graphicsInfo->images;

        if (graphicsInfo->subspriteTables == NULL)
        {
            sprite->subspriteTables = NULL;
            sprite->subspriteTableNum = 0;
            sprite->subspriteMode = SUBSPRITES_OFF;
        }
        else
        {
            SetSubspriteTables(sprite, graphicsInfo->subspriteTables);
            sprite->subspriteMode = SUBSPRITES_IGNORE_PRIORITY;
        }
        StartSpriteAnim(sprite, 0);
    }
}

void SetVirtualObjectInvisibility(u8 virtualObjId, bool32 invisible)
{
    u8 spriteId = GetVirtualObjectSpriteId(virtualObjId);

    if (spriteId == MAX_SPRITES)
        return;

    if (invisible)
        gSprites[spriteId].sInvisible = TRUE;
    else
        gSprites[spriteId].sInvisible = FALSE;
}

bool32 IsVirtualObjectInvisible(u8 virtualObjId)
{
    u8 spriteId = GetVirtualObjectSpriteId(virtualObjId);

    if (spriteId == MAX_SPRITES)
        return FALSE;

    return (gSprites[spriteId].sInvisible == TRUE);
}

void SetVirtualObjectSpriteAnim(u8 virtualObjId, u8 animNum)
{
    u8 spriteId = GetVirtualObjectSpriteId(virtualObjId);

    if (spriteId != MAX_SPRITES)
    {
        gSprites[spriteId].sAnimNum = animNum;
        gSprites[spriteId].sAnimState = 0;
    }
}

static void MoveUnionRoomObjectUp(struct Sprite *sprite)
{
    switch(sprite->sAnimState)
    {
    case 0:
        sprite->y2 = 0;
        sprite->sAnimState++;
    case 1:
        sprite->y2 -= 8;
        if (sprite->y2 == -DISPLAY_HEIGHT)
        {
            sprite->y2 = 0;
            sprite->sInvisible = TRUE;
            sprite->sAnimNum = 0;
            sprite->sAnimState = 0;
        }
    }
}

static void MoveUnionRoomObjectDown(struct Sprite *sprite)
{
    switch(sprite->sAnimState)
    {
    case 0:
        sprite->y2 = -DISPLAY_HEIGHT;
        sprite->sAnimState++;
    case 1:
        sprite->y2 += 8;
        if(sprite->y2 == 0)
        {
            sprite->sAnimNum = 0;
            sprite->sAnimState = 0;
        }
    }
}

static void VirtualObject_UpdateAnim(struct Sprite *sprite)
{
    switch(sprite->sAnimNum)
    {
    case UNION_ROOM_SPAWN_IN:
        MoveUnionRoomObjectDown(sprite);
        break;
    case UNION_ROOM_SPAWN_OUT:
        MoveUnionRoomObjectUp(sprite);
        break;
    case 0:
        break;
    default:
        sprite->sAnimNum = 0;
        break;
    }
}

bool32 IsVirtualObjectAnimating(u8 virtualObjId)
{
    u8 spriteId = GetVirtualObjectSpriteId(virtualObjId);

    if (spriteId == MAX_SPRITES)
        return FALSE;

    if (gSprites[spriteId].sAnimNum != 0)
        return TRUE;

    return FALSE;
}

u32 StartFieldEffectForObjectEvent(u8 fieldEffectId, struct ObjectEvent *objectEvent)
{
    ObjectEventGetLocalIdAndMap(objectEvent, &gFieldEffectArguments[0], &gFieldEffectArguments[1], &gFieldEffectArguments[2]);
    return FieldEffectStart(fieldEffectId);
}

static void DoShadowFieldEffect(struct ObjectEvent *objectEvent)
{
    if (!objectEvent->hasShadow)
    {
        objectEvent->hasShadow = TRUE;
        StartFieldEffectForObjectEvent(FLDEFF_SHADOW, objectEvent);
    }
}

static void DoRippleFieldEffect(struct ObjectEvent *objectEvent, struct Sprite *sprite)
{
    const struct ObjectEventGraphicsInfo *graphicsInfo = GetObjectEventGraphicsInfo(objectEvent->graphicsId);
    gFieldEffectArguments[0] = sprite->x;
    gFieldEffectArguments[1] = sprite->y + (graphicsInfo->height >> 1) - 2;
    gFieldEffectArguments[2] = 151;
    gFieldEffectArguments[3] = 3;
    FieldEffectStart(FLDEFF_RIPPLE);
}

u8 (*const gMovementActionFuncs_LockAnim[])(struct ObjectEvent *, struct Sprite *) = {
    MovementAction_LockAnim_Step0,
    MovementAction_Finish,
};

u8 (*const gMovementActionFuncs_UnlockAnim[])(struct ObjectEvent *, struct Sprite *) = {
    MovementAction_UnlockAnim_Step0,
    MovementAction_Finish,
};

u8 (*const gMovementActionFuncs_FlyUp[])(struct ObjectEvent *, struct Sprite *) = {
    MovementAction_FlyUp_Step0,
    MovementAction_FlyUp_Step1,
    MovementAction_Fly_Finish,
};

u8 (*const gMovementActionFuncs_FlyDown[])(struct ObjectEvent *, struct Sprite *) = {
    MovementAction_FlyDown_Step0,
    MovementAction_FlyDown_Step1,
    MovementAction_Fly_Finish,
};

u8 MovementAction_LockAnim_Step0(struct ObjectEvent *objectEvent, struct Sprite *sprite)
{
    bool32 ableToStore = FALSE;
    if (sLockedAnimObjectEvents == NULL)
    {
        sLockedAnimObjectEvents = AllocZeroed(sizeof(struct LockedAnimObjectEvents));
        sLockedAnimObjectEvents->localIds[0] = objectEvent->localId;
        sLockedAnimObjectEvents->count = 1;
        ableToStore = TRUE;
    }
    else
    {
        u8 i;
        u8 firstFreeSlot = OBJECT_EVENTS_COUNT;
        bool32 found = FALSE;
        for (i = 0; i < OBJECT_EVENTS_COUNT; i++)
        {
            if (firstFreeSlot == OBJECT_EVENTS_COUNT && sLockedAnimObjectEvents->localIds[i] == 0)
                firstFreeSlot = i;

            if (sLockedAnimObjectEvents->localIds[i] == objectEvent->localId)
            {
                found = TRUE;
                break;
            }
        }

        if (!found && firstFreeSlot != OBJECT_EVENTS_COUNT)
        {
            sLockedAnimObjectEvents->localIds[firstFreeSlot] = objectEvent->localId;
            sLockedAnimObjectEvents->count++;
            ableToStore = TRUE;
        }
    }

    if (ableToStore == TRUE)
    {
        objectEvent->inanimate = TRUE;
        objectEvent->facingDirectionLocked = TRUE;
    }

    sprite->sActionFuncId = 1;
    return TRUE;
}

u8 MovementAction_UnlockAnim_Step0(struct ObjectEvent *objectEvent, struct Sprite *sprite)
{
    bool32 ableToStore;
    u8 index;

    sprite->sActionFuncId = 1;
    if (sLockedAnimObjectEvents != NULL)
    {
        ableToStore = FALSE;
        index = FindLockedObjectEventIndex(objectEvent);
        if (index != OBJECT_EVENTS_COUNT)
        {
            sLockedAnimObjectEvents->localIds[index] = 0;
            sLockedAnimObjectEvents->count--;
            ableToStore = TRUE;
        }
        if (sLockedAnimObjectEvents->count == 0)
            FREE_AND_SET_NULL(sLockedAnimObjectEvents);
        if (ableToStore == TRUE)
        {
            objectEvent->inanimate = GetObjectEventGraphicsInfo(objectEvent->graphicsId)->inanimate;
            objectEvent->facingDirectionLocked = FALSE;
            sprite->animPaused = 0;
        }
    }

    return TRUE;
}

u8 FindLockedObjectEventIndex(struct ObjectEvent *objectEvent)
{
    u8 i;

    for (i = 0; i < OBJECT_EVENTS_COUNT; i++)
    {
        if (sLockedAnimObjectEvents->localIds[i] == objectEvent->localId)
            return i;
    }
    return OBJECT_EVENTS_COUNT;
}

static void CreateLevitateMovementTask(struct ObjectEvent *objectEvent)
{
    u8 taskId = CreateTask(ApplyLevitateMovement, 0xFF);
    struct Task *task = &gTasks[taskId];

    StoreWordInTwoHalfwords((u16*) &task->data[0], (u32)objectEvent);
    objectEvent->warpArrowSpriteId = taskId;
    task->data[3] = 0xFFFF;
}

static void ApplyLevitateMovement(u8 taskId)
{
    struct ObjectEvent *objectEvent;
    struct Sprite *sprite;
    struct Task *task = &gTasks[taskId];

    LoadWordFromTwoHalfwords((u16*) &task->data[0], (u32 *)&objectEvent); // load the map object pointer.
    sprite = &gSprites[objectEvent->spriteId];

    if(!(task->data[2] & 3))
        sprite->y2 += task->data[3];

    if(!(task->data[2] & 15))
        task->data[3] = -task->data[3];

    task->data[2]++;
}

static void DestroyLevitateMovementTask(u8 taskId)
{
    struct ObjectEvent *objectEvent;
    struct Task *task = &gTasks[taskId];

    LoadWordFromTwoHalfwords((u16*) &task->data[0], (u32 *)&objectEvent); // unused objectEvent
    DestroyTask(taskId);
}

// Used to freeze other objects except two trainers approaching for battle
void FreezeObjectEventsExceptTwo(u8 objectEventId1, u8 objectEventId2)
{
    u8 i;

    for(i = 0; i < OBJECT_EVENTS_COUNT; i++)
    {
        if(i != objectEventId1 && i != objectEventId2 &&
            gObjectEvents[i].active && i != gPlayerAvatar.objectEventId)
                FreezeObjectEvent(&gObjectEvents[i]);
    }
}

u8 MovementAction_FlyUp_Step0(struct ObjectEvent *objectEvent, struct Sprite *sprite)
{
    sprite->y2 = 0;
    sprite->sActionFuncId++;
    return FALSE;
}

u8 MovementAction_FlyUp_Step1(struct ObjectEvent *objectEvent, struct Sprite *sprite)
{
    sprite->y2 -= 8;

    if(sprite->y2 == -DISPLAY_HEIGHT)
        sprite->sActionFuncId++;
    return FALSE;
}

u8 MovementAction_FlyDown_Step0(struct ObjectEvent *objectEvent, struct Sprite *sprite)
{
    sprite->y2 = -DISPLAY_HEIGHT;
    sprite->sActionFuncId++;
    return FALSE;
}

u8 MovementAction_FlyDown_Step1(struct ObjectEvent *objectEvent, struct Sprite *sprite)
{
    sprite->y2 += 8;

    if(!sprite->y2)
        sprite->sActionFuncId++;
    return FALSE;
}

// though this function returns TRUE without doing anything, this header is required due to being in an array of functions which needs it.
u8 MovementAction_Fly_Finish(struct ObjectEvent *objectEvent, struct Sprite *sprite)
{
    return TRUE;
}

bool8 MovementAction_EmoteX_Step0(struct ObjectEvent *objectEvent, struct Sprite *sprite)
{
    ObjectEventGetLocalIdAndMap(objectEvent, &gFieldEffectArguments[0], &gFieldEffectArguments[1], &gFieldEffectArguments[2]);
    FieldEffectStart(FLDEFF_X_ICON);
    sprite->sActionFuncId = 1;
    return TRUE;
}

bool8 MovementAction_EmoteDoubleExclamationMark_Step0(struct ObjectEvent *objectEvent, struct Sprite *sprite)
{
    ObjectEventGetLocalIdAndMap(objectEvent, &gFieldEffectArguments[0], &gFieldEffectArguments[1], &gFieldEffectArguments[2]);
    FieldEffectStart(FLDEFF_DOUBLE_EXCL_MARK_ICON);
    sprite->sActionFuncId = 1;
    return TRUE;
}

// Get gfx data from daycare pokemon and store it in vars
bool8 ScrFunc_getdaycaregfx(struct ScriptContext *ctx)
{
    u16 varGfx[] = {ScriptReadHalfword(ctx), ScriptReadHalfword(ctx)};
    u16 varForm[] = {ScriptReadHalfword(ctx), ScriptReadHalfword(ctx)};
    u16 specGfx;
    u8 form;
    u8 shiny;
    s32 i;
    for (i = 0; i < 2; i++)
    {
        GetMonInfo((struct Pokemon *) &gSaveBlock1Ptr->daycare.mons[i].mon, &specGfx, &form, &shiny);
        if (specGfx == SPECIES_NONE)
            break;
        // Assemble gfx ID like FollowerSetGraphics
        specGfx = (OBJ_EVENT_GFX_MON_BASE + specGfx) & OBJ_EVENT_GFX_SPECIES_MASK;
        specGfx |= form << OBJ_EVENT_GFX_SPECIES_BITS;
        VarSet(varGfx[i], specGfx);
        VarSet(varForm[i], form | (shiny << 5));
    }
    gSpecialVar_Result = i;
    return FALSE;
}<|MERGE_RESOLUTION|>--- conflicted
+++ resolved
@@ -1589,11 +1589,6 @@
     // Use palette from species palette table
     if (spriteTemplate->paletteTag == OBJ_EVENT_PAL_TAG_DYNAMIC)
         sprite->oam.paletteNum = LoadDynamicFollowerPalette(OW_SPECIES(objectEvent), OW_FORM(objectEvent), objectEvent->shiny);
-<<<<<<< HEAD
-
-=======
-    }
->>>>>>> d785fad8
     if (OW_GFX_COMPRESS && sprite->usingSheet)
         sprite->sheetSpan = GetSpanPerImage(sprite->oam.shape, sprite->oam.size);
     GetMapCoordsFromSpritePos(objectEvent->currentCoords.x + cameraX, objectEvent->currentCoords.y + cameraY, &sprite->x, &sprite->y);
@@ -1835,13 +1830,9 @@
     return spriteId;
 }
 
-<<<<<<< HEAD
 // Return address of first conscious party mon or NULL
-struct Pokemon * GetFirstLiveMon(void)
-{
-=======
-struct Pokemon *GetFirstLiveMon(void) { // Return address of first conscious party mon or NULL
->>>>>>> d785fad8
+struct Pokemon *GetFirstLiveMon(void)
+{
     u32 i;
     for (i = 0; i < PARTY_SIZE; i++)
     {
@@ -1851,13 +1842,9 @@
     return NULL;
 }
 
-<<<<<<< HEAD
 // Return follower ObjectEvent or NULL
-struct ObjectEvent * GetFollowerObject(void)
-{
-=======
-struct ObjectEvent *GetFollowerObject(void) { // Return follower ObjectEvent or NULL
->>>>>>> d785fad8
+struct ObjectEvent *GetFollowerObject(void)
+{
     u32 i;
     for (i = 0; i < OBJECT_EVENTS_COUNT; i++)
     {
@@ -1868,15 +1855,10 @@
 }
 
 // Return graphicsInfo for a pokemon species & form
-<<<<<<< HEAD
-static const struct ObjectEventGraphicsInfo * SpeciesToGraphicsInfo(u16 species, u8 form)
+static const struct ObjectEventGraphicsInfo *SpeciesToGraphicsInfo(u16 species, u8 form)
 {
     const struct ObjectEventGraphicsInfo *graphicsInfo = NULL;
 #if OW_FOLLOWERS_ENABLED
-=======
-static const struct ObjectEventGraphicsInfo *SpeciesToGraphicsInfo(u16 species, u8 form) {
-    const struct ObjectEventGraphicsInfo *graphicsInfo;
->>>>>>> d785fad8
     switch (species)
     {
     case SPECIES_UNOWN: // Letters >A are defined as species >= NUM_SPECIES, so are not contiguous with A
@@ -1901,7 +1883,6 @@
 {
     u32 paletteNum;
     // Use standalone palette, unless entry is OOB or NULL (fallback to front-sprite-based)
-<<<<<<< HEAD
 #if OW_FOLLOWERS_ENABLED == TRUE && OW_FOLLOWERS_SHARE_PALETTE == FALSE
     if ((shiny && gSpeciesInfo[species].followerPalette)
     || (!shiny && gSpeciesInfo[species].followerShinyPalette))
@@ -1939,19 +1920,6 @@
         // Load compressed palette
         LoadCompressedSpritePaletteWithTag(palette, species);
         paletteNum = IndexOfSpritePaletteTag(species); // Tag is always present
-=======
-    if (species < ARRAY_COUNT(gFollowerPalettes) && gFollowerPalettes[species][shiny & 1])
-        spritePalette.data = gFollowerPalettes[species][shiny & 1];
-
-    // Check if pal data must be decompressed
-    /* // There goes Castform making this harder than it needs to be...
-    if (IsLZ77Data(spritePalette.data, PLTT_SIZE_4BPP, PLTT_SIZE_4BPP)) {
-    */
-    if (IsLZ77Data(spritePalette.data, PLTT_SIZE_4BPP, PLTT_SIZE_4BPP * NUM_CASTFORM_FORMS)) {
-        // IsLZ77Data guarantees word-alignment, so casting this is safe
-        LZ77UnCompWram((u32*)spritePalette.data, gDecompressionBuffer);
-        spritePalette.data = (void*)gDecompressionBuffer;
->>>>>>> d785fad8
     }
 
     if (gWeatherPtr->currWeather != WEATHER_FOG_HORIZONTAL) // don't want to weather blend in fog
@@ -1993,17 +1961,10 @@
     struct Sprite *sprite = &gSprites[objEvent->spriteId];
     u32 i = FindObjectEventPaletteIndexByTag(graphicsInfo->paletteTag);
 
-<<<<<<< HEAD
     if (graphicsInfo->oam->size != sprite->oam.size)
     {
-        #if LARGE_OW_SUPPORT && !OW_GFX_COMPRESS
-        ReallocSpriteTiles(sprite, graphicsInfo->images->size);
-        #endif
-=======
-    if (graphicsInfo->oam->size != sprite->oam.size) {
         if (LARGE_OW_SUPPORT && !OW_GFX_COMPRESS)
             ReallocSpriteTiles(sprite, graphicsInfo->images->size);
->>>>>>> d785fad8
         // Add difference in Y vectors
         sprite->y += -(graphicsInfo->height >> 1) - sprite->centerToCornerVecY;
     }
@@ -2163,28 +2124,6 @@
     return gSpeciesInfo[species].types[0] == type || gSpeciesInfo[species].types[1] == type;
 }
 
-<<<<<<< HEAD
-// Returns a random index according to a list of weights
-static u8 RandomWeightedIndex(u8 *weights, u8 length)
-{
-    u32 i;
-    u16 random_value;
-    u16 weightSum = 0;
-    for (i = 0; i < length; i++)
-        weightSum += weights[i];
-    random_value = Random() % weightSum;
-    weightSum = 0;
-    for (i = 0; i < length; i++)
-    {
-        weightSum += weights[i];
-        if (random_value <= weightSum)
-            return i;
-    }
-    return 0;
-}
-
-=======
->>>>>>> d785fad8
 // Display an emote above an object event
 // Note that this is not a movement action
 static void ObjectEventEmote(struct ObjectEvent *objEvent, u8 emotion)
@@ -2657,12 +2596,8 @@
 }
 
 // Update sprite's palette, freeing old palette if necessary
-<<<<<<< HEAD
-static u8 UpdateSpritePalette(const struct SpritePalette * spritePalette, struct Sprite * sprite)
-{
-=======
-static u8 UpdateSpritePalette(const struct SpritePalette *spritePalette, struct Sprite *sprite) {
->>>>>>> d785fad8
+static u8 UpdateSpritePalette(const struct SpritePalette *spritePalette, struct Sprite *sprite)
+{
     // Free palette if otherwise unused
     sprite->inUse = FALSE;
     FieldEffectFreePaletteIfUnused(sprite->oam.paletteNum);
@@ -2671,12 +2606,8 @@
 }
 
 // Find and update based on template's paletteTag
-<<<<<<< HEAD
-u8 UpdateSpritePaletteByTemplate(const struct SpriteTemplate * template, struct Sprite * sprite)
-{
-=======
-u8 UpdateSpritePaletteByTemplate(const struct SpriteTemplate *template, struct Sprite *sprite) {
->>>>>>> d785fad8
+u8 UpdateSpritePaletteByTemplate(const struct SpriteTemplate *template, struct Sprite *sprite)
+{
     u8 i = FindObjectEventPaletteIndexByTag(template->paletteTag);
     if (i == 0xFF)
         return i;
@@ -9306,13 +9237,8 @@
         return;
 
     ObjectEventUpdateElevation(objEvent, sprite);
-<<<<<<< HEAD
     if (objEvent->localId == OBJ_EVENT_ID_FOLLOWER)
     {
-        #if LARGE_OW_SUPPORT
-=======
-    if (objEvent->localId == OBJ_EVENT_ID_FOLLOWER) {
->>>>>>> d785fad8
         // keep subspriteMode synced with player's
         // so that it disappears under bridges when they do
         if (LARGE_OW_SUPPORT)
@@ -9343,13 +9269,8 @@
     u8 curElevation = MapGridGetElevationAt(objEvent->currentCoords.x, objEvent->currentCoords.y);
     u8 prevElevation = MapGridGetElevationAt(objEvent->previousCoords.x, objEvent->previousCoords.y);
 
-<<<<<<< HEAD
     if (curElevation == 15 || prevElevation == 15)
     {
-        #if LARGE_OW_SUPPORT
-=======
-    if (curElevation == 15 || prevElevation == 15) {
->>>>>>> d785fad8
         // Ignore subsprite priorities under bridges
         // so all subsprites will display below it
         if (LARGE_OW_SUPPORT)
