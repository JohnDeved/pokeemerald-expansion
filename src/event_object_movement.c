--- conflicted
+++ resolved
@@ -1725,11 +1725,7 @@
       MoveObjectEventToMapCoords(objEvent, gObjectEvents[gPlayerAvatar.objectEventId].currentCoords.x, gObjectEvents[gPlayerAvatar.objectEventId].currentCoords.y);
       objEvent->invisible = TRUE;
     }
-<<<<<<< HEAD
-    FollowerSetGraphics(objEvent, species, 0, shiny, TRUE);
-=======
-    FollowerSetGraphics(objEvent, species, form, shiny);
->>>>>>> e4b9bb75
+    FollowerSetGraphics(objEvent, species, form, shiny, TRUE);
     sprite->data[6] = 0; // set animation data
     objEvent->extra.mon.species = species;
     objEvent->extra.mon.shiny = shiny;
