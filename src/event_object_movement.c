--- conflicted
+++ resolved
@@ -1757,31 +1757,6 @@
     if (subspriteTables)
         SetSubspriteTables(&gSprites[gObjectEvents[objectEventId].spriteId], subspriteTables);
 
-<<<<<<< HEAD
-=======
-    // Set species based on script header
-    if (objectEventTemplate->graphicsId == OBJ_EVENT_GFX_OW_MON && objectEventTemplate->script) {
-        const u8 *script = objectEventTemplate->script;
-        if (script[0] == 0x7d) { // SCR_OP_BUFFERSPECIESNAME
-            u16 species;
-            u8 form;
-            bool8 shiny;
-            gObjectEvents[objectEventId].extra.asU16 = script[2] | script[3] << 8;
-            species = gObjectEvents[objectEventId].extra.mon.species;
-            form = gObjectEvents[objectEventId].extra.mon.form;
-            shiny = gObjectEvents[objectEventId].extra.mon.shiny;
-            FollowerSetGraphics(&gObjectEvents[objectEventId], species, form, shiny);
-        }
-    // Set runtime species based on VAR_TEMP_4, if template has a dynamic graphics ID
-    } else if (objectEventTemplate->graphicsId >= OBJ_EVENT_GFX_VARS && VarGetObjectEventGraphicsId(objectEventTemplate->graphicsId - OBJ_EVENT_GFX_VARS) == OBJ_EVENT_GFX_OW_MON) {
-        gObjectEvents[objectEventId].extra.asU16 = VarGet(VAR_TEMP_4);
-        FollowerSetGraphics(&gObjectEvents[objectEventId],
-            gObjectEvents[objectEventId].extra.mon.species,
-            gObjectEvents[objectEventId].extra.mon.form,
-            gObjectEvents[objectEventId].extra.mon.form);
-    }
-
->>>>>>> ef05bbf3
     return objectEventId;
 }
 
