#include "global.h"
#include "frontier_util.h"
#include "battle_setup.h"
#include "berry.h"
#include "clock.h"
#include "coins.h"
#include "contest.h"
#include "contest_util.h"
#include "contest_painting.h"
#include "data.h"
#include "decoration.h"
#include "decoration_inventory.h"
#include "event_data.h"
#include "field_door.h"
#include "field_effect.h"
#include "event_object_lock.h"
#include "event_object_movement.h"
#include "event_scripts.h"
#include "field_message_box.h"
#include "field_player_avatar.h"
#include "field_screen_effect.h"
#include "field_specials.h"
#include "field_tasks.h"
#include "field_weather.h"
#include "fieldmap.h"
#include "item.h"
#include "lilycove_lady.h"
#include "main.h"
#include "menu.h"
#include "money.h"
#include "mystery_event_script.h"
#include "palette.h"
#include "party_menu.h"
#include "pokemon_storage_system.h"
#include "random.h"
#include "overworld.h"
#include "rotating_tile_puzzle.h"
#include "rtc.h"
#include "script.h"
#include "script_menu.h"
#include "script_movement.h"
#include "script_pokemon_util.h"
#include "shop.h"
#include "slot_machine.h"
#include "sound.h"
#include "string_util.h"
#include "text.h"
#include "text_window.h"
#include "trainer_see.h"
#include "tv.h"
#include "window.h"
#include "list_menu.h"
#include "malloc.h"
#include "constants/event_objects.h"

typedef u16 (*SpecialFunc)(void);
typedef void (*NativeFunc)(struct ScriptContext *ctx);

EWRAM_DATA const u8 *gRamScriptRetAddr = NULL;
static EWRAM_DATA u32 sAddressOffset = 0; // For relative addressing in vgoto etc., used by saved scripts (e.g. Mystery Event)
static EWRAM_DATA u16 sPauseCounter = 0;
static EWRAM_DATA u16 sMovingNpcId = 0;
static EWRAM_DATA u16 sMovingNpcMapGroup = 0;
static EWRAM_DATA u16 sMovingNpcMapNum = 0;
static EWRAM_DATA u16 sFieldEffectScriptId = 0;

static u8 sBrailleWindowId;
static bool8 sIsScriptedWildDouble;

extern const SpecialFunc gSpecials[];
extern const u8 *gStdScripts[];
extern const u8 *gStdScripts_End[];

static void CloseBrailleWindow(void);
static void DynamicMultichoiceSortList(struct ListMenuItem *items, u32 count);

// This is defined in here so the optimizer can't see its value when compiling
// script.c.
void * const gNullScriptPtr = NULL;

static const u8 sScriptConditionTable[6][3] =
{
//  <  =  >
    {1, 0, 0}, // <
    {0, 1, 0}, // =
    {0, 0, 1}, // >
    {1, 1, 0}, // <=
    {0, 1, 1}, // >=
    {1, 0, 1}, // !=
};

static u8 *const sScriptStringVars[] =
{
    gStringVar1,
    gStringVar2,
    gStringVar3,
};

bool8 ScrCmd_nop(struct ScriptContext *ctx)
{
    return FALSE;
}

bool8 ScrCmd_nop1(struct ScriptContext *ctx)
{
    return FALSE;
}

bool8 ScrCmd_end(struct ScriptContext *ctx)
{
    FlagClear(FLAG_SAFE_FOLLOWER_MOVEMENT);
    StopScript(ctx);
    return FALSE;
}

bool8 ScrCmd_gotonative(struct ScriptContext *ctx)
{
    bool8 (*addr)(void) = (bool8 (*)(void))ScriptReadWord(ctx);

    SetupNativeScript(ctx, addr);
    return TRUE;
}

bool8 ScrCmd_special(struct ScriptContext *ctx)
{
    u16 index = ScriptReadHalfword(ctx);

    gSpecials[index]();
    return FALSE;
}

bool8 ScrCmd_specialvar(struct ScriptContext *ctx)
{
    u16 *var = GetVarPointer(ScriptReadHalfword(ctx));

    *var = gSpecials[ScriptReadHalfword(ctx)]();
    return FALSE;
}

bool8 ScrCmd_callnative(struct ScriptContext *ctx)
{
<<<<<<< HEAD
    u32 func = ScriptReadWord(ctx);
    ((NativeFunc) func)();
=======
    NativeFunc func = (NativeFunc)ScriptReadWord(ctx);

    func(ctx);
>>>>>>> b20be661
    return FALSE;
}

bool8 ScrCmd_callfunc(struct ScriptContext *ctx)
{
    u32 func = ScriptReadWord(ctx);
    return ((ScrCmdFunc) func)(ctx);
}

bool8 ScrCmd_waitstate(struct ScriptContext *ctx)
{
    ScriptContext_Stop();
    return TRUE;
}

bool8 ScrCmd_goto(struct ScriptContext *ctx)
{
    const u8 *ptr = (const u8 *)ScriptReadWord(ctx);

    ScriptJump(ctx, ptr);
    return FALSE;
}

bool8 ScrCmd_return(struct ScriptContext *ctx)
{
    ScriptReturn(ctx);
    return FALSE;
}

bool8 ScrCmd_call(struct ScriptContext *ctx)
{
    const u8 *ptr = (const u8 *)ScriptReadWord(ctx);

    ScriptCall(ctx, ptr);
    return FALSE;
}

bool8 ScrCmd_goto_if(struct ScriptContext *ctx)
{
    u8 condition = ScriptReadByte(ctx);
    const u8 *ptr = (const u8 *)ScriptReadWord(ctx);

    if (sScriptConditionTable[condition][ctx->comparisonResult] == 1)
        ScriptJump(ctx, ptr);
    return FALSE;
}

bool8 ScrCmd_call_if(struct ScriptContext *ctx)
{
    u8 condition = ScriptReadByte(ctx);
    const u8 *ptr = (const u8 *)ScriptReadWord(ctx);

    if (sScriptConditionTable[condition][ctx->comparisonResult] == 1)
        ScriptCall(ctx, ptr);
    return FALSE;
}

bool8 ScrCmd_setvaddress(struct ScriptContext *ctx)
{
    u32 addr1 = (u32)ctx->scriptPtr - 1;
    u32 addr2 = ScriptReadWord(ctx);

    sAddressOffset = addr2 - addr1;
    return FALSE;
}

bool8 ScrCmd_vgoto(struct ScriptContext *ctx)
{
    u32 addr = ScriptReadWord(ctx);

    ScriptJump(ctx, (u8 *)(addr - sAddressOffset));
    return FALSE;
}

bool8 ScrCmd_vcall(struct ScriptContext *ctx)
{
    u32 addr = ScriptReadWord(ctx);

    ScriptCall(ctx, (u8 *)(addr - sAddressOffset));
    return FALSE;
}

bool8 ScrCmd_vgoto_if(struct ScriptContext *ctx)
{
    u8 condition = ScriptReadByte(ctx);
    const u8 *ptr = (const u8 *)(ScriptReadWord(ctx) - sAddressOffset);

    if (sScriptConditionTable[condition][ctx->comparisonResult] == 1)
        ScriptJump(ctx, ptr);
    return FALSE;
}

bool8 ScrCmd_vcall_if(struct ScriptContext *ctx)
{
    u8 condition = ScriptReadByte(ctx);
    const u8 *ptr = (const u8 *)(ScriptReadWord(ctx) - sAddressOffset);

    if (sScriptConditionTable[condition][ctx->comparisonResult] == 1)
        ScriptCall(ctx, ptr);
    return FALSE;
}

bool8 ScrCmd_gotostd(struct ScriptContext *ctx)
{
    u8 index = ScriptReadByte(ctx);
    const u8 **ptr = &gStdScripts[index];

    if (ptr < gStdScripts_End)
        ScriptJump(ctx, *ptr);
    return FALSE;
}

bool8 ScrCmd_callstd(struct ScriptContext *ctx)
{
    u8 index = ScriptReadByte(ctx);
    const u8 **ptr = &gStdScripts[index];

    if (ptr < gStdScripts_End)
        ScriptCall(ctx, *ptr);
    return FALSE;
}

bool8 ScrCmd_gotostd_if(struct ScriptContext *ctx)
{
    u8 condition = ScriptReadByte(ctx);
    u8 index = ScriptReadByte(ctx);

    if (sScriptConditionTable[condition][ctx->comparisonResult] == 1)
    {
        const u8 **ptr = &gStdScripts[index];
        if (ptr < gStdScripts_End)
            ScriptJump(ctx, *ptr);
    }
    return FALSE;
}

bool8 ScrCmd_callstd_if(struct ScriptContext *ctx)
{
    u8 condition = ScriptReadByte(ctx);
    u8 index = ScriptReadByte(ctx);

    if (sScriptConditionTable[condition][ctx->comparisonResult] == 1)
    {
        const u8 **ptr = &gStdScripts[index];
        if (ptr < gStdScripts_End)
            ScriptCall(ctx, *ptr);
    }
    return FALSE;
}

bool8 ScrCmd_returnram(struct ScriptContext *ctx)
{
    ScriptJump(ctx, gRamScriptRetAddr);
    return FALSE;
}

bool8 ScrCmd_endram(struct ScriptContext *ctx)
{
    FlagClear(FLAG_SAFE_FOLLOWER_MOVEMENT);
    ClearRamScript();
    StopScript(ctx);
    return TRUE;
}

bool8 ScrCmd_setmysteryeventstatus(struct ScriptContext *ctx)
{
    u8 status = ScriptReadByte(ctx);

    SetMysteryEventScriptStatus(status);
    return FALSE;
}

bool8 ScrCmd_loadword(struct ScriptContext *ctx)
{
    u8 index = ScriptReadByte(ctx);

    ctx->data[index] = ScriptReadWord(ctx);
    return FALSE;
}

bool8 ScrCmd_loadbytefromptr(struct ScriptContext *ctx)
{
    u8 index = ScriptReadByte(ctx);

    ctx->data[index] = *(const u8 *)ScriptReadWord(ctx);
    return FALSE;
}

bool8 ScrCmd_setptr(struct ScriptContext *ctx)
{
    u8 value = ScriptReadByte(ctx);

    *(u8 *)ScriptReadWord(ctx) = value;
    return FALSE;
}

bool8 ScrCmd_loadbyte(struct ScriptContext *ctx)
{
    u8 index = ScriptReadByte(ctx);

    ctx->data[index] = ScriptReadByte(ctx);
    return FALSE;
}

bool8 ScrCmd_setptrbyte(struct ScriptContext *ctx)
{
    u8 index = ScriptReadByte(ctx);

    *(u8 *)ScriptReadWord(ctx) = ctx->data[index];
    return FALSE;
}

bool8 ScrCmd_copylocal(struct ScriptContext *ctx)
{
    u8 destIndex = ScriptReadByte(ctx);
    u8 srcIndex = ScriptReadByte(ctx);

    ctx->data[destIndex] = ctx->data[srcIndex];
    return FALSE;
}

bool8 ScrCmd_copybyte(struct ScriptContext *ctx)
{
    u8 *ptr = (u8 *)ScriptReadWord(ctx);
    *ptr = *(const u8 *)ScriptReadWord(ctx);
    return FALSE;
}

bool8 ScrCmd_setvar(struct ScriptContext *ctx)
{
    u16 *ptr = GetVarPointer(ScriptReadHalfword(ctx));
    *ptr = ScriptReadHalfword(ctx);
    return FALSE;
}

bool8 ScrCmd_copyvar(struct ScriptContext *ctx)
{
    u16 *ptr = GetVarPointer(ScriptReadHalfword(ctx));
    *ptr = *GetVarPointer(ScriptReadHalfword(ctx));
    return FALSE;
}

bool8 ScrCmd_setorcopyvar(struct ScriptContext *ctx)
{
    u16 *ptr = GetVarPointer(ScriptReadHalfword(ctx));
    *ptr = VarGet(ScriptReadHalfword(ctx));
    return FALSE;
}

u8 Compare(u16 a, u16 b)
{
    if (a < b)
        return 0;
    if (a == b)
        return 1;
    return 2;
}

bool8 ScrCmd_compare_local_to_local(struct ScriptContext *ctx)
{
    const u8 value1 = ctx->data[ScriptReadByte(ctx)];
    const u8 value2 = ctx->data[ScriptReadByte(ctx)];

    ctx->comparisonResult = Compare(value1, value2);
    return FALSE;
}

bool8 ScrCmd_compare_local_to_value(struct ScriptContext *ctx)
{
    const u8 value1 = ctx->data[ScriptReadByte(ctx)];
    const u8 value2 = ScriptReadByte(ctx);

    ctx->comparisonResult = Compare(value1, value2);
    return FALSE;
}

bool8 ScrCmd_compare_local_to_ptr(struct ScriptContext *ctx)
{
    const u8 value1 = ctx->data[ScriptReadByte(ctx)];
    const u8 value2 = *(const u8 *)ScriptReadWord(ctx);

    ctx->comparisonResult = Compare(value1, value2);
    return FALSE;
}

bool8 ScrCmd_compare_ptr_to_local(struct ScriptContext *ctx)
{
    const u8 value1 = *(const u8 *)ScriptReadWord(ctx);
    const u8 value2 = ctx->data[ScriptReadByte(ctx)];

    ctx->comparisonResult = Compare(value1, value2);
    return FALSE;
}

bool8 ScrCmd_compare_ptr_to_value(struct ScriptContext *ctx)
{
    const u8 value1 = *(const u8 *)ScriptReadWord(ctx);
    const u8 value2 = ScriptReadByte(ctx);

    ctx->comparisonResult = Compare(value1, value2);
    return FALSE;
}

bool8 ScrCmd_compare_ptr_to_ptr(struct ScriptContext *ctx)
{
    const u8 value1 = *(const u8 *)ScriptReadWord(ctx);
    const u8 value2 = *(const u8 *)ScriptReadWord(ctx);

    ctx->comparisonResult = Compare(value1, value2);
    return FALSE;
}

bool8 ScrCmd_compare_var_to_value(struct ScriptContext *ctx)
{
    const u16 value1 = *GetVarPointer(ScriptReadHalfword(ctx));
    const u16 value2 = ScriptReadHalfword(ctx);

    ctx->comparisonResult = Compare(value1, value2);
    return FALSE;
}

bool8 ScrCmd_compare_var_to_var(struct ScriptContext *ctx)
{
    const u16 *ptr1 = GetVarPointer(ScriptReadHalfword(ctx));
    const u16 *ptr2 = GetVarPointer(ScriptReadHalfword(ctx));

    ctx->comparisonResult = Compare(*ptr1, *ptr2);
    return FALSE;
}

// Note: addvar doesn't support adding from a variable in vanilla. If you were to
// add a VarGet() to the above, make sure you change the `addvar VAR_*, -1`
// in the contest scripts to `subvar VAR_*, 1`, else contests will break.
bool8 ScrCmd_addvar(struct ScriptContext *ctx)
{
    u16 *ptr = GetVarPointer(ScriptReadHalfword(ctx));
    *ptr += ScriptReadHalfword(ctx);
    return FALSE;
}

bool8 ScrCmd_subvar(struct ScriptContext *ctx)
{
    u16 *ptr = GetVarPointer(ScriptReadHalfword(ctx));
    *ptr -= VarGet(ScriptReadHalfword(ctx));
    return FALSE;
}

bool8 ScrCmd_random(struct ScriptContext *ctx)
{
    u16 max = VarGet(ScriptReadHalfword(ctx));

    gSpecialVar_Result = Random() % max;
    return FALSE;
}

bool8 ScrCmd_additem(struct ScriptContext *ctx)
{
    u16 itemId = VarGet(ScriptReadHalfword(ctx));
    u32 quantity = VarGet(ScriptReadHalfword(ctx));

    gSpecialVar_Result = AddBagItem(itemId, quantity);
    return FALSE;
}

bool8 ScrCmd_removeitem(struct ScriptContext *ctx)
{
    u16 itemId = VarGet(ScriptReadHalfword(ctx));
    u32 quantity = VarGet(ScriptReadHalfword(ctx));

    gSpecialVar_Result = RemoveBagItem(itemId, quantity);
    return FALSE;
}

bool8 ScrCmd_checkitemspace(struct ScriptContext *ctx)
{
    u16 itemId = VarGet(ScriptReadHalfword(ctx));
    u32 quantity = VarGet(ScriptReadHalfword(ctx));

    gSpecialVar_Result = CheckBagHasSpace(itemId, quantity);
    return FALSE;
}

bool8 ScrCmd_checkitem(struct ScriptContext *ctx)
{
    u16 itemId = VarGet(ScriptReadHalfword(ctx));
    u32 quantity = VarGet(ScriptReadHalfword(ctx));

    gSpecialVar_Result = CheckBagHasItem(itemId, quantity);
    return FALSE;
}

bool8 ScrCmd_checkitemtype(struct ScriptContext *ctx)
{
    u16 itemId = VarGet(ScriptReadHalfword(ctx));

    gSpecialVar_Result = GetPocketByItemId(itemId);
    return FALSE;
}

bool8 ScrCmd_addpcitem(struct ScriptContext *ctx)
{
    u16 itemId = VarGet(ScriptReadHalfword(ctx));
    u16 quantity = VarGet(ScriptReadHalfword(ctx));

    gSpecialVar_Result = AddPCItem(itemId, quantity);
    return FALSE;
}

bool8 ScrCmd_checkpcitem(struct ScriptContext *ctx)
{
    u16 itemId = VarGet(ScriptReadHalfword(ctx));
    u16 quantity = VarGet(ScriptReadHalfword(ctx));

    gSpecialVar_Result = CheckPCHasItem(itemId, quantity);
    return FALSE;
}

bool8 ScrCmd_adddecoration(struct ScriptContext *ctx)
{
    u32 decorId = VarGet(ScriptReadHalfword(ctx));

    gSpecialVar_Result = DecorationAdd(decorId);
    return FALSE;
}

bool8 ScrCmd_removedecoration(struct ScriptContext *ctx)
{
    u32 decorId = VarGet(ScriptReadHalfword(ctx));

    gSpecialVar_Result = DecorationRemove(decorId);
    return FALSE;
}

bool8 ScrCmd_checkdecorspace(struct ScriptContext *ctx)
{
    u32 decorId = VarGet(ScriptReadHalfword(ctx));

    gSpecialVar_Result = DecorationCheckSpace(decorId);
    return FALSE;
}

bool8 ScrCmd_checkdecor(struct ScriptContext *ctx)
{
    u32 decorId = VarGet(ScriptReadHalfword(ctx));

    gSpecialVar_Result = CheckHasDecoration(decorId);
    return FALSE;
}

bool8 ScrCmd_setflag(struct ScriptContext *ctx)
{
    FlagSet(ScriptReadHalfword(ctx));
    return FALSE;
}

bool8 ScrCmd_clearflag(struct ScriptContext *ctx)
{
    FlagClear(ScriptReadHalfword(ctx));
    return FALSE;
}

bool8 ScrCmd_checkflag(struct ScriptContext *ctx)
{
    ctx->comparisonResult = FlagGet(ScriptReadHalfword(ctx));
    return FALSE;
}

bool8 ScrCmd_incrementgamestat(struct ScriptContext *ctx)
{
    IncrementGameStat(ScriptReadByte(ctx));
    return FALSE;
}

bool8 ScrCmd_animateflash(struct ScriptContext *ctx)
{
    AnimateFlash(ScriptReadByte(ctx));
    ScriptContext_Stop();
    return TRUE;
}

bool8 ScrCmd_setflashlevel(struct ScriptContext *ctx)
{
    SetFlashLevel(VarGet(ScriptReadHalfword(ctx)));
    return FALSE;
}

static bool8 IsPaletteNotActive(void)
{
    if (!gPaletteFade.active)
        return TRUE;
    else
        return FALSE;
}

bool8 ScrCmd_fadescreen(struct ScriptContext *ctx)
{
    FadeScreen(ScriptReadByte(ctx), 0);
    SetupNativeScript(ctx, IsPaletteNotActive);
    return TRUE;
}

bool8 ScrCmd_fadescreenspeed(struct ScriptContext *ctx)
{
    u8 mode = ScriptReadByte(ctx);
    u8 speed = ScriptReadByte(ctx);

    FadeScreen(mode, speed);
    SetupNativeScript(ctx, IsPaletteNotActive);
    return TRUE;
}

bool8 ScrCmd_fadescreenswapbuffers(struct ScriptContext *ctx)
{
    u8 mode = ScriptReadByte(ctx);

    switch (mode)
    {
    case FADE_TO_BLACK:
    case FADE_TO_WHITE:
    default:
        CpuCopy32(gPlttBufferUnfaded, gPaletteDecompressionBuffer, PLTT_SIZE);
        FadeScreen(mode, 0);
        break;
    case FADE_FROM_BLACK:
    case FADE_FROM_WHITE:
        CpuCopy32(gPaletteDecompressionBuffer, gPlttBufferUnfaded, PLTT_SIZE);
        FadeScreen(mode, 0);
        break;
    }

    SetupNativeScript(ctx, IsPaletteNotActive);
    return TRUE;
}

static bool8 RunPauseTimer(void)
{
    if (--sPauseCounter == 0)
        return TRUE;
    else
        return FALSE;
}

bool8 ScrCmd_delay(struct ScriptContext *ctx)
{
    sPauseCounter = ScriptReadHalfword(ctx);
    SetupNativeScript(ctx, RunPauseTimer);
    return TRUE;
}

bool8 ScrCmd_initclock(struct ScriptContext *ctx)
{
    u8 hour = VarGet(ScriptReadHalfword(ctx));
    u8 minute = VarGet(ScriptReadHalfword(ctx));

    RtcInitLocalTimeOffset(hour, minute);
    return FALSE;
}

bool8 ScrCmd_dotimebasedevents(struct ScriptContext *ctx)
{
    DoTimeBasedEvents();
    return FALSE;
}

bool8 ScrCmd_gettime(struct ScriptContext *ctx)
{
    RtcCalcLocalTime();
    gSpecialVar_0x8000 = gLocalTime.hours;
    gSpecialVar_0x8001 = gLocalTime.minutes;
    gSpecialVar_0x8002 = gLocalTime.seconds;
    return FALSE;
}

bool8 ScrCmd_setweather(struct ScriptContext *ctx)
{
    u16 weather = VarGet(ScriptReadHalfword(ctx));

    SetSavedWeather(weather);
    return FALSE;
}

bool8 ScrCmd_resetweather(struct ScriptContext *ctx)
{
    SetSavedWeatherFromCurrMapHeader();
    return FALSE;
}

bool8 ScrCmd_doweather(struct ScriptContext *ctx)
{
    DoCurrentWeather();
    return FALSE;
}

bool8 ScrCmd_setstepcallback(struct ScriptContext *ctx)
{
    ActivatePerStepCallback(ScriptReadByte(ctx));
    return FALSE;
}

bool8 ScrCmd_setmaplayoutindex(struct ScriptContext *ctx)
{
    u16 value = VarGet(ScriptReadHalfword(ctx));

    SetCurrentMapLayout(value);
    return FALSE;
}

bool8 ScrCmd_warp(struct ScriptContext *ctx)
{
    u8 mapGroup = ScriptReadByte(ctx);
    u8 mapNum = ScriptReadByte(ctx);
    u8 warpId = ScriptReadByte(ctx);
    u16 x = VarGet(ScriptReadHalfword(ctx));
    u16 y = VarGet(ScriptReadHalfword(ctx));

    SetWarpDestination(mapGroup, mapNum, warpId, x, y);
    DoWarp();
    ResetInitialPlayerAvatarState();
    return TRUE;
}

bool8 ScrCmd_warpsilent(struct ScriptContext *ctx)
{
    u8 mapGroup = ScriptReadByte(ctx);
    u8 mapNum = ScriptReadByte(ctx);
    u8 warpId = ScriptReadByte(ctx);
    u16 x = VarGet(ScriptReadHalfword(ctx));
    u16 y = VarGet(ScriptReadHalfword(ctx));

    SetWarpDestination(mapGroup, mapNum, warpId, x, y);
    DoDiveWarp();
    ResetInitialPlayerAvatarState();
    return TRUE;
}

bool8 ScrCmd_warpdoor(struct ScriptContext *ctx)
{
    u8 mapGroup = ScriptReadByte(ctx);
    u8 mapNum = ScriptReadByte(ctx);
    u8 warpId = ScriptReadByte(ctx);
    u16 x = VarGet(ScriptReadHalfword(ctx));
    u16 y = VarGet(ScriptReadHalfword(ctx));

    SetWarpDestination(mapGroup, mapNum, warpId, x, y);
    DoDoorWarp();
    ResetInitialPlayerAvatarState();
    return TRUE;
}

bool8 ScrCmd_warphole(struct ScriptContext *ctx)
{
    u8 mapGroup = ScriptReadByte(ctx);
    u8 mapNum = ScriptReadByte(ctx);
    s16 x;
    s16 y;

    PlayerGetDestCoords(&x, &y);
    if (mapGroup == MAP_GROUP(UNDEFINED) && mapNum == MAP_NUM(UNDEFINED))
        SetWarpDestinationToFixedHoleWarp(x - MAP_OFFSET, y - MAP_OFFSET);
    else
        SetWarpDestination(mapGroup, mapNum, WARP_ID_NONE, x - MAP_OFFSET, y - MAP_OFFSET);
    DoFallWarp();
    ResetInitialPlayerAvatarState();
    return TRUE;
}

// RS mossdeep gym warp, unused in Emerald
bool8 ScrCmd_warpteleport(struct ScriptContext *ctx)
{
    u8 mapGroup = ScriptReadByte(ctx);
    u8 mapNum = ScriptReadByte(ctx);
    u8 warpId = ScriptReadByte(ctx);
    u16 x = VarGet(ScriptReadHalfword(ctx));
    u16 y = VarGet(ScriptReadHalfword(ctx));

    SetWarpDestination(mapGroup, mapNum, warpId, x, y);
    DoTeleportTileWarp();
    ResetInitialPlayerAvatarState();
    return TRUE;
}

bool8 ScrCmd_warpmossdeepgym(struct ScriptContext *ctx)
{
    u8 mapGroup = ScriptReadByte(ctx);
    u8 mapNum = ScriptReadByte(ctx);
    u8 warpId = ScriptReadByte(ctx);
    u16 x = VarGet(ScriptReadHalfword(ctx));
    u16 y = VarGet(ScriptReadHalfword(ctx));

    SetWarpDestination(mapGroup, mapNum, warpId, x, y);
    DoMossdeepGymWarp();
    ResetInitialPlayerAvatarState();
    return TRUE;
}

bool8 ScrCmd_setwarp(struct ScriptContext *ctx)
{
    u8 mapGroup = ScriptReadByte(ctx);
    u8 mapNum = ScriptReadByte(ctx);
    u8 warpId = ScriptReadByte(ctx);
    u16 x = VarGet(ScriptReadHalfword(ctx));
    u16 y = VarGet(ScriptReadHalfword(ctx));

    SetWarpDestination(mapGroup, mapNum, warpId, x, y);
    return FALSE;
}

bool8 ScrCmd_setdynamicwarp(struct ScriptContext *ctx)
{
    u8 mapGroup = ScriptReadByte(ctx);
    u8 mapNum = ScriptReadByte(ctx);
    u8 warpId = ScriptReadByte(ctx);
    u16 x = VarGet(ScriptReadHalfword(ctx));
    u16 y = VarGet(ScriptReadHalfword(ctx));

    SetDynamicWarpWithCoords(0, mapGroup, mapNum, warpId, x, y);
    return FALSE;
}

bool8 ScrCmd_setdivewarp(struct ScriptContext *ctx)
{
    u8 mapGroup = ScriptReadByte(ctx);
    u8 mapNum = ScriptReadByte(ctx);
    u8 warpId = ScriptReadByte(ctx);
    u16 x = VarGet(ScriptReadHalfword(ctx));
    u16 y = VarGet(ScriptReadHalfword(ctx));

    SetFixedDiveWarp(mapGroup, mapNum, warpId, x, y);
    return FALSE;
}

bool8 ScrCmd_setholewarp(struct ScriptContext *ctx)
{
    u8 mapGroup = ScriptReadByte(ctx);
    u8 mapNum = ScriptReadByte(ctx);
    u8 warpId = ScriptReadByte(ctx);
    u16 x = VarGet(ScriptReadHalfword(ctx));
    u16 y = VarGet(ScriptReadHalfword(ctx));

    SetFixedHoleWarp(mapGroup, mapNum, warpId, x, y);
    return FALSE;
}

bool8 ScrCmd_setescapewarp(struct ScriptContext *ctx)
{
    u8 mapGroup = ScriptReadByte(ctx);
    u8 mapNum = ScriptReadByte(ctx);
    u8 warpId = ScriptReadByte(ctx);
    u16 x = VarGet(ScriptReadHalfword(ctx));
    u16 y = VarGet(ScriptReadHalfword(ctx));

    SetEscapeWarp(mapGroup, mapNum, warpId, x, y);
    return FALSE;
}

bool8 ScrCmd_getplayerxy(struct ScriptContext *ctx)
{
    u16 *pX = GetVarPointer(ScriptReadHalfword(ctx));
    u16 *pY = GetVarPointer(ScriptReadHalfword(ctx));

    *pX = gSaveBlock1Ptr->pos.x;
    *pY = gSaveBlock1Ptr->pos.y;
    return FALSE;
}

bool8 ScrCmd_getpartysize(struct ScriptContext *ctx)
{
    gSpecialVar_Result = CalculatePlayerPartyCount();
    return FALSE;
}

bool8 ScrCmd_playse(struct ScriptContext *ctx)
{
    PlaySE(ScriptReadHalfword(ctx));
    return FALSE;
}

static bool8 WaitForSoundEffectFinish(void)
{
    if (!IsSEPlaying())
        return TRUE;
    else
        return FALSE;
}

bool8 ScrCmd_waitse(struct ScriptContext *ctx)
{
    SetupNativeScript(ctx, WaitForSoundEffectFinish);
    return TRUE;
}

bool8 ScrCmd_playfanfare(struct ScriptContext *ctx)
{
    PlayFanfare(ScriptReadHalfword(ctx));
    return FALSE;
}

static bool8 WaitForFanfareFinish(void)
{
    return IsFanfareTaskInactive();
}

bool8 ScrCmd_waitfanfare(struct ScriptContext *ctx)
{
    SetupNativeScript(ctx, WaitForFanfareFinish);
    return TRUE;
}

bool8 ScrCmd_playbgm(struct ScriptContext *ctx)
{
    u16 songId = ScriptReadHalfword(ctx);
    bool8 save = ScriptReadByte(ctx);

    if (save == TRUE)
        Overworld_SetSavedMusic(songId);
    PlayNewMapMusic(songId);
    return FALSE;
}

bool8 ScrCmd_savebgm(struct ScriptContext *ctx)
{
    Overworld_SetSavedMusic(ScriptReadHalfword(ctx));
    return FALSE;
}

bool8 ScrCmd_fadedefaultbgm(struct ScriptContext *ctx)
{
    Overworld_ChangeMusicToDefault();
    return FALSE;
}

bool8 ScrCmd_fadenewbgm(struct ScriptContext *ctx)
{
    Overworld_ChangeMusicTo(ScriptReadHalfword(ctx));
    return FALSE;
}

bool8 ScrCmd_fadeoutbgm(struct ScriptContext *ctx)
{
    u8 speed = ScriptReadByte(ctx);

    if (speed != 0)
        FadeOutBGMTemporarily(4 * speed);
    else
        FadeOutBGMTemporarily(4);
    SetupNativeScript(ctx, IsBGMPausedOrStopped);
    return TRUE;
}

bool8 ScrCmd_fadeinbgm(struct ScriptContext *ctx)
{
    u8 speed = ScriptReadByte(ctx);

    if (speed != 0)
        FadeInBGM(4 * speed);
    else
        FadeInBGM(4);
    return FALSE;
}

bool8 ScrCmd_applymovement(struct ScriptContext *ctx)
{
    u16 localId = VarGet(ScriptReadHalfword(ctx));
    const void *movementScript = (const void *)ScriptReadWord(ctx);
    struct ObjectEvent *objEvent;

    // When applying script movements to follower, it may have frozen animation that must be cleared
    if (localId == OBJ_EVENT_ID_FOLLOWER && (objEvent = GetFollowerObject()) && objEvent->frozen)
    {
        ClearObjectEventMovement(objEvent, &gSprites[objEvent->spriteId]);
        gSprites[objEvent->spriteId].animCmdIndex = 0; // Needed to set start frame of animation
    }
    ScriptMovement_StartObjectMovementScript(localId, gSaveBlock1Ptr->location.mapNum, gSaveBlock1Ptr->location.mapGroup, movementScript);
    sMovingNpcId = localId;
    if (localId != OBJ_EVENT_ID_FOLLOWER && !FlagGet(FLAG_SAFE_FOLLOWER_MOVEMENT))
    {
        // Force follower into pokeball
        objEvent = GetFollowerObject();
        // return early if no follower or in shadowing state
        if (objEvent == NULL || gSprites[objEvent->spriteId].data[1] == 0)
            return FALSE;
        ClearObjectEventMovement(objEvent, &gSprites[objEvent->spriteId]);
        ScriptMovement_StartObjectMovementScript(OBJ_EVENT_ID_FOLLOWER, gSaveBlock1Ptr->location.mapNum, gSaveBlock1Ptr->location.mapGroup, EnterPokeballMovement);
    }
    return FALSE;
}

bool8 ScrCmd_applymovementat(struct ScriptContext *ctx)
{
    u16 localId = VarGet(ScriptReadHalfword(ctx));
    const void *movementScript = (const void *)ScriptReadWord(ctx);
    u8 mapGroup = ScriptReadByte(ctx);
    u8 mapNum = ScriptReadByte(ctx);

    ScriptMovement_StartObjectMovementScript(localId, mapNum, mapGroup, movementScript);
    sMovingNpcId = localId;
    return FALSE;
}

static bool8 WaitForMovementFinish(void)
{
    if (ScriptMovement_IsObjectMovementFinished(sMovingNpcId, sMovingNpcMapNum, sMovingNpcMapGroup))
    {
        struct ObjectEvent *objEvent = GetFollowerObject();
        // If the follower is still entering the pokeball, wait for it to finish too
        // This prevents a `release` after this script command from getting the follower stuck in an intermediate state
        if (sMovingNpcId != OBJ_EVENT_ID_FOLLOWER && objEvent && ObjectEventGetHeldMovementActionId(objEvent) == MOVEMENT_ACTION_ENTER_POKEBALL)
            return ScriptMovement_IsObjectMovementFinished(objEvent->localId, objEvent->mapNum, objEvent->mapGroup);
        return TRUE;
    }
    return FALSE;
}

bool8 ScrCmd_waitmovement(struct ScriptContext *ctx)
{
    u16 localId = VarGet(ScriptReadHalfword(ctx));

    if (localId != 0)
        sMovingNpcId = localId;
    sMovingNpcMapGroup = gSaveBlock1Ptr->location.mapGroup;
    sMovingNpcMapNum = gSaveBlock1Ptr->location.mapNum;
    SetupNativeScript(ctx, WaitForMovementFinish);
    return TRUE;
}

bool8 ScrCmd_waitmovementat(struct ScriptContext *ctx)
{
    u16 localId = VarGet(ScriptReadHalfword(ctx));
    u8 mapGroup;
    u8 mapNum;

    if (localId != 0)
        sMovingNpcId = localId;
    mapGroup = ScriptReadByte(ctx);
    mapNum = ScriptReadByte(ctx);
    sMovingNpcMapGroup = mapGroup;
    sMovingNpcMapNum = mapNum;
    SetupNativeScript(ctx, WaitForMovementFinish);
    return TRUE;
}

bool8 ScrCmd_removeobject(struct ScriptContext *ctx)
{
    u16 localId = VarGet(ScriptReadHalfword(ctx));

    RemoveObjectEventByLocalIdAndMap(localId, gSaveBlock1Ptr->location.mapNum, gSaveBlock1Ptr->location.mapGroup);
    return FALSE;
}

bool8 ScrCmd_removeobjectat(struct ScriptContext *ctx)
{
    u16 objectId = VarGet(ScriptReadHalfword(ctx));
    u8 mapGroup = ScriptReadByte(ctx);
    u8 mapNum = ScriptReadByte(ctx);

    RemoveObjectEventByLocalIdAndMap(objectId, mapNum, mapGroup);
    return FALSE;
}

bool8 ScrCmd_addobject(struct ScriptContext *ctx)
{
    u16 objectId = VarGet(ScriptReadHalfword(ctx));

    TrySpawnObjectEvent(objectId, gSaveBlock1Ptr->location.mapNum, gSaveBlock1Ptr->location.mapGroup);
    return FALSE;
}

bool8 ScrCmd_addobjectat(struct ScriptContext *ctx)
{
    u16 objectId = VarGet(ScriptReadHalfword(ctx));
    u8 mapGroup = ScriptReadByte(ctx);
    u8 mapNum = ScriptReadByte(ctx);

    TrySpawnObjectEvent(objectId, mapNum, mapGroup);
    return FALSE;
}

bool8 ScrCmd_setobjectxy(struct ScriptContext *ctx)
{
    u16 localId = VarGet(ScriptReadHalfword(ctx));
    u16 x = VarGet(ScriptReadHalfword(ctx));
    u16 y = VarGet(ScriptReadHalfword(ctx));

    TryMoveObjectEventToMapCoords(localId, gSaveBlock1Ptr->location.mapNum, gSaveBlock1Ptr->location.mapGroup, x, y);
    return FALSE;
}

bool8 ScrCmd_setobjectxyperm(struct ScriptContext *ctx)
{
    u16 localId = VarGet(ScriptReadHalfword(ctx));
    u16 x = VarGet(ScriptReadHalfword(ctx));
    u16 y = VarGet(ScriptReadHalfword(ctx));

    SetObjEventTemplateCoords(localId, x, y);
    return FALSE;
}

bool8 ScrCmd_copyobjectxytoperm(struct ScriptContext *ctx)
{
    u16 localId = VarGet(ScriptReadHalfword(ctx));

    TryOverrideObjectEventTemplateCoords(localId, gSaveBlock1Ptr->location.mapNum, gSaveBlock1Ptr->location.mapGroup);
    return FALSE;
}

bool8 ScrCmd_showobjectat(struct ScriptContext *ctx)
{
    u16 localId = VarGet(ScriptReadHalfword(ctx));
    u8 mapGroup = ScriptReadByte(ctx);
    u8 mapNum = ScriptReadByte(ctx);

    SetObjectInvisibility(localId, mapNum, mapGroup, FALSE);
    return FALSE;
}

bool8 ScrCmd_hideobjectat(struct ScriptContext *ctx)
{
    u16 localId = VarGet(ScriptReadHalfword(ctx));
    u8 mapGroup = ScriptReadByte(ctx);
    u8 mapNum = ScriptReadByte(ctx);

    SetObjectInvisibility(localId, mapNum, mapGroup, TRUE);
    return FALSE;
}

bool8 ScrCmd_setobjectsubpriority(struct ScriptContext *ctx)
{
    u16 localId = VarGet(ScriptReadHalfword(ctx));
    u8 mapGroup = ScriptReadByte(ctx);
    u8 mapNum = ScriptReadByte(ctx);
    u8 priority = ScriptReadByte(ctx);

    SetObjectSubpriority(localId, mapNum, mapGroup, priority + 83);
    return FALSE;
}

bool8 ScrCmd_resetobjectsubpriority(struct ScriptContext *ctx)
{
    u16 localId = VarGet(ScriptReadHalfword(ctx));
    u8 mapGroup = ScriptReadByte(ctx);
    u8 mapNum = ScriptReadByte(ctx);

    ResetObjectSubpriority(localId, mapNum, mapGroup);
    return FALSE;
}

bool8 ScrCmd_faceplayer(struct ScriptContext *ctx)
{
    if (gObjectEvents[gSelectedObjectEvent].active)
        ObjectEventFaceOppositeDirection(&gObjectEvents[gSelectedObjectEvent], GetPlayerFacingDirection());
    return FALSE;
}

bool8 ScrCmd_turnobject(struct ScriptContext *ctx)
{
    u16 localId = VarGet(ScriptReadHalfword(ctx));
    u8 direction = ScriptReadByte(ctx);

    ObjectEventTurnByLocalIdAndMap(localId, gSaveBlock1Ptr->location.mapNum, gSaveBlock1Ptr->location.mapGroup, direction);
    return FALSE;
}

bool8 ScrCmd_setobjectmovementtype(struct ScriptContext *ctx)
{
    u16 localId = VarGet(ScriptReadHalfword(ctx));
    u8 movementType = ScriptReadByte(ctx);

    SetObjEventTemplateMovementType(localId, movementType);
    return FALSE;
}

bool8 ScrCmd_createvobject(struct ScriptContext *ctx)
{
    u16 graphicsId = ScriptReadByte(ctx); // Support u16 in createvobject
    u8 virtualObjId = ScriptReadByte(ctx);
    u16 x = VarGet(ScriptReadHalfword(ctx));
    u32 y = VarGet(ScriptReadHalfword(ctx));
    u8 elevation = ScriptReadByte(ctx);
    u8 direction = ScriptReadByte(ctx);

    CreateVirtualObject(graphicsId, virtualObjId, x, y, elevation, direction);
    return FALSE;
}

bool8 ScrCmd_turnvobject(struct ScriptContext *ctx)
{
    u8 virtualObjId = ScriptReadByte(ctx);
    u8 direction = ScriptReadByte(ctx);

    TurnVirtualObject(virtualObjId, direction);
    return FALSE;
}

// lockall freezes all object events except the player immediately.
// The player is frozen after waiting for their current movement to finish.
bool8 ScrCmd_lockall(struct ScriptContext *ctx)
{
    if (IsOverworldLinkActive())
    {
        return FALSE;
    }
    else
    {
        FreezeObjects_WaitForPlayer();
        SetupNativeScript(ctx, IsFreezePlayerFinished);
        return TRUE;
    }
}

// lock freezes all object events except the player and the selected object immediately.
// The player and selected object are frozen after waiting for their current movement to finish.
bool8 ScrCmd_lock(struct ScriptContext *ctx)
{
    if (IsOverworldLinkActive())
    {
        return FALSE;
    }
    else
    {
        if (gObjectEvents[gSelectedObjectEvent].active)
        {
            FreezeObjects_WaitForPlayerAndSelected();
            SetupNativeScript(ctx, IsFreezeSelectedObjectAndPlayerFinished);
        }
        else
        {
            FreezeObjects_WaitForPlayer();
            SetupNativeScript(ctx, IsFreezePlayerFinished);
        }
        return TRUE;
    }
}

bool8 ScrCmd_releaseall(struct ScriptContext *ctx)
{
    u8 playerObjectId;
    struct ObjectEvent *followerObject = GetFollowerObject();
    // Release follower from movement iff it exists and is in the shadowing state
    if (followerObject && gSprites[followerObject->spriteId].data[1] == 0)
        ClearObjectEventMovement(followerObject, &gSprites[followerObject->spriteId]);

    HideFieldMessageBox();
    playerObjectId = GetObjectEventIdByLocalIdAndMap(OBJ_EVENT_ID_PLAYER, 0, 0);
    ObjectEventClearHeldMovementIfFinished(&gObjectEvents[playerObjectId]);
    ScriptMovement_UnfreezeObjectEvents();
    UnfreezeObjectEvents();
    return FALSE;
}

bool8 ScrCmd_release(struct ScriptContext *ctx)
{
    u8 playerObjectId;
    struct ObjectEvent *followerObject = GetFollowerObject();
    // Release follower from movement iff it exists and is in the shadowing state
    if (followerObject && gSprites[followerObject->spriteId].data[1] == 0)
        ClearObjectEventMovement(followerObject, &gSprites[followerObject->spriteId]);

    HideFieldMessageBox();
    if (gObjectEvents[gSelectedObjectEvent].active)
        ObjectEventClearHeldMovementIfFinished(&gObjectEvents[gSelectedObjectEvent]);
    playerObjectId = GetObjectEventIdByLocalIdAndMap(OBJ_EVENT_ID_PLAYER, 0, 0);
    ObjectEventClearHeldMovementIfFinished(&gObjectEvents[playerObjectId]);
    ScriptMovement_UnfreezeObjectEvents();
    UnfreezeObjectEvents();
    return FALSE;
}

bool8 ScrCmd_message(struct ScriptContext *ctx)
{
    const u8 *msg = (const u8 *)ScriptReadWord(ctx);

    if (msg == NULL)
        msg = (const u8 *)ctx->data[0];
    ShowFieldMessage(msg);
    return FALSE;
}

bool8 ScrCmd_pokenavcall(struct ScriptContext *ctx)
{
    const u8 *msg = (const u8 *)ScriptReadWord(ctx);

    if (msg == NULL)
        msg = (const u8 *)ctx->data[0];
    ShowPokenavFieldMessage(msg);
    return FALSE;
}

bool8 ScrCmd_messageautoscroll(struct ScriptContext *ctx)
{
    const u8 *msg = (const u8 *)ScriptReadWord(ctx);

    if (msg == NULL)
        msg = (const u8 *)ctx->data[0];
    gTextFlags.autoScroll = TRUE;
    gTextFlags.forceMidTextSpeed = TRUE;
    ShowFieldAutoScrollMessage(msg);
    return FALSE;
}

// Prints all at once. Skips waiting for player input. Only used by link contests
bool8 ScrCmd_messageinstant(struct ScriptContext *ctx)
{
    const u8 *msg = (const u8 *)ScriptReadWord(ctx);

    if (msg == NULL)
        msg = (const u8 *)ctx->data[0];
    LoadMessageBoxAndBorderGfx();
    DrawDialogueFrame(0, TRUE);
    AddTextPrinterParameterized(0, FONT_NORMAL, msg, 0, 1, 0, NULL);
    return FALSE;
}

bool8 ScrCmd_waitmessage(struct ScriptContext *ctx)
{
    SetupNativeScript(ctx, IsFieldMessageBoxHidden);
    return TRUE;
}

bool8 ScrCmd_closemessage(struct ScriptContext *ctx)
{
    HideFieldMessageBox();
    return FALSE;
}

static bool8 WaitForAorBPress(void)
{
    if (JOY_NEW(A_BUTTON))
        return TRUE;
    if (JOY_NEW(B_BUTTON))
        return TRUE;
    return FALSE;
}

bool8 ScrCmd_waitbuttonpress(struct ScriptContext *ctx)
{
    SetupNativeScript(ctx, WaitForAorBPress);
    return TRUE;
}

bool8 ScrCmd_yesnobox(struct ScriptContext *ctx)
{
    u8 left = ScriptReadByte(ctx);
    u8 top = ScriptReadByte(ctx);

    if (ScriptMenu_YesNo(left, top) == TRUE)
    {
        ScriptContext_Stop();
        return TRUE;
    }
    else
    {
        return FALSE;
    }
}

static void DynamicMultichoiceSortList(struct ListMenuItem *items, u32 count)
{
    u32 i,j;
    struct ListMenuItem tmp;
    for (i = 0; i < count - 1; ++i)
    {
        for (j = 0; j < count - i - 1; ++j)
        {
            if (items[j].id > items[j+1].id)
            {
                tmp = items[j];
                items[j] = items[j+1];
                items[j+1] = tmp;
            }
        }
    }
}

#define DYN_MULTICHOICE_DEFAULT_MAX_BEFORE_SCROLL 6

bool8 ScrCmd_dynmultichoice(struct ScriptContext *ctx)
{
    u32 i;
    u32 left = VarGet(ScriptReadHalfword(ctx));
    u32 top = VarGet(ScriptReadHalfword(ctx));
    bool32 ignoreBPress = ScriptReadByte(ctx);
    u32 maxBeforeScroll = ScriptReadByte(ctx);
    bool32 shouldSort = ScriptReadByte(ctx);
    u32 initialSelected = VarGet(ScriptReadHalfword(ctx));
    u32 callbackSet = ScriptReadByte(ctx);
    u32 initialRow = 0;
    // Read vararg
    u32 argc = ScriptReadByte(ctx);
    struct ListMenuItem *items;

    if (argc == 0)
        return FALSE;

    if (maxBeforeScroll == 0xFF)
        maxBeforeScroll = DYN_MULTICHOICE_DEFAULT_MAX_BEFORE_SCROLL;

    if ((const u8*) ScriptPeekWord(ctx) != NULL)
    {
        items = AllocZeroed(sizeof(struct ListMenuItem) * argc);
        for (i = 0; i < argc; ++i)
        {
            u8 *nameBuffer = Alloc(100);
            const u8 *arg = (const u8 *) ScriptReadWord(ctx);
            StringExpandPlaceholders(nameBuffer, arg);
            items[i].name = nameBuffer;
            items[i].id = i;
            if (i == initialSelected)
                initialRow = i;
        }
    }
    else
    {
        argc = MultichoiceDynamic_StackSize();
        items = AllocZeroed(sizeof(struct ListMenuItem) * argc);
        for (i = 0; i < argc; ++i)
        {
            struct ListMenuItem *currentItem = MultichoiceDynamic_PeekElementAt(i);
            items[i] = *currentItem;
            if (currentItem->id == initialSelected)
                initialRow = i;
        }
        if (shouldSort)
            DynamicMultichoiceSortList(items, argc);
        MultichoiceDynamic_DestroyStack();
    }

    if (ScriptMenu_MultichoiceDynamic(left, top, argc, items, ignoreBPress, maxBeforeScroll, initialRow, callbackSet))
    {
        ScriptContext_Stop();
        return TRUE;
    }
    else
    {
        return FALSE;
    }
}

bool8 ScrCmd_dynmultipush(struct ScriptContext *ctx)
{
    u8 *nameBuffer = Alloc(100);
    const u8 *name = (const u8*) ScriptReadWord(ctx);
    u32 id = VarGet(ScriptReadHalfword(ctx));
    struct ListMenuItem item;
    StringExpandPlaceholders(nameBuffer, name);
    item.name = nameBuffer;
    item.id = id;
    MultichoiceDynamic_PushElement(item);
    return FALSE;
}

bool8 ScrCmd_multichoice(struct ScriptContext *ctx)
{
    u8 left = ScriptReadByte(ctx);
    u8 top = ScriptReadByte(ctx);
    u8 multichoiceId = ScriptReadByte(ctx);
    bool8 ignoreBPress = ScriptReadByte(ctx);

    if (ScriptMenu_Multichoice(left, top, multichoiceId, ignoreBPress) == TRUE)
    {
        ScriptContext_Stop();
        return TRUE;
    }
    else
    {
        return FALSE;
    }
}

bool8 ScrCmd_multichoicedefault(struct ScriptContext *ctx)
{
    u8 left = ScriptReadByte(ctx);
    u8 top = ScriptReadByte(ctx);
    u8 multichoiceId = ScriptReadByte(ctx);
    u8 defaultChoice = ScriptReadByte(ctx);
    bool8 ignoreBPress = ScriptReadByte(ctx);

    if (ScriptMenu_MultichoiceWithDefault(left, top, multichoiceId, ignoreBPress, defaultChoice) == TRUE)
    {
        ScriptContext_Stop();
        return TRUE;
    }
    else
    {
        return FALSE;
    }
}

bool8 ScrCmd_drawbox(struct ScriptContext *ctx)
{
    /*u8 left = ScriptReadByte(ctx);
    u8 top = ScriptReadByte(ctx);
    u8 right = ScriptReadByte(ctx);
    u8 bottom = ScriptReadByte(ctx);

    MenuDrawTextWindow(left, top, right, bottom);*/
    return FALSE;
}

bool8 ScrCmd_multichoicegrid(struct ScriptContext *ctx)
{
    u8 left = ScriptReadByte(ctx);
    u8 top = ScriptReadByte(ctx);
    u8 multichoiceId = ScriptReadByte(ctx);
    u8 numColumns = ScriptReadByte(ctx);
    bool8 ignoreBPress = ScriptReadByte(ctx);

    if (ScriptMenu_MultichoiceGrid(left, top, multichoiceId, ignoreBPress, numColumns) == TRUE)
    {
        ScriptContext_Stop();
        return TRUE;
    }
    else
    {
        return FALSE;
    }
}

bool8 ScrCmd_erasebox(struct ScriptContext *ctx)
{
    u8 UNUSED left = ScriptReadByte(ctx);
    u8 UNUSED top = ScriptReadByte(ctx);
    u8 UNUSED right = ScriptReadByte(ctx);
    u8 UNUSED bottom = ScriptReadByte(ctx);

    // Menu_EraseWindowRect(left, top, right, bottom);
    return FALSE;
}

bool8 ScrCmd_drawboxtext(struct ScriptContext *ctx)
{
    u8 UNUSED left = ScriptReadByte(ctx);
    u8 UNUSED top = ScriptReadByte(ctx);
    u8 UNUSED multichoiceId = ScriptReadByte(ctx);
    bool8 UNUSED ignoreBPress = ScriptReadByte(ctx);

    /*if (Multichoice(left, top, multichoiceId, ignoreBPress) == TRUE)
    {
        ScriptContext_Stop();
        return TRUE;
    }*/
    return FALSE;
}

bool8 ScrCmd_showmonpic(struct ScriptContext *ctx)
{
    u16 species = VarGet(ScriptReadHalfword(ctx));
    u8 x = ScriptReadByte(ctx);
    u8 y = ScriptReadByte(ctx);

    ScriptMenu_ShowPokemonPic(species, x, y);
    return FALSE;
}

bool8 ScrCmd_hidemonpic(struct ScriptContext *ctx)
{
    // The hide function returns a pointer to a function
    // that returns true once the pic is hidden
    bool8 (*func)(void) = ScriptMenu_HidePokemonPic();

    if (func == NULL)
        return FALSE;
    SetupNativeScript(ctx, func);
    return TRUE;
}

bool8 ScrCmd_showcontestpainting(struct ScriptContext *ctx)
{
    u8 contestWinnerId = ScriptReadByte(ctx);

    // Artist's painting is temporary and already has its data loaded
    if (contestWinnerId != CONTEST_WINNER_ARTIST)
        SetContestWinnerForPainting(contestWinnerId);

    ShowContestPainting();
    ScriptContext_Stop();
    return TRUE;
}

bool8 ScrCmd_braillemessage(struct ScriptContext *ctx)
{
    u8 *ptr = (u8 *)ScriptReadWord(ctx);
    struct WindowTemplate winTemplate;
    s32 i;
    u8 width, height;
    u8 xWindow, yWindow, xText, yText;
    u8 temp;

    // + 6 for the 6 bytes at the start of a braille message (brailleformat macro)
    // In RS these bytes are used to position the text and window, but
    // in Emerald they are unused and position is calculated below instead
    StringExpandPlaceholders(gStringVar4, ptr + 6);

    width = GetStringWidth(FONT_BRAILLE, gStringVar4, -1) / 8u;

    if (width > 28)
        width = 28;

    for (i = 0, height = 4; gStringVar4[i] != EOS;)
    {
        if (gStringVar4[i++] == CHAR_NEWLINE)
            height += 3;
    }

    if (height > 18)
        height = 18;

    temp = width + 2;
    xWindow = (30 - temp) / 2;

    temp = height + 2;
    yText = (20 - temp) / 2;

    xText = xWindow;
    xWindow += 1;

    yWindow = yText;
    yText += 2;

    xText = (xWindow - xText - 1) * 8 + 3;
    yText = (yText - yWindow - 1) * 8;

    winTemplate = CreateWindowTemplate(0, xWindow, yWindow + 1, width, height, 0xF, 0x1);
    sBrailleWindowId = AddWindow(&winTemplate);
    LoadUserWindowBorderGfx(sBrailleWindowId, 0x214, BG_PLTT_ID(14));
    DrawStdWindowFrame(sBrailleWindowId, FALSE);
    PutWindowTilemap(sBrailleWindowId);
    FillWindowPixelBuffer(sBrailleWindowId, PIXEL_FILL(1));
    AddTextPrinterParameterized(sBrailleWindowId, FONT_BRAILLE, gStringVar4, xText, yText, TEXT_SKIP_DRAW, NULL);
    CopyWindowToVram(sBrailleWindowId, COPYWIN_FULL);
    return FALSE;
}

bool8 ScrCmd_closebraillemessage(struct ScriptContext *ctx)
{
    CloseBrailleWindow();
    return FALSE;
}

bool8 ScrCmd_vmessage(struct ScriptContext *ctx)
{
    u32 msg = ScriptReadWord(ctx);

    ShowFieldMessage((u8 *)(msg - sAddressOffset));
    return FALSE;
}

bool8 ScrCmd_bufferspeciesname(struct ScriptContext *ctx)
{
    u8 stringVarIndex = ScriptReadByte(ctx);
    u16 species = VarGet(ScriptReadHalfword(ctx)) & ((1 << 10) - 1); // ignore possible shiny / form bits

    StringCopy(sScriptStringVars[stringVarIndex], GetSpeciesName(species));
    return FALSE;
}

bool8 ScrCmd_bufferleadmonspeciesname(struct ScriptContext *ctx)
{
    u8 stringVarIndex = ScriptReadByte(ctx);

    u8 *dest = sScriptStringVars[stringVarIndex];
    u8 partyIndex = GetLeadMonIndex();
    u32 species = GetMonData(&gPlayerParty[partyIndex], MON_DATA_SPECIES, NULL);
    StringCopy(dest, GetSpeciesName(species));
    return FALSE;
}

bool8 ScrFunc_bufferlivemonnickname(struct ScriptContext *ctx)
{
    u8 stringVarIndex = ScriptReadByte(ctx);

    GetMonData(GetFirstLiveMon(), MON_DATA_NICKNAME, sScriptStringVars[stringVarIndex]);
    StringGet_Nickname(sScriptStringVars[stringVarIndex]);
    return FALSE;
}

bool8 ScrCmd_bufferpartymonnick(struct ScriptContext *ctx)
{
    u8 stringVarIndex = ScriptReadByte(ctx);
    u16 partyIndex = VarGet(ScriptReadHalfword(ctx));

    GetMonData(&gPlayerParty[partyIndex], MON_DATA_NICKNAME, sScriptStringVars[stringVarIndex]);
    StringGet_Nickname(sScriptStringVars[stringVarIndex]);
    return FALSE;
}

bool8 ScrCmd_bufferitemname(struct ScriptContext *ctx)
{
    u8 stringVarIndex = ScriptReadByte(ctx);
    u16 itemId = VarGet(ScriptReadHalfword(ctx));

    CopyItemName(itemId, sScriptStringVars[stringVarIndex]);
    return FALSE;
}

bool8 ScrCmd_bufferitemnameplural(struct ScriptContext *ctx)
{
    u8 stringVarIndex = ScriptReadByte(ctx);
    u16 itemId = VarGet(ScriptReadHalfword(ctx));
    u16 quantity = VarGet(ScriptReadHalfword(ctx));

    CopyItemNameHandlePlural(itemId, sScriptStringVars[stringVarIndex], quantity);
    return FALSE;
}

bool8 ScrCmd_bufferdecorationname(struct ScriptContext *ctx)
{
    u8 stringVarIndex = ScriptReadByte(ctx);
    u16 decorId = VarGet(ScriptReadHalfword(ctx));

    StringCopy(sScriptStringVars[stringVarIndex], gDecorations[decorId].name);
    return FALSE;
}

bool8 ScrCmd_buffermovename(struct ScriptContext *ctx)
{
    u8 stringVarIndex = ScriptReadByte(ctx);
    u16 moveId = VarGet(ScriptReadHalfword(ctx));

    StringCopy(sScriptStringVars[stringVarIndex], gMoveNames[moveId]);
    return FALSE;
}

bool8 ScrCmd_buffernumberstring(struct ScriptContext *ctx)
{
    u8 stringVarIndex = ScriptReadByte(ctx);
    u16 num = VarGet(ScriptReadHalfword(ctx));
    u8 numDigits = CountDigits(num);

    ConvertIntToDecimalStringN(sScriptStringVars[stringVarIndex], num, STR_CONV_MODE_LEFT_ALIGN, numDigits);
    return FALSE;
}

bool8 ScrCmd_bufferstdstring(struct ScriptContext *ctx)
{
    u8 stringVarIndex = ScriptReadByte(ctx);
    u16 index = VarGet(ScriptReadHalfword(ctx));

    StringCopy(sScriptStringVars[stringVarIndex], gStdStrings[index]);
    return FALSE;
}

bool8 ScrCmd_buffercontestname(struct ScriptContext *ctx)
{
    u8 stringVarIndex = ScriptReadByte(ctx);
    u16 category = VarGet(ScriptReadHalfword(ctx));

    BufferContestName(sScriptStringVars[stringVarIndex], category);
    return FALSE;
}

bool8 ScrCmd_bufferstring(struct ScriptContext *ctx)
{
    u8 stringVarIndex = ScriptReadByte(ctx);
    const u8 *text = (u8 *)ScriptReadWord(ctx);

    StringCopy(sScriptStringVars[stringVarIndex], text);
    return FALSE;
}

bool8 ScrCmd_vbuffermessage(struct ScriptContext *ctx)
{
    const u8 *ptr = (u8 *)(ScriptReadWord(ctx) - sAddressOffset);

    StringExpandPlaceholders(gStringVar4, ptr);
    return FALSE;
}

bool8 ScrCmd_vbufferstring(struct ScriptContext *ctx)
{
    u8 stringVarIndex = ScriptReadByte(ctx);
    u32 addr = ScriptReadWord(ctx);

    const u8 *src = (u8 *)(addr - sAddressOffset);
    u8 *dest = sScriptStringVars[stringVarIndex];
    StringCopy(dest, src);
    return FALSE;
}

bool8 ScrCmd_bufferboxname(struct ScriptContext *ctx)
{
    u8 stringVarIndex = ScriptReadByte(ctx);
    u16 boxId = VarGet(ScriptReadHalfword(ctx));

    StringCopy(sScriptStringVars[stringVarIndex], GetBoxNamePtr(boxId));
    return FALSE;
}

bool8 ScrCmd_givemon(struct ScriptContext *ctx)
{
    u16 species = VarGet(ScriptReadHalfword(ctx));
    u8 level = ScriptReadByte(ctx);
    u16 item = VarGet(ScriptReadHalfword(ctx));
    u32 unkParam1 = ScriptReadWord(ctx);
    u32 unkParam2 = ScriptReadWord(ctx);
    u8 unkParam3 = ScriptReadByte(ctx);

    gSpecialVar_Result = ScriptGiveMon(species, level, item, unkParam1, unkParam2, unkParam3);
    return FALSE;
}

bool8 ScrCmd_giveegg(struct ScriptContext *ctx)
{
    u16 species = VarGet(ScriptReadHalfword(ctx));

    gSpecialVar_Result = ScriptGiveEgg(species);
    return FALSE;
}

bool8 ScrCmd_setmonmove(struct ScriptContext *ctx)
{
    u8 partyIndex = ScriptReadByte(ctx);
    u8 slot = ScriptReadByte(ctx);
    u16 move = ScriptReadHalfword(ctx);

    ScriptSetMonMoveSlot(partyIndex, move, slot);
    return FALSE;
}

bool8 ScrCmd_checkpartymove(struct ScriptContext *ctx)
{
    u8 i;
    u16 moveId = ScriptReadHalfword(ctx);

    gSpecialVar_Result = PARTY_SIZE;
    for (i = 0; i < PARTY_SIZE; i++)
    {
        u16 species = GetMonData(&gPlayerParty[i], MON_DATA_SPECIES, NULL);
        if (!species)
            break;
        if (!GetMonData(&gPlayerParty[i], MON_DATA_IS_EGG) && MonKnowsMove(&gPlayerParty[i], moveId) == TRUE)
        {
            gSpecialVar_Result = i;
            gSpecialVar_0x8004 = species;
            break;
        }
    }
    return FALSE;
}

bool8 ScrCmd_addmoney(struct ScriptContext *ctx)
{
    u32 amount = ScriptReadWord(ctx);
    u8 ignore = ScriptReadByte(ctx);

    if (!ignore)
        AddMoney(&gSaveBlock1Ptr->money, amount);
    return FALSE;
}

bool8 ScrCmd_removemoney(struct ScriptContext *ctx)
{
    u32 amount = ScriptReadWord(ctx);
    u8 ignore = ScriptReadByte(ctx);

    if (!ignore)
        RemoveMoney(&gSaveBlock1Ptr->money, amount);
    return FALSE;
}

bool8 ScrCmd_checkmoney(struct ScriptContext *ctx)
{
    u32 amount = ScriptReadWord(ctx);
    u8 ignore = ScriptReadByte(ctx);

    if (!ignore)
        gSpecialVar_Result = IsEnoughMoney(&gSaveBlock1Ptr->money, amount);
    return FALSE;
}

bool8 ScrCmd_showmoneybox(struct ScriptContext *ctx)
{
    u8 x = ScriptReadByte(ctx);
    u8 y = ScriptReadByte(ctx);
    u8 ignore = ScriptReadByte(ctx);

    if (!ignore)
        DrawMoneyBox(GetMoney(&gSaveBlock1Ptr->money), x, y);
    return FALSE;
}

bool8 ScrCmd_hidemoneybox(struct ScriptContext *ctx)
{
    /*u8 x = ScriptReadByte(ctx);
    u8 y = ScriptReadByte(ctx);*/

    HideMoneyBox();
    return FALSE;
}

bool8 ScrCmd_updatemoneybox(struct ScriptContext *ctx)
{
    u8 UNUSED x = ScriptReadByte(ctx);
    u8 UNUSED y = ScriptReadByte(ctx);
    u8 ignore = ScriptReadByte(ctx);

    if (!ignore)
        ChangeAmountInMoneyBox(GetMoney(&gSaveBlock1Ptr->money));
    return FALSE;
}

bool8 ScrCmd_showcoinsbox(struct ScriptContext *ctx)
{
    u8 x = ScriptReadByte(ctx);
    u8 y = ScriptReadByte(ctx);

    ShowCoinsWindow(GetCoins(), x, y);
    return FALSE;
}

bool8 ScrCmd_hidecoinsbox(struct ScriptContext *ctx)
{
    u8 UNUSED x = ScriptReadByte(ctx);
    u8 UNUSED y = ScriptReadByte(ctx);

    HideCoinsWindow();
    return FALSE;
}

bool8 ScrCmd_updatecoinsbox(struct ScriptContext *ctx)
{
    u8 UNUSED x = ScriptReadByte(ctx);
    u8 UNUSED y = ScriptReadByte(ctx);

    PrintCoinsString(GetCoins());
    return FALSE;
}

bool8 ScrCmd_trainerbattle(struct ScriptContext *ctx)
{
    ctx->scriptPtr = BattleSetup_ConfigureTrainerBattle(ctx->scriptPtr);
    return FALSE;
}

bool8 ScrCmd_dotrainerbattle(struct ScriptContext *ctx)
{
    BattleSetup_StartTrainerBattle();
    return TRUE;
}

bool8 ScrCmd_gotopostbattlescript(struct ScriptContext *ctx)
{
    ctx->scriptPtr = BattleSetup_GetScriptAddrAfterBattle();
    return FALSE;
}

bool8 ScrCmd_gotobeatenscript(struct ScriptContext *ctx)
{
    ctx->scriptPtr = BattleSetup_GetTrainerPostBattleScript();
    return FALSE;
}

bool8 ScrCmd_checktrainerflag(struct ScriptContext *ctx)
{
    u16 index = VarGet(ScriptReadHalfword(ctx));

    ctx->comparisonResult = HasTrainerBeenFought(index);
    return FALSE;
}

bool8 ScrCmd_settrainerflag(struct ScriptContext *ctx)
{
    u16 index = VarGet(ScriptReadHalfword(ctx));

    SetTrainerFlag(index);
    return FALSE;
}

bool8 ScrCmd_cleartrainerflag(struct ScriptContext *ctx)
{
    u16 index = VarGet(ScriptReadHalfword(ctx));

    ClearTrainerFlag(index);
    return FALSE;
}

bool8 ScrCmd_setwildbattle(struct ScriptContext *ctx)
{
    u16 species = ScriptReadHalfword(ctx);
    u8 level = ScriptReadByte(ctx);
    u16 item = ScriptReadHalfword(ctx);
    u16 species2 = ScriptReadHalfword(ctx);
    u8 level2 = ScriptReadByte(ctx);
    u16 item2 = ScriptReadHalfword(ctx);

    if(species2 == SPECIES_NONE)
    {
        CreateScriptedWildMon(species, level, item);
        sIsScriptedWildDouble = FALSE;
    }
    else
    {
        CreateScriptedDoubleWildMon(species, level, item, species2, level2, item2);
        sIsScriptedWildDouble = TRUE;
    }

    return FALSE;
}

bool8 ScrCmd_dowildbattle(struct ScriptContext *ctx)
{
    if (sIsScriptedWildDouble == FALSE)
        BattleSetup_StartScriptedWildBattle();
    else
        BattleSetup_StartScriptedDoubleWildBattle();

    ScriptContext_Stop();

    return TRUE;
}

bool8 ScrCmd_pokemart(struct ScriptContext *ctx)
{
    const void *ptr = (void *)ScriptReadWord(ctx);

    CreatePokemartMenu(ptr);
    ScriptContext_Stop();
    return TRUE;
}

bool8 ScrCmd_pokemartdecoration(struct ScriptContext *ctx)
{
    const void *ptr = (void *)ScriptReadWord(ctx);

    CreateDecorationShop1Menu(ptr);
    ScriptContext_Stop();
    return TRUE;
}

// Changes clerk dialogue slightly from above. See MART_TYPE_DECOR2
bool8 ScrCmd_pokemartdecoration2(struct ScriptContext *ctx)
{
    const void *ptr = (void *)ScriptReadWord(ctx);

    CreateDecorationShop2Menu(ptr);
    ScriptContext_Stop();
    return TRUE;
}

bool8 ScrCmd_playslotmachine(struct ScriptContext *ctx)
{
    u8 machineId = VarGet(ScriptReadHalfword(ctx));

    PlaySlotMachine(machineId, CB2_ReturnToFieldContinueScriptPlayMapMusic);
    ScriptContext_Stop();
    return TRUE;
}

bool8 ScrCmd_setberrytree(struct ScriptContext *ctx)
{
    u8 treeId = ScriptReadByte(ctx);
    u8 berry = ScriptReadByte(ctx);
    u8 growthStage = ScriptReadByte(ctx);

    if (berry == 0)
        PlantBerryTree(treeId, berry, growthStage, FALSE);
    else
        PlantBerryTree(treeId, berry, growthStage, FALSE);
    return FALSE;
}

bool8 ScrCmd_getpokenewsactive(struct ScriptContext *ctx)
{
    u16 newsKind = VarGet(ScriptReadHalfword(ctx));

    gSpecialVar_Result = IsPokeNewsActive(newsKind);
    return FALSE;
}

bool8 ScrCmd_choosecontestmon(struct ScriptContext *ctx)
{
    ChooseContestMon();
    ScriptContext_Stop();
    return TRUE;
}


bool8 ScrCmd_startcontest(struct ScriptContext *ctx)
{
    StartContest();
    ScriptContext_Stop();
    return TRUE;
}

bool8 ScrCmd_showcontestresults(struct ScriptContext *ctx)
{
    ShowContestResults();
    ScriptContext_Stop();
    return TRUE;
}

bool8 ScrCmd_contestlinktransfer(struct ScriptContext *ctx)
{
    ContestLinkTransfer(gSpecialVar_ContestCategory);
    ScriptContext_Stop();
    return TRUE;
}

bool8 ScrCmd_dofieldeffect(struct ScriptContext *ctx)
{
    u16 effectId = VarGet(ScriptReadHalfword(ctx));

    sFieldEffectScriptId = effectId;
    FieldEffectStart(sFieldEffectScriptId);
    return FALSE;
}

bool8 ScrCmd_setfieldeffectargument(struct ScriptContext *ctx)
{
    u8 argNum = ScriptReadByte(ctx);

    gFieldEffectArguments[argNum] = (s16)VarGet(ScriptReadHalfword(ctx));
    return FALSE;
}

static bool8 WaitForFieldEffectFinish(void)
{
    if (!FieldEffectActiveListContains(sFieldEffectScriptId))
        return TRUE;
    else
        return FALSE;
}

bool8 ScrCmd_waitfieldeffect(struct ScriptContext *ctx)
{
    sFieldEffectScriptId = VarGet(ScriptReadHalfword(ctx));
    SetupNativeScript(ctx, WaitForFieldEffectFinish);
    return TRUE;
}

bool8 ScrCmd_setrespawn(struct ScriptContext *ctx)
{
    u16 healLocationId = VarGet(ScriptReadHalfword(ctx));

    SetLastHealLocationWarp(healLocationId);
    return FALSE;
}

bool8 ScrCmd_checkplayergender(struct ScriptContext *ctx)
{
    gSpecialVar_Result = gSaveBlock2Ptr->playerGender;
    return FALSE;
}

bool8 ScrCmd_playmoncry(struct ScriptContext *ctx)
{
    u16 species = VarGet(ScriptReadHalfword(ctx));
    u16 mode = VarGet(ScriptReadHalfword(ctx));

    PlayCry_Script(species, mode);
    return FALSE;
}

bool8 ScrFunc_playfirstmoncry(struct ScriptContext *ctx)
{
    u16 species = GetMonData(GetFirstLiveMon(), MON_DATA_SPECIES);
    PlayCry_Script(species, 0);
    return FALSE;
}

bool8 ScrCmd_waitmoncry(struct ScriptContext *ctx)
{
    SetupNativeScript(ctx, IsCryFinished);
    return TRUE;
}

bool8 ScrCmd_setmetatile(struct ScriptContext *ctx)
{
    u16 x = VarGet(ScriptReadHalfword(ctx));
    u16 y = VarGet(ScriptReadHalfword(ctx));
    u16 metatileId = VarGet(ScriptReadHalfword(ctx));
    bool16 isImpassable = VarGet(ScriptReadHalfword(ctx));

    x += MAP_OFFSET;
    y += MAP_OFFSET;
    if (!isImpassable)
        MapGridSetMetatileIdAt(x, y, metatileId);
    else
        MapGridSetMetatileIdAt(x, y, metatileId | MAPGRID_COLLISION_MASK);
    return FALSE;
}

bool8 ScrCmd_opendoor(struct ScriptContext *ctx)
{
    u16 x = VarGet(ScriptReadHalfword(ctx));
    u16 y = VarGet(ScriptReadHalfword(ctx));

    x += MAP_OFFSET;
    y += MAP_OFFSET;
    PlaySE(GetDoorSoundEffect(x, y));
    FieldAnimateDoorOpen(x, y);
    return FALSE;
}

bool8 ScrCmd_closedoor(struct ScriptContext *ctx)
{
    u16 x = VarGet(ScriptReadHalfword(ctx));
    u16 y = VarGet(ScriptReadHalfword(ctx));

    x += MAP_OFFSET;
    y += MAP_OFFSET;
    FieldAnimateDoorClose(x, y);
    return FALSE;
}

static bool8 IsDoorAnimationStopped(void)
{
    if (!FieldIsDoorAnimationRunning())
        return TRUE;
    else
        return FALSE;
}

bool8 ScrCmd_waitdooranim(struct ScriptContext *ctx)
{
    SetupNativeScript(ctx, IsDoorAnimationStopped);
    return TRUE;
}

bool8 ScrCmd_setdooropen(struct ScriptContext *ctx)
{
    u16 x = VarGet(ScriptReadHalfword(ctx));
    u16 y = VarGet(ScriptReadHalfword(ctx));

    x += MAP_OFFSET;
    y += MAP_OFFSET;
    FieldSetDoorOpened(x, y);
    return FALSE;
}

bool8 ScrCmd_setdoorclosed(struct ScriptContext *ctx)
{
    u16 x = VarGet(ScriptReadHalfword(ctx));
    u16 y = VarGet(ScriptReadHalfword(ctx));

    x += MAP_OFFSET;
    y += MAP_OFFSET;
    FieldSetDoorClosed(x, y);
    return FALSE;
}

// Below two are functions for elevators in RS, do nothing in Emerald
bool8 ScrCmd_addelevmenuitem(struct ScriptContext *ctx)
{
    u8 UNUSED v3 = ScriptReadByte(ctx);
    u16 UNUSED v5 = VarGet(ScriptReadHalfword(ctx));
    u16 UNUSED v7 = VarGet(ScriptReadHalfword(ctx));
    u16 UNUSED v9 = VarGet(ScriptReadHalfword(ctx));

    //ScriptAddElevatorMenuItem(v3, v5, v7, v9);
    return FALSE;
}

bool8 ScrCmd_showelevmenu(struct ScriptContext *ctx)
{
    /*ScriptShowElevatorMenu();
    ScriptContext_Stop();
    return TRUE;*/
    return FALSE;
}

bool8 ScrCmd_checkcoins(struct ScriptContext *ctx)
{
    u16 *ptr = GetVarPointer(ScriptReadHalfword(ctx));
    *ptr = GetCoins();
    return FALSE;
}

bool8 ScrCmd_addcoins(struct ScriptContext *ctx)
{
    u16 coins = VarGet(ScriptReadHalfword(ctx));

    if (AddCoins(coins) == TRUE)
        gSpecialVar_Result = FALSE;
    else
        gSpecialVar_Result = TRUE;
    return FALSE;
}

bool8 ScrCmd_removecoins(struct ScriptContext *ctx)
{
    u16 coins = VarGet(ScriptReadHalfword(ctx));

    if (RemoveCoins(coins) == TRUE)
        gSpecialVar_Result = FALSE;
    else
        gSpecialVar_Result = TRUE;
    return FALSE;
}

bool8 ScrCmd_moverotatingtileobjects(struct ScriptContext *ctx)
{
    u16 puzzleNumber = VarGet(ScriptReadHalfword(ctx));

    sMovingNpcId = MoveRotatingTileObjects(puzzleNumber);
    return FALSE;
}

bool8 ScrCmd_turnrotatingtileobjects(struct ScriptContext *ctx)
{
    TurnRotatingTileObjects();
    return FALSE;
}

bool8 ScrCmd_initrotatingtilepuzzle(struct ScriptContext *ctx)
{
    u16 isTrickHouse = VarGet(ScriptReadHalfword(ctx));

    InitRotatingTilePuzzle(isTrickHouse);
    return FALSE;
}

bool8 ScrCmd_freerotatingtilepuzzle(struct ScriptContext *ctx)
{
    FreeRotatingTilePuzzle();
    return FALSE;
}

bool8 ScrCmd_selectapproachingtrainer(struct ScriptContext *ctx)
{
    gSelectedObjectEvent = GetCurrentApproachingTrainerObjectEventId();
    return FALSE;
}

bool8 ScrCmd_lockfortrainer(struct ScriptContext *ctx)
{
    if (IsOverworldLinkActive())
    {
        return FALSE;
    }
    else
    {
        if (gObjectEvents[gSelectedObjectEvent].active)
        {
            FreezeForApproachingTrainers();
            SetupNativeScript(ctx, IsFreezeObjectAndPlayerFinished);
        }
        return TRUE;
    }
}

// This command will set a Pokémon's modernFatefulEncounter bit; there is no similar command to clear it.
bool8 ScrCmd_setmonmodernfatefulencounter(struct ScriptContext *ctx)
{
    bool8 isModernFatefulEncounter = TRUE;
    u16 partyIndex = VarGet(ScriptReadHalfword(ctx));

    SetMonData(&gPlayerParty[partyIndex], MON_DATA_MODERN_FATEFUL_ENCOUNTER, &isModernFatefulEncounter);
    return FALSE;
}

bool8 ScrCmd_checkmonmodernfatefulencounter(struct ScriptContext *ctx)
{
    u16 partyIndex = VarGet(ScriptReadHalfword(ctx));

    gSpecialVar_Result = GetMonData(&gPlayerParty[partyIndex], MON_DATA_MODERN_FATEFUL_ENCOUNTER, NULL);
    return FALSE;
}

bool8 ScrCmd_trywondercardscript(struct ScriptContext *ctx)
{
    const u8 *script = GetSavedRamScriptIfValid();

    if (script)
    {
        gRamScriptRetAddr = ctx->scriptPtr;
        ScriptJump(ctx, script);
    }
    return FALSE;
}

// This warp is only used by the Union Room.
// For the warp used by the Aqua Hideout, see DoTeleportTileWarp
bool8 ScrCmd_warpspinenter(struct ScriptContext *ctx)
{
    u8 mapGroup = ScriptReadByte(ctx);
    u8 mapNum = ScriptReadByte(ctx);
    u8 warpId = ScriptReadByte(ctx);
    u16 x = VarGet(ScriptReadHalfword(ctx));
    u16 y = VarGet(ScriptReadHalfword(ctx));

    SetWarpDestination(mapGroup, mapNum, warpId, x, y);
    SetSpinStartFacingDir(GetPlayerFacingDirection());
    DoSpinEnterWarp();
    ResetInitialPlayerAvatarState();
    return TRUE;
}

bool8 ScrCmd_setmonmetlocation(struct ScriptContext *ctx)
{
    u16 partyIndex = VarGet(ScriptReadHalfword(ctx));
    u8 location = ScriptReadByte(ctx);

    if (partyIndex < PARTY_SIZE)
        SetMonData(&gPlayerParty[partyIndex], MON_DATA_MET_LOCATION, &location);
    return FALSE;
}

static void CloseBrailleWindow(void)
{
    ClearStdWindowAndFrame(sBrailleWindowId, TRUE);
    RemoveWindow(sBrailleWindowId);
}

bool8 ScrCmd_buffertrainerclassname(struct ScriptContext *ctx)
{
    u8 stringVarIndex = ScriptReadByte(ctx);
    u16 trainerClassId = VarGet(ScriptReadHalfword(ctx));

    StringCopy(sScriptStringVars[stringVarIndex], GetTrainerClassNameFromId(trainerClassId));
    return FALSE;
}

bool8 ScrCmd_buffertrainername(struct ScriptContext *ctx)
{
    u8 stringVarIndex = ScriptReadByte(ctx);
    u16 trainerClassId = VarGet(ScriptReadHalfword(ctx));

    StringCopy(sScriptStringVars[stringVarIndex], GetTrainerNameFromId(trainerClassId));
    return FALSE;
}

void SetMovingNpcId(u16 npcId)
{
    sMovingNpcId = npcId;
}

bool8 ScrCmd_warpwhitefade(struct ScriptContext *ctx)
{
    u8 mapGroup = ScriptReadByte(ctx);
    u8 mapNum = ScriptReadByte(ctx);
    u8 warpId = ScriptReadByte(ctx);
    u16 x = VarGet(ScriptReadHalfword(ctx));
    u16 y = VarGet(ScriptReadHalfword(ctx));

    SetWarpDestination(mapGroup, mapNum, warpId, x, y);
    DoWhiteFadeWarp();
    ResetInitialPlayerAvatarState();
    return TRUE;
}<|MERGE_RESOLUTION|>--- conflicted
+++ resolved
@@ -139,14 +139,9 @@
 
 bool8 ScrCmd_callnative(struct ScriptContext *ctx)
 {
-<<<<<<< HEAD
-    u32 func = ScriptReadWord(ctx);
-    ((NativeFunc) func)();
-=======
     NativeFunc func = (NativeFunc)ScriptReadWord(ctx);
 
     func(ctx);
->>>>>>> b20be661
     return FALSE;
 }
 
