#include "global.h"
#include "frontier_util.h"
#include "battle_setup.h"
#include "berry.h"
#include "clock.h"
#include "coins.h"
#include "contest.h"
#include "contest_util.h"
#include "contest_painting.h"
#include "data.h"
#include "decoration.h"
#include "decoration_inventory.h"
#include "event_data.h"
#include "field_door.h"
#include "field_effect.h"
#include "event_object_lock.h"
#include "event_object_movement.h"
#include "event_scripts.h"
#include "field_message_box.h"
#include "field_player_avatar.h"
#include "field_screen_effect.h"
#include "field_specials.h"
#include "field_tasks.h"
#include "field_weather.h"
#include "fieldmap.h"
#include "item.h"
#include "lilycove_lady.h"
#include "main.h"
#include "menu.h"
#include "money.h"
#include "mystery_event_script.h"
#include "palette.h"
#include "party_menu.h"
#include "pokemon_storage_system.h"
#include "random.h"
#include "overworld.h"
#include "rotating_tile_puzzle.h"
#include "rtc.h"
#include "script.h"
#include "script_menu.h"
#include "script_movement.h"
#include "script_pokemon_util.h"
#include "shop.h"
#include "slot_machine.h"
#include "sound.h"
#include "string_util.h"
#include "text.h"
#include "text_window.h"
#include "trainer_see.h"
#include "tv.h"
#include "window.h"
#include "list_menu.h"
#include "malloc.h"
#include "constants/event_objects.h"

typedef u16 (*SpecialFunc)(void);
typedef void (*NativeFunc)(struct ScriptContext *ctx);

EWRAM_DATA const u8 *gRamScriptRetAddr = NULL;
static EWRAM_DATA u32 sAddressOffset = 0; // For relative addressing in vgoto etc., used by saved scripts (e.g. Mystery Event)
static EWRAM_DATA u16 sPauseCounter = 0;
static EWRAM_DATA u16 sMovingNpcId = 0;
static EWRAM_DATA u16 sMovingNpcMapGroup = 0;
static EWRAM_DATA u16 sMovingNpcMapNum = 0;
static EWRAM_DATA u16 sFieldEffectScriptId = 0;

static u8 sBrailleWindowId;
static bool8 sIsScriptedWildDouble;

extern const SpecialFunc gSpecials[];
extern const u8 *gStdScripts[];
extern const u8 *gStdScripts_End[];

static void CloseBrailleWindow(void);
static void DynamicMultichoiceSortList(struct ListMenuItem *items, u32 count);

// This is defined in here so the optimizer can't see its value when compiling
// script.c.
void * const gNullScriptPtr = NULL;

static const u8 sScriptConditionTable[6][3] =
{
//  <  =  >
    {1, 0, 0}, // <
    {0, 1, 0}, // =
    {0, 0, 1}, // >
    {1, 1, 0}, // <=
    {0, 1, 1}, // >=
    {1, 0, 1}, // !=
};

static u8 *const sScriptStringVars[] =
{
    gStringVar1,
    gStringVar2,
    gStringVar3,
};

bool8 ScrCmd_nop(struct ScriptContext *ctx)
{
    return FALSE;
}

bool8 ScrCmd_nop1(struct ScriptContext *ctx)
{
    return FALSE;
}

bool8 ScrCmd_end(struct ScriptContext *ctx)
{
    FlagClear(FLAG_SAFE_FOLLOWER_MOVEMENT);
    StopScript(ctx);
    return FALSE;
}

bool8 ScrCmd_gotonative(struct ScriptContext *ctx)
{
    bool8 (*addr)(void) = (bool8 (*)(void))ScriptReadWord(ctx);

    SetupNativeScript(ctx, addr);
    return TRUE;
}

bool8 ScrCmd_special(struct ScriptContext *ctx)
{
    u16 index = ScriptReadHalfword(ctx);

    gSpecials[index]();
    return FALSE;
}

bool8 ScrCmd_specialvar(struct ScriptContext *ctx)
{
    u16 *var = GetVarPointer(ScriptReadHalfword(ctx));

    *var = gSpecials[ScriptReadHalfword(ctx)]();
    return FALSE;
}

bool8 ScrCmd_callnative(struct ScriptContext *ctx)
{
    NativeFunc func = (NativeFunc)ScriptReadWord(ctx);

    func(ctx);
    return FALSE;
}

bool8 ScrCmd_callfunc(struct ScriptContext *ctx)
{
    u32 func = ScriptReadWord(ctx);
    return ((ScrCmdFunc) func)(ctx);
}

bool8 ScrCmd_waitstate(struct ScriptContext *ctx)
{
    ScriptContext_Stop();
    return TRUE;
}

bool8 ScrCmd_goto(struct ScriptContext *ctx)
{
    const u8 *ptr = (const u8 *)ScriptReadWord(ctx);

    ScriptJump(ctx, ptr);
    return FALSE;
}

bool8 ScrCmd_return(struct ScriptContext *ctx)
{
    ScriptReturn(ctx);
    return FALSE;
}

bool8 ScrCmd_call(struct ScriptContext *ctx)
{
    const u8 *ptr = (const u8 *)ScriptReadWord(ctx);

    ScriptCall(ctx, ptr);
    return FALSE;
}

bool8 ScrCmd_goto_if(struct ScriptContext *ctx)
{
    u8 condition = ScriptReadByte(ctx);
    const u8 *ptr = (const u8 *)ScriptReadWord(ctx);

    if (sScriptConditionTable[condition][ctx->comparisonResult] == 1)
        ScriptJump(ctx, ptr);
    return FALSE;
}

bool8 ScrCmd_call_if(struct ScriptContext *ctx)
{
    u8 condition = ScriptReadByte(ctx);
    const u8 *ptr = (const u8 *)ScriptReadWord(ctx);

    if (sScriptConditionTable[condition][ctx->comparisonResult] == 1)
        ScriptCall(ctx, ptr);
    return FALSE;
}

bool8 ScrCmd_setvaddress(struct ScriptContext *ctx)
{
    u32 addr1 = (u32)ctx->scriptPtr - 1;
    u32 addr2 = ScriptReadWord(ctx);

    sAddressOffset = addr2 - addr1;
    return FALSE;
}

bool8 ScrCmd_vgoto(struct ScriptContext *ctx)
{
    u32 addr = ScriptReadWord(ctx);

    ScriptJump(ctx, (u8 *)(addr - sAddressOffset));
    return FALSE;
}

bool8 ScrCmd_vcall(struct ScriptContext *ctx)
{
    u32 addr = ScriptReadWord(ctx);

    ScriptCall(ctx, (u8 *)(addr - sAddressOffset));
    return FALSE;
}

bool8 ScrCmd_vgoto_if(struct ScriptContext *ctx)
{
    u8 condition = ScriptReadByte(ctx);
    const u8 *ptr = (const u8 *)(ScriptReadWord(ctx) - sAddressOffset);

    if (sScriptConditionTable[condition][ctx->comparisonResult] == 1)
        ScriptJump(ctx, ptr);
    return FALSE;
}

bool8 ScrCmd_vcall_if(struct ScriptContext *ctx)
{
    u8 condition = ScriptReadByte(ctx);
    const u8 *ptr = (const u8 *)(ScriptReadWord(ctx) - sAddressOffset);

    if (sScriptConditionTable[condition][ctx->comparisonResult] == 1)
        ScriptCall(ctx, ptr);
    return FALSE;
}

bool8 ScrCmd_gotostd(struct ScriptContext *ctx)
{
    u8 index = ScriptReadByte(ctx);
    const u8 **ptr = &gStdScripts[index];

    if (ptr < gStdScripts_End)
        ScriptJump(ctx, *ptr);
    return FALSE;
}

bool8 ScrCmd_callstd(struct ScriptContext *ctx)
{
    u8 index = ScriptReadByte(ctx);
    const u8 **ptr = &gStdScripts[index];

    if (ptr < gStdScripts_End)
        ScriptCall(ctx, *ptr);
    return FALSE;
}

bool8 ScrCmd_gotostd_if(struct ScriptContext *ctx)
{
    u8 condition = ScriptReadByte(ctx);
    u8 index = ScriptReadByte(ctx);

    if (sScriptConditionTable[condition][ctx->comparisonResult] == 1)
    {
        const u8 **ptr = &gStdScripts[index];
        if (ptr < gStdScripts_End)
            ScriptJump(ctx, *ptr);
    }
    return FALSE;
}

bool8 ScrCmd_callstd_if(struct ScriptContext *ctx)
{
    u8 condition = ScriptReadByte(ctx);
    u8 index = ScriptReadByte(ctx);

    if (sScriptConditionTable[condition][ctx->comparisonResult] == 1)
    {
        const u8 **ptr = &gStdScripts[index];
        if (ptr < gStdScripts_End)
            ScriptCall(ctx, *ptr);
    }
    return FALSE;
}

bool8 ScrCmd_returnram(struct ScriptContext *ctx)
{
    ScriptJump(ctx, gRamScriptRetAddr);
    return FALSE;
}

bool8 ScrCmd_endram(struct ScriptContext *ctx)
{
    FlagClear(FLAG_SAFE_FOLLOWER_MOVEMENT);
    ClearRamScript();
    StopScript(ctx);
    return TRUE;
}

bool8 ScrCmd_setmysteryeventstatus(struct ScriptContext *ctx)
{
    u8 status = ScriptReadByte(ctx);

    SetMysteryEventScriptStatus(status);
    return FALSE;
}

bool8 ScrCmd_loadword(struct ScriptContext *ctx)
{
    u8 index = ScriptReadByte(ctx);

    ctx->data[index] = ScriptReadWord(ctx);
    return FALSE;
}

bool8 ScrCmd_loadbytefromptr(struct ScriptContext *ctx)
{
    u8 index = ScriptReadByte(ctx);

    ctx->data[index] = *(const u8 *)ScriptReadWord(ctx);
    return FALSE;
}

bool8 ScrCmd_setptr(struct ScriptContext *ctx)
{
    u8 value = ScriptReadByte(ctx);

    *(u8 *)ScriptReadWord(ctx) = value;
    return FALSE;
}

bool8 ScrCmd_loadbyte(struct ScriptContext *ctx)
{
    u8 index = ScriptReadByte(ctx);

    ctx->data[index] = ScriptReadByte(ctx);
    return FALSE;
}

bool8 ScrCmd_setptrbyte(struct ScriptContext *ctx)
{
    u8 index = ScriptReadByte(ctx);

    *(u8 *)ScriptReadWord(ctx) = ctx->data[index];
    return FALSE;
}

bool8 ScrCmd_copylocal(struct ScriptContext *ctx)
{
    u8 destIndex = ScriptReadByte(ctx);
    u8 srcIndex = ScriptReadByte(ctx);

    ctx->data[destIndex] = ctx->data[srcIndex];
    return FALSE;
}

bool8 ScrCmd_copybyte(struct ScriptContext *ctx)
{
    u8 *ptr = (u8 *)ScriptReadWord(ctx);
    *ptr = *(const u8 *)ScriptReadWord(ctx);
    return FALSE;
}

bool8 ScrCmd_setvar(struct ScriptContext *ctx)
{
    u16 *ptr = GetVarPointer(ScriptReadHalfword(ctx));
    *ptr = ScriptReadHalfword(ctx);
    return FALSE;
}

bool8 ScrCmd_copyvar(struct ScriptContext *ctx)
{
    u16 *ptr = GetVarPointer(ScriptReadHalfword(ctx));
    *ptr = *GetVarPointer(ScriptReadHalfword(ctx));
    return FALSE;
}

bool8 ScrCmd_setorcopyvar(struct ScriptContext *ctx)
{
    u16 *ptr = GetVarPointer(ScriptReadHalfword(ctx));
    *ptr = VarGet(ScriptReadHalfword(ctx));
    return FALSE;
}

u8 Compare(u16 a, u16 b)
{
    if (a < b)
        return 0;
    if (a == b)
        return 1;
    return 2;
}

bool8 ScrCmd_compare_local_to_local(struct ScriptContext *ctx)
{
    const u8 value1 = ctx->data[ScriptReadByte(ctx)];
    const u8 value2 = ctx->data[ScriptReadByte(ctx)];

    ctx->comparisonResult = Compare(value1, value2);
    return FALSE;
}

bool8 ScrCmd_compare_local_to_value(struct ScriptContext *ctx)
{
    const u8 value1 = ctx->data[ScriptReadByte(ctx)];
    const u8 value2 = ScriptReadByte(ctx);

    ctx->comparisonResult = Compare(value1, value2);
    return FALSE;
}

bool8 ScrCmd_compare_local_to_ptr(struct ScriptContext *ctx)
{
    const u8 value1 = ctx->data[ScriptReadByte(ctx)];
    const u8 value2 = *(const u8 *)ScriptReadWord(ctx);

    ctx->comparisonResult = Compare(value1, value2);
    return FALSE;
}

bool8 ScrCmd_compare_ptr_to_local(struct ScriptContext *ctx)
{
    const u8 value1 = *(const u8 *)ScriptReadWord(ctx);
    const u8 value2 = ctx->data[ScriptReadByte(ctx)];

    ctx->comparisonResult = Compare(value1, value2);
    return FALSE;
}

bool8 ScrCmd_compare_ptr_to_value(struct ScriptContext *ctx)
{
    const u8 value1 = *(const u8 *)ScriptReadWord(ctx);
    const u8 value2 = ScriptReadByte(ctx);

    ctx->comparisonResult = Compare(value1, value2);
    return FALSE;
}

bool8 ScrCmd_compare_ptr_to_ptr(struct ScriptContext *ctx)
{
    const u8 value1 = *(const u8 *)ScriptReadWord(ctx);
    const u8 value2 = *(const u8 *)ScriptReadWord(ctx);

    ctx->comparisonResult = Compare(value1, value2);
    return FALSE;
}

bool8 ScrCmd_compare_var_to_value(struct ScriptContext *ctx)
{
    const u16 value1 = *GetVarPointer(ScriptReadHalfword(ctx));
    const u16 value2 = ScriptReadHalfword(ctx);

    ctx->comparisonResult = Compare(value1, value2);
    return FALSE;
}

bool8 ScrCmd_compare_var_to_var(struct ScriptContext *ctx)
{
    const u16 *ptr1 = GetVarPointer(ScriptReadHalfword(ctx));
    const u16 *ptr2 = GetVarPointer(ScriptReadHalfword(ctx));

    ctx->comparisonResult = Compare(*ptr1, *ptr2);
    return FALSE;
}

// Note: addvar doesn't support adding from a variable in vanilla. If you were to
// add a VarGet() to the above, make sure you change the `addvar VAR_*, -1`
// in the contest scripts to `subvar VAR_*, 1`, else contests will break.
bool8 ScrCmd_addvar(struct ScriptContext *ctx)
{
    u16 *ptr = GetVarPointer(ScriptReadHalfword(ctx));
    *ptr += ScriptReadHalfword(ctx);
    return FALSE;
}

bool8 ScrCmd_subvar(struct ScriptContext *ctx)
{
    u16 *ptr = GetVarPointer(ScriptReadHalfword(ctx));
    *ptr -= VarGet(ScriptReadHalfword(ctx));
    return FALSE;
}

bool8 ScrCmd_random(struct ScriptContext *ctx)
{
    u16 max = VarGet(ScriptReadHalfword(ctx));

    gSpecialVar_Result = Random() % max;
    return FALSE;
}

bool8 ScrCmd_additem(struct ScriptContext *ctx)
{
    u16 itemId = VarGet(ScriptReadHalfword(ctx));
    u32 quantity = VarGet(ScriptReadHalfword(ctx));

    gSpecialVar_Result = AddBagItem(itemId, quantity);
    return FALSE;
}

bool8 ScrCmd_removeitem(struct ScriptContext *ctx)
{
    u16 itemId = VarGet(ScriptReadHalfword(ctx));
    u32 quantity = VarGet(ScriptReadHalfword(ctx));

    gSpecialVar_Result = RemoveBagItem(itemId, quantity);
    return FALSE;
}

bool8 ScrCmd_checkitemspace(struct ScriptContext *ctx)
{
    u16 itemId = VarGet(ScriptReadHalfword(ctx));
    u32 quantity = VarGet(ScriptReadHalfword(ctx));

    gSpecialVar_Result = CheckBagHasSpace(itemId, quantity);
    return FALSE;
}

bool8 ScrCmd_checkitem(struct ScriptContext *ctx)
{
    u16 itemId = VarGet(ScriptReadHalfword(ctx));
    u32 quantity = VarGet(ScriptReadHalfword(ctx));

    gSpecialVar_Result = CheckBagHasItem(itemId, quantity);
    return FALSE;
}

bool8 ScrCmd_checkitemtype(struct ScriptContext *ctx)
{
    u16 itemId = VarGet(ScriptReadHalfword(ctx));

    gSpecialVar_Result = GetPocketByItemId(itemId);
    return FALSE;
}

bool8 ScrCmd_addpcitem(struct ScriptContext *ctx)
{
    u16 itemId = VarGet(ScriptReadHalfword(ctx));
    u16 quantity = VarGet(ScriptReadHalfword(ctx));

    gSpecialVar_Result = AddPCItem(itemId, quantity);
    return FALSE;
}

bool8 ScrCmd_checkpcitem(struct ScriptContext *ctx)
{
    u16 itemId = VarGet(ScriptReadHalfword(ctx));
    u16 quantity = VarGet(ScriptReadHalfword(ctx));

    gSpecialVar_Result = CheckPCHasItem(itemId, quantity);
    return FALSE;
}

bool8 ScrCmd_adddecoration(struct ScriptContext *ctx)
{
    u32 decorId = VarGet(ScriptReadHalfword(ctx));

    gSpecialVar_Result = DecorationAdd(decorId);
    return FALSE;
}

bool8 ScrCmd_removedecoration(struct ScriptContext *ctx)
{
    u32 decorId = VarGet(ScriptReadHalfword(ctx));

    gSpecialVar_Result = DecorationRemove(decorId);
    return FALSE;
}

bool8 ScrCmd_checkdecorspace(struct ScriptContext *ctx)
{
    u32 decorId = VarGet(ScriptReadHalfword(ctx));

    gSpecialVar_Result = DecorationCheckSpace(decorId);
    return FALSE;
}

bool8 ScrCmd_checkdecor(struct ScriptContext *ctx)
{
    u32 decorId = VarGet(ScriptReadHalfword(ctx));

    gSpecialVar_Result = CheckHasDecoration(decorId);
    return FALSE;
}

bool8 ScrCmd_setflag(struct ScriptContext *ctx)
{
    FlagSet(ScriptReadHalfword(ctx));
    return FALSE;
}

bool8 ScrCmd_clearflag(struct ScriptContext *ctx)
{
    FlagClear(ScriptReadHalfword(ctx));
    return FALSE;
}

bool8 ScrCmd_checkflag(struct ScriptContext *ctx)
{
    ctx->comparisonResult = FlagGet(ScriptReadHalfword(ctx));
    return FALSE;
}

bool8 ScrCmd_incrementgamestat(struct ScriptContext *ctx)
{
    IncrementGameStat(ScriptReadByte(ctx));
    return FALSE;
}

bool8 ScrCmd_animateflash(struct ScriptContext *ctx)
{
    AnimateFlash(ScriptReadByte(ctx));
    ScriptContext_Stop();
    return TRUE;
}

bool8 ScrCmd_setflashlevel(struct ScriptContext *ctx)
{
    SetFlashLevel(VarGet(ScriptReadHalfword(ctx)));
    return FALSE;
}

static bool8 IsPaletteNotActive(void)
{
    if (!gPaletteFade.active)
        return TRUE;
    else
        return FALSE;
}

bool8 ScrCmd_fadescreen(struct ScriptContext *ctx)
{
    FadeScreen(ScriptReadByte(ctx), 0);
    SetupNativeScript(ctx, IsPaletteNotActive);
    return TRUE;
}

bool8 ScrCmd_fadescreenspeed(struct ScriptContext *ctx)
{
    u8 mode = ScriptReadByte(ctx);
    u8 speed = ScriptReadByte(ctx);

    FadeScreen(mode, speed);
    SetupNativeScript(ctx, IsPaletteNotActive);
    return TRUE;
}

bool8 ScrCmd_fadescreenswapbuffers(struct ScriptContext *ctx)
{
    u8 mode = ScriptReadByte(ctx);

    switch (mode)
    {
    case FADE_TO_BLACK:
    case FADE_TO_WHITE:
    default:
        CpuCopy32(gPlttBufferUnfaded, gPaletteDecompressionBuffer, PLTT_SIZE);
        FadeScreen(mode, 0);
        break;
    case FADE_FROM_BLACK:
    case FADE_FROM_WHITE:
        CpuCopy32(gPaletteDecompressionBuffer, gPlttBufferUnfaded, PLTT_SIZE);
        FadeScreen(mode, 0);
        break;
    }

    SetupNativeScript(ctx, IsPaletteNotActive);
    return TRUE;
}

static bool8 RunPauseTimer(void)
{
    if (--sPauseCounter == 0)
        return TRUE;
    else
        return FALSE;
}

bool8 ScrCmd_delay(struct ScriptContext *ctx)
{
    sPauseCounter = ScriptReadHalfword(ctx);
    SetupNativeScript(ctx, RunPauseTimer);
    return TRUE;
}

bool8 ScrCmd_initclock(struct ScriptContext *ctx)
{
    u8 hour = VarGet(ScriptReadHalfword(ctx));
    u8 minute = VarGet(ScriptReadHalfword(ctx));

    RtcInitLocalTimeOffset(hour, minute);
    return FALSE;
}

bool8 ScrCmd_dotimebasedevents(struct ScriptContext *ctx)
{
    DoTimeBasedEvents();
    return FALSE;
}

bool8 ScrCmd_gettime(struct ScriptContext *ctx)
{
    RtcCalcLocalTime();
    gSpecialVar_0x8000 = gLocalTime.hours;
    gSpecialVar_0x8001 = gLocalTime.minutes;
    gSpecialVar_0x8002 = gLocalTime.seconds;
    return FALSE;
}

bool8 ScrCmd_setweather(struct ScriptContext *ctx)
{
    u16 weather = VarGet(ScriptReadHalfword(ctx));

    SetSavedWeather(weather);
    return FALSE;
}

bool8 ScrCmd_resetweather(struct ScriptContext *ctx)
{
    SetSavedWeatherFromCurrMapHeader();
    return FALSE;
}

bool8 ScrCmd_doweather(struct ScriptContext *ctx)
{
    DoCurrentWeather();
    return FALSE;
}

bool8 ScrCmd_setstepcallback(struct ScriptContext *ctx)
{
    ActivatePerStepCallback(ScriptReadByte(ctx));
    return FALSE;
}

bool8 ScrCmd_setmaplayoutindex(struct ScriptContext *ctx)
{
    u16 value = VarGet(ScriptReadHalfword(ctx));

    SetCurrentMapLayout(value);
    return FALSE;
}

bool8 ScrCmd_warp(struct ScriptContext *ctx)
{
    u8 mapGroup = ScriptReadByte(ctx);
    u8 mapNum = ScriptReadByte(ctx);
    u8 warpId = ScriptReadByte(ctx);
    u16 x = VarGet(ScriptReadHalfword(ctx));
    u16 y = VarGet(ScriptReadHalfword(ctx));

    SetWarpDestination(mapGroup, mapNum, warpId, x, y);
    DoWarp();
    ResetInitialPlayerAvatarState();
    return TRUE;
}

bool8 ScrCmd_warpsilent(struct ScriptContext *ctx)
{
    u8 mapGroup = ScriptReadByte(ctx);
    u8 mapNum = ScriptReadByte(ctx);
    u8 warpId = ScriptReadByte(ctx);
    u16 x = VarGet(ScriptReadHalfword(ctx));
    u16 y = VarGet(ScriptReadHalfword(ctx));

    SetWarpDestination(mapGroup, mapNum, warpId, x, y);
    DoDiveWarp();
    ResetInitialPlayerAvatarState();
    return TRUE;
}

bool8 ScrCmd_warpdoor(struct ScriptContext *ctx)
{
    u8 mapGroup = ScriptReadByte(ctx);
    u8 mapNum = ScriptReadByte(ctx);
    u8 warpId = ScriptReadByte(ctx);
    u16 x = VarGet(ScriptReadHalfword(ctx));
    u16 y = VarGet(ScriptReadHalfword(ctx));

    SetWarpDestination(mapGroup, mapNum, warpId, x, y);
    DoDoorWarp();
    ResetInitialPlayerAvatarState();
    return TRUE;
}

bool8 ScrCmd_warphole(struct ScriptContext *ctx)
{
    u8 mapGroup = ScriptReadByte(ctx);
    u8 mapNum = ScriptReadByte(ctx);
    s16 x;
    s16 y;

    PlayerGetDestCoords(&x, &y);
    if (mapGroup == MAP_GROUP(UNDEFINED) && mapNum == MAP_NUM(UNDEFINED))
        SetWarpDestinationToFixedHoleWarp(x - MAP_OFFSET, y - MAP_OFFSET);
    else
        SetWarpDestination(mapGroup, mapNum, WARP_ID_NONE, x - MAP_OFFSET, y - MAP_OFFSET);
    DoFallWarp();
    ResetInitialPlayerAvatarState();
    return TRUE;
}

// RS mossdeep gym warp, unused in Emerald
bool8 ScrCmd_warpteleport(struct ScriptContext *ctx)
{
    u8 mapGroup = ScriptReadByte(ctx);
    u8 mapNum = ScriptReadByte(ctx);
    u8 warpId = ScriptReadByte(ctx);
    u16 x = VarGet(ScriptReadHalfword(ctx));
    u16 y = VarGet(ScriptReadHalfword(ctx));

    SetWarpDestination(mapGroup, mapNum, warpId, x, y);
    DoTeleportTileWarp();
    ResetInitialPlayerAvatarState();
    return TRUE;
}

bool8 ScrCmd_warpmossdeepgym(struct ScriptContext *ctx)
{
    u8 mapGroup = ScriptReadByte(ctx);
    u8 mapNum = ScriptReadByte(ctx);
    u8 warpId = ScriptReadByte(ctx);
    u16 x = VarGet(ScriptReadHalfword(ctx));
    u16 y = VarGet(ScriptReadHalfword(ctx));

    SetWarpDestination(mapGroup, mapNum, warpId, x, y);
    DoMossdeepGymWarp();
    ResetInitialPlayerAvatarState();
    return TRUE;
}

bool8 ScrCmd_setwarp(struct ScriptContext *ctx)
{
    u8 mapGroup = ScriptReadByte(ctx);
    u8 mapNum = ScriptReadByte(ctx);
    u8 warpId = ScriptReadByte(ctx);
    u16 x = VarGet(ScriptReadHalfword(ctx));
    u16 y = VarGet(ScriptReadHalfword(ctx));

    SetWarpDestination(mapGroup, mapNum, warpId, x, y);
    return FALSE;
}

bool8 ScrCmd_setdynamicwarp(struct ScriptContext *ctx)
{
    u8 mapGroup = ScriptReadByte(ctx);
    u8 mapNum = ScriptReadByte(ctx);
    u8 warpId = ScriptReadByte(ctx);
    u16 x = VarGet(ScriptReadHalfword(ctx));
    u16 y = VarGet(ScriptReadHalfword(ctx));

    SetDynamicWarpWithCoords(0, mapGroup, mapNum, warpId, x, y);
    return FALSE;
}

bool8 ScrCmd_setdivewarp(struct ScriptContext *ctx)
{
    u8 mapGroup = ScriptReadByte(ctx);
    u8 mapNum = ScriptReadByte(ctx);
    u8 warpId = ScriptReadByte(ctx);
    u16 x = VarGet(ScriptReadHalfword(ctx));
    u16 y = VarGet(ScriptReadHalfword(ctx));

    SetFixedDiveWarp(mapGroup, mapNum, warpId, x, y);
    return FALSE;
}

bool8 ScrCmd_setholewarp(struct ScriptContext *ctx)
{
    u8 mapGroup = ScriptReadByte(ctx);
    u8 mapNum = ScriptReadByte(ctx);
    u8 warpId = ScriptReadByte(ctx);
    u16 x = VarGet(ScriptReadHalfword(ctx));
    u16 y = VarGet(ScriptReadHalfword(ctx));

    SetFixedHoleWarp(mapGroup, mapNum, warpId, x, y);
    return FALSE;
}

bool8 ScrCmd_setescapewarp(struct ScriptContext *ctx)
{
    u8 mapGroup = ScriptReadByte(ctx);
    u8 mapNum = ScriptReadByte(ctx);
    u8 warpId = ScriptReadByte(ctx);
    u16 x = VarGet(ScriptReadHalfword(ctx));
    u16 y = VarGet(ScriptReadHalfword(ctx));

    SetEscapeWarp(mapGroup, mapNum, warpId, x, y);
    return FALSE;
}

bool8 ScrCmd_getplayerxy(struct ScriptContext *ctx)
{
    u16 *pX = GetVarPointer(ScriptReadHalfword(ctx));
    u16 *pY = GetVarPointer(ScriptReadHalfword(ctx));

    *pX = gSaveBlock1Ptr->pos.x;
    *pY = gSaveBlock1Ptr->pos.y;
    return FALSE;
}

bool8 ScrCmd_getpartysize(struct ScriptContext *ctx)
{
    gSpecialVar_Result = CalculatePlayerPartyCount();
    return FALSE;
}

bool8 ScrCmd_playse(struct ScriptContext *ctx)
{
    PlaySE(ScriptReadHalfword(ctx));
    return FALSE;
}

static bool8 WaitForSoundEffectFinish(void)
{
    if (!IsSEPlaying())
        return TRUE;
    else
        return FALSE;
}

bool8 ScrCmd_waitse(struct ScriptContext *ctx)
{
    SetupNativeScript(ctx, WaitForSoundEffectFinish);
    return TRUE;
}

bool8 ScrCmd_playfanfare(struct ScriptContext *ctx)
{
    PlayFanfare(ScriptReadHalfword(ctx));
    return FALSE;
}

static bool8 WaitForFanfareFinish(void)
{
    return IsFanfareTaskInactive();
}

bool8 ScrCmd_waitfanfare(struct ScriptContext *ctx)
{
    SetupNativeScript(ctx, WaitForFanfareFinish);
    return TRUE;
}

bool8 ScrCmd_playbgm(struct ScriptContext *ctx)
{
    u16 songId = ScriptReadHalfword(ctx);
    bool8 save = ScriptReadByte(ctx);

    if (save == TRUE)
        Overworld_SetSavedMusic(songId);
    PlayNewMapMusic(songId);
    return FALSE;
}

bool8 ScrCmd_savebgm(struct ScriptContext *ctx)
{
    Overworld_SetSavedMusic(ScriptReadHalfword(ctx));
    return FALSE;
}

bool8 ScrCmd_fadedefaultbgm(struct ScriptContext *ctx)
{
    Overworld_ChangeMusicToDefault();
    return FALSE;
}

bool8 ScrCmd_fadenewbgm(struct ScriptContext *ctx)
{
    Overworld_ChangeMusicTo(ScriptReadHalfword(ctx));
    return FALSE;
}

bool8 ScrCmd_fadeoutbgm(struct ScriptContext *ctx)
{
    u8 speed = ScriptReadByte(ctx);

    if (speed != 0)
        FadeOutBGMTemporarily(4 * speed);
    else
        FadeOutBGMTemporarily(4);
    SetupNativeScript(ctx, IsBGMPausedOrStopped);
    return TRUE;
}

bool8 ScrCmd_fadeinbgm(struct ScriptContext *ctx)
{
    u8 speed = ScriptReadByte(ctx);

    if (speed != 0)
        FadeInBGM(4 * speed);
    else
        FadeInBGM(4);
    return FALSE;
}

bool8 ScrCmd_applymovement(struct ScriptContext *ctx)
{
    u16 localId = VarGet(ScriptReadHalfword(ctx));
    const void *movementScript = (const void *)ScriptReadWord(ctx);
    struct ObjectEvent *objEvent;

    // When applying script movements to follower, it may have frozen animation that must be cleared
    if (localId == OBJ_EVENT_ID_FOLLOWER && (objEvent = GetFollowerObject()) && objEvent->frozen)
    {
        ClearObjectEventMovement(objEvent, &gSprites[objEvent->spriteId]);
        gSprites[objEvent->spriteId].animCmdIndex = 0; // Needed to set start frame of animation
    }
    ScriptMovement_StartObjectMovementScript(localId, gSaveBlock1Ptr->location.mapNum, gSaveBlock1Ptr->location.mapGroup, movementScript);
    sMovingNpcId = localId;
<<<<<<< HEAD
    if (localId != OBJ_EVENT_ID_FOLLOWER && !FlagGet(FLAG_SAFE_FOLLOWER_MOVEMENT))
    {
        // Force follower into pokeball
=======
    // Force follower into pokeball
    if (localId != OBJ_EVENT_ID_FOLLOWER && !FlagGet(FLAG_SAFE_FOLLOWER_MOVEMENT)) {
>>>>>>> 195d2bb7
        objEvent = GetFollowerObject();
        // return early if no follower or in shadowing state
        if (objEvent == NULL || gSprites[objEvent->spriteId].data[1] == 0)
            return FALSE;
        ClearObjectEventMovement(objEvent, &gSprites[objEvent->spriteId]);
        ScriptMovement_StartObjectMovementScript(OBJ_EVENT_ID_FOLLOWER, gSaveBlock1Ptr->location.mapNum, gSaveBlock1Ptr->location.mapGroup, EnterPokeballMovement);
    }
    return FALSE;
}

bool8 ScrCmd_applymovementat(struct ScriptContext *ctx)
{
    u16 localId = VarGet(ScriptReadHalfword(ctx));
    const void *movementScript = (const void *)ScriptReadWord(ctx);
    u8 mapGroup = ScriptReadByte(ctx);
    u8 mapNum = ScriptReadByte(ctx);

    ScriptMovement_StartObjectMovementScript(localId, mapNum, mapGroup, movementScript);
    sMovingNpcId = localId;
    return FALSE;
}

static bool8 WaitForMovementFinish(void)
{
    if (ScriptMovement_IsObjectMovementFinished(sMovingNpcId, sMovingNpcMapNum, sMovingNpcMapGroup))
    {
        struct ObjectEvent *objEvent = GetFollowerObject();
        // If the follower is still entering the pokeball, wait for it to finish too
        // This prevents a `release` after this script command from getting the follower stuck in an intermediate state
        if (sMovingNpcId != OBJ_EVENT_ID_FOLLOWER && objEvent && ObjectEventGetHeldMovementActionId(objEvent) == MOVEMENT_ACTION_ENTER_POKEBALL)
            return ScriptMovement_IsObjectMovementFinished(objEvent->localId, objEvent->mapNum, objEvent->mapGroup);
        return TRUE;
    }
    return FALSE;
}

bool8 ScrCmd_waitmovement(struct ScriptContext *ctx)
{
    u16 localId = VarGet(ScriptReadHalfword(ctx));

    if (localId != 0)
        sMovingNpcId = localId;
    sMovingNpcMapGroup = gSaveBlock1Ptr->location.mapGroup;
    sMovingNpcMapNum = gSaveBlock1Ptr->location.mapNum;
    SetupNativeScript(ctx, WaitForMovementFinish);
    return TRUE;
}

bool8 ScrCmd_waitmovementat(struct ScriptContext *ctx)
{
    u16 localId = VarGet(ScriptReadHalfword(ctx));
    u8 mapGroup;
    u8 mapNum;

    if (localId != 0)
        sMovingNpcId = localId;
    mapGroup = ScriptReadByte(ctx);
    mapNum = ScriptReadByte(ctx);
    sMovingNpcMapGroup = mapGroup;
    sMovingNpcMapNum = mapNum;
    SetupNativeScript(ctx, WaitForMovementFinish);
    return TRUE;
}

bool8 ScrCmd_removeobject(struct ScriptContext *ctx)
{
    u16 localId = VarGet(ScriptReadHalfword(ctx));

    RemoveObjectEventByLocalIdAndMap(localId, gSaveBlock1Ptr->location.mapNum, gSaveBlock1Ptr->location.mapGroup);
    return FALSE;
}

bool8 ScrCmd_removeobjectat(struct ScriptContext *ctx)
{
    u16 objectId = VarGet(ScriptReadHalfword(ctx));
    u8 mapGroup = ScriptReadByte(ctx);
    u8 mapNum = ScriptReadByte(ctx);

    RemoveObjectEventByLocalIdAndMap(objectId, mapNum, mapGroup);
    return FALSE;
}

bool8 ScrCmd_addobject(struct ScriptContext *ctx)
{
    u16 objectId = VarGet(ScriptReadHalfword(ctx));

    TrySpawnObjectEvent(objectId, gSaveBlock1Ptr->location.mapNum, gSaveBlock1Ptr->location.mapGroup);
    return FALSE;
}

bool8 ScrCmd_addobjectat(struct ScriptContext *ctx)
{
    u16 objectId = VarGet(ScriptReadHalfword(ctx));
    u8 mapGroup = ScriptReadByte(ctx);
    u8 mapNum = ScriptReadByte(ctx);

    TrySpawnObjectEvent(objectId, mapNum, mapGroup);
    return FALSE;
}

bool8 ScrCmd_setobjectxy(struct ScriptContext *ctx)
{
    u16 localId = VarGet(ScriptReadHalfword(ctx));
    u16 x = VarGet(ScriptReadHalfword(ctx));
    u16 y = VarGet(ScriptReadHalfword(ctx));

    TryMoveObjectEventToMapCoords(localId, gSaveBlock1Ptr->location.mapNum, gSaveBlock1Ptr->location.mapGroup, x, y);
    return FALSE;
}

bool8 ScrCmd_setobjectxyperm(struct ScriptContext *ctx)
{
    u16 localId = VarGet(ScriptReadHalfword(ctx));
    u16 x = VarGet(ScriptReadHalfword(ctx));
    u16 y = VarGet(ScriptReadHalfword(ctx));

    SetObjEventTemplateCoords(localId, x, y);
    return FALSE;
}

bool8 ScrCmd_copyobjectxytoperm(struct ScriptContext *ctx)
{
    u16 localId = VarGet(ScriptReadHalfword(ctx));

    TryOverrideObjectEventTemplateCoords(localId, gSaveBlock1Ptr->location.mapNum, gSaveBlock1Ptr->location.mapGroup);
    return FALSE;
}

bool8 ScrCmd_showobjectat(struct ScriptContext *ctx)
{
    u16 localId = VarGet(ScriptReadHalfword(ctx));
    u8 mapGroup = ScriptReadByte(ctx);
    u8 mapNum = ScriptReadByte(ctx);

    SetObjectInvisibility(localId, mapNum, mapGroup, FALSE);
    return FALSE;
}

bool8 ScrCmd_hideobjectat(struct ScriptContext *ctx)
{
    u16 localId = VarGet(ScriptReadHalfword(ctx));
    u8 mapGroup = ScriptReadByte(ctx);
    u8 mapNum = ScriptReadByte(ctx);

    SetObjectInvisibility(localId, mapNum, mapGroup, TRUE);
    return FALSE;
}

bool8 ScrCmd_setobjectsubpriority(struct ScriptContext *ctx)
{
    u16 localId = VarGet(ScriptReadHalfword(ctx));
    u8 mapGroup = ScriptReadByte(ctx);
    u8 mapNum = ScriptReadByte(ctx);
    u8 priority = ScriptReadByte(ctx);

    SetObjectSubpriority(localId, mapNum, mapGroup, priority + 83);
    return FALSE;
}

bool8 ScrCmd_resetobjectsubpriority(struct ScriptContext *ctx)
{
    u16 localId = VarGet(ScriptReadHalfword(ctx));
    u8 mapGroup = ScriptReadByte(ctx);
    u8 mapNum = ScriptReadByte(ctx);

    ResetObjectSubpriority(localId, mapNum, mapGroup);
    return FALSE;
}

bool8 ScrCmd_faceplayer(struct ScriptContext *ctx)
{
    if (gObjectEvents[gSelectedObjectEvent].active)
        ObjectEventFaceOppositeDirection(&gObjectEvents[gSelectedObjectEvent], GetPlayerFacingDirection());
    return FALSE;
}

bool8 ScrCmd_turnobject(struct ScriptContext *ctx)
{
    u16 localId = VarGet(ScriptReadHalfword(ctx));
    u8 direction = ScriptReadByte(ctx);

    ObjectEventTurnByLocalIdAndMap(localId, gSaveBlock1Ptr->location.mapNum, gSaveBlock1Ptr->location.mapGroup, direction);
    return FALSE;
}

bool8 ScrCmd_setobjectmovementtype(struct ScriptContext *ctx)
{
    u16 localId = VarGet(ScriptReadHalfword(ctx));
    u8 movementType = ScriptReadByte(ctx);

    SetObjEventTemplateMovementType(localId, movementType);
    return FALSE;
}

bool8 ScrCmd_createvobject(struct ScriptContext *ctx)
{
    u16 graphicsId = ScriptReadByte(ctx); // Support u16 in createvobject
    u8 virtualObjId = ScriptReadByte(ctx);
    u16 x = VarGet(ScriptReadHalfword(ctx));
    u32 y = VarGet(ScriptReadHalfword(ctx));
    u8 elevation = ScriptReadByte(ctx);
    u8 direction = ScriptReadByte(ctx);

    CreateVirtualObject(graphicsId, virtualObjId, x, y, elevation, direction);
    return FALSE;
}

bool8 ScrCmd_turnvobject(struct ScriptContext *ctx)
{
    u8 virtualObjId = ScriptReadByte(ctx);
    u8 direction = ScriptReadByte(ctx);

    TurnVirtualObject(virtualObjId, direction);
    return FALSE;
}

// lockall freezes all object events except the player immediately.
// The player is frozen after waiting for their current movement to finish.
bool8 ScrCmd_lockall(struct ScriptContext *ctx)
{
    if (IsOverworldLinkActive())
    {
        return FALSE;
    }
    else
    {
        FreezeObjects_WaitForPlayer();
        SetupNativeScript(ctx, IsFreezePlayerFinished);
        return TRUE;
    }
}

// lock freezes all object events except the player and the selected object immediately.
// The player and selected object are frozen after waiting for their current movement to finish.
bool8 ScrCmd_lock(struct ScriptContext *ctx)
{
    if (IsOverworldLinkActive())
    {
        return FALSE;
    }
    else
    {
        if (gObjectEvents[gSelectedObjectEvent].active)
        {
            FreezeObjects_WaitForPlayerAndSelected();
            SetupNativeScript(ctx, IsFreezeSelectedObjectAndPlayerFinished);
        }
        else
        {
            FreezeObjects_WaitForPlayer();
            SetupNativeScript(ctx, IsFreezePlayerFinished);
        }
        return TRUE;
    }
}

bool8 ScrCmd_releaseall(struct ScriptContext *ctx)
{
    u8 playerObjectId;
    struct ObjectEvent *followerObject = GetFollowerObject();
    // Release follower from movement iff it exists and is in the shadowing state
    if (followerObject && gSprites[followerObject->spriteId].data[1] == 0)
        ClearObjectEventMovement(followerObject, &gSprites[followerObject->spriteId]);

    HideFieldMessageBox();
    playerObjectId = GetObjectEventIdByLocalIdAndMap(OBJ_EVENT_ID_PLAYER, 0, 0);
    ObjectEventClearHeldMovementIfFinished(&gObjectEvents[playerObjectId]);
    ScriptMovement_UnfreezeObjectEvents();
    UnfreezeObjectEvents();
    return FALSE;
}

bool8 ScrCmd_release(struct ScriptContext *ctx)
{
    u8 playerObjectId;
    struct ObjectEvent *followerObject = GetFollowerObject();
    // Release follower from movement iff it exists and is in the shadowing state
    if (followerObject && gSprites[followerObject->spriteId].data[1] == 0)
        ClearObjectEventMovement(followerObject, &gSprites[followerObject->spriteId]);

    HideFieldMessageBox();
    if (gObjectEvents[gSelectedObjectEvent].active)
        ObjectEventClearHeldMovementIfFinished(&gObjectEvents[gSelectedObjectEvent]);
    playerObjectId = GetObjectEventIdByLocalIdAndMap(OBJ_EVENT_ID_PLAYER, 0, 0);
    ObjectEventClearHeldMovementIfFinished(&gObjectEvents[playerObjectId]);
    ScriptMovement_UnfreezeObjectEvents();
    UnfreezeObjectEvents();
    return FALSE;
}

bool8 ScrCmd_message(struct ScriptContext *ctx)
{
    const u8 *msg = (const u8 *)ScriptReadWord(ctx);

    if (msg == NULL)
        msg = (const u8 *)ctx->data[0];
    ShowFieldMessage(msg);
    return FALSE;
}

bool8 ScrCmd_pokenavcall(struct ScriptContext *ctx)
{
    const u8 *msg = (const u8 *)ScriptReadWord(ctx);

    if (msg == NULL)
        msg = (const u8 *)ctx->data[0];
    ShowPokenavFieldMessage(msg);
    return FALSE;
}

bool8 ScrCmd_messageautoscroll(struct ScriptContext *ctx)
{
    const u8 *msg = (const u8 *)ScriptReadWord(ctx);

    if (msg == NULL)
        msg = (const u8 *)ctx->data[0];
    gTextFlags.autoScroll = TRUE;
    gTextFlags.forceMidTextSpeed = TRUE;
    ShowFieldAutoScrollMessage(msg);
    return FALSE;
}

// Prints all at once. Skips waiting for player input. Only used by link contests
bool8 ScrCmd_messageinstant(struct ScriptContext *ctx)
{
    const u8 *msg = (const u8 *)ScriptReadWord(ctx);

    if (msg == NULL)
        msg = (const u8 *)ctx->data[0];
    LoadMessageBoxAndBorderGfx();
    DrawDialogueFrame(0, TRUE);
    AddTextPrinterParameterized(0, FONT_NORMAL, msg, 0, 1, 0, NULL);
    return FALSE;
}

bool8 ScrCmd_waitmessage(struct ScriptContext *ctx)
{
    SetupNativeScript(ctx, IsFieldMessageBoxHidden);
    return TRUE;
}

bool8 ScrCmd_closemessage(struct ScriptContext *ctx)
{
    HideFieldMessageBox();
    return FALSE;
}

static bool8 WaitForAorBPress(void)
{
    if (JOY_NEW(A_BUTTON))
        return TRUE;
    if (JOY_NEW(B_BUTTON))
        return TRUE;
    return FALSE;
}

bool8 ScrCmd_waitbuttonpress(struct ScriptContext *ctx)
{
    SetupNativeScript(ctx, WaitForAorBPress);
    return TRUE;
}

bool8 ScrCmd_yesnobox(struct ScriptContext *ctx)
{
    u8 left = ScriptReadByte(ctx);
    u8 top = ScriptReadByte(ctx);

    if (ScriptMenu_YesNo(left, top) == TRUE)
    {
        ScriptContext_Stop();
        return TRUE;
    }
    else
    {
        return FALSE;
    }
}

static void DynamicMultichoiceSortList(struct ListMenuItem *items, u32 count)
{
    u32 i,j;
    struct ListMenuItem tmp;
    for (i = 0; i < count - 1; ++i)
    {
        for (j = 0; j < count - i - 1; ++j)
        {
            if (items[j].id > items[j+1].id)
            {
                tmp = items[j];
                items[j] = items[j+1];
                items[j+1] = tmp;
            }
        }
    }
}

#define DYN_MULTICHOICE_DEFAULT_MAX_BEFORE_SCROLL 6

bool8 ScrCmd_dynmultichoice(struct ScriptContext *ctx)
{
    u32 i;
    u32 left = VarGet(ScriptReadHalfword(ctx));
    u32 top = VarGet(ScriptReadHalfword(ctx));
    bool32 ignoreBPress = ScriptReadByte(ctx);
    u32 maxBeforeScroll = ScriptReadByte(ctx);
    bool32 shouldSort = ScriptReadByte(ctx);
    u32 initialSelected = VarGet(ScriptReadHalfword(ctx));
    u32 callbackSet = ScriptReadByte(ctx);
    u32 initialRow = 0;
    // Read vararg
    u32 argc = ScriptReadByte(ctx);
    struct ListMenuItem *items;

    if (argc == 0)
        return FALSE;

    if (maxBeforeScroll == 0xFF)
        maxBeforeScroll = DYN_MULTICHOICE_DEFAULT_MAX_BEFORE_SCROLL;

    if ((const u8*) ScriptPeekWord(ctx) != NULL)
    {
        items = AllocZeroed(sizeof(struct ListMenuItem) * argc);
        for (i = 0; i < argc; ++i)
        {
            u8 *nameBuffer = Alloc(100);
            const u8 *arg = (const u8 *) ScriptReadWord(ctx);
            StringExpandPlaceholders(nameBuffer, arg);
            items[i].name = nameBuffer;
            items[i].id = i;
            if (i == initialSelected)
                initialRow = i;
        }
    }
    else
    {
        argc = MultichoiceDynamic_StackSize();
        items = AllocZeroed(sizeof(struct ListMenuItem) * argc);
        for (i = 0; i < argc; ++i)
        {
            struct ListMenuItem *currentItem = MultichoiceDynamic_PeekElementAt(i);
            items[i] = *currentItem;
            if (currentItem->id == initialSelected)
                initialRow = i;
        }
        if (shouldSort)
            DynamicMultichoiceSortList(items, argc);
        MultichoiceDynamic_DestroyStack();
    }

    if (ScriptMenu_MultichoiceDynamic(left, top, argc, items, ignoreBPress, maxBeforeScroll, initialRow, callbackSet))
    {
        ScriptContext_Stop();
        return TRUE;
    }
    else
    {
        return FALSE;
    }
}

bool8 ScrCmd_dynmultipush(struct ScriptContext *ctx)
{
    u8 *nameBuffer = Alloc(100);
    const u8 *name = (const u8*) ScriptReadWord(ctx);
    u32 id = VarGet(ScriptReadHalfword(ctx));
    struct ListMenuItem item;
    StringExpandPlaceholders(nameBuffer, name);
    item.name = nameBuffer;
    item.id = id;
    MultichoiceDynamic_PushElement(item);
    return FALSE;
}

bool8 ScrCmd_multichoice(struct ScriptContext *ctx)
{
    u8 left = ScriptReadByte(ctx);
    u8 top = ScriptReadByte(ctx);
    u8 multichoiceId = ScriptReadByte(ctx);
    bool8 ignoreBPress = ScriptReadByte(ctx);

    if (ScriptMenu_Multichoice(left, top, multichoiceId, ignoreBPress) == TRUE)
    {
        ScriptContext_Stop();
        return TRUE;
    }
    else
    {
        return FALSE;
    }
}

bool8 ScrCmd_multichoicedefault(struct ScriptContext *ctx)
{
    u8 left = ScriptReadByte(ctx);
    u8 top = ScriptReadByte(ctx);
    u8 multichoiceId = ScriptReadByte(ctx);
    u8 defaultChoice = ScriptReadByte(ctx);
    bool8 ignoreBPress = ScriptReadByte(ctx);

    if (ScriptMenu_MultichoiceWithDefault(left, top, multichoiceId, ignoreBPress, defaultChoice) == TRUE)
    {
        ScriptContext_Stop();
        return TRUE;
    }
    else
    {
        return FALSE;
    }
}

bool8 ScrCmd_drawbox(struct ScriptContext *ctx)
{
    /*u8 left = ScriptReadByte(ctx);
    u8 top = ScriptReadByte(ctx);
    u8 right = ScriptReadByte(ctx);
    u8 bottom = ScriptReadByte(ctx);

    MenuDrawTextWindow(left, top, right, bottom);*/
    return FALSE;
}

bool8 ScrCmd_multichoicegrid(struct ScriptContext *ctx)
{
    u8 left = ScriptReadByte(ctx);
    u8 top = ScriptReadByte(ctx);
    u8 multichoiceId = ScriptReadByte(ctx);
    u8 numColumns = ScriptReadByte(ctx);
    bool8 ignoreBPress = ScriptReadByte(ctx);

    if (ScriptMenu_MultichoiceGrid(left, top, multichoiceId, ignoreBPress, numColumns) == TRUE)
    {
        ScriptContext_Stop();
        return TRUE;
    }
    else
    {
        return FALSE;
    }
}

bool8 ScrCmd_erasebox(struct ScriptContext *ctx)
{
    u8 UNUSED left = ScriptReadByte(ctx);
    u8 UNUSED top = ScriptReadByte(ctx);
    u8 UNUSED right = ScriptReadByte(ctx);
    u8 UNUSED bottom = ScriptReadByte(ctx);

    // Menu_EraseWindowRect(left, top, right, bottom);
    return FALSE;
}

bool8 ScrCmd_drawboxtext(struct ScriptContext *ctx)
{
    u8 UNUSED left = ScriptReadByte(ctx);
    u8 UNUSED top = ScriptReadByte(ctx);
    u8 UNUSED multichoiceId = ScriptReadByte(ctx);
    bool8 UNUSED ignoreBPress = ScriptReadByte(ctx);

    /*if (Multichoice(left, top, multichoiceId, ignoreBPress) == TRUE)
    {
        ScriptContext_Stop();
        return TRUE;
    }*/
    return FALSE;
}

bool8 ScrCmd_showmonpic(struct ScriptContext *ctx)
{
    u16 species = VarGet(ScriptReadHalfword(ctx));
    u8 x = ScriptReadByte(ctx);
    u8 y = ScriptReadByte(ctx);

    ScriptMenu_ShowPokemonPic(species, x, y);
    return FALSE;
}

bool8 ScrCmd_hidemonpic(struct ScriptContext *ctx)
{
    // The hide function returns a pointer to a function
    // that returns true once the pic is hidden
    bool8 (*func)(void) = ScriptMenu_HidePokemonPic();

    if (func == NULL)
        return FALSE;
    SetupNativeScript(ctx, func);
    return TRUE;
}

bool8 ScrCmd_showcontestpainting(struct ScriptContext *ctx)
{
    u8 contestWinnerId = ScriptReadByte(ctx);

    // Artist's painting is temporary and already has its data loaded
    if (contestWinnerId != CONTEST_WINNER_ARTIST)
        SetContestWinnerForPainting(contestWinnerId);

    ShowContestPainting();
    ScriptContext_Stop();
    return TRUE;
}

bool8 ScrCmd_braillemessage(struct ScriptContext *ctx)
{
    u8 *ptr = (u8 *)ScriptReadWord(ctx);
    struct WindowTemplate winTemplate;
    s32 i;
    u8 width, height;
    u8 xWindow, yWindow, xText, yText;
    u8 temp;

    // + 6 for the 6 bytes at the start of a braille message (brailleformat macro)
    // In RS these bytes are used to position the text and window, but
    // in Emerald they are unused and position is calculated below instead
    StringExpandPlaceholders(gStringVar4, ptr + 6);

    width = GetStringWidth(FONT_BRAILLE, gStringVar4, -1) / 8u;

    if (width > 28)
        width = 28;

    for (i = 0, height = 4; gStringVar4[i] != EOS;)
    {
        if (gStringVar4[i++] == CHAR_NEWLINE)
            height += 3;
    }

    if (height > 18)
        height = 18;

    temp = width + 2;
    xWindow = (30 - temp) / 2;

    temp = height + 2;
    yText = (20 - temp) / 2;

    xText = xWindow;
    xWindow += 1;

    yWindow = yText;
    yText += 2;

    xText = (xWindow - xText - 1) * 8 + 3;
    yText = (yText - yWindow - 1) * 8;

    winTemplate = CreateWindowTemplate(0, xWindow, yWindow + 1, width, height, 0xF, 0x1);
    sBrailleWindowId = AddWindow(&winTemplate);
    LoadUserWindowBorderGfx(sBrailleWindowId, 0x214, BG_PLTT_ID(14));
    DrawStdWindowFrame(sBrailleWindowId, FALSE);
    PutWindowTilemap(sBrailleWindowId);
    FillWindowPixelBuffer(sBrailleWindowId, PIXEL_FILL(1));
    AddTextPrinterParameterized(sBrailleWindowId, FONT_BRAILLE, gStringVar4, xText, yText, TEXT_SKIP_DRAW, NULL);
    CopyWindowToVram(sBrailleWindowId, COPYWIN_FULL);
    return FALSE;
}

bool8 ScrCmd_closebraillemessage(struct ScriptContext *ctx)
{
    CloseBrailleWindow();
    return FALSE;
}

bool8 ScrCmd_vmessage(struct ScriptContext *ctx)
{
    u32 msg = ScriptReadWord(ctx);

    ShowFieldMessage((u8 *)(msg - sAddressOffset));
    return FALSE;
}

bool8 ScrCmd_bufferspeciesname(struct ScriptContext *ctx)
{
    u8 stringVarIndex = ScriptReadByte(ctx);
    u16 species = VarGet(ScriptReadHalfword(ctx)) & ((1 << 10) - 1); // ignore possible shiny / form bits

    StringCopy(sScriptStringVars[stringVarIndex], GetSpeciesName(species));
    return FALSE;
}

bool8 ScrCmd_bufferleadmonspeciesname(struct ScriptContext *ctx)
{
    u8 stringVarIndex = ScriptReadByte(ctx);

    u8 *dest = sScriptStringVars[stringVarIndex];
    u8 partyIndex = GetLeadMonIndex();
    u32 species = GetMonData(&gPlayerParty[partyIndex], MON_DATA_SPECIES, NULL);
    StringCopy(dest, GetSpeciesName(species));
    return FALSE;
}

bool8 ScrFunc_bufferlivemonnickname(struct ScriptContext *ctx)
{
    u8 stringVarIndex = ScriptReadByte(ctx);

    GetMonData(GetFirstLiveMon(), MON_DATA_NICKNAME, sScriptStringVars[stringVarIndex]);
    StringGet_Nickname(sScriptStringVars[stringVarIndex]);
    return FALSE;
}

bool8 ScrCmd_bufferpartymonnick(struct ScriptContext *ctx)
{
    u8 stringVarIndex = ScriptReadByte(ctx);
    u16 partyIndex = VarGet(ScriptReadHalfword(ctx));

    GetMonData(&gPlayerParty[partyIndex], MON_DATA_NICKNAME, sScriptStringVars[stringVarIndex]);
    StringGet_Nickname(sScriptStringVars[stringVarIndex]);
    return FALSE;
}

bool8 ScrCmd_bufferitemname(struct ScriptContext *ctx)
{
    u8 stringVarIndex = ScriptReadByte(ctx);
    u16 itemId = VarGet(ScriptReadHalfword(ctx));

    CopyItemName(itemId, sScriptStringVars[stringVarIndex]);
    return FALSE;
}

bool8 ScrCmd_bufferitemnameplural(struct ScriptContext *ctx)
{
    u8 stringVarIndex = ScriptReadByte(ctx);
    u16 itemId = VarGet(ScriptReadHalfword(ctx));
    u16 quantity = VarGet(ScriptReadHalfword(ctx));

    CopyItemNameHandlePlural(itemId, sScriptStringVars[stringVarIndex], quantity);
    return FALSE;
}

bool8 ScrCmd_bufferdecorationname(struct ScriptContext *ctx)
{
    u8 stringVarIndex = ScriptReadByte(ctx);
    u16 decorId = VarGet(ScriptReadHalfword(ctx));

    StringCopy(sScriptStringVars[stringVarIndex], gDecorations[decorId].name);
    return FALSE;
}

bool8 ScrCmd_buffermovename(struct ScriptContext *ctx)
{
    u8 stringVarIndex = ScriptReadByte(ctx);
    u16 moveId = VarGet(ScriptReadHalfword(ctx));

    StringCopy(sScriptStringVars[stringVarIndex], GetMoveName(moveId));
    return FALSE;
}

bool8 ScrCmd_buffernumberstring(struct ScriptContext *ctx)
{
    u8 stringVarIndex = ScriptReadByte(ctx);
    u16 num = VarGet(ScriptReadHalfword(ctx));
    u8 numDigits = CountDigits(num);

    ConvertIntToDecimalStringN(sScriptStringVars[stringVarIndex], num, STR_CONV_MODE_LEFT_ALIGN, numDigits);
    return FALSE;
}

bool8 ScrCmd_bufferstdstring(struct ScriptContext *ctx)
{
    u8 stringVarIndex = ScriptReadByte(ctx);
    u16 index = VarGet(ScriptReadHalfword(ctx));

    StringCopy(sScriptStringVars[stringVarIndex], gStdStrings[index]);
    return FALSE;
}

bool8 ScrCmd_buffercontestname(struct ScriptContext *ctx)
{
    u8 stringVarIndex = ScriptReadByte(ctx);
    u16 category = VarGet(ScriptReadHalfword(ctx));

    BufferContestName(sScriptStringVars[stringVarIndex], category);
    return FALSE;
}

bool8 ScrCmd_bufferstring(struct ScriptContext *ctx)
{
    u8 stringVarIndex = ScriptReadByte(ctx);
    const u8 *text = (u8 *)ScriptReadWord(ctx);

    StringCopy(sScriptStringVars[stringVarIndex], text);
    return FALSE;
}

bool8 ScrCmd_vbuffermessage(struct ScriptContext *ctx)
{
    const u8 *ptr = (u8 *)(ScriptReadWord(ctx) - sAddressOffset);

    StringExpandPlaceholders(gStringVar4, ptr);
    return FALSE;
}

bool8 ScrCmd_vbufferstring(struct ScriptContext *ctx)
{
    u8 stringVarIndex = ScriptReadByte(ctx);
    u32 addr = ScriptReadWord(ctx);

    const u8 *src = (u8 *)(addr - sAddressOffset);
    u8 *dest = sScriptStringVars[stringVarIndex];
    StringCopy(dest, src);
    return FALSE;
}

bool8 ScrCmd_bufferboxname(struct ScriptContext *ctx)
{
    u8 stringVarIndex = ScriptReadByte(ctx);
    u16 boxId = VarGet(ScriptReadHalfword(ctx));

    StringCopy(sScriptStringVars[stringVarIndex], GetBoxNamePtr(boxId));
    return FALSE;
}

bool8 ScrCmd_giveegg(struct ScriptContext *ctx)
{
    u16 species = VarGet(ScriptReadHalfword(ctx));

    gSpecialVar_Result = ScriptGiveEgg(species);
    return FALSE;
}

bool8 ScrCmd_setmonmove(struct ScriptContext *ctx)
{
    u8 partyIndex = ScriptReadByte(ctx);
    u8 slot = ScriptReadByte(ctx);
    u16 move = ScriptReadHalfword(ctx);

    ScriptSetMonMoveSlot(partyIndex, move, slot);
    return FALSE;
}

bool8 ScrCmd_checkpartymove(struct ScriptContext *ctx)
{
    u8 i;
    u16 moveId = ScriptReadHalfword(ctx);

    gSpecialVar_Result = PARTY_SIZE;
    for (i = 0; i < PARTY_SIZE; i++)
    {
        u16 species = GetMonData(&gPlayerParty[i], MON_DATA_SPECIES, NULL);
        if (!species)
            break;
        if (!GetMonData(&gPlayerParty[i], MON_DATA_IS_EGG) && MonKnowsMove(&gPlayerParty[i], moveId) == TRUE)
        {
            gSpecialVar_Result = i;
            gSpecialVar_0x8004 = species;
            break;
        }
    }
    return FALSE;
}

bool8 ScrCmd_addmoney(struct ScriptContext *ctx)
{
    u32 amount = ScriptReadWord(ctx);
    u8 ignore = ScriptReadByte(ctx);

    if (!ignore)
        AddMoney(&gSaveBlock1Ptr->money, amount);
    return FALSE;
}

bool8 ScrCmd_removemoney(struct ScriptContext *ctx)
{
    u32 amount = ScriptReadWord(ctx);
    u8 ignore = ScriptReadByte(ctx);

    if (!ignore)
        RemoveMoney(&gSaveBlock1Ptr->money, amount);
    return FALSE;
}

bool8 ScrCmd_checkmoney(struct ScriptContext *ctx)
{
    u32 amount = ScriptReadWord(ctx);
    u8 ignore = ScriptReadByte(ctx);

    if (!ignore)
        gSpecialVar_Result = IsEnoughMoney(&gSaveBlock1Ptr->money, amount);
    return FALSE;
}

bool8 ScrCmd_showmoneybox(struct ScriptContext *ctx)
{
    u8 x = ScriptReadByte(ctx);
    u8 y = ScriptReadByte(ctx);
    u8 ignore = ScriptReadByte(ctx);

    if (!ignore)
        DrawMoneyBox(GetMoney(&gSaveBlock1Ptr->money), x, y);
    return FALSE;
}

bool8 ScrCmd_hidemoneybox(struct ScriptContext *ctx)
{
    /*u8 x = ScriptReadByte(ctx);
    u8 y = ScriptReadByte(ctx);*/

    HideMoneyBox();
    return FALSE;
}

bool8 ScrCmd_updatemoneybox(struct ScriptContext *ctx)
{
    u8 UNUSED x = ScriptReadByte(ctx);
    u8 UNUSED y = ScriptReadByte(ctx);
    u8 ignore = ScriptReadByte(ctx);

    if (!ignore)
        ChangeAmountInMoneyBox(GetMoney(&gSaveBlock1Ptr->money));
    return FALSE;
}

bool8 ScrCmd_showcoinsbox(struct ScriptContext *ctx)
{
    u8 x = ScriptReadByte(ctx);
    u8 y = ScriptReadByte(ctx);

    ShowCoinsWindow(GetCoins(), x, y);
    return FALSE;
}

bool8 ScrCmd_hidecoinsbox(struct ScriptContext *ctx)
{
    u8 UNUSED x = ScriptReadByte(ctx);
    u8 UNUSED y = ScriptReadByte(ctx);

    HideCoinsWindow();
    return FALSE;
}

bool8 ScrCmd_updatecoinsbox(struct ScriptContext *ctx)
{
    u8 UNUSED x = ScriptReadByte(ctx);
    u8 UNUSED y = ScriptReadByte(ctx);

    PrintCoinsString(GetCoins());
    return FALSE;
}

bool8 ScrCmd_trainerbattle(struct ScriptContext *ctx)
{
    ctx->scriptPtr = BattleSetup_ConfigureTrainerBattle(ctx->scriptPtr);
    return FALSE;
}

bool8 ScrCmd_dotrainerbattle(struct ScriptContext *ctx)
{
    BattleSetup_StartTrainerBattle();
    return TRUE;
}

bool8 ScrCmd_gotopostbattlescript(struct ScriptContext *ctx)
{
    ctx->scriptPtr = BattleSetup_GetScriptAddrAfterBattle();
    return FALSE;
}

bool8 ScrCmd_gotobeatenscript(struct ScriptContext *ctx)
{
    ctx->scriptPtr = BattleSetup_GetTrainerPostBattleScript();
    return FALSE;
}

bool8 ScrCmd_checktrainerflag(struct ScriptContext *ctx)
{
    u16 index = VarGet(ScriptReadHalfword(ctx));

    ctx->comparisonResult = HasTrainerBeenFought(index);
    return FALSE;
}

bool8 ScrCmd_settrainerflag(struct ScriptContext *ctx)
{
    u16 index = VarGet(ScriptReadHalfword(ctx));

    SetTrainerFlag(index);
    return FALSE;
}

bool8 ScrCmd_cleartrainerflag(struct ScriptContext *ctx)
{
    u16 index = VarGet(ScriptReadHalfword(ctx));

    ClearTrainerFlag(index);
    return FALSE;
}

bool8 ScrCmd_setwildbattle(struct ScriptContext *ctx)
{
    u16 species = ScriptReadHalfword(ctx);
    u8 level = ScriptReadByte(ctx);
    u16 item = ScriptReadHalfword(ctx);
    u16 species2 = ScriptReadHalfword(ctx);
    u8 level2 = ScriptReadByte(ctx);
    u16 item2 = ScriptReadHalfword(ctx);

    if(species2 == SPECIES_NONE)
    {
        CreateScriptedWildMon(species, level, item);
        sIsScriptedWildDouble = FALSE;
    }
    else
    {
        CreateScriptedDoubleWildMon(species, level, item, species2, level2, item2);
        sIsScriptedWildDouble = TRUE;
    }

    return FALSE;
}

bool8 ScrCmd_dowildbattle(struct ScriptContext *ctx)
{
    if (sIsScriptedWildDouble == FALSE)
        BattleSetup_StartScriptedWildBattle();
    else
        BattleSetup_StartScriptedDoubleWildBattle();

    ScriptContext_Stop();

    return TRUE;
}

bool8 ScrCmd_pokemart(struct ScriptContext *ctx)
{
    const void *ptr = (void *)ScriptReadWord(ctx);

    CreatePokemartMenu(ptr);
    ScriptContext_Stop();
    return TRUE;
}

bool8 ScrCmd_pokemartdecoration(struct ScriptContext *ctx)
{
    const void *ptr = (void *)ScriptReadWord(ctx);

    CreateDecorationShop1Menu(ptr);
    ScriptContext_Stop();
    return TRUE;
}

// Changes clerk dialogue slightly from above. See MART_TYPE_DECOR2
bool8 ScrCmd_pokemartdecoration2(struct ScriptContext *ctx)
{
    const void *ptr = (void *)ScriptReadWord(ctx);

    CreateDecorationShop2Menu(ptr);
    ScriptContext_Stop();
    return TRUE;
}

bool8 ScrCmd_playslotmachine(struct ScriptContext *ctx)
{
    u8 machineId = VarGet(ScriptReadHalfword(ctx));

    PlaySlotMachine(machineId, CB2_ReturnToFieldContinueScriptPlayMapMusic);
    ScriptContext_Stop();
    return TRUE;
}

bool8 ScrCmd_setberrytree(struct ScriptContext *ctx)
{
    u8 treeId = ScriptReadByte(ctx);
    u8 berry = ScriptReadByte(ctx);
    u8 growthStage = ScriptReadByte(ctx);

    if (berry == 0)
        PlantBerryTree(treeId, berry, growthStage, FALSE);
    else
        PlantBerryTree(treeId, berry, growthStage, FALSE);
    return FALSE;
}

bool8 ScrCmd_getpokenewsactive(struct ScriptContext *ctx)
{
    u16 newsKind = VarGet(ScriptReadHalfword(ctx));

    gSpecialVar_Result = IsPokeNewsActive(newsKind);
    return FALSE;
}

bool8 ScrCmd_choosecontestmon(struct ScriptContext *ctx)
{
    ChooseContestMon();
    ScriptContext_Stop();
    return TRUE;
}


bool8 ScrCmd_startcontest(struct ScriptContext *ctx)
{
    StartContest();
    ScriptContext_Stop();
    return TRUE;
}

bool8 ScrCmd_showcontestresults(struct ScriptContext *ctx)
{
    ShowContestResults();
    ScriptContext_Stop();
    return TRUE;
}

bool8 ScrCmd_contestlinktransfer(struct ScriptContext *ctx)
{
    ContestLinkTransfer(gSpecialVar_ContestCategory);
    ScriptContext_Stop();
    return TRUE;
}

bool8 ScrCmd_dofieldeffect(struct ScriptContext *ctx)
{
    u16 effectId = VarGet(ScriptReadHalfword(ctx));

    sFieldEffectScriptId = effectId;
    FieldEffectStart(sFieldEffectScriptId);
    return FALSE;
}

bool8 ScrCmd_setfieldeffectargument(struct ScriptContext *ctx)
{
    u8 argNum = ScriptReadByte(ctx);

    gFieldEffectArguments[argNum] = (s16)VarGet(ScriptReadHalfword(ctx));
    return FALSE;
}

static bool8 WaitForFieldEffectFinish(void)
{
    if (!FieldEffectActiveListContains(sFieldEffectScriptId))
        return TRUE;
    else
        return FALSE;
}

bool8 ScrCmd_waitfieldeffect(struct ScriptContext *ctx)
{
    sFieldEffectScriptId = VarGet(ScriptReadHalfword(ctx));
    SetupNativeScript(ctx, WaitForFieldEffectFinish);
    return TRUE;
}

bool8 ScrCmd_setrespawn(struct ScriptContext *ctx)
{
    u16 healLocationId = VarGet(ScriptReadHalfword(ctx));

    SetLastHealLocationWarp(healLocationId);
    return FALSE;
}

bool8 ScrCmd_checkplayergender(struct ScriptContext *ctx)
{
    gSpecialVar_Result = gSaveBlock2Ptr->playerGender;
    return FALSE;
}

bool8 ScrCmd_playmoncry(struct ScriptContext *ctx)
{
    u16 species = VarGet(ScriptReadHalfword(ctx));
    u16 mode = VarGet(ScriptReadHalfword(ctx));

    PlayCry_Script(species, mode);
    return FALSE;
}

bool8   ScrFunc_playfirstmoncry(struct ScriptContext *ctx)
{
    u16 species = GetMonData(GetFirstLiveMon(), MON_DATA_SPECIES);
    PlayCry_Script(species, 0);
    return FALSE;
}

bool8 ScrCmd_waitmoncry(struct ScriptContext *ctx)
{
    SetupNativeScript(ctx, IsCryFinished);
    return TRUE;
}

bool8 ScrCmd_setmetatile(struct ScriptContext *ctx)
{
    u16 x = VarGet(ScriptReadHalfword(ctx));
    u16 y = VarGet(ScriptReadHalfword(ctx));
    u16 metatileId = VarGet(ScriptReadHalfword(ctx));
    bool16 isImpassable = VarGet(ScriptReadHalfword(ctx));

    x += MAP_OFFSET;
    y += MAP_OFFSET;
    if (!isImpassable)
        MapGridSetMetatileIdAt(x, y, metatileId);
    else
        MapGridSetMetatileIdAt(x, y, metatileId | MAPGRID_COLLISION_MASK);
    return FALSE;
}

bool8 ScrCmd_opendoor(struct ScriptContext *ctx)
{
    u16 x = VarGet(ScriptReadHalfword(ctx));
    u16 y = VarGet(ScriptReadHalfword(ctx));

    x += MAP_OFFSET;
    y += MAP_OFFSET;
    PlaySE(GetDoorSoundEffect(x, y));
    FieldAnimateDoorOpen(x, y);
    return FALSE;
}

bool8 ScrCmd_closedoor(struct ScriptContext *ctx)
{
    u16 x = VarGet(ScriptReadHalfword(ctx));
    u16 y = VarGet(ScriptReadHalfword(ctx));

    x += MAP_OFFSET;
    y += MAP_OFFSET;
    FieldAnimateDoorClose(x, y);
    return FALSE;
}

static bool8 IsDoorAnimationStopped(void)
{
    if (!FieldIsDoorAnimationRunning())
        return TRUE;
    else
        return FALSE;
}

bool8 ScrCmd_waitdooranim(struct ScriptContext *ctx)
{
    SetupNativeScript(ctx, IsDoorAnimationStopped);
    return TRUE;
}

bool8 ScrCmd_setdooropen(struct ScriptContext *ctx)
{
    u16 x = VarGet(ScriptReadHalfword(ctx));
    u16 y = VarGet(ScriptReadHalfword(ctx));

    x += MAP_OFFSET;
    y += MAP_OFFSET;
    FieldSetDoorOpened(x, y);
    return FALSE;
}

bool8 ScrCmd_setdoorclosed(struct ScriptContext *ctx)
{
    u16 x = VarGet(ScriptReadHalfword(ctx));
    u16 y = VarGet(ScriptReadHalfword(ctx));

    x += MAP_OFFSET;
    y += MAP_OFFSET;
    FieldSetDoorClosed(x, y);
    return FALSE;
}

// Below two are functions for elevators in RS, do nothing in Emerald
bool8 ScrCmd_addelevmenuitem(struct ScriptContext *ctx)
{
    u8 UNUSED v3 = ScriptReadByte(ctx);
    u16 UNUSED v5 = VarGet(ScriptReadHalfword(ctx));
    u16 UNUSED v7 = VarGet(ScriptReadHalfword(ctx));
    u16 UNUSED v9 = VarGet(ScriptReadHalfword(ctx));

    //ScriptAddElevatorMenuItem(v3, v5, v7, v9);
    return FALSE;
}

bool8 ScrCmd_showelevmenu(struct ScriptContext *ctx)
{
    /*ScriptShowElevatorMenu();
    ScriptContext_Stop();
    return TRUE;*/
    return FALSE;
}

bool8 ScrCmd_checkcoins(struct ScriptContext *ctx)
{
    u16 *ptr = GetVarPointer(ScriptReadHalfword(ctx));
    *ptr = GetCoins();
    return FALSE;
}

bool8 ScrCmd_addcoins(struct ScriptContext *ctx)
{
    u16 coins = VarGet(ScriptReadHalfword(ctx));

    if (AddCoins(coins) == TRUE)
        gSpecialVar_Result = FALSE;
    else
        gSpecialVar_Result = TRUE;
    return FALSE;
}

bool8 ScrCmd_removecoins(struct ScriptContext *ctx)
{
    u16 coins = VarGet(ScriptReadHalfword(ctx));

    if (RemoveCoins(coins) == TRUE)
        gSpecialVar_Result = FALSE;
    else
        gSpecialVar_Result = TRUE;
    return FALSE;
}

bool8 ScrCmd_moverotatingtileobjects(struct ScriptContext *ctx)
{
    u16 puzzleNumber = VarGet(ScriptReadHalfword(ctx));

    sMovingNpcId = MoveRotatingTileObjects(puzzleNumber);
    return FALSE;
}

bool8 ScrCmd_turnrotatingtileobjects(struct ScriptContext *ctx)
{
    TurnRotatingTileObjects();
    return FALSE;
}

bool8 ScrCmd_initrotatingtilepuzzle(struct ScriptContext *ctx)
{
    u16 isTrickHouse = VarGet(ScriptReadHalfword(ctx));

    InitRotatingTilePuzzle(isTrickHouse);
    return FALSE;
}

bool8 ScrCmd_freerotatingtilepuzzle(struct ScriptContext *ctx)
{
    FreeRotatingTilePuzzle();
    return FALSE;
}

bool8 ScrCmd_selectapproachingtrainer(struct ScriptContext *ctx)
{
    gSelectedObjectEvent = GetCurrentApproachingTrainerObjectEventId();
    return FALSE;
}

bool8 ScrCmd_lockfortrainer(struct ScriptContext *ctx)
{
    if (IsOverworldLinkActive())
    {
        return FALSE;
    }
    else
    {
        if (gObjectEvents[gSelectedObjectEvent].active)
        {
            FreezeForApproachingTrainers();
            SetupNativeScript(ctx, IsFreezeObjectAndPlayerFinished);
        }
        return TRUE;
    }
}

// This command will set a Pokémon's modernFatefulEncounter bit; there is no similar command to clear it.
bool8 ScrCmd_setmonmodernfatefulencounter(struct ScriptContext *ctx)
{
    bool8 isModernFatefulEncounter = TRUE;
    u16 partyIndex = VarGet(ScriptReadHalfword(ctx));

    SetMonData(&gPlayerParty[partyIndex], MON_DATA_MODERN_FATEFUL_ENCOUNTER, &isModernFatefulEncounter);
    return FALSE;
}

bool8 ScrCmd_checkmonmodernfatefulencounter(struct ScriptContext *ctx)
{
    u16 partyIndex = VarGet(ScriptReadHalfword(ctx));

    gSpecialVar_Result = GetMonData(&gPlayerParty[partyIndex], MON_DATA_MODERN_FATEFUL_ENCOUNTER, NULL);
    return FALSE;
}

bool8 ScrCmd_trywondercardscript(struct ScriptContext *ctx)
{
    const u8 *script = GetSavedRamScriptIfValid();

    if (script)
    {
        gRamScriptRetAddr = ctx->scriptPtr;
        ScriptJump(ctx, script);
    }
    return FALSE;
}

// This warp is only used by the Union Room.
// For the warp used by the Aqua Hideout, see DoTeleportTileWarp
bool8 ScrCmd_warpspinenter(struct ScriptContext *ctx)
{
    u8 mapGroup = ScriptReadByte(ctx);
    u8 mapNum = ScriptReadByte(ctx);
    u8 warpId = ScriptReadByte(ctx);
    u16 x = VarGet(ScriptReadHalfword(ctx));
    u16 y = VarGet(ScriptReadHalfword(ctx));

    SetWarpDestination(mapGroup, mapNum, warpId, x, y);
    SetSpinStartFacingDir(GetPlayerFacingDirection());
    DoSpinEnterWarp();
    ResetInitialPlayerAvatarState();
    return TRUE;
}

bool8 ScrCmd_setmonmetlocation(struct ScriptContext *ctx)
{
    u16 partyIndex = VarGet(ScriptReadHalfword(ctx));
    u8 location = ScriptReadByte(ctx);

    if (partyIndex < PARTY_SIZE)
        SetMonData(&gPlayerParty[partyIndex], MON_DATA_MET_LOCATION, &location);
    return FALSE;
}

static void CloseBrailleWindow(void)
{
    ClearStdWindowAndFrame(sBrailleWindowId, TRUE);
    RemoveWindow(sBrailleWindowId);
}

bool8 ScrCmd_buffertrainerclassname(struct ScriptContext *ctx)
{
    u8 stringVarIndex = ScriptReadByte(ctx);
    u16 trainerClassId = VarGet(ScriptReadHalfword(ctx));

    StringCopy(sScriptStringVars[stringVarIndex], GetTrainerClassNameFromId(trainerClassId));
    return FALSE;
}

bool8 ScrCmd_buffertrainername(struct ScriptContext *ctx)
{
    u8 stringVarIndex = ScriptReadByte(ctx);
    u16 trainerClassId = VarGet(ScriptReadHalfword(ctx));

    StringCopy(sScriptStringVars[stringVarIndex], GetTrainerNameFromId(trainerClassId));
    return FALSE;
}

void SetMovingNpcId(u16 npcId)
{
    sMovingNpcId = npcId;
}

bool8 ScrCmd_warpwhitefade(struct ScriptContext *ctx)
{
    u8 mapGroup = ScriptReadByte(ctx);
    u8 mapNum = ScriptReadByte(ctx);
    u8 warpId = ScriptReadByte(ctx);
    u16 x = VarGet(ScriptReadHalfword(ctx));
    u16 y = VarGet(ScriptReadHalfword(ctx));

    SetWarpDestination(mapGroup, mapNum, warpId, x, y);
    DoWhiteFadeWarp();
    ResetInitialPlayerAvatarState();
    return TRUE;
}<|MERGE_RESOLUTION|>--- conflicted
+++ resolved
@@ -1016,14 +1016,9 @@
     }
     ScriptMovement_StartObjectMovementScript(localId, gSaveBlock1Ptr->location.mapNum, gSaveBlock1Ptr->location.mapGroup, movementScript);
     sMovingNpcId = localId;
-<<<<<<< HEAD
+    // Force follower into pokeball
     if (localId != OBJ_EVENT_ID_FOLLOWER && !FlagGet(FLAG_SAFE_FOLLOWER_MOVEMENT))
     {
-        // Force follower into pokeball
-=======
-    // Force follower into pokeball
-    if (localId != OBJ_EVENT_ID_FOLLOWER && !FlagGet(FLAG_SAFE_FOLLOWER_MOVEMENT)) {
->>>>>>> 195d2bb7
         objEvent = GetFollowerObject();
         // return early if no follower or in shadowing state
         if (objEvent == NULL || gSprites[objEvent->spriteId].data[1] == 0)
