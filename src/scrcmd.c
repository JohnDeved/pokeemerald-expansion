#include "global.h"
#include "frontier_util.h"
#include "battle_setup.h"
#include "berry.h"
#include "clock.h"
#include "coins.h"
#include "contest.h"
#include "contest_util.h"
#include "contest_painting.h"
#include "data.h"
#include "decompress.h"
#include "decoration.h"
#include "decoration_inventory.h"
#include "event_data.h"
#include "field_door.h"
#include "field_effect.h"
#include "event_object_lock.h"
#include "event_object_movement.h"
#include "event_scripts.h"
#include "field_message_box.h"
#include "field_player_avatar.h"
#include "field_screen_effect.h"
#include "field_specials.h"
#include "field_tasks.h"
#include "field_weather.h"
#include "fieldmap.h"
#include "item.h"
#include "lilycove_lady.h"
#include "main.h"
#include "menu.h"
#include "money.h"
#include "move.h"
#include "mystery_event_script.h"
#include "palette.h"
#include "party_menu.h"
#include "pokedex.h"
#include "pokemon_storage_system.h"
#include "random.h"
#include "overworld.h"
#include "rotating_tile_puzzle.h"
#include "rtc.h"
#include "script.h"
#include "script_menu.h"
#include "script_movement.h"
#include "script_pokemon_util.h"
#include "shop.h"
#include "slot_machine.h"
#include "sound.h"
#include "string_util.h"
#include "text.h"
#include "text_window.h"
#include "trainer_see.h"
#include "tv.h"
#include "window.h"
#include "list_menu.h"
#include "malloc.h"
#include "constants/event_objects.h"

typedef u16 (*SpecialFunc)(void);
typedef void (*NativeFunc)(struct ScriptContext *ctx);

EWRAM_DATA const u8 *gRamScriptRetAddr = NULL;
static EWRAM_DATA u32 sAddressOffset = 0; // For relative addressing in vgoto etc., used by saved scripts (e.g. Mystery Event)
static EWRAM_DATA u16 sPauseCounter = 0;
static EWRAM_DATA u16 sMovingNpcId = 0;
static EWRAM_DATA u16 sMovingNpcMapGroup = 0;
static EWRAM_DATA u16 sMovingNpcMapNum = 0;
static EWRAM_DATA u16 sFieldEffectScriptId = 0;

static u8 sBrailleWindowId;
static bool8 sIsScriptedWildDouble;

extern const SpecialFunc gSpecials[];
extern const u8 *gStdScripts[];
extern const u8 *gStdScripts_End[];

static void CloseBrailleWindow(void);
static void DynamicMultichoiceSortList(struct ListMenuItem *items, u32 count);

// This is defined in here so the optimizer can't see its value when compiling
// script.c.
void * const gNullScriptPtr = NULL;

static const u8 sScriptConditionTable[6][3] =
{
//  <  =  >
    {1, 0, 0}, // <
    {0, 1, 0}, // =
    {0, 0, 1}, // >
    {1, 1, 0}, // <=
    {0, 1, 1}, // >=
    {1, 0, 1}, // !=
};

static u8 *const sScriptStringVars[] =
{
    gStringVar1,
    gStringVar2,
    gStringVar3,
};

bool8 ScrCmd_nop(struct ScriptContext *ctx)
{
    Script_RequestEffects(SCREFF_V1);

    return FALSE;
}

bool8 ScrCmd_nop1(struct ScriptContext *ctx)
{
    Script_RequestEffects(SCREFF_V1);

    return FALSE;
}

bool8 ScrCmd_end(struct ScriptContext *ctx)
{
    Script_RequestEffects(SCREFF_V1);

    FlagClear(FLAG_SAFE_FOLLOWER_MOVEMENT);
    StopScript(ctx);
    return FALSE;
}

bool8 ScrCmd_gotonative(struct ScriptContext *ctx)
{
    bool8 (*addr)(void) = (bool8 (*)(void))ScriptReadWord(ctx);

    Script_RequestEffects(SCREFF_V1);
    Script_CheckEffectInstrumentedGotoNative(addr);

    SetupNativeScript(ctx, addr);
    return TRUE;
}

bool8 ScrCmd_special(struct ScriptContext *ctx)
{
    u16 index = ScriptReadHalfword(ctx);

    Script_RequestEffects(SCREFF_V1);
    Script_CheckEffectInstrumentedSpecial(index);

    gSpecials[index]();
    return FALSE;
}

bool8 ScrCmd_specialvar(struct ScriptContext *ctx)
{
    u32 varId = ScriptReadHalfword(ctx);
    u16 index = ScriptReadHalfword(ctx);
    u16 *ptr = GetVarPointer(varId);

    Script_RequestEffects(SCREFF_V1);
    Script_RequestWriteVar(varId);
    Script_CheckEffectInstrumentedSpecial(index);

    *ptr = gSpecials[index]();
    return FALSE;
}

bool8 ScrCmd_callnative(struct ScriptContext *ctx)
{
    NativeFunc func = (NativeFunc)ScriptReadWord(ctx);

    Script_RequestEffects(SCREFF_V1);
    Script_CheckEffectInstrumentedCallNative(func);

    func(ctx);
    return FALSE;
}

bool8 ScrCmd_waitstate(struct ScriptContext *ctx)
{
    Script_RequestEffects(SCREFF_V1 | SCREFF_HARDWARE);

    ScriptContext_Stop();
    return TRUE;
}

bool8 ScrCmd_goto(struct ScriptContext *ctx)
{
    const u8 *ptr = (const u8 *)ScriptReadWord(ctx);

    Script_RequestEffects(SCREFF_V1);

    ScriptJump(ctx, ptr);
    return FALSE;
}

bool8 ScrCmd_return(struct ScriptContext *ctx)
{
    Script_RequestEffects(SCREFF_V1);

    ScriptReturn(ctx);
    return FALSE;
}

bool8 ScrCmd_call(struct ScriptContext *ctx)
{
    const u8 *ptr = (const u8 *)ScriptReadWord(ctx);

    Script_RequestEffects(SCREFF_V1);

    ScriptCall(ctx, ptr);
    return FALSE;
}

bool8 ScrCmd_goto_if(struct ScriptContext *ctx)
{
    u8 condition = ScriptReadByte(ctx);
    const u8 *ptr = (const u8 *)ScriptReadWord(ctx);

    Script_RequestEffects(SCREFF_V1);

    if (sScriptConditionTable[condition][ctx->comparisonResult] == 1)
        ScriptJump(ctx, ptr);
    return FALSE;
}

bool8 ScrCmd_call_if(struct ScriptContext *ctx)
{
    u8 condition = ScriptReadByte(ctx);
    const u8 *ptr = (const u8 *)ScriptReadWord(ctx);

    Script_RequestEffects(SCREFF_V1);

    if (sScriptConditionTable[condition][ctx->comparisonResult] == 1)
        ScriptCall(ctx, ptr);
    return FALSE;
}

bool8 ScrCmd_setvaddress(struct ScriptContext *ctx)
{
    u32 addr1 = (u32)ctx->scriptPtr - 1;
    u32 addr2 = ScriptReadWord(ctx);

    Script_RequestEffects(SCREFF_V1);

    sAddressOffset = addr2 - addr1;
    return FALSE;
}

bool8 ScrCmd_vgoto(struct ScriptContext *ctx)
{
    u32 addr = ScriptReadWord(ctx);

    Script_RequestEffects(SCREFF_V1);

    ScriptJump(ctx, (u8 *)(addr - sAddressOffset));
    return FALSE;
}

bool8 ScrCmd_vcall(struct ScriptContext *ctx)
{
    u32 addr = ScriptReadWord(ctx);

    Script_RequestEffects(SCREFF_V1);

    ScriptCall(ctx, (u8 *)(addr - sAddressOffset));
    return FALSE;
}

bool8 ScrCmd_vgoto_if(struct ScriptContext *ctx)
{
    u8 condition = ScriptReadByte(ctx);
    const u8 *ptr = (const u8 *)(ScriptReadWord(ctx) - sAddressOffset);

    Script_RequestEffects(SCREFF_V1);

    if (sScriptConditionTable[condition][ctx->comparisonResult] == 1)
        ScriptJump(ctx, ptr);
    return FALSE;
}

bool8 ScrCmd_vcall_if(struct ScriptContext *ctx)
{
    u8 condition = ScriptReadByte(ctx);
    const u8 *ptr = (const u8 *)(ScriptReadWord(ctx) - sAddressOffset);

    Script_RequestEffects(SCREFF_V1);

    if (sScriptConditionTable[condition][ctx->comparisonResult] == 1)
        ScriptCall(ctx, ptr);
    return FALSE;
}

bool8 ScrCmd_gotostd(struct ScriptContext *ctx)
{
    u8 index = ScriptReadByte(ctx);
    const u8 **ptr = &gStdScripts[index];

    Script_RequestEffects(SCREFF_V1);

    if (ptr < gStdScripts_End)
        ScriptJump(ctx, *ptr);
    return FALSE;
}

bool8 ScrCmd_callstd(struct ScriptContext *ctx)
{
    u8 index = ScriptReadByte(ctx);
    const u8 **ptr = &gStdScripts[index];

    Script_RequestEffects(SCREFF_V1);

    if (ptr < gStdScripts_End)
        ScriptCall(ctx, *ptr);
    return FALSE;
}

bool8 ScrCmd_gotostd_if(struct ScriptContext *ctx)
{
    u8 condition = ScriptReadByte(ctx);
    u8 index = ScriptReadByte(ctx);

    Script_RequestEffects(SCREFF_V1);

    if (sScriptConditionTable[condition][ctx->comparisonResult] == 1)
    {
        const u8 **ptr = &gStdScripts[index];
        if (ptr < gStdScripts_End)
            ScriptJump(ctx, *ptr);
    }
    return FALSE;
}

bool8 ScrCmd_callstd_if(struct ScriptContext *ctx)
{
    u8 condition = ScriptReadByte(ctx);
    u8 index = ScriptReadByte(ctx);

    Script_RequestEffects(SCREFF_V1);

    if (sScriptConditionTable[condition][ctx->comparisonResult] == 1)
    {
        const u8 **ptr = &gStdScripts[index];
        if (ptr < gStdScripts_End)
            ScriptCall(ctx, *ptr);
    }
    return FALSE;
}

bool8 ScrCmd_returnram(struct ScriptContext *ctx)
{
    Script_RequestEffects(SCREFF_V1);

    ScriptJump(ctx, gRamScriptRetAddr);
    return FALSE;
}

bool8 ScrCmd_endram(struct ScriptContext *ctx)
{
    Script_RequestEffects(SCREFF_V1 | SCREFF_SAVE);

    FlagClear(FLAG_SAFE_FOLLOWER_MOVEMENT);
    ClearRamScript();
    StopScript(ctx);
    return TRUE;
}

bool8 ScrCmd_setmysteryeventstatus(struct ScriptContext *ctx)
{
    u8 status = ScriptReadByte(ctx);

    Script_RequestEffects(SCREFF_V1);

    SetMysteryEventScriptStatus(status);
    return FALSE;
}

bool8 ScrCmd_loadword(struct ScriptContext *ctx)
{
    u8 index = ScriptReadByte(ctx);

    Script_RequestEffects(SCREFF_V1);

    ctx->data[index] = ScriptReadWord(ctx);
    return FALSE;
}

bool8 ScrCmd_loadbytefromptr(struct ScriptContext *ctx)
{
    u8 index = ScriptReadByte(ctx);

    Script_RequestEffects(SCREFF_V1);

    ctx->data[index] = *(const u8 *)ScriptReadWord(ctx);
    return FALSE;
}

bool8 ScrCmd_setptr(struct ScriptContext *ctx)
{
    u8 value = ScriptReadByte(ctx);

    // TODO: Check if 'ptr' is within a save block?
    Script_RequestEffects(SCREFF_V1 | SCREFF_SAVE);

    *(u8 *)ScriptReadWord(ctx) = value;
    return FALSE;
}

bool8 ScrCmd_loadbyte(struct ScriptContext *ctx)
{
    u8 index = ScriptReadByte(ctx);

    Script_RequestEffects(SCREFF_V1);

    ctx->data[index] = ScriptReadByte(ctx);
    return FALSE;
}

bool8 ScrCmd_setptrbyte(struct ScriptContext *ctx)
{
    u8 index = ScriptReadByte(ctx);

    // TODO: Check if 'ptr' is within a save block?
    Script_RequestEffects(SCREFF_V1 | SCREFF_SAVE);

    *(u8 *)ScriptReadWord(ctx) = ctx->data[index];
    return FALSE;
}

bool8 ScrCmd_copylocal(struct ScriptContext *ctx)
{
    u8 destIndex = ScriptReadByte(ctx);
    u8 srcIndex = ScriptReadByte(ctx);

    Script_RequestEffects(SCREFF_V1);

    ctx->data[destIndex] = ctx->data[srcIndex];
    return FALSE;
}

bool8 ScrCmd_copybyte(struct ScriptContext *ctx)
{
    u8 *ptr = (u8 *)ScriptReadWord(ctx);

    // TODO: Check if 'ptr' is within a save block?
    Script_RequestEffects(SCREFF_V1 | SCREFF_SAVE);

    *ptr = *(const u8 *)ScriptReadWord(ctx);
    return FALSE;
}

bool8 ScrCmd_setvar(struct ScriptContext *ctx)
{
    u32 varId = ScriptReadHalfword(ctx);
    u16 *ptr = GetVarPointer(varId);

    Script_RequestEffects(SCREFF_V1);
    Script_RequestWriteVar(varId);

    *ptr = ScriptReadHalfword(ctx);
    return FALSE;
}

bool8 ScrCmd_copyvar(struct ScriptContext *ctx)
{
    u32 varId = ScriptReadHalfword(ctx);
    u16 *ptr = GetVarPointer(varId);

    Script_RequestEffects(SCREFF_V1);
    Script_RequestWriteVar(varId);

    *ptr = *GetVarPointer(ScriptReadHalfword(ctx));
    return FALSE;
}

bool8 ScrCmd_setorcopyvar(struct ScriptContext *ctx)
{
    u32 varId = ScriptReadHalfword(ctx);
    u16 *ptr = GetVarPointer(varId);

    Script_RequestEffects(SCREFF_V1);
    Script_RequestWriteVar(varId);

    *ptr = VarGet(ScriptReadHalfword(ctx));
    return FALSE;
}

u8 Compare(u16 a, u16 b)
{
    if (a < b)
        return 0;
    if (a == b)
        return 1;
    return 2;
}

bool8 ScrCmd_compare_local_to_local(struct ScriptContext *ctx)
{
    const u8 value1 = ctx->data[ScriptReadByte(ctx)];
    const u8 value2 = ctx->data[ScriptReadByte(ctx)];

    Script_RequestEffects(SCREFF_V1);

    ctx->comparisonResult = Compare(value1, value2);
    return FALSE;
}

bool8 ScrCmd_compare_local_to_value(struct ScriptContext *ctx)
{
    const u8 value1 = ctx->data[ScriptReadByte(ctx)];
    const u8 value2 = ScriptReadByte(ctx);

    Script_RequestEffects(SCREFF_V1);

    ctx->comparisonResult = Compare(value1, value2);
    return FALSE;
}

bool8 ScrCmd_compare_local_to_ptr(struct ScriptContext *ctx)
{
    const u8 value1 = ctx->data[ScriptReadByte(ctx)];
    const u8 value2 = *(const u8 *)ScriptReadWord(ctx);

    Script_RequestEffects(SCREFF_V1);

    ctx->comparisonResult = Compare(value1, value2);
    return FALSE;
}

bool8 ScrCmd_compare_ptr_to_local(struct ScriptContext *ctx)
{
    const u8 value1 = *(const u8 *)ScriptReadWord(ctx);
    const u8 value2 = ctx->data[ScriptReadByte(ctx)];

    Script_RequestEffects(SCREFF_V1);

    ctx->comparisonResult = Compare(value1, value2);
    return FALSE;
}

bool8 ScrCmd_compare_ptr_to_value(struct ScriptContext *ctx)
{
    const u8 value1 = *(const u8 *)ScriptReadWord(ctx);
    const u8 value2 = ScriptReadByte(ctx);

    Script_RequestEffects(SCREFF_V1);

    ctx->comparisonResult = Compare(value1, value2);
    return FALSE;
}

bool8 ScrCmd_compare_ptr_to_ptr(struct ScriptContext *ctx)
{
    const u8 value1 = *(const u8 *)ScriptReadWord(ctx);
    const u8 value2 = *(const u8 *)ScriptReadWord(ctx);

    Script_RequestEffects(SCREFF_V1);

    ctx->comparisonResult = Compare(value1, value2);
    return FALSE;
}

bool8 ScrCmd_compare_var_to_value(struct ScriptContext *ctx)
{
    const u16 value1 = *GetVarPointer(ScriptReadHalfword(ctx));
    const u16 value2 = ScriptReadHalfword(ctx);

    Script_RequestEffects(SCREFF_V1);

    ctx->comparisonResult = Compare(value1, value2);
    return FALSE;
}

bool8 ScrCmd_compare_var_to_var(struct ScriptContext *ctx)
{
    const u16 *ptr1 = GetVarPointer(ScriptReadHalfword(ctx));
    const u16 *ptr2 = GetVarPointer(ScriptReadHalfword(ctx));

    Script_RequestEffects(SCREFF_V1);

    ctx->comparisonResult = Compare(*ptr1, *ptr2);
    return FALSE;
}

// Note: addvar doesn't support adding from a variable in vanilla. If you were to
// add a VarGet() to the above, make sure you change the `addvar VAR_*, -1`
// in the contest scripts to `subvar VAR_*, 1`, else contests will break.
bool8 ScrCmd_addvar(struct ScriptContext *ctx)
{
    u32 varId = ScriptReadHalfword(ctx);
    u16 *ptr = GetVarPointer(varId);

    Script_RequestEffects(SCREFF_V1);
    Script_RequestWriteVar(varId);

    *ptr += ScriptReadHalfword(ctx);
    return FALSE;
}

bool8 ScrCmd_subvar(struct ScriptContext *ctx)
{
    u32 varId = ScriptReadHalfword(ctx);
    u16 *ptr = GetVarPointer(varId);

    Script_RequestEffects(SCREFF_V1);
    Script_RequestWriteVar(varId);

    *ptr -= VarGet(ScriptReadHalfword(ctx));
    return FALSE;
}

bool8 ScrCmd_random(struct ScriptContext *ctx)
{
    u16 max = VarGet(ScriptReadHalfword(ctx));

    Script_RequestEffects(SCREFF_V1);

    gSpecialVar_Result = Random() % max;
    return FALSE;
}

bool8 ScrCmd_additem(struct ScriptContext *ctx)
{
    u16 itemId = VarGet(ScriptReadHalfword(ctx));
    u32 quantity = VarGet(ScriptReadHalfword(ctx));

    Script_RequestEffects(SCREFF_V1 | SCREFF_SAVE);

    gSpecialVar_Result = AddBagItem(itemId, quantity);
    return FALSE;
}

bool8 ScrCmd_removeitem(struct ScriptContext *ctx)
{
    u16 itemId = VarGet(ScriptReadHalfword(ctx));
    u32 quantity = VarGet(ScriptReadHalfword(ctx));

    Script_RequestEffects(SCREFF_V1 | SCREFF_SAVE);

    gSpecialVar_Result = RemoveBagItem(itemId, quantity);
    return FALSE;
}

bool8 ScrCmd_checkitemspace(struct ScriptContext *ctx)
{
    u16 itemId = VarGet(ScriptReadHalfword(ctx));
    u32 quantity = VarGet(ScriptReadHalfword(ctx));

    Script_RequestEffects(SCREFF_V1);

    gSpecialVar_Result = CheckBagHasSpace(itemId, quantity);
    return FALSE;
}

bool8 ScrCmd_checkitem(struct ScriptContext *ctx)
{
    u16 itemId = VarGet(ScriptReadHalfword(ctx));
    u32 quantity = VarGet(ScriptReadHalfword(ctx));

    Script_RequestEffects(SCREFF_V1);

    gSpecialVar_Result = CheckBagHasItem(itemId, quantity);
    return FALSE;
}

bool8 ScrCmd_checkitemtype(struct ScriptContext *ctx)
{
    u16 itemId = VarGet(ScriptReadHalfword(ctx));

    Script_RequestEffects(SCREFF_V1);

    gSpecialVar_Result = GetPocketByItemId(itemId);
    return FALSE;
}

bool8 ScrCmd_addpcitem(struct ScriptContext *ctx)
{
    u16 itemId = VarGet(ScriptReadHalfword(ctx));
    u16 quantity = VarGet(ScriptReadHalfword(ctx));

    Script_RequestEffects(SCREFF_V1 | SCREFF_SAVE);

    gSpecialVar_Result = AddPCItem(itemId, quantity);
    return FALSE;
}

bool8 ScrCmd_checkpcitem(struct ScriptContext *ctx)
{
    u16 itemId = VarGet(ScriptReadHalfword(ctx));
    u16 quantity = VarGet(ScriptReadHalfword(ctx));

    Script_RequestEffects(SCREFF_V1);

    gSpecialVar_Result = CheckPCHasItem(itemId, quantity);
    return FALSE;
}

bool8 ScrCmd_adddecoration(struct ScriptContext *ctx)
{
    u32 decorId = VarGet(ScriptReadHalfword(ctx));

    Script_RequestEffects(SCREFF_V1 | SCREFF_SAVE);

    gSpecialVar_Result = DecorationAdd(decorId);
    return FALSE;
}

bool8 ScrCmd_removedecoration(struct ScriptContext *ctx)
{
    u32 decorId = VarGet(ScriptReadHalfword(ctx));

    Script_RequestEffects(SCREFF_V1 | SCREFF_SAVE);

    gSpecialVar_Result = DecorationRemove(decorId);
    return FALSE;
}

bool8 ScrCmd_checkdecorspace(struct ScriptContext *ctx)
{
    u32 decorId = VarGet(ScriptReadHalfword(ctx));

    Script_RequestEffects(SCREFF_V1);

    gSpecialVar_Result = DecorationCheckSpace(decorId);
    return FALSE;
}

bool8 ScrCmd_checkdecor(struct ScriptContext *ctx)
{
    u32 decorId = VarGet(ScriptReadHalfword(ctx));

    Script_RequestEffects(SCREFF_V1);

    gSpecialVar_Result = CheckHasDecoration(decorId);
    return FALSE;
}

bool8 ScrCmd_setflag(struct ScriptContext *ctx)
{
    u32 flagId = ScriptReadHalfword(ctx);

    Script_RequestEffects(SCREFF_V1 | SCREFF_SAVE);

    FlagSet(flagId);
    return FALSE;
}

bool8 ScrCmd_clearflag(struct ScriptContext *ctx)
{
    u32 flagId = ScriptReadHalfword(ctx);

    Script_RequestEffects(SCREFF_V1 | SCREFF_SAVE);

    FlagClear(flagId);
    return FALSE;
}

bool8 ScrCmd_checkflag(struct ScriptContext *ctx)
{
    Script_RequestEffects(SCREFF_V1);

    ctx->comparisonResult = FlagGet(ScriptReadHalfword(ctx));
    return FALSE;
}

bool8 ScrCmd_incrementgamestat(struct ScriptContext *ctx)
{
    u32 statId = ScriptReadByte(ctx);

    Script_RequestEffects(SCREFF_V1 | SCREFF_SAVE);

    IncrementGameStat(statId);
    return FALSE;
}

bool8 ScrCmd_animateflash(struct ScriptContext *ctx)
{
    u32 level = ScriptReadByte(ctx);

    Script_RequestEffects(SCREFF_V1 | SCREFF_HARDWARE);

    AnimateFlash(level);
    ScriptContext_Stop();
    return TRUE;
}

bool8 ScrCmd_setflashlevel(struct ScriptContext *ctx)
{
    u32 level = VarGet(ScriptReadHalfword(ctx));

    Script_RequestEffects(SCREFF_V1 | SCREFF_SAVE | SCREFF_HARDWARE);

    SetFlashLevel(level);
    return FALSE;
}

static bool8 IsPaletteNotActive(void)
{
    if (!gPaletteFade.active)
        return TRUE;
    else
        return FALSE;
}

bool8 ScrCmd_fadescreen(struct ScriptContext *ctx)
{
    u32 mode = ScriptReadByte(ctx);

    Script_RequestEffects(SCREFF_V1 | SCREFF_HARDWARE);

    FadeScreen(mode, 0);
    SetupNativeScript(ctx, IsPaletteNotActive);
    return TRUE;
}

bool8 ScrCmd_fadescreenspeed(struct ScriptContext *ctx)
{
    u8 mode = ScriptReadByte(ctx);
    u8 speed = ScriptReadByte(ctx);

    Script_RequestEffects(SCREFF_V1 | SCREFF_HARDWARE);

    FadeScreen(mode, speed);
    SetupNativeScript(ctx, IsPaletteNotActive);
    return TRUE;
}

static EWRAM_DATA u32 *sPalBuffer = NULL;

bool8 ScrCmd_fadescreenswapbuffers(struct ScriptContext *ctx)
{
    u8 mode = ScriptReadByte(ctx);

    Script_RequestEffects(SCREFF_V1 | SCREFF_HARDWARE);

    switch (mode)
    {
    case FADE_TO_BLACK:
    case FADE_TO_WHITE:
    default:
        if (sPalBuffer == NULL)
        {
            sPalBuffer = Alloc(PLTT_SIZE);
            CpuCopy32(gPlttBufferUnfaded, sPalBuffer, PLTT_SIZE);
            FadeScreen(mode, 0);
        }
        break;
    case FADE_FROM_BLACK:
    case FADE_FROM_WHITE:
        if (sPalBuffer != NULL)
        {
            CpuCopy32(sPalBuffer, gPlttBufferUnfaded, PLTT_SIZE);
            FadeScreen(mode, 0);
            FREE_AND_SET_NULL(sPalBuffer);
        }
        break;
    }

    SetupNativeScript(ctx, IsPaletteNotActive);
    return TRUE;
}

static bool8 RunPauseTimer(void)
{
    if (--sPauseCounter == 0)
        return TRUE;
    else
        return FALSE;
}

bool8 ScrCmd_delay(struct ScriptContext *ctx)
{
    u32 frames = ScriptReadHalfword(ctx);

    Script_RequestEffects(SCREFF_V1 | SCREFF_HARDWARE);

    sPauseCounter = frames;
    SetupNativeScript(ctx, RunPauseTimer);
    return TRUE;
}

bool8 ScrCmd_initclock(struct ScriptContext *ctx)
{
    u8 hour = VarGet(ScriptReadHalfword(ctx));
    u8 minute = VarGet(ScriptReadHalfword(ctx));

    Script_RequestEffects(SCREFF_V1 | SCREFF_SAVE);

    RtcInitLocalTimeOffset(hour, minute);
    return FALSE;
}

bool8 ScrCmd_dotimebasedevents(struct ScriptContext *ctx)
{
    Script_RequestEffects(SCREFF_V1 | SCREFF_SAVE | SCREFF_HARDWARE);

    DoTimeBasedEvents();
    return FALSE;
}

bool8 ScrCmd_gettime(struct ScriptContext *ctx)
{
    Script_RequestEffects(SCREFF_V1 | SCREFF_HARDWARE);

    RtcCalcLocalTime();
    gSpecialVar_0x8000 = gLocalTime.hours;
    gSpecialVar_0x8001 = gLocalTime.minutes;
    gSpecialVar_0x8002 = gLocalTime.seconds;
    return FALSE;
}

bool8 ScrCmd_setweather(struct ScriptContext *ctx)
{
    u16 weather = VarGet(ScriptReadHalfword(ctx));

    Script_RequestEffects(SCREFF_V1 | SCREFF_SAVE);

    SetSavedWeather(weather);
    return FALSE;
}

bool8 ScrCmd_resetweather(struct ScriptContext *ctx)
{
    Script_RequestEffects(SCREFF_V1 | SCREFF_SAVE);

    SetSavedWeatherFromCurrMapHeader();
    return FALSE;
}

bool8 ScrCmd_doweather(struct ScriptContext *ctx)
{
    Script_RequestEffects(SCREFF_V1 | SCREFF_HARDWARE);

    DoCurrentWeather();
    return FALSE;
}

bool8 ScrCmd_setstepcallback(struct ScriptContext *ctx)
{
    u32 callbackId = ScriptReadByte(ctx);

    Script_RequestEffects(SCREFF_V1);

    ActivatePerStepCallback(callbackId);
    return FALSE;
}

bool8 ScrCmd_setmaplayoutindex(struct ScriptContext *ctx)
{
    u16 value = VarGet(ScriptReadHalfword(ctx));

    Script_RequestEffects(SCREFF_V1 | SCREFF_SAVE | SCREFF_HARDWARE);

    SetCurrentMapLayout(value);
    return FALSE;
}

bool8 ScrCmd_warp(struct ScriptContext *ctx)
{
    u8 mapGroup = ScriptReadByte(ctx);
    u8 mapNum = ScriptReadByte(ctx);
    u8 warpId = ScriptReadByte(ctx);
    u16 x = VarGet(ScriptReadHalfword(ctx));
    u16 y = VarGet(ScriptReadHalfword(ctx));

    Script_RequestEffects(SCREFF_V1 | SCREFF_SAVE | SCREFF_HARDWARE);

    SetWarpDestination(mapGroup, mapNum, warpId, x, y);
    DoWarp();
    ResetInitialPlayerAvatarState();
    return TRUE;
}

bool8 ScrCmd_warpsilent(struct ScriptContext *ctx)
{
    u8 mapGroup = ScriptReadByte(ctx);
    u8 mapNum = ScriptReadByte(ctx);
    u8 warpId = ScriptReadByte(ctx);
    u16 x = VarGet(ScriptReadHalfword(ctx));
    u16 y = VarGet(ScriptReadHalfword(ctx));

    Script_RequestEffects(SCREFF_V1 | SCREFF_SAVE | SCREFF_HARDWARE);

    SetWarpDestination(mapGroup, mapNum, warpId, x, y);
    DoDiveWarp();
    ResetInitialPlayerAvatarState();
    return TRUE;
}

bool8 ScrCmd_warpdoor(struct ScriptContext *ctx)
{
    u8 mapGroup = ScriptReadByte(ctx);
    u8 mapNum = ScriptReadByte(ctx);
    u8 warpId = ScriptReadByte(ctx);
    u16 x = VarGet(ScriptReadHalfword(ctx));
    u16 y = VarGet(ScriptReadHalfword(ctx));

    Script_RequestEffects(SCREFF_V1 | SCREFF_SAVE | SCREFF_HARDWARE);

    SetWarpDestination(mapGroup, mapNum, warpId, x, y);
    DoDoorWarp();
    ResetInitialPlayerAvatarState();
    return TRUE;
}

bool8 ScrCmd_warphole(struct ScriptContext *ctx)
{
    u8 mapGroup = ScriptReadByte(ctx);
    u8 mapNum = ScriptReadByte(ctx);
    s16 x;
    s16 y;

    Script_RequestEffects(SCREFF_V1 | SCREFF_SAVE | SCREFF_HARDWARE);

    PlayerGetDestCoords(&x, &y);
    if (mapGroup == MAP_GROUP(UNDEFINED) && mapNum == MAP_NUM(UNDEFINED))
        SetWarpDestinationToFixedHoleWarp(x - MAP_OFFSET, y - MAP_OFFSET);
    else
        SetWarpDestination(mapGroup, mapNum, WARP_ID_NONE, x - MAP_OFFSET, y - MAP_OFFSET);
    DoFallWarp();
    ResetInitialPlayerAvatarState();
    return TRUE;
}

// RS mossdeep gym warp, unused in Emerald
bool8 ScrCmd_warpteleport(struct ScriptContext *ctx)
{
    u8 mapGroup = ScriptReadByte(ctx);
    u8 mapNum = ScriptReadByte(ctx);
    u8 warpId = ScriptReadByte(ctx);
    u16 x = VarGet(ScriptReadHalfword(ctx));
    u16 y = VarGet(ScriptReadHalfword(ctx));

    Script_RequestEffects(SCREFF_V1 | SCREFF_SAVE | SCREFF_HARDWARE);

    SetWarpDestination(mapGroup, mapNum, warpId, x, y);
    DoTeleportTileWarp();
    ResetInitialPlayerAvatarState();
    return TRUE;
}

bool8 ScrCmd_warpmossdeepgym(struct ScriptContext *ctx)
{
    u8 mapGroup = ScriptReadByte(ctx);
    u8 mapNum = ScriptReadByte(ctx);
    u8 warpId = ScriptReadByte(ctx);
    u16 x = VarGet(ScriptReadHalfword(ctx));
    u16 y = VarGet(ScriptReadHalfword(ctx));

    Script_RequestEffects(SCREFF_V1 | SCREFF_SAVE | SCREFF_HARDWARE);

    SetWarpDestination(mapGroup, mapNum, warpId, x, y);
    DoMossdeepGymWarp();
    ResetInitialPlayerAvatarState();
    return TRUE;
}

bool8 ScrCmd_setwarp(struct ScriptContext *ctx)
{
    u8 mapGroup = ScriptReadByte(ctx);
    u8 mapNum = ScriptReadByte(ctx);
    u8 warpId = ScriptReadByte(ctx);
    u16 x = VarGet(ScriptReadHalfword(ctx));
    u16 y = VarGet(ScriptReadHalfword(ctx));

    Script_RequestEffects(SCREFF_V1);

    SetWarpDestination(mapGroup, mapNum, warpId, x, y);
    return FALSE;
}

bool8 ScrCmd_setdynamicwarp(struct ScriptContext *ctx)
{
    u8 mapGroup = ScriptReadByte(ctx);
    u8 mapNum = ScriptReadByte(ctx);
    u8 warpId = ScriptReadByte(ctx);
    u16 x = VarGet(ScriptReadHalfword(ctx));
    u16 y = VarGet(ScriptReadHalfword(ctx));

    Script_RequestEffects(SCREFF_V1 | SCREFF_SAVE);

    SetDynamicWarpWithCoords(0, mapGroup, mapNum, warpId, x, y);
    return FALSE;
}

bool8 ScrCmd_setdivewarp(struct ScriptContext *ctx)
{
    u8 mapGroup = ScriptReadByte(ctx);
    u8 mapNum = ScriptReadByte(ctx);
    u8 warpId = ScriptReadByte(ctx);
    u16 x = VarGet(ScriptReadHalfword(ctx));
    u16 y = VarGet(ScriptReadHalfword(ctx));

    Script_RequestEffects(SCREFF_V1);

    SetFixedDiveWarp(mapGroup, mapNum, warpId, x, y);
    return FALSE;
}

bool8 ScrCmd_setholewarp(struct ScriptContext *ctx)
{
    u8 mapGroup = ScriptReadByte(ctx);
    u8 mapNum = ScriptReadByte(ctx);
    u8 warpId = ScriptReadByte(ctx);
    u16 x = VarGet(ScriptReadHalfword(ctx));
    u16 y = VarGet(ScriptReadHalfword(ctx));

    Script_RequestEffects(SCREFF_V1);

    SetFixedHoleWarp(mapGroup, mapNum, warpId, x, y);
    return FALSE;
}

bool8 ScrCmd_setescapewarp(struct ScriptContext *ctx)
{
    u8 mapGroup = ScriptReadByte(ctx);
    u8 mapNum = ScriptReadByte(ctx);
    u8 warpId = ScriptReadByte(ctx);
    u16 x = VarGet(ScriptReadHalfword(ctx));
    u16 y = VarGet(ScriptReadHalfword(ctx));

    Script_RequestEffects(SCREFF_V1 | SCREFF_SAVE);

    SetEscapeWarp(mapGroup, mapNum, warpId, x, y);
    return FALSE;
}

bool8 ScrCmd_getplayerxy(struct ScriptContext *ctx)
{
    u32 varIdX = ScriptReadHalfword(ctx);
    u32 varIdY = ScriptReadHalfword(ctx);
    u16 *pX = GetVarPointer(varIdX);
    u16 *pY = GetVarPointer(varIdY);

    Script_RequestEffects(SCREFF_V1);
    Script_RequestWriteVar(varIdX);
    Script_RequestWriteVar(varIdY);

    *pX = gSaveBlock1Ptr->pos.x;
    *pY = gSaveBlock1Ptr->pos.y;
    return FALSE;
}

bool8 ScrCmd_getpartysize(struct ScriptContext *ctx)
{
    Script_RequestEffects(SCREFF_V1);

    gSpecialVar_Result = CalculatePlayerPartyCount();
    return FALSE;
}

bool8 ScrCmd_playse(struct ScriptContext *ctx)
{
    u32 songId = ScriptReadHalfword(ctx);

    Script_RequestEffects(SCREFF_V1 | SCREFF_HARDWARE);

    PlaySE(songId);
    return FALSE;
}

static bool8 WaitForSoundEffectFinish(void)
{
    if (!IsSEPlaying())
        return TRUE;
    else
        return FALSE;
}

bool8 ScrCmd_waitse(struct ScriptContext *ctx)
{
    Script_RequestEffects(SCREFF_V1 | SCREFF_HARDWARE);

    SetupNativeScript(ctx, WaitForSoundEffectFinish);
    return TRUE;
}

bool8 ScrCmd_playfanfare(struct ScriptContext *ctx)
{
    u32 songId = ScriptReadHalfword(ctx);

    Script_RequestEffects(SCREFF_V1 | SCREFF_HARDWARE);

    PlayFanfare(songId);
    return FALSE;
}

static bool8 WaitForFanfareFinish(void)
{
    return IsFanfareTaskInactive();
}

bool8 ScrCmd_waitfanfare(struct ScriptContext *ctx)
{
    Script_RequestEffects(SCREFF_V1 | SCREFF_HARDWARE);

    SetupNativeScript(ctx, WaitForFanfareFinish);
    return TRUE;
}

bool8 ScrCmd_playbgm(struct ScriptContext *ctx)
{
    u16 songId = ScriptReadHalfword(ctx);
    bool8 save = ScriptReadByte(ctx);

    Script_RequestEffects(SCREFF_V1 | SCREFF_SAVE | SCREFF_HARDWARE);

    if (save == TRUE)
        Overworld_SetSavedMusic(songId);
    PlayNewMapMusic(songId);
    return FALSE;
}

bool8 ScrCmd_savebgm(struct ScriptContext *ctx)
{
    Script_RequestEffects(SCREFF_V1 | SCREFF_SAVE);

    Overworld_SetSavedMusic(ScriptReadHalfword(ctx));
    return FALSE;
}

bool8 ScrCmd_fadedefaultbgm(struct ScriptContext *ctx)
{
    Script_RequestEffects(SCREFF_V1 | SCREFF_HARDWARE);

    Overworld_ChangeMusicToDefault();
    return FALSE;
}

bool8 ScrCmd_fadenewbgm(struct ScriptContext *ctx)
{
    Script_RequestEffects(SCREFF_V1 | SCREFF_SAVE | SCREFF_HARDWARE);

    Overworld_ChangeMusicTo(ScriptReadHalfword(ctx));
    return FALSE;
}

bool8 ScrCmd_fadeoutbgm(struct ScriptContext *ctx)
{
    u8 speed = ScriptReadByte(ctx);

    Script_RequestEffects(SCREFF_V1 | SCREFF_SAVE | SCREFF_HARDWARE);

    if (speed != 0)
        FadeOutBGMTemporarily(4 * speed);
    else
        FadeOutBGMTemporarily(4);
    SetupNativeScript(ctx, IsBGMPausedOrStopped);
    return TRUE;
}

bool8 ScrCmd_fadeinbgm(struct ScriptContext *ctx)
{
    u8 speed = ScriptReadByte(ctx);

    Script_RequestEffects(SCREFF_V1 | SCREFF_SAVE | SCREFF_HARDWARE);

    if (speed != 0)
        FadeInBGM(4 * speed);
    else
        FadeInBGM(4);
    return FALSE;
}

struct ObjectEvent *ScriptHideFollower(void)
{
    struct ObjectEvent *obj = GetFollowerObject();

    if (obj == NULL || obj->invisible)
        return NULL;

    ClearObjectEventMovement(obj, &gSprites[obj->spriteId]);
    gSprites[obj->spriteId].animCmdIndex = 0; // Reset start frame of animation
    // Note: ScriptMovement_ returns TRUE on error
    if (ScriptMovement_StartObjectMovementScript(obj->localId, obj->mapGroup, obj->mapNum, EnterPokeballMovement))
        return NULL;
    return obj;
}

bool8 ScrCmd_applymovement(struct ScriptContext *ctx)
{
    u16 localId = VarGet(ScriptReadHalfword(ctx));
    const u8 *movementScript = (const u8 *)ScriptReadWord(ctx);
    struct ObjectEvent *objEvent;

    Script_RequestEffects(SCREFF_V1 | SCREFF_HARDWARE);

    // When applying script movements to follower, it may have frozen animation that must be cleared
    if ((localId == OBJ_EVENT_ID_FOLLOWER && (objEvent = GetFollowerObject()) && objEvent->frozen) 
            || ((objEvent = &gObjectEvents[GetObjectEventIdByLocalId(localId)]) && IS_OW_MON_OBJ(objEvent)))
    {
        ClearObjectEventMovement(objEvent, &gSprites[objEvent->spriteId]);
        gSprites[objEvent->spriteId].animCmdIndex = 0; // Reset start frame of animation
    }

    gObjectEvents[GetObjectEventIdByLocalId(localId)].directionOverwrite = DIR_NONE;
    ScriptMovement_StartObjectMovementScript(localId, gSaveBlock1Ptr->location.mapNum, gSaveBlock1Ptr->location.mapGroup, movementScript);
    sMovingNpcId = localId;
    if (localId != OBJ_EVENT_ID_FOLLOWER
     && !FlagGet(FLAG_SAFE_FOLLOWER_MOVEMENT)
     && (movementScript < Common_Movement_FollowerSafeStart || movementScript > Common_Movement_FollowerSafeEnd))
    {
        ScriptHideFollower();
    }
    return FALSE;
}

bool8 ScrCmd_applymovementat(struct ScriptContext *ctx)
{
    u16 localId = VarGet(ScriptReadHalfword(ctx));
    const void *movementScript = (const void *)ScriptReadWord(ctx);
    u8 mapGroup = ScriptReadByte(ctx);
    u8 mapNum = ScriptReadByte(ctx);

    Script_RequestEffects(SCREFF_V1 | SCREFF_HARDWARE);

    gObjectEvents[GetObjectEventIdByLocalId(localId)].directionOverwrite = DIR_NONE;
    ScriptMovement_StartObjectMovementScript(localId, mapNum, mapGroup, movementScript);
    sMovingNpcId = localId;
    return FALSE;
}

static bool8 WaitForMovementFinish(void)
{
    if (ScriptMovement_IsObjectMovementFinished(sMovingNpcId, sMovingNpcMapNum, sMovingNpcMapGroup))
    {
        struct ObjectEvent *objEvent = GetFollowerObject();
        // If the follower is still entering the pokeball, wait for it to finish too
        // This prevents a `release` after this script command from getting the follower stuck in an intermediate state
        if (sMovingNpcId != OBJ_EVENT_ID_FOLLOWER && objEvent && ObjectEventGetHeldMovementActionId(objEvent) == MOVEMENT_ACTION_ENTER_POKEBALL)
            return ScriptMovement_IsObjectMovementFinished(objEvent->localId, objEvent->mapNum, objEvent->mapGroup);
        return TRUE;
    }
    return FALSE;
}

bool8 ScrCmd_waitmovement(struct ScriptContext *ctx)
{
    u16 localId = VarGet(ScriptReadHalfword(ctx));

    Script_RequestEffects(SCREFF_V1 | SCREFF_HARDWARE);

    if (localId != 0)
        sMovingNpcId = localId;
    sMovingNpcMapGroup = gSaveBlock1Ptr->location.mapGroup;
    sMovingNpcMapNum = gSaveBlock1Ptr->location.mapNum;
    SetupNativeScript(ctx, WaitForMovementFinish);
    return TRUE;
}

bool8 ScrCmd_waitmovementat(struct ScriptContext *ctx)
{
    u16 localId = VarGet(ScriptReadHalfword(ctx));
    u8 mapGroup;
    u8 mapNum;

    Script_RequestEffects(SCREFF_V1 | SCREFF_HARDWARE);

    if (localId != 0)
        sMovingNpcId = localId;
    mapGroup = ScriptReadByte(ctx);
    mapNum = ScriptReadByte(ctx);
    sMovingNpcMapGroup = mapGroup;
    sMovingNpcMapNum = mapNum;
    SetupNativeScript(ctx, WaitForMovementFinish);
    return TRUE;
}

bool8 ScrCmd_removeobject(struct ScriptContext *ctx)
{
    u16 localId = VarGet(ScriptReadHalfword(ctx));

    Script_RequestEffects(SCREFF_V1 | SCREFF_SAVE | SCREFF_HARDWARE);

    RemoveObjectEventByLocalIdAndMap(localId, gSaveBlock1Ptr->location.mapNum, gSaveBlock1Ptr->location.mapGroup);
    return FALSE;
}

bool8 ScrCmd_removeobjectat(struct ScriptContext *ctx)
{
    u16 objectId = VarGet(ScriptReadHalfword(ctx));
    u8 mapGroup = ScriptReadByte(ctx);
    u8 mapNum = ScriptReadByte(ctx);

    Script_RequestEffects(SCREFF_V1 | SCREFF_SAVE | SCREFF_HARDWARE);

    RemoveObjectEventByLocalIdAndMap(objectId, mapNum, mapGroup);
    return FALSE;
}

bool8 ScrCmd_addobject(struct ScriptContext *ctx)
{
    u16 objectId = VarGet(ScriptReadHalfword(ctx));

    Script_RequestEffects(SCREFF_V1 | SCREFF_HARDWARE);

    TrySpawnObjectEvent(objectId, gSaveBlock1Ptr->location.mapNum, gSaveBlock1Ptr->location.mapGroup);
    return FALSE;
}

bool8 ScrCmd_addobjectat(struct ScriptContext *ctx)
{
    u16 objectId = VarGet(ScriptReadHalfword(ctx));
    u8 mapGroup = ScriptReadByte(ctx);
    u8 mapNum = ScriptReadByte(ctx);

    Script_RequestEffects(SCREFF_V1 | SCREFF_HARDWARE);

    TrySpawnObjectEvent(objectId, mapNum, mapGroup);
    return FALSE;
}

bool8 ScrCmd_setobjectxy(struct ScriptContext *ctx)
{
    u16 localId = VarGet(ScriptReadHalfword(ctx));
    u16 x = VarGet(ScriptReadHalfword(ctx));
    u16 y = VarGet(ScriptReadHalfword(ctx));

    Script_RequestEffects(SCREFF_V1 | SCREFF_HARDWARE);

    TryMoveObjectEventToMapCoords(localId, gSaveBlock1Ptr->location.mapNum, gSaveBlock1Ptr->location.mapGroup, x, y);
    return FALSE;
}

bool8 ScrCmd_setobjectxyperm(struct ScriptContext *ctx)
{
    u16 localId = VarGet(ScriptReadHalfword(ctx));
    u16 x = VarGet(ScriptReadHalfword(ctx));
    u16 y = VarGet(ScriptReadHalfword(ctx));

    Script_RequestEffects(SCREFF_V1 | SCREFF_SAVE);

    SetObjEventTemplateCoords(localId, x, y);
    return FALSE;
}

bool8 ScrCmd_copyobjectxytoperm(struct ScriptContext *ctx)
{
    u16 localId = VarGet(ScriptReadHalfword(ctx));

    Script_RequestEffects(SCREFF_V1 | SCREFF_SAVE);

    TryOverrideObjectEventTemplateCoords(localId, gSaveBlock1Ptr->location.mapNum, gSaveBlock1Ptr->location.mapGroup);
    return FALSE;
}

bool8 ScrCmd_showobjectat(struct ScriptContext *ctx)
{
    u16 localId = VarGet(ScriptReadHalfword(ctx));
    u8 mapGroup = ScriptReadByte(ctx);
    u8 mapNum = ScriptReadByte(ctx);

    Script_RequestEffects(SCREFF_V1 | SCREFF_HARDWARE);

    SetObjectInvisibility(localId, mapNum, mapGroup, FALSE);
    return FALSE;
}

bool8 ScrCmd_hideobjectat(struct ScriptContext *ctx)
{
    u16 localId = VarGet(ScriptReadHalfword(ctx));
    u8 mapGroup = ScriptReadByte(ctx);
    u8 mapNum = ScriptReadByte(ctx);

    Script_RequestEffects(SCREFF_V1 | SCREFF_HARDWARE);

    SetObjectInvisibility(localId, mapNum, mapGroup, TRUE);
    return FALSE;
}

bool8 ScrCmd_setobjectsubpriority(struct ScriptContext *ctx)
{
    u16 localId = VarGet(ScriptReadHalfword(ctx));
    u8 mapGroup = ScriptReadByte(ctx);
    u8 mapNum = ScriptReadByte(ctx);
    u8 priority = ScriptReadByte(ctx);

    Script_RequestEffects(SCREFF_V1 | SCREFF_HARDWARE);

    SetObjectSubpriority(localId, mapNum, mapGroup, priority + 83);
    return FALSE;
}

bool8 ScrCmd_resetobjectsubpriority(struct ScriptContext *ctx)
{
    u16 localId = VarGet(ScriptReadHalfword(ctx));
    u8 mapGroup = ScriptReadByte(ctx);
    u8 mapNum = ScriptReadByte(ctx);

    Script_RequestEffects(SCREFF_V1 | SCREFF_HARDWARE);

    ResetObjectSubpriority(localId, mapNum, mapGroup);
    return FALSE;
}

bool8 ScrCmd_faceplayer(struct ScriptContext *ctx)
{
    Script_RequestEffects(SCREFF_V1 | SCREFF_HARDWARE);

    if (gObjectEvents[gSelectedObjectEvent].active)
        ObjectEventFaceOppositeDirection(&gObjectEvents[gSelectedObjectEvent], GetPlayerFacingDirection());
    return FALSE;
}

bool8 ScrCmd_turnobject(struct ScriptContext *ctx)
{
    u16 localId = VarGet(ScriptReadHalfword(ctx));
    u8 direction = ScriptReadByte(ctx);

    Script_RequestEffects(SCREFF_V1 | SCREFF_HARDWARE);

    ObjectEventTurnByLocalIdAndMap(localId, gSaveBlock1Ptr->location.mapNum, gSaveBlock1Ptr->location.mapGroup, direction);
    return FALSE;
}

bool8 ScrCmd_setobjectmovementtype(struct ScriptContext *ctx)
{
    u16 localId = VarGet(ScriptReadHalfword(ctx));
    u8 movementType = ScriptReadByte(ctx);

    Script_RequestEffects(SCREFF_V1 | SCREFF_SAVE);

    SetObjEventTemplateMovementType(localId, movementType);
    return FALSE;
}

bool8 ScrCmd_createvobject(struct ScriptContext *ctx)
{
    u16 graphicsId = ScriptReadHalfword(ctx);
    u8 virtualObjId = ScriptReadByte(ctx);
    u16 x = VarGet(ScriptReadHalfword(ctx));
    u16 y = VarGet(ScriptReadHalfword(ctx));
    u8 elevation = ScriptReadByte(ctx);
    u8 direction = ScriptReadByte(ctx);

    Script_RequestEffects(SCREFF_V1 | SCREFF_HARDWARE);

    CreateVirtualObject(graphicsId, virtualObjId, x, y, elevation, direction);
    return FALSE;
}

bool8 ScrCmd_turnvobject(struct ScriptContext *ctx)
{
    u8 virtualObjId = ScriptReadByte(ctx);
    u8 direction = ScriptReadByte(ctx);

    Script_RequestEffects(SCREFF_V1 | SCREFF_HARDWARE);

    TurnVirtualObject(virtualObjId, direction);
    return FALSE;
}

// lockall freezes all object events except the player immediately.
// The player is frozen after waiting for their current movement to finish.
bool8 ScrCmd_lockall(struct ScriptContext *ctx)
{
    Script_RequestEffects(SCREFF_V1 | SCREFF_HARDWARE);

    if (IsOverworldLinkActive())
    {
        return FALSE;
    }
    else
    {
        struct ObjectEvent *followerObj = GetFollowerObject();
        FreezeObjects_WaitForPlayer();
        SetupNativeScript(ctx, IsFreezePlayerFinished);
        if (FlagGet(FLAG_SAFE_FOLLOWER_MOVEMENT) && followerObj) // Unfreeze follower object (conditionally)
            UnfreezeObjectEvent(followerObj);
        return TRUE;
    }
}

// lock freezes all object events except the player, follower, and the selected object immediately.
// The player and selected object are frozen after waiting for their current movement to finish.
bool8 ScrCmd_lock(struct ScriptContext *ctx)
{
    Script_RequestEffects(SCREFF_V1 | SCREFF_HARDWARE);

    if (IsOverworldLinkActive())
    {
        return FALSE;
    }
    else
    {
        struct ObjectEvent *followerObj = GetFollowerObject();
        if (gObjectEvents[gSelectedObjectEvent].active)
        {
            FreezeObjects_WaitForPlayerAndSelected();
            SetupNativeScript(ctx, IsFreezeSelectedObjectAndPlayerFinished);
            // follower is being talked to; keep it frozen
            if (gObjectEvents[gSelectedObjectEvent].localId == OBJ_EVENT_ID_FOLLOWER)
                followerObj = NULL;
        }
        else
        {
            FreezeObjects_WaitForPlayer();
            SetupNativeScript(ctx, IsFreezePlayerFinished);
        }
        if (followerObj) // Unfreeze follower object
            UnfreezeObjectEvent(followerObj);
        return TRUE;
    }
}

bool8 ScrCmd_releaseall(struct ScriptContext *ctx)
{
    Script_RequestEffects(SCREFF_V1 | SCREFF_HARDWARE);

    u8 playerObjectId;
    struct ObjectEvent *followerObject = GetFollowerObject();
    // Release follower from movement iff it exists and is in the shadowing state
    if (followerObject && gSprites[followerObject->spriteId].data[1] == 0)
        ClearObjectEventMovement(followerObject, &gSprites[followerObject->spriteId]);

    HideFieldMessageBox();
    playerObjectId = GetObjectEventIdByLocalIdAndMap(OBJ_EVENT_ID_PLAYER, 0, 0);
    ObjectEventClearHeldMovementIfFinished(&gObjectEvents[playerObjectId]);
    ScriptMovement_UnfreezeObjectEvents();
    UnfreezeObjectEvents();
    gMsgBoxIsCancelable = FALSE;
    return FALSE;
}

bool8 ScrCmd_release(struct ScriptContext *ctx)
{
    Script_RequestEffects(SCREFF_V1 | SCREFF_HARDWARE);

    u8 playerObjectId;
    struct ObjectEvent *followerObject = GetFollowerObject();
    // Release follower from movement iff it exists and is in the shadowing state
    if (followerObject && gSprites[followerObject->spriteId].data[1] == 0)
        ClearObjectEventMovement(followerObject, &gSprites[followerObject->spriteId]);

    HideFieldMessageBox();
    if (gObjectEvents[gSelectedObjectEvent].active)
        ObjectEventClearHeldMovementIfFinished(&gObjectEvents[gSelectedObjectEvent]);
    playerObjectId = GetObjectEventIdByLocalIdAndMap(OBJ_EVENT_ID_PLAYER, 0, 0);
    ObjectEventClearHeldMovementIfFinished(&gObjectEvents[playerObjectId]);
    ScriptMovement_UnfreezeObjectEvents();
    UnfreezeObjectEvents();
    gMsgBoxIsCancelable = FALSE;
    return FALSE;
}

bool8 ScrCmd_message(struct ScriptContext *ctx)
{
    const u8 *msg = (const u8 *)ScriptReadWord(ctx);

    Script_RequestEffects(SCREFF_V1 | SCREFF_HARDWARE);

    if (msg == NULL)
        msg = (const u8 *)ctx->data[0];
    ShowFieldMessage(msg);
    return FALSE;
}

bool8 ScrCmd_pokenavcall(struct ScriptContext *ctx)
{
    const u8 *msg = (const u8 *)ScriptReadWord(ctx);

    Script_RequestEffects(SCREFF_V1 | SCREFF_HARDWARE);

    if (msg == NULL)
        msg = (const u8 *)ctx->data[0];
    ShowPokenavFieldMessage(msg);
    return FALSE;
}

bool8 ScrCmd_messageautoscroll(struct ScriptContext *ctx)
{
    const u8 *msg = (const u8 *)ScriptReadWord(ctx);

    Script_RequestEffects(SCREFF_V1 | SCREFF_HARDWARE);

    if (msg == NULL)
        msg = (const u8 *)ctx->data[0];
    gTextFlags.autoScroll = TRUE;
    gTextFlags.forceMidTextSpeed = TRUE;
    ShowFieldAutoScrollMessage(msg);
    return FALSE;
}

// Prints all at once. Skips waiting for player input. Only used by link contests
bool8 ScrCmd_messageinstant(struct ScriptContext *ctx)
{
    const u8 *msg = (const u8 *)ScriptReadWord(ctx);

    Script_RequestEffects(SCREFF_V1 | SCREFF_HARDWARE);

    if (msg == NULL)
        msg = (const u8 *)ctx->data[0];
    LoadMessageBoxAndBorderGfx();
    DrawDialogueFrame(0, TRUE);
    AddTextPrinterParameterized(0, FONT_NORMAL, msg, 0, 1, 0, NULL);
    return FALSE;
}

bool8 ScrCmd_waitmessage(struct ScriptContext *ctx)
{
    Script_RequestEffects(SCREFF_V1 | SCREFF_HARDWARE);

    SetupNativeScript(ctx, IsFieldMessageBoxHidden);
    return TRUE;
}

bool8 ScrCmd_closemessage(struct ScriptContext *ctx)
{
    Script_RequestEffects(SCREFF_V1 | SCREFF_HARDWARE);

    HideFieldMessageBox();
    return FALSE;
}

static bool8 WaitForAorBPress(void)
{
    if (JOY_NEW(A_BUTTON))
        return TRUE;
    if (JOY_NEW(B_BUTTON))
        return TRUE;
    return FALSE;
}

bool8 ScrCmd_waitbuttonpress(struct ScriptContext *ctx)
{
    Script_RequestEffects(SCREFF_V1 | SCREFF_HARDWARE);

    SetupNativeScript(ctx, WaitForAorBPress);
    return TRUE;
}

bool8 ScrCmd_yesnobox(struct ScriptContext *ctx)
{
    u8 left = ScriptReadByte(ctx);
    u8 top = ScriptReadByte(ctx);

    Script_RequestEffects(SCREFF_V1 | SCREFF_HARDWARE);

    if (ScriptMenu_YesNo(left, top) == TRUE)
    {
        ScriptContext_Stop();
        return TRUE;
    }
    else
    {
        return FALSE;
    }
}

static void DynamicMultichoiceSortList(struct ListMenuItem *items, u32 count)
{
    u32 i,j;
    struct ListMenuItem tmp;
    for (i = 0; i < count - 1; ++i)
    {
        for (j = 0; j < count - i - 1; ++j)
        {
            if (items[j].id > items[j+1].id)
            {
                tmp = items[j];
                items[j] = items[j+1];
                items[j+1] = tmp;
            }
        }
    }
}

#define DYN_MULTICHOICE_DEFAULT_MAX_BEFORE_SCROLL 6

bool8 ScrCmd_dynmultichoice(struct ScriptContext *ctx)
{
    u32 i;
    u32 left = VarGet(ScriptReadHalfword(ctx));
    u32 top = VarGet(ScriptReadHalfword(ctx));
    bool32 ignoreBPress = ScriptReadByte(ctx);
    u32 maxBeforeScroll = ScriptReadByte(ctx);
    bool32 shouldSort = ScriptReadByte(ctx);
    u32 initialSelected = VarGet(ScriptReadHalfword(ctx));
    u32 callbackSet = ScriptReadByte(ctx);
    u32 initialRow = 0;
    // Read vararg
    u32 argc = ScriptReadByte(ctx);
    struct ListMenuItem *items;

    Script_RequestEffects(SCREFF_V1 | SCREFF_HARDWARE);

    if (argc == 0)
        return FALSE;

    if (maxBeforeScroll == 0xFF)
        maxBeforeScroll = DYN_MULTICHOICE_DEFAULT_MAX_BEFORE_SCROLL;

    if ((const u8*) ScriptPeekWord(ctx) != NULL)
    {
        items = AllocZeroed(sizeof(struct ListMenuItem) * argc);
        for (i = 0; i < argc; ++i)
        {
            u8 *nameBuffer = Alloc(100);
            const u8 *arg = (const u8 *) ScriptReadWord(ctx);
            StringExpandPlaceholders(nameBuffer, arg);
            items[i].name = nameBuffer;
            items[i].id = i;
            if (i == initialSelected)
                initialRow = i;
        }
    }
    else
    {
        argc = MultichoiceDynamic_StackSize();
        items = AllocZeroed(sizeof(struct ListMenuItem) * argc);
        for (i = 0; i < argc; ++i)
        {
            struct ListMenuItem *currentItem = MultichoiceDynamic_PeekElementAt(i);
            items[i] = *currentItem;
            if (currentItem->id == initialSelected)
                initialRow = i;
        }
        if (shouldSort)
            DynamicMultichoiceSortList(items, argc);
        MultichoiceDynamic_DestroyStack();
    }

    if (ScriptMenu_MultichoiceDynamic(left, top, argc, items, ignoreBPress, maxBeforeScroll, initialRow, callbackSet))
    {
        ScriptContext_Stop();
        return TRUE;
    }
    else
    {
        return FALSE;
    }
}

bool8 ScrCmd_dynmultipush(struct ScriptContext *ctx)
{
    const u8 *name = (const u8*) ScriptReadWord(ctx);
    u32 id = VarGet(ScriptReadHalfword(ctx));

    Script_RequestEffects(SCREFF_V1 | SCREFF_HARDWARE);

    u8 *nameBuffer = Alloc(100);
    struct ListMenuItem item;
    StringExpandPlaceholders(nameBuffer, name);
    item.name = nameBuffer;
    item.id = id;
    MultichoiceDynamic_PushElement(item);
    return FALSE;
}

bool8 ScrCmd_multichoice(struct ScriptContext *ctx)
{
    u8 left = ScriptReadByte(ctx);
    u8 top = ScriptReadByte(ctx);
    u8 multichoiceId = ScriptReadByte(ctx);
    bool8 ignoreBPress = ScriptReadByte(ctx);

    Script_RequestEffects(SCREFF_V1 | SCREFF_HARDWARE);

    if (ScriptMenu_Multichoice(left, top, multichoiceId, ignoreBPress) == TRUE)
    {
        ScriptContext_Stop();
        return TRUE;
    }
    else
    {
        return FALSE;
    }
}

bool8 ScrCmd_multichoicedefault(struct ScriptContext *ctx)
{
    u8 left = ScriptReadByte(ctx);
    u8 top = ScriptReadByte(ctx);
    u8 multichoiceId = ScriptReadByte(ctx);
    u8 defaultChoice = ScriptReadByte(ctx);
    bool8 ignoreBPress = ScriptReadByte(ctx);

    Script_RequestEffects(SCREFF_V1 | SCREFF_HARDWARE);

    if (ScriptMenu_MultichoiceWithDefault(left, top, multichoiceId, ignoreBPress, defaultChoice) == TRUE)
    {
        ScriptContext_Stop();
        return TRUE;
    }
    else
    {
        return FALSE;
    }
}

bool8 ScrCmd_drawbox(struct ScriptContext *ctx)
{
    /*u8 left = ScriptReadByte(ctx);
    u8 top = ScriptReadByte(ctx);
    u8 right = ScriptReadByte(ctx);
    u8 bottom = ScriptReadByte(ctx);

    MenuDrawTextWindow(left, top, right, bottom);*/
    return FALSE;
}

bool8 ScrCmd_multichoicegrid(struct ScriptContext *ctx)
{
    u8 left = ScriptReadByte(ctx);
    u8 top = ScriptReadByte(ctx);
    u8 multichoiceId = ScriptReadByte(ctx);
    u8 numColumns = ScriptReadByte(ctx);
    bool8 ignoreBPress = ScriptReadByte(ctx);

    Script_RequestEffects(SCREFF_V1 | SCREFF_HARDWARE);

    if (ScriptMenu_MultichoiceGrid(left, top, multichoiceId, ignoreBPress, numColumns) == TRUE)
    {
        ScriptContext_Stop();
        return TRUE;
    }
    else
    {
        return FALSE;
    }
}

bool8 ScrCmd_erasebox(struct ScriptContext *ctx)
{
    u8 UNUSED left = ScriptReadByte(ctx);
    u8 UNUSED top = ScriptReadByte(ctx);
    u8 UNUSED right = ScriptReadByte(ctx);
    u8 UNUSED bottom = ScriptReadByte(ctx);

    // Menu_EraseWindowRect(left, top, right, bottom);
    return FALSE;
}

bool8 ScrCmd_drawboxtext(struct ScriptContext *ctx)
{
    u8 UNUSED left = ScriptReadByte(ctx);
    u8 UNUSED top = ScriptReadByte(ctx);
    u8 UNUSED multichoiceId = ScriptReadByte(ctx);
    bool8 UNUSED ignoreBPress = ScriptReadByte(ctx);

    /*if (Multichoice(left, top, multichoiceId, ignoreBPress) == TRUE)
    {
        ScriptContext_Stop();
        return TRUE;
    }*/
    return FALSE;
}

bool8 ScrCmd_showmonpic(struct ScriptContext *ctx)
{
    u16 species = VarGet(ScriptReadHalfword(ctx));
    u8 x = ScriptReadByte(ctx);
    u8 y = ScriptReadByte(ctx);

    Script_RequestEffects(SCREFF_V1 | SCREFF_HARDWARE);

    ScriptMenu_ShowPokemonPic(species, x, y);
    return FALSE;
}

bool8 ScrCmd_hidemonpic(struct ScriptContext *ctx)
{
    Script_RequestEffects(SCREFF_V1 | SCREFF_HARDWARE);

    // The hide function returns a pointer to a function
    // that returns true once the pic is hidden
    bool8 (*func)(void) = ScriptMenu_HidePokemonPic();

    if (func == NULL)
        return FALSE;
    SetupNativeScript(ctx, func);
    return TRUE;
}

bool8 ScrCmd_showcontestpainting(struct ScriptContext *ctx)
{
    u8 contestWinnerId = ScriptReadByte(ctx);

    Script_RequestEffects(SCREFF_V1 | SCREFF_HARDWARE);

    // Artist's painting is temporary and already has its data loaded
    if (contestWinnerId != CONTEST_WINNER_ARTIST)
        SetContestWinnerForPainting(contestWinnerId);

    ShowContestPainting();
    ScriptContext_Stop();
    return TRUE;
}

bool8 ScrCmd_braillemessage(struct ScriptContext *ctx)
{
    u8 *ptr = (u8 *)ScriptReadWord(ctx);

    Script_RequestEffects(SCREFF_V1 | SCREFF_HARDWARE);

    struct WindowTemplate winTemplate;
    s32 i;
    u8 width, height;
    u8 xWindow, yWindow, xText, yText;
    u8 temp;

    // + 6 for the 6 bytes at the start of a braille message (brailleformat macro)
    // In RS these bytes are used to position the text and window, but
    // in Emerald they are unused and position is calculated below instead
    StringExpandPlaceholders(gStringVar4, ptr + 6);

    width = GetStringWidth(FONT_BRAILLE, gStringVar4, -1) / 8u;

    if (width > 28)
        width = 28;

    for (i = 0, height = 4; gStringVar4[i] != EOS;)
    {
        if (gStringVar4[i++] == CHAR_NEWLINE)
            height += 3;
    }

    if (height > 18)
        height = 18;

    temp = width + 2;
    xWindow = (30 - temp) / 2;

    temp = height + 2;
    yText = (20 - temp) / 2;

    xText = xWindow;
    xWindow += 1;

    yWindow = yText;
    yText += 2;

    xText = (xWindow - xText - 1) * 8 + 3;
    yText = (yText - yWindow - 1) * 8;

    winTemplate = CreateWindowTemplate(0, xWindow, yWindow + 1, width, height, 0xF, 0x1);
    sBrailleWindowId = AddWindow(&winTemplate);
    LoadUserWindowBorderGfx(sBrailleWindowId, 0x214, BG_PLTT_ID(14));
    DrawStdWindowFrame(sBrailleWindowId, FALSE);
    PutWindowTilemap(sBrailleWindowId);
    FillWindowPixelBuffer(sBrailleWindowId, PIXEL_FILL(1));
    AddTextPrinterParameterized(sBrailleWindowId, FONT_BRAILLE, gStringVar4, xText, yText, TEXT_SKIP_DRAW, NULL);
    CopyWindowToVram(sBrailleWindowId, COPYWIN_FULL);
    return FALSE;
}

bool8 ScrCmd_closebraillemessage(struct ScriptContext *ctx)
{
    Script_RequestEffects(SCREFF_V1 | SCREFF_HARDWARE);

    CloseBrailleWindow();
    return FALSE;
}

bool8 ScrCmd_vmessage(struct ScriptContext *ctx)
{
    u32 msg = ScriptReadWord(ctx);

    Script_RequestEffects(SCREFF_V1 | SCREFF_HARDWARE);

    ShowFieldMessage((u8 *)(msg - sAddressOffset));
    return FALSE;
}

bool8 ScrCmd_bufferspeciesname(struct ScriptContext *ctx)
{
    u8 stringVarIndex = ScriptReadByte(ctx);
    u16 species = VarGet(ScriptReadHalfword(ctx)) & OBJ_EVENT_MON_SPECIES_MASK; // ignore possible shiny / form bits

    Script_RequestEffects(SCREFF_V1);

    StringCopy(sScriptStringVars[stringVarIndex], GetSpeciesName(species));
    return FALSE;
}

bool8 ScrCmd_bufferleadmonspeciesname(struct ScriptContext *ctx)
{
    u8 stringVarIndex = ScriptReadByte(ctx);

    Script_RequestEffects(SCREFF_V1);

    u8 *dest = sScriptStringVars[stringVarIndex];
    u8 partyIndex = GetLeadMonIndex();
    u32 species = GetMonData(&gPlayerParty[partyIndex], MON_DATA_SPECIES, NULL);
    StringCopy(dest, GetSpeciesName(species));
    return FALSE;
}

void BufferFirstLiveMonNickname(struct ScriptContext *ctx)
{
    u8 stringVarIndex = ScriptReadByte(ctx);

    Script_RequestEffects(SCREFF_V1);

    GetMonData(GetFirstLiveMon(), MON_DATA_NICKNAME, sScriptStringVars[stringVarIndex]);
    StringGet_Nickname(sScriptStringVars[stringVarIndex]);
}

bool8 ScrCmd_bufferpartymonnick(struct ScriptContext *ctx)
{
    u8 stringVarIndex = ScriptReadByte(ctx);
    u16 partyIndex = VarGet(ScriptReadHalfword(ctx));

    Script_RequestEffects(SCREFF_V1);

    GetMonData(&gPlayerParty[partyIndex], MON_DATA_NICKNAME, sScriptStringVars[stringVarIndex]);
    StringGet_Nickname(sScriptStringVars[stringVarIndex]);
    return FALSE;
}

bool8 ScrCmd_bufferitemname(struct ScriptContext *ctx)
{
    u8 stringVarIndex = ScriptReadByte(ctx);
    u16 itemId = VarGet(ScriptReadHalfword(ctx));

    Script_RequestEffects(SCREFF_V1);

    CopyItemName(itemId, sScriptStringVars[stringVarIndex]);
    return FALSE;
}

bool8 ScrCmd_bufferitemnameplural(struct ScriptContext *ctx)
{
    u8 stringVarIndex = ScriptReadByte(ctx);
    u16 itemId = VarGet(ScriptReadHalfword(ctx));
    u16 quantity = VarGet(ScriptReadHalfword(ctx));

    Script_RequestEffects(SCREFF_V1);

    CopyItemNameHandlePlural(itemId, sScriptStringVars[stringVarIndex], quantity);
    return FALSE;
}

bool8 ScrCmd_bufferdecorationname(struct ScriptContext *ctx)
{
    u8 stringVarIndex = ScriptReadByte(ctx);
    u16 decorId = VarGet(ScriptReadHalfword(ctx));

    Script_RequestEffects(SCREFF_V1);

    StringCopy(sScriptStringVars[stringVarIndex], gDecorations[decorId].name);
    return FALSE;
}

bool8 ScrCmd_buffermovename(struct ScriptContext *ctx)
{
    u8 stringVarIndex = ScriptReadByte(ctx);
    u16 move = VarGet(ScriptReadHalfword(ctx));

<<<<<<< HEAD
    Script_RequestEffects(SCREFF_V1);

    StringCopy(sScriptStringVars[stringVarIndex], GetMoveName(moveId));
=======
    StringCopy(sScriptStringVars[stringVarIndex], gMoveNames[move]);
>>>>>>> baf5be20
    return FALSE;
}

bool8 ScrCmd_buffernumberstring(struct ScriptContext *ctx)
{
    u8 stringVarIndex = ScriptReadByte(ctx);
    u16 num = VarGet(ScriptReadHalfword(ctx));
    u8 numDigits = CountDigits(num);

    Script_RequestEffects(SCREFF_V1);

    ConvertIntToDecimalStringN(sScriptStringVars[stringVarIndex], num, STR_CONV_MODE_LEFT_ALIGN, numDigits);
    return FALSE;
}

bool8 ScrCmd_bufferstdstring(struct ScriptContext *ctx)
{
    u8 stringVarIndex = ScriptReadByte(ctx);
    u16 index = VarGet(ScriptReadHalfword(ctx));

    Script_RequestEffects(SCREFF_V1);

    StringCopy(sScriptStringVars[stringVarIndex], gStdStrings[index]);
    return FALSE;
}

bool8 ScrCmd_buffercontestname(struct ScriptContext *ctx)
{
    u8 stringVarIndex = ScriptReadByte(ctx);
    u16 category = VarGet(ScriptReadHalfword(ctx));

    Script_RequestEffects(SCREFF_V1);

    BufferContestName(sScriptStringVars[stringVarIndex], category);
    return FALSE;
}

bool8 ScrCmd_bufferstring(struct ScriptContext *ctx)
{
    u8 stringVarIndex = ScriptReadByte(ctx);
    const u8 *text = (u8 *)ScriptReadWord(ctx);

    Script_RequestEffects(SCREFF_V1);

    StringCopy(sScriptStringVars[stringVarIndex], text);
    return FALSE;
}

bool8 ScrCmd_vbuffermessage(struct ScriptContext *ctx)
{
    const u8 *ptr = (u8 *)(ScriptReadWord(ctx) - sAddressOffset);

    Script_RequestEffects(SCREFF_V1);

    StringExpandPlaceholders(gStringVar4, ptr);
    return FALSE;
}

bool8 ScrCmd_vbufferstring(struct ScriptContext *ctx)
{
    u8 stringVarIndex = ScriptReadByte(ctx);
    u32 addr = ScriptReadWord(ctx);

    Script_RequestEffects(SCREFF_V1);

    const u8 *src = (u8 *)(addr - sAddressOffset);
    u8 *dest = sScriptStringVars[stringVarIndex];
    StringCopy(dest, src);
    return FALSE;
}

bool8 ScrCmd_bufferboxname(struct ScriptContext *ctx)
{
    u8 stringVarIndex = ScriptReadByte(ctx);
    u16 boxId = VarGet(ScriptReadHalfword(ctx));

    Script_RequestEffects(SCREFF_V1);

    StringCopy(sScriptStringVars[stringVarIndex], GetBoxNamePtr(boxId));
    return FALSE;
}

bool8 ScrCmd_giveegg(struct ScriptContext *ctx)
{
    u16 species = VarGet(ScriptReadHalfword(ctx));

    Script_RequestEffects(SCREFF_V1 | SCREFF_SAVE);

    gSpecialVar_Result = ScriptGiveEgg(species);
    return FALSE;
}

bool8 ScrCmd_setmonmove(struct ScriptContext *ctx)
{
    u8 partyIndex = ScriptReadByte(ctx);
    u8 slot = ScriptReadByte(ctx);
    u16 move = ScriptReadHalfword(ctx);

    Script_RequestEffects(SCREFF_V1 | SCREFF_SAVE);

    ScriptSetMonMoveSlot(partyIndex, move, slot);
    return FALSE;
}

bool8 ScrCmd_checkpartymove(struct ScriptContext *ctx)
{
    u8 i;
    u16 move = ScriptReadHalfword(ctx);

    Script_RequestEffects(SCREFF_V1);

    gSpecialVar_Result = PARTY_SIZE;
    for (i = 0; i < PARTY_SIZE; i++)
    {
        u16 species = GetMonData(&gPlayerParty[i], MON_DATA_SPECIES, NULL);
        if (!species)
            break;
        if (!GetMonData(&gPlayerParty[i], MON_DATA_IS_EGG) && MonKnowsMove(&gPlayerParty[i], move) == TRUE)
        {
            gSpecialVar_Result = i;
            gSpecialVar_0x8004 = species;
            break;
        }
    }
    return FALSE;
}

bool8 ScrCmd_addmoney(struct ScriptContext *ctx)
{
    u32 amount = ScriptReadWord(ctx);
    u8 ignore = ScriptReadByte(ctx);

    if (!ignore)
    {
        Script_RequestEffects(SCREFF_V1 | SCREFF_SAVE);

        AddMoney(&gSaveBlock1Ptr->money, amount);
    }
    return FALSE;
}

bool8 ScrCmd_removemoney(struct ScriptContext *ctx)
{
    u32 amount = ScriptReadWord(ctx);
    u8 ignore = ScriptReadByte(ctx);

    if (!ignore)
    {
        Script_RequestEffects(SCREFF_V1 | SCREFF_SAVE);

        RemoveMoney(&gSaveBlock1Ptr->money, amount);
    }
    return FALSE;
}

bool8 ScrCmd_checkmoney(struct ScriptContext *ctx)
{
    u32 amount = ScriptReadWord(ctx);
    u8 ignore = ScriptReadByte(ctx);

    if (!ignore)
    {
        Script_RequestEffects(SCREFF_V1);

        gSpecialVar_Result = IsEnoughMoney(&gSaveBlock1Ptr->money, amount);
    }
    return FALSE;
}

bool8 ScrCmd_showmoneybox(struct ScriptContext *ctx)
{
    u8 x = ScriptReadByte(ctx);
    u8 y = ScriptReadByte(ctx);
    u8 ignore = ScriptReadByte(ctx);

    if (!ignore)
    {
        Script_RequestEffects(SCREFF_V1 | SCREFF_HARDWARE);

        DrawMoneyBox(GetMoney(&gSaveBlock1Ptr->money), x, y);
    }
    return FALSE;
}

bool8 ScrCmd_hidemoneybox(struct ScriptContext *ctx)
{
    Script_RequestEffects(SCREFF_V1 | SCREFF_HARDWARE);

    /*u8 x = ScriptReadByte(ctx);
    u8 y = ScriptReadByte(ctx);*/

    HideMoneyBox();
    return FALSE;
}

bool8 ScrCmd_updatemoneybox(struct ScriptContext *ctx)
{
    u8 UNUSED x = ScriptReadByte(ctx);
    u8 UNUSED y = ScriptReadByte(ctx);
    u8 ignore = ScriptReadByte(ctx);

    if (!ignore)
    {
        Script_RequestEffects(SCREFF_V1 | SCREFF_HARDWARE);

        ChangeAmountInMoneyBox(GetMoney(&gSaveBlock1Ptr->money));
    }
    return FALSE;
}

bool8 ScrCmd_showcoinsbox(struct ScriptContext *ctx)
{
    u8 x = ScriptReadByte(ctx);
    u8 y = ScriptReadByte(ctx);

    Script_RequestEffects(SCREFF_V1 | SCREFF_HARDWARE);

    ShowCoinsWindow(GetCoins(), x, y);
    return FALSE;
}

bool8 ScrCmd_hidecoinsbox(struct ScriptContext *ctx)
{
    u8 UNUSED x = ScriptReadByte(ctx);
    u8 UNUSED y = ScriptReadByte(ctx);

    Script_RequestEffects(SCREFF_V1 | SCREFF_HARDWARE);

    HideCoinsWindow();
    return FALSE;
}

bool8 ScrCmd_updatecoinsbox(struct ScriptContext *ctx)
{
    u8 UNUSED x = ScriptReadByte(ctx);
    u8 UNUSED y = ScriptReadByte(ctx);

    Script_RequestEffects(SCREFF_V1 | SCREFF_HARDWARE);

    PrintCoinsString(GetCoins());
    return FALSE;
}

bool8 ScrCmd_trainerbattle(struct ScriptContext *ctx)
{
    Script_RequestEffects(SCREFF_V1 | SCREFF_TRAINERBATTLE);
    
    TrainerBattleLoadArgs(ctx->scriptPtr);
    ctx->scriptPtr = BattleSetup_ConfigureTrainerBattle(ctx->scriptPtr);
    return FALSE;
}

bool8 ScrCmd_dotrainerbattle(struct ScriptContext *ctx)
{
    Script_RequestEffects(SCREFF_V1 | SCREFF_SAVE | SCREFF_HARDWARE);

    BattleSetup_StartTrainerBattle();
    return TRUE;
}

bool8 ScrCmd_gotopostbattlescript(struct ScriptContext *ctx)
{
    Script_RequestEffects(SCREFF_V1);

    ctx->scriptPtr = BattleSetup_GetScriptAddrAfterBattle();
    return FALSE;
}

bool8 ScrCmd_gotobeatenscript(struct ScriptContext *ctx)
{
    Script_RequestEffects(SCREFF_V1);

    ctx->scriptPtr = BattleSetup_GetTrainerPostBattleScript();
    return FALSE;
}

bool8 ScrCmd_checktrainerflag(struct ScriptContext *ctx)
{
    u16 index = VarGet(ScriptReadHalfword(ctx));

    Script_RequestEffects(SCREFF_V1);

    ctx->comparisonResult = HasTrainerBeenFought(index);
    return FALSE;
}

bool8 ScrCmd_settrainerflag(struct ScriptContext *ctx)
{
    u16 index = VarGet(ScriptReadHalfword(ctx));

    Script_RequestEffects(SCREFF_V1 | SCREFF_SAVE);

    SetTrainerFlag(index);
    return FALSE;
}

bool8 ScrCmd_cleartrainerflag(struct ScriptContext *ctx)
{
    u16 index = VarGet(ScriptReadHalfword(ctx));

    Script_RequestEffects(SCREFF_V1 | SCREFF_SAVE);

    ClearTrainerFlag(index);
    return FALSE;
}

bool8 ScrCmd_setwildbattle(struct ScriptContext *ctx)
{
    u16 species = ScriptReadHalfword(ctx);
    u8 level = ScriptReadByte(ctx);
    u16 item = ScriptReadHalfword(ctx);
    u16 species2 = ScriptReadHalfword(ctx);
    u8 level2 = ScriptReadByte(ctx);
    u16 item2 = ScriptReadHalfword(ctx);

    Script_RequestEffects(SCREFF_V1);

    if(species2 == SPECIES_NONE)
    {
        CreateScriptedWildMon(species, level, item);
        sIsScriptedWildDouble = FALSE;
    }
    else
    {
        CreateScriptedDoubleWildMon(species, level, item, species2, level2, item2);
        sIsScriptedWildDouble = TRUE;
    }

    return FALSE;
}

bool8 ScrCmd_dowildbattle(struct ScriptContext *ctx)
{
    Script_RequestEffects(SCREFF_V1 | SCREFF_HARDWARE);

    if (sIsScriptedWildDouble == FALSE)
        BattleSetup_StartScriptedWildBattle();
    else
        BattleSetup_StartScriptedDoubleWildBattle();

    ScriptContext_Stop();

    return TRUE;
}

bool8 ScrCmd_pokemart(struct ScriptContext *ctx)
{
    const void *ptr = (void *)ScriptReadWord(ctx);

    Script_RequestEffects(SCREFF_V1 | SCREFF_HARDWARE);

    CreatePokemartMenu(ptr);
    ScriptContext_Stop();
    return TRUE;
}

bool8 ScrCmd_pokemartdecoration(struct ScriptContext *ctx)
{
    const void *ptr = (void *)ScriptReadWord(ctx);

    Script_RequestEffects(SCREFF_V1 | SCREFF_HARDWARE);

    CreateDecorationShop1Menu(ptr);
    ScriptContext_Stop();
    return TRUE;
}

// Changes clerk dialogue slightly from above. See MART_TYPE_DECOR2
bool8 ScrCmd_pokemartdecoration2(struct ScriptContext *ctx)
{
    const void *ptr = (void *)ScriptReadWord(ctx);

    Script_RequestEffects(SCREFF_V1 | SCREFF_HARDWARE);

    CreateDecorationShop2Menu(ptr);
    ScriptContext_Stop();
    return TRUE;
}

bool8 ScrCmd_playslotmachine(struct ScriptContext *ctx)
{
    u8 machineId = VarGet(ScriptReadHalfword(ctx));

    Script_RequestEffects(SCREFF_V1 | SCREFF_HARDWARE);

    PlaySlotMachine(machineId, CB2_ReturnToFieldContinueScriptPlayMapMusic);
    ScriptContext_Stop();
    return TRUE;
}

bool8 ScrCmd_setberrytree(struct ScriptContext *ctx)
{
    u8 treeId = ScriptReadByte(ctx);
    u8 berry = ScriptReadByte(ctx);
    u8 growthStage = ScriptReadByte(ctx);

    Script_RequestEffects(SCREFF_V1 | SCREFF_SAVE);

    if (berry == 0)
        PlantBerryTree(treeId, berry, growthStage, FALSE);
    else
        PlantBerryTree(treeId, berry, growthStage, FALSE);
    return FALSE;
}

bool8 ScrCmd_getpokenewsactive(struct ScriptContext *ctx)
{
    u16 newsKind = VarGet(ScriptReadHalfword(ctx));

    Script_RequestEffects(SCREFF_V1);

    gSpecialVar_Result = IsPokeNewsActive(newsKind);
    return FALSE;
}

bool8 ScrCmd_choosecontestmon(struct ScriptContext *ctx)
{
    Script_RequestEffects(SCREFF_V1 | SCREFF_HARDWARE);

    ChooseContestMon();
    ScriptContext_Stop();
    return TRUE;
}


bool8 ScrCmd_startcontest(struct ScriptContext *ctx)
{
    Script_RequestEffects(SCREFF_V1 | SCREFF_HARDWARE);

    StartContest();
    ScriptContext_Stop();
    return TRUE;
}

bool8 ScrCmd_showcontestresults(struct ScriptContext *ctx)
{
    Script_RequestEffects(SCREFF_V1 | SCREFF_HARDWARE);

    ShowContestResults();
    ScriptContext_Stop();
    return TRUE;
}

bool8 ScrCmd_contestlinktransfer(struct ScriptContext *ctx)
{
    Script_RequestEffects(SCREFF_V1 | SCREFF_HARDWARE);

    ContestLinkTransfer(gSpecialVar_ContestCategory);
    ScriptContext_Stop();
    return TRUE;
}

bool8 ScrCmd_dofieldeffect(struct ScriptContext *ctx)
{
    u16 effectId = VarGet(ScriptReadHalfword(ctx));

    Script_RequestEffects(SCREFF_V1 | SCREFF_HARDWARE);

    sFieldEffectScriptId = effectId;
    FieldEffectStart(sFieldEffectScriptId);
    return FALSE;
}

bool8 ScrCmd_setfieldeffectargument(struct ScriptContext *ctx)
{
    u8 argNum = ScriptReadByte(ctx);

    Script_RequestEffects(SCREFF_V1);

    gFieldEffectArguments[argNum] = (s16)VarGet(ScriptReadHalfword(ctx));
    return FALSE;
}

static bool8 WaitForFieldEffectFinish(void)
{
    if (!FieldEffectActiveListContains(sFieldEffectScriptId))
        return TRUE;
    else
        return FALSE;
}

bool8 ScrCmd_waitfieldeffect(struct ScriptContext *ctx)
{
    u32 scriptId = VarGet(ScriptReadHalfword(ctx));

    Script_RequestEffects(SCREFF_V1 | SCREFF_HARDWARE);

    sFieldEffectScriptId = scriptId;
    SetupNativeScript(ctx, WaitForFieldEffectFinish);
    return TRUE;
}

bool8 ScrCmd_setrespawn(struct ScriptContext *ctx)
{
    u16 healLocationId = VarGet(ScriptReadHalfword(ctx));

    Script_RequestEffects(SCREFF_V1 | SCREFF_SAVE);

    SetLastHealLocationWarp(healLocationId);
    return FALSE;
}

bool8 ScrCmd_checkplayergender(struct ScriptContext *ctx)
{
    Script_RequestEffects(SCREFF_V1);

    gSpecialVar_Result = gSaveBlock2Ptr->playerGender;
    return FALSE;
}

bool8 ScrCmd_playmoncry(struct ScriptContext *ctx)
{
    u16 species = VarGet(ScriptReadHalfword(ctx));
    u16 mode = VarGet(ScriptReadHalfword(ctx));

    Script_RequestEffects(SCREFF_V1 | SCREFF_HARDWARE);

    PlayCry_Script(species, mode);
    return FALSE;
}

void PlayFirstMonCry(struct ScriptContext *ctx)
{
    Script_RequestEffects(SCREFF_V1 | SCREFF_HARDWARE);

    PlayCry_Script(GetMonData(GetFirstLiveMon(), MON_DATA_SPECIES), CRY_MODE_NORMAL);
}

bool8 ScrCmd_waitmoncry(struct ScriptContext *ctx)
{
    Script_RequestEffects(SCREFF_V1 | SCREFF_HARDWARE);

    SetupNativeScript(ctx, IsCryFinished);
    return TRUE;
}

bool8 ScrCmd_setmetatile(struct ScriptContext *ctx)
{
    u16 x = VarGet(ScriptReadHalfword(ctx));
    u16 y = VarGet(ScriptReadHalfword(ctx));
    u16 metatileId = VarGet(ScriptReadHalfword(ctx));
    bool16 isImpassable = VarGet(ScriptReadHalfword(ctx));

    Script_RequestEffects(SCREFF_V1 | SCREFF_SAVE);

    x += MAP_OFFSET;
    y += MAP_OFFSET;
    if (!isImpassable)
        MapGridSetMetatileIdAt(x, y, metatileId);
    else
        MapGridSetMetatileIdAt(x, y, metatileId | MAPGRID_COLLISION_MASK);
    return FALSE;
}

bool8 ScrCmd_opendoor(struct ScriptContext *ctx)
{
    u16 x = VarGet(ScriptReadHalfword(ctx));
    u16 y = VarGet(ScriptReadHalfword(ctx));

    Script_RequestEffects(SCREFF_V1 | SCREFF_SAVE | SCREFF_HARDWARE);

    x += MAP_OFFSET;
    y += MAP_OFFSET;
    PlaySE(GetDoorSoundEffect(x, y));
    FieldAnimateDoorOpen(x, y);
    return FALSE;
}

bool8 ScrCmd_closedoor(struct ScriptContext *ctx)
{
    u16 x = VarGet(ScriptReadHalfword(ctx));
    u16 y = VarGet(ScriptReadHalfword(ctx));

    Script_RequestEffects(SCREFF_V1 | SCREFF_SAVE | SCREFF_HARDWARE);

    x += MAP_OFFSET;
    y += MAP_OFFSET;
    FieldAnimateDoorClose(x, y);
    return FALSE;
}

static bool8 IsDoorAnimationStopped(void)
{
    if (!FieldIsDoorAnimationRunning())
        return TRUE;
    else
        return FALSE;
}

bool8 ScrCmd_waitdooranim(struct ScriptContext *ctx)
{
    Script_RequestEffects(SCREFF_V1 | SCREFF_HARDWARE);

    SetupNativeScript(ctx, IsDoorAnimationStopped);
    return TRUE;
}

bool8 ScrCmd_setdooropen(struct ScriptContext *ctx)
{
    u16 x = VarGet(ScriptReadHalfword(ctx));
    u16 y = VarGet(ScriptReadHalfword(ctx));

    Script_RequestEffects(SCREFF_V1 | SCREFF_SAVE | SCREFF_HARDWARE);

    x += MAP_OFFSET;
    y += MAP_OFFSET;
    FieldSetDoorOpened(x, y);
    return FALSE;
}

bool8 ScrCmd_setdoorclosed(struct ScriptContext *ctx)
{
    u16 x = VarGet(ScriptReadHalfword(ctx));
    u16 y = VarGet(ScriptReadHalfword(ctx));

    Script_RequestEffects(SCREFF_V1 | SCREFF_SAVE | SCREFF_HARDWARE);

    x += MAP_OFFSET;
    y += MAP_OFFSET;
    FieldSetDoorClosed(x, y);
    return FALSE;
}

// Below two are functions for elevators in RS, do nothing in Emerald
bool8 ScrCmd_addelevmenuitem(struct ScriptContext *ctx)
{
    u8 UNUSED v3 = ScriptReadByte(ctx);
    u16 UNUSED v5 = VarGet(ScriptReadHalfword(ctx));
    u16 UNUSED v7 = VarGet(ScriptReadHalfword(ctx));
    u16 UNUSED v9 = VarGet(ScriptReadHalfword(ctx));

    //ScriptAddElevatorMenuItem(v3, v5, v7, v9);
    return FALSE;
}

bool8 ScrCmd_showelevmenu(struct ScriptContext *ctx)
{
    /*ScriptShowElevatorMenu();
    ScriptContext_Stop();
    return TRUE;*/
    return FALSE;
}

bool8 ScrCmd_checkcoins(struct ScriptContext *ctx)
{
    u32 varId = ScriptReadHalfword(ctx);
    u16 *ptr = GetVarPointer(varId);

    Script_RequestEffects(SCREFF_V1);
    Script_RequestWriteVar(varId);

    *ptr = GetCoins();
    return FALSE;
}

bool8 ScrCmd_addcoins(struct ScriptContext *ctx)
{
    u16 coins = VarGet(ScriptReadHalfword(ctx));

    Script_RequestEffects(SCREFF_V1 | SCREFF_SAVE);

    if (AddCoins(coins) == TRUE)
        gSpecialVar_Result = FALSE;
    else
        gSpecialVar_Result = TRUE;
    return FALSE;
}

bool8 ScrCmd_removecoins(struct ScriptContext *ctx)
{
    u16 coins = VarGet(ScriptReadHalfword(ctx));

    Script_RequestEffects(SCREFF_V1 | SCREFF_SAVE);

    if (RemoveCoins(coins) == TRUE)
        gSpecialVar_Result = FALSE;
    else
        gSpecialVar_Result = TRUE;
    return FALSE;
}

bool8 ScrCmd_moverotatingtileobjects(struct ScriptContext *ctx)
{
    u16 puzzleNumber = VarGet(ScriptReadHalfword(ctx));

    Script_RequestEffects(SCREFF_V1 | SCREFF_SAVE);

    sMovingNpcId = MoveRotatingTileObjects(puzzleNumber);
    return FALSE;
}

bool8 ScrCmd_turnrotatingtileobjects(struct ScriptContext *ctx)
{
    Script_RequestEffects(SCREFF_V1 | SCREFF_SAVE);

    TurnRotatingTileObjects();
    return FALSE;
}

bool8 ScrCmd_initrotatingtilepuzzle(struct ScriptContext *ctx)
{
    u16 isTrickHouse = VarGet(ScriptReadHalfword(ctx));

    Script_RequestEffects(SCREFF_V1 | SCREFF_HARDWARE);

    InitRotatingTilePuzzle(isTrickHouse);
    return FALSE;
}

bool8 ScrCmd_freerotatingtilepuzzle(struct ScriptContext *ctx)
{
    Script_RequestEffects(SCREFF_V1 | SCREFF_HARDWARE);

    FreeRotatingTilePuzzle();
    return FALSE;
}

bool8 ScrCmd_selectapproachingtrainer(struct ScriptContext *ctx)
{
    Script_RequestEffects(SCREFF_V1);

    gSelectedObjectEvent = GetCurrentApproachingTrainerObjectEventId();
    return FALSE;
}

bool8 ScrCmd_lockfortrainer(struct ScriptContext *ctx)
{
    Script_RequestEffects(SCREFF_V1 | SCREFF_HARDWARE);

    if (IsOverworldLinkActive())
    {
        return FALSE;
    }
    else
    {
        if (gObjectEvents[gSelectedObjectEvent].active)
        {
            FreezeForApproachingTrainers();
            SetupNativeScript(ctx, IsFreezeObjectAndPlayerFinished);
        }
        return TRUE;
    }
}

// This command will set a Pokémon's modernFatefulEncounter bit; there is no similar command to clear it.
bool8 ScrCmd_setmodernfatefulencounter(struct ScriptContext *ctx)
{
    bool8 isModernFatefulEncounter = TRUE;
    u16 partyIndex = VarGet(ScriptReadHalfword(ctx));

    Script_RequestEffects(SCREFF_V1 | SCREFF_SAVE);

    SetMonData(&gPlayerParty[partyIndex], MON_DATA_MODERN_FATEFUL_ENCOUNTER, &isModernFatefulEncounter);
    return FALSE;
}

bool8 ScrCmd_checkmodernfatefulencounter(struct ScriptContext *ctx)
{
    u16 partyIndex = VarGet(ScriptReadHalfword(ctx));

    Script_RequestEffects(SCREFF_V1);

    gSpecialVar_Result = GetMonData(&gPlayerParty[partyIndex], MON_DATA_MODERN_FATEFUL_ENCOUNTER, NULL);
    return FALSE;
}

bool8 ScrCmd_trywondercardscript(struct ScriptContext *ctx)
{
    const u8 *script = GetSavedRamScriptIfValid();

    if (script)
    {
        Script_RequestEffects(SCREFF_V1);

        gRamScriptRetAddr = ctx->scriptPtr;
        ScriptJump(ctx, script);
    }
    return FALSE;
}

// This warp is only used by the Union Room.
// For the warp used by the Aqua Hideout, see DoTeleportTileWarp
bool8 ScrCmd_warpspinenter(struct ScriptContext *ctx)
{
    u8 mapGroup = ScriptReadByte(ctx);
    u8 mapNum = ScriptReadByte(ctx);
    u8 warpId = ScriptReadByte(ctx);
    u16 x = VarGet(ScriptReadHalfword(ctx));
    u16 y = VarGet(ScriptReadHalfword(ctx));

    Script_RequestEffects(SCREFF_V1 | SCREFF_SAVE | SCREFF_HARDWARE);

    SetWarpDestination(mapGroup, mapNum, warpId, x, y);
    SetSpinStartFacingDir(GetPlayerFacingDirection());
    DoSpinEnterWarp();
    ResetInitialPlayerAvatarState();
    return TRUE;
}

bool8 ScrCmd_setmonmetlocation(struct ScriptContext *ctx)
{
    u16 partyIndex = VarGet(ScriptReadHalfword(ctx));
    u8 location = ScriptReadByte(ctx);

    Script_RequestEffects(SCREFF_V1 | SCREFF_SAVE);

    if (partyIndex < PARTY_SIZE)
        SetMonData(&gPlayerParty[partyIndex], MON_DATA_MET_LOCATION, &location);
    return FALSE;
}

static void CloseBrailleWindow(void)
{
    ClearStdWindowAndFrame(sBrailleWindowId, TRUE);
    RemoveWindow(sBrailleWindowId);
}

bool8 ScrCmd_buffertrainerclassname(struct ScriptContext *ctx)
{
    u8 stringVarIndex = ScriptReadByte(ctx);
    u16 trainerClassId = VarGet(ScriptReadHalfword(ctx));

    Script_RequestEffects(SCREFF_V1);

    StringCopy(sScriptStringVars[stringVarIndex], GetTrainerClassNameFromId(trainerClassId));
    return FALSE;
}

bool8 ScrCmd_buffertrainername(struct ScriptContext *ctx)
{
    u8 stringVarIndex = ScriptReadByte(ctx);
    u16 trainerClassId = VarGet(ScriptReadHalfword(ctx));

    Script_RequestEffects(SCREFF_V1);

    StringCopy(sScriptStringVars[stringVarIndex], GetTrainerNameFromId(trainerClassId));
    return FALSE;
}

void SetMovingNpcId(u16 npcId)
{
    sMovingNpcId = npcId;
}

bool8 ScrCmd_warpwhitefade(struct ScriptContext *ctx)
{
    u8 mapGroup = ScriptReadByte(ctx);
    u8 mapNum = ScriptReadByte(ctx);
    u8 warpId = ScriptReadByte(ctx);
    u16 x = VarGet(ScriptReadHalfword(ctx));
    u16 y = VarGet(ScriptReadHalfword(ctx));

    Script_RequestEffects(SCREFF_V1 | SCREFF_SAVE | SCREFF_HARDWARE);

    SetWarpDestination(mapGroup, mapNum, warpId, x, y);
    DoWhiteFadeWarp();
    ResetInitialPlayerAvatarState();
    return TRUE;
}

void ScriptSetDoubleBattleFlag(struct ScriptContext *ctx)
{
    Script_RequestEffects(SCREFF_V1);

    sIsScriptedWildDouble = TRUE;
}

bool8 ScrCmd_removeallitem(struct ScriptContext *ctx)
{
    u32 itemId = VarGet(ScriptReadHalfword(ctx));

    Script_RequestEffects(SCREFF_V1 | SCREFF_SAVE);

    u32 count = CountTotalItemQuantityInBag(itemId);
    gSpecialVar_Result = count;
    RemoveBagItem(itemId, count);

    return FALSE;
}

bool8 ScrCmd_getobjectxy(struct ScriptContext *ctx)
{
    u32 localId = VarGet(ScriptReadHalfword(ctx));
    u32 useTemplate = VarGet(ScriptReadHalfword(ctx));
    u32 varIdX = ScriptReadHalfword(ctx);
    u32 varIdY = ScriptReadHalfword(ctx);

    Script_RequestEffects(SCREFF_V1);
    Script_RequestWriteVar(varIdX);
    Script_RequestWriteVar(varIdY);

    u16 *pX = GetVarPointer(varIdX);
    u16 *pY = GetVarPointer(varIdY);
    GetObjectPosition(pX, pY, localId, useTemplate);

    return FALSE;
}

bool8 ScrCmd_checkobjectat(struct ScriptContext *ctx)
{
    u32 x = VarGet(ScriptReadHalfword(ctx)) + 7;
    u32 y = VarGet(ScriptReadHalfword(ctx)) + 7;
    u32 varId = ScriptReadHalfword(ctx);

    Script_RequestEffects(SCREFF_V1);
    Script_RequestWriteVar(varId);

    u16 *varPointer = GetVarPointer(varId);

    *varPointer = CheckObjectAtXY(x, y);

    return FALSE;
}

bool8 Scrcmd_getsetpokedexflag(struct ScriptContext *ctx)
{
    u32 speciesId = SpeciesToNationalPokedexNum(VarGet(ScriptReadHalfword(ctx)));
    u32 desiredFlag = VarGet(ScriptReadHalfword(ctx));

    if (desiredFlag == FLAG_SET_CAUGHT || desiredFlag == FLAG_SET_SEEN)
        Script_RequestEffects(SCREFF_V1 | SCREFF_SAVE);
    else
        Script_RequestEffects(SCREFF_V1);

    gSpecialVar_Result = GetSetPokedexFlag(speciesId, desiredFlag);

    if (desiredFlag == FLAG_SET_CAUGHT)
        GetSetPokedexFlag(speciesId, FLAG_SET_SEEN);

    return FALSE;
}

bool8 Scrcmd_checkspecies(struct ScriptContext *ctx)
{
    u32 givenSpecies = VarGet(ScriptReadHalfword(ctx));

    Script_RequestEffects(SCREFF_V1);

    gSpecialVar_Result = CheckPartyHasSpecies(givenSpecies);

    return FALSE;
}

bool8 Scrcmd_checkspecies_choose(struct ScriptContext *ctx)
{
    u32 givenSpecies = VarGet(ScriptReadHalfword(ctx));

    Script_RequestEffects(SCREFF_V1);

    gSpecialVar_Result = (GetMonData(&gPlayerParty[gSpecialVar_0x8004], MON_DATA_SPECIES) == givenSpecies);

    return FALSE;
}

bool8 Scrcmd_getobjectfacingdirection(struct ScriptContext *ctx)
{
    u32 objectId = VarGet(ScriptReadHalfword(ctx));
    u32 varId = ScriptReadHalfword(ctx);

    Script_RequestEffects(SCREFF_V1);
    Script_RequestWriteVar(varId);

    u16 *varPointer = GetVarPointer(varId);

    *varPointer = gObjectEvents[GetObjectEventIdByLocalId(objectId)].facingDirection;

    return FALSE;
}

bool8 ScrFunc_hidefollower(struct ScriptContext *ctx)
{
    bool16 wait = VarGet(ScriptReadHalfword(ctx));
    struct ObjectEvent *obj;

    if ((obj = ScriptHideFollower()) != NULL && wait)
    {
        sMovingNpcId = obj->localId;
        sMovingNpcMapGroup = obj->mapGroup;
        sMovingNpcMapNum = obj->mapNum;
        SetupNativeScript(ctx, WaitForMovementFinish);
    }

    // Just in case, prevent `applymovement`
    // from hiding the follower again
    if (obj)
        FlagSet(FLAG_SAFE_FOLLOWER_MOVEMENT);

    // execute next script command with no delay
    return TRUE;
}

void Script_EndTrainerCanSeeIf(struct ScriptContext *ctx)
{
    u8 condition = ScriptReadByte(ctx);
    if (ctx->breakOnTrainerBattle && sScriptConditionTable[condition][ctx->comparisonResult] == 1)
        StopScript(ctx);
}<|MERGE_RESOLUTION|>--- conflicted
+++ resolved
@@ -2140,13 +2140,9 @@
     u8 stringVarIndex = ScriptReadByte(ctx);
     u16 move = VarGet(ScriptReadHalfword(ctx));
 
-<<<<<<< HEAD
-    Script_RequestEffects(SCREFF_V1);
-
-    StringCopy(sScriptStringVars[stringVarIndex], GetMoveName(moveId));
-=======
-    StringCopy(sScriptStringVars[stringVarIndex], gMoveNames[move]);
->>>>>>> baf5be20
+    Script_RequestEffects(SCREFF_V1);
+
+    StringCopy(sScriptStringVars[stringVarIndex], GetMoveName(move));
     return FALSE;
 }
 
