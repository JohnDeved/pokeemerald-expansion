--- conflicted
+++ resolved
@@ -61,12 +61,8 @@
 static EWRAM_DATA u16 sMovingNpcMapNum = 0;
 static EWRAM_DATA u16 sFieldEffectScriptId = 0;
 
-<<<<<<< HEAD
-static u8 gBrailleWindowId;
+static u8 sBrailleWindowId;
 static bool8 gIsScriptedWildDouble;
-=======
-static u8 sBrailleWindowId;
->>>>>>> 83be1bfc
 
 extern const SpecialFunc gSpecials[];
 extern const u8 *gStdScripts[];
