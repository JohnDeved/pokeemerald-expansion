#include "global.h"
#include "frontier_util.h"
#include "battle_setup.h"
#include "berry.h"
#include "clock.h"
#include "coins.h"
#include "contest.h"
#include "contest_util.h"
#include "contest_painting.h"
#include "data.h"
#include "decoration.h"
#include "decoration_inventory.h"
#include "event_data.h"
#include "field_door.h"
#include "field_effect.h"
#include "event_object_lock.h"
#include "event_object_movement.h"
#include "event_scripts.h"
#include "field_message_box.h"
#include "field_player_avatar.h"
#include "field_screen_effect.h"
#include "field_specials.h"
#include "field_tasks.h"
#include "field_weather.h"
#include "fieldmap.h"
#include "item.h"
#include "lilycove_lady.h"
#include "main.h"
#include "menu.h"
#include "money.h"
#include "mystery_event_script.h"
#include "palette.h"
#include "party_menu.h"
#include "pokemon_storage_system.h"
#include "random.h"
#include "overworld.h"
#include "rotating_tile_puzzle.h"
#include "rtc.h"
#include "script.h"
#include "script_menu.h"
#include "script_movement.h"
#include "script_pokemon_util.h"
#include "shop.h"
#include "slot_machine.h"
#include "sound.h"
#include "string_util.h"
#include "text.h"
#include "text_window.h"
#include "trainer_see.h"
#include "tv.h"
#include "window.h"
#include "list_menu.h"
#include "malloc.h"
#include "constants/event_objects.h"

typedef u16 (*SpecialFunc)(void);
typedef void (*NativeFunc)(struct ScriptContext *ctx);

EWRAM_DATA const u8 *gRamScriptRetAddr = NULL;
static EWRAM_DATA u32 sAddressOffset = 0; // For relative addressing in vgoto etc., used by saved scripts (e.g. Mystery Event)
static EWRAM_DATA u16 sPauseCounter = 0;
static EWRAM_DATA u16 sMovingNpcId = 0;
static EWRAM_DATA u16 sMovingNpcMapGroup = 0;
static EWRAM_DATA u16 sMovingNpcMapNum = 0;
static EWRAM_DATA u16 sFieldEffectScriptId = 0;

static u8 sBrailleWindowId;
static bool8 sIsScriptedWildDouble;

extern const SpecialFunc gSpecials[];
extern const u8 *gStdScripts[];
extern const u8 *gStdScripts_End[];

static void CloseBrailleWindow(void);
static void DynamicMultichoiceSortList(struct ListMenuItem *items, u32 count);

// This is defined in here so the optimizer can't see its value when compiling
// script.c.
void * const gNullScriptPtr = NULL;

static const u8 sScriptConditionTable[6][3] =
{
//  <  =  >
    {1, 0, 0}, // <
    {0, 1, 0}, // =
    {0, 0, 1}, // >
    {1, 1, 0}, // <=
    {0, 1, 1}, // >=
    {1, 0, 1}, // !=
};

static u8 *const sScriptStringVars[] =
{
    gStringVar1,
    gStringVar2,
    gStringVar3,
};

bool8 ScrCmd_nop(struct ScriptContext *ctx)
{
    return FALSE;
}

bool8 ScrCmd_nop1(struct ScriptContext *ctx)
{
    return FALSE;
}

bool8 ScrCmd_end(struct ScriptContext *ctx)
{
    FlagClear(FLAG_SAFE_FOLLOWER_MOVEMENT);
    StopScript(ctx);
    return FALSE;
}

bool8 ScrCmd_gotonative(struct ScriptContext *ctx)
{
    bool8 (*addr)(void) = (bool8 (*)(void))ScriptReadWord(ctx);

    SetupNativeScript(ctx, addr);
    return TRUE;
}

bool8 ScrCmd_special(struct ScriptContext *ctx)
{
    u16 index = ScriptReadHalfword(ctx);

    gSpecials[index]();
    return FALSE;
}

bool8 ScrCmd_specialvar(struct ScriptContext *ctx)
{
    u16 *var = GetVarPointer(ScriptReadHalfword(ctx));

    *var = gSpecials[ScriptReadHalfword(ctx)]();
    return FALSE;
}

bool8 ScrCmd_callnative(struct ScriptContext *ctx)
{
    NativeFunc func = (NativeFunc)ScriptReadWord(ctx);

    func(ctx);
    return FALSE;
}

bool8 ScrCmd_callfunc(struct ScriptContext *ctx)
{
    u32 func = ScriptReadWord(ctx);
    return ((ScrCmdFunc) func)(ctx);
}

bool8 ScrCmd_waitstate(struct ScriptContext *ctx)
{
    ScriptContext_Stop();
    return TRUE;
}

bool8 ScrCmd_goto(struct ScriptContext *ctx)
{
    const u8 *ptr = (const u8 *)ScriptReadWord(ctx);

    ScriptJump(ctx, ptr);
    return FALSE;
}

bool8 ScrCmd_return(struct ScriptContext *ctx)
{
    ScriptReturn(ctx);
    return FALSE;
}

bool8 ScrCmd_call(struct ScriptContext *ctx)
{
    const u8 *ptr = (const u8 *)ScriptReadWord(ctx);

    ScriptCall(ctx, ptr);
    return FALSE;
}

bool8 ScrCmd_goto_if(struct ScriptContext *ctx)
{
    u8 condition = ScriptReadByte(ctx);
    const u8 *ptr = (const u8 *)ScriptReadWord(ctx);

    if (sScriptConditionTable[condition][ctx->comparisonResult] == 1)
        ScriptJump(ctx, ptr);
    return FALSE;
}

bool8 ScrCmd_call_if(struct ScriptContext *ctx)
{
    u8 condition = ScriptReadByte(ctx);
    const u8 *ptr = (const u8 *)ScriptReadWord(ctx);

    if (sScriptConditionTable[condition][ctx->comparisonResult] == 1)
        ScriptCall(ctx, ptr);
    return FALSE;
}

bool8 ScrCmd_setvaddress(struct ScriptContext *ctx)
{
    u32 addr1 = (u32)ctx->scriptPtr - 1;
    u32 addr2 = ScriptReadWord(ctx);

    sAddressOffset = addr2 - addr1;
    return FALSE;
}

bool8 ScrCmd_vgoto(struct ScriptContext *ctx)
{
    u32 addr = ScriptReadWord(ctx);

    ScriptJump(ctx, (u8 *)(addr - sAddressOffset));
    return FALSE;
}

bool8 ScrCmd_vcall(struct ScriptContext *ctx)
{
    u32 addr = ScriptReadWord(ctx);

    ScriptCall(ctx, (u8 *)(addr - sAddressOffset));
    return FALSE;
}

bool8 ScrCmd_vgoto_if(struct ScriptContext *ctx)
{
    u8 condition = ScriptReadByte(ctx);
    const u8 *ptr = (const u8 *)(ScriptReadWord(ctx) - sAddressOffset);

    if (sScriptConditionTable[condition][ctx->comparisonResult] == 1)
        ScriptJump(ctx, ptr);
    return FALSE;
}

bool8 ScrCmd_vcall_if(struct ScriptContext *ctx)
{
    u8 condition = ScriptReadByte(ctx);
    const u8 *ptr = (const u8 *)(ScriptReadWord(ctx) - sAddressOffset);

    if (sScriptConditionTable[condition][ctx->comparisonResult] == 1)
        ScriptCall(ctx, ptr);
    return FALSE;
}

bool8 ScrCmd_gotostd(struct ScriptContext *ctx)
{
    u8 index = ScriptReadByte(ctx);
    const u8 **ptr = &gStdScripts[index];

    if (ptr < gStdScripts_End)
        ScriptJump(ctx, *ptr);
    return FALSE;
}

bool8 ScrCmd_callstd(struct ScriptContext *ctx)
{
    u8 index = ScriptReadByte(ctx);
    const u8 **ptr = &gStdScripts[index];

    if (ptr < gStdScripts_End)
        ScriptCall(ctx, *ptr);
    return FALSE;
}

bool8 ScrCmd_gotostd_if(struct ScriptContext *ctx)
{
    u8 condition = ScriptReadByte(ctx);
    u8 index = ScriptReadByte(ctx);

    if (sScriptConditionTable[condition][ctx->comparisonResult] == 1)
    {
        const u8 **ptr = &gStdScripts[index];
        if (ptr < gStdScripts_End)
            ScriptJump(ctx, *ptr);
    }
    return FALSE;
}

bool8 ScrCmd_callstd_if(struct ScriptContext *ctx)
{
    u8 condition = ScriptReadByte(ctx);
    u8 index = ScriptReadByte(ctx);

    if (sScriptConditionTable[condition][ctx->comparisonResult] == 1)
    {
        const u8 **ptr = &gStdScripts[index];
        if (ptr < gStdScripts_End)
            ScriptCall(ctx, *ptr);
    }
    return FALSE;
}

bool8 ScrCmd_returnram(struct ScriptContext *ctx)
{
    ScriptJump(ctx, gRamScriptRetAddr);
    return FALSE;
}

bool8 ScrCmd_endram(struct ScriptContext *ctx)
{
    FlagClear(FLAG_SAFE_FOLLOWER_MOVEMENT);
    ClearRamScript();
    StopScript(ctx);
    return TRUE;
}

bool8 ScrCmd_setmysteryeventstatus(struct ScriptContext *ctx)
{
    u8 status = ScriptReadByte(ctx);

    SetMysteryEventScriptStatus(status);
    return FALSE;
}

bool8 ScrCmd_loadword(struct ScriptContext *ctx)
{
    u8 index = ScriptReadByte(ctx);

    ctx->data[index] = ScriptReadWord(ctx);
    return FALSE;
}

bool8 ScrCmd_loadbytefromptr(struct ScriptContext *ctx)
{
    u8 index = ScriptReadByte(ctx);

    ctx->data[index] = *(const u8 *)ScriptReadWord(ctx);
    return FALSE;
}

bool8 ScrCmd_setptr(struct ScriptContext *ctx)
{
    u8 value = ScriptReadByte(ctx);

    *(u8 *)ScriptReadWord(ctx) = value;
    return FALSE;
}

bool8 ScrCmd_loadbyte(struct ScriptContext *ctx)
{
    u8 index = ScriptReadByte(ctx);

    ctx->data[index] = ScriptReadByte(ctx);
    return FALSE;
}

bool8 ScrCmd_setptrbyte(struct ScriptContext *ctx)
{
    u8 index = ScriptReadByte(ctx);

    *(u8 *)ScriptReadWord(ctx) = ctx->data[index];
    return FALSE;
}

bool8 ScrCmd_copylocal(struct ScriptContext *ctx)
{
    u8 destIndex = ScriptReadByte(ctx);
    u8 srcIndex = ScriptReadByte(ctx);

    ctx->data[destIndex] = ctx->data[srcIndex];
    return FALSE;
}

bool8 ScrCmd_copybyte(struct ScriptContext *ctx)
{
    u8 *ptr = (u8 *)ScriptReadWord(ctx);
    *ptr = *(const u8 *)ScriptReadWord(ctx);
    return FALSE;
}

bool8 ScrCmd_setvar(struct ScriptContext *ctx)
{
    u16 *ptr = GetVarPointer(ScriptReadHalfword(ctx));
    *ptr = ScriptReadHalfword(ctx);
    return FALSE;
}

bool8 ScrCmd_copyvar(struct ScriptContext *ctx)
{
    u16 *ptr = GetVarPointer(ScriptReadHalfword(ctx));
    *ptr = *GetVarPointer(ScriptReadHalfword(ctx));
    return FALSE;
}

bool8 ScrCmd_setorcopyvar(struct ScriptContext *ctx)
{
    u16 *ptr = GetVarPointer(ScriptReadHalfword(ctx));
    *ptr = VarGet(ScriptReadHalfword(ctx));
    return FALSE;
}

u8 Compare(u16 a, u16 b)
{
    if (a < b)
        return 0;
    if (a == b)
        return 1;
    return 2;
}

bool8 ScrCmd_compare_local_to_local(struct ScriptContext *ctx)
{
    const u8 value1 = ctx->data[ScriptReadByte(ctx)];
    const u8 value2 = ctx->data[ScriptReadByte(ctx)];

    ctx->comparisonResult = Compare(value1, value2);
    return FALSE;
}

bool8 ScrCmd_compare_local_to_value(struct ScriptContext *ctx)
{
    const u8 value1 = ctx->data[ScriptReadByte(ctx)];
    const u8 value2 = ScriptReadByte(ctx);

    ctx->comparisonResult = Compare(value1, value2);
    return FALSE;
}

bool8 ScrCmd_compare_local_to_ptr(struct ScriptContext *ctx)
{
    const u8 value1 = ctx->data[ScriptReadByte(ctx)];
    const u8 value2 = *(const u8 *)ScriptReadWord(ctx);

    ctx->comparisonResult = Compare(value1, value2);
    return FALSE;
}

bool8 ScrCmd_compare_ptr_to_local(struct ScriptContext *ctx)
{
    const u8 value1 = *(const u8 *)ScriptReadWord(ctx);
    const u8 value2 = ctx->data[ScriptReadByte(ctx)];

    ctx->comparisonResult = Compare(value1, value2);
    return FALSE;
}

bool8 ScrCmd_compare_ptr_to_value(struct ScriptContext *ctx)
{
    const u8 value1 = *(const u8 *)ScriptReadWord(ctx);
    const u8 value2 = ScriptReadByte(ctx);

    ctx->comparisonResult = Compare(value1, value2);
    return FALSE;
}

bool8 ScrCmd_compare_ptr_to_ptr(struct ScriptContext *ctx)
{
    const u8 value1 = *(const u8 *)ScriptReadWord(ctx);
    const u8 value2 = *(const u8 *)ScriptReadWord(ctx);

    ctx->comparisonResult = Compare(value1, value2);
    return FALSE;
}

bool8 ScrCmd_compare_var_to_value(struct ScriptContext *ctx)
{
    const u16 value1 = *GetVarPointer(ScriptReadHalfword(ctx));
    const u16 value2 = ScriptReadHalfword(ctx);

    ctx->comparisonResult = Compare(value1, value2);
    return FALSE;
}

bool8 ScrCmd_compare_var_to_var(struct ScriptContext *ctx)
{
    const u16 *ptr1 = GetVarPointer(ScriptReadHalfword(ctx));
    const u16 *ptr2 = GetVarPointer(ScriptReadHalfword(ctx));

    ctx->comparisonResult = Compare(*ptr1, *ptr2);
    return FALSE;
}

// Note: addvar doesn't support adding from a variable in vanilla. If you were to
// add a VarGet() to the above, make sure you change the `addvar VAR_*, -1`
// in the contest scripts to `subvar VAR_*, 1`, else contests will break.
bool8 ScrCmd_addvar(struct ScriptContext *ctx)
{
    u16 *ptr = GetVarPointer(ScriptReadHalfword(ctx));
    *ptr += ScriptReadHalfword(ctx);
    return FALSE;
}

bool8 ScrCmd_subvar(struct ScriptContext *ctx)
{
    u16 *ptr = GetVarPointer(ScriptReadHalfword(ctx));
    *ptr -= VarGet(ScriptReadHalfword(ctx));
    return FALSE;
}

bool8 ScrCmd_random(struct ScriptContext *ctx)
{
    u16 max = VarGet(ScriptReadHalfword(ctx));

    gSpecialVar_Result = Random() % max;
    return FALSE;
}

bool8 ScrCmd_additem(struct ScriptContext *ctx)
{
    u16 itemId = VarGet(ScriptReadHalfword(ctx));
    u32 quantity = VarGet(ScriptReadHalfword(ctx));

    gSpecialVar_Result = AddBagItem(itemId, quantity);
    return FALSE;
}

bool8 ScrCmd_removeitem(struct ScriptContext *ctx)
{
    u16 itemId = VarGet(ScriptReadHalfword(ctx));
    u32 quantity = VarGet(ScriptReadHalfword(ctx));

    gSpecialVar_Result = RemoveBagItem(itemId, quantity);
    return FALSE;
}

bool8 ScrCmd_checkitemspace(struct ScriptContext *ctx)
{
    u16 itemId = VarGet(ScriptReadHalfword(ctx));
    u32 quantity = VarGet(ScriptReadHalfword(ctx));

    gSpecialVar_Result = CheckBagHasSpace(itemId, quantity);
    return FALSE;
}

bool8 ScrCmd_checkitem(struct ScriptContext *ctx)
{
    u16 itemId = VarGet(ScriptReadHalfword(ctx));
    u32 quantity = VarGet(ScriptReadHalfword(ctx));

    gSpecialVar_Result = CheckBagHasItem(itemId, quantity);
    return FALSE;
}

bool8 ScrCmd_checkitemtype(struct ScriptContext *ctx)
{
    u16 itemId = VarGet(ScriptReadHalfword(ctx));

    gSpecialVar_Result = GetPocketByItemId(itemId);
    return FALSE;
}

bool8 ScrCmd_addpcitem(struct ScriptContext *ctx)
{
    u16 itemId = VarGet(ScriptReadHalfword(ctx));
    u16 quantity = VarGet(ScriptReadHalfword(ctx));

    gSpecialVar_Result = AddPCItem(itemId, quantity);
    return FALSE;
}

bool8 ScrCmd_checkpcitem(struct ScriptContext *ctx)
{
    u16 itemId = VarGet(ScriptReadHalfword(ctx));
    u16 quantity = VarGet(ScriptReadHalfword(ctx));

    gSpecialVar_Result = CheckPCHasItem(itemId, quantity);
    return FALSE;
}

bool8 ScrCmd_adddecoration(struct ScriptContext *ctx)
{
    u32 decorId = VarGet(ScriptReadHalfword(ctx));

    gSpecialVar_Result = DecorationAdd(decorId);
    return FALSE;
}

bool8 ScrCmd_removedecoration(struct ScriptContext *ctx)
{
    u32 decorId = VarGet(ScriptReadHalfword(ctx));

    gSpecialVar_Result = DecorationRemove(decorId);
    return FALSE;
}

bool8 ScrCmd_checkdecorspace(struct ScriptContext *ctx)
{
    u32 decorId = VarGet(ScriptReadHalfword(ctx));

    gSpecialVar_Result = DecorationCheckSpace(decorId);
    return FALSE;
}

bool8 ScrCmd_checkdecor(struct ScriptContext *ctx)
{
    u32 decorId = VarGet(ScriptReadHalfword(ctx));

    gSpecialVar_Result = CheckHasDecoration(decorId);
    return FALSE;
}

bool8 ScrCmd_setflag(struct ScriptContext *ctx)
{
    FlagSet(ScriptReadHalfword(ctx));
    return FALSE;
}

bool8 ScrCmd_clearflag(struct ScriptContext *ctx)
{
    FlagClear(ScriptReadHalfword(ctx));
    return FALSE;
}

bool8 ScrCmd_checkflag(struct ScriptContext *ctx)
{
    ctx->comparisonResult = FlagGet(ScriptReadHalfword(ctx));
    return FALSE;
}

bool8 ScrCmd_incrementgamestat(struct ScriptContext *ctx)
{
    IncrementGameStat(ScriptReadByte(ctx));
    return FALSE;
}

bool8 ScrCmd_animateflash(struct ScriptContext *ctx)
{
    AnimateFlash(ScriptReadByte(ctx));
    ScriptContext_Stop();
    return TRUE;
}

bool8 ScrCmd_setflashlevel(struct ScriptContext *ctx)
{
    SetFlashLevel(VarGet(ScriptReadHalfword(ctx)));
    return FALSE;
}

static bool8 IsPaletteNotActive(void)
{
    if (!gPaletteFade.active)
        return TRUE;
    else
        return FALSE;
}

bool8 ScrCmd_fadescreen(struct ScriptContext *ctx)
{
    FadeScreen(ScriptReadByte(ctx), 0);
    SetupNativeScript(ctx, IsPaletteNotActive);
    return TRUE;
}

bool8 ScrCmd_fadescreenspeed(struct ScriptContext *ctx)
{
    u8 mode = ScriptReadByte(ctx);
    u8 speed = ScriptReadByte(ctx);

    FadeScreen(mode, speed);
    SetupNativeScript(ctx, IsPaletteNotActive);
    return TRUE;
}

bool8 ScrCmd_fadescreenswapbuffers(struct ScriptContext *ctx)
{
    u8 mode = ScriptReadByte(ctx);

    switch (mode)
    {
    case FADE_TO_BLACK:
    case FADE_TO_WHITE:
    default:
        CpuCopy32(gPlttBufferUnfaded, gPaletteDecompressionBuffer, PLTT_SIZE);
        FadeScreen(mode, 0);
        break;
    case FADE_FROM_BLACK:
    case FADE_FROM_WHITE:
        CpuCopy32(gPaletteDecompressionBuffer, gPlttBufferUnfaded, PLTT_SIZE);
        FadeScreen(mode, 0);
        break;
    }

    SetupNativeScript(ctx, IsPaletteNotActive);
    return TRUE;
}

static bool8 RunPauseTimer(void)
{
    if (--sPauseCounter == 0)
        return TRUE;
    else
        return FALSE;
}

bool8 ScrCmd_delay(struct ScriptContext *ctx)
{
    sPauseCounter = ScriptReadHalfword(ctx);
    SetupNativeScript(ctx, RunPauseTimer);
    return TRUE;
}

bool8 ScrCmd_initclock(struct ScriptContext *ctx)
{
    u8 hour = VarGet(ScriptReadHalfword(ctx));
    u8 minute = VarGet(ScriptReadHalfword(ctx));

    RtcInitLocalTimeOffset(hour, minute);
    return FALSE;
}

bool8 ScrCmd_dotimebasedevents(struct ScriptContext *ctx)
{
    DoTimeBasedEvents();
    return FALSE;
}

bool8 ScrCmd_gettime(struct ScriptContext *ctx)
{
    RtcCalcLocalTime();
    gSpecialVar_0x8000 = gLocalTime.hours;
    gSpecialVar_0x8001 = gLocalTime.minutes;
    gSpecialVar_0x8002 = gLocalTime.seconds;
    return FALSE;
}

bool8 ScrCmd_setweather(struct ScriptContext *ctx)
{
    u16 weather = VarGet(ScriptReadHalfword(ctx));

    SetSavedWeather(weather);
    return FALSE;
}

bool8 ScrCmd_resetweather(struct ScriptContext *ctx)
{
    SetSavedWeatherFromCurrMapHeader();
    return FALSE;
}

bool8 ScrCmd_doweather(struct ScriptContext *ctx)
{
    DoCurrentWeather();
    return FALSE;
}

bool8 ScrCmd_setstepcallback(struct ScriptContext *ctx)
{
    ActivatePerStepCallback(ScriptReadByte(ctx));
    return FALSE;
}

bool8 ScrCmd_setmaplayoutindex(struct ScriptContext *ctx)
{
    u16 value = VarGet(ScriptReadHalfword(ctx));

    SetCurrentMapLayout(value);
    return FALSE;
}

bool8 ScrCmd_warp(struct ScriptContext *ctx)
{
    u8 mapGroup = ScriptReadByte(ctx);
    u8 mapNum = ScriptReadByte(ctx);
    u8 warpId = ScriptReadByte(ctx);
    u16 x = VarGet(ScriptReadHalfword(ctx));
    u16 y = VarGet(ScriptReadHalfword(ctx));

    SetWarpDestination(mapGroup, mapNum, warpId, x, y);
    DoWarp();
    ResetInitialPlayerAvatarState();
    return TRUE;
}

bool8 ScrCmd_warpsilent(struct ScriptContext *ctx)
{
    u8 mapGroup = ScriptReadByte(ctx);
    u8 mapNum = ScriptReadByte(ctx);
    u8 warpId = ScriptReadByte(ctx);
    u16 x = VarGet(ScriptReadHalfword(ctx));
    u16 y = VarGet(ScriptReadHalfword(ctx));

    SetWarpDestination(mapGroup, mapNum, warpId, x, y);
    DoDiveWarp();
    ResetInitialPlayerAvatarState();
    return TRUE;
}

bool8 ScrCmd_warpdoor(struct ScriptContext *ctx)
{
    u8 mapGroup = ScriptReadByte(ctx);
    u8 mapNum = ScriptReadByte(ctx);
    u8 warpId = ScriptReadByte(ctx);
    u16 x = VarGet(ScriptReadHalfword(ctx));
    u16 y = VarGet(ScriptReadHalfword(ctx));

    SetWarpDestination(mapGroup, mapNum, warpId, x, y);
    DoDoorWarp();
    ResetInitialPlayerAvatarState();
    return TRUE;
}

bool8 ScrCmd_warphole(struct ScriptContext *ctx)
{
    u8 mapGroup = ScriptReadByte(ctx);
    u8 mapNum = ScriptReadByte(ctx);
    s16 x;
    s16 y;

    PlayerGetDestCoords(&x, &y);
    if (mapGroup == MAP_GROUP(UNDEFINED) && mapNum == MAP_NUM(UNDEFINED))
        SetWarpDestinationToFixedHoleWarp(x - MAP_OFFSET, y - MAP_OFFSET);
    else
        SetWarpDestination(mapGroup, mapNum, WARP_ID_NONE, x - MAP_OFFSET, y - MAP_OFFSET);
    DoFallWarp();
    ResetInitialPlayerAvatarState();
    return TRUE;
}

// RS mossdeep gym warp, unused in Emerald
bool8 ScrCmd_warpteleport(struct ScriptContext *ctx)
{
    u8 mapGroup = ScriptReadByte(ctx);
    u8 mapNum = ScriptReadByte(ctx);
    u8 warpId = ScriptReadByte(ctx);
    u16 x = VarGet(ScriptReadHalfword(ctx));
    u16 y = VarGet(ScriptReadHalfword(ctx));

    SetWarpDestination(mapGroup, mapNum, warpId, x, y);
    DoTeleportTileWarp();
    ResetInitialPlayerAvatarState();
    return TRUE;
}

bool8 ScrCmd_warpmossdeepgym(struct ScriptContext *ctx)
{
    u8 mapGroup = ScriptReadByte(ctx);
    u8 mapNum = ScriptReadByte(ctx);
    u8 warpId = ScriptReadByte(ctx);
    u16 x = VarGet(ScriptReadHalfword(ctx));
    u16 y = VarGet(ScriptReadHalfword(ctx));

    SetWarpDestination(mapGroup, mapNum, warpId, x, y);
    DoMossdeepGymWarp();
    ResetInitialPlayerAvatarState();
    return TRUE;
}

bool8 ScrCmd_setwarp(struct ScriptContext *ctx)
{
    u8 mapGroup = ScriptReadByte(ctx);
    u8 mapNum = ScriptReadByte(ctx);
    u8 warpId = ScriptReadByte(ctx);
    u16 x = VarGet(ScriptReadHalfword(ctx));
    u16 y = VarGet(ScriptReadHalfword(ctx));

    SetWarpDestination(mapGroup, mapNum, warpId, x, y);
    return FALSE;
}

bool8 ScrCmd_setdynamicwarp(struct ScriptContext *ctx)
{
    u8 mapGroup = ScriptReadByte(ctx);
    u8 mapNum = ScriptReadByte(ctx);
    u8 warpId = ScriptReadByte(ctx);
    u16 x = VarGet(ScriptReadHalfword(ctx));
    u16 y = VarGet(ScriptReadHalfword(ctx));

    SetDynamicWarpWithCoords(0, mapGroup, mapNum, warpId, x, y);
    return FALSE;
}

bool8 ScrCmd_setdivewarp(struct ScriptContext *ctx)
{
    u8 mapGroup = ScriptReadByte(ctx);
    u8 mapNum = ScriptReadByte(ctx);
    u8 warpId = ScriptReadByte(ctx);
    u16 x = VarGet(ScriptReadHalfword(ctx));
    u16 y = VarGet(ScriptReadHalfword(ctx));

    SetFixedDiveWarp(mapGroup, mapNum, warpId, x, y);
    return FALSE;
}

bool8 ScrCmd_setholewarp(struct ScriptContext *ctx)
{
    u8 mapGroup = ScriptReadByte(ctx);
    u8 mapNum = ScriptReadByte(ctx);
    u8 warpId = ScriptReadByte(ctx);
    u16 x = VarGet(ScriptReadHalfword(ctx));
    u16 y = VarGet(ScriptReadHalfword(ctx));

    SetFixedHoleWarp(mapGroup, mapNum, warpId, x, y);
    return FALSE;
}

bool8 ScrCmd_setescapewarp(struct ScriptContext *ctx)
{
    u8 mapGroup = ScriptReadByte(ctx);
    u8 mapNum = ScriptReadByte(ctx);
    u8 warpId = ScriptReadByte(ctx);
    u16 x = VarGet(ScriptReadHalfword(ctx));
    u16 y = VarGet(ScriptReadHalfword(ctx));

    SetEscapeWarp(mapGroup, mapNum, warpId, x, y);
    return FALSE;
}

bool8 ScrCmd_getplayerxy(struct ScriptContext *ctx)
{
    u16 *pX = GetVarPointer(ScriptReadHalfword(ctx));
    u16 *pY = GetVarPointer(ScriptReadHalfword(ctx));

    *pX = gSaveBlock1Ptr->pos.x;
    *pY = gSaveBlock1Ptr->pos.y;
    return FALSE;
}

bool8 ScrCmd_getpartysize(struct ScriptContext *ctx)
{
    gSpecialVar_Result = CalculatePlayerPartyCount();
    return FALSE;
}

bool8 ScrCmd_playse(struct ScriptContext *ctx)
{
    PlaySE(ScriptReadHalfword(ctx));
    return FALSE;
}

static bool8 WaitForSoundEffectFinish(void)
{
    if (!IsSEPlaying())
        return TRUE;
    else
        return FALSE;
}

bool8 ScrCmd_waitse(struct ScriptContext *ctx)
{
    SetupNativeScript(ctx, WaitForSoundEffectFinish);
    return TRUE;
}

bool8 ScrCmd_playfanfare(struct ScriptContext *ctx)
{
    PlayFanfare(ScriptReadHalfword(ctx));
    return FALSE;
}

static bool8 WaitForFanfareFinish(void)
{
    return IsFanfareTaskInactive();
}

bool8 ScrCmd_waitfanfare(struct ScriptContext *ctx)
{
    SetupNativeScript(ctx, WaitForFanfareFinish);
    return TRUE;
}

bool8 ScrCmd_playbgm(struct ScriptContext *ctx)
{
    u16 songId = ScriptReadHalfword(ctx);
    bool8 save = ScriptReadByte(ctx);

    if (save == TRUE)
        Overworld_SetSavedMusic(songId);
    PlayNewMapMusic(songId);
    return FALSE;
}

bool8 ScrCmd_savebgm(struct ScriptContext *ctx)
{
    Overworld_SetSavedMusic(ScriptReadHalfword(ctx));
    return FALSE;
}

bool8 ScrCmd_fadedefaultbgm(struct ScriptContext *ctx)
{
    Overworld_ChangeMusicToDefault();
    return FALSE;
}

bool8 ScrCmd_fadenewbgm(struct ScriptContext *ctx)
{
    Overworld_ChangeMusicTo(ScriptReadHalfword(ctx));
    return FALSE;
}

bool8 ScrCmd_fadeoutbgm(struct ScriptContext *ctx)
{
    u8 speed = ScriptReadByte(ctx);

    if (speed != 0)
        FadeOutBGMTemporarily(4 * speed);
    else
        FadeOutBGMTemporarily(4);
    SetupNativeScript(ctx, IsBGMPausedOrStopped);
    return TRUE;
}

bool8 ScrCmd_fadeinbgm(struct ScriptContext *ctx)
{
    u8 speed = ScriptReadByte(ctx);

    if (speed != 0)
        FadeInBGM(4 * speed);
    else
        FadeInBGM(4);
    return FALSE;
}

bool8 ScrCmd_applymovement(struct ScriptContext *ctx)
{
    u16 localId = VarGet(ScriptReadHalfword(ctx));
    const u8 *movementScript = (const u8 *)ScriptReadWord(ctx);
    struct ObjectEvent *objEvent;

    // When applying script movements to follower, it may have frozen animation that must be cleared
    if (localId == OBJ_EVENT_ID_FOLLOWER && (objEvent = GetFollowerObject()) && objEvent->frozen)
    {
        ClearObjectEventMovement(objEvent, &gSprites[objEvent->spriteId]);
        gSprites[objEvent->spriteId].animCmdIndex = 0; // Reset start frame of animation
    }
    ScriptMovement_StartObjectMovementScript(localId, gSaveBlock1Ptr->location.mapNum, gSaveBlock1Ptr->location.mapGroup, movementScript);
    sMovingNpcId = localId;
    objEvent = GetFollowerObject();
    // Force follower into pokeball
    if (localId != OBJ_EVENT_ID_FOLLOWER
        && !FlagGet(FLAG_SAFE_FOLLOWER_MOVEMENT)
        && (movementScript < Common_Movement_FollowerSafeStart || movementScript > Common_Movement_FollowerSafeEnd)
        && (objEvent = GetFollowerObject())
        && !objEvent->invisible)
    {
        ClearObjectEventMovement(objEvent, &gSprites[objEvent->spriteId]);
        gSprites[objEvent->spriteId].animCmdIndex = 0; // Reset start frame of animation
        ScriptMovement_StartObjectMovementScript(OBJ_EVENT_ID_FOLLOWER, gSaveBlock1Ptr->location.mapNum, gSaveBlock1Ptr->location.mapGroup, EnterPokeballMovement);
    }
    return FALSE;
}

bool8 ScrCmd_applymovementat(struct ScriptContext *ctx)
{
    u16 localId = VarGet(ScriptReadHalfword(ctx));
    const void *movementScript = (const void *)ScriptReadWord(ctx);
    u8 mapGroup = ScriptReadByte(ctx);
    u8 mapNum = ScriptReadByte(ctx);

    ScriptMovement_StartObjectMovementScript(localId, mapNum, mapGroup, movementScript);
    sMovingNpcId = localId;
    return FALSE;
}

static bool8 WaitForMovementFinish(void)
{
    if (ScriptMovement_IsObjectMovementFinished(sMovingNpcId, sMovingNpcMapNum, sMovingNpcMapGroup))
    {
        struct ObjectEvent *objEvent = GetFollowerObject();
        // If the follower is still entering the pokeball, wait for it to finish too
        // This prevents a `release` after this script command from getting the follower stuck in an intermediate state
        if (sMovingNpcId != OBJ_EVENT_ID_FOLLOWER && objEvent && ObjectEventGetHeldMovementActionId(objEvent) == MOVEMENT_ACTION_ENTER_POKEBALL)
            return ScriptMovement_IsObjectMovementFinished(objEvent->localId, objEvent->mapNum, objEvent->mapGroup);
        return TRUE;
    }
    return FALSE;
}

bool8 ScrCmd_waitmovement(struct ScriptContext *ctx)
{
    u16 localId = VarGet(ScriptReadHalfword(ctx));

    if (localId != 0)
        sMovingNpcId = localId;
    sMovingNpcMapGroup = gSaveBlock1Ptr->location.mapGroup;
    sMovingNpcMapNum = gSaveBlock1Ptr->location.mapNum;
    SetupNativeScript(ctx, WaitForMovementFinish);
    return TRUE;
}

bool8 ScrCmd_waitmovementat(struct ScriptContext *ctx)
{
    u16 localId = VarGet(ScriptReadHalfword(ctx));
    u8 mapGroup;
    u8 mapNum;

    if (localId != 0)
        sMovingNpcId = localId;
    mapGroup = ScriptReadByte(ctx);
    mapNum = ScriptReadByte(ctx);
    sMovingNpcMapGroup = mapGroup;
    sMovingNpcMapNum = mapNum;
    SetupNativeScript(ctx, WaitForMovementFinish);
    return TRUE;
}

bool8 ScrCmd_removeobject(struct ScriptContext *ctx)
{
    u16 localId = VarGet(ScriptReadHalfword(ctx));

    RemoveObjectEventByLocalIdAndMap(localId, gSaveBlock1Ptr->location.mapNum, gSaveBlock1Ptr->location.mapGroup);
    return FALSE;
}

bool8 ScrCmd_removeobjectat(struct ScriptContext *ctx)
{
    u16 objectId = VarGet(ScriptReadHalfword(ctx));
    u8 mapGroup = ScriptReadByte(ctx);
    u8 mapNum = ScriptReadByte(ctx);

    RemoveObjectEventByLocalIdAndMap(objectId, mapNum, mapGroup);
    return FALSE;
}

bool8 ScrCmd_addobject(struct ScriptContext *ctx)
{
    u16 objectId = VarGet(ScriptReadHalfword(ctx));

    TrySpawnObjectEvent(objectId, gSaveBlock1Ptr->location.mapNum, gSaveBlock1Ptr->location.mapGroup);
    return FALSE;
}

bool8 ScrCmd_addobjectat(struct ScriptContext *ctx)
{
    u16 objectId = VarGet(ScriptReadHalfword(ctx));
    u8 mapGroup = ScriptReadByte(ctx);
    u8 mapNum = ScriptReadByte(ctx);

    TrySpawnObjectEvent(objectId, mapNum, mapGroup);
    return FALSE;
}

bool8 ScrCmd_setobjectxy(struct ScriptContext *ctx)
{
    u16 localId = VarGet(ScriptReadHalfword(ctx));
    u16 x = VarGet(ScriptReadHalfword(ctx));
    u16 y = VarGet(ScriptReadHalfword(ctx));

    TryMoveObjectEventToMapCoords(localId, gSaveBlock1Ptr->location.mapNum, gSaveBlock1Ptr->location.mapGroup, x, y);
    return FALSE;
}

bool8 ScrCmd_setobjectxyperm(struct ScriptContext *ctx)
{
    u16 localId = VarGet(ScriptReadHalfword(ctx));
    u16 x = VarGet(ScriptReadHalfword(ctx));
    u16 y = VarGet(ScriptReadHalfword(ctx));

    SetObjEventTemplateCoords(localId, x, y);
    return FALSE;
}

bool8 ScrCmd_copyobjectxytoperm(struct ScriptContext *ctx)
{
    u16 localId = VarGet(ScriptReadHalfword(ctx));

    TryOverrideObjectEventTemplateCoords(localId, gSaveBlock1Ptr->location.mapNum, gSaveBlock1Ptr->location.mapGroup);
    return FALSE;
}

bool8 ScrCmd_showobjectat(struct ScriptContext *ctx)
{
    u16 localId = VarGet(ScriptReadHalfword(ctx));
    u8 mapGroup = ScriptReadByte(ctx);
    u8 mapNum = ScriptReadByte(ctx);

    SetObjectInvisibility(localId, mapNum, mapGroup, FALSE);
    return FALSE;
}

bool8 ScrCmd_hideobjectat(struct ScriptContext *ctx)
{
    u16 localId = VarGet(ScriptReadHalfword(ctx));
    u8 mapGroup = ScriptReadByte(ctx);
    u8 mapNum = ScriptReadByte(ctx);

    SetObjectInvisibility(localId, mapNum, mapGroup, TRUE);
    return FALSE;
}

bool8 ScrCmd_setobjectsubpriority(struct ScriptContext *ctx)
{
    u16 localId = VarGet(ScriptReadHalfword(ctx));
    u8 mapGroup = ScriptReadByte(ctx);
    u8 mapNum = ScriptReadByte(ctx);
    u8 priority = ScriptReadByte(ctx);

    SetObjectSubpriority(localId, mapNum, mapGroup, priority + 83);
    return FALSE;
}

bool8 ScrCmd_resetobjectsubpriority(struct ScriptContext *ctx)
{
    u16 localId = VarGet(ScriptReadHalfword(ctx));
    u8 mapGroup = ScriptReadByte(ctx);
    u8 mapNum = ScriptReadByte(ctx);

    ResetObjectSubpriority(localId, mapNum, mapGroup);
    return FALSE;
}

bool8 ScrCmd_faceplayer(struct ScriptContext *ctx)
{
    if (gObjectEvents[gSelectedObjectEvent].active)
        ObjectEventFaceOppositeDirection(&gObjectEvents[gSelectedObjectEvent], GetPlayerFacingDirection());
    return FALSE;
}

bool8 ScrCmd_turnobject(struct ScriptContext *ctx)
{
    u16 localId = VarGet(ScriptReadHalfword(ctx));
    u8 direction = ScriptReadByte(ctx);

    ObjectEventTurnByLocalIdAndMap(localId, gSaveBlock1Ptr->location.mapNum, gSaveBlock1Ptr->location.mapGroup, direction);
    return FALSE;
}

bool8 ScrCmd_setobjectmovementtype(struct ScriptContext *ctx)
{
    u16 localId = VarGet(ScriptReadHalfword(ctx));
    u8 movementType = ScriptReadByte(ctx);

    SetObjEventTemplateMovementType(localId, movementType);
    return FALSE;
}

bool8 ScrCmd_createvobject(struct ScriptContext *ctx)
{
<<<<<<< HEAD
    u16 graphicsId = ScriptReadByte(ctx);
=======
    u16 graphicsId = ScriptReadHalfword(ctx); // Support u16 in createvobject
>>>>>>> e420f99f
    u8 virtualObjId = ScriptReadByte(ctx);
    u16 x = VarGet(ScriptReadHalfword(ctx));
    u16 y = VarGet(ScriptReadHalfword(ctx));
    u8 elevation = ScriptReadByte(ctx);
    u8 direction = ScriptReadByte(ctx);

    CreateVirtualObject(graphicsId, virtualObjId, x, y, elevation, direction);
    return FALSE;
}

bool8 ScrCmd_turnvobject(struct ScriptContext *ctx)
{
    u8 virtualObjId = ScriptReadByte(ctx);
    u8 direction = ScriptReadByte(ctx);

    TurnVirtualObject(virtualObjId, direction);
    return FALSE;
}

// lockall freezes all object events except the player immediately.
// The player is frozen after waiting for their current movement to finish.
bool8 ScrCmd_lockall(struct ScriptContext *ctx)
{
    if (IsOverworldLinkActive())
    {
        return FALSE;
    }
    else
    {
        FreezeObjects_WaitForPlayer();
        SetupNativeScript(ctx, IsFreezePlayerFinished);
        return TRUE;
    }
}

// lock freezes all object events except the player, follower, and the selected object immediately.
// The player and selected object are frozen after waiting for their current movement to finish.
bool8 ScrCmd_lock(struct ScriptContext *ctx)
{
    if (IsOverworldLinkActive())
    {
        return FALSE;
    }
    else
    {
        struct ObjectEvent *followerObj = GetFollowerObject();
        if (gObjectEvents[gSelectedObjectEvent].active)
        {
            FreezeObjects_WaitForPlayerAndSelected();
            SetupNativeScript(ctx, IsFreezeSelectedObjectAndPlayerFinished);
            // follower is being talked to; keep it frozen
            if (gObjectEvents[gSelectedObjectEvent].localId == OBJ_EVENT_ID_FOLLOWER)
                followerObj = NULL;
        }
        else
        {
            FreezeObjects_WaitForPlayer();
            SetupNativeScript(ctx, IsFreezePlayerFinished);
        }
        if (followerObj) // Unfreeze follower object
            UnfreezeObjectEvent(followerObj);
        return TRUE;
    }
}

bool8 ScrCmd_releaseall(struct ScriptContext *ctx)
{
    u8 playerObjectId;
    struct ObjectEvent *followerObject = GetFollowerObject();
    // Release follower from movement iff it exists and is in the shadowing state
    if (followerObject && gSprites[followerObject->spriteId].data[1] == 0)
        ClearObjectEventMovement(followerObject, &gSprites[followerObject->spriteId]);

    HideFieldMessageBox();
    playerObjectId = GetObjectEventIdByLocalIdAndMap(OBJ_EVENT_ID_PLAYER, 0, 0);
    ObjectEventClearHeldMovementIfFinished(&gObjectEvents[playerObjectId]);
    ScriptMovement_UnfreezeObjectEvents();
    UnfreezeObjectEvents();
    return FALSE;
}

bool8 ScrCmd_release(struct ScriptContext *ctx)
{
    u8 playerObjectId;
    struct ObjectEvent *followerObject = GetFollowerObject();
    // Release follower from movement iff it exists and is in the shadowing state
    if (followerObject && gSprites[followerObject->spriteId].data[1] == 0)
        ClearObjectEventMovement(followerObject, &gSprites[followerObject->spriteId]);

    HideFieldMessageBox();
    if (gObjectEvents[gSelectedObjectEvent].active)
        ObjectEventClearHeldMovementIfFinished(&gObjectEvents[gSelectedObjectEvent]);
    playerObjectId = GetObjectEventIdByLocalIdAndMap(OBJ_EVENT_ID_PLAYER, 0, 0);
    ObjectEventClearHeldMovementIfFinished(&gObjectEvents[playerObjectId]);
    ScriptMovement_UnfreezeObjectEvents();
    UnfreezeObjectEvents();
    return FALSE;
}

bool8 ScrCmd_message(struct ScriptContext *ctx)
{
    const u8 *msg = (const u8 *)ScriptReadWord(ctx);

    if (msg == NULL)
        msg = (const u8 *)ctx->data[0];
    ShowFieldMessage(msg);
    return FALSE;
}

bool8 ScrCmd_pokenavcall(struct ScriptContext *ctx)
{
    const u8 *msg = (const u8 *)ScriptReadWord(ctx);

    if (msg == NULL)
        msg = (const u8 *)ctx->data[0];
    ShowPokenavFieldMessage(msg);
    return FALSE;
}

bool8 ScrCmd_messageautoscroll(struct ScriptContext *ctx)
{
    const u8 *msg = (const u8 *)ScriptReadWord(ctx);

    if (msg == NULL)
        msg = (const u8 *)ctx->data[0];
    gTextFlags.autoScroll = TRUE;
    gTextFlags.forceMidTextSpeed = TRUE;
    ShowFieldAutoScrollMessage(msg);
    return FALSE;
}

// Prints all at once. Skips waiting for player input. Only used by link contests
bool8 ScrCmd_messageinstant(struct ScriptContext *ctx)
{
    const u8 *msg = (const u8 *)ScriptReadWord(ctx);

    if (msg == NULL)
        msg = (const u8 *)ctx->data[0];
    LoadMessageBoxAndBorderGfx();
    DrawDialogueFrame(0, TRUE);
    AddTextPrinterParameterized(0, FONT_NORMAL, msg, 0, 1, 0, NULL);
    return FALSE;
}

bool8 ScrCmd_waitmessage(struct ScriptContext *ctx)
{
    SetupNativeScript(ctx, IsFieldMessageBoxHidden);
    return TRUE;
}

bool8 ScrCmd_closemessage(struct ScriptContext *ctx)
{
    HideFieldMessageBox();
    return FALSE;
}

static bool8 WaitForAorBPress(void)
{
    if (JOY_NEW(A_BUTTON))
        return TRUE;
    if (JOY_NEW(B_BUTTON))
        return TRUE;
    return FALSE;
}

bool8 ScrCmd_waitbuttonpress(struct ScriptContext *ctx)
{
    SetupNativeScript(ctx, WaitForAorBPress);
    return TRUE;
}

bool8 ScrCmd_yesnobox(struct ScriptContext *ctx)
{
    u8 left = ScriptReadByte(ctx);
    u8 top = ScriptReadByte(ctx);

    if (ScriptMenu_YesNo(left, top) == TRUE)
    {
        ScriptContext_Stop();
        return TRUE;
    }
    else
    {
        return FALSE;
    }
}

static void DynamicMultichoiceSortList(struct ListMenuItem *items, u32 count)
{
    u32 i,j;
    struct ListMenuItem tmp;
    for (i = 0; i < count - 1; ++i)
    {
        for (j = 0; j < count - i - 1; ++j)
        {
            if (items[j].id > items[j+1].id)
            {
                tmp = items[j];
                items[j] = items[j+1];
                items[j+1] = tmp;
            }
        }
    }
}

#define DYN_MULTICHOICE_DEFAULT_MAX_BEFORE_SCROLL 6

bool8 ScrCmd_dynmultichoice(struct ScriptContext *ctx)
{
    u32 i;
    u32 left = VarGet(ScriptReadHalfword(ctx));
    u32 top = VarGet(ScriptReadHalfword(ctx));
    bool32 ignoreBPress = ScriptReadByte(ctx);
    u32 maxBeforeScroll = ScriptReadByte(ctx);
    bool32 shouldSort = ScriptReadByte(ctx);
    u32 initialSelected = VarGet(ScriptReadHalfword(ctx));
    u32 callbackSet = ScriptReadByte(ctx);
    u32 initialRow = 0;
    // Read vararg
    u32 argc = ScriptReadByte(ctx);
    struct ListMenuItem *items;

    if (argc == 0)
        return FALSE;

    if (maxBeforeScroll == 0xFF)
        maxBeforeScroll = DYN_MULTICHOICE_DEFAULT_MAX_BEFORE_SCROLL;

    if ((const u8*) ScriptPeekWord(ctx) != NULL)
    {
        items = AllocZeroed(sizeof(struct ListMenuItem) * argc);
        for (i = 0; i < argc; ++i)
        {
            u8 *nameBuffer = Alloc(100);
            const u8 *arg = (const u8 *) ScriptReadWord(ctx);
            StringExpandPlaceholders(nameBuffer, arg);
            items[i].name = nameBuffer;
            items[i].id = i;
            if (i == initialSelected)
                initialRow = i;
        }
    }
    else
    {
        argc = MultichoiceDynamic_StackSize();
        items = AllocZeroed(sizeof(struct ListMenuItem) * argc);
        for (i = 0; i < argc; ++i)
        {
            struct ListMenuItem *currentItem = MultichoiceDynamic_PeekElementAt(i);
            items[i] = *currentItem;
            if (currentItem->id == initialSelected)
                initialRow = i;
        }
        if (shouldSort)
            DynamicMultichoiceSortList(items, argc);
        MultichoiceDynamic_DestroyStack();
    }

    if (ScriptMenu_MultichoiceDynamic(left, top, argc, items, ignoreBPress, maxBeforeScroll, initialRow, callbackSet))
    {
        ScriptContext_Stop();
        return TRUE;
    }
    else
    {
        return FALSE;
    }
}

bool8 ScrCmd_dynmultipush(struct ScriptContext *ctx)
{
    u8 *nameBuffer = Alloc(100);
    const u8 *name = (const u8*) ScriptReadWord(ctx);
    u32 id = VarGet(ScriptReadHalfword(ctx));
    struct ListMenuItem item;
    StringExpandPlaceholders(nameBuffer, name);
    item.name = nameBuffer;
    item.id = id;
    MultichoiceDynamic_PushElement(item);
    return FALSE;
}

bool8 ScrCmd_multichoice(struct ScriptContext *ctx)
{
    u8 left = ScriptReadByte(ctx);
    u8 top = ScriptReadByte(ctx);
    u8 multichoiceId = ScriptReadByte(ctx);
    bool8 ignoreBPress = ScriptReadByte(ctx);

    if (ScriptMenu_Multichoice(left, top, multichoiceId, ignoreBPress) == TRUE)
    {
        ScriptContext_Stop();
        return TRUE;
    }
    else
    {
        return FALSE;
    }
}

bool8 ScrCmd_multichoicedefault(struct ScriptContext *ctx)
{
    u8 left = ScriptReadByte(ctx);
    u8 top = ScriptReadByte(ctx);
    u8 multichoiceId = ScriptReadByte(ctx);
    u8 defaultChoice = ScriptReadByte(ctx);
    bool8 ignoreBPress = ScriptReadByte(ctx);

    if (ScriptMenu_MultichoiceWithDefault(left, top, multichoiceId, ignoreBPress, defaultChoice) == TRUE)
    {
        ScriptContext_Stop();
        return TRUE;
    }
    else
    {
        return FALSE;
    }
}

bool8 ScrCmd_drawbox(struct ScriptContext *ctx)
{
    /*u8 left = ScriptReadByte(ctx);
    u8 top = ScriptReadByte(ctx);
    u8 right = ScriptReadByte(ctx);
    u8 bottom = ScriptReadByte(ctx);

    MenuDrawTextWindow(left, top, right, bottom);*/
    return FALSE;
}

bool8 ScrCmd_multichoicegrid(struct ScriptContext *ctx)
{
    u8 left = ScriptReadByte(ctx);
    u8 top = ScriptReadByte(ctx);
    u8 multichoiceId = ScriptReadByte(ctx);
    u8 numColumns = ScriptReadByte(ctx);
    bool8 ignoreBPress = ScriptReadByte(ctx);

    if (ScriptMenu_MultichoiceGrid(left, top, multichoiceId, ignoreBPress, numColumns) == TRUE)
    {
        ScriptContext_Stop();
        return TRUE;
    }
    else
    {
        return FALSE;
    }
}

bool8 ScrCmd_erasebox(struct ScriptContext *ctx)
{
    u8 UNUSED left = ScriptReadByte(ctx);
    u8 UNUSED top = ScriptReadByte(ctx);
    u8 UNUSED right = ScriptReadByte(ctx);
    u8 UNUSED bottom = ScriptReadByte(ctx);

    // Menu_EraseWindowRect(left, top, right, bottom);
    return FALSE;
}

bool8 ScrCmd_drawboxtext(struct ScriptContext *ctx)
{
    u8 UNUSED left = ScriptReadByte(ctx);
    u8 UNUSED top = ScriptReadByte(ctx);
    u8 UNUSED multichoiceId = ScriptReadByte(ctx);
    bool8 UNUSED ignoreBPress = ScriptReadByte(ctx);

    /*if (Multichoice(left, top, multichoiceId, ignoreBPress) == TRUE)
    {
        ScriptContext_Stop();
        return TRUE;
    }*/
    return FALSE;
}

bool8 ScrCmd_showmonpic(struct ScriptContext *ctx)
{
    u16 species = VarGet(ScriptReadHalfword(ctx));
    u8 x = ScriptReadByte(ctx);
    u8 y = ScriptReadByte(ctx);

    ScriptMenu_ShowPokemonPic(species, x, y);
    return FALSE;
}

bool8 ScrCmd_hidemonpic(struct ScriptContext *ctx)
{
    // The hide function returns a pointer to a function
    // that returns true once the pic is hidden
    bool8 (*func)(void) = ScriptMenu_HidePokemonPic();

    if (func == NULL)
        return FALSE;
    SetupNativeScript(ctx, func);
    return TRUE;
}

bool8 ScrCmd_showcontestpainting(struct ScriptContext *ctx)
{
    u8 contestWinnerId = ScriptReadByte(ctx);

    // Artist's painting is temporary and already has its data loaded
    if (contestWinnerId != CONTEST_WINNER_ARTIST)
        SetContestWinnerForPainting(contestWinnerId);

    ShowContestPainting();
    ScriptContext_Stop();
    return TRUE;
}

bool8 ScrCmd_braillemessage(struct ScriptContext *ctx)
{
    u8 *ptr = (u8 *)ScriptReadWord(ctx);
    struct WindowTemplate winTemplate;
    s32 i;
    u8 width, height;
    u8 xWindow, yWindow, xText, yText;
    u8 temp;

    // + 6 for the 6 bytes at the start of a braille message (brailleformat macro)
    // In RS these bytes are used to position the text and window, but
    // in Emerald they are unused and position is calculated below instead
    StringExpandPlaceholders(gStringVar4, ptr + 6);

    width = GetStringWidth(FONT_BRAILLE, gStringVar4, -1) / 8u;

    if (width > 28)
        width = 28;

    for (i = 0, height = 4; gStringVar4[i] != EOS;)
    {
        if (gStringVar4[i++] == CHAR_NEWLINE)
            height += 3;
    }

    if (height > 18)
        height = 18;

    temp = width + 2;
    xWindow = (30 - temp) / 2;

    temp = height + 2;
    yText = (20 - temp) / 2;

    xText = xWindow;
    xWindow += 1;

    yWindow = yText;
    yText += 2;

    xText = (xWindow - xText - 1) * 8 + 3;
    yText = (yText - yWindow - 1) * 8;

    winTemplate = CreateWindowTemplate(0, xWindow, yWindow + 1, width, height, 0xF, 0x1);
    sBrailleWindowId = AddWindow(&winTemplate);
    LoadUserWindowBorderGfx(sBrailleWindowId, 0x214, BG_PLTT_ID(14));
    DrawStdWindowFrame(sBrailleWindowId, FALSE);
    PutWindowTilemap(sBrailleWindowId);
    FillWindowPixelBuffer(sBrailleWindowId, PIXEL_FILL(1));
    AddTextPrinterParameterized(sBrailleWindowId, FONT_BRAILLE, gStringVar4, xText, yText, TEXT_SKIP_DRAW, NULL);
    CopyWindowToVram(sBrailleWindowId, COPYWIN_FULL);
    return FALSE;
}

bool8 ScrCmd_closebraillemessage(struct ScriptContext *ctx)
{
    CloseBrailleWindow();
    return FALSE;
}

bool8 ScrCmd_vmessage(struct ScriptContext *ctx)
{
    u32 msg = ScriptReadWord(ctx);

    ShowFieldMessage((u8 *)(msg - sAddressOffset));
    return FALSE;
}

bool8 ScrCmd_bufferspeciesname(struct ScriptContext *ctx)
{
    u8 stringVarIndex = ScriptReadByte(ctx);
    u16 species = VarGet(ScriptReadHalfword(ctx)) & ((1 << 10) - 1); // ignore possible shiny / form bits

    StringCopy(sScriptStringVars[stringVarIndex], GetSpeciesName(species));
    return FALSE;
}

bool8 ScrCmd_bufferleadmonspeciesname(struct ScriptContext *ctx)
{
    u8 stringVarIndex = ScriptReadByte(ctx);

    u8 *dest = sScriptStringVars[stringVarIndex];
    u8 partyIndex = GetLeadMonIndex();
    u32 species = GetMonData(&gPlayerParty[partyIndex], MON_DATA_SPECIES, NULL);
    StringCopy(dest, GetSpeciesName(species));
    return FALSE;
}

void BufferFirstLiveMonNickname(struct ScriptContext *ctx)
{
    u8 stringVarIndex = ScriptReadByte(ctx);

    GetMonData(GetFirstLiveMon(), MON_DATA_NICKNAME, sScriptStringVars[stringVarIndex]);
    StringGet_Nickname(sScriptStringVars[stringVarIndex]);
}

bool8 ScrCmd_bufferpartymonnick(struct ScriptContext *ctx)
{
    u8 stringVarIndex = ScriptReadByte(ctx);
    u16 partyIndex = VarGet(ScriptReadHalfword(ctx));

    GetMonData(&gPlayerParty[partyIndex], MON_DATA_NICKNAME, sScriptStringVars[stringVarIndex]);
    StringGet_Nickname(sScriptStringVars[stringVarIndex]);
    return FALSE;
}

bool8 ScrCmd_bufferitemname(struct ScriptContext *ctx)
{
    u8 stringVarIndex = ScriptReadByte(ctx);
    u16 itemId = VarGet(ScriptReadHalfword(ctx));

    CopyItemName(itemId, sScriptStringVars[stringVarIndex]);
    return FALSE;
}

bool8 ScrCmd_bufferitemnameplural(struct ScriptContext *ctx)
{
    u8 stringVarIndex = ScriptReadByte(ctx);
    u16 itemId = VarGet(ScriptReadHalfword(ctx));
    u16 quantity = VarGet(ScriptReadHalfword(ctx));

    CopyItemNameHandlePlural(itemId, sScriptStringVars[stringVarIndex], quantity);
    return FALSE;
}

bool8 ScrCmd_bufferdecorationname(struct ScriptContext *ctx)
{
    u8 stringVarIndex = ScriptReadByte(ctx);
    u16 decorId = VarGet(ScriptReadHalfword(ctx));

    StringCopy(sScriptStringVars[stringVarIndex], gDecorations[decorId].name);
    return FALSE;
}

bool8 ScrCmd_buffermovename(struct ScriptContext *ctx)
{
    u8 stringVarIndex = ScriptReadByte(ctx);
    u16 moveId = VarGet(ScriptReadHalfword(ctx));

    StringCopy(sScriptStringVars[stringVarIndex], GetMoveName(moveId));
    return FALSE;
}

bool8 ScrCmd_buffernumberstring(struct ScriptContext *ctx)
{
    u8 stringVarIndex = ScriptReadByte(ctx);
    u16 num = VarGet(ScriptReadHalfword(ctx));
    u8 numDigits = CountDigits(num);

    ConvertIntToDecimalStringN(sScriptStringVars[stringVarIndex], num, STR_CONV_MODE_LEFT_ALIGN, numDigits);
    return FALSE;
}

bool8 ScrCmd_bufferstdstring(struct ScriptContext *ctx)
{
    u8 stringVarIndex = ScriptReadByte(ctx);
    u16 index = VarGet(ScriptReadHalfword(ctx));

    StringCopy(sScriptStringVars[stringVarIndex], gStdStrings[index]);
    return FALSE;
}

bool8 ScrCmd_buffercontestname(struct ScriptContext *ctx)
{
    u8 stringVarIndex = ScriptReadByte(ctx);
    u16 category = VarGet(ScriptReadHalfword(ctx));

    BufferContestName(sScriptStringVars[stringVarIndex], category);
    return FALSE;
}

bool8 ScrCmd_bufferstring(struct ScriptContext *ctx)
{
    u8 stringVarIndex = ScriptReadByte(ctx);
    const u8 *text = (u8 *)ScriptReadWord(ctx);

    StringCopy(sScriptStringVars[stringVarIndex], text);
    return FALSE;
}

bool8 ScrCmd_vbuffermessage(struct ScriptContext *ctx)
{
    const u8 *ptr = (u8 *)(ScriptReadWord(ctx) - sAddressOffset);

    StringExpandPlaceholders(gStringVar4, ptr);
    return FALSE;
}

bool8 ScrCmd_vbufferstring(struct ScriptContext *ctx)
{
    u8 stringVarIndex = ScriptReadByte(ctx);
    u32 addr = ScriptReadWord(ctx);

    const u8 *src = (u8 *)(addr - sAddressOffset);
    u8 *dest = sScriptStringVars[stringVarIndex];
    StringCopy(dest, src);
    return FALSE;
}

bool8 ScrCmd_bufferboxname(struct ScriptContext *ctx)
{
    u8 stringVarIndex = ScriptReadByte(ctx);
    u16 boxId = VarGet(ScriptReadHalfword(ctx));

    StringCopy(sScriptStringVars[stringVarIndex], GetBoxNamePtr(boxId));
    return FALSE;
}

bool8 ScrCmd_giveegg(struct ScriptContext *ctx)
{
    u16 species = VarGet(ScriptReadHalfword(ctx));

    gSpecialVar_Result = ScriptGiveEgg(species);
    return FALSE;
}

bool8 ScrCmd_setmonmove(struct ScriptContext *ctx)
{
    u8 partyIndex = ScriptReadByte(ctx);
    u8 slot = ScriptReadByte(ctx);
    u16 move = ScriptReadHalfword(ctx);

    ScriptSetMonMoveSlot(partyIndex, move, slot);
    return FALSE;
}

bool8 ScrCmd_checkpartymove(struct ScriptContext *ctx)
{
    u8 i;
    u16 moveId = ScriptReadHalfword(ctx);

    gSpecialVar_Result = PARTY_SIZE;
    for (i = 0; i < PARTY_SIZE; i++)
    {
        u16 species = GetMonData(&gPlayerParty[i], MON_DATA_SPECIES, NULL);
        if (!species)
            break;
        if (!GetMonData(&gPlayerParty[i], MON_DATA_IS_EGG) && MonKnowsMove(&gPlayerParty[i], moveId) == TRUE)
        {
            gSpecialVar_Result = i;
            gSpecialVar_0x8004 = species;
            break;
        }
    }
    return FALSE;
}

bool8 ScrCmd_addmoney(struct ScriptContext *ctx)
{
    u32 amount = ScriptReadWord(ctx);
    u8 ignore = ScriptReadByte(ctx);

    if (!ignore)
        AddMoney(&gSaveBlock1Ptr->money, amount);
    return FALSE;
}

bool8 ScrCmd_removemoney(struct ScriptContext *ctx)
{
    u32 amount = ScriptReadWord(ctx);
    u8 ignore = ScriptReadByte(ctx);

    if (!ignore)
        RemoveMoney(&gSaveBlock1Ptr->money, amount);
    return FALSE;
}

bool8 ScrCmd_checkmoney(struct ScriptContext *ctx)
{
    u32 amount = ScriptReadWord(ctx);
    u8 ignore = ScriptReadByte(ctx);

    if (!ignore)
        gSpecialVar_Result = IsEnoughMoney(&gSaveBlock1Ptr->money, amount);
    return FALSE;
}

bool8 ScrCmd_showmoneybox(struct ScriptContext *ctx)
{
    u8 x = ScriptReadByte(ctx);
    u8 y = ScriptReadByte(ctx);
    u8 ignore = ScriptReadByte(ctx);

    if (!ignore)
        DrawMoneyBox(GetMoney(&gSaveBlock1Ptr->money), x, y);
    return FALSE;
}

bool8 ScrCmd_hidemoneybox(struct ScriptContext *ctx)
{
    /*u8 x = ScriptReadByte(ctx);
    u8 y = ScriptReadByte(ctx);*/

    HideMoneyBox();
    return FALSE;
}

bool8 ScrCmd_updatemoneybox(struct ScriptContext *ctx)
{
    u8 UNUSED x = ScriptReadByte(ctx);
    u8 UNUSED y = ScriptReadByte(ctx);
    u8 ignore = ScriptReadByte(ctx);

    if (!ignore)
        ChangeAmountInMoneyBox(GetMoney(&gSaveBlock1Ptr->money));
    return FALSE;
}

bool8 ScrCmd_showcoinsbox(struct ScriptContext *ctx)
{
    u8 x = ScriptReadByte(ctx);
    u8 y = ScriptReadByte(ctx);

    ShowCoinsWindow(GetCoins(), x, y);
    return FALSE;
}

bool8 ScrCmd_hidecoinsbox(struct ScriptContext *ctx)
{
    u8 UNUSED x = ScriptReadByte(ctx);
    u8 UNUSED y = ScriptReadByte(ctx);

    HideCoinsWindow();
    return FALSE;
}

bool8 ScrCmd_updatecoinsbox(struct ScriptContext *ctx)
{
    u8 UNUSED x = ScriptReadByte(ctx);
    u8 UNUSED y = ScriptReadByte(ctx);

    PrintCoinsString(GetCoins());
    return FALSE;
}

bool8 ScrCmd_trainerbattle(struct ScriptContext *ctx)
{
    ctx->scriptPtr = BattleSetup_ConfigureTrainerBattle(ctx->scriptPtr);
    return FALSE;
}

bool8 ScrCmd_dotrainerbattle(struct ScriptContext *ctx)
{
    BattleSetup_StartTrainerBattle();
    return TRUE;
}

bool8 ScrCmd_gotopostbattlescript(struct ScriptContext *ctx)
{
    ctx->scriptPtr = BattleSetup_GetScriptAddrAfterBattle();
    return FALSE;
}

bool8 ScrCmd_gotobeatenscript(struct ScriptContext *ctx)
{
    ctx->scriptPtr = BattleSetup_GetTrainerPostBattleScript();
    return FALSE;
}

bool8 ScrCmd_checktrainerflag(struct ScriptContext *ctx)
{
    u16 index = VarGet(ScriptReadHalfword(ctx));

    ctx->comparisonResult = HasTrainerBeenFought(index);
    return FALSE;
}

bool8 ScrCmd_settrainerflag(struct ScriptContext *ctx)
{
    u16 index = VarGet(ScriptReadHalfword(ctx));

    SetTrainerFlag(index);
    return FALSE;
}

bool8 ScrCmd_cleartrainerflag(struct ScriptContext *ctx)
{
    u16 index = VarGet(ScriptReadHalfword(ctx));

    ClearTrainerFlag(index);
    return FALSE;
}

bool8 ScrCmd_setwildbattle(struct ScriptContext *ctx)
{
    u16 species = ScriptReadHalfword(ctx);
    u8 level = ScriptReadByte(ctx);
    u16 item = ScriptReadHalfword(ctx);
    u16 species2 = ScriptReadHalfword(ctx);
    u8 level2 = ScriptReadByte(ctx);
    u16 item2 = ScriptReadHalfword(ctx);

    if(species2 == SPECIES_NONE)
    {
        CreateScriptedWildMon(species, level, item);
        sIsScriptedWildDouble = FALSE;
    }
    else
    {
        CreateScriptedDoubleWildMon(species, level, item, species2, level2, item2);
        sIsScriptedWildDouble = TRUE;
    }

    return FALSE;
}

bool8 ScrCmd_dowildbattle(struct ScriptContext *ctx)
{
    if (sIsScriptedWildDouble == FALSE)
        BattleSetup_StartScriptedWildBattle();
    else
        BattleSetup_StartScriptedDoubleWildBattle();

    ScriptContext_Stop();

    return TRUE;
}

bool8 ScrCmd_pokemart(struct ScriptContext *ctx)
{
    const void *ptr = (void *)ScriptReadWord(ctx);

    CreatePokemartMenu(ptr);
    ScriptContext_Stop();
    return TRUE;
}

bool8 ScrCmd_pokemartdecoration(struct ScriptContext *ctx)
{
    const void *ptr = (void *)ScriptReadWord(ctx);

    CreateDecorationShop1Menu(ptr);
    ScriptContext_Stop();
    return TRUE;
}

// Changes clerk dialogue slightly from above. See MART_TYPE_DECOR2
bool8 ScrCmd_pokemartdecoration2(struct ScriptContext *ctx)
{
    const void *ptr = (void *)ScriptReadWord(ctx);

    CreateDecorationShop2Menu(ptr);
    ScriptContext_Stop();
    return TRUE;
}

bool8 ScrCmd_playslotmachine(struct ScriptContext *ctx)
{
    u8 machineId = VarGet(ScriptReadHalfword(ctx));

    PlaySlotMachine(machineId, CB2_ReturnToFieldContinueScriptPlayMapMusic);
    ScriptContext_Stop();
    return TRUE;
}

bool8 ScrCmd_setberrytree(struct ScriptContext *ctx)
{
    u8 treeId = ScriptReadByte(ctx);
    u8 berry = ScriptReadByte(ctx);
    u8 growthStage = ScriptReadByte(ctx);

    if (berry == 0)
        PlantBerryTree(treeId, berry, growthStage, FALSE);
    else
        PlantBerryTree(treeId, berry, growthStage, FALSE);
    return FALSE;
}

bool8 ScrCmd_getpokenewsactive(struct ScriptContext *ctx)
{
    u16 newsKind = VarGet(ScriptReadHalfword(ctx));

    gSpecialVar_Result = IsPokeNewsActive(newsKind);
    return FALSE;
}

bool8 ScrCmd_choosecontestmon(struct ScriptContext *ctx)
{
    ChooseContestMon();
    ScriptContext_Stop();
    return TRUE;
}


bool8 ScrCmd_startcontest(struct ScriptContext *ctx)
{
    StartContest();
    ScriptContext_Stop();
    return TRUE;
}

bool8 ScrCmd_showcontestresults(struct ScriptContext *ctx)
{
    ShowContestResults();
    ScriptContext_Stop();
    return TRUE;
}

bool8 ScrCmd_contestlinktransfer(struct ScriptContext *ctx)
{
    ContestLinkTransfer(gSpecialVar_ContestCategory);
    ScriptContext_Stop();
    return TRUE;
}

bool8 ScrCmd_dofieldeffect(struct ScriptContext *ctx)
{
    u16 effectId = VarGet(ScriptReadHalfword(ctx));

    sFieldEffectScriptId = effectId;
    FieldEffectStart(sFieldEffectScriptId);
    return FALSE;
}

bool8 ScrCmd_setfieldeffectargument(struct ScriptContext *ctx)
{
    u8 argNum = ScriptReadByte(ctx);

    gFieldEffectArguments[argNum] = (s16)VarGet(ScriptReadHalfword(ctx));
    return FALSE;
}

static bool8 WaitForFieldEffectFinish(void)
{
    if (!FieldEffectActiveListContains(sFieldEffectScriptId))
        return TRUE;
    else
        return FALSE;
}

bool8 ScrCmd_waitfieldeffect(struct ScriptContext *ctx)
{
    sFieldEffectScriptId = VarGet(ScriptReadHalfword(ctx));
    SetupNativeScript(ctx, WaitForFieldEffectFinish);
    return TRUE;
}

bool8 ScrCmd_setrespawn(struct ScriptContext *ctx)
{
    u16 healLocationId = VarGet(ScriptReadHalfword(ctx));

    SetLastHealLocationWarp(healLocationId);
    return FALSE;
}

bool8 ScrCmd_checkplayergender(struct ScriptContext *ctx)
{
    gSpecialVar_Result = gSaveBlock2Ptr->playerGender;
    return FALSE;
}

bool8 ScrCmd_playmoncry(struct ScriptContext *ctx)
{
    u16 species = VarGet(ScriptReadHalfword(ctx));
    u16 mode = VarGet(ScriptReadHalfword(ctx));

    PlayCry_Script(species, mode);
    return FALSE;
}

void PlayFirstMonCry(struct ScriptContext *ctx)
{
    PlayCry_Script(GetMonData(GetFirstLiveMon(), MON_DATA_SPECIES), CRY_MODE_NORMAL);
}

bool8 ScrCmd_waitmoncry(struct ScriptContext *ctx)
{
    SetupNativeScript(ctx, IsCryFinished);
    return TRUE;
}

bool8 ScrCmd_setmetatile(struct ScriptContext *ctx)
{
    u16 x = VarGet(ScriptReadHalfword(ctx));
    u16 y = VarGet(ScriptReadHalfword(ctx));
    u16 metatileId = VarGet(ScriptReadHalfword(ctx));
    bool16 isImpassable = VarGet(ScriptReadHalfword(ctx));

    x += MAP_OFFSET;
    y += MAP_OFFSET;
    if (!isImpassable)
        MapGridSetMetatileIdAt(x, y, metatileId);
    else
        MapGridSetMetatileIdAt(x, y, metatileId | MAPGRID_COLLISION_MASK);
    return FALSE;
}

bool8 ScrCmd_opendoor(struct ScriptContext *ctx)
{
    u16 x = VarGet(ScriptReadHalfword(ctx));
    u16 y = VarGet(ScriptReadHalfword(ctx));

    x += MAP_OFFSET;
    y += MAP_OFFSET;
    PlaySE(GetDoorSoundEffect(x, y));
    FieldAnimateDoorOpen(x, y);
    return FALSE;
}

bool8 ScrCmd_closedoor(struct ScriptContext *ctx)
{
    u16 x = VarGet(ScriptReadHalfword(ctx));
    u16 y = VarGet(ScriptReadHalfword(ctx));

    x += MAP_OFFSET;
    y += MAP_OFFSET;
    FieldAnimateDoorClose(x, y);
    return FALSE;
}

static bool8 IsDoorAnimationStopped(void)
{
    if (!FieldIsDoorAnimationRunning())
        return TRUE;
    else
        return FALSE;
}

bool8 ScrCmd_waitdooranim(struct ScriptContext *ctx)
{
    SetupNativeScript(ctx, IsDoorAnimationStopped);
    return TRUE;
}

bool8 ScrCmd_setdooropen(struct ScriptContext *ctx)
{
    u16 x = VarGet(ScriptReadHalfword(ctx));
    u16 y = VarGet(ScriptReadHalfword(ctx));

    x += MAP_OFFSET;
    y += MAP_OFFSET;
    FieldSetDoorOpened(x, y);
    return FALSE;
}

bool8 ScrCmd_setdoorclosed(struct ScriptContext *ctx)
{
    u16 x = VarGet(ScriptReadHalfword(ctx));
    u16 y = VarGet(ScriptReadHalfword(ctx));

    x += MAP_OFFSET;
    y += MAP_OFFSET;
    FieldSetDoorClosed(x, y);
    return FALSE;
}

// Below two are functions for elevators in RS, do nothing in Emerald
bool8 ScrCmd_addelevmenuitem(struct ScriptContext *ctx)
{
    u8 UNUSED v3 = ScriptReadByte(ctx);
    u16 UNUSED v5 = VarGet(ScriptReadHalfword(ctx));
    u16 UNUSED v7 = VarGet(ScriptReadHalfword(ctx));
    u16 UNUSED v9 = VarGet(ScriptReadHalfword(ctx));

    //ScriptAddElevatorMenuItem(v3, v5, v7, v9);
    return FALSE;
}

bool8 ScrCmd_showelevmenu(struct ScriptContext *ctx)
{
    /*ScriptShowElevatorMenu();
    ScriptContext_Stop();
    return TRUE;*/
    return FALSE;
}

bool8 ScrCmd_checkcoins(struct ScriptContext *ctx)
{
    u16 *ptr = GetVarPointer(ScriptReadHalfword(ctx));
    *ptr = GetCoins();
    return FALSE;
}

bool8 ScrCmd_addcoins(struct ScriptContext *ctx)
{
    u16 coins = VarGet(ScriptReadHalfword(ctx));

    if (AddCoins(coins) == TRUE)
        gSpecialVar_Result = FALSE;
    else
        gSpecialVar_Result = TRUE;
    return FALSE;
}

bool8 ScrCmd_removecoins(struct ScriptContext *ctx)
{
    u16 coins = VarGet(ScriptReadHalfword(ctx));

    if (RemoveCoins(coins) == TRUE)
        gSpecialVar_Result = FALSE;
    else
        gSpecialVar_Result = TRUE;
    return FALSE;
}

bool8 ScrCmd_moverotatingtileobjects(struct ScriptContext *ctx)
{
    u16 puzzleNumber = VarGet(ScriptReadHalfword(ctx));

    sMovingNpcId = MoveRotatingTileObjects(puzzleNumber);
    return FALSE;
}

bool8 ScrCmd_turnrotatingtileobjects(struct ScriptContext *ctx)
{
    TurnRotatingTileObjects();
    return FALSE;
}

bool8 ScrCmd_initrotatingtilepuzzle(struct ScriptContext *ctx)
{
    u16 isTrickHouse = VarGet(ScriptReadHalfword(ctx));

    InitRotatingTilePuzzle(isTrickHouse);
    return FALSE;
}

bool8 ScrCmd_freerotatingtilepuzzle(struct ScriptContext *ctx)
{
    FreeRotatingTilePuzzle();
    return FALSE;
}

bool8 ScrCmd_selectapproachingtrainer(struct ScriptContext *ctx)
{
    gSelectedObjectEvent = GetCurrentApproachingTrainerObjectEventId();
    return FALSE;
}

bool8 ScrCmd_lockfortrainer(struct ScriptContext *ctx)
{
    if (IsOverworldLinkActive())
    {
        return FALSE;
    }
    else
    {
        if (gObjectEvents[gSelectedObjectEvent].active)
        {
            FreezeForApproachingTrainers();
            SetupNativeScript(ctx, IsFreezeObjectAndPlayerFinished);
        }
        return TRUE;
    }
}

// This command will set a Pokémon's modernFatefulEncounter bit; there is no similar command to clear it.
bool8 ScrCmd_setmodernfatefulencounter(struct ScriptContext *ctx)
{
    bool8 isModernFatefulEncounter = TRUE;
    u16 partyIndex = VarGet(ScriptReadHalfword(ctx));

    SetMonData(&gPlayerParty[partyIndex], MON_DATA_MODERN_FATEFUL_ENCOUNTER, &isModernFatefulEncounter);
    return FALSE;
}

bool8 ScrCmd_checkmodernfatefulencounter(struct ScriptContext *ctx)
{
    u16 partyIndex = VarGet(ScriptReadHalfword(ctx));

    gSpecialVar_Result = GetMonData(&gPlayerParty[partyIndex], MON_DATA_MODERN_FATEFUL_ENCOUNTER, NULL);
    return FALSE;
}

bool8 ScrCmd_trywondercardscript(struct ScriptContext *ctx)
{
    const u8 *script = GetSavedRamScriptIfValid();

    if (script)
    {
        gRamScriptRetAddr = ctx->scriptPtr;
        ScriptJump(ctx, script);
    }
    return FALSE;
}

// This warp is only used by the Union Room.
// For the warp used by the Aqua Hideout, see DoTeleportTileWarp
bool8 ScrCmd_warpspinenter(struct ScriptContext *ctx)
{
    u8 mapGroup = ScriptReadByte(ctx);
    u8 mapNum = ScriptReadByte(ctx);
    u8 warpId = ScriptReadByte(ctx);
    u16 x = VarGet(ScriptReadHalfword(ctx));
    u16 y = VarGet(ScriptReadHalfword(ctx));

    SetWarpDestination(mapGroup, mapNum, warpId, x, y);
    SetSpinStartFacingDir(GetPlayerFacingDirection());
    DoSpinEnterWarp();
    ResetInitialPlayerAvatarState();
    return TRUE;
}

bool8 ScrCmd_setmonmetlocation(struct ScriptContext *ctx)
{
    u16 partyIndex = VarGet(ScriptReadHalfword(ctx));
    u8 location = ScriptReadByte(ctx);

    if (partyIndex < PARTY_SIZE)
        SetMonData(&gPlayerParty[partyIndex], MON_DATA_MET_LOCATION, &location);
    return FALSE;
}

static void CloseBrailleWindow(void)
{
    ClearStdWindowAndFrame(sBrailleWindowId, TRUE);
    RemoveWindow(sBrailleWindowId);
}

bool8 ScrCmd_buffertrainerclassname(struct ScriptContext *ctx)
{
    u8 stringVarIndex = ScriptReadByte(ctx);
    u16 trainerClassId = VarGet(ScriptReadHalfword(ctx));

    StringCopy(sScriptStringVars[stringVarIndex], GetTrainerClassNameFromId(trainerClassId));
    return FALSE;
}

bool8 ScrCmd_buffertrainername(struct ScriptContext *ctx)
{
    u8 stringVarIndex = ScriptReadByte(ctx);
    u16 trainerClassId = VarGet(ScriptReadHalfword(ctx));

    StringCopy(sScriptStringVars[stringVarIndex], GetTrainerNameFromId(trainerClassId));
    return FALSE;
}

void SetMovingNpcId(u16 npcId)
{
    sMovingNpcId = npcId;
}

bool8 ScrCmd_warpwhitefade(struct ScriptContext *ctx)
{
    u8 mapGroup = ScriptReadByte(ctx);
    u8 mapNum = ScriptReadByte(ctx);
    u8 warpId = ScriptReadByte(ctx);
    u16 x = VarGet(ScriptReadHalfword(ctx));
    u16 y = VarGet(ScriptReadHalfword(ctx));

    SetWarpDestination(mapGroup, mapNum, warpId, x, y);
    DoWhiteFadeWarp();
    ResetInitialPlayerAvatarState();
    return TRUE;
}<|MERGE_RESOLUTION|>--- conflicted
+++ resolved
@@ -1217,11 +1217,7 @@
 
 bool8 ScrCmd_createvobject(struct ScriptContext *ctx)
 {
-<<<<<<< HEAD
-    u16 graphicsId = ScriptReadByte(ctx);
-=======
-    u16 graphicsId = ScriptReadHalfword(ctx); // Support u16 in createvobject
->>>>>>> e420f99f
+    u16 graphicsId = ScriptReadHalfword(ctx);
     u8 virtualObjId = ScriptReadByte(ctx);
     u16 x = VarGet(ScriptReadHalfword(ctx));
     u16 y = VarGet(ScriptReadHalfword(ctx));
