#include "global.h"
#include "frontier_util.h"
#include "battle_setup.h"
#include "berry.h"
#include "clock.h"
#include "coins.h"
#include "contest.h"
#include "contest_util.h"
#include "contest_painting.h"
#include "data.h"
#include "decoration.h"
#include "decoration_inventory.h"
#include "event_data.h"
#include "field_door.h"
#include "field_effect.h"
#include "event_object_lock.h"
#include "event_object_movement.h"
#include "event_scripts.h"
#include "field_message_box.h"
#include "field_player_avatar.h"
#include "field_screen_effect.h"
#include "field_specials.h"
#include "field_tasks.h"
#include "field_weather.h"
#include "fieldmap.h"
#include "item.h"
#include "lilycove_lady.h"
#include "main.h"
#include "menu.h"
#include "money.h"
#include "mystery_event_script.h"
#include "palette.h"
#include "party_menu.h"
#include "pokemon_storage_system.h"
#include "random.h"
#include "overworld.h"
#include "rotating_tile_puzzle.h"
#include "rtc.h"
#include "script.h"
#include "script_menu.h"
#include "script_movement.h"
#include "script_pokemon_util.h"
#include "shop.h"
#include "slot_machine.h"
#include "sound.h"
#include "string_util.h"
#include "text.h"
#include "text_window.h"
#include "trainer_see.h"
#include "tv.h"
#include "window.h"
#include "constants/event_objects.h"

typedef u16 (*SpecialFunc)(void);
typedef void (*NativeFunc)(void);
typedef bool8 (*ScrFunc)(struct ScriptContext*);

EWRAM_DATA const u8 *gRamScriptRetAddr = NULL;
static EWRAM_DATA u32 sAddressOffset = 0; // For relative addressing in vgoto etc., used by saved scripts (e.g. Mystery Event)
static EWRAM_DATA u16 sPauseCounter = 0;
static EWRAM_DATA u16 sMovingNpcId = 0;
static EWRAM_DATA u16 sMovingNpcMapGroup = 0;
static EWRAM_DATA u16 sMovingNpcMapNum = 0;
static EWRAM_DATA u16 sFieldEffectScriptId = 0;

static u8 sBrailleWindowId;

extern const SpecialFunc gSpecials[];
extern const u8 *gStdScripts[];
extern const u8 *gStdScripts_End[];

static void CloseBrailleWindow(void);

// This is defined in here so the optimizer can't see its value when compiling
// script.c.
void * const gNullScriptPtr = NULL;

static const u8 sScriptConditionTable[6][3] =
{
//  <  =  >
    1, 0, 0, // <
    0, 1, 0, // =
    0, 0, 1, // >
    1, 1, 0, // <=
    0, 1, 1, // >=
    1, 0, 1, // !=
};

static u8 * const sScriptStringVars[] =
{
    gStringVar1,
    gStringVar2,
    gStringVar3,
};

bool8 ScrCmd_nop(struct ScriptContext *ctx)
{
    return FALSE;
}

bool8 ScrCmd_nop1(struct ScriptContext *ctx)
{
    return FALSE;
}

bool8 ScrCmd_end(struct ScriptContext *ctx)
{
    StopScript(ctx);
    return FALSE;
}

bool8 ScrCmd_gotonative(struct ScriptContext *ctx)
{
    bool8 (*addr)(void) = (bool8 (*)(void))ScriptReadWord(ctx);

    SetupNativeScript(ctx, addr);
    return TRUE;
}

bool8 ScrCmd_special(struct ScriptContext *ctx)
{
    u16 index = ScriptReadHalfword(ctx);

    gSpecials[index]();
    return FALSE;
}

bool8 ScrCmd_specialvar(struct ScriptContext *ctx)
{
    u16 *var = GetVarPointer(ScriptReadHalfword(ctx));

    *var = gSpecials[ScriptReadHalfword(ctx)]();
    return FALSE;
}

bool8 ScrCmd_callnative(struct ScriptContext *ctx)
{
    u32 func = ScriptReadWord(ctx);
    ((NativeFunc) func)();
    return FALSE;
}

bool8 ScrCmd_callfunc(struct ScriptContext *ctx)
{
    u32 func = ScriptReadWord(ctx);
    return ((ScrFunc) func)(ctx);
}

bool8 ScrCmd_waitstate(struct ScriptContext *ctx)
{
    ScriptContext1_Stop();
    return TRUE;
}

bool8 ScrCmd_goto(struct ScriptContext *ctx)
{
    const u8 *ptr = (const u8 *)ScriptReadWord(ctx);

    ScriptJump(ctx, ptr);
    return FALSE;
}

bool8 ScrCmd_return(struct ScriptContext *ctx)
{
    ScriptReturn(ctx);
    return FALSE;
}

bool8 ScrCmd_call(struct ScriptContext *ctx)
{
    const u8 *ptr = (const u8 *)ScriptReadWord(ctx);

    ScriptCall(ctx, ptr);
    return FALSE;
}

bool8 ScrCmd_goto_if(struct ScriptContext *ctx)
{
    u8 condition = ScriptReadByte(ctx);
    const u8 *ptr = (const u8 *)ScriptReadWord(ctx);

    if (sScriptConditionTable[condition][ctx->comparisonResult] == 1)
        ScriptJump(ctx, ptr);
    return FALSE;
}

bool8 ScrCmd_call_if(struct ScriptContext *ctx)
{
    u8 condition = ScriptReadByte(ctx);
    const u8 *ptr = (const u8 *)ScriptReadWord(ctx);

    if (sScriptConditionTable[condition][ctx->comparisonResult] == 1)
        ScriptCall(ctx, ptr);
    return FALSE;
}

bool8 ScrCmd_setvaddress(struct ScriptContext *ctx)
{
    u32 addr1 = (u32)ctx->scriptPtr - 1;
    u32 addr2 = ScriptReadWord(ctx);

    sAddressOffset = addr2 - addr1;
    return FALSE;
}

bool8 ScrCmd_vgoto(struct ScriptContext *ctx)
{
    u32 addr = ScriptReadWord(ctx);

    ScriptJump(ctx, (u8 *)(addr - sAddressOffset));
    return FALSE;
}

bool8 ScrCmd_vcall(struct ScriptContext *ctx)
{
    u32 addr = ScriptReadWord(ctx);

    ScriptCall(ctx, (u8 *)(addr - sAddressOffset));
    return FALSE;
}

bool8 ScrCmd_vgoto_if(struct ScriptContext *ctx)
{
    u8 condition = ScriptReadByte(ctx);
    const u8 *ptr = (const u8 *)(ScriptReadWord(ctx) - sAddressOffset);

    if (sScriptConditionTable[condition][ctx->comparisonResult] == 1)
        ScriptJump(ctx, ptr);
    return FALSE;
}

bool8 ScrCmd_vcall_if(struct ScriptContext *ctx)
{
    u8 condition = ScriptReadByte(ctx);
    const u8 *ptr = (const u8 *)(ScriptReadWord(ctx) - sAddressOffset);

    if (sScriptConditionTable[condition][ctx->comparisonResult] == 1)
        ScriptCall(ctx, ptr);
    return FALSE;
}

bool8 ScrCmd_gotostd(struct ScriptContext *ctx)
{
    u8 index = ScriptReadByte(ctx);
    const u8 **ptr = &gStdScripts[index];

    if (ptr < gStdScripts_End)
        ScriptJump(ctx, *ptr);
    return FALSE;
}

bool8 ScrCmd_callstd(struct ScriptContext *ctx)
{
    u8 index = ScriptReadByte(ctx);
    const u8 **ptr = &gStdScripts[index];

    if (ptr < gStdScripts_End)
        ScriptCall(ctx, *ptr);
    return FALSE;
}

bool8 ScrCmd_gotostd_if(struct ScriptContext *ctx)
{
    u8 condition = ScriptReadByte(ctx);
    u8 index = ScriptReadByte(ctx);

    if (sScriptConditionTable[condition][ctx->comparisonResult] == 1)
    {
        const u8 **ptr = &gStdScripts[index];
        if (ptr < gStdScripts_End)
            ScriptJump(ctx, *ptr);
    }
    return FALSE;
}

bool8 ScrCmd_callstd_if(struct ScriptContext *ctx)
{
    u8 condition = ScriptReadByte(ctx);
    u8 index = ScriptReadByte(ctx);

    if (sScriptConditionTable[condition][ctx->comparisonResult] == 1)
    {
        const u8 **ptr = &gStdScripts[index];
        if (ptr < gStdScripts_End)
            ScriptCall(ctx, *ptr);
    }
    return FALSE;
}

bool8 ScrCmd_returnram(struct ScriptContext *ctx)
{
    ScriptJump(ctx, gRamScriptRetAddr);
    return FALSE;
}

bool8 ScrCmd_endram(struct ScriptContext *ctx)
{
    ClearRamScript();
    StopScript(ctx);
    return TRUE;
}

bool8 ScrCmd_setmysteryeventstatus(struct ScriptContext *ctx)
{
    u8 status = ScriptReadByte(ctx);

    SetMysteryEventScriptStatus(status);
    return FALSE;
}

bool8 ScrCmd_loadword(struct ScriptContext *ctx)
{
    u8 index = ScriptReadByte(ctx);

    ctx->data[index] = ScriptReadWord(ctx);
    return FALSE;
}

bool8 ScrCmd_loadbytefromptr(struct ScriptContext *ctx)
{
    u8 index = ScriptReadByte(ctx);

    ctx->data[index] = *(const u8 *)ScriptReadWord(ctx);
    return FALSE;
}

bool8 ScrCmd_setptr(struct ScriptContext *ctx)
{
    u8 value = ScriptReadByte(ctx);

    *(u8 *)ScriptReadWord(ctx) = value;
    return FALSE;
}

bool8 ScrCmd_loadbyte(struct ScriptContext *ctx)
{
    u8 index = ScriptReadByte(ctx);

    ctx->data[index] = ScriptReadByte(ctx);
    return FALSE;
}

bool8 ScrCmd_setptrbyte(struct ScriptContext *ctx)
{
    u8 index = ScriptReadByte(ctx);

    *(u8 *)ScriptReadWord(ctx) = ctx->data[index];
    return FALSE;
}

bool8 ScrCmd_copylocal(struct ScriptContext *ctx)
{
    u8 destIndex = ScriptReadByte(ctx);
    u8 srcIndex = ScriptReadByte(ctx);

    ctx->data[destIndex] = ctx->data[srcIndex];
    return FALSE;
}

bool8 ScrCmd_copybyte(struct ScriptContext *ctx)
{
    u8 *ptr = (u8 *)ScriptReadWord(ctx);
    *ptr = *(const u8 *)ScriptReadWord(ctx);
    return FALSE;
}

bool8 ScrCmd_setvar(struct ScriptContext *ctx)
{
    u16 *ptr = GetVarPointer(ScriptReadHalfword(ctx));
    *ptr = ScriptReadHalfword(ctx);
    return FALSE;
}

bool8 ScrCmd_copyvar(struct ScriptContext *ctx)
{
    u16 *ptr = GetVarPointer(ScriptReadHalfword(ctx));
    *ptr = *GetVarPointer(ScriptReadHalfword(ctx));
    return FALSE;
}

bool8 ScrCmd_setorcopyvar(struct ScriptContext *ctx)
{
    u16 *ptr = GetVarPointer(ScriptReadHalfword(ctx));
    *ptr = VarGet(ScriptReadHalfword(ctx));
    return FALSE;
}

u8 Compare(u16 a, u16 b)
{
    if (a < b)
        return 0;
    if (a == b)
        return 1;
    return 2;
}

bool8 ScrCmd_compare_local_to_local(struct ScriptContext *ctx)
{
    const u8 value1 = ctx->data[ScriptReadByte(ctx)];
    const u8 value2 = ctx->data[ScriptReadByte(ctx)];

    ctx->comparisonResult = Compare(value1, value2);
    return FALSE;
}

bool8 ScrCmd_compare_local_to_value(struct ScriptContext *ctx)
{
    const u8 value1 = ctx->data[ScriptReadByte(ctx)];
    const u8 value2 = ScriptReadByte(ctx);

    ctx->comparisonResult = Compare(value1, value2);
    return FALSE;
}

bool8 ScrCmd_compare_local_to_ptr(struct ScriptContext *ctx)
{
    const u8 value1 = ctx->data[ScriptReadByte(ctx)];
    const u8 value2 = *(const u8 *)ScriptReadWord(ctx);

    ctx->comparisonResult = Compare(value1, value2);
    return FALSE;
}

bool8 ScrCmd_compare_ptr_to_local(struct ScriptContext *ctx)
{
    const u8 value1 = *(const u8 *)ScriptReadWord(ctx);
    const u8 value2 = ctx->data[ScriptReadByte(ctx)];

    ctx->comparisonResult = Compare(value1, value2);
    return FALSE;
}

bool8 ScrCmd_compare_ptr_to_value(struct ScriptContext *ctx)
{
    const u8 value1 = *(const u8 *)ScriptReadWord(ctx);
    const u8 value2 = ScriptReadByte(ctx);

    ctx->comparisonResult = Compare(value1, value2);
    return FALSE;
}

bool8 ScrCmd_compare_ptr_to_ptr(struct ScriptContext *ctx)
{
    const u8 value1 = *(const u8 *)ScriptReadWord(ctx);
    const u8 value2 = *(const u8 *)ScriptReadWord(ctx);

    ctx->comparisonResult = Compare(value1, value2);
    return FALSE;
}

bool8 ScrCmd_compare_var_to_value(struct ScriptContext *ctx)
{
    const u16 value1 = *GetVarPointer(ScriptReadHalfword(ctx));
    const u16 value2 = ScriptReadHalfword(ctx);

    ctx->comparisonResult = Compare(value1, value2);
    return FALSE;
}

bool8 ScrCmd_compare_var_to_var(struct ScriptContext *ctx)
{
    const u16 *ptr1 = GetVarPointer(ScriptReadHalfword(ctx));
    const u16 *ptr2 = GetVarPointer(ScriptReadHalfword(ctx));

    ctx->comparisonResult = Compare(*ptr1, *ptr2);
    return FALSE;
}

// Note: addvar doesn't support adding from a variable in vanilla. If you were to
// add a VarGet() to the above, make sure you change the `addvar VAR_*, -1`
// in the contest scripts to `subvar VAR_*, 1`, else contests will break.
bool8 ScrCmd_addvar(struct ScriptContext *ctx)
{
    u16 *ptr = GetVarPointer(ScriptReadHalfword(ctx));
    *ptr += ScriptReadHalfword(ctx);
    return FALSE;
}

bool8 ScrCmd_subvar(struct ScriptContext *ctx)
{
    u16 *ptr = GetVarPointer(ScriptReadHalfword(ctx));
    *ptr -= VarGet(ScriptReadHalfword(ctx));
    return FALSE;
}

bool8 ScrCmd_random(struct ScriptContext *ctx)
{
    u16 max = VarGet(ScriptReadHalfword(ctx));

    gSpecialVar_Result = Random() % max;
    return FALSE;
}

bool8 ScrCmd_additem(struct ScriptContext *ctx)
{
    u16 itemId = VarGet(ScriptReadHalfword(ctx));
    u32 quantity = VarGet(ScriptReadHalfword(ctx));

    gSpecialVar_Result = AddBagItem(itemId, (u8)quantity);
    return FALSE;
}

bool8 ScrCmd_removeitem(struct ScriptContext *ctx)
{
    u16 itemId = VarGet(ScriptReadHalfword(ctx));
    u32 quantity = VarGet(ScriptReadHalfword(ctx));

    gSpecialVar_Result = RemoveBagItem(itemId, (u8)quantity);
    return FALSE;
}

bool8 ScrCmd_checkitemspace(struct ScriptContext *ctx)
{
    u16 itemId = VarGet(ScriptReadHalfword(ctx));
    u32 quantity = VarGet(ScriptReadHalfword(ctx));

    gSpecialVar_Result = CheckBagHasSpace(itemId, (u8)quantity);
    return FALSE;
}

bool8 ScrCmd_checkitem(struct ScriptContext *ctx)
{
    u16 itemId = VarGet(ScriptReadHalfword(ctx));
    u32 quantity = VarGet(ScriptReadHalfword(ctx));

    gSpecialVar_Result = CheckBagHasItem(itemId, (u8)quantity);
    return FALSE;
}

bool8 ScrCmd_checkitemtype(struct ScriptContext *ctx)
{
    u16 itemId = VarGet(ScriptReadHalfword(ctx));

    gSpecialVar_Result = GetPocketByItemId(itemId);
    return FALSE;
}

bool8 ScrCmd_addpcitem(struct ScriptContext *ctx)
{
    u16 itemId = VarGet(ScriptReadHalfword(ctx));
    u16 quantity = VarGet(ScriptReadHalfword(ctx));

    gSpecialVar_Result = AddPCItem(itemId, quantity);
    return FALSE;
}

bool8 ScrCmd_checkpcitem(struct ScriptContext *ctx)
{
    u16 itemId = VarGet(ScriptReadHalfword(ctx));
    u16 quantity = VarGet(ScriptReadHalfword(ctx));

    gSpecialVar_Result = CheckPCHasItem(itemId, quantity);
    return FALSE;
}

bool8 ScrCmd_adddecoration(struct ScriptContext *ctx)
{
    u32 decorId = VarGet(ScriptReadHalfword(ctx));

    gSpecialVar_Result = DecorationAdd(decorId);
    return FALSE;
}

bool8 ScrCmd_removedecoration(struct ScriptContext *ctx)
{
    u32 decorId = VarGet(ScriptReadHalfword(ctx));

    gSpecialVar_Result = DecorationRemove(decorId);
    return FALSE;
}

bool8 ScrCmd_checkdecorspace(struct ScriptContext *ctx)
{
    u32 decorId = VarGet(ScriptReadHalfword(ctx));

    gSpecialVar_Result = DecorationCheckSpace(decorId);
    return FALSE;
}

bool8 ScrCmd_checkdecor(struct ScriptContext *ctx)
{
    u32 decorId = VarGet(ScriptReadHalfword(ctx));

    gSpecialVar_Result = CheckHasDecoration(decorId);
    return FALSE;
}

bool8 ScrCmd_setflag(struct ScriptContext *ctx)
{
    FlagSet(ScriptReadHalfword(ctx));
    return FALSE;
}

bool8 ScrCmd_clearflag(struct ScriptContext *ctx)
{
    FlagClear(ScriptReadHalfword(ctx));
    return FALSE;
}

bool8 ScrCmd_checkflag(struct ScriptContext *ctx)
{
    ctx->comparisonResult = FlagGet(ScriptReadHalfword(ctx));
    return FALSE;
}

bool8 ScrCmd_incrementgamestat(struct ScriptContext *ctx)
{
    IncrementGameStat(ScriptReadByte(ctx));
    return FALSE;
}

bool8 ScrCmd_animateflash(struct ScriptContext *ctx)
{
    AnimateFlash(ScriptReadByte(ctx));
    ScriptContext1_Stop();
    return TRUE;
}

bool8 ScrCmd_setflashlevel(struct ScriptContext *ctx)
{
    SetFlashLevel(VarGet(ScriptReadHalfword(ctx)));
    return FALSE;
}

static bool8 IsPaletteNotActive(void)
{
    if (!gPaletteFade.active)
        return TRUE;
    else
        return FALSE;
}

bool8 ScrCmd_fadescreen(struct ScriptContext *ctx)
{
    FadeScreen(ScriptReadByte(ctx), 0);
    SetupNativeScript(ctx, IsPaletteNotActive);
    return TRUE;
}

bool8 ScrCmd_fadescreenspeed(struct ScriptContext *ctx)
{
    u8 mode = ScriptReadByte(ctx);
    u8 speed = ScriptReadByte(ctx);

    FadeScreen(mode, speed);
    SetupNativeScript(ctx, IsPaletteNotActive);
    return TRUE;
}

bool8 ScrCmd_fadescreenswapbuffers(struct ScriptContext *ctx)
{
    u8 mode = ScriptReadByte(ctx);

    switch (mode)
    {
<<<<<<< HEAD
        case FADE_TO_BLACK:
        case FADE_TO_WHITE:
        default:
            CpuCopy32(gPlttBufferUnfaded, gPaletteDecompressionBuffer, PLTT_DECOMP_BUFFER_SIZE);
            FadeScreen(mode, 0);
            break;
        case FADE_FROM_BLACK:
        case FADE_FROM_WHITE:
            CpuCopy32(gPaletteDecompressionBuffer, gPlttBufferUnfaded, PLTT_DECOMP_BUFFER_SIZE);
            FadeScreen(mode, 0);
            break;
=======
    case FADE_TO_BLACK:
    case FADE_TO_WHITE:
    default:
        CpuCopy32(gPlttBufferUnfaded, gPaletteDecompressionBuffer, PLTT_DECOMP_BUFFER_SIZE);
        FadeScreen(mode, 0);
        break;
    case FADE_FROM_BLACK:
    case FADE_FROM_WHITE:
        CpuCopy32(gPaletteDecompressionBuffer, gPlttBufferUnfaded, PLTT_DECOMP_BUFFER_SIZE);
        FadeScreen(mode, 0);
        break;
>>>>>>> 6e552020
    }

    SetupNativeScript(ctx, IsPaletteNotActive);
    return TRUE;
}

static bool8 RunPauseTimer(void)
{
    if (--sPauseCounter == 0)
        return TRUE;
    else
        return FALSE;
}

bool8 ScrCmd_delay(struct ScriptContext *ctx)
{
    sPauseCounter = ScriptReadHalfword(ctx);
    SetupNativeScript(ctx, RunPauseTimer);
    return TRUE;
}

bool8 ScrCmd_initclock(struct ScriptContext *ctx)
{
    u8 hour = VarGet(ScriptReadHalfword(ctx));
    u8 minute = VarGet(ScriptReadHalfword(ctx));

    RtcInitLocalTimeOffset(hour, minute);
    return FALSE;
}

bool8 ScrCmd_dotimebasedevents(struct ScriptContext *ctx)
{
    DoTimeBasedEvents();
    return FALSE;
}

bool8 ScrCmd_gettime(struct ScriptContext *ctx)
{
    RtcCalcLocalTime();
    gSpecialVar_0x8000 = gLocalTime.hours;
    gSpecialVar_0x8001 = gLocalTime.minutes;
    gSpecialVar_0x8002 = gLocalTime.seconds;
    return FALSE;
}

bool8 ScrCmd_setweather(struct ScriptContext *ctx)
{
    u16 weather = VarGet(ScriptReadHalfword(ctx));

    SetSavedWeather(weather);
    return FALSE;
}

bool8 ScrCmd_resetweather(struct ScriptContext *ctx)
{
    SetSavedWeatherFromCurrMapHeader();
    return FALSE;
}

bool8 ScrCmd_doweather(struct ScriptContext *ctx)
{
    DoCurrentWeather();
    return FALSE;
}

bool8 ScrCmd_setstepcallback(struct ScriptContext *ctx)
{
    ActivatePerStepCallback(ScriptReadByte(ctx));
    return FALSE;
}

bool8 ScrCmd_setmaplayoutindex(struct ScriptContext *ctx)
{
    u16 value = VarGet(ScriptReadHalfword(ctx));

    SetCurrentMapLayout(value);
    return FALSE;
}

bool8 ScrCmd_warp(struct ScriptContext *ctx)
{
    u8 mapGroup = ScriptReadByte(ctx);
    u8 mapNum = ScriptReadByte(ctx);
    u8 warpId = ScriptReadByte(ctx);
    u16 x = VarGet(ScriptReadHalfword(ctx));
    u16 y = VarGet(ScriptReadHalfword(ctx));

    SetWarpDestination(mapGroup, mapNum, warpId, x, y);
    DoWarp();
    ResetInitialPlayerAvatarState();
    return TRUE;
}

bool8 ScrCmd_warpsilent(struct ScriptContext *ctx)
{
    u8 mapGroup = ScriptReadByte(ctx);
    u8 mapNum = ScriptReadByte(ctx);
    u8 warpId = ScriptReadByte(ctx);
    u16 x = VarGet(ScriptReadHalfword(ctx));
    u16 y = VarGet(ScriptReadHalfword(ctx));

    SetWarpDestination(mapGroup, mapNum, warpId, x, y);
    DoDiveWarp();
    ResetInitialPlayerAvatarState();
    return TRUE;
}

bool8 ScrCmd_warpdoor(struct ScriptContext *ctx)
{
    u8 mapGroup = ScriptReadByte(ctx);
    u8 mapNum = ScriptReadByte(ctx);
    u8 warpId = ScriptReadByte(ctx);
    u16 x = VarGet(ScriptReadHalfword(ctx));
    u16 y = VarGet(ScriptReadHalfword(ctx));

    SetWarpDestination(mapGroup, mapNum, warpId, x, y);
    DoDoorWarp();
    ResetInitialPlayerAvatarState();
    return TRUE;
}

bool8 ScrCmd_warphole(struct ScriptContext *ctx)
{
    u8 mapGroup = ScriptReadByte(ctx);
    u8 mapNum = ScriptReadByte(ctx);
    u16 x;
    u16 y;

    PlayerGetDestCoords(&x, &y);
    if (mapGroup == MAP_GROUP(UNDEFINED) && mapNum == MAP_NUM(UNDEFINED))
        SetWarpDestinationToFixedHoleWarp(x - MAP_OFFSET, y - MAP_OFFSET);
    else
        SetWarpDestination(mapGroup, mapNum, WARP_ID_NONE, x - MAP_OFFSET, y - MAP_OFFSET);
    DoFallWarp();
    ResetInitialPlayerAvatarState();
    return TRUE;
}

// RS mossdeep gym warp, unused in Emerald
bool8 ScrCmd_warpteleport(struct ScriptContext *ctx)
{
    u8 mapGroup = ScriptReadByte(ctx);
    u8 mapNum = ScriptReadByte(ctx);
    u8 warpId = ScriptReadByte(ctx);
    u16 x = VarGet(ScriptReadHalfword(ctx));
    u16 y = VarGet(ScriptReadHalfword(ctx));

    SetWarpDestination(mapGroup, mapNum, warpId, x, y);
    DoTeleportTileWarp();
    ResetInitialPlayerAvatarState();
    return TRUE;
}

bool8 ScrCmd_warpmossdeepgym(struct ScriptContext *ctx)
{
    u8 mapGroup = ScriptReadByte(ctx);
    u8 mapNum = ScriptReadByte(ctx);
    u8 warpId = ScriptReadByte(ctx);
    u16 x = VarGet(ScriptReadHalfword(ctx));
    u16 y = VarGet(ScriptReadHalfword(ctx));

    SetWarpDestination(mapGroup, mapNum, warpId, x, y);
    DoMossdeepGymWarp();
    ResetInitialPlayerAvatarState();
    return TRUE;
}

bool8 ScrCmd_setwarp(struct ScriptContext *ctx)
{
    u8 mapGroup = ScriptReadByte(ctx);
    u8 mapNum = ScriptReadByte(ctx);
    u8 warpId = ScriptReadByte(ctx);
    u16 x = VarGet(ScriptReadHalfword(ctx));
    u16 y = VarGet(ScriptReadHalfword(ctx));

    SetWarpDestination(mapGroup, mapNum, warpId, x, y);
    return FALSE;
}

bool8 ScrCmd_setdynamicwarp(struct ScriptContext *ctx)
{
    u8 mapGroup = ScriptReadByte(ctx);
    u8 mapNum = ScriptReadByte(ctx);
    u8 warpId = ScriptReadByte(ctx);
    u16 x = VarGet(ScriptReadHalfword(ctx));
    u16 y = VarGet(ScriptReadHalfword(ctx));

    SetDynamicWarpWithCoords(0, mapGroup, mapNum, warpId, x, y);
    return FALSE;
}

bool8 ScrCmd_setdivewarp(struct ScriptContext *ctx)
{
    u8 mapGroup = ScriptReadByte(ctx);
    u8 mapNum = ScriptReadByte(ctx);
    u8 warpId = ScriptReadByte(ctx);
    u16 x = VarGet(ScriptReadHalfword(ctx));
    u16 y = VarGet(ScriptReadHalfword(ctx));

    SetFixedDiveWarp(mapGroup, mapNum, warpId, x, y);
    return FALSE;
}

bool8 ScrCmd_setholewarp(struct ScriptContext *ctx)
{
    u8 mapGroup = ScriptReadByte(ctx);
    u8 mapNum = ScriptReadByte(ctx);
    u8 warpId = ScriptReadByte(ctx);
    u16 x = VarGet(ScriptReadHalfword(ctx));
    u16 y = VarGet(ScriptReadHalfword(ctx));

    SetFixedHoleWarp(mapGroup, mapNum, warpId, x, y);
    return FALSE;
}

bool8 ScrCmd_setescapewarp(struct ScriptContext *ctx)
{
    u8 mapGroup = ScriptReadByte(ctx);
    u8 mapNum = ScriptReadByte(ctx);
    u8 warpId = ScriptReadByte(ctx);
    u16 x = VarGet(ScriptReadHalfword(ctx));
    u16 y = VarGet(ScriptReadHalfword(ctx));

    SetEscapeWarp(mapGroup, mapNum, warpId, x, y);
    return FALSE;
}

bool8 ScrCmd_getplayerxy(struct ScriptContext *ctx)
{
    u16 *pX = GetVarPointer(ScriptReadHalfword(ctx));
    u16 *pY = GetVarPointer(ScriptReadHalfword(ctx));

    *pX = gSaveBlock1Ptr->pos.x;
    *pY = gSaveBlock1Ptr->pos.y;
    return FALSE;
}

bool8 ScrCmd_getpartysize(struct ScriptContext *ctx)
{
    gSpecialVar_Result = CalculatePlayerPartyCount();
    return FALSE;
}

bool8 ScrCmd_playse(struct ScriptContext *ctx)
{
    PlaySE(ScriptReadHalfword(ctx));
    return FALSE;
}

static bool8 WaitForSoundEffectFinish(void)
{
    if (!IsSEPlaying())
        return TRUE;
    else
        return FALSE;
}

bool8 ScrCmd_waitse(struct ScriptContext *ctx)
{
    SetupNativeScript(ctx, WaitForSoundEffectFinish);
    return TRUE;
}

bool8 ScrCmd_playfanfare(struct ScriptContext *ctx)
{
    PlayFanfare(ScriptReadHalfword(ctx));
    return FALSE;
}

static bool8 WaitForFanfareFinish(void)
{
    return IsFanfareTaskInactive();
}

bool8 ScrCmd_waitfanfare(struct ScriptContext *ctx)
{
    SetupNativeScript(ctx, WaitForFanfareFinish);
    return TRUE;
}

bool8 ScrCmd_playbgm(struct ScriptContext *ctx)
{
    u16 songId = ScriptReadHalfword(ctx);
    bool8 save = ScriptReadByte(ctx);

    if (save == TRUE)
        Overworld_SetSavedMusic(songId);
    PlayNewMapMusic(songId);
    return FALSE;
}

bool8 ScrCmd_savebgm(struct ScriptContext *ctx)
{
    Overworld_SetSavedMusic(ScriptReadHalfword(ctx));
    return FALSE;
}

bool8 ScrCmd_fadedefaultbgm(struct ScriptContext *ctx)
{
    Overworld_ChangeMusicToDefault();
    return FALSE;
}

bool8 ScrCmd_fadenewbgm(struct ScriptContext *ctx)
{
    Overworld_ChangeMusicTo(ScriptReadHalfword(ctx));
    return FALSE;
}

bool8 ScrCmd_fadeoutbgm(struct ScriptContext *ctx)
{
    u8 speed = ScriptReadByte(ctx);

    if (speed != 0)
        FadeOutBGMTemporarily(4 * speed);
    else
        FadeOutBGMTemporarily(4);
    SetupNativeScript(ctx, IsBGMPausedOrStopped);
    return TRUE;
}

bool8 ScrCmd_fadeinbgm(struct ScriptContext *ctx)
{
    u8 speed = ScriptReadByte(ctx);

    if (speed != 0)
        FadeInBGM(4 * speed);
    else
        FadeInBGM(4);
    return FALSE;
}

bool8 ScrCmd_applymovement(struct ScriptContext *ctx)
{
    u16 localId = VarGet(ScriptReadHalfword(ctx));
    const void *movementScript = (const void *)ScriptReadWord(ctx);
    struct ObjectEvent *objEvent;


    ScriptMovement_StartObjectMovementScript(localId, gSaveBlock1Ptr->location.mapNum, gSaveBlock1Ptr->location.mapGroup, movementScript);
    sMovingNpcId = localId;
    if (localId != OBJ_EVENT_ID_FOLLOWER) { // Force follower into pokeball
      objEvent = GetFollowerObject();
      // return early if no follower or in shadowing state
      if (objEvent == NULL || gSprites[objEvent->spriteId].data[1] == 0) {
        return FALSE;
      }
      // ClearEventObjectMovement(
      objEvent->singleMovementActive = 0;
      objEvent->heldMovementActive = FALSE;
      objEvent->heldMovementFinished = FALSE;
      objEvent->movementActionId = 0xFF;
      gSprites[objEvent->spriteId].data[1] = 0;
      // )
      gSprites[objEvent->spriteId].animCmdIndex = 0; // Needed because of weird animCmdIndex stuff
      ScriptMovement_StartObjectMovementScript(OBJ_EVENT_ID_FOLLOWER, gSaveBlock1Ptr->location.mapNum, gSaveBlock1Ptr->location.mapGroup, EnterPokeballMovement);
    }
    return FALSE;
}

bool8 ScrCmd_applymovement_at(struct ScriptContext *ctx)
{
    u16 localId = VarGet(ScriptReadHalfword(ctx));
    const void *movementScript = (const void *)ScriptReadWord(ctx);
    u8 mapGroup = ScriptReadByte(ctx);
    u8 mapNum = ScriptReadByte(ctx);

    ScriptMovement_StartObjectMovementScript(localId, mapNum, mapGroup, movementScript);
    sMovingNpcId = localId;
    return FALSE;
}

static bool8 WaitForMovementFinish(void)
{
    return ScriptMovement_IsObjectMovementFinished(sMovingNpcId, sMovingNpcMapNum, sMovingNpcMapGroup);
}

bool8 ScrCmd_waitmovement(struct ScriptContext *ctx)
{
    u16 localId = VarGet(ScriptReadHalfword(ctx));

    if (localId != 0)
        sMovingNpcId = localId;
    sMovingNpcMapGroup = gSaveBlock1Ptr->location.mapGroup;
    sMovingNpcMapNum = gSaveBlock1Ptr->location.mapNum;
    SetupNativeScript(ctx, WaitForMovementFinish);
    return TRUE;
}

bool8 ScrCmd_waitmovement_at(struct ScriptContext *ctx)
{
    u16 localId = VarGet(ScriptReadHalfword(ctx));
    u8 mapGroup;
    u8 mapNum;

    if (localId != 0)
        sMovingNpcId = localId;
    mapGroup = ScriptReadByte(ctx);
    mapNum = ScriptReadByte(ctx);
    sMovingNpcMapGroup = mapGroup;
    sMovingNpcMapNum = mapNum;
    SetupNativeScript(ctx, WaitForMovementFinish);
    return TRUE;
}

bool8 ScrCmd_removeobject(struct ScriptContext *ctx)
{
    u16 localId = VarGet(ScriptReadHalfword(ctx));

    RemoveObjectEventByLocalIdAndMap(localId, gSaveBlock1Ptr->location.mapNum, gSaveBlock1Ptr->location.mapGroup);
    return FALSE;
}

bool8 ScrCmd_removeobject_at(struct ScriptContext *ctx)
{
    u16 objectId = VarGet(ScriptReadHalfword(ctx));
    u8 mapGroup = ScriptReadByte(ctx);
    u8 mapNum = ScriptReadByte(ctx);

    RemoveObjectEventByLocalIdAndMap(objectId, mapNum, mapGroup);
    return FALSE;
}

bool8 ScrCmd_addobject(struct ScriptContext *ctx)
{
    u16 objectId = VarGet(ScriptReadHalfword(ctx));

    TrySpawnObjectEvent(objectId, gSaveBlock1Ptr->location.mapNum, gSaveBlock1Ptr->location.mapGroup);
    return FALSE;
}

bool8 ScrCmd_addobject_at(struct ScriptContext *ctx)
{
    u16 objectId = VarGet(ScriptReadHalfword(ctx));
    u8 mapGroup = ScriptReadByte(ctx);
    u8 mapNum = ScriptReadByte(ctx);

    TrySpawnObjectEvent(objectId, mapNum, mapGroup);
    return FALSE;
}

bool8 ScrCmd_setobjectxy(struct ScriptContext *ctx)
{
    u16 localId = VarGet(ScriptReadHalfword(ctx));
    u16 x = VarGet(ScriptReadHalfword(ctx));
    u16 y = VarGet(ScriptReadHalfword(ctx));

    TryMoveObjectEventToMapCoords(localId, gSaveBlock1Ptr->location.mapNum, gSaveBlock1Ptr->location.mapGroup, x, y);
    return FALSE;
}

bool8 ScrCmd_setobjectxyperm(struct ScriptContext *ctx)
{
    u16 localId = VarGet(ScriptReadHalfword(ctx));
    u16 x = VarGet(ScriptReadHalfword(ctx));
    u16 y = VarGet(ScriptReadHalfword(ctx));

    SetObjEventTemplateCoords(localId, x, y);
    return FALSE;
}

bool8 ScrCmd_copyobjectxytoperm(struct ScriptContext *ctx)
{
    u16 localId = VarGet(ScriptReadHalfword(ctx));

    TryOverrideObjectEventTemplateCoords(localId, gSaveBlock1Ptr->location.mapNum, gSaveBlock1Ptr->location.mapGroup);
    return FALSE;
}

bool8 ScrCmd_showobject_at(struct ScriptContext *ctx)
{
    u16 localId = VarGet(ScriptReadHalfword(ctx));
    u8 mapGroup = ScriptReadByte(ctx);
    u8 mapNum = ScriptReadByte(ctx);

    SetObjectInvisibility(localId, mapNum, mapGroup, FALSE);
    return FALSE;
}

bool8 ScrCmd_hideobject_at(struct ScriptContext *ctx)
{
    u16 localId = VarGet(ScriptReadHalfword(ctx));
    u8 mapGroup = ScriptReadByte(ctx);
    u8 mapNum = ScriptReadByte(ctx);

    SetObjectInvisibility(localId, mapNum, mapGroup, TRUE);
    return FALSE;
}

bool8 ScrCmd_setobjectsubpriority(struct ScriptContext *ctx)
{
    u16 localId = VarGet(ScriptReadHalfword(ctx));
    u8 mapGroup = ScriptReadByte(ctx);
    u8 mapNum = ScriptReadByte(ctx);
    u8 priority = ScriptReadByte(ctx);

    SetObjectSubpriority(localId, mapNum, mapGroup, priority + 83);
    return FALSE;
}

bool8 ScrCmd_resetobjectsubpriority(struct ScriptContext *ctx)
{
    u16 localId = VarGet(ScriptReadHalfword(ctx));
    u8 mapGroup = ScriptReadByte(ctx);
    u8 mapNum = ScriptReadByte(ctx);

    ResetObjectSubpriority(localId, mapNum, mapGroup);
    return FALSE;
}

bool8 ScrCmd_faceplayer(struct ScriptContext *ctx)
{
    if (gObjectEvents[gSelectedObjectEvent].active)
    {
        ObjectEventFaceOppositeDirection(&gObjectEvents[gSelectedObjectEvent],
          GetPlayerFacingDirection());
    }
    return FALSE;
}

bool8 ScrCmd_turnobject(struct ScriptContext *ctx)
{
    u16 localId = VarGet(ScriptReadHalfword(ctx));
    u8 direction = ScriptReadByte(ctx);

    ObjectEventTurnByLocalIdAndMap(localId, gSaveBlock1Ptr->location.mapNum, gSaveBlock1Ptr->location.mapGroup, direction);
    return FALSE;
}

bool8 ScrCmd_setobjectmovementtype(struct ScriptContext *ctx)
{
    u16 localId = VarGet(ScriptReadHalfword(ctx));
    u8 movementType = ScriptReadByte(ctx);

    SetObjEventTemplateMovementType(localId, movementType);
    return FALSE;
}

bool8 ScrCmd_createvobject(struct ScriptContext *ctx)
{
    u8 graphicsId = ScriptReadByte(ctx);
    u8 virtualObjId = ScriptReadByte(ctx);
    u16 x = VarGet(ScriptReadHalfword(ctx));
    u32 y = VarGet(ScriptReadHalfword(ctx));
    u8 elevation = ScriptReadByte(ctx);
    u8 direction = ScriptReadByte(ctx);

    CreateVirtualObject(graphicsId, virtualObjId, x, y, elevation, direction);
    return FALSE;
}

bool8 ScrCmd_turnvobject(struct ScriptContext *ctx)
{
    u8 virtualObjId = ScriptReadByte(ctx);
    u8 direction = ScriptReadByte(ctx);

    TurnVirtualObject(virtualObjId, direction);
    return FALSE;
}

// lockall freezes all object events except the player immediately.
// The player is frozen after waiting for their current movement to finish.
bool8 ScrCmd_lockall(struct ScriptContext *ctx)
{
    if (IsOverworldLinkActive())
    {
        return FALSE;
    }
    else
    {
        FreezeObjects_WaitForPlayer();
        SetupNativeScript(ctx, IsFreezePlayerFinished);
        return TRUE;
    }
}

// lock freezes all object events except the player and the selected object immediately.
// The player and selected object are frozen after waiting for their current movement to finish.
bool8 ScrCmd_lock(struct ScriptContext *ctx)
{
    if (IsOverworldLinkActive())
    {
        return FALSE;
    }
    else
    {
        if (gObjectEvents[gSelectedObjectEvent].active)
        {
            FreezeObjects_WaitForPlayerAndSelected();
            SetupNativeScript(ctx, IsFreezeSelectedObjectAndPlayerFinished);
        }
        else
        {
            FreezeObjects_WaitForPlayer();
            SetupNativeScript(ctx, IsFreezePlayerFinished);
        }
        return TRUE;
    }
}

bool8 ScrCmd_releaseall(struct ScriptContext *ctx)
{
    u8 playerObjectId;
    struct ObjectEvent *followerObject = GetFollowerObject();
    if (followerObject) { // Release follower from movement
      // ObjectEventClearHeldMovement( TODO: Change the way data[1] determines state
      followerObject->singleMovementActive = FALSE;
      followerObject->movementActionId = 0xFF;
      followerObject->heldMovementActive = FALSE;
      followerObject->heldMovementFinished = FALSE;
      gSprites[followerObject->spriteId].data[2] = 0;
      // )
    }

    HideFieldMessageBox();
    playerObjectId = GetObjectEventIdByLocalIdAndMap(OBJ_EVENT_ID_PLAYER, 0, 0);
    ObjectEventClearHeldMovementIfFinished(&gObjectEvents[playerObjectId]);
    ScriptMovement_UnfreezeObjectEvents();
    UnfreezeObjectEvents();
    return FALSE;
}

bool8 ScrCmd_release(struct ScriptContext *ctx)
{
    u8 playerObjectId;
    struct ObjectEvent *followerObject = GetFollowerObject();
    if (followerObject) { // Release follower from movement
      // ObjectEventClearHeldMovement(
      followerObject->singleMovementActive = FALSE;
      followerObject->movementActionId = 0xFF;
      followerObject->heldMovementActive = FALSE;
      followerObject->heldMovementFinished = FALSE;
      gSprites[followerObject->spriteId].data[2] = 0;
      // )
    }

    HideFieldMessageBox();
    if (gObjectEvents[gSelectedObjectEvent].active)
        ObjectEventClearHeldMovementIfFinished(&gObjectEvents[gSelectedObjectEvent]);
    playerObjectId = GetObjectEventIdByLocalIdAndMap(OBJ_EVENT_ID_PLAYER, 0, 0);
    ObjectEventClearHeldMovementIfFinished(&gObjectEvents[playerObjectId]);
    ScriptMovement_UnfreezeObjectEvents();
    UnfreezeObjectEvents();
    return FALSE;
}

bool8 ScrCmd_message(struct ScriptContext *ctx)
{
    const u8 *msg = (const u8 *)ScriptReadWord(ctx);

    if (msg == NULL)
        msg = (const u8 *)ctx->data[0];
    ShowFieldMessage(msg);
    return FALSE;
}

bool8 ScrCmd_pokenavcall(struct ScriptContext *ctx)
{
    const u8 *msg = (const u8 *)ScriptReadWord(ctx);

    if (msg == NULL)
        msg = (const u8 *)ctx->data[0];
    ShowPokenavFieldMessage(msg);
    return FALSE;
}

bool8 ScrCmd_messageautoscroll(struct ScriptContext *ctx)
{
    const u8 *msg = (const u8 *)ScriptReadWord(ctx);

    if (msg == NULL)
        msg = (const u8 *)ctx->data[0];
    gTextFlags.autoScroll = TRUE;
    gTextFlags.forceMidTextSpeed = TRUE;
    ShowFieldAutoScrollMessage(msg);
    return FALSE;
}

// Prints all at once. Skips waiting for player input. Only used by link contests
bool8 ScrCmd_messageinstant(struct ScriptContext *ctx)
{
    const u8 *msg = (const u8 *)ScriptReadWord(ctx);

    if (msg == NULL)
        msg = (const u8 *)ctx->data[0];
    LoadMessageBoxAndBorderGfx();
    DrawDialogueFrame(0, 1);
    AddTextPrinterParameterized(0, FONT_NORMAL, msg, 0, 1, 0, NULL);
    return FALSE;
}

bool8 ScrCmd_waitmessage(struct ScriptContext *ctx)
{
    SetupNativeScript(ctx, IsFieldMessageBoxHidden);
    return TRUE;
}

bool8 ScrCmd_closemessage(struct ScriptContext *ctx)
{
    HideFieldMessageBox();
    return FALSE;
}

static bool8 WaitForAorBPress(void)
{
    if (JOY_NEW(A_BUTTON))
        return TRUE;
    if (JOY_NEW(B_BUTTON))
        return TRUE;
    return FALSE;
}

bool8 ScrCmd_waitbuttonpress(struct ScriptContext *ctx)
{
    SetupNativeScript(ctx, WaitForAorBPress);
    return TRUE;
}

bool8 ScrCmd_yesnobox(struct ScriptContext *ctx)
{
    u8 left = ScriptReadByte(ctx);
    u8 top = ScriptReadByte(ctx);

    if (ScriptMenu_YesNo(left, top) == TRUE)
    {
        ScriptContext1_Stop();
        return TRUE;
    }
    else
    {
        return FALSE;
    }
}

bool8 ScrCmd_multichoice(struct ScriptContext *ctx)
{
    u8 left = ScriptReadByte(ctx);
    u8 top = ScriptReadByte(ctx);
    u8 multichoiceId = ScriptReadByte(ctx);
    bool8 ignoreBPress = ScriptReadByte(ctx);

    if (ScriptMenu_Multichoice(left, top, multichoiceId, ignoreBPress) == TRUE)
    {
        ScriptContext1_Stop();
        return TRUE;
    }
    else
    {
        return FALSE;
    }
}

bool8 ScrCmd_multichoicedefault(struct ScriptContext *ctx)
{
    u8 left = ScriptReadByte(ctx);
    u8 top = ScriptReadByte(ctx);
    u8 multichoiceId = ScriptReadByte(ctx);
    u8 defaultChoice = ScriptReadByte(ctx);
    bool8 ignoreBPress = ScriptReadByte(ctx);

    if (ScriptMenu_MultichoiceWithDefault(left, top, multichoiceId, ignoreBPress, defaultChoice) == TRUE)
    {
        ScriptContext1_Stop();
        return TRUE;
    }
    else
    {
        return FALSE;
    }
}

bool8 ScrCmd_drawbox(struct ScriptContext *ctx)
{
    /*u8 left = ScriptReadByte(ctx);
    u8 top = ScriptReadByte(ctx);
    u8 right = ScriptReadByte(ctx);
    u8 bottom = ScriptReadByte(ctx);

    MenuDrawTextWindow(left, top, right, bottom);*/
    return FALSE;
}

bool8 ScrCmd_multichoicegrid(struct ScriptContext *ctx)
{
    u8 left = ScriptReadByte(ctx);
    u8 top = ScriptReadByte(ctx);
    u8 multichoiceId = ScriptReadByte(ctx);
    u8 numColumns = ScriptReadByte(ctx);
    bool8 ignoreBPress = ScriptReadByte(ctx);

    if (ScriptMenu_MultichoiceGrid(left, top, multichoiceId, ignoreBPress, numColumns) == TRUE)
    {
        ScriptContext1_Stop();
        return TRUE;
    }
    else
    {
        return FALSE;
    }
}

bool8 ScrCmd_erasebox(struct ScriptContext *ctx)
{
    u8 left = ScriptReadByte(ctx);
    u8 top = ScriptReadByte(ctx);
    u8 right = ScriptReadByte(ctx);
    u8 bottom = ScriptReadByte(ctx);

    // Menu_EraseWindowRect(left, top, right, bottom);
    return FALSE;
}

bool8 ScrCmd_drawboxtext(struct ScriptContext *ctx)
{
    u8 left = ScriptReadByte(ctx);
    u8 top = ScriptReadByte(ctx);
    u8 multichoiceId = ScriptReadByte(ctx);
    bool8 ignoreBPress = ScriptReadByte(ctx);

    /*if (Multichoice(left, top, multichoiceId, ignoreBPress) == TRUE)
    {
        ScriptContext1_Stop();
        return TRUE;
    }*/
    return FALSE;
}

bool8 ScrCmd_showmonpic(struct ScriptContext *ctx)
{
    u16 species = VarGet(ScriptReadHalfword(ctx));
    u8 x = ScriptReadByte(ctx);
    u8 y = ScriptReadByte(ctx);

    ScriptMenu_ShowPokemonPic(species, x, y);
    return FALSE;
}

bool8 ScrCmd_hidemonpic(struct ScriptContext *ctx)
{
    // The hide function returns a pointer to a function
    // that returns true once the pic is hidden
    bool8 (*func)(void) = ScriptMenu_HidePokemonPic();

    if (func == NULL)
        return FALSE;
    SetupNativeScript(ctx, func);
    return TRUE;
}

bool8 ScrCmd_showcontestpainting(struct ScriptContext *ctx)
{
    u8 contestWinnerId = ScriptReadByte(ctx);

    // Artist's painting is temporary and already has its data loaded
    if (contestWinnerId != CONTEST_WINNER_ARTIST)
        SetContestWinnerForPainting(contestWinnerId);

    ShowContestPainting();
    ScriptContext1_Stop();
    return TRUE;
}

bool8 ScrCmd_braillemessage(struct ScriptContext *ctx)
{
    u8 *ptr = (u8 *)ScriptReadWord(ctx);
    struct WindowTemplate winTemplate;
    s32 i;
    u8 width, height;
    u8 xWindow, yWindow, xText, yText;
    u8 temp;

    // + 6 for the 6 bytes at the start of a braille message (brailleformat macro)
    // In RS these bytes are used to position the text and window, but
    // in Emerald they are unused and position is calculated below instead
    StringExpandPlaceholders(gStringVar4, ptr + 6);

    width = GetStringWidth(FONT_BRAILLE, gStringVar4, -1) / 8u;

    if (width > 28)
        width = 28;

    for (i = 0, height = 4; gStringVar4[i] != EOS;)
    {
        if (gStringVar4[i++] == CHAR_NEWLINE)
            height += 3;
    }

    if (height > 18)
        height = 18;

    temp = width + 2;
    xWindow = (30 - temp) / 2;

    temp = height + 2;
    yText = (20 - temp) / 2;

    xText = xWindow;
    xWindow += 1;

    yWindow = yText;
    yText += 2;

    xText = (xWindow - xText - 1) * 8 + 3;
    yText = (yText - yWindow - 1) * 8;

    winTemplate = CreateWindowTemplate(0, xWindow, yWindow + 1, width, height, 0xF, 0x1);
    sBrailleWindowId = AddWindow(&winTemplate);
    LoadUserWindowBorderGfx(sBrailleWindowId, 0x214, 0xE0);
    DrawStdWindowFrame(sBrailleWindowId, 0);
    PutWindowTilemap(sBrailleWindowId);
    FillWindowPixelBuffer(sBrailleWindowId, PIXEL_FILL(1));
    AddTextPrinterParameterized(sBrailleWindowId, FONT_BRAILLE, gStringVar4, xText, yText, TEXT_SKIP_DRAW, NULL);
    CopyWindowToVram(sBrailleWindowId, COPYWIN_FULL);
    return FALSE;
}

bool8 ScrCmd_closebraillemessage(struct ScriptContext *ctx)
{
    CloseBrailleWindow();
    return FALSE;
}

bool8 ScrCmd_vmessage(struct ScriptContext *ctx)
{
    u32 msg = ScriptReadWord(ctx);

    ShowFieldMessage((u8 *)(msg - sAddressOffset));
    return FALSE;
}

bool8 ScrCmd_bufferspeciesname(struct ScriptContext *ctx)
{
    u8 stringVarIndex = ScriptReadByte(ctx);
    u16 species = VarGet(ScriptReadHalfword(ctx));

    StringCopy(sScriptStringVars[stringVarIndex], gSpeciesNames[species]);
    return FALSE;
}

bool8 ScrCmd_bufferleadmonspeciesname(struct ScriptContext *ctx)
{
    u8 stringVarIndex = ScriptReadByte(ctx);

    u8 *dest = sScriptStringVars[stringVarIndex];
    u8 partyIndex = GetLeadMonIndex();
    u32 species = GetMonData(&gPlayerParty[partyIndex], MON_DATA_SPECIES, NULL);
    StringCopy(dest, gSpeciesNames[species]);
    return FALSE;
}

bool8 ScrFunc_bufferlivemonspeciesname(struct ScriptContext *ctx)
{
    u8 stringVarIndex = ScriptReadByte(ctx);

    u8 *dest = sScriptStringVars[stringVarIndex];
    u32 species = GetMonData(GetFirstLiveMon(), MON_DATA_SPECIES);
    StringCopy(dest, gSpeciesNames[species]);
    return FALSE;
}

bool8 ScrCmd_bufferpartymonnick(struct ScriptContext *ctx)
{
    u8 stringVarIndex = ScriptReadByte(ctx);
    u16 partyIndex = VarGet(ScriptReadHalfword(ctx));

    GetMonData(&gPlayerParty[partyIndex], MON_DATA_NICKNAME, sScriptStringVars[stringVarIndex]);
    StringGet_Nickname(sScriptStringVars[stringVarIndex]);
    return FALSE;
}

bool8 ScrCmd_bufferitemname(struct ScriptContext *ctx)
{
    u8 stringVarIndex = ScriptReadByte(ctx);
    u16 itemId = VarGet(ScriptReadHalfword(ctx));

    CopyItemName(itemId, sScriptStringVars[stringVarIndex]);
    return FALSE;
}

bool8 ScrCmd_bufferitemnameplural(struct ScriptContext *ctx)
{
    u8 stringVarIndex = ScriptReadByte(ctx);
    u16 itemId = VarGet(ScriptReadHalfword(ctx));
    u16 quantity = VarGet(ScriptReadHalfword(ctx));

    CopyItemNameHandlePlural(itemId, sScriptStringVars[stringVarIndex], quantity);
    return FALSE;
}

bool8 ScrCmd_bufferdecorationname(struct ScriptContext *ctx)
{
    u8 stringVarIndex = ScriptReadByte(ctx);
    u16 decorId = VarGet(ScriptReadHalfword(ctx));

    StringCopy(sScriptStringVars[stringVarIndex], gDecorations[decorId].name);
    return FALSE;
}

bool8 ScrCmd_buffermovename(struct ScriptContext *ctx)
{
    u8 stringVarIndex = ScriptReadByte(ctx);
    u16 moveId = VarGet(ScriptReadHalfword(ctx));

    StringCopy(sScriptStringVars[stringVarIndex], gMoveNames[moveId]);
    return FALSE;
}

bool8 ScrCmd_buffernumberstring(struct ScriptContext *ctx)
{
    u8 stringVarIndex = ScriptReadByte(ctx);
    u16 num = VarGet(ScriptReadHalfword(ctx));
    u8 numDigits = CountDigits(num);

    ConvertIntToDecimalStringN(sScriptStringVars[stringVarIndex], num, STR_CONV_MODE_LEFT_ALIGN, numDigits);
    return FALSE;
}

bool8 ScrCmd_bufferstdstring(struct ScriptContext *ctx)
{
    u8 stringVarIndex = ScriptReadByte(ctx);
    u16 index = VarGet(ScriptReadHalfword(ctx));

    StringCopy(sScriptStringVars[stringVarIndex], gStdStrings[index]);
    return FALSE;
}

bool8 ScrCmd_buffercontestname(struct ScriptContext *ctx)
{
    u8 stringVarIndex = ScriptReadByte(ctx);
    u16 category = VarGet(ScriptReadHalfword(ctx));

    BufferContestName(sScriptStringVars[stringVarIndex], category);
    return FALSE;
}

bool8 ScrCmd_bufferstring(struct ScriptContext *ctx)
{
    u8 stringVarIndex = ScriptReadByte(ctx);
    const u8 *text = (u8 *)ScriptReadWord(ctx);

    StringCopy(sScriptStringVars[stringVarIndex], text);
    return FALSE;
}

bool8 ScrCmd_vbuffermessage(struct ScriptContext *ctx)
{
    const u8 *ptr = (u8 *)(ScriptReadWord(ctx) - sAddressOffset);

    StringExpandPlaceholders(gStringVar4, ptr);
    return FALSE;
}

bool8 ScrCmd_vbufferstring(struct ScriptContext *ctx)
{
    u8 stringVarIndex = ScriptReadByte(ctx);
    u32 addr = ScriptReadWord(ctx);

    const u8 *src = (u8 *)(addr - sAddressOffset);
    u8 *dest = sScriptStringVars[stringVarIndex];
    StringCopy(dest, src);
    return FALSE;
}

bool8 ScrCmd_bufferboxname(struct ScriptContext *ctx)
{
    u8 stringVarIndex = ScriptReadByte(ctx);
    u16 boxId = VarGet(ScriptReadHalfword(ctx));

    StringCopy(sScriptStringVars[stringVarIndex], GetBoxNamePtr(boxId));
    return FALSE;
}

bool8 ScrCmd_givemon(struct ScriptContext *ctx)
{
    u16 species = VarGet(ScriptReadHalfword(ctx));
    u8 level = ScriptReadByte(ctx);
    u16 item = VarGet(ScriptReadHalfword(ctx));
    u32 unkParam1 = ScriptReadWord(ctx);
    u32 unkParam2 = ScriptReadWord(ctx);
    u8 unkParam3 = ScriptReadByte(ctx);

    gSpecialVar_Result = ScriptGiveMon(species, level, item, unkParam1, unkParam2, unkParam3);
    return FALSE;
}

bool8 ScrCmd_giveegg(struct ScriptContext *ctx)
{
    u16 species = VarGet(ScriptReadHalfword(ctx));

    gSpecialVar_Result = ScriptGiveEgg(species);
    return FALSE;
}

bool8 ScrCmd_setmonmove(struct ScriptContext *ctx)
{
    u8 partyIndex = ScriptReadByte(ctx);
    u8 slot = ScriptReadByte(ctx);
    u16 move = ScriptReadHalfword(ctx);

    ScriptSetMonMoveSlot(partyIndex, move, slot);
    return FALSE;
}

bool8 ScrCmd_checkpartymove(struct ScriptContext *ctx)
{
    u8 i;
    u16 moveId = ScriptReadHalfword(ctx);

    gSpecialVar_Result = PARTY_SIZE;
    for (i = 0; i < PARTY_SIZE; i++)
    {
        u16 species = GetMonData(&gPlayerParty[i], MON_DATA_SPECIES, NULL);
        if (!species)
            break;
        if (!GetMonData(&gPlayerParty[i], MON_DATA_IS_EGG) && MonKnowsMove(&gPlayerParty[i], moveId) == TRUE)
        {
            gSpecialVar_Result = i;
            gSpecialVar_0x8004 = species;
            break;
        }
    }
    return FALSE;
}

bool8 ScrCmd_addmoney(struct ScriptContext *ctx)
{
    u32 amount = ScriptReadWord(ctx);
    u8 ignore = ScriptReadByte(ctx);

    if (!ignore)
        AddMoney(&gSaveBlock1Ptr->money, amount);
    return FALSE;
}

bool8 ScrCmd_removemoney(struct ScriptContext *ctx)
{
    u32 amount = ScriptReadWord(ctx);
    u8 ignore = ScriptReadByte(ctx);

    if (!ignore)
        RemoveMoney(&gSaveBlock1Ptr->money, amount);
    return FALSE;
}

bool8 ScrCmd_checkmoney(struct ScriptContext *ctx)
{
    u32 amount = ScriptReadWord(ctx);
    u8 ignore = ScriptReadByte(ctx);

    if (!ignore)
        gSpecialVar_Result = IsEnoughMoney(&gSaveBlock1Ptr->money, amount);
    return FALSE;
}

bool8 ScrCmd_showmoneybox(struct ScriptContext *ctx)
{
    u8 x = ScriptReadByte(ctx);
    u8 y = ScriptReadByte(ctx);
    u8 ignore = ScriptReadByte(ctx);

    if (!ignore)
        DrawMoneyBox(GetMoney(&gSaveBlock1Ptr->money), x, y);
    return FALSE;
}

bool8 ScrCmd_hidemoneybox(struct ScriptContext *ctx)
{
    /*u8 x = ScriptReadByte(ctx);
    u8 y = ScriptReadByte(ctx);*/

    HideMoneyBox();
    return FALSE;
}

bool8 ScrCmd_updatemoneybox(struct ScriptContext *ctx)
{
    u8 x = ScriptReadByte(ctx);
    u8 y = ScriptReadByte(ctx);
    u8 ignore = ScriptReadByte(ctx);

    if (!ignore)
        ChangeAmountInMoneyBox(GetMoney(&gSaveBlock1Ptr->money));
    return FALSE;
}

bool8 ScrCmd_showcoinsbox(struct ScriptContext *ctx)
{
    u8 x = ScriptReadByte(ctx);
    u8 y = ScriptReadByte(ctx);

    ShowCoinsWindow(GetCoins(), x, y);
    return FALSE;
}

bool8 ScrCmd_hidecoinsbox(struct ScriptContext *ctx)
{
    u8 x = ScriptReadByte(ctx);
    u8 y = ScriptReadByte(ctx);

    HideCoinsWindow();
    return FALSE;
}

bool8 ScrCmd_updatecoinsbox(struct ScriptContext *ctx)
{
    u8 x = ScriptReadByte(ctx);
    u8 y = ScriptReadByte(ctx);

    PrintCoinsString(GetCoins());
    return FALSE;
}

bool8 ScrCmd_trainerbattle(struct ScriptContext *ctx)
{
    ctx->scriptPtr = BattleSetup_ConfigureTrainerBattle(ctx->scriptPtr);
    return FALSE;
}

bool8 ScrCmd_dotrainerbattle(struct ScriptContext *ctx)
{
    BattleSetup_StartTrainerBattle();
    return TRUE;
}

bool8 ScrCmd_gotopostbattlescript(struct ScriptContext *ctx)
{
    ctx->scriptPtr = BattleSetup_GetScriptAddrAfterBattle();
    return FALSE;
}

bool8 ScrCmd_gotobeatenscript(struct ScriptContext *ctx)
{
    ctx->scriptPtr = BattleSetup_GetTrainerPostBattleScript();
    return FALSE;
}

bool8 ScrCmd_checktrainerflag(struct ScriptContext *ctx)
{
    u16 index = VarGet(ScriptReadHalfword(ctx));

    ctx->comparisonResult = HasTrainerBeenFought(index);
    return FALSE;
}

bool8 ScrCmd_settrainerflag(struct ScriptContext *ctx)
{
    u16 index = VarGet(ScriptReadHalfword(ctx));

    SetTrainerFlag(index);
    return FALSE;
}

bool8 ScrCmd_cleartrainerflag(struct ScriptContext *ctx)
{
    u16 index = VarGet(ScriptReadHalfword(ctx));

    ClearTrainerFlag(index);
    return FALSE;
}

bool8 ScrCmd_setwildbattle(struct ScriptContext *ctx)
{
    u16 species = ScriptReadHalfword(ctx);
    u8 level = ScriptReadByte(ctx);
    u16 item = ScriptReadHalfword(ctx);

    CreateScriptedWildMon(species, level, item);
    return FALSE;
}

bool8 ScrCmd_dowildbattle(struct ScriptContext *ctx)
{
    BattleSetup_StartScriptedWildBattle();
    ScriptContext1_Stop();
    return TRUE;
}

bool8 ScrCmd_pokemart(struct ScriptContext *ctx)
{
    const void *ptr = (void *)ScriptReadWord(ctx);

    CreatePokemartMenu(ptr);
    ScriptContext1_Stop();
    return TRUE;
}

bool8 ScrCmd_pokemartdecoration(struct ScriptContext *ctx)
{
    const void *ptr = (void *)ScriptReadWord(ctx);

    CreateDecorationShop1Menu(ptr);
    ScriptContext1_Stop();
    return TRUE;
}

// Changes clerk dialogue slightly from above. See MART_TYPE_DECOR2
bool8 ScrCmd_pokemartdecoration2(struct ScriptContext *ctx)
{
    const void *ptr = (void *)ScriptReadWord(ctx);

    CreateDecorationShop2Menu(ptr);
    ScriptContext1_Stop();
    return TRUE;
}

bool8 ScrCmd_playslotmachine(struct ScriptContext *ctx)
{
    u8 slotMachineIndex = VarGet(ScriptReadHalfword(ctx));

    PlaySlotMachine(slotMachineIndex, CB2_ReturnToFieldContinueScriptPlayMapMusic);
    ScriptContext1_Stop();
    return TRUE;
}

bool8 ScrCmd_setberrytree(struct ScriptContext *ctx)
{
    u8 treeId = ScriptReadByte(ctx);
    u8 berry = ScriptReadByte(ctx);
    u8 growthStage = ScriptReadByte(ctx);

    if (berry == 0)
        PlantBerryTree(treeId, berry, growthStage, FALSE);
    else
        PlantBerryTree(treeId, berry, growthStage, FALSE);
    return FALSE;
}

bool8 ScrCmd_getpokenewsactive(struct ScriptContext *ctx)
{
    u16 newsKind = VarGet(ScriptReadHalfword(ctx));

    gSpecialVar_Result = IsPokeNewsActive(newsKind);
    return FALSE;
}

bool8 ScrCmd_choosecontestmon(struct ScriptContext *ctx)
{
    ChooseContestMon();
    ScriptContext1_Stop();
    return TRUE;
}


bool8 ScrCmd_startcontest(struct ScriptContext *ctx)
{
    StartContest();
    ScriptContext1_Stop();
    return TRUE;
}

bool8 ScrCmd_showcontestresults(struct ScriptContext *ctx)
{
    ShowContestResults();
    ScriptContext1_Stop();
    return TRUE;
}

bool8 ScrCmd_contestlinktransfer(struct ScriptContext *ctx)
{
    ContestLinkTransfer(gSpecialVar_ContestCategory);
    ScriptContext1_Stop();
    return TRUE;
}

bool8 ScrCmd_dofieldeffect(struct ScriptContext *ctx)
{
    u16 effectId = VarGet(ScriptReadHalfword(ctx));

    sFieldEffectScriptId = effectId;
    FieldEffectStart(sFieldEffectScriptId);
    return FALSE;
}

bool8 ScrCmd_setfieldeffectargument(struct ScriptContext *ctx)
{
    u8 argNum = ScriptReadByte(ctx);

    gFieldEffectArguments[argNum] = (s16)VarGet(ScriptReadHalfword(ctx));
    return FALSE;
}

static bool8 WaitForFieldEffectFinish(void)
{
    if (!FieldEffectActiveListContains(sFieldEffectScriptId))
        return TRUE;
    else
        return FALSE;
}

bool8 ScrCmd_waitfieldeffect(struct ScriptContext *ctx)
{
    sFieldEffectScriptId = VarGet(ScriptReadHalfword(ctx));
    SetupNativeScript(ctx, WaitForFieldEffectFinish);
    return TRUE;
}

bool8 ScrCmd_setrespawn(struct ScriptContext *ctx)
{
    u16 healLocationId = VarGet(ScriptReadHalfword(ctx));

    SetLastHealLocationWarp(healLocationId);
    return FALSE;
}

bool8 ScrCmd_checkplayergender(struct ScriptContext *ctx)
{
    gSpecialVar_Result = gSaveBlock2Ptr->playerGender;
    return FALSE;
}

bool8 ScrCmd_playmoncry(struct ScriptContext *ctx)
{
    u16 species = VarGet(ScriptReadHalfword(ctx));
    u16 mode = VarGet(ScriptReadHalfword(ctx));

    PlayCry_Script(species, mode);
    return FALSE;
}

bool8 ScrFunc_playfirstmoncry(struct ScriptContext *ctx)
{
  u16 species = GetMonData(GetFirstLiveMon(), MON_DATA_SPECIES);
  PlayCry5(species, 0);
  return FALSE;
}

bool8 ScrCmd_waitmoncry(struct ScriptContext *ctx)
{
    SetupNativeScript(ctx, IsCryFinished);
    return TRUE;
}

bool8 ScrCmd_setmetatile(struct ScriptContext *ctx)
{
    u16 x = VarGet(ScriptReadHalfword(ctx));
    u16 y = VarGet(ScriptReadHalfword(ctx));
    u16 tileId = VarGet(ScriptReadHalfword(ctx));
    u16 isImpassable = VarGet(ScriptReadHalfword(ctx));

    x += MAP_OFFSET;
    y += MAP_OFFSET;
    if (!isImpassable)
        MapGridSetMetatileIdAt(x, y, tileId);
    else
        MapGridSetMetatileIdAt(x, y, tileId | METATILE_COLLISION_MASK);
    return FALSE;
}

bool8 ScrCmd_opendoor(struct ScriptContext *ctx)
{
    u16 x = VarGet(ScriptReadHalfword(ctx));
    u16 y = VarGet(ScriptReadHalfword(ctx));

    x += MAP_OFFSET;
    y += MAP_OFFSET;
    PlaySE(GetDoorSoundEffect(x, y));
    FieldAnimateDoorOpen(x, y);
    return FALSE;
}

bool8 ScrCmd_closedoor(struct ScriptContext *ctx)
{
    u16 x = VarGet(ScriptReadHalfword(ctx));
    u16 y = VarGet(ScriptReadHalfword(ctx));

    x += MAP_OFFSET;
    y += MAP_OFFSET;
    FieldAnimateDoorClose(x, y);
    return FALSE;
}

static bool8 IsDoorAnimationStopped(void)
{
    if (!FieldIsDoorAnimationRunning())
        return TRUE;
    else
        return FALSE;
}

bool8 ScrCmd_waitdooranim(struct ScriptContext *ctx)
{
    SetupNativeScript(ctx, IsDoorAnimationStopped);
    return TRUE;
}

bool8 ScrCmd_setdooropen(struct ScriptContext *ctx)
{
    u16 x = VarGet(ScriptReadHalfword(ctx));
    u16 y = VarGet(ScriptReadHalfword(ctx));

    x += MAP_OFFSET;
    y += MAP_OFFSET;
    FieldSetDoorOpened(x, y);
    return FALSE;
}

bool8 ScrCmd_setdoorclosed(struct ScriptContext *ctx)
{
    u16 x = VarGet(ScriptReadHalfword(ctx));
    u16 y = VarGet(ScriptReadHalfword(ctx));

    x += MAP_OFFSET;
    y += MAP_OFFSET;
    FieldSetDoorClosed(x, y);
    return FALSE;
}

// Below two are functions for elevators in RS, do nothing in Emerald
bool8 ScrCmd_addelevmenuitem(struct ScriptContext *ctx)
{
    u8 v3 = ScriptReadByte(ctx);
    u16 v5 = VarGet(ScriptReadHalfword(ctx));
    u16 v7 = VarGet(ScriptReadHalfword(ctx));
    u16 v9 = VarGet(ScriptReadHalfword(ctx));

    //ScriptAddElevatorMenuItem(v3, v5, v7, v9);
    return FALSE;
}

bool8 ScrCmd_showelevmenu(struct ScriptContext *ctx)
{
    /*ScriptShowElevatorMenu();
    ScriptContext1_Stop();
    return TRUE;*/
    return FALSE;
}

bool8 ScrCmd_checkcoins(struct ScriptContext *ctx)
{
    u16 *ptr = GetVarPointer(ScriptReadHalfword(ctx));
    *ptr = GetCoins();
    return FALSE;
}

bool8 ScrCmd_addcoins(struct ScriptContext *ctx)
{
    u16 coins = VarGet(ScriptReadHalfword(ctx));

    if (AddCoins(coins) == TRUE)
        gSpecialVar_Result = FALSE;
    else
        gSpecialVar_Result = TRUE;
    return FALSE;
}

bool8 ScrCmd_removecoins(struct ScriptContext *ctx)
{
    u16 coins = VarGet(ScriptReadHalfword(ctx));

    if (RemoveCoins(coins) == TRUE)
        gSpecialVar_Result = FALSE;
    else
        gSpecialVar_Result = TRUE;
    return FALSE;
}

bool8 ScrCmd_moverotatingtileobjects(struct ScriptContext *ctx)
{
    u16 puzzleNumber = VarGet(ScriptReadHalfword(ctx));

    sMovingNpcId = MoveRotatingTileObjects(puzzleNumber);
    return FALSE;
}

bool8 ScrCmd_turnrotatingtileobjects(struct ScriptContext *ctx)
{
    TurnRotatingTileObjects();
    return FALSE;
}

bool8 ScrCmd_initrotatingtilepuzzle(struct ScriptContext *ctx)
{
    u16 isTrickHouse = VarGet(ScriptReadHalfword(ctx));

    InitRotatingTilePuzzle(isTrickHouse);
    return FALSE;
}

bool8 ScrCmd_freerotatingtilepuzzle(struct ScriptContext *ctx)
{
    FreeRotatingTilePuzzle();
    return FALSE;
}

bool8 ScrCmd_selectapproachingtrainer(struct ScriptContext *ctx)
{
    gSelectedObjectEvent = GetCurrentApproachingTrainerObjectEventId();
    return FALSE;
}

bool8 ScrCmd_lockfortrainer(struct ScriptContext *ctx)
{
    if (IsOverworldLinkActive())
    {
        return FALSE;
    }
    else
    {
        if (gObjectEvents[gSelectedObjectEvent].active)
        {
            FreezeForApproachingTrainers();
            SetupNativeScript(ctx, IsFreezeObjectAndPlayerFinished);
        }
        return TRUE;
    }
}

// This command will set a Pokémon's eventLegal bit; there is no similar command to clear it.
bool8 ScrCmd_setmoneventlegal(struct ScriptContext *ctx)
{
    bool8 isEventLegal = TRUE;
    u16 partyIndex = VarGet(ScriptReadHalfword(ctx));

    SetMonData(&gPlayerParty[partyIndex], MON_DATA_EVENT_LEGAL, &isEventLegal);
    return FALSE;
}

bool8 ScrCmd_checkmoneventlegal(struct ScriptContext *ctx)
{
    u16 partyIndex = VarGet(ScriptReadHalfword(ctx));

    gSpecialVar_Result = GetMonData(&gPlayerParty[partyIndex], MON_DATA_EVENT_LEGAL, NULL);
    return FALSE;
}

bool8 ScrCmd_trywondercardscript(struct ScriptContext *ctx)
{
    const u8* script = GetSavedRamScriptIfValid();

    if (script)
    {
        gRamScriptRetAddr = ctx->scriptPtr;
        ScriptJump(ctx, script);
    }
    return FALSE;
}

// This warp is only used by the Union Room.
// For the warp used by the Aqua Hideout, see DoTeleportTileWarp
bool8 ScrCmd_warpspinenter(struct ScriptContext *ctx)
{
    u8 mapGroup = ScriptReadByte(ctx);
    u8 mapNum = ScriptReadByte(ctx);
    u8 warpId = ScriptReadByte(ctx);
    u16 x = VarGet(ScriptReadHalfword(ctx));
    u16 y = VarGet(ScriptReadHalfword(ctx));

    SetWarpDestination(mapGroup, mapNum, warpId, x, y);
    SetSpinStartFacingDir(GetPlayerFacingDirection());
    DoSpinEnterWarp();
    ResetInitialPlayerAvatarState();
    return TRUE;
}

bool8 ScrCmd_setmonmetlocation(struct ScriptContext *ctx)
{
    u16 partyIndex = VarGet(ScriptReadHalfword(ctx));
    u8 location = ScriptReadByte(ctx);

    if (partyIndex < PARTY_SIZE)
        SetMonData(&gPlayerParty[partyIndex], MON_DATA_MET_LOCATION, &location);
    return FALSE;
}

static void CloseBrailleWindow(void)
{
    ClearStdWindowAndFrame(sBrailleWindowId, 1);
    RemoveWindow(sBrailleWindowId);
}

bool8 ScrCmd_buffertrainerclassname(struct ScriptContext *ctx)
{
    u8 stringVarIndex = ScriptReadByte(ctx);
    u16 trainerClassId = VarGet(ScriptReadHalfword(ctx));

    StringCopy(sScriptStringVars[stringVarIndex], GetTrainerClassNameFromId(trainerClassId));
    return FALSE;
}

bool8 ScrCmd_buffertrainername(struct ScriptContext *ctx)
{
    u8 stringVarIndex = ScriptReadByte(ctx);
    u16 trainerClassId = VarGet(ScriptReadHalfword(ctx));

    StringCopy(sScriptStringVars[stringVarIndex], GetTrainerNameFromId(trainerClassId));
    return FALSE;
}

void SetMovingNpcId(u16 npcId)
{
    sMovingNpcId = npcId;
}

bool8 ScrCmd_warpwhitefade(struct ScriptContext *ctx)
{
    u8 mapGroup = ScriptReadByte(ctx);
    u8 mapNum = ScriptReadByte(ctx);
    u8 warpId = ScriptReadByte(ctx);
    u16 x = VarGet(ScriptReadHalfword(ctx));
    u16 y = VarGet(ScriptReadHalfword(ctx));

    SetWarpDestination(mapGroup, mapNum, warpId, x, y);
    DoWhiteFadeWarp();
    ResetInitialPlayerAvatarState();
    return TRUE;
}<|MERGE_RESOLUTION|>--- conflicted
+++ resolved
@@ -653,19 +653,6 @@
 
     switch (mode)
     {
-<<<<<<< HEAD
-        case FADE_TO_BLACK:
-        case FADE_TO_WHITE:
-        default:
-            CpuCopy32(gPlttBufferUnfaded, gPaletteDecompressionBuffer, PLTT_DECOMP_BUFFER_SIZE);
-            FadeScreen(mode, 0);
-            break;
-        case FADE_FROM_BLACK:
-        case FADE_FROM_WHITE:
-            CpuCopy32(gPaletteDecompressionBuffer, gPlttBufferUnfaded, PLTT_DECOMP_BUFFER_SIZE);
-            FadeScreen(mode, 0);
-            break;
-=======
     case FADE_TO_BLACK:
     case FADE_TO_WHITE:
     default:
@@ -677,7 +664,6 @@
         CpuCopy32(gPaletteDecompressionBuffer, gPlttBufferUnfaded, PLTT_DECOMP_BUFFER_SIZE);
         FadeScreen(mode, 0);
         break;
->>>>>>> 6e552020
     }
 
     SetupNativeScript(ctx, IsPaletteNotActive);
@@ -2100,7 +2086,7 @@
 bool8 ScrFunc_playfirstmoncry(struct ScriptContext *ctx)
 {
   u16 species = GetMonData(GetFirstLiveMon(), MON_DATA_SPECIES);
-  PlayCry5(species, 0);
+  PlayCry_Script(species, 0);
   return FALSE;
 }
 
