--- conflicted
+++ resolved
@@ -807,11 +807,7 @@
 // unused
 void ClearEnigmaBerries(void)
 {
-<<<<<<< HEAD
-    CpuFill16(0, &gSaveBlock1Ptr->enigmaBerry, 52 /*FIXME: sizeof(gSaveBlock1Ptr->enigmaBerry)*/);
-=======
     CpuFill16(0, &gSaveBlock1Ptr->enigmaBerry, 52);
->>>>>>> f94074b6
 }
 
 void SetEnigmaBerry(u8 *src)
@@ -819,11 +815,7 @@
     u32 i;
     u8 *dest = (u8*)&gSaveBlock1Ptr->enigmaBerry;
 
-<<<<<<< HEAD
-    for (i = 0; i < 52 /*FIXME: sizeof(gSaveBlock1Ptr->enigmaBerry)*/; i++)
-=======
     for (i = 0; i < 52; i++)
->>>>>>> f94074b6
         dest[i] = src[i];
 }
 
@@ -835,11 +827,7 @@
 
     dest = (u8*)enigmaBerry;
     checksum = 0;
-<<<<<<< HEAD
-    for (i = 0; i < 52 /*FIXME: sizeof(gSaveBlock1Ptr->enigmaBerry)*/ - sizeof(gSaveBlock1Ptr->enigmaBerry.checksum); i++)
-=======
     for (i = 0; i < 52 - sizeof(gSaveBlock1Ptr->enigmaBerry.checksum); i++)
->>>>>>> f94074b6
     {
         checksum += dest[i];
     }
