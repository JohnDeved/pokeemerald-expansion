--- conflicted
+++ resolved
@@ -1791,13 +1791,7 @@
     {
         gLinkStatus = LinkMain1(&gShouldAdvanceLinkState, gSendCmd, gRecvCmds);
         LinkMain2(&gMain.heldKeys);
-<<<<<<< HEAD
         if ((gLinkStatus & LINK_STAT_RECEIVED_NOTHING) && IsSendingKeysOverCable() == TRUE)
-        {
-=======
-
-        if ((gLinkStatus & LINK_STAT_RECEIVED_NOTHING) && sub_808766C() == TRUE)
->>>>>>> c40fb928
             return TRUE;
     }
     else
