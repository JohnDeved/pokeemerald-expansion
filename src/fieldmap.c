#include "global.h"
#include "battle_pyramid.h"
#include "bg.h"
#include "fieldmap.h"
#include "fldeff.h"
#include "fldeff_misc.h"
#include "frontier_util.h"
#include "menu.h"
#include "mirage_tower.h"
#include "overworld.h"
#include "palette.h"
#include "pokenav.h"
#include "script.h"
#include "secret_base.h"
#include "trainer_hill.h"
#include "tv.h"
#include "constants/rgb.h"
#include "constants/metatile_behaviors.h"

struct ConnectionFlags
{
    u8 south:1;
    u8 north:1;
    u8 west:1;
    u8 east:1;
};

EWRAM_DATA static u16 sBackupMapData[MAX_MAP_DATA_SIZE] = {0};
EWRAM_DATA struct MapHeader gMapHeader = {0};
EWRAM_DATA struct Camera gCamera = {0};
EWRAM_DATA static struct ConnectionFlags sMapConnectionFlags = {0};
EWRAM_DATA static u32 sFiller = 0; // without this, the next file won't align properly

struct BackupMapLayout gBackupMapLayout;

static const struct ConnectionFlags sDummyConnectionFlags = {0};

static void InitMapLayoutData(struct MapHeader *mapHeader);
static void InitBackupMapLayoutData(u16 *map, u16 width, u16 height);
static void FillSouthConnection(struct MapHeader const *mapHeader, struct MapHeader const *connectedMapHeader, s32 offset);
static void FillNorthConnection(struct MapHeader const *mapHeader, struct MapHeader const *connectedMapHeader, s32 offset);
static void FillWestConnection(struct MapHeader const *mapHeader, struct MapHeader const *connectedMapHeader, s32 offset);
static void FillEastConnection(struct MapHeader const *mapHeader, struct MapHeader const *connectedMapHeader, s32 offset);
static void InitBackupMapLayoutConnections(struct MapHeader *mapHeader);
static void LoadSavedMapView(void);
static bool8 SkipCopyingMetatileFromSavedMap(u16 *mapBlock, u16 mapWidth, u8 yMode);
static struct MapConnection *GetIncomingConnection(u8 direction, int x, int y);
static bool8 IsPosInIncomingConnectingMap(u8 direction, int x, int y, struct MapConnection *connection);
static bool8 IsCoordInIncomingConnectingMap(int coord, int srcMax, int destMax, int offset);

#define GetBorderBlockAt(x, y)({                                                                   \
    u16 block;                                                                                     \
    int i;                                                                                         \
    u16 *border = gMapHeader.mapLayout->border;                                                    \
                                                                                                   \
    i = (x + 1) & 1;                                                                               \
    i += ((y + 1) & 1) * 2;                                                                        \
                                                                                                   \
    block = gMapHeader.mapLayout->border[i] | MAPGRID_COLLISION_MASK;                              \
})

#define AreCoordsWithinMapGridBounds(x, y) (x >= 0 && x < gBackupMapLayout.width && y >= 0 && y < gBackupMapLayout.height)

#define GetMapGridBlockAt(x, y) (AreCoordsWithinMapGridBounds(x, y) ? gBackupMapLayout.map[x + gBackupMapLayout.width * y] : GetBorderBlockAt(x, y))

struct MapHeader const *const GetMapHeaderFromConnection(struct MapConnection *connection)
{
    return Overworld_GetMapHeaderByGroupAndId(connection->mapGroup, connection->mapNum);
}

void InitMap(void)
{
    InitMapLayoutData(&gMapHeader);
    SetOccupiedSecretBaseEntranceMetatiles(gMapHeader.events);
    RunOnLoadMapScript();
}

void InitMapFromSavedGame(void)
{
    InitMapLayoutData(&gMapHeader);
    InitSecretBaseAppearance(FALSE);
    SetOccupiedSecretBaseEntranceMetatiles(gMapHeader.events);
    LoadSavedMapView();
    RunOnLoadMapScript();
    UpdateTVScreensOnMap(gBackupMapLayout.width, gBackupMapLayout.height);
}

void InitBattlePyramidMap(bool8 setPlayerPosition)
{
    CpuFastFill16(MAPGRID_UNDEFINED, sBackupMapData, sizeof(sBackupMapData));
    GenerateBattlePyramidFloorLayout(sBackupMapData, setPlayerPosition);
}

void InitTrainerHillMap(void)
{
    CpuFastFill16(MAPGRID_UNDEFINED, sBackupMapData, sizeof(sBackupMapData));
    GenerateTrainerHillFloorLayout(sBackupMapData);
}

static void InitMapLayoutData(struct MapHeader *mapHeader)
{
    struct MapLayout const *mapLayout;
    int width;
    int height;
    mapLayout = mapHeader->mapLayout;
    CpuFastFill16(MAPGRID_UNDEFINED, sBackupMapData, sizeof(sBackupMapData));
    gBackupMapLayout.map = sBackupMapData;
    width = mapLayout->width + MAP_OFFSET_W;
    gBackupMapLayout.width = width;
    height = mapLayout->height + MAP_OFFSET_H;
    gBackupMapLayout.height = height;
    if (width * height <= MAX_MAP_DATA_SIZE)
    {
        InitBackupMapLayoutData(mapLayout->map, mapLayout->width, mapLayout->height);
        InitBackupMapLayoutConnections(mapHeader);
    }
}

static void InitBackupMapLayoutData(u16 *map, u16 width, u16 height)
{
    u16 *dest;
    int y;
    dest = gBackupMapLayout.map;
    dest += gBackupMapLayout.width * 7 + MAP_OFFSET;
    for (y = 0; y < height; y++)
    {
        CpuCopy16(map, dest, width * 2);
        dest += width + MAP_OFFSET_W;
        map += width;
    }
}

static void InitBackupMapLayoutConnections(struct MapHeader *mapHeader)
{
    int count;
    struct MapConnection *connection;
    int i;

    if (mapHeader->connections)
    {
        count = mapHeader->connections->count;
        connection = mapHeader->connections->connections;
        sMapConnectionFlags = sDummyConnectionFlags;
        for (i = 0; i < count; i++, connection++)
        {
            struct MapHeader const *cMap = GetMapHeaderFromConnection(connection);
            u32 offset = connection->offset;
            switch (connection->direction)
            {
            case CONNECTION_SOUTH:
                FillSouthConnection(mapHeader, cMap, offset);
                sMapConnectionFlags.south = TRUE;
                break;
            case CONNECTION_NORTH:
                FillNorthConnection(mapHeader, cMap, offset);
                sMapConnectionFlags.north = TRUE;
                break;
            case CONNECTION_WEST:
                FillWestConnection(mapHeader, cMap, offset);
                sMapConnectionFlags.west = TRUE;
                break;
            case CONNECTION_EAST:
                FillEastConnection(mapHeader, cMap, offset);
                sMapConnectionFlags.east = TRUE;
                break;
            }
        }
    }
}

static void FillConnection(int x, int y, struct MapHeader const *connectedMapHeader, int x2, int y2, int width, int height)
{
    int i;
    u16 *src;
    u16 *dest;
    int mapWidth;

    mapWidth = connectedMapHeader->mapLayout->width;
    src = &connectedMapHeader->mapLayout->map[mapWidth * y2 + x2];
    dest = &gBackupMapLayout.map[gBackupMapLayout.width * y + x];

    for (i = 0; i < height; i++)
    {
        CpuCopy16(src, dest, width * 2);
        dest += gBackupMapLayout.width;
        src += mapWidth;
    }
}

static void FillSouthConnection(struct MapHeader const *mapHeader, struct MapHeader const *connectedMapHeader, s32 offset)
{
    int x, y;
    int x2;
    int width;
    int cWidth;

    if (connectedMapHeader)
    {
        cWidth = connectedMapHeader->mapLayout->width;
        x = offset + MAP_OFFSET;
        y = mapHeader->mapLayout->height + MAP_OFFSET;
        if (x < 0)
        {
            x2 = -x;
            x += cWidth;
            if (x < gBackupMapLayout.width)
                width = x;
            else
                width = gBackupMapLayout.width;
            x = 0;
        }
        else
        {
            x2 = 0;
            if (x + cWidth < gBackupMapLayout.width)
                width = cWidth;
            else
                width = gBackupMapLayout.width - x;
        }

        FillConnection(
            x, y,
            connectedMapHeader,
            x2, /*y2*/ 0,
            width, /*height*/ MAP_OFFSET);
    }
}

static void FillNorthConnection(struct MapHeader const *mapHeader, struct MapHeader const *connectedMapHeader, s32 offset)
{
    int x;
    int x2, y2;
    int width;
    int cWidth, cHeight;

    if (connectedMapHeader)
    {
        cWidth = connectedMapHeader->mapLayout->width;
        cHeight = connectedMapHeader->mapLayout->height;
        x = offset + MAP_OFFSET;
        y2 = cHeight - MAP_OFFSET;
        if (x < 0)
        {
            x2 = -x;
            x += cWidth;
            if (x < gBackupMapLayout.width)
                width = x;
            else
                width = gBackupMapLayout.width;
            x = 0;
        }
        else
        {
            x2 = 0;
            if (x + cWidth < gBackupMapLayout.width)
                width = cWidth;
            else
                width = gBackupMapLayout.width - x;
        }

        FillConnection(
            x, /*y*/ 0,
            connectedMapHeader,
            x2, y2,
            width, /*height*/ MAP_OFFSET);

    }
}

static void FillWestConnection(struct MapHeader const *mapHeader, struct MapHeader const *connectedMapHeader, s32 offset)
{
    int y;
    int x2, y2;
    int height;
    int cWidth, cHeight;
    if (connectedMapHeader)
    {
        cWidth = connectedMapHeader->mapLayout->width;
        cHeight = connectedMapHeader->mapLayout->height;
        y = offset + MAP_OFFSET;
        x2 = cWidth - MAP_OFFSET;
        if (y < 0)
        {
            y2 = -y;
            if (y + cHeight < gBackupMapLayout.height)
                height = y + cHeight;
            else
                height = gBackupMapLayout.height;
            y = 0;
        }
        else
        {
            y2 = 0;
            if (y + cHeight < gBackupMapLayout.height)
                height = cHeight;
            else
                height = gBackupMapLayout.height - y;
        }

        FillConnection(
            /*x*/ 0, y,
            connectedMapHeader,
            x2, y2,
            /*width*/ MAP_OFFSET, height);
    }
}

static void FillEastConnection(struct MapHeader const *mapHeader, struct MapHeader const *connectedMapHeader, s32 offset)
{
    int x, y;
    int y2;
    int height;
    int cHeight;
    if (connectedMapHeader)
    {
        cHeight = connectedMapHeader->mapLayout->height;
        x = mapHeader->mapLayout->width + MAP_OFFSET;
        y = offset + MAP_OFFSET;
        if (y < 0)
        {
            y2 = -y;
            if (y + cHeight < gBackupMapLayout.height)
                height = y + cHeight;
            else
                height = gBackupMapLayout.height;
            y = 0;
        }
        else
        {
            y2 = 0;
            if (y + cHeight < gBackupMapLayout.height)
                height = cHeight;
            else
                height = gBackupMapLayout.height - y;
        }

        FillConnection(
            x, y,
            connectedMapHeader,
            /*x2*/ 0, y2,
            /*width*/ MAP_OFFSET + 1, height);
    }
}

u8 MapGridGetElevationAt(int x, int y)
{
    u16 block = GetMapGridBlockAt(x, y);

    if (block == MAPGRID_UNDEFINED)
        return 0;

    return block >> MAPGRID_ELEVATION_SHIFT;
}

u8 MapGridGetCollisionAt(int x, int y)
{
    u16 block = GetMapGridBlockAt(x, y);

    if (block == MAPGRID_UNDEFINED)
        return TRUE;

    return (block & MAPGRID_COLLISION_MASK) >> MAPGRID_COLLISION_SHIFT;
}

u32 MapGridGetMetatileIdAt(int x, int y)
{
    u16 block = GetMapGridBlockAt(x, y);

    if (block == MAPGRID_UNDEFINED)
        return GetBorderBlockAt(x, y) & MAPGRID_METATILE_ID_MASK;

    return block & MAPGRID_METATILE_ID_MASK;
}

u32 MapGridGetMetatileBehaviorAt(int x, int y)
{
    u16 metatile = MapGridGetMetatileIdAt(x, y);
    return GetMetatileAttributesById(metatile) & METATILE_ATTR_BEHAVIOR_MASK;
}

u8 MapGridGetMetatileLayerTypeAt(int x, int y)
{
    u16 metatile = MapGridGetMetatileIdAt(x, y);
    return (GetMetatileAttributesById(metatile) & METATILE_ATTR_LAYER_MASK) >> METATILE_ATTR_LAYER_SHIFT;
}

void MapGridSetMetatileIdAt(int x, int y, u16 metatile)
{
    int i;
    if (AreCoordsWithinMapGridBounds(x, y))
    {
        i = x + y * gBackupMapLayout.width;
        gBackupMapLayout.map[i] = (gBackupMapLayout.map[i] & MAPGRID_ELEVATION_MASK) | (metatile & ~MAPGRID_ELEVATION_MASK);
    }
}

void MapGridSetMetatileEntryAt(int x, int y, u16 metatile)
{
    int i;
    if (AreCoordsWithinMapGridBounds(x, y))
    {
        i = x + gBackupMapLayout.width * y;
        gBackupMapLayout.map[i] = metatile;
    }
}

u16 GetMetatileAttributesById(u16 metatile)
{
    const u16 *attributes;
    if (metatile < NUM_METATILES_IN_PRIMARY)
    {
        attributes = gMapHeader.mapLayout->primaryTileset->metatileAttributes;
        return attributes[metatile];
    }
    else if (metatile < NUM_METATILES_TOTAL)
    {
        attributes = gMapHeader.mapLayout->secondaryTileset->metatileAttributes;
        return attributes[metatile - NUM_METATILES_IN_PRIMARY];
    }
    else
    {
        return MB_INVALID;
    }
}

void SaveMapView(void)
{
    int i, j;
    int x, y;
    u16 *mapView;
    int width;
    mapView = gSaveBlock1Ptr->mapView;
    width = gBackupMapLayout.width;
    x = gSaveBlock1Ptr->pos.x;
    y = gSaveBlock1Ptr->pos.y;
    for (i = y; i < y + MAP_OFFSET_H; i++)
    {
        for (j = x; j < x + MAP_OFFSET_W; j++)
            *mapView++ = sBackupMapData[width * i + j];
    }
}

static bool32 SavedMapViewIsEmpty(void)
{
    u16 i;
    u32 marker = 0;

#ifndef UBFIX
    // BUG: This loop extends past the bounds of the mapView array. Its size is only 0x100.
    for (i = 0; i < 0x200; i++)
        marker |= gSaveBlock1Ptr->mapView[i];
#else
    // UBFIX: Only iterate over 0x100
    for (i = 0; i < ARRAY_COUNT(gSaveBlock1Ptr->mapView); i++)
        marker |= gSaveBlock1Ptr->mapView[i];
#endif


    if (marker == 0)
        return TRUE;
    else
        return FALSE;
}

static void ClearSavedMapView(void)
{
    CpuFill16(0, gSaveBlock1Ptr->mapView, sizeof(gSaveBlock1Ptr->mapView));
}

static void LoadSavedMapView(void)
{
    u8 yMode;
    int i, j;
    int x, y;
    u16 *mapView;
    int width;
    mapView = gSaveBlock1Ptr->mapView;
    if (!SavedMapViewIsEmpty())
    {
        width = gBackupMapLayout.width;
        x = gSaveBlock1Ptr->pos.x;
        y = gSaveBlock1Ptr->pos.y;
        for (i = y; i < y + MAP_OFFSET_H; i++)
        {
            if (i == y && i != 0)
                yMode = 0;
            else if (i == y + MAP_OFFSET_H - 1 && i != gMapHeader.mapLayout->height - 1)
                yMode = 1;
            else
                yMode = 0xFF;

            for (j = x; j < x + MAP_OFFSET_W; j++)
            {
                if (!SkipCopyingMetatileFromSavedMap(&sBackupMapData[j + width * i], width, yMode))
                    sBackupMapData[j + width * i] = *mapView;
                mapView++;
            }
        }
        for (j = x; j < x + MAP_OFFSET_W; j++)
        {
            if (y != 0)
                FixLongGrassMetatilesWindowTop(j, y - 1);
            if (i < gMapHeader.mapLayout->height - 1)
                FixLongGrassMetatilesWindowBottom(j, y + MAP_OFFSET_H - 1);
        }
        ClearSavedMapView();
    }
}

static void MoveMapViewToBackup(u8 direction)
{
    int width;
    u16 *mapView;
    int x0, y0;
    int x2, y2;
    u16 *src, *dest;
    int srci, desti;
    int r9, r8;
    int x, y;
    int i, j;
    mapView = gSaveBlock1Ptr->mapView;
    width = gBackupMapLayout.width;
    r9 = 0;
    r8 = 0;
    x0 = gSaveBlock1Ptr->pos.x;
    y0 = gSaveBlock1Ptr->pos.y;
    x2 = MAP_OFFSET_W;
    y2 = MAP_OFFSET_H;
    switch (direction)
    {
    case CONNECTION_NORTH:
        y0 += 1;
        y2 = MAP_OFFSET_H - 1;
        break;
    case CONNECTION_SOUTH:
        r8 = 1;
        y2 = MAP_OFFSET_H - 1;
        break;
    case CONNECTION_WEST:
        x0 += 1;
        x2 = MAP_OFFSET_W - 1;
        break;
    case CONNECTION_EAST:
        r9 = 1;
        x2 = MAP_OFFSET_W - 1;
        break;
    }
    for (y = 0; y < y2; y++)
    {
        i = 0;
        j = 0;
        for (x = 0; x < x2; x++)
        {
            desti = width * (y + y0);
            srci = (y + r8) * MAP_OFFSET_W + r9;
            src = &mapView[srci + i];
            dest = &sBackupMapData[x0 + desti + j];
            *dest = *src;
            i++;
            j++;
        }
    }
    ClearSavedMapView();
}

int GetMapBorderIdAt(int x, int y)
{
    if (GetMapGridBlockAt(x, y) == MAPGRID_UNDEFINED)
        return CONNECTION_INVALID;

    if (x >= (gBackupMapLayout.width - (MAP_OFFSET + 1)))
    {
        if (!sMapConnectionFlags.east)
            return CONNECTION_INVALID;

        return CONNECTION_EAST;
    }
    else if (x < MAP_OFFSET)
    {
        if (!sMapConnectionFlags.west)
            return CONNECTION_INVALID;

        return CONNECTION_WEST;
    }
    else if (y >= (gBackupMapLayout.height - MAP_OFFSET))
    {
        if (!sMapConnectionFlags.south)
            return CONNECTION_INVALID;

        return CONNECTION_SOUTH;
    }
    else if (y < MAP_OFFSET)
    {
        if (!sMapConnectionFlags.north)
            return CONNECTION_INVALID;

        return CONNECTION_NORTH;
    }
    else
    {
        return CONNECTION_NONE;
    }
}

int GetPostCameraMoveMapBorderId(int x, int y)
{
    return GetMapBorderIdAt(gSaveBlock1Ptr->pos.x + MAP_OFFSET + x, gSaveBlock1Ptr->pos.y + MAP_OFFSET + y);
}

bool32 CanCameraMoveInDirection(int direction)
{
    int x, y;
    x = gSaveBlock1Ptr->pos.x + MAP_OFFSET + gDirectionToVectors[direction].x;
    y = gSaveBlock1Ptr->pos.y + MAP_OFFSET + gDirectionToVectors[direction].y;

    if (GetMapBorderIdAt(x, y) == CONNECTION_INVALID)
        return FALSE;

    return TRUE;
}

static void SetPositionFromConnection(struct MapConnection *connection, int direction, int x, int y)
{
    struct MapHeader const *mapHeader;
    mapHeader = GetMapHeaderFromConnection(connection);
    switch (direction)
    {
    case CONNECTION_EAST:
        gSaveBlock1Ptr->pos.x = -x;
        gSaveBlock1Ptr->pos.y -= connection->offset;
        break;
    case CONNECTION_WEST:
        gSaveBlock1Ptr->pos.x = mapHeader->mapLayout->width;
        gSaveBlock1Ptr->pos.y -= connection->offset;
        break;
    case CONNECTION_SOUTH:
        gSaveBlock1Ptr->pos.x -= connection->offset;
        gSaveBlock1Ptr->pos.y = -y;
        break;
    case CONNECTION_NORTH:
        gSaveBlock1Ptr->pos.x -= connection->offset;
        gSaveBlock1Ptr->pos.y = mapHeader->mapLayout->height;
        break;
    }
}

bool8 CameraMove(int x, int y)
{
    int direction;
    struct MapConnection *connection;
    int old_x, old_y;
    gCamera.active = FALSE;
    direction = GetPostCameraMoveMapBorderId(x, y);
    if (direction == CONNECTION_NONE || direction == CONNECTION_INVALID)
    {
        gSaveBlock1Ptr->pos.x += x;
        gSaveBlock1Ptr->pos.y += y;
    }
    else
    {
        SaveMapView();
        ClearMirageTowerPulseBlendEffect();
        old_x = gSaveBlock1Ptr->pos.x;
        old_y = gSaveBlock1Ptr->pos.y;
        connection = GetIncomingConnection(direction, gSaveBlock1Ptr->pos.x, gSaveBlock1Ptr->pos.y);
        SetPositionFromConnection(connection, direction, x, y);
        LoadMapFromCameraTransition(connection->mapGroup, connection->mapNum);
        gCamera.active = TRUE;
        gCamera.x = old_x - gSaveBlock1Ptr->pos.x;
        gCamera.y = old_y - gSaveBlock1Ptr->pos.y;
        gSaveBlock1Ptr->pos.x += x;
        gSaveBlock1Ptr->pos.y += y;
        MoveMapViewToBackup(direction);
    }
    return gCamera.active;
}

static struct MapConnection *GetIncomingConnection(u8 direction, int x, int y)
{
    int count;
    int i;
    struct MapConnection *connection;
    const struct MapConnections *connections = gMapHeader.connections;

#ifdef UBFIX // UB: Multiple possible null dereferences
    if (connections == NULL || connections->connections == NULL)
        return NULL;
#endif
    count = connections->count;
    connection = connections->connections;
    for (i = 0; i < count; i++, connection++)
    {
        if (connection->direction == direction && IsPosInIncomingConnectingMap(direction, x, y, connection) == TRUE)
            return connection;
    }
    return NULL;
}

static bool8 IsPosInIncomingConnectingMap(u8 direction, int x, int y, struct MapConnection *connection)
{
    struct MapHeader const *mapHeader;
    mapHeader = GetMapHeaderFromConnection(connection);
    switch (direction)
    {
    case CONNECTION_SOUTH:
    case CONNECTION_NORTH:
        return IsCoordInIncomingConnectingMap(x, gMapHeader.mapLayout->width, mapHeader->mapLayout->width, connection->offset);
    case CONNECTION_WEST:
    case CONNECTION_EAST:
        return IsCoordInIncomingConnectingMap(y, gMapHeader.mapLayout->height, mapHeader->mapLayout->height, connection->offset);
    }
    return FALSE;
}

static bool8 IsCoordInIncomingConnectingMap(int coord, int srcMax, int destMax, int offset)
{
    int offset2;
    offset2 = offset;

    if (offset2 < 0)
        offset2 = 0;

    if (destMax + offset < srcMax)
        srcMax = destMax + offset;

    if (offset2 <= coord && coord <= srcMax)
        return TRUE;

    return FALSE;
}

static int IsCoordInConnectingMap(int coord, int max)
{
    if (coord >= 0 && coord < max)
        return TRUE;

    return FALSE;
}

static int IsPosInConnectingMap(struct MapConnection *connection, int x, int y)
{
    struct MapHeader const *mapHeader;
    mapHeader = GetMapHeaderFromConnection(connection);
    switch (connection->direction)
    {
    case CONNECTION_SOUTH:
    case CONNECTION_NORTH:
        return IsCoordInConnectingMap(x - connection->offset, mapHeader->mapLayout->width);
    case CONNECTION_WEST:
    case CONNECTION_EAST:
        return IsCoordInConnectingMap(y - connection->offset, mapHeader->mapLayout->height);
    }
    return FALSE;
}

struct MapConnection *GetMapConnectionAtPos(s16 x, s16 y)
{
    int count;
    struct MapConnection *connection;
    int i;
    u8 direction;
    if (!gMapHeader.connections)
    {
        return NULL;
    }
    else
    {
        count = gMapHeader.connections->count;
        connection = gMapHeader.connections->connections;
        for (i = 0; i < count; i++, connection++)
        {
            direction = connection->direction;
            if ((direction == CONNECTION_DIVE || direction == CONNECTION_EMERGE)
             || (direction == CONNECTION_NORTH && y > MAP_OFFSET - 1)
             || (direction == CONNECTION_SOUTH && y < gMapHeader.mapLayout->height + MAP_OFFSET)
             || (direction == CONNECTION_WEST && x > MAP_OFFSET - 1)
             || (direction == CONNECTION_EAST && x < gMapHeader.mapLayout->width + MAP_OFFSET))
            {
                continue;
            }
            if (IsPosInConnectingMap(connection, x - MAP_OFFSET, y - MAP_OFFSET) == TRUE)
            {
                return connection;
            }
        }
    }
    return NULL;
}

void SetCameraFocusCoords(u16 x, u16 y)
{
    gSaveBlock1Ptr->pos.x = x - MAP_OFFSET;
    gSaveBlock1Ptr->pos.y = y - MAP_OFFSET;
}

void GetCameraFocusCoords(u16 *x, u16 *y)
{
    *x = gSaveBlock1Ptr->pos.x + MAP_OFFSET;
    *y = gSaveBlock1Ptr->pos.y + MAP_OFFSET;
}

// Unused
static void SetCameraCoords(u16 x, u16 y)
{
    gSaveBlock1Ptr->pos.x = x;
    gSaveBlock1Ptr->pos.y = y;
}

void GetCameraCoords(u16 *x, u16 *y)
{
    *x = gSaveBlock1Ptr->pos.x;
    *y = gSaveBlock1Ptr->pos.y;
}

void MapGridSetMetatileImpassabilityAt(int x, int y, bool32 impassable)
{
    if (AreCoordsWithinMapGridBounds(x, y))
    {
        if (impassable)
            gBackupMapLayout.map[x + gBackupMapLayout.width * y] |= MAPGRID_COLLISION_MASK;
        else
            gBackupMapLayout.map[x + gBackupMapLayout.width * y] &= ~MAPGRID_COLLISION_MASK;
    }
}

static bool8 SkipCopyingMetatileFromSavedMap(u16 *mapBlock, u16 mapWidth, u8 yMode)
{
    if (yMode == 0xFF)
        return FALSE;

    if (yMode == 0)
        mapBlock -= mapWidth;
    else
        mapBlock += mapWidth;

    if (IsLargeBreakableDecoration(*mapBlock & MAPGRID_METATILE_ID_MASK, yMode) == TRUE)
        return TRUE;
    return FALSE;
}

static void CopyTilesetToVram(struct Tileset const *tileset, u16 numTiles, u16 offset)
{
    if (tileset)
    {
        if (!tileset->isCompressed)
            LoadBgTiles(2, tileset->tiles, numTiles * 32, offset);
        else
            DecompressAndCopyTileDataToVram(2, tileset->tiles, numTiles * 32, offset, 0);
    }
}

static void CopyTilesetToVramUsingHeap(struct Tileset const *tileset, u16 numTiles, u16 offset)
{
    if (tileset)
    {
        if (!tileset->isCompressed)
            LoadBgTiles(2, tileset->tiles, numTiles * 32, offset);
        else
            DecompressAndLoadBgGfxUsingHeap(2, tileset->tiles, numTiles * 32, offset, 0);
    }
}

// Below two are dummied functions from FRLG, used to tint the overworld palettes for the Quest Log
static void ApplyGlobalTintToPaletteEntries(u16 offset, u16 size)
{

}

static void ApplyGlobalTintToPaletteSlot(u8 slot, u8 count)
{

}

void LoadTilesetPalette(struct Tileset const *tileset, u16 destOffset, u16 size)
{
    u16 black = RGB_BLACK;

    if (tileset)
    {
        if (tileset->isSecondary == FALSE)
        {
<<<<<<< HEAD
            LoadPalette(&black, destOffset, PLTT_SIZEOF(1));
            LoadPalette(((u16 *)tileset->palettes) + 1, destOffset + 1, size - PLTT_SIZEOF(1));
            FieldmapPaletteDummy(destOffset + 1, (size - PLTT_SIZEOF(1)) >> 1);
        }
        else if (tileset->isSecondary == TRUE)
        {
            LoadPalette(((u16 *)tileset->palettes) + BG_PLTT_ID(NUM_PALS_IN_PRIMARY), destOffset, size);
            FieldmapPaletteDummy(destOffset, size >> 1);
=======
            LoadPalette(&black, destOffset, 2);
            LoadPalette(tileset->palettes[0] + 1, destOffset + 1, size - 2);
            ApplyGlobalTintToPaletteEntries(destOffset + 1, (size - 2) >> 1);
        }
        else if (tileset->isSecondary == TRUE)
        {
            LoadPalette(tileset->palettes[NUM_PALS_IN_PRIMARY], destOffset, size);
            ApplyGlobalTintToPaletteEntries(destOffset, size >> 1);
>>>>>>> 4a9c4951
        }
        else
        {
            LoadCompressedPalette((const u32 *)tileset->palettes, destOffset, size);
            ApplyGlobalTintToPaletteEntries(destOffset, size >> 1);
        }
    }
}

void CopyPrimaryTilesetToVram(struct MapLayout const *mapLayout)
{
    CopyTilesetToVram(mapLayout->primaryTileset, NUM_TILES_IN_PRIMARY, 0);
}

void CopySecondaryTilesetToVram(struct MapLayout const *mapLayout)
{
    CopyTilesetToVram(mapLayout->secondaryTileset, NUM_TILES_TOTAL - NUM_TILES_IN_PRIMARY, NUM_TILES_IN_PRIMARY);
}

void CopySecondaryTilesetToVramUsingHeap(struct MapLayout const *mapLayout)
{
    CopyTilesetToVramUsingHeap(mapLayout->secondaryTileset, NUM_TILES_TOTAL - NUM_TILES_IN_PRIMARY, NUM_TILES_IN_PRIMARY);
}

static void LoadPrimaryTilesetPalette(struct MapLayout const *mapLayout)
{
    LoadTilesetPalette(mapLayout->primaryTileset, BG_PLTT_ID(0), NUM_PALS_IN_PRIMARY * PLTT_SIZE_4BPP);
}

void LoadSecondaryTilesetPalette(struct MapLayout const *mapLayout)
{
    LoadTilesetPalette(mapLayout->secondaryTileset, BG_PLTT_ID(NUM_PALS_IN_PRIMARY), (NUM_PALS_TOTAL - NUM_PALS_IN_PRIMARY) * PLTT_SIZE_4BPP);
}

void CopyMapTilesetsToVram(struct MapLayout const *mapLayout)
{
    if (mapLayout)
    {
        CopyTilesetToVramUsingHeap(mapLayout->primaryTileset, NUM_TILES_IN_PRIMARY, 0);
        CopyTilesetToVramUsingHeap(mapLayout->secondaryTileset, NUM_TILES_TOTAL - NUM_TILES_IN_PRIMARY, NUM_TILES_IN_PRIMARY);
    }
}

void LoadMapTilesetPalettes(struct MapLayout const *mapLayout)
{
    if (mapLayout)
    {
        LoadPrimaryTilesetPalette(mapLayout);
        LoadSecondaryTilesetPalette(mapLayout);
    }
}<|MERGE_RESOLUTION|>--- conflicted
+++ resolved
@@ -879,25 +879,14 @@
     {
         if (tileset->isSecondary == FALSE)
         {
-<<<<<<< HEAD
             LoadPalette(&black, destOffset, PLTT_SIZEOF(1));
-            LoadPalette(((u16 *)tileset->palettes) + 1, destOffset + 1, size - PLTT_SIZEOF(1));
-            FieldmapPaletteDummy(destOffset + 1, (size - PLTT_SIZEOF(1)) >> 1);
-        }
-        else if (tileset->isSecondary == TRUE)
-        {
-            LoadPalette(((u16 *)tileset->palettes) + BG_PLTT_ID(NUM_PALS_IN_PRIMARY), destOffset, size);
-            FieldmapPaletteDummy(destOffset, size >> 1);
-=======
-            LoadPalette(&black, destOffset, 2);
-            LoadPalette(tileset->palettes[0] + 1, destOffset + 1, size - 2);
-            ApplyGlobalTintToPaletteEntries(destOffset + 1, (size - 2) >> 1);
+            LoadPalette(tileset->palettes[0] + 1, destOffset + 1, size - PLTT_SIZEOF(1));
+            ApplyGlobalTintToPaletteEntries(destOffset + 1, (size - PLTT_SIZEOF(1)) >> 1);
         }
         else if (tileset->isSecondary == TRUE)
         {
             LoadPalette(tileset->palettes[NUM_PALS_IN_PRIMARY], destOffset, size);
             ApplyGlobalTintToPaletteEntries(destOffset, size >> 1);
->>>>>>> 4a9c4951
         }
         else
         {
