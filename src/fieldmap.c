--- conflicted
+++ resolved
@@ -881,11 +881,7 @@
         {
             // LoadPalette(&black, destOffset, 2);
             if (skipFaded)
-<<<<<<< HEAD
-                CpuFastCopy(tileset->palettes, &gPlttBufferUnfaded[destOffset], size);
-=======
                 CpuFastCopy(tileset->palettes, &gPlttBufferUnfaded[destOffset], size); // always word-aligned
->>>>>>> 84fecf21
             else
                 LoadPaletteFast(tileset->palettes, destOffset, size);
             gPlttBufferFaded[destOffset] = gPlttBufferUnfaded[destOffset] = RGB_BLACK; // why does it have to be black?
@@ -895,22 +891,11 @@
         }
         else if (tileset->isSecondary == TRUE)
         {
-<<<<<<< HEAD
-            // (void*) is to silence 'source potentially unaligned' error
-            // All 'gTilesetPalettes_' arrays should have ALIGNED(4) in them
-            if (skipFaded)
-                CpuFastCopy((void*)tileset->palettes[NUM_PALS_IN_PRIMARY], &gPlttBufferUnfaded[destOffset], size);
-=======
             // All 'gTilesetPalettes_' arrays should have ALIGNED(4) in them,
             // but we use SmartCopy here just in case they don't
-            if (skipFaded)
-                #ifdef CpuSmartCopy16
+            if (skipFaded) {
                 CpuSmartCopy16(tileset->palettes[NUM_PALS_IN_PRIMARY], &gPlttBufferUnfaded[destOffset], size);
-                #else
-                CpuCopy16(tileset->palettes[NUM_PALS_IN_PRIMARY], &gPlttBufferUnfaded[destOffset], size);
-                #endif
->>>>>>> 84fecf21
-            else
+            } else
                 LoadPaletteFast(tileset->palettes[NUM_PALS_IN_PRIMARY], destOffset, size);
             low = NUM_PALS_IN_PRIMARY;
             high = NUM_PALS_TOTAL;
