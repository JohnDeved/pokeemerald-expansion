#include "global.h"
#include "battle_ai_script_commands.h"
#include "pokemon.h"
#include "battle.h"
#include "battle_setup.h"
#include "recorded_battle.h"
#include "constants/species.h"
#include "constants/abilities.h"
#include "random.h"
#include "item.h"
#include "constants/battle_move_effects.h"
#include "constants/moves.h"
#include "util.h"
#include "malloc.h"
#include "constants/battle_ai.h"

#define AI_ACTION_DONE          0x0001
#define AI_ACTION_FLEE          0x0002
#define AI_ACTION_WATCH         0x0004
#define AI_ACTION_DO_NOT_ATTACK 0x0008
#define AI_ACTION_UNK5          0x0010
#define AI_ACTION_UNK6          0x0020
#define AI_ACTION_UNK7          0x0040
#define AI_ACTION_UNK8          0x0080

#define AI_THINKING_STRUCT ((struct AI_ThinkingStruct *)(gBattleResources->ai))
#define BATTLE_HISTORY ((struct BattleHistory *)(gBattleResources->battleHistory))

// AI states
enum
{
    AIState_SettingUp,
    AIState_Processing,
    AIState_FinishedProcessing,
    AIState_DoNotProcess
};

/*
gAIScriptPtr is a pointer to the next battle AI cmd command to read.
when a command finishes processing, gAIScriptPtr is incremented by
the number of bytes that the current command had reserved for arguments
in order to read the next command correctly. refer to battle_ai_scripts.s for the
AI scripts.
*/

extern const u8 *const gBattleAI_ScriptsTable[];

extern u32 GetAiScriptsInBattleFactory();

static u8 ChooseMoveOrAction_Singles(void);
static u8 ChooseMoveOrAction_Doubles(void);
static void RecordLastUsedMoveByTarget(void);
static void BattleAI_DoAIProcessing(void);
static void AIStackPushVar(const u8 *);
static bool8 AIStackPop(void);

static void BattleAICmd_if_random_less_than(void);
static void BattleAICmd_if_random_greater_than(void);
static void BattleAICmd_if_random_equal(void);
static void BattleAICmd_if_random_not_equal(void);
static void BattleAICmd_score(void);
static void BattleAICmd_if_hp_less_than(void);
static void BattleAICmd_if_hp_more_than(void);
static void BattleAICmd_if_hp_equal(void);
static void BattleAICmd_if_hp_not_equal(void);
static void BattleAICmd_if_status(void);
static void BattleAICmd_if_not_status(void);
static void BattleAICmd_if_status2(void);
static void BattleAICmd_if_not_status2(void);
static void BattleAICmd_if_status3(void);
static void BattleAICmd_if_not_status3(void);
static void BattleAICmd_if_side_affecting(void);
static void BattleAICmd_if_not_side_affecting(void);
static void BattleAICmd_if_less_than(void);
static void BattleAICmd_if_more_than(void);
static void BattleAICmd_if_equal(void);
static void BattleAICmd_if_not_equal(void);
static void BattleAICmd_if_less_than_ptr(void);
static void BattleAICmd_if_more_than_ptr(void);
static void BattleAICmd_if_equal_ptr(void);
static void BattleAICmd_if_not_equal_ptr(void);
static void BattleAICmd_if_move(void);
static void BattleAICmd_if_not_move(void);
static void BattleAICmd_if_in_bytes(void);
static void BattleAICmd_if_not_in_bytes(void);
static void BattleAICmd_if_in_hwords(void);
static void BattleAICmd_if_not_in_hwords(void);
static void BattleAICmd_if_user_has_attacking_move(void);
static void BattleAICmd_if_user_has_no_attacking_moves(void);
static void BattleAICmd_get_turn_count(void);
static void BattleAICmd_get_type(void);
static void BattleAICmd_get_considered_move_power(void);
static void BattleAICmd_get_how_powerful_move_is(void);
static void BattleAICmd_get_last_used_battler_move(void);
static void BattleAICmd_if_equal_(void);
static void BattleAICmd_if_not_equal_(void);
static void BattleAICmd_if_user_goes(void);
static void BattleAICmd_if_user_doesnt_go(void);
static void BattleAICmd_nullsub_2A(void);
static void BattleAICmd_nullsub_2B(void);
static void BattleAICmd_count_usable_party_mons(void);
static void BattleAICmd_get_considered_move(void);
static void BattleAICmd_get_considered_move_effect(void);
static void BattleAICmd_get_ability(void);
static void BattleAICmd_get_highest_type_effectiveness(void);
static void BattleAICmd_if_type_effectiveness(void);
static void BattleAICmd_nullsub_32(void);
static void BattleAICmd_nullsub_33(void);
static void BattleAICmd_if_status_in_party(void);
static void BattleAICmd_if_status_not_in_party(void);
static void BattleAICmd_get_weather(void);
static void BattleAICmd_if_effect(void);
static void BattleAICmd_if_not_effect(void);
static void BattleAICmd_if_stat_level_less_than(void);
static void BattleAICmd_if_stat_level_more_than(void);
static void BattleAICmd_if_stat_level_equal(void);
static void BattleAICmd_if_stat_level_not_equal(void);
static void BattleAICmd_if_can_faint(void);
static void BattleAICmd_if_cant_faint(void);
static void BattleAICmd_if_has_move(void);
static void BattleAICmd_if_doesnt_have_move(void);
static void BattleAICmd_if_has_move_with_effect(void);
static void BattleAICmd_if_doesnt_have_move_with_effect(void);
static void BattleAICmd_if_any_move_disabled_or_encored(void);
static void BattleAICmd_if_curr_move_disabled_or_encored(void);
static void BattleAICmd_flee(void);
static void BattleAICmd_if_random_safari_flee(void);
static void BattleAICmd_watch(void);
static void BattleAICmd_get_hold_effect(void);
static void BattleAICmd_get_gender(void);
static void BattleAICmd_is_first_turn_for(void);
static void BattleAICmd_get_stockpile_count(void);
static void BattleAICmd_is_double_battle(void);
static void BattleAICmd_get_used_held_item(void);
static void BattleAICmd_get_move_type_from_result(void);
static void BattleAICmd_get_move_power_from_result(void);
static void BattleAICmd_get_move_effect_from_result(void);
static void BattleAICmd_get_protect_count(void);
static void BattleAICmd_if_move_flag(void);
static void BattleAICmd_if_field_status(void);
static void BattleAICmd_get_move_accuracy(void);
static void BattleAICmd_call_if_eq(void);
static void BattleAICmd_call_if_move_flag(void);
static void BattleAICmd_nullsub_57(void);
static void BattleAICmd_call(void);
static void BattleAICmd_goto(void);
static void BattleAICmd_end(void);
static void BattleAICmd_if_level_cond(void);
static void BattleAICmd_if_target_taunted(void);
static void BattleAICmd_if_target_not_taunted(void);
static void BattleAICmd_check_ability(void);
static void BattleAICmd_is_of_type(void);
static void BattleAICmd_if_target_is_ally(void);
static void BattleAICmd_if_flash_fired(void);
static void BattleAICmd_if_holds_item(void);
static void BattleAICmd_get_ally_chosen_move(void);
static void BattleAICmd_if_has_no_attacking_moves(void);
static void BattleAICmd_get_hazards_count(void);
static void BattleAICmd_if_doesnt_hold_berry(void);

// ewram
EWRAM_DATA const u8 *gAIScriptPtr = NULL;
EWRAM_DATA static u8 sBattler_AI = 0;

// const rom data
typedef void (*BattleAICmdFunc)(void);

static const BattleAICmdFunc sBattleAICmdTable[] =
{
    BattleAICmd_if_random_less_than,                        // 0x0
    BattleAICmd_if_random_greater_than,                     // 0x1
    BattleAICmd_if_random_equal,                            // 0x2
    BattleAICmd_if_random_not_equal,                        // 0x3
    BattleAICmd_score,                                      // 0x4
    BattleAICmd_if_hp_less_than,                            // 0x5
    BattleAICmd_if_hp_more_than,                            // 0x6
    BattleAICmd_if_hp_equal,                                // 0x7
    BattleAICmd_if_hp_not_equal,                            // 0x8
    BattleAICmd_if_status,                                  // 0x9
    BattleAICmd_if_not_status,                              // 0xA
    BattleAICmd_if_status2,                                 // 0xB
    BattleAICmd_if_not_status2,                             // 0xC
    BattleAICmd_if_status3,                                 // 0xD
    BattleAICmd_if_not_status3,                             // 0xE
    BattleAICmd_if_side_affecting,                          // 0xF
    BattleAICmd_if_not_side_affecting,                      // 0x10
    BattleAICmd_if_less_than,                               // 0x11
    BattleAICmd_if_more_than,                               // 0x12
    BattleAICmd_if_equal,                                   // 0x13
    BattleAICmd_if_not_equal,                               // 0x14
    BattleAICmd_if_less_than_ptr,                           // 0x15
    BattleAICmd_if_more_than_ptr,                           // 0x16
    BattleAICmd_if_equal_ptr,                               // 0x17
    BattleAICmd_if_not_equal_ptr,                           // 0x18
    BattleAICmd_if_move,                                    // 0x19
    BattleAICmd_if_not_move,                                // 0x1A
    BattleAICmd_if_in_bytes,                                // 0x1B
    BattleAICmd_if_not_in_bytes,                            // 0x1C
    BattleAICmd_if_in_hwords,                               // 0x1D
    BattleAICmd_if_not_in_hwords,                           // 0x1E
    BattleAICmd_if_user_has_attacking_move,                 // 0x1F
    BattleAICmd_if_user_has_no_attacking_moves,             // 0x20
    BattleAICmd_get_turn_count,                             // 0x21
    BattleAICmd_get_type,                                   // 0x22
    BattleAICmd_get_considered_move_power,                  // 0x23
    BattleAICmd_get_how_powerful_move_is,                   // 0x24
    BattleAICmd_get_last_used_battler_move,                 // 0x25
    BattleAICmd_if_equal_,                                  // 0x26
    BattleAICmd_if_not_equal_,                              // 0x27
    BattleAICmd_if_user_goes,                               // 0x28
    BattleAICmd_if_user_doesnt_go,                          // 0x29
    BattleAICmd_nullsub_2A,                                 // 0x2A
    BattleAICmd_nullsub_2B,                                 // 0x2B
    BattleAICmd_count_usable_party_mons,                    // 0x2C
    BattleAICmd_get_considered_move,                        // 0x2D
    BattleAICmd_get_considered_move_effect,                 // 0x2E
    BattleAICmd_get_ability,                                // 0x2F
    BattleAICmd_get_highest_type_effectiveness,             // 0x30
    BattleAICmd_if_type_effectiveness,                      // 0x31
    BattleAICmd_nullsub_32,                                 // 0x32
    BattleAICmd_nullsub_33,                                 // 0x33
    BattleAICmd_if_status_in_party,                         // 0x34
    BattleAICmd_if_status_not_in_party,                     // 0x35
    BattleAICmd_get_weather,                                // 0x36
    BattleAICmd_if_effect,                                  // 0x37
    BattleAICmd_if_not_effect,                              // 0x38
    BattleAICmd_if_stat_level_less_than,                    // 0x39
    BattleAICmd_if_stat_level_more_than,                    // 0x3A
    BattleAICmd_if_stat_level_equal,                        // 0x3B
    BattleAICmd_if_stat_level_not_equal,                    // 0x3C
    BattleAICmd_if_can_faint,                               // 0x3D
    BattleAICmd_if_cant_faint,                              // 0x3E
    BattleAICmd_if_has_move,                                // 0x3F
    BattleAICmd_if_doesnt_have_move,                        // 0x40
    BattleAICmd_if_has_move_with_effect,                    // 0x41
    BattleAICmd_if_doesnt_have_move_with_effect,            // 0x42
    BattleAICmd_if_any_move_disabled_or_encored,            // 0x43
    BattleAICmd_if_curr_move_disabled_or_encored,           // 0x44
    BattleAICmd_flee,                                       // 0x45
    BattleAICmd_if_random_safari_flee,                      // 0x46
    BattleAICmd_watch,                                      // 0x47
    BattleAICmd_get_hold_effect,                            // 0x48
    BattleAICmd_get_gender,                                 // 0x49
    BattleAICmd_is_first_turn_for,                          // 0x4A
    BattleAICmd_get_stockpile_count,                        // 0x4B
    BattleAICmd_is_double_battle,                           // 0x4C
    BattleAICmd_get_used_held_item,                         // 0x4D
    BattleAICmd_get_move_type_from_result,                  // 0x4E
    BattleAICmd_get_move_power_from_result,                 // 0x4F
    BattleAICmd_get_move_effect_from_result,                // 0x50
    BattleAICmd_get_protect_count,                          // 0x51
    BattleAICmd_if_move_flag,                               // 0x52
    BattleAICmd_if_field_status,                            // 0x53
    BattleAICmd_get_move_accuracy,                          // 0x54
    BattleAICmd_call_if_eq,                                 // 0x55
    BattleAICmd_call_if_move_flag,                          // 0x56
    BattleAICmd_nullsub_57,                                 // 0x57
    BattleAICmd_call,                                       // 0x58
    BattleAICmd_goto,                                       // 0x59
    BattleAICmd_end,                                        // 0x5A
    BattleAICmd_if_level_cond,                              // 0x5B
    BattleAICmd_if_target_taunted,                          // 0x5C
    BattleAICmd_if_target_not_taunted,                      // 0x5D
    BattleAICmd_if_target_is_ally,                          // 0x5E
    BattleAICmd_is_of_type,                                 // 0x5F
    BattleAICmd_check_ability,                              // 0x60
    BattleAICmd_if_flash_fired,                             // 0x61
    BattleAICmd_if_holds_item,                              // 0x62
    BattleAICmd_get_ally_chosen_move,                       // 0x63
    BattleAICmd_if_has_no_attacking_moves,                  // 0x64
    BattleAICmd_get_hazards_count,                          // 0x65
    BattleAICmd_if_doesnt_hold_berry,                       // 0x66
};

static const u16 sDiscouragedPowerfulMoveEffects[] =
{
    EFFECT_EXPLOSION,
    EFFECT_DREAM_EATER,
    EFFECT_RAZOR_WIND,
    EFFECT_SKY_ATTACK,
    EFFECT_RECHARGE,
    EFFECT_SKULL_BASH,
    EFFECT_SOLARBEAM,
    EFFECT_SPIT_UP,
    EFFECT_FOCUS_PUNCH,
    EFFECT_SUPERPOWER,
    EFFECT_ERUPTION,
    EFFECT_OVERHEAT,
    0xFFFF
};

// code
void BattleAI_HandleItemUseBeforeAISetup(u8 defaultScoreMoves)
{
    s32 i;
    u8 *data = (u8 *)BATTLE_HISTORY;

    for (i = 0; i < sizeof(struct BattleHistory); i++)
        data[i] = 0;

    // Items are allowed to use in ONLY trainer battles.
    if ((gBattleTypeFlags & BATTLE_TYPE_TRAINER)
        && !(gBattleTypeFlags & (BATTLE_TYPE_LINK | BATTLE_TYPE_SAFARI | BATTLE_TYPE_BATTLE_TOWER
                               | BATTLE_TYPE_EREADER_TRAINER | BATTLE_TYPE_SECRET_BASE | BATTLE_TYPE_FRONTIER
                               | BATTLE_TYPE_INGAME_PARTNER | BATTLE_TYPE_x2000000)
            )
       )
    {
        for (i = 0; i < 4; i++)
        {
            if (gTrainers[gTrainerBattleOpponent_A].items[i] != 0)
            {
                BATTLE_HISTORY->trainerItems[BATTLE_HISTORY->itemsNo] = gTrainers[gTrainerBattleOpponent_A].items[i];
                BATTLE_HISTORY->itemsNo++;
            }
        }
    }

    BattleAI_SetupAIData(defaultScoreMoves);
}

void BattleAI_SetupAIData(u8 defaultScoreMoves)
{
    s32 i;
    u8 *data = (u8 *)AI_THINKING_STRUCT;
    u8 moveLimitations;

    // Clear AI data.
    for (i = 0; i < sizeof(struct AI_ThinkingStruct); i++)
        data[i] = 0;

    // Conditional score reset, unlike Ruby.
    for (i = 0; i < 4; i++)
    {
        if (defaultScoreMoves & 1)
            AI_THINKING_STRUCT->score[i] = 100;
        else
            AI_THINKING_STRUCT->score[i] = 0;

        defaultScoreMoves >>= 1;
    }

    moveLimitations = CheckMoveLimitations(gActiveBattler, 0, 0xFF);

    // Ignore moves that aren't possible to use.
    for (i = 0; i < 4; i++)
    {
        if (gBitTable[i] & moveLimitations)
            AI_THINKING_STRUCT->score[i] = 0;

        AI_THINKING_STRUCT->simulatedRNG[i] = 100 - (Random() % 16);
    }

    gBattleResources->AI_ScriptsStack->size = 0;
    sBattler_AI = gActiveBattler;

    // Decide a random target battlerId in doubles.
    if (gBattleTypeFlags & BATTLE_TYPE_DOUBLE)
    {
        gBattlerTarget = (Random() & BIT_FLANK) + (GetBattlerSide(gActiveBattler) ^ BIT_SIDE);
        if (gAbsentBattlerFlags & gBitTable[gBattlerTarget])
            gBattlerTarget ^= BIT_FLANK;
    }
    // There's only one choice in single battles.
    else
    {
        gBattlerTarget = sBattler_AI ^ BIT_SIDE;
    }

    // Choose proper trainer ai scripts.
<<<<<<< HEAD
    if (!gBattleStruct->notfirstTimeAIFlags || !USE_BATTLE_DEBUG)
    {
        if (gBattleTypeFlags & BATTLE_TYPE_RECORDED)
            AI_THINKING_STRUCT->aiFlags = GetAiScriptsInRecordedBattle();
        else if (gBattleTypeFlags & BATTLE_TYPE_SAFARI)
            AI_THINKING_STRUCT->aiFlags = AI_SCRIPT_SAFARI;
        else if (gBattleTypeFlags & BATTLE_TYPE_ROAMER)
            AI_THINKING_STRUCT->aiFlags = AI_SCRIPT_ROAMING;
        else if (gBattleTypeFlags & BATTLE_TYPE_FIRST_BATTLE)
            AI_THINKING_STRUCT->aiFlags = AI_SCRIPT_FIRST_BATTLE;
        else if (gBattleTypeFlags & BATTLE_TYPE_FACTORY)
            AI_THINKING_STRUCT->aiFlags = GetAiScriptsInBattleFactory();
        else if (gBattleTypeFlags & (BATTLE_TYPE_FRONTIER | BATTLE_TYPE_EREADER_TRAINER | BATTLE_TYPE_x4000000 | BATTLE_TYPE_SECRET_BASE))
            AI_THINKING_STRUCT->aiFlags = AI_SCRIPT_CHECK_BAD_MOVE | AI_SCRIPT_CHECK_VIABILITY | AI_SCRIPT_TRY_TO_FAINT;
        else if (gBattleTypeFlags & BATTLE_TYPE_TWO_OPPONENTS)
            AI_THINKING_STRUCT->aiFlags = gTrainers[gTrainerBattleOpponent_A].aiFlags | gTrainers[gTrainerBattleOpponent_B].aiFlags;
        else
           AI_THINKING_STRUCT->aiFlags = gTrainers[gTrainerBattleOpponent_A].aiFlags;
=======
    if (gBattleTypeFlags & BATTLE_TYPE_RECORDED)
        AI_THINKING_STRUCT->aiFlags = GetAiScriptsInRecordedBattle();
    else if (gBattleTypeFlags & BATTLE_TYPE_SAFARI)
        AI_THINKING_STRUCT->aiFlags = AI_SCRIPT_SAFARI;
    else if (gBattleTypeFlags & BATTLE_TYPE_ROAMER)
        AI_THINKING_STRUCT->aiFlags = AI_SCRIPT_ROAMING;
    else if (gBattleTypeFlags & BATTLE_TYPE_FIRST_BATTLE)
        AI_THINKING_STRUCT->aiFlags = AI_SCRIPT_FIRST_BATTLE;
    else if (gBattleTypeFlags & BATTLE_TYPE_FACTORY)
        AI_THINKING_STRUCT->aiFlags = GetAiScriptsInBattleFactory();
    else if (gBattleTypeFlags & (BATTLE_TYPE_FRONTIER | BATTLE_TYPE_EREADER_TRAINER | BATTLE_TYPE_TRAINER_HILL | BATTLE_TYPE_SECRET_BASE))
        AI_THINKING_STRUCT->aiFlags = AI_SCRIPT_CHECK_BAD_MOVE | AI_SCRIPT_CHECK_VIABILITY | AI_SCRIPT_TRY_TO_FAINT;
    else if (gBattleTypeFlags & BATTLE_TYPE_TWO_OPPONENTS)
        AI_THINKING_STRUCT->aiFlags = gTrainers[gTrainerBattleOpponent_A].aiFlags | gTrainers[gTrainerBattleOpponent_B].aiFlags;
    else
       AI_THINKING_STRUCT->aiFlags = gTrainers[gTrainerBattleOpponent_A].aiFlags;
>>>>>>> a1edceb5

        if (gBattleTypeFlags & BATTLE_TYPE_DOUBLE || gTrainers[gTrainerBattleOpponent_A].doubleBattle)
            AI_THINKING_STRUCT->aiFlags |= AI_SCRIPT_DOUBLE_BATTLE; // Act smart in doubles and don't attack your partner.

        gBattleStruct->debugAIFlags = AI_THINKING_STRUCT->aiFlags;
        gBattleStruct->notfirstTimeAIFlags = TRUE;
    }
    else
    {
        AI_THINKING_STRUCT->aiFlags = gBattleStruct->debugAIFlags;
    }
}

u8 BattleAI_ChooseMoveOrAction(void)
{
    u16 savedCurrentMove = gCurrentMove;
    u8 ret;

    if (!(gBattleTypeFlags & BATTLE_TYPE_DOUBLE))
        ret = ChooseMoveOrAction_Singles();
    else
        ret = ChooseMoveOrAction_Doubles();

    gCurrentMove = savedCurrentMove;
    return ret;
}

static u8 ChooseMoveOrAction_Singles(void)
{
    u8 currentMoveArray[4];
    u8 consideredMoveArray[4];
    u8 numOfBestMoves;
    s32 i;

    RecordLastUsedMoveByTarget();

    while (AI_THINKING_STRUCT->aiFlags != 0)
    {
        if (AI_THINKING_STRUCT->aiFlags & 1)
        {
            AI_THINKING_STRUCT->aiState = AIState_SettingUp;
            BattleAI_DoAIProcessing();
        }
        AI_THINKING_STRUCT->aiFlags >>= 1;
        AI_THINKING_STRUCT->aiLogicId++;
        AI_THINKING_STRUCT->movesetIndex = 0;
    }

    // Check special AI actions.
    if (AI_THINKING_STRUCT->aiAction & AI_ACTION_FLEE)
        return AI_CHOICE_FLEE;
    if (AI_THINKING_STRUCT->aiAction & AI_ACTION_WATCH)
        return AI_CHOICE_WATCH;

    numOfBestMoves = 1;
    currentMoveArray[0] = AI_THINKING_STRUCT->score[0];
    consideredMoveArray[0] = 0;

    for (i = 1; i < 4; i++)
    {
        if (gBattleMons[sBattler_AI].moves[i] != MOVE_NONE)
        {
            // In ruby, the order of these if statements is reversed.
            if (currentMoveArray[0] == AI_THINKING_STRUCT->score[i])
            {
                currentMoveArray[numOfBestMoves] = AI_THINKING_STRUCT->score[i];
                consideredMoveArray[numOfBestMoves++] = i;
            }
            if (currentMoveArray[0] < AI_THINKING_STRUCT->score[i])
            {
                numOfBestMoves = 1;
                currentMoveArray[0] = AI_THINKING_STRUCT->score[i];
                consideredMoveArray[0] = i;
            }
        }
    }
    return consideredMoveArray[Random() % numOfBestMoves];
}

static u8 ChooseMoveOrAction_Doubles(void)
{
    s32 i;
    s32 j;
    s32 scriptsToRun;
    s16 bestMovePointsForTarget[4];
    s8 mostViableTargetsArray[4];
    u8 actionOrMoveIndex[4];
    u8 mostViableMovesScores[4];
    u8 mostViableMovesIndices[4];
    s32 mostViableTargetsNo;
    s32 mostViableMovesNo;
    s16 mostMovePoints;

    for (i = 0; i < 4; i++)
    {
        if (i == sBattler_AI || gBattleMons[i].hp == 0)
        {
            actionOrMoveIndex[i] = -1;
            bestMovePointsForTarget[i] = -1;
        }
        else
        {
            if (gBattleTypeFlags & BATTLE_TYPE_PALACE)
                BattleAI_SetupAIData(gBattleStruct->field_92 >> 4);
            else
                BattleAI_SetupAIData(0xF);

            gBattlerTarget = i;

            if ((i & BIT_SIDE) != (sBattler_AI & BIT_SIDE))
                RecordLastUsedMoveByTarget();

            AI_THINKING_STRUCT->aiLogicId = 0;
            AI_THINKING_STRUCT->movesetIndex = 0;
            scriptsToRun = AI_THINKING_STRUCT->aiFlags;
            while (scriptsToRun != 0)
            {
                if (scriptsToRun & 1)
                {
                    AI_THINKING_STRUCT->aiState = AIState_SettingUp;
                    BattleAI_DoAIProcessing();
                }
                scriptsToRun >>= 1;
                AI_THINKING_STRUCT->aiLogicId++;
                AI_THINKING_STRUCT->movesetIndex = 0;
            }

            if (AI_THINKING_STRUCT->aiAction & AI_ACTION_FLEE)
            {
                actionOrMoveIndex[i] = AI_CHOICE_FLEE;
            }
            else if (AI_THINKING_STRUCT->aiAction & AI_ACTION_WATCH)
            {
                actionOrMoveIndex[i] = AI_CHOICE_WATCH;
            }
            else
            {
                mostViableMovesScores[0] = AI_THINKING_STRUCT->score[0];
                mostViableMovesIndices[0] = 0;
                mostViableMovesNo = 1;
                for (j = 1; j < 4; j++)
                {
                    if (gBattleMons[sBattler_AI].moves[j] != 0)
                    {
                        if (mostViableMovesScores[0] == AI_THINKING_STRUCT->score[j])
                        {
                            mostViableMovesScores[mostViableMovesNo] = AI_THINKING_STRUCT->score[j];
                            mostViableMovesIndices[mostViableMovesNo] = j;
                            mostViableMovesNo++;
                        }
                        if (mostViableMovesScores[0] < AI_THINKING_STRUCT->score[j])
                        {
                            mostViableMovesScores[0] = AI_THINKING_STRUCT->score[j];
                            mostViableMovesIndices[0] = j;
                            mostViableMovesNo = 1;
                        }
                    }
                }
                actionOrMoveIndex[i] = mostViableMovesIndices[Random() % mostViableMovesNo];
                bestMovePointsForTarget[i] = mostViableMovesScores[0];

                // Don't use a move against ally if it has less than 100 points.
                if (i == (sBattler_AI ^ BIT_FLANK) && bestMovePointsForTarget[i] < 100)
                {
                    bestMovePointsForTarget[i] = -1;
                    mostViableMovesScores[0] = mostViableMovesScores[0]; // Needed to match.
                }
            }
        }
    }

    mostMovePoints = bestMovePointsForTarget[0];
    mostViableTargetsArray[0] = 0;
    mostViableTargetsNo = 1;

    for (i = 1; i < 4; i++)
    {
        if (mostMovePoints == bestMovePointsForTarget[i])
        {
            mostViableTargetsArray[mostViableTargetsNo] = i;
            mostViableTargetsNo++;
        }
        if (mostMovePoints < bestMovePointsForTarget[i])
        {
            mostMovePoints = bestMovePointsForTarget[i];
            mostViableTargetsArray[0] = i;
            mostViableTargetsNo = 1;
        }
    }

    gBattlerTarget = mostViableTargetsArray[Random() % mostViableTargetsNo];
    return actionOrMoveIndex[gBattlerTarget];
}

static void BattleAI_DoAIProcessing(void)
{
    while (AI_THINKING_STRUCT->aiState != AIState_FinishedProcessing)
    {
        switch (AI_THINKING_STRUCT->aiState)
        {
            case AIState_DoNotProcess: // Needed to match.
                break;
            case AIState_SettingUp:
                gAIScriptPtr = gBattleAI_ScriptsTable[AI_THINKING_STRUCT->aiLogicId]; // set AI ptr to logic ID.
                if (gBattleMons[sBattler_AI].pp[AI_THINKING_STRUCT->movesetIndex] == 0)
                {
                    AI_THINKING_STRUCT->moveConsidered = 0;
                }
                else
                {
                    AI_THINKING_STRUCT->moveConsidered = gBattleMons[sBattler_AI].moves[AI_THINKING_STRUCT->movesetIndex];
                }
                AI_THINKING_STRUCT->aiState++;
                break;
            case AIState_Processing:
                if (AI_THINKING_STRUCT->moveConsidered != 0)
                {
                    sBattleAICmdTable[*gAIScriptPtr](); // Run AI command.
                }
                else
                {
                    AI_THINKING_STRUCT->score[AI_THINKING_STRUCT->movesetIndex] = 0;
                    AI_THINKING_STRUCT->aiAction |= AI_ACTION_DONE;
                }
                if (AI_THINKING_STRUCT->aiAction & AI_ACTION_DONE)
                {
                   AI_THINKING_STRUCT->movesetIndex++;

                    if (AI_THINKING_STRUCT->movesetIndex < 4 && !(AI_THINKING_STRUCT->aiAction & AI_ACTION_DO_NOT_ATTACK))
                        AI_THINKING_STRUCT->aiState = AIState_SettingUp;
                    else
                        AI_THINKING_STRUCT->aiState++;

                    AI_THINKING_STRUCT->aiAction &= ~(AI_ACTION_DONE);
                }
                break;
        }
    }
}

static void RecordLastUsedMoveByTarget(void)
{
    s32 i;

    for (i = 0; i < 4; i++)
    {
        if (BATTLE_HISTORY->usedMoves[gBattlerTarget].moves[i] == gLastMoves[gBattlerTarget])
            break;
        if (BATTLE_HISTORY->usedMoves[gBattlerTarget].moves[i] != gLastMoves[gBattlerTarget]  // HACK: This redundant condition is a hack to make the asm match.
         && BATTLE_HISTORY->usedMoves[gBattlerTarget].moves[i] == MOVE_NONE)
        {
            BATTLE_HISTORY->usedMoves[gBattlerTarget].moves[i] = gLastMoves[gBattlerTarget];
            break;
        }
    }
}

static bool8 IsBattlerAIControlled(u8 battlerId)
{
    switch (GetBattlerPosition(battlerId))
    {
    case B_POSITION_PLAYER_LEFT:
    default:
        return FALSE;
    case B_POSITION_OPPONENT_LEFT:
        return TRUE;
    case B_POSITION_PLAYER_RIGHT:
        if (gBattleTypeFlags & BATTLE_TYPE_INGAME_PARTNER)
            return FALSE;
        else
            return TRUE;
    case B_POSITION_OPPONENT_RIGHT:
        return TRUE;
    }
}

void ClearBattlerMoveHistory(u8 battlerId)
{
    s32 i;

    for (i = 0; i < 4; i++)
        BATTLE_HISTORY->usedMoves[battlerId].moves[i] = MOVE_NONE;
}

void RecordAbilityBattle(u8 battlerId, u8 abilityId)
{
    BATTLE_HISTORY->abilities[battlerId] = abilityId;
}

void ClearBattlerAbilityHistory(u8 battlerId)
{
    BATTLE_HISTORY->abilities[battlerId] = ABILITY_NONE;
}

void RecordItemEffectBattle(u8 battlerId, u8 itemEffect)
{
    BATTLE_HISTORY->itemEffects[battlerId] = itemEffect;
}

void ClearBattlerItemEffectHistory(u8 battlerId)
{
    BATTLE_HISTORY->itemEffects[battlerId] = 0;
}

static void SaveBattlerData(u8 battlerId)
{
    if (!IsBattlerAIControlled(battlerId))
    {
        u32 i;

        AI_THINKING_STRUCT->saved[battlerId].ability = gBattleMons[battlerId].ability;
        AI_THINKING_STRUCT->saved[battlerId].heldItem = gBattleMons[battlerId].item;
        AI_THINKING_STRUCT->saved[battlerId].species = gBattleMons[battlerId].species;
        for (i = 0; i < 4; i++)
            AI_THINKING_STRUCT->saved[battlerId].moves[i] = gBattleMons[battlerId].moves[i];
    }
}

static void SetBattlerData(u8 battlerId)
{
    if (!IsBattlerAIControlled(battlerId))
    {
        u32 i;

        // Use the known battler's ability.
        if (BATTLE_HISTORY->abilities[battlerId] != ABILITY_NONE)
            gBattleMons[battlerId].ability = BATTLE_HISTORY->abilities[battlerId];
        // Check if mon can only have one ability.
        else if (gBaseStats[gBattleMons[battlerId].species].ability2 == ABILITY_NONE)
            gBattleMons[battlerId].ability = gBaseStats[gBattleMons[battlerId].species].ability1;
        else
        // The ability is unknown.
            gBattleMons[battlerId].ability = ABILITY_NONE;

        if (BATTLE_HISTORY->itemEffects[battlerId] == 0)
            gBattleMons[battlerId].item = 0;

        for (i = 0; i < 4; i++)
        {
            if (BATTLE_HISTORY->usedMoves[battlerId].moves[i] == 0)
                gBattleMons[battlerId].moves[i] = 0;
        }
    }
}

static void RestoreBattlerData(u8 battlerId)
{
    if (!IsBattlerAIControlled(battlerId))
    {
        u32 i;

        gBattleMons[battlerId].ability = AI_THINKING_STRUCT->saved[battlerId].ability;
        gBattleMons[battlerId].item = AI_THINKING_STRUCT->saved[battlerId].heldItem;
        gBattleMons[battlerId].species = AI_THINKING_STRUCT->saved[battlerId].species;
        for (i = 0; i < 4; i++)
            gBattleMons[battlerId].moves[i] = AI_THINKING_STRUCT->saved[battlerId].moves[i];
    }
}

static bool32 AI_GetIfCrit(u32 move, u8 battlerAtk, u8 battlerDef)
{
    bool32 isCrit;

    switch (CalcCritChanceStage(battlerAtk, battlerDef, move, FALSE))
    {
    case -1:
    case 0:
    default:
        isCrit = FALSE;
        break;
    case 1:
        if (gBattleMoves[move].flags & FLAG_HIGH_CRIT && (Random() % 5 == 0))
            isCrit = TRUE;
        else
            isCrit = FALSE;
        break;
    case 2:
        if (gBattleMoves[move].flags & FLAG_HIGH_CRIT && (Random() % 2 == 0))
            isCrit = TRUE;
        else if (!(gBattleMoves[move].flags & FLAG_HIGH_CRIT) && (Random() % 4) == 0)
            isCrit = TRUE;
        else
            isCrit = FALSE;
        break;
    case -2:
    case 3:
    case 4:
        isCrit = TRUE;
        break;
    }

    return isCrit;
}

s32 AI_CalcDamage(u16 move, u8 battlerAtk, u8 battlerDef)
{
    s32 dmg, moveType;

    SaveBattlerData(battlerAtk);
    SaveBattlerData(battlerDef);

    SetBattlerData(battlerAtk);
    SetBattlerData(battlerDef);

    gBattleStruct->dynamicMoveType = 0;
    SetTypeBeforeUsingMove(move, battlerAtk);
    GET_MOVE_TYPE(move, moveType);
    dmg = CalculateMoveDamage(move, battlerAtk, battlerDef, moveType, 0, AI_GetIfCrit(move, battlerAtk, battlerDef), FALSE);

    RestoreBattlerData(battlerAtk);
    RestoreBattlerData(battlerDef);

    return dmg;
}

s32 AI_CalcPartyMonDamage(u16 move, u8 battlerAtk, u8 battlerDef, struct Pokemon *mon)
{
    s32 dmg;
    u32 i;
    struct BattlePokemon *battleMons = Alloc(sizeof(struct BattlePokemon) * MAX_BATTLERS_COUNT);

    for (i = 0; i < MAX_BATTLERS_COUNT; i++)
        battleMons[i] = gBattleMons[i];

    PokemonToBattleMon(mon, &gBattleMons[battlerAtk]);
    dmg = AI_CalcDamage(move, battlerAtk, battlerDef);

    for (i = 0; i < MAX_BATTLERS_COUNT; i++)
        gBattleMons[i] = battleMons[i];

    Free(battleMons);

    return dmg;
}

u16 AI_GetTypeEffectiveness(u16 move, u8 battlerAtk, u8 battlerDef)
{
    u16 typeEffectiveness;

    SaveBattlerData(battlerAtk);
    SaveBattlerData(battlerDef);

    SetBattlerData(battlerAtk);
    SetBattlerData(battlerDef);

    typeEffectiveness = CalcTypeEffectivenessMultiplier(move, gBattleMoves[move].type, battlerAtk, battlerDef, FALSE);

    RestoreBattlerData(battlerAtk);
    RestoreBattlerData(battlerDef);

    return typeEffectiveness;
}

static void BattleAICmd_if_random_less_than(void)
{
    u16 random = Random();

    if (random % 256 < gAIScriptPtr[1])
        gAIScriptPtr = T1_READ_PTR(gAIScriptPtr + 2);
    else
        gAIScriptPtr += 6;
}

static void BattleAICmd_if_random_greater_than(void)
{
    u16 random = Random();

    if (random % 256 > gAIScriptPtr[1])
        gAIScriptPtr = T1_READ_PTR(gAIScriptPtr + 2);
    else
        gAIScriptPtr += 6;
}

static void BattleAICmd_if_random_equal(void)
{
    u16 random = Random();

    if (random % 256 == gAIScriptPtr[1])
        gAIScriptPtr = T1_READ_PTR(gAIScriptPtr + 2);
    else
        gAIScriptPtr += 6;
}

static void BattleAICmd_if_random_not_equal(void)
{
    u16 random = Random();

    if (random % 256 != gAIScriptPtr[1])
        gAIScriptPtr = T1_READ_PTR(gAIScriptPtr + 2);
    else
        gAIScriptPtr += 6;
}

static void BattleAICmd_score(void)
{
    AI_THINKING_STRUCT->score[AI_THINKING_STRUCT->movesetIndex] += gAIScriptPtr[1]; // Add the result to the array of the move consider's score.

    if (AI_THINKING_STRUCT->score[AI_THINKING_STRUCT->movesetIndex] < 0) // If the score is negative, flatten it to 0.
        AI_THINKING_STRUCT->score[AI_THINKING_STRUCT->movesetIndex] = 0;

    gAIScriptPtr += 2; // AI return.
}

static void BattleAICmd_if_hp_less_than(void)
{
    u16 battlerId;

    if (gAIScriptPtr[1] == AI_USER)
        battlerId = sBattler_AI;
    else
        battlerId = gBattlerTarget;

    if ((u32)(100 * gBattleMons[battlerId].hp / gBattleMons[battlerId].maxHP) < gAIScriptPtr[2])
        gAIScriptPtr = T1_READ_PTR(gAIScriptPtr + 3);
    else
        gAIScriptPtr += 7;
}

static void BattleAICmd_if_hp_more_than(void)
{
    u16 battlerId;

    if (gAIScriptPtr[1] == AI_USER)
        battlerId = sBattler_AI;
    else
        battlerId = gBattlerTarget;

    if ((u32)(100 * gBattleMons[battlerId].hp / gBattleMons[battlerId].maxHP) > gAIScriptPtr[2])
        gAIScriptPtr = T1_READ_PTR(gAIScriptPtr + 3);
    else
        gAIScriptPtr += 7;
}

static void BattleAICmd_if_hp_equal(void)
{
    u16 battlerId;

    if (gAIScriptPtr[1] == AI_USER)
        battlerId = sBattler_AI;
    else
        battlerId = gBattlerTarget;

    if ((u32)(100 * gBattleMons[battlerId].hp / gBattleMons[battlerId].maxHP) == gAIScriptPtr[2])
        gAIScriptPtr = T1_READ_PTR(gAIScriptPtr + 3);
    else
        gAIScriptPtr += 7;
}

static void BattleAICmd_if_hp_not_equal(void)
{
    u16 battlerId;

    if (gAIScriptPtr[1] == AI_USER)
        battlerId = sBattler_AI;
    else
        battlerId = gBattlerTarget;

    if ((u32)(100 * gBattleMons[battlerId].hp / gBattleMons[battlerId].maxHP) != gAIScriptPtr[2])
        gAIScriptPtr = T1_READ_PTR(gAIScriptPtr + 3);
    else
        gAIScriptPtr += 7;
}

static void BattleAICmd_if_status(void)
{
    u16 battlerId;
    u32 status;

    if (gAIScriptPtr[1] == AI_USER)
        battlerId = sBattler_AI;
    else
        battlerId = gBattlerTarget;

    status = T1_READ_32(gAIScriptPtr + 2);

    if (gBattleMons[battlerId].status1 & status)
        gAIScriptPtr = T1_READ_PTR(gAIScriptPtr + 6);
    else
        gAIScriptPtr += 10;
}

static void BattleAICmd_if_not_status(void)
{
    u16 battlerId;
    u32 status;

    if (gAIScriptPtr[1] == AI_USER)
        battlerId = sBattler_AI;
    else
        battlerId = gBattlerTarget;

    status = T1_READ_32(gAIScriptPtr + 2);

    if (!(gBattleMons[battlerId].status1 & status))
        gAIScriptPtr = T1_READ_PTR(gAIScriptPtr + 6);
    else
        gAIScriptPtr += 10;
}

static void BattleAICmd_if_status2(void)
{
    u16 battlerId;
    u32 status;

    if (gAIScriptPtr[1] == AI_USER)
        battlerId = sBattler_AI;
    else
        battlerId = gBattlerTarget;

    status = T1_READ_32(gAIScriptPtr + 2);

    if ((gBattleMons[battlerId].status2 & status))
        gAIScriptPtr = T1_READ_PTR(gAIScriptPtr + 6);
    else
        gAIScriptPtr += 10;
}

static void BattleAICmd_if_not_status2(void)
{
    u16 battlerId;
    u32 status;

    if (gAIScriptPtr[1] == AI_USER)
        battlerId = sBattler_AI;
    else
        battlerId = gBattlerTarget;

    status = T1_READ_32(gAIScriptPtr + 2);

    if (!(gBattleMons[battlerId].status2 & status))
        gAIScriptPtr = T1_READ_PTR(gAIScriptPtr + 6);
    else
        gAIScriptPtr += 10;
}

static void BattleAICmd_if_status3(void)
{
    u16 battlerId;
    u32 status;

    if (gAIScriptPtr[1] == AI_USER)
        battlerId = sBattler_AI;
    else
        battlerId = gBattlerTarget;

    status = T1_READ_32(gAIScriptPtr + 2);

    if (gStatuses3[battlerId] & status)
        gAIScriptPtr = T1_READ_PTR(gAIScriptPtr + 6);
    else
        gAIScriptPtr += 10;
}

static void BattleAICmd_if_not_status3(void)
{
    u16 battlerId;
    u32 status;

    if (gAIScriptPtr[1] == AI_USER)
        battlerId = sBattler_AI;
    else
        battlerId = gBattlerTarget;

    status = T1_READ_32(gAIScriptPtr + 2);

    if (!(gStatuses3[battlerId] & status))
        gAIScriptPtr = T1_READ_PTR(gAIScriptPtr + 6);
    else
        gAIScriptPtr += 10;
}

static void BattleAICmd_if_side_affecting(void)
{
    u16 battlerId;
    u32 side, status;

    if (gAIScriptPtr[1] == AI_USER)
        battlerId = sBattler_AI;
    else
        battlerId = gBattlerTarget;

    side = GET_BATTLER_SIDE(battlerId);
    status = T1_READ_32(gAIScriptPtr + 2);

    if (gSideStatuses[side] & status)
        gAIScriptPtr = T1_READ_PTR(gAIScriptPtr + 6);
    else
        gAIScriptPtr += 10;
}

static void BattleAICmd_if_not_side_affecting(void)
{
    u16 battlerId;
    u32 side, status;

    if (gAIScriptPtr[1] == AI_USER)
        battlerId = sBattler_AI;
    else
        battlerId = gBattlerTarget;

    side = GET_BATTLER_SIDE(battlerId);
    status = T1_READ_32(gAIScriptPtr + 2);

    if (!(gSideStatuses[side] & status))
        gAIScriptPtr = T1_READ_PTR(gAIScriptPtr + 6);
    else
        gAIScriptPtr += 10;
}

static void BattleAICmd_if_less_than(void)
{
    if (AI_THINKING_STRUCT->funcResult < gAIScriptPtr[1])
        gAIScriptPtr = T1_READ_PTR(gAIScriptPtr + 2);
    else
        gAIScriptPtr += 6;
}

static void BattleAICmd_if_more_than(void)
{
    if (AI_THINKING_STRUCT->funcResult > gAIScriptPtr[1])
        gAIScriptPtr = T1_READ_PTR(gAIScriptPtr + 2);
    else
        gAIScriptPtr += 6;
}

static void BattleAICmd_if_equal(void)
{
    if (AI_THINKING_STRUCT->funcResult == gAIScriptPtr[1])
        gAIScriptPtr = T1_READ_PTR(gAIScriptPtr + 2);
    else
        gAIScriptPtr += 6;
}

static void BattleAICmd_if_not_equal(void)
{
    if (AI_THINKING_STRUCT->funcResult != gAIScriptPtr[1])
        gAIScriptPtr = T1_READ_PTR(gAIScriptPtr + 2);
    else
        gAIScriptPtr += 6;
}

static void BattleAICmd_if_less_than_ptr(void)
{
    const u8 *value = T1_READ_PTR(gAIScriptPtr + 1);

    if (AI_THINKING_STRUCT->funcResult < *value)
        gAIScriptPtr = T1_READ_PTR(gAIScriptPtr + 5);
    else
        gAIScriptPtr += 9;
}

static void BattleAICmd_if_more_than_ptr(void)
{
    const u8 *value = T1_READ_PTR(gAIScriptPtr + 1);

    if (AI_THINKING_STRUCT->funcResult > *value)
        gAIScriptPtr = T1_READ_PTR(gAIScriptPtr + 5);
    else
        gAIScriptPtr += 9;
}

static void BattleAICmd_if_equal_ptr(void)
{
    const u8 *value = T1_READ_PTR(gAIScriptPtr + 1);

    if (AI_THINKING_STRUCT->funcResult == *value)
        gAIScriptPtr = T1_READ_PTR(gAIScriptPtr + 5);
    else
        gAIScriptPtr += 9;
}

static void BattleAICmd_if_not_equal_ptr(void)
{
    const u8 *value = T1_READ_PTR(gAIScriptPtr + 1);

    if (AI_THINKING_STRUCT->funcResult != *value)
        gAIScriptPtr = T1_READ_PTR(gAIScriptPtr + 5);
    else
        gAIScriptPtr += 9;
}

static void BattleAICmd_if_move(void)
{
    u16 move = T1_READ_16(gAIScriptPtr + 1);

    if (AI_THINKING_STRUCT->moveConsidered == move)
        gAIScriptPtr = T1_READ_PTR(gAIScriptPtr + 3);
    else
        gAIScriptPtr += 7;
}

static void BattleAICmd_if_not_move(void)
{
    u16 move = T1_READ_16(gAIScriptPtr + 1);

    if (AI_THINKING_STRUCT->moveConsidered != move)
        gAIScriptPtr = T1_READ_PTR(gAIScriptPtr + 3);
    else
        gAIScriptPtr += 7;
}

static void BattleAICmd_if_in_bytes(void)
{
    const u8 *ptr = T1_READ_PTR(gAIScriptPtr + 1);

    while (*ptr != 0xFF)
    {
        if (AI_THINKING_STRUCT->funcResult == *ptr)
        {
            gAIScriptPtr = T1_READ_PTR(gAIScriptPtr + 5);
            return;
        }
        ptr++;
    }
    gAIScriptPtr += 9;
}

static void BattleAICmd_if_not_in_bytes(void)
{
    const u8 *ptr = T1_READ_PTR(gAIScriptPtr + 1);

    while (*ptr != 0xFF)
    {
        if (AI_THINKING_STRUCT->funcResult == *ptr)
        {
            gAIScriptPtr += 9;
            return;
        }
        ptr++;
    }
    gAIScriptPtr = T1_READ_PTR(gAIScriptPtr + 5);
}

static void BattleAICmd_if_in_hwords(void)
{
    const u16 *ptr = (const u16 *)T1_READ_PTR(gAIScriptPtr + 1);

    while (*ptr != 0xFFFF)
    {
        if (AI_THINKING_STRUCT->funcResult == *ptr)
        {
            gAIScriptPtr = T1_READ_PTR(gAIScriptPtr + 5);
            return;
        }
        ptr++;
    }
    gAIScriptPtr += 9;
}

static void BattleAICmd_if_not_in_hwords(void)
{
    const u16 *ptr = (const u16 *)T1_READ_PTR(gAIScriptPtr + 1);

    while (*ptr != 0xFFFF)
    {
        if (AI_THINKING_STRUCT->funcResult == *ptr)
        {
            gAIScriptPtr += 9;
            return;
        }
        ptr++;
    }
    gAIScriptPtr = T1_READ_PTR(gAIScriptPtr + 5);
}

static void BattleAICmd_if_user_has_attacking_move(void)
{
    s32 i;

    for (i = 0; i < 4; i++)
    {
        if (gBattleMons[sBattler_AI].moves[i] != 0
            && gBattleMoves[gBattleMons[sBattler_AI].moves[i]].power != 0)
            break;
    }

    if (i == 4)
        gAIScriptPtr += 5;
    else
        gAIScriptPtr = T1_READ_PTR(gAIScriptPtr + 1);
}

static void BattleAICmd_if_user_has_no_attacking_moves(void)
{
    s32 i;

    for (i = 0; i < 4; i++)
    {
        if (gBattleMons[sBattler_AI].moves[i] != 0
         && gBattleMoves[gBattleMons[sBattler_AI].moves[i]].power != 0)
            break;
    }

    if (i != 4)
        gAIScriptPtr += 5;
    else
        gAIScriptPtr = T1_READ_PTR(gAIScriptPtr + 1);
}

static void BattleAICmd_get_turn_count(void)
{
    AI_THINKING_STRUCT->funcResult = gBattleResults.battleTurnCounter;
    gAIScriptPtr += 1;
}

static void BattleAICmd_get_type(void)
{
    u8 typeVar = gAIScriptPtr[1];

    switch (typeVar)
    {
    case AI_TYPE1_USER: // AI user primary type
        AI_THINKING_STRUCT->funcResult = gBattleMons[sBattler_AI].type1;
        break;
    case AI_TYPE1_TARGET: // target primary type
        AI_THINKING_STRUCT->funcResult = gBattleMons[gBattlerTarget].type1;
        break;
    case AI_TYPE2_USER: // AI user secondary type
        AI_THINKING_STRUCT->funcResult = gBattleMons[sBattler_AI].type2;
        break;
    case AI_TYPE2_TARGET: // target secondary type
        AI_THINKING_STRUCT->funcResult = gBattleMons[gBattlerTarget].type2;
        break;
    case AI_TYPE_MOVE: // type of move being pointed to
        AI_THINKING_STRUCT->funcResult = gBattleMoves[AI_THINKING_STRUCT->moveConsidered].type;
        break;
    }
    gAIScriptPtr += 2;
}

static u8 BattleAI_GetWantedBattler(u8 wantedBattler)
{
    switch (wantedBattler)
    {
    case AI_USER:
        return sBattler_AI;
    case AI_TARGET:
    default:
        return gBattlerTarget;
    case AI_USER_PARTNER:
        return sBattler_AI ^ BIT_FLANK;
    case AI_TARGET_PARTNER:
        return gBattlerTarget ^ BIT_FLANK;
    }
}

static void BattleAICmd_is_of_type(void)
{
    u8 battlerId = BattleAI_GetWantedBattler(gAIScriptPtr[1]);

    if (IS_BATTLER_OF_TYPE(battlerId, gAIScriptPtr[2]))
        AI_THINKING_STRUCT->funcResult = TRUE;
    else
        AI_THINKING_STRUCT->funcResult = FALSE;

    gAIScriptPtr += 3;
}

static void BattleAICmd_get_considered_move_power(void)
{
    AI_THINKING_STRUCT->funcResult = gBattleMoves[AI_THINKING_STRUCT->moveConsidered].power;
    gAIScriptPtr += 1;
}

static void BattleAICmd_get_how_powerful_move_is(void)
{
    s32 i, checkedMove;
    s32 moveDmgs[4];

    for (i = 0; sDiscouragedPowerfulMoveEffects[i] != 0xFFFF; i++)
    {
        if (gBattleMoves[AI_THINKING_STRUCT->moveConsidered].effect == sDiscouragedPowerfulMoveEffects[i])
            break;
    }

    if (gBattleMoves[AI_THINKING_STRUCT->moveConsidered].power > 1
        && sDiscouragedPowerfulMoveEffects[i] == 0xFFFF)
    {
        *(&gBattleStruct->dynamicMoveType) = 0;
        gMoveResultFlags = 0;

        for (checkedMove = 0; checkedMove < 4; checkedMove++)
        {
            for (i = 0; sDiscouragedPowerfulMoveEffects[i] != 0xFFFF; i++)
            {
                if (gBattleMoves[gBattleMons[sBattler_AI].moves[checkedMove]].effect == sDiscouragedPowerfulMoveEffects[i])
                    break;
            }

            if (gBattleMons[sBattler_AI].moves[checkedMove] != MOVE_NONE
                && sDiscouragedPowerfulMoveEffects[i] == 0xFFFF
                && gBattleMoves[gBattleMons[sBattler_AI].moves[checkedMove]].power > 1)
            {
                gCurrentMove = gBattleMons[sBattler_AI].moves[checkedMove];
                moveDmgs[checkedMove] = AI_CalcDamage(gCurrentMove, sBattler_AI, gBattlerTarget);
                moveDmgs[checkedMove] = moveDmgs[checkedMove] * AI_THINKING_STRUCT->simulatedRNG[checkedMove] / 100;
                if (moveDmgs[checkedMove] == 0)
                    moveDmgs[checkedMove] = 1;
            }
            else
            {
                moveDmgs[checkedMove] = 0;
            }
        }

        for (checkedMove = 0; checkedMove < 4; checkedMove++)
        {
            if (moveDmgs[checkedMove] > moveDmgs[AI_THINKING_STRUCT->movesetIndex])
                break;
        }

        if (checkedMove == 4)
            AI_THINKING_STRUCT->funcResult = MOVE_MOST_POWERFUL; // Is the most powerful.
        else
            AI_THINKING_STRUCT->funcResult = MOVE_NOT_MOST_POWERFUL; // Not the most powerful.
    }
    else
    {
        AI_THINKING_STRUCT->funcResult = MOVE_POWER_DISCOURAGED; // Highly discouraged in terms of power.
    }

    gAIScriptPtr++;
}

static void BattleAICmd_get_last_used_battler_move(void)
{
    if (gAIScriptPtr[1] == AI_USER)
        AI_THINKING_STRUCT->funcResult = gLastMoves[sBattler_AI];
    else
        AI_THINKING_STRUCT->funcResult = gLastMoves[gBattlerTarget];

    gAIScriptPtr += 2;
}

static void BattleAICmd_if_equal_(void) // Same as if_equal.
{
    if (gAIScriptPtr[1] == AI_THINKING_STRUCT->funcResult)
        gAIScriptPtr = T1_READ_PTR(gAIScriptPtr + 2);
    else
        gAIScriptPtr += 6;
}

static void BattleAICmd_if_not_equal_(void) // Same as if_not_equal.
{
    if (gAIScriptPtr[1] != AI_THINKING_STRUCT->funcResult)
        gAIScriptPtr = T1_READ_PTR(gAIScriptPtr + 2);
    else
        gAIScriptPtr += 6;
}

static void BattleAICmd_if_user_goes(void)
{
    if (GetWhoStrikesFirst(sBattler_AI, gBattlerTarget, TRUE) == gAIScriptPtr[1])
        gAIScriptPtr = T1_READ_PTR(gAIScriptPtr + 2);
    else
        gAIScriptPtr += 6;
}

static void BattleAICmd_if_user_doesnt_go(void)
{
    if (GetWhoStrikesFirst(sBattler_AI, gBattlerTarget, TRUE) != gAIScriptPtr[1])
        gAIScriptPtr = T1_READ_PTR(gAIScriptPtr + 2);
    else
        gAIScriptPtr += 6;
}

static void BattleAICmd_nullsub_2A(void)
{
}

static void BattleAICmd_nullsub_2B(void)
{
}

static void BattleAICmd_count_usable_party_mons(void)
{
    u8 battlerId;
    u8 battlerOnField1, battlerOnField2;
    struct Pokemon *party;
    s32 i;

    AI_THINKING_STRUCT->funcResult = 0;

    if (gAIScriptPtr[1] == AI_USER)
        battlerId = sBattler_AI;
    else
        battlerId = gBattlerTarget;

    if (GetBattlerSide(battlerId) == B_SIDE_PLAYER)
        party = gPlayerParty;
    else
        party = gEnemyParty;

    if (gBattleTypeFlags & BATTLE_TYPE_DOUBLE)
    {
        u32 position;
        battlerOnField1 = gBattlerPartyIndexes[battlerId];
        position = GetBattlerPosition(battlerId) ^ BIT_FLANK;
        battlerOnField2 = gBattlerPartyIndexes[GetBattlerAtPosition(position)];
    }
    else // In singles there's only one battlerId by side.
    {
        battlerOnField1 = gBattlerPartyIndexes[battlerId];
        battlerOnField2 = gBattlerPartyIndexes[battlerId];
    }

    for (i = 0; i < PARTY_SIZE; i++)
    {
        if (i != battlerOnField1 && i != battlerOnField2
         && GetMonData(&party[i], MON_DATA_HP) != 0
         && GetMonData(&party[i], MON_DATA_SPECIES2) != SPECIES_NONE
         && GetMonData(&party[i], MON_DATA_SPECIES2) != SPECIES_EGG)
        {
            AI_THINKING_STRUCT->funcResult++;
        }
    }

    gAIScriptPtr += 2;
}

static void BattleAICmd_get_considered_move(void)
{
    AI_THINKING_STRUCT->funcResult = AI_THINKING_STRUCT->moveConsidered;
    gAIScriptPtr += 1;
}

static void BattleAICmd_get_considered_move_effect(void)
{
    AI_THINKING_STRUCT->funcResult = gBattleMoves[AI_THINKING_STRUCT->moveConsidered].effect;
    gAIScriptPtr += 1;
}

static void BattleAICmd_get_ability(void)
{
    u8 battlerId;

    if (gAIScriptPtr[1] == AI_USER)
        battlerId = sBattler_AI;
    else
        battlerId = gBattlerTarget;

    if (gActiveBattler != battlerId)
    {
        if (BATTLE_HISTORY->abilities[battlerId] != 0)
        {
            AI_THINKING_STRUCT->funcResult = BATTLE_HISTORY->abilities[battlerId];
            gAIScriptPtr += 2;
            return;
        }

        // abilities that prevent fleeing.
        if (gBattleMons[battlerId].ability == ABILITY_SHADOW_TAG
        || gBattleMons[battlerId].ability == ABILITY_MAGNET_PULL
        || gBattleMons[battlerId].ability == ABILITY_ARENA_TRAP)
        {
            AI_THINKING_STRUCT->funcResult = gBattleMons[battlerId].ability;
            gAIScriptPtr += 2;
            return;
        }

        if (gBaseStats[gBattleMons[battlerId].species].ability1 != ABILITY_NONE)
        {
            if (gBaseStats[gBattleMons[battlerId].species].ability2 != ABILITY_NONE)
            {
                // AI has no knowledge of opponent, so it guesses which ability.
                if (Random() & 1)
                    AI_THINKING_STRUCT->funcResult = gBaseStats[gBattleMons[battlerId].species].ability1;
                else
                    AI_THINKING_STRUCT->funcResult = gBaseStats[gBattleMons[battlerId].species].ability2;
            }
            else
            {
                AI_THINKING_STRUCT->funcResult = gBaseStats[gBattleMons[battlerId].species].ability1; // It's definitely ability 1.
            }
        }
        else
        {
            AI_THINKING_STRUCT->funcResult = gBaseStats[gBattleMons[battlerId].species].ability2; // AI can't actually reach this part since no pokemon has ability 2 and no ability 1.
        }
    }
    else
    {
        // The AI knows its own ability.
        AI_THINKING_STRUCT->funcResult = gBattleMons[battlerId].ability;
    }

    gAIScriptPtr += 2;
}

static void BattleAICmd_check_ability(void)
{
    u32 battlerId = BattleAI_GetWantedBattler(gAIScriptPtr[1]);
    u32 ability = gAIScriptPtr[2];

    if (gAIScriptPtr[1] == AI_TARGET || gAIScriptPtr[1] == AI_TARGET_PARTNER)
    {
        if (BATTLE_HISTORY->abilities[battlerId] != ABILITY_NONE)
        {
            ability = BATTLE_HISTORY->abilities[battlerId];
            AI_THINKING_STRUCT->funcResult = ability;
        }
        // Abilities that prevent fleeing.
        else if (gBattleMons[battlerId].ability == ABILITY_SHADOW_TAG
        || gBattleMons[battlerId].ability == ABILITY_MAGNET_PULL
        || gBattleMons[battlerId].ability == ABILITY_ARENA_TRAP)
        {
            ability = gBattleMons[battlerId].ability;
        }
        else if (gBaseStats[gBattleMons[battlerId].species].ability1 != ABILITY_NONE)
        {
            if (gBaseStats[gBattleMons[battlerId].species].ability2 != ABILITY_NONE)
            {
                u8 abilityDummyVariable = ability; // Needed to match.
                if (gBaseStats[gBattleMons[battlerId].species].ability1 != abilityDummyVariable
                && gBaseStats[gBattleMons[battlerId].species].ability2 != abilityDummyVariable)
                {
                    ability = gBaseStats[gBattleMons[battlerId].species].ability1;
                }
                else
                {
                    ability = ABILITY_NONE;
                }
            }
            else
            {
                ability = gBaseStats[gBattleMons[battlerId].species].ability1;
            }
        }
        else
        {
            ability = gBaseStats[gBattleMons[battlerId].species].ability2; // AI can't actually reach this part since no pokemon has ability 2 and no ability 1.
        }
    }
    else
    {
        // The AI knows its own or partner's ability.
        ability = gBattleMons[battlerId].ability;
    }

    if (ability == 0)
        AI_THINKING_STRUCT->funcResult = 2; // Unable to answer.
    else if (ability == gAIScriptPtr[2])
        AI_THINKING_STRUCT->funcResult = 1; // Pokemon has the ability we wanted to check.
    else
        AI_THINKING_STRUCT->funcResult = 0; // Pokemon doesn't have the ability we wanted to check.

    gAIScriptPtr += 3;
}

static void BattleAICmd_get_highest_type_effectiveness(void)
{
    s32 i;
    u8 *dynamicMoveType;

    gBattleStruct->dynamicMoveType = 0;
    gMoveResultFlags = 0;
    AI_THINKING_STRUCT->funcResult = 0;

    for (i = 0; i < 4; i++)
    {
        gCurrentMove = gBattleMons[sBattler_AI].moves[i];
        if (gCurrentMove != MOVE_NONE)
        {
            u32 effectivenessMultiplier = AI_GetTypeEffectiveness(gCurrentMove, sBattler_AI, gBattlerTarget);

            switch (effectivenessMultiplier)
            {
            case UQ_4_12(0.0):
            default:
                gBattleMoveDamage = AI_EFFECTIVENESS_x0;
                break;
            case UQ_4_12(0.25):
                gBattleMoveDamage = AI_EFFECTIVENESS_x0_25;
                break;
            case UQ_4_12(0.5):
                gBattleMoveDamage = AI_EFFECTIVENESS_x0_5;
                break;
            case UQ_4_12(1.0):
                gBattleMoveDamage = AI_EFFECTIVENESS_x1;
                break;
            case UQ_4_12(2.0):
                gBattleMoveDamage = AI_EFFECTIVENESS_x2;
                break;
            case UQ_4_12(4.0):
                gBattleMoveDamage = AI_EFFECTIVENESS_x4;
                break;
            }

            if (AI_THINKING_STRUCT->funcResult < gBattleMoveDamage)
                AI_THINKING_STRUCT->funcResult = gBattleMoveDamage;
        }
    }

    gAIScriptPtr += 1;
}

static void BattleAICmd_if_type_effectiveness(void)
{
    u8 damageVar;
    u32 effectivenessMultiplier;

    gBattleStruct->dynamicMoveType = 0;
    gMoveResultFlags = 0;
    gCurrentMove = AI_THINKING_STRUCT->moveConsidered;

    effectivenessMultiplier = AI_GetTypeEffectiveness(gCurrentMove, sBattler_AI, gBattlerTarget);
    switch (effectivenessMultiplier)
    {
    case UQ_4_12(0.0):
    default:
        damageVar = AI_EFFECTIVENESS_x0;
        break;
    case UQ_4_12(0.25):
        damageVar = AI_EFFECTIVENESS_x0_25;
        break;
    case UQ_4_12(0.5):
        damageVar = AI_EFFECTIVENESS_x0_5;
        break;
    case UQ_4_12(1.0):
        damageVar = AI_EFFECTIVENESS_x1;
        break;
    case UQ_4_12(2.0):
        damageVar = AI_EFFECTIVENESS_x2;
        break;
    case UQ_4_12(4.0):
        damageVar = AI_EFFECTIVENESS_x4;
        break;
    }

    if (damageVar == gAIScriptPtr[1])
        gAIScriptPtr = T1_READ_PTR(gAIScriptPtr + 2);
    else
        gAIScriptPtr += 6;
}

static void BattleAICmd_nullsub_32(void)
{
}

static void BattleAICmd_nullsub_33(void)
{
}

static void BattleAICmd_if_status_in_party(void)
{
    struct Pokemon *party;
    s32 i;
    u32 statusToCompareTo;
    u8 battlerId;

    switch (gAIScriptPtr[1])
    {
    case AI_USER:
        battlerId = sBattler_AI;
        break;
    default:
        battlerId = gBattlerTarget;
        break;
    }

    party = (GetBattlerSide(battlerId) == B_SIDE_PLAYER) ? gPlayerParty : gEnemyParty;

    statusToCompareTo = T1_READ_32(gAIScriptPtr + 2);

    for (i = 0; i < PARTY_SIZE; i++)
    {
        u16 species = GetMonData(&party[i], MON_DATA_SPECIES);
        u16 hp = GetMonData(&party[i], MON_DATA_HP);
        u32 status = GetMonData(&party[i], MON_DATA_STATUS);

        if (species != SPECIES_NONE && species != SPECIES_EGG && hp != 0 && status == statusToCompareTo)
        {
            gAIScriptPtr = T1_READ_PTR(gAIScriptPtr + 6);
            return;
        }
    }

    gAIScriptPtr += 10;
}

static void BattleAICmd_if_status_not_in_party(void)
{
    struct Pokemon *party;
    s32 i;
    u32 statusToCompareTo;
    u8 battlerId;

    switch (gAIScriptPtr[1])
    {
    case 1:
        battlerId = sBattler_AI;
        break;
    default:
        battlerId = gBattlerTarget;
        break;
    }

    party = (GetBattlerSide(battlerId) == B_SIDE_PLAYER) ? gPlayerParty : gEnemyParty;

    statusToCompareTo = T1_READ_32(gAIScriptPtr + 2);

    for (i = 0; i < PARTY_SIZE; i++)
    {
        u16 species = GetMonData(&party[i], MON_DATA_SPECIES);
        u16 hp = GetMonData(&party[i], MON_DATA_HP);
        u32 status = GetMonData(&party[i], MON_DATA_STATUS);

        if (species != SPECIES_NONE && species != SPECIES_EGG && hp != 0 && status == statusToCompareTo)
        {
            gAIScriptPtr += 10;
            return;
        }
    }

    gAIScriptPtr = T1_READ_PTR(gAIScriptPtr + 6);
}

static void BattleAICmd_get_weather(void)
{
    if (gBattleWeather & WEATHER_RAIN_ANY)
        AI_THINKING_STRUCT->funcResult = AI_WEATHER_RAIN;
    if (gBattleWeather & WEATHER_SANDSTORM_ANY)
        AI_THINKING_STRUCT->funcResult = AI_WEATHER_SANDSTORM;
    if (gBattleWeather & WEATHER_SUN_ANY)
        AI_THINKING_STRUCT->funcResult = AI_WEATHER_SUN;
    if (gBattleWeather & WEATHER_HAIL_ANY)
        AI_THINKING_STRUCT->funcResult = AI_WEATHER_HAIL;

    gAIScriptPtr += 1;
}

static void BattleAICmd_if_effect(void)
{
    if (gBattleMoves[AI_THINKING_STRUCT->moveConsidered].effect == T1_READ_16(gAIScriptPtr + 1))
        gAIScriptPtr = T1_READ_PTR(gAIScriptPtr + 3);
    else
        gAIScriptPtr += 7;
}

static void BattleAICmd_if_not_effect(void)
{
    if (gBattleMoves[AI_THINKING_STRUCT->moveConsidered].effect != T1_READ_16(gAIScriptPtr + 1))
        gAIScriptPtr = T1_READ_PTR(gAIScriptPtr + 3);
    else
        gAIScriptPtr += 7;
}

static void BattleAICmd_if_stat_level_less_than(void)
{
    u32 battlerId;

    if (gAIScriptPtr[1] == AI_USER)
        battlerId = sBattler_AI;
    else
        battlerId = gBattlerTarget;

    if (gBattleMons[battlerId].statStages[gAIScriptPtr[2]] < gAIScriptPtr[3])
        gAIScriptPtr = T1_READ_PTR(gAIScriptPtr + 4);
    else
        gAIScriptPtr += 8;
}

static void BattleAICmd_if_stat_level_more_than(void)
{
    u32 battlerId;

    if (gAIScriptPtr[1] == AI_USER)
        battlerId = sBattler_AI;
    else
        battlerId = gBattlerTarget;

    if (gBattleMons[battlerId].statStages[gAIScriptPtr[2]] > gAIScriptPtr[3])
        gAIScriptPtr = T1_READ_PTR(gAIScriptPtr + 4);
    else
        gAIScriptPtr += 8;
}

static void BattleAICmd_if_stat_level_equal(void)
{
    u32 battlerId;

    if (gAIScriptPtr[1] == AI_USER)
        battlerId = sBattler_AI;
    else
        battlerId = gBattlerTarget;

    if (gBattleMons[battlerId].statStages[gAIScriptPtr[2]] == gAIScriptPtr[3])
        gAIScriptPtr = T1_READ_PTR(gAIScriptPtr + 4);
    else
        gAIScriptPtr += 8;
}

static void BattleAICmd_if_stat_level_not_equal(void)
{
    u32 battlerId;

    if (gAIScriptPtr[1] == AI_USER)
        battlerId = sBattler_AI;
    else
        battlerId = gBattlerTarget;

    if (gBattleMons[battlerId].statStages[gAIScriptPtr[2]] != gAIScriptPtr[3])
        gAIScriptPtr = T1_READ_PTR(gAIScriptPtr + 4);
    else
        gAIScriptPtr += 8;
}

static void BattleAICmd_if_can_faint(void)
{
    s32 dmg;

    if (gBattleMoves[AI_THINKING_STRUCT->moveConsidered].power < 2)
    {
        gAIScriptPtr += 5;
        return;
    }

    gBattleStruct->dynamicMoveType = 0;
    gMoveResultFlags = 0;
    dmg = AI_CalcDamage(AI_THINKING_STRUCT->moveConsidered, sBattler_AI, gBattlerTarget);
    dmg = dmg * AI_THINKING_STRUCT->simulatedRNG[AI_THINKING_STRUCT->movesetIndex] / 100;

    // Moves always do at least 1 damage.
    if (dmg == 0)
        dmg = 1;

    if (gBattleMons[gBattlerTarget].hp <= dmg)
        gAIScriptPtr = T1_READ_PTR(gAIScriptPtr + 1);
    else
        gAIScriptPtr += 5;
}

static void BattleAICmd_if_cant_faint(void)
{
    s32 dmg;

    if (gBattleMoves[AI_THINKING_STRUCT->moveConsidered].power < 2)
    {
        gAIScriptPtr += 5;
        return;
    }

    gBattleStruct->dynamicMoveType = 0;
    gMoveResultFlags = 0;
    dmg = AI_CalcDamage(AI_THINKING_STRUCT->moveConsidered, sBattler_AI, gBattlerTarget);
    dmg = dmg * AI_THINKING_STRUCT->simulatedRNG[AI_THINKING_STRUCT->movesetIndex] / 100;

    // Moves always do at least 1 damage.
    if (dmg == 0)
        dmg = 1;

    if (gBattleMons[gBattlerTarget].hp > dmg)
        gAIScriptPtr = T1_READ_PTR(gAIScriptPtr + 1);
    else
        gAIScriptPtr += 5;
}

static void BattleAICmd_if_has_move(void)
{
    s32 i;
    const u16 *movePtr = (u16 *)(gAIScriptPtr + 2);

    switch (gAIScriptPtr[1])
    {
    case AI_USER:
        for (i = 0; i < 4; i++)
        {
            if (gBattleMons[sBattler_AI].moves[i] == *movePtr)
                break;
        }
        if (i == 4)
            gAIScriptPtr += 8;
        else
            gAIScriptPtr = T1_READ_PTR(gAIScriptPtr + 4);
        break;
    case AI_USER_PARTNER:
        if (gBattleMons[sBattler_AI ^ BIT_FLANK].hp == 0)
        {
            gAIScriptPtr += 8;
            break;
        }
        else
        {
            for (i = 0; i < 4; i++)
            {
                if (gBattleMons[sBattler_AI ^ BIT_FLANK].moves[i] == *movePtr)
                    break;
            }
        }
        if (i == 4)
            gAIScriptPtr += 8;
        else
            gAIScriptPtr = T1_READ_PTR(gAIScriptPtr + 4);
        break;
    case AI_TARGET:
    case AI_TARGET_PARTNER:
        for (i = 0; i < 4; i++)
        {
            if (BATTLE_HISTORY->usedMoves[gBattlerTarget].moves[i] == *movePtr)
                break;
        }
        if (i == 4)
            gAIScriptPtr += 8;
        else
            gAIScriptPtr = T1_READ_PTR(gAIScriptPtr + 4);
        break;
    }
}

static void BattleAICmd_if_doesnt_have_move(void)
{
    s32 i;
    const u16 *movePtr = (u16 *)(gAIScriptPtr + 2);

    switch(gAIScriptPtr[1])
    {
    case AI_USER:
    case AI_USER_PARTNER: // UB: no separate check for user partner.
        for (i = 0; i < 4; i++)
        {
            if (gBattleMons[sBattler_AI].moves[i] == *movePtr)
                break;
        }
        if (i != 4)
            gAIScriptPtr += 8;
        else
            gAIScriptPtr = T1_READ_PTR(gAIScriptPtr + 4);
        break;
    case AI_TARGET:
    case AI_TARGET_PARTNER:
        for (i = 0; i < 4; i++)
        {
            if (BATTLE_HISTORY->usedMoves[gBattlerTarget].moves[i] == *movePtr)
                break;
        }
        if (i != 4)
            gAIScriptPtr += 8;
        else
            gAIScriptPtr = T1_READ_PTR(gAIScriptPtr + 4);
        break;
    }
}

static void BattleAICmd_if_has_move_with_effect(void)
{
    s32 i;

    switch (gAIScriptPtr[1])
    {
    case AI_USER:
    case AI_USER_PARTNER:
        for (i = 0; i < 4; i++)
        {
            if (gBattleMons[sBattler_AI].moves[i] != 0 && gBattleMoves[gBattleMons[sBattler_AI].moves[i]].effect == gAIScriptPtr[2])
                break;
        }
        if (i == 4)
            gAIScriptPtr += 7;
        else
            gAIScriptPtr = T1_READ_PTR(gAIScriptPtr + 3);
        break;
    case AI_TARGET:
    case AI_TARGET_PARTNER:
        for (i = 0; i < 4; i++)
        {
            if (gBattleMons[gBattlerTarget].moves[i] != 0 && gBattleMoves[BATTLE_HISTORY->usedMoves[gBattlerTarget].moves[i]].effect == gAIScriptPtr[2])
                break;
        }
        if (i == 4)
            gAIScriptPtr += 7;
        else
            gAIScriptPtr = T1_READ_PTR(gAIScriptPtr + 3);
        break;
    }
}

static void BattleAICmd_if_doesnt_have_move_with_effect(void)
{
    s32 i;

    switch (gAIScriptPtr[1])
    {
    case AI_USER:
    case AI_USER_PARTNER:
        for (i = 0; i < 4; i++)
        {
            if(gBattleMons[sBattler_AI].moves[i] != 0 && gBattleMoves[gBattleMons[sBattler_AI].moves[i]].effect == gAIScriptPtr[2])
                break;
        }
        if (i != 4)
            gAIScriptPtr += 7;
        else
            gAIScriptPtr = T1_READ_PTR(gAIScriptPtr + 3);
        break;
    case AI_TARGET:
    case AI_TARGET_PARTNER:
        for (i = 0; i < 4; i++)
        {
            if (BATTLE_HISTORY->usedMoves[gBattlerTarget].moves[i] && gBattleMoves[BATTLE_HISTORY->usedMoves[gBattlerTarget].moves[i]].effect == gAIScriptPtr[2])
                break;
        }
        if (i != 4)
            gAIScriptPtr += 7;
        else
            gAIScriptPtr = T1_READ_PTR(gAIScriptPtr + 3);
        break;
    }
}

static void BattleAICmd_if_any_move_disabled_or_encored(void)
{
    u8 battlerId;

    if (gAIScriptPtr[1] == AI_USER)
        battlerId = sBattler_AI;
    else
        battlerId = gBattlerTarget;

    if (gAIScriptPtr[2] == 0)
    {
        if (gDisableStructs[battlerId].disabledMove == MOVE_NONE)
            gAIScriptPtr += 7;
        else
            gAIScriptPtr = T1_READ_PTR(gAIScriptPtr + 3);
    }
    else if (gAIScriptPtr[2] != 1)
    {
        gAIScriptPtr += 7;
    }
    else
    {
        if (gDisableStructs[battlerId].encoredMove != MOVE_NONE)
            gAIScriptPtr = T1_READ_PTR(gAIScriptPtr + 3);
        else
            gAIScriptPtr += 7;
    }
}

static void BattleAICmd_if_curr_move_disabled_or_encored(void)
{
    switch (gAIScriptPtr[1])
    {
    case 0:
        if (gDisableStructs[gActiveBattler].disabledMove == AI_THINKING_STRUCT->moveConsidered)
            gAIScriptPtr = T1_READ_PTR(gAIScriptPtr + 2);
        else
            gAIScriptPtr += 6;
        break;
    case 1:
        if (gDisableStructs[gActiveBattler].encoredMove == AI_THINKING_STRUCT->moveConsidered)
            gAIScriptPtr = T1_READ_PTR(gAIScriptPtr + 2);
        else
            gAIScriptPtr += 6;
        break;
    default:
        gAIScriptPtr += 6;
        break;
    }
}

static void BattleAICmd_flee(void)
{
    AI_THINKING_STRUCT->aiAction |= (AI_ACTION_DONE | AI_ACTION_FLEE | AI_ACTION_DO_NOT_ATTACK);
}

static void BattleAICmd_if_random_safari_flee(void)
{
    u8 safariFleeRate = gBattleStruct->safariEscapeFactor * 5; // Safari flee rate, from 0-20.

    if ((u8)(Random() % 100) < safariFleeRate)
        gAIScriptPtr = T1_READ_PTR(gAIScriptPtr + 1);
    else
        gAIScriptPtr += 5;
}

static void BattleAICmd_watch(void)
{
    AI_THINKING_STRUCT->aiAction |= (AI_ACTION_DONE | AI_ACTION_WATCH | AI_ACTION_DO_NOT_ATTACK);
}

static void BattleAICmd_get_hold_effect(void)
{
    u8 battlerId;

    if (gAIScriptPtr[1] == AI_USER)
        battlerId = sBattler_AI;
    else
        battlerId = gBattlerTarget;

    if (gActiveBattler != battlerId)
        AI_THINKING_STRUCT->funcResult = ItemId_GetHoldEffect(BATTLE_HISTORY->itemEffects[battlerId]);
    else
        AI_THINKING_STRUCT->funcResult = ItemId_GetHoldEffect(gBattleMons[battlerId].item);

    gAIScriptPtr += 2;
}

static void BattleAICmd_if_holds_item(void)
{
    u8 battlerId = BattleAI_GetWantedBattler(gAIScriptPtr[1]);
    u16 item;

    if ((battlerId & BIT_SIDE) == (sBattler_AI & BIT_SIDE))
        item = gBattleMons[battlerId].item;
    else
        item = BATTLE_HISTORY->itemEffects[battlerId];

    if (T1_READ_16(gAIScriptPtr + 2) == item)
        gAIScriptPtr = T1_READ_PTR(gAIScriptPtr + 4);
    else
        gAIScriptPtr += 8;
}

static void BattleAICmd_get_gender(void)
{
    u8 battlerId;

    if (gAIScriptPtr[1] == AI_USER)
        battlerId = sBattler_AI;
    else
        battlerId = gBattlerTarget;

    AI_THINKING_STRUCT->funcResult = GetGenderFromSpeciesAndPersonality(gBattleMons[battlerId].species, gBattleMons[battlerId].personality);

    gAIScriptPtr += 2;
}

static void BattleAICmd_is_first_turn_for(void)
{
    u8 battlerId;

    if (gAIScriptPtr[1] == AI_USER)
        battlerId = sBattler_AI;
    else
        battlerId = gBattlerTarget;

    AI_THINKING_STRUCT->funcResult = gDisableStructs[battlerId].isFirstTurn;

    gAIScriptPtr += 2;
}

static void BattleAICmd_get_stockpile_count(void)
{
    u8 battlerId;

    if (gAIScriptPtr[1] == AI_USER)
        battlerId = sBattler_AI;
    else
        battlerId = gBattlerTarget;

    AI_THINKING_STRUCT->funcResult = gDisableStructs[battlerId].stockpileCounter;

    gAIScriptPtr += 2;
}

static void BattleAICmd_is_double_battle(void)
{
    AI_THINKING_STRUCT->funcResult = gBattleTypeFlags & BATTLE_TYPE_DOUBLE;

    gAIScriptPtr += 1;
}

static void BattleAICmd_get_used_held_item(void)
{
    u8 battlerId;

    if (gAIScriptPtr[1] == AI_USER)
        battlerId = sBattler_AI;
    else
        battlerId = gBattlerTarget;

    AI_THINKING_STRUCT->funcResult = gBattleStruct->usedHeldItems[battlerId];

    gAIScriptPtr += 2;
}

static void BattleAICmd_get_move_type_from_result(void)
{
    AI_THINKING_STRUCT->funcResult = gBattleMoves[AI_THINKING_STRUCT->funcResult].type;

    gAIScriptPtr += 1;
}

static void BattleAICmd_get_move_power_from_result(void)
{
    AI_THINKING_STRUCT->funcResult = gBattleMoves[AI_THINKING_STRUCT->funcResult].power;

    gAIScriptPtr += 1;
}

static void BattleAICmd_get_move_effect_from_result(void)
{
    AI_THINKING_STRUCT->funcResult = gBattleMoves[AI_THINKING_STRUCT->funcResult].effect;

    gAIScriptPtr += 1;
}

static void BattleAICmd_get_protect_count(void)
{
    u8 battlerId;

    if (gAIScriptPtr[1] == AI_USER)
        battlerId = sBattler_AI;
    else
        battlerId = gBattlerTarget;

    AI_THINKING_STRUCT->funcResult = gDisableStructs[battlerId].protectUses;

    gAIScriptPtr += 2;
}

static void BattleAICmd_if_move_flag(void)
{
    u32 flag = T1_READ_32(gAIScriptPtr + 1);

    if (gBattleMoves[AI_THINKING_STRUCT->moveConsidered].flags & flag)
        gAIScriptPtr = T1_READ_PTR(gAIScriptPtr + 5);
    else
        gAIScriptPtr += 9;
}

static void BattleAICmd_if_field_status(void)
{
    u32 fieldFlags = T1_READ_32(gAIScriptPtr + 1);

    if (gFieldStatuses & fieldFlags)
        gAIScriptPtr = T1_READ_PTR(gAIScriptPtr + 5);
    else
        gAIScriptPtr += 9;
}

static void BattleAICmd_get_move_accuracy(void)
{
    AI_THINKING_STRUCT->funcResult = gBattleMoves[AI_THINKING_STRUCT->moveConsidered].accuracy;

    gAIScriptPtr++;
}

static void BattleAICmd_call_if_eq(void)
{
    if (AI_THINKING_STRUCT->funcResult == T1_READ_16(gAIScriptPtr + 1))
    {
        AIStackPushVar(gAIScriptPtr + 7);
        gAIScriptPtr = T1_READ_PTR(gAIScriptPtr + 3);
    }
    else
    {
        gAIScriptPtr += 7;
    }
}

static void BattleAICmd_call_if_move_flag(void)
{
    u32 flag = T1_READ_32(gAIScriptPtr + 1);

    if (gBattleMoves[AI_THINKING_STRUCT->moveConsidered].flags & flag)
    {
        AIStackPushVar(gAIScriptPtr + 9);
        gAIScriptPtr = T1_READ_PTR(gAIScriptPtr + 5);
    }
    else
    {
        gAIScriptPtr += 9;
    }
}

static void BattleAICmd_nullsub_57(void)
{
}

static void BattleAICmd_call(void)
{
    AIStackPushVar(gAIScriptPtr + 5);
    gAIScriptPtr = T1_READ_PTR(gAIScriptPtr + 1);
}

static void BattleAICmd_goto(void)
{
    gAIScriptPtr = T1_READ_PTR(gAIScriptPtr + 1);
}

static void BattleAICmd_end(void)
{
    if (AIStackPop() == 0)
        AI_THINKING_STRUCT->aiAction |= AI_ACTION_DONE;
}

static void BattleAICmd_if_level_cond(void)
{
    switch (gAIScriptPtr[1])
    {
    case 0: // greater than
        if (gBattleMons[sBattler_AI].level > gBattleMons[gBattlerTarget].level)
            gAIScriptPtr = T1_READ_PTR(gAIScriptPtr + 2);
        else
            gAIScriptPtr += 6;
        break;
    case 1: // less than
        if (gBattleMons[sBattler_AI].level < gBattleMons[gBattlerTarget].level)
            gAIScriptPtr = T1_READ_PTR(gAIScriptPtr + 2);
        else
            gAIScriptPtr += 6;
        break;
    case 2: // equal
        if (gBattleMons[sBattler_AI].level == gBattleMons[gBattlerTarget].level)
            gAIScriptPtr = T1_READ_PTR(gAIScriptPtr + 2);
        else
            gAIScriptPtr += 6;
        break;
    }
}

static void BattleAICmd_if_target_taunted(void)
{
    if (gDisableStructs[gBattlerTarget].tauntTimer1 != 0)
        gAIScriptPtr = T1_READ_PTR(gAIScriptPtr + 1);
    else
        gAIScriptPtr += 5;
}

static void BattleAICmd_if_target_not_taunted(void)
{
    if (gDisableStructs[gBattlerTarget].tauntTimer1 == 0)
        gAIScriptPtr = T1_READ_PTR(gAIScriptPtr + 1);
    else
        gAIScriptPtr += 5;
}

static void BattleAICmd_if_target_is_ally(void)
{
    if ((sBattler_AI & BIT_SIDE) == (gBattlerTarget & BIT_SIDE))
        gAIScriptPtr = T1_READ_PTR(gAIScriptPtr + 1);
    else
        gAIScriptPtr += 5;
}

static void BattleAICmd_if_flash_fired(void)
{
    u8 battlerId = BattleAI_GetWantedBattler(gAIScriptPtr[1]);

    if (gBattleResources->flags->flags[battlerId] & RESOURCE_FLAG_FLASH_FIRE)
        gAIScriptPtr = T1_READ_PTR(gAIScriptPtr + 2);
    else
        gAIScriptPtr += 6;
}

static void AIStackPushVar(const u8 *var)
{
    gBattleResources->AI_ScriptsStack->ptr[gBattleResources->AI_ScriptsStack->size++] = var;
}

static void AIStackPushVar_cursor(void)
{
    gBattleResources->AI_ScriptsStack->ptr[gBattleResources->AI_ScriptsStack->size++] = gAIScriptPtr;
}

static bool8 AIStackPop(void)
{
    if (gBattleResources->AI_ScriptsStack->size != 0)
    {
        --gBattleResources->AI_ScriptsStack->size;
        gAIScriptPtr = gBattleResources->AI_ScriptsStack->ptr[gBattleResources->AI_ScriptsStack->size];
        return TRUE;
    }
    else
    {
        return FALSE;
    }
}

static void BattleAICmd_get_ally_chosen_move(void)
{
    u8 partnerBattler = BATTLE_PARTNER(sBattler_AI);
    if (!IsBattlerAlive(partnerBattler) || !IsBattlerAIControlled(partnerBattler))
        AI_THINKING_STRUCT->funcResult = 0;
    else if (partnerBattler > sBattler_AI) // Battler with the lower id chooses the move first.
        AI_THINKING_STRUCT->funcResult = 0;
    else
        AI_THINKING_STRUCT->funcResult = gBattleMons[partnerBattler].moves[gBattleStruct->chosenMovePositions[partnerBattler]];

    gAIScriptPtr++;
}

static void BattleAICmd_if_has_no_attacking_moves(void)
{
    s32 i;
    u8 battlerId = BattleAI_GetWantedBattler(gAIScriptPtr[1]);
    if (IsBattlerAIControlled(battlerId))
    {
        for (i = 0; i < 4; i++)
        {
            if (gBattleMons[battlerId].moves[i] != 0 && gBattleMoves[gBattleMons[battlerId].moves[i]].power != 0)
                break;
        }
    }
    else
    {
        for (i = 0; i < 4; i++)
        {
            if (BATTLE_HISTORY->usedMoves[battlerId].moves[i] != 0 && gBattleMoves[BATTLE_HISTORY->usedMoves[battlerId].moves[i]].power != 0)
                break;
        }
    }

    if (i == 4)
        gAIScriptPtr = T1_READ_PTR(gAIScriptPtr + 2);
    else
        gAIScriptPtr += 6;
}

static void BattleAICmd_get_hazards_count(void)
{
    u8 battlerId = BattleAI_GetWantedBattler(gAIScriptPtr[1]);
    u8 side = GetBattlerSide(battlerId);

    switch (T1_READ_16(gAIScriptPtr + 2))
    {
    case EFFECT_SPIKES:
        AI_THINKING_STRUCT->funcResult = gSideTimers[side].spikesAmount;
        break;
    case EFFECT_TOXIC_SPIKES:
        AI_THINKING_STRUCT->funcResult = gSideTimers[side].toxicSpikesAmount;
        break;
    }

    gAIScriptPtr += 4;
}

static void BattleAICmd_if_doesnt_hold_berry(void)
{
    u8 battlerId = BattleAI_GetWantedBattler(gAIScriptPtr[1]);
    u16 item;

    if (IsBattlerAIControlled(battlerId))
        item = gBattleMons[battlerId].item;
    else
        item = BATTLE_HISTORY->itemEffects[battlerId];

    if (ItemId_GetPocket(item) == POCKET_BERRIES)
        gAIScriptPtr += 6;
    else
        T1_READ_PTR(gAIScriptPtr + 2);
}<|MERGE_RESOLUTION|>--- conflicted
+++ resolved
@@ -368,7 +368,6 @@
     }
 
     // Choose proper trainer ai scripts.
-<<<<<<< HEAD
     if (!gBattleStruct->notfirstTimeAIFlags || !USE_BATTLE_DEBUG)
     {
         if (gBattleTypeFlags & BATTLE_TYPE_RECORDED)
@@ -381,30 +380,12 @@
             AI_THINKING_STRUCT->aiFlags = AI_SCRIPT_FIRST_BATTLE;
         else if (gBattleTypeFlags & BATTLE_TYPE_FACTORY)
             AI_THINKING_STRUCT->aiFlags = GetAiScriptsInBattleFactory();
-        else if (gBattleTypeFlags & (BATTLE_TYPE_FRONTIER | BATTLE_TYPE_EREADER_TRAINER | BATTLE_TYPE_x4000000 | BATTLE_TYPE_SECRET_BASE))
+        else if (gBattleTypeFlags & (BATTLE_TYPE_FRONTIER | BATTLE_TYPE_EREADER_TRAINER | BATTLE_TYPE_TRAINER_HILL | BATTLE_TYPE_SECRET_BASE))
             AI_THINKING_STRUCT->aiFlags = AI_SCRIPT_CHECK_BAD_MOVE | AI_SCRIPT_CHECK_VIABILITY | AI_SCRIPT_TRY_TO_FAINT;
         else if (gBattleTypeFlags & BATTLE_TYPE_TWO_OPPONENTS)
             AI_THINKING_STRUCT->aiFlags = gTrainers[gTrainerBattleOpponent_A].aiFlags | gTrainers[gTrainerBattleOpponent_B].aiFlags;
         else
            AI_THINKING_STRUCT->aiFlags = gTrainers[gTrainerBattleOpponent_A].aiFlags;
-=======
-    if (gBattleTypeFlags & BATTLE_TYPE_RECORDED)
-        AI_THINKING_STRUCT->aiFlags = GetAiScriptsInRecordedBattle();
-    else if (gBattleTypeFlags & BATTLE_TYPE_SAFARI)
-        AI_THINKING_STRUCT->aiFlags = AI_SCRIPT_SAFARI;
-    else if (gBattleTypeFlags & BATTLE_TYPE_ROAMER)
-        AI_THINKING_STRUCT->aiFlags = AI_SCRIPT_ROAMING;
-    else if (gBattleTypeFlags & BATTLE_TYPE_FIRST_BATTLE)
-        AI_THINKING_STRUCT->aiFlags = AI_SCRIPT_FIRST_BATTLE;
-    else if (gBattleTypeFlags & BATTLE_TYPE_FACTORY)
-        AI_THINKING_STRUCT->aiFlags = GetAiScriptsInBattleFactory();
-    else if (gBattleTypeFlags & (BATTLE_TYPE_FRONTIER | BATTLE_TYPE_EREADER_TRAINER | BATTLE_TYPE_TRAINER_HILL | BATTLE_TYPE_SECRET_BASE))
-        AI_THINKING_STRUCT->aiFlags = AI_SCRIPT_CHECK_BAD_MOVE | AI_SCRIPT_CHECK_VIABILITY | AI_SCRIPT_TRY_TO_FAINT;
-    else if (gBattleTypeFlags & BATTLE_TYPE_TWO_OPPONENTS)
-        AI_THINKING_STRUCT->aiFlags = gTrainers[gTrainerBattleOpponent_A].aiFlags | gTrainers[gTrainerBattleOpponent_B].aiFlags;
-    else
-       AI_THINKING_STRUCT->aiFlags = gTrainers[gTrainerBattleOpponent_A].aiFlags;
->>>>>>> a1edceb5
 
         if (gBattleTypeFlags & BATTLE_TYPE_DOUBLE || gTrainers[gTrainerBattleOpponent_A].doubleBattle)
             AI_THINKING_STRUCT->aiFlags |= AI_SCRIPT_DOUBLE_BATTLE; // Act smart in doubles and don't attack your partner.
