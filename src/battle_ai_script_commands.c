--- conflicted
+++ resolved
@@ -98,15 +98,9 @@
 static void Cmd_if_equal_u32(void);
 static void Cmd_if_not_equal_u32(void);
 static void Cmd_if_user_goes(void);
-<<<<<<< HEAD
 static void Cmd_if_cant_use_belch(void);
-static void Cmd_nullsub_2A(void);
-static void Cmd_nullsub_2B(void);
-=======
-static void Cmd_if_user_doesnt_go(void);
 static void Cmd_nop_2A(void);
 static void Cmd_nop_2B(void);
->>>>>>> 9eb57944
 static void Cmd_count_usable_party_mons(void);
 static void Cmd_get_considered_move(void);
 static void Cmd_get_considered_move_effect(void);
@@ -145,21 +139,12 @@
 static void Cmd_get_move_power_from_result(void);
 static void Cmd_get_move_effect_from_result(void);
 static void Cmd_get_protect_count(void);
-<<<<<<< HEAD
 static void Cmd_if_move_flag(void);
 static void Cmd_if_field_status(void);
 static void Cmd_get_move_accuracy(void);
 static void Cmd_call_if_eq(void);
 static void Cmd_call_if_move_flag(void);
-static void Cmd_nullsub_57(void);
-=======
-static void Cmd_nop_52(void);
-static void Cmd_nop_53(void);
-static void Cmd_nop_54(void);
-static void Cmd_nop_55(void);
-static void Cmd_nop_56(void);
 static void Cmd_nop_57(void);
->>>>>>> 9eb57944
 static void Cmd_call(void);
 static void Cmd_goto(void);
 static void Cmd_end(void);
@@ -245,15 +230,9 @@
     Cmd_if_equal_u32,                               // 0x26
     Cmd_if_not_equal_u32,                           // 0x27
     Cmd_if_user_goes,                               // 0x28
-<<<<<<< HEAD
     Cmd_if_cant_use_belch,                          // 0x29
-    Cmd_nullsub_2A,                                 // 0x2A
-    Cmd_nullsub_2B,                                 // 0x2B
-=======
-    Cmd_if_user_doesnt_go,                          // 0x29
     Cmd_nop_2A,                                     // 0x2A
     Cmd_nop_2B,                                     // 0x2B
->>>>>>> 9eb57944
     Cmd_count_usable_party_mons,                    // 0x2C
     Cmd_get_considered_move,                        // 0x2D
     Cmd_get_considered_move_effect,                 // 0x2E
@@ -292,21 +271,12 @@
     Cmd_get_move_power_from_result,                 // 0x4F
     Cmd_get_move_effect_from_result,                // 0x50
     Cmd_get_protect_count,                          // 0x51
-<<<<<<< HEAD
     Cmd_if_move_flag,                               // 0x52
     Cmd_if_field_status,                            // 0x53
     Cmd_get_move_accuracy,                          // 0x54
     Cmd_call_if_eq,                                 // 0x55
     Cmd_call_if_move_flag,                          // 0x56
-    Cmd_nullsub_57,                                 // 0x57
-=======
-    Cmd_nop_52,                                     // 0x52
-    Cmd_nop_53,                                     // 0x53
-    Cmd_nop_54,                                     // 0x54
-    Cmd_nop_55,                                     // 0x55
-    Cmd_nop_56,                                     // 0x56
     Cmd_nop_57,                                     // 0x57
->>>>>>> 9eb57944
     Cmd_call,                                       // 0x58
     Cmd_goto,                                       // 0x59
     Cmd_end,                                        // 0x5A
@@ -2328,11 +2298,7 @@
     else
         battlerId = gBattlerTarget;
 
-<<<<<<< HEAD
     AI_THINKING_STRUCT->funcResult = gBattleStruct->usedHeldItems[battlerId];
-=======
-    AI_THINKING_STRUCT->funcResult = *(u8 *)&gBattleStruct->usedHeldItems[battlerId];
->>>>>>> 9eb57944
 
     gAIScriptPtr += 2;
 }
@@ -2372,11 +2338,7 @@
     gAIScriptPtr += 2;
 }
 
-<<<<<<< HEAD
 static void Cmd_if_move_flag(void)
-=======
-static void Cmd_nop_52(void)
->>>>>>> 9eb57944
 {
     u32 flag = T1_READ_32(gAIScriptPtr + 1);
 
@@ -2386,11 +2348,7 @@
         gAIScriptPtr += 9;
 }
 
-<<<<<<< HEAD
 static void Cmd_if_field_status(void)
-=======
-static void Cmd_nop_53(void)
->>>>>>> 9eb57944
 {
     u32 fieldFlags = T1_READ_32(gAIScriptPtr + 1);
 
@@ -2400,22 +2358,14 @@
         gAIScriptPtr += 9;
 }
 
-<<<<<<< HEAD
 static void Cmd_get_move_accuracy(void)
-=======
-static void Cmd_nop_54(void)
->>>>>>> 9eb57944
 {
     AI_THINKING_STRUCT->funcResult = gBattleMoves[AI_THINKING_STRUCT->moveConsidered].accuracy;
 
     gAIScriptPtr++;
 }
 
-<<<<<<< HEAD
 static void Cmd_call_if_eq(void)
-=======
-static void Cmd_nop_55(void)
->>>>>>> 9eb57944
 {
     if (AI_THINKING_STRUCT->funcResult == T1_READ_16(gAIScriptPtr + 1))
     {
@@ -2428,11 +2378,7 @@
     }
 }
 
-<<<<<<< HEAD
 static void Cmd_call_if_move_flag(void)
-=======
-static void Cmd_nop_56(void)
->>>>>>> 9eb57944
 {
     u32 flag = T1_READ_32(gAIScriptPtr + 1);
 
