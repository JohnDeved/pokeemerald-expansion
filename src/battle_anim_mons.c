#include "global.h"
#include "battle.h"
#include "battle_anim.h"
#include "battle_interface.h"
#include "bg.h"
#include "contest.h"
#include "data.h"
#include "decompress.h"
#include "dma3.h"
#include "gpu_regs.h"
#include "malloc.h"
#include "palette.h"
#include "pokemon_icon.h"
#include "sprite.h"
#include "task.h"
#include "trig.h"
#include "util.h"
#include "constants/battle_anim.h"

extern const struct OamData gOamData_AffineNormal_ObjNormal_64x64;

static void AnimTranslateLinear_WithFollowup_SetCornerVecX(struct Sprite *sprite);
static void AnimFastTranslateLinearWaitEnd(struct Sprite *sprite);
static void AnimThrowProjectile_Step(struct Sprite *sprite);
static void AnimBattlerTrace(struct Sprite *sprite);
static void AnimWeatherBallUp_Step(struct Sprite *sprite);
static u16 GetBattlerYDeltaFromSpriteId(u8 spriteId);
static void AnimTask_BlendPalInAndOutSetup(struct Task *task);
static void AnimTask_AlphaFadeIn_Step(u8 taskId);
static void AnimTask_AttackerPunchWithTrace_Step(u8 taskId);
static void AnimTask_BlendMonInAndOut_Step(u8 taskId);
static bool8 ShouldRotScaleSpeciesBeFlipped(void);
static void CreateBattlerTrace(struct Task *task, u8 taskId);

EWRAM_DATA static union AffineAnimCmd *sAnimTaskAffineAnim = NULL;

const struct UCoords8 sBattlerCoords[][MAX_BATTLERS_COUNT] =
{
    { // Single battle
        { 72, 80 },
        { 176, 40 },
        { 48, 40 },
        { 112, 80 },
    },
    { // Double battle
        { 32, 80 },
        { 200, 40 },
        { 90, 88 },
        { 152, 32 },
    },
};

// Placeholders for Pokémon sprites to be created for a move animation effect (e.g. Role Play / Snatch)
#define TAG_MOVE_EFFECT_MON_1 55125
#define TAG_MOVE_EFFECT_MON_2 55126

static const struct SpriteTemplate sSpriteTemplates_MoveEffectMons[] =
{
    {
        .tileTag = TAG_MOVE_EFFECT_MON_1,
        .paletteTag = TAG_MOVE_EFFECT_MON_1,
        .oam = &gOamData_AffineNormal_ObjNormal_64x64,
        .anims = gDummySpriteAnimTable,
        .images = NULL,
        .affineAnims = gDummySpriteAffineAnimTable,
        .callback = SpriteCallbackDummy,
    },
    {
        .tileTag = TAG_MOVE_EFFECT_MON_2,
        .paletteTag = TAG_MOVE_EFFECT_MON_2,
        .oam = &gOamData_AffineNormal_ObjNormal_64x64,
        .anims = gDummySpriteAnimTable,
        .images = NULL,
        .affineAnims = gDummySpriteAffineAnimTable,
        .callback = SpriteCallbackDummy,
    }
};

static const struct SpriteSheet sSpriteSheets_MoveEffectMons[] =
{
    { gMiscBlank_Gfx, MON_PIC_SIZE, TAG_MOVE_EFFECT_MON_1, },
    { gMiscBlank_Gfx, MON_PIC_SIZE, TAG_MOVE_EFFECT_MON_2, },
};

u8 GetBattlerSpriteCoord(u8 battlerId, u8 coordType)
{
    u8 retVal;
    u16 species;
    struct Pokemon *mon, *illusionMon;
    struct BattleSpriteInfo *spriteInfo;

    if (IsContest())
    {
        if (coordType == BATTLER_COORD_Y_PIC_OFFSET && battlerId == 3)
            coordType = BATTLER_COORD_Y;
    }

    switch (coordType)
    {
    case BATTLER_COORD_X:
    case BATTLER_COORD_X_2:
        retVal = sBattlerCoords[WhichBattleCoords(battlerId)][GetBattlerPosition(battlerId)].x;
        break;
    case BATTLER_COORD_Y:
        retVal = sBattlerCoords[WhichBattleCoords(battlerId)][GetBattlerPosition(battlerId)].y;
        break;
    case BATTLER_COORD_Y_PIC_OFFSET:
    case BATTLER_COORD_Y_PIC_OFFSET_DEFAULT:
    default:
        if (IsContest())
        {
            if (gContestResources->moveAnim->hasTargetAnim)
                species = gContestResources->moveAnim->targetSpecies;
            else
                species = gContestResources->moveAnim->species;
        }
        else
        {
            mon = GetPartyBattlerData(battlerId);
            illusionMon = GetIllusionMonPtr(battlerId);
            if (illusionMon != NULL)
                mon = illusionMon;
            spriteInfo = gBattleSpritesDataPtr->battlerData;
            if (!spriteInfo[battlerId].transformSpecies)
                species = GetMonData(mon, MON_DATA_SPECIES);
            else
                species = spriteInfo[battlerId].transformSpecies;
        }
        if (coordType == BATTLER_COORD_Y_PIC_OFFSET)
            retVal = GetBattlerSpriteFinal_Y(battlerId, species, TRUE);
        else
            retVal = GetBattlerSpriteFinal_Y(battlerId, species, FALSE);
        break;
    }

    return retVal;
}

u8 GetBattlerYDelta(u8 battlerId, u16 species)
{
    u32 personality;
    struct BattleSpriteInfo *spriteInfo;
    u8 ret;
    species = SanitizeSpeciesId(species);

    if (IsContest())
    {
        if (species == SPECIES_UNOWN)
        {
            if (gContestResources->moveAnim->hasTargetAnim)
                personality = gContestResources->moveAnim->targetPersonality;
            else
                personality = gContestResources->moveAnim->personality;
            species = GetUnownSpeciesId(personality);
        }
    }
    else
    {
        if (species == SPECIES_UNOWN)
        {
            spriteInfo = gBattleSpritesDataPtr->battlerData;
            if (!spriteInfo[battlerId].transformSpecies)
                personality = GetMonData(GetPartyBattlerData(battlerId), MON_DATA_PERSONALITY);
            else
                personality = gTransformedPersonalities[battlerId];
            species = GetUnownSpeciesId(personality);
        }
    }

    if (GetBattlerSide(battlerId) == B_SIDE_PLAYER || IsContest())
        ret = gSpeciesInfo[species].backPicYOffset;
    else
        ret = gSpeciesInfo[species].frontPicYOffset;
    return ret;
}

u8 GetBattlerElevation(u8 battlerId, u16 species)
{
    u8 ret = 0;
    if (GetBattlerSide(battlerId) == B_SIDE_OPPONENT)
    {
        if (!IsContest())
        {
            species = SanitizeSpeciesId(species);
            ret = gSpeciesInfo[species].enemyMonElevation;
        }
    }
    return ret;
}

u8 GetBattlerSpriteFinal_Y(u8 battlerId, u16 species, bool8 a3)
{
    u16 offset;
    u8 y;

    if (GetBattlerSide(battlerId) == B_SIDE_PLAYER || IsContest())
    {
        offset = GetBattlerYDelta(battlerId, species);
    }
    else
    {
        offset = GetBattlerYDelta(battlerId, species);
        offset -= GetBattlerElevation(battlerId, species);
    }
    y = offset + sBattlerCoords[WhichBattleCoords(battlerId)][GetBattlerPosition(battlerId)].y;
    if (a3)
    {
        if (GetBattlerSide(battlerId) == B_SIDE_PLAYER)
            y += 8;
        if (y > DISPLAY_HEIGHT - MON_PIC_HEIGHT + 8)
            y = DISPLAY_HEIGHT - MON_PIC_HEIGHT + 8;
    }
    return y;
}

u8 GetBattlerSpriteCoord2(u8 battlerId, u8 coordType)
{
    u16 species;
    struct BattleSpriteInfo *spriteInfo;

    if (coordType == BATTLER_COORD_Y_PIC_OFFSET || coordType == BATTLER_COORD_Y_PIC_OFFSET_DEFAULT)
    {
        if (IsContest())
        {
            if (gContestResources->moveAnim->hasTargetAnim)
                species = gContestResources->moveAnim->targetSpecies;
            else
                species = gContestResources->moveAnim->species;
        }
        else
        {
            spriteInfo = gBattleSpritesDataPtr->battlerData;
            if (!spriteInfo[battlerId].transformSpecies)
                species = gAnimBattlerSpecies[battlerId];
            else
                species = spriteInfo[battlerId].transformSpecies;
        }
        if (coordType == BATTLER_COORD_Y_PIC_OFFSET)
            return GetBattlerSpriteFinal_Y(battlerId, species, TRUE);
        else
            return GetBattlerSpriteFinal_Y(battlerId, species, FALSE);
    }
    else
    {
        return GetBattlerSpriteCoord(battlerId, coordType);
    }
}

u8 GetBattlerSpriteDefault_Y(u8 battlerId)
{
    return GetBattlerSpriteCoord(battlerId, BATTLER_COORD_Y_PIC_OFFSET_DEFAULT);
}

u8 GetSubstituteSpriteDefault_Y(u8 battlerId)
{
    u16 y;
    if (GetBattlerSide(battlerId) != B_SIDE_PLAYER)
        y = GetBattlerSpriteCoord(battlerId, BATTLER_COORD_Y) + 16;
    else
        y = GetBattlerSpriteCoord(battlerId, BATTLER_COORD_Y) + 17;
    return y;
}

u8 GetBattlerYCoordWithElevation(u8 battlerId)
{
    u16 species;
    u8 y;
    struct BattleSpriteInfo *spriteInfo;

    y = GetBattlerSpriteCoord(battlerId, BATTLER_COORD_Y);
    if (!IsContest())
    {
        spriteInfo = gBattleSpritesDataPtr->battlerData;

        if (!spriteInfo[battlerId].transformSpecies)
            species = GetMonData(GetPartyBattlerData(battlerId), MON_DATA_SPECIES);
        else
            species = spriteInfo[battlerId].transformSpecies;

        if (GetBattlerSide(battlerId) != B_SIDE_PLAYER)
            y -= GetBattlerElevation(battlerId, species);
    }
    return y;
}

u8 GetAnimBattlerSpriteId(u8 animBattler)
{
    u32 partner;

    switch (animBattler)
    {
    case ANIM_ATTACKER:
        if (IsBattlerSpritePresent(gBattleAnimAttacker))
        {
            return gBattlerSpriteIds[gBattleAnimAttacker];
        }
        else
        {
            return SPRITE_NONE;
        }
        break;
    case ANIM_TARGET:
        if (IsBattlerSpritePresent(gBattleAnimTarget))
        {
            return gBattlerSpriteIds[gBattleAnimTarget];
        }
        else
        {
            return SPRITE_NONE;
        }
        break;
    case ANIM_ATK_PARTNER:
        if (!IsBattlerSpriteVisible(BATTLE_PARTNER(gBattleAnimAttacker)))
            return SPRITE_NONE;
        else
            return gBattlerSpriteIds[BATTLE_PARTNER(gBattleAnimAttacker)];
        break;
    case ANIM_DEF_PARTNER:
        if (IsBattlerSpriteVisible(BATTLE_PARTNER(gBattleAnimTarget)))
            return gBattlerSpriteIds[BATTLE_PARTNER(gBattleAnimTarget)];
        else
            return SPRITE_NONE;
        break;
    case ANIM_PLAYER_LEFT ... ANIM_OPPONENT_RIGHT:
        partner = animBattler - MAX_BATTLERS_COUNT;
        if (IsBattlerSpriteVisible(partner))
            return gBattlerSpriteIds[partner];
        else
            return SPRITE_NONE;
        break;
    default:
        return SPRITE_NONE;
    }
}

void StoreSpriteCallbackInData6(struct Sprite *sprite, void (*callback)(struct Sprite *))
{
    sprite->data[6] = (u32)(callback) & 0xffff;
    sprite->data[7] = (u32)(callback) >> 16;
}

void SetCallbackToStoredInData6(struct Sprite *sprite)
{
    u32 callback = (u16)sprite->data[6] | (sprite->data[7] << 16);
    sprite->callback = (void (*)(struct Sprite *))callback;
}

// Sprite data for TranslateSpriteInCircle/Ellipse and related
#define sCirclePos    data[0]
#define sAmplitude    data[1]
#define sCircleSpeed  data[2]
#define sDuration     data[3]

// TranslateSpriteInGrowingCircle
#define sAmplitudeSpeed  data[4]
#define sAmplitudeChange data[5]

// TranslateSpriteInEllipse
#define sAmplitudeX sAmplitude
#define sAmplitudeY data[4]

// TranslateSpriteInLissajousCurve
#define sCirclePosX   sCirclePos
#define sCircleSpeedX sCircleSpeed
#define sCirclePosY   data[4]
#define sCircleSpeedY data[5]

void TranslateSpriteInCircle(struct Sprite *sprite)
{
    if (sprite->sDuration)
    {
        sprite->x2 = Sin(sprite->sCirclePos, sprite->sAmplitude);
        sprite->y2 = Cos(sprite->sCirclePos, sprite->sAmplitude);
        sprite->sCirclePos += sprite->sCircleSpeed;
        if (sprite->sCirclePos >= 0x100)
            sprite->sCirclePos -= 0x100;
        else if (sprite->sCirclePos < 0)
            sprite->sCirclePos += 0x100;
        sprite->sDuration--;
    }
    else
    {
        SetCallbackToStoredInData6(sprite);
    }
}

void TranslateSpriteInGrowingCircle(struct Sprite *sprite)
{
    if (sprite->sDuration)
    {
        sprite->x2 = Sin(sprite->sCirclePos, (sprite->sAmplitudeChange >> 8) + sprite->sAmplitude);
        sprite->y2 = Cos(sprite->sCirclePos, (sprite->sAmplitudeChange >> 8) + sprite->sAmplitude);
        sprite->sCirclePos += sprite->sCircleSpeed;
        sprite->sAmplitudeChange += sprite->sAmplitudeSpeed;
        if (sprite->sCirclePos >= 0x100)
            sprite->sCirclePos -= 0x100;
        else if (sprite->sCirclePos < 0)
            sprite->sCirclePos += 0x100;
        sprite->sDuration--;
    }
    else
    {
        SetCallbackToStoredInData6(sprite);
    }
}

// Exact shape depends on arguments. Can move in a figure-8-like pattern, or circular, etc.
static void UNUSED TranslateSpriteInLissajousCurve(struct Sprite *sprite)
{
    if (sprite->sDuration)
    {
        sprite->x2 = Sin(sprite->sCirclePosX, sprite->sAmplitude);
        sprite->y2 = Cos(sprite->sCirclePosY, sprite->sAmplitude);
        sprite->sCirclePosX += sprite->sCircleSpeedX;
        sprite->sCirclePosY += sprite->sCircleSpeedY;

        if (sprite->sCirclePosX >= 0x100)
            sprite->sCirclePosX -= 0x100;
        else if (sprite->sCirclePosX < 0)
            sprite->sCirclePosX += 0x100;

        if (sprite->sCirclePosY >= 0x100)
            sprite->sCirclePosY -= 0x100;
        else if (sprite->sCirclePosY < 0)
            sprite->sCirclePosY += 0x100;

        sprite->sDuration--;
    }
    else
    {
        SetCallbackToStoredInData6(sprite);
    }
}

void TranslateSpriteInEllipse(struct Sprite *sprite)
{
    if (sprite->sDuration)
    {
        sprite->x2 = Sin(sprite->sCirclePos, sprite->sAmplitudeX);
        sprite->y2 = Cos(sprite->sCirclePos, sprite->sAmplitudeY);
        sprite->sCirclePos += sprite->sCircleSpeed;
        if (sprite->sCirclePos >= 0x100)
            sprite->sCirclePos -= 0x100;
        else if (sprite->sCirclePos < 0)
            sprite->sCirclePos += 0x100;
        sprite->sDuration--;
    }
    else
    {
        SetCallbackToStoredInData6(sprite);
    }
}

#undef sCirclePos
#undef sAmplitude
#undef sCircleSpeed
#undef sDuration
#undef sAmplitudeSpeed
#undef sAmplitudeChange
#undef sAmplitudeX
#undef sAmplitudeY
#undef sCirclePosX
#undef sCircleSpeedX
#undef sCirclePosY
#undef sCircleSpeedY

// Simply waits until the sprite's data[0] hits zero.
// This is used to let sprite anims or affine anims to run for a designated
// duration.
void WaitAnimForDuration(struct Sprite *sprite)
{
    if (sprite->data[0] > 0)
        sprite->data[0]--;
    else
        SetCallbackToStoredInData6(sprite);
}

// Sprite data for ConvertPosDataToTranslateLinearData
#define sStepsX  data[0]
#define sStartX  data[1]
#define sTargetX data[2]
#define sStartY  data[3]
#define sTargetY data[4]

// Sprite data for TranslateSpriteLinear
#define sMoveSteps data[0]
#define sSpeedX    data[1]
#define sSpeedY    data[2]

// Functionally unused
static void AnimPosToTranslateLinear(struct Sprite *sprite)
{
    ConvertPosDataToTranslateLinearData(sprite);
    sprite->callback = TranslateSpriteLinear;
    sprite->callback(sprite);
}

void ConvertPosDataToTranslateLinearData(struct Sprite *sprite)
{
    s16 old;
    int xDiff;

    if (sprite->sStartX > sprite->sTargetX)
        sprite->sStepsX = -sprite->sStepsX;
    xDiff = sprite->sTargetX - sprite->sStartX;
    old = sprite->sStepsX;
    sprite->sMoveSteps = abs(xDiff / sprite->sStepsX);
    sprite->sSpeedY = (sprite->sTargetY - sprite->sStartY) / sprite->sMoveSteps;
    sprite->sSpeedX = old;
}

void TranslateSpriteLinear(struct Sprite *sprite)
{
    if (sprite->sMoveSteps > 0)
    {
        sprite->sMoveSteps--;
        sprite->x2 += sprite->sSpeedX;
        sprite->y2 += sprite->sSpeedY;
    }
    else
    {
        SetCallbackToStoredInData6(sprite);
    }
}

void TranslateSpriteLinearFixedPoint(struct Sprite *sprite)
{
    if (sprite->data[0] > 0)
    {
        sprite->data[0]--;
        sprite->data[3] += sprite->data[1];
        sprite->data[4] += sprite->data[2];
        sprite->x2 = sprite->data[3] >> 8;
        sprite->y2 = sprite->data[4] >> 8;
    }
    else
    {
        SetCallbackToStoredInData6(sprite);
    }
}

static void TranslateSpriteLinearFixedPointIconFrame(struct Sprite *sprite)
{
    if (sprite->data[0] > 0)
    {
        sprite->data[0]--;
        sprite->data[3] += sprite->data[1];
        sprite->data[4] += sprite->data[2];
        sprite->x2 = sprite->data[3] >> 8;
        sprite->y2 = sprite->data[4] >> 8;
    }
    else
    {
        SetCallbackToStoredInData6(sprite);
    }

    UpdateMonIconFrame(sprite);
}

static void UNUSED TranslateSpriteToBattleTargetPos(struct Sprite *sprite)
{
    sprite->sStartX = sprite->x + sprite->x2;
    sprite->sStartY = sprite->y + sprite->y2;
    sprite->sTargetX = GetBattlerSpriteCoord(gBattleAnimTarget, BATTLER_COORD_X_2);
    sprite->sTargetY = GetBattlerSpriteCoord(gBattleAnimTarget, BATTLER_COORD_Y_PIC_OFFSET);
    sprite->callback = AnimPosToTranslateLinear;
}

// Same as TranslateSpriteLinear but takes an id to specify which sprite to move
void TranslateSpriteLinearById(struct Sprite *sprite)
{
    if (sprite->data[0] > 0)
    {
        sprite->data[0]--;
        gSprites[sprite->data[3]].x2 += sprite->data[1];
        gSprites[sprite->data[3]].y2 += sprite->data[2];
    }
    else
    {
        SetCallbackToStoredInData6(sprite);
    }
}

void TranslateSpriteLinearByIdFixedPoint(struct Sprite *sprite)
{
    if (sprite->data[0] > 0)
    {
        sprite->data[0]--;
        sprite->data[3] += sprite->data[1];
        sprite->data[4] += sprite->data[2];
        gSprites[sprite->data[5]].x2 = sprite->data[3] >> 8;
        gSprites[sprite->data[5]].y2 = sprite->data[4] >> 8;
    }
    else
    {
        SetCallbackToStoredInData6(sprite);
    }
}

void TranslateSpriteLinearAndFlicker(struct Sprite *sprite)
{
    if (sprite->data[0] > 0)
    {
        sprite->data[0]--;
        sprite->x2 = sprite->data[2] >> 8;
        sprite->data[2] += sprite->data[1];
        sprite->y2 = sprite->data[4] >> 8;
        sprite->data[4] += sprite->data[3];
        if (sprite->data[0] % sprite->data[5] == 0)
        {
            if (sprite->data[5])
                sprite->invisible ^= 1;
        }
    }
    else
    {
        SetCallbackToStoredInData6(sprite);
    }
}

void DestroySpriteAndMatrix(struct Sprite *sprite)
{
    FreeSpriteOamMatrix(sprite);
    DestroyAnimSprite(sprite);
}

static void UNUSED TranslateSpriteToBattleAttackerPos(struct Sprite *sprite)
{
    sprite->sStartX = sprite->x + sprite->x2;
    sprite->sStartY = sprite->y + sprite->y2;
    sprite->sTargetX = GetBattlerSpriteCoord(gBattleAnimAttacker, BATTLER_COORD_X_2);
    sprite->sTargetY = GetBattlerSpriteCoord(gBattleAnimAttacker, BATTLER_COORD_Y_PIC_OFFSET);
    sprite->callback = AnimPosToTranslateLinear;
}

#undef sStepsX
#undef sStartX
#undef sTargetX
#undef sStartY
#undef sTargetY

void RunStoredCallbackWhenAffineAnimEnds(struct Sprite *sprite)
{
    if (sprite->affineAnimEnded)
        SetCallbackToStoredInData6(sprite);
}

void RunStoredCallbackWhenAnimEnds(struct Sprite *sprite)
{
    if (sprite->animEnded)
        SetCallbackToStoredInData6(sprite);
}

void DestroyAnimSpriteAndDisableBlend(struct Sprite *sprite)
{
    SetGpuReg(REG_OFFSET_BLDCNT, 0);
    SetGpuReg(REG_OFFSET_BLDALPHA, 0);
    DestroyAnimSprite(sprite);
}

void DestroyAnimVisualTaskAndDisableBlend(u8 taskId)
{
    SetGpuReg(REG_OFFSET_BLDCNT, 0);
    SetGpuReg(REG_OFFSET_BLDALPHA, 0);
    DestroyAnimVisualTask(taskId);
}

void SetSpriteCoordsToAnimAttackerCoords(struct Sprite *sprite)
{
    sprite->x = GetBattlerSpriteCoord(gBattleAnimAttacker, BATTLER_COORD_X_2);
    sprite->y = GetBattlerSpriteCoord(gBattleAnimAttacker, BATTLER_COORD_Y_PIC_OFFSET);
}

// Sets the initial x offset of the anim sprite depending on the horizontal orientation
// of the two involved mons.
void SetAnimSpriteInitialXOffset(struct Sprite *sprite, s16 xOffset)
{
    u16 attackerX = GetBattlerSpriteCoord(gBattleAnimAttacker, BATTLER_COORD_X);
    u16 targetX = GetBattlerSpriteCoord(gBattleAnimTarget, BATTLER_COORD_X);

    if (attackerX > targetX)
    {
        sprite->x -= xOffset;
    }
    else if (attackerX < targetX)
    {
        sprite->x += xOffset;
    }
    else
    {
        if (GetBattlerSide(gBattleAnimAttacker) != B_SIDE_PLAYER)
            sprite->x -= xOffset;
        else
            sprite->x += xOffset;
    }
}

void InitAnimArcTranslation(struct Sprite *sprite)
{
    sprite->data[1] = sprite->x;
    sprite->data[3] = sprite->y;
    InitAnimLinearTranslation(sprite);
    sprite->data[6] = 0x8000 / sprite->data[0];
    sprite->data[7] = 0;
}

bool8 TranslateAnimHorizontalArc(struct Sprite *sprite)
{
    if (AnimTranslateLinear(sprite))
        return TRUE;
    sprite->data[7] += sprite->data[6];
    sprite->y2 += Sin((u8)(sprite->data[7] >> 8), sprite->data[5]);
    return FALSE;
}

bool8 TranslateAnimVerticalArc(struct Sprite *sprite)
{
    if (AnimTranslateLinear(sprite))
        return TRUE;
    sprite->data[7] += sprite->data[6];
    sprite->x2 += Sin((u8)(sprite->data[7] >> 8), sprite->data[5]);
    return FALSE;
}

void SetSpritePrimaryCoordsFromSecondaryCoords(struct Sprite *sprite)
{
    sprite->x += sprite->x2;
    sprite->y += sprite->y2;
    sprite->x2 = 0;
    sprite->y2 = 0;
}

void InitSpritePosToAnimTarget(struct Sprite *sprite, bool8 respectMonPicOffsets)
{
    // Battle anim sprites are automatically created at the anim target's center, which
    // is why there is no else clause for the "respectMonPicOffsets" check.
    if (!respectMonPicOffsets)
    {
        sprite->x = GetBattlerSpriteCoord2(gBattleAnimTarget, BATTLER_COORD_X);
        sprite->y = GetBattlerSpriteCoord2(gBattleAnimTarget, BATTLER_COORD_Y);
    }
    SetAnimSpriteInitialXOffset(sprite, gBattleAnimArgs[0]);
    sprite->y += gBattleAnimArgs[1];
}

void InitSpritePosToAnimAttacker(struct Sprite *sprite, bool8 respectMonPicOffsets)
{
    if (!respectMonPicOffsets)
    {
        sprite->x = GetBattlerSpriteCoord2(gBattleAnimAttacker, BATTLER_COORD_X);
        sprite->y = GetBattlerSpriteCoord2(gBattleAnimAttacker, BATTLER_COORD_Y);
    }
    else
    {
        sprite->x = GetBattlerSpriteCoord2(gBattleAnimAttacker, BATTLER_COORD_X_2);
        sprite->y = GetBattlerSpriteCoord2(gBattleAnimAttacker, BATTLER_COORD_Y_PIC_OFFSET);
    }
    SetAnimSpriteInitialXOffset(sprite, gBattleAnimArgs[0]);
    sprite->y += gBattleAnimArgs[1];
}

void InitSpritePosToAnimAttackerPartner(struct Sprite *sprite, bool8 respectMonPicOffsets)
{
    if (!respectMonPicOffsets)
    {
        sprite->x = GetBattlerSpriteCoord2(BATTLE_PARTNER(gBattleAnimAttacker), BATTLER_COORD_X);
        sprite->y = GetBattlerSpriteCoord2(BATTLE_PARTNER(gBattleAnimAttacker), BATTLER_COORD_Y);
    }
    else
    {
        sprite->x = GetBattlerSpriteCoord2(BATTLE_PARTNER(gBattleAnimAttacker), BATTLER_COORD_X_2);
        sprite->y = GetBattlerSpriteCoord2(BATTLE_PARTNER(gBattleAnimAttacker), BATTLER_COORD_Y_PIC_OFFSET);
    }
    SetAnimSpriteInitialXOffset(sprite, gBattleAnimArgs[0]);
    sprite->y += gBattleAnimArgs[1];
}

bool32 InitSpritePosToAnimBattler(u32 animBattlerId, struct Sprite *sprite, bool8 respectMonPicOffsets)
{
    u32 battlerId = GetAnimBattlerId(animBattlerId);
    if (GetAnimBattlerSpriteId(animBattlerId) == 0xFF || !IsBattlerSpriteVisible(battlerId))
    {
        DestroyAnimSprite(sprite);
        return FALSE;
    }

    if (!respectMonPicOffsets)
    {
        sprite->x = GetBattlerSpriteCoord2(battlerId, BATTLER_COORD_X);
        sprite->y = GetBattlerSpriteCoord2(battlerId, BATTLER_COORD_Y);
    }
    else if (animBattlerId != ANIM_TARGET)
    {
        sprite->x = GetBattlerSpriteCoord2(battlerId, BATTLER_COORD_X_2);
        sprite->y = GetBattlerSpriteCoord2(battlerId, BATTLER_COORD_Y_PIC_OFFSET);
    }
    SetAnimSpriteInitialXOffset(sprite, gBattleAnimArgs[0]);
    sprite->y += gBattleAnimArgs[1];
    return TRUE;
}

bool8 IsBattlerSpritePresent(u8 battlerId)
{
    if (IsContest())
    {
        if (gBattleAnimAttacker == battlerId)
            return TRUE;
        else if (gBattleAnimTarget == battlerId)
            return TRUE;
        else
            return FALSE;
    }
    else
    {
        if (GetBattlerPosition(battlerId) == 0xff)
            return FALSE;

        if (!gBattleStruct->spriteIgnore0Hp && GetMonData(GetPartyBattlerData(battlerId), MON_DATA_HP) == 0)
            return FALSE;
        return TRUE;
    }
}

#define BG_ANIM_PAL_1        8
#define BG_ANIM_PAL_2        9
#define BG_ANIM_PAL_CONTEST 14

void GetBattleAnimBg1Data(struct BattleAnimBgData *out)
{
    if (IsContest())
    {
        out->bgTiles = gBattleAnimBgTileBuffer;
        out->bgTilemap = (u16 *)gBattleAnimBgTilemapBuffer;
        out->paletteId = BG_ANIM_PAL_CONTEST;
        out->bgId = 1;
        out->tilesOffset = 0;
        out->unused = 0;
    }
    else
    {
        out->bgTiles = gBattleAnimBgTileBuffer;
        out->bgTilemap = (u16 *)gBattleAnimBgTilemapBuffer;
        out->paletteId = BG_ANIM_PAL_1;
        out->bgId = 1;
        out->tilesOffset = 0x200;
        out->unused = 0;
    }
}

void GetBattleAnimBgData(struct BattleAnimBgData *out, u32 bgId)
{
    if (IsContest())
    {
        out->bgTiles = gBattleAnimBgTileBuffer;
        out->bgTilemap = (u16 *)gBattleAnimBgTilemapBuffer;
        out->paletteId = BG_ANIM_PAL_CONTEST;
        out->bgId = 1;
        out->tilesOffset = 0;
        out->unused = 0;
    }
    else if (bgId == 1)
    {
        GetBattleAnimBg1Data(out);
    }
    else
    {
        out->bgTiles = gBattleAnimBgTileBuffer;
        out->bgTilemap = (u16 *)gBattleAnimBgTilemapBuffer;
        out->paletteId = BG_ANIM_PAL_2;
        out->bgId = 2;
        out->tilesOffset = 0x300;
        out->unused = 0;
    }
}

void GetBgDataForTransform(struct BattleAnimBgData *out, u8 battlerId)
{
    out->bgTiles = gBattleAnimBgTileBuffer;
    out->bgTilemap = (u16 *)gBattleAnimBgTilemapBuffer;
    if (IsContest())
    {
        out->paletteId = BG_ANIM_PAL_CONTEST;
        out->bgId = 1;
        out->tilesOffset = 0;
        out->unused = 0;
    }
    else if (GetBattlerSpriteBGPriorityRank(gBattleAnimAttacker) == 1)
    {
        out->paletteId = BG_ANIM_PAL_1;
        out->bgId = 1;
        out->tilesOffset = 0x200;
        out->unused = 0;
    }
    else
    {
        out->paletteId = BG_ANIM_PAL_2;
        out->bgId = 2;
        out->tilesOffset = 0x300;
        out->unused = 0;
    }
}

void ClearBattleAnimBg(u32 bgId)
{
    struct BattleAnimBgData bgAnimData;

    GetBattleAnimBgData(&bgAnimData, bgId);
    CpuFill32(0, bgAnimData.bgTiles, 0x2000);
    LoadBgTiles(bgAnimData.bgId, bgAnimData.bgTiles, 0x2000, bgAnimData.tilesOffset);
    FillBgTilemapBufferRect(bgAnimData.bgId, 0, 0, 0, 32, 64, 17);
    CopyBgTilemapBufferToVram(bgAnimData.bgId);
}

void AnimLoadCompressedBgGfx(u32 bgId, const u32 *src, u32 tilesOffset)
{
    CpuFill32(0, gBattleAnimBgTileBuffer, 0x2000);
    LZDecompressWram(src, gBattleAnimBgTileBuffer);
    LoadBgTiles(bgId, gBattleAnimBgTileBuffer, 0x2000, tilesOffset);
}

static void InitAnimBgTilemapBuffer(u32 bgId, const void *src)
{
    FillBgTilemapBufferRect(bgId, 0, 0, 0, 32, 64, 17);
    CopyToBgTilemapBuffer(bgId, src, 0, 0);
}

void AnimLoadCompressedBgTilemap(u32 bgId, const void *src)
{
    InitAnimBgTilemapBuffer(bgId, src);
    CopyBgTilemapBufferToVram(bgId);
}

void AnimLoadCompressedBgTilemapHandleContest(struct BattleAnimBgData *data, const void *src, bool32 largeScreen)
{
    InitAnimBgTilemapBuffer(data->bgId, src);
    if (IsContest() == TRUE)
        RelocateBattleBgPal(data->paletteId, data->bgTilemap, 0, largeScreen);
    CopyBgTilemapBufferToVram(data->bgId);
}

u8 GetBattleBgPaletteNum(void)
{
    if (IsContest())
        return 1;
    else
        return 2;
}

void UpdateAnimBg3ScreenSize(bool8 largeScreenSize)
{
    if (!largeScreenSize || IsContest())
    {
        SetAnimBgAttribute(3, BG_ANIM_SCREEN_SIZE, 0);
        SetAnimBgAttribute(3, BG_ANIM_AREA_OVERFLOW_MODE, 1);
    }
    else
    {
        SetAnimBgAttribute(3, BG_ANIM_SCREEN_SIZE, 1);
        SetAnimBgAttribute(3, BG_ANIM_AREA_OVERFLOW_MODE, 0);
    }
}

void Trade_MoveSelectedMonToTarget(struct Sprite *sprite)
{
    sprite->data[1] = sprite->x;
    sprite->data[3] = sprite->y;
    InitSpriteDataForLinearTranslation(sprite);
    sprite->callback = TranslateSpriteLinearFixedPointIconFrame;
    sprite->callback(sprite);
}

void InitSpriteDataForLinearTranslation(struct Sprite *sprite)
{
    s16 x = (sprite->data[2] - sprite->data[1]) << 8;
    s16 y = (sprite->data[4] - sprite->data[3]) << 8;
    sprite->data[1] = SAFE_DIV(x, sprite->data[0]);
    sprite->data[2] = SAFE_DIV(y, sprite->data[0]);
    sprite->data[4] = 0;
    sprite->data[3] = 0;
}

void InitAnimLinearTranslation(struct Sprite *sprite)
{
    int x = sprite->data[2] - sprite->data[1];
    int y = sprite->data[4] - sprite->data[3];
    bool8 movingLeft = x < 0;
    bool8 movingUp = y < 0;
    u16 xDelta = abs(x) << 8;
    u16 yDelta = abs(y) << 8;

    xDelta = SAFE_DIV(xDelta, sprite->data[0]);
    yDelta = SAFE_DIV(yDelta, sprite->data[0]);

    if (movingLeft)
        xDelta |= 1;
    else
        xDelta &= ~1;

    if (movingUp)
        yDelta |= 1;
    else
        yDelta &= ~1;

    sprite->data[1] = xDelta;
    sprite->data[2] = yDelta;
    sprite->data[4] = 0;
    sprite->data[3] = 0;
}

void StartAnimLinearTranslation(struct Sprite *sprite)
{
    sprite->data[1] = sprite->x;
    sprite->data[3] = sprite->y;
    InitAnimLinearTranslation(sprite);
    sprite->callback = AnimTranslateLinear_WithFollowup;
    sprite->callback(sprite);
}

static void UNUSED StartAnimLinearTranslation_SetCornerVecX(struct Sprite *sprite)
{
    sprite->data[1] = sprite->x;
    sprite->data[3] = sprite->y;
    InitAnimLinearTranslation(sprite);
    sprite->callback = AnimTranslateLinear_WithFollowup_SetCornerVecX;
    sprite->callback(sprite);
}

bool8 AnimTranslateLinear(struct Sprite *sprite)
{
    u16 v1, v2, x, y;

    if (!sprite->data[0])
        return TRUE;

    v1 = sprite->data[1];
    v2 = sprite->data[2];
    x = sprite->data[3];
    y = sprite->data[4];
    x += v1;
    y += v2;

    if (v1 & 1)
        sprite->x2 = -(x >> 8);
    else
        sprite->x2 = x >> 8;

    if (v2 & 1)
        sprite->y2 = -(y >> 8);
    else
        sprite->y2 = y >> 8;

    sprite->data[3] = x;
    sprite->data[4] = y;
    sprite->data[0]--;
    return FALSE;
}

void AnimTranslateLinear_WithFollowup(struct Sprite *sprite)
{
    if (AnimTranslateLinear(sprite))
        SetCallbackToStoredInData6(sprite);
}

// Functionally unused
static void AnimTranslateLinear_WithFollowup_SetCornerVecX(struct Sprite *sprite)
{
    AnimSetCenterToCornerVecX(sprite);
    if (AnimTranslateLinear(sprite))
        SetCallbackToStoredInData6(sprite);
}

void InitAnimLinearTranslationWithSpeed(struct Sprite *sprite)
{
    int v1 = abs(sprite->data[2] - sprite->data[1]) << 8;
    sprite->data[0] = v1 / sprite->data[0];
    InitAnimLinearTranslation(sprite);
}

void InitAnimLinearTranslationWithSpeedAndPos(struct Sprite *sprite)
{
    sprite->data[1] = sprite->x;
    sprite->data[3] = sprite->y;
    InitAnimLinearTranslationWithSpeed(sprite);
    sprite->callback = AnimTranslateLinear_WithFollowup;
    sprite->callback(sprite);
}

static void InitAnimFastLinearTranslation(struct Sprite *sprite)
{
    int xDiff = sprite->data[2] - sprite->data[1];
    int yDiff = sprite->data[4] - sprite->data[3];
    bool8 x_sign = xDiff < 0;
    bool8 y_sign = yDiff < 0;
    u16 x2 = abs(xDiff) << 4;
    u16 y2 = abs(yDiff) << 4;

    x2 /= sprite->data[0];
    y2 /= sprite->data[0];

    if (x_sign)
        x2 |= 1;
    else
        x2 &= ~1;

    if (y_sign)
        y2 |= 1;
    else
        y2 &= ~1;

    sprite->data[1] = x2;
    sprite->data[2] = y2;
    sprite->data[4] = 0;
    sprite->data[3] = 0;
}

void InitAndRunAnimFastLinearTranslation(struct Sprite *sprite)
{
    sprite->data[1] = sprite->x;
    sprite->data[3] = sprite->y;
    InitAnimFastLinearTranslation(sprite);
    sprite->callback = AnimFastTranslateLinearWaitEnd;
    sprite->callback(sprite);
}

bool8 AnimFastTranslateLinear(struct Sprite *sprite)
{
    u16 v1, v2, x, y;

    if (!sprite->data[0])
        return TRUE;

    v1 = sprite->data[1];
    v2 = sprite->data[2];
    x = sprite->data[3];
    y = sprite->data[4];
    x += v1;
    y += v2;

    if (v1 & 1)
        sprite->x2 = -(x >> 4);
    else
        sprite->x2 = x >> 4;

    if (v2 & 1)
        sprite->y2 = -(y >> 4);
    else
        sprite->y2 = y >> 4;

    sprite->data[3] = x;
    sprite->data[4] = y;
    sprite->data[0]--;
    return FALSE;
}

static void AnimFastTranslateLinearWaitEnd(struct Sprite *sprite)
{
    if (AnimFastTranslateLinear(sprite))
        SetCallbackToStoredInData6(sprite);
}

void InitAnimFastLinearTranslationWithSpeed(struct Sprite *sprite)
{
    int xDiff = abs(sprite->data[2] - sprite->data[1]) << 4;
    sprite->data[0] = xDiff / sprite->data[0];
    InitAnimFastLinearTranslation(sprite);
}

void InitAnimFastLinearTranslationWithSpeedAndPos(struct Sprite *sprite)
{
    sprite->data[1] = sprite->x;
    sprite->data[3] = sprite->y;
    InitAnimFastLinearTranslationWithSpeed(sprite);
    sprite->callback = AnimFastTranslateLinearWaitEnd;
    sprite->callback(sprite);
}

void SetSpriteRotScale(u8 spriteId, s16 xScale, s16 yScale, u16 rotation)
{
    int i;
    struct ObjAffineSrcData src;
    struct OamMatrix matrix;

    src.xScale = xScale;
    src.yScale = yScale;
    src.rotation = rotation;
    if (ShouldRotScaleSpeciesBeFlipped())
        src.xScale = -src.xScale;
    i = gSprites[spriteId].oam.matrixNum;
    ObjAffineSet(&src, &matrix, 1, 2);
    gOamMatrices[i].a = matrix.a;
    gOamMatrices[i].b = matrix.b;
    gOamMatrices[i].c = matrix.c;
    gOamMatrices[i].d = matrix.d;
}

// Pokémon in Contests (except Unown) should be flipped.
static bool8 ShouldRotScaleSpeciesBeFlipped(void)
{
    if (IsContest())
    {
        if (gSprites[GetAnimBattlerSpriteId(ANIM_ATTACKER)].data[2] == SPECIES_UNOWN)
            return FALSE;
        else
            return TRUE;
    }
    else
    {
        return FALSE;
    }
}

void PrepareBattlerSpriteForRotScale(u8 spriteId, u8 objMode)
{
    u8 battlerId = gSprites[spriteId].data[0];

    if (IsContest() || IsBattlerSpriteVisible(battlerId))
        gSprites[spriteId].invisible = FALSE;
    gSprites[spriteId].oam.objMode = objMode;
    gSprites[spriteId].affineAnimPaused = TRUE;
    if (!IsContest() && !gSprites[spriteId].oam.affineMode)
        gSprites[spriteId].oam.matrixNum = gBattleSpritesDataPtr->healthBoxesData[battlerId].matrixNum;
    gSprites[spriteId].oam.affineMode = ST_OAM_AFFINE_DOUBLE;
    CalcCenterToCornerVec(&gSprites[spriteId], gSprites[spriteId].oam.shape, gSprites[spriteId].oam.size, gSprites[spriteId].oam.affineMode);
}

void ResetSpriteRotScale(u8 spriteId)
{
    SetSpriteRotScale(spriteId, 0x100, 0x100, 0);
    gSprites[spriteId].oam.affineMode = ST_OAM_AFFINE_NORMAL;
    gSprites[spriteId].oam.objMode = ST_OAM_OBJ_NORMAL;
    gSprites[spriteId].affineAnimPaused = FALSE;
    CalcCenterToCornerVec(&gSprites[spriteId], gSprites[spriteId].oam.shape, gSprites[spriteId].oam.size, gSprites[spriteId].oam.affineMode);
}

// Sets the sprite's y offset equal to the y displacement caused by the
// matrix's rotation.
void SetBattlerSpriteYOffsetFromRotation(u8 spriteId)
{
    u16 matrixNum = gSprites[spriteId].oam.matrixNum;
    // The "c" component of the battler sprite matrix contains the sine of the rotation angle divided by some scale amount.
    s16 c = gOamMatrices[matrixNum].c;
    if (c < 0)
        c = -c;

    gSprites[spriteId].y2 = c >> 3;
}

void TrySetSpriteRotScale(struct Sprite *sprite, bool8 recalcCenterVector, s16 xScale, s16 yScale, u16 rotation)
{
    int i;
    struct ObjAffineSrcData src;
    struct OamMatrix matrix;

    if (sprite->oam.affineMode & 1)
    {
        sprite->affineAnimPaused = TRUE;
        if (recalcCenterVector)
            CalcCenterToCornerVec(sprite, sprite->oam.shape, sprite->oam.size, sprite->oam.affineMode);
        src.xScale = xScale;
        src.yScale = yScale;
        src.rotation = rotation;
        if (ShouldRotScaleSpeciesBeFlipped())
            src.xScale = -src.xScale;
        i = sprite->oam.matrixNum;
        ObjAffineSet(&src, &matrix, 1, 2);
        gOamMatrices[i].a = matrix.a;
        gOamMatrices[i].b = matrix.b;
        gOamMatrices[i].c = matrix.c;
        gOamMatrices[i].d = matrix.d;
    }
}

void ResetSpriteRotScale_PreserveAffine(struct Sprite *sprite)
{
    TrySetSpriteRotScale(sprite, TRUE, 0x100, 0x100, 0);
    sprite->affineAnimPaused = FALSE;
    CalcCenterToCornerVec(sprite, sprite->oam.shape, sprite->oam.size, sprite->oam.affineMode);
}

static u16 ArcTan2_(s16 x, s16 y)
{
    return ArcTan2(x, y);
}

u16 ArcTan2Neg(s16 x, s16 y)
{
    u16 var = ArcTan2_(x, y);
    return -var;
}

void SetGrayscaleOrOriginalPalette(u16 paletteNum, bool8 restoreOriginalColor)
{
    int i;
    struct PlttData *originalColor;
    struct PlttData *destColor;
    u16 average;
    u16 paletteOffset = PLTT_ID(paletteNum);

    if (!restoreOriginalColor)
    {
        for (i = 0; i < 16; i++)
        {
            originalColor = (struct PlttData *)&gPlttBufferUnfaded[paletteOffset + i];
            average = originalColor->r + originalColor->g + originalColor->b;
            average /= 3;

            destColor = (struct PlttData *)&gPlttBufferFaded[paletteOffset + i];
            destColor->r = average;
            destColor->g = average;
            destColor->b = average;
        }
    }
    else
    {
        CpuCopy32(&gPlttBufferUnfaded[paletteOffset], &gPlttBufferFaded[paletteOffset], PLTT_SIZE_4BPP);
    }
}

u32 GetBattlePalettesMask(bool8 battleBackground, bool8 attacker, bool8 target, bool8 attackerPartner, bool8 targetPartner, bool8 anim1, bool8 anim2)
{
    u32 selectedPalettes = 0;
    u32 shift;

    if (battleBackground)
    {
        if (!IsContest())
            selectedPalettes = 0xe; // Palettes 1, 2, and 3
        else
            selectedPalettes = 1 << GetBattleBgPaletteNum();
    }
    if (attacker)
    {
        shift = gBattleAnimAttacker + 16;
        selectedPalettes |= 1 << shift;
    }
    if (target)
    {
        shift = gBattleAnimTarget + 16;
        selectedPalettes |= 1 << shift;
    }
    if (attackerPartner)
    {
        if (IsBattlerSpriteVisible(BATTLE_PARTNER(gBattleAnimAttacker)))
        {
            shift = BATTLE_PARTNER(gBattleAnimAttacker) + 16;
            selectedPalettes |= 1 << shift;
        }
    }
    if (targetPartner)
    {
        if (IsBattlerSpriteVisible(BATTLE_PARTNER(gBattleAnimTarget)))
        {
            shift = BATTLE_PARTNER(gBattleAnimTarget) + 16;
            selectedPalettes |= 1 << shift;
        }
    }
    if (anim1)
    {
        if (!IsContest())
            selectedPalettes |= 1 << BG_ANIM_PAL_1;
        else
            selectedPalettes |= 1 << BG_ANIM_PAL_CONTEST;
    }
    if (anim2)
    {
        if (!IsContest())
            selectedPalettes |= 1 << BG_ANIM_PAL_2;
    }
    return selectedPalettes;
}

u32 GetBattleMonSpritePalettesMask(u8 playerLeft, u8 playerRight, u8 opponentLeft, u8 opponentRight)
{
    u32 selectedPalettes = 0;
    u32 shift;

    if (IsContest())
    {
        if (playerLeft)
        {
            selectedPalettes |= 1 << 18;
            return selectedPalettes;
        }
    }
    else
    {
        if (playerLeft)
        {
            if (IsBattlerSpriteVisible(GetBattlerAtPosition(B_POSITION_PLAYER_LEFT)))
            {
                selectedPalettes |= 1 << (GetBattlerAtPosition(B_POSITION_PLAYER_LEFT) + 16);
            }
        }
        if (playerRight)
        {
            if (IsBattlerSpriteVisible(GetBattlerAtPosition(B_POSITION_PLAYER_RIGHT)))
            {
                shift = GetBattlerAtPosition(B_POSITION_PLAYER_RIGHT) + 16;
                selectedPalettes |= 1 << shift;
            }
        }
        if (opponentLeft)
        {
            if (IsBattlerSpriteVisible(GetBattlerAtPosition(B_POSITION_OPPONENT_LEFT)))
            {
                shift = GetBattlerAtPosition(B_POSITION_OPPONENT_LEFT) + 16;
                selectedPalettes |= 1 << shift;
            }
        }
        if (opponentRight)
        {
            if (IsBattlerSpriteVisible(GetBattlerAtPosition(B_POSITION_OPPONENT_RIGHT)))
            {
                shift = GetBattlerAtPosition(B_POSITION_OPPONENT_RIGHT) + 16;
                selectedPalettes |= 1 << shift;
            }
        }
    }
    return selectedPalettes;
}

u8 GetSpritePalIdxByBattler(u8 battler)
{
    return battler;
}

static u8 UNUSED GetSpritePalIdxByPosition(u8 position)
{
    return GetBattlerAtPosition(position);
}

// gBattleAnimArgs 0-3 used
// 0, 1 used for position
// 2, 3 as some control variables
void AnimSpriteOnMonPos(struct Sprite *sprite)
{
    bool8 respectMonPicOffsets;

    if (!sprite->data[0])
    {
        if (!gBattleAnimArgs[3])
            respectMonPicOffsets = TRUE;
        else
<<<<<<< HEAD
            var = FALSE;

        if (gBattleAnimArgs[2] == 0)
            InitSpritePosToAnimAttacker(sprite, var);
        else if (gBattleAnimArgs[2] == 1)
            InitSpritePosToAnimTarget(sprite, var);
        else if (gBattleAnimArgs[2] == 2)
            InitSpritePosToAnimAttackerPartner(sprite, var);

=======
            respectMonPicOffsets = FALSE;
        if (!gBattleAnimArgs[2])
            InitSpritePosToAnimAttacker(sprite, respectMonPicOffsets);
        else
            InitSpritePosToAnimTarget(sprite, respectMonPicOffsets);
>>>>>>> 384b8f12
        sprite->data[0]++;

    }
    else if (sprite->animEnded || sprite->affineAnimEnded)
    {
        DestroySpriteAndMatrix(sprite);
    }
}

// Linearly translates a sprite to a target position on the
// other mon's sprite.
// arg 0: initial x offset
// arg 1: initial y offset
// arg 2: target x offset
// arg 3: target y offset
// arg 4: duration
// arg 5: lower 8 bits = location on attacking mon, upper 8 bits = location on target mon pick to target
void TranslateAnimSpriteToTargetMonLocation(struct Sprite *sprite)
{
    bool8 respectMonPicOffsets;
    u8 coordType;

    if (!(gBattleAnimArgs[5] & 0xff00))
        respectMonPicOffsets = TRUE;
    else
        respectMonPicOffsets = FALSE;

    if (!(gBattleAnimArgs[5] & 0xff))
        coordType = BATTLER_COORD_Y_PIC_OFFSET;
    else
        coordType = BATTLER_COORD_Y;

    InitSpritePosToAnimAttacker(sprite, respectMonPicOffsets);
    if (GetBattlerSide(gBattleAnimAttacker) != B_SIDE_PLAYER)
        gBattleAnimArgs[2] = -gBattleAnimArgs[2];

    sprite->data[0] = gBattleAnimArgs[4];
    sprite->data[2] = GetBattlerSpriteCoord(gBattleAnimTarget, BATTLER_COORD_X_2) + gBattleAnimArgs[2];
    sprite->data[4] = GetBattlerSpriteCoord(gBattleAnimTarget, coordType) + gBattleAnimArgs[3];
    sprite->callback = StartAnimLinearTranslation;
    StoreSpriteCallbackInData6(sprite, DestroyAnimSprite);
}

// arg0: start x offset
// arg1: start y offset
// arg2: end x offset
// arg3: end y offset
// arg4: duration
// arg5: arc amplitude
void AnimThrowProjectile(struct Sprite *sprite)
{
    InitSpritePosToAnimAttacker(sprite, TRUE);
    if (GetBattlerSide(gBattleAnimAttacker))
        gBattleAnimArgs[2] = -gBattleAnimArgs[2];
    sprite->data[0] = gBattleAnimArgs[4];
    sprite->data[2] = GetBattlerSpriteCoord(gBattleAnimTarget, BATTLER_COORD_X_2) + gBattleAnimArgs[2];
    sprite->data[4] = GetBattlerSpriteCoord(gBattleAnimTarget, BATTLER_COORD_Y_PIC_OFFSET) + gBattleAnimArgs[3];
    sprite->data[5] = gBattleAnimArgs[5];
    InitAnimArcTranslation(sprite);
    sprite->callback = AnimThrowProjectile_Step;
}

static void AnimThrowProjectile_Step(struct Sprite *sprite)
{
    if (TranslateAnimHorizontalArc(sprite))
        DestroyAnimSprite(sprite);
}

void AnimTravelDiagonally(struct Sprite *sprite)
{
    bool8 respectMonPicOffsets;
    u8 battlerId, coordType;

    if (!gBattleAnimArgs[6])
    {
        respectMonPicOffsets = TRUE;
        coordType = BATTLER_COORD_Y_PIC_OFFSET;
    }
    else
    {
        respectMonPicOffsets = FALSE;
        coordType = BATTLER_COORD_Y;
    }
    if (gBattleAnimArgs[5] == ANIM_ATTACKER)
    {
        InitSpritePosToAnimAttacker(sprite, respectMonPicOffsets);
        battlerId = gBattleAnimAttacker;
    }
    else
    {
        InitSpritePosToAnimTarget(sprite, respectMonPicOffsets);
        battlerId = gBattleAnimTarget;
    }
    if (GetBattlerSide(gBattleAnimAttacker))
        gBattleAnimArgs[2] = -gBattleAnimArgs[2];
    InitSpritePosToAnimTarget(sprite, respectMonPicOffsets);
    sprite->data[0] = gBattleAnimArgs[4];
    sprite->data[2] = GetBattlerSpriteCoord(battlerId, BATTLER_COORD_X_2) + gBattleAnimArgs[2];
    sprite->data[4] = GetBattlerSpriteCoord(battlerId, coordType) + gBattleAnimArgs[3];
    sprite->callback = StartAnimLinearTranslation;
    StoreSpriteCallbackInData6(sprite, DestroyAnimSprite);
}

s16 CloneBattlerSpriteWithBlend(u8 animBattler)
{
    u16 i;
    u8 spriteId = GetAnimBattlerSpriteId(animBattler);

    if (spriteId != SPRITE_NONE)
    {
        for (i = 0; i < MAX_SPRITES; i++)
        {
            if (!gSprites[i].inUse)
            {
                gSprites[i] = gSprites[spriteId];
                gSprites[i].oam.objMode = ST_OAM_OBJ_BLEND;
                gSprites[i].invisible = FALSE;
                return i;
            }
        }
    }
    return -1;
}

void DestroySpriteWithActiveSheet(struct Sprite *sprite)
{
    sprite->usingSheet = TRUE;
    DestroySprite(sprite);
}

// Only used to fade Moonlight moon sprite in
void AnimTask_AlphaFadeIn(u8 taskId)
{
    s16 v1 = 0;
    s16 v2 = 0;

    if (gBattleAnimArgs[2] > gBattleAnimArgs[0])
        v2 = 1;
    if (gBattleAnimArgs[2] < gBattleAnimArgs[0])
        v2 = -1;
    if (gBattleAnimArgs[3] > gBattleAnimArgs[1])
        v1 = 1;
    if (gBattleAnimArgs[3] < gBattleAnimArgs[1])
        v1 = -1;

    gTasks[taskId].data[0] = 0;
    gTasks[taskId].data[1] = gBattleAnimArgs[4];
    gTasks[taskId].data[2] = 0;
    gTasks[taskId].data[3] = gBattleAnimArgs[0];
    gTasks[taskId].data[4] = gBattleAnimArgs[1];
    gTasks[taskId].data[5] = v2;
    gTasks[taskId].data[6] = v1;
    gTasks[taskId].data[7] = gBattleAnimArgs[2];
    gTasks[taskId].data[8] = gBattleAnimArgs[3];
    SetGpuReg(REG_OFFSET_BLDALPHA, BLDALPHA_BLEND(gBattleAnimArgs[0], gBattleAnimArgs[1]));
    gTasks[taskId].func = AnimTask_AlphaFadeIn_Step;
}

static void AnimTask_AlphaFadeIn_Step(u8 taskId)
{
    struct Task *task = &gTasks[taskId];

    if (++task->data[0] > task->data[1])
    {
        task->data[0] = 0;
        if (++task->data[2] & 1)
        {
            if (task->data[3] != task->data[7])
                task->data[3] += task->data[5];
        }
        else
        {
            if (task->data[4] != task->data[8])
                task->data[4] += task->data[6];
        }
        SetGpuReg(REG_OFFSET_BLDALPHA, BLDALPHA_BLEND(task->data[3], task->data[4]));
        if (task->data[3] == task->data[7] && task->data[4] == task->data[8])
        {
            DestroyAnimVisualTask(taskId);
            return;
        }
    }
}

// Linearly blends a mon's sprite colors with a target color with increasing
// strength, and then blends out to the original color.
// arg 0: anim bank
// arg 1: blend color
// arg 2: target blend coefficient
// arg 3: initial delay
// arg 4: number of times to blend in and out
void AnimTask_BlendMonInAndOut(u8 task)
{
    u8 spriteId = GetAnimBattlerSpriteId(gBattleAnimArgs[0]);
    if (spriteId == SPRITE_NONE)
    {
        DestroyAnimVisualTask(task);
        return;
    }
    gTasks[task].data[0] = OBJ_PLTT_ID(gSprites[spriteId].oam.paletteNum) + 1;
    AnimTask_BlendPalInAndOutSetup(&gTasks[task]);
}

static void AnimTask_BlendPalInAndOutSetup(struct Task *task)
{
    task->data[1] = gBattleAnimArgs[1];
    task->data[2] = 0;
    task->data[3] = gBattleAnimArgs[2];
    task->data[4] = 0;
    task->data[5] = gBattleAnimArgs[3];
    task->data[6] = 0;
    task->data[7] = gBattleAnimArgs[4];
    task->func = AnimTask_BlendMonInAndOut_Step;
}

static void AnimTask_BlendMonInAndOut_Step(u8 taskId)
{
    struct Task *task = &gTasks[taskId];

    if (++task->data[4] >= task->data[5])
    {
        task->data[4] = 0;
        if (!task->data[6])
        {
            task->data[2]++;
            BlendPalette(task->data[0], 15, task->data[2], task->data[1]);
            if (task->data[2] == task->data[3])
                task->data[6] = 1;
        }
        else
        {
            task->data[2]--;
            BlendPalette(task->data[0], 15, task->data[2], task->data[1]);
            if (!task->data[2])
            {
                if (--task->data[7])
                {
                    task->data[4] = 0;
                    task->data[6] = 0;
                }
                else
                {
                    DestroyAnimVisualTask(taskId);
                    return;
                }
            }
        }
    }
}

// See AnimTask_BlendMonInAndOut. Same, but ANIM_TAG_* instead of mon
// args[0] - tag
// arg 1: blend color
// arg 2: target blend coefficient
// arg 3: initial delay
// arg 4: number of times to blend in and out
void AnimTask_BlendPalInAndOutByTag(u8 task)
{
    u8 palette = IndexOfSpritePaletteTag(gBattleAnimArgs[0]);

    if (palette == 0xff)
    {
        DestroyAnimVisualTask(task);
        return;
    }
    gTasks[task].data[0] = (palette * 0x10) + 0x101;
    AnimTask_BlendPalInAndOutSetup(&gTasks[task]);
}

void PrepareAffineAnimInTaskData(struct Task *task, u8 spriteId, const union AffineAnimCmd *affineAnimCmds)
{
    task->data[7] = 0;
    task->data[8] = 0;
    task->data[9] = 0;
    task->data[15] = spriteId;
    task->data[10] = 0x100;
    task->data[11] = 0x100;
    task->data[12] = 0;
    StorePointerInVars(&task->data[13], &task->data[14], affineAnimCmds);
    PrepareBattlerSpriteForRotScale(spriteId, ST_OAM_OBJ_NORMAL);
}

bool8 RunAffineAnimFromTaskData(struct Task *task)
{
    sAnimTaskAffineAnim = &((union AffineAnimCmd *)LoadPointerFromVars(task->data[13], task->data[14]))[task->data[7]];
    switch (sAnimTaskAffineAnim->type)
    {
    default:
        if (!sAnimTaskAffineAnim->frame.duration)
        {
            task->data[10] = sAnimTaskAffineAnim->frame.xScale;
            task->data[11] = sAnimTaskAffineAnim->frame.yScale;
            task->data[12] = sAnimTaskAffineAnim->frame.rotation;
            task->data[7]++;
            sAnimTaskAffineAnim++;
        }
        task->data[10] += sAnimTaskAffineAnim->frame.xScale;
        task->data[11] += sAnimTaskAffineAnim->frame.yScale;
        task->data[12] += sAnimTaskAffineAnim->frame.rotation;
        SetSpriteRotScale(task->data[15], task->data[10], task->data[11], task->data[12]);
        SetBattlerSpriteYOffsetFromYScale(task->data[15]);
        if (++task->data[8] >= sAnimTaskAffineAnim->frame.duration)
        {
            task->data[8] = 0;
            task->data[7]++;
        }
        break;
    case AFFINEANIMCMDTYPE_JUMP:
        task->data[7] = sAnimTaskAffineAnim->jump.target;
        break;
    case AFFINEANIMCMDTYPE_LOOP:
        if (sAnimTaskAffineAnim->loop.count)
        {
            if (task->data[9])
            {
                if (!--task->data[9])
                {
                    task->data[7]++;
                    break;
                }
            }
            else
            {
                task->data[9] = sAnimTaskAffineAnim->loop.count;
            }
            if (!task->data[7])
            {
                break;
            }
            for (;;)
            {
                task->data[7]--;
                sAnimTaskAffineAnim--;
                if (sAnimTaskAffineAnim->type == AFFINEANIMCMDTYPE_LOOP)
                {
                    task->data[7]++;
                    return TRUE;
                }
                if (!task->data[7])
                    return TRUE;
            }
        }
        task->data[7]++;
        break;
    case AFFINEANIMCMDTYPE_END:
        gSprites[task->data[15]].y2 = 0;
        ResetSpriteRotScale(task->data[15]);
        return FALSE;
    }

    return TRUE;
}

// Sets the sprite's y offset equal to the y displacement caused by the
// matrix's scale in the y dimension.
void SetBattlerSpriteYOffsetFromYScale(u8 spriteId)
{
    int var = MON_PIC_HEIGHT - GetBattlerYDeltaFromSpriteId(spriteId) * 2;
    u16 matrix = gSprites[spriteId].oam.matrixNum;
    int var2 = SAFE_DIV(var << 8, gOamMatrices[matrix].d);

    if (var2 > MON_PIC_HEIGHT * 2)
        var2 = MON_PIC_HEIGHT * 2;
    gSprites[spriteId].y2 = (var - var2) / 2;
}

// Sets the sprite's y offset equal to the y displacement caused by another sprite
// matrix's scale in the y dimension.
void SetBattlerSpriteYOffsetFromOtherYScale(u8 spriteId, u8 otherSpriteId)
{
    int var = MON_PIC_HEIGHT - GetBattlerYDeltaFromSpriteId(otherSpriteId) * 2;
    u16 matrix = gSprites[spriteId].oam.matrixNum;
    int var2 = SAFE_DIV(var << 8, gOamMatrices[matrix].d);

    if (var2 > MON_PIC_HEIGHT * 2)
        var2 = MON_PIC_HEIGHT * 2;
    gSprites[spriteId].y2 = (var - var2) / 2;
}

static u16 GetBattlerYDeltaFromSpriteId(u8 spriteId)
{
    struct BattleSpriteInfo *spriteInfo;
    u8 battlerId = gSprites[spriteId].data[0];
    u16 species;
    u16 i;

    for (i = 0; i < MAX_BATTLERS_COUNT; i++)
    {
        if (gBattlerSpriteIds[i] == spriteId)
        {
            if (IsContest())
            {
                species = gContestResources->moveAnim->species;
                return gSpeciesInfo[species].backPicYOffset;
            }
            else
            {
                spriteInfo = gBattleSpritesDataPtr->battlerData;
                if (!spriteInfo[battlerId].transformSpecies)
                    species = GetMonData(GetPartyBattlerData(i), MON_DATA_SPECIES);
                else
                    species = spriteInfo[battlerId].transformSpecies;

                if (GetBattlerSide(i) == B_SIDE_PLAYER)
                    return gSpeciesInfo[species].backPicYOffset;
                else
                    return gSpeciesInfo[species].frontPicYOffset;
            }
        }
    }
    return MON_PIC_HEIGHT;
}

void StorePointerInVars(s16 *lo, s16 *hi, const void *ptr)
{
    *lo = ((intptr_t) ptr) & 0xffff;
    *hi = (((intptr_t) ptr) >> 16) & 0xffff;
}

void *LoadPointerFromVars(s16 lo, s16 hi)
{
    return (void *)((u16)lo | ((u16)hi << 16));
}

void PrepareEruptAnimTaskData(struct Task *task, u8 spriteId, s16 xScaleStart, s16 yScaleStart, s16 xScaleEnd, s16 yScaleEnd, u16 duration)
{
    task->data[8] = duration;
    task->data[15] = spriteId;
    task->data[9] = xScaleStart;
    task->data[10] = yScaleStart;
    task->data[13] = xScaleEnd;
    task->data[14] = yScaleEnd;
    task->data[11] = (xScaleEnd - xScaleStart) / duration;
    task->data[12] = (yScaleEnd - yScaleStart) / duration;
}

u8 UpdateEruptAnimTask(struct Task *task)
{
    if (!task->data[8])
        return 0;

    if (--task->data[8] != 0)
    {
        task->data[9] += task->data[11];
        task->data[10] += task->data[12];
    }
    else
    {
        task->data[9] = task->data[13];
        task->data[10] = task->data[14];
    }
    SetSpriteRotScale(task->data[15], task->data[9], task->data[10], 0);
    if (task->data[8])
        SetBattlerSpriteYOffsetFromYScale(task->data[15]);
    else
        gSprites[task->data[15]].y2 = 0;
    return task->data[8];
}

void AnimTask_GetFrustrationPowerLevel(u8 taskId)
{
    u16 powerLevel;

    if (gAnimFriendship <= 30)
        powerLevel = 0;
    else if (gAnimFriendship <= 100)
        powerLevel = 1;
    else if (gAnimFriendship <= 200)
        powerLevel = 2;
    else
        powerLevel = 3;
    gBattleAnimArgs[ARG_RET_ID] = powerLevel;
    DestroyAnimVisualTask(taskId);
}

static void UNUSED SetPriorityForVisibleBattlers(u8 priority)
{
    if (IsBattlerSpriteVisible(gBattleAnimTarget))
        gSprites[gBattlerSpriteIds[gBattleAnimTarget]].oam.priority = priority;
    if (IsBattlerSpriteVisible(gBattleAnimAttacker))
        gSprites[gBattlerSpriteIds[gBattleAnimAttacker]].oam.priority = priority;
    if (IsBattlerSpriteVisible(BATTLE_PARTNER(gBattleAnimTarget)))
        gSprites[gBattlerSpriteIds[BATTLE_PARTNER(gBattleAnimTarget)]].oam.priority = priority;
    if (IsBattlerSpriteVisible(BATTLE_PARTNER(gBattleAnimAttacker)))
        gSprites[gBattlerSpriteIds[BATTLE_PARTNER(gBattleAnimAttacker)]].oam.priority = priority;
}

void InitPrioritiesForVisibleBattlers(void)
{
    int i;

    for (i = 0; i < gBattlersCount; i++)
    {
        if (IsBattlerSpriteVisible(i))
        {
            gSprites[gBattlerSpriteIds[i]].subpriority = GetBattlerSpriteSubpriority(i);
            gSprites[gBattlerSpriteIds[i]].oam.priority = 2;
        }
    }
}

u8 GetBattlerSpriteSubpriority(u8 battlerId)
{
    u8 position;
    u8 subpriority;

    if (IsContest())
    {
        if (battlerId == 2)
            return 30;
        else
            return 40;
    }
    else
    {
        position = GetBattlerPosition(battlerId);
        if (position == B_POSITION_PLAYER_LEFT)
            subpriority = 30;
        else if (position == B_POSITION_PLAYER_RIGHT)
            subpriority = 20;
        else if (position == B_POSITION_OPPONENT_LEFT)
            subpriority = 40;
        else
            subpriority = 50;
    }

    return subpriority;
}

u8 GetBattlerSpriteBGPriority(u8 battlerId)
{
    u8 position = GetBattlerPosition(battlerId);

    if (IsContest())
        return 2;
    else if (position == B_POSITION_PLAYER_LEFT || position == B_POSITION_OPPONENT_RIGHT)
        return GetAnimBgAttribute(2, BG_ANIM_PRIORITY);
    else
        return GetAnimBgAttribute(1, BG_ANIM_PRIORITY);
}

u8 GetBattlerSpriteBGPriorityRank(u8 battlerId)
{
    if (!IsContest())
    {
        u8 position = GetBattlerPosition(battlerId);
        if (position == B_POSITION_PLAYER_LEFT || position == B_POSITION_OPPONENT_RIGHT)
            return 2;
        else
            return 1;
    }
    return 1;
}

// Create Pokémon sprite to be used for a move animation effect (e.g. Role Play / Snatch)
u8 CreateAdditionalMonSpriteForMoveAnim(u16 species, bool8 isBackpic, u8 id, s16 x, s16 y, u8 subpriority, u32 personality, bool8 isShiny, u32 battlerId)
{
    u8 spriteId;
    u16 sheet = LoadSpriteSheet(&sSpriteSheets_MoveEffectMons[id]);
    u16 palette = AllocSpritePalette(sSpriteTemplates_MoveEffectMons[id].paletteTag);

    if (gMonSpritesGfxPtr != NULL && gMonSpritesGfxPtr->buffer == NULL)
        gMonSpritesGfxPtr->buffer = AllocZeroed(MON_PIC_SIZE * MAX_MON_PIC_FRAMES);
    if (!isBackpic)
    {
        LoadCompressedPalette(GetMonSpritePalFromSpeciesAndPersonality(species, isShiny, personality), OBJ_PLTT_ID(palette), PLTT_SIZE_4BPP);
        LoadSpecialPokePic(gMonSpritesGfxPtr->buffer,
                           species,
                           personality,
                           TRUE);
    }
    else
    {
        LoadCompressedPalette(GetMonSpritePalFromSpeciesAndPersonality(species, isShiny, personality), OBJ_PLTT_ID(palette), PLTT_SIZE_4BPP);
        LoadSpecialPokePic(gMonSpritesGfxPtr->buffer,
                           species,
                           personality,
                           FALSE);
    }

    RequestDma3Copy(gMonSpritesGfxPtr->buffer, (void *)(OBJ_VRAM0 + (sheet * 0x20)), MON_PIC_SIZE, 1);
    FREE_AND_SET_NULL(gMonSpritesGfxPtr->buffer);

    if (!isBackpic)
        spriteId = CreateSprite(&sSpriteTemplates_MoveEffectMons[id], x, y + gSpeciesInfo[species].frontPicYOffset, subpriority);
    else
        spriteId = CreateSprite(&sSpriteTemplates_MoveEffectMons[id], x, y + gSpeciesInfo[species].backPicYOffset, subpriority);

    if (IsContest())
    {
        gSprites[spriteId].affineAnims = gAffineAnims_BattleSpriteContest;
        StartSpriteAffineAnim(&gSprites[spriteId], BATTLER_AFFINE_NORMAL);
    }
    return spriteId;
}

void DestroySpriteAndFreeResources_(struct Sprite *sprite)
{
    DestroySpriteAndFreeResources(sprite);
}

s16 GetBattlerSpriteCoordAttr(u8 battlerId, u8 attr)
{
    u16 species;
    u32 personality;
    int ret;
    u8 size;
    u8 y_offset;
    struct BattleSpriteInfo *spriteInfo;

    if (IsContest())
    {
        if (gContestResources->moveAnim->hasTargetAnim)
        {
            species = gContestResources->moveAnim->targetSpecies;
            personality = gContestResources->moveAnim->targetPersonality;
        }
        else
        {
            species = gContestResources->moveAnim->species;
            personality = gContestResources->moveAnim->personality;
        }
        species = SanitizeSpeciesId(species);
        if (species == SPECIES_UNOWN)
            species = GetUnownSpeciesId(personality);
        size = gSpeciesInfo[species].backPicSize;
        y_offset = gSpeciesInfo[species].backPicYOffset;
    }
    else
    {
        struct Pokemon *mon = GetPartyBattlerData(battlerId);

        spriteInfo = gBattleSpritesDataPtr->battlerData;
        if (!spriteInfo[battlerId].transformSpecies)
        {
            species = GetMonData(mon, MON_DATA_SPECIES);
            personality = GetMonData(mon, MON_DATA_PERSONALITY);
        }
        else
        {
            species = spriteInfo[battlerId].transformSpecies;
            personality = gTransformedPersonalities[battlerId];
        }

        species = SanitizeSpeciesId(species);
        if (species == SPECIES_UNOWN)
            species = GetUnownSpeciesId(personality);

        if (GetBattlerSide(battlerId) == B_SIDE_PLAYER)
        {
        #if P_GENDER_DIFFERENCES
            if (gSpeciesInfo[species].backPicFemale != NULL && IsPersonalityFemale(species, personality))
                size = gSpeciesInfo[species].backPicSizeFemale;
            else
        #endif
                size = gSpeciesInfo[species].backPicSize;

            y_offset = gSpeciesInfo[species].backPicYOffset;
        }
        else
        {
        #if P_GENDER_DIFFERENCES
            if (gSpeciesInfo[species].frontPicFemale != NULL && IsPersonalityFemale(species, personality))
                size = gSpeciesInfo[species].frontPicSizeFemale;
            else
        #endif
                size = gSpeciesInfo[species].frontPicSize;

            y_offset = gSpeciesInfo[species].frontPicYOffset;
        }
    }

    switch (attr)
    {
    case BATTLER_COORD_ATTR_HEIGHT:
        return GET_MON_COORDS_HEIGHT(size);
    case BATTLER_COORD_ATTR_WIDTH:
        return GET_MON_COORDS_WIDTH(size);
    case BATTLER_COORD_ATTR_LEFT:
        return GetBattlerSpriteCoord(battlerId, BATTLER_COORD_X_2) - (GET_MON_COORDS_WIDTH(size) / 2);
    case BATTLER_COORD_ATTR_RIGHT:
        return GetBattlerSpriteCoord(battlerId, BATTLER_COORD_X_2) + (GET_MON_COORDS_WIDTH(size) / 2);
    case BATTLER_COORD_ATTR_TOP:
        return GetBattlerSpriteCoord(battlerId, BATTLER_COORD_Y_PIC_OFFSET) - (GET_MON_COORDS_HEIGHT(size) / 2);
    case BATTLER_COORD_ATTR_BOTTOM:
        return GetBattlerSpriteCoord(battlerId, BATTLER_COORD_Y_PIC_OFFSET) + (GET_MON_COORDS_HEIGHT(size) / 2);
    case BATTLER_COORD_ATTR_RAW_BOTTOM:
        ret = GetBattlerSpriteCoord(battlerId, BATTLER_COORD_Y) + 31;
        return ret - y_offset;
    default:
        return 0;
    }
}

void SetAverageBattlerPositions(u8 battlerId, bool8 respectMonPicOffsets, s16 *x, s16 *y)
{
    u8 xCoordType, yCoordType;
    s16 battlerX, battlerY;
    s16 partnerX, partnerY;

    if (!respectMonPicOffsets)
    {
        xCoordType = BATTLER_COORD_X;
        yCoordType = BATTLER_COORD_Y;
    }
    else
    {
        xCoordType = BATTLER_COORD_X_2;
        yCoordType = BATTLER_COORD_Y_PIC_OFFSET;
    }

    battlerX = GetBattlerSpriteCoord(battlerId, xCoordType);
    battlerY = GetBattlerSpriteCoord(battlerId, yCoordType);
    if (IsDoubleBattle() && !IsContest())
    {
        partnerX = GetBattlerSpriteCoord(BATTLE_PARTNER(battlerId), xCoordType);
        partnerY = GetBattlerSpriteCoord(BATTLE_PARTNER(battlerId), yCoordType);
    }
    else
    {
        partnerX = battlerX;
        partnerY = battlerY;
    }

    *x = (battlerX + partnerX) / 2;
    *y = (battlerY + partnerY) / 2;
}

u8 CreateInvisibleSpriteCopy(int battlerId, u8 spriteId, int species)
{
    u8 newSpriteId = CreateInvisibleSpriteWithCallback(SpriteCallbackDummy);
    gSprites[newSpriteId] = gSprites[spriteId];
    gSprites[newSpriteId].usingSheet = TRUE;
    gSprites[newSpriteId].oam.priority = 0;
    gSprites[newSpriteId].oam.objMode = ST_OAM_OBJ_WINDOW;
    gSprites[newSpriteId].oam.tileNum = gSprites[spriteId].oam.tileNum;
    gSprites[newSpriteId].callback = SpriteCallbackDummy;
    return newSpriteId;
}

void AnimTranslateLinearAndFlicker_Flipped(struct Sprite *sprite)
{
    SetSpriteCoordsToAnimAttackerCoords(sprite);
    if (GetBattlerSide(gBattleAnimAttacker))
    {
        sprite->x -= gBattleAnimArgs[0];
        gBattleAnimArgs[3] = -gBattleAnimArgs[3];
        sprite->hFlip = TRUE;
    }
    else
    {
        sprite->x += gBattleAnimArgs[0];
    }
    sprite->y += gBattleAnimArgs[1];
    sprite->data[0] = gBattleAnimArgs[2];
    sprite->data[1] = gBattleAnimArgs[3];
    sprite->data[3] = gBattleAnimArgs[4];
    sprite->data[5] = gBattleAnimArgs[5];
    StoreSpriteCallbackInData6(sprite, DestroySpriteAndMatrix);
    sprite->callback = TranslateSpriteLinearAndFlicker;
}

// Used by three different unused battle anim sprite templates.
void AnimTranslateLinearAndFlicker(struct Sprite *sprite)
{
    if (GetBattlerSide(gBattleAnimAttacker) != B_SIDE_PLAYER)
    {
        sprite->x -= gBattleAnimArgs[0];
        gBattleAnimArgs[3] *= -1;
    }
    else
    {
        sprite->x += gBattleAnimArgs[0];
    }
    sprite->y += gBattleAnimArgs[1];
    sprite->data[0] = gBattleAnimArgs[2];
    sprite->data[1] = gBattleAnimArgs[3];
    sprite->data[3] = gBattleAnimArgs[4];
    sprite->data[5] = gBattleAnimArgs[5];
    StartSpriteAnim(sprite, gBattleAnimArgs[6]);
    StoreSpriteCallbackInData6(sprite, DestroySpriteAndMatrix);
    sprite->callback = TranslateSpriteLinearAndFlicker;
}

// Used by Detect/Disable
void AnimSpinningSparkle(struct Sprite *sprite)
{
    SetSpriteCoordsToAnimAttackerCoords(sprite);
    if (GetBattlerSide(gBattleAnimAttacker))
        sprite->x -= gBattleAnimArgs[0];
    else
        sprite->x += gBattleAnimArgs[0];
    sprite->y += gBattleAnimArgs[1];
    sprite->callback = RunStoredCallbackWhenAnimEnds;
    StoreSpriteCallbackInData6(sprite, DestroyAnimSprite);
}

// Task and sprite data for AnimTask_AttackerPunchWithTrace
#define tBattlerSpriteId data[0]
#define tMoveSpeed       data[1]
#define tState           data[2]
#define tCounter         data[3]
#define tPaletteNum      data[4]
#define tNumTracesActive data[5]
#define tPriority        data[6]

#define sActiveTime data[0]
#define sTaskId     data[1]
#define sSpriteId   data[2]

// Slides attacker to right and back with a cloned trace of the specified color
// arg0: Trace palette blend color
// arg1: Trace palette blend coeff
void AnimTask_AttackerPunchWithTrace(u8 taskId)
{
    u16 src;
    u16 dest;
    struct Task *task = &gTasks[taskId];

    task->tBattlerSpriteId = GetAnimBattlerSpriteId(ANIM_ATTACKER);
    task->tMoveSpeed = (GetBattlerSide(gBattleAnimAttacker) != B_SIDE_PLAYER) ? -8 : 8;
    task->tState = 0;
    task->tCounter = 0;
    gSprites[task->tBattlerSpriteId].x2 -= task->tBattlerSpriteId;
    task->tPaletteNum = AllocSpritePalette(ANIM_TAG_BENT_SPOON);
    task->tNumTracesActive = 0;

    dest = OBJ_PLTT_ID2(task->tPaletteNum);
    src = OBJ_PLTT_ID2(gSprites[task->tBattlerSpriteId].oam.paletteNum);

    // Set trace's priority based on battler's subpriority
    task->tPriority = GetBattlerSpriteSubpriority(gBattleAnimAttacker);
    if (task->tPriority == 20 || task->tPriority == 40)
        task->tPriority = 2;
    else
        task->tPriority = 3;

    CpuCopy32(&gPlttBufferUnfaded[src], &gPlttBufferFaded[dest], PLTT_SIZE_4BPP);
    BlendPalette(dest, 16, gBattleAnimArgs[1], gBattleAnimArgs[0]);
    task->func = AnimTask_AttackerPunchWithTrace_Step;
}

static void AnimTask_AttackerPunchWithTrace_Step(u8 taskId)
{
    struct Task *task = &gTasks[taskId];
    switch (task->tState)
    {
    case 0:
        // Move forward
        CreateBattlerTrace(task, taskId);
        gSprites[task->tBattlerSpriteId].x2 += task->tMoveSpeed;
        if (++task->tCounter == 5)
        {
            task->tCounter--;
            task->tState++;
        }
        break;
    case 1:
        // Move back (do same number of traces as before)
        CreateBattlerTrace(task, taskId);
        gSprites[task->tBattlerSpriteId].x2 -= task->tMoveSpeed;
        if (--task->tCounter == 0)
        {
            gSprites[task->tBattlerSpriteId].x2 = 0;
            task->tState++;
        }
        break;
    case 2:
        if (task->tNumTracesActive == 0)
        {
            FreeSpritePaletteByTag(ANIM_TAG_BENT_SPOON);
            DestroyAnimVisualTask(taskId);
        }
        break;
    }
}

static void CreateBattlerTrace(struct Task *task, u8 taskId)
{
    s16 spriteId = CloneBattlerSpriteWithBlend(0);
    if (spriteId >= 0)
    {
        gSprites[spriteId].oam.priority = task->tPriority;
        gSprites[spriteId].oam.paletteNum = task->tPaletteNum;
        gSprites[spriteId].sActiveTime = 8;
        gSprites[spriteId].sTaskId = taskId;
        gSprites[spriteId].sSpriteId = spriteId;
        gSprites[spriteId].x2 = gSprites[task->tBattlerSpriteId].x2;
        gSprites[spriteId].callback = AnimBattlerTrace;
        task->tNumTracesActive++;
    }
}

// Just waits until destroyed
static void AnimBattlerTrace(struct Sprite *sprite)
{
    if (--sprite->sActiveTime == 0)
    {
        gTasks[sprite->sTaskId].tNumTracesActive--;
        DestroySpriteWithActiveSheet(sprite);
    }
}

#undef tBattlerSpriteId
#undef tMoveSpeed
#undef tState
#undef tCounter
#undef tPaletteNum
#undef tNumTracesActive
#undef tPriority

#undef sActiveTime
#undef sTaskId
#undef sSpriteId

void AnimWeatherBallUp(struct Sprite *sprite)
{
    sprite->x = GetBattlerSpriteCoord(gBattleAnimAttacker, BATTLER_COORD_X_2);
    sprite->y = GetBattlerSpriteCoord(gBattleAnimAttacker, BATTLER_COORD_Y_PIC_OFFSET);
    if (GetBattlerSide(gBattleAnimAttacker) == B_SIDE_PLAYER)
        sprite->data[0] = 5;
    else
        sprite->data[0] = -10;
    sprite->data[1] = -40;
    sprite->callback = AnimWeatherBallUp_Step;
}

static void AnimWeatherBallUp_Step(struct Sprite *sprite)
{
    sprite->data[2] += sprite->data[0];
    sprite->data[3] += sprite->data[1];
    sprite->x2 = sprite->data[2] / 10;
    sprite->y2 = sprite->data[3] / 10;
    if (sprite->data[1] < -20)
        sprite->data[1]++;
    if (sprite->y + sprite->y2 < -32)
        DestroyAnimSprite(sprite);
}

void AnimWeatherBallDown(struct Sprite *sprite)
{
    int x;
    sprite->data[0] = gBattleAnimArgs[2];
    sprite->data[2] = sprite->x + gBattleAnimArgs[4];
    sprite->data[4] = sprite->y + gBattleAnimArgs[5];
    if (GetBattlerSide(gBattleAnimTarget) == B_SIDE_PLAYER)
    {
        x = (u16)gBattleAnimArgs[4] + 30;
        sprite->x += x;
        sprite->y = gBattleAnimArgs[5] - 20;
    }
    else
    {
        x = (u16)gBattleAnimArgs[4] - 30;
        sprite->x += x;
        sprite->y = gBattleAnimArgs[5] - 80;
    }
    sprite->callback = StartAnimLinearTranslation;
    StoreSpriteCallbackInData6(sprite, DestroyAnimSprite);
}<|MERGE_RESOLUTION|>--- conflicted
+++ resolved
@@ -1441,23 +1441,15 @@
         if (!gBattleAnimArgs[3])
             respectMonPicOffsets = TRUE;
         else
-<<<<<<< HEAD
-            var = FALSE;
+            respectMonPicOffsets = FALSE;
 
         if (gBattleAnimArgs[2] == 0)
-            InitSpritePosToAnimAttacker(sprite, var);
+            InitSpritePosToAnimAttacker(sprite, respectMonPicOffsets);
         else if (gBattleAnimArgs[2] == 1)
-            InitSpritePosToAnimTarget(sprite, var);
+            InitSpritePosToAnimTarget(sprite, respectMonPicOffsets);
         else if (gBattleAnimArgs[2] == 2)
-            InitSpritePosToAnimAttackerPartner(sprite, var);
-
-=======
-            respectMonPicOffsets = FALSE;
-        if (!gBattleAnimArgs[2])
-            InitSpritePosToAnimAttacker(sprite, respectMonPicOffsets);
-        else
-            InitSpritePosToAnimTarget(sprite, respectMonPicOffsets);
->>>>>>> 384b8f12
+            InitSpritePosToAnimAttackerPartner(sprite, respectMonPicOffsets);
+
         sprite->data[0]++;
 
     }
