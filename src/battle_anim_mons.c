#include "global.h"
#include "battle.h"
#include "battle_anim.h"
#include "bg.h"
#include "contest.h"
#include "data.h"
#include "decompress.h"
#include "dma3.h"
#include "gpu_regs.h"
#include "malloc.h"
#include "palette.h"
#include "pokemon_icon.h"
#include "sprite.h"
#include "task.h"
#include "trig.h"
#include "util.h"
#include "constants/battle_anim.h"

#define IS_DOUBLE_BATTLE() ((gBattleTypeFlags & BATTLE_TYPE_DOUBLE))

extern const struct OamData gOamData_AffineNormal_ObjNormal_64x64;

static void AnimTranslateLinear_WithFollowup_SetCornerVecX(struct Sprite *sprite);
static void AnimFastTranslateLinearWaitEnd(struct Sprite *sprite);
static void AnimThrowProjectile_Step(struct Sprite *sprite);
static void AnimBattlerTrace(struct Sprite *sprite);
static void AnimWeatherBallUp_Step(struct Sprite *sprite);
static u16 GetBattlerYDeltaFromSpriteId(u8 spriteId);
static void AnimTask_BlendPalInAndOutSetup(struct Task *task);
static void AnimTask_AlphaFadeIn_Step(u8 taskId);
static void AnimTask_AttackerPunchWithTrace_Step(u8 taskId);
static void AnimTask_BlendMonInAndOut_Step(u8 taskId);
static bool8 ShouldRotScaleSpeciesBeFlipped(void);
static void CreateBattlerTrace(struct Task *task, u8 taskId);

EWRAM_DATA static union AffineAnimCmd *sAnimTaskAffineAnim = NULL;

static const struct UCoords8 sBattlerCoords[][MAX_BATTLERS_COUNT] =
{
    { // Single battle
        { 72, 80 },
        { 176, 40 },
        { 48, 40 },
        { 112, 80 },
    },
    { // Double battle
        { 32, 80 },
        { 200, 40 },
        { 90, 88 },
        { 152, 32 },
    },
};

// One entry for each of the four Castform forms.
const struct MonCoords gCastformFrontSpriteCoords[NUM_CASTFORM_FORMS] =
{
    [CASTFORM_NORMAL] = { .size = MON_COORDS_SIZE(32, 32), .y_offset = 17 },
    [CASTFORM_FIRE]   = { .size = MON_COORDS_SIZE(48, 48), .y_offset =  9 },
    [CASTFORM_WATER]  = { .size = MON_COORDS_SIZE(32, 48), .y_offset =  9 },
    [CASTFORM_ICE]    = { .size = MON_COORDS_SIZE(64, 48), .y_offset =  8 },
};

static const u8 sCastformElevations[NUM_CASTFORM_FORMS] =
{
    [CASTFORM_NORMAL] = 13,
    [CASTFORM_FIRE]   = 14,
    [CASTFORM_WATER]  = 13,
    [CASTFORM_ICE]    = 13,
};

// Y position of the backsprite for each of the four Castform forms.
static const u8 sCastformBackSpriteYCoords[NUM_CASTFORM_FORMS] =
{
    [CASTFORM_NORMAL] = 0,
    [CASTFORM_FIRE]   = 0,
    [CASTFORM_WATER]  = 0,
    [CASTFORM_ICE]    = 0,
};

// Placeholders for pokemon sprites to be created for a move animation effect (e.g. Role Play / Snatch)
#define TAG_MOVE_EFFECT_MON_1 55125
#define TAG_MOVE_EFFECT_MON_2 55126

static const struct SpriteTemplate sSpriteTemplates_MoveEffectMons[] =
{
    {
        .tileTag = TAG_MOVE_EFFECT_MON_1,
        .paletteTag = TAG_MOVE_EFFECT_MON_1,
        .oam = &gOamData_AffineNormal_ObjNormal_64x64,
        .anims = gDummySpriteAnimTable,
        .images = NULL,
        .affineAnims = gDummySpriteAffineAnimTable,
        .callback = SpriteCallbackDummy,
    },
    {
        .tileTag = TAG_MOVE_EFFECT_MON_2,
        .paletteTag = TAG_MOVE_EFFECT_MON_2,
        .oam = &gOamData_AffineNormal_ObjNormal_64x64,
        .anims = gDummySpriteAnimTable,
        .images = NULL,
        .affineAnims = gDummySpriteAffineAnimTable,
        .callback = SpriteCallbackDummy,
    }
};

static const struct SpriteSheet sSpriteSheets_MoveEffectMons[] =
{
    { gMiscBlank_Gfx, MON_PIC_SIZE, TAG_MOVE_EFFECT_MON_1, },
    { gMiscBlank_Gfx, MON_PIC_SIZE, TAG_MOVE_EFFECT_MON_2, },
};

u8 GetBattlerSpriteCoord(u8 battlerId, u8 coordType)
{
    u8 retVal;
    u16 species;
    struct BattleSpriteInfo *spriteInfo;

    if (IsContest())
    {
        if (coordType == BATTLER_COORD_Y_PIC_OFFSET && battlerId == 3)
            coordType = BATTLER_COORD_Y;
    }

    switch (coordType)
    {
    case BATTLER_COORD_X:
    case BATTLER_COORD_X_2:
        retVal = sBattlerCoords[IS_DOUBLE_BATTLE()][GetBattlerPosition(battlerId)].x;
        break;
    case BATTLER_COORD_Y:
        retVal = sBattlerCoords[IS_DOUBLE_BATTLE()][GetBattlerPosition(battlerId)].y;
        break;
    case BATTLER_COORD_Y_PIC_OFFSET:
    case BATTLER_COORD_Y_PIC_OFFSET_DEFAULT:
    default:
        if (IsContest())
        {
            if (gContestResources->moveAnim->hasTargetAnim)
                species = gContestResources->moveAnim->targetSpecies;
            else
                species = gContestResources->moveAnim->species;
        }
        else
        {
            if (GetBattlerSide(battlerId) != B_SIDE_PLAYER)
            {
                spriteInfo = gBattleSpritesDataPtr->battlerData;
                if (!spriteInfo[battlerId].transformSpecies)
                    species = GetMonData(&gEnemyParty[gBattlerPartyIndexes[battlerId]], MON_DATA_SPECIES);
                else
                    species = spriteInfo[battlerId].transformSpecies;
            }
            else
            {
                spriteInfo = gBattleSpritesDataPtr->battlerData;
                if (!spriteInfo[battlerId].transformSpecies)
                    species = GetMonData(&gPlayerParty[gBattlerPartyIndexes[battlerId]], MON_DATA_SPECIES);
                else
                    species = spriteInfo[battlerId].transformSpecies;
            }
        }
        if (coordType == BATTLER_COORD_Y_PIC_OFFSET)
            retVal = GetBattlerSpriteFinal_Y(battlerId, species, TRUE);
        else
            retVal = GetBattlerSpriteFinal_Y(battlerId, species, FALSE);
        break;
    }

    return retVal;
}

u8 GetBattlerYDelta(u8 battlerId, u16 species)
{
    u16 letter;
    u32 personality;
    struct BattleSpriteInfo *spriteInfo;
    u8 ret;
    u16 coordSpecies;

    if (GetBattlerSide(battlerId) == B_SIDE_PLAYER || IsContest())
    {
        if (species == SPECIES_UNOWN)
        {
            if (IsContest())
            {
                if (gContestResources->moveAnim->hasTargetAnim)
                    personality = gContestResources->moveAnim->targetPersonality;
                else
                    personality = gContestResources->moveAnim->personality;
            }
            else
            {
                spriteInfo = gBattleSpritesDataPtr->battlerData;
                if (!spriteInfo[battlerId].transformSpecies)
                    personality = GetMonData(&gPlayerParty[gBattlerPartyIndexes[battlerId]], MON_DATA_PERSONALITY);
                else
                    personality = gTransformedPersonalities[battlerId];
            }
            letter = GET_UNOWN_LETTER(personality);
            if (!letter)
                coordSpecies = species;
            else
                coordSpecies = letter + SPECIES_UNOWN_B - 1;
            ret = gMonBackPicCoords[coordSpecies].y_offset;
        }
        else if (species == SPECIES_CASTFORM)
        {
            ret = sCastformBackSpriteYCoords[gBattleMonForms[battlerId]];
        }
        else if (species > NUM_SPECIES)
        {
            ret = gMonBackPicCoords[0].y_offset;
        }
        else
        {
            ret = gMonBackPicCoords[species].y_offset;
        }
    }
    else
    {
        if (species == SPECIES_UNOWN)
        {
            spriteInfo = gBattleSpritesDataPtr->battlerData;
            if (!spriteInfo[battlerId].transformSpecies)
                personality = GetMonData(&gEnemyParty[gBattlerPartyIndexes[battlerId]], MON_DATA_PERSONALITY);
            else
                personality = gTransformedPersonalities[battlerId];
            letter = GET_UNOWN_LETTER(personality);
            if (!letter)
                coordSpecies = species;
            else
                coordSpecies = letter + SPECIES_UNOWN_B - 1;
            ret = gMonFrontPicCoords[coordSpecies].y_offset;
        }
        else if (species == SPECIES_CASTFORM)
        {
            ret = gCastformFrontSpriteCoords[gBattleMonForms[battlerId]].y_offset;
        }
        else if (species > NUM_SPECIES)
        {
            ret = gMonFrontPicCoords[0].y_offset;
        }
        else
        {
            ret = gMonFrontPicCoords[species].y_offset;
        }
    }
    return ret;
}

u8 GetBattlerElevation(u8 battlerId, u16 species)
{
    u8 ret = 0;
    if (GetBattlerSide(battlerId) == B_SIDE_OPPONENT)
    {
        if (!IsContest())
        {
            if (species == SPECIES_CASTFORM)
                ret = sCastformElevations[gBattleMonForms[battlerId]];
            else if (species > NUM_SPECIES)
                ret = gEnemyMonElevation[0];
            else
                ret = gEnemyMonElevation[species];
        }
    }
    return ret;
}

u8 GetBattlerSpriteFinal_Y(u8 battlerId, u16 species, bool8 a3)
{
    u16 offset;
    u8 y;

    if (GetBattlerSide(battlerId) == B_SIDE_PLAYER || IsContest())
    {
        offset = GetBattlerYDelta(battlerId, species);
    }
    else
    {
        offset = GetBattlerYDelta(battlerId, species);
        offset -= GetBattlerElevation(battlerId, species);
    }
    y = offset + sBattlerCoords[IS_DOUBLE_BATTLE()][GetBattlerPosition(battlerId)].y;
    if (a3)
    {
        if (GetBattlerSide(battlerId) == B_SIDE_PLAYER)
            y += 8;
        if (y > DISPLAY_HEIGHT - MON_PIC_HEIGHT + 8)
            y = DISPLAY_HEIGHT - MON_PIC_HEIGHT + 8;
    }
    return y;
}

u8 GetBattlerSpriteCoord2(u8 battlerId, u8 coordType)
{
    u16 species;
    struct BattleSpriteInfo *spriteInfo;

    if (coordType == BATTLER_COORD_Y_PIC_OFFSET || coordType == BATTLER_COORD_Y_PIC_OFFSET_DEFAULT)
    {
        if (IsContest())
        {
            if (gContestResources->moveAnim->hasTargetAnim)
                species = gContestResources->moveAnim->targetSpecies;
            else
                species = gContestResources->moveAnim->species;
        }
        else
        {
            spriteInfo = gBattleSpritesDataPtr->battlerData;
            if (!spriteInfo[battlerId].transformSpecies)
                species = gAnimBattlerSpecies[battlerId];
            else
                species = spriteInfo[battlerId].transformSpecies;
        }
        if (coordType == BATTLER_COORD_Y_PIC_OFFSET)
            return GetBattlerSpriteFinal_Y(battlerId, species, TRUE);
        else
            return GetBattlerSpriteFinal_Y(battlerId, species, FALSE);
    }
    else
    {
        return GetBattlerSpriteCoord(battlerId, coordType);
    }
}

u8 GetBattlerSpriteDefault_Y(u8 battlerId)
{
    return GetBattlerSpriteCoord(battlerId, BATTLER_COORD_Y_PIC_OFFSET_DEFAULT);
}

u8 GetSubstituteSpriteDefault_Y(u8 battlerId)
{
    u16 y;
    if (GetBattlerSide(battlerId) != B_SIDE_PLAYER)
        y = GetBattlerSpriteCoord(battlerId, BATTLER_COORD_Y) + 16;
    else
        y = GetBattlerSpriteCoord(battlerId, BATTLER_COORD_Y) + 17;
    return y;
}

u8 GetBattlerYCoordWithElevation(u8 battlerId)
{
    u16 species;
    u8 y;
    struct BattleSpriteInfo *spriteInfo;

    y = GetBattlerSpriteCoord(battlerId, BATTLER_COORD_Y);
    if (!IsContest())
    {
        if (GetBattlerSide(battlerId) != B_SIDE_PLAYER)
        {
            spriteInfo = gBattleSpritesDataPtr->battlerData;
            if (!spriteInfo[battlerId].transformSpecies)
                species = GetMonData(&gEnemyParty[gBattlerPartyIndexes[battlerId]], MON_DATA_SPECIES);
            else
                species = spriteInfo[battlerId].transformSpecies;
        }
        else
        {
            spriteInfo = gBattleSpritesDataPtr->battlerData;
            if (!spriteInfo[battlerId].transformSpecies)
                species = GetMonData(&gPlayerParty[gBattlerPartyIndexes[battlerId]], MON_DATA_SPECIES);
            else
                species = spriteInfo[battlerId].transformSpecies;
        }
        if (GetBattlerSide(battlerId) != B_SIDE_PLAYER)
            y -= GetBattlerElevation(battlerId, species);
    }
    return y;
}

u8 GetAnimBattlerSpriteId(u8 animBattler)
{
    u8 *sprites;

    if (animBattler == ANIM_ATTACKER)
    {
        if (IsBattlerSpritePresent(gBattleAnimAttacker))
        {
            sprites = gBattlerSpriteIds;
            return sprites[gBattleAnimAttacker];
        }
        else
        {
            return SPRITE_NONE;
        }
    }
    else if (animBattler == ANIM_TARGET)
    {
        if (IsBattlerSpritePresent(gBattleAnimTarget))
        {
            sprites = gBattlerSpriteIds;
            return sprites[gBattleAnimTarget];
        }
        else
        {
            return SPRITE_NONE;
        }
    }
    else if (animBattler == ANIM_ATK_PARTNER)
    {
        if (!IsBattlerSpriteVisible(BATTLE_PARTNER(gBattleAnimAttacker)))
            return SPRITE_NONE;
        else
            return gBattlerSpriteIds[BATTLE_PARTNER(gBattleAnimAttacker)];
    }
    else
    {
        if (IsBattlerSpriteVisible(BATTLE_PARTNER(gBattleAnimTarget)))
            return gBattlerSpriteIds[BATTLE_PARTNER(gBattleAnimTarget)];
        else
            return SPRITE_NONE;
    }
}

void StoreSpriteCallbackInData6(struct Sprite *sprite, void (*callback)(struct Sprite *))
{
    sprite->data[6] = (u32)(callback) & 0xffff;
    sprite->data[7] = (u32)(callback) >> 16;
}

void SetCallbackToStoredInData6(struct Sprite *sprite)
{
    u32 callback = (u16)sprite->data[6] | (sprite->data[7] << 16);
    sprite->callback = (void (*)(struct Sprite *))callback;
}

// Sprite data for TranslateSpriteInCircle/Ellipse and related
#define sCirclePos    data[0]
#define sAmplitude    data[1]
#define sCircleSpeed  data[2]
#define sDuration     data[3]

// TranslateSpriteInGrowingCircle
#define sAmplitudeSpeed  data[4]
#define sAmplitudeChange data[5]

// TranslateSpriteInEllipse
#define sAmplitudeX sAmplitude
#define sAmplitudeY data[4]

// TranslateSpriteInLissajousCurve
#define sCirclePosX   sCirclePos
#define sCircleSpeedX sCircleSpeed
#define sCirclePosY   data[4]
#define sCircleSpeedY data[5]

void TranslateSpriteInCircle(struct Sprite *sprite)
{
    if (sprite->sDuration)
    {
        sprite->x2 = Sin(sprite->sCirclePos, sprite->sAmplitude);
        sprite->y2 = Cos(sprite->sCirclePos, sprite->sAmplitude);
        sprite->sCirclePos += sprite->sCircleSpeed;
        if (sprite->sCirclePos >= 0x100)
            sprite->sCirclePos -= 0x100;
        else if (sprite->sCirclePos < 0)
            sprite->sCirclePos += 0x100;
        sprite->sDuration--;
    }
    else
    {
        SetCallbackToStoredInData6(sprite);
    }
}

void TranslateSpriteInGrowingCircle(struct Sprite *sprite)
{
    if (sprite->sDuration)
    {
        sprite->x2 = Sin(sprite->sCirclePos, (sprite->sAmplitudeChange >> 8) + sprite->sAmplitude);
        sprite->y2 = Cos(sprite->sCirclePos, (sprite->sAmplitudeChange >> 8) + sprite->sAmplitude);
        sprite->sCirclePos += sprite->sCircleSpeed;
        sprite->sAmplitudeChange += sprite->sAmplitudeSpeed;
        if (sprite->sCirclePos >= 0x100)
            sprite->sCirclePos -= 0x100;
        else if (sprite->sCirclePos < 0)
            sprite->sCirclePos += 0x100;
        sprite->sDuration--;
    }
    else
    {
        SetCallbackToStoredInData6(sprite);
    }
}

// Unused
// Exact shape depends on arguments. Can move in a figure-8-like pattern, or circular, etc.
static void TranslateSpriteInLissajousCurve(struct Sprite *sprite)
{
    if (sprite->sDuration)
    {
        sprite->x2 = Sin(sprite->sCirclePosX, sprite->sAmplitude);
        sprite->y2 = Cos(sprite->sCirclePosY, sprite->sAmplitude);
        sprite->sCirclePosX += sprite->sCircleSpeedX;
        sprite->sCirclePosY += sprite->sCircleSpeedY;

        if (sprite->sCirclePosX >= 0x100)
            sprite->sCirclePosX -= 0x100;
        else if (sprite->sCirclePosX < 0)
            sprite->sCirclePosX += 0x100;

        if (sprite->sCirclePosY >= 0x100)
            sprite->sCirclePosY -= 0x100;
        else if (sprite->sCirclePosY < 0)
            sprite->sCirclePosY += 0x100;

        sprite->sDuration--;
    }
    else
    {
        SetCallbackToStoredInData6(sprite);
    }
}

void TranslateSpriteInEllipse(struct Sprite *sprite)
{
    if (sprite->sDuration)
    {
        sprite->x2 = Sin(sprite->sCirclePos, sprite->sAmplitudeX);
        sprite->y2 = Cos(sprite->sCirclePos, sprite->sAmplitudeY);
        sprite->sCirclePos += sprite->sCircleSpeed;
        if (sprite->sCirclePos >= 0x100)
            sprite->sCirclePos -= 0x100;
        else if (sprite->sCirclePos < 0)
            sprite->sCirclePos += 0x100;
        sprite->sDuration--;
    }
    else
    {
        SetCallbackToStoredInData6(sprite);
    }
}

#undef sCirclePos
#undef sAmplitude
#undef sCircleSpeed
#undef sDuration
#undef sAmplitudeSpeed
#undef sAmplitudeChange
#undef sAmplitudeX
#undef sAmplitudeY
#undef sCirclePosX
#undef sCircleSpeedX
#undef sCirclePosY
#undef sCircleSpeedY

// Simply waits until the sprite's data[0] hits zero.
// This is used to let sprite anims or affine anims to run for a designated
// duration.
void WaitAnimForDuration(struct Sprite *sprite)
{
    if (sprite->data[0] > 0)
        sprite->data[0]--;
    else
        SetCallbackToStoredInData6(sprite);
}

// Sprite data for ConvertPosDataToTranslateLinearData
#define sStepsX  data[0]
#define sStartX  data[1]
#define sTargetX data[2]
#define sStartY  data[3]
#define sTargetY data[4]

// Sprite data for TranslateSpriteLinear
#define sMoveSteps data[0]
#define sSpeedX    data[1]
#define sSpeedY    data[2]

// Functionally unused
static void AnimPosToTranslateLinear(struct Sprite *sprite)
{
    ConvertPosDataToTranslateLinearData(sprite);
    sprite->callback = TranslateSpriteLinear;
    sprite->callback(sprite);
}

void ConvertPosDataToTranslateLinearData(struct Sprite *sprite)
{
    s16 old;
    int xDiff;

    if (sprite->sStartX > sprite->sTargetX)
        sprite->sStepsX = -sprite->sStepsX;
    xDiff = sprite->sTargetX - sprite->sStartX;
    old = sprite->sStepsX;
    sprite->sMoveSteps = abs(xDiff / sprite->sStepsX);
    sprite->sSpeedY = (sprite->sTargetY - sprite->sStartY) / sprite->sMoveSteps;
    sprite->sSpeedX = old;
}

void TranslateSpriteLinear(struct Sprite *sprite)
{
    if (sprite->sMoveSteps > 0)
    {
        sprite->sMoveSteps--;
        sprite->x2 += sprite->sSpeedX;
        sprite->y2 += sprite->sSpeedY;
    }
    else
    {
        SetCallbackToStoredInData6(sprite);
    }
}

void TranslateSpriteLinearFixedPoint(struct Sprite *sprite)
{
    if (sprite->data[0] > 0)
    {
        sprite->data[0]--;
        sprite->data[3] += sprite->data[1];
        sprite->data[4] += sprite->data[2];
        sprite->x2 = sprite->data[3] >> 8;
        sprite->y2 = sprite->data[4] >> 8;
    }
    else
    {
        SetCallbackToStoredInData6(sprite);
    }
}

static void TranslateSpriteLinearFixedPointIconFrame(struct Sprite *sprite)
{
    if (sprite->data[0] > 0)
    {
        sprite->data[0]--;
        sprite->data[3] += sprite->data[1];
        sprite->data[4] += sprite->data[2];
        sprite->x2 = sprite->data[3] >> 8;
        sprite->y2 = sprite->data[4] >> 8;
    }
    else
    {
        SetCallbackToStoredInData6(sprite);
    }

    UpdateMonIconFrame(sprite);
}

// Unused
static void TranslateSpriteToBattleTargetPos(struct Sprite *sprite)
{
    sprite->sStartX = sprite->x + sprite->x2;
    sprite->sStartY = sprite->y + sprite->y2;
    sprite->sTargetX = GetBattlerSpriteCoord(gBattleAnimTarget, BATTLER_COORD_X_2);
    sprite->sTargetY = GetBattlerSpriteCoord(gBattleAnimTarget, BATTLER_COORD_Y_PIC_OFFSET);
    sprite->callback = AnimPosToTranslateLinear;
}

// Same as TranslateSpriteLinear but takes an id to specify which sprite to move
void TranslateSpriteLinearById(struct Sprite *sprite)
{
    if (sprite->data[0] > 0)
    {
        sprite->data[0]--;
        gSprites[sprite->data[3]].x2 += sprite->data[1];
        gSprites[sprite->data[3]].y2 += sprite->data[2];
    }
    else
    {
        SetCallbackToStoredInData6(sprite);
    }
}

void TranslateSpriteLinearByIdFixedPoint(struct Sprite *sprite)
{
    if (sprite->data[0] > 0)
    {
        sprite->data[0]--;
        sprite->data[3] += sprite->data[1];
        sprite->data[4] += sprite->data[2];
        gSprites[sprite->data[5]].x2 = sprite->data[3] >> 8;
        gSprites[sprite->data[5]].y2 = sprite->data[4] >> 8;
    }
    else
    {
        SetCallbackToStoredInData6(sprite);
    }
}

void TranslateSpriteLinearAndFlicker(struct Sprite *sprite)
{
    if (sprite->data[0] > 0)
    {
        sprite->data[0]--;
        sprite->x2 = sprite->data[2] >> 8;
        sprite->data[2] += sprite->data[1];
        sprite->y2 = sprite->data[4] >> 8;
        sprite->data[4] += sprite->data[3];
        if (sprite->data[0] % sprite->data[5] == 0)
        {
            if (sprite->data[5])
                sprite->invisible ^= 1;
        }
    }
    else
    {
        SetCallbackToStoredInData6(sprite);
    }
}

void DestroySpriteAndMatrix(struct Sprite *sprite)
{
    FreeSpriteOamMatrix(sprite);
    DestroyAnimSprite(sprite);
}

// Unused
static void TranslateSpriteToBattleAttackerPos(struct Sprite *sprite)
{
    sprite->sStartX = sprite->x + sprite->x2;
    sprite->sStartY = sprite->y + sprite->y2;
    sprite->sTargetX = GetBattlerSpriteCoord(gBattleAnimAttacker, BATTLER_COORD_X_2);
    sprite->sTargetY = GetBattlerSpriteCoord(gBattleAnimAttacker, BATTLER_COORD_Y_PIC_OFFSET);
    sprite->callback = AnimPosToTranslateLinear;
}

#undef sStepsX
#undef sStartX
#undef sTargetX
#undef sStartY
#undef sTargetY

// Unused
static void EndUnkPaletteAnim(struct Sprite *sprite)
{
    PaletteStruct_ResetById(sprite->data[5]);
    DestroySpriteAndMatrix(sprite);
}

void RunStoredCallbackWhenAffineAnimEnds(struct Sprite *sprite)
{
    if (sprite->affineAnimEnded)
        SetCallbackToStoredInData6(sprite);
}

void RunStoredCallbackWhenAnimEnds(struct Sprite *sprite)
{
    if (sprite->animEnded)
        SetCallbackToStoredInData6(sprite);
}

void DestroyAnimSpriteAndDisableBlend(struct Sprite *sprite)
{
    SetGpuReg(REG_OFFSET_BLDCNT, 0);
    SetGpuReg(REG_OFFSET_BLDALPHA, 0);
    DestroyAnimSprite(sprite);
}

void DestroyAnimVisualTaskAndDisableBlend(u8 taskId)
{
    SetGpuReg(REG_OFFSET_BLDCNT, 0);
    SetGpuReg(REG_OFFSET_BLDALPHA, 0);
    DestroyAnimVisualTask(taskId);
}

void SetSpriteCoordsToAnimAttackerCoords(struct Sprite *sprite)
{
    sprite->x = GetBattlerSpriteCoord(gBattleAnimAttacker, BATTLER_COORD_X_2);
    sprite->y = GetBattlerSpriteCoord(gBattleAnimAttacker, BATTLER_COORD_Y_PIC_OFFSET);
}

// Sets the initial x offset of the anim sprite depending on the horizontal orientation
// of the two involved mons.
void SetAnimSpriteInitialXOffset(struct Sprite *sprite, s16 xOffset)
{
    u16 attackerX = GetBattlerSpriteCoord(gBattleAnimAttacker, BATTLER_COORD_X);
    u16 targetX = GetBattlerSpriteCoord(gBattleAnimTarget, BATTLER_COORD_X);

    if (attackerX > targetX)
    {
        sprite->x -= xOffset;
    }
    else if (attackerX < targetX)
    {
        sprite->x += xOffset;
    }
    else
    {
        if (GetBattlerSide(gBattleAnimAttacker) != B_SIDE_PLAYER)
            sprite->x -= xOffset;
        else
            sprite->x += xOffset;
    }
}

void InitAnimArcTranslation(struct Sprite *sprite)
{
    sprite->data[1] = sprite->x;
    sprite->data[3] = sprite->y;
    InitAnimLinearTranslation(sprite);
    sprite->data[6] = 0x8000 / sprite->data[0];
    sprite->data[7] = 0;
}

bool8 TranslateAnimHorizontalArc(struct Sprite *sprite)
{
    if (AnimTranslateLinear(sprite))
        return TRUE;
    sprite->data[7] += sprite->data[6];
    sprite->y2 += Sin((u8)(sprite->data[7] >> 8), sprite->data[5]);
    return FALSE;
}

bool8 TranslateAnimVerticalArc(struct Sprite *sprite)
{
    if (AnimTranslateLinear(sprite))
        return TRUE;
    sprite->data[7] += sprite->data[6];
    sprite->x2 += Sin((u8)(sprite->data[7] >> 8), sprite->data[5]);
    return FALSE;
}

void SetSpritePrimaryCoordsFromSecondaryCoords(struct Sprite *sprite)
{
    sprite->x += sprite->x2;
    sprite->y += sprite->y2;
    sprite->x2 = 0;
    sprite->y2 = 0;
}

void InitSpritePosToAnimTarget(struct Sprite *sprite, bool8 respectMonPicOffsets)
{
    // Battle anim sprites are automatically created at the anim target's center, which
    // is why there is no else clause for the "respectMonPicOffsets" check.
    if (!respectMonPicOffsets)
    {
        sprite->x = GetBattlerSpriteCoord2(gBattleAnimTarget, BATTLER_COORD_X);
        sprite->y = GetBattlerSpriteCoord2(gBattleAnimTarget, BATTLER_COORD_Y);
    }
    SetAnimSpriteInitialXOffset(sprite, gBattleAnimArgs[0]);
    sprite->y += gBattleAnimArgs[1];
}

void InitSpritePosToAnimAttacker(struct Sprite *sprite, bool8 respectMonPicOffsets)
{
    if (!respectMonPicOffsets)
    {
        sprite->x = GetBattlerSpriteCoord2(gBattleAnimAttacker, BATTLER_COORD_X);
        sprite->y = GetBattlerSpriteCoord2(gBattleAnimAttacker, BATTLER_COORD_Y);
    }
    else
    {
        sprite->x = GetBattlerSpriteCoord2(gBattleAnimAttacker, BATTLER_COORD_X_2);
        sprite->y = GetBattlerSpriteCoord2(gBattleAnimAttacker, BATTLER_COORD_Y_PIC_OFFSET);
    }
    SetAnimSpriteInitialXOffset(sprite, gBattleAnimArgs[0]);
    sprite->y += gBattleAnimArgs[1];
}

u8 GetBattlerSide(u8 battlerId)
{
    return GET_BATTLER_SIDE2(battlerId);
}

u8 GetBattlerPosition(u8 battlerId)
{
    return gBattlerPositions[battlerId];
}

u8 GetBattlerAtPosition(u8 position)
{
    u8 i;

    for (i = 0; i < gBattlersCount; i++)
    {
        if (gBattlerPositions[i] == position)
            break;
    }
    return i;
}

bool8 IsBattlerSpritePresent(u8 battlerId)
{
    if (IsContest())
    {
        if (gBattleAnimAttacker == battlerId)
            return TRUE;
        else if (gBattleAnimTarget == battlerId)
            return TRUE;
        else
            return FALSE;
    }
    else
    {
        if (gBattlerPositions[battlerId] == 0xff)
        {
            return FALSE;
        }
        else if (GetBattlerSide(battlerId) != B_SIDE_PLAYER)
        {
            if (GetMonData(&gEnemyParty[gBattlerPartyIndexes[battlerId]], MON_DATA_HP) != 0)
                return TRUE;
        }
        else
        {
            if (GetMonData(&gPlayerParty[gBattlerPartyIndexes[battlerId]], MON_DATA_HP) != 0)
                return TRUE;
        }
    }
    return FALSE;
}

bool8 IsDoubleBattle(void)
{
    return IS_DOUBLE_BATTLE();
}

#define BG_ANIM_PAL_1        8
#define BG_ANIM_PAL_2        9
#define BG_ANIM_PAL_CONTEST 14

void GetBattleAnimBg1Data(struct BattleAnimBgData *out)
{
    if (IsContest())
    {
        out->bgTiles = gBattleAnimBgTileBuffer;
        out->bgTilemap = (u16 *)gBattleAnimBgTilemapBuffer;
        out->paletteId = BG_ANIM_PAL_CONTEST;
        out->bgId = 1;
        out->tilesOffset = 0;
        out->unused = 0;
    }
    else
    {
        out->bgTiles = gBattleAnimBgTileBuffer;
        out->bgTilemap = (u16 *)gBattleAnimBgTilemapBuffer;
        out->paletteId = BG_ANIM_PAL_1;
        out->bgId = 1;
        out->tilesOffset = 0x200;
        out->unused = 0;
    }
}

void GetBattleAnimBgData(struct BattleAnimBgData *out, u32 bgId)
{
    if (IsContest())
    {
        out->bgTiles = gBattleAnimBgTileBuffer;
        out->bgTilemap = (u16 *)gBattleAnimBgTilemapBuffer;
        out->paletteId = BG_ANIM_PAL_CONTEST;
        out->bgId = 1;
        out->tilesOffset = 0;
        out->unused = 0;
    }
    else if (bgId == 1)
    {
        GetBattleAnimBg1Data(out);
    }
    else
    {
        out->bgTiles = gBattleAnimBgTileBuffer;
        out->bgTilemap = (u16 *)gBattleAnimBgTilemapBuffer;
        out->paletteId = BG_ANIM_PAL_2;
        out->bgId = 2;
        out->tilesOffset = 0x300;
        out->unused = 0;
    }
}

void GetBgDataForTransform(struct BattleAnimBgData *out, u8 battlerId)
{
    out->bgTiles = gBattleAnimBgTileBuffer;
    out->bgTilemap = (u16 *)gBattleAnimBgTilemapBuffer;
    if (IsContest())
    {
        out->paletteId = BG_ANIM_PAL_CONTEST;
        out->bgId = 1;
        out->tilesOffset = 0;
        out->unused = 0;
    }
    else if (GetBattlerSpriteBGPriorityRank(gBattleAnimAttacker) == 1)
    {
        out->paletteId = BG_ANIM_PAL_1;
        out->bgId = 1;
        out->tilesOffset = 0x200;
        out->unused = 0;
    }
    else
    {
        out->paletteId = BG_ANIM_PAL_2;
        out->bgId = 2;
        out->tilesOffset = 0x300;
        out->unused = 0;
    }
}

void ClearBattleAnimBg(u32 bgId)
{
    struct BattleAnimBgData bgAnimData;

    GetBattleAnimBgData(&bgAnimData, bgId);
    CpuFill32(0, bgAnimData.bgTiles, 0x2000);
    LoadBgTiles(bgAnimData.bgId, bgAnimData.bgTiles, 0x2000, bgAnimData.tilesOffset);
    FillBgTilemapBufferRect(bgAnimData.bgId, 0, 0, 0, 32, 64, 17);
    CopyBgTilemapBufferToVram(bgAnimData.bgId);
}

void AnimLoadCompressedBgGfx(u32 bgId, const u32 *src, u32 tilesOffset)
{
    CpuFill32(0, gBattleAnimBgTileBuffer, 0x2000);
    LZDecompressWram(src, gBattleAnimBgTileBuffer);
    LoadBgTiles(bgId, gBattleAnimBgTileBuffer, 0x2000, tilesOffset);
}

static void InitAnimBgTilemapBuffer(u32 bgId, const void *src)
{
    FillBgTilemapBufferRect(bgId, 0, 0, 0, 32, 64, 17);
    CopyToBgTilemapBuffer(bgId, src, 0, 0);
}

void AnimLoadCompressedBgTilemap(u32 bgId, const void *src)
{
    InitAnimBgTilemapBuffer(bgId, src);
    CopyBgTilemapBufferToVram(bgId);
}

void AnimLoadCompressedBgTilemapHandleContest(struct BattleAnimBgData *data, const void *src, bool32 largeScreen)
{
    InitAnimBgTilemapBuffer(data->bgId, src);
    if (IsContest() == TRUE)
        RelocateBattleBgPal(data->paletteId, data->bgTilemap, 0, largeScreen);
    CopyBgTilemapBufferToVram(data->bgId);
}

u8 GetBattleBgPaletteNum(void)
{
    if (IsContest())
        return 1;
    else
        return 2;
}

void UpdateAnimBg3ScreenSize(bool8 largeScreenSize)
{
    if (!largeScreenSize || IsContest())
    {
        SetAnimBgAttribute(3, BG_ANIM_SCREEN_SIZE, 0);
        SetAnimBgAttribute(3, BG_ANIM_AREA_OVERFLOW_MODE, 1);
    }
    else
    {
        SetAnimBgAttribute(3, BG_ANIM_SCREEN_SIZE, 1);
        SetAnimBgAttribute(3, BG_ANIM_AREA_OVERFLOW_MODE, 0);
    }
}

void TradeMenuBouncePartySprites(struct Sprite *sprite)
{
    sprite->data[1] = sprite->x;
    sprite->data[3] = sprite->y;
    InitSpriteDataForLinearTranslation(sprite);
    sprite->callback = TranslateSpriteLinearFixedPointIconFrame;
    sprite->callback(sprite);
}

void InitSpriteDataForLinearTranslation(struct Sprite *sprite)
{
    s16 x = (sprite->data[2] - sprite->data[1]) << 8;
    s16 y = (sprite->data[4] - sprite->data[3]) << 8;
    sprite->data[1] = x / sprite->data[0];
    sprite->data[2] = y / sprite->data[0];
    sprite->data[4] = 0;
    sprite->data[3] = 0;
}

void InitAnimLinearTranslation(struct Sprite *sprite)
{
    int x = sprite->data[2] - sprite->data[1];
    int y = sprite->data[4] - sprite->data[3];
    bool8 movingLeft = x < 0;
    bool8 movingUp = y < 0;
    u16 xDelta = abs(x) << 8;
    u16 yDelta = abs(y) << 8;

    xDelta = xDelta / sprite->data[0];
    yDelta = yDelta / sprite->data[0];

    if (movingLeft)
        xDelta |= 1;
    else
        xDelta &= ~1;

    if (movingUp)
        yDelta |= 1;
    else
        yDelta &= ~1;

    sprite->data[1] = xDelta;
    sprite->data[2] = yDelta;
    sprite->data[4] = 0;
    sprite->data[3] = 0;
}

void StartAnimLinearTranslation(struct Sprite *sprite)
{
    sprite->data[1] = sprite->x;
    sprite->data[3] = sprite->y;
    InitAnimLinearTranslation(sprite);
    sprite->callback = AnimTranslateLinear_WithFollowup;
    sprite->callback(sprite);
}

// Unused
static void StartAnimLinearTranslation_SetCornerVecX(struct Sprite *sprite)
{
    sprite->data[1] = sprite->x;
    sprite->data[3] = sprite->y;
    InitAnimLinearTranslation(sprite);
    sprite->callback = AnimTranslateLinear_WithFollowup_SetCornerVecX;
    sprite->callback(sprite);
}

bool8 AnimTranslateLinear(struct Sprite *sprite)
{
    u16 v1, v2, x, y;

    if (!sprite->data[0])
        return TRUE;

    v1 = sprite->data[1];
    v2 = sprite->data[2];
    x = sprite->data[3];
    y = sprite->data[4];
    x += v1;
    y += v2;

    if (v1 & 1)
        sprite->x2 = -(x >> 8);
    else
        sprite->x2 = x >> 8;

    if (v2 & 1)
        sprite->y2 = -(y >> 8);
    else
        sprite->y2 = y >> 8;

    sprite->data[3] = x;
    sprite->data[4] = y;
    sprite->data[0]--;
    return FALSE;
}

void AnimTranslateLinear_WithFollowup(struct Sprite *sprite)
{
    if (AnimTranslateLinear(sprite))
        SetCallbackToStoredInData6(sprite);
}

// Functionally unused
static void AnimTranslateLinear_WithFollowup_SetCornerVecX(struct Sprite *sprite)
{
    AnimSetCenterToCornerVecX(sprite);
    if (AnimTranslateLinear(sprite))
        SetCallbackToStoredInData6(sprite);
}

void InitAnimLinearTranslationWithSpeed(struct Sprite *sprite)
{
    int v1 = abs(sprite->data[2] - sprite->data[1]) << 8;
    sprite->data[0] = v1 / sprite->data[0];
    InitAnimLinearTranslation(sprite);
}

void InitAnimLinearTranslationWithSpeedAndPos(struct Sprite *sprite)
{
    sprite->data[1] = sprite->x;
    sprite->data[3] = sprite->y;
    InitAnimLinearTranslationWithSpeed(sprite);
    sprite->callback = AnimTranslateLinear_WithFollowup;
    sprite->callback(sprite);
}

static void InitAnimFastLinearTranslation(struct Sprite *sprite)
{
    int xDiff = sprite->data[2] - sprite->data[1];
    int yDiff = sprite->data[4] - sprite->data[3];
    bool8 x_sign = xDiff < 0;
    bool8 y_sign = yDiff < 0;
    u16 x2 = abs(xDiff) << 4;
    u16 y2 = abs(yDiff) << 4;

    x2 /= sprite->data[0];
    y2 /= sprite->data[0];

    if (x_sign)
        x2 |= 1;
    else
        x2 &= ~1;

    if (y_sign)
        y2 |= 1;
    else
        y2 &= ~1;

    sprite->data[1] = x2;
    sprite->data[2] = y2;
    sprite->data[4] = 0;
    sprite->data[3] = 0;
}

void InitAndRunAnimFastLinearTranslation(struct Sprite *sprite)
{
    sprite->data[1] = sprite->x;
    sprite->data[3] = sprite->y;
    InitAnimFastLinearTranslation(sprite);
    sprite->callback = AnimFastTranslateLinearWaitEnd;
    sprite->callback(sprite);
}

bool8 AnimFastTranslateLinear(struct Sprite *sprite)
{
    u16 v1, v2, x, y;

    if (!sprite->data[0])
        return TRUE;

    v1 = sprite->data[1];
    v2 = sprite->data[2];
    x = sprite->data[3];
    y = sprite->data[4];
    x += v1;
    y += v2;

    if (v1 & 1)
        sprite->x2 = -(x >> 4);
    else
        sprite->x2 = x >> 4;

    if (v2 & 1)
        sprite->y2 = -(y >> 4);
    else
        sprite->y2 = y >> 4;

    sprite->data[3] = x;
    sprite->data[4] = y;
    sprite->data[0]--;
    return FALSE;
}

static void AnimFastTranslateLinearWaitEnd(struct Sprite *sprite)
{
    if (AnimFastTranslateLinear(sprite))
        SetCallbackToStoredInData6(sprite);
}

void InitAnimFastLinearTranslationWithSpeed(struct Sprite *sprite)
{
    int xDiff = abs(sprite->data[2] - sprite->data[1]) << 4;
    sprite->data[0] = xDiff / sprite->data[0];
    InitAnimFastLinearTranslation(sprite);
}

void InitAnimFastLinearTranslationWithSpeedAndPos(struct Sprite *sprite)
{
    sprite->data[1] = sprite->x;
    sprite->data[3] = sprite->y;
    InitAnimFastLinearTranslationWithSpeed(sprite);
    sprite->callback = AnimFastTranslateLinearWaitEnd;
    sprite->callback(sprite);
}

void SetSpriteRotScale(u8 spriteId, s16 xScale, s16 yScale, u16 rotation)
{
    int i;
    struct ObjAffineSrcData src;
    struct OamMatrix matrix;

    src.xScale = xScale;
    src.yScale = yScale;
    src.rotation = rotation;
    if (ShouldRotScaleSpeciesBeFlipped())
        src.xScale = -src.xScale;
    i = gSprites[spriteId].oam.matrixNum;
    ObjAffineSet(&src, &matrix, 1, 2);
    gOamMatrices[i].a = matrix.a;
    gOamMatrices[i].b = matrix.b;
    gOamMatrices[i].c = matrix.c;
    gOamMatrices[i].d = matrix.d;
}

// Pokémon in Contests (except Unown) should be flipped.
static bool8 ShouldRotScaleSpeciesBeFlipped(void)
{
    if (IsContest())
    {
        if (gSprites[GetAnimBattlerSpriteId(ANIM_ATTACKER)].data[2] == SPECIES_UNOWN)
            return FALSE;
        else
            return TRUE;
    }
    else
    {
        return FALSE;
    }
}

void PrepareBattlerSpriteForRotScale(u8 spriteId, u8 objMode)
{
    u8 battlerId = gSprites[spriteId].data[0];

    if (IsContest() || IsBattlerSpriteVisible(battlerId))
        gSprites[spriteId].invisible = FALSE;
    gSprites[spriteId].oam.objMode = objMode;
    gSprites[spriteId].affineAnimPaused = TRUE;
    if (!IsContest() && !gSprites[spriteId].oam.affineMode)
        gSprites[spriteId].oam.matrixNum = gBattleSpritesDataPtr->healthBoxesData[battlerId].matrixNum;
    gSprites[spriteId].oam.affineMode = ST_OAM_AFFINE_DOUBLE;
    CalcCenterToCornerVec(&gSprites[spriteId], gSprites[spriteId].oam.shape, gSprites[spriteId].oam.size, gSprites[spriteId].oam.affineMode);
}

void ResetSpriteRotScale(u8 spriteId)
{
    SetSpriteRotScale(spriteId, 0x100, 0x100, 0);
    gSprites[spriteId].oam.affineMode = ST_OAM_AFFINE_NORMAL;
    gSprites[spriteId].oam.objMode = ST_OAM_OBJ_NORMAL;
    gSprites[spriteId].affineAnimPaused = FALSE;
    CalcCenterToCornerVec(&gSprites[spriteId], gSprites[spriteId].oam.shape, gSprites[spriteId].oam.size, gSprites[spriteId].oam.affineMode);
}

// Sets the sprite's y offset equal to the y displacement caused by the
// matrix's rotation.
void SetBattlerSpriteYOffsetFromRotation(u8 spriteId)
{
    u16 matrixNum = gSprites[spriteId].oam.matrixNum;
    // The "c" component of the battler sprite matrix contains the sine of the rotation angle divided by some scale amount.
    s16 c = gOamMatrices[matrixNum].c;
    if (c < 0)
        c = -c;

    gSprites[spriteId].y2 = c >> 3;
}

void TrySetSpriteRotScale(struct Sprite *sprite, bool8 recalcCenterVector, s16 xScale, s16 yScale, u16 rotation)
{
    int i;
    struct ObjAffineSrcData src;
    struct OamMatrix matrix;

    if (sprite->oam.affineMode & 1)
    {
        sprite->affineAnimPaused = TRUE;
        if (recalcCenterVector)
            CalcCenterToCornerVec(sprite, sprite->oam.shape, sprite->oam.size, sprite->oam.affineMode);
        src.xScale = xScale;
        src.yScale = yScale;
        src.rotation = rotation;
        if (ShouldRotScaleSpeciesBeFlipped())
            src.xScale = -src.xScale;
        i = sprite->oam.matrixNum;
        ObjAffineSet(&src, &matrix, 1, 2);
        gOamMatrices[i].a = matrix.a;
        gOamMatrices[i].b = matrix.b;
        gOamMatrices[i].c = matrix.c;
        gOamMatrices[i].d = matrix.d;
    }
}

void ResetSpriteRotScale_PreserveAffine(struct Sprite *sprite)
{
    TrySetSpriteRotScale(sprite, TRUE, 0x100, 0x100, 0);
    sprite->affineAnimPaused = FALSE;
    CalcCenterToCornerVec(sprite, sprite->oam.shape, sprite->oam.size, sprite->oam.affineMode);
}

static u16 ArcTan2_(s16 x, s16 y)
{
    return ArcTan2(x, y);
}

u16 ArcTan2Neg(s16 x, s16 y)
{
    u16 var = ArcTan2_(x, y);
    return -var;
}

void SetGrayscaleOrOriginalPalette(u16 paletteNum, bool8 restoreOriginalColor)
{
    int i;
    struct PlttData *originalColor;
    struct PlttData *destColor;
    u16 average;

    paletteNum *= 16;

    if (!restoreOriginalColor)
    {
        for (i = 0; i < 16; i++)
        {
            originalColor = (struct PlttData *)&gPlttBufferUnfaded[paletteNum + i];
            average = originalColor->r + originalColor->g + originalColor->b;
            average /= 3;

            destColor = (struct PlttData *)&gPlttBufferFaded[paletteNum + i];
            destColor->r = average;
            destColor->g = average;
            destColor->b = average;
        }
    }
    else
    {
        CpuCopy32(&gPlttBufferUnfaded[paletteNum], &gPlttBufferFaded[paletteNum], 32);
    }
}

u32 GetBattlePalettesMask(bool8 battleBackground, bool8 attacker, bool8 target, bool8 attackerPartner, bool8 targetPartner, bool8 anim1, bool8 anim2)
{
    u32 selectedPalettes = 0;
    u32 shift;

    if (battleBackground)
    {
        if (!IsContest())
            selectedPalettes = 0xe; // Palettes 1, 2, and 3
        else
            selectedPalettes = 1 << GetBattleBgPaletteNum();
    }
    if (attacker)
    {
        shift = gBattleAnimAttacker + 16;
        selectedPalettes |= 1 << shift;
    }
    if (target)
    {
        shift = gBattleAnimTarget + 16;
        selectedPalettes |= 1 << shift;
    }
    if (attackerPartner)
    {
        if (IsBattlerSpriteVisible(BATTLE_PARTNER(gBattleAnimAttacker)))
        {
            shift = BATTLE_PARTNER(gBattleAnimAttacker) + 16;
            selectedPalettes |= 1 << shift;
        }
    }
    if (targetPartner)
    {
        if (IsBattlerSpriteVisible(BATTLE_PARTNER(gBattleAnimTarget)))
        {
            shift = BATTLE_PARTNER(gBattleAnimTarget) + 16;
            selectedPalettes |= 1 << shift;
        }
    }
    if (anim1)
    {
        if (!IsContest())
            selectedPalettes |= 1 << BG_ANIM_PAL_1;
        else
            selectedPalettes |= 1 << BG_ANIM_PAL_CONTEST;
    }
    if (anim2)
    {
        if (!IsContest())
            selectedPalettes |= 1 << BG_ANIM_PAL_2;
    }
    return selectedPalettes;
}

u32 GetBattleMonSpritePalettesMask(u8 playerLeft, u8 playerRight, u8 opponentLeft, u8 opponentRight)
{
    u32 selectedPalettes = 0;
    u32 shift;

    if (IsContest())
    {
        if (playerLeft)
        {
            selectedPalettes |= 1 << 18;
            return selectedPalettes;
        }
    }
    else
    {
        if (playerLeft)
        {
            if (IsBattlerSpriteVisible(GetBattlerAtPosition(B_POSITION_PLAYER_LEFT)))
            {
                selectedPalettes |= 1 << (GetBattlerAtPosition(B_POSITION_PLAYER_LEFT) + 16);
            }
        }
        if (playerRight)
        {
            if (IsBattlerSpriteVisible(GetBattlerAtPosition(B_POSITION_PLAYER_RIGHT)))
            {
                shift = GetBattlerAtPosition(B_POSITION_PLAYER_RIGHT) + 16;
                selectedPalettes |= 1 << shift;
            }
        }
        if (opponentLeft)
        {
            if (IsBattlerSpriteVisible(GetBattlerAtPosition(B_POSITION_OPPONENT_LEFT)))
            {
                shift = GetBattlerAtPosition(B_POSITION_OPPONENT_LEFT) + 16;
                selectedPalettes |= 1 << shift;
            }
        }
        if (opponentRight)
        {
            if (IsBattlerSpriteVisible(GetBattlerAtPosition(B_POSITION_OPPONENT_RIGHT)))
            {
                shift = GetBattlerAtPosition(B_POSITION_OPPONENT_RIGHT) + 16;
                selectedPalettes |= 1 << shift;
            }
        }
    }
    return selectedPalettes;
}

u8 GetSpritePalIdxByBattler(u8 battler)
{
    return battler;
}

// Unused
static u8 GetSpritePalIdxByPosition(u8 position)
{
    return GetBattlerAtPosition(position);
}

void AnimSpriteOnMonPos(struct Sprite *sprite)
{
    bool8 var;

    if (!sprite->data[0])
    {
        if (!gBattleAnimArgs[3])
            var = TRUE;
        else
            var = FALSE;
        if (!gBattleAnimArgs[2])
            InitSpritePosToAnimAttacker(sprite, var);
        else
            InitSpritePosToAnimTarget(sprite, var);
        sprite->data[0]++;

    }
    else if (sprite->animEnded || sprite->affineAnimEnded)
    {
        DestroySpriteAndMatrix(sprite);
    }
}

// Linearly translates a sprite to a target position on the
// other mon's sprite.
// arg 0: initial x offset
// arg 1: initial y offset
// arg 2: target x offset
// arg 3: target y offset
// arg 4: duration
// arg 5: lower 8 bits = location on attacking mon, upper 8 bits = location on target mon pick to target
void TranslateAnimSpriteToTargetMonLocation(struct Sprite *sprite)
{
    bool8 respectMonPicOffsets;
    u8 coordType;

    if (!(gBattleAnimArgs[5] & 0xff00))
        respectMonPicOffsets = TRUE;
    else
        respectMonPicOffsets = FALSE;

    if (!(gBattleAnimArgs[5] & 0xff))
        coordType = BATTLER_COORD_Y_PIC_OFFSET;
    else
        coordType = BATTLER_COORD_Y;

    InitSpritePosToAnimAttacker(sprite, respectMonPicOffsets);
    if (GetBattlerSide(gBattleAnimAttacker) != B_SIDE_PLAYER)
        gBattleAnimArgs[2] = -gBattleAnimArgs[2];

    sprite->data[0] = gBattleAnimArgs[4];
    sprite->data[2] = GetBattlerSpriteCoord(gBattleAnimTarget, BATTLER_COORD_X_2) + gBattleAnimArgs[2];
    sprite->data[4] = GetBattlerSpriteCoord(gBattleAnimTarget, coordType) + gBattleAnimArgs[3];
    sprite->callback = StartAnimLinearTranslation;
    StoreSpriteCallbackInData6(sprite, DestroyAnimSprite);
}

void AnimThrowProjectile(struct Sprite *sprite)
{
    InitSpritePosToAnimAttacker(sprite, TRUE);
    if (GetBattlerSide(gBattleAnimAttacker))
        gBattleAnimArgs[2] = -gBattleAnimArgs[2];
    sprite->data[0] = gBattleAnimArgs[4];
    sprite->data[2] = GetBattlerSpriteCoord(gBattleAnimTarget, BATTLER_COORD_X_2) + gBattleAnimArgs[2];
    sprite->data[4] = GetBattlerSpriteCoord(gBattleAnimTarget, BATTLER_COORD_Y_PIC_OFFSET) + gBattleAnimArgs[3];
    sprite->data[5] = gBattleAnimArgs[5];
    InitAnimArcTranslation(sprite);
    sprite->callback = AnimThrowProjectile_Step;
}

static void AnimThrowProjectile_Step(struct Sprite *sprite)
{
    if (TranslateAnimHorizontalArc(sprite))
        DestroyAnimSprite(sprite);
}

void AnimTravelDiagonally(struct Sprite *sprite)
{
    bool8 r4;
    u8 battlerId, coordType;

    if (!gBattleAnimArgs[6])
    {
        r4 = TRUE;
        coordType = BATTLER_COORD_Y_PIC_OFFSET;
    }
    else
    {
        r4 = FALSE;
        coordType = BATTLER_COORD_Y;
    }
    if (gBattleAnimArgs[5] == ANIM_ATTACKER)
    {
        InitSpritePosToAnimAttacker(sprite, r4);
        battlerId = gBattleAnimAttacker;
    }
    else
    {
        InitSpritePosToAnimTarget(sprite, r4);
        battlerId = gBattleAnimTarget;
    }
    if (GetBattlerSide(gBattleAnimAttacker))
        gBattleAnimArgs[2] = -gBattleAnimArgs[2];
    InitSpritePosToAnimTarget(sprite, r4);
    sprite->data[0] = gBattleAnimArgs[4];
    sprite->data[2] = GetBattlerSpriteCoord(battlerId, BATTLER_COORD_X_2) + gBattleAnimArgs[2];
    sprite->data[4] = GetBattlerSpriteCoord(battlerId, coordType) + gBattleAnimArgs[3];
    sprite->callback = StartAnimLinearTranslation;
    StoreSpriteCallbackInData6(sprite, DestroyAnimSprite);
}

s16 CloneBattlerSpriteWithBlend(u8 animBattler)
{
    u16 i;
    u8 spriteId = GetAnimBattlerSpriteId(animBattler);

    if (spriteId != SPRITE_NONE)
    {
        for (i = 0; i < MAX_SPRITES; i++)
        {
            if (!gSprites[i].inUse)
            {
                gSprites[i] = gSprites[spriteId];
                gSprites[i].oam.objMode = ST_OAM_OBJ_BLEND;
                gSprites[i].invisible = FALSE;
                return i;
            }
        }
    }
    return -1;
}

void DestroySpriteWithActiveSheet(struct Sprite *sprite)
{
    sprite->usingSheet = TRUE;
    DestroySprite(sprite);
}

// Only used to fade Moonlight moon sprite in
void AnimTask_AlphaFadeIn(u8 taskId)
{
    s16 v1 = 0;
    s16 v2 = 0;

    if (gBattleAnimArgs[2] > gBattleAnimArgs[0])
        v2 = 1;
    if (gBattleAnimArgs[2] < gBattleAnimArgs[0])
        v2 = -1;
    if (gBattleAnimArgs[3] > gBattleAnimArgs[1])
        v1 = 1;
    if (gBattleAnimArgs[3] < gBattleAnimArgs[1])
        v1 = -1;

    gTasks[taskId].data[0] = 0;
    gTasks[taskId].data[1] = gBattleAnimArgs[4];
    gTasks[taskId].data[2] = 0;
    gTasks[taskId].data[3] = gBattleAnimArgs[0];
    gTasks[taskId].data[4] = gBattleAnimArgs[1];
    gTasks[taskId].data[5] = v2;
    gTasks[taskId].data[6] = v1;
    gTasks[taskId].data[7] = gBattleAnimArgs[2];
    gTasks[taskId].data[8] = gBattleAnimArgs[3];
    SetGpuReg(REG_OFFSET_BLDALPHA, BLDALPHA_BLEND(gBattleAnimArgs[0], gBattleAnimArgs[1]));
    gTasks[taskId].func = AnimTask_AlphaFadeIn_Step;
}

static void AnimTask_AlphaFadeIn_Step(u8 taskId)
{
    struct Task *task = &gTasks[taskId];

    if (++task->data[0] > task->data[1])
    {
        task->data[0] = 0;
        if (++task->data[2] & 1)
        {
            if (task->data[3] != task->data[7])
                task->data[3] += task->data[5];
        }
        else
        {
            if (task->data[4] != task->data[8])
                task->data[4] += task->data[6];
        }
        SetGpuReg(REG_OFFSET_BLDALPHA, BLDALPHA_BLEND(task->data[3], task->data[4]));
        if (task->data[3] == task->data[7] && task->data[4] == task->data[8])
        {
            DestroyAnimVisualTask(taskId);
            return;
        }
    }
}

// Linearly blends a mon's sprite colors with a target color with increasing
// strength, and then blends out to the original color.
// arg 0: anim bank
// arg 1: blend color
// arg 2: target blend coefficient
// arg 3: initial delay
// arg 4: number of times to blend in and out
void AnimTask_BlendMonInAndOut(u8 task)
{
    u8 spriteId = GetAnimBattlerSpriteId(gBattleAnimArgs[0]);
    if (spriteId == SPRITE_NONE)
    {
        DestroyAnimVisualTask(task);
        return;
    }
    gTasks[task].data[0] = OBJ_PLTT_ID(gSprites[spriteId].oam.paletteNum) + 1;
    AnimTask_BlendPalInAndOutSetup(&gTasks[task]);
}

static void AnimTask_BlendPalInAndOutSetup(struct Task *task)
{
    task->data[1] = gBattleAnimArgs[1];
    task->data[2] = 0;
    task->data[3] = gBattleAnimArgs[2];
    task->data[4] = 0;
    task->data[5] = gBattleAnimArgs[3];
    task->data[6] = 0;
    task->data[7] = gBattleAnimArgs[4];
    task->func = AnimTask_BlendMonInAndOut_Step;
}

static void AnimTask_BlendMonInAndOut_Step(u8 taskId)
{
    struct Task *task = &gTasks[taskId];

    if (++task->data[4] >= task->data[5])
    {
        task->data[4] = 0;
        if (!task->data[6])
        {
            task->data[2]++;
            BlendPalette(task->data[0], 15, task->data[2], task->data[1]);
            if (task->data[2] == task->data[3])
                task->data[6] = 1;
        }
        else
        {
            task->data[2]--;
            BlendPalette(task->data[0], 15, task->data[2], task->data[1]);
            if (!task->data[2])
            {
                if (--task->data[7])
                {
                    task->data[4] = 0;
                    task->data[6] = 0;
                }
                else
                {
                    DestroyAnimVisualTask(taskId);
                    return;
                }
            }
        }
    }
}

// See AnimTask_BlendMonInAndOut. Same, but ANIM_TAG_* instead of mon
void AnimTask_BlendPalInAndOutByTag(u8 task)
{
    u8 palette = IndexOfSpritePaletteTag(gBattleAnimArgs[0]);

    if (palette == 0xff)
    {
        DestroyAnimVisualTask(task);
        return;
    }
    gTasks[task].data[0] = (palette * 0x10) + 0x101;
    AnimTask_BlendPalInAndOutSetup(&gTasks[task]);
}

void PrepareAffineAnimInTaskData(struct Task *task, u8 spriteId, const union AffineAnimCmd *affineAnimCmds)
{
    task->data[7] = 0;
    task->data[8] = 0;
    task->data[9] = 0;
    task->data[15] = spriteId;
    task->data[10] = 0x100;
    task->data[11] = 0x100;
    task->data[12] = 0;
    StorePointerInVars(&task->data[13], &task->data[14], affineAnimCmds);
    PrepareBattlerSpriteForRotScale(spriteId, ST_OAM_OBJ_NORMAL);
}

bool8 RunAffineAnimFromTaskData(struct Task *task)
{
    sAnimTaskAffineAnim = &((union AffineAnimCmd *)LoadPointerFromVars(task->data[13], task->data[14]))[task->data[7]];
    switch (sAnimTaskAffineAnim->type)
    {
    default:
        if (!sAnimTaskAffineAnim->frame.duration)
        {
            task->data[10] = sAnimTaskAffineAnim->frame.xScale;
            task->data[11] = sAnimTaskAffineAnim->frame.yScale;
            task->data[12] = sAnimTaskAffineAnim->frame.rotation;
            task->data[7]++;
            sAnimTaskAffineAnim++;
        }
        task->data[10] += sAnimTaskAffineAnim->frame.xScale;
        task->data[11] += sAnimTaskAffineAnim->frame.yScale;
        task->data[12] += sAnimTaskAffineAnim->frame.rotation;
        SetSpriteRotScale(task->data[15], task->data[10], task->data[11], task->data[12]);
        SetBattlerSpriteYOffsetFromYScale(task->data[15]);
        if (++task->data[8] >= sAnimTaskAffineAnim->frame.duration)
        {
            task->data[8] = 0;
            task->data[7]++;
        }
        break;
    case AFFINEANIMCMDTYPE_JUMP:
        task->data[7] = sAnimTaskAffineAnim->jump.target;
        break;
    case AFFINEANIMCMDTYPE_LOOP:
        if (sAnimTaskAffineAnim->loop.count)
        {
            if (task->data[9])
            {
                if (!--task->data[9])
                {
                    task->data[7]++;
                    break;
                }
            }
            else
            {
                task->data[9] = sAnimTaskAffineAnim->loop.count;
            }
            if (!task->data[7])
            {
                break;
            }
            for (;;)
            {
                task->data[7]--;
                sAnimTaskAffineAnim--;
                if (sAnimTaskAffineAnim->type == AFFINEANIMCMDTYPE_LOOP)
                {
                    task->data[7]++;
                    return TRUE;
                }
                if (!task->data[7])
                    return TRUE;
            }
        }
        task->data[7]++;
        break;
    case AFFINEANIMCMDTYPE_END:
        gSprites[task->data[15]].y2 = 0;
        ResetSpriteRotScale(task->data[15]);
        return FALSE;
    }

    return TRUE;
}

// Sets the sprite's y offset equal to the y displacement caused by the
// matrix's scale in the y dimension.
void SetBattlerSpriteYOffsetFromYScale(u8 spriteId)
{
    int var = MON_PIC_HEIGHT - GetBattlerYDeltaFromSpriteId(spriteId) * 2;
    u16 matrix = gSprites[spriteId].oam.matrixNum;
    int var2 = SAFE_DIV(var << 8, gOamMatrices[matrix].d);

    if (var2 > MON_PIC_HEIGHT * 2)
        var2 = MON_PIC_HEIGHT * 2;
    gSprites[spriteId].y2 = (var - var2) / 2;
}

// Sets the sprite's y offset equal to the y displacement caused by another sprite
// matrix's scale in the y dimension.
void SetBattlerSpriteYOffsetFromOtherYScale(u8 spriteId, u8 otherSpriteId)
{
    int var = MON_PIC_HEIGHT - GetBattlerYDeltaFromSpriteId(otherSpriteId) * 2;
    u16 matrix = gSprites[spriteId].oam.matrixNum;
    int var2 = SAFE_DIV(var << 8, gOamMatrices[matrix].d);

    if (var2 > MON_PIC_HEIGHT * 2)
        var2 = MON_PIC_HEIGHT * 2;
    gSprites[spriteId].y2 = (var - var2) / 2;
}

static u16 GetBattlerYDeltaFromSpriteId(u8 spriteId)
{
    struct BattleSpriteInfo *spriteInfo;
    u8 battlerId = gSprites[spriteId].data[0];
    u16 species;
    u16 i;

    for (i = 0; i < MAX_BATTLERS_COUNT; i++)
    {
        if (gBattlerSpriteIds[i] == spriteId)
        {
            if (IsContest())
            {
                species = gContestResources->moveAnim->species;
                return gMonBackPicCoords[species].y_offset;
            }
            else
            {
                if (GetBattlerSide(i) == B_SIDE_PLAYER)
                {
                    spriteInfo = gBattleSpritesDataPtr->battlerData;
                    if (!spriteInfo[battlerId].transformSpecies)
                        species = GetMonData(&gPlayerParty[gBattlerPartyIndexes[i]], MON_DATA_SPECIES);
                    else
                        species = spriteInfo[battlerId].transformSpecies;

                    if (species == SPECIES_CASTFORM)
                        return sCastformBackSpriteYCoords[gBattleMonForms[battlerId]];
                    else
                        return gMonBackPicCoords[species].y_offset;
                }
                else
                {
                    spriteInfo = gBattleSpritesDataPtr->battlerData;
                    if (!spriteInfo[battlerId].transformSpecies)
                        species = GetMonData(&gEnemyParty[gBattlerPartyIndexes[i]], MON_DATA_SPECIES);
                    else
                        species = spriteInfo[battlerId].transformSpecies;

                    if (species == SPECIES_CASTFORM)
                        return sCastformElevations[gBattleMonForms[battlerId]];
                    else
                        return gMonFrontPicCoords[species].y_offset;
                }
            }
        }
    }
    return MON_PIC_HEIGHT;
}

void StorePointerInVars(s16 *lo, s16 *hi, const void *ptr)
{
    *lo = ((intptr_t) ptr) & 0xffff;
    *hi = (((intptr_t) ptr) >> 16) & 0xffff;
}

void *LoadPointerFromVars(s16 lo, s16 hi)
{
    return (void *)((u16)lo | ((u16)hi << 16));
}

void PrepareEruptAnimTaskData(struct Task *task, u8 spriteId, s16 xScaleStart, s16 yScaleStart, s16 xScaleEnd, s16 yScaleEnd, u16 duration)
{
    task->data[8] = duration;
    task->data[15] = spriteId;
    task->data[9] = xScaleStart;
    task->data[10] = yScaleStart;
    task->data[13] = xScaleEnd;
    task->data[14] = yScaleEnd;
    task->data[11] = (xScaleEnd - xScaleStart) / duration;
    task->data[12] = (yScaleEnd - yScaleStart) / duration;
}

u8 UpdateEruptAnimTask(struct Task *task)
{
    if (!task->data[8])
        return 0;

    if (--task->data[8] != 0)
    {
        task->data[9] += task->data[11];
        task->data[10] += task->data[12];
    }
    else
    {
        task->data[9] = task->data[13];
        task->data[10] = task->data[14];
    }
    SetSpriteRotScale(task->data[15], task->data[9], task->data[10], 0);
    if (task->data[8])
        SetBattlerSpriteYOffsetFromYScale(task->data[15]);
    else
        gSprites[task->data[15]].y2 = 0;
    return task->data[8];
}

void AnimTask_GetFrustrationPowerLevel(u8 taskId)
{
    u16 powerLevel;

    if (gAnimFriendship <= 30)
        powerLevel = 0;
    else if (gAnimFriendship <= 100)
        powerLevel = 1;
    else if (gAnimFriendship <= 200)
        powerLevel = 2;
    else
        powerLevel = 3;
    gBattleAnimArgs[ARG_RET_ID] = powerLevel;
    DestroyAnimVisualTask(taskId);
}

// Unused
static void SetPriorityForVisibleBattlers(u8 priority)
{
    if (IsBattlerSpriteVisible(gBattleAnimTarget))
        gSprites[gBattlerSpriteIds[gBattleAnimTarget]].oam.priority = priority;
    if (IsBattlerSpriteVisible(gBattleAnimAttacker))
        gSprites[gBattlerSpriteIds[gBattleAnimAttacker]].oam.priority = priority;
    if (IsBattlerSpriteVisible(BATTLE_PARTNER(gBattleAnimTarget)))
        gSprites[gBattlerSpriteIds[BATTLE_PARTNER(gBattleAnimTarget)]].oam.priority = priority;
    if (IsBattlerSpriteVisible(BATTLE_PARTNER(gBattleAnimAttacker)))
        gSprites[gBattlerSpriteIds[BATTLE_PARTNER(gBattleAnimAttacker)]].oam.priority = priority;
}

void InitPrioritiesForVisibleBattlers(void)
{
    int i;

    for (i = 0; i < gBattlersCount; i++)
    {
        if (IsBattlerSpriteVisible(i))
        {
            gSprites[gBattlerSpriteIds[i]].subpriority = GetBattlerSpriteSubpriority(i);
            gSprites[gBattlerSpriteIds[i]].oam.priority = 2;
        }
    }
}

u8 GetBattlerSpriteSubpriority(u8 battlerId)
{
    u8 position;
    u8 subpriority;

    if (IsContest())
    {
        if (battlerId == 2)
            return 30;
        else
            return 40;
    }
    else
    {
        position = GetBattlerPosition(battlerId);
        if (position == B_POSITION_PLAYER_LEFT)
            subpriority = 30;
        else if (position == B_POSITION_PLAYER_RIGHT)
            subpriority = 20;
        else if (position == B_POSITION_OPPONENT_LEFT)
            subpriority = 40;
        else
            subpriority = 50;
    }

    return subpriority;
}

u8 GetBattlerSpriteBGPriority(u8 battlerId)
{
    u8 position = GetBattlerPosition(battlerId);

    if (IsContest())
        return 2;
    else if (position == B_POSITION_PLAYER_LEFT || position == B_POSITION_OPPONENT_RIGHT)
        return GetAnimBgAttribute(2, BG_ANIM_PRIORITY);
    else
        return GetAnimBgAttribute(1, BG_ANIM_PRIORITY);
}

u8 GetBattlerSpriteBGPriorityRank(u8 battlerId)
{
    if (!IsContest())
    {
        u8 position = GetBattlerPosition(battlerId);
        if (position == B_POSITION_PLAYER_LEFT || position == B_POSITION_OPPONENT_RIGHT)
            return 2;
        else
            return 1;
    }
    return 1;
}

// Create pokemon sprite to be used for a move animation effect (e.g. Role Play / Snatch)
u8 CreateAdditionalMonSpriteForMoveAnim(u16 species, bool8 isBackpic, u8 id, s16 x, s16 y, u8 subpriority, u32 personality, u32 trainerId, u32 battlerId, bool32 ignoreDeoxysForm)
{
    u8 spriteId;
    u16 sheet = LoadSpriteSheet(&sSpriteSheets_MoveEffectMons[id]);
    u16 palette = AllocSpritePalette(sSpriteTemplates_MoveEffectMons[id].paletteTag);

    if (gMonSpritesGfxPtr != NULL && gMonSpritesGfxPtr->buffer == NULL)
        gMonSpritesGfxPtr->buffer = AllocZeroed(0x2000);
    if (!isBackpic)
    {
        LoadCompressedPalette(GetMonSpritePalFromSpeciesAndPersonality(species, trainerId, personality), OBJ_PLTT_ID(palette), PLTT_SIZE_4BPP);
        if (ignoreDeoxysForm == TRUE || ShouldIgnoreDeoxysForm(5, battlerId) == TRUE || gBattleSpritesDataPtr->battlerData[battlerId].transformSpecies != 0)
            LoadSpecialPokePic_DontHandleDeoxys(&gMonFrontPicTable[species],
                                                gMonSpritesGfxPtr->buffer,
                                                species,
                                                personality,
                                                TRUE);
        else
            LoadSpecialPokePic_2(&gMonFrontPicTable[species],
                                 gMonSpritesGfxPtr->buffer,
                                 species,
                                 personality,
                                 TRUE);
    }
    else
    {
        LoadCompressedPalette(GetMonSpritePalFromSpeciesAndPersonality(species, trainerId, personality), OBJ_PLTT_ID(palette), PLTT_SIZE_4BPP);
        if (ignoreDeoxysForm == TRUE || ShouldIgnoreDeoxysForm(5, battlerId) == TRUE || gBattleSpritesDataPtr->battlerData[battlerId].transformSpecies != 0)
            LoadSpecialPokePic_DontHandleDeoxys(&gMonBackPicTable[species],
                                                gMonSpritesGfxPtr->buffer,
                                                species,
                                                personality,
                                                FALSE);
        else
            LoadSpecialPokePic_2(&gMonBackPicTable[species],
                                 gMonSpritesGfxPtr->buffer,
                                 species,
                                 personality,
                                 FALSE);
    }

    RequestDma3Copy(gMonSpritesGfxPtr->buffer, (void *)(OBJ_VRAM0 + (sheet * 0x20)), MON_PIC_SIZE, 1);
    FREE_AND_SET_NULL(gMonSpritesGfxPtr->buffer);

    if (!isBackpic)
        spriteId = CreateSprite(&sSpriteTemplates_MoveEffectMons[id], x, y + gMonFrontPicCoords[species].y_offset, subpriority);
    else
        spriteId = CreateSprite(&sSpriteTemplates_MoveEffectMons[id], x, y + gMonBackPicCoords[species].y_offset, subpriority);

    if (IsContest())
    {
        gSprites[spriteId].affineAnims = gAffineAnims_BattleSpriteContest;
        StartSpriteAffineAnim(&gSprites[spriteId], BATTLER_AFFINE_NORMAL);
    }
    return spriteId;
}

void DestroySpriteAndFreeResources_(struct Sprite *sprite)
{
    DestroySpriteAndFreeResources(sprite);
}

s16 GetBattlerSpriteCoordAttr(u8 battlerId, u8 attr)
{
    u16 species;
    u32 personality;
    u16 letter;
    u16 unownSpecies;
    int ret;
    const struct MonCoords *coords;
    struct BattleSpriteInfo *spriteInfo;

    if (IsContest())
    {
        if (gContestResources->moveAnim->hasTargetAnim)
        {
            species = gContestResources->moveAnim->targetSpecies;
            personality = gContestResources->moveAnim->targetPersonality;
        }
        else
        {
            species = gContestResources->moveAnim->species;
            personality = gContestResources->moveAnim->personality;
        }
        if (species == SPECIES_UNOWN)
        {
            letter = GET_UNOWN_LETTER(personality);
            if (!letter)
                unownSpecies = SPECIES_UNOWN;
            else
                unownSpecies = letter + SPECIES_UNOWN_B - 1;
            coords = &gMonBackPicCoords[unownSpecies];
        }
        else if (species == SPECIES_CASTFORM)
        {
            coords = &gCastformFrontSpriteCoords[gBattleMonForms[battlerId]];
        }
        else if (species <= SPECIES_EGG)
        {
            coords = &gMonBackPicCoords[species];
        }
        else
        {
            coords = &gMonBackPicCoords[0];
        }
    }
    else
    {
        if (GetBattlerSide(battlerId) == B_SIDE_PLAYER)
        {
            spriteInfo = gBattleSpritesDataPtr->battlerData;
            if (!spriteInfo[battlerId].transformSpecies)
            {
                species = GetMonData(&gPlayerParty[gBattlerPartyIndexes[battlerId]], MON_DATA_SPECIES);
                personality = GetMonData(&gPlayerParty[gBattlerPartyIndexes[battlerId]], MON_DATA_PERSONALITY);
            }
            else
            {
                species = spriteInfo[battlerId].transformSpecies;
                personality = gTransformedPersonalities[battlerId];
            }

            if (species == SPECIES_UNOWN)
            {
                letter = GET_UNOWN_LETTER(personality);
                if (!letter)
                    unownSpecies = SPECIES_UNOWN;
                else
                    unownSpecies = letter + SPECIES_UNOWN_B - 1;
                coords = &gMonBackPicCoords[unownSpecies];
            }
            else if (species > NUM_SPECIES)
            {
                coords = &gMonBackPicCoords[0];
            }
            else
            {
                coords = &gMonBackPicCoords[species];
            }
        }
        else
        {
            spriteInfo = gBattleSpritesDataPtr->battlerData;
            if (!spriteInfo[battlerId].transformSpecies)
            {
                species = GetMonData(&gEnemyParty[gBattlerPartyIndexes[battlerId]], MON_DATA_SPECIES);
                personality = GetMonData(&gEnemyParty[gBattlerPartyIndexes[battlerId]], MON_DATA_PERSONALITY);
            }
            else
            {
                species = spriteInfo[battlerId].transformSpecies;
                personality = gTransformedPersonalities[battlerId];
            }

            if (species == SPECIES_UNOWN)
            {
                letter = GET_UNOWN_LETTER(personality);
                if (!letter)
                    unownSpecies = SPECIES_UNOWN;
                else
                    unownSpecies = letter + SPECIES_UNOWN_B - 1;
                coords = &gMonFrontPicCoords[unownSpecies];
            }
            else if (species == SPECIES_CASTFORM)
            {
                coords = &gCastformFrontSpriteCoords[gBattleMonForms[battlerId]];
            }
            else if (species > NUM_SPECIES)
            {
                coords = &gMonFrontPicCoords[0];
            }
            else
            {
                coords = &gMonFrontPicCoords[species];
            }
        }
    }

    switch (attr)
    {
    case BATTLER_COORD_ATTR_HEIGHT:
        return GET_MON_COORDS_HEIGHT(coords->size);
    case BATTLER_COORD_ATTR_WIDTH:
        return GET_MON_COORDS_WIDTH(coords->size);
    case BATTLER_COORD_ATTR_LEFT:
        return GetBattlerSpriteCoord(battlerId, BATTLER_COORD_X_2) - (GET_MON_COORDS_WIDTH(coords->size) / 2);
    case BATTLER_COORD_ATTR_RIGHT:
        return GetBattlerSpriteCoord(battlerId, BATTLER_COORD_X_2) + (GET_MON_COORDS_WIDTH(coords->size) / 2);
    case BATTLER_COORD_ATTR_TOP:
        return GetBattlerSpriteCoord(battlerId, BATTLER_COORD_Y_PIC_OFFSET) - (GET_MON_COORDS_HEIGHT(coords->size) / 2);
    case BATTLER_COORD_ATTR_BOTTOM:
        return GetBattlerSpriteCoord(battlerId, BATTLER_COORD_Y_PIC_OFFSET) + (GET_MON_COORDS_HEIGHT(coords->size) / 2);
    case BATTLER_COORD_ATTR_RAW_BOTTOM:
        ret = GetBattlerSpriteCoord(battlerId, BATTLER_COORD_Y) + 31;
        return ret - coords->y_offset;
    default:
        return 0;
    }
}

void SetAverageBattlerPositions(u8 battlerId, bool8 respectMonPicOffsets, s16 *x, s16 *y)
{
    u8 xCoordType, yCoordType;
    s16 battlerX, battlerY;
    s16 partnerX, partnerY;

    if (!respectMonPicOffsets)
    {
        xCoordType = BATTLER_COORD_X;
        yCoordType = BATTLER_COORD_Y;
    }
    else
    {
        xCoordType = BATTLER_COORD_X_2;
        yCoordType = BATTLER_COORD_Y_PIC_OFFSET;
    }

    battlerX = GetBattlerSpriteCoord(battlerId, xCoordType);
    battlerY = GetBattlerSpriteCoord(battlerId, yCoordType);
    if (IsDoubleBattle() && !IsContest())
    {
        partnerX = GetBattlerSpriteCoord(BATTLE_PARTNER(battlerId), xCoordType);
        partnerY = GetBattlerSpriteCoord(BATTLE_PARTNER(battlerId), yCoordType);
    }
    else
    {
        partnerX = battlerX;
        partnerY = battlerY;
    }

    *x = (battlerX + partnerX) / 2;
    *y = (battlerY + partnerY) / 2;
}

u8 CreateInvisibleSpriteCopy(int battlerId, u8 spriteId, int species)
{
    u8 newSpriteId = CreateInvisibleSpriteWithCallback(SpriteCallbackDummy);
    gSprites[newSpriteId] = gSprites[spriteId];
    gSprites[newSpriteId].usingSheet = TRUE;
    gSprites[newSpriteId].oam.priority = 0;
    gSprites[newSpriteId].oam.objMode = ST_OAM_OBJ_WINDOW;
    gSprites[newSpriteId].oam.tileNum = gSprites[spriteId].oam.tileNum;
    gSprites[newSpriteId].callback = SpriteCallbackDummy;
    return newSpriteId;
}

void AnimTranslateLinearAndFlicker_Flipped(struct Sprite *sprite)
{
    SetSpriteCoordsToAnimAttackerCoords(sprite);
    if (GetBattlerSide(gBattleAnimAttacker))
    {
        sprite->x -= gBattleAnimArgs[0];
        gBattleAnimArgs[3] = -gBattleAnimArgs[3];
        sprite->hFlip = TRUE;
    }
    else
    {
        sprite->x += gBattleAnimArgs[0];
    }
    sprite->y += gBattleAnimArgs[1];
    sprite->data[0] = gBattleAnimArgs[2];
    sprite->data[1] = gBattleAnimArgs[3];
    sprite->data[3] = gBattleAnimArgs[4];
    sprite->data[5] = gBattleAnimArgs[5];
    StoreSpriteCallbackInData6(sprite, DestroySpriteAndMatrix);
    sprite->callback = TranslateSpriteLinearAndFlicker;
}

// Used by three different unused battle anim sprite templates.
void AnimTranslateLinearAndFlicker(struct Sprite *sprite)
{
    if (GetBattlerSide(gBattleAnimAttacker) != B_SIDE_PLAYER)
    {
        sprite->x -= gBattleAnimArgs[0];
        gBattleAnimArgs[3] *= -1;
    }
    else
    {
        sprite->x += gBattleAnimArgs[0];
    }
    sprite->y += gBattleAnimArgs[1];
    sprite->data[0] = gBattleAnimArgs[2];
    sprite->data[1] = gBattleAnimArgs[3];
    sprite->data[3] = gBattleAnimArgs[4];
    sprite->data[5] = gBattleAnimArgs[5];
    StartSpriteAnim(sprite, gBattleAnimArgs[6]);
    StoreSpriteCallbackInData6(sprite, DestroySpriteAndMatrix);
    sprite->callback = TranslateSpriteLinearAndFlicker;
}

// Used by Detect/Disable
void AnimSpinningSparkle(struct Sprite *sprite)
{
    SetSpriteCoordsToAnimAttackerCoords(sprite);
    if (GetBattlerSide(gBattleAnimAttacker))
        sprite->x -= gBattleAnimArgs[0];
    else
        sprite->x += gBattleAnimArgs[0];
    sprite->y += gBattleAnimArgs[1];
    sprite->callback = RunStoredCallbackWhenAnimEnds;
    StoreSpriteCallbackInData6(sprite, DestroyAnimSprite);
}

// Task and sprite data for AnimTask_AttackerPunchWithTrace
#define tBattlerSpriteId data[0]
#define tMoveSpeed       data[1]
#define tState           data[2]
#define tCounter         data[3]
#define tPaletteNum      data[4]
#define tNumTracesActive data[5]
#define tPriority        data[6]

#define sActiveTime data[0]
#define sTaskId     data[1]
#define sSpriteId   data[2]

// Slides attacker to right and back with a cloned trace of the specified color
// arg0: Trace palette blend color
// arg1: Trace palette blend coeff
void AnimTask_AttackerPunchWithTrace(u8 taskId)
{
    u16 src;
    u16 dest;
    struct Task *task = &gTasks[taskId];

    task->tBattlerSpriteId = GetAnimBattlerSpriteId(ANIM_ATTACKER);
    task->tMoveSpeed = (GetBattlerSide(gBattleAnimAttacker) != B_SIDE_PLAYER) ? -8 : 8;
    task->tState = 0;
    task->tCounter = 0;
    gSprites[task->tBattlerSpriteId].x2 -= task->tBattlerSpriteId;
    task->tPaletteNum = AllocSpritePalette(ANIM_TAG_BENT_SPOON);
    task->tNumTracesActive = 0;

<<<<<<< HEAD
    dest = OBJ_PLTT_ID2(task->tPaletteNum);
    src = OBJ_PLTT_ID2(gSprites[task->tBattlerSpriteId].oam.paletteNum);
=======
    dest = (task->tPaletteNum + 16) * 16;
    src = (gSprites[task->tBattlerSpriteId].oam.paletteNum + 0x10) * 0x10;
>>>>>>> 4a9c4951

    // Set trace's priority based on battler's subpriority
    task->tPriority = GetBattlerSpriteSubpriority(gBattleAnimAttacker);
    if (task->tPriority == 20 || task->tPriority == 40)
        task->tPriority = 2;
    else
        task->tPriority = 3;

    CpuCopy32(&gPlttBufferUnfaded[src], &gPlttBufferFaded[dest], PLTT_SIZE_4BPP);
    BlendPalette(dest, 16, gBattleAnimArgs[1], gBattleAnimArgs[0]);
    task->func = AnimTask_AttackerPunchWithTrace_Step;
}

static void AnimTask_AttackerPunchWithTrace_Step(u8 taskId)
{
    struct Task *task = &gTasks[taskId];
    switch (task->tState)
    {
    case 0:
        // Move forward
        CreateBattlerTrace(task, taskId);
        gSprites[task->tBattlerSpriteId].x2 += task->tMoveSpeed;
        if (++task->tCounter == 5)
        {
            task->tCounter--;
            task->tState++;
        }
        break;
    case 1:
        // Move back (do same number of traces as before)
        CreateBattlerTrace(task, taskId);
        gSprites[task->tBattlerSpriteId].x2 -= task->tMoveSpeed;
        if (--task->tCounter == 0)
        {
            gSprites[task->tBattlerSpriteId].x2 = 0;
            task->tState++;
        }
        break;
    case 2:
        if (task->tNumTracesActive == 0)
        {
            FreeSpritePaletteByTag(ANIM_TAG_BENT_SPOON);
            DestroyAnimVisualTask(taskId);
        }
        break;
    }
}

static void CreateBattlerTrace(struct Task *task, u8 taskId)
{
    s16 spriteId = CloneBattlerSpriteWithBlend(0);
    if (spriteId >= 0)
    {
        gSprites[spriteId].oam.priority = task->tPriority;
        gSprites[spriteId].oam.paletteNum = task->tPaletteNum;
        gSprites[spriteId].sActiveTime = 8;
        gSprites[spriteId].sTaskId = taskId;
        gSprites[spriteId].sSpriteId = spriteId;
        gSprites[spriteId].x2 = gSprites[task->tBattlerSpriteId].x2;
        gSprites[spriteId].callback = AnimBattlerTrace;
        task->tNumTracesActive++;
    }
}

// Just waits until destroyed
static void AnimBattlerTrace(struct Sprite *sprite)
{
    if (--sprite->sActiveTime == 0)
    {
        gTasks[sprite->sTaskId].tNumTracesActive--;
        DestroySpriteWithActiveSheet(sprite);
    }
}

#undef tBattlerSpriteId
#undef tMoveSpeed
#undef tState
#undef tCounter
#undef tPaletteNum
#undef tNumTracesActive
#undef tPriority

#undef sActiveTime
#undef sTaskId
#undef sSpriteId

void AnimWeatherBallUp(struct Sprite *sprite)
{
    sprite->x = GetBattlerSpriteCoord(gBattleAnimAttacker, BATTLER_COORD_X_2);
    sprite->y = GetBattlerSpriteCoord(gBattleAnimAttacker, BATTLER_COORD_Y_PIC_OFFSET);
    if (GetBattlerSide(gBattleAnimAttacker) == B_SIDE_PLAYER)
        sprite->data[0] = 5;
    else
        sprite->data[0] = -10;
    sprite->data[1] = -40;
    sprite->callback = AnimWeatherBallUp_Step;
}

static void AnimWeatherBallUp_Step(struct Sprite *sprite)
{
    sprite->data[2] += sprite->data[0];
    sprite->data[3] += sprite->data[1];
    sprite->x2 = sprite->data[2] / 10;
    sprite->y2 = sprite->data[3] / 10;
    if (sprite->data[1] < -20)
        sprite->data[1]++;
    if (sprite->y + sprite->y2 < -32)
        DestroyAnimSprite(sprite);
}

void AnimWeatherBallDown(struct Sprite *sprite)
{
    int x;
    sprite->data[0] = gBattleAnimArgs[2];
    sprite->data[2] = sprite->x + gBattleAnimArgs[4];
    sprite->data[4] = sprite->y + gBattleAnimArgs[5];
    if (GetBattlerSide(gBattleAnimTarget) == B_SIDE_PLAYER)
    {
        x = (u16)gBattleAnimArgs[4] + 30;
        sprite->x += x;
        sprite->y = gBattleAnimArgs[5] - 20;
    }
    else
    {
        x = (u16)gBattleAnimArgs[4] - 30;
        sprite->x += x;
        sprite->y = gBattleAnimArgs[5] - 80;
    }
    sprite->callback = StartAnimLinearTranslation;
    StoreSpriteCallbackInData6(sprite, DestroyAnimSprite);
}<|MERGE_RESOLUTION|>--- conflicted
+++ resolved
@@ -2427,13 +2427,8 @@
     task->tPaletteNum = AllocSpritePalette(ANIM_TAG_BENT_SPOON);
     task->tNumTracesActive = 0;
 
-<<<<<<< HEAD
     dest = OBJ_PLTT_ID2(task->tPaletteNum);
     src = OBJ_PLTT_ID2(gSprites[task->tBattlerSpriteId].oam.paletteNum);
-=======
-    dest = (task->tPaletteNum + 16) * 16;
-    src = (gSprites[task->tBattlerSpriteId].oam.paletteNum + 0x10) * 0x10;
->>>>>>> 4a9c4951
 
     // Set trace's priority based on battler's subpriority
     task->tPriority = GetBattlerSpriteSubpriority(gBattleAnimAttacker);
