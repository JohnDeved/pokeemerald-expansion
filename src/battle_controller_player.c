#include "global.h"
#include "battle.h"
#include "battle_anim.h"
#include "battle_arena.h"
#include "battle_controllers.h"
#include "battle_dome.h"
#include "battle_interface.h"
#include "battle_message.h"
#include "battle_setup.h"
#include "battle_tv.h"
#include "battle_z_move.h"
#include "bg.h"
#include "data.h"
#include "item.h"
#include "item_menu.h"
#include "link.h"
#include "main.h"
#include "m4a.h"
#include "palette.h"
#include "party_menu.h"
#include "pokeball.h"
#include "pokemon.h"
#include "random.h"
#include "recorded_battle.h"
#include "reshow_battle_screen.h"
#include "sound.h"
#include "string_util.h"
#include "task.h"
#include "test_runner.h"
#include "text.h"
#include "util.h"
#include "window.h"
#include "constants/battle_anim.h"
#include "constants/items.h"
#include "constants/moves.h"
#include "constants/party_menu.h"
#include "constants/songs.h"
#include "constants/trainers.h"
#include "constants/rgb.h"

static void PlayerBufferExecCompleted(u32 battler);
static void PlayerHandleLoadMonSprite(u32 battler);
static void PlayerHandleSwitchInAnim(u32 battler);
static void PlayerHandleDrawTrainerPic(u32 battler);
static void PlayerHandleTrainerSlide(u32 battler);
static void PlayerHandleTrainerSlideBack(u32 battler);
static void PlayerHandlePaletteFade(u32 battler);
static void PlayerHandleSuccessBallThrowAnim(u32 battler);
static void PlayerHandlePause(u32 battler);
static void PlayerHandleMoveAnimation(u32 battler);
static void PlayerHandlePrintString(u32 battler);
static void PlayerHandlePrintSelectionString(u32 battler);
static void PlayerHandleChooseAction(u32 battler);
static void PlayerHandleYesNoBox(u32 battler);
static void PlayerHandleChooseMove(u32 battler);
static void PlayerHandleChooseItem(u32 battler);
static void PlayerHandleChoosePokemon(u32 battler);
static void PlayerHandleCmd23(u32 battler);
static void PlayerHandleHealthBarUpdate(u32 battler);
static void PlayerHandleStatusXor(u32 battler);
static void PlayerHandleDMA3Transfer(u32 battler);
static void PlayerHandlePlayBGM(u32 battler);
static void PlayerHandleTwoReturnValues(u32 battler);
static void PlayerHandleChosenMonReturnValue(u32 battler);
static void PlayerHandleOneReturnValue(u32 battler);
static void PlayerHandleOneReturnValue_Duplicate(u32 battler);
static void PlayerHandleIntroTrainerBallThrow(u32 battler);
static void PlayerHandleDrawPartyStatusSummary(u32 battler);
static void PlayerHandleEndBounceEffect(u32 battler);
static void PlayerHandleBattleAnimation(u32 battler);
static void PlayerHandleLinkStandbyMsg(u32 battler);
static void PlayerHandleResetActionMoveSelection(u32 battler);
static void PlayerHandleEndLinkBattle(u32 battler);
static void PlayerHandleBattleDebug(u32 battler);

static void PlayerBufferRunCommand(u32 battler);
static void HandleInputChooseTarget(u32 battler);
static void HandleInputChooseMove(u32 battler);
static void MoveSelectionDisplayPpNumber(u32 battler);
static void MoveSelectionDisplayPpString(u32 battler);
static void MoveSelectionDisplayMoveType(u32 battler);
static void MoveSelectionDisplayMoveNames(u32 battler);
static void HandleMoveSwitching(u32 battler);
static void SwitchIn_HandleSoundAndEnd(u32 battler);
static void WaitForMonSelection(u32 battler);
static void CompleteWhenChoseItem(u32 battler);
static void Task_LaunchLvlUpAnim(u8);
static void Task_PrepareToGiveExpWithExpBar(u8);
static void Task_SetControllerToWaitForString(u8);
static void Task_GiveExpWithExpBar(u8);
static void Task_UpdateLvlInHealthbox(u8);
static void PrintLinkStandbyMsg(void);

static void ReloadMoveNames(u32 battler);

static void (*const sPlayerBufferCommands[CONTROLLER_CMDS_COUNT])(u32 battler) =
{
    [CONTROLLER_GETMONDATA]               = BtlController_HandleGetMonData,
    [CONTROLLER_GETRAWMONDATA]            = BtlController_HandleGetRawMonData,
    [CONTROLLER_SETMONDATA]               = BtlController_HandleSetMonData,
    [CONTROLLER_SETRAWMONDATA]            = BtlController_HandleSetRawMonData,
    [CONTROLLER_LOADMONSPRITE]            = PlayerHandleLoadMonSprite,
    [CONTROLLER_SWITCHINANIM]             = PlayerHandleSwitchInAnim,
    [CONTROLLER_RETURNMONTOBALL]          = BtlController_HandleReturnMonToBall,
    [CONTROLLER_DRAWTRAINERPIC]           = PlayerHandleDrawTrainerPic,
    [CONTROLLER_TRAINERSLIDE]             = PlayerHandleTrainerSlide,
    [CONTROLLER_TRAINERSLIDEBACK]         = PlayerHandleTrainerSlideBack,
    [CONTROLLER_FAINTANIMATION]           = BtlController_HandleFaintAnimation,
    [CONTROLLER_PALETTEFADE]              = PlayerHandlePaletteFade,
    [CONTROLLER_SUCCESSBALLTHROWANIM]     = PlayerHandleSuccessBallThrowAnim,
    [CONTROLLER_BALLTHROWANIM]            = PlayerHandleBallThrowAnim,
    [CONTROLLER_PAUSE]                    = PlayerHandlePause,
    [CONTROLLER_MOVEANIMATION]            = PlayerHandleMoveAnimation,
    [CONTROLLER_PRINTSTRING]              = PlayerHandlePrintString,
    [CONTROLLER_PRINTSTRINGPLAYERONLY]    = PlayerHandlePrintSelectionString,
    [CONTROLLER_CHOOSEACTION]             = PlayerHandleChooseAction,
    [CONTROLLER_YESNOBOX]                 = PlayerHandleYesNoBox,
    [CONTROLLER_CHOOSEMOVE]               = PlayerHandleChooseMove,
    [CONTROLLER_OPENBAG]                  = PlayerHandleChooseItem,
    [CONTROLLER_CHOOSEPOKEMON]            = PlayerHandleChoosePokemon,
    [CONTROLLER_23]                       = PlayerHandleCmd23,
    [CONTROLLER_HEALTHBARUPDATE]          = PlayerHandleHealthBarUpdate,
    [CONTROLLER_EXPUPDATE]                = PlayerHandleExpUpdate,
    [CONTROLLER_STATUSICONUPDATE]         = BtlController_HandleStatusIconUpdate,
    [CONTROLLER_STATUSANIMATION]          = BtlController_HandleStatusAnimation,
    [CONTROLLER_STATUSXOR]                = PlayerHandleStatusXor,
    [CONTROLLER_DATATRANSFER]             = BtlController_Empty,
    [CONTROLLER_DMA3TRANSFER]             = PlayerHandleDMA3Transfer,
    [CONTROLLER_PLAYBGM]                  = PlayerHandlePlayBGM,
    [CONTROLLER_32]                       = BtlController_Empty,
    [CONTROLLER_TWORETURNVALUES]          = PlayerHandleTwoReturnValues,
    [CONTROLLER_CHOSENMONRETURNVALUE]     = PlayerHandleChosenMonReturnValue,
    [CONTROLLER_ONERETURNVALUE]           = PlayerHandleOneReturnValue,
    [CONTROLLER_ONERETURNVALUE_DUPLICATE] = PlayerHandleOneReturnValue_Duplicate,
    [CONTROLLER_CLEARUNKVAR]              = BtlController_HandleClearUnkVar,
    [CONTROLLER_SETUNKVAR]                = BtlController_HandleSetUnkVar,
    [CONTROLLER_CLEARUNKFLAG]             = BtlController_HandleClearUnkFlag,
    [CONTROLLER_TOGGLEUNKFLAG]            = BtlController_HandleToggleUnkFlag,
    [CONTROLLER_HITANIMATION]             = BtlController_HandleHitAnimation,
    [CONTROLLER_CANTSWITCH]               = BtlController_Empty,
    [CONTROLLER_PLAYSE]                   = BtlController_HandlePlaySE,
    [CONTROLLER_PLAYFANFAREORBGM]         = BtlController_HandlePlayFanfareOrBGM,
    [CONTROLLER_FAINTINGCRY]              = BtlController_HandleFaintingCry,
    [CONTROLLER_INTROSLIDE]               = BtlController_HandleIntroSlide,
    [CONTROLLER_INTROTRAINERBALLTHROW]    = PlayerHandleIntroTrainerBallThrow,
    [CONTROLLER_DRAWPARTYSTATUSSUMMARY]   = PlayerHandleDrawPartyStatusSummary,
    [CONTROLLER_HIDEPARTYSTATUSSUMMARY]   = BtlController_HandleHidePartyStatusSummary,
    [CONTROLLER_ENDBOUNCE]                = PlayerHandleEndBounceEffect,
    [CONTROLLER_SPRITEINVISIBILITY]       = BtlController_HandleSpriteInvisibility,
    [CONTROLLER_BATTLEANIMATION]          = PlayerHandleBattleAnimation,
    [CONTROLLER_LINKSTANDBYMSG]           = PlayerHandleLinkStandbyMsg,
    [CONTROLLER_RESETACTIONMOVESELECTION] = PlayerHandleResetActionMoveSelection,
    [CONTROLLER_ENDLINKBATTLE]            = PlayerHandleEndLinkBattle,
    [CONTROLLER_DEBUGMENU]                = PlayerHandleBattleDebug,
    [CONTROLLER_TERMINATOR_NOP]           = BtlController_TerminatorNop
};

static EWRAM_DATA bool8 sAckBallUseBtn = FALSE;
static EWRAM_DATA bool8 sBallSwapped = FALSE;

void SetControllerToPlayer(u32 battler)
{
    gBattlerControllerEndFuncs[battler] = PlayerBufferExecCompleted;
    gBattlerControllerFuncs[battler] = PlayerBufferRunCommand;
    gDoingBattleAnim = FALSE;
    gPlayerDpadHoldFrames = 0;
}

static void PlayerBufferExecCompleted(u32 battler)
{
    gBattlerControllerFuncs[battler] = PlayerBufferRunCommand;
    if (gBattleTypeFlags & BATTLE_TYPE_LINK)
    {
        u8 playerId = GetMultiplayerId();

        PrepareBufferDataTransferLink(battler, 2, 4, &playerId);
        gBattleResources->bufferA[battler][0] = CONTROLLER_TERMINATOR_NOP;
    }
    else
    {
        gBattleControllerExecFlags &= ~gBitTable[battler];
    }
}

static void PlayerBufferRunCommand(u32 battler)
{
    if (gBattleControllerExecFlags & gBitTable[battler])
    {
        if (gBattleResources->bufferA[battler][0] < ARRAY_COUNT(sPlayerBufferCommands))
            sPlayerBufferCommands[gBattleResources->bufferA[battler][0]](battler);
        else
            PlayerBufferExecCompleted(battler);
    }
}

static void CompleteOnBattlerSpritePosX_0(u32 battler)
{
    if (gSprites[gBattlerSpriteIds[battler]].x2 == 0)
        PlayerBufferExecCompleted(battler);
}

static u16 GetPrevBall(u16 ballId)
{
    u16 ballPrev;
    u32 i, j;
    CompactItemsInBagPocket(&gBagPockets[BALLS_POCKET]);
    for (i = 0; i < gBagPockets[BALLS_POCKET].capacity; i++)
    {
        if (ballId == gBagPockets[BALLS_POCKET].itemSlots[i].itemId)
        {
            if (i <= 0)
            {
                for (j = gBagPockets[BALLS_POCKET].capacity - 1; j >= 0; j--)
                {
                    ballPrev = gBagPockets[BALLS_POCKET].itemSlots[j].itemId;
                    if (ballPrev != ITEM_NONE)
                        return ballPrev;
                }
            }
            i--;
            return gBagPockets[BALLS_POCKET].itemSlots[i].itemId;
        }
    }
}

static u16 GetNextBall(u16 ballId)
{
    u16 ballNext;
    u32 i;
    CompactItemsInBagPocket(&gBagPockets[BALLS_POCKET]);
    for (i = 0; i < gBagPockets[BALLS_POCKET].capacity; i++)
    {
        if (ballId == gBagPockets[BALLS_POCKET].itemSlots[i].itemId)
        {
            i++;
            ballNext = gBagPockets[BALLS_POCKET].itemSlots[i].itemId;
            if (ballNext == ITEM_NONE)
                return gBagPockets[BALLS_POCKET].itemSlots[0].itemId; // Zeroth slot
            else
                return ballNext;
        }
    }
}

static void HandleInputChooseAction(u32 battler)
{
    u16 itemId = gBattleResources->bufferA[battler][2] | (gBattleResources->bufferA[battler][3] << 8);

    DoBounceEffect(battler, BOUNCE_HEALTHBOX, 7, 1);
    DoBounceEffect(battler, BOUNCE_MON, 7, 1);

    if (JOY_REPEAT(DPAD_ANY) && gSaveBlock2Ptr->optionsButtonMode == OPTIONS_BUTTON_MODE_L_EQUALS_A)
        gPlayerDpadHoldFrames++;
    else
        gPlayerDpadHoldFrames = 0;

#if B_LAST_USED_BALL == TRUE && B_LAST_USED_BALL_CYCLE == TRUE
    if (!gLastUsedBallMenuPresent)
    {
        sAckBallUseBtn = FALSE;
    }
    else if (JOY_NEW(B_LAST_USED_BALL_BUTTON))
    {
        sAckBallUseBtn = TRUE;
        sBallSwapped = FALSE;
        ArrowsChangeColorLastBallCycle(TRUE);
    }
    if (sAckBallUseBtn)
    {
        if (JOY_HELD(B_LAST_USED_BALL_BUTTON) && (JOY_NEW(DPAD_DOWN) || JOY_NEW(DPAD_RIGHT)))
        {
            bool8 sameBall = FALSE;
            u16 nextBall = GetNextBall(gBallToDisplay);
            sBallSwapped = TRUE;
            if (gBallToDisplay == nextBall)
                sameBall = TRUE;
            else
                gBallToDisplay = nextBall;
            SwapBallToDisplay(sameBall);
            PlaySE(SE_SELECT);
        }
        else if (JOY_HELD(B_LAST_USED_BALL_BUTTON) && (JOY_NEW(DPAD_UP) || JOY_NEW(DPAD_LEFT)))
        {
            bool8 sameBall = FALSE;
            u16 prevBall = GetPrevBall(gBallToDisplay);
            sBallSwapped = TRUE;
            if (gBallToDisplay == prevBall)
                sameBall = TRUE;
            else
                gBallToDisplay = prevBall;
            SwapBallToDisplay(sameBall);
            PlaySE(SE_SELECT);
        }
        else if (JOY_NEW(B_BUTTON) || (!JOY_HELD(B_LAST_USED_BALL_BUTTON) && sBallSwapped))
        {
            sAckBallUseBtn = FALSE;
            sBallSwapped = FALSE;
            ArrowsChangeColorLastBallCycle(FALSE);
        }
        else if (!JOY_HELD(B_LAST_USED_BALL_BUTTON) && CanThrowLastUsedBall())
        {
            sAckBallUseBtn = FALSE;
            PlaySE(SE_SELECT);
            ArrowsChangeColorLastBallCycle(FALSE);
            TryHideLastUsedBall();
            BtlController_EmitTwoReturnValues(battler, BUFFER_B, B_ACTION_THROW_BALL, 0);
            PlayerBufferExecCompleted(battler);
        }
        return;
    }
#endif

    if (JOY_NEW(A_BUTTON))
    {
        PlaySE(SE_SELECT);
        TryHideLastUsedBall();

        switch (gActionSelectionCursor[battler])
        {
        case 0: // Top left
            BtlController_EmitTwoReturnValues(battler, BUFFER_B, B_ACTION_USE_MOVE, 0);
            break;
        case 1: // Top right
            BtlController_EmitTwoReturnValues(battler, BUFFER_B, B_ACTION_USE_ITEM, 0);
            break;
        case 2: // Bottom left
            BtlController_EmitTwoReturnValues(battler, BUFFER_B, B_ACTION_SWITCH, 0);
            break;
        case 3: // Bottom right
            BtlController_EmitTwoReturnValues(battler, BUFFER_B, B_ACTION_RUN, 0);
            break;
        }
        PlayerBufferExecCompleted(battler);
    }
    else if (JOY_NEW(DPAD_LEFT))
    {
        if (gActionSelectionCursor[battler] & 1) // if is B_ACTION_USE_ITEM or B_ACTION_RUN
        {
            PlaySE(SE_SELECT);
            ActionSelectionDestroyCursorAt(gActionSelectionCursor[battler]);
            gActionSelectionCursor[battler] ^= 1;
            ActionSelectionCreateCursorAt(gActionSelectionCursor[battler], 0);
        }
    }
    else if (JOY_NEW(DPAD_RIGHT))
    {
        if (!(gActionSelectionCursor[battler] & 1)) // if is B_ACTION_USE_MOVE or B_ACTION_SWITCH
        {
            PlaySE(SE_SELECT);
            ActionSelectionDestroyCursorAt(gActionSelectionCursor[battler]);
            gActionSelectionCursor[battler] ^= 1;
            ActionSelectionCreateCursorAt(gActionSelectionCursor[battler], 0);
        }
    }
    else if (JOY_NEW(DPAD_UP))
    {
        if (gActionSelectionCursor[battler] & 2) // if is B_ACTION_SWITCH or B_ACTION_RUN
        {
            PlaySE(SE_SELECT);
            ActionSelectionDestroyCursorAt(gActionSelectionCursor[battler]);
            gActionSelectionCursor[battler] ^= 2;
            ActionSelectionCreateCursorAt(gActionSelectionCursor[battler], 0);
        }
    }
    else if (JOY_NEW(DPAD_DOWN))
    {
        if (!(gActionSelectionCursor[battler] & 2)) // if is B_ACTION_USE_MOVE or B_ACTION_USE_ITEM
        {
            PlaySE(SE_SELECT);
            ActionSelectionDestroyCursorAt(gActionSelectionCursor[battler]);
            gActionSelectionCursor[battler] ^= 2;
            ActionSelectionCreateCursorAt(gActionSelectionCursor[battler], 0);
        }
    }
    else if (JOY_NEW(B_BUTTON) || gPlayerDpadHoldFrames > 59)
    {
        if ((gBattleTypeFlags & BATTLE_TYPE_DOUBLE)
         && GetBattlerPosition(battler) == B_POSITION_PLAYER_RIGHT
         && !(gAbsentBattlerFlags & gBitTable[GetBattlerAtPosition(B_POSITION_PLAYER_LEFT)])
         && !(gBattleTypeFlags & BATTLE_TYPE_MULTI))
        {
            // Return item to bag if partner had selected one.
            if (gBattleResources->bufferA[battler][1] == B_ACTION_USE_ITEM)
            {
                AddBagItem(itemId, 1);
            }
            PlaySE(SE_SELECT);
            BtlController_EmitTwoReturnValues(battler, BUFFER_B, B_ACTION_CANCEL_PARTNER, 0);
            PlayerBufferExecCompleted(battler);
        }
    }
    else if (JOY_NEW(START_BUTTON))
    {
        SwapHpBarsWithHpText();
    }
#if DEBUG_BATTLE_MENU == TRUE
    else if (JOY_NEW(SELECT_BUTTON))
    {
        BtlController_EmitTwoReturnValues(battler, BUFFER_B, B_ACTION_DEBUG, 0);
        PlayerBufferExecCompleted(battler);
    }
#endif
#if B_LAST_USED_BALL == TRUE && B_LAST_USED_BALL_CYCLE == FALSE
    else if (JOY_NEW(B_LAST_USED_BALL_BUTTON) && CanThrowLastUsedBall())
    {
        PlaySE(SE_SELECT);
        TryHideLastUsedBall();
        BtlController_EmitTwoReturnValues(battler, BUFFER_B, B_ACTION_THROW_BALL, 0);
        PlayerBufferExecCompleted(battler);
    }
#endif
}

<<<<<<< HEAD
static void HandleInputChooseTarget(u32 battler)
=======
static void UNUSED UnusedEndBounceEffect(void)
{
    EndBounceEffect(gActiveBattler, BOUNCE_HEALTHBOX);
    EndBounceEffect(gActiveBattler, BOUNCE_MON);
    gBattlerControllerFuncs[gActiveBattler] = HandleInputChooseTarget;
}

static void HandleInputChooseTarget(void)
>>>>>>> 654b6380
{
    s32 i;
    static const u8 identities[MAX_BATTLERS_COUNT] = {B_POSITION_PLAYER_LEFT, B_POSITION_PLAYER_RIGHT, B_POSITION_OPPONENT_RIGHT, B_POSITION_OPPONENT_LEFT};
    u16 move = GetMonData(&gPlayerParty[gBattlerPartyIndexes[battler]], MON_DATA_MOVE1 + gMoveSelectionCursor[battler]);
    u16 moveTarget = GetBattlerMoveTargetType(battler, move);

    DoBounceEffect(gMultiUsePlayerCursor, BOUNCE_HEALTHBOX, 15, 1);
    for (i = 0; i < gBattlersCount; i++)
    {
        if (i != gMultiUsePlayerCursor)
            EndBounceEffect(i, BOUNCE_HEALTHBOX);
    }

    if (JOY_HELD(DPAD_ANY) && gSaveBlock2Ptr->optionsButtonMode == OPTIONS_BUTTON_MODE_L_EQUALS_A)
        gPlayerDpadHoldFrames++;
    else
        gPlayerDpadHoldFrames = 0;

    if (JOY_NEW(A_BUTTON))
    {
        PlaySE(SE_SELECT);
        gSprites[gBattlerSpriteIds[gMultiUsePlayerCursor]].callback = SpriteCB_HideAsMoveTarget;
        if (gBattleStruct->mega.playerSelect)
            BtlController_EmitTwoReturnValues(battler, BUFFER_B, 10, gMoveSelectionCursor[battler] | RET_MEGA_EVOLUTION | (gMultiUsePlayerCursor << 8));
        else if (gBattleStruct->burst.playerSelect)
            BtlController_EmitTwoReturnValues(battler, BUFFER_B, 10, gMoveSelectionCursor[battler] | RET_ULTRA_BURST | (gMultiUsePlayerCursor << 8));
        else
            BtlController_EmitTwoReturnValues(battler, BUFFER_B, 10, gMoveSelectionCursor[battler] | (gMultiUsePlayerCursor << 8));
        EndBounceEffect(gMultiUsePlayerCursor, BOUNCE_HEALTHBOX);
        TryHideLastUsedBall();
        HideTriggerSprites();
        PlayerBufferExecCompleted(battler);
    }
    else if (JOY_NEW(B_BUTTON) || gPlayerDpadHoldFrames > 59)
    {
        PlaySE(SE_SELECT);
        gSprites[gBattlerSpriteIds[gMultiUsePlayerCursor]].callback = SpriteCB_HideAsMoveTarget;
        gBattlerControllerFuncs[battler] = HandleInputChooseMove;
        DoBounceEffect(battler, BOUNCE_HEALTHBOX, 7, 1);
        DoBounceEffect(battler, BOUNCE_MON, 7, 1);
        EndBounceEffect(gMultiUsePlayerCursor, BOUNCE_HEALTHBOX);
    }
    else if (JOY_NEW(DPAD_LEFT | DPAD_UP))
    {
        PlaySE(SE_SELECT);
        gSprites[gBattlerSpriteIds[gMultiUsePlayerCursor]].callback = SpriteCB_HideAsMoveTarget;

        if (moveTarget == (MOVE_TARGET_USER | MOVE_TARGET_ALLY))
        {
            gMultiUsePlayerCursor ^= BIT_FLANK;
        }
        else
        {
            do
            {
                u8 currSelIdentity = GetBattlerPosition(gMultiUsePlayerCursor);

                for (i = 0; i < MAX_BATTLERS_COUNT; i++)
                {
                    if (currSelIdentity == identities[i])
                        break;
                }
                do
                {
                    if (--i < 0)
                        i = MAX_BATTLERS_COUNT - 1;
                    gMultiUsePlayerCursor = GetBattlerAtPosition(identities[i]);
                } while (gMultiUsePlayerCursor == gBattlersCount);

                i = 0;
                switch (GetBattlerPosition(gMultiUsePlayerCursor))
                {
                case B_POSITION_PLAYER_LEFT:
                case B_POSITION_PLAYER_RIGHT:
                    if (battler != gMultiUsePlayerCursor)
                        i++;
                    else if (moveTarget & MOVE_TARGET_USER_OR_SELECTED)
                        i++;
                    break;
                case B_POSITION_OPPONENT_LEFT:
                case B_POSITION_OPPONENT_RIGHT:
                    i++;
                    break;
                }

                if (gAbsentBattlerFlags & gBitTable[gMultiUsePlayerCursor]
                 || !CanTargetBattler(battler, gMultiUsePlayerCursor, move))
                    i = 0;
            } while (i == 0);
        }
        gSprites[gBattlerSpriteIds[gMultiUsePlayerCursor]].callback = SpriteCB_ShowAsMoveTarget;
    }
    else if (JOY_NEW(DPAD_RIGHT | DPAD_DOWN))
    {
        PlaySE(SE_SELECT);
        gSprites[gBattlerSpriteIds[gMultiUsePlayerCursor]].callback = SpriteCB_HideAsMoveTarget;

        if (moveTarget == (MOVE_TARGET_USER | MOVE_TARGET_ALLY))
        {
            gMultiUsePlayerCursor ^= BIT_FLANK;
        }
        else
        {
            do
            {
                u8 currSelIdentity = GetBattlerPosition(gMultiUsePlayerCursor);

                for (i = 0; i < MAX_BATTLERS_COUNT; i++)
                {
                    if (currSelIdentity == identities[i])
                        break;
                }
                do
                {
                    if (++i > 3)
                        i = 0;
                    gMultiUsePlayerCursor = GetBattlerAtPosition(identities[i]);
                } while (gMultiUsePlayerCursor == gBattlersCount);

                i = 0;
                switch (GetBattlerPosition(gMultiUsePlayerCursor))
                {
                case B_POSITION_PLAYER_LEFT:
                case B_POSITION_PLAYER_RIGHT:
                    if (battler != gMultiUsePlayerCursor)
                        i++;
                    else if (moveTarget & MOVE_TARGET_USER_OR_SELECTED)
                        i++;
                    break;
                case B_POSITION_OPPONENT_LEFT:
                case B_POSITION_OPPONENT_RIGHT:
                    i++;
                    break;
                }

                if (gAbsentBattlerFlags & gBitTable[gMultiUsePlayerCursor]
                 || !CanTargetBattler(battler, gMultiUsePlayerCursor, move))
                    i = 0;
            } while (i == 0);
        }

        gSprites[gBattlerSpriteIds[gMultiUsePlayerCursor]].callback = SpriteCB_ShowAsMoveTarget;
    }
}

static void HideAllTargets(void)
{
    s32 i;
    for (i = 0; i < MAX_BATTLERS_COUNT; i++)
    {
        if (IsBattlerAlive(i) && gBattleSpritesDataPtr->healthBoxesData[i].healthboxIsBouncing)
        {
            gSprites[gBattlerSpriteIds[i]].callback = SpriteCB_HideAsMoveTarget;
            EndBounceEffect(i, BOUNCE_HEALTHBOX);
        }
    }
}

static void HideShownTargets(u32 battler)
{
    s32 i;
    for (i = 0; i < MAX_BATTLERS_COUNT; i++)
    {
        if (IsBattlerAlive(i) && gBattleSpritesDataPtr->healthBoxesData[i].healthboxIsBouncing && i != battler)
        {
            gSprites[gBattlerSpriteIds[i]].callback = SpriteCB_HideAsMoveTarget;
            EndBounceEffect(i, BOUNCE_HEALTHBOX);
        }
    }
}

static void HandleInputShowEntireFieldTargets(u32 battler)
{
    if (JOY_HELD(DPAD_ANY) && gSaveBlock2Ptr->optionsButtonMode == OPTIONS_BUTTON_MODE_L_EQUALS_A)
        gPlayerDpadHoldFrames++;
    else
        gPlayerDpadHoldFrames = 0;

    if (JOY_NEW(A_BUTTON))
    {
        PlaySE(SE_SELECT);
        HideAllTargets();
        if (gBattleStruct->mega.playerSelect)
            BtlController_EmitTwoReturnValues(battler, BUFFER_B, 10, gMoveSelectionCursor[battler] | RET_MEGA_EVOLUTION | (gMultiUsePlayerCursor << 8));
        else if (gBattleStruct->burst.playerSelect)
            BtlController_EmitTwoReturnValues(battler, BUFFER_B, 10, gMoveSelectionCursor[battler] | RET_ULTRA_BURST | (gMultiUsePlayerCursor << 8));
        else
            BtlController_EmitTwoReturnValues(battler, BUFFER_B, 10, gMoveSelectionCursor[battler] | (gMultiUsePlayerCursor << 8));
        HideTriggerSprites();
        PlayerBufferExecCompleted(battler);
    }
    else if (JOY_NEW(B_BUTTON) || gPlayerDpadHoldFrames > 59)
    {
        PlaySE(SE_SELECT);
        HideAllTargets();
        gBattlerControllerFuncs[battler] = HandleInputChooseMove;
        DoBounceEffect(battler, BOUNCE_HEALTHBOX, 7, 1);
        DoBounceEffect(battler, BOUNCE_MON, 7, 1);
    }
}

static void HandleInputShowTargets(u32 battler)
{
    if (JOY_HELD(DPAD_ANY) && gSaveBlock2Ptr->optionsButtonMode == OPTIONS_BUTTON_MODE_L_EQUALS_A)
        gPlayerDpadHoldFrames++;
    else
        gPlayerDpadHoldFrames = 0;

    if (JOY_NEW(A_BUTTON))
    {
        PlaySE(SE_SELECT);
        HideShownTargets(battler);
        if (gBattleStruct->mega.playerSelect)
            BtlController_EmitTwoReturnValues(battler, BUFFER_B, 10, gMoveSelectionCursor[battler] | RET_MEGA_EVOLUTION | (gMultiUsePlayerCursor << 8));
        else if (gBattleStruct->burst.playerSelect)
            BtlController_EmitTwoReturnValues(battler, BUFFER_B, 10, gMoveSelectionCursor[battler] | RET_ULTRA_BURST | (gMultiUsePlayerCursor << 8));
        else
            BtlController_EmitTwoReturnValues(battler, BUFFER_B, 10, gMoveSelectionCursor[battler] | (gMultiUsePlayerCursor << 8));
        HideTriggerSprites();
        TryHideLastUsedBall();
        PlayerBufferExecCompleted(battler);
    }
    else if (JOY_NEW(B_BUTTON) || gPlayerDpadHoldFrames > 59)
    {
        PlaySE(SE_SELECT);
        HideShownTargets(battler);
        gBattlerControllerFuncs[battler] = HandleInputChooseMove;
        DoBounceEffect(battler, BOUNCE_HEALTHBOX, 7, 1);
        DoBounceEffect(battler, BOUNCE_MON, 7, 1);
    }
}

static void TryShowAsTarget(u32 battler)
{
    if (IsBattlerAlive(battler))
    {
        DoBounceEffect(battler, BOUNCE_HEALTHBOX, 15, 1);
        gSprites[gBattlerSpriteIds[battler]].callback = SpriteCB_ShowAsMoveTarget;
    }
}

static void HandleInputChooseMove(u32 battler)
{
    u16 moveTarget;
    u32 canSelectTarget = 0;
    struct ChooseMoveStruct *moveInfo = (struct ChooseMoveStruct *)(&gBattleResources->bufferA[battler][4]);

    if (JOY_HELD(DPAD_ANY) && gSaveBlock2Ptr->optionsButtonMode == OPTIONS_BUTTON_MODE_L_EQUALS_A)
        gPlayerDpadHoldFrames++;
    else
        gPlayerDpadHoldFrames = 0;

    if (JOY_NEW(A_BUTTON))
    {
        PlaySE(SE_SELECT);
        if (moveInfo->moves[gMoveSelectionCursor[battler]] == MOVE_CURSE)
        {
            if (moveInfo->monType1 != TYPE_GHOST && moveInfo->monType2 != TYPE_GHOST && moveInfo->monType3 != TYPE_GHOST)
                moveTarget = MOVE_TARGET_USER;
            else
                moveTarget = MOVE_TARGET_SELECTED;
        }
        else
        {
            moveTarget = GetBattlerMoveTargetType(battler, moveInfo->moves[gMoveSelectionCursor[battler]]);
        }

        if (gBattleStruct->zmove.viewing)
        {
            u16 chosenMove = moveInfo->moves[gMoveSelectionCursor[battler]];

            QueueZMove(battler, chosenMove);
            gBattleStruct->zmove.viewing = FALSE;
            if (gBattleMoves[moveInfo->moves[gMoveSelectionCursor[battler]]].split != SPLIT_STATUS)
                moveTarget = MOVE_TARGET_SELECTED;  //damaging z moves always have selected target
        }

        if (moveTarget & MOVE_TARGET_USER)
            gMultiUsePlayerCursor = battler;
        else
            gMultiUsePlayerCursor = GetBattlerAtPosition(BATTLE_OPPOSITE(GetBattlerSide(battler)));

        if (!gBattleResources->bufferA[battler][1]) // not a double battle
        {
            if (moveTarget & MOVE_TARGET_USER_OR_SELECTED && !gBattleResources->bufferA[battler][2])
                canSelectTarget = 1;
        }
        else // double battle
        {
            if (!(moveTarget & (MOVE_TARGET_RANDOM | MOVE_TARGET_BOTH | MOVE_TARGET_DEPENDS | MOVE_TARGET_FOES_AND_ALLY | MOVE_TARGET_OPPONENTS_FIELD | MOVE_TARGET_USER | MOVE_TARGET_ALLY)))
                canSelectTarget = 1; // either selected or user
            if (moveTarget == (MOVE_TARGET_USER | MOVE_TARGET_ALLY) && IsBattlerAlive(BATTLE_PARTNER(battler)))
                canSelectTarget = 1;

            if (moveInfo->currentPp[gMoveSelectionCursor[battler]] == 0)
            {
                canSelectTarget = 0;
            }
            else if (!(moveTarget & (MOVE_TARGET_USER | MOVE_TARGET_USER_OR_SELECTED)) && CountAliveMonsInBattle(BATTLE_ALIVE_EXCEPT_BATTLER, battler) <= 1)
            {
                gMultiUsePlayerCursor = GetDefaultMoveTarget(battler);
                canSelectTarget = 0;
            }

        #if B_SHOW_TARGETS == TRUE
            // Show all available targets for multi-target moves
            if ((moveTarget & MOVE_TARGET_ALL_BATTLERS) == MOVE_TARGET_ALL_BATTLERS)
            {
                u32 i = 0;
                for (i = 0; i < gBattlersCount; i++)
                    TryShowAsTarget(i);

                canSelectTarget = 3;
            }
            else if (moveTarget & (MOVE_TARGET_OPPONENTS_FIELD | MOVE_TARGET_BOTH | MOVE_TARGET_FOES_AND_ALLY))
            {
                TryShowAsTarget(gMultiUsePlayerCursor);
                TryShowAsTarget(BATTLE_PARTNER(gMultiUsePlayerCursor));
                if (moveTarget & MOVE_TARGET_FOES_AND_ALLY)
                    TryShowAsTarget(BATTLE_PARTNER(battler));
                canSelectTarget = 2;
            }
        #endif
        }

        switch (canSelectTarget)
        {
        case 0:
        default:
            if (gBattleStruct->mega.playerSelect)
                BtlController_EmitTwoReturnValues(battler, BUFFER_B, 10, gMoveSelectionCursor[battler] | RET_MEGA_EVOLUTION | (gMultiUsePlayerCursor << 8));
            else if (gBattleStruct->burst.playerSelect)
                BtlController_EmitTwoReturnValues(battler, BUFFER_B, 10, gMoveSelectionCursor[battler] | RET_ULTRA_BURST | (gMultiUsePlayerCursor << 8));
            else
                BtlController_EmitTwoReturnValues(battler, BUFFER_B, 10, gMoveSelectionCursor[battler] | (gMultiUsePlayerCursor << 8));
            HideTriggerSprites();
            TryHideLastUsedBall();
            PlayerBufferExecCompleted(battler);
            break;
        case 1:
            gBattlerControllerFuncs[battler] = HandleInputChooseTarget;

            if (moveTarget & (MOVE_TARGET_USER | MOVE_TARGET_USER_OR_SELECTED))
                gMultiUsePlayerCursor = battler;
            else if (gAbsentBattlerFlags & gBitTable[GetBattlerAtPosition(B_POSITION_OPPONENT_LEFT)])
                gMultiUsePlayerCursor = GetBattlerAtPosition(B_POSITION_OPPONENT_RIGHT);
            else
                gMultiUsePlayerCursor = GetBattlerAtPosition(B_POSITION_OPPONENT_LEFT);

            gSprites[gBattlerSpriteIds[gMultiUsePlayerCursor]].callback = SpriteCB_ShowAsMoveTarget;
            break;
        case 2:
            gBattlerControllerFuncs[battler] = HandleInputShowTargets;
            break;
        case 3: // Entire field
            gBattlerControllerFuncs[battler] = HandleInputShowEntireFieldTargets;
            break;
        }
    }
    else if (JOY_NEW(B_BUTTON) || gPlayerDpadHoldFrames > 59)
    {
        PlaySE(SE_SELECT);
        if (gBattleStruct->zmove.viewing)
        {
            ReloadMoveNames(battler);
        }
        else
        {
            gBattleStruct->mega.playerSelect = FALSE;
            gBattleStruct->burst.playerSelect = FALSE;
            gBattleStruct->zmove.viable = FALSE;
            BtlController_EmitTwoReturnValues(battler, BUFFER_B, 10, 0xFFFF);
            HideTriggerSprites();
            PlayerBufferExecCompleted(battler);
        }
    }
    else if (JOY_NEW(DPAD_LEFT) && !gBattleStruct->zmove.viewing)
    {
        if (gMoveSelectionCursor[battler] & 1)
        {
            MoveSelectionDestroyCursorAt(gMoveSelectionCursor[battler]);
            gMoveSelectionCursor[battler] ^= 1;
            PlaySE(SE_SELECT);
            MoveSelectionCreateCursorAt(gMoveSelectionCursor[battler], 0);
            MoveSelectionDisplayPpNumber(battler);
            MoveSelectionDisplayMoveType(battler);
            TryChangeZIndicator(battler, gMoveSelectionCursor[battler]);
        }
    }
    else if (JOY_NEW(DPAD_RIGHT) && !gBattleStruct->zmove.viewing)
    {
        if (!(gMoveSelectionCursor[battler] & 1)
         && (gMoveSelectionCursor[battler] ^ 1) < gNumberOfMovesToChoose)
        {
            MoveSelectionDestroyCursorAt(gMoveSelectionCursor[battler]);
            gMoveSelectionCursor[battler] ^= 1;
            PlaySE(SE_SELECT);
            MoveSelectionCreateCursorAt(gMoveSelectionCursor[battler], 0);
            MoveSelectionDisplayPpNumber(battler);
            MoveSelectionDisplayMoveType(battler);
            TryChangeZIndicator(battler, gMoveSelectionCursor[battler]);
        }
    }
    else if (JOY_NEW(DPAD_UP) && !gBattleStruct->zmove.viewing)
    {
        if (gMoveSelectionCursor[battler] & 2)
        {
            MoveSelectionDestroyCursorAt(gMoveSelectionCursor[battler]);
            gMoveSelectionCursor[battler] ^= 2;
            PlaySE(SE_SELECT);
            MoveSelectionCreateCursorAt(gMoveSelectionCursor[battler], 0);
            MoveSelectionDisplayPpNumber(battler);
            MoveSelectionDisplayMoveType(battler);
            TryChangeZIndicator(battler, gMoveSelectionCursor[battler]);
        }
    }
    else if (JOY_NEW(DPAD_DOWN) && !gBattleStruct->zmove.viewing)
    {
        if (!(gMoveSelectionCursor[battler] & 2)
         && (gMoveSelectionCursor[battler] ^ 2) < gNumberOfMovesToChoose)
        {
            MoveSelectionDestroyCursorAt(gMoveSelectionCursor[battler]);
            gMoveSelectionCursor[battler] ^= 2;
            PlaySE(SE_SELECT);
            MoveSelectionCreateCursorAt(gMoveSelectionCursor[battler], 0);
            MoveSelectionDisplayPpNumber(battler);
            MoveSelectionDisplayMoveType(battler);
            TryChangeZIndicator(battler, gMoveSelectionCursor[battler]);
        }
    }
    else if (JOY_NEW(SELECT_BUTTON) && !gBattleStruct->zmove.viewing)
    {
        if (gNumberOfMovesToChoose > 1 && !(gBattleTypeFlags & BATTLE_TYPE_LINK))
        {
            MoveSelectionCreateCursorAt(gMoveSelectionCursor[battler], 29);

            if (gMoveSelectionCursor[battler] != 0)
                gMultiUsePlayerCursor = 0;
            else
                gMultiUsePlayerCursor = gMoveSelectionCursor[battler] + 1;

            MoveSelectionCreateCursorAt(gMultiUsePlayerCursor, 27);
            BattlePutTextOnWindow(gText_BattleSwitchWhich, B_WIN_SWITCH_PROMPT);
            gBattlerControllerFuncs[battler] = HandleMoveSwitching;
        }
    }
    else if (JOY_NEW(START_BUTTON))
    {
        if (CanMegaEvolve(battler))
        {
            gBattleStruct->mega.playerSelect ^= 1;
            ChangeMegaTriggerSprite(gBattleStruct->mega.triggerSpriteId, gBattleStruct->mega.playerSelect);
            PlaySE(SE_SELECT);
        }
        else if (CanUltraBurst(battler))
        {
            gBattleStruct->burst.playerSelect ^= 1;
            ChangeBurstTriggerSprite(gBattleStruct->burst.triggerSpriteId, gBattleStruct->burst.playerSelect);
            PlaySE(SE_SELECT);
        }
        else if (gBattleStruct->zmove.viable)
        {
            // show z move name / info
            //TODO: brighten z move symbol
            PlaySE(SE_SELECT);
            if (!gBattleStruct->zmove.viewing)
                MoveSelectionDisplayZMove(gBattleStruct->zmove.chosenZMove, battler);
            else
                ReloadMoveNames(battler);
        }
    }
}

<<<<<<< HEAD
static void ReloadMoveNames(u32 battler)
{
    gBattleStruct->mega.playerSelect = FALSE;
    gBattleStruct->burst.playerSelect = FALSE;
    gBattleStruct->zmove.viewing = FALSE;
    MoveSelectionDestroyCursorAt(battler);
    MoveSelectionDisplayMoveNames(battler);
    MoveSelectionCreateCursorAt(gMoveSelectionCursor[battler], 0);
    MoveSelectionDisplayPpNumber(battler);
    MoveSelectionDisplayMoveType(battler);
}

static u32 HandleMoveInputUnused(u32 battler)
=======
static u32 UNUSED HandleMoveInputUnused(void)
>>>>>>> 654b6380
{
    u32 var = 0;

    if (JOY_NEW(A_BUTTON))
    {
        PlaySE(SE_SELECT);
        var = 1;
    }
    if (JOY_NEW(B_BUTTON))
    {
        PlaySE(SE_SELECT);
        gBattle_BG0_X = 0;
        gBattle_BG0_Y = DISPLAY_HEIGHT * 2;
        var = 0xFF;
    }
    if (JOY_NEW(DPAD_LEFT) && gMoveSelectionCursor[battler] & 1)
    {
        MoveSelectionDestroyCursorAt(gMoveSelectionCursor[battler]);
        gMoveSelectionCursor[battler] ^= 1;
        PlaySE(SE_SELECT);
        MoveSelectionCreateCursorAt(gMoveSelectionCursor[battler], 0);
    }
    if (JOY_NEW(DPAD_RIGHT) && !(gMoveSelectionCursor[battler] & 1)
        && (gMoveSelectionCursor[battler] ^ 1) < gNumberOfMovesToChoose)
    {
        MoveSelectionDestroyCursorAt(gMoveSelectionCursor[battler]);
        gMoveSelectionCursor[battler] ^= 1;
        PlaySE(SE_SELECT);
        MoveSelectionCreateCursorAt(gMoveSelectionCursor[battler], 0);
    }
    if (JOY_NEW(DPAD_UP) && gMoveSelectionCursor[battler] & 2)
    {
        MoveSelectionDestroyCursorAt(gMoveSelectionCursor[battler]);
        gMoveSelectionCursor[battler] ^= 2;
        PlaySE(SE_SELECT);
        MoveSelectionCreateCursorAt(gMoveSelectionCursor[battler], 0);
    }
    if (JOY_NEW(DPAD_DOWN) && !(gMoveSelectionCursor[battler] & 2)
        && (gMoveSelectionCursor[battler] ^ 2) < gNumberOfMovesToChoose)
    {
        MoveSelectionDestroyCursorAt(gMoveSelectionCursor[battler]);
        gMoveSelectionCursor[battler] ^= 2;
        PlaySE(SE_SELECT);
        MoveSelectionCreateCursorAt(gMoveSelectionCursor[battler], 0);
    }

    return var;
}

static void HandleMoveSwitching(u32 battler)
{
    u8 perMovePPBonuses[MAX_MON_MOVES];
    struct ChooseMoveStruct moveStruct;
    u8 totalPPBonuses;

    if (JOY_NEW(A_BUTTON | SELECT_BUTTON))
    {
        struct ChooseMoveStruct *moveInfo = (struct ChooseMoveStruct *)(&gBattleResources->bufferA[battler][4]);
        PlaySE(SE_SELECT);

        if (gMoveSelectionCursor[battler] != gMultiUsePlayerCursor)
        {
            struct ChooseMoveStruct *moveInfo = (struct ChooseMoveStruct *)(&gBattleResources->bufferA[battler][4]);
            s32 i;

            // swap moves and pp
            i = moveInfo->moves[gMoveSelectionCursor[battler]];
            moveInfo->moves[gMoveSelectionCursor[battler]] = moveInfo->moves[gMultiUsePlayerCursor];
            moveInfo->moves[gMultiUsePlayerCursor] = i;

            i = moveInfo->currentPp[gMoveSelectionCursor[battler]];
            moveInfo->currentPp[gMoveSelectionCursor[battler]] = moveInfo->currentPp[gMultiUsePlayerCursor];
            moveInfo->currentPp[gMultiUsePlayerCursor] = i;

            i = moveInfo->maxPp[gMoveSelectionCursor[battler]];
            moveInfo->maxPp[gMoveSelectionCursor[battler]] = moveInfo->maxPp[gMultiUsePlayerCursor];
            moveInfo->maxPp[gMultiUsePlayerCursor] = i;

            if (gDisableStructs[battler].mimickedMoves & gBitTable[gMoveSelectionCursor[battler]])
            {
                gDisableStructs[battler].mimickedMoves &= (~gBitTable[gMoveSelectionCursor[battler]]);
                gDisableStructs[battler].mimickedMoves |= gBitTable[gMultiUsePlayerCursor];
            }

            MoveSelectionDisplayMoveNames(battler);

            for (i = 0; i < MAX_MON_MOVES; i++)
                perMovePPBonuses[i] = (gBattleMons[battler].ppBonuses & (3 << (i * 2))) >> (i * 2);

            totalPPBonuses = perMovePPBonuses[gMoveSelectionCursor[battler]];
            perMovePPBonuses[gMoveSelectionCursor[battler]] = perMovePPBonuses[gMultiUsePlayerCursor];
            perMovePPBonuses[gMultiUsePlayerCursor] = totalPPBonuses;

            totalPPBonuses = 0;
            for (i = 0; i < MAX_MON_MOVES; i++)
                totalPPBonuses |= perMovePPBonuses[i] << (i * 2);

            gBattleMons[battler].ppBonuses = totalPPBonuses;

            for (i = 0; i < MAX_MON_MOVES; i++)
            {
                gBattleMons[battler].moves[i] = moveInfo->moves[i];
                gBattleMons[battler].pp[i] = moveInfo->currentPp[i];
            }

            if (!(gBattleMons[battler].status2 & STATUS2_TRANSFORMED))
            {
                for (i = 0; i < MAX_MON_MOVES; i++)
                {
                    moveStruct.moves[i] = GetMonData(&gPlayerParty[gBattlerPartyIndexes[battler]], MON_DATA_MOVE1 + i);
                    moveStruct.currentPp[i] = GetMonData(&gPlayerParty[gBattlerPartyIndexes[battler]], MON_DATA_PP1 + i);
                }

                totalPPBonuses = GetMonData(&gPlayerParty[gBattlerPartyIndexes[battler]], MON_DATA_PP_BONUSES);
                for (i = 0; i < MAX_MON_MOVES; i++)
                    perMovePPBonuses[i] = (totalPPBonuses & (3 << (i * 2))) >> (i * 2);

                i = moveStruct.moves[gMoveSelectionCursor[battler]];
                moveStruct.moves[gMoveSelectionCursor[battler]] = moveStruct.moves[gMultiUsePlayerCursor];
                moveStruct.moves[gMultiUsePlayerCursor] = i;

                i = moveStruct.currentPp[gMoveSelectionCursor[battler]];
                moveStruct.currentPp[gMoveSelectionCursor[battler]] = moveStruct.currentPp[gMultiUsePlayerCursor];
                moveStruct.currentPp[gMultiUsePlayerCursor] = i;

                totalPPBonuses = perMovePPBonuses[gMoveSelectionCursor[battler]];
                perMovePPBonuses[gMoveSelectionCursor[battler]] = perMovePPBonuses[gMultiUsePlayerCursor];
                perMovePPBonuses[gMultiUsePlayerCursor] = totalPPBonuses;

                totalPPBonuses = 0;
                for (i = 0; i < MAX_MON_MOVES; i++)
                    totalPPBonuses |= perMovePPBonuses[i] << (i * 2);

                for (i = 0; i < MAX_MON_MOVES; i++)
                {
                    SetMonData(&gPlayerParty[gBattlerPartyIndexes[battler]], MON_DATA_MOVE1 + i, &moveStruct.moves[i]);
                    SetMonData(&gPlayerParty[gBattlerPartyIndexes[battler]], MON_DATA_PP1 + i, &moveStruct.currentPp[i]);
                }

                SetMonData(&gPlayerParty[gBattlerPartyIndexes[battler]], MON_DATA_PP_BONUSES, &totalPPBonuses);
            }
        }

        gBattlerControllerFuncs[battler] = HandleInputChooseMove;
        gMoveSelectionCursor[battler] = gMultiUsePlayerCursor;
        MoveSelectionCreateCursorAt(gMoveSelectionCursor[battler], 0);
        MoveSelectionDisplayPpString(battler);
        MoveSelectionDisplayPpNumber(battler);
        MoveSelectionDisplayMoveType(battler);
        GetUsableZMoves(battler, moveInfo->moves);
    }
    else if (JOY_NEW(B_BUTTON | SELECT_BUTTON))
    {
        PlaySE(SE_SELECT);
        MoveSelectionDestroyCursorAt(gMultiUsePlayerCursor);
        MoveSelectionCreateCursorAt(gMoveSelectionCursor[battler], 0);
        gBattlerControllerFuncs[battler] = HandleInputChooseMove;
        MoveSelectionDisplayPpString(battler);
        MoveSelectionDisplayPpNumber(battler);
        MoveSelectionDisplayMoveType(battler);
    }
    else if (JOY_NEW(DPAD_LEFT))
    {
        if (gMultiUsePlayerCursor & 1)
        {
            if (gMultiUsePlayerCursor == gMoveSelectionCursor[battler])
                MoveSelectionCreateCursorAt(gMoveSelectionCursor[battler], 29);
            else
                MoveSelectionDestroyCursorAt(gMultiUsePlayerCursor);

            gMultiUsePlayerCursor ^= 1;
            PlaySE(SE_SELECT);

            if (gMultiUsePlayerCursor == gMoveSelectionCursor[battler])
                MoveSelectionCreateCursorAt(gMultiUsePlayerCursor, 0);
            else
                MoveSelectionCreateCursorAt(gMultiUsePlayerCursor, 27);
        }
    }
    else if (JOY_NEW(DPAD_RIGHT))
    {
        if (!(gMultiUsePlayerCursor & 1) && (gMultiUsePlayerCursor ^ 1) < gNumberOfMovesToChoose)
        {
            if (gMultiUsePlayerCursor == gMoveSelectionCursor[battler])
                MoveSelectionCreateCursorAt(gMoveSelectionCursor[battler], 29);
            else
                MoveSelectionDestroyCursorAt(gMultiUsePlayerCursor);

            gMultiUsePlayerCursor ^= 1;
            PlaySE(SE_SELECT);

            if (gMultiUsePlayerCursor == gMoveSelectionCursor[battler])
                MoveSelectionCreateCursorAt(gMultiUsePlayerCursor, 0);
            else
                MoveSelectionCreateCursorAt(gMultiUsePlayerCursor, 27);
        }
    }
    else if (JOY_NEW(DPAD_UP))
    {
        if (gMultiUsePlayerCursor & 2)
        {
            if (gMultiUsePlayerCursor == gMoveSelectionCursor[battler])
                MoveSelectionCreateCursorAt(gMoveSelectionCursor[battler], 29);
            else
                MoveSelectionDestroyCursorAt(gMultiUsePlayerCursor);

            gMultiUsePlayerCursor ^= 2;
            PlaySE(SE_SELECT);

            if (gMultiUsePlayerCursor == gMoveSelectionCursor[battler])
                MoveSelectionCreateCursorAt(gMultiUsePlayerCursor, 0);
            else
                MoveSelectionCreateCursorAt(gMultiUsePlayerCursor, 27);
        }
    }
    else if (JOY_NEW(DPAD_DOWN))
    {
        if (!(gMultiUsePlayerCursor & 2) && (gMultiUsePlayerCursor ^ 2) < gNumberOfMovesToChoose)
        {
            if (gMultiUsePlayerCursor == gMoveSelectionCursor[battler])
                MoveSelectionCreateCursorAt(gMoveSelectionCursor[battler], 29);
            else
                MoveSelectionDestroyCursorAt(gMultiUsePlayerCursor);

            gMultiUsePlayerCursor ^= 2;
            PlaySE(SE_SELECT);

            if (gMultiUsePlayerCursor == gMoveSelectionCursor[battler])
                MoveSelectionCreateCursorAt(gMultiUsePlayerCursor, 0);
            else
                MoveSelectionCreateCursorAt(gMultiUsePlayerCursor, 27);
        }
    }
}

static void SetLinkBattleEndCallbacks(u32 battler)
{
    if (gWirelessCommType == 0)
    {
        if (gReceivedRemoteLinkPlayers == 0)
        {
            m4aSongNumStop(SE_LOW_HEALTH);
            gMain.inBattle = FALSE;
            gMain.callback1 = gPreBattleCallback1;
            SetMainCallback2(CB2_InitEndLinkBattle);
            if (gBattleOutcome == B_OUTCOME_WON)
                TryPutLinkBattleTvShowOnAir();
            FreeAllWindowBuffers();
        }
    }
    else
    {
        if (IsLinkTaskFinished())
        {
            m4aSongNumStop(SE_LOW_HEALTH);
            gMain.inBattle = FALSE;
            gMain.callback1 = gPreBattleCallback1;
            SetMainCallback2(CB2_InitEndLinkBattle);
            if (gBattleOutcome == B_OUTCOME_WON)
                TryPutLinkBattleTvShowOnAir();
            FreeAllWindowBuffers();
        }
    }
}

// Despite handling link battles separately, this is only ever used by link battles
void SetBattleEndCallbacks(u32 battler)
{
    if (!gPaletteFade.active)
    {
        if (gBattleTypeFlags & BATTLE_TYPE_LINK)
        {
            if (IsLinkTaskFinished())
            {
                if (gWirelessCommType == 0)
                    SetCloseLinkCallback();
                else
                    SetLinkStandbyCallback();

                gBattlerControllerFuncs[battler] = SetLinkBattleEndCallbacks;
            }
        }
        else
        {
            m4aSongNumStop(SE_LOW_HEALTH);
            gMain.inBattle = FALSE;
            gMain.callback1 = gPreBattleCallback1;
            SetMainCallback2(gMain.savedCallback);
        }
    }
}

static void Intro_DelayAndEnd(u32 battler)
{
    if (--gBattleSpritesDataPtr->healthBoxesData[battler].introEndDelay == (u8)-1)
    {
        gBattleSpritesDataPtr->healthBoxesData[battler].introEndDelay = 0;
        PlayerBufferExecCompleted(battler);
    }
}

static void Intro_WaitForShinyAnimAndHealthbox(u32 battler)
{
    bool8 healthboxAnimDone = FALSE;

    // Check if healthbox has finished sliding in
    if (TwoPlayerIntroMons(battler) && !(gBattleTypeFlags & BATTLE_TYPE_MULTI))
    {
        if (gSprites[gHealthboxSpriteIds[battler]].callback == SpriteCallbackDummy
         && gSprites[gHealthboxSpriteIds[BATTLE_PARTNER(battler)]].callback == SpriteCallbackDummy)
            healthboxAnimDone = TRUE;
    }
    else
    {
        if (gSprites[gHealthboxSpriteIds[battler]].callback == SpriteCallbackDummy)
            healthboxAnimDone = TRUE;
    }

    // If healthbox and shiny anim are done
    if (healthboxAnimDone && gBattleSpritesDataPtr->healthBoxesData[battler].finishedShinyMonAnim
        && gBattleSpritesDataPtr->healthBoxesData[BATTLE_PARTNER(battler)].finishedShinyMonAnim)
    {
        // Reset shiny anim (even if it didn't occur)
        gBattleSpritesDataPtr->healthBoxesData[battler].triedShinyMonAnim = FALSE;
        gBattleSpritesDataPtr->healthBoxesData[battler].finishedShinyMonAnim = FALSE;
        gBattleSpritesDataPtr->healthBoxesData[BATTLE_PARTNER(battler)].triedShinyMonAnim = FALSE;
        gBattleSpritesDataPtr->healthBoxesData[BATTLE_PARTNER(battler)].finishedShinyMonAnim = FALSE;
        FreeSpriteTilesByTag(ANIM_TAG_GOLD_STARS);
        FreeSpritePaletteByTag(ANIM_TAG_GOLD_STARS);

        HandleLowHpMusicChange(&gPlayerParty[gBattlerPartyIndexes[battler]], battler);

        if (TwoPlayerIntroMons(battler))
            HandleLowHpMusicChange(&gPlayerParty[gBattlerPartyIndexes[BATTLE_PARTNER(battler)]], BATTLE_PARTNER(battler));

        gBattleSpritesDataPtr->healthBoxesData[battler].introEndDelay = 3;
        gBattlerControllerFuncs[battler] = Intro_DelayAndEnd;
    }
}

static void Intro_TryShinyAnimShowHealthbox(u32 battler)
{
    bool32 bgmRestored = FALSE;
    bool32 battlerAnimsDone = FALSE;

    // Start shiny animation if applicable for 1st pokemon
    if (!gBattleSpritesDataPtr->healthBoxesData[battler].triedShinyMonAnim
     && !gBattleSpritesDataPtr->healthBoxesData[battler].ballAnimActive)
        TryShinyAnimation(battler, &gPlayerParty[gBattlerPartyIndexes[battler]]);

    // Start shiny animation if applicable for 2nd pokemon
    if (!gBattleSpritesDataPtr->healthBoxesData[BATTLE_PARTNER(battler)].triedShinyMonAnim
     && !gBattleSpritesDataPtr->healthBoxesData[BATTLE_PARTNER(battler)].ballAnimActive)
        TryShinyAnimation(BATTLE_PARTNER(battler), &gPlayerParty[gBattlerPartyIndexes[BATTLE_PARTNER(battler)]]);

    // Show healthbox after ball anim
    if (!gBattleSpritesDataPtr->healthBoxesData[battler].ballAnimActive
     && !gBattleSpritesDataPtr->healthBoxesData[BATTLE_PARTNER(battler)].ballAnimActive)
    {
        if (!gBattleSpritesDataPtr->healthBoxesData[battler].healthboxSlideInStarted)
        {
            if (TwoPlayerIntroMons(battler) && !(gBattleTypeFlags & BATTLE_TYPE_MULTI))
            {
                UpdateHealthboxAttribute(gHealthboxSpriteIds[BATTLE_PARTNER(battler)], &gPlayerParty[gBattlerPartyIndexes[BATTLE_PARTNER(battler)]], HEALTHBOX_ALL);
                StartHealthboxSlideIn(BATTLE_PARTNER(battler));
                SetHealthboxSpriteVisible(gHealthboxSpriteIds[BATTLE_PARTNER(battler)]);
            }
            UpdateHealthboxAttribute(gHealthboxSpriteIds[battler], &gPlayerParty[gBattlerPartyIndexes[battler]], HEALTHBOX_ALL);
            StartHealthboxSlideIn(battler);
            SetHealthboxSpriteVisible(gHealthboxSpriteIds[battler]);
        }
        gBattleSpritesDataPtr->healthBoxesData[battler].healthboxSlideInStarted = TRUE;
    }

    // Restore bgm after cry has played and healthbox anim is started
    if (!gBattleSpritesDataPtr->healthBoxesData[battler].waitForCry
        && gBattleSpritesDataPtr->healthBoxesData[battler].healthboxSlideInStarted
        && !gBattleSpritesDataPtr->healthBoxesData[BATTLE_PARTNER(battler)].waitForCry
        && !IsCryPlayingOrClearCrySongs())
    {
        if (!gBattleSpritesDataPtr->healthBoxesData[battler].bgmRestored)
        {
            if (gBattleTypeFlags & BATTLE_TYPE_MULTI && gBattleTypeFlags & BATTLE_TYPE_LINK)
                m4aMPlayContinue(&gMPlayInfo_BGM);
            else
                m4aMPlayVolumeControl(&gMPlayInfo_BGM, TRACKS_ALL, 0x100);
        }
        gBattleSpritesDataPtr->healthBoxesData[battler].bgmRestored = TRUE;
        bgmRestored = TRUE;
    }

    // Wait for battler anims
    if (TwoPlayerIntroMons(battler) && !(gBattleTypeFlags & BATTLE_TYPE_MULTI))
    {
        if (gSprites[gBattleControllerData[battler]].callback == SpriteCallbackDummy
            && gSprites[gBattlerSpriteIds[battler]].callback == SpriteCallbackDummy
            && gSprites[gBattleControllerData[BATTLE_PARTNER(battler)]].callback == SpriteCallbackDummy
            && gSprites[gBattlerSpriteIds[BATTLE_PARTNER(battler)]].callback == SpriteCallbackDummy)
        {
            battlerAnimsDone = TRUE;
        }
    }
    else
    {
        if (gSprites[gBattleControllerData[battler]].callback == SpriteCallbackDummy
            && gSprites[gBattlerSpriteIds[battler]].callback == SpriteCallbackDummy)
        {
            battlerAnimsDone = TRUE;
        }
    }

    // Clean up
    if (bgmRestored && battlerAnimsDone)
    {
        if (TwoPlayerIntroMons(battler) && !(gBattleTypeFlags & BATTLE_TYPE_MULTI))
            DestroySprite(&gSprites[gBattleControllerData[BATTLE_PARTNER(battler)]]);
        DestroySprite(&gSprites[gBattleControllerData[battler]]);

        gBattleSpritesDataPtr->animationData->introAnimActive = FALSE;
        gBattleSpritesDataPtr->healthBoxesData[battler].bgmRestored = FALSE;
        gBattleSpritesDataPtr->healthBoxesData[battler].healthboxSlideInStarted = FALSE;

        gBattlerControllerFuncs[battler] = Intro_WaitForShinyAnimAndHealthbox;
    }
}

static void SwitchIn_CleanShinyAnimShowSubstitute(u32 battler)
{
    if (gSprites[gHealthboxSpriteIds[battler]].callback == SpriteCallbackDummy
     && gBattleSpritesDataPtr->healthBoxesData[battler].finishedShinyMonAnim
     && gSprites[gBattlerSpriteIds[battler]].callback == SpriteCallbackDummy)
    {
        CopyBattleSpriteInvisibility(battler);

        // Reset shiny anim (even if it didn't occur)
        gBattleSpritesDataPtr->healthBoxesData[battler].triedShinyMonAnim = FALSE;
        gBattleSpritesDataPtr->healthBoxesData[battler].finishedShinyMonAnim = FALSE;
        FreeSpriteTilesByTag(ANIM_TAG_GOLD_STARS);
        FreeSpritePaletteByTag(ANIM_TAG_GOLD_STARS);

        // Check if Substitute should be shown
        if (gBattleSpritesDataPtr->battlerData[battler].behindSubstitute)
            InitAndLaunchSpecialAnimation(battler, battler, battler, B_ANIM_MON_TO_SUBSTITUTE);

        gBattlerControllerFuncs[battler] = SwitchIn_HandleSoundAndEnd;
    }
}

static void SwitchIn_HandleSoundAndEnd(u32 battler)
{
    if (!gBattleSpritesDataPtr->healthBoxesData[battler].specialAnimActive
        && !IsCryPlayingOrClearCrySongs())
    {
        m4aMPlayVolumeControl(&gMPlayInfo_BGM, TRACKS_ALL, 0x100);
        HandleLowHpMusicChange(&gPlayerParty[gBattlerPartyIndexes[battler]], battler);
        PlayerBufferExecCompleted(battler);
    }
}

static void SwitchIn_TryShinyAnimShowHealthbox(u32 battler)
{
    // Start shiny animation if applicable
    if (!gBattleSpritesDataPtr->healthBoxesData[battler].triedShinyMonAnim
        && !gBattleSpritesDataPtr->healthBoxesData[battler].ballAnimActive)
        TryShinyAnimation(battler, &gPlayerParty[gBattlerPartyIndexes[battler]]);

    // Wait for ball anim, then show healthbox
    if (gSprites[gBattleControllerData[battler]].callback == SpriteCallbackDummy
     && !gBattleSpritesDataPtr->healthBoxesData[battler].ballAnimActive)
    {
        DestroySprite(&gSprites[gBattleControllerData[battler]]);
        UpdateHealthboxAttribute(gHealthboxSpriteIds[battler], &gPlayerParty[gBattlerPartyIndexes[battler]], HEALTHBOX_ALL);
        StartHealthboxSlideIn(battler);
        SetHealthboxSpriteVisible(gHealthboxSpriteIds[battler]);
        gBattlerControllerFuncs[battler] = SwitchIn_CleanShinyAnimShowSubstitute;
    }
}

void Task_PlayerController_RestoreBgmAfterCry(u8 taskId)
{
    if (!IsCryPlayingOrClearCrySongs())
    {
        m4aMPlayVolumeControl(&gMPlayInfo_BGM, TRACKS_ALL, 0x100);
        DestroyTask(taskId);
    }
}

#define tExpTask_monId          data[0]
#define tExpTask_battler        data[2]
#define tExpTask_gainedExp_1    data[3]
#define tExpTask_gainedExp_2    data[4] // Stored as two half-words containing a word.
#define tExpTask_frames         data[10]

static s32 GetTaskExpValue(u8 taskId)
{
    return (u16)(gTasks[taskId].tExpTask_gainedExp_1) | (gTasks[taskId].tExpTask_gainedExp_2 << 16);
}

static void Task_GiveExpToMon(u8 taskId)
{
    u32 monId = (u8)(gTasks[taskId].tExpTask_monId);
    u8 battler = gTasks[taskId].tExpTask_battler;
    s32 gainedExp = GetTaskExpValue(taskId);

    if (WhichBattleCoords(battler) == 1 || monId != gBattlerPartyIndexes[battler]) // Give exp without moving the expbar.
    {
        struct Pokemon *mon = &gPlayerParty[monId];
        u16 species = GetMonData(mon, MON_DATA_SPECIES);
        u8 level = GetMonData(mon, MON_DATA_LEVEL);
        u32 currExp = GetMonData(mon, MON_DATA_EXP);
        u32 nextLvlExp = gExperienceTables[gSpeciesInfo[species].growthRate][level + 1];

        if (currExp + gainedExp >= nextLvlExp)
        {
            SetMonData(mon, MON_DATA_EXP, &nextLvlExp);
            CalculateMonStats(mon);
            gainedExp -= nextLvlExp - currExp;
            BtlController_EmitTwoReturnValues(battler, BUFFER_B, RET_VALUE_LEVELED_UP, gainedExp);

            if (IsDoubleBattle() == TRUE
             && (monId == gBattlerPartyIndexes[battler] || monId == gBattlerPartyIndexes[BATTLE_PARTNER(battler)]))
                gTasks[taskId].func = Task_LaunchLvlUpAnim;
            else
                gTasks[taskId].func = Task_SetControllerToWaitForString;
        }
        else
        {
            currExp += gainedExp;
            SetMonData(mon, MON_DATA_EXP, &currExp);
            gBattlerControllerFuncs[battler] = Controller_WaitForString;
            DestroyTask(taskId);
        }
    }
    else
    {
        gTasks[taskId].func = Task_PrepareToGiveExpWithExpBar;
    }
}

static void Task_PrepareToGiveExpWithExpBar(u8 taskId)
{
    u8 monIndex = gTasks[taskId].tExpTask_monId;
    s32 gainedExp = GetTaskExpValue(taskId);
    u8 battler = gTasks[taskId].tExpTask_battler;
    struct Pokemon *mon = &gPlayerParty[monIndex];
    u8 level = GetMonData(mon, MON_DATA_LEVEL);
    u16 species = GetMonData(mon, MON_DATA_SPECIES);
    u32 exp = GetMonData(mon, MON_DATA_EXP);
    u32 currLvlExp = gExperienceTables[gSpeciesInfo[species].growthRate][level];
    u32 expToNextLvl;

    exp -= currLvlExp;
    expToNextLvl = gExperienceTables[gSpeciesInfo[species].growthRate][level + 1] - currLvlExp;
    SetBattleBarStruct(battler, gHealthboxSpriteIds[battler], expToNextLvl, exp, -gainedExp);
    TestRunner_Battle_RecordExp(battler, exp, -gainedExp);
    PlaySE(SE_EXP);
    gTasks[taskId].func = Task_GiveExpWithExpBar;
}

static void Task_GiveExpWithExpBar(u8 taskId)
{
    u8 level;
    u16 species;
    s32 currExp, expOnNextLvl, newExpPoints;

    if (gTasks[taskId].tExpTask_frames < 13)
    {
        gTasks[taskId].tExpTask_frames++;
    }
    else
    {
        u8 monId = gTasks[taskId].tExpTask_monId;
        s32 gainedExp = GetTaskExpValue(taskId);
        u8 battler = gTasks[taskId].tExpTask_battler;

        newExpPoints = MoveBattleBar(battler, gHealthboxSpriteIds[battler], EXP_BAR, 0);
        SetHealthboxSpriteVisible(gHealthboxSpriteIds[battler]);
        if (newExpPoints == -1) // The bar has been filled with given exp points.
        {
            m4aSongNumStop(SE_EXP);
            level = GetMonData(&gPlayerParty[monId], MON_DATA_LEVEL);
            currExp = GetMonData(&gPlayerParty[monId], MON_DATA_EXP);
            species = GetMonData(&gPlayerParty[monId], MON_DATA_SPECIES);
            expOnNextLvl = gExperienceTables[gSpeciesInfo[species].growthRate][level + 1];

            if (currExp + gainedExp >= expOnNextLvl)
            {
                SetMonData(&gPlayerParty[monId], MON_DATA_EXP, &expOnNextLvl);
                CalculateMonStats(&gPlayerParty[monId]);
                gainedExp -= expOnNextLvl - currExp;
                BtlController_EmitTwoReturnValues(battler, BUFFER_B, RET_VALUE_LEVELED_UP, gainedExp);
                gTasks[taskId].func = Task_LaunchLvlUpAnim;
            }
            else
            {
                currExp += gainedExp;
                SetMonData(&gPlayerParty[monId], MON_DATA_EXP, &currExp);
                gBattlerControllerFuncs[battler] = Controller_WaitForString;
                DestroyTask(taskId);
            }
        }
    }
}

static void Task_LaunchLvlUpAnim(u8 taskId)
{
    u8 battler = gTasks[taskId].tExpTask_battler;
    u8 monIndex = gTasks[taskId].tExpTask_monId;

    if (IsDoubleBattle() == TRUE && monIndex == gBattlerPartyIndexes[BATTLE_PARTNER(battler)])
        battler ^= BIT_FLANK;

    InitAndLaunchSpecialAnimation(battler, battler, battler, B_ANIM_LVL_UP);
    gTasks[taskId].func = Task_UpdateLvlInHealthbox;
}

static void Task_UpdateLvlInHealthbox(u8 taskId)
{
    u8 battler = gTasks[taskId].tExpTask_battler;

    if (!gBattleSpritesDataPtr->healthBoxesData[battler].specialAnimActive)
    {
        u8 monIndex = gTasks[taskId].tExpTask_monId;

        if (IsDoubleBattle() == TRUE && monIndex == gBattlerPartyIndexes[BATTLE_PARTNER(battler)])
            UpdateHealthboxAttribute(gHealthboxSpriteIds[BATTLE_PARTNER(battler)], &gPlayerParty[monIndex], HEALTHBOX_ALL);
        else
            UpdateHealthboxAttribute(gHealthboxSpriteIds[battler], &gPlayerParty[monIndex], HEALTHBOX_ALL);

        gTasks[taskId].func = Task_SetControllerToWaitForString;
    }
}

static void Task_SetControllerToWaitForString(u8 taskId)
{
    u8 battler = gTasks[taskId].tExpTask_battler;
    gBattlerControllerFuncs[battler] = Controller_WaitForString;
    DestroyTask(taskId);
}

static void OpenPartyMenuToChooseMon(u32 battler)
{
    if (!gPaletteFade.active)
    {
        u8 caseId;

        gBattlerControllerFuncs[battler] = WaitForMonSelection;
        caseId = gTasks[gBattleControllerData[battler]].data[0];
        DestroyTask(gBattleControllerData[battler]);
        FreeAllWindowBuffers();
        OpenPartyMenuInBattle(caseId);
    }
}

static void WaitForMonSelection(u32 battler)
{
    if (gMain.callback2 == BattleMainCB2 && !gPaletteFade.active)
    {
        if (gPartyMenuUseExitCallback == TRUE)
            BtlController_EmitChosenMonReturnValue(battler, BUFFER_B, gSelectedMonPartyId, gBattlePartyCurrentOrder);
        else
            BtlController_EmitChosenMonReturnValue(battler, BUFFER_B, PARTY_SIZE, NULL);

        if ((gBattleResources->bufferA[battler][1] & 0xF) == 1)
            PrintLinkStandbyMsg();

        PlayerBufferExecCompleted(battler);
    }
}

static void OpenBagAndChooseItem(u32 battler)
{
    if (!gPaletteFade.active)
    {
        gBattlerControllerFuncs[battler] = CompleteWhenChoseItem;
        ReshowBattleScreenDummy();
        FreeAllWindowBuffers();
        CB2_BagMenuFromBattle();
    }
}

static void CompleteWhenChoseItem(u32 battler)
{
    if (gMain.callback2 == BattleMainCB2 && !gPaletteFade.active)
    {
        BtlController_EmitOneReturnValue(battler, BUFFER_B, gSpecialVar_ItemId);
        PlayerBufferExecCompleted(battler);
    }
}

static void PlayerHandleYesNoInput(u32 battler)
{
    if (JOY_NEW(DPAD_UP) && gMultiUsePlayerCursor != 0)
    {
        PlaySE(SE_SELECT);
        BattleDestroyYesNoCursorAt(gMultiUsePlayerCursor);
        gMultiUsePlayerCursor = 0;
        BattleCreateYesNoCursorAt(0);
    }
    if (JOY_NEW(DPAD_DOWN) && gMultiUsePlayerCursor == 0)
    {
        PlaySE(SE_SELECT);
        BattleDestroyYesNoCursorAt(gMultiUsePlayerCursor);
        gMultiUsePlayerCursor = 1;
        BattleCreateYesNoCursorAt(1);
    }
    if (JOY_NEW(A_BUTTON))
    {
        HandleBattleWindow(YESNOBOX_X_Y, WINDOW_CLEAR);
        PlaySE(SE_SELECT);

        if (gMultiUsePlayerCursor != 0)
            BtlController_EmitTwoReturnValues(battler, BUFFER_B, 0xE, 0);
        else
            BtlController_EmitTwoReturnValues(battler, BUFFER_B, 0xD, 0);

        PlayerBufferExecCompleted(battler);
    }
    if (JOY_NEW(B_BUTTON))
    {
        HandleBattleWindow(YESNOBOX_X_Y, WINDOW_CLEAR);
        PlaySE(SE_SELECT);
        PlayerBufferExecCompleted(battler);
    }
}

static void MoveSelectionDisplayMoveNames(u32 battler)
{
    s32 i;
    struct ChooseMoveStruct *moveInfo = (struct ChooseMoveStruct *)(&gBattleResources->bufferA[battler][4]);
    gNumberOfMovesToChoose = 0;

    for (i = 0; i < MAX_MON_MOVES; i++)
    {
        MoveSelectionDestroyCursorAt(i);
        StringCopy(gDisplayedStringBattle, gMoveNames[moveInfo->moves[i]]);
        // Prints on windows B_WIN_MOVE_NAME_1, B_WIN_MOVE_NAME_2, B_WIN_MOVE_NAME_3, B_WIN_MOVE_NAME_4
        BattlePutTextOnWindow(gDisplayedStringBattle, i + B_WIN_MOVE_NAME_1);
        if (moveInfo->moves[i] != MOVE_NONE)
            gNumberOfMovesToChoose++;
    }
}

static void MoveSelectionDisplayPpString(u32 battler)
{
    StringCopy(gDisplayedStringBattle, gText_MoveInterfacePP);
    BattlePutTextOnWindow(gDisplayedStringBattle, B_WIN_PP);
}

static void MoveSelectionDisplayPpNumber(u32 battler)
{
    u8 *txtPtr;
    struct ChooseMoveStruct *moveInfo;

    if (gBattleResources->bufferA[battler][2] == TRUE) // check if we didn't want to display pp number
        return;

    SetPpNumbersPaletteInMoveSelection(battler);
    moveInfo = (struct ChooseMoveStruct *)(&gBattleResources->bufferA[battler][4]);
    txtPtr = ConvertIntToDecimalStringN(gDisplayedStringBattle, moveInfo->currentPp[gMoveSelectionCursor[battler]], STR_CONV_MODE_RIGHT_ALIGN, 2);
    *(txtPtr)++ = CHAR_SLASH;
    ConvertIntToDecimalStringN(txtPtr, moveInfo->maxPp[gMoveSelectionCursor[battler]], STR_CONV_MODE_RIGHT_ALIGN, 2);

    BattlePutTextOnWindow(gDisplayedStringBattle, B_WIN_PP_REMAINING);
}

static void MoveSelectionDisplayMoveType(u32 battler)
{
    u8 *txtPtr;
    struct ChooseMoveStruct *moveInfo = (struct ChooseMoveStruct *)(&gBattleResources->bufferA[battler][4]);

    txtPtr = StringCopy(gDisplayedStringBattle, gText_MoveInterfaceType);
    *(txtPtr)++ = EXT_CTRL_CODE_BEGIN;
    *(txtPtr)++ = EXT_CTRL_CODE_FONT;
    *(txtPtr)++ = FONT_NORMAL;

    StringCopy(txtPtr, gTypeNames[gBattleMoves[moveInfo->moves[gMoveSelectionCursor[battler]]].type]);
    BattlePutTextOnWindow(gDisplayedStringBattle, B_WIN_MOVE_TYPE);
}

void MoveSelectionCreateCursorAt(u8 cursorPosition, u8 baseTileNum)
{
    u16 src[2];
    src[0] = baseTileNum + 1;
    src[1] = baseTileNum + 2;

    CopyToBgTilemapBufferRect_ChangePalette(0, src, 9 * (cursorPosition & 1) + 1, 55 + (cursorPosition & 2), 1, 2, 0x11);
    CopyBgTilemapBufferToVram(0);
}

void MoveSelectionDestroyCursorAt(u8 cursorPosition)
{
    u16 src[2];
    src[0] = 0x1016;
    src[1] = 0x1016;

    CopyToBgTilemapBufferRect_ChangePalette(0, src, 9 * (cursorPosition & 1) + 1, 55 + (cursorPosition & 2), 1, 2, 0x11);
    CopyBgTilemapBufferToVram(0);
}

void ActionSelectionCreateCursorAt(u8 cursorPosition, u8 baseTileNum)
{
    u16 src[2];
    src[0] = 1;
    src[1] = 2;

    CopyToBgTilemapBufferRect_ChangePalette(0, src, 7 * (cursorPosition & 1) + 16, 35 + (cursorPosition & 2), 1, 2, 0x11);
    CopyBgTilemapBufferToVram(0);
}

void ActionSelectionDestroyCursorAt(u8 cursorPosition)
{
    u16 src[2];
    src[0] = 0x1016;
    src[1] = 0x1016;

    CopyToBgTilemapBufferRect_ChangePalette(0, src, 7 * (cursorPosition & 1) + 16, 35 + (cursorPosition & 2), 1, 2, 0x11);
    CopyBgTilemapBufferToVram(0);
}

void CB2_SetUpReshowBattleScreenAfterMenu(void)
{
    SetMainCallback2(ReshowBattleScreenAfterMenu);
}

void CB2_SetUpReshowBattleScreenAfterMenu2(void)
{
    SetMainCallback2(ReshowBattleScreenAfterMenu);
}

static void PrintLinkStandbyMsg(void)
{
    if (gBattleTypeFlags & BATTLE_TYPE_LINK)
    {
        gBattle_BG0_X = 0;
        gBattle_BG0_Y = 0;
        BattlePutTextOnWindow(gText_LinkStandby, B_WIN_MSG);
    }
}

static void PlayerHandleLoadMonSprite(u32 battler)
{
    BattleLoadMonSpriteGfx(&gPlayerParty[gBattlerPartyIndexes[battler]], battler);
    gSprites[gBattlerSpriteIds[battler]].oam.paletteNum = battler;
    gBattlerControllerFuncs[battler] = CompleteOnBattlerSpritePosX_0;
}

static void PlayerHandleSwitchInAnim(u32 battler)
{
    gActionSelectionCursor[battler] = 0;
    gMoveSelectionCursor[battler] = 0;
    BtlController_HandleSwitchInAnim(battler, TRUE, SwitchIn_TryShinyAnimShowHealthbox);
}

u32 LinkPlayerGetTrainerPicId(u32 multiplayerId)
{
    u32 trainerPicId;

    u8 gender = gLinkPlayers[multiplayerId].gender;
    u8 version = gLinkPlayers[multiplayerId].version & 0xFF;

    if (version == VERSION_FIRE_RED || version == VERSION_LEAF_GREEN)
        trainerPicId = gender + TRAINER_BACK_PIC_RED;
    else if (version == VERSION_RUBY || version == VERSION_SAPPHIRE)
        trainerPicId = gender + TRAINER_BACK_PIC_RUBY_SAPPHIRE_BRENDAN;
    else
        trainerPicId = gender + TRAINER_BACK_PIC_BRENDAN;

    return trainerPicId;
}

static u32 PlayerGetTrainerBackPicId(void)
{
    u32 trainerPicId;

    if (gBattleTypeFlags & BATTLE_TYPE_LINK)
        trainerPicId = LinkPlayerGetTrainerPicId(GetMultiplayerId());
    else
        trainerPicId = gSaveBlock2Ptr->playerGender + TRAINER_BACK_PIC_BRENDAN;

    return trainerPicId;
}

// In emerald it's possible to have a tag battle in the battle frontier facilities with AI
// which use the front sprite for both the player and the partner as opposed to any other battles (including the one with Steven)
// that use an animated back pic.
static void PlayerHandleDrawTrainerPic(u32 battler)
{
    bool32 isFrontPic;
    s16 xPos, yPos;
    u32 trainerPicId, gender;

    trainerPicId = PlayerGetTrainerBackPicId();
    if (gBattleTypeFlags & BATTLE_TYPE_MULTI)
    {
        if ((GetBattlerPosition(battler) & BIT_FLANK) != B_FLANK_LEFT) // Second mon, on the right.
            xPos = 90;
        else // First mon, on the left.
            xPos = 32;

        if (gBattleTypeFlags & BATTLE_TYPE_INGAME_PARTNER && gPartnerTrainerId != TRAINER_STEVEN_PARTNER && gPartnerTrainerId < TRAINER_CUSTOM_PARTNER)
        {
            xPos = 90;
            yPos = (8 - gTrainerFrontPicCoords[trainerPicId].size) * 4 + 80;
        }
        else
        {
            yPos = (8 - gTrainerBackPicCoords[trainerPicId].size) * 4 + 80;
        }

    }
    else
    {
        xPos = 80;
        yPos = (8 - gTrainerBackPicCoords[trainerPicId].size) * 4 + 80;
    }

    // Use front pic table for any tag battles unless your partner is Steven or a custom partner.
    if (gBattleTypeFlags & BATTLE_TYPE_INGAME_PARTNER && gPartnerTrainerId != TRAINER_STEVEN_PARTNER && gPartnerTrainerId < TRAINER_CUSTOM_PARTNER)
    {
        trainerPicId = PlayerGenderToFrontTrainerPicId(gSaveBlock2Ptr->playerGender);
        isFrontPic = TRUE;
    }
    else // Use back pic in all the other usual circumstances.
    {
        isFrontPic = FALSE;
    }

    BtlController_HandleDrawTrainerPic(battler, trainerPicId, isFrontPic, xPos, yPos, -1);
}

static void PlayerHandleTrainerSlide(u32 battler)
{
    u32 trainerPicId = PlayerGetTrainerBackPicId();
    BtlController_HandleTrainerSlide(battler, trainerPicId);
}

static void PlayerHandleTrainerSlideBack(u32 battler)
{
    BtlController_HandleTrainerSlideBack(battler, 50, TRUE);
}

static void PlayerHandlePaletteFade(u32 battler)
{
    BeginNormalPaletteFade(PALETTES_ALL, 2, 0, 16, RGB_BLACK);
    PlayerBufferExecCompleted(battler);
}

static void PlayerHandleSuccessBallThrowAnim(u32 battler)
{
    BtlController_HandleSuccessBallThrowAnim(battler, gBattlerTarget, B_ANIM_BALL_THROW, TRUE);
}

void PlayerHandleBallThrowAnim(u32 battler)
{
    BtlController_HandleBallThrowAnim(battler, gBattlerTarget, B_ANIM_BALL_THROW, TRUE);
}

static void PlayerHandlePause(u32 battler)
{
    u8 timer = gBattleResources->bufferA[battler][1];

    while (timer != 0)
        timer--;

    PlayerBufferExecCompleted(battler);
}

static void PlayerHandleMoveAnimation(u32 battler)
{
    BtlController_HandleMoveAnimation(battler, TRUE);
}

static void PlayerHandlePrintString(u32 battler)
{
    BtlController_HandlePrintString(battler, TRUE, TRUE);
}

static void PlayerHandlePrintSelectionString(u32 battler)
{
    if (GetBattlerSide(battler) == B_SIDE_PLAYER)
        PlayerHandlePrintString(battler);
    else
        PlayerBufferExecCompleted(battler);
}

static void HandleChooseActionAfterDma3(u32 battler)
{
    if (!IsDma3ManagerBusyWithBgCopy())
    {
        gBattle_BG0_X = 0;
        gBattle_BG0_Y = DISPLAY_HEIGHT;
        if (gBattleStruct->aiDelayTimer != 0)
        {
            gBattleStruct->aiDelayFrames = gMain.vblankCounter1 - gBattleStruct->aiDelayTimer;
            gBattleStruct->aiDelayTimer = 0;
            #if DEBUG_AI_DELAY_TIMER
            {
                static const u8 sText_AIDelay[] = _("AI delay:\n{B_BUFF1} frames");
                PREPARE_HWORD_NUMBER_BUFFER(gBattleTextBuff1, 3, gBattleStruct->aiDelayFrames);
                BattleStringExpandPlaceholdersToDisplayedString(sText_AIDelay);
                BattlePutTextOnWindow(gDisplayedStringBattle, B_WIN_ACTION_PROMPT);
            }
            #endif // DEBUG_AI_DELAY_TIMER
        }
        gBattlerControllerFuncs[battler] = HandleInputChooseAction;
    }
}

static void PlayerHandleChooseAction(u32 battler)
{
    s32 i;

    gBattlerControllerFuncs[battler] = HandleChooseActionAfterDma3;
    BattleTv_ClearExplosionFaintCause();
    BattlePutTextOnWindow(gText_BattleMenu, B_WIN_ACTION_MENU);

    for (i = 0; i < 4; i++)
        ActionSelectionDestroyCursorAt(i);

    TryRestoreLastUsedBall();
    ActionSelectionCreateCursorAt(gActionSelectionCursor[battler], 0);
    PREPARE_MON_NICK_BUFFER(gBattleTextBuff1, battler, gBattlerPartyIndexes[battler]);
    BattleStringExpandPlaceholdersToDisplayedString(gText_WhatWillPkmnDo);
    BattlePutTextOnWindow(gDisplayedStringBattle, B_WIN_ACTION_PROMPT);
}

static void PlayerHandleYesNoBox(u32 battler)
{
    if (GetBattlerSide(battler) == B_SIDE_PLAYER)
    {
        HandleBattleWindow(YESNOBOX_X_Y, 0);
        BattlePutTextOnWindow(gText_BattleYesNoChoice, B_WIN_YESNO);
        gMultiUsePlayerCursor = 1;
        BattleCreateYesNoCursorAt(1);
        gBattlerControllerFuncs[battler] = PlayerHandleYesNoInput;
    }
    else
    {
        PlayerBufferExecCompleted(battler);
    }
}

static void HandleChooseMoveAfterDma3(u32 battler)
{
    if (!IsDma3ManagerBusyWithBgCopy())
    {
        gBattle_BG0_X = 0;
        gBattle_BG0_Y = DISPLAY_HEIGHT * 2;
        gBattlerControllerFuncs[battler] = HandleInputChooseMove;
    }
}

// arenaMindPoints is used here as a placeholder for a timer.

static void PlayerChooseMoveInBattlePalace(u32 battler)
{
    if (--*(gBattleStruct->arenaMindPoints + battler) == 0)
    {
        gBattlePalaceMoveSelectionRngValue = gRngValue;
        BtlController_EmitTwoReturnValues(battler, BUFFER_B, 10, ChooseMoveAndTargetInBattlePalace(battler));
        PlayerBufferExecCompleted(battler);
    }
}

static void PlayerHandleChooseMove(u32 battler)
{
    if (gBattleTypeFlags & BATTLE_TYPE_PALACE)
    {
        *(gBattleStruct->arenaMindPoints + battler) = 8;
        gBattlerControllerFuncs[battler] = PlayerChooseMoveInBattlePalace;
    }
    else
    {
        struct ChooseMoveStruct *moveInfo = (struct ChooseMoveStruct *)(&gBattleResources->bufferA[battler][4]);

        InitMoveSelectionsVarsAndStrings(battler);
        gBattleStruct->mega.playerSelect = FALSE;
        gBattleStruct->burst.playerSelect = FALSE;
        if (!IsMegaTriggerSpriteActive())
            gBattleStruct->mega.triggerSpriteId = 0xFF;
        if (CanMegaEvolve(battler))
            CreateMegaTriggerSprite(battler, 0);
        if (!IsBurstTriggerSpriteActive())
            gBattleStruct->burst.triggerSpriteId = 0xFF;
        if (CanUltraBurst(battler))
            CreateBurstTriggerSprite(battler, 0);
        if (!IsZMoveTriggerSpriteActive())
            gBattleStruct->zmove.triggerSpriteId = 0xFF;

        GetUsableZMoves(battler, moveInfo->moves);
        gBattleStruct->zmove.viable = IsZMoveUsable(battler, gMoveSelectionCursor[battler]);
        CreateZMoveTriggerSprite(battler, gBattleStruct->zmove.viable);
        gBattlerControllerFuncs[battler] = HandleChooseMoveAfterDma3;
    }
}

void InitMoveSelectionsVarsAndStrings(u32 battler)
{
    MoveSelectionDisplayMoveNames(battler);
    gMultiUsePlayerCursor = 0xFF;
    MoveSelectionCreateCursorAt(gMoveSelectionCursor[battler], 0);
    MoveSelectionDisplayPpString(battler);
    MoveSelectionDisplayPpNumber(battler);
    MoveSelectionDisplayMoveType(battler);
}

static void PlayerHandleChooseItem(u32 battler)
{
    s32 i;

    BeginNormalPaletteFade(PALETTES_ALL, 0, 0, 0x10, RGB_BLACK);
    gBattlerControllerFuncs[battler] = OpenBagAndChooseItem;
    gBattlerInMenuId = battler;

    for (i = 0; i < ARRAY_COUNT(gBattlePartyCurrentOrder); i++)
        gBattlePartyCurrentOrder[i] = gBattleResources->bufferA[battler][1 + i];
}

static void PlayerHandleChoosePokemon(u32 battler)
{
    s32 i;

    for (i = 0; i < ARRAY_COUNT(gBattlePartyCurrentOrder); i++)
        gBattlePartyCurrentOrder[i] = gBattleResources->bufferA[battler][4 + i];

    if (gBattleTypeFlags & BATTLE_TYPE_ARENA && (gBattleResources->bufferA[battler][1] & 0xF) != PARTY_ACTION_CANT_SWITCH
        && (gBattleResources->bufferA[battler][1] & 0xF) != PARTY_ACTION_CHOOSE_FAINTED_MON)
    {
        BtlController_EmitChosenMonReturnValue(battler, BUFFER_B, gBattlerPartyIndexes[battler] + 1, gBattlePartyCurrentOrder);
        PlayerBufferExecCompleted(battler);
    }
    else
    {
        gBattleControllerData[battler] = CreateTask(TaskDummy, 0xFF);
        gTasks[gBattleControllerData[battler]].data[0] = gBattleResources->bufferA[battler][1] & 0xF;
        *(&gBattleStruct->battlerPreventingSwitchout) = gBattleResources->bufferA[battler][1] >> 4;
        *(&gBattleStruct->prevSelectedPartySlot) = gBattleResources->bufferA[battler][2];
        *(&gBattleStruct->abilityPreventingSwitchout) = (gBattleResources->bufferA[battler][3] & 0xFF) | (gBattleResources->bufferA[battler][7] << 8);
        BeginNormalPaletteFade(PALETTES_ALL, 0, 0, 0x10, RGB_BLACK);
        gBattlerControllerFuncs[battler] = OpenPartyMenuToChooseMon;
        gBattlerInMenuId = battler;
    }
}

static void PlayerHandleCmd23(u32 battler)
{
    BattleStopLowHpSound();
    BeginNormalPaletteFade(PALETTES_ALL, 2, 0, 16, RGB_BLACK);
    PlayerBufferExecCompleted(battler);
}

static void PlayerHandleHealthBarUpdate(u32 battler)
{
    BtlController_HandleHealthBarUpdate(battler, TRUE);
}

void PlayerHandleExpUpdate(u32 battler)
{
    u8 monId = gBattleResources->bufferA[battler][1];
    s32 taskId, expPointsToGive;

    if (GetMonData(&gPlayerParty[monId], MON_DATA_LEVEL) >= MAX_LEVEL)
    {
        PlayerBufferExecCompleted(battler);
    }
    else
    {
        LoadBattleBarGfx(1);
        expPointsToGive = T1_READ_32(&gBattleResources->bufferA[battler][2]);
        taskId = CreateTask(Task_GiveExpToMon, 10);
        gTasks[taskId].tExpTask_monId = monId;
        gTasks[taskId].tExpTask_gainedExp_1 = expPointsToGive;
        gTasks[taskId].tExpTask_gainedExp_2 = expPointsToGive >> 16;
        gTasks[taskId].tExpTask_battler = battler;
        gBattlerControllerFuncs[battler] = BattleControllerDummy;
    }
}

#undef tExpTask_monId
#undef tExpTask_battler
#undef tExpTask_gainedExp_1
#undef tExpTask_gainedExp_2
#undef tExpTask_frames

static void PlayerHandleStatusXor(u32 battler)
{
    u8 val = GetMonData(&gPlayerParty[gBattlerPartyIndexes[battler]], MON_DATA_STATUS) ^ gBattleResources->bufferA[battler][1];

    SetMonData(&gPlayerParty[gBattlerPartyIndexes[battler]], MON_DATA_STATUS, &val);
    PlayerBufferExecCompleted(battler);
}

static void PlayerHandleDMA3Transfer(u32 battler)
{
    u32 dstArg = gBattleResources->bufferA[battler][1]
            | (gBattleResources->bufferA[battler][2] << 8)
            | (gBattleResources->bufferA[battler][3] << 16)
            | (gBattleResources->bufferA[battler][4] << 24);
    u16 sizeArg = gBattleResources->bufferA[battler][5] | (gBattleResources->bufferA[battler][6] << 8);

    const u8 *src = &gBattleResources->bufferA[battler][7];
    u8 *dst = (u8 *)(dstArg);
    u32 size = sizeArg;

    while (1)
    {
        if (size <= 0x1000)
        {
            DmaCopy16(3, src, dst, size);
            break;
        }
        DmaCopy16(3, src, dst, 0x1000);
        src += 0x1000;
        dst += 0x1000;
        size -= 0x1000;
    }
    PlayerBufferExecCompleted(battler);
}

static void PlayerHandlePlayBGM(u32 battler)
{
    PlayBGM(gBattleResources->bufferA[battler][1] | (gBattleResources->bufferA[battler][2] << 8));
    PlayerBufferExecCompleted(battler);
}

static void PlayerHandleTwoReturnValues(u32 battler)
{
    BtlController_EmitTwoReturnValues(battler, BUFFER_B, 0, 0);
    PlayerBufferExecCompleted(battler);
}

static void PlayerHandleChosenMonReturnValue(u32 battler)
{
    BtlController_EmitChosenMonReturnValue(battler, BUFFER_B, 0, NULL);
    PlayerBufferExecCompleted(battler);
}

static void PlayerHandleOneReturnValue(u32 battler)
{
    BtlController_EmitOneReturnValue(battler, BUFFER_B, 0);
    PlayerBufferExecCompleted(battler);
}

static void PlayerHandleOneReturnValue_Duplicate(u32 battler)
{
    BtlController_EmitOneReturnValue_Duplicate(battler, BUFFER_B, 0);
    PlayerBufferExecCompleted(battler);
}

static void PlayerHandleIntroTrainerBallThrow(u32 battler)
{
    const u32 *trainerPal = gTrainerBackPicPaletteTable[gSaveBlock2Ptr->playerGender].data;
    BtlController_HandleIntroTrainerBallThrow(battler, 0xD6F8, trainerPal, 31, Intro_TryShinyAnimShowHealthbox);
}

static void PlayerHandleDrawPartyStatusSummary(u32 battler)
{
    BtlController_HandleDrawPartyStatusSummary(battler, B_SIDE_PLAYER, TRUE);
}

static void PlayerHandleEndBounceEffect(u32 battler)
{
    EndBounceEffect(battler, BOUNCE_HEALTHBOX);
    EndBounceEffect(battler, BOUNCE_MON);
    PlayerBufferExecCompleted(battler);
}

static void PlayerHandleBattleAnimation(u32 battler)
{
    BtlController_HandleBattleAnimation(battler, FALSE, TRUE);
}

static void PlayerHandleLinkStandbyMsg(u32 battler)
{
    RecordedBattle_RecordAllBattlerData(&gBattleResources->bufferA[battler][2]);
    switch (gBattleResources->bufferA[battler][1])
    {
    case LINK_STANDBY_MSG_STOP_BOUNCE:
        PrintLinkStandbyMsg();
        // fall through
    case LINK_STANDBY_STOP_BOUNCE_ONLY:
        EndBounceEffect(battler, BOUNCE_HEALTHBOX);
        EndBounceEffect(battler, BOUNCE_MON);
        break;
    case LINK_STANDBY_MSG_ONLY:
        PrintLinkStandbyMsg();
        break;
    }
    PlayerBufferExecCompleted(battler);
}

static void PlayerHandleResetActionMoveSelection(u32 battler)
{
    switch (gBattleResources->bufferA[battler][1])
    {
    case RESET_ACTION_MOVE_SELECTION:
        gActionSelectionCursor[battler] = 0;
        gMoveSelectionCursor[battler] = 0;
        break;
    case RESET_ACTION_SELECTION:
        gActionSelectionCursor[battler] = 0;
        break;
    case RESET_MOVE_SELECTION:
        gMoveSelectionCursor[battler] = 0;
        break;
    }
    PlayerBufferExecCompleted(battler);
}

static void PlayerHandleEndLinkBattle(u32 battler)
{
    RecordedBattle_RecordAllBattlerData(&gBattleResources->bufferA[battler][4]);
    gBattleOutcome = gBattleResources->bufferA[battler][1];
    gSaveBlock2Ptr->frontier.disableRecordBattle = gBattleResources->bufferA[battler][2];
    FadeOutMapMusic(5);
    BeginFastPaletteFade(3);
    PlayerBufferExecCompleted(battler);
    gBattlerControllerFuncs[battler] = SetBattleEndCallbacks;
}

static void Controller_WaitForDebug(u32 battler)
{
    if (gMain.callback2 == BattleMainCB2 && !gPaletteFade.active)
    {
        PlayerBufferExecCompleted(battler);
    }
}

static void PlayerHandleBattleDebug(u32 battler)
{
    BeginNormalPaletteFade(-1, 0, 0, 0x10, 0);
    SetMainCallback2(CB2_BattleDebugMenu);
    gBattlerControllerFuncs[battler] = Controller_WaitForDebug;
}<|MERGE_RESOLUTION|>--- conflicted
+++ resolved
@@ -411,18 +411,7 @@
 #endif
 }
 
-<<<<<<< HEAD
 static void HandleInputChooseTarget(u32 battler)
-=======
-static void UNUSED UnusedEndBounceEffect(void)
-{
-    EndBounceEffect(gActiveBattler, BOUNCE_HEALTHBOX);
-    EndBounceEffect(gActiveBattler, BOUNCE_MON);
-    gBattlerControllerFuncs[gActiveBattler] = HandleInputChooseTarget;
-}
-
-static void HandleInputChooseTarget(void)
->>>>>>> 654b6380
 {
     s32 i;
     static const u8 identities[MAX_BATTLERS_COUNT] = {B_POSITION_PLAYER_LEFT, B_POSITION_PLAYER_RIGHT, B_POSITION_OPPONENT_RIGHT, B_POSITION_OPPONENT_LEFT};
@@ -896,7 +885,6 @@
     }
 }
 
-<<<<<<< HEAD
 static void ReloadMoveNames(u32 battler)
 {
     gBattleStruct->mega.playerSelect = FALSE;
@@ -909,10 +897,7 @@
     MoveSelectionDisplayMoveType(battler);
 }
 
-static u32 HandleMoveInputUnused(u32 battler)
-=======
-static u32 UNUSED HandleMoveInputUnused(void)
->>>>>>> 654b6380
+static u32 UNUSED HandleMoveInputUnused(u32 battler)
 {
     u32 var = 0;
 
