#include "global.h"
#include "battle.h"
#include "battle_anim.h"
#include "battle_arena.h"
#include "battle_controllers.h"
#include "battle_dome.h"
#include "battle_interface.h"
#include "battle_message.h"
#include "battle_setup.h"
#include "battle_tv.h"
#include "battle_z_move.h"
#include "bg.h"
#include "data.h"
#include "item.h"
#include "item_menu.h"
#include "link.h"
#include "main.h"
#include "m4a.h"
#include "palette.h"
#include "party_menu.h"
#include "pokeball.h"
#include "pokemon.h"
#include "random.h"
#include "recorded_battle.h"
#include "reshow_battle_screen.h"
#include "sound.h"
#include "string_util.h"
#include "task.h"
#include "text.h"
#include "util.h"
#include "window.h"
#include "constants/battle_anim.h"
#include "constants/battle_config.h"
#include "constants/items.h"
#include "constants/moves.h"
#include "constants/party_menu.h"
#include "constants/songs.h"
#include "constants/trainers.h"
#include "constants/rgb.h"

static void PlayerHandleGetMonData(void);
static void PlayerHandleSetMonData(void);
static void PlayerHandleSetRawMonData(void);
static void PlayerHandleLoadMonSprite(void);
static void PlayerHandleSwitchInAnim(void);
static void PlayerHandleReturnMonToBall(void);
static void PlayerHandleDrawTrainerPic(void);
static void PlayerHandleTrainerSlide(void);
static void PlayerHandleTrainerSlideBack(void);
static void PlayerHandleFaintAnimation(void);
static void PlayerHandlePaletteFade(void);
static void PlayerHandleSuccessBallThrowAnim(void);
static void PlayerHandleBallThrowAnim(void);
static void PlayerHandlePause(void);
static void PlayerHandleMoveAnimation(void);
static void PlayerHandlePrintString(void);
static void PlayerHandlePrintSelectionString(void);
static void PlayerHandleChooseAction(void);
static void PlayerHandleYesNoBox(void);
static void PlayerHandleChooseMove(void);
static void PlayerHandleChooseItem(void);
static void PlayerHandleChoosePokemon(void);
static void PlayerHandleCmd23(void);
static void PlayerHandleHealthBarUpdate(void);
static void PlayerHandleExpUpdate(void);
static void PlayerHandleStatusIconUpdate(void);
static void PlayerHandleStatusAnimation(void);
static void PlayerHandleStatusXor(void);
static void PlayerHandleDataTransfer(void);
static void PlayerHandleDMA3Transfer(void);
static void PlayerHandlePlayBGM(void);
static void PlayerHandleCmd32(void);
static void PlayerHandleTwoReturnValues(void);
static void PlayerHandleChosenMonReturnValue(void);
static void PlayerHandleOneReturnValue(void);
static void PlayerHandleOneReturnValue_Duplicate(void);
static void PlayerHandleClearUnkVar(void);
static void PlayerHandleSetUnkVar(void);
static void PlayerHandleClearUnkFlag(void);
static void PlayerHandleToggleUnkFlag(void);
static void PlayerHandleHitAnimation(void);
static void PlayerHandleCantSwitch(void);
static void PlayerHandlePlaySE(void);
static void PlayerHandlePlayFanfareOrBGM(void);
static void PlayerHandleFaintingCry(void);
static void PlayerHandleIntroSlide(void);
static void PlayerHandleIntroTrainerBallThrow(void);
static void PlayerHandleDrawPartyStatusSummary(void);
static void PlayerHandleHidePartyStatusSummary(void);
static void PlayerHandleEndBounceEffect(void);
static void PlayerHandleSpriteInvisibility(void);
static void PlayerHandleBattleAnimation(void);
static void PlayerHandleLinkStandbyMsg(void);
static void PlayerHandleResetActionMoveSelection(void);
static void PlayerHandleEndLinkBattle(void);
static void PlayerHandleBattleDebug(void);
static void PlayerCmdEnd(void);

static void PlayerBufferRunCommand(void);
static void HandleInputChooseTarget(void);
static void HandleInputChooseMove(void);
static void MoveSelectionDisplayPpNumber(void);
static void MoveSelectionDisplayPpString(void);
static void MoveSelectionDisplayMoveType(void);
static void MoveSelectionDisplayMoveNames(void);
static void HandleMoveSwitching(void);
static void SwitchIn_HandleSoundAndEnd(void);
static void WaitForMonSelection(void);
static void CompleteWhenChoseItem(void);
static void Task_LaunchLvlUpAnim(u8);
static void Task_PrepareToGiveExpWithExpBar(u8);
static void DestroyExpTaskAndCompleteOnInactiveTextPrinter(u8);
static void Task_GiveExpWithExpBar(u8);
static void Task_UpdateLvlInHealthbox(u8);
static void PrintLinkStandbyMsg(void);
static u32 CopyPlayerMonData(u8, u8 *);
static void SetPlayerMonData(u8);
static void StartSendOutAnim(u8, bool8);
static void DoSwitchOutAnimation(void);
static void PlayerDoMoveAnimation(void);
static void Task_StartSendOutAnim(u8);
static void EndDrawPartyStatusSummary(void);

static void ReloadMoveNames(void);

static void (*const sPlayerBufferCommands[CONTROLLER_CMDS_COUNT])(void) =
{
    [CONTROLLER_GETMONDATA]               = PlayerHandleGetMonData,
    [CONTROLLER_GETRAWMONDATA]            = PlayerHandleGetRawMonData,
    [CONTROLLER_SETMONDATA]               = PlayerHandleSetMonData,
    [CONTROLLER_SETRAWMONDATA]            = PlayerHandleSetRawMonData,
    [CONTROLLER_LOADMONSPRITE]            = PlayerHandleLoadMonSprite,
    [CONTROLLER_SWITCHINANIM]             = PlayerHandleSwitchInAnim,
    [CONTROLLER_RETURNMONTOBALL]          = PlayerHandleReturnMonToBall,
    [CONTROLLER_DRAWTRAINERPIC]           = PlayerHandleDrawTrainerPic,
    [CONTROLLER_TRAINERSLIDE]             = PlayerHandleTrainerSlide,
    [CONTROLLER_TRAINERSLIDEBACK]         = PlayerHandleTrainerSlideBack,
    [CONTROLLER_FAINTANIMATION]           = PlayerHandleFaintAnimation,
    [CONTROLLER_PALETTEFADE]              = PlayerHandlePaletteFade,
    [CONTROLLER_SUCCESSBALLTHROWANIM]     = PlayerHandleSuccessBallThrowAnim,
    [CONTROLLER_BALLTHROWANIM]            = PlayerHandleBallThrowAnim,
    [CONTROLLER_PAUSE]                    = PlayerHandlePause,
    [CONTROLLER_MOVEANIMATION]            = PlayerHandleMoveAnimation,
    [CONTROLLER_PRINTSTRING]              = PlayerHandlePrintString,
    [CONTROLLER_PRINTSTRINGPLAYERONLY]    = PlayerHandlePrintSelectionString,
    [CONTROLLER_CHOOSEACTION]             = PlayerHandleChooseAction,
    [CONTROLLER_YESNOBOX]                 = PlayerHandleYesNoBox,
    [CONTROLLER_CHOOSEMOVE]               = PlayerHandleChooseMove,
    [CONTROLLER_OPENBAG]                  = PlayerHandleChooseItem,
    [CONTROLLER_CHOOSEPOKEMON]            = PlayerHandleChoosePokemon,
    [CONTROLLER_23]                       = PlayerHandleCmd23,
    [CONTROLLER_HEALTHBARUPDATE]          = PlayerHandleHealthBarUpdate,
    [CONTROLLER_EXPUPDATE]                = PlayerHandleExpUpdate,
    [CONTROLLER_STATUSICONUPDATE]         = PlayerHandleStatusIconUpdate,
    [CONTROLLER_STATUSANIMATION]          = PlayerHandleStatusAnimation,
    [CONTROLLER_STATUSXOR]                = PlayerHandleStatusXor,
    [CONTROLLER_DATATRANSFER]             = PlayerHandleDataTransfer,
    [CONTROLLER_DMA3TRANSFER]             = PlayerHandleDMA3Transfer,
    [CONTROLLER_PLAYBGM]                  = PlayerHandlePlayBGM,
    [CONTROLLER_32]                       = PlayerHandleCmd32,
    [CONTROLLER_TWORETURNVALUES]          = PlayerHandleTwoReturnValues,
    [CONTROLLER_CHOSENMONRETURNVALUE]     = PlayerHandleChosenMonReturnValue,
    [CONTROLLER_ONERETURNVALUE]           = PlayerHandleOneReturnValue,
    [CONTROLLER_ONERETURNVALUE_DUPLICATE] = PlayerHandleOneReturnValue_Duplicate,
    [CONTROLLER_CLEARUNKVAR]              = PlayerHandleClearUnkVar,
    [CONTROLLER_SETUNKVAR]                = PlayerHandleSetUnkVar,
    [CONTROLLER_CLEARUNKFLAG]             = PlayerHandleClearUnkFlag,
    [CONTROLLER_TOGGLEUNKFLAG]            = PlayerHandleToggleUnkFlag,
    [CONTROLLER_HITANIMATION]             = PlayerHandleHitAnimation,
    [CONTROLLER_CANTSWITCH]               = PlayerHandleCantSwitch,
    [CONTROLLER_PLAYSE]                   = PlayerHandlePlaySE,
    [CONTROLLER_PLAYFANFAREORBGM]         = PlayerHandlePlayFanfareOrBGM,
    [CONTROLLER_FAINTINGCRY]              = PlayerHandleFaintingCry,
    [CONTROLLER_INTROSLIDE]               = PlayerHandleIntroSlide,
    [CONTROLLER_INTROTRAINERBALLTHROW]    = PlayerHandleIntroTrainerBallThrow,
    [CONTROLLER_DRAWPARTYSTATUSSUMMARY]   = PlayerHandleDrawPartyStatusSummary,
    [CONTROLLER_HIDEPARTYSTATUSSUMMARY]   = PlayerHandleHidePartyStatusSummary,
    [CONTROLLER_ENDBOUNCE]                = PlayerHandleEndBounceEffect,
    [CONTROLLER_SPRITEINVISIBILITY]       = PlayerHandleSpriteInvisibility,
    [CONTROLLER_BATTLEANIMATION]          = PlayerHandleBattleAnimation,
    [CONTROLLER_LINKSTANDBYMSG]           = PlayerHandleLinkStandbyMsg,
    [CONTROLLER_RESETACTIONMOVESELECTION] = PlayerHandleResetActionMoveSelection,
    [CONTROLLER_ENDLINKBATTLE]            = PlayerHandleEndLinkBattle,
    [CONTROLLER_DEBUGMENU]                = PlayerHandleBattleDebug,
    [CONTROLLER_TERMINATOR_NOP]           = PlayerCmdEnd
};

// unknown unused data
static const u8 sUnused[] = {0x48, 0x48, 0x20, 0x5a, 0x50, 0x50, 0x50, 0x58};

void BattleControllerDummy(void)
{
}

void SetControllerToPlayer(void)
{
    gBattlerControllerFuncs[gActiveBattler] = PlayerBufferRunCommand;
    gDoingBattleAnim = FALSE;
    gPlayerDpadHoldFrames = 0;
}

static void PlayerBufferExecCompleted(void)
{
    gBattlerControllerFuncs[gActiveBattler] = PlayerBufferRunCommand;
    if (gBattleTypeFlags & BATTLE_TYPE_LINK)
    {
        u8 playerId = GetMultiplayerId();

        PrepareBufferDataTransferLink(2, 4, &playerId);
        gBattleResources->bufferA[gActiveBattler][0] = CONTROLLER_TERMINATOR_NOP;
    }
    else
    {
        gBattleControllerExecFlags &= ~gBitTable[gActiveBattler];
    }
}

static void PlayerBufferRunCommand(void)
{
    if (gBattleControllerExecFlags & gBitTable[gActiveBattler])
    {
        if (gBattleResources->bufferA[gActiveBattler][0] < ARRAY_COUNT(sPlayerBufferCommands))
            sPlayerBufferCommands[gBattleResources->bufferA[gActiveBattler][0]]();
        else
            PlayerBufferExecCompleted();
    }
}

static void CompleteOnBankSpritePosX_0(void)
{
    if (gSprites[gBattlerSpriteIds[gActiveBattler]].x2 == 0)
        PlayerBufferExecCompleted();
}

static void HandleInputChooseAction(void)
{
    u16 itemId = gBattleResources->bufferA[gActiveBattler][2] | (gBattleResources->bufferA[gActiveBattler][3] << 8);

    DoBounceEffect(gActiveBattler, BOUNCE_HEALTHBOX, 7, 1);
    DoBounceEffect(gActiveBattler, BOUNCE_MON, 7, 1);

    if (JOY_REPEAT(DPAD_ANY) && gSaveBlock2Ptr->optionsButtonMode == OPTIONS_BUTTON_MODE_L_EQUALS_A)
        gPlayerDpadHoldFrames++;
    else
        gPlayerDpadHoldFrames = 0;

    if (JOY_NEW(A_BUTTON))
    {
        PlaySE(SE_SELECT);
        TryHideLastUsedBall();
        
        switch (gActionSelectionCursor[gActiveBattler])
        {
        case 0: // Top left
            BtlController_EmitTwoReturnValues(BUFFER_B, B_ACTION_USE_MOVE, 0);
            break;
        case 1: // Top right
            BtlController_EmitTwoReturnValues(BUFFER_B, B_ACTION_USE_ITEM, 0);
            break;
        case 2: // Bottom left
            BtlController_EmitTwoReturnValues(BUFFER_B, B_ACTION_SWITCH, 0);
            break;
        case 3: // Bottom right
            BtlController_EmitTwoReturnValues(BUFFER_B, B_ACTION_RUN, 0);
            break;
        }
        PlayerBufferExecCompleted();
    }
    else if (JOY_NEW(DPAD_LEFT))
    {
        if (gActionSelectionCursor[gActiveBattler] & 1) // if is B_ACTION_USE_ITEM or B_ACTION_RUN
        {
            PlaySE(SE_SELECT);
            ActionSelectionDestroyCursorAt(gActionSelectionCursor[gActiveBattler]);
            gActionSelectionCursor[gActiveBattler] ^= 1;
            ActionSelectionCreateCursorAt(gActionSelectionCursor[gActiveBattler], 0);
        }
    }
    else if (JOY_NEW(DPAD_RIGHT))
    {
        if (!(gActionSelectionCursor[gActiveBattler] & 1)) // if is B_ACTION_USE_MOVE or B_ACTION_SWITCH
        {
            PlaySE(SE_SELECT);
            ActionSelectionDestroyCursorAt(gActionSelectionCursor[gActiveBattler]);
            gActionSelectionCursor[gActiveBattler] ^= 1;
            ActionSelectionCreateCursorAt(gActionSelectionCursor[gActiveBattler], 0);
        }
    }
    else if (JOY_NEW(DPAD_UP))
    {
        if (gActionSelectionCursor[gActiveBattler] & 2) // if is B_ACTION_SWITCH or B_ACTION_RUN
        {
            PlaySE(SE_SELECT);
            ActionSelectionDestroyCursorAt(gActionSelectionCursor[gActiveBattler]);
            gActionSelectionCursor[gActiveBattler] ^= 2;
            ActionSelectionCreateCursorAt(gActionSelectionCursor[gActiveBattler], 0);
        }
    }
    else if (JOY_NEW(DPAD_DOWN))
    {
        if (!(gActionSelectionCursor[gActiveBattler] & 2)) // if is B_ACTION_USE_MOVE or B_ACTION_USE_ITEM
        {
            PlaySE(SE_SELECT);
            ActionSelectionDestroyCursorAt(gActionSelectionCursor[gActiveBattler]);
            gActionSelectionCursor[gActiveBattler] ^= 2;
            ActionSelectionCreateCursorAt(gActionSelectionCursor[gActiveBattler], 0);
        }
    }
    else if (JOY_NEW(B_BUTTON) || gPlayerDpadHoldFrames > 59)
    {
        if ((gBattleTypeFlags & BATTLE_TYPE_DOUBLE)
         && GetBattlerPosition(gActiveBattler) == B_POSITION_PLAYER_RIGHT
         && !(gAbsentBattlerFlags & gBitTable[GetBattlerAtPosition(B_POSITION_PLAYER_LEFT)])
         && !(gBattleTypeFlags & BATTLE_TYPE_MULTI))
        {
            if (gBattleResources->bufferA[gActiveBattler][1] == B_ACTION_USE_ITEM)
            {
                // Add item to bag if it is a ball
                if (itemId <= LAST_BALL)
                    AddBagItem(itemId, 1);
                else
                    return;
            }
            PlaySE(SE_SELECT);
            BtlController_EmitTwoReturnValues(BUFFER_B, B_ACTION_CANCEL_PARTNER, 0);
            PlayerBufferExecCompleted();
        }
    }
    else if (JOY_NEW(START_BUTTON))
    {
        SwapHpBarsWithHpText();
    }
    else if (B_ENABLE_DEBUG && gMain.newKeys & SELECT_BUTTON)
    {
        BtlController_EmitTwoReturnValues(BUFFER_B, B_ACTION_DEBUG, 0);
        PlayerBufferExecCompleted();
    }
    #if B_LAST_USED_BALL == TRUE
    else if (JOY_NEW(B_LAST_USED_BALL_BUTTON) && CanThrowLastUsedBall())
    {
        PlaySE(SE_SELECT);
        TryHideLastUsedBall();
        BtlController_EmitTwoReturnValues(BUFFER_B, B_ACTION_THROW_BALL, 0);
        PlayerBufferExecCompleted();
    }
    #endif
}

static void UnusedEndBounceEffect(void)
{
    EndBounceEffect(gActiveBattler, BOUNCE_HEALTHBOX);
    EndBounceEffect(gActiveBattler, BOUNCE_MON);
    gBattlerControllerFuncs[gActiveBattler] = HandleInputChooseTarget;
}

static void HandleInputChooseTarget(void)
{
    s32 i;
    static const u8 identities[MAX_BATTLERS_COUNT] = {B_POSITION_PLAYER_LEFT, B_POSITION_PLAYER_RIGHT, B_POSITION_OPPONENT_RIGHT, B_POSITION_OPPONENT_LEFT};
    u16 move = GetMonData(&gPlayerParty[gBattlerPartyIndexes[gActiveBattler]], MON_DATA_MOVE1 + gMoveSelectionCursor[gActiveBattler]);
    u16 moveTarget = GetBattlerMoveTargetType(gActiveBattler, move);

    DoBounceEffect(gMultiUsePlayerCursor, BOUNCE_HEALTHBOX, 15, 1);
    for (i = 0; i < gBattlersCount; i++)
    {
        if (i != gMultiUsePlayerCursor)
            EndBounceEffect(i, BOUNCE_HEALTHBOX);
    }

    if (JOY_HELD(DPAD_ANY) && gSaveBlock2Ptr->optionsButtonMode == OPTIONS_BUTTON_MODE_L_EQUALS_A)
        gPlayerDpadHoldFrames++;
    else
        gPlayerDpadHoldFrames = 0;

    if (JOY_NEW(A_BUTTON))
    {
        PlaySE(SE_SELECT);
<<<<<<< HEAD
        gSprites[gBattlerSpriteIds[gMultiUsePlayerCursor]].callback = SpriteCb_HideAsMoveTarget;
        if (gBattleStruct->mega.playerSelect)
            BtlController_EmitTwoReturnValues(BUFFER_B, 10, gMoveSelectionCursor[gActiveBattler] | RET_MEGA_EVOLUTION | (gMultiUsePlayerCursor << 8));
        else
            BtlController_EmitTwoReturnValues(BUFFER_B, 10, gMoveSelectionCursor[gActiveBattler] | (gMultiUsePlayerCursor << 8));
=======
        gSprites[gBattlerSpriteIds[gMultiUsePlayerCursor]].callback = SpriteCB_HideAsMoveTarget;
        BtlController_EmitTwoReturnValues(BUFFER_B, 10, gMoveSelectionCursor[gActiveBattler] | (gMultiUsePlayerCursor << 8));
>>>>>>> 898ec580
        EndBounceEffect(gMultiUsePlayerCursor, BOUNCE_HEALTHBOX);
        TryHideLastUsedBall();
        HideTriggerSprites();
        PlayerBufferExecCompleted();
    }
    else if (JOY_NEW(B_BUTTON) || gPlayerDpadHoldFrames > 59)
    {
        PlaySE(SE_SELECT);
        gSprites[gBattlerSpriteIds[gMultiUsePlayerCursor]].callback = SpriteCB_HideAsMoveTarget;
        gBattlerControllerFuncs[gActiveBattler] = HandleInputChooseMove;
        DoBounceEffect(gActiveBattler, BOUNCE_HEALTHBOX, 7, 1);
        DoBounceEffect(gActiveBattler, BOUNCE_MON, 7, 1);
        EndBounceEffect(gMultiUsePlayerCursor, BOUNCE_HEALTHBOX);
    }
    else if (JOY_NEW(DPAD_LEFT | DPAD_UP))
    {
        PlaySE(SE_SELECT);
        gSprites[gBattlerSpriteIds[gMultiUsePlayerCursor]].callback = SpriteCB_HideAsMoveTarget;

        if (moveTarget == (MOVE_TARGET_USER | MOVE_TARGET_ALLY))
        {
            gMultiUsePlayerCursor ^= BIT_FLANK;
        }
        else
        {
            do
            {
                u8 currSelIdentity = GetBattlerPosition(gMultiUsePlayerCursor);

                for (i = 0; i < MAX_BATTLERS_COUNT; i++)
                {
                    if (currSelIdentity == identities[i])
                        break;
                }
                do
                {
                    if (--i < 0)
                        i = MAX_BATTLERS_COUNT - 1;
                    gMultiUsePlayerCursor = GetBattlerAtPosition(identities[i]);
                } while (gMultiUsePlayerCursor == gBattlersCount);

                i = 0;
<<<<<<< HEAD
                switch (GetBattlerPosition(gMultiUsePlayerCursor))
                {
                case B_POSITION_PLAYER_LEFT:
                case B_POSITION_PLAYER_RIGHT:
                    if (gActiveBattler != gMultiUsePlayerCursor)
                        i++;
                    else if (moveTarget & MOVE_TARGET_USER_OR_SELECTED)
                        i++;
                    break;
                case B_POSITION_OPPONENT_LEFT:
                case B_POSITION_OPPONENT_RIGHT:
                    i++;
                    break;
                }

                if (gAbsentBattlerFlags & gBitTable[gMultiUsePlayerCursor]
                 || !CanTargetBattler(gActiveBattler, gMultiUsePlayerCursor, move))
                    i = 0;
            } while (i == 0);
        }
        gSprites[gBattlerSpriteIds[gMultiUsePlayerCursor]].callback = SpriteCb_ShowAsMoveTarget;
=======
        } while (i == 0);
        gSprites[gBattlerSpriteIds[gMultiUsePlayerCursor]].callback = SpriteCB_ShowAsMoveTarget;
>>>>>>> 898ec580
    }
    else if (JOY_NEW(DPAD_RIGHT | DPAD_DOWN))
    {
        PlaySE(SE_SELECT);
        gSprites[gBattlerSpriteIds[gMultiUsePlayerCursor]].callback = SpriteCB_HideAsMoveTarget;

        if (moveTarget == (MOVE_TARGET_USER | MOVE_TARGET_ALLY))
        {
            gMultiUsePlayerCursor ^= BIT_FLANK;
        }
        else
        {
            do
            {
                u8 currSelIdentity = GetBattlerPosition(gMultiUsePlayerCursor);

                for (i = 0; i < MAX_BATTLERS_COUNT; i++)
                {
                    if (currSelIdentity == identities[i])
                        break;
                }
                do
                {
                    if (++i > 3)
                        i = 0;
                    gMultiUsePlayerCursor = GetBattlerAtPosition(identities[i]);
                } while (gMultiUsePlayerCursor == gBattlersCount);

                i = 0;
<<<<<<< HEAD
                switch (GetBattlerPosition(gMultiUsePlayerCursor))
                {
                case B_POSITION_PLAYER_LEFT:
                case B_POSITION_PLAYER_RIGHT:
                    if (gActiveBattler != gMultiUsePlayerCursor)
                        i++;
                    else if (moveTarget & MOVE_TARGET_USER_OR_SELECTED)
                        i++;
                    break;
                case B_POSITION_OPPONENT_LEFT:
                case B_POSITION_OPPONENT_RIGHT:
                    i++;
                    break;
                }

                if (gAbsentBattlerFlags & gBitTable[gMultiUsePlayerCursor]
                 || !CanTargetBattler(gActiveBattler, gMultiUsePlayerCursor, move))
                    i = 0;
            } while (i == 0);
        }

        gSprites[gBattlerSpriteIds[gMultiUsePlayerCursor]].callback = SpriteCb_ShowAsMoveTarget;
=======
        } while (i == 0);
        gSprites[gBattlerSpriteIds[gMultiUsePlayerCursor]].callback = SpriteCB_ShowAsMoveTarget;
>>>>>>> 898ec580
    }
}

static void HideAllTargets(void)
{
    s32 i;
    for (i = 0; i < MAX_BATTLERS_COUNT; i++)
    {
        if (IsBattlerAlive(i) && gBattleSpritesDataPtr->healthBoxesData[i].healthboxIsBouncing)
        {
            gSprites[gBattlerSpriteIds[i]].callback = SpriteCb_HideAsMoveTarget;
            EndBounceEffect(i, BOUNCE_HEALTHBOX);
        }
    }
}

static void HideShownTargets(void)
{
<<<<<<< HEAD
    s32 i;
    for (i = 0; i < MAX_BATTLERS_COUNT; i++)
    {
        if (IsBattlerAlive(i) && gBattleSpritesDataPtr->healthBoxesData[i].healthboxIsBouncing && i != gActiveBattler)
        {
            gSprites[gBattlerSpriteIds[i]].callback = SpriteCb_HideAsMoveTarget;
            EndBounceEffect(i, BOUNCE_HEALTHBOX);
        }
    }
}
=======
    bool32 canSelectTarget = FALSE;
    struct ChooseMoveStruct *moveInfo = (struct ChooseMoveStruct *)(&gBattleBufferA[gActiveBattler][4]);
>>>>>>> 898ec580

static void HandleInputShowEntireFieldTargets(void)
{
    if (JOY_HELD(DPAD_ANY) && gSaveBlock2Ptr->optionsButtonMode == OPTIONS_BUTTON_MODE_L_EQUALS_A)
        gPlayerDpadHoldFrames++;
    else
        gPlayerDpadHoldFrames = 0;

    if (JOY_NEW(A_BUTTON))
    {
        PlaySE(SE_SELECT);
        HideAllTargets();
        if (gBattleStruct->mega.playerSelect)
            BtlController_EmitTwoReturnValues(BUFFER_B, 10, gMoveSelectionCursor[gActiveBattler] | RET_MEGA_EVOLUTION | (gMultiUsePlayerCursor << 8));
        else
            BtlController_EmitTwoReturnValues(BUFFER_B, 10, gMoveSelectionCursor[gActiveBattler] | (gMultiUsePlayerCursor << 8));
        HideMegaTriggerSprite();
        PlayerBufferExecCompleted();
    }
    else if (gMain.newKeys & B_BUTTON || gPlayerDpadHoldFrames > 59)
    {
        PlaySE(SE_SELECT);
        HideAllTargets();
        gBattlerControllerFuncs[gActiveBattler] = HandleInputChooseMove;
        DoBounceEffect(gActiveBattler, BOUNCE_HEALTHBOX, 7, 1);
        DoBounceEffect(gActiveBattler, BOUNCE_MON, 7, 1);
    }
}

static void HandleInputShowTargets(void)
{
    if (JOY_HELD(DPAD_ANY) && gSaveBlock2Ptr->optionsButtonMode == OPTIONS_BUTTON_MODE_L_EQUALS_A)
        gPlayerDpadHoldFrames++;
    else
        gPlayerDpadHoldFrames = 0;

    if (JOY_NEW(A_BUTTON))
    {
        PlaySE(SE_SELECT);
        HideShownTargets();
        if (gBattleStruct->mega.playerSelect)
            BtlController_EmitTwoReturnValues(BUFFER_B, 10, gMoveSelectionCursor[gActiveBattler] | RET_MEGA_EVOLUTION | (gMultiUsePlayerCursor << 8));
        else
            BtlController_EmitTwoReturnValues(BUFFER_B, 10, gMoveSelectionCursor[gActiveBattler] | (gMultiUsePlayerCursor << 8));
        HideTriggerSprites();
        TryHideLastUsedBall();
        PlayerBufferExecCompleted();
    }
    else if (gMain.newKeys & B_BUTTON || gPlayerDpadHoldFrames > 59)
    {
        PlaySE(SE_SELECT);
        HideShownTargets();
        gBattlerControllerFuncs[gActiveBattler] = HandleInputChooseMove;
        DoBounceEffect(gActiveBattler, BOUNCE_HEALTHBOX, 7, 1);
        DoBounceEffect(gActiveBattler, BOUNCE_MON, 7, 1);
    }
}

static void TryShowAsTarget(u32 battlerId)
{
    if (IsBattlerAlive(battlerId))
    {
        DoBounceEffect(battlerId, BOUNCE_HEALTHBOX, 15, 1);
        gSprites[gBattlerSpriteIds[battlerId]].callback = SpriteCb_ShowAsMoveTarget;
    }
}

static void HandleInputChooseMove(void)
{
    u16 moveTarget;
    u32 canSelectTarget = 0;
    struct ChooseMoveStruct *moveInfo = (struct ChooseMoveStruct*)(&gBattleResources->bufferA[gActiveBattler][4]);

    if (gMain.heldKeys & DPAD_ANY && gSaveBlock2Ptr->optionsButtonMode == OPTIONS_BUTTON_MODE_L_EQUALS_A)
        gPlayerDpadHoldFrames++;
    else
        gPlayerDpadHoldFrames = 0;

    if (gMain.newKeys & A_BUTTON)
    {
        PlaySE(SE_SELECT);
        if (moveInfo->moves[gMoveSelectionCursor[gActiveBattler]] == MOVE_CURSE)
        {
            if (moveInfo->monType1 != TYPE_GHOST && moveInfo->monType2 != TYPE_GHOST && moveInfo->monType3 != TYPE_GHOST)
                moveTarget = MOVE_TARGET_USER;
            else
                moveTarget = MOVE_TARGET_SELECTED;
        }
        else
        {
            moveTarget = GetBattlerMoveTargetType(gActiveBattler, moveInfo->moves[gMoveSelectionCursor[gActiveBattler]]);
        }
        
        if (gBattleStruct->zmove.viewing)
        {
            u16 chosenMove = moveInfo->moves[gMoveSelectionCursor[gActiveBattler]];
            
            QueueZMove(gActiveBattler, chosenMove);
            gBattleStruct->zmove.viewing = FALSE;
            if (gBattleMoves[moveInfo->moves[gMoveSelectionCursor[gActiveBattler]]].split != SPLIT_STATUS)
                moveTarget = MOVE_TARGET_SELECTED;  //damaging z moves always have selected target
        }
        
        if (moveTarget & MOVE_TARGET_USER)
            gMultiUsePlayerCursor = gActiveBattler;
        else
            gMultiUsePlayerCursor = GetBattlerAtPosition((GetBattlerPosition(gActiveBattler) & BIT_SIDE) ^ BIT_SIDE);

        if (!gBattleResources->bufferA[gActiveBattler][1]) // not a double battle
        {
            if (moveTarget & MOVE_TARGET_USER_OR_SELECTED && !gBattleResources->bufferA[gActiveBattler][2])
                canSelectTarget = 1;
        }
        else // double battle
        {
            if (!(moveTarget & (MOVE_TARGET_RANDOM | MOVE_TARGET_BOTH | MOVE_TARGET_DEPENDS | MOVE_TARGET_FOES_AND_ALLY | MOVE_TARGET_OPPONENTS_FIELD | MOVE_TARGET_USER | MOVE_TARGET_ALLY)))
                canSelectTarget = 1; // either selected or user
            if (moveTarget == (MOVE_TARGET_USER | MOVE_TARGET_ALLY) && IsBattlerAlive(BATTLE_PARTNER(gActiveBattler)))
                canSelectTarget = 1;

            if (moveInfo->currentPp[gMoveSelectionCursor[gActiveBattler]] == 0)
            {
                canSelectTarget = 0;
            }
            else if (!(moveTarget & (MOVE_TARGET_USER | MOVE_TARGET_USER_OR_SELECTED)) && CountAliveMonsInBattle(BATTLE_ALIVE_EXCEPT_ACTIVE) <= 1)
            {
                gMultiUsePlayerCursor = GetDefaultMoveTarget(gActiveBattler);
                canSelectTarget = 0;
            }

            // Show all available targets for multi-target moves
            if (B_SHOW_TARGETS)
            {
                if ((moveTarget & MOVE_TARGET_ALL_BATTLERS) == MOVE_TARGET_ALL_BATTLERS)
                {
                    u32 i = 0;
                    for (i = 0; i < gBattlersCount; i++)
                        TryShowAsTarget(i);
                    
                    canSelectTarget = 3;
                }
                else if (moveTarget & (MOVE_TARGET_OPPONENTS_FIELD | MOVE_TARGET_BOTH | MOVE_TARGET_FOES_AND_ALLY))
                {
                    TryShowAsTarget(gMultiUsePlayerCursor);
                    TryShowAsTarget(BATTLE_PARTNER(gMultiUsePlayerCursor));
                    if (moveTarget & MOVE_TARGET_FOES_AND_ALLY)
                        TryShowAsTarget(BATTLE_PARTNER(gActiveBattler));
                    canSelectTarget = 2;
                }
            }
        }
        
        switch (canSelectTarget)
        {
        case 0:
        default:
            if (gBattleStruct->mega.playerSelect)
                BtlController_EmitTwoReturnValues(BUFFER_B, 10, gMoveSelectionCursor[gActiveBattler] | RET_MEGA_EVOLUTION | (gMultiUsePlayerCursor << 8));
            else
                BtlController_EmitTwoReturnValues(BUFFER_B, 10, gMoveSelectionCursor[gActiveBattler] | (gMultiUsePlayerCursor << 8));
            HideTriggerSprites();
            TryHideLastUsedBall();
            PlayerBufferExecCompleted();
            break;
        case 1:
            gBattlerControllerFuncs[gActiveBattler] = HandleInputChooseTarget;

            if (moveTarget & (MOVE_TARGET_USER | MOVE_TARGET_USER_OR_SELECTED))
                gMultiUsePlayerCursor = gActiveBattler;
            else if (gAbsentBattlerFlags & gBitTable[GetBattlerAtPosition(B_POSITION_OPPONENT_LEFT)])
                gMultiUsePlayerCursor = GetBattlerAtPosition(B_POSITION_OPPONENT_RIGHT);
            else
                gMultiUsePlayerCursor = GetBattlerAtPosition(B_POSITION_OPPONENT_LEFT);

<<<<<<< HEAD
            gSprites[gBattlerSpriteIds[gMultiUsePlayerCursor]].callback = SpriteCb_ShowAsMoveTarget;
            break;
        case 2:
            gBattlerControllerFuncs[gActiveBattler] = HandleInputShowTargets;
            break;
        case 3: // Entire field
            gBattlerControllerFuncs[gActiveBattler] = HandleInputShowEntireFieldTargets;
            break;
=======
            gSprites[gBattlerSpriteIds[gMultiUsePlayerCursor]].callback = SpriteCB_ShowAsMoveTarget;
>>>>>>> 898ec580
        }
    }
    else if (JOY_NEW(B_BUTTON) || gPlayerDpadHoldFrames > 59)
    {
        PlaySE(SE_SELECT);
        if (gBattleStruct->zmove.viewing)
        {
            ReloadMoveNames();
        }
        else
        {
            gBattleStruct->mega.playerSelect = FALSE;
            gBattleStruct->zmove.viable = FALSE;
            BtlController_EmitTwoReturnValues(BUFFER_B, 10, 0xFFFF);
            HideTriggerSprites();
            PlayerBufferExecCompleted();
        }
    }
    else if (JOY_NEW(DPAD_LEFT) && !gBattleStruct->zmove.viewing)
    {
        if (gMoveSelectionCursor[gActiveBattler] & 1)
        {
            MoveSelectionDestroyCursorAt(gMoveSelectionCursor[gActiveBattler]);
            gMoveSelectionCursor[gActiveBattler] ^= 1;
            PlaySE(SE_SELECT);
            MoveSelectionCreateCursorAt(gMoveSelectionCursor[gActiveBattler], 0);
            MoveSelectionDisplayPpNumber();
            MoveSelectionDisplayMoveType();
            TryChangeZIndicator(gActiveBattler, gMoveSelectionCursor[gActiveBattler]);
        }
    }
    else if (JOY_NEW(DPAD_RIGHT) && !gBattleStruct->zmove.viewing)
    {
        if (!(gMoveSelectionCursor[gActiveBattler] & 1)
         && (gMoveSelectionCursor[gActiveBattler] ^ 1) < gNumberOfMovesToChoose)
        {
            MoveSelectionDestroyCursorAt(gMoveSelectionCursor[gActiveBattler]);
            gMoveSelectionCursor[gActiveBattler] ^= 1;
            PlaySE(SE_SELECT);
            MoveSelectionCreateCursorAt(gMoveSelectionCursor[gActiveBattler], 0);
            MoveSelectionDisplayPpNumber();
            MoveSelectionDisplayMoveType();
            TryChangeZIndicator(gActiveBattler, gMoveSelectionCursor[gActiveBattler]);
        }
    }
    else if (JOY_NEW(DPAD_UP) && !gBattleStruct->zmove.viewing)
    {
        if (gMoveSelectionCursor[gActiveBattler] & 2)
        {
            MoveSelectionDestroyCursorAt(gMoveSelectionCursor[gActiveBattler]);
            gMoveSelectionCursor[gActiveBattler] ^= 2;
            PlaySE(SE_SELECT);
            MoveSelectionCreateCursorAt(gMoveSelectionCursor[gActiveBattler], 0);
            MoveSelectionDisplayPpNumber();
            MoveSelectionDisplayMoveType();
            TryChangeZIndicator(gActiveBattler, gMoveSelectionCursor[gActiveBattler]);
        }
    }
    else if (JOY_NEW(DPAD_DOWN) && !gBattleStruct->zmove.viewing)
    {
        if (!(gMoveSelectionCursor[gActiveBattler] & 2)
         && (gMoveSelectionCursor[gActiveBattler] ^ 2) < gNumberOfMovesToChoose)
        {
            MoveSelectionDestroyCursorAt(gMoveSelectionCursor[gActiveBattler]);
            gMoveSelectionCursor[gActiveBattler] ^= 2;
            PlaySE(SE_SELECT);
            MoveSelectionCreateCursorAt(gMoveSelectionCursor[gActiveBattler], 0);
            MoveSelectionDisplayPpNumber();
            MoveSelectionDisplayMoveType();
            TryChangeZIndicator(gActiveBattler, gMoveSelectionCursor[gActiveBattler]);
        }
    }
    else if (JOY_NEW(SELECT_BUTTON) && !gBattleStruct->zmove.viewing)
    {
        if (gNumberOfMovesToChoose > 1 && !(gBattleTypeFlags & BATTLE_TYPE_LINK))
        {
            MoveSelectionCreateCursorAt(gMoveSelectionCursor[gActiveBattler], 29);

            if (gMoveSelectionCursor[gActiveBattler] != 0)
                gMultiUsePlayerCursor = 0;
            else
                gMultiUsePlayerCursor = gMoveSelectionCursor[gActiveBattler] + 1;

            MoveSelectionCreateCursorAt(gMultiUsePlayerCursor, 27);
            BattlePutTextOnWindow(gText_BattleSwitchWhich, B_WIN_SWITCH_PROMPT);
            gBattlerControllerFuncs[gActiveBattler] = HandleMoveSwitching;
        }
    }
    else if (JOY_NEW(START_BUTTON))
    {
        if (CanMegaEvolve(gActiveBattler))
        {
            gBattleStruct->mega.playerSelect ^= 1;
            ChangeMegaTriggerSprite(gBattleStruct->mega.triggerSpriteId, gBattleStruct->mega.playerSelect);
            PlaySE(SE_SELECT);
        }
        else if (gBattleStruct->zmove.viable)
        {
            // show z move name / info
            //TODO: brighten z move symbol
            PlaySE(SE_SELECT);
            if (!gBattleStruct->zmove.viewing)
                MoveSelectionDisplayZMove(gBattleStruct->zmove.chosenZMove);
            else
                ReloadMoveNames();
        }
    }
}

static void ReloadMoveNames(void)
{
    gBattleStruct->mega.playerSelect = FALSE;
    gBattleStruct->zmove.viewing = FALSE;
    MoveSelectionDestroyCursorAt(0);
    MoveSelectionDisplayMoveNames();
    MoveSelectionCreateCursorAt(gMoveSelectionCursor[gActiveBattler], 0);
    MoveSelectionDisplayPpNumber();
    MoveSelectionDisplayMoveType();
}

static u32 HandleMoveInputUnused(void)
{
    u32 var = 0;

    if (JOY_NEW(A_BUTTON))
    {
        PlaySE(SE_SELECT);
        var = 1;
    }
    if (JOY_NEW(B_BUTTON))
    {
        PlaySE(SE_SELECT);
        gBattle_BG0_X = 0;
        gBattle_BG0_Y = DISPLAY_HEIGHT * 2;
        var = 0xFF;
    }
    if (JOY_NEW(DPAD_LEFT) && gMoveSelectionCursor[gActiveBattler] & 1)
    {
        MoveSelectionDestroyCursorAt(gMoveSelectionCursor[gActiveBattler]);
        gMoveSelectionCursor[gActiveBattler] ^= 1;
        PlaySE(SE_SELECT);
        MoveSelectionCreateCursorAt(gMoveSelectionCursor[gActiveBattler], 0);
    }
    if (JOY_NEW(DPAD_RIGHT) && !(gMoveSelectionCursor[gActiveBattler] & 1)
        && (gMoveSelectionCursor[gActiveBattler] ^ 1) < gNumberOfMovesToChoose)
    {
        MoveSelectionDestroyCursorAt(gMoveSelectionCursor[gActiveBattler]);
        gMoveSelectionCursor[gActiveBattler] ^= 1;
        PlaySE(SE_SELECT);
        MoveSelectionCreateCursorAt(gMoveSelectionCursor[gActiveBattler], 0);
    }
    if (JOY_NEW(DPAD_UP) && gMoveSelectionCursor[gActiveBattler] & 2)
    {
        MoveSelectionDestroyCursorAt(gMoveSelectionCursor[gActiveBattler]);
        gMoveSelectionCursor[gActiveBattler] ^= 2;
        PlaySE(SE_SELECT);
        MoveSelectionCreateCursorAt(gMoveSelectionCursor[gActiveBattler], 0);
    }
    if (JOY_NEW(DPAD_DOWN) && !(gMoveSelectionCursor[gActiveBattler] & 2)
        && (gMoveSelectionCursor[gActiveBattler] ^ 2) < gNumberOfMovesToChoose)
    {
        MoveSelectionDestroyCursorAt(gMoveSelectionCursor[gActiveBattler]);
        gMoveSelectionCursor[gActiveBattler] ^= 2;
        PlaySE(SE_SELECT);
        MoveSelectionCreateCursorAt(gMoveSelectionCursor[gActiveBattler], 0);
    }

    return var;
}

static void HandleMoveSwitching(void)
{
    u8 perMovePPBonuses[MAX_MON_MOVES];
    struct ChooseMoveStruct moveStruct;
    u8 totalPPBonuses;

    if (JOY_NEW(A_BUTTON | SELECT_BUTTON))
    {
        PlaySE(SE_SELECT);

        if (gMoveSelectionCursor[gActiveBattler] != gMultiUsePlayerCursor)
        {
<<<<<<< HEAD
            struct ChooseMoveStruct *moveInfo = (struct ChooseMoveStruct*)(&gBattleResources->bufferA[gActiveBattler][4]);
=======
            struct ChooseMoveStruct *moveInfo = (struct ChooseMoveStruct *)(&gBattleBufferA[gActiveBattler][4]);
>>>>>>> 898ec580
            s32 i;

            // swap moves and pp
            i = moveInfo->moves[gMoveSelectionCursor[gActiveBattler]];
            moveInfo->moves[gMoveSelectionCursor[gActiveBattler]] = moveInfo->moves[gMultiUsePlayerCursor];
            moveInfo->moves[gMultiUsePlayerCursor] = i;

            i = moveInfo->currentPp[gMoveSelectionCursor[gActiveBattler]];
            moveInfo->currentPp[gMoveSelectionCursor[gActiveBattler]] = moveInfo->currentPp[gMultiUsePlayerCursor];
            moveInfo->currentPp[gMultiUsePlayerCursor] = i;

            i = moveInfo->maxPp[gMoveSelectionCursor[gActiveBattler]];
            moveInfo->maxPp[gMoveSelectionCursor[gActiveBattler]] = moveInfo->maxPp[gMultiUsePlayerCursor];
            moveInfo->maxPp[gMultiUsePlayerCursor] = i;

            if (gDisableStructs[gActiveBattler].mimickedMoves & gBitTable[gMoveSelectionCursor[gActiveBattler]])
            {
                gDisableStructs[gActiveBattler].mimickedMoves &= (~gBitTable[gMoveSelectionCursor[gActiveBattler]]);
                gDisableStructs[gActiveBattler].mimickedMoves |= gBitTable[gMultiUsePlayerCursor];
            }

            MoveSelectionDisplayMoveNames();

            for (i = 0; i < MAX_MON_MOVES; i++)
                perMovePPBonuses[i] = (gBattleMons[gActiveBattler].ppBonuses & (3 << (i * 2))) >> (i * 2);

            totalPPBonuses = perMovePPBonuses[gMoveSelectionCursor[gActiveBattler]];
            perMovePPBonuses[gMoveSelectionCursor[gActiveBattler]] = perMovePPBonuses[gMultiUsePlayerCursor];
            perMovePPBonuses[gMultiUsePlayerCursor] = totalPPBonuses;

            totalPPBonuses = 0;
            for (i = 0; i < MAX_MON_MOVES; i++)
                totalPPBonuses |= perMovePPBonuses[i] << (i * 2);

            gBattleMons[gActiveBattler].ppBonuses = totalPPBonuses;

            for (i = 0; i < MAX_MON_MOVES; i++)
            {
                gBattleMons[gActiveBattler].moves[i] = moveInfo->moves[i];
                gBattleMons[gActiveBattler].pp[i] = moveInfo->currentPp[i];
            }

            if (!(gBattleMons[gActiveBattler].status2 & STATUS2_TRANSFORMED))
            {
                for (i = 0; i < MAX_MON_MOVES; i++)
                {
                    moveStruct.moves[i] = GetMonData(&gPlayerParty[gBattlerPartyIndexes[gActiveBattler]], MON_DATA_MOVE1 + i);
                    moveStruct.currentPp[i] = GetMonData(&gPlayerParty[gBattlerPartyIndexes[gActiveBattler]], MON_DATA_PP1 + i);
                }

                totalPPBonuses = GetMonData(&gPlayerParty[gBattlerPartyIndexes[gActiveBattler]], MON_DATA_PP_BONUSES);
                for (i = 0; i < MAX_MON_MOVES; i++)
                    perMovePPBonuses[i] = (totalPPBonuses & (3 << (i * 2))) >> (i * 2);

                i = moveStruct.moves[gMoveSelectionCursor[gActiveBattler]];
                moveStruct.moves[gMoveSelectionCursor[gActiveBattler]] = moveStruct.moves[gMultiUsePlayerCursor];
                moveStruct.moves[gMultiUsePlayerCursor] = i;

                i = moveStruct.currentPp[gMoveSelectionCursor[gActiveBattler]];
                moveStruct.currentPp[gMoveSelectionCursor[gActiveBattler]] = moveStruct.currentPp[gMultiUsePlayerCursor];
                moveStruct.currentPp[gMultiUsePlayerCursor] = i;

                totalPPBonuses = perMovePPBonuses[gMoveSelectionCursor[gActiveBattler]];
                perMovePPBonuses[gMoveSelectionCursor[gActiveBattler]] = perMovePPBonuses[gMultiUsePlayerCursor];
                perMovePPBonuses[gMultiUsePlayerCursor] = totalPPBonuses;

                totalPPBonuses = 0;
                for (i = 0; i < MAX_MON_MOVES; i++)
                    totalPPBonuses |= perMovePPBonuses[i] << (i * 2);

                for (i = 0; i < MAX_MON_MOVES; i++)
                {
                    SetMonData(&gPlayerParty[gBattlerPartyIndexes[gActiveBattler]], MON_DATA_MOVE1 + i, &moveStruct.moves[i]);
                    SetMonData(&gPlayerParty[gBattlerPartyIndexes[gActiveBattler]], MON_DATA_PP1 + i, &moveStruct.currentPp[i]);
                }

                SetMonData(&gPlayerParty[gBattlerPartyIndexes[gActiveBattler]], MON_DATA_PP_BONUSES, &totalPPBonuses);
            }
        }

        gBattlerControllerFuncs[gActiveBattler] = HandleInputChooseMove;
        gMoveSelectionCursor[gActiveBattler] = gMultiUsePlayerCursor;
        MoveSelectionCreateCursorAt(gMoveSelectionCursor[gActiveBattler], 0);
        MoveSelectionDisplayPpString();
        MoveSelectionDisplayPpNumber();
        MoveSelectionDisplayMoveType();
    }
    else if (JOY_NEW(B_BUTTON | SELECT_BUTTON))
    {
        PlaySE(SE_SELECT);
        MoveSelectionDestroyCursorAt(gMultiUsePlayerCursor);
        MoveSelectionCreateCursorAt(gMoveSelectionCursor[gActiveBattler], 0);
        gBattlerControllerFuncs[gActiveBattler] = HandleInputChooseMove;
        MoveSelectionDisplayPpString();
        MoveSelectionDisplayPpNumber();
        MoveSelectionDisplayMoveType();
    }
    else if (JOY_NEW(DPAD_LEFT))
    {
        if (gMultiUsePlayerCursor & 1)
        {
            if (gMultiUsePlayerCursor == gMoveSelectionCursor[gActiveBattler])
                MoveSelectionCreateCursorAt(gMoveSelectionCursor[gActiveBattler], 29);
            else
                MoveSelectionDestroyCursorAt(gMultiUsePlayerCursor);

            gMultiUsePlayerCursor ^= 1;
            PlaySE(SE_SELECT);

            if (gMultiUsePlayerCursor == gMoveSelectionCursor[gActiveBattler])
                MoveSelectionCreateCursorAt(gMultiUsePlayerCursor, 0);
            else
                MoveSelectionCreateCursorAt(gMultiUsePlayerCursor, 27);
        }
    }
    else if (JOY_NEW(DPAD_RIGHT))
    {
        if (!(gMultiUsePlayerCursor & 1) && (gMultiUsePlayerCursor ^ 1) < gNumberOfMovesToChoose)
        {
            if (gMultiUsePlayerCursor == gMoveSelectionCursor[gActiveBattler])
                MoveSelectionCreateCursorAt(gMoveSelectionCursor[gActiveBattler], 29);
            else
                MoveSelectionDestroyCursorAt(gMultiUsePlayerCursor);

            gMultiUsePlayerCursor ^= 1;
            PlaySE(SE_SELECT);

            if (gMultiUsePlayerCursor == gMoveSelectionCursor[gActiveBattler])
                MoveSelectionCreateCursorAt(gMultiUsePlayerCursor, 0);
            else
                MoveSelectionCreateCursorAt(gMultiUsePlayerCursor, 27);
        }
    }
    else if (JOY_NEW(DPAD_UP))
    {
        if (gMultiUsePlayerCursor & 2)
        {
            if (gMultiUsePlayerCursor == gMoveSelectionCursor[gActiveBattler])
                MoveSelectionCreateCursorAt(gMoveSelectionCursor[gActiveBattler], 29);
            else
                MoveSelectionDestroyCursorAt(gMultiUsePlayerCursor);

            gMultiUsePlayerCursor ^= 2;
            PlaySE(SE_SELECT);

            if (gMultiUsePlayerCursor == gMoveSelectionCursor[gActiveBattler])
                MoveSelectionCreateCursorAt(gMultiUsePlayerCursor, 0);
            else
                MoveSelectionCreateCursorAt(gMultiUsePlayerCursor, 27);
        }
    }
    else if (JOY_NEW(DPAD_DOWN))
    {
        if (!(gMultiUsePlayerCursor & 2) && (gMultiUsePlayerCursor ^ 2) < gNumberOfMovesToChoose)
        {
            if (gMultiUsePlayerCursor == gMoveSelectionCursor[gActiveBattler])
                MoveSelectionCreateCursorAt(gMoveSelectionCursor[gActiveBattler], 29);
            else
                MoveSelectionDestroyCursorAt(gMultiUsePlayerCursor);

            gMultiUsePlayerCursor ^= 2;
            PlaySE(SE_SELECT);

            if (gMultiUsePlayerCursor == gMoveSelectionCursor[gActiveBattler])
                MoveSelectionCreateCursorAt(gMultiUsePlayerCursor, 0);
            else
                MoveSelectionCreateCursorAt(gMultiUsePlayerCursor, 27);
        }
    }
}

static void SetLinkBattleEndCallbacks(void)
{
    if (gWirelessCommType == 0)
    {
        if (gReceivedRemoteLinkPlayers == 0)
        {
            m4aSongNumStop(SE_LOW_HEALTH);
            gMain.inBattle = FALSE;
            gMain.callback1 = gPreBattleCallback1;
            SetMainCallback2(CB2_InitEndLinkBattle);
            if (gBattleOutcome == B_OUTCOME_WON)
                TryPutLinkBattleTvShowOnAir();
            FreeAllWindowBuffers();
        }
    }
    else
    {
        if (IsLinkTaskFinished())
        {
            m4aSongNumStop(SE_LOW_HEALTH);
            gMain.inBattle = FALSE;
            gMain.callback1 = gPreBattleCallback1;
            SetMainCallback2(CB2_InitEndLinkBattle);
            if (gBattleOutcome == B_OUTCOME_WON)
                TryPutLinkBattleTvShowOnAir();
            FreeAllWindowBuffers();
        }
    }
}

// Despite handling link battles separately, this is only ever used by link battles
void SetBattleEndCallbacks(void)
{
    if (!gPaletteFade.active)
    {
        if (gBattleTypeFlags & BATTLE_TYPE_LINK)
        {
            if (IsLinkTaskFinished())
            {
                if (gWirelessCommType == 0)
                    SetCloseLinkCallback();
                else
                    SetLinkStandbyCallback();

                gBattlerControllerFuncs[gActiveBattler] = SetLinkBattleEndCallbacks;
            }
        }
        else
        {
            m4aSongNumStop(SE_LOW_HEALTH);
            gMain.inBattle = FALSE;
            gMain.callback1 = gPreBattleCallback1;
            SetMainCallback2(gMain.savedCallback);
        }
    }
}

static void CompleteOnBattlerSpriteCallbackDummy(void)
{
    if (gSprites[gBattlerSpriteIds[gActiveBattler]].callback == SpriteCallbackDummy)
        PlayerBufferExecCompleted();
}

static void CompleteOnBankSpriteCallbackDummy2(void)
{
    if (gSprites[gBattlerSpriteIds[gActiveBattler]].callback == SpriteCallbackDummy)
        PlayerBufferExecCompleted();
}

static void FreeTrainerSpriteAfterSlide(void)
{
    if (gSprites[gBattlerSpriteIds[gActiveBattler]].callback == SpriteCallbackDummy)
    {
        BattleGfxSfxDummy3(gSaveBlock2Ptr->playerGender);
        FreeSpriteOamMatrix(&gSprites[gBattlerSpriteIds[gActiveBattler]]);
        DestroySprite(&gSprites[gBattlerSpriteIds[gActiveBattler]]);
        PlayerBufferExecCompleted();
    }
}

static void Intro_DelayAndEnd(void)
{
    if (--gBattleSpritesDataPtr->healthBoxesData[gActiveBattler].introEndDelay == (u8)-1)
    {
        gBattleSpritesDataPtr->healthBoxesData[gActiveBattler].introEndDelay = 0;
        PlayerBufferExecCompleted();
    }
}

static bool32 TwoIntroMons(u32 battlerId) // Double battle with both player pokemon active.
{
    return (IsDoubleBattle() && IsValidForBattle(&gPlayerParty[gBattlerPartyIndexes[battlerId ^ BIT_FLANK]]));
}

static void Intro_WaitForShinyAnimAndHealthbox(void)
{
    bool8 healthboxAnimDone = FALSE;

    // Check if healthbox has finished sliding in
    if (TwoIntroMons(gActiveBattler) && !(gBattleTypeFlags & BATTLE_TYPE_MULTI))
    {
        if (gSprites[gHealthboxSpriteIds[gActiveBattler]].callback == SpriteCallbackDummy
         && gSprites[gHealthboxSpriteIds[gActiveBattler ^ BIT_FLANK]].callback == SpriteCallbackDummy)
            healthboxAnimDone = TRUE;
    }
    else
    {
        if (gSprites[gHealthboxSpriteIds[gActiveBattler]].callback == SpriteCallbackDummy)
            healthboxAnimDone = TRUE;
    }

    // If healthbox and shiny anim are done
    if (healthboxAnimDone && gBattleSpritesDataPtr->healthBoxesData[gActiveBattler].finishedShinyMonAnim
        && gBattleSpritesDataPtr->healthBoxesData[gActiveBattler ^ BIT_FLANK].finishedShinyMonAnim)
    {
        // Reset shiny anim (even if it didn't occur)
        gBattleSpritesDataPtr->healthBoxesData[gActiveBattler].triedShinyMonAnim = FALSE;
        gBattleSpritesDataPtr->healthBoxesData[gActiveBattler].finishedShinyMonAnim = FALSE;
        gBattleSpritesDataPtr->healthBoxesData[gActiveBattler ^ BIT_FLANK].triedShinyMonAnim = FALSE;
        gBattleSpritesDataPtr->healthBoxesData[gActiveBattler ^ BIT_FLANK].finishedShinyMonAnim = FALSE;
        FreeSpriteTilesByTag(ANIM_TAG_GOLD_STARS);
        FreeSpritePaletteByTag(ANIM_TAG_GOLD_STARS);

        HandleLowHpMusicChange(&gPlayerParty[gBattlerPartyIndexes[gActiveBattler]], gActiveBattler);

        if (TwoIntroMons(gActiveBattler))
            HandleLowHpMusicChange(&gPlayerParty[gBattlerPartyIndexes[gActiveBattler ^ BIT_FLANK]], gActiveBattler ^ BIT_FLANK);

        gBattleSpritesDataPtr->healthBoxesData[gActiveBattler].introEndDelay = 3;
        gBattlerControllerFuncs[gActiveBattler] = Intro_DelayAndEnd;
    }
}

static void Intro_TryShinyAnimShowHealthbox(void)
{
    bool32 bgmRestored = FALSE;
    bool32 battlerAnimsDone = FALSE;

    // Start shiny animation if applicable for 1st pokemon
    if (!gBattleSpritesDataPtr->healthBoxesData[gActiveBattler].triedShinyMonAnim
     && !gBattleSpritesDataPtr->healthBoxesData[gActiveBattler].ballAnimActive)
        TryShinyAnimation(gActiveBattler, &gPlayerParty[gBattlerPartyIndexes[gActiveBattler]]);

    // Start shiny animation if applicable for 2nd pokemon
    if (!gBattleSpritesDataPtr->healthBoxesData[gActiveBattler ^ BIT_FLANK].triedShinyMonAnim
     && !gBattleSpritesDataPtr->healthBoxesData[gActiveBattler ^ BIT_FLANK].ballAnimActive)
        TryShinyAnimation(gActiveBattler ^ BIT_FLANK, &gPlayerParty[gBattlerPartyIndexes[gActiveBattler ^ BIT_FLANK]]);

    // Show healthbox after ball anim
    if (!gBattleSpritesDataPtr->healthBoxesData[gActiveBattler].ballAnimActive
     && !gBattleSpritesDataPtr->healthBoxesData[gActiveBattler ^ BIT_FLANK].ballAnimActive)
    {
        if (!gBattleSpritesDataPtr->healthBoxesData[gActiveBattler].healthboxSlideInStarted)
        {
            if (TwoIntroMons(gActiveBattler) && !(gBattleTypeFlags & BATTLE_TYPE_MULTI))
            {
                UpdateHealthboxAttribute(gHealthboxSpriteIds[gActiveBattler ^ BIT_FLANK], &gPlayerParty[gBattlerPartyIndexes[gActiveBattler ^ BIT_FLANK]], HEALTHBOX_ALL);
                StartHealthboxSlideIn(gActiveBattler ^ BIT_FLANK);
                SetHealthboxSpriteVisible(gHealthboxSpriteIds[gActiveBattler ^ BIT_FLANK]);
            }
            UpdateHealthboxAttribute(gHealthboxSpriteIds[gActiveBattler], &gPlayerParty[gBattlerPartyIndexes[gActiveBattler]], HEALTHBOX_ALL);
            StartHealthboxSlideIn(gActiveBattler);
            SetHealthboxSpriteVisible(gHealthboxSpriteIds[gActiveBattler]);
        }
        gBattleSpritesDataPtr->healthBoxesData[gActiveBattler].healthboxSlideInStarted = TRUE;
    }

    // Restore bgm after cry has played and healthbox anim is started
    if (!gBattleSpritesDataPtr->healthBoxesData[gActiveBattler].waitForCry
        && gBattleSpritesDataPtr->healthBoxesData[gActiveBattler].healthboxSlideInStarted
        && !gBattleSpritesDataPtr->healthBoxesData[gActiveBattler ^ BIT_FLANK].waitForCry
        && !IsCryPlayingOrClearCrySongs())
    {
        if (!gBattleSpritesDataPtr->healthBoxesData[gActiveBattler].bgmRestored)
        {
            if (gBattleTypeFlags & BATTLE_TYPE_MULTI && gBattleTypeFlags & BATTLE_TYPE_LINK)
                m4aMPlayContinue(&gMPlayInfo_BGM);
            else
                m4aMPlayVolumeControl(&gMPlayInfo_BGM, TRACKS_ALL, 0x100);
        }
        gBattleSpritesDataPtr->healthBoxesData[gActiveBattler].bgmRestored = TRUE;
        bgmRestored = TRUE;
    }

    // Wait for battler anims
    if (TwoIntroMons(gActiveBattler) && !(gBattleTypeFlags & BATTLE_TYPE_MULTI))
    {
        if (gSprites[gBattleControllerData[gActiveBattler]].callback == SpriteCallbackDummy
            && gSprites[gBattlerSpriteIds[gActiveBattler]].callback == SpriteCallbackDummy
            && gSprites[gBattleControllerData[gActiveBattler ^ BIT_FLANK]].callback == SpriteCallbackDummy
            && gSprites[gBattlerSpriteIds[gActiveBattler ^ BIT_FLANK]].callback == SpriteCallbackDummy)
        {
            battlerAnimsDone = TRUE;
        }
    }
    else
    {
        if (gSprites[gBattleControllerData[gActiveBattler]].callback == SpriteCallbackDummy
            && gSprites[gBattlerSpriteIds[gActiveBattler]].callback == SpriteCallbackDummy)
        {
            battlerAnimsDone = TRUE;
        }
    }

    // Clean up
    if (bgmRestored && battlerAnimsDone)
    {
        if (TwoIntroMons(gActiveBattler) && !(gBattleTypeFlags & BATTLE_TYPE_MULTI))
            DestroySprite(&gSprites[gBattleControllerData[gActiveBattler ^ BIT_FLANK]]);
        DestroySprite(&gSprites[gBattleControllerData[gActiveBattler]]);

        gBattleSpritesDataPtr->animationData->introAnimActive = FALSE;
        gBattleSpritesDataPtr->healthBoxesData[gActiveBattler].bgmRestored = FALSE;
        gBattleSpritesDataPtr->healthBoxesData[gActiveBattler].healthboxSlideInStarted = FALSE;

        gBattlerControllerFuncs[gActiveBattler] = Intro_WaitForShinyAnimAndHealthbox;
    }
}

static void SwitchIn_CleanShinyAnimShowSubstitute(void)
{
    if (gSprites[gHealthboxSpriteIds[gActiveBattler]].callback == SpriteCallbackDummy
     && gBattleSpritesDataPtr->healthBoxesData[gActiveBattler].finishedShinyMonAnim
     && gSprites[gBattlerSpriteIds[gActiveBattler]].callback == SpriteCallbackDummy)
    {
        CopyBattleSpriteInvisibility(gActiveBattler);

        // Reset shiny anim (even if it didn't occur)
        gBattleSpritesDataPtr->healthBoxesData[gActiveBattler].triedShinyMonAnim = FALSE;
        gBattleSpritesDataPtr->healthBoxesData[gActiveBattler].finishedShinyMonAnim = FALSE;
        FreeSpriteTilesByTag(ANIM_TAG_GOLD_STARS);
        FreeSpritePaletteByTag(ANIM_TAG_GOLD_STARS);

        // Check if Substitute should be shown
        if (gBattleSpritesDataPtr->battlerData[gActiveBattler].behindSubstitute)
            InitAndLaunchSpecialAnimation(gActiveBattler, gActiveBattler, gActiveBattler, B_ANIM_MON_TO_SUBSTITUTE);

        gBattlerControllerFuncs[gActiveBattler] = SwitchIn_HandleSoundAndEnd;
    }
}

static void SwitchIn_HandleSoundAndEnd(void)
{
    if (!gBattleSpritesDataPtr->healthBoxesData[gActiveBattler].specialAnimActive
        && !IsCryPlayingOrClearCrySongs())
    {
        m4aMPlayVolumeControl(&gMPlayInfo_BGM, TRACKS_ALL, 0x100);
        HandleLowHpMusicChange(&gPlayerParty[gBattlerPartyIndexes[gActiveBattler]], gActiveBattler);
        PlayerBufferExecCompleted();
    }
}

static void SwitchIn_TryShinyAnimShowHealthbox(void)
{
    // Start shiny animation if applicable
    if (!gBattleSpritesDataPtr->healthBoxesData[gActiveBattler].triedShinyMonAnim
        && !gBattleSpritesDataPtr->healthBoxesData[gActiveBattler].ballAnimActive)
        TryShinyAnimation(gActiveBattler, &gPlayerParty[gBattlerPartyIndexes[gActiveBattler]]);

    // Wait for ball anim, then show healthbox
    if (gSprites[gBattleControllerData[gActiveBattler]].callback == SpriteCallbackDummy
     && !gBattleSpritesDataPtr->healthBoxesData[gActiveBattler].ballAnimActive)
    {
        DestroySprite(&gSprites[gBattleControllerData[gActiveBattler]]);
        UpdateHealthboxAttribute(gHealthboxSpriteIds[gActiveBattler], &gPlayerParty[gBattlerPartyIndexes[gActiveBattler]], HEALTHBOX_ALL);
        StartHealthboxSlideIn(gActiveBattler);
        SetHealthboxSpriteVisible(gHealthboxSpriteIds[gActiveBattler]);
        gBattlerControllerFuncs[gActiveBattler] = SwitchIn_CleanShinyAnimShowSubstitute;
    }
}

void Task_PlayerController_RestoreBgmAfterCry(u8 taskId)
{
    if (!IsCryPlayingOrClearCrySongs())
    {
        m4aMPlayVolumeControl(&gMPlayInfo_BGM, TRACKS_ALL, 0x100);
        DestroyTask(taskId);
    }
}

static void CompleteOnHealthbarDone(void)
{
    s16 hpValue = MoveBattleBar(gActiveBattler, gHealthboxSpriteIds[gActiveBattler], HEALTH_BAR, 0);

    SetHealthboxSpriteVisible(gHealthboxSpriteIds[gActiveBattler]);

    if (hpValue != -1)
    {
        UpdateHpTextInHealthbox(gHealthboxSpriteIds[gActiveBattler], hpValue, HP_CURRENT);
    }
    else
    {
        HandleLowHpMusicChange(&gPlayerParty[gBattlerPartyIndexes[gActiveBattler]], gActiveBattler);
        PlayerBufferExecCompleted();
    }
}

static void CompleteOnInactiveTextPrinter(void)
{
    if (!IsTextPrinterActive(B_WIN_MSG))
        PlayerBufferExecCompleted();
}

#define tExpTask_monId          data[0]
#define tExpTask_battler        data[2]
#define tExpTask_gainedExp_1    data[3]
#define tExpTask_gainedExp_2    data[4] // Stored as two half-words containing a word.
#define tExpTask_frames         data[10]

static s32 GetTaskExpValue(u8 taskId)
{
    return (u16)(gTasks[taskId].tExpTask_gainedExp_1) | (gTasks[taskId].tExpTask_gainedExp_2 << 16);
}

static void Task_GiveExpToMon(u8 taskId)
{
    u32 monId = (u8)(gTasks[taskId].tExpTask_monId);
    u8 battlerId = gTasks[taskId].tExpTask_battler;
    s32 gainedExp = GetTaskExpValue(taskId);

    if (IsDoubleBattle() == TRUE || monId != gBattlerPartyIndexes[battlerId]) // Give exp without moving the expbar.
    {
        struct Pokemon *mon = &gPlayerParty[monId];
        u16 species = GetMonData(mon, MON_DATA_SPECIES);
        u8 level = GetMonData(mon, MON_DATA_LEVEL);
        u32 currExp = GetMonData(mon, MON_DATA_EXP);
        u32 nextLvlExp = gExperienceTables[gBaseStats[species].growthRate][level + 1];

        if (currExp + gainedExp >= nextLvlExp)
        {
            u8 savedActiveBattler;

            SetMonData(mon, MON_DATA_EXP, &nextLvlExp);
            CalculateMonStats(mon);
            gainedExp -= nextLvlExp - currExp;
            savedActiveBattler = gActiveBattler;
            gActiveBattler = battlerId;
            BtlController_EmitTwoReturnValues(BUFFER_B, RET_VALUE_LEVELED_UP, gainedExp);
            gActiveBattler = savedActiveBattler;

            if (IsDoubleBattle() == TRUE
             && ((u16)(monId) == gBattlerPartyIndexes[battlerId] || (u16)(monId) == gBattlerPartyIndexes[battlerId ^ BIT_FLANK]))
                gTasks[taskId].func = Task_LaunchLvlUpAnim;
            else
                gTasks[taskId].func = DestroyExpTaskAndCompleteOnInactiveTextPrinter;
        }
        else
        {
            currExp += gainedExp;
            SetMonData(mon, MON_DATA_EXP, &currExp);
            gBattlerControllerFuncs[battlerId] = CompleteOnInactiveTextPrinter;
            DestroyTask(taskId);
        }
    }
    else
    {
        gTasks[taskId].func = Task_PrepareToGiveExpWithExpBar;
    }
}

static void Task_PrepareToGiveExpWithExpBar(u8 taskId)
{
    u8 monIndex = gTasks[taskId].tExpTask_monId;
    s32 gainedExp = GetTaskExpValue(taskId);
    u8 battlerId = gTasks[taskId].tExpTask_battler;
    struct Pokemon *mon = &gPlayerParty[monIndex];
    u8 level = GetMonData(mon, MON_DATA_LEVEL);
    u16 species = GetMonData(mon, MON_DATA_SPECIES);
    u32 exp = GetMonData(mon, MON_DATA_EXP);
    u32 currLvlExp = gExperienceTables[gBaseStats[species].growthRate][level];
    u32 expToNextLvl;

    exp -= currLvlExp;
    expToNextLvl = gExperienceTables[gBaseStats[species].growthRate][level + 1] - currLvlExp;
    SetBattleBarStruct(battlerId, gHealthboxSpriteIds[battlerId], expToNextLvl, exp, -gainedExp);
    PlaySE(SE_EXP);
    gTasks[taskId].func = Task_GiveExpWithExpBar;
}

static void Task_GiveExpWithExpBar(u8 taskId)
{
    if (gTasks[taskId].tExpTask_frames < 13)
    {
        gTasks[taskId].tExpTask_frames++;
    }
    else
    {
        u8 monId = gTasks[taskId].tExpTask_monId;
        s32 gainedExp = GetTaskExpValue(taskId);
        u8 battlerId = gTasks[taskId].tExpTask_battler;
        s32 newExpPoints;

        newExpPoints = MoveBattleBar(battlerId, gHealthboxSpriteIds[battlerId], EXP_BAR, 0);
        SetHealthboxSpriteVisible(gHealthboxSpriteIds[battlerId]);
        if (newExpPoints == -1) // The bar has been filled with given exp points.
        {
            u8 level;
            s32 currExp;
            u16 species;
            s32 expOnNextLvl;

            m4aSongNumStop(SE_EXP);
            level = GetMonData(&gPlayerParty[monId], MON_DATA_LEVEL);
            currExp = GetMonData(&gPlayerParty[monId], MON_DATA_EXP);
            species = GetMonData(&gPlayerParty[monId], MON_DATA_SPECIES);
            expOnNextLvl = gExperienceTables[gBaseStats[species].growthRate][level + 1];

            if (currExp + gainedExp >= expOnNextLvl)
            {
                u8 savedActiveBattler;

                SetMonData(&gPlayerParty[monId], MON_DATA_EXP, &expOnNextLvl);
                CalculateMonStats(&gPlayerParty[monId]);
                gainedExp -= expOnNextLvl - currExp;
                savedActiveBattler = gActiveBattler;
                gActiveBattler = battlerId;
                BtlController_EmitTwoReturnValues(BUFFER_B, RET_VALUE_LEVELED_UP, gainedExp);
                gActiveBattler = savedActiveBattler;
                gTasks[taskId].func = Task_LaunchLvlUpAnim;
            }
            else
            {
                currExp += gainedExp;
                SetMonData(&gPlayerParty[monId], MON_DATA_EXP, &currExp);
                gBattlerControllerFuncs[battlerId] = CompleteOnInactiveTextPrinter;
                DestroyTask(taskId);
            }
        }
    }
}

static void Task_LaunchLvlUpAnim(u8 taskId)
{
    u8 battlerId = gTasks[taskId].tExpTask_battler;
    u8 monIndex = gTasks[taskId].tExpTask_monId;

    if (IsDoubleBattle() == TRUE && monIndex == gBattlerPartyIndexes[battlerId ^ BIT_FLANK])
        battlerId ^= BIT_FLANK;

    InitAndLaunchSpecialAnimation(battlerId, battlerId, battlerId, B_ANIM_LVL_UP);
    gTasks[taskId].func = Task_UpdateLvlInHealthbox;
}

static void Task_UpdateLvlInHealthbox(u8 taskId)
{
    u8 battlerId = gTasks[taskId].tExpTask_battler;

    if (!gBattleSpritesDataPtr->healthBoxesData[battlerId].specialAnimActive)
    {
        u8 monIndex = gTasks[taskId].tExpTask_monId;

        GetMonData(&gPlayerParty[monIndex], MON_DATA_LEVEL);  // Unused return value.

        if (IsDoubleBattle() == TRUE && monIndex == gBattlerPartyIndexes[battlerId ^ BIT_FLANK])
            UpdateHealthboxAttribute(gHealthboxSpriteIds[battlerId ^ BIT_FLANK], &gPlayerParty[monIndex], HEALTHBOX_ALL);
        else
            UpdateHealthboxAttribute(gHealthboxSpriteIds[battlerId], &gPlayerParty[monIndex], HEALTHBOX_ALL);

        gTasks[taskId].func = DestroyExpTaskAndCompleteOnInactiveTextPrinter;
    }
}

static void DestroyExpTaskAndCompleteOnInactiveTextPrinter(u8 taskId)
{
    u8 monIndex;
    u8 battlerId;

    monIndex = gTasks[taskId].tExpTask_monId;
    GetMonData(&gPlayerParty[monIndex], MON_DATA_LEVEL);  // Unused return value.
    battlerId = gTasks[taskId].tExpTask_battler;
    gBattlerControllerFuncs[battlerId] = CompleteOnInactiveTextPrinter;
    DestroyTask(taskId);
}

static void FreeMonSpriteAfterFaintAnim(void)
{
    if (gSprites[gBattlerSpriteIds[gActiveBattler]].y + gSprites[gBattlerSpriteIds[gActiveBattler]].y2 > DISPLAY_HEIGHT)
    {
        u16 species = GetMonData(&gPlayerParty[gBattlerPartyIndexes[gActiveBattler]], MON_DATA_SPECIES);

        BattleGfxSfxDummy2(species);
        FreeOamMatrix(gSprites[gBattlerSpriteIds[gActiveBattler]].oam.matrixNum);
        DestroySprite(&gSprites[gBattlerSpriteIds[gActiveBattler]]);
        SetHealthboxSpriteInvisible(gHealthboxSpriteIds[gActiveBattler]);
        PlayerBufferExecCompleted();
    }
}

static void FreeMonSpriteAfterSwitchOutAnim(void)
{
    if (!gBattleSpritesDataPtr->healthBoxesData[gActiveBattler].specialAnimActive)
    {
        FreeSpriteOamMatrix(&gSprites[gBattlerSpriteIds[gActiveBattler]]);
        DestroySprite(&gSprites[gBattlerSpriteIds[gActiveBattler]]);
        SetHealthboxSpriteInvisible(gHealthboxSpriteIds[gActiveBattler]);
        PlayerBufferExecCompleted();
    }
}

static void CompleteOnInactiveTextPrinter2(void)
{
    if (!IsTextPrinterActive(B_WIN_MSG))
        PlayerBufferExecCompleted();
}

static void OpenPartyMenuToChooseMon(void)
{
    if (!gPaletteFade.active)
    {
        u8 caseId;

        gBattlerControllerFuncs[gActiveBattler] = WaitForMonSelection;
        caseId = gTasks[gBattleControllerData[gActiveBattler]].data[0];
        DestroyTask(gBattleControllerData[gActiveBattler]);
        FreeAllWindowBuffers();
        OpenPartyMenuInBattle(caseId);
    }
}

static void WaitForMonSelection(void)
{
    if (gMain.callback2 == BattleMainCB2 && !gPaletteFade.active)
    {
        if (gPartyMenuUseExitCallback == TRUE)
            BtlController_EmitChosenMonReturnValue(BUFFER_B, gSelectedMonPartyId, gBattlePartyCurrentOrder);
        else
            BtlController_EmitChosenMonReturnValue(BUFFER_B, PARTY_SIZE, NULL);

        if ((gBattleResources->bufferA[gActiveBattler][1] & 0xF) == 1)
            PrintLinkStandbyMsg();

        PlayerBufferExecCompleted();
    }
}

static void OpenBagAndChooseItem(void)
{
    if (!gPaletteFade.active)
    {
        gBattlerControllerFuncs[gActiveBattler] = CompleteWhenChoseItem;
        ReshowBattleScreenDummy();
        FreeAllWindowBuffers();
        CB2_BagMenuFromBattle();
    }
}

static void CompleteWhenChoseItem(void)
{
    if (gMain.callback2 == BattleMainCB2 && !gPaletteFade.active)
    {
        BtlController_EmitOneReturnValue(BUFFER_B, gSpecialVar_ItemId);
        PlayerBufferExecCompleted();
    }
}

static void CompleteOnSpecialAnimDone(void)
{
    if (!gDoingBattleAnim || !gBattleSpritesDataPtr->healthBoxesData[gActiveBattler].specialAnimActive)
        PlayerBufferExecCompleted();
}

static void DoHitAnimBlinkSpriteEffect(void)
{
    u8 spriteId = gBattlerSpriteIds[gActiveBattler];

    if (gSprites[spriteId].data[1] == 32)
    {
        gSprites[spriteId].data[1] = 0;
        gSprites[spriteId].invisible = FALSE;
        gDoingBattleAnim = FALSE;
        PlayerBufferExecCompleted();
    }
    else
    {
        if ((gSprites[spriteId].data[1] % 4) == 0)
            gSprites[spriteId].invisible ^= 1;
        gSprites[spriteId].data[1]++;
    }
}

static void PlayerHandleYesNoInput(void)
{
    if (JOY_NEW(DPAD_UP) && gMultiUsePlayerCursor != 0)
    {
        PlaySE(SE_SELECT);
        BattleDestroyYesNoCursorAt(gMultiUsePlayerCursor);
        gMultiUsePlayerCursor = 0;
        BattleCreateYesNoCursorAt(0);
    }
    if (JOY_NEW(DPAD_DOWN) && gMultiUsePlayerCursor == 0)
    {
        PlaySE(SE_SELECT);
        BattleDestroyYesNoCursorAt(gMultiUsePlayerCursor);
        gMultiUsePlayerCursor = 1;
        BattleCreateYesNoCursorAt(1);
    }
    if (JOY_NEW(A_BUTTON))
    {
        HandleBattleWindow(YESNOBOX_X_Y, WINDOW_CLEAR);
        PlaySE(SE_SELECT);

        if (gMultiUsePlayerCursor != 0)
            BtlController_EmitTwoReturnValues(BUFFER_B, 0xE, 0);
        else
            BtlController_EmitTwoReturnValues(BUFFER_B, 0xD, 0);

        PlayerBufferExecCompleted();
    }
    if (JOY_NEW(B_BUTTON))
    {
        HandleBattleWindow(YESNOBOX_X_Y, WINDOW_CLEAR);
        PlaySE(SE_SELECT);
        PlayerBufferExecCompleted();
    }
}

static void MoveSelectionDisplayMoveNames(void)
{
    s32 i;
<<<<<<< HEAD
    struct ChooseMoveStruct *moveInfo = (struct ChooseMoveStruct*)(&gBattleResources->bufferA[gActiveBattler][4]);
=======
    struct ChooseMoveStruct *moveInfo = (struct ChooseMoveStruct *)(&gBattleBufferA[gActiveBattler][4]);
>>>>>>> 898ec580
    gNumberOfMovesToChoose = 0;

    for (i = 0; i < MAX_MON_MOVES; i++)
    {
        MoveSelectionDestroyCursorAt(i);
        StringCopy(gDisplayedStringBattle, gMoveNames[moveInfo->moves[i]]);
        // Prints on windows B_WIN_MOVE_NAME_1, B_WIN_MOVE_NAME_2, B_WIN_MOVE_NAME_3, B_WIN_MOVE_NAME_4
        BattlePutTextOnWindow(gDisplayedStringBattle, i + B_WIN_MOVE_NAME_1);
        if (moveInfo->moves[i] != MOVE_NONE)
            gNumberOfMovesToChoose++;
    }
}

static void MoveSelectionDisplayPpString(void)
{
    StringCopy(gDisplayedStringBattle, gText_MoveInterfacePP);
    BattlePutTextOnWindow(gDisplayedStringBattle, B_WIN_PP);
}

static void MoveSelectionDisplayPpNumber(void)
{
    u8 *txtPtr;
    struct ChooseMoveStruct *moveInfo;

    if (gBattleResources->bufferA[gActiveBattler][2] == TRUE) // check if we didn't want to display pp number
        return;

    SetPpNumbersPaletteInMoveSelection();
<<<<<<< HEAD
    moveInfo = (struct ChooseMoveStruct*)(&gBattleResources->bufferA[gActiveBattler][4]);
=======
    moveInfo = (struct ChooseMoveStruct *)(&gBattleBufferA[gActiveBattler][4]);
>>>>>>> 898ec580
    txtPtr = ConvertIntToDecimalStringN(gDisplayedStringBattle, moveInfo->currentPp[gMoveSelectionCursor[gActiveBattler]], STR_CONV_MODE_RIGHT_ALIGN, 2);
    *(txtPtr)++ = CHAR_SLASH;
    ConvertIntToDecimalStringN(txtPtr, moveInfo->maxPp[gMoveSelectionCursor[gActiveBattler]], STR_CONV_MODE_RIGHT_ALIGN, 2);

    BattlePutTextOnWindow(gDisplayedStringBattle, B_WIN_PP_REMAINING);
}

static void MoveSelectionDisplayMoveType(void)
{
    u8 *txtPtr;
<<<<<<< HEAD
    struct ChooseMoveStruct *moveInfo = (struct ChooseMoveStruct*)(&gBattleResources->bufferA[gActiveBattler][4]);
=======
    struct ChooseMoveStruct *moveInfo = (struct ChooseMoveStruct *)(&gBattleBufferA[gActiveBattler][4]);
>>>>>>> 898ec580

    txtPtr = StringCopy(gDisplayedStringBattle, gText_MoveInterfaceType);
    *(txtPtr)++ = EXT_CTRL_CODE_BEGIN;
    *(txtPtr)++ = EXT_CTRL_CODE_FONT;
    *(txtPtr)++ = FONT_NORMAL;

    StringCopy(txtPtr, gTypeNames[gBattleMoves[moveInfo->moves[gMoveSelectionCursor[gActiveBattler]]].type]);
    BattlePutTextOnWindow(gDisplayedStringBattle, B_WIN_MOVE_TYPE);
}

void MoveSelectionCreateCursorAt(u8 cursorPosition, u8 baseTileNum)
{
    u16 src[2];
    src[0] = baseTileNum + 1;
    src[1] = baseTileNum + 2;

    CopyToBgTilemapBufferRect_ChangePalette(0, src, 9 * (cursorPosition & 1) + 1, 55 + (cursorPosition & 2), 1, 2, 0x11);
    CopyBgTilemapBufferToVram(0);
}

void MoveSelectionDestroyCursorAt(u8 cursorPosition)
{
    u16 src[2];
    src[0] = 0x1016;
    src[1] = 0x1016;

    CopyToBgTilemapBufferRect_ChangePalette(0, src, 9 * (cursorPosition & 1) + 1, 55 + (cursorPosition & 2), 1, 2, 0x11);
    CopyBgTilemapBufferToVram(0);
}

void ActionSelectionCreateCursorAt(u8 cursorPosition, u8 baseTileNum)
{
    u16 src[2];
    src[0] = 1;
    src[1] = 2;

    CopyToBgTilemapBufferRect_ChangePalette(0, src, 7 * (cursorPosition & 1) + 16, 35 + (cursorPosition & 2), 1, 2, 0x11);
    CopyBgTilemapBufferToVram(0);
}

void ActionSelectionDestroyCursorAt(u8 cursorPosition)
{
    u16 src[2];
    src[0] = 0x1016;
    src[1] = 0x1016;

    CopyToBgTilemapBufferRect_ChangePalette(0, src, 7 * (cursorPosition & 1) + 16, 35 + (cursorPosition & 2), 1, 2, 0x11);
    CopyBgTilemapBufferToVram(0);
}

void CB2_SetUpReshowBattleScreenAfterMenu(void)
{
    SetMainCallback2(ReshowBattleScreenAfterMenu);
}

void CB2_SetUpReshowBattleScreenAfterMenu2(void)
{
    SetMainCallback2(ReshowBattleScreenAfterMenu);
}

static void CompleteOnFinishedStatusAnimation(void)
{
    if (!gBattleSpritesDataPtr->healthBoxesData[gActiveBattler].statusAnimActive)
        PlayerBufferExecCompleted();
}

static void CompleteOnFinishedBattleAnimation(void)
{
    if (!gBattleSpritesDataPtr->healthBoxesData[gActiveBattler].animFromTableActive)
        PlayerBufferExecCompleted();
}

static void PrintLinkStandbyMsg(void)
{
    if (gBattleTypeFlags & BATTLE_TYPE_LINK)
    {
        gBattle_BG0_X = 0;
        gBattle_BG0_Y = 0;
        BattlePutTextOnWindow(gText_LinkStandby, B_WIN_MSG);
    }
}

static void PlayerHandleGetMonData(void)
{
    u8 monData[sizeof(struct Pokemon) * 2 + 56]; // this allows to get full data of two pokemon, trying to get more will result in overwriting data
    u32 size = 0;
    u8 monToCheck;
    s32 i;

    if (gBattleResources->bufferA[gActiveBattler][2] == 0)
    {
        size += CopyPlayerMonData(gBattlerPartyIndexes[gActiveBattler], monData);
    }
    else
    {
        monToCheck = gBattleResources->bufferA[gActiveBattler][2];
        for (i = 0; i < PARTY_SIZE; i++)
        {
            if (monToCheck & 1)
                size += CopyPlayerMonData(i, monData + size);
            monToCheck >>= 1;
        }
    }
    BtlController_EmitDataTransfer(BUFFER_B, size, monData);
    PlayerBufferExecCompleted();
}

static u32 CopyPlayerMonData(u8 monId, u8 *dst)
{
    struct BattlePokemon battleMon;
    struct MovePpInfo moveData;
    u8 nickname[20];
    u8 *src;
    s16 data16;
    u32 data32;
    s32 size = 0;

    switch (gBattleResources->bufferA[gActiveBattler][1])
    {
    case REQUEST_ALL_BATTLE:
        battleMon.species = GetMonData(&gPlayerParty[monId], MON_DATA_SPECIES);
        battleMon.item = GetMonData(&gPlayerParty[monId], MON_DATA_HELD_ITEM);
        for (size = 0; size < MAX_MON_MOVES; size++)
        {
            battleMon.moves[size] = GetMonData(&gPlayerParty[monId], MON_DATA_MOVE1 + size);
            battleMon.pp[size] = GetMonData(&gPlayerParty[monId], MON_DATA_PP1 + size);
        }
        battleMon.ppBonuses = GetMonData(&gPlayerParty[monId], MON_DATA_PP_BONUSES);
        battleMon.friendship = GetMonData(&gPlayerParty[monId], MON_DATA_FRIENDSHIP);
        battleMon.experience = GetMonData(&gPlayerParty[monId], MON_DATA_EXP);
        battleMon.hpIV = GetMonData(&gPlayerParty[monId], MON_DATA_HP_IV);
        battleMon.attackIV = GetMonData(&gPlayerParty[monId], MON_DATA_ATK_IV);
        battleMon.defenseIV = GetMonData(&gPlayerParty[monId], MON_DATA_DEF_IV);
        battleMon.speedIV = GetMonData(&gPlayerParty[monId], MON_DATA_SPEED_IV);
        battleMon.spAttackIV = GetMonData(&gPlayerParty[monId], MON_DATA_SPATK_IV);
        battleMon.spDefenseIV = GetMonData(&gPlayerParty[monId], MON_DATA_SPDEF_IV);
        battleMon.personality = GetMonData(&gPlayerParty[monId], MON_DATA_PERSONALITY);
        battleMon.status1 = GetMonData(&gPlayerParty[monId], MON_DATA_STATUS);
        battleMon.level = GetMonData(&gPlayerParty[monId], MON_DATA_LEVEL);
        battleMon.hp = GetMonData(&gPlayerParty[monId], MON_DATA_HP);
        battleMon.maxHP = GetMonData(&gPlayerParty[monId], MON_DATA_MAX_HP);
        battleMon.attack = GetMonData(&gPlayerParty[monId], MON_DATA_ATK);
        battleMon.defense = GetMonData(&gPlayerParty[monId], MON_DATA_DEF);
        battleMon.speed = GetMonData(&gPlayerParty[monId], MON_DATA_SPEED);
        battleMon.spAttack = GetMonData(&gPlayerParty[monId], MON_DATA_SPATK);
        battleMon.spDefense = GetMonData(&gPlayerParty[monId], MON_DATA_SPDEF);
        battleMon.abilityNum = GetMonData(&gPlayerParty[monId], MON_DATA_ABILITY_NUM);
        battleMon.otId = GetMonData(&gPlayerParty[monId], MON_DATA_OT_ID);
        GetMonData(&gPlayerParty[monId], MON_DATA_NICKNAME, nickname);
        StringCopy_Nickname(battleMon.nickname, nickname);
        GetMonData(&gPlayerParty[monId], MON_DATA_OT_NAME, battleMon.otName);
        src = (u8 *)&battleMon;
        for (size = 0; size < sizeof(battleMon); size++)
            dst[size] = src[size];
        break;
    case REQUEST_SPECIES_BATTLE:
        data16 = GetMonData(&gPlayerParty[monId], MON_DATA_SPECIES);
        dst[0] = data16;
        dst[1] = data16 >> 8;
        size = 2;
        break;
    case REQUEST_HELDITEM_BATTLE:
        data16 = GetMonData(&gPlayerParty[monId], MON_DATA_HELD_ITEM);
        dst[0] = data16;
        dst[1] = data16 >> 8;
        size = 2;
        break;
    case REQUEST_MOVES_PP_BATTLE:
        for (size = 0; size < MAX_MON_MOVES; size++)
        {
            moveData.moves[size] = GetMonData(&gPlayerParty[monId], MON_DATA_MOVE1 + size);
            moveData.pp[size] = GetMonData(&gPlayerParty[monId], MON_DATA_PP1 + size);
        }
        moveData.ppBonuses = GetMonData(&gPlayerParty[monId], MON_DATA_PP_BONUSES);
        src = (u8 *)(&moveData);
        for (size = 0; size < sizeof(moveData); size++)
            dst[size] = src[size];
        break;
    case REQUEST_MOVE1_BATTLE:
    case REQUEST_MOVE2_BATTLE:
    case REQUEST_MOVE3_BATTLE:
    case REQUEST_MOVE4_BATTLE:
        data16 = GetMonData(&gPlayerParty[monId], MON_DATA_MOVE1 + gBattleResources->bufferA[gActiveBattler][1] - REQUEST_MOVE1_BATTLE);
        dst[0] = data16;
        dst[1] = data16 >> 8;
        size = 2;
        break;
    case REQUEST_PP_DATA_BATTLE:
        for (size = 0; size < MAX_MON_MOVES; size++)
            dst[size] = GetMonData(&gPlayerParty[monId], MON_DATA_PP1 + size);
        dst[size] = GetMonData(&gPlayerParty[monId], MON_DATA_PP_BONUSES);
        size++;
        break;
    case REQUEST_PPMOVE1_BATTLE:
    case REQUEST_PPMOVE2_BATTLE:
    case REQUEST_PPMOVE3_BATTLE:
    case REQUEST_PPMOVE4_BATTLE:
        dst[0] = GetMonData(&gPlayerParty[monId], MON_DATA_PP1 + gBattleResources->bufferA[gActiveBattler][1] - REQUEST_PPMOVE1_BATTLE);
        size = 1;
        break;
    case REQUEST_OTID_BATTLE:
        data32 = GetMonData(&gPlayerParty[monId], MON_DATA_OT_ID);
        dst[0] = (data32 & 0x000000FF);
        dst[1] = (data32 & 0x0000FF00) >> 8;
        dst[2] = (data32 & 0x00FF0000) >> 16;
        size = 3;
        break;
    case REQUEST_EXP_BATTLE:
        data32 = GetMonData(&gPlayerParty[monId], MON_DATA_EXP);
        dst[0] = (data32 & 0x000000FF);
        dst[1] = (data32 & 0x0000FF00) >> 8;
        dst[2] = (data32 & 0x00FF0000) >> 16;
        size = 3;
        break;
    case REQUEST_HP_EV_BATTLE:
        dst[0] = GetMonData(&gPlayerParty[monId], MON_DATA_HP_EV);
        size = 1;
        break;
    case REQUEST_ATK_EV_BATTLE:
        dst[0] = GetMonData(&gPlayerParty[monId], MON_DATA_ATK_EV);
        size = 1;
        break;
    case REQUEST_DEF_EV_BATTLE:
        dst[0] = GetMonData(&gPlayerParty[monId], MON_DATA_DEF_EV);
        size = 1;
        break;
    case REQUEST_SPEED_EV_BATTLE:
        dst[0] = GetMonData(&gPlayerParty[monId], MON_DATA_SPEED_EV);
        size = 1;
        break;
    case REQUEST_SPATK_EV_BATTLE:
        dst[0] = GetMonData(&gPlayerParty[monId], MON_DATA_SPATK_EV);
        size = 1;
        break;
    case REQUEST_SPDEF_EV_BATTLE:
        dst[0] = GetMonData(&gPlayerParty[monId], MON_DATA_SPDEF_EV);
        size = 1;
        break;
    case REQUEST_FRIENDSHIP_BATTLE:
        dst[0] = GetMonData(&gPlayerParty[monId], MON_DATA_FRIENDSHIP);
        size = 1;
        break;
    case REQUEST_POKERUS_BATTLE:
        dst[0] = GetMonData(&gPlayerParty[monId], MON_DATA_POKERUS);
        size = 1;
        break;
    case REQUEST_MET_LOCATION_BATTLE:
        dst[0] = GetMonData(&gPlayerParty[monId], MON_DATA_MET_LOCATION);
        size = 1;
        break;
    case REQUEST_MET_LEVEL_BATTLE:
        dst[0] = GetMonData(&gPlayerParty[monId], MON_DATA_MET_LEVEL);
        size = 1;
        break;
    case REQUEST_MET_GAME_BATTLE:
        dst[0] = GetMonData(&gPlayerParty[monId], MON_DATA_MET_GAME);
        size = 1;
        break;
    case REQUEST_POKEBALL_BATTLE:
        dst[0] = GetMonData(&gPlayerParty[monId], MON_DATA_POKEBALL);
        size = 1;
        break;
    case REQUEST_ALL_IVS_BATTLE:
        dst[0] = GetMonData(&gPlayerParty[monId], MON_DATA_HP_IV);
        dst[1] = GetMonData(&gPlayerParty[monId], MON_DATA_ATK_IV);
        dst[2] = GetMonData(&gPlayerParty[monId], MON_DATA_DEF_IV);
        dst[3] = GetMonData(&gPlayerParty[monId], MON_DATA_SPEED_IV);
        dst[4] = GetMonData(&gPlayerParty[monId], MON_DATA_SPATK_IV);
        dst[5] = GetMonData(&gPlayerParty[monId], MON_DATA_SPDEF_IV);
        size = 6;
        break;
    case REQUEST_HP_IV_BATTLE:
        dst[0] = GetMonData(&gPlayerParty[monId], MON_DATA_HP_IV);
        size = 1;
        break;
    case REQUEST_ATK_IV_BATTLE:
        dst[0] = GetMonData(&gPlayerParty[monId], MON_DATA_ATK_IV);
        size = 1;
        break;
    case REQUEST_DEF_IV_BATTLE:
        dst[0] = GetMonData(&gPlayerParty[monId], MON_DATA_DEF_IV);
        size = 1;
        break;
    case REQUEST_SPEED_IV_BATTLE:
        dst[0] = GetMonData(&gPlayerParty[monId], MON_DATA_SPEED_IV);
        size = 1;
        break;
    case REQUEST_SPATK_IV_BATTLE:
        dst[0] = GetMonData(&gPlayerParty[monId], MON_DATA_SPATK_IV);
        size = 1;
        break;
    case REQUEST_SPDEF_IV_BATTLE:
        dst[0] = GetMonData(&gPlayerParty[monId], MON_DATA_SPDEF_IV);
        size = 1;
        break;
    case REQUEST_PERSONALITY_BATTLE:
        data32 = GetMonData(&gPlayerParty[monId], MON_DATA_PERSONALITY);
        dst[0] = (data32 & 0x000000FF);
        dst[1] = (data32 & 0x0000FF00) >> 8;
        dst[2] = (data32 & 0x00FF0000) >> 16;
        dst[3] = (data32 & 0xFF000000) >> 24;
        size = 4;
        break;
    case REQUEST_CHECKSUM_BATTLE:
        data16 = GetMonData(&gPlayerParty[monId], MON_DATA_CHECKSUM);
        dst[0] = data16;
        dst[1] = data16 >> 8;
        size = 2;
        break;
    case REQUEST_STATUS_BATTLE:
        data32 = GetMonData(&gPlayerParty[monId], MON_DATA_STATUS);
        dst[0] = (data32 & 0x000000FF);
        dst[1] = (data32 & 0x0000FF00) >> 8;
        dst[2] = (data32 & 0x00FF0000) >> 16;
        dst[3] = (data32 & 0xFF000000) >> 24;
        size = 4;
        break;
    case REQUEST_LEVEL_BATTLE:
        dst[0] = GetMonData(&gPlayerParty[monId], MON_DATA_LEVEL);
        size = 1;
        break;
    case REQUEST_HP_BATTLE:
        data16 = GetMonData(&gPlayerParty[monId], MON_DATA_HP);
        dst[0] = data16;
        dst[1] = data16 >> 8;
        size = 2;
        break;
    case REQUEST_MAX_HP_BATTLE:
        data16 = GetMonData(&gPlayerParty[monId], MON_DATA_MAX_HP);
        dst[0] = data16;
        dst[1] = data16 >> 8;
        size = 2;
        break;
    case REQUEST_ATK_BATTLE:
        data16 = GetMonData(&gPlayerParty[monId], MON_DATA_ATK);
        dst[0] = data16;
        dst[1] = data16 >> 8;
        size = 2;
        break;
    case REQUEST_DEF_BATTLE:
        data16 = GetMonData(&gPlayerParty[monId], MON_DATA_DEF);
        dst[0] = data16;
        dst[1] = data16 >> 8;
        size = 2;
        break;
    case REQUEST_SPEED_BATTLE:
        data16 = GetMonData(&gPlayerParty[monId], MON_DATA_SPEED);
        dst[0] = data16;
        dst[1] = data16 >> 8;
        size = 2;
        break;
    case REQUEST_SPATK_BATTLE:
        data16 = GetMonData(&gPlayerParty[monId], MON_DATA_SPATK);
        dst[0] = data16;
        dst[1] = data16 >> 8;
        size = 2;
        break;
    case REQUEST_SPDEF_BATTLE:
        data16 = GetMonData(&gPlayerParty[monId], MON_DATA_SPDEF);
        dst[0] = data16;
        dst[1] = data16 >> 8;
        size = 2;
        break;
    case REQUEST_COOL_BATTLE:
        dst[0] = GetMonData(&gPlayerParty[monId], MON_DATA_COOL);
        size = 1;
        break;
    case REQUEST_BEAUTY_BATTLE:
        dst[0] = GetMonData(&gPlayerParty[monId], MON_DATA_BEAUTY);
        size = 1;
        break;
    case REQUEST_CUTE_BATTLE:
        dst[0] = GetMonData(&gPlayerParty[monId], MON_DATA_CUTE);
        size = 1;
        break;
    case REQUEST_SMART_BATTLE:
        dst[0] = GetMonData(&gPlayerParty[monId], MON_DATA_SMART);
        size = 1;
        break;
    case REQUEST_TOUGH_BATTLE:
        dst[0] = GetMonData(&gPlayerParty[monId], MON_DATA_TOUGH);
        size = 1;
        break;
    case REQUEST_SHEEN_BATTLE:
        dst[0] = GetMonData(&gPlayerParty[monId], MON_DATA_SHEEN);
        size = 1;
        break;
    case REQUEST_COOL_RIBBON_BATTLE:
        dst[0] = GetMonData(&gPlayerParty[monId], MON_DATA_COOL_RIBBON);
        size = 1;
        break;
    case REQUEST_BEAUTY_RIBBON_BATTLE:
        dst[0] = GetMonData(&gPlayerParty[monId], MON_DATA_BEAUTY_RIBBON);
        size = 1;
        break;
    case REQUEST_CUTE_RIBBON_BATTLE:
        dst[0] = GetMonData(&gPlayerParty[monId], MON_DATA_CUTE_RIBBON);
        size = 1;
        break;
    case REQUEST_SMART_RIBBON_BATTLE:
        dst[0] = GetMonData(&gPlayerParty[monId], MON_DATA_SMART_RIBBON);
        size = 1;
        break;
    case REQUEST_TOUGH_RIBBON_BATTLE:
        dst[0] = GetMonData(&gPlayerParty[monId], MON_DATA_TOUGH_RIBBON);
        size = 1;
        break;
    }

    return size;
}

void PlayerHandleGetRawMonData(void)
{
    struct BattlePokemon battleMon;
    u8 *src = (u8 *)&gPlayerParty[gBattlerPartyIndexes[gActiveBattler]] + gBattleResources->bufferA[gActiveBattler][1];
    u8 *dst = (u8 *)&battleMon + gBattleResources->bufferA[gActiveBattler][1];
    u8 i;

    for (i = 0; i < gBattleResources->bufferA[gActiveBattler][2]; i++)
        dst[i] = src[i];

    BtlController_EmitDataTransfer(BUFFER_B, gBattleResources->bufferA[gActiveBattler][2], dst);
    PlayerBufferExecCompleted();
}

static void PlayerHandleSetMonData(void)
{
    u8 monToCheck;
    u8 i;

    if (gBattleResources->bufferA[gActiveBattler][2] == 0)
    {
        SetPlayerMonData(gBattlerPartyIndexes[gActiveBattler]);
    }
    else
    {
        monToCheck = gBattleResources->bufferA[gActiveBattler][2];
        for (i = 0; i < PARTY_SIZE; i++)
        {
            if (monToCheck & 1)
                SetPlayerMonData(i);
            monToCheck >>= 1;
        }
    }
    PlayerBufferExecCompleted();
}

static void SetPlayerMonData(u8 monId)
{
    struct BattlePokemon *battlePokemon = (struct BattlePokemon *)&gBattleResources->bufferA[gActiveBattler][3];
    struct MovePpInfo *moveData = (struct MovePpInfo *)&gBattleResources->bufferA[gActiveBattler][3];
    s32 i;

    switch (gBattleResources->bufferA[gActiveBattler][1])
    {
    case REQUEST_ALL_BATTLE:
        {
            u8 iv;

            SetMonData(&gPlayerParty[monId], MON_DATA_SPECIES, &battlePokemon->species);
            SetMonData(&gPlayerParty[monId], MON_DATA_HELD_ITEM, &battlePokemon->item);
            for (i = 0; i < MAX_MON_MOVES; i++)
            {
                SetMonData(&gPlayerParty[monId], MON_DATA_MOVE1 + i, &battlePokemon->moves[i]);
                SetMonData(&gPlayerParty[monId], MON_DATA_PP1 + i, &battlePokemon->pp[i]);
            }
            SetMonData(&gPlayerParty[monId], MON_DATA_PP_BONUSES, &battlePokemon->ppBonuses);
            SetMonData(&gPlayerParty[monId], MON_DATA_FRIENDSHIP, &battlePokemon->friendship);
            SetMonData(&gPlayerParty[monId], MON_DATA_EXP, &battlePokemon->experience);
            iv = battlePokemon->hpIV;
            SetMonData(&gPlayerParty[monId], MON_DATA_HP_IV, &iv);
            iv = battlePokemon->attackIV;
            SetMonData(&gPlayerParty[monId], MON_DATA_ATK_IV, &iv);
            iv = battlePokemon->defenseIV;
            SetMonData(&gPlayerParty[monId], MON_DATA_DEF_IV, &iv);
            iv = battlePokemon->speedIV;
            SetMonData(&gPlayerParty[monId], MON_DATA_SPEED_IV, &iv);
            iv = battlePokemon->spAttackIV;
            SetMonData(&gPlayerParty[monId], MON_DATA_SPATK_IV, &iv);
            iv = battlePokemon->spDefenseIV;
            SetMonData(&gPlayerParty[monId], MON_DATA_SPDEF_IV, &iv);
            SetMonData(&gPlayerParty[monId], MON_DATA_PERSONALITY, &battlePokemon->personality);
            SetMonData(&gPlayerParty[monId], MON_DATA_STATUS, &battlePokemon->status1);
            SetMonData(&gPlayerParty[monId], MON_DATA_LEVEL, &battlePokemon->level);
            SetMonData(&gPlayerParty[monId], MON_DATA_HP, &battlePokemon->hp);
            SetMonData(&gPlayerParty[monId], MON_DATA_MAX_HP, &battlePokemon->maxHP);
            SetMonData(&gPlayerParty[monId], MON_DATA_ATK, &battlePokemon->attack);
            SetMonData(&gPlayerParty[monId], MON_DATA_DEF, &battlePokemon->defense);
            SetMonData(&gPlayerParty[monId], MON_DATA_SPEED, &battlePokemon->speed);
            SetMonData(&gPlayerParty[monId], MON_DATA_SPATK, &battlePokemon->spAttack);
            SetMonData(&gPlayerParty[monId], MON_DATA_SPDEF, &battlePokemon->spDefense);
        }
        break;
    case REQUEST_SPECIES_BATTLE:
        SetMonData(&gPlayerParty[monId], MON_DATA_SPECIES, &gBattleResources->bufferA[gActiveBattler][3]);
        break;
    case REQUEST_HELDITEM_BATTLE:
        SetMonData(&gPlayerParty[monId], MON_DATA_HELD_ITEM, &gBattleResources->bufferA[gActiveBattler][3]);
        break;
    case REQUEST_MOVES_PP_BATTLE:
        for (i = 0; i < MAX_MON_MOVES; i++)
        {
            SetMonData(&gPlayerParty[monId], MON_DATA_MOVE1 + i, &moveData->moves[i]);
            SetMonData(&gPlayerParty[monId], MON_DATA_PP1 + i, &moveData->pp[i]);
        }
        SetMonData(&gPlayerParty[monId], MON_DATA_PP_BONUSES, &moveData->ppBonuses);
        break;
    case REQUEST_MOVE1_BATTLE:
    case REQUEST_MOVE2_BATTLE:
    case REQUEST_MOVE3_BATTLE:
    case REQUEST_MOVE4_BATTLE:
        SetMonData(&gPlayerParty[monId], MON_DATA_MOVE1 + gBattleResources->bufferA[gActiveBattler][1] - REQUEST_MOVE1_BATTLE, &gBattleResources->bufferA[gActiveBattler][3]);
        break;
    case REQUEST_PP_DATA_BATTLE:
        SetMonData(&gPlayerParty[monId], MON_DATA_PP1, &gBattleResources->bufferA[gActiveBattler][3]);
        SetMonData(&gPlayerParty[monId], MON_DATA_PP2, &gBattleResources->bufferA[gActiveBattler][4]);
        SetMonData(&gPlayerParty[monId], MON_DATA_PP3, &gBattleResources->bufferA[gActiveBattler][5]);
        SetMonData(&gPlayerParty[monId], MON_DATA_PP4, &gBattleResources->bufferA[gActiveBattler][6]);
        SetMonData(&gPlayerParty[monId], MON_DATA_PP_BONUSES, &gBattleResources->bufferA[gActiveBattler][7]);
        break;
    case REQUEST_PPMOVE1_BATTLE:
    case REQUEST_PPMOVE2_BATTLE:
    case REQUEST_PPMOVE3_BATTLE:
    case REQUEST_PPMOVE4_BATTLE:
        SetMonData(&gPlayerParty[monId], MON_DATA_PP1 + gBattleResources->bufferA[gActiveBattler][1] - REQUEST_PPMOVE1_BATTLE, &gBattleResources->bufferA[gActiveBattler][3]);
        break;
    case REQUEST_OTID_BATTLE:
        SetMonData(&gPlayerParty[monId], MON_DATA_OT_ID, &gBattleResources->bufferA[gActiveBattler][3]);
        break;
    case REQUEST_EXP_BATTLE:
        SetMonData(&gPlayerParty[monId], MON_DATA_EXP, &gBattleResources->bufferA[gActiveBattler][3]);
        break;
    case REQUEST_HP_EV_BATTLE:
        SetMonData(&gPlayerParty[monId], MON_DATA_HP_EV, &gBattleResources->bufferA[gActiveBattler][3]);
        break;
    case REQUEST_ATK_EV_BATTLE:
        SetMonData(&gPlayerParty[monId], MON_DATA_ATK_EV, &gBattleResources->bufferA[gActiveBattler][3]);
        break;
    case REQUEST_DEF_EV_BATTLE:
        SetMonData(&gPlayerParty[monId], MON_DATA_DEF_EV, &gBattleResources->bufferA[gActiveBattler][3]);
        break;
    case REQUEST_SPEED_EV_BATTLE:
        SetMonData(&gPlayerParty[monId], MON_DATA_SPEED_EV, &gBattleResources->bufferA[gActiveBattler][3]);
        break;
    case REQUEST_SPATK_EV_BATTLE:
        SetMonData(&gPlayerParty[monId], MON_DATA_SPATK_EV, &gBattleResources->bufferA[gActiveBattler][3]);
        break;
    case REQUEST_SPDEF_EV_BATTLE:
        SetMonData(&gPlayerParty[monId], MON_DATA_SPDEF_EV, &gBattleResources->bufferA[gActiveBattler][3]);
        break;
    case REQUEST_FRIENDSHIP_BATTLE:
        SetMonData(&gPlayerParty[monId], MON_DATA_FRIENDSHIP, &gBattleResources->bufferA[gActiveBattler][3]);
        break;
    case REQUEST_POKERUS_BATTLE:
        SetMonData(&gPlayerParty[monId], MON_DATA_POKERUS, &gBattleResources->bufferA[gActiveBattler][3]);
        break;
    case REQUEST_MET_LOCATION_BATTLE:
        SetMonData(&gPlayerParty[monId], MON_DATA_MET_LOCATION, &gBattleResources->bufferA[gActiveBattler][3]);
        break;
    case REQUEST_MET_LEVEL_BATTLE:
        SetMonData(&gPlayerParty[monId], MON_DATA_MET_LEVEL, &gBattleResources->bufferA[gActiveBattler][3]);
        break;
    case REQUEST_MET_GAME_BATTLE:
        SetMonData(&gPlayerParty[monId], MON_DATA_MET_GAME, &gBattleResources->bufferA[gActiveBattler][3]);
        break;
    case REQUEST_POKEBALL_BATTLE:
        SetMonData(&gPlayerParty[monId], MON_DATA_POKEBALL, &gBattleResources->bufferA[gActiveBattler][3]);
        break;
    case REQUEST_ALL_IVS_BATTLE:
        SetMonData(&gPlayerParty[monId], MON_DATA_HP_IV, &gBattleResources->bufferA[gActiveBattler][3]);
        SetMonData(&gPlayerParty[monId], MON_DATA_ATK_IV, &gBattleResources->bufferA[gActiveBattler][4]);
        SetMonData(&gPlayerParty[monId], MON_DATA_DEF_IV, &gBattleResources->bufferA[gActiveBattler][5]);
        SetMonData(&gPlayerParty[monId], MON_DATA_SPEED_IV, &gBattleResources->bufferA[gActiveBattler][6]);
        SetMonData(&gPlayerParty[monId], MON_DATA_SPATK_IV, &gBattleResources->bufferA[gActiveBattler][7]);
        SetMonData(&gPlayerParty[monId], MON_DATA_SPDEF_IV, &gBattleResources->bufferA[gActiveBattler][8]);
        break;
    case REQUEST_HP_IV_BATTLE:
        SetMonData(&gPlayerParty[monId], MON_DATA_HP_IV, &gBattleResources->bufferA[gActiveBattler][3]);
        break;
    case REQUEST_ATK_IV_BATTLE:
        SetMonData(&gPlayerParty[monId], MON_DATA_ATK_IV, &gBattleResources->bufferA[gActiveBattler][3]);
        break;
    case REQUEST_DEF_IV_BATTLE:
        SetMonData(&gPlayerParty[monId], MON_DATA_DEF_IV, &gBattleResources->bufferA[gActiveBattler][3]);
        break;
    case REQUEST_SPEED_IV_BATTLE:
        SetMonData(&gPlayerParty[monId], MON_DATA_SPEED_IV, &gBattleResources->bufferA[gActiveBattler][3]);
        break;
    case REQUEST_SPATK_IV_BATTLE:
        SetMonData(&gPlayerParty[monId], MON_DATA_SPATK_IV, &gBattleResources->bufferA[gActiveBattler][3]);
        break;
    case REQUEST_SPDEF_IV_BATTLE:
        SetMonData(&gPlayerParty[monId], MON_DATA_SPDEF_IV, &gBattleResources->bufferA[gActiveBattler][3]);
        break;
    case REQUEST_PERSONALITY_BATTLE:
        SetMonData(&gPlayerParty[monId], MON_DATA_PERSONALITY, &gBattleResources->bufferA[gActiveBattler][3]);
        break;
    case REQUEST_CHECKSUM_BATTLE:
        SetMonData(&gPlayerParty[monId], MON_DATA_CHECKSUM, &gBattleResources->bufferA[gActiveBattler][3]);
        break;
    case REQUEST_STATUS_BATTLE:
        SetMonData(&gPlayerParty[monId], MON_DATA_STATUS, &gBattleResources->bufferA[gActiveBattler][3]);
        break;
    case REQUEST_LEVEL_BATTLE:
        SetMonData(&gPlayerParty[monId], MON_DATA_LEVEL, &gBattleResources->bufferA[gActiveBattler][3]);
        break;
    case REQUEST_HP_BATTLE:
        SetMonData(&gPlayerParty[monId], MON_DATA_HP, &gBattleResources->bufferA[gActiveBattler][3]);
        break;
    case REQUEST_MAX_HP_BATTLE:
        SetMonData(&gPlayerParty[monId], MON_DATA_MAX_HP, &gBattleResources->bufferA[gActiveBattler][3]);
        break;
    case REQUEST_ATK_BATTLE:
        SetMonData(&gPlayerParty[monId], MON_DATA_ATK, &gBattleResources->bufferA[gActiveBattler][3]);
        break;
    case REQUEST_DEF_BATTLE:
        SetMonData(&gPlayerParty[monId], MON_DATA_DEF, &gBattleResources->bufferA[gActiveBattler][3]);
        break;
    case REQUEST_SPEED_BATTLE:
        SetMonData(&gPlayerParty[monId], MON_DATA_SPEED, &gBattleResources->bufferA[gActiveBattler][3]);
        break;
    case REQUEST_SPATK_BATTLE:
        SetMonData(&gPlayerParty[monId], MON_DATA_SPATK, &gBattleResources->bufferA[gActiveBattler][3]);
        break;
    case REQUEST_SPDEF_BATTLE:
        SetMonData(&gPlayerParty[monId], MON_DATA_SPDEF, &gBattleResources->bufferA[gActiveBattler][3]);
        break;
    case REQUEST_COOL_BATTLE:
        SetMonData(&gPlayerParty[monId], MON_DATA_COOL, &gBattleResources->bufferA[gActiveBattler][3]);
        break;
    case REQUEST_BEAUTY_BATTLE:
        SetMonData(&gPlayerParty[monId], MON_DATA_BEAUTY, &gBattleResources->bufferA[gActiveBattler][3]);
        break;
    case REQUEST_CUTE_BATTLE:
        SetMonData(&gPlayerParty[monId], MON_DATA_CUTE, &gBattleResources->bufferA[gActiveBattler][3]);
        break;
    case REQUEST_SMART_BATTLE:
        SetMonData(&gPlayerParty[monId], MON_DATA_SMART, &gBattleResources->bufferA[gActiveBattler][3]);
        break;
    case REQUEST_TOUGH_BATTLE:
        SetMonData(&gPlayerParty[monId], MON_DATA_TOUGH, &gBattleResources->bufferA[gActiveBattler][3]);
        break;
    case REQUEST_SHEEN_BATTLE:
        SetMonData(&gPlayerParty[monId], MON_DATA_SHEEN, &gBattleResources->bufferA[gActiveBattler][3]);
        break;
    case REQUEST_COOL_RIBBON_BATTLE:
        SetMonData(&gPlayerParty[monId], MON_DATA_COOL_RIBBON, &gBattleResources->bufferA[gActiveBattler][3]);
        break;
    case REQUEST_BEAUTY_RIBBON_BATTLE:
        SetMonData(&gPlayerParty[monId], MON_DATA_BEAUTY_RIBBON, &gBattleResources->bufferA[gActiveBattler][3]);
        break;
    case REQUEST_CUTE_RIBBON_BATTLE:
        SetMonData(&gPlayerParty[monId], MON_DATA_CUTE_RIBBON, &gBattleResources->bufferA[gActiveBattler][3]);
        break;
    case REQUEST_SMART_RIBBON_BATTLE:
        SetMonData(&gPlayerParty[monId], MON_DATA_SMART_RIBBON, &gBattleResources->bufferA[gActiveBattler][3]);
        break;
    case REQUEST_TOUGH_RIBBON_BATTLE:
        SetMonData(&gPlayerParty[monId], MON_DATA_TOUGH_RIBBON, &gBattleResources->bufferA[gActiveBattler][3]);
        break;
    }

    HandleLowHpMusicChange(&gPlayerParty[gBattlerPartyIndexes[gActiveBattler]], gActiveBattler);
}

static void PlayerHandleSetRawMonData(void)
{
    u8 *dst = (u8 *)&gPlayerParty[gBattlerPartyIndexes[gActiveBattler]] + gBattleResources->bufferA[gActiveBattler][1];
    u8 i;

    for (i = 0; i < gBattleResources->bufferA[gActiveBattler][2]; i++)
        dst[i] = gBattleResources->bufferA[gActiveBattler][3 + i];

    PlayerBufferExecCompleted();
}

static void PlayerHandleLoadMonSprite(void)
{
    BattleLoadPlayerMonSpriteGfx(&gPlayerParty[gBattlerPartyIndexes[gActiveBattler]], gActiveBattler);
    gSprites[gBattlerSpriteIds[gActiveBattler]].oam.paletteNum = gActiveBattler;
    gBattlerControllerFuncs[gActiveBattler] = CompleteOnBankSpritePosX_0;
}

static void PlayerHandleSwitchInAnim(void)
{
    ClearTemporarySpeciesSpriteData(gActiveBattler, gBattleResources->bufferA[gActiveBattler][2]);
    gBattlerPartyIndexes[gActiveBattler] = gBattleResources->bufferA[gActiveBattler][1];
    BattleLoadPlayerMonSpriteGfx(&gPlayerParty[gBattlerPartyIndexes[gActiveBattler]], gActiveBattler);
    gActionSelectionCursor[gActiveBattler] = 0;
    gMoveSelectionCursor[gActiveBattler] = 0;
    StartSendOutAnim(gActiveBattler, gBattleResources->bufferA[gActiveBattler][2]);
    gBattlerControllerFuncs[gActiveBattler] = SwitchIn_TryShinyAnimShowHealthbox;
}

static void StartSendOutAnim(u8 battlerId, bool8 dontClearSubstituteBit)
{
    u16 species;

    ClearTemporarySpeciesSpriteData(battlerId, dontClearSubstituteBit);
    gBattlerPartyIndexes[battlerId] = gBattleResources->bufferA[battlerId][1];
    species = GetMonData(&gPlayerParty[gBattlerPartyIndexes[battlerId]], MON_DATA_SPECIES);
    gBattleControllerData[battlerId] = CreateInvisibleSpriteWithCallback(SpriteCB_WaitForBattlerBallReleaseAnim);
    SetMultiuseSpriteTemplateToPokemon(species, GetBattlerPosition(battlerId));

    gBattlerSpriteIds[battlerId] = CreateSprite(
      &gMultiuseSpriteTemplate,
      GetBattlerSpriteCoord(battlerId, BATTLER_COORD_X_2),
      GetBattlerSpriteDefault_Y(battlerId),
      GetBattlerSpriteSubpriority(battlerId));

    gSprites[gBattleControllerData[battlerId]].data[1] = gBattlerSpriteIds[battlerId];
    gSprites[gBattleControllerData[battlerId]].data[2] = battlerId;

    gSprites[gBattlerSpriteIds[battlerId]].data[0] = battlerId;
    gSprites[gBattlerSpriteIds[battlerId]].data[2] = species;
    gSprites[gBattlerSpriteIds[battlerId]].oam.paletteNum = battlerId;

    StartSpriteAnim(&gSprites[gBattlerSpriteIds[battlerId]], gBattleMonForms[battlerId]);

    gSprites[gBattlerSpriteIds[battlerId]].invisible = TRUE;
    gSprites[gBattlerSpriteIds[battlerId]].callback = SpriteCallbackDummy;

    gSprites[gBattleControllerData[battlerId]].data[0] = DoPokeballSendOutAnimation(0, POKEBALL_PLAYER_SENDOUT);
}

static void PlayerHandleReturnMonToBall(void)
{
    if (!gBattleResources->bufferA[gActiveBattler][1])
    {
        gBattleSpritesDataPtr->healthBoxesData[gActiveBattler].animationState = 0;
        gBattlerControllerFuncs[gActiveBattler] = DoSwitchOutAnimation;
    }
    else
    {
        // Skip animation, just remove battler
        FreeSpriteOamMatrix(&gSprites[gBattlerSpriteIds[gActiveBattler]]);
        DestroySprite(&gSprites[gBattlerSpriteIds[gActiveBattler]]);
        SetHealthboxSpriteInvisible(gHealthboxSpriteIds[gActiveBattler]);
        PlayerBufferExecCompleted();
    }
}

static void DoSwitchOutAnimation(void)
{
    switch (gBattleSpritesDataPtr->healthBoxesData[gActiveBattler].animationState)
    {
    case 0:
        if (gBattleSpritesDataPtr->battlerData[gActiveBattler].behindSubstitute)
            InitAndLaunchSpecialAnimation(gActiveBattler, gActiveBattler, gActiveBattler, B_ANIM_SUBSTITUTE_TO_MON);

        gBattleSpritesDataPtr->healthBoxesData[gActiveBattler].animationState = 1;
        break;
    case 1:
        if (!gBattleSpritesDataPtr->healthBoxesData[gActiveBattler].specialAnimActive)
        {
            gBattleSpritesDataPtr->healthBoxesData[gActiveBattler].animationState = 0;
            InitAndLaunchSpecialAnimation(gActiveBattler, gActiveBattler, gActiveBattler, B_ANIM_SWITCH_OUT_PLAYER_MON);
            gBattlerControllerFuncs[gActiveBattler] = FreeMonSpriteAfterSwitchOutAnim;
        }
        break;
    }
}

#define sSpeedX data[0]

// In emerald it's possible to have a tag battle in the battle frontier facilities with AI
// which use the front sprite for both the player and the partner as opposed to any other battles (including the one with Steven)
// that use an animated back pic.
static void PlayerHandleDrawTrainerPic(void)
{
    s16 xPos, yPos;
    u32 trainerPicId;

    if (gBattleTypeFlags & BATTLE_TYPE_LINK)
    {
        if ((gLinkPlayers[GetMultiplayerId()].version & 0xFF) == VERSION_FIRE_RED
            || (gLinkPlayers[GetMultiplayerId()].version & 0xFF) == VERSION_LEAF_GREEN)
        {
            trainerPicId = gLinkPlayers[GetMultiplayerId()].gender + TRAINER_BACK_PIC_RED;
        }
        else if ((gLinkPlayers[GetMultiplayerId()].version & 0xFF) == VERSION_RUBY
                 || (gLinkPlayers[GetMultiplayerId()].version & 0xFF) == VERSION_SAPPHIRE)
        {
            trainerPicId = gLinkPlayers[GetMultiplayerId()].gender + TRAINER_BACK_PIC_RUBY_SAPPHIRE_BRENDAN;
        }
        else
        {
            trainerPicId = gLinkPlayers[GetMultiplayerId()].gender + TRAINER_BACK_PIC_BRENDAN;
        }
    }
    else
    {
        trainerPicId = gSaveBlock2Ptr->playerGender;
    }

    if (gBattleTypeFlags & BATTLE_TYPE_MULTI)
    {
        if ((GetBattlerPosition(gActiveBattler) & BIT_FLANK) != B_FLANK_LEFT) // Second mon, on the right.
            xPos = 90;
        else // First mon, on the left.
            xPos = 32;

        if (gBattleTypeFlags & BATTLE_TYPE_INGAME_PARTNER && gPartnerTrainerId != TRAINER_STEVEN_PARTNER && gPartnerTrainerId < TRAINER_CUSTOM_PARTNER)
        {
            xPos = 90;
            yPos = (8 - gTrainerFrontPicCoords[trainerPicId].size) * 4 + 80;
        }
        else
        {
            yPos = (8 - gTrainerBackPicCoords[trainerPicId].size) * 4 + 80;
        }

    }
    else
    {
        xPos = 80;
        yPos = (8 - gTrainerBackPicCoords[trainerPicId].size) * 4 + 80;
    }

    // Use front pic table for any tag battles unless your partner is Steven.
    if (gBattleTypeFlags & BATTLE_TYPE_INGAME_PARTNER && gPartnerTrainerId != TRAINER_STEVEN_PARTNER && gPartnerTrainerId < TRAINER_CUSTOM_PARTNER)
    {
        trainerPicId = PlayerGenderToFrontTrainerPicId(gSaveBlock2Ptr->playerGender);
        DecompressTrainerFrontPic(trainerPicId, gActiveBattler);
        SetMultiuseSpriteTemplateToTrainerFront(trainerPicId, GetBattlerPosition(gActiveBattler));
        gBattlerSpriteIds[gActiveBattler] = CreateSprite(&gMultiuseSpriteTemplate, xPos, yPos, GetBattlerSpriteSubpriority(gActiveBattler));

        gSprites[gBattlerSpriteIds[gActiveBattler]].oam.paletteNum = IndexOfSpritePaletteTag(gTrainerFrontPicPaletteTable[trainerPicId].tag);
        gSprites[gBattlerSpriteIds[gActiveBattler]].x2 = DISPLAY_WIDTH;
        gSprites[gBattlerSpriteIds[gActiveBattler]].y2 = 48;
        gSprites[gBattlerSpriteIds[gActiveBattler]].sSpeedX = -2;
        gSprites[gBattlerSpriteIds[gActiveBattler]].callback = SpriteCB_TrainerSlideIn;
        gSprites[gBattlerSpriteIds[gActiveBattler]].oam.affineMode = ST_OAM_AFFINE_OFF;
        gSprites[gBattlerSpriteIds[gActiveBattler]].hFlip = 1;
    }
    // Use the back pic in any other scenario.
    else
    {
        DecompressTrainerBackPic(trainerPicId, gActiveBattler);
        SetMultiuseSpriteTemplateToTrainerBack(trainerPicId, GetBattlerPosition(gActiveBattler));
        gBattlerSpriteIds[gActiveBattler] = CreateSprite(&gMultiuseSpriteTemplate, xPos, yPos, GetBattlerSpriteSubpriority(gActiveBattler));

        gSprites[gBattlerSpriteIds[gActiveBattler]].oam.paletteNum = gActiveBattler;
        gSprites[gBattlerSpriteIds[gActiveBattler]].x2 = DISPLAY_WIDTH;
        gSprites[gBattlerSpriteIds[gActiveBattler]].sSpeedX = -2;
        gSprites[gBattlerSpriteIds[gActiveBattler]].callback = SpriteCB_TrainerSlideIn;
    }

    gBattlerControllerFuncs[gActiveBattler] = CompleteOnBattlerSpriteCallbackDummy;
}

static void PlayerHandleTrainerSlide(void)
{
    u32 trainerPicId;

    if (gBattleTypeFlags & BATTLE_TYPE_LINK)
    {
        if ((gLinkPlayers[GetMultiplayerId()].version & 0xFF) == VERSION_FIRE_RED
            || (gLinkPlayers[GetMultiplayerId()].version & 0xFF) == VERSION_LEAF_GREEN)
        {
            trainerPicId = gLinkPlayers[GetMultiplayerId()].gender + TRAINER_BACK_PIC_RED;
        }
        else if ((gLinkPlayers[GetMultiplayerId()].version & 0xFF) == VERSION_RUBY
                 || (gLinkPlayers[GetMultiplayerId()].version & 0xFF) == VERSION_SAPPHIRE)
        {
            trainerPicId = gLinkPlayers[GetMultiplayerId()].gender + TRAINER_BACK_PIC_RUBY_SAPPHIRE_BRENDAN;
        }
        else
        {
            trainerPicId = gLinkPlayers[GetMultiplayerId()].gender + TRAINER_BACK_PIC_BRENDAN;
        }
    }
    else
    {
        trainerPicId = gSaveBlock2Ptr->playerGender + TRAINER_BACK_PIC_BRENDAN;
    }

    DecompressTrainerBackPic(trainerPicId, gActiveBattler);
    SetMultiuseSpriteTemplateToTrainerBack(trainerPicId, GetBattlerPosition(gActiveBattler));
    gBattlerSpriteIds[gActiveBattler] = CreateSprite(&gMultiuseSpriteTemplate, 80, (8 - gTrainerBackPicCoords[trainerPicId].size) * 4 + 80, 30);

    gSprites[gBattlerSpriteIds[gActiveBattler]].oam.paletteNum = gActiveBattler;
    gSprites[gBattlerSpriteIds[gActiveBattler]].x2 = -96;
    gSprites[gBattlerSpriteIds[gActiveBattler]].sSpeedX = 2;
    gSprites[gBattlerSpriteIds[gActiveBattler]].callback = SpriteCB_TrainerSlideIn;

    gBattlerControllerFuncs[gActiveBattler] = CompleteOnBankSpriteCallbackDummy2;
}

#undef sSpeedX

static void PlayerHandleTrainerSlideBack(void)
{
    SetSpritePrimaryCoordsFromSecondaryCoords(&gSprites[gBattlerSpriteIds[gActiveBattler]]);
    gSprites[gBattlerSpriteIds[gActiveBattler]].data[0] = 50;
    gSprites[gBattlerSpriteIds[gActiveBattler]].data[2] = -40;
    gSprites[gBattlerSpriteIds[gActiveBattler]].data[4] = gSprites[gBattlerSpriteIds[gActiveBattler]].y;
    gSprites[gBattlerSpriteIds[gActiveBattler]].callback = StartAnimLinearTranslation;
    StoreSpriteCallbackInData6(&gSprites[gBattlerSpriteIds[gActiveBattler]], SpriteCallbackDummy);
    StartSpriteAnim(&gSprites[gBattlerSpriteIds[gActiveBattler]], 1);
    gBattlerControllerFuncs[gActiveBattler] = FreeTrainerSpriteAfterSlide;
}

#define sSpeedX data[1]
#define sSpeedY data[2]

static void PlayerHandleFaintAnimation(void)
{
    if (gBattleSpritesDataPtr->healthBoxesData[gActiveBattler].animationState == 0)
    {
        if (gBattleSpritesDataPtr->battlerData[gActiveBattler].behindSubstitute)
            InitAndLaunchSpecialAnimation(gActiveBattler, gActiveBattler, gActiveBattler, B_ANIM_SUBSTITUTE_TO_MON);
        gBattleSpritesDataPtr->healthBoxesData[gActiveBattler].animationState++;
    }
    else
    {
        if (!gBattleSpritesDataPtr->healthBoxesData[gActiveBattler].specialAnimActive)
        {
            gBattleSpritesDataPtr->healthBoxesData[gActiveBattler].animationState = 0;
            HandleLowHpMusicChange(&gPlayerParty[gBattlerPartyIndexes[gActiveBattler]], gActiveBattler);
            PlaySE12WithPanning(SE_FAINT, SOUND_PAN_ATTACKER);
            gSprites[gBattlerSpriteIds[gActiveBattler]].sSpeedX = 0;
            gSprites[gBattlerSpriteIds[gActiveBattler]].sSpeedY = 5;
            gSprites[gBattlerSpriteIds[gActiveBattler]].callback = SpriteCB_FaintSlideAnim;
            gBattlerControllerFuncs[gActiveBattler] = FreeMonSpriteAfterFaintAnim;
        }
    }
}

#undef sSpeedX
#undef sSpeedY

static void PlayerHandlePaletteFade(void)
{
    BeginNormalPaletteFade(PALETTES_ALL, 2, 0, 16, RGB_BLACK);
    PlayerBufferExecCompleted();
}

static void PlayerHandleSuccessBallThrowAnim(void)
{
    gBattleSpritesDataPtr->animationData->ballThrowCaseId = BALL_3_SHAKES_SUCCESS;
    gDoingBattleAnim = TRUE;
    if (IsCriticalCapture())
        InitAndLaunchSpecialAnimation(gActiveBattler, gActiveBattler, gBattlerTarget, B_ANIM_CRITICAL_CAPTURE_THROW);
    else
        InitAndLaunchSpecialAnimation(gActiveBattler, gActiveBattler, gBattlerTarget, B_ANIM_BALL_THROW);

    gBattlerControllerFuncs[gActiveBattler] = CompleteOnSpecialAnimDone;
}

static void PlayerHandleBallThrowAnim(void)
{
    u8 ballThrowCaseId = gBattleResources->bufferA[gActiveBattler][1];

    gBattleSpritesDataPtr->animationData->ballThrowCaseId = ballThrowCaseId;
    gDoingBattleAnim = TRUE;
    if (IsCriticalCapture())
        InitAndLaunchSpecialAnimation(gActiveBattler, gActiveBattler, gBattlerTarget, B_ANIM_CRITICAL_CAPTURE_THROW);
    else
        InitAndLaunchSpecialAnimation(gActiveBattler, gActiveBattler, gBattlerTarget, B_ANIM_BALL_THROW);

    gBattlerControllerFuncs[gActiveBattler] = CompleteOnSpecialAnimDone;
}

static void PlayerHandlePause(void)
{
    u8 timer = gBattleResources->bufferA[gActiveBattler][1];

    while (timer != 0)
        timer--;

    PlayerBufferExecCompleted();
}

static void PlayerHandleMoveAnimation(void)
{
    if (!IsBattleSEPlaying(gActiveBattler))
    {
        u16 move = gBattleResources->bufferA[gActiveBattler][1] | (gBattleResources->bufferA[gActiveBattler][2] << 8);

        gAnimMoveTurn = gBattleResources->bufferA[gActiveBattler][3];
        gAnimMovePower = gBattleResources->bufferA[gActiveBattler][4] | (gBattleResources->bufferA[gActiveBattler][5] << 8);
        gAnimMoveDmg = gBattleResources->bufferA[gActiveBattler][6] | (gBattleResources->bufferA[gActiveBattler][7] << 8) | (gBattleResources->bufferA[gActiveBattler][8] << 16) | (gBattleResources->bufferA[gActiveBattler][9] << 24);
        gAnimFriendship = gBattleResources->bufferA[gActiveBattler][10];
        gWeatherMoveAnim = gBattleResources->bufferA[gActiveBattler][12] | (gBattleResources->bufferA[gActiveBattler][13] << 8);
        gAnimDisableStructPtr = (struct DisableStruct *)&gBattleResources->bufferA[gActiveBattler][16];
        gTransformedPersonalities[gActiveBattler] = gAnimDisableStructPtr->transformedMonPersonality;
        gBattleSpritesDataPtr->healthBoxesData[gActiveBattler].animationState = 0;
        gBattlerControllerFuncs[gActiveBattler] = PlayerDoMoveAnimation;
        BattleTv_SetDataBasedOnMove(move, gWeatherMoveAnim, gAnimDisableStructPtr);
    }
}

static void PlayerDoMoveAnimation(void)
{
    u16 move = gBattleResources->bufferA[gActiveBattler][1] | (gBattleResources->bufferA[gActiveBattler][2] << 8);
    u8 multihit = gBattleResources->bufferA[gActiveBattler][11];

    switch (gBattleSpritesDataPtr->healthBoxesData[gActiveBattler].animationState)
    {
    case 0:
        if (gBattleSpritesDataPtr->battlerData[gActiveBattler].behindSubstitute
            && !gBattleSpritesDataPtr->battlerData[gActiveBattler].flag_x8)
        {
            gBattleSpritesDataPtr->battlerData[gActiveBattler].flag_x8 = 1;
            InitAndLaunchSpecialAnimation(gActiveBattler, gActiveBattler, gActiveBattler, B_ANIM_SUBSTITUTE_TO_MON);
        }
        gBattleSpritesDataPtr->healthBoxesData[gActiveBattler].animationState = 1;
        break;
    case 1:
        if (!gBattleSpritesDataPtr->healthBoxesData[gActiveBattler].specialAnimActive)
        {
            SetBattlerSpriteAffineMode(ST_OAM_AFFINE_OFF);
            DoMoveAnim(move);
            gBattleSpritesDataPtr->healthBoxesData[gActiveBattler].animationState = 2;
        }
        break;
    case 2:
        gAnimScriptCallback();
        if (!gAnimScriptActive)
        {
            SetBattlerSpriteAffineMode(ST_OAM_AFFINE_NORMAL);
            if (gBattleSpritesDataPtr->battlerData[gActiveBattler].behindSubstitute && multihit < 2)
            {
                InitAndLaunchSpecialAnimation(gActiveBattler, gActiveBattler, gActiveBattler, B_ANIM_MON_TO_SUBSTITUTE);
                gBattleSpritesDataPtr->battlerData[gActiveBattler].flag_x8 = 0;
            }
            gBattleSpritesDataPtr->healthBoxesData[gActiveBattler].animationState = 3;
        }
        break;
    case 3:
        if (!gBattleSpritesDataPtr->healthBoxesData[gActiveBattler].specialAnimActive)
        {
            CopyAllBattleSpritesInvisibilities();
            TrySetBehindSubstituteSpriteBit(gActiveBattler, gBattleResources->bufferA[gActiveBattler][1] | (gBattleResources->bufferA[gActiveBattler][2] << 8));
            gBattleSpritesDataPtr->healthBoxesData[gActiveBattler].animationState = 0;
            PlayerBufferExecCompleted();
        }
        break;
    }
}

static void PlayerHandlePrintString(void)
{
    u16 *stringId;

    gBattle_BG0_X = 0;
    gBattle_BG0_Y = 0;
<<<<<<< HEAD
    stringId = (u16*)(&gBattleResources->bufferA[gActiveBattler][2]);
=======
    stringId = (u16 *)(&gBattleBufferA[gActiveBattler][2]);
>>>>>>> 898ec580
    BufferStringBattle(*stringId);
    BattlePutTextOnWindow(gDisplayedStringBattle, B_WIN_MSG);
    gBattlerControllerFuncs[gActiveBattler] = CompleteOnInactiveTextPrinter2;
    BattleTv_SetDataBasedOnString(*stringId);
    BattleArena_DeductSkillPoints(gActiveBattler, *stringId);
}

static void PlayerHandlePrintSelectionString(void)
{
    if (GetBattlerSide(gActiveBattler) == B_SIDE_PLAYER)
        PlayerHandlePrintString();
    else
        PlayerBufferExecCompleted();
}

static void HandleChooseActionAfterDma3(void)
{
    if (!IsDma3ManagerBusyWithBgCopy())
    {
        gBattle_BG0_X = 0;
        gBattle_BG0_Y = DISPLAY_HEIGHT;
        gBattlerControllerFuncs[gActiveBattler] = HandleInputChooseAction;
    }
}

static void PlayerHandleChooseAction(void)
{
    s32 i;

    gBattlerControllerFuncs[gActiveBattler] = HandleChooseActionAfterDma3;
    BattleTv_ClearExplosionFaintCause();
    BattlePutTextOnWindow(gText_BattleMenu, B_WIN_ACTION_MENU);

    for (i = 0; i < 4; i++)
        ActionSelectionDestroyCursorAt(i);

    TryRestoreLastUsedBall();
    ActionSelectionCreateCursorAt(gActionSelectionCursor[gActiveBattler], 0);
    BattleStringExpandPlaceholdersToDisplayedString(gText_WhatWillPkmnDo);
    BattlePutTextOnWindow(gDisplayedStringBattle, B_WIN_ACTION_PROMPT);
}

static void PlayerHandleYesNoBox(void)
{
    if (GetBattlerSide(gActiveBattler) == B_SIDE_PLAYER)
    {
        HandleBattleWindow(YESNOBOX_X_Y, 0);
        BattlePutTextOnWindow(gText_BattleYesNoChoice, B_WIN_YESNO);
        gMultiUsePlayerCursor = 1;
        BattleCreateYesNoCursorAt(1);
        gBattlerControllerFuncs[gActiveBattler] = PlayerHandleYesNoInput;
    }
    else
    {
        PlayerBufferExecCompleted();
    }
}

static void HandleChooseMoveAfterDma3(void)
{
    if (!IsDma3ManagerBusyWithBgCopy())
    {
        gBattle_BG0_X = 0;
        gBattle_BG0_Y = DISPLAY_HEIGHT * 2;
        gBattlerControllerFuncs[gActiveBattler] = HandleInputChooseMove;
    }
}

// arenaMindPoints is used here as a placeholder for a timer.

static void PlayerChooseMoveInBattlePalace(void)
{
    if (--*(gBattleStruct->arenaMindPoints + gActiveBattler) == 0)
    {
        gBattlePalaceMoveSelectionRngValue = gRngValue;
        BtlController_EmitTwoReturnValues(BUFFER_B, 10, ChooseMoveAndTargetInBattlePalace());
        PlayerBufferExecCompleted();
    }
}

static void PlayerHandleChooseMove(void)
{
    if (gBattleTypeFlags & BATTLE_TYPE_PALACE)
    {
        *(gBattleStruct->arenaMindPoints + gActiveBattler) = 8;
        gBattlerControllerFuncs[gActiveBattler] = PlayerChooseMoveInBattlePalace;
    }
    else
    {
        struct ChooseMoveStruct *moveInfo = (struct ChooseMoveStruct*)(&gBattleResources->bufferA[gActiveBattler][4]);
        
        InitMoveSelectionsVarsAndStrings();
        gBattleStruct->mega.playerSelect = FALSE;
        if (!IsMegaTriggerSpriteActive())
            gBattleStruct->mega.triggerSpriteId = 0xFF;
        if (CanMegaEvolve(gActiveBattler))
            CreateMegaTriggerSprite(gActiveBattler, 0);
        if (!IsZMoveTriggerSpriteActive())
            gBattleStruct->zmove.triggerSpriteId = 0xFF;
        
        GetUsableZMoves(gActiveBattler, moveInfo->moves);
        gBattleStruct->zmove.viable = IsZMoveUsable(gActiveBattler, gMoveSelectionCursor[gActiveBattler]);
        CreateZMoveTriggerSprite(gActiveBattler, gBattleStruct->zmove.viable);
        gBattlerControllerFuncs[gActiveBattler] = HandleChooseMoveAfterDma3;
    }
}

void InitMoveSelectionsVarsAndStrings(void)
{
    MoveSelectionDisplayMoveNames();
    gMultiUsePlayerCursor = 0xFF;
    MoveSelectionCreateCursorAt(gMoveSelectionCursor[gActiveBattler], 0);
    MoveSelectionDisplayPpString();
    MoveSelectionDisplayPpNumber();
    MoveSelectionDisplayMoveType();
}

static void PlayerHandleChooseItem(void)
{
    s32 i;

    BeginNormalPaletteFade(PALETTES_ALL, 0, 0, 0x10, RGB_BLACK);
    gBattlerControllerFuncs[gActiveBattler] = OpenBagAndChooseItem;
    gBattlerInMenuId = gActiveBattler;

    for (i = 0; i < ARRAY_COUNT(gBattlePartyCurrentOrder); i++)
        gBattlePartyCurrentOrder[i] = gBattleResources->bufferA[gActiveBattler][1 + i];
}

static void PlayerHandleChoosePokemon(void)
{
    s32 i;

    for (i = 0; i < ARRAY_COUNT(gBattlePartyCurrentOrder); i++)
        gBattlePartyCurrentOrder[i] = gBattleResources->bufferA[gActiveBattler][4 + i];

    if (gBattleTypeFlags & BATTLE_TYPE_ARENA && (gBattleResources->bufferA[gActiveBattler][1] & 0xF) != PARTY_ACTION_CANT_SWITCH)
    {
        BtlController_EmitChosenMonReturnValue(BUFFER_B, gBattlerPartyIndexes[gActiveBattler] + 1, gBattlePartyCurrentOrder);
        PlayerBufferExecCompleted();
    }
    else
    {
        gBattleControllerData[gActiveBattler] = CreateTask(TaskDummy, 0xFF);
        gTasks[gBattleControllerData[gActiveBattler]].data[0] = gBattleResources->bufferA[gActiveBattler][1] & 0xF;
        *(&gBattleStruct->battlerPreventingSwitchout) = gBattleResources->bufferA[gActiveBattler][1] >> 4;
        *(&gBattleStruct->prevSelectedPartySlot) = gBattleResources->bufferA[gActiveBattler][2];
        *(&gBattleStruct->abilityPreventingSwitchout) = (gBattleResources->bufferA[gActiveBattler][3] & 0xFF) | (gBattleResources->bufferA[gActiveBattler][7] << 8);
        BeginNormalPaletteFade(0xFFFFFFFF, 0, 0, 0x10, RGB_BLACK);
        gBattlerControllerFuncs[gActiveBattler] = OpenPartyMenuToChooseMon;
        gBattlerInMenuId = gActiveBattler;
    }
}

static void PlayerHandleCmd23(void)
{
    BattleStopLowHpSound();
    BeginNormalPaletteFade(PALETTES_ALL, 2, 0, 16, RGB_BLACK);
    PlayerBufferExecCompleted();
}

static void PlayerHandleHealthBarUpdate(void)
{
    s16 hpVal;

    LoadBattleBarGfx(0);
    hpVal = gBattleResources->bufferA[gActiveBattler][2] | (gBattleResources->bufferA[gActiveBattler][3] << 8);

    // gPlayerPartyLostHP used by Battle Dome, but never read
    if (hpVal > 0)
        gPlayerPartyLostHP += hpVal;

    if (hpVal != INSTANT_HP_BAR_DROP)
    {
        u32 maxHP = GetMonData(&gPlayerParty[gBattlerPartyIndexes[gActiveBattler]], MON_DATA_MAX_HP);
        u32 curHP = GetMonData(&gPlayerParty[gBattlerPartyIndexes[gActiveBattler]], MON_DATA_HP);

        SetBattleBarStruct(gActiveBattler, gHealthboxSpriteIds[gActiveBattler], maxHP, curHP, hpVal);
    }
    else
    {
        u32 maxHP = GetMonData(&gPlayerParty[gBattlerPartyIndexes[gActiveBattler]], MON_DATA_MAX_HP);

        SetBattleBarStruct(gActiveBattler, gHealthboxSpriteIds[gActiveBattler], maxHP, 0, hpVal);
        UpdateHpTextInHealthbox(gHealthboxSpriteIds[gActiveBattler], 0, HP_CURRENT);
    }

    gBattlerControllerFuncs[gActiveBattler] = CompleteOnHealthbarDone;
}

static void PlayerHandleExpUpdate(void)
{
    u8 monId = gBattleResources->bufferA[gActiveBattler][1];
    s32 taskId, expPointsToGive;

    if (GetMonData(&gPlayerParty[monId], MON_DATA_LEVEL) >= MAX_LEVEL)
    {
        PlayerBufferExecCompleted();
    }
    else
    {
        LoadBattleBarGfx(1);
        GetMonData(&gPlayerParty[monId], MON_DATA_SPECIES);  // Unused return value.
        expPointsToGive = T1_READ_32(&gBattleResources->bufferA[gActiveBattler][2]);
        taskId = CreateTask(Task_GiveExpToMon, 10);
        gTasks[taskId].tExpTask_monId = monId;
        gTasks[taskId].tExpTask_gainedExp_1 = expPointsToGive;
        gTasks[taskId].tExpTask_gainedExp_2 = expPointsToGive >> 16;
        gTasks[taskId].tExpTask_battler = gActiveBattler;
        gBattlerControllerFuncs[gActiveBattler] = BattleControllerDummy;
    }
}

#undef tExpTask_monId
#undef tExpTask_battler
#undef tExpTask_gainedExp_1
#undef tExpTask_gainedExp_2
#undef tExpTask_frames

static void PlayerHandleStatusIconUpdate(void)
{
    if (!IsBattleSEPlaying(gActiveBattler))
    {
        u8 battlerId;

        UpdateHealthboxAttribute(gHealthboxSpriteIds[gActiveBattler], &gPlayerParty[gBattlerPartyIndexes[gActiveBattler]], HEALTHBOX_STATUS_ICON);
        battlerId = gActiveBattler;
        gBattleSpritesDataPtr->healthBoxesData[battlerId].statusAnimActive = 0;
        gBattlerControllerFuncs[gActiveBattler] = CompleteOnFinishedStatusAnimation;
    }
}

static void PlayerHandleStatusAnimation(void)
{
    if (!IsBattleSEPlaying(gActiveBattler))
    {
        InitAndLaunchChosenStatusAnimation(gBattleResources->bufferA[gActiveBattler][1],
                        gBattleResources->bufferA[gActiveBattler][2] | (gBattleResources->bufferA[gActiveBattler][3] << 8) | (gBattleResources->bufferA[gActiveBattler][4] << 16) | (gBattleResources->bufferA[gActiveBattler][5] << 24));
        gBattlerControllerFuncs[gActiveBattler] = CompleteOnFinishedStatusAnimation;
    }
}

static void PlayerHandleStatusXor(void)
{
    u8 val = GetMonData(&gPlayerParty[gBattlerPartyIndexes[gActiveBattler]], MON_DATA_STATUS) ^ gBattleResources->bufferA[gActiveBattler][1];

    SetMonData(&gPlayerParty[gBattlerPartyIndexes[gActiveBattler]], MON_DATA_STATUS, &val);
    PlayerBufferExecCompleted();
}

static void PlayerHandleDataTransfer(void)
{
    PlayerBufferExecCompleted();
}

static void PlayerHandleDMA3Transfer(void)
{
    u32 dstArg = gBattleResources->bufferA[gActiveBattler][1]
            | (gBattleResources->bufferA[gActiveBattler][2] << 8)
            | (gBattleResources->bufferA[gActiveBattler][3] << 16)
            | (gBattleResources->bufferA[gActiveBattler][4] << 24);
    u16 sizeArg = gBattleResources->bufferA[gActiveBattler][5] | (gBattleResources->bufferA[gActiveBattler][6] << 8);

<<<<<<< HEAD
    const u8 *src = &gBattleResources->bufferA[gActiveBattler][7];
    u8 *dst = (u8*)(dstArg);
=======
    const u8 *src = &gBattleBufferA[gActiveBattler][7];
    u8 *dst = (u8 *)(dstArg);
>>>>>>> 898ec580
    u32 size = sizeArg;

    while (1)
    {
        if (size <= 0x1000)
        {
            DmaCopy16(3, src, dst, size);
            break;
        }
        DmaCopy16(3, src, dst, 0x1000);
        src += 0x1000;
        dst += 0x1000;
        size -= 0x1000;
    }
    PlayerBufferExecCompleted();
}

static void PlayerHandlePlayBGM(void)
{
    PlayBGM(gBattleResources->bufferA[gActiveBattler][1] | (gBattleResources->bufferA[gActiveBattler][2] << 8));
    PlayerBufferExecCompleted();
}

static void PlayerHandleCmd32(void)
{
    PlayerBufferExecCompleted();
}

static void PlayerHandleTwoReturnValues(void)
{
    BtlController_EmitTwoReturnValues(BUFFER_B, 0, 0);
    PlayerBufferExecCompleted();
}

static void PlayerHandleChosenMonReturnValue(void)
{
    BtlController_EmitChosenMonReturnValue(BUFFER_B, 0, NULL);
    PlayerBufferExecCompleted();
}

static void PlayerHandleOneReturnValue(void)
{
    BtlController_EmitOneReturnValue(BUFFER_B, 0);
    PlayerBufferExecCompleted();
}

static void PlayerHandleOneReturnValue_Duplicate(void)
{
    BtlController_EmitOneReturnValue_Duplicate(BUFFER_B, 0);
    PlayerBufferExecCompleted();
}

static void PlayerHandleClearUnkVar(void)
{
    gUnusedControllerStruct.unk = 0;
    PlayerBufferExecCompleted();
}

static void PlayerHandleSetUnkVar(void)
{
    gUnusedControllerStruct.unk = gBattleResources->bufferA[gActiveBattler][1];
    PlayerBufferExecCompleted();
}

static void PlayerHandleClearUnkFlag(void)
{
    gUnusedControllerStruct.flag = 0;
    PlayerBufferExecCompleted();
}

static void PlayerHandleToggleUnkFlag(void)
{
    gUnusedControllerStruct.flag ^= 1;
    PlayerBufferExecCompleted();
}

static void PlayerHandleHitAnimation(void)
{
    if (gSprites[gBattlerSpriteIds[gActiveBattler]].invisible == TRUE)
    {
        PlayerBufferExecCompleted();
    }
    else
    {
        gDoingBattleAnim = TRUE;
        gSprites[gBattlerSpriteIds[gActiveBattler]].data[1] = 0;
        DoHitAnimHealthboxEffect(gActiveBattler);
        gBattlerControllerFuncs[gActiveBattler] = DoHitAnimBlinkSpriteEffect;
    }
}

static void PlayerHandleCantSwitch(void)
{
    PlayerBufferExecCompleted();
}

static void PlayerHandlePlaySE(void)
{
    s8 pan;

    if (GetBattlerSide(gActiveBattler) == B_SIDE_PLAYER)
        pan = SOUND_PAN_ATTACKER;
    else
        pan = SOUND_PAN_TARGET;

    PlaySE12WithPanning(gBattleResources->bufferA[gActiveBattler][1] | (gBattleResources->bufferA[gActiveBattler][2] << 8), pan);
    PlayerBufferExecCompleted();
}

static void PlayerHandlePlayFanfareOrBGM(void)
{
    if (gBattleResources->bufferA[gActiveBattler][3])
    {
        BattleStopLowHpSound();
        PlayBGM(gBattleResources->bufferA[gActiveBattler][1] | (gBattleResources->bufferA[gActiveBattler][2] << 8));
    }
    else
    {
        PlayFanfare(gBattleResources->bufferA[gActiveBattler][1] | (gBattleResources->bufferA[gActiveBattler][2] << 8));
    }

    PlayerBufferExecCompleted();
}

static void PlayerHandleFaintingCry(void)
{
    u16 species = GetMonData(&gPlayerParty[gBattlerPartyIndexes[gActiveBattler]], MON_DATA_SPECIES);

    PlayCry_ByMode(species, -25, CRY_MODE_FAINT);
    PlayerBufferExecCompleted();
}

static void PlayerHandleIntroSlide(void)
{
    HandleIntroSlide(gBattleResources->bufferA[gActiveBattler][1]);
    gIntroSlideFlags |= 1;
    PlayerBufferExecCompleted();
}

// Task data for Task_StartSendOutAnim
#define tBattlerId  data[0]
#define tStartTimer data[1]

#define sBattlerId data[5]

static void PlayerHandleIntroTrainerBallThrow(void)
{
    u8 paletteNum;
    u8 taskId;

    SetSpritePrimaryCoordsFromSecondaryCoords(&gSprites[gBattlerSpriteIds[gActiveBattler]]);

    gSprites[gBattlerSpriteIds[gActiveBattler]].data[0] = 50;
    gSprites[gBattlerSpriteIds[gActiveBattler]].data[2] = -40;
    gSprites[gBattlerSpriteIds[gActiveBattler]].data[4] = gSprites[gBattlerSpriteIds[gActiveBattler]].y;
    gSprites[gBattlerSpriteIds[gActiveBattler]].callback = StartAnimLinearTranslation;
    gSprites[gBattlerSpriteIds[gActiveBattler]].sBattlerId = gActiveBattler;

    StoreSpriteCallbackInData6(&gSprites[gBattlerSpriteIds[gActiveBattler]], SpriteCB_FreePlayerSpriteLoadMonSprite);
    StartSpriteAnim(&gSprites[gBattlerSpriteIds[gActiveBattler]], 1);

    paletteNum = AllocSpritePalette(0xD6F8);
    LoadCompressedPalette(gTrainerBackPicPaletteTable[gSaveBlock2Ptr->playerGender].data, 0x100 + paletteNum * 16, 32);
    gSprites[gBattlerSpriteIds[gActiveBattler]].oam.paletteNum = paletteNum;

    taskId = CreateTask(Task_StartSendOutAnim, 5);
    gTasks[taskId].tBattlerId = gActiveBattler;

    if (gBattleSpritesDataPtr->healthBoxesData[gActiveBattler].partyStatusSummaryShown)
        gTasks[gBattlerStatusSummaryTaskId[gActiveBattler]].func = Task_HidePartyStatusSummary;

    gBattleSpritesDataPtr->animationData->introAnimActive = TRUE;
    gBattlerControllerFuncs[gActiveBattler] = BattleControllerDummy;
}

void SpriteCB_FreePlayerSpriteLoadMonSprite(struct Sprite *sprite)
{
    u8 battlerId = sprite->sBattlerId;

    // Free player trainer sprite
    FreeSpriteOamMatrix(sprite);
    FreeSpritePaletteByTag(GetSpritePaletteTagByPaletteNum(sprite->oam.paletteNum));
    DestroySprite(sprite);

    // Load mon sprite
    BattleLoadPlayerMonSpriteGfx(&gPlayerParty[gBattlerPartyIndexes[battlerId]], battlerId);
    StartSpriteAnim(&gSprites[gBattlerSpriteIds[battlerId]], 0);
}

#undef sBattlerId

// Send out at start of battle
static void Task_StartSendOutAnim(u8 taskId)
{
    if (gTasks[taskId].tStartTimer < 31)
    {
        gTasks[taskId].tStartTimer++;
    }
    else
    {
        u8 savedActiveBattler = gActiveBattler;

        gActiveBattler = gTasks[taskId].tBattlerId;
        if (TwoIntroMons(gActiveBattler) && !(gBattleTypeFlags & BATTLE_TYPE_MULTI))
        {
            gBattleResources->bufferA[gActiveBattler][1] = gBattlerPartyIndexes[gActiveBattler];
            StartSendOutAnim(gActiveBattler, FALSE);
            gActiveBattler ^= BIT_FLANK;
            gBattleResources->bufferA[gActiveBattler][1] = gBattlerPartyIndexes[gActiveBattler];
            BattleLoadPlayerMonSpriteGfx(&gPlayerParty[gBattlerPartyIndexes[gActiveBattler]], gActiveBattler);
            StartSendOutAnim(gActiveBattler, FALSE);
            gActiveBattler ^= BIT_FLANK;
        }
        else
        {
            gBattleResources->bufferA[gActiveBattler][1] = gBattlerPartyIndexes[gActiveBattler];
            StartSendOutAnim(gActiveBattler, FALSE);
        }
        gBattlerControllerFuncs[gActiveBattler] = Intro_TryShinyAnimShowHealthbox;
        gActiveBattler = savedActiveBattler;
        DestroyTask(taskId);
    }
}

#undef tBattlerId
#undef tStartTimer

static void PlayerHandleDrawPartyStatusSummary(void)
{
    if (gBattleResources->bufferA[gActiveBattler][1] != 0 && GetBattlerSide(gActiveBattler) == B_SIDE_PLAYER)
    {
        PlayerBufferExecCompleted();
    }
    else
    {
        gBattleSpritesDataPtr->healthBoxesData[gActiveBattler].partyStatusSummaryShown = 1;
        gBattlerStatusSummaryTaskId[gActiveBattler] = CreatePartyStatusSummarySprites(gActiveBattler, (struct HpAndStatus *)&gBattleResources->bufferA[gActiveBattler][4], gBattleResources->bufferA[gActiveBattler][1], gBattleResources->bufferA[gActiveBattler][2]);
        gBattleSpritesDataPtr->healthBoxesData[gActiveBattler].partyStatusDelayTimer = 0;

        // If intro, skip the delay after drawing
        if (gBattleResources->bufferA[gActiveBattler][2] != 0)
            gBattleSpritesDataPtr->healthBoxesData[gActiveBattler].partyStatusDelayTimer = 93;

        gBattlerControllerFuncs[gActiveBattler] = EndDrawPartyStatusSummary;
    }
}

static void EndDrawPartyStatusSummary(void)
{
    if (gBattleSpritesDataPtr->healthBoxesData[gActiveBattler].partyStatusDelayTimer++ > 92)
    {
        gBattleSpritesDataPtr->healthBoxesData[gActiveBattler].partyStatusDelayTimer = 0;
        PlayerBufferExecCompleted();
    }
}

static void PlayerHandleHidePartyStatusSummary(void)
{
    if (gBattleSpritesDataPtr->healthBoxesData[gActiveBattler].partyStatusSummaryShown)
        gTasks[gBattlerStatusSummaryTaskId[gActiveBattler]].func = Task_HidePartyStatusSummary;
    PlayerBufferExecCompleted();
}

static void PlayerHandleEndBounceEffect(void)
{
    EndBounceEffect(gActiveBattler, BOUNCE_HEALTHBOX);
    EndBounceEffect(gActiveBattler, BOUNCE_MON);
    PlayerBufferExecCompleted();
}

static void PlayerHandleSpriteInvisibility(void)
{
    if (IsBattlerSpritePresent(gActiveBattler))
    {
        gSprites[gBattlerSpriteIds[gActiveBattler]].invisible = gBattleResources->bufferA[gActiveBattler][1];
        CopyBattleSpriteInvisibility(gActiveBattler);
    }
    PlayerBufferExecCompleted();
}

static void PlayerHandleBattleAnimation(void)
{
    if (!IsBattleSEPlaying(gActiveBattler))
    {
        u8 animationId = gBattleResources->bufferA[gActiveBattler][1];
        u16 argument = gBattleResources->bufferA[gActiveBattler][2] | (gBattleResources->bufferA[gActiveBattler][3] << 8);

        if (TryHandleLaunchBattleTableAnimation(gActiveBattler, gActiveBattler, gActiveBattler, animationId, argument))
            PlayerBufferExecCompleted();
        else
            gBattlerControllerFuncs[gActiveBattler] = CompleteOnFinishedBattleAnimation;

        BattleTv_SetDataBasedOnAnimation(animationId);
    }
}

static void PlayerHandleLinkStandbyMsg(void)
{
    RecordedBattle_RecordAllBattlerData(&gBattleResources->bufferA[gActiveBattler][2]);
    switch (gBattleResources->bufferA[gActiveBattler][1])
    {
    case LINK_STANDBY_MSG_STOP_BOUNCE:
        PrintLinkStandbyMsg();
        // fall through
    case LINK_STANDBY_STOP_BOUNCE_ONLY:
        EndBounceEffect(gActiveBattler, BOUNCE_HEALTHBOX);
        EndBounceEffect(gActiveBattler, BOUNCE_MON);
        break;
    case LINK_STANDBY_MSG_ONLY:
        PrintLinkStandbyMsg();
        break;
    }
    PlayerBufferExecCompleted();
}

static void PlayerHandleResetActionMoveSelection(void)
{
    switch (gBattleResources->bufferA[gActiveBattler][1])
    {
    case RESET_ACTION_MOVE_SELECTION:
        gActionSelectionCursor[gActiveBattler] = 0;
        gMoveSelectionCursor[gActiveBattler] = 0;
        break;
    case RESET_ACTION_SELECTION:
        gActionSelectionCursor[gActiveBattler] = 0;
        break;
    case RESET_MOVE_SELECTION:
        gMoveSelectionCursor[gActiveBattler] = 0;
        break;
    }
    PlayerBufferExecCompleted();
}

static void PlayerHandleEndLinkBattle(void)
{
    RecordedBattle_RecordAllBattlerData(&gBattleResources->bufferA[gActiveBattler][4]);
    gBattleOutcome = gBattleResources->bufferA[gActiveBattler][1];
    gSaveBlock2Ptr->frontier.disableRecordBattle = gBattleResources->bufferA[gActiveBattler][2];
    FadeOutMapMusic(5);
    BeginFastPaletteFade(3);
    PlayerBufferExecCompleted();
    gBattlerControllerFuncs[gActiveBattler] = SetBattleEndCallbacks;
}

static void WaitForDebug(void)
{
    if (gMain.callback2 == BattleMainCB2 && !gPaletteFade.active)
    {
        PlayerBufferExecCompleted();
    }
}

static void PlayerHandleBattleDebug(void)
{
    BeginNormalPaletteFade(-1, 0, 0, 0x10, 0);
    SetMainCallback2(CB2_BattleDebugMenu);
    gBattlerControllerFuncs[gActiveBattler] = WaitForDebug;
}

static void PlayerCmdEnd(void)
{
}<|MERGE_RESOLUTION|>--- conflicted
+++ resolved
@@ -375,16 +375,11 @@
     if (JOY_NEW(A_BUTTON))
     {
         PlaySE(SE_SELECT);
-<<<<<<< HEAD
-        gSprites[gBattlerSpriteIds[gMultiUsePlayerCursor]].callback = SpriteCb_HideAsMoveTarget;
+        gSprites[gBattlerSpriteIds[gMultiUsePlayerCursor]].callback = SpriteCB_HideAsMoveTarget;
         if (gBattleStruct->mega.playerSelect)
             BtlController_EmitTwoReturnValues(BUFFER_B, 10, gMoveSelectionCursor[gActiveBattler] | RET_MEGA_EVOLUTION | (gMultiUsePlayerCursor << 8));
         else
             BtlController_EmitTwoReturnValues(BUFFER_B, 10, gMoveSelectionCursor[gActiveBattler] | (gMultiUsePlayerCursor << 8));
-=======
-        gSprites[gBattlerSpriteIds[gMultiUsePlayerCursor]].callback = SpriteCB_HideAsMoveTarget;
-        BtlController_EmitTwoReturnValues(BUFFER_B, 10, gMoveSelectionCursor[gActiveBattler] | (gMultiUsePlayerCursor << 8));
->>>>>>> 898ec580
         EndBounceEffect(gMultiUsePlayerCursor, BOUNCE_HEALTHBOX);
         TryHideLastUsedBall();
         HideTriggerSprites();
@@ -427,7 +422,6 @@
                 } while (gMultiUsePlayerCursor == gBattlersCount);
 
                 i = 0;
-<<<<<<< HEAD
                 switch (GetBattlerPosition(gMultiUsePlayerCursor))
                 {
                 case B_POSITION_PLAYER_LEFT:
@@ -448,11 +442,7 @@
                     i = 0;
             } while (i == 0);
         }
-        gSprites[gBattlerSpriteIds[gMultiUsePlayerCursor]].callback = SpriteCb_ShowAsMoveTarget;
-=======
-        } while (i == 0);
         gSprites[gBattlerSpriteIds[gMultiUsePlayerCursor]].callback = SpriteCB_ShowAsMoveTarget;
->>>>>>> 898ec580
     }
     else if (JOY_NEW(DPAD_RIGHT | DPAD_DOWN))
     {
@@ -482,7 +472,6 @@
                 } while (gMultiUsePlayerCursor == gBattlersCount);
 
                 i = 0;
-<<<<<<< HEAD
                 switch (GetBattlerPosition(gMultiUsePlayerCursor))
                 {
                 case B_POSITION_PLAYER_LEFT:
@@ -504,11 +493,7 @@
             } while (i == 0);
         }
 
-        gSprites[gBattlerSpriteIds[gMultiUsePlayerCursor]].callback = SpriteCb_ShowAsMoveTarget;
-=======
-        } while (i == 0);
         gSprites[gBattlerSpriteIds[gMultiUsePlayerCursor]].callback = SpriteCB_ShowAsMoveTarget;
->>>>>>> 898ec580
     }
 }
 
@@ -519,7 +504,7 @@
     {
         if (IsBattlerAlive(i) && gBattleSpritesDataPtr->healthBoxesData[i].healthboxIsBouncing)
         {
-            gSprites[gBattlerSpriteIds[i]].callback = SpriteCb_HideAsMoveTarget;
+            gSprites[gBattlerSpriteIds[i]].callback = SpriteCB_HideAsMoveTarget;
             EndBounceEffect(i, BOUNCE_HEALTHBOX);
         }
     }
@@ -527,21 +512,16 @@
 
 static void HideShownTargets(void)
 {
-<<<<<<< HEAD
     s32 i;
     for (i = 0; i < MAX_BATTLERS_COUNT; i++)
     {
         if (IsBattlerAlive(i) && gBattleSpritesDataPtr->healthBoxesData[i].healthboxIsBouncing && i != gActiveBattler)
         {
-            gSprites[gBattlerSpriteIds[i]].callback = SpriteCb_HideAsMoveTarget;
+            gSprites[gBattlerSpriteIds[i]].callback = SpriteCB_HideAsMoveTarget;
             EndBounceEffect(i, BOUNCE_HEALTHBOX);
         }
     }
 }
-=======
-    bool32 canSelectTarget = FALSE;
-    struct ChooseMoveStruct *moveInfo = (struct ChooseMoveStruct *)(&gBattleBufferA[gActiveBattler][4]);
->>>>>>> 898ec580
 
 static void HandleInputShowEntireFieldTargets(void)
 {
@@ -605,7 +585,7 @@
     if (IsBattlerAlive(battlerId))
     {
         DoBounceEffect(battlerId, BOUNCE_HEALTHBOX, 15, 1);
-        gSprites[gBattlerSpriteIds[battlerId]].callback = SpriteCb_ShowAsMoveTarget;
+        gSprites[gBattlerSpriteIds[battlerId]].callback = SpriteCB_ShowAsMoveTarget;
     }
 }
 
@@ -613,7 +593,7 @@
 {
     u16 moveTarget;
     u32 canSelectTarget = 0;
-    struct ChooseMoveStruct *moveInfo = (struct ChooseMoveStruct*)(&gBattleResources->bufferA[gActiveBattler][4]);
+    struct ChooseMoveStruct *moveInfo = (struct ChooseMoveStruct *)(&gBattleResources->bufferA[gActiveBattler][4]);
 
     if (gMain.heldKeys & DPAD_ANY && gSaveBlock2Ptr->optionsButtonMode == OPTIONS_BUTTON_MODE_L_EQUALS_A)
         gPlayerDpadHoldFrames++;
@@ -716,8 +696,7 @@
             else
                 gMultiUsePlayerCursor = GetBattlerAtPosition(B_POSITION_OPPONENT_LEFT);
 
-<<<<<<< HEAD
-            gSprites[gBattlerSpriteIds[gMultiUsePlayerCursor]].callback = SpriteCb_ShowAsMoveTarget;
+            gSprites[gBattlerSpriteIds[gMultiUsePlayerCursor]].callback = SpriteCB_ShowAsMoveTarget;
             break;
         case 2:
             gBattlerControllerFuncs[gActiveBattler] = HandleInputShowTargets;
@@ -725,9 +704,6 @@
         case 3: // Entire field
             gBattlerControllerFuncs[gActiveBattler] = HandleInputShowEntireFieldTargets;
             break;
-=======
-            gSprites[gBattlerSpriteIds[gMultiUsePlayerCursor]].callback = SpriteCB_ShowAsMoveTarget;
->>>>>>> 898ec580
         }
     }
     else if (JOY_NEW(B_BUTTON) || gPlayerDpadHoldFrames > 59)
@@ -910,11 +886,7 @@
 
         if (gMoveSelectionCursor[gActiveBattler] != gMultiUsePlayerCursor)
         {
-<<<<<<< HEAD
-            struct ChooseMoveStruct *moveInfo = (struct ChooseMoveStruct*)(&gBattleResources->bufferA[gActiveBattler][4]);
-=======
-            struct ChooseMoveStruct *moveInfo = (struct ChooseMoveStruct *)(&gBattleBufferA[gActiveBattler][4]);
->>>>>>> 898ec580
+            struct ChooseMoveStruct *moveInfo = (struct ChooseMoveStruct *)(&gBattleResources->bufferA[gActiveBattler][4]);
             s32 i;
 
             // swap moves and pp
@@ -1705,11 +1677,7 @@
 static void MoveSelectionDisplayMoveNames(void)
 {
     s32 i;
-<<<<<<< HEAD
-    struct ChooseMoveStruct *moveInfo = (struct ChooseMoveStruct*)(&gBattleResources->bufferA[gActiveBattler][4]);
-=======
-    struct ChooseMoveStruct *moveInfo = (struct ChooseMoveStruct *)(&gBattleBufferA[gActiveBattler][4]);
->>>>>>> 898ec580
+    struct ChooseMoveStruct *moveInfo = (struct ChooseMoveStruct *)(&gBattleResources->bufferA[gActiveBattler][4]);
     gNumberOfMovesToChoose = 0;
 
     for (i = 0; i < MAX_MON_MOVES; i++)
@@ -1738,11 +1706,7 @@
         return;
 
     SetPpNumbersPaletteInMoveSelection();
-<<<<<<< HEAD
-    moveInfo = (struct ChooseMoveStruct*)(&gBattleResources->bufferA[gActiveBattler][4]);
-=======
-    moveInfo = (struct ChooseMoveStruct *)(&gBattleBufferA[gActiveBattler][4]);
->>>>>>> 898ec580
+    moveInfo = (struct ChooseMoveStruct *)(&gBattleResources->bufferA[gActiveBattler][4]);
     txtPtr = ConvertIntToDecimalStringN(gDisplayedStringBattle, moveInfo->currentPp[gMoveSelectionCursor[gActiveBattler]], STR_CONV_MODE_RIGHT_ALIGN, 2);
     *(txtPtr)++ = CHAR_SLASH;
     ConvertIntToDecimalStringN(txtPtr, moveInfo->maxPp[gMoveSelectionCursor[gActiveBattler]], STR_CONV_MODE_RIGHT_ALIGN, 2);
@@ -1753,11 +1717,7 @@
 static void MoveSelectionDisplayMoveType(void)
 {
     u8 *txtPtr;
-<<<<<<< HEAD
-    struct ChooseMoveStruct *moveInfo = (struct ChooseMoveStruct*)(&gBattleResources->bufferA[gActiveBattler][4]);
-=======
-    struct ChooseMoveStruct *moveInfo = (struct ChooseMoveStruct *)(&gBattleBufferA[gActiveBattler][4]);
->>>>>>> 898ec580
+    struct ChooseMoveStruct *moveInfo = (struct ChooseMoveStruct *)(&gBattleResources->bufferA[gActiveBattler][4]);
 
     txtPtr = StringCopy(gDisplayedStringBattle, gText_MoveInterfaceType);
     *(txtPtr)++ = EXT_CTRL_CODE_BEGIN;
@@ -2807,11 +2767,7 @@
 
     gBattle_BG0_X = 0;
     gBattle_BG0_Y = 0;
-<<<<<<< HEAD
-    stringId = (u16*)(&gBattleResources->bufferA[gActiveBattler][2]);
-=======
-    stringId = (u16 *)(&gBattleBufferA[gActiveBattler][2]);
->>>>>>> 898ec580
+    stringId = (u16 *)(&gBattleResources->bufferA[gActiveBattler][2]);
     BufferStringBattle(*stringId);
     BattlePutTextOnWindow(gDisplayedStringBattle, B_WIN_MSG);
     gBattlerControllerFuncs[gActiveBattler] = CompleteOnInactiveTextPrinter2;
@@ -2901,7 +2857,7 @@
     }
     else
     {
-        struct ChooseMoveStruct *moveInfo = (struct ChooseMoveStruct*)(&gBattleResources->bufferA[gActiveBattler][4]);
+        struct ChooseMoveStruct *moveInfo = (struct ChooseMoveStruct *)(&gBattleResources->bufferA[gActiveBattler][4]);
         
         InitMoveSelectionsVarsAndStrings();
         gBattleStruct->mega.playerSelect = FALSE;
@@ -3075,13 +3031,8 @@
             | (gBattleResources->bufferA[gActiveBattler][4] << 24);
     u16 sizeArg = gBattleResources->bufferA[gActiveBattler][5] | (gBattleResources->bufferA[gActiveBattler][6] << 8);
 
-<<<<<<< HEAD
     const u8 *src = &gBattleResources->bufferA[gActiveBattler][7];
-    u8 *dst = (u8*)(dstArg);
-=======
-    const u8 *src = &gBattleBufferA[gActiveBattler][7];
     u8 *dst = (u8 *)(dstArg);
->>>>>>> 898ec580
     u32 size = sizeArg;
 
     while (1)
