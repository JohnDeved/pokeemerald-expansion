#include "global.h"
#include "battle.h"
#include "battle_anim.h"
#include "battle_arena.h"
#include "battle_controllers.h"
#include "battle_dome.h"
#include "battle_interface.h"
#include "battle_message.h"
#include "battle_setup.h"
#include "battle_tv.h"
#include "bg.h"
#include "data.h"
#include "item.h"
#include "item_menu.h"
#include "link.h"
#include "main.h"
#include "m4a.h"
#include "palette.h"
#include "party_menu.h"
#include "pokeball.h"
#include "pokemon.h"
#include "random.h"
#include "recorded_battle.h"
#include "reshow_battle_screen.h"
#include "sound.h"
#include "string_util.h"
#include "task.h"
#include "text.h"
#include "util.h"
#include "window.h"
#include "constants/battle_anim.h"
#include "constants/battle_config.h"
#include "constants/items.h"
#include "constants/moves.h"
#include "constants/party_menu.h"
#include "constants/songs.h"
#include "constants/trainers.h"
#include "constants/rgb.h"

extern struct MusicPlayerInfo gMPlayInfo_BGM;

// this file's functions
static void PlayerHandleGetMonData(void);
static void PlayerHandleSetMonData(void);
static void PlayerHandleSetRawMonData(void);
static void PlayerHandleLoadMonSprite(void);
static void PlayerHandleSwitchInAnim(void);
static void PlayerHandleReturnMonToBall(void);
static void PlayerHandleDrawTrainerPic(void);
static void PlayerHandleTrainerSlide(void);
static void PlayerHandleTrainerSlideBack(void);
static void PlayerHandleFaintAnimation(void);
static void PlayerHandlePaletteFade(void);
static void PlayerHandleSuccessBallThrowAnim(void);
static void PlayerHandleBallThrowAnim(void);
static void PlayerHandlePause(void);
static void PlayerHandleMoveAnimation(void);
static void PlayerHandlePrintString(void);
static void PlayerHandlePrintSelectionString(void);
static void PlayerHandleChooseAction(void);
static void PlayerHandleUnknownYesNoBox(void);
static void PlayerHandleChooseMove(void);
static void PlayerHandleChooseItem(void);
static void PlayerHandleChoosePokemon(void);
static void PlayerHandleCmd23(void);
static void PlayerHandleHealthBarUpdate(void);
static void PlayerHandleExpUpdate(void);
static void PlayerHandleStatusIconUpdate(void);
static void PlayerHandleStatusAnimation(void);
static void PlayerHandleStatusXor(void);
static void PlayerHandleDataTransfer(void);
static void PlayerHandleDMA3Transfer(void);
static void PlayerHandlePlayBGM(void);
static void PlayerHandleCmd32(void);
static void PlayerHandleTwoReturnValues(void);
static void PlayerHandleChosenMonReturnValue(void);
static void PlayerHandleOneReturnValue(void);
static void PlayerHandleOneReturnValue_Duplicate(void);
static void PlayerHandleCmd37(void);
static void PlayerHandleCmd38(void);
static void PlayerHandleCmd39(void);
static void PlayerHandleCmd40(void);
static void PlayerHandleHitAnimation(void);
static void PlayerHandleCmd42(void);
static void PlayerHandlePlaySE(void);
static void PlayerHandlePlayFanfareOrBGM(void);
static void PlayerHandleFaintingCry(void);
static void PlayerHandleIntroSlide(void);
static void PlayerHandleIntroTrainerBallThrow(void);
static void PlayerHandleDrawPartyStatusSummary(void);
static void PlayerHandleHidePartyStatusSummary(void);
static void PlayerHandleEndBounceEffect(void);
static void PlayerHandleSpriteInvisibility(void);
static void PlayerHandleBattleAnimation(void);
static void PlayerHandleLinkStandbyMsg(void);
static void PlayerHandleResetActionMoveSelection(void);
static void PlayerHandleCmd55(void);
static void PlayerHandleBattleDebug(void);
static void PlayerCmdEnd(void);

static void PlayerBufferRunCommand(void);
static void HandleInputChooseTarget(void);
static void HandleInputChooseMove(void);
static void MoveSelectionCreateCursorAt(u8 cursorPos, u8 arg1);
static void MoveSelectionDestroyCursorAt(u8 cursorPos);
static void MoveSelectionDisplayPpNumber(void);
static void MoveSelectionDisplayPpString(void);
static void MoveSelectionDisplayMoveType(void);
static void MoveSelectionDisplayMoveNames(void);
static void HandleMoveSwitching(void);
static void sub_8058FC0(void);
static void WaitForMonSelection(void);
static void CompleteWhenChoseItem(void);
static void Task_LaunchLvlUpAnim(u8 taskId);
static void Task_PrepareToGiveExpWithExpBar(u8 taskId);
static void DestroyExpTaskAndCompleteOnInactiveTextPrinter(u8 taskId);
static void sub_8059400(u8 taskId);
static void Task_UpdateLvlInHealthbox(u8 taskId);
static void PrintLinkStandbyMsg(void);
static u32 CopyPlayerMonData(u8 monId, u8 *dst);
static void SetPlayerMonData(u8 monId);
static void sub_805B258(u8 battlerId, bool8 dontClearSubstituteBit);
static void DoSwitchOutAnimation(void);
static void PlayerDoMoveAnimation(void);
static void task05_08033660(u8 taskId);
static void sub_805CE38(void);

static void (*const sPlayerBufferCommands[CONTROLLER_CMDS_COUNT])(void) =
{
    PlayerHandleGetMonData,
    PlayerHandleGetRawMonData,
    PlayerHandleSetMonData,
    PlayerHandleSetRawMonData,
    PlayerHandleLoadMonSprite,
    PlayerHandleSwitchInAnim,
    PlayerHandleReturnMonToBall,
    PlayerHandleDrawTrainerPic,
    PlayerHandleTrainerSlide,
    PlayerHandleTrainerSlideBack,
    PlayerHandleFaintAnimation,
    PlayerHandlePaletteFade,
    PlayerHandleSuccessBallThrowAnim,
    PlayerHandleBallThrowAnim,
    PlayerHandlePause,
    PlayerHandleMoveAnimation,
    PlayerHandlePrintString,
    PlayerHandlePrintSelectionString,
    PlayerHandleChooseAction,
    PlayerHandleUnknownYesNoBox,
    PlayerHandleChooseMove,
    PlayerHandleChooseItem,
    PlayerHandleChoosePokemon,
    PlayerHandleCmd23,
    PlayerHandleHealthBarUpdate,
    PlayerHandleExpUpdate,
    PlayerHandleStatusIconUpdate,
    PlayerHandleStatusAnimation,
    PlayerHandleStatusXor,
    PlayerHandleDataTransfer,
    PlayerHandleDMA3Transfer,
    PlayerHandlePlayBGM,
    PlayerHandleCmd32,
    PlayerHandleTwoReturnValues,
    PlayerHandleChosenMonReturnValue,
    PlayerHandleOneReturnValue,
    PlayerHandleOneReturnValue_Duplicate,
    PlayerHandleCmd37,
    PlayerHandleCmd38,
    PlayerHandleCmd39,
    PlayerHandleCmd40,
    PlayerHandleHitAnimation,
    PlayerHandleCmd42,
    PlayerHandlePlaySE,
    PlayerHandlePlayFanfareOrBGM,
    PlayerHandleFaintingCry,
    PlayerHandleIntroSlide,
    PlayerHandleIntroTrainerBallThrow,
    PlayerHandleDrawPartyStatusSummary,
    PlayerHandleHidePartyStatusSummary,
    PlayerHandleEndBounceEffect,
    PlayerHandleSpriteInvisibility,
    PlayerHandleBattleAnimation,
    PlayerHandleLinkStandbyMsg,
    PlayerHandleResetActionMoveSelection,
    PlayerHandleCmd55,
    PlayerHandleBattleDebug,
    PlayerCmdEnd
};

// unknown unused data
static const u8 sUnknown_0831C5FC[] = {0x48, 0x48, 0x20, 0x5a, 0x50, 0x50, 0x50, 0x58};

void nullsub_21(void)
{
}

void SetControllerToPlayer(void)
{
    gBattlerControllerFuncs[gActiveBattler] = PlayerBufferRunCommand;
    gDoingBattleAnim = FALSE;
    gPlayerDpadHoldFrames = 0;
}

static void PlayerBufferExecCompleted(void)
{
    gBattlerControllerFuncs[gActiveBattler] = PlayerBufferRunCommand;
    if (gBattleTypeFlags & BATTLE_TYPE_LINK)
    {
        u8 playerId = GetMultiplayerId();

        PrepareBufferDataTransferLink(2, 4, &playerId);
        gBattleResources->bufferA[gActiveBattler][0] = CONTROLLER_TERMINATOR_NOP;
    }
    else
    {
        gBattleControllerExecFlags &= ~gBitTable[gActiveBattler];
    }
}

static void PlayerBufferRunCommand(void)
{
    if (gBattleControllerExecFlags & gBitTable[gActiveBattler])
    {
        if (gBattleResources->bufferA[gActiveBattler][0] < ARRAY_COUNT(sPlayerBufferCommands))
            sPlayerBufferCommands[gBattleResources->bufferA[gActiveBattler][0]]();
        else
            PlayerBufferExecCompleted();
    }
}

static void CompleteOnBankSpritePosX_0(void)
{
    if (gSprites[gBattlerSpriteIds[gActiveBattler]].pos2.x == 0)
        PlayerBufferExecCompleted();
}

static void HandleInputChooseAction(void)
{
    u16 itemId = gBattleResources->bufferA[gActiveBattler][2] | (gBattleResources->bufferA[gActiveBattler][3] << 8);

    DoBounceEffect(gActiveBattler, BOUNCE_HEALTHBOX, 7, 1);
    DoBounceEffect(gActiveBattler, BOUNCE_MON, 7, 1);

    if (gMain.newAndRepeatedKeys & DPAD_ANY && gSaveBlock2Ptr->optionsButtonMode == OPTIONS_BUTTON_MODE_L_EQUALS_A)
        gPlayerDpadHoldFrames++;
    else
        gPlayerDpadHoldFrames = 0;

    if (gMain.newKeys & A_BUTTON)
    {
        PlaySE(SE_SELECT);

        switch (gActionSelectionCursor[gActiveBattler])
        {
        case 0:
            BtlController_EmitTwoReturnValues(1, B_ACTION_USE_MOVE, 0);
            break;
        case 1:
            BtlController_EmitTwoReturnValues(1, B_ACTION_USE_ITEM, 0);
            break;
        case 2:
            BtlController_EmitTwoReturnValues(1, B_ACTION_SWITCH, 0);
            break;
        case 3:
            BtlController_EmitTwoReturnValues(1, B_ACTION_RUN, 0);
            break;
        }
        PlayerBufferExecCompleted();
    }
    else if (gMain.newKeys & DPAD_LEFT)
    {
        if (gActionSelectionCursor[gActiveBattler] & 1) // if is B_ACTION_USE_ITEM or B_ACTION_RUN
        {
            PlaySE(SE_SELECT);
            ActionSelectionDestroyCursorAt(gActionSelectionCursor[gActiveBattler]);
            gActionSelectionCursor[gActiveBattler] ^= 1;
            ActionSelectionCreateCursorAt(gActionSelectionCursor[gActiveBattler], 0);
        }
    }
    else if (gMain.newKeys & DPAD_RIGHT)
    {
        if (!(gActionSelectionCursor[gActiveBattler] & 1)) // if is B_ACTION_USE_MOVE or B_ACTION_SWITCH
        {
            PlaySE(SE_SELECT);
            ActionSelectionDestroyCursorAt(gActionSelectionCursor[gActiveBattler]);
            gActionSelectionCursor[gActiveBattler] ^= 1;
            ActionSelectionCreateCursorAt(gActionSelectionCursor[gActiveBattler], 0);
        }
    }
    else if (gMain.newKeys & DPAD_UP)
    {
        if (gActionSelectionCursor[gActiveBattler] & 2) // if is B_ACTION_SWITCH or B_ACTION_RUN
        {
            PlaySE(SE_SELECT);
            ActionSelectionDestroyCursorAt(gActionSelectionCursor[gActiveBattler]);
            gActionSelectionCursor[gActiveBattler] ^= 2;
            ActionSelectionCreateCursorAt(gActionSelectionCursor[gActiveBattler], 0);
        }
    }
    else if (gMain.newKeys & DPAD_DOWN)
    {
        if (!(gActionSelectionCursor[gActiveBattler] & 2)) // if is B_ACTION_USE_MOVE or B_ACTION_USE_ITEM
        {
            PlaySE(SE_SELECT);
            ActionSelectionDestroyCursorAt(gActionSelectionCursor[gActiveBattler]);
            gActionSelectionCursor[gActiveBattler] ^= 2;
            ActionSelectionCreateCursorAt(gActionSelectionCursor[gActiveBattler], 0);
        }
    }
    else if (gMain.newKeys & B_BUTTON || gPlayerDpadHoldFrames > 59)
    {
        if ((gBattleTypeFlags & BATTLE_TYPE_DOUBLE)
         && GetBattlerPosition(gActiveBattler) == B_POSITION_PLAYER_RIGHT
         && !(gAbsentBattlerFlags & gBitTable[GetBattlerAtPosition(B_POSITION_PLAYER_LEFT)])
         && !(gBattleTypeFlags & BATTLE_TYPE_MULTI))
        {
            if (gBattleResources->bufferA[gActiveBattler][1] == B_ACTION_USE_ITEM)
            {
                // Add item to bag if it is a ball
                if (itemId <= LAST_BALL)
                    AddBagItem(itemId, 1);
                else
                    return;
            }
            PlaySE(SE_SELECT);
            BtlController_EmitTwoReturnValues(1, B_ACTION_CANCEL_PARTNER, 0);
            PlayerBufferExecCompleted();
        }
    }
    else if (gMain.newKeys & START_BUTTON)
    {
        SwapHpBarsWithHpText();
    }
    else if (USE_BATTLE_DEBUG && gMain.newKeys & SELECT_BUTTON)
    {
        BtlController_EmitTwoReturnValues(1, B_ACTION_DEBUG, 0);
        PlayerBufferExecCompleted();
    }
}

static void sub_80577F0(void) // unused
{
    EndBounceEffect(gActiveBattler, BOUNCE_HEALTHBOX);
    EndBounceEffect(gActiveBattler, BOUNCE_MON);
    gBattlerControllerFuncs[gActiveBattler] = HandleInputChooseTarget;
}

static void HandleInputChooseTarget(void)
{
    s32 i;
    static const u8 identities[4] = {B_POSITION_PLAYER_LEFT, B_POSITION_PLAYER_RIGHT, B_POSITION_OPPONENT_RIGHT, B_POSITION_OPPONENT_LEFT};
    u16 move = GetMonData(&gPlayerParty[gBattlerPartyIndexes[gActiveBattler]], MON_DATA_MOVE1 + gMoveSelectionCursor[gActiveBattler]);

    DoBounceEffect(gMultiUsePlayerCursor, BOUNCE_HEALTHBOX, 15, 1);
    for (i = 0; i < gBattlersCount; i++)
    {
        if (i != gMultiUsePlayerCursor)
            EndBounceEffect(i, BOUNCE_HEALTHBOX);
    }

    if (gMain.heldKeys & DPAD_ANY && gSaveBlock2Ptr->optionsButtonMode == OPTIONS_BUTTON_MODE_L_EQUALS_A)
        gPlayerDpadHoldFrames++;
    else
        gPlayerDpadHoldFrames = 0;

    if (gMain.newKeys & A_BUTTON)
    {
        PlaySE(SE_SELECT);
<<<<<<< HEAD
        gSprites[gBattlerSpriteIds[gMultiUsePlayerCursor]].callback = sub_8039B2C;
        if (gBattleStruct->mega.playerSelect)
            BtlController_EmitTwoReturnValues(1, 10, gMoveSelectionCursor[gActiveBattler] | RET_MEGA_EVOLUTION | (gMultiUsePlayerCursor << 8));
        else
            BtlController_EmitTwoReturnValues(1, 10, gMoveSelectionCursor[gActiveBattler] | (gMultiUsePlayerCursor << 8));
=======
        gSprites[gBattlerSpriteIds[gMultiUsePlayerCursor]].callback = SpriteCb_HideAsMoveTarget;
        BtlController_EmitTwoReturnValues(1, 10, gMoveSelectionCursor[gActiveBattler] | (gMultiUsePlayerCursor << 8));
>>>>>>> 0c4f3b26
        EndBounceEffect(gMultiUsePlayerCursor, BOUNCE_HEALTHBOX);
        HideMegaTriggerSprite();
        PlayerBufferExecCompleted();
    }
    else if (gMain.newKeys & B_BUTTON || gPlayerDpadHoldFrames > 59)
    {
        PlaySE(SE_SELECT);
        gSprites[gBattlerSpriteIds[gMultiUsePlayerCursor]].callback = SpriteCb_HideAsMoveTarget;
        gBattlerControllerFuncs[gActiveBattler] = HandleInputChooseMove;
        DoBounceEffect(gActiveBattler, BOUNCE_HEALTHBOX, 7, 1);
        DoBounceEffect(gActiveBattler, BOUNCE_MON, 7, 1);
        EndBounceEffect(gMultiUsePlayerCursor, BOUNCE_HEALTHBOX);
    }
    else if (gMain.newKeys & (DPAD_LEFT | DPAD_UP))
    {
        PlaySE(SE_SELECT);
        gSprites[gBattlerSpriteIds[gMultiUsePlayerCursor]].callback = SpriteCb_HideAsMoveTarget;

        if (gBattleMoves[move].target == (MOVE_TARGET_USER | MOVE_TARGET_ALLY))
        {
            gMultiUsePlayerCursor ^= BIT_FLANK;
        }
        else
        {
            do
            {
                u8 currSelIdentity = GetBattlerPosition(gMultiUsePlayerCursor);

                for (i = 0; i < MAX_BATTLERS_COUNT; i++)
                {
                    if (currSelIdentity == identities[i])
                        break;
                }
                do
                {
                    if (--i < 0)
                        i = 3;
                    gMultiUsePlayerCursor = GetBattlerAtPosition(identities[i]);
                } while (gMultiUsePlayerCursor == gBattlersCount);

                i = 0;
<<<<<<< HEAD
                switch (GetBattlerPosition(gMultiUsePlayerCursor))
                {
                case B_POSITION_PLAYER_LEFT:
                case B_POSITION_PLAYER_RIGHT:
                    if (gActiveBattler != gMultiUsePlayerCursor)
                        i++;
                    else if (gBattleMoves[move].target & MOVE_TARGET_USER_OR_SELECTED)
                        i++;
                    break;
                case B_POSITION_OPPONENT_LEFT:
                case B_POSITION_OPPONENT_RIGHT:
                    i++;
                    break;
                }

                if (gAbsentBattlerFlags & gBitTable[gMultiUsePlayerCursor])
                    i = 0;
            } while (i == 0);
        }
        gSprites[gBattlerSpriteIds[gMultiUsePlayerCursor]].callback = sub_8039AD8;
=======
        } while (i == 0);
        gSprites[gBattlerSpriteIds[gMultiUsePlayerCursor]].callback = SpriteCb_ShowAsMoveTarget;
>>>>>>> 0c4f3b26
    }
    else if (gMain.newKeys & (DPAD_RIGHT | DPAD_DOWN))
    {
        PlaySE(SE_SELECT);
        gSprites[gBattlerSpriteIds[gMultiUsePlayerCursor]].callback = SpriteCb_HideAsMoveTarget;

        if (gBattleMoves[move].target == (MOVE_TARGET_USER | MOVE_TARGET_ALLY))
        {
            gMultiUsePlayerCursor ^= BIT_FLANK;
        }
        else
        {
            do
            {
                u8 currSelIdentity = GetBattlerPosition(gMultiUsePlayerCursor);

                for (i = 0; i < MAX_BATTLERS_COUNT; i++)
                {
                    if (currSelIdentity == identities[i])
                        break;
                }
                do
                {
                    if (++i > 3)
                        i = 0;
                    gMultiUsePlayerCursor = GetBattlerAtPosition(identities[i]);
                } while (gMultiUsePlayerCursor == gBattlersCount);

                i = 0;
<<<<<<< HEAD
                switch (GetBattlerPosition(gMultiUsePlayerCursor))
                {
                case B_POSITION_PLAYER_LEFT:
                case B_POSITION_PLAYER_RIGHT:
                    if (gActiveBattler != gMultiUsePlayerCursor)
                        i++;
                    else if (gBattleMoves[move].target & MOVE_TARGET_USER_OR_SELECTED)
                        i++;
                    break;
                case B_POSITION_OPPONENT_LEFT:
                case B_POSITION_OPPONENT_RIGHT:
                    i++;
                    break;
                }

                if (gAbsentBattlerFlags & gBitTable[gMultiUsePlayerCursor])
                    i = 0;
            } while (i == 0);
        }

        gSprites[gBattlerSpriteIds[gMultiUsePlayerCursor]].callback = sub_8039AD8;
=======
        } while (i == 0);
        gSprites[gBattlerSpriteIds[gMultiUsePlayerCursor]].callback = SpriteCb_ShowAsMoveTarget;
>>>>>>> 0c4f3b26
    }
}

static void HideShownTargets(void)
{
    s32 i;
    for (i = 0; i < MAX_BATTLERS_COUNT; i++)
    {
        if (IsBattlerAlive(i) && gBattleSpritesDataPtr->healthBoxesData[i].healthboxIsBouncing && i != gActiveBattler)
        {
            gSprites[gBattlerSpriteIds[i]].callback = sub_8039B2C;
            EndBounceEffect(i, BOUNCE_HEALTHBOX);
        }
    }
}

static void HandleInputShowTargets(void)
{
    if (gMain.heldKeys & DPAD_ANY && gSaveBlock2Ptr->optionsButtonMode == OPTIONS_BUTTON_MODE_L_EQUALS_A)
        gPlayerDpadHoldFrames++;
    else
        gPlayerDpadHoldFrames = 0;

    if (gMain.newKeys & A_BUTTON)
    {
        PlaySE(SE_SELECT);
        HideShownTargets();
        if (gBattleStruct->mega.playerSelect)
            BtlController_EmitTwoReturnValues(1, 10, gMoveSelectionCursor[gActiveBattler] | RET_MEGA_EVOLUTION | (gMultiUsePlayerCursor << 8));
        else
            BtlController_EmitTwoReturnValues(1, 10, gMoveSelectionCursor[gActiveBattler] | (gMultiUsePlayerCursor << 8));
        HideMegaTriggerSprite();
        PlayerBufferExecCompleted();
    }
    else if (gMain.newKeys & B_BUTTON || gPlayerDpadHoldFrames > 59)
    {
        PlaySE(SE_SELECT);
        HideShownTargets();
        gBattlerControllerFuncs[gActiveBattler] = HandleInputChooseMove;
        DoBounceEffect(gActiveBattler, BOUNCE_HEALTHBOX, 7, 1);
        DoBounceEffect(gActiveBattler, BOUNCE_MON, 7, 1);
    }
}

static void TryShowAsTarget(u32 battlerId)
{
    if (IsBattlerAlive(battlerId))
    {
        DoBounceEffect(battlerId, BOUNCE_HEALTHBOX, 15, 1);
        gSprites[gBattlerSpriteIds[battlerId]].callback = sub_8039AD8;
    }
}

static void HandleInputChooseMove(void)
{
    u8 moveTarget;
    u32 canSelectTarget = 0;
    struct ChooseMoveStruct *moveInfo = (struct ChooseMoveStruct*)(&gBattleResources->bufferA[gActiveBattler][4]);

    if (gMain.heldKeys & DPAD_ANY && gSaveBlock2Ptr->optionsButtonMode == OPTIONS_BUTTON_MODE_L_EQUALS_A)
        gPlayerDpadHoldFrames++;
    else
        gPlayerDpadHoldFrames = 0;

    if (gMain.newKeys & A_BUTTON)
    {
        PlaySE(SE_SELECT);
        if (moveInfo->moves[gMoveSelectionCursor[gActiveBattler]] == MOVE_CURSE)
        {
            if (moveInfo->monType1 != TYPE_GHOST && moveInfo->monType2 != TYPE_GHOST && moveInfo->monType3 != TYPE_GHOST)
                moveTarget = MOVE_TARGET_USER;
            else
                moveTarget = MOVE_TARGET_SELECTED;
        }
        else
        {
            moveTarget = gBattleMoves[moveInfo->moves[gMoveSelectionCursor[gActiveBattler]]].target;
        }

        if (moveTarget & MOVE_TARGET_USER)
            gMultiUsePlayerCursor = gActiveBattler;
        else
            gMultiUsePlayerCursor = GetBattlerAtPosition((GetBattlerPosition(gActiveBattler) & BIT_SIDE) ^ BIT_SIDE);

        if (!gBattleResources->bufferA[gActiveBattler][1]) // not a double battle
        {
            if (moveTarget & MOVE_TARGET_USER_OR_SELECTED && !gBattleResources->bufferA[gActiveBattler][2])
                canSelectTarget = 1;
        }
        else // double battle
        {
            if (!(moveTarget & (MOVE_TARGET_RANDOM | MOVE_TARGET_BOTH | MOVE_TARGET_DEPENDS | MOVE_TARGET_FOES_AND_ALLY | MOVE_TARGET_OPPONENTS_FIELD | MOVE_TARGET_USER | MOVE_TARGET_ALLY)))
                canSelectTarget = 1; // either selected or user
            if (moveTarget == (MOVE_TARGET_USER | MOVE_TARGET_ALLY) && IsBattlerAlive(BATTLE_PARTNER(gActiveBattler)))
                canSelectTarget = 1;

            if (moveInfo->currentPp[gMoveSelectionCursor[gActiveBattler]] == 0)
            {
                canSelectTarget = 0;
            }
            else if (!(moveTarget & (MOVE_TARGET_USER | MOVE_TARGET_USER_OR_SELECTED)) && CountAliveMonsInBattle(BATTLE_ALIVE_EXCEPT_ACTIVE) <= 1)
            {
                gMultiUsePlayerCursor = GetDefaultMoveTarget(gActiveBattler);
                canSelectTarget = 0;
            }

            // Show all available targets for multi-target moves
            if (B_SHOW_TARGETS && moveTarget & (MOVE_TARGET_OPPONENTS_FIELD | MOVE_TARGET_BOTH | MOVE_TARGET_FOES_AND_ALLY))
            {
                TryShowAsTarget(gMultiUsePlayerCursor);
                TryShowAsTarget(BATTLE_PARTNER(gMultiUsePlayerCursor));
                if (moveTarget & MOVE_TARGET_FOES_AND_ALLY)
                    TryShowAsTarget(BATTLE_PARTNER(gActiveBattler));
                canSelectTarget = 2;
            }
        }

        if (canSelectTarget == 0)
        {
            if (gBattleStruct->mega.playerSelect)
                BtlController_EmitTwoReturnValues(1, 10, gMoveSelectionCursor[gActiveBattler] | RET_MEGA_EVOLUTION | (gMultiUsePlayerCursor << 8));
            else
                BtlController_EmitTwoReturnValues(1, 10, gMoveSelectionCursor[gActiveBattler] | (gMultiUsePlayerCursor << 8));
            HideMegaTriggerSprite();
            PlayerBufferExecCompleted();
        }
        else if (canSelectTarget == 1)
        {
            gBattlerControllerFuncs[gActiveBattler] = HandleInputChooseTarget;

            if (moveTarget & (MOVE_TARGET_USER | MOVE_TARGET_USER_OR_SELECTED))
                gMultiUsePlayerCursor = gActiveBattler;
            else if (gAbsentBattlerFlags & gBitTable[GetBattlerAtPosition(B_POSITION_OPPONENT_LEFT)])
                gMultiUsePlayerCursor = GetBattlerAtPosition(B_POSITION_OPPONENT_RIGHT);
            else
                gMultiUsePlayerCursor = GetBattlerAtPosition(B_POSITION_OPPONENT_LEFT);

            gSprites[gBattlerSpriteIds[gMultiUsePlayerCursor]].callback = SpriteCb_ShowAsMoveTarget;
        }
        else
        {
            gBattlerControllerFuncs[gActiveBattler] = HandleInputShowTargets;
        }
    }
    else if (gMain.newKeys & B_BUTTON || gPlayerDpadHoldFrames > 59)
    {
        PlaySE(SE_SELECT);
        gBattleStruct->mega.playerSelect = FALSE;
        BtlController_EmitTwoReturnValues(1, 10, 0xFFFF);
        HideMegaTriggerSprite();
        PlayerBufferExecCompleted();
    }
    else if (gMain.newKeys & DPAD_LEFT)
    {
        if (gMoveSelectionCursor[gActiveBattler] & 1)
        {
            MoveSelectionDestroyCursorAt(gMoveSelectionCursor[gActiveBattler]);
            gMoveSelectionCursor[gActiveBattler] ^= 1;
            PlaySE(SE_SELECT);
            MoveSelectionCreateCursorAt(gMoveSelectionCursor[gActiveBattler], 0);
            MoveSelectionDisplayPpNumber();
            MoveSelectionDisplayMoveType();
        }
    }
    else if (gMain.newKeys & DPAD_RIGHT)
    {
        if (!(gMoveSelectionCursor[gActiveBattler] & 1)
         && (gMoveSelectionCursor[gActiveBattler] ^ 1) < gNumberOfMovesToChoose)
        {
            MoveSelectionDestroyCursorAt(gMoveSelectionCursor[gActiveBattler]);
            gMoveSelectionCursor[gActiveBattler] ^= 1;
            PlaySE(SE_SELECT);
            MoveSelectionCreateCursorAt(gMoveSelectionCursor[gActiveBattler], 0);
            MoveSelectionDisplayPpNumber();
            MoveSelectionDisplayMoveType();
        }
    }
    else if (gMain.newKeys & DPAD_UP)
    {
        if (gMoveSelectionCursor[gActiveBattler] & 2)
        {
            MoveSelectionDestroyCursorAt(gMoveSelectionCursor[gActiveBattler]);
            gMoveSelectionCursor[gActiveBattler] ^= 2;
            PlaySE(SE_SELECT);
            MoveSelectionCreateCursorAt(gMoveSelectionCursor[gActiveBattler], 0);
            MoveSelectionDisplayPpNumber();
            MoveSelectionDisplayMoveType();
        }
    }
    else if (gMain.newKeys & DPAD_DOWN)
    {
        if (!(gMoveSelectionCursor[gActiveBattler] & 2)
         && (gMoveSelectionCursor[gActiveBattler] ^ 2) < gNumberOfMovesToChoose)
        {
            MoveSelectionDestroyCursorAt(gMoveSelectionCursor[gActiveBattler]);
            gMoveSelectionCursor[gActiveBattler] ^= 2;
            PlaySE(SE_SELECT);
            MoveSelectionCreateCursorAt(gMoveSelectionCursor[gActiveBattler], 0);
            MoveSelectionDisplayPpNumber();
            MoveSelectionDisplayMoveType();
        }
    }
    else if (gMain.newKeys & SELECT_BUTTON)
    {
        if (gNumberOfMovesToChoose > 1 && !(gBattleTypeFlags & BATTLE_TYPE_LINK))
        {
            MoveSelectionCreateCursorAt(gMoveSelectionCursor[gActiveBattler], 29);

            if (gMoveSelectionCursor[gActiveBattler] != 0)
                gMultiUsePlayerCursor = 0;
            else
                gMultiUsePlayerCursor = gMoveSelectionCursor[gActiveBattler] + 1;

            MoveSelectionCreateCursorAt(gMultiUsePlayerCursor, 27);
            BattlePutTextOnWindow(gText_BattleSwitchWhich, 0xB);
            gBattlerControllerFuncs[gActiveBattler] = HandleMoveSwitching;
        }
    }
    else if (gMain.newKeys & START_BUTTON)
    {
        if (CanMegaEvolve(gActiveBattler))
        {
            gBattleStruct->mega.playerSelect ^= 1;
            ChangeMegaTriggerSprite(gBattleStruct->mega.triggerSpriteId, gBattleStruct->mega.playerSelect);
            PlaySE(SE_SELECT);
        }
    }
}

u32 sub_8057FBC(void) // unused
{
    u32 var = 0;

    if (gMain.newKeys & A_BUTTON)
    {
        PlaySE(SE_SELECT);
        var = 1;
    }
    if (gMain.newKeys & B_BUTTON)
    {
        PlaySE(SE_SELECT);
        gBattle_BG0_X = 0;
        gBattle_BG0_Y = 0x140;
        var = 0xFF;
    }
    if (gMain.newKeys & DPAD_LEFT && gMoveSelectionCursor[gActiveBattler] & 1)
    {
        MoveSelectionDestroyCursorAt(gMoveSelectionCursor[gActiveBattler]);
        gMoveSelectionCursor[gActiveBattler] ^= 1;
        PlaySE(SE_SELECT);
        MoveSelectionCreateCursorAt(gMoveSelectionCursor[gActiveBattler], 0);
    }
    if (gMain.newKeys & DPAD_RIGHT && !(gMoveSelectionCursor[gActiveBattler] & 1)
        && (gMoveSelectionCursor[gActiveBattler] ^ 1) < gNumberOfMovesToChoose)
    {
        MoveSelectionDestroyCursorAt(gMoveSelectionCursor[gActiveBattler]);
        gMoveSelectionCursor[gActiveBattler] ^= 1;
        PlaySE(SE_SELECT);
        MoveSelectionCreateCursorAt(gMoveSelectionCursor[gActiveBattler], 0);
    }
    if (gMain.newKeys & DPAD_UP && gMoveSelectionCursor[gActiveBattler] & 2)
    {
        MoveSelectionDestroyCursorAt(gMoveSelectionCursor[gActiveBattler]);
        gMoveSelectionCursor[gActiveBattler] ^= 2;
        PlaySE(SE_SELECT);
        MoveSelectionCreateCursorAt(gMoveSelectionCursor[gActiveBattler], 0);
    }
    if (gMain.newKeys & DPAD_DOWN && !(gMoveSelectionCursor[gActiveBattler] & 2)
        && (gMoveSelectionCursor[gActiveBattler] ^ 2) < gNumberOfMovesToChoose)
    {
        MoveSelectionDestroyCursorAt(gMoveSelectionCursor[gActiveBattler]);
        gMoveSelectionCursor[gActiveBattler] ^= 2;
        PlaySE(SE_SELECT);
        MoveSelectionCreateCursorAt(gMoveSelectionCursor[gActiveBattler], 0);
    }

    return var;
}

static void HandleMoveSwitching(void)
{
    u8 perMovePPBonuses[MAX_MON_MOVES];
    struct ChooseMoveStruct moveStruct;
    u8 totalPPBonuses;

    if (gMain.newKeys & (A_BUTTON | SELECT_BUTTON))
    {
        PlaySE(SE_SELECT);

        if (gMoveSelectionCursor[gActiveBattler] != gMultiUsePlayerCursor)
        {
            struct ChooseMoveStruct *moveInfo = (struct ChooseMoveStruct*)(&gBattleResources->bufferA[gActiveBattler][4]);
            s32 i;

            // swap moves and pp
            i = moveInfo->moves[gMoveSelectionCursor[gActiveBattler]];
            moveInfo->moves[gMoveSelectionCursor[gActiveBattler]] = moveInfo->moves[gMultiUsePlayerCursor];
            moveInfo->moves[gMultiUsePlayerCursor] = i;

            i = moveInfo->currentPp[gMoveSelectionCursor[gActiveBattler]];
            moveInfo->currentPp[gMoveSelectionCursor[gActiveBattler]] = moveInfo->currentPp[gMultiUsePlayerCursor];
            moveInfo->currentPp[gMultiUsePlayerCursor] = i;

            i = moveInfo->maxPp[gMoveSelectionCursor[gActiveBattler]];
            moveInfo->maxPp[gMoveSelectionCursor[gActiveBattler]] = moveInfo->maxPp[gMultiUsePlayerCursor];
            moveInfo->maxPp[gMultiUsePlayerCursor] = i;

            if (gDisableStructs[gActiveBattler].mimickedMoves & gBitTable[gMoveSelectionCursor[gActiveBattler]])
            {
                gDisableStructs[gActiveBattler].mimickedMoves &= (~gBitTable[gMoveSelectionCursor[gActiveBattler]]);
                gDisableStructs[gActiveBattler].mimickedMoves |= gBitTable[gMultiUsePlayerCursor];
            }

            MoveSelectionDisplayMoveNames();

            for (i = 0; i < MAX_MON_MOVES; i++)
                perMovePPBonuses[i] = (gBattleMons[gActiveBattler].ppBonuses & (3 << (i * 2))) >> (i * 2);

            totalPPBonuses = perMovePPBonuses[gMoveSelectionCursor[gActiveBattler]];
            perMovePPBonuses[gMoveSelectionCursor[gActiveBattler]] = perMovePPBonuses[gMultiUsePlayerCursor];
            perMovePPBonuses[gMultiUsePlayerCursor] = totalPPBonuses;

            totalPPBonuses = 0;
            for (i = 0; i < MAX_MON_MOVES; i++)
                totalPPBonuses |= perMovePPBonuses[i] << (i * 2);

            gBattleMons[gActiveBattler].ppBonuses = totalPPBonuses;

            for (i = 0; i < MAX_MON_MOVES; i++)
            {
                gBattleMons[gActiveBattler].moves[i] = moveInfo->moves[i];
                gBattleMons[gActiveBattler].pp[i] = moveInfo->currentPp[i];
            }

            if (!(gBattleMons[gActiveBattler].status2 & STATUS2_TRANSFORMED))
            {
                for (i = 0; i < MAX_MON_MOVES; i++)
                {
                    moveStruct.moves[i] = GetMonData(&gPlayerParty[gBattlerPartyIndexes[gActiveBattler]], MON_DATA_MOVE1 + i);
                    moveStruct.currentPp[i] = GetMonData(&gPlayerParty[gBattlerPartyIndexes[gActiveBattler]], MON_DATA_PP1 + i);
                }

                totalPPBonuses = GetMonData(&gPlayerParty[gBattlerPartyIndexes[gActiveBattler]], MON_DATA_PP_BONUSES);
                for (i = 0; i < MAX_MON_MOVES; i++)
                    perMovePPBonuses[i] = (totalPPBonuses & (3 << (i * 2))) >> (i * 2);

                i = moveStruct.moves[gMoveSelectionCursor[gActiveBattler]];
                moveStruct.moves[gMoveSelectionCursor[gActiveBattler]] = moveStruct.moves[gMultiUsePlayerCursor];
                moveStruct.moves[gMultiUsePlayerCursor] = i;

                i = moveStruct.currentPp[gMoveSelectionCursor[gActiveBattler]];
                moveStruct.currentPp[gMoveSelectionCursor[gActiveBattler]] = moveStruct.currentPp[gMultiUsePlayerCursor];
                moveStruct.currentPp[gMultiUsePlayerCursor] = i;

                totalPPBonuses = perMovePPBonuses[gMoveSelectionCursor[gActiveBattler]];
                perMovePPBonuses[gMoveSelectionCursor[gActiveBattler]] = perMovePPBonuses[gMultiUsePlayerCursor];
                perMovePPBonuses[gMultiUsePlayerCursor] = totalPPBonuses;

                totalPPBonuses = 0;
                for (i = 0; i < MAX_MON_MOVES; i++)
                    totalPPBonuses |= perMovePPBonuses[i] << (i * 2);

                for (i = 0; i < MAX_MON_MOVES; i++)
                {
                    SetMonData(&gPlayerParty[gBattlerPartyIndexes[gActiveBattler]], MON_DATA_MOVE1 + i, &moveStruct.moves[i]);
                    SetMonData(&gPlayerParty[gBattlerPartyIndexes[gActiveBattler]], MON_DATA_PP1 + i, &moveStruct.currentPp[i]);
                }

                SetMonData(&gPlayerParty[gBattlerPartyIndexes[gActiveBattler]], MON_DATA_PP_BONUSES, &totalPPBonuses);
            }
        }

        gBattlerControllerFuncs[gActiveBattler] = HandleInputChooseMove;
        gMoveSelectionCursor[gActiveBattler] = gMultiUsePlayerCursor;
        MoveSelectionCreateCursorAt(gMoveSelectionCursor[gActiveBattler], 0);
        MoveSelectionDisplayPpString();
        MoveSelectionDisplayPpNumber();
        MoveSelectionDisplayMoveType();
    }
    else if (gMain.newKeys & (B_BUTTON | SELECT_BUTTON))
    {
        PlaySE(SE_SELECT);
        MoveSelectionDestroyCursorAt(gMultiUsePlayerCursor);
        MoveSelectionCreateCursorAt(gMoveSelectionCursor[gActiveBattler], 0);
        gBattlerControllerFuncs[gActiveBattler] = HandleInputChooseMove;
        MoveSelectionDisplayPpString();
        MoveSelectionDisplayPpNumber();
        MoveSelectionDisplayMoveType();
    }
    else if (gMain.newKeys & DPAD_LEFT)
    {
        if (gMultiUsePlayerCursor & 1)
        {
            if (gMultiUsePlayerCursor == gMoveSelectionCursor[gActiveBattler])
                MoveSelectionCreateCursorAt(gMoveSelectionCursor[gActiveBattler], 29);
            else
                MoveSelectionDestroyCursorAt(gMultiUsePlayerCursor);

            gMultiUsePlayerCursor ^= 1;
            PlaySE(SE_SELECT);

            if (gMultiUsePlayerCursor == gMoveSelectionCursor[gActiveBattler])
                MoveSelectionCreateCursorAt(gMultiUsePlayerCursor, 0);
            else
                MoveSelectionCreateCursorAt(gMultiUsePlayerCursor, 27);
        }
    }
    else if (gMain.newKeys & DPAD_RIGHT)
    {
        if (!(gMultiUsePlayerCursor & 1) && (gMultiUsePlayerCursor ^ 1) < gNumberOfMovesToChoose)
        {
            if (gMultiUsePlayerCursor == gMoveSelectionCursor[gActiveBattler])
                MoveSelectionCreateCursorAt(gMoveSelectionCursor[gActiveBattler], 29);
            else
                MoveSelectionDestroyCursorAt(gMultiUsePlayerCursor);

            gMultiUsePlayerCursor ^= 1;
            PlaySE(SE_SELECT);

            if (gMultiUsePlayerCursor == gMoveSelectionCursor[gActiveBattler])
                MoveSelectionCreateCursorAt(gMultiUsePlayerCursor, 0);
            else
                MoveSelectionCreateCursorAt(gMultiUsePlayerCursor, 27);
        }
    }
    else if (gMain.newKeys & DPAD_UP)
    {
        if (gMultiUsePlayerCursor & 2)
        {
            if (gMultiUsePlayerCursor == gMoveSelectionCursor[gActiveBattler])
                MoveSelectionCreateCursorAt(gMoveSelectionCursor[gActiveBattler], 29);
            else
                MoveSelectionDestroyCursorAt(gMultiUsePlayerCursor);

            gMultiUsePlayerCursor ^= 2;
            PlaySE(SE_SELECT);

            if (gMultiUsePlayerCursor == gMoveSelectionCursor[gActiveBattler])
                MoveSelectionCreateCursorAt(gMultiUsePlayerCursor, 0);
            else
                MoveSelectionCreateCursorAt(gMultiUsePlayerCursor, 27);
        }
    }
    else if (gMain.newKeys & DPAD_DOWN)
    {
        if (!(gMultiUsePlayerCursor & 2) && (gMultiUsePlayerCursor ^ 2) < gNumberOfMovesToChoose)
        {
            if (gMultiUsePlayerCursor == gMoveSelectionCursor[gActiveBattler])
                MoveSelectionCreateCursorAt(gMoveSelectionCursor[gActiveBattler], 29);
            else
                MoveSelectionDestroyCursorAt(gMultiUsePlayerCursor);

            gMultiUsePlayerCursor ^= 2;
            PlaySE(SE_SELECT);

            if (gMultiUsePlayerCursor == gMoveSelectionCursor[gActiveBattler])
                MoveSelectionCreateCursorAt(gMultiUsePlayerCursor, 0);
            else
                MoveSelectionCreateCursorAt(gMultiUsePlayerCursor, 27);
        }
    }
}

static void sub_80586F8(void)
{
    if (gWirelessCommType == 0)
    {
        if (gReceivedRemoteLinkPlayers == 0)
        {
            m4aSongNumStop(SE_HINSI);
            gMain.inBattle = 0;
            gMain.callback1 = gPreBattleCallback1;
            SetMainCallback2(sub_8038D64);
            if (gBattleOutcome == B_OUTCOME_WON)
                TryPutLinkBattleTvShowOnAir();
            FreeAllWindowBuffers();
        }
    }
    else
    {
        if (IsLinkTaskFinished())
        {
            m4aSongNumStop(SE_HINSI);
            gMain.inBattle = 0;
            gMain.callback1 = gPreBattleCallback1;
            SetMainCallback2(sub_8038D64);
            if (gBattleOutcome == B_OUTCOME_WON)
                TryPutLinkBattleTvShowOnAir();
            FreeAllWindowBuffers();
        }
    }
}

void sub_80587B0(void)
{
    if (!gPaletteFade.active)
    {
        if (gBattleTypeFlags & BATTLE_TYPE_LINK)
        {
            if (IsLinkTaskFinished())
            {
                if (gWirelessCommType == 0)
                    sub_800AC34();
                else
                    sub_800ADF8();

                gBattlerControllerFuncs[gActiveBattler] = sub_80586F8;
            }
        }
        else
        {
            m4aSongNumStop(SE_HINSI);
            gMain.inBattle = 0;
            gMain.callback1 = gPreBattleCallback1;
            SetMainCallback2(gMain.savedCallback);
        }
    }
}

static void CompleteOnBattlerSpriteCallbackDummy(void)
{
    if (gSprites[gBattlerSpriteIds[gActiveBattler]].callback == SpriteCallbackDummy)
        PlayerBufferExecCompleted();
}

static void CompleteOnBankSpriteCallbackDummy2(void)
{
    if (gSprites[gBattlerSpriteIds[gActiveBattler]].callback == SpriteCallbackDummy)
        PlayerBufferExecCompleted();
}

static void sub_80588B4(void)
{
    if (gSprites[gBattlerSpriteIds[gActiveBattler]].callback == SpriteCallbackDummy)
    {
        nullsub_25(gSaveBlock2Ptr->playerGender);
        FreeSpriteOamMatrix(&gSprites[gBattlerSpriteIds[gActiveBattler]]);
        DestroySprite(&gSprites[gBattlerSpriteIds[gActiveBattler]]);
        PlayerBufferExecCompleted();
    }
}

static void sub_8058924(void)
{
    if (--gBattleSpritesDataPtr->healthBoxesData[gActiveBattler].field_9 == 0xFF)
    {
        gBattleSpritesDataPtr->healthBoxesData[gActiveBattler].field_9 = 0;
        PlayerBufferExecCompleted();
    }
}

static void sub_805896C(void)
{
    bool8 var = FALSE;

    if (!IsDoubleBattle() || (IsDoubleBattle() && (gBattleTypeFlags & BATTLE_TYPE_MULTI)))
    {
        if (gSprites[gHealthboxSpriteIds[gActiveBattler]].callback == SpriteCallbackDummy)
            var = TRUE;
    }
    else
    {
        if (gSprites[gHealthboxSpriteIds[gActiveBattler]].callback == SpriteCallbackDummy
         && gSprites[gHealthboxSpriteIds[gActiveBattler ^ BIT_FLANK]].callback == SpriteCallbackDummy)
            var = TRUE;
    }

    if (var && gBattleSpritesDataPtr->healthBoxesData[gActiveBattler].field_1_x1
        && gBattleSpritesDataPtr->healthBoxesData[gActiveBattler ^ BIT_FLANK].field_1_x1)
    {
        gBattleSpritesDataPtr->healthBoxesData[gActiveBattler].flag_x80 = 0;
        gBattleSpritesDataPtr->healthBoxesData[gActiveBattler].field_1_x1 = 0;
        gBattleSpritesDataPtr->healthBoxesData[gActiveBattler ^ BIT_FLANK].flag_x80 = 0;
        gBattleSpritesDataPtr->healthBoxesData[gActiveBattler ^ BIT_FLANK].field_1_x1 = 0;
        FreeSpriteTilesByTag(0x27F9);
        FreeSpritePaletteByTag(0x27F9);

        HandleLowHpMusicChange(&gPlayerParty[gBattlerPartyIndexes[gActiveBattler]], gActiveBattler);

        if (IsDoubleBattle())
            HandleLowHpMusicChange(&gPlayerParty[gBattlerPartyIndexes[gActiveBattler ^ BIT_FLANK]], gActiveBattler ^ BIT_FLANK);

        gBattleSpritesDataPtr->healthBoxesData[gActiveBattler].field_9 = 3;
        gBattlerControllerFuncs[gActiveBattler] = sub_8058924;
    }
}

static void sub_8058B40(void)
{
    bool32 r9 = FALSE;
    bool32 r8 = FALSE;

    if (!gBattleSpritesDataPtr->healthBoxesData[gActiveBattler].flag_x80 && !gBattleSpritesDataPtr->healthBoxesData[gActiveBattler].ballAnimActive)
        sub_8172EF0(gActiveBattler, &gPlayerParty[gBattlerPartyIndexes[gActiveBattler]]);
    if (!gBattleSpritesDataPtr->healthBoxesData[gActiveBattler ^ BIT_FLANK].flag_x80 && !gBattleSpritesDataPtr->healthBoxesData[gActiveBattler ^ BIT_FLANK].ballAnimActive)
        sub_8172EF0(gActiveBattler ^ BIT_FLANK, &gPlayerParty[gBattlerPartyIndexes[gActiveBattler ^ BIT_FLANK]]);

    if (!gBattleSpritesDataPtr->healthBoxesData[gActiveBattler].ballAnimActive && !gBattleSpritesDataPtr->healthBoxesData[gActiveBattler ^ BIT_FLANK].ballAnimActive)
    {
        if (!gBattleSpritesDataPtr->healthBoxesData[gActiveBattler].field_1_x80)
        {
            if (IsDoubleBattle() && !(gBattleTypeFlags & BATTLE_TYPE_MULTI))
            {
                UpdateHealthboxAttribute(gHealthboxSpriteIds[gActiveBattler ^ BIT_FLANK], &gPlayerParty[gBattlerPartyIndexes[gActiveBattler ^ BIT_FLANK]], HEALTHBOX_ALL);
                sub_8076918(gActiveBattler ^ BIT_FLANK);
                SetHealthboxSpriteVisible(gHealthboxSpriteIds[gActiveBattler ^ BIT_FLANK]);
            }
            UpdateHealthboxAttribute(gHealthboxSpriteIds[gActiveBattler], &gPlayerParty[gBattlerPartyIndexes[gActiveBattler]], HEALTHBOX_ALL);
            sub_8076918(gActiveBattler);
            SetHealthboxSpriteVisible(gHealthboxSpriteIds[gActiveBattler]);
        }
        gBattleSpritesDataPtr->healthBoxesData[gActiveBattler].field_1_x80 = 1;
    }

    if (!gBattleSpritesDataPtr->healthBoxesData[gActiveBattler].field_1_x40
        && gBattleSpritesDataPtr->healthBoxesData[gActiveBattler].field_1_x80
        && !gBattleSpritesDataPtr->healthBoxesData[gActiveBattler ^ BIT_FLANK].field_1_x40
        && !IsCryPlayingOrClearCrySongs())
    {
        if (!gBattleSpritesDataPtr->healthBoxesData[gActiveBattler].field_1_x20)
        {
            if (gBattleTypeFlags & BATTLE_TYPE_MULTI && gBattleTypeFlags & BATTLE_TYPE_LINK)
                m4aMPlayContinue(&gMPlayInfo_BGM);
            else
                m4aMPlayVolumeControl(&gMPlayInfo_BGM, 0xFFFF, 0x100);
        }
        gBattleSpritesDataPtr->healthBoxesData[gActiveBattler].field_1_x20 = 1;
        r9 = TRUE;
    }

    if (!IsDoubleBattle() || (IsDoubleBattle() && (gBattleTypeFlags & BATTLE_TYPE_MULTI)))
    {
        if (gSprites[gUnknown_03005D7C[gActiveBattler]].callback == SpriteCallbackDummy
            && gSprites[gBattlerSpriteIds[gActiveBattler]].callback == SpriteCallbackDummy)
        {
            r8 = TRUE;
        }
    }
    else
    {
        if (gSprites[gUnknown_03005D7C[gActiveBattler]].callback == SpriteCallbackDummy
            && gSprites[gBattlerSpriteIds[gActiveBattler]].callback == SpriteCallbackDummy
            && gSprites[gUnknown_03005D7C[gActiveBattler ^ BIT_FLANK]].callback == SpriteCallbackDummy
            && gSprites[gBattlerSpriteIds[gActiveBattler ^ BIT_FLANK]].callback == SpriteCallbackDummy)
        {
            r8 = TRUE;
        }
    }

    if (r9 && r8)
    {
        if (IsDoubleBattle() && !(gBattleTypeFlags & BATTLE_TYPE_MULTI))
            DestroySprite(&gSprites[gUnknown_03005D7C[gActiveBattler ^ BIT_FLANK]]);
        DestroySprite(&gSprites[gUnknown_03005D7C[gActiveBattler]]);

        gBattleSpritesDataPtr->animationData->field_9_x1 = 0;
        gBattleSpritesDataPtr->healthBoxesData[gActiveBattler].field_1_x20 = 0;
        gBattleSpritesDataPtr->healthBoxesData[gActiveBattler].field_1_x80 = 0;

        gBattlerControllerFuncs[gActiveBattler] = sub_805896C;
    }
}

static void sub_8058EDC(void)
{
    if (gSprites[gHealthboxSpriteIds[gActiveBattler]].callback == SpriteCallbackDummy
     && gBattleSpritesDataPtr->healthBoxesData[gActiveBattler].field_1_x1
     && gSprites[gBattlerSpriteIds[gActiveBattler]].callback == SpriteCallbackDummy)
    {
        CopyBattleSpriteInvisibility(gActiveBattler);
        gBattleSpritesDataPtr->healthBoxesData[gActiveBattler].flag_x80 = 0;
        gBattleSpritesDataPtr->healthBoxesData[gActiveBattler].field_1_x1 = 0;
        FreeSpriteTilesByTag(0x27F9);
        FreeSpritePaletteByTag(0x27F9);

        if (gBattleSpritesDataPtr->battlerData[gActiveBattler].behindSubstitute)
            InitAndLaunchSpecialAnimation(gActiveBattler, gActiveBattler, gActiveBattler, B_ANIM_MON_TO_SUBSTITUTE);

        gBattlerControllerFuncs[gActiveBattler] = sub_8058FC0;
    }
}

static void sub_8058FC0(void)
{
    if (!gBattleSpritesDataPtr->healthBoxesData[gActiveBattler].specialAnimActive
        && !IsCryPlayingOrClearCrySongs())
    {
        m4aMPlayVolumeControl(&gMPlayInfo_BGM, 0xFFFF, 0x100);
        HandleLowHpMusicChange(&gPlayerParty[gBattlerPartyIndexes[gActiveBattler]], gActiveBattler);
        PlayerBufferExecCompleted();
    }
}

static void sub_805902C(void)
{
    if (!gBattleSpritesDataPtr->healthBoxesData[gActiveBattler].flag_x80
        && !gBattleSpritesDataPtr->healthBoxesData[gActiveBattler].ballAnimActive)
    {
        sub_8172EF0(gActiveBattler, &gPlayerParty[gBattlerPartyIndexes[gActiveBattler]]);
    }

    if (gSprites[gUnknown_03005D7C[gActiveBattler]].callback == SpriteCallbackDummy
     && !gBattleSpritesDataPtr->healthBoxesData[gActiveBattler].ballAnimActive)
    {
        DestroySprite(&gSprites[gUnknown_03005D7C[gActiveBattler]]);
        UpdateHealthboxAttribute(gHealthboxSpriteIds[gActiveBattler], &gPlayerParty[gBattlerPartyIndexes[gActiveBattler]], HEALTHBOX_ALL);
        sub_8076918(gActiveBattler);
        SetHealthboxSpriteVisible(gHealthboxSpriteIds[gActiveBattler]);
        gBattlerControllerFuncs[gActiveBattler] = sub_8058EDC;
    }
}

void c3_0802FDF4(u8 taskId)
{
    if (!IsCryPlayingOrClearCrySongs())
    {
        m4aMPlayVolumeControl(&gMPlayInfo_BGM, 0xFFFF, 0x100);
        DestroyTask(taskId);
    }
}

static void CompleteOnHealthbarDone(void)
{
    s16 hpValue = MoveBattleBar(gActiveBattler, gHealthboxSpriteIds[gActiveBattler], HEALTH_BAR, 0);

    SetHealthboxSpriteVisible(gHealthboxSpriteIds[gActiveBattler]);

    if (hpValue != -1)
    {
        UpdateHpTextInHealthbox(gHealthboxSpriteIds[gActiveBattler], hpValue, HP_CURRENT);
    }
    else
    {
        HandleLowHpMusicChange(&gPlayerParty[gBattlerPartyIndexes[gActiveBattler]], gActiveBattler);
        PlayerBufferExecCompleted();
    }
}

static void CompleteOnInactiveTextPrinter(void)
{
    if (!IsTextPrinterActive(0))
        PlayerBufferExecCompleted();
}

#define tExpTask_monId      data[0]
#define tExpTask_gainedExp  data[1]
#define tExpTask_battler    data[2]
#define tExpTask_frames     data[10]

static void Task_GiveExpToMon(u8 taskId)
{
    u32 monId = (u8)(gTasks[taskId].tExpTask_monId);
    u8 battlerId = gTasks[taskId].tExpTask_battler;
    s16 gainedExp = gTasks[taskId].tExpTask_gainedExp;

    if (IsDoubleBattle() == TRUE || monId != gBattlerPartyIndexes[battlerId]) // Give exp without moving the expbar.
    {
        struct Pokemon *mon = &gPlayerParty[monId];
        u16 species = GetMonData(mon, MON_DATA_SPECIES);
        u8 level = GetMonData(mon, MON_DATA_LEVEL);
        u32 currExp = GetMonData(mon, MON_DATA_EXP);
        u32 nextLvlExp = gExperienceTables[gBaseStats[species].growthRate][level + 1];

        if (currExp + gainedExp >= nextLvlExp)
        {
            u8 savedActiveBattler;

            SetMonData(mon, MON_DATA_EXP, &nextLvlExp);
            CalculateMonStats(mon);
            gainedExp -= nextLvlExp - currExp;
            savedActiveBattler = gActiveBattler;
            gActiveBattler = battlerId;
            BtlController_EmitTwoReturnValues(1, RET_VALUE_LEVELED_UP, gainedExp);
            gActiveBattler = savedActiveBattler;

            if (IsDoubleBattle() == TRUE
             && ((u16)(monId) == gBattlerPartyIndexes[battlerId] || (u16)(monId) == gBattlerPartyIndexes[battlerId ^ BIT_FLANK]))
                gTasks[taskId].func = Task_LaunchLvlUpAnim;
            else
                gTasks[taskId].func = DestroyExpTaskAndCompleteOnInactiveTextPrinter;
        }
        else
        {
            currExp += gainedExp;
            SetMonData(mon, MON_DATA_EXP, &currExp);
            gBattlerControllerFuncs[battlerId] = CompleteOnInactiveTextPrinter;
            DestroyTask(taskId);
        }
    }
    else
    {
        gTasks[taskId].func = Task_PrepareToGiveExpWithExpBar;
    }
}

static void Task_PrepareToGiveExpWithExpBar(u8 taskId)
{
    u8 monIndex = gTasks[taskId].tExpTask_monId;
    s32 gainedExp = gTasks[taskId].tExpTask_gainedExp;
    u8 battlerId = gTasks[taskId].tExpTask_battler;
    struct Pokemon *mon = &gPlayerParty[monIndex];
    u8 level = GetMonData(mon, MON_DATA_LEVEL);
    u16 species = GetMonData(mon, MON_DATA_SPECIES);
    u32 exp = GetMonData(mon, MON_DATA_EXP);
    u32 currLvlExp = gExperienceTables[gBaseStats[species].growthRate][level];
    u32 expToNextLvl;

    exp -= currLvlExp;
    expToNextLvl = gExperienceTables[gBaseStats[species].growthRate][level + 1] - currLvlExp;
    SetBattleBarStruct(battlerId, gHealthboxSpriteIds[battlerId], expToNextLvl, exp, -gainedExp);
    PlaySE(SE_EXP);
    gTasks[taskId].func = sub_8059400;
}

static void sub_8059400(u8 taskId)
{
    if (gTasks[taskId].tExpTask_frames < 13)
    {
        gTasks[taskId].tExpTask_frames++;
    }
    else
    {
        u8 monId = gTasks[taskId].tExpTask_monId;
        s16 gainedExp = gTasks[taskId].tExpTask_gainedExp;
        u8 battlerId = gTasks[taskId].tExpTask_battler;
        s16 newExpPoints;

        newExpPoints = MoveBattleBar(battlerId, gHealthboxSpriteIds[battlerId], EXP_BAR, 0);
        SetHealthboxSpriteVisible(gHealthboxSpriteIds[battlerId]);
        if (newExpPoints == -1) // The bar has been filled with given exp points.
        {
            u8 level;
            s32 currExp;
            u16 species;
            s32 expOnNextLvl;

            m4aSongNumStop(SE_EXP);
            level = GetMonData(&gPlayerParty[monId], MON_DATA_LEVEL);
            currExp = GetMonData(&gPlayerParty[monId], MON_DATA_EXP);
            species = GetMonData(&gPlayerParty[monId], MON_DATA_SPECIES);
            expOnNextLvl = gExperienceTables[gBaseStats[species].growthRate][level + 1];

            if (currExp + gainedExp >= expOnNextLvl)
            {
                u8 savedActiveBattler;

                SetMonData(&gPlayerParty[monId], MON_DATA_EXP, &expOnNextLvl);
                CalculateMonStats(&gPlayerParty[monId]);
                gainedExp -= expOnNextLvl - currExp;
                savedActiveBattler = gActiveBattler;
                gActiveBattler = battlerId;
                BtlController_EmitTwoReturnValues(1, RET_VALUE_LEVELED_UP, gainedExp);
                gActiveBattler = savedActiveBattler;
                gTasks[taskId].func = Task_LaunchLvlUpAnim;
            }
            else
            {
                currExp += gainedExp;
                SetMonData(&gPlayerParty[monId], MON_DATA_EXP, &currExp);
                gBattlerControllerFuncs[battlerId] = CompleteOnInactiveTextPrinter;
                DestroyTask(taskId);
            }
        }
    }
}

static void Task_LaunchLvlUpAnim(u8 taskId)
{
    u8 battlerId = gTasks[taskId].tExpTask_battler;
    u8 monIndex = gTasks[taskId].tExpTask_monId;

    if (IsDoubleBattle() == TRUE && monIndex == gBattlerPartyIndexes[battlerId ^ BIT_FLANK])
        battlerId ^= BIT_FLANK;

    InitAndLaunchSpecialAnimation(battlerId, battlerId, battlerId, B_ANIM_LVL_UP);
    gTasks[taskId].func = Task_UpdateLvlInHealthbox;
}

static void Task_UpdateLvlInHealthbox(u8 taskId)
{
    u8 battlerId = gTasks[taskId].tExpTask_battler;

    if (!gBattleSpritesDataPtr->healthBoxesData[battlerId].specialAnimActive)
    {
        u8 monIndex = gTasks[taskId].tExpTask_monId;

        GetMonData(&gPlayerParty[monIndex], MON_DATA_LEVEL);  // Unused return value.

        if (IsDoubleBattle() == TRUE && monIndex == gBattlerPartyIndexes[battlerId ^ BIT_FLANK])
            UpdateHealthboxAttribute(gHealthboxSpriteIds[battlerId ^ BIT_FLANK], &gPlayerParty[monIndex], HEALTHBOX_ALL);
        else
            UpdateHealthboxAttribute(gHealthboxSpriteIds[battlerId], &gPlayerParty[monIndex], HEALTHBOX_ALL);

        gTasks[taskId].func = DestroyExpTaskAndCompleteOnInactiveTextPrinter;
    }
}

static void DestroyExpTaskAndCompleteOnInactiveTextPrinter(u8 taskId)
{
    u8 monIndex;
    u8 battlerId;

    monIndex = gTasks[taskId].tExpTask_monId;
    GetMonData(&gPlayerParty[monIndex], MON_DATA_LEVEL);  // Unused return value.
    battlerId = gTasks[taskId].tExpTask_battler;
    gBattlerControllerFuncs[battlerId] = CompleteOnInactiveTextPrinter;
    DestroyTask(taskId);
}

static void sub_80596A8(void)
{
    if (gSprites[gBattlerSpriteIds[gActiveBattler]].pos1.y + gSprites[gBattlerSpriteIds[gActiveBattler]].pos2.y > DISPLAY_HEIGHT)
    {
        u16 species = GetMonData(&gPlayerParty[gBattlerPartyIndexes[gActiveBattler]], MON_DATA_SPECIES);

        nullsub_24(species);
        FreeOamMatrix(gSprites[gBattlerSpriteIds[gActiveBattler]].oam.matrixNum);
        DestroySprite(&gSprites[gBattlerSpriteIds[gActiveBattler]]);
        SetHealthboxSpriteInvisible(gHealthboxSpriteIds[gActiveBattler]);
        PlayerBufferExecCompleted();
    }
}

static void sub_8059744(void)
{
    if (!gBattleSpritesDataPtr->healthBoxesData[gActiveBattler].specialAnimActive)
    {
        FreeSpriteOamMatrix(&gSprites[gBattlerSpriteIds[gActiveBattler]]);
        DestroySprite(&gSprites[gBattlerSpriteIds[gActiveBattler]]);
        SetHealthboxSpriteInvisible(gHealthboxSpriteIds[gActiveBattler]);
        PlayerBufferExecCompleted();
    }
}

static void CompleteOnInactiveTextPrinter2(void)
{
    if (!IsTextPrinterActive(0))
        PlayerBufferExecCompleted();
}

static void OpenPartyMenuToChooseMon(void)
{
    if (!gPaletteFade.active)
    {
        u8 caseId;

        gBattlerControllerFuncs[gActiveBattler] = WaitForMonSelection;
        caseId = gTasks[gUnknown_03005D7C[gActiveBattler]].data[0];
        DestroyTask(gUnknown_03005D7C[gActiveBattler]);
        FreeAllWindowBuffers();
        OpenPartyMenuInBattle(caseId);
    }
}

static void WaitForMonSelection(void)
{
    if (gMain.callback2 == BattleMainCB2 && !gPaletteFade.active)
    {
        if (gPartyMenuUseExitCallback == TRUE)
            BtlController_EmitChosenMonReturnValue(1, gSelectedMonPartyId, gBattlePartyCurrentOrder);
        else
            BtlController_EmitChosenMonReturnValue(1, PARTY_SIZE, NULL);

        if ((gBattleResources->bufferA[gActiveBattler][1] & 0xF) == 1)
            PrintLinkStandbyMsg();

        PlayerBufferExecCompleted();
    }
}

static void OpenBagAndChooseItem(void)
{
    if (!gPaletteFade.active)
    {
        gBattlerControllerFuncs[gActiveBattler] = CompleteWhenChoseItem;
        nullsub_35();
        FreeAllWindowBuffers();
        CB2_BagMenuFromBattle();
    }
}

static void CompleteWhenChoseItem(void)
{
    if (gMain.callback2 == BattleMainCB2 && !gPaletteFade.active)
    {
        BtlController_EmitOneReturnValue(1, gSpecialVar_ItemId);
        PlayerBufferExecCompleted();
    }
}

static void CompleteOnSpecialAnimDone(void)
{
    if (!gDoingBattleAnim || !gBattleSpritesDataPtr->healthBoxesData[gActiveBattler].specialAnimActive)
        PlayerBufferExecCompleted();
}

static void DoHitAnimBlinkSpriteEffect(void)
{
    u8 spriteId = gBattlerSpriteIds[gActiveBattler];

    if (gSprites[spriteId].data[1] == 32)
    {
        gSprites[spriteId].data[1] = 0;
        gSprites[spriteId].invisible = FALSE;
        gDoingBattleAnim = FALSE;
        PlayerBufferExecCompleted();
    }
    else
    {
        if ((gSprites[spriteId].data[1] % 4) == 0)
            gSprites[spriteId].invisible ^= 1;
        gSprites[spriteId].data[1]++;
    }
}

static void PlayerHandleUnknownYesNoInput(void)
{
    if (gMain.newKeys & DPAD_UP && gMultiUsePlayerCursor != 0)
    {
        PlaySE(SE_SELECT);
        BattleDestroyYesNoCursorAt(gMultiUsePlayerCursor);
        gMultiUsePlayerCursor = 0;
        BattleCreateYesNoCursorAt(0);
    }
    if (gMain.newKeys & DPAD_DOWN && gMultiUsePlayerCursor == 0)
    {
        PlaySE(SE_SELECT);
        BattleDestroyYesNoCursorAt(gMultiUsePlayerCursor);
        gMultiUsePlayerCursor = 1;
        BattleCreateYesNoCursorAt(1);
    }
    if (gMain.newKeys & A_BUTTON)
    {
        HandleBattleWindow(0x18, 8, 0x1D, 0xD, WINDOW_CLEAR);
        PlaySE(SE_SELECT);

        if (gMultiUsePlayerCursor != 0)
            BtlController_EmitTwoReturnValues(1, 0xE, 0);
        else
            BtlController_EmitTwoReturnValues(1, 0xD, 0);

        PlayerBufferExecCompleted();
    }
    if (gMain.newKeys & B_BUTTON)
    {
        HandleBattleWindow(0x18, 8, 0x1D, 0xD, WINDOW_CLEAR);
        PlaySE(SE_SELECT);
        PlayerBufferExecCompleted();
    }
}

static void MoveSelectionDisplayMoveNames(void)
{
    s32 i;
    struct ChooseMoveStruct *moveInfo = (struct ChooseMoveStruct*)(&gBattleResources->bufferA[gActiveBattler][4]);
    gNumberOfMovesToChoose = 0;

    for (i = 0; i < MAX_MON_MOVES; i++)
    {
        MoveSelectionDestroyCursorAt(i);
        StringCopy(gDisplayedStringBattle, gMoveNames[moveInfo->moves[i]]);
        BattlePutTextOnWindow(gDisplayedStringBattle, i + 3);
        if (moveInfo->moves[i] != MOVE_NONE)
            gNumberOfMovesToChoose++;
    }
}

static void MoveSelectionDisplayPpString(void)
{
    StringCopy(gDisplayedStringBattle, gText_MoveInterfacePP);
    BattlePutTextOnWindow(gDisplayedStringBattle, 7);
}

static void MoveSelectionDisplayPpNumber(void)
{
    u8 *txtPtr;
    struct ChooseMoveStruct *moveInfo;

    if (gBattleResources->bufferA[gActiveBattler][2] == TRUE) // check if we didn't want to display pp number
        return;

    SetPpNumbersPaletteInMoveSelection();
    moveInfo = (struct ChooseMoveStruct*)(&gBattleResources->bufferA[gActiveBattler][4]);
    txtPtr = ConvertIntToDecimalStringN(gDisplayedStringBattle, moveInfo->currentPp[gMoveSelectionCursor[gActiveBattler]], STR_CONV_MODE_RIGHT_ALIGN, 2);
    txtPtr[0] = CHAR_SLASH;
    txtPtr++;
    ConvertIntToDecimalStringN(txtPtr, moveInfo->maxPp[gMoveSelectionCursor[gActiveBattler]], STR_CONV_MODE_RIGHT_ALIGN, 2);

    BattlePutTextOnWindow(gDisplayedStringBattle, 9);
}

static void MoveSelectionDisplayMoveType(void)
{
    u8 *txtPtr;
    struct ChooseMoveStruct *moveInfo = (struct ChooseMoveStruct*)(&gBattleResources->bufferA[gActiveBattler][4]);

    txtPtr = StringCopy(gDisplayedStringBattle, gText_MoveInterfaceType);
    txtPtr[0] = EXT_CTRL_CODE_BEGIN;
    txtPtr++;
    txtPtr[0] = 6;
    txtPtr++;
    txtPtr[0] = 1;
    txtPtr++;

    StringCopy(txtPtr, gTypeNames[gBattleMoves[moveInfo->moves[gMoveSelectionCursor[gActiveBattler]]].type]);
    BattlePutTextOnWindow(gDisplayedStringBattle, 10);
}

static void MoveSelectionCreateCursorAt(u8 cursorPosition, u8 arg1)
{
    u16 src[2];
    src[0] = arg1 + 1;
    src[1] = arg1 + 2;

    CopyToBgTilemapBufferRect_ChangePalette(0, src, 9 * (cursorPosition & 1) + 1, 55 + (cursorPosition & 2), 1, 2, 0x11);
    CopyBgTilemapBufferToVram(0);
}

static void MoveSelectionDestroyCursorAt(u8 cursorPosition)
{
    u16 src[2];
    src[0] = 0x1016;
    src[1] = 0x1016;

    CopyToBgTilemapBufferRect_ChangePalette(0, src, 9 * (cursorPosition & 1) + 1, 55 + (cursorPosition & 2), 1, 2, 0x11);
    CopyBgTilemapBufferToVram(0);
}

void ActionSelectionCreateCursorAt(u8 cursorPosition, u8 arg1)
{
    u16 src[2];
    src[0] = 1;
    src[1] = 2;

    CopyToBgTilemapBufferRect_ChangePalette(0, src, 7 * (cursorPosition & 1) + 16, 35 + (cursorPosition & 2), 1, 2, 0x11);
    CopyBgTilemapBufferToVram(0);
}

void ActionSelectionDestroyCursorAt(u8 cursorPosition)
{
    u16 src[2];
    src[0] = 0x1016;
    src[1] = 0x1016;

    CopyToBgTilemapBufferRect_ChangePalette(0, src, 7 * (cursorPosition & 1) + 16, 35 + (cursorPosition & 2), 1, 2, 0x11);
    CopyBgTilemapBufferToVram(0);
}

void CB2_SetUpReshowBattleScreenAfterMenu(void)
{
    SetMainCallback2(ReshowBattleScreenAfterMenu);
}

void CB2_SetUpReshowBattleScreenAfterMenu2(void)
{
    SetMainCallback2(ReshowBattleScreenAfterMenu);
}

static void CompleteOnFinishedStatusAnimation(void)
{
    if (!gBattleSpritesDataPtr->healthBoxesData[gActiveBattler].statusAnimActive)
        PlayerBufferExecCompleted();
}

static void CompleteOnFinishedBattleAnimation(void)
{
    if (!gBattleSpritesDataPtr->healthBoxesData[gActiveBattler].animFromTableActive)
        PlayerBufferExecCompleted();
}

static void PrintLinkStandbyMsg(void)
{
    if (gBattleTypeFlags & BATTLE_TYPE_LINK)
    {
        gBattle_BG0_X = 0;
        gBattle_BG0_Y = 0;
        BattlePutTextOnWindow(gText_LinkStandby, 0);
    }
}

static void PlayerHandleGetMonData(void)
{
    u8 monData[sizeof(struct Pokemon) * 2 + 56]; // this allows to get full data of two pokemon, trying to get more will result in overwriting data
    u32 size = 0;
    u8 monToCheck;
    s32 i;

    if (gBattleResources->bufferA[gActiveBattler][2] == 0)
    {
        size += CopyPlayerMonData(gBattlerPartyIndexes[gActiveBattler], monData);
    }
    else
    {
        monToCheck = gBattleResources->bufferA[gActiveBattler][2];
        for (i = 0; i < PARTY_SIZE; i++)
        {
            if (monToCheck & 1)
                size += CopyPlayerMonData(i, monData + size);
            monToCheck >>= 1;
        }
    }
    BtlController_EmitDataTransfer(1, size, monData);
    PlayerBufferExecCompleted();
}

static u32 CopyPlayerMonData(u8 monId, u8 *dst)
{
    struct BattlePokemon battleMon;
    struct MovePpInfo moveData;
    u8 nickname[20];
    u8 *src;
    s16 data16;
    u32 data32;
    s32 size = 0;

    switch (gBattleResources->bufferA[gActiveBattler][1])
    {
    case REQUEST_ALL_BATTLE:
        battleMon.species = GetMonData(&gPlayerParty[monId], MON_DATA_SPECIES);
        battleMon.item = GetMonData(&gPlayerParty[monId], MON_DATA_HELD_ITEM);
        for (size = 0; size < MAX_MON_MOVES; size++)
        {
            battleMon.moves[size] = GetMonData(&gPlayerParty[monId], MON_DATA_MOVE1 + size);
            battleMon.pp[size] = GetMonData(&gPlayerParty[monId], MON_DATA_PP1 + size);
        }
        battleMon.ppBonuses = GetMonData(&gPlayerParty[monId], MON_DATA_PP_BONUSES);
        battleMon.friendship = GetMonData(&gPlayerParty[monId], MON_DATA_FRIENDSHIP);
        battleMon.experience = GetMonData(&gPlayerParty[monId], MON_DATA_EXP);
        battleMon.hpIV = GetMonData(&gPlayerParty[monId], MON_DATA_HP_IV);
        battleMon.attackIV = GetMonData(&gPlayerParty[monId], MON_DATA_ATK_IV);
        battleMon.defenseIV = GetMonData(&gPlayerParty[monId], MON_DATA_DEF_IV);
        battleMon.speedIV = GetMonData(&gPlayerParty[monId], MON_DATA_SPEED_IV);
        battleMon.spAttackIV = GetMonData(&gPlayerParty[monId], MON_DATA_SPATK_IV);
        battleMon.spDefenseIV = GetMonData(&gPlayerParty[monId], MON_DATA_SPDEF_IV);
        battleMon.personality = GetMonData(&gPlayerParty[monId], MON_DATA_PERSONALITY);
        battleMon.status1 = GetMonData(&gPlayerParty[monId], MON_DATA_STATUS);
        battleMon.level = GetMonData(&gPlayerParty[monId], MON_DATA_LEVEL);
        battleMon.hp = GetMonData(&gPlayerParty[monId], MON_DATA_HP);
        battleMon.maxHP = GetMonData(&gPlayerParty[monId], MON_DATA_MAX_HP);
        battleMon.attack = GetMonData(&gPlayerParty[monId], MON_DATA_ATK);
        battleMon.defense = GetMonData(&gPlayerParty[monId], MON_DATA_DEF);
        battleMon.speed = GetMonData(&gPlayerParty[monId], MON_DATA_SPEED);
        battleMon.spAttack = GetMonData(&gPlayerParty[monId], MON_DATA_SPATK);
        battleMon.spDefense = GetMonData(&gPlayerParty[monId], MON_DATA_SPDEF);
        battleMon.abilityNum = GetMonData(&gPlayerParty[monId], MON_DATA_ABILITY_NUM);
        battleMon.otId = GetMonData(&gPlayerParty[monId], MON_DATA_OT_ID);
        GetMonData(&gPlayerParty[monId], MON_DATA_NICKNAME, nickname);
        StringCopy10(battleMon.nickname, nickname);
        GetMonData(&gPlayerParty[monId], MON_DATA_OT_NAME, battleMon.otName);
        src = (u8 *)&battleMon;
        for (size = 0; size < sizeof(battleMon); size++)
            dst[size] = src[size];
        break;
    case REQUEST_SPECIES_BATTLE:
        data16 = GetMonData(&gPlayerParty[monId], MON_DATA_SPECIES);
        dst[0] = data16;
        dst[1] = data16 >> 8;
        size = 2;
        break;
    case REQUEST_HELDITEM_BATTLE:
        data16 = GetMonData(&gPlayerParty[monId], MON_DATA_HELD_ITEM);
        dst[0] = data16;
        dst[1] = data16 >> 8;
        size = 2;
        break;
    case REQUEST_MOVES_PP_BATTLE:
        for (size = 0; size < MAX_MON_MOVES; size++)
        {
            moveData.moves[size] = GetMonData(&gPlayerParty[monId], MON_DATA_MOVE1 + size);
            moveData.pp[size] = GetMonData(&gPlayerParty[monId], MON_DATA_PP1 + size);
        }
        moveData.ppBonuses = GetMonData(&gPlayerParty[monId], MON_DATA_PP_BONUSES);
        src = (u8*)(&moveData);
        for (size = 0; size < sizeof(moveData); size++)
            dst[size] = src[size];
        break;
    case REQUEST_MOVE1_BATTLE:
    case REQUEST_MOVE2_BATTLE:
    case REQUEST_MOVE3_BATTLE:
    case REQUEST_MOVE4_BATTLE:
        data16 = GetMonData(&gPlayerParty[monId], MON_DATA_MOVE1 + gBattleResources->bufferA[gActiveBattler][1] - REQUEST_MOVE1_BATTLE);
        dst[0] = data16;
        dst[1] = data16 >> 8;
        size = 2;
        break;
    case REQUEST_PP_DATA_BATTLE:
        for (size = 0; size < MAX_MON_MOVES; size++)
            dst[size] = GetMonData(&gPlayerParty[monId], MON_DATA_PP1 + size);
        dst[size] = GetMonData(&gPlayerParty[monId], MON_DATA_PP_BONUSES);
        size++;
        break;
    case REQUEST_PPMOVE1_BATTLE:
    case REQUEST_PPMOVE2_BATTLE:
    case REQUEST_PPMOVE3_BATTLE:
    case REQUEST_PPMOVE4_BATTLE:
        dst[0] = GetMonData(&gPlayerParty[monId], MON_DATA_PP1 + gBattleResources->bufferA[gActiveBattler][1] - REQUEST_PPMOVE1_BATTLE);
        size = 1;
        break;
    case REQUEST_OTID_BATTLE:
        data32 = GetMonData(&gPlayerParty[monId], MON_DATA_OT_ID);
        dst[0] = (data32 & 0x000000FF);
        dst[1] = (data32 & 0x0000FF00) >> 8;
        dst[2] = (data32 & 0x00FF0000) >> 16;
        size = 3;
        break;
    case REQUEST_EXP_BATTLE:
        data32 = GetMonData(&gPlayerParty[monId], MON_DATA_EXP);
        dst[0] = (data32 & 0x000000FF);
        dst[1] = (data32 & 0x0000FF00) >> 8;
        dst[2] = (data32 & 0x00FF0000) >> 16;
        size = 3;
        break;
    case REQUEST_HP_EV_BATTLE:
        dst[0] = GetMonData(&gPlayerParty[monId], MON_DATA_HP_EV);
        size = 1;
        break;
    case REQUEST_ATK_EV_BATTLE:
        dst[0] = GetMonData(&gPlayerParty[monId], MON_DATA_ATK_EV);
        size = 1;
        break;
    case REQUEST_DEF_EV_BATTLE:
        dst[0] = GetMonData(&gPlayerParty[monId], MON_DATA_DEF_EV);
        size = 1;
        break;
    case REQUEST_SPEED_EV_BATTLE:
        dst[0] = GetMonData(&gPlayerParty[monId], MON_DATA_SPEED_EV);
        size = 1;
        break;
    case REQUEST_SPATK_EV_BATTLE:
        dst[0] = GetMonData(&gPlayerParty[monId], MON_DATA_SPATK_EV);
        size = 1;
        break;
    case REQUEST_SPDEF_EV_BATTLE:
        dst[0] = GetMonData(&gPlayerParty[monId], MON_DATA_SPDEF_EV);
        size = 1;
        break;
    case REQUEST_FRIENDSHIP_BATTLE:
        dst[0] = GetMonData(&gPlayerParty[monId], MON_DATA_FRIENDSHIP);
        size = 1;
        break;
    case REQUEST_POKERUS_BATTLE:
        dst[0] = GetMonData(&gPlayerParty[monId], MON_DATA_POKERUS);
        size = 1;
        break;
    case REQUEST_MET_LOCATION_BATTLE:
        dst[0] = GetMonData(&gPlayerParty[monId], MON_DATA_MET_LOCATION);
        size = 1;
        break;
    case REQUEST_MET_LEVEL_BATTLE:
        dst[0] = GetMonData(&gPlayerParty[monId], MON_DATA_MET_LEVEL);
        size = 1;
        break;
    case REQUEST_MET_GAME_BATTLE:
        dst[0] = GetMonData(&gPlayerParty[monId], MON_DATA_MET_GAME);
        size = 1;
        break;
    case REQUEST_POKEBALL_BATTLE:
        dst[0] = GetMonData(&gPlayerParty[monId], MON_DATA_POKEBALL);
        size = 1;
        break;
    case REQUEST_ALL_IVS_BATTLE:
        dst[0] = GetMonData(&gPlayerParty[monId], MON_DATA_HP_IV);
        dst[1] = GetMonData(&gPlayerParty[monId], MON_DATA_ATK_IV);
        dst[2] = GetMonData(&gPlayerParty[monId], MON_DATA_DEF_IV);
        dst[3] = GetMonData(&gPlayerParty[monId], MON_DATA_SPEED_IV);
        dst[4] = GetMonData(&gPlayerParty[monId], MON_DATA_SPATK_IV);
        dst[5] = GetMonData(&gPlayerParty[monId], MON_DATA_SPDEF_IV);
        size = 6;
        break;
    case REQUEST_HP_IV_BATTLE:
        dst[0] = GetMonData(&gPlayerParty[monId], MON_DATA_HP_IV);
        size = 1;
        break;
    case REQUEST_ATK_IV_BATTLE:
        dst[0] = GetMonData(&gPlayerParty[monId], MON_DATA_ATK_IV);
        size = 1;
        break;
    case REQUEST_DEF_IV_BATTLE:
        dst[0] = GetMonData(&gPlayerParty[monId], MON_DATA_DEF_IV);
        size = 1;
        break;
    case REQUEST_SPEED_IV_BATTLE:
        dst[0] = GetMonData(&gPlayerParty[monId], MON_DATA_SPEED_IV);
        size = 1;
        break;
    case REQUEST_SPATK_IV_BATTLE:
        dst[0] = GetMonData(&gPlayerParty[monId], MON_DATA_SPATK_IV);
        size = 1;
        break;
    case REQUEST_SPDEF_IV_BATTLE:
        dst[0] = GetMonData(&gPlayerParty[monId], MON_DATA_SPDEF_IV);
        size = 1;
        break;
    case REQUEST_PERSONALITY_BATTLE:
        data32 = GetMonData(&gPlayerParty[monId], MON_DATA_PERSONALITY);
        dst[0] = (data32 & 0x000000FF);
        dst[1] = (data32 & 0x0000FF00) >> 8;
        dst[2] = (data32 & 0x00FF0000) >> 16;
        dst[3] = (data32 & 0xFF000000) >> 24;
        size = 4;
        break;
    case REQUEST_CHECKSUM_BATTLE:
        data16 = GetMonData(&gPlayerParty[monId], MON_DATA_CHECKSUM);
        dst[0] = data16;
        dst[1] = data16 >> 8;
        size = 2;
        break;
    case REQUEST_STATUS_BATTLE:
        data32 = GetMonData(&gPlayerParty[monId], MON_DATA_STATUS);
        dst[0] = (data32 & 0x000000FF);
        dst[1] = (data32 & 0x0000FF00) >> 8;
        dst[2] = (data32 & 0x00FF0000) >> 16;
        dst[3] = (data32 & 0xFF000000) >> 24;
        size = 4;
        break;
    case REQUEST_LEVEL_BATTLE:
        dst[0] = GetMonData(&gPlayerParty[monId], MON_DATA_LEVEL);
        size = 1;
        break;
    case REQUEST_HP_BATTLE:
        data16 = GetMonData(&gPlayerParty[monId], MON_DATA_HP);
        dst[0] = data16;
        dst[1] = data16 >> 8;
        size = 2;
        break;
    case REQUEST_MAX_HP_BATTLE:
        data16 = GetMonData(&gPlayerParty[monId], MON_DATA_MAX_HP);
        dst[0] = data16;
        dst[1] = data16 >> 8;
        size = 2;
        break;
    case REQUEST_ATK_BATTLE:
        data16 = GetMonData(&gPlayerParty[monId], MON_DATA_ATK);
        dst[0] = data16;
        dst[1] = data16 >> 8;
        size = 2;
        break;
    case REQUEST_DEF_BATTLE:
        data16 = GetMonData(&gPlayerParty[monId], MON_DATA_DEF);
        dst[0] = data16;
        dst[1] = data16 >> 8;
        size = 2;
        break;
    case REQUEST_SPEED_BATTLE:
        data16 = GetMonData(&gPlayerParty[monId], MON_DATA_SPEED);
        dst[0] = data16;
        dst[1] = data16 >> 8;
        size = 2;
        break;
    case REQUEST_SPATK_BATTLE:
        data16 = GetMonData(&gPlayerParty[monId], MON_DATA_SPATK);
        dst[0] = data16;
        dst[1] = data16 >> 8;
        size = 2;
        break;
    case REQUEST_SPDEF_BATTLE:
        data16 = GetMonData(&gPlayerParty[monId], MON_DATA_SPDEF);
        dst[0] = data16;
        dst[1] = data16 >> 8;
        size = 2;
        break;
    case REQUEST_COOL_BATTLE:
        dst[0] = GetMonData(&gPlayerParty[monId], MON_DATA_COOL);
        size = 1;
        break;
    case REQUEST_BEAUTY_BATTLE:
        dst[0] = GetMonData(&gPlayerParty[monId], MON_DATA_BEAUTY);
        size = 1;
        break;
    case REQUEST_CUTE_BATTLE:
        dst[0] = GetMonData(&gPlayerParty[monId], MON_DATA_CUTE);
        size = 1;
        break;
    case REQUEST_SMART_BATTLE:
        dst[0] = GetMonData(&gPlayerParty[monId], MON_DATA_SMART);
        size = 1;
        break;
    case REQUEST_TOUGH_BATTLE:
        dst[0] = GetMonData(&gPlayerParty[monId], MON_DATA_TOUGH);
        size = 1;
        break;
    case REQUEST_SHEEN_BATTLE:
        dst[0] = GetMonData(&gPlayerParty[monId], MON_DATA_SHEEN);
        size = 1;
        break;
    case REQUEST_COOL_RIBBON_BATTLE:
        dst[0] = GetMonData(&gPlayerParty[monId], MON_DATA_COOL_RIBBON);
        size = 1;
        break;
    case REQUEST_BEAUTY_RIBBON_BATTLE:
        dst[0] = GetMonData(&gPlayerParty[monId], MON_DATA_BEAUTY_RIBBON);
        size = 1;
        break;
    case REQUEST_CUTE_RIBBON_BATTLE:
        dst[0] = GetMonData(&gPlayerParty[monId], MON_DATA_CUTE_RIBBON);
        size = 1;
        break;
    case REQUEST_SMART_RIBBON_BATTLE:
        dst[0] = GetMonData(&gPlayerParty[monId], MON_DATA_SMART_RIBBON);
        size = 1;
        break;
    case REQUEST_TOUGH_RIBBON_BATTLE:
        dst[0] = GetMonData(&gPlayerParty[monId], MON_DATA_TOUGH_RIBBON);
        size = 1;
        break;
    }

    return size;
}

void PlayerHandleGetRawMonData(void)
{
    struct BattlePokemon battleMon;
    u8 *src = (u8 *)&gPlayerParty[gBattlerPartyIndexes[gActiveBattler]] + gBattleResources->bufferA[gActiveBattler][1];
    u8 *dst = (u8 *)&battleMon + gBattleResources->bufferA[gActiveBattler][1];
    u8 i;

    for (i = 0; i < gBattleResources->bufferA[gActiveBattler][2]; i++)
        dst[i] = src[i];

    BtlController_EmitDataTransfer(1, gBattleResources->bufferA[gActiveBattler][2], dst);
    PlayerBufferExecCompleted();
}

static void PlayerHandleSetMonData(void)
{
    u8 monToCheck;
    u8 i;

    if (gBattleResources->bufferA[gActiveBattler][2] == 0)
    {
        SetPlayerMonData(gBattlerPartyIndexes[gActiveBattler]);
    }
    else
    {
        monToCheck = gBattleResources->bufferA[gActiveBattler][2];
        for (i = 0; i < PARTY_SIZE; i++)
        {
            if (monToCheck & 1)
                SetPlayerMonData(i);
            monToCheck >>= 1;
        }
    }
    PlayerBufferExecCompleted();
}

static void SetPlayerMonData(u8 monId)
{
    struct BattlePokemon *battlePokemon = (struct BattlePokemon *)&gBattleResources->bufferA[gActiveBattler][3];
    struct MovePpInfo *moveData = (struct MovePpInfo *)&gBattleResources->bufferA[gActiveBattler][3];
    s32 i;

    switch (gBattleResources->bufferA[gActiveBattler][1])
    {
    case REQUEST_ALL_BATTLE:
        {
            u8 iv;

            SetMonData(&gPlayerParty[monId], MON_DATA_SPECIES, &battlePokemon->species);
            SetMonData(&gPlayerParty[monId], MON_DATA_HELD_ITEM, &battlePokemon->item);
            for (i = 0; i < MAX_MON_MOVES; i++)
            {
                SetMonData(&gPlayerParty[monId], MON_DATA_MOVE1 + i, &battlePokemon->moves[i]);
                SetMonData(&gPlayerParty[monId], MON_DATA_PP1 + i, &battlePokemon->pp[i]);
            }
            SetMonData(&gPlayerParty[monId], MON_DATA_PP_BONUSES, &battlePokemon->ppBonuses);
            SetMonData(&gPlayerParty[monId], MON_DATA_FRIENDSHIP, &battlePokemon->friendship);
            SetMonData(&gPlayerParty[monId], MON_DATA_EXP, &battlePokemon->experience);
            iv = battlePokemon->hpIV;
            SetMonData(&gPlayerParty[monId], MON_DATA_HP_IV, &iv);
            iv = battlePokemon->attackIV;
            SetMonData(&gPlayerParty[monId], MON_DATA_ATK_IV, &iv);
            iv = battlePokemon->defenseIV;
            SetMonData(&gPlayerParty[monId], MON_DATA_DEF_IV, &iv);
            iv = battlePokemon->speedIV;
            SetMonData(&gPlayerParty[monId], MON_DATA_SPEED_IV, &iv);
            iv = battlePokemon->spAttackIV;
            SetMonData(&gPlayerParty[monId], MON_DATA_SPATK_IV, &iv);
            iv = battlePokemon->spDefenseIV;
            SetMonData(&gPlayerParty[monId], MON_DATA_SPDEF_IV, &iv);
            SetMonData(&gPlayerParty[monId], MON_DATA_PERSONALITY, &battlePokemon->personality);
            SetMonData(&gPlayerParty[monId], MON_DATA_STATUS, &battlePokemon->status1);
            SetMonData(&gPlayerParty[monId], MON_DATA_LEVEL, &battlePokemon->level);
            SetMonData(&gPlayerParty[monId], MON_DATA_HP, &battlePokemon->hp);
            SetMonData(&gPlayerParty[monId], MON_DATA_MAX_HP, &battlePokemon->maxHP);
            SetMonData(&gPlayerParty[monId], MON_DATA_ATK, &battlePokemon->attack);
            SetMonData(&gPlayerParty[monId], MON_DATA_DEF, &battlePokemon->defense);
            SetMonData(&gPlayerParty[monId], MON_DATA_SPEED, &battlePokemon->speed);
            SetMonData(&gPlayerParty[monId], MON_DATA_SPATK, &battlePokemon->spAttack);
            SetMonData(&gPlayerParty[monId], MON_DATA_SPDEF, &battlePokemon->spDefense);
        }
        break;
    case REQUEST_SPECIES_BATTLE:
        SetMonData(&gPlayerParty[monId], MON_DATA_SPECIES, &gBattleResources->bufferA[gActiveBattler][3]);
        break;
    case REQUEST_HELDITEM_BATTLE:
        SetMonData(&gPlayerParty[monId], MON_DATA_HELD_ITEM, &gBattleResources->bufferA[gActiveBattler][3]);
        break;
    case REQUEST_MOVES_PP_BATTLE:
        for (i = 0; i < MAX_MON_MOVES; i++)
        {
            SetMonData(&gPlayerParty[monId], MON_DATA_MOVE1 + i, &moveData->moves[i]);
            SetMonData(&gPlayerParty[monId], MON_DATA_PP1 + i, &moveData->pp[i]);
        }
        SetMonData(&gPlayerParty[monId], MON_DATA_PP_BONUSES, &moveData->ppBonuses);
        break;
    case REQUEST_MOVE1_BATTLE:
    case REQUEST_MOVE2_BATTLE:
    case REQUEST_MOVE3_BATTLE:
    case REQUEST_MOVE4_BATTLE:
        SetMonData(&gPlayerParty[monId], MON_DATA_MOVE1 + gBattleResources->bufferA[gActiveBattler][1] - REQUEST_MOVE1_BATTLE, &gBattleResources->bufferA[gActiveBattler][3]);
        break;
    case REQUEST_PP_DATA_BATTLE:
        SetMonData(&gPlayerParty[monId], MON_DATA_PP1, &gBattleResources->bufferA[gActiveBattler][3]);
        SetMonData(&gPlayerParty[monId], MON_DATA_PP2, &gBattleResources->bufferA[gActiveBattler][4]);
        SetMonData(&gPlayerParty[monId], MON_DATA_PP3, &gBattleResources->bufferA[gActiveBattler][5]);
        SetMonData(&gPlayerParty[monId], MON_DATA_PP4, &gBattleResources->bufferA[gActiveBattler][6]);
        SetMonData(&gPlayerParty[monId], MON_DATA_PP_BONUSES, &gBattleResources->bufferA[gActiveBattler][7]);
        break;
    case REQUEST_PPMOVE1_BATTLE:
    case REQUEST_PPMOVE2_BATTLE:
    case REQUEST_PPMOVE3_BATTLE:
    case REQUEST_PPMOVE4_BATTLE:
        SetMonData(&gPlayerParty[monId], MON_DATA_PP1 + gBattleResources->bufferA[gActiveBattler][1] - REQUEST_PPMOVE1_BATTLE, &gBattleResources->bufferA[gActiveBattler][3]);
        break;
    case REQUEST_OTID_BATTLE:
        SetMonData(&gPlayerParty[monId], MON_DATA_OT_ID, &gBattleResources->bufferA[gActiveBattler][3]);
        break;
    case REQUEST_EXP_BATTLE:
        SetMonData(&gPlayerParty[monId], MON_DATA_EXP, &gBattleResources->bufferA[gActiveBattler][3]);
        break;
    case REQUEST_HP_EV_BATTLE:
        SetMonData(&gPlayerParty[monId], MON_DATA_HP_EV, &gBattleResources->bufferA[gActiveBattler][3]);
        break;
    case REQUEST_ATK_EV_BATTLE:
        SetMonData(&gPlayerParty[monId], MON_DATA_ATK_EV, &gBattleResources->bufferA[gActiveBattler][3]);
        break;
    case REQUEST_DEF_EV_BATTLE:
        SetMonData(&gPlayerParty[monId], MON_DATA_DEF_EV, &gBattleResources->bufferA[gActiveBattler][3]);
        break;
    case REQUEST_SPEED_EV_BATTLE:
        SetMonData(&gPlayerParty[monId], MON_DATA_SPEED_EV, &gBattleResources->bufferA[gActiveBattler][3]);
        break;
    case REQUEST_SPATK_EV_BATTLE:
        SetMonData(&gPlayerParty[monId], MON_DATA_SPATK_EV, &gBattleResources->bufferA[gActiveBattler][3]);
        break;
    case REQUEST_SPDEF_EV_BATTLE:
        SetMonData(&gPlayerParty[monId], MON_DATA_SPDEF_EV, &gBattleResources->bufferA[gActiveBattler][3]);
        break;
    case REQUEST_FRIENDSHIP_BATTLE:
        SetMonData(&gPlayerParty[monId], MON_DATA_FRIENDSHIP, &gBattleResources->bufferA[gActiveBattler][3]);
        break;
    case REQUEST_POKERUS_BATTLE:
        SetMonData(&gPlayerParty[monId], MON_DATA_POKERUS, &gBattleResources->bufferA[gActiveBattler][3]);
        break;
    case REQUEST_MET_LOCATION_BATTLE:
        SetMonData(&gPlayerParty[monId], MON_DATA_MET_LOCATION, &gBattleResources->bufferA[gActiveBattler][3]);
        break;
    case REQUEST_MET_LEVEL_BATTLE:
        SetMonData(&gPlayerParty[monId], MON_DATA_MET_LEVEL, &gBattleResources->bufferA[gActiveBattler][3]);
        break;
    case REQUEST_MET_GAME_BATTLE:
        SetMonData(&gPlayerParty[monId], MON_DATA_MET_GAME, &gBattleResources->bufferA[gActiveBattler][3]);
        break;
    case REQUEST_POKEBALL_BATTLE:
        SetMonData(&gPlayerParty[monId], MON_DATA_POKEBALL, &gBattleResources->bufferA[gActiveBattler][3]);
        break;
    case REQUEST_ALL_IVS_BATTLE:
        SetMonData(&gPlayerParty[monId], MON_DATA_HP_IV, &gBattleResources->bufferA[gActiveBattler][3]);
        SetMonData(&gPlayerParty[monId], MON_DATA_ATK_IV, &gBattleResources->bufferA[gActiveBattler][4]);
        SetMonData(&gPlayerParty[monId], MON_DATA_DEF_IV, &gBattleResources->bufferA[gActiveBattler][5]);
        SetMonData(&gPlayerParty[monId], MON_DATA_SPEED_IV, &gBattleResources->bufferA[gActiveBattler][6]);
        SetMonData(&gPlayerParty[monId], MON_DATA_SPATK_IV, &gBattleResources->bufferA[gActiveBattler][7]);
        SetMonData(&gPlayerParty[monId], MON_DATA_SPDEF_IV, &gBattleResources->bufferA[gActiveBattler][8]);
        break;
    case REQUEST_HP_IV_BATTLE:
        SetMonData(&gPlayerParty[monId], MON_DATA_HP_IV, &gBattleResources->bufferA[gActiveBattler][3]);
        break;
    case REQUEST_ATK_IV_BATTLE:
        SetMonData(&gPlayerParty[monId], MON_DATA_ATK_IV, &gBattleResources->bufferA[gActiveBattler][3]);
        break;
    case REQUEST_DEF_IV_BATTLE:
        SetMonData(&gPlayerParty[monId], MON_DATA_DEF_IV, &gBattleResources->bufferA[gActiveBattler][3]);
        break;
    case REQUEST_SPEED_IV_BATTLE:
        SetMonData(&gPlayerParty[monId], MON_DATA_SPEED_IV, &gBattleResources->bufferA[gActiveBattler][3]);
        break;
    case REQUEST_SPATK_IV_BATTLE:
        SetMonData(&gPlayerParty[monId], MON_DATA_SPATK_IV, &gBattleResources->bufferA[gActiveBattler][3]);
        break;
    case REQUEST_SPDEF_IV_BATTLE:
        SetMonData(&gPlayerParty[monId], MON_DATA_SPDEF_IV, &gBattleResources->bufferA[gActiveBattler][3]);
        break;
    case REQUEST_PERSONALITY_BATTLE:
        SetMonData(&gPlayerParty[monId], MON_DATA_PERSONALITY, &gBattleResources->bufferA[gActiveBattler][3]);
        break;
    case REQUEST_CHECKSUM_BATTLE:
        SetMonData(&gPlayerParty[monId], MON_DATA_CHECKSUM, &gBattleResources->bufferA[gActiveBattler][3]);
        break;
    case REQUEST_STATUS_BATTLE:
        SetMonData(&gPlayerParty[monId], MON_DATA_STATUS, &gBattleResources->bufferA[gActiveBattler][3]);
        break;
    case REQUEST_LEVEL_BATTLE:
        SetMonData(&gPlayerParty[monId], MON_DATA_LEVEL, &gBattleResources->bufferA[gActiveBattler][3]);
        break;
    case REQUEST_HP_BATTLE:
        SetMonData(&gPlayerParty[monId], MON_DATA_HP, &gBattleResources->bufferA[gActiveBattler][3]);
        break;
    case REQUEST_MAX_HP_BATTLE:
        SetMonData(&gPlayerParty[monId], MON_DATA_MAX_HP, &gBattleResources->bufferA[gActiveBattler][3]);
        break;
    case REQUEST_ATK_BATTLE:
        SetMonData(&gPlayerParty[monId], MON_DATA_ATK, &gBattleResources->bufferA[gActiveBattler][3]);
        break;
    case REQUEST_DEF_BATTLE:
        SetMonData(&gPlayerParty[monId], MON_DATA_DEF, &gBattleResources->bufferA[gActiveBattler][3]);
        break;
    case REQUEST_SPEED_BATTLE:
        SetMonData(&gPlayerParty[monId], MON_DATA_SPEED, &gBattleResources->bufferA[gActiveBattler][3]);
        break;
    case REQUEST_SPATK_BATTLE:
        SetMonData(&gPlayerParty[monId], MON_DATA_SPATK, &gBattleResources->bufferA[gActiveBattler][3]);
        break;
    case REQUEST_SPDEF_BATTLE:
        SetMonData(&gPlayerParty[monId], MON_DATA_SPDEF, &gBattleResources->bufferA[gActiveBattler][3]);
        break;
    case REQUEST_COOL_BATTLE:
        SetMonData(&gPlayerParty[monId], MON_DATA_COOL, &gBattleResources->bufferA[gActiveBattler][3]);
        break;
    case REQUEST_BEAUTY_BATTLE:
        SetMonData(&gPlayerParty[monId], MON_DATA_BEAUTY, &gBattleResources->bufferA[gActiveBattler][3]);
        break;
    case REQUEST_CUTE_BATTLE:
        SetMonData(&gPlayerParty[monId], MON_DATA_CUTE, &gBattleResources->bufferA[gActiveBattler][3]);
        break;
    case REQUEST_SMART_BATTLE:
        SetMonData(&gPlayerParty[monId], MON_DATA_SMART, &gBattleResources->bufferA[gActiveBattler][3]);
        break;
    case REQUEST_TOUGH_BATTLE:
        SetMonData(&gPlayerParty[monId], MON_DATA_TOUGH, &gBattleResources->bufferA[gActiveBattler][3]);
        break;
    case REQUEST_SHEEN_BATTLE:
        SetMonData(&gPlayerParty[monId], MON_DATA_SHEEN, &gBattleResources->bufferA[gActiveBattler][3]);
        break;
    case REQUEST_COOL_RIBBON_BATTLE:
        SetMonData(&gPlayerParty[monId], MON_DATA_COOL_RIBBON, &gBattleResources->bufferA[gActiveBattler][3]);
        break;
    case REQUEST_BEAUTY_RIBBON_BATTLE:
        SetMonData(&gPlayerParty[monId], MON_DATA_BEAUTY_RIBBON, &gBattleResources->bufferA[gActiveBattler][3]);
        break;
    case REQUEST_CUTE_RIBBON_BATTLE:
        SetMonData(&gPlayerParty[monId], MON_DATA_CUTE_RIBBON, &gBattleResources->bufferA[gActiveBattler][3]);
        break;
    case REQUEST_SMART_RIBBON_BATTLE:
        SetMonData(&gPlayerParty[monId], MON_DATA_SMART_RIBBON, &gBattleResources->bufferA[gActiveBattler][3]);
        break;
    case REQUEST_TOUGH_RIBBON_BATTLE:
        SetMonData(&gPlayerParty[monId], MON_DATA_TOUGH_RIBBON, &gBattleResources->bufferA[gActiveBattler][3]);
        break;
    }

    HandleLowHpMusicChange(&gPlayerParty[gBattlerPartyIndexes[gActiveBattler]], gActiveBattler);
}

static void PlayerHandleSetRawMonData(void)
{
    u8 *dst = (u8 *)&gPlayerParty[gBattlerPartyIndexes[gActiveBattler]] + gBattleResources->bufferA[gActiveBattler][1];
    u8 i;

    for (i = 0; i < gBattleResources->bufferA[gActiveBattler][2]; i++)
        dst[i] = gBattleResources->bufferA[gActiveBattler][3 + i];

    PlayerBufferExecCompleted();
}

static void PlayerHandleLoadMonSprite(void)
{
    BattleLoadPlayerMonSpriteGfx(&gPlayerParty[gBattlerPartyIndexes[gActiveBattler]], gActiveBattler);
    gSprites[gBattlerSpriteIds[gActiveBattler]].oam.paletteNum = gActiveBattler;
    gBattlerControllerFuncs[gActiveBattler] = CompleteOnBankSpritePosX_0;
}

static void PlayerHandleSwitchInAnim(void)
{
    ClearTemporarySpeciesSpriteData(gActiveBattler, gBattleResources->bufferA[gActiveBattler][2]);
    gBattlerPartyIndexes[gActiveBattler] = gBattleResources->bufferA[gActiveBattler][1];
    BattleLoadPlayerMonSpriteGfx(&gPlayerParty[gBattlerPartyIndexes[gActiveBattler]], gActiveBattler);
    gActionSelectionCursor[gActiveBattler] = 0;
    gMoveSelectionCursor[gActiveBattler] = 0;
    sub_805B258(gActiveBattler, gBattleResources->bufferA[gActiveBattler][2]);
    gBattlerControllerFuncs[gActiveBattler] = sub_805902C;
}

static void sub_805B258(u8 battlerId, bool8 dontClearSubstituteBit)
{
    u16 species;

    ClearTemporarySpeciesSpriteData(battlerId, dontClearSubstituteBit);
    gBattlerPartyIndexes[battlerId] = gBattleResources->bufferA[battlerId][1];
    species = GetMonData(&gPlayerParty[gBattlerPartyIndexes[battlerId]], MON_DATA_SPECIES);
    gUnknown_03005D7C[battlerId] = CreateInvisibleSpriteWithCallback(sub_805D714);
    SetMultiuseSpriteTemplateToPokemon(species, GetBattlerPosition(battlerId));

    gBattlerSpriteIds[battlerId] = CreateSprite(
      &gMultiuseSpriteTemplate,
      GetBattlerSpriteCoord(battlerId, 2),
      GetBattlerSpriteDefault_Y(battlerId),
      GetBattlerSpriteSubpriority(battlerId));

    gSprites[gUnknown_03005D7C[battlerId]].data[1] = gBattlerSpriteIds[battlerId];
    gSprites[gUnknown_03005D7C[battlerId]].data[2] = battlerId;

    gSprites[gBattlerSpriteIds[battlerId]].data[0] = battlerId;
    gSprites[gBattlerSpriteIds[battlerId]].data[2] = species;
    gSprites[gBattlerSpriteIds[battlerId]].oam.paletteNum = battlerId;

    StartSpriteAnim(&gSprites[gBattlerSpriteIds[battlerId]], gBattleMonForms[battlerId]);

    gSprites[gBattlerSpriteIds[battlerId]].invisible = TRUE;
    gSprites[gBattlerSpriteIds[battlerId]].callback = SpriteCallbackDummy;

    gSprites[gUnknown_03005D7C[battlerId]].data[0] = DoPokeballSendOutAnimation(0, POKEBALL_PLAYER_SENDOUT);
}

static void PlayerHandleReturnMonToBall(void)
{
    if (gBattleResources->bufferA[gActiveBattler][1] == 0)
    {
        gBattleSpritesDataPtr->healthBoxesData[gActiveBattler].animationState = 0;
        gBattlerControllerFuncs[gActiveBattler] = DoSwitchOutAnimation;
    }
    else
    {
        FreeSpriteOamMatrix(&gSprites[gBattlerSpriteIds[gActiveBattler]]);
        DestroySprite(&gSprites[gBattlerSpriteIds[gActiveBattler]]);
        SetHealthboxSpriteInvisible(gHealthboxSpriteIds[gActiveBattler]);
        PlayerBufferExecCompleted();
    }
}

static void DoSwitchOutAnimation(void)
{
    switch (gBattleSpritesDataPtr->healthBoxesData[gActiveBattler].animationState)
    {
    case 0:
        if (gBattleSpritesDataPtr->battlerData[gActiveBattler].behindSubstitute)
            InitAndLaunchSpecialAnimation(gActiveBattler, gActiveBattler, gActiveBattler, B_ANIM_SUBSTITUTE_TO_MON);

        gBattleSpritesDataPtr->healthBoxesData[gActiveBattler].animationState = 1;
        break;
    case 1:
        if (!gBattleSpritesDataPtr->healthBoxesData[gActiveBattler].specialAnimActive)
        {
            gBattleSpritesDataPtr->healthBoxesData[gActiveBattler].animationState = 0;
            InitAndLaunchSpecialAnimation(gActiveBattler, gActiveBattler, gActiveBattler, B_ANIM_SWITCH_OUT_PLAYER_MON);
            gBattlerControllerFuncs[gActiveBattler] = sub_8059744;
        }
        break;
    }
}

// In emerald it's possible to have a tag battle in the battle frontier facilities with AI
// which use the front sprite for both the player and the partner as opposed to any other battles (including the one with Steven)
// that use an animated back pic.
static void PlayerHandleDrawTrainerPic(void)
{
    s16 xPos, yPos;
    u32 trainerPicId;

    if (gBattleTypeFlags & BATTLE_TYPE_LINK)
    {
        if ((gLinkPlayers[GetMultiplayerId()].version & 0xFF) == VERSION_FIRE_RED
            || (gLinkPlayers[GetMultiplayerId()].version & 0xFF) == VERSION_LEAF_GREEN)
        {
            trainerPicId = gLinkPlayers[GetMultiplayerId()].gender + TRAINER_BACK_PIC_RED;
        }
        else if ((gLinkPlayers[GetMultiplayerId()].version & 0xFF) == VERSION_RUBY
                 || (gLinkPlayers[GetMultiplayerId()].version & 0xFF) == VERSION_SAPPHIRE)
        {
            trainerPicId = gLinkPlayers[GetMultiplayerId()].gender + TRAINER_BACK_PIC_RUBY_SAPPHIRE_BRENDAN;
        }
        else
        {
            trainerPicId = gLinkPlayers[GetMultiplayerId()].gender + TRAINER_BACK_PIC_BRENDAN;
        }
    }
    else
    {
        trainerPicId = gSaveBlock2Ptr->playerGender;
    }

    if (gBattleTypeFlags & BATTLE_TYPE_MULTI)
    {
        if ((GetBattlerPosition(gActiveBattler) & BIT_FLANK) != B_FLANK_LEFT) // Second mon, on the right.
            xPos = 90;
        else // First mon, on the left.
            xPos = 32;

        if (gBattleTypeFlags & BATTLE_TYPE_INGAME_PARTNER && gPartnerTrainerId != TRAINER_STEVEN_PARTNER && gPartnerTrainerId < TRAINER_CUSTOM_PARTNER)
        {
            xPos = 90;
            yPos = (8 - gTrainerFrontPicCoords[trainerPicId].size) * 4 + 80;
        }
        else
        {
            yPos = (8 - gTrainerBackPicCoords[trainerPicId].size) * 4 + 80;
        }

    }
    else
    {
        xPos = 80;
        yPos = (8 - gTrainerBackPicCoords[trainerPicId].size) * 4 + 80;
    }

    // Use front pic table for any tag battles unless your partner is Steven.
    if (gBattleTypeFlags & BATTLE_TYPE_INGAME_PARTNER && gPartnerTrainerId != TRAINER_STEVEN_PARTNER && gPartnerTrainerId < TRAINER_CUSTOM_PARTNER)
    {
        trainerPicId = PlayerGenderToFrontTrainerPicId(gSaveBlock2Ptr->playerGender);
        DecompressTrainerFrontPic(trainerPicId, gActiveBattler);
        SetMultiuseSpriteTemplateToTrainerFront(trainerPicId, GetBattlerPosition(gActiveBattler));
        gBattlerSpriteIds[gActiveBattler] = CreateSprite(&gMultiuseSpriteTemplate, xPos, yPos, GetBattlerSpriteSubpriority(gActiveBattler));

        gSprites[gBattlerSpriteIds[gActiveBattler]].oam.paletteNum = IndexOfSpritePaletteTag(gTrainerFrontPicPaletteTable[trainerPicId].tag);
        gSprites[gBattlerSpriteIds[gActiveBattler]].pos2.x = 240;
        gSprites[gBattlerSpriteIds[gActiveBattler]].pos2.y = 48;
        gSprites[gBattlerSpriteIds[gActiveBattler]].data[0] = -2;
        gSprites[gBattlerSpriteIds[gActiveBattler]].callback = sub_805D7AC;
        gSprites[gBattlerSpriteIds[gActiveBattler]].oam.affineMode = ST_OAM_AFFINE_OFF;
        gSprites[gBattlerSpriteIds[gActiveBattler]].hFlip = 1;
    }
    // Use the back pic in any other scenario.
    else
    {
        DecompressTrainerBackPic(trainerPicId, gActiveBattler);
        SetMultiuseSpriteTemplateToTrainerBack(trainerPicId, GetBattlerPosition(gActiveBattler));
        gBattlerSpriteIds[gActiveBattler] = CreateSprite(&gMultiuseSpriteTemplate, xPos, yPos, GetBattlerSpriteSubpriority(gActiveBattler));

        gSprites[gBattlerSpriteIds[gActiveBattler]].oam.paletteNum = gActiveBattler;
        gSprites[gBattlerSpriteIds[gActiveBattler]].pos2.x = 240;
        gSprites[gBattlerSpriteIds[gActiveBattler]].data[0] = -2;
        gSprites[gBattlerSpriteIds[gActiveBattler]].callback = sub_805D7AC;
    }

    gBattlerControllerFuncs[gActiveBattler] = CompleteOnBattlerSpriteCallbackDummy;
}

static void PlayerHandleTrainerSlide(void)
{
    u32 trainerPicId;

    if (gBattleTypeFlags & BATTLE_TYPE_LINK)
    {
        if ((gLinkPlayers[GetMultiplayerId()].version & 0xFF) == VERSION_FIRE_RED
            || (gLinkPlayers[GetMultiplayerId()].version & 0xFF) == VERSION_LEAF_GREEN)
        {
            trainerPicId = gLinkPlayers[GetMultiplayerId()].gender + TRAINER_BACK_PIC_RED;
        }
        else if ((gLinkPlayers[GetMultiplayerId()].version & 0xFF) == VERSION_RUBY
                 || (gLinkPlayers[GetMultiplayerId()].version & 0xFF) == VERSION_SAPPHIRE)
        {
            trainerPicId = gLinkPlayers[GetMultiplayerId()].gender + TRAINER_BACK_PIC_RUBY_SAPPHIRE_BRENDAN;
        }
        else
        {
            trainerPicId = gLinkPlayers[GetMultiplayerId()].gender + TRAINER_BACK_PIC_BRENDAN;
        }
    }
    else
    {
        trainerPicId = gSaveBlock2Ptr->playerGender + TRAINER_BACK_PIC_BRENDAN;
    }

    DecompressTrainerBackPic(trainerPicId, gActiveBattler);
    SetMultiuseSpriteTemplateToTrainerBack(trainerPicId, GetBattlerPosition(gActiveBattler));
    gBattlerSpriteIds[gActiveBattler] = CreateSprite(&gMultiuseSpriteTemplate, 80, (8 - gTrainerBackPicCoords[trainerPicId].size) * 4 + 80, 30);

    gSprites[gBattlerSpriteIds[gActiveBattler]].oam.paletteNum = gActiveBattler;
    gSprites[gBattlerSpriteIds[gActiveBattler]].pos2.x = -96;
    gSprites[gBattlerSpriteIds[gActiveBattler]].data[0] = 2;
    gSprites[gBattlerSpriteIds[gActiveBattler]].callback = sub_805D7AC;

    gBattlerControllerFuncs[gActiveBattler] = CompleteOnBankSpriteCallbackDummy2;
}

static void PlayerHandleTrainerSlideBack(void)
{
    SetSpritePrimaryCoordsFromSecondaryCoords(&gSprites[gBattlerSpriteIds[gActiveBattler]]);
    gSprites[gBattlerSpriteIds[gActiveBattler]].data[0] = 50;
    gSprites[gBattlerSpriteIds[gActiveBattler]].data[2] = -40;
    gSprites[gBattlerSpriteIds[gActiveBattler]].data[4] = gSprites[gBattlerSpriteIds[gActiveBattler]].pos1.y;
    gSprites[gBattlerSpriteIds[gActiveBattler]].callback = StartAnimLinearTranslation;
    StoreSpriteCallbackInData6(&gSprites[gBattlerSpriteIds[gActiveBattler]], SpriteCallbackDummy);
    StartSpriteAnim(&gSprites[gBattlerSpriteIds[gActiveBattler]], 1);
    gBattlerControllerFuncs[gActiveBattler] = sub_80588B4;
}

static void PlayerHandleFaintAnimation(void)
{
    if (gBattleSpritesDataPtr->healthBoxesData[gActiveBattler].animationState == 0)
    {
        if (gBattleSpritesDataPtr->battlerData[gActiveBattler].behindSubstitute)
            InitAndLaunchSpecialAnimation(gActiveBattler, gActiveBattler, gActiveBattler, B_ANIM_SUBSTITUTE_TO_MON);
        gBattleSpritesDataPtr->healthBoxesData[gActiveBattler].animationState++;
    }
    else
    {
        if (!gBattleSpritesDataPtr->healthBoxesData[gActiveBattler].specialAnimActive)
        {
            gBattleSpritesDataPtr->healthBoxesData[gActiveBattler].animationState = 0;
            HandleLowHpMusicChange(&gPlayerParty[gBattlerPartyIndexes[gActiveBattler]], gActiveBattler);
            PlaySE12WithPanning(SE_POKE_DEAD, SOUND_PAN_ATTACKER);
            gSprites[gBattlerSpriteIds[gActiveBattler]].data[1] = 0;
            gSprites[gBattlerSpriteIds[gActiveBattler]].data[2] = 5;
            gSprites[gBattlerSpriteIds[gActiveBattler]].callback = sub_8039C00;
            gBattlerControllerFuncs[gActiveBattler] = sub_80596A8;
        }
    }
}

static void PlayerHandlePaletteFade(void)
{
    BeginNormalPaletteFade(0xFFFFFFFF, 2, 0, 16, RGB_BLACK);
    PlayerBufferExecCompleted();
}

static void PlayerHandleSuccessBallThrowAnim(void)
{
    gBattleSpritesDataPtr->animationData->ballThrowCaseId = BALL_3_SHAKES_SUCCESS;
    gDoingBattleAnim = TRUE;
    if (IsCriticalCapture())
        InitAndLaunchSpecialAnimation(gActiveBattler, gActiveBattler, gBattlerTarget, B_ANIM_CRITICAL_CAPTURE_THROW);
    else
        InitAndLaunchSpecialAnimation(gActiveBattler, gActiveBattler, gBattlerTarget, B_ANIM_BALL_THROW);

    gBattlerControllerFuncs[gActiveBattler] = CompleteOnSpecialAnimDone;
}

static void PlayerHandleBallThrowAnim(void)
{
    u8 ballThrowCaseId = gBattleResources->bufferA[gActiveBattler][1];

    gBattleSpritesDataPtr->animationData->ballThrowCaseId = ballThrowCaseId;
    gDoingBattleAnim = TRUE;
    if (IsCriticalCapture())
        InitAndLaunchSpecialAnimation(gActiveBattler, gActiveBattler, gBattlerTarget, B_ANIM_CRITICAL_CAPTURE_THROW);
    else
        InitAndLaunchSpecialAnimation(gActiveBattler, gActiveBattler, gBattlerTarget, B_ANIM_BALL_THROW);
    
    gBattlerControllerFuncs[gActiveBattler] = CompleteOnSpecialAnimDone;
}

static void PlayerHandlePause(void)
{
    u8 var = gBattleResources->bufferA[gActiveBattler][1];

    // WTF is this??
    while (var != 0)
        var--;

    PlayerBufferExecCompleted();
}

static void PlayerHandleMoveAnimation(void)
{
    if (!mplay_80342A4(gActiveBattler))
    {
        u16 move = gBattleResources->bufferA[gActiveBattler][1] | (gBattleResources->bufferA[gActiveBattler][2] << 8);

        gAnimMoveTurn = gBattleResources->bufferA[gActiveBattler][3];
        gAnimMovePower = gBattleResources->bufferA[gActiveBattler][4] | (gBattleResources->bufferA[gActiveBattler][5] << 8);
        gAnimMoveDmg = gBattleResources->bufferA[gActiveBattler][6] | (gBattleResources->bufferA[gActiveBattler][7] << 8) | (gBattleResources->bufferA[gActiveBattler][8] << 16) | (gBattleResources->bufferA[gActiveBattler][9] << 24);
        gAnimFriendship = gBattleResources->bufferA[gActiveBattler][10];
        gWeatherMoveAnim = gBattleResources->bufferA[gActiveBattler][12] | (gBattleResources->bufferA[gActiveBattler][13] << 8);
        gAnimDisableStructPtr = (struct DisableStruct *)&gBattleResources->bufferA[gActiveBattler][16];
        gTransformedPersonalities[gActiveBattler] = gAnimDisableStructPtr->transformedMonPersonality;
        if (IsMoveWithoutAnimation(move, gAnimMoveTurn)) // Always returns FALSE.
        {
            PlayerBufferExecCompleted();
        }
        else
        {
            gBattleSpritesDataPtr->healthBoxesData[gActiveBattler].animationState = 0;
            gBattlerControllerFuncs[gActiveBattler] = PlayerDoMoveAnimation;
            BattleTv_SetDataBasedOnMove(move, gWeatherMoveAnim, gAnimDisableStructPtr);
        }
    }
}

static void PlayerDoMoveAnimation(void)
{
    u16 move = gBattleResources->bufferA[gActiveBattler][1] | (gBattleResources->bufferA[gActiveBattler][2] << 8);
    u8 multihit = gBattleResources->bufferA[gActiveBattler][11];

    switch (gBattleSpritesDataPtr->healthBoxesData[gActiveBattler].animationState)
    {
    case 0:
        if (gBattleSpritesDataPtr->battlerData[gActiveBattler].behindSubstitute
            && !gBattleSpritesDataPtr->battlerData[gActiveBattler].flag_x8)
        {
            gBattleSpritesDataPtr->battlerData[gActiveBattler].flag_x8 = 1;
            InitAndLaunchSpecialAnimation(gActiveBattler, gActiveBattler, gActiveBattler, B_ANIM_SUBSTITUTE_TO_MON);
        }
        gBattleSpritesDataPtr->healthBoxesData[gActiveBattler].animationState = 1;
        break;
    case 1:
        if (!gBattleSpritesDataPtr->healthBoxesData[gActiveBattler].specialAnimActive)
        {
            sub_805EB9C(ST_OAM_AFFINE_OFF);
            DoMoveAnim(move);
            gBattleSpritesDataPtr->healthBoxesData[gActiveBattler].animationState = 2;
        }
        break;
    case 2:
        gAnimScriptCallback();
        if (!gAnimScriptActive)
        {
            sub_805EB9C(ST_OAM_AFFINE_NORMAL);
            if (gBattleSpritesDataPtr->battlerData[gActiveBattler].behindSubstitute && multihit < 2)
            {
                InitAndLaunchSpecialAnimation(gActiveBattler, gActiveBattler, gActiveBattler, B_ANIM_MON_TO_SUBSTITUTE);
                gBattleSpritesDataPtr->battlerData[gActiveBattler].flag_x8 = 0;
            }
            gBattleSpritesDataPtr->healthBoxesData[gActiveBattler].animationState = 3;
        }
        break;
    case 3:
        if (!gBattleSpritesDataPtr->healthBoxesData[gActiveBattler].specialAnimActive)
        {
            CopyAllBattleSpritesInvisibilities();
            TrySetBehindSubstituteSpriteBit(gActiveBattler, gBattleResources->bufferA[gActiveBattler][1] | (gBattleResources->bufferA[gActiveBattler][2] << 8));
            gBattleSpritesDataPtr->healthBoxesData[gActiveBattler].animationState = 0;
            PlayerBufferExecCompleted();
        }
        break;
    }
}

static void PlayerHandlePrintString(void)
{
    u16 *stringId;

    gBattle_BG0_X = 0;
    gBattle_BG0_Y = 0;
    stringId = (u16*)(&gBattleResources->bufferA[gActiveBattler][2]);
    BufferStringBattle(*stringId);
    BattlePutTextOnWindow(gDisplayedStringBattle, 0);
    gBattlerControllerFuncs[gActiveBattler] = CompleteOnInactiveTextPrinter2;
    BattleTv_SetDataBasedOnString(*stringId);
    BattleArena_DeductMindPoints(gActiveBattler, *stringId);
}

static void PlayerHandlePrintSelectionString(void)
{
    if (GetBattlerSide(gActiveBattler) == B_SIDE_PLAYER)
        PlayerHandlePrintString();
    else
        PlayerBufferExecCompleted();
}

static void HandleChooseActionAfterDma3(void)
{
    if (!IsDma3ManagerBusyWithBgCopy())
    {
        gBattle_BG0_X = 0;
        gBattle_BG0_Y = 160;
        gBattlerControllerFuncs[gActiveBattler] = HandleInputChooseAction;
    }
}

static void PlayerHandleChooseAction(void)
{
    s32 i;

    gBattlerControllerFuncs[gActiveBattler] = HandleChooseActionAfterDma3;
    BattleTv_ClearExplosionFaintCause();
    BattlePutTextOnWindow(gText_BattleMenu, 2);

    for (i = 0; i < 4; i++)
        ActionSelectionDestroyCursorAt(i);

    ActionSelectionCreateCursorAt(gActionSelectionCursor[gActiveBattler], 0);
    BattleStringExpandPlaceholdersToDisplayedString(gText_WhatWillPkmnDo);
    BattlePutTextOnWindow(gDisplayedStringBattle, 1);
}

static void PlayerHandleUnknownYesNoBox(void)
{
    if (GetBattlerSide(gActiveBattler) == B_SIDE_PLAYER)
    {
        HandleBattleWindow(0x18, 8, 0x1D, 0xD, 0);
        BattlePutTextOnWindow(gText_BattleYesNoChoice, 12);
        gMultiUsePlayerCursor = 1;
        BattleCreateYesNoCursorAt(1);
        gBattlerControllerFuncs[gActiveBattler] = PlayerHandleUnknownYesNoInput;
    }
    else
    {
        PlayerBufferExecCompleted();
    }
}

static void HandleChooseMoveAfterDma3(void)
{
    if (!IsDma3ManagerBusyWithBgCopy())
    {
        gBattle_BG0_X = 0;
        gBattle_BG0_Y = 320;
        gBattlerControllerFuncs[gActiveBattler] = HandleInputChooseMove;
    }
}

// arenaMindPoints is used here as a placeholder for a timer.

static void PlayerChooseMoveInBattlePalace(void)
{
    if (--*(gBattleStruct->arenaMindPoints + gActiveBattler) == 0)
    {
        gBattlePalaceMoveSelectionRngValue = gRngValue;
        BtlController_EmitTwoReturnValues(1, 10, ChooseMoveAndTargetInBattlePalace());
        PlayerBufferExecCompleted();
    }
}

static void PlayerHandleChooseMove(void)
{
    if (gBattleTypeFlags & BATTLE_TYPE_PALACE)
    {
        *(gBattleStruct->arenaMindPoints + gActiveBattler) = 8;
        gBattlerControllerFuncs[gActiveBattler] = PlayerChooseMoveInBattlePalace;
    }
    else
    {
        InitMoveSelectionsVarsAndStrings();
        gBattleStruct->mega.playerSelect = FALSE;
        if (!IsMegaTriggerSpriteActive())
            gBattleStruct->mega.triggerSpriteId = 0xFF;
        if (CanMegaEvolve(gActiveBattler))
            CreateMegaTriggerSprite(gActiveBattler, 0);
        gBattlerControllerFuncs[gActiveBattler] = HandleChooseMoveAfterDma3;
    }
}

void InitMoveSelectionsVarsAndStrings(void)
{
    MoveSelectionDisplayMoveNames();
    gMultiUsePlayerCursor = 0xFF;
    MoveSelectionCreateCursorAt(gMoveSelectionCursor[gActiveBattler], 0);
    MoveSelectionDisplayPpString();
    MoveSelectionDisplayPpNumber();
    MoveSelectionDisplayMoveType();
}

static void PlayerHandleChooseItem(void)
{
    s32 i;

    BeginNormalPaletteFade(0xFFFFFFFF, 0, 0, 0x10, RGB_BLACK);
    gBattlerControllerFuncs[gActiveBattler] = OpenBagAndChooseItem;
    gBattlerInMenuId = gActiveBattler;

    for (i = 0; i < ARRAY_COUNT(gBattlePartyCurrentOrder); i++)
        gBattlePartyCurrentOrder[i] = gBattleResources->bufferA[gActiveBattler][1 + i];
}

static void PlayerHandleChoosePokemon(void)
{
    s32 i;

    for (i = 0; i < ARRAY_COUNT(gBattlePartyCurrentOrder); i++)
        gBattlePartyCurrentOrder[i] = gBattleResources->bufferA[gActiveBattler][4 + i];

    if (gBattleTypeFlags & BATTLE_TYPE_ARENA && (gBattleResources->bufferA[gActiveBattler][1] & 0xF) != PARTY_ACTION_CANT_SWITCH)
    {
        BtlController_EmitChosenMonReturnValue(1, gBattlerPartyIndexes[gActiveBattler] + 1, gBattlePartyCurrentOrder);
        PlayerBufferExecCompleted();
    }
    else
    {
        gUnknown_03005D7C[gActiveBattler] = CreateTask(TaskDummy, 0xFF);
        gTasks[gUnknown_03005D7C[gActiveBattler]].data[0] = gBattleResources->bufferA[gActiveBattler][1] & 0xF;
        *(&gBattleStruct->battlerPreventingSwitchout) = gBattleResources->bufferA[gActiveBattler][1] >> 4;
        *(&gBattleStruct->field_8B) = gBattleResources->bufferA[gActiveBattler][2];
        *(&gBattleStruct->abilityPreventingSwitchout) = gBattleResources->bufferA[gActiveBattler][3];
        BeginNormalPaletteFade(0xFFFFFFFF, 0, 0, 0x10, RGB_BLACK);
        gBattlerControllerFuncs[gActiveBattler] = OpenPartyMenuToChooseMon;
        gBattlerInMenuId = gActiveBattler;
    }
}

static void PlayerHandleCmd23(void)
{
    BattleStopLowHpSound();
    BeginNormalPaletteFade(0xFFFFFFFF, 2, 0, 16, RGB_BLACK);
    PlayerBufferExecCompleted();
}

static void PlayerHandleHealthBarUpdate(void)
{
    s16 hpVal;

    LoadBattleBarGfx(0);
    hpVal = gBattleResources->bufferA[gActiveBattler][2] | (gBattleResources->bufferA[gActiveBattler][3] << 8);

    // gPlayerPartyLostHP used by Battle Dome, but never read
    if (hpVal > 0)
        gPlayerPartyLostHP += hpVal;

    if (hpVal != INSTANT_HP_BAR_DROP)
    {
        u32 maxHP = GetMonData(&gPlayerParty[gBattlerPartyIndexes[gActiveBattler]], MON_DATA_MAX_HP);
        u32 curHP = GetMonData(&gPlayerParty[gBattlerPartyIndexes[gActiveBattler]], MON_DATA_HP);

        SetBattleBarStruct(gActiveBattler, gHealthboxSpriteIds[gActiveBattler], maxHP, curHP, hpVal);
    }
    else
    {
        u32 maxHP = GetMonData(&gPlayerParty[gBattlerPartyIndexes[gActiveBattler]], MON_DATA_MAX_HP);

        SetBattleBarStruct(gActiveBattler, gHealthboxSpriteIds[gActiveBattler], maxHP, 0, hpVal);
        UpdateHpTextInHealthbox(gHealthboxSpriteIds[gActiveBattler], 0, HP_CURRENT);
    }

    gBattlerControllerFuncs[gActiveBattler] = CompleteOnHealthbarDone;
}

static void PlayerHandleExpUpdate(void)
{
    u8 monId = gBattleResources->bufferA[gActiveBattler][1];

    if (GetMonData(&gPlayerParty[monId], MON_DATA_LEVEL) >= MAX_LEVEL)
    {
        PlayerBufferExecCompleted();
    }
    else
    {
        s16 expPointsToGive;
        u8 taskId;

        LoadBattleBarGfx(1);
        GetMonData(&gPlayerParty[monId], MON_DATA_SPECIES);  // Unused return value.
        expPointsToGive = T1_READ_16(&gBattleResources->bufferA[gActiveBattler][2]);
        taskId = CreateTask(Task_GiveExpToMon, 10);
        gTasks[taskId].tExpTask_monId = monId;
        gTasks[taskId].tExpTask_gainedExp = expPointsToGive;
        gTasks[taskId].tExpTask_battler = gActiveBattler;
        gBattlerControllerFuncs[gActiveBattler] = nullsub_21;
    }
}

#undef tExpTask_monId
#undef tExpTask_gainedExp
#undef tExpTask_battler
#undef tExpTask_frames

static void PlayerHandleStatusIconUpdate(void)
{
    if (!mplay_80342A4(gActiveBattler))
    {
        u8 battlerId;

        UpdateHealthboxAttribute(gHealthboxSpriteIds[gActiveBattler], &gPlayerParty[gBattlerPartyIndexes[gActiveBattler]], HEALTHBOX_STATUS_ICON);
        battlerId = gActiveBattler;
        gBattleSpritesDataPtr->healthBoxesData[battlerId].statusAnimActive = 0;
        gBattlerControllerFuncs[gActiveBattler] = CompleteOnFinishedStatusAnimation;
    }
}

static void PlayerHandleStatusAnimation(void)
{
    if (!mplay_80342A4(gActiveBattler))
    {
        InitAndLaunchChosenStatusAnimation(gBattleResources->bufferA[gActiveBattler][1],
                        gBattleResources->bufferA[gActiveBattler][2] | (gBattleResources->bufferA[gActiveBattler][3] << 8) | (gBattleResources->bufferA[gActiveBattler][4] << 16) | (gBattleResources->bufferA[gActiveBattler][5] << 24));
        gBattlerControllerFuncs[gActiveBattler] = CompleteOnFinishedStatusAnimation;
    }
}

static void PlayerHandleStatusXor(void)
{
    u8 val = GetMonData(&gPlayerParty[gBattlerPartyIndexes[gActiveBattler]], MON_DATA_STATUS) ^ gBattleResources->bufferA[gActiveBattler][1];

    SetMonData(&gPlayerParty[gBattlerPartyIndexes[gActiveBattler]], MON_DATA_STATUS, &val);
    PlayerBufferExecCompleted();
}

static void PlayerHandleDataTransfer(void)
{
    PlayerBufferExecCompleted();
}

static void PlayerHandleDMA3Transfer(void)
{
    u32 dstArg = gBattleResources->bufferA[gActiveBattler][1]
            | (gBattleResources->bufferA[gActiveBattler][2] << 8)
            | (gBattleResources->bufferA[gActiveBattler][3] << 16)
            | (gBattleResources->bufferA[gActiveBattler][4] << 24);
    u16 sizeArg = gBattleResources->bufferA[gActiveBattler][5] | (gBattleResources->bufferA[gActiveBattler][6] << 8);

    const u8 *src = &gBattleResources->bufferA[gActiveBattler][7];
    u8 *dst = (u8*)(dstArg);
    u32 size = sizeArg;

    while (1)
    {
        if (size <= 0x1000)
        {
            DmaCopy16(3, src, dst, size);
            break;
        }
        DmaCopy16(3, src, dst, 0x1000);
        src += 0x1000;
        dst += 0x1000;
        size -= 0x1000;
    }
    PlayerBufferExecCompleted();
}

static void PlayerHandlePlayBGM(void)
{
    PlayBGM(gBattleResources->bufferA[gActiveBattler][1] | (gBattleResources->bufferA[gActiveBattler][2] << 8));
    PlayerBufferExecCompleted();
}

static void PlayerHandleCmd32(void)
{
    PlayerBufferExecCompleted();
}

static void PlayerHandleTwoReturnValues(void)
{
    BtlController_EmitTwoReturnValues(1, 0, 0);
    PlayerBufferExecCompleted();
}

static void PlayerHandleChosenMonReturnValue(void)
{
    BtlController_EmitChosenMonReturnValue(1, 0, NULL);
    PlayerBufferExecCompleted();
}

static void PlayerHandleOneReturnValue(void)
{
    BtlController_EmitOneReturnValue(1, 0);
    PlayerBufferExecCompleted();
}

static void PlayerHandleOneReturnValue_Duplicate(void)
{
    BtlController_EmitOneReturnValue_Duplicate(1, 0);
    PlayerBufferExecCompleted();
}

static void PlayerHandleCmd37(void)
{
    gUnknown_02022D0C.field_0 = 0;
    PlayerBufferExecCompleted();
}

static void PlayerHandleCmd38(void)
{
    gUnknown_02022D0C.field_0 = gBattleResources->bufferA[gActiveBattler][1];
    PlayerBufferExecCompleted();
}

static void PlayerHandleCmd39(void)
{
    gUnknown_02022D0C.flag_x80 = 0;
    PlayerBufferExecCompleted();
}

static void PlayerHandleCmd40(void)
{
    gUnknown_02022D0C.flag_x80 ^= 1;
    PlayerBufferExecCompleted();
}

static void PlayerHandleHitAnimation(void)
{
    if (gSprites[gBattlerSpriteIds[gActiveBattler]].invisible == TRUE)
    {
        PlayerBufferExecCompleted();
    }
    else
    {
        gDoingBattleAnim = TRUE;
        gSprites[gBattlerSpriteIds[gActiveBattler]].data[1] = 0;
        DoHitAnimHealthboxEffect(gActiveBattler);
        gBattlerControllerFuncs[gActiveBattler] = DoHitAnimBlinkSpriteEffect;
    }
}

static void PlayerHandleCmd42(void)
{
    PlayerBufferExecCompleted();
}

static void PlayerHandlePlaySE(void)
{
    s8 pan;

    if (GetBattlerSide(gActiveBattler) == B_SIDE_PLAYER)
        pan = SOUND_PAN_ATTACKER;
    else
        pan = SOUND_PAN_TARGET;

    PlaySE12WithPanning(gBattleResources->bufferA[gActiveBattler][1] | (gBattleResources->bufferA[gActiveBattler][2] << 8), pan);
    PlayerBufferExecCompleted();
}

static void PlayerHandlePlayFanfareOrBGM(void)
{
    if (gBattleResources->bufferA[gActiveBattler][3])
    {
        BattleStopLowHpSound();
        PlayBGM(gBattleResources->bufferA[gActiveBattler][1] | (gBattleResources->bufferA[gActiveBattler][2] << 8));
    }
    else
    {
        PlayFanfare(gBattleResources->bufferA[gActiveBattler][1] | (gBattleResources->bufferA[gActiveBattler][2] << 8));
    }

    PlayerBufferExecCompleted();
}

static void PlayerHandleFaintingCry(void)
{
    u16 species = GetMonData(&gPlayerParty[gBattlerPartyIndexes[gActiveBattler]], MON_DATA_SPECIES);

    PlayCry3(species, -25, 5);
    PlayerBufferExecCompleted();
}

static void PlayerHandleIntroSlide(void)
{
    HandleIntroSlide(gBattleResources->bufferA[gActiveBattler][1]);
    gIntroSlideFlags |= 1;
    PlayerBufferExecCompleted();
}

static void PlayerHandleIntroTrainerBallThrow(void)
{
    u8 paletteNum;
    u8 taskId;

    SetSpritePrimaryCoordsFromSecondaryCoords(&gSprites[gBattlerSpriteIds[gActiveBattler]]);

    gSprites[gBattlerSpriteIds[gActiveBattler]].data[0] = 50;
    gSprites[gBattlerSpriteIds[gActiveBattler]].data[2] = -40;
    gSprites[gBattlerSpriteIds[gActiveBattler]].data[4] = gSprites[gBattlerSpriteIds[gActiveBattler]].pos1.y;
    gSprites[gBattlerSpriteIds[gActiveBattler]].callback = StartAnimLinearTranslation;
    gSprites[gBattlerSpriteIds[gActiveBattler]].data[5] = gActiveBattler;

    StoreSpriteCallbackInData6(&gSprites[gBattlerSpriteIds[gActiveBattler]], sub_805CC00);
    StartSpriteAnim(&gSprites[gBattlerSpriteIds[gActiveBattler]], 1);

    paletteNum = AllocSpritePalette(0xD6F8);
    LoadCompressedPalette(gTrainerBackPicPaletteTable[gSaveBlock2Ptr->playerGender].data, 0x100 + paletteNum * 16, 32);
    gSprites[gBattlerSpriteIds[gActiveBattler]].oam.paletteNum = paletteNum;

    taskId = CreateTask(task05_08033660, 5);
    gTasks[taskId].data[0] = gActiveBattler;

    if (gBattleSpritesDataPtr->healthBoxesData[gActiveBattler].partyStatusSummaryShown)
        gTasks[gBattlerStatusSummaryTaskId[gActiveBattler]].func = Task_HidePartyStatusSummary;

    gBattleSpritesDataPtr->animationData->field_9_x1 = 1;
    gBattlerControllerFuncs[gActiveBattler] = nullsub_21;
}

void sub_805CC00(struct Sprite *sprite)
{
    u8 battlerId = sprite->data[5];

    FreeSpriteOamMatrix(sprite);
    FreeSpritePaletteByTag(GetSpritePaletteTagByPaletteNum(sprite->oam.paletteNum));
    DestroySprite(sprite);
    BattleLoadPlayerMonSpriteGfx(&gPlayerParty[gBattlerPartyIndexes[battlerId]], battlerId);
    StartSpriteAnim(&gSprites[gBattlerSpriteIds[battlerId]], 0);
}

static void task05_08033660(u8 taskId)
{
    if (gTasks[taskId].data[1] < 31)
    {
        gTasks[taskId].data[1]++;
    }
    else
    {
        u8 savedActiveBattler = gActiveBattler;

        gActiveBattler = gTasks[taskId].data[0];
        if (!IsDoubleBattle() || (gBattleTypeFlags & BATTLE_TYPE_MULTI))
        {
            gBattleResources->bufferA[gActiveBattler][1] = gBattlerPartyIndexes[gActiveBattler];
            sub_805B258(gActiveBattler, FALSE);
        }
        else
        {
            gBattleResources->bufferA[gActiveBattler][1] = gBattlerPartyIndexes[gActiveBattler];
            sub_805B258(gActiveBattler, FALSE);
            gActiveBattler ^= BIT_FLANK;
            gBattleResources->bufferA[gActiveBattler][1] = gBattlerPartyIndexes[gActiveBattler];
            BattleLoadPlayerMonSpriteGfx(&gPlayerParty[gBattlerPartyIndexes[gActiveBattler]], gActiveBattler);
            sub_805B258(gActiveBattler, FALSE);
            gActiveBattler ^= BIT_FLANK;
        }
        gBattlerControllerFuncs[gActiveBattler] = sub_8058B40;
        gActiveBattler = savedActiveBattler;
        DestroyTask(taskId);
    }
}

static void PlayerHandleDrawPartyStatusSummary(void)
{
    if (gBattleResources->bufferA[gActiveBattler][1] != 0 && GetBattlerSide(gActiveBattler) == B_SIDE_PLAYER)
    {
        PlayerBufferExecCompleted();
    }
    else
    {
        gBattleSpritesDataPtr->healthBoxesData[gActiveBattler].partyStatusSummaryShown = 1;
        gBattlerStatusSummaryTaskId[gActiveBattler] = CreatePartyStatusSummarySprites(gActiveBattler, (struct HpAndStatus *)&gBattleResources->bufferA[gActiveBattler][4], gBattleResources->bufferA[gActiveBattler][1], gBattleResources->bufferA[gActiveBattler][2]);
        gBattleSpritesDataPtr->healthBoxesData[gActiveBattler].field_5 = 0;

        if (gBattleResources->bufferA[gActiveBattler][2] != 0)
            gBattleSpritesDataPtr->healthBoxesData[gActiveBattler].field_5 = 0x5D;

        gBattlerControllerFuncs[gActiveBattler] = sub_805CE38;
    }
}

static void sub_805CE38(void)
{
    if (gBattleSpritesDataPtr->healthBoxesData[gActiveBattler].field_5++ > 0x5C)
    {
        gBattleSpritesDataPtr->healthBoxesData[gActiveBattler].field_5 = 0;
        PlayerBufferExecCompleted();
    }
}

static void PlayerHandleHidePartyStatusSummary(void)
{
    if (gBattleSpritesDataPtr->healthBoxesData[gActiveBattler].partyStatusSummaryShown)
        gTasks[gBattlerStatusSummaryTaskId[gActiveBattler]].func = Task_HidePartyStatusSummary;
    PlayerBufferExecCompleted();
}

static void PlayerHandleEndBounceEffect(void)
{
    EndBounceEffect(gActiveBattler, BOUNCE_HEALTHBOX);
    EndBounceEffect(gActiveBattler, BOUNCE_MON);
    PlayerBufferExecCompleted();
}

static void PlayerHandleSpriteInvisibility(void)
{
    if (IsBattlerSpritePresent(gActiveBattler))
    {
        gSprites[gBattlerSpriteIds[gActiveBattler]].invisible = gBattleResources->bufferA[gActiveBattler][1];
        CopyBattleSpriteInvisibility(gActiveBattler);
    }
    PlayerBufferExecCompleted();
}

static void PlayerHandleBattleAnimation(void)
{
    if (!mplay_80342A4(gActiveBattler))
    {
        u8 animationId = gBattleResources->bufferA[gActiveBattler][1];
        u16 argument = gBattleResources->bufferA[gActiveBattler][2] | (gBattleResources->bufferA[gActiveBattler][3] << 8);

        if (TryHandleLaunchBattleTableAnimation(gActiveBattler, gActiveBattler, gActiveBattler, animationId, argument))
            PlayerBufferExecCompleted();
        else
            gBattlerControllerFuncs[gActiveBattler] = CompleteOnFinishedBattleAnimation;

        BattleTv_SetDataBasedOnAnimation(animationId);
    }
}

static void PlayerHandleLinkStandbyMsg(void)
{
    sub_81851A8(&gBattleResources->bufferA[gActiveBattler][2]);
    switch (gBattleResources->bufferA[gActiveBattler][1])
    {
    case 0:
        PrintLinkStandbyMsg();
        // fall through
    case 1:
        EndBounceEffect(gActiveBattler, BOUNCE_HEALTHBOX);
        EndBounceEffect(gActiveBattler, BOUNCE_MON);
        break;
    case 2:
        PrintLinkStandbyMsg();
        break;
    }
    PlayerBufferExecCompleted();
}

static void PlayerHandleResetActionMoveSelection(void)
{
    switch (gBattleResources->bufferA[gActiveBattler][1])
    {
    case RESET_ACTION_MOVE_SELECTION:
        gActionSelectionCursor[gActiveBattler] = 0;
        gMoveSelectionCursor[gActiveBattler] = 0;
        break;
    case RESET_ACTION_SELECTION:
        gActionSelectionCursor[gActiveBattler] = 0;
        break;
    case RESET_MOVE_SELECTION:
        gMoveSelectionCursor[gActiveBattler] = 0;
        break;
    }
    PlayerBufferExecCompleted();
}

static void PlayerHandleCmd55(void)
{
    sub_81851A8(&gBattleResources->bufferA[gActiveBattler][4]);
    gBattleOutcome = gBattleResources->bufferA[gActiveBattler][1];
    gSaveBlock2Ptr->frontier.disableRecordBattle = gBattleResources->bufferA[gActiveBattler][2];
    FadeOutMapMusic(5);
    BeginFastPaletteFade(3);
    PlayerBufferExecCompleted();
    gBattlerControllerFuncs[gActiveBattler] = sub_80587B0;
}

static void WaitForDebug(void)
{
    if (gMain.callback2 == BattleMainCB2 && !gPaletteFade.active)
    {
        PlayerBufferExecCompleted();
    }
}

static void PlayerHandleBattleDebug(void)
{
    BeginNormalPaletteFade(-1, 0, 0, 0x10, 0);
    SetMainCallback2(CB2_BattleDebugMenu);
    gBattlerControllerFuncs[gActiveBattler] = WaitForDebug;
}

static void PlayerCmdEnd(void)
{
}<|MERGE_RESOLUTION|>--- conflicted
+++ resolved
@@ -366,16 +366,11 @@
     if (gMain.newKeys & A_BUTTON)
     {
         PlaySE(SE_SELECT);
-<<<<<<< HEAD
-        gSprites[gBattlerSpriteIds[gMultiUsePlayerCursor]].callback = sub_8039B2C;
+        gSprites[gBattlerSpriteIds[gMultiUsePlayerCursor]].callback = SpriteCb_HideAsMoveTarget;
         if (gBattleStruct->mega.playerSelect)
             BtlController_EmitTwoReturnValues(1, 10, gMoveSelectionCursor[gActiveBattler] | RET_MEGA_EVOLUTION | (gMultiUsePlayerCursor << 8));
         else
             BtlController_EmitTwoReturnValues(1, 10, gMoveSelectionCursor[gActiveBattler] | (gMultiUsePlayerCursor << 8));
-=======
-        gSprites[gBattlerSpriteIds[gMultiUsePlayerCursor]].callback = SpriteCb_HideAsMoveTarget;
-        BtlController_EmitTwoReturnValues(1, 10, gMoveSelectionCursor[gActiveBattler] | (gMultiUsePlayerCursor << 8));
->>>>>>> 0c4f3b26
         EndBounceEffect(gMultiUsePlayerCursor, BOUNCE_HEALTHBOX);
         HideMegaTriggerSprite();
         PlayerBufferExecCompleted();
@@ -417,7 +412,6 @@
                 } while (gMultiUsePlayerCursor == gBattlersCount);
 
                 i = 0;
-<<<<<<< HEAD
                 switch (GetBattlerPosition(gMultiUsePlayerCursor))
                 {
                 case B_POSITION_PLAYER_LEFT:
@@ -437,11 +431,7 @@
                     i = 0;
             } while (i == 0);
         }
-        gSprites[gBattlerSpriteIds[gMultiUsePlayerCursor]].callback = sub_8039AD8;
-=======
-        } while (i == 0);
         gSprites[gBattlerSpriteIds[gMultiUsePlayerCursor]].callback = SpriteCb_ShowAsMoveTarget;
->>>>>>> 0c4f3b26
     }
     else if (gMain.newKeys & (DPAD_RIGHT | DPAD_DOWN))
     {
@@ -471,7 +461,6 @@
                 } while (gMultiUsePlayerCursor == gBattlersCount);
 
                 i = 0;
-<<<<<<< HEAD
                 switch (GetBattlerPosition(gMultiUsePlayerCursor))
                 {
                 case B_POSITION_PLAYER_LEFT:
@@ -492,11 +481,7 @@
             } while (i == 0);
         }
 
-        gSprites[gBattlerSpriteIds[gMultiUsePlayerCursor]].callback = sub_8039AD8;
-=======
-        } while (i == 0);
         gSprites[gBattlerSpriteIds[gMultiUsePlayerCursor]].callback = SpriteCb_ShowAsMoveTarget;
->>>>>>> 0c4f3b26
     }
 }
 
@@ -507,7 +492,7 @@
     {
         if (IsBattlerAlive(i) && gBattleSpritesDataPtr->healthBoxesData[i].healthboxIsBouncing && i != gActiveBattler)
         {
-            gSprites[gBattlerSpriteIds[i]].callback = sub_8039B2C;
+            gSprites[gBattlerSpriteIds[i]].callback = SpriteCb_HideAsMoveTarget;
             EndBounceEffect(i, BOUNCE_HEALTHBOX);
         }
     }
@@ -546,7 +531,7 @@
     if (IsBattlerAlive(battlerId))
     {
         DoBounceEffect(battlerId, BOUNCE_HEALTHBOX, 15, 1);
-        gSprites[gBattlerSpriteIds[battlerId]].callback = sub_8039AD8;
+        gSprites[gBattlerSpriteIds[battlerId]].callback = SpriteCb_ShowAsMoveTarget;
     }
 }
 
@@ -2545,7 +2530,7 @@
         InitAndLaunchSpecialAnimation(gActiveBattler, gActiveBattler, gBattlerTarget, B_ANIM_CRITICAL_CAPTURE_THROW);
     else
         InitAndLaunchSpecialAnimation(gActiveBattler, gActiveBattler, gBattlerTarget, B_ANIM_BALL_THROW);
-    
+
     gBattlerControllerFuncs[gActiveBattler] = CompleteOnSpecialAnimDone;
 }
 
