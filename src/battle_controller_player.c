--- conflicted
+++ resolved
@@ -331,7 +331,7 @@
     }
     else if (B_ENABLE_DEBUG && gMain.newKeys & SELECT_BUTTON)
     {
-        BtlController_EmitTwoReturnValues(1, B_ACTION_DEBUG, 0);
+        BtlController_EmitTwoReturnValues(BUFFER_B, B_ACTION_DEBUG, 0);
         PlayerBufferExecCompleted();
     }
     #if B_LAST_USED_BALL == TRUE
@@ -339,7 +339,7 @@
     {
         PlaySE(SE_SELECT);
         TryHideLastUsedBall();
-        BtlController_EmitTwoReturnValues(1, B_ACTION_THROW_BALL, 0);
+        BtlController_EmitTwoReturnValues(BUFFER_B, B_ACTION_THROW_BALL, 0);
         PlayerBufferExecCompleted();
     }
     #endif
@@ -374,14 +374,10 @@
     {
         PlaySE(SE_SELECT);
         gSprites[gBattlerSpriteIds[gMultiUsePlayerCursor]].callback = SpriteCb_HideAsMoveTarget;
-<<<<<<< HEAD
         if (gBattleStruct->mega.playerSelect)
-            BtlController_EmitTwoReturnValues(1, 10, gMoveSelectionCursor[gActiveBattler] | RET_MEGA_EVOLUTION | (gMultiUsePlayerCursor << 8));
+            BtlController_EmitTwoReturnValues(BUFFER_B, 10, gMoveSelectionCursor[gActiveBattler] | RET_MEGA_EVOLUTION | (gMultiUsePlayerCursor << 8));
         else
-            BtlController_EmitTwoReturnValues(1, 10, gMoveSelectionCursor[gActiveBattler] | (gMultiUsePlayerCursor << 8));
-=======
-        BtlController_EmitTwoReturnValues(BUFFER_B, 10, gMoveSelectionCursor[gActiveBattler] | (gMultiUsePlayerCursor << 8));
->>>>>>> ef935f6f
+            BtlController_EmitTwoReturnValues(BUFFER_B, 10, gMoveSelectionCursor[gActiveBattler] | (gMultiUsePlayerCursor << 8));
         EndBounceEffect(gMultiUsePlayerCursor, BOUNCE_HEALTHBOX);
         TryHideLastUsedBall();
         HideMegaTriggerSprite();
@@ -535,9 +531,9 @@
         PlaySE(SE_SELECT);
         HideAllTargets();
         if (gBattleStruct->mega.playerSelect)
-            BtlController_EmitTwoReturnValues(1, 10, gMoveSelectionCursor[gActiveBattler] | RET_MEGA_EVOLUTION | (gMultiUsePlayerCursor << 8));
+            BtlController_EmitTwoReturnValues(BUFFER_B, 10, gMoveSelectionCursor[gActiveBattler] | RET_MEGA_EVOLUTION | (gMultiUsePlayerCursor << 8));
         else
-            BtlController_EmitTwoReturnValues(1, 10, gMoveSelectionCursor[gActiveBattler] | (gMultiUsePlayerCursor << 8));
+            BtlController_EmitTwoReturnValues(BUFFER_B, 10, gMoveSelectionCursor[gActiveBattler] | (gMultiUsePlayerCursor << 8));
         HideMegaTriggerSprite();
         PlayerBufferExecCompleted();
     }
@@ -563,9 +559,9 @@
         PlaySE(SE_SELECT);
         HideShownTargets();
         if (gBattleStruct->mega.playerSelect)
-            BtlController_EmitTwoReturnValues(1, 10, gMoveSelectionCursor[gActiveBattler] | RET_MEGA_EVOLUTION | (gMultiUsePlayerCursor << 8));
+            BtlController_EmitTwoReturnValues(BUFFER_B, 10, gMoveSelectionCursor[gActiveBattler] | RET_MEGA_EVOLUTION | (gMultiUsePlayerCursor << 8));
         else
-            BtlController_EmitTwoReturnValues(1, 10, gMoveSelectionCursor[gActiveBattler] | (gMultiUsePlayerCursor << 8));
+            BtlController_EmitTwoReturnValues(BUFFER_B, 10, gMoveSelectionCursor[gActiveBattler] | (gMultiUsePlayerCursor << 8));
         HideMegaTriggerSprite();
         TryHideLastUsedBall();
         PlayerBufferExecCompleted();
@@ -642,7 +638,6 @@
                 canSelectTarget = 0;
             }
 
-<<<<<<< HEAD
             // Show all available targets for multi-target moves
             if (B_SHOW_TARGETS)
             {
@@ -663,12 +658,6 @@
                     canSelectTarget = 2;
                 }
             }
-=======
-        if (!canSelectTarget)
-        {
-            BtlController_EmitTwoReturnValues(BUFFER_B, 10, gMoveSelectionCursor[gActiveBattler] | (gMultiUsePlayerCursor << 8));
-            PlayerBufferExecCompleted();
->>>>>>> ef935f6f
         }
         
         switch (canSelectTarget)
@@ -676,9 +665,9 @@
         case 0:
         default:
             if (gBattleStruct->mega.playerSelect)
-                BtlController_EmitTwoReturnValues(1, 10, gMoveSelectionCursor[gActiveBattler] | RET_MEGA_EVOLUTION | (gMultiUsePlayerCursor << 8));
+                BtlController_EmitTwoReturnValues(BUFFER_B, 10, gMoveSelectionCursor[gActiveBattler] | RET_MEGA_EVOLUTION | (gMultiUsePlayerCursor << 8));
             else
-                BtlController_EmitTwoReturnValues(1, 10, gMoveSelectionCursor[gActiveBattler] | (gMultiUsePlayerCursor << 8));
+                BtlController_EmitTwoReturnValues(BUFFER_B, 10, gMoveSelectionCursor[gActiveBattler] | (gMultiUsePlayerCursor << 8));
             HideMegaTriggerSprite();
             TryHideLastUsedBall();
             PlayerBufferExecCompleted();
@@ -706,13 +695,9 @@
     else if (JOY_NEW(B_BUTTON) || gPlayerDpadHoldFrames > 59)
     {
         PlaySE(SE_SELECT);
-<<<<<<< HEAD
         gBattleStruct->mega.playerSelect = FALSE;
-        BtlController_EmitTwoReturnValues(1, 10, 0xFFFF);
+        BtlController_EmitTwoReturnValues(BUFFER_B, 10, 0xFFFF);
         HideMegaTriggerSprite();
-=======
-        BtlController_EmitTwoReturnValues(BUFFER_B, 10, 0xFFFF);
->>>>>>> ef935f6f
         PlayerBufferExecCompleted();
     }
     else if (JOY_NEW(DPAD_LEFT))
@@ -2108,11 +2093,7 @@
     for (i = 0; i < gBattleResources->bufferA[gActiveBattler][2]; i++)
         dst[i] = src[i];
 
-<<<<<<< HEAD
-    BtlController_EmitDataTransfer(1, gBattleResources->bufferA[gActiveBattler][2], dst);
-=======
-    BtlController_EmitDataTransfer(BUFFER_B, gBattleBufferA[gActiveBattler][2], dst);
->>>>>>> ef935f6f
+    BtlController_EmitDataTransfer(BUFFER_B, gBattleResources->bufferA[gActiveBattler][2], dst);
     PlayerBufferExecCompleted();
 }
 
@@ -2418,11 +2399,7 @@
 
 static void PlayerHandleReturnMonToBall(void)
 {
-<<<<<<< HEAD
-    if (gBattleResources->bufferA[gActiveBattler][1] == 0)
-=======
-    if (!gBattleBufferA[gActiveBattler][1])
->>>>>>> ef935f6f
+    if (!gBattleResources->bufferA[gActiveBattler][1])
     {
         gBattleSpritesDataPtr->healthBoxesData[gActiveBattler].animationState = 0;
         gBattlerControllerFuncs[gActiveBattler] = DoSwitchOutAnimation;
