#include "global.h"
#include "battle.h"
#include "battle_anim.h"
#include "battle_arena.h"
#include "battle_controllers.h"
#include "battle_dome.h"
#include "battle_interface.h"
#include "battle_message.h"
#include "battle_setup.h"
#include "battle_tv.h"
#include "battle_z_move.h"
#include "bg.h"
#include "data.h"
#include "item.h"
#include "item_menu.h"
#include "link.h"
#include "main.h"
#include "m4a.h"
#include "palette.h"
#include "party_menu.h"
#include "pokeball.h"
#include "pokemon.h"
#include "random.h"
#include "recorded_battle.h"
#include "reshow_battle_screen.h"
#include "sound.h"
#include "string_util.h"
#include "task.h"
#include "text.h"
#include "util.h"
#include "window.h"
#include "constants/battle_anim.h"
#include "constants/battle_config.h"
#include "constants/items.h"
#include "constants/moves.h"
#include "constants/party_menu.h"
#include "constants/songs.h"
#include "constants/trainers.h"
#include "constants/rgb.h"

extern struct MusicPlayerInfo gMPlayInfo_BGM;

// this file's functions
static void PlayerHandleGetMonData(void);
static void PlayerHandleSetMonData(void);
static void PlayerHandleSetRawMonData(void);
static void PlayerHandleLoadMonSprite(void);
static void PlayerHandleSwitchInAnim(void);
static void PlayerHandleReturnMonToBall(void);
static void PlayerHandleDrawTrainerPic(void);
static void PlayerHandleTrainerSlide(void);
static void PlayerHandleTrainerSlideBack(void);
static void PlayerHandleFaintAnimation(void);
static void PlayerHandlePaletteFade(void);
static void PlayerHandleSuccessBallThrowAnim(void);
static void PlayerHandleBallThrowAnim(void);
static void PlayerHandlePause(void);
static void PlayerHandleMoveAnimation(void);
static void PlayerHandlePrintString(void);
static void PlayerHandlePrintSelectionString(void);
static void PlayerHandleChooseAction(void);
static void PlayerHandleYesNoBox(void);
static void PlayerHandleChooseMove(void);
static void PlayerHandleChooseItem(void);
static void PlayerHandleChoosePokemon(void);
static void PlayerHandleCmd23(void);
static void PlayerHandleHealthBarUpdate(void);
static void PlayerHandleExpUpdate(void);
static void PlayerHandleStatusIconUpdate(void);
static void PlayerHandleStatusAnimation(void);
static void PlayerHandleStatusXor(void);
static void PlayerHandleDataTransfer(void);
static void PlayerHandleDMA3Transfer(void);
static void PlayerHandlePlayBGM(void);
static void PlayerHandleCmd32(void);
static void PlayerHandleTwoReturnValues(void);
static void PlayerHandleChosenMonReturnValue(void);
static void PlayerHandleOneReturnValue(void);
static void PlayerHandleOneReturnValue_Duplicate(void);
static void PlayerHandleClearUnkVar(void);
static void PlayerHandleSetUnkVar(void);
static void PlayerHandleClearUnkFlag(void);
static void PlayerHandleToggleUnkFlag(void);
static void PlayerHandleHitAnimation(void);
static void PlayerHandleCantSwitch(void);
static void PlayerHandlePlaySE(void);
static void PlayerHandlePlayFanfareOrBGM(void);
static void PlayerHandleFaintingCry(void);
static void PlayerHandleIntroSlide(void);
static void PlayerHandleIntroTrainerBallThrow(void);
static void PlayerHandleDrawPartyStatusSummary(void);
static void PlayerHandleHidePartyStatusSummary(void);
static void PlayerHandleEndBounceEffect(void);
static void PlayerHandleSpriteInvisibility(void);
static void PlayerHandleBattleAnimation(void);
static void PlayerHandleLinkStandbyMsg(void);
static void PlayerHandleResetActionMoveSelection(void);
static void PlayerHandleEndLinkBattle(void);
static void PlayerHandleBattleDebug(void);
static void PlayerCmdEnd(void);

static void PlayerBufferRunCommand(void);
static void HandleInputChooseTarget(void);
static void HandleInputChooseMove(void);
static void MoveSelectionDisplayPpNumber(void);
static void MoveSelectionDisplayPpString(void);
static void MoveSelectionDisplayMoveType(void);
static void MoveSelectionDisplayMoveNames(void);
static void HandleMoveSwitching(void);
static void SwitchIn_HandleSoundAndEnd(void);
static void WaitForMonSelection(void);
static void CompleteWhenChoseItem(void);
static void Task_LaunchLvlUpAnim(u8 taskId);
static void Task_PrepareToGiveExpWithExpBar(u8 taskId);
static void DestroyExpTaskAndCompleteOnInactiveTextPrinter(u8 taskId);
static void Task_GiveExpWithExpBar(u8 taskId);
static void Task_UpdateLvlInHealthbox(u8 taskId);
static void PrintLinkStandbyMsg(void);
static u32 CopyPlayerMonData(u8 monId, u8 *dst);
static void SetPlayerMonData(u8 monId);
static void StartSendOutAnim(u8 battlerId, bool8 dontClearSubstituteBit);
static void DoSwitchOutAnimation(void);
static void PlayerDoMoveAnimation(void);
static void Task_StartSendOutAnim(u8 taskId);
static void EndDrawPartyStatusSummary(void);

static void ReloadMoveNames(void);

static void (*const sPlayerBufferCommands[CONTROLLER_CMDS_COUNT])(void) =
{
    [CONTROLLER_GETMONDATA]               = PlayerHandleGetMonData,
    [CONTROLLER_GETRAWMONDATA]            = PlayerHandleGetRawMonData,
    [CONTROLLER_SETMONDATA]               = PlayerHandleSetMonData,
    [CONTROLLER_SETRAWMONDATA]            = PlayerHandleSetRawMonData,
    [CONTROLLER_LOADMONSPRITE]            = PlayerHandleLoadMonSprite,
    [CONTROLLER_SWITCHINANIM]             = PlayerHandleSwitchInAnim,
    [CONTROLLER_RETURNMONTOBALL]          = PlayerHandleReturnMonToBall,
    [CONTROLLER_DRAWTRAINERPIC]           = PlayerHandleDrawTrainerPic,
    [CONTROLLER_TRAINERSLIDE]             = PlayerHandleTrainerSlide,
    [CONTROLLER_TRAINERSLIDEBACK]         = PlayerHandleTrainerSlideBack,
    [CONTROLLER_FAINTANIMATION]           = PlayerHandleFaintAnimation,
    [CONTROLLER_PALETTEFADE]              = PlayerHandlePaletteFade,
    [CONTROLLER_SUCCESSBALLTHROWANIM]     = PlayerHandleSuccessBallThrowAnim,
    [CONTROLLER_BALLTHROWANIM]            = PlayerHandleBallThrowAnim,
    [CONTROLLER_PAUSE]                    = PlayerHandlePause,
    [CONTROLLER_MOVEANIMATION]            = PlayerHandleMoveAnimation,
    [CONTROLLER_PRINTSTRING]              = PlayerHandlePrintString,
    [CONTROLLER_PRINTSTRINGPLAYERONLY]    = PlayerHandlePrintSelectionString,
    [CONTROLLER_CHOOSEACTION]             = PlayerHandleChooseAction,
    [CONTROLLER_YESNOBOX]                 = PlayerHandleYesNoBox,
    [CONTROLLER_CHOOSEMOVE]               = PlayerHandleChooseMove,
    [CONTROLLER_OPENBAG]                  = PlayerHandleChooseItem,
    [CONTROLLER_CHOOSEPOKEMON]            = PlayerHandleChoosePokemon,
    [CONTROLLER_23]                       = PlayerHandleCmd23,
    [CONTROLLER_HEALTHBARUPDATE]          = PlayerHandleHealthBarUpdate,
    [CONTROLLER_EXPUPDATE]                = PlayerHandleExpUpdate,
    [CONTROLLER_STATUSICONUPDATE]         = PlayerHandleStatusIconUpdate,
    [CONTROLLER_STATUSANIMATION]          = PlayerHandleStatusAnimation,
    [CONTROLLER_STATUSXOR]                = PlayerHandleStatusXor,
    [CONTROLLER_DATATRANSFER]             = PlayerHandleDataTransfer,
    [CONTROLLER_DMA3TRANSFER]             = PlayerHandleDMA3Transfer,
    [CONTROLLER_PLAYBGM]                  = PlayerHandlePlayBGM,
    [CONTROLLER_32]                       = PlayerHandleCmd32,
    [CONTROLLER_TWORETURNVALUES]          = PlayerHandleTwoReturnValues,
    [CONTROLLER_CHOSENMONRETURNVALUE]     = PlayerHandleChosenMonReturnValue,
    [CONTROLLER_ONERETURNVALUE]           = PlayerHandleOneReturnValue,
    [CONTROLLER_ONERETURNVALUE_DUPLICATE] = PlayerHandleOneReturnValue_Duplicate,
    [CONTROLLER_CLEARUNKVAR]              = PlayerHandleClearUnkVar,
    [CONTROLLER_SETUNKVAR]                = PlayerHandleSetUnkVar,
    [CONTROLLER_CLEARUNKFLAG]             = PlayerHandleClearUnkFlag,
    [CONTROLLER_TOGGLEUNKFLAG]            = PlayerHandleToggleUnkFlag,
    [CONTROLLER_HITANIMATION]             = PlayerHandleHitAnimation,
    [CONTROLLER_CANTSWITCH]               = PlayerHandleCantSwitch,
    [CONTROLLER_PLAYSE]                   = PlayerHandlePlaySE,
    [CONTROLLER_PLAYFANFAREORBGM]         = PlayerHandlePlayFanfareOrBGM,
    [CONTROLLER_FAINTINGCRY]              = PlayerHandleFaintingCry,
    [CONTROLLER_INTROSLIDE]               = PlayerHandleIntroSlide,
    [CONTROLLER_INTROTRAINERBALLTHROW]    = PlayerHandleIntroTrainerBallThrow,
    [CONTROLLER_DRAWPARTYSTATUSSUMMARY]   = PlayerHandleDrawPartyStatusSummary,
    [CONTROLLER_HIDEPARTYSTATUSSUMMARY]   = PlayerHandleHidePartyStatusSummary,
    [CONTROLLER_ENDBOUNCE]                = PlayerHandleEndBounceEffect,
    [CONTROLLER_SPRITEINVISIBILITY]       = PlayerHandleSpriteInvisibility,
    [CONTROLLER_BATTLEANIMATION]          = PlayerHandleBattleAnimation,
    [CONTROLLER_LINKSTANDBYMSG]           = PlayerHandleLinkStandbyMsg,
    [CONTROLLER_RESETACTIONMOVESELECTION] = PlayerHandleResetActionMoveSelection,
    [CONTROLLER_ENDLINKBATTLE]            = PlayerHandleEndLinkBattle,
    [CONTROLLER_DEBUGMENU]                = PlayerHandleBattleDebug,
    [CONTROLLER_TERMINATOR_NOP]           = PlayerCmdEnd
};

// unknown unused data
static const u8 sUnused[] = {0x48, 0x48, 0x20, 0x5a, 0x50, 0x50, 0x50, 0x58};

void BattleControllerDummy(void)
{
}

void SetControllerToPlayer(void)
{
    gBattlerControllerFuncs[gActiveBattler] = PlayerBufferRunCommand;
    gDoingBattleAnim = FALSE;
    gPlayerDpadHoldFrames = 0;
}

static void PlayerBufferExecCompleted(void)
{
    gBattlerControllerFuncs[gActiveBattler] = PlayerBufferRunCommand;
    if (gBattleTypeFlags & BATTLE_TYPE_LINK)
    {
        u8 playerId = GetMultiplayerId();

        PrepareBufferDataTransferLink(2, 4, &playerId);
        gBattleResources->bufferA[gActiveBattler][0] = CONTROLLER_TERMINATOR_NOP;
    }
    else
    {
        gBattleControllerExecFlags &= ~gBitTable[gActiveBattler];
    }
}

static void PlayerBufferRunCommand(void)
{
    if (gBattleControllerExecFlags & gBitTable[gActiveBattler])
    {
        if (gBattleResources->bufferA[gActiveBattler][0] < ARRAY_COUNT(sPlayerBufferCommands))
            sPlayerBufferCommands[gBattleResources->bufferA[gActiveBattler][0]]();
        else
            PlayerBufferExecCompleted();
    }
}

static void CompleteOnBankSpritePosX_0(void)
{
    if (gSprites[gBattlerSpriteIds[gActiveBattler]].pos2.x == 0)
        PlayerBufferExecCompleted();
}

static void HandleInputChooseAction(void)
{
    u16 itemId = gBattleResources->bufferA[gActiveBattler][2] | (gBattleResources->bufferA[gActiveBattler][3] << 8);

    DoBounceEffect(gActiveBattler, BOUNCE_HEALTHBOX, 7, 1);
    DoBounceEffect(gActiveBattler, BOUNCE_MON, 7, 1);

    if (JOY_REPEAT(DPAD_ANY) && gSaveBlock2Ptr->optionsButtonMode == OPTIONS_BUTTON_MODE_L_EQUALS_A)
        gPlayerDpadHoldFrames++;
    else
        gPlayerDpadHoldFrames = 0;

    if (JOY_NEW(A_BUTTON))
    {
        PlaySE(SE_SELECT);

        switch (gActionSelectionCursor[gActiveBattler])
        {
        case 0:
            BtlController_EmitTwoReturnValues(1, B_ACTION_USE_MOVE, 0);
            break;
        case 1:
            BtlController_EmitTwoReturnValues(1, B_ACTION_USE_ITEM, 0);
            break;
        case 2:
            BtlController_EmitTwoReturnValues(1, B_ACTION_SWITCH, 0);
            break;
        case 3:
            BtlController_EmitTwoReturnValues(1, B_ACTION_RUN, 0);
            break;
        }
        PlayerBufferExecCompleted();
    }
    else if (JOY_NEW(DPAD_LEFT))
    {
        if (gActionSelectionCursor[gActiveBattler] & 1) // if is B_ACTION_USE_ITEM or B_ACTION_RUN
        {
            PlaySE(SE_SELECT);
            ActionSelectionDestroyCursorAt(gActionSelectionCursor[gActiveBattler]);
            gActionSelectionCursor[gActiveBattler] ^= 1;
            ActionSelectionCreateCursorAt(gActionSelectionCursor[gActiveBattler], 0);
        }
    }
    else if (JOY_NEW(DPAD_RIGHT))
    {
        if (!(gActionSelectionCursor[gActiveBattler] & 1)) // if is B_ACTION_USE_MOVE or B_ACTION_SWITCH
        {
            PlaySE(SE_SELECT);
            ActionSelectionDestroyCursorAt(gActionSelectionCursor[gActiveBattler]);
            gActionSelectionCursor[gActiveBattler] ^= 1;
            ActionSelectionCreateCursorAt(gActionSelectionCursor[gActiveBattler], 0);
        }
    }
    else if (JOY_NEW(DPAD_UP))
    {
        if (gActionSelectionCursor[gActiveBattler] & 2) // if is B_ACTION_SWITCH or B_ACTION_RUN
        {
            PlaySE(SE_SELECT);
            ActionSelectionDestroyCursorAt(gActionSelectionCursor[gActiveBattler]);
            gActionSelectionCursor[gActiveBattler] ^= 2;
            ActionSelectionCreateCursorAt(gActionSelectionCursor[gActiveBattler], 0);
        }
    }
    else if (JOY_NEW(DPAD_DOWN))
    {
        if (!(gActionSelectionCursor[gActiveBattler] & 2)) // if is B_ACTION_USE_MOVE or B_ACTION_USE_ITEM
        {
            PlaySE(SE_SELECT);
            ActionSelectionDestroyCursorAt(gActionSelectionCursor[gActiveBattler]);
            gActionSelectionCursor[gActiveBattler] ^= 2;
            ActionSelectionCreateCursorAt(gActionSelectionCursor[gActiveBattler], 0);
        }
    }
    else if (JOY_NEW(B_BUTTON) || gPlayerDpadHoldFrames > 59)
    {
        if ((gBattleTypeFlags & BATTLE_TYPE_DOUBLE)
         && GetBattlerPosition(gActiveBattler) == B_POSITION_PLAYER_RIGHT
         && !(gAbsentBattlerFlags & gBitTable[GetBattlerAtPosition(B_POSITION_PLAYER_LEFT)])
         && !(gBattleTypeFlags & BATTLE_TYPE_MULTI))
        {
            if (gBattleResources->bufferA[gActiveBattler][1] == B_ACTION_USE_ITEM)
            {
                // Add item to bag if it is a ball
                if (itemId <= LAST_BALL)
                    AddBagItem(itemId, 1);
                else
                    return;
            }
            PlaySE(SE_SELECT);
            BtlController_EmitTwoReturnValues(1, B_ACTION_CANCEL_PARTNER, 0);
            PlayerBufferExecCompleted();
        }
    }
    else if (JOY_NEW(START_BUTTON))
    {
        SwapHpBarsWithHpText();
    }
    else if (B_ENABLE_DEBUG && gMain.newKeys & SELECT_BUTTON)
    {
        BtlController_EmitTwoReturnValues(1, B_ACTION_DEBUG, 0);
        PlayerBufferExecCompleted();
    }
}

static void UnusedEndBounceEffect(void)
{
    EndBounceEffect(gActiveBattler, BOUNCE_HEALTHBOX);
    EndBounceEffect(gActiveBattler, BOUNCE_MON);
    gBattlerControllerFuncs[gActiveBattler] = HandleInputChooseTarget;
}

static void HandleInputChooseTarget(void)
{
    s32 i;
    static const u8 identities[MAX_BATTLERS_COUNT] = {B_POSITION_PLAYER_LEFT, B_POSITION_PLAYER_RIGHT, B_POSITION_OPPONENT_RIGHT, B_POSITION_OPPONENT_LEFT};
    u16 move = GetMonData(&gPlayerParty[gBattlerPartyIndexes[gActiveBattler]], MON_DATA_MOVE1 + gMoveSelectionCursor[gActiveBattler]);

    DoBounceEffect(gMultiUsePlayerCursor, BOUNCE_HEALTHBOX, 15, 1);
    for (i = 0; i < gBattlersCount; i++)
    {
        if (i != gMultiUsePlayerCursor)
            EndBounceEffect(i, BOUNCE_HEALTHBOX);
    }

    if (JOY_HELD(DPAD_ANY) && gSaveBlock2Ptr->optionsButtonMode == OPTIONS_BUTTON_MODE_L_EQUALS_A)
        gPlayerDpadHoldFrames++;
    else
        gPlayerDpadHoldFrames = 0;

    if (JOY_NEW(A_BUTTON))
    {
        PlaySE(SE_SELECT);
        gSprites[gBattlerSpriteIds[gMultiUsePlayerCursor]].callback = SpriteCb_HideAsMoveTarget;
        if (gBattleStruct->mega.playerSelect)
            BtlController_EmitTwoReturnValues(1, 10, gMoveSelectionCursor[gActiveBattler] | RET_MEGA_EVOLUTION | (gMultiUsePlayerCursor << 8));
        else
            BtlController_EmitTwoReturnValues(1, 10, gMoveSelectionCursor[gActiveBattler] | (gMultiUsePlayerCursor << 8));
        EndBounceEffect(gMultiUsePlayerCursor, BOUNCE_HEALTHBOX);
        HideTriggerSprites();
        PlayerBufferExecCompleted();
    }
    else if (JOY_NEW(B_BUTTON) || gPlayerDpadHoldFrames > 59)
    {
        PlaySE(SE_SELECT);
        gSprites[gBattlerSpriteIds[gMultiUsePlayerCursor]].callback = SpriteCb_HideAsMoveTarget;
        gBattlerControllerFuncs[gActiveBattler] = HandleInputChooseMove;
        DoBounceEffect(gActiveBattler, BOUNCE_HEALTHBOX, 7, 1);
        DoBounceEffect(gActiveBattler, BOUNCE_MON, 7, 1);
        EndBounceEffect(gMultiUsePlayerCursor, BOUNCE_HEALTHBOX);
    }
    else if (JOY_NEW(DPAD_LEFT | DPAD_UP))
    {
        PlaySE(SE_SELECT);
        gSprites[gBattlerSpriteIds[gMultiUsePlayerCursor]].callback = SpriteCb_HideAsMoveTarget;

        if (gBattleMoves[move].target == (MOVE_TARGET_USER | MOVE_TARGET_ALLY))
        {
            gMultiUsePlayerCursor ^= BIT_FLANK;
        }
        else
        {
            do
            {
                u8 currSelIdentity = GetBattlerPosition(gMultiUsePlayerCursor);

                for (i = 0; i < MAX_BATTLERS_COUNT; i++)
                {
                    if (currSelIdentity == identities[i])
                        break;
                }
                do
                {
                    if (--i < 0)
                        i = MAX_BATTLERS_COUNT - 1;
                    gMultiUsePlayerCursor = GetBattlerAtPosition(identities[i]);
                } while (gMultiUsePlayerCursor == gBattlersCount);

                i = 0;
                switch (GetBattlerPosition(gMultiUsePlayerCursor))
                {
                case B_POSITION_PLAYER_LEFT:
                case B_POSITION_PLAYER_RIGHT:
                    if (gActiveBattler != gMultiUsePlayerCursor)
                        i++;
                    else if (gBattleMoves[move].target & MOVE_TARGET_USER_OR_SELECTED)
                        i++;
                    break;
                case B_POSITION_OPPONENT_LEFT:
                case B_POSITION_OPPONENT_RIGHT:
                    i++;
                    break;
                }

                if (gAbsentBattlerFlags & gBitTable[gMultiUsePlayerCursor])
                    i = 0;
            } while (i == 0);
        }
        gSprites[gBattlerSpriteIds[gMultiUsePlayerCursor]].callback = SpriteCb_ShowAsMoveTarget;
    }
    else if (JOY_NEW(DPAD_RIGHT | DPAD_DOWN))
    {
        PlaySE(SE_SELECT);
        gSprites[gBattlerSpriteIds[gMultiUsePlayerCursor]].callback = SpriteCb_HideAsMoveTarget;

        if (gBattleMoves[move].target == (MOVE_TARGET_USER | MOVE_TARGET_ALLY))
        {
            gMultiUsePlayerCursor ^= BIT_FLANK;
        }
        else
        {
            do
            {
                u8 currSelIdentity = GetBattlerPosition(gMultiUsePlayerCursor);

                for (i = 0; i < MAX_BATTLERS_COUNT; i++)
                {
                    if (currSelIdentity == identities[i])
                        break;
                }
                do
                {
                    if (++i > 3)
                        i = 0;
                    gMultiUsePlayerCursor = GetBattlerAtPosition(identities[i]);
                } while (gMultiUsePlayerCursor == gBattlersCount);

                i = 0;
                switch (GetBattlerPosition(gMultiUsePlayerCursor))
                {
                case B_POSITION_PLAYER_LEFT:
                case B_POSITION_PLAYER_RIGHT:
                    if (gActiveBattler != gMultiUsePlayerCursor)
                        i++;
                    else if (gBattleMoves[move].target & MOVE_TARGET_USER_OR_SELECTED)
                        i++;
                    break;
                case B_POSITION_OPPONENT_LEFT:
                case B_POSITION_OPPONENT_RIGHT:
                    i++;
                    break;
                }

                if (gAbsentBattlerFlags & gBitTable[gMultiUsePlayerCursor])
                    i = 0;
            } while (i == 0);
        }

        gSprites[gBattlerSpriteIds[gMultiUsePlayerCursor]].callback = SpriteCb_ShowAsMoveTarget;
    }
}

static void HideShownTargets(void)
{
    s32 i;
    for (i = 0; i < MAX_BATTLERS_COUNT; i++)
    {
        if (IsBattlerAlive(i) && gBattleSpritesDataPtr->healthBoxesData[i].healthboxIsBouncing && i != gActiveBattler)
        {
            gSprites[gBattlerSpriteIds[i]].callback = SpriteCb_HideAsMoveTarget;
            EndBounceEffect(i, BOUNCE_HEALTHBOX);
        }
    }
}

static void HandleInputShowTargets(void)
{
    if (JOY_HELD(DPAD_ANY) && gSaveBlock2Ptr->optionsButtonMode == OPTIONS_BUTTON_MODE_L_EQUALS_A)
        gPlayerDpadHoldFrames++;
    else
        gPlayerDpadHoldFrames = 0;

    if (JOY_NEW(A_BUTTON))
    {
        PlaySE(SE_SELECT);
        HideShownTargets();
        if (gBattleStruct->mega.playerSelect)
            BtlController_EmitTwoReturnValues(1, 10, gMoveSelectionCursor[gActiveBattler] | RET_MEGA_EVOLUTION | (gMultiUsePlayerCursor << 8));
        else
            BtlController_EmitTwoReturnValues(1, 10, gMoveSelectionCursor[gActiveBattler] | (gMultiUsePlayerCursor << 8));
        HideTriggerSprites();
        PlayerBufferExecCompleted();
    }
    else if (gMain.newKeys & B_BUTTON || gPlayerDpadHoldFrames > 59)
    {
        PlaySE(SE_SELECT);
        HideShownTargets();
        gBattlerControllerFuncs[gActiveBattler] = HandleInputChooseMove;
        DoBounceEffect(gActiveBattler, BOUNCE_HEALTHBOX, 7, 1);
        DoBounceEffect(gActiveBattler, BOUNCE_MON, 7, 1);
    }
}

static void TryShowAsTarget(u32 battlerId)
{
    if (IsBattlerAlive(battlerId))
    {
        DoBounceEffect(battlerId, BOUNCE_HEALTHBOX, 15, 1);
        gSprites[gBattlerSpriteIds[battlerId]].callback = SpriteCb_ShowAsMoveTarget;
    }
}

static void HandleInputChooseMove(void)
{
    u8 moveTarget;
    u32 canSelectTarget = 0;
    struct ChooseMoveStruct *moveInfo = (struct ChooseMoveStruct*)(&gBattleResources->bufferA[gActiveBattler][4]);
    
    if (gMain.heldKeys & DPAD_ANY && gSaveBlock2Ptr->optionsButtonMode == OPTIONS_BUTTON_MODE_L_EQUALS_A)
        gPlayerDpadHoldFrames++;
    else
        gPlayerDpadHoldFrames = 0;

    if (gMain.newKeys & A_BUTTON)
    {
        PlaySE(SE_SELECT);
        if (moveInfo->moves[gMoveSelectionCursor[gActiveBattler]] == MOVE_CURSE)
        {
            if (moveInfo->monType1 != TYPE_GHOST && moveInfo->monType2 != TYPE_GHOST && moveInfo->monType3 != TYPE_GHOST)
                moveTarget = MOVE_TARGET_USER;
            else
                moveTarget = MOVE_TARGET_SELECTED;
        }
        else
        {
            moveTarget = gBattleMoves[moveInfo->moves[gMoveSelectionCursor[gActiveBattler]]].target;
        }
        
        if (gBattleStruct->zmove.viewing)
        {
            u16 chosenMove = moveInfo->moves[gMoveSelectionCursor[gActiveBattler]];
            
            QueueZMove(gActiveBattler, chosenMove);
            gBattleStruct->zmove.viewing = FALSE;
            if (gBattleMoves[moveInfo->moves[gMoveSelectionCursor[gActiveBattler]]].split != SPLIT_STATUS)
                moveTarget = MOVE_TARGET_SELECTED;  //damaging z moves always have selected target
        }
        
        if (moveTarget & MOVE_TARGET_USER)
            gMultiUsePlayerCursor = gActiveBattler;
        else
            gMultiUsePlayerCursor = GetBattlerAtPosition((GetBattlerPosition(gActiveBattler) & BIT_SIDE) ^ BIT_SIDE);

        if (!gBattleResources->bufferA[gActiveBattler][1]) // not a double battle
        {
            if (moveTarget & MOVE_TARGET_USER_OR_SELECTED && !gBattleResources->bufferA[gActiveBattler][2])
                canSelectTarget = 1;
        }
        else // double battle
        {
            if (!(moveTarget & (MOVE_TARGET_RANDOM | MOVE_TARGET_BOTH | MOVE_TARGET_DEPENDS | MOVE_TARGET_FOES_AND_ALLY | MOVE_TARGET_OPPONENTS_FIELD | MOVE_TARGET_USER | MOVE_TARGET_ALLY)))
                canSelectTarget = 1; // either selected or user
            if (moveTarget == (MOVE_TARGET_USER | MOVE_TARGET_ALLY) && IsBattlerAlive(BATTLE_PARTNER(gActiveBattler)))
                canSelectTarget = 1;

            if (moveInfo->currentPp[gMoveSelectionCursor[gActiveBattler]] == 0)
            {
                canSelectTarget = 0;
            }
            else if (!(moveTarget & (MOVE_TARGET_USER | MOVE_TARGET_USER_OR_SELECTED)) && CountAliveMonsInBattle(BATTLE_ALIVE_EXCEPT_ACTIVE) <= 1)
            {
                gMultiUsePlayerCursor = GetDefaultMoveTarget(gActiveBattler);
                canSelectTarget = 0;
            }

            // Show all available targets for multi-target moves
            if (B_SHOW_TARGETS && moveTarget & (MOVE_TARGET_OPPONENTS_FIELD | MOVE_TARGET_BOTH | MOVE_TARGET_FOES_AND_ALLY))
            {
                TryShowAsTarget(gMultiUsePlayerCursor);
                TryShowAsTarget(BATTLE_PARTNER(gMultiUsePlayerCursor));
                if (moveTarget & MOVE_TARGET_FOES_AND_ALLY)
                    TryShowAsTarget(BATTLE_PARTNER(gActiveBattler));
                canSelectTarget = 2;
            }
        }

        if (canSelectTarget == 0)
        {
            if (gBattleStruct->mega.playerSelect)
                BtlController_EmitTwoReturnValues(1, 10, gMoveSelectionCursor[gActiveBattler] | RET_MEGA_EVOLUTION | (gMultiUsePlayerCursor << 8));
            else
                BtlController_EmitTwoReturnValues(1, 10, gMoveSelectionCursor[gActiveBattler] | (gMultiUsePlayerCursor << 8));
            HideTriggerSprites();
            PlayerBufferExecCompleted();
        }
        else if (canSelectTarget == 1)
        {
            gBattlerControllerFuncs[gActiveBattler] = HandleInputChooseTarget;

            if (moveTarget & (MOVE_TARGET_USER | MOVE_TARGET_USER_OR_SELECTED))
                gMultiUsePlayerCursor = gActiveBattler;
            else if (gAbsentBattlerFlags & gBitTable[GetBattlerAtPosition(B_POSITION_OPPONENT_LEFT)])
                gMultiUsePlayerCursor = GetBattlerAtPosition(B_POSITION_OPPONENT_RIGHT);
            else
                gMultiUsePlayerCursor = GetBattlerAtPosition(B_POSITION_OPPONENT_LEFT);

            gSprites[gBattlerSpriteIds[gMultiUsePlayerCursor]].callback = SpriteCb_ShowAsMoveTarget;
        }
        else
        {
            gBattlerControllerFuncs[gActiveBattler] = HandleInputShowTargets;
        }
    }
    else if (JOY_NEW(B_BUTTON) || gPlayerDpadHoldFrames > 59)
    {
        PlaySE(SE_SELECT);
        if (gBattleStruct->zmove.viewing)
        {
            ReloadMoveNames();
        }
        else
        {
            gBattleStruct->mega.playerSelect = FALSE;
            gBattleStruct->zmove.viable = FALSE;
            BtlController_EmitTwoReturnValues(1, 10, 0xFFFF);
            HideTriggerSprites();
            PlayerBufferExecCompleted();
        }
    }
    else if (JOY_NEW(DPAD_LEFT) && !gBattleStruct->zmove.viewing)
    {
        if (gMoveSelectionCursor[gActiveBattler] & 1)
        {
            MoveSelectionDestroyCursorAt(gMoveSelectionCursor[gActiveBattler]);
            gMoveSelectionCursor[gActiveBattler] ^= 1;
            PlaySE(SE_SELECT);
            MoveSelectionCreateCursorAt(gMoveSelectionCursor[gActiveBattler], 0);
            MoveSelectionDisplayPpNumber();
            MoveSelectionDisplayMoveType();
            TryChangeZIndicator(gActiveBattler, gMoveSelectionCursor[gActiveBattler]);
        }
    }
    else if (JOY_NEW(DPAD_RIGHT) && !gBattleStruct->zmove.viewing)
    {
        if (!(gMoveSelectionCursor[gActiveBattler] & 1)
         && (gMoveSelectionCursor[gActiveBattler] ^ 1) < gNumberOfMovesToChoose)
        {
            MoveSelectionDestroyCursorAt(gMoveSelectionCursor[gActiveBattler]);
            gMoveSelectionCursor[gActiveBattler] ^= 1;
            PlaySE(SE_SELECT);
            MoveSelectionCreateCursorAt(gMoveSelectionCursor[gActiveBattler], 0);
            MoveSelectionDisplayPpNumber();
            MoveSelectionDisplayMoveType();
            TryChangeZIndicator(gActiveBattler, gMoveSelectionCursor[gActiveBattler]);
        }
    }
    else if (JOY_NEW(DPAD_UP) && !gBattleStruct->zmove.viewing)
    {
        if (gMoveSelectionCursor[gActiveBattler] & 2)
        {
            MoveSelectionDestroyCursorAt(gMoveSelectionCursor[gActiveBattler]);
            gMoveSelectionCursor[gActiveBattler] ^= 2;
            PlaySE(SE_SELECT);
            MoveSelectionCreateCursorAt(gMoveSelectionCursor[gActiveBattler], 0);
            MoveSelectionDisplayPpNumber();
            MoveSelectionDisplayMoveType();
            TryChangeZIndicator(gActiveBattler, gMoveSelectionCursor[gActiveBattler]);
        }
    }
    else if (JOY_NEW(DPAD_DOWN) && !gBattleStruct->zmove.viewing)
    {
        if (!(gMoveSelectionCursor[gActiveBattler] & 2)
         && (gMoveSelectionCursor[gActiveBattler] ^ 2) < gNumberOfMovesToChoose)
        {
            MoveSelectionDestroyCursorAt(gMoveSelectionCursor[gActiveBattler]);
            gMoveSelectionCursor[gActiveBattler] ^= 2;
            PlaySE(SE_SELECT);
            MoveSelectionCreateCursorAt(gMoveSelectionCursor[gActiveBattler], 0);
            MoveSelectionDisplayPpNumber();
            MoveSelectionDisplayMoveType();
            TryChangeZIndicator(gActiveBattler, gMoveSelectionCursor[gActiveBattler]);
        }
    }
    else if (JOY_NEW(SELECT_BUTTON) && !gBattleStruct->zmove.viewing)
    {
        if (gNumberOfMovesToChoose > 1 && !(gBattleTypeFlags & BATTLE_TYPE_LINK))
        {
            MoveSelectionCreateCursorAt(gMoveSelectionCursor[gActiveBattler], 29);

            if (gMoveSelectionCursor[gActiveBattler] != 0)
                gMultiUsePlayerCursor = 0;
            else
                gMultiUsePlayerCursor = gMoveSelectionCursor[gActiveBattler] + 1;

            MoveSelectionCreateCursorAt(gMultiUsePlayerCursor, 27);
            BattlePutTextOnWindow(gText_BattleSwitchWhich, 0xB);
            gBattlerControllerFuncs[gActiveBattler] = HandleMoveSwitching;
        }
    }
    else if (JOY_NEW(START_BUTTON))
    {
        if (CanMegaEvolve(gActiveBattler))
        {
            gBattleStruct->mega.playerSelect ^= 1;
            ChangeMegaTriggerSprite(gBattleStruct->mega.triggerSpriteId, gBattleStruct->mega.playerSelect);
            PlaySE(SE_SELECT);
        }
        else if (gBattleStruct->zmove.viable)
        {
            // show z move name / info
            //TODO: brighten z move symbol
            PlaySE(SE_SELECT);
            if (!gBattleStruct->zmove.viewing)
                MoveSelectionDisplayZMove(gBattleStruct->zmove.chosenZMove);
            else
                ReloadMoveNames();
        }
    }
}

<<<<<<< HEAD
static void ReloadMoveNames(void)
{
    gBattleStruct->mega.playerSelect = FALSE;
    gBattleStruct->zmove.viewing = FALSE;
    MoveSelectionDestroyCursorAt(0);
    MoveSelectionDisplayMoveNames();
    MoveSelectionCreateCursorAt(gMoveSelectionCursor[gActiveBattler], 0);
    MoveSelectionDisplayPpNumber();
    MoveSelectionDisplayMoveType();
}

u32 sub_8057FBC(void) // unused
=======
static u32 HandleMoveInputUnused(void)
>>>>>>> f7d6d42e
{
    u32 var = 0;

    if (JOY_NEW(A_BUTTON))
    {
        PlaySE(SE_SELECT);
        var = 1;
    }
    if (JOY_NEW(B_BUTTON))
    {
        PlaySE(SE_SELECT);
        gBattle_BG0_X = 0;
        gBattle_BG0_Y = DISPLAY_HEIGHT * 2;
        var = 0xFF;
    }
    if (JOY_NEW(DPAD_LEFT) && gMoveSelectionCursor[gActiveBattler] & 1)
    {
        MoveSelectionDestroyCursorAt(gMoveSelectionCursor[gActiveBattler]);
        gMoveSelectionCursor[gActiveBattler] ^= 1;
        PlaySE(SE_SELECT);
        MoveSelectionCreateCursorAt(gMoveSelectionCursor[gActiveBattler], 0);
    }
    if (JOY_NEW(DPAD_RIGHT) && !(gMoveSelectionCursor[gActiveBattler] & 1)
        && (gMoveSelectionCursor[gActiveBattler] ^ 1) < gNumberOfMovesToChoose)
    {
        MoveSelectionDestroyCursorAt(gMoveSelectionCursor[gActiveBattler]);
        gMoveSelectionCursor[gActiveBattler] ^= 1;
        PlaySE(SE_SELECT);
        MoveSelectionCreateCursorAt(gMoveSelectionCursor[gActiveBattler], 0);
    }
    if (JOY_NEW(DPAD_UP) && gMoveSelectionCursor[gActiveBattler] & 2)
    {
        MoveSelectionDestroyCursorAt(gMoveSelectionCursor[gActiveBattler]);
        gMoveSelectionCursor[gActiveBattler] ^= 2;
        PlaySE(SE_SELECT);
        MoveSelectionCreateCursorAt(gMoveSelectionCursor[gActiveBattler], 0);
    }
    if (JOY_NEW(DPAD_DOWN) && !(gMoveSelectionCursor[gActiveBattler] & 2)
        && (gMoveSelectionCursor[gActiveBattler] ^ 2) < gNumberOfMovesToChoose)
    {
        MoveSelectionDestroyCursorAt(gMoveSelectionCursor[gActiveBattler]);
        gMoveSelectionCursor[gActiveBattler] ^= 2;
        PlaySE(SE_SELECT);
        MoveSelectionCreateCursorAt(gMoveSelectionCursor[gActiveBattler], 0);
    }

    return var;
}

static void HandleMoveSwitching(void)
{
    u8 perMovePPBonuses[MAX_MON_MOVES];
    struct ChooseMoveStruct moveStruct;
    u8 totalPPBonuses;

    if (JOY_NEW(A_BUTTON | SELECT_BUTTON))
    {
        PlaySE(SE_SELECT);

        if (gMoveSelectionCursor[gActiveBattler] != gMultiUsePlayerCursor)
        {
            struct ChooseMoveStruct *moveInfo = (struct ChooseMoveStruct*)(&gBattleResources->bufferA[gActiveBattler][4]);
            s32 i;

            // swap moves and pp
            i = moveInfo->moves[gMoveSelectionCursor[gActiveBattler]];
            moveInfo->moves[gMoveSelectionCursor[gActiveBattler]] = moveInfo->moves[gMultiUsePlayerCursor];
            moveInfo->moves[gMultiUsePlayerCursor] = i;

            i = moveInfo->currentPp[gMoveSelectionCursor[gActiveBattler]];
            moveInfo->currentPp[gMoveSelectionCursor[gActiveBattler]] = moveInfo->currentPp[gMultiUsePlayerCursor];
            moveInfo->currentPp[gMultiUsePlayerCursor] = i;

            i = moveInfo->maxPp[gMoveSelectionCursor[gActiveBattler]];
            moveInfo->maxPp[gMoveSelectionCursor[gActiveBattler]] = moveInfo->maxPp[gMultiUsePlayerCursor];
            moveInfo->maxPp[gMultiUsePlayerCursor] = i;

            if (gDisableStructs[gActiveBattler].mimickedMoves & gBitTable[gMoveSelectionCursor[gActiveBattler]])
            {
                gDisableStructs[gActiveBattler].mimickedMoves &= (~gBitTable[gMoveSelectionCursor[gActiveBattler]]);
                gDisableStructs[gActiveBattler].mimickedMoves |= gBitTable[gMultiUsePlayerCursor];
            }

            MoveSelectionDisplayMoveNames();

            for (i = 0; i < MAX_MON_MOVES; i++)
                perMovePPBonuses[i] = (gBattleMons[gActiveBattler].ppBonuses & (3 << (i * 2))) >> (i * 2);

            totalPPBonuses = perMovePPBonuses[gMoveSelectionCursor[gActiveBattler]];
            perMovePPBonuses[gMoveSelectionCursor[gActiveBattler]] = perMovePPBonuses[gMultiUsePlayerCursor];
            perMovePPBonuses[gMultiUsePlayerCursor] = totalPPBonuses;

            totalPPBonuses = 0;
            for (i = 0; i < MAX_MON_MOVES; i++)
                totalPPBonuses |= perMovePPBonuses[i] << (i * 2);

            gBattleMons[gActiveBattler].ppBonuses = totalPPBonuses;

            for (i = 0; i < MAX_MON_MOVES; i++)
            {
                gBattleMons[gActiveBattler].moves[i] = moveInfo->moves[i];
                gBattleMons[gActiveBattler].pp[i] = moveInfo->currentPp[i];
            }

            if (!(gBattleMons[gActiveBattler].status2 & STATUS2_TRANSFORMED))
            {
                for (i = 0; i < MAX_MON_MOVES; i++)
                {
                    moveStruct.moves[i] = GetMonData(&gPlayerParty[gBattlerPartyIndexes[gActiveBattler]], MON_DATA_MOVE1 + i);
                    moveStruct.currentPp[i] = GetMonData(&gPlayerParty[gBattlerPartyIndexes[gActiveBattler]], MON_DATA_PP1 + i);
                }

                totalPPBonuses = GetMonData(&gPlayerParty[gBattlerPartyIndexes[gActiveBattler]], MON_DATA_PP_BONUSES);
                for (i = 0; i < MAX_MON_MOVES; i++)
                    perMovePPBonuses[i] = (totalPPBonuses & (3 << (i * 2))) >> (i * 2);

                i = moveStruct.moves[gMoveSelectionCursor[gActiveBattler]];
                moveStruct.moves[gMoveSelectionCursor[gActiveBattler]] = moveStruct.moves[gMultiUsePlayerCursor];
                moveStruct.moves[gMultiUsePlayerCursor] = i;

                i = moveStruct.currentPp[gMoveSelectionCursor[gActiveBattler]];
                moveStruct.currentPp[gMoveSelectionCursor[gActiveBattler]] = moveStruct.currentPp[gMultiUsePlayerCursor];
                moveStruct.currentPp[gMultiUsePlayerCursor] = i;

                totalPPBonuses = perMovePPBonuses[gMoveSelectionCursor[gActiveBattler]];
                perMovePPBonuses[gMoveSelectionCursor[gActiveBattler]] = perMovePPBonuses[gMultiUsePlayerCursor];
                perMovePPBonuses[gMultiUsePlayerCursor] = totalPPBonuses;

                totalPPBonuses = 0;
                for (i = 0; i < MAX_MON_MOVES; i++)
                    totalPPBonuses |= perMovePPBonuses[i] << (i * 2);

                for (i = 0; i < MAX_MON_MOVES; i++)
                {
                    SetMonData(&gPlayerParty[gBattlerPartyIndexes[gActiveBattler]], MON_DATA_MOVE1 + i, &moveStruct.moves[i]);
                    SetMonData(&gPlayerParty[gBattlerPartyIndexes[gActiveBattler]], MON_DATA_PP1 + i, &moveStruct.currentPp[i]);
                }

                SetMonData(&gPlayerParty[gBattlerPartyIndexes[gActiveBattler]], MON_DATA_PP_BONUSES, &totalPPBonuses);
            }
        }

        gBattlerControllerFuncs[gActiveBattler] = HandleInputChooseMove;
        gMoveSelectionCursor[gActiveBattler] = gMultiUsePlayerCursor;
        MoveSelectionCreateCursorAt(gMoveSelectionCursor[gActiveBattler], 0);
        MoveSelectionDisplayPpString();
        MoveSelectionDisplayPpNumber();
        MoveSelectionDisplayMoveType();
    }
    else if (JOY_NEW(B_BUTTON | SELECT_BUTTON))
    {
        PlaySE(SE_SELECT);
        MoveSelectionDestroyCursorAt(gMultiUsePlayerCursor);
        MoveSelectionCreateCursorAt(gMoveSelectionCursor[gActiveBattler], 0);
        gBattlerControllerFuncs[gActiveBattler] = HandleInputChooseMove;
        MoveSelectionDisplayPpString();
        MoveSelectionDisplayPpNumber();
        MoveSelectionDisplayMoveType();
    }
    else if (JOY_NEW(DPAD_LEFT))
    {
        if (gMultiUsePlayerCursor & 1)
        {
            if (gMultiUsePlayerCursor == gMoveSelectionCursor[gActiveBattler])
                MoveSelectionCreateCursorAt(gMoveSelectionCursor[gActiveBattler], 29);
            else
                MoveSelectionDestroyCursorAt(gMultiUsePlayerCursor);

            gMultiUsePlayerCursor ^= 1;
            PlaySE(SE_SELECT);

            if (gMultiUsePlayerCursor == gMoveSelectionCursor[gActiveBattler])
                MoveSelectionCreateCursorAt(gMultiUsePlayerCursor, 0);
            else
                MoveSelectionCreateCursorAt(gMultiUsePlayerCursor, 27);
        }
    }
    else if (JOY_NEW(DPAD_RIGHT))
    {
        if (!(gMultiUsePlayerCursor & 1) && (gMultiUsePlayerCursor ^ 1) < gNumberOfMovesToChoose)
        {
            if (gMultiUsePlayerCursor == gMoveSelectionCursor[gActiveBattler])
                MoveSelectionCreateCursorAt(gMoveSelectionCursor[gActiveBattler], 29);
            else
                MoveSelectionDestroyCursorAt(gMultiUsePlayerCursor);

            gMultiUsePlayerCursor ^= 1;
            PlaySE(SE_SELECT);

            if (gMultiUsePlayerCursor == gMoveSelectionCursor[gActiveBattler])
                MoveSelectionCreateCursorAt(gMultiUsePlayerCursor, 0);
            else
                MoveSelectionCreateCursorAt(gMultiUsePlayerCursor, 27);
        }
    }
    else if (JOY_NEW(DPAD_UP))
    {
        if (gMultiUsePlayerCursor & 2)
        {
            if (gMultiUsePlayerCursor == gMoveSelectionCursor[gActiveBattler])
                MoveSelectionCreateCursorAt(gMoveSelectionCursor[gActiveBattler], 29);
            else
                MoveSelectionDestroyCursorAt(gMultiUsePlayerCursor);

            gMultiUsePlayerCursor ^= 2;
            PlaySE(SE_SELECT);

            if (gMultiUsePlayerCursor == gMoveSelectionCursor[gActiveBattler])
                MoveSelectionCreateCursorAt(gMultiUsePlayerCursor, 0);
            else
                MoveSelectionCreateCursorAt(gMultiUsePlayerCursor, 27);
        }
    }
    else if (JOY_NEW(DPAD_DOWN))
    {
        if (!(gMultiUsePlayerCursor & 2) && (gMultiUsePlayerCursor ^ 2) < gNumberOfMovesToChoose)
        {
            if (gMultiUsePlayerCursor == gMoveSelectionCursor[gActiveBattler])
                MoveSelectionCreateCursorAt(gMoveSelectionCursor[gActiveBattler], 29);
            else
                MoveSelectionDestroyCursorAt(gMultiUsePlayerCursor);

            gMultiUsePlayerCursor ^= 2;
            PlaySE(SE_SELECT);

            if (gMultiUsePlayerCursor == gMoveSelectionCursor[gActiveBattler])
                MoveSelectionCreateCursorAt(gMultiUsePlayerCursor, 0);
            else
                MoveSelectionCreateCursorAt(gMultiUsePlayerCursor, 27);
        }
    }
}

static void SetLinkBattleEndCallbacks(void)
{
    if (gWirelessCommType == 0)
    {
        if (gReceivedRemoteLinkPlayers == 0)
        {
            m4aSongNumStop(SE_LOW_HEALTH);
            gMain.inBattle = 0;
            gMain.callback1 = gPreBattleCallback1;
            SetMainCallback2(CB2_InitEndLinkBattle);
            if (gBattleOutcome == B_OUTCOME_WON)
                TryPutLinkBattleTvShowOnAir();
            FreeAllWindowBuffers();
        }
    }
    else
    {
        if (IsLinkTaskFinished())
        {
            m4aSongNumStop(SE_LOW_HEALTH);
            gMain.inBattle = 0;
            gMain.callback1 = gPreBattleCallback1;
            SetMainCallback2(CB2_InitEndLinkBattle);
            if (gBattleOutcome == B_OUTCOME_WON)
                TryPutLinkBattleTvShowOnAir();
            FreeAllWindowBuffers();
        }
    }
}

// Despite handling link battles separately, this is only ever used by link battles
void SetBattleEndCallbacks(void)
{
    if (!gPaletteFade.active)
    {
        if (gBattleTypeFlags & BATTLE_TYPE_LINK)
        {
            if (IsLinkTaskFinished())
            {
                if (gWirelessCommType == 0)
                    SetCloseLinkCallback();
                else
                    SetLinkStandbyCallback();

                gBattlerControllerFuncs[gActiveBattler] = SetLinkBattleEndCallbacks;
            }
        }
        else
        {
            m4aSongNumStop(SE_LOW_HEALTH);
            gMain.inBattle = 0;
            gMain.callback1 = gPreBattleCallback1;
            SetMainCallback2(gMain.savedCallback);
        }
    }
}

static void CompleteOnBattlerSpriteCallbackDummy(void)
{
    if (gSprites[gBattlerSpriteIds[gActiveBattler]].callback == SpriteCallbackDummy)
        PlayerBufferExecCompleted();
}

static void CompleteOnBankSpriteCallbackDummy2(void)
{
    if (gSprites[gBattlerSpriteIds[gActiveBattler]].callback == SpriteCallbackDummy)
        PlayerBufferExecCompleted();
}

static void FreeTrainerSpriteAfterSlide(void)
{
    if (gSprites[gBattlerSpriteIds[gActiveBattler]].callback == SpriteCallbackDummy)
    {
        BattleGfxSfxDummy3(gSaveBlock2Ptr->playerGender);
        FreeSpriteOamMatrix(&gSprites[gBattlerSpriteIds[gActiveBattler]]);
        DestroySprite(&gSprites[gBattlerSpriteIds[gActiveBattler]]);
        PlayerBufferExecCompleted();
    }
}

static void Intro_DelayAndEnd(void)
{
    if (--gBattleSpritesDataPtr->healthBoxesData[gActiveBattler].introEndDelay == (u8)-1)
    {
        gBattleSpritesDataPtr->healthBoxesData[gActiveBattler].introEndDelay = 0;
        PlayerBufferExecCompleted();
    }
}

static void Intro_WaitForShinyAnimAndHealthbox(void)
{
    bool8 healthboxAnimDone = FALSE;

    // Check if healthbox has finished sliding in
    if (!IsDoubleBattle() || (IsDoubleBattle() && (gBattleTypeFlags & BATTLE_TYPE_MULTI)))
    {
        if (gSprites[gHealthboxSpriteIds[gActiveBattler]].callback == SpriteCallbackDummy)
            healthboxAnimDone = TRUE;
    }
    else
    {
        if (gSprites[gHealthboxSpriteIds[gActiveBattler]].callback == SpriteCallbackDummy
         && gSprites[gHealthboxSpriteIds[gActiveBattler ^ BIT_FLANK]].callback == SpriteCallbackDummy)
            healthboxAnimDone = TRUE;
    }

    // If healthbox and shiny anim are done
    if (healthboxAnimDone && gBattleSpritesDataPtr->healthBoxesData[gActiveBattler].finishedShinyMonAnim
        && gBattleSpritesDataPtr->healthBoxesData[gActiveBattler ^ BIT_FLANK].finishedShinyMonAnim)
    {
        // Reset shiny anim (even if it didn't occur)
        gBattleSpritesDataPtr->healthBoxesData[gActiveBattler].triedShinyMonAnim = FALSE;
        gBattleSpritesDataPtr->healthBoxesData[gActiveBattler].finishedShinyMonAnim = FALSE;
        gBattleSpritesDataPtr->healthBoxesData[gActiveBattler ^ BIT_FLANK].triedShinyMonAnim = FALSE;
        gBattleSpritesDataPtr->healthBoxesData[gActiveBattler ^ BIT_FLANK].finishedShinyMonAnim = FALSE;
        FreeSpriteTilesByTag(ANIM_TAG_GOLD_STARS);
        FreeSpritePaletteByTag(ANIM_TAG_GOLD_STARS);

        HandleLowHpMusicChange(&gPlayerParty[gBattlerPartyIndexes[gActiveBattler]], gActiveBattler);

        if (IsDoubleBattle())
            HandleLowHpMusicChange(&gPlayerParty[gBattlerPartyIndexes[gActiveBattler ^ BIT_FLANK]], gActiveBattler ^ BIT_FLANK);

        gBattleSpritesDataPtr->healthBoxesData[gActiveBattler].introEndDelay = 3;
        gBattlerControllerFuncs[gActiveBattler] = Intro_DelayAndEnd;
    }
}

static void Intro_TryShinyAnimShowHealthbox(void)
{
    bool32 bgmRestored = FALSE;
    bool32 battlerAnimsDone = FALSE;

    // Start shiny animation if applicable for 1st pokemon
    if (!gBattleSpritesDataPtr->healthBoxesData[gActiveBattler].triedShinyMonAnim 
     && !gBattleSpritesDataPtr->healthBoxesData[gActiveBattler].ballAnimActive)
        TryShinyAnimation(gActiveBattler, &gPlayerParty[gBattlerPartyIndexes[gActiveBattler]]);

    // Start shiny animation if applicable for 2nd pokemon
    if (!gBattleSpritesDataPtr->healthBoxesData[gActiveBattler ^ BIT_FLANK].triedShinyMonAnim
     && !gBattleSpritesDataPtr->healthBoxesData[gActiveBattler ^ BIT_FLANK].ballAnimActive)
        TryShinyAnimation(gActiveBattler ^ BIT_FLANK, &gPlayerParty[gBattlerPartyIndexes[gActiveBattler ^ BIT_FLANK]]);

    // Show healthbox after ball anim
    if (!gBattleSpritesDataPtr->healthBoxesData[gActiveBattler].ballAnimActive 
     && !gBattleSpritesDataPtr->healthBoxesData[gActiveBattler ^ BIT_FLANK].ballAnimActive)
    {
        if (!gBattleSpritesDataPtr->healthBoxesData[gActiveBattler].healthboxSlideInStarted)
        {
            if (IsDoubleBattle() && !(gBattleTypeFlags & BATTLE_TYPE_MULTI))
            {
                UpdateHealthboxAttribute(gHealthboxSpriteIds[gActiveBattler ^ BIT_FLANK], &gPlayerParty[gBattlerPartyIndexes[gActiveBattler ^ BIT_FLANK]], HEALTHBOX_ALL);
                StartHealthboxSlideIn(gActiveBattler ^ BIT_FLANK);
                SetHealthboxSpriteVisible(gHealthboxSpriteIds[gActiveBattler ^ BIT_FLANK]);
            }
            UpdateHealthboxAttribute(gHealthboxSpriteIds[gActiveBattler], &gPlayerParty[gBattlerPartyIndexes[gActiveBattler]], HEALTHBOX_ALL);
            StartHealthboxSlideIn(gActiveBattler);
            SetHealthboxSpriteVisible(gHealthboxSpriteIds[gActiveBattler]);
        }
        gBattleSpritesDataPtr->healthBoxesData[gActiveBattler].healthboxSlideInStarted = TRUE;
    }

    // Restore bgm after cry has played and healthbox anim is started
    if (!gBattleSpritesDataPtr->healthBoxesData[gActiveBattler].waitForCry
        && gBattleSpritesDataPtr->healthBoxesData[gActiveBattler].healthboxSlideInStarted
        && !gBattleSpritesDataPtr->healthBoxesData[gActiveBattler ^ BIT_FLANK].waitForCry
        && !IsCryPlayingOrClearCrySongs())
    {
        if (!gBattleSpritesDataPtr->healthBoxesData[gActiveBattler].bgmRestored)
        {
            if (gBattleTypeFlags & BATTLE_TYPE_MULTI && gBattleTypeFlags & BATTLE_TYPE_LINK)
                m4aMPlayContinue(&gMPlayInfo_BGM);
            else
                m4aMPlayVolumeControl(&gMPlayInfo_BGM, 0xFFFF, 0x100);
        }
        gBattleSpritesDataPtr->healthBoxesData[gActiveBattler].bgmRestored = TRUE;
        bgmRestored = TRUE;
    }

    // Wait for battler anims
    if (!IsDoubleBattle() || (IsDoubleBattle() && (gBattleTypeFlags & BATTLE_TYPE_MULTI)))
    {
        if (gSprites[gBattleControllerData[gActiveBattler]].callback == SpriteCallbackDummy
            && gSprites[gBattlerSpriteIds[gActiveBattler]].callback == SpriteCallbackDummy)
        {
            battlerAnimsDone = TRUE;
        }
    }
    else
    {
        if (gSprites[gBattleControllerData[gActiveBattler]].callback == SpriteCallbackDummy
            && gSprites[gBattlerSpriteIds[gActiveBattler]].callback == SpriteCallbackDummy
            && gSprites[gBattleControllerData[gActiveBattler ^ BIT_FLANK]].callback == SpriteCallbackDummy
            && gSprites[gBattlerSpriteIds[gActiveBattler ^ BIT_FLANK]].callback == SpriteCallbackDummy)
        {
            battlerAnimsDone = TRUE;
        }
    }

    // Clean up
    if (bgmRestored && battlerAnimsDone)
    {
        if (IsDoubleBattle() && !(gBattleTypeFlags & BATTLE_TYPE_MULTI))
            DestroySprite(&gSprites[gBattleControllerData[gActiveBattler ^ BIT_FLANK]]);
        DestroySprite(&gSprites[gBattleControllerData[gActiveBattler]]);

        gBattleSpritesDataPtr->animationData->introAnimActive = FALSE;
        gBattleSpritesDataPtr->healthBoxesData[gActiveBattler].bgmRestored = FALSE;
        gBattleSpritesDataPtr->healthBoxesData[gActiveBattler].healthboxSlideInStarted = FALSE;

        gBattlerControllerFuncs[gActiveBattler] = Intro_WaitForShinyAnimAndHealthbox;
    }
}

static void SwitchIn_CleanShinyAnimShowSubstitute(void)
{
    if (gSprites[gHealthboxSpriteIds[gActiveBattler]].callback == SpriteCallbackDummy
     && gBattleSpritesDataPtr->healthBoxesData[gActiveBattler].finishedShinyMonAnim
     && gSprites[gBattlerSpriteIds[gActiveBattler]].callback == SpriteCallbackDummy)
    {
        CopyBattleSpriteInvisibility(gActiveBattler);
        
        // Reset shiny anim (even if it didn't occur)
        gBattleSpritesDataPtr->healthBoxesData[gActiveBattler].triedShinyMonAnim = FALSE;
        gBattleSpritesDataPtr->healthBoxesData[gActiveBattler].finishedShinyMonAnim = FALSE;
        FreeSpriteTilesByTag(ANIM_TAG_GOLD_STARS);
        FreeSpritePaletteByTag(ANIM_TAG_GOLD_STARS);

        // Check if Substitute should be shown
        if (gBattleSpritesDataPtr->battlerData[gActiveBattler].behindSubstitute)
            InitAndLaunchSpecialAnimation(gActiveBattler, gActiveBattler, gActiveBattler, B_ANIM_MON_TO_SUBSTITUTE);

        gBattlerControllerFuncs[gActiveBattler] = SwitchIn_HandleSoundAndEnd;
    }
}

static void SwitchIn_HandleSoundAndEnd(void)
{
    if (!gBattleSpritesDataPtr->healthBoxesData[gActiveBattler].specialAnimActive
        && !IsCryPlayingOrClearCrySongs())
    {
        m4aMPlayVolumeControl(&gMPlayInfo_BGM, 0xFFFF, 0x100);
        HandleLowHpMusicChange(&gPlayerParty[gBattlerPartyIndexes[gActiveBattler]], gActiveBattler);
        PlayerBufferExecCompleted();
    }
}

static void SwitchIn_TryShinyAnimShowHealthbox(void)
{
    // Start shiny animation if applicable
    if (!gBattleSpritesDataPtr->healthBoxesData[gActiveBattler].triedShinyMonAnim
        && !gBattleSpritesDataPtr->healthBoxesData[gActiveBattler].ballAnimActive)
        TryShinyAnimation(gActiveBattler, &gPlayerParty[gBattlerPartyIndexes[gActiveBattler]]);

    // Wait for ball anim, then show healthbox
    if (gSprites[gBattleControllerData[gActiveBattler]].callback == SpriteCallbackDummy
     && !gBattleSpritesDataPtr->healthBoxesData[gActiveBattler].ballAnimActive)
    {
        DestroySprite(&gSprites[gBattleControllerData[gActiveBattler]]);
        UpdateHealthboxAttribute(gHealthboxSpriteIds[gActiveBattler], &gPlayerParty[gBattlerPartyIndexes[gActiveBattler]], HEALTHBOX_ALL);
        StartHealthboxSlideIn(gActiveBattler);
        SetHealthboxSpriteVisible(gHealthboxSpriteIds[gActiveBattler]);
        gBattlerControllerFuncs[gActiveBattler] = SwitchIn_CleanShinyAnimShowSubstitute;
    }
}

void Task_PlayerController_RestoreBgmAfterCry(u8 taskId)
{
    if (!IsCryPlayingOrClearCrySongs())
    {
        m4aMPlayVolumeControl(&gMPlayInfo_BGM, 0xFFFF, 0x100);
        DestroyTask(taskId);
    }
}

static void CompleteOnHealthbarDone(void)
{
    s16 hpValue = MoveBattleBar(gActiveBattler, gHealthboxSpriteIds[gActiveBattler], HEALTH_BAR, 0);

    SetHealthboxSpriteVisible(gHealthboxSpriteIds[gActiveBattler]);

    if (hpValue != -1)
    {
        UpdateHpTextInHealthbox(gHealthboxSpriteIds[gActiveBattler], hpValue, HP_CURRENT);
    }
    else
    {
        HandleLowHpMusicChange(&gPlayerParty[gBattlerPartyIndexes[gActiveBattler]], gActiveBattler);
        PlayerBufferExecCompleted();
    }
}

static void CompleteOnInactiveTextPrinter(void)
{
    if (!IsTextPrinterActive(0))
        PlayerBufferExecCompleted();
}

#define tExpTask_monId      data[0]
#define tExpTask_gainedExp  data[1]
#define tExpTask_battler    data[2]
#define tExpTask_frames     data[10]

static void Task_GiveExpToMon(u8 taskId)
{
    u32 monId = (u8)(gTasks[taskId].tExpTask_monId);
    u8 battlerId = gTasks[taskId].tExpTask_battler;
    s16 gainedExp = gTasks[taskId].tExpTask_gainedExp;

    if (IsDoubleBattle() == TRUE || monId != gBattlerPartyIndexes[battlerId]) // Give exp without moving the expbar.
    {
        struct Pokemon *mon = &gPlayerParty[monId];
        u16 species = GetMonData(mon, MON_DATA_SPECIES);
        u8 level = GetMonData(mon, MON_DATA_LEVEL);
        u32 currExp = GetMonData(mon, MON_DATA_EXP);
        u32 nextLvlExp = gExperienceTables[gBaseStats[species].growthRate][level + 1];

        if (currExp + gainedExp >= nextLvlExp)
        {
            u8 savedActiveBattler;

            SetMonData(mon, MON_DATA_EXP, &nextLvlExp);
            CalculateMonStats(mon);
            gainedExp -= nextLvlExp - currExp;
            savedActiveBattler = gActiveBattler;
            gActiveBattler = battlerId;
            BtlController_EmitTwoReturnValues(1, RET_VALUE_LEVELED_UP, gainedExp);
            gActiveBattler = savedActiveBattler;

            if (IsDoubleBattle() == TRUE
             && ((u16)(monId) == gBattlerPartyIndexes[battlerId] || (u16)(monId) == gBattlerPartyIndexes[battlerId ^ BIT_FLANK]))
                gTasks[taskId].func = Task_LaunchLvlUpAnim;
            else
                gTasks[taskId].func = DestroyExpTaskAndCompleteOnInactiveTextPrinter;
        }
        else
        {
            currExp += gainedExp;
            SetMonData(mon, MON_DATA_EXP, &currExp);
            gBattlerControllerFuncs[battlerId] = CompleteOnInactiveTextPrinter;
            DestroyTask(taskId);
        }
    }
    else
    {
        gTasks[taskId].func = Task_PrepareToGiveExpWithExpBar;
    }
}

static void Task_PrepareToGiveExpWithExpBar(u8 taskId)
{
    u8 monIndex = gTasks[taskId].tExpTask_monId;
    s32 gainedExp = gTasks[taskId].tExpTask_gainedExp;
    u8 battlerId = gTasks[taskId].tExpTask_battler;
    struct Pokemon *mon = &gPlayerParty[monIndex];
    u8 level = GetMonData(mon, MON_DATA_LEVEL);
    u16 species = GetMonData(mon, MON_DATA_SPECIES);
    u32 exp = GetMonData(mon, MON_DATA_EXP);
    u32 currLvlExp = gExperienceTables[gBaseStats[species].growthRate][level];
    u32 expToNextLvl;

    exp -= currLvlExp;
    expToNextLvl = gExperienceTables[gBaseStats[species].growthRate][level + 1] - currLvlExp;
    SetBattleBarStruct(battlerId, gHealthboxSpriteIds[battlerId], expToNextLvl, exp, -gainedExp);
    PlaySE(SE_EXP);
    gTasks[taskId].func = Task_GiveExpWithExpBar;
}

static void Task_GiveExpWithExpBar(u8 taskId)
{
    if (gTasks[taskId].tExpTask_frames < 13)
    {
        gTasks[taskId].tExpTask_frames++;
    }
    else
    {
        u8 monId = gTasks[taskId].tExpTask_monId;
        s16 gainedExp = gTasks[taskId].tExpTask_gainedExp;
        u8 battlerId = gTasks[taskId].tExpTask_battler;
        s16 newExpPoints;

        newExpPoints = MoveBattleBar(battlerId, gHealthboxSpriteIds[battlerId], EXP_BAR, 0);
        SetHealthboxSpriteVisible(gHealthboxSpriteIds[battlerId]);
        if (newExpPoints == -1) // The bar has been filled with given exp points.
        {
            u8 level;
            s32 currExp;
            u16 species;
            s32 expOnNextLvl;

            m4aSongNumStop(SE_EXP);
            level = GetMonData(&gPlayerParty[monId], MON_DATA_LEVEL);
            currExp = GetMonData(&gPlayerParty[monId], MON_DATA_EXP);
            species = GetMonData(&gPlayerParty[monId], MON_DATA_SPECIES);
            expOnNextLvl = gExperienceTables[gBaseStats[species].growthRate][level + 1];

            if (currExp + gainedExp >= expOnNextLvl)
            {
                u8 savedActiveBattler;

                SetMonData(&gPlayerParty[monId], MON_DATA_EXP, &expOnNextLvl);
                CalculateMonStats(&gPlayerParty[monId]);
                gainedExp -= expOnNextLvl - currExp;
                savedActiveBattler = gActiveBattler;
                gActiveBattler = battlerId;
                BtlController_EmitTwoReturnValues(1, RET_VALUE_LEVELED_UP, gainedExp);
                gActiveBattler = savedActiveBattler;
                gTasks[taskId].func = Task_LaunchLvlUpAnim;
            }
            else
            {
                currExp += gainedExp;
                SetMonData(&gPlayerParty[monId], MON_DATA_EXP, &currExp);
                gBattlerControllerFuncs[battlerId] = CompleteOnInactiveTextPrinter;
                DestroyTask(taskId);
            }
        }
    }
}

static void Task_LaunchLvlUpAnim(u8 taskId)
{
    u8 battlerId = gTasks[taskId].tExpTask_battler;
    u8 monIndex = gTasks[taskId].tExpTask_monId;

    if (IsDoubleBattle() == TRUE && monIndex == gBattlerPartyIndexes[battlerId ^ BIT_FLANK])
        battlerId ^= BIT_FLANK;

    InitAndLaunchSpecialAnimation(battlerId, battlerId, battlerId, B_ANIM_LVL_UP);
    gTasks[taskId].func = Task_UpdateLvlInHealthbox;
}

static void Task_UpdateLvlInHealthbox(u8 taskId)
{
    u8 battlerId = gTasks[taskId].tExpTask_battler;

    if (!gBattleSpritesDataPtr->healthBoxesData[battlerId].specialAnimActive)
    {
        u8 monIndex = gTasks[taskId].tExpTask_monId;

        GetMonData(&gPlayerParty[monIndex], MON_DATA_LEVEL);  // Unused return value.

        if (IsDoubleBattle() == TRUE && monIndex == gBattlerPartyIndexes[battlerId ^ BIT_FLANK])
            UpdateHealthboxAttribute(gHealthboxSpriteIds[battlerId ^ BIT_FLANK], &gPlayerParty[monIndex], HEALTHBOX_ALL);
        else
            UpdateHealthboxAttribute(gHealthboxSpriteIds[battlerId], &gPlayerParty[monIndex], HEALTHBOX_ALL);

        gTasks[taskId].func = DestroyExpTaskAndCompleteOnInactiveTextPrinter;
    }
}

static void DestroyExpTaskAndCompleteOnInactiveTextPrinter(u8 taskId)
{
    u8 monIndex;
    u8 battlerId;

    monIndex = gTasks[taskId].tExpTask_monId;
    GetMonData(&gPlayerParty[monIndex], MON_DATA_LEVEL);  // Unused return value.
    battlerId = gTasks[taskId].tExpTask_battler;
    gBattlerControllerFuncs[battlerId] = CompleteOnInactiveTextPrinter;
    DestroyTask(taskId);
}

static void FreeMonSpriteAfterFaintAnim(void)
{
    if (gSprites[gBattlerSpriteIds[gActiveBattler]].pos1.y + gSprites[gBattlerSpriteIds[gActiveBattler]].pos2.y > DISPLAY_HEIGHT)
    {
        u16 species = GetMonData(&gPlayerParty[gBattlerPartyIndexes[gActiveBattler]], MON_DATA_SPECIES);

        BattleGfxSfxDummy2(species);
        FreeOamMatrix(gSprites[gBattlerSpriteIds[gActiveBattler]].oam.matrixNum);
        DestroySprite(&gSprites[gBattlerSpriteIds[gActiveBattler]]);
        SetHealthboxSpriteInvisible(gHealthboxSpriteIds[gActiveBattler]);
        PlayerBufferExecCompleted();
    }
}

static void FreeMonSpriteAfterSwitchOutAnim(void)
{
    if (!gBattleSpritesDataPtr->healthBoxesData[gActiveBattler].specialAnimActive)
    {
        FreeSpriteOamMatrix(&gSprites[gBattlerSpriteIds[gActiveBattler]]);
        DestroySprite(&gSprites[gBattlerSpriteIds[gActiveBattler]]);
        SetHealthboxSpriteInvisible(gHealthboxSpriteIds[gActiveBattler]);
        PlayerBufferExecCompleted();
    }
}

static void CompleteOnInactiveTextPrinter2(void)
{
    if (!IsTextPrinterActive(0))
        PlayerBufferExecCompleted();
}

static void OpenPartyMenuToChooseMon(void)
{
    if (!gPaletteFade.active)
    {
        u8 caseId;

        gBattlerControllerFuncs[gActiveBattler] = WaitForMonSelection;
        caseId = gTasks[gBattleControllerData[gActiveBattler]].data[0];
        DestroyTask(gBattleControllerData[gActiveBattler]);
        FreeAllWindowBuffers();
        OpenPartyMenuInBattle(caseId);
    }
}

static void WaitForMonSelection(void)
{
    if (gMain.callback2 == BattleMainCB2 && !gPaletteFade.active)
    {
        if (gPartyMenuUseExitCallback == TRUE)
            BtlController_EmitChosenMonReturnValue(1, gSelectedMonPartyId, gBattlePartyCurrentOrder);
        else
            BtlController_EmitChosenMonReturnValue(1, PARTY_SIZE, NULL);

        if ((gBattleResources->bufferA[gActiveBattler][1] & 0xF) == 1)
            PrintLinkStandbyMsg();

        PlayerBufferExecCompleted();
    }
}

static void OpenBagAndChooseItem(void)
{
    if (!gPaletteFade.active)
    {
        gBattlerControllerFuncs[gActiveBattler] = CompleteWhenChoseItem;
        ReshowBattleScreenDummy();
        FreeAllWindowBuffers();
        CB2_BagMenuFromBattle();
    }
}

static void CompleteWhenChoseItem(void)
{
    if (gMain.callback2 == BattleMainCB2 && !gPaletteFade.active)
    {
        BtlController_EmitOneReturnValue(1, gSpecialVar_ItemId);
        PlayerBufferExecCompleted();
    }
}

static void CompleteOnSpecialAnimDone(void)
{
    if (!gDoingBattleAnim || !gBattleSpritesDataPtr->healthBoxesData[gActiveBattler].specialAnimActive)
        PlayerBufferExecCompleted();
}

static void DoHitAnimBlinkSpriteEffect(void)
{
    u8 spriteId = gBattlerSpriteIds[gActiveBattler];

    if (gSprites[spriteId].data[1] == 32)
    {
        gSprites[spriteId].data[1] = 0;
        gSprites[spriteId].invisible = FALSE;
        gDoingBattleAnim = FALSE;
        PlayerBufferExecCompleted();
    }
    else
    {
        if ((gSprites[spriteId].data[1] % 4) == 0)
            gSprites[spriteId].invisible ^= 1;
        gSprites[spriteId].data[1]++;
    }
}

static void PlayerHandleYesNoInput(void)
{
    if (JOY_NEW(DPAD_UP) && gMultiUsePlayerCursor != 0)
    {
        PlaySE(SE_SELECT);
        BattleDestroyYesNoCursorAt(gMultiUsePlayerCursor);
        gMultiUsePlayerCursor = 0;
        BattleCreateYesNoCursorAt(0);
    }
    if (JOY_NEW(DPAD_DOWN) && gMultiUsePlayerCursor == 0)
    {
        PlaySE(SE_SELECT);
        BattleDestroyYesNoCursorAt(gMultiUsePlayerCursor);
        gMultiUsePlayerCursor = 1;
        BattleCreateYesNoCursorAt(1);
    }
    if (JOY_NEW(A_BUTTON))
    {
        HandleBattleWindow(0x18, 8, 0x1D, 0xD, WINDOW_CLEAR);
        PlaySE(SE_SELECT);

        if (gMultiUsePlayerCursor != 0)
            BtlController_EmitTwoReturnValues(1, 0xE, 0);
        else
            BtlController_EmitTwoReturnValues(1, 0xD, 0);

        PlayerBufferExecCompleted();
    }
    if (JOY_NEW(B_BUTTON))
    {
        HandleBattleWindow(0x18, 8, 0x1D, 0xD, WINDOW_CLEAR);
        PlaySE(SE_SELECT);
        PlayerBufferExecCompleted();
    }
}

static void MoveSelectionDisplayMoveNames(void)
{
    s32 i;
    struct ChooseMoveStruct *moveInfo = (struct ChooseMoveStruct*)(&gBattleResources->bufferA[gActiveBattler][4]);
    gNumberOfMovesToChoose = 0;

    for (i = 0; i < MAX_MON_MOVES; i++)
    {
        MoveSelectionDestroyCursorAt(i);
        StringCopy(gDisplayedStringBattle, gMoveNames[moveInfo->moves[i]]);
        BattlePutTextOnWindow(gDisplayedStringBattle, i + 3);
        if (moveInfo->moves[i] != MOVE_NONE)
            gNumberOfMovesToChoose++;
    }
}

static void MoveSelectionDisplayPpString(void)
{
    StringCopy(gDisplayedStringBattle, gText_MoveInterfacePP);
    BattlePutTextOnWindow(gDisplayedStringBattle, 7);
}

static void MoveSelectionDisplayPpNumber(void)
{
    u8 *txtPtr;
    struct ChooseMoveStruct *moveInfo;

    if (gBattleResources->bufferA[gActiveBattler][2] == TRUE) // check if we didn't want to display pp number
        return;

    SetPpNumbersPaletteInMoveSelection();
    moveInfo = (struct ChooseMoveStruct*)(&gBattleResources->bufferA[gActiveBattler][4]);
    txtPtr = ConvertIntToDecimalStringN(gDisplayedStringBattle, moveInfo->currentPp[gMoveSelectionCursor[gActiveBattler]], STR_CONV_MODE_RIGHT_ALIGN, 2);
    *(txtPtr)++ = CHAR_SLASH;
    ConvertIntToDecimalStringN(txtPtr, moveInfo->maxPp[gMoveSelectionCursor[gActiveBattler]], STR_CONV_MODE_RIGHT_ALIGN, 2);

    BattlePutTextOnWindow(gDisplayedStringBattle, 9);
}

static void MoveSelectionDisplayMoveType(void)
{
    u8 *txtPtr;
    struct ChooseMoveStruct *moveInfo = (struct ChooseMoveStruct*)(&gBattleResources->bufferA[gActiveBattler][4]);

    txtPtr = StringCopy(gDisplayedStringBattle, gText_MoveInterfaceType);
    *(txtPtr)++ = EXT_CTRL_CODE_BEGIN;
    *(txtPtr)++ = EXT_CTRL_CODE_SIZE;
    *(txtPtr)++ = 1;

    StringCopy(txtPtr, gTypeNames[gBattleMoves[moveInfo->moves[gMoveSelectionCursor[gActiveBattler]]].type]);
    BattlePutTextOnWindow(gDisplayedStringBattle, 10);
}

void MoveSelectionCreateCursorAt(u8 cursorPosition, u8 arg1)
{
    u16 src[2];
    src[0] = arg1 + 1;
    src[1] = arg1 + 2;

    CopyToBgTilemapBufferRect_ChangePalette(0, src, 9 * (cursorPosition & 1) + 1, 55 + (cursorPosition & 2), 1, 2, 0x11);
    CopyBgTilemapBufferToVram(0);
}

void MoveSelectionDestroyCursorAt(u8 cursorPosition)
{
    u16 src[2];
    src[0] = 0x1016;
    src[1] = 0x1016;

    CopyToBgTilemapBufferRect_ChangePalette(0, src, 9 * (cursorPosition & 1) + 1, 55 + (cursorPosition & 2), 1, 2, 0x11);
    CopyBgTilemapBufferToVram(0);
}

void ActionSelectionCreateCursorAt(u8 cursorPosition, u8 arg1)
{
    u16 src[2];
    src[0] = 1;
    src[1] = 2;

    CopyToBgTilemapBufferRect_ChangePalette(0, src, 7 * (cursorPosition & 1) + 16, 35 + (cursorPosition & 2), 1, 2, 0x11);
    CopyBgTilemapBufferToVram(0);
}

void ActionSelectionDestroyCursorAt(u8 cursorPosition)
{
    u16 src[2];
    src[0] = 0x1016;
    src[1] = 0x1016;

    CopyToBgTilemapBufferRect_ChangePalette(0, src, 7 * (cursorPosition & 1) + 16, 35 + (cursorPosition & 2), 1, 2, 0x11);
    CopyBgTilemapBufferToVram(0);
}

void CB2_SetUpReshowBattleScreenAfterMenu(void)
{
    SetMainCallback2(ReshowBattleScreenAfterMenu);
}

void CB2_SetUpReshowBattleScreenAfterMenu2(void)
{
    SetMainCallback2(ReshowBattleScreenAfterMenu);
}

static void CompleteOnFinishedStatusAnimation(void)
{
    if (!gBattleSpritesDataPtr->healthBoxesData[gActiveBattler].statusAnimActive)
        PlayerBufferExecCompleted();
}

static void CompleteOnFinishedBattleAnimation(void)
{
    if (!gBattleSpritesDataPtr->healthBoxesData[gActiveBattler].animFromTableActive)
        PlayerBufferExecCompleted();
}

static void PrintLinkStandbyMsg(void)
{
    if (gBattleTypeFlags & BATTLE_TYPE_LINK)
    {
        gBattle_BG0_X = 0;
        gBattle_BG0_Y = 0;
        BattlePutTextOnWindow(gText_LinkStandby, 0);
    }
}

static void PlayerHandleGetMonData(void)
{
    u8 monData[sizeof(struct Pokemon) * 2 + 56]; // this allows to get full data of two pokemon, trying to get more will result in overwriting data
    u32 size = 0;
    u8 monToCheck;
    s32 i;

    if (gBattleResources->bufferA[gActiveBattler][2] == 0)
    {
        size += CopyPlayerMonData(gBattlerPartyIndexes[gActiveBattler], monData);
    }
    else
    {
        monToCheck = gBattleResources->bufferA[gActiveBattler][2];
        for (i = 0; i < PARTY_SIZE; i++)
        {
            if (monToCheck & 1)
                size += CopyPlayerMonData(i, monData + size);
            monToCheck >>= 1;
        }
    }
    BtlController_EmitDataTransfer(1, size, monData);
    PlayerBufferExecCompleted();
}

static u32 CopyPlayerMonData(u8 monId, u8 *dst)
{
    struct BattlePokemon battleMon;
    struct MovePpInfo moveData;
    u8 nickname[20];
    u8 *src;
    s16 data16;
    u32 data32;
    s32 size = 0;

    switch (gBattleResources->bufferA[gActiveBattler][1])
    {
    case REQUEST_ALL_BATTLE:
        battleMon.species = GetMonData(&gPlayerParty[monId], MON_DATA_SPECIES);
        battleMon.item = GetMonData(&gPlayerParty[monId], MON_DATA_HELD_ITEM);
        for (size = 0; size < MAX_MON_MOVES; size++)
        {
            battleMon.moves[size] = GetMonData(&gPlayerParty[monId], MON_DATA_MOVE1 + size);
            battleMon.pp[size] = GetMonData(&gPlayerParty[monId], MON_DATA_PP1 + size);
        }
        battleMon.ppBonuses = GetMonData(&gPlayerParty[monId], MON_DATA_PP_BONUSES);
        battleMon.friendship = GetMonData(&gPlayerParty[monId], MON_DATA_FRIENDSHIP);
        battleMon.experience = GetMonData(&gPlayerParty[monId], MON_DATA_EXP);
        battleMon.hpIV = GetMonData(&gPlayerParty[monId], MON_DATA_HP_IV);
        battleMon.attackIV = GetMonData(&gPlayerParty[monId], MON_DATA_ATK_IV);
        battleMon.defenseIV = GetMonData(&gPlayerParty[monId], MON_DATA_DEF_IV);
        battleMon.speedIV = GetMonData(&gPlayerParty[monId], MON_DATA_SPEED_IV);
        battleMon.spAttackIV = GetMonData(&gPlayerParty[monId], MON_DATA_SPATK_IV);
        battleMon.spDefenseIV = GetMonData(&gPlayerParty[monId], MON_DATA_SPDEF_IV);
        battleMon.personality = GetMonData(&gPlayerParty[monId], MON_DATA_PERSONALITY);
        battleMon.status1 = GetMonData(&gPlayerParty[monId], MON_DATA_STATUS);
        battleMon.level = GetMonData(&gPlayerParty[monId], MON_DATA_LEVEL);
        battleMon.hp = GetMonData(&gPlayerParty[monId], MON_DATA_HP);
        battleMon.maxHP = GetMonData(&gPlayerParty[monId], MON_DATA_MAX_HP);
        battleMon.attack = GetMonData(&gPlayerParty[monId], MON_DATA_ATK);
        battleMon.defense = GetMonData(&gPlayerParty[monId], MON_DATA_DEF);
        battleMon.speed = GetMonData(&gPlayerParty[monId], MON_DATA_SPEED);
        battleMon.spAttack = GetMonData(&gPlayerParty[monId], MON_DATA_SPATK);
        battleMon.spDefense = GetMonData(&gPlayerParty[monId], MON_DATA_SPDEF);
        battleMon.abilityNum = GetMonData(&gPlayerParty[monId], MON_DATA_ABILITY_NUM);
        battleMon.otId = GetMonData(&gPlayerParty[monId], MON_DATA_OT_ID);
        GetMonData(&gPlayerParty[monId], MON_DATA_NICKNAME, nickname);
        StringCopy10(battleMon.nickname, nickname);
        GetMonData(&gPlayerParty[monId], MON_DATA_OT_NAME, battleMon.otName);
        src = (u8 *)&battleMon;
        for (size = 0; size < sizeof(battleMon); size++)
            dst[size] = src[size];
        break;
    case REQUEST_SPECIES_BATTLE:
        data16 = GetMonData(&gPlayerParty[monId], MON_DATA_SPECIES);
        dst[0] = data16;
        dst[1] = data16 >> 8;
        size = 2;
        break;
    case REQUEST_HELDITEM_BATTLE:
        data16 = GetMonData(&gPlayerParty[monId], MON_DATA_HELD_ITEM);
        dst[0] = data16;
        dst[1] = data16 >> 8;
        size = 2;
        break;
    case REQUEST_MOVES_PP_BATTLE:
        for (size = 0; size < MAX_MON_MOVES; size++)
        {
            moveData.moves[size] = GetMonData(&gPlayerParty[monId], MON_DATA_MOVE1 + size);
            moveData.pp[size] = GetMonData(&gPlayerParty[monId], MON_DATA_PP1 + size);
        }
        moveData.ppBonuses = GetMonData(&gPlayerParty[monId], MON_DATA_PP_BONUSES);
        src = (u8*)(&moveData);
        for (size = 0; size < sizeof(moveData); size++)
            dst[size] = src[size];
        break;
    case REQUEST_MOVE1_BATTLE:
    case REQUEST_MOVE2_BATTLE:
    case REQUEST_MOVE3_BATTLE:
    case REQUEST_MOVE4_BATTLE:
        data16 = GetMonData(&gPlayerParty[monId], MON_DATA_MOVE1 + gBattleResources->bufferA[gActiveBattler][1] - REQUEST_MOVE1_BATTLE);
        dst[0] = data16;
        dst[1] = data16 >> 8;
        size = 2;
        break;
    case REQUEST_PP_DATA_BATTLE:
        for (size = 0; size < MAX_MON_MOVES; size++)
            dst[size] = GetMonData(&gPlayerParty[monId], MON_DATA_PP1 + size);
        dst[size] = GetMonData(&gPlayerParty[monId], MON_DATA_PP_BONUSES);
        size++;
        break;
    case REQUEST_PPMOVE1_BATTLE:
    case REQUEST_PPMOVE2_BATTLE:
    case REQUEST_PPMOVE3_BATTLE:
    case REQUEST_PPMOVE4_BATTLE:
        dst[0] = GetMonData(&gPlayerParty[monId], MON_DATA_PP1 + gBattleResources->bufferA[gActiveBattler][1] - REQUEST_PPMOVE1_BATTLE);
        size = 1;
        break;
    case REQUEST_OTID_BATTLE:
        data32 = GetMonData(&gPlayerParty[monId], MON_DATA_OT_ID);
        dst[0] = (data32 & 0x000000FF);
        dst[1] = (data32 & 0x0000FF00) >> 8;
        dst[2] = (data32 & 0x00FF0000) >> 16;
        size = 3;
        break;
    case REQUEST_EXP_BATTLE:
        data32 = GetMonData(&gPlayerParty[monId], MON_DATA_EXP);
        dst[0] = (data32 & 0x000000FF);
        dst[1] = (data32 & 0x0000FF00) >> 8;
        dst[2] = (data32 & 0x00FF0000) >> 16;
        size = 3;
        break;
    case REQUEST_HP_EV_BATTLE:
        dst[0] = GetMonData(&gPlayerParty[monId], MON_DATA_HP_EV);
        size = 1;
        break;
    case REQUEST_ATK_EV_BATTLE:
        dst[0] = GetMonData(&gPlayerParty[monId], MON_DATA_ATK_EV);
        size = 1;
        break;
    case REQUEST_DEF_EV_BATTLE:
        dst[0] = GetMonData(&gPlayerParty[monId], MON_DATA_DEF_EV);
        size = 1;
        break;
    case REQUEST_SPEED_EV_BATTLE:
        dst[0] = GetMonData(&gPlayerParty[monId], MON_DATA_SPEED_EV);
        size = 1;
        break;
    case REQUEST_SPATK_EV_BATTLE:
        dst[0] = GetMonData(&gPlayerParty[monId], MON_DATA_SPATK_EV);
        size = 1;
        break;
    case REQUEST_SPDEF_EV_BATTLE:
        dst[0] = GetMonData(&gPlayerParty[monId], MON_DATA_SPDEF_EV);
        size = 1;
        break;
    case REQUEST_FRIENDSHIP_BATTLE:
        dst[0] = GetMonData(&gPlayerParty[monId], MON_DATA_FRIENDSHIP);
        size = 1;
        break;
    case REQUEST_POKERUS_BATTLE:
        dst[0] = GetMonData(&gPlayerParty[monId], MON_DATA_POKERUS);
        size = 1;
        break;
    case REQUEST_MET_LOCATION_BATTLE:
        dst[0] = GetMonData(&gPlayerParty[monId], MON_DATA_MET_LOCATION);
        size = 1;
        break;
    case REQUEST_MET_LEVEL_BATTLE:
        dst[0] = GetMonData(&gPlayerParty[monId], MON_DATA_MET_LEVEL);
        size = 1;
        break;
    case REQUEST_MET_GAME_BATTLE:
        dst[0] = GetMonData(&gPlayerParty[monId], MON_DATA_MET_GAME);
        size = 1;
        break;
    case REQUEST_POKEBALL_BATTLE:
        dst[0] = GetMonData(&gPlayerParty[monId], MON_DATA_POKEBALL);
        size = 1;
        break;
    case REQUEST_ALL_IVS_BATTLE:
        dst[0] = GetMonData(&gPlayerParty[monId], MON_DATA_HP_IV);
        dst[1] = GetMonData(&gPlayerParty[monId], MON_DATA_ATK_IV);
        dst[2] = GetMonData(&gPlayerParty[monId], MON_DATA_DEF_IV);
        dst[3] = GetMonData(&gPlayerParty[monId], MON_DATA_SPEED_IV);
        dst[4] = GetMonData(&gPlayerParty[monId], MON_DATA_SPATK_IV);
        dst[5] = GetMonData(&gPlayerParty[monId], MON_DATA_SPDEF_IV);
        size = 6;
        break;
    case REQUEST_HP_IV_BATTLE:
        dst[0] = GetMonData(&gPlayerParty[monId], MON_DATA_HP_IV);
        size = 1;
        break;
    case REQUEST_ATK_IV_BATTLE:
        dst[0] = GetMonData(&gPlayerParty[monId], MON_DATA_ATK_IV);
        size = 1;
        break;
    case REQUEST_DEF_IV_BATTLE:
        dst[0] = GetMonData(&gPlayerParty[monId], MON_DATA_DEF_IV);
        size = 1;
        break;
    case REQUEST_SPEED_IV_BATTLE:
        dst[0] = GetMonData(&gPlayerParty[monId], MON_DATA_SPEED_IV);
        size = 1;
        break;
    case REQUEST_SPATK_IV_BATTLE:
        dst[0] = GetMonData(&gPlayerParty[monId], MON_DATA_SPATK_IV);
        size = 1;
        break;
    case REQUEST_SPDEF_IV_BATTLE:
        dst[0] = GetMonData(&gPlayerParty[monId], MON_DATA_SPDEF_IV);
        size = 1;
        break;
    case REQUEST_PERSONALITY_BATTLE:
        data32 = GetMonData(&gPlayerParty[monId], MON_DATA_PERSONALITY);
        dst[0] = (data32 & 0x000000FF);
        dst[1] = (data32 & 0x0000FF00) >> 8;
        dst[2] = (data32 & 0x00FF0000) >> 16;
        dst[3] = (data32 & 0xFF000000) >> 24;
        size = 4;
        break;
    case REQUEST_CHECKSUM_BATTLE:
        data16 = GetMonData(&gPlayerParty[monId], MON_DATA_CHECKSUM);
        dst[0] = data16;
        dst[1] = data16 >> 8;
        size = 2;
        break;
    case REQUEST_STATUS_BATTLE:
        data32 = GetMonData(&gPlayerParty[monId], MON_DATA_STATUS);
        dst[0] = (data32 & 0x000000FF);
        dst[1] = (data32 & 0x0000FF00) >> 8;
        dst[2] = (data32 & 0x00FF0000) >> 16;
        dst[3] = (data32 & 0xFF000000) >> 24;
        size = 4;
        break;
    case REQUEST_LEVEL_BATTLE:
        dst[0] = GetMonData(&gPlayerParty[monId], MON_DATA_LEVEL);
        size = 1;
        break;
    case REQUEST_HP_BATTLE:
        data16 = GetMonData(&gPlayerParty[monId], MON_DATA_HP);
        dst[0] = data16;
        dst[1] = data16 >> 8;
        size = 2;
        break;
    case REQUEST_MAX_HP_BATTLE:
        data16 = GetMonData(&gPlayerParty[monId], MON_DATA_MAX_HP);
        dst[0] = data16;
        dst[1] = data16 >> 8;
        size = 2;
        break;
    case REQUEST_ATK_BATTLE:
        data16 = GetMonData(&gPlayerParty[monId], MON_DATA_ATK);
        dst[0] = data16;
        dst[1] = data16 >> 8;
        size = 2;
        break;
    case REQUEST_DEF_BATTLE:
        data16 = GetMonData(&gPlayerParty[monId], MON_DATA_DEF);
        dst[0] = data16;
        dst[1] = data16 >> 8;
        size = 2;
        break;
    case REQUEST_SPEED_BATTLE:
        data16 = GetMonData(&gPlayerParty[monId], MON_DATA_SPEED);
        dst[0] = data16;
        dst[1] = data16 >> 8;
        size = 2;
        break;
    case REQUEST_SPATK_BATTLE:
        data16 = GetMonData(&gPlayerParty[monId], MON_DATA_SPATK);
        dst[0] = data16;
        dst[1] = data16 >> 8;
        size = 2;
        break;
    case REQUEST_SPDEF_BATTLE:
        data16 = GetMonData(&gPlayerParty[monId], MON_DATA_SPDEF);
        dst[0] = data16;
        dst[1] = data16 >> 8;
        size = 2;
        break;
    case REQUEST_COOL_BATTLE:
        dst[0] = GetMonData(&gPlayerParty[monId], MON_DATA_COOL);
        size = 1;
        break;
    case REQUEST_BEAUTY_BATTLE:
        dst[0] = GetMonData(&gPlayerParty[monId], MON_DATA_BEAUTY);
        size = 1;
        break;
    case REQUEST_CUTE_BATTLE:
        dst[0] = GetMonData(&gPlayerParty[monId], MON_DATA_CUTE);
        size = 1;
        break;
    case REQUEST_SMART_BATTLE:
        dst[0] = GetMonData(&gPlayerParty[monId], MON_DATA_SMART);
        size = 1;
        break;
    case REQUEST_TOUGH_BATTLE:
        dst[0] = GetMonData(&gPlayerParty[monId], MON_DATA_TOUGH);
        size = 1;
        break;
    case REQUEST_SHEEN_BATTLE:
        dst[0] = GetMonData(&gPlayerParty[monId], MON_DATA_SHEEN);
        size = 1;
        break;
    case REQUEST_COOL_RIBBON_BATTLE:
        dst[0] = GetMonData(&gPlayerParty[monId], MON_DATA_COOL_RIBBON);
        size = 1;
        break;
    case REQUEST_BEAUTY_RIBBON_BATTLE:
        dst[0] = GetMonData(&gPlayerParty[monId], MON_DATA_BEAUTY_RIBBON);
        size = 1;
        break;
    case REQUEST_CUTE_RIBBON_BATTLE:
        dst[0] = GetMonData(&gPlayerParty[monId], MON_DATA_CUTE_RIBBON);
        size = 1;
        break;
    case REQUEST_SMART_RIBBON_BATTLE:
        dst[0] = GetMonData(&gPlayerParty[monId], MON_DATA_SMART_RIBBON);
        size = 1;
        break;
    case REQUEST_TOUGH_RIBBON_BATTLE:
        dst[0] = GetMonData(&gPlayerParty[monId], MON_DATA_TOUGH_RIBBON);
        size = 1;
        break;
    }

    return size;
}

void PlayerHandleGetRawMonData(void)
{
    struct BattlePokemon battleMon;
    u8 *src = (u8 *)&gPlayerParty[gBattlerPartyIndexes[gActiveBattler]] + gBattleResources->bufferA[gActiveBattler][1];
    u8 *dst = (u8 *)&battleMon + gBattleResources->bufferA[gActiveBattler][1];
    u8 i;

    for (i = 0; i < gBattleResources->bufferA[gActiveBattler][2]; i++)
        dst[i] = src[i];

    BtlController_EmitDataTransfer(1, gBattleResources->bufferA[gActiveBattler][2], dst);
    PlayerBufferExecCompleted();
}

static void PlayerHandleSetMonData(void)
{
    u8 monToCheck;
    u8 i;

    if (gBattleResources->bufferA[gActiveBattler][2] == 0)
    {
        SetPlayerMonData(gBattlerPartyIndexes[gActiveBattler]);
    }
    else
    {
        monToCheck = gBattleResources->bufferA[gActiveBattler][2];
        for (i = 0; i < PARTY_SIZE; i++)
        {
            if (monToCheck & 1)
                SetPlayerMonData(i);
            monToCheck >>= 1;
        }
    }
    PlayerBufferExecCompleted();
}

static void SetPlayerMonData(u8 monId)
{
    struct BattlePokemon *battlePokemon = (struct BattlePokemon *)&gBattleResources->bufferA[gActiveBattler][3];
    struct MovePpInfo *moveData = (struct MovePpInfo *)&gBattleResources->bufferA[gActiveBattler][3];
    s32 i;

    switch (gBattleResources->bufferA[gActiveBattler][1])
    {
    case REQUEST_ALL_BATTLE:
        {
            u8 iv;

            SetMonData(&gPlayerParty[monId], MON_DATA_SPECIES, &battlePokemon->species);
            SetMonData(&gPlayerParty[monId], MON_DATA_HELD_ITEM, &battlePokemon->item);
            for (i = 0; i < MAX_MON_MOVES; i++)
            {
                SetMonData(&gPlayerParty[monId], MON_DATA_MOVE1 + i, &battlePokemon->moves[i]);
                SetMonData(&gPlayerParty[monId], MON_DATA_PP1 + i, &battlePokemon->pp[i]);
            }
            SetMonData(&gPlayerParty[monId], MON_DATA_PP_BONUSES, &battlePokemon->ppBonuses);
            SetMonData(&gPlayerParty[monId], MON_DATA_FRIENDSHIP, &battlePokemon->friendship);
            SetMonData(&gPlayerParty[monId], MON_DATA_EXP, &battlePokemon->experience);
            iv = battlePokemon->hpIV;
            SetMonData(&gPlayerParty[monId], MON_DATA_HP_IV, &iv);
            iv = battlePokemon->attackIV;
            SetMonData(&gPlayerParty[monId], MON_DATA_ATK_IV, &iv);
            iv = battlePokemon->defenseIV;
            SetMonData(&gPlayerParty[monId], MON_DATA_DEF_IV, &iv);
            iv = battlePokemon->speedIV;
            SetMonData(&gPlayerParty[monId], MON_DATA_SPEED_IV, &iv);
            iv = battlePokemon->spAttackIV;
            SetMonData(&gPlayerParty[monId], MON_DATA_SPATK_IV, &iv);
            iv = battlePokemon->spDefenseIV;
            SetMonData(&gPlayerParty[monId], MON_DATA_SPDEF_IV, &iv);
            SetMonData(&gPlayerParty[monId], MON_DATA_PERSONALITY, &battlePokemon->personality);
            SetMonData(&gPlayerParty[monId], MON_DATA_STATUS, &battlePokemon->status1);
            SetMonData(&gPlayerParty[monId], MON_DATA_LEVEL, &battlePokemon->level);
            SetMonData(&gPlayerParty[monId], MON_DATA_HP, &battlePokemon->hp);
            SetMonData(&gPlayerParty[monId], MON_DATA_MAX_HP, &battlePokemon->maxHP);
            SetMonData(&gPlayerParty[monId], MON_DATA_ATK, &battlePokemon->attack);
            SetMonData(&gPlayerParty[monId], MON_DATA_DEF, &battlePokemon->defense);
            SetMonData(&gPlayerParty[monId], MON_DATA_SPEED, &battlePokemon->speed);
            SetMonData(&gPlayerParty[monId], MON_DATA_SPATK, &battlePokemon->spAttack);
            SetMonData(&gPlayerParty[monId], MON_DATA_SPDEF, &battlePokemon->spDefense);
        }
        break;
    case REQUEST_SPECIES_BATTLE:
        SetMonData(&gPlayerParty[monId], MON_DATA_SPECIES, &gBattleResources->bufferA[gActiveBattler][3]);
        break;
    case REQUEST_HELDITEM_BATTLE:
        SetMonData(&gPlayerParty[monId], MON_DATA_HELD_ITEM, &gBattleResources->bufferA[gActiveBattler][3]);
        break;
    case REQUEST_MOVES_PP_BATTLE:
        for (i = 0; i < MAX_MON_MOVES; i++)
        {
            SetMonData(&gPlayerParty[monId], MON_DATA_MOVE1 + i, &moveData->moves[i]);
            SetMonData(&gPlayerParty[monId], MON_DATA_PP1 + i, &moveData->pp[i]);
        }
        SetMonData(&gPlayerParty[monId], MON_DATA_PP_BONUSES, &moveData->ppBonuses);
        break;
    case REQUEST_MOVE1_BATTLE:
    case REQUEST_MOVE2_BATTLE:
    case REQUEST_MOVE3_BATTLE:
    case REQUEST_MOVE4_BATTLE:
        SetMonData(&gPlayerParty[monId], MON_DATA_MOVE1 + gBattleResources->bufferA[gActiveBattler][1] - REQUEST_MOVE1_BATTLE, &gBattleResources->bufferA[gActiveBattler][3]);
        break;
    case REQUEST_PP_DATA_BATTLE:
        SetMonData(&gPlayerParty[monId], MON_DATA_PP1, &gBattleResources->bufferA[gActiveBattler][3]);
        SetMonData(&gPlayerParty[monId], MON_DATA_PP2, &gBattleResources->bufferA[gActiveBattler][4]);
        SetMonData(&gPlayerParty[monId], MON_DATA_PP3, &gBattleResources->bufferA[gActiveBattler][5]);
        SetMonData(&gPlayerParty[monId], MON_DATA_PP4, &gBattleResources->bufferA[gActiveBattler][6]);
        SetMonData(&gPlayerParty[monId], MON_DATA_PP_BONUSES, &gBattleResources->bufferA[gActiveBattler][7]);
        break;
    case REQUEST_PPMOVE1_BATTLE:
    case REQUEST_PPMOVE2_BATTLE:
    case REQUEST_PPMOVE3_BATTLE:
    case REQUEST_PPMOVE4_BATTLE:
        SetMonData(&gPlayerParty[monId], MON_DATA_PP1 + gBattleResources->bufferA[gActiveBattler][1] - REQUEST_PPMOVE1_BATTLE, &gBattleResources->bufferA[gActiveBattler][3]);
        break;
    case REQUEST_OTID_BATTLE:
        SetMonData(&gPlayerParty[monId], MON_DATA_OT_ID, &gBattleResources->bufferA[gActiveBattler][3]);
        break;
    case REQUEST_EXP_BATTLE:
        SetMonData(&gPlayerParty[monId], MON_DATA_EXP, &gBattleResources->bufferA[gActiveBattler][3]);
        break;
    case REQUEST_HP_EV_BATTLE:
        SetMonData(&gPlayerParty[monId], MON_DATA_HP_EV, &gBattleResources->bufferA[gActiveBattler][3]);
        break;
    case REQUEST_ATK_EV_BATTLE:
        SetMonData(&gPlayerParty[monId], MON_DATA_ATK_EV, &gBattleResources->bufferA[gActiveBattler][3]);
        break;
    case REQUEST_DEF_EV_BATTLE:
        SetMonData(&gPlayerParty[monId], MON_DATA_DEF_EV, &gBattleResources->bufferA[gActiveBattler][3]);
        break;
    case REQUEST_SPEED_EV_BATTLE:
        SetMonData(&gPlayerParty[monId], MON_DATA_SPEED_EV, &gBattleResources->bufferA[gActiveBattler][3]);
        break;
    case REQUEST_SPATK_EV_BATTLE:
        SetMonData(&gPlayerParty[monId], MON_DATA_SPATK_EV, &gBattleResources->bufferA[gActiveBattler][3]);
        break;
    case REQUEST_SPDEF_EV_BATTLE:
        SetMonData(&gPlayerParty[monId], MON_DATA_SPDEF_EV, &gBattleResources->bufferA[gActiveBattler][3]);
        break;
    case REQUEST_FRIENDSHIP_BATTLE:
        SetMonData(&gPlayerParty[monId], MON_DATA_FRIENDSHIP, &gBattleResources->bufferA[gActiveBattler][3]);
        break;
    case REQUEST_POKERUS_BATTLE:
        SetMonData(&gPlayerParty[monId], MON_DATA_POKERUS, &gBattleResources->bufferA[gActiveBattler][3]);
        break;
    case REQUEST_MET_LOCATION_BATTLE:
        SetMonData(&gPlayerParty[monId], MON_DATA_MET_LOCATION, &gBattleResources->bufferA[gActiveBattler][3]);
        break;
    case REQUEST_MET_LEVEL_BATTLE:
        SetMonData(&gPlayerParty[monId], MON_DATA_MET_LEVEL, &gBattleResources->bufferA[gActiveBattler][3]);
        break;
    case REQUEST_MET_GAME_BATTLE:
        SetMonData(&gPlayerParty[monId], MON_DATA_MET_GAME, &gBattleResources->bufferA[gActiveBattler][3]);
        break;
    case REQUEST_POKEBALL_BATTLE:
        SetMonData(&gPlayerParty[monId], MON_DATA_POKEBALL, &gBattleResources->bufferA[gActiveBattler][3]);
        break;
    case REQUEST_ALL_IVS_BATTLE:
        SetMonData(&gPlayerParty[monId], MON_DATA_HP_IV, &gBattleResources->bufferA[gActiveBattler][3]);
        SetMonData(&gPlayerParty[monId], MON_DATA_ATK_IV, &gBattleResources->bufferA[gActiveBattler][4]);
        SetMonData(&gPlayerParty[monId], MON_DATA_DEF_IV, &gBattleResources->bufferA[gActiveBattler][5]);
        SetMonData(&gPlayerParty[monId], MON_DATA_SPEED_IV, &gBattleResources->bufferA[gActiveBattler][6]);
        SetMonData(&gPlayerParty[monId], MON_DATA_SPATK_IV, &gBattleResources->bufferA[gActiveBattler][7]);
        SetMonData(&gPlayerParty[monId], MON_DATA_SPDEF_IV, &gBattleResources->bufferA[gActiveBattler][8]);
        break;
    case REQUEST_HP_IV_BATTLE:
        SetMonData(&gPlayerParty[monId], MON_DATA_HP_IV, &gBattleResources->bufferA[gActiveBattler][3]);
        break;
    case REQUEST_ATK_IV_BATTLE:
        SetMonData(&gPlayerParty[monId], MON_DATA_ATK_IV, &gBattleResources->bufferA[gActiveBattler][3]);
        break;
    case REQUEST_DEF_IV_BATTLE:
        SetMonData(&gPlayerParty[monId], MON_DATA_DEF_IV, &gBattleResources->bufferA[gActiveBattler][3]);
        break;
    case REQUEST_SPEED_IV_BATTLE:
        SetMonData(&gPlayerParty[monId], MON_DATA_SPEED_IV, &gBattleResources->bufferA[gActiveBattler][3]);
        break;
    case REQUEST_SPATK_IV_BATTLE:
        SetMonData(&gPlayerParty[monId], MON_DATA_SPATK_IV, &gBattleResources->bufferA[gActiveBattler][3]);
        break;
    case REQUEST_SPDEF_IV_BATTLE:
        SetMonData(&gPlayerParty[monId], MON_DATA_SPDEF_IV, &gBattleResources->bufferA[gActiveBattler][3]);
        break;
    case REQUEST_PERSONALITY_BATTLE:
        SetMonData(&gPlayerParty[monId], MON_DATA_PERSONALITY, &gBattleResources->bufferA[gActiveBattler][3]);
        break;
    case REQUEST_CHECKSUM_BATTLE:
        SetMonData(&gPlayerParty[monId], MON_DATA_CHECKSUM, &gBattleResources->bufferA[gActiveBattler][3]);
        break;
    case REQUEST_STATUS_BATTLE:
        SetMonData(&gPlayerParty[monId], MON_DATA_STATUS, &gBattleResources->bufferA[gActiveBattler][3]);
        break;
    case REQUEST_LEVEL_BATTLE:
        SetMonData(&gPlayerParty[monId], MON_DATA_LEVEL, &gBattleResources->bufferA[gActiveBattler][3]);
        break;
    case REQUEST_HP_BATTLE:
        SetMonData(&gPlayerParty[monId], MON_DATA_HP, &gBattleResources->bufferA[gActiveBattler][3]);
        break;
    case REQUEST_MAX_HP_BATTLE:
        SetMonData(&gPlayerParty[monId], MON_DATA_MAX_HP, &gBattleResources->bufferA[gActiveBattler][3]);
        break;
    case REQUEST_ATK_BATTLE:
        SetMonData(&gPlayerParty[monId], MON_DATA_ATK, &gBattleResources->bufferA[gActiveBattler][3]);
        break;
    case REQUEST_DEF_BATTLE:
        SetMonData(&gPlayerParty[monId], MON_DATA_DEF, &gBattleResources->bufferA[gActiveBattler][3]);
        break;
    case REQUEST_SPEED_BATTLE:
        SetMonData(&gPlayerParty[monId], MON_DATA_SPEED, &gBattleResources->bufferA[gActiveBattler][3]);
        break;
    case REQUEST_SPATK_BATTLE:
        SetMonData(&gPlayerParty[monId], MON_DATA_SPATK, &gBattleResources->bufferA[gActiveBattler][3]);
        break;
    case REQUEST_SPDEF_BATTLE:
        SetMonData(&gPlayerParty[monId], MON_DATA_SPDEF, &gBattleResources->bufferA[gActiveBattler][3]);
        break;
    case REQUEST_COOL_BATTLE:
        SetMonData(&gPlayerParty[monId], MON_DATA_COOL, &gBattleResources->bufferA[gActiveBattler][3]);
        break;
    case REQUEST_BEAUTY_BATTLE:
        SetMonData(&gPlayerParty[monId], MON_DATA_BEAUTY, &gBattleResources->bufferA[gActiveBattler][3]);
        break;
    case REQUEST_CUTE_BATTLE:
        SetMonData(&gPlayerParty[monId], MON_DATA_CUTE, &gBattleResources->bufferA[gActiveBattler][3]);
        break;
    case REQUEST_SMART_BATTLE:
        SetMonData(&gPlayerParty[monId], MON_DATA_SMART, &gBattleResources->bufferA[gActiveBattler][3]);
        break;
    case REQUEST_TOUGH_BATTLE:
        SetMonData(&gPlayerParty[monId], MON_DATA_TOUGH, &gBattleResources->bufferA[gActiveBattler][3]);
        break;
    case REQUEST_SHEEN_BATTLE:
        SetMonData(&gPlayerParty[monId], MON_DATA_SHEEN, &gBattleResources->bufferA[gActiveBattler][3]);
        break;
    case REQUEST_COOL_RIBBON_BATTLE:
        SetMonData(&gPlayerParty[monId], MON_DATA_COOL_RIBBON, &gBattleResources->bufferA[gActiveBattler][3]);
        break;
    case REQUEST_BEAUTY_RIBBON_BATTLE:
        SetMonData(&gPlayerParty[monId], MON_DATA_BEAUTY_RIBBON, &gBattleResources->bufferA[gActiveBattler][3]);
        break;
    case REQUEST_CUTE_RIBBON_BATTLE:
        SetMonData(&gPlayerParty[monId], MON_DATA_CUTE_RIBBON, &gBattleResources->bufferA[gActiveBattler][3]);
        break;
    case REQUEST_SMART_RIBBON_BATTLE:
        SetMonData(&gPlayerParty[monId], MON_DATA_SMART_RIBBON, &gBattleResources->bufferA[gActiveBattler][3]);
        break;
    case REQUEST_TOUGH_RIBBON_BATTLE:
        SetMonData(&gPlayerParty[monId], MON_DATA_TOUGH_RIBBON, &gBattleResources->bufferA[gActiveBattler][3]);
        break;
    }

    HandleLowHpMusicChange(&gPlayerParty[gBattlerPartyIndexes[gActiveBattler]], gActiveBattler);
}

static void PlayerHandleSetRawMonData(void)
{
    u8 *dst = (u8 *)&gPlayerParty[gBattlerPartyIndexes[gActiveBattler]] + gBattleResources->bufferA[gActiveBattler][1];
    u8 i;

    for (i = 0; i < gBattleResources->bufferA[gActiveBattler][2]; i++)
        dst[i] = gBattleResources->bufferA[gActiveBattler][3 + i];

    PlayerBufferExecCompleted();
}

static void PlayerHandleLoadMonSprite(void)
{
    BattleLoadPlayerMonSpriteGfx(&gPlayerParty[gBattlerPartyIndexes[gActiveBattler]], gActiveBattler);
    gSprites[gBattlerSpriteIds[gActiveBattler]].oam.paletteNum = gActiveBattler;
    gBattlerControllerFuncs[gActiveBattler] = CompleteOnBankSpritePosX_0;
}

static void PlayerHandleSwitchInAnim(void)
{
    ClearTemporarySpeciesSpriteData(gActiveBattler, gBattleResources->bufferA[gActiveBattler][2]);
    gBattlerPartyIndexes[gActiveBattler] = gBattleResources->bufferA[gActiveBattler][1];
    BattleLoadPlayerMonSpriteGfx(&gPlayerParty[gBattlerPartyIndexes[gActiveBattler]], gActiveBattler);
    gActionSelectionCursor[gActiveBattler] = 0;
    gMoveSelectionCursor[gActiveBattler] = 0;
    StartSendOutAnim(gActiveBattler, gBattleResources->bufferA[gActiveBattler][2]);
    gBattlerControllerFuncs[gActiveBattler] = SwitchIn_TryShinyAnimShowHealthbox;
}

static void StartSendOutAnim(u8 battlerId, bool8 dontClearSubstituteBit)
{
    u16 species;

    ClearTemporarySpeciesSpriteData(battlerId, dontClearSubstituteBit);
    gBattlerPartyIndexes[battlerId] = gBattleResources->bufferA[battlerId][1];
    species = GetMonData(&gPlayerParty[gBattlerPartyIndexes[battlerId]], MON_DATA_SPECIES);
    gBattleControllerData[battlerId] = CreateInvisibleSpriteWithCallback(SpriteCB_WaitForBattlerBallReleaseAnim);
    SetMultiuseSpriteTemplateToPokemon(species, GetBattlerPosition(battlerId));

    gBattlerSpriteIds[battlerId] = CreateSprite(
      &gMultiuseSpriteTemplate,
      GetBattlerSpriteCoord(battlerId, 2),
      GetBattlerSpriteDefault_Y(battlerId),
      GetBattlerSpriteSubpriority(battlerId));

    gSprites[gBattleControllerData[battlerId]].data[1] = gBattlerSpriteIds[battlerId];
    gSprites[gBattleControllerData[battlerId]].data[2] = battlerId;

    gSprites[gBattlerSpriteIds[battlerId]].data[0] = battlerId;
    gSprites[gBattlerSpriteIds[battlerId]].data[2] = species;
    gSprites[gBattlerSpriteIds[battlerId]].oam.paletteNum = battlerId;

    StartSpriteAnim(&gSprites[gBattlerSpriteIds[battlerId]], gBattleMonForms[battlerId]);

    gSprites[gBattlerSpriteIds[battlerId]].invisible = TRUE;
    gSprites[gBattlerSpriteIds[battlerId]].callback = SpriteCallbackDummy;

    gSprites[gBattleControllerData[battlerId]].data[0] = DoPokeballSendOutAnimation(0, POKEBALL_PLAYER_SENDOUT);
}

static void PlayerHandleReturnMonToBall(void)
{
    if (gBattleResources->bufferA[gActiveBattler][1] == 0)
    {
        gBattleSpritesDataPtr->healthBoxesData[gActiveBattler].animationState = 0;
        gBattlerControllerFuncs[gActiveBattler] = DoSwitchOutAnimation;
    }
    else
    {
        FreeSpriteOamMatrix(&gSprites[gBattlerSpriteIds[gActiveBattler]]);
        DestroySprite(&gSprites[gBattlerSpriteIds[gActiveBattler]]);
        SetHealthboxSpriteInvisible(gHealthboxSpriteIds[gActiveBattler]);
        PlayerBufferExecCompleted();
    }
}

static void DoSwitchOutAnimation(void)
{
    switch (gBattleSpritesDataPtr->healthBoxesData[gActiveBattler].animationState)
    {
    case 0:
        if (gBattleSpritesDataPtr->battlerData[gActiveBattler].behindSubstitute)
            InitAndLaunchSpecialAnimation(gActiveBattler, gActiveBattler, gActiveBattler, B_ANIM_SUBSTITUTE_TO_MON);

        gBattleSpritesDataPtr->healthBoxesData[gActiveBattler].animationState = 1;
        break;
    case 1:
        if (!gBattleSpritesDataPtr->healthBoxesData[gActiveBattler].specialAnimActive)
        {
            gBattleSpritesDataPtr->healthBoxesData[gActiveBattler].animationState = 0;
            InitAndLaunchSpecialAnimation(gActiveBattler, gActiveBattler, gActiveBattler, B_ANIM_SWITCH_OUT_PLAYER_MON);
            gBattlerControllerFuncs[gActiveBattler] = FreeMonSpriteAfterSwitchOutAnim;
        }
        break;
    }
}

#define sSpeedX data[0]

// In emerald it's possible to have a tag battle in the battle frontier facilities with AI
// which use the front sprite for both the player and the partner as opposed to any other battles (including the one with Steven)
// that use an animated back pic.
static void PlayerHandleDrawTrainerPic(void)
{
    s16 xPos, yPos;
    u32 trainerPicId;

    if (gBattleTypeFlags & BATTLE_TYPE_LINK)
    {
        if ((gLinkPlayers[GetMultiplayerId()].version & 0xFF) == VERSION_FIRE_RED
            || (gLinkPlayers[GetMultiplayerId()].version & 0xFF) == VERSION_LEAF_GREEN)
        {
            trainerPicId = gLinkPlayers[GetMultiplayerId()].gender + TRAINER_BACK_PIC_RED;
        }
        else if ((gLinkPlayers[GetMultiplayerId()].version & 0xFF) == VERSION_RUBY
                 || (gLinkPlayers[GetMultiplayerId()].version & 0xFF) == VERSION_SAPPHIRE)
        {
            trainerPicId = gLinkPlayers[GetMultiplayerId()].gender + TRAINER_BACK_PIC_RUBY_SAPPHIRE_BRENDAN;
        }
        else
        {
            trainerPicId = gLinkPlayers[GetMultiplayerId()].gender + TRAINER_BACK_PIC_BRENDAN;
        }
    }
    else
    {
        trainerPicId = gSaveBlock2Ptr->playerGender;
    }

    if (gBattleTypeFlags & BATTLE_TYPE_MULTI)
    {
        if ((GetBattlerPosition(gActiveBattler) & BIT_FLANK) != B_FLANK_LEFT) // Second mon, on the right.
            xPos = 90;
        else // First mon, on the left.
            xPos = 32;

        if (gBattleTypeFlags & BATTLE_TYPE_INGAME_PARTNER && gPartnerTrainerId != TRAINER_STEVEN_PARTNER && gPartnerTrainerId < TRAINER_CUSTOM_PARTNER)
        {
            xPos = 90;
            yPos = (8 - gTrainerFrontPicCoords[trainerPicId].size) * 4 + 80;
        }
        else
        {
            yPos = (8 - gTrainerBackPicCoords[trainerPicId].size) * 4 + 80;
        }

    }
    else
    {
        xPos = 80;
        yPos = (8 - gTrainerBackPicCoords[trainerPicId].size) * 4 + 80;
    }

    // Use front pic table for any tag battles unless your partner is Steven.
    if (gBattleTypeFlags & BATTLE_TYPE_INGAME_PARTNER && gPartnerTrainerId != TRAINER_STEVEN_PARTNER && gPartnerTrainerId < TRAINER_CUSTOM_PARTNER)
    {
        trainerPicId = PlayerGenderToFrontTrainerPicId(gSaveBlock2Ptr->playerGender);
        DecompressTrainerFrontPic(trainerPicId, gActiveBattler);
        SetMultiuseSpriteTemplateToTrainerFront(trainerPicId, GetBattlerPosition(gActiveBattler));
        gBattlerSpriteIds[gActiveBattler] = CreateSprite(&gMultiuseSpriteTemplate, xPos, yPos, GetBattlerSpriteSubpriority(gActiveBattler));

        gSprites[gBattlerSpriteIds[gActiveBattler]].oam.paletteNum = IndexOfSpritePaletteTag(gTrainerFrontPicPaletteTable[trainerPicId].tag);
        gSprites[gBattlerSpriteIds[gActiveBattler]].pos2.x = DISPLAY_WIDTH;
        gSprites[gBattlerSpriteIds[gActiveBattler]].pos2.y = 48;
        gSprites[gBattlerSpriteIds[gActiveBattler]].sSpeedX = -2;
        gSprites[gBattlerSpriteIds[gActiveBattler]].callback = SpriteCB_TrainerSlideIn;
        gSprites[gBattlerSpriteIds[gActiveBattler]].oam.affineMode = ST_OAM_AFFINE_OFF;
        gSprites[gBattlerSpriteIds[gActiveBattler]].hFlip = 1;
    }
    // Use the back pic in any other scenario.
    else
    {
        DecompressTrainerBackPic(trainerPicId, gActiveBattler);
        SetMultiuseSpriteTemplateToTrainerBack(trainerPicId, GetBattlerPosition(gActiveBattler));
        gBattlerSpriteIds[gActiveBattler] = CreateSprite(&gMultiuseSpriteTemplate, xPos, yPos, GetBattlerSpriteSubpriority(gActiveBattler));

        gSprites[gBattlerSpriteIds[gActiveBattler]].oam.paletteNum = gActiveBattler;
        gSprites[gBattlerSpriteIds[gActiveBattler]].pos2.x = DISPLAY_WIDTH;
        gSprites[gBattlerSpriteIds[gActiveBattler]].sSpeedX = -2;
        gSprites[gBattlerSpriteIds[gActiveBattler]].callback = SpriteCB_TrainerSlideIn;
    }

    gBattlerControllerFuncs[gActiveBattler] = CompleteOnBattlerSpriteCallbackDummy;
}

static void PlayerHandleTrainerSlide(void)
{
    u32 trainerPicId;

    if (gBattleTypeFlags & BATTLE_TYPE_LINK)
    {
        if ((gLinkPlayers[GetMultiplayerId()].version & 0xFF) == VERSION_FIRE_RED
            || (gLinkPlayers[GetMultiplayerId()].version & 0xFF) == VERSION_LEAF_GREEN)
        {
            trainerPicId = gLinkPlayers[GetMultiplayerId()].gender + TRAINER_BACK_PIC_RED;
        }
        else if ((gLinkPlayers[GetMultiplayerId()].version & 0xFF) == VERSION_RUBY
                 || (gLinkPlayers[GetMultiplayerId()].version & 0xFF) == VERSION_SAPPHIRE)
        {
            trainerPicId = gLinkPlayers[GetMultiplayerId()].gender + TRAINER_BACK_PIC_RUBY_SAPPHIRE_BRENDAN;
        }
        else
        {
            trainerPicId = gLinkPlayers[GetMultiplayerId()].gender + TRAINER_BACK_PIC_BRENDAN;
        }
    }
    else
    {
        trainerPicId = gSaveBlock2Ptr->playerGender + TRAINER_BACK_PIC_BRENDAN;
    }

    DecompressTrainerBackPic(trainerPicId, gActiveBattler);
    SetMultiuseSpriteTemplateToTrainerBack(trainerPicId, GetBattlerPosition(gActiveBattler));
    gBattlerSpriteIds[gActiveBattler] = CreateSprite(&gMultiuseSpriteTemplate, 80, (8 - gTrainerBackPicCoords[trainerPicId].size) * 4 + 80, 30);

    gSprites[gBattlerSpriteIds[gActiveBattler]].oam.paletteNum = gActiveBattler;
    gSprites[gBattlerSpriteIds[gActiveBattler]].pos2.x = -96;
    gSprites[gBattlerSpriteIds[gActiveBattler]].sSpeedX = 2;
    gSprites[gBattlerSpriteIds[gActiveBattler]].callback = SpriteCB_TrainerSlideIn;

    gBattlerControllerFuncs[gActiveBattler] = CompleteOnBankSpriteCallbackDummy2;
}

#undef sSpeedX

static void PlayerHandleTrainerSlideBack(void)
{
    SetSpritePrimaryCoordsFromSecondaryCoords(&gSprites[gBattlerSpriteIds[gActiveBattler]]);
    gSprites[gBattlerSpriteIds[gActiveBattler]].data[0] = 50;
    gSprites[gBattlerSpriteIds[gActiveBattler]].data[2] = -40;
    gSprites[gBattlerSpriteIds[gActiveBattler]].data[4] = gSprites[gBattlerSpriteIds[gActiveBattler]].pos1.y;
    gSprites[gBattlerSpriteIds[gActiveBattler]].callback = StartAnimLinearTranslation;
    StoreSpriteCallbackInData6(&gSprites[gBattlerSpriteIds[gActiveBattler]], SpriteCallbackDummy);
    StartSpriteAnim(&gSprites[gBattlerSpriteIds[gActiveBattler]], 1);
    gBattlerControllerFuncs[gActiveBattler] = FreeTrainerSpriteAfterSlide;
}

#define sSpeedX data[1]
#define sSpeedY data[2]

static void PlayerHandleFaintAnimation(void)
{
    if (gBattleSpritesDataPtr->healthBoxesData[gActiveBattler].animationState == 0)
    {
        if (gBattleSpritesDataPtr->battlerData[gActiveBattler].behindSubstitute)
            InitAndLaunchSpecialAnimation(gActiveBattler, gActiveBattler, gActiveBattler, B_ANIM_SUBSTITUTE_TO_MON);
        gBattleSpritesDataPtr->healthBoxesData[gActiveBattler].animationState++;
    }
    else
    {
        if (!gBattleSpritesDataPtr->healthBoxesData[gActiveBattler].specialAnimActive)
        {
            gBattleSpritesDataPtr->healthBoxesData[gActiveBattler].animationState = 0;
            HandleLowHpMusicChange(&gPlayerParty[gBattlerPartyIndexes[gActiveBattler]], gActiveBattler);
            PlaySE12WithPanning(SE_FAINT, SOUND_PAN_ATTACKER);
            gSprites[gBattlerSpriteIds[gActiveBattler]].sSpeedX = 0;
            gSprites[gBattlerSpriteIds[gActiveBattler]].sSpeedY = 5;
            gSprites[gBattlerSpriteIds[gActiveBattler]].callback = SpriteCB_FaintSlideAnim;
            gBattlerControllerFuncs[gActiveBattler] = FreeMonSpriteAfterFaintAnim;
        }
    }
}

#undef sSpeedX
#undef sSpeedY

static void PlayerHandlePaletteFade(void)
{
    BeginNormalPaletteFade(PALETTES_ALL, 2, 0, 16, RGB_BLACK);
    PlayerBufferExecCompleted();
}

static void PlayerHandleSuccessBallThrowAnim(void)
{
    gBattleSpritesDataPtr->animationData->ballThrowCaseId = BALL_3_SHAKES_SUCCESS;
    gDoingBattleAnim = TRUE;
    if (IsCriticalCapture())
        InitAndLaunchSpecialAnimation(gActiveBattler, gActiveBattler, gBattlerTarget, B_ANIM_CRITICAL_CAPTURE_THROW);
    else
        InitAndLaunchSpecialAnimation(gActiveBattler, gActiveBattler, gBattlerTarget, B_ANIM_BALL_THROW);

    gBattlerControllerFuncs[gActiveBattler] = CompleteOnSpecialAnimDone;
}

static void PlayerHandleBallThrowAnim(void)
{
    u8 ballThrowCaseId = gBattleResources->bufferA[gActiveBattler][1];

    gBattleSpritesDataPtr->animationData->ballThrowCaseId = ballThrowCaseId;
    gDoingBattleAnim = TRUE;
    if (IsCriticalCapture())
        InitAndLaunchSpecialAnimation(gActiveBattler, gActiveBattler, gBattlerTarget, B_ANIM_CRITICAL_CAPTURE_THROW);
    else
        InitAndLaunchSpecialAnimation(gActiveBattler, gActiveBattler, gBattlerTarget, B_ANIM_BALL_THROW);

    gBattlerControllerFuncs[gActiveBattler] = CompleteOnSpecialAnimDone;
}

static void PlayerHandlePause(void)
{
    u8 timer = gBattleResources->bufferA[gActiveBattler][1];

    while (timer != 0)
        timer--;

    PlayerBufferExecCompleted();
}

static void PlayerHandleMoveAnimation(void)
{
    if (!IsBattleSEPlaying(gActiveBattler))
    {
        u16 move = gBattleResources->bufferA[gActiveBattler][1] | (gBattleResources->bufferA[gActiveBattler][2] << 8);

        gAnimMoveTurn = gBattleResources->bufferA[gActiveBattler][3];
        gAnimMovePower = gBattleResources->bufferA[gActiveBattler][4] | (gBattleResources->bufferA[gActiveBattler][5] << 8);
        gAnimMoveDmg = gBattleResources->bufferA[gActiveBattler][6] | (gBattleResources->bufferA[gActiveBattler][7] << 8) | (gBattleResources->bufferA[gActiveBattler][8] << 16) | (gBattleResources->bufferA[gActiveBattler][9] << 24);
        gAnimFriendship = gBattleResources->bufferA[gActiveBattler][10];
        gWeatherMoveAnim = gBattleResources->bufferA[gActiveBattler][12] | (gBattleResources->bufferA[gActiveBattler][13] << 8);
        gAnimDisableStructPtr = (struct DisableStruct *)&gBattleResources->bufferA[gActiveBattler][16];
        gTransformedPersonalities[gActiveBattler] = gAnimDisableStructPtr->transformedMonPersonality;
        if (IsMoveWithoutAnimation(move, gAnimMoveTurn)) // Always returns FALSE.
        {
            PlayerBufferExecCompleted();
        }
        else
        {
            gBattleSpritesDataPtr->healthBoxesData[gActiveBattler].animationState = 0;
            gBattlerControllerFuncs[gActiveBattler] = PlayerDoMoveAnimation;
            BattleTv_SetDataBasedOnMove(move, gWeatherMoveAnim, gAnimDisableStructPtr);
        }
    }
}

static void PlayerDoMoveAnimation(void)
{
    u16 move = gBattleResources->bufferA[gActiveBattler][1] | (gBattleResources->bufferA[gActiveBattler][2] << 8);
    u8 multihit = gBattleResources->bufferA[gActiveBattler][11];

    switch (gBattleSpritesDataPtr->healthBoxesData[gActiveBattler].animationState)
    {
    case 0:
        if (gBattleSpritesDataPtr->battlerData[gActiveBattler].behindSubstitute
            && !gBattleSpritesDataPtr->battlerData[gActiveBattler].flag_x8)
        {
            gBattleSpritesDataPtr->battlerData[gActiveBattler].flag_x8 = 1;
            InitAndLaunchSpecialAnimation(gActiveBattler, gActiveBattler, gActiveBattler, B_ANIM_SUBSTITUTE_TO_MON);
        }
        gBattleSpritesDataPtr->healthBoxesData[gActiveBattler].animationState = 1;
        break;
    case 1:
        if (!gBattleSpritesDataPtr->healthBoxesData[gActiveBattler].specialAnimActive)
        {
            SetBattlerSpriteAffineMode(ST_OAM_AFFINE_OFF);
            DoMoveAnim(move);
            gBattleSpritesDataPtr->healthBoxesData[gActiveBattler].animationState = 2;
        }
        break;
    case 2:
        gAnimScriptCallback();
        if (!gAnimScriptActive)
        {
            SetBattlerSpriteAffineMode(ST_OAM_AFFINE_NORMAL);
            if (gBattleSpritesDataPtr->battlerData[gActiveBattler].behindSubstitute && multihit < 2)
            {
                InitAndLaunchSpecialAnimation(gActiveBattler, gActiveBattler, gActiveBattler, B_ANIM_MON_TO_SUBSTITUTE);
                gBattleSpritesDataPtr->battlerData[gActiveBattler].flag_x8 = 0;
            }
            gBattleSpritesDataPtr->healthBoxesData[gActiveBattler].animationState = 3;
        }
        break;
    case 3:
        if (!gBattleSpritesDataPtr->healthBoxesData[gActiveBattler].specialAnimActive)
        {
            CopyAllBattleSpritesInvisibilities();
            TrySetBehindSubstituteSpriteBit(gActiveBattler, gBattleResources->bufferA[gActiveBattler][1] | (gBattleResources->bufferA[gActiveBattler][2] << 8));
            gBattleSpritesDataPtr->healthBoxesData[gActiveBattler].animationState = 0;
            PlayerBufferExecCompleted();
        }
        break;
    }
}

static void PlayerHandlePrintString(void)
{
    u16 *stringId;

    gBattle_BG0_X = 0;
    gBattle_BG0_Y = 0;
    stringId = (u16*)(&gBattleResources->bufferA[gActiveBattler][2]);
    BufferStringBattle(*stringId);
    BattlePutTextOnWindow(gDisplayedStringBattle, 0);
    gBattlerControllerFuncs[gActiveBattler] = CompleteOnInactiveTextPrinter2;
    BattleTv_SetDataBasedOnString(*stringId);
    BattleArena_DeductMindPoints(gActiveBattler, *stringId);
}

static void PlayerHandlePrintSelectionString(void)
{
    if (GetBattlerSide(gActiveBattler) == B_SIDE_PLAYER)
        PlayerHandlePrintString();
    else
        PlayerBufferExecCompleted();
}

static void HandleChooseActionAfterDma3(void)
{
    if (!IsDma3ManagerBusyWithBgCopy())
    {
        gBattle_BG0_X = 0;
        gBattle_BG0_Y = DISPLAY_HEIGHT;
        gBattlerControllerFuncs[gActiveBattler] = HandleInputChooseAction;
    }
}

static void PlayerHandleChooseAction(void)
{
    s32 i;

    gBattlerControllerFuncs[gActiveBattler] = HandleChooseActionAfterDma3;
    BattleTv_ClearExplosionFaintCause();
    BattlePutTextOnWindow(gText_BattleMenu, 2);

    for (i = 0; i < 4; i++)
        ActionSelectionDestroyCursorAt(i);

    ActionSelectionCreateCursorAt(gActionSelectionCursor[gActiveBattler], 0);
    BattleStringExpandPlaceholdersToDisplayedString(gText_WhatWillPkmnDo);
    BattlePutTextOnWindow(gDisplayedStringBattle, 1);
}

static void PlayerHandleYesNoBox(void)
{
    if (GetBattlerSide(gActiveBattler) == B_SIDE_PLAYER)
    {
        HandleBattleWindow(0x18, 8, 0x1D, 0xD, 0);
        BattlePutTextOnWindow(gText_BattleYesNoChoice, 12);
        gMultiUsePlayerCursor = 1;
        BattleCreateYesNoCursorAt(1);
        gBattlerControllerFuncs[gActiveBattler] = PlayerHandleYesNoInput;
    }
    else
    {
        PlayerBufferExecCompleted();
    }
}

static void HandleChooseMoveAfterDma3(void)
{
    if (!IsDma3ManagerBusyWithBgCopy())
    {
        gBattle_BG0_X = 0;
        gBattle_BG0_Y = DISPLAY_HEIGHT * 2;
        gBattlerControllerFuncs[gActiveBattler] = HandleInputChooseMove;
    }
}

// arenaMindPoints is used here as a placeholder for a timer.

static void PlayerChooseMoveInBattlePalace(void)
{
    if (--*(gBattleStruct->arenaMindPoints + gActiveBattler) == 0)
    {
        gBattlePalaceMoveSelectionRngValue = gRngValue;
        BtlController_EmitTwoReturnValues(1, 10, ChooseMoveAndTargetInBattlePalace());
        PlayerBufferExecCompleted();
    }
}

static void PlayerHandleChooseMove(void)
{
    if (gBattleTypeFlags & BATTLE_TYPE_PALACE)
    {
        *(gBattleStruct->arenaMindPoints + gActiveBattler) = 8;
        gBattlerControllerFuncs[gActiveBattler] = PlayerChooseMoveInBattlePalace;
    }
    else
    {
        struct ChooseMoveStruct *moveInfo = (struct ChooseMoveStruct*)(&gBattleResources->bufferA[gActiveBattler][4]);
        
        InitMoveSelectionsVarsAndStrings();
        gBattleStruct->mega.playerSelect = FALSE;
        if (!IsMegaTriggerSpriteActive())
            gBattleStruct->mega.triggerSpriteId = 0xFF;
        if (CanMegaEvolve(gActiveBattler))
            CreateMegaTriggerSprite(gActiveBattler, 0);
        if (!IsZMoveTriggerSpriteActive())
            gBattleStruct->zmove.triggerSpriteId = 0xFF;
        
        GetUsableZMoves(gActiveBattler, moveInfo->moves);
        gBattleStruct->zmove.viable = IsZMoveUsable(gActiveBattler, gMoveSelectionCursor[gActiveBattler]);
        CreateZMoveTriggerSprite(gActiveBattler, gBattleStruct->zmove.viable);
        gBattlerControllerFuncs[gActiveBattler] = HandleChooseMoveAfterDma3;
    }
}

void InitMoveSelectionsVarsAndStrings(void)
{
    MoveSelectionDisplayMoveNames();
    gMultiUsePlayerCursor = 0xFF;
    MoveSelectionCreateCursorAt(gMoveSelectionCursor[gActiveBattler], 0);
    MoveSelectionDisplayPpString();
    MoveSelectionDisplayPpNumber();
    MoveSelectionDisplayMoveType();
}

static void PlayerHandleChooseItem(void)
{
    s32 i;

    BeginNormalPaletteFade(PALETTES_ALL, 0, 0, 0x10, RGB_BLACK);
    gBattlerControllerFuncs[gActiveBattler] = OpenBagAndChooseItem;
    gBattlerInMenuId = gActiveBattler;

    for (i = 0; i < ARRAY_COUNT(gBattlePartyCurrentOrder); i++)
        gBattlePartyCurrentOrder[i] = gBattleResources->bufferA[gActiveBattler][1 + i];
}

static void PlayerHandleChoosePokemon(void)
{
    s32 i;

    for (i = 0; i < ARRAY_COUNT(gBattlePartyCurrentOrder); i++)
        gBattlePartyCurrentOrder[i] = gBattleResources->bufferA[gActiveBattler][4 + i];

    if (gBattleTypeFlags & BATTLE_TYPE_ARENA && (gBattleResources->bufferA[gActiveBattler][1] & 0xF) != PARTY_ACTION_CANT_SWITCH)
    {
        BtlController_EmitChosenMonReturnValue(1, gBattlerPartyIndexes[gActiveBattler] + 1, gBattlePartyCurrentOrder);
        PlayerBufferExecCompleted();
    }
    else
    {
        gBattleControllerData[gActiveBattler] = CreateTask(TaskDummy, 0xFF);
        gTasks[gBattleControllerData[gActiveBattler]].data[0] = gBattleResources->bufferA[gActiveBattler][1] & 0xF;
        *(&gBattleStruct->battlerPreventingSwitchout) = gBattleResources->bufferA[gActiveBattler][1] >> 4;
        *(&gBattleStruct->prevSelectedPartySlot) = gBattleResources->bufferA[gActiveBattler][2];
        *(&gBattleStruct->abilityPreventingSwitchout) = (gBattleResources->bufferA[gActiveBattler][3] & 0xFF) | (gBattleResources->bufferA[gActiveBattler][7] << 8);
        BeginNormalPaletteFade(0xFFFFFFFF, 0, 0, 0x10, RGB_BLACK);
        gBattlerControllerFuncs[gActiveBattler] = OpenPartyMenuToChooseMon;
        gBattlerInMenuId = gActiveBattler;
    }
}

static void PlayerHandleCmd23(void)
{
    BattleStopLowHpSound();
    BeginNormalPaletteFade(PALETTES_ALL, 2, 0, 16, RGB_BLACK);
    PlayerBufferExecCompleted();
}

static void PlayerHandleHealthBarUpdate(void)
{
    s16 hpVal;

    LoadBattleBarGfx(0);
    hpVal = gBattleResources->bufferA[gActiveBattler][2] | (gBattleResources->bufferA[gActiveBattler][3] << 8);

    // gPlayerPartyLostHP used by Battle Dome, but never read
    if (hpVal > 0)
        gPlayerPartyLostHP += hpVal;

    if (hpVal != INSTANT_HP_BAR_DROP)
    {
        u32 maxHP = GetMonData(&gPlayerParty[gBattlerPartyIndexes[gActiveBattler]], MON_DATA_MAX_HP);
        u32 curHP = GetMonData(&gPlayerParty[gBattlerPartyIndexes[gActiveBattler]], MON_DATA_HP);

        SetBattleBarStruct(gActiveBattler, gHealthboxSpriteIds[gActiveBattler], maxHP, curHP, hpVal);
    }
    else
    {
        u32 maxHP = GetMonData(&gPlayerParty[gBattlerPartyIndexes[gActiveBattler]], MON_DATA_MAX_HP);

        SetBattleBarStruct(gActiveBattler, gHealthboxSpriteIds[gActiveBattler], maxHP, 0, hpVal);
        UpdateHpTextInHealthbox(gHealthboxSpriteIds[gActiveBattler], 0, HP_CURRENT);
    }

    gBattlerControllerFuncs[gActiveBattler] = CompleteOnHealthbarDone;
}

static void PlayerHandleExpUpdate(void)
{
    u8 monId = gBattleResources->bufferA[gActiveBattler][1];

    if (GetMonData(&gPlayerParty[monId], MON_DATA_LEVEL) >= MAX_LEVEL)
    {
        PlayerBufferExecCompleted();
    }
    else
    {
        s16 expPointsToGive;
        u8 taskId;

        LoadBattleBarGfx(1);
        GetMonData(&gPlayerParty[monId], MON_DATA_SPECIES);  // Unused return value.
        expPointsToGive = T1_READ_16(&gBattleResources->bufferA[gActiveBattler][2]);
        taskId = CreateTask(Task_GiveExpToMon, 10);
        gTasks[taskId].tExpTask_monId = monId;
        gTasks[taskId].tExpTask_gainedExp = expPointsToGive;
        gTasks[taskId].tExpTask_battler = gActiveBattler;
        gBattlerControllerFuncs[gActiveBattler] = BattleControllerDummy;
    }
}

#undef tExpTask_monId
#undef tExpTask_gainedExp
#undef tExpTask_battler
#undef tExpTask_frames

static void PlayerHandleStatusIconUpdate(void)
{
    if (!IsBattleSEPlaying(gActiveBattler))
    {
        u8 battlerId;

        UpdateHealthboxAttribute(gHealthboxSpriteIds[gActiveBattler], &gPlayerParty[gBattlerPartyIndexes[gActiveBattler]], HEALTHBOX_STATUS_ICON);
        battlerId = gActiveBattler;
        gBattleSpritesDataPtr->healthBoxesData[battlerId].statusAnimActive = 0;
        gBattlerControllerFuncs[gActiveBattler] = CompleteOnFinishedStatusAnimation;
    }
}

static void PlayerHandleStatusAnimation(void)
{
    if (!IsBattleSEPlaying(gActiveBattler))
    {
        InitAndLaunchChosenStatusAnimation(gBattleResources->bufferA[gActiveBattler][1],
                        gBattleResources->bufferA[gActiveBattler][2] | (gBattleResources->bufferA[gActiveBattler][3] << 8) | (gBattleResources->bufferA[gActiveBattler][4] << 16) | (gBattleResources->bufferA[gActiveBattler][5] << 24));
        gBattlerControllerFuncs[gActiveBattler] = CompleteOnFinishedStatusAnimation;
    }
}

static void PlayerHandleStatusXor(void)
{
    u8 val = GetMonData(&gPlayerParty[gBattlerPartyIndexes[gActiveBattler]], MON_DATA_STATUS) ^ gBattleResources->bufferA[gActiveBattler][1];

    SetMonData(&gPlayerParty[gBattlerPartyIndexes[gActiveBattler]], MON_DATA_STATUS, &val);
    PlayerBufferExecCompleted();
}

static void PlayerHandleDataTransfer(void)
{
    PlayerBufferExecCompleted();
}

static void PlayerHandleDMA3Transfer(void)
{
    u32 dstArg = gBattleResources->bufferA[gActiveBattler][1]
            | (gBattleResources->bufferA[gActiveBattler][2] << 8)
            | (gBattleResources->bufferA[gActiveBattler][3] << 16)
            | (gBattleResources->bufferA[gActiveBattler][4] << 24);
    u16 sizeArg = gBattleResources->bufferA[gActiveBattler][5] | (gBattleResources->bufferA[gActiveBattler][6] << 8);

    const u8 *src = &gBattleResources->bufferA[gActiveBattler][7];
    u8 *dst = (u8*)(dstArg);
    u32 size = sizeArg;

    while (1)
    {
        if (size <= 0x1000)
        {
            DmaCopy16(3, src, dst, size);
            break;
        }
        DmaCopy16(3, src, dst, 0x1000);
        src += 0x1000;
        dst += 0x1000;
        size -= 0x1000;
    }
    PlayerBufferExecCompleted();
}

static void PlayerHandlePlayBGM(void)
{
    PlayBGM(gBattleResources->bufferA[gActiveBattler][1] | (gBattleResources->bufferA[gActiveBattler][2] << 8));
    PlayerBufferExecCompleted();
}

static void PlayerHandleCmd32(void)
{
    PlayerBufferExecCompleted();
}

static void PlayerHandleTwoReturnValues(void)
{
    BtlController_EmitTwoReturnValues(1, 0, 0);
    PlayerBufferExecCompleted();
}

static void PlayerHandleChosenMonReturnValue(void)
{
    BtlController_EmitChosenMonReturnValue(1, 0, NULL);
    PlayerBufferExecCompleted();
}

static void PlayerHandleOneReturnValue(void)
{
    BtlController_EmitOneReturnValue(1, 0);
    PlayerBufferExecCompleted();
}

static void PlayerHandleOneReturnValue_Duplicate(void)
{
    BtlController_EmitOneReturnValue_Duplicate(1, 0);
    PlayerBufferExecCompleted();
}

static void PlayerHandleClearUnkVar(void)
{
    gUnusedControllerStruct.unk = 0;
    PlayerBufferExecCompleted();
}

static void PlayerHandleSetUnkVar(void)
{
    gUnusedControllerStruct.unk = gBattleResources->bufferA[gActiveBattler][1];
    PlayerBufferExecCompleted();
}

static void PlayerHandleClearUnkFlag(void)
{
    gUnusedControllerStruct.flag = 0;
    PlayerBufferExecCompleted();
}

static void PlayerHandleToggleUnkFlag(void)
{
    gUnusedControllerStruct.flag ^= 1;
    PlayerBufferExecCompleted();
}

static void PlayerHandleHitAnimation(void)
{
    if (gSprites[gBattlerSpriteIds[gActiveBattler]].invisible == TRUE)
    {
        PlayerBufferExecCompleted();
    }
    else
    {
        gDoingBattleAnim = TRUE;
        gSprites[gBattlerSpriteIds[gActiveBattler]].data[1] = 0;
        DoHitAnimHealthboxEffect(gActiveBattler);
        gBattlerControllerFuncs[gActiveBattler] = DoHitAnimBlinkSpriteEffect;
    }
}

static void PlayerHandleCantSwitch(void)
{
    PlayerBufferExecCompleted();
}

static void PlayerHandlePlaySE(void)
{
    s8 pan;

    if (GetBattlerSide(gActiveBattler) == B_SIDE_PLAYER)
        pan = SOUND_PAN_ATTACKER;
    else
        pan = SOUND_PAN_TARGET;

    PlaySE12WithPanning(gBattleResources->bufferA[gActiveBattler][1] | (gBattleResources->bufferA[gActiveBattler][2] << 8), pan);
    PlayerBufferExecCompleted();
}

static void PlayerHandlePlayFanfareOrBGM(void)
{
    if (gBattleResources->bufferA[gActiveBattler][3])
    {
        BattleStopLowHpSound();
        PlayBGM(gBattleResources->bufferA[gActiveBattler][1] | (gBattleResources->bufferA[gActiveBattler][2] << 8));
    }
    else
    {
        PlayFanfare(gBattleResources->bufferA[gActiveBattler][1] | (gBattleResources->bufferA[gActiveBattler][2] << 8));
    }

    PlayerBufferExecCompleted();
}

static void PlayerHandleFaintingCry(void)
{
    u16 species = GetMonData(&gPlayerParty[gBattlerPartyIndexes[gActiveBattler]], MON_DATA_SPECIES);

    PlayCry3(species, -25, 5);
    PlayerBufferExecCompleted();
}

static void PlayerHandleIntroSlide(void)
{
    HandleIntroSlide(gBattleResources->bufferA[gActiveBattler][1]);
    gIntroSlideFlags |= 1;
    PlayerBufferExecCompleted();
}

// Task data for Task_StartSendOutAnim
#define tBattlerId  data[0]
#define tStartTimer data[1]

#define sBattlerId data[5]

static void PlayerHandleIntroTrainerBallThrow(void)
{
    u8 paletteNum;
    u8 taskId;

    SetSpritePrimaryCoordsFromSecondaryCoords(&gSprites[gBattlerSpriteIds[gActiveBattler]]);

    gSprites[gBattlerSpriteIds[gActiveBattler]].data[0] = 50;
    gSprites[gBattlerSpriteIds[gActiveBattler]].data[2] = -40;
    gSprites[gBattlerSpriteIds[gActiveBattler]].data[4] = gSprites[gBattlerSpriteIds[gActiveBattler]].pos1.y;
    gSprites[gBattlerSpriteIds[gActiveBattler]].callback = StartAnimLinearTranslation;
    gSprites[gBattlerSpriteIds[gActiveBattler]].sBattlerId = gActiveBattler;

    StoreSpriteCallbackInData6(&gSprites[gBattlerSpriteIds[gActiveBattler]], SpriteCB_FreePlayerSpriteLoadMonSprite);
    StartSpriteAnim(&gSprites[gBattlerSpriteIds[gActiveBattler]], 1);

    paletteNum = AllocSpritePalette(0xD6F8);
    LoadCompressedPalette(gTrainerBackPicPaletteTable[gSaveBlock2Ptr->playerGender].data, 0x100 + paletteNum * 16, 32);
    gSprites[gBattlerSpriteIds[gActiveBattler]].oam.paletteNum = paletteNum;

    taskId = CreateTask(Task_StartSendOutAnim, 5);
    gTasks[taskId].tBattlerId = gActiveBattler;

    if (gBattleSpritesDataPtr->healthBoxesData[gActiveBattler].partyStatusSummaryShown)
        gTasks[gBattlerStatusSummaryTaskId[gActiveBattler]].func = Task_HidePartyStatusSummary;

    gBattleSpritesDataPtr->animationData->introAnimActive = TRUE;
    gBattlerControllerFuncs[gActiveBattler] = BattleControllerDummy;
}

void SpriteCB_FreePlayerSpriteLoadMonSprite(struct Sprite *sprite)
{
    u8 battlerId = sprite->sBattlerId;

    // Free player trainer sprite
    FreeSpriteOamMatrix(sprite);
    FreeSpritePaletteByTag(GetSpritePaletteTagByPaletteNum(sprite->oam.paletteNum));
    DestroySprite(sprite);

    // Load mon sprite
    BattleLoadPlayerMonSpriteGfx(&gPlayerParty[gBattlerPartyIndexes[battlerId]], battlerId);
    StartSpriteAnim(&gSprites[gBattlerSpriteIds[battlerId]], 0);
}

#undef sBattlerId

// Send out at start of battle
static void Task_StartSendOutAnim(u8 taskId)
{
    if (gTasks[taskId].tStartTimer < 31)
    {
        gTasks[taskId].tStartTimer++;
    }
    else
    {
        u8 savedActiveBattler = gActiveBattler;

        gActiveBattler = gTasks[taskId].tBattlerId;
        if (!IsDoubleBattle() || (gBattleTypeFlags & BATTLE_TYPE_MULTI))
        {
            gBattleResources->bufferA[gActiveBattler][1] = gBattlerPartyIndexes[gActiveBattler];
            StartSendOutAnim(gActiveBattler, FALSE);
        }
        else
        {
            gBattleResources->bufferA[gActiveBattler][1] = gBattlerPartyIndexes[gActiveBattler];
            StartSendOutAnim(gActiveBattler, FALSE);
            gActiveBattler ^= BIT_FLANK;
            gBattleResources->bufferA[gActiveBattler][1] = gBattlerPartyIndexes[gActiveBattler];
            BattleLoadPlayerMonSpriteGfx(&gPlayerParty[gBattlerPartyIndexes[gActiveBattler]], gActiveBattler);
            StartSendOutAnim(gActiveBattler, FALSE);
            gActiveBattler ^= BIT_FLANK;
        }
        gBattlerControllerFuncs[gActiveBattler] = Intro_TryShinyAnimShowHealthbox;
        gActiveBattler = savedActiveBattler;
        DestroyTask(taskId);
    }
}

#undef tBattlerId
#undef tStartTimer

static void PlayerHandleDrawPartyStatusSummary(void)
{
    if (gBattleResources->bufferA[gActiveBattler][1] != 0 && GetBattlerSide(gActiveBattler) == B_SIDE_PLAYER)
    {
        PlayerBufferExecCompleted();
    }
    else
    {
        gBattleSpritesDataPtr->healthBoxesData[gActiveBattler].partyStatusSummaryShown = 1;
        gBattlerStatusSummaryTaskId[gActiveBattler] = CreatePartyStatusSummarySprites(gActiveBattler, (struct HpAndStatus *)&gBattleResources->bufferA[gActiveBattler][4], gBattleResources->bufferA[gActiveBattler][1], gBattleResources->bufferA[gActiveBattler][2]);
        gBattleSpritesDataPtr->healthBoxesData[gActiveBattler].partyStatusDelayTimer = 0;

        // If intro, skip the delay after drawing
        if (gBattleResources->bufferA[gActiveBattler][2] != 0)
            gBattleSpritesDataPtr->healthBoxesData[gActiveBattler].partyStatusDelayTimer = 93;

        gBattlerControllerFuncs[gActiveBattler] = EndDrawPartyStatusSummary;
    }
}

static void EndDrawPartyStatusSummary(void)
{
    if (gBattleSpritesDataPtr->healthBoxesData[gActiveBattler].partyStatusDelayTimer++ > 92)
    {
        gBattleSpritesDataPtr->healthBoxesData[gActiveBattler].partyStatusDelayTimer = 0;
        PlayerBufferExecCompleted();
    }
}

static void PlayerHandleHidePartyStatusSummary(void)
{
    if (gBattleSpritesDataPtr->healthBoxesData[gActiveBattler].partyStatusSummaryShown)
        gTasks[gBattlerStatusSummaryTaskId[gActiveBattler]].func = Task_HidePartyStatusSummary;
    PlayerBufferExecCompleted();
}

static void PlayerHandleEndBounceEffect(void)
{
    EndBounceEffect(gActiveBattler, BOUNCE_HEALTHBOX);
    EndBounceEffect(gActiveBattler, BOUNCE_MON);
    PlayerBufferExecCompleted();
}

static void PlayerHandleSpriteInvisibility(void)
{
    if (IsBattlerSpritePresent(gActiveBattler))
    {
        gSprites[gBattlerSpriteIds[gActiveBattler]].invisible = gBattleResources->bufferA[gActiveBattler][1];
        CopyBattleSpriteInvisibility(gActiveBattler);
    }
    PlayerBufferExecCompleted();
}

static void PlayerHandleBattleAnimation(void)
{
    if (!IsBattleSEPlaying(gActiveBattler))
    {
        u8 animationId = gBattleResources->bufferA[gActiveBattler][1];
        u16 argument = gBattleResources->bufferA[gActiveBattler][2] | (gBattleResources->bufferA[gActiveBattler][3] << 8);

        if (TryHandleLaunchBattleTableAnimation(gActiveBattler, gActiveBattler, gActiveBattler, animationId, argument))
            PlayerBufferExecCompleted();
        else
            gBattlerControllerFuncs[gActiveBattler] = CompleteOnFinishedBattleAnimation;

        BattleTv_SetDataBasedOnAnimation(animationId);
    }
}

static void PlayerHandleLinkStandbyMsg(void)
{
    RecordedBattle_RecordAllBattlerData(&gBattleResources->bufferA[gActiveBattler][2]);
    switch (gBattleResources->bufferA[gActiveBattler][1])
    {
    case 0:
        PrintLinkStandbyMsg();
        // fall through
    case 1:
        EndBounceEffect(gActiveBattler, BOUNCE_HEALTHBOX);
        EndBounceEffect(gActiveBattler, BOUNCE_MON);
        break;
    case 2:
        PrintLinkStandbyMsg();
        break;
    }
    PlayerBufferExecCompleted();
}

static void PlayerHandleResetActionMoveSelection(void)
{
    switch (gBattleResources->bufferA[gActiveBattler][1])
    {
    case RESET_ACTION_MOVE_SELECTION:
        gActionSelectionCursor[gActiveBattler] = 0;
        gMoveSelectionCursor[gActiveBattler] = 0;
        break;
    case RESET_ACTION_SELECTION:
        gActionSelectionCursor[gActiveBattler] = 0;
        break;
    case RESET_MOVE_SELECTION:
        gMoveSelectionCursor[gActiveBattler] = 0;
        break;
    }
    PlayerBufferExecCompleted();
}

static void PlayerHandleEndLinkBattle(void)
{
    RecordedBattle_RecordAllBattlerData(&gBattleResources->bufferA[gActiveBattler][4]);
    gBattleOutcome = gBattleResources->bufferA[gActiveBattler][1];
    gSaveBlock2Ptr->frontier.disableRecordBattle = gBattleResources->bufferA[gActiveBattler][2];
    FadeOutMapMusic(5);
    BeginFastPaletteFade(3);
    PlayerBufferExecCompleted();
    gBattlerControllerFuncs[gActiveBattler] = SetBattleEndCallbacks;
}

static void WaitForDebug(void)
{
    if (gMain.callback2 == BattleMainCB2 && !gPaletteFade.active)
    {
        PlayerBufferExecCompleted();
    }
}

static void PlayerHandleBattleDebug(void)
{
    BeginNormalPaletteFade(-1, 0, 0, 0x10, 0);
    SetMainCallback2(CB2_BattleDebugMenu);
    gBattlerControllerFuncs[gActiveBattler] = WaitForDebug;
}

static void PlayerCmdEnd(void)
{
}<|MERGE_RESOLUTION|>--- conflicted
+++ resolved
@@ -744,7 +744,6 @@
     }
 }
 
-<<<<<<< HEAD
 static void ReloadMoveNames(void)
 {
     gBattleStruct->mega.playerSelect = FALSE;
@@ -756,10 +755,7 @@
     MoveSelectionDisplayMoveType();
 }
 
-u32 sub_8057FBC(void) // unused
-=======
 static u32 HandleMoveInputUnused(void)
->>>>>>> f7d6d42e
 {
     u32 var = 0;
 
