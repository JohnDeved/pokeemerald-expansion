--- conflicted
+++ resolved
@@ -2731,11 +2731,7 @@
 #define TYPE_x2     40
 #define TYPE_x4     80
 
-<<<<<<< HEAD
-// Functionally equivalent, while loop is impossible to match.
 // arg2 is either 2, a personality, or an OTID
-=======
->>>>>>> 16ecbc64
 static int GetTypeEffectivenessPoints(int move, int targetSpecies, int arg2)
 {
     int defType1, defType2, defAbility, moveType;
@@ -2757,7 +2753,6 @@
     }
     else
     {
-<<<<<<< HEAD
         u32 typeEffectiveness1 = UQ_4_12_TO_INT(GetTypeModifier(moveType, defType1) * 2) * 5;
         u32 typeEffectiveness2 = UQ_4_12_TO_INT(GetTypeModifier(moveType, defType2) * 2) * 5;
 
@@ -2767,27 +2762,6 @@
 
         if (defAbility == ABILITY_WONDER_GUARD && typeEffectiveness1 != 20 && typeEffectiveness2 != 20)
             typePower = 0;
-=======
-        while (TYPE_EFFECT_ATK_TYPE(i) != TYPE_ENDTABLE)
-        {
-            if (TYPE_EFFECT_ATK_TYPE(i) == TYPE_FORESIGHT)
-            {
-                i += 3;
-                continue;
-            }
-            if (TYPE_EFFECT_ATK_TYPE(i) == moveType)
-            {
-                // BUG: TYPE_x2 is not necessary and makes the condition always false if the ability is wonder guard.
-                if (TYPE_EFFECT_DEF_TYPE(i) == defType1)
-                    if ((defAbility == ABILITY_WONDER_GUARD && TYPE_EFFECT_MULTIPLIER(i) == TYPE_x2) || defAbility != ABILITY_WONDER_GUARD)
-                        typePower = typePower * TYPE_EFFECT_MULTIPLIER(i) / 10;
-                if (TYPE_EFFECT_DEF_TYPE(i) == defType2 && defType1 != defType2)
-                    if ((defAbility == ABILITY_WONDER_GUARD && TYPE_EFFECT_MULTIPLIER(i) == TYPE_x2) || defAbility != ABILITY_WONDER_GUARD)
-                        typePower = typePower * TYPE_EFFECT_MULTIPLIER(i) / 10;
-            }
-            i += 3;
-        }
->>>>>>> 16ecbc64
     }
 
     switch (arg2)
@@ -4551,10 +4525,6 @@
             // If 2 good stats have been found already, choose which to use
             if (i == 2)
             {
-<<<<<<< HEAD
-=======
-
->>>>>>> 16ecbc64
                 if (allocatedArray[6] < allocatedArray[k])
                 {
                     if (allocatedArray[7] < allocatedArray[k])
