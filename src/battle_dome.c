--- conflicted
+++ resolved
@@ -5186,14 +5186,9 @@
                 } while (gFacilityTrainerMons[DOME_MONS[loserTournamentId][k]].nature != GetNatureFromPersonality(personality));
 
                 targetSpecies = gFacilityTrainerMons[DOME_MONS[loserTournamentId][k]].species;
-<<<<<<< HEAD
 
                 if (personality & 1)
-                    targetAbility = gBaseStats[targetSpecies].abilities[1];
-=======
-                if (var & 1)
                     targetAbility = gSpeciesInfo[targetSpecies].abilities[1];
->>>>>>> 004ce32d
                 else
                     targetAbility = gSpeciesInfo[targetSpecies].abilities[0];
 
