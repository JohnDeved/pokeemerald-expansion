#include "global.h"
#include "malloc.h"
#include "data.h"
#include "decompress.h"
#include "pokemon.h"
#include "text.h"

EWRAM_DATA ALIGNED(4) u8 gDecompressionBuffer[0x4000] = {0};

static void DuplicateDeoxysTiles(void *pointer, s32 species);

void LZDecompressWram(const u32 *src, void *dest)
{
    LZ77UnCompWram(src, dest);
}

void LZDecompressVram(const u32 *src, void *dest)
{
    LZ77UnCompVram(src, dest);
}

// Checks if `ptr` is likely LZ77 data
// Checks word-alignment, min/max size, and header byte
// Returns uncompressed size if true, 0 otherwise
u32 IsLZ77Data(const void *ptr, u32 minSize, u32 maxSize) {
    const u8 *data = ptr;
    u32 size;
    // Compressed data must be word aligned
    if (((u32)ptr) & 3)
        return 0;
    // Check LZ77 header byte
    // See https://problemkaputt.de/gbatek.htm#biosdecompressionfunctions
    if (data[0] != 0x10)
        return 0;

    // Read 24-bit uncompressed size
    size = data[1] | (data[2] << 8) | (data[3] << 16);
    if (size >= minSize && size <= maxSize)
        return size;
    return 0;
}

u16 LoadCompressedSpriteSheet(const struct CompressedSpriteSheet *src)
{
    struct SpriteSheet dest;

    LZ77UnCompWram(src->data, gDecompressionBuffer);
    dest.data = gDecompressionBuffer;
    dest.size = src->size;
    dest.tag = src->tag;
    return LoadSpriteSheet(&dest);
}

// This can be used for either compressed or uncompressed sprite sheets
u16 LoadCompressedSpriteSheetByTemplate(const struct SpriteTemplate *template, s32 offset) {
    struct SpriteTemplate myTemplate;
    struct SpriteFrameImage myImage;
<<<<<<< HEAD
    const u8 *data = template->images->data;
    u32 size;

    // (Heuristic) Check for LZ77 header
    // See https://problemkaputt.de/gbatek.htm#biosdecompressionfunctions
    // data[3] could be nonzero; but this would mean data >= 65536 bytes,
    // which is 2048 tiles, far too big in practice
    if (data[0] != 0x10 || data[3] != 0) // not compressed
        return LoadSpriteSheetByTemplate(template, 0, offset);

    // read uncompressed size from header
    size = T1_READ_16(&data[1]);
    // too big for compression buffer, so probably not compressed
    if (size >= ARRAY_COUNT(gDecompressionBuffer))
=======
    u32 size;

    // Check for LZ77 header and read uncompressed size, or fallback if not compressed (zero size)
    if ((size = IsLZ77Data(template->images->data, TILE_SIZE_4BPP, sizeof(gDecompressionBuffer))) == 0)
>>>>>>> 3486097e
        return LoadSpriteSheetByTemplate(template, 0, offset);

    LZ77UnCompWram(template->images->data, gDecompressionBuffer);
    myImage.data = gDecompressionBuffer;
    myImage.size = size + offset;
    myTemplate.images = &myImage;
    myTemplate.tileTag = template->tileTag;

    return LoadSpriteSheetByTemplate(&myTemplate, 0, offset);
}

void LoadCompressedSpriteSheetOverrideBuffer(const struct CompressedSpriteSheet *src, void *buffer)
{
    struct SpriteSheet dest;

    LZ77UnCompWram(src->data, buffer);
    dest.data = buffer;
    dest.size = src->size;
    dest.tag = src->tag;
    LoadSpriteSheet(&dest);
}

void LoadCompressedSpritePalette(const struct CompressedSpritePalette *src)
{
    struct SpritePalette dest;

    LZ77UnCompWram(src->data, gDecompressionBuffer);
    dest.data = (void *) gDecompressionBuffer;
    dest.tag = src->tag;
    LoadSpritePalette(&dest);
}

void LoadCompressedSpritePaletteOverrideBuffer(const struct CompressedSpritePalette *src, void *buffer)
{
    struct SpritePalette dest;

    LZ77UnCompWram(src->data, buffer);
    dest.data = buffer;
    dest.tag = src->tag;
    LoadSpritePalette(&dest);
}

void DecompressPicFromTable(const struct CompressedSpriteSheet *src, void *buffer, s32 species)
{
    if (species > NUM_SPECIES)
        LZ77UnCompWram(gMonFrontPicTable[0].data, buffer);
    else
        LZ77UnCompWram(src->data, buffer);
    DuplicateDeoxysTiles(buffer, species);
}

void HandleLoadSpecialPokePic(const struct CompressedSpriteSheet *src, void *dest, s32 species, u32 personality)
{
    bool8 isFrontPic;

    if (src == &gMonFrontPicTable[species])
        isFrontPic = TRUE; // frontPic
    else
        isFrontPic = FALSE; // backPic

    LoadSpecialPokePic_2(src, dest, species, personality, isFrontPic);
}

void LoadSpecialPokePic(const struct CompressedSpriteSheet *src, void *dest, s32 species, u32 personality, bool8 isFrontPic)
{
    if (species == SPECIES_UNOWN)
    {
        u16 i = GET_UNOWN_LETTER(personality);

        // The other Unowns are separate from Unown A.
        if (i == 0)
            i = SPECIES_UNOWN;
        else
            i += SPECIES_UNOWN_B - 1;

        if (!isFrontPic)
            LZ77UnCompWram(gMonBackPicTable[i].data, dest);
        else
            LZ77UnCompWram(gMonFrontPicTable[i].data, dest);
    }
    else if (species > NUM_SPECIES) // is species unknown? draw the ? icon
        LZ77UnCompWram(gMonFrontPicTable[0].data, dest);
    else
        LZ77UnCompWram(src->data, dest);

    DuplicateDeoxysTiles(dest, species);
    DrawSpindaSpots(species, personality, dest, isFrontPic);
}

void Unused_LZDecompressWramIndirect(const void **src, void *dest)
{
    LZ77UnCompWram(*src, dest);
}

static void UNUSED StitchObjectsOn8x8Canvas(s32 object_size, s32 object_count, u8 *src_tiles, u8 *dest_tiles)
{
    /*
      This function appears to emulate behaviour found in the GB(C) versions regarding how the Pokemon images
      are stitched together to be displayed on the battle screen.
      Given "compacted" tiles, an object count and a bounding box/object size, place the tiles in such a way
      that the result will have each object centered in a 8x8 tile canvas.
    */
    s32 i, j, k, l;
    u8 *src = src_tiles, *dest = dest_tiles;
    u8 bottom_off;

    if (object_size & 1)
    {
        // Object size is odd
        bottom_off = (object_size >> 1) + 4;
        for (l = 0; l < object_count; l++)
        {
            // Clear all unused rows of tiles plus the half-tile required due to centering
            for (j = 0; j < 8-object_size; j++)
            {
                for (k = 0; k < 8; k++)
                {
                    for (i = 0; i < 16; i++)
                    {
                        if (j % 2 == 0)
                        {
                            // Clear top half of top tile and bottom half of bottom tile when on even j
                            ((dest+i) + (k << 5))[((j >> 1) << 8)] = 0;
                            ((bottom_off << 8) + (dest+i) + (k << 5) + 16)[((j >> 1) << 8)] = 0;
                        }
                        else
                        {
                            // Clear bottom half of top tile and top half of tile following bottom tile when on odd j
                            ((dest+i) + (k << 5) + 16)[((j >> 1) << 8)] = 0;
                            ((bottom_off << 8) + (dest+i) + (k << 5) + 256)[((j >> 1) << 8)] = 0;
                        }
                    }
                }
            }

            // Clear the columns to the left and right that wont be used completely
            // Unlike the previous loops, this will clear the later used space as well
            for (j = 0; j < 2; j++)
            {
                for (i = 0; i < 8; i++)
                {
                    for (k = 0; k < 32; k++)
                    {
                        // Left side
                        ((dest+k) + (i << 8))[(j << 5)] = 0;
                        // Right side
                        ((dest+k) + (i << 8))[(j << 5)+192] = 0;
                    }
                }
            }

            // Skip the top row and first tile on the second row for objects of size 5
            if (object_size == 5) dest += 0x120;

            // Copy tile data
            for (j = 0; j < object_size; j++)
            {
                for (k = 0; k < object_size; k++)
                {
                    for (i = 0; i < 4; i++)
                    {
                        // Offset the tile by +4px in both x and y directions
                        (dest + (i << 2))[18] = (src + (i << 2))[0];
                        (dest + (i << 2))[19] = (src + (i << 2))[1];
                        (dest + (i << 2))[48] = (src + (i << 2))[2];
                        (dest + (i << 2))[49] = (src + (i << 2))[3];

                        (dest + (i << 2))[258] = (src + (i << 2))[16];
                        (dest + (i << 2))[259] = (src + (i << 2))[17];
                        (dest + (i << 2))[288] = (src + (i << 2))[18];
                        (dest + (i << 2))[289] = (src + (i << 2))[19];
                    }
                    src += 32;
                    dest += 32;
                }

                // At the end of a row, skip enough tiles to get to the beginning of the next row
                if (object_size == 7) dest += 0x20;
                else if (object_size == 5) dest += 0x60;
            }

            // Skip remaining unused space to go to the beginning of the next object
            if (object_size == 7) dest += 0x100;
            else if (object_size == 5) dest += 0x1e0;
        }
    }
    else
    {
        // Object size is even
        for (i = 0; i < object_count; i++)
        {
            // For objects of size 6, the first and last row and column will be cleared
            // While the remaining space will be filled with actual data
            if (object_size == 6)
            {
                for (k = 0; k < 256; k++) {
                    *dest = 0;
                    dest++;
                }
            }

            for (j = 0; j < object_size; j++)
            {
                if (object_size == 6)
                {
                    for (k = 0; k < 32; k++) {
                        *dest = 0;
                        dest++;
                    }
                }

                // Copy tile data
                for (k = 0; k < 32 * object_size; k++) {
                    *dest = *src;
                    src++;
                    dest++;
                }

                if (object_size == 6)
                {
                    for (k = 0; k < 32; k++) {
                        *dest = 0;
                        dest++;
                    }
                }
            }

            if (object_size == 6)
            {
                for (k = 0; k < 256; k++) {
                    *dest = 0;
                    dest++;
                }
            }
        }
    }
}

u32 GetDecompressedDataSize(const u32 *ptr)
{
    const u8 *ptr8 = (const u8 *)ptr;
    return (ptr8[3] << 16) | (ptr8[2] << 8) | (ptr8[1]);
}

bool8 LoadCompressedSpriteSheetUsingHeap(const struct CompressedSpriteSheet *src)
{
    struct SpriteSheet dest;
    void *buffer;

    buffer = AllocZeroed(src->data[0] >> 8);
    LZ77UnCompWram(src->data, buffer);

    dest.data = buffer;
    dest.size = src->size;
    dest.tag = src->tag;

    LoadSpriteSheet(&dest);
    Free(buffer);
    return FALSE;
}

bool8 LoadCompressedSpritePaletteUsingHeap(const struct CompressedSpritePalette *src)
{
    struct SpritePalette dest;
    void *buffer;

    buffer = AllocZeroed(src->data[0] >> 8);
    LZ77UnCompWram(src->data, buffer);
    dest.data = buffer;
    dest.tag = src->tag;

    LoadSpritePalette(&dest);
    Free(buffer);
    return FALSE;
}

void DecompressPicFromTable_2(const struct CompressedSpriteSheet *src, void *buffer, s32 species) // a copy of DecompressPicFromTable
{
    if (species > NUM_SPECIES)
        LZ77UnCompWram(gMonFrontPicTable[0].data, buffer);
    else
        LZ77UnCompWram(src->data, buffer);
    DuplicateDeoxysTiles(buffer, species);
}

void LoadSpecialPokePic_2(const struct CompressedSpriteSheet *src, void *dest, s32 species, u32 personality, bool8 isFrontPic) // a copy of LoadSpecialPokePic
{
    if (species == SPECIES_UNOWN)
    {
        u16 i = GET_UNOWN_LETTER(personality);

        // The other Unowns are separate from Unown A.
        if (i == 0)
            i = SPECIES_UNOWN;
        else
            i += SPECIES_UNOWN_B - 1;

        if (!isFrontPic)
            LZ77UnCompWram(gMonBackPicTable[i].data, dest);
        else
            LZ77UnCompWram(gMonFrontPicTable[i].data, dest);
    }
    else if (species > NUM_SPECIES) // is species unknown? draw the ? icon
        LZ77UnCompWram(gMonFrontPicTable[0].data, dest);
    else
        LZ77UnCompWram(src->data, dest);

    DuplicateDeoxysTiles(dest, species);
    DrawSpindaSpots(species, personality, dest, isFrontPic);
}

void HandleLoadSpecialPokePic_2(const struct CompressedSpriteSheet *src, void *dest, s32 species, u32 personality) // a copy of HandleLoadSpecialPokePic
{
    bool8 isFrontPic;

    if (src == &gMonFrontPicTable[species])
        isFrontPic = TRUE; // frontPic
    else
        isFrontPic = FALSE; // backPic

    LoadSpecialPokePic_2(src, dest, species, personality, isFrontPic);
}

void DecompressPicFromTable_DontHandleDeoxys(const struct CompressedSpriteSheet *src, void *buffer, s32 species)
{
    if (species > NUM_SPECIES)
        LZ77UnCompWram(gMonFrontPicTable[0].data, buffer);
    else
        LZ77UnCompWram(src->data, buffer);
}

void HandleLoadSpecialPokePic_DontHandleDeoxys(const struct CompressedSpriteSheet *src, void *dest, s32 species, u32 personality)
{
    bool8 isFrontPic;

    if (src == &gMonFrontPicTable[species])
        isFrontPic = TRUE; // frontPic
    else
        isFrontPic = FALSE; // backPic

    LoadSpecialPokePic_DontHandleDeoxys(src, dest, species, personality, isFrontPic);
}

void LoadSpecialPokePic_DontHandleDeoxys(const struct CompressedSpriteSheet *src, void *dest, s32 species, u32 personality, bool8 isFrontPic)
{
    if (species == SPECIES_UNOWN)
    {
        u16 i = GET_UNOWN_LETTER(personality);

        // The other Unowns are separate from Unown A.
        if (i == 0)
            i = SPECIES_UNOWN;
        else
            i += SPECIES_UNOWN_B - 1;

        if (!isFrontPic)
            LZ77UnCompWram(gMonBackPicTable[i].data, dest);
        else
            LZ77UnCompWram(gMonFrontPicTable[i].data, dest);
    }
    else if (species > NUM_SPECIES) // is species unknown? draw the ? icon
        LZ77UnCompWram(gMonFrontPicTable[0].data, dest);
    else
        LZ77UnCompWram(src->data, dest);

    DrawSpindaSpots(species, personality, dest, isFrontPic);
}

static void DuplicateDeoxysTiles(void *pointer, s32 species)
{
    if (species == SPECIES_DEOXYS)
        CpuCopy32(pointer + MON_PIC_SIZE, pointer, MON_PIC_SIZE);
}<|MERGE_RESOLUTION|>--- conflicted
+++ resolved
@@ -55,27 +55,10 @@
 u16 LoadCompressedSpriteSheetByTemplate(const struct SpriteTemplate *template, s32 offset) {
     struct SpriteTemplate myTemplate;
     struct SpriteFrameImage myImage;
-<<<<<<< HEAD
-    const u8 *data = template->images->data;
-    u32 size;
-
-    // (Heuristic) Check for LZ77 header
-    // See https://problemkaputt.de/gbatek.htm#biosdecompressionfunctions
-    // data[3] could be nonzero; but this would mean data >= 65536 bytes,
-    // which is 2048 tiles, far too big in practice
-    if (data[0] != 0x10 || data[3] != 0) // not compressed
-        return LoadSpriteSheetByTemplate(template, 0, offset);
-
-    // read uncompressed size from header
-    size = T1_READ_16(&data[1]);
-    // too big for compression buffer, so probably not compressed
-    if (size >= ARRAY_COUNT(gDecompressionBuffer))
-=======
     u32 size;
 
     // Check for LZ77 header and read uncompressed size, or fallback if not compressed (zero size)
     if ((size = IsLZ77Data(template->images->data, TILE_SIZE_4BPP, sizeof(gDecompressionBuffer))) == 0)
->>>>>>> 3486097e
         return LoadSpriteSheetByTemplate(template, 0, offset);
 
     LZ77UnCompWram(template->images->data, gDecompressionBuffer);
