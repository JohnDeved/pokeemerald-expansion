--- conflicted
+++ resolved
@@ -300,46 +300,25 @@
 
 const u8 gTypeNames[NUMBER_OF_MON_TYPES][TYPE_NAME_LENGTH + 1] =
 {
-<<<<<<< HEAD
-    _("Normal"),
-    _("Fight"),
-    _("Flying"),
-    _("Poison"),
-    _("Ground"),
-    _("Rock"),
-    _("Bug"),
-    _("Ghost"),
-    _("Steel"),
-    _("???"),
-    _("Fire"),
-    _("Water"),
-    _("Grass"),
-    _("Electr"),
-    _("Psychc"),
-    _("Ice"),
-    _("Dragon"),
-    _("Dark"),
-    _("Fairy"),
-=======
-    [TYPE_NORMAL] = _("NORMAL"),
-    [TYPE_FIGHTING] = _("FIGHT"),
-    [TYPE_FLYING] = _("FLYING"),
-    [TYPE_POISON] = _("POISON"),
-    [TYPE_GROUND] = _("GROUND"),
-    [TYPE_ROCK] = _("ROCK"),
-    [TYPE_BUG] = _("BUG"),
-    [TYPE_GHOST] = _("GHOST"),
-    [TYPE_STEEL] = _("STEEL"),
+    [TYPE_NORMAL] = _("Normal"),
+    [TYPE_FIGHTING] = _("Fight"),
+    [TYPE_FLYING] = _("Flying"),
+    [TYPE_POISON] = _("Poison"),
+    [TYPE_GROUND] = _("Ground"),
+    [TYPE_ROCK] = _("Rock"),
+    [TYPE_BUG] = _("Bug"),
+    [TYPE_GHOST] = _("Ghost"),
+    [TYPE_STEEL] = _("Steel"),
     [TYPE_MYSTERY] = _("???"),
-    [TYPE_FIRE] = _("FIRE"),
-    [TYPE_WATER] = _("WATER"),
-    [TYPE_GRASS] = _("GRASS"),
-    [TYPE_ELECTRIC] = _("ELECTR"),
-    [TYPE_PSYCHIC] = _("PSYCHC"),
-    [TYPE_ICE] = _("ICE"),
-    [TYPE_DRAGON] = _("DRAGON"),
-    [TYPE_DARK] = _("DARK"),
->>>>>>> f823cd22
+    [TYPE_FIRE] = _("Fire"),
+    [TYPE_WATER] = _("Water"),
+    [TYPE_GRASS] = _("Grass"),
+    [TYPE_ELECTRIC] = _("Electr"),
+    [TYPE_PSYCHIC] = _("Psychc"),
+    [TYPE_ICE] = _("Ice"),
+    [TYPE_DRAGON] = _("Dragon"),
+    [TYPE_DARK] = _("Dark"),
+    [TYPE_FAIRY] = _("Fairy"),
 };
 
 // This is a factor in how much money you get for beating a trainer.
@@ -1932,15 +1911,6 @@
     return gTrainers[trainerNum].partySize;
 }
 
-<<<<<<< HEAD
-=======
-void sub_8038A04(void) // unused
-{
-    if (REG_VCOUNT < 0xA0 && REG_VCOUNT >= 0x6F)
-        SetGpuReg(REG_OFFSET_BG0CNT, BGCNT_SCREENBASE(24) | BGCNT_TXT256x512);
-}
-
->>>>>>> f823cd22
 void VBlankCB_Battle(void)
 {
     // Change gRngSeed every vblank unless the battle could be recorded.
@@ -3678,13 +3648,13 @@
 
     if (gBattleTypeFlags & BATTLE_TYPE_FIRST_BATTLE) // Cannot ever run from saving Birch's battle.
     {
-        gBattleCommunication[MULTISTRING_CHOOSER] = 1;
+        gBattleCommunication[MULTISTRING_CHOOSER] = B_MSG_DONT_LEAVE_BIRCH;
         return 1;
     }
     if (GetBattlerPosition(gActiveBattler) == B_POSITION_PLAYER_RIGHT && WILD_DOUBLE_BATTLE
         && IsBattlerAlive(GetBattlerAtPosition(B_POSITION_PLAYER_LEFT))) // The second pokemon cannot run from a double wild battle, unless it's the only alive mon.
     {
-        gBattleCommunication[MULTISTRING_CHOOSER] = 0;
+        gBattleCommunication[MULTISTRING_CHOOSER] = B_MSG_CANT_ESCAPE;
         return 1;
     }
 
@@ -3695,35 +3665,7 @@
     if (gBattleMons[gActiveBattler].ability == ABILITY_RUN_AWAY)
         return 0;
 
-<<<<<<< HEAD
     if ((i = IsAbilityPreventingEscape(gActiveBattler)))
-=======
-    side = GetBattlerSide(gActiveBattler);
-
-    for (i = 0; i < gBattlersCount; i++)
-    {
-        if (side != GetBattlerSide(i)
-         && gBattleMons[i].ability == ABILITY_SHADOW_TAG)
-        {
-            gBattleScripting.battler = i;
-            gLastUsedAbility = gBattleMons[i].ability;
-            gBattleCommunication[MULTISTRING_CHOOSER] = B_MSG_PREVENTS_ESCAPE;
-            return 2;
-        }
-        if (side != GetBattlerSide(i)
-         && gBattleMons[gActiveBattler].ability != ABILITY_LEVITATE
-         && !IS_BATTLER_OF_TYPE(gActiveBattler, TYPE_FLYING)
-         && gBattleMons[i].ability == ABILITY_ARENA_TRAP)
-        {
-            gBattleScripting.battler = i;
-            gLastUsedAbility = gBattleMons[i].ability;
-            gBattleCommunication[MULTISTRING_CHOOSER] = B_MSG_PREVENTS_ESCAPE;
-            return 2;
-        }
-    }
-    i = AbilityBattleEffects(ABILITYEFFECT_CHECK_FIELD_EXCEPT_BATTLER, gActiveBattler, ABILITY_MAGNET_PULL, 0, 0);
-    if (i != 0 && IS_BATTLER_OF_TYPE(gActiveBattler, TYPE_STEEL))
->>>>>>> f823cd22
     {
         gBattleScripting.battler = i - 1;
         gLastUsedAbility = gBattleMons[i - 1].ability;
@@ -3736,14 +3678,6 @@
         gBattleCommunication[MULTISTRING_CHOOSER] = B_MSG_CANT_ESCAPE;
         return 1;
     }
-<<<<<<< HEAD
-=======
-    if (gBattleTypeFlags & BATTLE_TYPE_FIRST_BATTLE)
-    {
-        gBattleCommunication[MULTISTRING_CHOOSER] = B_MSG_DONT_LEAVE_BIRCH;
-        return 1;
-    }
->>>>>>> f823cd22
     return 0;
 }
 
