--- conflicted
+++ resolved
@@ -185,13 +185,8 @@
 EWRAM_DATA u16 gMoveResultFlags = 0;
 EWRAM_DATA u32 gHitMarker = 0;
 EWRAM_DATA u8 gTakenDmgByBattler[MAX_BATTLERS_COUNT] = {0};
-<<<<<<< HEAD
-EWRAM_DATA u8 gUnknown_0202428C = 0;
+EWRAM_DATA u8 gUnusedFirstBattleVar2 = 0; // Never read
 EWRAM_DATA u32 gSideStatuses[2] = {0};
-=======
-EWRAM_DATA u8 gUnusedFirstBattleVar2 = 0; // Never read
-EWRAM_DATA u16 gSideStatuses[2] = {0};
->>>>>>> 9eb57944
 EWRAM_DATA struct SideTimer gSideTimers[2] = {0};
 EWRAM_DATA u32 gStatuses3[MAX_BATTLERS_COUNT] = {0};
 EWRAM_DATA struct DisableStruct gDisableStructs[MAX_BATTLERS_COUNT] = {0};
@@ -301,15 +296,6 @@
     .affineParam = 0,
 };
 
-<<<<<<< HEAD
-=======
-// Unknown and unused data. Feel free to remove.
-static const u16 sUnused1[] = {0, 5, 0xfffe, 0};
-static const u16 *const sUnused1Ptr = sUnused1;
-static const u16 sUnused2[] = {0xfff0, 0, 0x0400, 0, 0, 0, 0x3c00, 0, 0x7ffe, 1, 0, 0};
-static const u16 *const sUnused2Ptr = sUnused2;
-
->>>>>>> 9eb57944
 static const s8 gUnknown_0831ACE0[] ={-32, -16, -16, -32, -32, 0, 0, 0};
 
 const u8 gTypeNames[NUMBER_OF_MON_TYPES][TYPE_NAME_LENGTH + 1] =
@@ -2532,17 +2518,6 @@
 
 }
 
-<<<<<<< HEAD
-=======
-// Unused
-static void sub_80398BC(struct Sprite *sprite)
-{
-    sprite->data[3] = 6;
-    sprite->data[4] = 1;
-    sprite->callback = sub_80398D0;
-}
-
->>>>>>> 9eb57944
 static void sub_80398D0(struct Sprite *sprite)
 {
     sprite->data[4]--;
@@ -2710,22 +2685,14 @@
     }
 }
 
-<<<<<<< HEAD
+#undef sSpeedX
+#undef sSpeedY
+
 #define sSinIndex           data[3]
 #define sDelta              data[4]
 #define sAmplitude          data[5]
 #define sBouncerSpriteId    data[6]
 #define sWhich              data[7]
-=======
-#undef sSpeedX
-#undef sSpeedY
-
-#define sSinIndex           data[0]
-#define sDelta              data[1]
-#define sAmplitude          data[2]
-#define sBouncerSpriteId    data[3]
-#define sWhich              data[4]
->>>>>>> 9eb57944
 
 void DoBounceEffect(u8 battler, u8 which, s8 delta, s8 amplitude)
 {
