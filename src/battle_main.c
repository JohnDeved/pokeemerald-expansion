#include "global.h"
#include "battle.h"
#include "battle_anim.h"
#include "battle_ai_script_commands.h"
#include "battle_arena.h"
#include "battle_controllers.h"
#include "battle_interface.h"
#include "battle_main.h"
#include "battle_message.h"
#include "battle_pyramid.h"
#include "battle_scripts.h"
#include "battle_setup.h"
#include "battle_tower.h"
#include "battle_util.h"
#include "berry.h"
#include "bg.h"
#include "data.h"
#include "decompress.h"
#include "dma3.h"
#include "event_data.h"
#include "evolution_scene.h"
#include "graphics.h"
#include "gpu_regs.h"
#include "international_string_util.h"
#include "item.h"
#include "link.h"
#include "link_rfu.h"
#include "load_save.h"
#include "main.h"
#include "malloc.h"
#include "m4a.h"
#include "palette.h"
#include "party_menu.h"
#include "pokeball.h"
#include "pokedex.h"
#include "pokemon.h"
#include "random.h"
#include "recorded_battle.h"
#include "roamer.h"
#include "safari_zone.h"
#include "scanline_effect.h"
#include "sound.h"
#include "sprite.h"
#include "string_util.h"
#include "strings.h"
#include "task.h"
#include "text.h"
#include "trig.h"
#include "tv.h"
#include "util.h"
#include "window.h"
#include "constants/abilities.h"
#include "constants/battle_config.h"
#include "constants/battle_move_effects.h"
#include "constants/battle_string_ids.h"
#include "constants/hold_effects.h"
#include "constants/items.h"
#include "constants/moves.h"
#include "constants/party_menu.h"
#include "constants/rgb.h"
#include "constants/songs.h"
#include "constants/trainers.h"
#include "cable_club.h"

extern struct MusicPlayerInfo gMPlayInfo_SE1;
extern struct MusicPlayerInfo gMPlayInfo_SE2;

extern const struct BgTemplate gBattleBgTemplates[];
extern const struct WindowTemplate *const gBattleWindowTemplates[];

// this file's functions
#if !defined(NONMATCHING) && MODERN
#define static
#endif
static void CB2_InitBattleInternal(void);
static void CB2_PreInitMultiBattle(void);
static void CB2_PreInitIngamePlayerPartnerBattle(void);
static void CB2_HandleStartMultiPartnerBattle(void);
static void CB2_HandleStartMultiBattle(void);
static void CB2_HandleStartBattle(void);
static void TryCorrectShedinjaLanguage(struct Pokemon *mon);
static u8 CreateNPCTrainerParty(struct Pokemon *party, u16 trainerNum, bool8 firstTrainer);
static void BattleMainCB1(void);
static void sub_8038538(struct Sprite *sprite);
static void sub_8038F14(void);
static void sub_8038F34(void);
static void sub_80392A8(void);
static void sub_803937C(void);
static void sub_803939C(void);
static void SpriteCb_MoveWildMonToRight(struct Sprite *sprite);
static void SpriteCb_WildMonShowHealthbox(struct Sprite *sprite);
static void SpriteCb_WildMonAnimate(struct Sprite *sprite);
static void sub_80398D0(struct Sprite *sprite);
static void SpriteCB_AnimFaintOpponent(struct Sprite *sprite);
static void SpriteCb_BlinkVisible(struct Sprite *sprite);
static void SpriteCallbackDummy_3(struct Sprite *sprite);
static void oac_poke_ally_(struct Sprite *sprite);
static void TurnValuesCleanUp(bool8 var0);
static void SpriteCB_BounceEffect(struct Sprite *sprite);
static void BattleStartClearSetData(void);
static void DoBattleIntro(void);
static void TryDoEventsBeforeFirstTurn(void);
static void HandleTurnActionSelectionState(void);
static void RunTurnActionsFunctions(void);
static void SetActionsAndBattlersTurnOrder(void);
static void sub_803CDF8(void);
static bool8 AllAtActionConfirmed(void);
static void CheckFocusPunch_ClearVarsBeforeTurnStarts(void);
static void CheckMegaEvolutionBeforeTurn(void);
static void FreeResetData_ReturnToOvOrDoEvolutions(void);
static void ReturnFromBattleToOverworld(void);
static void TryEvolvePokemon(void);
static void WaitForEvoSceneToFinish(void);
static void HandleEndTurn_ContinueBattle(void);
static void HandleEndTurn_BattleWon(void);
static void HandleEndTurn_BattleLost(void);
static void HandleEndTurn_RanFromBattle(void);
static void HandleEndTurn_MonFled(void);
static void HandleEndTurn_FinishBattle(void);

// EWRAM vars
EWRAM_DATA u16 gBattle_BG0_X = 0;
EWRAM_DATA u16 gBattle_BG0_Y = 0;
EWRAM_DATA u16 gBattle_BG1_X = 0;
EWRAM_DATA u16 gBattle_BG1_Y = 0;
EWRAM_DATA u16 gBattle_BG2_X = 0;
EWRAM_DATA u16 gBattle_BG2_Y = 0;
EWRAM_DATA u16 gBattle_BG3_X = 0;
EWRAM_DATA u16 gBattle_BG3_Y = 0;
EWRAM_DATA u16 gBattle_WIN0H = 0;
EWRAM_DATA u16 gBattle_WIN0V = 0;
EWRAM_DATA u16 gBattle_WIN1H = 0;
EWRAM_DATA u16 gBattle_WIN1V = 0;
EWRAM_DATA u8 gDisplayedStringBattle[400] = {0};
EWRAM_DATA u8 gBattleTextBuff1[TEXT_BUFF_ARRAY_COUNT] = {0};
EWRAM_DATA u8 gBattleTextBuff2[TEXT_BUFF_ARRAY_COUNT] = {0};
EWRAM_DATA u8 gBattleTextBuff3[TEXT_BUFF_ARRAY_COUNT] = {0};
EWRAM_DATA u32 gBattleTypeFlags = 0;
EWRAM_DATA u8 gBattleTerrain = 0;
EWRAM_DATA u32 gUnknown_02022FF4 = 0;
EWRAM_DATA struct UnknownPokemonStruct4 gMultiPartnerParty[MULTI_PARTY_SIZE] = {0};
EWRAM_DATA static struct UnknownPokemonStruct4* sMultiPartnerPartyBuffer = NULL;
EWRAM_DATA u8 *gUnknown_0202305C = NULL;
EWRAM_DATA u8 *gUnknown_02023060 = NULL;
EWRAM_DATA u8 gActiveBattler = 0;
EWRAM_DATA u32 gBattleControllerExecFlags = 0;
EWRAM_DATA u8 gBattlersCount = 0;
EWRAM_DATA u16 gBattlerPartyIndexes[MAX_BATTLERS_COUNT] = {0};
EWRAM_DATA u8 gBattlerPositions[MAX_BATTLERS_COUNT] = {0};
EWRAM_DATA u8 gActionsByTurnOrder[MAX_BATTLERS_COUNT] = {0};
EWRAM_DATA u8 gBattlerByTurnOrder[MAX_BATTLERS_COUNT] = {0};
EWRAM_DATA u8 gCurrentTurnActionNumber = 0;
EWRAM_DATA u8 gCurrentActionFuncId = 0;
EWRAM_DATA struct BattlePokemon gBattleMons[MAX_BATTLERS_COUNT] = {0};
EWRAM_DATA u8 gBattlerSpriteIds[MAX_BATTLERS_COUNT] = {0};
EWRAM_DATA u8 gCurrMovePos = 0;
EWRAM_DATA u8 gChosenMovePos = 0;
EWRAM_DATA u16 gCurrentMove = 0;
EWRAM_DATA u16 gChosenMove = 0;
EWRAM_DATA u16 gCalledMove = 0;
EWRAM_DATA s32 gBattleMoveDamage = 0;
EWRAM_DATA s32 gHpDealt = 0;
EWRAM_DATA s32 gTakenDmg[MAX_BATTLERS_COUNT] = {0};
EWRAM_DATA u16 gLastUsedItem = 0;
EWRAM_DATA u8 gLastUsedAbility = 0;
EWRAM_DATA u8 gBattlerAttacker = 0;
EWRAM_DATA u8 gBattlerTarget = 0;
EWRAM_DATA u8 gBattlerFainted = 0;
EWRAM_DATA u8 gEffectBattler = 0;
EWRAM_DATA u8 gPotentialItemEffectBattler = 0;
EWRAM_DATA u8 gAbsentBattlerFlags = 0;
EWRAM_DATA u8 gIsCriticalHit = FALSE;
EWRAM_DATA u8 gMultiHitCounter = 0;
EWRAM_DATA const u8 *gBattlescriptCurrInstr = NULL;
EWRAM_DATA u8 gChosenActionByBattler[MAX_BATTLERS_COUNT] = {0};
EWRAM_DATA const u8 *gSelectionBattleScripts[MAX_BATTLERS_COUNT] = {NULL};
EWRAM_DATA const u8 *gPalaceSelectionBattleScripts[MAX_BATTLERS_COUNT] = {NULL};
EWRAM_DATA u16 gLastPrintedMoves[MAX_BATTLERS_COUNT] = {0};
EWRAM_DATA u16 gLastMoves[MAX_BATTLERS_COUNT] = {0};
EWRAM_DATA u16 gLastLandedMoves[MAX_BATTLERS_COUNT] = {0};
EWRAM_DATA u16 gLastHitByType[MAX_BATTLERS_COUNT] = {0};
EWRAM_DATA u16 gLastResultingMoves[MAX_BATTLERS_COUNT] = {0};
EWRAM_DATA u16 gLockedMoves[MAX_BATTLERS_COUNT] = {0};
EWRAM_DATA u16 gLastUsedMove = 0;
EWRAM_DATA u8 gLastHitBy[MAX_BATTLERS_COUNT] = {0};
EWRAM_DATA u16 gChosenMoveByBattler[MAX_BATTLERS_COUNT] = {0};
EWRAM_DATA u16 gMoveResultFlags = 0;
EWRAM_DATA u32 gHitMarker = 0;
EWRAM_DATA u8 gTakenDmgByBattler[MAX_BATTLERS_COUNT] = {0};
EWRAM_DATA u8 gUnknown_0202428C = 0;
EWRAM_DATA u32 gSideStatuses[2] = {0};
EWRAM_DATA struct SideTimer gSideTimers[2] = {0};
EWRAM_DATA u32 gStatuses3[MAX_BATTLERS_COUNT] = {0};
EWRAM_DATA struct DisableStruct gDisableStructs[MAX_BATTLERS_COUNT] = {0};
EWRAM_DATA u16 gPauseCounterBattle = 0;
EWRAM_DATA u16 gPaydayMoney = 0;
EWRAM_DATA u16 gRandomTurnNumber = 0;
EWRAM_DATA u8 gBattleCommunication[BATTLE_COMMUNICATION_ENTRIES_COUNT] = {0};
EWRAM_DATA u8 gBattleOutcome = 0;
EWRAM_DATA struct ProtectStruct gProtectStructs[MAX_BATTLERS_COUNT] = {0};
EWRAM_DATA struct SpecialStatus gSpecialStatuses[MAX_BATTLERS_COUNT] = {0};
EWRAM_DATA u16 gBattleWeather = 0;
EWRAM_DATA struct WishFutureKnock gWishFutureKnock = {0};
EWRAM_DATA u16 gIntroSlideFlags = 0;
EWRAM_DATA u8 gSentPokesToOpponent[2] = {0};
EWRAM_DATA u16 gExpShareExp = 0;
EWRAM_DATA struct BattleEnigmaBerry gEnigmaBerries[MAX_BATTLERS_COUNT] = {0};
EWRAM_DATA struct BattleScripting gBattleScripting = {0};
EWRAM_DATA struct BattleStruct *gBattleStruct = NULL;
EWRAM_DATA u8 *gLinkBattleSendBuffer = NULL;
EWRAM_DATA u8 *gLinkBattleRecvBuffer = NULL;
EWRAM_DATA struct BattleResources *gBattleResources = NULL;
EWRAM_DATA u8 gActionSelectionCursor[MAX_BATTLERS_COUNT] = {0};
EWRAM_DATA u8 gMoveSelectionCursor[MAX_BATTLERS_COUNT] = {0};
EWRAM_DATA u8 gBattlerStatusSummaryTaskId[MAX_BATTLERS_COUNT] = {0};
EWRAM_DATA u8 gBattlerInMenuId = 0;
EWRAM_DATA bool8 gDoingBattleAnim = FALSE;
EWRAM_DATA u32 gTransformedPersonalities[MAX_BATTLERS_COUNT] = {0};
EWRAM_DATA u8 gPlayerDpadHoldFrames = 0;
EWRAM_DATA struct BattleSpriteData *gBattleSpritesDataPtr = NULL;
EWRAM_DATA struct MonSpritesGfx *gMonSpritesGfxPtr = NULL;
EWRAM_DATA struct BattleHealthboxInfo *gUnknown_020244D8 = NULL;
EWRAM_DATA struct BattleHealthboxInfo *gUnknown_020244DC = NULL;
EWRAM_DATA u16 gBattleMovePower = 0;
EWRAM_DATA u16 gMoveToLearn = 0;
EWRAM_DATA u8 gBattleMonForms[MAX_BATTLERS_COUNT] = {0};
EWRAM_DATA u32 gFieldStatuses = 0;
EWRAM_DATA struct FieldTimer gFieldTimers = {0};
EWRAM_DATA u8 gBattlerAbility = 0;
EWRAM_DATA u16 gPartnerSpriteId = 0;

// IWRAM common vars
void (*gPreBattleCallback1)(void);
void (*gBattleMainFunc)(void);
struct BattleResults gBattleResults;
u8 gLeveledUpInBattle;
void (*gBattlerControllerFuncs[MAX_BATTLERS_COUNT])(void);
u8 gHealthboxSpriteIds[MAX_BATTLERS_COUNT];
u8 gMultiUsePlayerCursor;
u8 gNumberOfMovesToChoose;
u8 gUnknown_03005D7C[MAX_BATTLERS_COUNT];

// rom const data
static const struct ScanlineEffectParams sIntroScanlineParams16Bit =
{
    (void *)REG_ADDR_BG3HOFS, SCANLINE_EFFECT_DMACNT_16BIT, 1
};

// unused
static const struct ScanlineEffectParams sIntroScanlineParams32Bit =
{
    (void *)REG_ADDR_BG3HOFS, SCANLINE_EFFECT_DMACNT_32BIT, 1
};

const struct SpriteTemplate gUnknown_0831AC88 =
{
    .tileTag = 0,
    .paletteTag = 0,
    .oam = &gDummyOamData,
    .anims = gDummySpriteAnimTable,
    .images = NULL,
    .affineAnims = gDummySpriteAffineAnimTable,
    .callback = sub_8038528,
};

static const u8 sText_ShedinjaJpnName[] = _("ヌケニン"); // Nukenin

const struct OamData gOamData_831ACA8 =
{
    .y = 0,
    .affineMode = ST_OAM_AFFINE_NORMAL,
    .objMode = ST_OAM_OBJ_NORMAL,
    .bpp = ST_OAM_4BPP,
    .shape = SPRITE_SHAPE(64x64),
    .x = 0,
    .size = SPRITE_SIZE(64x64),
    .tileNum = 0,
    .priority = 2,
    .paletteNum = 0,
    .affineParam = 0,
};

const struct OamData gOamData_831ACB0 =
{
    .y = 0,
    .affineMode = ST_OAM_AFFINE_NORMAL,
    .objMode = ST_OAM_OBJ_NORMAL,
    .bpp = ST_OAM_4BPP,
    .shape = SPRITE_SHAPE(64x64),
    .x = 0,
    .size = SPRITE_SIZE(64x64),
    .tileNum = 0,
    .priority = 2,
    .paletteNum = 2,
    .affineParam = 0,
};

static const s8 gUnknown_0831ACE0[] ={-32, -16, -16, -32, -32, 0, 0, 0};

const u8 gTypeNames[NUMBER_OF_MON_TYPES][TYPE_NAME_LENGTH + 1] =
{
    _("NORMAL"),
    _("FIGHT"),
    _("FLYING"),
    _("POISON"),
    _("GROUND"),
    _("ROCK"),
    _("BUG"),
    _("GHOST"),
    _("STEEL"),
    _("???"),
    _("FIRE"),
    _("WATER"),
    _("GRASS"),
    _("ELECTR"),
    _("PSYCHC"),
    _("ICE"),
    _("DRAGON"),
    _("DARK"),
    _("FAIRY"),
};

// This is a factor in how much money you get for beating a trainer.
const struct TrainerMoney gTrainerMoneyTable[] =
{
    {TRAINER_CLASS_TEAM_AQUA, 5},
    {TRAINER_CLASS_AQUA_ADMIN, 10},
    {TRAINER_CLASS_AQUA_LEADER, 20},
    {TRAINER_CLASS_AROMA_LADY, 10},
    {TRAINER_CLASS_RUIN_MANIAC, 15},
    {TRAINER_CLASS_INTERVIEWER, 12},
    {TRAINER_CLASS_TUBER_F, 1},
    {TRAINER_CLASS_TUBER_M, 1},
    {TRAINER_CLASS_SIS_AND_BRO, 3},
    {TRAINER_CLASS_COOLTRAINER, 12},
    {TRAINER_CLASS_HEX_MANIAC, 6},
    {TRAINER_CLASS_LADY, 50},
    {TRAINER_CLASS_BEAUTY, 20},
    {TRAINER_CLASS_RICH_BOY, 50},
    {TRAINER_CLASS_POKEMANIAC, 15},
    {TRAINER_CLASS_SWIMMER_M, 2},
    {TRAINER_CLASS_BLACK_BELT, 8},
    {TRAINER_CLASS_GUITARIST, 8},
    {TRAINER_CLASS_KINDLER, 8},
    {TRAINER_CLASS_CAMPER, 4},
    {TRAINER_CLASS_OLD_COUPLE, 10},
    {TRAINER_CLASS_BUG_MANIAC, 15},
    {TRAINER_CLASS_PSYCHIC, 6},
    {TRAINER_CLASS_GENTLEMAN, 20},
    {TRAINER_CLASS_ELITE_FOUR, 25},
    {TRAINER_CLASS_LEADER, 25},
    {TRAINER_CLASS_SCHOOL_KID, 5},
    {TRAINER_CLASS_SR_AND_JR, 4},
    {TRAINER_CLASS_POKEFAN, 20},
    {TRAINER_CLASS_EXPERT, 10},
    {TRAINER_CLASS_YOUNGSTER, 4},
    {TRAINER_CLASS_CHAMPION, 50},
    {TRAINER_CLASS_FISHERMAN, 10},
    {TRAINER_CLASS_TRIATHLETE, 10},
    {TRAINER_CLASS_DRAGON_TAMER, 12},
    {TRAINER_CLASS_BIRD_KEEPER, 8},
    {TRAINER_CLASS_NINJA_BOY, 3},
    {TRAINER_CLASS_BATTLE_GIRL, 6},
    {TRAINER_CLASS_PARASOL_LADY, 10},
    {TRAINER_CLASS_SWIMMER_F, 2},
    {TRAINER_CLASS_PICNICKER, 4},
    {TRAINER_CLASS_TWINS, 3},
    {TRAINER_CLASS_SAILOR, 8},
    {TRAINER_CLASS_COLLECTOR, 15},
    {TRAINER_CLASS_PKMN_TRAINER_3, 15},
    {TRAINER_CLASS_PKMN_BREEDER, 10},
    {TRAINER_CLASS_PKMN_RANGER, 12},
    {TRAINER_CLASS_TEAM_MAGMA, 5},
    {TRAINER_CLASS_MAGMA_ADMIN, 10},
    {TRAINER_CLASS_MAGMA_LEADER, 20},
    {TRAINER_CLASS_LASS, 4},
    {TRAINER_CLASS_BUG_CATCHER, 4},
    {TRAINER_CLASS_HIKER, 10},
    {TRAINER_CLASS_YOUNG_COUPLE, 8},
    {TRAINER_CLASS_WINSTRATE, 10},
    {0xFF, 5},
};

#include "data/text/abilities.h"

static void (* const sTurnActionsFuncsTable[])(void) =
{
    [B_ACTION_USE_MOVE] = HandleAction_UseMove,
    [B_ACTION_USE_ITEM] = HandleAction_UseItem,
    [B_ACTION_SWITCH] = HandleAction_Switch,
    [B_ACTION_RUN] = HandleAction_Run,
    [B_ACTION_SAFARI_WATCH_CAREFULLY] = HandleAction_WatchesCarefully,
    [B_ACTION_SAFARI_BALL] = HandleAction_SafariZoneBallThrow,
    [B_ACTION_SAFARI_POKEBLOCK] = HandleAction_ThrowPokeblock,
    [B_ACTION_SAFARI_GO_NEAR] = HandleAction_GoNear,
    [B_ACTION_SAFARI_RUN] = HandleAction_SafariZoneRun,
    [B_ACTION_WALLY_THROW] = HandleAction_WallyBallThrow,
    [B_ACTION_EXEC_SCRIPT] = HandleAction_RunBattleScript,
    [B_ACTION_TRY_FINISH] = HandleAction_TryFinish,
    [B_ACTION_FINISHED] = HandleAction_ActionFinished,
    [B_ACTION_NOTHING_FAINTED] = HandleAction_NothingIsFainted,
};

static void (* const sEndTurnFuncsTable[])(void) =
{
    [0] = HandleEndTurn_ContinueBattle, //B_OUTCOME_NONE?
    [B_OUTCOME_WON] = HandleEndTurn_BattleWon,
    [B_OUTCOME_LOST] = HandleEndTurn_BattleLost,
    [B_OUTCOME_DREW] = HandleEndTurn_BattleLost,
    [B_OUTCOME_RAN] = HandleEndTurn_RanFromBattle,
    [B_OUTCOME_PLAYER_TELEPORTED] = HandleEndTurn_FinishBattle,
    [B_OUTCOME_MON_FLED] = HandleEndTurn_MonFled,
    [B_OUTCOME_CAUGHT] = HandleEndTurn_FinishBattle,
    [B_OUTCOME_NO_SAFARI_BALLS] = HandleEndTurn_FinishBattle,
    [B_OUTCOME_FORFEITED] = HandleEndTurn_FinishBattle,
    [B_OUTCOME_MON_TELEPORTED] = HandleEndTurn_FinishBattle,
};

const u8 gStatusConditionString_PoisonJpn[8] = _("どく$$$$$");
const u8 gStatusConditionString_SleepJpn[8] = _("ねむり$$$$");
const u8 gStatusConditionString_ParalysisJpn[8] = _("まひ$$$$$");
const u8 gStatusConditionString_BurnJpn[8] = _("やけど$$$$");
const u8 gStatusConditionString_IceJpn[8] = _("こおり$$$$");
const u8 gStatusConditionString_ConfusionJpn[8] = _("こんらん$$$");
const u8 gStatusConditionString_LoveJpn[8] = _("メロメロ$$$");

const u8 * const gStatusConditionStringsTable[7][2] =
{
    {gStatusConditionString_PoisonJpn, gText_Poison},
    {gStatusConditionString_SleepJpn, gText_Sleep},
    {gStatusConditionString_ParalysisJpn, gText_Paralysis},
    {gStatusConditionString_BurnJpn, gText_Burn},
    {gStatusConditionString_IceJpn, gText_Ice},
    {gStatusConditionString_ConfusionJpn, gText_Confusion},
    {gStatusConditionString_LoveJpn, gText_Love}
};

// code
void CB2_InitBattle(void)
{
    MoveSaveBlocks_ResetHeap();
    AllocateBattleResources();
    AllocateBattleSpritesData();
    AllocateMonSpritesGfx();
    sub_8185F84();

    if (gBattleTypeFlags & BATTLE_TYPE_MULTI)
    {
        if (gBattleTypeFlags & BATTLE_TYPE_RECORDED)
        {
            CB2_InitBattleInternal();
        }
        else if (!(gBattleTypeFlags & BATTLE_TYPE_INGAME_PARTNER))
        {
            HandleLinkBattleSetup();
            SetMainCallback2(CB2_PreInitMultiBattle);
        }
        else
        {
            SetMainCallback2(CB2_PreInitIngamePlayerPartnerBattle);
        }
        gBattleCommunication[MULTIUSE_STATE] = 0;
    }
    else
    {
        CB2_InitBattleInternal();
    }
}

static void CB2_InitBattleInternal(void)
{
    s32 i;

    SetHBlankCallback(NULL);
    SetVBlankCallback(NULL);

    CpuFill32(0, (void*)(VRAM), VRAM_SIZE);

    SetGpuReg(REG_OFFSET_MOSAIC, 0);
    SetGpuReg(REG_OFFSET_WIN0H, 240);
    SetGpuReg(REG_OFFSET_WIN0V, 0x5051);
    SetGpuReg(REG_OFFSET_WININ, 0);
    SetGpuReg(REG_OFFSET_WINOUT, 0);

    gBattle_WIN0H = 240;

    if (gBattleTypeFlags & BATTLE_TYPE_INGAME_PARTNER && gPartnerTrainerId != TRAINER_STEVEN_PARTNER && gPartnerTrainerId < TRAINER_CUSTOM_PARTNER)
    {
        gBattle_WIN0V = 159;
        gBattle_WIN1H = 240;
        gBattle_WIN1V = 32;
    }
    else
    {
        gBattle_WIN0V = 0x5051;
        ScanlineEffect_Clear();

        i = 0;
        while (i < 80)
        {
            gScanlineEffectRegBuffers[0][i] = 0xF0;
            gScanlineEffectRegBuffers[1][i] = 0xF0;
            i++;
        }

        while (i < 160)
        {
            gScanlineEffectRegBuffers[0][i] = 0xFF10;
            gScanlineEffectRegBuffers[1][i] = 0xFF10;
            i++;
        }

        ScanlineEffect_SetParams(sIntroScanlineParams16Bit);
    }

    ResetPaletteFade();
    gBattle_BG0_X = 0;
    gBattle_BG0_Y = 0;
    gBattle_BG1_X = 0;
    gBattle_BG1_Y = 0;
    gBattle_BG2_X = 0;
    gBattle_BG2_Y = 0;
    gBattle_BG3_X = 0;
    gBattle_BG3_Y = 0;

    gBattleTerrain = BattleSetup_GetTerrainId();
    if (gBattleTypeFlags & BATTLE_TYPE_RECORDED)
        gBattleTerrain = BATTLE_TERRAIN_BUILDING;

    InitBattleBgsVideo();
    LoadBattleTextboxAndBackground();
    ResetSpriteData();
    ResetTasks();
    DrawBattleEntryBackground();
    FreeAllSpritePalettes();
    gReservedSpritePaletteCount = 4;
    SetVBlankCallback(VBlankCB_Battle);
    SetUpBattleVarsAndBirchZigzagoon();

    if (gBattleTypeFlags & BATTLE_TYPE_MULTI && gBattleTypeFlags & BATTLE_TYPE_BATTLE_TOWER)
        SetMainCallback2(CB2_HandleStartMultiPartnerBattle);
    else if (gBattleTypeFlags & BATTLE_TYPE_MULTI && gBattleTypeFlags & BATTLE_TYPE_INGAME_PARTNER)
        SetMainCallback2(CB2_HandleStartMultiPartnerBattle);
    else if (gBattleTypeFlags & BATTLE_TYPE_MULTI)
        SetMainCallback2(CB2_HandleStartMultiBattle);
    else
        SetMainCallback2(CB2_HandleStartBattle);

    if (!(gBattleTypeFlags & (BATTLE_TYPE_LINK | BATTLE_TYPE_RECORDED)))
    {
        CreateNPCTrainerParty(&gEnemyParty[0], gTrainerBattleOpponent_A, TRUE);
        if (gBattleTypeFlags & BATTLE_TYPE_TWO_OPPONENTS && !BATTLE_TWO_VS_ONE_OPPONENT)
            CreateNPCTrainerParty(&gEnemyParty[3], gTrainerBattleOpponent_B, FALSE);
        SetWildMonHeldItem();
    }

    gMain.inBattle = TRUE;
    gSaveBlock2Ptr->frontier.disableRecordBattle = FALSE;

    for (i = 0; i < PARTY_SIZE; i++)
        AdjustFriendship(&gPlayerParty[i], FRIENDSHIP_EVENT_LEAGUE_BATTLE);

    gBattleCommunication[MULTIUSE_STATE] = 0;
}

static void sub_8036A5C(void)
{
    u16 r6 = 0;
    u16 species = 0;
    u16 hp = 0;
    u32 status = 0;
    s32 i;

    for (i = 0; i < PARTY_SIZE; i++)
    {
        species = GetMonData(&gPlayerParty[i], MON_DATA_SPECIES2);
        hp = GetMonData(&gPlayerParty[i], MON_DATA_HP);
        status = GetMonData(&gPlayerParty[i], MON_DATA_STATUS);

        if (species == SPECIES_NONE)
            continue;
        if (species != SPECIES_EGG && hp != 0 && status == 0)
            r6 |= 1 << i * 2;

        if (species == SPECIES_NONE)
            continue;
        if (hp != 0 && (species == SPECIES_EGG || status != 0))
            r6 |= 2 << i * 2;

        if (species == SPECIES_NONE)
            continue;
        if (species != SPECIES_EGG && hp == 0)
            r6 |= 3 << i * 2;
    }

    gBattleStruct->field_182 = r6;
    *(&gBattleStruct->field_183) = r6 >> 8;
    gBattleStruct->field_183 |= FlagGet(FLAG_SYS_FRONTIER_PASS) << 7;
}

static void SetPlayerBerryDataInBattleStruct(void)
{
    s32 i;
    struct BattleStruct *battleStruct = gBattleStruct;
    struct BattleEnigmaBerry *battleBerry = &battleStruct->battleEnigmaBerry;

    if (IsEnigmaBerryValid() == TRUE)
    {
        for (i = 0; i < BERRY_NAME_LENGTH; i++)
            battleBerry->name[i] = gSaveBlock1Ptr->enigmaBerry.berry.name[i];
        battleBerry->name[i] = EOS;

        for (i = 0; i < BERRY_ITEM_EFFECT_COUNT; i++)
            battleBerry->itemEffect[i] = gSaveBlock1Ptr->enigmaBerry.itemEffect[i];

        battleBerry->holdEffect = gSaveBlock1Ptr->enigmaBerry.holdEffect;
        battleBerry->holdEffectParam = gSaveBlock1Ptr->enigmaBerry.holdEffectParam;
    }
    else
    {
        const struct Berry *berryData = GetBerryInfo(ItemIdToBerryType(ITEM_ENIGMA_BERRY));

        for (i = 0; i < BERRY_NAME_LENGTH; i++)
            battleBerry->name[i] = berryData->name[i];
        battleBerry->name[i] = EOS;

        for (i = 0; i < BERRY_ITEM_EFFECT_COUNT; i++)
            battleBerry->itemEffect[i] = 0;

        battleBerry->holdEffect = HOLD_EFFECT_NONE;
        battleBerry->holdEffectParam = 0;
    }
}

static void SetAllPlayersBerryData(void)
{
    s32 i;
    s32 j;

    if (!(gBattleTypeFlags & BATTLE_TYPE_LINK))
    {
        if (IsEnigmaBerryValid() == TRUE)
        {
            for (i = 0; i < BERRY_NAME_LENGTH; i++)
            {
                gEnigmaBerries[0].name[i] = gSaveBlock1Ptr->enigmaBerry.berry.name[i];
                gEnigmaBerries[2].name[i] = gSaveBlock1Ptr->enigmaBerry.berry.name[i];
            }
            gEnigmaBerries[0].name[i] = EOS;
            gEnigmaBerries[2].name[i] = EOS;

            for (i = 0; i < BERRY_ITEM_EFFECT_COUNT; i++)
            {
                gEnigmaBerries[0].itemEffect[i] = gSaveBlock1Ptr->enigmaBerry.itemEffect[i];
                gEnigmaBerries[2].itemEffect[i] = gSaveBlock1Ptr->enigmaBerry.itemEffect[i];
            }

            gEnigmaBerries[0].holdEffect = gSaveBlock1Ptr->enigmaBerry.holdEffect;
            gEnigmaBerries[2].holdEffect = gSaveBlock1Ptr->enigmaBerry.holdEffect;
            gEnigmaBerries[0].holdEffectParam = gSaveBlock1Ptr->enigmaBerry.holdEffectParam;
            gEnigmaBerries[2].holdEffectParam = gSaveBlock1Ptr->enigmaBerry.holdEffectParam;
        }
        else
        {
            const struct Berry *berryData = GetBerryInfo(ItemIdToBerryType(ITEM_ENIGMA_BERRY));

            for (i = 0; i < BERRY_NAME_LENGTH; i++)
            {
                gEnigmaBerries[0].name[i] = berryData->name[i];
                gEnigmaBerries[2].name[i] = berryData->name[i];
            }
            gEnigmaBerries[0].name[i] = EOS;
            gEnigmaBerries[2].name[i] = EOS;

            for (i = 0; i < BERRY_ITEM_EFFECT_COUNT; i++)
            {
                gEnigmaBerries[0].itemEffect[i] = 0;
                gEnigmaBerries[2].itemEffect[i] = 0;
            }

            gEnigmaBerries[0].holdEffect = 0;
            gEnigmaBerries[2].holdEffect = 0;
            gEnigmaBerries[0].holdEffectParam = 0;
            gEnigmaBerries[2].holdEffectParam = 0;
        }
    }
    else
    {
        s32 numPlayers;
        struct BattleEnigmaBerry *src;
        u8 battlerId;

        if (gBattleTypeFlags & BATTLE_TYPE_MULTI)
        {
            if (gBattleTypeFlags & BATTLE_TYPE_BATTLE_TOWER)
                numPlayers = 2;
            else
                numPlayers = 4;

            for (i = 0; i < numPlayers; i++)
            {
                src = (struct BattleEnigmaBerry *)(gBlockRecvBuffer[i] + 2);
                battlerId = gLinkPlayers[i].id;

                for (j = 0; j < BERRY_NAME_LENGTH; j++)
                    gEnigmaBerries[battlerId].name[j] = src->name[j];
                gEnigmaBerries[battlerId].name[j] = EOS;

                for (j = 0; j < BERRY_ITEM_EFFECT_COUNT; j++)
                    gEnigmaBerries[battlerId].itemEffect[j] = src->itemEffect[j];

                gEnigmaBerries[battlerId].holdEffect = src->holdEffect;
                gEnigmaBerries[battlerId].holdEffectParam = src->holdEffectParam;
            }
        }
        else
        {
            for (i = 0; i < 2; i++)
            {
                src = (struct BattleEnigmaBerry *)(gBlockRecvBuffer[i] + 2);

                for (j = 0; j < BERRY_NAME_LENGTH; j++)
                {
                    gEnigmaBerries[i].name[j] = src->name[j];
                    gEnigmaBerries[i + 2].name[j] = src->name[j];
                }
                gEnigmaBerries[i].name[j] = EOS;
                gEnigmaBerries[i + 2].name[j] = EOS;

                for (j = 0; j < BERRY_ITEM_EFFECT_COUNT; j++)
                {
                    gEnigmaBerries[i].itemEffect[j] = src->itemEffect[j];
                    gEnigmaBerries[i + 2].itemEffect[j] = src->itemEffect[j];
                }

                gEnigmaBerries[i].holdEffect = src->holdEffect;
                gEnigmaBerries[i + 2].holdEffect = src->holdEffect;
                gEnigmaBerries[i].holdEffectParam = src->holdEffectParam;
                gEnigmaBerries[i + 2].holdEffectParam = src->holdEffectParam;
            }
        }
    }
}

static void sub_8036EB8(u8 arg0, u8 arg1)
{
    u8 var = 0;

    if (gBlockRecvBuffer[0][0] == 256)
    {
        if (arg1 == 0)
            gBattleTypeFlags |= BATTLE_TYPE_IS_MASTER | BATTLE_TYPE_TRAINER;
        else
            gBattleTypeFlags |= BATTLE_TYPE_TRAINER;
        var++;
    }

    if (var == 0)
    {
        s32 i;

        for (i = 0; i < arg0; i++)
        {
            if (gBlockRecvBuffer[0][0] != gBlockRecvBuffer[i][0])
                break;
        }

        if (i == arg0)
        {
            if (arg1 == 0)
                gBattleTypeFlags |= BATTLE_TYPE_IS_MASTER | BATTLE_TYPE_TRAINER;
            else
                gBattleTypeFlags |= BATTLE_TYPE_TRAINER;
            var++;
        }

        if (var == 0)
        {
            for (i = 0; i < arg0; i++)
            {
                if (gBlockRecvBuffer[i][0] == 0x300)
                {
                    if (i != arg1 && i < arg1)
                        break;
                }
                if (gBlockRecvBuffer[i][0] > 0x300 && i != arg1)
                    break;
            }

            if (i == arg0)
                gBattleTypeFlags |= BATTLE_TYPE_IS_MASTER | BATTLE_TYPE_TRAINER;
            else
                gBattleTypeFlags |= BATTLE_TYPE_TRAINER;
        }
    }
}

static void CB2_HandleStartBattle(void)
{
    u8 playerMultiplayerId;
    u8 enemyMultiplayerId;

    RunTasks();
    AnimateSprites();
    BuildOamBuffer();

    playerMultiplayerId = GetMultiplayerId();
    gBattleScripting.multiplayerId = playerMultiplayerId;
    enemyMultiplayerId = playerMultiplayerId ^ BIT_SIDE;

    switch (gBattleCommunication[MULTIUSE_STATE])
    {
    case 0:
        if (!IsDma3ManagerBusyWithBgCopy())
        {
            ShowBg(0);
            ShowBg(1);
            ShowBg(2);
            ShowBg(3);
            sub_805EF14();
            gBattleCommunication[MULTIUSE_STATE] = 1;
        }
        if (gWirelessCommType)
            LoadWirelessStatusIndicatorSpriteGfx();
        break;
    case 1:
        if (gBattleTypeFlags & BATTLE_TYPE_LINK)
        {
            if (gReceivedRemoteLinkPlayers != 0)
            {
                if (IsLinkTaskFinished())
                {
                    *(&gBattleStruct->field_180) = 0;
                    *(&gBattleStruct->field_181) = 3;
                    sub_8036A5C();
                    SetPlayerBerryDataInBattleStruct();

                    if (gTrainerBattleOpponent_A == TRAINER_UNION_ROOM)
                    {
                        gLinkPlayers[0].id = 0;
                        gLinkPlayers[1].id = 1;
                    }

                    SendBlock(bitmask_all_link_players_but_self(), &gBattleStruct->field_180, 32);
                    gBattleCommunication[MULTIUSE_STATE] = 2;
                }
                if (gWirelessCommType)
                    CreateWirelessStatusIndicatorSprite(0, 0);
            }
        }
        else
        {
            if (!(gBattleTypeFlags & BATTLE_TYPE_RECORDED))
                gBattleTypeFlags |= BATTLE_TYPE_IS_MASTER;
            gBattleCommunication[MULTIUSE_STATE] = 15;
            SetAllPlayersBerryData();
        }
        break;
    case 2:
        if ((GetBlockReceivedStatus() & 3) == 3)
        {
            u8 taskId;

            ResetBlockReceivedFlags();
            sub_8036EB8(2, playerMultiplayerId);
            SetAllPlayersBerryData();
            taskId = CreateTask(InitLinkBattleVsScreen, 0);
            gTasks[taskId].data[1] = 0x10E;
            gTasks[taskId].data[2] = 0x5A;
            gTasks[taskId].data[5] = 0;
            gTasks[taskId].data[3] = gBattleStruct->field_182 | (gBattleStruct->field_183 << 8);
            gTasks[taskId].data[4] = gBlockRecvBuffer[enemyMultiplayerId][1];
            sub_8185F90(gBlockRecvBuffer[playerMultiplayerId][1]);
            sub_8185F90(gBlockRecvBuffer[enemyMultiplayerId][1]);
            SetDeoxysStats();
            gBattleCommunication[MULTIUSE_STATE]++;
        }
        break;
    case 3:
        if (IsLinkTaskFinished())
        {
            SendBlock(bitmask_all_link_players_but_self(), gPlayerParty, sizeof(struct Pokemon) * 2);
            gBattleCommunication[MULTIUSE_STATE]++;
        }
        break;
    case 4:
        if ((GetBlockReceivedStatus() & 3) == 3)
        {
            ResetBlockReceivedFlags();
            memcpy(gEnemyParty, gBlockRecvBuffer[enemyMultiplayerId], sizeof(struct Pokemon) * 2);
            gBattleCommunication[MULTIUSE_STATE]++;
        }
        break;
    case 7:
        if (IsLinkTaskFinished())
        {
            SendBlock(bitmask_all_link_players_but_self(), gPlayerParty + 2, sizeof(struct Pokemon) * 2);
            gBattleCommunication[MULTIUSE_STATE]++;
        }
        break;
    case 8:
        if ((GetBlockReceivedStatus() & 3) == 3)
        {
            ResetBlockReceivedFlags();
            memcpy(gEnemyParty + 2, gBlockRecvBuffer[enemyMultiplayerId], sizeof(struct Pokemon) * 2);
            gBattleCommunication[MULTIUSE_STATE]++;
        }
        break;
    case 11:
        if (IsLinkTaskFinished())
        {
            SendBlock(bitmask_all_link_players_but_self(), gPlayerParty + 4, sizeof(struct Pokemon) * 2);
            gBattleCommunication[MULTIUSE_STATE]++;
        }
        break;
    case 12:
        if ((GetBlockReceivedStatus() & 3) == 3)
        {
            ResetBlockReceivedFlags();
            memcpy(gEnemyParty + 4, gBlockRecvBuffer[enemyMultiplayerId], sizeof(struct Pokemon) * 2);
            TryCorrectShedinjaLanguage(&gEnemyParty[0]);
            TryCorrectShedinjaLanguage(&gEnemyParty[1]);
            TryCorrectShedinjaLanguage(&gEnemyParty[2]);
            TryCorrectShedinjaLanguage(&gEnemyParty[3]);
            TryCorrectShedinjaLanguage(&gEnemyParty[4]);
            TryCorrectShedinjaLanguage(&gEnemyParty[5]);
            gBattleCommunication[MULTIUSE_STATE]++;
        }
        break;
    case 15:
        sub_8032768();
        sub_8184E58();
        gBattleCommunication[SPRITES_INIT_STATE1] = 0;
        gBattleCommunication[SPRITES_INIT_STATE2] = 0;
        if (gBattleTypeFlags & BATTLE_TYPE_LINK)
        {
            s32 i;

            for (i = 0; i < 2 && (gLinkPlayers[i].version & 0xFF) == VERSION_EMERALD; i++);

            if (i == 2)
                gBattleCommunication[MULTIUSE_STATE] = 16;
            else
                gBattleCommunication[MULTIUSE_STATE] = 18;
        }
        else
        {
            gBattleCommunication[MULTIUSE_STATE] = 18;
        }
        break;
    case 16:
        if (IsLinkTaskFinished())
        {
            SendBlock(bitmask_all_link_players_but_self(), &gRecordedBattleRngSeed, sizeof(gRecordedBattleRngSeed));
            gBattleCommunication[MULTIUSE_STATE]++;
        }
        break;
    case 17:
        if ((GetBlockReceivedStatus() & 3) == 3)
        {
            ResetBlockReceivedFlags();
            if (!(gBattleTypeFlags & BATTLE_TYPE_IS_MASTER))
                memcpy(&gRecordedBattleRngSeed, gBlockRecvBuffer[enemyMultiplayerId], sizeof(gRecordedBattleRngSeed));
            gBattleCommunication[MULTIUSE_STATE]++;
        }
        break;
    case 18:
        if (BattleInitAllSprites(&gBattleCommunication[SPRITES_INIT_STATE1], &gBattleCommunication[SPRITES_INIT_STATE2]))
        {
            gPreBattleCallback1 = gMain.callback1;
            gMain.callback1 = BattleMainCB1;
            SetMainCallback2(BattleMainCB2);
            if (gBattleTypeFlags & BATTLE_TYPE_LINK)
            {
                gBattleTypeFlags |= BATTLE_TYPE_20;
            }
        }
        break;
    case 5:
    case 9:
    case 13:
        gBattleCommunication[MULTIUSE_STATE]++;
        gBattleCommunication[1] = 1;
    case 6:
    case 10:
    case 14:
        if (--gBattleCommunication[1] == 0)
            gBattleCommunication[MULTIUSE_STATE]++;
        break;
    }
}

static void CB2_HandleStartMultiPartnerBattle(void)
{
    u8 playerMultiplayerId;
    u8 enemyMultiplayerId;

    RunTasks();
    AnimateSprites();
    BuildOamBuffer();

    playerMultiplayerId = GetMultiplayerId();
    gBattleScripting.multiplayerId = playerMultiplayerId;
    enemyMultiplayerId = playerMultiplayerId ^ BIT_SIDE;

    switch (gBattleCommunication[MULTIUSE_STATE])
    {
    case 0:
        if (!IsDma3ManagerBusyWithBgCopy())
        {
            ShowBg(0);
            ShowBg(1);
            ShowBg(2);
            ShowBg(3);
            sub_805EF14();
            gBattleCommunication[MULTIUSE_STATE] = 1;
        }
        if (gWirelessCommType)
            LoadWirelessStatusIndicatorSpriteGfx();
        // fall through
    case 1:
        if (gBattleTypeFlags & BATTLE_TYPE_LINK)
        {
            if (gReceivedRemoteLinkPlayers != 0)
            {
                u8 language;

                gLinkPlayers[0].id = 0;
                gLinkPlayers[1].id = 2;
                gLinkPlayers[2].id = 1;
                gLinkPlayers[3].id = 3;
                GetFrontierTrainerName(gLinkPlayers[2].name, gTrainerBattleOpponent_A);
                GetFrontierTrainerName(gLinkPlayers[3].name, gTrainerBattleOpponent_B);
                GetBattleTowerTrainerLanguage(&language, gTrainerBattleOpponent_A);
                gLinkPlayers[2].language = language;
                GetBattleTowerTrainerLanguage(&language, gTrainerBattleOpponent_B);
                gLinkPlayers[3].language = language;

                if (IsLinkTaskFinished())
                {
                    *(&gBattleStruct->field_180) = 0;
                    *(&gBattleStruct->field_181) = 3;
                    sub_8036A5C();
                    SetPlayerBerryDataInBattleStruct();
                    SendBlock(bitmask_all_link_players_but_self(), &gBattleStruct->field_180, 32);
                    gBattleCommunication[MULTIUSE_STATE] = 2;
                }

                if (gWirelessCommType)
                    CreateWirelessStatusIndicatorSprite(0, 0);
            }
        }
        else
        {
            if (!(gBattleTypeFlags & BATTLE_TYPE_RECORDED))
                gBattleTypeFlags |= BATTLE_TYPE_IS_MASTER;
            gBattleCommunication[MULTIUSE_STATE] = 13;
            SetAllPlayersBerryData();
        }
        break;
    case 2:
        if ((GetBlockReceivedStatus() & 3) == 3)
        {
            u8 taskId;

            ResetBlockReceivedFlags();
            sub_8036EB8(2, playerMultiplayerId);
            SetAllPlayersBerryData();
            taskId = CreateTask(InitLinkBattleVsScreen, 0);
            gTasks[taskId].data[1] = 0x10E;
            gTasks[taskId].data[2] = 0x5A;
            gTasks[taskId].data[5] = 0;
            gTasks[taskId].data[3] = 0x145;
            gTasks[taskId].data[4] = 0x145;
            gBattleCommunication[MULTIUSE_STATE]++;
        }
        break;
    case 3:
        if (IsLinkTaskFinished())
        {
            SendBlock(bitmask_all_link_players_but_self(), gPlayerParty, sizeof(struct Pokemon) * 2);
            gBattleCommunication[MULTIUSE_STATE]++;
        }
        break;
    case 4:
        if ((GetBlockReceivedStatus() & 3) == 3)
        {
            ResetBlockReceivedFlags();
            if (gLinkPlayers[playerMultiplayerId].id != 0)
            {
                memcpy(gPlayerParty, gBlockRecvBuffer[enemyMultiplayerId], sizeof(struct Pokemon) * 2);
                memcpy(gPlayerParty + MULTI_PARTY_SIZE, gBlockRecvBuffer[playerMultiplayerId], sizeof(struct Pokemon) * 2);
            }
            else
            {
                memcpy(gPlayerParty, gBlockRecvBuffer[playerMultiplayerId], sizeof(struct Pokemon) * 2);
                memcpy(gPlayerParty + MULTI_PARTY_SIZE, gBlockRecvBuffer[enemyMultiplayerId], sizeof(struct Pokemon) * 2);
            }
            gBattleCommunication[MULTIUSE_STATE]++;
        }
        break;
    case 5:
        if (IsLinkTaskFinished())
        {
            SendBlock(bitmask_all_link_players_but_self(), gPlayerParty + 2, sizeof(struct Pokemon));
            gBattleCommunication[MULTIUSE_STATE]++;
        }
        break;
    case 6:
        if ((GetBlockReceivedStatus() & 3) == 3)
        {
            ResetBlockReceivedFlags();
            if (gLinkPlayers[playerMultiplayerId].id != 0)
            {
                memcpy(gPlayerParty + 2, gBlockRecvBuffer[enemyMultiplayerId], sizeof(struct Pokemon));
                memcpy(gPlayerParty + 5, gBlockRecvBuffer[playerMultiplayerId], sizeof(struct Pokemon));
            }
            else
            {
                memcpy(gPlayerParty + 2, gBlockRecvBuffer[playerMultiplayerId], sizeof(struct Pokemon));
                memcpy(gPlayerParty + 5, gBlockRecvBuffer[enemyMultiplayerId], sizeof(struct Pokemon));
            }
            gBattleCommunication[MULTIUSE_STATE]++;
        }
        break;
    case 7:
        if (IsLinkTaskFinished())
        {
            SendBlock(bitmask_all_link_players_but_self(), gEnemyParty, sizeof(struct Pokemon) * 2);
            gBattleCommunication[MULTIUSE_STATE]++;
        }
        break;
    case 8:
        if ((GetBlockReceivedStatus() & 3) == 3)
        {
            ResetBlockReceivedFlags();
            if (GetMultiplayerId() != 0)
            {
                memcpy(gEnemyParty, gBlockRecvBuffer[0], sizeof(struct Pokemon) * 2);
            }
            gBattleCommunication[MULTIUSE_STATE]++;
        }
        break;
    case 9:
        if (IsLinkTaskFinished())
        {
            SendBlock(bitmask_all_link_players_but_self(), gEnemyParty + 2, sizeof(struct Pokemon) * 2);
            gBattleCommunication[MULTIUSE_STATE]++;
        }
        break;
    case 10:
        if ((GetBlockReceivedStatus() & 3) == 3)
        {
            ResetBlockReceivedFlags();
            if (GetMultiplayerId() != 0)
            {
                memcpy(gEnemyParty + 2, gBlockRecvBuffer[0], sizeof(struct Pokemon) * 2);
            }
            gBattleCommunication[MULTIUSE_STATE]++;
        }
        break;
    case 11:
        if (IsLinkTaskFinished())
        {
            SendBlock(bitmask_all_link_players_but_self(), gEnemyParty + 4, sizeof(struct Pokemon) * 2);
            gBattleCommunication[MULTIUSE_STATE]++;
        }
        break;
    case 12:
        if ((GetBlockReceivedStatus() & 3) == 3)
        {
            ResetBlockReceivedFlags();
            if (GetMultiplayerId() != 0)
                memcpy(gEnemyParty + 4, gBlockRecvBuffer[0], sizeof(struct Pokemon) * 2);
            TryCorrectShedinjaLanguage(&gPlayerParty[0]);
            TryCorrectShedinjaLanguage(&gPlayerParty[1]);
            TryCorrectShedinjaLanguage(&gPlayerParty[2]);
            TryCorrectShedinjaLanguage(&gPlayerParty[3]);
            TryCorrectShedinjaLanguage(&gPlayerParty[4]);
            TryCorrectShedinjaLanguage(&gPlayerParty[5]);
            TryCorrectShedinjaLanguage(&gEnemyParty[0]);
            TryCorrectShedinjaLanguage(&gEnemyParty[1]);
            TryCorrectShedinjaLanguage(&gEnemyParty[2]);
            TryCorrectShedinjaLanguage(&gEnemyParty[3]);
            TryCorrectShedinjaLanguage(&gEnemyParty[4]);
            TryCorrectShedinjaLanguage(&gEnemyParty[5]);
            gBattleCommunication[MULTIUSE_STATE]++;
        }
        break;
    case 13:
        sub_8032768();
        sub_8184E58();
        gBattleCommunication[SPRITES_INIT_STATE1] = 0;
        gBattleCommunication[SPRITES_INIT_STATE2] = 0;
        if (gBattleTypeFlags & BATTLE_TYPE_LINK)
        {
            gBattleCommunication[MULTIUSE_STATE] = 14;
        }
        else
        {
            gBattleCommunication[MULTIUSE_STATE] = 16;
        }
        break;
    case 14:
        if (IsLinkTaskFinished())
        {
            SendBlock(bitmask_all_link_players_but_self(), &gRecordedBattleRngSeed, sizeof(gRecordedBattleRngSeed));
            gBattleCommunication[MULTIUSE_STATE]++;
        }
        break;
    case 15:
        if ((GetBlockReceivedStatus() & 3) == 3)
        {
            ResetBlockReceivedFlags();
            if (!(gBattleTypeFlags & BATTLE_TYPE_IS_MASTER))
                memcpy(&gRecordedBattleRngSeed, gBlockRecvBuffer[enemyMultiplayerId], sizeof(gRecordedBattleRngSeed));
            gBattleCommunication[MULTIUSE_STATE]++;
        }
        break;
    case 16:
        if (BattleInitAllSprites(&gBattleCommunication[SPRITES_INIT_STATE1], &gBattleCommunication[SPRITES_INIT_STATE2]))
        {
            sub_8166188();
            gPreBattleCallback1 = gMain.callback1;
            gMain.callback1 = BattleMainCB1;
            SetMainCallback2(BattleMainCB2);
            if (gBattleTypeFlags & BATTLE_TYPE_LINK)
            {
                gBattleTypeFlags |= BATTLE_TYPE_20;
            }
        }
        break;
    }
}

static void sub_80379F8(u8 arrayIdPlus)
{
    s32 i;

    for (i = 0; i < (int)ARRAY_COUNT(gMultiPartnerParty); i++)
    {
        gMultiPartnerParty[i].species     = GetMonData(&gPlayerParty[arrayIdPlus + i], MON_DATA_SPECIES);
        gMultiPartnerParty[i].heldItem    = GetMonData(&gPlayerParty[arrayIdPlus + i], MON_DATA_HELD_ITEM);
        GetMonData(&gPlayerParty[arrayIdPlus + i], MON_DATA_NICKNAME, gMultiPartnerParty[i].nickname);
        gMultiPartnerParty[i].level       = GetMonData(&gPlayerParty[arrayIdPlus + i], MON_DATA_LEVEL);
        gMultiPartnerParty[i].hp          = GetMonData(&gPlayerParty[arrayIdPlus + i], MON_DATA_HP);
        gMultiPartnerParty[i].maxhp       = GetMonData(&gPlayerParty[arrayIdPlus + i], MON_DATA_MAX_HP);
        gMultiPartnerParty[i].status      = GetMonData(&gPlayerParty[arrayIdPlus + i], MON_DATA_STATUS);
        gMultiPartnerParty[i].personality = GetMonData(&gPlayerParty[arrayIdPlus + i], MON_DATA_PERSONALITY);
        gMultiPartnerParty[i].gender      = GetMonGender(&gPlayerParty[arrayIdPlus + i]);
        StripExtCtrlCodes(gMultiPartnerParty[i].nickname);
        if (GetMonData(&gPlayerParty[arrayIdPlus + i], MON_DATA_LANGUAGE) != LANGUAGE_JAPANESE)
            PadNameString(gMultiPartnerParty[i].nickname, CHAR_SPACE);
    }
    memcpy(sMultiPartnerPartyBuffer, gMultiPartnerParty, sizeof(gMultiPartnerParty));
}

static void CB2_PreInitMultiBattle(void)
{
    s32 i;
    u8 playerMultiplierId;
    s32 numPlayers = 4;
    u8 r4 = 0xF;
    u32 *savedBattleTypeFlags;
    void (**savedCallback)(void);

    if (gBattleTypeFlags & BATTLE_TYPE_BATTLE_TOWER)
    {
        numPlayers = 2;
        r4 = 3;
    }

    playerMultiplierId = GetMultiplayerId();
    gBattleScripting.multiplayerId = playerMultiplierId;
    savedCallback = &gBattleStruct->savedCallback;
    savedBattleTypeFlags = &gBattleStruct->savedBattleTypeFlags;

    RunTasks();
    AnimateSprites();
    BuildOamBuffer();

    switch (gBattleCommunication[MULTIUSE_STATE])
    {
    case 0:
        if (gReceivedRemoteLinkPlayers != 0 && IsLinkTaskFinished())
        {
            sMultiPartnerPartyBuffer = Alloc(sizeof(struct UnknownPokemonStruct4) * ARRAY_COUNT(gMultiPartnerParty));
            sub_80379F8(0);
            SendBlock(bitmask_all_link_players_but_self(), sMultiPartnerPartyBuffer, sizeof(struct UnknownPokemonStruct4) * ARRAY_COUNT(gMultiPartnerParty));
            gBattleCommunication[MULTIUSE_STATE]++;
        }
        break;
    case 1:
        if ((GetBlockReceivedStatus() & r4) == r4)
        {
            ResetBlockReceivedFlags();
            for (i = 0; i < numPlayers; i++)
            {
                if (i == playerMultiplierId)
                    continue;

                if (numPlayers == MAX_LINK_PLAYERS)
                {
                    if ((!(gLinkPlayers[i].id & 1) && !(gLinkPlayers[playerMultiplierId].id & 1))
                        || (gLinkPlayers[i].id & 1 && gLinkPlayers[playerMultiplierId].id & 1))
                    {
                        memcpy(gMultiPartnerParty, gBlockRecvBuffer[i], sizeof(struct UnknownPokemonStruct4) * ARRAY_COUNT(gMultiPartnerParty));
                    }
                }
                else
                {
                    memcpy(gMultiPartnerParty, gBlockRecvBuffer[i], sizeof(struct UnknownPokemonStruct4) * ARRAY_COUNT(gMultiPartnerParty));
                }
            }
            gBattleCommunication[MULTIUSE_STATE]++;
            *savedCallback = gMain.savedCallback;
            *savedBattleTypeFlags = gBattleTypeFlags;
            gMain.savedCallback = CB2_PreInitMultiBattle;
            ShowPartyMenuToShowcaseMultiBattleParty();
        }
        break;
    case 2:
        if (IsLinkTaskFinished() && !gPaletteFade.active)
        {
            gBattleCommunication[MULTIUSE_STATE]++;
            if (gWirelessCommType)
                SetLinkStandbyCallback();
            else
                SetCloseLinkCallback();
        }
        break;
    case 3:
        if (gWirelessCommType)
        {
            if (IsLinkRfuTaskFinished())
            {
                gBattleTypeFlags = *savedBattleTypeFlags;
                gMain.savedCallback = *savedCallback;
                SetMainCallback2(CB2_InitBattleInternal);
                Free(sMultiPartnerPartyBuffer);
                sMultiPartnerPartyBuffer = NULL;
            }
        }
        else if (gReceivedRemoteLinkPlayers == 0)
        {
            gBattleTypeFlags = *savedBattleTypeFlags;
            gMain.savedCallback = *savedCallback;
            SetMainCallback2(CB2_InitBattleInternal);
            Free(sMultiPartnerPartyBuffer);
            sMultiPartnerPartyBuffer = NULL;
        }
        break;
    }
}

static void CB2_PreInitIngamePlayerPartnerBattle(void)
{
    u32 *savedBattleTypeFlags;
    void (**savedCallback)(void);

    savedCallback = &gBattleStruct->savedCallback;
    savedBattleTypeFlags = &gBattleStruct->savedBattleTypeFlags;

    RunTasks();
    AnimateSprites();
    BuildOamBuffer();

    switch (gBattleCommunication[MULTIUSE_STATE])
    {
    case 0:
        sMultiPartnerPartyBuffer = Alloc(sizeof(struct UnknownPokemonStruct4) * ARRAY_COUNT(gMultiPartnerParty));
        sub_80379F8(3);
        gBattleCommunication[MULTIUSE_STATE]++;
        *savedCallback = gMain.savedCallback;
        *savedBattleTypeFlags = gBattleTypeFlags;
        gMain.savedCallback = CB2_PreInitIngamePlayerPartnerBattle;
        ShowPartyMenuToShowcaseMultiBattleParty();
        break;
    case 1:
        if (!gPaletteFade.active)
        {
            gBattleCommunication[MULTIUSE_STATE] = 2;
            gBattleTypeFlags = *savedBattleTypeFlags;
            gMain.savedCallback = *savedCallback;
            SetMainCallback2(CB2_InitBattleInternal);
            Free(sMultiPartnerPartyBuffer);
            sMultiPartnerPartyBuffer = NULL;
        }
        break;
    }
}

static void CB2_HandleStartMultiBattle(void)
{
    u8 playerMultiplayerId;
    s32 id;
    u8 var;

    playerMultiplayerId = GetMultiplayerId();
    gBattleScripting.multiplayerId = playerMultiplayerId;

    RunTasks();
    AnimateSprites();
    BuildOamBuffer();

    switch (gBattleCommunication[MULTIUSE_STATE])
    {
    case 0:
        if (!IsDma3ManagerBusyWithBgCopy())
        {
            ShowBg(0);
            ShowBg(1);
            ShowBg(2);
            ShowBg(3);
            sub_805EF14();
            gBattleCommunication[MULTIUSE_STATE] = 1;
        }
        if (gWirelessCommType)
            LoadWirelessStatusIndicatorSpriteGfx();
        break;
    case 1:
        if (gBattleTypeFlags & BATTLE_TYPE_LINK)
        {
            if (gReceivedRemoteLinkPlayers != 0)
            {
                if (IsLinkTaskFinished())
                {
                    *(&gBattleStruct->field_180) = 0;
                    *(&gBattleStruct->field_181) = 3;
                    sub_8036A5C();
                    SetPlayerBerryDataInBattleStruct();

                    SendBlock(bitmask_all_link_players_but_self(), &gBattleStruct->field_180, 32);
                    gBattleCommunication[MULTIUSE_STATE]++;
                }
                if (gWirelessCommType)
                    CreateWirelessStatusIndicatorSprite(0, 0);
            }
        }
        else
        {
            if (!(gBattleTypeFlags & BATTLE_TYPE_RECORDED))
                gBattleTypeFlags |= BATTLE_TYPE_IS_MASTER;
            gBattleCommunication[MULTIUSE_STATE] = 7;
            SetAllPlayersBerryData();
        }
        break;
    case 2:
        if ((GetBlockReceivedStatus() & 0xF) == 0xF)
        {
            ResetBlockReceivedFlags();
            sub_8036EB8(4, playerMultiplayerId);
            SetAllPlayersBerryData();
            SetDeoxysStats();
            var = CreateTask(InitLinkBattleVsScreen, 0);
            gTasks[var].data[1] = 0x10E;
            gTasks[var].data[2] = 0x5A;
            gTasks[var].data[5] = 0;
            gTasks[var].data[3] = 0;
            gTasks[var].data[4] = 0;

            for (id = 0; id < MAX_LINK_PLAYERS; id++)
            {
                sub_8185F90(gBlockRecvBuffer[id][1]);
                switch (gLinkPlayers[id].id)
                {
                case 0:
                    gTasks[var].data[3] |= gBlockRecvBuffer[id][1] & 0x3F;
                    break;
                case 1:
                    gTasks[var].data[4] |= gBlockRecvBuffer[id][1] & 0x3F;
                    break;
                case 2:
                    gTasks[var].data[3] |= (gBlockRecvBuffer[id][1] & 0x3F) << 6;
                    break;
                case 3:
                    gTasks[var].data[4] |= (gBlockRecvBuffer[id][1] & 0x3F) << 6;
                    break;
                }
            }
            ZeroEnemyPartyMons();
            gBattleCommunication[MULTIUSE_STATE]++;
        }
        else
            break;
        // fall through
    case 3:
        if (IsLinkTaskFinished())
        {
            SendBlock(bitmask_all_link_players_but_self(), gPlayerParty, sizeof(struct Pokemon) * 2);
            gBattleCommunication[MULTIUSE_STATE]++;
        }
        break;
    case 4:
        if ((GetBlockReceivedStatus() & 0xF) == 0xF)
        {
            ResetBlockReceivedFlags();
            for (id = 0; id < MAX_LINK_PLAYERS; id++)
            {
                if (id == playerMultiplayerId)
                {
                    switch (gLinkPlayers[id].id)
                    {
                    case 0:
                    case 3:
                        memcpy(gPlayerParty, gBlockRecvBuffer[id], sizeof(struct Pokemon) * 2);
                        break;
                    case 1:
                    case 2:
                        memcpy(gPlayerParty + MULTI_PARTY_SIZE, gBlockRecvBuffer[id], sizeof(struct Pokemon) * 2);
                        break;
                    }
                }
                else
                {
                    if ((!(gLinkPlayers[id].id & 1) && !(gLinkPlayers[playerMultiplayerId].id & 1))
                     || ((gLinkPlayers[id].id & 1) && (gLinkPlayers[playerMultiplayerId].id & 1)))
                    {
                        switch (gLinkPlayers[id].id)
                        {
                        case 0:
                        case 3:
                            memcpy(gPlayerParty, gBlockRecvBuffer[id], sizeof(struct Pokemon) * 2);
                            break;
                        case 1:
                        case 2:
                            memcpy(gPlayerParty + MULTI_PARTY_SIZE, gBlockRecvBuffer[id], sizeof(struct Pokemon) * 2);
                            break;
                        }
                    }
                    else
                    {
                        switch (gLinkPlayers[id].id)
                        {
                        case 0:
                        case 3:
                            memcpy(gEnemyParty, gBlockRecvBuffer[id], sizeof(struct Pokemon) * 2);
                            break;
                        case 1:
                        case 2:
                            memcpy(gEnemyParty + MULTI_PARTY_SIZE, gBlockRecvBuffer[id], sizeof(struct Pokemon) * 2);
                            break;
                        }
                    }
                }
            }
            gBattleCommunication[MULTIUSE_STATE]++;
        }
        break;
    case 5:
        if (IsLinkTaskFinished())
        {
            SendBlock(bitmask_all_link_players_but_self(), gPlayerParty + 2, sizeof(struct Pokemon));
            gBattleCommunication[MULTIUSE_STATE]++;
        }
        break;
    case 6:
        if ((GetBlockReceivedStatus() & 0xF) == 0xF)
        {
            ResetBlockReceivedFlags();
            for (id = 0; id < MAX_LINK_PLAYERS; id++)
            {
                if (id == playerMultiplayerId)
                {
                    switch (gLinkPlayers[id].id)
                    {
                    case 0:
                    case 3:
                        memcpy(gPlayerParty + 2, gBlockRecvBuffer[id], sizeof(struct Pokemon));
                        break;
                    case 1:
                    case 2:
                        memcpy(gPlayerParty + 5, gBlockRecvBuffer[id], sizeof(struct Pokemon));
                        break;
                    }
                }
                else
                {
                    if ((!(gLinkPlayers[id].id & 1) && !(gLinkPlayers[playerMultiplayerId].id & 1))
                     || ((gLinkPlayers[id].id & 1) && (gLinkPlayers[playerMultiplayerId].id & 1)))
                    {
                        switch (gLinkPlayers[id].id)
                        {
                        case 0:
                        case 3:
                            memcpy(gPlayerParty + 2, gBlockRecvBuffer[id], sizeof(struct Pokemon));
                            break;
                        case 1:
                        case 2:
                            memcpy(gPlayerParty + 5, gBlockRecvBuffer[id], sizeof(struct Pokemon));
                            break;
                        }
                    }
                    else
                    {
                        switch (gLinkPlayers[id].id)
                        {
                        case 0:
                        case 3:
                            memcpy(gEnemyParty + 2, gBlockRecvBuffer[id], sizeof(struct Pokemon));
                            break;
                        case 1:
                        case 2:
                            memcpy(gEnemyParty + 5, gBlockRecvBuffer[id], sizeof(struct Pokemon));
                            break;
                        }
                    }
                }
            }
            TryCorrectShedinjaLanguage(&gPlayerParty[0]);
            TryCorrectShedinjaLanguage(&gPlayerParty[1]);
            TryCorrectShedinjaLanguage(&gPlayerParty[2]);
            TryCorrectShedinjaLanguage(&gPlayerParty[3]);
            TryCorrectShedinjaLanguage(&gPlayerParty[4]);
            TryCorrectShedinjaLanguage(&gPlayerParty[5]);

            TryCorrectShedinjaLanguage(&gEnemyParty[0]);
            TryCorrectShedinjaLanguage(&gEnemyParty[1]);
            TryCorrectShedinjaLanguage(&gEnemyParty[2]);
            TryCorrectShedinjaLanguage(&gEnemyParty[3]);
            TryCorrectShedinjaLanguage(&gEnemyParty[4]);
            TryCorrectShedinjaLanguage(&gEnemyParty[5]);

            gBattleCommunication[MULTIUSE_STATE]++;
        }
        break;
    case 7:
        sub_8032768();
        sub_8184E58();
        gBattleCommunication[SPRITES_INIT_STATE1] = 0;
        gBattleCommunication[SPRITES_INIT_STATE2] = 0;
        if (gBattleTypeFlags & BATTLE_TYPE_LINK)
        {
            for (id = 0; id < MAX_LINK_PLAYERS && (gLinkPlayers[id].version & 0xFF) == VERSION_EMERALD; id++);

            if (id == MAX_LINK_PLAYERS)
                gBattleCommunication[MULTIUSE_STATE] = 8;
            else
                gBattleCommunication[MULTIUSE_STATE] = 10;
        }
        else
        {
            gBattleCommunication[MULTIUSE_STATE] = 10;
        }
        break;
    case 8:
        if (IsLinkTaskFinished())
        {
            u32* ptr = (u32*)(&gBattleStruct->field_180);
            ptr[0] = gBattleTypeFlags;
            ptr[1] = gRecordedBattleRngSeed; // UB: overwrites berry data
            SendBlock(bitmask_all_link_players_but_self(), ptr, 8);
            gBattleCommunication[MULTIUSE_STATE]++;
        }
        break;
    case 9:
        if ((GetBlockReceivedStatus() & 0xF) == 0xF)
        {
            ResetBlockReceivedFlags();
            for (var = 0; var < 4; var++)
            {
                u32 blockValue = gBlockRecvBuffer[var][0];
                if (blockValue & 4)
                {
                    memcpy(&gRecordedBattleRngSeed, &gBlockRecvBuffer[var][2], sizeof(gRecordedBattleRngSeed));
                    break;
                }
            }

            gBattleCommunication[MULTIUSE_STATE]++;
        }
        break;
    case 10:
        if (BattleInitAllSprites(&gBattleCommunication[SPRITES_INIT_STATE1], &gBattleCommunication[SPRITES_INIT_STATE2]))
        {
            gPreBattleCallback1 = gMain.callback1;
            gMain.callback1 = BattleMainCB1;
            SetMainCallback2(BattleMainCB2);
            if (gBattleTypeFlags & BATTLE_TYPE_LINK)
            {
                gTrainerBattleOpponent_A = TRAINER_LINK_OPPONENT;
                gBattleTypeFlags |= BATTLE_TYPE_20;
            }
        }
        break;
    }
}

void BattleMainCB2(void)
{
    AnimateSprites();
    BuildOamBuffer();
    RunTextPrinters();
    UpdatePaletteFade();
    RunTasks();

    if (JOY_HELD(B_BUTTON) && gBattleTypeFlags & BATTLE_TYPE_RECORDED && sub_8186450())
    {
        gSpecialVar_Result = gBattleOutcome = B_OUTCOME_PLAYER_TELEPORTED;
        ResetPaletteFadeControl();
        BeginNormalPaletteFade(0xFFFFFFFF, 0, 0, 0x10, RGB_BLACK);
        SetMainCallback2(CB2_QuitRecordedBattle);
    }
}

static void FreeRestoreBattleData(void)
{
    gMain.callback1 = gPreBattleCallback1;
    gScanlineEffect.state = 3;
    gMain.inBattle = 0;
    ZeroEnemyPartyMons();
    m4aSongNumStop(SE_LOW_HEALTH);
    FreeMonSpritesGfx();
    FreeBattleSpritesData();
    FreeBattleResources();
}

void CB2_QuitRecordedBattle(void)
{
    UpdatePaletteFade();
    if (!gPaletteFade.active)
    {
        m4aMPlayStop(&gMPlayInfo_SE1);
        m4aMPlayStop(&gMPlayInfo_SE2);
        FreeRestoreBattleData();
        FreeAllWindowBuffers();
        SetMainCallback2(gMain.savedCallback);
    }
}

void sub_8038528(struct Sprite* sprite)
{
    sprite->data[0] = 0;
    sprite->callback = sub_8038538;
}

static void sub_8038538(struct Sprite *sprite)
{
    u16 *arr = (u16*)(gDecompressionBuffer);

    switch (sprite->data[0])
    {
    case 0:
        sprite->data[0]++;
        sprite->data[1] = 0;
        sprite->data[2] = 0x281;
        sprite->data[3] = 0;
        sprite->data[4] = 1;
        // fall through
    case 1:
        sprite->data[4]--;
        if (sprite->data[4] == 0)
        {
            s32 i;
            s32 r2;
            s32 r0;

            sprite->data[4] = 2;
            r2 = sprite->data[1] + sprite->data[3] * 32;
            r0 = sprite->data[2] - sprite->data[3] * 32;
            for (i = 0; i < 29; i += 2)
            {
                arr[r2 + i] = 0x3D;
                arr[r0 + i] = 0x3D;
            }
            sprite->data[3]++;
            if (sprite->data[3] == 21)
            {
                sprite->data[0]++;
                sprite->data[1] = 32;
            }
        }
        break;
    case 2:
        sprite->data[1]--;
        if (sprite->data[1] == 20)
            SetMainCallback2(CB2_InitBattle);
        break;
    }
}

static u8 CreateNPCTrainerParty(struct Pokemon *party, u16 trainerNum, bool8 firstTrainer)
{
    u32 nameHash = 0;
    u32 personalityValue;
    u8 fixedIV;
    s32 i, j;
    u8 monsCount;

    if (trainerNum == TRAINER_SECRET_BASE)
        return 0;

    if (gBattleTypeFlags & BATTLE_TYPE_TRAINER && !(gBattleTypeFlags & (BATTLE_TYPE_FRONTIER
                                                                        | BATTLE_TYPE_EREADER_TRAINER
                                                                        | BATTLE_TYPE_TRAINER_HILL)))
    {
        if (firstTrainer == TRUE)
            ZeroEnemyPartyMons();

        if (gBattleTypeFlags & BATTLE_TYPE_TWO_OPPONENTS)
        {
            if (gTrainers[trainerNum].partySize > 3)
                monsCount = 3;
            else
                monsCount = gTrainers[trainerNum].partySize;
        }
        else
        {
            monsCount = gTrainers[trainerNum].partySize;
        }

        for (i = 0; i < monsCount; i++)
        {

            if (gTrainers[trainerNum].doubleBattle == TRUE)
                personalityValue = 0x80;
            else if (gTrainers[trainerNum].encounterMusic_gender & 0x80)
                personalityValue = 0x78;
            else
                personalityValue = 0x88;

            for (j = 0; gTrainers[trainerNum].trainerName[j] != EOS; j++)
                nameHash += gTrainers[trainerNum].trainerName[j];

            switch (gTrainers[trainerNum].partyFlags)
            {
            case 0:
            {
                const struct TrainerMonNoItemDefaultMoves *partyData = gTrainers[trainerNum].party.NoItemDefaultMoves;

                for (j = 0; gSpeciesNames[partyData[i].species][j] != EOS; j++)
                    nameHash += gSpeciesNames[partyData[i].species][j];

                personalityValue += nameHash << 8;
                fixedIV = partyData[i].iv * 31 / 255;
                CreateMon(&party[i], partyData[i].species, partyData[i].lvl, fixedIV, TRUE, personalityValue, OT_ID_RANDOM_NO_SHINY, 0);
                break;
            }
            case F_TRAINER_PARTY_CUSTOM_MOVESET:
            {
                const struct TrainerMonNoItemCustomMoves *partyData = gTrainers[trainerNum].party.NoItemCustomMoves;

                for (j = 0; gSpeciesNames[partyData[i].species][j] != EOS; j++)
                    nameHash += gSpeciesNames[partyData[i].species][j];

                personalityValue += nameHash << 8;
                fixedIV = partyData[i].iv * 31 / 255;
                CreateMon(&party[i], partyData[i].species, partyData[i].lvl, fixedIV, TRUE, personalityValue, OT_ID_RANDOM_NO_SHINY, 0);

                for (j = 0; j < MAX_MON_MOVES; j++)
                {
                    SetMonData(&party[i], MON_DATA_MOVE1 + j, &partyData[i].moves[j]);
                    SetMonData(&party[i], MON_DATA_PP1 + j, &gBattleMoves[partyData[i].moves[j]].pp);
                }
                break;
            }
            case F_TRAINER_PARTY_HELD_ITEM:
            {
                const struct TrainerMonItemDefaultMoves *partyData = gTrainers[trainerNum].party.ItemDefaultMoves;

                for (j = 0; gSpeciesNames[partyData[i].species][j] != EOS; j++)
                    nameHash += gSpeciesNames[partyData[i].species][j];

                personalityValue += nameHash << 8;
                fixedIV = partyData[i].iv * 31 / 255;
                CreateMon(&party[i], partyData[i].species, partyData[i].lvl, fixedIV, TRUE, personalityValue, OT_ID_RANDOM_NO_SHINY, 0);

                SetMonData(&party[i], MON_DATA_HELD_ITEM, &partyData[i].heldItem);
                break;
            }
            case F_TRAINER_PARTY_CUSTOM_MOVESET | F_TRAINER_PARTY_HELD_ITEM:
            {
                const struct TrainerMonItemCustomMoves *partyData = gTrainers[trainerNum].party.ItemCustomMoves;

                for (j = 0; gSpeciesNames[partyData[i].species][j] != EOS; j++)
                    nameHash += gSpeciesNames[partyData[i].species][j];

                personalityValue += nameHash << 8;
                fixedIV = partyData[i].iv * 31 / 255;
                CreateMon(&party[i], partyData[i].species, partyData[i].lvl, fixedIV, TRUE, personalityValue, OT_ID_RANDOM_NO_SHINY, 0);

                SetMonData(&party[i], MON_DATA_HELD_ITEM, &partyData[i].heldItem);

                for (j = 0; j < MAX_MON_MOVES; j++)
                {
                    SetMonData(&party[i], MON_DATA_MOVE1 + j, &partyData[i].moves[j]);
                    SetMonData(&party[i], MON_DATA_PP1 + j, &gBattleMoves[partyData[i].moves[j]].pp);
                }
                break;
            }
            }
        }

        gBattleTypeFlags |= gTrainers[trainerNum].doubleBattle;
    }

    return gTrainers[trainerNum].partySize;
}

void VBlankCB_Battle(void)
{
    // Change gRngSeed every vblank unless the battle could be recorded.
    if (!(gBattleTypeFlags & (BATTLE_TYPE_LINK | BATTLE_TYPE_FRONTIER | BATTLE_TYPE_RECORDED)))
        Random();

    SetGpuReg(REG_OFFSET_BG0HOFS, gBattle_BG0_X);
    SetGpuReg(REG_OFFSET_BG0VOFS, gBattle_BG0_Y);
    SetGpuReg(REG_OFFSET_BG1HOFS, gBattle_BG1_X);
    SetGpuReg(REG_OFFSET_BG1VOFS, gBattle_BG1_Y);
    SetGpuReg(REG_OFFSET_BG2HOFS, gBattle_BG2_X);
    SetGpuReg(REG_OFFSET_BG2VOFS, gBattle_BG2_Y);
    SetGpuReg(REG_OFFSET_BG3HOFS, gBattle_BG3_X);
    SetGpuReg(REG_OFFSET_BG3VOFS, gBattle_BG3_Y);
    SetGpuReg(REG_OFFSET_WIN0H, gBattle_WIN0H);
    SetGpuReg(REG_OFFSET_WIN0V, gBattle_WIN0V);
    SetGpuReg(REG_OFFSET_WIN1H, gBattle_WIN1H);
    SetGpuReg(REG_OFFSET_WIN1V, gBattle_WIN1V);
    LoadOam();
    ProcessSpriteCopyRequests();
    TransferPlttBuffer();
    ScanlineEffect_InitHBlankDmaTransfer();
}

void nullsub_17(struct Sprite *sprite)
{

}

static void sub_8038B04(struct Sprite *sprite)
{
    if (sprite->data[0] != 0)
        sprite->pos1.x = sprite->data[1] + ((sprite->data[2] & 0xFF00) >> 8);
    else
        sprite->pos1.x = sprite->data[1] - ((sprite->data[2] & 0xFF00) >> 8);

    sprite->data[2] += 0x180;

    if (sprite->affineAnimEnded)
    {
        FreeSpriteTilesByTag(0x2710);
        FreeSpritePaletteByTag(0x2710);
        FreeSpriteOamMatrix(sprite);
        DestroySprite(sprite);
    }
}

void sub_8038B74(struct Sprite *sprite)
{
    StartSpriteAffineAnim(sprite, 1);
    sprite->callback = sub_8038B04;
    PlaySE(SE_MUGSHOT);
}

static void sub_8038B94(u8 taskId)
{
    struct Pokemon *sp4 = NULL;
    struct Pokemon *sp8 = NULL;
    u8 r2 = gBattleScripting.multiplayerId;
    u32 r7;
    s32 i;

    if (gBattleTypeFlags & BATTLE_TYPE_MULTI)
    {
        switch (gLinkPlayers[r2].id)
        {
        case 0:
        case 2:
            sp4 = gPlayerParty;
            sp8 = gEnemyParty;
            break;
        case 1:
        case 3:
            sp4 = gEnemyParty;
            sp8 = gPlayerParty;
            break;
        }
    }
    else
    {
        sp4 = gPlayerParty;
        sp8 = gEnemyParty;
    }

    r7 = 0;
    for (i = 0; i < PARTY_SIZE; i++)
    {
        u16 species = GetMonData(&sp4[i], MON_DATA_SPECIES2);
        u16 hp = GetMonData(&sp4[i], MON_DATA_HP);
        u32 status = GetMonData(&sp4[i], MON_DATA_STATUS);

        if (species == SPECIES_NONE)
            continue;
        if (species != SPECIES_EGG && hp != 0 && status == 0)
            r7 |= 1 << i * 2;

        if (species == SPECIES_NONE)
            continue;
        if (hp != 0 && (species == SPECIES_EGG || status != 0))
            r7 |= 2 << i * 2;

        if (species == SPECIES_NONE)
            continue;
        if (species != SPECIES_EGG && hp == 0)
            r7 |= 3 << i * 2;
    }
    gTasks[taskId].data[3] = r7;

    r7 = 0;
    for (i = 0; i < PARTY_SIZE; i++)
    {
        u16 species = GetMonData(&sp8[i], MON_DATA_SPECIES2);
        u16 hp = GetMonData(&sp8[i], MON_DATA_HP);
        u32 status = GetMonData(&sp8[i], MON_DATA_STATUS);

        if (species == SPECIES_NONE)
            continue;
        if (species != SPECIES_EGG && hp != 0 && status == 0)
            r7 |= 1 << i * 2;

        if (species == SPECIES_NONE)
            continue;
        if (hp != 0 && (species == SPECIES_EGG || status != 0))
            r7 |= 2 << i * 2;

        if (species == SPECIES_NONE)
            continue;
        if (species != SPECIES_EGG && hp == 0)
            r7 |= 3 << i * 2;
    }
    gTasks[taskId].data[4] = r7;
}

void sub_8038D64(void)
{
    s32 i;
    u8 taskId;

    SetHBlankCallback(NULL);
    SetVBlankCallback(NULL);
    gBattleTypeFlags &= ~(BATTLE_TYPE_20);

    if (gBattleTypeFlags & BATTLE_TYPE_FRONTIER)
    {
        SetMainCallback2(gMain.savedCallback);
        FreeBattleResources();
        FreeBattleSpritesData();
        FreeMonSpritesGfx();
    }
    else
    {
        CpuFill32(0, (void*)(VRAM), VRAM_SIZE);
        SetGpuReg(REG_OFFSET_MOSAIC, 0);
        SetGpuReg(REG_OFFSET_WIN0H, 0xF0);
        SetGpuReg(REG_OFFSET_WIN0V, 0x5051);
        SetGpuReg(REG_OFFSET_WININ, 0);
        SetGpuReg(REG_OFFSET_WINOUT, 0);
        gBattle_WIN0H = 0xF0;
        gBattle_WIN0V = 0x5051;
        ScanlineEffect_Clear();

        i = 0;
        while (i < 80)
        {
            gScanlineEffectRegBuffers[0][i] = 0xF0;
            gScanlineEffectRegBuffers[1][i] = 0xF0;
            i++;
        }

        while (i < 160)
        {
            gScanlineEffectRegBuffers[0][i] = 0xFF10;
            gScanlineEffectRegBuffers[1][i] = 0xFF10;
            i++;
        }

        ResetPaletteFade();

        gBattle_BG0_X = 0;
        gBattle_BG0_Y = 0;
        gBattle_BG1_X = 0;
        gBattle_BG1_Y = 0;
        gBattle_BG2_X = 0;
        gBattle_BG2_Y = 0;
        gBattle_BG3_X = 0;
        gBattle_BG3_Y = 0;

        InitBattleBgsVideo();
        LoadCompressedPalette(gBattleTextboxPalette, 0, 64);
        LoadBattleMenuWindowGfx();
        ResetSpriteData();
        ResetTasks();
        DrawBattleEntryBackground();
        SetGpuReg(REG_OFFSET_WINOUT, 0x37);
        FreeAllSpritePalettes();
        gReservedSpritePaletteCount = 4;
        SetVBlankCallback(VBlankCB_Battle);

        taskId = CreateTask(InitLinkBattleVsScreen, 0);
        gTasks[taskId].data[1] = 0x10E;
        gTasks[taskId].data[2] = 0x5A;
        gTasks[taskId].data[5] = 1;
        sub_8038B94(taskId);
        SetMainCallback2(sub_8038F14);
        gBattleCommunication[MULTIUSE_STATE] = 0;
    }
}

static void sub_8038F14(void)
{
    sub_8038F34();
    AnimateSprites();
    BuildOamBuffer();
    RunTextPrinters();
    UpdatePaletteFade();
    RunTasks();
}

static void sub_8038F34(void)
{
    s32 i;

    switch (gBattleCommunication[MULTIUSE_STATE])
    {
    case 0:
        ShowBg(0);
        ShowBg(1);
        ShowBg(2);
        gBattleCommunication[1] = 0xFF;
        gBattleCommunication[MULTIUSE_STATE]++;
        break;
    case 1:
        if (--gBattleCommunication[1] == 0)
        {
            BeginNormalPaletteFade(0xFFFFFFFF, 0, 0, 0x10, RGB_BLACK);
            gBattleCommunication[MULTIUSE_STATE]++;
        }
        break;
    case 2:
        if (!gPaletteFade.active)
        {
            u8 monsCount;

            gMain.field_439_x4 = sub_8185FAC();

            if (gBattleTypeFlags & BATTLE_TYPE_MULTI)
                monsCount = 4;
            else
                monsCount = 2;

            for (i = 0; i < monsCount && (gLinkPlayers[i].version & 0xFF) == VERSION_EMERALD; i++);

            if (!gSaveBlock2Ptr->frontier.disableRecordBattle && i == monsCount)
            {
                if (FlagGet(FLAG_SYS_FRONTIER_PASS))
                {
                    FreeAllWindowBuffers();
                    SetMainCallback2(sub_80392A8);
                }
                else if (!gMain.field_439_x4)
                {
                    SetMainCallback2(gMain.savedCallback);
                    FreeBattleResources();
                    FreeBattleSpritesData();
                    FreeMonSpritesGfx();
                }
                else if (gReceivedRemoteLinkPlayers == 0)
                {
                    CreateTask(sub_80B3AF8, 5);
                    gBattleCommunication[MULTIUSE_STATE]++;
                }
                else
                {
                    gBattleCommunication[MULTIUSE_STATE]++;
                }
            }
            else
            {
                SetMainCallback2(gMain.savedCallback);
                FreeBattleResources();
                FreeBattleSpritesData();
                FreeMonSpritesGfx();
            }
        }
        break;
    case 3:
        CpuFill32(0, (void*)(VRAM), VRAM_SIZE);

        for (i = 0; i < 2; i++)
            LoadChosenBattleElement(i);

        BeginNormalPaletteFade(0xFFFFFFFF, 0, 0x10, 0, RGB_BLACK);
        gBattleCommunication[MULTIUSE_STATE]++;
        break;
    case 4:
        if (!gPaletteFade.active)
            gBattleCommunication[MULTIUSE_STATE]++;
        break;
    case 5:
        if (!FuncIsActiveTask(sub_80B3AF8))
            gBattleCommunication[MULTIUSE_STATE]++;
        break;
    case 6:
        if (IsLinkTaskFinished() == TRUE)
        {
            SetLinkStandbyCallback();
            BattlePutTextOnWindow(gText_LinkStandby3, 0);
            gBattleCommunication[MULTIUSE_STATE]++;
        }
        break;
    case 7:
        if (!IsTextPrinterActive(0))
        {
            if (IsLinkTaskFinished() == TRUE)
                gBattleCommunication[MULTIUSE_STATE]++;
        }
        break;
    case 8:
        if (!gWirelessCommType)
            SetCloseLinkCallback();
        gBattleCommunication[MULTIUSE_STATE]++;
        break;
    case 9:
        if (!gMain.field_439_x4 || gWirelessCommType || gReceivedRemoteLinkPlayers != 1)
        {
            gMain.field_439_x4 = 0;
            SetMainCallback2(gMain.savedCallback);
            FreeBattleResources();
            FreeBattleSpritesData();
            FreeMonSpritesGfx();
        }
        break;
    }
}

u32 sub_80391E0(u8 arrayId, u8 caseId)
{
    u32 ret = 0;

    switch (caseId)
    {
    case 0:
        ret = gBattleBgTemplates[arrayId].bg;
        break;
    case 1:
        ret = gBattleBgTemplates[arrayId].charBaseIndex;
        break;
    case 2:
        ret = gBattleBgTemplates[arrayId].mapBaseIndex;
        break;
    case 3:
        ret = gBattleBgTemplates[arrayId].screenSize;
        break;
    case 4:
        ret = gBattleBgTemplates[arrayId].paletteMode;
        break;
    case 5:
        ret = gBattleBgTemplates[arrayId].priority;
        break;
    case 6:
        ret = gBattleBgTemplates[arrayId].baseTile;
        break;
    }

    return ret;
}

static void sub_80392A8(void)
{
    s32 i;

    SetHBlankCallback(NULL);
    SetVBlankCallback(NULL);
    CpuFill32(0, (void*)(VRAM), VRAM_SIZE);
    ResetPaletteFade();
    gBattle_BG0_X = 0;
    gBattle_BG0_Y = 0;
    gBattle_BG1_X = 0;
    gBattle_BG1_Y = 0;
    gBattle_BG2_X = 0;
    gBattle_BG2_Y = 0;
    gBattle_BG3_X = 0;
    gBattle_BG3_Y = 0;
    InitBattleBgsVideo();
    SetGpuReg(REG_OFFSET_DISPCNT, DISPCNT_OBJ_ON | DISPCNT_OBJ_1D_MAP);
    LoadBattleMenuWindowGfx();

    for (i = 0; i < 2; i++)
        LoadChosenBattleElement(i);

    ResetSpriteData();
    ResetTasks();
    FreeAllSpritePalettes();
    gReservedSpritePaletteCount = 4;
    SetVBlankCallback(VBlankCB_Battle);
    SetMainCallback2(sub_803937C);
    BeginNormalPaletteFade(0xFFFFFFFF, 0, 0x10, 0, RGB_BLACK);
    gBattleCommunication[MULTIUSE_STATE] = 0;
}

static void sub_803937C(void)
{
    sub_803939C();
    AnimateSprites();
    BuildOamBuffer();
    RunTextPrinters();
    UpdatePaletteFade();
    RunTasks();
}

static void sub_803939C(void)
{
    switch (gBattleCommunication[MULTIUSE_STATE])
    {
    case 0:
        ShowBg(0);
        ShowBg(1);
        ShowBg(2);
        gBattleCommunication[MULTIUSE_STATE]++;
        break;
    case 1:
        if (gMain.field_439_x4 && gReceivedRemoteLinkPlayers == 0)
            CreateTask(sub_80B3AF8, 5);
        gBattleCommunication[MULTIUSE_STATE]++;
        break;
    case 2:
        if (!FuncIsActiveTask(sub_80B3AF8))
            gBattleCommunication[MULTIUSE_STATE]++;
        break;
    case 3:
        if (!gPaletteFade.active)
        {
            BattlePutTextOnWindow(gText_RecordBattleToPass, 0);
            gBattleCommunication[MULTIUSE_STATE]++;
        }
        break;
    case 4:
        if (!IsTextPrinterActive(0))
        {
            HandleBattleWindow(0x18, 8, 0x1D, 0xD, 0);
            BattlePutTextOnWindow(gText_BattleYesNoChoice, 0xC);
            gBattleCommunication[CURSOR_POSITION] = 1;
            BattleCreateYesNoCursorAt(1);
            gBattleCommunication[MULTIUSE_STATE]++;
        }
        break;
    case 5:
        if (JOY_NEW(DPAD_UP))
        {
            if (gBattleCommunication[CURSOR_POSITION] != 0)
            {
                PlaySE(SE_SELECT);
                BattleDestroyYesNoCursorAt(gBattleCommunication[CURSOR_POSITION]);
                gBattleCommunication[CURSOR_POSITION] = 0;
                BattleCreateYesNoCursorAt(0);
            }
        }
        else if (JOY_NEW(DPAD_DOWN))
        {
            if (gBattleCommunication[CURSOR_POSITION] == 0)
            {
                PlaySE(SE_SELECT);
                BattleDestroyYesNoCursorAt(gBattleCommunication[CURSOR_POSITION]);
                gBattleCommunication[CURSOR_POSITION] = 1;
                BattleCreateYesNoCursorAt(1);
            }
        }
        else if (JOY_NEW(A_BUTTON))
        {
            PlaySE(SE_SELECT);
            if (gBattleCommunication[CURSOR_POSITION] == 0)
            {
                HandleBattleWindow(0x18, 8, 0x1D, 0xD, WINDOW_CLEAR);
                gBattleCommunication[1] = MoveRecordedBattleToSaveData();
                gBattleCommunication[MULTIUSE_STATE] = 10;
            }
            else
            {
                gBattleCommunication[MULTIUSE_STATE]++;
            }
        }
        else if (JOY_NEW(B_BUTTON))
        {
            PlaySE(SE_SELECT);
            gBattleCommunication[MULTIUSE_STATE]++;
        }
        break;
    case 6:
        if (IsLinkTaskFinished() == TRUE)
        {
            HandleBattleWindow(0x18, 8, 0x1D, 0xD, WINDOW_CLEAR);
            if (gMain.field_439_x4)
            {
                SetLinkStandbyCallback();
                BattlePutTextOnWindow(gText_LinkStandby3, 0);
            }
            gBattleCommunication[MULTIUSE_STATE]++;
        }
        break;
    case 8:
        if (--gBattleCommunication[1] == 0)
        {
            if (gMain.field_439_x4 && !gWirelessCommType)
                SetCloseLinkCallback();
            gBattleCommunication[MULTIUSE_STATE]++;
        }
        break;
    case 9:
        if (!gMain.field_439_x4 || gWirelessCommType || gReceivedRemoteLinkPlayers != 1)
        {
            gMain.field_439_x4 = 0;
            if (!gPaletteFade.active)
            {
                SetMainCallback2(gMain.savedCallback);
                FreeBattleResources();
                FreeBattleSpritesData();
                FreeMonSpritesGfx();
            }
        }
        break;
    case 10:
        if (gBattleCommunication[1] == 1)
        {
            PlaySE(SE_SAVE);
            BattleStringExpandPlaceholdersToDisplayedString(gText_BattleRecordedOnPass);
            BattlePutTextOnWindow(gDisplayedStringBattle, 0);
            gBattleCommunication[1] = 0x80;
            gBattleCommunication[MULTIUSE_STATE]++;
        }
        else
        {
            BattleStringExpandPlaceholdersToDisplayedString(BattleFrontier_BattleTowerBattleRoom_Text_RecordCouldntBeSaved);
            BattlePutTextOnWindow(gDisplayedStringBattle, 0);
            gBattleCommunication[1] = 0x80;
            gBattleCommunication[MULTIUSE_STATE]++;
        }
        break;
    case 11:
        if (IsLinkTaskFinished() == TRUE && !IsTextPrinterActive(0) && --gBattleCommunication[1] == 0)
        {
            if (gMain.field_439_x4)
            {
                SetLinkStandbyCallback();
                BattlePutTextOnWindow(gText_LinkStandby3, 0);
            }
            gBattleCommunication[MULTIUSE_STATE]++;
        }
        break;
    case 12:
    case 7:
        if (!IsTextPrinterActive(0))
        {
            if (gMain.field_439_x4)
            {
                if (IsLinkTaskFinished() == TRUE)
                {
                    BeginNormalPaletteFade(0xFFFFFFFF, 0, 0, 0x10, RGB_BLACK);
                    gBattleCommunication[1] = 0x20;
                    gBattleCommunication[MULTIUSE_STATE] = 8;
                }

            }
            else
            {
                BeginNormalPaletteFade(0xFFFFFFFF, 0, 0, 0x10, RGB_BLACK);
                gBattleCommunication[1] = 0x20;
                gBattleCommunication[MULTIUSE_STATE] = 8;
            }
        }
        break;
    }
}

static void TryCorrectShedinjaLanguage(struct Pokemon *mon)
{
    u8 nickname[POKEMON_NAME_LENGTH + 1];
    u8 language = LANGUAGE_JAPANESE;

    if (GetMonData(mon, MON_DATA_SPECIES) == SPECIES_SHEDINJA
     && GetMonData(mon, MON_DATA_LANGUAGE) != language)
    {
        GetMonData(mon, MON_DATA_NICKNAME, nickname);
        if (StringCompareWithoutExtCtrlCodes(nickname, sText_ShedinjaJpnName) == 0)
            SetMonData(mon, MON_DATA_LANGUAGE, &language);
    }
}

u32 sub_80397C4(u32 setId, u32 tableId)
{
    return gBattleWindowTemplates[setId][tableId].width * 8;
}

#define sBattler            data[0]
#define sSpeciesId          data[2]

void SpriteCb_WildMon(struct Sprite *sprite)
{
    sprite->callback = SpriteCb_MoveWildMonToRight;
    StartSpriteAnimIfDifferent(sprite, 0);
    if (WILD_DOUBLE_BATTLE)
        BeginNormalPaletteFade((0x10000 << sprite->sBattler) | (0x10000 << BATTLE_PARTNER(sprite->sBattler)), 0, 10, 10, RGB(8, 8, 8));
    else
        BeginNormalPaletteFade((0x10000 << sprite->sBattler), 0, 10, 10, RGB(8, 8, 8));
}

static void SpriteCb_MoveWildMonToRight(struct Sprite *sprite)
{
    if ((gIntroSlideFlags & 1) == 0)
    {
        sprite->pos2.x += 2;
        if (sprite->pos2.x == 0)
        {
            sprite->callback = SpriteCb_WildMonShowHealthbox;
        }
    }
}

static void SpriteCb_WildMonShowHealthbox(struct Sprite *sprite)
{
    if (sprite->animEnded)
    {
        sub_8076918(sprite->sBattler);
        SetHealthboxSpriteVisible(gHealthboxSpriteIds[sprite->sBattler]);
        sprite->callback = SpriteCb_WildMonAnimate;
        StartSpriteAnimIfDifferent(sprite, 0);
        if (WILD_DOUBLE_BATTLE)
            BeginNormalPaletteFade((0x10000 << sprite->sBattler) | (0x10000 << BATTLE_PARTNER(sprite->sBattler)), 0, 10, 0, RGB(8, 8, 8));
        else
            BeginNormalPaletteFade((0x10000 << sprite->sBattler), 0, 10, 0, RGB(8, 8, 8));
    }
}

static void SpriteCb_WildMonAnimate(struct Sprite *sprite)
{
    if (!gPaletteFade.active)
    {
        BattleAnimateFrontSprite(sprite, sprite->sSpeciesId, FALSE, 1);
    }
}

void SpriteCallbackDummy_2(struct Sprite *sprite)
{

}

static void sub_80398D0(struct Sprite *sprite)
{
    sprite->data[4]--;
    if (sprite->data[4] == 0)
    {
        sprite->data[4] = 8;
        sprite->invisible ^= 1;
        sprite->data[3]--;
        if (sprite->data[3] == 0)
        {
            sprite->invisible = FALSE;
            sprite->callback = SpriteCallbackDummy_2;
            // sUnusedUnknownArray[0] = 0;
        }
    }
}

extern const struct MonCoords gMonFrontPicCoords[];
extern const struct MonCoords gCastformFrontSpriteCoords[];

void SpriteCB_FaintOpponentMon(struct Sprite *sprite)
{
    u8 battler = sprite->sBattler;
    u16 species;
    u8 yOffset;

    if (gBattleSpritesDataPtr->battlerData[battler].transformSpecies != 0)
        species = gBattleSpritesDataPtr->battlerData[battler].transformSpecies;
    else
        species = sprite->sSpeciesId;

    GetMonData(&gEnemyParty[gBattlerPartyIndexes[battler]], MON_DATA_PERSONALITY);  // Unused return value.

    if (species == SPECIES_UNOWN)
    {
        u32 personalityValue = GetMonData(&gEnemyParty[gBattlerPartyIndexes[battler]], MON_DATA_PERSONALITY);
        u16 unownForm = ((((personalityValue & 0x3000000) >> 18) | ((personalityValue & 0x30000) >> 12) | ((personalityValue & 0x300) >> 6) | (personalityValue & 3)) % 0x1C);
        u16 unownSpecies;

        if (unownForm == 0)
            unownSpecies = SPECIES_UNOWN;  // Use the A Unown form.
        else
            unownSpecies = NUM_SPECIES + unownForm;  // Use one of the other Unown letters.

        yOffset = gMonFrontPicCoords[unownSpecies].y_offset;
    }
    else if (species == SPECIES_CASTFORM)
    {
        yOffset = gCastformFrontSpriteCoords[gBattleMonForms[battler]].y_offset;
    }
    else if (species > NUM_SPECIES)
    {
        yOffset = gMonFrontPicCoords[SPECIES_NONE].y_offset;
    }
    else
    {
        yOffset = gMonFrontPicCoords[species].y_offset;
    }

    sprite->data[3] = 8 - yOffset / 8;
    sprite->data[4] = 1;
    sprite->callback = SpriteCB_AnimFaintOpponent;
}

static void SpriteCB_AnimFaintOpponent(struct Sprite *sprite)
{
    s32 i;

    if (--sprite->data[4] == 0)
    {
        sprite->data[4] = 2;
        sprite->pos2.y += 8; // Move the sprite down.
        if (--sprite->data[3] < 0)
        {
            FreeSpriteOamMatrix(sprite);
            DestroySprite(sprite);
        }
        else // Erase bottom part of the sprite to create a smooth illusion of mon falling down.
        {
            u8 *dst = (u8 *)gMonSpritesGfxPtr->sprites[GetBattlerPosition(sprite->sBattler)] + (gBattleMonForms[sprite->sBattler] << 11) + (sprite->data[3] << 8);

            for (i = 0; i < 0x100; i++)
                *(dst++) = 0;

            StartSpriteAnim(sprite, gBattleMonForms[sprite->sBattler]);
        }
    }
}

// Used when selecting a move, which can hit multiple targets, in double battles.
void SpriteCb_ShowAsMoveTarget(struct Sprite *sprite)
{
    sprite->data[3] = 8;
    sprite->data[4] = sprite->invisible;
    sprite->callback = SpriteCb_BlinkVisible;
}

static void SpriteCb_BlinkVisible(struct Sprite *sprite)
{
    if (--sprite->data[3] == 0)
    {
        sprite->invisible ^= 1;
        sprite->data[3] = 8;
    }
}

void SpriteCb_HideAsMoveTarget(struct Sprite *sprite)
{
    sprite->invisible = sprite->data[4];
    sprite->data[4] = FALSE;
    sprite->callback = SpriteCallbackDummy_2;
}

void SpriteCb_OpponentMonFromBall(struct Sprite *sprite)
{
    if (sprite->affineAnimEnded)
    {
        if (!(gHitMarker & HITMARKER_NO_ANIMATIONS) || gBattleTypeFlags & (BATTLE_TYPE_LINK | BATTLE_TYPE_x2000000))
        {
            if (HasTwoFramesAnimation(sprite->sSpeciesId))
                StartSpriteAnim(sprite, 1);
        }
        BattleAnimateFrontSprite(sprite, sprite->sSpeciesId, TRUE, 1);
    }
}

void sub_8039BB4(struct Sprite *sprite)
{
    sprite->callback = oac_poke_ally_;
}

static void oac_poke_ally_(struct Sprite *sprite)
{
    if (!(gIntroSlideFlags & 1))
    {
        sprite->pos2.x -= 2;
        if (sprite->pos2.x == 0)
        {
            sprite->callback = SpriteCallbackDummy_3;
            sprite->data[1] = 0;
        }
    }
}

void sub_80105DC(struct Sprite *sprite)
{
    sprite->callback = SpriteCallbackDummy_3;
}

static void SpriteCallbackDummy_3(struct Sprite *sprite)
{
}

void sub_8039C00(struct Sprite *sprite)
{
    if (!(gIntroSlideFlags & 1))
    {
        sprite->pos2.x += sprite->data[1];
        sprite->pos2.y += sprite->data[2];
    }
}

#define sSinIndex           data[3]
#define sDelta              data[4]
#define sAmplitude          data[5]
#define sBouncerSpriteId    data[6]
#define sWhich              data[7]

void DoBounceEffect(u8 battler, u8 which, s8 delta, s8 amplitude)
{
    u8 invisibleSpriteId;
    u8 bouncerSpriteId;

    switch (which)
    {
    case BOUNCE_HEALTHBOX:
    default:
        if (gBattleSpritesDataPtr->healthBoxesData[battler].healthboxIsBouncing)
            return;
        break;
    case BOUNCE_MON:
        if (gBattleSpritesDataPtr->healthBoxesData[battler].battlerIsBouncing)
            return;
        break;
    }

    invisibleSpriteId = CreateInvisibleSpriteWithCallback(SpriteCB_BounceEffect);
    if (which == BOUNCE_HEALTHBOX)
    {
        bouncerSpriteId = gHealthboxSpriteIds[battler];
        gBattleSpritesDataPtr->healthBoxesData[battler].healthboxBounceSpriteId = invisibleSpriteId;
        gBattleSpritesDataPtr->healthBoxesData[battler].healthboxIsBouncing = 1;
        gSprites[invisibleSpriteId].sSinIndex = 128; // 0
    }
    else
    {
        bouncerSpriteId = gBattlerSpriteIds[battler];
        gBattleSpritesDataPtr->healthBoxesData[battler].battlerBounceSpriteId = invisibleSpriteId;
        gBattleSpritesDataPtr->healthBoxesData[battler].battlerIsBouncing = 1;
        gSprites[invisibleSpriteId].sSinIndex = 192; // -1
    }
    gSprites[invisibleSpriteId].sDelta = delta;
    gSprites[invisibleSpriteId].sAmplitude = amplitude;
    gSprites[invisibleSpriteId].sBouncerSpriteId = bouncerSpriteId;
    gSprites[invisibleSpriteId].sWhich = which;
    gSprites[invisibleSpriteId].sBattler = battler;
    gSprites[bouncerSpriteId].pos2.x = 0;
    gSprites[bouncerSpriteId].pos2.y = 0;
}

void EndBounceEffect(u8 battler, u8 which)
{
    u8 bouncerSpriteId;

    if (which == BOUNCE_HEALTHBOX)
    {
        if (!gBattleSpritesDataPtr->healthBoxesData[battler].healthboxIsBouncing)
            return;

        bouncerSpriteId = gSprites[gBattleSpritesDataPtr->healthBoxesData[battler].healthboxBounceSpriteId].sBouncerSpriteId;
        DestroySprite(&gSprites[gBattleSpritesDataPtr->healthBoxesData[battler].healthboxBounceSpriteId]);
        gBattleSpritesDataPtr->healthBoxesData[battler].healthboxIsBouncing = 0;
    }
    else
    {
        if (!gBattleSpritesDataPtr->healthBoxesData[battler].battlerIsBouncing)
            return;

        bouncerSpriteId = gSprites[gBattleSpritesDataPtr->healthBoxesData[battler].battlerBounceSpriteId].sBouncerSpriteId;
        DestroySprite(&gSprites[gBattleSpritesDataPtr->healthBoxesData[battler].battlerBounceSpriteId]);
        gBattleSpritesDataPtr->healthBoxesData[battler].battlerIsBouncing = 0;
    }

    gSprites[bouncerSpriteId].pos2.x = 0;
    gSprites[bouncerSpriteId].pos2.y = 0;
}

static void SpriteCB_BounceEffect(struct Sprite *sprite)
{
    u8 bouncerSpriteId = sprite->sBouncerSpriteId;
    s32 index = sprite->sSinIndex;
    s32 y = Sin(index, sprite->sAmplitude) + sprite->sAmplitude;

    gSprites[bouncerSpriteId].pos2.y = y;
    sprite->sSinIndex = (sprite->sSinIndex + sprite->sDelta) & 0xFF;

    bouncerSpriteId = GetMegaIndicatorSpriteId(sprite->sBouncerSpriteId);
    if (sprite->sWhich == BOUNCE_HEALTHBOX && bouncerSpriteId != 0xFF)
        gSprites[bouncerSpriteId].pos2.y = y;
}

#undef sSinIndex
#undef sDelta
#undef sAmplitude
#undef sBouncerSpriteId
#undef sWhich

void SpriteCb_PlayerMonFromBall(struct Sprite *sprite)
{
    if (sprite->affineAnimEnded)
        BattleAnimateBackSprite(sprite, sprite->sSpeciesId);
}

void sub_8039E60(struct Sprite *sprite)
{
    sub_8039E9C(sprite);
    if (sprite->animEnded)
        sprite->callback = SpriteCallbackDummy_3;
}

void SpriteCB_TrainerThrowObject(struct Sprite *sprite)
{
    StartSpriteAnim(sprite, 1);
    sprite->callback = sub_8039E60;
}

void sub_8039E9C(struct Sprite *sprite)
{
    if (sprite->animDelayCounter == 0)
        sprite->centerToCornerVecX = gUnknown_0831ACE0[sprite->animCmdIndex];
}

void nullsub_20(void)
{

}

void BeginBattleIntro(void)
{
    BattleStartClearSetData();
    gBattleCommunication[1] = 0;
    gBattleStruct->introState = 0;
    gBattleMainFunc = DoBattleIntro;
}

static void BattleMainCB1(void)
{
    gBattleMainFunc();

    for (gActiveBattler = 0; gActiveBattler < gBattlersCount; gActiveBattler++)
        gBattlerControllerFuncs[gActiveBattler]();
}

static void BattleStartClearSetData(void)
{
    s32 i;

    TurnValuesCleanUp(FALSE);
    SpecialStatusesClear();

    memset(&gDisableStructs, 0, sizeof(gDisableStructs));
    memset(&gFieldTimers, 0, sizeof(gFieldTimers));
    memset(&gSideStatuses, 0, sizeof(gSideStatuses));
    memset(&gSideTimers, 0, sizeof(gSideTimers));
    memset(&gWishFutureKnock, 0, sizeof(gWishFutureKnock));
    memset(&gBattleResults, 0, sizeof(gBattleResults));

    for (i = 0; i < MAX_BATTLERS_COUNT; i++)
    {
        gStatuses3[i] = 0;
        gDisableStructs[i].isFirstTurn = 2;
        gLastMoves[i] = 0;
        gLastLandedMoves[i] = 0;
        gLastHitByType[i] = 0;
        gLastResultingMoves[i] = 0;
        gLastHitBy[i] = 0xFF;
        gLockedMoves[i] = 0;
        gLastPrintedMoves[i] = 0;
        gBattleResources->flags->flags[i] = 0;
        gPalaceSelectionBattleScripts[i] = 0;
        gBattleStruct->lastTakenMove[i] = 0;
        gBattleStruct->usedHeldItems[i] = 0;
        gBattleStruct->choicedMove[i] = 0;
        gBattleStruct->changedItems[i] = 0;
        gBattleStruct->lastTakenMoveFrom[i][0] = 0;
        gBattleStruct->lastTakenMoveFrom[i][1] = 0;
        gBattleStruct->lastTakenMoveFrom[i][2] = 0;
        gBattleStruct->lastTakenMoveFrom[i][3] = 0;
        gBattleStruct->AI_monToSwitchIntoId[i] = PARTY_SIZE;
    }

    gLastUsedMove = 0;
    gFieldStatuses = 0;

    gBattlerAttacker = 0;
    gBattlerTarget = 0;
    gBattleWeather = 0;
    gHitMarker = 0;

    if (!(gBattleTypeFlags & BATTLE_TYPE_RECORDED))
    {
        if (!(gBattleTypeFlags & BATTLE_TYPE_LINK) && gSaveBlock2Ptr->optionsBattleSceneOff == TRUE)
            gHitMarker |= HITMARKER_NO_ANIMATIONS;
    }
    else if (!(gBattleTypeFlags & (BATTLE_TYPE_LINK | BATTLE_TYPE_x2000000)) && GetBattleSceneInRecordedBattle())
    {
        gHitMarker |= HITMARKER_NO_ANIMATIONS;
    }

    gBattleScripting.battleStyle = gSaveBlock2Ptr->optionsBattleStyle;
	gBattleScripting.expOnCatch = (B_EXP_CATCH >= GEN_6);
	gBattleScripting.monCaught = FALSE;

    gMultiHitCounter = 0;
    gBattleOutcome = 0;
    gBattleControllerExecFlags = 0;
    gPaydayMoney = 0;
    gBattleResources->battleScriptsStack->size = 0;
    gBattleResources->battleCallbackStack->size = 0;

    for (i = 0; i < BATTLE_COMMUNICATION_ENTRIES_COUNT; i++)
        gBattleCommunication[i] = 0;

    gPauseCounterBattle = 0;
    gBattleMoveDamage = 0;
    gIntroSlideFlags = 0;
    gBattleScripting.animTurn = 0;
    gBattleScripting.animTargetsHit = 0;
    gLeveledUpInBattle = 0;
    gAbsentBattlerFlags = 0;
    gBattleStruct->runTries = 0;
    gBattleStruct->safariGoNearCounter = 0;
    gBattleStruct->safariPkblThrowCounter = 0;
    gBattleStruct->safariCatchFactor = gBaseStats[GetMonData(&gEnemyParty[0], MON_DATA_SPECIES)].catchRate * 100 / 1275;
    gBattleStruct->safariEscapeFactor = 3;
    gBattleStruct->wildVictorySong = 0;
    gBattleStruct->moneyMultiplier = 1;

    gBattleStruct->givenExpMons = 0;
    gBattleStruct->palaceFlags = 0;

    gRandomTurnNumber = Random();

    gBattleResults.shinyWildMon = IsMonShiny(&gEnemyParty[0]);

    gBattleStruct->arenaLostPlayerMons = 0;
    gBattleStruct->arenaLostOpponentMons = 0;

    gBattleStruct->mega.triggerSpriteId = 0xFF;
}

void SwitchInClearSetData(void)
{
    s32 i;
    struct DisableStruct disableStructCopy = gDisableStructs[gActiveBattler];

    ClearIllusionMon(gActiveBattler);
    if (gBattleMoves[gCurrentMove].effect != EFFECT_BATON_PASS)
    {
        for (i = 0; i < NUM_BATTLE_STATS; i++)
            gBattleMons[gActiveBattler].statStages[i] = DEFAULT_STAT_STAGE;
        for (i = 0; i < gBattlersCount; i++)
        {
            if ((gBattleMons[i].status2 & STATUS2_ESCAPE_PREVENTION) && gDisableStructs[i].battlerPreventingEscape == gActiveBattler)
                gBattleMons[i].status2 &= ~STATUS2_ESCAPE_PREVENTION;
            if ((gStatuses3[i] & STATUS3_ALWAYS_HITS) && gDisableStructs[i].battlerWithSureHit == gActiveBattler)
            {
                gStatuses3[i] &= ~STATUS3_ALWAYS_HITS;
                gDisableStructs[i].battlerWithSureHit = 0;
            }
        }
    }
    if (gBattleMoves[gCurrentMove].effect == EFFECT_BATON_PASS)
    {
        gBattleMons[gActiveBattler].status2 &= (STATUS2_CONFUSION | STATUS2_FOCUS_ENERGY | STATUS2_SUBSTITUTE | STATUS2_ESCAPE_PREVENTION | STATUS2_CURSED);
        gStatuses3[gActiveBattler] &= (STATUS3_LEECHSEED_BATTLER | STATUS3_LEECHSEED | STATUS3_ALWAYS_HITS | STATUS3_PERISH_SONG | STATUS3_ROOTED);

        for (i = 0; i < gBattlersCount; i++)
        {
            if (GetBattlerSide(gActiveBattler) != GetBattlerSide(i)
             && (gStatuses3[i] & STATUS3_ALWAYS_HITS) != 0
             && (gDisableStructs[i].battlerWithSureHit == gActiveBattler))
            {
                gStatuses3[i] &= ~(STATUS3_ALWAYS_HITS);
                gStatuses3[i] |= STATUS3_ALWAYS_HITS_TURN(2);
            }
        }
        if (gStatuses3[gActiveBattler] & STATUS3_POWER_TRICK)
            SWAP(gBattleMons[gActiveBattler].attack, gBattleMons[gActiveBattler].defense, i);
    }
    else
    {
        gBattleMons[gActiveBattler].status2 = 0;
        gStatuses3[gActiveBattler] = 0;
    }

    for (i = 0; i < gBattlersCount; i++)
    {
        if (gBattleMons[i].status2 & STATUS2_INFATUATED_WITH(gActiveBattler))
            gBattleMons[i].status2 &= ~(STATUS2_INFATUATED_WITH(gActiveBattler));
        if ((gBattleMons[i].status2 & STATUS2_WRAPPED) && *(gBattleStruct->wrappedBy + i) == gActiveBattler)
            gBattleMons[i].status2 &= ~(STATUS2_WRAPPED);
    }

    gActionSelectionCursor[gActiveBattler] = 0;
    gMoveSelectionCursor[gActiveBattler] = 0;

    memset(&gDisableStructs[gActiveBattler], 0, sizeof(struct DisableStruct));

    if (gBattleMoves[gCurrentMove].effect == EFFECT_BATON_PASS)
    {
        gDisableStructs[gActiveBattler].substituteHP = disableStructCopy.substituteHP;
        gDisableStructs[gActiveBattler].battlerWithSureHit = disableStructCopy.battlerWithSureHit;
        gDisableStructs[gActiveBattler].perishSongTimer = disableStructCopy.perishSongTimer;
        gDisableStructs[gActiveBattler].perishSongTimerStartValue = disableStructCopy.perishSongTimerStartValue;
        gDisableStructs[gActiveBattler].battlerPreventingEscape = disableStructCopy.battlerPreventingEscape;
    }

    gMoveResultFlags = 0;
    gDisableStructs[gActiveBattler].isFirstTurn = 2;
    gDisableStructs[gActiveBattler].truantSwitchInHack = disableStructCopy.truantSwitchInHack;
    gLastMoves[gActiveBattler] = 0;
    gLastLandedMoves[gActiveBattler] = 0;
    gLastHitByType[gActiveBattler] = 0;
    gLastResultingMoves[gActiveBattler] = 0;
    gLastPrintedMoves[gActiveBattler] = 0;
    gLastHitBy[gActiveBattler] = 0xFF;

    gBattleStruct->lastTakenMove[gActiveBattler] = 0;
    gBattleStruct->sameMoveTurns[gActiveBattler] = 0;
    gBattleStruct->lastTakenMoveFrom[gActiveBattler][0] = 0;
    gBattleStruct->lastTakenMoveFrom[gActiveBattler][1] = 0;
    gBattleStruct->lastTakenMoveFrom[gActiveBattler][2] = 0;
    gBattleStruct->lastTakenMoveFrom[gActiveBattler][3] = 0;
    gBattleStruct->lastMoveFailed &= ~(gBitTable[gActiveBattler]);
    gBattleStruct->palaceFlags &= ~(gBitTable[gActiveBattler]);

    for (i = 0; i < gBattlersCount; i++)
    {
        if (i != gActiveBattler && GetBattlerSide(i) != GetBattlerSide(gActiveBattler))
            gBattleStruct->lastTakenMove[i] = 0;

        gBattleStruct->lastTakenMoveFrom[i][gActiveBattler] = 0;
    }

    gBattleStruct->choicedMove[gActiveBattler] = 0;
    gBattleResources->flags->flags[gActiveBattler] = 0;
    gCurrentMove = 0;
    gBattleStruct->arenaTurnCounter = 0xFF;

    ClearBattlerMoveHistory(gActiveBattler);
    ClearBattlerAbilityHistory(gActiveBattler);
}

void FaintClearSetData(void)
{
    s32 i;

    for (i = 0; i < NUM_BATTLE_STATS; i++)
        gBattleMons[gActiveBattler].statStages[i] = DEFAULT_STAT_STAGE;

    gBattleMons[gActiveBattler].status2 = 0;
    gStatuses3[gActiveBattler] = 0;

    for (i = 0; i < gBattlersCount; i++)
    {
        if ((gBattleMons[i].status2 & STATUS2_ESCAPE_PREVENTION) && gDisableStructs[i].battlerPreventingEscape == gActiveBattler)
            gBattleMons[i].status2 &= ~STATUS2_ESCAPE_PREVENTION;
        if (gBattleMons[i].status2 & STATUS2_INFATUATED_WITH(gActiveBattler))
            gBattleMons[i].status2 &= ~(STATUS2_INFATUATED_WITH(gActiveBattler));
        if ((gBattleMons[i].status2 & STATUS2_WRAPPED) && *(gBattleStruct->wrappedBy + i) == gActiveBattler)
            gBattleMons[i].status2 &= ~(STATUS2_WRAPPED);
    }

    gActionSelectionCursor[gActiveBattler] = 0;
    gMoveSelectionCursor[gActiveBattler] = 0;

    memset(&gDisableStructs[gActiveBattler], 0, sizeof(struct DisableStruct));

    gProtectStructs[gActiveBattler].protected = 0;
    gProtectStructs[gActiveBattler].spikyShielded = 0;
    gProtectStructs[gActiveBattler].kingsShielded = 0;
    gProtectStructs[gActiveBattler].banefulBunkered = 0;
    gProtectStructs[gActiveBattler].endured = 0;
    gProtectStructs[gActiveBattler].noValidMoves = 0;
    gProtectStructs[gActiveBattler].helpingHand = 0;
    gProtectStructs[gActiveBattler].bounceMove = 0;
    gProtectStructs[gActiveBattler].stealMove = 0;
    gProtectStructs[gActiveBattler].prlzImmobility = 0;
    gProtectStructs[gActiveBattler].confusionSelfDmg = 0;
    gProtectStructs[gActiveBattler].targetNotAffected = 0;
    gProtectStructs[gActiveBattler].chargingTurn = 0;
    gProtectStructs[gActiveBattler].fleeFlag = 0;
    gProtectStructs[gActiveBattler].usedImprisonedMove = 0;
    gProtectStructs[gActiveBattler].loveImmobility = 0;
    gProtectStructs[gActiveBattler].usedDisabledMove = 0;
    gProtectStructs[gActiveBattler].usedTauntedMove = 0;
    gProtectStructs[gActiveBattler].flag2Unknown = 0;
    gProtectStructs[gActiveBattler].flinchImmobility = 0;
    gProtectStructs[gActiveBattler].notFirstStrike = 0;
    gProtectStructs[gActiveBattler].usedHealBlockedMove = 0;
    gProtectStructs[gActiveBattler].usesBouncedMove = 0;
    gProtectStructs[gActiveBattler].usedGravityPreventedMove = 0;
    gProtectStructs[gActiveBattler].usedThroatChopPreventedMove = 0;

    gDisableStructs[gActiveBattler].isFirstTurn = 2;

    gLastMoves[gActiveBattler] = 0;
    gLastLandedMoves[gActiveBattler] = 0;
    gLastHitByType[gActiveBattler] = 0;
    gLastResultingMoves[gActiveBattler] = 0;
    gLastPrintedMoves[gActiveBattler] = 0;
    gLastHitBy[gActiveBattler] = 0xFF;

    gBattleStruct->choicedMove[gActiveBattler] = 0;
    gBattleStruct->sameMoveTurns[gActiveBattler] = 0;
    gBattleStruct->lastTakenMove[gActiveBattler] = 0;
    gBattleStruct->lastTakenMoveFrom[gActiveBattler][0] = 0;
    gBattleStruct->lastTakenMoveFrom[gActiveBattler][1] = 0;
    gBattleStruct->lastTakenMoveFrom[gActiveBattler][2] = 0;
    gBattleStruct->lastTakenMoveFrom[gActiveBattler][3] = 0;

    gBattleStruct->palaceFlags &= ~(gBitTable[gActiveBattler]);

    for (i = 0; i < gBattlersCount; i++)
    {
        if (i != gActiveBattler && GetBattlerSide(i) != GetBattlerSide(gActiveBattler))
            gBattleStruct->lastTakenMove[i] = 0;

        gBattleStruct->lastTakenMoveFrom[i][gActiveBattler] = 0;
    }

    gBattleResources->flags->flags[gActiveBattler] = 0;

    gBattleMons[gActiveBattler].type1 = gBaseStats[gBattleMons[gActiveBattler].species].type1;
    gBattleMons[gActiveBattler].type2 = gBaseStats[gBattleMons[gActiveBattler].species].type2;
    gBattleMons[gActiveBattler].type3 = TYPE_MYSTERY;

    ClearBattlerMoveHistory(gActiveBattler);
    ClearBattlerAbilityHistory(gActiveBattler);
    UndoFormChange(gBattlerPartyIndexes[gActiveBattler], GET_BATTLER_SIDE(gActiveBattler));
    if (GetBattlerSide(gActiveBattler) == B_SIDE_PLAYER)
        UndoMegaEvolution(gBattlerPartyIndexes[gActiveBattler]);
}

static void DoBattleIntro(void)
{
    s32 i;
    u8 *state = &gBattleStruct->introState;

    switch (*state)
    {
    case 0: // Get Data of all battlers.
        gActiveBattler = gBattleCommunication[1];
        BtlController_EmitGetMonData(0, REQUEST_ALL_BATTLE, 0);
        MarkBattlerForControllerExec(gActiveBattler);
        (*state)++;
        break;
    case 1: // Loop through all battlers.
        if (!gBattleControllerExecFlags)
        {
            if (++gBattleCommunication[1] == gBattlersCount)
                (*state)++;
            else
                *state = 0;
        }
        break;
    case 2: // Start graphical intro slide.
        if (!gBattleControllerExecFlags)
        {
            gActiveBattler = GetBattlerAtPosition(0);
            BtlController_EmitIntroSlide(0, gBattleTerrain);
            MarkBattlerForControllerExec(gActiveBattler);
            gBattleCommunication[0] = 0;
            gBattleCommunication[1] = 0;
            (*state)++;
        }
        break;
    case 3: // Wait for intro slide.
        if (!gBattleControllerExecFlags)
            (*state)++;
        break;
    case 4: // Copy battler data gotten in cases 0 and 1. Draw trainer/mon sprite.
        for (gActiveBattler = 0; gActiveBattler < gBattlersCount; gActiveBattler++)
        {
            if ((gBattleTypeFlags & BATTLE_TYPE_SAFARI) && GetBattlerSide(gActiveBattler) == B_SIDE_PLAYER)
            {
                memset(&gBattleMons[gActiveBattler], 0, sizeof(struct BattlePokemon));
            }
            else
            {
                memcpy(&gBattleMons[gActiveBattler], &gBattleResources->bufferB[gActiveBattler][4], sizeof(struct BattlePokemon));
                gBattleMons[gActiveBattler].type1 = gBaseStats[gBattleMons[gActiveBattler].species].type1;
                gBattleMons[gActiveBattler].type2 = gBaseStats[gBattleMons[gActiveBattler].species].type2;
                gBattleMons[gActiveBattler].type3 = TYPE_MYSTERY;
                gBattleMons[gActiveBattler].ability = GetAbilityBySpecies(gBattleMons[gActiveBattler].species, gBattleMons[gActiveBattler].abilityNum);
                gBattleStruct->hpOnSwitchout[GetBattlerSide(gActiveBattler)] = gBattleMons[gActiveBattler].hp;
                gBattleMons[gActiveBattler].status2 = 0;
                for (i = 0; i < NUM_BATTLE_STATS; i++)
                    gBattleMons[gActiveBattler].statStages[i] = 6;
            }

            // Draw sprite.
            switch (GetBattlerPosition(gActiveBattler))
            {
            case B_POSITION_PLAYER_LEFT: // player sprite
                BtlController_EmitDrawTrainerPic(0);
                MarkBattlerForControllerExec(gActiveBattler);
                break;
            case B_POSITION_OPPONENT_LEFT:
                if (gBattleTypeFlags & BATTLE_TYPE_TRAINER) // opponent 1 sprite
                {
                    BtlController_EmitDrawTrainerPic(0);
                    MarkBattlerForControllerExec(gActiveBattler);
                }
                else // wild mon 1
                {
                    BtlController_EmitLoadMonSprite(0);
                    MarkBattlerForControllerExec(gActiveBattler);
                    gBattleResults.lastOpponentSpecies = GetMonData(&gEnemyParty[gBattlerPartyIndexes[gActiveBattler]], MON_DATA_SPECIES, NULL);
                }
                break;
            case B_POSITION_PLAYER_RIGHT:
                if (gBattleTypeFlags & (BATTLE_TYPE_MULTI | BATTLE_TYPE_INGAME_PARTNER)) // partner sprite
                {
                    BtlController_EmitDrawTrainerPic(0);
                    MarkBattlerForControllerExec(gActiveBattler);
                }
                break;
            case B_POSITION_OPPONENT_RIGHT:
                if (gBattleTypeFlags & BATTLE_TYPE_TRAINER)
                {
                    if (gBattleTypeFlags & (BATTLE_TYPE_MULTI | BATTLE_TYPE_TWO_OPPONENTS) && !BATTLE_TWO_VS_ONE_OPPONENT) // opponent 2 if exists
                    {
                        BtlController_EmitDrawTrainerPic(0);
                        MarkBattlerForControllerExec(gActiveBattler);
                    }
                }
                else // wild mon 2
                {
                    BtlController_EmitLoadMonSprite(0);
                    MarkBattlerForControllerExec(gActiveBattler);
                    gBattleResults.lastOpponentSpecies = GetMonData(&gEnemyParty[gBattlerPartyIndexes[gActiveBattler]], MON_DATA_SPECIES, NULL);
                }
                break;
            }

<<<<<<< HEAD
            if (gBattleTypeFlags & BATTLE_TYPE_ARENA)
                BattleArena_InitPoints();
        }

        if (gBattleTypeFlags & BATTLE_TYPE_TRAINER)
=======
        if (gBattleTypeFlags & BATTLE_TYPE_MULTI)
        {
            if (GetBattlerPosition(gActiveBattler) == B_POSITION_PLAYER_RIGHT
             || GetBattlerPosition(gActiveBattler) == B_POSITION_OPPONENT_RIGHT)
            {
                BtlController_EmitDrawTrainerPic(0);
                MarkBattlerForControllerExec(gActiveBattler);
            }
        }

        if (gBattleTypeFlags & BATTLE_TYPE_TWO_OPPONENTS && GetBattlerPosition(gActiveBattler) == B_POSITION_OPPONENT_RIGHT)
>>>>>>> 8b1c2c94
        {
            (*state)++;
        }
        else // Skip party summary since it is a wild battle.
        {
            if (B_FAST_INTRO)
                *state = 7; // Don't wait for sprite, print message at the same time.
            else
                *state = 6; // Wait for sprite to load.
        }
        break;
    case 5: // draw party summary in trainer battles
        if (!gBattleControllerExecFlags)
        {
            struct HpAndStatus hpStatus[PARTY_SIZE];

            for (i = 0; i < PARTY_SIZE; i++)
            {
                if (GetMonData(&gEnemyParty[i], MON_DATA_SPECIES2) == SPECIES_NONE
                 || GetMonData(&gEnemyParty[i], MON_DATA_SPECIES2) == SPECIES_EGG)
                {
                    hpStatus[i].hp = 0xFFFF;
                    hpStatus[i].status = 0;
                }
                else
                {
                    hpStatus[i].hp = GetMonData(&gEnemyParty[i], MON_DATA_HP);
                    hpStatus[i].status = GetMonData(&gEnemyParty[i], MON_DATA_STATUS);
                }
            }

            gActiveBattler = GetBattlerAtPosition(B_POSITION_OPPONENT_LEFT);
            BtlController_EmitDrawPartyStatusSummary(0, hpStatus, 0x80);
            MarkBattlerForControllerExec(gActiveBattler);

            for (i = 0; i < PARTY_SIZE; i++)
            {
                if (GetMonData(&gPlayerParty[i], MON_DATA_SPECIES2) == SPECIES_NONE
                 || GetMonData(&gPlayerParty[i], MON_DATA_SPECIES2) == SPECIES_EGG)
                {
                    hpStatus[i].hp = 0xFFFF;
                    hpStatus[i].status = 0;
                }
                else
                {
                    hpStatus[i].hp = GetMonData(&gPlayerParty[i], MON_DATA_HP);
                    hpStatus[i].status = GetMonData(&gPlayerParty[i], MON_DATA_STATUS);
                }
            }

            gActiveBattler = GetBattlerAtPosition(B_POSITION_PLAYER_LEFT);
            BtlController_EmitDrawPartyStatusSummary(0, hpStatus, 0x80);
            MarkBattlerForControllerExec(gActiveBattler);

            (*state)++;
        }
        break;
    case 6: // wait for previous action to complete
        if (!gBattleControllerExecFlags)
            (*state)++;
        break;
    case 7: // print battle intro message
        if (!IsBattlerMarkedForControllerExec(GetBattlerAtPosition(B_POSITION_PLAYER_LEFT)))
        {
            PrepareStringBattle(STRINGID_INTROMSG, GetBattlerAtPosition(B_POSITION_PLAYER_LEFT));
            (*state)++;
        }
        break;
    case 8: // wait for intro message to be printed
        if (!IsBattlerMarkedForControllerExec(GetBattlerAtPosition(B_POSITION_PLAYER_LEFT)))
        {
            if (gBattleTypeFlags & BATTLE_TYPE_TRAINER)
            {
                (*state)++;
            }
            else
            {
                if (B_FAST_INTRO)
                    *state = 15; // Wait for text to be printed.
                else
                    *state = 14; // Wait for text and sprite.
            }
        }
<<<<<<< HEAD
        break;
    case 9: // print opponent sends out
        if (gBattleTypeFlags & BATTLE_TYPE_x2000000 && !(gBattleTypeFlags & BATTLE_TYPE_x80000000))
            PrepareStringBattle(STRINGID_INTROSENDOUT, GetBattlerAtPosition(B_POSITION_PLAYER_LEFT));
        else
            PrepareStringBattle(STRINGID_INTROSENDOUT, GetBattlerAtPosition(B_POSITION_OPPONENT_LEFT));
        (*state)++;
        break;
    case 10: // wait for opponent sends out text
        if (!gBattleControllerExecFlags)
            (*state)++;
        break;
    case 11: // first opponent's mon send out animation
        if (gBattleTypeFlags & BATTLE_TYPE_x2000000 && !(gBattleTypeFlags & BATTLE_TYPE_x80000000))
            gActiveBattler = GetBattlerAtPosition(B_POSITION_PLAYER_LEFT);
=======

        gBattleMainFunc = BattleIntroPrintWildMonAttacked;
    }

}

static void BattleIntroPrintTrainerWantsToBattle(void)
{
    if (gBattleControllerExecFlags == 0)
    {
        gActiveBattler = GetBattlerAtPosition(B_POSITION_OPPONENT_LEFT);
        PrepareStringBattle(STRINGID_INTROMSG, gActiveBattler);
        gBattleMainFunc = BattleIntroPrintOpponentSendsOut;
    }
}

static void BattleIntroPrintWildMonAttacked(void)
{
    if (gBattleControllerExecFlags == 0)
    {
        gBattleMainFunc = BattleIntroPrintPlayerSendsOut;
        PrepareStringBattle(STRINGID_INTROMSG, 0);
    }
}

static void BattleIntroPrintOpponentSendsOut(void)
{
    u32 position;

    if (gBattleControllerExecFlags)
        return;

    if (!(gBattleTypeFlags & BATTLE_TYPE_RECORDED))
        position = B_POSITION_OPPONENT_LEFT;
    else if (gBattleTypeFlags & BATTLE_TYPE_x2000000)
    {
        if (gBattleTypeFlags & BATTLE_TYPE_x80000000)
            position = B_POSITION_OPPONENT_LEFT;
        else
            position = B_POSITION_PLAYER_LEFT;
    }
    else
        position = B_POSITION_OPPONENT_LEFT;

    PrepareStringBattle(STRINGID_INTROSENDOUT, GetBattlerAtPosition(position));
    gBattleMainFunc = BattleIntroOpponent1SendsOutMonAnimation;
}

static void BattleIntroOpponent2SendsOutMonAnimation(void)
{
    u32 position;

    if (!(gBattleTypeFlags & BATTLE_TYPE_RECORDED))
        position = B_POSITION_OPPONENT_RIGHT;
    else if (gBattleTypeFlags & BATTLE_TYPE_x2000000)
    {
        if (gBattleTypeFlags & BATTLE_TYPE_x80000000)
            position = B_POSITION_OPPONENT_RIGHT;
>>>>>>> 8b1c2c94
        else
            gActiveBattler = GetBattlerAtPosition(B_POSITION_OPPONENT_LEFT);

        BtlController_EmitIntroTrainerBallThrow(0);
        MarkBattlerForControllerExec(gActiveBattler);
        (*state)++;
        break;
    case 12: // nothing
        (*state)++;
    case 13: // second opponent's mon send out
        if (gBattleTypeFlags & (BATTLE_TYPE_MULTI | BATTLE_TYPE_TWO_OPPONENTS) && !BATTLE_TWO_VS_ONE_OPPONENT)
        {
            if (gBattleTypeFlags & BATTLE_TYPE_x2000000 && !(gBattleTypeFlags & BATTLE_TYPE_x80000000))
                gActiveBattler = GetBattlerAtPosition(B_POSITION_PLAYER_RIGHT);
            else
                gActiveBattler = GetBattlerAtPosition(B_POSITION_OPPONENT_RIGHT);

            BtlController_EmitIntroTrainerBallThrow(0);
            MarkBattlerForControllerExec(gActiveBattler);
        }
<<<<<<< HEAD
        if (B_FAST_INTRO && !(gBattleTypeFlags & (BATTLE_TYPE_RECORDED | BATTLE_TYPE_x2000000 | BATTLE_TYPE_x80000000 | BATTLE_TYPE_LINK)))
            *state = 15; // Print at the same time as trainer sends out second mon.
        else
            (*state)++;
        break;
    case 14: // wait for opponent 2 send out
        if (!gBattleControllerExecFlags)
            (*state)++;
        break;
    case 15: // wait for wild battle message
        if (!IsBattlerMarkedForControllerExec(GetBattlerAtPosition(B_POSITION_PLAYER_LEFT)))
            (*state)++;
        break;
    case 16: // print player sends out
        if (!(gBattleTypeFlags & BATTLE_TYPE_SAFARI))
=======
    }

    gBattleMainFunc = BattleIntroRecordMonsToDex;
}

static void BattleIntroOpponent1SendsOutMonAnimation(void)
{
    u32 position;

    if (gBattleTypeFlags & BATTLE_TYPE_RECORDED)
    {
        if (gBattleTypeFlags & BATTLE_TYPE_x2000000)
>>>>>>> 8b1c2c94
        {
            if (gBattleTypeFlags & BATTLE_TYPE_x2000000 && !(gBattleTypeFlags & BATTLE_TYPE_x80000000))
                gActiveBattler = GetBattlerAtPosition(B_POSITION_OPPONENT_LEFT);
            else
<<<<<<< HEAD
                gActiveBattler = GetBattlerAtPosition(B_POSITION_PLAYER_LEFT);
=======
                position = B_POSITION_PLAYER_LEFT;
        }
        else
            position = B_POSITION_OPPONENT_LEFT;
    }
    else
        position = B_POSITION_OPPONENT_LEFT;

    if (gBattleControllerExecFlags)
        return;
>>>>>>> 8b1c2c94

            // A hack that makes fast intro work in trainer battles too.
            if (B_FAST_INTRO
                && gBattleTypeFlags & BATTLE_TYPE_TRAINER
                && !(gBattleTypeFlags & (BATTLE_TYPE_RECORDED | BATTLE_TYPE_x2000000 | BATTLE_TYPE_x80000000 | BATTLE_TYPE_LINK))
                && gSprites[gHealthboxSpriteIds[gActiveBattler ^ BIT_SIDE]].callback == SpriteCallbackDummy)
            {
                return;
            }

            PrepareStringBattle(STRINGID_INTROSENDOUT, gActiveBattler);
        }
<<<<<<< HEAD
        (*state)++;
        break;
    case 17: // wait for player send out message
        if (!(gBattleTypeFlags & BATTLE_TYPE_LINK && gBattleControllerExecFlags))
=======
        gBattleMainFunc = BattleIntroPrintPlayerSendsOut;
    }
}

void sub_803B3AC(void) // unused
{
    if (gBattleControllerExecFlags == 0)
        gBattleMainFunc = BattleIntroPrintPlayerSendsOut;
}

static void BattleIntroPrintPlayerSendsOut(void)
{
    if (gBattleControllerExecFlags == 0)
    {
        u8 position;

        if (!(gBattleTypeFlags & BATTLE_TYPE_RECORDED))
            position = B_POSITION_PLAYER_LEFT;
        else if (gBattleTypeFlags & BATTLE_TYPE_x2000000)
>>>>>>> 8b1c2c94
        {
            if (gBattleTypeFlags & BATTLE_TYPE_x2000000 && !(gBattleTypeFlags & BATTLE_TYPE_x80000000))
                gActiveBattler = GetBattlerAtPosition(B_POSITION_OPPONENT_LEFT);
            else
<<<<<<< HEAD
                gActiveBattler = GetBattlerAtPosition(B_POSITION_PLAYER_LEFT);
=======
                position = B_POSITION_OPPONENT_LEFT;
        }
        else
            position = B_POSITION_PLAYER_LEFT;

        if (!(gBattleTypeFlags & BATTLE_TYPE_SAFARI))
            PrepareStringBattle(STRINGID_INTROSENDOUT, GetBattlerAtPosition(position));

        gBattleMainFunc = BattleIntroPlayer1SendsOutMonAnimation;
    }
}

static void BattleIntroPlayer2SendsOutMonAnimation(void)
{
    u32 position;

    if (!(gBattleTypeFlags & BATTLE_TYPE_RECORDED))
        position = B_POSITION_PLAYER_RIGHT;
    else if (gBattleTypeFlags & BATTLE_TYPE_x2000000)
    {
        if (gBattleTypeFlags & BATTLE_TYPE_x80000000)
            position = B_POSITION_PLAYER_RIGHT;
        else
            position = B_POSITION_OPPONENT_RIGHT;
    }
    else
        position = B_POSITION_PLAYER_RIGHT;
>>>>>>> 8b1c2c94

            if (!IsBattlerMarkedForControllerExec(gActiveBattler))
                (*state)++;
        }
<<<<<<< HEAD
        break;
    case 18: // player 1 send out
        if (gBattleTypeFlags & BATTLE_TYPE_x2000000 && !(gBattleTypeFlags & BATTLE_TYPE_x80000000))
            gActiveBattler = GetBattlerAtPosition(B_POSITION_OPPONENT_LEFT);
=======
    }

    gBattleStruct->switchInAbilitiesCounter = 0;
    gBattleStruct->switchInItemsCounter = 0;
    gBattleStruct->overworldWeatherDone = FALSE;

    gBattleMainFunc = TryDoEventsBeforeFirstTurn;
}

static void BattleIntroPlayer1SendsOutMonAnimation(void)
{
    u32 position;

    if (!(gBattleTypeFlags & BATTLE_TYPE_RECORDED))
        position = B_POSITION_PLAYER_LEFT;
    else if (gBattleTypeFlags & BATTLE_TYPE_x2000000)
    {
        if (gBattleTypeFlags & BATTLE_TYPE_x80000000)
            position = B_POSITION_PLAYER_LEFT;
>>>>>>> 8b1c2c94
        else
            gActiveBattler = GetBattlerAtPosition(B_POSITION_PLAYER_LEFT);

        BtlController_EmitIntroTrainerBallThrow(0);
        MarkBattlerForControllerExec(gActiveBattler);
        (*state)++;
        break;
    case 19: // player 2 send out
        if (gBattleTypeFlags & (BATTLE_TYPE_MULTI | BATTLE_TYPE_INGAME_PARTNER))
        {
            if (gBattleTypeFlags & BATTLE_TYPE_x2000000 && !(gBattleTypeFlags & BATTLE_TYPE_x80000000))
                gActiveBattler = GetBattlerAtPosition(B_POSITION_OPPONENT_RIGHT);
            else
                gActiveBattler = GetBattlerAtPosition(B_POSITION_PLAYER_RIGHT);

            BtlController_EmitIntroTrainerBallThrow(0);
            MarkBattlerForControllerExec(gActiveBattler);
        }
<<<<<<< HEAD
        (*state)++;
        break;
    case 20: // set dex and battle vars
        if (!gBattleControllerExecFlags)
=======
    }

    gBattleStruct->switchInAbilitiesCounter = 0;
    gBattleStruct->switchInItemsCounter = 0;
    gBattleStruct->overworldWeatherDone = FALSE;

    gBattleMainFunc = TryDoEventsBeforeFirstTurn;
}

void sub_803B598(void) // unused
{
    if (gBattleControllerExecFlags == 0)
    {
        for (gActiveBattler = 0; gActiveBattler < gBattlersCount; gActiveBattler++)
>>>>>>> 8b1c2c94
        {
            for (gActiveBattler = 0; gActiveBattler < gBattlersCount; gActiveBattler++)
            {
                if (GetBattlerSide(gActiveBattler) == B_SIDE_OPPONENT
                 && !(gBattleTypeFlags & (BATTLE_TYPE_EREADER_TRAINER
                                          | BATTLE_TYPE_FRONTIER
                                          | BATTLE_TYPE_LINK
                                          | BATTLE_TYPE_x2000000
                                          | BATTLE_TYPE_TRAINER_HILL)))
                {
                    HandleSetPokedexFlag(SpeciesToNationalPokedexNum(gBattleMons[gActiveBattler].species), FLAG_SET_SEEN, gBattleMons[gActiveBattler].personality);
                }
            }

            gBattleStruct->switchInAbilitiesCounter = 0;
            gBattleStruct->switchInItemsCounter = 0;
            gBattleStruct->overworldWeatherDone = FALSE;

            gBattleMainFunc = TryDoEventsBeforeFirstTurn;
        }
        break;
    }
}

static void TryDoEventsBeforeFirstTurn(void)
{
<<<<<<< HEAD
    s32 i, j;
=======
    s32 i;
    s32 j;
    u8 effect = 0;
>>>>>>> 8b1c2c94

    if (gBattleControllerExecFlags)
        return;

    if (gBattleStruct->switchInAbilitiesCounter == 0)
    {
        for (i = 0; i < gBattlersCount; i++)
            gBattlerByTurnOrder[i] = i;
        for (i = 0; i < gBattlersCount - 1; i++)
        {
            for (j = i + 1; j < gBattlersCount; j++)
            {
                if (GetWhoStrikesFirst(gBattlerByTurnOrder[i], gBattlerByTurnOrder[j], TRUE) != 0)
                    SwapTurnOrder(i, j);
            }
        }
    }
    if (!gBattleStruct->overworldWeatherDone
        && AbilityBattleEffects(0, 0, 0, ABILITYEFFECT_SWITCH_IN_WEATHER, 0) != 0)
    {
        gBattleStruct->overworldWeatherDone = TRUE;
        return;
    }
    // Check all switch in abilities happening from the fastest mon to slowest.
    while (gBattleStruct->switchInAbilitiesCounter < gBattlersCount)
    {
        gBattlerAttacker = gBattlerByTurnOrder[gBattleStruct->switchInAbilitiesCounter++];
        if (AbilityBattleEffects(ABILITYEFFECT_ON_SWITCHIN, gBattlerAttacker, 0, 0, 0) != 0)
            return;
    }
    if (AbilityBattleEffects(ABILITYEFFECT_INTIMIDATE1, 0, 0, 0, 0) != 0)
        return;
    if (AbilityBattleEffects(ABILITYEFFECT_TRACE1, 0, 0, 0, 0) != 0)
        return;
    // Check all switch in items having effect from the fastest mon to slowest.
    while (gBattleStruct->switchInItemsCounter < gBattlersCount)
    {
        if (ItemBattleEffects(ITEMEFFECT_ON_SWITCH_IN, gBattlerByTurnOrder[gBattleStruct->switchInItemsCounter++], FALSE))
            return;
    }
    for (i = 0; i < MAX_BATTLERS_COUNT; i++)
    {
        *(gBattleStruct->monToSwitchIntoId + i) = PARTY_SIZE;
        gChosenActionByBattler[i] = B_ACTION_NONE;
        gChosenMoveByBattler[i] = MOVE_NONE;
    }
    TurnValuesCleanUp(FALSE);
    SpecialStatusesClear();
    *(&gBattleStruct->field_91) = gAbsentBattlerFlags;
    BattlePutTextOnWindow(gText_EmptyString3, 0);
    gBattleMainFunc = HandleTurnActionSelectionState;
    ResetSentPokesToOpponentValue();

    for (i = 0; i < BATTLE_COMMUNICATION_ENTRIES_COUNT; i++)
        gBattleCommunication[i] = 0;

    for (i = 0; i < gBattlersCount; i++)
        gBattleMons[i].status2 &= ~(STATUS2_FLINCHED);

    *(&gBattleStruct->turnEffectsTracker) = 0;
    *(&gBattleStruct->turnEffectsBattlerId) = 0;
    *(&gBattleStruct->wishPerishSongState) = 0;
    *(&gBattleStruct->wishPerishSongBattlerId) = 0;
    gBattleScripting.moveendState = 0;
    gBattleStruct->faintedActionsState = 0;
    gBattleStruct->turnCountersTracker = 0;
    gMoveResultFlags = 0;

    gRandomTurnNumber = Random();

    if (gBattleTypeFlags & BATTLE_TYPE_ARENA)
    {
        StopCryAndClearCrySongs();
        BattleScriptExecute(BattleScript_ArenaTurnBeginning);
    }
}

static void HandleEndTurn_ContinueBattle(void)
{
    s32 i;

    if (gBattleControllerExecFlags == 0)
    {
        gBattleMainFunc = BattleTurnPassed;
        for (i = 0; i < BATTLE_COMMUNICATION_ENTRIES_COUNT; i++)
            gBattleCommunication[i] = 0;
        for (i = 0; i < gBattlersCount; i++)
        {
            gBattleMons[i].status2 &= ~(STATUS2_FLINCHED);
            if ((gBattleMons[i].status1 & STATUS1_SLEEP) && (gBattleMons[i].status2 & STATUS2_MULTIPLETURNS))
                CancelMultiTurnMoves(i);
        }
        gBattleStruct->turnEffectsTracker = 0;
        gBattleStruct->turnEffectsBattlerId = 0;
        gBattleStruct->wishPerishSongState = 0;
        gBattleStruct->wishPerishSongBattlerId = 0;
        gBattleStruct->turnCountersTracker = 0;
        gMoveResultFlags = 0;
    }
}

void BattleTurnPassed(void)
{
    s32 i;

    TurnValuesCleanUp(TRUE);
    if (gBattleOutcome == 0)
    {
        if (DoFieldEndTurnEffects())
            return;
        if (DoBattlerEndTurnEffects())
            return;
    }
    if (HandleFaintedMonActions())
        return;
    gBattleStruct->faintedActionsState = 0;
    if (HandleWishPerishSongOnTurnEnd())
        return;

    TurnValuesCleanUp(FALSE);
    gHitMarker &= ~(HITMARKER_NO_ATTACKSTRING);
    gHitMarker &= ~(HITMARKER_UNABLE_TO_USE_MOVE);
    gHitMarker &= ~(HITMARKER_x400000);
    gHitMarker &= ~(HITMARKER_x100000);
    gBattleScripting.animTurn = 0;
    gBattleScripting.animTargetsHit = 0;
    gBattleScripting.moveendState = 0;
    gBattleMoveDamage = 0;
    gMoveResultFlags = 0;

    for (i = 0; i < 5; i++)
        gBattleCommunication[i] = 0;

    if (gBattleOutcome != 0)
    {
        gCurrentActionFuncId = B_ACTION_FINISHED;
        gBattleMainFunc = RunTurnActionsFunctions;
        return;
    }

    if (gBattleResults.battleTurnCounter < 0xFF)
    {
        gBattleResults.battleTurnCounter++;
        gBattleStruct->arenaTurnCounter++;
    }

    for (i = 0; i < gBattlersCount; i++)
    {
        gChosenActionByBattler[i] = B_ACTION_NONE;
        gChosenMoveByBattler[i] = MOVE_NONE;
    }

    for (i = 0; i < MAX_BATTLERS_COUNT; i++)
        *(gBattleStruct->monToSwitchIntoId + i) = PARTY_SIZE;

    *(&gBattleStruct->field_91) = gAbsentBattlerFlags;
    BattlePutTextOnWindow(gText_EmptyString3, 0);
    gBattleMainFunc = HandleTurnActionSelectionState;
    gRandomTurnNumber = Random();

    if (gBattleTypeFlags & BATTLE_TYPE_PALACE)
        BattleScriptExecute(BattleScript_PalacePrintFlavorText);
    else if (gBattleTypeFlags & BATTLE_TYPE_ARENA && gBattleStruct->arenaTurnCounter == 0)
        BattleScriptExecute(BattleScript_ArenaTurnBeginning);
    else if (ShouldDoTrainerSlide(GetBattlerAtPosition(B_POSITION_OPPONENT_LEFT), gTrainerBattleOpponent_A, TRAINER_SLIDE_LAST_LOW_HP))
        BattleScriptExecute(BattleScript_TrainerSlideMsgEnd2);
}

u8 IsRunningFromBattleImpossible(void)
{
    u32 holdEffect, i;

    if (gBattleMons[gActiveBattler].item == ITEM_ENIGMA_BERRY)
        holdEffect = gEnigmaBerries[gActiveBattler].holdEffect;
    else
        holdEffect = ItemId_GetHoldEffect(gBattleMons[gActiveBattler].item);

    gPotentialItemEffectBattler = gActiveBattler;

<<<<<<< HEAD
    if (gBattleTypeFlags & BATTLE_TYPE_FIRST_BATTLE) // Cannot ever run from saving Birch's battle.
=======
    if (holdEffect == HOLD_EFFECT_CAN_ALWAYS_RUN)
        return 0;
    if (gBattleTypeFlags & BATTLE_TYPE_LINK)
        return 0;
    if (gBattleMons[gActiveBattler].ability == ABILITY_RUN_AWAY)
        return 0;

    side = GetBattlerSide(gActiveBattler);

    for (i = 0; i < gBattlersCount; i++)
>>>>>>> 8b1c2c94
    {
        gBattleCommunication[MULTISTRING_CHOOSER] = 1;
        return 1;
    }
    if (GetBattlerPosition(gActiveBattler) == B_POSITION_PLAYER_RIGHT && WILD_DOUBLE_BATTLE
        && IsBattlerAlive(GetBattlerAtPosition(B_POSITION_PLAYER_LEFT))) // The second pokemon cannot run from a double wild battle, unless it's the only alive mon.
    {
        gBattleCommunication[MULTISTRING_CHOOSER] = 0;
        return 1;
    }

    if (holdEffect == HOLD_EFFECT_CAN_ALWAYS_RUN)
        return 0;
    if (gBattleTypeFlags & BATTLE_TYPE_LINK)
        return 0;
    if (gBattleMons[gActiveBattler].ability == ABILITY_RUN_AWAY)
        return 0;

    if ((i = IsAbilityPreventingEscape(gActiveBattler)))
    {
        gBattleScripting.battler = i - 1;
        gLastUsedAbility = gBattleMons[i - 1].ability;
        gBattleCommunication[MULTISTRING_CHOOSER] = 2;
        return 2;
    }

    if (!CanBattlerEscape(gActiveBattler))
    {
        gBattleCommunication[MULTISTRING_CHOOSER] = 0;
        return 1;
    }
    return 0;
}

void SwitchPartyOrder(u8 battler)
{
    s32 i;
    u8 partyId1;
    u8 partyId2;

    // gBattleStruct->field_60[battler][i]

    for (i = 0; i < (int)ARRAY_COUNT(gBattlePartyCurrentOrder); i++)
        gBattlePartyCurrentOrder[i] = *(battler * 3 + i + (u8*)(gBattleStruct->field_60));

    partyId1 = GetPartyIdFromBattlePartyId(gBattlerPartyIndexes[battler]);
    partyId2 = GetPartyIdFromBattlePartyId(*(gBattleStruct->monToSwitchIntoId + battler));
    SwitchPartyMonSlots(partyId1, partyId2);

    if (gBattleTypeFlags & BATTLE_TYPE_DOUBLE)
    {
        for (i = 0; i < (int)ARRAY_COUNT(gBattlePartyCurrentOrder); i++)
        {
            *(battler * 3 + i + (u8*)(gBattleStruct->field_60)) = gBattlePartyCurrentOrder[i];
            *(BATTLE_PARTNER(battler) * 3 + i + (u8*)(gBattleStruct->field_60)) = gBattlePartyCurrentOrder[i];
        }
    }
    else
    {
        for (i = 0; i < (int)ARRAY_COUNT(gBattlePartyCurrentOrder); i++)
        {
            *(battler * 3 + i + (u8*)(gBattleStruct->field_60)) = gBattlePartyCurrentOrder[i];
        }
    }
}

enum
{
    STATE_TURN_START_RECORD,
    STATE_BEFORE_ACTION_CHOSEN,
    STATE_WAIT_ACTION_CHOSEN,
    STATE_WAIT_ACTION_CASE_CHOSEN,
    STATE_WAIT_ACTION_CONFIRMED_STANDBY,
    STATE_WAIT_ACTION_CONFIRMED,
    STATE_SELECTION_SCRIPT,
    STATE_WAIT_SET_BEFORE_ACTION,
    STATE_SELECTION_SCRIPT_MAY_RUN
};

static void HandleTurnActionSelectionState(void)
{
    s32 i;

    gBattleCommunication[ACTIONS_CONFIRMED_COUNT] = 0;
    for (gActiveBattler = 0; gActiveBattler < gBattlersCount; gActiveBattler++)
    {
        u8 position = GetBattlerPosition(gActiveBattler);
        switch (gBattleCommunication[gActiveBattler])
        {
        case STATE_TURN_START_RECORD: // Recorded battle related action on start of every turn.
            RecordedBattle_CopyBattlerMoves();
            gBattleCommunication[gActiveBattler] = STATE_BEFORE_ACTION_CHOSEN;
            break;
        case STATE_BEFORE_ACTION_CHOSEN: // Choose an action.
            *(gBattleStruct->monToSwitchIntoId + gActiveBattler) = PARTY_SIZE;
            if (gBattleTypeFlags & BATTLE_TYPE_MULTI
                || (position & BIT_FLANK) == B_FLANK_LEFT
                || gBattleStruct->field_91 & gBitTable[GetBattlerAtPosition(BATTLE_PARTNER(position))]
                || gBattleCommunication[GetBattlerAtPosition(BATTLE_PARTNER(position))] == STATE_WAIT_ACTION_CONFIRMED)
            {
                if (gBattleStruct->field_91 & gBitTable[gActiveBattler])
                {
                    gChosenActionByBattler[gActiveBattler] = B_ACTION_NOTHING_FAINTED;
                    if (!(gBattleTypeFlags & BATTLE_TYPE_MULTI))
                        gBattleCommunication[gActiveBattler] = STATE_WAIT_ACTION_CONFIRMED;
                    else
                        gBattleCommunication[gActiveBattler] = STATE_WAIT_ACTION_CONFIRMED_STANDBY;
                }
                else
                {
                    if (gBattleMons[gActiveBattler].status2 & STATUS2_MULTIPLETURNS
                        || gBattleMons[gActiveBattler].status2 & STATUS2_RECHARGE)
                    {
                        gChosenActionByBattler[gActiveBattler] = B_ACTION_USE_MOVE;
                        gBattleCommunication[gActiveBattler] = STATE_WAIT_ACTION_CONFIRMED_STANDBY;
                    }
                    else if (WILD_DOUBLE_BATTLE
                             && position == B_POSITION_PLAYER_RIGHT
                             && (gBattleStruct->throwingPokeBall || gChosenActionByBattler[GetBattlerAtPosition(B_POSITION_PLAYER_LEFT)] == B_ACTION_RUN))
                    {
                        gBattleStruct->throwingPokeBall = FALSE;
                        gChosenActionByBattler[gActiveBattler] = B_ACTION_NOTHING_FAINTED; // Not fainted, but it cannot move, because of the throwing ball.
                        gBattleCommunication[gActiveBattler] = STATE_WAIT_ACTION_CONFIRMED_STANDBY;
                    }
                    else
                    {
                        BtlController_EmitChooseAction(0, gChosenActionByBattler[0], gBattleResources->bufferB[0][1] | (gBattleResources->bufferB[0][2] << 8));
                        MarkBattlerForControllerExec(gActiveBattler);
                        gBattleCommunication[gActiveBattler]++;
                    }
                }
            }
            break;
        case STATE_WAIT_ACTION_CHOSEN: // Try to perform an action.
            if (!(gBattleControllerExecFlags & ((gBitTable[gActiveBattler]) | (0xF0000000) | (gBitTable[gActiveBattler] << 4) | (gBitTable[gActiveBattler] << 8) | (gBitTable[gActiveBattler] << 0xC))))
            {
                RecordedBattle_SetBattlerAction(gActiveBattler, gBattleResources->bufferB[gActiveBattler][1]);
                gChosenActionByBattler[gActiveBattler] = gBattleResources->bufferB[gActiveBattler][1];

                switch (gBattleResources->bufferB[gActiveBattler][1])
                {
                case B_ACTION_USE_MOVE:
                    if (AreAllMovesUnusable())
                    {
                        gBattleCommunication[gActiveBattler] = STATE_SELECTION_SCRIPT;
                        *(gBattleStruct->selectionScriptFinished + gActiveBattler) = FALSE;
                        *(gBattleStruct->stateIdAfterSelScript + gActiveBattler) = STATE_WAIT_ACTION_CONFIRMED_STANDBY;
                        *(gBattleStruct->moveTarget + gActiveBattler) = gBattleResources->bufferB[gActiveBattler][3];
                        return;
                    }
                    else if (gDisableStructs[gActiveBattler].encoredMove != 0)
                    {
                        gChosenMoveByBattler[gActiveBattler] = gDisableStructs[gActiveBattler].encoredMove;
                        *(gBattleStruct->chosenMovePositions + gActiveBattler) = gDisableStructs[gActiveBattler].encoredMovePos;
                        gBattleCommunication[gActiveBattler] = STATE_WAIT_ACTION_CONFIRMED_STANDBY;
                        return;
                    }
                    else
                    {
                        struct ChooseMoveStruct moveInfo;

                        moveInfo.mega = gBattleStruct->mega;
                        moveInfo.species = gBattleMons[gActiveBattler].species;
                        moveInfo.monType1 = gBattleMons[gActiveBattler].type1;
                        moveInfo.monType2 = gBattleMons[gActiveBattler].type2;
                        moveInfo.monType3 = gBattleMons[gActiveBattler].type3;

                        for (i = 0; i < MAX_MON_MOVES; i++)
                        {
                            moveInfo.moves[i] = gBattleMons[gActiveBattler].moves[i];
                            moveInfo.currentPp[i] = gBattleMons[gActiveBattler].pp[i];
                            moveInfo.maxPp[i] = CalculatePPWithBonus(
                                                            gBattleMons[gActiveBattler].moves[i],
                                                            gBattleMons[gActiveBattler].ppBonuses,
                                                            i);
                        }

                        BtlController_EmitChooseMove(0, (gBattleTypeFlags & BATTLE_TYPE_DOUBLE) != 0, FALSE, &moveInfo);
                        MarkBattlerForControllerExec(gActiveBattler);
                    }
                    break;
                case B_ACTION_USE_ITEM:
                    if (gBattleTypeFlags & (BATTLE_TYPE_LINK
                                            | BATTLE_TYPE_FRONTIER_NO_PYRAMID
                                            | BATTLE_TYPE_EREADER_TRAINER
                                            | BATTLE_TYPE_x2000000))
                    {
                        RecordedBattle_ClearBattlerAction(gActiveBattler, 1);
                        gSelectionBattleScripts[gActiveBattler] = BattleScript_ActionSelectionItemsCantBeUsed;
                        gBattleCommunication[gActiveBattler] = STATE_SELECTION_SCRIPT;
                        *(gBattleStruct->selectionScriptFinished + gActiveBattler) = FALSE;
                        *(gBattleStruct->stateIdAfterSelScript + gActiveBattler) = STATE_BEFORE_ACTION_CHOSEN;
                        return;
                    }
                    else
                    {
                        BtlController_EmitChooseItem(0, gBattleStruct->field_60[gActiveBattler]);
                        MarkBattlerForControllerExec(gActiveBattler);
                    }
                    break;
                case B_ACTION_SWITCH:
                    *(gBattleStruct->field_58 + gActiveBattler) = gBattlerPartyIndexes[gActiveBattler];
                    if (gBattleTypeFlags & BATTLE_TYPE_ARENA
                        || !CanBattlerEscape(gActiveBattler))
                    {
                        BtlController_EmitChoosePokemon(0, PARTY_ACTION_CANT_SWITCH, PARTY_SIZE, ABILITY_NONE, gBattleStruct->field_60[gActiveBattler]);
                    }
                    else if ((i = IsAbilityPreventingEscape(gActiveBattler)))
                    {
                        BtlController_EmitChoosePokemon(0, ((i - 1) << 4) | PARTY_ACTION_ABILITY_PREVENTS, PARTY_SIZE, gBattleMons[i - 1].ability, gBattleStruct->field_60[gActiveBattler]);
                    }
                    else
                    {
                        if (gActiveBattler == 2 && gChosenActionByBattler[0] == B_ACTION_SWITCH)
                            BtlController_EmitChoosePokemon(0, PARTY_ACTION_CHOOSE_MON, *(gBattleStruct->monToSwitchIntoId + 0), ABILITY_NONE, gBattleStruct->field_60[gActiveBattler]);
                        else if (gActiveBattler == 3 && gChosenActionByBattler[1] == B_ACTION_SWITCH)
                            BtlController_EmitChoosePokemon(0, PARTY_ACTION_CHOOSE_MON, *(gBattleStruct->monToSwitchIntoId + 1), ABILITY_NONE, gBattleStruct->field_60[gActiveBattler]);
                        else
                            BtlController_EmitChoosePokemon(0, PARTY_ACTION_CHOOSE_MON, PARTY_SIZE, ABILITY_NONE, gBattleStruct->field_60[gActiveBattler]);
                    }
                    MarkBattlerForControllerExec(gActiveBattler);
                    break;
                case B_ACTION_SAFARI_BALL:
                    if (IsPlayerPartyAndPokemonStorageFull())
                    {
                        gSelectionBattleScripts[gActiveBattler] = BattleScript_PrintFullBox;
                        gBattleCommunication[gActiveBattler] = STATE_SELECTION_SCRIPT;
                        *(gBattleStruct->selectionScriptFinished + gActiveBattler) = FALSE;
                        *(gBattleStruct->stateIdAfterSelScript + gActiveBattler) = STATE_BEFORE_ACTION_CHOSEN;
                        return;
                    }
                    break;
                case B_ACTION_SAFARI_POKEBLOCK:
                    BtlController_EmitChooseItem(0, gBattleStruct->field_60[gActiveBattler]);
                    MarkBattlerForControllerExec(gActiveBattler);
                    break;
                case B_ACTION_CANCEL_PARTNER:
                    gBattleCommunication[gActiveBattler] = STATE_WAIT_SET_BEFORE_ACTION;
                    gBattleCommunication[GetBattlerAtPosition(BATTLE_PARTNER(GetBattlerPosition(gActiveBattler)))] = STATE_BEFORE_ACTION_CHOSEN;
                    RecordedBattle_ClearBattlerAction(gActiveBattler, 1);
                    if (gBattleMons[GetBattlerAtPosition(BATTLE_PARTNER(GetBattlerPosition(gActiveBattler)))].status2 & STATUS2_MULTIPLETURNS
                        || gBattleMons[GetBattlerAtPosition(BATTLE_PARTNER(GetBattlerPosition(gActiveBattler)))].status2 & STATUS2_RECHARGE)
                    {
                        BtlController_EmitEndBounceEffect(0);
                        MarkBattlerForControllerExec(gActiveBattler);
                        return;
                    }
                    else if (gChosenActionByBattler[GetBattlerAtPosition(BATTLE_PARTNER(GetBattlerPosition(gActiveBattler)))] == B_ACTION_SWITCH)
                    {
                        RecordedBattle_ClearBattlerAction(GetBattlerAtPosition(BATTLE_PARTNER(GetBattlerPosition(gActiveBattler))), 2);
                    }
                    else if (gChosenActionByBattler[GetBattlerAtPosition(BATTLE_PARTNER(GetBattlerPosition(gActiveBattler)))] == B_ACTION_RUN)
                    {
                        RecordedBattle_ClearBattlerAction(GetBattlerAtPosition(BATTLE_PARTNER(GetBattlerPosition(gActiveBattler))), 1);
                    }
                    else if (gChosenActionByBattler[GetBattlerAtPosition(BATTLE_PARTNER(GetBattlerPosition(gActiveBattler)))] == B_ACTION_USE_MOVE
                             && (gProtectStructs[GetBattlerAtPosition(BATTLE_PARTNER(GetBattlerPosition(gActiveBattler)))].noValidMoves
                                || gDisableStructs[GetBattlerAtPosition(BATTLE_PARTNER(GetBattlerPosition(gActiveBattler)))].encoredMove))
                    {
                        RecordedBattle_ClearBattlerAction(GetBattlerAtPosition(BATTLE_PARTNER(GetBattlerPosition(gActiveBattler))), 1);
                    }
                    else if (gBattleTypeFlags & BATTLE_TYPE_PALACE
                             && gChosenActionByBattler[GetBattlerAtPosition(BATTLE_PARTNER(GetBattlerPosition(gActiveBattler)))] == B_ACTION_USE_MOVE)
                    {
                        gRngValue = gBattlePalaceMoveSelectionRngValue;
                        RecordedBattle_ClearBattlerAction(GetBattlerAtPosition(BATTLE_PARTNER(GetBattlerPosition(gActiveBattler))), 1);
                    }
                    else
                    {
                        RecordedBattle_ClearBattlerAction(GetBattlerAtPosition(BATTLE_PARTNER(GetBattlerPosition(gActiveBattler))), 3);
                    }

                    gBattleStruct->mega.toEvolve &= ~(gBitTable[BATTLE_PARTNER(GetBattlerPosition(gActiveBattler))]);
                    BtlController_EmitEndBounceEffect(0);
                    MarkBattlerForControllerExec(gActiveBattler);
                    return;
                case B_ACTION_DEBUG:
                    BtlController_EmitDebugMenu(0);
                    MarkBattlerForControllerExec(gActiveBattler);
                    break;
                }

                if (gBattleTypeFlags & BATTLE_TYPE_TRAINER
                    && gBattleTypeFlags & (BATTLE_TYPE_FRONTIER | BATTLE_TYPE_TRAINER_HILL)
                    && gBattleResources->bufferB[gActiveBattler][1] == B_ACTION_RUN)
                {
                    gSelectionBattleScripts[gActiveBattler] = BattleScript_AskIfWantsToForfeitMatch;
                    gBattleCommunication[gActiveBattler] = STATE_SELECTION_SCRIPT_MAY_RUN;
                    *(gBattleStruct->selectionScriptFinished + gActiveBattler) = FALSE;
                    *(gBattleStruct->stateIdAfterSelScript + gActiveBattler) = STATE_BEFORE_ACTION_CHOSEN;
                    return;
                }
                else if (gBattleTypeFlags & BATTLE_TYPE_TRAINER
                         && !(gBattleTypeFlags & (BATTLE_TYPE_LINK | BATTLE_TYPE_x2000000))
                         && gBattleResources->bufferB[gActiveBattler][1] == B_ACTION_RUN)
                {
                    BattleScriptExecute(BattleScript_PrintCantRunFromTrainer);
                    gBattleCommunication[gActiveBattler] = STATE_BEFORE_ACTION_CHOSEN;
                }
                else if (IsRunningFromBattleImpossible()
                         && gBattleResources->bufferB[gActiveBattler][1] == B_ACTION_RUN)
                {
                    gSelectionBattleScripts[gActiveBattler] = BattleScript_PrintCantEscapeFromBattle;
                    gBattleCommunication[gActiveBattler] = STATE_SELECTION_SCRIPT;
                    *(gBattleStruct->selectionScriptFinished + gActiveBattler) = FALSE;
                    *(gBattleStruct->stateIdAfterSelScript + gActiveBattler) = STATE_BEFORE_ACTION_CHOSEN;
                    return;
                }
                else
                {
                    gBattleCommunication[gActiveBattler]++;
                }
            }
            break;
        case STATE_WAIT_ACTION_CASE_CHOSEN:
            if (!(gBattleControllerExecFlags & ((gBitTable[gActiveBattler]) | (0xF0000000) | (gBitTable[gActiveBattler] << 4) | (gBitTable[gActiveBattler] << 8) | (gBitTable[gActiveBattler] << 0xC))))
            {
                switch (gChosenActionByBattler[gActiveBattler])
                {
                case B_ACTION_USE_MOVE:
                    switch (gBattleResources->bufferB[gActiveBattler][1])
                    {
                    case 3:
                    case 4:
                    case 5:
                    case 6:
                    case 7:
                    case 8:
                    case 9:
                        gChosenActionByBattler[gActiveBattler] = gBattleResources->bufferB[gActiveBattler][1];
                        return;
                    case 15:
                        gChosenActionByBattler[gActiveBattler] = B_ACTION_SWITCH;
                        sub_803CDF8();
                        return;
                    default:
                        sub_818603C(2);
                        if ((gBattleResources->bufferB[gActiveBattler][2] | (gBattleResources->bufferB[gActiveBattler][3] << 8)) == 0xFFFF)
                        {
                            gBattleCommunication[gActiveBattler] = STATE_BEFORE_ACTION_CHOSEN;
                            RecordedBattle_ClearBattlerAction(gActiveBattler, 1);
                        }
                        else if (TrySetCantSelectMoveBattleScript())
                        {
                            RecordedBattle_ClearBattlerAction(gActiveBattler, 1);
                            gBattleCommunication[gActiveBattler] = STATE_SELECTION_SCRIPT;
                            *(gBattleStruct->selectionScriptFinished + gActiveBattler) = FALSE;
                            gBattleResources->bufferB[gActiveBattler][1] = B_ACTION_USE_MOVE;
                            *(gBattleStruct->stateIdAfterSelScript + gActiveBattler) = STATE_WAIT_ACTION_CHOSEN;
                            return;
                        }
                        else
                        {
                            if (!(gBattleTypeFlags & BATTLE_TYPE_PALACE))
                            {
                                RecordedBattle_SetBattlerAction(gActiveBattler, gBattleResources->bufferB[gActiveBattler][2]);
                                RecordedBattle_SetBattlerAction(gActiveBattler, gBattleResources->bufferB[gActiveBattler][3]);
                            }
                            *(gBattleStruct->chosenMovePositions + gActiveBattler) = gBattleResources->bufferB[gActiveBattler][2] & ~(RET_MEGA_EVOLUTION);
                            gChosenMoveByBattler[gActiveBattler] = gBattleMons[gActiveBattler].moves[*(gBattleStruct->chosenMovePositions + gActiveBattler)];
                            *(gBattleStruct->moveTarget + gActiveBattler) = gBattleResources->bufferB[gActiveBattler][3];
                            if (gBattleResources->bufferB[gActiveBattler][2] & RET_MEGA_EVOLUTION)
                                gBattleStruct->mega.toEvolve |= gBitTable[gActiveBattler];
                            gBattleCommunication[gActiveBattler]++;
                        }
                        break;
                    }
                    break;
                case B_ACTION_USE_ITEM:
                    if ((gBattleResources->bufferB[gActiveBattler][1] | (gBattleResources->bufferB[gActiveBattler][2] << 8)) == 0)
                    {
                        gBattleCommunication[gActiveBattler] = STATE_BEFORE_ACTION_CHOSEN;
                    }
                    else
                    {
                        gLastUsedItem = (gBattleResources->bufferB[gActiveBattler][1] | (gBattleResources->bufferB[gActiveBattler][2] << 8));
                        if (ItemId_GetPocket(gLastUsedItem) == POCKET_POKE_BALLS)
                            gBattleStruct->throwingPokeBall = TRUE;
                        gBattleCommunication[gActiveBattler]++;
                    }
                    break;
                case B_ACTION_SWITCH:
                    if (gBattleResources->bufferB[gActiveBattler][1] == PARTY_SIZE)
                    {
                        gBattleCommunication[gActiveBattler] = STATE_BEFORE_ACTION_CHOSEN;
                        RecordedBattle_ClearBattlerAction(gActiveBattler, 1);
                    }
                    else
                    {
                        sub_803CDF8();
                        gBattleCommunication[gActiveBattler]++;
                    }
                    break;
                case B_ACTION_RUN:
                    gHitMarker |= HITMARKER_RUN;
                    gBattleCommunication[gActiveBattler]++;
                    break;
                case B_ACTION_SAFARI_WATCH_CAREFULLY:
                    gBattleCommunication[gActiveBattler]++;
                    break;
                case B_ACTION_SAFARI_BALL:
                    gBattleCommunication[gActiveBattler]++;
                    break;
                case B_ACTION_SAFARI_POKEBLOCK:
                    if ((gBattleResources->bufferB[gActiveBattler][1] | (gBattleResources->bufferB[gActiveBattler][2] << 8)) != 0)
                    {
                        gBattleCommunication[gActiveBattler]++;
                    }
                    else
                    {
                        gBattleCommunication[gActiveBattler] = STATE_BEFORE_ACTION_CHOSEN;
                    }
                    break;
                case B_ACTION_SAFARI_GO_NEAR:
                    gBattleCommunication[gActiveBattler]++;
                    break;
                case B_ACTION_SAFARI_RUN:
                    gHitMarker |= HITMARKER_RUN;
                    gBattleCommunication[gActiveBattler]++;
                    break;
                case B_ACTION_WALLY_THROW:
                    gBattleCommunication[gActiveBattler]++;
                    break;
                case B_ACTION_DEBUG:
                    gBattleCommunication[gActiveBattler] = STATE_BEFORE_ACTION_CHOSEN;
                    break;
                }
            }
            break;
        case STATE_WAIT_ACTION_CONFIRMED_STANDBY:
            if (!(gBattleControllerExecFlags & ((gBitTable[gActiveBattler]) | (0xF0000000) | (gBitTable[gActiveBattler] << 4) | (gBitTable[gActiveBattler] << 8) | (gBitTable[gActiveBattler] << 0xC))))
            {
                if (AllAtActionConfirmed())
                    i = TRUE;
                else
                    i = FALSE;

                if (((gBattleTypeFlags & (BATTLE_TYPE_MULTI | BATTLE_TYPE_DOUBLE)) != BATTLE_TYPE_DOUBLE)
                    || (position & BIT_FLANK) != B_FLANK_LEFT
                    || (*(&gBattleStruct->field_91) & gBitTable[GetBattlerAtPosition(position ^ BIT_FLANK)]))
                {
                    BtlController_EmitLinkStandbyMsg(0, 0, i);
                }
                else
                {
                    BtlController_EmitLinkStandbyMsg(0, 1, i);
                }
                MarkBattlerForControllerExec(gActiveBattler);
                gBattleCommunication[gActiveBattler]++;
            }
            break;
        case STATE_WAIT_ACTION_CONFIRMED:
            if (!(gBattleControllerExecFlags & ((gBitTable[gActiveBattler]) | (0xF0000000) | (gBitTable[gActiveBattler] << 4) | (gBitTable[gActiveBattler] << 8) | (gBitTable[gActiveBattler] << 0xC))))
            {
                gBattleCommunication[ACTIONS_CONFIRMED_COUNT]++;
            }
            break;
        case STATE_SELECTION_SCRIPT:
            if (*(gBattleStruct->selectionScriptFinished + gActiveBattler))
            {
                gBattleCommunication[gActiveBattler] = *(gBattleStruct->stateIdAfterSelScript + gActiveBattler);
            }
            else
            {
                gBattlerAttacker = gActiveBattler;
                gBattlescriptCurrInstr = gSelectionBattleScripts[gActiveBattler];
                if (!(gBattleControllerExecFlags & ((gBitTable[gActiveBattler]) | (0xF0000000) | (gBitTable[gActiveBattler] << 4) | (gBitTable[gActiveBattler] << 8) | (gBitTable[gActiveBattler] << 0xC))))
                {
                    gBattleScriptingCommandsTable[gBattlescriptCurrInstr[0]]();
                }
                gSelectionBattleScripts[gActiveBattler] = gBattlescriptCurrInstr;
            }
            break;
        case STATE_WAIT_SET_BEFORE_ACTION:
            if (!(gBattleControllerExecFlags & ((gBitTable[gActiveBattler]) | (0xF0000000) | (gBitTable[gActiveBattler] << 4) | (gBitTable[gActiveBattler] << 8) | (gBitTable[gActiveBattler] << 0xC))))
            {
                gBattleCommunication[gActiveBattler] = STATE_BEFORE_ACTION_CHOSEN;
            }
            break;
        case STATE_SELECTION_SCRIPT_MAY_RUN:
            if (*(gBattleStruct->selectionScriptFinished + gActiveBattler))
            {
                if (gBattleResources->bufferB[gActiveBattler][1] == B_ACTION_NOTHING_FAINTED)
                {
                    gHitMarker |= HITMARKER_RUN;
                    gChosenActionByBattler[gActiveBattler] = B_ACTION_RUN;
                    gBattleCommunication[gActiveBattler] = STATE_WAIT_ACTION_CONFIRMED_STANDBY;
                }
                else
                {
                    RecordedBattle_ClearBattlerAction(gActiveBattler, 1);
                    gBattleCommunication[gActiveBattler] = *(gBattleStruct->stateIdAfterSelScript + gActiveBattler);
                }
            }
            else
            {
                gBattlerAttacker = gActiveBattler;
                gBattlescriptCurrInstr = gSelectionBattleScripts[gActiveBattler];
                if (!(gBattleControllerExecFlags & ((gBitTable[gActiveBattler]) | (0xF0000000) | (gBitTable[gActiveBattler] << 4) | (gBitTable[gActiveBattler] << 8) | (gBitTable[gActiveBattler] << 0xC))))
                {
                    gBattleScriptingCommandsTable[gBattlescriptCurrInstr[0]]();
                }
                gSelectionBattleScripts[gActiveBattler] = gBattlescriptCurrInstr;
            }
            break;
        }
    }

    // Check if everyone chose actions.
    if (gBattleCommunication[ACTIONS_CONFIRMED_COUNT] == gBattlersCount)
    {
        sub_818603C(1);
        gBattleMainFunc = SetActionsAndBattlersTurnOrder;

        if (gBattleTypeFlags & BATTLE_TYPE_INGAME_PARTNER)
        {
            for (i = 0; i < gBattlersCount; i++)
            {
                if (gChosenActionByBattler[i] == B_ACTION_SWITCH)
                    SwitchPartyOrderInGameMulti(i, *(gBattleStruct->monToSwitchIntoId + i));
            }
        }
    }
}

static bool8 AllAtActionConfirmed(void)
{
    s32 i, count;

    for (count = 0, i = 0; i < gBattlersCount; i++)
    {
        if (gBattleCommunication[i] == STATE_WAIT_ACTION_CONFIRMED)
            count++;
    }

    if (count + 1 == gBattlersCount)
        return TRUE;
    else
        return FALSE;
}

static void sub_803CDF8(void)
{
    *(gBattleStruct->monToSwitchIntoId + gActiveBattler) = gBattleResources->bufferB[gActiveBattler][1];
    RecordedBattle_SetBattlerAction(gActiveBattler, gBattleResources->bufferB[gActiveBattler][1]);

    if (gBattleTypeFlags & BATTLE_TYPE_LINK && gBattleTypeFlags & BATTLE_TYPE_MULTI)
    {
        *(gActiveBattler * 3 + (u8*)(gBattleStruct->field_60) + 0) &= 0xF;
        *(gActiveBattler * 3 + (u8*)(gBattleStruct->field_60) + 0) |= (gBattleResources->bufferB[gActiveBattler][2] & 0xF0);
        *(gActiveBattler * 3 + (u8*)(gBattleStruct->field_60) + 1) = gBattleResources->bufferB[gActiveBattler][3];

        *((gActiveBattler ^ BIT_FLANK) * 3 + (u8*)(gBattleStruct->field_60) + 0) &= (0xF0);
        *((gActiveBattler ^ BIT_FLANK) * 3 + (u8*)(gBattleStruct->field_60) + 0) |= (gBattleResources->bufferB[gActiveBattler][2] & 0xF0) >> 4;
        *((gActiveBattler ^ BIT_FLANK) * 3 + (u8*)(gBattleStruct->field_60) + 2) = gBattleResources->bufferB[gActiveBattler][3];
    }
}

void SwapTurnOrder(u8 id1, u8 id2)
{
    u32 temp;

    SWAP(gActionsByTurnOrder[id1], gActionsByTurnOrder[id2], temp);
    SWAP(gBattlerByTurnOrder[id1], gBattlerByTurnOrder[id2], temp);
}

u32 GetBattlerTotalSpeedStat(u8 battlerId)
{
    u32 speed = gBattleMons[battlerId].speed;
    u32 ability = GetBattlerAbility(battlerId);
    u32 holdEffect = GetBattlerHoldEffect(battlerId, TRUE);

    // weather abilities
    if (WEATHER_HAS_EFFECT)
    {
        if (ability == ABILITY_SWIFT_SWIM       && gBattleWeather & WEATHER_RAIN_ANY)
            speed *= 2;
        else if (ability == ABILITY_CHLOROPHYLL && gBattleWeather & WEATHER_SUN_ANY)
            speed *= 2;
        else if (ability == ABILITY_SAND_RUSH   && gBattleWeather & WEATHER_SANDSTORM_ANY)
            speed *= 2;
        else if (ability == ABILITY_SLUSH_RUSH  && gBattleWeather & WEATHER_HAIL_ANY)
            speed *= 2;
    }

    // other abilities
    if (ability == ABILITY_QUICK_FEET && gBattleMons[battlerId].status1 & STATUS1_ANY)
        speed = (speed * 150) / 100;
    else if (ability == ABILITY_SURGE_SURFER && gFieldStatuses & STATUS_FIELD_ELECTRIC_TERRAIN)
        speed *= 2;
    else if (ability == ABILITY_SLOW_START && gDisableStructs[battlerId].slowStartTimer != 0)
        speed /= 2;

    // stat stages
    speed *= gStatStageRatios[gBattleMons[battlerId].statStages[STAT_SPEED]][0];
    speed /= gStatStageRatios[gBattleMons[battlerId].statStages[STAT_SPEED]][1];

    // player's badge boost
    if (!(gBattleTypeFlags & (BATTLE_TYPE_LINK | BATTLE_TYPE_x2000000 | BATTLE_TYPE_FRONTIER))
        && ShouldGetStatBadgeBoost(FLAG_BADGE03_GET, battlerId)
        && GetBattlerSide(battlerId) == B_SIDE_PLAYER)
    {
        speed = (speed * 110) / 100;
    }

    // item effects
    if (GetBattlerHoldEffect(battlerId, FALSE) == HOLD_EFFECT_MACHO_BRACE || GetBattlerHoldEffect(battlerId, FALSE) == HOLD_EFFECT_POWER_ITEM)
        speed /= 2;
    else if (holdEffect == HOLD_EFFECT_IRON_BALL)
        speed /= 2;
    else if (holdEffect == HOLD_EFFECT_CHOICE_SCARF)
        speed = (speed * 150) / 100;
    else if (holdEffect == HOLD_EFFECT_QUICK_POWDER && gBattleMons[battlerId].species == SPECIES_DITTO && !(gBattleMons[battlerId].status2 & STATUS2_TRANSFORMED))
        speed *= 2;

    // various effects
    if (gSideStatuses[GET_BATTLER_SIDE(battlerId)] & SIDE_STATUS_TAILWIND)
        speed *= 2;
    if (gBattleResources->flags->flags[battlerId] & RESOURCE_FLAG_UNBURDEN)
        speed *= 2;

    // paralysis drop
    if (gBattleMons[battlerId].status1 & STATUS1_PARALYSIS && ability != ABILITY_QUICK_FEET)
        speed /= (B_PARALYSIS_SPEED >= GEN_7 ? 2 : 4);

    return speed;
}

s8 GetChosenMovePriority(u32 battlerId)
{
    u16 move;

    if (gProtectStructs[battlerId].noValidMoves)
        move = MOVE_STRUGGLE;
    else
        move = gBattleMons[battlerId].moves[*(gBattleStruct->chosenMovePositions + battlerId)];

    return GetMovePriority(battlerId, move);
}

s8 GetMovePriority(u32 battlerId, u16 move)
{
    s8 priority;

    priority = gBattleMoves[move].priority;
    if (GetBattlerAbility(battlerId) == ABILITY_GALE_WINGS
        && gBattleMoves[move].type == TYPE_FLYING
        && (B_GALE_WINGS <= GEN_6 || BATTLER_MAX_HP(battlerId)))
    {
        priority++;
    }
    else if (GetBattlerAbility(battlerId) == ABILITY_PRANKSTER && IS_MOVE_STATUS(move))
    {
        priority++;
    }
    else if (GetBattlerAbility(battlerId) == ABILITY_TRIAGE)
    {
        switch (gBattleMoves[move].effect)
        {
        case EFFECT_RESTORE_HP:
        case EFFECT_REST:
        case EFFECT_MORNING_SUN:
        case EFFECT_MOONLIGHT:
        case EFFECT_SYNTHESIS:
        case EFFECT_HEAL_PULSE:
        case EFFECT_HEALING_WISH:
        case EFFECT_SWALLOW:
        case EFFECT_WISH:
        case EFFECT_SOFTBOILED:
        case EFFECT_ABSORB:
        case EFFECT_ROOST:
            priority += 3;
            break;
        }
    }

    return priority;
}

u8 GetWhoStrikesFirst(u8 battler1, u8 battler2, bool8 ignoreChosenMoves)
{
    u8 strikesFirst = 0;
    u32 speedBattler1 = 0, speedBattler2 = 0;
    u32 holdEffectBattler1 = 0, holdEffectBattler2 = 0;
    bool32 quickClawBattler1 = FALSE, quickClawBattler2 = FALSE;
    s8 priority1 = 0, priority2 = 0;

    speedBattler1 = GetBattlerTotalSpeedStat(battler1);
    holdEffectBattler1 = GetBattlerHoldEffect(battler1, TRUE);
    if (holdEffectBattler1 == HOLD_EFFECT_QUICK_CLAW
        && gRandomTurnNumber < (0xFFFF * GetBattlerHoldEffectParam(battler1)) / 100)
        quickClawBattler1 = TRUE;

    speedBattler2 = GetBattlerTotalSpeedStat(battler2);
    holdEffectBattler2 = GetBattlerHoldEffect(battler2, TRUE);
    if (holdEffectBattler2 == HOLD_EFFECT_QUICK_CLAW
        && gRandomTurnNumber < (0xFFFF * GetBattlerHoldEffectParam(battler2)) / 100)
        quickClawBattler2 = TRUE;

    if (!ignoreChosenMoves)
    {
        if (gChosenActionByBattler[battler1] == B_ACTION_USE_MOVE)
            priority1 = GetChosenMovePriority(battler1);
        if (gChosenActionByBattler[battler2] == B_ACTION_USE_MOVE)
            priority2 = GetChosenMovePriority(battler2);
    }

    if (priority1 == priority2)
    {
        // QUICK CLAW - always first
        // LAGGING TAIL - always last
        // STALL - always last

        if (quickClawBattler1 && !quickClawBattler2)
            strikesFirst = 0;
        else if (quickClawBattler2 && !quickClawBattler1)
            strikesFirst = 1;
        else if (holdEffectBattler1 == HOLD_EFFECT_LAGGING_TAIL && holdEffectBattler2 != HOLD_EFFECT_LAGGING_TAIL)
            strikesFirst = 1;
        else if (holdEffectBattler2 == HOLD_EFFECT_LAGGING_TAIL && holdEffectBattler1 != HOLD_EFFECT_LAGGING_TAIL)
            strikesFirst = 0;
        else if (GetBattlerAbility(battler1) == ABILITY_STALL && GetBattlerAbility(battler2) != ABILITY_STALL)
            strikesFirst = 1;
        else if (GetBattlerAbility(battler2) == ABILITY_STALL && GetBattlerAbility(battler1) != ABILITY_STALL)
            strikesFirst = 0;
        else
        {
            if (speedBattler1 == speedBattler2 && Random() & 1)
            {
                strikesFirst = 2; // same speeds, same priorities
            }
            else if (speedBattler1 < speedBattler2)
            {
                // battler2 has more speed
                if (gFieldStatuses & STATUS_FIELD_TRICK_ROOM)
                    strikesFirst = 0;
                else
                    strikesFirst = 1;
            }
            else
            {
                // battler1 has more speed
                if (gFieldStatuses & STATUS_FIELD_TRICK_ROOM)
                    strikesFirst = 1;
                else
                    strikesFirst = 0;
            }
        }
    }
    else if (priority1 < priority2)
    {
        strikesFirst = 1; // battler2's move has greater priority
    }
    else
    {
        strikesFirst = 0; // battler1's move has greater priority
    }

    return strikesFirst;
}

static void SetActionsAndBattlersTurnOrder(void)
{
    s32 turnOrderId = 0;
    s32 i, j;

    if (gBattleTypeFlags & BATTLE_TYPE_SAFARI)
    {
        for (gActiveBattler = 0; gActiveBattler < gBattlersCount; gActiveBattler++)
        {
            gActionsByTurnOrder[turnOrderId] = gChosenActionByBattler[gActiveBattler];
            gBattlerByTurnOrder[turnOrderId] = gActiveBattler;
            turnOrderId++;
        }
    }
    else
    {
        if (gBattleTypeFlags & BATTLE_TYPE_LINK)
        {
            for (gActiveBattler = 0; gActiveBattler < gBattlersCount; gActiveBattler++)
            {
                if (gChosenActionByBattler[gActiveBattler] == B_ACTION_RUN)
                {
                    turnOrderId = 5;
                    break;
                }
            }
        }
        else
        {
            if (gChosenActionByBattler[0] == B_ACTION_RUN)
            {
                gActiveBattler = 0;
                turnOrderId = 5;
            }
            if (gChosenActionByBattler[2] == B_ACTION_RUN)
            {
                gActiveBattler = 2;
                turnOrderId = 5;
            }
        }

        if (turnOrderId == 5) // One of battlers wants to run.
        {
            gActionsByTurnOrder[0] = gChosenActionByBattler[gActiveBattler];
            gBattlerByTurnOrder[0] = gActiveBattler;
            turnOrderId = 1;
            for (i = 0; i < gBattlersCount; i++)
            {
                if (i != gActiveBattler)
                {
                    gActionsByTurnOrder[turnOrderId] = gChosenActionByBattler[i];
                    gBattlerByTurnOrder[turnOrderId] = i;
                    turnOrderId++;
                }
            }
            gBattleMainFunc = CheckMegaEvolutionBeforeTurn;
            gBattleStruct->mega.battlerId = 0;
            return;
        }
        else
        {
            for (gActiveBattler = 0; gActiveBattler < gBattlersCount; gActiveBattler++)
            {
                if (gChosenActionByBattler[gActiveBattler] == B_ACTION_USE_ITEM || gChosenActionByBattler[gActiveBattler] == B_ACTION_SWITCH)
                {
                    gActionsByTurnOrder[turnOrderId] = gChosenActionByBattler[gActiveBattler];
                    gBattlerByTurnOrder[turnOrderId] = gActiveBattler;
                    turnOrderId++;
                }
            }
            for (gActiveBattler = 0; gActiveBattler < gBattlersCount; gActiveBattler++)
            {
                if (gChosenActionByBattler[gActiveBattler] != B_ACTION_USE_ITEM && gChosenActionByBattler[gActiveBattler] != B_ACTION_SWITCH)
                {
                    gActionsByTurnOrder[turnOrderId] = gChosenActionByBattler[gActiveBattler];
                    gBattlerByTurnOrder[turnOrderId] = gActiveBattler;
                    turnOrderId++;
                }
            }
            for (i = 0; i < gBattlersCount - 1; i++)
            {
                for (j = i + 1; j < gBattlersCount; j++)
                {
                    u8 battler1 = gBattlerByTurnOrder[i];
                    u8 battler2 = gBattlerByTurnOrder[j];
                    if (gActionsByTurnOrder[i] != B_ACTION_USE_ITEM
                        && gActionsByTurnOrder[j] != B_ACTION_USE_ITEM
                        && gActionsByTurnOrder[i] != B_ACTION_SWITCH
                        && gActionsByTurnOrder[j] != B_ACTION_SWITCH)
                    {
                        if (GetWhoStrikesFirst(battler1, battler2, FALSE))
                            SwapTurnOrder(i, j);
                    }
                }
            }
        }
    }
    gBattleMainFunc = CheckMegaEvolutionBeforeTurn;
    gBattleStruct->mega.battlerId = 0;
}

static void TurnValuesCleanUp(bool8 var0)
{
    s32 i;

    for (gActiveBattler = 0; gActiveBattler < gBattlersCount; gActiveBattler++)
    {
        if (var0)
        {
            gProtectStructs[gActiveBattler].protected = 0;
            gProtectStructs[gActiveBattler].spikyShielded = 0;
            gProtectStructs[gActiveBattler].kingsShielded = 0;
            gProtectStructs[gActiveBattler].banefulBunkered = 0;
        }
        else
        {
            memset(&gProtectStructs[gActiveBattler], 0, sizeof(struct ProtectStruct));

            if (gDisableStructs[gActiveBattler].isFirstTurn)
                gDisableStructs[gActiveBattler].isFirstTurn--;

            if (gDisableStructs[gActiveBattler].rechargeTimer)
            {
                gDisableStructs[gActiveBattler].rechargeTimer--;
                if (gDisableStructs[gActiveBattler].rechargeTimer == 0)
                    gBattleMons[gActiveBattler].status2 &= ~(STATUS2_RECHARGE);
            }
        }

        if (gDisableStructs[gActiveBattler].substituteHP == 0)
            gBattleMons[gActiveBattler].status2 &= ~(STATUS2_SUBSTITUTE);
    }

    gSideStatuses[0] &= ~(SIDE_STATUS_QUICK_GUARD | SIDE_STATUS_WIDE_GUARD | SIDE_STATUS_CRAFTY_SHIELD | SIDE_STATUS_MAT_BLOCK);
    gSideStatuses[1] &= ~(SIDE_STATUS_QUICK_GUARD | SIDE_STATUS_WIDE_GUARD | SIDE_STATUS_CRAFTY_SHIELD | SIDE_STATUS_MAT_BLOCK);
    gSideTimers[0].followmeTimer = 0;
    gSideTimers[1].followmeTimer = 0;
}

void SpecialStatusesClear(void)
{
    memset(&gSpecialStatuses, 0, sizeof(gSpecialStatuses));
}

static void CheckMegaEvolutionBeforeTurn(void)
{
    if (!(gHitMarker & HITMARKER_RUN))
    {
        while (gBattleStruct->mega.battlerId < gBattlersCount)
        {
            gActiveBattler = gBattlerAttacker = gBattleStruct->mega.battlerId;
            gBattleStruct->mega.battlerId++;
            if (gBattleStruct->mega.toEvolve & gBitTable[gActiveBattler]
                && !(gProtectStructs[gActiveBattler].noValidMoves))
            {
                gBattleStruct->mega.toEvolve &= ~(gBitTable[gActiveBattler]);
                gLastUsedItem = gBattleMons[gActiveBattler].item;
                BattleScriptExecute(BattleScript_MegaEvolution);
                return;
            }
        }
    }

    gBattleMainFunc = CheckFocusPunch_ClearVarsBeforeTurnStarts;
    gBattleStruct->focusPunchBattlerId = 0;
}

static void CheckFocusPunch_ClearVarsBeforeTurnStarts(void)
{
    u32 i;

    if (!(gHitMarker & HITMARKER_RUN))
    {
        while (gBattleStruct->focusPunchBattlerId < gBattlersCount)
        {
            gActiveBattler = gBattlerAttacker = gBattleStruct->focusPunchBattlerId;
            gBattleStruct->focusPunchBattlerId++;
            if (gChosenMoveByBattler[gActiveBattler] == MOVE_FOCUS_PUNCH
                && !(gBattleMons[gActiveBattler].status1 & STATUS1_SLEEP)
                && !(gDisableStructs[gBattlerAttacker].truantCounter)
                && !(gProtectStructs[gActiveBattler].noValidMoves))
            {
                BattleScriptExecute(BattleScript_FocusPunchSetUp);
                return;
            }
        }
    }

<<<<<<< HEAD
    TryClearRageAndFuryCutter();
    gCurrentTurnActionNumber = 0;
    gCurrentActionFuncId = gActionsByTurnOrder[0];
=======
    TryClearRageStatuses();
    gCurrentTurnActionNumber = 0;
    gCurrentActionFuncId = gActionsByTurnOrder[gCurrentTurnActionNumber];
    gDynamicBasePower = 0;
>>>>>>> 8b1c2c94
    gBattleStruct->dynamicMoveType = 0;
    for (i = 0; i < MAX_BATTLERS_COUNT; i++)
    {
        gBattleStruct->ateBoost[i] = FALSE;
        gSpecialStatuses[i].gemBoost = FALSE;
    }

    gBattleMainFunc = RunTurnActionsFunctions;
    gBattleCommunication[3] = 0;
    gBattleCommunication[4] = 0;
    gBattleScripting.multihitMoveEffect = 0;
    gBattleResources->battleScriptsStack->size = 0;
}

static void RunTurnActionsFunctions(void)
{
    if (gBattleOutcome != 0)
        gCurrentActionFuncId = B_ACTION_FINISHED;

    *(&gBattleStruct->savedTurnActionNumber) = gCurrentTurnActionNumber;
    sTurnActionsFuncsTable[gCurrentActionFuncId]();

    if (gCurrentTurnActionNumber >= gBattlersCount) // everyone did their actions, turn finished
    {
        gHitMarker &= ~(HITMARKER_x100000);
        gBattleMainFunc = sEndTurnFuncsTable[gBattleOutcome & 0x7F];
    }
    else
    {
        if (gBattleStruct->savedTurnActionNumber != gCurrentTurnActionNumber) // action turn has been done, clear hitmarker bits for another battlerId
        {
            gHitMarker &= ~(HITMARKER_NO_ATTACKSTRING);
            gHitMarker &= ~(HITMARKER_UNABLE_TO_USE_MOVE);
        }
    }
}

static void HandleEndTurn_BattleWon(void)
{
    gCurrentActionFuncId = 0;

    if (gBattleTypeFlags & (BATTLE_TYPE_LINK | BATTLE_TYPE_x2000000))
    {
        gSpecialVar_Result = gBattleOutcome;
        gBattleTextBuff1[0] = gBattleOutcome;
        gBattlerAttacker = GetBattlerAtPosition(B_POSITION_PLAYER_LEFT);
        gBattlescriptCurrInstr = BattleScript_LinkBattleWonOrLost;
        gBattleOutcome &= ~(B_OUTCOME_LINK_BATTLE_RAN);
    }
    else if (gBattleTypeFlags & BATTLE_TYPE_TRAINER
            && gBattleTypeFlags & (BATTLE_TYPE_FRONTIER | BATTLE_TYPE_TRAINER_HILL | BATTLE_TYPE_EREADER_TRAINER))
    {
        BattleStopLowHpSound();
        gBattlescriptCurrInstr = BattleScript_FrontierTrainerBattleWon;

        if (gTrainerBattleOpponent_A == TRAINER_FRONTIER_BRAIN)
            PlayBGM(MUS_VICTORY_GYM_LEADER);
        else
            PlayBGM(MUS_VICTORY_TRAINER);
    }
    else if (gBattleTypeFlags & BATTLE_TYPE_TRAINER && !(gBattleTypeFlags & BATTLE_TYPE_LINK))
    {
        BattleStopLowHpSound();
        gBattlescriptCurrInstr = BattleScript_LocalTrainerBattleWon;

        switch (gTrainers[gTrainerBattleOpponent_A].trainerClass)
        {
        case TRAINER_CLASS_ELITE_FOUR:
        case TRAINER_CLASS_CHAMPION:
            PlayBGM(MUS_VICTORY_LEAGUE);
            break;
        case TRAINER_CLASS_TEAM_AQUA:
        case TRAINER_CLASS_TEAM_MAGMA:
        case TRAINER_CLASS_AQUA_ADMIN:
        case TRAINER_CLASS_AQUA_LEADER:
        case TRAINER_CLASS_MAGMA_ADMIN:
        case TRAINER_CLASS_MAGMA_LEADER:
            PlayBGM(MUS_VICTORY_AQUA_MAGMA);
            break;
        case TRAINER_CLASS_LEADER:
            PlayBGM(MUS_VICTORY_GYM_LEADER);
            break;
        default:
            PlayBGM(MUS_VICTORY_TRAINER);
            break;
        }
    }
    else
    {
        gBattlescriptCurrInstr = BattleScript_PayDayMoneyAndPickUpItems;
    }

    gBattleMainFunc = HandleEndTurn_FinishBattle;
}

static void HandleEndTurn_BattleLost(void)
{
    gCurrentActionFuncId = 0;

    if (gBattleTypeFlags & (BATTLE_TYPE_LINK | BATTLE_TYPE_x2000000))
    {
        if (gBattleTypeFlags & BATTLE_TYPE_FRONTIER)
        {
            if (gBattleOutcome & B_OUTCOME_LINK_BATTLE_RAN)
            {
                gBattlescriptCurrInstr = BattleScript_PrintPlayerForfeitedLinkBattle;
                gBattleOutcome &= ~(B_OUTCOME_LINK_BATTLE_RAN);
                gSaveBlock2Ptr->frontier.disableRecordBattle = TRUE;
            }
            else
            {
                gBattlescriptCurrInstr = BattleScript_82DAA0B;
                gBattleOutcome &= ~(B_OUTCOME_LINK_BATTLE_RAN);
            }
        }
        else
        {
            gBattleTextBuff1[0] = gBattleOutcome;
            gBattlerAttacker = GetBattlerAtPosition(B_POSITION_PLAYER_LEFT);
            gBattlescriptCurrInstr = BattleScript_LinkBattleWonOrLost;
            gBattleOutcome &= ~(B_OUTCOME_LINK_BATTLE_RAN);
        }
    }
    else
    {
        gBattlescriptCurrInstr = BattleScript_LocalBattleLost;
    }

    gBattleMainFunc = HandleEndTurn_FinishBattle;
}

static void HandleEndTurn_RanFromBattle(void)
{
    gCurrentActionFuncId = 0;

    if (gBattleTypeFlags & BATTLE_TYPE_FRONTIER && gBattleTypeFlags & BATTLE_TYPE_TRAINER)
    {
        gBattlescriptCurrInstr = BattleScript_PrintPlayerForfeited;
        gBattleOutcome = B_OUTCOME_FORFEITED;
        gSaveBlock2Ptr->frontier.disableRecordBattle = TRUE;
    }
    else if (gBattleTypeFlags & BATTLE_TYPE_TRAINER_HILL)
    {
        gBattlescriptCurrInstr = BattleScript_PrintPlayerForfeited;
        gBattleOutcome = B_OUTCOME_FORFEITED;
    }
    else
    {
        switch (gProtectStructs[gBattlerAttacker].fleeFlag)
        {
        default:
            gBattlescriptCurrInstr = BattleScript_GotAwaySafely;
            break;
        case 1:
            gBattlescriptCurrInstr = BattleScript_SmokeBallEscape;
            break;
        case 2:
            gBattlescriptCurrInstr = BattleScript_RanAwayUsingMonAbility;
            break;
        }
    }

    gBattleMainFunc = HandleEndTurn_FinishBattle;
}

static void HandleEndTurn_MonFled(void)
{
    gCurrentActionFuncId = 0;

    PREPARE_MON_NICK_BUFFER(gBattleTextBuff1, gBattlerAttacker, gBattlerPartyIndexes[gBattlerAttacker]);
    gBattlescriptCurrInstr = BattleScript_WildMonFled;

    gBattleMainFunc = HandleEndTurn_FinishBattle;
}

static void HandleEndTurn_FinishBattle(void)
{
    u32 i;

    if (gCurrentActionFuncId == B_ACTION_TRY_FINISH || gCurrentActionFuncId == B_ACTION_FINISHED)
    {
        if (!(gBattleTypeFlags & (BATTLE_TYPE_LINK
                                  | BATTLE_TYPE_x2000000
                                  | BATTLE_TYPE_FIRST_BATTLE
                                  | BATTLE_TYPE_SAFARI
                                  | BATTLE_TYPE_EREADER_TRAINER
                                  | BATTLE_TYPE_WALLY_TUTORIAL
                                  | BATTLE_TYPE_FRONTIER)))
        {
            for (gActiveBattler = 0; gActiveBattler < gBattlersCount; gActiveBattler++)
            {
                if (GetBattlerSide(gActiveBattler) == B_SIDE_PLAYER)
                {
                    if (gBattleResults.playerMon1Species == SPECIES_NONE)
                    {
                        gBattleResults.playerMon1Species = GetMonData(&gPlayerParty[gBattlerPartyIndexes[gActiveBattler]], MON_DATA_SPECIES, NULL);
                        GetMonData(&gPlayerParty[gBattlerPartyIndexes[gActiveBattler]], MON_DATA_NICKNAME, gBattleResults.playerMon1Name);
                    }
                    else
                    {
                        gBattleResults.playerMon2Species = GetMonData(&gPlayerParty[gBattlerPartyIndexes[gActiveBattler]], MON_DATA_SPECIES, NULL);
                        GetMonData(&gPlayerParty[gBattlerPartyIndexes[gActiveBattler]], MON_DATA_NICKNAME, gBattleResults.playerMon2Name);
                    }
                }
            }
            PutPokemonTodayCaughtOnAir();
        }

        if (!(gBattleTypeFlags & (BATTLE_TYPE_LINK
                                  | BATTLE_TYPE_x2000000
                                  | BATTLE_TYPE_TRAINER
                                  | BATTLE_TYPE_FIRST_BATTLE
                                  | BATTLE_TYPE_SAFARI
                                  | BATTLE_TYPE_FRONTIER
                                  | BATTLE_TYPE_EREADER_TRAINER
                                  | BATTLE_TYPE_WALLY_TUTORIAL))
            && gBattleResults.shinyWildMon)
        {
            sub_80EE184();
        }

        sub_8186444();
        BeginFastPaletteFade(3);
        FadeOutMapMusic(5);
        for (i = 0; i < PARTY_SIZE; i++)
        {
            UndoMegaEvolution(i);
            UndoFormChange(i, B_SIDE_PLAYER);
        }
        gBattleMainFunc = FreeResetData_ReturnToOvOrDoEvolutions;
        gCB2_AfterEvolution = BattleMainCB2;
    }
    else
    {
        if (gBattleControllerExecFlags == 0)
            gBattleScriptingCommandsTable[gBattlescriptCurrInstr[0]]();
    }
}

static void FreeResetData_ReturnToOvOrDoEvolutions(void)
{
    if (!gPaletteFade.active)
    {
        ResetSpriteData();
        if (gLeveledUpInBattle && (gBattleOutcome == B_OUTCOME_WON || gBattleOutcome == B_OUTCOME_CAUGHT))
        {
            gBattleMainFunc = TryEvolvePokemon;
        }
        else
        {
            gBattleMainFunc = ReturnFromBattleToOverworld;
            return;
        }
<<<<<<< HEAD
=======
        else
        {
            gBattleMainFunc = TryEvolvePokemon;
        }
>>>>>>> 8b1c2c94
    }

    FreeAllWindowBuffers();
    if (!(gBattleTypeFlags & BATTLE_TYPE_LINK))
    {
        FreeMonSpritesGfx();
        FreeBattleResources();
        FreeBattleSpritesData();
    }
}

static void TryEvolvePokemon(void)
{
    s32 i;

    while (gLeveledUpInBattle != 0)
    {
        for (i = 0; i < PARTY_SIZE; i++)
        {
            if (gLeveledUpInBattle & gBitTable[i])
            {
                u16 species;
                u8 levelUpBits = gLeveledUpInBattle;

                levelUpBits &= ~(gBitTable[i]);
                gLeveledUpInBattle = levelUpBits;

                species = GetEvolutionTargetSpecies(&gPlayerParty[i], 0, levelUpBits);
                if (species != SPECIES_NONE)
                {
                    FreeAllWindowBuffers();
                    gBattleMainFunc = WaitForEvoSceneToFinish;
                    EvolutionScene(&gPlayerParty[i], species, TRUE, i);
                    return;
                }
            }
        }
    }

    gBattleMainFunc = ReturnFromBattleToOverworld;
}

static void WaitForEvoSceneToFinish(void)
{
    if (gMain.callback2 == BattleMainCB2)
        gBattleMainFunc = TryEvolvePokemon;
}

static void ReturnFromBattleToOverworld(void)
{
    if (!(gBattleTypeFlags & BATTLE_TYPE_LINK))
    {
        RandomlyGivePartyPokerus(gPlayerParty);
        PartySpreadPokerus(gPlayerParty);
    }

    if (gBattleTypeFlags & BATTLE_TYPE_LINK && gReceivedRemoteLinkPlayers != 0)
        return;

    gSpecialVar_Result = gBattleOutcome;
    gMain.inBattle = 0;
    gMain.callback1 = gPreBattleCallback1;

    if (gBattleTypeFlags & BATTLE_TYPE_ROAMER)
    {
        UpdateRoamerHPStatus(&gEnemyParty[0]);
        if ((gBattleOutcome & B_OUTCOME_WON) || gBattleOutcome == B_OUTCOME_CAUGHT)
            SetRoamerInactive();
    }

    m4aSongNumStop(SE_LOW_HEALTH);
    SetMainCallback2(gMain.savedCallback);
}

void RunBattleScriptCommands_PopCallbacksStack(void)
{
    if (gCurrentActionFuncId == B_ACTION_TRY_FINISH || gCurrentActionFuncId == B_ACTION_FINISHED)
    {
        if (gBattleResources->battleCallbackStack->size != 0)
            gBattleResources->battleCallbackStack->size--;
        gBattleMainFunc = gBattleResources->battleCallbackStack->function[gBattleResources->battleCallbackStack->size];
    }
    else
    {
        if (gBattleControllerExecFlags == 0)
            gBattleScriptingCommandsTable[gBattlescriptCurrInstr[0]]();
    }
}

void RunBattleScriptCommands(void)
{
    if (gBattleControllerExecFlags == 0)
        gBattleScriptingCommandsTable[gBattlescriptCurrInstr[0]]();
<<<<<<< HEAD
}

void SetTypeBeforeUsingMove(u16 move, u8 battlerAtk)
{
    u32 moveType, ateType, attackerAbility;

    if (move == MOVE_STRUGGLE)
        return;

    gBattleStruct->dynamicMoveType = 0;
    gBattleStruct->ateBoost[battlerAtk] = 0;
    gSpecialStatuses[battlerAtk].gemBoost = 0;

    if (gBattleMoves[move].effect == EFFECT_WEATHER_BALL)
    {
        if (WEATHER_HAS_EFFECT)
        {
            if (gBattleWeather & WEATHER_RAIN_ANY)
                gBattleStruct->dynamicMoveType = TYPE_WATER | 0x80;
            else if (gBattleWeather & WEATHER_SANDSTORM_ANY)
                gBattleStruct->dynamicMoveType = TYPE_ROCK | 0x80;
            else if (gBattleWeather & WEATHER_SUN_ANY)
                gBattleStruct->dynamicMoveType = TYPE_FIRE | 0x80;
            else if (gBattleWeather & WEATHER_HAIL_ANY)
                gBattleStruct->dynamicMoveType = TYPE_ICE | 0x80;
            else
                gBattleStruct->dynamicMoveType = TYPE_NORMAL | 0x80;
        }
    }
    else if (gBattleMoves[move].effect == EFFECT_HIDDEN_POWER)
    {
        u8 typeBits  = ((gBattleMons[battlerAtk].hpIV & 1) << 0)
                     | ((gBattleMons[battlerAtk].attackIV & 1) << 1)
                     | ((gBattleMons[battlerAtk].defenseIV & 1) << 2)
                     | ((gBattleMons[battlerAtk].speedIV & 1) << 3)
                     | ((gBattleMons[battlerAtk].spAttackIV & 1) << 4)
                     | ((gBattleMons[battlerAtk].spDefenseIV & 1) << 5);

        gBattleStruct->dynamicMoveType = (15 * typeBits) / 63 + 1;
        if (gBattleStruct->dynamicMoveType >= TYPE_MYSTERY)
            gBattleStruct->dynamicMoveType++;
        gBattleStruct->dynamicMoveType |= 0xC0;
    }
    else if (gBattleMoves[move].effect == EFFECT_TECHNO_BLAST)
    {
        if (GetBattlerHoldEffect(battlerAtk, TRUE) == HOLD_EFFECT_DRIVE)
            gBattleStruct->dynamicMoveType = ItemId_GetSecondaryId(gBattleMons[battlerAtk].item) | 0x80;
    }
    else if (move == MOVE_MULTI_ATTACK)
    {
        if (GetBattlerHoldEffect(battlerAtk, TRUE) == HOLD_EFFECT_MEMORY)
            gBattleStruct->dynamicMoveType = ItemId_GetSecondaryId(gBattleMons[battlerAtk].item) | 0x80;
    }
    else if (gBattleMoves[move].effect == EFFECT_JUDGMENT)
    {
        // TODO:
    }
    else if (gBattleMoves[move].effect == EFFECT_REVELATION_DANCE)
    {
        if (gBattleMons[battlerAtk].type1 != TYPE_MYSTERY)
            gBattleStruct->dynamicMoveType = gBattleMons[battlerAtk].type1 | 0x80;
        else if (gBattleMons[battlerAtk].type2 != TYPE_MYSTERY)
            gBattleStruct->dynamicMoveType = gBattleMons[battlerAtk].type2 | 0x80;
        else if (gBattleMons[battlerAtk].type3 != TYPE_MYSTERY)
            gBattleStruct->dynamicMoveType = gBattleMons[battlerAtk].type3 | 0x80;
    }
    else if (gBattleMoves[move].effect == EFFECT_NATURAL_GIFT)
    {
        if (ItemId_GetPocket(gBattleMons[battlerAtk].item) == POCKET_BERRIES)
            gBattleStruct->dynamicMoveType = gNaturalGiftTable[ITEM_TO_BERRY(gBattleMons[battlerAtk].item)].type;
    }

    attackerAbility = GetBattlerAbility(battlerAtk);
    GET_MOVE_TYPE(move, moveType);
    if ((gFieldStatuses & STATUS_FIELD_ION_DELUGE && moveType == TYPE_NORMAL)
        || gStatuses3[battlerAtk] & STATUS3_ELECTRIFIED)
    {
        gBattleStruct->dynamicMoveType = 0x80 | TYPE_ELECTRIC;
    }
    else if (gBattleMoves[move].type == TYPE_NORMAL
             && gBattleMoves[move].effect != EFFECT_HIDDEN_POWER
             && gBattleMoves[move].effect != EFFECT_WEATHER_BALL
             && gBattleMoves[move].effect != EFFECT_JUDGMENT
             && gBattleMoves[move].effect != EFFECT_NATURAL_GIFT
             && ((attackerAbility == ABILITY_PIXILATE && (ateType = TYPE_FAIRY))
                 || (attackerAbility == ABILITY_REFRIGERATE && (ateType = TYPE_ICE))
                 || (attackerAbility == ABILITY_AERILATE && (ateType = TYPE_FLYING))
                 || ((attackerAbility == ABILITY_GALVANIZE) && (ateType = TYPE_ELECTRIC))
                )
             )
    {
        gBattleStruct->dynamicMoveType = 0x80 | ateType;
        gBattleStruct->ateBoost[battlerAtk] = 1;
    }
    else if (gBattleMoves[move].type != TYPE_NORMAL
             && gBattleMoves[move].effect != EFFECT_HIDDEN_POWER
             && gBattleMoves[move].effect != EFFECT_WEATHER_BALL
             && attackerAbility == ABILITY_NORMALIZE)
    {
        gBattleStruct->dynamicMoveType = 0x80 | TYPE_NORMAL;
        gBattleStruct->ateBoost[battlerAtk] = 1;
    }
    else if (gBattleMoves[move].flags & FLAG_SOUND
             && attackerAbility == ABILITY_LIQUID_VOICE)
    {
        gBattleStruct->dynamicMoveType = 0x80 | TYPE_WATER;
    }

    // Check if a gem should activate.
    GET_MOVE_TYPE(move, moveType);
    if (GetBattlerHoldEffect(battlerAtk, TRUE) == HOLD_EFFECT_GEMS
        && moveType == ItemId_GetSecondaryId(gBattleMons[battlerAtk].item))
    {
        gSpecialStatuses[battlerAtk].gemParam = GetBattlerHoldEffectParam(battlerAtk);
        gSpecialStatuses[battlerAtk].gemBoost = 1;
    }
=======
>>>>>>> 8b1c2c94
}<|MERGE_RESOLUTION|>--- conflicted
+++ resolved
@@ -3239,25 +3239,11 @@
                 break;
             }
 
-<<<<<<< HEAD
             if (gBattleTypeFlags & BATTLE_TYPE_ARENA)
                 BattleArena_InitPoints();
         }
 
         if (gBattleTypeFlags & BATTLE_TYPE_TRAINER)
-=======
-        if (gBattleTypeFlags & BATTLE_TYPE_MULTI)
-        {
-            if (GetBattlerPosition(gActiveBattler) == B_POSITION_PLAYER_RIGHT
-             || GetBattlerPosition(gActiveBattler) == B_POSITION_OPPONENT_RIGHT)
-            {
-                BtlController_EmitDrawTrainerPic(0);
-                MarkBattlerForControllerExec(gActiveBattler);
-            }
-        }
-
-        if (gBattleTypeFlags & BATTLE_TYPE_TWO_OPPONENTS && GetBattlerPosition(gActiveBattler) == B_POSITION_OPPONENT_RIGHT)
->>>>>>> 8b1c2c94
         {
             (*state)++;
         }
@@ -3341,7 +3327,6 @@
                     *state = 14; // Wait for text and sprite.
             }
         }
-<<<<<<< HEAD
         break;
     case 9: // print opponent sends out
         if (gBattleTypeFlags & BATTLE_TYPE_x2000000 && !(gBattleTypeFlags & BATTLE_TYPE_x80000000))
@@ -3357,66 +3342,6 @@
     case 11: // first opponent's mon send out animation
         if (gBattleTypeFlags & BATTLE_TYPE_x2000000 && !(gBattleTypeFlags & BATTLE_TYPE_x80000000))
             gActiveBattler = GetBattlerAtPosition(B_POSITION_PLAYER_LEFT);
-=======
-
-        gBattleMainFunc = BattleIntroPrintWildMonAttacked;
-    }
-
-}
-
-static void BattleIntroPrintTrainerWantsToBattle(void)
-{
-    if (gBattleControllerExecFlags == 0)
-    {
-        gActiveBattler = GetBattlerAtPosition(B_POSITION_OPPONENT_LEFT);
-        PrepareStringBattle(STRINGID_INTROMSG, gActiveBattler);
-        gBattleMainFunc = BattleIntroPrintOpponentSendsOut;
-    }
-}
-
-static void BattleIntroPrintWildMonAttacked(void)
-{
-    if (gBattleControllerExecFlags == 0)
-    {
-        gBattleMainFunc = BattleIntroPrintPlayerSendsOut;
-        PrepareStringBattle(STRINGID_INTROMSG, 0);
-    }
-}
-
-static void BattleIntroPrintOpponentSendsOut(void)
-{
-    u32 position;
-
-    if (gBattleControllerExecFlags)
-        return;
-
-    if (!(gBattleTypeFlags & BATTLE_TYPE_RECORDED))
-        position = B_POSITION_OPPONENT_LEFT;
-    else if (gBattleTypeFlags & BATTLE_TYPE_x2000000)
-    {
-        if (gBattleTypeFlags & BATTLE_TYPE_x80000000)
-            position = B_POSITION_OPPONENT_LEFT;
-        else
-            position = B_POSITION_PLAYER_LEFT;
-    }
-    else
-        position = B_POSITION_OPPONENT_LEFT;
-
-    PrepareStringBattle(STRINGID_INTROSENDOUT, GetBattlerAtPosition(position));
-    gBattleMainFunc = BattleIntroOpponent1SendsOutMonAnimation;
-}
-
-static void BattleIntroOpponent2SendsOutMonAnimation(void)
-{
-    u32 position;
-
-    if (!(gBattleTypeFlags & BATTLE_TYPE_RECORDED))
-        position = B_POSITION_OPPONENT_RIGHT;
-    else if (gBattleTypeFlags & BATTLE_TYPE_x2000000)
-    {
-        if (gBattleTypeFlags & BATTLE_TYPE_x80000000)
-            position = B_POSITION_OPPONENT_RIGHT;
->>>>>>> 8b1c2c94
         else
             gActiveBattler = GetBattlerAtPosition(B_POSITION_OPPONENT_LEFT);
 
@@ -3437,7 +3362,6 @@
             BtlController_EmitIntroTrainerBallThrow(0);
             MarkBattlerForControllerExec(gActiveBattler);
         }
-<<<<<<< HEAD
         if (B_FAST_INTRO && !(gBattleTypeFlags & (BATTLE_TYPE_RECORDED | BATTLE_TYPE_x2000000 | BATTLE_TYPE_x80000000 | BATTLE_TYPE_LINK)))
             *state = 15; // Print at the same time as trainer sends out second mon.
         else
@@ -3453,38 +3377,11 @@
         break;
     case 16: // print player sends out
         if (!(gBattleTypeFlags & BATTLE_TYPE_SAFARI))
-=======
-    }
-
-    gBattleMainFunc = BattleIntroRecordMonsToDex;
-}
-
-static void BattleIntroOpponent1SendsOutMonAnimation(void)
-{
-    u32 position;
-
-    if (gBattleTypeFlags & BATTLE_TYPE_RECORDED)
-    {
-        if (gBattleTypeFlags & BATTLE_TYPE_x2000000)
->>>>>>> 8b1c2c94
         {
             if (gBattleTypeFlags & BATTLE_TYPE_x2000000 && !(gBattleTypeFlags & BATTLE_TYPE_x80000000))
                 gActiveBattler = GetBattlerAtPosition(B_POSITION_OPPONENT_LEFT);
             else
-<<<<<<< HEAD
                 gActiveBattler = GetBattlerAtPosition(B_POSITION_PLAYER_LEFT);
-=======
-                position = B_POSITION_PLAYER_LEFT;
-        }
-        else
-            position = B_POSITION_OPPONENT_LEFT;
-    }
-    else
-        position = B_POSITION_OPPONENT_LEFT;
-
-    if (gBattleControllerExecFlags)
-        return;
->>>>>>> 8b1c2c94
 
             // A hack that makes fast intro work in trainer battles too.
             if (B_FAST_INTRO
@@ -3497,97 +3394,23 @@
 
             PrepareStringBattle(STRINGID_INTROSENDOUT, gActiveBattler);
         }
-<<<<<<< HEAD
         (*state)++;
         break;
     case 17: // wait for player send out message
         if (!(gBattleTypeFlags & BATTLE_TYPE_LINK && gBattleControllerExecFlags))
-=======
-        gBattleMainFunc = BattleIntroPrintPlayerSendsOut;
-    }
-}
-
-void sub_803B3AC(void) // unused
-{
-    if (gBattleControllerExecFlags == 0)
-        gBattleMainFunc = BattleIntroPrintPlayerSendsOut;
-}
-
-static void BattleIntroPrintPlayerSendsOut(void)
-{
-    if (gBattleControllerExecFlags == 0)
-    {
-        u8 position;
-
-        if (!(gBattleTypeFlags & BATTLE_TYPE_RECORDED))
-            position = B_POSITION_PLAYER_LEFT;
-        else if (gBattleTypeFlags & BATTLE_TYPE_x2000000)
->>>>>>> 8b1c2c94
         {
             if (gBattleTypeFlags & BATTLE_TYPE_x2000000 && !(gBattleTypeFlags & BATTLE_TYPE_x80000000))
                 gActiveBattler = GetBattlerAtPosition(B_POSITION_OPPONENT_LEFT);
             else
-<<<<<<< HEAD
                 gActiveBattler = GetBattlerAtPosition(B_POSITION_PLAYER_LEFT);
-=======
-                position = B_POSITION_OPPONENT_LEFT;
-        }
-        else
-            position = B_POSITION_PLAYER_LEFT;
-
-        if (!(gBattleTypeFlags & BATTLE_TYPE_SAFARI))
-            PrepareStringBattle(STRINGID_INTROSENDOUT, GetBattlerAtPosition(position));
-
-        gBattleMainFunc = BattleIntroPlayer1SendsOutMonAnimation;
-    }
-}
-
-static void BattleIntroPlayer2SendsOutMonAnimation(void)
-{
-    u32 position;
-
-    if (!(gBattleTypeFlags & BATTLE_TYPE_RECORDED))
-        position = B_POSITION_PLAYER_RIGHT;
-    else if (gBattleTypeFlags & BATTLE_TYPE_x2000000)
-    {
-        if (gBattleTypeFlags & BATTLE_TYPE_x80000000)
-            position = B_POSITION_PLAYER_RIGHT;
-        else
-            position = B_POSITION_OPPONENT_RIGHT;
-    }
-    else
-        position = B_POSITION_PLAYER_RIGHT;
->>>>>>> 8b1c2c94
 
             if (!IsBattlerMarkedForControllerExec(gActiveBattler))
                 (*state)++;
         }
-<<<<<<< HEAD
         break;
     case 18: // player 1 send out
         if (gBattleTypeFlags & BATTLE_TYPE_x2000000 && !(gBattleTypeFlags & BATTLE_TYPE_x80000000))
             gActiveBattler = GetBattlerAtPosition(B_POSITION_OPPONENT_LEFT);
-=======
-    }
-
-    gBattleStruct->switchInAbilitiesCounter = 0;
-    gBattleStruct->switchInItemsCounter = 0;
-    gBattleStruct->overworldWeatherDone = FALSE;
-
-    gBattleMainFunc = TryDoEventsBeforeFirstTurn;
-}
-
-static void BattleIntroPlayer1SendsOutMonAnimation(void)
-{
-    u32 position;
-
-    if (!(gBattleTypeFlags & BATTLE_TYPE_RECORDED))
-        position = B_POSITION_PLAYER_LEFT;
-    else if (gBattleTypeFlags & BATTLE_TYPE_x2000000)
-    {
-        if (gBattleTypeFlags & BATTLE_TYPE_x80000000)
-            position = B_POSITION_PLAYER_LEFT;
->>>>>>> 8b1c2c94
         else
             gActiveBattler = GetBattlerAtPosition(B_POSITION_PLAYER_LEFT);
 
@@ -3606,27 +3429,10 @@
             BtlController_EmitIntroTrainerBallThrow(0);
             MarkBattlerForControllerExec(gActiveBattler);
         }
-<<<<<<< HEAD
         (*state)++;
         break;
     case 20: // set dex and battle vars
         if (!gBattleControllerExecFlags)
-=======
-    }
-
-    gBattleStruct->switchInAbilitiesCounter = 0;
-    gBattleStruct->switchInItemsCounter = 0;
-    gBattleStruct->overworldWeatherDone = FALSE;
-
-    gBattleMainFunc = TryDoEventsBeforeFirstTurn;
-}
-
-void sub_803B598(void) // unused
-{
-    if (gBattleControllerExecFlags == 0)
-    {
-        for (gActiveBattler = 0; gActiveBattler < gBattlersCount; gActiveBattler++)
->>>>>>> 8b1c2c94
         {
             for (gActiveBattler = 0; gActiveBattler < gBattlersCount; gActiveBattler++)
             {
@@ -3653,13 +3459,7 @@
 
 static void TryDoEventsBeforeFirstTurn(void)
 {
-<<<<<<< HEAD
     s32 i, j;
-=======
-    s32 i;
-    s32 j;
-    u8 effect = 0;
->>>>>>> 8b1c2c94
 
     if (gBattleControllerExecFlags)
         return;
@@ -3839,20 +3639,7 @@
 
     gPotentialItemEffectBattler = gActiveBattler;
 
-<<<<<<< HEAD
     if (gBattleTypeFlags & BATTLE_TYPE_FIRST_BATTLE) // Cannot ever run from saving Birch's battle.
-=======
-    if (holdEffect == HOLD_EFFECT_CAN_ALWAYS_RUN)
-        return 0;
-    if (gBattleTypeFlags & BATTLE_TYPE_LINK)
-        return 0;
-    if (gBattleMons[gActiveBattler].ability == ABILITY_RUN_AWAY)
-        return 0;
-
-    side = GetBattlerSide(gActiveBattler);
-
-    for (i = 0; i < gBattlersCount; i++)
->>>>>>> 8b1c2c94
     {
         gBattleCommunication[MULTISTRING_CHOOSER] = 1;
         return 1;
@@ -4802,16 +4589,9 @@
         }
     }
 
-<<<<<<< HEAD
     TryClearRageAndFuryCutter();
     gCurrentTurnActionNumber = 0;
     gCurrentActionFuncId = gActionsByTurnOrder[0];
-=======
-    TryClearRageStatuses();
-    gCurrentTurnActionNumber = 0;
-    gCurrentActionFuncId = gActionsByTurnOrder[gCurrentTurnActionNumber];
-    gDynamicBasePower = 0;
->>>>>>> 8b1c2c94
     gBattleStruct->dynamicMoveType = 0;
     for (i = 0; i < MAX_BATTLERS_COUNT; i++)
     {
@@ -5065,13 +4845,6 @@
             gBattleMainFunc = ReturnFromBattleToOverworld;
             return;
         }
-<<<<<<< HEAD
-=======
-        else
-        {
-            gBattleMainFunc = TryEvolvePokemon;
-        }
->>>>>>> 8b1c2c94
     }
 
     FreeAllWindowBuffers();
@@ -5165,7 +4938,6 @@
 {
     if (gBattleControllerExecFlags == 0)
         gBattleScriptingCommandsTable[gBattlescriptCurrInstr[0]]();
-<<<<<<< HEAD
 }
 
 void SetTypeBeforeUsingMove(u16 move, u8 battlerAtk)
@@ -5282,6 +5054,4 @@
         gSpecialStatuses[battlerAtk].gemParam = GetBattlerHoldEffectParam(battlerAtk);
         gSpecialStatuses[battlerAtk].gemBoost = 1;
     }
-=======
->>>>>>> 8b1c2c94
 }