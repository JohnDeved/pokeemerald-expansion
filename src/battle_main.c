#include "global.h"
#include "battle.h"
#include "battle_anim.h"
#include "battle_ai_main.h"
#include "battle_ai_util.h"
#include "battle_arena.h"
#include "battle_controllers.h"
#include "battle_interface.h"
#include "battle_main.h"
#include "battle_message.h"
#include "battle_pyramid.h"
#include "battle_scripts.h"
#include "battle_setup.h"
#include "battle_tower.h"
#include "battle_util.h"
#include "berry.h"
#include "bg.h"
#include "data.h"
#include "decompress.h"
#include "dma3.h"
#include "event_data.h"
#include "evolution_scene.h"
#include "graphics.h"
#include "gpu_regs.h"
#include "international_string_util.h"
#include "item.h"
#include "link.h"
#include "link_rfu.h"
#include "load_save.h"
#include "main.h"
#include "malloc.h"
#include "m4a.h"
#include "palette.h"
#include "party_menu.h"
#include "pokeball.h"
#include "pokedex.h"
#include "pokemon.h"
#include "random.h"
#include "recorded_battle.h"
#include "roamer.h"
#include "safari_zone.h"
#include "scanline_effect.h"
#include "sound.h"
#include "sprite.h"
#include "string_util.h"
#include "strings.h"
#include "task.h"
#include "test_runner.h"
#include "text.h"
#include "trig.h"
#include "tv.h"
#include "util.h"
#include "wild_encounter.h"
#include "window.h"
#include "constants/abilities.h"
#include "constants/battle_move_effects.h"
#include "constants/battle_string_ids.h"
#include "constants/hold_effects.h"
#include "constants/items.h"
#include "constants/moves.h"
#include "constants/party_menu.h"
#include "constants/rgb.h"
#include "constants/songs.h"
#include "constants/trainers.h"
#include "cable_club.h"

extern struct Evolution gEvolutionTable[][EVOS_PER_MON];

extern const struct BgTemplate gBattleBgTemplates[];
extern const struct WindowTemplate *const gBattleWindowTemplates[];

static void CB2_InitBattleInternal(void);
static void CB2_PreInitMultiBattle(void);
static void CB2_PreInitIngamePlayerPartnerBattle(void);
static void CB2_HandleStartMultiPartnerBattle(void);
static void CB2_HandleStartMultiBattle(void);
static void CB2_HandleStartBattle(void);
static void TryCorrectShedinjaLanguage(struct Pokemon *mon);
static u8 CreateNPCTrainerParty(struct Pokemon *party, u16 trainerNum, bool8 firstTrainer);
static void BattleMainCB1(void);
static void CB2_EndLinkBattle(void);
static void EndLinkBattleInSteps(void);
static void CB2_InitAskRecordBattle(void);
static void CB2_AskRecordBattle(void);
static void AskRecordBattle(void);
static void SpriteCB_MoveWildMonToRight(struct Sprite *sprite);
static void SpriteCB_WildMonShowHealthbox(struct Sprite *sprite);
static void SpriteCB_WildMonAnimate(struct Sprite *sprite);
static void SpriteCB_Flicker(struct Sprite *sprite);
static void SpriteCB_AnimFaintOpponent(struct Sprite *sprite);
static void SpriteCB_BlinkVisible(struct Sprite *sprite);
static void SpriteCB_Idle(struct Sprite *sprite);
static void SpriteCB_BattleSpriteSlideLeft(struct Sprite *sprite);
static void TurnValuesCleanUp(bool8 var0);
static void SpriteCB_BounceEffect(struct Sprite *sprite);
static void BattleStartClearSetData(void);
static void DoBattleIntro(void);
static void TryDoEventsBeforeFirstTurn(void);
static void HandleTurnActionSelectionState(void);
static void RunTurnActionsFunctions(void);
static void SetActionsAndBattlersTurnOrder(void);
static void UpdateBattlerPartyOrdersOnSwitch(void);
static bool8 AllAtActionConfirmed(void);
static void TryChangeTurnOrder(void);
static void CheckChosenMoveForEffectsBeforeTurnStarts(void);
static void CheckMegaEvolutionBeforeTurn(void);
static void CheckQuickClaw_CustapBerryActivation(void);
static void FreeResetData_ReturnToOvOrDoEvolutions(void);
static void ReturnFromBattleToOverworld(void);
static void TryEvolvePokemon(void);
static void WaitForEvoSceneToFinish(void);
static void HandleEndTurn_ContinueBattle(void);
static void HandleEndTurn_BattleWon(void);
static void HandleEndTurn_BattleLost(void);
static void HandleEndTurn_RanFromBattle(void);
static void HandleEndTurn_MonFled(void);
static void HandleEndTurn_FinishBattle(void);
static void SpriteCB_UnusedBattleInit(struct Sprite *sprite);
static void SpriteCB_UnusedBattleInit_Main(struct Sprite *sprite);
static void TrySpecialEvolution(void);

EWRAM_DATA u16 gBattle_BG0_X = 0;
EWRAM_DATA u16 gBattle_BG0_Y = 0;
EWRAM_DATA u16 gBattle_BG1_X = 0;
EWRAM_DATA u16 gBattle_BG1_Y = 0;
EWRAM_DATA u16 gBattle_BG2_X = 0;
EWRAM_DATA u16 gBattle_BG2_Y = 0;
EWRAM_DATA u16 gBattle_BG3_X = 0;
EWRAM_DATA u16 gBattle_BG3_Y = 0;
EWRAM_DATA u16 gBattle_WIN0H = 0;
EWRAM_DATA u16 gBattle_WIN0V = 0;
EWRAM_DATA u16 gBattle_WIN1H = 0;
EWRAM_DATA u16 gBattle_WIN1V = 0;
EWRAM_DATA u8 gDisplayedStringBattle[400] = {0};
EWRAM_DATA u8 gBattleTextBuff1[TEXT_BUFF_ARRAY_COUNT] = {0};
EWRAM_DATA u8 gBattleTextBuff2[TEXT_BUFF_ARRAY_COUNT] = {0};
EWRAM_DATA u8 gBattleTextBuff3[30] = {0};   //expanded for stupidly long z move names
// The below array is never intentionally used. However, Juan's
// defeat text (SootopolisCity_Gym_1F_Text_JuanDefeat) is too long
// for gDisplayedStringBattle and overflows into this array. If it
// is removed (and none of the buffers above are increased in size)
// it will instead overflow into useful data.
EWRAM_DATA static u32 sFlickerArray[25] = {0};
EWRAM_DATA u32 gBattleTypeFlags = 0;
EWRAM_DATA u8 gBattleTerrain = 0;
EWRAM_DATA u32 gUnusedFirstBattleVar1 = 0; // Never read
EWRAM_DATA struct MultiPartnerMenuPokemon gMultiPartnerParty[MULTI_PARTY_SIZE] = {0};
EWRAM_DATA static struct MultiPartnerMenuPokemon* sMultiPartnerPartyBuffer = NULL;
EWRAM_DATA u8 *gBattleAnimBgTileBuffer = NULL;
EWRAM_DATA u8 *gBattleAnimBgTilemapBuffer = NULL;
EWRAM_DATA u8 gActiveBattler = 0;
EWRAM_DATA u32 gBattleControllerExecFlags = 0;
EWRAM_DATA u8 gBattlersCount = 0;
EWRAM_DATA u16 gBattlerPartyIndexes[MAX_BATTLERS_COUNT] = {0};
EWRAM_DATA u8 gBattlerPositions[MAX_BATTLERS_COUNT] = {0};
EWRAM_DATA u8 gActionsByTurnOrder[MAX_BATTLERS_COUNT] = {0};
EWRAM_DATA u8 gBattlerByTurnOrder[MAX_BATTLERS_COUNT] = {0};
EWRAM_DATA u8 gCurrentTurnActionNumber = 0;
EWRAM_DATA u8 gCurrentActionFuncId = 0;
EWRAM_DATA struct BattlePokemon gBattleMons[MAX_BATTLERS_COUNT] = {0};
EWRAM_DATA u8 gBattlerSpriteIds[MAX_BATTLERS_COUNT] = {0};
EWRAM_DATA u8 gCurrMovePos = 0;
EWRAM_DATA u8 gChosenMovePos = 0;
EWRAM_DATA u16 gCurrentMove = 0;
EWRAM_DATA u16 gChosenMove = 0;
EWRAM_DATA u16 gCalledMove = 0;
EWRAM_DATA s32 gBattleMoveDamage = 0;
EWRAM_DATA s32 gHpDealt = 0;
EWRAM_DATA s32 gTakenDmg[MAX_BATTLERS_COUNT] = {0};
EWRAM_DATA u16 gLastUsedItem = 0;
EWRAM_DATA u16 gLastUsedAbility = 0;
EWRAM_DATA u8 gBattlerAttacker = 0;
EWRAM_DATA u8 gBattlerTarget = 0;
EWRAM_DATA u8 gBattlerFainted = 0;
EWRAM_DATA u8 gEffectBattler = 0;
EWRAM_DATA u8 gPotentialItemEffectBattler = 0;
EWRAM_DATA u8 gAbsentBattlerFlags = 0;
EWRAM_DATA u8 gIsCriticalHit = FALSE;
EWRAM_DATA u8 gMultiHitCounter = 0;
EWRAM_DATA const u8 *gBattlescriptCurrInstr = NULL;
EWRAM_DATA u8 gChosenActionByBattler[MAX_BATTLERS_COUNT] = {0};
EWRAM_DATA const u8 *gSelectionBattleScripts[MAX_BATTLERS_COUNT] = {NULL};
EWRAM_DATA const u8 *gPalaceSelectionBattleScripts[MAX_BATTLERS_COUNT] = {NULL};
EWRAM_DATA u16 gLastPrintedMoves[MAX_BATTLERS_COUNT] = {0};
EWRAM_DATA u16 gLastMoves[MAX_BATTLERS_COUNT] = {0};
EWRAM_DATA u16 gLastLandedMoves[MAX_BATTLERS_COUNT] = {0};
EWRAM_DATA u16 gLastHitByType[MAX_BATTLERS_COUNT] = {0};
EWRAM_DATA u16 gLastResultingMoves[MAX_BATTLERS_COUNT] = {0};
EWRAM_DATA u16 gLockedMoves[MAX_BATTLERS_COUNT] = {0};
EWRAM_DATA u16 gLastUsedMove = 0;
EWRAM_DATA u8 gLastHitBy[MAX_BATTLERS_COUNT] = {0};
EWRAM_DATA u16 gChosenMoveByBattler[MAX_BATTLERS_COUNT] = {0};
EWRAM_DATA u16 gMoveResultFlags = 0;
EWRAM_DATA u32 gHitMarker = 0;
EWRAM_DATA u8 gTakenDmgByBattler[MAX_BATTLERS_COUNT] = {0};
EWRAM_DATA u8 gUnusedFirstBattleVar2 = 0; // Never read
EWRAM_DATA u32 gSideStatuses[NUM_BATTLE_SIDES] = {0};
EWRAM_DATA struct SideTimer gSideTimers[NUM_BATTLE_SIDES] = {0};
EWRAM_DATA u32 gStatuses3[MAX_BATTLERS_COUNT] = {0};
EWRAM_DATA u32 gStatuses4[MAX_BATTLERS_COUNT] = {0};
EWRAM_DATA struct DisableStruct gDisableStructs[MAX_BATTLERS_COUNT] = {0};
EWRAM_DATA u16 gPauseCounterBattle = 0;
EWRAM_DATA u16 gPaydayMoney = 0;
EWRAM_DATA u16 gRandomTurnNumber = 0;
EWRAM_DATA u8 gBattleCommunication[BATTLE_COMMUNICATION_ENTRIES_COUNT] = {0};
EWRAM_DATA u8 gBattleOutcome = 0;
EWRAM_DATA struct ProtectStruct gProtectStructs[MAX_BATTLERS_COUNT] = {0};
EWRAM_DATA struct SpecialStatus gSpecialStatuses[MAX_BATTLERS_COUNT] = {0};
EWRAM_DATA u16 gBattleWeather = 0;
EWRAM_DATA struct WishFutureKnock gWishFutureKnock = {0};
EWRAM_DATA u16 gIntroSlideFlags = 0;
EWRAM_DATA u8 gSentPokesToOpponent[2] = {0};
EWRAM_DATA u16 gExpShareExp = 0;
EWRAM_DATA struct BattleEnigmaBerry gEnigmaBerries[MAX_BATTLERS_COUNT] = {0};
EWRAM_DATA struct BattleScripting gBattleScripting = {0};
EWRAM_DATA struct BattleStruct *gBattleStruct = NULL;
EWRAM_DATA u8 *gLinkBattleSendBuffer = NULL;
EWRAM_DATA u8 *gLinkBattleRecvBuffer = NULL;
EWRAM_DATA struct BattleResources *gBattleResources = NULL;
EWRAM_DATA u8 gActionSelectionCursor[MAX_BATTLERS_COUNT] = {0};
EWRAM_DATA u8 gMoveSelectionCursor[MAX_BATTLERS_COUNT] = {0};
EWRAM_DATA u8 gBattlerStatusSummaryTaskId[MAX_BATTLERS_COUNT] = {0};
EWRAM_DATA u8 gBattlerInMenuId = 0;
EWRAM_DATA bool8 gDoingBattleAnim = FALSE;
EWRAM_DATA u32 gTransformedPersonalities[MAX_BATTLERS_COUNT] = {0};
EWRAM_DATA u8 gPlayerDpadHoldFrames = 0;
EWRAM_DATA struct BattleSpriteData *gBattleSpritesDataPtr = NULL;
EWRAM_DATA struct MonSpritesGfx *gMonSpritesGfxPtr = NULL;
EWRAM_DATA struct BattleHealthboxInfo *gBattleControllerOpponentHealthboxData = NULL; // Never read
EWRAM_DATA struct BattleHealthboxInfo *gBattleControllerOpponentFlankHealthboxData = NULL; // Never read
EWRAM_DATA u16 gBattleMovePower = 0;
EWRAM_DATA u16 gMoveToLearn = 0;
EWRAM_DATA u8 gBattleMonForms[MAX_BATTLERS_COUNT] = {0};
EWRAM_DATA u32 gFieldStatuses = 0;
EWRAM_DATA struct FieldTimer gFieldTimers = {0};
EWRAM_DATA u8 gBattlerAbility = 0;
EWRAM_DATA u16 gPartnerSpriteId = 0;
EWRAM_DATA struct TotemBoost gTotemBoosts[MAX_BATTLERS_COUNT] = {0};
EWRAM_DATA bool8 gHasFetchedBall = FALSE;
EWRAM_DATA u8 gLastUsedBall = 0;
EWRAM_DATA u16 gLastThrownBall = 0;
EWRAM_DATA u8 gPartyCriticalHits[PARTY_SIZE] = {0};
EWRAM_DATA static u8 sTriedEvolving = 0;

void (*gPreBattleCallback1)(void);
void (*gBattleMainFunc)(void);
struct BattleResults gBattleResults;
u8 gLeveledUpInBattle;
void (*gBattlerControllerFuncs[MAX_BATTLERS_COUNT])(void);
u8 gHealthboxSpriteIds[MAX_BATTLERS_COUNT];
u8 gMultiUsePlayerCursor;
u8 gNumberOfMovesToChoose;
u8 gBattleControllerData[MAX_BATTLERS_COUNT]; // Used by the battle controllers to store misc sprite/task IDs for each battler

static const struct ScanlineEffectParams sIntroScanlineParams16Bit =
{
    &REG_BG3HOFS, SCANLINE_EFFECT_DMACNT_16BIT, 1
};

// unused
static const struct ScanlineEffectParams sIntroScanlineParams32Bit =
{
    &REG_BG3HOFS, SCANLINE_EFFECT_DMACNT_32BIT, 1
};

const struct SpriteTemplate gUnusedBattleInitSprite =
{
    .tileTag = 0,
    .paletteTag = 0,
    .oam = &gDummyOamData,
    .anims = gDummySpriteAnimTable,
    .images = NULL,
    .affineAnims = gDummySpriteAffineAnimTable,
    .callback = SpriteCB_UnusedBattleInit,
};

static const u8 sText_ShedinjaJpnName[] = _("ヌケニン"); // Nukenin

const struct OamData gOamData_BattleSpriteOpponentSide =
{
    .y = 0,
    .affineMode = ST_OAM_AFFINE_NORMAL,
    .objMode = ST_OAM_OBJ_NORMAL,
    .bpp = ST_OAM_4BPP,
    .shape = SPRITE_SHAPE(64x64),
    .x = 0,
    .size = SPRITE_SIZE(64x64),
    .tileNum = 0,
    .priority = 2,
    .paletteNum = 0,
    .affineParam = 0,
};

const struct OamData gOamData_BattleSpritePlayerSide =
{
    .y = 0,
    .affineMode = ST_OAM_AFFINE_NORMAL,
    .objMode = ST_OAM_OBJ_NORMAL,
    .bpp = ST_OAM_4BPP,
    .shape = SPRITE_SHAPE(64x64),
    .x = 0,
    .size = SPRITE_SIZE(64x64),
    .tileNum = 0,
    .priority = 2,
    .paletteNum = 2,
    .affineParam = 0,
};

static const s8 sCenterToCornerVecXs[8] ={-32, -16, -16, -32, -32};

const u8 gTypeNames[NUMBER_OF_MON_TYPES][TYPE_NAME_LENGTH + 1] =
{
    [TYPE_NORMAL] = _("Normal"),
    [TYPE_FIGHTING] = _("Fight"),
    [TYPE_FLYING] = _("Flying"),
    [TYPE_POISON] = _("Poison"),
    [TYPE_GROUND] = _("Ground"),
    [TYPE_ROCK] = _("Rock"),
    [TYPE_BUG] = _("Bug"),
    [TYPE_GHOST] = _("Ghost"),
    [TYPE_STEEL] = _("Steel"),
    [TYPE_MYSTERY] = _("???"),
    [TYPE_FIRE] = _("Fire"),
    [TYPE_WATER] = _("Water"),
    [TYPE_GRASS] = _("Grass"),
    [TYPE_ELECTRIC] = _("Electr"),
    [TYPE_PSYCHIC] = _("Psychc"),
    [TYPE_ICE] = _("Ice"),
    [TYPE_DRAGON] = _("Dragon"),
    [TYPE_DARK] = _("Dark"),
    [TYPE_FAIRY] = _("Fairy"),
};

// This is a factor in how much money you get for beating a trainer.
const struct TrainerMoney gTrainerMoneyTable[] =
{
    {TRAINER_CLASS_TEAM_AQUA, 5},
    {TRAINER_CLASS_AQUA_ADMIN, 10},
    {TRAINER_CLASS_AQUA_LEADER, 20},
    {TRAINER_CLASS_AROMA_LADY, 10},
    {TRAINER_CLASS_RUIN_MANIAC, 15},
    {TRAINER_CLASS_INTERVIEWER, 12},
    {TRAINER_CLASS_TUBER_F, 1},
    {TRAINER_CLASS_TUBER_M, 1},
    {TRAINER_CLASS_SIS_AND_BRO, 3},
    {TRAINER_CLASS_COOLTRAINER, 12},
    {TRAINER_CLASS_HEX_MANIAC, 6},
    {TRAINER_CLASS_LADY, 50},
    {TRAINER_CLASS_BEAUTY, 20},
    {TRAINER_CLASS_RICH_BOY, 50},
    {TRAINER_CLASS_POKEMANIAC, 15},
    {TRAINER_CLASS_SWIMMER_M, 2},
    {TRAINER_CLASS_BLACK_BELT, 8},
    {TRAINER_CLASS_GUITARIST, 8},
    {TRAINER_CLASS_KINDLER, 8},
    {TRAINER_CLASS_CAMPER, 4},
    {TRAINER_CLASS_OLD_COUPLE, 10},
    {TRAINER_CLASS_BUG_MANIAC, 15},
    {TRAINER_CLASS_PSYCHIC, 6},
    {TRAINER_CLASS_GENTLEMAN, 20},
    {TRAINER_CLASS_ELITE_FOUR, 25},
    {TRAINER_CLASS_LEADER, 25},
    {TRAINER_CLASS_SCHOOL_KID, 5},
    {TRAINER_CLASS_SR_AND_JR, 4},
    {TRAINER_CLASS_POKEFAN, 20},
    {TRAINER_CLASS_EXPERT, 10},
    {TRAINER_CLASS_YOUNGSTER, 4},
    {TRAINER_CLASS_CHAMPION, 50},
    {TRAINER_CLASS_FISHERMAN, 10},
    {TRAINER_CLASS_TRIATHLETE, 10},
    {TRAINER_CLASS_DRAGON_TAMER, 12},
    {TRAINER_CLASS_BIRD_KEEPER, 8},
    {TRAINER_CLASS_NINJA_BOY, 3},
    {TRAINER_CLASS_BATTLE_GIRL, 6},
    {TRAINER_CLASS_PARASOL_LADY, 10},
    {TRAINER_CLASS_SWIMMER_F, 2},
    {TRAINER_CLASS_PICNICKER, 4},
    {TRAINER_CLASS_TWINS, 3},
    {TRAINER_CLASS_SAILOR, 8},
    {TRAINER_CLASS_COLLECTOR, 15},
    {TRAINER_CLASS_RIVAL, 15},
    {TRAINER_CLASS_PKMN_BREEDER, 10},
    {TRAINER_CLASS_PKMN_RANGER, 12},
    {TRAINER_CLASS_TEAM_MAGMA, 5},
    {TRAINER_CLASS_MAGMA_ADMIN, 10},
    {TRAINER_CLASS_MAGMA_LEADER, 20},
    {TRAINER_CLASS_LASS, 4},
    {TRAINER_CLASS_BUG_CATCHER, 4},
    {TRAINER_CLASS_HIKER, 10},
    {TRAINER_CLASS_YOUNG_COUPLE, 8},
    {TRAINER_CLASS_WINSTRATE, 10},
    {0xFF, 5}, // Any trainer class not listed above uses this
};

#if B_TRAINER_CLASS_POKE_BALLS >= GEN_7
static const u16 sTrainerBallTable[TRAINER_CLASS_COUNT] =
{
#if B_TRAINER_CLASS_POKE_BALLS == GEN_7
    [TRAINER_CLASS_PKMN_BREEDER] = ITEM_FRIEND_BALL,
#elif B_TRAINER_CLASS_POKE_BALLS == GEN_8
    [TRAINER_CLASS_PKMN_BREEDER] = ITEM_HEAL_BALL,
#endif
    [TRAINER_CLASS_COOLTRAINER] = ITEM_ULTRA_BALL,
    [TRAINER_CLASS_COLLECTOR] = ITEM_PREMIER_BALL,
    [TRAINER_CLASS_SWIMMER_M] = ITEM_DIVE_BALL,
    [TRAINER_CLASS_BLACK_BELT] = ITEM_ULTRA_BALL,
    [TRAINER_CLASS_AQUA_LEADER] = ITEM_MASTER_BALL,
    [TRAINER_CLASS_GENTLEMAN] = ITEM_LUXURY_BALL,
    [TRAINER_CLASS_ELITE_FOUR] = ITEM_ULTRA_BALL,
#if B_TRAINER_CLASS_POKE_BALLS == GEN_7
    [TRAINER_CLASS_FISHERMAN] = ITEM_LURE_BALL,
#elif B_TRAINER_CLASS_POKE_BALLS == GEN_8
    [TRAINER_CLASS_FISHERMAN] = ITEM_DIVE_BALL,
#endif
    [TRAINER_CLASS_SWIMMER_F] = ITEM_DIVE_BALL,
    [TRAINER_CLASS_COOLTRAINER_2] = ITEM_ULTRA_BALL,
    [TRAINER_CLASS_MAGMA_LEADER] = ITEM_MASTER_BALL,
};
#endif

#include "data/text/abilities.h"

static void (* const sTurnActionsFuncsTable[])(void) =
{
    [B_ACTION_USE_MOVE]               = HandleAction_UseMove,
    [B_ACTION_USE_ITEM]               = HandleAction_UseItem,
    [B_ACTION_SWITCH]                 = HandleAction_Switch,
    [B_ACTION_RUN]                    = HandleAction_Run,
    [B_ACTION_SAFARI_WATCH_CAREFULLY] = HandleAction_WatchesCarefully,
    [B_ACTION_SAFARI_BALL]            = HandleAction_SafariZoneBallThrow,
    [B_ACTION_SAFARI_POKEBLOCK]       = HandleAction_ThrowPokeblock,
    [B_ACTION_SAFARI_GO_NEAR]         = HandleAction_GoNear,
    [B_ACTION_SAFARI_RUN]             = HandleAction_SafariZoneRun,
    [B_ACTION_WALLY_THROW]            = HandleAction_WallyBallThrow,
    [B_ACTION_EXEC_SCRIPT]            = HandleAction_RunBattleScript,
    [B_ACTION_TRY_FINISH]             = HandleAction_TryFinish,
    [B_ACTION_FINISHED]               = HandleAction_ActionFinished,
    [B_ACTION_NOTHING_FAINTED]        = HandleAction_NothingIsFainted,
    [B_ACTION_THROW_BALL]             = HandleAction_ThrowBall,
};

static void (* const sEndTurnFuncsTable[])(void) =
{
    [0]                           = HandleEndTurn_ContinueBattle,
    [B_OUTCOME_WON]               = HandleEndTurn_BattleWon,
    [B_OUTCOME_LOST]              = HandleEndTurn_BattleLost,
    [B_OUTCOME_DREW]              = HandleEndTurn_BattleLost,
    [B_OUTCOME_RAN]               = HandleEndTurn_RanFromBattle,
    [B_OUTCOME_PLAYER_TELEPORTED] = HandleEndTurn_FinishBattle,
    [B_OUTCOME_MON_FLED]          = HandleEndTurn_MonFled,
    [B_OUTCOME_CAUGHT]            = HandleEndTurn_FinishBattle,
    [B_OUTCOME_NO_SAFARI_BALLS]   = HandleEndTurn_FinishBattle,
    [B_OUTCOME_FORFEITED]         = HandleEndTurn_FinishBattle,
    [B_OUTCOME_MON_TELEPORTED]    = HandleEndTurn_FinishBattle,
};

const u8 gStatusConditionString_PoisonJpn[] = _("どく$$$$$");
const u8 gStatusConditionString_SleepJpn[] = _("ねむり$$$$");
const u8 gStatusConditionString_ParalysisJpn[] = _("まひ$$$$$");
const u8 gStatusConditionString_BurnJpn[] = _("やけど$$$$");
const u8 gStatusConditionString_IceJpn[] = _("こおり$$$$");
const u8 gStatusConditionString_ConfusionJpn[] = _("こんらん$$$");
const u8 gStatusConditionString_LoveJpn[] = _("メロメロ$$$");

const u8 *const gStatusConditionStringsTable[][2] =
{
    {gStatusConditionString_PoisonJpn, gText_Poison},
    {gStatusConditionString_SleepJpn, gText_Sleep},
    {gStatusConditionString_ParalysisJpn, gText_Paralysis},
    {gStatusConditionString_BurnJpn, gText_Burn},
    {gStatusConditionString_IceJpn, gText_Ice},
    {gStatusConditionString_ConfusionJpn, gText_Confusion},
    {gStatusConditionString_LoveJpn, gText_Love}
};

void CB2_InitBattle(void)
{
    if (!gTestRunnerEnabled)
        MoveSaveBlocks_ResetHeap();
    AllocateBattleResources();
    AllocateBattleSpritesData();
    AllocateMonSpritesGfx();
    RecordedBattle_ClearFrontierPassFlag();

    if (gBattleTypeFlags & BATTLE_TYPE_MULTI)
    {
        if (gBattleTypeFlags & BATTLE_TYPE_RECORDED)
        {
            CB2_InitBattleInternal();
        }
        else if (!(gBattleTypeFlags & BATTLE_TYPE_INGAME_PARTNER))
        {
            HandleLinkBattleSetup();
            SetMainCallback2(CB2_PreInitMultiBattle);
        }
        else
        {
            SetMainCallback2(CB2_PreInitIngamePlayerPartnerBattle);
        }
        gBattleCommunication[MULTIUSE_STATE] = 0;
    }
    else
    {
        CB2_InitBattleInternal();
    }
}

static void CB2_InitBattleInternal(void)
{
    s32 i;
    u16 targetSpecies;

    SetHBlankCallback(NULL);
    SetVBlankCallback(NULL);

    CpuFill32(0, (void *)(VRAM), VRAM_SIZE);

    SetGpuReg(REG_OFFSET_MOSAIC, 0);
    SetGpuReg(REG_OFFSET_WIN0H, DISPLAY_WIDTH);
    SetGpuReg(REG_OFFSET_WIN0V, WIN_RANGE(DISPLAY_HEIGHT / 2, DISPLAY_HEIGHT / 2 + 1));
    SetGpuReg(REG_OFFSET_WININ, 0);
    SetGpuReg(REG_OFFSET_WINOUT, 0);

    gBattle_WIN0H = DISPLAY_WIDTH;

    if (gBattleTypeFlags & BATTLE_TYPE_INGAME_PARTNER && gPartnerTrainerId != TRAINER_STEVEN_PARTNER && gPartnerTrainerId < TRAINER_CUSTOM_PARTNER)
    {
        gBattle_WIN0V = DISPLAY_HEIGHT - 1;
        gBattle_WIN1H = DISPLAY_WIDTH;
        gBattle_WIN1V = 32;
    }
    else
    {
        gBattle_WIN0V = WIN_RANGE(DISPLAY_HEIGHT / 2, DISPLAY_HEIGHT / 2 + 1);
        ScanlineEffect_Clear();

        i = 0;
        while (i < 80)
        {
            gScanlineEffectRegBuffers[0][i] = 0xF0;
            gScanlineEffectRegBuffers[1][i] = 0xF0;
            i++;
        }

        while (i < 160)
        {
            gScanlineEffectRegBuffers[0][i] = 0xFF10;
            gScanlineEffectRegBuffers[1][i] = 0xFF10;
            i++;
        }

        ScanlineEffect_SetParams(sIntroScanlineParams16Bit);
    }

    ResetPaletteFade();
    gBattle_BG0_X = 0;
    gBattle_BG0_Y = 0;
    gBattle_BG1_X = 0;
    gBattle_BG1_Y = 0;
    gBattle_BG2_X = 0;
    gBattle_BG2_Y = 0;
    gBattle_BG3_X = 0;
    gBattle_BG3_Y = 0;

    gBattleTerrain = BattleSetup_GetTerrainId();
    if (gBattleTypeFlags & BATTLE_TYPE_RECORDED)
        gBattleTerrain = BATTLE_TERRAIN_BUILDING;

    InitBattleBgsVideo();
    LoadBattleTextboxAndBackground();
    ResetSpriteData();
    ResetTasks();
    DrawBattleEntryBackground();
    FreeAllSpritePalettes();
    gReservedSpritePaletteCount = MAX_BATTLERS_COUNT;
    SetVBlankCallback(VBlankCB_Battle);
    SetUpBattleVarsAndBirchZigzagoon();

    if (gBattleTypeFlags & BATTLE_TYPE_MULTI && gBattleTypeFlags & BATTLE_TYPE_BATTLE_TOWER)
        SetMainCallback2(CB2_HandleStartMultiPartnerBattle);
    else if (gBattleTypeFlags & BATTLE_TYPE_MULTI && gBattleTypeFlags & BATTLE_TYPE_INGAME_PARTNER)
        SetMainCallback2(CB2_HandleStartMultiPartnerBattle);
    else if (gBattleTypeFlags & BATTLE_TYPE_MULTI)
        SetMainCallback2(CB2_HandleStartMultiBattle);
    else
        SetMainCallback2(CB2_HandleStartBattle);

    if (!(gBattleTypeFlags & (BATTLE_TYPE_LINK | BATTLE_TYPE_RECORDED)))
    {
        CreateNPCTrainerParty(&gEnemyParty[0], gTrainerBattleOpponent_A, TRUE);
        if (gBattleTypeFlags & BATTLE_TYPE_TWO_OPPONENTS && !BATTLE_TWO_VS_ONE_OPPONENT)
            CreateNPCTrainerParty(&gEnemyParty[PARTY_SIZE / 2], gTrainerBattleOpponent_B, FALSE);
        SetWildMonHeldItem();
    }

    gMain.inBattle = TRUE;
    gSaveBlock2Ptr->frontier.disableRecordBattle = FALSE;

    for (i = 0; i < PARTY_SIZE; i++)
        AdjustFriendship(&gPlayerParty[i], FRIENDSHIP_EVENT_LEAGUE_BATTLE);

    // Apply party-wide start-of-battle form changes
    for (i = 0; i < PARTY_SIZE; i++)
    {
        // Player's side
        TryFormChange(i, B_SIDE_PLAYER, FORM_CHANGE_BEGIN_BATTLE);
        // Opponent's side
        TryFormChange(i, B_SIDE_OPPONENT, FORM_CHANGE_BEGIN_BATTLE);
    }

    gBattleCommunication[MULTIUSE_STATE] = 0;
}

#define BUFFER_PARTY_VS_SCREEN_STATUS(party, flags, i)                      \
    for ((i) = 0; (i) < PARTY_SIZE; (i)++)                                  \
    {                                                                       \
        u16 species = GetMonData(&(party)[(i)], MON_DATA_SPECIES_OR_EGG);   \
        u16 hp = GetMonData(&(party)[(i)], MON_DATA_HP);                    \
        u32 status = GetMonData(&(party)[(i)], MON_DATA_STATUS);            \
                                                                            \
        if (species == SPECIES_NONE)                                        \
            continue;                                                       \
                                                                            \
        /* Is healthy mon? */                                               \
        if (species != SPECIES_EGG && hp != 0 && status == 0)               \
            (flags) |= 1 << (i) * 2;                                        \
                                                                            \
        if (species == SPECIES_NONE) /* Redundant */                        \
            continue;                                                       \
                                                                            \
        /* Is Egg or statused? */                                           \
        if (hp != 0 && (species == SPECIES_EGG || status != 0))             \
            (flags) |= 2 << (i) * 2;                                        \
                                                                            \
        if (species == SPECIES_NONE) /* Redundant */                        \
            continue;                                                       \
                                                                            \
        /* Is fainted? */                                                   \
        if (species != SPECIES_EGG && hp == 0)                              \
            (flags) |= 3 << (i) * 2;                                        \
    }

// For Vs Screen at link battle start
static void BufferPartyVsScreenHealth_AtStart(void)
{
    u16 flags = 0;
    s32 i;

    BUFFER_PARTY_VS_SCREEN_STATUS(gPlayerParty, flags, i);
    gBattleStruct->multiBuffer.linkBattlerHeader.vsScreenHealthFlagsLo = flags;
    *(&gBattleStruct->multiBuffer.linkBattlerHeader.vsScreenHealthFlagsHi) = flags >> 8;
    gBattleStruct->multiBuffer.linkBattlerHeader.vsScreenHealthFlagsHi |= FlagGet(FLAG_SYS_FRONTIER_PASS) << 7;
}

static void SetPlayerBerryDataInBattleStruct(void)
{
    s32 i;
    struct BattleStruct *battleStruct = gBattleStruct;
    struct BattleEnigmaBerry *battleBerry = &battleStruct->multiBuffer.linkBattlerHeader.battleEnigmaBerry;

    if (IsEnigmaBerryValid() == TRUE)
    {
        for (i = 0; i < BERRY_NAME_LENGTH; i++)
            battleBerry->name[i] = gSaveBlock1Ptr->enigmaBerry.berry.name[i];
        battleBerry->name[i] = EOS;

        for (i = 0; i < BERRY_ITEM_EFFECT_COUNT; i++)
            battleBerry->itemEffect[i] = gSaveBlock1Ptr->enigmaBerry.itemEffect[i];

        battleBerry->holdEffect = gSaveBlock1Ptr->enigmaBerry.holdEffect;
        battleBerry->holdEffectParam = gSaveBlock1Ptr->enigmaBerry.holdEffectParam;
    }
    else
    {
        const struct Berry *berryData = GetBerryInfo(ItemIdToBerryType(ITEM_ENIGMA_BERRY_E_READER));

        for (i = 0; i < BERRY_NAME_LENGTH; i++)
            battleBerry->name[i] = berryData->name[i];
        battleBerry->name[i] = EOS;

        for (i = 0; i < BERRY_ITEM_EFFECT_COUNT; i++)
            battleBerry->itemEffect[i] = 0;

        battleBerry->holdEffect = HOLD_EFFECT_NONE;
        battleBerry->holdEffectParam = 0;
    }
}

static void SetAllPlayersBerryData(void)
{
    s32 i, j;

    if (!(gBattleTypeFlags & BATTLE_TYPE_LINK))
    {
        if (IsEnigmaBerryValid() == TRUE)
        {
            for (i = 0; i < BERRY_NAME_LENGTH; i++)
            {
                gEnigmaBerries[0].name[i] = gSaveBlock1Ptr->enigmaBerry.berry.name[i];
                gEnigmaBerries[2].name[i] = gSaveBlock1Ptr->enigmaBerry.berry.name[i];
            }
            gEnigmaBerries[0].name[i] = EOS;
            gEnigmaBerries[2].name[i] = EOS;

            for (i = 0; i < BERRY_ITEM_EFFECT_COUNT; i++)
            {
                gEnigmaBerries[0].itemEffect[i] = gSaveBlock1Ptr->enigmaBerry.itemEffect[i];
                gEnigmaBerries[2].itemEffect[i] = gSaveBlock1Ptr->enigmaBerry.itemEffect[i];
            }

            gEnigmaBerries[0].holdEffect = gSaveBlock1Ptr->enigmaBerry.holdEffect;
            gEnigmaBerries[2].holdEffect = gSaveBlock1Ptr->enigmaBerry.holdEffect;
            gEnigmaBerries[0].holdEffectParam = gSaveBlock1Ptr->enigmaBerry.holdEffectParam;
            gEnigmaBerries[2].holdEffectParam = gSaveBlock1Ptr->enigmaBerry.holdEffectParam;
        }
        else
        {
            const struct Berry *berryData = GetBerryInfo(ItemIdToBerryType(ITEM_ENIGMA_BERRY_E_READER));

            for (i = 0; i < BERRY_NAME_LENGTH; i++)
            {
                gEnigmaBerries[0].name[i] = berryData->name[i];
                gEnigmaBerries[2].name[i] = berryData->name[i];
            }
            gEnigmaBerries[0].name[i] = EOS;
            gEnigmaBerries[2].name[i] = EOS;

            for (i = 0; i < BERRY_ITEM_EFFECT_COUNT; i++)
            {
                gEnigmaBerries[0].itemEffect[i] = 0;
                gEnigmaBerries[2].itemEffect[i] = 0;
            }

            gEnigmaBerries[0].holdEffect = HOLD_EFFECT_NONE;
            gEnigmaBerries[2].holdEffect = HOLD_EFFECT_NONE;
            gEnigmaBerries[0].holdEffectParam = 0;
            gEnigmaBerries[2].holdEffectParam = 0;
        }
    }
    else
    {
        s32 numPlayers;
        struct BattleEnigmaBerry *src;
        u8 battlerId;

        if (gBattleTypeFlags & BATTLE_TYPE_MULTI)
        {
            if (gBattleTypeFlags & BATTLE_TYPE_BATTLE_TOWER)
                numPlayers = 2;
            else
                numPlayers = 4;

            for (i = 0; i < numPlayers; i++)
            {
                src = (struct BattleEnigmaBerry *)(gBlockRecvBuffer[i] + 2);
                battlerId = gLinkPlayers[i].id;

                for (j = 0; j < BERRY_NAME_LENGTH; j++)
                    gEnigmaBerries[battlerId].name[j] = src->name[j];
                gEnigmaBerries[battlerId].name[j] = EOS;

                for (j = 0; j < BERRY_ITEM_EFFECT_COUNT; j++)
                    gEnigmaBerries[battlerId].itemEffect[j] = src->itemEffect[j];

                gEnigmaBerries[battlerId].holdEffect = src->holdEffect;
                gEnigmaBerries[battlerId].holdEffectParam = src->holdEffectParam;
            }
        }
        else
        {
            for (i = 0; i < 2; i++)
            {
                src = (struct BattleEnigmaBerry *)(gBlockRecvBuffer[i] + 2);

                for (j = 0; j < BERRY_NAME_LENGTH; j++)
                {
                    gEnigmaBerries[i].name[j] = src->name[j];
                    gEnigmaBerries[i + 2].name[j] = src->name[j];
                }
                gEnigmaBerries[i].name[j] = EOS;
                gEnigmaBerries[i + 2].name[j] = EOS;

                for (j = 0; j < BERRY_ITEM_EFFECT_COUNT; j++)
                {
                    gEnigmaBerries[i].itemEffect[j] = src->itemEffect[j];
                    gEnigmaBerries[i + 2].itemEffect[j] = src->itemEffect[j];
                }

                gEnigmaBerries[i].holdEffect = src->holdEffect;
                gEnigmaBerries[i + 2].holdEffect = src->holdEffect;
                gEnigmaBerries[i].holdEffectParam = src->holdEffectParam;
                gEnigmaBerries[i + 2].holdEffectParam = src->holdEffectParam;
            }
        }
    }
}

// This was inlined in Ruby/Sapphire
static void FindLinkBattleMaster(u8 numPlayers, u8 multiPlayerId)
{
    u8 found = 0;

    // If player 1 is playing the minimum version, player 1 is master.
    if (gBlockRecvBuffer[0][0] == 0x100)
    {
        if (multiPlayerId == 0)
            gBattleTypeFlags |= BATTLE_TYPE_IS_MASTER | BATTLE_TYPE_TRAINER;
        else
            gBattleTypeFlags |= BATTLE_TYPE_TRAINER;
        found++;
    }

    if (found == 0)
    {
        // If multiple different versions are being used, player 1 is master.
        s32 i;

        for (i = 0; i < numPlayers; i++)
        {
            if (gBlockRecvBuffer[0][0] != gBlockRecvBuffer[i][0])
                break;
        }

        if (i == numPlayers)
        {
            if (multiPlayerId == 0)
                gBattleTypeFlags |= BATTLE_TYPE_IS_MASTER | BATTLE_TYPE_TRAINER;
            else
                gBattleTypeFlags |= BATTLE_TYPE_TRAINER;
            found++;
        }

        if (found == 0)
        {
            // Lowest index player with the highest game version is master.
            for (i = 0; i < numPlayers; i++)
            {
                if (gBlockRecvBuffer[i][0] == 0x300 && i != multiPlayerId)
                {
                    if (i < multiPlayerId)
                        break;
                }
                if (gBlockRecvBuffer[i][0] > 0x300 && i != multiPlayerId)
                    break;
            }

            if (i == numPlayers)
                gBattleTypeFlags |= BATTLE_TYPE_IS_MASTER | BATTLE_TYPE_TRAINER;
            else
                gBattleTypeFlags |= BATTLE_TYPE_TRAINER;
        }
    }
}

static void CB2_HandleStartBattle(void)
{
    u8 playerMultiplayerId;
    u8 enemyMultiplayerId;

    RunTasks();
    AnimateSprites();
    BuildOamBuffer();

    playerMultiplayerId = GetMultiplayerId();
    gBattleScripting.multiplayerId = playerMultiplayerId;
    enemyMultiplayerId = playerMultiplayerId ^ BIT_SIDE;

    switch (gBattleCommunication[MULTIUSE_STATE])
    {
    case 0:
        if (!IsDma3ManagerBusyWithBgCopy())
        {
            ShowBg(0);
            ShowBg(1);
            ShowBg(2);
            ShowBg(3);
            FillAroundBattleWindows();
            gBattleCommunication[MULTIUSE_STATE] = 1;
        }
        if (gWirelessCommType)
            LoadWirelessStatusIndicatorSpriteGfx();
        break;
    case 1:
        if (gBattleTypeFlags & BATTLE_TYPE_LINK)
        {
            if (gReceivedRemoteLinkPlayers)
            {
                if (IsLinkTaskFinished())
                {
                    // 0x300
                    *(&gBattleStruct->multiBuffer.linkBattlerHeader.versionSignatureLo) = 0;
                    *(&gBattleStruct->multiBuffer.linkBattlerHeader.versionSignatureHi) = 3;
                    BufferPartyVsScreenHealth_AtStart();
                    SetPlayerBerryDataInBattleStruct();

                    if (gTrainerBattleOpponent_A == TRAINER_UNION_ROOM)
                    {
                        gLinkPlayers[0].id = 0;
                        gLinkPlayers[1].id = 1;
                    }

                    SendBlock(BitmaskAllOtherLinkPlayers(), &gBattleStruct->multiBuffer.linkBattlerHeader, sizeof(gBattleStruct->multiBuffer.linkBattlerHeader));
                    gBattleCommunication[MULTIUSE_STATE] = 2;
                }
                if (gWirelessCommType)
                    CreateWirelessStatusIndicatorSprite(0, 0);
            }
        }
        else
        {
            if (!(gBattleTypeFlags & BATTLE_TYPE_RECORDED))
                gBattleTypeFlags |= BATTLE_TYPE_IS_MASTER;
            gBattleCommunication[MULTIUSE_STATE] = 15;
            SetAllPlayersBerryData();
        }
        break;
    case 2:
        if ((GetBlockReceivedStatus() & 3) == 3)
        {
            u8 taskId;

            ResetBlockReceivedFlags();
            FindLinkBattleMaster(2, playerMultiplayerId);
            SetAllPlayersBerryData();
            taskId = CreateTask(InitLinkBattleVsScreen, 0);
            gTasks[taskId].data[1] = 0x10E;
            gTasks[taskId].data[2] = 0x5A;
            gTasks[taskId].data[5] = 0;
            gTasks[taskId].data[3] = gBattleStruct->multiBuffer.linkBattlerHeader.vsScreenHealthFlagsLo | (gBattleStruct->multiBuffer.linkBattlerHeader.vsScreenHealthFlagsHi << 8);
            gTasks[taskId].data[4] = gBlockRecvBuffer[enemyMultiplayerId][1];
            RecordedBattle_SetFrontierPassFlagFromHword(gBlockRecvBuffer[playerMultiplayerId][1]);
            RecordedBattle_SetFrontierPassFlagFromHword(gBlockRecvBuffer[enemyMultiplayerId][1]);
            gBattleCommunication[MULTIUSE_STATE]++;
        }
        break;
    case 3:
        // Link battle, send/receive party Pokémon 2 at a time
        if (IsLinkTaskFinished())
        {
            // Send Pokémon 1-2
            SendBlock(BitmaskAllOtherLinkPlayers(), gPlayerParty, sizeof(struct Pokemon) * 2);
            gBattleCommunication[MULTIUSE_STATE]++;
        }
        break;
    case 4:
        if ((GetBlockReceivedStatus() & 3) == 3)
        {
            // Recv Pokémon 1-2
            ResetBlockReceivedFlags();
            memcpy(gEnemyParty, gBlockRecvBuffer[enemyMultiplayerId], sizeof(struct Pokemon) * 2);
            gBattleCommunication[MULTIUSE_STATE]++;
        }
        break;
    case 7:
        if (IsLinkTaskFinished())
        {
            // Send Pokémon 3-4
            SendBlock(BitmaskAllOtherLinkPlayers(), &gPlayerParty[2], sizeof(struct Pokemon) * 2);
            gBattleCommunication[MULTIUSE_STATE]++;
        }
        break;
    case 8:
        if ((GetBlockReceivedStatus() & 3) == 3)
        {
            // Recv Pokémon 3-4
            ResetBlockReceivedFlags();
            memcpy(&gEnemyParty[2], gBlockRecvBuffer[enemyMultiplayerId], sizeof(struct Pokemon) * 2);
            gBattleCommunication[MULTIUSE_STATE]++;
        }
        break;
    case 11:
        if (IsLinkTaskFinished())
        {
            // Send Pokémon 5-6
            SendBlock(BitmaskAllOtherLinkPlayers(), &gPlayerParty[4], sizeof(struct Pokemon) * 2);
            gBattleCommunication[MULTIUSE_STATE]++;
        }
        break;
    case 12:
        if ((GetBlockReceivedStatus() & 3) == 3)
        {
            // Recv Pokémon 5-6
            ResetBlockReceivedFlags();
            memcpy(&gEnemyParty[4], gBlockRecvBuffer[enemyMultiplayerId], sizeof(struct Pokemon) * 2);

            TryCorrectShedinjaLanguage(&gEnemyParty[0]);
            TryCorrectShedinjaLanguage(&gEnemyParty[1]);
            TryCorrectShedinjaLanguage(&gEnemyParty[2]);
            TryCorrectShedinjaLanguage(&gEnemyParty[3]);
            TryCorrectShedinjaLanguage(&gEnemyParty[4]);
            TryCorrectShedinjaLanguage(&gEnemyParty[5]);
            gBattleCommunication[MULTIUSE_STATE]++;
        }
        break;
    case 15:
        InitBattleControllers();
        RecordedBattle_SetTrainerInfo();
        gBattleCommunication[SPRITES_INIT_STATE1] = 0;
        gBattleCommunication[SPRITES_INIT_STATE2] = 0;
        if (gBattleTypeFlags & BATTLE_TYPE_LINK)
        {
            // Check if both players are using Emerald
            // to determine if the recorded battle rng
            // seed needs to be sent
            s32 i;
            for (i = 0; i < 2 && (gLinkPlayers[i].version & 0xFF) == VERSION_EMERALD; i++);

            if (i == 2)
                gBattleCommunication[MULTIUSE_STATE] = 16;
            else
                gBattleCommunication[MULTIUSE_STATE] = 18;
        }
        else
        {
            gBattleCommunication[MULTIUSE_STATE] = 18;
        }
        break;
    case 16:
        // Both players are using Emerald, send rng seed for recorded battle
        if (IsLinkTaskFinished())
        {
            SendBlock(BitmaskAllOtherLinkPlayers(), &gRecordedBattleRngSeed, sizeof(gRecordedBattleRngSeed));
            gBattleCommunication[MULTIUSE_STATE]++;
        }
        break;
    case 17:
        // Receive rng seed for recorded battle (only read it if partner is the link master)
        if ((GetBlockReceivedStatus() & 3) == 3)
        {
            ResetBlockReceivedFlags();
            if (!(gBattleTypeFlags & BATTLE_TYPE_IS_MASTER))
                memcpy(&gRecordedBattleRngSeed, gBlockRecvBuffer[enemyMultiplayerId], sizeof(gRecordedBattleRngSeed));
            gBattleCommunication[MULTIUSE_STATE]++;
        }
        break;
    case 18:
        // Finish, start battle
        if (BattleInitAllSprites(&gBattleCommunication[SPRITES_INIT_STATE1], &gBattleCommunication[SPRITES_INIT_STATE2]))
        {
            gPreBattleCallback1 = gMain.callback1;
            gMain.callback1 = BattleMainCB1;
            SetMainCallback2(BattleMainCB2);
            if (gBattleTypeFlags & BATTLE_TYPE_LINK)
                gBattleTypeFlags |= BATTLE_TYPE_LINK_IN_BATTLE;
        }
        break;
    // Introduce short delays between sending party Pokémon for link
    case 5:
    case 9:
    case 13:
        gBattleCommunication[MULTIUSE_STATE]++;
        gBattleCommunication[1] = 1;
    case 6:
    case 10:
    case 14:
        if (--gBattleCommunication[1] == 0)
            gBattleCommunication[MULTIUSE_STATE]++;
        break;
    }
}

static void CB2_HandleStartMultiPartnerBattle(void)
{
    u8 playerMultiplayerId;
    u8 partnerMultiplayerId;

    RunTasks();
    AnimateSprites();
    BuildOamBuffer();

    playerMultiplayerId = GetMultiplayerId();
    gBattleScripting.multiplayerId = playerMultiplayerId;
    partnerMultiplayerId = playerMultiplayerId ^ BIT_SIDE;

    switch (gBattleCommunication[MULTIUSE_STATE])
    {
    case 0:
        if (!IsDma3ManagerBusyWithBgCopy())
        {
            ShowBg(0);
            ShowBg(1);
            ShowBg(2);
            ShowBg(3);
            FillAroundBattleWindows();
            gBattleCommunication[MULTIUSE_STATE] = 1;
        }
        if (gWirelessCommType)
            LoadWirelessStatusIndicatorSpriteGfx();
        // fall through
    case 1:
        if (gBattleTypeFlags & BATTLE_TYPE_LINK)
        {
            if (gReceivedRemoteLinkPlayers)
            {
                u8 language;

                gLinkPlayers[0].id = 0;
                gLinkPlayers[1].id = 2;
                gLinkPlayers[2].id = 1;
                gLinkPlayers[3].id = 3;
                GetFrontierTrainerName(gLinkPlayers[2].name, gTrainerBattleOpponent_A);
                GetFrontierTrainerName(gLinkPlayers[3].name, gTrainerBattleOpponent_B);
                GetBattleTowerTrainerLanguage(&language, gTrainerBattleOpponent_A);
                gLinkPlayers[2].language = language;
                GetBattleTowerTrainerLanguage(&language, gTrainerBattleOpponent_B);
                gLinkPlayers[3].language = language;

                if (IsLinkTaskFinished())
                {
                    // 0x300
                    *(&gBattleStruct->multiBuffer.linkBattlerHeader.versionSignatureLo) = 0;
                    *(&gBattleStruct->multiBuffer.linkBattlerHeader.versionSignatureHi) = 3;
                    BufferPartyVsScreenHealth_AtStart();
                    SetPlayerBerryDataInBattleStruct();
                    SendBlock(BitmaskAllOtherLinkPlayers(), &gBattleStruct->multiBuffer.linkBattlerHeader, sizeof(gBattleStruct->multiBuffer.linkBattlerHeader));
                    gBattleCommunication[MULTIUSE_STATE] = 2;
                }

                if (gWirelessCommType)
                    CreateWirelessStatusIndicatorSprite(0, 0);
            }
        }
        else
        {
            if (!(gBattleTypeFlags & BATTLE_TYPE_RECORDED))
                gBattleTypeFlags |= BATTLE_TYPE_IS_MASTER;
            gBattleCommunication[MULTIUSE_STATE] = 13;
            SetAllPlayersBerryData();
        }
        break;
    case 2:
        if ((GetBlockReceivedStatus() & 3) == 3)
        {
            u8 taskId;

            ResetBlockReceivedFlags();
            FindLinkBattleMaster(2, playerMultiplayerId);
            SetAllPlayersBerryData();
            taskId = CreateTask(InitLinkBattleVsScreen, 0);
            gTasks[taskId].data[1] = 0x10E;
            gTasks[taskId].data[2] = 0x5A;
            gTasks[taskId].data[5] = 0;
            gTasks[taskId].data[3] = 0x145;
            gTasks[taskId].data[4] = 0x145;
            gBattleCommunication[MULTIUSE_STATE]++;
        }
        break;
    case 3:
        // Link battle, send/receive party Pokémon in groups
        if (IsLinkTaskFinished())
        {
            // Send Pokémon 1-2
            SendBlock(BitmaskAllOtherLinkPlayers(), gPlayerParty, sizeof(struct Pokemon) * 2);
            gBattleCommunication[MULTIUSE_STATE]++;
        }
        break;
    case 4:
        if ((GetBlockReceivedStatus() & 3) == 3)
        {
            // Recv partner's Pokémon 1-2, and copy partner's and own Pokémon into party positions
            ResetBlockReceivedFlags();
            if (gLinkPlayers[playerMultiplayerId].id != 0)
            {
                memcpy(gPlayerParty, gBlockRecvBuffer[partnerMultiplayerId], sizeof(struct Pokemon) * 2);
                memcpy(&gPlayerParty[MULTI_PARTY_SIZE], gBlockRecvBuffer[playerMultiplayerId], sizeof(struct Pokemon) * 2);
            }
            else
            {
                memcpy(gPlayerParty, gBlockRecvBuffer[playerMultiplayerId], sizeof(struct Pokemon) * 2);
                memcpy(&gPlayerParty[MULTI_PARTY_SIZE], gBlockRecvBuffer[partnerMultiplayerId], sizeof(struct Pokemon) * 2);
            }
            gBattleCommunication[MULTIUSE_STATE]++;
        }
        break;
    case 5:
        if (IsLinkTaskFinished())
        {
            // Send Pokémon 3
            SendBlock(BitmaskAllOtherLinkPlayers(), &gPlayerParty[2], sizeof(struct Pokemon));
            gBattleCommunication[MULTIUSE_STATE]++;
        }
        break;
    case 6:
        if ((GetBlockReceivedStatus() & 3) == 3)
        {
            // Recv partner's Pokémon 3, and copy partner's and own Pokémon into party positions
            ResetBlockReceivedFlags();
            if (gLinkPlayers[playerMultiplayerId].id != 0)
            {
                memcpy(&gPlayerParty[2], gBlockRecvBuffer[partnerMultiplayerId], sizeof(struct Pokemon));
                memcpy(&gPlayerParty[2 + MULTI_PARTY_SIZE], gBlockRecvBuffer[playerMultiplayerId], sizeof(struct Pokemon));
            }
            else
            {
                memcpy(&gPlayerParty[2], gBlockRecvBuffer[playerMultiplayerId], sizeof(struct Pokemon));
                memcpy(&gPlayerParty[2 + MULTI_PARTY_SIZE], gBlockRecvBuffer[partnerMultiplayerId], sizeof(struct Pokemon));
            }
            gBattleCommunication[MULTIUSE_STATE]++;
        }
        break;
    case 7:
        if (IsLinkTaskFinished())
        {
            // Send enemy Pokémon 1-2 to partner
            SendBlock(BitmaskAllOtherLinkPlayers(), gEnemyParty, sizeof(struct Pokemon) * 2);
            gBattleCommunication[MULTIUSE_STATE]++;
        }
        break;
    case 8:
        if ((GetBlockReceivedStatus() & 3) == 3)
        {
            // Recv enemy Pokémon 1-2 (if not master)
            ResetBlockReceivedFlags();
            if (GetMultiplayerId() != 0)
                memcpy(gEnemyParty, gBlockRecvBuffer[0], sizeof(struct Pokemon) * 2);
            gBattleCommunication[MULTIUSE_STATE]++;
        }
        break;
    case 9:
        if (IsLinkTaskFinished())
        {
            // Send enemy Pokémon 3-4 to partner
            SendBlock(BitmaskAllOtherLinkPlayers(), &gEnemyParty[2], sizeof(struct Pokemon) * 2);
            gBattleCommunication[MULTIUSE_STATE]++;
        }
        break;
    case 10:
        if ((GetBlockReceivedStatus() & 3) == 3)
        {
            // Recv enemy Pokémon 3-4 (if not master)
            ResetBlockReceivedFlags();
            if (GetMultiplayerId() != 0)
                memcpy(&gEnemyParty[2], gBlockRecvBuffer[0], sizeof(struct Pokemon) * 2);
            gBattleCommunication[MULTIUSE_STATE]++;
        }
        break;
    case 11:
        if (IsLinkTaskFinished())
        {
            // Send enemy Pokémon 5-6 to partner
            SendBlock(BitmaskAllOtherLinkPlayers(), &gEnemyParty[4], sizeof(struct Pokemon) * 2);
            gBattleCommunication[MULTIUSE_STATE]++;
        }
        break;
    case 12:
        if ((GetBlockReceivedStatus() & 3) == 3)
        {
            // Recv enemy Pokémon 5-6 (if not master)
            ResetBlockReceivedFlags();
            if (GetMultiplayerId() != 0)
                memcpy(&gEnemyParty[4], gBlockRecvBuffer[0], sizeof(struct Pokemon) * 2);

            TryCorrectShedinjaLanguage(&gPlayerParty[0]);
            TryCorrectShedinjaLanguage(&gPlayerParty[1]);
            TryCorrectShedinjaLanguage(&gPlayerParty[2]);
            TryCorrectShedinjaLanguage(&gPlayerParty[3]);
            TryCorrectShedinjaLanguage(&gPlayerParty[4]);
            TryCorrectShedinjaLanguage(&gPlayerParty[5]);
            TryCorrectShedinjaLanguage(&gEnemyParty[0]);
            TryCorrectShedinjaLanguage(&gEnemyParty[1]);
            TryCorrectShedinjaLanguage(&gEnemyParty[2]);
            TryCorrectShedinjaLanguage(&gEnemyParty[3]);
            TryCorrectShedinjaLanguage(&gEnemyParty[4]);
            TryCorrectShedinjaLanguage(&gEnemyParty[5]);
            gBattleCommunication[MULTIUSE_STATE]++;
        }
        break;
    case 13:
        InitBattleControllers();
        RecordedBattle_SetTrainerInfo();
        gBattleCommunication[SPRITES_INIT_STATE1] = 0;
        gBattleCommunication[SPRITES_INIT_STATE2] = 0;
        if (gBattleTypeFlags & BATTLE_TYPE_LINK)
            gBattleCommunication[MULTIUSE_STATE] = 14;
        else
            gBattleCommunication[MULTIUSE_STATE] = 16;
        break;
    case 14:
        // Send rng seed for recorded battle
        if (IsLinkTaskFinished())
        {
            SendBlock(BitmaskAllOtherLinkPlayers(), &gRecordedBattleRngSeed, sizeof(gRecordedBattleRngSeed));
            gBattleCommunication[MULTIUSE_STATE]++;
        }
        break;
    case 15:
        // Receive rng seed for recorded battle (only read it if partner is the link master)
        if ((GetBlockReceivedStatus() & 3) == 3)
        {
            ResetBlockReceivedFlags();
            if (!(gBattleTypeFlags & BATTLE_TYPE_IS_MASTER))
                memcpy(&gRecordedBattleRngSeed, gBlockRecvBuffer[partnerMultiplayerId], sizeof(gRecordedBattleRngSeed));
            gBattleCommunication[MULTIUSE_STATE]++;
        }
        break;
    case 16:
        // Finish, start battle
        if (BattleInitAllSprites(&gBattleCommunication[SPRITES_INIT_STATE1], &gBattleCommunication[SPRITES_INIT_STATE2]))
        {
            TrySetLinkBattleTowerEnemyPartyLevel();
            gPreBattleCallback1 = gMain.callback1;
            gMain.callback1 = BattleMainCB1;
            SetMainCallback2(BattleMainCB2);
            if (gBattleTypeFlags & BATTLE_TYPE_LINK)
                gBattleTypeFlags |= BATTLE_TYPE_LINK_IN_BATTLE;
        }
        break;
    }
}

static void SetMultiPartnerMenuParty(u8 offset)
{
    s32 i;

    for (i = 0; i < MULTI_PARTY_SIZE; i++)
    {
        gMultiPartnerParty[i].species     = GetMonData(&gPlayerParty[offset + i], MON_DATA_SPECIES);
        gMultiPartnerParty[i].heldItem    = GetMonData(&gPlayerParty[offset + i], MON_DATA_HELD_ITEM);
        GetMonData(&gPlayerParty[offset + i], MON_DATA_NICKNAME, gMultiPartnerParty[i].nickname);
        gMultiPartnerParty[i].level       = GetMonData(&gPlayerParty[offset + i], MON_DATA_LEVEL);
        gMultiPartnerParty[i].hp          = GetMonData(&gPlayerParty[offset + i], MON_DATA_HP);
        gMultiPartnerParty[i].maxhp       = GetMonData(&gPlayerParty[offset + i], MON_DATA_MAX_HP);
        gMultiPartnerParty[i].status      = GetMonData(&gPlayerParty[offset + i], MON_DATA_STATUS);
        gMultiPartnerParty[i].personality = GetMonData(&gPlayerParty[offset + i], MON_DATA_PERSONALITY);
        gMultiPartnerParty[i].gender      = GetMonGender(&gPlayerParty[offset + i]);
        StripExtCtrlCodes(gMultiPartnerParty[i].nickname);
        if (GetMonData(&gPlayerParty[offset + i], MON_DATA_LANGUAGE) != LANGUAGE_JAPANESE)
            PadNameString(gMultiPartnerParty[i].nickname, CHAR_SPACE);
    }
    memcpy(sMultiPartnerPartyBuffer, gMultiPartnerParty, sizeof(gMultiPartnerParty));
}

static void CB2_PreInitMultiBattle(void)
{
    s32 i;
    u8 playerMultiplierId;
    s32 numPlayers = MAX_BATTLERS_COUNT;
    u8 blockMask = 0xF;
    u32 *savedBattleTypeFlags;
    void (**savedCallback)(void);

    if (gBattleTypeFlags & BATTLE_TYPE_BATTLE_TOWER)
    {
        numPlayers = 2;
        blockMask = 3;
    }

    playerMultiplierId = GetMultiplayerId();
    gBattleScripting.multiplayerId = playerMultiplierId;
    savedCallback = &gBattleStruct->savedCallback;
    savedBattleTypeFlags = &gBattleStruct->savedBattleTypeFlags;

    RunTasks();
    AnimateSprites();
    BuildOamBuffer();

    switch (gBattleCommunication[MULTIUSE_STATE])
    {
    case 0:
        if (gReceivedRemoteLinkPlayers && IsLinkTaskFinished())
        {
            sMultiPartnerPartyBuffer = Alloc(sizeof(gMultiPartnerParty));
            SetMultiPartnerMenuParty(0);
            SendBlock(BitmaskAllOtherLinkPlayers(), sMultiPartnerPartyBuffer, sizeof(gMultiPartnerParty));
            gBattleCommunication[MULTIUSE_STATE]++;
        }
        break;
    case 1:
        if ((GetBlockReceivedStatus() & blockMask) == blockMask)
        {
            ResetBlockReceivedFlags();
            for (i = 0; i < numPlayers; i++)
            {
                if (i == playerMultiplierId)
                    continue;

                if (numPlayers == MAX_LINK_PLAYERS)
                {
                    if ((!(gLinkPlayers[i].id & 1) && !(gLinkPlayers[playerMultiplierId].id & 1))
                        || (gLinkPlayers[i].id & 1 && gLinkPlayers[playerMultiplierId].id & 1))
                    {
                        memcpy(gMultiPartnerParty, gBlockRecvBuffer[i], sizeof(gMultiPartnerParty));
                    }
                }
                else
                {
                    memcpy(gMultiPartnerParty, gBlockRecvBuffer[i], sizeof(gMultiPartnerParty));
                }
            }
            gBattleCommunication[MULTIUSE_STATE]++;
            *savedCallback = gMain.savedCallback;
            *savedBattleTypeFlags = gBattleTypeFlags;
            gMain.savedCallback = CB2_PreInitMultiBattle;
            ShowPartyMenuToShowcaseMultiBattleParty();
        }
        break;
    case 2:
        if (IsLinkTaskFinished() && !gPaletteFade.active)
        {
            gBattleCommunication[MULTIUSE_STATE]++;
            if (gWirelessCommType)
                SetLinkStandbyCallback();
            else
                SetCloseLinkCallback();
        }
        break;
    case 3:
        if (gWirelessCommType)
        {
            if (IsLinkRfuTaskFinished())
            {
                gBattleTypeFlags = *savedBattleTypeFlags;
                gMain.savedCallback = *savedCallback;
                SetMainCallback2(CB2_InitBattleInternal);
                FREE_AND_SET_NULL(sMultiPartnerPartyBuffer);
            }
        }
        else if (gReceivedRemoteLinkPlayers == 0)
        {
            gBattleTypeFlags = *savedBattleTypeFlags;
            gMain.savedCallback = *savedCallback;
            SetMainCallback2(CB2_InitBattleInternal);
            FREE_AND_SET_NULL(sMultiPartnerPartyBuffer);
        }
        break;
    }
}

static void CB2_PreInitIngamePlayerPartnerBattle(void)
{
    u32 *savedBattleTypeFlags;
    void (**savedCallback)(void);

    savedCallback = &gBattleStruct->savedCallback;
    savedBattleTypeFlags = &gBattleStruct->savedBattleTypeFlags;

    RunTasks();
    AnimateSprites();
    BuildOamBuffer();

    switch (gBattleCommunication[MULTIUSE_STATE])
    {
    case 0:
        sMultiPartnerPartyBuffer = Alloc(sizeof(gMultiPartnerParty));
        SetMultiPartnerMenuParty(MULTI_PARTY_SIZE);
        gBattleCommunication[MULTIUSE_STATE]++;
        *savedCallback = gMain.savedCallback;
        *savedBattleTypeFlags = gBattleTypeFlags;
        gMain.savedCallback = CB2_PreInitIngamePlayerPartnerBattle;
        ShowPartyMenuToShowcaseMultiBattleParty();
        break;
    case 1:
        if (!gPaletteFade.active)
        {
            gBattleCommunication[MULTIUSE_STATE] = 2;
            gBattleTypeFlags = *savedBattleTypeFlags;
            gMain.savedCallback = *savedCallback;
            SetMainCallback2(CB2_InitBattleInternal);
            FREE_AND_SET_NULL(sMultiPartnerPartyBuffer);
        }
        break;
    }
}

static void CB2_HandleStartMultiBattle(void)
{
    u8 playerMultiplayerId;
    s32 id;
    u8 var;

    playerMultiplayerId = GetMultiplayerId();
    gBattleScripting.multiplayerId = playerMultiplayerId;

    RunTasks();
    AnimateSprites();
    BuildOamBuffer();

    switch (gBattleCommunication[MULTIUSE_STATE])
    {
    case 0:
        if (!IsDma3ManagerBusyWithBgCopy())
        {
            ShowBg(0);
            ShowBg(1);
            ShowBg(2);
            ShowBg(3);
            FillAroundBattleWindows();
            gBattleCommunication[MULTIUSE_STATE] = 1;
        }
        if (gWirelessCommType)
            LoadWirelessStatusIndicatorSpriteGfx();
        break;
    case 1:
        if (gBattleTypeFlags & BATTLE_TYPE_LINK)
        {
            if (gReceivedRemoteLinkPlayers)
            {
                if (IsLinkTaskFinished())
                {
                    // 0x300
                    *(&gBattleStruct->multiBuffer.linkBattlerHeader.versionSignatureLo) = 0;
                    *(&gBattleStruct->multiBuffer.linkBattlerHeader.versionSignatureHi) = 3;
                    BufferPartyVsScreenHealth_AtStart();
                    SetPlayerBerryDataInBattleStruct();

                    SendBlock(BitmaskAllOtherLinkPlayers(), &gBattleStruct->multiBuffer.linkBattlerHeader, sizeof(gBattleStruct->multiBuffer.linkBattlerHeader));
                    gBattleCommunication[MULTIUSE_STATE]++;
                }
                if (gWirelessCommType)
                    CreateWirelessStatusIndicatorSprite(0, 0);
            }
        }
        else
        {
            if (!(gBattleTypeFlags & BATTLE_TYPE_RECORDED))
                gBattleTypeFlags |= BATTLE_TYPE_IS_MASTER;
            gBattleCommunication[MULTIUSE_STATE] = 7;
            SetAllPlayersBerryData();
        }
        break;
    case 2:
        if ((GetBlockReceivedStatus() & 0xF) == 0xF)
        {
            ResetBlockReceivedFlags();
            FindLinkBattleMaster(4, playerMultiplayerId);
            SetAllPlayersBerryData();
            var = CreateTask(InitLinkBattleVsScreen, 0);
            gTasks[var].data[1] = 0x10E;
            gTasks[var].data[2] = 0x5A;
            gTasks[var].data[5] = 0;
            gTasks[var].data[3] = 0;
            gTasks[var].data[4] = 0;

            for (id = 0; id < MAX_LINK_PLAYERS; id++)
            {
                RecordedBattle_SetFrontierPassFlagFromHword(gBlockRecvBuffer[id][1]);
                switch (gLinkPlayers[id].id)
                {
                case 0:
                    gTasks[var].data[3] |= gBlockRecvBuffer[id][1] & 0x3F;
                    break;
                case 1:
                    gTasks[var].data[4] |= gBlockRecvBuffer[id][1] & 0x3F;
                    break;
                case 2:
                    gTasks[var].data[3] |= (gBlockRecvBuffer[id][1] & 0x3F) << 6;
                    break;
                case 3:
                    gTasks[var].data[4] |= (gBlockRecvBuffer[id][1] & 0x3F) << 6;
                    break;
                }
            }
            ZeroEnemyPartyMons();
            gBattleCommunication[MULTIUSE_STATE]++;
        }
        else
            break;
        // fall through
    case 3:
        if (IsLinkTaskFinished())
        {
            SendBlock(BitmaskAllOtherLinkPlayers(), gPlayerParty, sizeof(struct Pokemon) * 2);
            gBattleCommunication[MULTIUSE_STATE]++;
        }
        break;
    case 4:
        if ((GetBlockReceivedStatus() & 0xF) == 0xF)
        {
            ResetBlockReceivedFlags();
            for (id = 0; id < MAX_LINK_PLAYERS; id++)
            {
                if (id == playerMultiplayerId)
                {
                    switch (gLinkPlayers[id].id)
                    {
                    case 0:
                    case 3:
                        memcpy(gPlayerParty, gBlockRecvBuffer[id], sizeof(struct Pokemon) * 2);
                        break;
                    case 1:
                    case 2:
                        memcpy(gPlayerParty + MULTI_PARTY_SIZE, gBlockRecvBuffer[id], sizeof(struct Pokemon) * 2);
                        break;
                    }
                }
                else
                {
                    if ((!(gLinkPlayers[id].id & 1) && !(gLinkPlayers[playerMultiplayerId].id & 1))
                     || ((gLinkPlayers[id].id & 1) && (gLinkPlayers[playerMultiplayerId].id & 1)))
                    {
                        switch (gLinkPlayers[id].id)
                        {
                        case 0:
                        case 3:
                            memcpy(gPlayerParty, gBlockRecvBuffer[id], sizeof(struct Pokemon) * 2);
                            break;
                        case 1:
                        case 2:
                            memcpy(gPlayerParty + MULTI_PARTY_SIZE, gBlockRecvBuffer[id], sizeof(struct Pokemon) * 2);
                            break;
                        }
                    }
                    else
                    {
                        switch (gLinkPlayers[id].id)
                        {
                        case 0:
                        case 3:
                            memcpy(gEnemyParty, gBlockRecvBuffer[id], sizeof(struct Pokemon) * 2);
                            break;
                        case 1:
                        case 2:
                            memcpy(gEnemyParty + MULTI_PARTY_SIZE, gBlockRecvBuffer[id], sizeof(struct Pokemon) * 2);
                            break;
                        }
                    }
                }
            }
            gBattleCommunication[MULTIUSE_STATE]++;
        }
        break;
    case 5:
        if (IsLinkTaskFinished())
        {
            SendBlock(BitmaskAllOtherLinkPlayers(), gPlayerParty + 2, sizeof(struct Pokemon));
            gBattleCommunication[MULTIUSE_STATE]++;
        }
        break;
    case 6:
        if ((GetBlockReceivedStatus() & 0xF) == 0xF)
        {
            ResetBlockReceivedFlags();
            for (id = 0; id < MAX_LINK_PLAYERS; id++)
            {
                if (id == playerMultiplayerId)
                {
                    switch (gLinkPlayers[id].id)
                    {
                    case 0:
                    case 3:
                        memcpy(gPlayerParty + 2, gBlockRecvBuffer[id], sizeof(struct Pokemon));
                        break;
                    case 1:
                    case 2:
                        memcpy(gPlayerParty + 5, gBlockRecvBuffer[id], sizeof(struct Pokemon));
                        break;
                    }
                }
                else
                {
                    if ((!(gLinkPlayers[id].id & 1) && !(gLinkPlayers[playerMultiplayerId].id & 1))
                     || ((gLinkPlayers[id].id & 1) && (gLinkPlayers[playerMultiplayerId].id & 1)))
                    {
                        switch (gLinkPlayers[id].id)
                        {
                        case 0:
                        case 3:
                            memcpy(gPlayerParty + 2, gBlockRecvBuffer[id], sizeof(struct Pokemon));
                            break;
                        case 1:
                        case 2:
                            memcpy(gPlayerParty + 5, gBlockRecvBuffer[id], sizeof(struct Pokemon));
                            break;
                        }
                    }
                    else
                    {
                        switch (gLinkPlayers[id].id)
                        {
                        case 0:
                        case 3:
                            memcpy(gEnemyParty + 2, gBlockRecvBuffer[id], sizeof(struct Pokemon));
                            break;
                        case 1:
                        case 2:
                            memcpy(gEnemyParty + 5, gBlockRecvBuffer[id], sizeof(struct Pokemon));
                            break;
                        }
                    }
                }
            }
            TryCorrectShedinjaLanguage(&gPlayerParty[0]);
            TryCorrectShedinjaLanguage(&gPlayerParty[1]);
            TryCorrectShedinjaLanguage(&gPlayerParty[2]);
            TryCorrectShedinjaLanguage(&gPlayerParty[3]);
            TryCorrectShedinjaLanguage(&gPlayerParty[4]);
            TryCorrectShedinjaLanguage(&gPlayerParty[5]);

            TryCorrectShedinjaLanguage(&gEnemyParty[0]);
            TryCorrectShedinjaLanguage(&gEnemyParty[1]);
            TryCorrectShedinjaLanguage(&gEnemyParty[2]);
            TryCorrectShedinjaLanguage(&gEnemyParty[3]);
            TryCorrectShedinjaLanguage(&gEnemyParty[4]);
            TryCorrectShedinjaLanguage(&gEnemyParty[5]);

            gBattleCommunication[MULTIUSE_STATE]++;
        }
        break;
    case 7:
        InitBattleControllers();
        RecordedBattle_SetTrainerInfo();
        gBattleCommunication[SPRITES_INIT_STATE1] = 0;
        gBattleCommunication[SPRITES_INIT_STATE2] = 0;
        if (gBattleTypeFlags & BATTLE_TYPE_LINK)
        {
            for (id = 0; id < MAX_LINK_PLAYERS && (gLinkPlayers[id].version & 0xFF) == VERSION_EMERALD; id++);

            if (id == MAX_LINK_PLAYERS)
                gBattleCommunication[MULTIUSE_STATE] = 8;
            else
                gBattleCommunication[MULTIUSE_STATE] = 10;
        }
        else
        {
            gBattleCommunication[MULTIUSE_STATE] = 10;
        }
        break;
    case 8:
        if (IsLinkTaskFinished())
        {
            u32 *ptr = gBattleStruct->multiBuffer.battleVideo;
            ptr[0] = gBattleTypeFlags;
            ptr[1] = gRecordedBattleRngSeed; // UB: overwrites berry data
            SendBlock(BitmaskAllOtherLinkPlayers(), ptr, sizeof(gBattleStruct->multiBuffer.battleVideo));
            gBattleCommunication[MULTIUSE_STATE]++;
        }
        break;
    case 9:
        if ((GetBlockReceivedStatus() & 0xF) == 0xF)
        {
            ResetBlockReceivedFlags();
            for (var = 0; var < 4; var++)
            {
                u32 blockValue = gBlockRecvBuffer[var][0];
                if (blockValue & 4)
                {
                    memcpy(&gRecordedBattleRngSeed, &gBlockRecvBuffer[var][2], sizeof(gRecordedBattleRngSeed));
                    break;
                }
            }

            gBattleCommunication[MULTIUSE_STATE]++;
        }
        break;
    case 10:
        if (BattleInitAllSprites(&gBattleCommunication[SPRITES_INIT_STATE1], &gBattleCommunication[SPRITES_INIT_STATE2]))
        {
            gPreBattleCallback1 = gMain.callback1;
            gMain.callback1 = BattleMainCB1;
            SetMainCallback2(BattleMainCB2);
            if (gBattleTypeFlags & BATTLE_TYPE_LINK)
            {
                gTrainerBattleOpponent_A = TRAINER_LINK_OPPONENT;
                gBattleTypeFlags |= BATTLE_TYPE_LINK_IN_BATTLE;
            }
        }
        break;
    }
}

void BattleMainCB2(void)
{
    AnimateSprites();
    BuildOamBuffer();
    RunTextPrinters();
    UpdatePaletteFade();
    RunTasks();

    if (JOY_HELD(B_BUTTON) && gBattleTypeFlags & BATTLE_TYPE_RECORDED && RecordedBattle_CanStopPlayback())
    {
        // Player pressed B during recorded battle playback, end battle
        gSpecialVar_Result = gBattleOutcome = B_OUTCOME_PLAYER_TELEPORTED;
        ResetPaletteFadeControl();
        BeginNormalPaletteFade(PALETTES_ALL, 0, 0, 16, RGB_BLACK);
        SetMainCallback2(CB2_QuitRecordedBattle);
    }
}

static void FreeRestoreBattleData(void)
{
    gMain.callback1 = gPreBattleCallback1;
    gScanlineEffect.state = 3;
    gMain.inBattle = FALSE;
    ZeroEnemyPartyMons();
    m4aSongNumStop(SE_LOW_HEALTH);
    FreeMonSpritesGfx();
    FreeBattleSpritesData();
    FreeBattleResources();
}

void CB2_QuitRecordedBattle(void)
{
    UpdatePaletteFade();
    if (!gPaletteFade.active)
    {
        m4aMPlayStop(&gMPlayInfo_SE1);
        m4aMPlayStop(&gMPlayInfo_SE2);
        if (gTestRunnerEnabled)
            TestRunner_Battle_AfterLastTurn();
        FreeRestoreBattleData();
        FreeAllWindowBuffers();
        SetMainCallback2(gMain.savedCallback);
    }
}

#define sState data[0]
#define sDelay data[4]

static void SpriteCB_UnusedBattleInit(struct Sprite *sprite)
{
    sprite->sState = 0;
    sprite->callback = SpriteCB_UnusedBattleInit_Main;
}

static void SpriteCB_UnusedBattleInit_Main(struct Sprite *sprite)
{
    u16 *arr = (u16 *)gDecompressionBuffer;

    switch (sprite->sState)
    {
    case 0:
        sprite->sState++;
        sprite->data[1] = 0;
        sprite->data[2] = 0x281;
        sprite->data[3] = 0;
        sprite->sDelay = 1;
        // fall through
    case 1:
        sprite->sDelay--;
        if (sprite->sDelay == 0)
        {
            s32 i;
            s32 r2;
            s32 r0;

            sprite->sDelay = 2;
            r2 = sprite->data[1] + sprite->data[3] * 32;
            r0 = sprite->data[2] - sprite->data[3] * 32;
            for (i = 0; i < 29; i += 2)
            {
                arr[r2 + i] = 0x3D;
                arr[r0 + i] = 0x3D;
            }
            sprite->data[3]++;
            if (sprite->data[3] == 21)
            {
                sprite->sState++;
                sprite->data[1] = 32;
            }
        }
        break;
    case 2:
        sprite->data[1]--;
        if (sprite->data[1] == 20)
            SetMainCallback2(CB2_InitBattle);
        break;
    }
}

static u8 CreateNPCTrainerParty(struct Pokemon *party, u16 trainerNum, bool8 firstTrainer)
{
    u32 nameHash = 0;
    u32 personalityValue;
    u8 fixedIV;
    s32 i, j;
    u8 monsCount;
    u16 ball;

    if (trainerNum == TRAINER_SECRET_BASE)
        return 0;

    if (gBattleTypeFlags & BATTLE_TYPE_TRAINER && !(gBattleTypeFlags & (BATTLE_TYPE_FRONTIER
                                                                        | BATTLE_TYPE_EREADER_TRAINER
                                                                        | BATTLE_TYPE_TRAINER_HILL)))
    {
        if (firstTrainer == TRUE)
            ZeroEnemyPartyMons();

        if (gBattleTypeFlags & BATTLE_TYPE_TWO_OPPONENTS)
        {
            if (gTrainers[trainerNum].partySize > PARTY_SIZE / 2)
                monsCount = PARTY_SIZE / 2;
            else
                monsCount = gTrainers[trainerNum].partySize;
        }
        else
        {
            monsCount = gTrainers[trainerNum].partySize;
        }

        for (i = 0; i < monsCount; i++)
        {

            if (gTrainers[trainerNum].doubleBattle == TRUE)
                personalityValue = 0x80;
            else if (gTrainers[trainerNum].encounterMusic_gender & F_TRAINER_FEMALE)
                personalityValue = 0x78; // Use personality more likely to result in a female Pokémon
            else
                personalityValue = 0x88; // Use personality more likely to result in a male Pokémon

            for (j = 0; gTrainers[trainerNum].trainerName[j] != EOS; j++)
                nameHash += gTrainers[trainerNum].trainerName[j];

            switch (gTrainers[trainerNum].partyFlags)
            {
            case 0:
            {
                const struct TrainerMonNoItemDefaultMoves *partyData = gTrainers[trainerNum].party.NoItemDefaultMoves;

                for (j = 0; gSpeciesNames[partyData[i].species][j] != EOS; j++)
                    nameHash += gSpeciesNames[partyData[i].species][j];

                personalityValue += nameHash << 8;
                fixedIV = partyData[i].iv * MAX_PER_STAT_IVS / 255;
                CreateMon(&party[i], partyData[i].species, partyData[i].lvl, fixedIV, TRUE, personalityValue, OT_ID_RANDOM_NO_SHINY, 0);
                break;
            }
            case F_TRAINER_PARTY_CUSTOM_MOVESET:
            {
                const struct TrainerMonNoItemCustomMoves *partyData = gTrainers[trainerNum].party.NoItemCustomMoves;

                for (j = 0; gSpeciesNames[partyData[i].species][j] != EOS; j++)
                    nameHash += gSpeciesNames[partyData[i].species][j];

                personalityValue += nameHash << 8;
                fixedIV = partyData[i].iv * MAX_PER_STAT_IVS / 255;
                CreateMon(&party[i], partyData[i].species, partyData[i].lvl, fixedIV, TRUE, personalityValue, OT_ID_RANDOM_NO_SHINY, 0);

                for (j = 0; j < MAX_MON_MOVES; j++)
                {
                    SetMonData(&party[i], MON_DATA_MOVE1 + j, &partyData[i].moves[j]);
                    SetMonData(&party[i], MON_DATA_PP1 + j, &gBattleMoves[partyData[i].moves[j]].pp);
                }
                break;
            }
            case F_TRAINER_PARTY_HELD_ITEM:
            {
                const struct TrainerMonItemDefaultMoves *partyData = gTrainers[trainerNum].party.ItemDefaultMoves;

                for (j = 0; gSpeciesNames[partyData[i].species][j] != EOS; j++)
                    nameHash += gSpeciesNames[partyData[i].species][j];

                personalityValue += nameHash << 8;
                fixedIV = partyData[i].iv * MAX_PER_STAT_IVS / 255;
                CreateMon(&party[i], partyData[i].species, partyData[i].lvl, fixedIV, TRUE, personalityValue, OT_ID_RANDOM_NO_SHINY, 0);

                SetMonData(&party[i], MON_DATA_HELD_ITEM, &partyData[i].heldItem);
                break;
            }
            case F_TRAINER_PARTY_CUSTOM_MOVESET | F_TRAINER_PARTY_HELD_ITEM:
            {
                const struct TrainerMonItemCustomMoves *partyData = gTrainers[trainerNum].party.ItemCustomMoves;

                for (j = 0; gSpeciesNames[partyData[i].species][j] != EOS; j++)
                    nameHash += gSpeciesNames[partyData[i].species][j];

                personalityValue += nameHash << 8;
                fixedIV = partyData[i].iv * MAX_PER_STAT_IVS / 255;
                CreateMon(&party[i], partyData[i].species, partyData[i].lvl, fixedIV, TRUE, personalityValue, OT_ID_RANDOM_NO_SHINY, 0);

                SetMonData(&party[i], MON_DATA_HELD_ITEM, &partyData[i].heldItem);

                for (j = 0; j < MAX_MON_MOVES; j++)
                {
                    SetMonData(&party[i], MON_DATA_MOVE1 + j, &partyData[i].moves[j]);
                    SetMonData(&party[i], MON_DATA_PP1 + j, &gBattleMoves[partyData[i].moves[j]].pp);
                }
                break;
            }
            }

        #if B_TRAINER_CLASS_POKE_BALLS >= GEN_7
            ball = (sTrainerBallTable[gTrainers[trainerNum].trainerClass]) ? sTrainerBallTable[gTrainers[trainerNum].trainerClass] : ITEM_POKE_BALL;
            SetMonData(&party[i], MON_DATA_POKEBALL, &ball);
        #endif
        }

        gBattleTypeFlags |= gTrainers[trainerNum].doubleBattle;
    }

    return gTrainers[trainerNum].partySize;
}

void VBlankCB_Battle(void)
{
    // Change gRngSeed every vblank unless the battle could be recorded.
    if (!(gBattleTypeFlags & (BATTLE_TYPE_LINK | BATTLE_TYPE_FRONTIER | BATTLE_TYPE_RECORDED)))
        Random();

    SetGpuReg(REG_OFFSET_BG0HOFS, gBattle_BG0_X);
    SetGpuReg(REG_OFFSET_BG0VOFS, gBattle_BG0_Y);
    SetGpuReg(REG_OFFSET_BG1HOFS, gBattle_BG1_X);
    SetGpuReg(REG_OFFSET_BG1VOFS, gBattle_BG1_Y);
    SetGpuReg(REG_OFFSET_BG2HOFS, gBattle_BG2_X);
    SetGpuReg(REG_OFFSET_BG2VOFS, gBattle_BG2_Y);
    SetGpuReg(REG_OFFSET_BG3HOFS, gBattle_BG3_X);
    SetGpuReg(REG_OFFSET_BG3VOFS, gBattle_BG3_Y);
    SetGpuReg(REG_OFFSET_WIN0H, gBattle_WIN0H);
    SetGpuReg(REG_OFFSET_WIN0V, gBattle_WIN0V);
    SetGpuReg(REG_OFFSET_WIN1H, gBattle_WIN1H);
    SetGpuReg(REG_OFFSET_WIN1V, gBattle_WIN1V);
    LoadOam();
    ProcessSpriteCopyRequests();
    TransferPlttBuffer();
    ScanlineEffect_InitHBlankDmaTransfer();
}

void SpriteCB_VsLetterDummy(struct Sprite *sprite)
{

}

static void SpriteCB_VsLetter(struct Sprite *sprite)
{
    if (sprite->data[0] != 0)
        sprite->x = sprite->data[1] + ((sprite->data[2] & 0xFF00) >> 8);
    else
        sprite->x = sprite->data[1] - ((sprite->data[2] & 0xFF00) >> 8);

    sprite->data[2] += 0x180;

    if (sprite->affineAnimEnded)
    {
        FreeSpriteTilesByTag(ANIM_SPRITES_START);
        FreeSpritePaletteByTag(ANIM_SPRITES_START);
        FreeSpriteOamMatrix(sprite);
        DestroySprite(sprite);
    }
}

void SpriteCB_VsLetterInit(struct Sprite *sprite)
{
    StartSpriteAffineAnim(sprite, 1);
    sprite->callback = SpriteCB_VsLetter;
    PlaySE(SE_MUGSHOT);
}

static void BufferPartyVsScreenHealth_AtEnd(u8 taskId)
{
    struct Pokemon *party1 = NULL;
    struct Pokemon *party2 = NULL;
    u8 multiplayerId = gBattleScripting.multiplayerId;
    u32 flags;
    s32 i;

    if (gBattleTypeFlags & BATTLE_TYPE_MULTI)
    {
        switch (gLinkPlayers[multiplayerId].id)
        {
        case 0:
        case 2:
            party1 = gPlayerParty;
            party2 = gEnemyParty;
            break;
        case 1:
        case 3:
            party1 = gEnemyParty;
            party2 = gPlayerParty;
            break;
        }
    }
    else
    {
        party1 = gPlayerParty;
        party2 = gEnemyParty;
    }

    flags = 0;
    BUFFER_PARTY_VS_SCREEN_STATUS(party1, flags, i);
    gTasks[taskId].data[3] = flags;

    flags = 0;
    BUFFER_PARTY_VS_SCREEN_STATUS(party2, flags, i);
    gTasks[taskId].data[4] = flags;
}

void CB2_InitEndLinkBattle(void)
{
    s32 i;
    u8 taskId;

    SetHBlankCallback(NULL);
    SetVBlankCallback(NULL);
    gBattleTypeFlags &= ~BATTLE_TYPE_LINK_IN_BATTLE;

    if (gBattleTypeFlags & BATTLE_TYPE_FRONTIER)
    {
        SetMainCallback2(gMain.savedCallback);
        FreeBattleResources();
        FreeBattleSpritesData();
        FreeMonSpritesGfx();
    }
    else
    {
        CpuFill32(0, (void *)(VRAM), VRAM_SIZE);
        SetGpuReg(REG_OFFSET_MOSAIC, 0);
        SetGpuReg(REG_OFFSET_WIN0H, DISPLAY_WIDTH);
        SetGpuReg(REG_OFFSET_WIN0V, WIN_RANGE(DISPLAY_HEIGHT / 2, DISPLAY_HEIGHT / 2 + 1));
        SetGpuReg(REG_OFFSET_WININ, 0);
        SetGpuReg(REG_OFFSET_WINOUT, 0);
        gBattle_WIN0H = DISPLAY_WIDTH;
        gBattle_WIN0V = WIN_RANGE(DISPLAY_HEIGHT / 2, DISPLAY_HEIGHT / 2 + 1);
        ScanlineEffect_Clear();

        i = 0;
        while (i < 80)
        {
            gScanlineEffectRegBuffers[0][i] = 0xF0;
            gScanlineEffectRegBuffers[1][i] = 0xF0;
            i++;
        }

        while (i < 160)
        {
            gScanlineEffectRegBuffers[0][i] = 0xFF10;
            gScanlineEffectRegBuffers[1][i] = 0xFF10;
            i++;
        }

        ResetPaletteFade();

        gBattle_BG0_X = 0;
        gBattle_BG0_Y = 0;
        gBattle_BG1_X = 0;
        gBattle_BG1_Y = 0;
        gBattle_BG2_X = 0;
        gBattle_BG2_Y = 0;
        gBattle_BG3_X = 0;
        gBattle_BG3_Y = 0;

        InitBattleBgsVideo();
        LoadCompressedPalette(gBattleTextboxPalette, BG_PLTT_ID(0), 2 * PLTT_SIZE_4BPP);
        LoadBattleMenuWindowGfx();
        ResetSpriteData();
        ResetTasks();
        DrawBattleEntryBackground();
        SetGpuReg(REG_OFFSET_WINOUT, WINOUT_WIN01_BG0 | WINOUT_WIN01_BG1 | WINOUT_WIN01_BG2 | WINOUT_WIN01_OBJ | WINOUT_WIN01_CLR);
        FreeAllSpritePalettes();
        gReservedSpritePaletteCount = MAX_BATTLERS_COUNT;
        SetVBlankCallback(VBlankCB_Battle);

        // Show end Vs screen with battle results
        taskId = CreateTask(InitLinkBattleVsScreen, 0);
        gTasks[taskId].data[1] = 0x10E;
        gTasks[taskId].data[2] = 0x5A;
        gTasks[taskId].data[5] = 1;
        BufferPartyVsScreenHealth_AtEnd(taskId);

        SetMainCallback2(CB2_EndLinkBattle);
        gBattleCommunication[MULTIUSE_STATE] = 0;
    }
}

static void CB2_EndLinkBattle(void)
{
    EndLinkBattleInSteps();
    AnimateSprites();
    BuildOamBuffer();
    RunTextPrinters();
    UpdatePaletteFade();
    RunTasks();
}

static void EndLinkBattleInSteps(void)
{
    s32 i;

    switch (gBattleCommunication[MULTIUSE_STATE])
    {
    case 0:
        ShowBg(0);
        ShowBg(1);
        ShowBg(2);
        gBattleCommunication[1] = 0xFF;
        gBattleCommunication[MULTIUSE_STATE]++;
        break;
    case 1:
        if (--gBattleCommunication[1] == 0)
        {
            BeginNormalPaletteFade(PALETTES_ALL, 0, 0, 16, RGB_BLACK);
            gBattleCommunication[MULTIUSE_STATE]++;
        }
        break;
    case 2:
        if (!gPaletteFade.active)
        {
            u8 battlerCount;

            gMain.anyLinkBattlerHasFrontierPass = RecordedBattle_GetFrontierPassFlag();

            if (gBattleTypeFlags & BATTLE_TYPE_MULTI)
                battlerCount = 4;
            else
                battlerCount = 2;

            for (i = 0; i < battlerCount && (gLinkPlayers[i].version & 0xFF) == VERSION_EMERALD; i++);

            if (!gSaveBlock2Ptr->frontier.disableRecordBattle && i == battlerCount)
            {
                if (FlagGet(FLAG_SYS_FRONTIER_PASS))
                {
                    // Ask player if they want to record the battle
                    FreeAllWindowBuffers();
                    SetMainCallback2(CB2_InitAskRecordBattle);
                }
                else if (!gMain.anyLinkBattlerHasFrontierPass)
                {
                    // No players can record this battle, end
                    SetMainCallback2(gMain.savedCallback);
                    FreeBattleResources();
                    FreeBattleSpritesData();
                    FreeMonSpritesGfx();
                }
                else if (gReceivedRemoteLinkPlayers == 0)
                {
                    // Player can't record battle but
                    // another player can, reconnect with them
                    CreateTask(Task_ReconnectWithLinkPlayers, 5);
                    gBattleCommunication[MULTIUSE_STATE]++;
                }
                else
                {
                    gBattleCommunication[MULTIUSE_STATE]++;
                }
            }
            else
            {
                SetMainCallback2(gMain.savedCallback);
                FreeBattleResources();
                FreeBattleSpritesData();
                FreeMonSpritesGfx();
            }
        }
        break;
    case 3:
        CpuFill32(0, (void *)VRAM, VRAM_SIZE);

        for (i = 0; i < 2; i++)
            LoadChosenBattleElement(i);

        BeginNormalPaletteFade(PALETTES_ALL, 0, 16, 0, RGB_BLACK);
        gBattleCommunication[MULTIUSE_STATE]++;
        break;
    case 4:
        if (!gPaletteFade.active)
            gBattleCommunication[MULTIUSE_STATE]++;
        break;
    case 5:
        if (!FuncIsActiveTask(Task_ReconnectWithLinkPlayers))
            gBattleCommunication[MULTIUSE_STATE]++;
        break;
    case 6:
        if (IsLinkTaskFinished() == TRUE)
        {
            SetLinkStandbyCallback();
            BattlePutTextOnWindow(gText_LinkStandby3, B_WIN_MSG);
            gBattleCommunication[MULTIUSE_STATE]++;
        }
        break;
    case 7:
        if (!IsTextPrinterActive(B_WIN_MSG))
        {
            if (IsLinkTaskFinished() == TRUE)
                gBattleCommunication[MULTIUSE_STATE]++;
        }
        break;
    case 8:
        if (!gWirelessCommType)
            SetCloseLinkCallback();
        gBattleCommunication[MULTIUSE_STATE]++;
        break;
    case 9:
        if (!gMain.anyLinkBattlerHasFrontierPass || gWirelessCommType || gReceivedRemoteLinkPlayers != 1)
        {
            gMain.anyLinkBattlerHasFrontierPass = FALSE;
            SetMainCallback2(gMain.savedCallback);
            FreeBattleResources();
            FreeBattleSpritesData();
            FreeMonSpritesGfx();
        }
        break;
    }
}

u32 GetBattleBgTemplateData(u8 arrayId, u8 caseId)
{
    u32 ret = 0;

    switch (caseId)
    {
    case 0:
        ret = gBattleBgTemplates[arrayId].bg;
        break;
    case 1:
        ret = gBattleBgTemplates[arrayId].charBaseIndex;
        break;
    case 2:
        ret = gBattleBgTemplates[arrayId].mapBaseIndex;
        break;
    case 3:
        ret = gBattleBgTemplates[arrayId].screenSize;
        break;
    case 4:
        ret = gBattleBgTemplates[arrayId].paletteMode;
        break;
    case 5: // Only this case is used
        ret = gBattleBgTemplates[arrayId].priority;
        break;
    case 6:
        ret = gBattleBgTemplates[arrayId].baseTile;
        break;
    }

    return ret;
}

static void CB2_InitAskRecordBattle(void)
{
    s32 i;

    SetHBlankCallback(NULL);
    SetVBlankCallback(NULL);
    CpuFill32(0, (void *)(VRAM), VRAM_SIZE);
    ResetPaletteFade();
    gBattle_BG0_X = 0;
    gBattle_BG0_Y = 0;
    gBattle_BG1_X = 0;
    gBattle_BG1_Y = 0;
    gBattle_BG2_X = 0;
    gBattle_BG2_Y = 0;
    gBattle_BG3_X = 0;
    gBattle_BG3_Y = 0;
    InitBattleBgsVideo();
    SetGpuReg(REG_OFFSET_DISPCNT, DISPCNT_OBJ_ON | DISPCNT_OBJ_1D_MAP);
    LoadBattleMenuWindowGfx();

    for (i = 0; i < 2; i++)
        LoadChosenBattleElement(i);

    ResetSpriteData();
    ResetTasks();
    FreeAllSpritePalettes();
    gReservedSpritePaletteCount = MAX_BATTLERS_COUNT;
    SetVBlankCallback(VBlankCB_Battle);
    SetMainCallback2(CB2_AskRecordBattle);
    BeginNormalPaletteFade(PALETTES_ALL, 0, 0x10, 0, RGB_BLACK);
    gBattleCommunication[MULTIUSE_STATE] = 0;
}

static void CB2_AskRecordBattle(void)
{
    AskRecordBattle();
    AnimateSprites();
    BuildOamBuffer();
    RunTextPrinters();
    UpdatePaletteFade();
    RunTasks();
}


// States for AskRecordBattle
#define STATE_INIT             0
#define STATE_LINK             1
#define STATE_WAIT_LINK        2
#define STATE_ASK_RECORD       3
#define STATE_PRINT_YES_NO     4
#define STATE_HANDLE_YES_NO    5
#define STATE_RECORD_NO        6
#define STATE_END_RECORD_NO    7
#define STATE_WAIT_END         8
#define STATE_END              9
#define STATE_RECORD_YES      10
#define STATE_RECORD_WAIT     11
#define STATE_END_RECORD_YES  12

static void AskRecordBattle(void)
{
    switch (gBattleCommunication[MULTIUSE_STATE])
    {
    case STATE_INIT:
        ShowBg(0);
        ShowBg(1);
        ShowBg(2);
        gBattleCommunication[MULTIUSE_STATE]++;
        break;
    case STATE_LINK:
        if (gMain.anyLinkBattlerHasFrontierPass && gReceivedRemoteLinkPlayers == 0)
            CreateTask(Task_ReconnectWithLinkPlayers, 5);
        gBattleCommunication[MULTIUSE_STATE]++;
        break;
    case STATE_WAIT_LINK:
        if (!FuncIsActiveTask(Task_ReconnectWithLinkPlayers))
            gBattleCommunication[MULTIUSE_STATE]++;
        break;
    case STATE_ASK_RECORD:
        if (!gPaletteFade.active)
        {
            // "Would you like to record your battle on your FRONTIER PASS?"
            BattlePutTextOnWindow(gText_RecordBattleToPass, B_WIN_MSG);
            gBattleCommunication[MULTIUSE_STATE]++;
        }
        break;
    case STATE_PRINT_YES_NO:
        if (!IsTextPrinterActive(B_WIN_MSG))
        {
            HandleBattleWindow(YESNOBOX_X_Y, 0);
            BattlePutTextOnWindow(gText_BattleYesNoChoice, B_WIN_YESNO);
            gBattleCommunication[CURSOR_POSITION] = 1;
            BattleCreateYesNoCursorAt(1);
            gBattleCommunication[MULTIUSE_STATE]++;
        }
        break;
    case STATE_HANDLE_YES_NO:
        if (JOY_NEW(DPAD_UP))
        {
            if (gBattleCommunication[CURSOR_POSITION] != 0)
            {
                // Moved cursor onto Yes
                PlaySE(SE_SELECT);
                BattleDestroyYesNoCursorAt(gBattleCommunication[CURSOR_POSITION]);
                gBattleCommunication[CURSOR_POSITION] = 0;
                BattleCreateYesNoCursorAt(0);
            }
        }
        else if (JOY_NEW(DPAD_DOWN))
        {
            if (gBattleCommunication[CURSOR_POSITION] == 0)
            {
                // Moved cursor onto No
                PlaySE(SE_SELECT);
                BattleDestroyYesNoCursorAt(gBattleCommunication[CURSOR_POSITION]);
                gBattleCommunication[CURSOR_POSITION] = 1;
                BattleCreateYesNoCursorAt(1);
            }
        }
        else if (JOY_NEW(A_BUTTON))
        {
            PlaySE(SE_SELECT);
            if (gBattleCommunication[CURSOR_POSITION] == 0)
            {
                // Selected Yes
                HandleBattleWindow(YESNOBOX_X_Y, WINDOW_CLEAR);
                gBattleCommunication[1] = MoveRecordedBattleToSaveData();
                gBattleCommunication[MULTIUSE_STATE] = STATE_RECORD_YES;
            }
            else
            {
                // Selected No
                gBattleCommunication[MULTIUSE_STATE]++;
            }
        }
        else if (JOY_NEW(B_BUTTON))
        {
            PlaySE(SE_SELECT);
            gBattleCommunication[MULTIUSE_STATE]++;
        }
        break;
    case STATE_RECORD_NO:
        if (IsLinkTaskFinished() == TRUE)
        {
            HandleBattleWindow(YESNOBOX_X_Y, WINDOW_CLEAR);
            if (gMain.anyLinkBattlerHasFrontierPass)
            {
                // Other battlers may be recording, wait for them
                SetLinkStandbyCallback();
                BattlePutTextOnWindow(gText_LinkStandby3, B_WIN_MSG);
            }
            gBattleCommunication[MULTIUSE_STATE]++; // STATE_END_RECORD_NO
        }
        break;
    case STATE_WAIT_END:
        if (--gBattleCommunication[1] == 0)
        {
            if (gMain.anyLinkBattlerHasFrontierPass && !gWirelessCommType)
                SetCloseLinkCallback();
            gBattleCommunication[MULTIUSE_STATE]++;
        }
        break;
    case STATE_END:
        if (!gMain.anyLinkBattlerHasFrontierPass || gWirelessCommType || gReceivedRemoteLinkPlayers != 1)
        {
            gMain.anyLinkBattlerHasFrontierPass = FALSE;
            if (!gPaletteFade.active)
            {
                SetMainCallback2(gMain.savedCallback);
                FreeBattleResources();
                FreeBattleSpritesData();
                FreeMonSpritesGfx();
            }
        }
        break;
    case STATE_RECORD_YES:
        if (gBattleCommunication[1] == 1)
        {
            PlaySE(SE_SAVE);
            BattleStringExpandPlaceholdersToDisplayedString(gText_BattleRecordedOnPass);
            BattlePutTextOnWindow(gDisplayedStringBattle, B_WIN_MSG);
            gBattleCommunication[1] = 128; // Delay
            gBattleCommunication[MULTIUSE_STATE]++;
        }
        else
        {
            BattleStringExpandPlaceholdersToDisplayedString(BattleFrontier_BattleTowerBattleRoom_Text_RecordCouldntBeSaved);
            BattlePutTextOnWindow(gDisplayedStringBattle, B_WIN_MSG);
            gBattleCommunication[1] = 128; // Delay
            gBattleCommunication[MULTIUSE_STATE]++;
        }
        break;
    case STATE_RECORD_WAIT:
        if (IsLinkTaskFinished() == TRUE && !IsTextPrinterActive(B_WIN_MSG) && --gBattleCommunication[1] == 0)
        {
            if (gMain.anyLinkBattlerHasFrontierPass)
            {
                SetLinkStandbyCallback();
                BattlePutTextOnWindow(gText_LinkStandby3, B_WIN_MSG);
            }
            gBattleCommunication[MULTIUSE_STATE]++;
        }
        break;
    case STATE_END_RECORD_YES:
    case STATE_END_RECORD_NO:
        if (!IsTextPrinterActive(B_WIN_MSG))
        {
            if (gMain.anyLinkBattlerHasFrontierPass)
            {
                if (IsLinkTaskFinished() == TRUE)
                {
                    BeginNormalPaletteFade(PALETTES_ALL, 0, 0, 16, RGB_BLACK);
                    gBattleCommunication[1] = 32; // Delay
                    gBattleCommunication[MULTIUSE_STATE] = STATE_WAIT_END;
                }

            }
            else
            {
                BeginNormalPaletteFade(PALETTES_ALL, 0, 0, 16, RGB_BLACK);
                gBattleCommunication[1] = 32; // Delay
                gBattleCommunication[MULTIUSE_STATE] = STATE_WAIT_END;
            }
        }
        break;
    }
}

static void TryCorrectShedinjaLanguage(struct Pokemon *mon)
{
    u8 nickname[POKEMON_NAME_LENGTH + 1];
    u8 language = LANGUAGE_JAPANESE;

    if (GetMonData(mon, MON_DATA_SPECIES) == SPECIES_SHEDINJA
     && GetMonData(mon, MON_DATA_LANGUAGE) != language)
    {
        GetMonData(mon, MON_DATA_NICKNAME, nickname);
        if (StringCompareWithoutExtCtrlCodes(nickname, sText_ShedinjaJpnName) == 0)
            SetMonData(mon, MON_DATA_LANGUAGE, &language);
    }
}

u32 GetBattleWindowTemplatePixelWidth(u32 windowsType, u32 tableId)
{
    return gBattleWindowTemplates[windowsType][tableId].width * 8;
}

#define sBattler            data[0]
#define sSpeciesId          data[2]

void SpriteCB_WildMon(struct Sprite *sprite)
{
    sprite->callback = SpriteCB_MoveWildMonToRight;
    StartSpriteAnimIfDifferent(sprite, 0);
    if (WILD_DOUBLE_BATTLE)
        BeginNormalPaletteFade((0x10000 << sprite->sBattler) | (0x10000 << BATTLE_PARTNER(sprite->sBattler)), 0, 10, 10, RGB(8, 8, 8));
    else
        BeginNormalPaletteFade((0x10000 << sprite->sBattler), 0, 10, 10, RGB(8, 8, 8));
}

static void SpriteCB_MoveWildMonToRight(struct Sprite *sprite)
{
    if ((gIntroSlideFlags & 1) == 0)
    {
        sprite->x2 += 2;
        if (sprite->x2 == 0)
        {
            sprite->callback = SpriteCB_WildMonShowHealthbox;
        }
    }
}

static void SpriteCB_WildMonShowHealthbox(struct Sprite *sprite)
{
    if (sprite->animEnded)
    {
        StartHealthboxSlideIn(sprite->sBattler);
        SetHealthboxSpriteVisible(gHealthboxSpriteIds[sprite->sBattler]);
        sprite->callback = SpriteCB_WildMonAnimate;
        StartSpriteAnimIfDifferent(sprite, 0);
        if (WILD_DOUBLE_BATTLE)
            BeginNormalPaletteFade((0x10000 << sprite->sBattler) | (0x10000 << BATTLE_PARTNER(sprite->sBattler)), 0, 10, 0, RGB(8, 8, 8));
        else
            BeginNormalPaletteFade((0x10000 << sprite->sBattler), 0, 10, 0, RGB(8, 8, 8));
    }
}

static void SpriteCB_WildMonAnimate(struct Sprite *sprite)
{
    if (!gPaletteFade.active)
    {
        BattleAnimateFrontSprite(sprite, sprite->sSpeciesId, FALSE, 1);
    }
}

void SpriteCallbackDummy_2(struct Sprite *sprite)
{

}

#define sNumFlickers data[3]
#define sDelay       data[4]

static void SpriteCB_Flicker(struct Sprite *sprite)
{
    sprite->sDelay--;
    if (sprite->sDelay == 0)
    {
        sprite->sDelay = 8;
        sprite->invisible ^= 1;
        sprite->sNumFlickers--;
        if (sprite->sNumFlickers == 0)
        {
            sprite->invisible = FALSE;
            sprite->callback = SpriteCallbackDummy_2;
            // sFlickerArray[0] = 0;
        }
    }
}

#undef sNumFlickers
#undef sDelay

extern const struct MonCoords gMonFrontPicCoords[];
extern const struct MonCoords gCastformFrontSpriteCoords[];

void SpriteCB_FaintOpponentMon(struct Sprite *sprite)
{
    u8 battler = sprite->sBattler;
    u32 personality = GetMonData(&gEnemyParty[gBattlerPartyIndexes[battler]], MON_DATA_PERSONALITY);
    u16 species;
    u8 yOffset;

    if (gBattleSpritesDataPtr->battlerData[battler].transformSpecies != 0)
        species = gBattleSpritesDataPtr->battlerData[battler].transformSpecies;
    else
        species = sprite->sSpeciesId;

    GetMonData(&gEnemyParty[gBattlerPartyIndexes[battler]], MON_DATA_PERSONALITY);  // Unused return value.

    if (species == SPECIES_UNOWN)
    {
        species = GetUnownSpeciesId(personality);
        yOffset = gMonFrontPicCoords[species].y_offset;
    }
    else if (species == SPECIES_CASTFORM)
    {
        yOffset = gCastformFrontSpriteCoords[gBattleMonForms[battler]].y_offset;
    }
    else if (species > NUM_SPECIES)
    {
        yOffset = gMonFrontPicCoords[SPECIES_NONE].y_offset;
    }
    else
    {
        yOffset = gMonFrontPicCoords[species].y_offset;
    }

    sprite->data[3] = 8 - yOffset / 8;
    sprite->data[4] = 1;
    sprite->callback = SpriteCB_AnimFaintOpponent;
}

static void SpriteCB_AnimFaintOpponent(struct Sprite *sprite)
{
    s32 i;

    if (--sprite->data[4] == 0)
    {
        sprite->data[4] = 2;
        sprite->y2 += 8; // Move the sprite down.
        if (--sprite->data[3] < 0)
        {
            FreeSpriteOamMatrix(sprite);
            DestroySprite(sprite);
        }
        else // Erase bottom part of the sprite to create a smooth illusion of mon falling down.
        {
            u8 *dst = gMonSpritesGfxPtr->sprites.byte[GetBattlerPosition(sprite->sBattler)] + (gBattleMonForms[sprite->sBattler] << 11) + (sprite->data[3] << 8);

            for (i = 0; i < 0x100; i++)
                *(dst++) = 0;

            StartSpriteAnim(sprite, gBattleMonForms[sprite->sBattler]);
        }
    }
}

// Used when selecting a move, which can hit multiple targets, in double battles.
void SpriteCB_ShowAsMoveTarget(struct Sprite *sprite)
{
    sprite->data[3] = 8;
    sprite->data[4] = sprite->invisible;
    sprite->callback = SpriteCB_BlinkVisible;
}

static void SpriteCB_BlinkVisible(struct Sprite *sprite)
{
    if (--sprite->data[3] == 0)
    {
        sprite->invisible ^= 1;
        sprite->data[3] = 8;
    }
}

void SpriteCB_HideAsMoveTarget(struct Sprite *sprite)
{
    sprite->invisible = sprite->data[4];
    sprite->data[4] = FALSE;
    sprite->callback = SpriteCallbackDummy_2;
}

void SpriteCB_OpponentMonFromBall(struct Sprite *sprite)
{
    if (sprite->affineAnimEnded)
    {
        if (!(gHitMarker & HITMARKER_NO_ANIMATIONS) || gBattleTypeFlags & (BATTLE_TYPE_LINK | BATTLE_TYPE_RECORDED_LINK))
        {
            if (HasTwoFramesAnimation(sprite->sSpeciesId))
                StartSpriteAnim(sprite, 1);
        }
        BattleAnimateFrontSprite(sprite, sprite->sSpeciesId, TRUE, 1);
    }
}

// This callback is frequently overwritten by SpriteCB_TrainerSlideIn
void SpriteCB_BattleSpriteStartSlideLeft(struct Sprite *sprite)
{
    sprite->callback = SpriteCB_BattleSpriteSlideLeft;
}

static void SpriteCB_BattleSpriteSlideLeft(struct Sprite *sprite)
{
    if (!(gIntroSlideFlags & 1))
    {
        sprite->x2 -= 2;
        if (sprite->x2 == 0)
        {
            sprite->callback = SpriteCB_Idle;
            sprite->data[1] = 0;
        }
    }
}

// Unused
static void SetIdleSpriteCallback(struct Sprite *sprite)
{
    sprite->callback = SpriteCB_Idle;
}

static void SpriteCB_Idle(struct Sprite *sprite)
{
}

#define sSpeedX data[1]
#define sSpeedY data[2]

void SpriteCB_FaintSlideAnim(struct Sprite *sprite)
{
    if (!(gIntroSlideFlags & 1))
    {
        sprite->x2 += sprite->sSpeedX;
        sprite->y2 += sprite->sSpeedY;
    }
}

#undef sSpeedX
#undef sSpeedY

#define sSinIndex           data[3]
#define sDelta              data[4]
#define sAmplitude          data[5]
#define sBouncerSpriteId    data[6]
#define sWhich              data[7]

void DoBounceEffect(u8 battler, u8 which, s8 delta, s8 amplitude)
{
    u8 invisibleSpriteId;
    u8 bouncerSpriteId;

    switch (which)
    {
    case BOUNCE_HEALTHBOX:
    default:
        if (gBattleSpritesDataPtr->healthBoxesData[battler].healthboxIsBouncing)
            return;
        break;
    case BOUNCE_MON:
        if (gBattleSpritesDataPtr->healthBoxesData[battler].battlerIsBouncing)
            return;
        break;
    }

    invisibleSpriteId = CreateInvisibleSpriteWithCallback(SpriteCB_BounceEffect);
    if (which == BOUNCE_HEALTHBOX)
    {
        bouncerSpriteId = gHealthboxSpriteIds[battler];
        gBattleSpritesDataPtr->healthBoxesData[battler].healthboxBounceSpriteId = invisibleSpriteId;
        gBattleSpritesDataPtr->healthBoxesData[battler].healthboxIsBouncing = 1;
        gSprites[invisibleSpriteId].sSinIndex = 128; // 0
    }
    else
    {
        bouncerSpriteId = gBattlerSpriteIds[battler];
        gBattleSpritesDataPtr->healthBoxesData[battler].battlerBounceSpriteId = invisibleSpriteId;
        gBattleSpritesDataPtr->healthBoxesData[battler].battlerIsBouncing = 1;
        gSprites[invisibleSpriteId].sSinIndex = 192; // -1
    }
    gSprites[invisibleSpriteId].sDelta = delta;
    gSprites[invisibleSpriteId].sAmplitude = amplitude;
    gSprites[invisibleSpriteId].sBouncerSpriteId = bouncerSpriteId;
    gSprites[invisibleSpriteId].sWhich = which;
    gSprites[invisibleSpriteId].sBattler = battler;
    gSprites[bouncerSpriteId].x2 = 0;
    gSprites[bouncerSpriteId].y2 = 0;
}

void EndBounceEffect(u8 battler, u8 which)
{
    u8 bouncerSpriteId;

    if (which == BOUNCE_HEALTHBOX)
    {
        if (!gBattleSpritesDataPtr->healthBoxesData[battler].healthboxIsBouncing)
            return;

        bouncerSpriteId = gSprites[gBattleSpritesDataPtr->healthBoxesData[battler].healthboxBounceSpriteId].sBouncerSpriteId;
        DestroySprite(&gSprites[gBattleSpritesDataPtr->healthBoxesData[battler].healthboxBounceSpriteId]);
        gBattleSpritesDataPtr->healthBoxesData[battler].healthboxIsBouncing = 0;
    }
    else
    {
        if (!gBattleSpritesDataPtr->healthBoxesData[battler].battlerIsBouncing)
            return;

        bouncerSpriteId = gSprites[gBattleSpritesDataPtr->healthBoxesData[battler].battlerBounceSpriteId].sBouncerSpriteId;
        DestroySprite(&gSprites[gBattleSpritesDataPtr->healthBoxesData[battler].battlerBounceSpriteId]);
        gBattleSpritesDataPtr->healthBoxesData[battler].battlerIsBouncing = 0;
    }

    gSprites[bouncerSpriteId].x2 = 0;
    gSprites[bouncerSpriteId].y2 = 0;
}

static void SpriteCB_BounceEffect(struct Sprite *sprite)
{
    u8 bouncerSpriteId = sprite->sBouncerSpriteId;
    s32 index = sprite->sSinIndex;
    s32 y = Sin(index, sprite->sAmplitude) + sprite->sAmplitude;

    gSprites[bouncerSpriteId].y2 = y;
    sprite->sSinIndex = (sprite->sSinIndex + sprite->sDelta) & 0xFF;
}

#undef sSinIndex
#undef sDelta
#undef sAmplitude
#undef sBouncerSpriteId
#undef sWhich

void SpriteCB_PlayerMonFromBall(struct Sprite *sprite)
{
    if (sprite->affineAnimEnded)
        BattleAnimateBackSprite(sprite, sprite->sSpeciesId);
}

static void SpriteCB_TrainerThrowObject_Main(struct Sprite *sprite)
{
    AnimSetCenterToCornerVecX(sprite);
    if (sprite->animEnded)
        sprite->callback = SpriteCB_Idle;
}

// Sprite callback for a trainer back pic to throw an object
// (Wally throwing a ball, throwing Pokéblocks/balls in the Safari Zone)
void SpriteCB_TrainerThrowObject(struct Sprite *sprite)
{
    StartSpriteAnim(sprite, 1);
    sprite->callback = SpriteCB_TrainerThrowObject_Main;
}

void AnimSetCenterToCornerVecX(struct Sprite *sprite)
{
    if (sprite->animDelayCounter == 0)
        sprite->centerToCornerVecX = sCenterToCornerVecXs[sprite->animCmdIndex];
}

void BeginBattleIntroDummy(void)
{

}

void BeginBattleIntro(void)
{
    BattleStartClearSetData();
    gBattleCommunication[1] = 0;
    gBattleStruct->introState = 0;
    gBattleMainFunc = DoBattleIntro;
}

static void BattleMainCB1(void)
{
    gBattleMainFunc();

    for (gActiveBattler = 0; gActiveBattler < gBattlersCount; gActiveBattler++)
        gBattlerControllerFuncs[gActiveBattler]();
}

static void BattleStartClearSetData(void)
{
    s32 i;

    TurnValuesCleanUp(FALSE);
    SpecialStatusesClear();

    memset(&gDisableStructs, 0, sizeof(gDisableStructs));
    memset(&gFieldTimers, 0, sizeof(gFieldTimers));
    memset(&gSideStatuses, 0, sizeof(gSideStatuses));
    memset(&gSideTimers, 0, sizeof(gSideTimers));
    memset(&gWishFutureKnock, 0, sizeof(gWishFutureKnock));
    memset(&gBattleResults, 0, sizeof(gBattleResults));

    for (i = 0; i < MAX_BATTLERS_COUNT; i++)
    {
        gStatuses3[i] = 0;
        gStatuses4[i] = 0;
        gDisableStructs[i].isFirstTurn = 2;
        gLastMoves[i] = MOVE_NONE;
        gLastLandedMoves[i] = MOVE_NONE;
        gLastHitByType[i] = 0;
        gLastResultingMoves[i] = MOVE_NONE;
        gLastHitBy[i] = 0xFF;
        gLockedMoves[i] = MOVE_NONE;
        gLastPrintedMoves[i] = MOVE_NONE;
        gBattleResources->flags->flags[i] = 0;
        gPalaceSelectionBattleScripts[i] = 0;
        gBattleStruct->lastTakenMove[i] = MOVE_NONE;
        gBattleStruct->choicedMove[i] = MOVE_NONE;
        gBattleStruct->changedItems[i] = 0;
        gBattleStruct->lastTakenMoveFrom[i][0] = MOVE_NONE;
        gBattleStruct->lastTakenMoveFrom[i][1] = MOVE_NONE;
        gBattleStruct->lastTakenMoveFrom[i][2] = MOVE_NONE;
        gBattleStruct->lastTakenMoveFrom[i][3] = MOVE_NONE;
        gBattleStruct->AI_monToSwitchIntoId[i] = PARTY_SIZE;
        gBattleStruct->skyDropTargets[i] = 0xFF;
        gBattleStruct->overwrittenAbilities[i] = ABILITY_NONE;
    }

    gLastUsedMove = 0;
    gFieldStatuses = 0;

    gHasFetchedBall = FALSE;
    gLastUsedBall = 0;

    gBattlerAttacker = 0;
    gBattlerTarget = 0;
    gBattleWeather = 0;
    gHitMarker = 0;

    if (!(gBattleTypeFlags & BATTLE_TYPE_RECORDED))
    {
        if (!(gBattleTypeFlags & BATTLE_TYPE_LINK) && gSaveBlock2Ptr->optionsBattleSceneOff == TRUE)
            gHitMarker |= HITMARKER_NO_ANIMATIONS;
    }
    else if (!(gBattleTypeFlags & (BATTLE_TYPE_LINK | BATTLE_TYPE_RECORDED_LINK)) && GetBattleSceneInRecordedBattle())
    {
        gHitMarker |= HITMARKER_NO_ANIMATIONS;
    }

    gBattleScripting.battleStyle = gSaveBlock2Ptr->optionsBattleStyle;
	gBattleScripting.expOnCatch = (B_EXP_CATCH >= GEN_6);
	gBattleScripting.monCaught = FALSE;

    gMultiHitCounter = 0;
    gBattleScripting.savedDmg = 0;
    gBattleOutcome = 0;
    gBattleControllerExecFlags = 0;
    gPaydayMoney = 0;
    gBattleResources->battleScriptsStack->size = 0;
    gBattleResources->battleCallbackStack->size = 0;

    for (i = 0; i < BATTLE_COMMUNICATION_ENTRIES_COUNT; i++)
        gBattleCommunication[i] = 0;

    gPauseCounterBattle = 0;
    gBattleMoveDamage = 0;
    gIntroSlideFlags = 0;
    gBattleScripting.animTurn = 0;
    gBattleScripting.animTargetsHit = 0;
    gLeveledUpInBattle = 0;
    gAbsentBattlerFlags = 0;
    gBattleStruct->runTries = 0;
    gBattleStruct->safariGoNearCounter = 0;
    gBattleStruct->safariPkblThrowCounter = 0;
    gBattleStruct->safariCatchFactor = gSpeciesInfo[GetMonData(&gEnemyParty[0], MON_DATA_SPECIES)].catchRate * 100 / 1275;
    gBattleStruct->safariEscapeFactor = 3;
    gBattleStruct->wildVictorySong = 0;
    gBattleStruct->moneyMultiplier = 1;

    gBattleStruct->givenExpMons = 0;
    gBattleStruct->palaceFlags = 0;

    gRandomTurnNumber = Random();

    gBattleResults.shinyWildMon = IsMonShiny(&gEnemyParty[0]);

    gBattleStruct->arenaLostPlayerMons = 0;
    gBattleStruct->arenaLostOpponentMons = 0;

    gBattleStruct->mega.triggerSpriteId = 0xFF;

    gBattleStruct->stickyWebUser = 0xFF;
    gBattleStruct->appearedInBattle = 0;
    gBattleStruct->beatUpSlot = 0;

    for (i = 0; i < PARTY_SIZE; i++)
    {
        gBattleStruct->usedHeldItems[i][B_SIDE_PLAYER] = 0;
        gBattleStruct->usedHeldItems[i][B_SIDE_OPPONENT] = 0;
        gBattleStruct->itemStolen[i].originalItem = GetMonData(&gPlayerParty[i], MON_DATA_HELD_ITEM);
        gPartyCriticalHits[i] = 0;
        gBattleStruct->allowedToChangeFormInWeather[i][B_SIDE_PLAYER] = FALSE;
        gBattleStruct->allowedToChangeFormInWeather[i][B_SIDE_OPPONENT] = FALSE;
    }

    gBattleStruct->swapDamageCategory = FALSE; // Photon Geyser, Shell Side Arm, Light That Burns the Sky
}

void SwitchInClearSetData(void)
{
    s32 i;
    struct DisableStruct disableStructCopy = gDisableStructs[gActiveBattler];

    ClearIllusionMon(gActiveBattler);
    if (gBattleMoves[gCurrentMove].effect != EFFECT_BATON_PASS)
    {
        for (i = 0; i < NUM_BATTLE_STATS; i++)
            gBattleMons[gActiveBattler].statStages[i] = DEFAULT_STAT_STAGE;
        for (i = 0; i < gBattlersCount; i++)
        {
            if ((gBattleMons[i].status2 & STATUS2_ESCAPE_PREVENTION) && gDisableStructs[i].battlerPreventingEscape == gActiveBattler)
                gBattleMons[i].status2 &= ~STATUS2_ESCAPE_PREVENTION;
            if ((gStatuses3[i] & STATUS3_ALWAYS_HITS) && gDisableStructs[i].battlerWithSureHit == gActiveBattler)
            {
                gStatuses3[i] &= ~STATUS3_ALWAYS_HITS;
                gDisableStructs[i].battlerWithSureHit = 0;
            }
        }
    }
    if (gBattleMoves[gCurrentMove].effect == EFFECT_BATON_PASS)
    {
        gBattleMons[gActiveBattler].status2 &= (STATUS2_CONFUSION | STATUS2_FOCUS_ENERGY | STATUS2_SUBSTITUTE | STATUS2_ESCAPE_PREVENTION | STATUS2_CURSED);
        gStatuses3[gActiveBattler] &= (STATUS3_LEECHSEED_BATTLER | STATUS3_LEECHSEED | STATUS3_ALWAYS_HITS | STATUS3_PERISH_SONG | STATUS3_ROOTED
                                       | STATUS3_GASTRO_ACID | STATUS3_EMBARGO | STATUS3_TELEKINESIS | STATUS3_MAGNET_RISE | STATUS3_HEAL_BLOCK
                                       | STATUS3_AQUA_RING | STATUS3_POWER_TRICK);
        gStatuses4[gActiveBattler] &= (STATUS4_MUD_SPORT | STATUS4_WATER_SPORT);
        for (i = 0; i < gBattlersCount; i++)
        {
            if (GetBattlerSide(gActiveBattler) != GetBattlerSide(i)
             && (gStatuses3[i] & STATUS3_ALWAYS_HITS) != 0
             && (gDisableStructs[i].battlerWithSureHit == gActiveBattler))
            {
                gStatuses3[i] &= ~STATUS3_ALWAYS_HITS;
                gStatuses3[i] |= STATUS3_ALWAYS_HITS_TURN(2);
            }
        }
        if (gStatuses3[gActiveBattler] & STATUS3_POWER_TRICK)
            SWAP(gBattleMons[gActiveBattler].attack, gBattleMons[gActiveBattler].defense, i);
    }
    else
    {
        gBattleMons[gActiveBattler].status2 = 0;
        gStatuses3[gActiveBattler] = 0;
        gStatuses4[gActiveBattler] = 0;
    }

    for (i = 0; i < gBattlersCount; i++)
    {
        if (gBattleMons[i].status2 & STATUS2_INFATUATED_WITH(gActiveBattler))
            gBattleMons[i].status2 &= ~STATUS2_INFATUATED_WITH(gActiveBattler);
        if ((gBattleMons[i].status2 & STATUS2_WRAPPED) && *(gBattleStruct->wrappedBy + i) == gActiveBattler)
            gBattleMons[i].status2 &= ~STATUS2_WRAPPED;
    }

    gActionSelectionCursor[gActiveBattler] = 0;
    gMoveSelectionCursor[gActiveBattler] = 0;

    memset(&gDisableStructs[gActiveBattler], 0, sizeof(struct DisableStruct));

    if (gBattleMoves[gCurrentMove].effect == EFFECT_BATON_PASS)
    {
        gDisableStructs[gActiveBattler].substituteHP = disableStructCopy.substituteHP;
        gDisableStructs[gActiveBattler].battlerWithSureHit = disableStructCopy.battlerWithSureHit;
        gDisableStructs[gActiveBattler].perishSongTimer = disableStructCopy.perishSongTimer;
        gDisableStructs[gActiveBattler].battlerPreventingEscape = disableStructCopy.battlerPreventingEscape;
    }

    gMoveResultFlags = 0;
    gDisableStructs[gActiveBattler].isFirstTurn = 2;
    gDisableStructs[gActiveBattler].truantSwitchInHack = disableStructCopy.truantSwitchInHack;
    gLastMoves[gActiveBattler] = MOVE_NONE;
    gLastLandedMoves[gActiveBattler] = MOVE_NONE;
    gLastHitByType[gActiveBattler] = 0;
    gLastResultingMoves[gActiveBattler] = MOVE_NONE;
    gLastPrintedMoves[gActiveBattler] = MOVE_NONE;
    gLastHitBy[gActiveBattler] = 0xFF;

    gBattleStruct->lastTakenMove[gActiveBattler] = 0;
    gBattleStruct->sameMoveTurns[gActiveBattler] = 0;
    gBattleStruct->lastTakenMoveFrom[gActiveBattler][0] = 0;
    gBattleStruct->lastTakenMoveFrom[gActiveBattler][1] = 0;
    gBattleStruct->lastTakenMoveFrom[gActiveBattler][2] = 0;
    gBattleStruct->lastTakenMoveFrom[gActiveBattler][3] = 0;
    gBattleStruct->lastMoveFailed &= ~(gBitTable[gActiveBattler]);
    gBattleStruct->palaceFlags &= ~(gBitTable[gActiveBattler]);

    if (gActiveBattler == gBattleStruct->stickyWebUser)
        gBattleStruct->stickyWebUser = 0xFF;    // Switched into sticky web user slot so reset it

    for (i = 0; i < gBattlersCount; i++)
    {
        if (i != gActiveBattler && GetBattlerSide(i) != GetBattlerSide(gActiveBattler))
            gBattleStruct->lastTakenMove[i] = MOVE_NONE;

        gBattleStruct->lastTakenMoveFrom[i][gActiveBattler] = 0;
    }

    gBattleStruct->choicedMove[gActiveBattler] = MOVE_NONE;
    gBattleResources->flags->flags[gActiveBattler] = 0;
    gCurrentMove = MOVE_NONE;
    gBattleStruct->arenaTurnCounter = 0xFF;

    // Reset damage to prevent things like red card activating if the switched-in mon is holding it
    gSpecialStatuses[gActiveBattler].physicalDmg = 0;
    gSpecialStatuses[gActiveBattler].specialDmg = 0;

    gBattleStruct->overwrittenAbilities[gActiveBattler] = ABILITY_NONE;

    Ai_UpdateSwitchInData(gActiveBattler);
}

void FaintClearSetData(void)
{
    s32 i;

    for (i = 0; i < NUM_BATTLE_STATS; i++)
        gBattleMons[gActiveBattler].statStages[i] = DEFAULT_STAT_STAGE;

    gBattleMons[gActiveBattler].status2 = 0;
    gStatuses3[gActiveBattler] = 0;
    gStatuses4[gActiveBattler] = 0;

    for (i = 0; i < gBattlersCount; i++)
    {
        if ((gBattleMons[i].status2 & STATUS2_ESCAPE_PREVENTION) && gDisableStructs[i].battlerPreventingEscape == gActiveBattler)
            gBattleMons[i].status2 &= ~STATUS2_ESCAPE_PREVENTION;
        if (gBattleMons[i].status2 & STATUS2_INFATUATED_WITH(gActiveBattler))
            gBattleMons[i].status2 &= ~STATUS2_INFATUATED_WITH(gActiveBattler);
        if ((gBattleMons[i].status2 & STATUS2_WRAPPED) && *(gBattleStruct->wrappedBy + i) == gActiveBattler)
            gBattleMons[i].status2 &= ~STATUS2_WRAPPED;
    }

    gActionSelectionCursor[gActiveBattler] = 0;
    gMoveSelectionCursor[gActiveBattler] = 0;

    memset(&gDisableStructs[gActiveBattler], 0, sizeof(struct DisableStruct));

    gProtectStructs[gActiveBattler].protected = FALSE;
    gProtectStructs[gActiveBattler].spikyShielded = FALSE;
    gProtectStructs[gActiveBattler].kingsShielded = FALSE;
    gProtectStructs[gActiveBattler].banefulBunkered = FALSE;
    gProtectStructs[gActiveBattler].quash = FALSE;
    gProtectStructs[gActiveBattler].obstructed = FALSE;
    gProtectStructs[gActiveBattler].silkTrapped = FALSE;
    gProtectStructs[gActiveBattler].endured = FALSE;
    gProtectStructs[gActiveBattler].noValidMoves = FALSE;
    gProtectStructs[gActiveBattler].helpingHand = FALSE;
    gProtectStructs[gActiveBattler].bounceMove = FALSE;
    gProtectStructs[gActiveBattler].stealMove = FALSE;
    gProtectStructs[gActiveBattler].prlzImmobility = FALSE;
    gProtectStructs[gActiveBattler].confusionSelfDmg = FALSE;
    gProtectStructs[gActiveBattler].targetAffected = FALSE;
    gProtectStructs[gActiveBattler].chargingTurn = FALSE;
    gProtectStructs[gActiveBattler].fleeType = 0;
    gProtectStructs[gActiveBattler].usedImprisonedMove = FALSE;
    gProtectStructs[gActiveBattler].loveImmobility = FALSE;
    gProtectStructs[gActiveBattler].usedDisabledMove = FALSE;
    gProtectStructs[gActiveBattler].usedTauntedMove = FALSE;
    gProtectStructs[gActiveBattler].flag2Unknown = FALSE;
    gProtectStructs[gActiveBattler].flinchImmobility = FALSE;
    gProtectStructs[gActiveBattler].notFirstStrike = FALSE;
    gProtectStructs[gActiveBattler].usedHealBlockedMove = FALSE;
    gProtectStructs[gActiveBattler].usesBouncedMove = FALSE;
    gProtectStructs[gActiveBattler].usedGravityPreventedMove = FALSE;
    gProtectStructs[gActiveBattler].usedThroatChopPreventedMove = FALSE;
    gProtectStructs[gActiveBattler].statRaised = FALSE;
    gProtectStructs[gActiveBattler].statFell = FALSE;
    gProtectStructs[gActiveBattler].pranksterElevated = FALSE;

    gDisableStructs[gActiveBattler].isFirstTurn = 2;

    gLastMoves[gActiveBattler] = MOVE_NONE;
    gLastLandedMoves[gActiveBattler] = MOVE_NONE;
    gLastHitByType[gActiveBattler] = 0;
    gLastResultingMoves[gActiveBattler] = MOVE_NONE;
    gLastPrintedMoves[gActiveBattler] = MOVE_NONE;
    gLastHitBy[gActiveBattler] = 0xFF;

    gBattleStruct->choicedMove[gActiveBattler] = MOVE_NONE;
    gBattleStruct->sameMoveTurns[gActiveBattler] = 0;
    gBattleStruct->lastTakenMove[gActiveBattler] = MOVE_NONE;
    gBattleStruct->lastTakenMoveFrom[gActiveBattler][0] = 0;
    gBattleStruct->lastTakenMoveFrom[gActiveBattler][1] = 0;
    gBattleStruct->lastTakenMoveFrom[gActiveBattler][2] = 0;
    gBattleStruct->lastTakenMoveFrom[gActiveBattler][3] = 0;

    gBattleStruct->palaceFlags &= ~(gBitTable[gActiveBattler]);

    if (gActiveBattler == gBattleStruct->stickyWebUser)
        gBattleStruct->stickyWebUser = 0xFF;    // User of sticky web fainted, so reset the stored battler ID

    for (i = 0; i < gBattlersCount; i++)
    {
        if (i != gActiveBattler && GetBattlerSide(i) != GetBattlerSide(gActiveBattler))
            gBattleStruct->lastTakenMove[i] = MOVE_NONE;

        gBattleStruct->lastTakenMoveFrom[i][gActiveBattler] = 0;
    }

    gBattleResources->flags->flags[gActiveBattler] = 0;

    gBattleMons[gActiveBattler].type1 = gSpeciesInfo[gBattleMons[gActiveBattler].species].types[0];
    gBattleMons[gActiveBattler].type2 = gSpeciesInfo[gBattleMons[gActiveBattler].species].types[1];
    gBattleMons[gActiveBattler].type3 = TYPE_MYSTERY;

    Ai_UpdateFaintData(gActiveBattler);
    TryBattleFormChange(gActiveBattler, FORM_CHANGE_FAINT);

    gBattleStruct->overwrittenAbilities[gActiveBattler] = ABILITY_NONE;

    // If the fainted mon was involved in a Sky Drop
    if (gBattleStruct->skyDropTargets[gActiveBattler] != 0xFF)
    {
        // Get battler id of the other Pokemon involved in this Sky Drop
        u8 otherSkyDropper = gBattleStruct->skyDropTargets[gActiveBattler];

        // Clear Sky Drop data
        gBattleStruct->skyDropTargets[gActiveBattler] = 0xFF;
        gBattleStruct->skyDropTargets[otherSkyDropper] = 0xFF;

        // If the other Pokemon involved in this Sky Drop was the target, not the attacker
        if (gStatuses3[otherSkyDropper] & STATUS3_SKY_DROPPED)
        {
            // Release the target and take them out of the semi-invulnerable state
            gStatuses3[otherSkyDropper] &= ~(STATUS3_SKY_DROPPED | STATUS3_ON_AIR);

            // Make the target's sprite visible
            gSprites[gBattlerSpriteIds[otherSkyDropper]].invisible = FALSE;

            // If the target was sky dropped in the middle of using Outrage/Petal Dance/Thrash,
            // confuse them upon release and print "confused via fatigue" message and animation.
            if (gBattleMons[otherSkyDropper].status2 & STATUS2_LOCK_CONFUSE)
            {
                gBattleMons[otherSkyDropper].status2 &= ~(STATUS2_LOCK_CONFUSE);

                // If the released mon can be confused, do so.
                // Don't use CanBeConfused here, since it can cause issues in edge cases.
                if (!(GetBattlerAbility(otherSkyDropper) == ABILITY_OWN_TEMPO
                    || gBattleMons[otherSkyDropper].status2 & STATUS2_CONFUSION
                    || IsBattlerTerrainAffected(otherSkyDropper, STATUS_FIELD_MISTY_TERRAIN)))
                {
                    gBattleMons[otherSkyDropper].status2 |= STATUS2_CONFUSION_TURN(((Random()) % 4) + 2);
                    gBattlerAttacker = otherSkyDropper;
                    gBattlescriptCurrInstr = BattleScript_ThrashConfuses - 2;
                }
            }
        }
    }

    // Clear Z-Move data
    gBattleStruct->zmove.active = FALSE;
    gBattleStruct->zmove.toBeUsed[gActiveBattler] = MOVE_NONE;
    gBattleStruct->zmove.effect = EFFECT_HIT;
}

static void DoBattleIntro(void)
{
    s32 i;
    u8 *state = &gBattleStruct->introState;

    switch (*state)
    {
    case 0: // Get Data of all battlers.
        gActiveBattler = gBattleCommunication[1];
        BtlController_EmitGetMonData(BUFFER_A, REQUEST_ALL_BATTLE, 0);
        MarkBattlerForControllerExec(gActiveBattler);
        (*state)++;
        break;
    case 1: // Loop through all battlers.
        if (!gBattleControllerExecFlags)
        {
            if (++gBattleCommunication[1] == gBattlersCount)
                (*state)++;
            else
                *state = 0;
        }
        break;
    case 2: // Start graphical intro slide.
        if (!gBattleControllerExecFlags)
        {
            gActiveBattler = GetBattlerAtPosition(0);
            BtlController_EmitIntroSlide(BUFFER_A, gBattleTerrain);
            MarkBattlerForControllerExec(gActiveBattler);
            gBattleCommunication[0] = 0;
            gBattleCommunication[1] = 0;
            (*state)++;
        }
        break;
    case 3: // Wait for intro slide.
        if (!gBattleControllerExecFlags)
            (*state)++;
        break;
    case 4: // Copy battler data gotten in cases 0 and 1. Draw trainer/mon sprite.
        for (gActiveBattler = 0; gActiveBattler < gBattlersCount; gActiveBattler++)
        {
            if ((gBattleTypeFlags & BATTLE_TYPE_SAFARI) && GetBattlerSide(gActiveBattler) == B_SIDE_PLAYER)
            {
                memset(&gBattleMons[gActiveBattler], 0, sizeof(struct BattlePokemon));
            }
            else
            {
                memcpy(&gBattleMons[gActiveBattler], &gBattleResources->bufferB[gActiveBattler][4], sizeof(struct BattlePokemon));
                gBattleMons[gActiveBattler].type1 = gSpeciesInfo[gBattleMons[gActiveBattler].species].types[0];
                gBattleMons[gActiveBattler].type2 = gSpeciesInfo[gBattleMons[gActiveBattler].species].types[1];
                gBattleMons[gActiveBattler].type3 = TYPE_MYSTERY;
                gBattleMons[gActiveBattler].ability = GetAbilityBySpecies(gBattleMons[gActiveBattler].species, gBattleMons[gActiveBattler].abilityNum);
                gBattleStruct->hpOnSwitchout[GetBattlerSide(gActiveBattler)] = gBattleMons[gActiveBattler].hp;
                gBattleMons[gActiveBattler].status2 = 0;
                for (i = 0; i < NUM_BATTLE_STATS; i++)
                    gBattleMons[gActiveBattler].statStages[i] = DEFAULT_STAT_STAGE;
            }

            // Draw sprite.
            switch (GetBattlerPosition(gActiveBattler))
            {
            case B_POSITION_PLAYER_LEFT: // player sprite
                BtlController_EmitDrawTrainerPic(BUFFER_A);
                MarkBattlerForControllerExec(gActiveBattler);
                break;
            case B_POSITION_OPPONENT_LEFT:
                if (gBattleTypeFlags & BATTLE_TYPE_TRAINER) // opponent 1 sprite
                {
                    BtlController_EmitDrawTrainerPic(BUFFER_A);
                    MarkBattlerForControllerExec(gActiveBattler);
                }
                else // wild mon 1
                {
                    BtlController_EmitLoadMonSprite(BUFFER_A);
                    MarkBattlerForControllerExec(gActiveBattler);
                    gBattleResults.lastOpponentSpecies = GetMonData(&gEnemyParty[gBattlerPartyIndexes[gActiveBattler]], MON_DATA_SPECIES, NULL);
                }
                break;
            case B_POSITION_PLAYER_RIGHT:
                if (gBattleTypeFlags & (BATTLE_TYPE_MULTI | BATTLE_TYPE_INGAME_PARTNER)) // partner sprite
                {
                    BtlController_EmitDrawTrainerPic(BUFFER_A);
                    MarkBattlerForControllerExec(gActiveBattler);
                }
                break;
            case B_POSITION_OPPONENT_RIGHT:
                if (gBattleTypeFlags & BATTLE_TYPE_TRAINER)
                {
                    if (gBattleTypeFlags & (BATTLE_TYPE_MULTI | BATTLE_TYPE_TWO_OPPONENTS) && !BATTLE_TWO_VS_ONE_OPPONENT) // opponent 2 if exists
                    {
                        BtlController_EmitDrawTrainerPic(BUFFER_A);
                        MarkBattlerForControllerExec(gActiveBattler);
                    }
                }
                else if (IsBattlerAlive(gActiveBattler)) // wild mon 2 if alive
                {
                    BtlController_EmitLoadMonSprite(BUFFER_A);
                    MarkBattlerForControllerExec(gActiveBattler);
                    gBattleResults.lastOpponentSpecies = GetMonData(&gEnemyParty[gBattlerPartyIndexes[gActiveBattler]], MON_DATA_SPECIES, NULL);
                }
                break;
            }

            if (gBattleTypeFlags & BATTLE_TYPE_ARENA)
                BattleArena_InitPoints();
        }

        if (gBattleTypeFlags & BATTLE_TYPE_TRAINER)
        {
            (*state)++;
        }
        else // Skip party summary since it is a wild battle.
        {
        #if B_FAST_INTRO == TRUE
            *state = 7; // Don't wait for sprite, print message at the same time.
        #else
            *state = 6; // Wait for sprite to load.
        #endif
        }
        break;
    case 5: // draw party summary in trainer battles
        if (!gBattleControllerExecFlags)
        {
            struct HpAndStatus hpStatus[PARTY_SIZE];

            for (i = 0; i < PARTY_SIZE; i++)
            {
                if (GetMonData(&gEnemyParty[i], MON_DATA_SPECIES_OR_EGG) == SPECIES_NONE
                 || GetMonData(&gEnemyParty[i], MON_DATA_SPECIES_OR_EGG) == SPECIES_EGG)
                {
                    hpStatus[i].hp = HP_EMPTY_SLOT;
                    hpStatus[i].status = 0;
                }
                else
                {
                    hpStatus[i].hp = GetMonData(&gEnemyParty[i], MON_DATA_HP);
                    hpStatus[i].status = GetMonData(&gEnemyParty[i], MON_DATA_STATUS);
                }
            }

            gActiveBattler = GetBattlerAtPosition(B_POSITION_OPPONENT_LEFT);
            BtlController_EmitDrawPartyStatusSummary(BUFFER_A, hpStatus, PARTY_SUMM_SKIP_DRAW_DELAY);
            MarkBattlerForControllerExec(gActiveBattler);

            for (i = 0; i < PARTY_SIZE; i++)
            {
                if (GetMonData(&gPlayerParty[i], MON_DATA_SPECIES_OR_EGG) == SPECIES_NONE
                 || GetMonData(&gPlayerParty[i], MON_DATA_SPECIES_OR_EGG) == SPECIES_EGG)
                {
                    hpStatus[i].hp = HP_EMPTY_SLOT;
                    hpStatus[i].status = 0;
                }
                else
                {
                    hpStatus[i].hp = GetMonData(&gPlayerParty[i], MON_DATA_HP);
                    hpStatus[i].status = GetMonData(&gPlayerParty[i], MON_DATA_STATUS);
                }
            }

            gActiveBattler = GetBattlerAtPosition(B_POSITION_PLAYER_LEFT);
            BtlController_EmitDrawPartyStatusSummary(BUFFER_A, hpStatus, PARTY_SUMM_SKIP_DRAW_DELAY);
            MarkBattlerForControllerExec(gActiveBattler);

            (*state)++;
        }
        break;
    case 6: // wait for previous action to complete
        if (!gBattleControllerExecFlags)
            (*state)++;
        break;
    case 7: // print battle intro message
        if (!IsBattlerMarkedForControllerExec(GetBattlerAtPosition(B_POSITION_PLAYER_LEFT)))
        {
            PrepareStringBattle(STRINGID_INTROMSG, GetBattlerAtPosition(B_POSITION_PLAYER_LEFT));
            (*state)++;
        }
        break;
    case 8: // wait for intro message to be printed
        if (!IsBattlerMarkedForControllerExec(GetBattlerAtPosition(B_POSITION_PLAYER_LEFT)))
        {
            if (gBattleTypeFlags & BATTLE_TYPE_TRAINER)
            {
                (*state)++;
            }
            else
            {
            #if B_FAST_INTRO == TRUE
                *state = 15; // Wait for text to be printed.
            #else
                *state = 14; // Wait for text and sprite.
            #endif
            }
        }
        break;
    case 9: // print opponent sends out
        if (gBattleTypeFlags & BATTLE_TYPE_RECORDED_LINK && !(gBattleTypeFlags & BATTLE_TYPE_RECORDED_IS_MASTER))
            PrepareStringBattle(STRINGID_INTROSENDOUT, GetBattlerAtPosition(B_POSITION_PLAYER_LEFT));
        else
            PrepareStringBattle(STRINGID_INTROSENDOUT, GetBattlerAtPosition(B_POSITION_OPPONENT_LEFT));
        (*state)++;
        break;
    case 10: // wait for opponent sends out text
        if (!gBattleControllerExecFlags)
            (*state)++;
        break;
    case 11: // first opponent's mon send out animation
        if (gBattleTypeFlags & BATTLE_TYPE_RECORDED_LINK && !(gBattleTypeFlags & BATTLE_TYPE_RECORDED_IS_MASTER))
            gActiveBattler = GetBattlerAtPosition(B_POSITION_PLAYER_LEFT);
        else
            gActiveBattler = GetBattlerAtPosition(B_POSITION_OPPONENT_LEFT);

        BtlController_EmitIntroTrainerBallThrow(BUFFER_A);
        MarkBattlerForControllerExec(gActiveBattler);
        (*state)++;
        break;
    case 12: // nothing
        (*state)++;
    case 13: // second opponent's mon send out
        if (gBattleTypeFlags & (BATTLE_TYPE_MULTI | BATTLE_TYPE_TWO_OPPONENTS) && !BATTLE_TWO_VS_ONE_OPPONENT)
        {
            if (gBattleTypeFlags & BATTLE_TYPE_RECORDED_LINK && !(gBattleTypeFlags & BATTLE_TYPE_RECORDED_IS_MASTER))
                gActiveBattler = GetBattlerAtPosition(B_POSITION_PLAYER_RIGHT);
            else
                gActiveBattler = GetBattlerAtPosition(B_POSITION_OPPONENT_RIGHT);

            BtlController_EmitIntroTrainerBallThrow(BUFFER_A);
            MarkBattlerForControllerExec(gActiveBattler);
        }
    #if B_FAST_INTRO == TRUE
        if (!(gBattleTypeFlags & (BATTLE_TYPE_RECORDED | BATTLE_TYPE_RECORDED_LINK | BATTLE_TYPE_RECORDED_IS_MASTER | BATTLE_TYPE_LINK)))
            *state = 15; // Print at the same time as trainer sends out second mon.
        else
    #endif
            (*state)++;
        break;
    case 14: // wait for opponent 2 send out
        if (!gBattleControllerExecFlags)
            (*state)++;
        break;
    case 15: // wait for wild battle message
        if (!IsBattlerMarkedForControllerExec(GetBattlerAtPosition(B_POSITION_PLAYER_LEFT)))
            (*state)++;
        break;
    case 16: // print player sends out
        if (!(gBattleTypeFlags & BATTLE_TYPE_SAFARI))
        {
            if (gBattleTypeFlags & BATTLE_TYPE_RECORDED_LINK && !(gBattleTypeFlags & BATTLE_TYPE_RECORDED_IS_MASTER))
                gActiveBattler = GetBattlerAtPosition(B_POSITION_OPPONENT_LEFT);
            else
                gActiveBattler = GetBattlerAtPosition(B_POSITION_PLAYER_LEFT);

            // A hack that makes fast intro work in trainer battles too.
        #if B_FAST_INTRO == TRUE
            if (gBattleTypeFlags & BATTLE_TYPE_TRAINER
                && !(gBattleTypeFlags & (BATTLE_TYPE_RECORDED | BATTLE_TYPE_RECORDED_LINK | BATTLE_TYPE_RECORDED_IS_MASTER | BATTLE_TYPE_LINK))
                && gSprites[gHealthboxSpriteIds[gActiveBattler ^ BIT_SIDE]].callback == SpriteCallbackDummy)
            {
                return;
            }
        #endif

            PrepareStringBattle(STRINGID_INTROSENDOUT, gActiveBattler);
        }
        (*state)++;
        break;
    case 17: // wait for player send out message
        if (!(gBattleTypeFlags & BATTLE_TYPE_LINK && gBattleControllerExecFlags))
        {
            if (gBattleTypeFlags & BATTLE_TYPE_RECORDED_LINK && !(gBattleTypeFlags & BATTLE_TYPE_RECORDED_IS_MASTER))
                gActiveBattler = GetBattlerAtPosition(B_POSITION_OPPONENT_LEFT);
            else
                gActiveBattler = GetBattlerAtPosition(B_POSITION_PLAYER_LEFT);

            if (!IsBattlerMarkedForControllerExec(gActiveBattler))
                (*state)++;
        }
        break;
    case 18: // player 1 send out
        if (gBattleTypeFlags & BATTLE_TYPE_RECORDED_LINK && !(gBattleTypeFlags & BATTLE_TYPE_RECORDED_IS_MASTER))
            gActiveBattler = GetBattlerAtPosition(B_POSITION_OPPONENT_LEFT);
        else
            gActiveBattler = GetBattlerAtPosition(B_POSITION_PLAYER_LEFT);

        BtlController_EmitIntroTrainerBallThrow(BUFFER_A);
        MarkBattlerForControllerExec(gActiveBattler);
        (*state)++;
        break;
    case 19: // player 2 send out
        if (gBattleTypeFlags & (BATTLE_TYPE_MULTI | BATTLE_TYPE_INGAME_PARTNER))
        {
            if (gBattleTypeFlags & BATTLE_TYPE_RECORDED_LINK && !(gBattleTypeFlags & BATTLE_TYPE_RECORDED_IS_MASTER))
                gActiveBattler = GetBattlerAtPosition(B_POSITION_OPPONENT_RIGHT);
            else
                gActiveBattler = GetBattlerAtPosition(B_POSITION_PLAYER_RIGHT);

            BtlController_EmitIntroTrainerBallThrow(BUFFER_A);
            MarkBattlerForControllerExec(gActiveBattler);
        }
        (*state)++;
        break;
    case 20: // set dex and battle vars
        if (!gBattleControllerExecFlags)
        {
            for (gActiveBattler = 0; gActiveBattler < gBattlersCount; gActiveBattler++)
            {
                if (GetBattlerSide(gActiveBattler) == B_SIDE_OPPONENT
                 && !(gBattleTypeFlags & (BATTLE_TYPE_EREADER_TRAINER
                                          | BATTLE_TYPE_FRONTIER
                                          | BATTLE_TYPE_LINK
                                          | BATTLE_TYPE_RECORDED_LINK
                                          | BATTLE_TYPE_TRAINER_HILL)))
                {
                    HandleSetPokedexFlag(SpeciesToNationalPokedexNum(gBattleMons[gActiveBattler].species), FLAG_SET_SEEN, gBattleMons[gActiveBattler].personality);
                }
            }

            gBattleStruct->switchInAbilitiesCounter = 0;
            gBattleStruct->switchInItemsCounter = 0;
            gBattleStruct->overworldWeatherDone = FALSE;
            GetAiLogicData(); // get assumed abilities, hold effects, etc of all battlers
            Ai_InitPartyStruct(); // Save mons party counts, and first 2/4 mons on the battlefield.
            gBattleMainFunc = TryDoEventsBeforeFirstTurn;
        }
        break;
    }
}

static void TryDoEventsBeforeFirstTurn(void)
{
    s32 i, j;

    if (gBattleControllerExecFlags)
        return;

    // Set invalid mons as absent(for example when starting a double battle with only one pokemon).
    if (!(gBattleTypeFlags & BATTLE_TYPE_SAFARI))
    {
        for (i = 0; i < gBattlersCount; i++)
        {
            if (gBattleMons[i].hp == 0 || gBattleMons[i].species == SPECIES_NONE || GetMonData(GetBattlerPartyData(i), MON_DATA_IS_EGG))
                gAbsentBattlerFlags |= gBitTable[i];
        }
    }

    if (gBattleStruct->switchInAbilitiesCounter == 0)
    {
        for (i = 0; i < gBattlersCount; i++)
            gBattlerByTurnOrder[i] = i;
        for (i = 0; i < gBattlersCount - 1; i++)
        {
            for (j = i + 1; j < gBattlersCount; j++)
            {
                if (GetWhoStrikesFirst(gBattlerByTurnOrder[i], gBattlerByTurnOrder[j], TRUE) != 0)
                    SwapTurnOrder(i, j);
            }
        }
    }
    if (!gBattleStruct->overworldWeatherDone
        && AbilityBattleEffects(0, 0, 0, ABILITYEFFECT_SWITCH_IN_WEATHER, 0) != 0)
    {
        gBattleStruct->overworldWeatherDone = TRUE;
        return;
    }

    if (!gBattleStruct->terrainDone && AbilityBattleEffects(0, 0, 0, ABILITYEFFECT_SWITCH_IN_TERRAIN, 0) != 0)
    {
        gBattleStruct->terrainDone = TRUE;
        return;
    }

    // Totem boosts
    for (i = 0; i < gBattlersCount; i++)
    {
        if (gTotemBoosts[i].stats != 0)
        {
            gBattlerAttacker = i;
            BattleScriptExecute(BattleScript_TotemVar);
            return;
        }
    }
    memset(gTotemBoosts, 0, sizeof(gTotemBoosts));  // erase all totem boosts just to be safe

    // Check neutralizing gas
    if (AbilityBattleEffects(ABILITYEFFECT_NEUTRALIZINGGAS, 0, 0, 0, 0) != 0)
        return;

    // Check all switch in abilities happening from the fastest mon to slowest.
    while (gBattleStruct->switchInAbilitiesCounter < gBattlersCount)
    {
        gBattlerAttacker = gBattlerByTurnOrder[gBattleStruct->switchInAbilitiesCounter++];

        // Primal Reversion
        if (GetBattlerHoldEffect(gBattlerAttacker, TRUE) == HOLD_EFFECT_PRIMAL_ORB
            && GetBattleFormChangeTargetSpecies(gBattlerAttacker, FORM_CHANGE_BATTLE_PRIMAL_REVERSION) != SPECIES_NONE)
        {
            BattleScriptExecute(BattleScript_PrimalReversion);
            return;
        }
        if (AbilityBattleEffects(ABILITYEFFECT_ON_SWITCHIN, gBattlerAttacker, 0, 0, 0) != 0)
            return;
    }
    if (AbilityBattleEffects(ABILITYEFFECT_TRACE1, 0, 0, 0, 0) != 0)
        return;
    // Check all switch in items having effect from the fastest mon to slowest.
    while (gBattleStruct->switchInItemsCounter < gBattlersCount)
    {
        if (ItemBattleEffects(ITEMEFFECT_ON_SWITCH_IN, gBattlerByTurnOrder[gBattleStruct->switchInItemsCounter++], FALSE))
            return;
    }

    for (i = 0; i < MAX_BATTLERS_COUNT; i++)
    {
        *(gBattleStruct->monToSwitchIntoId + i) = PARTY_SIZE;
        gChosenActionByBattler[i] = B_ACTION_NONE;
        gChosenMoveByBattler[i] = MOVE_NONE;
        // Record party slots of player's mons that appeared in battle
        if (!IsBattlerAIControlled(i))
            gBattleStruct->appearedInBattle |= gBitTable[gBattlerPartyIndexes[i]];
    }
    TurnValuesCleanUp(FALSE);
    SpecialStatusesClear();
    *(&gBattleStruct->absentBattlerFlags) = gAbsentBattlerFlags;
    BattlePutTextOnWindow(gText_EmptyString3, B_WIN_MSG);
    gBattleMainFunc = HandleTurnActionSelectionState;
    ResetSentPokesToOpponentValue();

    for (i = 0; i < BATTLE_COMMUNICATION_ENTRIES_COUNT; i++)
        gBattleCommunication[i] = 0;

    for (i = 0; i < gBattlersCount; i++)
        gBattleMons[i].status2 &= ~STATUS2_FLINCHED;

    *(&gBattleStruct->turnEffectsTracker) = 0;
    *(&gBattleStruct->turnEffectsBattlerId) = 0;
    *(&gBattleStruct->wishPerishSongState) = 0;
    *(&gBattleStruct->wishPerishSongBattlerId) = 0;
    gBattleScripting.moveendState = 0;
    gBattleStruct->faintedActionsState = 0;
    gBattleStruct->turnCountersTracker = 0;
    gMoveResultFlags = 0;

    gRandomTurnNumber = Random();

    GetAiLogicData(); // get assumed abilities, hold effects, etc of all battlers

    if (gBattleTypeFlags & BATTLE_TYPE_ARENA)
    {
        StopCryAndClearCrySongs();
        BattleScriptExecute(BattleScript_ArenaTurnBeginning);
    }
}

static void HandleEndTurn_ContinueBattle(void)
{
    s32 i;

    if (gBattleControllerExecFlags == 0)
    {
        gBattleMainFunc = BattleTurnPassed;
        for (i = 0; i < BATTLE_COMMUNICATION_ENTRIES_COUNT; i++)
            gBattleCommunication[i] = 0;
        for (i = 0; i < gBattlersCount; i++)
        {
            gBattleMons[i].status2 &= ~STATUS2_FLINCHED;
            if ((gBattleMons[i].status1 & STATUS1_SLEEP) && (gBattleMons[i].status2 & STATUS2_MULTIPLETURNS))
                CancelMultiTurnMoves(i);
        }
        gBattleStruct->turnEffectsTracker = 0;
        gBattleStruct->turnEffectsBattlerId = 0;
        gBattleStruct->wishPerishSongState = 0;
        gBattleStruct->wishPerishSongBattlerId = 0;
        gBattleStruct->turnCountersTracker = 0;
        gMoveResultFlags = 0;
    }
}

void BattleTurnPassed(void)
{
    s32 i;

    TurnValuesCleanUp(TRUE);
    if (gBattleOutcome == 0)
    {
        if (DoFieldEndTurnEffects())
            return;
        if (DoBattlerEndTurnEffects())
            return;
    }
    if (HandleFaintedMonActions())
        return;
    gBattleStruct->faintedActionsState = 0;
    if (HandleWishPerishSongOnTurnEnd())
        return;

    TurnValuesCleanUp(FALSE);
    gHitMarker &= ~HITMARKER_NO_ATTACKSTRING;
    gHitMarker &= ~HITMARKER_UNABLE_TO_USE_MOVE;
    gHitMarker &= ~HITMARKER_PLAYER_FAINTED;
    gHitMarker &= ~HITMARKER_PASSIVE_DAMAGE;
    gBattleScripting.animTurn = 0;
    gBattleScripting.animTargetsHit = 0;
    gBattleScripting.moveendState = 0;
    gBattleMoveDamage = 0;
    gMoveResultFlags = 0;

    for (i = 0; i < 5; i++)
        gBattleCommunication[i] = 0;

    if (gBattleOutcome != 0)
    {
        gCurrentActionFuncId = B_ACTION_FINISHED;
        gBattleMainFunc = RunTurnActionsFunctions;
        return;
    }

    if (gBattleResults.battleTurnCounter < 0xFF)
    {
        gBattleResults.battleTurnCounter++;
        gBattleStruct->arenaTurnCounter++;
    }

    for (i = 0; i < gBattlersCount; i++)
    {
        gChosenActionByBattler[i] = B_ACTION_NONE;
        gChosenMoveByBattler[i] = MOVE_NONE;
    }

    for (i = 0; i < MAX_BATTLERS_COUNT; i++)
        *(gBattleStruct->monToSwitchIntoId + i) = PARTY_SIZE;

    *(&gBattleStruct->absentBattlerFlags) = gAbsentBattlerFlags;
    BattlePutTextOnWindow(gText_EmptyString3, B_WIN_MSG);
    GetAiLogicData(); // get assumed abilities, hold effects, etc of all battlers
    gBattleMainFunc = HandleTurnActionSelectionState;
    gRandomTurnNumber = Random();

    if (gBattleTypeFlags & BATTLE_TYPE_PALACE)
        BattleScriptExecute(BattleScript_PalacePrintFlavorText);
    else if (gBattleTypeFlags & BATTLE_TYPE_ARENA && gBattleStruct->arenaTurnCounter == 0)
        BattleScriptExecute(BattleScript_ArenaTurnBeginning);
    else if ((i = ShouldDoTrainerSlide(GetBattlerAtPosition(B_POSITION_OPPONENT_LEFT), TRAINER_SLIDE_LAST_LOW_HP)))
        BattleScriptExecute(i == 1 ? BattleScript_TrainerASlideMsgEnd2 : BattleScript_TrainerBSlideMsgEnd2);
}

u8 IsRunningFromBattleImpossible(void)
{
    u32 holdEffect, i;

    if (gBattleMons[gActiveBattler].item == ITEM_ENIGMA_BERRY_E_READER)
        holdEffect = gEnigmaBerries[gActiveBattler].holdEffect;
    else
        holdEffect = ItemId_GetHoldEffect(gBattleMons[gActiveBattler].item);

    gPotentialItemEffectBattler = gActiveBattler;

    if (gBattleTypeFlags & BATTLE_TYPE_FIRST_BATTLE) // Cannot ever run from saving Birch's battle.
    {
        gBattleCommunication[MULTISTRING_CHOOSER] = B_MSG_DONT_LEAVE_BIRCH;
        return BATTLE_RUN_FORBIDDEN;
    }
    if (GetBattlerPosition(gActiveBattler) == B_POSITION_PLAYER_RIGHT && WILD_DOUBLE_BATTLE
        && IsBattlerAlive(GetBattlerAtPosition(B_POSITION_PLAYER_LEFT))) // The second pokemon cannot run from a double wild battle, unless it's the only alive mon.
    {
        gBattleCommunication[MULTISTRING_CHOOSER] = B_MSG_CANT_ESCAPE;
        return BATTLE_RUN_FORBIDDEN;
    }

    if (holdEffect == HOLD_EFFECT_CAN_ALWAYS_RUN)
        return BATTLE_RUN_SUCCESS;
    #if B_GHOSTS_ESCAPE >= GEN_6
        if (IS_BATTLER_OF_TYPE(gActiveBattler, TYPE_GHOST))
            return BATTLE_RUN_SUCCESS;
    #endif
    if (gBattleTypeFlags & BATTLE_TYPE_LINK)
        return BATTLE_RUN_SUCCESS;
    if (GetBattlerAbility(gActiveBattler) == ABILITY_RUN_AWAY)
        return BATTLE_RUN_SUCCESS;

    if ((i = IsAbilityPreventingEscape(gActiveBattler)))
    {
        gBattleScripting.battler = i - 1;
        gLastUsedAbility = gBattleMons[i - 1].ability;
        gBattleCommunication[MULTISTRING_CHOOSER] = B_MSG_PREVENTS_ESCAPE;
        return BATTLE_RUN_FAILURE;
    }

    if (!CanBattlerEscape(gActiveBattler))
    {
        gBattleCommunication[MULTISTRING_CHOOSER] = B_MSG_CANT_ESCAPE;
        return BATTLE_RUN_FORBIDDEN;
    }
    return BATTLE_RUN_SUCCESS;
}

void SwitchPartyOrder(u8 battler)
{
    s32 i;
    u8 partyId1;
    u8 partyId2;

    for (i = 0; i < (int)ARRAY_COUNT(gBattlePartyCurrentOrder); i++)
        gBattlePartyCurrentOrder[i] = *(battler * 3 + i + (u8 *)(gBattleStruct->battlerPartyOrders));

    partyId1 = GetPartyIdFromBattlePartyId(gBattlerPartyIndexes[battler]);
    partyId2 = GetPartyIdFromBattlePartyId(*(gBattleStruct->monToSwitchIntoId + battler));
    SwitchPartyMonSlots(partyId1, partyId2);

    if (gBattleTypeFlags & BATTLE_TYPE_DOUBLE)
    {
        for (i = 0; i < (int)ARRAY_COUNT(gBattlePartyCurrentOrder); i++)
        {
            *(battler * 3 + i + (u8 *)(gBattleStruct->battlerPartyOrders)) = gBattlePartyCurrentOrder[i];
            *(BATTLE_PARTNER(battler) * 3 + i + (u8 *)(gBattleStruct->battlerPartyOrders)) = gBattlePartyCurrentOrder[i];
        }
    }
    else
    {
        for (i = 0; i < (int)ARRAY_COUNT(gBattlePartyCurrentOrder); i++)
        {
            *(battler * 3 + i + (u8 *)(gBattleStruct->battlerPartyOrders)) = gBattlePartyCurrentOrder[i];
        }
    }
}

enum
{
    STATE_TURN_START_RECORD,
    STATE_BEFORE_ACTION_CHOSEN,
    STATE_WAIT_ACTION_CHOSEN,
    STATE_WAIT_ACTION_CASE_CHOSEN,
    STATE_WAIT_ACTION_CONFIRMED_STANDBY,
    STATE_WAIT_ACTION_CONFIRMED,
    STATE_SELECTION_SCRIPT,
    STATE_WAIT_SET_BEFORE_ACTION,
    STATE_SELECTION_SCRIPT_MAY_RUN
};

static void HandleTurnActionSelectionState(void)
{
    s32 i;

    gBattleCommunication[ACTIONS_CONFIRMED_COUNT] = 0;
    for (gActiveBattler = 0; gActiveBattler < gBattlersCount; gActiveBattler++)
    {
        u8 position = GetBattlerPosition(gActiveBattler);
        switch (gBattleCommunication[gActiveBattler])
        {
        case STATE_TURN_START_RECORD: // Recorded battle related action on start of every turn.
            RecordedBattle_CopyBattlerMoves();
            gBattleCommunication[gActiveBattler] = STATE_BEFORE_ACTION_CHOSEN;

            // Do AI score computations here so we can use them in AI_TrySwitchOrUseItem
            if ((gBattleTypeFlags & BATTLE_TYPE_HAS_AI || IsWildMonSmart())
                && (IsBattlerAIControlled(gActiveBattler) && !(gBattleTypeFlags & BATTLE_TYPE_PALACE))) {
                gBattleStruct->aiMoveOrAction[gActiveBattler] = ComputeBattleAiScores(gActiveBattler);
            }
            break;
        case STATE_BEFORE_ACTION_CHOSEN: // Choose an action.
            *(gBattleStruct->monToSwitchIntoId + gActiveBattler) = PARTY_SIZE;
            if (gBattleTypeFlags & BATTLE_TYPE_MULTI
                || (position & BIT_FLANK) == B_FLANK_LEFT
                || gBattleStruct->absentBattlerFlags & gBitTable[GetBattlerAtPosition(BATTLE_PARTNER(position))]
                || gBattleCommunication[GetBattlerAtPosition(BATTLE_PARTNER(position))] == STATE_WAIT_ACTION_CONFIRMED)
            {
                if (gBattleStruct->absentBattlerFlags & gBitTable[gActiveBattler])
                {
                    gChosenActionByBattler[gActiveBattler] = B_ACTION_NOTHING_FAINTED;
                    if (!(gBattleTypeFlags & BATTLE_TYPE_MULTI))
                        gBattleCommunication[gActiveBattler] = STATE_WAIT_ACTION_CONFIRMED;
                    else
                        gBattleCommunication[gActiveBattler] = STATE_WAIT_ACTION_CONFIRMED_STANDBY;
                }
                else
                {
                    if (gBattleMons[gActiveBattler].status2 & STATUS2_MULTIPLETURNS
                        || gBattleMons[gActiveBattler].status2 & STATUS2_RECHARGE)
                    {
                        gChosenActionByBattler[gActiveBattler] = B_ACTION_USE_MOVE;
                        gBattleCommunication[gActiveBattler] = STATE_WAIT_ACTION_CONFIRMED_STANDBY;
                    }
                    else if (WILD_DOUBLE_BATTLE
                             && position == B_POSITION_PLAYER_RIGHT
                             && (gBattleStruct->throwingPokeBall || gChosenActionByBattler[GetBattlerAtPosition(B_POSITION_PLAYER_LEFT)] == B_ACTION_RUN)
                             && gChosenActionByBattler[GetBattlerAtPosition(B_POSITION_PLAYER_LEFT)] != B_ACTION_NOTHING_FAINTED)
                    {
                        gBattleStruct->throwingPokeBall = FALSE;
                        gChosenActionByBattler[gActiveBattler] = B_ACTION_NOTHING_FAINTED; // Not fainted, but it cannot move, because of the throwing ball.
                        gBattleCommunication[gActiveBattler] = STATE_WAIT_ACTION_CONFIRMED_STANDBY;
                    }
                    else
                    {
                        BtlController_EmitChooseAction(BUFFER_A, gChosenActionByBattler[0], gBattleResources->bufferB[0][1] | (gBattleResources->bufferB[0][2] << 8));
                        MarkBattlerForControllerExec(gActiveBattler);
                        gBattleCommunication[gActiveBattler]++;
                    }
                }
            }
            break;
        case STATE_WAIT_ACTION_CHOSEN: // Try to perform an action.
            if (!(gBattleControllerExecFlags & ((gBitTable[gActiveBattler]) | (0xF << 28) | (gBitTable[gActiveBattler] << 4) | (gBitTable[gActiveBattler] << 8) | (gBitTable[gActiveBattler] << 12))))
            {
                RecordedBattle_SetBattlerAction(gActiveBattler, gBattleResources->bufferB[gActiveBattler][1]);
                gChosenActionByBattler[gActiveBattler] = gBattleResources->bufferB[gActiveBattler][1];

                switch (gBattleResources->bufferB[gActiveBattler][1])
                {
                case B_ACTION_USE_MOVE:
                    if (AreAllMovesUnusable())
                    {
                        gBattleCommunication[gActiveBattler] = STATE_SELECTION_SCRIPT;
                        *(gBattleStruct->selectionScriptFinished + gActiveBattler) = FALSE;
                        *(gBattleStruct->stateIdAfterSelScript + gActiveBattler) = STATE_WAIT_ACTION_CONFIRMED_STANDBY;
                        *(gBattleStruct->moveTarget + gActiveBattler) = gBattleResources->bufferB[gActiveBattler][3];
                        return;
                    }
                    else if (gDisableStructs[gActiveBattler].encoredMove != 0)
                    {
                        gChosenMoveByBattler[gActiveBattler] = gDisableStructs[gActiveBattler].encoredMove;
                        *(gBattleStruct->chosenMovePositions + gActiveBattler) = gDisableStructs[gActiveBattler].encoredMovePos;
                        gBattleCommunication[gActiveBattler] = STATE_WAIT_ACTION_CONFIRMED_STANDBY;
                        return;
                    }
                    else
                    {
                        struct ChooseMoveStruct moveInfo;

                        moveInfo.zmove = gBattleStruct->zmove;
                        moveInfo.mega = gBattleStruct->mega;
                        moveInfo.species = gBattleMons[gActiveBattler].species;
                        moveInfo.monType1 = gBattleMons[gActiveBattler].type1;
                        moveInfo.monType2 = gBattleMons[gActiveBattler].type2;
                        moveInfo.monType3 = gBattleMons[gActiveBattler].type3;

                        for (i = 0; i < MAX_MON_MOVES; i++)
                        {
                            moveInfo.moves[i] = gBattleMons[gActiveBattler].moves[i];
                            moveInfo.currentPp[i] = gBattleMons[gActiveBattler].pp[i];
                            moveInfo.maxPp[i] = CalculatePPWithBonus(
                                                            gBattleMons[gActiveBattler].moves[i],
                                                            gBattleMons[gActiveBattler].ppBonuses,
                                                            i);
                        }

                        BtlController_EmitChooseMove(BUFFER_A, (gBattleTypeFlags & BATTLE_TYPE_DOUBLE) != 0, FALSE, &moveInfo);
                        MarkBattlerForControllerExec(gActiveBattler);
                    }
                    break;
                case B_ACTION_USE_ITEM:
                    if (FlagGet(B_FLAG_NO_BAG_USE))
                    {
                        RecordedBattle_ClearBattlerAction(gActiveBattler, 1);
                        gSelectionBattleScripts[gActiveBattler] = BattleScript_ActionSelectionItemsCantBeUsed;
                        gBattleCommunication[gActiveBattler] = STATE_SELECTION_SCRIPT;
                        *(gBattleStruct->selectionScriptFinished + gActiveBattler) = FALSE;
                        *(gBattleStruct->stateIdAfterSelScript + gActiveBattler) = STATE_BEFORE_ACTION_CHOSEN;
                        return;
                    }

                    if ((gBattleTypeFlags & (BATTLE_TYPE_LINK
                                            | BATTLE_TYPE_FRONTIER_NO_PYRAMID
                                            | BATTLE_TYPE_EREADER_TRAINER
                                            | BATTLE_TYPE_RECORDED_LINK))
                                            // Or if currently held by Sky Drop
                                            || gStatuses3[gActiveBattler] & STATUS3_SKY_DROPPED)
                    {
                        RecordedBattle_ClearBattlerAction(gActiveBattler, 1);
                        gSelectionBattleScripts[gActiveBattler] = BattleScript_ActionSelectionItemsCantBeUsed;
                        gBattleCommunication[gActiveBattler] = STATE_SELECTION_SCRIPT;
                        *(gBattleStruct->selectionScriptFinished + gActiveBattler) = FALSE;
                        *(gBattleStruct->stateIdAfterSelScript + gActiveBattler) = STATE_BEFORE_ACTION_CHOSEN;
                        return;
                    }
                    else
                    {
                        BtlController_EmitChooseItem(BUFFER_A, gBattleStruct->battlerPartyOrders[gActiveBattler]);
                        MarkBattlerForControllerExec(gActiveBattler);
                    }
                    break;
                case B_ACTION_SWITCH:
                    *(gBattleStruct->battlerPartyIndexes + gActiveBattler) = gBattlerPartyIndexes[gActiveBattler];
                    if (gBattleTypeFlags & BATTLE_TYPE_ARENA
                        || !CanBattlerEscape(gActiveBattler))
                    {
                        BtlController_EmitChoosePokemon(BUFFER_A, PARTY_ACTION_CANT_SWITCH, PARTY_SIZE, ABILITY_NONE, gBattleStruct->battlerPartyOrders[gActiveBattler]);
                    }
                    else if (ItemId_GetHoldEffect(gBattleMons[gActiveBattler].item) != HOLD_EFFECT_SHED_SHELL
                      && (i = IsAbilityPreventingEscape(gActiveBattler)))   // must be last to keep i value integrity
                    {
                        BtlController_EmitChoosePokemon(BUFFER_A, ((i - 1) << 4) | PARTY_ACTION_ABILITY_PREVENTS, PARTY_SIZE, gBattleMons[i - 1].ability, gBattleStruct->battlerPartyOrders[gActiveBattler]);
                    }
                    else
                    {
                        if (gActiveBattler == 2 && gChosenActionByBattler[0] == B_ACTION_SWITCH)
                            BtlController_EmitChoosePokemon(BUFFER_A, PARTY_ACTION_CHOOSE_MON, *(gBattleStruct->monToSwitchIntoId + 0), ABILITY_NONE, gBattleStruct->battlerPartyOrders[gActiveBattler]);
                        else if (gActiveBattler == 3 && gChosenActionByBattler[1] == B_ACTION_SWITCH)
                            BtlController_EmitChoosePokemon(BUFFER_A, PARTY_ACTION_CHOOSE_MON, *(gBattleStruct->monToSwitchIntoId + 1), ABILITY_NONE, gBattleStruct->battlerPartyOrders[gActiveBattler]);
                        else
                            BtlController_EmitChoosePokemon(BUFFER_A, PARTY_ACTION_CHOOSE_MON, PARTY_SIZE, ABILITY_NONE, gBattleStruct->battlerPartyOrders[gActiveBattler]);
                    }
                    MarkBattlerForControllerExec(gActiveBattler);
                    break;
                case B_ACTION_SAFARI_BALL:
                    if (IsPlayerPartyAndPokemonStorageFull())
                    {
                        gSelectionBattleScripts[gActiveBattler] = BattleScript_PrintFullBox;
                        gBattleCommunication[gActiveBattler] = STATE_SELECTION_SCRIPT;
                        *(gBattleStruct->selectionScriptFinished + gActiveBattler) = FALSE;
                        *(gBattleStruct->stateIdAfterSelScript + gActiveBattler) = STATE_BEFORE_ACTION_CHOSEN;
                        return;
                    }
                    break;
                case B_ACTION_SAFARI_POKEBLOCK:
                    BtlController_EmitChooseItem(BUFFER_A, gBattleStruct->battlerPartyOrders[gActiveBattler]);
                    MarkBattlerForControllerExec(gActiveBattler);
                    break;
                case B_ACTION_CANCEL_PARTNER:
                    gBattleCommunication[gActiveBattler] = STATE_WAIT_SET_BEFORE_ACTION;
                    gBattleCommunication[GetBattlerAtPosition(BATTLE_PARTNER(GetBattlerPosition(gActiveBattler)))] = STATE_BEFORE_ACTION_CHOSEN;
                    RecordedBattle_ClearBattlerAction(gActiveBattler, 1);
                    if (gBattleMons[GetBattlerAtPosition(BATTLE_PARTNER(GetBattlerPosition(gActiveBattler)))].status2 & STATUS2_MULTIPLETURNS
                        || gBattleMons[GetBattlerAtPosition(BATTLE_PARTNER(GetBattlerPosition(gActiveBattler)))].status2 & STATUS2_RECHARGE)
                    {
                        BtlController_EmitEndBounceEffect(BUFFER_A);
                        MarkBattlerForControllerExec(gActiveBattler);
                        return;
                    }
                    else if (gChosenActionByBattler[GetBattlerAtPosition(BATTLE_PARTNER(GetBattlerPosition(gActiveBattler)))] == B_ACTION_SWITCH)
                    {
                        RecordedBattle_ClearBattlerAction(GetBattlerAtPosition(BATTLE_PARTNER(GetBattlerPosition(gActiveBattler))), 2);
                    }
                    else if (gChosenActionByBattler[GetBattlerAtPosition(BATTLE_PARTNER(GetBattlerPosition(gActiveBattler)))] == B_ACTION_RUN)
                    {
                        RecordedBattle_ClearBattlerAction(GetBattlerAtPosition(BATTLE_PARTNER(GetBattlerPosition(gActiveBattler))), 1);
                    }
                    else if (gChosenActionByBattler[GetBattlerAtPosition(BATTLE_PARTNER(GetBattlerPosition(gActiveBattler)))] == B_ACTION_USE_MOVE
                             && (gProtectStructs[GetBattlerAtPosition(BATTLE_PARTNER(GetBattlerPosition(gActiveBattler)))].noValidMoves
                                || gDisableStructs[GetBattlerAtPosition(BATTLE_PARTNER(GetBattlerPosition(gActiveBattler)))].encoredMove))
                    {
                        RecordedBattle_ClearBattlerAction(GetBattlerAtPosition(BATTLE_PARTNER(GetBattlerPosition(gActiveBattler))), 1);
                    }
                    else if (gBattleTypeFlags & BATTLE_TYPE_PALACE
                             && gChosenActionByBattler[GetBattlerAtPosition(BATTLE_PARTNER(GetBattlerPosition(gActiveBattler)))] == B_ACTION_USE_MOVE)
                    {
                        gRngValue = gBattlePalaceMoveSelectionRngValue;
                        RecordedBattle_ClearBattlerAction(GetBattlerAtPosition(BATTLE_PARTNER(GetBattlerPosition(gActiveBattler))), 1);
                    }
                    else
                    {
                        RecordedBattle_ClearBattlerAction(GetBattlerAtPosition(BATTLE_PARTNER(GetBattlerPosition(gActiveBattler))), 3);
                    }

                    gBattleStruct->mega.toEvolve &= ~(gBitTable[BATTLE_PARTNER(GetBattlerPosition(gActiveBattler))]);
                    gBattleStruct->zmove.toBeUsed[BATTLE_PARTNER(GetBattlerPosition(gActiveBattler))] = MOVE_NONE;
                    BtlController_EmitEndBounceEffect(BUFFER_A);
                    MarkBattlerForControllerExec(gActiveBattler);
                    return;
                case B_ACTION_DEBUG:
                    BtlController_EmitDebugMenu(BUFFER_A);
                    MarkBattlerForControllerExec(gActiveBattler);
                    break;
                }

                if (gBattleTypeFlags & BATTLE_TYPE_TRAINER
                    && gBattleTypeFlags & (BATTLE_TYPE_FRONTIER | BATTLE_TYPE_TRAINER_HILL)
                    && gBattleResources->bufferB[gActiveBattler][1] == B_ACTION_RUN)
                {
                    gSelectionBattleScripts[gActiveBattler] = BattleScript_AskIfWantsToForfeitMatch;
                    gBattleCommunication[gActiveBattler] = STATE_SELECTION_SCRIPT_MAY_RUN;
                    *(gBattleStruct->selectionScriptFinished + gActiveBattler) = FALSE;
                    *(gBattleStruct->stateIdAfterSelScript + gActiveBattler) = STATE_BEFORE_ACTION_CHOSEN;
                    return;
                }
                else if (gBattleTypeFlags & BATTLE_TYPE_TRAINER
                         && !(gBattleTypeFlags & (BATTLE_TYPE_LINK | BATTLE_TYPE_RECORDED_LINK))
                         && gBattleResources->bufferB[gActiveBattler][1] == B_ACTION_RUN)
                {
                    BattleScriptExecute(BattleScript_PrintCantRunFromTrainer);
                    gBattleCommunication[gActiveBattler] = STATE_BEFORE_ACTION_CHOSEN;
                }
                else if (IsRunningFromBattleImpossible() != BATTLE_RUN_SUCCESS
                         && gBattleResources->bufferB[gActiveBattler][1] == B_ACTION_RUN)
                {
                    gSelectionBattleScripts[gActiveBattler] = BattleScript_PrintCantEscapeFromBattle;
                    gBattleCommunication[gActiveBattler] = STATE_SELECTION_SCRIPT;
                    *(gBattleStruct->selectionScriptFinished + gActiveBattler) = FALSE;
                    *(gBattleStruct->stateIdAfterSelScript + gActiveBattler) = STATE_BEFORE_ACTION_CHOSEN;
                    return;
                }
                else
                {
                    gBattleCommunication[gActiveBattler]++;
                }
            }
            break;
        case STATE_WAIT_ACTION_CASE_CHOSEN:
            if (!(gBattleControllerExecFlags & ((gBitTable[gActiveBattler]) | (0xF << 28) | (gBitTable[gActiveBattler] << 4) | (gBitTable[gActiveBattler] << 8) | (gBitTable[gActiveBattler] << 12))))
            {
                switch (gChosenActionByBattler[gActiveBattler])
                {
                case B_ACTION_USE_MOVE:
                    switch (gBattleResources->bufferB[gActiveBattler][1])
                    {
                    case 3:
                    case 4:
                    case 5:
                    case 6:
                    case 7:
                    case 8:
                    case 9:
                        gChosenActionByBattler[gActiveBattler] = gBattleResources->bufferB[gActiveBattler][1];
                        return;
                    case 15:
                        gChosenActionByBattler[gActiveBattler] = B_ACTION_SWITCH;
                        UpdateBattlerPartyOrdersOnSwitch();
                        return;
                    default:
                        RecordedBattle_CheckMovesetChanges(B_RECORD_MODE_PLAYBACK);
                        if ((gBattleResources->bufferB[gActiveBattler][2] | (gBattleResources->bufferB[gActiveBattler][3] << 8)) == 0xFFFF)
                        {
                            gBattleCommunication[gActiveBattler] = STATE_BEFORE_ACTION_CHOSEN;
                            RecordedBattle_ClearBattlerAction(gActiveBattler, 1);
                        }
                        else if (TrySetCantSelectMoveBattleScript())
                        {
                            RecordedBattle_ClearBattlerAction(gActiveBattler, 1);
                            gBattleCommunication[gActiveBattler] = STATE_SELECTION_SCRIPT;
                            *(gBattleStruct->selectionScriptFinished + gActiveBattler) = FALSE;
                            gBattleResources->bufferB[gActiveBattler][1] = B_ACTION_USE_MOVE;
                            *(gBattleStruct->stateIdAfterSelScript + gActiveBattler) = STATE_WAIT_ACTION_CHOSEN;
                            return;
                        }
                        else
                        {
                            if (!(gBattleTypeFlags & BATTLE_TYPE_PALACE))
                            {
                                RecordedBattle_SetBattlerAction(gActiveBattler, gBattleResources->bufferB[gActiveBattler][2]);
                                RecordedBattle_SetBattlerAction(gActiveBattler, gBattleResources->bufferB[gActiveBattler][3]);
                            }
                            *(gBattleStruct->chosenMovePositions + gActiveBattler) = gBattleResources->bufferB[gActiveBattler][2] & ~RET_MEGA_EVOLUTION;
                            gChosenMoveByBattler[gActiveBattler] = gBattleMons[gActiveBattler].moves[*(gBattleStruct->chosenMovePositions + gActiveBattler)];
                            *(gBattleStruct->moveTarget + gActiveBattler) = gBattleResources->bufferB[gActiveBattler][3];
                            if (gBattleResources->bufferB[gActiveBattler][2] & RET_MEGA_EVOLUTION)
                                gBattleStruct->mega.toEvolve |= gBitTable[gActiveBattler];
                            gBattleCommunication[gActiveBattler]++;
                        }
                        break;
                    }
                    break;
                case B_ACTION_USE_ITEM:
                    if ((gBattleResources->bufferB[gActiveBattler][1] | (gBattleResources->bufferB[gActiveBattler][2] << 8)) == 0)
                    {
                        gBattleCommunication[gActiveBattler] = STATE_BEFORE_ACTION_CHOSEN;
                    }
                    else
                    {
                        gLastUsedItem = (gBattleResources->bufferB[gActiveBattler][1] | (gBattleResources->bufferB[gActiveBattler][2] << 8));
                        if (ItemId_GetPocket(gLastUsedItem) == POCKET_POKE_BALLS)
                            gBattleStruct->throwingPokeBall = TRUE;
                        gBattleCommunication[gActiveBattler]++;
                    }
                    break;
                case B_ACTION_SWITCH:
                    if (gBattleResources->bufferB[gActiveBattler][1] == PARTY_SIZE)
                    {
                        gBattleCommunication[gActiveBattler] = STATE_BEFORE_ACTION_CHOSEN;
                        RecordedBattle_ClearBattlerAction(gActiveBattler, 1);
                    }
                    else
                    {
                        UpdateBattlerPartyOrdersOnSwitch();
                        gBattleCommunication[gActiveBattler]++;
                    }
                    break;
                case B_ACTION_RUN:
                    gHitMarker |= HITMARKER_RUN;
                    gBattleCommunication[gActiveBattler]++;
                    break;
                case B_ACTION_SAFARI_WATCH_CAREFULLY:
                    gBattleCommunication[gActiveBattler]++;
                    break;
                case B_ACTION_SAFARI_BALL:
                    gBattleCommunication[gActiveBattler]++;
                    break;
                case B_ACTION_THROW_BALL:
                    gBattleStruct->throwingPokeBall = TRUE;
                    gBattleCommunication[gActiveBattler]++;
                    break;
                case B_ACTION_SAFARI_POKEBLOCK:
                    if ((gBattleResources->bufferB[gActiveBattler][1] | (gBattleResources->bufferB[gActiveBattler][2] << 8)) != 0)
                        gBattleCommunication[gActiveBattler]++;
                    else
                        gBattleCommunication[gActiveBattler] = STATE_BEFORE_ACTION_CHOSEN;
                    break;
                case B_ACTION_SAFARI_GO_NEAR:
                    gBattleCommunication[gActiveBattler]++;
                    break;
                case B_ACTION_SAFARI_RUN:
                    gHitMarker |= HITMARKER_RUN;
                    gBattleCommunication[gActiveBattler]++;
                    break;
                case B_ACTION_WALLY_THROW:
                    gBattleCommunication[gActiveBattler]++;
                    break;
                case B_ACTION_DEBUG:
                    gBattleCommunication[gActiveBattler] = STATE_BEFORE_ACTION_CHOSEN;
                    break;
                }
            }
            break;
        case STATE_WAIT_ACTION_CONFIRMED_STANDBY:
            if (!(gBattleControllerExecFlags & ((gBitTable[gActiveBattler])
                                                | (0xF << 28)
                                                | (gBitTable[gActiveBattler] << 4)
                                                | (gBitTable[gActiveBattler] << 8)
                                                | (gBitTable[gActiveBattler] << 12))))
            {
                if (AllAtActionConfirmed())
                    i = TRUE;
                else
                    i = FALSE;

                if (((gBattleTypeFlags & BATTLE_TYPE_MULTI) || !(gBattleTypeFlags &  BATTLE_TYPE_DOUBLE))
                    || (position & BIT_FLANK) != B_FLANK_LEFT
                    || (*(&gBattleStruct->absentBattlerFlags) & gBitTable[GetBattlerAtPosition(BATTLE_PARTNER(position))]))
                {
                    BtlController_EmitLinkStandbyMsg(BUFFER_A, LINK_STANDBY_MSG_STOP_BOUNCE, i);
                }
                else
                {
                    BtlController_EmitLinkStandbyMsg(BUFFER_A, LINK_STANDBY_STOP_BOUNCE_ONLY, i);
                }
                MarkBattlerForControllerExec(gActiveBattler);
                gBattleCommunication[gActiveBattler]++;
            }
            break;
        case STATE_WAIT_ACTION_CONFIRMED:
            if (!(gBattleControllerExecFlags & ((gBitTable[gActiveBattler]) | (0xF << 28) | (gBitTable[gActiveBattler] << 4) | (gBitTable[gActiveBattler] << 8) | (gBitTable[gActiveBattler] << 12))))
            {
                gBattleCommunication[ACTIONS_CONFIRMED_COUNT]++;
            }
            break;
        case STATE_SELECTION_SCRIPT:
            if (*(gBattleStruct->selectionScriptFinished + gActiveBattler))
            {
                gBattleCommunication[gActiveBattler] = *(gBattleStruct->stateIdAfterSelScript + gActiveBattler);
            }
            else
            {
                gBattlerAttacker = gActiveBattler;
                gBattlescriptCurrInstr = gSelectionBattleScripts[gActiveBattler];
                if (!(gBattleControllerExecFlags & ((gBitTable[gActiveBattler]) | (0xF << 28) | (gBitTable[gActiveBattler] << 4) | (gBitTable[gActiveBattler] << 8) | (gBitTable[gActiveBattler] << 12))))
                {
                    gBattleScriptingCommandsTable[gBattlescriptCurrInstr[0]]();
                }
                gSelectionBattleScripts[gActiveBattler] = gBattlescriptCurrInstr;
            }
            break;
        case STATE_WAIT_SET_BEFORE_ACTION:
            if (!(gBattleControllerExecFlags & ((gBitTable[gActiveBattler]) | (0xF << 28) | (gBitTable[gActiveBattler] << 4) | (gBitTable[gActiveBattler] << 8) | (gBitTable[gActiveBattler] << 12))))
            {
                gBattleCommunication[gActiveBattler] = STATE_BEFORE_ACTION_CHOSEN;
            }
            break;
        case STATE_SELECTION_SCRIPT_MAY_RUN:
            if (*(gBattleStruct->selectionScriptFinished + gActiveBattler))
            {
                if (gBattleResources->bufferB[gActiveBattler][1] == B_ACTION_NOTHING_FAINTED)
                {
                    gHitMarker |= HITMARKER_RUN;
                    gChosenActionByBattler[gActiveBattler] = B_ACTION_RUN;
                    gBattleCommunication[gActiveBattler] = STATE_WAIT_ACTION_CONFIRMED_STANDBY;
                }
                else
                {
                    RecordedBattle_ClearBattlerAction(gActiveBattler, 1);
                    gBattleCommunication[gActiveBattler] = *(gBattleStruct->stateIdAfterSelScript + gActiveBattler);
                }
            }
            else
            {
                gBattlerAttacker = gActiveBattler;
                gBattlescriptCurrInstr = gSelectionBattleScripts[gActiveBattler];
                if (!(gBattleControllerExecFlags & ((gBitTable[gActiveBattler]) | (0xF << 28) | (gBitTable[gActiveBattler] << 4) | (gBitTable[gActiveBattler] << 8) | (gBitTable[gActiveBattler] << 12))))
                {
                    gBattleScriptingCommandsTable[gBattlescriptCurrInstr[0]]();
                }
                gSelectionBattleScripts[gActiveBattler] = gBattlescriptCurrInstr;
            }
            break;
        }
    }

    // Check if everyone chose actions.
    if (gBattleCommunication[ACTIONS_CONFIRMED_COUNT] == gBattlersCount)
    {
        RecordedBattle_CheckMovesetChanges(B_RECORD_MODE_RECORDING);

        if (WILD_DOUBLE_BATTLE
            && gBattleStruct->throwingPokeBall
            && gChosenActionByBattler[GetBattlerAtPosition(B_POSITION_PLAYER_RIGHT)] != B_ACTION_NOTHING_FAINTED)
        {
            // if we choose to throw a ball with our second mon, skip the action of the first
            // (if we have chosen throw ball with first, second's is already skipped)
            gChosenActionByBattler[GetBattlerAtPosition(B_POSITION_PLAYER_LEFT)] = B_ACTION_NOTHING_FAINTED;
        }

        gBattleMainFunc = SetActionsAndBattlersTurnOrder;

        if (gBattleTypeFlags & BATTLE_TYPE_INGAME_PARTNER)
        {
            for (i = 0; i < gBattlersCount; i++)
            {
                if (gChosenActionByBattler[i] == B_ACTION_SWITCH)
                    SwitchPartyOrderInGameMulti(i, *(gBattleStruct->monToSwitchIntoId + i));
            }
        }
    }
}

static bool8 AllAtActionConfirmed(void)
{
    s32 i, count;

    for (count = 0, i = 0; i < gBattlersCount; i++)
    {
        if (gBattleCommunication[i] == STATE_WAIT_ACTION_CONFIRMED)
            count++;
    }

    if (count + 1 == gBattlersCount)
        return TRUE;
    else
        return FALSE;
}

static void UpdateBattlerPartyOrdersOnSwitch(void)
{
    *(gBattleStruct->monToSwitchIntoId + gActiveBattler) = gBattleResources->bufferB[gActiveBattler][1];
    RecordedBattle_SetBattlerAction(gActiveBattler, gBattleResources->bufferB[gActiveBattler][1]);

    if (gBattleTypeFlags & BATTLE_TYPE_LINK && gBattleTypeFlags & BATTLE_TYPE_MULTI)
    {
        *(gActiveBattler * 3 + (u8 *)(gBattleStruct->battlerPartyOrders) + 0) &= 0xF;
        *(gActiveBattler * 3 + (u8 *)(gBattleStruct->battlerPartyOrders) + 0) |= (gBattleResources->bufferB[gActiveBattler][2] & 0xF0);
        *(gActiveBattler * 3 + (u8 *)(gBattleStruct->battlerPartyOrders) + 1) = gBattleResources->bufferB[gActiveBattler][3];

        *((BATTLE_PARTNER(gActiveBattler)) * 3 + (u8 *)(gBattleStruct->battlerPartyOrders) + 0) &= (0xF0);
        *((BATTLE_PARTNER(gActiveBattler)) * 3 + (u8 *)(gBattleStruct->battlerPartyOrders) + 0) |= (gBattleResources->bufferB[gActiveBattler][2] & 0xF0) >> 4;
        *((BATTLE_PARTNER(gActiveBattler)) * 3 + (u8 *)(gBattleStruct->battlerPartyOrders) + 2) = gBattleResources->bufferB[gActiveBattler][3];
    }
}

void SwapTurnOrder(u8 id1, u8 id2)
{
    u32 temp;

    SWAP(gActionsByTurnOrder[id1], gActionsByTurnOrder[id2], temp);
    SWAP(gBattlerByTurnOrder[id1], gBattlerByTurnOrder[id2], temp);
}

u32 GetBattlerTotalSpeedStat(u8 battlerId)
{
    u32 speed = gBattleMons[battlerId].speed;
    u32 ability = GetBattlerAbility(battlerId);
    u32 holdEffect = GetBattlerHoldEffect(battlerId, TRUE);
    u32 highestStat = GetHighestStatId(battlerId);

    // weather abilities
    if (WEATHER_HAS_EFFECT)
    {
        if (ability == ABILITY_SWIFT_SWIM       && holdEffect != HOLD_EFFECT_UTILITY_UMBRELLA && gBattleWeather & B_WEATHER_RAIN)
            speed *= 2;
        else if (ability == ABILITY_CHLOROPHYLL && holdEffect != HOLD_EFFECT_UTILITY_UMBRELLA && gBattleWeather & B_WEATHER_SUN)
            speed *= 2;
        else if (ability == ABILITY_SAND_RUSH   && gBattleWeather & B_WEATHER_SANDSTORM)
            speed *= 2;
        else if (ability == ABILITY_SLUSH_RUSH  && gBattleWeather & B_WEATHER_HAIL)
            speed *= 2;
    }

    // other abilities
    if (ability == ABILITY_QUICK_FEET && gBattleMons[battlerId].status1 & STATUS1_ANY)
        speed = (speed * 150) / 100;
    else if (ability == ABILITY_SURGE_SURFER && gFieldStatuses & STATUS_FIELD_ELECTRIC_TERRAIN)
        speed *= 2;
    else if (ability == ABILITY_SLOW_START && gDisableStructs[battlerId].slowStartTimer != 0)
        speed /= 2;
    else if (ability == ABILITY_PROTOSYNTHESIS && gBattleWeather & B_WEATHER_SUN && highestStat == STAT_SPEED)
        speed = (speed * 150) / 100;
    else if (ability == ABILITY_QUARK_DRIVE && gFieldStatuses & STATUS_FIELD_ELECTRIC_TERRAIN && highestStat == STAT_SPEED)
        speed = (speed * 150) / 100;

    // stat stages
    speed *= gStatStageRatios[gBattleMons[battlerId].statStages[STAT_SPEED]][0];
    speed /= gStatStageRatios[gBattleMons[battlerId].statStages[STAT_SPEED]][1];

    // player's badge boost
    if (!(gBattleTypeFlags & (BATTLE_TYPE_LINK | BATTLE_TYPE_RECORDED_LINK | BATTLE_TYPE_FRONTIER))
        && ShouldGetStatBadgeBoost(FLAG_BADGE03_GET, battlerId)
        && GetBattlerSide(battlerId) == B_SIDE_PLAYER)
    {
        speed = (speed * 110) / 100;
    }

    // item effects
    if (holdEffect == HOLD_EFFECT_MACHO_BRACE || holdEffect == HOLD_EFFECT_POWER_ITEM)
        speed /= 2;
    else if (holdEffect == HOLD_EFFECT_IRON_BALL)
        speed /= 2;
    else if (holdEffect == HOLD_EFFECT_CHOICE_SCARF)
        speed = (speed * 150) / 100;
    else if (holdEffect == HOLD_EFFECT_QUICK_POWDER && gBattleMons[battlerId].species == SPECIES_DITTO && !(gBattleMons[battlerId].status2 & STATUS2_TRANSFORMED))
        speed *= 2;

    // various effects
    if (gSideStatuses[GET_BATTLER_SIDE(battlerId)] & SIDE_STATUS_TAILWIND)
        speed *= 2;
    if (gBattleResources->flags->flags[battlerId] & RESOURCE_FLAG_UNBURDEN)
        speed *= 2;

    // paralysis drop
    if (gBattleMons[battlerId].status1 & STATUS1_PARALYSIS && ability != ABILITY_QUICK_FEET)
    #if B_PARALYSIS_SPEED >= GEN_7
        speed /= 2;
    #else
        speed /= 4;
    #endif

    return speed;
}

s8 GetChosenMovePriority(u32 battlerId)
{
    u16 move;

    gProtectStructs[battlerId].pranksterElevated = 0;
    if (gProtectStructs[battlerId].noValidMoves)
        move = MOVE_STRUGGLE;
    else
        move = gBattleMons[battlerId].moves[*(gBattleStruct->chosenMovePositions + battlerId)];

    return GetMovePriority(battlerId, move);
}

s8 GetMovePriority(u32 battlerId, u16 move)
{
    s8 priority;
    u16 ability = GetBattlerAbility(battlerId);

    priority = gBattleMoves[move].priority;
    if (ability == ABILITY_GALE_WINGS
    #if B_GALE_WINGS >= GEN_7
        && BATTLER_MAX_HP(battlerId)
    #endif
        && gBattleMoves[move].type == TYPE_FLYING)
    {
        priority++;
    }
    else if (ability == ABILITY_PRANKSTER && IS_MOVE_STATUS(move))
    {
        gProtectStructs[battlerId].pranksterElevated = 1;
        priority++;
    }
    else if (gBattleMoves[move].effect == EFFECT_GRASSY_GLIDE && gFieldStatuses & STATUS_FIELD_GRASSY_TERRAIN && IsBattlerGrounded(battlerId))
    {
        priority++;
    }
    else if (ability == ABILITY_TRIAGE)
    {
        switch (gBattleMoves[move].effect)
        {
        case EFFECT_RESTORE_HP:
        case EFFECT_REST:
        case EFFECT_MORNING_SUN:
        case EFFECT_MOONLIGHT:
        case EFFECT_SYNTHESIS:
        case EFFECT_HEAL_PULSE:
        case EFFECT_HEALING_WISH:
        case EFFECT_SWALLOW:
        case EFFECT_WISH:
        case EFFECT_SOFTBOILED:
        case EFFECT_ABSORB:
        case EFFECT_ROOST:
            priority += 3;
            break;
        }
    }

    if (gProtectStructs[battlerId].quash)
        priority = -8;

    return priority;
}

u8 GetWhoStrikesFirst(u8 battler1, u8 battler2, bool8 ignoreChosenMoves)
{
    u8 strikesFirst = 0;
    u32 speedBattler1 = 0, speedBattler2 = 0;
    u32 holdEffectBattler1 = 0, holdEffectBattler2 = 0;
    s8 priority1 = 0, priority2 = 0;
    u16 ability1 = GetBattlerAbility(battler1), ability2 = GetBattlerAbility(battler2);

    // Battler 1
    speedBattler1 = GetBattlerTotalSpeedStat(battler1);
    holdEffectBattler1 = GetBattlerHoldEffect(battler1, TRUE);
    // Quick Draw
    if (!ignoreChosenMoves && ability1 == ABILITY_QUICK_DRAW && !IS_MOVE_STATUS(gChosenMoveByBattler[battler1]) && Random() % 100 < 30)
        gProtectStructs[battler1].quickDraw = TRUE;
    // Quick Claw and Custap Berry
    if (!gProtectStructs[battler1].quickDraw
     && ((holdEffectBattler1 == HOLD_EFFECT_QUICK_CLAW && gRandomTurnNumber < (0xFFFF * GetBattlerHoldEffectParam(battler1)) / 100)
     || (holdEffectBattler1 == HOLD_EFFECT_CUSTAP_BERRY && HasEnoughHpToEatBerry(battler1, 4, gBattleMons[battler1].item))))
        gProtectStructs[battler1].usedCustapBerry = TRUE;

    // Battler 2
    speedBattler2 = GetBattlerTotalSpeedStat(battler2);
    holdEffectBattler2 = GetBattlerHoldEffect(battler2, TRUE);
    // Quick Draw
    if (!ignoreChosenMoves && ability2 == ABILITY_QUICK_DRAW && !IS_MOVE_STATUS(gChosenMoveByBattler[battler2]) && Random() % 100 < 30)
        gProtectStructs[battler2].quickDraw = TRUE;
    // Quick Claw and Custap Berry
    if (!gProtectStructs[battler2].quickDraw
     && ((holdEffectBattler2 == HOLD_EFFECT_QUICK_CLAW && gRandomTurnNumber < (0xFFFF * GetBattlerHoldEffectParam(battler2)) / 100)
     || (holdEffectBattler2 == HOLD_EFFECT_CUSTAP_BERRY && HasEnoughHpToEatBerry(battler2, 4, gBattleMons[battler2].item))))
        gProtectStructs[battler2].usedCustapBerry = TRUE;

    if (!ignoreChosenMoves)
    {
        if (gChosenActionByBattler[battler1] == B_ACTION_USE_MOVE)
            priority1 = GetChosenMovePriority(battler1);
        if (gChosenActionByBattler[battler2] == B_ACTION_USE_MOVE)
            priority2 = GetChosenMovePriority(battler2);
    }

    if (priority1 == priority2)
    {
        // QUICK CLAW / CUSTAP - always first
        // LAGGING TAIL - always last
        // STALL - always last

        if (gProtectStructs[battler1].quickDraw && !gProtectStructs[battler2].quickDraw)
            strikesFirst = 0;
        else if (!gProtectStructs[battler1].quickDraw && gProtectStructs[battler2].quickDraw)
            strikesFirst = 1;
        else if (gProtectStructs[battler1].usedCustapBerry && !gProtectStructs[battler2].usedCustapBerry)
            strikesFirst = 0;
        else if (gProtectStructs[battler2].usedCustapBerry && !gProtectStructs[battler1].usedCustapBerry)
            strikesFirst = 1;
        else if (holdEffectBattler1 == HOLD_EFFECT_LAGGING_TAIL && holdEffectBattler2 != HOLD_EFFECT_LAGGING_TAIL)
            strikesFirst = 1;
        else if (holdEffectBattler2 == HOLD_EFFECT_LAGGING_TAIL && holdEffectBattler1 != HOLD_EFFECT_LAGGING_TAIL)
            strikesFirst = 0;
        else if (ability1 == ABILITY_STALL && ability2 != ABILITY_STALL)
            strikesFirst = 1;
        else if (ability2 == ABILITY_STALL && ability1 != ABILITY_STALL)
            strikesFirst = 0;
        else if (ability1 == ABILITY_MYCELIUM_MIGHT && ability2 != ABILITY_MYCELIUM_MIGHT && IS_MOVE_STATUS(gCurrentMove))
            strikesFirst = 1;
        else if (ability2 == ABILITY_MYCELIUM_MIGHT && ability1 != ABILITY_MYCELIUM_MIGHT && IS_MOVE_STATUS(gCurrentMove))
            strikesFirst = 0;
        else
        {
            if (speedBattler1 == speedBattler2 && Random() & 1)
            {
                strikesFirst = 2; // same speeds, same priorities
            }
            else if (speedBattler1 < speedBattler2)
            {
                // battler2 has more speed
                if (gFieldStatuses & STATUS_FIELD_TRICK_ROOM)
                    strikesFirst = 0;
                else
                    strikesFirst = 1;
            }
            else
            {
                // battler1 has more speed
                if (gFieldStatuses & STATUS_FIELD_TRICK_ROOM)
                    strikesFirst = 1;
                else
                    strikesFirst = 0;
            }
        }
    }
    else if (priority1 < priority2)
    {
        strikesFirst = 1; // battler2's move has greater priority
    }
    else
    {
        strikesFirst = 0; // battler1's move has greater priority
    }

    return strikesFirst;
}

static void SetActionsAndBattlersTurnOrder(void)
{
    s32 turnOrderId = 0;
    s32 i, j;

    if (gBattleTypeFlags & BATTLE_TYPE_SAFARI)
    {
        for (gActiveBattler = 0; gActiveBattler < gBattlersCount; gActiveBattler++)
        {
            gActionsByTurnOrder[turnOrderId] = gChosenActionByBattler[gActiveBattler];
            gBattlerByTurnOrder[turnOrderId] = gActiveBattler;
            turnOrderId++;
        }
    }
    else
    {
        if (gBattleTypeFlags & BATTLE_TYPE_LINK)
        {
            for (gActiveBattler = 0; gActiveBattler < gBattlersCount; gActiveBattler++)
            {
                if (gChosenActionByBattler[gActiveBattler] == B_ACTION_RUN)
                {
                    turnOrderId = 5;
                    break;
                }
            }
        }
        else
        {
            if (gChosenActionByBattler[0] == B_ACTION_RUN)
            {
                gActiveBattler = 0;
                turnOrderId = 5;
            }
            if (gChosenActionByBattler[2] == B_ACTION_RUN)
            {
                gActiveBattler = 2;
                turnOrderId = 5;
            }
        }

        if (turnOrderId == 5) // One of battlers wants to run.
        {
            gActionsByTurnOrder[0] = gChosenActionByBattler[gActiveBattler];
            gBattlerByTurnOrder[0] = gActiveBattler;
            turnOrderId = 1;
            for (i = 0; i < gBattlersCount; i++)
            {
                if (i != gActiveBattler)
                {
                    gActionsByTurnOrder[turnOrderId] = gChosenActionByBattler[i];
                    gBattlerByTurnOrder[turnOrderId] = i;
                    turnOrderId++;
                }
            }
            gBattleMainFunc = CheckMegaEvolutionBeforeTurn;
            gBattleStruct->mega.battlerId = 0;
            return;
        }
        else
        {
            for (gActiveBattler = 0; gActiveBattler < gBattlersCount; gActiveBattler++)
            {
                if (gChosenActionByBattler[gActiveBattler] == B_ACTION_USE_ITEM
                  || gChosenActionByBattler[gActiveBattler] == B_ACTION_SWITCH
                  || gChosenActionByBattler[gActiveBattler] == B_ACTION_THROW_BALL)
                {
                    gActionsByTurnOrder[turnOrderId] = gChosenActionByBattler[gActiveBattler];
                    gBattlerByTurnOrder[turnOrderId] = gActiveBattler;
                    turnOrderId++;
                }
            }
            for (gActiveBattler = 0; gActiveBattler < gBattlersCount; gActiveBattler++)
            {
                if (gChosenActionByBattler[gActiveBattler] != B_ACTION_USE_ITEM
                  && gChosenActionByBattler[gActiveBattler] != B_ACTION_SWITCH
                  && gChosenActionByBattler[gActiveBattler] != B_ACTION_THROW_BALL)
                {
                    gActionsByTurnOrder[turnOrderId] = gChosenActionByBattler[gActiveBattler];
                    gBattlerByTurnOrder[turnOrderId] = gActiveBattler;
                    turnOrderId++;
                }
            }
            for (i = 0; i < gBattlersCount - 1; i++)
            {
                for (j = i + 1; j < gBattlersCount; j++)
                {
                    u8 battler1 = gBattlerByTurnOrder[i];
                    u8 battler2 = gBattlerByTurnOrder[j];
                    if (gActionsByTurnOrder[i] != B_ACTION_USE_ITEM
                        && gActionsByTurnOrder[j] != B_ACTION_USE_ITEM
                        && gActionsByTurnOrder[i] != B_ACTION_SWITCH
                        && gActionsByTurnOrder[j] != B_ACTION_SWITCH
                        && gActionsByTurnOrder[i] != B_ACTION_THROW_BALL
                        && gActionsByTurnOrder[j] != B_ACTION_THROW_BALL)
                    {
                        if (GetWhoStrikesFirst(battler1, battler2, FALSE))
                            SwapTurnOrder(i, j);
                    }
                }
            }
        }
    }
    gBattleMainFunc = CheckMegaEvolutionBeforeTurn;
    gBattleStruct->mega.battlerId = 0;
}

static void TurnValuesCleanUp(bool8 var0)
{
    s32 i;

    for (gActiveBattler = 0; gActiveBattler < gBattlersCount; gActiveBattler++)
    {
        if (var0)
        {
            gProtectStructs[gActiveBattler].protected = FALSE;
            gProtectStructs[gActiveBattler].spikyShielded = FALSE;
            gProtectStructs[gActiveBattler].kingsShielded = FALSE;
            gProtectStructs[gActiveBattler].banefulBunkered = FALSE;
            gProtectStructs[gActiveBattler].quash = FALSE;
        }
        else
        {
            memset(&gProtectStructs[gActiveBattler], 0, sizeof(struct ProtectStruct));

            if (gDisableStructs[gActiveBattler].isFirstTurn)
                gDisableStructs[gActiveBattler].isFirstTurn--;

            if (gDisableStructs[gActiveBattler].rechargeTimer)
            {
                gDisableStructs[gActiveBattler].rechargeTimer--;
                if (gDisableStructs[gActiveBattler].rechargeTimer == 0)
                    gBattleMons[gActiveBattler].status2 &= ~STATUS2_RECHARGE;
            }
        }

        if (gDisableStructs[gActiveBattler].substituteHP == 0)
            gBattleMons[gActiveBattler].status2 &= ~STATUS2_SUBSTITUTE;

        gSpecialStatuses[gActiveBattler].parentalBondState = PARENTAL_BOND_OFF;
    }

    gSideStatuses[B_SIDE_PLAYER] &= ~(SIDE_STATUS_QUICK_GUARD | SIDE_STATUS_WIDE_GUARD | SIDE_STATUS_CRAFTY_SHIELD | SIDE_STATUS_MAT_BLOCK);
    gSideStatuses[B_SIDE_OPPONENT] &= ~(SIDE_STATUS_QUICK_GUARD | SIDE_STATUS_WIDE_GUARD | SIDE_STATUS_CRAFTY_SHIELD | SIDE_STATUS_MAT_BLOCK);
    gSideTimers[B_SIDE_PLAYER].followmeTimer = 0;
    gSideTimers[B_SIDE_OPPONENT].followmeTimer = 0;
}

void SpecialStatusesClear(void)
{
    memset(&gSpecialStatuses, 0, sizeof(gSpecialStatuses));
}

static void CheckMegaEvolutionBeforeTurn(void)
{
    if (!(gHitMarker & HITMARKER_RUN))
    {
        while (gBattleStruct->mega.battlerId < gBattlersCount)
        {
            gActiveBattler = gBattlerAttacker = gBattleStruct->mega.battlerId;
            gBattleStruct->mega.battlerId++;
            if (gBattleStruct->mega.toEvolve & gBitTable[gActiveBattler]
                && !(gProtectStructs[gActiveBattler].noValidMoves))
            {
                struct Pokemon *mon = GetBattlerPartyData(gActiveBattler);

                gBattleStruct->mega.toEvolve &= ~(gBitTable[gActiveBattler]);
                gLastUsedItem = gBattleMons[gActiveBattler].item;
                if (GetBattleFormChangeTargetSpecies(gActiveBattler, FORM_CHANGE_BATTLE_MEGA_EVOLUTION_MOVE) != SPECIES_NONE)
                    BattleScriptExecute(BattleScript_WishMegaEvolution);
                else
                    BattleScriptExecute(BattleScript_MegaEvolution);
                return;
            }
        }
    }

    #if B_MEGA_EVO_TURN_ORDER <= GEN_6
        gBattleMainFunc = CheckChosenMoveForEffectsBeforeTurnStarts;
        gBattleStruct->focusPunchBattlerId = 0;
    #else
        gBattleMainFunc = TryChangeTurnOrder; // This will just do nothing if no mon has mega evolved
    #endif
}

// In gen7, priority and speed are recalculated during the turn in which a pokemon mega evolves
static void TryChangeTurnOrder(void)
{
    s32 i, j;
    for (i = 0; i < gBattlersCount - 1; i++)
    {
        for (j = i + 1; j < gBattlersCount; j++)
        {
            u8 battler1 = gBattlerByTurnOrder[i];
            u8 battler2 = gBattlerByTurnOrder[j];
            if (gActionsByTurnOrder[i] == B_ACTION_USE_MOVE
                && gActionsByTurnOrder[j] == B_ACTION_USE_MOVE)
            {
                if (GetWhoStrikesFirst(battler1, battler2, FALSE))
                    SwapTurnOrder(i, j);
            }
        }
    }
    gBattleMainFunc = CheckChosenMoveForEffectsBeforeTurnStarts;
    gBattleStruct->focusPunchBattlerId = 0;
}

static void CheckChosenMoveForEffectsBeforeTurnStarts(void)
{
    u32 i;

    if (!(gHitMarker & HITMARKER_RUN))
    {
        while (gBattleStruct->focusPunchBattlerId < gBattlersCount)
        {
            gActiveBattler = gBattlerAttacker = gBattleStruct->focusPunchBattlerId;
            gBattleStruct->focusPunchBattlerId++;
            if (!(gBattleMons[gActiveBattler].status1 & STATUS1_SLEEP)
                && !(gDisableStructs[gBattlerAttacker].truantCounter)
                && !(gProtectStructs[gActiveBattler].noValidMoves))
            {
                switch (gChosenMoveByBattler[gActiveBattler])
                {
                case MOVE_FOCUS_PUNCH:
                    BattleScriptExecute(BattleScript_FocusPunchSetUp);
                    return;
                case MOVE_BEAK_BLAST:
                    BattleScriptExecute(BattleScript_BeakBlastSetUp);
                    return;
                case MOVE_SHELL_TRAP:
                    BattleScriptExecute(BattleScript_ShellTrapSetUp);
                    return;
                }
            }
        }
    }

    gBattleMainFunc = CheckQuickClaw_CustapBerryActivation;
    gBattleStruct->quickClawBattlerId = 0;
}

static void CheckQuickClaw_CustapBerryActivation(void)
{
    u32 i;

    if (!(gHitMarker & HITMARKER_RUN))
    {
        while (gBattleStruct->quickClawBattlerId < gBattlersCount)
        {
            gActiveBattler = gBattlerAttacker = gBattleStruct->quickClawBattlerId;
            gBattleStruct->quickClawBattlerId++;
            if (gChosenActionByBattler[gActiveBattler] == B_ACTION_USE_MOVE
             && gChosenMoveByBattler[gActiveBattler] != MOVE_FOCUS_PUNCH   // quick claw message doesn't need to activate here
             && (gProtectStructs[gActiveBattler].usedCustapBerry || gProtectStructs[gActiveBattler].quickDraw)
             && !(gBattleMons[gActiveBattler].status1 & STATUS1_SLEEP)
             && !(gDisableStructs[gBattlerAttacker].truantCounter)
             && !(gProtectStructs[gActiveBattler].noValidMoves))
            {
                if (gProtectStructs[gActiveBattler].usedCustapBerry)
                {
                    gProtectStructs[gActiveBattler].usedCustapBerry = FALSE;
                    gLastUsedItem = gBattleMons[gActiveBattler].item;
                    PREPARE_ITEM_BUFFER(gBattleTextBuff1, gLastUsedItem);
                    if (GetBattlerHoldEffect(gActiveBattler, FALSE) == HOLD_EFFECT_CUSTAP_BERRY)
                    {
                        // don't record berry since its gone now
                        BattleScriptExecute(BattleScript_CustapBerryActivation);
                    }
                    else
                    {
                        RecordItemEffectBattle(gActiveBattler, GetBattlerHoldEffect(gActiveBattler, FALSE));
                        BattleScriptExecute(BattleScript_QuickClawActivation);
                    }
                }
                else if (gProtectStructs[gActiveBattler].quickDraw)
                {
                    gBattlerAbility = gActiveBattler;
                    gProtectStructs[gActiveBattler].quickDraw = FALSE;
                    gLastUsedAbility = gBattleMons[gActiveBattler].ability;
                    PREPARE_ABILITY_BUFFER(gBattleTextBuff1, gLastUsedAbility);
                    RecordAbilityBattle(gActiveBattler, gLastUsedAbility);
                    BattleScriptExecute(BattleScript_QuickDrawActivation);
                }
                return;
            }
        }
    }

    // setup stuff before turns/actions
    TryClearRageAndFuryCutter();
    gCurrentTurnActionNumber = 0;
    gCurrentActionFuncId = gActionsByTurnOrder[0];
    gBattleStruct->dynamicMoveType = 0;
    for (i = 0; i < MAX_BATTLERS_COUNT; i++)
    {
        gBattleStruct->ateBoost[i] = FALSE;
        gSpecialStatuses[i].gemBoost = FALSE;
    }

    gBattleMainFunc = RunTurnActionsFunctions;
    gBattleCommunication[3] = 0;
    gBattleCommunication[4] = 0;
    gBattleScripting.multihitMoveEffect = 0;
    gBattleResources->battleScriptsStack->size = 0;
}

static void RunTurnActionsFunctions(void)
{
    if (gBattleOutcome != 0)
        gCurrentActionFuncId = B_ACTION_FINISHED;

    *(&gBattleStruct->savedTurnActionNumber) = gCurrentTurnActionNumber;
    sTurnActionsFuncsTable[gCurrentActionFuncId]();

    if (gCurrentTurnActionNumber >= gBattlersCount) // everyone did their actions, turn finished
    {
        gHitMarker &= ~HITMARKER_PASSIVE_DAMAGE;
        gBattleMainFunc = sEndTurnFuncsTable[gBattleOutcome & 0x7F];
    }
    else
    {
        if (gBattleStruct->savedTurnActionNumber != gCurrentTurnActionNumber) // action turn has been done, clear hitmarker bits for another battlerId
        {
            gHitMarker &= ~HITMARKER_NO_ATTACKSTRING;
            gHitMarker &= ~HITMARKER_UNABLE_TO_USE_MOVE;
        }
    }
}

static void HandleEndTurn_BattleWon(void)
{
    gCurrentActionFuncId = 0;

    if (gBattleTypeFlags & (BATTLE_TYPE_LINK | BATTLE_TYPE_RECORDED_LINK))
    {
        gSpecialVar_Result = gBattleOutcome;
        gBattleTextBuff1[0] = gBattleOutcome;
        gBattlerAttacker = GetBattlerAtPosition(B_POSITION_PLAYER_LEFT);
        gBattlescriptCurrInstr = BattleScript_LinkBattleWonOrLost;
        gBattleOutcome &= ~B_OUTCOME_LINK_BATTLE_RAN;
    }
    else if (gBattleTypeFlags & BATTLE_TYPE_TRAINER
            && gBattleTypeFlags & (BATTLE_TYPE_FRONTIER | BATTLE_TYPE_TRAINER_HILL | BATTLE_TYPE_EREADER_TRAINER))
    {
        BattleStopLowHpSound();
        gBattlescriptCurrInstr = BattleScript_FrontierTrainerBattleWon;

        if (gTrainerBattleOpponent_A == TRAINER_FRONTIER_BRAIN)
            PlayBGM(MUS_VICTORY_GYM_LEADER);
        else
            PlayBGM(MUS_VICTORY_TRAINER);
    }
    else if (gBattleTypeFlags & BATTLE_TYPE_TRAINER && !(gBattleTypeFlags & BATTLE_TYPE_LINK))
    {
        BattleStopLowHpSound();
        gBattlescriptCurrInstr = BattleScript_LocalTrainerBattleWon;

        switch (gTrainers[gTrainerBattleOpponent_A].trainerClass)
        {
        case TRAINER_CLASS_ELITE_FOUR:
        case TRAINER_CLASS_CHAMPION:
            PlayBGM(MUS_VICTORY_LEAGUE);
            break;
        case TRAINER_CLASS_TEAM_AQUA:
        case TRAINER_CLASS_TEAM_MAGMA:
        case TRAINER_CLASS_AQUA_ADMIN:
        case TRAINER_CLASS_AQUA_LEADER:
        case TRAINER_CLASS_MAGMA_ADMIN:
        case TRAINER_CLASS_MAGMA_LEADER:
            PlayBGM(MUS_VICTORY_AQUA_MAGMA);
            break;
        case TRAINER_CLASS_LEADER:
            PlayBGM(MUS_VICTORY_GYM_LEADER);
            break;
        default:
            PlayBGM(MUS_VICTORY_TRAINER);
            break;
        }
    }
    else
    {
        gBattlescriptCurrInstr = BattleScript_PayDayMoneyAndPickUpItems;
    }

    gBattleMainFunc = HandleEndTurn_FinishBattle;
}

static void HandleEndTurn_BattleLost(void)
{
    gCurrentActionFuncId = 0;

    if (gBattleTypeFlags & (BATTLE_TYPE_LINK | BATTLE_TYPE_RECORDED_LINK))
    {
        if (gBattleTypeFlags & BATTLE_TYPE_FRONTIER)
        {
            if (gBattleOutcome & B_OUTCOME_LINK_BATTLE_RAN)
            {
                gBattlescriptCurrInstr = BattleScript_PrintPlayerForfeitedLinkBattle;
                gBattleOutcome &= ~B_OUTCOME_LINK_BATTLE_RAN;
                gSaveBlock2Ptr->frontier.disableRecordBattle = TRUE;
            }
            else
            {
                gBattlescriptCurrInstr = BattleScript_FrontierLinkBattleLost;
                gBattleOutcome &= ~B_OUTCOME_LINK_BATTLE_RAN;
            }
        }
        else
        {
            gBattleTextBuff1[0] = gBattleOutcome;
            gBattlerAttacker = GetBattlerAtPosition(B_POSITION_PLAYER_LEFT);
            gBattlescriptCurrInstr = BattleScript_LinkBattleWonOrLost;
            gBattleOutcome &= ~B_OUTCOME_LINK_BATTLE_RAN;
        }
    }
    else
    {
        gBattlescriptCurrInstr = BattleScript_LocalBattleLost;
    }

    gBattleMainFunc = HandleEndTurn_FinishBattle;
}

static void HandleEndTurn_RanFromBattle(void)
{
    gCurrentActionFuncId = 0;

    if (gBattleTypeFlags & BATTLE_TYPE_FRONTIER && gBattleTypeFlags & BATTLE_TYPE_TRAINER)
    {
        gBattlescriptCurrInstr = BattleScript_PrintPlayerForfeited;
        gBattleOutcome = B_OUTCOME_FORFEITED;
        gSaveBlock2Ptr->frontier.disableRecordBattle = TRUE;
    }
    else if (gBattleTypeFlags & BATTLE_TYPE_TRAINER_HILL)
    {
        gBattlescriptCurrInstr = BattleScript_PrintPlayerForfeited;
        gBattleOutcome = B_OUTCOME_FORFEITED;
    }
    else
    {
        switch (gProtectStructs[gBattlerAttacker].fleeType)
        {
        default:
            gBattlescriptCurrInstr = BattleScript_GotAwaySafely;
            break;
        case FLEE_ITEM:
            gBattlescriptCurrInstr = BattleScript_SmokeBallEscape;
            break;
        case FLEE_ABILITY:
            gBattlescriptCurrInstr = BattleScript_RanAwayUsingMonAbility;
            break;
        }
    }

    gBattleMainFunc = HandleEndTurn_FinishBattle;
}

static void HandleEndTurn_MonFled(void)
{
    gCurrentActionFuncId = 0;

    PREPARE_MON_NICK_BUFFER(gBattleTextBuff1, gBattlerAttacker, gBattlerPartyIndexes[gBattlerAttacker]);
    gBattlescriptCurrInstr = BattleScript_WildMonFled;

    gBattleMainFunc = HandleEndTurn_FinishBattle;
}

static void HandleEndTurn_FinishBattle(void)
{
    u32 i;

    if (gCurrentActionFuncId == B_ACTION_TRY_FINISH || gCurrentActionFuncId == B_ACTION_FINISHED)
    {
        if (!(gBattleTypeFlags & (BATTLE_TYPE_LINK
                                  | BATTLE_TYPE_RECORDED_LINK
                                  | BATTLE_TYPE_FIRST_BATTLE
                                  | BATTLE_TYPE_SAFARI
                                  | BATTLE_TYPE_EREADER_TRAINER
                                  | BATTLE_TYPE_WALLY_TUTORIAL
                                  | BATTLE_TYPE_FRONTIER)))
        {
            for (gActiveBattler = 0; gActiveBattler < gBattlersCount; gActiveBattler++)
            {
                if (GetBattlerSide(gActiveBattler) == B_SIDE_PLAYER)
                {
                    if (gBattleResults.playerMon1Species == SPECIES_NONE)
                    {
                        gBattleResults.playerMon1Species = GetMonData(&gPlayerParty[gBattlerPartyIndexes[gActiveBattler]], MON_DATA_SPECIES, NULL);
                        GetMonData(&gPlayerParty[gBattlerPartyIndexes[gActiveBattler]], MON_DATA_NICKNAME, gBattleResults.playerMon1Name);
                    }
                    else
                    {
                        gBattleResults.playerMon2Species = GetMonData(&gPlayerParty[gBattlerPartyIndexes[gActiveBattler]], MON_DATA_SPECIES, NULL);
                        GetMonData(&gPlayerParty[gBattlerPartyIndexes[gActiveBattler]], MON_DATA_NICKNAME, gBattleResults.playerMon2Name);
                    }
                }
            }
            TryPutPokemonTodayOnAir();
        }

        if (!(gBattleTypeFlags & (BATTLE_TYPE_LINK
                                  | BATTLE_TYPE_RECORDED_LINK
                                  | BATTLE_TYPE_TRAINER
                                  | BATTLE_TYPE_FIRST_BATTLE
                                  | BATTLE_TYPE_SAFARI
                                  | BATTLE_TYPE_FRONTIER
                                  | BATTLE_TYPE_EREADER_TRAINER
                                  | BATTLE_TYPE_WALLY_TUTORIAL))
            && gBattleResults.shinyWildMon)
        {
            TryPutBreakingNewsOnAir();
        }

        RecordedBattle_SetPlaybackFinished();
        if (gTestRunnerEnabled)
            TestRunner_Battle_AfterLastTurn();
        BeginFastPaletteFade(3);
        FadeOutMapMusic(5);
    #if B_TRAINERS_KNOCK_OFF_ITEMS == TRUE
        if (gBattleTypeFlags & BATTLE_TYPE_TRAINER)
            TryRestoreStolenItems();
    #endif
        for (i = 0; i < PARTY_SIZE; i++)
        {
            bool32 changedForm = FALSE;

            // Appeared in battle and didn't faint
            if ((gBattleStruct->appearedInBattle & gBitTable[i]) && GetMonData(&gPlayerParty[i], MON_DATA_HP, NULL) != 0)
                changedForm = TryFormChange(i, B_SIDE_PLAYER, FORM_CHANGE_END_BATTLE_TERRAIN);

            if (!changedForm)
                changedForm = TryFormChange(i, B_SIDE_PLAYER, FORM_CHANGE_END_BATTLE);

            // Clear original species field
            gBattleStruct->changedSpecies[i] = SPECIES_NONE;

        #if B_RECALCULATE_STATS >= GEN_5
            // Recalculate the stats of every party member before the end
            if (!changedForm)
                CalculateMonStats(&gPlayerParty[i]);
        #endif
        }
        // Clear battle mon species to avoid a bug on the next battle that causes
        // healthboxes loading incorrectly due to it trying to create a Mega Indicator
        // if the previous battler would've had it.
        for (i = 0; i < MAX_BATTLERS_COUNT; i++)
        {
<<<<<<< HEAD
            gBattleMons[i].species = SPECIES_NONE;
=======
            if (GetMonData(&gPlayerParty[i], MON_DATA_SPECIES_OR_EGG) != SPECIES_NONE
             && GetMonData(&gPlayerParty[i], MON_DATA_SPECIES_OR_EGG) != SPECIES_EGG)
            {
                CalculateMonStats(&gPlayerParty[i]);
            }
>>>>>>> 81a80e56
        }
        gBattleMainFunc = FreeResetData_ReturnToOvOrDoEvolutions;
        gCB2_AfterEvolution = BattleMainCB2;
    }
    else
    {
        if (gBattleControllerExecFlags == 0)
            gBattleScriptingCommandsTable[gBattlescriptCurrInstr[0]]();
    }
}

static void FreeResetData_ReturnToOvOrDoEvolutions(void)
{
    if (!gPaletteFade.active)
    {
        gIsFishingEncounter = FALSE;
        gIsSurfingEncounter = FALSE;
        ResetSpriteData();
        if (!(gBattleTypeFlags & (BATTLE_TYPE_LINK
                                  | BATTLE_TYPE_RECORDED_LINK
                                  | BATTLE_TYPE_FIRST_BATTLE
                                  | BATTLE_TYPE_SAFARI
                                  | BATTLE_TYPE_FRONTIER
                                  | BATTLE_TYPE_EREADER_TRAINER
                                  | BATTLE_TYPE_WALLY_TUTORIAL))
        #if B_EVOLUTION_AFTER_WHITEOUT <= GEN_5
            && (gBattleOutcome == B_OUTCOME_WON || gBattleOutcome == B_OUTCOME_CAUGHT)
        #endif
        )
        {
            gBattleMainFunc = TrySpecialEvolution;
        }
        else
        {
            gBattleMainFunc = ReturnFromBattleToOverworld;
            return;
        }
    }

    FreeAllWindowBuffers();
    if (!(gBattleTypeFlags & BATTLE_TYPE_LINK))
    {
        FreeMonSpritesGfx();
        FreeBattleResources();
        FreeBattleSpritesData();
    }
}

static void TrySpecialEvolution(void) // Attempts to perform non-level related battle evolutions (not the script command).
{
    s32 i;

    for (i = 0; i < PARTY_SIZE; i++)
    {
        u16 species = GetEvolutionTargetSpecies(&gPlayerParty[i], EVO_MODE_BATTLE_SPECIAL, i, NULL);
        if (species != SPECIES_NONE && !(sTriedEvolving & gBitTable[i]))
        {
            sTriedEvolving |= gBitTable[i];
            FreeAllWindowBuffers();
            gBattleMainFunc = WaitForEvoSceneToFinish;
            EvolutionScene(&gPlayerParty[i], species, TRUE, i);
            return;
        }
    }
    sTriedEvolving = 0;
    gBattleMainFunc = TryEvolvePokemon;
}

static void TryEvolvePokemon(void)
{
    s32 i;

    while (gLeveledUpInBattle != 0)
    {
        for (i = 0; i < PARTY_SIZE; i++)
        {
            if (gLeveledUpInBattle & gBitTable[i])
            {
                u16 species;
                u8 levelUpBits = gLeveledUpInBattle;

                levelUpBits &= ~(gBitTable[i]);
                gLeveledUpInBattle = levelUpBits;

                species = GetEvolutionTargetSpecies(&gPlayerParty[i], EVO_MODE_NORMAL, levelUpBits, NULL);
                if (species != SPECIES_NONE)
                {
                    FreeAllWindowBuffers();
                    gBattleMainFunc = WaitForEvoSceneToFinish;
                    EvolutionScene(&gPlayerParty[i], species, TRUE, i);
                    return;
                }
            }
        }
    }

    gBattleMainFunc = ReturnFromBattleToOverworld;
}

static void WaitForEvoSceneToFinish(void)
{
    if (gMain.callback2 == BattleMainCB2)
        gBattleMainFunc = TrySpecialEvolution;
}

static void ReturnFromBattleToOverworld(void)
{
    if (!(gBattleTypeFlags & BATTLE_TYPE_LINK))
    {
        RandomlyGivePartyPokerus(gPlayerParty);
        PartySpreadPokerus(gPlayerParty);
    }

    if (gBattleTypeFlags & BATTLE_TYPE_LINK && gReceivedRemoteLinkPlayers)
        return;

    gSpecialVar_Result = gBattleOutcome;
    gMain.inBattle = FALSE;
    gMain.callback1 = gPreBattleCallback1;

    if (gBattleTypeFlags & BATTLE_TYPE_ROAMER)
    {
        UpdateRoamerHPStatus(&gEnemyParty[0]);

#ifndef BUGFIX
        if ((gBattleOutcome & B_OUTCOME_WON) || gBattleOutcome == B_OUTCOME_CAUGHT)
#else
        if ((gBattleOutcome == B_OUTCOME_WON) || gBattleOutcome == B_OUTCOME_CAUGHT) // Bug: When Roar is used by roamer, gBattleOutcome is B_OUTCOME_PLAYER_TELEPORTED (5).
#endif                                                                               // & with B_OUTCOME_WON (1) will return TRUE and deactivates the roamer.
            SetRoamerInactive();
    }

    m4aSongNumStop(SE_LOW_HEALTH);
    SetMainCallback2(gMain.savedCallback);
}

void RunBattleScriptCommands_PopCallbacksStack(void)
{
    if (gCurrentActionFuncId == B_ACTION_TRY_FINISH || gCurrentActionFuncId == B_ACTION_FINISHED)
    {
        if (gBattleResources->battleCallbackStack->size != 0)
            gBattleResources->battleCallbackStack->size--;
        gBattleMainFunc = gBattleResources->battleCallbackStack->function[gBattleResources->battleCallbackStack->size];
    }
    else
    {
        if (gBattleControllerExecFlags == 0)
            gBattleScriptingCommandsTable[gBattlescriptCurrInstr[0]]();
    }
}

void RunBattleScriptCommands(void)
{
    if (gBattleControllerExecFlags == 0)
        gBattleScriptingCommandsTable[gBattlescriptCurrInstr[0]]();
}

void SetTypeBeforeUsingMove(u16 move, u8 battlerAtk)
{
    u32 moveType, ateType, attackerAbility;
    u16 holdEffect = GetBattlerHoldEffect(battlerAtk, TRUE);

    if (move == MOVE_STRUGGLE)
        return;

    gBattleStruct->dynamicMoveType = 0;
    gBattleStruct->ateBoost[battlerAtk] = 0;
    gSpecialStatuses[battlerAtk].gemBoost = FALSE;

    if (gBattleMoves[move].effect == EFFECT_WEATHER_BALL)
    {
        if (WEATHER_HAS_EFFECT)
        {
            if (gBattleWeather & B_WEATHER_RAIN && holdEffect != HOLD_EFFECT_UTILITY_UMBRELLA)
                gBattleStruct->dynamicMoveType = TYPE_WATER | F_DYNAMIC_TYPE_2;
            else if (gBattleWeather & B_WEATHER_SANDSTORM)
                gBattleStruct->dynamicMoveType = TYPE_ROCK | F_DYNAMIC_TYPE_2;
            else if (gBattleWeather & B_WEATHER_SUN && holdEffect != HOLD_EFFECT_UTILITY_UMBRELLA)
                gBattleStruct->dynamicMoveType = TYPE_FIRE | F_DYNAMIC_TYPE_2;
            else if (gBattleWeather & B_WEATHER_HAIL)
                gBattleStruct->dynamicMoveType = TYPE_ICE | F_DYNAMIC_TYPE_2;
            else
                gBattleStruct->dynamicMoveType = TYPE_NORMAL | F_DYNAMIC_TYPE_2;
        }
    }
    else if (gBattleMoves[move].effect == EFFECT_HIDDEN_POWER)
    {
        u8 typeBits  = ((gBattleMons[battlerAtk].hpIV & 1) << 0)
                     | ((gBattleMons[battlerAtk].attackIV & 1) << 1)
                     | ((gBattleMons[battlerAtk].defenseIV & 1) << 2)
                     | ((gBattleMons[battlerAtk].speedIV & 1) << 3)
                     | ((gBattleMons[battlerAtk].spAttackIV & 1) << 4)
                     | ((gBattleMons[battlerAtk].spDefenseIV & 1) << 5);

        // Subtract 4 instead of 1 below because 3 types are excluded (TYPE_NORMAL and TYPE_MYSTERY and TYPE_FAIRY)
        // The final + 1 skips past Normal, and the following conditional skips TYPE_MYSTERY
        gBattleStruct->dynamicMoveType = ((NUMBER_OF_MON_TYPES - 4) * typeBits) / 63 + 1;
        if (gBattleStruct->dynamicMoveType >= TYPE_MYSTERY)
            gBattleStruct->dynamicMoveType++;
        gBattleStruct->dynamicMoveType |= F_DYNAMIC_TYPE_1 | F_DYNAMIC_TYPE_2;
    }
    else if (gBattleMoves[move].effect == EFFECT_CHANGE_TYPE_ON_ITEM)
    {
        if (holdEffect == gBattleMoves[move].argument)
            gBattleStruct->dynamicMoveType = ItemId_GetSecondaryId(gBattleMons[battlerAtk].item) | F_DYNAMIC_TYPE_2;
    }
    else if (gBattleMoves[move].effect == EFFECT_REVELATION_DANCE)
    {
        if (gBattleMons[battlerAtk].type1 != TYPE_MYSTERY)
            gBattleStruct->dynamicMoveType = gBattleMons[battlerAtk].type1 | F_DYNAMIC_TYPE_2;
        else if (gBattleMons[battlerAtk].type2 != TYPE_MYSTERY)
            gBattleStruct->dynamicMoveType = gBattleMons[battlerAtk].type2 | F_DYNAMIC_TYPE_2;
        else if (gBattleMons[battlerAtk].type3 != TYPE_MYSTERY)
            gBattleStruct->dynamicMoveType = gBattleMons[battlerAtk].type3 | F_DYNAMIC_TYPE_2;
    }
    else if (gBattleMoves[move].effect == EFFECT_NATURAL_GIFT)
    {
        if (ItemId_GetPocket(gBattleMons[battlerAtk].item) == POCKET_BERRIES)
            gBattleStruct->dynamicMoveType = gNaturalGiftTable[ITEM_TO_BERRY(gBattleMons[battlerAtk].item)].type;
    }
    else if (gBattleMoves[move].effect == EFFECT_TERRAIN_PULSE)
    {
        if (IsBattlerTerrainAffected(battlerAtk, STATUS_FIELD_TERRAIN_ANY))
        {
            if (gFieldStatuses & STATUS_FIELD_ELECTRIC_TERRAIN)
                gBattleStruct->dynamicMoveType = TYPE_ELECTRIC | F_DYNAMIC_TYPE_2;
            else if (gFieldStatuses & STATUS_FIELD_GRASSY_TERRAIN)
                gBattleStruct->dynamicMoveType = TYPE_GRASS | F_DYNAMIC_TYPE_2;
            else if (gFieldStatuses & STATUS_FIELD_MISTY_TERRAIN)
                gBattleStruct->dynamicMoveType = TYPE_FAIRY | F_DYNAMIC_TYPE_2;
            else if (gFieldStatuses & STATUS_FIELD_PSYCHIC_TERRAIN)
                gBattleStruct->dynamicMoveType = TYPE_PSYCHIC | F_DYNAMIC_TYPE_2;
            else //failsafe
                gBattleStruct->dynamicMoveType = TYPE_NORMAL | F_DYNAMIC_TYPE_2;
        }
    }

    attackerAbility = GetBattlerAbility(battlerAtk);
    GET_MOVE_TYPE(move, moveType);
    if ((gFieldStatuses & STATUS_FIELD_ION_DELUGE && moveType == TYPE_NORMAL)
        || gStatuses4[battlerAtk] & STATUS4_ELECTRIFIED)
    {
        gBattleStruct->dynamicMoveType = TYPE_ELECTRIC | F_DYNAMIC_TYPE_2;
    }
    else if (gBattleMoves[move].type == TYPE_NORMAL
             && gBattleMoves[move].effect != EFFECT_HIDDEN_POWER
             && gBattleMoves[move].effect != EFFECT_WEATHER_BALL
             && gBattleMoves[move].effect != EFFECT_CHANGE_TYPE_ON_ITEM
             && gBattleMoves[move].effect != EFFECT_NATURAL_GIFT
             && ((attackerAbility == ABILITY_PIXILATE && (ateType = TYPE_FAIRY))
                 || (attackerAbility == ABILITY_REFRIGERATE && (ateType = TYPE_ICE))
                 || (attackerAbility == ABILITY_AERILATE && (ateType = TYPE_FLYING))
                 || ((attackerAbility == ABILITY_GALVANIZE) && (ateType = TYPE_ELECTRIC))
                )
             )
    {
        gBattleStruct->dynamicMoveType = ateType | F_DYNAMIC_TYPE_2;
        gBattleStruct->ateBoost[battlerAtk] = 1;
    }
    else if (gBattleMoves[move].type != TYPE_NORMAL
             && gBattleMoves[move].effect != EFFECT_HIDDEN_POWER
             && gBattleMoves[move].effect != EFFECT_WEATHER_BALL
             && attackerAbility == ABILITY_NORMALIZE)
    {
        gBattleStruct->dynamicMoveType = TYPE_NORMAL | F_DYNAMIC_TYPE_2;
        gBattleStruct->ateBoost[battlerAtk] = 1;
    }
    else if (gBattleMoves[move].flags & FLAG_SOUND
             && attackerAbility == ABILITY_LIQUID_VOICE)
    {
        gBattleStruct->dynamicMoveType = TYPE_WATER | F_DYNAMIC_TYPE_2;
    }
    else if (gStatuses4[battlerAtk] & STATUS4_PLASMA_FISTS && moveType == TYPE_NORMAL)
    {
        gBattleStruct->dynamicMoveType = TYPE_ELECTRIC | F_DYNAMIC_TYPE_2;
    }
    else if (move == MOVE_AURA_WHEEL && gBattleMons[battlerAtk].species == SPECIES_MORPEKO_HANGRY)
    {
        gBattleStruct->dynamicMoveType = TYPE_DARK | F_DYNAMIC_TYPE_2;
    }

    // Check if a gem should activate.
    GET_MOVE_TYPE(move, moveType);
    if (holdEffect == HOLD_EFFECT_GEMS
        && moveType == ItemId_GetSecondaryId(gBattleMons[battlerAtk].item))
    {
        gSpecialStatuses[battlerAtk].gemParam = GetBattlerHoldEffectParam(battlerAtk);
        gSpecialStatuses[battlerAtk].gemBoost = TRUE;
    }
}

// special to set a field's totem boost(s)
// inputs:
//  var8000: battlerId
//  var8001 - var8007: stat changes
void SetTotemBoost(void)
{
    u8 battlerId = gSpecialVar_0x8000;
    u8 i;

    for (i = 0; i < (NUM_BATTLE_STATS - 1); i++)
    {
        if (*(&gSpecialVar_0x8001 + i))
        {
            gTotemBoosts[battlerId].stats |= (1 << i);
            gTotemBoosts[battlerId].statChanges[i] = *(&gSpecialVar_0x8001 + i);
            gTotemBoosts[battlerId].stats |= 0x80;  // used as a flag for the "totem flared to life" script
        }
    }
}

bool32 IsWildMonSmart(void)
{
#if B_SMART_WILD_AI_FLAG != 0
    return (FlagGet(B_SMART_WILD_AI_FLAG));
#else
    return FALSE;
#endif
}<|MERGE_RESOLUTION|>--- conflicted
+++ resolved
@@ -5218,7 +5218,7 @@
     #endif
         for (i = 0; i < PARTY_SIZE; i++)
         {
-            bool32 changedForm = FALSE;
+            bool8 changedForm = FALSE;
 
             // Appeared in battle and didn't faint
             if ((gBattleStruct->appearedInBattle & gBitTable[i]) && GetMonData(&gPlayerParty[i], MON_DATA_HP, NULL) != 0)
@@ -5241,15 +5241,7 @@
         // if the previous battler would've had it.
         for (i = 0; i < MAX_BATTLERS_COUNT; i++)
         {
-<<<<<<< HEAD
             gBattleMons[i].species = SPECIES_NONE;
-=======
-            if (GetMonData(&gPlayerParty[i], MON_DATA_SPECIES_OR_EGG) != SPECIES_NONE
-             && GetMonData(&gPlayerParty[i], MON_DATA_SPECIES_OR_EGG) != SPECIES_EGG)
-            {
-                CalculateMonStats(&gPlayerParty[i]);
-            }
->>>>>>> 81a80e56
         }
         gBattleMainFunc = FreeResetData_ReturnToOvOrDoEvolutions;
         gCB2_AfterEvolution = BattleMainCB2;
