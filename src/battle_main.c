--- conflicted
+++ resolved
@@ -4868,11 +4868,7 @@
         return gMovesInfo[MOVE_MAX_GUARD].priority;
 
     if (ability == ABILITY_GALE_WINGS
-<<<<<<< HEAD
-        && (B_GALE_WINGS < GEN_7 || IsBattlerAtMaxHp(battler))
-=======
-        && (GetGenConfig(GEN_CONFIG_GALE_WINGS) < GEN_7 || BATTLER_MAX_HP(battler))
->>>>>>> e1275594
+        && (GetGenConfig(GEN_CONFIG_GALE_WINGS) < GEN_7 || IsBattlerAtMaxHp(battler))
         && gMovesInfo[move].type == TYPE_FLYING)
     {
         priority++;
