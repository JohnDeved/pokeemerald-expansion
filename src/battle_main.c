#include "global.h"
#include "battle.h"
#include "battle_anim.h"
#include "battle_ai_main.h"
#include "battle_ai_util.h"
#include "battle_arena.h"
#include "battle_controllers.h"
#include "battle_interface.h"
#include "battle_main.h"
#include "battle_message.h"
#include "battle_pyramid.h"
#include "battle_scripts.h"
#include "battle_setup.h"
#include "battle_tower.h"
#include "battle_util.h"
#include "berry.h"
#include "bg.h"
#include "data.h"
#include "decompress.h"
#include "dma3.h"
#include "event_data.h"
#include "evolution_scene.h"
#include "graphics.h"
#include "gpu_regs.h"
#include "international_string_util.h"
#include "item.h"
#include "link.h"
#include "link_rfu.h"
#include "load_save.h"
#include "main.h"
#include "malloc.h"
#include "m4a.h"
#include "palette.h"
#include "party_menu.h"
#include "pokeball.h"
#include "pokedex.h"
#include "pokemon.h"
#include "random.h"
#include "recorded_battle.h"
#include "roamer.h"
#include "safari_zone.h"
#include "scanline_effect.h"
#include "sound.h"
#include "sprite.h"
#include "string_util.h"
#include "strings.h"
#include "task.h"
#include "test_runner.h"
#include "text.h"
#include "trig.h"
#include "tv.h"
#include "util.h"
#include "wild_encounter.h"
#include "window.h"
#include "constants/abilities.h"
#include "constants/battle_move_effects.h"
#include "constants/battle_string_ids.h"
#include "constants/hold_effects.h"
#include "constants/items.h"
#include "constants/moves.h"
#include "constants/party_menu.h"
#include "constants/rgb.h"
#include "constants/songs.h"
#include "constants/trainers.h"
#include "cable_club.h"

extern struct Evolution gEvolutionTable[][EVOS_PER_MON];

extern const struct BgTemplate gBattleBgTemplates[];
extern const struct WindowTemplate *const gBattleWindowTemplates[];

static void CB2_InitBattleInternal(void);
static void CB2_PreInitMultiBattle(void);
static void CB2_PreInitIngamePlayerPartnerBattle(void);
static void CB2_HandleStartMultiPartnerBattle(void);
static void CB2_HandleStartMultiBattle(void);
static void CB2_HandleStartBattle(void);
static void TryCorrectShedinjaLanguage(struct Pokemon *mon);
static u8 CreateNPCTrainerParty(struct Pokemon *party, u16 trainerNum, bool8 firstTrainer);
static void BattleMainCB1(void);
static void CB2_EndLinkBattle(void);
static void EndLinkBattleInSteps(void);
static void CB2_InitAskRecordBattle(void);
static void CB2_AskRecordBattle(void);
static void AskRecordBattle(void);
static void SpriteCB_MoveWildMonToRight(struct Sprite *sprite);
static void SpriteCB_WildMonShowHealthbox(struct Sprite *sprite);
static void SpriteCB_WildMonAnimate(struct Sprite *sprite);
static void SpriteCB_Flicker(struct Sprite *sprite);
static void SpriteCB_AnimFaintOpponent(struct Sprite *sprite);
static void SpriteCB_BlinkVisible(struct Sprite *sprite);
static void SpriteCB_Idle(struct Sprite *sprite);
static void SpriteCB_BattleSpriteSlideLeft(struct Sprite *sprite);
static void TurnValuesCleanUp(bool8 var0);
static void SpriteCB_BounceEffect(struct Sprite *sprite);
static void BattleStartClearSetData(void);
static void DoBattleIntro(void);
static void TryDoEventsBeforeFirstTurn(void);
static void HandleTurnActionSelectionState(void);
static void RunTurnActionsFunctions(void);
static void SetActionsAndBattlersTurnOrder(void);
static void UpdateBattlerPartyOrdersOnSwitch(void);
static bool8 AllAtActionConfirmed(void);
static void TryChangeTurnOrder(void);
static void CheckChosenMoveForEffectsBeforeTurnStarts(void);
static void CheckMegaEvolutionBeforeTurn(void);
static void CheckQuickClaw_CustapBerryActivation(void);
static void FreeResetData_ReturnToOvOrDoEvolutions(void);
static void ReturnFromBattleToOverworld(void);
static void TryEvolvePokemon(void);
static void WaitForEvoSceneToFinish(void);
static void HandleEndTurn_ContinueBattle(void);
static void HandleEndTurn_BattleWon(void);
static void HandleEndTurn_BattleLost(void);
static void HandleEndTurn_RanFromBattle(void);
static void HandleEndTurn_MonFled(void);
static void HandleEndTurn_FinishBattle(void);
static void SpriteCB_UnusedBattleInit(struct Sprite *sprite);
static void SpriteCB_UnusedBattleInit_Main(struct Sprite *sprite);
static void TrySpecialEvolution(void);

EWRAM_DATA u16 gBattle_BG0_X = 0;
EWRAM_DATA u16 gBattle_BG0_Y = 0;
EWRAM_DATA u16 gBattle_BG1_X = 0;
EWRAM_DATA u16 gBattle_BG1_Y = 0;
EWRAM_DATA u16 gBattle_BG2_X = 0;
EWRAM_DATA u16 gBattle_BG2_Y = 0;
EWRAM_DATA u16 gBattle_BG3_X = 0;
EWRAM_DATA u16 gBattle_BG3_Y = 0;
EWRAM_DATA u16 gBattle_WIN0H = 0;
EWRAM_DATA u16 gBattle_WIN0V = 0;
EWRAM_DATA u16 gBattle_WIN1H = 0;
EWRAM_DATA u16 gBattle_WIN1V = 0;
EWRAM_DATA u8 gDisplayedStringBattle[400] = {0};
EWRAM_DATA u8 gBattleTextBuff1[TEXT_BUFF_ARRAY_COUNT] = {0};
EWRAM_DATA u8 gBattleTextBuff2[TEXT_BUFF_ARRAY_COUNT] = {0};
EWRAM_DATA u8 gBattleTextBuff3[30] = {0};   //expanded for stupidly long z move names
// The below array is never intentionally used. However, Juan's
// defeat text (SootopolisCity_Gym_1F_Text_JuanDefeat) is too long
// for gDisplayedStringBattle and overflows into this array. If it
// is removed (and none of the buffers above are increased in size)
// it will instead overflow into useful data.
EWRAM_DATA static u32 sFlickerArray[25] = {0};
EWRAM_DATA u32 gBattleTypeFlags = 0;
EWRAM_DATA u8 gBattleTerrain = 0;
EWRAM_DATA u32 gUnusedFirstBattleVar1 = 0; // Never read
EWRAM_DATA struct MultiPartnerMenuPokemon gMultiPartnerParty[MULTI_PARTY_SIZE] = {0};
EWRAM_DATA static struct MultiPartnerMenuPokemon* sMultiPartnerPartyBuffer = NULL;
EWRAM_DATA u8 *gBattleAnimBgTileBuffer = NULL;
EWRAM_DATA u8 *gBattleAnimBgTilemapBuffer = NULL;
EWRAM_DATA u8 gActiveBattler = 0;
EWRAM_DATA u32 gBattleControllerExecFlags = 0;
EWRAM_DATA u8 gBattlersCount = 0;
EWRAM_DATA u16 gBattlerPartyIndexes[MAX_BATTLERS_COUNT] = {0};
EWRAM_DATA u8 gBattlerPositions[MAX_BATTLERS_COUNT] = {0};
EWRAM_DATA u8 gActionsByTurnOrder[MAX_BATTLERS_COUNT] = {0};
EWRAM_DATA u8 gBattlerByTurnOrder[MAX_BATTLERS_COUNT] = {0};
EWRAM_DATA u8 gCurrentTurnActionNumber = 0;
EWRAM_DATA u8 gCurrentActionFuncId = 0;
EWRAM_DATA struct BattlePokemon gBattleMons[MAX_BATTLERS_COUNT] = {0};
EWRAM_DATA u8 gBattlerSpriteIds[MAX_BATTLERS_COUNT] = {0};
EWRAM_DATA u8 gCurrMovePos = 0;
EWRAM_DATA u8 gChosenMovePos = 0;
EWRAM_DATA u16 gCurrentMove = 0;
EWRAM_DATA u16 gChosenMove = 0;
EWRAM_DATA u16 gCalledMove = 0;
EWRAM_DATA s32 gBattleMoveDamage = 0;
EWRAM_DATA s32 gHpDealt = 0;
EWRAM_DATA s32 gTakenDmg[MAX_BATTLERS_COUNT] = {0};
EWRAM_DATA u16 gLastUsedItem = 0;
EWRAM_DATA u16 gLastUsedAbility = 0;
EWRAM_DATA u8 gBattlerAttacker = 0;
EWRAM_DATA u8 gBattlerTarget = 0;
EWRAM_DATA u8 gBattlerFainted = 0;
EWRAM_DATA u8 gEffectBattler = 0;
EWRAM_DATA u8 gPotentialItemEffectBattler = 0;
EWRAM_DATA u8 gAbsentBattlerFlags = 0;
EWRAM_DATA u8 gIsCriticalHit = FALSE;
EWRAM_DATA u8 gMultiHitCounter = 0;
EWRAM_DATA const u8 *gBattlescriptCurrInstr = NULL;
EWRAM_DATA u8 gChosenActionByBattler[MAX_BATTLERS_COUNT] = {0};
EWRAM_DATA const u8 *gSelectionBattleScripts[MAX_BATTLERS_COUNT] = {NULL};
EWRAM_DATA const u8 *gPalaceSelectionBattleScripts[MAX_BATTLERS_COUNT] = {NULL};
EWRAM_DATA u16 gLastPrintedMoves[MAX_BATTLERS_COUNT] = {0};
EWRAM_DATA u16 gLastMoves[MAX_BATTLERS_COUNT] = {0};
EWRAM_DATA u16 gLastLandedMoves[MAX_BATTLERS_COUNT] = {0};
EWRAM_DATA u16 gLastHitByType[MAX_BATTLERS_COUNT] = {0};
EWRAM_DATA u16 gLastResultingMoves[MAX_BATTLERS_COUNT] = {0};
EWRAM_DATA u16 gLockedMoves[MAX_BATTLERS_COUNT] = {0};
EWRAM_DATA u16 gLastUsedMove = 0;
EWRAM_DATA u8 gLastHitBy[MAX_BATTLERS_COUNT] = {0};
EWRAM_DATA u16 gChosenMoveByBattler[MAX_BATTLERS_COUNT] = {0};
EWRAM_DATA u16 gMoveResultFlags = 0;
EWRAM_DATA u32 gHitMarker = 0;
EWRAM_DATA u8 gTakenDmgByBattler[MAX_BATTLERS_COUNT] = {0};
EWRAM_DATA u8 gUnusedFirstBattleVar2 = 0; // Never read
EWRAM_DATA u32 gSideStatuses[NUM_BATTLE_SIDES] = {0};
EWRAM_DATA struct SideTimer gSideTimers[NUM_BATTLE_SIDES] = {0};
EWRAM_DATA u32 gStatuses3[MAX_BATTLERS_COUNT] = {0};
EWRAM_DATA u32 gStatuses4[MAX_BATTLERS_COUNT] = {0};
EWRAM_DATA struct DisableStruct gDisableStructs[MAX_BATTLERS_COUNT] = {0};
EWRAM_DATA u16 gPauseCounterBattle = 0;
EWRAM_DATA u16 gPaydayMoney = 0;
EWRAM_DATA u16 gRandomTurnNumber = 0;
EWRAM_DATA u8 gBattleCommunication[BATTLE_COMMUNICATION_ENTRIES_COUNT] = {0};
EWRAM_DATA u8 gBattleOutcome = 0;
EWRAM_DATA struct ProtectStruct gProtectStructs[MAX_BATTLERS_COUNT] = {0};
EWRAM_DATA struct SpecialStatus gSpecialStatuses[MAX_BATTLERS_COUNT] = {0};
EWRAM_DATA u16 gBattleWeather = 0;
EWRAM_DATA struct WishFutureKnock gWishFutureKnock = {0};
EWRAM_DATA u16 gIntroSlideFlags = 0;
EWRAM_DATA u8 gSentPokesToOpponent[2] = {0};
EWRAM_DATA u16 gExpShareExp = 0;
EWRAM_DATA struct BattleEnigmaBerry gEnigmaBerries[MAX_BATTLERS_COUNT] = {0};
EWRAM_DATA struct BattleScripting gBattleScripting = {0};
EWRAM_DATA struct BattleStruct *gBattleStruct = NULL;
EWRAM_DATA u8 *gLinkBattleSendBuffer = NULL;
EWRAM_DATA u8 *gLinkBattleRecvBuffer = NULL;
EWRAM_DATA struct BattleResources *gBattleResources = NULL;
EWRAM_DATA u8 gActionSelectionCursor[MAX_BATTLERS_COUNT] = {0};
EWRAM_DATA u8 gMoveSelectionCursor[MAX_BATTLERS_COUNT] = {0};
EWRAM_DATA u8 gBattlerStatusSummaryTaskId[MAX_BATTLERS_COUNT] = {0};
EWRAM_DATA u8 gBattlerInMenuId = 0;
EWRAM_DATA bool8 gDoingBattleAnim = FALSE;
EWRAM_DATA u32 gTransformedPersonalities[MAX_BATTLERS_COUNT] = {0};
EWRAM_DATA u8 gPlayerDpadHoldFrames = 0;
EWRAM_DATA struct BattleSpriteData *gBattleSpritesDataPtr = NULL;
EWRAM_DATA struct MonSpritesGfx *gMonSpritesGfxPtr = NULL;
EWRAM_DATA struct BattleHealthboxInfo *gBattleControllerOpponentHealthboxData = NULL; // Never read
EWRAM_DATA struct BattleHealthboxInfo *gBattleControllerOpponentFlankHealthboxData = NULL; // Never read
EWRAM_DATA u16 gBattleMovePower = 0;
EWRAM_DATA u16 gMoveToLearn = 0;
EWRAM_DATA u8 gBattleMonForms[MAX_BATTLERS_COUNT] = {0};
EWRAM_DATA u32 gFieldStatuses = 0;
EWRAM_DATA struct FieldTimer gFieldTimers = {0};
EWRAM_DATA u8 gBattlerAbility = 0;
EWRAM_DATA u16 gPartnerSpriteId = 0;
EWRAM_DATA struct TotemBoost gTotemBoosts[MAX_BATTLERS_COUNT] = {0};
EWRAM_DATA bool8 gHasFetchedBall = FALSE;
EWRAM_DATA u8 gLastUsedBall = 0;
EWRAM_DATA u16 gLastThrownBall = 0;
EWRAM_DATA u8 gPartyCriticalHits[PARTY_SIZE] = {0};
EWRAM_DATA static u8 sTriedEvolving = 0;

void (*gPreBattleCallback1)(void);
void (*gBattleMainFunc)(void);
struct BattleResults gBattleResults;
u8 gLeveledUpInBattle;
void (*gBattlerControllerFuncs[MAX_BATTLERS_COUNT])(void);
u8 gHealthboxSpriteIds[MAX_BATTLERS_COUNT];
u8 gMultiUsePlayerCursor;
u8 gNumberOfMovesToChoose;
u8 gBattleControllerData[MAX_BATTLERS_COUNT]; // Used by the battle controllers to store misc sprite/task IDs for each battler

static const struct ScanlineEffectParams sIntroScanlineParams16Bit =
{
    &REG_BG3HOFS, SCANLINE_EFFECT_DMACNT_16BIT, 1
};

// unused
static const struct ScanlineEffectParams sIntroScanlineParams32Bit =
{
    &REG_BG3HOFS, SCANLINE_EFFECT_DMACNT_32BIT, 1
};

const struct SpriteTemplate gUnusedBattleInitSprite =
{
    .tileTag = 0,
    .paletteTag = 0,
    .oam = &gDummyOamData,
    .anims = gDummySpriteAnimTable,
    .images = NULL,
    .affineAnims = gDummySpriteAffineAnimTable,
    .callback = SpriteCB_UnusedBattleInit,
};

static const u8 sText_ShedinjaJpnName[] = _("ヌケニン"); // Nukenin

const struct OamData gOamData_BattleSpriteOpponentSide =
{
    .y = 0,
    .affineMode = ST_OAM_AFFINE_NORMAL,
    .objMode = ST_OAM_OBJ_NORMAL,
    .bpp = ST_OAM_4BPP,
    .shape = SPRITE_SHAPE(64x64),
    .x = 0,
    .size = SPRITE_SIZE(64x64),
    .tileNum = 0,
    .priority = 2,
    .paletteNum = 0,
    .affineParam = 0,
};

const struct OamData gOamData_BattleSpritePlayerSide =
{
    .y = 0,
    .affineMode = ST_OAM_AFFINE_NORMAL,
    .objMode = ST_OAM_OBJ_NORMAL,
    .bpp = ST_OAM_4BPP,
    .shape = SPRITE_SHAPE(64x64),
    .x = 0,
    .size = SPRITE_SIZE(64x64),
    .tileNum = 0,
    .priority = 2,
    .paletteNum = 2,
    .affineParam = 0,
};

static const s8 sCenterToCornerVecXs[8] ={-32, -16, -16, -32, -32};

const u8 gTypeNames[NUMBER_OF_MON_TYPES][TYPE_NAME_LENGTH + 1] =
{
    [TYPE_NORMAL] = _("Normal"),
    [TYPE_FIGHTING] = _("Fight"),
    [TYPE_FLYING] = _("Flying"),
    [TYPE_POISON] = _("Poison"),
    [TYPE_GROUND] = _("Ground"),
    [TYPE_ROCK] = _("Rock"),
    [TYPE_BUG] = _("Bug"),
    [TYPE_GHOST] = _("Ghost"),
    [TYPE_STEEL] = _("Steel"),
    [TYPE_MYSTERY] = _("???"),
    [TYPE_FIRE] = _("Fire"),
    [TYPE_WATER] = _("Water"),
    [TYPE_GRASS] = _("Grass"),
    [TYPE_ELECTRIC] = _("Electr"),
    [TYPE_PSYCHIC] = _("Psychc"),
    [TYPE_ICE] = _("Ice"),
    [TYPE_DRAGON] = _("Dragon"),
    [TYPE_DARK] = _("Dark"),
    [TYPE_FAIRY] = _("Fairy"),
};

// This is a factor in how much money you get for beating a trainer.
const struct TrainerMoney gTrainerMoneyTable[] =
{
    {TRAINER_CLASS_TEAM_AQUA, 5},
    {TRAINER_CLASS_AQUA_ADMIN, 10},
    {TRAINER_CLASS_AQUA_LEADER, 20},
    {TRAINER_CLASS_AROMA_LADY, 10},
    {TRAINER_CLASS_RUIN_MANIAC, 15},
    {TRAINER_CLASS_INTERVIEWER, 12},
    {TRAINER_CLASS_TUBER_F, 1},
    {TRAINER_CLASS_TUBER_M, 1},
    {TRAINER_CLASS_SIS_AND_BRO, 3},
    {TRAINER_CLASS_COOLTRAINER, 12},
    {TRAINER_CLASS_HEX_MANIAC, 6},
    {TRAINER_CLASS_LADY, 50},
    {TRAINER_CLASS_BEAUTY, 20},
    {TRAINER_CLASS_RICH_BOY, 50},
    {TRAINER_CLASS_POKEMANIAC, 15},
    {TRAINER_CLASS_SWIMMER_M, 2},
    {TRAINER_CLASS_BLACK_BELT, 8},
    {TRAINER_CLASS_GUITARIST, 8},
    {TRAINER_CLASS_KINDLER, 8},
    {TRAINER_CLASS_CAMPER, 4},
    {TRAINER_CLASS_OLD_COUPLE, 10},
    {TRAINER_CLASS_BUG_MANIAC, 15},
    {TRAINER_CLASS_PSYCHIC, 6},
    {TRAINER_CLASS_GENTLEMAN, 20},
    {TRAINER_CLASS_ELITE_FOUR, 25},
    {TRAINER_CLASS_LEADER, 25},
    {TRAINER_CLASS_SCHOOL_KID, 5},
    {TRAINER_CLASS_SR_AND_JR, 4},
    {TRAINER_CLASS_POKEFAN, 20},
    {TRAINER_CLASS_EXPERT, 10},
    {TRAINER_CLASS_YOUNGSTER, 4},
    {TRAINER_CLASS_CHAMPION, 50},
    {TRAINER_CLASS_FISHERMAN, 10},
    {TRAINER_CLASS_TRIATHLETE, 10},
    {TRAINER_CLASS_DRAGON_TAMER, 12},
    {TRAINER_CLASS_BIRD_KEEPER, 8},
    {TRAINER_CLASS_NINJA_BOY, 3},
    {TRAINER_CLASS_BATTLE_GIRL, 6},
    {TRAINER_CLASS_PARASOL_LADY, 10},
    {TRAINER_CLASS_SWIMMER_F, 2},
    {TRAINER_CLASS_PICNICKER, 4},
    {TRAINER_CLASS_TWINS, 3},
    {TRAINER_CLASS_SAILOR, 8},
    {TRAINER_CLASS_COLLECTOR, 15},
    {TRAINER_CLASS_RIVAL, 15},
    {TRAINER_CLASS_PKMN_BREEDER, 10},
    {TRAINER_CLASS_PKMN_RANGER, 12},
    {TRAINER_CLASS_TEAM_MAGMA, 5},
    {TRAINER_CLASS_MAGMA_ADMIN, 10},
    {TRAINER_CLASS_MAGMA_LEADER, 20},
    {TRAINER_CLASS_LASS, 4},
    {TRAINER_CLASS_BUG_CATCHER, 4},
    {TRAINER_CLASS_HIKER, 10},
    {TRAINER_CLASS_YOUNG_COUPLE, 8},
    {TRAINER_CLASS_WINSTRATE, 10},
    {0xFF, 5}, // Any trainer class not listed above uses this
};

#if B_TRAINER_CLASS_POKE_BALLS >= GEN_7
static const u16 sTrainerBallTable[TRAINER_CLASS_COUNT] =
{
#if B_TRAINER_CLASS_POKE_BALLS == GEN_7
    [TRAINER_CLASS_PKMN_BREEDER] = ITEM_FRIEND_BALL,
#elif B_TRAINER_CLASS_POKE_BALLS == GEN_8
    [TRAINER_CLASS_PKMN_BREEDER] = ITEM_HEAL_BALL,
#endif
    [TRAINER_CLASS_COOLTRAINER] = ITEM_ULTRA_BALL,
    [TRAINER_CLASS_COLLECTOR] = ITEM_PREMIER_BALL,
    [TRAINER_CLASS_SWIMMER_M] = ITEM_DIVE_BALL,
    [TRAINER_CLASS_BLACK_BELT] = ITEM_ULTRA_BALL,
    [TRAINER_CLASS_AQUA_LEADER] = ITEM_MASTER_BALL,
    [TRAINER_CLASS_GENTLEMAN] = ITEM_LUXURY_BALL,
    [TRAINER_CLASS_ELITE_FOUR] = ITEM_ULTRA_BALL,
#if B_TRAINER_CLASS_POKE_BALLS == GEN_7
    [TRAINER_CLASS_FISHERMAN] = ITEM_LURE_BALL,
#elif B_TRAINER_CLASS_POKE_BALLS == GEN_8
    [TRAINER_CLASS_FISHERMAN] = ITEM_DIVE_BALL,
#endif
    [TRAINER_CLASS_SWIMMER_F] = ITEM_DIVE_BALL,
    [TRAINER_CLASS_COOLTRAINER_2] = ITEM_ULTRA_BALL,
    [TRAINER_CLASS_MAGMA_LEADER] = ITEM_MASTER_BALL,
};
#endif

#include "data/text/abilities.h"

static void (* const sTurnActionsFuncsTable[])(void) =
{
    [B_ACTION_USE_MOVE]               = HandleAction_UseMove,
    [B_ACTION_USE_ITEM]               = HandleAction_UseItem,
    [B_ACTION_SWITCH]                 = HandleAction_Switch,
    [B_ACTION_RUN]                    = HandleAction_Run,
    [B_ACTION_SAFARI_WATCH_CAREFULLY] = HandleAction_WatchesCarefully,
    [B_ACTION_SAFARI_BALL]            = HandleAction_SafariZoneBallThrow,
    [B_ACTION_SAFARI_POKEBLOCK]       = HandleAction_ThrowPokeblock,
    [B_ACTION_SAFARI_GO_NEAR]         = HandleAction_GoNear,
    [B_ACTION_SAFARI_RUN]             = HandleAction_SafariZoneRun,
    [B_ACTION_WALLY_THROW]            = HandleAction_WallyBallThrow,
    [B_ACTION_EXEC_SCRIPT]            = HandleAction_RunBattleScript,
    [B_ACTION_TRY_FINISH]             = HandleAction_TryFinish,
    [B_ACTION_FINISHED]               = HandleAction_ActionFinished,
    [B_ACTION_NOTHING_FAINTED]        = HandleAction_NothingIsFainted,
    [B_ACTION_THROW_BALL]             = HandleAction_ThrowBall,
};

static void (* const sEndTurnFuncsTable[])(void) =
{
    [0]                           = HandleEndTurn_ContinueBattle,
    [B_OUTCOME_WON]               = HandleEndTurn_BattleWon,
    [B_OUTCOME_LOST]              = HandleEndTurn_BattleLost,
    [B_OUTCOME_DREW]              = HandleEndTurn_BattleLost,
    [B_OUTCOME_RAN]               = HandleEndTurn_RanFromBattle,
    [B_OUTCOME_PLAYER_TELEPORTED] = HandleEndTurn_FinishBattle,
    [B_OUTCOME_MON_FLED]          = HandleEndTurn_MonFled,
    [B_OUTCOME_CAUGHT]            = HandleEndTurn_FinishBattle,
    [B_OUTCOME_NO_SAFARI_BALLS]   = HandleEndTurn_FinishBattle,
    [B_OUTCOME_FORFEITED]         = HandleEndTurn_FinishBattle,
    [B_OUTCOME_MON_TELEPORTED]    = HandleEndTurn_FinishBattle,
};

const u8 gStatusConditionString_PoisonJpn[] = _("どく$$$$$");
const u8 gStatusConditionString_SleepJpn[] = _("ねむり$$$$");
const u8 gStatusConditionString_ParalysisJpn[] = _("まひ$$$$$");
const u8 gStatusConditionString_BurnJpn[] = _("やけど$$$$");
const u8 gStatusConditionString_IceJpn[] = _("こおり$$$$");
const u8 gStatusConditionString_ConfusionJpn[] = _("こんらん$$$");
const u8 gStatusConditionString_LoveJpn[] = _("メロメロ$$$");

const u8 *const gStatusConditionStringsTable[][2] =
{
    {gStatusConditionString_PoisonJpn, gText_Poison},
    {gStatusConditionString_SleepJpn, gText_Sleep},
    {gStatusConditionString_ParalysisJpn, gText_Paralysis},
    {gStatusConditionString_BurnJpn, gText_Burn},
    {gStatusConditionString_IceJpn, gText_Ice},
    {gStatusConditionString_ConfusionJpn, gText_Confusion},
    {gStatusConditionString_LoveJpn, gText_Love}
};

void CB2_InitBattle(void)
{
    if (!gTestRunnerEnabled)
        MoveSaveBlocks_ResetHeap();
    AllocateBattleResources();
    AllocateBattleSpritesData();
    AllocateMonSpritesGfx();
    RecordedBattle_ClearFrontierPassFlag();

    if (gBattleTypeFlags & BATTLE_TYPE_MULTI)
    {
        if (gBattleTypeFlags & BATTLE_TYPE_RECORDED)
        {
            CB2_InitBattleInternal();
        }
        else if (!(gBattleTypeFlags & BATTLE_TYPE_INGAME_PARTNER))
        {
            HandleLinkBattleSetup();
            SetMainCallback2(CB2_PreInitMultiBattle);
        }
        else
        {
            SetMainCallback2(CB2_PreInitIngamePlayerPartnerBattle);
        }
        gBattleCommunication[MULTIUSE_STATE] = 0;
    }
    else
    {
        CB2_InitBattleInternal();
    }
}

static void CB2_InitBattleInternal(void)
{
    s32 i;
    u16 targetSpecies;

    SetHBlankCallback(NULL);
    SetVBlankCallback(NULL);

    CpuFill32(0, (void *)(VRAM), VRAM_SIZE);

    SetGpuReg(REG_OFFSET_MOSAIC, 0);
    SetGpuReg(REG_OFFSET_WIN0H, DISPLAY_WIDTH);
    SetGpuReg(REG_OFFSET_WIN0V, WIN_RANGE(DISPLAY_HEIGHT / 2, DISPLAY_HEIGHT / 2 + 1));
    SetGpuReg(REG_OFFSET_WININ, 0);
    SetGpuReg(REG_OFFSET_WINOUT, 0);

    gBattle_WIN0H = DISPLAY_WIDTH;

    if (gBattleTypeFlags & BATTLE_TYPE_INGAME_PARTNER && gPartnerTrainerId != TRAINER_STEVEN_PARTNER && gPartnerTrainerId < TRAINER_CUSTOM_PARTNER)
    {
        gBattle_WIN0V = DISPLAY_HEIGHT - 1;
        gBattle_WIN1H = DISPLAY_WIDTH;
        gBattle_WIN1V = 32;
    }
    else
    {
        gBattle_WIN0V = WIN_RANGE(DISPLAY_HEIGHT / 2, DISPLAY_HEIGHT / 2 + 1);
        ScanlineEffect_Clear();

        i = 0;
        while (i < 80)
        {
            gScanlineEffectRegBuffers[0][i] = 0xF0;
            gScanlineEffectRegBuffers[1][i] = 0xF0;
            i++;
        }

        while (i < 160)
        {
            gScanlineEffectRegBuffers[0][i] = 0xFF10;
            gScanlineEffectRegBuffers[1][i] = 0xFF10;
            i++;
        }

        ScanlineEffect_SetParams(sIntroScanlineParams16Bit);
    }

    ResetPaletteFade();
    gBattle_BG0_X = 0;
    gBattle_BG0_Y = 0;
    gBattle_BG1_X = 0;
    gBattle_BG1_Y = 0;
    gBattle_BG2_X = 0;
    gBattle_BG2_Y = 0;
    gBattle_BG3_X = 0;
    gBattle_BG3_Y = 0;

    gBattleTerrain = BattleSetup_GetTerrainId();
    if (gBattleTypeFlags & BATTLE_TYPE_RECORDED)
        gBattleTerrain = BATTLE_TERRAIN_BUILDING;

    InitBattleBgsVideo();
    LoadBattleTextboxAndBackground();
    ResetSpriteData();
    ResetTasks();
    DrawBattleEntryBackground();
    FreeAllSpritePalettes();
    gReservedSpritePaletteCount = MAX_BATTLERS_COUNT;
    SetVBlankCallback(VBlankCB_Battle);
    SetUpBattleVarsAndBirchZigzagoon();

    if (gBattleTypeFlags & BATTLE_TYPE_MULTI && gBattleTypeFlags & BATTLE_TYPE_BATTLE_TOWER)
        SetMainCallback2(CB2_HandleStartMultiPartnerBattle);
    else if (gBattleTypeFlags & BATTLE_TYPE_MULTI && gBattleTypeFlags & BATTLE_TYPE_INGAME_PARTNER)
        SetMainCallback2(CB2_HandleStartMultiPartnerBattle);
    else if (gBattleTypeFlags & BATTLE_TYPE_MULTI)
        SetMainCallback2(CB2_HandleStartMultiBattle);
    else
        SetMainCallback2(CB2_HandleStartBattle);

    if (!(gBattleTypeFlags & (BATTLE_TYPE_LINK | BATTLE_TYPE_RECORDED)))
    {
        CreateNPCTrainerParty(&gEnemyParty[0], gTrainerBattleOpponent_A, TRUE);
        if (gBattleTypeFlags & BATTLE_TYPE_TWO_OPPONENTS && !BATTLE_TWO_VS_ONE_OPPONENT)
            CreateNPCTrainerParty(&gEnemyParty[PARTY_SIZE / 2], gTrainerBattleOpponent_B, FALSE);
        SetWildMonHeldItem();
    }

    gMain.inBattle = TRUE;
    gSaveBlock2Ptr->frontier.disableRecordBattle = FALSE;

    for (i = 0; i < PARTY_SIZE; i++)
        AdjustFriendship(&gPlayerParty[i], FRIENDSHIP_EVENT_LEAGUE_BATTLE);

    // Apply party-wide start-of-battle form changes
    for (i = 0; i < PARTY_SIZE; i++)
    {
        // Player's side
        targetSpecies = GetFormChangeTargetSpecies(&gPlayerParty[i], FORM_BATTLE_BEGIN, 0);
        if (targetSpecies != SPECIES_NONE)
        {
            SetMonData(&gPlayerParty[i], MON_DATA_SPECIES, &targetSpecies);
            CalculateMonStats(&gPlayerParty[i]);
            TryToSetBattleFormChangeMoves(&gPlayerParty[i]);
        }
        // Opponent's side
        targetSpecies = GetFormChangeTargetSpecies(&gEnemyParty[i], FORM_BATTLE_BEGIN, 0);
        if (targetSpecies != SPECIES_NONE)
        {
            SetMonData(&gEnemyParty[i], MON_DATA_SPECIES, &targetSpecies);
            CalculateMonStats(&gEnemyParty[i]);
            TryToSetBattleFormChangeMoves(&gEnemyParty[i]);
        }
    }

    gBattleCommunication[MULTIUSE_STATE] = 0;
}

#define BUFFER_PARTY_VS_SCREEN_STATUS(party, flags, i)                      \
    for ((i) = 0; (i) < PARTY_SIZE; (i)++)                                  \
    {                                                                       \
        u16 species = GetMonData(&(party)[(i)], MON_DATA_SPECIES_OR_EGG);   \
        u16 hp = GetMonData(&(party)[(i)], MON_DATA_HP);                    \
        u32 status = GetMonData(&(party)[(i)], MON_DATA_STATUS);            \
                                                                            \
        if (species == SPECIES_NONE)                                        \
            continue;                                                       \
                                                                            \
        /* Is healthy mon? */                                               \
        if (species != SPECIES_EGG && hp != 0 && status == 0)               \
            (flags) |= 1 << (i) * 2;                                        \
                                                                            \
        if (species == SPECIES_NONE) /* Redundant */                        \
            continue;                                                       \
                                                                            \
        /* Is Egg or statused? */                                           \
        if (hp != 0 && (species == SPECIES_EGG || status != 0))             \
            (flags) |= 2 << (i) * 2;                                        \
                                                                            \
        if (species == SPECIES_NONE) /* Redundant */                        \
            continue;                                                       \
                                                                            \
        /* Is fainted? */                                                   \
        if (species != SPECIES_EGG && hp == 0)                              \
            (flags) |= 3 << (i) * 2;                                        \
    }

// For Vs Screen at link battle start
static void BufferPartyVsScreenHealth_AtStart(void)
{
    u16 flags = 0;
    s32 i;

    BUFFER_PARTY_VS_SCREEN_STATUS(gPlayerParty, flags, i);
    gBattleStruct->multiBuffer.linkBattlerHeader.vsScreenHealthFlagsLo = flags;
    *(&gBattleStruct->multiBuffer.linkBattlerHeader.vsScreenHealthFlagsHi) = flags >> 8;
    gBattleStruct->multiBuffer.linkBattlerHeader.vsScreenHealthFlagsHi |= FlagGet(FLAG_SYS_FRONTIER_PASS) << 7;
}

static void SetPlayerBerryDataInBattleStruct(void)
{
    s32 i;
    struct BattleStruct *battleStruct = gBattleStruct;
    struct BattleEnigmaBerry *battleBerry = &battleStruct->multiBuffer.linkBattlerHeader.battleEnigmaBerry;

    if (IsEnigmaBerryValid() == TRUE)
    {
        for (i = 0; i < BERRY_NAME_LENGTH; i++)
            battleBerry->name[i] = gSaveBlock1Ptr->enigmaBerry.berry.name[i];
        battleBerry->name[i] = EOS;

        for (i = 0; i < BERRY_ITEM_EFFECT_COUNT; i++)
            battleBerry->itemEffect[i] = gSaveBlock1Ptr->enigmaBerry.itemEffect[i];

        battleBerry->holdEffect = gSaveBlock1Ptr->enigmaBerry.holdEffect;
        battleBerry->holdEffectParam = gSaveBlock1Ptr->enigmaBerry.holdEffectParam;
    }
    else
    {
        const struct Berry *berryData = GetBerryInfo(ItemIdToBerryType(ITEM_ENIGMA_BERRY_E_READER));

        for (i = 0; i < BERRY_NAME_LENGTH; i++)
            battleBerry->name[i] = berryData->name[i];
        battleBerry->name[i] = EOS;

        for (i = 0; i < BERRY_ITEM_EFFECT_COUNT; i++)
            battleBerry->itemEffect[i] = 0;

        battleBerry->holdEffect = HOLD_EFFECT_NONE;
        battleBerry->holdEffectParam = 0;
    }
}

static void SetAllPlayersBerryData(void)
{
    s32 i, j;

    if (!(gBattleTypeFlags & BATTLE_TYPE_LINK))
    {
        if (IsEnigmaBerryValid() == TRUE)
        {
            for (i = 0; i < BERRY_NAME_LENGTH; i++)
            {
                gEnigmaBerries[0].name[i] = gSaveBlock1Ptr->enigmaBerry.berry.name[i];
                gEnigmaBerries[2].name[i] = gSaveBlock1Ptr->enigmaBerry.berry.name[i];
            }
            gEnigmaBerries[0].name[i] = EOS;
            gEnigmaBerries[2].name[i] = EOS;

            for (i = 0; i < BERRY_ITEM_EFFECT_COUNT; i++)
            {
                gEnigmaBerries[0].itemEffect[i] = gSaveBlock1Ptr->enigmaBerry.itemEffect[i];
                gEnigmaBerries[2].itemEffect[i] = gSaveBlock1Ptr->enigmaBerry.itemEffect[i];
            }

            gEnigmaBerries[0].holdEffect = gSaveBlock1Ptr->enigmaBerry.holdEffect;
            gEnigmaBerries[2].holdEffect = gSaveBlock1Ptr->enigmaBerry.holdEffect;
            gEnigmaBerries[0].holdEffectParam = gSaveBlock1Ptr->enigmaBerry.holdEffectParam;
            gEnigmaBerries[2].holdEffectParam = gSaveBlock1Ptr->enigmaBerry.holdEffectParam;
        }
        else
        {
            const struct Berry *berryData = GetBerryInfo(ItemIdToBerryType(ITEM_ENIGMA_BERRY_E_READER));

            for (i = 0; i < BERRY_NAME_LENGTH; i++)
            {
                gEnigmaBerries[0].name[i] = berryData->name[i];
                gEnigmaBerries[2].name[i] = berryData->name[i];
            }
            gEnigmaBerries[0].name[i] = EOS;
            gEnigmaBerries[2].name[i] = EOS;

            for (i = 0; i < BERRY_ITEM_EFFECT_COUNT; i++)
            {
                gEnigmaBerries[0].itemEffect[i] = 0;
                gEnigmaBerries[2].itemEffect[i] = 0;
            }

            gEnigmaBerries[0].holdEffect = HOLD_EFFECT_NONE;
            gEnigmaBerries[2].holdEffect = HOLD_EFFECT_NONE;
            gEnigmaBerries[0].holdEffectParam = 0;
            gEnigmaBerries[2].holdEffectParam = 0;
        }
    }
    else
    {
        s32 numPlayers;
        struct BattleEnigmaBerry *src;
        u8 battlerId;

        if (gBattleTypeFlags & BATTLE_TYPE_MULTI)
        {
            if (gBattleTypeFlags & BATTLE_TYPE_BATTLE_TOWER)
                numPlayers = 2;
            else
                numPlayers = 4;

            for (i = 0; i < numPlayers; i++)
            {
                src = (struct BattleEnigmaBerry *)(gBlockRecvBuffer[i] + 2);
                battlerId = gLinkPlayers[i].id;

                for (j = 0; j < BERRY_NAME_LENGTH; j++)
                    gEnigmaBerries[battlerId].name[j] = src->name[j];
                gEnigmaBerries[battlerId].name[j] = EOS;

                for (j = 0; j < BERRY_ITEM_EFFECT_COUNT; j++)
                    gEnigmaBerries[battlerId].itemEffect[j] = src->itemEffect[j];

                gEnigmaBerries[battlerId].holdEffect = src->holdEffect;
                gEnigmaBerries[battlerId].holdEffectParam = src->holdEffectParam;
            }
        }
        else
        {
            for (i = 0; i < 2; i++)
            {
                src = (struct BattleEnigmaBerry *)(gBlockRecvBuffer[i] + 2);

                for (j = 0; j < BERRY_NAME_LENGTH; j++)
                {
                    gEnigmaBerries[i].name[j] = src->name[j];
                    gEnigmaBerries[i + 2].name[j] = src->name[j];
                }
                gEnigmaBerries[i].name[j] = EOS;
                gEnigmaBerries[i + 2].name[j] = EOS;

                for (j = 0; j < BERRY_ITEM_EFFECT_COUNT; j++)
                {
                    gEnigmaBerries[i].itemEffect[j] = src->itemEffect[j];
                    gEnigmaBerries[i + 2].itemEffect[j] = src->itemEffect[j];
                }

                gEnigmaBerries[i].holdEffect = src->holdEffect;
                gEnigmaBerries[i + 2].holdEffect = src->holdEffect;
                gEnigmaBerries[i].holdEffectParam = src->holdEffectParam;
                gEnigmaBerries[i + 2].holdEffectParam = src->holdEffectParam;
            }
        }
    }
}

// This was inlined in Ruby/Sapphire
static void FindLinkBattleMaster(u8 numPlayers, u8 multiPlayerId)
{
    u8 found = 0;

    // If player 1 is playing the minimum version, player 1 is master.
    if (gBlockRecvBuffer[0][0] == 0x100)
    {
        if (multiPlayerId == 0)
            gBattleTypeFlags |= BATTLE_TYPE_IS_MASTER | BATTLE_TYPE_TRAINER;
        else
            gBattleTypeFlags |= BATTLE_TYPE_TRAINER;
        found++;
    }

    if (found == 0)
    {
        // If multiple different versions are being used, player 1 is master.
        s32 i;

        for (i = 0; i < numPlayers; i++)
        {
            if (gBlockRecvBuffer[0][0] != gBlockRecvBuffer[i][0])
                break;
        }

        if (i == numPlayers)
        {
            if (multiPlayerId == 0)
                gBattleTypeFlags |= BATTLE_TYPE_IS_MASTER | BATTLE_TYPE_TRAINER;
            else
                gBattleTypeFlags |= BATTLE_TYPE_TRAINER;
            found++;
        }

        if (found == 0)
        {
            // Lowest index player with the highest game version is master.
            for (i = 0; i < numPlayers; i++)
            {
                if (gBlockRecvBuffer[i][0] == 0x300 && i != multiPlayerId)
                {
                    if (i < multiPlayerId)
                        break;
                }
                if (gBlockRecvBuffer[i][0] > 0x300 && i != multiPlayerId)
                    break;
            }

            if (i == numPlayers)
                gBattleTypeFlags |= BATTLE_TYPE_IS_MASTER | BATTLE_TYPE_TRAINER;
            else
                gBattleTypeFlags |= BATTLE_TYPE_TRAINER;
        }
    }
}

static void CB2_HandleStartBattle(void)
{
    u8 playerMultiplayerId;
    u8 enemyMultiplayerId;

    RunTasks();
    AnimateSprites();
    BuildOamBuffer();

    playerMultiplayerId = GetMultiplayerId();
    gBattleScripting.multiplayerId = playerMultiplayerId;
    enemyMultiplayerId = playerMultiplayerId ^ BIT_SIDE;

    switch (gBattleCommunication[MULTIUSE_STATE])
    {
    case 0:
        if (!IsDma3ManagerBusyWithBgCopy())
        {
            ShowBg(0);
            ShowBg(1);
            ShowBg(2);
            ShowBg(3);
            FillAroundBattleWindows();
            gBattleCommunication[MULTIUSE_STATE] = 1;
        }
        if (gWirelessCommType)
            LoadWirelessStatusIndicatorSpriteGfx();
        break;
    case 1:
        if (gBattleTypeFlags & BATTLE_TYPE_LINK)
        {
            if (gReceivedRemoteLinkPlayers)
            {
                if (IsLinkTaskFinished())
                {
                    // 0x300
                    *(&gBattleStruct->multiBuffer.linkBattlerHeader.versionSignatureLo) = 0;
                    *(&gBattleStruct->multiBuffer.linkBattlerHeader.versionSignatureHi) = 3;
                    BufferPartyVsScreenHealth_AtStart();
                    SetPlayerBerryDataInBattleStruct();

                    if (gTrainerBattleOpponent_A == TRAINER_UNION_ROOM)
                    {
                        gLinkPlayers[0].id = 0;
                        gLinkPlayers[1].id = 1;
                    }

                    SendBlock(BitmaskAllOtherLinkPlayers(), &gBattleStruct->multiBuffer.linkBattlerHeader, sizeof(gBattleStruct->multiBuffer.linkBattlerHeader));
                    gBattleCommunication[MULTIUSE_STATE] = 2;
                }
                if (gWirelessCommType)
                    CreateWirelessStatusIndicatorSprite(0, 0);
            }
        }
        else
        {
            if (!(gBattleTypeFlags & BATTLE_TYPE_RECORDED))
                gBattleTypeFlags |= BATTLE_TYPE_IS_MASTER;
            gBattleCommunication[MULTIUSE_STATE] = 15;
            SetAllPlayersBerryData();
        }
        break;
    case 2:
        if ((GetBlockReceivedStatus() & 3) == 3)
        {
            u8 taskId;

            ResetBlockReceivedFlags();
            FindLinkBattleMaster(2, playerMultiplayerId);
            SetAllPlayersBerryData();
            taskId = CreateTask(InitLinkBattleVsScreen, 0);
            gTasks[taskId].data[1] = 0x10E;
            gTasks[taskId].data[2] = 0x5A;
            gTasks[taskId].data[5] = 0;
            gTasks[taskId].data[3] = gBattleStruct->multiBuffer.linkBattlerHeader.vsScreenHealthFlagsLo | (gBattleStruct->multiBuffer.linkBattlerHeader.vsScreenHealthFlagsHi << 8);
            gTasks[taskId].data[4] = gBlockRecvBuffer[enemyMultiplayerId][1];
            RecordedBattle_SetFrontierPassFlagFromHword(gBlockRecvBuffer[playerMultiplayerId][1]);
            RecordedBattle_SetFrontierPassFlagFromHword(gBlockRecvBuffer[enemyMultiplayerId][1]);
            gBattleCommunication[MULTIUSE_STATE]++;
        }
        break;
    case 3:
        // Link battle, send/receive party Pokémon 2 at a time
        if (IsLinkTaskFinished())
        {
            // Send Pokémon 1-2
            SendBlock(BitmaskAllOtherLinkPlayers(), gPlayerParty, sizeof(struct Pokemon) * 2);
            gBattleCommunication[MULTIUSE_STATE]++;
        }
        break;
    case 4:
        if ((GetBlockReceivedStatus() & 3) == 3)
        {
            // Recv Pokémon 1-2
            ResetBlockReceivedFlags();
            memcpy(gEnemyParty, gBlockRecvBuffer[enemyMultiplayerId], sizeof(struct Pokemon) * 2);
            gBattleCommunication[MULTIUSE_STATE]++;
        }
        break;
    case 7:
        if (IsLinkTaskFinished())
        {
            // Send Pokémon 3-4
            SendBlock(BitmaskAllOtherLinkPlayers(), &gPlayerParty[2], sizeof(struct Pokemon) * 2);
            gBattleCommunication[MULTIUSE_STATE]++;
        }
        break;
    case 8:
        if ((GetBlockReceivedStatus() & 3) == 3)
        {
            // Recv Pokémon 3-4
            ResetBlockReceivedFlags();
            memcpy(&gEnemyParty[2], gBlockRecvBuffer[enemyMultiplayerId], sizeof(struct Pokemon) * 2);
            gBattleCommunication[MULTIUSE_STATE]++;
        }
        break;
    case 11:
        if (IsLinkTaskFinished())
        {
            // Send Pokémon 5-6
            SendBlock(BitmaskAllOtherLinkPlayers(), &gPlayerParty[4], sizeof(struct Pokemon) * 2);
            gBattleCommunication[MULTIUSE_STATE]++;
        }
        break;
    case 12:
        if ((GetBlockReceivedStatus() & 3) == 3)
        {
            // Recv Pokémon 5-6
            ResetBlockReceivedFlags();
            memcpy(&gEnemyParty[4], gBlockRecvBuffer[enemyMultiplayerId], sizeof(struct Pokemon) * 2);

            TryCorrectShedinjaLanguage(&gEnemyParty[0]);
            TryCorrectShedinjaLanguage(&gEnemyParty[1]);
            TryCorrectShedinjaLanguage(&gEnemyParty[2]);
            TryCorrectShedinjaLanguage(&gEnemyParty[3]);
            TryCorrectShedinjaLanguage(&gEnemyParty[4]);
            TryCorrectShedinjaLanguage(&gEnemyParty[5]);
            gBattleCommunication[MULTIUSE_STATE]++;
        }
        break;
    case 15:
        InitBattleControllers();
        RecordedBattle_SetTrainerInfo();
        gBattleCommunication[SPRITES_INIT_STATE1] = 0;
        gBattleCommunication[SPRITES_INIT_STATE2] = 0;
        if (gBattleTypeFlags & BATTLE_TYPE_LINK)
        {
            // Check if both players are using Emerald
            // to determine if the recorded battle rng
            // seed needs to be sent
            s32 i;
            for (i = 0; i < 2 && (gLinkPlayers[i].version & 0xFF) == VERSION_EMERALD; i++);

            if (i == 2)
                gBattleCommunication[MULTIUSE_STATE] = 16;
            else
                gBattleCommunication[MULTIUSE_STATE] = 18;
        }
        else
        {
            gBattleCommunication[MULTIUSE_STATE] = 18;
        }
        break;
    case 16:
        // Both players are using Emerald, send rng seed for recorded battle
        if (IsLinkTaskFinished())
        {
            SendBlock(BitmaskAllOtherLinkPlayers(), &gRecordedBattleRngSeed, sizeof(gRecordedBattleRngSeed));
            gBattleCommunication[MULTIUSE_STATE]++;
        }
        break;
    case 17:
        // Receive rng seed for recorded battle (only read it if partner is the link master)
        if ((GetBlockReceivedStatus() & 3) == 3)
        {
            ResetBlockReceivedFlags();
            if (!(gBattleTypeFlags & BATTLE_TYPE_IS_MASTER))
                memcpy(&gRecordedBattleRngSeed, gBlockRecvBuffer[enemyMultiplayerId], sizeof(gRecordedBattleRngSeed));
            gBattleCommunication[MULTIUSE_STATE]++;
        }
        break;
    case 18:
        // Finish, start battle
        if (BattleInitAllSprites(&gBattleCommunication[SPRITES_INIT_STATE1], &gBattleCommunication[SPRITES_INIT_STATE2]))
        {
            gPreBattleCallback1 = gMain.callback1;
            gMain.callback1 = BattleMainCB1;
            SetMainCallback2(BattleMainCB2);
            if (gBattleTypeFlags & BATTLE_TYPE_LINK)
                gBattleTypeFlags |= BATTLE_TYPE_LINK_IN_BATTLE;
        }
        break;
    // Introduce short delays between sending party Pokémon for link
    case 5:
    case 9:
    case 13:
        gBattleCommunication[MULTIUSE_STATE]++;
        gBattleCommunication[1] = 1;
    case 6:
    case 10:
    case 14:
        if (--gBattleCommunication[1] == 0)
            gBattleCommunication[MULTIUSE_STATE]++;
        break;
    }
}

static void CB2_HandleStartMultiPartnerBattle(void)
{
    u8 playerMultiplayerId;
    u8 partnerMultiplayerId;

    RunTasks();
    AnimateSprites();
    BuildOamBuffer();

    playerMultiplayerId = GetMultiplayerId();
    gBattleScripting.multiplayerId = playerMultiplayerId;
    partnerMultiplayerId = playerMultiplayerId ^ BIT_SIDE;

    switch (gBattleCommunication[MULTIUSE_STATE])
    {
    case 0:
        if (!IsDma3ManagerBusyWithBgCopy())
        {
            ShowBg(0);
            ShowBg(1);
            ShowBg(2);
            ShowBg(3);
            FillAroundBattleWindows();
            gBattleCommunication[MULTIUSE_STATE] = 1;
        }
        if (gWirelessCommType)
            LoadWirelessStatusIndicatorSpriteGfx();
        // fall through
    case 1:
        if (gBattleTypeFlags & BATTLE_TYPE_LINK)
        {
            if (gReceivedRemoteLinkPlayers)
            {
                u8 language;

                gLinkPlayers[0].id = 0;
                gLinkPlayers[1].id = 2;
                gLinkPlayers[2].id = 1;
                gLinkPlayers[3].id = 3;
                GetFrontierTrainerName(gLinkPlayers[2].name, gTrainerBattleOpponent_A);
                GetFrontierTrainerName(gLinkPlayers[3].name, gTrainerBattleOpponent_B);
                GetBattleTowerTrainerLanguage(&language, gTrainerBattleOpponent_A);
                gLinkPlayers[2].language = language;
                GetBattleTowerTrainerLanguage(&language, gTrainerBattleOpponent_B);
                gLinkPlayers[3].language = language;

                if (IsLinkTaskFinished())
                {
                    // 0x300
                    *(&gBattleStruct->multiBuffer.linkBattlerHeader.versionSignatureLo) = 0;
                    *(&gBattleStruct->multiBuffer.linkBattlerHeader.versionSignatureHi) = 3;
                    BufferPartyVsScreenHealth_AtStart();
                    SetPlayerBerryDataInBattleStruct();
                    SendBlock(BitmaskAllOtherLinkPlayers(), &gBattleStruct->multiBuffer.linkBattlerHeader, sizeof(gBattleStruct->multiBuffer.linkBattlerHeader));
                    gBattleCommunication[MULTIUSE_STATE] = 2;
                }

                if (gWirelessCommType)
                    CreateWirelessStatusIndicatorSprite(0, 0);
            }
        }
        else
        {
            if (!(gBattleTypeFlags & BATTLE_TYPE_RECORDED))
                gBattleTypeFlags |= BATTLE_TYPE_IS_MASTER;
            gBattleCommunication[MULTIUSE_STATE] = 13;
            SetAllPlayersBerryData();
        }
        break;
    case 2:
        if ((GetBlockReceivedStatus() & 3) == 3)
        {
            u8 taskId;

            ResetBlockReceivedFlags();
            FindLinkBattleMaster(2, playerMultiplayerId);
            SetAllPlayersBerryData();
            taskId = CreateTask(InitLinkBattleVsScreen, 0);
            gTasks[taskId].data[1] = 0x10E;
            gTasks[taskId].data[2] = 0x5A;
            gTasks[taskId].data[5] = 0;
            gTasks[taskId].data[3] = 0x145;
            gTasks[taskId].data[4] = 0x145;
            gBattleCommunication[MULTIUSE_STATE]++;
        }
        break;
    case 3:
        // Link battle, send/receive party Pokémon in groups
        if (IsLinkTaskFinished())
        {
            // Send Pokémon 1-2
            SendBlock(BitmaskAllOtherLinkPlayers(), gPlayerParty, sizeof(struct Pokemon) * 2);
            gBattleCommunication[MULTIUSE_STATE]++;
        }
        break;
    case 4:
        if ((GetBlockReceivedStatus() & 3) == 3)
        {
            // Recv partner's Pokémon 1-2, and copy partner's and own Pokémon into party positions
            ResetBlockReceivedFlags();
            if (gLinkPlayers[playerMultiplayerId].id != 0)
            {
                memcpy(gPlayerParty, gBlockRecvBuffer[partnerMultiplayerId], sizeof(struct Pokemon) * 2);
                memcpy(&gPlayerParty[MULTI_PARTY_SIZE], gBlockRecvBuffer[playerMultiplayerId], sizeof(struct Pokemon) * 2);
            }
            else
            {
                memcpy(gPlayerParty, gBlockRecvBuffer[playerMultiplayerId], sizeof(struct Pokemon) * 2);
                memcpy(&gPlayerParty[MULTI_PARTY_SIZE], gBlockRecvBuffer[partnerMultiplayerId], sizeof(struct Pokemon) * 2);
            }
            gBattleCommunication[MULTIUSE_STATE]++;
        }
        break;
    case 5:
        if (IsLinkTaskFinished())
        {
            // Send Pokémon 3
            SendBlock(BitmaskAllOtherLinkPlayers(), &gPlayerParty[2], sizeof(struct Pokemon));
            gBattleCommunication[MULTIUSE_STATE]++;
        }
        break;
    case 6:
        if ((GetBlockReceivedStatus() & 3) == 3)
        {
            // Recv partner's Pokémon 3, and copy partner's and own Pokémon into party positions
            ResetBlockReceivedFlags();
            if (gLinkPlayers[playerMultiplayerId].id != 0)
            {
                memcpy(&gPlayerParty[2], gBlockRecvBuffer[partnerMultiplayerId], sizeof(struct Pokemon));
                memcpy(&gPlayerParty[2 + MULTI_PARTY_SIZE], gBlockRecvBuffer[playerMultiplayerId], sizeof(struct Pokemon));
            }
            else
            {
                memcpy(&gPlayerParty[2], gBlockRecvBuffer[playerMultiplayerId], sizeof(struct Pokemon));
                memcpy(&gPlayerParty[2 + MULTI_PARTY_SIZE], gBlockRecvBuffer[partnerMultiplayerId], sizeof(struct Pokemon));
            }
            gBattleCommunication[MULTIUSE_STATE]++;
        }
        break;
    case 7:
        if (IsLinkTaskFinished())
        {
            // Send enemy Pokémon 1-2 to partner
            SendBlock(BitmaskAllOtherLinkPlayers(), gEnemyParty, sizeof(struct Pokemon) * 2);
            gBattleCommunication[MULTIUSE_STATE]++;
        }
        break;
    case 8:
        if ((GetBlockReceivedStatus() & 3) == 3)
        {
            // Recv enemy Pokémon 1-2 (if not master)
            ResetBlockReceivedFlags();
            if (GetMultiplayerId() != 0)
                memcpy(gEnemyParty, gBlockRecvBuffer[0], sizeof(struct Pokemon) * 2);
            gBattleCommunication[MULTIUSE_STATE]++;
        }
        break;
    case 9:
        if (IsLinkTaskFinished())
        {
            // Send enemy Pokémon 3-4 to partner
            SendBlock(BitmaskAllOtherLinkPlayers(), &gEnemyParty[2], sizeof(struct Pokemon) * 2);
            gBattleCommunication[MULTIUSE_STATE]++;
        }
        break;
    case 10:
        if ((GetBlockReceivedStatus() & 3) == 3)
        {
            // Recv enemy Pokémon 3-4 (if not master)
            ResetBlockReceivedFlags();
            if (GetMultiplayerId() != 0)
                memcpy(&gEnemyParty[2], gBlockRecvBuffer[0], sizeof(struct Pokemon) * 2);
            gBattleCommunication[MULTIUSE_STATE]++;
        }
        break;
    case 11:
        if (IsLinkTaskFinished())
        {
            // Send enemy Pokémon 5-6 to partner
            SendBlock(BitmaskAllOtherLinkPlayers(), &gEnemyParty[4], sizeof(struct Pokemon) * 2);
            gBattleCommunication[MULTIUSE_STATE]++;
        }
        break;
    case 12:
        if ((GetBlockReceivedStatus() & 3) == 3)
        {
            // Recv enemy Pokémon 5-6 (if not master)
            ResetBlockReceivedFlags();
            if (GetMultiplayerId() != 0)
                memcpy(&gEnemyParty[4], gBlockRecvBuffer[0], sizeof(struct Pokemon) * 2);

            TryCorrectShedinjaLanguage(&gPlayerParty[0]);
            TryCorrectShedinjaLanguage(&gPlayerParty[1]);
            TryCorrectShedinjaLanguage(&gPlayerParty[2]);
            TryCorrectShedinjaLanguage(&gPlayerParty[3]);
            TryCorrectShedinjaLanguage(&gPlayerParty[4]);
            TryCorrectShedinjaLanguage(&gPlayerParty[5]);
            TryCorrectShedinjaLanguage(&gEnemyParty[0]);
            TryCorrectShedinjaLanguage(&gEnemyParty[1]);
            TryCorrectShedinjaLanguage(&gEnemyParty[2]);
            TryCorrectShedinjaLanguage(&gEnemyParty[3]);
            TryCorrectShedinjaLanguage(&gEnemyParty[4]);
            TryCorrectShedinjaLanguage(&gEnemyParty[5]);
            gBattleCommunication[MULTIUSE_STATE]++;
        }
        break;
    case 13:
        InitBattleControllers();
        RecordedBattle_SetTrainerInfo();
        gBattleCommunication[SPRITES_INIT_STATE1] = 0;
        gBattleCommunication[SPRITES_INIT_STATE2] = 0;
        if (gBattleTypeFlags & BATTLE_TYPE_LINK)
            gBattleCommunication[MULTIUSE_STATE] = 14;
        else
            gBattleCommunication[MULTIUSE_STATE] = 16;
        break;
    case 14:
        // Send rng seed for recorded battle
        if (IsLinkTaskFinished())
        {
            SendBlock(BitmaskAllOtherLinkPlayers(), &gRecordedBattleRngSeed, sizeof(gRecordedBattleRngSeed));
            gBattleCommunication[MULTIUSE_STATE]++;
        }
        break;
    case 15:
        // Receive rng seed for recorded battle (only read it if partner is the link master)
        if ((GetBlockReceivedStatus() & 3) == 3)
        {
            ResetBlockReceivedFlags();
            if (!(gBattleTypeFlags & BATTLE_TYPE_IS_MASTER))
                memcpy(&gRecordedBattleRngSeed, gBlockRecvBuffer[partnerMultiplayerId], sizeof(gRecordedBattleRngSeed));
            gBattleCommunication[MULTIUSE_STATE]++;
        }
        break;
    case 16:
        // Finish, start battle
        if (BattleInitAllSprites(&gBattleCommunication[SPRITES_INIT_STATE1], &gBattleCommunication[SPRITES_INIT_STATE2]))
        {
            TrySetLinkBattleTowerEnemyPartyLevel();
            gPreBattleCallback1 = gMain.callback1;
            gMain.callback1 = BattleMainCB1;
            SetMainCallback2(BattleMainCB2);
            if (gBattleTypeFlags & BATTLE_TYPE_LINK)
                gBattleTypeFlags |= BATTLE_TYPE_LINK_IN_BATTLE;
        }
        break;
    }
}

static void SetMultiPartnerMenuParty(u8 offset)
{
    s32 i;

    for (i = 0; i < MULTI_PARTY_SIZE; i++)
    {
        gMultiPartnerParty[i].species     = GetMonData(&gPlayerParty[offset + i], MON_DATA_SPECIES);
        gMultiPartnerParty[i].heldItem    = GetMonData(&gPlayerParty[offset + i], MON_DATA_HELD_ITEM);
        GetMonData(&gPlayerParty[offset + i], MON_DATA_NICKNAME, gMultiPartnerParty[i].nickname);
        gMultiPartnerParty[i].level       = GetMonData(&gPlayerParty[offset + i], MON_DATA_LEVEL);
        gMultiPartnerParty[i].hp          = GetMonData(&gPlayerParty[offset + i], MON_DATA_HP);
        gMultiPartnerParty[i].maxhp       = GetMonData(&gPlayerParty[offset + i], MON_DATA_MAX_HP);
        gMultiPartnerParty[i].status      = GetMonData(&gPlayerParty[offset + i], MON_DATA_STATUS);
        gMultiPartnerParty[i].personality = GetMonData(&gPlayerParty[offset + i], MON_DATA_PERSONALITY);
        gMultiPartnerParty[i].gender      = GetMonGender(&gPlayerParty[offset + i]);
        StripExtCtrlCodes(gMultiPartnerParty[i].nickname);
        if (GetMonData(&gPlayerParty[offset + i], MON_DATA_LANGUAGE) != LANGUAGE_JAPANESE)
            PadNameString(gMultiPartnerParty[i].nickname, CHAR_SPACE);
    }
    memcpy(sMultiPartnerPartyBuffer, gMultiPartnerParty, sizeof(gMultiPartnerParty));
}

static void CB2_PreInitMultiBattle(void)
{
    s32 i;
    u8 playerMultiplierId;
    s32 numPlayers = MAX_BATTLERS_COUNT;
    u8 blockMask = 0xF;
    u32 *savedBattleTypeFlags;
    void (**savedCallback)(void);

    if (gBattleTypeFlags & BATTLE_TYPE_BATTLE_TOWER)
    {
        numPlayers = 2;
        blockMask = 3;
    }

    playerMultiplierId = GetMultiplayerId();
    gBattleScripting.multiplayerId = playerMultiplierId;
    savedCallback = &gBattleStruct->savedCallback;
    savedBattleTypeFlags = &gBattleStruct->savedBattleTypeFlags;

    RunTasks();
    AnimateSprites();
    BuildOamBuffer();

    switch (gBattleCommunication[MULTIUSE_STATE])
    {
    case 0:
        if (gReceivedRemoteLinkPlayers && IsLinkTaskFinished())
        {
            sMultiPartnerPartyBuffer = Alloc(sizeof(gMultiPartnerParty));
            SetMultiPartnerMenuParty(0);
            SendBlock(BitmaskAllOtherLinkPlayers(), sMultiPartnerPartyBuffer, sizeof(gMultiPartnerParty));
            gBattleCommunication[MULTIUSE_STATE]++;
        }
        break;
    case 1:
        if ((GetBlockReceivedStatus() & blockMask) == blockMask)
        {
            ResetBlockReceivedFlags();
            for (i = 0; i < numPlayers; i++)
            {
                if (i == playerMultiplierId)
                    continue;

                if (numPlayers == MAX_LINK_PLAYERS)
                {
                    if ((!(gLinkPlayers[i].id & 1) && !(gLinkPlayers[playerMultiplierId].id & 1))
                        || (gLinkPlayers[i].id & 1 && gLinkPlayers[playerMultiplierId].id & 1))
                    {
                        memcpy(gMultiPartnerParty, gBlockRecvBuffer[i], sizeof(gMultiPartnerParty));
                    }
                }
                else
                {
                    memcpy(gMultiPartnerParty, gBlockRecvBuffer[i], sizeof(gMultiPartnerParty));
                }
            }
            gBattleCommunication[MULTIUSE_STATE]++;
            *savedCallback = gMain.savedCallback;
            *savedBattleTypeFlags = gBattleTypeFlags;
            gMain.savedCallback = CB2_PreInitMultiBattle;
            ShowPartyMenuToShowcaseMultiBattleParty();
        }
        break;
    case 2:
        if (IsLinkTaskFinished() && !gPaletteFade.active)
        {
            gBattleCommunication[MULTIUSE_STATE]++;
            if (gWirelessCommType)
                SetLinkStandbyCallback();
            else
                SetCloseLinkCallback();
        }
        break;
    case 3:
        if (gWirelessCommType)
        {
            if (IsLinkRfuTaskFinished())
            {
                gBattleTypeFlags = *savedBattleTypeFlags;
                gMain.savedCallback = *savedCallback;
                SetMainCallback2(CB2_InitBattleInternal);
                FREE_AND_SET_NULL(sMultiPartnerPartyBuffer);
            }
        }
        else if (gReceivedRemoteLinkPlayers == 0)
        {
            gBattleTypeFlags = *savedBattleTypeFlags;
            gMain.savedCallback = *savedCallback;
            SetMainCallback2(CB2_InitBattleInternal);
            FREE_AND_SET_NULL(sMultiPartnerPartyBuffer);
        }
        break;
    }
}

static void CB2_PreInitIngamePlayerPartnerBattle(void)
{
    u32 *savedBattleTypeFlags;
    void (**savedCallback)(void);

    savedCallback = &gBattleStruct->savedCallback;
    savedBattleTypeFlags = &gBattleStruct->savedBattleTypeFlags;

    RunTasks();
    AnimateSprites();
    BuildOamBuffer();

    switch (gBattleCommunication[MULTIUSE_STATE])
    {
    case 0:
        sMultiPartnerPartyBuffer = Alloc(sizeof(gMultiPartnerParty));
        SetMultiPartnerMenuParty(MULTI_PARTY_SIZE);
        gBattleCommunication[MULTIUSE_STATE]++;
        *savedCallback = gMain.savedCallback;
        *savedBattleTypeFlags = gBattleTypeFlags;
        gMain.savedCallback = CB2_PreInitIngamePlayerPartnerBattle;
        ShowPartyMenuToShowcaseMultiBattleParty();
        break;
    case 1:
        if (!gPaletteFade.active)
        {
            gBattleCommunication[MULTIUSE_STATE] = 2;
            gBattleTypeFlags = *savedBattleTypeFlags;
            gMain.savedCallback = *savedCallback;
            SetMainCallback2(CB2_InitBattleInternal);
            FREE_AND_SET_NULL(sMultiPartnerPartyBuffer);
        }
        break;
    }
}

static void CB2_HandleStartMultiBattle(void)
{
    u8 playerMultiplayerId;
    s32 id;
    u8 var;

    playerMultiplayerId = GetMultiplayerId();
    gBattleScripting.multiplayerId = playerMultiplayerId;

    RunTasks();
    AnimateSprites();
    BuildOamBuffer();

    switch (gBattleCommunication[MULTIUSE_STATE])
    {
    case 0:
        if (!IsDma3ManagerBusyWithBgCopy())
        {
            ShowBg(0);
            ShowBg(1);
            ShowBg(2);
            ShowBg(3);
            FillAroundBattleWindows();
            gBattleCommunication[MULTIUSE_STATE] = 1;
        }
        if (gWirelessCommType)
            LoadWirelessStatusIndicatorSpriteGfx();
        break;
    case 1:
        if (gBattleTypeFlags & BATTLE_TYPE_LINK)
        {
            if (gReceivedRemoteLinkPlayers)
            {
                if (IsLinkTaskFinished())
                {
                    // 0x300
                    *(&gBattleStruct->multiBuffer.linkBattlerHeader.versionSignatureLo) = 0;
                    *(&gBattleStruct->multiBuffer.linkBattlerHeader.versionSignatureHi) = 3;
                    BufferPartyVsScreenHealth_AtStart();
                    SetPlayerBerryDataInBattleStruct();

                    SendBlock(BitmaskAllOtherLinkPlayers(), &gBattleStruct->multiBuffer.linkBattlerHeader, sizeof(gBattleStruct->multiBuffer.linkBattlerHeader));
                    gBattleCommunication[MULTIUSE_STATE]++;
                }
                if (gWirelessCommType)
                    CreateWirelessStatusIndicatorSprite(0, 0);
            }
        }
        else
        {
            if (!(gBattleTypeFlags & BATTLE_TYPE_RECORDED))
                gBattleTypeFlags |= BATTLE_TYPE_IS_MASTER;
            gBattleCommunication[MULTIUSE_STATE] = 7;
            SetAllPlayersBerryData();
        }
        break;
    case 2:
        if ((GetBlockReceivedStatus() & 0xF) == 0xF)
        {
            ResetBlockReceivedFlags();
            FindLinkBattleMaster(4, playerMultiplayerId);
            SetAllPlayersBerryData();
            var = CreateTask(InitLinkBattleVsScreen, 0);
            gTasks[var].data[1] = 0x10E;
            gTasks[var].data[2] = 0x5A;
            gTasks[var].data[5] = 0;
            gTasks[var].data[3] = 0;
            gTasks[var].data[4] = 0;

            for (id = 0; id < MAX_LINK_PLAYERS; id++)
            {
                RecordedBattle_SetFrontierPassFlagFromHword(gBlockRecvBuffer[id][1]);
                switch (gLinkPlayers[id].id)
                {
                case 0:
                    gTasks[var].data[3] |= gBlockRecvBuffer[id][1] & 0x3F;
                    break;
                case 1:
                    gTasks[var].data[4] |= gBlockRecvBuffer[id][1] & 0x3F;
                    break;
                case 2:
                    gTasks[var].data[3] |= (gBlockRecvBuffer[id][1] & 0x3F) << 6;
                    break;
                case 3:
                    gTasks[var].data[4] |= (gBlockRecvBuffer[id][1] & 0x3F) << 6;
                    break;
                }
            }
            ZeroEnemyPartyMons();
            gBattleCommunication[MULTIUSE_STATE]++;
        }
        else
            break;
        // fall through
    case 3:
        if (IsLinkTaskFinished())
        {
            SendBlock(BitmaskAllOtherLinkPlayers(), gPlayerParty, sizeof(struct Pokemon) * 2);
            gBattleCommunication[MULTIUSE_STATE]++;
        }
        break;
    case 4:
        if ((GetBlockReceivedStatus() & 0xF) == 0xF)
        {
            ResetBlockReceivedFlags();
            for (id = 0; id < MAX_LINK_PLAYERS; id++)
            {
                if (id == playerMultiplayerId)
                {
                    switch (gLinkPlayers[id].id)
                    {
                    case 0:
                    case 3:
                        memcpy(gPlayerParty, gBlockRecvBuffer[id], sizeof(struct Pokemon) * 2);
                        break;
                    case 1:
                    case 2:
                        memcpy(gPlayerParty + MULTI_PARTY_SIZE, gBlockRecvBuffer[id], sizeof(struct Pokemon) * 2);
                        break;
                    }
                }
                else
                {
                    if ((!(gLinkPlayers[id].id & 1) && !(gLinkPlayers[playerMultiplayerId].id & 1))
                     || ((gLinkPlayers[id].id & 1) && (gLinkPlayers[playerMultiplayerId].id & 1)))
                    {
                        switch (gLinkPlayers[id].id)
                        {
                        case 0:
                        case 3:
                            memcpy(gPlayerParty, gBlockRecvBuffer[id], sizeof(struct Pokemon) * 2);
                            break;
                        case 1:
                        case 2:
                            memcpy(gPlayerParty + MULTI_PARTY_SIZE, gBlockRecvBuffer[id], sizeof(struct Pokemon) * 2);
                            break;
                        }
                    }
                    else
                    {
                        switch (gLinkPlayers[id].id)
                        {
                        case 0:
                        case 3:
                            memcpy(gEnemyParty, gBlockRecvBuffer[id], sizeof(struct Pokemon) * 2);
                            break;
                        case 1:
                        case 2:
                            memcpy(gEnemyParty + MULTI_PARTY_SIZE, gBlockRecvBuffer[id], sizeof(struct Pokemon) * 2);
                            break;
                        }
                    }
                }
            }
            gBattleCommunication[MULTIUSE_STATE]++;
        }
        break;
    case 5:
        if (IsLinkTaskFinished())
        {
            SendBlock(BitmaskAllOtherLinkPlayers(), gPlayerParty + 2, sizeof(struct Pokemon));
            gBattleCommunication[MULTIUSE_STATE]++;
        }
        break;
    case 6:
        if ((GetBlockReceivedStatus() & 0xF) == 0xF)
        {
            ResetBlockReceivedFlags();
            for (id = 0; id < MAX_LINK_PLAYERS; id++)
            {
                if (id == playerMultiplayerId)
                {
                    switch (gLinkPlayers[id].id)
                    {
                    case 0:
                    case 3:
                        memcpy(gPlayerParty + 2, gBlockRecvBuffer[id], sizeof(struct Pokemon));
                        break;
                    case 1:
                    case 2:
                        memcpy(gPlayerParty + 5, gBlockRecvBuffer[id], sizeof(struct Pokemon));
                        break;
                    }
                }
                else
                {
                    if ((!(gLinkPlayers[id].id & 1) && !(gLinkPlayers[playerMultiplayerId].id & 1))
                     || ((gLinkPlayers[id].id & 1) && (gLinkPlayers[playerMultiplayerId].id & 1)))
                    {
                        switch (gLinkPlayers[id].id)
                        {
                        case 0:
                        case 3:
                            memcpy(gPlayerParty + 2, gBlockRecvBuffer[id], sizeof(struct Pokemon));
                            break;
                        case 1:
                        case 2:
                            memcpy(gPlayerParty + 5, gBlockRecvBuffer[id], sizeof(struct Pokemon));
                            break;
                        }
                    }
                    else
                    {
                        switch (gLinkPlayers[id].id)
                        {
                        case 0:
                        case 3:
                            memcpy(gEnemyParty + 2, gBlockRecvBuffer[id], sizeof(struct Pokemon));
                            break;
                        case 1:
                        case 2:
                            memcpy(gEnemyParty + 5, gBlockRecvBuffer[id], sizeof(struct Pokemon));
                            break;
                        }
                    }
                }
            }
            TryCorrectShedinjaLanguage(&gPlayerParty[0]);
            TryCorrectShedinjaLanguage(&gPlayerParty[1]);
            TryCorrectShedinjaLanguage(&gPlayerParty[2]);
            TryCorrectShedinjaLanguage(&gPlayerParty[3]);
            TryCorrectShedinjaLanguage(&gPlayerParty[4]);
            TryCorrectShedinjaLanguage(&gPlayerParty[5]);

            TryCorrectShedinjaLanguage(&gEnemyParty[0]);
            TryCorrectShedinjaLanguage(&gEnemyParty[1]);
            TryCorrectShedinjaLanguage(&gEnemyParty[2]);
            TryCorrectShedinjaLanguage(&gEnemyParty[3]);
            TryCorrectShedinjaLanguage(&gEnemyParty[4]);
            TryCorrectShedinjaLanguage(&gEnemyParty[5]);

            gBattleCommunication[MULTIUSE_STATE]++;
        }
        break;
    case 7:
        InitBattleControllers();
        RecordedBattle_SetTrainerInfo();
        gBattleCommunication[SPRITES_INIT_STATE1] = 0;
        gBattleCommunication[SPRITES_INIT_STATE2] = 0;
        if (gBattleTypeFlags & BATTLE_TYPE_LINK)
        {
            for (id = 0; id < MAX_LINK_PLAYERS && (gLinkPlayers[id].version & 0xFF) == VERSION_EMERALD; id++);

            if (id == MAX_LINK_PLAYERS)
                gBattleCommunication[MULTIUSE_STATE] = 8;
            else
                gBattleCommunication[MULTIUSE_STATE] = 10;
        }
        else
        {
            gBattleCommunication[MULTIUSE_STATE] = 10;
        }
        break;
    case 8:
        if (IsLinkTaskFinished())
        {
            u32 *ptr = gBattleStruct->multiBuffer.battleVideo;
            ptr[0] = gBattleTypeFlags;
            ptr[1] = gRecordedBattleRngSeed; // UB: overwrites berry data
            SendBlock(BitmaskAllOtherLinkPlayers(), ptr, sizeof(gBattleStruct->multiBuffer.battleVideo));
            gBattleCommunication[MULTIUSE_STATE]++;
        }
        break;
    case 9:
        if ((GetBlockReceivedStatus() & 0xF) == 0xF)
        {
            ResetBlockReceivedFlags();
            for (var = 0; var < 4; var++)
            {
                u32 blockValue = gBlockRecvBuffer[var][0];
                if (blockValue & 4)
                {
                    memcpy(&gRecordedBattleRngSeed, &gBlockRecvBuffer[var][2], sizeof(gRecordedBattleRngSeed));
                    break;
                }
            }

            gBattleCommunication[MULTIUSE_STATE]++;
        }
        break;
    case 10:
        if (BattleInitAllSprites(&gBattleCommunication[SPRITES_INIT_STATE1], &gBattleCommunication[SPRITES_INIT_STATE2]))
        {
            gPreBattleCallback1 = gMain.callback1;
            gMain.callback1 = BattleMainCB1;
            SetMainCallback2(BattleMainCB2);
            if (gBattleTypeFlags & BATTLE_TYPE_LINK)
            {
                gTrainerBattleOpponent_A = TRAINER_LINK_OPPONENT;
                gBattleTypeFlags |= BATTLE_TYPE_LINK_IN_BATTLE;
            }
        }
        break;
    }
}

void BattleMainCB2(void)
{
    AnimateSprites();
    BuildOamBuffer();
    RunTextPrinters();
    UpdatePaletteFade();
    RunTasks();

    if (JOY_HELD(B_BUTTON) && gBattleTypeFlags & BATTLE_TYPE_RECORDED && RecordedBattle_CanStopPlayback())
    {
        // Player pressed B during recorded battle playback, end battle
        gSpecialVar_Result = gBattleOutcome = B_OUTCOME_PLAYER_TELEPORTED;
        ResetPaletteFadeControl();
        BeginNormalPaletteFade(PALETTES_ALL, 0, 0, 16, RGB_BLACK);
        SetMainCallback2(CB2_QuitRecordedBattle);
    }
}

static void FreeRestoreBattleData(void)
{
    gMain.callback1 = gPreBattleCallback1;
    gScanlineEffect.state = 3;
    gMain.inBattle = FALSE;
    ZeroEnemyPartyMons();
    m4aSongNumStop(SE_LOW_HEALTH);
    FreeMonSpritesGfx();
    FreeBattleSpritesData();
    FreeBattleResources();
}

void CB2_QuitRecordedBattle(void)
{
    UpdatePaletteFade();
    if (!gPaletteFade.active)
    {
        m4aMPlayStop(&gMPlayInfo_SE1);
        m4aMPlayStop(&gMPlayInfo_SE2);
        if (gTestRunnerEnabled)
            TestRunner_Battle_AfterLastTurn();
        FreeRestoreBattleData();
        FreeAllWindowBuffers();
        SetMainCallback2(gMain.savedCallback);
    }
}

#define sState data[0]
#define sDelay data[4]

static void SpriteCB_UnusedBattleInit(struct Sprite *sprite)
{
    sprite->sState = 0;
    sprite->callback = SpriteCB_UnusedBattleInit_Main;
}

static void SpriteCB_UnusedBattleInit_Main(struct Sprite *sprite)
{
    u16 *arr = (u16 *)gDecompressionBuffer;

    switch (sprite->sState)
    {
    case 0:
        sprite->sState++;
        sprite->data[1] = 0;
        sprite->data[2] = 0x281;
        sprite->data[3] = 0;
        sprite->sDelay = 1;
        // fall through
    case 1:
        sprite->sDelay--;
        if (sprite->sDelay == 0)
        {
            s32 i;
            s32 r2;
            s32 r0;

            sprite->sDelay = 2;
            r2 = sprite->data[1] + sprite->data[3] * 32;
            r0 = sprite->data[2] - sprite->data[3] * 32;
            for (i = 0; i < 29; i += 2)
            {
                arr[r2 + i] = 0x3D;
                arr[r0 + i] = 0x3D;
            }
            sprite->data[3]++;
            if (sprite->data[3] == 21)
            {
                sprite->sState++;
                sprite->data[1] = 32;
            }
        }
        break;
    case 2:
        sprite->data[1]--;
        if (sprite->data[1] == 20)
            SetMainCallback2(CB2_InitBattle);
        break;
    }
}

static u8 CreateNPCTrainerParty(struct Pokemon *party, u16 trainerNum, bool8 firstTrainer)
{
    u32 nameHash = 0;
    u32 personalityValue;
    u8 fixedIV;
    s32 i, j;
    u8 monsCount;
    u16 ball;

    if (trainerNum == TRAINER_SECRET_BASE)
        return 0;

    if (gBattleTypeFlags & BATTLE_TYPE_TRAINER && !(gBattleTypeFlags & (BATTLE_TYPE_FRONTIER
                                                                        | BATTLE_TYPE_EREADER_TRAINER
                                                                        | BATTLE_TYPE_TRAINER_HILL)))
    {
        if (firstTrainer == TRUE)
            ZeroEnemyPartyMons();

        if (gBattleTypeFlags & BATTLE_TYPE_TWO_OPPONENTS)
        {
            if (gTrainers[trainerNum].partySize > PARTY_SIZE / 2)
                monsCount = PARTY_SIZE / 2;
            else
                monsCount = gTrainers[trainerNum].partySize;
        }
        else
        {
            monsCount = gTrainers[trainerNum].partySize;
        }

        for (i = 0; i < monsCount; i++)
        {

            if (gTrainers[trainerNum].doubleBattle == TRUE)
                personalityValue = 0x80;
            else if (gTrainers[trainerNum].encounterMusic_gender & F_TRAINER_FEMALE)
                personalityValue = 0x78; // Use personality more likely to result in a female Pokémon
            else
                personalityValue = 0x88; // Use personality more likely to result in a male Pokémon

            for (j = 0; gTrainers[trainerNum].trainerName[j] != EOS; j++)
                nameHash += gTrainers[trainerNum].trainerName[j];

            switch (gTrainers[trainerNum].partyFlags)
            {
            case 0:
            {
                const struct TrainerMonNoItemDefaultMoves *partyData = gTrainers[trainerNum].party.NoItemDefaultMoves;

                for (j = 0; gSpeciesNames[partyData[i].species][j] != EOS; j++)
                    nameHash += gSpeciesNames[partyData[i].species][j];

                personalityValue += nameHash << 8;
                fixedIV = partyData[i].iv * MAX_PER_STAT_IVS / 255;
                CreateMon(&party[i], partyData[i].species, partyData[i].lvl, fixedIV, TRUE, personalityValue, OT_ID_RANDOM_NO_SHINY, 0);
                break;
            }
            case F_TRAINER_PARTY_CUSTOM_MOVESET:
            {
                const struct TrainerMonNoItemCustomMoves *partyData = gTrainers[trainerNum].party.NoItemCustomMoves;

                for (j = 0; gSpeciesNames[partyData[i].species][j] != EOS; j++)
                    nameHash += gSpeciesNames[partyData[i].species][j];

                personalityValue += nameHash << 8;
                fixedIV = partyData[i].iv * MAX_PER_STAT_IVS / 255;
                CreateMon(&party[i], partyData[i].species, partyData[i].lvl, fixedIV, TRUE, personalityValue, OT_ID_RANDOM_NO_SHINY, 0);

                for (j = 0; j < MAX_MON_MOVES; j++)
                {
                    SetMonData(&party[i], MON_DATA_MOVE1 + j, &partyData[i].moves[j]);
                    SetMonData(&party[i], MON_DATA_PP1 + j, &gBattleMoves[partyData[i].moves[j]].pp);
                }
                break;
            }
            case F_TRAINER_PARTY_HELD_ITEM:
            {
                const struct TrainerMonItemDefaultMoves *partyData = gTrainers[trainerNum].party.ItemDefaultMoves;

                for (j = 0; gSpeciesNames[partyData[i].species][j] != EOS; j++)
                    nameHash += gSpeciesNames[partyData[i].species][j];

                personalityValue += nameHash << 8;
                fixedIV = partyData[i].iv * MAX_PER_STAT_IVS / 255;
                CreateMon(&party[i], partyData[i].species, partyData[i].lvl, fixedIV, TRUE, personalityValue, OT_ID_RANDOM_NO_SHINY, 0);

                SetMonData(&party[i], MON_DATA_HELD_ITEM, &partyData[i].heldItem);
                break;
            }
            case F_TRAINER_PARTY_CUSTOM_MOVESET | F_TRAINER_PARTY_HELD_ITEM:
            {
                const struct TrainerMonItemCustomMoves *partyData = gTrainers[trainerNum].party.ItemCustomMoves;

                for (j = 0; gSpeciesNames[partyData[i].species][j] != EOS; j++)
                    nameHash += gSpeciesNames[partyData[i].species][j];

                personalityValue += nameHash << 8;
                fixedIV = partyData[i].iv * MAX_PER_STAT_IVS / 255;
                CreateMon(&party[i], partyData[i].species, partyData[i].lvl, fixedIV, TRUE, personalityValue, OT_ID_RANDOM_NO_SHINY, 0);

                SetMonData(&party[i], MON_DATA_HELD_ITEM, &partyData[i].heldItem);

                for (j = 0; j < MAX_MON_MOVES; j++)
                {
                    SetMonData(&party[i], MON_DATA_MOVE1 + j, &partyData[i].moves[j]);
                    SetMonData(&party[i], MON_DATA_PP1 + j, &gBattleMoves[partyData[i].moves[j]].pp);
                }
                break;
            }
            }

        #if B_TRAINER_CLASS_POKE_BALLS >= GEN_7
            ball = (sTrainerBallTable[gTrainers[trainerNum].trainerClass]) ? sTrainerBallTable[gTrainers[trainerNum].trainerClass] : ITEM_POKE_BALL;
            SetMonData(&party[i], MON_DATA_POKEBALL, &ball);
        #endif
        }

        gBattleTypeFlags |= gTrainers[trainerNum].doubleBattle;
    }

    return gTrainers[trainerNum].partySize;
}

void VBlankCB_Battle(void)
{
    // Change gRngSeed every vblank unless the battle could be recorded.
    if (!(gBattleTypeFlags & (BATTLE_TYPE_LINK | BATTLE_TYPE_FRONTIER | BATTLE_TYPE_RECORDED)))
        Random();

    SetGpuReg(REG_OFFSET_BG0HOFS, gBattle_BG0_X);
    SetGpuReg(REG_OFFSET_BG0VOFS, gBattle_BG0_Y);
    SetGpuReg(REG_OFFSET_BG1HOFS, gBattle_BG1_X);
    SetGpuReg(REG_OFFSET_BG1VOFS, gBattle_BG1_Y);
    SetGpuReg(REG_OFFSET_BG2HOFS, gBattle_BG2_X);
    SetGpuReg(REG_OFFSET_BG2VOFS, gBattle_BG2_Y);
    SetGpuReg(REG_OFFSET_BG3HOFS, gBattle_BG3_X);
    SetGpuReg(REG_OFFSET_BG3VOFS, gBattle_BG3_Y);
    SetGpuReg(REG_OFFSET_WIN0H, gBattle_WIN0H);
    SetGpuReg(REG_OFFSET_WIN0V, gBattle_WIN0V);
    SetGpuReg(REG_OFFSET_WIN1H, gBattle_WIN1H);
    SetGpuReg(REG_OFFSET_WIN1V, gBattle_WIN1V);
    LoadOam();
    ProcessSpriteCopyRequests();
    TransferPlttBuffer();
    ScanlineEffect_InitHBlankDmaTransfer();
}

void SpriteCB_VsLetterDummy(struct Sprite *sprite)
{

}

static void SpriteCB_VsLetter(struct Sprite *sprite)
{
    if (sprite->data[0] != 0)
        sprite->x = sprite->data[1] + ((sprite->data[2] & 0xFF00) >> 8);
    else
        sprite->x = sprite->data[1] - ((sprite->data[2] & 0xFF00) >> 8);

    sprite->data[2] += 0x180;

    if (sprite->affineAnimEnded)
    {
        FreeSpriteTilesByTag(ANIM_SPRITES_START);
        FreeSpritePaletteByTag(ANIM_SPRITES_START);
        FreeSpriteOamMatrix(sprite);
        DestroySprite(sprite);
    }
}

void SpriteCB_VsLetterInit(struct Sprite *sprite)
{
    StartSpriteAffineAnim(sprite, 1);
    sprite->callback = SpriteCB_VsLetter;
    PlaySE(SE_MUGSHOT);
}

static void BufferPartyVsScreenHealth_AtEnd(u8 taskId)
{
    struct Pokemon *party1 = NULL;
    struct Pokemon *party2 = NULL;
    u8 multiplayerId = gBattleScripting.multiplayerId;
    u32 flags;
    s32 i;

    if (gBattleTypeFlags & BATTLE_TYPE_MULTI)
    {
        switch (gLinkPlayers[multiplayerId].id)
        {
        case 0:
        case 2:
            party1 = gPlayerParty;
            party2 = gEnemyParty;
            break;
        case 1:
        case 3:
            party1 = gEnemyParty;
            party2 = gPlayerParty;
            break;
        }
    }
    else
    {
        party1 = gPlayerParty;
        party2 = gEnemyParty;
    }

    flags = 0;
    BUFFER_PARTY_VS_SCREEN_STATUS(party1, flags, i);
    gTasks[taskId].data[3] = flags;

    flags = 0;
    BUFFER_PARTY_VS_SCREEN_STATUS(party2, flags, i);
    gTasks[taskId].data[4] = flags;
}

void CB2_InitEndLinkBattle(void)
{
    s32 i;
    u8 taskId;

    SetHBlankCallback(NULL);
    SetVBlankCallback(NULL);
    gBattleTypeFlags &= ~BATTLE_TYPE_LINK_IN_BATTLE;

    if (gBattleTypeFlags & BATTLE_TYPE_FRONTIER)
    {
        SetMainCallback2(gMain.savedCallback);
        FreeBattleResources();
        FreeBattleSpritesData();
        FreeMonSpritesGfx();
    }
    else
    {
        CpuFill32(0, (void *)(VRAM), VRAM_SIZE);
        SetGpuReg(REG_OFFSET_MOSAIC, 0);
        SetGpuReg(REG_OFFSET_WIN0H, DISPLAY_WIDTH);
        SetGpuReg(REG_OFFSET_WIN0V, WIN_RANGE(DISPLAY_HEIGHT / 2, DISPLAY_HEIGHT / 2 + 1));
        SetGpuReg(REG_OFFSET_WININ, 0);
        SetGpuReg(REG_OFFSET_WINOUT, 0);
        gBattle_WIN0H = DISPLAY_WIDTH;
        gBattle_WIN0V = WIN_RANGE(DISPLAY_HEIGHT / 2, DISPLAY_HEIGHT / 2 + 1);
        ScanlineEffect_Clear();

        i = 0;
        while (i < 80)
        {
            gScanlineEffectRegBuffers[0][i] = 0xF0;
            gScanlineEffectRegBuffers[1][i] = 0xF0;
            i++;
        }

        while (i < 160)
        {
            gScanlineEffectRegBuffers[0][i] = 0xFF10;
            gScanlineEffectRegBuffers[1][i] = 0xFF10;
            i++;
        }

        ResetPaletteFade();

        gBattle_BG0_X = 0;
        gBattle_BG0_Y = 0;
        gBattle_BG1_X = 0;
        gBattle_BG1_Y = 0;
        gBattle_BG2_X = 0;
        gBattle_BG2_Y = 0;
        gBattle_BG3_X = 0;
        gBattle_BG3_Y = 0;

        InitBattleBgsVideo();
        LoadCompressedPalette(gBattleTextboxPalette, BG_PLTT_ID(0), 2 * PLTT_SIZE_4BPP);
        LoadBattleMenuWindowGfx();
        ResetSpriteData();
        ResetTasks();
        DrawBattleEntryBackground();
        SetGpuReg(REG_OFFSET_WINOUT, WINOUT_WIN01_BG0 | WINOUT_WIN01_BG1 | WINOUT_WIN01_BG2 | WINOUT_WIN01_OBJ | WINOUT_WIN01_CLR);
        FreeAllSpritePalettes();
        gReservedSpritePaletteCount = MAX_BATTLERS_COUNT;
        SetVBlankCallback(VBlankCB_Battle);

        // Show end Vs screen with battle results
        taskId = CreateTask(InitLinkBattleVsScreen, 0);
        gTasks[taskId].data[1] = 0x10E;
        gTasks[taskId].data[2] = 0x5A;
        gTasks[taskId].data[5] = 1;
        BufferPartyVsScreenHealth_AtEnd(taskId);

        SetMainCallback2(CB2_EndLinkBattle);
        gBattleCommunication[MULTIUSE_STATE] = 0;
    }
}

static void CB2_EndLinkBattle(void)
{
    EndLinkBattleInSteps();
    AnimateSprites();
    BuildOamBuffer();
    RunTextPrinters();
    UpdatePaletteFade();
    RunTasks();
}

static void EndLinkBattleInSteps(void)
{
    s32 i;

    switch (gBattleCommunication[MULTIUSE_STATE])
    {
    case 0:
        ShowBg(0);
        ShowBg(1);
        ShowBg(2);
        gBattleCommunication[1] = 0xFF;
        gBattleCommunication[MULTIUSE_STATE]++;
        break;
    case 1:
        if (--gBattleCommunication[1] == 0)
        {
            BeginNormalPaletteFade(PALETTES_ALL, 0, 0, 16, RGB_BLACK);
            gBattleCommunication[MULTIUSE_STATE]++;
        }
        break;
    case 2:
        if (!gPaletteFade.active)
        {
            u8 battlerCount;

            gMain.anyLinkBattlerHasFrontierPass = RecordedBattle_GetFrontierPassFlag();

            if (gBattleTypeFlags & BATTLE_TYPE_MULTI)
                battlerCount = 4;
            else
                battlerCount = 2;

            for (i = 0; i < battlerCount && (gLinkPlayers[i].version & 0xFF) == VERSION_EMERALD; i++);

            if (!gSaveBlock2Ptr->frontier.disableRecordBattle && i == battlerCount)
            {
                if (FlagGet(FLAG_SYS_FRONTIER_PASS))
                {
                    // Ask player if they want to record the battle
                    FreeAllWindowBuffers();
                    SetMainCallback2(CB2_InitAskRecordBattle);
                }
                else if (!gMain.anyLinkBattlerHasFrontierPass)
                {
                    // No players can record this battle, end
                    SetMainCallback2(gMain.savedCallback);
                    FreeBattleResources();
                    FreeBattleSpritesData();
                    FreeMonSpritesGfx();
                }
                else if (gReceivedRemoteLinkPlayers == 0)
                {
                    // Player can't record battle but
                    // another player can, reconnect with them
                    CreateTask(Task_ReconnectWithLinkPlayers, 5);
                    gBattleCommunication[MULTIUSE_STATE]++;
                }
                else
                {
                    gBattleCommunication[MULTIUSE_STATE]++;
                }
            }
            else
            {
                SetMainCallback2(gMain.savedCallback);
                FreeBattleResources();
                FreeBattleSpritesData();
                FreeMonSpritesGfx();
            }
        }
        break;
    case 3:
        CpuFill32(0, (void *)VRAM, VRAM_SIZE);

        for (i = 0; i < 2; i++)
            LoadChosenBattleElement(i);

        BeginNormalPaletteFade(PALETTES_ALL, 0, 16, 0, RGB_BLACK);
        gBattleCommunication[MULTIUSE_STATE]++;
        break;
    case 4:
        if (!gPaletteFade.active)
            gBattleCommunication[MULTIUSE_STATE]++;
        break;
    case 5:
        if (!FuncIsActiveTask(Task_ReconnectWithLinkPlayers))
            gBattleCommunication[MULTIUSE_STATE]++;
        break;
    case 6:
        if (IsLinkTaskFinished() == TRUE)
        {
            SetLinkStandbyCallback();
            BattlePutTextOnWindow(gText_LinkStandby3, B_WIN_MSG);
            gBattleCommunication[MULTIUSE_STATE]++;
        }
        break;
    case 7:
        if (!IsTextPrinterActive(B_WIN_MSG))
        {
            if (IsLinkTaskFinished() == TRUE)
                gBattleCommunication[MULTIUSE_STATE]++;
        }
        break;
    case 8:
        if (!gWirelessCommType)
            SetCloseLinkCallback();
        gBattleCommunication[MULTIUSE_STATE]++;
        break;
    case 9:
        if (!gMain.anyLinkBattlerHasFrontierPass || gWirelessCommType || gReceivedRemoteLinkPlayers != 1)
        {
            gMain.anyLinkBattlerHasFrontierPass = FALSE;
            SetMainCallback2(gMain.savedCallback);
            FreeBattleResources();
            FreeBattleSpritesData();
            FreeMonSpritesGfx();
        }
        break;
    }
}

u32 GetBattleBgTemplateData(u8 arrayId, u8 caseId)
{
    u32 ret = 0;

    switch (caseId)
    {
    case 0:
        ret = gBattleBgTemplates[arrayId].bg;
        break;
    case 1:
        ret = gBattleBgTemplates[arrayId].charBaseIndex;
        break;
    case 2:
        ret = gBattleBgTemplates[arrayId].mapBaseIndex;
        break;
    case 3:
        ret = gBattleBgTemplates[arrayId].screenSize;
        break;
    case 4:
        ret = gBattleBgTemplates[arrayId].paletteMode;
        break;
    case 5: // Only this case is used
        ret = gBattleBgTemplates[arrayId].priority;
        break;
    case 6:
        ret = gBattleBgTemplates[arrayId].baseTile;
        break;
    }

    return ret;
}

static void CB2_InitAskRecordBattle(void)
{
    s32 i;

    SetHBlankCallback(NULL);
    SetVBlankCallback(NULL);
    CpuFill32(0, (void *)(VRAM), VRAM_SIZE);
    ResetPaletteFade();
    gBattle_BG0_X = 0;
    gBattle_BG0_Y = 0;
    gBattle_BG1_X = 0;
    gBattle_BG1_Y = 0;
    gBattle_BG2_X = 0;
    gBattle_BG2_Y = 0;
    gBattle_BG3_X = 0;
    gBattle_BG3_Y = 0;
    InitBattleBgsVideo();
    SetGpuReg(REG_OFFSET_DISPCNT, DISPCNT_OBJ_ON | DISPCNT_OBJ_1D_MAP);
    LoadBattleMenuWindowGfx();

    for (i = 0; i < 2; i++)
        LoadChosenBattleElement(i);

    ResetSpriteData();
    ResetTasks();
    FreeAllSpritePalettes();
    gReservedSpritePaletteCount = MAX_BATTLERS_COUNT;
    SetVBlankCallback(VBlankCB_Battle);
    SetMainCallback2(CB2_AskRecordBattle);
    BeginNormalPaletteFade(PALETTES_ALL, 0, 0x10, 0, RGB_BLACK);
    gBattleCommunication[MULTIUSE_STATE] = 0;
}

static void CB2_AskRecordBattle(void)
{
    AskRecordBattle();
    AnimateSprites();
    BuildOamBuffer();
    RunTextPrinters();
    UpdatePaletteFade();
    RunTasks();
}


// States for AskRecordBattle
#define STATE_INIT             0
#define STATE_LINK             1
#define STATE_WAIT_LINK        2
#define STATE_ASK_RECORD       3
#define STATE_PRINT_YES_NO     4
#define STATE_HANDLE_YES_NO    5
#define STATE_RECORD_NO        6
#define STATE_END_RECORD_NO    7
#define STATE_WAIT_END         8
#define STATE_END              9
#define STATE_RECORD_YES      10
#define STATE_RECORD_WAIT     11
#define STATE_END_RECORD_YES  12

static void AskRecordBattle(void)
{
    switch (gBattleCommunication[MULTIUSE_STATE])
    {
    case STATE_INIT:
        ShowBg(0);
        ShowBg(1);
        ShowBg(2);
        gBattleCommunication[MULTIUSE_STATE]++;
        break;
    case STATE_LINK:
        if (gMain.anyLinkBattlerHasFrontierPass && gReceivedRemoteLinkPlayers == 0)
            CreateTask(Task_ReconnectWithLinkPlayers, 5);
        gBattleCommunication[MULTIUSE_STATE]++;
        break;
    case STATE_WAIT_LINK:
        if (!FuncIsActiveTask(Task_ReconnectWithLinkPlayers))
            gBattleCommunication[MULTIUSE_STATE]++;
        break;
    case STATE_ASK_RECORD:
        if (!gPaletteFade.active)
        {
            // "Would you like to record your battle on your FRONTIER PASS?"
            BattlePutTextOnWindow(gText_RecordBattleToPass, B_WIN_MSG);
            gBattleCommunication[MULTIUSE_STATE]++;
        }
        break;
    case STATE_PRINT_YES_NO:
        if (!IsTextPrinterActive(B_WIN_MSG))
        {
            HandleBattleWindow(YESNOBOX_X_Y, 0);
            BattlePutTextOnWindow(gText_BattleYesNoChoice, B_WIN_YESNO);
            gBattleCommunication[CURSOR_POSITION] = 1;
            BattleCreateYesNoCursorAt(1);
            gBattleCommunication[MULTIUSE_STATE]++;
        }
        break;
    case STATE_HANDLE_YES_NO:
        if (JOY_NEW(DPAD_UP))
        {
            if (gBattleCommunication[CURSOR_POSITION] != 0)
            {
                // Moved cursor onto Yes
                PlaySE(SE_SELECT);
                BattleDestroyYesNoCursorAt(gBattleCommunication[CURSOR_POSITION]);
                gBattleCommunication[CURSOR_POSITION] = 0;
                BattleCreateYesNoCursorAt(0);
            }
        }
        else if (JOY_NEW(DPAD_DOWN))
        {
            if (gBattleCommunication[CURSOR_POSITION] == 0)
            {
                // Moved cursor onto No
                PlaySE(SE_SELECT);
                BattleDestroyYesNoCursorAt(gBattleCommunication[CURSOR_POSITION]);
                gBattleCommunication[CURSOR_POSITION] = 1;
                BattleCreateYesNoCursorAt(1);
            }
        }
        else if (JOY_NEW(A_BUTTON))
        {
            PlaySE(SE_SELECT);
            if (gBattleCommunication[CURSOR_POSITION] == 0)
            {
                // Selected Yes
                HandleBattleWindow(YESNOBOX_X_Y, WINDOW_CLEAR);
                gBattleCommunication[1] = MoveRecordedBattleToSaveData();
                gBattleCommunication[MULTIUSE_STATE] = STATE_RECORD_YES;
            }
            else
            {
                // Selected No
                gBattleCommunication[MULTIUSE_STATE]++;
            }
        }
        else if (JOY_NEW(B_BUTTON))
        {
            PlaySE(SE_SELECT);
            gBattleCommunication[MULTIUSE_STATE]++;
        }
        break;
    case STATE_RECORD_NO:
        if (IsLinkTaskFinished() == TRUE)
        {
            HandleBattleWindow(YESNOBOX_X_Y, WINDOW_CLEAR);
            if (gMain.anyLinkBattlerHasFrontierPass)
            {
                // Other battlers may be recording, wait for them
                SetLinkStandbyCallback();
                BattlePutTextOnWindow(gText_LinkStandby3, B_WIN_MSG);
            }
            gBattleCommunication[MULTIUSE_STATE]++; // STATE_END_RECORD_NO
        }
        break;
    case STATE_WAIT_END:
        if (--gBattleCommunication[1] == 0)
        {
            if (gMain.anyLinkBattlerHasFrontierPass && !gWirelessCommType)
                SetCloseLinkCallback();
            gBattleCommunication[MULTIUSE_STATE]++;
        }
        break;
    case STATE_END:
        if (!gMain.anyLinkBattlerHasFrontierPass || gWirelessCommType || gReceivedRemoteLinkPlayers != 1)
        {
            gMain.anyLinkBattlerHasFrontierPass = FALSE;
            if (!gPaletteFade.active)
            {
                SetMainCallback2(gMain.savedCallback);
                FreeBattleResources();
                FreeBattleSpritesData();
                FreeMonSpritesGfx();
            }
        }
        break;
    case STATE_RECORD_YES:
        if (gBattleCommunication[1] == 1)
        {
            PlaySE(SE_SAVE);
            BattleStringExpandPlaceholdersToDisplayedString(gText_BattleRecordedOnPass);
            BattlePutTextOnWindow(gDisplayedStringBattle, B_WIN_MSG);
            gBattleCommunication[1] = 128; // Delay
            gBattleCommunication[MULTIUSE_STATE]++;
        }
        else
        {
            BattleStringExpandPlaceholdersToDisplayedString(BattleFrontier_BattleTowerBattleRoom_Text_RecordCouldntBeSaved);
            BattlePutTextOnWindow(gDisplayedStringBattle, B_WIN_MSG);
            gBattleCommunication[1] = 128; // Delay
            gBattleCommunication[MULTIUSE_STATE]++;
        }
        break;
    case STATE_RECORD_WAIT:
        if (IsLinkTaskFinished() == TRUE && !IsTextPrinterActive(B_WIN_MSG) && --gBattleCommunication[1] == 0)
        {
            if (gMain.anyLinkBattlerHasFrontierPass)
            {
                SetLinkStandbyCallback();
                BattlePutTextOnWindow(gText_LinkStandby3, B_WIN_MSG);
            }
            gBattleCommunication[MULTIUSE_STATE]++;
        }
        break;
    case STATE_END_RECORD_YES:
    case STATE_END_RECORD_NO:
        if (!IsTextPrinterActive(B_WIN_MSG))
        {
            if (gMain.anyLinkBattlerHasFrontierPass)
            {
                if (IsLinkTaskFinished() == TRUE)
                {
                    BeginNormalPaletteFade(PALETTES_ALL, 0, 0, 16, RGB_BLACK);
                    gBattleCommunication[1] = 32; // Delay
                    gBattleCommunication[MULTIUSE_STATE] = STATE_WAIT_END;
                }

            }
            else
            {
                BeginNormalPaletteFade(PALETTES_ALL, 0, 0, 16, RGB_BLACK);
                gBattleCommunication[1] = 32; // Delay
                gBattleCommunication[MULTIUSE_STATE] = STATE_WAIT_END;
            }
        }
        break;
    }
}

static void TryCorrectShedinjaLanguage(struct Pokemon *mon)
{
    u8 nickname[POKEMON_NAME_LENGTH + 1];
    u8 language = LANGUAGE_JAPANESE;

    if (GetMonData(mon, MON_DATA_SPECIES) == SPECIES_SHEDINJA
     && GetMonData(mon, MON_DATA_LANGUAGE) != language)
    {
        GetMonData(mon, MON_DATA_NICKNAME, nickname);
        if (StringCompareWithoutExtCtrlCodes(nickname, sText_ShedinjaJpnName) == 0)
            SetMonData(mon, MON_DATA_LANGUAGE, &language);
    }
}

u32 GetBattleWindowTemplatePixelWidth(u32 windowsType, u32 tableId)
{
    return gBattleWindowTemplates[windowsType][tableId].width * 8;
}

#define sBattler            data[0]
#define sSpeciesId          data[2]

void SpriteCB_WildMon(struct Sprite *sprite)
{
    sprite->callback = SpriteCB_MoveWildMonToRight;
    StartSpriteAnimIfDifferent(sprite, 0);
    if (WILD_DOUBLE_BATTLE)
        BeginNormalPaletteFade((0x10000 << sprite->sBattler) | (0x10000 << BATTLE_PARTNER(sprite->sBattler)), 0, 10, 10, RGB(8, 8, 8));
    else
        BeginNormalPaletteFade((0x10000 << sprite->sBattler), 0, 10, 10, RGB(8, 8, 8));
}

static void SpriteCB_MoveWildMonToRight(struct Sprite *sprite)
{
    if ((gIntroSlideFlags & 1) == 0)
    {
        sprite->x2 += 2;
        if (sprite->x2 == 0)
        {
            sprite->callback = SpriteCB_WildMonShowHealthbox;
        }
    }
}

static void SpriteCB_WildMonShowHealthbox(struct Sprite *sprite)
{
    if (sprite->animEnded)
    {
        StartHealthboxSlideIn(sprite->sBattler);
        SetHealthboxSpriteVisible(gHealthboxSpriteIds[sprite->sBattler]);
        sprite->callback = SpriteCB_WildMonAnimate;
        StartSpriteAnimIfDifferent(sprite, 0);
        if (WILD_DOUBLE_BATTLE)
            BeginNormalPaletteFade((0x10000 << sprite->sBattler) | (0x10000 << BATTLE_PARTNER(sprite->sBattler)), 0, 10, 0, RGB(8, 8, 8));
        else
            BeginNormalPaletteFade((0x10000 << sprite->sBattler), 0, 10, 0, RGB(8, 8, 8));
    }
}

static void SpriteCB_WildMonAnimate(struct Sprite *sprite)
{
    if (!gPaletteFade.active)
    {
        BattleAnimateFrontSprite(sprite, sprite->sSpeciesId, FALSE, 1);
    }
}

void SpriteCallbackDummy_2(struct Sprite *sprite)
{

}

#define sNumFlickers data[3]
#define sDelay       data[4]

static void SpriteCB_Flicker(struct Sprite *sprite)
{
    sprite->sDelay--;
    if (sprite->sDelay == 0)
    {
        sprite->sDelay = 8;
        sprite->invisible ^= 1;
        sprite->sNumFlickers--;
        if (sprite->sNumFlickers == 0)
        {
            sprite->invisible = FALSE;
            sprite->callback = SpriteCallbackDummy_2;
            // sFlickerArray[0] = 0;
        }
    }
}

#undef sNumFlickers
#undef sDelay

extern const struct MonCoords gMonFrontPicCoords[];
extern const struct MonCoords gCastformFrontSpriteCoords[];

void SpriteCB_FaintOpponentMon(struct Sprite *sprite)
{
    u8 battler = sprite->sBattler;
    u32 personality = GetMonData(&gEnemyParty[gBattlerPartyIndexes[battler]], MON_DATA_PERSONALITY);
    u16 species;
    u8 yOffset;

    if (gBattleSpritesDataPtr->battlerData[battler].transformSpecies != 0)
        species = gBattleSpritesDataPtr->battlerData[battler].transformSpecies;
    else
        species = sprite->sSpeciesId;

    GetMonData(&gEnemyParty[gBattlerPartyIndexes[battler]], MON_DATA_PERSONALITY);  // Unused return value.

    if (species == SPECIES_UNOWN)
    {
        species = GetUnownSpeciesId(personality);
        yOffset = gMonFrontPicCoords[species].y_offset;
    }
    else if (species == SPECIES_CASTFORM)
    {
        yOffset = gCastformFrontSpriteCoords[gBattleMonForms[battler]].y_offset;
    }
    else if (species > NUM_SPECIES)
    {
        yOffset = gMonFrontPicCoords[SPECIES_NONE].y_offset;
    }
    else
    {
        yOffset = gMonFrontPicCoords[species].y_offset;
    }

    sprite->data[3] = 8 - yOffset / 8;
    sprite->data[4] = 1;
    sprite->callback = SpriteCB_AnimFaintOpponent;
}

static void SpriteCB_AnimFaintOpponent(struct Sprite *sprite)
{
    s32 i;

    if (--sprite->data[4] == 0)
    {
        sprite->data[4] = 2;
        sprite->y2 += 8; // Move the sprite down.
        if (--sprite->data[3] < 0)
        {
            FreeSpriteOamMatrix(sprite);
            DestroySprite(sprite);
        }
        else // Erase bottom part of the sprite to create a smooth illusion of mon falling down.
        {
            u8 *dst = gMonSpritesGfxPtr->sprites.byte[GetBattlerPosition(sprite->sBattler)] + (gBattleMonForms[sprite->sBattler] << 11) + (sprite->data[3] << 8);

            for (i = 0; i < 0x100; i++)
                *(dst++) = 0;

            StartSpriteAnim(sprite, gBattleMonForms[sprite->sBattler]);
        }
    }
}

// Used when selecting a move, which can hit multiple targets, in double battles.
void SpriteCB_ShowAsMoveTarget(struct Sprite *sprite)
{
    sprite->data[3] = 8;
    sprite->data[4] = sprite->invisible;
    sprite->callback = SpriteCB_BlinkVisible;
}

static void SpriteCB_BlinkVisible(struct Sprite *sprite)
{
    if (--sprite->data[3] == 0)
    {
        sprite->invisible ^= 1;
        sprite->data[3] = 8;
    }
}

void SpriteCB_HideAsMoveTarget(struct Sprite *sprite)
{
    sprite->invisible = sprite->data[4];
    sprite->data[4] = FALSE;
    sprite->callback = SpriteCallbackDummy_2;
}

void SpriteCB_OpponentMonFromBall(struct Sprite *sprite)
{
    if (sprite->affineAnimEnded)
    {
        if (!(gHitMarker & HITMARKER_NO_ANIMATIONS) || gBattleTypeFlags & (BATTLE_TYPE_LINK | BATTLE_TYPE_RECORDED_LINK))
        {
            if (HasTwoFramesAnimation(sprite->sSpeciesId))
                StartSpriteAnim(sprite, 1);
        }
        BattleAnimateFrontSprite(sprite, sprite->sSpeciesId, TRUE, 1);
    }
}

// This callback is frequently overwritten by SpriteCB_TrainerSlideIn
void SpriteCB_BattleSpriteStartSlideLeft(struct Sprite *sprite)
{
    sprite->callback = SpriteCB_BattleSpriteSlideLeft;
}

static void SpriteCB_BattleSpriteSlideLeft(struct Sprite *sprite)
{
    if (!(gIntroSlideFlags & 1))
    {
        sprite->x2 -= 2;
        if (sprite->x2 == 0)
        {
            sprite->callback = SpriteCB_Idle;
            sprite->data[1] = 0;
        }
    }
}

// Unused
static void SetIdleSpriteCallback(struct Sprite *sprite)
{
    sprite->callback = SpriteCB_Idle;
}

static void SpriteCB_Idle(struct Sprite *sprite)
{
}

#define sSpeedX data[1]
#define sSpeedY data[2]

void SpriteCB_FaintSlideAnim(struct Sprite *sprite)
{
    if (!(gIntroSlideFlags & 1))
    {
        sprite->x2 += sprite->sSpeedX;
        sprite->y2 += sprite->sSpeedY;
    }
}

#undef sSpeedX
#undef sSpeedY

#define sSinIndex           data[3]
#define sDelta              data[4]
#define sAmplitude          data[5]
#define sBouncerSpriteId    data[6]
#define sWhich              data[7]

void DoBounceEffect(u8 battler, u8 which, s8 delta, s8 amplitude)
{
    u8 invisibleSpriteId;
    u8 bouncerSpriteId;

    switch (which)
    {
    case BOUNCE_HEALTHBOX:
    default:
        if (gBattleSpritesDataPtr->healthBoxesData[battler].healthboxIsBouncing)
            return;
        break;
    case BOUNCE_MON:
        if (gBattleSpritesDataPtr->healthBoxesData[battler].battlerIsBouncing)
            return;
        break;
    }

    invisibleSpriteId = CreateInvisibleSpriteWithCallback(SpriteCB_BounceEffect);
    if (which == BOUNCE_HEALTHBOX)
    {
        bouncerSpriteId = gHealthboxSpriteIds[battler];
        gBattleSpritesDataPtr->healthBoxesData[battler].healthboxBounceSpriteId = invisibleSpriteId;
        gBattleSpritesDataPtr->healthBoxesData[battler].healthboxIsBouncing = 1;
        gSprites[invisibleSpriteId].sSinIndex = 128; // 0
    }
    else
    {
        bouncerSpriteId = gBattlerSpriteIds[battler];
        gBattleSpritesDataPtr->healthBoxesData[battler].battlerBounceSpriteId = invisibleSpriteId;
        gBattleSpritesDataPtr->healthBoxesData[battler].battlerIsBouncing = 1;
        gSprites[invisibleSpriteId].sSinIndex = 192; // -1
    }
    gSprites[invisibleSpriteId].sDelta = delta;
    gSprites[invisibleSpriteId].sAmplitude = amplitude;
    gSprites[invisibleSpriteId].sBouncerSpriteId = bouncerSpriteId;
    gSprites[invisibleSpriteId].sWhich = which;
    gSprites[invisibleSpriteId].sBattler = battler;
    gSprites[bouncerSpriteId].x2 = 0;
    gSprites[bouncerSpriteId].y2 = 0;
}

void EndBounceEffect(u8 battler, u8 which)
{
    u8 bouncerSpriteId;

    if (which == BOUNCE_HEALTHBOX)
    {
        if (!gBattleSpritesDataPtr->healthBoxesData[battler].healthboxIsBouncing)
            return;

        bouncerSpriteId = gSprites[gBattleSpritesDataPtr->healthBoxesData[battler].healthboxBounceSpriteId].sBouncerSpriteId;
        DestroySprite(&gSprites[gBattleSpritesDataPtr->healthBoxesData[battler].healthboxBounceSpriteId]);
        gBattleSpritesDataPtr->healthBoxesData[battler].healthboxIsBouncing = 0;
    }
    else
    {
        if (!gBattleSpritesDataPtr->healthBoxesData[battler].battlerIsBouncing)
            return;

        bouncerSpriteId = gSprites[gBattleSpritesDataPtr->healthBoxesData[battler].battlerBounceSpriteId].sBouncerSpriteId;
        DestroySprite(&gSprites[gBattleSpritesDataPtr->healthBoxesData[battler].battlerBounceSpriteId]);
        gBattleSpritesDataPtr->healthBoxesData[battler].battlerIsBouncing = 0;
    }

    gSprites[bouncerSpriteId].x2 = 0;
    gSprites[bouncerSpriteId].y2 = 0;
}

static void SpriteCB_BounceEffect(struct Sprite *sprite)
{
    u8 bouncerSpriteId = sprite->sBouncerSpriteId;
    s32 index = sprite->sSinIndex;
    s32 y = Sin(index, sprite->sAmplitude) + sprite->sAmplitude;

    gSprites[bouncerSpriteId].y2 = y;
    sprite->sSinIndex = (sprite->sSinIndex + sprite->sDelta) & 0xFF;

    bouncerSpriteId = GetMegaIndicatorSpriteId(sprite->sBouncerSpriteId);
    if (sprite->sWhich == BOUNCE_HEALTHBOX && bouncerSpriteId != 0xFF)
        gSprites[bouncerSpriteId].y2 = y;
}

#undef sSinIndex
#undef sDelta
#undef sAmplitude
#undef sBouncerSpriteId
#undef sWhich

void SpriteCB_PlayerMonFromBall(struct Sprite *sprite)
{
    if (sprite->affineAnimEnded)
        BattleAnimateBackSprite(sprite, sprite->sSpeciesId);
}

static void SpriteCB_TrainerThrowObject_Main(struct Sprite *sprite)
{
    AnimSetCenterToCornerVecX(sprite);
    if (sprite->animEnded)
        sprite->callback = SpriteCB_Idle;
}

// Sprite callback for a trainer back pic to throw an object
// (Wally throwing a ball, throwing Pokéblocks/balls in the Safari Zone)
void SpriteCB_TrainerThrowObject(struct Sprite *sprite)
{
    StartSpriteAnim(sprite, 1);
    sprite->callback = SpriteCB_TrainerThrowObject_Main;
}

void AnimSetCenterToCornerVecX(struct Sprite *sprite)
{
    if (sprite->animDelayCounter == 0)
        sprite->centerToCornerVecX = sCenterToCornerVecXs[sprite->animCmdIndex];
}

void BeginBattleIntroDummy(void)
{

}

void BeginBattleIntro(void)
{
    BattleStartClearSetData();
    gBattleCommunication[1] = 0;
    gBattleStruct->introState = 0;
    gBattleMainFunc = DoBattleIntro;
}

static void BattleMainCB1(void)
{
    gBattleMainFunc();

    for (gActiveBattler = 0; gActiveBattler < gBattlersCount; gActiveBattler++)
        gBattlerControllerFuncs[gActiveBattler]();
}

static void BattleStartClearSetData(void)
{
    s32 i;

    TurnValuesCleanUp(FALSE);
    SpecialStatusesClear();

    memset(&gDisableStructs, 0, sizeof(gDisableStructs));
    memset(&gFieldTimers, 0, sizeof(gFieldTimers));
    memset(&gSideStatuses, 0, sizeof(gSideStatuses));
    memset(&gSideTimers, 0, sizeof(gSideTimers));
    memset(&gWishFutureKnock, 0, sizeof(gWishFutureKnock));
    memset(&gBattleResults, 0, sizeof(gBattleResults));

    for (i = 0; i < MAX_BATTLERS_COUNT; i++)
    {
        gStatuses3[i] = 0;
        gStatuses4[i] = 0;
        gDisableStructs[i].isFirstTurn = 2;
        gLastMoves[i] = MOVE_NONE;
        gLastLandedMoves[i] = MOVE_NONE;
        gLastHitByType[i] = 0;
        gLastResultingMoves[i] = MOVE_NONE;
        gLastHitBy[i] = 0xFF;
        gLockedMoves[i] = MOVE_NONE;
        gLastPrintedMoves[i] = MOVE_NONE;
        gBattleResources->flags->flags[i] = 0;
        gPalaceSelectionBattleScripts[i] = 0;
        gBattleStruct->lastTakenMove[i] = MOVE_NONE;
        gBattleStruct->choicedMove[i] = MOVE_NONE;
        gBattleStruct->changedItems[i] = 0;
        gBattleStruct->lastTakenMoveFrom[i][0] = MOVE_NONE;
        gBattleStruct->lastTakenMoveFrom[i][1] = MOVE_NONE;
        gBattleStruct->lastTakenMoveFrom[i][2] = MOVE_NONE;
        gBattleStruct->lastTakenMoveFrom[i][3] = MOVE_NONE;
        gBattleStruct->AI_monToSwitchIntoId[i] = PARTY_SIZE;
        gBattleStruct->skyDropTargets[i] = 0xFF;
        gBattleStruct->overwrittenAbilities[i] = ABILITY_NONE;
    }

    gLastUsedMove = 0;
    gFieldStatuses = 0;

    gHasFetchedBall = FALSE;
    gLastUsedBall = 0;

    gBattlerAttacker = 0;
    gBattlerTarget = 0;
    gBattleWeather = 0;
    gHitMarker = 0;

    if (!(gBattleTypeFlags & BATTLE_TYPE_RECORDED))
    {
        if (!(gBattleTypeFlags & BATTLE_TYPE_LINK) && gSaveBlock2Ptr->optionsBattleSceneOff == TRUE)
            gHitMarker |= HITMARKER_NO_ANIMATIONS;
    }
    else if (!(gBattleTypeFlags & (BATTLE_TYPE_LINK | BATTLE_TYPE_RECORDED_LINK)) && GetBattleSceneInRecordedBattle())
    {
        gHitMarker |= HITMARKER_NO_ANIMATIONS;
    }

    gBattleScripting.battleStyle = gSaveBlock2Ptr->optionsBattleStyle;
	gBattleScripting.expOnCatch = (B_EXP_CATCH >= GEN_6);
	gBattleScripting.monCaught = FALSE;

    gMultiHitCounter = 0;
    gBattleScripting.savedDmg = 0;
    gBattleOutcome = 0;
    gBattleControllerExecFlags = 0;
    gPaydayMoney = 0;
    gBattleResources->battleScriptsStack->size = 0;
    gBattleResources->battleCallbackStack->size = 0;

    for (i = 0; i < BATTLE_COMMUNICATION_ENTRIES_COUNT; i++)
        gBattleCommunication[i] = 0;

    gPauseCounterBattle = 0;
    gBattleMoveDamage = 0;
    gIntroSlideFlags = 0;
    gBattleScripting.animTurn = 0;
    gBattleScripting.animTargetsHit = 0;
    gLeveledUpInBattle = 0;
    gAbsentBattlerFlags = 0;
    gBattleStruct->runTries = 0;
    gBattleStruct->safariGoNearCounter = 0;
    gBattleStruct->safariPkblThrowCounter = 0;
    gBattleStruct->safariCatchFactor = gSpeciesInfo[GetMonData(&gEnemyParty[0], MON_DATA_SPECIES)].catchRate * 100 / 1275;
    gBattleStruct->safariEscapeFactor = 3;
    gBattleStruct->wildVictorySong = 0;
    gBattleStruct->moneyMultiplier = 1;

    gBattleStruct->givenExpMons = 0;
    gBattleStruct->palaceFlags = 0;

    gRandomTurnNumber = Random();

    gBattleResults.shinyWildMon = IsMonShiny(&gEnemyParty[0]);

    gBattleStruct->arenaLostPlayerMons = 0;
    gBattleStruct->arenaLostOpponentMons = 0;

    gBattleStruct->mega.triggerSpriteId = 0xFF;

    gBattleStruct->stickyWebUser = 0xFF;
    gBattleStruct->appearedInBattle = 0;
    gBattleStruct->beatUpSlot = 0;

    for (i = 0; i < PARTY_SIZE; i++)
    {
        gBattleStruct->usedHeldItems[i][B_SIDE_PLAYER] = 0;
        gBattleStruct->usedHeldItems[i][B_SIDE_OPPONENT] = 0;
        gBattleStruct->itemStolen[i].originalItem = GetMonData(&gPlayerParty[i], MON_DATA_HELD_ITEM);
        gPartyCriticalHits[i] = 0;
        gBattleStruct->allowedToChangeFormInWeather[i][B_SIDE_PLAYER] = FALSE;
        gBattleStruct->allowedToChangeFormInWeather[i][B_SIDE_OPPONENT] = FALSE;
    }

    gBattleStruct->swapDamageCategory = FALSE; // Photon Geyser, Shell Side Arm, Light That Burns the Sky
}

void SwitchInClearSetData(void)
{
    s32 i;
    struct DisableStruct disableStructCopy = gDisableStructs[gActiveBattler];

    ClearIllusionMon(gActiveBattler);
    if (gBattleMoves[gCurrentMove].effect != EFFECT_BATON_PASS)
    {
        for (i = 0; i < NUM_BATTLE_STATS; i++)
            gBattleMons[gActiveBattler].statStages[i] = DEFAULT_STAT_STAGE;
        for (i = 0; i < gBattlersCount; i++)
        {
            if ((gBattleMons[i].status2 & STATUS2_ESCAPE_PREVENTION) && gDisableStructs[i].battlerPreventingEscape == gActiveBattler)
                gBattleMons[i].status2 &= ~STATUS2_ESCAPE_PREVENTION;
            if ((gStatuses3[i] & STATUS3_ALWAYS_HITS) && gDisableStructs[i].battlerWithSureHit == gActiveBattler)
            {
                gStatuses3[i] &= ~STATUS3_ALWAYS_HITS;
                gDisableStructs[i].battlerWithSureHit = 0;
            }
        }
    }
    if (gBattleMoves[gCurrentMove].effect == EFFECT_BATON_PASS)
    {
        gBattleMons[gActiveBattler].status2 &= (STATUS2_CONFUSION | STATUS2_FOCUS_ENERGY | STATUS2_SUBSTITUTE | STATUS2_ESCAPE_PREVENTION | STATUS2_CURSED);
        gStatuses3[gActiveBattler] &= (STATUS3_LEECHSEED_BATTLER | STATUS3_LEECHSEED | STATUS3_ALWAYS_HITS | STATUS3_PERISH_SONG | STATUS3_ROOTED
                                       | STATUS3_GASTRO_ACID | STATUS3_EMBARGO | STATUS3_TELEKINESIS | STATUS3_MAGNET_RISE | STATUS3_HEAL_BLOCK
                                       | STATUS3_AQUA_RING | STATUS3_POWER_TRICK);
        gStatuses4[gActiveBattler] &= (STATUS4_MUD_SPORT | STATUS4_WATER_SPORT);
        for (i = 0; i < gBattlersCount; i++)
        {
            if (GetBattlerSide(gActiveBattler) != GetBattlerSide(i)
             && (gStatuses3[i] & STATUS3_ALWAYS_HITS) != 0
             && (gDisableStructs[i].battlerWithSureHit == gActiveBattler))
            {
                gStatuses3[i] &= ~STATUS3_ALWAYS_HITS;
                gStatuses3[i] |= STATUS3_ALWAYS_HITS_TURN(2);
            }
        }
        if (gStatuses3[gActiveBattler] & STATUS3_POWER_TRICK)
            SWAP(gBattleMons[gActiveBattler].attack, gBattleMons[gActiveBattler].defense, i);
    }
    else
    {
        gBattleMons[gActiveBattler].status2 = 0;
        gStatuses3[gActiveBattler] = 0;
        gStatuses4[gActiveBattler] = 0;
    }

    for (i = 0; i < gBattlersCount; i++)
    {
        if (gBattleMons[i].status2 & STATUS2_INFATUATED_WITH(gActiveBattler))
            gBattleMons[i].status2 &= ~STATUS2_INFATUATED_WITH(gActiveBattler);
        if ((gBattleMons[i].status2 & STATUS2_WRAPPED) && *(gBattleStruct->wrappedBy + i) == gActiveBattler)
            gBattleMons[i].status2 &= ~STATUS2_WRAPPED;
    }

    gActionSelectionCursor[gActiveBattler] = 0;
    gMoveSelectionCursor[gActiveBattler] = 0;

    memset(&gDisableStructs[gActiveBattler], 0, sizeof(struct DisableStruct));

    if (gBattleMoves[gCurrentMove].effect == EFFECT_BATON_PASS)
    {
        gDisableStructs[gActiveBattler].substituteHP = disableStructCopy.substituteHP;
        gDisableStructs[gActiveBattler].battlerWithSureHit = disableStructCopy.battlerWithSureHit;
        gDisableStructs[gActiveBattler].perishSongTimer = disableStructCopy.perishSongTimer;
        gDisableStructs[gActiveBattler].battlerPreventingEscape = disableStructCopy.battlerPreventingEscape;
    }

    gMoveResultFlags = 0;
    gDisableStructs[gActiveBattler].isFirstTurn = 2;
    gDisableStructs[gActiveBattler].truantSwitchInHack = disableStructCopy.truantSwitchInHack;
    gLastMoves[gActiveBattler] = MOVE_NONE;
    gLastLandedMoves[gActiveBattler] = MOVE_NONE;
    gLastHitByType[gActiveBattler] = 0;
    gLastResultingMoves[gActiveBattler] = MOVE_NONE;
    gLastPrintedMoves[gActiveBattler] = MOVE_NONE;
    gLastHitBy[gActiveBattler] = 0xFF;

    gBattleStruct->lastTakenMove[gActiveBattler] = 0;
    gBattleStruct->sameMoveTurns[gActiveBattler] = 0;
    gBattleStruct->lastTakenMoveFrom[gActiveBattler][0] = 0;
    gBattleStruct->lastTakenMoveFrom[gActiveBattler][1] = 0;
    gBattleStruct->lastTakenMoveFrom[gActiveBattler][2] = 0;
    gBattleStruct->lastTakenMoveFrom[gActiveBattler][3] = 0;
    gBattleStruct->lastMoveFailed &= ~(gBitTable[gActiveBattler]);
    gBattleStruct->palaceFlags &= ~(gBitTable[gActiveBattler]);

    if (gActiveBattler == gBattleStruct->stickyWebUser)
        gBattleStruct->stickyWebUser = 0xFF;    // Switched into sticky web user slot so reset it

    for (i = 0; i < gBattlersCount; i++)
    {
        if (i != gActiveBattler && GetBattlerSide(i) != GetBattlerSide(gActiveBattler))
            gBattleStruct->lastTakenMove[i] = MOVE_NONE;

        gBattleStruct->lastTakenMoveFrom[i][gActiveBattler] = 0;
    }

    gBattleStruct->choicedMove[gActiveBattler] = MOVE_NONE;
    gBattleResources->flags->flags[gActiveBattler] = 0;
    gCurrentMove = MOVE_NONE;
    gBattleStruct->arenaTurnCounter = 0xFF;

    // Reset damage to prevent things like red card activating if the switched-in mon is holding it
    gSpecialStatuses[gActiveBattler].physicalDmg = 0;
    gSpecialStatuses[gActiveBattler].specialDmg = 0;

    gBattleStruct->overwrittenAbilities[gActiveBattler] = ABILITY_NONE;

    Ai_UpdateSwitchInData(gActiveBattler);
}

void FaintClearSetData(void)
{
    s32 i;

    for (i = 0; i < NUM_BATTLE_STATS; i++)
        gBattleMons[gActiveBattler].statStages[i] = DEFAULT_STAT_STAGE;

    gBattleMons[gActiveBattler].status2 = 0;
    gStatuses3[gActiveBattler] = 0;
    gStatuses4[gActiveBattler] = 0;

    for (i = 0; i < gBattlersCount; i++)
    {
        if ((gBattleMons[i].status2 & STATUS2_ESCAPE_PREVENTION) && gDisableStructs[i].battlerPreventingEscape == gActiveBattler)
            gBattleMons[i].status2 &= ~STATUS2_ESCAPE_PREVENTION;
        if (gBattleMons[i].status2 & STATUS2_INFATUATED_WITH(gActiveBattler))
            gBattleMons[i].status2 &= ~STATUS2_INFATUATED_WITH(gActiveBattler);
        if ((gBattleMons[i].status2 & STATUS2_WRAPPED) && *(gBattleStruct->wrappedBy + i) == gActiveBattler)
            gBattleMons[i].status2 &= ~STATUS2_WRAPPED;
    }

    gActionSelectionCursor[gActiveBattler] = 0;
    gMoveSelectionCursor[gActiveBattler] = 0;

    memset(&gDisableStructs[gActiveBattler], 0, sizeof(struct DisableStruct));

    gProtectStructs[gActiveBattler].protected = FALSE;
    gProtectStructs[gActiveBattler].spikyShielded = FALSE;
    gProtectStructs[gActiveBattler].kingsShielded = FALSE;
    gProtectStructs[gActiveBattler].banefulBunkered = FALSE;
    gProtectStructs[gActiveBattler].quash = FALSE;
    gProtectStructs[gActiveBattler].obstructed = FALSE;
    gProtectStructs[gActiveBattler].silkTrapped = FALSE;
    gProtectStructs[gActiveBattler].endured = FALSE;
    gProtectStructs[gActiveBattler].noValidMoves = FALSE;
    gProtectStructs[gActiveBattler].helpingHand = FALSE;
    gProtectStructs[gActiveBattler].bounceMove = FALSE;
    gProtectStructs[gActiveBattler].stealMove = FALSE;
    gProtectStructs[gActiveBattler].prlzImmobility = FALSE;
    gProtectStructs[gActiveBattler].confusionSelfDmg = FALSE;
    gProtectStructs[gActiveBattler].targetAffected = FALSE;
    gProtectStructs[gActiveBattler].chargingTurn = FALSE;
    gProtectStructs[gActiveBattler].fleeType = 0;
    gProtectStructs[gActiveBattler].usedImprisonedMove = FALSE;
    gProtectStructs[gActiveBattler].loveImmobility = FALSE;
    gProtectStructs[gActiveBattler].usedDisabledMove = FALSE;
    gProtectStructs[gActiveBattler].usedTauntedMove = FALSE;
    gProtectStructs[gActiveBattler].flag2Unknown = FALSE;
    gProtectStructs[gActiveBattler].flinchImmobility = FALSE;
    gProtectStructs[gActiveBattler].notFirstStrike = FALSE;
    gProtectStructs[gActiveBattler].usedHealBlockedMove = FALSE;
    gProtectStructs[gActiveBattler].usesBouncedMove = FALSE;
    gProtectStructs[gActiveBattler].usedGravityPreventedMove = FALSE;
    gProtectStructs[gActiveBattler].usedThroatChopPreventedMove = FALSE;
    gProtectStructs[gActiveBattler].statRaised = FALSE;
    gProtectStructs[gActiveBattler].statFell = FALSE;
    gProtectStructs[gActiveBattler].pranksterElevated = FALSE;

    gDisableStructs[gActiveBattler].isFirstTurn = 2;

    gLastMoves[gActiveBattler] = MOVE_NONE;
    gLastLandedMoves[gActiveBattler] = MOVE_NONE;
    gLastHitByType[gActiveBattler] = 0;
    gLastResultingMoves[gActiveBattler] = MOVE_NONE;
    gLastPrintedMoves[gActiveBattler] = MOVE_NONE;
    gLastHitBy[gActiveBattler] = 0xFF;

    gBattleStruct->choicedMove[gActiveBattler] = MOVE_NONE;
    gBattleStruct->sameMoveTurns[gActiveBattler] = 0;
    gBattleStruct->lastTakenMove[gActiveBattler] = MOVE_NONE;
    gBattleStruct->lastTakenMoveFrom[gActiveBattler][0] = 0;
    gBattleStruct->lastTakenMoveFrom[gActiveBattler][1] = 0;
    gBattleStruct->lastTakenMoveFrom[gActiveBattler][2] = 0;
    gBattleStruct->lastTakenMoveFrom[gActiveBattler][3] = 0;

    gBattleStruct->palaceFlags &= ~(gBitTable[gActiveBattler]);

    if (gActiveBattler == gBattleStruct->stickyWebUser)
        gBattleStruct->stickyWebUser = 0xFF;    // User of sticky web fainted, so reset the stored battler ID

    for (i = 0; i < gBattlersCount; i++)
    {
        if (i != gActiveBattler && GetBattlerSide(i) != GetBattlerSide(gActiveBattler))
            gBattleStruct->lastTakenMove[i] = MOVE_NONE;

        gBattleStruct->lastTakenMoveFrom[i][gActiveBattler] = 0;
    }

    gBattleResources->flags->flags[gActiveBattler] = 0;

    gBattleMons[gActiveBattler].type1 = gSpeciesInfo[gBattleMons[gActiveBattler].species].types[0];
    gBattleMons[gActiveBattler].type2 = gSpeciesInfo[gBattleMons[gActiveBattler].species].types[1];
    gBattleMons[gActiveBattler].type3 = TYPE_MYSTERY;

    Ai_UpdateFaintData(gActiveBattler);
    UndoFormChange(gBattlerPartyIndexes[gActiveBattler], GET_BATTLER_SIDE(gActiveBattler), FALSE);
    if (GetBattlerSide(gActiveBattler) == B_SIDE_PLAYER)
        UndoMegaEvolution(gBattlerPartyIndexes[gActiveBattler]);

    gBattleStruct->overwrittenAbilities[gActiveBattler] = ABILITY_NONE;

    // If the fainted mon was involved in a Sky Drop
    if (gBattleStruct->skyDropTargets[gActiveBattler] != 0xFF)
    {
        // Get battler id of the other Pokemon involved in this Sky Drop
        u8 otherSkyDropper = gBattleStruct->skyDropTargets[gActiveBattler];

        // Clear Sky Drop data
        gBattleStruct->skyDropTargets[gActiveBattler] = 0xFF;
        gBattleStruct->skyDropTargets[otherSkyDropper] = 0xFF;

        // If the other Pokemon involved in this Sky Drop was the target, not the attacker
        if (gStatuses3[otherSkyDropper] & STATUS3_SKY_DROPPED)
        {
            // Release the target and take them out of the semi-invulnerable state
            gStatuses3[otherSkyDropper] &= ~(STATUS3_SKY_DROPPED | STATUS3_ON_AIR);

            // Make the target's sprite visible
            gSprites[gBattlerSpriteIds[otherSkyDropper]].invisible = FALSE;

            // If the target was sky dropped in the middle of using Outrage/Petal Dance/Thrash,
            // confuse them upon release and print "confused via fatigue" message and animation.
            if (gBattleMons[otherSkyDropper].status2 & STATUS2_LOCK_CONFUSE)
            {
                gBattleMons[otherSkyDropper].status2 &= ~(STATUS2_LOCK_CONFUSE);

                // If the released mon can be confused, do so.
                // Don't use CanBeConfused here, since it can cause issues in edge cases.
                if (!(GetBattlerAbility(otherSkyDropper) == ABILITY_OWN_TEMPO
                    || gBattleMons[otherSkyDropper].status2 & STATUS2_CONFUSION
                    || IsBattlerTerrainAffected(otherSkyDropper, STATUS_FIELD_MISTY_TERRAIN)))
                {
                    gBattleMons[otherSkyDropper].status2 |= STATUS2_CONFUSION_TURN(((Random()) % 4) + 2);
                    gBattlerAttacker = otherSkyDropper;
                    gBattlescriptCurrInstr = BattleScript_ThrashConfuses - 2;
                }
            }
        }
    }

    // Clear Z-Move data
    gBattleStruct->zmove.active = FALSE;
    gBattleStruct->zmove.toBeUsed[gActiveBattler] = MOVE_NONE;
    gBattleStruct->zmove.effect = EFFECT_HIT;
}

static void DoBattleIntro(void)
{
    s32 i;
    u8 *state = &gBattleStruct->introState;

    switch (*state)
    {
    case 0: // Get Data of all battlers.
        gActiveBattler = gBattleCommunication[1];
        BtlController_EmitGetMonData(BUFFER_A, REQUEST_ALL_BATTLE, 0);
        MarkBattlerForControllerExec(gActiveBattler);
        (*state)++;
        break;
    case 1: // Loop through all battlers.
        if (!gBattleControllerExecFlags)
        {
            if (++gBattleCommunication[1] == gBattlersCount)
                (*state)++;
            else
                *state = 0;
        }
        break;
    case 2: // Start graphical intro slide.
        if (!gBattleControllerExecFlags)
        {
            gActiveBattler = GetBattlerAtPosition(0);
            BtlController_EmitIntroSlide(BUFFER_A, gBattleTerrain);
            MarkBattlerForControllerExec(gActiveBattler);
            gBattleCommunication[0] = 0;
            gBattleCommunication[1] = 0;
            (*state)++;
        }
        break;
    case 3: // Wait for intro slide.
        if (!gBattleControllerExecFlags)
            (*state)++;
        break;
    case 4: // Copy battler data gotten in cases 0 and 1. Draw trainer/mon sprite.
        for (gActiveBattler = 0; gActiveBattler < gBattlersCount; gActiveBattler++)
        {
            if ((gBattleTypeFlags & BATTLE_TYPE_SAFARI) && GetBattlerSide(gActiveBattler) == B_SIDE_PLAYER)
            {
                memset(&gBattleMons[gActiveBattler], 0, sizeof(struct BattlePokemon));
            }
            else
            {
                memcpy(&gBattleMons[gActiveBattler], &gBattleResources->bufferB[gActiveBattler][4], sizeof(struct BattlePokemon));
                gBattleMons[gActiveBattler].type1 = gSpeciesInfo[gBattleMons[gActiveBattler].species].types[0];
                gBattleMons[gActiveBattler].type2 = gSpeciesInfo[gBattleMons[gActiveBattler].species].types[1];
                gBattleMons[gActiveBattler].type3 = TYPE_MYSTERY;
                gBattleMons[gActiveBattler].ability = GetAbilityBySpecies(gBattleMons[gActiveBattler].species, gBattleMons[gActiveBattler].abilityNum);
                gBattleStruct->hpOnSwitchout[GetBattlerSide(gActiveBattler)] = gBattleMons[gActiveBattler].hp;
                gBattleMons[gActiveBattler].status2 = 0;
                for (i = 0; i < NUM_BATTLE_STATS; i++)
                    gBattleMons[gActiveBattler].statStages[i] = DEFAULT_STAT_STAGE;
            }

            // Draw sprite.
            switch (GetBattlerPosition(gActiveBattler))
            {
            case B_POSITION_PLAYER_LEFT: // player sprite
                BtlController_EmitDrawTrainerPic(BUFFER_A);
                MarkBattlerForControllerExec(gActiveBattler);
                break;
            case B_POSITION_OPPONENT_LEFT:
                if (gBattleTypeFlags & BATTLE_TYPE_TRAINER) // opponent 1 sprite
                {
                    BtlController_EmitDrawTrainerPic(BUFFER_A);
                    MarkBattlerForControllerExec(gActiveBattler);
                }
                else // wild mon 1
                {
                    BtlController_EmitLoadMonSprite(BUFFER_A);
                    MarkBattlerForControllerExec(gActiveBattler);
                    gBattleResults.lastOpponentSpecies = GetMonData(&gEnemyParty[gBattlerPartyIndexes[gActiveBattler]], MON_DATA_SPECIES, NULL);
                }
                break;
            case B_POSITION_PLAYER_RIGHT:
                if (gBattleTypeFlags & (BATTLE_TYPE_MULTI | BATTLE_TYPE_INGAME_PARTNER)) // partner sprite
                {
                    BtlController_EmitDrawTrainerPic(BUFFER_A);
                    MarkBattlerForControllerExec(gActiveBattler);
                }
                break;
            case B_POSITION_OPPONENT_RIGHT:
                if (gBattleTypeFlags & BATTLE_TYPE_TRAINER)
                {
                    if (gBattleTypeFlags & (BATTLE_TYPE_MULTI | BATTLE_TYPE_TWO_OPPONENTS) && !BATTLE_TWO_VS_ONE_OPPONENT) // opponent 2 if exists
                    {
                        BtlController_EmitDrawTrainerPic(BUFFER_A);
                        MarkBattlerForControllerExec(gActiveBattler);
                    }
                }
                else if (IsBattlerAlive(gActiveBattler)) // wild mon 2 if alive
                {
                    BtlController_EmitLoadMonSprite(BUFFER_A);
                    MarkBattlerForControllerExec(gActiveBattler);
                    gBattleResults.lastOpponentSpecies = GetMonData(&gEnemyParty[gBattlerPartyIndexes[gActiveBattler]], MON_DATA_SPECIES, NULL);
                }
                break;
            }

            if (gBattleTypeFlags & BATTLE_TYPE_ARENA)
                BattleArena_InitPoints();
        }

        if (gBattleTypeFlags & BATTLE_TYPE_TRAINER)
        {
            (*state)++;
        }
        else // Skip party summary since it is a wild battle.
        {
        #if B_FAST_INTRO == TRUE
            *state = 7; // Don't wait for sprite, print message at the same time.
        #else
            *state = 6; // Wait for sprite to load.
        #endif
        }
        break;
    case 5: // draw party summary in trainer battles
        if (!gBattleControllerExecFlags)
        {
            struct HpAndStatus hpStatus[PARTY_SIZE];

            for (i = 0; i < PARTY_SIZE; i++)
            {
                if (GetMonData(&gEnemyParty[i], MON_DATA_SPECIES2) == SPECIES_NONE
                 || GetMonData(&gEnemyParty[i], MON_DATA_SPECIES2) == SPECIES_EGG)
                {
                    hpStatus[i].hp = HP_EMPTY_SLOT;
                    hpStatus[i].status = 0;
                }
                else
                {
                    hpStatus[i].hp = GetMonData(&gEnemyParty[i], MON_DATA_HP);
                    hpStatus[i].status = GetMonData(&gEnemyParty[i], MON_DATA_STATUS);
                }
            }

            gActiveBattler = GetBattlerAtPosition(B_POSITION_OPPONENT_LEFT);
            BtlController_EmitDrawPartyStatusSummary(BUFFER_A, hpStatus, PARTY_SUMM_SKIP_DRAW_DELAY);
            MarkBattlerForControllerExec(gActiveBattler);

            for (i = 0; i < PARTY_SIZE; i++)
            {
                if (GetMonData(&gPlayerParty[i], MON_DATA_SPECIES2) == SPECIES_NONE
                 || GetMonData(&gPlayerParty[i], MON_DATA_SPECIES2) == SPECIES_EGG)
                {
                    hpStatus[i].hp = HP_EMPTY_SLOT;
                    hpStatus[i].status = 0;
                }
                else
                {
                    hpStatus[i].hp = GetMonData(&gPlayerParty[i], MON_DATA_HP);
                    hpStatus[i].status = GetMonData(&gPlayerParty[i], MON_DATA_STATUS);
                }
            }

            gActiveBattler = GetBattlerAtPosition(B_POSITION_PLAYER_LEFT);
            BtlController_EmitDrawPartyStatusSummary(BUFFER_A, hpStatus, PARTY_SUMM_SKIP_DRAW_DELAY);
            MarkBattlerForControllerExec(gActiveBattler);

            (*state)++;
        }
        break;
    case 6: // wait for previous action to complete
        if (!gBattleControllerExecFlags)
            (*state)++;
        break;
    case 7: // print battle intro message
        if (!IsBattlerMarkedForControllerExec(GetBattlerAtPosition(B_POSITION_PLAYER_LEFT)))
        {
<<<<<<< HEAD
            PrepareStringBattle(STRINGID_INTROMSG, GetBattlerAtPosition(B_POSITION_PLAYER_LEFT));
            (*state)++;
        }
        break;
    case 8: // wait for intro message to be printed
        if (!IsBattlerMarkedForControllerExec(GetBattlerAtPosition(B_POSITION_PLAYER_LEFT)))
        {
            if (gBattleTypeFlags & BATTLE_TYPE_TRAINER)
=======
            if (GetMonData(&gEnemyParty[i], MON_DATA_SPECIES_OR_EGG) == SPECIES_NONE
             || GetMonData(&gEnemyParty[i], MON_DATA_SPECIES_OR_EGG) == SPECIES_EGG)
>>>>>>> ec89e519
            {
                (*state)++;
            }
            else
            {
            #if B_FAST_INTRO == TRUE
                *state = 15; // Wait for text to be printed.
            #else
                *state = 14; // Wait for text and sprite.
            #endif
            }
        }
        break;
    case 9: // print opponent sends out
        if (gBattleTypeFlags & BATTLE_TYPE_RECORDED_LINK && !(gBattleTypeFlags & BATTLE_TYPE_RECORDED_IS_MASTER))
            PrepareStringBattle(STRINGID_INTROSENDOUT, GetBattlerAtPosition(B_POSITION_PLAYER_LEFT));
        else
            PrepareStringBattle(STRINGID_INTROSENDOUT, GetBattlerAtPosition(B_POSITION_OPPONENT_LEFT));
        (*state)++;
        break;
    case 10: // wait for opponent sends out text
        if (!gBattleControllerExecFlags)
            (*state)++;
        break;
    case 11: // first opponent's mon send out animation
        if (gBattleTypeFlags & BATTLE_TYPE_RECORDED_LINK && !(gBattleTypeFlags & BATTLE_TYPE_RECORDED_IS_MASTER))
            gActiveBattler = GetBattlerAtPosition(B_POSITION_PLAYER_LEFT);
        else
            gActiveBattler = GetBattlerAtPosition(B_POSITION_OPPONENT_LEFT);

        BtlController_EmitIntroTrainerBallThrow(BUFFER_A);
        MarkBattlerForControllerExec(gActiveBattler);
        (*state)++;
        break;
    case 12: // nothing
        (*state)++;
    case 13: // second opponent's mon send out
        if (gBattleTypeFlags & (BATTLE_TYPE_MULTI | BATTLE_TYPE_TWO_OPPONENTS) && !BATTLE_TWO_VS_ONE_OPPONENT)
        {
            if (gBattleTypeFlags & BATTLE_TYPE_RECORDED_LINK && !(gBattleTypeFlags & BATTLE_TYPE_RECORDED_IS_MASTER))
                gActiveBattler = GetBattlerAtPosition(B_POSITION_PLAYER_RIGHT);
            else
                gActiveBattler = GetBattlerAtPosition(B_POSITION_OPPONENT_RIGHT);

            BtlController_EmitIntroTrainerBallThrow(BUFFER_A);
            MarkBattlerForControllerExec(gActiveBattler);
        }
    #if B_FAST_INTRO == TRUE
        if (!(gBattleTypeFlags & (BATTLE_TYPE_RECORDED | BATTLE_TYPE_RECORDED_LINK | BATTLE_TYPE_RECORDED_IS_MASTER | BATTLE_TYPE_LINK)))
            *state = 15; // Print at the same time as trainer sends out second mon.
        else
    #endif
            (*state)++;
        break;
    case 14: // wait for opponent 2 send out
        if (!gBattleControllerExecFlags)
            (*state)++;
        break;
    case 15: // wait for wild battle message
        if (!IsBattlerMarkedForControllerExec(GetBattlerAtPosition(B_POSITION_PLAYER_LEFT)))
            (*state)++;
        break;
    case 16: // print player sends out
        if (!(gBattleTypeFlags & BATTLE_TYPE_SAFARI))
        {
<<<<<<< HEAD
            if (gBattleTypeFlags & BATTLE_TYPE_RECORDED_LINK && !(gBattleTypeFlags & BATTLE_TYPE_RECORDED_IS_MASTER))
                gActiveBattler = GetBattlerAtPosition(B_POSITION_OPPONENT_LEFT);
=======
            if (GetMonData(&gPlayerParty[i], MON_DATA_SPECIES_OR_EGG) == SPECIES_NONE
             || GetMonData(&gPlayerParty[i], MON_DATA_SPECIES_OR_EGG) == SPECIES_EGG)
            {
                hpStatus[i].hp = HP_EMPTY_SLOT;
                hpStatus[i].status = 0;
            }
>>>>>>> ec89e519
            else
                gActiveBattler = GetBattlerAtPosition(B_POSITION_PLAYER_LEFT);

            // A hack that makes fast intro work in trainer battles too.
        #if B_FAST_INTRO == TRUE
            if (gBattleTypeFlags & BATTLE_TYPE_TRAINER
                && !(gBattleTypeFlags & (BATTLE_TYPE_RECORDED | BATTLE_TYPE_RECORDED_LINK | BATTLE_TYPE_RECORDED_IS_MASTER | BATTLE_TYPE_LINK))
                && gSprites[gHealthboxSpriteIds[gActiveBattler ^ BIT_SIDE]].callback == SpriteCallbackDummy)
            {
                return;
            }
        #endif

            PrepareStringBattle(STRINGID_INTROSENDOUT, gActiveBattler);
        }
        (*state)++;
        break;
    case 17: // wait for player send out message
        if (!(gBattleTypeFlags & BATTLE_TYPE_LINK && gBattleControllerExecFlags))
        {
<<<<<<< HEAD
            if (gBattleTypeFlags & BATTLE_TYPE_RECORDED_LINK && !(gBattleTypeFlags & BATTLE_TYPE_RECORDED_IS_MASTER))
                gActiveBattler = GetBattlerAtPosition(B_POSITION_OPPONENT_LEFT);
=======
            if (GetMonData(&gPlayerParty[i], MON_DATA_SPECIES_OR_EGG) == SPECIES_NONE
             || GetMonData(&gPlayerParty[i], MON_DATA_SPECIES_OR_EGG) == SPECIES_EGG)
            {
                hpStatus[i].hp = HP_EMPTY_SLOT;
                hpStatus[i].status = 0;
            }
>>>>>>> ec89e519
            else
                gActiveBattler = GetBattlerAtPosition(B_POSITION_PLAYER_LEFT);

            if (!IsBattlerMarkedForControllerExec(gActiveBattler))
                (*state)++;
        }
        break;
    case 18: // player 1 send out
        if (gBattleTypeFlags & BATTLE_TYPE_RECORDED_LINK && !(gBattleTypeFlags & BATTLE_TYPE_RECORDED_IS_MASTER))
            gActiveBattler = GetBattlerAtPosition(B_POSITION_OPPONENT_LEFT);
        else
            gActiveBattler = GetBattlerAtPosition(B_POSITION_PLAYER_LEFT);

        BtlController_EmitIntroTrainerBallThrow(BUFFER_A);
        MarkBattlerForControllerExec(gActiveBattler);
        (*state)++;
        break;
    case 19: // player 2 send out
        if (gBattleTypeFlags & (BATTLE_TYPE_MULTI | BATTLE_TYPE_INGAME_PARTNER))
        {
            if (gBattleTypeFlags & BATTLE_TYPE_RECORDED_LINK && !(gBattleTypeFlags & BATTLE_TYPE_RECORDED_IS_MASTER))
                gActiveBattler = GetBattlerAtPosition(B_POSITION_OPPONENT_RIGHT);
            else
                gActiveBattler = GetBattlerAtPosition(B_POSITION_PLAYER_RIGHT);

            BtlController_EmitIntroTrainerBallThrow(BUFFER_A);
            MarkBattlerForControllerExec(gActiveBattler);
        }
        (*state)++;
        break;
    case 20: // set dex and battle vars
        if (!gBattleControllerExecFlags)
        {
            for (gActiveBattler = 0; gActiveBattler < gBattlersCount; gActiveBattler++)
            {
                if (GetBattlerSide(gActiveBattler) == B_SIDE_OPPONENT
                 && !(gBattleTypeFlags & (BATTLE_TYPE_EREADER_TRAINER
                                          | BATTLE_TYPE_FRONTIER
                                          | BATTLE_TYPE_LINK
                                          | BATTLE_TYPE_RECORDED_LINK
                                          | BATTLE_TYPE_TRAINER_HILL)))
                {
                    HandleSetPokedexFlag(SpeciesToNationalPokedexNum(gBattleMons[gActiveBattler].species), FLAG_SET_SEEN, gBattleMons[gActiveBattler].personality);
                }
            }

            gBattleStruct->switchInAbilitiesCounter = 0;
            gBattleStruct->switchInItemsCounter = 0;
            gBattleStruct->overworldWeatherDone = FALSE;
            GetAiLogicData(); // get assumed abilities, hold effects, etc of all battlers
            Ai_InitPartyStruct(); // Save mons party counts, and first 2/4 mons on the battlefield.
            gBattleMainFunc = TryDoEventsBeforeFirstTurn;
        }
        break;
    }
}

static void TryDoEventsBeforeFirstTurn(void)
{
    s32 i, j;

    if (gBattleControllerExecFlags)
        return;

    // Set invalid mons as absent(for example when starting a double battle with only one pokemon).
    if (!(gBattleTypeFlags & BATTLE_TYPE_SAFARI))
    {
        for (i = 0; i < gBattlersCount; i++)
        {
            if (gBattleMons[i].hp == 0 || gBattleMons[i].species == SPECIES_NONE || GetMonData(GetBattlerPartyData(i), MON_DATA_IS_EGG))
                gAbsentBattlerFlags |= gBitTable[i];
        }
    }

    if (gBattleStruct->switchInAbilitiesCounter == 0)
    {
        for (i = 0; i < gBattlersCount; i++)
            gBattlerByTurnOrder[i] = i;
        for (i = 0; i < gBattlersCount - 1; i++)
        {
            for (j = i + 1; j < gBattlersCount; j++)
            {
                if (GetWhoStrikesFirst(gBattlerByTurnOrder[i], gBattlerByTurnOrder[j], TRUE) != 0)
                    SwapTurnOrder(i, j);
            }
        }
    }
    if (!gBattleStruct->overworldWeatherDone
        && AbilityBattleEffects(0, 0, 0, ABILITYEFFECT_SWITCH_IN_WEATHER, 0) != 0)
    {
        gBattleStruct->overworldWeatherDone = TRUE;
        return;
    }

    if (!gBattleStruct->terrainDone && AbilityBattleEffects(0, 0, 0, ABILITYEFFECT_SWITCH_IN_TERRAIN, 0) != 0)
    {
        gBattleStruct->terrainDone = TRUE;
        return;
    }

    // Totem boosts
    for (i = 0; i < gBattlersCount; i++)
    {
        if (gTotemBoosts[i].stats != 0)
        {
            gBattlerAttacker = i;
            BattleScriptExecute(BattleScript_TotemVar);
            return;
        }
    }
    memset(gTotemBoosts, 0, sizeof(gTotemBoosts));  // erase all totem boosts just to be safe

    // Primal Reversion
    for (i = 0; i < gBattlersCount; i++)
    {
        if (GetBattlerHoldEffect(i, TRUE) == HOLD_EFFECT_PRIMAL_ORB)
        {
            for (j = 0; j < EVOS_PER_MON; j++)
            {
                if (gEvolutionTable[gBattleMons[i].species][j].targetSpecies != SPECIES_NONE
                 && gEvolutionTable[gBattleMons[i].species][j].method == EVO_PRIMAL_REVERSION)
                {
                    gBattlerAttacker = i;
                    BattleScriptExecute(BattleScript_PrimalReversion);
                    return;
                }
            }
        }
    }

    // Check neutralizing gas
    if (AbilityBattleEffects(ABILITYEFFECT_NEUTRALIZINGGAS, 0, 0, 0, 0) != 0)
        return;

    // Check all switch in abilities happening from the fastest mon to slowest.
    while (gBattleStruct->switchInAbilitiesCounter < gBattlersCount)
    {
        gBattlerAttacker = gBattlerByTurnOrder[gBattleStruct->switchInAbilitiesCounter++];
        if (AbilityBattleEffects(ABILITYEFFECT_ON_SWITCHIN, gBattlerAttacker, 0, 0, 0) != 0)
            return;
    }
    if (AbilityBattleEffects(ABILITYEFFECT_TRACE1, 0, 0, 0, 0) != 0)
        return;
    // Check all switch in items having effect from the fastest mon to slowest.
    while (gBattleStruct->switchInItemsCounter < gBattlersCount)
    {
        if (ItemBattleEffects(ITEMEFFECT_ON_SWITCH_IN, gBattlerByTurnOrder[gBattleStruct->switchInItemsCounter++], FALSE))
            return;
    }

    for (i = 0; i < MAX_BATTLERS_COUNT; i++)
    {
        *(gBattleStruct->monToSwitchIntoId + i) = PARTY_SIZE;
        gChosenActionByBattler[i] = B_ACTION_NONE;
        gChosenMoveByBattler[i] = MOVE_NONE;
        // Record party slots of player's mons that appeared in battle
        if (!IsBattlerAIControlled(i))
            gBattleStruct->appearedInBattle |= gBitTable[gBattlerPartyIndexes[i]];
    }
    TurnValuesCleanUp(FALSE);
    SpecialStatusesClear();
    *(&gBattleStruct->absentBattlerFlags) = gAbsentBattlerFlags;
    BattlePutTextOnWindow(gText_EmptyString3, B_WIN_MSG);
    gBattleMainFunc = HandleTurnActionSelectionState;
    ResetSentPokesToOpponentValue();

    for (i = 0; i < BATTLE_COMMUNICATION_ENTRIES_COUNT; i++)
        gBattleCommunication[i] = 0;

    for (i = 0; i < gBattlersCount; i++)
        gBattleMons[i].status2 &= ~STATUS2_FLINCHED;

    *(&gBattleStruct->turnEffectsTracker) = 0;
    *(&gBattleStruct->turnEffectsBattlerId) = 0;
    *(&gBattleStruct->wishPerishSongState) = 0;
    *(&gBattleStruct->wishPerishSongBattlerId) = 0;
    gBattleScripting.moveendState = 0;
    gBattleStruct->faintedActionsState = 0;
    gBattleStruct->turnCountersTracker = 0;
    gMoveResultFlags = 0;

    gRandomTurnNumber = Random();

    GetAiLogicData(); // get assumed abilities, hold effects, etc of all battlers

    if (gBattleTypeFlags & BATTLE_TYPE_ARENA)
    {
        StopCryAndClearCrySongs();
        BattleScriptExecute(BattleScript_ArenaTurnBeginning);
    }
}

static void HandleEndTurn_ContinueBattle(void)
{
    s32 i;

    if (gBattleControllerExecFlags == 0)
    {
        gBattleMainFunc = BattleTurnPassed;
        for (i = 0; i < BATTLE_COMMUNICATION_ENTRIES_COUNT; i++)
            gBattleCommunication[i] = 0;
        for (i = 0; i < gBattlersCount; i++)
        {
            gBattleMons[i].status2 &= ~STATUS2_FLINCHED;
            if ((gBattleMons[i].status1 & STATUS1_SLEEP) && (gBattleMons[i].status2 & STATUS2_MULTIPLETURNS))
                CancelMultiTurnMoves(i);
        }
        gBattleStruct->turnEffectsTracker = 0;
        gBattleStruct->turnEffectsBattlerId = 0;
        gBattleStruct->wishPerishSongState = 0;
        gBattleStruct->wishPerishSongBattlerId = 0;
        gBattleStruct->turnCountersTracker = 0;
        gMoveResultFlags = 0;
    }
}

void BattleTurnPassed(void)
{
    s32 i;

    TurnValuesCleanUp(TRUE);
    if (gBattleOutcome == 0)
    {
        if (DoFieldEndTurnEffects())
            return;
        if (DoBattlerEndTurnEffects())
            return;
    }
    if (HandleFaintedMonActions())
        return;
    gBattleStruct->faintedActionsState = 0;
    if (HandleWishPerishSongOnTurnEnd())
        return;

    TurnValuesCleanUp(FALSE);
    gHitMarker &= ~HITMARKER_NO_ATTACKSTRING;
    gHitMarker &= ~HITMARKER_UNABLE_TO_USE_MOVE;
    gHitMarker &= ~HITMARKER_PLAYER_FAINTED;
    gHitMarker &= ~HITMARKER_PASSIVE_DAMAGE;
    gBattleScripting.animTurn = 0;
    gBattleScripting.animTargetsHit = 0;
    gBattleScripting.moveendState = 0;
    gBattleMoveDamage = 0;
    gMoveResultFlags = 0;

    for (i = 0; i < 5; i++)
        gBattleCommunication[i] = 0;

    if (gBattleOutcome != 0)
    {
        gCurrentActionFuncId = B_ACTION_FINISHED;
        gBattleMainFunc = RunTurnActionsFunctions;
        return;
    }

    if (gBattleResults.battleTurnCounter < 0xFF)
    {
        gBattleResults.battleTurnCounter++;
        gBattleStruct->arenaTurnCounter++;
    }

    for (i = 0; i < gBattlersCount; i++)
    {
        gChosenActionByBattler[i] = B_ACTION_NONE;
        gChosenMoveByBattler[i] = MOVE_NONE;
    }

    for (i = 0; i < MAX_BATTLERS_COUNT; i++)
        *(gBattleStruct->monToSwitchIntoId + i) = PARTY_SIZE;

    *(&gBattleStruct->absentBattlerFlags) = gAbsentBattlerFlags;
    BattlePutTextOnWindow(gText_EmptyString3, B_WIN_MSG);
    GetAiLogicData(); // get assumed abilities, hold effects, etc of all battlers
    gBattleMainFunc = HandleTurnActionSelectionState;
    gRandomTurnNumber = Random();

    if (gBattleTypeFlags & BATTLE_TYPE_PALACE)
        BattleScriptExecute(BattleScript_PalacePrintFlavorText);
    else if (gBattleTypeFlags & BATTLE_TYPE_ARENA && gBattleStruct->arenaTurnCounter == 0)
        BattleScriptExecute(BattleScript_ArenaTurnBeginning);
    else if ((i = ShouldDoTrainerSlide(GetBattlerAtPosition(B_POSITION_OPPONENT_LEFT), TRAINER_SLIDE_LAST_LOW_HP)))
        BattleScriptExecute(i == 1 ? BattleScript_TrainerASlideMsgEnd2 : BattleScript_TrainerBSlideMsgEnd2);
}

u8 IsRunningFromBattleImpossible(void)
{
    u32 holdEffect, i;

    if (gBattleMons[gActiveBattler].item == ITEM_ENIGMA_BERRY_E_READER)
        holdEffect = gEnigmaBerries[gActiveBattler].holdEffect;
    else
        holdEffect = ItemId_GetHoldEffect(gBattleMons[gActiveBattler].item);

    gPotentialItemEffectBattler = gActiveBattler;

    if (gBattleTypeFlags & BATTLE_TYPE_FIRST_BATTLE) // Cannot ever run from saving Birch's battle.
    {
        gBattleCommunication[MULTISTRING_CHOOSER] = B_MSG_DONT_LEAVE_BIRCH;
        return BATTLE_RUN_FORBIDDEN;
    }
    if (GetBattlerPosition(gActiveBattler) == B_POSITION_PLAYER_RIGHT && WILD_DOUBLE_BATTLE
        && IsBattlerAlive(GetBattlerAtPosition(B_POSITION_PLAYER_LEFT))) // The second pokemon cannot run from a double wild battle, unless it's the only alive mon.
    {
        gBattleCommunication[MULTISTRING_CHOOSER] = B_MSG_CANT_ESCAPE;
        return BATTLE_RUN_FORBIDDEN;
    }

    if (holdEffect == HOLD_EFFECT_CAN_ALWAYS_RUN)
        return BATTLE_RUN_SUCCESS;
    #if B_GHOSTS_ESCAPE >= GEN_6
        if (IS_BATTLER_OF_TYPE(gActiveBattler, TYPE_GHOST))
            return BATTLE_RUN_SUCCESS;
    #endif
    if (gBattleTypeFlags & BATTLE_TYPE_LINK)
        return BATTLE_RUN_SUCCESS;
    if (GetBattlerAbility(gActiveBattler) == ABILITY_RUN_AWAY)
        return BATTLE_RUN_SUCCESS;

    if ((i = IsAbilityPreventingEscape(gActiveBattler)))
    {
        gBattleScripting.battler = i - 1;
        gLastUsedAbility = gBattleMons[i - 1].ability;
        gBattleCommunication[MULTISTRING_CHOOSER] = B_MSG_PREVENTS_ESCAPE;
        return BATTLE_RUN_FAILURE;
    }

    if (!CanBattlerEscape(gActiveBattler))
    {
        gBattleCommunication[MULTISTRING_CHOOSER] = B_MSG_CANT_ESCAPE;
        return BATTLE_RUN_FORBIDDEN;
    }
    return BATTLE_RUN_SUCCESS;
}

void SwitchPartyOrder(u8 battler)
{
    s32 i;
    u8 partyId1;
    u8 partyId2;

    for (i = 0; i < (int)ARRAY_COUNT(gBattlePartyCurrentOrder); i++)
        gBattlePartyCurrentOrder[i] = *(battler * 3 + i + (u8 *)(gBattleStruct->battlerPartyOrders));

    partyId1 = GetPartyIdFromBattlePartyId(gBattlerPartyIndexes[battler]);
    partyId2 = GetPartyIdFromBattlePartyId(*(gBattleStruct->monToSwitchIntoId + battler));
    SwitchPartyMonSlots(partyId1, partyId2);

    if (gBattleTypeFlags & BATTLE_TYPE_DOUBLE)
    {
        for (i = 0; i < (int)ARRAY_COUNT(gBattlePartyCurrentOrder); i++)
        {
            *(battler * 3 + i + (u8 *)(gBattleStruct->battlerPartyOrders)) = gBattlePartyCurrentOrder[i];
            *(BATTLE_PARTNER(battler) * 3 + i + (u8 *)(gBattleStruct->battlerPartyOrders)) = gBattlePartyCurrentOrder[i];
        }
    }
    else
    {
        for (i = 0; i < (int)ARRAY_COUNT(gBattlePartyCurrentOrder); i++)
        {
            *(battler * 3 + i + (u8 *)(gBattleStruct->battlerPartyOrders)) = gBattlePartyCurrentOrder[i];
        }
    }
}

enum
{
    STATE_TURN_START_RECORD,
    STATE_BEFORE_ACTION_CHOSEN,
    STATE_WAIT_ACTION_CHOSEN,
    STATE_WAIT_ACTION_CASE_CHOSEN,
    STATE_WAIT_ACTION_CONFIRMED_STANDBY,
    STATE_WAIT_ACTION_CONFIRMED,
    STATE_SELECTION_SCRIPT,
    STATE_WAIT_SET_BEFORE_ACTION,
    STATE_SELECTION_SCRIPT_MAY_RUN
};

static void HandleTurnActionSelectionState(void)
{
    s32 i;

    gBattleCommunication[ACTIONS_CONFIRMED_COUNT] = 0;
    for (gActiveBattler = 0; gActiveBattler < gBattlersCount; gActiveBattler++)
    {
        u8 position = GetBattlerPosition(gActiveBattler);
        switch (gBattleCommunication[gActiveBattler])
        {
        case STATE_TURN_START_RECORD: // Recorded battle related action on start of every turn.
            RecordedBattle_CopyBattlerMoves();
            gBattleCommunication[gActiveBattler] = STATE_BEFORE_ACTION_CHOSEN;

            // Do AI score computations here so we can use them in AI_TrySwitchOrUseItem
            if ((gBattleTypeFlags & BATTLE_TYPE_HAS_AI || IsWildMonSmart())
                && (IsBattlerAIControlled(gActiveBattler) && !(gBattleTypeFlags & BATTLE_TYPE_PALACE))) {
                gBattleStruct->aiMoveOrAction[gActiveBattler] = ComputeBattleAiScores(gActiveBattler);
            }
            break;
        case STATE_BEFORE_ACTION_CHOSEN: // Choose an action.
            *(gBattleStruct->monToSwitchIntoId + gActiveBattler) = PARTY_SIZE;
            if (gBattleTypeFlags & BATTLE_TYPE_MULTI
                || (position & BIT_FLANK) == B_FLANK_LEFT
                || gBattleStruct->absentBattlerFlags & gBitTable[GetBattlerAtPosition(BATTLE_PARTNER(position))]
                || gBattleCommunication[GetBattlerAtPosition(BATTLE_PARTNER(position))] == STATE_WAIT_ACTION_CONFIRMED)
            {
                if (gBattleStruct->absentBattlerFlags & gBitTable[gActiveBattler])
                {
                    gChosenActionByBattler[gActiveBattler] = B_ACTION_NOTHING_FAINTED;
                    if (!(gBattleTypeFlags & BATTLE_TYPE_MULTI))
                        gBattleCommunication[gActiveBattler] = STATE_WAIT_ACTION_CONFIRMED;
                    else
                        gBattleCommunication[gActiveBattler] = STATE_WAIT_ACTION_CONFIRMED_STANDBY;
                }
                else
                {
                    if (gBattleMons[gActiveBattler].status2 & STATUS2_MULTIPLETURNS
                        || gBattleMons[gActiveBattler].status2 & STATUS2_RECHARGE)
                    {
                        gChosenActionByBattler[gActiveBattler] = B_ACTION_USE_MOVE;
                        gBattleCommunication[gActiveBattler] = STATE_WAIT_ACTION_CONFIRMED_STANDBY;
                    }
                    else if (WILD_DOUBLE_BATTLE
                             && position == B_POSITION_PLAYER_RIGHT
                             && (gBattleStruct->throwingPokeBall || gChosenActionByBattler[GetBattlerAtPosition(B_POSITION_PLAYER_LEFT)] == B_ACTION_RUN)
                             && gChosenActionByBattler[GetBattlerAtPosition(B_POSITION_PLAYER_LEFT)] != B_ACTION_NOTHING_FAINTED)
                    {
                        gBattleStruct->throwingPokeBall = FALSE;
                        gChosenActionByBattler[gActiveBattler] = B_ACTION_NOTHING_FAINTED; // Not fainted, but it cannot move, because of the throwing ball.
                        gBattleCommunication[gActiveBattler] = STATE_WAIT_ACTION_CONFIRMED_STANDBY;
                    }
                    else
                    {
                        BtlController_EmitChooseAction(BUFFER_A, gChosenActionByBattler[0], gBattleResources->bufferB[0][1] | (gBattleResources->bufferB[0][2] << 8));
                        MarkBattlerForControllerExec(gActiveBattler);
                        gBattleCommunication[gActiveBattler]++;
                    }
                }
            }
            break;
        case STATE_WAIT_ACTION_CHOSEN: // Try to perform an action.
            if (!(gBattleControllerExecFlags & ((gBitTable[gActiveBattler]) | (0xF << 28) | (gBitTable[gActiveBattler] << 4) | (gBitTable[gActiveBattler] << 8) | (gBitTable[gActiveBattler] << 12))))
            {
                RecordedBattle_SetBattlerAction(gActiveBattler, gBattleResources->bufferB[gActiveBattler][1]);
                gChosenActionByBattler[gActiveBattler] = gBattleResources->bufferB[gActiveBattler][1];

                switch (gBattleResources->bufferB[gActiveBattler][1])
                {
                case B_ACTION_USE_MOVE:
                    if (AreAllMovesUnusable())
                    {
                        gBattleCommunication[gActiveBattler] = STATE_SELECTION_SCRIPT;
                        *(gBattleStruct->selectionScriptFinished + gActiveBattler) = FALSE;
                        *(gBattleStruct->stateIdAfterSelScript + gActiveBattler) = STATE_WAIT_ACTION_CONFIRMED_STANDBY;
                        *(gBattleStruct->moveTarget + gActiveBattler) = gBattleResources->bufferB[gActiveBattler][3];
                        return;
                    }
                    else if (gDisableStructs[gActiveBattler].encoredMove != 0)
                    {
                        gChosenMoveByBattler[gActiveBattler] = gDisableStructs[gActiveBattler].encoredMove;
                        *(gBattleStruct->chosenMovePositions + gActiveBattler) = gDisableStructs[gActiveBattler].encoredMovePos;
                        gBattleCommunication[gActiveBattler] = STATE_WAIT_ACTION_CONFIRMED_STANDBY;
                        return;
                    }
                    else
                    {
                        struct ChooseMoveStruct moveInfo;

                        moveInfo.zmove = gBattleStruct->zmove;
                        moveInfo.mega = gBattleStruct->mega;
                        moveInfo.species = gBattleMons[gActiveBattler].species;
                        moveInfo.monType1 = gBattleMons[gActiveBattler].type1;
                        moveInfo.monType2 = gBattleMons[gActiveBattler].type2;
                        moveInfo.monType3 = gBattleMons[gActiveBattler].type3;

                        for (i = 0; i < MAX_MON_MOVES; i++)
                        {
                            moveInfo.moves[i] = gBattleMons[gActiveBattler].moves[i];
                            moveInfo.currentPp[i] = gBattleMons[gActiveBattler].pp[i];
                            moveInfo.maxPp[i] = CalculatePPWithBonus(
                                                            gBattleMons[gActiveBattler].moves[i],
                                                            gBattleMons[gActiveBattler].ppBonuses,
                                                            i);
                        }

                        BtlController_EmitChooseMove(BUFFER_A, (gBattleTypeFlags & BATTLE_TYPE_DOUBLE) != 0, FALSE, &moveInfo);
                        MarkBattlerForControllerExec(gActiveBattler);
                    }
                    break;
                case B_ACTION_USE_ITEM:
                    if (FlagGet(B_FLAG_NO_BAG_USE))
                    {
                        RecordedBattle_ClearBattlerAction(gActiveBattler, 1);
                        gSelectionBattleScripts[gActiveBattler] = BattleScript_ActionSelectionItemsCantBeUsed;
                        gBattleCommunication[gActiveBattler] = STATE_SELECTION_SCRIPT;
                        *(gBattleStruct->selectionScriptFinished + gActiveBattler) = FALSE;
                        *(gBattleStruct->stateIdAfterSelScript + gActiveBattler) = STATE_BEFORE_ACTION_CHOSEN;
                        return;
                    }

                    if ((gBattleTypeFlags & (BATTLE_TYPE_LINK
                                            | BATTLE_TYPE_FRONTIER_NO_PYRAMID
                                            | BATTLE_TYPE_EREADER_TRAINER
                                            | BATTLE_TYPE_RECORDED_LINK))
                                            // Or if currently held by Sky Drop
                                            || gStatuses3[gActiveBattler] & STATUS3_SKY_DROPPED)
                    {
                        RecordedBattle_ClearBattlerAction(gActiveBattler, 1);
                        gSelectionBattleScripts[gActiveBattler] = BattleScript_ActionSelectionItemsCantBeUsed;
                        gBattleCommunication[gActiveBattler] = STATE_SELECTION_SCRIPT;
                        *(gBattleStruct->selectionScriptFinished + gActiveBattler) = FALSE;
                        *(gBattleStruct->stateIdAfterSelScript + gActiveBattler) = STATE_BEFORE_ACTION_CHOSEN;
                        return;
                    }
                    else
                    {
                        BtlController_EmitChooseItem(BUFFER_A, gBattleStruct->battlerPartyOrders[gActiveBattler]);
                        MarkBattlerForControllerExec(gActiveBattler);
                    }
                    break;
                case B_ACTION_SWITCH:
                    *(gBattleStruct->battlerPartyIndexes + gActiveBattler) = gBattlerPartyIndexes[gActiveBattler];
                    if (gBattleTypeFlags & BATTLE_TYPE_ARENA
                        || !CanBattlerEscape(gActiveBattler))
                    {
                        BtlController_EmitChoosePokemon(BUFFER_A, PARTY_ACTION_CANT_SWITCH, PARTY_SIZE, ABILITY_NONE, gBattleStruct->battlerPartyOrders[gActiveBattler]);
                    }
                    else if (ItemId_GetHoldEffect(gBattleMons[gActiveBattler].item) != HOLD_EFFECT_SHED_SHELL
                      && (i = IsAbilityPreventingEscape(gActiveBattler)))   // must be last to keep i value integrity
                    {
                        BtlController_EmitChoosePokemon(BUFFER_A, ((i - 1) << 4) | PARTY_ACTION_ABILITY_PREVENTS, PARTY_SIZE, gBattleMons[i - 1].ability, gBattleStruct->battlerPartyOrders[gActiveBattler]);
                    }
                    else
                    {
                        if (gActiveBattler == 2 && gChosenActionByBattler[0] == B_ACTION_SWITCH)
                            BtlController_EmitChoosePokemon(BUFFER_A, PARTY_ACTION_CHOOSE_MON, *(gBattleStruct->monToSwitchIntoId + 0), ABILITY_NONE, gBattleStruct->battlerPartyOrders[gActiveBattler]);
                        else if (gActiveBattler == 3 && gChosenActionByBattler[1] == B_ACTION_SWITCH)
                            BtlController_EmitChoosePokemon(BUFFER_A, PARTY_ACTION_CHOOSE_MON, *(gBattleStruct->monToSwitchIntoId + 1), ABILITY_NONE, gBattleStruct->battlerPartyOrders[gActiveBattler]);
                        else
                            BtlController_EmitChoosePokemon(BUFFER_A, PARTY_ACTION_CHOOSE_MON, PARTY_SIZE, ABILITY_NONE, gBattleStruct->battlerPartyOrders[gActiveBattler]);
                    }
                    MarkBattlerForControllerExec(gActiveBattler);
                    break;
                case B_ACTION_SAFARI_BALL:
                    if (IsPlayerPartyAndPokemonStorageFull())
                    {
                        gSelectionBattleScripts[gActiveBattler] = BattleScript_PrintFullBox;
                        gBattleCommunication[gActiveBattler] = STATE_SELECTION_SCRIPT;
                        *(gBattleStruct->selectionScriptFinished + gActiveBattler) = FALSE;
                        *(gBattleStruct->stateIdAfterSelScript + gActiveBattler) = STATE_BEFORE_ACTION_CHOSEN;
                        return;
                    }
                    break;
                case B_ACTION_SAFARI_POKEBLOCK:
                    BtlController_EmitChooseItem(BUFFER_A, gBattleStruct->battlerPartyOrders[gActiveBattler]);
                    MarkBattlerForControllerExec(gActiveBattler);
                    break;
                case B_ACTION_CANCEL_PARTNER:
                    gBattleCommunication[gActiveBattler] = STATE_WAIT_SET_BEFORE_ACTION;
                    gBattleCommunication[GetBattlerAtPosition(BATTLE_PARTNER(GetBattlerPosition(gActiveBattler)))] = STATE_BEFORE_ACTION_CHOSEN;
                    RecordedBattle_ClearBattlerAction(gActiveBattler, 1);
                    if (gBattleMons[GetBattlerAtPosition(BATTLE_PARTNER(GetBattlerPosition(gActiveBattler)))].status2 & STATUS2_MULTIPLETURNS
                        || gBattleMons[GetBattlerAtPosition(BATTLE_PARTNER(GetBattlerPosition(gActiveBattler)))].status2 & STATUS2_RECHARGE)
                    {
                        BtlController_EmitEndBounceEffect(BUFFER_A);
                        MarkBattlerForControllerExec(gActiveBattler);
                        return;
                    }
                    else if (gChosenActionByBattler[GetBattlerAtPosition(BATTLE_PARTNER(GetBattlerPosition(gActiveBattler)))] == B_ACTION_SWITCH)
                    {
                        RecordedBattle_ClearBattlerAction(GetBattlerAtPosition(BATTLE_PARTNER(GetBattlerPosition(gActiveBattler))), 2);
                    }
                    else if (gChosenActionByBattler[GetBattlerAtPosition(BATTLE_PARTNER(GetBattlerPosition(gActiveBattler)))] == B_ACTION_RUN)
                    {
                        RecordedBattle_ClearBattlerAction(GetBattlerAtPosition(BATTLE_PARTNER(GetBattlerPosition(gActiveBattler))), 1);
                    }
                    else if (gChosenActionByBattler[GetBattlerAtPosition(BATTLE_PARTNER(GetBattlerPosition(gActiveBattler)))] == B_ACTION_USE_MOVE
                             && (gProtectStructs[GetBattlerAtPosition(BATTLE_PARTNER(GetBattlerPosition(gActiveBattler)))].noValidMoves
                                || gDisableStructs[GetBattlerAtPosition(BATTLE_PARTNER(GetBattlerPosition(gActiveBattler)))].encoredMove))
                    {
                        RecordedBattle_ClearBattlerAction(GetBattlerAtPosition(BATTLE_PARTNER(GetBattlerPosition(gActiveBattler))), 1);
                    }
                    else if (gBattleTypeFlags & BATTLE_TYPE_PALACE
                             && gChosenActionByBattler[GetBattlerAtPosition(BATTLE_PARTNER(GetBattlerPosition(gActiveBattler)))] == B_ACTION_USE_MOVE)
                    {
                        gRngValue = gBattlePalaceMoveSelectionRngValue;
                        RecordedBattle_ClearBattlerAction(GetBattlerAtPosition(BATTLE_PARTNER(GetBattlerPosition(gActiveBattler))), 1);
                    }
                    else
                    {
                        RecordedBattle_ClearBattlerAction(GetBattlerAtPosition(BATTLE_PARTNER(GetBattlerPosition(gActiveBattler))), 3);
                    }

                    gBattleStruct->mega.toEvolve &= ~(gBitTable[BATTLE_PARTNER(GetBattlerPosition(gActiveBattler))]);
                    gBattleStruct->zmove.toBeUsed[BATTLE_PARTNER(GetBattlerPosition(gActiveBattler))] = MOVE_NONE;
                    BtlController_EmitEndBounceEffect(BUFFER_A);
                    MarkBattlerForControllerExec(gActiveBattler);
                    return;
                case B_ACTION_DEBUG:
                    BtlController_EmitDebugMenu(BUFFER_A);
                    MarkBattlerForControllerExec(gActiveBattler);
                    break;
                }

                if (gBattleTypeFlags & BATTLE_TYPE_TRAINER
                    && gBattleTypeFlags & (BATTLE_TYPE_FRONTIER | BATTLE_TYPE_TRAINER_HILL)
                    && gBattleResources->bufferB[gActiveBattler][1] == B_ACTION_RUN)
                {
                    gSelectionBattleScripts[gActiveBattler] = BattleScript_AskIfWantsToForfeitMatch;
                    gBattleCommunication[gActiveBattler] = STATE_SELECTION_SCRIPT_MAY_RUN;
                    *(gBattleStruct->selectionScriptFinished + gActiveBattler) = FALSE;
                    *(gBattleStruct->stateIdAfterSelScript + gActiveBattler) = STATE_BEFORE_ACTION_CHOSEN;
                    return;
                }
                else if (gBattleTypeFlags & BATTLE_TYPE_TRAINER
                         && !(gBattleTypeFlags & (BATTLE_TYPE_LINK | BATTLE_TYPE_RECORDED_LINK))
                         && gBattleResources->bufferB[gActiveBattler][1] == B_ACTION_RUN)
                {
                    BattleScriptExecute(BattleScript_PrintCantRunFromTrainer);
                    gBattleCommunication[gActiveBattler] = STATE_BEFORE_ACTION_CHOSEN;
                }
                else if (IsRunningFromBattleImpossible() != BATTLE_RUN_SUCCESS
                         && gBattleResources->bufferB[gActiveBattler][1] == B_ACTION_RUN)
                {
                    gSelectionBattleScripts[gActiveBattler] = BattleScript_PrintCantEscapeFromBattle;
                    gBattleCommunication[gActiveBattler] = STATE_SELECTION_SCRIPT;
                    *(gBattleStruct->selectionScriptFinished + gActiveBattler) = FALSE;
                    *(gBattleStruct->stateIdAfterSelScript + gActiveBattler) = STATE_BEFORE_ACTION_CHOSEN;
                    return;
                }
                else
                {
                    gBattleCommunication[gActiveBattler]++;
                }
            }
            break;
        case STATE_WAIT_ACTION_CASE_CHOSEN:
            if (!(gBattleControllerExecFlags & ((gBitTable[gActiveBattler]) | (0xF << 28) | (gBitTable[gActiveBattler] << 4) | (gBitTable[gActiveBattler] << 8) | (gBitTable[gActiveBattler] << 12))))
            {
                switch (gChosenActionByBattler[gActiveBattler])
                {
                case B_ACTION_USE_MOVE:
                    switch (gBattleResources->bufferB[gActiveBattler][1])
                    {
                    case 3:
                    case 4:
                    case 5:
                    case 6:
                    case 7:
                    case 8:
                    case 9:
                        gChosenActionByBattler[gActiveBattler] = gBattleResources->bufferB[gActiveBattler][1];
                        return;
                    case 15:
                        gChosenActionByBattler[gActiveBattler] = B_ACTION_SWITCH;
                        UpdateBattlerPartyOrdersOnSwitch();
                        return;
                    default:
                        RecordedBattle_CheckMovesetChanges(B_RECORD_MODE_PLAYBACK);
                        if ((gBattleResources->bufferB[gActiveBattler][2] | (gBattleResources->bufferB[gActiveBattler][3] << 8)) == 0xFFFF)
                        {
                            gBattleCommunication[gActiveBattler] = STATE_BEFORE_ACTION_CHOSEN;
                            RecordedBattle_ClearBattlerAction(gActiveBattler, 1);
                        }
                        else if (TrySetCantSelectMoveBattleScript())
                        {
                            RecordedBattle_ClearBattlerAction(gActiveBattler, 1);
                            gBattleCommunication[gActiveBattler] = STATE_SELECTION_SCRIPT;
                            *(gBattleStruct->selectionScriptFinished + gActiveBattler) = FALSE;
                            gBattleResources->bufferB[gActiveBattler][1] = B_ACTION_USE_MOVE;
                            *(gBattleStruct->stateIdAfterSelScript + gActiveBattler) = STATE_WAIT_ACTION_CHOSEN;
                            return;
                        }
                        else
                        {
                            if (!(gBattleTypeFlags & BATTLE_TYPE_PALACE))
                            {
                                RecordedBattle_SetBattlerAction(gActiveBattler, gBattleResources->bufferB[gActiveBattler][2]);
                                RecordedBattle_SetBattlerAction(gActiveBattler, gBattleResources->bufferB[gActiveBattler][3]);
                            }
                            *(gBattleStruct->chosenMovePositions + gActiveBattler) = gBattleResources->bufferB[gActiveBattler][2] & ~RET_MEGA_EVOLUTION;
                            gChosenMoveByBattler[gActiveBattler] = gBattleMons[gActiveBattler].moves[*(gBattleStruct->chosenMovePositions + gActiveBattler)];
                            *(gBattleStruct->moveTarget + gActiveBattler) = gBattleResources->bufferB[gActiveBattler][3];
                            if (gBattleResources->bufferB[gActiveBattler][2] & RET_MEGA_EVOLUTION)
                                gBattleStruct->mega.toEvolve |= gBitTable[gActiveBattler];
                            gBattleCommunication[gActiveBattler]++;
                        }
                        break;
                    }
                    break;
                case B_ACTION_USE_ITEM:
                    if ((gBattleResources->bufferB[gActiveBattler][1] | (gBattleResources->bufferB[gActiveBattler][2] << 8)) == 0)
                    {
                        gBattleCommunication[gActiveBattler] = STATE_BEFORE_ACTION_CHOSEN;
                    }
                    else
                    {
                        gLastUsedItem = (gBattleResources->bufferB[gActiveBattler][1] | (gBattleResources->bufferB[gActiveBattler][2] << 8));
                        if (ItemId_GetPocket(gLastUsedItem) == POCKET_POKE_BALLS)
                            gBattleStruct->throwingPokeBall = TRUE;
                        gBattleCommunication[gActiveBattler]++;
                    }
                    break;
                case B_ACTION_SWITCH:
                    if (gBattleResources->bufferB[gActiveBattler][1] == PARTY_SIZE)
                    {
                        gBattleCommunication[gActiveBattler] = STATE_BEFORE_ACTION_CHOSEN;
                        RecordedBattle_ClearBattlerAction(gActiveBattler, 1);
                    }
                    else
                    {
                        UpdateBattlerPartyOrdersOnSwitch();
                        gBattleCommunication[gActiveBattler]++;
                    }
                    break;
                case B_ACTION_RUN:
                    gHitMarker |= HITMARKER_RUN;
                    gBattleCommunication[gActiveBattler]++;
                    break;
                case B_ACTION_SAFARI_WATCH_CAREFULLY:
                    gBattleCommunication[gActiveBattler]++;
                    break;
                case B_ACTION_SAFARI_BALL:
                    gBattleCommunication[gActiveBattler]++;
                    break;
                case B_ACTION_THROW_BALL:
                    gBattleStruct->throwingPokeBall = TRUE;
                    gBattleCommunication[gActiveBattler]++;
                    break;
                case B_ACTION_SAFARI_POKEBLOCK:
                    if ((gBattleResources->bufferB[gActiveBattler][1] | (gBattleResources->bufferB[gActiveBattler][2] << 8)) != 0)
                        gBattleCommunication[gActiveBattler]++;
                    else
                        gBattleCommunication[gActiveBattler] = STATE_BEFORE_ACTION_CHOSEN;
                    break;
                case B_ACTION_SAFARI_GO_NEAR:
                    gBattleCommunication[gActiveBattler]++;
                    break;
                case B_ACTION_SAFARI_RUN:
                    gHitMarker |= HITMARKER_RUN;
                    gBattleCommunication[gActiveBattler]++;
                    break;
                case B_ACTION_WALLY_THROW:
                    gBattleCommunication[gActiveBattler]++;
                    break;
                case B_ACTION_DEBUG:
                    gBattleCommunication[gActiveBattler] = STATE_BEFORE_ACTION_CHOSEN;
                    break;
                }
            }
            break;
        case STATE_WAIT_ACTION_CONFIRMED_STANDBY:
            if (!(gBattleControllerExecFlags & ((gBitTable[gActiveBattler])
                                                | (0xF << 28)
                                                | (gBitTable[gActiveBattler] << 4)
                                                | (gBitTable[gActiveBattler] << 8)
                                                | (gBitTable[gActiveBattler] << 12))))
            {
                if (AllAtActionConfirmed())
                    i = TRUE;
                else
                    i = FALSE;

                if (((gBattleTypeFlags & BATTLE_TYPE_MULTI) || !(gBattleTypeFlags &  BATTLE_TYPE_DOUBLE))
                    || (position & BIT_FLANK) != B_FLANK_LEFT
                    || (*(&gBattleStruct->absentBattlerFlags) & gBitTable[GetBattlerAtPosition(BATTLE_PARTNER(position))]))
                {
                    BtlController_EmitLinkStandbyMsg(BUFFER_A, LINK_STANDBY_MSG_STOP_BOUNCE, i);
                }
                else
                {
                    BtlController_EmitLinkStandbyMsg(BUFFER_A, LINK_STANDBY_STOP_BOUNCE_ONLY, i);
                }
                MarkBattlerForControllerExec(gActiveBattler);
                gBattleCommunication[gActiveBattler]++;
            }
            break;
        case STATE_WAIT_ACTION_CONFIRMED:
            if (!(gBattleControllerExecFlags & ((gBitTable[gActiveBattler]) | (0xF << 28) | (gBitTable[gActiveBattler] << 4) | (gBitTable[gActiveBattler] << 8) | (gBitTable[gActiveBattler] << 12))))
            {
                gBattleCommunication[ACTIONS_CONFIRMED_COUNT]++;
            }
            break;
        case STATE_SELECTION_SCRIPT:
            if (*(gBattleStruct->selectionScriptFinished + gActiveBattler))
            {
                gBattleCommunication[gActiveBattler] = *(gBattleStruct->stateIdAfterSelScript + gActiveBattler);
            }
            else
            {
                gBattlerAttacker = gActiveBattler;
                gBattlescriptCurrInstr = gSelectionBattleScripts[gActiveBattler];
                if (!(gBattleControllerExecFlags & ((gBitTable[gActiveBattler]) | (0xF << 28) | (gBitTable[gActiveBattler] << 4) | (gBitTable[gActiveBattler] << 8) | (gBitTable[gActiveBattler] << 12))))
                {
                    gBattleScriptingCommandsTable[gBattlescriptCurrInstr[0]]();
                }
                gSelectionBattleScripts[gActiveBattler] = gBattlescriptCurrInstr;
            }
            break;
        case STATE_WAIT_SET_BEFORE_ACTION:
            if (!(gBattleControllerExecFlags & ((gBitTable[gActiveBattler]) | (0xF << 28) | (gBitTable[gActiveBattler] << 4) | (gBitTable[gActiveBattler] << 8) | (gBitTable[gActiveBattler] << 12))))
            {
                gBattleCommunication[gActiveBattler] = STATE_BEFORE_ACTION_CHOSEN;
            }
            break;
        case STATE_SELECTION_SCRIPT_MAY_RUN:
            if (*(gBattleStruct->selectionScriptFinished + gActiveBattler))
            {
                if (gBattleResources->bufferB[gActiveBattler][1] == B_ACTION_NOTHING_FAINTED)
                {
                    gHitMarker |= HITMARKER_RUN;
                    gChosenActionByBattler[gActiveBattler] = B_ACTION_RUN;
                    gBattleCommunication[gActiveBattler] = STATE_WAIT_ACTION_CONFIRMED_STANDBY;
                }
                else
                {
                    RecordedBattle_ClearBattlerAction(gActiveBattler, 1);
                    gBattleCommunication[gActiveBattler] = *(gBattleStruct->stateIdAfterSelScript + gActiveBattler);
                }
            }
            else
            {
                gBattlerAttacker = gActiveBattler;
                gBattlescriptCurrInstr = gSelectionBattleScripts[gActiveBattler];
                if (!(gBattleControllerExecFlags & ((gBitTable[gActiveBattler]) | (0xF << 28) | (gBitTable[gActiveBattler] << 4) | (gBitTable[gActiveBattler] << 8) | (gBitTable[gActiveBattler] << 12))))
                {
                    gBattleScriptingCommandsTable[gBattlescriptCurrInstr[0]]();
                }
                gSelectionBattleScripts[gActiveBattler] = gBattlescriptCurrInstr;
            }
            break;
        }
    }

    // Check if everyone chose actions.
    if (gBattleCommunication[ACTIONS_CONFIRMED_COUNT] == gBattlersCount)
    {
        RecordedBattle_CheckMovesetChanges(B_RECORD_MODE_RECORDING);

        if (WILD_DOUBLE_BATTLE
            && gBattleStruct->throwingPokeBall
            && gChosenActionByBattler[GetBattlerAtPosition(B_POSITION_PLAYER_RIGHT)] != B_ACTION_NOTHING_FAINTED)
        {
            // if we choose to throw a ball with our second mon, skip the action of the first
            // (if we have chosen throw ball with first, second's is already skipped)
            gChosenActionByBattler[GetBattlerAtPosition(B_POSITION_PLAYER_LEFT)] = B_ACTION_NOTHING_FAINTED;
        }

        gBattleMainFunc = SetActionsAndBattlersTurnOrder;

        if (gBattleTypeFlags & BATTLE_TYPE_INGAME_PARTNER)
        {
            for (i = 0; i < gBattlersCount; i++)
            {
                if (gChosenActionByBattler[i] == B_ACTION_SWITCH)
                    SwitchPartyOrderInGameMulti(i, *(gBattleStruct->monToSwitchIntoId + i));
            }
        }
    }
}

static bool8 AllAtActionConfirmed(void)
{
    s32 i, count;

    for (count = 0, i = 0; i < gBattlersCount; i++)
    {
        if (gBattleCommunication[i] == STATE_WAIT_ACTION_CONFIRMED)
            count++;
    }

    if (count + 1 == gBattlersCount)
        return TRUE;
    else
        return FALSE;
}

static void UpdateBattlerPartyOrdersOnSwitch(void)
{
    *(gBattleStruct->monToSwitchIntoId + gActiveBattler) = gBattleResources->bufferB[gActiveBattler][1];
    RecordedBattle_SetBattlerAction(gActiveBattler, gBattleResources->bufferB[gActiveBattler][1]);

    if (gBattleTypeFlags & BATTLE_TYPE_LINK && gBattleTypeFlags & BATTLE_TYPE_MULTI)
    {
        *(gActiveBattler * 3 + (u8 *)(gBattleStruct->battlerPartyOrders) + 0) &= 0xF;
        *(gActiveBattler * 3 + (u8 *)(gBattleStruct->battlerPartyOrders) + 0) |= (gBattleResources->bufferB[gActiveBattler][2] & 0xF0);
        *(gActiveBattler * 3 + (u8 *)(gBattleStruct->battlerPartyOrders) + 1) = gBattleResources->bufferB[gActiveBattler][3];

        *((BATTLE_PARTNER(gActiveBattler)) * 3 + (u8 *)(gBattleStruct->battlerPartyOrders) + 0) &= (0xF0);
        *((BATTLE_PARTNER(gActiveBattler)) * 3 + (u8 *)(gBattleStruct->battlerPartyOrders) + 0) |= (gBattleResources->bufferB[gActiveBattler][2] & 0xF0) >> 4;
        *((BATTLE_PARTNER(gActiveBattler)) * 3 + (u8 *)(gBattleStruct->battlerPartyOrders) + 2) = gBattleResources->bufferB[gActiveBattler][3];
    }
}

void SwapTurnOrder(u8 id1, u8 id2)
{
    u32 temp;

    SWAP(gActionsByTurnOrder[id1], gActionsByTurnOrder[id2], temp);
    SWAP(gBattlerByTurnOrder[id1], gBattlerByTurnOrder[id2], temp);
}

u32 GetBattlerTotalSpeedStat(u8 battlerId)
{
    u32 speed = gBattleMons[battlerId].speed;
    u32 ability = GetBattlerAbility(battlerId);
    u32 holdEffect = GetBattlerHoldEffect(battlerId, TRUE);
    u32 highestStat = GetHighestStatId(battlerId);

    // weather abilities
    if (WEATHER_HAS_EFFECT)
    {
        if (ability == ABILITY_SWIFT_SWIM       && holdEffect != HOLD_EFFECT_UTILITY_UMBRELLA && gBattleWeather & B_WEATHER_RAIN)
            speed *= 2;
        else if (ability == ABILITY_CHLOROPHYLL && holdEffect != HOLD_EFFECT_UTILITY_UMBRELLA && gBattleWeather & B_WEATHER_SUN)
            speed *= 2;
        else if (ability == ABILITY_SAND_RUSH   && gBattleWeather & B_WEATHER_SANDSTORM)
            speed *= 2;
        else if (ability == ABILITY_SLUSH_RUSH  && gBattleWeather & B_WEATHER_HAIL)
            speed *= 2;
    }

    // other abilities
    if (ability == ABILITY_QUICK_FEET && gBattleMons[battlerId].status1 & STATUS1_ANY)
        speed = (speed * 150) / 100;
    else if (ability == ABILITY_SURGE_SURFER && gFieldStatuses & STATUS_FIELD_ELECTRIC_TERRAIN)
        speed *= 2;
    else if (ability == ABILITY_SLOW_START && gDisableStructs[battlerId].slowStartTimer != 0)
        speed /= 2;
    else if (ability == ABILITY_PROTOSYNTHESIS && gBattleWeather & B_WEATHER_SUN && highestStat == STAT_SPEED)
        speed = (speed * 150) / 100;
    else if (ability == ABILITY_QUARK_DRIVE && gFieldStatuses & STATUS_FIELD_ELECTRIC_TERRAIN && highestStat == STAT_SPEED)
        speed = (speed * 150) / 100;

    // stat stages
    speed *= gStatStageRatios[gBattleMons[battlerId].statStages[STAT_SPEED]][0];
    speed /= gStatStageRatios[gBattleMons[battlerId].statStages[STAT_SPEED]][1];

    // player's badge boost
    if (!(gBattleTypeFlags & (BATTLE_TYPE_LINK | BATTLE_TYPE_RECORDED_LINK | BATTLE_TYPE_FRONTIER))
        && ShouldGetStatBadgeBoost(FLAG_BADGE03_GET, battlerId)
        && GetBattlerSide(battlerId) == B_SIDE_PLAYER)
    {
        speed = (speed * 110) / 100;
    }

    // item effects
    if (holdEffect == HOLD_EFFECT_MACHO_BRACE || holdEffect == HOLD_EFFECT_POWER_ITEM)
        speed /= 2;
    else if (holdEffect == HOLD_EFFECT_IRON_BALL)
        speed /= 2;
    else if (holdEffect == HOLD_EFFECT_CHOICE_SCARF)
        speed = (speed * 150) / 100;
    else if (holdEffect == HOLD_EFFECT_QUICK_POWDER && gBattleMons[battlerId].species == SPECIES_DITTO && !(gBattleMons[battlerId].status2 & STATUS2_TRANSFORMED))
        speed *= 2;

    // various effects
    if (gSideStatuses[GET_BATTLER_SIDE(battlerId)] & SIDE_STATUS_TAILWIND)
        speed *= 2;
    if (gBattleResources->flags->flags[battlerId] & RESOURCE_FLAG_UNBURDEN)
        speed *= 2;

    // paralysis drop
    if (gBattleMons[battlerId].status1 & STATUS1_PARALYSIS && ability != ABILITY_QUICK_FEET)
    #if B_PARALYSIS_SPEED >= GEN_7
        speed /= 2;
    #else
        speed /= 4;
    #endif

    return speed;
}

s8 GetChosenMovePriority(u32 battlerId)
{
    u16 move;

    gProtectStructs[battlerId].pranksterElevated = 0;
    if (gProtectStructs[battlerId].noValidMoves)
        move = MOVE_STRUGGLE;
    else
        move = gBattleMons[battlerId].moves[*(gBattleStruct->chosenMovePositions + battlerId)];

    return GetMovePriority(battlerId, move);
}

s8 GetMovePriority(u32 battlerId, u16 move)
{
    s8 priority;
    u16 ability = GetBattlerAbility(battlerId);

    priority = gBattleMoves[move].priority;
    if (ability == ABILITY_GALE_WINGS
    #if B_GALE_WINGS >= GEN_7
        && BATTLER_MAX_HP(battlerId)
    #endif
        && gBattleMoves[move].type == TYPE_FLYING)
    {
        priority++;
    }
    else if (ability == ABILITY_PRANKSTER && IS_MOVE_STATUS(move))
    {
        gProtectStructs[battlerId].pranksterElevated = 1;
        priority++;
    }
    else if (gBattleMoves[move].effect == EFFECT_GRASSY_GLIDE && gFieldStatuses & STATUS_FIELD_GRASSY_TERRAIN && IsBattlerGrounded(battlerId))
    {
        priority++;
    }
    else if (ability == ABILITY_TRIAGE)
    {
        switch (gBattleMoves[move].effect)
        {
        case EFFECT_RESTORE_HP:
        case EFFECT_REST:
        case EFFECT_MORNING_SUN:
        case EFFECT_MOONLIGHT:
        case EFFECT_SYNTHESIS:
        case EFFECT_HEAL_PULSE:
        case EFFECT_HEALING_WISH:
        case EFFECT_SWALLOW:
        case EFFECT_WISH:
        case EFFECT_SOFTBOILED:
        case EFFECT_ABSORB:
        case EFFECT_ROOST:
            priority += 3;
            break;
        }
    }

    if (gProtectStructs[battlerId].quash)
        priority = -8;

    return priority;
}

u8 GetWhoStrikesFirst(u8 battler1, u8 battler2, bool8 ignoreChosenMoves)
{
    u8 strikesFirst = 0;
    u32 speedBattler1 = 0, speedBattler2 = 0;
    u32 holdEffectBattler1 = 0, holdEffectBattler2 = 0;
    s8 priority1 = 0, priority2 = 0;
    u16 ability1 = GetBattlerAbility(battler1), ability2 = GetBattlerAbility(battler2);

    // Battler 1
    speedBattler1 = GetBattlerTotalSpeedStat(battler1);
    holdEffectBattler1 = GetBattlerHoldEffect(battler1, TRUE);
    // Quick Draw
    if (!ignoreChosenMoves && ability1 == ABILITY_QUICK_DRAW && !IS_MOVE_STATUS(gChosenMoveByBattler[battler1]) && Random() % 100 < 30)
        gProtectStructs[battler1].quickDraw = TRUE;
    // Quick Claw and Custap Berry
    if (!gProtectStructs[battler1].quickDraw
     && ((holdEffectBattler1 == HOLD_EFFECT_QUICK_CLAW && gRandomTurnNumber < (0xFFFF * GetBattlerHoldEffectParam(battler1)) / 100)
     || (holdEffectBattler1 == HOLD_EFFECT_CUSTAP_BERRY && HasEnoughHpToEatBerry(battler1, 4, gBattleMons[battler1].item))))
        gProtectStructs[battler1].usedCustapBerry = TRUE;

    // Battler 2
    speedBattler2 = GetBattlerTotalSpeedStat(battler2);
    holdEffectBattler2 = GetBattlerHoldEffect(battler2, TRUE);
    // Quick Draw
    if (!ignoreChosenMoves && ability2 == ABILITY_QUICK_DRAW && !IS_MOVE_STATUS(gChosenMoveByBattler[battler2]) && Random() % 100 < 30)
        gProtectStructs[battler2].quickDraw = TRUE;
    // Quick Claw and Custap Berry
    if (!gProtectStructs[battler2].quickDraw
     && ((holdEffectBattler2 == HOLD_EFFECT_QUICK_CLAW && gRandomTurnNumber < (0xFFFF * GetBattlerHoldEffectParam(battler2)) / 100)
     || (holdEffectBattler2 == HOLD_EFFECT_CUSTAP_BERRY && HasEnoughHpToEatBerry(battler2, 4, gBattleMons[battler2].item))))
        gProtectStructs[battler2].usedCustapBerry = TRUE;

    if (!ignoreChosenMoves)
    {
        if (gChosenActionByBattler[battler1] == B_ACTION_USE_MOVE)
            priority1 = GetChosenMovePriority(battler1);
        if (gChosenActionByBattler[battler2] == B_ACTION_USE_MOVE)
            priority2 = GetChosenMovePriority(battler2);
    }

    if (priority1 == priority2)
    {
        // QUICK CLAW / CUSTAP - always first
        // LAGGING TAIL - always last
        // STALL - always last

        if (gProtectStructs[battler1].quickDraw && !gProtectStructs[battler2].quickDraw)
            strikesFirst = 0;
        else if (!gProtectStructs[battler1].quickDraw && gProtectStructs[battler2].quickDraw)
            strikesFirst = 1;
        else if (gProtectStructs[battler1].usedCustapBerry && !gProtectStructs[battler2].usedCustapBerry)
            strikesFirst = 0;
        else if (gProtectStructs[battler2].usedCustapBerry && !gProtectStructs[battler1].usedCustapBerry)
            strikesFirst = 1;
        else if (holdEffectBattler1 == HOLD_EFFECT_LAGGING_TAIL && holdEffectBattler2 != HOLD_EFFECT_LAGGING_TAIL)
            strikesFirst = 1;
        else if (holdEffectBattler2 == HOLD_EFFECT_LAGGING_TAIL && holdEffectBattler1 != HOLD_EFFECT_LAGGING_TAIL)
            strikesFirst = 0;
        else if (ability1 == ABILITY_STALL && ability2 != ABILITY_STALL)
            strikesFirst = 1;
        else if (ability2 == ABILITY_STALL && ability1 != ABILITY_STALL)
            strikesFirst = 0;
        else if (ability1 == ABILITY_MYCELIUM_MIGHT && ability2 != ABILITY_MYCELIUM_MIGHT && IS_MOVE_STATUS(gCurrentMove))
            strikesFirst = 1;
        else if (ability2 == ABILITY_MYCELIUM_MIGHT && ability1 != ABILITY_MYCELIUM_MIGHT && IS_MOVE_STATUS(gCurrentMove))
            strikesFirst = 0;
        else
        {
            if (speedBattler1 == speedBattler2 && Random() & 1)
            {
                strikesFirst = 2; // same speeds, same priorities
            }
            else if (speedBattler1 < speedBattler2)
            {
                // battler2 has more speed
                if (gFieldStatuses & STATUS_FIELD_TRICK_ROOM)
                    strikesFirst = 0;
                else
                    strikesFirst = 1;
            }
            else
            {
                // battler1 has more speed
                if (gFieldStatuses & STATUS_FIELD_TRICK_ROOM)
                    strikesFirst = 1;
                else
                    strikesFirst = 0;
            }
        }
    }
    else if (priority1 < priority2)
    {
        strikesFirst = 1; // battler2's move has greater priority
    }
    else
    {
        strikesFirst = 0; // battler1's move has greater priority
    }

    return strikesFirst;
}

static void SetActionsAndBattlersTurnOrder(void)
{
    s32 turnOrderId = 0;
    s32 i, j;

    if (gBattleTypeFlags & BATTLE_TYPE_SAFARI)
    {
        for (gActiveBattler = 0; gActiveBattler < gBattlersCount; gActiveBattler++)
        {
            gActionsByTurnOrder[turnOrderId] = gChosenActionByBattler[gActiveBattler];
            gBattlerByTurnOrder[turnOrderId] = gActiveBattler;
            turnOrderId++;
        }
    }
    else
    {
        if (gBattleTypeFlags & BATTLE_TYPE_LINK)
        {
            for (gActiveBattler = 0; gActiveBattler < gBattlersCount; gActiveBattler++)
            {
                if (gChosenActionByBattler[gActiveBattler] == B_ACTION_RUN)
                {
                    turnOrderId = 5;
                    break;
                }
            }
        }
        else
        {
            if (gChosenActionByBattler[0] == B_ACTION_RUN)
            {
                gActiveBattler = 0;
                turnOrderId = 5;
            }
            if (gChosenActionByBattler[2] == B_ACTION_RUN)
            {
                gActiveBattler = 2;
                turnOrderId = 5;
            }
        }

        if (turnOrderId == 5) // One of battlers wants to run.
        {
            gActionsByTurnOrder[0] = gChosenActionByBattler[gActiveBattler];
            gBattlerByTurnOrder[0] = gActiveBattler;
            turnOrderId = 1;
            for (i = 0; i < gBattlersCount; i++)
            {
                if (i != gActiveBattler)
                {
                    gActionsByTurnOrder[turnOrderId] = gChosenActionByBattler[i];
                    gBattlerByTurnOrder[turnOrderId] = i;
                    turnOrderId++;
                }
            }
            gBattleMainFunc = CheckMegaEvolutionBeforeTurn;
            gBattleStruct->mega.battlerId = 0;
            return;
        }
        else
        {
            for (gActiveBattler = 0; gActiveBattler < gBattlersCount; gActiveBattler++)
            {
                if (gChosenActionByBattler[gActiveBattler] == B_ACTION_USE_ITEM
                  || gChosenActionByBattler[gActiveBattler] == B_ACTION_SWITCH
                  || gChosenActionByBattler[gActiveBattler] == B_ACTION_THROW_BALL)
                {
                    gActionsByTurnOrder[turnOrderId] = gChosenActionByBattler[gActiveBattler];
                    gBattlerByTurnOrder[turnOrderId] = gActiveBattler;
                    turnOrderId++;
                }
            }
            for (gActiveBattler = 0; gActiveBattler < gBattlersCount; gActiveBattler++)
            {
                if (gChosenActionByBattler[gActiveBattler] != B_ACTION_USE_ITEM
                  && gChosenActionByBattler[gActiveBattler] != B_ACTION_SWITCH
                  && gChosenActionByBattler[gActiveBattler] != B_ACTION_THROW_BALL)
                {
                    gActionsByTurnOrder[turnOrderId] = gChosenActionByBattler[gActiveBattler];
                    gBattlerByTurnOrder[turnOrderId] = gActiveBattler;
                    turnOrderId++;
                }
            }
            for (i = 0; i < gBattlersCount - 1; i++)
            {
                for (j = i + 1; j < gBattlersCount; j++)
                {
                    u8 battler1 = gBattlerByTurnOrder[i];
                    u8 battler2 = gBattlerByTurnOrder[j];
                    if (gActionsByTurnOrder[i] != B_ACTION_USE_ITEM
                        && gActionsByTurnOrder[j] != B_ACTION_USE_ITEM
                        && gActionsByTurnOrder[i] != B_ACTION_SWITCH
                        && gActionsByTurnOrder[j] != B_ACTION_SWITCH
                        && gActionsByTurnOrder[i] != B_ACTION_THROW_BALL
                        && gActionsByTurnOrder[j] != B_ACTION_THROW_BALL)
                    {
                        if (GetWhoStrikesFirst(battler1, battler2, FALSE))
                            SwapTurnOrder(i, j);
                    }
                }
            }
        }
    }
    gBattleMainFunc = CheckMegaEvolutionBeforeTurn;
    gBattleStruct->mega.battlerId = 0;
}

static void TurnValuesCleanUp(bool8 var0)
{
    s32 i;

    for (gActiveBattler = 0; gActiveBattler < gBattlersCount; gActiveBattler++)
    {
        if (var0)
        {
            gProtectStructs[gActiveBattler].protected = FALSE;
            gProtectStructs[gActiveBattler].spikyShielded = FALSE;
            gProtectStructs[gActiveBattler].kingsShielded = FALSE;
            gProtectStructs[gActiveBattler].banefulBunkered = FALSE;
            gProtectStructs[gActiveBattler].quash = FALSE;
        }
        else
        {
            memset(&gProtectStructs[gActiveBattler], 0, sizeof(struct ProtectStruct));

            if (gDisableStructs[gActiveBattler].isFirstTurn)
                gDisableStructs[gActiveBattler].isFirstTurn--;

            if (gDisableStructs[gActiveBattler].rechargeTimer)
            {
                gDisableStructs[gActiveBattler].rechargeTimer--;
                if (gDisableStructs[gActiveBattler].rechargeTimer == 0)
                    gBattleMons[gActiveBattler].status2 &= ~STATUS2_RECHARGE;
            }
        }

        if (gDisableStructs[gActiveBattler].substituteHP == 0)
            gBattleMons[gActiveBattler].status2 &= ~STATUS2_SUBSTITUTE;

        gSpecialStatuses[gActiveBattler].parentalBondState = PARENTAL_BOND_OFF;
    }

    gSideStatuses[B_SIDE_PLAYER] &= ~(SIDE_STATUS_QUICK_GUARD | SIDE_STATUS_WIDE_GUARD | SIDE_STATUS_CRAFTY_SHIELD | SIDE_STATUS_MAT_BLOCK);
    gSideStatuses[B_SIDE_OPPONENT] &= ~(SIDE_STATUS_QUICK_GUARD | SIDE_STATUS_WIDE_GUARD | SIDE_STATUS_CRAFTY_SHIELD | SIDE_STATUS_MAT_BLOCK);
    gSideTimers[B_SIDE_PLAYER].followmeTimer = 0;
    gSideTimers[B_SIDE_OPPONENT].followmeTimer = 0;
}

void SpecialStatusesClear(void)
{
    memset(&gSpecialStatuses, 0, sizeof(gSpecialStatuses));
}

static void CheckMegaEvolutionBeforeTurn(void)
{
    if (!(gHitMarker & HITMARKER_RUN))
    {
        while (gBattleStruct->mega.battlerId < gBattlersCount)
        {
            gActiveBattler = gBattlerAttacker = gBattleStruct->mega.battlerId;
            gBattleStruct->mega.battlerId++;
            if (gBattleStruct->mega.toEvolve & gBitTable[gActiveBattler]
                && !(gProtectStructs[gActiveBattler].noValidMoves))
            {
                struct Pokemon *mon;
                if (GetBattlerSide(gActiveBattler) == B_SIDE_OPPONENT)
                    mon = &gEnemyParty[gBattlerPartyIndexes[gActiveBattler]];
                else
                    mon = &gPlayerParty[gBattlerPartyIndexes[gActiveBattler]];
                gBattleStruct->mega.toEvolve &= ~(gBitTable[gActiveBattler]);
                gLastUsedItem = gBattleMons[gActiveBattler].item;
                if (GetWishMegaEvolutionSpecies(GetMonData(mon, MON_DATA_SPECIES), GetMonData(mon, MON_DATA_MOVE1), GetMonData(mon, MON_DATA_MOVE2), GetMonData(mon, MON_DATA_MOVE3), GetMonData(mon, MON_DATA_MOVE4)))
                    BattleScriptExecute(BattleScript_WishMegaEvolution);
                else
                    BattleScriptExecute(BattleScript_MegaEvolution);
                return;
            }
        }
    }

    #if B_MEGA_EVO_TURN_ORDER <= GEN_6
        gBattleMainFunc = CheckChosenMoveForEffectsBeforeTurnStarts;
        gBattleStruct->focusPunchBattlerId = 0;
    #else
        gBattleMainFunc = TryChangeTurnOrder; // This will just do nothing if no mon has mega evolved
    #endif
}

// In gen7, priority and speed are recalculated during the turn in which a pokemon mega evolves
static void TryChangeTurnOrder(void)
{
    s32 i, j;
    for (i = 0; i < gBattlersCount - 1; i++)
    {
        for (j = i + 1; j < gBattlersCount; j++)
        {
            u8 battler1 = gBattlerByTurnOrder[i];
            u8 battler2 = gBattlerByTurnOrder[j];
            if (gActionsByTurnOrder[i] == B_ACTION_USE_MOVE
                && gActionsByTurnOrder[j] == B_ACTION_USE_MOVE)
            {
                if (GetWhoStrikesFirst(battler1, battler2, FALSE))
                    SwapTurnOrder(i, j);
            }
        }
    }
    gBattleMainFunc = CheckChosenMoveForEffectsBeforeTurnStarts;
    gBattleStruct->focusPunchBattlerId = 0;
}

static void CheckChosenMoveForEffectsBeforeTurnStarts(void)
{
    u32 i;

    if (!(gHitMarker & HITMARKER_RUN))
    {
        while (gBattleStruct->focusPunchBattlerId < gBattlersCount)
        {
            gActiveBattler = gBattlerAttacker = gBattleStruct->focusPunchBattlerId;
            gBattleStruct->focusPunchBattlerId++;
            if (!(gBattleMons[gActiveBattler].status1 & STATUS1_SLEEP)
                && !(gDisableStructs[gBattlerAttacker].truantCounter)
                && !(gProtectStructs[gActiveBattler].noValidMoves))
            {
                switch (gChosenMoveByBattler[gActiveBattler])
                {
                case MOVE_FOCUS_PUNCH:
                    BattleScriptExecute(BattleScript_FocusPunchSetUp);
                    return;
                case MOVE_BEAK_BLAST:
                    BattleScriptExecute(BattleScript_BeakBlastSetUp);
                    return;
                case MOVE_SHELL_TRAP:
                    BattleScriptExecute(BattleScript_ShellTrapSetUp);
                    return;
                }
            }
        }
    }

    gBattleMainFunc = CheckQuickClaw_CustapBerryActivation;
    gBattleStruct->quickClawBattlerId = 0;
}

static void CheckQuickClaw_CustapBerryActivation(void)
{
    u32 i;

    if (!(gHitMarker & HITMARKER_RUN))
    {
        while (gBattleStruct->quickClawBattlerId < gBattlersCount)
        {
            gActiveBattler = gBattlerAttacker = gBattleStruct->quickClawBattlerId;
            gBattleStruct->quickClawBattlerId++;
            if (gChosenActionByBattler[gActiveBattler] == B_ACTION_USE_MOVE
             && gChosenMoveByBattler[gActiveBattler] != MOVE_FOCUS_PUNCH   // quick claw message doesn't need to activate here
             && (gProtectStructs[gActiveBattler].usedCustapBerry || gProtectStructs[gActiveBattler].quickDraw)
             && !(gBattleMons[gActiveBattler].status1 & STATUS1_SLEEP)
             && !(gDisableStructs[gBattlerAttacker].truantCounter)
             && !(gProtectStructs[gActiveBattler].noValidMoves))
            {
                if (gProtectStructs[gActiveBattler].usedCustapBerry)
                {
                    gProtectStructs[gActiveBattler].usedCustapBerry = FALSE;
                    gLastUsedItem = gBattleMons[gActiveBattler].item;
                    PREPARE_ITEM_BUFFER(gBattleTextBuff1, gLastUsedItem);
                    if (GetBattlerHoldEffect(gActiveBattler, FALSE) == HOLD_EFFECT_CUSTAP_BERRY)
                    {
                        // don't record berry since its gone now
                        BattleScriptExecute(BattleScript_CustapBerryActivation);
                    }
                    else
                    {
                        RecordItemEffectBattle(gActiveBattler, GetBattlerHoldEffect(gActiveBattler, FALSE));
                        BattleScriptExecute(BattleScript_QuickClawActivation);
                    }
                }
                else if (gProtectStructs[gActiveBattler].quickDraw)
                {
                    gBattlerAbility = gActiveBattler;
                    gProtectStructs[gActiveBattler].quickDraw = FALSE;
                    gLastUsedAbility = gBattleMons[gActiveBattler].ability;
                    PREPARE_ABILITY_BUFFER(gBattleTextBuff1, gLastUsedAbility);
                    RecordAbilityBattle(gActiveBattler, gLastUsedAbility);
                    BattleScriptExecute(BattleScript_QuickDrawActivation);
                }
                return;
            }
        }
    }

    // setup stuff before turns/actions
    TryClearRageAndFuryCutter();
    gCurrentTurnActionNumber = 0;
    gCurrentActionFuncId = gActionsByTurnOrder[0];
    gBattleStruct->dynamicMoveType = 0;
    for (i = 0; i < MAX_BATTLERS_COUNT; i++)
    {
        gBattleStruct->ateBoost[i] = FALSE;
        gSpecialStatuses[i].gemBoost = FALSE;
    }

    gBattleMainFunc = RunTurnActionsFunctions;
    gBattleCommunication[3] = 0;
    gBattleCommunication[4] = 0;
    gBattleScripting.multihitMoveEffect = 0;
    gBattleResources->battleScriptsStack->size = 0;
}

static void RunTurnActionsFunctions(void)
{
    if (gBattleOutcome != 0)
        gCurrentActionFuncId = B_ACTION_FINISHED;

    *(&gBattleStruct->savedTurnActionNumber) = gCurrentTurnActionNumber;
    sTurnActionsFuncsTable[gCurrentActionFuncId]();

    if (gCurrentTurnActionNumber >= gBattlersCount) // everyone did their actions, turn finished
    {
        gHitMarker &= ~HITMARKER_PASSIVE_DAMAGE;
        gBattleMainFunc = sEndTurnFuncsTable[gBattleOutcome & 0x7F];
    }
    else
    {
        if (gBattleStruct->savedTurnActionNumber != gCurrentTurnActionNumber) // action turn has been done, clear hitmarker bits for another battlerId
        {
            gHitMarker &= ~HITMARKER_NO_ATTACKSTRING;
            gHitMarker &= ~HITMARKER_UNABLE_TO_USE_MOVE;
        }
    }
}

static void HandleEndTurn_BattleWon(void)
{
    gCurrentActionFuncId = 0;

    if (gBattleTypeFlags & (BATTLE_TYPE_LINK | BATTLE_TYPE_RECORDED_LINK))
    {
        gSpecialVar_Result = gBattleOutcome;
        gBattleTextBuff1[0] = gBattleOutcome;
        gBattlerAttacker = GetBattlerAtPosition(B_POSITION_PLAYER_LEFT);
        gBattlescriptCurrInstr = BattleScript_LinkBattleWonOrLost;
        gBattleOutcome &= ~B_OUTCOME_LINK_BATTLE_RAN;
    }
    else if (gBattleTypeFlags & BATTLE_TYPE_TRAINER
            && gBattleTypeFlags & (BATTLE_TYPE_FRONTIER | BATTLE_TYPE_TRAINER_HILL | BATTLE_TYPE_EREADER_TRAINER))
    {
        BattleStopLowHpSound();
        gBattlescriptCurrInstr = BattleScript_FrontierTrainerBattleWon;

        if (gTrainerBattleOpponent_A == TRAINER_FRONTIER_BRAIN)
            PlayBGM(MUS_VICTORY_GYM_LEADER);
        else
            PlayBGM(MUS_VICTORY_TRAINER);
    }
    else if (gBattleTypeFlags & BATTLE_TYPE_TRAINER && !(gBattleTypeFlags & BATTLE_TYPE_LINK))
    {
        BattleStopLowHpSound();
        gBattlescriptCurrInstr = BattleScript_LocalTrainerBattleWon;

        switch (gTrainers[gTrainerBattleOpponent_A].trainerClass)
        {
        case TRAINER_CLASS_ELITE_FOUR:
        case TRAINER_CLASS_CHAMPION:
            PlayBGM(MUS_VICTORY_LEAGUE);
            break;
        case TRAINER_CLASS_TEAM_AQUA:
        case TRAINER_CLASS_TEAM_MAGMA:
        case TRAINER_CLASS_AQUA_ADMIN:
        case TRAINER_CLASS_AQUA_LEADER:
        case TRAINER_CLASS_MAGMA_ADMIN:
        case TRAINER_CLASS_MAGMA_LEADER:
            PlayBGM(MUS_VICTORY_AQUA_MAGMA);
            break;
        case TRAINER_CLASS_LEADER:
            PlayBGM(MUS_VICTORY_GYM_LEADER);
            break;
        default:
            PlayBGM(MUS_VICTORY_TRAINER);
            break;
        }
    }
    else
    {
        gBattlescriptCurrInstr = BattleScript_PayDayMoneyAndPickUpItems;
    }

    gBattleMainFunc = HandleEndTurn_FinishBattle;
}

static void HandleEndTurn_BattleLost(void)
{
    gCurrentActionFuncId = 0;

    if (gBattleTypeFlags & (BATTLE_TYPE_LINK | BATTLE_TYPE_RECORDED_LINK))
    {
        if (gBattleTypeFlags & BATTLE_TYPE_FRONTIER)
        {
            if (gBattleOutcome & B_OUTCOME_LINK_BATTLE_RAN)
            {
                gBattlescriptCurrInstr = BattleScript_PrintPlayerForfeitedLinkBattle;
                gBattleOutcome &= ~B_OUTCOME_LINK_BATTLE_RAN;
                gSaveBlock2Ptr->frontier.disableRecordBattle = TRUE;
            }
            else
            {
                gBattlescriptCurrInstr = BattleScript_FrontierLinkBattleLost;
                gBattleOutcome &= ~B_OUTCOME_LINK_BATTLE_RAN;
            }
        }
        else
        {
            gBattleTextBuff1[0] = gBattleOutcome;
            gBattlerAttacker = GetBattlerAtPosition(B_POSITION_PLAYER_LEFT);
            gBattlescriptCurrInstr = BattleScript_LinkBattleWonOrLost;
            gBattleOutcome &= ~B_OUTCOME_LINK_BATTLE_RAN;
        }
    }
    else
    {
        gBattlescriptCurrInstr = BattleScript_LocalBattleLost;
    }

    gBattleMainFunc = HandleEndTurn_FinishBattle;
}

static void HandleEndTurn_RanFromBattle(void)
{
    gCurrentActionFuncId = 0;

    if (gBattleTypeFlags & BATTLE_TYPE_FRONTIER && gBattleTypeFlags & BATTLE_TYPE_TRAINER)
    {
        gBattlescriptCurrInstr = BattleScript_PrintPlayerForfeited;
        gBattleOutcome = B_OUTCOME_FORFEITED;
        gSaveBlock2Ptr->frontier.disableRecordBattle = TRUE;
    }
    else if (gBattleTypeFlags & BATTLE_TYPE_TRAINER_HILL)
    {
        gBattlescriptCurrInstr = BattleScript_PrintPlayerForfeited;
        gBattleOutcome = B_OUTCOME_FORFEITED;
    }
    else
    {
        switch (gProtectStructs[gBattlerAttacker].fleeType)
        {
        default:
            gBattlescriptCurrInstr = BattleScript_GotAwaySafely;
            break;
        case FLEE_ITEM:
            gBattlescriptCurrInstr = BattleScript_SmokeBallEscape;
            break;
        case FLEE_ABILITY:
            gBattlescriptCurrInstr = BattleScript_RanAwayUsingMonAbility;
            break;
        }
    }

    gBattleMainFunc = HandleEndTurn_FinishBattle;
}

static void HandleEndTurn_MonFled(void)
{
    gCurrentActionFuncId = 0;

    PREPARE_MON_NICK_BUFFER(gBattleTextBuff1, gBattlerAttacker, gBattlerPartyIndexes[gBattlerAttacker]);
    gBattlescriptCurrInstr = BattleScript_WildMonFled;

    gBattleMainFunc = HandleEndTurn_FinishBattle;
}

static void HandleEndTurn_FinishBattle(void)
{
    u32 i;

    if (gCurrentActionFuncId == B_ACTION_TRY_FINISH || gCurrentActionFuncId == B_ACTION_FINISHED)
    {
        if (!(gBattleTypeFlags & (BATTLE_TYPE_LINK
                                  | BATTLE_TYPE_RECORDED_LINK
                                  | BATTLE_TYPE_FIRST_BATTLE
                                  | BATTLE_TYPE_SAFARI
                                  | BATTLE_TYPE_EREADER_TRAINER
                                  | BATTLE_TYPE_WALLY_TUTORIAL
                                  | BATTLE_TYPE_FRONTIER)))
        {
            for (gActiveBattler = 0; gActiveBattler < gBattlersCount; gActiveBattler++)
            {
                if (GetBattlerSide(gActiveBattler) == B_SIDE_PLAYER)
                {
                    if (gBattleResults.playerMon1Species == SPECIES_NONE)
                    {
                        gBattleResults.playerMon1Species = GetMonData(&gPlayerParty[gBattlerPartyIndexes[gActiveBattler]], MON_DATA_SPECIES, NULL);
                        GetMonData(&gPlayerParty[gBattlerPartyIndexes[gActiveBattler]], MON_DATA_NICKNAME, gBattleResults.playerMon1Name);
                    }
                    else
                    {
                        gBattleResults.playerMon2Species = GetMonData(&gPlayerParty[gBattlerPartyIndexes[gActiveBattler]], MON_DATA_SPECIES, NULL);
                        GetMonData(&gPlayerParty[gBattlerPartyIndexes[gActiveBattler]], MON_DATA_NICKNAME, gBattleResults.playerMon2Name);
                    }
                }
            }
            TryPutPokemonTodayOnAir();
        }

        if (!(gBattleTypeFlags & (BATTLE_TYPE_LINK
                                  | BATTLE_TYPE_RECORDED_LINK
                                  | BATTLE_TYPE_TRAINER
                                  | BATTLE_TYPE_FIRST_BATTLE
                                  | BATTLE_TYPE_SAFARI
                                  | BATTLE_TYPE_FRONTIER
                                  | BATTLE_TYPE_EREADER_TRAINER
                                  | BATTLE_TYPE_WALLY_TUTORIAL))
            && gBattleResults.shinyWildMon)
        {
            TryPutBreakingNewsOnAir();
        }

        RecordedBattle_SetPlaybackFinished();
        if (gTestRunnerEnabled)
            TestRunner_Battle_AfterLastTurn();
        BeginFastPaletteFade(3);
        FadeOutMapMusic(5);
    #if B_TRAINERS_KNOCK_OFF_ITEMS == TRUE
        if (gBattleTypeFlags & BATTLE_TYPE_TRAINER)
            TryRestoreStolenItems();
    #endif
        for (i = 0; i < PARTY_SIZE; i++)
        {
            UndoMegaEvolution(i);
            UndoFormChange(i, B_SIDE_PLAYER, FALSE);
            DoBurmyFormChange(i);
        }
    #if B_RECALCULATE_STATS >= GEN_5
        // Recalculate the stats of every party member before the end
        for (i = 0; i < PARTY_SIZE; i++)
        {
            if (GetMonData(&gPlayerParty[i], MON_DATA_SPECIES2) != SPECIES_NONE
             && GetMonData(&gPlayerParty[i], MON_DATA_SPECIES2) != SPECIES_EGG)
            {
                CalculateMonStats(&gPlayerParty[i]);
            }
        }
    #endif
        gBattleMainFunc = FreeResetData_ReturnToOvOrDoEvolutions;
        gCB2_AfterEvolution = BattleMainCB2;
    }
    else
    {
        if (gBattleControllerExecFlags == 0)
            gBattleScriptingCommandsTable[gBattlescriptCurrInstr[0]]();
    }
}

static void FreeResetData_ReturnToOvOrDoEvolutions(void)
{
    if (!gPaletteFade.active)
    {
        gIsFishingEncounter = FALSE;
        gIsSurfingEncounter = FALSE;
        ResetSpriteData();
        if (!(gBattleTypeFlags & (BATTLE_TYPE_LINK
                                  | BATTLE_TYPE_RECORDED_LINK
                                  | BATTLE_TYPE_FIRST_BATTLE
                                  | BATTLE_TYPE_SAFARI
                                  | BATTLE_TYPE_FRONTIER
                                  | BATTLE_TYPE_EREADER_TRAINER
                                  | BATTLE_TYPE_WALLY_TUTORIAL))
        #if B_EVOLUTION_AFTER_WHITEOUT <= GEN_5
            && (gBattleOutcome == B_OUTCOME_WON || gBattleOutcome == B_OUTCOME_CAUGHT)
        #endif
        )
        {
            gBattleMainFunc = TrySpecialEvolution;
        }
        else
        {
            gBattleMainFunc = ReturnFromBattleToOverworld;
            return;
        }
    }

    FreeAllWindowBuffers();
    if (!(gBattleTypeFlags & BATTLE_TYPE_LINK))
    {
        FreeMonSpritesGfx();
        FreeBattleResources();
        FreeBattleSpritesData();
    }
}

static void TrySpecialEvolution(void) // Attempts to perform non-level related battle evolutions (not the script command).
{
    s32 i;

    for (i = 0; i < PARTY_SIZE; i++)
    {
        u16 species = GetEvolutionTargetSpecies(&gPlayerParty[i], EVO_MODE_BATTLE_SPECIAL, i, NULL);
        if (species != SPECIES_NONE && !(sTriedEvolving & gBitTable[i]))
        {
            sTriedEvolving |= gBitTable[i];
            FreeAllWindowBuffers();
            gBattleMainFunc = WaitForEvoSceneToFinish;
            EvolutionScene(&gPlayerParty[i], species, TRUE, i);
            return;
        }
    }
    sTriedEvolving = 0;
    gBattleMainFunc = TryEvolvePokemon;
}

static void TryEvolvePokemon(void)
{
    s32 i;

    while (gLeveledUpInBattle != 0)
    {
        for (i = 0; i < PARTY_SIZE; i++)
        {
            if (gLeveledUpInBattle & gBitTable[i])
            {
                u16 species;
                u8 levelUpBits = gLeveledUpInBattle;

                levelUpBits &= ~(gBitTable[i]);
                gLeveledUpInBattle = levelUpBits;

                species = GetEvolutionTargetSpecies(&gPlayerParty[i], EVO_MODE_NORMAL, levelUpBits, NULL);
                if (species != SPECIES_NONE)
                {
                    FreeAllWindowBuffers();
                    gBattleMainFunc = WaitForEvoSceneToFinish;
                    EvolutionScene(&gPlayerParty[i], species, TRUE, i);
                    return;
                }
            }
        }
    }

    gBattleMainFunc = ReturnFromBattleToOverworld;
}

static void WaitForEvoSceneToFinish(void)
{
    if (gMain.callback2 == BattleMainCB2)
        gBattleMainFunc = TrySpecialEvolution;
}

static void ReturnFromBattleToOverworld(void)
{
    if (!(gBattleTypeFlags & BATTLE_TYPE_LINK))
    {
        RandomlyGivePartyPokerus(gPlayerParty);
        PartySpreadPokerus(gPlayerParty);
    }

    if (gBattleTypeFlags & BATTLE_TYPE_LINK && gReceivedRemoteLinkPlayers)
        return;

    gSpecialVar_Result = gBattleOutcome;
    gMain.inBattle = FALSE;
    gMain.callback1 = gPreBattleCallback1;

    if (gBattleTypeFlags & BATTLE_TYPE_ROAMER)
    {
        UpdateRoamerHPStatus(&gEnemyParty[0]);

#ifndef BUGFIX
        if ((gBattleOutcome & B_OUTCOME_WON) || gBattleOutcome == B_OUTCOME_CAUGHT)
#else
        if ((gBattleOutcome == B_OUTCOME_WON) || gBattleOutcome == B_OUTCOME_CAUGHT) // Bug: When Roar is used by roamer, gBattleOutcome is B_OUTCOME_PLAYER_TELEPORTED (5).
#endif                                                                               // & with B_OUTCOME_WON (1) will return TRUE and deactivates the roamer.
            SetRoamerInactive();
    }

    m4aSongNumStop(SE_LOW_HEALTH);
    SetMainCallback2(gMain.savedCallback);
}

void RunBattleScriptCommands_PopCallbacksStack(void)
{
    if (gCurrentActionFuncId == B_ACTION_TRY_FINISH || gCurrentActionFuncId == B_ACTION_FINISHED)
    {
        if (gBattleResources->battleCallbackStack->size != 0)
            gBattleResources->battleCallbackStack->size--;
        gBattleMainFunc = gBattleResources->battleCallbackStack->function[gBattleResources->battleCallbackStack->size];
    }
    else
    {
        if (gBattleControllerExecFlags == 0)
            gBattleScriptingCommandsTable[gBattlescriptCurrInstr[0]]();
    }
}

void RunBattleScriptCommands(void)
{
    if (gBattleControllerExecFlags == 0)
        gBattleScriptingCommandsTable[gBattlescriptCurrInstr[0]]();
}

void SetTypeBeforeUsingMove(u16 move, u8 battlerAtk)
{
    u32 moveType, ateType, attackerAbility;
    u16 holdEffect = GetBattlerHoldEffect(battlerAtk, TRUE);

    if (move == MOVE_STRUGGLE)
        return;

    gBattleStruct->dynamicMoveType = 0;
    gBattleStruct->ateBoost[battlerAtk] = 0;
    gSpecialStatuses[battlerAtk].gemBoost = FALSE;

    if (gBattleMoves[move].effect == EFFECT_WEATHER_BALL)
    {
        if (WEATHER_HAS_EFFECT)
        {
            if (gBattleWeather & B_WEATHER_RAIN && holdEffect != HOLD_EFFECT_UTILITY_UMBRELLA)
                gBattleStruct->dynamicMoveType = TYPE_WATER | F_DYNAMIC_TYPE_2;
            else if (gBattleWeather & B_WEATHER_SANDSTORM)
                gBattleStruct->dynamicMoveType = TYPE_ROCK | F_DYNAMIC_TYPE_2;
            else if (gBattleWeather & B_WEATHER_SUN && holdEffect != HOLD_EFFECT_UTILITY_UMBRELLA)
                gBattleStruct->dynamicMoveType = TYPE_FIRE | F_DYNAMIC_TYPE_2;
            else if (gBattleWeather & B_WEATHER_HAIL)
                gBattleStruct->dynamicMoveType = TYPE_ICE | F_DYNAMIC_TYPE_2;
            else
                gBattleStruct->dynamicMoveType = TYPE_NORMAL | F_DYNAMIC_TYPE_2;
        }
    }
    else if (gBattleMoves[move].effect == EFFECT_HIDDEN_POWER)
    {
        u8 typeBits  = ((gBattleMons[battlerAtk].hpIV & 1) << 0)
                     | ((gBattleMons[battlerAtk].attackIV & 1) << 1)
                     | ((gBattleMons[battlerAtk].defenseIV & 1) << 2)
                     | ((gBattleMons[battlerAtk].speedIV & 1) << 3)
                     | ((gBattleMons[battlerAtk].spAttackIV & 1) << 4)
                     | ((gBattleMons[battlerAtk].spDefenseIV & 1) << 5);

        // Subtract 4 instead of 1 below because 3 types are excluded (TYPE_NORMAL and TYPE_MYSTERY and TYPE_FAIRY)
        // The final + 1 skips past Normal, and the following conditional skips TYPE_MYSTERY
        gBattleStruct->dynamicMoveType = ((NUMBER_OF_MON_TYPES - 4) * typeBits) / 63 + 1;
        if (gBattleStruct->dynamicMoveType >= TYPE_MYSTERY)
            gBattleStruct->dynamicMoveType++;
        gBattleStruct->dynamicMoveType |= F_DYNAMIC_TYPE_1 | F_DYNAMIC_TYPE_2;
    }
    else if (gBattleMoves[move].effect == EFFECT_CHANGE_TYPE_ON_ITEM)
    {
        if (holdEffect == gBattleMoves[move].argument)
            gBattleStruct->dynamicMoveType = ItemId_GetSecondaryId(gBattleMons[battlerAtk].item) | F_DYNAMIC_TYPE_2;
    }
    else if (gBattleMoves[move].effect == EFFECT_REVELATION_DANCE)
    {
        if (gBattleMons[battlerAtk].type1 != TYPE_MYSTERY)
            gBattleStruct->dynamicMoveType = gBattleMons[battlerAtk].type1 | F_DYNAMIC_TYPE_2;
        else if (gBattleMons[battlerAtk].type2 != TYPE_MYSTERY)
            gBattleStruct->dynamicMoveType = gBattleMons[battlerAtk].type2 | F_DYNAMIC_TYPE_2;
        else if (gBattleMons[battlerAtk].type3 != TYPE_MYSTERY)
            gBattleStruct->dynamicMoveType = gBattleMons[battlerAtk].type3 | F_DYNAMIC_TYPE_2;
    }
    else if (gBattleMoves[move].effect == EFFECT_NATURAL_GIFT)
    {
        if (ItemId_GetPocket(gBattleMons[battlerAtk].item) == POCKET_BERRIES)
            gBattleStruct->dynamicMoveType = gNaturalGiftTable[ITEM_TO_BERRY(gBattleMons[battlerAtk].item)].type;
    }
    else if (gBattleMoves[move].effect == EFFECT_TERRAIN_PULSE)
    {
        if (IsBattlerTerrainAffected(battlerAtk, STATUS_FIELD_TERRAIN_ANY))
        {
            if (gFieldStatuses & STATUS_FIELD_ELECTRIC_TERRAIN)
                gBattleStruct->dynamicMoveType = TYPE_ELECTRIC | F_DYNAMIC_TYPE_2;
            else if (gFieldStatuses & STATUS_FIELD_GRASSY_TERRAIN)
                gBattleStruct->dynamicMoveType = TYPE_GRASS | F_DYNAMIC_TYPE_2;
            else if (gFieldStatuses & STATUS_FIELD_MISTY_TERRAIN)
                gBattleStruct->dynamicMoveType = TYPE_FAIRY | F_DYNAMIC_TYPE_2;
            else if (gFieldStatuses & STATUS_FIELD_PSYCHIC_TERRAIN)
                gBattleStruct->dynamicMoveType = TYPE_PSYCHIC | F_DYNAMIC_TYPE_2;
            else //failsafe
                gBattleStruct->dynamicMoveType = TYPE_NORMAL | F_DYNAMIC_TYPE_2;
        }
    }

    attackerAbility = GetBattlerAbility(battlerAtk);
    GET_MOVE_TYPE(move, moveType);
    if ((gFieldStatuses & STATUS_FIELD_ION_DELUGE && moveType == TYPE_NORMAL)
        || gStatuses4[battlerAtk] & STATUS4_ELECTRIFIED)
    {
        gBattleStruct->dynamicMoveType = TYPE_ELECTRIC | F_DYNAMIC_TYPE_2;
    }
    else if (gBattleMoves[move].type == TYPE_NORMAL
             && gBattleMoves[move].effect != EFFECT_HIDDEN_POWER
             && gBattleMoves[move].effect != EFFECT_WEATHER_BALL
             && gBattleMoves[move].effect != EFFECT_CHANGE_TYPE_ON_ITEM
             && gBattleMoves[move].effect != EFFECT_NATURAL_GIFT
             && ((attackerAbility == ABILITY_PIXILATE && (ateType = TYPE_FAIRY))
                 || (attackerAbility == ABILITY_REFRIGERATE && (ateType = TYPE_ICE))
                 || (attackerAbility == ABILITY_AERILATE && (ateType = TYPE_FLYING))
                 || ((attackerAbility == ABILITY_GALVANIZE) && (ateType = TYPE_ELECTRIC))
                )
             )
    {
        gBattleStruct->dynamicMoveType = ateType | F_DYNAMIC_TYPE_2;
        gBattleStruct->ateBoost[battlerAtk] = 1;
    }
    else if (gBattleMoves[move].type != TYPE_NORMAL
             && gBattleMoves[move].effect != EFFECT_HIDDEN_POWER
             && gBattleMoves[move].effect != EFFECT_WEATHER_BALL
             && attackerAbility == ABILITY_NORMALIZE)
    {
        gBattleStruct->dynamicMoveType = TYPE_NORMAL | F_DYNAMIC_TYPE_2;
        gBattleStruct->ateBoost[battlerAtk] = 1;
    }
    else if (gBattleMoves[move].flags & FLAG_SOUND
             && attackerAbility == ABILITY_LIQUID_VOICE)
    {
        gBattleStruct->dynamicMoveType = TYPE_WATER | F_DYNAMIC_TYPE_2;
    }
    else if (gStatuses4[battlerAtk] & STATUS4_PLASMA_FISTS && moveType == TYPE_NORMAL)
    {
        gBattleStruct->dynamicMoveType = TYPE_ELECTRIC | F_DYNAMIC_TYPE_2;
    }
    else if (move == MOVE_AURA_WHEEL && gBattleMons[battlerAtk].species == SPECIES_MORPEKO_HANGRY)
    {
        gBattleStruct->dynamicMoveType = TYPE_DARK | F_DYNAMIC_TYPE_2;
    }

    // Check if a gem should activate.
    GET_MOVE_TYPE(move, moveType);
    if (holdEffect == HOLD_EFFECT_GEMS
        && moveType == ItemId_GetSecondaryId(gBattleMons[battlerAtk].item))
    {
        gSpecialStatuses[battlerAtk].gemParam = GetBattlerHoldEffectParam(battlerAtk);
        gSpecialStatuses[battlerAtk].gemBoost = TRUE;
    }
}

// special to set a field's totem boost(s)
// inputs:
//  var8000: battlerId
//  var8001 - var8007: stat changes
void SetTotemBoost(void)
{
    u8 battlerId = gSpecialVar_0x8000;
    u8 i;

    for (i = 0; i < (NUM_BATTLE_STATS - 1); i++)
    {
        if (*(&gSpecialVar_0x8001 + i))
        {
            gTotemBoosts[battlerId].stats |= (1 << i);
            gTotemBoosts[battlerId].statChanges[i] = *(&gSpecialVar_0x8001 + i);
            gTotemBoosts[battlerId].stats |= 0x80;  // used as a flag for the "totem flared to life" script
        }
    }
}

bool32 IsWildMonSmart(void)
{
#if B_SMART_WILD_AI_FLAG != 0
    return (FlagGet(B_SMART_WILD_AI_FLAG));
#else
    return FALSE;
#endif
}<|MERGE_RESOLUTION|>--- conflicted
+++ resolved
@@ -3443,8 +3443,8 @@
 
             for (i = 0; i < PARTY_SIZE; i++)
             {
-                if (GetMonData(&gEnemyParty[i], MON_DATA_SPECIES2) == SPECIES_NONE
-                 || GetMonData(&gEnemyParty[i], MON_DATA_SPECIES2) == SPECIES_EGG)
+                if (GetMonData(&gEnemyParty[i], MON_DATA_SPECIES_OR_EGG) == SPECIES_NONE
+                 || GetMonData(&gEnemyParty[i], MON_DATA_SPECIES_OR_EGG) == SPECIES_EGG)
                 {
                     hpStatus[i].hp = HP_EMPTY_SLOT;
                     hpStatus[i].status = 0;
@@ -3462,8 +3462,8 @@
 
             for (i = 0; i < PARTY_SIZE; i++)
             {
-                if (GetMonData(&gPlayerParty[i], MON_DATA_SPECIES2) == SPECIES_NONE
-                 || GetMonData(&gPlayerParty[i], MON_DATA_SPECIES2) == SPECIES_EGG)
+                if (GetMonData(&gPlayerParty[i], MON_DATA_SPECIES_OR_EGG) == SPECIES_NONE
+                 || GetMonData(&gPlayerParty[i], MON_DATA_SPECIES_OR_EGG) == SPECIES_EGG)
                 {
                     hpStatus[i].hp = HP_EMPTY_SLOT;
                     hpStatus[i].status = 0;
@@ -3489,7 +3489,6 @@
     case 7: // print battle intro message
         if (!IsBattlerMarkedForControllerExec(GetBattlerAtPosition(B_POSITION_PLAYER_LEFT)))
         {
-<<<<<<< HEAD
             PrepareStringBattle(STRINGID_INTROMSG, GetBattlerAtPosition(B_POSITION_PLAYER_LEFT));
             (*state)++;
         }
@@ -3498,10 +3497,6 @@
         if (!IsBattlerMarkedForControllerExec(GetBattlerAtPosition(B_POSITION_PLAYER_LEFT)))
         {
             if (gBattleTypeFlags & BATTLE_TYPE_TRAINER)
-=======
-            if (GetMonData(&gEnemyParty[i], MON_DATA_SPECIES_OR_EGG) == SPECIES_NONE
-             || GetMonData(&gEnemyParty[i], MON_DATA_SPECIES_OR_EGG) == SPECIES_EGG)
->>>>>>> ec89e519
             {
                 (*state)++;
             }
@@ -3567,17 +3562,8 @@
     case 16: // print player sends out
         if (!(gBattleTypeFlags & BATTLE_TYPE_SAFARI))
         {
-<<<<<<< HEAD
             if (gBattleTypeFlags & BATTLE_TYPE_RECORDED_LINK && !(gBattleTypeFlags & BATTLE_TYPE_RECORDED_IS_MASTER))
                 gActiveBattler = GetBattlerAtPosition(B_POSITION_OPPONENT_LEFT);
-=======
-            if (GetMonData(&gPlayerParty[i], MON_DATA_SPECIES_OR_EGG) == SPECIES_NONE
-             || GetMonData(&gPlayerParty[i], MON_DATA_SPECIES_OR_EGG) == SPECIES_EGG)
-            {
-                hpStatus[i].hp = HP_EMPTY_SLOT;
-                hpStatus[i].status = 0;
-            }
->>>>>>> ec89e519
             else
                 gActiveBattler = GetBattlerAtPosition(B_POSITION_PLAYER_LEFT);
 
@@ -3598,17 +3584,8 @@
     case 17: // wait for player send out message
         if (!(gBattleTypeFlags & BATTLE_TYPE_LINK && gBattleControllerExecFlags))
         {
-<<<<<<< HEAD
             if (gBattleTypeFlags & BATTLE_TYPE_RECORDED_LINK && !(gBattleTypeFlags & BATTLE_TYPE_RECORDED_IS_MASTER))
                 gActiveBattler = GetBattlerAtPosition(B_POSITION_OPPONENT_LEFT);
-=======
-            if (GetMonData(&gPlayerParty[i], MON_DATA_SPECIES_OR_EGG) == SPECIES_NONE
-             || GetMonData(&gPlayerParty[i], MON_DATA_SPECIES_OR_EGG) == SPECIES_EGG)
-            {
-                hpStatus[i].hp = HP_EMPTY_SLOT;
-                hpStatus[i].status = 0;
-            }
->>>>>>> ec89e519
             else
                 gActiveBattler = GetBattlerAtPosition(B_POSITION_PLAYER_LEFT);
 
@@ -5280,8 +5257,8 @@
         // Recalculate the stats of every party member before the end
         for (i = 0; i < PARTY_SIZE; i++)
         {
-            if (GetMonData(&gPlayerParty[i], MON_DATA_SPECIES2) != SPECIES_NONE
-             && GetMonData(&gPlayerParty[i], MON_DATA_SPECIES2) != SPECIES_EGG)
+            if (GetMonData(&gPlayerParty[i], MON_DATA_SPECIES_OR_EGG) != SPECIES_NONE
+             && GetMonData(&gPlayerParty[i], MON_DATA_SPECIES_OR_EGG) != SPECIES_EGG)
             {
                 CalculateMonStats(&gPlayerParty[i]);
             }
