--- conflicted
+++ resolved
@@ -235,25 +235,13 @@
 EWRAM_DATA static u8 sTriedEvolving = 0;
 EWRAM_DATA u8 gCategoryIconSpriteId = 0;
 
-<<<<<<< HEAD
-void (*gPreBattleCallback1)(void);
-void (*gBattleMainFunc)(void);
-struct BattleResults gBattleResults;
-u8 gLeveledUpInBattle;
-u8 gHealthboxSpriteIds[MAX_BATTLERS_COUNT];
-u8 gMultiUsePlayerCursor;
-u8 gNumberOfMovesToChoose;
-=======
 COMMON_DATA void (*gPreBattleCallback1)(void) = NULL;
 COMMON_DATA void (*gBattleMainFunc)(void) = NULL;
 COMMON_DATA struct BattleResults gBattleResults = {0};
 COMMON_DATA u8 gLeveledUpInBattle = 0;
-COMMON_DATA void (*gBattlerControllerFuncs[MAX_BATTLERS_COUNT])(void) = {0};
 COMMON_DATA u8 gHealthboxSpriteIds[MAX_BATTLERS_COUNT] = {0};
 COMMON_DATA u8 gMultiUsePlayerCursor = 0;
 COMMON_DATA u8 gNumberOfMovesToChoose = 0;
-COMMON_DATA u8 gBattleControllerData[MAX_BATTLERS_COUNT] = {0}; // Used by the battle controllers to store misc sprite/task IDs for each battler
->>>>>>> a55c75d3
 
 static const struct ScanlineEffectParams sIntroScanlineParams16Bit =
 {
