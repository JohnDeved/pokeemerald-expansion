#include "global.h"
#include "battle.h"
#include "battle_anim.h"
#include "battle_ai_main.h"
#include "battle_ai_util.h"
#include "battle_arena.h"
#include "battle_controllers.h"
#include "battle_interface.h"
#include "battle_main.h"
#include "battle_message.h"
#include "battle_pyramid.h"
#include "battle_scripts.h"
#include "battle_setup.h"
#include "battle_tower.h"
#include "battle_util.h"
#include "berry.h"
#include "bg.h"
#include "data.h"
#include "debug.h"
#include "decompress.h"
#include "dexnav.h"
#include "dma3.h"
#include "event_data.h"
#include "evolution_scene.h"
#include "graphics.h"
#include "gpu_regs.h"
#include "international_string_util.h"
#include "item.h"
#include "link.h"
#include "link_rfu.h"
#include "load_save.h"
#include "main.h"
#include "malloc.h"
#include "m4a.h"
#include "palette.h"
#include "party_menu.h"
#include "pokeball.h"
#include "pokedex.h"
#include "pokemon.h"
#include "random.h"
#include "recorded_battle.h"
#include "roamer.h"
#include "safari_zone.h"
#include "scanline_effect.h"
#include "sound.h"
#include "sprite.h"
#include "string_util.h"
#include "strings.h"
#include "task.h"
#include "test_runner.h"
#include "text.h"
#include "trig.h"
#include "tv.h"
#include "util.h"
#include "wild_encounter.h"
#include "window.h"
#include "constants/abilities.h"
#include "constants/battle_ai.h"
#include "constants/battle_move_effects.h"
#include "constants/battle_string_ids.h"
#include "constants/battle_partner.h"
#include "constants/hold_effects.h"
#include "constants/items.h"
#include "constants/moves.h"
#include "constants/party_menu.h"
#include "constants/rgb.h"
#include "constants/songs.h"
#include "constants/trainers.h"
#include "cable_club.h"

extern const struct BgTemplate gBattleBgTemplates[];
extern const struct WindowTemplate *const gBattleWindowTemplates[];

static void CB2_InitBattleInternal(void);
static void CB2_PreInitMultiBattle(void);
static void CB2_PreInitIngamePlayerPartnerBattle(void);
static void CB2_HandleStartMultiPartnerBattle(void);
static void CB2_HandleStartMultiBattle(void);
static void CB2_HandleStartBattle(void);
static void TryCorrectShedinjaLanguage(struct Pokemon *mon);
static u8 CreateNPCTrainerParty(struct Pokemon *party, u16 trainerNum, bool8 firstTrainer);
static void BattleMainCB1(void);
static void CB2_EndLinkBattle(void);
static void EndLinkBattleInSteps(void);
static void CB2_InitAskRecordBattle(void);
static void CB2_AskRecordBattle(void);
static void AskRecordBattle(void);
static void SpriteCB_MoveWildMonToRight(struct Sprite *sprite);
static void SpriteCB_WildMonShowHealthbox(struct Sprite *sprite);
static void SpriteCB_WildMonAnimate(struct Sprite *sprite);
static void SpriteCB_AnimFaintOpponent(struct Sprite *sprite);
static void SpriteCB_BlinkVisible(struct Sprite *sprite);
static void SpriteCB_Idle(struct Sprite *sprite);
static void SpriteCB_BattleSpriteSlideLeft(struct Sprite *sprite);
static void TurnValuesCleanUp(bool8 var0);
static void SpriteCB_BounceEffect(struct Sprite *sprite);
static void BattleStartClearSetData(void);
static void DoBattleIntro(void);
static void TryDoEventsBeforeFirstTurn(void);
static void HandleTurnActionSelectionState(void);
static void RunTurnActionsFunctions(void);
static void SetActionsAndBattlersTurnOrder(void);
static void UpdateBattlerPartyOrdersOnSwitch(u32 battler);
static bool8 AllAtActionConfirmed(void);
static void TryChangeTurnOrder(void);
static void TryChangingTurnOrderEffects(u32 battler1, u32 battler2);
static void CheckChangingTurnOrderEffects(void);
static void FreeResetData_ReturnToOvOrDoEvolutions(void);
static void ReturnFromBattleToOverworld(void);
static void TryEvolvePokemon(void);
static void WaitForEvoSceneToFinish(void);
static void HandleEndTurn_ContinueBattle(void);
static void HandleEndTurn_BattleWon(void);
static void HandleEndTurn_BattleLost(void);
static void HandleEndTurn_RanFromBattle(void);
static void HandleEndTurn_MonFled(void);
static void HandleEndTurn_FinishBattle(void);
static void SpriteCB_UnusedBattleInit(struct Sprite *sprite);
static void SpriteCB_UnusedBattleInit_Main(struct Sprite *sprite);
static u32 Crc32B (const u8 *data, u32 size);
static u32 GeneratePartyHash(const struct Trainer *trainer, u32 i);

EWRAM_DATA u16 gBattle_BG0_X = 0;
EWRAM_DATA u16 gBattle_BG0_Y = 0;
EWRAM_DATA u16 gBattle_BG1_X = 0;
EWRAM_DATA u16 gBattle_BG1_Y = 0;
EWRAM_DATA u16 gBattle_BG2_X = 0;
EWRAM_DATA u16 gBattle_BG2_Y = 0;
EWRAM_DATA u16 gBattle_BG3_X = 0;
EWRAM_DATA u16 gBattle_BG3_Y = 0;
EWRAM_DATA u16 gBattle_WIN0H = 0;
EWRAM_DATA u16 gBattle_WIN0V = 0;
EWRAM_DATA u16 gBattle_WIN1H = 0;
EWRAM_DATA u16 gBattle_WIN1V = 0;
EWRAM_DATA u8 gDisplayedStringBattle[425] = {0}; // Increased in size to fit Juan's defeat text (SootopolisCity_Gym_1F_Text_JuanDefeat)
EWRAM_DATA u8 gBattleTextBuff1[TEXT_BUFF_ARRAY_COUNT] = {0};
EWRAM_DATA u8 gBattleTextBuff2[TEXT_BUFF_ARRAY_COUNT] = {0};
EWRAM_DATA u8 gBattleTextBuff3[TEXT_BUFF_ARRAY_COUNT + 13] = {0};   // expanded for stupidly long z move names
EWRAM_DATA u32 gBattleTypeFlags = 0;
EWRAM_DATA u8 gBattleTerrain = 0;
EWRAM_DATA struct MultiPartnerMenuPokemon gMultiPartnerParty[MULTI_PARTY_SIZE] = {0};
EWRAM_DATA static struct MultiPartnerMenuPokemon* sMultiPartnerPartyBuffer = NULL;
EWRAM_DATA u8 *gBattleAnimBgTileBuffer = NULL;
EWRAM_DATA u8 *gBattleAnimBgTilemapBuffer = NULL;
EWRAM_DATA u32 gBattleControllerExecFlags = 0;
EWRAM_DATA u8 gBattlersCount = 0;
EWRAM_DATA u16 gBattlerPartyIndexes[MAX_BATTLERS_COUNT] = {0};
EWRAM_DATA u8 gBattlerPositions[MAX_BATTLERS_COUNT] = {0};
EWRAM_DATA u8 gActionsByTurnOrder[MAX_BATTLERS_COUNT] = {0};
EWRAM_DATA u8 gBattlerByTurnOrder[MAX_BATTLERS_COUNT] = {0};
EWRAM_DATA u8 gCurrentTurnActionNumber = 0;
EWRAM_DATA u8 gCurrentActionFuncId = 0;
EWRAM_DATA struct BattlePokemon gBattleMons[MAX_BATTLERS_COUNT] = {0};
EWRAM_DATA u8 gBattlerSpriteIds[MAX_BATTLERS_COUNT] = {0};
EWRAM_DATA u8 gCurrMovePos = 0;
EWRAM_DATA u8 gChosenMovePos = 0;
EWRAM_DATA u16 gCurrentMove = 0;
EWRAM_DATA u16 gChosenMove = 0;
EWRAM_DATA u16 gCalledMove = 0;
EWRAM_DATA s32 gBattleMoveDamage = 0;
EWRAM_DATA s32 gHpDealt = 0;
EWRAM_DATA s32 gBideDmg[MAX_BATTLERS_COUNT] = {0};
EWRAM_DATA u16 gLastUsedItem = 0;
EWRAM_DATA u16 gLastUsedAbility = 0;
EWRAM_DATA u8 gBattlerAttacker = 0;
EWRAM_DATA u8 gBattlerTarget = 0;
EWRAM_DATA u8 gBattlerFainted = 0;
EWRAM_DATA u8 gEffectBattler = 0;
EWRAM_DATA u8 gPotentialItemEffectBattler = 0;
EWRAM_DATA u8 gAbsentBattlerFlags = 0;
EWRAM_DATA u8 gIsCriticalHit = FALSE;
EWRAM_DATA u8 gMultiHitCounter = 0;
EWRAM_DATA const u8 *gBattlescriptCurrInstr = NULL;
EWRAM_DATA u8 gChosenActionByBattler[MAX_BATTLERS_COUNT] = {0};
EWRAM_DATA const u8 *gSelectionBattleScripts[MAX_BATTLERS_COUNT] = {NULL};
EWRAM_DATA const u8 *gPalaceSelectionBattleScripts[MAX_BATTLERS_COUNT] = {NULL};
EWRAM_DATA u16 gLastPrintedMoves[MAX_BATTLERS_COUNT] = {0};
EWRAM_DATA u16 gLastMoves[MAX_BATTLERS_COUNT] = {0};
EWRAM_DATA u16 gLastLandedMoves[MAX_BATTLERS_COUNT] = {0};
EWRAM_DATA u16 gLastHitByType[MAX_BATTLERS_COUNT] = {0};
EWRAM_DATA u16 gLastResultingMoves[MAX_BATTLERS_COUNT] = {0};
EWRAM_DATA u16 gLockedMoves[MAX_BATTLERS_COUNT] = {0};
EWRAM_DATA u16 gLastUsedMove = 0;
EWRAM_DATA u8 gLastHitBy[MAX_BATTLERS_COUNT] = {0};
EWRAM_DATA u16 gChosenMoveByBattler[MAX_BATTLERS_COUNT] = {0};
EWRAM_DATA u16 gMoveResultFlags = 0;
EWRAM_DATA u32 gHitMarker = 0;
EWRAM_DATA u8 gBideTarget[MAX_BATTLERS_COUNT] = {0};
EWRAM_DATA u32 gSideStatuses[NUM_BATTLE_SIDES] = {0};
EWRAM_DATA struct SideTimer gSideTimers[NUM_BATTLE_SIDES] = {0};
EWRAM_DATA u32 gStatuses3[MAX_BATTLERS_COUNT] = {0};
EWRAM_DATA u32 gStatuses4[MAX_BATTLERS_COUNT] = {0};
EWRAM_DATA struct DisableStruct gDisableStructs[MAX_BATTLERS_COUNT] = {0};
EWRAM_DATA u16 gPauseCounterBattle = 0;
EWRAM_DATA u16 gPaydayMoney = 0;
EWRAM_DATA u8 gBattleCommunication[BATTLE_COMMUNICATION_ENTRIES_COUNT] = {0};
EWRAM_DATA u8 gBattleOutcome = 0;
EWRAM_DATA struct ProtectStruct gProtectStructs[MAX_BATTLERS_COUNT] = {0};
EWRAM_DATA struct SpecialStatus gSpecialStatuses[MAX_BATTLERS_COUNT] = {0};
EWRAM_DATA u16 gBattleWeather = 0;
EWRAM_DATA struct WishFutureKnock gWishFutureKnock = {0};
EWRAM_DATA u16 gIntroSlideFlags = 0;
EWRAM_DATA u8 gSentPokesToOpponent[2] = {0};
EWRAM_DATA struct BattleEnigmaBerry gEnigmaBerries[MAX_BATTLERS_COUNT] = {0};
EWRAM_DATA struct BattleScripting gBattleScripting = {0};
EWRAM_DATA struct BattleStruct *gBattleStruct = NULL;
EWRAM_DATA u8 *gLinkBattleSendBuffer = NULL;
EWRAM_DATA u8 *gLinkBattleRecvBuffer = NULL;
EWRAM_DATA struct BattleResources *gBattleResources = NULL;
EWRAM_DATA u8 gActionSelectionCursor[MAX_BATTLERS_COUNT] = {0};
EWRAM_DATA u8 gMoveSelectionCursor[MAX_BATTLERS_COUNT] = {0};
EWRAM_DATA u8 gBattlerStatusSummaryTaskId[MAX_BATTLERS_COUNT] = {0};
EWRAM_DATA u8 gBattlerInMenuId = 0;
EWRAM_DATA bool8 gDoingBattleAnim = FALSE;
EWRAM_DATA u32 gTransformedPersonalities[MAX_BATTLERS_COUNT] = {0};
EWRAM_DATA bool8 gTransformedShininess[MAX_BATTLERS_COUNT] = {0};
EWRAM_DATA u8 gPlayerDpadHoldFrames = 0;
EWRAM_DATA struct BattleSpriteData *gBattleSpritesDataPtr = NULL;
EWRAM_DATA struct MonSpritesGfx *gMonSpritesGfxPtr = NULL;
EWRAM_DATA u16 gBattleMovePower = 0;
EWRAM_DATA u16 gMoveToLearn = 0;
EWRAM_DATA u32 gFieldStatuses = 0;
EWRAM_DATA struct FieldTimer gFieldTimers = {0};
EWRAM_DATA u8 gBattlerAbility = 0;
EWRAM_DATA struct QueuedStatBoost gQueuedStatBoosts[MAX_BATTLERS_COUNT] = {0};
EWRAM_DATA bool8 gHasFetchedBall = FALSE;
EWRAM_DATA u8 gLastUsedBall = 0;
EWRAM_DATA u16 gLastThrownBall = 0;
EWRAM_DATA u16 gBallToDisplay = 0;
EWRAM_DATA bool8 gLastUsedBallMenuPresent = FALSE;
EWRAM_DATA u8 gPartyCriticalHits[PARTY_SIZE] = {0};
EWRAM_DATA static u8 sTriedEvolving = 0;
EWRAM_DATA u8 gCategoryIconSpriteId = 0;

void (*gPreBattleCallback1)(void);
void (*gBattleMainFunc)(void);
struct BattleResults gBattleResults;
u8 gLeveledUpInBattle;
u8 gHealthboxSpriteIds[MAX_BATTLERS_COUNT];
u8 gMultiUsePlayerCursor;
u8 gNumberOfMovesToChoose;

static const struct ScanlineEffectParams sIntroScanlineParams16Bit =
{
    &REG_BG3HOFS, SCANLINE_EFFECT_DMACNT_16BIT, 1
};

// unused
static const struct ScanlineEffectParams sIntroScanlineParams32Bit =
{
    &REG_BG3HOFS, SCANLINE_EFFECT_DMACNT_32BIT, 1
};

const struct SpriteTemplate gUnusedBattleInitSprite =
{
    .tileTag = 0,
    .paletteTag = 0,
    .oam = &gDummyOamData,
    .anims = gDummySpriteAnimTable,
    .images = NULL,
    .affineAnims = gDummySpriteAffineAnimTable,
    .callback = SpriteCB_UnusedBattleInit,
};

static const u8 sText_ShedinjaJpnName[] = _("ヌケニン"); // Nukenin

const struct OamData gOamData_BattleSpriteOpponentSide =
{
    .y = 0,
    .affineMode = ST_OAM_AFFINE_NORMAL,
    .objMode = ST_OAM_OBJ_NORMAL,
    .bpp = ST_OAM_4BPP,
    .shape = SPRITE_SHAPE(64x64),
    .x = 0,
    .size = SPRITE_SIZE(64x64),
    .tileNum = 0,
    .priority = 2,
    .paletteNum = 0,
    .affineParam = 0,
};

const struct OamData gOamData_BattleSpritePlayerSide =
{
    .y = 0,
    .affineMode = ST_OAM_AFFINE_NORMAL,
    .objMode = ST_OAM_OBJ_NORMAL,
    .bpp = ST_OAM_4BPP,
    .shape = SPRITE_SHAPE(64x64),
    .x = 0,
    .size = SPRITE_SIZE(64x64),
    .tileNum = 0,
    .priority = 2,
    .paletteNum = 2,
    .affineParam = 0,
};

static const s8 sCenterToCornerVecXs[8] ={-32, -16, -16, -32, -32};

#include "data/types_info.h"

// extra args are money and ball
#define TRAINER_CLASS(trainerClass, trainerName, ...)   \
    [TRAINER_CLASS_##trainerClass] =                    \
    {                                                   \
        .name = _(trainerName),                         \
        .money = DEFAULT(5, __VA_ARGS__),               \
        .ball = DEFAULT_2(ITEM_POKE_BALL, __VA_ARGS__), \
    }

const struct TrainerClass gTrainerClasses[TRAINER_CLASS_COUNT] =
{
    TRAINER_CLASS(PKMN_TRAINER_1, "{PKMN} TRAINER"),
    TRAINER_CLASS(PKMN_TRAINER_2, "{PKMN} TRAINER"),
    TRAINER_CLASS(HIKER, "HIKER", 10),
    TRAINER_CLASS(TEAM_AQUA, "TEAM AQUA"),
    TRAINER_CLASS(PKMN_BREEDER, "{PKMN} BREEDER", 10, B_TRAINER_CLASS_POKE_BALLS >= GEN_8 ? ITEM_HEAL_BALL : ITEM_FRIEND_BALL),
    TRAINER_CLASS(COOLTRAINER, "COOLTRAINER", 12, ITEM_ULTRA_BALL),
    TRAINER_CLASS(BIRD_KEEPER, "BIRD KEEPER", 8),
    TRAINER_CLASS(COLLECTOR, "COLLECTOR", 15, ITEM_PREMIER_BALL),
    TRAINER_CLASS(SWIMMER_M, "SWIMMER♂", 2, ITEM_DIVE_BALL),
    TRAINER_CLASS(TEAM_MAGMA, "TEAM MAGMA"),
    TRAINER_CLASS(EXPERT, "EXPERT", 10),
    TRAINER_CLASS(AQUA_ADMIN, "AQUA ADMIN", 10),
    TRAINER_CLASS(BLACK_BELT, "BLACK BELT", 8, ITEM_ULTRA_BALL),
    TRAINER_CLASS(AQUA_LEADER, "AQUA LEADER", 20, ITEM_MASTER_BALL),
    TRAINER_CLASS(HEX_MANIAC, "HEX MANIAC", 6),
    TRAINER_CLASS(AROMA_LADY, "AROMA LADY", 10),
    TRAINER_CLASS(RUIN_MANIAC, "RUIN MANIAC", 15),
    TRAINER_CLASS(INTERVIEWER, "INTERVIEWER", 12),
    TRAINER_CLASS(TUBER_F, "TUBER", 1),
    TRAINER_CLASS(TUBER_M, "TUBER", 1),
    TRAINER_CLASS(LADY, "LADY", 50),
    TRAINER_CLASS(BEAUTY, "BEAUTY", 20),
    TRAINER_CLASS(RICH_BOY, "RICH BOY", 50),
    TRAINER_CLASS(POKEMANIAC, "POKéMANIAC", 15),
    TRAINER_CLASS(GUITARIST, "GUITARIST", 8),
    TRAINER_CLASS(KINDLER, "KINDLER", 8),
    TRAINER_CLASS(CAMPER, "CAMPER", 4),
    TRAINER_CLASS(PICNICKER, "PICNICKER", 4),
    TRAINER_CLASS(BUG_MANIAC, "BUG MANIAC", 15),
    TRAINER_CLASS(PSYCHIC, "PSYCHIC", 6),
    TRAINER_CLASS(GENTLEMAN, "GENTLEMAN", 20, ITEM_LUXURY_BALL),
    TRAINER_CLASS(ELITE_FOUR, "ELITE FOUR", 25, ITEM_ULTRA_BALL),
    TRAINER_CLASS(LEADER, "LEADER", 25),
    TRAINER_CLASS(SCHOOL_KID, "SCHOOL KID"),
    TRAINER_CLASS(SR_AND_JR, "SR. AND JR.", 4),
    TRAINER_CLASS(WINSTRATE, "WINSTRATE", 10),
    TRAINER_CLASS(POKEFAN, "POKéFAN", 20),
    TRAINER_CLASS(YOUNGSTER, "YOUNGSTER", 4),
    TRAINER_CLASS(CHAMPION, "CHAMPION", 50),
    TRAINER_CLASS(FISHERMAN, "FISHERMAN", 10, B_TRAINER_CLASS_POKE_BALLS >= GEN_8 ? ITEM_DIVE_BALL : ITEM_LURE_BALL),
    TRAINER_CLASS(TRIATHLETE, "TRIATHLETE", 10),
    TRAINER_CLASS(DRAGON_TAMER, "DRAGON TAMER", 12),
    TRAINER_CLASS(NINJA_BOY, "NINJA BOY", 3),
    TRAINER_CLASS(BATTLE_GIRL, "BATTLE GIRL", 6),
    TRAINER_CLASS(PARASOL_LADY, "PARASOL LADY", 10),
    TRAINER_CLASS(SWIMMER_F, "SWIMMER♀", 2, ITEM_DIVE_BALL),
    TRAINER_CLASS(TWINS, "TWINS", 3),
    TRAINER_CLASS(SAILOR, "SAILOR", 8),
    TRAINER_CLASS(COOLTRAINER_2, "COOLTRAINER", 5, ITEM_ULTRA_BALL),
    TRAINER_CLASS(MAGMA_ADMIN, "MAGMA ADMIN", 10),
    TRAINER_CLASS(RIVAL, "{PKMN} TRAINER", 15),
    TRAINER_CLASS(BUG_CATCHER, "BUG CATCHER", 4),
    TRAINER_CLASS(PKMN_RANGER, "{PKMN} RANGER", 12),
    TRAINER_CLASS(MAGMA_LEADER, "MAGMA LEADER", 20, ITEM_MASTER_BALL),
    TRAINER_CLASS(LASS, "LASS", 4),
    TRAINER_CLASS(YOUNG_COUPLE, "YOUNG COUPLE", 8),
    TRAINER_CLASS(OLD_COUPLE, "OLD COUPLE", 10),
    TRAINER_CLASS(SIS_AND_BRO, "SIS AND BRO", 3),
    TRAINER_CLASS(SALON_MAIDEN, "SALON MAIDEN"),
    TRAINER_CLASS(DOME_ACE, "DOME ACE"),
    TRAINER_CLASS(PALACE_MAVEN, "PALACE MAVEN"),
    TRAINER_CLASS(ARENA_TYCOON, "ARENA TYCOON"),
    TRAINER_CLASS(FACTORY_HEAD, "FACTORY HEAD"),
    TRAINER_CLASS(PIKE_QUEEN, "PIKE QUEEN"),
    TRAINER_CLASS(PYRAMID_KING, "PYRAMID KING"),
    TRAINER_CLASS(RS_PROTAG, "{PKMN} TRAINER"),
};

static void (* const sTurnActionsFuncsTable[])(void) =
{
    [B_ACTION_USE_MOVE]               = HandleAction_UseMove,
    [B_ACTION_USE_ITEM]               = HandleAction_UseItem,
    [B_ACTION_SWITCH]                 = HandleAction_Switch,
    [B_ACTION_RUN]                    = HandleAction_Run,
    [B_ACTION_SAFARI_WATCH_CAREFULLY] = HandleAction_WatchesCarefully,
    [B_ACTION_SAFARI_BALL]            = HandleAction_SafariZoneBallThrow,
    [B_ACTION_SAFARI_POKEBLOCK]       = HandleAction_ThrowPokeblock,
    [B_ACTION_SAFARI_GO_NEAR]         = HandleAction_GoNear,
    [B_ACTION_SAFARI_RUN]             = HandleAction_SafariZoneRun,
    [B_ACTION_WALLY_THROW]            = HandleAction_WallyBallThrow,
    [B_ACTION_EXEC_SCRIPT]            = HandleAction_RunBattleScript,
    [B_ACTION_TRY_FINISH]             = HandleAction_TryFinish,
    [B_ACTION_FINISHED]               = HandleAction_ActionFinished,
    [B_ACTION_NOTHING_FAINTED]        = HandleAction_NothingIsFainted,
    [B_ACTION_THROW_BALL]             = HandleAction_ThrowBall,
};

static void (* const sEndTurnFuncsTable[])(void) =
{
    [0]                           = HandleEndTurn_ContinueBattle,
    [B_OUTCOME_WON]               = HandleEndTurn_BattleWon,
    [B_OUTCOME_LOST]              = HandleEndTurn_BattleLost,
    [B_OUTCOME_DREW]              = HandleEndTurn_BattleLost,
    [B_OUTCOME_RAN]               = HandleEndTurn_RanFromBattle,
    [B_OUTCOME_PLAYER_TELEPORTED] = HandleEndTurn_FinishBattle,
    [B_OUTCOME_MON_FLED]          = HandleEndTurn_MonFled,
    [B_OUTCOME_CAUGHT]            = HandleEndTurn_FinishBattle,
    [B_OUTCOME_NO_SAFARI_BALLS]   = HandleEndTurn_FinishBattle,
    [B_OUTCOME_FORFEITED]         = HandleEndTurn_FinishBattle,
    [B_OUTCOME_MON_TELEPORTED]    = HandleEndTurn_FinishBattle,
};

const u8 gStatusConditionString_PoisonJpn[] = _("どく$$$$$");
const u8 gStatusConditionString_SleepJpn[] = _("ねむり$$$$");
const u8 gStatusConditionString_ParalysisJpn[] = _("まひ$$$$$");
const u8 gStatusConditionString_BurnJpn[] = _("やけど$$$$");
const u8 gStatusConditionString_IceJpn[] = _("こおり$$$$");
const u8 gStatusConditionString_ConfusionJpn[] = _("こんらん$$$");
const u8 gStatusConditionString_LoveJpn[] = _("メロメロ$$$");

const u8 *const gStatusConditionStringsTable[][2] =
{
    {gStatusConditionString_PoisonJpn, gText_Poison},
    {gStatusConditionString_SleepJpn, gText_Sleep},
    {gStatusConditionString_ParalysisJpn, gText_Paralysis},
    {gStatusConditionString_BurnJpn, gText_Burn},
    {gStatusConditionString_IceJpn, gText_Ice},
    {gStatusConditionString_ConfusionJpn, gText_Confusion},
    {gStatusConditionString_LoveJpn, gText_Love}
};

void CB2_InitBattle(void)
{
    if (!gTestRunnerEnabled)
        MoveSaveBlocks_ResetHeap();
    AllocateBattleResources();
    AllocateBattleSpritesData();
    AllocateMonSpritesGfx();
    RecordedBattle_ClearFrontierPassFlag();

    if (gBattleTypeFlags & BATTLE_TYPE_MULTI)
    {
        if (gBattleTypeFlags & BATTLE_TYPE_RECORDED)
        {
            CB2_InitBattleInternal();
        }
        else if (!(gBattleTypeFlags & BATTLE_TYPE_INGAME_PARTNER))
        {
            HandleLinkBattleSetup();
            SetMainCallback2(CB2_PreInitMultiBattle);
        }
        else
        {
            SetMainCallback2(CB2_PreInitIngamePlayerPartnerBattle);
        }
        gBattleCommunication[MULTIUSE_STATE] = 0;
    }
    else
    {
        CB2_InitBattleInternal();
    }
}

static void CB2_InitBattleInternal(void)
{
    s32 i;

    SetHBlankCallback(NULL);
    SetVBlankCallback(NULL);

    CpuFill32(0, (void *)(VRAM), VRAM_SIZE);

    SetGpuReg(REG_OFFSET_MOSAIC, 0);
    SetGpuReg(REG_OFFSET_WIN0H, DISPLAY_WIDTH);
    SetGpuReg(REG_OFFSET_WIN0V, WIN_RANGE(DISPLAY_HEIGHT / 2, DISPLAY_HEIGHT / 2 + 1));
    SetGpuReg(REG_OFFSET_WININ, 0);
    SetGpuReg(REG_OFFSET_WINOUT, 0);

    gBattle_WIN0H = DISPLAY_WIDTH;

    if (gBattleTypeFlags & BATTLE_TYPE_INGAME_PARTNER && gPartnerTrainerId < TRAINER_PARTNER(PARTNER_NONE))
    {
        gBattle_WIN0V = DISPLAY_HEIGHT - 1;
        gBattle_WIN1H = DISPLAY_WIDTH;
        gBattle_WIN1V = 32;
    }
    else
    {
        gBattle_WIN0V = WIN_RANGE(DISPLAY_HEIGHT / 2, DISPLAY_HEIGHT / 2 + 1);
        ScanlineEffect_Clear();

        for (i = 0; i < DISPLAY_HEIGHT / 2; i++)
        {
            gScanlineEffectRegBuffers[0][i] = 0xF0;
            gScanlineEffectRegBuffers[1][i] = 0xF0;
        }

        for (; i < DISPLAY_HEIGHT; i++)
        {
            gScanlineEffectRegBuffers[0][i] = 0xFF10;
            gScanlineEffectRegBuffers[1][i] = 0xFF10;
        }

        ScanlineEffect_SetParams(sIntroScanlineParams16Bit);
    }

    ResetPaletteFade();
    gBattle_BG0_X = 0;
    gBattle_BG0_Y = 0;
    gBattle_BG1_X = 0;
    gBattle_BG1_Y = 0;
    gBattle_BG2_X = 0;
    gBattle_BG2_Y = 0;
    gBattle_BG3_X = 0;
    gBattle_BG3_Y = 0;

#if DEBUG_OVERWORLD_MENU == TRUE
    if (!gIsDebugBattle)
#endif
    {
        gBattleTerrain = BattleSetup_GetTerrainId();
    }
    if (gBattleTypeFlags & BATTLE_TYPE_RECORDED)
        gBattleTerrain = BATTLE_TERRAIN_BUILDING;

    if (gBattleTypeFlags & BATTLE_TYPE_TRAINER && !(gBattleTypeFlags & (BATTLE_TYPE_FRONTIER
                                                                        | BATTLE_TYPE_EREADER_TRAINER
                                                                        | BATTLE_TYPE_TRAINER_HILL)))
    {
        gBattleTypeFlags |= (IsTrainerDoubleBattle(gTrainerBattleOpponent_A) ? BATTLE_TYPE_DOUBLE : 0);
    }

    InitBattleBgsVideo();
    LoadBattleTextboxAndBackground();
    ResetSpriteData();
    ResetTasks();
    DrawBattleEntryBackground();
    FreeAllSpritePalettes();
    gReservedSpritePaletteCount = MAX_BATTLERS_COUNT;
    SetVBlankCallback(VBlankCB_Battle);
    SetUpBattleVarsAndBirchZigzagoon();

    if (gBattleTypeFlags & BATTLE_TYPE_MULTI && gBattleTypeFlags & BATTLE_TYPE_BATTLE_TOWER)
        SetMainCallback2(CB2_HandleStartMultiPartnerBattle);
    else if (gBattleTypeFlags & BATTLE_TYPE_MULTI && gBattleTypeFlags & BATTLE_TYPE_INGAME_PARTNER)
        SetMainCallback2(CB2_HandleStartMultiPartnerBattle);
    else if (gBattleTypeFlags & BATTLE_TYPE_MULTI)
        SetMainCallback2(CB2_HandleStartMultiBattle);
    else
        SetMainCallback2(CB2_HandleStartBattle);

#if DEBUG_OVERWORLD_MENU == TRUE
    if (!gIsDebugBattle)
#endif
    {
        if (!(gBattleTypeFlags & (BATTLE_TYPE_LINK | BATTLE_TYPE_RECORDED)))
        {
            CreateNPCTrainerParty(&gEnemyParty[0], gTrainerBattleOpponent_A, TRUE);
            if (gBattleTypeFlags & BATTLE_TYPE_TWO_OPPONENTS && !BATTLE_TWO_VS_ONE_OPPONENT)
                CreateNPCTrainerParty(&gEnemyParty[PARTY_SIZE / 2], gTrainerBattleOpponent_B, FALSE);
            SetWildMonHeldItem();
            CalculateEnemyPartyCount();
        }
    }

    gMain.inBattle = TRUE;
    gSaveBlock2Ptr->frontier.disableRecordBattle = FALSE;

    for (i = 0; i < PARTY_SIZE; i++)
    {
        AdjustFriendship(&gPlayerParty[i], FRIENDSHIP_EVENT_LEAGUE_BATTLE);

        // Apply party-wide start-of-battle form changes for both sides.
        TryFormChange(i, B_SIDE_PLAYER, FORM_CHANGE_BEGIN_BATTLE);
        TryFormChange(i, B_SIDE_OPPONENT, FORM_CHANGE_BEGIN_BATTLE);
    }

    gBattleCommunication[MULTIUSE_STATE] = 0;
}

#define BUFFER_PARTY_VS_SCREEN_STATUS(party, flags, i)                      \
    for ((i) = 0; (i) < PARTY_SIZE; (i)++)                                  \
    {                                                                       \
        u16 species = GetMonData(&(party)[(i)], MON_DATA_SPECIES_OR_EGG);   \
        u16 hp = GetMonData(&(party)[(i)], MON_DATA_HP);                    \
        u32 status = GetMonData(&(party)[(i)], MON_DATA_STATUS);            \
                                                                            \
        if (species == SPECIES_NONE)                                        \
            continue;                                                       \
                                                                            \
        /* Is healthy mon? */                                               \
        if (species != SPECIES_EGG && hp != 0 && status == 0)               \
            (flags) |= 1 << (i) * 2;                                        \
                                                                            \
        if (species == SPECIES_NONE) /* Redundant */                        \
            continue;                                                       \
                                                                            \
        /* Is Egg or statused? */                                           \
        if (hp != 0 && (species == SPECIES_EGG || status != 0))             \
            (flags) |= 2 << (i) * 2;                                        \
                                                                            \
        if (species == SPECIES_NONE) /* Redundant */                        \
            continue;                                                       \
                                                                            \
        /* Is fainted? */                                                   \
        if (species != SPECIES_EGG && hp == 0)                              \
            (flags) |= 3 << (i) * 2;                                        \
    }

// For Vs Screen at link battle start
static void BufferPartyVsScreenHealth_AtStart(void)
{
    u16 flags = 0;
    s32 i;

    BUFFER_PARTY_VS_SCREEN_STATUS(gPlayerParty, flags, i);
    gBattleStruct->multiBuffer.linkBattlerHeader.vsScreenHealthFlagsLo = flags;
    *(&gBattleStruct->multiBuffer.linkBattlerHeader.vsScreenHealthFlagsHi) = flags >> 8;
    gBattleStruct->multiBuffer.linkBattlerHeader.vsScreenHealthFlagsHi |= FlagGet(FLAG_SYS_FRONTIER_PASS) << 7;
}

static void SetPlayerBerryDataInBattleStruct(void)
{
    s32 i;
    struct BattleStruct *battleStruct = gBattleStruct;
    struct BattleEnigmaBerry *battleBerry = &battleStruct->multiBuffer.linkBattlerHeader.battleEnigmaBerry;

    if (IsEnigmaBerryValid() == TRUE)
    {
    #if FREE_ENIGMA_BERRY == FALSE
        for (i = 0; i < BERRY_NAME_LENGTH; i++)
            battleBerry->name[i] = gSaveBlock1Ptr->enigmaBerry.berry.name[i];
        battleBerry->name[i] = EOS;

        for (i = 0; i < BERRY_ITEM_EFFECT_COUNT; i++)
            battleBerry->itemEffect[i] = gSaveBlock1Ptr->enigmaBerry.itemEffect[i];

        battleBerry->holdEffect = gSaveBlock1Ptr->enigmaBerry.holdEffect;
        battleBerry->holdEffectParam = gSaveBlock1Ptr->enigmaBerry.holdEffectParam;
    #endif //FREE_ENIGMA_BERRY
    }
    else
    {
        const struct Berry *berryData = GetBerryInfo(ItemIdToBerryType(ITEM_ENIGMA_BERRY_E_READER));

        for (i = 0; i < BERRY_NAME_LENGTH; i++)
            battleBerry->name[i] = berryData->name[i];
        battleBerry->name[i] = EOS;

        for (i = 0; i < BERRY_ITEM_EFFECT_COUNT; i++)
            battleBerry->itemEffect[i] = 0;

        battleBerry->holdEffect = HOLD_EFFECT_NONE;
        battleBerry->holdEffectParam = 0;
    }
}

static void SetAllPlayersBerryData(void)
{
    s32 i, j;

    if (!(gBattleTypeFlags & BATTLE_TYPE_LINK))
    {
        if (IsEnigmaBerryValid() == TRUE)
        {
        #if FREE_ENIGMA_BERRY == FALSE
            for (i = 0; i < BERRY_NAME_LENGTH; i++)
            {
                gEnigmaBerries[0].name[i] = gSaveBlock1Ptr->enigmaBerry.berry.name[i];
                gEnigmaBerries[2].name[i] = gSaveBlock1Ptr->enigmaBerry.berry.name[i];
            }
            gEnigmaBerries[0].name[i] = EOS;
            gEnigmaBerries[2].name[i] = EOS;

            for (i = 0; i < BERRY_ITEM_EFFECT_COUNT; i++)
            {
                gEnigmaBerries[0].itemEffect[i] = gSaveBlock1Ptr->enigmaBerry.itemEffect[i];
                gEnigmaBerries[2].itemEffect[i] = gSaveBlock1Ptr->enigmaBerry.itemEffect[i];
            }

            gEnigmaBerries[0].holdEffect = gSaveBlock1Ptr->enigmaBerry.holdEffect;
            gEnigmaBerries[2].holdEffect = gSaveBlock1Ptr->enigmaBerry.holdEffect;
            gEnigmaBerries[0].holdEffectParam = gSaveBlock1Ptr->enigmaBerry.holdEffectParam;
            gEnigmaBerries[2].holdEffectParam = gSaveBlock1Ptr->enigmaBerry.holdEffectParam;
        #endif //FREE_ENIGMA_BERRY
        }
        else
        {
            const struct Berry *berryData = GetBerryInfo(ItemIdToBerryType(ITEM_ENIGMA_BERRY_E_READER));

            for (i = 0; i < BERRY_NAME_LENGTH; i++)
            {
                gEnigmaBerries[0].name[i] = berryData->name[i];
                gEnigmaBerries[2].name[i] = berryData->name[i];
            }
            gEnigmaBerries[0].name[i] = EOS;
            gEnigmaBerries[2].name[i] = EOS;

            for (i = 0; i < BERRY_ITEM_EFFECT_COUNT; i++)
            {
                gEnigmaBerries[0].itemEffect[i] = 0;
                gEnigmaBerries[2].itemEffect[i] = 0;
            }

            gEnigmaBerries[0].holdEffect = HOLD_EFFECT_NONE;
            gEnigmaBerries[2].holdEffect = HOLD_EFFECT_NONE;
            gEnigmaBerries[0].holdEffectParam = 0;
            gEnigmaBerries[2].holdEffectParam = 0;
        }
    }
    else
    {
        s32 numPlayers;
        struct BattleEnigmaBerry *src;
        u32 battler;

        if (gBattleTypeFlags & BATTLE_TYPE_MULTI)
        {
            if (gBattleTypeFlags & BATTLE_TYPE_BATTLE_TOWER)
                numPlayers = 2;
            else
                numPlayers = 4;

            for (i = 0; i < numPlayers; i++)
            {
                src = (struct BattleEnigmaBerry *)(gBlockRecvBuffer[i] + 2);
                battler = gLinkPlayers[i].id;

                for (j = 0; j < BERRY_NAME_LENGTH; j++)
                    gEnigmaBerries[battler].name[j] = src->name[j];
                gEnigmaBerries[battler].name[j] = EOS;

                for (j = 0; j < BERRY_ITEM_EFFECT_COUNT; j++)
                    gEnigmaBerries[battler].itemEffect[j] = src->itemEffect[j];

                gEnigmaBerries[battler].holdEffect = src->holdEffect;
                gEnigmaBerries[battler].holdEffectParam = src->holdEffectParam;
            }
        }
        else
        {
            for (i = 0; i < 2; i++)
            {
                src = (struct BattleEnigmaBerry *)(gBlockRecvBuffer[i] + 2);

                for (j = 0; j < BERRY_NAME_LENGTH; j++)
                {
                    gEnigmaBerries[i].name[j] = src->name[j];
                    gEnigmaBerries[i + 2].name[j] = src->name[j];
                }
                gEnigmaBerries[i].name[j] = EOS;
                gEnigmaBerries[i + 2].name[j] = EOS;

                for (j = 0; j < BERRY_ITEM_EFFECT_COUNT; j++)
                {
                    gEnigmaBerries[i].itemEffect[j] = src->itemEffect[j];
                    gEnigmaBerries[i + 2].itemEffect[j] = src->itemEffect[j];
                }

                gEnigmaBerries[i].holdEffect = src->holdEffect;
                gEnigmaBerries[i + 2].holdEffect = src->holdEffect;
                gEnigmaBerries[i].holdEffectParam = src->holdEffectParam;
                gEnigmaBerries[i + 2].holdEffectParam = src->holdEffectParam;
            }
        }
    }
}

// This was inlined in Ruby/Sapphire
static void FindLinkBattleMaster(u8 numPlayers, u8 multiPlayerId)
{
    u8 found = 0;

    // If player 1 is playing the minimum version, player 1 is master.
    if (gBlockRecvBuffer[0][0] == 0x100)
    {
        if (multiPlayerId == 0)
            gBattleTypeFlags |= BATTLE_TYPE_IS_MASTER | BATTLE_TYPE_TRAINER;
        else
            gBattleTypeFlags |= BATTLE_TYPE_TRAINER;
        found++;
    }

    if (found == 0)
    {
        // If multiple different versions are being used, player 1 is master.
        s32 i;

        for (i = 0; i < numPlayers; i++)
        {
            if (gBlockRecvBuffer[0][0] != gBlockRecvBuffer[i][0])
                break;
        }

        if (i == numPlayers)
        {
            if (multiPlayerId == 0)
                gBattleTypeFlags |= BATTLE_TYPE_IS_MASTER | BATTLE_TYPE_TRAINER;
            else
                gBattleTypeFlags |= BATTLE_TYPE_TRAINER;
            found++;
        }

        if (found == 0)
        {
            // Lowest index player with the highest game version is master.
            for (i = 0; i < numPlayers; i++)
            {
                if (gBlockRecvBuffer[i][0] == 0x300 && i != multiPlayerId)
                {
                    if (i < multiPlayerId)
                        break;
                }
                if (gBlockRecvBuffer[i][0] > 0x300 && i != multiPlayerId)
                    break;
            }

            if (i == numPlayers)
                gBattleTypeFlags |= BATTLE_TYPE_IS_MASTER | BATTLE_TYPE_TRAINER;
            else
                gBattleTypeFlags |= BATTLE_TYPE_TRAINER;
        }
    }
}

static void CB2_HandleStartBattle(void)
{
    u8 playerMultiplayerId;
    u8 enemyMultiplayerId;

    RunTasks();
    AnimateSprites();
    BuildOamBuffer();

    playerMultiplayerId = GetMultiplayerId();
    gBattleScripting.multiplayerId = playerMultiplayerId;
    enemyMultiplayerId = playerMultiplayerId ^ BIT_SIDE;

    switch (gBattleCommunication[MULTIUSE_STATE])
    {
    case 0:
        if (!IsDma3ManagerBusyWithBgCopy())
        {
            ShowBg(0);
            ShowBg(1);
            ShowBg(2);
            ShowBg(3);
            FillAroundBattleWindows();
            gBattleCommunication[MULTIUSE_STATE] = 1;
        }
        if (gWirelessCommType)
            LoadWirelessStatusIndicatorSpriteGfx();
        break;
    case 1:
        if (gBattleTypeFlags & BATTLE_TYPE_LINK)
        {
            if (gReceivedRemoteLinkPlayers)
            {
                if (IsLinkTaskFinished())
                {
                    // 0x300
                    *(&gBattleStruct->multiBuffer.linkBattlerHeader.versionSignatureLo) = 0;
                    *(&gBattleStruct->multiBuffer.linkBattlerHeader.versionSignatureHi) = 3;
                    BufferPartyVsScreenHealth_AtStart();
                    SetPlayerBerryDataInBattleStruct();

                    if (gTrainerBattleOpponent_A == TRAINER_UNION_ROOM)
                    {
                        gLinkPlayers[0].id = 0;
                        gLinkPlayers[1].id = 1;
                    }

                    SendBlock(BitmaskAllOtherLinkPlayers(), &gBattleStruct->multiBuffer.linkBattlerHeader, sizeof(gBattleStruct->multiBuffer.linkBattlerHeader));
                    gBattleCommunication[MULTIUSE_STATE] = 2;
                }
                if (gWirelessCommType)
                    CreateWirelessStatusIndicatorSprite(0, 0);
            }
        }
        else
        {
            if (!(gBattleTypeFlags & BATTLE_TYPE_RECORDED))
                gBattleTypeFlags |= BATTLE_TYPE_IS_MASTER;
            gBattleCommunication[MULTIUSE_STATE] = 15;
            SetAllPlayersBerryData();
        }
        break;
    case 2:
        if ((GetBlockReceivedStatus() & 3) == 3)
        {
            u8 taskId;

            ResetBlockReceivedFlags();
            FindLinkBattleMaster(2, playerMultiplayerId);
            SetAllPlayersBerryData();
            taskId = CreateTask(InitLinkBattleVsScreen, 0);
            gTasks[taskId].data[1] = 0x10E;
            gTasks[taskId].data[2] = 0x5A;
            gTasks[taskId].data[5] = 0;
            gTasks[taskId].data[3] = gBattleStruct->multiBuffer.linkBattlerHeader.vsScreenHealthFlagsLo | (gBattleStruct->multiBuffer.linkBattlerHeader.vsScreenHealthFlagsHi << 8);
            gTasks[taskId].data[4] = gBlockRecvBuffer[enemyMultiplayerId][1];
            RecordedBattle_SetFrontierPassFlagFromHword(gBlockRecvBuffer[playerMultiplayerId][1]);
            RecordedBattle_SetFrontierPassFlagFromHword(gBlockRecvBuffer[enemyMultiplayerId][1]);
            gBattleCommunication[MULTIUSE_STATE]++;
        }
        break;
    case 3:
        // Link battle, send/receive party Pokémon 2 at a time
        if (IsLinkTaskFinished())
        {
            // Send Pokémon 1-2
            SendBlock(BitmaskAllOtherLinkPlayers(), gPlayerParty, sizeof(struct Pokemon) * 2);
            gBattleCommunication[MULTIUSE_STATE]++;
        }
        break;
    case 4:
        if ((GetBlockReceivedStatus() & 3) == 3)
        {
            // Recv Pokémon 1-2
            ResetBlockReceivedFlags();
            memcpy(gEnemyParty, gBlockRecvBuffer[enemyMultiplayerId], sizeof(struct Pokemon) * 2);
            gBattleCommunication[MULTIUSE_STATE]++;
        }
        break;
    case 7:
        if (IsLinkTaskFinished())
        {
            // Send Pokémon 3-4
            SendBlock(BitmaskAllOtherLinkPlayers(), &gPlayerParty[2], sizeof(struct Pokemon) * 2);
            gBattleCommunication[MULTIUSE_STATE]++;
        }
        break;
    case 8:
        if ((GetBlockReceivedStatus() & 3) == 3)
        {
            // Recv Pokémon 3-4
            ResetBlockReceivedFlags();
            memcpy(&gEnemyParty[2], gBlockRecvBuffer[enemyMultiplayerId], sizeof(struct Pokemon) * 2);
            gBattleCommunication[MULTIUSE_STATE]++;
        }
        break;
    case 11:
        if (IsLinkTaskFinished())
        {
            // Send Pokémon 5-6
            SendBlock(BitmaskAllOtherLinkPlayers(), &gPlayerParty[4], sizeof(struct Pokemon) * 2);
            gBattleCommunication[MULTIUSE_STATE]++;
        }
        break;
    case 12:
        if ((GetBlockReceivedStatus() & 3) == 3)
        {
            // Recv Pokémon 5-6
            ResetBlockReceivedFlags();
            memcpy(&gEnemyParty[4], gBlockRecvBuffer[enemyMultiplayerId], sizeof(struct Pokemon) * 2);

            TryCorrectShedinjaLanguage(&gEnemyParty[0]);
            TryCorrectShedinjaLanguage(&gEnemyParty[1]);
            TryCorrectShedinjaLanguage(&gEnemyParty[2]);
            TryCorrectShedinjaLanguage(&gEnemyParty[3]);
            TryCorrectShedinjaLanguage(&gEnemyParty[4]);
            TryCorrectShedinjaLanguage(&gEnemyParty[5]);
            gBattleCommunication[MULTIUSE_STATE]++;
        }
        break;
    case 15:
        InitBattleControllers();
        RecordedBattle_SetTrainerInfo();
        gBattleCommunication[SPRITES_INIT_STATE1] = 0;
        gBattleCommunication[SPRITES_INIT_STATE2] = 0;
        if (gBattleTypeFlags & BATTLE_TYPE_LINK)
        {
            // Check if both players are using Emerald
            // to determine if the recorded battle rng
            // seed needs to be sent
            s32 i;
            for (i = 0; i < 2 && (gLinkPlayers[i].version & 0xFF) == VERSION_EMERALD; i++);

            if (i == 2)
                gBattleCommunication[MULTIUSE_STATE] = 16;
            else
                gBattleCommunication[MULTIUSE_STATE] = 18;
        }
        else
        {
            gBattleCommunication[MULTIUSE_STATE] = 18;
        }
        break;
    case 16:
        // Both players are using Emerald, send rng seed for recorded battle
        if (IsLinkTaskFinished())
        {
            SendBlock(BitmaskAllOtherLinkPlayers(), &gRecordedBattleRngSeed, sizeof(gRecordedBattleRngSeed));
            gBattleCommunication[MULTIUSE_STATE]++;
        }
        break;
    case 17:
        // Receive rng seed for recorded battle (only read it if partner is the link master)
        if ((GetBlockReceivedStatus() & 3) == 3)
        {
            ResetBlockReceivedFlags();
            if (!(gBattleTypeFlags & BATTLE_TYPE_IS_MASTER))
                memcpy(&gRecordedBattleRngSeed, gBlockRecvBuffer[enemyMultiplayerId], sizeof(gRecordedBattleRngSeed));
            gBattleCommunication[MULTIUSE_STATE]++;
        }
        break;
    case 18:
        // Finish, start battle
        if (BattleInitAllSprites(&gBattleCommunication[SPRITES_INIT_STATE1], &gBattleCommunication[SPRITES_INIT_STATE2]))
        {
            gPreBattleCallback1 = gMain.callback1;
            gMain.callback1 = BattleMainCB1;
            SetMainCallback2(BattleMainCB2);
            if (gBattleTypeFlags & BATTLE_TYPE_LINK)
                gBattleTypeFlags |= BATTLE_TYPE_LINK_IN_BATTLE;
        }
        break;
    // Introduce short delays between sending party Pokémon for link
    case 5:
    case 9:
    case 13:
        gBattleCommunication[MULTIUSE_STATE]++;
        gBattleCommunication[1] = 1;
    case 6:
    case 10:
    case 14:
        if (--gBattleCommunication[1] == 0)
            gBattleCommunication[MULTIUSE_STATE]++;
        break;
    }
}

static void CB2_HandleStartMultiPartnerBattle(void)
{
    u8 playerMultiplayerId;
    u8 partnerMultiplayerId;

    RunTasks();
    AnimateSprites();
    BuildOamBuffer();

    playerMultiplayerId = GetMultiplayerId();
    gBattleScripting.multiplayerId = playerMultiplayerId;
    partnerMultiplayerId = playerMultiplayerId ^ BIT_SIDE;

    switch (gBattleCommunication[MULTIUSE_STATE])
    {
    case 0:
        if (!IsDma3ManagerBusyWithBgCopy())
        {
            ShowBg(0);
            ShowBg(1);
            ShowBg(2);
            ShowBg(3);
            FillAroundBattleWindows();
            gBattleCommunication[MULTIUSE_STATE] = 1;
        }
        if (gWirelessCommType)
            LoadWirelessStatusIndicatorSpriteGfx();
        // fall through
    case 1:
        if (gBattleTypeFlags & BATTLE_TYPE_LINK)
        {
            if (gReceivedRemoteLinkPlayers)
            {
                u8 language;

                gLinkPlayers[0].id = 0;
                gLinkPlayers[1].id = 2;
                gLinkPlayers[2].id = 1;
                gLinkPlayers[3].id = 3;
                GetFrontierTrainerName(gLinkPlayers[2].name, gTrainerBattleOpponent_A);
                GetFrontierTrainerName(gLinkPlayers[3].name, gTrainerBattleOpponent_B);
                GetBattleTowerTrainerLanguage(&language, gTrainerBattleOpponent_A);
                gLinkPlayers[2].language = language;
                GetBattleTowerTrainerLanguage(&language, gTrainerBattleOpponent_B);
                gLinkPlayers[3].language = language;

                if (IsLinkTaskFinished())
                {
                    // 0x300
                    *(&gBattleStruct->multiBuffer.linkBattlerHeader.versionSignatureLo) = 0;
                    *(&gBattleStruct->multiBuffer.linkBattlerHeader.versionSignatureHi) = 3;
                    BufferPartyVsScreenHealth_AtStart();
                    SetPlayerBerryDataInBattleStruct();
                    SendBlock(BitmaskAllOtherLinkPlayers(), &gBattleStruct->multiBuffer.linkBattlerHeader, sizeof(gBattleStruct->multiBuffer.linkBattlerHeader));
                    gBattleCommunication[MULTIUSE_STATE] = 2;
                }

                if (gWirelessCommType)
                    CreateWirelessStatusIndicatorSprite(0, 0);
            }
        }
        else
        {
            if (!(gBattleTypeFlags & BATTLE_TYPE_RECORDED))
                gBattleTypeFlags |= BATTLE_TYPE_IS_MASTER;
            gBattleCommunication[MULTIUSE_STATE] = 13;
            SetAllPlayersBerryData();
        }
        break;
    case 2:
        if ((GetBlockReceivedStatus() & 3) == 3)
        {
            u8 taskId;

            ResetBlockReceivedFlags();
            FindLinkBattleMaster(2, playerMultiplayerId);
            SetAllPlayersBerryData();
            taskId = CreateTask(InitLinkBattleVsScreen, 0);
            gTasks[taskId].data[1] = 0x10E;
            gTasks[taskId].data[2] = 0x5A;
            gTasks[taskId].data[5] = 0;
            gTasks[taskId].data[3] = 0x145;
            gTasks[taskId].data[4] = 0x145;
            gBattleCommunication[MULTIUSE_STATE]++;
        }
        break;
    case 3:
        // Link battle, send/receive party Pokémon in groups
        if (IsLinkTaskFinished())
        {
            // Send Pokémon 1-2
            SendBlock(BitmaskAllOtherLinkPlayers(), gPlayerParty, sizeof(struct Pokemon) * 2);
            gBattleCommunication[MULTIUSE_STATE]++;
        }
        break;
    case 4:
        if ((GetBlockReceivedStatus() & 3) == 3)
        {
            // Recv partner's Pokémon 1-2, and copy partner's and own Pokémon into party positions
            ResetBlockReceivedFlags();
            if (gLinkPlayers[playerMultiplayerId].id != 0)
            {
                memcpy(gPlayerParty, gBlockRecvBuffer[partnerMultiplayerId], sizeof(struct Pokemon) * 2);
                memcpy(&gPlayerParty[MULTI_PARTY_SIZE], gBlockRecvBuffer[playerMultiplayerId], sizeof(struct Pokemon) * 2);
            }
            else
            {
                memcpy(gPlayerParty, gBlockRecvBuffer[playerMultiplayerId], sizeof(struct Pokemon) * 2);
                memcpy(&gPlayerParty[MULTI_PARTY_SIZE], gBlockRecvBuffer[partnerMultiplayerId], sizeof(struct Pokemon) * 2);
            }
            gBattleCommunication[MULTIUSE_STATE]++;
        }
        break;
    case 5:
        if (IsLinkTaskFinished())
        {
            // Send Pokémon 3
            SendBlock(BitmaskAllOtherLinkPlayers(), &gPlayerParty[2], sizeof(struct Pokemon));
            gBattleCommunication[MULTIUSE_STATE]++;
        }
        break;
    case 6:
        if ((GetBlockReceivedStatus() & 3) == 3)
        {
            // Recv partner's Pokémon 3, and copy partner's and own Pokémon into party positions
            ResetBlockReceivedFlags();
            if (gLinkPlayers[playerMultiplayerId].id != 0)
            {
                memcpy(&gPlayerParty[2], gBlockRecvBuffer[partnerMultiplayerId], sizeof(struct Pokemon));
                memcpy(&gPlayerParty[2 + MULTI_PARTY_SIZE], gBlockRecvBuffer[playerMultiplayerId], sizeof(struct Pokemon));
            }
            else
            {
                memcpy(&gPlayerParty[2], gBlockRecvBuffer[playerMultiplayerId], sizeof(struct Pokemon));
                memcpy(&gPlayerParty[2 + MULTI_PARTY_SIZE], gBlockRecvBuffer[partnerMultiplayerId], sizeof(struct Pokemon));
            }
            gBattleCommunication[MULTIUSE_STATE]++;
        }
        break;
    case 7:
        if (IsLinkTaskFinished())
        {
            // Send enemy Pokémon 1-2 to partner
            SendBlock(BitmaskAllOtherLinkPlayers(), gEnemyParty, sizeof(struct Pokemon) * 2);
            gBattleCommunication[MULTIUSE_STATE]++;
        }
        break;
    case 8:
        if ((GetBlockReceivedStatus() & 3) == 3)
        {
            // Recv enemy Pokémon 1-2 (if not master)
            ResetBlockReceivedFlags();
            if (GetMultiplayerId() != 0)
                memcpy(gEnemyParty, gBlockRecvBuffer[0], sizeof(struct Pokemon) * 2);
            gBattleCommunication[MULTIUSE_STATE]++;
        }
        break;
    case 9:
        if (IsLinkTaskFinished())
        {
            // Send enemy Pokémon 3-4 to partner
            SendBlock(BitmaskAllOtherLinkPlayers(), &gEnemyParty[2], sizeof(struct Pokemon) * 2);
            gBattleCommunication[MULTIUSE_STATE]++;
        }
        break;
    case 10:
        if ((GetBlockReceivedStatus() & 3) == 3)
        {
            // Recv enemy Pokémon 3-4 (if not master)
            ResetBlockReceivedFlags();
            if (GetMultiplayerId() != 0)
                memcpy(&gEnemyParty[2], gBlockRecvBuffer[0], sizeof(struct Pokemon) * 2);
            gBattleCommunication[MULTIUSE_STATE]++;
        }
        break;
    case 11:
        if (IsLinkTaskFinished())
        {
            // Send enemy Pokémon 5-6 to partner
            SendBlock(BitmaskAllOtherLinkPlayers(), &gEnemyParty[4], sizeof(struct Pokemon) * 2);
            gBattleCommunication[MULTIUSE_STATE]++;
        }
        break;
    case 12:
        if ((GetBlockReceivedStatus() & 3) == 3)
        {
            // Recv enemy Pokémon 5-6 (if not master)
            ResetBlockReceivedFlags();
            if (GetMultiplayerId() != 0)
                memcpy(&gEnemyParty[4], gBlockRecvBuffer[0], sizeof(struct Pokemon) * 2);

            TryCorrectShedinjaLanguage(&gPlayerParty[0]);
            TryCorrectShedinjaLanguage(&gPlayerParty[1]);
            TryCorrectShedinjaLanguage(&gPlayerParty[2]);
            TryCorrectShedinjaLanguage(&gPlayerParty[3]);
            TryCorrectShedinjaLanguage(&gPlayerParty[4]);
            TryCorrectShedinjaLanguage(&gPlayerParty[5]);
            TryCorrectShedinjaLanguage(&gEnemyParty[0]);
            TryCorrectShedinjaLanguage(&gEnemyParty[1]);
            TryCorrectShedinjaLanguage(&gEnemyParty[2]);
            TryCorrectShedinjaLanguage(&gEnemyParty[3]);
            TryCorrectShedinjaLanguage(&gEnemyParty[4]);
            TryCorrectShedinjaLanguage(&gEnemyParty[5]);
            gBattleCommunication[MULTIUSE_STATE]++;
        }
        break;
    case 13:
        InitBattleControllers();
        RecordedBattle_SetTrainerInfo();
        gBattleCommunication[SPRITES_INIT_STATE1] = 0;
        gBattleCommunication[SPRITES_INIT_STATE2] = 0;
        if (gBattleTypeFlags & BATTLE_TYPE_LINK)
            gBattleCommunication[MULTIUSE_STATE] = 14;
        else
            gBattleCommunication[MULTIUSE_STATE] = 16;
        break;
    case 14:
        // Send rng seed for recorded battle
        if (IsLinkTaskFinished())
        {
            SendBlock(BitmaskAllOtherLinkPlayers(), &gRecordedBattleRngSeed, sizeof(gRecordedBattleRngSeed));
            gBattleCommunication[MULTIUSE_STATE]++;
        }
        break;
    case 15:
        // Receive rng seed for recorded battle (only read it if partner is the link master)
        if ((GetBlockReceivedStatus() & 3) == 3)
        {
            ResetBlockReceivedFlags();
            if (!(gBattleTypeFlags & BATTLE_TYPE_IS_MASTER))
                memcpy(&gRecordedBattleRngSeed, gBlockRecvBuffer[partnerMultiplayerId], sizeof(gRecordedBattleRngSeed));
            gBattleCommunication[MULTIUSE_STATE]++;
        }
        break;
    case 16:
        // Finish, start battle
        if (BattleInitAllSprites(&gBattleCommunication[SPRITES_INIT_STATE1], &gBattleCommunication[SPRITES_INIT_STATE2]))
        {
            TrySetLinkBattleTowerEnemyPartyLevel();
            gPreBattleCallback1 = gMain.callback1;
            gMain.callback1 = BattleMainCB1;
            SetMainCallback2(BattleMainCB2);
            if (gBattleTypeFlags & BATTLE_TYPE_LINK)
                gBattleTypeFlags |= BATTLE_TYPE_LINK_IN_BATTLE;
        }
        break;
    }
}

static void SetMultiPartnerMenuParty(u8 offset)
{
    s32 i;

    for (i = 0; i < MULTI_PARTY_SIZE; i++)
    {
        gMultiPartnerParty[i].species     = GetMonData(&gPlayerParty[offset + i], MON_DATA_SPECIES);
        gMultiPartnerParty[i].heldItem    = GetMonData(&gPlayerParty[offset + i], MON_DATA_HELD_ITEM);
        GetMonData(&gPlayerParty[offset + i], MON_DATA_NICKNAME, gMultiPartnerParty[i].nickname);
        gMultiPartnerParty[i].level       = GetMonData(&gPlayerParty[offset + i], MON_DATA_LEVEL);
        gMultiPartnerParty[i].hp          = GetMonData(&gPlayerParty[offset + i], MON_DATA_HP);
        gMultiPartnerParty[i].maxhp       = GetMonData(&gPlayerParty[offset + i], MON_DATA_MAX_HP);
        gMultiPartnerParty[i].status      = GetMonData(&gPlayerParty[offset + i], MON_DATA_STATUS);
        gMultiPartnerParty[i].personality = GetMonData(&gPlayerParty[offset + i], MON_DATA_PERSONALITY);
        gMultiPartnerParty[i].gender      = GetMonGender(&gPlayerParty[offset + i]);
        StripExtCtrlCodes(gMultiPartnerParty[i].nickname);
        if (GetMonData(&gPlayerParty[offset + i], MON_DATA_LANGUAGE) != LANGUAGE_JAPANESE)
            PadNameString(gMultiPartnerParty[i].nickname, CHAR_SPACE);
    }
    memcpy(sMultiPartnerPartyBuffer, gMultiPartnerParty, sizeof(gMultiPartnerParty));
}

static void CB2_PreInitMultiBattle(void)
{
    s32 i;
    u8 playerMultiplierId;
    s32 numPlayers = MAX_BATTLERS_COUNT;
    u8 blockMask = 0xF;
    u32 *savedBattleTypeFlags;
    void (**savedCallback)(void);

    if (gBattleTypeFlags & BATTLE_TYPE_BATTLE_TOWER)
    {
        numPlayers = 2;
        blockMask = 3;
    }

    playerMultiplierId = GetMultiplayerId();
    gBattleScripting.multiplayerId = playerMultiplierId;
    savedCallback = &gBattleStruct->savedCallback;
    savedBattleTypeFlags = &gBattleStruct->savedBattleTypeFlags;

    RunTasks();
    AnimateSprites();
    BuildOamBuffer();

    switch (gBattleCommunication[MULTIUSE_STATE])
    {
    case 0:
        if (gReceivedRemoteLinkPlayers && IsLinkTaskFinished())
        {
            sMultiPartnerPartyBuffer = Alloc(sizeof(gMultiPartnerParty));
            SetMultiPartnerMenuParty(0);
            SendBlock(BitmaskAllOtherLinkPlayers(), sMultiPartnerPartyBuffer, sizeof(gMultiPartnerParty));
            gBattleCommunication[MULTIUSE_STATE]++;
        }
        break;
    case 1:
        if ((GetBlockReceivedStatus() & blockMask) == blockMask)
        {
            ResetBlockReceivedFlags();
            for (i = 0; i < numPlayers; i++)
            {
                if (i == playerMultiplierId)
                    continue;

                if (numPlayers == MAX_LINK_PLAYERS)
                {
                    if ((!(gLinkPlayers[i].id & 1) && !(gLinkPlayers[playerMultiplierId].id & 1))
                        || (gLinkPlayers[i].id & 1 && gLinkPlayers[playerMultiplierId].id & 1))
                    {
                        memcpy(gMultiPartnerParty, gBlockRecvBuffer[i], sizeof(gMultiPartnerParty));
                    }
                }
                else
                {
                    memcpy(gMultiPartnerParty, gBlockRecvBuffer[i], sizeof(gMultiPartnerParty));
                }
            }
            gBattleCommunication[MULTIUSE_STATE]++;
            *savedCallback = gMain.savedCallback;
            *savedBattleTypeFlags = gBattleTypeFlags;
            gMain.savedCallback = CB2_PreInitMultiBattle;
            ShowPartyMenuToShowcaseMultiBattleParty();
        }
        break;
    case 2:
        if (IsLinkTaskFinished() && !gPaletteFade.active)
        {
            gBattleCommunication[MULTIUSE_STATE]++;
            if (gWirelessCommType)
                SetLinkStandbyCallback();
            else
                SetCloseLinkCallback();
        }
        break;
    case 3:
        if (gWirelessCommType)
        {
            if (IsLinkRfuTaskFinished())
            {
                gBattleTypeFlags = *savedBattleTypeFlags;
                gMain.savedCallback = *savedCallback;
                SetMainCallback2(CB2_InitBattleInternal);
                FREE_AND_SET_NULL(sMultiPartnerPartyBuffer);
            }
        }
        else if (gReceivedRemoteLinkPlayers == 0)
        {
            gBattleTypeFlags = *savedBattleTypeFlags;
            gMain.savedCallback = *savedCallback;
            SetMainCallback2(CB2_InitBattleInternal);
            FREE_AND_SET_NULL(sMultiPartnerPartyBuffer);
        }
        break;
    }
}

static void CB2_PreInitIngamePlayerPartnerBattle(void)
{
    u32 *savedBattleTypeFlags;
    void (**savedCallback)(void);

    savedCallback = &gBattleStruct->savedCallback;
    savedBattleTypeFlags = &gBattleStruct->savedBattleTypeFlags;

    RunTasks();
    AnimateSprites();
    BuildOamBuffer();

    switch (gBattleCommunication[MULTIUSE_STATE])
    {
    case 0:
        sMultiPartnerPartyBuffer = Alloc(sizeof(gMultiPartnerParty));
        SetMultiPartnerMenuParty(MULTI_PARTY_SIZE);
        gBattleCommunication[MULTIUSE_STATE]++;
        *savedCallback = gMain.savedCallback;
        *savedBattleTypeFlags = gBattleTypeFlags;
        gMain.savedCallback = CB2_PreInitIngamePlayerPartnerBattle;
        ShowPartyMenuToShowcaseMultiBattleParty();
        break;
    case 1:
        if (!gPaletteFade.active)
        {
            gBattleCommunication[MULTIUSE_STATE] = 2;
            gBattleTypeFlags = *savedBattleTypeFlags;
            gMain.savedCallback = *savedCallback;
            SetMainCallback2(CB2_InitBattleInternal);
            FREE_AND_SET_NULL(sMultiPartnerPartyBuffer);
        }
        break;
    }
}

static void CB2_HandleStartMultiBattle(void)
{
    u8 playerMultiplayerId;
    s32 id;
    u8 var;

    playerMultiplayerId = GetMultiplayerId();
    gBattleScripting.multiplayerId = playerMultiplayerId;

    RunTasks();
    AnimateSprites();
    BuildOamBuffer();

    switch (gBattleCommunication[MULTIUSE_STATE])
    {
    case 0:
        if (!IsDma3ManagerBusyWithBgCopy())
        {
            ShowBg(0);
            ShowBg(1);
            ShowBg(2);
            ShowBg(3);
            FillAroundBattleWindows();
            gBattleCommunication[MULTIUSE_STATE] = 1;
        }
        if (gWirelessCommType)
            LoadWirelessStatusIndicatorSpriteGfx();
        break;
    case 1:
        if (gBattleTypeFlags & BATTLE_TYPE_LINK)
        {
            if (gReceivedRemoteLinkPlayers)
            {
                if (IsLinkTaskFinished())
                {
                    // 0x300
                    *(&gBattleStruct->multiBuffer.linkBattlerHeader.versionSignatureLo) = 0;
                    *(&gBattleStruct->multiBuffer.linkBattlerHeader.versionSignatureHi) = 3;
                    BufferPartyVsScreenHealth_AtStart();
                    SetPlayerBerryDataInBattleStruct();

                    SendBlock(BitmaskAllOtherLinkPlayers(), &gBattleStruct->multiBuffer.linkBattlerHeader, sizeof(gBattleStruct->multiBuffer.linkBattlerHeader));
                    gBattleCommunication[MULTIUSE_STATE]++;
                }
                if (gWirelessCommType)
                    CreateWirelessStatusIndicatorSprite(0, 0);
            }
        }
        else
        {
            if (!(gBattleTypeFlags & BATTLE_TYPE_RECORDED))
                gBattleTypeFlags |= BATTLE_TYPE_IS_MASTER;
            gBattleCommunication[MULTIUSE_STATE] = 7;
            SetAllPlayersBerryData();
        }
        break;
    case 2:
        if ((GetBlockReceivedStatus() & 0xF) == 0xF)
        {
            ResetBlockReceivedFlags();
            FindLinkBattleMaster(4, playerMultiplayerId);
            SetAllPlayersBerryData();
            var = CreateTask(InitLinkBattleVsScreen, 0);
            gTasks[var].data[1] = 0x10E;
            gTasks[var].data[2] = 0x5A;
            gTasks[var].data[5] = 0;
            gTasks[var].data[3] = 0;
            gTasks[var].data[4] = 0;

            for (id = 0; id < MAX_LINK_PLAYERS; id++)
            {
                RecordedBattle_SetFrontierPassFlagFromHword(gBlockRecvBuffer[id][1]);
                switch (gLinkPlayers[id].id)
                {
                case 0:
                    gTasks[var].data[3] |= gBlockRecvBuffer[id][1] & 0x3F;
                    break;
                case 1:
                    gTasks[var].data[4] |= gBlockRecvBuffer[id][1] & 0x3F;
                    break;
                case 2:
                    gTasks[var].data[3] |= (gBlockRecvBuffer[id][1] & 0x3F) << 6;
                    break;
                case 3:
                    gTasks[var].data[4] |= (gBlockRecvBuffer[id][1] & 0x3F) << 6;
                    break;
                }
            }
            ZeroEnemyPartyMons();
            gBattleCommunication[MULTIUSE_STATE]++;
        }
        else
            break;
        // fall through
    case 3:
        if (IsLinkTaskFinished())
        {
            SendBlock(BitmaskAllOtherLinkPlayers(), gPlayerParty, sizeof(struct Pokemon) * 2);
            gBattleCommunication[MULTIUSE_STATE]++;
        }
        break;
    case 4:
        if ((GetBlockReceivedStatus() & 0xF) == 0xF)
        {
            ResetBlockReceivedFlags();
            for (id = 0; id < MAX_LINK_PLAYERS; id++)
            {
                if (id == playerMultiplayerId)
                {
                    switch (gLinkPlayers[id].id)
                    {
                    case 0:
                    case 3:
                        memcpy(gPlayerParty, gBlockRecvBuffer[id], sizeof(struct Pokemon) * 2);
                        break;
                    case 1:
                    case 2:
                        memcpy(gPlayerParty + MULTI_PARTY_SIZE, gBlockRecvBuffer[id], sizeof(struct Pokemon) * 2);
                        break;
                    }
                }
                else
                {
                    if ((!(gLinkPlayers[id].id & 1) && !(gLinkPlayers[playerMultiplayerId].id & 1))
                     || ((gLinkPlayers[id].id & 1) && (gLinkPlayers[playerMultiplayerId].id & 1)))
                    {
                        switch (gLinkPlayers[id].id)
                        {
                        case 0:
                        case 3:
                            memcpy(gPlayerParty, gBlockRecvBuffer[id], sizeof(struct Pokemon) * 2);
                            break;
                        case 1:
                        case 2:
                            memcpy(gPlayerParty + MULTI_PARTY_SIZE, gBlockRecvBuffer[id], sizeof(struct Pokemon) * 2);
                            break;
                        }
                    }
                    else
                    {
                        switch (gLinkPlayers[id].id)
                        {
                        case 0:
                        case 3:
                            memcpy(gEnemyParty, gBlockRecvBuffer[id], sizeof(struct Pokemon) * 2);
                            break;
                        case 1:
                        case 2:
                            memcpy(gEnemyParty + MULTI_PARTY_SIZE, gBlockRecvBuffer[id], sizeof(struct Pokemon) * 2);
                            break;
                        }
                    }
                }
            }
            gBattleCommunication[MULTIUSE_STATE]++;
        }
        break;
    case 5:
        if (IsLinkTaskFinished())
        {
            SendBlock(BitmaskAllOtherLinkPlayers(), gPlayerParty + 2, sizeof(struct Pokemon));
            gBattleCommunication[MULTIUSE_STATE]++;
        }
        break;
    case 6:
        if ((GetBlockReceivedStatus() & 0xF) == 0xF)
        {
            ResetBlockReceivedFlags();
            for (id = 0; id < MAX_LINK_PLAYERS; id++)
            {
                if (id == playerMultiplayerId)
                {
                    switch (gLinkPlayers[id].id)
                    {
                    case 0:
                    case 3:
                        memcpy(gPlayerParty + 2, gBlockRecvBuffer[id], sizeof(struct Pokemon));
                        break;
                    case 1:
                    case 2:
                        memcpy(gPlayerParty + 5, gBlockRecvBuffer[id], sizeof(struct Pokemon));
                        break;
                    }
                }
                else
                {
                    if ((!(gLinkPlayers[id].id & 1) && !(gLinkPlayers[playerMultiplayerId].id & 1))
                     || ((gLinkPlayers[id].id & 1) && (gLinkPlayers[playerMultiplayerId].id & 1)))
                    {
                        switch (gLinkPlayers[id].id)
                        {
                        case 0:
                        case 3:
                            memcpy(gPlayerParty + 2, gBlockRecvBuffer[id], sizeof(struct Pokemon));
                            break;
                        case 1:
                        case 2:
                            memcpy(gPlayerParty + 5, gBlockRecvBuffer[id], sizeof(struct Pokemon));
                            break;
                        }
                    }
                    else
                    {
                        switch (gLinkPlayers[id].id)
                        {
                        case 0:
                        case 3:
                            memcpy(gEnemyParty + 2, gBlockRecvBuffer[id], sizeof(struct Pokemon));
                            break;
                        case 1:
                        case 2:
                            memcpy(gEnemyParty + 5, gBlockRecvBuffer[id], sizeof(struct Pokemon));
                            break;
                        }
                    }
                }
            }
            TryCorrectShedinjaLanguage(&gPlayerParty[0]);
            TryCorrectShedinjaLanguage(&gPlayerParty[1]);
            TryCorrectShedinjaLanguage(&gPlayerParty[2]);
            TryCorrectShedinjaLanguage(&gPlayerParty[3]);
            TryCorrectShedinjaLanguage(&gPlayerParty[4]);
            TryCorrectShedinjaLanguage(&gPlayerParty[5]);

            TryCorrectShedinjaLanguage(&gEnemyParty[0]);
            TryCorrectShedinjaLanguage(&gEnemyParty[1]);
            TryCorrectShedinjaLanguage(&gEnemyParty[2]);
            TryCorrectShedinjaLanguage(&gEnemyParty[3]);
            TryCorrectShedinjaLanguage(&gEnemyParty[4]);
            TryCorrectShedinjaLanguage(&gEnemyParty[5]);

            gBattleCommunication[MULTIUSE_STATE]++;
        }
        break;
    case 7:
        InitBattleControllers();
        RecordedBattle_SetTrainerInfo();
        gBattleCommunication[SPRITES_INIT_STATE1] = 0;
        gBattleCommunication[SPRITES_INIT_STATE2] = 0;
        if (gBattleTypeFlags & BATTLE_TYPE_LINK)
        {
            for (id = 0; id < MAX_LINK_PLAYERS && (gLinkPlayers[id].version & 0xFF) == VERSION_EMERALD; id++);

            if (id == MAX_LINK_PLAYERS)
                gBattleCommunication[MULTIUSE_STATE] = 8;
            else
                gBattleCommunication[MULTIUSE_STATE] = 10;
        }
        else
        {
            gBattleCommunication[MULTIUSE_STATE] = 10;
        }
        break;
    case 8:
        if (IsLinkTaskFinished())
        {
            #if HQ_RANDOM == TRUE
            struct BattleVideo *ptr = &gBattleStruct->multiBuffer.battleVideo;
            ptr->battleTypeFlags = gBattleTypeFlags;
            ptr->rngSeed = gRecordedBattleRngSeed;
            #else
            u32 *ptr = gBattleStruct->multiBuffer.battleVideo;
            ptr[0] = gBattleTypeFlags;
            ptr[1] = gRecordedBattleRngSeed; // UB: overwrites berry data
            #endif

            SendBlock(BitmaskAllOtherLinkPlayers(), ptr, sizeof(gBattleStruct->multiBuffer.battleVideo));
            gBattleCommunication[MULTIUSE_STATE]++;
        }
        break;
    case 9:
        if ((GetBlockReceivedStatus() & 0xF) == 0xF)
        {
            ResetBlockReceivedFlags();
            for (var = 0; var < 4; var++)
            {
                u32 blockValue = gBlockRecvBuffer[var][0];
                if (blockValue & 4)
                {
                    memcpy(&gRecordedBattleRngSeed, &gBlockRecvBuffer[var][2], sizeof(gRecordedBattleRngSeed));
                    break;
                }
            }

            gBattleCommunication[MULTIUSE_STATE]++;
        }
        break;
    case 10:
        if (BattleInitAllSprites(&gBattleCommunication[SPRITES_INIT_STATE1], &gBattleCommunication[SPRITES_INIT_STATE2]))
        {
            gPreBattleCallback1 = gMain.callback1;
            gMain.callback1 = BattleMainCB1;
            SetMainCallback2(BattleMainCB2);
            if (gBattleTypeFlags & BATTLE_TYPE_LINK)
            {
                gTrainerBattleOpponent_A = TRAINER_LINK_OPPONENT;
                gBattleTypeFlags |= BATTLE_TYPE_LINK_IN_BATTLE;
            }
        }
        break;
    }
}

void BattleMainCB2(void)
{
    AnimateSprites();
    BuildOamBuffer();
    RunTextPrinters();
    UpdatePaletteFade();
    RunTasks();

    if (JOY_HELD(B_BUTTON) && gBattleTypeFlags & BATTLE_TYPE_RECORDED && RecordedBattle_CanStopPlayback())
    {
        // Player pressed B during recorded battle playback, end battle
        gSpecialVar_Result = gBattleOutcome = B_OUTCOME_PLAYER_TELEPORTED;
        ResetPaletteFadeControl();
        BeginNormalPaletteFade(PALETTES_ALL, 0, 0, 16, RGB_BLACK);
        SetMainCallback2(CB2_QuitRecordedBattle);
    }
}

static void FreeRestoreBattleData(void)
{
    gMain.callback1 = gPreBattleCallback1;
    gScanlineEffect.state = 3;
    gMain.inBattle = FALSE;
    ZeroEnemyPartyMons();
    m4aSongNumStop(SE_LOW_HEALTH);
    FreeMonSpritesGfx();
    FreeBattleSpritesData();
    FreeBattleResources();
}

void CB2_QuitRecordedBattle(void)
{
    UpdatePaletteFade();
    if (!gPaletteFade.active)
    {
        m4aMPlayStop(&gMPlayInfo_SE1);
        m4aMPlayStop(&gMPlayInfo_SE2);
        if (gTestRunnerEnabled)
            TestRunner_Battle_AfterLastTurn();
        FreeRestoreBattleData();
        FreeAllWindowBuffers();
        SetMainCallback2(gMain.savedCallback);
    }
}

#define sState data[0]
#define sDelay data[4]

static void SpriteCB_UnusedBattleInit(struct Sprite *sprite)
{
    sprite->sState = 0;
    sprite->callback = SpriteCB_UnusedBattleInit_Main;
}

static void SpriteCB_UnusedBattleInit_Main(struct Sprite *sprite)
{
    u16 *arr = (u16 *)gDecompressionBuffer;

    switch (sprite->sState)
    {
    case 0:
        sprite->sState++;
        sprite->data[1] = 0;
        sprite->data[2] = 0x281;
        sprite->data[3] = 0;
        sprite->sDelay = 1;
        // fall through
    case 1:
        sprite->sDelay--;
        if (sprite->sDelay == 0)
        {
            s32 i;
            s32 r2;
            s32 r0;

            sprite->sDelay = 2;
            r2 = sprite->data[1] + sprite->data[3] * 32;
            r0 = sprite->data[2] - sprite->data[3] * 32;
            for (i = 0; i < 29; i += 2)
            {
                arr[r2 + i] = 0x3D;
                arr[r0 + i] = 0x3D;
            }
            sprite->data[3]++;
            if (sprite->data[3] == 21)
            {
                sprite->sState++;
                sprite->data[1] = 32;
            }
        }
        break;
    case 2:
        sprite->data[1]--;
        if (sprite->data[1] == 20)
            SetMainCallback2(CB2_InitBattle);
        break;
    }
}

static u32 Crc32B (const u8 *data, u32 size)
{
   s32 i, j;
   u32 byte, crc, mask;

   i = 0;
   crc = 0xFFFFFFFF;
   for (i = 0; i < size; ++i)
   {
        byte = data[i];
        crc = crc ^ byte;
        for (j = 7; j >= 0; --j)
        {
            mask = -(crc & 1);
            crc = (crc >> 1) ^ (0xEDB88320 & mask);
        }
   }
   return ~crc;
}

static u32 GeneratePartyHash(const struct Trainer *trainer, u32 i)
{
    const u8 *buffer = (const u8 *) &trainer->party[i];
    u32 n = sizeof(*trainer->party);
    return Crc32B(buffer, n);
}

void ModifyPersonalityForNature(u32 *personality, u32 newNature)
{
    u32 nature = GetNatureFromPersonality(*personality);
    s32 diff = abs((s32)nature - (s32)newNature);
    s32 sign = (nature > newNature) ? 1 : -1;
    if (diff > NUM_NATURES / 2)
    {
        diff = NUM_NATURES - diff;
        sign *= -1;
    }
    *personality -= (diff * sign);
}

u32 GeneratePersonalityForGender(u32 gender, u32 species)
{
    const struct SpeciesInfo *speciesInfo = &gSpeciesInfo[species];
    if (gender == MON_GENDERLESS)
        return 0;
    else if (gender == MON_MALE)
        return ((255 - speciesInfo->genderRatio) / 2) + speciesInfo->genderRatio;
    else
        return speciesInfo->genderRatio / 2;
}

void CustomTrainerPartyAssignMoves(struct Pokemon *mon, const struct TrainerMon *partyEntry)
{
    bool32 noMoveSet = TRUE;
    u32 j;

    for (j = 0; j < MAX_MON_MOVES; ++j)
    {
        if (partyEntry->moves[j] != MOVE_NONE)
            noMoveSet = FALSE;
    }
    if (noMoveSet)
    {
        // TODO: Figure out a default strategy when moves are not set, to generate a good moveset
        return;
    }

    for (j = 0; j < MAX_MON_MOVES; ++j)
    {
        SetMonData(mon, MON_DATA_MOVE1 + j, &partyEntry->moves[j]);
        SetMonData(mon, MON_DATA_PP1 + j, &gMovesInfo[partyEntry->moves[j]].pp);
    }
}

u8 CreateNPCTrainerPartyFromTrainer(struct Pokemon *party, const struct Trainer *trainer, bool32 firstTrainer, u32 battleTypeFlags)
{
    u32 personalityValue;
    s32 i;
    u8 monsCount;
    if (battleTypeFlags & BATTLE_TYPE_TRAINER && !(battleTypeFlags & (BATTLE_TYPE_FRONTIER
                                                                        | BATTLE_TYPE_EREADER_TRAINER
                                                                        | BATTLE_TYPE_TRAINER_HILL)))
    {
        if (firstTrainer == TRUE)
            ZeroEnemyPartyMons();

        if (battleTypeFlags & BATTLE_TYPE_TWO_OPPONENTS)
        {
            if (trainer->partySize > PARTY_SIZE / 2)
                monsCount = PARTY_SIZE / 2;
            else
                monsCount = trainer->partySize;
        }
        else
        {
            monsCount = trainer->partySize;
        }

        for (i = 0; i < monsCount; i++)
        {
            s32 ball = -1;
            u32 personalityHash = GeneratePartyHash(trainer, i);
            const struct TrainerMon *partyData = trainer->party;
            u32 otIdType = OT_ID_RANDOM_NO_SHINY;
            u32 fixedOtId = 0;
            u32 ability = 0;

            if (trainer->doubleBattle == TRUE)
                personalityValue = 0x80;
            else if (trainer->encounterMusic_gender & F_TRAINER_FEMALE)
                personalityValue = 0x78; // Use personality more likely to result in a female Pokémon
            else
                personalityValue = 0x88; // Use personality more likely to result in a male Pokémon

            personalityValue += personalityHash << 8;
            if (partyData[i].gender == TRAINER_MON_MALE)
                personalityValue = (personalityValue & 0xFFFFFF00) | GeneratePersonalityForGender(MON_MALE, partyData[i].species);
            else if (partyData[i].gender == TRAINER_MON_FEMALE)
                personalityValue = (personalityValue & 0xFFFFFF00) | GeneratePersonalityForGender(MON_FEMALE, partyData[i].species);
            else if (partyData[i].gender == TRAINER_MON_RANDOM_GENDER)
                personalityValue = (personalityValue & 0xFFFFFF00) | GeneratePersonalityForGender(Random() & 1 ? MON_MALE : MON_FEMALE, partyData[i].species);
            ModifyPersonalityForNature(&personalityValue, partyData[i].nature);
            if (partyData[i].isShiny)
            {
                otIdType = OT_ID_PRESET;
                fixedOtId = HIHALF(personalityValue) ^ LOHALF(personalityValue);
            }
            CreateMon(&party[i], partyData[i].species, partyData[i].lvl, 0, TRUE, personalityValue, otIdType, fixedOtId);
            SetMonData(&party[i], MON_DATA_HELD_ITEM, &partyData[i].heldItem);

            CustomTrainerPartyAssignMoves(&party[i], &partyData[i]);
            SetMonData(&party[i], MON_DATA_IVS, &(partyData[i].iv));
            if (partyData[i].ev != NULL)
            {
                SetMonData(&party[i], MON_DATA_HP_EV, &(partyData[i].ev[0]));
                SetMonData(&party[i], MON_DATA_ATK_EV, &(partyData[i].ev[1]));
                SetMonData(&party[i], MON_DATA_DEF_EV, &(partyData[i].ev[2]));
                SetMonData(&party[i], MON_DATA_SPATK_EV, &(partyData[i].ev[3]));
                SetMonData(&party[i], MON_DATA_SPDEF_EV, &(partyData[i].ev[4]));
                SetMonData(&party[i], MON_DATA_SPEED_EV, &(partyData[i].ev[5]));
            }
            if (partyData[i].ability != ABILITY_NONE)
            {
                const struct SpeciesInfo *speciesInfo = &gSpeciesInfo[partyData[i].species];
                u32 maxAbilities = ARRAY_COUNT(speciesInfo->abilities);
                for (ability = 0; ability < maxAbilities; ++ability)
                {
                    if (speciesInfo->abilities[ability] == partyData[i].ability)
                        break;
                }
                if (ability >= maxAbilities)
                    ability = 0;
            }
            else if (B_TRAINER_MON_RANDOM_ABILITY)
            {
                const struct SpeciesInfo *speciesInfo = &gSpeciesInfo[partyData[i].species];
                ability = personalityHash % 3;
                while (speciesInfo->abilities[ability] == ABILITY_NONE)
                {
                    ability--;
                }
            }
            SetMonData(&party[i], MON_DATA_ABILITY_NUM, &ability);
            SetMonData(&party[i], MON_DATA_FRIENDSHIP, &(partyData[i].friendship));
            if (partyData[i].ball != ITEM_NONE)
            {
                ball = partyData[i].ball;
                SetMonData(&party[i], MON_DATA_POKEBALL, &ball);
            }
            if (partyData[i].nickname != NULL)
            {
                SetMonData(&party[i], MON_DATA_NICKNAME, partyData[i].nickname);
            }
            if (partyData[i].isShiny)
            {
                u32 data = TRUE;
                SetMonData(&party[i], MON_DATA_IS_SHINY, &data);
            }
            if (partyData[i].dynamaxLevel > 0)
            {
                u32 data = partyData[i].dynamaxLevel;
                SetMonData(&party[i], MON_DATA_DYNAMAX_LEVEL, &data);
            }
            if (partyData[i].gigantamaxFactor)
            {
                u32 data = partyData[i].gigantamaxFactor;
                SetMonData(&party[i], MON_DATA_GIGANTAMAX_FACTOR, &data);
            }
            if (partyData[i].teraType > 0)
            {
                u32 data = partyData[i].teraType;
                SetMonData(&party[i], MON_DATA_TERA_TYPE, &data);
            }
            CalculateMonStats(&party[i]);

            if (B_TRAINER_CLASS_POKE_BALLS >= GEN_7 && ball == -1)
            {
                ball = gTrainerClasses[trainer->trainerClass].ball ?: ITEM_POKE_BALL;
                SetMonData(&party[i], MON_DATA_POKEBALL, &ball);
            }
        }
    }

    return trainer->partySize;
}

static u8 CreateNPCTrainerParty(struct Pokemon *party, u16 trainerNum, bool8 firstTrainer)
{
    u8 retVal;
    if (trainerNum == TRAINER_SECRET_BASE)
        return 0;
    retVal = CreateNPCTrainerPartyFromTrainer(party, GetTrainerStructFromId(trainerNum), firstTrainer, gBattleTypeFlags);
    return retVal;
}

void CreateTrainerPartyForPlayer(void)
{
    ZeroPlayerPartyMons();
    gPartnerTrainerId = gSpecialVar_0x8004;
    CreateNPCTrainerPartyFromTrainer(gPlayerParty, GetTrainerStructFromId(gSpecialVar_0x8004), TRUE, BATTLE_TYPE_TRAINER);
}

void VBlankCB_Battle(void)
{
    // Change gRngSeed every vblank unless the battle could be recorded.
    if (!(gBattleTypeFlags & (BATTLE_TYPE_LINK | BATTLE_TYPE_FRONTIER | BATTLE_TYPE_RECORDED)))
        AdvanceRandom();

    SetGpuReg(REG_OFFSET_BG0HOFS, gBattle_BG0_X);
    SetGpuReg(REG_OFFSET_BG0VOFS, gBattle_BG0_Y);
    SetGpuReg(REG_OFFSET_BG1HOFS, gBattle_BG1_X);
    SetGpuReg(REG_OFFSET_BG1VOFS, gBattle_BG1_Y);
    SetGpuReg(REG_OFFSET_BG2HOFS, gBattle_BG2_X);
    SetGpuReg(REG_OFFSET_BG2VOFS, gBattle_BG2_Y);
    SetGpuReg(REG_OFFSET_BG3HOFS, gBattle_BG3_X);
    SetGpuReg(REG_OFFSET_BG3VOFS, gBattle_BG3_Y);
    SetGpuReg(REG_OFFSET_WIN0H, gBattle_WIN0H);
    SetGpuReg(REG_OFFSET_WIN0V, gBattle_WIN0V);
    SetGpuReg(REG_OFFSET_WIN1H, gBattle_WIN1H);
    SetGpuReg(REG_OFFSET_WIN1V, gBattle_WIN1V);
    LoadOam();
    ProcessSpriteCopyRequests();
    TransferPlttBuffer();
    ScanlineEffect_InitHBlankDmaTransfer();
}

void SpriteCB_VsLetterDummy(struct Sprite *sprite)
{

}

static void SpriteCB_VsLetter(struct Sprite *sprite)
{
    if (sprite->data[0] != 0)
        sprite->x = sprite->data[1] + ((sprite->data[2] & 0xFF00) >> 8);
    else
        sprite->x = sprite->data[1] - ((sprite->data[2] & 0xFF00) >> 8);

    sprite->data[2] += 0x180;

    if (sprite->affineAnimEnded)
    {
        FreeSpriteTilesByTag(ANIM_SPRITES_START);
        FreeSpritePaletteByTag(ANIM_SPRITES_START);
        FreeSpriteOamMatrix(sprite);
        DestroySprite(sprite);
    }
}

void SpriteCB_VsLetterInit(struct Sprite *sprite)
{
    StartSpriteAffineAnim(sprite, 1);
    sprite->callback = SpriteCB_VsLetter;
    PlaySE(SE_MUGSHOT);
}

static void BufferPartyVsScreenHealth_AtEnd(u8 taskId)
{
    struct Pokemon *party1 = NULL;
    struct Pokemon *party2 = NULL;
    u8 multiplayerId = gBattleScripting.multiplayerId;
    u32 flags;
    s32 i;

    if (gBattleTypeFlags & BATTLE_TYPE_MULTI)
    {
        switch (gLinkPlayers[multiplayerId].id)
        {
        case 0:
        case 2:
            party1 = gPlayerParty;
            party2 = gEnemyParty;
            break;
        case 1:
        case 3:
            party1 = gEnemyParty;
            party2 = gPlayerParty;
            break;
        }
    }
    else
    {
        party1 = gPlayerParty;
        party2 = gEnemyParty;
    }

    flags = 0;
    BUFFER_PARTY_VS_SCREEN_STATUS(party1, flags, i);
    gTasks[taskId].data[3] = flags;

    flags = 0;
    BUFFER_PARTY_VS_SCREEN_STATUS(party2, flags, i);
    gTasks[taskId].data[4] = flags;
}

void CB2_InitEndLinkBattle(void)
{
    s32 i;
    u8 taskId;

    SetHBlankCallback(NULL);
    SetVBlankCallback(NULL);
    gBattleTypeFlags &= ~BATTLE_TYPE_LINK_IN_BATTLE;

    if (gBattleTypeFlags & BATTLE_TYPE_FRONTIER)
    {
        SetMainCallback2(gMain.savedCallback);
        FreeBattleResources();
        FreeBattleSpritesData();
        FreeMonSpritesGfx();
    }
    else
    {
        CpuFill32(0, (void *)(VRAM), VRAM_SIZE);
        SetGpuReg(REG_OFFSET_MOSAIC, 0);
        SetGpuReg(REG_OFFSET_WIN0H, DISPLAY_WIDTH);
        SetGpuReg(REG_OFFSET_WIN0V, WIN_RANGE(DISPLAY_HEIGHT / 2, DISPLAY_HEIGHT / 2 + 1));
        SetGpuReg(REG_OFFSET_WININ, 0);
        SetGpuReg(REG_OFFSET_WINOUT, 0);
        gBattle_WIN0H = DISPLAY_WIDTH;
        gBattle_WIN0V = WIN_RANGE(DISPLAY_HEIGHT / 2, DISPLAY_HEIGHT / 2 + 1);
        ScanlineEffect_Clear();

        i = 0;
        while (i < 80)
        {
            gScanlineEffectRegBuffers[0][i] = 0xF0;
            gScanlineEffectRegBuffers[1][i] = 0xF0;
            i++;
        }

        while (i < 160)
        {
            gScanlineEffectRegBuffers[0][i] = 0xFF10;
            gScanlineEffectRegBuffers[1][i] = 0xFF10;
            i++;
        }

        ResetPaletteFade();

        gBattle_BG0_X = 0;
        gBattle_BG0_Y = 0;
        gBattle_BG1_X = 0;
        gBattle_BG1_Y = 0;
        gBattle_BG2_X = 0;
        gBattle_BG2_Y = 0;
        gBattle_BG3_X = 0;
        gBattle_BG3_Y = 0;

        InitBattleBgsVideo();
        LoadCompressedPalette(gBattleTextboxPalette, BG_PLTT_ID(0), 2 * PLTT_SIZE_4BPP);
        LoadBattleMenuWindowGfx();
        ResetSpriteData();
        ResetTasks();
        DrawBattleEntryBackground();
        SetGpuReg(REG_OFFSET_WINOUT, WINOUT_WIN01_BG0 | WINOUT_WIN01_BG1 | WINOUT_WIN01_BG2 | WINOUT_WIN01_OBJ | WINOUT_WIN01_CLR);
        FreeAllSpritePalettes();
        gReservedSpritePaletteCount = MAX_BATTLERS_COUNT;
        SetVBlankCallback(VBlankCB_Battle);

        // Show end Vs screen with battle results
        taskId = CreateTask(InitLinkBattleVsScreen, 0);
        gTasks[taskId].data[1] = 0x10E;
        gTasks[taskId].data[2] = 0x5A;
        gTasks[taskId].data[5] = 1;
        BufferPartyVsScreenHealth_AtEnd(taskId);

        SetMainCallback2(CB2_EndLinkBattle);
        gBattleCommunication[MULTIUSE_STATE] = 0;
    }
}

static void CB2_EndLinkBattle(void)
{
    EndLinkBattleInSteps();
    AnimateSprites();
    BuildOamBuffer();
    RunTextPrinters();
    UpdatePaletteFade();
    RunTasks();
}

static void EndLinkBattleInSteps(void)
{
    s32 i;

    switch (gBattleCommunication[MULTIUSE_STATE])
    {
    case 0:
        ShowBg(0);
        ShowBg(1);
        ShowBg(2);
        gBattleCommunication[1] = 0xFF;
        gBattleCommunication[MULTIUSE_STATE]++;
        break;
    case 1:
        if (--gBattleCommunication[1] == 0)
        {
            BeginNormalPaletteFade(PALETTES_ALL, 0, 0, 16, RGB_BLACK);
            gBattleCommunication[MULTIUSE_STATE]++;
        }
        break;
    case 2:
        if (!gPaletteFade.active)
        {
            u32 battlerCount;

            gMain.anyLinkBattlerHasFrontierPass = RecordedBattle_GetFrontierPassFlag();

            if (gBattleTypeFlags & BATTLE_TYPE_MULTI)
                battlerCount = 4;
            else
                battlerCount = 2;

            for (i = 0; i < battlerCount && (gLinkPlayers[i].version & 0xFF) == VERSION_EMERALD; i++);

            if (!gSaveBlock2Ptr->frontier.disableRecordBattle && i == battlerCount)
            {
                if (FlagGet(FLAG_SYS_FRONTIER_PASS))
                {
                    // Ask player if they want to record the battle
                    FreeAllWindowBuffers();
                    SetMainCallback2(CB2_InitAskRecordBattle);
                }
                else if (!gMain.anyLinkBattlerHasFrontierPass)
                {
                    // No players can record this battle, end
                    SetMainCallback2(gMain.savedCallback);
                    FreeBattleResources();
                    FreeBattleSpritesData();
                    FreeMonSpritesGfx();
                }
                else if (gReceivedRemoteLinkPlayers == 0)
                {
                    // Player can't record battle but
                    // another player can, reconnect with them
                    CreateTask(Task_ReconnectWithLinkPlayers, 5);
                    gBattleCommunication[MULTIUSE_STATE]++;
                }
                else
                {
                    gBattleCommunication[MULTIUSE_STATE]++;
                }
            }
            else
            {
                SetMainCallback2(gMain.savedCallback);
                FreeBattleResources();
                FreeBattleSpritesData();
                FreeMonSpritesGfx();
            }
        }
        break;
    case 3:
        CpuFill32(0, (void *)VRAM, VRAM_SIZE);

        for (i = 0; i < 2; i++)
            LoadChosenBattleElement(i);

        BeginNormalPaletteFade(PALETTES_ALL, 0, 16, 0, RGB_BLACK);
        gBattleCommunication[MULTIUSE_STATE]++;
        break;
    case 4:
        if (!gPaletteFade.active)
            gBattleCommunication[MULTIUSE_STATE]++;
        break;
    case 5:
        if (!FuncIsActiveTask(Task_ReconnectWithLinkPlayers))
            gBattleCommunication[MULTIUSE_STATE]++;
        break;
    case 6:
        if (IsLinkTaskFinished() == TRUE)
        {
            SetLinkStandbyCallback();
            BattlePutTextOnWindow(gText_LinkStandby3, B_WIN_MSG);
            gBattleCommunication[MULTIUSE_STATE]++;
        }
        break;
    case 7:
        if (!IsTextPrinterActive(B_WIN_MSG))
        {
            if (IsLinkTaskFinished() == TRUE)
                gBattleCommunication[MULTIUSE_STATE]++;
        }
        break;
    case 8:
        if (!gWirelessCommType)
            SetCloseLinkCallback();
        gBattleCommunication[MULTIUSE_STATE]++;
        break;
    case 9:
        if (!gMain.anyLinkBattlerHasFrontierPass || gWirelessCommType || gReceivedRemoteLinkPlayers != 1)
        {
            gMain.anyLinkBattlerHasFrontierPass = FALSE;
            SetMainCallback2(gMain.savedCallback);
            FreeBattleResources();
            FreeBattleSpritesData();
            FreeMonSpritesGfx();
        }
        break;
    }
}

u32 GetBattleBgTemplateData(u8 arrayId, u8 caseId)
{
    u32 ret = 0;

    switch (caseId)
    {
    case 0:
        ret = gBattleBgTemplates[arrayId].bg;
        break;
    case 1:
        ret = gBattleBgTemplates[arrayId].charBaseIndex;
        break;
    case 2:
        ret = gBattleBgTemplates[arrayId].mapBaseIndex;
        break;
    case 3:
        ret = gBattleBgTemplates[arrayId].screenSize;
        break;
    case 4:
        ret = gBattleBgTemplates[arrayId].paletteMode;
        break;
    case 5: // Only this case is used
        ret = gBattleBgTemplates[arrayId].priority;
        break;
    case 6:
        ret = gBattleBgTemplates[arrayId].baseTile;
        break;
    }

    return ret;
}

static void CB2_InitAskRecordBattle(void)
{
    s32 i;

    SetHBlankCallback(NULL);
    SetVBlankCallback(NULL);
    CpuFill32(0, (void *)(VRAM), VRAM_SIZE);
    ResetPaletteFade();
    gBattle_BG0_X = 0;
    gBattle_BG0_Y = 0;
    gBattle_BG1_X = 0;
    gBattle_BG1_Y = 0;
    gBattle_BG2_X = 0;
    gBattle_BG2_Y = 0;
    gBattle_BG3_X = 0;
    gBattle_BG3_Y = 0;
    InitBattleBgsVideo();
    SetGpuReg(REG_OFFSET_DISPCNT, DISPCNT_OBJ_ON | DISPCNT_OBJ_1D_MAP);
    LoadBattleMenuWindowGfx();

    for (i = 0; i < 2; i++)
        LoadChosenBattleElement(i);

    ResetSpriteData();
    ResetTasks();
    FreeAllSpritePalettes();
    gReservedSpritePaletteCount = MAX_BATTLERS_COUNT;
    SetVBlankCallback(VBlankCB_Battle);
    SetMainCallback2(CB2_AskRecordBattle);
    BeginNormalPaletteFade(PALETTES_ALL, 0, 0x10, 0, RGB_BLACK);
    gBattleCommunication[MULTIUSE_STATE] = 0;
}

static void CB2_AskRecordBattle(void)
{
    AskRecordBattle();
    AnimateSprites();
    BuildOamBuffer();
    RunTextPrinters();
    UpdatePaletteFade();
    RunTasks();
}


// States for AskRecordBattle
#define STATE_INIT             0
#define STATE_LINK             1
#define STATE_WAIT_LINK        2
#define STATE_ASK_RECORD       3
#define STATE_PRINT_YES_NO     4
#define STATE_HANDLE_YES_NO    5
#define STATE_RECORD_NO        6
#define STATE_END_RECORD_NO    7
#define STATE_WAIT_END         8
#define STATE_END              9
#define STATE_RECORD_YES      10
#define STATE_RECORD_WAIT     11
#define STATE_END_RECORD_YES  12

static void AskRecordBattle(void)
{
    switch (gBattleCommunication[MULTIUSE_STATE])
    {
    case STATE_INIT:
        ShowBg(0);
        ShowBg(1);
        ShowBg(2);
        gBattleCommunication[MULTIUSE_STATE]++;
        break;
    case STATE_LINK:
        if (gMain.anyLinkBattlerHasFrontierPass && gReceivedRemoteLinkPlayers == 0)
            CreateTask(Task_ReconnectWithLinkPlayers, 5);
        gBattleCommunication[MULTIUSE_STATE]++;
        break;
    case STATE_WAIT_LINK:
        if (!FuncIsActiveTask(Task_ReconnectWithLinkPlayers))
            gBattleCommunication[MULTIUSE_STATE]++;
        break;
    case STATE_ASK_RECORD:
        if (!gPaletteFade.active)
        {
            // "Would you like to record your battle on your FRONTIER PASS?"
            BattlePutTextOnWindow(gText_RecordBattleToPass, B_WIN_MSG);
            gBattleCommunication[MULTIUSE_STATE]++;
        }
        break;
    case STATE_PRINT_YES_NO:
        if (!IsTextPrinterActive(B_WIN_MSG))
        {
            HandleBattleWindow(YESNOBOX_X_Y, 0);
            BattlePutTextOnWindow(gText_BattleYesNoChoice, B_WIN_YESNO);
            gBattleCommunication[CURSOR_POSITION] = 1;
            BattleCreateYesNoCursorAt(1);
            gBattleCommunication[MULTIUSE_STATE]++;
        }
        break;
    case STATE_HANDLE_YES_NO:
        if (JOY_NEW(DPAD_UP))
        {
            if (gBattleCommunication[CURSOR_POSITION] != 0)
            {
                // Moved cursor onto Yes
                PlaySE(SE_SELECT);
                BattleDestroyYesNoCursorAt(gBattleCommunication[CURSOR_POSITION]);
                gBattleCommunication[CURSOR_POSITION] = 0;
                BattleCreateYesNoCursorAt(0);
            }
        }
        else if (JOY_NEW(DPAD_DOWN))
        {
            if (gBattleCommunication[CURSOR_POSITION] == 0)
            {
                // Moved cursor onto No
                PlaySE(SE_SELECT);
                BattleDestroyYesNoCursorAt(gBattleCommunication[CURSOR_POSITION]);
                gBattleCommunication[CURSOR_POSITION] = 1;
                BattleCreateYesNoCursorAt(1);
            }
        }
        else if (JOY_NEW(A_BUTTON))
        {
            PlaySE(SE_SELECT);
            if (gBattleCommunication[CURSOR_POSITION] == 0)
            {
                // Selected Yes
                HandleBattleWindow(YESNOBOX_X_Y, WINDOW_CLEAR);
                gBattleCommunication[1] = MoveRecordedBattleToSaveData();
                gBattleCommunication[MULTIUSE_STATE] = STATE_RECORD_YES;
            }
            else
            {
                // Selected No
                gBattleCommunication[MULTIUSE_STATE]++;
            }
        }
        else if (JOY_NEW(B_BUTTON))
        {
            PlaySE(SE_SELECT);
            gBattleCommunication[MULTIUSE_STATE]++;
        }
        break;
    case STATE_RECORD_NO:
        if (IsLinkTaskFinished() == TRUE)
        {
            HandleBattleWindow(YESNOBOX_X_Y, WINDOW_CLEAR);
            if (gMain.anyLinkBattlerHasFrontierPass)
            {
                // Other battlers may be recording, wait for them
                SetLinkStandbyCallback();
                BattlePutTextOnWindow(gText_LinkStandby3, B_WIN_MSG);
            }
            gBattleCommunication[MULTIUSE_STATE]++; // STATE_END_RECORD_NO
        }
        break;
    case STATE_WAIT_END:
        if (--gBattleCommunication[1] == 0)
        {
            if (gMain.anyLinkBattlerHasFrontierPass && !gWirelessCommType)
                SetCloseLinkCallback();
            gBattleCommunication[MULTIUSE_STATE]++;
        }
        break;
    case STATE_END:
        if (!gMain.anyLinkBattlerHasFrontierPass || gWirelessCommType || gReceivedRemoteLinkPlayers != 1)
        {
            gMain.anyLinkBattlerHasFrontierPass = FALSE;
            if (!gPaletteFade.active)
            {
                SetMainCallback2(gMain.savedCallback);
                FreeBattleResources();
                FreeBattleSpritesData();
                FreeMonSpritesGfx();
            }
        }
        break;
    case STATE_RECORD_YES:
        if (gBattleCommunication[1] == 1)
        {
            PlaySE(SE_SAVE);
            BattleStringExpandPlaceholdersToDisplayedString(gText_BattleRecordedOnPass);
            BattlePutTextOnWindow(gDisplayedStringBattle, B_WIN_MSG);
            gBattleCommunication[1] = 128; // Delay
            gBattleCommunication[MULTIUSE_STATE]++;
        }
        else
        {
            BattleStringExpandPlaceholdersToDisplayedString(BattleFrontier_BattleTowerBattleRoom_Text_RecordCouldntBeSaved);
            BattlePutTextOnWindow(gDisplayedStringBattle, B_WIN_MSG);
            gBattleCommunication[1] = 128; // Delay
            gBattleCommunication[MULTIUSE_STATE]++;
        }
        break;
    case STATE_RECORD_WAIT:
        if (IsLinkTaskFinished() == TRUE && !IsTextPrinterActive(B_WIN_MSG) && --gBattleCommunication[1] == 0)
        {
            if (gMain.anyLinkBattlerHasFrontierPass)
            {
                SetLinkStandbyCallback();
                BattlePutTextOnWindow(gText_LinkStandby3, B_WIN_MSG);
            }
            gBattleCommunication[MULTIUSE_STATE]++;
        }
        break;
    case STATE_END_RECORD_YES:
    case STATE_END_RECORD_NO:
        if (!IsTextPrinterActive(B_WIN_MSG))
        {
            if (gMain.anyLinkBattlerHasFrontierPass)
            {
                if (IsLinkTaskFinished() == TRUE)
                {
                    BeginNormalPaletteFade(PALETTES_ALL, 0, 0, 16, RGB_BLACK);
                    gBattleCommunication[1] = 32; // Delay
                    gBattleCommunication[MULTIUSE_STATE] = STATE_WAIT_END;
                }

            }
            else
            {
                BeginNormalPaletteFade(PALETTES_ALL, 0, 0, 16, RGB_BLACK);
                gBattleCommunication[1] = 32; // Delay
                gBattleCommunication[MULTIUSE_STATE] = STATE_WAIT_END;
            }
        }
        break;
    }
}

static void TryCorrectShedinjaLanguage(struct Pokemon *mon)
{
    u8 nickname[POKEMON_NAME_LENGTH + 1];
    u8 language = LANGUAGE_JAPANESE;

    if (GetMonData(mon, MON_DATA_SPECIES) == SPECIES_SHEDINJA
     && GetMonData(mon, MON_DATA_LANGUAGE) != language)
    {
        GetMonData(mon, MON_DATA_NICKNAME, nickname);
        if (StringCompareWithoutExtCtrlCodes(nickname, sText_ShedinjaJpnName) == 0)
            SetMonData(mon, MON_DATA_LANGUAGE, &language);
    }
}

u32 GetBattleWindowTemplatePixelWidth(u32 windowsType, u32 tableId)
{
    return gBattleWindowTemplates[windowsType][tableId].width * 8;
}

#define sBattler            data[0]
#define sSpeciesId          data[2]

void SpriteCB_WildMon(struct Sprite *sprite)
{
    sprite->callback = SpriteCB_MoveWildMonToRight;
    StartSpriteAnimIfDifferent(sprite, 0);
    if (WILD_DOUBLE_BATTLE)
        BeginNormalPaletteFade((0x10000 << sprite->sBattler) | (0x10000 << BATTLE_PARTNER(sprite->sBattler)), 0, 10, 10, RGB(8, 8, 8));
    else
        BeginNormalPaletteFade((0x10000 << sprite->sBattler), 0, 10, 10, RGB(8, 8, 8));
}

static void SpriteCB_MoveWildMonToRight(struct Sprite *sprite)
{
    if ((gIntroSlideFlags & 1) == 0)
    {
        sprite->x2 += 2;
        if (sprite->x2 == 0)
        {
            sprite->callback = SpriteCB_WildMonShowHealthbox;
        }
    }
}

static void SpriteCB_WildMonShowHealthbox(struct Sprite *sprite)
{
    if (sprite->animEnded)
    {
        StartHealthboxSlideIn(sprite->sBattler);
        SetHealthboxSpriteVisible(gHealthboxSpriteIds[sprite->sBattler]);
        sprite->callback = SpriteCB_WildMonAnimate;
        StartSpriteAnimIfDifferent(sprite, 0);
        if (WILD_DOUBLE_BATTLE)
            BeginNormalPaletteFade((0x10000 << sprite->sBattler) | (0x10000 << BATTLE_PARTNER(sprite->sBattler)), 0, 10, 0, RGB(8, 8, 8));
        else
            BeginNormalPaletteFade((0x10000 << sprite->sBattler), 0, 10, 0, RGB(8, 8, 8));
    }
}

static void SpriteCB_WildMonAnimate(struct Sprite *sprite)
{
    if (!gPaletteFade.active)
    {
        BattleAnimateFrontSprite(sprite, sprite->sSpeciesId, FALSE, 1);
    }
}

void SpriteCallbackDummy_2(struct Sprite *sprite)
{

}

void SpriteCB_FaintOpponentMon(struct Sprite *sprite)
{
    u8 battler = sprite->sBattler;
    u32 personality = GetMonData(&gEnemyParty[gBattlerPartyIndexes[battler]], MON_DATA_PERSONALITY);
    u16 species;
    u8 yOffset;

    if (gBattleSpritesDataPtr->battlerData[battler].transformSpecies != 0)
        species = gBattleSpritesDataPtr->battlerData[battler].transformSpecies;
    else
        species = sprite->sSpeciesId;

    species = SanitizeSpeciesId(species);
    if (species == SPECIES_UNOWN)
        species = GetUnownSpeciesId(personality);
    yOffset = gSpeciesInfo[species].frontPicYOffset;

    sprite->data[3] = 8 - yOffset / 8;
    sprite->data[4] = 1;
    sprite->callback = SpriteCB_AnimFaintOpponent;
}

static void SpriteCB_AnimFaintOpponent(struct Sprite *sprite)
{
    s32 i;

    if (--sprite->data[4] == 0)
    {
        sprite->data[4] = 2;
        sprite->y2 += 8; // Move the sprite down.
        if (--sprite->data[3] < 0)
        {
            FreeSpriteOamMatrix(sprite);
            DestroySprite(sprite);
        }
        else // Erase bottom part of the sprite to create a smooth illusion of mon falling down.
        {
            u8 *dst = &gMonSpritesGfxPtr->spritesGfx[GetBattlerPosition(sprite->sBattler)][(sprite->data[3] << 8)];

            for (i = 0; i < 0x100; i++)
                *(dst++) = 0;

            StartSpriteAnim(sprite, 0);
        }
    }
}

// Used when selecting a move, which can hit multiple targets, in double battles.
void SpriteCB_ShowAsMoveTarget(struct Sprite *sprite)
{
    sprite->data[3] = 8;
    sprite->data[4] = sprite->invisible;
    sprite->callback = SpriteCB_BlinkVisible;
}

static void SpriteCB_BlinkVisible(struct Sprite *sprite)
{
    if (--sprite->data[3] == 0)
    {
        sprite->invisible ^= 1;
        sprite->data[3] = 8;
    }
}

void SpriteCB_HideAsMoveTarget(struct Sprite *sprite)
{
    sprite->invisible = sprite->data[4];
    sprite->data[4] = FALSE;
    sprite->callback = SpriteCallbackDummy_2;
}

void SpriteCB_OpponentMonFromBall(struct Sprite *sprite)
{
    if (sprite->affineAnimEnded)
    {
        if (!(gHitMarker & HITMARKER_NO_ANIMATIONS) || gBattleTypeFlags & (BATTLE_TYPE_LINK | BATTLE_TYPE_RECORDED_LINK))
        {
            if (HasTwoFramesAnimation(sprite->sSpeciesId))
                StartSpriteAnim(sprite, 1);
        }
        BattleAnimateFrontSprite(sprite, sprite->sSpeciesId, TRUE, 1);
    }
}

// This callback is frequently overwritten by SpriteCB_TrainerSlideIn
void SpriteCB_BattleSpriteStartSlideLeft(struct Sprite *sprite)
{
    sprite->callback = SpriteCB_BattleSpriteSlideLeft;
}

static void SpriteCB_BattleSpriteSlideLeft(struct Sprite *sprite)
{
    if (!(gIntroSlideFlags & 1))
    {
        sprite->x2 -= 2;
        if (sprite->x2 == 0)
        {
            sprite->callback = SpriteCB_Idle;
            sprite->data[1] = 0;
        }
    }
}

static void UNUSED SetIdleSpriteCallback(struct Sprite *sprite)
{
    sprite->callback = SpriteCB_Idle;
}

static void SpriteCB_Idle(struct Sprite *sprite)
{
}

#define sSpeedX data[1]
#define sSpeedY data[2]

void SpriteCB_FaintSlideAnim(struct Sprite *sprite)
{
    if (!(gIntroSlideFlags & 1))
    {
        sprite->x2 += sprite->sSpeedX;
        sprite->y2 += sprite->sSpeedY;
    }
}

#undef sSpeedX
#undef sSpeedY

#define sSinIndex           data[3]
#define sDelta              data[4]
#define sAmplitude          data[5]
#define sBouncerSpriteId    data[6]
#define sWhich              data[7]

void DoBounceEffect(u8 battler, u8 which, s8 delta, s8 amplitude)
{
    u8 invisibleSpriteId;
    u8 bouncerSpriteId;

    switch (which)
    {
    case BOUNCE_HEALTHBOX:
    default:
        if (gBattleSpritesDataPtr->healthBoxesData[battler].healthboxIsBouncing)
            return;
        break;
    case BOUNCE_MON:
        if (gBattleSpritesDataPtr->healthBoxesData[battler].battlerIsBouncing)
            return;
        break;
    }

    invisibleSpriteId = CreateInvisibleSpriteWithCallback(SpriteCB_BounceEffect);
    if (which == BOUNCE_HEALTHBOX)
    {
        bouncerSpriteId = gHealthboxSpriteIds[battler];
        gBattleSpritesDataPtr->healthBoxesData[battler].healthboxBounceSpriteId = invisibleSpriteId;
        gBattleSpritesDataPtr->healthBoxesData[battler].healthboxIsBouncing = 1;
        gSprites[invisibleSpriteId].sSinIndex = 128; // 0
    }
    else
    {
        bouncerSpriteId = gBattlerSpriteIds[battler];
        gBattleSpritesDataPtr->healthBoxesData[battler].battlerBounceSpriteId = invisibleSpriteId;
        gBattleSpritesDataPtr->healthBoxesData[battler].battlerIsBouncing = 1;
        gSprites[invisibleSpriteId].sSinIndex = 192; // -1
    }
    gSprites[invisibleSpriteId].sDelta = delta;
    gSprites[invisibleSpriteId].sAmplitude = amplitude;
    gSprites[invisibleSpriteId].sBouncerSpriteId = bouncerSpriteId;
    gSprites[invisibleSpriteId].sWhich = which;
    gSprites[invisibleSpriteId].sBattler = battler;
    gSprites[bouncerSpriteId].x2 = 0;
    gSprites[bouncerSpriteId].y2 = 0;
}

void EndBounceEffect(u8 battler, u8 which)
{
    u8 bouncerSpriteId;

    if (which == BOUNCE_HEALTHBOX)
    {
        if (!gBattleSpritesDataPtr->healthBoxesData[battler].healthboxIsBouncing)
            return;

        bouncerSpriteId = gSprites[gBattleSpritesDataPtr->healthBoxesData[battler].healthboxBounceSpriteId].sBouncerSpriteId;
        DestroySprite(&gSprites[gBattleSpritesDataPtr->healthBoxesData[battler].healthboxBounceSpriteId]);
        gBattleSpritesDataPtr->healthBoxesData[battler].healthboxIsBouncing = 0;
    }
    else
    {
        if (!gBattleSpritesDataPtr->healthBoxesData[battler].battlerIsBouncing)
            return;

        bouncerSpriteId = gSprites[gBattleSpritesDataPtr->healthBoxesData[battler].battlerBounceSpriteId].sBouncerSpriteId;
        DestroySprite(&gSprites[gBattleSpritesDataPtr->healthBoxesData[battler].battlerBounceSpriteId]);
        gBattleSpritesDataPtr->healthBoxesData[battler].battlerIsBouncing = 0;
    }

    gSprites[bouncerSpriteId].x2 = 0;
    gSprites[bouncerSpriteId].y2 = 0;
}

static void SpriteCB_BounceEffect(struct Sprite *sprite)
{
    u8 bouncerSpriteId = sprite->sBouncerSpriteId;
    s32 index = sprite->sSinIndex;
    s32 y = Sin(index, sprite->sAmplitude) + sprite->sAmplitude;

    gSprites[bouncerSpriteId].y2 = y;
    sprite->sSinIndex = (sprite->sSinIndex + sprite->sDelta) & 0xFF;
}

#undef sSinIndex
#undef sDelta
#undef sAmplitude
#undef sBouncerSpriteId
#undef sWhich

void SpriteCB_PlayerMonFromBall(struct Sprite *sprite)
{
    if (sprite->affineAnimEnded)
        BattleAnimateBackSprite(sprite, sprite->sSpeciesId);
}

void SpriteCB_PlayerMonSlideIn(struct Sprite *sprite)
{
    if (sprite->data[3] == 0)
    {
        PlaySE(SE_BALL_TRAY_ENTER);
        sprite->data[3]++;
    }
    else if (sprite->data[3] == 1)
    {
        if (sprite->animEnded)
            return;
        sprite->data[4] = sprite->x;
        sprite->x = -33;
        sprite->invisible = FALSE;
        sprite->data[3]++;
    }
    else if (sprite->data[3] < 27)
    {
        sprite->x += 4;
        sprite->data[3]++;
    }
    else
    {
        sprite->data[3] = 0;
        sprite->x = sprite->data[4];
        sprite->data[4] = 0;
        sprite->callback = SpriteCB_PlayerMonFromBall;
        PlayCry_ByMode(sprite->sSpeciesId, -25, CRY_MODE_NORMAL);
    }
}

static void SpriteCB_TrainerThrowObject_Main(struct Sprite *sprite)
{
    AnimSetCenterToCornerVecX(sprite);
    if (sprite->animEnded)
        sprite->callback = SpriteCB_Idle;
}

// Sprite callback for a trainer back pic to throw an object
// (Wally throwing a ball, throwing Pokéblocks/balls in the Safari Zone)
void SpriteCB_TrainerThrowObject(struct Sprite *sprite)
{
    StartSpriteAnim(sprite, 1);
    sprite->callback = SpriteCB_TrainerThrowObject_Main;
}

void AnimSetCenterToCornerVecX(struct Sprite *sprite)
{
    if (sprite->animDelayCounter == 0)
        sprite->centerToCornerVecX = sCenterToCornerVecXs[sprite->animCmdIndex];
}

void BeginBattleIntroDummy(void)
{

}

void BeginBattleIntro(void)
{
    BattleStartClearSetData();
    gBattleCommunication[1] = 0;
    gBattleStruct->introState = 0;
    gBattleMainFunc = DoBattleIntro;
}

static void BattleMainCB1(void)
{
    u32 battler;

    gBattleMainFunc();
    for (battler = 0; battler < gBattlersCount; battler++)
        gBattlerControllerFuncs[battler](battler);
}

static void ClearSetBScriptingStruct(void)
{
    // windowsType is set up earlier in BattleInitBgsAndWindows, so we need to save the value
    u32 temp = gBattleScripting.windowsType;
    u32 specialBattleType = gBattleScripting.specialTrainerBattleType;
    memset(&gBattleScripting, 0, sizeof(gBattleScripting));

    gBattleScripting.windowsType = temp;
    gBattleScripting.battleStyle = gSaveBlock2Ptr->optionsBattleStyle;
    gBattleScripting.expOnCatch = (B_EXP_CATCH >= GEN_6);
    gBattleScripting.specialTrainerBattleType = specialBattleType;
}

static void BattleStartClearSetData(void)
{
    s32 i;

    TurnValuesCleanUp(FALSE);
    SpecialStatusesClear();

    memset(&gDisableStructs, 0, sizeof(gDisableStructs));
    memset(&gFieldTimers, 0, sizeof(gFieldTimers));
    memset(&gSideStatuses, 0, sizeof(gSideStatuses));
    memset(&gSideTimers, 0, sizeof(gSideTimers));
    memset(&gWishFutureKnock, 0, sizeof(gWishFutureKnock));
    memset(&gBattleResults, 0, sizeof(gBattleResults));
    ClearSetBScriptingStruct();

    for (i = 0; i < MAX_BATTLERS_COUNT; i++)
    {
        gStatuses3[i] = 0;
        gStatuses4[i] = 0;
        gDisableStructs[i].isFirstTurn = 2;
        gLastMoves[i] = MOVE_NONE;
        gLastLandedMoves[i] = MOVE_NONE;
        gLastHitByType[i] = 0;
        gLastResultingMoves[i] = MOVE_NONE;
        gLastHitBy[i] = 0xFF;
        gLockedMoves[i] = MOVE_NONE;
        gLastPrintedMoves[i] = MOVE_NONE;
        gBattleResources->flags->flags[i] = 0;
        gPalaceSelectionBattleScripts[i] = 0;
        gBattleStruct->lastTakenMove[i] = MOVE_NONE;
        gBattleStruct->choicedMove[i] = MOVE_NONE;
        gBattleStruct->changedItems[i] = 0;
        gBattleStruct->lastTakenMoveFrom[i][0] = MOVE_NONE;
        gBattleStruct->lastTakenMoveFrom[i][1] = MOVE_NONE;
        gBattleStruct->lastTakenMoveFrom[i][2] = MOVE_NONE;
        gBattleStruct->lastTakenMoveFrom[i][3] = MOVE_NONE;
        gBattleStruct->AI_monToSwitchIntoId[i] = PARTY_SIZE;
        gBattleStruct->skyDropTargets[i] = 0xFF;
        gBattleStruct->overwrittenAbilities[i] = ABILITY_NONE;
    }

    gLastUsedMove = 0;
    gFieldStatuses = 0;

    gHasFetchedBall = FALSE;
    gLastUsedBall = 0;

    gBattlerAttacker = 0;
    gBattlerTarget = 0;
    gEffectBattler = 0;
    gBattlerAbility = 0;
    gBattleWeather = 0;
    gHitMarker = 0;

    if (!(gBattleTypeFlags & BATTLE_TYPE_RECORDED))
    {
        if (!(gBattleTypeFlags & BATTLE_TYPE_LINK) && gSaveBlock2Ptr->optionsBattleSceneOff == TRUE)
            gHitMarker |= HITMARKER_NO_ANIMATIONS;
    }
    else if (!(gBattleTypeFlags & (BATTLE_TYPE_LINK | BATTLE_TYPE_RECORDED_LINK)) && GetBattleSceneInRecordedBattle())
    {
        gHitMarker |= HITMARKER_NO_ANIMATIONS;
    }

    gMultiHitCounter = 0;
    gBattleOutcome = 0;
    gBattleControllerExecFlags = 0;
    gPaydayMoney = 0;
    gBattleResources->battleScriptsStack->size = 0;
    gBattleResources->battleCallbackStack->size = 0;

    for (i = 0; i < BATTLE_COMMUNICATION_ENTRIES_COUNT; i++)
        gBattleCommunication[i] = 0;

    gPauseCounterBattle = 0;
    gBattleMoveDamage = 0;
    gIntroSlideFlags = 0;
    gLeveledUpInBattle = 0;
    gAbsentBattlerFlags = 0;
    gBattleStruct->runTries = 0;
    gBattleStruct->safariGoNearCounter = 0;
    gBattleStruct->safariPkblThrowCounter = 0;
    gBattleStruct->safariCatchFactor = gSpeciesInfo[GetMonData(&gEnemyParty[0], MON_DATA_SPECIES)].catchRate * 100 / 1275;
    gBattleStruct->safariEscapeFactor = 3;
    gBattleStruct->wildVictorySong = 0;
    gBattleStruct->moneyMultiplier = 1;

    gBattleStruct->givenExpMons = 0;
    gBattleStruct->palaceFlags = 0;

    gBattleResults.shinyWildMon = IsMonShiny(&gEnemyParty[0]);

    gBattleStruct->arenaLostPlayerMons = 0;
    gBattleStruct->arenaLostOpponentMons = 0;

    gBattleStruct->mega.triggerSpriteId = 0xFF;
    gBattleStruct->burst.triggerSpriteId = 0xFF;

    for (i = 0; i < ARRAY_COUNT(gSideTimers); i++)
    {
        gSideTimers[i].stickyWebBattlerId = 0xFF;
    }
    gBattleStruct->appearedInBattle = 0;
    gBattleStruct->beatUpSlot = 0;

    for (i = 0; i < PARTY_SIZE; i++)
    {
        gBattleStruct->usedHeldItems[i][B_SIDE_PLAYER] = 0;
        gBattleStruct->usedHeldItems[i][B_SIDE_OPPONENT] = 0;
        gBattleStruct->itemLost[i].originalItem = GetMonData(&gPlayerParty[i], MON_DATA_HELD_ITEM);
        gPartyCriticalHits[i] = 0;
        gBattleStruct->allowedToChangeFormInWeather[i][B_SIDE_PLAYER] = FALSE;
        gBattleStruct->allowedToChangeFormInWeather[i][B_SIDE_OPPONENT] = FALSE;
    }

    gBattleStruct->swapDamageCategory = FALSE; // Photon Geyser, Shell Side Arm, Light That Burns the Sky
    gSelectedMonPartyId = PARTY_SIZE; // Revival Blessing
    gCategoryIconSpriteId = 0xFF;
}

void SwitchInClearSetData(u32 battler)
{
    s32 i;
    struct DisableStruct disableStructCopy = gDisableStructs[battler];

    ClearIllusionMon(battler);
    if (gMovesInfo[gCurrentMove].effect != EFFECT_BATON_PASS)
    {
        for (i = 0; i < NUM_BATTLE_STATS; i++)
            gBattleMons[battler].statStages[i] = DEFAULT_STAT_STAGE;
        for (i = 0; i < gBattlersCount; i++)
        {
            if ((gBattleMons[i].status2 & STATUS2_ESCAPE_PREVENTION) && gDisableStructs[i].battlerPreventingEscape == battler)
                gBattleMons[i].status2 &= ~STATUS2_ESCAPE_PREVENTION;
            if ((gStatuses3[i] & STATUS3_ALWAYS_HITS) && gDisableStructs[i].battlerWithSureHit == battler)
            {
                gStatuses3[i] &= ~STATUS3_ALWAYS_HITS;
                gDisableStructs[i].battlerWithSureHit = 0;
            }
        }
    }
    if (gMovesInfo[gCurrentMove].effect == EFFECT_BATON_PASS)
    {
        gBattleMons[battler].status2 &= (STATUS2_CONFUSION | STATUS2_FOCUS_ENERGY_ANY | STATUS2_SUBSTITUTE | STATUS2_ESCAPE_PREVENTION | STATUS2_CURSED);
        gStatuses3[battler] &= (STATUS3_LEECHSEED_BATTLER | STATUS3_LEECHSEED | STATUS3_ALWAYS_HITS | STATUS3_PERISH_SONG | STATUS3_ROOTED
                                       | STATUS3_GASTRO_ACID | STATUS3_EMBARGO | STATUS3_TELEKINESIS | STATUS3_MAGNET_RISE | STATUS3_HEAL_BLOCK
                                       | STATUS3_AQUA_RING | STATUS3_POWER_TRICK);
        gStatuses4[battler] &= (STATUS4_MUD_SPORT | STATUS4_WATER_SPORT | STATUS4_INFINITE_CONFUSION);
        for (i = 0; i < gBattlersCount; i++)
        {
            if (GetBattlerSide(battler) != GetBattlerSide(i)
             && (gStatuses3[i] & STATUS3_ALWAYS_HITS) != 0
             && (gDisableStructs[i].battlerWithSureHit == battler))
            {
                gStatuses3[i] &= ~STATUS3_ALWAYS_HITS;
                gStatuses3[i] |= STATUS3_ALWAYS_HITS_TURN(2);
            }
        }
        if (gStatuses3[battler] & STATUS3_POWER_TRICK)
            SWAP(gBattleMons[battler].attack, gBattleMons[battler].defense, i);
    }
    else
    {
        gBattleMons[battler].status2 = 0;
        gStatuses3[battler] = 0;
        gStatuses4[battler] = 0;
    }

    for (i = 0; i < gBattlersCount; i++)
    {
        if (gBattleMons[i].status2 & STATUS2_INFATUATED_WITH(battler))
            gBattleMons[i].status2 &= ~STATUS2_INFATUATED_WITH(battler);
        if ((gBattleMons[i].status2 & STATUS2_WRAPPED) && *(gBattleStruct->wrappedBy + i) == battler)
            gBattleMons[i].status2 &= ~STATUS2_WRAPPED;
        if ((gStatuses4[i] & STATUS4_SYRUP_BOMB) && *(gBattleStruct->stickySyrupdBy + i) == battler)
            gStatuses4[i] &= ~STATUS4_SYRUP_BOMB;
    }

    gActionSelectionCursor[battler] = 0;
    gMoveSelectionCursor[battler] = 0;

    memset(&gDisableStructs[battler], 0, sizeof(struct DisableStruct));

    if (gMovesInfo[gCurrentMove].effect == EFFECT_BATON_PASS)
    {
        gDisableStructs[battler].substituteHP = disableStructCopy.substituteHP;
        gDisableStructs[battler].battlerWithSureHit = disableStructCopy.battlerWithSureHit;
        gDisableStructs[battler].perishSongTimer = disableStructCopy.perishSongTimer;
        gDisableStructs[battler].battlerPreventingEscape = disableStructCopy.battlerPreventingEscape;
        gDisableStructs[battler].embargoTimer = disableStructCopy.embargoTimer;
    }
    else if (gMovesInfo[gCurrentMove].effect == EFFECT_SHED_TAIL)
    {
        gBattleMons[battler].status2 |= STATUS2_SUBSTITUTE;
        gDisableStructs[battler].substituteHP = disableStructCopy.substituteHP;
    }

    gMoveResultFlags = 0;
    gDisableStructs[battler].isFirstTurn = 2;
    gDisableStructs[battler].truantSwitchInHack = disableStructCopy.truantSwitchInHack;
    gLastMoves[battler] = MOVE_NONE;
    gLastLandedMoves[battler] = MOVE_NONE;
    gLastHitByType[battler] = 0;
    gLastResultingMoves[battler] = MOVE_NONE;
    gLastPrintedMoves[battler] = MOVE_NONE;
    gLastHitBy[battler] = 0xFF;

    gBattleStruct->lastTakenMove[battler] = 0;
    gBattleStruct->sameMoveTurns[battler] = 0;
    gBattleStruct->lastTakenMoveFrom[battler][0] = 0;
    gBattleStruct->lastTakenMoveFrom[battler][1] = 0;
    gBattleStruct->lastTakenMoveFrom[battler][2] = 0;
    gBattleStruct->lastTakenMoveFrom[battler][3] = 0;
    gBattleStruct->lastMoveFailed &= ~(gBitTable[battler]);
    gBattleStruct->palaceFlags &= ~(gBitTable[battler]);
    gBattleStruct->boosterEnergyActivates &= ~(gBitTable[battler]);

    for (i = 0; i < ARRAY_COUNT(gSideTimers); i++)
    {
        // Switched into sticky web user slot, so reset stored battler ID
        if (gSideTimers[i].stickyWebBattlerId == battler)
            gSideTimers[i].stickyWebBattlerId = 0xFF;
    }

    for (i = 0; i < gBattlersCount; i++)
    {
        if (i != battler && GetBattlerSide(i) != GetBattlerSide(battler))
            gBattleStruct->lastTakenMove[i] = MOVE_NONE;

        gBattleStruct->lastTakenMoveFrom[i][battler] = 0;
    }

    gBattleStruct->choicedMove[battler] = MOVE_NONE;
    gBattleResources->flags->flags[battler] = 0;
    gCurrentMove = MOVE_NONE;
    gBattleStruct->arenaTurnCounter = 0xFF;

    // Reset damage to prevent things like red card activating if the switched-in mon is holding it
    gSpecialStatuses[battler].physicalDmg = 0;
    gSpecialStatuses[battler].specialDmg = 0;
    gBattleStruct->enduredDamage &= ~gBitTable[battler];

    // Reset G-Max Chi Strike boosts.
    gBattleStruct->bonusCritStages[battler] = 0;

    // Reset Dynamax flags.
    UndoDynamax(battler);

    gBattleStruct->overwrittenAbilities[battler] = ABILITY_NONE;

    // Clear selected party ID so Revival Blessing doesn't get confused.
    gSelectedMonPartyId = PARTY_SIZE;

    // Allow for illegal abilities within tests.
    #if TESTING
    if (gTestRunnerEnabled)
    {
        u32 side = GetBattlerSide(battler);
        u32 partyIndex = gBattlerPartyIndexes[battler];
        if (TestRunner_Battle_GetForcedAbility(side, partyIndex))
            gBattleMons[i].ability = gBattleStruct->overwrittenAbilities[i] = TestRunner_Battle_GetForcedAbility(side, partyIndex);
    }
    #endif // TESTING

    Ai_UpdateSwitchInData(battler);
}

const u8* FaintClearSetData(u32 battler)
{
    s32 i;
    const u8 *result = NULL;
    u8 battlerSide = GetBattlerSide(battler);

    for (i = 0; i < NUM_BATTLE_STATS; i++)
        gBattleMons[battler].statStages[i] = DEFAULT_STAT_STAGE;

    gBattleMons[battler].status2 = 0;
    gStatuses3[battler] &= STATUS3_GASTRO_ACID; // Edge case: Keep Gastro Acid if pokemon's ability can have effect after fainting, for example Innards Out.
    gStatuses4[battler] = 0;

    for (i = 0; i < gBattlersCount; i++)
    {
        if ((gBattleMons[i].status2 & STATUS2_ESCAPE_PREVENTION) && gDisableStructs[i].battlerPreventingEscape == battler)
            gBattleMons[i].status2 &= ~STATUS2_ESCAPE_PREVENTION;
        if (gBattleMons[i].status2 & STATUS2_INFATUATED_WITH(battler))
            gBattleMons[i].status2 &= ~STATUS2_INFATUATED_WITH(battler);
        if ((gBattleMons[i].status2 & STATUS2_WRAPPED) && *(gBattleStruct->wrappedBy + i) == battler)
            gBattleMons[i].status2 &= ~STATUS2_WRAPPED;
        if ((gStatuses4[i] & STATUS4_SYRUP_BOMB) && *(gBattleStruct->stickySyrupdBy + i) == battler)
            gStatuses4[i] &= ~STATUS4_SYRUP_BOMB;
    }

    gActionSelectionCursor[battler] = 0;
    gMoveSelectionCursor[battler] = 0;

    memset(&gDisableStructs[battler], 0, sizeof(struct DisableStruct));

    gProtectStructs[battler].protected = FALSE;
    gProtectStructs[battler].spikyShielded = FALSE;
    gProtectStructs[battler].kingsShielded = FALSE;
    gProtectStructs[battler].banefulBunkered = FALSE;
    gProtectStructs[battler].quash = FALSE;
    gProtectStructs[battler].obstructed = FALSE;
    gProtectStructs[battler].silkTrapped = FALSE;
    gProtectStructs[battler].burningBulwarked = FALSE;
    gProtectStructs[battler].endured = FALSE;
    gProtectStructs[battler].noValidMoves = FALSE;
    gProtectStructs[battler].helpingHand = FALSE;
    gProtectStructs[battler].bounceMove = FALSE;
    gProtectStructs[battler].stealMove = FALSE;
    gProtectStructs[battler].prlzImmobility = FALSE;
    gProtectStructs[battler].confusionSelfDmg = FALSE;
    gProtectStructs[battler].targetAffected = FALSE;
    gProtectStructs[battler].chargingTurn = FALSE;
    gProtectStructs[battler].fleeType = 0;
    gProtectStructs[battler].usedImprisonedMove = FALSE;
    gProtectStructs[battler].loveImmobility = FALSE;
    gProtectStructs[battler].usedDisabledMove = FALSE;
    gProtectStructs[battler].usedTauntedMove = FALSE;
    gProtectStructs[battler].flag2Unknown = FALSE;
    gProtectStructs[battler].flinchImmobility = FALSE;
    gProtectStructs[battler].notFirstStrike = FALSE;
    gProtectStructs[battler].usedHealBlockedMove = FALSE;
    gProtectStructs[battler].usedGravityPreventedMove = FALSE;
    gProtectStructs[battler].usedThroatChopPreventedMove = FALSE;
    gProtectStructs[battler].statRaised = FALSE;
    gProtectStructs[battler].statFell = FALSE;
    gProtectStructs[battler].pranksterElevated = FALSE;

    gDisableStructs[battler].isFirstTurn = 2;

    gLastMoves[battler] = MOVE_NONE;
    gLastLandedMoves[battler] = MOVE_NONE;
    gLastHitByType[battler] = 0;
    gLastResultingMoves[battler] = MOVE_NONE;
    gLastPrintedMoves[battler] = MOVE_NONE;
    gLastHitBy[battler] = 0xFF;

    gBattleStruct->choicedMove[battler] = MOVE_NONE;
    gBattleStruct->sameMoveTurns[battler] = 0;
    gBattleStruct->lastTakenMove[battler] = MOVE_NONE;
    gBattleStruct->lastTakenMoveFrom[battler][0] = 0;
    gBattleStruct->lastTakenMoveFrom[battler][1] = 0;
    gBattleStruct->lastTakenMoveFrom[battler][2] = 0;
    gBattleStruct->lastTakenMoveFrom[battler][3] = 0;

    gBattleStruct->palaceFlags &= ~(gBitTable[battler]);
    gBattleStruct->boosterEnergyActivates &= ~(gBitTable[battler]);

    for (i = 0; i < ARRAY_COUNT(gSideTimers); i++)
    {
        // User of sticky web fainted, so reset the stored battler ID
        if (gSideTimers[i].stickyWebBattlerId == battler)
            gSideTimers[i].stickyWebBattlerId = 0xFF;
    }

    for (i = 0; i < gBattlersCount; i++)
    {
        if (i != battler && GetBattlerSide(i) != battlerSide)
            gBattleStruct->lastTakenMove[i] = MOVE_NONE;

        gBattleStruct->lastTakenMoveFrom[i][battler] = 0;
    }

    gBattleResources->flags->flags[battler] = 0;

    gBattleMons[battler].type1 = gSpeciesInfo[gBattleMons[battler].species].types[0];
    gBattleMons[battler].type2 = gSpeciesInfo[gBattleMons[battler].species].types[1];
    gBattleMons[battler].type3 = TYPE_MYSTERY;

    Ai_UpdateFaintData(battler);
    TryBattleFormChange(battler, FORM_CHANGE_FAINT);

    gBattleStruct->overwrittenAbilities[battler] = ABILITY_NONE;

    // If the fainted mon was involved in a Sky Drop
    if (gBattleStruct->skyDropTargets[battler] != 0xFF)
    {
        // Get battler id of the other Pokemon involved in this Sky Drop
        u8 otherSkyDropper = gBattleStruct->skyDropTargets[battler];

        // Clear Sky Drop data
        gBattleStruct->skyDropTargets[battler] = 0xFF;
        gBattleStruct->skyDropTargets[otherSkyDropper] = 0xFF;

        // If the other Pokemon involved in this Sky Drop was the target, not the attacker
        if (gStatuses3[otherSkyDropper] & STATUS3_SKY_DROPPED)
        {
            // Release the target and take them out of the semi-invulnerable state
            gStatuses3[otherSkyDropper] &= ~(STATUS3_SKY_DROPPED | STATUS3_ON_AIR);

            // Make the target's sprite visible
            gSprites[gBattlerSpriteIds[otherSkyDropper]].invisible = FALSE;

            // If the target was sky dropped in the middle of using Outrage/Petal Dance/Thrash,
            // confuse them upon release and print "confused via fatigue" message and animation.
            if (gBattleMons[otherSkyDropper].status2 & STATUS2_LOCK_CONFUSE)
            {
                gBattleMons[otherSkyDropper].status2 &= ~(STATUS2_LOCK_CONFUSE);

                // If the released mon can be confused, do so.
                // Don't use CanBeConfused here, since it can cause issues in edge cases.
                if (!(GetBattlerAbility(otherSkyDropper) == ABILITY_OWN_TEMPO
                    || gBattleMons[otherSkyDropper].status2 & STATUS2_CONFUSION
                    || IsBattlerTerrainAffected(otherSkyDropper, STATUS_FIELD_MISTY_TERRAIN)))
                {
                    gBattleMons[otherSkyDropper].status2 |= STATUS2_CONFUSION_TURN(((Random()) % 4) + 2);
                    gBattlerAttacker = otherSkyDropper;
                    result = BattleScript_ThrashConfuses;
                }
            }
        }
    }

    // Clear Z-Move data
    gBattleStruct->zmove.active = FALSE;
    gBattleStruct->zmove.toBeUsed[battler] = MOVE_NONE;
    gBattleStruct->zmove.effect = EFFECT_HIT;
    // Clear Dynamax data
    UndoDynamax(battler);

    return result;
}

static void DoBattleIntro(void)
{
    s32 i;
    u32 battler;
    u8 *state = &gBattleStruct->introState;

    switch (*state)
    {
    case 0: // Get Data of all battlers.
        battler = gBattleCommunication[1];
        BtlController_EmitGetMonData(battler, BUFFER_A, REQUEST_ALL_BATTLE, 0);
        MarkBattlerForControllerExec(battler);
        (*state)++;
        break;
    case 1: // Loop through all battlers.
        if (!gBattleControllerExecFlags)
        {
            if (++gBattleCommunication[1] == gBattlersCount)
                (*state)++;
            else
                *state = 0;
        }
        break;
    case 2: // Start graphical intro slide.
        if (!gBattleControllerExecFlags)
        {
            battler = GetBattlerAtPosition(0);
            BtlController_EmitIntroSlide(battler, BUFFER_A, gBattleTerrain);
            MarkBattlerForControllerExec(battler);
            gBattleCommunication[0] = 0;
            gBattleCommunication[1] = 0;
            (*state)++;
        }
        break;
    case 3: // Wait for intro slide.
        if (!gBattleControllerExecFlags)
            (*state)++;
        break;
    case 4: // Copy battler data gotten in cases 0 and 1. Draw trainer/mon sprite.
        for (battler = 0; battler < gBattlersCount; battler++)
        {
            if ((gBattleTypeFlags & BATTLE_TYPE_SAFARI) && GetBattlerSide(battler) == B_SIDE_PLAYER)
            {
                memset(&gBattleMons[battler], 0, sizeof(struct BattlePokemon));
            }
            else
            {
                memcpy(&gBattleMons[battler], &gBattleResources->bufferB[battler][4], sizeof(struct BattlePokemon));
                gBattleMons[battler].type1 = gSpeciesInfo[gBattleMons[battler].species].types[0];
                gBattleMons[battler].type2 = gSpeciesInfo[gBattleMons[battler].species].types[1];
                gBattleMons[battler].type3 = TYPE_MYSTERY;
                gBattleMons[battler].ability = GetAbilityBySpecies(gBattleMons[battler].species, gBattleMons[battler].abilityNum);
                gBattleStruct->hpOnSwitchout[GetBattlerSide(battler)] = gBattleMons[battler].hp;
                gBattleMons[battler].status2 = 0;
                for (i = 0; i < NUM_BATTLE_STATS; i++)
                    gBattleMons[battler].statStages[i] = DEFAULT_STAT_STAGE;
            }

            // Draw sprite.
            switch (GetBattlerPosition(battler))
            {
            case B_POSITION_PLAYER_LEFT: // player sprite
                BtlController_EmitDrawTrainerPic(battler, BUFFER_A);
                MarkBattlerForControllerExec(battler);
                break;
            case B_POSITION_OPPONENT_LEFT:
                if (gBattleTypeFlags & BATTLE_TYPE_TRAINER) // opponent 1 sprite
                {
                    BtlController_EmitDrawTrainerPic(battler, BUFFER_A);
                    MarkBattlerForControllerExec(battler);
                }
                else // wild mon 1
                {
                    BtlController_EmitLoadMonSprite(battler, BUFFER_A);
                    MarkBattlerForControllerExec(battler);
                    gBattleResults.lastOpponentSpecies = GetMonData(&gEnemyParty[gBattlerPartyIndexes[battler]], MON_DATA_SPECIES, NULL);
                }
                break;
            case B_POSITION_PLAYER_RIGHT:
                if (gBattleTypeFlags & (BATTLE_TYPE_MULTI | BATTLE_TYPE_INGAME_PARTNER)) // partner sprite
                {
                    BtlController_EmitDrawTrainerPic(battler, BUFFER_A);
                    MarkBattlerForControllerExec(battler);
                }
                break;
            case B_POSITION_OPPONENT_RIGHT:
                if (gBattleTypeFlags & BATTLE_TYPE_TRAINER)
                {
                    if (gBattleTypeFlags & (BATTLE_TYPE_MULTI | BATTLE_TYPE_TWO_OPPONENTS) && !BATTLE_TWO_VS_ONE_OPPONENT) // opponent 2 if exists
                    {
                        BtlController_EmitDrawTrainerPic(battler, BUFFER_A);
                        MarkBattlerForControllerExec(battler);
                    }
                }
                else if (IsBattlerAlive(battler)) // wild mon 2 if alive
                {
                    BtlController_EmitLoadMonSprite(battler, BUFFER_A);
                    MarkBattlerForControllerExec(battler);
                    gBattleResults.lastOpponentSpecies = GetMonData(&gEnemyParty[gBattlerPartyIndexes[battler]], MON_DATA_SPECIES, NULL);
                }
                break;
            }

            if (gBattleTypeFlags & BATTLE_TYPE_ARENA)
                BattleArena_InitPoints();
        }

        if (gBattleTypeFlags & BATTLE_TYPE_TRAINER)
        {
            (*state)++;
        }
        else // Skip party summary since it is a wild battle.
        {
            if (B_FAST_INTRO == TRUE)
                *state = 7; // Don't wait for sprite, print message at the same time.
            else
                *state = 6; // Wait for sprite to load.
        }
        break;
    case 5: // draw party summary in trainer battles
        if (!gBattleControllerExecFlags)
        {
            struct HpAndStatus hpStatus[PARTY_SIZE];

            for (i = 0; i < PARTY_SIZE; i++)
            {
                if (GetMonData(&gEnemyParty[i], MON_DATA_SPECIES_OR_EGG) == SPECIES_NONE
                 || GetMonData(&gEnemyParty[i], MON_DATA_SPECIES_OR_EGG) == SPECIES_EGG)
                {
                    hpStatus[i].hp = HP_EMPTY_SLOT;
                    hpStatus[i].status = 0;
                }
                else
                {
                    hpStatus[i].hp = GetMonData(&gEnemyParty[i], MON_DATA_HP);
                    hpStatus[i].status = GetMonData(&gEnemyParty[i], MON_DATA_STATUS);
                }
            }

            battler = GetBattlerAtPosition(B_POSITION_OPPONENT_LEFT);
            BtlController_EmitDrawPartyStatusSummary(battler, BUFFER_A, hpStatus, PARTY_SUMM_SKIP_DRAW_DELAY);
            MarkBattlerForControllerExec(battler);

            for (i = 0; i < PARTY_SIZE; i++)
            {
                if (GetMonData(&gPlayerParty[i], MON_DATA_SPECIES_OR_EGG) == SPECIES_NONE
                 || GetMonData(&gPlayerParty[i], MON_DATA_SPECIES_OR_EGG) == SPECIES_EGG)
                {
                    hpStatus[i].hp = HP_EMPTY_SLOT;
                    hpStatus[i].status = 0;
                }
                else
                {
                    hpStatus[i].hp = GetMonData(&gPlayerParty[i], MON_DATA_HP);
                    hpStatus[i].status = GetMonData(&gPlayerParty[i], MON_DATA_STATUS);
                }
            }

            battler = GetBattlerAtPosition(B_POSITION_PLAYER_LEFT);
            BtlController_EmitDrawPartyStatusSummary(battler, BUFFER_A, hpStatus, PARTY_SUMM_SKIP_DRAW_DELAY);
            MarkBattlerForControllerExec(battler);

            (*state)++;
        }
        break;
    case 6: // wait for previous action to complete
        if (!gBattleControllerExecFlags)
            (*state)++;
        break;
    case 7: // print battle intro message
        if (!IsBattlerMarkedForControllerExec(GetBattlerAtPosition(B_POSITION_PLAYER_LEFT)))
        {
            PrepareStringBattle(STRINGID_INTROMSG, GetBattlerAtPosition(B_POSITION_PLAYER_LEFT));
            (*state)++;
        }
        break;
    case 8: // wait for intro message to be printed
        if (!IsBattlerMarkedForControllerExec(GetBattlerAtPosition(B_POSITION_PLAYER_LEFT)))
        {
            if (gBattleTypeFlags & BATTLE_TYPE_TRAINER)
            {
                (*state)++;
            }
            else
            {
                if (B_FAST_INTRO == TRUE)
                    *state = 15; // Wait for text to be printed.
                else
                    *state = 14; // Wait for text and sprite.
            }
        }
        break;
    case 9: // print opponent sends out
        if (gBattleTypeFlags & BATTLE_TYPE_RECORDED_LINK && !(gBattleTypeFlags & BATTLE_TYPE_RECORDED_IS_MASTER))
            PrepareStringBattle(STRINGID_INTROSENDOUT, GetBattlerAtPosition(B_POSITION_PLAYER_LEFT));
        else
            PrepareStringBattle(STRINGID_INTROSENDOUT, GetBattlerAtPosition(B_POSITION_OPPONENT_LEFT));
        (*state)++;
        break;
    case 10: // wait for opponent sends out text
        if (!gBattleControllerExecFlags)
            (*state)++;
        break;
    case 11: // first opponent's mon send out animation
        if (gBattleTypeFlags & BATTLE_TYPE_RECORDED_LINK && !(gBattleTypeFlags & BATTLE_TYPE_RECORDED_IS_MASTER))
            battler = GetBattlerAtPosition(B_POSITION_PLAYER_LEFT);
        else
            battler = GetBattlerAtPosition(B_POSITION_OPPONENT_LEFT);

        BtlController_EmitIntroTrainerBallThrow(battler, BUFFER_A);
        MarkBattlerForControllerExec(battler);
        (*state)++;
        break;
    case 12: // nothing
        (*state)++;
    case 13: // second opponent's mon send out
        if (gBattleTypeFlags & (BATTLE_TYPE_MULTI | BATTLE_TYPE_TWO_OPPONENTS) && !BATTLE_TWO_VS_ONE_OPPONENT)
        {
            if (gBattleTypeFlags & BATTLE_TYPE_RECORDED_LINK && !(gBattleTypeFlags & BATTLE_TYPE_RECORDED_IS_MASTER))
                battler = GetBattlerAtPosition(B_POSITION_PLAYER_RIGHT);
            else
                battler = GetBattlerAtPosition(B_POSITION_OPPONENT_RIGHT);

            BtlController_EmitIntroTrainerBallThrow(battler, BUFFER_A);
            MarkBattlerForControllerExec(battler);
        }
        if (B_FAST_INTRO == TRUE
          && !(gBattleTypeFlags & (BATTLE_TYPE_RECORDED | BATTLE_TYPE_RECORDED_LINK | BATTLE_TYPE_RECORDED_IS_MASTER | BATTLE_TYPE_LINK)))
            *state = 15; // Print at the same time as trainer sends out second mon.
        else
            (*state)++;
        break;
    case 14: // wait for opponent 2 send out
        if (!gBattleControllerExecFlags)
            (*state)++;
        break;
    case 15: // wait for wild battle message
        if (!IsBattlerMarkedForControllerExec(GetBattlerAtPosition(B_POSITION_PLAYER_LEFT)))
            (*state)++;
        break;
    case 16: // print player sends out
        if (!(gBattleTypeFlags & BATTLE_TYPE_SAFARI))
        {
            if (gBattleTypeFlags & BATTLE_TYPE_RECORDED_LINK && !(gBattleTypeFlags & BATTLE_TYPE_RECORDED_IS_MASTER))
                battler = GetBattlerAtPosition(B_POSITION_OPPONENT_LEFT);
            else
                battler = GetBattlerAtPosition(B_POSITION_PLAYER_LEFT);

            // A hack that makes fast intro work in trainer battles too.
            if (B_FAST_INTRO == TRUE
                && gBattleTypeFlags & BATTLE_TYPE_TRAINER
                && !(gBattleTypeFlags & (BATTLE_TYPE_RECORDED | BATTLE_TYPE_RECORDED_LINK | BATTLE_TYPE_RECORDED_IS_MASTER | BATTLE_TYPE_LINK))
                && gSprites[gHealthboxSpriteIds[battler ^ BIT_SIDE]].callback == SpriteCallbackDummy)
            {
                return;
            }

            PrepareStringBattle(STRINGID_INTROSENDOUT, battler);
        }
        (*state)++;
        break;
    case 17: // wait for player send out message
        if (!(gBattleTypeFlags & BATTLE_TYPE_LINK && gBattleControllerExecFlags))
        {
            if (gBattleTypeFlags & BATTLE_TYPE_RECORDED_LINK && !(gBattleTypeFlags & BATTLE_TYPE_RECORDED_IS_MASTER))
                battler = GetBattlerAtPosition(B_POSITION_OPPONENT_LEFT);
            else
                battler = GetBattlerAtPosition(B_POSITION_PLAYER_LEFT);

            if (!IsBattlerMarkedForControllerExec(battler))
                (*state)++;
        }
        break;
    case 18: // player 1 send out
        if (gBattleTypeFlags & BATTLE_TYPE_RECORDED_LINK && !(gBattleTypeFlags & BATTLE_TYPE_RECORDED_IS_MASTER))
            battler = GetBattlerAtPosition(B_POSITION_OPPONENT_LEFT);
        else
            battler = GetBattlerAtPosition(B_POSITION_PLAYER_LEFT);

        BtlController_EmitIntroTrainerBallThrow(battler, BUFFER_A);
        MarkBattlerForControllerExec(battler);
        (*state)++;
        break;
    case 19: // player 2 send out
        if (gBattleTypeFlags & (BATTLE_TYPE_MULTI | BATTLE_TYPE_INGAME_PARTNER))
        {
            if (gBattleTypeFlags & BATTLE_TYPE_RECORDED_LINK && !(gBattleTypeFlags & BATTLE_TYPE_RECORDED_IS_MASTER))
                battler = GetBattlerAtPosition(B_POSITION_OPPONENT_RIGHT);
            else
                battler = GetBattlerAtPosition(B_POSITION_PLAYER_RIGHT);

            BtlController_EmitIntroTrainerBallThrow(battler, BUFFER_A);
            MarkBattlerForControllerExec(battler);
        }
        (*state)++;
        break;
    case 20: // set dex and battle vars
        if (!gBattleControllerExecFlags)
        {
            for (battler = 0; battler < gBattlersCount; battler++)
            {
                if (GetBattlerSide(battler) == B_SIDE_OPPONENT
                 && !(gBattleTypeFlags & (BATTLE_TYPE_EREADER_TRAINER
                                          | BATTLE_TYPE_FRONTIER
                                          | BATTLE_TYPE_LINK
                                          | BATTLE_TYPE_RECORDED_LINK
                                          | BATTLE_TYPE_TRAINER_HILL)))
                {
                    HandleSetPokedexFlag(SpeciesToNationalPokedexNum(gBattleMons[battler].species), FLAG_SET_SEEN, gBattleMons[battler].personality);
                }
            }

            gBattleStruct->switchInAbilitiesCounter = 0;
            gBattleStruct->switchInItemsCounter = 0;
            gBattleStruct->overworldWeatherDone = FALSE;
            SetAiLogicDataForTurn(AI_DATA); // get assumed abilities, hold effects, etc of all battlers
            Ai_InitPartyStruct(); // Save mons party counts, and first 2/4 mons on the battlefield.

            // Try to set a status to start the battle with
            gBattleStruct->startingStatus = 0;
            if (gBattleTypeFlags & BATTLE_TYPE_TWO_OPPONENTS && GetTrainerStartingStatusFromId(gTrainerBattleOpponent_B))
            {
                gBattleStruct->startingStatus = GetTrainerStartingStatusFromId(gTrainerBattleOpponent_B);
                gBattleStruct->startingStatusTimer = 0; // infinite
            }
            else if (GetTrainerStartingStatusFromId(gTrainerBattleOpponent_A))
            {
                gBattleStruct->startingStatus = GetTrainerStartingStatusFromId(gTrainerBattleOpponent_A);
                gBattleStruct->startingStatusTimer = 0; // infinite
            }
            else if (B_VAR_STARTING_STATUS != 0)
            {
                gBattleStruct->startingStatus = VarGet(B_VAR_STARTING_STATUS);
                gBattleStruct->startingStatusTimer = VarGet(B_VAR_STARTING_STATUS_TIMER);
            }
            gBattleMainFunc = TryDoEventsBeforeFirstTurn;
        }
        break;
    }
}

static void TryDoEventsBeforeFirstTurn(void)
{
    s32 i, j;

    if (gBattleControllerExecFlags)
        return;

    // Set invalid mons as absent(for example when starting a double battle with only one pokemon).
    if (!(gBattleTypeFlags & BATTLE_TYPE_SAFARI))
    {
        for (i = 0; i < gBattlersCount; i++)
        {
            struct Pokemon *party = GetBattlerParty(i);
            struct Pokemon *mon = &party[gBattlerPartyIndexes[i]];
            if (!IsBattlerAlive(i) || gBattleMons[i].species == SPECIES_NONE || GetMonData(mon, MON_DATA_IS_EGG))
                gAbsentBattlerFlags |= gBitTable[i];
        }
    }

    // Allow for illegal abilities within tests.
    #if TESTING
    if (gTestRunnerEnabled && gBattleStruct->switchInAbilitiesCounter == 0)
    {
        for (i = 0; i < gBattlersCount; ++i)
        {
            u32 side = GetBattlerSide(i);
            u32 partyIndex = gBattlerPartyIndexes[i];
            if (TestRunner_Battle_GetForcedAbility(side, partyIndex))
                gBattleMons[i].ability = gBattleStruct->overwrittenAbilities[i] = TestRunner_Battle_GetForcedAbility(side, partyIndex);
        }
    }
    #endif // TESTING

    if (gBattleStruct->switchInAbilitiesCounter == 0)
    {
        for (i = 0; i < gBattlersCount; i++)
            gBattlerByTurnOrder[i] = i;
        for (i = 0; i < gBattlersCount - 1; i++)
        {
            for (j = i + 1; j < gBattlersCount; j++)
            {
                if (GetWhichBattlerFaster(gBattlerByTurnOrder[i], gBattlerByTurnOrder[j], TRUE) == -1)
                    SwapTurnOrder(i, j);
            }
        }
    }
    if (!gBattleStruct->overworldWeatherDone
        && AbilityBattleEffects(ABILITYEFFECT_SWITCH_IN_WEATHER, 0, 0, ABILITYEFFECT_SWITCH_IN_WEATHER, 0) != 0)
    {
        gBattleStruct->overworldWeatherDone = TRUE;
        return;
    }

    if (!gBattleStruct->terrainDone && AbilityBattleEffects(ABILITYEFFECT_SWITCH_IN_TERRAIN, 0, 0, ABILITYEFFECT_SWITCH_IN_TERRAIN, 0) != 0)
    {
        gBattleStruct->terrainDone = TRUE;
        return;
    }

    if (!gBattleStruct->startingStatusDone
     && gBattleStruct->startingStatus
     && AbilityBattleEffects(ABILITYEFFECT_SWITCH_IN_STATUSES, 0, 0, ABILITYEFFECT_SWITCH_IN_STATUSES, 0) != 0)
    {
        gBattleStruct->startingStatusDone = TRUE;
        return;
    }

    // Totem boosts
    for (i = 0; i < gBattlersCount; i++)
    {
        if (gQueuedStatBoosts[i].stats != 0 && !gProtectStructs[i].eatMirrorHerb && gProtectStructs[i].activateOpportunist == 0)
        {
            gBattlerAttacker = i;
            BattleScriptExecute(BattleScript_TotemVar);
            return;
        }
    }

    // Check neutralizing gas
    if (AbilityBattleEffects(ABILITYEFFECT_NEUTRALIZINGGAS, 0, 0, 0, 0) != 0)
        return;

    // Check all switch in abilities happening from the fastest mon to slowest.
    while (gBattleStruct->switchInAbilitiesCounter < gBattlersCount)
    {
        gBattlerAttacker = gBattlerByTurnOrder[gBattleStruct->switchInAbilitiesCounter++];

        if (TryPrimalReversion(gBattlerAttacker))
            return;
        if (AbilityBattleEffects(ABILITYEFFECT_ON_SWITCHIN, gBattlerAttacker, 0, 0, 0) != 0)
            return;
    }
    if (AbilityBattleEffects(ABILITYEFFECT_TRACE1, 0, 0, 0, 0) != 0)
        return;
    // Check all switch in items having effect from the fastest mon to slowest.
    while (gBattleStruct->switchInItemsCounter < gBattlersCount)
    {
        if (ItemBattleEffects(ITEMEFFECT_ON_SWITCH_IN, gBattlerByTurnOrder[gBattleStruct->switchInItemsCounter++], FALSE))
            return;
    }

    if (AbilityBattleEffects(ABILITYEFFECT_OPPORTUNIST, 0, 0, 0, 0))
        return;

    for (i = 0; i < MAX_BATTLERS_COUNT; i++)
    {
        *(gBattleStruct->monToSwitchIntoId + i) = PARTY_SIZE;
        gChosenActionByBattler[i] = B_ACTION_NONE;
        gChosenMoveByBattler[i] = MOVE_NONE;
    }
    TurnValuesCleanUp(FALSE);
    SpecialStatusesClear();
    *(&gBattleStruct->absentBattlerFlags) = gAbsentBattlerFlags;
    BattlePutTextOnWindow(gText_EmptyString3, B_WIN_MSG);
    gBattleMainFunc = HandleTurnActionSelectionState;
    ResetSentPokesToOpponentValue();

    for (i = 0; i < BATTLE_COMMUNICATION_ENTRIES_COUNT; i++)
        gBattleCommunication[i] = 0;

    for (i = 0; i < gBattlersCount; i++)
    {
        gBattleMons[i].status2 &= ~STATUS2_FLINCHED;
        // Record party slots of player's mons that appeared in battle
        if (!BattlerHasAi(i))
            gBattleStruct->appearedInBattle |= gBitTable[gBattlerPartyIndexes[i]];
    }

    *(&gBattleStruct->turnEffectsTracker) = 0;
    *(&gBattleStruct->turnEffectsBattlerId) = 0;
    *(&gBattleStruct->wishPerishSongState) = 0;
    *(&gBattleStruct->wishPerishSongBattlerId) = 0;
    gBattleScripting.moveendState = 0;
    gBattleStruct->faintedActionsState = 0;
    gBattleStruct->turnCountersTracker = 0;
    gMoveResultFlags = 0;

    memset(gQueuedStatBoosts, 0, sizeof(gQueuedStatBoosts));  // erase all totem boosts just to be safe

    SetShellSideArmCategory();
    SetAiLogicDataForTurn(AI_DATA); // get assumed abilities, hold effects, etc of all battlers

    if (gBattleTypeFlags & BATTLE_TYPE_ARENA)
    {
        StopCryAndClearCrySongs();
        BattleScriptExecute(BattleScript_ArenaTurnBeginning);
    }

    if ((i = ShouldDoTrainerSlide(GetBattlerAtPosition(B_POSITION_OPPONENT_LEFT), TRAINER_SLIDE_BEFORE_FIRST_TURN)))
        BattleScriptExecute(i == 1 ? BattleScript_TrainerASlideMsgEnd2 : BattleScript_TrainerBSlideMsgEnd2);
}

static void HandleEndTurn_ContinueBattle(void)
{
    s32 i;

    if (gBattleControllerExecFlags == 0)
    {
        gBattleMainFunc = BattleTurnPassed;
        for (i = 0; i < BATTLE_COMMUNICATION_ENTRIES_COUNT; i++)
            gBattleCommunication[i] = 0;
        for (i = 0; i < gBattlersCount; i++)
        {
            gBattleMons[i].status2 &= ~STATUS2_FLINCHED;
            if ((gBattleMons[i].status1 & STATUS1_SLEEP) && (gBattleMons[i].status2 & STATUS2_MULTIPLETURNS))
                CancelMultiTurnMoves(i);
        }
        gBattleStruct->turnEffectsTracker = 0;
        gBattleStruct->turnEffectsBattlerId = 0;
        gBattleStruct->wishPerishSongState = 0;
        gBattleStruct->wishPerishSongBattlerId = 0;
        gBattleStruct->turnCountersTracker = 0;
        gMoveResultFlags = 0;
    }
}

void BattleTurnPassed(void)
{
    s32 i;

    TurnValuesCleanUp(TRUE);
    if (gBattleOutcome == 0)
    {
        if (DoFieldEndTurnEffects())
            return;
        if (DoBattlerEndTurnEffects())
            return;
    }
    if (HandleWishPerishSongOnTurnEnd())
        return;
    if (HandleFaintedMonActions())
        return;
    gBattleStruct->faintedActionsState = 0;

    TurnValuesCleanUp(FALSE);
    gHitMarker &= ~HITMARKER_NO_ATTACKSTRING;
    gHitMarker &= ~HITMARKER_UNABLE_TO_USE_MOVE;
    gHitMarker &= ~HITMARKER_PLAYER_FAINTED;
    gHitMarker &= ~HITMARKER_PASSIVE_DAMAGE;
    gBattleScripting.animTurn = 0;
    gBattleScripting.animTargetsHit = 0;
    gBattleScripting.moveendState = 0;
    gBattleMoveDamage = 0;
    gMoveResultFlags = 0;

    for (i = 0; i < 5; i++)
        gBattleCommunication[i] = 0;

    if (gBattleOutcome != 0)
    {
        gCurrentActionFuncId = B_ACTION_FINISHED;
        gBattleMainFunc = RunTurnActionsFunctions;
        return;
    }

    if (gBattleResults.battleTurnCounter < 0xFF)
    {
        gBattleResults.battleTurnCounter++;
        gBattleStruct->arenaTurnCounter++;
    }

    for (i = 0; i < gBattlersCount; i++)
    {
        gChosenActionByBattler[i] = B_ACTION_NONE;
        gChosenMoveByBattler[i] = MOVE_NONE;
    }

    for (i = 0; i < MAX_BATTLERS_COUNT; i++)
        *(gBattleStruct->monToSwitchIntoId + i) = PARTY_SIZE;

    *(&gBattleStruct->absentBattlerFlags) = gAbsentBattlerFlags;
    BattlePutTextOnWindow(gText_EmptyString3, B_WIN_MSG);
    SetShellSideArmCategory();
    SetAiLogicDataForTurn(AI_DATA); // get assumed abilities, hold effects, etc of all battlers
    gBattleMainFunc = HandleTurnActionSelectionState;

    if (gBattleTypeFlags & BATTLE_TYPE_PALACE)
        BattleScriptExecute(BattleScript_PalacePrintFlavorText);
    else if (gBattleTypeFlags & BATTLE_TYPE_ARENA && gBattleStruct->arenaTurnCounter == 0)
        BattleScriptExecute(BattleScript_ArenaTurnBeginning);
    else if ((i = ShouldDoTrainerSlide(GetBattlerAtPosition(B_POSITION_OPPONENT_LEFT), TRAINER_SLIDE_LAST_LOW_HP)))
        BattleScriptExecute(i == 1 ? BattleScript_TrainerASlideMsgEnd2 : BattleScript_TrainerBSlideMsgEnd2);
    else if ((i = ShouldDoTrainerSlide(GetBattlerAtPosition(B_POSITION_OPPONENT_LEFT), TRAINER_SLIDE_LAST_HALF_HP)))
        BattleScriptExecute(i == 1 ? BattleScript_TrainerASlideMsgEnd2 : BattleScript_TrainerBSlideMsgEnd2);
    else if ((i = ShouldDoTrainerSlide(GetBattlerAtPosition(B_POSITION_OPPONENT_LEFT), TRAINER_SLIDE_FIRST_CRITICAL_HIT)))
        BattleScriptExecute(i == 1 ? BattleScript_TrainerASlideMsgEnd2 : BattleScript_TrainerBSlideMsgEnd2);
    else if ((i = ShouldDoTrainerSlide(GetBattlerAtPosition(B_POSITION_OPPONENT_LEFT), TRAINER_SLIDE_FIRST_SUPER_EFFECTIVE_HIT)))
        BattleScriptExecute(i == 1 ? BattleScript_TrainerASlideMsgEnd2 : BattleScript_TrainerBSlideMsgEnd2);
    else if ((i = ShouldDoTrainerSlide(GetBattlerAtPosition(B_POSITION_OPPONENT_LEFT), TRAINER_SLIDE_FIRST_STAB_MOVE)))
        BattleScriptExecute(i == 1 ? BattleScript_TrainerASlideMsgEnd2 : BattleScript_TrainerBSlideMsgEnd2);
    else if ((i = ShouldDoTrainerSlide(GetBattlerAtPosition(B_POSITION_OPPONENT_LEFT), TRAINER_SLIDE_PLAYER_MON_UNAFFECTED)))
        BattleScriptExecute(i == 1 ? BattleScript_TrainerASlideMsgEnd2 : BattleScript_TrainerBSlideMsgEnd2);
}

u8 IsRunningFromBattleImpossible(u32 battler)
{
    u32 holdEffect, i;

    if (gBattleMons[battler].item == ITEM_ENIGMA_BERRY_E_READER)
        holdEffect = gEnigmaBerries[battler].holdEffect;
    else
        holdEffect = ItemId_GetHoldEffect(gBattleMons[battler].item);

    gPotentialItemEffectBattler = battler;

    if (gBattleTypeFlags & BATTLE_TYPE_FIRST_BATTLE) // Cannot ever run from saving Birch's battle.
    {
        gBattleCommunication[MULTISTRING_CHOOSER] = B_MSG_DONT_LEAVE_BIRCH;
        return BATTLE_RUN_FORBIDDEN;
    }
    if (GetBattlerPosition(battler) == B_POSITION_PLAYER_RIGHT && WILD_DOUBLE_BATTLE
        && IsBattlerAlive(GetBattlerAtPosition(B_POSITION_PLAYER_LEFT))) // The second pokemon cannot run from a double wild battle, unless it's the only alive mon.
    {
        gBattleCommunication[MULTISTRING_CHOOSER] = B_MSG_CANT_ESCAPE;
        return BATTLE_RUN_FORBIDDEN;
    }

    if (holdEffect == HOLD_EFFECT_CAN_ALWAYS_RUN)
        return BATTLE_RUN_SUCCESS;
    if (B_GHOSTS_ESCAPE >= GEN_6 && IS_BATTLER_OF_TYPE(battler, TYPE_GHOST))
        return BATTLE_RUN_SUCCESS;
    if (gBattleTypeFlags & BATTLE_TYPE_LINK)
        return BATTLE_RUN_SUCCESS;
    if (GetBattlerAbility(battler) == ABILITY_RUN_AWAY)
        return BATTLE_RUN_SUCCESS;

    if ((i = IsAbilityPreventingEscape(battler)))
    {
        gBattleScripting.battler = i - 1;
        gLastUsedAbility = gBattleMons[i - 1].ability;
        gBattleCommunication[MULTISTRING_CHOOSER] = B_MSG_PREVENTS_ESCAPE;
        return BATTLE_RUN_FAILURE;
    }

    if (!CanBattlerEscape(battler))
    {
        gBattleCommunication[MULTISTRING_CHOOSER] = B_MSG_CANT_ESCAPE;
        return BATTLE_RUN_FORBIDDEN;
    }
    return BATTLE_RUN_SUCCESS;
}

void SwitchTwoBattlersInParty(u32 battler, u32 battler2)
{
    s32 i;
    u32 partyId1, partyId2;

    for (i = 0; i < (int)ARRAY_COUNT(gBattlePartyCurrentOrder); i++)
        gBattlePartyCurrentOrder[i] = *(battler * 3 + i + (u8 *)(gBattleStruct->battlerPartyOrders));

    partyId1 = GetPartyIdFromBattlePartyId(gBattlerPartyIndexes[battler]);
    partyId2 = GetPartyIdFromBattlePartyId(gBattlerPartyIndexes[battler2]);
    SwitchPartyMonSlots(partyId1, partyId2);

    for (i = 0; i < (int)ARRAY_COUNT(gBattlePartyCurrentOrder); i++)
    {
        *(battler * 3 + i + (u8 *)(gBattleStruct->battlerPartyOrders)) = gBattlePartyCurrentOrder[i];
        *(BATTLE_PARTNER(battler) * 3 + i + (u8 *)(gBattleStruct->battlerPartyOrders)) = gBattlePartyCurrentOrder[i];
    }
}

void SwitchPartyOrder(u32 battler)
{
    s32 i;
    u32 partyId1, partyId2;

    for (i = 0; i < (int)ARRAY_COUNT(gBattlePartyCurrentOrder); i++)
        gBattlePartyCurrentOrder[i] = *(battler * 3 + i + (u8 *)(gBattleStruct->battlerPartyOrders));

    partyId1 = GetPartyIdFromBattlePartyId(gBattlerPartyIndexes[battler]);
    partyId2 = GetPartyIdFromBattlePartyId(*(gBattleStruct->monToSwitchIntoId + battler));
    SwitchPartyMonSlots(partyId1, partyId2);

    if (gBattleTypeFlags & BATTLE_TYPE_DOUBLE)
    {
        for (i = 0; i < (int)ARRAY_COUNT(gBattlePartyCurrentOrder); i++)
        {
            *(battler * 3 + i + (u8 *)(gBattleStruct->battlerPartyOrders)) = gBattlePartyCurrentOrder[i];
            *(BATTLE_PARTNER(battler) * 3 + i + (u8 *)(gBattleStruct->battlerPartyOrders)) = gBattlePartyCurrentOrder[i];
        }
    }
    else
    {
        for (i = 0; i < (int)ARRAY_COUNT(gBattlePartyCurrentOrder); i++)
        {
            *(battler * 3 + i + (u8 *)(gBattleStruct->battlerPartyOrders)) = gBattlePartyCurrentOrder[i];
        }
    }
}

enum
{
    STATE_TURN_START_RECORD,
    STATE_BEFORE_ACTION_CHOSEN,
    STATE_WAIT_ACTION_CHOSEN,
    STATE_WAIT_ACTION_CASE_CHOSEN,
    STATE_WAIT_ACTION_CONFIRMED_STANDBY,
    STATE_WAIT_ACTION_CONFIRMED,
    STATE_SELECTION_SCRIPT,
    STATE_WAIT_SET_BEFORE_ACTION,
    STATE_SELECTION_SCRIPT_MAY_RUN
};

static void HandleTurnActionSelectionState(void)
{
    s32 i, battler;

    gBattleCommunication[ACTIONS_CONFIRMED_COUNT] = 0;
    for (battler = 0; battler < gBattlersCount; battler++)
    {
        u32 position = GetBattlerPosition(battler);
        switch (gBattleCommunication[battler])
        {
        case STATE_TURN_START_RECORD: // Recorded battle related action on start of every turn.
            RecordedBattle_CopyBattlerMoves(battler);
            gBattleCommunication[battler] = STATE_BEFORE_ACTION_CHOSEN;

            // Do AI score computations here so we can use them in AI_TrySwitchOrUseItem
            if ((gBattleTypeFlags & BATTLE_TYPE_HAS_AI || IsWildMonSmart())
                    && (BattlerHasAi(battler) && !(gBattleTypeFlags & BATTLE_TYPE_PALACE)))
            {
                if (AI_THINKING_STRUCT->aiFlags[battler] & AI_FLAG_RISKY) // Risky AI switches aggressively even mid battle
                    AI_DATA->mostSuitableMonId[battler] = GetMostSuitableMonToSwitchInto(battler, TRUE);
                else
                    AI_DATA->mostSuitableMonId[battler] = GetMostSuitableMonToSwitchInto(battler, FALSE);
                gBattleStruct->aiMoveOrAction[battler] = ComputeBattleAiScores(battler);
            }
            // fallthrough
        case STATE_BEFORE_ACTION_CHOSEN: // Choose an action.
            *(gBattleStruct->monToSwitchIntoId + battler) = PARTY_SIZE;
            if (gBattleTypeFlags & BATTLE_TYPE_MULTI
                || (position & BIT_FLANK) == B_FLANK_LEFT
                || gBattleStruct->absentBattlerFlags & gBitTable[GetBattlerAtPosition(BATTLE_PARTNER(position))]
                || gBattleCommunication[GetBattlerAtPosition(BATTLE_PARTNER(position))] == STATE_WAIT_ACTION_CONFIRMED)
            {
                if (gBattleStruct->absentBattlerFlags & gBitTable[battler])
                {
                    gChosenActionByBattler[battler] = B_ACTION_NOTHING_FAINTED;
                    if (!(gBattleTypeFlags & BATTLE_TYPE_MULTI))
                        gBattleCommunication[battler] = STATE_WAIT_ACTION_CONFIRMED;
                    else
                        gBattleCommunication[battler] = STATE_WAIT_ACTION_CONFIRMED_STANDBY;
                }
                else
                {
                    if (gBattleMons[battler].status2 & STATUS2_MULTIPLETURNS
                        || gBattleMons[battler].status2 & STATUS2_RECHARGE)
                    {
                        gChosenActionByBattler[battler] = B_ACTION_USE_MOVE;
                        gBattleCommunication[battler] = STATE_WAIT_ACTION_CONFIRMED_STANDBY;
                    }
                    else if (WILD_DOUBLE_BATTLE
                             && position == B_POSITION_PLAYER_RIGHT
                             && (gBattleStruct->throwingPokeBall || gChosenActionByBattler[GetBattlerAtPosition(B_POSITION_PLAYER_LEFT)] == B_ACTION_RUN)
                             && gChosenActionByBattler[GetBattlerAtPosition(B_POSITION_PLAYER_LEFT)] != B_ACTION_NOTHING_FAINTED)
                    {
                        gBattleStruct->throwingPokeBall = FALSE;
                        gChosenActionByBattler[battler] = B_ACTION_NOTHING_FAINTED; // Not fainted, but it cannot move, because of the throwing ball.
                        gBattleCommunication[battler] = STATE_WAIT_ACTION_CONFIRMED_STANDBY;
                    }
                    else
                    {
                        gBattleStruct->itemPartyIndex[battler] = PARTY_SIZE;
                        BtlController_EmitChooseAction(battler, BUFFER_A, gChosenActionByBattler[0], gBattleResources->bufferB[0][1] | (gBattleResources->bufferB[0][2] << 8));
                        MarkBattlerForControllerExec(battler);
                        gBattleCommunication[battler]++;
                    }
                }
            }
            break;
        case STATE_WAIT_ACTION_CHOSEN: // Try to perform an action.
            if (!(gBattleControllerExecFlags & ((gBitTable[battler]) | (0xF << 28) | (gBitTable[battler] << 4) | (gBitTable[battler] << 8) | (gBitTable[battler] << 12))))
            {
                RecordedBattle_SetBattlerAction(battler, gBattleResources->bufferB[battler][1]);
                gChosenActionByBattler[battler] = gBattleResources->bufferB[battler][1];

                switch (gBattleResources->bufferB[battler][1])
                {
                case B_ACTION_USE_MOVE:
                    if (AreAllMovesUnusable(battler))
                    {
                        gBattleCommunication[battler] = STATE_SELECTION_SCRIPT;
                        *(gBattleStruct->selectionScriptFinished + battler) = FALSE;
                        *(gBattleStruct->stateIdAfterSelScript + battler) = STATE_WAIT_ACTION_CONFIRMED_STANDBY;
                        *(gBattleStruct->moveTarget + battler) = gBattleResources->bufferB[battler][3];
                        return;
                    }
                    else if (gDisableStructs[battler].encoredMove != 0)
                    {
                        gChosenMoveByBattler[battler] = gDisableStructs[battler].encoredMove;
                        *(gBattleStruct->chosenMovePositions + battler) = gDisableStructs[battler].encoredMovePos;
                        gBattleCommunication[battler] = STATE_WAIT_ACTION_CONFIRMED_STANDBY;
                        return;
                    }
                    else
                    {
                        struct ChooseMoveStruct moveInfo;

                        moveInfo.zmove = gBattleStruct->zmove;
                        moveInfo.mega = gBattleStruct->mega;
                        moveInfo.species = gBattleMons[battler].species;
                        moveInfo.monType1 = gBattleMons[battler].type1;
                        moveInfo.monType2 = gBattleMons[battler].type2;
                        moveInfo.monType3 = gBattleMons[battler].type3;

                        for (i = 0; i < MAX_MON_MOVES; i++)
                        {
                            moveInfo.moves[i] = gBattleMons[battler].moves[i];
                            moveInfo.currentPp[i] = gBattleMons[battler].pp[i];
                            moveInfo.maxPp[i] = CalculatePPWithBonus(
                                                            gBattleMons[battler].moves[i],
                                                            gBattleMons[battler].ppBonuses,
                                                            i);
                        }

                        BtlController_EmitChooseMove(battler, BUFFER_A, (gBattleTypeFlags & BATTLE_TYPE_DOUBLE) != 0, FALSE, &moveInfo);
                        MarkBattlerForControllerExec(battler);
                    }
                    break;
                case B_ACTION_USE_ITEM:
                    if (FlagGet(B_FLAG_NO_BAG_USE))
                    {
                        RecordedBattle_ClearBattlerAction(battler, 1);
                        gSelectionBattleScripts[battler] = BattleScript_ActionSelectionItemsCantBeUsed;
                        gBattleCommunication[battler] = STATE_SELECTION_SCRIPT;
                        *(gBattleStruct->selectionScriptFinished + battler) = FALSE;
                        *(gBattleStruct->stateIdAfterSelScript + battler) = STATE_BEFORE_ACTION_CHOSEN;
                        return;
                    }

                    if (((gBattleTypeFlags & (BATTLE_TYPE_LINK
                                            | BATTLE_TYPE_FRONTIER_NO_PYRAMID
                                            | BATTLE_TYPE_EREADER_TRAINER
                                            | BATTLE_TYPE_RECORDED_LINK))
                                            && !gTestRunnerEnabled)
                                            // Or if currently held by Sky Drop
                                            || gStatuses3[battler] & STATUS3_SKY_DROPPED)
                    {
                        RecordedBattle_ClearBattlerAction(battler, 1);
                        gSelectionBattleScripts[battler] = BattleScript_ActionSelectionItemsCantBeUsed;
                        gBattleCommunication[battler] = STATE_SELECTION_SCRIPT;
                        *(gBattleStruct->selectionScriptFinished + battler) = FALSE;
                        *(gBattleStruct->stateIdAfterSelScript + battler) = STATE_BEFORE_ACTION_CHOSEN;
                        return;
                    }
                    else
                    {
                        BtlController_EmitChooseItem(battler, BUFFER_A, gBattleStruct->battlerPartyOrders[battler]);
                        MarkBattlerForControllerExec(battler);
                    }
                    break;
                case B_ACTION_SWITCH:
                    *(gBattleStruct->battlerPartyIndexes + battler) = gBattlerPartyIndexes[battler];
                    if (gBattleTypeFlags & BATTLE_TYPE_ARENA
                        || !CanBattlerEscape(battler))
                    {
                        BtlController_EmitChoosePokemon(battler, BUFFER_A, PARTY_ACTION_CANT_SWITCH, PARTY_SIZE, ABILITY_NONE, gBattleStruct->battlerPartyOrders[battler]);
                    }
                    else if (ItemId_GetHoldEffect(gBattleMons[battler].item) != HOLD_EFFECT_SHED_SHELL
                      && (i = IsAbilityPreventingEscape(battler)))   // must be last to keep i value integrity
                    {
                        BtlController_EmitChoosePokemon(battler, BUFFER_A, ((i - 1) << 4) | PARTY_ACTION_ABILITY_PREVENTS, PARTY_SIZE, gBattleMons[i - 1].ability, gBattleStruct->battlerPartyOrders[battler]);
                    }
                    else
                    {
                        if (battler == 2 && gChosenActionByBattler[0] == B_ACTION_SWITCH)
                            BtlController_EmitChoosePokemon(battler, BUFFER_A, PARTY_ACTION_CHOOSE_MON, *(gBattleStruct->monToSwitchIntoId + 0), ABILITY_NONE, gBattleStruct->battlerPartyOrders[battler]);
                        else if (battler == 3 && gChosenActionByBattler[1] == B_ACTION_SWITCH)
                            BtlController_EmitChoosePokemon(battler, BUFFER_A, PARTY_ACTION_CHOOSE_MON, *(gBattleStruct->monToSwitchIntoId + 1), ABILITY_NONE, gBattleStruct->battlerPartyOrders[battler]);
                        else
                            BtlController_EmitChoosePokemon(battler, BUFFER_A, PARTY_ACTION_CHOOSE_MON, PARTY_SIZE, ABILITY_NONE, gBattleStruct->battlerPartyOrders[battler]);
                    }
                    MarkBattlerForControllerExec(battler);
                    break;
                case B_ACTION_SAFARI_BALL:
                    if (IsPlayerPartyAndPokemonStorageFull())
                    {
                        gSelectionBattleScripts[battler] = BattleScript_PrintFullBox;
                        gBattleCommunication[battler] = STATE_SELECTION_SCRIPT;
                        *(gBattleStruct->selectionScriptFinished + battler) = FALSE;
                        *(gBattleStruct->stateIdAfterSelScript + battler) = STATE_BEFORE_ACTION_CHOSEN;
                        return;
                    }
                    break;
                case B_ACTION_SAFARI_POKEBLOCK:
                    BtlController_EmitChooseItem(battler, BUFFER_A, gBattleStruct->battlerPartyOrders[battler]);
                    MarkBattlerForControllerExec(battler);
                    break;
                case B_ACTION_CANCEL_PARTNER:
                    gBattleCommunication[battler] = STATE_WAIT_SET_BEFORE_ACTION;
                    gBattleCommunication[GetBattlerAtPosition(BATTLE_PARTNER(GetBattlerPosition(battler)))] = STATE_BEFORE_ACTION_CHOSEN;
                    RecordedBattle_ClearBattlerAction(battler, 1);
                    if (gBattleMons[GetBattlerAtPosition(BATTLE_PARTNER(GetBattlerPosition(battler)))].status2 & STATUS2_MULTIPLETURNS
                        || gBattleMons[GetBattlerAtPosition(BATTLE_PARTNER(GetBattlerPosition(battler)))].status2 & STATUS2_RECHARGE)
                    {
                        BtlController_EmitEndBounceEffect(battler, BUFFER_A);
                        MarkBattlerForControllerExec(battler);
                        return;
                    }
                    else if (gChosenActionByBattler[GetBattlerAtPosition(BATTLE_PARTNER(GetBattlerPosition(battler)))] == B_ACTION_SWITCH)
                    {
                        RecordedBattle_ClearBattlerAction(GetBattlerAtPosition(BATTLE_PARTNER(GetBattlerPosition(battler))), 2);
                    }
                    else if (gChosenActionByBattler[GetBattlerAtPosition(BATTLE_PARTNER(GetBattlerPosition(battler)))] == B_ACTION_RUN)
                    {
                        RecordedBattle_ClearBattlerAction(GetBattlerAtPosition(BATTLE_PARTNER(GetBattlerPosition(battler))), 1);
                    }
                    else if (gChosenActionByBattler[GetBattlerAtPosition(BATTLE_PARTNER(GetBattlerPosition(battler)))] == B_ACTION_USE_MOVE
                             && (gProtectStructs[GetBattlerAtPosition(BATTLE_PARTNER(GetBattlerPosition(battler)))].noValidMoves
                                || gDisableStructs[GetBattlerAtPosition(BATTLE_PARTNER(GetBattlerPosition(battler)))].encoredMove))
                    {
                        RecordedBattle_ClearBattlerAction(GetBattlerAtPosition(BATTLE_PARTNER(GetBattlerPosition(battler))), 1);
                    }
                    else if (gBattleTypeFlags & BATTLE_TYPE_PALACE
                             && gChosenActionByBattler[GetBattlerAtPosition(BATTLE_PARTNER(GetBattlerPosition(battler)))] == B_ACTION_USE_MOVE)
                    {
                        gRngValue = gBattlePalaceMoveSelectionRngValue;
                        RecordedBattle_ClearBattlerAction(GetBattlerAtPosition(BATTLE_PARTNER(GetBattlerPosition(battler))), 1);
                    }
                    else
                    {
                        RecordedBattle_ClearBattlerAction(GetBattlerAtPosition(BATTLE_PARTNER(GetBattlerPosition(battler))), 3);
                    }

                    gBattleStruct->mega.toEvolve &= ~(gBitTable[BATTLE_PARTNER(GetBattlerPosition(battler))]);
                    gBattleStruct->burst.toBurst &= ~(gBitTable[BATTLE_PARTNER(GetBattlerPosition(battler))]);
                    gBattleStruct->dynamax.toDynamax &= ~(gBitTable[BATTLE_PARTNER(GetBattlerPosition(battler))]);
                    gBattleStruct->tera.toTera &= ~(gBitTable[BATTLE_PARTNER(GetBattlerPosition(battler))]);
                    gBattleStruct->dynamax.usingMaxMove[BATTLE_PARTNER(GetBattlerPosition(battler))] = FALSE;
                    gBattleStruct->zmove.toBeUsed[BATTLE_PARTNER(GetBattlerPosition(battler))] = MOVE_NONE;
                    BtlController_EmitEndBounceEffect(battler, BUFFER_A);
                    MarkBattlerForControllerExec(battler);
                    return;
                case B_ACTION_DEBUG:
                    BtlController_EmitDebugMenu(battler, BUFFER_A);
                    MarkBattlerForControllerExec(battler);
                    break;
                }

                if (gBattleTypeFlags & BATTLE_TYPE_TRAINER
                    && gBattleTypeFlags & (BATTLE_TYPE_FRONTIER | BATTLE_TYPE_TRAINER_HILL)
                    && gBattleResources->bufferB[battler][1] == B_ACTION_RUN)
                {
                    gSelectionBattleScripts[battler] = BattleScript_AskIfWantsToForfeitMatch;
                    gBattleCommunication[battler] = STATE_SELECTION_SCRIPT_MAY_RUN;
                    *(gBattleStruct->selectionScriptFinished + battler) = FALSE;
                    *(gBattleStruct->stateIdAfterSelScript + battler) = STATE_BEFORE_ACTION_CHOSEN;
                    return;
                }
                else if (gBattleTypeFlags & BATTLE_TYPE_TRAINER
                         && !(gBattleTypeFlags & (BATTLE_TYPE_LINK | BATTLE_TYPE_RECORDED_LINK))
                         && gBattleResources->bufferB[battler][1] == B_ACTION_RUN)
                {
                    BattleScriptExecute(BattleScript_PrintCantRunFromTrainer);
                    gBattleCommunication[battler] = STATE_BEFORE_ACTION_CHOSEN;
                }
                else if (IsRunningFromBattleImpossible(battler) != BATTLE_RUN_SUCCESS
                         && gBattleResources->bufferB[battler][1] == B_ACTION_RUN)
                {
                    gSelectionBattleScripts[battler] = BattleScript_PrintCantEscapeFromBattle;
                    gBattleCommunication[battler] = STATE_SELECTION_SCRIPT;
                    *(gBattleStruct->selectionScriptFinished + battler) = FALSE;
                    *(gBattleStruct->stateIdAfterSelScript + battler) = STATE_BEFORE_ACTION_CHOSEN;
                    return;
                }
                else
                {
                    gBattleCommunication[battler]++;
                }
            }
            break;
        case STATE_WAIT_ACTION_CASE_CHOSEN:
            if (!(gBattleControllerExecFlags & ((gBitTable[battler]) | (0xF << 28) | (gBitTable[battler] << 4) | (gBitTable[battler] << 8) | (gBitTable[battler] << 12))))
            {
                switch (gChosenActionByBattler[battler])
                {
                case B_ACTION_USE_MOVE:
                    switch (gBattleResources->bufferB[battler][1])
                    {
                    case 3:
                    case 4:
                    case 5:
                    case 6:
                    case 7:
                    case 8:
                    case 9:
                        gChosenActionByBattler[battler] = gBattleResources->bufferB[battler][1];
                        return;
                    case 15:
                        gChosenActionByBattler[battler] = B_ACTION_SWITCH;
                        UpdateBattlerPartyOrdersOnSwitch(battler);
                        return;
                    default:
                        RecordedBattle_CheckMovesetChanges(B_RECORD_MODE_PLAYBACK);
                        if ((gBattleResources->bufferB[battler][2] | (gBattleResources->bufferB[battler][3] << 8)) == 0xFFFF)
                        {
                            gBattleCommunication[battler] = STATE_BEFORE_ACTION_CHOSEN;
                            RecordedBattle_ClearBattlerAction(battler, 1);
                        }
                        else if (TrySetCantSelectMoveBattleScript(battler))
                        {
                            RecordedBattle_ClearBattlerAction(battler, 1);
                            gBattleCommunication[battler] = STATE_SELECTION_SCRIPT;
                            *(gBattleStruct->selectionScriptFinished + battler) = FALSE;
                            gBattleResources->bufferB[battler][1] = B_ACTION_USE_MOVE;
                            *(gBattleStruct->stateIdAfterSelScript + battler) = STATE_WAIT_ACTION_CHOSEN;
                            return;
                        }
                        else
                        {
                            if (!(gBattleTypeFlags & BATTLE_TYPE_PALACE))
                            {
                                RecordedBattle_SetBattlerAction(battler, gBattleResources->bufferB[battler][2]);
                                RecordedBattle_SetBattlerAction(battler, gBattleResources->bufferB[battler][3]);
                            }

                            // Get the chosen move position (and thus the chosen move) and target from the returned buffer.
                            gBattleStruct->chosenMovePositions[battler] = gBattleResources->bufferB[battler][2] & ~(RET_MEGA_EVOLUTION | RET_ULTRA_BURST | RET_DYNAMAX | RET_TERASTAL);
                            gChosenMoveByBattler[battler] = gBattleMons[battler].moves[gBattleStruct->chosenMovePositions[battler]];
                            gBattleStruct->moveTarget[battler] = gBattleResources->bufferB[battler][3];

                            // Check to see if any gimmicks need to be prepared.
                            if (gBattleResources->bufferB[battler][2] & RET_MEGA_EVOLUTION)
                                gBattleStruct->mega.toEvolve |= gBitTable[battler];
                            else if (gBattleResources->bufferB[battler][2] & RET_ULTRA_BURST)
                                gBattleStruct->burst.toBurst |= gBitTable[battler];
                            else if (gBattleResources->bufferB[battler][2] & RET_DYNAMAX)
                                gBattleStruct->dynamax.toDynamax |= gBitTable[battler];
                            else if (gBattleResources->bufferB[battler][2] & RET_TERASTAL)
                                gBattleStruct->tera.toTera |= gBitTable[battler];

                            // Max Move check
                            if (ShouldUseMaxMove(battler, gChosenMoveByBattler[battler]))
                            {
                                gBattleStruct->dynamax.baseMove[battler] = gBattleMons[battler].moves[gBattleStruct->chosenMovePositions[battler]];
                                gBattleStruct->dynamax.usingMaxMove[battler] = TRUE;
                            }
                            gBattleCommunication[battler]++;

                            if (gTestRunnerEnabled)
                            {
                                TestRunner_Battle_CheckChosenMove(battler, gChosenMoveByBattler[battler], gBattleStruct->moveTarget[battler]);
                            }
                        }
                        break;
                    }
                    break;
                case B_ACTION_USE_ITEM:
                    if ((gBattleResources->bufferB[battler][1] | (gBattleResources->bufferB[battler][2] << 8)) == 0)
                    {
                        gBattleCommunication[battler] = STATE_BEFORE_ACTION_CHOSEN;
                    }
                    else
                    {
                        gLastUsedItem = (gBattleResources->bufferB[battler][1] | (gBattleResources->bufferB[battler][2] << 8));
                        if (ItemId_GetPocket(gLastUsedItem) == POCKET_POKE_BALLS)
                            gBattleStruct->throwingPokeBall = TRUE;
                        gBattleCommunication[battler]++;
                    }
                    break;
                case B_ACTION_SWITCH:
                    if (gBattleResources->bufferB[battler][1] == PARTY_SIZE)
                    {
                        gBattleCommunication[battler] = STATE_BEFORE_ACTION_CHOSEN;
                        RecordedBattle_ClearBattlerAction(battler, 1);
                    }
                    else
                    {
                        UpdateBattlerPartyOrdersOnSwitch(battler);
                        gBattleCommunication[battler]++;
                    }
                    break;
                case B_ACTION_RUN:
                    gHitMarker |= HITMARKER_RUN;
                    gBattleCommunication[battler]++;
                    break;
                case B_ACTION_SAFARI_WATCH_CAREFULLY:
                    gBattleCommunication[battler]++;
                    break;
                case B_ACTION_SAFARI_BALL:
                    gBattleCommunication[battler]++;
                    break;
                case B_ACTION_THROW_BALL:
                    gBattleStruct->throwingPokeBall = TRUE;
                    gBattleCommunication[battler]++;
                    break;
                case B_ACTION_SAFARI_POKEBLOCK:
                    if ((gBattleResources->bufferB[battler][1] | (gBattleResources->bufferB[battler][2] << 8)) != 0)
                        gBattleCommunication[battler]++;
                    else
                        gBattleCommunication[battler] = STATE_BEFORE_ACTION_CHOSEN;
                    break;
                case B_ACTION_SAFARI_GO_NEAR:
                    gBattleCommunication[battler]++;
                    break;
                case B_ACTION_SAFARI_RUN:
                    gHitMarker |= HITMARKER_RUN;
                    gBattleCommunication[battler]++;
                    break;
                case B_ACTION_WALLY_THROW:
                    gBattleCommunication[battler]++;
                    break;
                case B_ACTION_DEBUG:
                    gBattleCommunication[battler] = STATE_BEFORE_ACTION_CHOSEN;
                    break;
                }
            }
            break;
        case STATE_WAIT_ACTION_CONFIRMED_STANDBY:
            if (!(gBattleControllerExecFlags & ((gBitTable[battler])
                                                | (0xF << 28)
                                                | (gBitTable[battler] << 4)
                                                | (gBitTable[battler] << 8)
                                                | (gBitTable[battler] << 12))))
            {
                if (AllAtActionConfirmed())
                    i = TRUE;
                else
                    i = FALSE;

                if (((gBattleTypeFlags & BATTLE_TYPE_MULTI) || !(gBattleTypeFlags &  BATTLE_TYPE_DOUBLE))
                    || (position & BIT_FLANK) != B_FLANK_LEFT
                    || (*(&gBattleStruct->absentBattlerFlags) & gBitTable[GetBattlerAtPosition(BATTLE_PARTNER(position))]))
                {
                    BtlController_EmitLinkStandbyMsg(battler, BUFFER_A, LINK_STANDBY_MSG_STOP_BOUNCE, i);
                }
                else
                {
                    BtlController_EmitLinkStandbyMsg(battler, BUFFER_A, LINK_STANDBY_STOP_BOUNCE_ONLY, i);
                }
                MarkBattlerForControllerExec(battler);
                gBattleCommunication[battler]++;
            }
            break;
        case STATE_WAIT_ACTION_CONFIRMED:
            if (!(gBattleControllerExecFlags & ((gBitTable[battler]) | (0xF << 28) | (gBitTable[battler] << 4) | (gBitTable[battler] << 8) | (gBitTable[battler] << 12))))
            {
                gBattleCommunication[ACTIONS_CONFIRMED_COUNT]++;
            }
            break;
        case STATE_SELECTION_SCRIPT:
            if (*(gBattleStruct->selectionScriptFinished + battler))
            {
                gBattleCommunication[battler] = *(gBattleStruct->stateIdAfterSelScript + battler);
            }
            else
            {
                gBattlerAttacker = battler;
                gBattlescriptCurrInstr = gSelectionBattleScripts[battler];
                if (!(gBattleControllerExecFlags & ((gBitTable[battler]) | (0xF << 28) | (gBitTable[battler] << 4) | (gBitTable[battler] << 8) | (gBitTable[battler] << 12))))
                {
                    gBattleScriptingCommandsTable[gBattlescriptCurrInstr[0]]();
                }
                gSelectionBattleScripts[battler] = gBattlescriptCurrInstr;
            }
            break;
        case STATE_WAIT_SET_BEFORE_ACTION:
            if (!(gBattleControllerExecFlags & ((gBitTable[battler]) | (0xF << 28) | (gBitTable[battler] << 4) | (gBitTable[battler] << 8) | (gBitTable[battler] << 12))))
            {
                gBattleCommunication[battler] = STATE_BEFORE_ACTION_CHOSEN;
            }
            break;
        case STATE_SELECTION_SCRIPT_MAY_RUN:
            if (*(gBattleStruct->selectionScriptFinished + battler))
            {
                if (gBattleResources->bufferB[battler][1] == B_ACTION_NOTHING_FAINTED)
                {
                    gHitMarker |= HITMARKER_RUN;
                    gChosenActionByBattler[battler] = B_ACTION_RUN;
                    gBattleCommunication[battler] = STATE_WAIT_ACTION_CONFIRMED_STANDBY;
                }
                else
                {
                    RecordedBattle_ClearBattlerAction(battler, 1);
                    gBattleCommunication[battler] = *(gBattleStruct->stateIdAfterSelScript + battler);
                }
            }
            else
            {
                gBattlerAttacker = battler;
                gBattlescriptCurrInstr = gSelectionBattleScripts[battler];
                if (!(gBattleControllerExecFlags & ((gBitTable[battler]) | (0xF << 28) | (gBitTable[battler] << 4) | (gBitTable[battler] << 8) | (gBitTable[battler] << 12))))
                {
                    gBattleScriptingCommandsTable[gBattlescriptCurrInstr[0]]();
                }
                gSelectionBattleScripts[battler] = gBattlescriptCurrInstr;
            }
            break;
        }
    }

    // Check if everyone chose actions.
    if (gBattleCommunication[ACTIONS_CONFIRMED_COUNT] == gBattlersCount)
    {
        RecordedBattle_CheckMovesetChanges(B_RECORD_MODE_RECORDING);

        if (WILD_DOUBLE_BATTLE
            && gBattleStruct->throwingPokeBall
            && gChosenActionByBattler[GetBattlerAtPosition(B_POSITION_PLAYER_RIGHT)] != B_ACTION_NOTHING_FAINTED)
        {
            // if we choose to throw a ball with our second mon, skip the action of the first
            // (if we have chosen throw ball with first, second's is already skipped)
            // if throwing a ball in a wild battle with an in-game partner, skip partner's turn when throwing a ball
            if (gBattleTypeFlags & BATTLE_TYPE_INGAME_PARTNER)
                gChosenActionByBattler[GetBattlerAtPosition(B_POSITION_PLAYER_RIGHT)] = B_ACTION_NOTHING_FAINTED;
            else
                gChosenActionByBattler[GetBattlerAtPosition(B_POSITION_PLAYER_LEFT)] = B_ACTION_NOTHING_FAINTED;
        }

        gBattleMainFunc = SetActionsAndBattlersTurnOrder;

        if (gBattleTypeFlags & BATTLE_TYPE_INGAME_PARTNER)
        {
            for (i = 0; i < gBattlersCount; i++)
            {
                if (gChosenActionByBattler[i] == B_ACTION_SWITCH)
                    SwitchPartyOrderInGameMulti(i, *(gBattleStruct->monToSwitchIntoId + i));
            }
        }
    }
}

static bool8 AllAtActionConfirmed(void)
{
    s32 i, count;

    for (count = 0, i = 0; i < gBattlersCount; i++)
    {
        if (gBattleCommunication[i] == STATE_WAIT_ACTION_CONFIRMED)
            count++;
    }

    if (count + 1 == gBattlersCount)
        return TRUE;
    else
        return FALSE;
}

static void UpdateBattlerPartyOrdersOnSwitch(u32 battler)
{
    gBattleStruct->monToSwitchIntoId[battler] = gBattleResources->bufferB[battler][1];
    RecordedBattle_SetBattlerAction(battler, gBattleResources->bufferB[battler][1]);

    if (gBattleTypeFlags & BATTLE_TYPE_LINK && gBattleTypeFlags & BATTLE_TYPE_MULTI)
    {
        *(battler * 3 + (u8 *)(gBattleStruct->battlerPartyOrders) + 0) &= 0xF;
        *(battler * 3 + (u8 *)(gBattleStruct->battlerPartyOrders) + 0) |= (gBattleResources->bufferB[battler][2] & 0xF0);
        *(battler * 3 + (u8 *)(gBattleStruct->battlerPartyOrders) + 1) = gBattleResources->bufferB[battler][3];

        *((BATTLE_PARTNER(battler)) * 3 + (u8 *)(gBattleStruct->battlerPartyOrders) + 0) &= (0xF0);
        *((BATTLE_PARTNER(battler)) * 3 + (u8 *)(gBattleStruct->battlerPartyOrders) + 0) |= (gBattleResources->bufferB[battler][2] & 0xF0) >> 4;
        *((BATTLE_PARTNER(battler)) * 3 + (u8 *)(gBattleStruct->battlerPartyOrders) + 2) = gBattleResources->bufferB[battler][3];
    }
}

void SwapTurnOrder(u8 id1, u8 id2)
{
    u32 temp;

    SWAP(gActionsByTurnOrder[id1], gActionsByTurnOrder[id2], temp);
    SWAP(gBattlerByTurnOrder[id1], gBattlerByTurnOrder[id2], temp);
}

// For AI, so it doesn't 'cheat' by knowing player's ability
u32 GetBattlerTotalSpeedStatArgs(u32 battler, u32 ability, u32 holdEffect)
{
    u32 speed = gBattleMons[battler].speed;
    u32 highestStat = GetHighestStatId(battler);

    // weather abilities
    if (WEATHER_HAS_EFFECT)
    {
        if (ability == ABILITY_SWIFT_SWIM       && holdEffect != HOLD_EFFECT_UTILITY_UMBRELLA && gBattleWeather & B_WEATHER_RAIN)
            speed *= 2;
        else if (ability == ABILITY_CHLOROPHYLL && holdEffect != HOLD_EFFECT_UTILITY_UMBRELLA && gBattleWeather & B_WEATHER_SUN)
            speed *= 2;
        else if (ability == ABILITY_SAND_RUSH   && gBattleWeather & B_WEATHER_SANDSTORM)
            speed *= 2;
        else if (ability == ABILITY_SLUSH_RUSH  && (gBattleWeather & (B_WEATHER_HAIL | B_WEATHER_SNOW)))
            speed *= 2;
    }

    // other abilities
    if (ability == ABILITY_QUICK_FEET && gBattleMons[battler].status1 & STATUS1_ANY)
        speed = (speed * 150) / 100;
    else if (ability == ABILITY_SURGE_SURFER && gFieldStatuses & STATUS_FIELD_ELECTRIC_TERRAIN)
        speed *= 2;
    else if (ability == ABILITY_SLOW_START && gDisableStructs[battler].slowStartTimer != 0)
        speed /= 2;
    else if (ability == ABILITY_PROTOSYNTHESIS && gBattleWeather & B_WEATHER_SUN && highestStat == STAT_SPEED)
        speed = (speed * 150) / 100;
    else if (ability == ABILITY_QUARK_DRIVE && gFieldStatuses & STATUS_FIELD_ELECTRIC_TERRAIN && highestStat == STAT_SPEED)
        speed = (speed * 150) / 100;

    // stat stages
    speed *= gStatStageRatios[gBattleMons[battler].statStages[STAT_SPEED]][0];
    speed /= gStatStageRatios[gBattleMons[battler].statStages[STAT_SPEED]][1];

    // player's badge boost
    if (!(gBattleTypeFlags & (BATTLE_TYPE_LINK | BATTLE_TYPE_RECORDED_LINK | BATTLE_TYPE_FRONTIER))
        && ShouldGetStatBadgeBoost(FLAG_BADGE03_GET, battler)
        && GetBattlerSide(battler) == B_SIDE_PLAYER)
    {
        speed = (speed * 110) / 100;
    }

    // item effects
    if (holdEffect == HOLD_EFFECT_MACHO_BRACE || holdEffect == HOLD_EFFECT_POWER_ITEM)
        speed /= 2;
    else if (holdEffect == HOLD_EFFECT_IRON_BALL)
        speed /= 2;
    else if (holdEffect == HOLD_EFFECT_CHOICE_SCARF && !IsDynamaxed(battler))
        speed = (speed * 150) / 100;
    else if (holdEffect == HOLD_EFFECT_QUICK_POWDER && gBattleMons[battler].species == SPECIES_DITTO && !(gBattleMons[battler].status2 & STATUS2_TRANSFORMED))
        speed *= 2;

    // various effects
    if (gSideStatuses[GetBattlerSide(battler)] & SIDE_STATUS_TAILWIND)
        speed *= 2;
    if (gBattleResources->flags->flags[battler] & RESOURCE_FLAG_UNBURDEN)
        speed *= 2;

    // paralysis drop
    if (gBattleMons[battler].status1 & STATUS1_PARALYSIS && ability != ABILITY_QUICK_FEET)
        speed /= B_PARALYSIS_SPEED >= GEN_7 ? 2 : 4;

    if (gSideStatuses[GetBattlerSide(battler)] & SIDE_STATUS_SWAMP)
        speed /= 4;

    return speed;
}

u32 GetBattlerTotalSpeedStat(u32 battler)
{
    u32 ability = GetBattlerAbility(battler);
    u32 holdEffect = GetBattlerHoldEffect(battler, TRUE);
    return GetBattlerTotalSpeedStatArgs(battler, ability, holdEffect);
}

s8 GetChosenMovePriority(u32 battler)
{
    u16 move;

    gProtectStructs[battler].pranksterElevated = 0;
    if (gProtectStructs[battler].noValidMoves)
        move = MOVE_STRUGGLE;
    else
        move = gBattleMons[battler].moves[*(gBattleStruct->chosenMovePositions + battler)];

    return GetMovePriority(battler, move);
}

s8 GetMovePriority(u32 battler, u16 move)
{
    s8 priority;
    u16 ability = GetBattlerAbility(battler);

    if (gBattleStruct->zmove.toBeUsed[battler] && gMovesInfo[move].power != 0)
        move = gBattleStruct->zmove.toBeUsed[battler];

    priority = gMovesInfo[move].priority;

    // Max Guard check
    if (gBattleStruct->dynamax.usingMaxMove[battler] && gMovesInfo[move].category == DAMAGE_CATEGORY_STATUS)
        return gMovesInfo[MOVE_MAX_GUARD].priority;

    if (ability == ABILITY_GALE_WINGS
        && (B_GALE_WINGS < GEN_7 || BATTLER_MAX_HP(battler))
        && gMovesInfo[move].type == TYPE_FLYING)
    {
        priority++;
    }
    else if (ability == ABILITY_PRANKSTER && IS_MOVE_STATUS(move))
    {
        gProtectStructs[battler].pranksterElevated = 1;
        priority++;
    }
    else if (gMovesInfo[move].effect == EFFECT_GRASSY_GLIDE && gFieldStatuses & STATUS_FIELD_GRASSY_TERRAIN && IsBattlerGrounded(battler) && !IsDynamaxed(battler) && !(gBattleStruct->dynamax.toDynamax & gBitTable[battler]))
    {
        priority++;
    }
    else if (ability == ABILITY_TRIAGE && IsHealingMove(move))
        priority += 3;

    if (gProtectStructs[battler].quash)
        priority = -8;

    return priority;
}

// Function for AI with variables provided as arguments to speed the computation time
s32 GetWhichBattlerFasterArgs(u32 battler1, u32 battler2, bool32 ignoreChosenMoves, u32 ability1, u32 ability2,
                              u32 holdEffectBattler1, u32 holdEffectBattler2, u32 speedBattler1, u32 speedBattler2, s32 priority1, s32 priority2)
{
    u32 strikesFirst = 0;

    if (priority1 == priority2)
    {
        // Quick Claw / Quick Draw / Custap Berry - always first
        // Stall / Mycelium Might - last but before Lagging Tail
        // Lagging Tail - always last
        bool32 battler1HasQuickEffect = gProtectStructs[battler1].quickDraw || gProtectStructs[battler1].usedCustapBerry;
        bool32 battler2HasQuickEffect = gProtectStructs[battler2].quickDraw || gProtectStructs[battler2].usedCustapBerry;
        bool32 battler1HasStallingAbility = ability1 == ABILITY_STALL || (ability1 == ABILITY_MYCELIUM_MIGHT && IS_MOVE_STATUS(gChosenMoveByBattler[battler1]));
        bool32 battler2HasStallingAbility = ability2 == ABILITY_STALL || (ability2 == ABILITY_MYCELIUM_MIGHT && IS_MOVE_STATUS(gChosenMoveByBattler[battler2]));

        if (battler1HasQuickEffect && !battler2HasQuickEffect)
            strikesFirst = 1;
        else if (battler2HasQuickEffect && !battler1HasQuickEffect)
            strikesFirst = -1;
        else if (holdEffectBattler1 == HOLD_EFFECT_LAGGING_TAIL && holdEffectBattler2 != HOLD_EFFECT_LAGGING_TAIL)
            strikesFirst = -1;
        else if (holdEffectBattler2 == HOLD_EFFECT_LAGGING_TAIL && holdEffectBattler1 != HOLD_EFFECT_LAGGING_TAIL)
            strikesFirst = 1;
        else if (battler1HasStallingAbility && !battler2HasStallingAbility)
            strikesFirst = -1;
        else if (battler2HasStallingAbility && !battler1HasStallingAbility)
            strikesFirst = 1;
        else
        {
            if (speedBattler1 == speedBattler2 && Random() & 1)
            {
                strikesFirst = 0; // same speeds, same priorities
            }
            else if (speedBattler1 < speedBattler2)
            {
                // battler2 has more speed
                if (gFieldStatuses & STATUS_FIELD_TRICK_ROOM)
                    strikesFirst = 1;
                else
                    strikesFirst = -1;
            }
            else
            {
                // battler1 has more speed
                if (gFieldStatuses & STATUS_FIELD_TRICK_ROOM)
                    strikesFirst = -1;
                else
                    strikesFirst = 1;
            }
        }
    }
    else if (priority1 < priority2)
    {
        strikesFirst = -1; // battler2's move has greater priority
    }
    else
    {
        strikesFirst = 1; // battler1's move has greater priority
    }
    return strikesFirst;
}

s32 GetWhichBattlerFaster(u32 battler1, u32 battler2, bool32 ignoreChosenMoves)
{
    s32 priority1 = 0, priority2 = 0;
    u32 ability1 = GetBattlerAbility(battler1);
    u32 speedBattler1 = GetBattlerTotalSpeedStat(battler1);
    u32 holdEffectBattler1 = GetBattlerHoldEffect(battler1, TRUE);
    u32 speedBattler2 = GetBattlerTotalSpeedStat(battler2);
    u32 holdEffectBattler2 = GetBattlerHoldEffect(battler2, TRUE);
    u32 ability2 = GetBattlerAbility(battler2);

    if (!ignoreChosenMoves)
    {
        if (gChosenActionByBattler[battler1] == B_ACTION_USE_MOVE)
            priority1 = GetChosenMovePriority(battler1);
        if (gChosenActionByBattler[battler2] == B_ACTION_USE_MOVE)
            priority2 = GetChosenMovePriority(battler2);
    }

    return GetWhichBattlerFasterArgs(battler1, battler2, ignoreChosenMoves, ability1, ability2,
                                     holdEffectBattler1, holdEffectBattler2, speedBattler1, speedBattler2, priority1, priority2);
}

static void SetActionsAndBattlersTurnOrder(void)
{
    s32 turnOrderId = 0;
    s32 i, j, battler;

    if (gBattleTypeFlags & BATTLE_TYPE_SAFARI)
    {
        for (battler = 0; battler < gBattlersCount; battler++)
        {
            gActionsByTurnOrder[turnOrderId] = gChosenActionByBattler[battler];
            gBattlerByTurnOrder[turnOrderId] = battler;
            turnOrderId++;
        }
    }
    else
    {
        if (gBattleTypeFlags & BATTLE_TYPE_LINK)
        {
            for (battler = 0; battler < gBattlersCount; battler++)
            {
                if (gChosenActionByBattler[battler] == B_ACTION_RUN)
                {
                    turnOrderId = 5;
                    break;
                }
            }
        }
        else
        {
            if (gChosenActionByBattler[0] == B_ACTION_RUN)
            {
                battler = 0;
                turnOrderId = 5;
            }
            if (gChosenActionByBattler[2] == B_ACTION_RUN)
            {
                battler = 2;
                turnOrderId = 5;
            }
        }

        if (turnOrderId == 5) // One of battlers wants to run.
        {
            gActionsByTurnOrder[0] = gChosenActionByBattler[battler];
            gBattlerByTurnOrder[0] = battler;
            turnOrderId = 1;
            for (i = 0; i < gBattlersCount; i++)
            {
                if (i != battler)
                {
                    gActionsByTurnOrder[turnOrderId] = gChosenActionByBattler[i];
                    gBattlerByTurnOrder[turnOrderId] = i;
                    turnOrderId++;
                }
            }
        }
        else
        {
            for (battler = 0; battler < gBattlersCount; battler++)
            {
                if (gChosenActionByBattler[battler] == B_ACTION_USE_ITEM
                  || gChosenActionByBattler[battler] == B_ACTION_SWITCH
                  || gChosenActionByBattler[battler] == B_ACTION_THROW_BALL)
                {
                    gActionsByTurnOrder[turnOrderId] = gChosenActionByBattler[battler];
                    gBattlerByTurnOrder[turnOrderId] = battler;
                    turnOrderId++;
                }
            }
            for (battler = 0; battler < gBattlersCount; battler++)
            {
                if (gChosenActionByBattler[battler] != B_ACTION_USE_ITEM
                  && gChosenActionByBattler[battler] != B_ACTION_SWITCH
                  && gChosenActionByBattler[battler] != B_ACTION_THROW_BALL)
                {
                    gActionsByTurnOrder[turnOrderId] = gChosenActionByBattler[battler];
                    gBattlerByTurnOrder[turnOrderId] = battler;
                    gBattleStruct->quickClawRandom[battler] = RandomPercentage(RNG_QUICK_CLAW, GetBattlerHoldEffectParam(battler));
                    gBattleStruct->quickDrawRandom[battler] = RandomPercentage(RNG_QUICK_DRAW, 30);
                    turnOrderId++;
                }
            }
            for (i = 0; i < gBattlersCount - 1; i++)
            {
                for (j = i + 1; j < gBattlersCount; j++)
                {
                    u8 battler1 = gBattlerByTurnOrder[i];
                    u8 battler2 = gBattlerByTurnOrder[j];
                    TryChangingTurnOrderEffects(battler1, battler2);
                    if (gActionsByTurnOrder[i] != B_ACTION_USE_ITEM
                        && gActionsByTurnOrder[j] != B_ACTION_USE_ITEM
                        && gActionsByTurnOrder[i] != B_ACTION_SWITCH
                        && gActionsByTurnOrder[j] != B_ACTION_SWITCH
                        && gActionsByTurnOrder[i] != B_ACTION_THROW_BALL
                        && gActionsByTurnOrder[j] != B_ACTION_THROW_BALL)
                    {
                        if (GetWhichBattlerFaster(battler1, battler2, FALSE) == -1)
                            SwapTurnOrder(i, j);
                    }
                }
            }
        }
    }
    gBattleMainFunc = CheckChangingTurnOrderEffects;
    gBattleStruct->quickClawBattlerId = 0;
}

static void TurnValuesCleanUp(bool8 var0)
{
    s32 i;

    for (i = 0; i < gBattlersCount; i++)
    {
        if (var0)
        {
            gProtectStructs[i].protected = FALSE;
            gProtectStructs[i].spikyShielded = FALSE;
            gProtectStructs[i].kingsShielded = FALSE;
            gProtectStructs[i].banefulBunkered = FALSE;
            gProtectStructs[i].quash = FALSE;
            gProtectStructs[i].usedCustapBerry = FALSE;
            gProtectStructs[i].quickDraw = FALSE;
            memset(&gQueuedStatBoosts[i], 0, sizeof(struct QueuedStatBoost));
        }
        else
        {
            memset(&gProtectStructs[i], 0, sizeof(struct ProtectStruct));

            if (gDisableStructs[i].isFirstTurn)
                gDisableStructs[i].isFirstTurn--;

            if (gDisableStructs[i].rechargeTimer)
            {
                gDisableStructs[i].rechargeTimer--;
                if (gDisableStructs[i].rechargeTimer == 0)
                    gBattleMons[i].status2 &= ~STATUS2_RECHARGE;
            }
        }

        if (gDisableStructs[i].substituteHP == 0)
            gBattleMons[i].status2 &= ~STATUS2_SUBSTITUTE;

        gSpecialStatuses[i].parentalBondState = PARENTAL_BOND_OFF;
    }

    gSideStatuses[B_SIDE_PLAYER] &= ~(SIDE_STATUS_QUICK_GUARD | SIDE_STATUS_WIDE_GUARD | SIDE_STATUS_CRAFTY_SHIELD | SIDE_STATUS_MAT_BLOCK);
    gSideStatuses[B_SIDE_OPPONENT] &= ~(SIDE_STATUS_QUICK_GUARD | SIDE_STATUS_WIDE_GUARD | SIDE_STATUS_CRAFTY_SHIELD | SIDE_STATUS_MAT_BLOCK);
    gSideTimers[B_SIDE_PLAYER].followmeTimer = 0;
    gSideTimers[B_SIDE_OPPONENT].followmeTimer = 0;

    gBattleStruct->pledgeMove = FALSE; // combined pledge move may not have been used due to a canceller
}

void SpecialStatusesClear(void)
{
    memset(&gSpecialStatuses, 0, sizeof(gSpecialStatuses));
}

static void PopulateArrayWithBattlers(u8 *battlers)
{
    u32 i;
    for (i = 0; i < gBattlersCount; i++)
        battlers[i] = i;
}

static bool32 TryDoGimmicksBeforeMoves(void)
{
    if (!(gHitMarker & HITMARKER_RUN)
        && (gBattleStruct->mega.toEvolve || gBattleStruct->burst.toBurst
            || gBattleStruct->dynamax.toDynamax || gBattleStruct->tera.toTera))
    {
        u32 i, battler;
        u8 order[MAX_BATTLERS_COUNT];

        PopulateArrayWithBattlers(order);
        SortBattlersBySpeed(order, FALSE);
        for (i = 0; i < gBattlersCount; i++)
        {
            // Tera Check
            if (gBattleStruct->tera.toTera & gBitTable[order[i]])
            {
                gBattlerAttacker = order[i];
                gBattleScripting.battler = gBattlerAttacker;
                gBattleStruct->tera.toTera &= ~(gBitTable[gBattlerAttacker]);
                PrepareBattlerForTera(gBattlerAttacker);
                PREPARE_TYPE_BUFFER(gBattleTextBuff1, GetBattlerTeraType(gBattlerAttacker));
                if (TryBattleFormChange(gBattlerAttacker, FORM_CHANGE_BATTLE_TERASTALLIZATION))
                    BattleScriptExecute(BattleScript_TeraFormChange);
                else
                    BattleScriptExecute(BattleScript_Terastallization);
                return TRUE;
            }
            // Dynamax Check
            if (gBattleStruct->dynamax.toDynamax & gBitTable[order[i]])
            {
                gBattlerAttacker = order[i];
                gBattleScripting.battler = gBattlerAttacker;
                gBattleStruct->dynamax.toDynamax &= ~(gBitTable[gBattlerAttacker]);
                PrepareBattlerForDynamax(gBattlerAttacker);
                BattleScriptExecute(BattleScript_DynamaxBegins);
                return TRUE;
            }
            // Mega Evo Check
            if (gBattleStruct->mega.toEvolve & gBitTable[order[i]]
                && !(gProtectStructs[order[i]].noValidMoves))
            {
                gBattlerAttacker = order[i];
                gBattleStruct->mega.toEvolve &= ~(gBitTable[gBattlerAttacker]);
                gLastUsedItem = gBattleMons[gBattlerAttacker].item;
                if (GetBattleFormChangeTargetSpecies(gBattlerAttacker, FORM_CHANGE_BATTLE_MEGA_EVOLUTION_MOVE) != SPECIES_NONE)
                    BattleScriptExecute(BattleScript_WishMegaEvolution);
                else
                    BattleScriptExecute(BattleScript_MegaEvolution);
                return TRUE;
            }
            // Ultra Burst Check
            if (gBattleStruct->burst.toBurst & gBitTable[order[i]]
                && !(gProtectStructs[order[i]].noValidMoves))
            {
                battler = gBattlerAttacker = order[i];
                gBattleStruct->burst.toBurst &= ~(gBitTable[battler]);
                gLastUsedItem = gBattleMons[battler].item;
                BattleScriptExecute(BattleScript_UltraBurst);
                return TRUE;
            }
        }
    }

    if (B_MEGA_EVO_TURN_ORDER >= GEN_7)
        TryChangeTurnOrder(); // This will just do nothing if no mon has mega evolved.
    return FALSE;
}

static bool32 TryDoMoveEffectsBeforeMoves(void)
{
    if (!(gHitMarker & HITMARKER_RUN))
    {
        u32 i;
        u8 battlers[MAX_BATTLERS_COUNT];

        PopulateArrayWithBattlers(battlers);
        SortBattlersBySpeed(battlers, FALSE);
        for (i = 0; i < gBattlersCount; i++)
        {
            if (!(gBattleStruct->focusPunchBattlers & gBitTable[battlers[i]])
                && !(gBattleMons[battlers[i]].status1 & STATUS1_SLEEP)
                && !(gDisableStructs[battlers[i]].truantCounter)
                && !(gProtectStructs[battlers[i]].noValidMoves))
            {
                gBattleStruct->focusPunchBattlers |= gBitTable[battlers[i]];
                gBattlerAttacker = battlers[i];
                switch (gChosenMoveByBattler[gBattlerAttacker])
                {
                case MOVE_FOCUS_PUNCH:
                    BattleScriptExecute(BattleScript_FocusPunchSetUp);
                    return TRUE;
                case MOVE_BEAK_BLAST:
                    BattleScriptExecute(BattleScript_BeakBlastSetUp);
                    return TRUE;
                case MOVE_SHELL_TRAP:
                    BattleScriptExecute(BattleScript_ShellTrapSetUp);
                    return TRUE;
                }
            }
        }
    }

    return FALSE;
}

// In gen7, priority and speed are recalculated during the turn in which a pokemon mega evolves
static void TryChangeTurnOrder(void)
{
    u32 i, j;
    for (i = 0; i < gBattlersCount - 1; i++)
    {
        for (j = i + 1; j < gBattlersCount; j++)
        {
            u32 battler1 = gBattlerByTurnOrder[i];
            u32 battler2 = gBattlerByTurnOrder[j];

            if (gActionsByTurnOrder[i] == B_ACTION_USE_MOVE
                && gActionsByTurnOrder[j] == B_ACTION_USE_MOVE)
            {
                if (GetWhichBattlerFaster(battler1, battler2, FALSE) == -1)
                    SwapTurnOrder(i, j);
            }
        }
    }
}

static void TryChangingTurnOrderEffects(u32 battler1, u32 battler2)
{
    u32 ability1 = GetBattlerAbility(battler1);
    u32 holdEffectBattler1 = GetBattlerHoldEffect(battler1, TRUE);
    u32 holdEffectBattler2 = GetBattlerHoldEffect(battler2, TRUE);
    u32 ability2 = GetBattlerAbility(battler2);

    // Battler 1
    // Quick Draw
    if (ability1 == ABILITY_QUICK_DRAW && !IS_MOVE_STATUS(gChosenMoveByBattler[battler1]) && gBattleStruct->quickDrawRandom[battler1])
        gProtectStructs[battler1].quickDraw = TRUE;
    // Quick Claw and Custap Berry
    if (!gProtectStructs[battler1].quickDraw
     && ((holdEffectBattler1 == HOLD_EFFECT_QUICK_CLAW && gBattleStruct->quickClawRandom[battler1])
     || (holdEffectBattler1 == HOLD_EFFECT_CUSTAP_BERRY && HasEnoughHpToEatBerry(battler1, 4, gBattleMons[battler1].item))))
        gProtectStructs[battler1].usedCustapBerry = TRUE;

    // Battler 2
    // Quick Draw
    if (ability2 == ABILITY_QUICK_DRAW && !IS_MOVE_STATUS(gChosenMoveByBattler[battler2]) && gBattleStruct->quickDrawRandom[battler2])
        gProtectStructs[battler2].quickDraw = TRUE;
    // Quick Claw and Custap Berry
    if (!gProtectStructs[battler2].quickDraw
     && ((holdEffectBattler2 == HOLD_EFFECT_QUICK_CLAW && gBattleStruct->quickClawRandom[battler2])
     || (holdEffectBattler2 == HOLD_EFFECT_CUSTAP_BERRY && HasEnoughHpToEatBerry(battler2, 4, gBattleMons[battler2].item))))
        gProtectStructs[battler2].usedCustapBerry = TRUE;
}

static void CheckChangingTurnOrderEffects(void)
{
    u32 i, battler;

    if (!(gHitMarker & HITMARKER_RUN))
    {
        while (gBattleStruct->quickClawBattlerId < gBattlersCount)
        {
            battler = gBattlerAttacker = gBattleStruct->quickClawBattlerId;
            gBattleStruct->quickClawBattlerId++;
            if (gChosenActionByBattler[battler] == B_ACTION_USE_MOVE
             && gChosenMoveByBattler[battler] != MOVE_FOCUS_PUNCH   // quick claw message doesn't need to activate here
             && (gProtectStructs[battler].usedCustapBerry || gProtectStructs[battler].quickDraw)
             && !(gBattleMons[battler].status1 & STATUS1_SLEEP)
             && !(gDisableStructs[gBattlerAttacker].truantCounter)
             && !(gProtectStructs[battler].noValidMoves))
            {
                if (gProtectStructs[battler].usedCustapBerry)
                {
                    gLastUsedItem = gBattleMons[battler].item;
                    PREPARE_ITEM_BUFFER(gBattleTextBuff1, gLastUsedItem);
                    if (GetBattlerHoldEffect(battler, FALSE) == HOLD_EFFECT_CUSTAP_BERRY)
                    {
                        // don't record berry since its gone now
                        BattleScriptExecute(BattleScript_CustapBerryActivation);
                    }
                    else
                    {
                        RecordItemEffectBattle(battler, GetBattlerHoldEffect(battler, FALSE));
                        BattleScriptExecute(BattleScript_QuickClawActivation);
                    }
                }
                else if (gProtectStructs[battler].quickDraw)
                {
                    gBattlerAbility = battler;
                    gLastUsedAbility = gBattleMons[battler].ability;
                    PREPARE_ABILITY_BUFFER(gBattleTextBuff1, gLastUsedAbility);
                    RecordAbilityBattle(battler, gLastUsedAbility);
                    BattleScriptExecute(BattleScript_QuickDrawActivation);
                }
                return;
            }
        }
    }

    // setup stuff before turns/actions
    TryClearRageAndFuryCutter();
    gCurrentTurnActionNumber = 0;
    gCurrentActionFuncId = gActionsByTurnOrder[0];
    gBattleStruct->dynamicMoveType = 0;
    gBattleStruct->effectsBeforeUsingMoveDone = FALSE;
    gBattleStruct->focusPunchBattlers = 0;
    for (i = 0; i < MAX_BATTLERS_COUNT; i++)
    {
        gBattleStruct->ateBoost[i] = FALSE;
        gSpecialStatuses[i].gemBoost = FALSE;
    }

    gBattleMainFunc = RunTurnActionsFunctions;
    gBattleCommunication[3] = 0;
    gBattleCommunication[4] = 0;
    gBattleScripting.multihitMoveEffect = 0;
    gBattleResources->battleScriptsStack->size = 0;
}

static void RunTurnActionsFunctions(void)
{
    if (gBattleOutcome != 0)
        gCurrentActionFuncId = B_ACTION_FINISHED;

    // Mega Evolve / Focus Punch-like moves after switching, items, running, but before using a move.
    if (gCurrentActionFuncId == B_ACTION_USE_MOVE && !gBattleStruct->effectsBeforeUsingMoveDone)
    {
        if (TryDoGimmicksBeforeMoves())
            return;
        else if (TryDoMoveEffectsBeforeMoves())
            return;
        gBattleStruct->effectsBeforeUsingMoveDone = TRUE;
    }

    *(&gBattleStruct->savedTurnActionNumber) = gCurrentTurnActionNumber;
    sTurnActionsFuncsTable[gCurrentActionFuncId]();

    if (gCurrentTurnActionNumber >= gBattlersCount) // everyone did their actions, turn finished
    {
        gHitMarker &= ~HITMARKER_PASSIVE_DAMAGE;
        gBattleMainFunc = sEndTurnFuncsTable[gBattleOutcome & 0x7F];
    }
    else
    {
        if (gBattleStruct->savedTurnActionNumber != gCurrentTurnActionNumber) // action turn has been done, clear hitmarker bits for another battler
        {
            gHitMarker &= ~HITMARKER_NO_ATTACKSTRING;
            gHitMarker &= ~HITMARKER_UNABLE_TO_USE_MOVE;
        }
    }
}

static void HandleEndTurn_BattleWon(void)
{
    gCurrentActionFuncId = 0;

    if (gBattleTypeFlags & (BATTLE_TYPE_LINK | BATTLE_TYPE_RECORDED_LINK))
    {
        gSpecialVar_Result = gBattleOutcome;
        gBattleTextBuff1[0] = gBattleOutcome;
        gBattlerAttacker = GetBattlerAtPosition(B_POSITION_PLAYER_LEFT);
        gBattlescriptCurrInstr = BattleScript_LinkBattleWonOrLost;
        gBattleOutcome &= ~B_OUTCOME_LINK_BATTLE_RAN;
    }
    else if (gBattleTypeFlags & BATTLE_TYPE_TRAINER
            && gBattleTypeFlags & (BATTLE_TYPE_FRONTIER | BATTLE_TYPE_TRAINER_HILL | BATTLE_TYPE_EREADER_TRAINER))
    {
        BattleStopLowHpSound();
        gBattlescriptCurrInstr = BattleScript_FrontierTrainerBattleWon;

        if (gTrainerBattleOpponent_A == TRAINER_FRONTIER_BRAIN)
            PlayBGM(MUS_VICTORY_GYM_LEADER);
        else
            PlayBGM(MUS_VICTORY_TRAINER);
    }
    else if (gBattleTypeFlags & BATTLE_TYPE_TRAINER && !(gBattleTypeFlags & BATTLE_TYPE_LINK))
    {
        BattleStopLowHpSound();
        gBattlescriptCurrInstr = BattleScript_LocalTrainerBattleWon;

        switch (GetTrainerClassFromId(gTrainerBattleOpponent_A))
        {
        case TRAINER_CLASS_ELITE_FOUR:
        case TRAINER_CLASS_CHAMPION:
            PlayBGM(MUS_VICTORY_LEAGUE);
            break;
        case TRAINER_CLASS_TEAM_AQUA:
        case TRAINER_CLASS_TEAM_MAGMA:
        case TRAINER_CLASS_AQUA_ADMIN:
        case TRAINER_CLASS_AQUA_LEADER:
        case TRAINER_CLASS_MAGMA_ADMIN:
        case TRAINER_CLASS_MAGMA_LEADER:
            PlayBGM(MUS_VICTORY_AQUA_MAGMA);
            break;
        case TRAINER_CLASS_LEADER:
            PlayBGM(MUS_VICTORY_GYM_LEADER);
            break;
        default:
            PlayBGM(MUS_VICTORY_TRAINER);
            break;
        }
    }
    else
    {
        gBattlescriptCurrInstr = BattleScript_PayDayMoneyAndPickUpItems;
    }

    gBattleMainFunc = HandleEndTurn_FinishBattle;
}

static void HandleEndTurn_BattleLost(void)
{
    gCurrentActionFuncId = 0;

    if (gBattleTypeFlags & (BATTLE_TYPE_LINK | BATTLE_TYPE_RECORDED_LINK))
    {
        if (gBattleTypeFlags & BATTLE_TYPE_FRONTIER)
        {
            if (gBattleOutcome & B_OUTCOME_LINK_BATTLE_RAN)
            {
                gBattlescriptCurrInstr = BattleScript_PrintPlayerForfeitedLinkBattle;
                gBattleOutcome &= ~B_OUTCOME_LINK_BATTLE_RAN;
                gSaveBlock2Ptr->frontier.disableRecordBattle = TRUE;
            }
            else
            {
                gBattlescriptCurrInstr = BattleScript_FrontierLinkBattleLost;
                gBattleOutcome &= ~B_OUTCOME_LINK_BATTLE_RAN;
            }
        }
        else
        {
            gBattleTextBuff1[0] = gBattleOutcome;
            gBattlerAttacker = GetBattlerAtPosition(B_POSITION_PLAYER_LEFT);
            gBattlescriptCurrInstr = BattleScript_LinkBattleWonOrLost;
            gBattleOutcome &= ~B_OUTCOME_LINK_BATTLE_RAN;
        }
    }
    else
    {
        gBattlescriptCurrInstr = BattleScript_LocalBattleLost;
    }

    gBattleMainFunc = HandleEndTurn_FinishBattle;
}

static void HandleEndTurn_RanFromBattle(void)
{
    gCurrentActionFuncId = 0;

    if (gBattleTypeFlags & BATTLE_TYPE_FRONTIER && gBattleTypeFlags & BATTLE_TYPE_TRAINER)
    {
        gBattlescriptCurrInstr = BattleScript_PrintPlayerForfeited;
        gBattleOutcome = B_OUTCOME_FORFEITED;
        gSaveBlock2Ptr->frontier.disableRecordBattle = TRUE;
    }
    else if (gBattleTypeFlags & BATTLE_TYPE_TRAINER_HILL)
    {
        gBattlescriptCurrInstr = BattleScript_PrintPlayerForfeited;
        gBattleOutcome = B_OUTCOME_FORFEITED;
    }
    else
    {
        switch (gProtectStructs[gBattlerAttacker].fleeType)
        {
        default:
            gBattlescriptCurrInstr = BattleScript_GotAwaySafely;
            break;
        case FLEE_ITEM:
            gBattlescriptCurrInstr = BattleScript_SmokeBallEscape;
            break;
        case FLEE_ABILITY:
            gBattlescriptCurrInstr = BattleScript_RanAwayUsingMonAbility;
            break;
        }
    }

    gBattleMainFunc = HandleEndTurn_FinishBattle;
}

static void HandleEndTurn_MonFled(void)
{
    gCurrentActionFuncId = 0;

    PREPARE_MON_NICK_BUFFER(gBattleTextBuff1, gBattlerAttacker, gBattlerPartyIndexes[gBattlerAttacker]);
    gBattlescriptCurrInstr = BattleScript_WildMonFled;

    gBattleMainFunc = HandleEndTurn_FinishBattle;
}

static void HandleEndTurn_FinishBattle(void)
{
    u32 i, battler;

    if (gCurrentActionFuncId == B_ACTION_TRY_FINISH || gCurrentActionFuncId == B_ACTION_FINISHED)
    {
        if (!(gBattleTypeFlags & (BATTLE_TYPE_LINK
                                  | BATTLE_TYPE_RECORDED_LINK
                                  | BATTLE_TYPE_FIRST_BATTLE
                                  | BATTLE_TYPE_SAFARI
                                  | BATTLE_TYPE_EREADER_TRAINER
                                  | BATTLE_TYPE_WALLY_TUTORIAL
                                  | BATTLE_TYPE_FRONTIER)))
        {
            for (battler = 0; battler < gBattlersCount; battler++)
            {
                if (GetBattlerSide(battler) == B_SIDE_PLAYER)
                {
                    if (gBattleResults.playerMon1Species == SPECIES_NONE)
                    {
                        gBattleResults.playerMon1Species = GetMonData(&gPlayerParty[gBattlerPartyIndexes[battler]], MON_DATA_SPECIES, NULL);
                        GetMonData(&gPlayerParty[gBattlerPartyIndexes[battler]], MON_DATA_NICKNAME, gBattleResults.playerMon1Name);
                    }
                    else
                    {
                        gBattleResults.playerMon2Species = GetMonData(&gPlayerParty[gBattlerPartyIndexes[battler]], MON_DATA_SPECIES, NULL);
                        GetMonData(&gPlayerParty[gBattlerPartyIndexes[battler]], MON_DATA_NICKNAME, gBattleResults.playerMon2Name);
                    }
                }
            }
            TryPutPokemonTodayOnAir();
        }

        if (!(gBattleTypeFlags & (BATTLE_TYPE_LINK
                                  | BATTLE_TYPE_RECORDED_LINK
                                  | BATTLE_TYPE_TRAINER
                                  | BATTLE_TYPE_FIRST_BATTLE
                                  | BATTLE_TYPE_SAFARI
                                  | BATTLE_TYPE_FRONTIER
                                  | BATTLE_TYPE_EREADER_TRAINER
                                  | BATTLE_TYPE_WALLY_TUTORIAL))
            && gBattleResults.shinyWildMon)
        {
            TryPutBreakingNewsOnAir();
        }

        RecordedBattle_SetPlaybackFinished();
        if (gTestRunnerEnabled)
            TestRunner_Battle_AfterLastTurn();
        BeginFastPaletteFade(3);
        FadeOutMapMusic(5);
        if (B_TRAINERS_KNOCK_OFF_ITEMS == TRUE || B_RESTORE_HELD_BATTLE_ITEMS >= GEN_9)
            TryRestoreHeldItems();

        // Undo Dynamax HP multiplier before recalculating stats.
        for (i = 0; i < gBattlersCount; ++i)
        {
            if (IsDynamaxed(i))
                UndoDynamax(i);
        }

        for (i = 0; i < PARTY_SIZE; i++)
        {
            bool8 changedForm = FALSE;

            // Appeared in battle and didn't faint
            if ((gBattleStruct->appearedInBattle & gBitTable[i]) && GetMonData(&gPlayerParty[i], MON_DATA_HP, NULL) != 0)
                changedForm = TryFormChange(i, B_SIDE_PLAYER, FORM_CHANGE_END_BATTLE_TERRAIN);

            if (!changedForm)
                changedForm = TryFormChange(i, B_SIDE_PLAYER, FORM_CHANGE_END_BATTLE);

            // Clear original species field
            gBattleStruct->changedSpecies[B_SIDE_PLAYER][i] = SPECIES_NONE;
            gBattleStruct->changedSpecies[B_SIDE_OPPONENT][i] = SPECIES_NONE;

            // Recalculate the stats of every party member before the end
            if (!changedForm && B_RECALCULATE_STATS >= GEN_5)
                CalculateMonStats(&gPlayerParty[i]);
        }
        // Clear battle mon species to avoid a bug on the next battle that causes
        // healthboxes loading incorrectly due to it trying to create a Mega Indicator
        // if the previous battler would've had it.
        for (i = 0; i < MAX_BATTLERS_COUNT; i++)
        {
            gBattleMons[i].species = SPECIES_NONE;
        }
        gBattleMainFunc = FreeResetData_ReturnToOvOrDoEvolutions;
        gCB2_AfterEvolution = BattleMainCB2;
    }
    else
    {
        if (gBattleControllerExecFlags == 0)
            gBattleScriptingCommandsTable[gBattlescriptCurrInstr[0]]();
    }
}

static void FreeResetData_ReturnToOvOrDoEvolutions(void)
{
    if (!gPaletteFade.active)
    {
<<<<<<< HEAD
        gIsFishingEncounter = FALSE;
        gIsSurfingEncounter = FALSE;
=======
        if (gDexnavBattle && (gBattleOutcome == B_OUTCOME_WON || gBattleOutcome == B_OUTCOME_CAUGHT))
            IncrementDexNavChain();
        else
            gSaveBlock1Ptr->dexNavChain = 0;
        
        gDexnavBattle = FALSE;
>>>>>>> 652cb007
        ResetSpriteData();
        if (!(gBattleTypeFlags & (BATTLE_TYPE_LINK
                                  | BATTLE_TYPE_RECORDED_LINK
                                  | BATTLE_TYPE_FIRST_BATTLE
                                  | BATTLE_TYPE_SAFARI
                                  | BATTLE_TYPE_FRONTIER
                                  | BATTLE_TYPE_EREADER_TRAINER
                                  | BATTLE_TYPE_WALLY_TUTORIAL))
            && (B_EVOLUTION_AFTER_WHITEOUT >= GEN_6
                || gBattleOutcome == B_OUTCOME_WON
                || gBattleOutcome == B_OUTCOME_CAUGHT))
        {
            gBattleMainFunc = TryEvolvePokemon;
        }
        else
        {
            gBattleMainFunc = ReturnFromBattleToOverworld;
            return;
        }
    }

    FreeAllWindowBuffers();
    if (!(gBattleTypeFlags & BATTLE_TYPE_LINK))
    {
        FreeMonSpritesGfx();
        FreeBattleResources();
        FreeBattleSpritesData();
    }
}

static void TryEvolvePokemon(void)
{
    s32 i;

    for (i = 0; i < PARTY_SIZE; i++)
    {
        if (!(sTriedEvolving & gBitTable[i]))
        {
            u16 species = GetEvolutionTargetSpecies(&gPlayerParty[i], EVO_MODE_BATTLE_SPECIAL, i, NULL);
            bool32 evoModeNormal = TRUE;
            sTriedEvolving |= gBitTable[i];

            if (species == SPECIES_NONE && (gLeveledUpInBattle & gBitTable[i]))
            {
                gLeveledUpInBattle &= ~(gBitTable[i]);
                species = GetEvolutionTargetSpecies(&gPlayerParty[i], EVO_MODE_BATTLE_ONLY, gLeveledUpInBattle, NULL);
            }

            if (species == SPECIES_NONE)
            {
                species = GetEvolutionTargetSpecies(&gPlayerParty[i], EVO_MODE_CANT_STOP, ITEM_NONE, NULL);
                evoModeNormal = FALSE;
            }

            if (species != SPECIES_NONE)
            {
                FreeAllWindowBuffers();
                gBattleMainFunc = WaitForEvoSceneToFinish;
                EvolutionScene(&gPlayerParty[i], species, evoModeNormal, i);
                return;
            }
        }
    }
    sTriedEvolving = 0;
    gLeveledUpInBattle = 0;
    gBattleMainFunc = ReturnFromBattleToOverworld;
}

static void WaitForEvoSceneToFinish(void)
{
    if (gMain.callback2 == BattleMainCB2)
        gBattleMainFunc = TryEvolvePokemon;
}

static void ReturnFromBattleToOverworld(void)
{
    if (!(gBattleTypeFlags & BATTLE_TYPE_LINK))
    {
        RandomlyGivePartyPokerus(gPlayerParty);
        PartySpreadPokerus(gPlayerParty);
    }

    if (gBattleTypeFlags & BATTLE_TYPE_LINK && gReceivedRemoteLinkPlayers)
        return;

    gSpecialVar_Result = gBattleOutcome;
    gMain.inBattle = FALSE;
    gMain.callback1 = gPreBattleCallback1;

    if (gBattleTypeFlags & BATTLE_TYPE_ROAMER)
    {
        UpdateRoamerHPStatus(&gEnemyParty[0]);

#ifndef BUGFIX
        if ((gBattleOutcome & B_OUTCOME_WON) || gBattleOutcome == B_OUTCOME_CAUGHT)
#else
        if ((gBattleOutcome == B_OUTCOME_WON) || gBattleOutcome == B_OUTCOME_CAUGHT) // Bug: When Roar is used by roamer, gBattleOutcome is B_OUTCOME_PLAYER_TELEPORTED (5).
#endif                                                                               // & with B_OUTCOME_WON (1) will return TRUE and deactivates the roamer.
            SetRoamerInactive(gEncounteredRoamerIndex);
    }

    m4aSongNumStop(SE_LOW_HEALTH);
    SetMainCallback2(gMain.savedCallback);
}

void RunBattleScriptCommands_PopCallbacksStack(void)
{
    if (gCurrentActionFuncId == B_ACTION_TRY_FINISH || gCurrentActionFuncId == B_ACTION_FINISHED)
    {
        if (gBattleResources->battleCallbackStack->size != 0)
            gBattleResources->battleCallbackStack->size--;
        gBattleMainFunc = gBattleResources->battleCallbackStack->function[gBattleResources->battleCallbackStack->size];
    }
    else
    {
        if (gBattleControllerExecFlags == 0)
            gBattleScriptingCommandsTable[gBattlescriptCurrInstr[0]]();
    }
}

void RunBattleScriptCommands(void)
{
    if (gBattleControllerExecFlags == 0)
        gBattleScriptingCommandsTable[gBattlescriptCurrInstr[0]]();
}

bool32 TrySetAteType(u32 move, u32 battlerAtk, u32 attackerAbility)
{
    u32 ateType;

    switch (gMovesInfo[move].effect)
    {
    case EFFECT_TERA_BLAST:
        if (IsTerastallized(battlerAtk))
            return FALSE;
        break;
    case EFFECT_TERA_STARSTORM:
        if (gBattleMons[battlerAtk].species == SPECIES_TERAPAGOS_STELLAR)
            return FALSE;
        break;
    case EFFECT_HIDDEN_POWER:
    case EFFECT_WEATHER_BALL:
    case EFFECT_CHANGE_TYPE_ON_ITEM:
    case EFFECT_NATURAL_GIFT:
        return FALSE;
    }

    ateType = TYPE_NONE;
    switch (attackerAbility)
    {
    case ABILITY_PIXILATE:
        ateType = TYPE_FAIRY;
        break;
    case ABILITY_REFRIGERATE:
        ateType = TYPE_ICE;
        break;
    case ABILITY_AERILATE:
        ateType = TYPE_FLYING;
        break;
    case ABILITY_GALVANIZE:
        ateType = TYPE_ELECTRIC;
        break;
    default:
        ateType = TYPE_NONE;
        break;
    }

    if (ateType != TYPE_NONE)
    {
        gBattleStruct->dynamicMoveType = ateType | F_DYNAMIC_TYPE_SET;
        return TRUE;
    }

    return FALSE;
}

void SetTypeBeforeUsingMove(u32 move, u32 battlerAtk)
{
    u32 moveType, attackerAbility;
    u16 holdEffect = GetBattlerHoldEffect(battlerAtk, TRUE);

    if (move == MOVE_STRUGGLE)
        return;

    gBattleStruct->dynamicMoveType = 0;
    gBattleStruct->ateBoost[battlerAtk] = 0;
    gSpecialStatuses[battlerAtk].gemBoost = FALSE;

    if (gMovesInfo[move].effect == EFFECT_WEATHER_BALL)
    {
        if (WEATHER_HAS_EFFECT)
        {
            if (gBattleWeather & B_WEATHER_RAIN && holdEffect != HOLD_EFFECT_UTILITY_UMBRELLA)
                gBattleStruct->dynamicMoveType = TYPE_WATER | F_DYNAMIC_TYPE_SET;
            else if (gBattleWeather & B_WEATHER_SANDSTORM)
                gBattleStruct->dynamicMoveType = TYPE_ROCK | F_DYNAMIC_TYPE_SET;
            else if (gBattleWeather & B_WEATHER_SUN && holdEffect != HOLD_EFFECT_UTILITY_UMBRELLA)
                gBattleStruct->dynamicMoveType = TYPE_FIRE | F_DYNAMIC_TYPE_SET;
            else if (gBattleWeather & (B_WEATHER_HAIL | B_WEATHER_SNOW))
                gBattleStruct->dynamicMoveType = TYPE_ICE | F_DYNAMIC_TYPE_SET;
            else
                gBattleStruct->dynamicMoveType = TYPE_NORMAL | F_DYNAMIC_TYPE_SET;
        }
    }
    else if (gMovesInfo[move].effect == EFFECT_HIDDEN_POWER)
    {
        u8 typeBits  = ((gBattleMons[battlerAtk].hpIV & 1) << 0)
                     | ((gBattleMons[battlerAtk].attackIV & 1) << 1)
                     | ((gBattleMons[battlerAtk].defenseIV & 1) << 2)
                     | ((gBattleMons[battlerAtk].speedIV & 1) << 3)
                     | ((gBattleMons[battlerAtk].spAttackIV & 1) << 4)
                     | ((gBattleMons[battlerAtk].spDefenseIV & 1) << 5);

        // Subtract 6 instead of 1 below because 5 types are excluded (TYPE_NONE, TYPE_NORMAL, TYPE_MYSTERY, TYPE_FAIRY and TYPE_STELLAR)
        // The final + 2 skips past TYPE_NONE and Normal.
        gBattleStruct->dynamicMoveType = ((NUMBER_OF_MON_TYPES - 6) * typeBits) / 63 + 2;
        if (gBattleStruct->dynamicMoveType >= TYPE_MYSTERY)
            gBattleStruct->dynamicMoveType++;
        gBattleStruct->dynamicMoveType |= F_DYNAMIC_TYPE_IGNORE_PHYSICALITY | F_DYNAMIC_TYPE_SET;
    }
    else if (gMovesInfo[move].effect == EFFECT_CHANGE_TYPE_ON_ITEM && holdEffect == gMovesInfo[move].argument)
    {
        gBattleStruct->dynamicMoveType = ItemId_GetSecondaryId(gBattleMons[battlerAtk].item) | F_DYNAMIC_TYPE_SET;
    }
    else if (gMovesInfo[move].effect == EFFECT_REVELATION_DANCE)
    {
        if (IsTerastallized(battlerAtk) && GetBattlerTeraType(battlerAtk) != TYPE_STELLAR)
            gBattleStruct->dynamicMoveType = GetBattlerTeraType(battlerAtk);
        else if (gBattleMons[battlerAtk].type1 != TYPE_MYSTERY)
            gBattleStruct->dynamicMoveType = gBattleMons[battlerAtk].type1 | F_DYNAMIC_TYPE_SET;
        else if (gBattleMons[battlerAtk].type2 != TYPE_MYSTERY)
            gBattleStruct->dynamicMoveType = gBattleMons[battlerAtk].type2 | F_DYNAMIC_TYPE_SET;
        else if (gBattleMons[battlerAtk].type3 != TYPE_MYSTERY)
            gBattleStruct->dynamicMoveType = gBattleMons[battlerAtk].type3 | F_DYNAMIC_TYPE_SET;
    }
    else if (gMovesInfo[move].effect == EFFECT_RAGING_BULL
            && (gBattleMons[battlerAtk].species == SPECIES_TAUROS_PALDEAN_COMBAT_BREED
             || gBattleMons[battlerAtk].species == SPECIES_TAUROS_PALDEAN_BLAZE_BREED
             || gBattleMons[battlerAtk].species == SPECIES_TAUROS_PALDEAN_AQUA_BREED))
    {
            gBattleStruct->dynamicMoveType = gBattleMons[battlerAtk].type2 | F_DYNAMIC_TYPE_SET;
    }
    else if (gMovesInfo[move].effect == EFFECT_IVY_CUDGEL
            && (gBattleMons[battlerAtk].species == SPECIES_OGERPON_WELLSPRING_MASK || gBattleMons[battlerAtk].species == SPECIES_OGERPON_WELLSPRING_MASK_TERA
             || gBattleMons[battlerAtk].species == SPECIES_OGERPON_HEARTHFLAME_MASK || gBattleMons[battlerAtk].species == SPECIES_OGERPON_HEARTHFLAME_MASK_TERA
             || gBattleMons[battlerAtk].species == SPECIES_OGERPON_CORNERSTONE_MASK || gBattleMons[battlerAtk].species == SPECIES_OGERPON_CORNERSTONE_MASK_TERA ))
    {
        gBattleStruct->dynamicMoveType = gBattleMons[battlerAtk].type2 | F_DYNAMIC_TYPE_SET;
    }
    else if (gMovesInfo[move].effect == EFFECT_NATURAL_GIFT)
    {
        if (ItemId_GetPocket(gBattleMons[battlerAtk].item) == POCKET_BERRIES)
            gBattleStruct->dynamicMoveType = gNaturalGiftTable[ITEM_TO_BERRY(gBattleMons[battlerAtk].item)].type;
    }
    else if (gMovesInfo[move].effect == EFFECT_TERRAIN_PULSE)
    {
        if (IsBattlerTerrainAffected(battlerAtk, STATUS_FIELD_TERRAIN_ANY))
        {
            if (gFieldStatuses & STATUS_FIELD_ELECTRIC_TERRAIN)
                gBattleStruct->dynamicMoveType = TYPE_ELECTRIC | F_DYNAMIC_TYPE_SET;
            else if (gFieldStatuses & STATUS_FIELD_GRASSY_TERRAIN)
                gBattleStruct->dynamicMoveType = TYPE_GRASS | F_DYNAMIC_TYPE_SET;
            else if (gFieldStatuses & STATUS_FIELD_MISTY_TERRAIN)
                gBattleStruct->dynamicMoveType = TYPE_FAIRY | F_DYNAMIC_TYPE_SET;
            else if (gFieldStatuses & STATUS_FIELD_PSYCHIC_TERRAIN)
                gBattleStruct->dynamicMoveType = TYPE_PSYCHIC | F_DYNAMIC_TYPE_SET;
            else //failsafe
                gBattleStruct->dynamicMoveType = TYPE_NORMAL | F_DYNAMIC_TYPE_SET;
        }
    }
    else if (gMovesInfo[move].effect == EFFECT_TERA_BLAST && IsTerastallized(battlerAtk))
    {
        gBattleStruct->dynamicMoveType = GetBattlerTeraType(battlerAtk) | F_DYNAMIC_TYPE_SET;
    }
    else if (gMovesInfo[move].effect == EFFECT_TERA_STARSTORM && gBattleMons[battlerAtk].species == SPECIES_TERAPAGOS_STELLAR)
    {
        gBattleStruct->dynamicMoveType = TYPE_STELLAR | F_DYNAMIC_TYPE_SET;
    }

    attackerAbility = GetBattlerAbility(battlerAtk);
    if (gMovesInfo[move].type == TYPE_NORMAL && TrySetAteType(move, battlerAtk, attackerAbility))
    {
        if (!IsDynamaxed(battlerAtk))
            gBattleStruct->ateBoost[battlerAtk] = 1;
    }
    else if (gMovesInfo[move].type != TYPE_NORMAL
          && gMovesInfo[move].effect != EFFECT_HIDDEN_POWER
          && gMovesInfo[move].effect != EFFECT_WEATHER_BALL
          && attackerAbility == ABILITY_NORMALIZE)
    {
        gBattleStruct->dynamicMoveType = TYPE_NORMAL | F_DYNAMIC_TYPE_SET;
        if (!IsDynamaxed(battlerAtk))
            gBattleStruct->ateBoost[battlerAtk] = 1;
    }
    else if (gMovesInfo[move].soundMove && attackerAbility == ABILITY_LIQUID_VOICE)
    {
        gBattleStruct->dynamicMoveType = TYPE_WATER | F_DYNAMIC_TYPE_SET;
    }
    else if (gMovesInfo[move].effect == EFFECT_AURA_WHEEL && gBattleMons[battlerAtk].species == SPECIES_MORPEKO_HANGRY)
    {
        gBattleStruct->dynamicMoveType = TYPE_DARK | F_DYNAMIC_TYPE_SET;
    }

    GET_MOVE_TYPE(move, moveType);
    if ((gFieldStatuses & STATUS_FIELD_ION_DELUGE && moveType == TYPE_NORMAL)
        || gStatuses4[battlerAtk] & STATUS4_ELECTRIFIED)
        gBattleStruct->dynamicMoveType = TYPE_ELECTRIC | F_DYNAMIC_TYPE_SET;

    // Check if a gem should activate.
    GET_MOVE_TYPE(move, moveType);
    if (holdEffect == HOLD_EFFECT_GEMS
        && moveType == ItemId_GetSecondaryId(gBattleMons[battlerAtk].item))
    {
        gSpecialStatuses[battlerAtk].gemParam = GetBattlerHoldEffectParam(battlerAtk);
        gSpecialStatuses[battlerAtk].gemBoost = TRUE;
    }
}

// special to set a field's totem boost(s)
// inputs:
//  var8000: battler
//  var8001 - var8007: stat changes
void SetTotemBoost(void)
{
    u32 battler = gSpecialVar_0x8000;
    u32 i;

    for (i = 0; i < (NUM_BATTLE_STATS - 1); i++)
    {
        if (*(&gSpecialVar_0x8001 + i))
        {
            gQueuedStatBoosts[battler].stats |= (1 << i);
            gQueuedStatBoosts[battler].statChanges[i] = *(&gSpecialVar_0x8001 + i);
            gQueuedStatBoosts[battler].stats |= 0x80;  // used as a flag for the "totem flared to life" script
        }
    }
}

bool32 IsWildMonSmart(void)
{
#if B_SMART_WILD_AI_FLAG != 0
    return (FlagGet(B_SMART_WILD_AI_FLAG));
#else
    return FALSE;
#endif
}<|MERGE_RESOLUTION|>--- conflicted
+++ resolved
@@ -5558,17 +5558,14 @@
 {
     if (!gPaletteFade.active)
     {
-<<<<<<< HEAD
         gIsFishingEncounter = FALSE;
         gIsSurfingEncounter = FALSE;
-=======
         if (gDexnavBattle && (gBattleOutcome == B_OUTCOME_WON || gBattleOutcome == B_OUTCOME_CAUGHT))
             IncrementDexNavChain();
         else
-            gSaveBlock1Ptr->dexNavChain = 0;
+            gSaveBlock3Ptr->dexNavChain = 0;
         
         gDexnavBattle = FALSE;
->>>>>>> 652cb007
         ResetSpriteData();
         if (!(gBattleTypeFlags & (BATTLE_TYPE_LINK
                                   | BATTLE_TYPE_RECORDED_LINK
