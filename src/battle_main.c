--- conflicted
+++ resolved
@@ -103,7 +103,6 @@
 static bool8 AllAtActionConfirmed(void);
 static void TryChangeTurnOrder(void);
 static void CheckChosenMoveForEffectsBeforeTurnStarts(void);
-static void CheckMegaEvolutionBeforeTurn(void);
 static void CheckQuickClaw_CustapBerryActivation(void);
 static void FreeResetData_ReturnToOvOrDoEvolutions(void);
 static void ReturnFromBattleToOverworld(void);
@@ -4324,7 +4323,7 @@
                     }
 
                     gBattleStruct->mega.toEvolve &= ~(gBitTable[BATTLE_PARTNER(GetBattlerPosition(gActiveBattler))]);
-                    gBattleStruct->dynamax.toDynamax[gActiveBattler] = FALSE;
+                    gBattleStruct->dynamax.toDynamax &= ~(gBitTable[gActiveBattler]);
                     gBattleStruct->dynamax.usingMaxMove[gActiveBattler] = FALSE;
                     gBattleStruct->zmove.toBeUsed[BATTLE_PARTNER(GetBattlerPosition(gActiveBattler))] = MOVE_NONE;
                     BtlController_EmitEndBounceEffect(BUFFER_A);
@@ -4412,14 +4411,19 @@
                                 RecordedBattle_SetBattlerAction(gActiveBattler, gBattleResources->bufferB[gActiveBattler][2]);
                                 RecordedBattle_SetBattlerAction(gActiveBattler, gBattleResources->bufferB[gActiveBattler][3]);
                             }
-                            *(gBattleStruct->chosenMovePositions + gActiveBattler) = gBattleResources->bufferB[gActiveBattler][2] & ~RET_MEGA_EVOLUTION & ~RET_DYNAMAX;
-                            gChosenMoveByBattler[gActiveBattler] = gBattleMons[gActiveBattler].moves[*(gBattleStruct->chosenMovePositions + gActiveBattler)];
-                            *(gBattleStruct->moveTarget + gActiveBattler) = gBattleResources->bufferB[gActiveBattler][3];
+                            // Get the chosen move position (and thus the chosen move) and target from the returned buffer.
+                            gBattleStruct->chosenMovePositions[gActiveBattler] = gBattleResources->bufferB[gActiveBattler][2] & ~(RET_MEGA_EVOLUTION | RET_DYNAMAX);
+                            gChosenMoveByBattler[gActiveBattler] = gBattleMons[gActiveBattler].moves[gBattleStruct->chosenMovePositions[gActiveBattler]];
+                            gBattleStruct->moveTarget[gActiveBattler] = gBattleResources->bufferB[gActiveBattler][3];
+
+                            // Check to see if any gimmicks need to be prepared.
                             if (gBattleResources->bufferB[gActiveBattler][2] & RET_MEGA_EVOLUTION)
                                 gBattleStruct->mega.toEvolve |= gBitTable[gActiveBattler];
                             else if (gBattleResources->bufferB[gActiveBattler][2] & RET_DYNAMAX)
-                                gBattleStruct->dynamax.toDynamax[gActiveBattler] = TRUE;
-                            if (ShouldUseMaxMove(gActiveBattler, gChosenMoveByBattler[gActiveBattler])) // max move check
+                                gBattleStruct->dynamax.toDynamax |= gBitTable[gActiveBattler];
+                            
+                            // Max Move check
+                            if (ShouldUseMaxMove(gActiveBattler, gChosenMoveByBattler[gActiveBattler]))
                             {
                                 gBattleStruct->dynamax.baseMove[gActiveBattler] = gBattleMons[gActiveBattler].moves[gBattleStruct->chosenMovePositions[gActiveBattler]];
                                 gBattleStruct->dynamax.usingMaxMove[gActiveBattler] = TRUE;
@@ -5032,52 +5036,42 @@
     memset(&gSpecialStatuses, 0, sizeof(gSpecialStatuses));
 }
 
-<<<<<<< HEAD
-// TODO: Rename function to denote use for Dynamax, too.
-static void CheckMegaEvolutionBeforeTurn(void)
-=======
 static void PopulateArrayWithBattlers(u8 *battlers)
->>>>>>> 37874fe5
 {
     u32 i;
     for (i = 0; i < gBattlersCount; i++)
         battlers[i] = i;
 }
 
-static bool32 TryDoMegaEvosBeforeMoves(void)
-{
-    if (!(gHitMarker & HITMARKER_RUN) && gBattleStruct->mega.toEvolve)
+static bool32 TryDoGimmicksBeforeMoves(void)
+{
+    if (!(gHitMarker & HITMARKER_RUN)
+        && (gBattleStruct->mega.toEvolve || gBattleStruct->dynamax.toDynamax))
     {
         u32 i;
         struct Pokemon *party;
         struct Pokemon *mon;
-        u8 megaOrder[MAX_BATTLERS_COUNT];
-
-        PopulateArrayWithBattlers(megaOrder);
-        SortBattlersBySpeed(megaOrder, FALSE);
+        u8 order[MAX_BATTLERS_COUNT];
+
+        PopulateArrayWithBattlers(order);
+        SortBattlersBySpeed(order, FALSE);
         for (i = 0; i < gBattlersCount; i++)
         {
-<<<<<<< HEAD
-            gActiveBattler = gBattlerAttacker = gBattleStruct->mega.battlerId;
-            gBattleStruct->mega.battlerId++;
             // Dynamax Check
-            if (gBattleStruct->dynamax.toDynamax[gActiveBattler])
-            {
-                gBattleStruct->dynamax.toDynamax[gActiveBattler] = FALSE;
+            if (gBattleStruct->dynamax.toDynamax & gBitTable[order[i]])
+            {
+                gActiveBattler = gBattlerAttacker = order[i];
                 gBattleScripting.battler = gActiveBattler;
+                gBattleStruct->dynamax.toDynamax &= ~(gBitTable[gActiveBattler]);
                 PrepareBattlerForDynamax(gActiveBattler);
                 BattleScriptExecute(BattleScript_DynamaxBegins);
-                return;
+                return TRUE;
             }
             // Mega Evo Check
-            if (gBattleStruct->mega.toEvolve & gBitTable[gActiveBattler]
-                && !(gProtectStructs[gActiveBattler].noValidMoves))
-=======
-            if (gBattleStruct->mega.toEvolve & gBitTable[megaOrder[i]]
-                && !(gProtectStructs[megaOrder[i]].noValidMoves))
->>>>>>> 37874fe5
-            {
-                gActiveBattler = gBattlerAttacker = megaOrder[i];
+            if (gBattleStruct->mega.toEvolve & gBitTable[order[i]]
+                && !(gProtectStructs[order[i]].noValidMoves))
+            {
+                gActiveBattler = gBattlerAttacker = order[i];
                 gBattleStruct->mega.toEvolve &= ~(gBitTable[gActiveBattler]);
                 gLastUsedItem = gBattleMons[gActiveBattler].item;
                 party = GetBattlerParty(gActiveBattler);
@@ -5231,7 +5225,7 @@
     // Mega Evolve / Focus Punch-like moves after switching, items, running, but before using a move.
     if (gCurrentActionFuncId == B_ACTION_USE_MOVE && !gBattleStruct->effectsBeforeUsingMoveDone)
     {
-        if (TryDoMegaEvosBeforeMoves())
+        if (TryDoGimmicksBeforeMoves())
             return;
         else if (TryDoMoveEffectsBeforeMoves())
             return;
