#include "global.h"
#include "battle.h"
#include "battle_anim.h"
#include "battle_ai_main.h"
#include "battle_ai_util.h"
#include "battle_arena.h"
#include "battle_controllers.h"
#include "battle_interface.h"
#include "battle_main.h"
#include "battle_message.h"
#include "battle_pyramid.h"
#include "battle_scripts.h"
#include "battle_setup.h"
#include "battle_tower.h"
#include "battle_util.h"
#include "battle_z_move.h"
#include "battle_gimmick.h"
#include "berry.h"
#include "bg.h"
#include "data.h"
#include "debug.h"
#include "decompress.h"
#include "dexnav.h"
#include "dma3.h"
#include "event_data.h"
#include "evolution_scene.h"
#include "field_weather.h"
<<<<<<< HEAD
#include "generational_changes.h"
=======
>>>>>>> 82f6d477
#include "graphics.h"
#include "gpu_regs.h"
#include "international_string_util.h"
#include "item.h"
#include "link.h"
#include "link_rfu.h"
#include "load_save.h"
#include "main.h"
#include "malloc.h"
#include "m4a.h"
#include "palette.h"
#include "party_menu.h"
#include "pokeball.h"
#include "pokedex.h"
#include "pokemon.h"
#include "random.h"
#include "recorded_battle.h"
#include "roamer.h"
#include "safari_zone.h"
#include "scanline_effect.h"
#include "script.h"
#include "sound.h"
#include "sprite.h"
#include "string_util.h"
#include "strings.h"
#include "task.h"
#include "test_runner.h"
#include "text.h"
#include "trainer_pools.h"
#include "trig.h"
#include "tv.h"
#include "util.h"
#include "wild_encounter.h"
#include "window.h"
#include "constants/abilities.h"
#include "constants/battle_ai.h"
#include "constants/battle_move_effects.h"
#include "constants/battle_string_ids.h"
#include "constants/battle_partner.h"
#include "constants/hold_effects.h"
#include "constants/items.h"
#include "constants/moves.h"
#include "constants/party_menu.h"
#include "constants/rgb.h"
#include "constants/songs.h"
#include "constants/trainer_slide.h"
#include "constants/trainers.h"
#include "constants/weather.h"
#include "cable_club.h"

extern const struct BgTemplate gBattleBgTemplates[];
extern const struct WindowTemplate *const gBattleWindowTemplates[];

static void CB2_InitBattleInternal(void);
static void CB2_PreInitMultiBattle(void);
static void CB2_PreInitIngamePlayerPartnerBattle(void);
static void CB2_HandleStartMultiPartnerBattle(void);
static void CB2_HandleStartMultiBattle(void);
static void CB2_HandleStartBattle(void);
static void TryCorrectShedinjaLanguage(struct Pokemon *mon);
static u8 CreateNPCTrainerParty(struct Pokemon *party, u16 trainerNum, bool8 firstTrainer);
static void BattleMainCB1(void);
static void CB2_EndLinkBattle(void);
static void EndLinkBattleInSteps(void);
static void CB2_InitAskRecordBattle(void);
static void CB2_AskRecordBattle(void);
static void AskRecordBattle(void);
static void SpriteCB_MoveWildMonToRight(struct Sprite *sprite);
static void SpriteCB_WildMonShowHealthbox(struct Sprite *sprite);
static void SpriteCB_WildMonAnimate(struct Sprite *sprite);
static void SpriteCB_AnimFaintOpponent(struct Sprite *sprite);
static void SpriteCB_BlinkVisible(struct Sprite *sprite);
static void SpriteCB_Idle(struct Sprite *sprite);
static void SpriteCB_BattleSpriteSlideLeft(struct Sprite *sprite);
static void TurnValuesCleanUp(bool8 var0);
static void SpriteCB_BounceEffect(struct Sprite *sprite);
static void BattleStartClearSetData(void);
static void DoBattleIntro(void);
static void TryDoEventsBeforeFirstTurn(void);
static void HandleTurnActionSelectionState(void);
static void RunTurnActionsFunctions(void);
static void SetActionsAndBattlersTurnOrder(void);
static void UpdateBattlerPartyOrdersOnSwitch(u32 battler);
static bool8 AllAtActionConfirmed(void);
static void TryChangeTurnOrder(void);
<<<<<<< HEAD
static void TryChangingTurnOrderEffects(u32 battler1, u32 battler2);
=======
static void TryChangingTurnOrderEffects(u32 battler1, u32 battler2, u32 *quickClawRandom, u32 *quickDrawRandom);
>>>>>>> 82f6d477
static void CheckChangingTurnOrderEffects(void);
static void FreeResetData_ReturnToOvOrDoEvolutions(void);
static void ReturnFromBattleToOverworld(void);
static void TryEvolvePokemon(void);
static void WaitForEvoSceneToFinish(void);
static void HandleEndTurn_ContinueBattle(void);
static void HandleEndTurn_BattleWon(void);
static void HandleEndTurn_BattleLost(void);
static void HandleEndTurn_RanFromBattle(void);
static void HandleEndTurn_MonFled(void);
static void HandleEndTurn_FinishBattle(void);
static u32 Crc32B (const u8 *data, u32 size);
static u32 GeneratePartyHash(const struct Trainer *trainer, u32 i);
static s32 Factorial(s32);

EWRAM_DATA u16 gBattle_BG0_X = 0;
EWRAM_DATA u16 gBattle_BG0_Y = 0;
EWRAM_DATA u16 gBattle_BG1_X = 0;
EWRAM_DATA u16 gBattle_BG1_Y = 0;
EWRAM_DATA u16 gBattle_BG2_X = 0;
EWRAM_DATA u16 gBattle_BG2_Y = 0;
EWRAM_DATA u16 gBattle_BG3_X = 0;
EWRAM_DATA u16 gBattle_BG3_Y = 0;
EWRAM_DATA u16 gBattle_WIN0H = 0;
EWRAM_DATA u16 gBattle_WIN0V = 0;
EWRAM_DATA u16 gBattle_WIN1H = 0;
EWRAM_DATA u16 gBattle_WIN1V = 0;
EWRAM_DATA u8 gDisplayedStringBattle[425] = {0}; // Increased in size to fit Juan's defeat text (SootopolisCity_Gym_1F_Text_JuanDefeat)
EWRAM_DATA u8 gBattleTextBuff1[TEXT_BUFF_ARRAY_COUNT] = {0};
EWRAM_DATA u8 gBattleTextBuff2[TEXT_BUFF_ARRAY_COUNT] = {0};
EWRAM_DATA u8 gBattleTextBuff3[TEXT_BUFF_ARRAY_COUNT + 13] = {0};   // expanded for stupidly long z move names
EWRAM_DATA u32 gBattleTypeFlags = 0;
EWRAM_DATA u8 gBattleTerrain = 0;
EWRAM_DATA struct MultiPartnerMenuPokemon gMultiPartnerParty[MULTI_PARTY_SIZE] = {0};
EWRAM_DATA static struct MultiPartnerMenuPokemon* sMultiPartnerPartyBuffer = NULL;
EWRAM_DATA u8 *gBattleAnimBgTileBuffer = NULL;
EWRAM_DATA u8 *gBattleAnimBgTilemapBuffer = NULL;
EWRAM_DATA u32 gBattleControllerExecFlags = 0;
EWRAM_DATA u8 gBattlersCount = 0;
EWRAM_DATA u16 gBattlerPartyIndexes[MAX_BATTLERS_COUNT] = {0};
EWRAM_DATA u8 gBattlerPositions[MAX_BATTLERS_COUNT] = {0};
EWRAM_DATA u8 gActionsByTurnOrder[MAX_BATTLERS_COUNT] = {0};
EWRAM_DATA u8 gBattlerByTurnOrder[MAX_BATTLERS_COUNT] = {0};
EWRAM_DATA u8 gCurrentTurnActionNumber = 0;
EWRAM_DATA u8 gCurrentActionFuncId = 0;
EWRAM_DATA struct BattlePokemon gBattleMons[MAX_BATTLERS_COUNT] = {0};
EWRAM_DATA u8 gBattlerSpriteIds[MAX_BATTLERS_COUNT] = {0};
EWRAM_DATA u8 gCurrMovePos = 0;
EWRAM_DATA u8 gChosenMovePos = 0;
EWRAM_DATA u16 gCurrentMove = 0;
EWRAM_DATA u16 gChosenMove = 0;
EWRAM_DATA u16 gCalledMove = 0;
EWRAM_DATA s32 gBideDmg[MAX_BATTLERS_COUNT] = {0};
EWRAM_DATA u16 gLastUsedItem = 0;
EWRAM_DATA u16 gLastUsedAbility = 0;
EWRAM_DATA u8 gBattlerAttacker = 0;
EWRAM_DATA u8 gBattlerTarget = 0;
EWRAM_DATA u8 gBattlerFainted = 0;
EWRAM_DATA u8 gEffectBattler = 0;
EWRAM_DATA u8 gPotentialItemEffectBattler = 0;
EWRAM_DATA u8 gAbsentBattlerFlags = 0;
EWRAM_DATA u8 gMultiHitCounter = 0;
EWRAM_DATA const u8 *gBattlescriptCurrInstr = NULL;
EWRAM_DATA u8 gChosenActionByBattler[MAX_BATTLERS_COUNT] = {0};
EWRAM_DATA const u8 *gSelectionBattleScripts[MAX_BATTLERS_COUNT] = {NULL};
EWRAM_DATA const u8 *gPalaceSelectionBattleScripts[MAX_BATTLERS_COUNT] = {NULL};
EWRAM_DATA u16 gLastPrintedMoves[MAX_BATTLERS_COUNT] = {0};
EWRAM_DATA u16 gLastMoves[MAX_BATTLERS_COUNT] = {0};
EWRAM_DATA u16 gLastLandedMoves[MAX_BATTLERS_COUNT] = {0};
EWRAM_DATA u16 gLastHitByType[MAX_BATTLERS_COUNT] = {0};
EWRAM_DATA u16 gLastUsedMoveType[MAX_BATTLERS_COUNT] = {0};
EWRAM_DATA u16 gLastResultingMoves[MAX_BATTLERS_COUNT] = {0};
EWRAM_DATA u16 gLockedMoves[MAX_BATTLERS_COUNT] = {0};
EWRAM_DATA u16 gLastUsedMove = 0;
EWRAM_DATA u8 gLastHitBy[MAX_BATTLERS_COUNT] = {0};
EWRAM_DATA u16 gChosenMoveByBattler[MAX_BATTLERS_COUNT] = {0};
EWRAM_DATA u32 gHitMarker = 0;
EWRAM_DATA u8 gBideTarget[MAX_BATTLERS_COUNT] = {0};
EWRAM_DATA u32 gSideStatuses[NUM_BATTLE_SIDES] = {0};
EWRAM_DATA struct SideTimer gSideTimers[NUM_BATTLE_SIDES] = {0};
EWRAM_DATA u32 gStatuses3[MAX_BATTLERS_COUNT] = {0};
EWRAM_DATA u32 gStatuses4[MAX_BATTLERS_COUNT] = {0};
EWRAM_DATA struct DisableStruct gDisableStructs[MAX_BATTLERS_COUNT] = {0};
EWRAM_DATA u16 gPauseCounterBattle = 0;
EWRAM_DATA u16 gPaydayMoney = 0;
EWRAM_DATA u8 gBattleCommunication[BATTLE_COMMUNICATION_ENTRIES_COUNT] = {0};
EWRAM_DATA u8 gBattleOutcome = 0;
EWRAM_DATA struct ProtectStruct gProtectStructs[MAX_BATTLERS_COUNT] = {0};
EWRAM_DATA struct SpecialStatus gSpecialStatuses[MAX_BATTLERS_COUNT] = {0};
EWRAM_DATA u16 gBattleWeather = 0;
EWRAM_DATA struct WishFutureKnock gWishFutureKnock = {0};
EWRAM_DATA u16 gIntroSlideFlags = 0;
EWRAM_DATA u8 gSentPokesToOpponent[2] = {0};
EWRAM_DATA struct BattleEnigmaBerry gEnigmaBerries[MAX_BATTLERS_COUNT] = {0};
EWRAM_DATA struct BattleScripting gBattleScripting = {0};
EWRAM_DATA struct BattleStruct *gBattleStruct = NULL;
EWRAM_DATA u8 *gLinkBattleSendBuffer = NULL;
EWRAM_DATA u8 *gLinkBattleRecvBuffer = NULL;
EWRAM_DATA struct BattleResources *gBattleResources = NULL;
EWRAM_DATA u8 gActionSelectionCursor[MAX_BATTLERS_COUNT] = {0};
EWRAM_DATA u8 gMoveSelectionCursor[MAX_BATTLERS_COUNT] = {0};
EWRAM_DATA u8 gBattlerStatusSummaryTaskId[MAX_BATTLERS_COUNT] = {0};
EWRAM_DATA u8 gBattlerInMenuId = 0;
EWRAM_DATA bool8 gDoingBattleAnim = FALSE;
EWRAM_DATA u32 gTransformedPersonalities[MAX_BATTLERS_COUNT] = {0};
EWRAM_DATA bool8 gTransformedShininess[MAX_BATTLERS_COUNT] = {0};
EWRAM_DATA u8 gPlayerDpadHoldFrames = 0;
EWRAM_DATA struct BattleSpriteData *gBattleSpritesDataPtr = NULL;
EWRAM_DATA struct MonSpritesGfx *gMonSpritesGfxPtr = NULL;
EWRAM_DATA u16 gBattleMovePower = 0;
EWRAM_DATA u16 gMoveToLearn = 0;
EWRAM_DATA u32 gFieldStatuses = 0;
EWRAM_DATA struct FieldTimer gFieldTimers = {0};
<<<<<<< HEAD
=======
EWRAM_DATA u16 gBattleTurnCounter = 0;
>>>>>>> 82f6d477
EWRAM_DATA u8 gBattlerAbility = 0;
EWRAM_DATA struct QueuedStatBoost gQueuedStatBoosts[MAX_BATTLERS_COUNT] = {0};
EWRAM_DATA bool8 gHasFetchedBall = FALSE;
EWRAM_DATA u8 gLastUsedBall = 0;
EWRAM_DATA u16 gLastThrownBall = 0;
EWRAM_DATA u16 gBallToDisplay = 0;
EWRAM_DATA bool8 gLastUsedBallMenuPresent = FALSE;
EWRAM_DATA u8 gPartyCriticalHits[PARTY_SIZE] = {0};
EWRAM_DATA static u8 sTriedEvolving = 0;
EWRAM_DATA u8 gCategoryIconSpriteId = 0;

COMMON_DATA void (*gPreBattleCallback1)(void) = NULL;
COMMON_DATA void (*gBattleMainFunc)(void) = NULL;
COMMON_DATA struct BattleResults gBattleResults = {0};
COMMON_DATA u8 gLeveledUpInBattle = 0;
COMMON_DATA u8 gHealthboxSpriteIds[MAX_BATTLERS_COUNT] = {0};
COMMON_DATA u8 gMultiUsePlayerCursor = 0;
COMMON_DATA u8 gNumberOfMovesToChoose = 0;

static const struct ScanlineEffectParams sIntroScanlineParams16Bit =
{
    &REG_BG3HOFS, SCANLINE_EFFECT_DMACNT_16BIT, 1
};

// unused
static const struct ScanlineEffectParams sIntroScanlineParams32Bit =
{
    &REG_BG3HOFS, SCANLINE_EFFECT_DMACNT_32BIT, 1
};

static const u8 sText_ShedinjaJpnName[] = _("ヌケニン"); // Nukenin

const struct OamData gOamData_BattleSpriteOpponentSide =
{
    .y = 0,
    .affineMode = ST_OAM_AFFINE_NORMAL,
    .objMode = ST_OAM_OBJ_NORMAL,
    .bpp = ST_OAM_4BPP,
    .shape = SPRITE_SHAPE(64x64),
    .x = 0,
    .size = SPRITE_SIZE(64x64),
    .tileNum = 0,
    .priority = 2,
    .paletteNum = 0,
    .affineParam = 0,
};

const struct OamData gOamData_BattleSpritePlayerSide =
{
    .y = 0,
    .affineMode = ST_OAM_AFFINE_NORMAL,
    .objMode = ST_OAM_OBJ_NORMAL,
    .bpp = ST_OAM_4BPP,
    .shape = SPRITE_SHAPE(64x64),
    .x = 0,
    .size = SPRITE_SIZE(64x64),
    .tileNum = 0,
    .priority = 2,
    .paletteNum = 2,
    .affineParam = 0,
};

static const s8 sCenterToCornerVecXs[8] ={-32, -16, -16, -32, -32};

#include "data/types_info.h"

// [TRAINER_CLASS_XYZ] = { _("name"), <money=5>, <ball=BALL_POKE> }
const struct TrainerClass gTrainerClasses[TRAINER_CLASS_COUNT] =
{
    [TRAINER_CLASS_PKMN_TRAINER_1] = { _("{PKMN} TRAINER") },
    [TRAINER_CLASS_PKMN_TRAINER_2] = { _("{PKMN} TRAINER") },
    [TRAINER_CLASS_HIKER] = { _("HIKER"), 10 },
    [TRAINER_CLASS_TEAM_AQUA] = { _("TEAM AQUA") },
    [TRAINER_CLASS_PKMN_BREEDER] = { _("{PKMN} BREEDER"), 10, B_TRAINER_CLASS_POKE_BALLS >= GEN_8 ? BALL_HEAL : BALL_FRIEND },
    [TRAINER_CLASS_COOLTRAINER] = { _("COOLTRAINER"), 12, BALL_ULTRA },
    [TRAINER_CLASS_BIRD_KEEPER] = { _("BIRD KEEPER"), 8 },
    [TRAINER_CLASS_COLLECTOR] = { _("COLLECTOR"), 15, BALL_PREMIER },
    [TRAINER_CLASS_SWIMMER_M] = { _("SWIMMER♂"), 2, BALL_DIVE },
    [TRAINER_CLASS_TEAM_MAGMA] = { _("TEAM MAGMA") },
    [TRAINER_CLASS_EXPERT] = { _("EXPERT"), 10 },
    [TRAINER_CLASS_AQUA_ADMIN] = { _("AQUA ADMIN"), 10 },
    [TRAINER_CLASS_BLACK_BELT] = { _("BLACK BELT"), 8, BALL_ULTRA },
    [TRAINER_CLASS_AQUA_LEADER] = { _("AQUA LEADER"), 20, BALL_MASTER },
    [TRAINER_CLASS_HEX_MANIAC] = { _("HEX MANIAC"), 6 },
    [TRAINER_CLASS_AROMA_LADY] = { _("AROMA LADY"), 10 },
    [TRAINER_CLASS_RUIN_MANIAC] = { _("RUIN MANIAC"), 15 },
    [TRAINER_CLASS_INTERVIEWER] = { _("INTERVIEWER"), 12 },
    [TRAINER_CLASS_TUBER_F] = { _("TUBER"), 1 },
    [TRAINER_CLASS_TUBER_M] = { _("TUBER"), 1 },
    [TRAINER_CLASS_LADY] = { _("LADY"), 50 },
    [TRAINER_CLASS_BEAUTY] = { _("BEAUTY"), 20 },
    [TRAINER_CLASS_RICH_BOY] = { _("RICH BOY"), 50 },
    [TRAINER_CLASS_POKEMANIAC] = { _("POKéMANIAC"), 15 },
    [TRAINER_CLASS_GUITARIST] = { _("GUITARIST"), 8 },
    [TRAINER_CLASS_KINDLER] = { _("KINDLER"), 8 },
    [TRAINER_CLASS_CAMPER] = { _("CAMPER"), 4 },
    [TRAINER_CLASS_PICNICKER] = { _("PICNICKER"), 4 },
    [TRAINER_CLASS_BUG_MANIAC] = { _("BUG MANIAC"), 15 },
    [TRAINER_CLASS_PSYCHIC] = { _("PSYCHIC"), 6 },
    [TRAINER_CLASS_GENTLEMAN] = { _("GENTLEMAN"), 20, BALL_LUXURY },
    [TRAINER_CLASS_ELITE_FOUR] = { _("ELITE FOUR"), 25, BALL_ULTRA },
    [TRAINER_CLASS_LEADER] = { _("LEADER"), 25 },
    [TRAINER_CLASS_SCHOOL_KID] = { _("SCHOOL KID") },
    [TRAINER_CLASS_SR_AND_JR] = { _("SR. AND JR."), 4 },
    [TRAINER_CLASS_WINSTRATE] = { _("WINSTRATE"), 10 },
    [TRAINER_CLASS_POKEFAN] = { _("POKéFAN"), 20 },
    [TRAINER_CLASS_YOUNGSTER] = { _("YOUNGSTER"), 4 },
    [TRAINER_CLASS_CHAMPION] = { _("CHAMPION"), 50 },
    [TRAINER_CLASS_FISHERMAN] = { _("FISHERMAN"), 10, B_TRAINER_CLASS_POKE_BALLS >= GEN_8 ? BALL_DIVE : BALL_LURE },
    [TRAINER_CLASS_TRIATHLETE] = { _("TRIATHLETE"), 10 },
    [TRAINER_CLASS_DRAGON_TAMER] = { _("DRAGON TAMER"), 12 },
    [TRAINER_CLASS_NINJA_BOY] = { _("NINJA BOY"), 3 },
    [TRAINER_CLASS_BATTLE_GIRL] = { _("BATTLE GIRL"), 6 },
    [TRAINER_CLASS_PARASOL_LADY] = { _("PARASOL LADY"), 10 },
    [TRAINER_CLASS_SWIMMER_F] = { _("SWIMMER♀"), 2, BALL_DIVE },
    [TRAINER_CLASS_TWINS] = { _("TWINS"), 3 },
    [TRAINER_CLASS_SAILOR] = { _("SAILOR"), 8 },
    [TRAINER_CLASS_COOLTRAINER_2] = { _("COOLTRAINER"), 5, BALL_ULTRA },
    [TRAINER_CLASS_MAGMA_ADMIN] = { _("MAGMA ADMIN"), 10 },
    [TRAINER_CLASS_RIVAL] = { _("{PKMN} TRAINER"), 15 },
    [TRAINER_CLASS_BUG_CATCHER] = { _("BUG CATCHER"), 4 },
    [TRAINER_CLASS_PKMN_RANGER] = { _("{PKMN} RANGER"), 12 },
    [TRAINER_CLASS_MAGMA_LEADER] = { _("MAGMA LEADER"), 20, BALL_MASTER },
    [TRAINER_CLASS_LASS] = { _("LASS"), 4 },
    [TRAINER_CLASS_YOUNG_COUPLE] = { _("YOUNG COUPLE"), 8 },
    [TRAINER_CLASS_OLD_COUPLE] = { _("OLD COUPLE"), 10 },
    [TRAINER_CLASS_SIS_AND_BRO] = { _("SIS AND BRO"), 3 },
    [TRAINER_CLASS_SALON_MAIDEN] = { _("SALON MAIDEN") },
    [TRAINER_CLASS_DOME_ACE] = { _("DOME ACE") },
    [TRAINER_CLASS_PALACE_MAVEN] = { _("PALACE MAVEN") },
    [TRAINER_CLASS_ARENA_TYCOON] = { _("ARENA TYCOON") },
    [TRAINER_CLASS_FACTORY_HEAD] = { _("FACTORY HEAD") },
    [TRAINER_CLASS_PIKE_QUEEN] = { _("PIKE QUEEN") },
    [TRAINER_CLASS_PYRAMID_KING] = { _("PYRAMID KING") },
    [TRAINER_CLASS_RS_PROTAG] = { _("{PKMN} TRAINER") },
};

static void (* const sTurnActionsFuncsTable[])(void) =
{
    [B_ACTION_USE_MOVE]               = HandleAction_UseMove,
    [B_ACTION_USE_ITEM]               = HandleAction_UseItem,
    [B_ACTION_SWITCH]                 = HandleAction_Switch,
    [B_ACTION_RUN]                    = HandleAction_Run,
    [B_ACTION_SAFARI_WATCH_CAREFULLY] = HandleAction_WatchesCarefully,
    [B_ACTION_SAFARI_BALL]            = HandleAction_SafariZoneBallThrow,
    [B_ACTION_SAFARI_POKEBLOCK]       = HandleAction_ThrowPokeblock,
    [B_ACTION_SAFARI_GO_NEAR]         = HandleAction_GoNear,
    [B_ACTION_SAFARI_RUN]             = HandleAction_SafariZoneRun,
    [B_ACTION_WALLY_THROW]            = HandleAction_WallyBallThrow,
    [B_ACTION_EXEC_SCRIPT]            = HandleAction_RunBattleScript,
    [B_ACTION_TRY_FINISH]             = HandleAction_TryFinish,
    [B_ACTION_FINISHED]               = HandleAction_ActionFinished,
    [B_ACTION_NOTHING_FAINTED]        = HandleAction_NothingIsFainted,
    [B_ACTION_THROW_BALL]             = HandleAction_ThrowBall,
};

static void (* const sEndTurnFuncsTable[])(void) =
{
    [0]                           = HandleEndTurn_ContinueBattle,
    [B_OUTCOME_WON]               = HandleEndTurn_BattleWon,
    [B_OUTCOME_LOST]              = HandleEndTurn_BattleLost,
    [B_OUTCOME_DREW]              = HandleEndTurn_BattleLost,
    [B_OUTCOME_RAN]               = HandleEndTurn_RanFromBattle,
    [B_OUTCOME_PLAYER_TELEPORTED] = HandleEndTurn_FinishBattle,
    [B_OUTCOME_MON_FLED]          = HandleEndTurn_MonFled,
    [B_OUTCOME_CAUGHT]            = HandleEndTurn_FinishBattle,
    [B_OUTCOME_NO_SAFARI_BALLS]   = HandleEndTurn_FinishBattle,
    [B_OUTCOME_FORFEITED]         = HandleEndTurn_FinishBattle,
    [B_OUTCOME_MON_TELEPORTED]    = HandleEndTurn_FinishBattle,
};

const u8 gStatusConditionString_PoisonJpn[] = _("どく$$$$$");
const u8 gStatusConditionString_SleepJpn[] = _("ねむり$$$$");
const u8 gStatusConditionString_ParalysisJpn[] = _("まひ$$$$$");
const u8 gStatusConditionString_BurnJpn[] = _("やけど$$$$");
const u8 gStatusConditionString_IceJpn[] = _("こおり$$$$");
const u8 gStatusConditionString_ConfusionJpn[] = _("こんらん$$$");
const u8 gStatusConditionString_LoveJpn[] = _("メロメロ$$$");

const u8 *const gStatusConditionStringsTable[][2] =
{
    {gStatusConditionString_PoisonJpn, gText_Poison},
    {gStatusConditionString_SleepJpn, gText_Sleep},
    {gStatusConditionString_ParalysisJpn, gText_Paralysis},
    {gStatusConditionString_BurnJpn, gText_Burn},
    {gStatusConditionString_IceJpn, gText_Ice},
    {gStatusConditionString_ConfusionJpn, gText_Confusion},
    {gStatusConditionString_LoveJpn, gText_Love}
};

void CB2_InitBattle(void)
{
    if (!gTestRunnerEnabled)
        MoveSaveBlocks_ResetHeap();
    AllocateBattleResources();
    AllocateBattleSpritesData();
    AllocateMonSpritesGfx();
    RecordedBattle_ClearFrontierPassFlag();

    if (gBattleTypeFlags & BATTLE_TYPE_MULTI)
    {
        if (gBattleTypeFlags & BATTLE_TYPE_RECORDED)
        {
            CB2_InitBattleInternal();
        }
        else if (!(gBattleTypeFlags & BATTLE_TYPE_INGAME_PARTNER))
        {
            HandleLinkBattleSetup();
            SetMainCallback2(CB2_PreInitMultiBattle);
        }
        else
        {
            SetMainCallback2(CB2_PreInitIngamePlayerPartnerBattle);
        }
        gBattleCommunication[MULTIUSE_STATE] = 0;
    }
    else
    {
        CB2_InitBattleInternal();
    }
}

static void CB2_InitBattleInternal(void)
{
    s32 i;

    SetHBlankCallback(NULL);
    SetVBlankCallback(NULL);

    CpuFill32(0, (void *)(VRAM), VRAM_SIZE);

    SetGpuReg(REG_OFFSET_MOSAIC, 0);
    SetGpuReg(REG_OFFSET_WIN0H, DISPLAY_WIDTH);
    SetGpuReg(REG_OFFSET_WIN0V, WIN_RANGE(DISPLAY_HEIGHT / 2, DISPLAY_HEIGHT / 2 + 1));
    SetGpuReg(REG_OFFSET_WININ, 0);
    SetGpuReg(REG_OFFSET_WINOUT, 0);

    gBattle_WIN0H = DISPLAY_WIDTH;

    if (gBattleTypeFlags & BATTLE_TYPE_INGAME_PARTNER && gPartnerTrainerId < TRAINER_PARTNER(PARTNER_NONE))
    {
        gBattle_WIN0V = DISPLAY_HEIGHT - 1;
        gBattle_WIN1H = DISPLAY_WIDTH;
        gBattle_WIN1V = 32;
    }
    else
    {
        gBattle_WIN0V = WIN_RANGE(DISPLAY_HEIGHT / 2, DISPLAY_HEIGHT / 2 + 1);
        if (B_FAST_INTRO_NO_SLIDE == FALSE && !gTestRunnerHeadless)
        {
            ScanlineEffect_Clear();

            for (i = 0; i < DISPLAY_HEIGHT / 2; i++)
            {
                gScanlineEffectRegBuffers[0][i] = 0xF0;
                gScanlineEffectRegBuffers[1][i] = 0xF0;
            }

            for (; i < DISPLAY_HEIGHT; i++)
            {
                gScanlineEffectRegBuffers[0][i] = 0xFF10;
                gScanlineEffectRegBuffers[1][i] = 0xFF10;
            }

            ScanlineEffect_SetParams(sIntroScanlineParams16Bit);
        }
    }

    ResetPaletteFade();
    gBattle_BG0_X = 0;
    gBattle_BG0_Y = 0;
    gBattle_BG1_X = 0;
    gBattle_BG1_Y = 0;
    gBattle_BG2_X = 0;
    gBattle_BG2_Y = 0;
    gBattle_BG3_X = 0;
    gBattle_BG3_Y = 0;

    if (!DEBUG_OVERWORLD_MENU || (DEBUG_OVERWORLD_MENU && !gIsDebugBattle))
    {
        gBattleTerrain = BattleSetup_GetTerrainId();
    }
    if (gBattleTypeFlags & BATTLE_TYPE_RECORDED)
        gBattleTerrain = BATTLE_TERRAIN_BUILDING;

    if (gBattleTypeFlags & BATTLE_TYPE_TRAINER && !(gBattleTypeFlags & (BATTLE_TYPE_FRONTIER
                                                                        | BATTLE_TYPE_EREADER_TRAINER
<<<<<<< HEAD
                                                                        | BATTLE_TYPE_TRAINER_HILL)))
    {
        gBattleTypeFlags |= (IsTrainerDoubleBattle(gTrainerBattleOpponent_A) ? BATTLE_TYPE_DOUBLE : 0);
=======
                                                                        | BATTLE_TYPE_TRAINER_HILL
                                                                        | BATTLE_TYPE_RECORDED)))
    {
        gBattleTypeFlags |= (IsTrainerDoubleBattle(TRAINER_BATTLE_PARAM.opponentA) ? BATTLE_TYPE_DOUBLE : 0);
>>>>>>> 82f6d477
    }

    InitBattleBgsVideo();
    LoadBattleTextboxAndBackground();
    ResetSpriteData();
    ResetTasks();
    if (B_FAST_INTRO_NO_SLIDE == FALSE && !gTestRunnerHeadless)
        DrawBattleEntryBackground();
    FreeAllSpritePalettes();
    gReservedSpritePaletteCount = MAX_BATTLERS_COUNT;
    SetVBlankCallback(VBlankCB_Battle);
    SetUpBattleVarsAndBirchZigzagoon();

    if (gBattleTypeFlags & BATTLE_TYPE_MULTI && gBattleTypeFlags & BATTLE_TYPE_BATTLE_TOWER)
        SetMainCallback2(CB2_HandleStartMultiPartnerBattle);
    else if (gBattleTypeFlags & BATTLE_TYPE_MULTI && gBattleTypeFlags & BATTLE_TYPE_INGAME_PARTNER)
        SetMainCallback2(CB2_HandleStartMultiPartnerBattle);
    else if (gBattleTypeFlags & BATTLE_TYPE_MULTI)
        SetMainCallback2(CB2_HandleStartMultiBattle);
    else
        SetMainCallback2(CB2_HandleStartBattle);

    if (!DEBUG_OVERWORLD_MENU || (DEBUG_OVERWORLD_MENU && !gIsDebugBattle))
    {
        if (!(gBattleTypeFlags & (BATTLE_TYPE_LINK | BATTLE_TYPE_RECORDED)))
        {
<<<<<<< HEAD
            CreateNPCTrainerParty(&gEnemyParty[0], gTrainerBattleOpponent_A, TRUE);
            if (gBattleTypeFlags & BATTLE_TYPE_TWO_OPPONENTS && !BATTLE_TWO_VS_ONE_OPPONENT)
                CreateNPCTrainerParty(&gEnemyParty[PARTY_SIZE / 2], gTrainerBattleOpponent_B, FALSE);
=======
            CreateNPCTrainerParty(&gEnemyParty[0], TRAINER_BATTLE_PARAM.opponentA, TRUE);
            if (gBattleTypeFlags & BATTLE_TYPE_TWO_OPPONENTS && !BATTLE_TWO_VS_ONE_OPPONENT)
                CreateNPCTrainerParty(&gEnemyParty[PARTY_SIZE / 2], TRAINER_BATTLE_PARAM.opponentB, FALSE);
>>>>>>> 82f6d477
            SetWildMonHeldItem();
            CalculateEnemyPartyCount();
        }
    }

    gMain.inBattle = TRUE;
    gSaveBlock2Ptr->frontier.disableRecordBattle = FALSE;

    for (i = 0; i < PARTY_SIZE; i++)
    {
        AdjustFriendship(&gPlayerParty[i], FRIENDSHIP_EVENT_LEAGUE_BATTLE);

        // Apply party-wide start-of-battle form changes for both sides.
        TryFormChange(i, B_SIDE_PLAYER, FORM_CHANGE_BEGIN_BATTLE);
        TryFormChange(i, B_SIDE_OPPONENT, FORM_CHANGE_BEGIN_BATTLE);
    }

    gBattleCommunication[MULTIUSE_STATE] = 0;
}

#define BUFFER_PARTY_VS_SCREEN_STATUS(party, flags, i)                      \
    for ((i) = 0; (i) < PARTY_SIZE; (i)++)                                  \
    {                                                                       \
        u16 species = GetMonData(&(party)[(i)], MON_DATA_SPECIES_OR_EGG);   \
        u16 hp = GetMonData(&(party)[(i)], MON_DATA_HP);                    \
        u32 status = GetMonData(&(party)[(i)], MON_DATA_STATUS);            \
                                                                            \
        if (species == SPECIES_NONE)                                        \
            continue;                                                       \
                                                                            \
        /* Is healthy mon? */                                               \
        if (species != SPECIES_EGG && hp != 0 && status == 0)               \
            (flags) |= 1 << (i) * 2;                                        \
                                                                            \
        if (species == SPECIES_NONE) /* Redundant */                        \
            continue;                                                       \
                                                                            \
        /* Is Egg or statused? */                                           \
        if (hp != 0 && (species == SPECIES_EGG || status != 0))             \
            (flags) |= 2 << (i) * 2;                                        \
                                                                            \
        if (species == SPECIES_NONE) /* Redundant */                        \
            continue;                                                       \
                                                                            \
        /* Is fainted? */                                                   \
        if (species != SPECIES_EGG && hp == 0)                              \
            (flags) |= 3 << (i) * 2;                                        \
    }

// For Vs Screen at link battle start
static void BufferPartyVsScreenHealth_AtStart(void)
{
    u16 flags = 0;
    s32 i;

    BUFFER_PARTY_VS_SCREEN_STATUS(gPlayerParty, flags, i);
    gBattleStruct->multiBuffer.linkBattlerHeader.vsScreenHealthFlagsLo = flags;
    *(&gBattleStruct->multiBuffer.linkBattlerHeader.vsScreenHealthFlagsHi) = flags >> 8;
    gBattleStruct->multiBuffer.linkBattlerHeader.vsScreenHealthFlagsHi |= FlagGet(FLAG_SYS_FRONTIER_PASS) << 7;
}

static void SetPlayerBerryDataInBattleStruct(void)
{
    s32 i;
    struct BattleStruct *battleStruct = gBattleStruct;
    struct BattleEnigmaBerry *battleBerry = &battleStruct->multiBuffer.linkBattlerHeader.battleEnigmaBerry;

    if (IsEnigmaBerryValid() == TRUE)
    {
    #if FREE_ENIGMA_BERRY == FALSE
        for (i = 0; i < BERRY_NAME_LENGTH; i++)
            battleBerry->name[i] = gSaveBlock1Ptr->enigmaBerry.berry.name[i];
        battleBerry->name[i] = EOS;

        for (i = 0; i < BERRY_ITEM_EFFECT_COUNT; i++)
            battleBerry->itemEffect[i] = gSaveBlock1Ptr->enigmaBerry.itemEffect[i];

        battleBerry->holdEffect = gSaveBlock1Ptr->enigmaBerry.holdEffect;
        battleBerry->holdEffectParam = gSaveBlock1Ptr->enigmaBerry.holdEffectParam;
    #endif //FREE_ENIGMA_BERRY
    }
    else
    {
        const struct Berry *berryData = GetBerryInfo(ItemIdToBerryType(ITEM_ENIGMA_BERRY_E_READER));

        for (i = 0; i < BERRY_NAME_LENGTH; i++)
            battleBerry->name[i] = berryData->name[i];
        battleBerry->name[i] = EOS;

        for (i = 0; i < BERRY_ITEM_EFFECT_COUNT; i++)
            battleBerry->itemEffect[i] = 0;

        battleBerry->holdEffect = HOLD_EFFECT_NONE;
        battleBerry->holdEffectParam = 0;
    }
}

static void SetAllPlayersBerryData(void)
{
    s32 i, j;

    if (!(gBattleTypeFlags & BATTLE_TYPE_LINK))
    {
        if (IsEnigmaBerryValid() == TRUE)
        {
        #if FREE_ENIGMA_BERRY == FALSE
            for (i = 0; i < BERRY_NAME_LENGTH; i++)
            {
                gEnigmaBerries[0].name[i] = gSaveBlock1Ptr->enigmaBerry.berry.name[i];
                gEnigmaBerries[2].name[i] = gSaveBlock1Ptr->enigmaBerry.berry.name[i];
            }
            gEnigmaBerries[0].name[i] = EOS;
            gEnigmaBerries[2].name[i] = EOS;

            for (i = 0; i < BERRY_ITEM_EFFECT_COUNT; i++)
            {
                gEnigmaBerries[0].itemEffect[i] = gSaveBlock1Ptr->enigmaBerry.itemEffect[i];
                gEnigmaBerries[2].itemEffect[i] = gSaveBlock1Ptr->enigmaBerry.itemEffect[i];
            }

            gEnigmaBerries[0].holdEffect = gSaveBlock1Ptr->enigmaBerry.holdEffect;
            gEnigmaBerries[2].holdEffect = gSaveBlock1Ptr->enigmaBerry.holdEffect;
            gEnigmaBerries[0].holdEffectParam = gSaveBlock1Ptr->enigmaBerry.holdEffectParam;
            gEnigmaBerries[2].holdEffectParam = gSaveBlock1Ptr->enigmaBerry.holdEffectParam;
        #endif //FREE_ENIGMA_BERRY
        }
        else
        {
            const struct Berry *berryData = GetBerryInfo(ItemIdToBerryType(ITEM_ENIGMA_BERRY_E_READER));

            for (i = 0; i < BERRY_NAME_LENGTH; i++)
            {
                gEnigmaBerries[0].name[i] = berryData->name[i];
                gEnigmaBerries[2].name[i] = berryData->name[i];
            }
            gEnigmaBerries[0].name[i] = EOS;
            gEnigmaBerries[2].name[i] = EOS;

            for (i = 0; i < BERRY_ITEM_EFFECT_COUNT; i++)
            {
                gEnigmaBerries[0].itemEffect[i] = 0;
                gEnigmaBerries[2].itemEffect[i] = 0;
            }

            gEnigmaBerries[0].holdEffect = HOLD_EFFECT_NONE;
            gEnigmaBerries[2].holdEffect = HOLD_EFFECT_NONE;
            gEnigmaBerries[0].holdEffectParam = 0;
            gEnigmaBerries[2].holdEffectParam = 0;
        }
    }
    else
    {
        s32 numPlayers;
        struct BattleEnigmaBerry *src;
        u32 battler;

        if (gBattleTypeFlags & BATTLE_TYPE_MULTI)
        {
            if (gBattleTypeFlags & BATTLE_TYPE_BATTLE_TOWER)
                numPlayers = 2;
            else
                numPlayers = 4;

            for (i = 0; i < numPlayers; i++)
            {
                src = (struct BattleEnigmaBerry *)(gBlockRecvBuffer[i] + 2);
                battler = gLinkPlayers[i].id;

                for (j = 0; j < BERRY_NAME_LENGTH; j++)
                    gEnigmaBerries[battler].name[j] = src->name[j];
                gEnigmaBerries[battler].name[j] = EOS;

                for (j = 0; j < BERRY_ITEM_EFFECT_COUNT; j++)
                    gEnigmaBerries[battler].itemEffect[j] = src->itemEffect[j];

                gEnigmaBerries[battler].holdEffect = src->holdEffect;
                gEnigmaBerries[battler].holdEffectParam = src->holdEffectParam;
            }
        }
        else
        {
            for (i = 0; i < 2; i++)
            {
                src = (struct BattleEnigmaBerry *)(gBlockRecvBuffer[i] + 2);

                for (j = 0; j < BERRY_NAME_LENGTH; j++)
                {
                    gEnigmaBerries[i].name[j] = src->name[j];
                    gEnigmaBerries[i + 2].name[j] = src->name[j];
                }
                gEnigmaBerries[i].name[j] = EOS;
                gEnigmaBerries[i + 2].name[j] = EOS;

                for (j = 0; j < BERRY_ITEM_EFFECT_COUNT; j++)
                {
                    gEnigmaBerries[i].itemEffect[j] = src->itemEffect[j];
                    gEnigmaBerries[i + 2].itemEffect[j] = src->itemEffect[j];
                }

                gEnigmaBerries[i].holdEffect = src->holdEffect;
                gEnigmaBerries[i + 2].holdEffect = src->holdEffect;
                gEnigmaBerries[i].holdEffectParam = src->holdEffectParam;
                gEnigmaBerries[i + 2].holdEffectParam = src->holdEffectParam;
            }
        }
    }
}

// This was inlined in Ruby/Sapphire
static void FindLinkBattleMaster(u8 numPlayers, u8 multiPlayerId)
{
    u8 found = 0;

    // If player 1 is playing the minimum version, player 1 is master.
    if (gBlockRecvBuffer[0][0] == 0x100)
    {
        if (multiPlayerId == 0)
            gBattleTypeFlags |= BATTLE_TYPE_IS_MASTER | BATTLE_TYPE_TRAINER;
        else
            gBattleTypeFlags |= BATTLE_TYPE_TRAINER;
        found++;
    }

    if (found == 0)
    {
        // If multiple different versions are being used, player 1 is master.
        s32 i;

        for (i = 0; i < numPlayers; i++)
        {
            if (gBlockRecvBuffer[0][0] != gBlockRecvBuffer[i][0])
                break;
        }

        if (i == numPlayers)
        {
            if (multiPlayerId == 0)
                gBattleTypeFlags |= BATTLE_TYPE_IS_MASTER | BATTLE_TYPE_TRAINER;
            else
                gBattleTypeFlags |= BATTLE_TYPE_TRAINER;
            found++;
        }

        if (found == 0)
        {
            // Lowest index player with the highest game version is master.
            for (i = 0; i < numPlayers; i++)
            {
                if (gBlockRecvBuffer[i][0] == 0x300 && i != multiPlayerId)
                {
                    if (i < multiPlayerId)
                        break;
                }
                if (gBlockRecvBuffer[i][0] > 0x300 && i != multiPlayerId)
                    break;
            }

            if (i == numPlayers)
                gBattleTypeFlags |= BATTLE_TYPE_IS_MASTER | BATTLE_TYPE_TRAINER;
            else
                gBattleTypeFlags |= BATTLE_TYPE_TRAINER;
        }
    }
}

static void CB2_HandleStartBattle(void)
{
    u8 playerMultiplayerId;
    u8 enemyMultiplayerId;

    RunTasks();
    AnimateSprites();
    BuildOamBuffer();

    playerMultiplayerId = GetMultiplayerId();
    gBattleScripting.multiplayerId = playerMultiplayerId;
    enemyMultiplayerId = playerMultiplayerId ^ BIT_SIDE;

    switch (gBattleCommunication[MULTIUSE_STATE])
    {
    case 0:
        if (!IsDma3ManagerBusyWithBgCopy())
        {
            ShowBg(0);
            ShowBg(1);
            ShowBg(2);
            ShowBg(3);
            FillAroundBattleWindows();
            gBattleCommunication[MULTIUSE_STATE] = 1;
        }
        if (gWirelessCommType)
            LoadWirelessStatusIndicatorSpriteGfx();
        break;
    case 1:
        if (gBattleTypeFlags & BATTLE_TYPE_LINK)
        {
            if (gReceivedRemoteLinkPlayers)
            {
                if (IsLinkTaskFinished())
                {
                    // 0x300
                    *(&gBattleStruct->multiBuffer.linkBattlerHeader.versionSignatureLo) = 0;
                    *(&gBattleStruct->multiBuffer.linkBattlerHeader.versionSignatureHi) = 3;
                    BufferPartyVsScreenHealth_AtStart();
                    SetPlayerBerryDataInBattleStruct();

                    if (TRAINER_BATTLE_PARAM.opponentA == TRAINER_UNION_ROOM)
                    {
                        gLinkPlayers[0].id = 0;
                        gLinkPlayers[1].id = 1;
                    }

                    SendBlock(BitmaskAllOtherLinkPlayers(), &gBattleStruct->multiBuffer.linkBattlerHeader, sizeof(gBattleStruct->multiBuffer.linkBattlerHeader));
                    gBattleCommunication[MULTIUSE_STATE] = 2;
                }
                if (gWirelessCommType)
                    CreateWirelessStatusIndicatorSprite(0, 0);
            }
        }
        else
        {
            if (!(gBattleTypeFlags & BATTLE_TYPE_RECORDED))
                gBattleTypeFlags |= BATTLE_TYPE_IS_MASTER;
            gBattleCommunication[MULTIUSE_STATE] = 15;
            SetAllPlayersBerryData();
        }
        break;
    case 2:
        if ((GetBlockReceivedStatus() & 3) == 3)
        {
            u8 taskId;

            ResetBlockReceivedFlags();
            FindLinkBattleMaster(2, playerMultiplayerId);
            SetAllPlayersBerryData();
            taskId = CreateTask(InitLinkBattleVsScreen, 0);
            gTasks[taskId].data[1] = 0x10E;
            gTasks[taskId].data[2] = 0x5A;
            gTasks[taskId].data[5] = 0;
            gTasks[taskId].data[3] = gBattleStruct->multiBuffer.linkBattlerHeader.vsScreenHealthFlagsLo | (gBattleStruct->multiBuffer.linkBattlerHeader.vsScreenHealthFlagsHi << 8);
            gTasks[taskId].data[4] = gBlockRecvBuffer[enemyMultiplayerId][1];
            RecordedBattle_SetFrontierPassFlagFromHword(gBlockRecvBuffer[playerMultiplayerId][1]);
            RecordedBattle_SetFrontierPassFlagFromHword(gBlockRecvBuffer[enemyMultiplayerId][1]);
            gBattleCommunication[MULTIUSE_STATE]++;
        }
        break;
    case 3:
        // Link battle, send/receive party Pokémon 2 at a time
        if (IsLinkTaskFinished())
        {
            // Send Pokémon 1-2
            SendBlock(BitmaskAllOtherLinkPlayers(), gPlayerParty, sizeof(struct Pokemon) * 2);
            gBattleCommunication[MULTIUSE_STATE]++;
        }
        break;
    case 4:
        if ((GetBlockReceivedStatus() & 3) == 3)
        {
            // Recv Pokémon 1-2
            ResetBlockReceivedFlags();
            memcpy(gEnemyParty, gBlockRecvBuffer[enemyMultiplayerId], sizeof(struct Pokemon) * 2);
            gBattleCommunication[MULTIUSE_STATE]++;
        }
        break;
    case 7:
        if (IsLinkTaskFinished())
        {
            // Send Pokémon 3-4
            SendBlock(BitmaskAllOtherLinkPlayers(), &gPlayerParty[2], sizeof(struct Pokemon) * 2);
            gBattleCommunication[MULTIUSE_STATE]++;
        }
        break;
    case 8:
        if ((GetBlockReceivedStatus() & 3) == 3)
        {
            // Recv Pokémon 3-4
            ResetBlockReceivedFlags();
            memcpy(&gEnemyParty[2], gBlockRecvBuffer[enemyMultiplayerId], sizeof(struct Pokemon) * 2);
            gBattleCommunication[MULTIUSE_STATE]++;
        }
        break;
    case 11:
        if (IsLinkTaskFinished())
        {
            // Send Pokémon 5-6
            SendBlock(BitmaskAllOtherLinkPlayers(), &gPlayerParty[4], sizeof(struct Pokemon) * 2);
            gBattleCommunication[MULTIUSE_STATE]++;
        }
        break;
    case 12:
        if ((GetBlockReceivedStatus() & 3) == 3)
        {
            // Recv Pokémon 5-6
            ResetBlockReceivedFlags();
            memcpy(&gEnemyParty[4], gBlockRecvBuffer[enemyMultiplayerId], sizeof(struct Pokemon) * 2);

            TryCorrectShedinjaLanguage(&gEnemyParty[0]);
            TryCorrectShedinjaLanguage(&gEnemyParty[1]);
            TryCorrectShedinjaLanguage(&gEnemyParty[2]);
            TryCorrectShedinjaLanguage(&gEnemyParty[3]);
            TryCorrectShedinjaLanguage(&gEnemyParty[4]);
            TryCorrectShedinjaLanguage(&gEnemyParty[5]);
            gBattleCommunication[MULTIUSE_STATE]++;
        }
        break;
    case 15:
        InitBattleControllers();
        RecordedBattle_SetTrainerInfo();
        gBattleCommunication[SPRITES_INIT_STATE1] = 0;
        gBattleCommunication[SPRITES_INIT_STATE2] = 0;
        if (gBattleTypeFlags & BATTLE_TYPE_LINK)
        {
            // Check if both players are using Emerald
            // to determine if the recorded battle rng
            // seed needs to be sent
            s32 i;
            for (i = 0; i < 2 && (gLinkPlayers[i].version & 0xFF) == VERSION_EMERALD; i++);

            if (i == 2)
                gBattleCommunication[MULTIUSE_STATE] = 16;
            else
                gBattleCommunication[MULTIUSE_STATE] = 18;
        }
        else
        {
            gBattleCommunication[MULTIUSE_STATE] = 18;
        }
        break;
    case 16:
        // Both players are using Emerald, send rng seed for recorded battle
        if (IsLinkTaskFinished())
        {
            SendBlock(BitmaskAllOtherLinkPlayers(), &gRecordedBattleRngSeed, sizeof(gRecordedBattleRngSeed));
            gBattleCommunication[MULTIUSE_STATE]++;
        }
        break;
    case 17:
        // Receive rng seed for recorded battle (only read it if partner is the link master)
        if ((GetBlockReceivedStatus() & 3) == 3)
        {
            ResetBlockReceivedFlags();
            if (!(gBattleTypeFlags & BATTLE_TYPE_IS_MASTER))
                memcpy(&gRecordedBattleRngSeed, gBlockRecvBuffer[enemyMultiplayerId], sizeof(gRecordedBattleRngSeed));
            gBattleCommunication[MULTIUSE_STATE]++;
        }
        break;
    case 18:
        // Finish, start battle
        if (BattleInitAllSprites(&gBattleCommunication[SPRITES_INIT_STATE1], &gBattleCommunication[SPRITES_INIT_STATE2]))
        {
            gPreBattleCallback1 = gMain.callback1;
            gMain.callback1 = BattleMainCB1;
            SetMainCallback2(BattleMainCB2);
            if (gBattleTypeFlags & BATTLE_TYPE_LINK)
                gBattleTypeFlags |= BATTLE_TYPE_LINK_IN_BATTLE;
        }
        break;
    // Introduce short delays between sending party Pokémon for link
    case 5:
    case 9:
    case 13:
        gBattleCommunication[MULTIUSE_STATE]++;
        gBattleCommunication[1] = 1;
    case 6:
    case 10:
    case 14:
        if (--gBattleCommunication[1] == 0)
            gBattleCommunication[MULTIUSE_STATE]++;
        break;
    }
}

static void CB2_HandleStartMultiPartnerBattle(void)
{
    u8 playerMultiplayerId;
    u8 partnerMultiplayerId;

    RunTasks();
    AnimateSprites();
    BuildOamBuffer();

    playerMultiplayerId = GetMultiplayerId();
    gBattleScripting.multiplayerId = playerMultiplayerId;
    partnerMultiplayerId = playerMultiplayerId ^ BIT_SIDE;

    switch (gBattleCommunication[MULTIUSE_STATE])
    {
    case 0:
        if (!IsDma3ManagerBusyWithBgCopy())
        {
            ShowBg(0);
            ShowBg(1);
            ShowBg(2);
            ShowBg(3);
            FillAroundBattleWindows();
            gBattleCommunication[MULTIUSE_STATE] = 1;
        }
        if (gWirelessCommType)
            LoadWirelessStatusIndicatorSpriteGfx();
        // fall through
    case 1:
        if (gBattleTypeFlags & BATTLE_TYPE_LINK)
        {
            if (gReceivedRemoteLinkPlayers)
            {
                u8 language;

                gLinkPlayers[0].id = 0;
                gLinkPlayers[1].id = 2;
                gLinkPlayers[2].id = 1;
                gLinkPlayers[3].id = 3;
                GetFrontierTrainerName(gLinkPlayers[2].name, TRAINER_BATTLE_PARAM.opponentA);
                GetFrontierTrainerName(gLinkPlayers[3].name, TRAINER_BATTLE_PARAM.opponentB);
                GetBattleTowerTrainerLanguage(&language, TRAINER_BATTLE_PARAM.opponentA);
                gLinkPlayers[2].language = language;
                GetBattleTowerTrainerLanguage(&language, TRAINER_BATTLE_PARAM.opponentB);
                gLinkPlayers[3].language = language;

                if (IsLinkTaskFinished())
                {
                    // 0x300
                    *(&gBattleStruct->multiBuffer.linkBattlerHeader.versionSignatureLo) = 0;
                    *(&gBattleStruct->multiBuffer.linkBattlerHeader.versionSignatureHi) = 3;
                    BufferPartyVsScreenHealth_AtStart();
                    SetPlayerBerryDataInBattleStruct();
                    SendBlock(BitmaskAllOtherLinkPlayers(), &gBattleStruct->multiBuffer.linkBattlerHeader, sizeof(gBattleStruct->multiBuffer.linkBattlerHeader));
                    gBattleCommunication[MULTIUSE_STATE] = 2;
                }

                if (gWirelessCommType)
                    CreateWirelessStatusIndicatorSprite(0, 0);
            }
        }
        else
        {
            if (!(gBattleTypeFlags & BATTLE_TYPE_RECORDED))
                gBattleTypeFlags |= BATTLE_TYPE_IS_MASTER;
            gBattleCommunication[MULTIUSE_STATE] = 13;
            SetAllPlayersBerryData();
        }
        break;
    case 2:
        if ((GetBlockReceivedStatus() & 3) == 3)
        {
            u8 taskId;

            ResetBlockReceivedFlags();
            FindLinkBattleMaster(2, playerMultiplayerId);
            SetAllPlayersBerryData();
            taskId = CreateTask(InitLinkBattleVsScreen, 0);
            gTasks[taskId].data[1] = 0x10E;
            gTasks[taskId].data[2] = 0x5A;
            gTasks[taskId].data[5] = 0;
            gTasks[taskId].data[3] = 0x145;
            gTasks[taskId].data[4] = 0x145;
            gBattleCommunication[MULTIUSE_STATE]++;
        }
        break;
    case 3:
        // Link battle, send/receive party Pokémon in groups
        if (IsLinkTaskFinished())
        {
            // Send Pokémon 1-2
            SendBlock(BitmaskAllOtherLinkPlayers(), gPlayerParty, sizeof(struct Pokemon) * 2);
            gBattleCommunication[MULTIUSE_STATE]++;
        }
        break;
    case 4:
        if ((GetBlockReceivedStatus() & 3) == 3)
        {
            // Recv partner's Pokémon 1-2, and copy partner's and own Pokémon into party positions
            ResetBlockReceivedFlags();
            if (gLinkPlayers[playerMultiplayerId].id != 0)
            {
                memcpy(gPlayerParty, gBlockRecvBuffer[partnerMultiplayerId], sizeof(struct Pokemon) * 2);
                memcpy(&gPlayerParty[MULTI_PARTY_SIZE], gBlockRecvBuffer[playerMultiplayerId], sizeof(struct Pokemon) * 2);
            }
            else
            {
                memcpy(gPlayerParty, gBlockRecvBuffer[playerMultiplayerId], sizeof(struct Pokemon) * 2);
                memcpy(&gPlayerParty[MULTI_PARTY_SIZE], gBlockRecvBuffer[partnerMultiplayerId], sizeof(struct Pokemon) * 2);
            }
            gBattleCommunication[MULTIUSE_STATE]++;
        }
        break;
    case 5:
        if (IsLinkTaskFinished())
        {
            // Send Pokémon 3
            SendBlock(BitmaskAllOtherLinkPlayers(), &gPlayerParty[2], sizeof(struct Pokemon));
            gBattleCommunication[MULTIUSE_STATE]++;
        }
        break;
    case 6:
        if ((GetBlockReceivedStatus() & 3) == 3)
        {
            // Recv partner's Pokémon 3, and copy partner's and own Pokémon into party positions
            ResetBlockReceivedFlags();
            if (gLinkPlayers[playerMultiplayerId].id != 0)
            {
                memcpy(&gPlayerParty[2], gBlockRecvBuffer[partnerMultiplayerId], sizeof(struct Pokemon));
                memcpy(&gPlayerParty[2 + MULTI_PARTY_SIZE], gBlockRecvBuffer[playerMultiplayerId], sizeof(struct Pokemon));
            }
            else
            {
                memcpy(&gPlayerParty[2], gBlockRecvBuffer[playerMultiplayerId], sizeof(struct Pokemon));
                memcpy(&gPlayerParty[2 + MULTI_PARTY_SIZE], gBlockRecvBuffer[partnerMultiplayerId], sizeof(struct Pokemon));
            }
            gBattleCommunication[MULTIUSE_STATE]++;
        }
        break;
    case 7:
        if (IsLinkTaskFinished())
        {
            // Send enemy Pokémon 1-2 to partner
            SendBlock(BitmaskAllOtherLinkPlayers(), gEnemyParty, sizeof(struct Pokemon) * 2);
            gBattleCommunication[MULTIUSE_STATE]++;
        }
        break;
    case 8:
        if ((GetBlockReceivedStatus() & 3) == 3)
        {
            // Recv enemy Pokémon 1-2 (if not master)
            ResetBlockReceivedFlags();
            if (GetMultiplayerId() != 0)
                memcpy(gEnemyParty, gBlockRecvBuffer[0], sizeof(struct Pokemon) * 2);
            gBattleCommunication[MULTIUSE_STATE]++;
        }
        break;
    case 9:
        if (IsLinkTaskFinished())
        {
            // Send enemy Pokémon 3-4 to partner
            SendBlock(BitmaskAllOtherLinkPlayers(), &gEnemyParty[2], sizeof(struct Pokemon) * 2);
            gBattleCommunication[MULTIUSE_STATE]++;
        }
        break;
    case 10:
        if ((GetBlockReceivedStatus() & 3) == 3)
        {
            // Recv enemy Pokémon 3-4 (if not master)
            ResetBlockReceivedFlags();
            if (GetMultiplayerId() != 0)
                memcpy(&gEnemyParty[2], gBlockRecvBuffer[0], sizeof(struct Pokemon) * 2);
            gBattleCommunication[MULTIUSE_STATE]++;
        }
        break;
    case 11:
        if (IsLinkTaskFinished())
        {
            // Send enemy Pokémon 5-6 to partner
            SendBlock(BitmaskAllOtherLinkPlayers(), &gEnemyParty[4], sizeof(struct Pokemon) * 2);
            gBattleCommunication[MULTIUSE_STATE]++;
        }
        break;
    case 12:
        if ((GetBlockReceivedStatus() & 3) == 3)
        {
            // Recv enemy Pokémon 5-6 (if not master)
            ResetBlockReceivedFlags();
            if (GetMultiplayerId() != 0)
                memcpy(&gEnemyParty[4], gBlockRecvBuffer[0], sizeof(struct Pokemon) * 2);

            TryCorrectShedinjaLanguage(&gPlayerParty[0]);
            TryCorrectShedinjaLanguage(&gPlayerParty[1]);
            TryCorrectShedinjaLanguage(&gPlayerParty[2]);
            TryCorrectShedinjaLanguage(&gPlayerParty[3]);
            TryCorrectShedinjaLanguage(&gPlayerParty[4]);
            TryCorrectShedinjaLanguage(&gPlayerParty[5]);
            TryCorrectShedinjaLanguage(&gEnemyParty[0]);
            TryCorrectShedinjaLanguage(&gEnemyParty[1]);
            TryCorrectShedinjaLanguage(&gEnemyParty[2]);
            TryCorrectShedinjaLanguage(&gEnemyParty[3]);
            TryCorrectShedinjaLanguage(&gEnemyParty[4]);
            TryCorrectShedinjaLanguage(&gEnemyParty[5]);
            gBattleCommunication[MULTIUSE_STATE]++;
        }
        break;
    case 13:
        InitBattleControllers();
        RecordedBattle_SetTrainerInfo();
        gBattleCommunication[SPRITES_INIT_STATE1] = 0;
        gBattleCommunication[SPRITES_INIT_STATE2] = 0;
        if (gBattleTypeFlags & BATTLE_TYPE_LINK)
            gBattleCommunication[MULTIUSE_STATE] = 14;
        else
            gBattleCommunication[MULTIUSE_STATE] = 16;
        break;
    case 14:
        // Send rng seed for recorded battle
        if (IsLinkTaskFinished())
        {
            SendBlock(BitmaskAllOtherLinkPlayers(), &gRecordedBattleRngSeed, sizeof(gRecordedBattleRngSeed));
            gBattleCommunication[MULTIUSE_STATE]++;
        }
        break;
    case 15:
        // Receive rng seed for recorded battle (only read it if partner is the link master)
        if ((GetBlockReceivedStatus() & 3) == 3)
        {
            ResetBlockReceivedFlags();
            if (!(gBattleTypeFlags & BATTLE_TYPE_IS_MASTER))
                memcpy(&gRecordedBattleRngSeed, gBlockRecvBuffer[partnerMultiplayerId], sizeof(gRecordedBattleRngSeed));
            gBattleCommunication[MULTIUSE_STATE]++;
        }
        break;
    case 16:
        // Finish, start battle
        if (BattleInitAllSprites(&gBattleCommunication[SPRITES_INIT_STATE1], &gBattleCommunication[SPRITES_INIT_STATE2]))
        {
            TrySetLinkBattleTowerEnemyPartyLevel();
            gPreBattleCallback1 = gMain.callback1;
            gMain.callback1 = BattleMainCB1;
            SetMainCallback2(BattleMainCB2);
            if (gBattleTypeFlags & BATTLE_TYPE_LINK)
                gBattleTypeFlags |= BATTLE_TYPE_LINK_IN_BATTLE;
        }
        break;
    }
}

static void SetMultiPartnerMenuParty(u8 offset)
{
    s32 i;

    for (i = 0; i < MULTI_PARTY_SIZE; i++)
    {
        gMultiPartnerParty[i].species     = GetMonData(&gPlayerParty[offset + i], MON_DATA_SPECIES);
        gMultiPartnerParty[i].heldItem    = GetMonData(&gPlayerParty[offset + i], MON_DATA_HELD_ITEM);
        GetMonData(&gPlayerParty[offset + i], MON_DATA_NICKNAME, gMultiPartnerParty[i].nickname);
        gMultiPartnerParty[i].level       = GetMonData(&gPlayerParty[offset + i], MON_DATA_LEVEL);
        gMultiPartnerParty[i].hp          = GetMonData(&gPlayerParty[offset + i], MON_DATA_HP);
        gMultiPartnerParty[i].maxhp       = GetMonData(&gPlayerParty[offset + i], MON_DATA_MAX_HP);
        gMultiPartnerParty[i].status      = GetMonData(&gPlayerParty[offset + i], MON_DATA_STATUS);
        gMultiPartnerParty[i].personality = GetMonData(&gPlayerParty[offset + i], MON_DATA_PERSONALITY);
        gMultiPartnerParty[i].gender      = GetMonGender(&gPlayerParty[offset + i]);
        StripExtCtrlCodes(gMultiPartnerParty[i].nickname);
        if (GetMonData(&gPlayerParty[offset + i], MON_DATA_LANGUAGE) != LANGUAGE_JAPANESE)
            PadNameString(gMultiPartnerParty[i].nickname, CHAR_SPACE);
    }
    memcpy(sMultiPartnerPartyBuffer, gMultiPartnerParty, sizeof(gMultiPartnerParty));
}

static void CB2_PreInitMultiBattle(void)
{
    s32 i;
    u8 playerMultiplierId;
    s32 numPlayers = MAX_BATTLERS_COUNT;
    u8 blockMask = 0xF;
    u32 *savedBattleTypeFlags;
    void (**savedCallback)(void);

    if (gBattleTypeFlags & BATTLE_TYPE_BATTLE_TOWER)
    {
        numPlayers = 2;
        blockMask = 3;
    }

    playerMultiplierId = GetMultiplayerId();
    gBattleScripting.multiplayerId = playerMultiplierId;
    savedCallback = &gBattleStruct->savedCallback;
    savedBattleTypeFlags = &gBattleStruct->savedBattleTypeFlags;

    RunTasks();
    AnimateSprites();
    BuildOamBuffer();

    switch (gBattleCommunication[MULTIUSE_STATE])
    {
    case 0:
        if (gReceivedRemoteLinkPlayers && IsLinkTaskFinished())
        {
            sMultiPartnerPartyBuffer = Alloc(sizeof(gMultiPartnerParty));
            SetMultiPartnerMenuParty(0);
            SendBlock(BitmaskAllOtherLinkPlayers(), sMultiPartnerPartyBuffer, sizeof(gMultiPartnerParty));
            gBattleCommunication[MULTIUSE_STATE]++;
        }
        break;
    case 1:
        if ((GetBlockReceivedStatus() & blockMask) == blockMask)
        {
            ResetBlockReceivedFlags();
            for (i = 0; i < numPlayers; i++)
            {
                if (i == playerMultiplierId)
                    continue;

                if (numPlayers == MAX_LINK_PLAYERS)
                {
                    if ((!(gLinkPlayers[i].id & 1) && !(gLinkPlayers[playerMultiplierId].id & 1))
                        || (gLinkPlayers[i].id & 1 && gLinkPlayers[playerMultiplierId].id & 1))
                    {
                        memcpy(gMultiPartnerParty, gBlockRecvBuffer[i], sizeof(gMultiPartnerParty));
                    }
                }
                else
                {
                    memcpy(gMultiPartnerParty, gBlockRecvBuffer[i], sizeof(gMultiPartnerParty));
                }
            }
            gBattleCommunication[MULTIUSE_STATE]++;
            *savedCallback = gMain.savedCallback;
            *savedBattleTypeFlags = gBattleTypeFlags;
            gMain.savedCallback = CB2_PreInitMultiBattle;
            ShowPartyMenuToShowcaseMultiBattleParty();
        }
        break;
    case 2:
        if (IsLinkTaskFinished() && !gPaletteFade.active)
        {
            gBattleCommunication[MULTIUSE_STATE]++;
            if (gWirelessCommType)
                SetLinkStandbyCallback();
            else
                SetCloseLinkCallback();
        }
        break;
    case 3:
        if (gWirelessCommType)
        {
            if (IsLinkRfuTaskFinished())
            {
                gBattleTypeFlags = *savedBattleTypeFlags;
                gMain.savedCallback = *savedCallback;
                SetMainCallback2(CB2_InitBattleInternal);
                FREE_AND_SET_NULL(sMultiPartnerPartyBuffer);
            }
        }
        else if (gReceivedRemoteLinkPlayers == 0)
        {
            gBattleTypeFlags = *savedBattleTypeFlags;
            gMain.savedCallback = *savedCallback;
            SetMainCallback2(CB2_InitBattleInternal);
            FREE_AND_SET_NULL(sMultiPartnerPartyBuffer);
        }
        break;
    }
}

static void CB2_PreInitIngamePlayerPartnerBattle(void)
{
    u32 *savedBattleTypeFlags;
    void (**savedCallback)(void);

    savedCallback = &gBattleStruct->savedCallback;
    savedBattleTypeFlags = &gBattleStruct->savedBattleTypeFlags;

    RunTasks();
    AnimateSprites();
    BuildOamBuffer();

    switch (gBattleCommunication[MULTIUSE_STATE])
    {
    case 0:
        sMultiPartnerPartyBuffer = Alloc(sizeof(gMultiPartnerParty));
        SetMultiPartnerMenuParty(MULTI_PARTY_SIZE);
        gBattleCommunication[MULTIUSE_STATE]++;
        *savedCallback = gMain.savedCallback;
        *savedBattleTypeFlags = gBattleTypeFlags;
        gMain.savedCallback = CB2_PreInitIngamePlayerPartnerBattle;
        ShowPartyMenuToShowcaseMultiBattleParty();
        break;
    case 1:
        if (!gPaletteFade.active)
        {
            gBattleCommunication[MULTIUSE_STATE] = 2;
            gBattleTypeFlags = *savedBattleTypeFlags;
            gMain.savedCallback = *savedCallback;
            SetMainCallback2(CB2_InitBattleInternal);
            FREE_AND_SET_NULL(sMultiPartnerPartyBuffer);
        }
        break;
    }
}

static void CB2_HandleStartMultiBattle(void)
{
    u8 playerMultiplayerId;
    s32 id;
    u8 var;

    playerMultiplayerId = GetMultiplayerId();
    gBattleScripting.multiplayerId = playerMultiplayerId;

    RunTasks();
    AnimateSprites();
    BuildOamBuffer();

    switch (gBattleCommunication[MULTIUSE_STATE])
    {
    case 0:
        if (!IsDma3ManagerBusyWithBgCopy())
        {
            ShowBg(0);
            ShowBg(1);
            ShowBg(2);
            ShowBg(3);
            FillAroundBattleWindows();
            gBattleCommunication[MULTIUSE_STATE] = 1;
        }
        if (gWirelessCommType)
            LoadWirelessStatusIndicatorSpriteGfx();
        break;
    case 1:
        if (gBattleTypeFlags & BATTLE_TYPE_LINK)
        {
            if (gReceivedRemoteLinkPlayers)
            {
                if (IsLinkTaskFinished())
                {
                    // 0x300
                    *(&gBattleStruct->multiBuffer.linkBattlerHeader.versionSignatureLo) = 0;
                    *(&gBattleStruct->multiBuffer.linkBattlerHeader.versionSignatureHi) = 3;
                    BufferPartyVsScreenHealth_AtStart();
                    SetPlayerBerryDataInBattleStruct();

                    SendBlock(BitmaskAllOtherLinkPlayers(), &gBattleStruct->multiBuffer.linkBattlerHeader, sizeof(gBattleStruct->multiBuffer.linkBattlerHeader));
                    gBattleCommunication[MULTIUSE_STATE]++;
                }
                if (gWirelessCommType)
                    CreateWirelessStatusIndicatorSprite(0, 0);
            }
        }
        else
        {
            if (!(gBattleTypeFlags & BATTLE_TYPE_RECORDED))
                gBattleTypeFlags |= BATTLE_TYPE_IS_MASTER;
            gBattleCommunication[MULTIUSE_STATE] = 7;
            SetAllPlayersBerryData();
        }
        break;
    case 2:
        if ((GetBlockReceivedStatus() & 0xF) == 0xF)
        {
            ResetBlockReceivedFlags();
            FindLinkBattleMaster(4, playerMultiplayerId);
            SetAllPlayersBerryData();
            var = CreateTask(InitLinkBattleVsScreen, 0);
            gTasks[var].data[1] = 0x10E;
            gTasks[var].data[2] = 0x5A;
            gTasks[var].data[5] = 0;
            gTasks[var].data[3] = 0;
            gTasks[var].data[4] = 0;

            for (id = 0; id < MAX_LINK_PLAYERS; id++)
            {
                RecordedBattle_SetFrontierPassFlagFromHword(gBlockRecvBuffer[id][1]);
                switch (gLinkPlayers[id].id)
                {
                case 0:
                    gTasks[var].data[3] |= gBlockRecvBuffer[id][1] & 0x3F;
                    break;
                case 1:
                    gTasks[var].data[4] |= gBlockRecvBuffer[id][1] & 0x3F;
                    break;
                case 2:
                    gTasks[var].data[3] |= (gBlockRecvBuffer[id][1] & 0x3F) << 6;
                    break;
                case 3:
                    gTasks[var].data[4] |= (gBlockRecvBuffer[id][1] & 0x3F) << 6;
                    break;
                }
            }
            ZeroEnemyPartyMons();
            gBattleCommunication[MULTIUSE_STATE]++;
        }
        else
        {
            break;
        }
        // fall through
    case 3:
        if (IsLinkTaskFinished())
        {
            SendBlock(BitmaskAllOtherLinkPlayers(), gPlayerParty, sizeof(struct Pokemon) * 2);
            gBattleCommunication[MULTIUSE_STATE]++;
        }
        break;
    case 4:
        if ((GetBlockReceivedStatus() & 0xF) == 0xF)
        {
            ResetBlockReceivedFlags();
            for (id = 0; id < MAX_LINK_PLAYERS; id++)
            {
                if (id == playerMultiplayerId)
                {
                    switch (gLinkPlayers[id].id)
                    {
                    case 0:
                    case 3:
                        memcpy(gPlayerParty, gBlockRecvBuffer[id], sizeof(struct Pokemon) * 2);
                        break;
                    case 1:
                    case 2:
                        memcpy(gPlayerParty + MULTI_PARTY_SIZE, gBlockRecvBuffer[id], sizeof(struct Pokemon) * 2);
                        break;
                    }
                }
                else
                {
                    if ((!(gLinkPlayers[id].id & 1) && !(gLinkPlayers[playerMultiplayerId].id & 1))
                     || ((gLinkPlayers[id].id & 1) && (gLinkPlayers[playerMultiplayerId].id & 1)))
                    {
                        switch (gLinkPlayers[id].id)
                        {
                        case 0:
                        case 3:
                            memcpy(gPlayerParty, gBlockRecvBuffer[id], sizeof(struct Pokemon) * 2);
                            break;
                        case 1:
                        case 2:
                            memcpy(gPlayerParty + MULTI_PARTY_SIZE, gBlockRecvBuffer[id], sizeof(struct Pokemon) * 2);
                            break;
                        }
                    }
                    else
                    {
                        switch (gLinkPlayers[id].id)
                        {
                        case 0:
                        case 3:
                            memcpy(gEnemyParty, gBlockRecvBuffer[id], sizeof(struct Pokemon) * 2);
                            break;
                        case 1:
                        case 2:
                            memcpy(gEnemyParty + MULTI_PARTY_SIZE, gBlockRecvBuffer[id], sizeof(struct Pokemon) * 2);
                            break;
                        }
                    }
                }
            }
            gBattleCommunication[MULTIUSE_STATE]++;
        }
        break;
    case 5:
        if (IsLinkTaskFinished())
        {
            SendBlock(BitmaskAllOtherLinkPlayers(), gPlayerParty + 2, sizeof(struct Pokemon));
            gBattleCommunication[MULTIUSE_STATE]++;
        }
        break;
    case 6:
        if ((GetBlockReceivedStatus() & 0xF) == 0xF)
        {
            ResetBlockReceivedFlags();
            for (id = 0; id < MAX_LINK_PLAYERS; id++)
            {
                if (id == playerMultiplayerId)
                {
                    switch (gLinkPlayers[id].id)
                    {
                    case 0:
                    case 3:
                        memcpy(gPlayerParty + 2, gBlockRecvBuffer[id], sizeof(struct Pokemon));
                        break;
                    case 1:
                    case 2:
                        memcpy(gPlayerParty + 5, gBlockRecvBuffer[id], sizeof(struct Pokemon));
                        break;
                    }
                }
                else
                {
                    if ((!(gLinkPlayers[id].id & 1) && !(gLinkPlayers[playerMultiplayerId].id & 1))
                     || ((gLinkPlayers[id].id & 1) && (gLinkPlayers[playerMultiplayerId].id & 1)))
                    {
                        switch (gLinkPlayers[id].id)
                        {
                        case 0:
                        case 3:
                            memcpy(gPlayerParty + 2, gBlockRecvBuffer[id], sizeof(struct Pokemon));
                            break;
                        case 1:
                        case 2:
                            memcpy(gPlayerParty + 5, gBlockRecvBuffer[id], sizeof(struct Pokemon));
                            break;
                        }
                    }
                    else
                    {
                        switch (gLinkPlayers[id].id)
                        {
                        case 0:
                        case 3:
                            memcpy(gEnemyParty + 2, gBlockRecvBuffer[id], sizeof(struct Pokemon));
                            break;
                        case 1:
                        case 2:
                            memcpy(gEnemyParty + 5, gBlockRecvBuffer[id], sizeof(struct Pokemon));
                            break;
                        }
                    }
                }
            }
            TryCorrectShedinjaLanguage(&gPlayerParty[0]);
            TryCorrectShedinjaLanguage(&gPlayerParty[1]);
            TryCorrectShedinjaLanguage(&gPlayerParty[2]);
            TryCorrectShedinjaLanguage(&gPlayerParty[3]);
            TryCorrectShedinjaLanguage(&gPlayerParty[4]);
            TryCorrectShedinjaLanguage(&gPlayerParty[5]);

            TryCorrectShedinjaLanguage(&gEnemyParty[0]);
            TryCorrectShedinjaLanguage(&gEnemyParty[1]);
            TryCorrectShedinjaLanguage(&gEnemyParty[2]);
            TryCorrectShedinjaLanguage(&gEnemyParty[3]);
            TryCorrectShedinjaLanguage(&gEnemyParty[4]);
            TryCorrectShedinjaLanguage(&gEnemyParty[5]);

            gBattleCommunication[MULTIUSE_STATE]++;
        }
        break;
    case 7:
        InitBattleControllers();
        RecordedBattle_SetTrainerInfo();
        gBattleCommunication[SPRITES_INIT_STATE1] = 0;
        gBattleCommunication[SPRITES_INIT_STATE2] = 0;
        if (gBattleTypeFlags & BATTLE_TYPE_LINK)
        {
            for (id = 0; id < MAX_LINK_PLAYERS && (gLinkPlayers[id].version & 0xFF) == VERSION_EMERALD; id++);

            if (id == MAX_LINK_PLAYERS)
                gBattleCommunication[MULTIUSE_STATE] = 8;
            else
                gBattleCommunication[MULTIUSE_STATE] = 10;
        }
        else
        {
            gBattleCommunication[MULTIUSE_STATE] = 10;
        }
        break;
    case 8:
        if (IsLinkTaskFinished())
        {
            struct BattleVideo *ptr = &gBattleStruct->multiBuffer.battleVideo;
            ptr->battleTypeFlags = gBattleTypeFlags;
            ptr->rngSeed = gRecordedBattleRngSeed;

            SendBlock(BitmaskAllOtherLinkPlayers(), ptr, sizeof(gBattleStruct->multiBuffer.battleVideo));
            gBattleCommunication[MULTIUSE_STATE]++;
        }
        break;
    case 9:
        if ((GetBlockReceivedStatus() & 0xF) == 0xF)
        {
            ResetBlockReceivedFlags();
            for (var = 0; var < 4; var++)
            {
                u32 blockValue = gBlockRecvBuffer[var][0];
                if (blockValue & 4)
                {
                    memcpy(&gRecordedBattleRngSeed, &gBlockRecvBuffer[var][2], sizeof(gRecordedBattleRngSeed));
                    break;
                }
            }

            gBattleCommunication[MULTIUSE_STATE]++;
        }
        break;
    case 10:
        if (BattleInitAllSprites(&gBattleCommunication[SPRITES_INIT_STATE1], &gBattleCommunication[SPRITES_INIT_STATE2]))
        {
            gPreBattleCallback1 = gMain.callback1;
            gMain.callback1 = BattleMainCB1;
            SetMainCallback2(BattleMainCB2);
            if (gBattleTypeFlags & BATTLE_TYPE_LINK)
            {
                TRAINER_BATTLE_PARAM.opponentA = TRAINER_LINK_OPPONENT;
                gBattleTypeFlags |= BATTLE_TYPE_LINK_IN_BATTLE;
            }
        }
        break;
    }
}

void BattleMainCB2(void)
{
    AnimateSprites();
    BuildOamBuffer();
    RunTextPrinters();
    UpdatePaletteFade();
    RunTasks();

    if (JOY_HELD(B_BUTTON) && gBattleTypeFlags & BATTLE_TYPE_RECORDED && RecordedBattle_CanStopPlayback())
    {
        // Player pressed B during recorded battle playback, end battle
        gSpecialVar_Result = gBattleOutcome = B_OUTCOME_PLAYER_TELEPORTED;
        ResetPaletteFadeControl();
        BeginNormalPaletteFade(PALETTES_ALL, 0, 0, 16, RGB_BLACK);
        SetMainCallback2(CB2_QuitRecordedBattle);
    }
}

static void FreeRestoreBattleData(void)
{
    gMain.callback1 = gPreBattleCallback1;
    gScanlineEffect.state = 3;
    gMain.inBattle = FALSE;
    ZeroEnemyPartyMons();
    m4aSongNumStop(SE_LOW_HEALTH);
    FreeMonSpritesGfx();
    FreeBattleSpritesData();
    FreeBattleResources();
    ResetDynamicAiFunc();
}

void CB2_QuitRecordedBattle(void)
{
    UpdatePaletteFade();
    if (!gPaletteFade.active)
    {
        m4aMPlayStop(&gMPlayInfo_SE1);
        m4aMPlayStop(&gMPlayInfo_SE2);
        if (gTestRunnerEnabled)
        {
            // Clean up potentially-leaking tasks.
            // I think these leak when the battle ends soon after a
            // battler is fainted.
            u8 taskId;
            taskId = FindTaskIdByFunc(Task_PlayerController_RestoreBgmAfterCry);
            if (taskId != TASK_NONE)
                DestroyTask(taskId);
            taskId = FindTaskIdByFunc(Task_DuckBGMForPokemonCry);
            if (taskId != TASK_NONE)
                DestroyTask(taskId);

            TestRunner_Battle_AfterLastTurn();
        }
        FreeRestoreBattleData();
        FreeAllWindowBuffers();
        SetMainCallback2(gMain.savedCallback);
    }
}

static u32 Crc32B (const u8 *data, u32 size)
{
   s32 i, j;
   u32 byte, crc, mask;

   i = 0;
   crc = 0xFFFFFFFF;
   for (i = 0; i < size; ++i)
   {
        byte = data[i];
        crc = crc ^ byte;
        for (j = 7; j >= 0; --j)
        {
            mask = -(crc & 1);
            crc = (crc >> 1) ^ (0xEDB88320 & mask);
        }
   }
   return ~crc;
}

static u32 GeneratePartyHash(const struct Trainer *trainer, u32 i)
{
    const u8 *buffer = (const u8 *) &trainer->party[i];
    u32 n = sizeof(*trainer->party);
    return Crc32B(buffer, n);
}

void ModifyPersonalityForNature(u32 *personality, u32 newNature)
{
    u32 nature = GetNatureFromPersonality(*personality);
    s32 diff = abs((s32)nature - (s32)newNature);
    s32 sign = (nature > newNature) ? 1 : -1;
    if (diff > NUM_NATURES / 2)
    {
        diff = NUM_NATURES - diff;
        sign *= -1;
    }
    *personality -= (diff * sign);
}

u32 GeneratePersonalityForGender(u32 gender, u32 species)
{
    const struct SpeciesInfo *speciesInfo = &gSpeciesInfo[species];
    if (gender == MON_GENDERLESS)
        return 0;
    else if (gender == MON_MALE)
        return ((255 - speciesInfo->genderRatio) / 2) + speciesInfo->genderRatio;
    else
        return speciesInfo->genderRatio / 2;
}

void CustomTrainerPartyAssignMoves(struct Pokemon *mon, const struct TrainerMon *partyEntry)
{
    bool32 noMoveSet = TRUE;
    u32 j;

    for (j = 0; j < MAX_MON_MOVES; ++j)
    {
        if (partyEntry->moves[j] != MOVE_NONE)
            noMoveSet = FALSE;
    }
    if (noMoveSet)
    {
        // TODO: Figure out a default strategy when moves are not set, to generate a good moveset
        return;
    }

    for (j = 0; j < MAX_MON_MOVES; ++j)
    {
        u32 pp = GetMovePP(partyEntry->moves[j]);
        SetMonData(mon, MON_DATA_MOVE1 + j, &partyEntry->moves[j]);
        SetMonData(mon, MON_DATA_PP1 + j, &pp);
    }
}

u8 CreateNPCTrainerPartyFromTrainer(struct Pokemon *party, const struct Trainer *trainer, bool32 firstTrainer, u32 battleTypeFlags)
{
    u32 personalityValue;
    s32 i;
    u8 monsCount;
    if (battleTypeFlags & BATTLE_TYPE_TRAINER && !(battleTypeFlags & (BATTLE_TYPE_FRONTIER
                                                                        | BATTLE_TYPE_EREADER_TRAINER
                                                                        | BATTLE_TYPE_TRAINER_HILL)))
    {
        if (firstTrainer == TRUE)
            ZeroEnemyPartyMons();

        if (battleTypeFlags & BATTLE_TYPE_TWO_OPPONENTS)
        {
            if (trainer->partySize > PARTY_SIZE / 2)
                monsCount = PARTY_SIZE / 2;
            else
                monsCount = trainer->partySize;
        }
        else
        {
            monsCount = trainer->partySize;
        }

        u32 monIndices[monsCount];
        DoTrainerPartyPool(trainer, monIndices, monsCount, battleTypeFlags);

        for (i = 0; i < monsCount; i++)
        {
<<<<<<< HEAD
=======
            u32 monIndex = monIndices[i];
>>>>>>> 82f6d477
            s32 ball = -1;
            u32 personalityHash = GeneratePartyHash(trainer, i);
            const struct TrainerMon *partyData = trainer->party;
            u32 otIdType = OT_ID_RANDOM_NO_SHINY;
            u32 fixedOtId = 0;
            u32 ability = 0;

            if (trainer->doubleBattle == TRUE)
                personalityValue = 0x80;
            else if (trainer->encounterMusic_gender & F_TRAINER_FEMALE)
                personalityValue = 0x78; // Use personality more likely to result in a female Pokémon
            else
                personalityValue = 0x88; // Use personality more likely to result in a male Pokémon

            personalityValue += personalityHash << 8;
<<<<<<< HEAD
            if (partyData[i].gender == TRAINER_MON_MALE)
                personalityValue = (personalityValue & 0xFFFFFF00) | GeneratePersonalityForGender(MON_MALE, partyData[i].species);
            else if (partyData[i].gender == TRAINER_MON_FEMALE)
                personalityValue = (personalityValue & 0xFFFFFF00) | GeneratePersonalityForGender(MON_FEMALE, partyData[i].species);
            else if (partyData[i].gender == TRAINER_MON_RANDOM_GENDER)
                personalityValue = (personalityValue & 0xFFFFFF00) | GeneratePersonalityForGender(Random() & 1 ? MON_MALE : MON_FEMALE, partyData[i].species);
            ModifyPersonalityForNature(&personalityValue, partyData[i].nature);
            if (partyData[i].isShiny)
=======
            if (partyData[monIndex].gender == TRAINER_MON_MALE)
                personalityValue = (personalityValue & 0xFFFFFF00) | GeneratePersonalityForGender(MON_MALE, partyData[monIndex].species);
            else if (partyData[monIndex].gender == TRAINER_MON_FEMALE)
                personalityValue = (personalityValue & 0xFFFFFF00) | GeneratePersonalityForGender(MON_FEMALE, partyData[monIndex].species);
            else if (partyData[monIndex].gender == TRAINER_MON_RANDOM_GENDER)
                personalityValue = (personalityValue & 0xFFFFFF00) | GeneratePersonalityForGender(Random() & 1 ? MON_MALE : MON_FEMALE, partyData[monIndex].species);
            ModifyPersonalityForNature(&personalityValue, partyData[monIndex].nature);
            if (partyData[monIndex].isShiny)
>>>>>>> 82f6d477
            {
                otIdType = OT_ID_PRESET;
                fixedOtId = HIHALF(personalityValue) ^ LOHALF(personalityValue);
            }
<<<<<<< HEAD
            CreateMon(&party[i], partyData[i].species, partyData[i].lvl, 0, TRUE, personalityValue, otIdType, fixedOtId);
            SetMonData(&party[i], MON_DATA_HELD_ITEM, &partyData[i].heldItem);

            CustomTrainerPartyAssignMoves(&party[i], &partyData[i]);
            SetMonData(&party[i], MON_DATA_IVS, &(partyData[i].iv));
            if (partyData[i].ev != NULL)
            {
                SetMonData(&party[i], MON_DATA_HP_EV, &(partyData[i].ev[0]));
                SetMonData(&party[i], MON_DATA_ATK_EV, &(partyData[i].ev[1]));
                SetMonData(&party[i], MON_DATA_DEF_EV, &(partyData[i].ev[2]));
                SetMonData(&party[i], MON_DATA_SPATK_EV, &(partyData[i].ev[3]));
                SetMonData(&party[i], MON_DATA_SPDEF_EV, &(partyData[i].ev[4]));
                SetMonData(&party[i], MON_DATA_SPEED_EV, &(partyData[i].ev[5]));
            }
            if (partyData[i].ability != ABILITY_NONE)
            {
                const struct SpeciesInfo *speciesInfo = &gSpeciesInfo[partyData[i].species];
                u32 maxAbilities = ARRAY_COUNT(speciesInfo->abilities);
                for (ability = 0; ability < maxAbilities; ++ability)
                {
                    if (speciesInfo->abilities[ability] == partyData[i].ability)
=======
            CreateMon(&party[i], partyData[monIndex].species, partyData[monIndex].lvl, 0, TRUE, personalityValue, otIdType, fixedOtId);
            SetMonData(&party[i], MON_DATA_HELD_ITEM, &partyData[monIndex].heldItem);

            CustomTrainerPartyAssignMoves(&party[i], &partyData[monIndex]);
            SetMonData(&party[i], MON_DATA_IVS, &(partyData[monIndex].iv));
            if (partyData[monIndex].ev != NULL)
            {
                SetMonData(&party[i], MON_DATA_HP_EV, &(partyData[monIndex].ev[0]));
                SetMonData(&party[i], MON_DATA_ATK_EV, &(partyData[monIndex].ev[1]));
                SetMonData(&party[i], MON_DATA_DEF_EV, &(partyData[monIndex].ev[2]));
                SetMonData(&party[i], MON_DATA_SPATK_EV, &(partyData[monIndex].ev[3]));
                SetMonData(&party[i], MON_DATA_SPDEF_EV, &(partyData[monIndex].ev[4]));
                SetMonData(&party[i], MON_DATA_SPEED_EV, &(partyData[monIndex].ev[5]));
            }
            if (partyData[monIndex].ability != ABILITY_NONE)
            {
                const struct SpeciesInfo *speciesInfo = &gSpeciesInfo[partyData[monIndex].species];
                u32 maxAbilities = ARRAY_COUNT(speciesInfo->abilities);
                for (ability = 0; ability < maxAbilities; ++ability)
                {
                    if (speciesInfo->abilities[ability] == partyData[monIndex].ability)
>>>>>>> 82f6d477
                        break;
                }
                if (ability >= maxAbilities)
                    ability = 0;
            }
            else if (B_TRAINER_MON_RANDOM_ABILITY)
            {
<<<<<<< HEAD
                const struct SpeciesInfo *speciesInfo = &gSpeciesInfo[partyData[i].species];
=======
                const struct SpeciesInfo *speciesInfo = &gSpeciesInfo[partyData[monIndex].species];
>>>>>>> 82f6d477
                ability = personalityHash % 3;
                while (speciesInfo->abilities[ability] == ABILITY_NONE)
                {
                    ability--;
                }
            }
            SetMonData(&party[i], MON_DATA_ABILITY_NUM, &ability);
<<<<<<< HEAD
            SetMonData(&party[i], MON_DATA_FRIENDSHIP, &(partyData[i].friendship));
            if (partyData[i].ball != ITEM_NONE)
            {
                ball = partyData[i].ball;
                SetMonData(&party[i], MON_DATA_POKEBALL, &ball);
            }
            if (partyData[i].nickname != NULL)
            {
                SetMonData(&party[i], MON_DATA_NICKNAME, partyData[i].nickname);
            }
            if (partyData[i].isShiny)
=======
            SetMonData(&party[i], MON_DATA_FRIENDSHIP, &(partyData[monIndex].friendship));
            if (partyData[monIndex].ball != ITEM_NONE)
            {
                ball = partyData[monIndex].ball;
                SetMonData(&party[i], MON_DATA_POKEBALL, &ball);
            }
            if (partyData[monIndex].nickname != NULL)
            {
                SetMonData(&party[i], MON_DATA_NICKNAME, partyData[monIndex].nickname);
            }
            if (partyData[monIndex].isShiny)
>>>>>>> 82f6d477
            {
                u32 data = TRUE;
                SetMonData(&party[i], MON_DATA_IS_SHINY, &data);
            }
<<<<<<< HEAD
            if (partyData[i].dynamaxLevel > 0)
            {
                u32 data = partyData[i].dynamaxLevel;
                SetMonData(&party[i], MON_DATA_DYNAMAX_LEVEL, &data);
            }
            if (partyData[i].gigantamaxFactor)
            {
                u32 data = partyData[i].gigantamaxFactor;
                SetMonData(&party[i], MON_DATA_GIGANTAMAX_FACTOR, &data);
            }
            if (partyData[i].teraType > 0)
            {
                u32 data = partyData[i].teraType;
=======
            if (partyData[monIndex].dynamaxLevel > 0)
            {
                u32 data = partyData[monIndex].dynamaxLevel;
                SetMonData(&party[i], MON_DATA_DYNAMAX_LEVEL, &data);
            }
            if (partyData[monIndex].gigantamaxFactor)
            {
                u32 data = partyData[monIndex].gigantamaxFactor;
                SetMonData(&party[i], MON_DATA_GIGANTAMAX_FACTOR, &data);
            }
            if (partyData[monIndex].teraType > 0)
            {
                u32 data = partyData[monIndex].teraType;
>>>>>>> 82f6d477
                SetMonData(&party[i], MON_DATA_TERA_TYPE, &data);
            }
            CalculateMonStats(&party[i]);

            if (B_TRAINER_CLASS_POKE_BALLS >= GEN_7 && ball == -1)
            {
                ball = gTrainerClasses[trainer->trainerClass].ball ?: ITEM_POKE_BALL;
                SetMonData(&party[i], MON_DATA_POKEBALL, &ball);
            }
        }
    }

    return trainer->partySize;
}

static u8 CreateNPCTrainerParty(struct Pokemon *party, u16 trainerNum, bool8 firstTrainer)
{
    u8 retVal;
    if (trainerNum == TRAINER_SECRET_BASE)
        return 0;
    retVal = CreateNPCTrainerPartyFromTrainer(party, GetTrainerStructFromId(trainerNum), firstTrainer, gBattleTypeFlags);
    return retVal;
}

void CreateTrainerPartyForPlayer(void)
{
    Script_RequestEffects(SCREFF_V1);

    ZeroPlayerPartyMons();
    gPartnerTrainerId = gSpecialVar_0x8004;
    CreateNPCTrainerPartyFromTrainer(gPlayerParty, GetTrainerStructFromId(gSpecialVar_0x8004), TRUE, BATTLE_TYPE_TRAINER);
}

void VBlankCB_Battle(void)
{
    // Change gRngSeed every vblank unless the battle could be recorded.
    if (!(gBattleTypeFlags & (BATTLE_TYPE_LINK | BATTLE_TYPE_FRONTIER | BATTLE_TYPE_RECORDED)))
        AdvanceRandom();

    SetGpuReg(REG_OFFSET_BG0HOFS, gBattle_BG0_X);
    SetGpuReg(REG_OFFSET_BG0VOFS, gBattle_BG0_Y);
    SetGpuReg(REG_OFFSET_BG1HOFS, gBattle_BG1_X);
    SetGpuReg(REG_OFFSET_BG1VOFS, gBattle_BG1_Y);
    SetGpuReg(REG_OFFSET_BG2HOFS, gBattle_BG2_X);
    SetGpuReg(REG_OFFSET_BG2VOFS, gBattle_BG2_Y);
    SetGpuReg(REG_OFFSET_BG3HOFS, gBattle_BG3_X);
    SetGpuReg(REG_OFFSET_BG3VOFS, gBattle_BG3_Y);
    SetGpuReg(REG_OFFSET_WIN0H, gBattle_WIN0H);
    SetGpuReg(REG_OFFSET_WIN0V, gBattle_WIN0V);
    SetGpuReg(REG_OFFSET_WIN1H, gBattle_WIN1H);
    SetGpuReg(REG_OFFSET_WIN1V, gBattle_WIN1V);
    LoadOam();
    ProcessSpriteCopyRequests();
    TransferPlttBuffer();
    ScanlineEffect_InitHBlankDmaTransfer();
}

void SpriteCB_VsLetterDummy(struct Sprite *sprite)
{

}

static void SpriteCB_VsLetter(struct Sprite *sprite)
{
    if (sprite->data[0] != 0)
        sprite->x = sprite->data[1] + ((sprite->data[2] & 0xFF00) >> 8);
    else
        sprite->x = sprite->data[1] - ((sprite->data[2] & 0xFF00) >> 8);

    sprite->data[2] += 0x180;

    if (sprite->affineAnimEnded)
    {
        FreeSpriteTilesByTag(ANIM_SPRITES_START);
        FreeSpritePaletteByTag(ANIM_SPRITES_START);
        FreeSpriteOamMatrix(sprite);
        DestroySprite(sprite);
    }
}

void SpriteCB_VsLetterInit(struct Sprite *sprite)
{
    StartSpriteAffineAnim(sprite, 1);
    sprite->callback = SpriteCB_VsLetter;
    PlaySE(SE_MUGSHOT);
}

static void BufferPartyVsScreenHealth_AtEnd(u8 taskId)
{
    struct Pokemon *party1 = NULL;
    struct Pokemon *party2 = NULL;
    u8 multiplayerId = gBattleScripting.multiplayerId;
    u32 flags;
    s32 i;

    if (gBattleTypeFlags & BATTLE_TYPE_MULTI)
    {
        switch (gLinkPlayers[multiplayerId].id)
        {
        case 0:
        case 2:
            party1 = gPlayerParty;
            party2 = gEnemyParty;
            break;
        case 1:
        case 3:
            party1 = gEnemyParty;
            party2 = gPlayerParty;
            break;
        }
    }
    else
    {
        party1 = gPlayerParty;
        party2 = gEnemyParty;
    }

    flags = 0;
    BUFFER_PARTY_VS_SCREEN_STATUS(party1, flags, i);
    gTasks[taskId].data[3] = flags;

    flags = 0;
    BUFFER_PARTY_VS_SCREEN_STATUS(party2, flags, i);
    gTasks[taskId].data[4] = flags;
}

void CB2_InitEndLinkBattle(void)
{
    s32 i;
    u8 taskId;

    SetHBlankCallback(NULL);
    SetVBlankCallback(NULL);
    gBattleTypeFlags &= ~BATTLE_TYPE_LINK_IN_BATTLE;

    if (gBattleTypeFlags & BATTLE_TYPE_FRONTIER)
    {
        SetMainCallback2(gMain.savedCallback);
        FreeBattleResources();
        FreeBattleSpritesData();
        FreeMonSpritesGfx();
    }
    else
    {
        CpuFill32(0, (void *)(VRAM), VRAM_SIZE);
        SetGpuReg(REG_OFFSET_MOSAIC, 0);
        SetGpuReg(REG_OFFSET_WIN0H, DISPLAY_WIDTH);
        SetGpuReg(REG_OFFSET_WIN0V, WIN_RANGE(DISPLAY_HEIGHT / 2, DISPLAY_HEIGHT / 2 + 1));
        SetGpuReg(REG_OFFSET_WININ, 0);
        SetGpuReg(REG_OFFSET_WINOUT, 0);
        gBattle_WIN0H = DISPLAY_WIDTH;
        gBattle_WIN0V = WIN_RANGE(DISPLAY_HEIGHT / 2, DISPLAY_HEIGHT / 2 + 1);
        ScanlineEffect_Clear();

        i = 0;
        while (i < 80)
        {
            gScanlineEffectRegBuffers[0][i] = 0xF0;
            gScanlineEffectRegBuffers[1][i] = 0xF0;
            i++;
        }

        while (i < 160)
        {
            gScanlineEffectRegBuffers[0][i] = 0xFF10;
            gScanlineEffectRegBuffers[1][i] = 0xFF10;
            i++;
        }

        ResetPaletteFade();

        gBattle_BG0_X = 0;
        gBattle_BG0_Y = 0;
        gBattle_BG1_X = 0;
        gBattle_BG1_Y = 0;
        gBattle_BG2_X = 0;
        gBattle_BG2_Y = 0;
        gBattle_BG3_X = 0;
        gBattle_BG3_Y = 0;

        InitBattleBgsVideo();
        LoadCompressedPalette(gBattleTextboxPalette, BG_PLTT_ID(0), 2 * PLTT_SIZE_4BPP);
        LoadBattleMenuWindowGfx();
        ResetSpriteData();
        ResetTasks();
        DrawBattleEntryBackground();
        SetGpuReg(REG_OFFSET_WINOUT, WINOUT_WIN01_BG0 | WINOUT_WIN01_BG1 | WINOUT_WIN01_BG2 | WINOUT_WIN01_OBJ | WINOUT_WIN01_CLR);
        FreeAllSpritePalettes();
        gReservedSpritePaletteCount = MAX_BATTLERS_COUNT;
        SetVBlankCallback(VBlankCB_Battle);

        // Show end Vs screen with battle results
        taskId = CreateTask(InitLinkBattleVsScreen, 0);
        gTasks[taskId].data[1] = 0x10E;
        gTasks[taskId].data[2] = 0x5A;
        gTasks[taskId].data[5] = 1;
        BufferPartyVsScreenHealth_AtEnd(taskId);

        SetMainCallback2(CB2_EndLinkBattle);
        gBattleCommunication[MULTIUSE_STATE] = 0;
    }
}

static void CB2_EndLinkBattle(void)
{
    EndLinkBattleInSteps();
    AnimateSprites();
    BuildOamBuffer();
    RunTextPrinters();
    UpdatePaletteFade();
    RunTasks();
}

static void EndLinkBattleInSteps(void)
{
    s32 i;

    switch (gBattleCommunication[MULTIUSE_STATE])
    {
    case 0:
        ShowBg(0);
        ShowBg(1);
        ShowBg(2);
        gBattleCommunication[1] = 0xFF;
        gBattleCommunication[MULTIUSE_STATE]++;
        break;
    case 1:
        if (--gBattleCommunication[1] == 0)
        {
            BeginNormalPaletteFade(PALETTES_ALL, 0, 0, 16, RGB_BLACK);
            gBattleCommunication[MULTIUSE_STATE]++;
        }
        break;
    case 2:
        if (!gPaletteFade.active)
        {
            u32 battlerCount;

            gMain.anyLinkBattlerHasFrontierPass = RecordedBattle_GetFrontierPassFlag();

            if (gBattleTypeFlags & BATTLE_TYPE_MULTI)
                battlerCount = 4;
            else
                battlerCount = 2;

            for (i = 0; i < battlerCount && (gLinkPlayers[i].version & 0xFF) == VERSION_EMERALD; i++);

            if (!gSaveBlock2Ptr->frontier.disableRecordBattle && i == battlerCount)
            {
                if (FlagGet(FLAG_SYS_FRONTIER_PASS))
                {
                    // Ask player if they want to record the battle
                    FreeAllWindowBuffers();
                    SetMainCallback2(CB2_InitAskRecordBattle);
                }
                else if (!gMain.anyLinkBattlerHasFrontierPass)
                {
                    // No players can record this battle, end
                    SetMainCallback2(gMain.savedCallback);
                    FreeBattleResources();
                    FreeBattleSpritesData();
                    FreeMonSpritesGfx();
                }
                else if (gReceivedRemoteLinkPlayers == 0)
                {
                    // Player can't record battle but
                    // another player can, reconnect with them
                    CreateTask(Task_ReconnectWithLinkPlayers, 5);
                    gBattleCommunication[MULTIUSE_STATE]++;
                }
                else
                {
                    gBattleCommunication[MULTIUSE_STATE]++;
                }
            }
            else
            {
                SetMainCallback2(gMain.savedCallback);
                FreeBattleResources();
                FreeBattleSpritesData();
                FreeMonSpritesGfx();
            }
        }
        break;
    case 3:
        CpuFill32(0, (void *)VRAM, VRAM_SIZE);

        for (i = 0; i < 2; i++)
            LoadChosenBattleElement(i);

        BeginNormalPaletteFade(PALETTES_ALL, 0, 16, 0, RGB_BLACK);
        gBattleCommunication[MULTIUSE_STATE]++;
        break;
    case 4:
        if (!gPaletteFade.active)
            gBattleCommunication[MULTIUSE_STATE]++;
        break;
    case 5:
        if (!FuncIsActiveTask(Task_ReconnectWithLinkPlayers))
            gBattleCommunication[MULTIUSE_STATE]++;
        break;
    case 6:
        if (IsLinkTaskFinished() == TRUE)
        {
            SetLinkStandbyCallback();
            BattlePutTextOnWindow(gText_LinkStandby3, B_WIN_MSG);
            gBattleCommunication[MULTIUSE_STATE]++;
        }
        break;
    case 7:
        if (!IsTextPrinterActive(B_WIN_MSG))
        {
            if (IsLinkTaskFinished() == TRUE)
                gBattleCommunication[MULTIUSE_STATE]++;
        }
        break;
    case 8:
        if (!gWirelessCommType)
            SetCloseLinkCallback();
        gBattleCommunication[MULTIUSE_STATE]++;
        break;
    case 9:
        if (!gMain.anyLinkBattlerHasFrontierPass || gWirelessCommType || gReceivedRemoteLinkPlayers != 1)
        {
            gMain.anyLinkBattlerHasFrontierPass = FALSE;
            SetMainCallback2(gMain.savedCallback);
            FreeBattleResources();
            FreeBattleSpritesData();
            FreeMonSpritesGfx();
        }
        break;
    }
}

u32 GetBattleBgTemplateData(u8 arrayId, u8 caseId)
{
    u32 ret = 0;

    switch (caseId)
    {
    case 0:
        ret = gBattleBgTemplates[arrayId].bg;
        break;
    case 1:
        ret = gBattleBgTemplates[arrayId].charBaseIndex;
        break;
    case 2:
        ret = gBattleBgTemplates[arrayId].mapBaseIndex;
        break;
    case 3:
        ret = gBattleBgTemplates[arrayId].screenSize;
        break;
    case 4:
        ret = gBattleBgTemplates[arrayId].paletteMode;
        break;
    case 5: // Only this case is used
        ret = gBattleBgTemplates[arrayId].priority;
        break;
    case 6:
        ret = gBattleBgTemplates[arrayId].baseTile;
        break;
    }

    return ret;
}

static void CB2_InitAskRecordBattle(void)
{
    s32 i;

    SetHBlankCallback(NULL);
    SetVBlankCallback(NULL);
    CpuFill32(0, (void *)(VRAM), VRAM_SIZE);
    ResetPaletteFade();
    gBattle_BG0_X = 0;
    gBattle_BG0_Y = 0;
    gBattle_BG1_X = 0;
    gBattle_BG1_Y = 0;
    gBattle_BG2_X = 0;
    gBattle_BG2_Y = 0;
    gBattle_BG3_X = 0;
    gBattle_BG3_Y = 0;
    InitBattleBgsVideo();
    SetGpuReg(REG_OFFSET_DISPCNT, DISPCNT_OBJ_ON | DISPCNT_OBJ_1D_MAP);
    LoadBattleMenuWindowGfx();

    for (i = 0; i < 2; i++)
        LoadChosenBattleElement(i);

    ResetSpriteData();
    ResetTasks();
    FreeAllSpritePalettes();
    gReservedSpritePaletteCount = MAX_BATTLERS_COUNT;
    SetVBlankCallback(VBlankCB_Battle);
    SetMainCallback2(CB2_AskRecordBattle);
    BeginNormalPaletteFade(PALETTES_ALL, 0, 0x10, 0, RGB_BLACK);
    gBattleCommunication[MULTIUSE_STATE] = 0;
}

static void CB2_AskRecordBattle(void)
{
    AskRecordBattle();
    AnimateSprites();
    BuildOamBuffer();
    RunTextPrinters();
    UpdatePaletteFade();
    RunTasks();
}


// States for AskRecordBattle
#define STATE_INIT             0
#define STATE_LINK             1
#define STATE_WAIT_LINK        2
#define STATE_ASK_RECORD       3
#define STATE_PRINT_YES_NO     4
#define STATE_HANDLE_YES_NO    5
#define STATE_RECORD_NO        6
#define STATE_END_RECORD_NO    7
#define STATE_WAIT_END         8
#define STATE_END              9
#define STATE_RECORD_YES      10
#define STATE_RECORD_WAIT     11
#define STATE_END_RECORD_YES  12

static void AskRecordBattle(void)
{
    switch (gBattleCommunication[MULTIUSE_STATE])
    {
    case STATE_INIT:
        ShowBg(0);
        ShowBg(1);
        ShowBg(2);
        gBattleCommunication[MULTIUSE_STATE]++;
        break;
    case STATE_LINK:
        if (gMain.anyLinkBattlerHasFrontierPass && gReceivedRemoteLinkPlayers == 0)
            CreateTask(Task_ReconnectWithLinkPlayers, 5);
        gBattleCommunication[MULTIUSE_STATE]++;
        break;
    case STATE_WAIT_LINK:
        if (!FuncIsActiveTask(Task_ReconnectWithLinkPlayers))
            gBattleCommunication[MULTIUSE_STATE]++;
        break;
    case STATE_ASK_RECORD:
        if (!gPaletteFade.active)
        {
            // "Would you like to record your battle on your FRONTIER PASS?"
            BattlePutTextOnWindow(gText_RecordBattleToPass, B_WIN_MSG);
            gBattleCommunication[MULTIUSE_STATE]++;
        }
        break;
    case STATE_PRINT_YES_NO:
        if (!IsTextPrinterActive(B_WIN_MSG))
        {
            HandleBattleWindow(YESNOBOX_X_Y, 0);
            BattlePutTextOnWindow(gText_BattleYesNoChoice, B_WIN_YESNO);
            gBattleCommunication[CURSOR_POSITION] = 1;
            BattleCreateYesNoCursorAt(1);
            gBattleCommunication[MULTIUSE_STATE]++;
        }
        break;
    case STATE_HANDLE_YES_NO:
        if (JOY_NEW(DPAD_UP))
        {
            if (gBattleCommunication[CURSOR_POSITION] != 0)
            {
                // Moved cursor onto Yes
                PlaySE(SE_SELECT);
                BattleDestroyYesNoCursorAt(gBattleCommunication[CURSOR_POSITION]);
                gBattleCommunication[CURSOR_POSITION] = 0;
                BattleCreateYesNoCursorAt(0);
            }
        }
        else if (JOY_NEW(DPAD_DOWN))
        {
            if (gBattleCommunication[CURSOR_POSITION] == 0)
            {
                // Moved cursor onto No
                PlaySE(SE_SELECT);
                BattleDestroyYesNoCursorAt(gBattleCommunication[CURSOR_POSITION]);
                gBattleCommunication[CURSOR_POSITION] = 1;
                BattleCreateYesNoCursorAt(1);
            }
        }
        else if (JOY_NEW(A_BUTTON))
        {
            PlaySE(SE_SELECT);
            if (gBattleCommunication[CURSOR_POSITION] == 0)
            {
                // Selected Yes
                HandleBattleWindow(YESNOBOX_X_Y, WINDOW_CLEAR);
                gBattleCommunication[1] = MoveRecordedBattleToSaveData();
                gBattleCommunication[MULTIUSE_STATE] = STATE_RECORD_YES;
            }
            else
            {
                // Selected No
                gBattleCommunication[MULTIUSE_STATE]++;
            }
        }
        else if (JOY_NEW(B_BUTTON))
        {
            PlaySE(SE_SELECT);
            gBattleCommunication[MULTIUSE_STATE]++;
        }
        break;
    case STATE_RECORD_NO:
        if (IsLinkTaskFinished() == TRUE)
        {
            HandleBattleWindow(YESNOBOX_X_Y, WINDOW_CLEAR);
            if (gMain.anyLinkBattlerHasFrontierPass)
            {
                // Other battlers may be recording, wait for them
                SetLinkStandbyCallback();
                BattlePutTextOnWindow(gText_LinkStandby3, B_WIN_MSG);
            }
            gBattleCommunication[MULTIUSE_STATE]++; // STATE_END_RECORD_NO
        }
        break;
    case STATE_WAIT_END:
        if (--gBattleCommunication[1] == 0)
        {
            if (gMain.anyLinkBattlerHasFrontierPass && !gWirelessCommType)
                SetCloseLinkCallback();
            gBattleCommunication[MULTIUSE_STATE]++;
        }
        break;
    case STATE_END:
        if (!gMain.anyLinkBattlerHasFrontierPass || gWirelessCommType || gReceivedRemoteLinkPlayers != 1)
        {
            gMain.anyLinkBattlerHasFrontierPass = FALSE;
            if (!gPaletteFade.active)
            {
                SetMainCallback2(gMain.savedCallback);
                FreeBattleResources();
                FreeBattleSpritesData();
                FreeMonSpritesGfx();
            }
        }
        break;
    case STATE_RECORD_YES:
        if (gBattleCommunication[1] == 1)
        {
            PlaySE(SE_SAVE);
            BattleStringExpandPlaceholdersToDisplayedString(gText_BattleRecordedOnPass);
            BattlePutTextOnWindow(gDisplayedStringBattle, B_WIN_MSG);
            gBattleCommunication[1] = 128; // Delay
            gBattleCommunication[MULTIUSE_STATE]++;
        }
        else
        {
            BattleStringExpandPlaceholdersToDisplayedString(BattleFrontier_BattleTowerBattleRoom_Text_RecordCouldntBeSaved);
            BattlePutTextOnWindow(gDisplayedStringBattle, B_WIN_MSG);
            gBattleCommunication[1] = 128; // Delay
            gBattleCommunication[MULTIUSE_STATE]++;
        }
        break;
    case STATE_RECORD_WAIT:
        if (IsLinkTaskFinished() == TRUE && !IsTextPrinterActive(B_WIN_MSG) && --gBattleCommunication[1] == 0)
        {
            if (gMain.anyLinkBattlerHasFrontierPass)
            {
                SetLinkStandbyCallback();
                BattlePutTextOnWindow(gText_LinkStandby3, B_WIN_MSG);
            }
            gBattleCommunication[MULTIUSE_STATE]++;
        }
        break;
    case STATE_END_RECORD_YES:
    case STATE_END_RECORD_NO:
        if (!IsTextPrinterActive(B_WIN_MSG))
        {
            if (gMain.anyLinkBattlerHasFrontierPass)
            {
                if (IsLinkTaskFinished() == TRUE)
                {
                    BeginNormalPaletteFade(PALETTES_ALL, 0, 0, 16, RGB_BLACK);
                    gBattleCommunication[1] = 32; // Delay
                    gBattleCommunication[MULTIUSE_STATE] = STATE_WAIT_END;
                }

            }
            else
            {
                BeginNormalPaletteFade(PALETTES_ALL, 0, 0, 16, RGB_BLACK);
                gBattleCommunication[1] = 32; // Delay
                gBattleCommunication[MULTIUSE_STATE] = STATE_WAIT_END;
            }
        }
        break;
    }
}

static void TryCorrectShedinjaLanguage(struct Pokemon *mon)
{
    u8 nickname[POKEMON_NAME_LENGTH + 1];
    u8 language = LANGUAGE_JAPANESE;

    if (GetMonData(mon, MON_DATA_SPECIES) == SPECIES_SHEDINJA
     && GetMonData(mon, MON_DATA_LANGUAGE) != language)
    {
        GetMonData(mon, MON_DATA_NICKNAME, nickname);
        if (StringCompareWithoutExtCtrlCodes(nickname, sText_ShedinjaJpnName) == 0)
            SetMonData(mon, MON_DATA_LANGUAGE, &language);
    }
}

u32 GetBattleWindowTemplatePixelWidth(u32 windowsType, u32 tableId)
{
    return gBattleWindowTemplates[windowsType][tableId].width * 8;
}

#define sBattler            data[0]
#define sSpeciesId          data[2]

void SpriteCB_WildMon(struct Sprite *sprite)
{
    sprite->callback = SpriteCB_MoveWildMonToRight;
    StartSpriteAnimIfDifferent(sprite, 0);
    if (B_FAST_INTRO_NO_SLIDE == FALSE && !gTestRunnerHeadless)
    {
        if (WILD_DOUBLE_BATTLE)
            BeginNormalPaletteFade((0x10000 << sprite->sBattler) | (0x10000 << BATTLE_PARTNER(sprite->sBattler)), 0, 10, 10, RGB(8, 8, 8));
        else
            BeginNormalPaletteFade((0x10000 << sprite->sBattler), 0, 10, 10, RGB(8, 8, 8));
    }
}

static void SpriteCB_MoveWildMonToRight(struct Sprite *sprite)
{
    if ((gIntroSlideFlags & 1) == 0)
    {
        if (B_FAST_INTRO_NO_SLIDE == FALSE && !gTestRunnerHeadless)
            sprite->x2 += 2;
        else
            sprite->x2 = 0;

        if (sprite->x2 == 0)
        {
            sprite->callback = SpriteCB_WildMonShowHealthbox;
        }
    }
}

static void SpriteCB_WildMonShowHealthbox(struct Sprite *sprite)
{
    if (sprite->animEnded)
    {
        StartHealthboxSlideIn(sprite->sBattler);
        SetHealthboxSpriteVisible(gHealthboxSpriteIds[sprite->sBattler]);
        sprite->callback = SpriteCB_WildMonAnimate;
        StartSpriteAnimIfDifferent(sprite, 0);
        if (B_FAST_INTRO_NO_SLIDE == FALSE && !gTestRunnerHeadless)
        {
            if (WILD_DOUBLE_BATTLE)
                BeginNormalPaletteFade((0x10000 << sprite->sBattler) | (0x10000 << BATTLE_PARTNER(sprite->sBattler)), 0, 10, 0, RGB(8, 8, 8));
            else
                BeginNormalPaletteFade((0x10000 << sprite->sBattler), 0, 10, 0, RGB(8, 8, 8));
        }
    }
}

static void SpriteCB_WildMonAnimate(struct Sprite *sprite)
{
    if (!gPaletteFade.active)
    {
        BattleAnimateFrontSprite(sprite, sprite->sSpeciesId, FALSE, 1);
    }
}

void SpriteCallbackDummy_2(struct Sprite *sprite)
{

}

void SpriteCB_FaintOpponentMon(struct Sprite *sprite)
{
    u8 battler = sprite->sBattler;
    u32 personality = GetMonData(&gEnemyParty[gBattlerPartyIndexes[battler]], MON_DATA_PERSONALITY);
    u16 species;
    u8 yOffset;

    if (gBattleSpritesDataPtr->battlerData[battler].transformSpecies != 0)
        species = gBattleSpritesDataPtr->battlerData[battler].transformSpecies;
    else
        species = sprite->sSpeciesId;

    species = SanitizeSpeciesId(species);
    if (species == SPECIES_UNOWN)
        species = GetUnownSpeciesId(personality);
    yOffset = gSpeciesInfo[species].frontPicYOffset;

    sprite->data[3] = 8 - yOffset / 8;
    sprite->data[4] = 1;
    sprite->callback = SpriteCB_AnimFaintOpponent;
}

static void SpriteCB_AnimFaintOpponent(struct Sprite *sprite)
{
    s32 i;

    if (--sprite->data[4] == 0)
    {
        sprite->data[4] = 2;
        sprite->y2 += 8; // Move the sprite down.
        if (--sprite->data[3] < 0)
        {
            FreeSpriteOamMatrix(sprite);
            DestroySprite(sprite);
        }
        else // Erase bottom part of the sprite to create a smooth illusion of mon falling down.
        {
            u8 *dst = &gMonSpritesGfxPtr->spritesGfx[GetBattlerPosition(sprite->sBattler)][(sprite->data[3] << 8)];

            for (i = 0; i < 0x100; i++)
                *(dst++) = 0;

            StartSpriteAnim(sprite, 0);
        }
    }
}

// Used when selecting a move, which can hit multiple targets, in double battles.
void SpriteCB_ShowAsMoveTarget(struct Sprite *sprite)
{
    sprite->data[3] = 8;
    sprite->data[4] = sprite->invisible;
    sprite->callback = SpriteCB_BlinkVisible;
}

static void SpriteCB_BlinkVisible(struct Sprite *sprite)
{
    if (--sprite->data[3] == 0)
    {
        sprite->invisible ^= 1;
        sprite->data[3] = 8;
    }
}

void SpriteCB_HideAsMoveTarget(struct Sprite *sprite)
{
    sprite->invisible = sprite->data[4];
    sprite->data[4] = FALSE;
    sprite->callback = SpriteCallbackDummy_2;
}

void SpriteCB_OpponentMonFromBall(struct Sprite *sprite)
{
    if (sprite->affineAnimEnded)
    {
        if (!(gHitMarker & HITMARKER_NO_ANIMATIONS) || gBattleTypeFlags & (BATTLE_TYPE_LINK | BATTLE_TYPE_RECORDED_LINK))
        {
            if (HasTwoFramesAnimation(sprite->sSpeciesId))
                StartSpriteAnim(sprite, 1);
        }
        BattleAnimateFrontSprite(sprite, sprite->sSpeciesId, TRUE, 1);
    }
}

// This callback is frequently overwritten by SpriteCB_TrainerSlideIn
void SpriteCB_BattleSpriteStartSlideLeft(struct Sprite *sprite)
{
    sprite->callback = SpriteCB_BattleSpriteSlideLeft;
}

static void SpriteCB_BattleSpriteSlideLeft(struct Sprite *sprite)
{
    if (!(gIntroSlideFlags & 1))
    {
        sprite->x2 -= 2;
        if (sprite->x2 == 0)
        {
            sprite->callback = SpriteCB_Idle;
            sprite->data[1] = 0;
        }
    }
}

static void UNUSED SetIdleSpriteCallback(struct Sprite *sprite)
{
    sprite->callback = SpriteCB_Idle;
}

static void SpriteCB_Idle(struct Sprite *sprite)
{
}

#define sSpeedX data[1]
#define sSpeedY data[2]

void SpriteCB_FaintSlideAnim(struct Sprite *sprite)
{
    if (!(gIntroSlideFlags & 1))
    {
        sprite->x2 += sprite->sSpeedX;
        sprite->y2 += sprite->sSpeedY;
    }
}

#undef sSpeedX
#undef sSpeedY

#define sSinIndex           data[3]
#define sDelta              data[4]
#define sAmplitude          data[5]
#define sBouncerSpriteId    data[6]
#define sWhich              data[7]

void DoBounceEffect(u8 battler, u8 which, s8 delta, s8 amplitude)
{
    u8 invisibleSpriteId;
    u8 bouncerSpriteId;

    switch (which)
    {
    case BOUNCE_HEALTHBOX:
    default:
        if (gBattleSpritesDataPtr->healthBoxesData[battler].healthboxIsBouncing)
            return;
        break;
    case BOUNCE_MON:
        if (gBattleSpritesDataPtr->healthBoxesData[battler].battlerIsBouncing)
            return;
        break;
    }

    invisibleSpriteId = CreateInvisibleSpriteWithCallback(SpriteCB_BounceEffect);
    if (which == BOUNCE_HEALTHBOX)
    {
        bouncerSpriteId = gHealthboxSpriteIds[battler];
        gBattleSpritesDataPtr->healthBoxesData[battler].healthboxBounceSpriteId = invisibleSpriteId;
        gBattleSpritesDataPtr->healthBoxesData[battler].healthboxIsBouncing = 1;
        gSprites[invisibleSpriteId].sSinIndex = 128; // 0
    }
    else
    {
        bouncerSpriteId = gBattlerSpriteIds[battler];
        gBattleSpritesDataPtr->healthBoxesData[battler].battlerBounceSpriteId = invisibleSpriteId;
        gBattleSpritesDataPtr->healthBoxesData[battler].battlerIsBouncing = 1;
        gSprites[invisibleSpriteId].sSinIndex = 192; // -1
    }
    gSprites[invisibleSpriteId].sDelta = delta;
    gSprites[invisibleSpriteId].sAmplitude = amplitude;
    gSprites[invisibleSpriteId].sBouncerSpriteId = bouncerSpriteId;
    gSprites[invisibleSpriteId].sWhich = which;
    gSprites[invisibleSpriteId].sBattler = battler;
    gSprites[bouncerSpriteId].x2 = 0;
    gSprites[bouncerSpriteId].y2 = 0;
}

void EndBounceEffect(u8 battler, u8 which)
{
    u8 bouncerSpriteId;

    if (which == BOUNCE_HEALTHBOX)
    {
        if (!gBattleSpritesDataPtr->healthBoxesData[battler].healthboxIsBouncing)
            return;

        bouncerSpriteId = gSprites[gBattleSpritesDataPtr->healthBoxesData[battler].healthboxBounceSpriteId].sBouncerSpriteId;
        DestroySprite(&gSprites[gBattleSpritesDataPtr->healthBoxesData[battler].healthboxBounceSpriteId]);
        gBattleSpritesDataPtr->healthBoxesData[battler].healthboxIsBouncing = 0;
    }
    else
    {
        if (!gBattleSpritesDataPtr->healthBoxesData[battler].battlerIsBouncing)
            return;

        bouncerSpriteId = gSprites[gBattleSpritesDataPtr->healthBoxesData[battler].battlerBounceSpriteId].sBouncerSpriteId;
        DestroySprite(&gSprites[gBattleSpritesDataPtr->healthBoxesData[battler].battlerBounceSpriteId]);
        gBattleSpritesDataPtr->healthBoxesData[battler].battlerIsBouncing = 0;
    }

    gSprites[bouncerSpriteId].x2 = 0;
    gSprites[bouncerSpriteId].y2 = 0;
}

static void SpriteCB_BounceEffect(struct Sprite *sprite)
{
    u8 bouncerSpriteId = sprite->sBouncerSpriteId;
    s32 index = sprite->sSinIndex;
    s32 y = Sin(index, sprite->sAmplitude) + sprite->sAmplitude;

    gSprites[bouncerSpriteId].y2 = y;
    sprite->sSinIndex = (sprite->sSinIndex + sprite->sDelta) & 0xFF;
}

#undef sSinIndex
#undef sDelta
#undef sAmplitude
#undef sBouncerSpriteId
#undef sWhich

void SpriteCB_PlayerMonFromBall(struct Sprite *sprite)
{
    if (sprite->affineAnimEnded)
        BattleAnimateBackSprite(sprite, sprite->sSpeciesId);
}

void SpriteCB_PlayerMonSlideIn(struct Sprite *sprite)
{
    if (sprite->data[3] == 0)
    {
        PlaySE(SE_BALL_TRAY_ENTER);
        sprite->data[3]++;
    }
    else if (sprite->data[3] == 1)
    {
        if (sprite->animEnded)
            return;
        sprite->data[4] = sprite->x;
        sprite->x = -33;
        sprite->invisible = FALSE;
        sprite->data[3]++;
    }
    else if (sprite->data[3] < 27)
    {
        sprite->x += 4;
        sprite->data[3]++;
    }
    else
    {
        sprite->data[3] = 0;
        sprite->x = sprite->data[4];
        sprite->data[4] = 0;
        sprite->callback = SpriteCB_PlayerMonFromBall;
        PlayCry_ByMode(sprite->sSpeciesId, -25, CRY_MODE_NORMAL);
    }
}

static void SpriteCB_TrainerThrowObject_Main(struct Sprite *sprite)
{
    AnimSetCenterToCornerVecX(sprite);
    if (sprite->animEnded)
        sprite->callback = SpriteCB_Idle;
}

// Sprite callback for a trainer back pic to throw an object
// (Wally throwing a ball, throwing Pokéblocks/balls in the Safari Zone)
void SpriteCB_TrainerThrowObject(struct Sprite *sprite)
{
    StartSpriteAnim(sprite, 1);
    sprite->callback = SpriteCB_TrainerThrowObject_Main;
}

void AnimSetCenterToCornerVecX(struct Sprite *sprite)
{
    if (sprite->animDelayCounter == 0)
        sprite->centerToCornerVecX = sCenterToCornerVecXs[sprite->animCmdIndex];
}

void BeginBattleIntroDummy(void)
{

}

void BeginBattleIntro(void)
{
    BattleStartClearSetData();
    gBattleCommunication[1] = 0;
    gBattleStruct->introState = 0;
    gBattleMainFunc = DoBattleIntro;
}

static void BattleMainCB1(void)
{
    u32 battler;

    gBattleMainFunc();
    for (battler = 0; battler < gBattlersCount; battler++)
        gBattlerControllerFuncs[battler](battler);
}

static void ClearSetBScriptingStruct(void)
{
    // windowsType is set up earlier in BattleInitBgsAndWindows, so we need to save the value
    u32 temp = gBattleScripting.windowsType;
    u32 specialBattleType = gBattleScripting.specialTrainerBattleType;
    memset(&gBattleScripting, 0, sizeof(gBattleScripting));

    gBattleScripting.windowsType = temp;
    gBattleScripting.battleStyle = gSaveBlock2Ptr->optionsBattleStyle;
    gBattleScripting.expOnCatch = (B_EXP_CATCH >= GEN_6);
    gBattleScripting.specialTrainerBattleType = specialBattleType;
}

static void BattleStartClearSetData(void)
{
    s32 i;

    TurnValuesCleanUp(FALSE);
    SpecialStatusesClear();

    memset(&gDisableStructs, 0, sizeof(gDisableStructs));
    memset(&gFieldTimers, 0, sizeof(gFieldTimers));
    memset(&gSideStatuses, 0, sizeof(gSideStatuses));
    memset(&gSideTimers, 0, sizeof(gSideTimers));
    memset(&gWishFutureKnock, 0, sizeof(gWishFutureKnock));
    memset(&gBattleResults, 0, sizeof(gBattleResults));
    ClearSetBScriptingStruct();

    for (i = 0; i < MAX_BATTLERS_COUNT; i++)
    {
        gStatuses3[i] = 0;
        gStatuses4[i] = 0;
        gDisableStructs[i].isFirstTurn = 2;
        gLastMoves[i] = MOVE_NONE;
        gLastLandedMoves[i] = MOVE_NONE;
        gLastHitByType[i] = 0;
        gLastUsedMoveType[i] = 0;
        gLastResultingMoves[i] = MOVE_NONE;
        gLastHitBy[i] = 0xFF;
        gLockedMoves[i] = MOVE_NONE;
        gLastPrintedMoves[i] = MOVE_NONE;
        gPalaceSelectionBattleScripts[i] = 0;
        gBattleStruct->lastTakenMove[i] = MOVE_NONE;
        gBattleStruct->choicedMove[i] = MOVE_NONE;
        gBattleStruct->changedItems[i] = 0;
        gBattleStruct->lastTakenMoveFrom[i][0] = MOVE_NONE;
        gBattleStruct->lastTakenMoveFrom[i][1] = MOVE_NONE;
        gBattleStruct->lastTakenMoveFrom[i][2] = MOVE_NONE;
        gBattleStruct->lastTakenMoveFrom[i][3] = MOVE_NONE;
        gBattleStruct->AI_monToSwitchIntoId[i] = PARTY_SIZE;
        gBattleStruct->skyDropTargets[i] = 0xFF;
    }

    gLastUsedMove = 0;
    gFieldStatuses = 0;

    gHasFetchedBall = FALSE;
    gLastUsedBall = 0;

    gBattlerAttacker = 0;
    gBattlerTarget = 0;
    gEffectBattler = 0;
    gBattlerAbility = 0;
    gBattleWeather = 0;
    gHitMarker = 0;

    if (!(gBattleTypeFlags & BATTLE_TYPE_RECORDED))
    {
        if (!(gBattleTypeFlags & BATTLE_TYPE_LINK) && gSaveBlock2Ptr->optionsBattleSceneOff == TRUE)
            gHitMarker |= HITMARKER_NO_ANIMATIONS;
    }
    else if (!(gBattleTypeFlags & (BATTLE_TYPE_LINK | BATTLE_TYPE_RECORDED_LINK)) && GetBattleSceneInRecordedBattle())
    {
        gHitMarker |= HITMARKER_NO_ANIMATIONS;
    }

    gMultiHitCounter = 0;
    gBattleOutcome = 0;
    gBattleControllerExecFlags = 0;
    gPaydayMoney = 0;
    gBattleResources->battleScriptsStack->size = 0;
    gBattleResources->battleCallbackStack->size = 0;

    for (i = 0; i < BATTLE_COMMUNICATION_ENTRIES_COUNT; i++)
        gBattleCommunication[i] = 0;

    gPauseCounterBattle = 0;
    gIntroSlideFlags = 0;
    gLeveledUpInBattle = 0;
    gAbsentBattlerFlags = 0;
    gBattleStruct->runTries = 0;
    gBattleStruct->safariGoNearCounter = 0;
    gBattleStruct->safariPkblThrowCounter = 0;
    gBattleStruct->safariCatchFactor = gSpeciesInfo[GetMonData(&gEnemyParty[0], MON_DATA_SPECIES)].catchRate * 100 / 1275;
    gBattleStruct->safariEscapeFactor = 3;
    gBattleStruct->wildVictorySong = 0;
    gBattleStruct->moneyMultiplier = 1;

    gBattleStruct->givenExpMons = 0;
    gBattleStruct->palaceFlags = 0;

    gBattleResults.shinyWildMon = IsMonShiny(&gEnemyParty[0]);

    gBattleStruct->arenaLostPlayerMons = 0;
    gBattleStruct->arenaLostOpponentMons = 0;

    for (i = 0; i < ARRAY_COUNT(gSideTimers); i++)
    {
        gSideTimers[i].stickyWebBattlerId = 0xFF;
    }
    gBattleStruct->appearedInBattle = 0;
    gBattleStruct->beatUpSlot = 0;

    for (i = 0; i < PARTY_SIZE; i++)
    {
        gBattleStruct->usedHeldItems[i][B_SIDE_PLAYER] = 0;
        gBattleStruct->usedHeldItems[i][B_SIDE_OPPONENT] = 0;
        gBattleStruct->itemLost[B_SIDE_PLAYER][i].originalItem = GetMonData(&gPlayerParty[i], MON_DATA_HELD_ITEM);
        gBattleStruct->itemLost[B_SIDE_OPPONENT][i].originalItem = GetMonData(&gEnemyParty[i], MON_DATA_HELD_ITEM);
        gPartyCriticalHits[i] = 0;
    }

    gBattleStruct->swapDamageCategory = FALSE; // Photon Geyser, Shell Side Arm, Light That Burns the Sky
    gBattleStruct->categoryOverride = FALSE; // used for Z-Moves and Max Moves

    ClearPursuitValues();
    gSelectedMonPartyId = PARTY_SIZE; // Revival Blessing
    gCategoryIconSpriteId = 0xFF;

    if(IsSleepClauseEnabled())
    {
        // If monCausingSleepClause[side] equals PARTY_SIZE, Sleep Clause is not active for the given side.
        gBattleStruct->monCausingSleepClause[B_SIDE_PLAYER] = PARTY_SIZE;
        gBattleStruct->monCausingSleepClause[B_SIDE_OPPONENT] = PARTY_SIZE;
    }
}

void SwitchInClearSetData(u32 battler)
{
    s32 i;
    u32 effect = GetMoveEffect(gCurrentMove);
    struct DisableStruct disableStructCopy = gDisableStructs[battler];

    ClearIllusionMon(battler);
    if (effect != EFFECT_BATON_PASS)
    {
        for (i = 0; i < NUM_BATTLE_STATS; i++)
            gBattleMons[battler].statStages[i] = DEFAULT_STAT_STAGE;
        for (i = 0; i < gBattlersCount; i++)
        {
            if ((gBattleMons[i].status2 & STATUS2_ESCAPE_PREVENTION) && gDisableStructs[i].battlerPreventingEscape == battler)
                gBattleMons[i].status2 &= ~STATUS2_ESCAPE_PREVENTION;
            if ((gStatuses3[i] & STATUS3_ALWAYS_HITS) && gDisableStructs[i].battlerWithSureHit == battler)
            {
                gStatuses3[i] &= ~STATUS3_ALWAYS_HITS;
                gDisableStructs[i].battlerWithSureHit = 0;
            }
        }
    }
    if (effect == EFFECT_BATON_PASS)
    {
        gBattleMons[battler].status2 &= (STATUS2_CONFUSION | STATUS2_FOCUS_ENERGY_ANY | STATUS2_SUBSTITUTE | STATUS2_ESCAPE_PREVENTION | STATUS2_CURSED);
        gStatuses3[battler] &= (STATUS3_LEECHSEED_BATTLER | STATUS3_LEECHSEED | STATUS3_ALWAYS_HITS | STATUS3_PERISH_SONG | STATUS3_ROOTED
                                       | STATUS3_GASTRO_ACID | STATUS3_EMBARGO | STATUS3_TELEKINESIS | STATUS3_MAGNET_RISE | STATUS3_HEAL_BLOCK
                                       | STATUS3_AQUA_RING | STATUS3_POWER_TRICK);
        gStatuses4[battler] &= (STATUS4_MUD_SPORT | STATUS4_WATER_SPORT | STATUS4_INFINITE_CONFUSION);
        for (i = 0; i < gBattlersCount; i++)
        {
            if (GetBattlerSide(battler) != GetBattlerSide(i)
             && (gStatuses3[i] & STATUS3_ALWAYS_HITS) != 0
             && (gDisableStructs[i].battlerWithSureHit == battler))
            {
                gStatuses3[i] &= ~STATUS3_ALWAYS_HITS;
                gStatuses3[i] |= STATUS3_ALWAYS_HITS_TURN(2);
            }
        }
        if (gStatuses3[battler] & STATUS3_POWER_TRICK)
            SWAP(gBattleMons[battler].attack, gBattleMons[battler].defense, i);
    }
    else
    {
        gBattleMons[battler].status2 = 0;
        gStatuses3[battler] = 0;
        gStatuses4[battler] = 0;
    }

    for (i = 0; i < gBattlersCount; i++)
    {
        if (gBattleMons[i].status2 & STATUS2_INFATUATED_WITH(battler))
            gBattleMons[i].status2 &= ~STATUS2_INFATUATED_WITH(battler);
        if ((gBattleMons[i].status2 & STATUS2_WRAPPED) && gBattleStruct->wrappedBy[i] == battler)
            gBattleMons[i].status2 &= ~STATUS2_WRAPPED;
        if ((gStatuses4[i] & STATUS4_SYRUP_BOMB) && gBattleStruct->stickySyrupdBy[i] == battler)
            gStatuses4[i] &= ~STATUS4_SYRUP_BOMB;
    }

    gActionSelectionCursor[battler] = 0;
    gMoveSelectionCursor[battler] = 0;

    memset(&gDisableStructs[battler], 0, sizeof(struct DisableStruct));

    if (effect == EFFECT_BATON_PASS)
    {
        gDisableStructs[battler].substituteHP = disableStructCopy.substituteHP;
        gDisableStructs[battler].battlerWithSureHit = disableStructCopy.battlerWithSureHit;
        gDisableStructs[battler].perishSongTimer = disableStructCopy.perishSongTimer;
        gDisableStructs[battler].battlerPreventingEscape = disableStructCopy.battlerPreventingEscape;
        gDisableStructs[battler].embargoTimer = disableStructCopy.embargoTimer;
    }
    else if (effect == EFFECT_SHED_TAIL)
    {
        gBattleMons[battler].status2 |= STATUS2_SUBSTITUTE;
        gDisableStructs[battler].substituteHP = disableStructCopy.substituteHP;
    }

    gBattleStruct->moveResultFlags[battler] = 0;
    gDisableStructs[battler].isFirstTurn = 2;
    gDisableStructs[battler].truantSwitchInHack = disableStructCopy.truantSwitchInHack;
    gLastMoves[battler] = MOVE_NONE;
    gLastLandedMoves[battler] = MOVE_NONE;
    gLastHitByType[battler] = 0;
    gLastUsedMoveType[battler] = 0;
    gLastResultingMoves[battler] = MOVE_NONE;
    gLastPrintedMoves[battler] = MOVE_NONE;
    gLastHitBy[battler] = 0xFF;

    gBattleStruct->lastTakenMove[battler] = 0;
    gBattleStruct->sameMoveTurns[battler] = 0;
    gBattleStruct->lastTakenMoveFrom[battler][0] = 0;
    gBattleStruct->lastTakenMoveFrom[battler][1] = 0;
    gBattleStruct->lastTakenMoveFrom[battler][2] = 0;
    gBattleStruct->lastTakenMoveFrom[battler][3] = 0;
    gBattleStruct->battlerState[battler].lastMoveFailed = FALSE;
    gBattleStruct->palaceFlags &= ~(1u << battler);
    gBattleStruct->canPickupItem &= ~(1u << battler);

    ClearPursuitValuesIfSet(battler);

    for (i = 0; i < ARRAY_COUNT(gSideTimers); i++)
    {
        // Switched into sticky web user slot, so reset stored battler ID
        if (gSideTimers[i].stickyWebBattlerId == battler)
            gSideTimers[i].stickyWebBattlerId = 0xFF;
    }

    for (i = 0; i < gBattlersCount; i++)
    {
        if (i != battler && GetBattlerSide(i) != GetBattlerSide(battler))
            gBattleStruct->lastTakenMove[i] = MOVE_NONE;

        gBattleStruct->lastTakenMoveFrom[i][battler] = 0;
    }

    gBattleStruct->choicedMove[battler] = MOVE_NONE;
    gCurrentMove = MOVE_NONE;
    gBattleStruct->arenaTurnCounter = 0xFF;

    // Reset damage to prevent things like red card activating if the switched-in mon is holding it
    gSpecialStatuses[battler].physicalDmg = 0;
    gSpecialStatuses[battler].specialDmg = 0;
    gSpecialStatuses[battler].enduredDamage = FALSE;

    // Reset Eject Button / Eject Pack switch detection
    AI_DATA->ejectButtonSwitch = FALSE;
    AI_DATA->ejectPackSwitch = FALSE;

    // Reset G-Max Chi Strike boosts.
    gBattleStruct->bonusCritStages[battler] = 0;

    // Clear selected party ID so Revival Blessing doesn't get confused.
    gSelectedMonPartyId = PARTY_SIZE;

    // Allow for illegal abilities within tests.
    #if TESTING
    if (gTestRunnerEnabled)
    {
        u32 side = GetBattlerSide(battler);
        u32 partyIndex = gBattlerPartyIndexes[battler];
        if (TestRunner_Battle_GetForcedAbility(side, partyIndex))
            gBattleMons[i].ability = gDisableStructs[i].overwrittenAbility = TestRunner_Battle_GetForcedAbility(side, partyIndex);
    }
    #endif // TESTING

    Ai_UpdateSwitchInData(battler);
}

const u8* FaintClearSetData(u32 battler)
{
    s32 i;
    const u8 *result = NULL;
    u8 battlerSide = GetBattlerSide(battler);

    for (i = 0; i < NUM_BATTLE_STATS; i++)
        gBattleMons[battler].statStages[i] = DEFAULT_STAT_STAGE;

    gBattleMons[battler].status2 = 0;
    gStatuses3[battler] &= STATUS3_GASTRO_ACID; // Edge case: Keep Gastro Acid if pokemon's ability can have effect after fainting, for example Innards Out.
    gStatuses4[battler] = 0;

    for (i = 0; i < gBattlersCount; i++)
    {
        if ((gBattleMons[i].status2 & STATUS2_ESCAPE_PREVENTION) && gDisableStructs[i].battlerPreventingEscape == battler)
            gBattleMons[i].status2 &= ~STATUS2_ESCAPE_PREVENTION;
        if (gBattleMons[i].status2 & STATUS2_INFATUATED_WITH(battler))
            gBattleMons[i].status2 &= ~STATUS2_INFATUATED_WITH(battler);
        if ((gBattleMons[i].status2 & STATUS2_WRAPPED) && gBattleStruct->wrappedBy[i] == battler)
            gBattleMons[i].status2 &= ~STATUS2_WRAPPED;
        if ((gStatuses4[i] & STATUS4_SYRUP_BOMB) && gBattleStruct->stickySyrupdBy[i] == battler)
            gStatuses4[i] &= ~STATUS4_SYRUP_BOMB;
    }

    gActionSelectionCursor[battler] = 0;
    gMoveSelectionCursor[battler] = 0;

    memset(&gDisableStructs[battler], 0, sizeof(struct DisableStruct));

    gProtectStructs[battler].protected = FALSE;
    gProtectStructs[battler].spikyShielded = FALSE;
    gProtectStructs[battler].kingsShielded = FALSE;
    gProtectStructs[battler].banefulBunkered = FALSE;
    gProtectStructs[battler].quash = FALSE;
    gProtectStructs[battler].obstructed = FALSE;
    gProtectStructs[battler].silkTrapped = FALSE;
    gProtectStructs[battler].burningBulwarked = FALSE;
    gProtectStructs[battler].endured = FALSE;
    gProtectStructs[battler].noValidMoves = FALSE;
    gProtectStructs[battler].helpingHand = FALSE;
    gProtectStructs[battler].bounceMove = FALSE;
    gProtectStructs[battler].stealMove = FALSE;
    gProtectStructs[battler].prlzImmobility = FALSE;
    gProtectStructs[battler].confusionSelfDmg = FALSE;
    gProtectStructs[battler].targetAffected = FALSE;
    gProtectStructs[battler].chargingTurn = FALSE;
    gProtectStructs[battler].fleeType = 0;
    gProtectStructs[battler].usedImprisonedMove = FALSE;
    gProtectStructs[battler].loveImmobility = FALSE;
    gProtectStructs[battler].usedDisabledMove = FALSE;
    gProtectStructs[battler].usedTauntedMove = FALSE;
    gProtectStructs[battler].flag2Unknown = FALSE;
    gProtectStructs[battler].flinchImmobility = FALSE;
    gProtectStructs[battler].notFirstStrike = FALSE;
    gProtectStructs[battler].usedHealBlockedMove = FALSE;
    gProtectStructs[battler].usedGravityPreventedMove = FALSE;
    gProtectStructs[battler].usedThroatChopPreventedMove = FALSE;
    gProtectStructs[battler].statRaised = FALSE;
    gProtectStructs[battler].statFell = FALSE;
    gProtectStructs[battler].pranksterElevated = FALSE;

    gDisableStructs[battler].isFirstTurn = 2;

    gLastMoves[battler] = MOVE_NONE;
    gLastLandedMoves[battler] = MOVE_NONE;
    gLastHitByType[battler] = 0;
    gLastUsedMoveType[battler] = 0;
    gLastResultingMoves[battler] = MOVE_NONE;
    gLastPrintedMoves[battler] = MOVE_NONE;
    gLastHitBy[battler] = 0xFF;

    gBattleStruct->choicedMove[battler] = MOVE_NONE;
    gBattleStruct->sameMoveTurns[battler] = 0;
    gBattleStruct->lastTakenMove[battler] = MOVE_NONE;
    gBattleStruct->lastTakenMoveFrom[battler][0] = 0;
    gBattleStruct->lastTakenMoveFrom[battler][1] = 0;
    gBattleStruct->lastTakenMoveFrom[battler][2] = 0;
    gBattleStruct->lastTakenMoveFrom[battler][3] = 0;
    gBattleStruct->palaceFlags &= ~(1u << battler);

    ClearPursuitValuesIfSet(battler);

    if (gBattleStruct->commanderActive[battler] != SPECIES_NONE)
    {
        u32 partner = BATTLE_PARTNER(battler);
        if (IsBattlerAlive(partner))
        {
            BtlController_EmitSpriteInvisibility(partner, BUFFER_A, FALSE);
            MarkBattlerForControllerExec(partner);
        }
    }

    for (i = 0; i < ARRAY_COUNT(gSideTimers); i++)
    {
        // User of sticky web fainted, so reset the stored battler ID
        if (gSideTimers[i].stickyWebBattlerId == battler)
            gSideTimers[i].stickyWebBattlerId = 0xFF;
    }

    for (i = 0; i < gBattlersCount; i++)
    {
        if (i != battler && GetBattlerSide(i) != battlerSide)
            gBattleStruct->lastTakenMove[i] = MOVE_NONE;

        gBattleStruct->lastTakenMoveFrom[i][battler] = 0;
    }

    gBattleMons[battler].types[0] = gSpeciesInfo[gBattleMons[battler].species].types[0];
    gBattleMons[battler].types[1] = gSpeciesInfo[gBattleMons[battler].species].types[1];
    gBattleMons[battler].types[2] = TYPE_MYSTERY;

    Ai_UpdateFaintData(battler);
    TryBattleFormChange(battler, FORM_CHANGE_FAINT);

    // If the fainted mon was involved in a Sky Drop
    if (gBattleStruct->skyDropTargets[battler] != 0xFF)
    {
        // Get battler id of the other Pokemon involved in this Sky Drop
        u8 otherSkyDropper = gBattleStruct->skyDropTargets[battler];

        // Clear Sky Drop data
        gBattleStruct->skyDropTargets[battler] = 0xFF;
        gBattleStruct->skyDropTargets[otherSkyDropper] = 0xFF;

        // If the other Pokemon involved in this Sky Drop was the target, not the attacker
        if (gStatuses3[otherSkyDropper] & STATUS3_SKY_DROPPED)
        {
            // Release the target and take them out of the semi-invulnerable state
            gStatuses3[otherSkyDropper] &= ~(STATUS3_SKY_DROPPED | STATUS3_ON_AIR);

            // Make the target's sprite visible
            gSprites[gBattlerSpriteIds[otherSkyDropper]].invisible = FALSE;

            // If the target was sky dropped in the middle of using Outrage/Petal Dance/Thrash,
            // confuse them upon release and print "confused via fatigue" message and animation.
            if (gBattleMons[otherSkyDropper].status2 & STATUS2_LOCK_CONFUSE)
            {
                gBattleMons[otherSkyDropper].status2 &= ~(STATUS2_LOCK_CONFUSE);

                // If the released mon can be confused, do so.
                // Don't use CanBeConfused here, since it can cause issues in edge cases.
                if (!(GetBattlerAbility(otherSkyDropper) == ABILITY_OWN_TEMPO
                    || gBattleMons[otherSkyDropper].status2 & STATUS2_CONFUSION
                    || IsBattlerTerrainAffected(otherSkyDropper, STATUS_FIELD_MISTY_TERRAIN)))
                {
                    gBattleMons[otherSkyDropper].status2 |= STATUS2_CONFUSION_TURN(((Random()) % 4) + 2);
                    gBattlerAttacker = otherSkyDropper;
                    result = BattleScript_ThrashConfuses;
                }
            }
        }
    }

    // Clear Dynamax data
    UndoDynamax(battler);

    return result;
}

static void DoBattleIntro(void)
{
    s32 i;
    u32 battler;

    switch (gBattleStruct->introState)
    {
    case BATTLE_INTRO_STATE_GET_MON_DATA:
        battler = gBattleCommunication[1];
        BtlController_EmitGetMonData(battler, BUFFER_A, REQUEST_ALL_BATTLE, 0);
        MarkBattlerForControllerExec(battler);
        gBattleStruct->introState++;
        break;
    case BATTLE_INTRO_STATE_LOOP_BATTLER_DATA:
        if (!gBattleControllerExecFlags)
        {
            if (++gBattleCommunication[1] == gBattlersCount)
                gBattleStruct->introState++;
            else
                gBattleStruct->introState = BATTLE_INTRO_STATE_GET_MON_DATA;
        }
        break;
    case BATTLE_INTRO_STATE_PREPARE_BG_SLIDE:
        if (!gBattleControllerExecFlags)
        {
            battler = GetBattlerAtPosition(0);
            BtlController_EmitIntroSlide(battler, BUFFER_A, gBattleTerrain);
            MarkBattlerForControllerExec(battler);
            gBattleCommunication[0] = 0;
            gBattleCommunication[1] = 0;
            gBattleStruct->introState++;
        }
        break;
    case BATTLE_INTRO_STATE_WAIT_FOR_BG_SLIDE:
        if (!gBattleControllerExecFlags)
            gBattleStruct->introState++;
        break;
    case BATTLE_INTRO_STATE_DRAW_SPRITES:
        for (battler = 0; battler < gBattlersCount; battler++)
        {
            if ((gBattleTypeFlags & BATTLE_TYPE_SAFARI) && GetBattlerSide(battler) == B_SIDE_PLAYER)
            {
                memset(&gBattleMons[battler], 0, sizeof(struct BattlePokemon));
            }
            else
            {
                memcpy(&gBattleMons[battler], &gBattleResources->bufferB[battler][4], sizeof(struct BattlePokemon));
                gBattleMons[battler].types[0] = gSpeciesInfo[gBattleMons[battler].species].types[0];
                gBattleMons[battler].types[1] = gSpeciesInfo[gBattleMons[battler].species].types[1];
                gBattleMons[battler].types[2] = TYPE_MYSTERY;
                gBattleMons[battler].ability = GetAbilityBySpecies(gBattleMons[battler].species, gBattleMons[battler].abilityNum);
                gBattleStruct->hpOnSwitchout[GetBattlerSide(battler)] = gBattleMons[battler].hp;
                gBattleMons[battler].status2 = 0;
                for (i = 0; i < NUM_BATTLE_STATS; i++)
                    gBattleMons[battler].statStages[i] = DEFAULT_STAT_STAGE;
                #if TESTING
                if (gTestRunnerEnabled)
                {
                    u32 side = GetBattlerSide(battler);
                    u32 partyIndex = gBattlerPartyIndexes[battler];
                    if (TestRunner_Battle_GetForcedAbility(side, partyIndex))
                        gBattleMons[battler].ability = gDisableStructs[battler].overwrittenAbility = TestRunner_Battle_GetForcedAbility(side, partyIndex);
                }
                #endif
            }

            // Draw sprite.
            switch (GetBattlerPosition(battler))
            {
            case B_POSITION_PLAYER_LEFT: // player sprite
                BtlController_EmitDrawTrainerPic(battler, BUFFER_A);
                MarkBattlerForControllerExec(battler);
                break;
            case B_POSITION_OPPONENT_LEFT:
                if (gBattleTypeFlags & BATTLE_TYPE_TRAINER) // opponent 1 sprite
                {
                    BtlController_EmitDrawTrainerPic(battler, BUFFER_A);
                    MarkBattlerForControllerExec(battler);
                }
                else // wild mon 1
                {
                    BtlController_EmitLoadMonSprite(battler, BUFFER_A);
                    MarkBattlerForControllerExec(battler);
                    gBattleResults.lastOpponentSpecies = GetMonData(&gEnemyParty[gBattlerPartyIndexes[battler]], MON_DATA_SPECIES, NULL);
                }
                break;
            case B_POSITION_PLAYER_RIGHT:
                if (gBattleTypeFlags & (BATTLE_TYPE_MULTI | BATTLE_TYPE_INGAME_PARTNER)) // partner sprite
                {
                    BtlController_EmitDrawTrainerPic(battler, BUFFER_A);
                    MarkBattlerForControllerExec(battler);
                }
                break;
            case B_POSITION_OPPONENT_RIGHT:
                if (gBattleTypeFlags & BATTLE_TYPE_TRAINER)
                {
                    if (gBattleTypeFlags & (BATTLE_TYPE_MULTI | BATTLE_TYPE_TWO_OPPONENTS) && !BATTLE_TWO_VS_ONE_OPPONENT) // opponent 2 if exists
                    {
                        BtlController_EmitDrawTrainerPic(battler, BUFFER_A);
                        MarkBattlerForControllerExec(battler);
                    }
                }
                else if (IsBattlerAlive(battler)) // wild mon 2 if alive
                {
                    BtlController_EmitLoadMonSprite(battler, BUFFER_A);
                    MarkBattlerForControllerExec(battler);
                    gBattleResults.lastOpponentSpecies = GetMonData(&gEnemyParty[gBattlerPartyIndexes[battler]], MON_DATA_SPECIES, NULL);
                }
                break;
            }

            if (gBattleTypeFlags & BATTLE_TYPE_ARENA)
                BattleArena_InitPoints();
        }

        if (gBattleTypeFlags & BATTLE_TYPE_TRAINER)
        {
            gBattleStruct->introState++;
        }
        else // Skip party summary since it is a wild battle.
        {
            if (B_FAST_INTRO_PKMN_TEXT == TRUE)
                gBattleStruct->introState = BATTLE_INTRO_STATE_INTRO_TEXT; // Don't wait for sprite, print message at the same time.
            else
                gBattleStruct->introState++; // Wait for sprite to load.
        }
        break;
    case BATTLE_INTRO_STATE_DRAW_PARTY_SUMMARY:
        if (!gBattleControllerExecFlags)
        {
            struct HpAndStatus hpStatus[PARTY_SIZE];

            for (i = 0; i < PARTY_SIZE; i++)
            {
                if (GetMonData(&gEnemyParty[i], MON_DATA_SPECIES_OR_EGG) == SPECIES_NONE
                 || GetMonData(&gEnemyParty[i], MON_DATA_SPECIES_OR_EGG) == SPECIES_EGG)
                {
                    hpStatus[i].hp = HP_EMPTY_SLOT;
                    hpStatus[i].status = 0;
                }
                else
                {
                    hpStatus[i].hp = GetMonData(&gEnemyParty[i], MON_DATA_HP);
                    hpStatus[i].status = GetMonData(&gEnemyParty[i], MON_DATA_STATUS);
                }
            }

            battler = GetBattlerAtPosition(B_POSITION_OPPONENT_LEFT);
            BtlController_EmitDrawPartyStatusSummary(battler, BUFFER_A, hpStatus, PARTY_SUMM_SKIP_DRAW_DELAY);
            MarkBattlerForControllerExec(battler);

            for (i = 0; i < PARTY_SIZE; i++)
            {
                if (GetMonData(&gPlayerParty[i], MON_DATA_SPECIES_OR_EGG) == SPECIES_NONE
                 || GetMonData(&gPlayerParty[i], MON_DATA_SPECIES_OR_EGG) == SPECIES_EGG)
                {
                    hpStatus[i].hp = HP_EMPTY_SLOT;
                    hpStatus[i].status = 0;
                }
                else
                {
                    hpStatus[i].hp = GetMonData(&gPlayerParty[i], MON_DATA_HP);
                    hpStatus[i].status = GetMonData(&gPlayerParty[i], MON_DATA_STATUS);
                }
            }

            battler = GetBattlerAtPosition(B_POSITION_PLAYER_LEFT);
            BtlController_EmitDrawPartyStatusSummary(battler, BUFFER_A, hpStatus, PARTY_SUMM_SKIP_DRAW_DELAY);
            MarkBattlerForControllerExec(battler);

            gBattleStruct->introState++;
        }
        break;
    case BATTLE_INTRO_STATE_WAIT_FOR_PARTY_SUMMARY:
        if (!gBattleControllerExecFlags)
            gBattleStruct->introState++;
        break;
    case BATTLE_INTRO_STATE_INTRO_TEXT:
        if (!IsBattlerMarkedForControllerExec(GetBattlerAtPosition(B_POSITION_PLAYER_LEFT)))
        {
            PrepareStringBattle(STRINGID_INTROMSG, GetBattlerAtPosition(B_POSITION_PLAYER_LEFT));
            gBattleStruct->introState++;
        }
        break;
    case BATTLE_INTRO_STATE_WAIT_FOR_INTRO_TEXT:
        if (!IsBattlerMarkedForControllerExec(GetBattlerAtPosition(B_POSITION_PLAYER_LEFT)))
        {
            if (gBattleTypeFlags & BATTLE_TYPE_TRAINER)
            {
                gBattleStruct->introState++;
            }
            else
            {
                if (B_FAST_INTRO_PKMN_TEXT == TRUE)
                    gBattleStruct->introState = BATTLE_INTRO_STATE_WAIT_FOR_WILD_BATTLE_TEXT;
                else
                    gBattleStruct->introState = BATTLE_INTRO_STATE_WAIT_FOR_TRAINER_2_SEND_OUT_ANIM;
            }
        }
        break;
    case BATTLE_INTRO_STATE_TRAINER_SEND_OUT_TEXT:
        if (gBattleTypeFlags & BATTLE_TYPE_RECORDED_LINK && !(gBattleTypeFlags & BATTLE_TYPE_RECORDED_IS_MASTER))
            PrepareStringBattle(STRINGID_INTROSENDOUT, GetBattlerAtPosition(B_POSITION_PLAYER_LEFT));
        else
            PrepareStringBattle(STRINGID_INTROSENDOUT, GetBattlerAtPosition(B_POSITION_OPPONENT_LEFT));
        gBattleStruct->introState++;
        break;
    case BATTLE_INTRO_STATE_WAIT_FOR_TRAINER_SEND_OUT_TEXT:
        if (!gBattleControllerExecFlags)
            gBattleStruct->introState++;
        break;
    case BATTLE_INTRO_STATE_TRAINER_1_SEND_OUT_ANIM:
        if (gBattleTypeFlags & BATTLE_TYPE_RECORDED_LINK && !(gBattleTypeFlags & BATTLE_TYPE_RECORDED_IS_MASTER))
            battler = GetBattlerAtPosition(B_POSITION_PLAYER_LEFT);
        else
            battler = GetBattlerAtPosition(B_POSITION_OPPONENT_LEFT);

        BtlController_EmitIntroTrainerBallThrow(battler, BUFFER_A);
        MarkBattlerForControllerExec(battler);
        gBattleStruct->introState++;
        break;
    case BATTLE_INTRO_STATE_TRAINER_2_SEND_OUT_ANIM:
        if (gBattleTypeFlags & (BATTLE_TYPE_MULTI | BATTLE_TYPE_TWO_OPPONENTS) && !BATTLE_TWO_VS_ONE_OPPONENT)
        {
            if (gBattleTypeFlags & BATTLE_TYPE_RECORDED_LINK && !(gBattleTypeFlags & BATTLE_TYPE_RECORDED_IS_MASTER))
                battler = GetBattlerAtPosition(B_POSITION_PLAYER_RIGHT);
            else
                battler = GetBattlerAtPosition(B_POSITION_OPPONENT_RIGHT);

            BtlController_EmitIntroTrainerBallThrow(battler, BUFFER_A);
            MarkBattlerForControllerExec(battler);
        }
        if (B_FAST_INTRO_PKMN_TEXT == TRUE
          && !(gBattleTypeFlags & (BATTLE_TYPE_RECORDED | BATTLE_TYPE_RECORDED_LINK | BATTLE_TYPE_RECORDED_IS_MASTER | BATTLE_TYPE_LINK)))
            gBattleStruct->introState = BATTLE_INTRO_STATE_WAIT_FOR_WILD_BATTLE_TEXT; // Print at the same time as trainer sends out second mon.
        else
            gBattleStruct->introState++;
        break;
    case BATTLE_INTRO_STATE_WAIT_FOR_TRAINER_2_SEND_OUT_ANIM:
        if (!gBattleControllerExecFlags)
            gBattleStruct->introState++;
        break;
    case BATTLE_INTRO_STATE_WAIT_FOR_WILD_BATTLE_TEXT:
        if (!IsBattlerMarkedForControllerExec(GetBattlerAtPosition(B_POSITION_PLAYER_LEFT)))
            gBattleStruct->introState++;
        break;
    case BATTLE_INTRO_STATE_PRINT_PLAYER_SEND_OUT_TEXT:
        if (!(gBattleTypeFlags & BATTLE_TYPE_SAFARI))
        {
            if (gBattleTypeFlags & BATTLE_TYPE_RECORDED_LINK && !(gBattleTypeFlags & BATTLE_TYPE_RECORDED_IS_MASTER))
                battler = GetBattlerAtPosition(B_POSITION_OPPONENT_LEFT);
            else
                battler = GetBattlerAtPosition(B_POSITION_PLAYER_LEFT);

            // A hack that makes fast intro work in trainer battles too.
            if (B_FAST_INTRO_PKMN_TEXT == TRUE
                && gBattleTypeFlags & BATTLE_TYPE_TRAINER
                && !(gBattleTypeFlags & (BATTLE_TYPE_RECORDED | BATTLE_TYPE_RECORDED_LINK | BATTLE_TYPE_RECORDED_IS_MASTER | BATTLE_TYPE_LINK))
                && gSprites[gHealthboxSpriteIds[battler ^ BIT_SIDE]].callback == SpriteCallbackDummy)
            {
                return;
            }

            PrepareStringBattle(STRINGID_INTROSENDOUT, battler);
        }
        gBattleStruct->introState++;
        break;
    case BATTLE_INTRO_STATE_WAIT_FOR_PLAYER_SEND_OUT_TEXT:
        if (!(gBattleTypeFlags & BATTLE_TYPE_LINK && gBattleControllerExecFlags))
        {
            if (gBattleTypeFlags & BATTLE_TYPE_RECORDED_LINK && !(gBattleTypeFlags & BATTLE_TYPE_RECORDED_IS_MASTER))
                battler = GetBattlerAtPosition(B_POSITION_OPPONENT_LEFT);
            else
                battler = GetBattlerAtPosition(B_POSITION_PLAYER_LEFT);

            if (!IsBattlerMarkedForControllerExec(battler))
                gBattleStruct->introState++;
        }
        break;
    case BATTLE_INTRO_STATE_PRINT_PLAYER_1_SEND_OUT_TEXT:
        if (gBattleTypeFlags & BATTLE_TYPE_RECORDED_LINK && !(gBattleTypeFlags & BATTLE_TYPE_RECORDED_IS_MASTER))
            battler = GetBattlerAtPosition(B_POSITION_OPPONENT_LEFT);
        else
            battler = GetBattlerAtPosition(B_POSITION_PLAYER_LEFT);

        BtlController_EmitIntroTrainerBallThrow(battler, BUFFER_A);
        MarkBattlerForControllerExec(battler);
        gBattleStruct->introState++;
        break;
    case BATTLE_INTRO_STATE_PRINT_PLAYER_2_SEND_OUT_TEXT:
        if (gBattleTypeFlags & (BATTLE_TYPE_MULTI | BATTLE_TYPE_INGAME_PARTNER))
        {
            if (gBattleTypeFlags & BATTLE_TYPE_RECORDED_LINK && !(gBattleTypeFlags & BATTLE_TYPE_RECORDED_IS_MASTER))
                battler = GetBattlerAtPosition(B_POSITION_OPPONENT_RIGHT);
            else
                battler = GetBattlerAtPosition(B_POSITION_PLAYER_RIGHT);

            BtlController_EmitIntroTrainerBallThrow(battler, BUFFER_A);
            MarkBattlerForControllerExec(battler);
        }
        gBattleStruct->introState++;
        break;
    case BATTLE_INTRO_STATE_SET_DEX_AND_BATTLE_VARS:
        if (!gBattleControllerExecFlags)
        {
            for (battler = 0; battler < gBattlersCount; battler++)
            {
                if (GetBattlerSide(battler) == B_SIDE_OPPONENT
                 && !(gBattleTypeFlags & (BATTLE_TYPE_EREADER_TRAINER
                                          | BATTLE_TYPE_FRONTIER
                                          | BATTLE_TYPE_LINK
                                          | BATTLE_TYPE_RECORDED_LINK
                                          | BATTLE_TYPE_TRAINER_HILL)))
                {
                    HandleSetPokedexFlag(SpeciesToNationalPokedexNum(gBattleMons[battler].species), FLAG_SET_SEEN, gBattleMons[battler].personality);
                }
            }

            gBattleStruct->eventsBeforeFirstTurnState = 0;
            gBattleStruct->switchInBattlerCounter = 0;
            gBattleStruct->overworldWeatherDone = FALSE;
            Ai_InitPartyStruct(); // Save mons party counts, and first 2/4 mons on the battlefield.

            // Try to set a status to start the battle with
            gBattleStruct->startingStatus = 0;
<<<<<<< HEAD
            if (gBattleTypeFlags & BATTLE_TYPE_TWO_OPPONENTS && GetTrainerStartingStatusFromId(gTrainerBattleOpponent_B))
            {
                gBattleStruct->startingStatus = GetTrainerStartingStatusFromId(gTrainerBattleOpponent_B);
                gBattleStruct->startingStatusTimer = 0; // infinite
            }
            else if (gBattleTypeFlags & BATTLE_TYPE_TRAINER && GetTrainerStartingStatusFromId(gTrainerBattleOpponent_A))
            {
                gBattleStruct->startingStatus = GetTrainerStartingStatusFromId(gTrainerBattleOpponent_A);
=======
            if (gBattleTypeFlags & BATTLE_TYPE_TWO_OPPONENTS && GetTrainerStartingStatusFromId(TRAINER_BATTLE_PARAM.opponentB))
            {
                gBattleStruct->startingStatus = GetTrainerStartingStatusFromId(TRAINER_BATTLE_PARAM.opponentB);
                gBattleStruct->startingStatusTimer = 0; // infinite
            }
            else if (gBattleTypeFlags & BATTLE_TYPE_TRAINER && GetTrainerStartingStatusFromId(TRAINER_BATTLE_PARAM.opponentA))
            {
                gBattleStruct->startingStatus = GetTrainerStartingStatusFromId(TRAINER_BATTLE_PARAM.opponentA);
>>>>>>> 82f6d477
                gBattleStruct->startingStatusTimer = 0; // infinite
            }
            else if (B_VAR_STARTING_STATUS != 0)
            {
                gBattleStruct->startingStatus = VarGet(B_VAR_STARTING_STATUS);
                gBattleStruct->startingStatusTimer = VarGet(B_VAR_STARTING_STATUS_TIMER);
            }
            gBattleMainFunc = TryDoEventsBeforeFirstTurn;
        }
        break;
    }
}

static void TryDoEventsBeforeFirstTurn(void)
{
    s32 i, j;

    if (gBattleControllerExecFlags)
        return;

    switch (gBattleStruct->eventsBeforeFirstTurnState)
    {
    case FIRST_TURN_EVENTS_START:
        // Set invalid mons as absent(for example when starting a double battle with only one pokemon).
        if (!(gBattleTypeFlags & BATTLE_TYPE_SAFARI))
        {
            for (i = 0; i < gBattlersCount; i++)
            {
                struct Pokemon *party = GetBattlerParty(i);
                struct Pokemon *mon = &party[gBattlerPartyIndexes[i]];
                if (!IsBattlerAlive(i) || gBattleMons[i].species == SPECIES_NONE || GetMonData(mon, MON_DATA_IS_EGG))
                    gAbsentBattlerFlags |= 1u << i;
            }
        }

        // Allow for illegal abilities within tests.
        #if TESTING
        if (gTestRunnerEnabled)
        {
            for (i = 0; i < gBattlersCount; ++i)
            {
                u32 side = GetBattlerSide(i);
                u32 partyIndex = gBattlerPartyIndexes[i];
                if (TestRunner_Battle_GetForcedAbility(side, partyIndex))
                    gBattleMons[i].ability = gDisableStructs[i].overwrittenAbility = TestRunner_Battle_GetForcedAbility(side, partyIndex);
            }
        }
        #endif // TESTING

        gBattleStruct->speedTieBreaks = RandomUniform(RNG_SPEED_TIE, 0, Factorial(MAX_BATTLERS_COUNT) - 1);
<<<<<<< HEAD
=======
        gBattleTurnCounter = 0;
>>>>>>> 82f6d477

        for (i = 0; i < gBattlersCount; i++)
            gBattlerByTurnOrder[i] = i;
        for (i = 0; i < gBattlersCount - 1; i++)
        {
            for (j = i + 1; j < gBattlersCount; j++)
            {
                if (GetWhichBattlerFaster(gBattlerByTurnOrder[i], gBattlerByTurnOrder[j], TRUE) == -1)
                    SwapTurnOrder(i, j);
            }
        }
        gBattleStruct->eventsBeforeFirstTurnState++;
        break;
    case FIRST_TURN_EVENTS_OVERWORLD_WEATHER:
        if (!gBattleStruct->overworldWeatherDone
         && AbilityBattleEffects(ABILITYEFFECT_SWITCH_IN_WEATHER, 0, 0, ABILITYEFFECT_SWITCH_IN_WEATHER, 0) != 0)
        {
            gBattleStruct->overworldWeatherDone = TRUE;
            return;
        }
        gBattleStruct->eventsBeforeFirstTurnState++;
        break;
    case FIRST_TURN_EVENTS_TERRAIN:
        if (!gBattleStruct->terrainDone
         && AbilityBattleEffects(ABILITYEFFECT_SWITCH_IN_TERRAIN, 0, 0, ABILITYEFFECT_SWITCH_IN_TERRAIN, 0) != 0)
        {
            gBattleStruct->terrainDone = TRUE;
            return;
        }
        gBattleStruct->eventsBeforeFirstTurnState++;
        break;
    case FIRST_TURN_EVENTS_STARTING_STATUS:
        if (!gBattleStruct->startingStatusDone
         && gBattleStruct->startingStatus
         && AbilityBattleEffects(ABILITYEFFECT_SWITCH_IN_STATUSES, 0, 0, ABILITYEFFECT_SWITCH_IN_STATUSES, 0) != 0)
        {
            gBattleStruct->startingStatusDone = TRUE;
            return;
        }
        gBattleStruct->eventsBeforeFirstTurnState++;
        break;
    case FIRST_TURN_EVENTS_TOTEM_BOOST:
        for (i = 0; i < gBattlersCount; i++)
        {
            if (gQueuedStatBoosts[i].stats != 0 && !gProtectStructs[i].eatMirrorHerb && gProtectStructs[i].activateOpportunist == 0)
            {
                gBattlerAttacker = i;
                BattleScriptExecute(BattleScript_TotemVar);
                return;
            }
        }
        memset(gQueuedStatBoosts, 0, sizeof(gQueuedStatBoosts)); // erase all totem boosts for Mirror Herb and Opportunist
        gBattleStruct->eventsBeforeFirstTurnState++;
        break;
    case FIRST_TURN_EVENTS_NEUTRALIZING_GAS:
        if (AbilityBattleEffects(ABILITYEFFECT_NEUTRALIZINGGAS, 0, 0, 0, 0) != 0)
            return;
        gBattleStruct->eventsBeforeFirstTurnState++;
        break;
    case FIRST_TURN_EVENTS_SWITCH_IN_ABILITIES:
        while (gBattleStruct->switchInBattlerCounter < gBattlersCount) // From fastest to slowest
        {
            i = gBattlerByTurnOrder[gBattleStruct->switchInBattlerCounter++];

            if (TryPrimalReversion(i))
                return;
            if (AbilityBattleEffects(ABILITYEFFECT_ON_SWITCHIN, i, 0, 0, 0) != 0)
                return;
        }
        gBattleStruct->switchInBattlerCounter = 0;
        gBattleStruct->eventsBeforeFirstTurnState++;
        break;
    case FIRST_TURN_EVENTS_OPPORTUNIST_1:
        if (AbilityBattleEffects(ABILITYEFFECT_OPPORTUNIST, 0, 0, 0, 0))
            return;
        gBattleStruct->eventsBeforeFirstTurnState++;
        break;
    case FIRST_TURN_EVENTS_ITEM_EFFECTS:
        while (gBattleStruct->switchInBattlerCounter < gBattlersCount) // From fastest to slowest
        {
            if (ItemBattleEffects(ITEMEFFECT_ON_SWITCH_IN_FIRST_TURN, gBattlerByTurnOrder[gBattleStruct->switchInBattlerCounter++], FALSE))
                return;
        }
        gBattleStruct->switchInBattlerCounter = 0;
        gBattleStruct->eventsBeforeFirstTurnState++;
        break;
    case FIRST_TURN_EVENTS_OPPORTUNIST_2:
        if (AbilityBattleEffects(ABILITYEFFECT_OPPORTUNIST, 0, 0, 0, 0))
            return;
        gBattleStruct->eventsBeforeFirstTurnState++;
        break;
    case FIRST_TURN_EVENTS_END:
        for (i = 0; i < MAX_BATTLERS_COUNT; i++)
        {
            gBattleStruct->monToSwitchIntoId[i] = PARTY_SIZE;
            gChosenActionByBattler[i] = B_ACTION_NONE;
            gChosenMoveByBattler[i] = MOVE_NONE;
            gBattleStruct->battlerState[i].absentBattlerFlags = gAbsentBattlerFlags & (1u << i);
        }
        TurnValuesCleanUp(FALSE);
        SpecialStatusesClear();
        BattlePutTextOnWindow(gText_EmptyString3, B_WIN_MSG);
        AssignUsableGimmicks();
        gBattleMainFunc = HandleTurnActionSelectionState;
        ResetSentPokesToOpponentValue();

        for (i = 0; i < BATTLE_COMMUNICATION_ENTRIES_COUNT; i++)
            gBattleCommunication[i] = 0;

        for (i = 0; i < gBattlersCount; i++)
        {
            gBattleMons[i].status2 &= ~STATUS2_FLINCHED;
            // Record party slots of player's mons that appeared in battle
            if (!BattlerHasAi(i))
                gBattleStruct->appearedInBattle |= 1u << gBattlerPartyIndexes[i];
        }

        *(&gBattleStruct->turnEffectsTracker) = 0;
        *(&gBattleStruct->turnEffectsBattlerId) = 0;
        *(&gBattleStruct->wishPerishSongState) = 0;
        *(&gBattleStruct->wishPerishSongBattlerId) = 0;
        gBattleScripting.moveendState = 0;
        gBattleStruct->faintedActionsState = 0;
        gBattleStruct->turnCountersTracker = 0;

        memset(gQueuedStatBoosts, 0, sizeof(gQueuedStatBoosts));
        SetShellSideArmCategory();
        SetAiLogicDataForTurn(AI_DATA); // get assumed abilities, hold effects, etc of all battlers

        if (gBattleTypeFlags & BATTLE_TYPE_ARENA)
        {
            StopCryAndClearCrySongs();
            BattleScriptExecute(BattleScript_ArenaTurnBeginning);
        }

        if ((i = ShouldDoTrainerSlide(GetBattlerAtPosition(B_POSITION_OPPONENT_LEFT), TRAINER_SLIDE_BEFORE_FIRST_TURN)))
            BattleScriptExecute(i == 1 ? BattleScript_TrainerASlideMsgEnd2 : BattleScript_TrainerBSlideMsgEnd2);
        gBattleStruct->eventsBeforeFirstTurnState = 0;
        break;
    }
}

static void HandleEndTurn_ContinueBattle(void)
{
    s32 i;

    if (gBattleControllerExecFlags == 0)
    {
        gBattleMainFunc = BattleTurnPassed;
        for (i = 0; i < BATTLE_COMMUNICATION_ENTRIES_COUNT; i++)
            gBattleCommunication[i] = 0;
        for (i = 0; i < gBattlersCount; i++)
        {
            gBattleMons[i].status2 &= ~STATUS2_FLINCHED;
            if ((gBattleMons[i].status1 & STATUS1_SLEEP) && (gBattleMons[i].status2 & STATUS2_MULTIPLETURNS))
                CancelMultiTurnMoves(i);
        }
        gBattleStruct->turnEffectsTracker = 0;
        gBattleStruct->turnEffectsBattlerId = 0;
        gBattleStruct->wishPerishSongState = 0;
        gBattleStruct->wishPerishSongBattlerId = 0;
        gBattleStruct->turnCountersTracker = 0;
    }
}

void BattleTurnPassed(void)
{
    s32 i;

    gBattleStruct->speedTieBreaks = RandomUniform(RNG_SPEED_TIE, 0, Factorial(MAX_BATTLERS_COUNT) - 1);

    TurnValuesCleanUp(TRUE);
    if (gBattleOutcome == 0)
    {
        if (DoFieldEndTurnEffects())
            return;
        if (DoBattlerEndTurnEffects())
            return;
        if (HandleWishPerishSongOnTurnEnd())
            return;
    }
<<<<<<< HEAD
    if (HandleWishPerishSongOnTurnEnd())
        return;
=======

>>>>>>> 82f6d477
    if (HandleFaintedMonActions())
        return;
    gBattleStruct->faintedActionsState = 0;

    TurnValuesCleanUp(FALSE);
    gHitMarker &= ~HITMARKER_NO_ATTACKSTRING;
    gHitMarker &= ~HITMARKER_UNABLE_TO_USE_MOVE;
    gHitMarker &= ~HITMARKER_PLAYER_FAINTED;
    gHitMarker &= ~HITMARKER_PASSIVE_DAMAGE;
    gBattleScripting.animTurn = 0;
    gBattleScripting.animTargetsHit = 0;
    gBattleScripting.moveendState = 0;

    for (i = 0; i < 5; i++)
        gBattleCommunication[i] = 0;

    if (gBattleOutcome != 0)
    {
        gCurrentActionFuncId = B_ACTION_FINISHED;
        gBattleMainFunc = RunTurnActionsFunctions;
        return;
    }

    if (gBattleResults.battleTurnCounter < 0xFF)
    {
        gBattleResults.battleTurnCounter++;
        gBattleStruct->arenaTurnCounter++;
    }

    for (i = 0; i < gBattlersCount; i++)
    {
        gChosenActionByBattler[i] = B_ACTION_NONE;
        gChosenMoveByBattler[i] = MOVE_NONE;
        gBattleStruct->battlerState[i].absentBattlerFlags = gAbsentBattlerFlags & (1u << i);
        gBattleStruct->monToSwitchIntoId[i] = PARTY_SIZE;
<<<<<<< HEAD
=======
        gStatuses4[i] &= ~STATUS4_ELECTRIFIED;
>>>>>>> 82f6d477
    }

    for (i = 0; i < NUM_BATTLE_SIDES; i++)
    {
        if (gSideTimers[i].retaliateTimer > 0)
            gSideTimers[i].retaliateTimer--;
<<<<<<< HEAD

=======
>>>>>>> 82f6d477
    }

    BattlePutTextOnWindow(gText_EmptyString3, B_WIN_MSG);
    AssignUsableGimmicks();
    SetShellSideArmCategory();
    SetAiLogicDataForTurn(AI_DATA); // get assumed abilities, hold effects, etc of all battlers
    gBattleMainFunc = HandleTurnActionSelectionState;

    if (gBattleTypeFlags & BATTLE_TYPE_PALACE)
        BattleScriptExecute(BattleScript_PalacePrintFlavorText);
    else if (gBattleTypeFlags & BATTLE_TYPE_ARENA && gBattleStruct->arenaTurnCounter == 0)
        BattleScriptExecute(BattleScript_ArenaTurnBeginning);
    else if ((i = ShouldDoTrainerSlide(GetBattlerAtPosition(B_POSITION_OPPONENT_LEFT), TRAINER_SLIDE_LAST_LOW_HP)))
        BattleScriptExecute(i == 1 ? BattleScript_TrainerASlideMsgEnd2 : BattleScript_TrainerBSlideMsgEnd2);
    else if ((i = ShouldDoTrainerSlide(GetBattlerAtPosition(B_POSITION_OPPONENT_LEFT), TRAINER_SLIDE_LAST_HALF_HP)))
        BattleScriptExecute(i == 1 ? BattleScript_TrainerASlideMsgEnd2 : BattleScript_TrainerBSlideMsgEnd2);
    else if ((i = ShouldDoTrainerSlide(GetBattlerAtPosition(B_POSITION_OPPONENT_LEFT), TRAINER_SLIDE_PLAYER_LANDS_FIRST_CRITICAL_HIT)))
        BattleScriptExecute(i == 1 ? BattleScript_TrainerASlideMsgEnd2 : BattleScript_TrainerBSlideMsgEnd2);
    else if ((i = ShouldDoTrainerSlide(GetBattlerAtPosition(B_POSITION_OPPONENT_LEFT), TRAINER_SLIDE_ENEMY_LANDS_FIRST_CRITICAL_HIT)))
        BattleScriptExecute(i == 1 ? BattleScript_TrainerASlideMsgEnd2 : BattleScript_TrainerBSlideMsgEnd2);
    else if ((i = ShouldDoTrainerSlide(GetBattlerAtPosition(B_POSITION_OPPONENT_LEFT), TRAINER_SLIDE_PLAYER_LANDS_FIRST_SUPER_EFFECTIVE_HIT)))
        BattleScriptExecute(i == 1 ? BattleScript_TrainerASlideMsgEnd2 : BattleScript_TrainerBSlideMsgEnd2);
    else if ((i = ShouldDoTrainerSlide(GetBattlerAtPosition(B_POSITION_OPPONENT_LEFT), TRAINER_SLIDE_PLAYER_LANDS_FIRST_STAB_MOVE)))
        BattleScriptExecute(i == 1 ? BattleScript_TrainerASlideMsgEnd2 : BattleScript_TrainerBSlideMsgEnd2);
    else if ((i = ShouldDoTrainerSlide(GetBattlerAtPosition(B_POSITION_OPPONENT_LEFT), TRAINER_SLIDE_ENEMY_MON_UNAFFECTED)))
        BattleScriptExecute(i == 1 ? BattleScript_TrainerASlideMsgEnd2 : BattleScript_TrainerBSlideMsgEnd2);
}

u8 IsRunningFromBattleImpossible(u32 battler)
{
    u32 holdEffect, i;

    if (FlagGet(B_FLAG_NO_RUNNING))
    {
        gBattleCommunication[MULTISTRING_CHOOSER] = B_MSG_CANT_ESCAPE;
        return BATTLE_RUN_FORBIDDEN;
    }

    if (gBattleMons[battler].item == ITEM_ENIGMA_BERRY_E_READER)
        holdEffect = gEnigmaBerries[battler].holdEffect;
    else
        holdEffect = ItemId_GetHoldEffect(gBattleMons[battler].item);
<<<<<<< HEAD

    gPotentialItemEffectBattler = battler;

=======

    gPotentialItemEffectBattler = battler;

>>>>>>> 82f6d477
    if (gBattleTypeFlags & BATTLE_TYPE_FIRST_BATTLE) // Cannot ever run from saving Birch's battle.
    {
        gBattleCommunication[MULTISTRING_CHOOSER] = B_MSG_DONT_LEAVE_BIRCH;
        return BATTLE_RUN_FORBIDDEN;
    }
    if (GetBattlerPosition(battler) == B_POSITION_PLAYER_RIGHT && WILD_DOUBLE_BATTLE
        && IsBattlerAlive(GetBattlerAtPosition(B_POSITION_PLAYER_LEFT))) // The second pokemon cannot run from a double wild battle, unless it's the only alive mon.
    {
        gBattleCommunication[MULTISTRING_CHOOSER] = B_MSG_CANT_ESCAPE;
        return BATTLE_RUN_FORBIDDEN;
    }

    if (holdEffect == HOLD_EFFECT_CAN_ALWAYS_RUN)
        return BATTLE_RUN_SUCCESS;
    if (B_GHOSTS_ESCAPE >= GEN_6 && IS_BATTLER_OF_TYPE(battler, TYPE_GHOST))
        return BATTLE_RUN_SUCCESS;
    if (gBattleTypeFlags & BATTLE_TYPE_LINK)
        return BATTLE_RUN_SUCCESS;
    if (GetBattlerAbility(battler) == ABILITY_RUN_AWAY)
        return BATTLE_RUN_SUCCESS;

    if ((i = IsAbilityPreventingEscape(battler)))
    {
        gBattleScripting.battler = i - 1;
        gLastUsedAbility = gBattleMons[i - 1].ability;
        gBattleCommunication[MULTISTRING_CHOOSER] = B_MSG_PREVENTS_ESCAPE;
        return BATTLE_RUN_FAILURE;
    }

    if (!CanBattlerEscape(battler))
    {
        gBattleCommunication[MULTISTRING_CHOOSER] = B_MSG_CANT_ESCAPE;
        return BATTLE_RUN_FORBIDDEN;
    }
    return BATTLE_RUN_SUCCESS;
}

void SwitchTwoBattlersInParty(u32 battler, u32 battler2)
{
    s32 i;
    u32 partyId1, partyId2;

    for (i = 0; i < (int)ARRAY_COUNT(gBattlePartyCurrentOrder); i++)
        gBattlePartyCurrentOrder[i] = *(battler * 3 + i + (u8 *)(gBattleStruct->battlerPartyOrders));

    partyId1 = GetPartyIdFromBattlePartyId(gBattlerPartyIndexes[battler]);
    partyId2 = GetPartyIdFromBattlePartyId(gBattlerPartyIndexes[battler2]);
    SwitchPartyMonSlots(partyId1, partyId2);

    for (i = 0; i < (int)ARRAY_COUNT(gBattlePartyCurrentOrder); i++)
    {
        *(battler * 3 + i + (u8 *)(gBattleStruct->battlerPartyOrders)) = gBattlePartyCurrentOrder[i];
        *(BATTLE_PARTNER(battler) * 3 + i + (u8 *)(gBattleStruct->battlerPartyOrders)) = gBattlePartyCurrentOrder[i];
    }
}

void SwitchPartyOrder(u32 battler)
{
    s32 i;
    u32 partyId1, partyId2;

    for (i = 0; i < (int)ARRAY_COUNT(gBattlePartyCurrentOrder); i++)
        gBattlePartyCurrentOrder[i] = *(battler * 3 + i + (u8 *)(gBattleStruct->battlerPartyOrders));

    partyId1 = GetPartyIdFromBattlePartyId(gBattlerPartyIndexes[battler]);
    partyId2 = GetPartyIdFromBattlePartyId(gBattleStruct->monToSwitchIntoId[battler]);
    SwitchPartyMonSlots(partyId1, partyId2);

    if (IsDoubleBattle())
    {
        for (i = 0; i < (int)ARRAY_COUNT(gBattlePartyCurrentOrder); i++)
        {
            *(battler * 3 + i + (u8 *)(gBattleStruct->battlerPartyOrders)) = gBattlePartyCurrentOrder[i];
            *(BATTLE_PARTNER(battler) * 3 + i + (u8 *)(gBattleStruct->battlerPartyOrders)) = gBattlePartyCurrentOrder[i];
        }
    }
    else
    {
        for (i = 0; i < (int)ARRAY_COUNT(gBattlePartyCurrentOrder); i++)
        {
            *(battler * 3 + i + (u8 *)(gBattleStruct->battlerPartyOrders)) = gBattlePartyCurrentOrder[i];
        }
    }
}

enum
{
    STATE_TURN_START_RECORD,
    STATE_BEFORE_ACTION_CHOSEN,
    STATE_WAIT_ACTION_CHOSEN,
    STATE_WAIT_ACTION_CASE_CHOSEN,
    STATE_WAIT_ACTION_CONFIRMED_STANDBY,
    STATE_WAIT_ACTION_CONFIRMED,
    STATE_SELECTION_SCRIPT,
    STATE_WAIT_SET_BEFORE_ACTION,
    STATE_SELECTION_SCRIPT_MAY_RUN
};

<<<<<<< HEAD
void SetupAISwitchingData(u32 battler, bool32 isAiRisky)
{
    s32 opposingBattler = GetBattlerAtPosition(BATTLE_OPPOSITE(GetBattlerPosition(battler)));
=======
void SetupAISwitchingData(u32 battler, enum SwitchType switchType)
{
    s32 opposingBattler = GetOppositeBattler(battler);
>>>>>>> 82f6d477

    // AI's predicting data
    if ((AI_THINKING_STRUCT->aiFlags[battler] & AI_FLAG_PREDICT_SWITCH))
    {
        AI_DATA->aiSwitchPredictionInProgress = TRUE;
        AI_DATA->battlerDoingPrediction = battler;
<<<<<<< HEAD
        AI_DATA->mostSuitableMonId[opposingBattler] = GetMostSuitableMonToSwitchInto(opposingBattler, isAiRisky);
        if (ShouldSwitch(opposingBattler))
            AI_DATA->shouldSwitch |= (1u << opposingBattler);
        AI_DATA->aiSwitchPredictionInProgress = FALSE;

        // Determine whether AI will use predictions this turn
        AI_DATA->predictingSwitch = RandomPercentage(RNG_AI_PREDICT_SWITCH, 50);
    }

    // AI's data
    AI_DATA->mostSuitableMonId[battler] = GetMostSuitableMonToSwitchInto(battler, isAiRisky);
    if (ShouldSwitch(battler))
        AI_DATA->shouldSwitch |= (1u << battler);
=======
        AI_DATA->mostSuitableMonId[opposingBattler] = GetMostSuitableMonToSwitchInto(opposingBattler, switchType);
        if (ShouldSwitch(opposingBattler))
            AI_DATA->shouldSwitch |= (1u << opposingBattler);
        AI_DATA->aiSwitchPredictionInProgress = FALSE;
        gBattleStruct->prevTurnSpecies[opposingBattler] = gBattleMons[opposingBattler].species;

        // Determine whether AI will use predictions this turn
        AI_DATA->predictingSwitch = RandomPercentage(RNG_AI_PREDICT_SWITCH, PREDICT_SWITCH_CHANCE);
    }

    // AI's data
    AI_DATA->mostSuitableMonId[battler] = GetMostSuitableMonToSwitchInto(battler, switchType);
    if (ShouldSwitch(battler))
        AI_DATA->shouldSwitch |= (1u << battler);
    gBattleStruct->prevTurnSpecies[battler] = gBattleMons[battler].species;
>>>>>>> 82f6d477
}

static void HandleTurnActionSelectionState(void)
{
    s32 i, battler;

    gBattleCommunication[ACTIONS_CONFIRMED_COUNT] = 0;
    for (battler = 0; battler < gBattlersCount; battler++)
    {
        u32 position = GetBattlerPosition(battler);
        switch (gBattleCommunication[battler])
        {
        case STATE_TURN_START_RECORD: // Recorded battle related action on start of every turn.
            RecordedBattle_CopyBattlerMoves(battler);
            gBattleCommunication[battler] = STATE_BEFORE_ACTION_CHOSEN;
<<<<<<< HEAD
            u32 isAiRisky = AI_THINKING_STRUCT->aiFlags[battler] & AI_FLAG_RISKY; // Risky AI switches aggressively even mid battle
=======
            enum SwitchType switchType = (AI_THINKING_STRUCT->aiFlags[battler] & AI_FLAG_RISKY) ? SWITCH_AFTER_KO : SWITCH_MID_BATTLE; // Risky AI switches aggressively even mid battle
>>>>>>> 82f6d477

            // Do AI score computations here so we can use them in AI_TrySwitchOrUseItem
            if ((gBattleTypeFlags & BATTLE_TYPE_HAS_AI || IsWildMonSmart())
                    && (BattlerHasAi(battler) && !(gBattleTypeFlags & BATTLE_TYPE_PALACE)))
            {
                AI_DATA->aiCalcInProgress = TRUE;

                // Setup battler data
<<<<<<< HEAD
                sBattler_AI = battler;
                BattleAI_SetupAIData(0xF, sBattler_AI);
                SetupAISwitchingData(battler, isAiRisky);

                // Do scoring
                gBattleStruct->aiMoveOrAction[battler] = BattleAI_ChooseMoveOrAction();
=======
                BattleAI_SetupAIData(0xF, battler);
                SetupAISwitchingData(battler, switchType);

                // Do scoring
                gBattleStruct->aiMoveOrAction[battler] = BattleAI_ChooseMoveOrAction(battler);
>>>>>>> 82f6d477
                AI_DATA->aiCalcInProgress = FALSE;
            }
            // fallthrough
        case STATE_BEFORE_ACTION_CHOSEN: // Choose an action.
            gBattleStruct->monToSwitchIntoId[battler] = PARTY_SIZE;
            if (gBattleTypeFlags & BATTLE_TYPE_MULTI
                || (position & BIT_FLANK) == B_FLANK_LEFT
                || gBattleStruct->battlerState[GetBattlerAtPosition(BATTLE_PARTNER(position))].absentBattlerFlags
                || gBattleCommunication[GetBattlerAtPosition(BATTLE_PARTNER(position))] == STATE_WAIT_ACTION_CONFIRMED)
            {
                if (gBattleStruct->battlerState[battler].absentBattlerFlags || gBattleStruct->battlerState[battler].commandingDondozo)
                {
                    gChosenActionByBattler[battler] = B_ACTION_NOTHING_FAINTED;
                    if (!(gBattleTypeFlags & BATTLE_TYPE_MULTI))
                        gBattleCommunication[battler] = STATE_WAIT_ACTION_CONFIRMED;
                    else
                        gBattleCommunication[battler] = STATE_WAIT_ACTION_CONFIRMED_STANDBY;
                }
                else
                {
                    if (gBattleMons[battler].status2 & STATUS2_MULTIPLETURNS
                        || gBattleMons[battler].status2 & STATUS2_RECHARGE)
                    {
                        gChosenActionByBattler[battler] = B_ACTION_USE_MOVE;
                        gBattleCommunication[battler] = STATE_WAIT_ACTION_CONFIRMED_STANDBY;
                    }
                    else if (WILD_DOUBLE_BATTLE
                             && position == B_POSITION_PLAYER_RIGHT
                             && (gBattleStruct->throwingPokeBall || gChosenActionByBattler[GetBattlerAtPosition(B_POSITION_PLAYER_LEFT)] == B_ACTION_RUN)
                             && gChosenActionByBattler[GetBattlerAtPosition(B_POSITION_PLAYER_LEFT)] != B_ACTION_NOTHING_FAINTED)
                    {
                        gBattleStruct->throwingPokeBall = FALSE;
                        gChosenActionByBattler[battler] = B_ACTION_NOTHING_FAINTED; // Not fainted, but it cannot move, because of the throwing ball.
                        gBattleCommunication[battler] = STATE_WAIT_ACTION_CONFIRMED_STANDBY;
                    }
                    else
                    {
                        gBattleStruct->itemPartyIndex[battler] = PARTY_SIZE;
                        BtlController_EmitChooseAction(battler, BUFFER_A, gChosenActionByBattler[0], gBattleResources->bufferB[0][1] | (gBattleResources->bufferB[0][2] << 8));
                        MarkBattlerForControllerExec(battler);
                        gBattleCommunication[battler]++;
                    }
                }
            }
            break;
        case STATE_WAIT_ACTION_CHOSEN: // Try to perform an action.
            if (!(gBattleControllerExecFlags & (((1u << battler)) | (0xF << 28) | ((1u << battler) << 4) | ((1u << battler) << 8) | ((1u << battler) << 12))))
            {
                RecordedBattle_SetBattlerAction(battler, gBattleResources->bufferB[battler][1]);
                gChosenActionByBattler[battler] = gBattleResources->bufferB[battler][1];

                switch (gBattleResources->bufferB[battler][1])
                {
                case B_ACTION_USE_MOVE:
                    if (AreAllMovesUnusable(battler))
                    {
                        gBattleCommunication[battler] = STATE_SELECTION_SCRIPT;
                        gBattleStruct->selectionScriptFinished[battler] = FALSE;
                        gBattleStruct->stateIdAfterSelScript[battler] = STATE_WAIT_ACTION_CONFIRMED_STANDBY;
                        gBattleStruct->moveTarget[battler] = gBattleResources->bufferB[battler][3];
                        return;
                    }
                    else if (gDisableStructs[battler].encoredMove != 0)
                    {
                        gChosenMoveByBattler[battler] = gDisableStructs[battler].encoredMove;
                        gBattleStruct->chosenMovePositions[battler] = gDisableStructs[battler].encoredMovePos;
                        gBattleCommunication[battler] = STATE_WAIT_ACTION_CONFIRMED_STANDBY;
                        return;
                    }
                    else
                    {
                        struct ChooseMoveStruct moveInfo;

                        moveInfo.zmove = gBattleStruct->zmove;
                        moveInfo.species = gBattleMons[battler].species;
                        moveInfo.monTypes[0] = gBattleMons[battler].types[0];
                        moveInfo.monTypes[1] = gBattleMons[battler].types[1];
                        moveInfo.monTypes[2] = gBattleMons[battler].types[2];

                        for (i = 0; i < MAX_MON_MOVES; i++)
                        {
                            moveInfo.moves[i] = gBattleMons[battler].moves[i];
                            moveInfo.currentPp[i] = gBattleMons[battler].pp[i];
                            moveInfo.maxPp[i] = CalculatePPWithBonus(
                                                            gBattleMons[battler].moves[i],
                                                            gBattleMons[battler].ppBonuses,
                                                            i);
                        }

                        BtlController_EmitChooseMove(battler, BUFFER_A, IsDoubleBattle() != 0, FALSE, &moveInfo);
                        MarkBattlerForControllerExec(battler);
                    }
                    break;
                case B_ACTION_USE_ITEM:
                    if (FlagGet(B_FLAG_NO_BAG_USE))
                    {
                        RecordedBattle_ClearBattlerAction(battler, 1);
                        gSelectionBattleScripts[battler] = BattleScript_ActionSelectionItemsCantBeUsed;
                        gBattleCommunication[battler] = STATE_SELECTION_SCRIPT;
                        gBattleStruct->selectionScriptFinished[battler] = FALSE;
                        gBattleStruct->stateIdAfterSelScript[battler] = STATE_BEFORE_ACTION_CHOSEN;
                        return;
                    }

                    if (((gBattleTypeFlags & (BATTLE_TYPE_LINK
                                            | BATTLE_TYPE_FRONTIER_NO_PYRAMID
                                            | BATTLE_TYPE_EREADER_TRAINER
                                            | BATTLE_TYPE_RECORDED_LINK))
                                            && !gTestRunnerEnabled)
                                            // Or if currently held by Sky Drop
                                            || gStatuses3[battler] & STATUS3_SKY_DROPPED)
                    {
                        RecordedBattle_ClearBattlerAction(battler, 1);
                        gSelectionBattleScripts[battler] = BattleScript_ActionSelectionItemsCantBeUsed;
                        gBattleCommunication[battler] = STATE_SELECTION_SCRIPT;
                        gBattleStruct->selectionScriptFinished[battler] = FALSE;
                        gBattleStruct->stateIdAfterSelScript[battler] = STATE_BEFORE_ACTION_CHOSEN;
                        return;
                    }
                    else
                    {
                        BtlController_EmitChooseItem(battler, BUFFER_A, gBattleStruct->battlerPartyOrders[battler]);
                        MarkBattlerForControllerExec(battler);
                    }
                    break;
                case B_ACTION_SWITCH:
                    gBattleStruct->battlerPartyIndexes[battler] = gBattlerPartyIndexes[battler];
                    if (gBattleTypeFlags & BATTLE_TYPE_ARENA
                        || !CanBattlerEscape(battler))
                    {
                        BtlController_EmitChoosePokemon(battler, BUFFER_A, PARTY_ACTION_CANT_SWITCH, PARTY_SIZE, ABILITY_NONE, gBattleStruct->battlerPartyOrders[battler]);
                    }
                    else if (ItemId_GetHoldEffect(gBattleMons[battler].item) != HOLD_EFFECT_SHED_SHELL
                      && (i = IsAbilityPreventingEscape(battler)))   // must be last to keep i value integrity
                    {
                        BtlController_EmitChoosePokemon(battler, BUFFER_A, ((i - 1) << 4) | PARTY_ACTION_ABILITY_PREVENTS, PARTY_SIZE, gBattleMons[i - 1].ability, gBattleStruct->battlerPartyOrders[battler]);
                    }
                    else
                    {
                        if (battler == 2 && gChosenActionByBattler[0] == B_ACTION_SWITCH)
                            BtlController_EmitChoosePokemon(battler, BUFFER_A, PARTY_ACTION_CHOOSE_MON, gBattleStruct->monToSwitchIntoId[0], ABILITY_NONE, gBattleStruct->battlerPartyOrders[battler]);
                        else if (battler == 3 && gChosenActionByBattler[1] == B_ACTION_SWITCH)
                            BtlController_EmitChoosePokemon(battler, BUFFER_A, PARTY_ACTION_CHOOSE_MON, gBattleStruct->monToSwitchIntoId[1], ABILITY_NONE, gBattleStruct->battlerPartyOrders[battler]);
                        else
                            BtlController_EmitChoosePokemon(battler, BUFFER_A, PARTY_ACTION_CHOOSE_MON, PARTY_SIZE, ABILITY_NONE, gBattleStruct->battlerPartyOrders[battler]);
                    }
                    MarkBattlerForControllerExec(battler);
                    break;
                case B_ACTION_SAFARI_BALL:
                    if (IsPlayerPartyAndPokemonStorageFull())
                    {
                        gSelectionBattleScripts[battler] = BattleScript_PrintFullBox;
                        gBattleCommunication[battler] = STATE_SELECTION_SCRIPT;
                        gBattleStruct->selectionScriptFinished[battler] = FALSE;
                        gBattleStruct->stateIdAfterSelScript[battler] = STATE_BEFORE_ACTION_CHOSEN;
                        return;
                    }
                    break;
                case B_ACTION_SAFARI_POKEBLOCK:
                    BtlController_EmitChooseItem(battler, BUFFER_A, gBattleStruct->battlerPartyOrders[battler]);
                    MarkBattlerForControllerExec(battler);
                    break;
                case B_ACTION_CANCEL_PARTNER:
                    gBattleCommunication[battler] = STATE_WAIT_SET_BEFORE_ACTION;
<<<<<<< HEAD
                    gBattleCommunication[GetBattlerAtPosition(BATTLE_PARTNER(GetBattlerPosition(battler)))] = STATE_BEFORE_ACTION_CHOSEN;
                    RecordedBattle_ClearBattlerAction(battler, 1);
                    if (gBattleMons[GetBattlerAtPosition(BATTLE_PARTNER(GetBattlerPosition(battler)))].status2 & STATUS2_MULTIPLETURNS
                        || gBattleMons[GetBattlerAtPosition(BATTLE_PARTNER(GetBattlerPosition(battler)))].status2 & STATUS2_RECHARGE)
=======
                    gBattleCommunication[GetPartnerBattler(battler)] = STATE_BEFORE_ACTION_CHOSEN;
                    RecordedBattle_ClearBattlerAction(battler, 1);
                    if (gBattleMons[GetPartnerBattler(battler)].status2 & STATUS2_MULTIPLETURNS
                        || gBattleMons[GetPartnerBattler(battler)].status2 & STATUS2_RECHARGE)
>>>>>>> 82f6d477
                    {
                        BtlController_EmitEndBounceEffect(battler, BUFFER_A);
                        MarkBattlerForControllerExec(battler);
                        return;
                    }
<<<<<<< HEAD
                    else if (gChosenActionByBattler[GetBattlerAtPosition(BATTLE_PARTNER(GetBattlerPosition(battler)))] == B_ACTION_SWITCH)
                    {
                        RecordedBattle_ClearBattlerAction(GetBattlerAtPosition(BATTLE_PARTNER(GetBattlerPosition(battler))), 2);
                    }
                    else if (gChosenActionByBattler[GetBattlerAtPosition(BATTLE_PARTNER(GetBattlerPosition(battler)))] == B_ACTION_RUN)
                    {
                        RecordedBattle_ClearBattlerAction(GetBattlerAtPosition(BATTLE_PARTNER(GetBattlerPosition(battler))), 1);
                    }
                    else if (gChosenActionByBattler[GetBattlerAtPosition(BATTLE_PARTNER(GetBattlerPosition(battler)))] == B_ACTION_USE_MOVE
                             && (gProtectStructs[GetBattlerAtPosition(BATTLE_PARTNER(GetBattlerPosition(battler)))].noValidMoves
                                || gDisableStructs[GetBattlerAtPosition(BATTLE_PARTNER(GetBattlerPosition(battler)))].encoredMove))
                    {
                        RecordedBattle_ClearBattlerAction(GetBattlerAtPosition(BATTLE_PARTNER(GetBattlerPosition(battler))), 1);
                    }
                    else if (gBattleTypeFlags & BATTLE_TYPE_PALACE
                             && gChosenActionByBattler[GetBattlerAtPosition(BATTLE_PARTNER(GetBattlerPosition(battler)))] == B_ACTION_USE_MOVE)
                    {
                        gRngValue = gBattlePalaceMoveSelectionRngValue;
                        RecordedBattle_ClearBattlerAction(GetBattlerAtPosition(BATTLE_PARTNER(GetBattlerPosition(battler))), 1);
                    }
                    else
                    {
                        RecordedBattle_ClearBattlerAction(GetBattlerAtPosition(BATTLE_PARTNER(GetBattlerPosition(battler))), 3);
=======
                    else if (gChosenActionByBattler[GetPartnerBattler(battler)] == B_ACTION_SWITCH)
                    {
                        RecordedBattle_ClearBattlerAction(GetPartnerBattler(battler), 2);
                    }
                    else if (gChosenActionByBattler[GetPartnerBattler(battler)] == B_ACTION_RUN)
                    {
                        RecordedBattle_ClearBattlerAction(GetPartnerBattler(battler), 1);
                    }
                    else if (gChosenActionByBattler[GetPartnerBattler(battler)] == B_ACTION_USE_MOVE
                             && (gProtectStructs[GetPartnerBattler(battler)].noValidMoves
                                || gDisableStructs[GetPartnerBattler(battler)].encoredMove))
                    {
                        RecordedBattle_ClearBattlerAction(GetPartnerBattler(battler), 1);
                    }
                    else if (gBattleTypeFlags & BATTLE_TYPE_PALACE
                             && gChosenActionByBattler[GetPartnerBattler(battler)] == B_ACTION_USE_MOVE)
                    {
                        gRngValue = gBattlePalaceMoveSelectionRngValue;
                        RecordedBattle_ClearBattlerAction(GetPartnerBattler(battler), 1);
                    }
                    else
                    {
                        RecordedBattle_ClearBattlerAction(GetPartnerBattler(battler), 3);
>>>>>>> 82f6d477
                    }

                    gBattleStruct->gimmick.toActivate &= ~((1u << BATTLE_PARTNER(GetBattlerPosition(battler))));
                    BtlController_EmitEndBounceEffect(battler, BUFFER_A);
                    MarkBattlerForControllerExec(battler);
                    return;
                case B_ACTION_DEBUG:
                    BtlController_EmitDebugMenu(battler, BUFFER_A);
                    MarkBattlerForControllerExec(battler);
                    break;
                }

                if (gBattleTypeFlags & BATTLE_TYPE_TRAINER
                    && gBattleTypeFlags & (BATTLE_TYPE_FRONTIER | BATTLE_TYPE_TRAINER_HILL)
                    && gBattleResources->bufferB[battler][1] == B_ACTION_RUN)
                {
                    gSelectionBattleScripts[battler] = BattleScript_AskIfWantsToForfeitMatch;
                    gBattleCommunication[battler] = STATE_SELECTION_SCRIPT_MAY_RUN;
                    gBattleStruct->selectionScriptFinished[battler] = FALSE;
                    gBattleStruct->stateIdAfterSelScript[battler] = STATE_BEFORE_ACTION_CHOSEN;
                    return;
                }
                else if (gBattleTypeFlags & BATTLE_TYPE_TRAINER
                         && !(gBattleTypeFlags & (BATTLE_TYPE_LINK | BATTLE_TYPE_RECORDED_LINK))
                         && gBattleResources->bufferB[battler][1] == B_ACTION_RUN)
                {
                    BattleScriptExecute(BattleScript_PrintCantRunFromTrainer);
                    gBattleCommunication[battler] = STATE_BEFORE_ACTION_CHOSEN;
                }
                else if ((IsRunningFromBattleImpossible(battler) != BATTLE_RUN_SUCCESS
                         && gBattleResources->bufferB[battler][1] == B_ACTION_RUN)
                         || (FlagGet(B_FLAG_NO_RUNNING) == TRUE && gBattleResources->bufferB[battler][1] == B_ACTION_RUN))
                {
                    gSelectionBattleScripts[battler] = BattleScript_PrintCantEscapeFromBattle;
                    gBattleCommunication[battler] = STATE_SELECTION_SCRIPT;
                    gBattleStruct->selectionScriptFinished[battler] = FALSE;
                    gBattleStruct->stateIdAfterSelScript[battler] = STATE_BEFORE_ACTION_CHOSEN;
                    return;
                }
                else
                {
                    gBattleCommunication[battler]++;
                }
            }
            break;
        case STATE_WAIT_ACTION_CASE_CHOSEN:
            if (!(gBattleControllerExecFlags & (((1u << battler)) | (0xF << 28) | ((1u << battler) << 4) | ((1u << battler) << 8) | ((1u << battler) << 12))))
            {
                switch (gChosenActionByBattler[battler])
                {
                case B_ACTION_USE_MOVE:
                    switch (gBattleResources->bufferB[battler][1])
                    {
                    case 3:
                    case 4:
                    case 5:
                    case 6:
                    case 7:
                    case 8:
                    case 9:
                        gChosenActionByBattler[battler] = gBattleResources->bufferB[battler][1];
                        return;
                    case 15:
                        gChosenActionByBattler[battler] = B_ACTION_SWITCH;
                        UpdateBattlerPartyOrdersOnSwitch(battler);
                        return;
                    default:
                        RecordedBattle_CheckMovesetChanges(B_RECORD_MODE_PLAYBACK);
                        if ((gBattleResources->bufferB[battler][2] | (gBattleResources->bufferB[battler][3] << 8)) == 0xFFFF)
                        {
                            gBattleCommunication[battler] = STATE_BEFORE_ACTION_CHOSEN;
                            RecordedBattle_ClearBattlerAction(battler, 1);
                        }
                        else if (TrySetCantSelectMoveBattleScript(battler))
                        {
                            RecordedBattle_ClearBattlerAction(battler, 1);
                            gBattleCommunication[battler] = STATE_SELECTION_SCRIPT;
                            gBattleStruct->selectionScriptFinished[battler] = FALSE;
                            gBattleResources->bufferB[battler][1] = B_ACTION_USE_MOVE;
                            gBattleStruct->stateIdAfterSelScript[battler] = STATE_WAIT_ACTION_CHOSEN;
                            return;
                        }
                        else
                        {
                            if (!(gBattleTypeFlags & BATTLE_TYPE_PALACE))
                            {
                                RecordedBattle_SetBattlerAction(battler, gBattleResources->bufferB[battler][2]);
                                RecordedBattle_SetBattlerAction(battler, gBattleResources->bufferB[battler][3]);
                            }

                            // Get the chosen move position (and thus the chosen move) and target from the returned buffer.
                            gBattleStruct->chosenMovePositions[battler] = gBattleResources->bufferB[battler][2] & ~RET_GIMMICK;
                            gChosenMoveByBattler[battler] = gBattleMons[battler].moves[gBattleStruct->chosenMovePositions[battler]];
                            gBattleStruct->moveTarget[battler] = gBattleResources->bufferB[battler][3];

                            // Check to see if any gimmicks need to be prepared.
                            if (gBattleResources->bufferB[battler][2] & RET_GIMMICK)
                                gBattleStruct->gimmick.toActivate |= 1u << battler;

                            // Max Move check
                            if (GetActiveGimmick(battler) == GIMMICK_DYNAMAX || IsGimmickSelected(battler, GIMMICK_DYNAMAX))
                            {
                                gBattleStruct->dynamax.baseMoves[battler] = gBattleMons[battler].moves[gBattleStruct->chosenMovePositions[battler]];
                            }
                            gBattleCommunication[battler]++;

                            if (gTestRunnerEnabled)
                            {
                                TestRunner_Battle_CheckChosenMove(battler, gChosenMoveByBattler[battler], gBattleStruct->moveTarget[battler]);
                            }
                        }
                        break;
                    }
                    break;
                case B_ACTION_USE_ITEM:
                    if ((gBattleResources->bufferB[battler][1] | (gBattleResources->bufferB[battler][2] << 8)) == 0)
                    {
                        gBattleCommunication[battler] = STATE_BEFORE_ACTION_CHOSEN;
                    }
                    else
                    {
                        gLastUsedItem = (gBattleResources->bufferB[battler][1] | (gBattleResources->bufferB[battler][2] << 8));
                        if (ItemId_GetPocket(gLastUsedItem) == POCKET_POKE_BALLS)
                            gBattleStruct->throwingPokeBall = TRUE;
                        gBattleCommunication[battler]++;
                    }
                    break;
                case B_ACTION_SWITCH:
                    if (gBattleResources->bufferB[battler][1] == PARTY_SIZE)
                    {
                        gBattleCommunication[battler] = STATE_BEFORE_ACTION_CHOSEN;
                        RecordedBattle_ClearBattlerAction(battler, 1);
                    }
                    else
                    {
                        UpdateBattlerPartyOrdersOnSwitch(battler);
                        gBattleCommunication[battler]++;
                    }
                    break;
                case B_ACTION_RUN:
                    gHitMarker |= HITMARKER_RUN;
                    gBattleCommunication[battler]++;
                    break;
                case B_ACTION_SAFARI_WATCH_CAREFULLY:
                    gBattleCommunication[battler]++;
                    break;
                case B_ACTION_SAFARI_BALL:
                    gBattleCommunication[battler]++;
                    break;
                case B_ACTION_THROW_BALL:
                    gBattleStruct->throwingPokeBall = TRUE;
                    gBattleCommunication[battler]++;
                    break;
                case B_ACTION_SAFARI_POKEBLOCK:
                    if ((gBattleResources->bufferB[battler][1] | (gBattleResources->bufferB[battler][2] << 8)) != 0)
                        gBattleCommunication[battler]++;
                    else
                        gBattleCommunication[battler] = STATE_BEFORE_ACTION_CHOSEN;
                    break;
                case B_ACTION_SAFARI_GO_NEAR:
                    gBattleCommunication[battler]++;
                    break;
                case B_ACTION_SAFARI_RUN:
                    gHitMarker |= HITMARKER_RUN;
                    gBattleCommunication[battler]++;
                    break;
                case B_ACTION_WALLY_THROW:
                    gBattleCommunication[battler]++;
                    break;
                case B_ACTION_DEBUG:
                    gBattleCommunication[battler] = STATE_BEFORE_ACTION_CHOSEN;
                    break;
                }
            }
            break;
        case STATE_WAIT_ACTION_CONFIRMED_STANDBY:
            if (!(gBattleControllerExecFlags & ((1u << battler)
                                                | (0xF << 28)
                                                | (1u << (battler + 4))
                                                | (1u << (battler + 8))
                                                | (1u << (battler + 12)))))
            {
                if (AllAtActionConfirmed())
                    i = TRUE;
                else
                    i = FALSE;

                if (((gBattleTypeFlags & BATTLE_TYPE_MULTI) || !IsDoubleBattle())
                    || (position & BIT_FLANK) != B_FLANK_LEFT
                    || gBattleStruct->battlerState[GetBattlerAtPosition(BATTLE_PARTNER(position))].absentBattlerFlags)
                {
                    BtlController_EmitLinkStandbyMsg(battler, BUFFER_A, LINK_STANDBY_MSG_STOP_BOUNCE, i);
                }
                else
                {
                    BtlController_EmitLinkStandbyMsg(battler, BUFFER_A, LINK_STANDBY_STOP_BOUNCE_ONLY, i);
                }
                MarkBattlerForControllerExec(battler);
                gBattleCommunication[battler]++;
            }
            break;
        case STATE_WAIT_ACTION_CONFIRMED:
            if (!(gBattleControllerExecFlags & ((1u << battler) | (0xF << 28) | (1u << (battler + 4)) | (1u << (battler + 8)) | (1u << (battler + 12)))))
            {
                gBattleCommunication[ACTIONS_CONFIRMED_COUNT]++;
            }
            break;
        case STATE_SELECTION_SCRIPT:
            if (gBattleStruct->selectionScriptFinished[battler])
            {
                gBattleCommunication[battler] = gBattleStruct->stateIdAfterSelScript[battler];
            }
            else
            {
                gBattlerAttacker = battler;
                gBattlescriptCurrInstr = gSelectionBattleScripts[battler];
                if (!(gBattleControllerExecFlags & ((1u << battler) | (0xF << 28) | (1u << (battler + 4)) | (1u << (battler + 8)) | (1u << (battler + 12)))))
                {
                    gBattleScriptingCommandsTable[gBattlescriptCurrInstr[0]]();
                }
                gSelectionBattleScripts[battler] = gBattlescriptCurrInstr;
            }
            break;
        case STATE_WAIT_SET_BEFORE_ACTION:
                if (!(gBattleControllerExecFlags & ((1u << battler) | (0xF << 28) | (1u << (battler + 4)) | (1u << (battler + 8)) | (1u << (battler + 12)))))
            {
                gBattleCommunication[battler] = STATE_BEFORE_ACTION_CHOSEN;
            }
            break;
        case STATE_SELECTION_SCRIPT_MAY_RUN:
            if (gBattleStruct->selectionScriptFinished[battler])
            {
                if (gBattleResources->bufferB[battler][1] == B_ACTION_NOTHING_FAINTED)
                {
                    gHitMarker |= HITMARKER_RUN;
                    gChosenActionByBattler[battler] = B_ACTION_RUN;
                    gBattleCommunication[battler] = STATE_WAIT_ACTION_CONFIRMED_STANDBY;
                }
                else
                {
                    RecordedBattle_ClearBattlerAction(battler, 1);
                    gBattleCommunication[battler] = gBattleStruct->stateIdAfterSelScript[battler];
                }
            }
            else
            {
                gBattlerAttacker = battler;
                gBattlescriptCurrInstr = gSelectionBattleScripts[battler];
                if (!(gBattleControllerExecFlags & ((1u << battler) | (0xF << 28) | (1u << (battler + 4)) | (1u << (battler + 8)) | (1u << (battler + 12)))))
                {
                    gBattleScriptingCommandsTable[gBattlescriptCurrInstr[0]]();
                }
                gSelectionBattleScripts[battler] = gBattlescriptCurrInstr;
            }
            break;
        }
    }

    // Check if everyone chose actions.
    if (gBattleCommunication[ACTIONS_CONFIRMED_COUNT] == gBattlersCount)
    {
        RecordedBattle_CheckMovesetChanges(B_RECORD_MODE_RECORDING);

        if (WILD_DOUBLE_BATTLE
            && gBattleStruct->throwingPokeBall
            && gChosenActionByBattler[GetBattlerAtPosition(B_POSITION_PLAYER_RIGHT)] != B_ACTION_NOTHING_FAINTED)
        {
            // if we choose to throw a ball with our second mon, skip the action of the first
            // (if we have chosen throw ball with first, second's is already skipped)
            // if throwing a ball in a wild battle with an in-game partner, skip partner's turn when throwing a ball
            if (gBattleTypeFlags & BATTLE_TYPE_INGAME_PARTNER)
                gChosenActionByBattler[GetBattlerAtPosition(B_POSITION_PLAYER_RIGHT)] = B_ACTION_NOTHING_FAINTED;
            else
                gChosenActionByBattler[GetBattlerAtPosition(B_POSITION_PLAYER_LEFT)] = B_ACTION_NOTHING_FAINTED;
        }

        gBattleMainFunc = SetActionsAndBattlersTurnOrder;

        if (gBattleTypeFlags & BATTLE_TYPE_INGAME_PARTNER)
        {
            for (i = 0; i < gBattlersCount; i++)
            {
                if (gChosenActionByBattler[i] == B_ACTION_SWITCH)
                    SwitchPartyOrderInGameMulti(i, gBattleStruct->monToSwitchIntoId[battler]);
            }
        }
    }
}

static bool8 AllAtActionConfirmed(void)
{
    s32 i, count;

    for (count = 0, i = 0; i < gBattlersCount; i++)
    {
        if (gBattleCommunication[i] == STATE_WAIT_ACTION_CONFIRMED)
            count++;
    }

    if (count + 1 == gBattlersCount)
        return TRUE;
    else
        return FALSE;
}

static void UpdateBattlerPartyOrdersOnSwitch(u32 battler)
{
    gBattleStruct->monToSwitchIntoId[battler] = gBattleResources->bufferB[battler][1];
    RecordedBattle_SetBattlerAction(battler, gBattleResources->bufferB[battler][1]);

    if (gBattleTypeFlags & BATTLE_TYPE_LINK && gBattleTypeFlags & BATTLE_TYPE_MULTI)
    {
        *(battler * 3 + (u8 *)(gBattleStruct->battlerPartyOrders) + 0) &= 0xF;
        *(battler * 3 + (u8 *)(gBattleStruct->battlerPartyOrders) + 0) |= (gBattleResources->bufferB[battler][2] & 0xF0);
        *(battler * 3 + (u8 *)(gBattleStruct->battlerPartyOrders) + 1) = gBattleResources->bufferB[battler][3];

        *((BATTLE_PARTNER(battler)) * 3 + (u8 *)(gBattleStruct->battlerPartyOrders) + 0) &= (0xF0);
        *((BATTLE_PARTNER(battler)) * 3 + (u8 *)(gBattleStruct->battlerPartyOrders) + 0) |= (gBattleResources->bufferB[battler][2] & 0xF0) >> 4;
        *((BATTLE_PARTNER(battler)) * 3 + (u8 *)(gBattleStruct->battlerPartyOrders) + 2) = gBattleResources->bufferB[battler][3];
    }
}

void SwapTurnOrder(u8 id1, u8 id2)
{
    u32 temp;

    SWAP(gActionsByTurnOrder[id1], gActionsByTurnOrder[id2], temp);
    SWAP(gBattlerByTurnOrder[id1], gBattlerByTurnOrder[id2], temp);
}

// For AI, so it doesn't 'cheat' by knowing player's ability
u32 GetBattlerTotalSpeedStatArgs(u32 battler, u32 ability, u32 holdEffect)
{
    u32 speed = gBattleMons[battler].speed;

    // weather abilities
    if (HasWeatherEffect())
    {
        if (ability == ABILITY_SWIFT_SWIM       && holdEffect != HOLD_EFFECT_UTILITY_UMBRELLA && gBattleWeather & B_WEATHER_RAIN)
            speed *= 2;
        else if (ability == ABILITY_CHLOROPHYLL && holdEffect != HOLD_EFFECT_UTILITY_UMBRELLA && gBattleWeather & B_WEATHER_SUN)
            speed *= 2;
        else if (ability == ABILITY_SAND_RUSH   && gBattleWeather & B_WEATHER_SANDSTORM)
            speed *= 2;
        else if (ability == ABILITY_SLUSH_RUSH  && (gBattleWeather & (B_WEATHER_HAIL | B_WEATHER_SNOW)))
            speed *= 2;
    }

    // other abilities
    if (ability == ABILITY_QUICK_FEET && gBattleMons[battler].status1 & STATUS1_ANY)
        speed = (speed * 150) / 100;
    else if (ability == ABILITY_SURGE_SURFER && gFieldStatuses & STATUS_FIELD_ELECTRIC_TERRAIN)
        speed *= 2;
    else if (ability == ABILITY_SLOW_START && gDisableStructs[battler].slowStartTimer != 0)
        speed /= 2;
    else if (ability == ABILITY_PROTOSYNTHESIS && !(gBattleMons[battler].status2 & STATUS2_TRANSFORMED) && ((gBattleWeather & B_WEATHER_SUN && HasWeatherEffect()) || gDisableStructs[battler].boosterEnergyActivates))
        speed = (GetHighestStatId(battler) == STAT_SPEED) ? (speed * 150) / 100 : speed;
    else if (ability == ABILITY_QUARK_DRIVE && !(gBattleMons[battler].status2 & STATUS2_TRANSFORMED) && (gFieldStatuses & STATUS_FIELD_ELECTRIC_TERRAIN || gDisableStructs[battler].boosterEnergyActivates))
        speed = (GetHighestStatId(battler) == STAT_SPEED) ? (speed * 150) / 100 : speed;

    // stat stages
    speed *= gStatStageRatios[gBattleMons[battler].statStages[STAT_SPEED]][0];
    speed /= gStatStageRatios[gBattleMons[battler].statStages[STAT_SPEED]][1];

    // player's badge boost
    if (!(gBattleTypeFlags & (BATTLE_TYPE_LINK | BATTLE_TYPE_RECORDED_LINK | BATTLE_TYPE_FRONTIER))
        && ShouldGetStatBadgeBoost(FLAG_BADGE03_GET, battler)
        && GetBattlerSide(battler) == B_SIDE_PLAYER)
    {
        speed = (speed * 110) / 100;
    }

    // item effects
    if (holdEffect == HOLD_EFFECT_MACHO_BRACE || holdEffect == HOLD_EFFECT_POWER_ITEM)
        speed /= 2;
    else if (holdEffect == HOLD_EFFECT_IRON_BALL)
        speed /= 2;
    else if (holdEffect == HOLD_EFFECT_CHOICE_SCARF && GetActiveGimmick(battler) != GIMMICK_DYNAMAX)
        speed = (speed * 150) / 100;
    else if (holdEffect == HOLD_EFFECT_QUICK_POWDER && gBattleMons[battler].species == SPECIES_DITTO && !(gBattleMons[battler].status2 & STATUS2_TRANSFORMED))
        speed *= 2;

    // various effects
    if (gSideStatuses[GetBattlerSide(battler)] & SIDE_STATUS_TAILWIND)
        speed *= 2;
<<<<<<< HEAD
    if (gDisableStructs[battler].unbrudenActive)
=======
    if (gDisableStructs[battler].unburdenActive)
>>>>>>> 82f6d477
        speed *= 2;

    // paralysis drop
    if (gBattleMons[battler].status1 & STATUS1_PARALYSIS && ability != ABILITY_QUICK_FEET)
<<<<<<< HEAD
        speed /= B_PARALYSIS_SPEED >= GEN_7 ? 2 : 4;
=======
        speed /= GetGenConfig(GEN_CONFIG_PARALYSIS_SPEED) >= GEN_7 ? 2 : 4;
>>>>>>> 82f6d477

    if (gSideStatuses[GetBattlerSide(battler)] & SIDE_STATUS_SWAMP)
        speed /= 4;

    return speed;
}

u32 GetBattlerTotalSpeedStat(u32 battler)
{
    u32 ability = GetBattlerAbility(battler);
    u32 holdEffect = GetBattlerHoldEffect(battler, TRUE);
    return GetBattlerTotalSpeedStatArgs(battler, ability, holdEffect);
}
<<<<<<< HEAD

s8 GetChosenMovePriority(u32 battler)
{
    u16 move;

    gProtectStructs[battler].pranksterElevated = 0;
    if (gProtectStructs[battler].noValidMoves)
        move = MOVE_STRUGGLE;
    else
        move = gBattleMons[battler].moves[gBattleStruct->chosenMovePositions[battler]];

=======

s8 GetChosenMovePriority(u32 battler)
{
    u16 move;

    gProtectStructs[battler].pranksterElevated = 0;
    if (gProtectStructs[battler].noValidMoves)
        move = MOVE_STRUGGLE;
    else
        move = gBattleMons[battler].moves[gBattleStruct->chosenMovePositions[battler]];

>>>>>>> 82f6d477
    return GetBattleMovePriority(battler, move);
}

s8 GetBattleMovePriority(u32 battler, u16 move)
{
    s8 priority;
    u16 ability = GetBattlerAbility(battler);

    if (GetActiveGimmick(battler) == GIMMICK_Z_MOVE && !IsBattleMoveStatus(move))
        move = GetUsableZMove(battler, move);

    priority = GetMovePriority(move);

    // Max Guard check
    if (GetActiveGimmick(battler) == GIMMICK_DYNAMAX && GetMoveCategory(move) == DAMAGE_CATEGORY_STATUS)
        return GetMovePriority(MOVE_MAX_GUARD);

    if (ability == ABILITY_GALE_WINGS
        && (GetGenConfig(GEN_CONFIG_GALE_WINGS) < GEN_7 || IsBattlerAtMaxHp(battler))
        && GetMoveType(move) == TYPE_FLYING)
    {
        priority++;
    }
    else if (ability == ABILITY_PRANKSTER && IsBattleMoveStatus(move))
    {
        gProtectStructs[battler].pranksterElevated = 1;
        priority++;
    }
<<<<<<< HEAD
    else if (GetMoveEffect(move) == EFFECT_GRASSY_GLIDE && gFieldStatuses & STATUS_FIELD_GRASSY_TERRAIN && IsBattlerGrounded(battler) && GetActiveGimmick(gBattlerAttacker) != GIMMICK_DYNAMAX && !IsGimmickSelected(battler, GIMMICK_DYNAMAX))
=======
    else if (GetMoveEffect(move) == EFFECT_GRASSY_GLIDE && IsBattlerTerrainAffected(battler, STATUS_FIELD_GRASSY_TERRAIN) && GetActiveGimmick(gBattlerAttacker) != GIMMICK_DYNAMAX && !IsGimmickSelected(battler, GIMMICK_DYNAMAX))
>>>>>>> 82f6d477
    {
        priority++;
    }
    else if (ability == ABILITY_TRIAGE && IsHealingMove(move))
        priority += 3;

    if (gProtectStructs[battler].quash)
        priority = -8;

    return priority;
}

// Function for AI with variables provided as arguments to speed the computation time
s32 GetWhichBattlerFasterArgs(u32 battler1, u32 battler2, bool32 ignoreChosenMoves, u32 ability1, u32 ability2,
                              u32 holdEffectBattler1, u32 holdEffectBattler2, u32 speedBattler1, u32 speedBattler2, s32 priority1, s32 priority2)
{
    u32 strikesFirst = 0;

    if (priority1 == priority2)
    {
        // Quick Claw / Quick Draw / Custap Berry - always first
        // Stall / Mycelium Might - last but before Lagging Tail
        // Lagging Tail - always last
        bool32 battler1HasQuickEffect = gProtectStructs[battler1].quickDraw || gProtectStructs[battler1].usedCustapBerry;
        bool32 battler2HasQuickEffect = gProtectStructs[battler2].quickDraw || gProtectStructs[battler2].usedCustapBerry;
        bool32 battler1HasStallingAbility = ability1 == ABILITY_STALL || (ability1 == ABILITY_MYCELIUM_MIGHT && IsBattleMoveStatus(gChosenMoveByBattler[battler1]));
        bool32 battler2HasStallingAbility = ability2 == ABILITY_STALL || (ability2 == ABILITY_MYCELIUM_MIGHT && IsBattleMoveStatus(gChosenMoveByBattler[battler2]));

        if (battler1HasQuickEffect && !battler2HasQuickEffect)
            strikesFirst = 1;
        else if (battler2HasQuickEffect && !battler1HasQuickEffect)
            strikesFirst = -1;
        else if (holdEffectBattler1 == HOLD_EFFECT_LAGGING_TAIL && holdEffectBattler2 != HOLD_EFFECT_LAGGING_TAIL)
            strikesFirst = -1;
        else if (holdEffectBattler2 == HOLD_EFFECT_LAGGING_TAIL && holdEffectBattler1 != HOLD_EFFECT_LAGGING_TAIL)
            strikesFirst = 1;
        else if (battler1HasStallingAbility && !battler2HasStallingAbility)
            strikesFirst = -1;
        else if (battler2HasStallingAbility && !battler1HasStallingAbility)
            strikesFirst = 1;
        else
        {
            if (speedBattler1 == speedBattler2)
            {
                // same speeds, same priorities
                strikesFirst = 0;
            }
            else if (speedBattler1 < speedBattler2)
            {
                // battler2 has more speed
                if (gFieldStatuses & STATUS_FIELD_TRICK_ROOM)
                    strikesFirst = 1;
                else
                    strikesFirst = -1;
            }
            else
            {
                // battler1 has more speed
                if (gFieldStatuses & STATUS_FIELD_TRICK_ROOM)
                    strikesFirst = -1;
                else
                    strikesFirst = 1;
            }
        }
<<<<<<< HEAD
=======
    }
    else if (priority1 < priority2)
    {
        strikesFirst = -1; // battler2's move has greater priority
    }
    else
    {
        strikesFirst = 1; // battler1's move has greater priority
    }
    return strikesFirst;
}

s32 GetWhichBattlerFasterOrTies(u32 battler1, u32 battler2, bool32 ignoreChosenMoves)
{
    s32 priority1 = 0, priority2 = 0;
    u32 ability1 = GetBattlerAbility(battler1);
    u32 speedBattler1 = GetBattlerTotalSpeedStat(battler1);
    u32 holdEffectBattler1 = GetBattlerHoldEffect(battler1, TRUE);
    u32 speedBattler2 = GetBattlerTotalSpeedStat(battler2);
    u32 holdEffectBattler2 = GetBattlerHoldEffect(battler2, TRUE);
    u32 ability2 = GetBattlerAbility(battler2);

    if (!ignoreChosenMoves)
    {
        if (gChosenActionByBattler[battler1] == B_ACTION_USE_MOVE)
            priority1 = GetChosenMovePriority(battler1);
        if (gChosenActionByBattler[battler2] == B_ACTION_USE_MOVE)
            priority2 = GetChosenMovePriority(battler2);
>>>>>>> 82f6d477
    }
    else if (priority1 < priority2)
    {
        strikesFirst = -1; // battler2's move has greater priority
    }
    else
    {
        strikesFirst = 1; // battler1's move has greater priority
    }
    return strikesFirst;
}

s32 GetWhichBattlerFasterOrTies(u32 battler1, u32 battler2, bool32 ignoreChosenMoves)
{
    s32 priority1 = 0, priority2 = 0;
    u32 ability1 = GetBattlerAbility(battler1);
    u32 speedBattler1 = GetBattlerTotalSpeedStat(battler1);
    u32 holdEffectBattler1 = GetBattlerHoldEffect(battler1, TRUE);
    u32 speedBattler2 = GetBattlerTotalSpeedStat(battler2);
    u32 holdEffectBattler2 = GetBattlerHoldEffect(battler2, TRUE);
    u32 ability2 = GetBattlerAbility(battler2);

<<<<<<< HEAD
    if (!ignoreChosenMoves)
    {
        if (gChosenActionByBattler[battler1] == B_ACTION_USE_MOVE)
            priority1 = GetChosenMovePriority(battler1);
        if (gChosenActionByBattler[battler2] == B_ACTION_USE_MOVE)
            priority2 = GetChosenMovePriority(battler2);
    }

    return GetWhichBattlerFasterArgs(
        battler1, battler2,
        ignoreChosenMoves,
        ability1, ability2,
        holdEffectBattler1, holdEffectBattler2,
        speedBattler1, speedBattler2,
        priority1, priority2
    );
}

// 24 == MAX_BATTLERS_COUNT!.
// These are the possible orders if all the battlers speed tie. An order
// is chosen at the start of the turn.
static const u8 sBattlerOrders[24][4] =
{
    { 0, 1, 2, 3 },
    { 0, 1, 3, 2 },
    { 0, 2, 1, 3 },
    { 0, 2, 3, 1 },
    { 0, 3, 1, 2 },
    { 0, 3, 2, 1 },
    { 1, 0, 2, 3 },
    { 1, 0, 3, 2 },
    { 1, 2, 0, 3 },
    { 1, 2, 3, 0 },
    { 1, 3, 0, 2 },
    { 1, 3, 2, 0 },
    { 2, 0, 1, 3 },
    { 2, 0, 3, 1 },
    { 2, 1, 0, 3 },
    { 2, 1, 3, 0 },
    { 2, 3, 0, 1 },
    { 2, 3, 1, 0 },
    { 3, 0, 1, 2 },
    { 3, 0, 2, 1 },
    { 3, 1, 0, 2 },
    { 3, 1, 2, 0 },
    { 3, 2, 0, 1 },
    { 3, 2, 1, 0 },
};

=======
    return GetWhichBattlerFasterArgs(
        battler1, battler2,
        ignoreChosenMoves,
        ability1, ability2,
        holdEffectBattler1, holdEffectBattler2,
        speedBattler1, speedBattler2,
        priority1, priority2
    );
}

// 24 == MAX_BATTLERS_COUNT!.
// These are the possible orders if all the battlers speed tie. An order
// is chosen at the start of the turn.
static const u8 sBattlerOrders[24][4] =
{
    { 0, 1, 2, 3 },
    { 0, 1, 3, 2 },
    { 0, 2, 1, 3 },
    { 0, 2, 3, 1 },
    { 0, 3, 1, 2 },
    { 0, 3, 2, 1 },
    { 1, 0, 2, 3 },
    { 1, 0, 3, 2 },
    { 1, 2, 0, 3 },
    { 1, 2, 3, 0 },
    { 1, 3, 0, 2 },
    { 1, 3, 2, 0 },
    { 2, 0, 1, 3 },
    { 2, 0, 3, 1 },
    { 2, 1, 0, 3 },
    { 2, 1, 3, 0 },
    { 2, 3, 0, 1 },
    { 2, 3, 1, 0 },
    { 3, 0, 1, 2 },
    { 3, 0, 2, 1 },
    { 3, 1, 0, 2 },
    { 3, 1, 2, 0 },
    { 3, 2, 0, 1 },
    { 3, 2, 1, 0 },
};

>>>>>>> 82f6d477
s32 GetWhichBattlerFaster(u32 battler1, u32 battler2, bool32 ignoreChosenMoves)
{
    s32 strikesFirst = GetWhichBattlerFasterOrTies(battler1, battler2, ignoreChosenMoves);
    if (strikesFirst == 0)
    {
        s32 order1 = sBattlerOrders[gBattleStruct->speedTieBreaks][battler1];
        s32 order2 = sBattlerOrders[gBattleStruct->speedTieBreaks][battler2];
        if (order1 < order2)
            strikesFirst = 1;
        else
            strikesFirst = -1;
    }
    return strikesFirst;
}

static void SetActionsAndBattlersTurnOrder(void)
{
    s32 turnOrderId = 0;
    s32 i, j, battler;

    if (gBattleTypeFlags & BATTLE_TYPE_SAFARI)
    {
        for (battler = 0; battler < gBattlersCount; battler++)
        {
            gActionsByTurnOrder[turnOrderId] = gChosenActionByBattler[battler];
            gBattlerByTurnOrder[turnOrderId] = battler;
            turnOrderId++;
        }
    }
    else
    {
        if (gBattleTypeFlags & BATTLE_TYPE_LINK)
        {
            for (battler = 0; battler < gBattlersCount; battler++)
            {
                if (gChosenActionByBattler[battler] == B_ACTION_RUN)
                {
                    turnOrderId = 5;
                    break;
                }
            }
        }
        else
        {
            if (gChosenActionByBattler[0] == B_ACTION_RUN)
            {
                battler = 0;
                turnOrderId = 5;
            }
            if (gChosenActionByBattler[2] == B_ACTION_RUN)
            {
                battler = 2;
                turnOrderId = 5;
            }
        }

        if (turnOrderId == 5) // One of battlers wants to run.
        {
            gActionsByTurnOrder[0] = gChosenActionByBattler[battler];
            gBattlerByTurnOrder[0] = battler;
            turnOrderId = 1;
            for (i = 0; i < gBattlersCount; i++)
            {
                if (i != battler)
                {
                    gActionsByTurnOrder[turnOrderId] = gChosenActionByBattler[i];
                    gBattlerByTurnOrder[turnOrderId] = i;
                    turnOrderId++;
                }
            }
        }
        else
        {
<<<<<<< HEAD
=======
            u32 quickClawRandom[MAX_BATTLERS_COUNT] = {0};
            u32 quickDrawRandom[MAX_BATTLERS_COUNT] = {0};

>>>>>>> 82f6d477
            for (battler = 0; battler < gBattlersCount; battler++)
            {
                if (gChosenActionByBattler[battler] == B_ACTION_USE_ITEM
                  || gChosenActionByBattler[battler] == B_ACTION_SWITCH
                  || gChosenActionByBattler[battler] == B_ACTION_THROW_BALL)
                {
                    gActionsByTurnOrder[turnOrderId] = gChosenActionByBattler[battler];
                    gBattlerByTurnOrder[turnOrderId] = battler;
                    turnOrderId++;
                }
            }
            for (battler = 0; battler < gBattlersCount; battler++)
            {
                if (gChosenActionByBattler[battler] != B_ACTION_USE_ITEM
                  && gChosenActionByBattler[battler] != B_ACTION_SWITCH
                  && gChosenActionByBattler[battler] != B_ACTION_THROW_BALL)
                {
                    gActionsByTurnOrder[turnOrderId] = gChosenActionByBattler[battler];
                    gBattlerByTurnOrder[turnOrderId] = battler;
<<<<<<< HEAD
                    gBattleStruct->quickClawRandom[battler] = RandomPercentage(RNG_QUICK_CLAW, GetBattlerHoldEffectParam(battler));
                    gBattleStruct->quickDrawRandom[battler] = RandomPercentage(RNG_QUICK_DRAW, 30);
=======
                    quickClawRandom[battler] = RandomPercentage(RNG_QUICK_CLAW, GetBattlerHoldEffectParam(battler));
                    quickDrawRandom[battler] = RandomPercentage(RNG_QUICK_DRAW, 30);
>>>>>>> 82f6d477
                    turnOrderId++;
                }
            }
            for (i = 0; i < gBattlersCount - 1; i++)
            {
                for (j = i + 1; j < gBattlersCount; j++)
                {
                    u8 battler1 = gBattlerByTurnOrder[i];
                    u8 battler2 = gBattlerByTurnOrder[j];
<<<<<<< HEAD
                    TryChangingTurnOrderEffects(battler1, battler2);
=======
                    TryChangingTurnOrderEffects(battler1, battler2, quickClawRandom, quickDrawRandom);
>>>>>>> 82f6d477
                    if (gActionsByTurnOrder[i] != B_ACTION_USE_ITEM
                        && gActionsByTurnOrder[j] != B_ACTION_USE_ITEM
                        && gActionsByTurnOrder[i] != B_ACTION_SWITCH
                        && gActionsByTurnOrder[j] != B_ACTION_SWITCH
                        && gActionsByTurnOrder[i] != B_ACTION_THROW_BALL
                        && gActionsByTurnOrder[j] != B_ACTION_THROW_BALL)
                    {
                        if (GetWhichBattlerFaster(battler1, battler2, FALSE) == -1)
                            SwapTurnOrder(i, j);
                    }
                }
            }
        }
    }
    gBattleMainFunc = CheckChangingTurnOrderEffects;
    gBattleStruct->quickClawBattlerId = 0;
}

static void TurnValuesCleanUp(bool8 var0)
{
    s32 i;

    for (i = 0; i < gBattlersCount; i++)
    {
        if (var0)
        {
            gProtectStructs[i].protected = FALSE;
            gProtectStructs[i].spikyShielded = FALSE;
            gProtectStructs[i].kingsShielded = FALSE;
            gProtectStructs[i].banefulBunkered = FALSE;
            gProtectStructs[i].quash = FALSE;
            gProtectStructs[i].usedCustapBerry = FALSE;
            gProtectStructs[i].quickDraw = FALSE;
            memset(&gQueuedStatBoosts[i], 0, sizeof(struct QueuedStatBoost));
        }
        else
        {
            memset(&gProtectStructs[i], 0, sizeof(struct ProtectStruct));

            if (gDisableStructs[i].isFirstTurn)
                gDisableStructs[i].isFirstTurn--;

            if (gDisableStructs[i].rechargeTimer)
            {
                gDisableStructs[i].rechargeTimer--;
                if (gDisableStructs[i].rechargeTimer == 0)
                    gBattleMons[i].status2 &= ~STATUS2_RECHARGE;
            }
            gBattleStruct->canPickupItem &= ~(1u << i);
        }

        if (gDisableStructs[i].substituteHP == 0)
            gBattleMons[i].status2 &= ~STATUS2_SUBSTITUTE;

        if (!(gStatuses3[i] & STATUS3_COMMANDER))
            gBattleStruct->battlerState[i].commandingDondozo = FALSE;

        gSpecialStatuses[i].parentalBondState = PARENTAL_BOND_OFF;
        gBattleStruct->battlerState[i].usedEjectItem = FALSE;
    }

    gSideStatuses[B_SIDE_PLAYER] &= ~(SIDE_STATUS_QUICK_GUARD | SIDE_STATUS_WIDE_GUARD | SIDE_STATUS_CRAFTY_SHIELD | SIDE_STATUS_MAT_BLOCK);
    gSideStatuses[B_SIDE_OPPONENT] &= ~(SIDE_STATUS_QUICK_GUARD | SIDE_STATUS_WIDE_GUARD | SIDE_STATUS_CRAFTY_SHIELD | SIDE_STATUS_MAT_BLOCK);
    gSideTimers[B_SIDE_PLAYER].followmeTimer = 0;
    gSideTimers[B_SIDE_OPPONENT].followmeTimer = 0;

    gBattleStruct->pledgeMove = FALSE; // combined pledge move may not have been used due to a canceller
    ClearPursuitValues();
    ClearDamageCalcResults();
}

void SpecialStatusesClear(void)
{
    memset(&gSpecialStatuses, 0, sizeof(gSpecialStatuses));
}

static void PopulateArrayWithBattlers(u8 *battlers)
{
    u32 i;
    for (i = 0; i < gBattlersCount; i++)
        battlers[i] = i;
}

static bool32 TryActivateGimmick(u32 battler)
{
    if ((gBattleStruct->gimmick.toActivate & (1u << battler)) && !(gProtectStructs[battler].noValidMoves))
    {
        gBattlerAttacker = gBattleScripting.battler = battler;
        gBattleStruct->gimmick.toActivate &= ~(1u << battler);
        if (gGimmicksInfo[gBattleStruct->gimmick.usableGimmick[battler]].ActivateGimmick != NULL)
        {
            gGimmicksInfo[gBattleStruct->gimmick.usableGimmick[battler]].ActivateGimmick(battler);
            return TRUE;
        }
    }
    return FALSE;
}

static bool32 TryDoGimmicksBeforeMoves(void)
{
    if (!(gHitMarker & HITMARKER_RUN) && gBattleStruct->gimmick.toActivate)
    {
        u32 i;
        u8 order[MAX_BATTLERS_COUNT];

        PopulateArrayWithBattlers(order);
        SortBattlersBySpeed(order, FALSE);
        for (i = 0; i < gBattlersCount; i++)
        {
            // Search through each battler and activate their gimmick if they have one prepared.
            if (TryActivateGimmick(order[i]))
                return TRUE;
        }
    }

    if (B_MEGA_EVO_TURN_ORDER >= GEN_7)
        TryChangeTurnOrder(); // This will just do nothing if no mon has mega evolved.
    return FALSE;
}

static bool32 TryDoMoveEffectsBeforeMoves(void)
{
    if (!(gHitMarker & HITMARKER_RUN))
    {
        u32 i;
        u8 battlers[MAX_BATTLERS_COUNT];

        PopulateArrayWithBattlers(battlers);
        SortBattlersBySpeed(battlers, FALSE);
        for (i = 0; i < gBattlersCount; i++)
        {
            if (!gBattleStruct->battlerState[battlers[i]].focusPunchBattlers
                && !(gBattleMons[battlers[i]].status1 & STATUS1_SLEEP)
                && !(gDisableStructs[battlers[i]].truantCounter)
                && !(gProtectStructs[battlers[i]].noValidMoves))
            {
                gBattleStruct->battlerState[battlers[i]].focusPunchBattlers = TRUE;
                gBattlerAttacker = battlers[i];
                switch (GetMoveEffect(gChosenMoveByBattler[gBattlerAttacker]))
                {
                case EFFECT_FOCUS_PUNCH:
                    BattleScriptExecute(BattleScript_FocusPunchSetUp);
                    return TRUE;
                case EFFECT_BEAK_BLAST:
                    BattleScriptExecute(BattleScript_BeakBlastSetUp);
                    return TRUE;
                case EFFECT_SHELL_TRAP:
                    BattleScriptExecute(BattleScript_ShellTrapSetUp);
                    return TRUE;
                }
            }
        }
    }

    return FALSE;
}

// In gen7, priority and speed are recalculated during the turn in which a pokemon mega evolves
static void TryChangeTurnOrder(void)
{
    u32 i, j;
    for (i = gCurrentTurnActionNumber; i < gBattlersCount - 1; i++)
    {
        for (j = i + 1; j < gBattlersCount; j++)
        {
            u32 battler1 = gBattlerByTurnOrder[i];
            u32 battler2 = gBattlerByTurnOrder[j];

            if (gActionsByTurnOrder[i] == B_ACTION_USE_MOVE
                && gActionsByTurnOrder[j] == B_ACTION_USE_MOVE)
            {
                if (GetWhichBattlerFaster(battler1, battler2, FALSE) == -1)
                    SwapTurnOrder(i, j);
            }
        }
    }
}

<<<<<<< HEAD
static void TryChangingTurnOrderEffects(u32 battler1, u32 battler2)
=======
static void TryChangingTurnOrderEffects(u32 battler1, u32 battler2, u32 *quickClawRandom, u32 *quickDrawRandom)
>>>>>>> 82f6d477
{
    u32 ability1 = GetBattlerAbility(battler1);
    u32 holdEffectBattler1 = GetBattlerHoldEffect(battler1, TRUE);
    u32 holdEffectBattler2 = GetBattlerHoldEffect(battler2, TRUE);
    u32 ability2 = GetBattlerAbility(battler2);

    // Battler 1
    // Quick Draw
<<<<<<< HEAD
    if (ability1 == ABILITY_QUICK_DRAW && !IsBattleMoveStatus(gChosenMoveByBattler[battler1]) && gBattleStruct->quickDrawRandom[battler1])
        gProtectStructs[battler1].quickDraw = TRUE;
    // Quick Claw and Custap Berry
    if (!gProtectStructs[battler1].quickDraw
     && ((holdEffectBattler1 == HOLD_EFFECT_QUICK_CLAW && gBattleStruct->quickClawRandom[battler1])
=======
    if (ability1 == ABILITY_QUICK_DRAW && !IsBattleMoveStatus(gChosenMoveByBattler[battler1]) && quickDrawRandom[battler1])
        gProtectStructs[battler1].quickDraw = TRUE;
    // Quick Claw and Custap Berry
    if (!gProtectStructs[battler1].quickDraw
     && ((holdEffectBattler1 == HOLD_EFFECT_QUICK_CLAW && quickClawRandom[battler1])
>>>>>>> 82f6d477
     || (holdEffectBattler1 == HOLD_EFFECT_CUSTAP_BERRY && HasEnoughHpToEatBerry(battler1, 4, gBattleMons[battler1].item))))
        gProtectStructs[battler1].usedCustapBerry = TRUE;

    // Battler 2
    // Quick Draw
<<<<<<< HEAD
    if (ability2 == ABILITY_QUICK_DRAW && !IsBattleMoveStatus(gChosenMoveByBattler[battler2]) && gBattleStruct->quickDrawRandom[battler2])
        gProtectStructs[battler2].quickDraw = TRUE;
    // Quick Claw and Custap Berry
    if (!gProtectStructs[battler2].quickDraw
     && ((holdEffectBattler2 == HOLD_EFFECT_QUICK_CLAW && gBattleStruct->quickClawRandom[battler2])
=======
    if (ability2 == ABILITY_QUICK_DRAW && !IsBattleMoveStatus(gChosenMoveByBattler[battler2]) && quickDrawRandom[battler2])
        gProtectStructs[battler2].quickDraw = TRUE;
    // Quick Claw and Custap Berry
    if (!gProtectStructs[battler2].quickDraw
     && ((holdEffectBattler2 == HOLD_EFFECT_QUICK_CLAW && quickClawRandom[battler2])
>>>>>>> 82f6d477
     || (holdEffectBattler2 == HOLD_EFFECT_CUSTAP_BERRY && HasEnoughHpToEatBerry(battler2, 4, gBattleMons[battler2].item))))
        gProtectStructs[battler2].usedCustapBerry = TRUE;
}

static void CheckChangingTurnOrderEffects(void)
{
    u32 i, battler;

    if (!(gHitMarker & HITMARKER_RUN))
    {
        while (gBattleStruct->quickClawBattlerId < gBattlersCount)
        {
            battler = gBattlerAttacker = gBattleStruct->quickClawBattlerId;
            gBattleStruct->quickClawBattlerId++;
            if (gChosenActionByBattler[battler] == B_ACTION_USE_MOVE
             && gChosenMoveByBattler[battler] != MOVE_FOCUS_PUNCH   // quick claw message doesn't need to activate here
             && (gProtectStructs[battler].usedCustapBerry || gProtectStructs[battler].quickDraw)
             && !(gBattleMons[battler].status1 & STATUS1_SLEEP)
             && !(gDisableStructs[gBattlerAttacker].truantCounter)
             && !(gProtectStructs[battler].noValidMoves))
            {
                if (gProtectStructs[battler].usedCustapBerry)
                {
                    gLastUsedItem = gBattleMons[battler].item;
                    PREPARE_ITEM_BUFFER(gBattleTextBuff1, gLastUsedItem);
                    if (GetBattlerHoldEffect(battler, FALSE) == HOLD_EFFECT_CUSTAP_BERRY)
                    {
                        // don't record berry since its gone now
                        BattleScriptExecute(BattleScript_CustapBerryActivation);
                    }
                    else
                    {
                        RecordItemEffectBattle(battler, GetBattlerHoldEffect(battler, FALSE));
                        BattleScriptExecute(BattleScript_QuickClawActivation);
                    }
                }
                else if (gProtectStructs[battler].quickDraw)
                {
                    gBattlerAbility = battler;
                    gLastUsedAbility = gBattleMons[battler].ability;
                    PREPARE_ABILITY_BUFFER(gBattleTextBuff1, gLastUsedAbility);
                    RecordAbilityBattle(battler, gLastUsedAbility);
                    BattleScriptExecute(BattleScript_QuickDrawActivation);
                }
                return;
            }
        }
    }

    // setup stuff before turns/actions
    TryClearRageAndFuryCutter();
    gCurrentTurnActionNumber = 0;
    gCurrentActionFuncId = gActionsByTurnOrder[0];
    gBattleStruct->dynamicMoveType = 0;
    gBattleStruct->effectsBeforeUsingMoveDone = FALSE;
    for (i = 0; i < MAX_BATTLERS_COUNT; i++)
    {
        gBattleStruct->battlerState[i].focusPunchBattlers = FALSE;
        gBattleStruct->ateBoost[i] = FALSE;
        gSpecialStatuses[i].gemBoost = FALSE;
    }

    gBattleMainFunc = RunTurnActionsFunctions;
    gBattleCommunication[3] = 0;
    gBattleCommunication[4] = 0;
    gBattleScripting.multihitMoveEffect = 0;
    gBattleResources->battleScriptsStack->size = 0;
}

static void RunTurnActionsFunctions(void)
{
    if (gBattleOutcome != 0)
        gCurrentActionFuncId = B_ACTION_FINISHED;

    // Mega Evolve / Focus Punch-like moves after switching, items, running, but before using a move.
    if (gCurrentActionFuncId == B_ACTION_USE_MOVE && !gBattleStruct->effectsBeforeUsingMoveDone)
    {
        if (!IsPursuitTargetSet())
        {
            if (TryDoGimmicksBeforeMoves())
                return;
            else if (TryDoMoveEffectsBeforeMoves())
                return;
            gBattleStruct->effectsBeforeUsingMoveDone = TRUE;
        }
        else
        {
            if (TryActivateGimmick(gBattlerByTurnOrder[gCurrentTurnActionNumber]))
                return;
        }
    }

    *(&gBattleStruct->savedTurnActionNumber) = gCurrentTurnActionNumber;
    sTurnActionsFuncsTable[gCurrentActionFuncId]();

    if (gCurrentTurnActionNumber >= gBattlersCount) // everyone did their actions, turn finished
    {
        gHitMarker &= ~HITMARKER_PASSIVE_DAMAGE;
        gBattleMainFunc = sEndTurnFuncsTable[gBattleOutcome & 0x7F];
    }
    else
    {
        if (gBattleStruct->savedTurnActionNumber != gCurrentTurnActionNumber) // action turn has been done, clear hitmarker bits for another battler
        {
            gHitMarker &= ~HITMARKER_NO_ATTACKSTRING;
            gHitMarker &= ~HITMARKER_UNABLE_TO_USE_MOVE;
        }
    }
}

static void HandleEndTurn_BattleWon(void)
{
    gCurrentActionFuncId = 0;

    if (gBattleTypeFlags & (BATTLE_TYPE_LINK | BATTLE_TYPE_RECORDED_LINK))
    {
        gSpecialVar_Result = gBattleOutcome;
        gBattleTextBuff1[0] = gBattleOutcome;
        gBattlerAttacker = GetBattlerAtPosition(B_POSITION_PLAYER_LEFT);
        gBattlescriptCurrInstr = BattleScript_LinkBattleWonOrLost;
        gBattleOutcome &= ~B_OUTCOME_LINK_BATTLE_RAN;
    }
    else if (gBattleTypeFlags & BATTLE_TYPE_TRAINER
            && gBattleTypeFlags & (BATTLE_TYPE_FRONTIER | BATTLE_TYPE_TRAINER_HILL | BATTLE_TYPE_EREADER_TRAINER))
    {
        BattleStopLowHpSound();
        gBattlescriptCurrInstr = BattleScript_FrontierTrainerBattleWon;

        if (TRAINER_BATTLE_PARAM.opponentA == TRAINER_FRONTIER_BRAIN)
            PlayBGM(MUS_VICTORY_GYM_LEADER);
        else
            PlayBGM(MUS_VICTORY_TRAINER);
    }
    else if (gBattleTypeFlags & BATTLE_TYPE_TRAINER && !(gBattleTypeFlags & BATTLE_TYPE_LINK))
    {
        BattleStopLowHpSound();
        gBattlescriptCurrInstr = BattleScript_LocalTrainerBattleWon;

<<<<<<< HEAD
        switch (GetTrainerClassFromId(gTrainerBattleOpponent_A))
=======
        switch (GetTrainerClassFromId(TRAINER_BATTLE_PARAM.opponentA))
>>>>>>> 82f6d477
        {
        case TRAINER_CLASS_ELITE_FOUR:
        case TRAINER_CLASS_CHAMPION:
            PlayBGM(MUS_VICTORY_LEAGUE);
            break;
        case TRAINER_CLASS_TEAM_AQUA:
        case TRAINER_CLASS_TEAM_MAGMA:
        case TRAINER_CLASS_AQUA_ADMIN:
        case TRAINER_CLASS_AQUA_LEADER:
        case TRAINER_CLASS_MAGMA_ADMIN:
        case TRAINER_CLASS_MAGMA_LEADER:
            PlayBGM(MUS_VICTORY_AQUA_MAGMA);
            break;
        case TRAINER_CLASS_LEADER:
            PlayBGM(MUS_VICTORY_GYM_LEADER);
            break;
        default:
            PlayBGM(MUS_VICTORY_TRAINER);
            break;
        }
    }
    else
    {
        gBattlescriptCurrInstr = BattleScript_PayDayMoneyAndPickUpItems;
    }

    gBattleMainFunc = HandleEndTurn_FinishBattle;
}

static void HandleEndTurn_BattleLost(void)
{
    gCurrentActionFuncId = 0;

    if (gBattleTypeFlags & (BATTLE_TYPE_LINK | BATTLE_TYPE_RECORDED_LINK))
    {
        if (gBattleTypeFlags & BATTLE_TYPE_FRONTIER)
        {
            if (gBattleOutcome & B_OUTCOME_LINK_BATTLE_RAN)
            {
                gBattlescriptCurrInstr = BattleScript_PrintPlayerForfeitedLinkBattle;
                gBattleOutcome &= ~B_OUTCOME_LINK_BATTLE_RAN;
                gSaveBlock2Ptr->frontier.disableRecordBattle = TRUE;
            }
            else
            {
                gBattlescriptCurrInstr = BattleScript_FrontierLinkBattleLost;
                gBattleOutcome &= ~B_OUTCOME_LINK_BATTLE_RAN;
            }
        }
        else
        {
            gBattleTextBuff1[0] = gBattleOutcome;
            gBattlerAttacker = GetBattlerAtPosition(B_POSITION_PLAYER_LEFT);
            gBattlescriptCurrInstr = BattleScript_LinkBattleWonOrLost;
            gBattleOutcome &= ~B_OUTCOME_LINK_BATTLE_RAN;
        }
    }
    else
    {
        gBattlescriptCurrInstr = BattleScript_LocalBattleLost;
    }

    gBattleMainFunc = HandleEndTurn_FinishBattle;
}

static void HandleEndTurn_RanFromBattle(void)
{
    gCurrentActionFuncId = 0;

    if (gBattleTypeFlags & BATTLE_TYPE_FRONTIER && gBattleTypeFlags & BATTLE_TYPE_TRAINER)
    {
        gBattlescriptCurrInstr = BattleScript_PrintPlayerForfeited;
        gBattleOutcome = B_OUTCOME_FORFEITED;
        gSaveBlock2Ptr->frontier.disableRecordBattle = TRUE;
    }
    else if (gBattleTypeFlags & BATTLE_TYPE_TRAINER_HILL)
    {
        gBattlescriptCurrInstr = BattleScript_PrintPlayerForfeited;
        gBattleOutcome = B_OUTCOME_FORFEITED;
    }
    else
    {
        switch (gProtectStructs[gBattlerAttacker].fleeType)
        {
        default:
            gBattlescriptCurrInstr = BattleScript_GotAwaySafely;
            break;
        case FLEE_ITEM:
            gBattlescriptCurrInstr = BattleScript_SmokeBallEscape;
            break;
        case FLEE_ABILITY:
            gBattlescriptCurrInstr = BattleScript_RanAwayUsingMonAbility;
            break;
        }
    }

    gBattleMainFunc = HandleEndTurn_FinishBattle;
}

static void HandleEndTurn_MonFled(void)
{
    gCurrentActionFuncId = 0;

    PREPARE_MON_NICK_BUFFER(gBattleTextBuff1, gBattlerAttacker, gBattlerPartyIndexes[gBattlerAttacker]);
    gBattlescriptCurrInstr = BattleScript_WildMonFled;

    gBattleMainFunc = HandleEndTurn_FinishBattle;
}

static void HandleEndTurn_FinishBattle(void)
{
    u32 i, battler;

    if (gCurrentActionFuncId == B_ACTION_TRY_FINISH || gCurrentActionFuncId == B_ACTION_FINISHED)
    {
        if (!(gBattleTypeFlags & (BATTLE_TYPE_LINK
                                  | BATTLE_TYPE_RECORDED_LINK
                                  | BATTLE_TYPE_FIRST_BATTLE
                                  | BATTLE_TYPE_SAFARI
                                  | BATTLE_TYPE_EREADER_TRAINER
                                  | BATTLE_TYPE_WALLY_TUTORIAL
                                  | BATTLE_TYPE_FRONTIER)))
        {
            for (battler = 0; battler < gBattlersCount; battler++)
            {
                if (GetBattlerSide(battler) == B_SIDE_PLAYER)
                {
                    if (gBattleResults.playerMon1Species == SPECIES_NONE)
                    {
                        gBattleResults.playerMon1Species = GetMonData(&gPlayerParty[gBattlerPartyIndexes[battler]], MON_DATA_SPECIES, NULL);
                        GetMonData(&gPlayerParty[gBattlerPartyIndexes[battler]], MON_DATA_NICKNAME, gBattleResults.playerMon1Name);
                    }
                    else
                    {
                        gBattleResults.playerMon2Species = GetMonData(&gPlayerParty[gBattlerPartyIndexes[battler]], MON_DATA_SPECIES, NULL);
                        GetMonData(&gPlayerParty[gBattlerPartyIndexes[battler]], MON_DATA_NICKNAME, gBattleResults.playerMon2Name);
                    }
                }
            }
            TryPutPokemonTodayOnAir();
        }

        if (!(gBattleTypeFlags & (BATTLE_TYPE_LINK
                                  | BATTLE_TYPE_RECORDED_LINK
                                  | BATTLE_TYPE_TRAINER
                                  | BATTLE_TYPE_FIRST_BATTLE
                                  | BATTLE_TYPE_SAFARI
                                  | BATTLE_TYPE_FRONTIER
                                  | BATTLE_TYPE_EREADER_TRAINER
                                  | BATTLE_TYPE_WALLY_TUTORIAL))
            && gBattleResults.shinyWildMon)
        {
            TryPutBreakingNewsOnAir();
        }

        RecordedBattle_SetPlaybackFinished();
        if (gTestRunnerEnabled)
            TestRunner_Battle_AfterLastTurn();
        BeginFastPaletteFade(3);
        FadeOutMapMusic(5);
        if (B_TRAINERS_KNOCK_OFF_ITEMS == TRUE || B_RESTORE_HELD_BATTLE_ITEMS >= GEN_9)
            TryRestoreHeldItems();

        // Undo Dynamax HP multiplier before recalculating stats.
        for (battler = 0; battler < gBattlersCount; ++battler)
        {
            if (GetActiveGimmick(battler) == GIMMICK_DYNAMAX)
                UndoDynamax(battler);
        }

        for (i = 0; i < PARTY_SIZE; i++)
        {
            bool8 changedForm = FALSE;

            // Appeared in battle and didn't faint
            if ((gBattleStruct->appearedInBattle & (1u << i)) && GetMonData(&gPlayerParty[i], MON_DATA_HP, NULL) != 0)
                changedForm = TryFormChange(i, B_SIDE_PLAYER, FORM_CHANGE_END_BATTLE_TERRAIN);

            if (!changedForm)
                changedForm = TryFormChange(i, B_SIDE_PLAYER, FORM_CHANGE_END_BATTLE);

            // Clear original species field
            gBattleStruct->changedSpecies[B_SIDE_PLAYER][i] = SPECIES_NONE;
            gBattleStruct->changedSpecies[B_SIDE_OPPONENT][i] = SPECIES_NONE;

            // Recalculate the stats of every party member before the end
            if (!changedForm && B_RECALCULATE_STATS >= GEN_5)
                CalculateMonStats(&gPlayerParty[i]);
        }
        // Clear battle mon species to avoid a bug on the next battle that causes
        // healthboxes loading incorrectly due to it trying to create a Mega Indicator
        // if the previous battler would've had it.
        for (i = 0; i < MAX_BATTLERS_COUNT; i++)
        {
            gBattleMons[i].species = SPECIES_NONE;
        }
        gBattleMainFunc = FreeResetData_ReturnToOvOrDoEvolutions;
        gCB2_AfterEvolution = BattleMainCB2;
    }
    else
    {
        if (gBattleControllerExecFlags == 0)
            gBattleScriptingCommandsTable[gBattlescriptCurrInstr[0]]();
    }
}

static void FreeResetData_ReturnToOvOrDoEvolutions(void)
{
    if (!gPaletteFade.active)
    {
        gIsFishingEncounter = FALSE;
        gIsSurfingEncounter = FALSE;
        if (gDexNavBattle && (gBattleOutcome == B_OUTCOME_WON || gBattleOutcome == B_OUTCOME_CAUGHT))
            IncrementDexNavChain();
        else
            gSaveBlock3Ptr->dexNavChain = 0;

        gDexNavBattle = FALSE;
        ResetSpriteData();
        if (!(gBattleTypeFlags & (BATTLE_TYPE_LINK
                                  | BATTLE_TYPE_RECORDED_LINK
                                  | BATTLE_TYPE_FIRST_BATTLE
                                  | BATTLE_TYPE_SAFARI
                                  | BATTLE_TYPE_FRONTIER
                                  | BATTLE_TYPE_EREADER_TRAINER
                                  | BATTLE_TYPE_WALLY_TUTORIAL))
            && (B_EVOLUTION_AFTER_WHITEOUT >= GEN_6
                || gBattleOutcome == B_OUTCOME_WON
                || gBattleOutcome == B_OUTCOME_CAUGHT))
        {
            gBattleMainFunc = TryEvolvePokemon;
        }
        else
        {
            gBattleMainFunc = ReturnFromBattleToOverworld;
            return;
        }
    }

    FreeAllWindowBuffers();
    if (!(gBattleTypeFlags & BATTLE_TYPE_LINK))
    {
        // To account for Battle Factory and Slateport Battle Tent, enemy parties are zeroed out in the facilitites respective src/xxx.c files
        // The ZeroEnemyPartyMons() call happens in SaveXXXChallenge function (eg. SaveFactoryChallenge)
        if (!(gBattleTypeFlags & BATTLE_TYPE_FRONTIER))
        {
            ZeroEnemyPartyMons();
        }
        ResetDynamicAiFunc();
        FreeMonSpritesGfx();
        FreeBattleResources();
        FreeBattleSpritesData();
    }
}

static void TryEvolvePokemon(void)
{
    s32 i;

    for (i = 0; i < PARTY_SIZE; i++)
    {
        if (!(sTriedEvolving & (1u << i)))
        {
            u16 species = GetEvolutionTargetSpecies(&gPlayerParty[i], EVO_MODE_BATTLE_SPECIAL, i, NULL);
            bool32 evoModeNormal = TRUE;
            sTriedEvolving |= 1u << i;

            if (species == SPECIES_NONE && (gLeveledUpInBattle & (1u << i)))
            {
                gLeveledUpInBattle &= ~(1u << i);
                species = GetEvolutionTargetSpecies(&gPlayerParty[i], EVO_MODE_BATTLE_ONLY, gLeveledUpInBattle, NULL);
            }

            if (species == SPECIES_NONE)
            {
                species = GetEvolutionTargetSpecies(&gPlayerParty[i], EVO_MODE_CANT_STOP, ITEM_NONE, NULL);
                evoModeNormal = FALSE;
            }

            if (species != SPECIES_NONE)
            {
                FreeAllWindowBuffers();
                gBattleMainFunc = WaitForEvoSceneToFinish;
                EvolutionScene(&gPlayerParty[i], species, evoModeNormal, i);
                return;
            }
        }
    }
    sTriedEvolving = 0;
    gLeveledUpInBattle = 0;
    gBattleMainFunc = ReturnFromBattleToOverworld;
}

static void WaitForEvoSceneToFinish(void)
{
    if (gMain.callback2 == BattleMainCB2)
        gBattleMainFunc = TryEvolvePokemon;
}

static void ReturnFromBattleToOverworld(void)
{
    if (!(gBattleTypeFlags & BATTLE_TYPE_LINK))
    {
        RandomlyGivePartyPokerus(gPlayerParty);
        PartySpreadPokerus(gPlayerParty);
    }

    if (gBattleTypeFlags & BATTLE_TYPE_LINK && gReceivedRemoteLinkPlayers)
        return;

    gSpecialVar_Result = gBattleOutcome;
    gMain.inBattle = FALSE;
    gMain.callback1 = gPreBattleCallback1;

    if (gBattleTypeFlags & BATTLE_TYPE_ROAMER)
    {
        UpdateRoamerHPStatus(&gEnemyParty[0]);

#ifndef BUGFIX
        if ((gBattleOutcome & B_OUTCOME_WON) || gBattleOutcome == B_OUTCOME_CAUGHT)
#else
        if ((gBattleOutcome == B_OUTCOME_WON) || gBattleOutcome == B_OUTCOME_CAUGHT) // Bug: When Roar is used by roamer, gBattleOutcome is B_OUTCOME_PLAYER_TELEPORTED (5).
#endif                                                                               // & with B_OUTCOME_WON (1) will return TRUE and deactivates the roamer.
            SetRoamerInactive(gEncounteredRoamerIndex);
    }

    m4aSongNumStop(SE_LOW_HEALTH);
    SetMainCallback2(gMain.savedCallback);
}

void RunBattleScriptCommands_PopCallbacksStack(void)
{
    if (gCurrentActionFuncId == B_ACTION_TRY_FINISH || gCurrentActionFuncId == B_ACTION_FINISHED)
    {
        if (gBattleResources->battleCallbackStack->size != 0)
            gBattleResources->battleCallbackStack->size--;
        gBattleMainFunc = gBattleResources->battleCallbackStack->function[gBattleResources->battleCallbackStack->size];
    }
    else
    {
        if (gBattleControllerExecFlags == 0)
            gBattleScriptingCommandsTable[gBattlescriptCurrInstr[0]]();
    }
}

void RunBattleScriptCommands(void)
{
    if (gBattleControllerExecFlags == 0)
        gBattleScriptingCommandsTable[gBattlescriptCurrInstr[0]]();
}

bool32 TrySetAteType(u32 move, u32 battlerAtk, u32 attackerAbility)
{
    u32 ateType;

    switch (GetMoveEffect(move))
    {
    case EFFECT_TERA_BLAST:
        if (GetActiveGimmick(battlerAtk) == GIMMICK_TERA)
            return FALSE;
        break;
    case EFFECT_TERA_STARSTORM:
        if (gBattleMons[battlerAtk].species == SPECIES_TERAPAGOS_STELLAR)
            return FALSE;
        break;
    case EFFECT_HIDDEN_POWER:
    case EFFECT_WEATHER_BALL:
    case EFFECT_NATURAL_GIFT:
    case EFFECT_CHANGE_TYPE_ON_ITEM:
    case EFFECT_REVELATION_DANCE:
    case EFFECT_TERRAIN_PULSE:
        return FALSE;
    }

    ateType = TYPE_NONE;
    switch (attackerAbility)
    {
    case ABILITY_PIXILATE:
        ateType = TYPE_FAIRY;
        break;
    case ABILITY_REFRIGERATE:
        ateType = TYPE_ICE;
        break;
    case ABILITY_AERILATE:
        ateType = TYPE_FLYING;
        break;
    case ABILITY_GALVANIZE:
        ateType = TYPE_ELECTRIC;
        break;
    default:
        ateType = TYPE_NONE;
        break;
    }

    if (ateType != TYPE_NONE && GetActiveGimmick(battlerAtk) != GIMMICK_Z_MOVE)
    {
        gBattleStruct->dynamicMoveType = ateType | F_DYNAMIC_TYPE_SET;
        return TRUE;
    }

    return FALSE;
}

// Returns TYPE_NONE if type doesn't change.
// NULL can be passed to ateBoost to avoid applying ate-ability boosts when opening the summary screen in-battle.
u32 GetDynamicMoveType(struct Pokemon *mon, u32 move, u32 battler, u8 *ateBoost)
{
    u32 moveType = GetMoveType(move);
    u32 moveEffect = GetMoveEffect(move);
    u32 species, heldItem, holdEffect, ability, type1, type2, type3;
<<<<<<< HEAD
=======
    bool32 monInBattle = gMain.inBattle && gPartyMenu.menuType != PARTY_MENU_TYPE_IN_BATTLE;
>>>>>>> 82f6d477

    if (move == MOVE_STRUGGLE)
        return TYPE_NORMAL;

<<<<<<< HEAD
    if (gMain.inBattle)
=======
    if (monInBattle)
>>>>>>> 82f6d477
    {
        species = gBattleMons[battler].species;
        heldItem = gBattleMons[battler].item;
        holdEffect = GetBattlerHoldEffect(battler, TRUE);
        ability = GetBattlerAbility(battler);
        type1 = gBattleMons[battler].types[0];
        type2 = gBattleMons[battler].types[1];
        type3 = gBattleMons[battler].types[2];
    }
    else
    {
        species = GetMonData(mon, MON_DATA_SPECIES);
        heldItem = GetMonData(mon, MON_DATA_HELD_ITEM, 0);
        holdEffect = ItemId_GetHoldEffect(heldItem);
        ability = GetMonAbility(mon);
        type1 = gSpeciesInfo[species].types[0];
        type2 = gSpeciesInfo[species].types[1];
        type3 = TYPE_MYSTERY;
    }

    switch (moveEffect)
    {
    case EFFECT_WEATHER_BALL:
<<<<<<< HEAD
        if (gMain.inBattle && HasWeatherEffect())
        {
            if (gBattleWeather & B_WEATHER_RAIN && holdEffect != HOLD_EFFECT_UTILITY_UMBRELLA)
                return TYPE_WATER;
            else if (gBattleWeather & B_WEATHER_SANDSTORM)
                return TYPE_ROCK;
            else if (gBattleWeather & B_WEATHER_SUN && holdEffect != HOLD_EFFECT_UTILITY_UMBRELLA)
                return TYPE_FIRE;
            else if (gBattleWeather & (B_WEATHER_SNOW | B_WEATHER_HAIL))
                return TYPE_ICE;
            else
                return moveType;
=======
        if (monInBattle)
        {
            if (HasWeatherEffect())
            {
                if (gBattleWeather & B_WEATHER_RAIN && holdEffect != HOLD_EFFECT_UTILITY_UMBRELLA)
                    return TYPE_WATER;
                else if (gBattleWeather & B_WEATHER_SANDSTORM)
                    return TYPE_ROCK;
                else if (gBattleWeather & B_WEATHER_SUN && holdEffect != HOLD_EFFECT_UTILITY_UMBRELLA)
                    return TYPE_FIRE;
                else if (gBattleWeather & (B_WEATHER_SNOW | B_WEATHER_HAIL))
                    return TYPE_ICE;
                else
                    return moveType;
            }
>>>>>>> 82f6d477
        }
        else
        {
            switch (gWeatherPtr->currWeather)
            {
            case WEATHER_DROUGHT:
                if (holdEffect != HOLD_EFFECT_UTILITY_UMBRELLA)
                    return TYPE_FIRE;
                break;
            case WEATHER_RAIN:
            case WEATHER_RAIN_THUNDERSTORM:
<<<<<<< HEAD
=======
            case WEATHER_DOWNPOUR:
>>>>>>> 82f6d477
                if (holdEffect != HOLD_EFFECT_UTILITY_UMBRELLA)
                    return TYPE_WATER;
                break;
            case WEATHER_SNOW:
                return TYPE_ICE;
            case WEATHER_SANDSTORM:
                return TYPE_ROCK;
            }
            return moveType;
        }
        break;
    case EFFECT_HIDDEN_POWER:
        {
            u32 typeBits = 0;
<<<<<<< HEAD
            if (gMain.inBattle)
=======
            if (monInBattle)
>>>>>>> 82f6d477
            {
                typeBits = ((gBattleMons[battler].hpIV & 1) << 0)
                        | ((gBattleMons[battler].attackIV & 1) << 1)
                        | ((gBattleMons[battler].defenseIV & 1) << 2)
                        | ((gBattleMons[battler].speedIV & 1) << 3)
                        | ((gBattleMons[battler].spAttackIV & 1) << 4)
                        | ((gBattleMons[battler].spDefenseIV & 1) << 5);
            }
            else
            {
                typeBits = ((GetMonData(mon, MON_DATA_HP_IV) & 1) << 0)
                        | ((GetMonData(mon, MON_DATA_ATK_IV) & 1) << 1)
                        | ((GetMonData(mon, MON_DATA_DEF_IV) & 1) << 2)
                        | ((GetMonData(mon, MON_DATA_SPEED_IV) & 1) << 3)
                        | ((GetMonData(mon, MON_DATA_SPATK_IV) & 1) << 4)
                        | ((GetMonData(mon, MON_DATA_SPDEF_IV) & 1) << 5);
            }

            u32 hpTypes[NUMBER_OF_MON_TYPES] = {0};
            u32 i, hpTypeCount = 0;
            for (i = 0; i < NUMBER_OF_MON_TYPES; i++)
            {
                if (gTypesInfo[i].isHiddenPowerType)
                    hpTypes[hpTypeCount++] = i;
            }
            moveType = ((hpTypeCount - 1) * typeBits) / 63;
            return ((hpTypes[moveType] | F_DYNAMIC_TYPE_IGNORE_PHYSICALITY) & 0x3F);
        }
        break;
    case EFFECT_CHANGE_TYPE_ON_ITEM:
        if (holdEffect == GetMoveEffectArg_HoldEffect(move))
            return ItemId_GetSecondaryId(heldItem);
        break;
    case EFFECT_REVELATION_DANCE:
        if (GetActiveGimmick(battler) != GIMMICK_Z_MOVE)
        {
            u32 teraType;
            if (GetActiveGimmick(battler) == GIMMICK_TERA && ((teraType = GetMonData(mon, MON_DATA_TERA_TYPE)) != TYPE_STELLAR))
                return teraType;
            else if (type1 != TYPE_MYSTERY && !(gDisableStructs[battler].roostActive && type1 == TYPE_FLYING))
                return type1;
            else if (type2 != TYPE_MYSTERY && !(gDisableStructs[battler].roostActive && type2 == TYPE_FLYING))
                return type2;
            else if (gDisableStructs[battler].roostActive)
                return (B_ROOST_PURE_FLYING >= GEN_5 ? TYPE_NORMAL : TYPE_MYSTERY);
            else if (type3 != TYPE_MYSTERY)
                return type3;
            else
                return TYPE_MYSTERY;
        }
        break;
    case EFFECT_RAGING_BULL:
        switch (species)
        {
        case SPECIES_TAUROS_PALDEA_COMBAT:
        case SPECIES_TAUROS_PALDEA_BLAZE:
        case SPECIES_TAUROS_PALDEA_AQUA:
            return type2;
        }
        break;
    case EFFECT_IVY_CUDGEL:
        switch (species)
        {
        case SPECIES_OGERPON_WELLSPRING:
        case SPECIES_OGERPON_HEARTHFLAME:
        case SPECIES_OGERPON_CORNERSTONE:
        case SPECIES_OGERPON_WELLSPRING_TERA:
        case SPECIES_OGERPON_HEARTHFLAME_TERA:
        case SPECIES_OGERPON_CORNERSTONE_TERA:
            return type2;
        }
        break;
    case EFFECT_NATURAL_GIFT:
        if (ItemId_GetPocket(heldItem) == POCKET_BERRIES)
            return gNaturalGiftTable[ITEM_TO_BERRY(heldItem)].type;
        else
            return moveType;
    case EFFECT_TERRAIN_PULSE:
<<<<<<< HEAD
        if (gMain.inBattle)
=======
        if (monInBattle)
>>>>>>> 82f6d477
        {
            if (IsBattlerTerrainAffected(battler, STATUS_FIELD_TERRAIN_ANY))
            {
                if (gFieldStatuses & STATUS_FIELD_ELECTRIC_TERRAIN)
                    return TYPE_ELECTRIC;
                else if (gFieldStatuses & STATUS_FIELD_GRASSY_TERRAIN)
                    return TYPE_GRASS;
                else if (gFieldStatuses & STATUS_FIELD_MISTY_TERRAIN)
                    return TYPE_FAIRY;
                else if (gFieldStatuses & STATUS_FIELD_PSYCHIC_TERRAIN)
                    return TYPE_PSYCHIC;
                else //failsafe
                    return moveType;
            }
        }
        else
        {
            switch (gWeatherPtr->currWeather)
            {
            case WEATHER_RAIN_THUNDERSTORM:
                if (B_THUNDERSTORM_TERRAIN)
                    return TYPE_ELECTRIC;
                break;
            case WEATHER_FOG_HORIZONTAL:
            case WEATHER_FOG_DIAGONAL:
                if (B_OVERWORLD_FOG >= GEN_8)
                    return TYPE_FAIRY;
                break;
            }
            return moveType;
        }
        break;
    case EFFECT_TERA_BLAST:
        if (GetActiveGimmick(battler) == GIMMICK_TERA)
            return GetMonData(mon, MON_DATA_TERA_TYPE);
        break;
    case EFFECT_TERA_STARSTORM:
        if (species == SPECIES_TERAPAGOS_STELLAR)
            return TYPE_STELLAR;
        break;
    }

<<<<<<< HEAD
    if (moveType == TYPE_NORMAL
     && ((!gMain.inBattle || TrySetAteType(move, battler, ability))
     && GetActiveGimmick(battler) != GIMMICK_DYNAMAX))
=======
    if (IsSoundMove(move) && ability == ABILITY_LIQUID_VOICE)
    {
        return TYPE_WATER;
    }
    else if (moveEffect == EFFECT_AURA_WHEEL && species == SPECIES_MORPEKO_HANGRY)
    {
        return TYPE_DARK;
    }
    else if (moveType == TYPE_NORMAL
          && ((!gMain.inBattle || TrySetAteType(move, battler, ability))
          && GetActiveGimmick(battler) != GIMMICK_DYNAMAX))
>>>>>>> 82f6d477
    {
        if (gMain.inBattle && ateBoost != NULL)
            *ateBoost = TRUE;
    }
    else if (moveType != TYPE_NORMAL
          && moveEffect != EFFECT_HIDDEN_POWER
          && moveEffect != EFFECT_WEATHER_BALL
          && ability == ABILITY_NORMALIZE
          && GetActiveGimmick(battler) != GIMMICK_Z_MOVE)
    {
        if (gMain.inBattle && ateBoost != NULL && GetActiveGimmick(battler) != GIMMICK_DYNAMAX)
            *ateBoost = TRUE;
        return TYPE_NORMAL;
    }
<<<<<<< HEAD
    else if (IsSoundMove(move) && ability == ABILITY_LIQUID_VOICE)
    {
        return TYPE_WATER;
    }
    else if (moveEffect == EFFECT_AURA_WHEEL && species == SPECIES_MORPEKO_HANGRY)
    {
        return TYPE_DARK;
    }
=======
>>>>>>> 82f6d477

    return TYPE_NONE;
}

void SetTypeBeforeUsingMove(u32 move, u32 battler)
{
    u32 moveType;
    u32 heldItem = gBattleMons[battler].item;
    u32 holdEffect = GetBattlerHoldEffect(battler, TRUE);

    gBattleStruct->dynamicMoveType = 0;
    gBattleStruct->ateBoost[battler] = FALSE;
    gSpecialStatuses[battler].gemBoost = FALSE;

    moveType = GetDynamicMoveType(&GetBattlerParty(battler)[gBattlerPartyIndexes[battler]],
                                  move,
                                  battler,
                                  &gBattleStruct->ateBoost[battler]);
    if (moveType != TYPE_NONE)
        gBattleStruct->dynamicMoveType = moveType | F_DYNAMIC_TYPE_SET;

    moveType = GetBattleMoveType(move);
    if ((gFieldStatuses & STATUS_FIELD_ION_DELUGE && moveType == TYPE_NORMAL)
        || gStatuses4[battler] & STATUS4_ELECTRIFIED)
        gBattleStruct->dynamicMoveType = TYPE_ELECTRIC | F_DYNAMIC_TYPE_SET;

    // Check if a gem should activate.
    if (holdEffect == HOLD_EFFECT_GEMS && GetBattleMoveType(move) == ItemId_GetSecondaryId(heldItem))
    {
        gSpecialStatuses[battler].gemParam = GetBattlerHoldEffectParam(battler);
        gSpecialStatuses[battler].gemBoost = TRUE;
    }
}

// Queues stat boosts for a given battler for totem battles
void ScriptSetTotemBoost(struct ScriptContext *ctx)
{
    u32 battler = VarGet(ScriptReadHalfword(ctx));
    u32 stat;
    u32 i;

    Script_RequestEffects(SCREFF_V1);

    for (i = 0; i < (NUM_BATTLE_STATS - 1); i++)
    {
        stat = VarGet(ScriptReadHalfword(ctx));
        if (stat)
        {
            gQueuedStatBoosts[battler].stats |= (1 << i);
            gQueuedStatBoosts[battler].statChanges[i] = stat;
            gQueuedStatBoosts[battler].stats |= 0x80;  // used as a flag for the "totem flared to life" script
        }
    }
}

bool32 IsWildMonSmart(void)
{
#if B_SMART_WILD_AI_FLAG != 0
    return (FlagGet(B_SMART_WILD_AI_FLAG));
#else
    return FALSE;
#endif
}

static s32 Factorial(s32 n)
{
    s32 f = 1, i;
    for (i = 2; i <= n; i++)
        f *= i;
    return f;
}<|MERGE_RESOLUTION|>--- conflicted
+++ resolved
@@ -25,10 +25,6 @@
 #include "event_data.h"
 #include "evolution_scene.h"
 #include "field_weather.h"
-<<<<<<< HEAD
-#include "generational_changes.h"
-=======
->>>>>>> 82f6d477
 #include "graphics.h"
 #include "gpu_regs.h"
 #include "international_string_util.h"
@@ -114,11 +110,7 @@
 static void UpdateBattlerPartyOrdersOnSwitch(u32 battler);
 static bool8 AllAtActionConfirmed(void);
 static void TryChangeTurnOrder(void);
-<<<<<<< HEAD
-static void TryChangingTurnOrderEffects(u32 battler1, u32 battler2);
-=======
 static void TryChangingTurnOrderEffects(u32 battler1, u32 battler2, u32 *quickClawRandom, u32 *quickDrawRandom);
->>>>>>> 82f6d477
 static void CheckChangingTurnOrderEffects(void);
 static void FreeResetData_ReturnToOvOrDoEvolutions(void);
 static void ReturnFromBattleToOverworld(void);
@@ -232,10 +224,7 @@
 EWRAM_DATA u16 gMoveToLearn = 0;
 EWRAM_DATA u32 gFieldStatuses = 0;
 EWRAM_DATA struct FieldTimer gFieldTimers = {0};
-<<<<<<< HEAD
-=======
 EWRAM_DATA u16 gBattleTurnCounter = 0;
->>>>>>> 82f6d477
 EWRAM_DATA u8 gBattlerAbility = 0;
 EWRAM_DATA struct QueuedStatBoost gQueuedStatBoosts[MAX_BATTLERS_COUNT] = {0};
 EWRAM_DATA bool8 gHasFetchedBall = FALSE;
@@ -523,16 +512,10 @@
 
     if (gBattleTypeFlags & BATTLE_TYPE_TRAINER && !(gBattleTypeFlags & (BATTLE_TYPE_FRONTIER
                                                                         | BATTLE_TYPE_EREADER_TRAINER
-<<<<<<< HEAD
-                                                                        | BATTLE_TYPE_TRAINER_HILL)))
-    {
-        gBattleTypeFlags |= (IsTrainerDoubleBattle(gTrainerBattleOpponent_A) ? BATTLE_TYPE_DOUBLE : 0);
-=======
                                                                         | BATTLE_TYPE_TRAINER_HILL
                                                                         | BATTLE_TYPE_RECORDED)))
     {
         gBattleTypeFlags |= (IsTrainerDoubleBattle(TRAINER_BATTLE_PARAM.opponentA) ? BATTLE_TYPE_DOUBLE : 0);
->>>>>>> 82f6d477
     }
 
     InitBattleBgsVideo();
@@ -559,15 +542,9 @@
     {
         if (!(gBattleTypeFlags & (BATTLE_TYPE_LINK | BATTLE_TYPE_RECORDED)))
         {
-<<<<<<< HEAD
-            CreateNPCTrainerParty(&gEnemyParty[0], gTrainerBattleOpponent_A, TRUE);
-            if (gBattleTypeFlags & BATTLE_TYPE_TWO_OPPONENTS && !BATTLE_TWO_VS_ONE_OPPONENT)
-                CreateNPCTrainerParty(&gEnemyParty[PARTY_SIZE / 2], gTrainerBattleOpponent_B, FALSE);
-=======
             CreateNPCTrainerParty(&gEnemyParty[0], TRAINER_BATTLE_PARAM.opponentA, TRUE);
             if (gBattleTypeFlags & BATTLE_TYPE_TWO_OPPONENTS && !BATTLE_TWO_VS_ONE_OPPONENT)
                 CreateNPCTrainerParty(&gEnemyParty[PARTY_SIZE / 2], TRAINER_BATTLE_PARAM.opponentB, FALSE);
->>>>>>> 82f6d477
             SetWildMonHeldItem();
             CalculateEnemyPartyCount();
         }
@@ -1905,10 +1882,7 @@
 
         for (i = 0; i < monsCount; i++)
         {
-<<<<<<< HEAD
-=======
             u32 monIndex = monIndices[i];
->>>>>>> 82f6d477
             s32 ball = -1;
             u32 personalityHash = GeneratePartyHash(trainer, i);
             const struct TrainerMon *partyData = trainer->party;
@@ -1924,16 +1898,6 @@
                 personalityValue = 0x88; // Use personality more likely to result in a male Pokémon
 
             personalityValue += personalityHash << 8;
-<<<<<<< HEAD
-            if (partyData[i].gender == TRAINER_MON_MALE)
-                personalityValue = (personalityValue & 0xFFFFFF00) | GeneratePersonalityForGender(MON_MALE, partyData[i].species);
-            else if (partyData[i].gender == TRAINER_MON_FEMALE)
-                personalityValue = (personalityValue & 0xFFFFFF00) | GeneratePersonalityForGender(MON_FEMALE, partyData[i].species);
-            else if (partyData[i].gender == TRAINER_MON_RANDOM_GENDER)
-                personalityValue = (personalityValue & 0xFFFFFF00) | GeneratePersonalityForGender(Random() & 1 ? MON_MALE : MON_FEMALE, partyData[i].species);
-            ModifyPersonalityForNature(&personalityValue, partyData[i].nature);
-            if (partyData[i].isShiny)
-=======
             if (partyData[monIndex].gender == TRAINER_MON_MALE)
                 personalityValue = (personalityValue & 0xFFFFFF00) | GeneratePersonalityForGender(MON_MALE, partyData[monIndex].species);
             else if (partyData[monIndex].gender == TRAINER_MON_FEMALE)
@@ -1942,34 +1906,10 @@
                 personalityValue = (personalityValue & 0xFFFFFF00) | GeneratePersonalityForGender(Random() & 1 ? MON_MALE : MON_FEMALE, partyData[monIndex].species);
             ModifyPersonalityForNature(&personalityValue, partyData[monIndex].nature);
             if (partyData[monIndex].isShiny)
->>>>>>> 82f6d477
             {
                 otIdType = OT_ID_PRESET;
                 fixedOtId = HIHALF(personalityValue) ^ LOHALF(personalityValue);
             }
-<<<<<<< HEAD
-            CreateMon(&party[i], partyData[i].species, partyData[i].lvl, 0, TRUE, personalityValue, otIdType, fixedOtId);
-            SetMonData(&party[i], MON_DATA_HELD_ITEM, &partyData[i].heldItem);
-
-            CustomTrainerPartyAssignMoves(&party[i], &partyData[i]);
-            SetMonData(&party[i], MON_DATA_IVS, &(partyData[i].iv));
-            if (partyData[i].ev != NULL)
-            {
-                SetMonData(&party[i], MON_DATA_HP_EV, &(partyData[i].ev[0]));
-                SetMonData(&party[i], MON_DATA_ATK_EV, &(partyData[i].ev[1]));
-                SetMonData(&party[i], MON_DATA_DEF_EV, &(partyData[i].ev[2]));
-                SetMonData(&party[i], MON_DATA_SPATK_EV, &(partyData[i].ev[3]));
-                SetMonData(&party[i], MON_DATA_SPDEF_EV, &(partyData[i].ev[4]));
-                SetMonData(&party[i], MON_DATA_SPEED_EV, &(partyData[i].ev[5]));
-            }
-            if (partyData[i].ability != ABILITY_NONE)
-            {
-                const struct SpeciesInfo *speciesInfo = &gSpeciesInfo[partyData[i].species];
-                u32 maxAbilities = ARRAY_COUNT(speciesInfo->abilities);
-                for (ability = 0; ability < maxAbilities; ++ability)
-                {
-                    if (speciesInfo->abilities[ability] == partyData[i].ability)
-=======
             CreateMon(&party[i], partyData[monIndex].species, partyData[monIndex].lvl, 0, TRUE, personalityValue, otIdType, fixedOtId);
             SetMonData(&party[i], MON_DATA_HELD_ITEM, &partyData[monIndex].heldItem);
 
@@ -1991,7 +1931,6 @@
                 for (ability = 0; ability < maxAbilities; ++ability)
                 {
                     if (speciesInfo->abilities[ability] == partyData[monIndex].ability)
->>>>>>> 82f6d477
                         break;
                 }
                 if (ability >= maxAbilities)
@@ -1999,11 +1938,7 @@
             }
             else if (B_TRAINER_MON_RANDOM_ABILITY)
             {
-<<<<<<< HEAD
-                const struct SpeciesInfo *speciesInfo = &gSpeciesInfo[partyData[i].species];
-=======
                 const struct SpeciesInfo *speciesInfo = &gSpeciesInfo[partyData[monIndex].species];
->>>>>>> 82f6d477
                 ability = personalityHash % 3;
                 while (speciesInfo->abilities[ability] == ABILITY_NONE)
                 {
@@ -2011,19 +1946,6 @@
                 }
             }
             SetMonData(&party[i], MON_DATA_ABILITY_NUM, &ability);
-<<<<<<< HEAD
-            SetMonData(&party[i], MON_DATA_FRIENDSHIP, &(partyData[i].friendship));
-            if (partyData[i].ball != ITEM_NONE)
-            {
-                ball = partyData[i].ball;
-                SetMonData(&party[i], MON_DATA_POKEBALL, &ball);
-            }
-            if (partyData[i].nickname != NULL)
-            {
-                SetMonData(&party[i], MON_DATA_NICKNAME, partyData[i].nickname);
-            }
-            if (partyData[i].isShiny)
-=======
             SetMonData(&party[i], MON_DATA_FRIENDSHIP, &(partyData[monIndex].friendship));
             if (partyData[monIndex].ball != ITEM_NONE)
             {
@@ -2035,26 +1957,10 @@
                 SetMonData(&party[i], MON_DATA_NICKNAME, partyData[monIndex].nickname);
             }
             if (partyData[monIndex].isShiny)
->>>>>>> 82f6d477
             {
                 u32 data = TRUE;
                 SetMonData(&party[i], MON_DATA_IS_SHINY, &data);
             }
-<<<<<<< HEAD
-            if (partyData[i].dynamaxLevel > 0)
-            {
-                u32 data = partyData[i].dynamaxLevel;
-                SetMonData(&party[i], MON_DATA_DYNAMAX_LEVEL, &data);
-            }
-            if (partyData[i].gigantamaxFactor)
-            {
-                u32 data = partyData[i].gigantamaxFactor;
-                SetMonData(&party[i], MON_DATA_GIGANTAMAX_FACTOR, &data);
-            }
-            if (partyData[i].teraType > 0)
-            {
-                u32 data = partyData[i].teraType;
-=======
             if (partyData[monIndex].dynamaxLevel > 0)
             {
                 u32 data = partyData[monIndex].dynamaxLevel;
@@ -2068,7 +1974,6 @@
             if (partyData[monIndex].teraType > 0)
             {
                 u32 data = partyData[monIndex].teraType;
->>>>>>> 82f6d477
                 SetMonData(&party[i], MON_DATA_TERA_TYPE, &data);
             }
             CalculateMonStats(&party[i]);
@@ -3814,16 +3719,6 @@
 
             // Try to set a status to start the battle with
             gBattleStruct->startingStatus = 0;
-<<<<<<< HEAD
-            if (gBattleTypeFlags & BATTLE_TYPE_TWO_OPPONENTS && GetTrainerStartingStatusFromId(gTrainerBattleOpponent_B))
-            {
-                gBattleStruct->startingStatus = GetTrainerStartingStatusFromId(gTrainerBattleOpponent_B);
-                gBattleStruct->startingStatusTimer = 0; // infinite
-            }
-            else if (gBattleTypeFlags & BATTLE_TYPE_TRAINER && GetTrainerStartingStatusFromId(gTrainerBattleOpponent_A))
-            {
-                gBattleStruct->startingStatus = GetTrainerStartingStatusFromId(gTrainerBattleOpponent_A);
-=======
             if (gBattleTypeFlags & BATTLE_TYPE_TWO_OPPONENTS && GetTrainerStartingStatusFromId(TRAINER_BATTLE_PARAM.opponentB))
             {
                 gBattleStruct->startingStatus = GetTrainerStartingStatusFromId(TRAINER_BATTLE_PARAM.opponentB);
@@ -3832,7 +3727,6 @@
             else if (gBattleTypeFlags & BATTLE_TYPE_TRAINER && GetTrainerStartingStatusFromId(TRAINER_BATTLE_PARAM.opponentA))
             {
                 gBattleStruct->startingStatus = GetTrainerStartingStatusFromId(TRAINER_BATTLE_PARAM.opponentA);
->>>>>>> 82f6d477
                 gBattleStruct->startingStatusTimer = 0; // infinite
             }
             else if (B_VAR_STARTING_STATUS != 0)
@@ -3883,10 +3777,7 @@
         #endif // TESTING
 
         gBattleStruct->speedTieBreaks = RandomUniform(RNG_SPEED_TIE, 0, Factorial(MAX_BATTLERS_COUNT) - 1);
-<<<<<<< HEAD
-=======
         gBattleTurnCounter = 0;
->>>>>>> 82f6d477
 
         for (i = 0; i < gBattlersCount; i++)
             gBattlerByTurnOrder[i] = i;
@@ -4068,12 +3959,7 @@
         if (HandleWishPerishSongOnTurnEnd())
             return;
     }
-<<<<<<< HEAD
-    if (HandleWishPerishSongOnTurnEnd())
-        return;
-=======
-
->>>>>>> 82f6d477
+
     if (HandleFaintedMonActions())
         return;
     gBattleStruct->faintedActionsState = 0;
@@ -4109,20 +3995,13 @@
         gChosenMoveByBattler[i] = MOVE_NONE;
         gBattleStruct->battlerState[i].absentBattlerFlags = gAbsentBattlerFlags & (1u << i);
         gBattleStruct->monToSwitchIntoId[i] = PARTY_SIZE;
-<<<<<<< HEAD
-=======
         gStatuses4[i] &= ~STATUS4_ELECTRIFIED;
->>>>>>> 82f6d477
     }
 
     for (i = 0; i < NUM_BATTLE_SIDES; i++)
     {
         if (gSideTimers[i].retaliateTimer > 0)
             gSideTimers[i].retaliateTimer--;
-<<<<<<< HEAD
-
-=======
->>>>>>> 82f6d477
     }
 
     BattlePutTextOnWindow(gText_EmptyString3, B_WIN_MSG);
@@ -4165,15 +4044,9 @@
         holdEffect = gEnigmaBerries[battler].holdEffect;
     else
         holdEffect = ItemId_GetHoldEffect(gBattleMons[battler].item);
-<<<<<<< HEAD
 
     gPotentialItemEffectBattler = battler;
 
-=======
-
-    gPotentialItemEffectBattler = battler;
-
->>>>>>> 82f6d477
     if (gBattleTypeFlags & BATTLE_TYPE_FIRST_BATTLE) // Cannot ever run from saving Birch's battle.
     {
         gBattleCommunication[MULTISTRING_CHOOSER] = B_MSG_DONT_LEAVE_BIRCH;
@@ -4272,36 +4145,15 @@
     STATE_SELECTION_SCRIPT_MAY_RUN
 };
 
-<<<<<<< HEAD
-void SetupAISwitchingData(u32 battler, bool32 isAiRisky)
-{
-    s32 opposingBattler = GetBattlerAtPosition(BATTLE_OPPOSITE(GetBattlerPosition(battler)));
-=======
 void SetupAISwitchingData(u32 battler, enum SwitchType switchType)
 {
     s32 opposingBattler = GetOppositeBattler(battler);
->>>>>>> 82f6d477
 
     // AI's predicting data
     if ((AI_THINKING_STRUCT->aiFlags[battler] & AI_FLAG_PREDICT_SWITCH))
     {
         AI_DATA->aiSwitchPredictionInProgress = TRUE;
         AI_DATA->battlerDoingPrediction = battler;
-<<<<<<< HEAD
-        AI_DATA->mostSuitableMonId[opposingBattler] = GetMostSuitableMonToSwitchInto(opposingBattler, isAiRisky);
-        if (ShouldSwitch(opposingBattler))
-            AI_DATA->shouldSwitch |= (1u << opposingBattler);
-        AI_DATA->aiSwitchPredictionInProgress = FALSE;
-
-        // Determine whether AI will use predictions this turn
-        AI_DATA->predictingSwitch = RandomPercentage(RNG_AI_PREDICT_SWITCH, 50);
-    }
-
-    // AI's data
-    AI_DATA->mostSuitableMonId[battler] = GetMostSuitableMonToSwitchInto(battler, isAiRisky);
-    if (ShouldSwitch(battler))
-        AI_DATA->shouldSwitch |= (1u << battler);
-=======
         AI_DATA->mostSuitableMonId[opposingBattler] = GetMostSuitableMonToSwitchInto(opposingBattler, switchType);
         if (ShouldSwitch(opposingBattler))
             AI_DATA->shouldSwitch |= (1u << opposingBattler);
@@ -4317,7 +4169,6 @@
     if (ShouldSwitch(battler))
         AI_DATA->shouldSwitch |= (1u << battler);
     gBattleStruct->prevTurnSpecies[battler] = gBattleMons[battler].species;
->>>>>>> 82f6d477
 }
 
 static void HandleTurnActionSelectionState(void)
@@ -4333,11 +4184,7 @@
         case STATE_TURN_START_RECORD: // Recorded battle related action on start of every turn.
             RecordedBattle_CopyBattlerMoves(battler);
             gBattleCommunication[battler] = STATE_BEFORE_ACTION_CHOSEN;
-<<<<<<< HEAD
-            u32 isAiRisky = AI_THINKING_STRUCT->aiFlags[battler] & AI_FLAG_RISKY; // Risky AI switches aggressively even mid battle
-=======
             enum SwitchType switchType = (AI_THINKING_STRUCT->aiFlags[battler] & AI_FLAG_RISKY) ? SWITCH_AFTER_KO : SWITCH_MID_BATTLE; // Risky AI switches aggressively even mid battle
->>>>>>> 82f6d477
 
             // Do AI score computations here so we can use them in AI_TrySwitchOrUseItem
             if ((gBattleTypeFlags & BATTLE_TYPE_HAS_AI || IsWildMonSmart())
@@ -4346,20 +4193,11 @@
                 AI_DATA->aiCalcInProgress = TRUE;
 
                 // Setup battler data
-<<<<<<< HEAD
-                sBattler_AI = battler;
-                BattleAI_SetupAIData(0xF, sBattler_AI);
-                SetupAISwitchingData(battler, isAiRisky);
-
-                // Do scoring
-                gBattleStruct->aiMoveOrAction[battler] = BattleAI_ChooseMoveOrAction();
-=======
                 BattleAI_SetupAIData(0xF, battler);
                 SetupAISwitchingData(battler, switchType);
 
                 // Do scoring
                 gBattleStruct->aiMoveOrAction[battler] = BattleAI_ChooseMoveOrAction(battler);
->>>>>>> 82f6d477
                 AI_DATA->aiCalcInProgress = FALSE;
             }
             // fallthrough
@@ -4524,47 +4362,15 @@
                     break;
                 case B_ACTION_CANCEL_PARTNER:
                     gBattleCommunication[battler] = STATE_WAIT_SET_BEFORE_ACTION;
-<<<<<<< HEAD
-                    gBattleCommunication[GetBattlerAtPosition(BATTLE_PARTNER(GetBattlerPosition(battler)))] = STATE_BEFORE_ACTION_CHOSEN;
-                    RecordedBattle_ClearBattlerAction(battler, 1);
-                    if (gBattleMons[GetBattlerAtPosition(BATTLE_PARTNER(GetBattlerPosition(battler)))].status2 & STATUS2_MULTIPLETURNS
-                        || gBattleMons[GetBattlerAtPosition(BATTLE_PARTNER(GetBattlerPosition(battler)))].status2 & STATUS2_RECHARGE)
-=======
                     gBattleCommunication[GetPartnerBattler(battler)] = STATE_BEFORE_ACTION_CHOSEN;
                     RecordedBattle_ClearBattlerAction(battler, 1);
                     if (gBattleMons[GetPartnerBattler(battler)].status2 & STATUS2_MULTIPLETURNS
                         || gBattleMons[GetPartnerBattler(battler)].status2 & STATUS2_RECHARGE)
->>>>>>> 82f6d477
                     {
                         BtlController_EmitEndBounceEffect(battler, BUFFER_A);
                         MarkBattlerForControllerExec(battler);
                         return;
                     }
-<<<<<<< HEAD
-                    else if (gChosenActionByBattler[GetBattlerAtPosition(BATTLE_PARTNER(GetBattlerPosition(battler)))] == B_ACTION_SWITCH)
-                    {
-                        RecordedBattle_ClearBattlerAction(GetBattlerAtPosition(BATTLE_PARTNER(GetBattlerPosition(battler))), 2);
-                    }
-                    else if (gChosenActionByBattler[GetBattlerAtPosition(BATTLE_PARTNER(GetBattlerPosition(battler)))] == B_ACTION_RUN)
-                    {
-                        RecordedBattle_ClearBattlerAction(GetBattlerAtPosition(BATTLE_PARTNER(GetBattlerPosition(battler))), 1);
-                    }
-                    else if (gChosenActionByBattler[GetBattlerAtPosition(BATTLE_PARTNER(GetBattlerPosition(battler)))] == B_ACTION_USE_MOVE
-                             && (gProtectStructs[GetBattlerAtPosition(BATTLE_PARTNER(GetBattlerPosition(battler)))].noValidMoves
-                                || gDisableStructs[GetBattlerAtPosition(BATTLE_PARTNER(GetBattlerPosition(battler)))].encoredMove))
-                    {
-                        RecordedBattle_ClearBattlerAction(GetBattlerAtPosition(BATTLE_PARTNER(GetBattlerPosition(battler))), 1);
-                    }
-                    else if (gBattleTypeFlags & BATTLE_TYPE_PALACE
-                             && gChosenActionByBattler[GetBattlerAtPosition(BATTLE_PARTNER(GetBattlerPosition(battler)))] == B_ACTION_USE_MOVE)
-                    {
-                        gRngValue = gBattlePalaceMoveSelectionRngValue;
-                        RecordedBattle_ClearBattlerAction(GetBattlerAtPosition(BATTLE_PARTNER(GetBattlerPosition(battler))), 1);
-                    }
-                    else
-                    {
-                        RecordedBattle_ClearBattlerAction(GetBattlerAtPosition(BATTLE_PARTNER(GetBattlerPosition(battler))), 3);
-=======
                     else if (gChosenActionByBattler[GetPartnerBattler(battler)] == B_ACTION_SWITCH)
                     {
                         RecordedBattle_ClearBattlerAction(GetPartnerBattler(battler), 2);
@@ -4588,7 +4394,6 @@
                     else
                     {
                         RecordedBattle_ClearBattlerAction(GetPartnerBattler(battler), 3);
->>>>>>> 82f6d477
                     }
 
                     gBattleStruct->gimmick.toActivate &= ~((1u << BATTLE_PARTNER(GetBattlerPosition(battler))));
@@ -4974,20 +4779,12 @@
     // various effects
     if (gSideStatuses[GetBattlerSide(battler)] & SIDE_STATUS_TAILWIND)
         speed *= 2;
-<<<<<<< HEAD
-    if (gDisableStructs[battler].unbrudenActive)
-=======
     if (gDisableStructs[battler].unburdenActive)
->>>>>>> 82f6d477
         speed *= 2;
 
     // paralysis drop
     if (gBattleMons[battler].status1 & STATUS1_PARALYSIS && ability != ABILITY_QUICK_FEET)
-<<<<<<< HEAD
-        speed /= B_PARALYSIS_SPEED >= GEN_7 ? 2 : 4;
-=======
         speed /= GetGenConfig(GEN_CONFIG_PARALYSIS_SPEED) >= GEN_7 ? 2 : 4;
->>>>>>> 82f6d477
 
     if (gSideStatuses[GetBattlerSide(battler)] & SIDE_STATUS_SWAMP)
         speed /= 4;
@@ -5001,7 +4798,6 @@
     u32 holdEffect = GetBattlerHoldEffect(battler, TRUE);
     return GetBattlerTotalSpeedStatArgs(battler, ability, holdEffect);
 }
-<<<<<<< HEAD
 
 s8 GetChosenMovePriority(u32 battler)
 {
@@ -5013,19 +4809,6 @@
     else
         move = gBattleMons[battler].moves[gBattleStruct->chosenMovePositions[battler]];
 
-=======
-
-s8 GetChosenMovePriority(u32 battler)
-{
-    u16 move;
-
-    gProtectStructs[battler].pranksterElevated = 0;
-    if (gProtectStructs[battler].noValidMoves)
-        move = MOVE_STRUGGLE;
-    else
-        move = gBattleMons[battler].moves[gBattleStruct->chosenMovePositions[battler]];
-
->>>>>>> 82f6d477
     return GetBattleMovePriority(battler, move);
 }
 
@@ -5054,11 +4837,7 @@
         gProtectStructs[battler].pranksterElevated = 1;
         priority++;
     }
-<<<<<<< HEAD
-    else if (GetMoveEffect(move) == EFFECT_GRASSY_GLIDE && gFieldStatuses & STATUS_FIELD_GRASSY_TERRAIN && IsBattlerGrounded(battler) && GetActiveGimmick(gBattlerAttacker) != GIMMICK_DYNAMAX && !IsGimmickSelected(battler, GIMMICK_DYNAMAX))
-=======
     else if (GetMoveEffect(move) == EFFECT_GRASSY_GLIDE && IsBattlerTerrainAffected(battler, STATUS_FIELD_GRASSY_TERRAIN) && GetActiveGimmick(gBattlerAttacker) != GIMMICK_DYNAMAX && !IsGimmickSelected(battler, GIMMICK_DYNAMAX))
->>>>>>> 82f6d477
     {
         priority++;
     }
@@ -5123,8 +4902,6 @@
                     strikesFirst = 1;
             }
         }
-<<<<<<< HEAD
-=======
     }
     else if (priority1 < priority2)
     {
@@ -5147,36 +4924,6 @@
     u32 holdEffectBattler2 = GetBattlerHoldEffect(battler2, TRUE);
     u32 ability2 = GetBattlerAbility(battler2);
 
-    if (!ignoreChosenMoves)
-    {
-        if (gChosenActionByBattler[battler1] == B_ACTION_USE_MOVE)
-            priority1 = GetChosenMovePriority(battler1);
-        if (gChosenActionByBattler[battler2] == B_ACTION_USE_MOVE)
-            priority2 = GetChosenMovePriority(battler2);
->>>>>>> 82f6d477
-    }
-    else if (priority1 < priority2)
-    {
-        strikesFirst = -1; // battler2's move has greater priority
-    }
-    else
-    {
-        strikesFirst = 1; // battler1's move has greater priority
-    }
-    return strikesFirst;
-}
-
-s32 GetWhichBattlerFasterOrTies(u32 battler1, u32 battler2, bool32 ignoreChosenMoves)
-{
-    s32 priority1 = 0, priority2 = 0;
-    u32 ability1 = GetBattlerAbility(battler1);
-    u32 speedBattler1 = GetBattlerTotalSpeedStat(battler1);
-    u32 holdEffectBattler1 = GetBattlerHoldEffect(battler1, TRUE);
-    u32 speedBattler2 = GetBattlerTotalSpeedStat(battler2);
-    u32 holdEffectBattler2 = GetBattlerHoldEffect(battler2, TRUE);
-    u32 ability2 = GetBattlerAbility(battler2);
-
-<<<<<<< HEAD
     if (!ignoreChosenMoves)
     {
         if (gChosenActionByBattler[battler1] == B_ACTION_USE_MOVE)
@@ -5226,49 +4973,6 @@
     { 3, 2, 1, 0 },
 };
 
-=======
-    return GetWhichBattlerFasterArgs(
-        battler1, battler2,
-        ignoreChosenMoves,
-        ability1, ability2,
-        holdEffectBattler1, holdEffectBattler2,
-        speedBattler1, speedBattler2,
-        priority1, priority2
-    );
-}
-
-// 24 == MAX_BATTLERS_COUNT!.
-// These are the possible orders if all the battlers speed tie. An order
-// is chosen at the start of the turn.
-static const u8 sBattlerOrders[24][4] =
-{
-    { 0, 1, 2, 3 },
-    { 0, 1, 3, 2 },
-    { 0, 2, 1, 3 },
-    { 0, 2, 3, 1 },
-    { 0, 3, 1, 2 },
-    { 0, 3, 2, 1 },
-    { 1, 0, 2, 3 },
-    { 1, 0, 3, 2 },
-    { 1, 2, 0, 3 },
-    { 1, 2, 3, 0 },
-    { 1, 3, 0, 2 },
-    { 1, 3, 2, 0 },
-    { 2, 0, 1, 3 },
-    { 2, 0, 3, 1 },
-    { 2, 1, 0, 3 },
-    { 2, 1, 3, 0 },
-    { 2, 3, 0, 1 },
-    { 2, 3, 1, 0 },
-    { 3, 0, 1, 2 },
-    { 3, 0, 2, 1 },
-    { 3, 1, 0, 2 },
-    { 3, 1, 2, 0 },
-    { 3, 2, 0, 1 },
-    { 3, 2, 1, 0 },
-};
-
->>>>>>> 82f6d477
 s32 GetWhichBattlerFaster(u32 battler1, u32 battler2, bool32 ignoreChosenMoves)
 {
     s32 strikesFirst = GetWhichBattlerFasterOrTies(battler1, battler2, ignoreChosenMoves);
@@ -5342,12 +5046,9 @@
         }
         else
         {
-<<<<<<< HEAD
-=======
             u32 quickClawRandom[MAX_BATTLERS_COUNT] = {0};
             u32 quickDrawRandom[MAX_BATTLERS_COUNT] = {0};
 
->>>>>>> 82f6d477
             for (battler = 0; battler < gBattlersCount; battler++)
             {
                 if (gChosenActionByBattler[battler] == B_ACTION_USE_ITEM
@@ -5367,13 +5068,8 @@
                 {
                     gActionsByTurnOrder[turnOrderId] = gChosenActionByBattler[battler];
                     gBattlerByTurnOrder[turnOrderId] = battler;
-<<<<<<< HEAD
-                    gBattleStruct->quickClawRandom[battler] = RandomPercentage(RNG_QUICK_CLAW, GetBattlerHoldEffectParam(battler));
-                    gBattleStruct->quickDrawRandom[battler] = RandomPercentage(RNG_QUICK_DRAW, 30);
-=======
                     quickClawRandom[battler] = RandomPercentage(RNG_QUICK_CLAW, GetBattlerHoldEffectParam(battler));
                     quickDrawRandom[battler] = RandomPercentage(RNG_QUICK_DRAW, 30);
->>>>>>> 82f6d477
                     turnOrderId++;
                 }
             }
@@ -5383,11 +5079,7 @@
                 {
                     u8 battler1 = gBattlerByTurnOrder[i];
                     u8 battler2 = gBattlerByTurnOrder[j];
-<<<<<<< HEAD
-                    TryChangingTurnOrderEffects(battler1, battler2);
-=======
                     TryChangingTurnOrderEffects(battler1, battler2, quickClawRandom, quickDrawRandom);
->>>>>>> 82f6d477
                     if (gActionsByTurnOrder[i] != B_ACTION_USE_ITEM
                         && gActionsByTurnOrder[j] != B_ACTION_USE_ITEM
                         && gActionsByTurnOrder[i] != B_ACTION_SWITCH
@@ -5566,11 +5258,7 @@
     }
 }
 
-<<<<<<< HEAD
-static void TryChangingTurnOrderEffects(u32 battler1, u32 battler2)
-=======
 static void TryChangingTurnOrderEffects(u32 battler1, u32 battler2, u32 *quickClawRandom, u32 *quickDrawRandom)
->>>>>>> 82f6d477
 {
     u32 ability1 = GetBattlerAbility(battler1);
     u32 holdEffectBattler1 = GetBattlerHoldEffect(battler1, TRUE);
@@ -5579,37 +5267,21 @@
 
     // Battler 1
     // Quick Draw
-<<<<<<< HEAD
-    if (ability1 == ABILITY_QUICK_DRAW && !IsBattleMoveStatus(gChosenMoveByBattler[battler1]) && gBattleStruct->quickDrawRandom[battler1])
-        gProtectStructs[battler1].quickDraw = TRUE;
-    // Quick Claw and Custap Berry
-    if (!gProtectStructs[battler1].quickDraw
-     && ((holdEffectBattler1 == HOLD_EFFECT_QUICK_CLAW && gBattleStruct->quickClawRandom[battler1])
-=======
     if (ability1 == ABILITY_QUICK_DRAW && !IsBattleMoveStatus(gChosenMoveByBattler[battler1]) && quickDrawRandom[battler1])
         gProtectStructs[battler1].quickDraw = TRUE;
     // Quick Claw and Custap Berry
     if (!gProtectStructs[battler1].quickDraw
      && ((holdEffectBattler1 == HOLD_EFFECT_QUICK_CLAW && quickClawRandom[battler1])
->>>>>>> 82f6d477
      || (holdEffectBattler1 == HOLD_EFFECT_CUSTAP_BERRY && HasEnoughHpToEatBerry(battler1, 4, gBattleMons[battler1].item))))
         gProtectStructs[battler1].usedCustapBerry = TRUE;
 
     // Battler 2
     // Quick Draw
-<<<<<<< HEAD
-    if (ability2 == ABILITY_QUICK_DRAW && !IsBattleMoveStatus(gChosenMoveByBattler[battler2]) && gBattleStruct->quickDrawRandom[battler2])
-        gProtectStructs[battler2].quickDraw = TRUE;
-    // Quick Claw and Custap Berry
-    if (!gProtectStructs[battler2].quickDraw
-     && ((holdEffectBattler2 == HOLD_EFFECT_QUICK_CLAW && gBattleStruct->quickClawRandom[battler2])
-=======
     if (ability2 == ABILITY_QUICK_DRAW && !IsBattleMoveStatus(gChosenMoveByBattler[battler2]) && quickDrawRandom[battler2])
         gProtectStructs[battler2].quickDraw = TRUE;
     // Quick Claw and Custap Berry
     if (!gProtectStructs[battler2].quickDraw
      && ((holdEffectBattler2 == HOLD_EFFECT_QUICK_CLAW && quickClawRandom[battler2])
->>>>>>> 82f6d477
      || (holdEffectBattler2 == HOLD_EFFECT_CUSTAP_BERRY && HasEnoughHpToEatBerry(battler2, 4, gBattleMons[battler2].item))))
         gProtectStructs[battler2].usedCustapBerry = TRUE;
 }
@@ -5748,11 +5420,7 @@
         BattleStopLowHpSound();
         gBattlescriptCurrInstr = BattleScript_LocalTrainerBattleWon;
 
-<<<<<<< HEAD
-        switch (GetTrainerClassFromId(gTrainerBattleOpponent_A))
-=======
         switch (GetTrainerClassFromId(TRAINER_BATTLE_PARAM.opponentA))
->>>>>>> 82f6d477
         {
         case TRAINER_CLASS_ELITE_FOUR:
         case TRAINER_CLASS_CHAMPION:
@@ -6163,19 +5831,12 @@
     u32 moveType = GetMoveType(move);
     u32 moveEffect = GetMoveEffect(move);
     u32 species, heldItem, holdEffect, ability, type1, type2, type3;
-<<<<<<< HEAD
-=======
     bool32 monInBattle = gMain.inBattle && gPartyMenu.menuType != PARTY_MENU_TYPE_IN_BATTLE;
->>>>>>> 82f6d477
 
     if (move == MOVE_STRUGGLE)
         return TYPE_NORMAL;
 
-<<<<<<< HEAD
-    if (gMain.inBattle)
-=======
     if (monInBattle)
->>>>>>> 82f6d477
     {
         species = gBattleMons[battler].species;
         heldItem = gBattleMons[battler].item;
@@ -6199,20 +5860,6 @@
     switch (moveEffect)
     {
     case EFFECT_WEATHER_BALL:
-<<<<<<< HEAD
-        if (gMain.inBattle && HasWeatherEffect())
-        {
-            if (gBattleWeather & B_WEATHER_RAIN && holdEffect != HOLD_EFFECT_UTILITY_UMBRELLA)
-                return TYPE_WATER;
-            else if (gBattleWeather & B_WEATHER_SANDSTORM)
-                return TYPE_ROCK;
-            else if (gBattleWeather & B_WEATHER_SUN && holdEffect != HOLD_EFFECT_UTILITY_UMBRELLA)
-                return TYPE_FIRE;
-            else if (gBattleWeather & (B_WEATHER_SNOW | B_WEATHER_HAIL))
-                return TYPE_ICE;
-            else
-                return moveType;
-=======
         if (monInBattle)
         {
             if (HasWeatherEffect())
@@ -6228,7 +5875,6 @@
                 else
                     return moveType;
             }
->>>>>>> 82f6d477
         }
         else
         {
@@ -6240,10 +5886,7 @@
                 break;
             case WEATHER_RAIN:
             case WEATHER_RAIN_THUNDERSTORM:
-<<<<<<< HEAD
-=======
             case WEATHER_DOWNPOUR:
->>>>>>> 82f6d477
                 if (holdEffect != HOLD_EFFECT_UTILITY_UMBRELLA)
                     return TYPE_WATER;
                 break;
@@ -6258,11 +5901,7 @@
     case EFFECT_HIDDEN_POWER:
         {
             u32 typeBits = 0;
-<<<<<<< HEAD
-            if (gMain.inBattle)
-=======
             if (monInBattle)
->>>>>>> 82f6d477
             {
                 typeBits = ((gBattleMons[battler].hpIV & 1) << 0)
                         | ((gBattleMons[battler].attackIV & 1) << 1)
@@ -6341,11 +5980,7 @@
         else
             return moveType;
     case EFFECT_TERRAIN_PULSE:
-<<<<<<< HEAD
-        if (gMain.inBattle)
-=======
         if (monInBattle)
->>>>>>> 82f6d477
         {
             if (IsBattlerTerrainAffected(battler, STATUS_FIELD_TERRAIN_ANY))
             {
@@ -6388,11 +6023,6 @@
         break;
     }
 
-<<<<<<< HEAD
-    if (moveType == TYPE_NORMAL
-     && ((!gMain.inBattle || TrySetAteType(move, battler, ability))
-     && GetActiveGimmick(battler) != GIMMICK_DYNAMAX))
-=======
     if (IsSoundMove(move) && ability == ABILITY_LIQUID_VOICE)
     {
         return TYPE_WATER;
@@ -6404,7 +6034,6 @@
     else if (moveType == TYPE_NORMAL
           && ((!gMain.inBattle || TrySetAteType(move, battler, ability))
           && GetActiveGimmick(battler) != GIMMICK_DYNAMAX))
->>>>>>> 82f6d477
     {
         if (gMain.inBattle && ateBoost != NULL)
             *ateBoost = TRUE;
@@ -6419,17 +6048,6 @@
             *ateBoost = TRUE;
         return TYPE_NORMAL;
     }
-<<<<<<< HEAD
-    else if (IsSoundMove(move) && ability == ABILITY_LIQUID_VOICE)
-    {
-        return TYPE_WATER;
-    }
-    else if (moveEffect == EFFECT_AURA_WHEEL && species == SPECIES_MORPEKO_HANGRY)
-    {
-        return TYPE_DARK;
-    }
-=======
->>>>>>> 82f6d477
 
     return TYPE_NONE;
 }
