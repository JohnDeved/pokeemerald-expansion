--- conflicted
+++ resolved
@@ -100,14 +100,8 @@
 static void UpdateBattlerPartyOrdersOnSwitch(u32 battler);
 static bool8 AllAtActionConfirmed(void);
 static void TryChangeTurnOrder(void);
-<<<<<<< HEAD
-static void CheckQuickClaw_CustapBerryActivation(void);
-=======
-static void CheckChosenMoveForEffectsBeforeTurnStarts(void);
-static void CheckMegaEvolutionBeforeTurn(void);
 static void TryChangingTurnOrderEffects(u32 battler1, u32 battler2);
 static void CheckChangingTurnOrderEffects(void);
->>>>>>> 94ffeb2c
 static void FreeResetData_ReturnToOvOrDoEvolutions(void);
 static void ReturnFromBattleToOverworld(void);
 static void TryEvolvePokemon(void);
@@ -3819,13 +3813,8 @@
     gBattleStruct->turnCountersTracker = 0;
     gMoveResultFlags = 0;
 
-<<<<<<< HEAD
-    gRandomTurnNumber = Random();
-
     memset(gQueuedStatBoosts, 0, sizeof(gQueuedStatBoosts));  // erase all totem boosts just to be safe
 
-=======
->>>>>>> 94ffeb2c
     SetAiLogicDataForTurn(AI_DATA); // get assumed abilities, hold effects, etc of all battlers
 
     if (gBattleTypeFlags & BATTLE_TYPE_ARENA)
@@ -5074,9 +5063,7 @@
 static void TryChangingTurnOrderEffects(u32 battler1, u32 battler2)
 {
     u32 ability1 = GetBattlerAbility(battler1);
-    u32 speedBattler1 = GetBattlerTotalSpeedStat(battler1);
     u32 holdEffectBattler1 = GetBattlerHoldEffect(battler1, TRUE);
-    u32 speedBattler2 = GetBattlerTotalSpeedStat(battler2);
     u32 holdEffectBattler2 = GetBattlerHoldEffect(battler2, TRUE);
     u32 ability2 = GetBattlerAbility(battler2);
 
