#include "global.h"
#include "battle.h"
#include "battle_anim.h"
#include "battle_ai_script_commands.h"
#include "battle_arena.h"
#include "battle_controllers.h"
#include "battle_interface.h"
#include "battle_main.h"
#include "battle_message.h"
#include "battle_pyramid.h"
#include "battle_scripts.h"
#include "battle_setup.h"
#include "battle_tower.h"
#include "battle_util.h"
#include "berry.h"
#include "bg.h"
#include "data.h"
#include "decompress.h"
#include "dma3.h"
#include "event_data.h"
#include "evolution_scene.h"
#include "graphics.h"
#include "gpu_regs.h"
#include "international_string_util.h"
#include "item.h"
#include "link.h"
#include "link_rfu.h"
#include "load_save.h"
#include "main.h"
#include "malloc.h"
#include "m4a.h"
#include "palette.h"
#include "party_menu.h"
#include "pokeball.h"
#include "pokedex.h"
#include "pokemon.h"
#include "random.h"
#include "recorded_battle.h"
#include "roamer.h"
#include "safari_zone.h"
#include "scanline_effect.h"
#include "sound.h"
#include "sprite.h"
#include "string_util.h"
#include "strings.h"
#include "task.h"
#include "text.h"
#include "trig.h"
#include "tv.h"
#include "util.h"
#include "window.h"
#include "constants/abilities.h"
#include "constants/battle_move_effects.h"
#include "constants/battle_string_ids.h"
#include "constants/hold_effects.h"
#include "constants/items.h"
#include "constants/moves.h"
#include "constants/party_menu.h"
#include "constants/rgb.h"
#include "constants/songs.h"
#include "constants/trainers.h"
#include "cable_club.h"

extern struct MusicPlayerInfo gMPlayInfo_SE1;
extern struct MusicPlayerInfo gMPlayInfo_SE2;

extern const struct BgTemplate gBattleBgTemplates[];
extern const struct WindowTemplate *const gBattleWindowTemplates[];

// this file's functions
static void CB2_InitBattleInternal(void);
static void CB2_PreInitMultiBattle(void);
static void CB2_PreInitIngamePlayerPartnerBattle(void);
static void CB2_HandleStartMultiPartnerBattle(void);
static void CB2_HandleStartMultiBattle(void);
static void CB2_HandleStartBattle(void);
static void TryCorrectShedinjaLanguage(struct Pokemon *mon);
static u8 CreateNPCTrainerParty(struct Pokemon *party, u16 trainerNum, bool8 firstTrainer);
static void BattleMainCB1(void);
static void sub_8038538(struct Sprite *sprite);
static void CB2_EndLinkBattle(void);
static void EndLinkBattleInSteps(void);
static void sub_80392A8(void);
static void sub_803937C(void);
static void sub_803939C(void);
static void SpriteCb_MoveWildMonToRight(struct Sprite *sprite);
static void SpriteCb_WildMonShowHealthbox(struct Sprite *sprite);
static void SpriteCb_WildMonAnimate(struct Sprite *sprite);
static void sub_80398D0(struct Sprite *sprite);
static void SpriteCB_AnimFaintOpponent(struct Sprite *sprite);
static void SpriteCb_BlinkVisible(struct Sprite *sprite);
static void SpriteCallbackDummy_3(struct Sprite *sprite);
static void SpriteCB_BattleSpriteSlideLeft(struct Sprite *sprite);
static void TurnValuesCleanUp(bool8 var0);
static void SpriteCB_BounceEffect(struct Sprite *sprite);
static void BattleStartClearSetData(void);
static void BattleIntroGetMonsData(void);
static void BattleIntroPrepareBackgroundSlide(void);
static void BattleIntroDrawTrainersOrMonsSprites(void);
static void BattleIntroDrawPartySummaryScreens(void);
static void BattleIntroPrintTrainerWantsToBattle(void);
static void BattleIntroPrintWildMonAttacked(void);
static void BattleIntroPrintOpponentSendsOut(void);
static void BattleIntroPrintPlayerSendsOut(void);
static void BattleIntroOpponent1SendsOutMonAnimation(void);
static void BattleIntroOpponent2SendsOutMonAnimation(void);
static void BattleIntroRecordMonsToDex(void);
static void BattleIntroPlayer1SendsOutMonAnimation(void);
static void TryDoEventsBeforeFirstTurn(void);
static void HandleTurnActionSelectionState(void);
static void RunTurnActionsFunctions(void);
static void SetActionsAndBattlersTurnOrder(void);
static void sub_803CDF8(void);
static bool8 AllAtActionConfirmed(void);
static void CheckFocusPunch_ClearVarsBeforeTurnStarts(void);
static void FreeResetData_ReturnToOvOrDoEvolutions(void);
static void ReturnFromBattleToOverworld(void);
static void TryEvolvePokemon(void);
static void WaitForEvoSceneToFinish(void);
static void HandleEndTurn_ContinueBattle(void);
static void HandleEndTurn_BattleWon(void);
static void HandleEndTurn_BattleLost(void);
static void HandleEndTurn_RanFromBattle(void);
static void HandleEndTurn_MonFled(void);
static void HandleEndTurn_FinishBattle(void);

// EWRAM vars
EWRAM_DATA u16 gBattle_BG0_X = 0;
EWRAM_DATA u16 gBattle_BG0_Y = 0;
EWRAM_DATA u16 gBattle_BG1_X = 0;
EWRAM_DATA u16 gBattle_BG1_Y = 0;
EWRAM_DATA u16 gBattle_BG2_X = 0;
EWRAM_DATA u16 gBattle_BG2_Y = 0;
EWRAM_DATA u16 gBattle_BG3_X = 0;
EWRAM_DATA u16 gBattle_BG3_Y = 0;
EWRAM_DATA u16 gBattle_WIN0H = 0;
EWRAM_DATA u16 gBattle_WIN0V = 0;
EWRAM_DATA u16 gBattle_WIN1H = 0;
EWRAM_DATA u16 gBattle_WIN1V = 0;
EWRAM_DATA u8 gDisplayedStringBattle[300] = {0};
EWRAM_DATA u8 gBattleTextBuff1[TEXT_BUFF_ARRAY_COUNT] = {0};
EWRAM_DATA u8 gBattleTextBuff2[TEXT_BUFF_ARRAY_COUNT] = {0};
EWRAM_DATA u8 gBattleTextBuff3[TEXT_BUFF_ARRAY_COUNT] = {0};
EWRAM_DATA static u32 sUnusedUnknownArray[25] = {0};
EWRAM_DATA u32 gBattleTypeFlags = 0;
EWRAM_DATA u8 gBattleTerrain = 0;
EWRAM_DATA u32 gUnusedFirstBattleVar1 = 0; // Never read
EWRAM_DATA struct UnknownPokemonStruct4 gMultiPartnerParty[MULTI_PARTY_SIZE] = {0};
EWRAM_DATA static struct UnknownPokemonStruct4* sMultiPartnerPartyBuffer = NULL;
EWRAM_DATA u8 *gUnknown_0202305C = NULL;
EWRAM_DATA u8 *gUnknown_02023060 = NULL;
EWRAM_DATA u8 gBattleBufferA[MAX_BATTLERS_COUNT][0x200] = {0};
EWRAM_DATA u8 gBattleBufferB[MAX_BATTLERS_COUNT][0x200] = {0};
EWRAM_DATA u8 gActiveBattler = 0;
EWRAM_DATA u32 gBattleControllerExecFlags = 0;
EWRAM_DATA u8 gBattlersCount = 0;
EWRAM_DATA u16 gBattlerPartyIndexes[MAX_BATTLERS_COUNT] = {0};
EWRAM_DATA u8 gBattlerPositions[MAX_BATTLERS_COUNT] = {0};
EWRAM_DATA u8 gActionsByTurnOrder[MAX_BATTLERS_COUNT] = {0};
EWRAM_DATA u8 gBattlerByTurnOrder[MAX_BATTLERS_COUNT] = {0};
EWRAM_DATA u8 gCurrentTurnActionNumber = 0;
EWRAM_DATA u8 gCurrentActionFuncId = 0;
EWRAM_DATA struct BattlePokemon gBattleMons[MAX_BATTLERS_COUNT] = {0};
EWRAM_DATA u8 gBattlerSpriteIds[MAX_BATTLERS_COUNT] = {0};
EWRAM_DATA u8 gCurrMovePos = 0;
EWRAM_DATA u8 gChosenMovePos = 0;
EWRAM_DATA u16 gCurrentMove = 0;
EWRAM_DATA u16 gChosenMove = 0;
EWRAM_DATA u16 gCalledMove = 0;
EWRAM_DATA s32 gBattleMoveDamage = 0;
EWRAM_DATA s32 gHpDealt = 0;
EWRAM_DATA s32 gTakenDmg[MAX_BATTLERS_COUNT] = {0};
EWRAM_DATA u16 gLastUsedItem = 0;
EWRAM_DATA u8 gLastUsedAbility = 0;
EWRAM_DATA u8 gBattlerAttacker = 0;
EWRAM_DATA u8 gBattlerTarget = 0;
EWRAM_DATA u8 gBattlerFainted = 0;
EWRAM_DATA u8 gEffectBattler = 0;
EWRAM_DATA u8 gPotentialItemEffectBattler = 0;
EWRAM_DATA u8 gAbsentBattlerFlags = 0;
EWRAM_DATA u8 gCritMultiplier = 0;
EWRAM_DATA u8 gMultiHitCounter = 0;
EWRAM_DATA const u8 *gBattlescriptCurrInstr = NULL;
EWRAM_DATA u32 gUnusedBattleMainVar = 0;
EWRAM_DATA u8 gChosenActionByBattler[MAX_BATTLERS_COUNT] = {0};
EWRAM_DATA const u8 *gSelectionBattleScripts[MAX_BATTLERS_COUNT] = {NULL};
EWRAM_DATA const u8 *gPalaceSelectionBattleScripts[MAX_BATTLERS_COUNT] = {NULL};
EWRAM_DATA u16 gLastPrintedMoves[MAX_BATTLERS_COUNT] = {0};
EWRAM_DATA u16 gLastMoves[MAX_BATTLERS_COUNT] = {0};
EWRAM_DATA u16 gLastLandedMoves[MAX_BATTLERS_COUNT] = {0};
EWRAM_DATA u16 gLastHitByType[MAX_BATTLERS_COUNT] = {0};
EWRAM_DATA u16 gLastResultingMoves[MAX_BATTLERS_COUNT] = {0};
EWRAM_DATA u16 gLockedMoves[MAX_BATTLERS_COUNT] = {0};
EWRAM_DATA u8 gLastHitBy[MAX_BATTLERS_COUNT] = {0};
EWRAM_DATA u16 gChosenMoveByBattler[MAX_BATTLERS_COUNT] = {0};
EWRAM_DATA u8 gMoveResultFlags = 0;
EWRAM_DATA u32 gHitMarker = 0;
EWRAM_DATA static u8 sUnusedBattlersArray[MAX_BATTLERS_COUNT] = {0};
EWRAM_DATA u8 gTakenDmgByBattler[MAX_BATTLERS_COUNT] = {0};
EWRAM_DATA u8 gUnusedFirstBattleVar2 = 0; // Never read
EWRAM_DATA u16 gSideStatuses[2] = {0};
EWRAM_DATA struct SideTimer gSideTimers[2] = {0};
EWRAM_DATA u32 gStatuses3[MAX_BATTLERS_COUNT] = {0};
EWRAM_DATA struct DisableStruct gDisableStructs[MAX_BATTLERS_COUNT] = {0};
EWRAM_DATA u16 gPauseCounterBattle = 0;
EWRAM_DATA u16 gPaydayMoney = 0;
EWRAM_DATA u16 gRandomTurnNumber = 0;
EWRAM_DATA u8 gBattleCommunication[BATTLE_COMMUNICATION_ENTRIES_COUNT] = {0};
EWRAM_DATA u8 gBattleOutcome = 0;
EWRAM_DATA struct ProtectStruct gProtectStructs[MAX_BATTLERS_COUNT] = {0};
EWRAM_DATA struct SpecialStatus gSpecialStatuses[MAX_BATTLERS_COUNT] = {0};
EWRAM_DATA u16 gBattleWeather = 0;
EWRAM_DATA struct WishFutureKnock gWishFutureKnock = {0};
EWRAM_DATA u16 gIntroSlideFlags = 0;
EWRAM_DATA u8 gSentPokesToOpponent[2] = {0};
EWRAM_DATA u16 gDynamicBasePower = 0;
EWRAM_DATA u16 gExpShareExp = 0;
EWRAM_DATA struct BattleEnigmaBerry gEnigmaBerries[MAX_BATTLERS_COUNT] = {0};
EWRAM_DATA struct BattleScripting gBattleScripting = {0};
EWRAM_DATA struct BattleStruct *gBattleStruct = NULL;
EWRAM_DATA u8 *gLinkBattleSendBuffer = NULL;
EWRAM_DATA u8 *gLinkBattleRecvBuffer = NULL;
EWRAM_DATA struct BattleResources *gBattleResources = NULL;
EWRAM_DATA u8 gActionSelectionCursor[MAX_BATTLERS_COUNT] = {0};
EWRAM_DATA u8 gMoveSelectionCursor[MAX_BATTLERS_COUNT] = {0};
EWRAM_DATA u8 gBattlerStatusSummaryTaskId[MAX_BATTLERS_COUNT] = {0};
EWRAM_DATA u8 gBattlerInMenuId = 0;
EWRAM_DATA bool8 gDoingBattleAnim = FALSE;
EWRAM_DATA u32 gTransformedPersonalities[MAX_BATTLERS_COUNT] = {0};
EWRAM_DATA u8 gPlayerDpadHoldFrames = 0;
EWRAM_DATA struct BattleSpriteData *gBattleSpritesDataPtr = NULL;
EWRAM_DATA struct MonSpritesGfx *gMonSpritesGfxPtr = NULL;
EWRAM_DATA struct BattleHealthboxInfo *gBattleControllerOpponentHealthboxData = NULL; // Never read
EWRAM_DATA struct BattleHealthboxInfo *gBattleControllerOpponentFlankHealthboxData = NULL; // Never read
EWRAM_DATA u16 gBattleMovePower = 0;
EWRAM_DATA u16 gMoveToLearn = 0;
EWRAM_DATA u8 gBattleMonForms[MAX_BATTLERS_COUNT] = {0};

// IWRAM common vars
void (*gPreBattleCallback1)(void);
void (*gBattleMainFunc)(void);
struct BattleResults gBattleResults;
u8 gLeveledUpInBattle;
void (*gBattlerControllerFuncs[MAX_BATTLERS_COUNT])(void);
u8 gHealthboxSpriteIds[MAX_BATTLERS_COUNT];
u8 gMultiUsePlayerCursor;
u8 gNumberOfMovesToChoose;
u8 gBattleControllerData[MAX_BATTLERS_COUNT]; // Used by the battle controllers to store misc sprite/task IDs for each battler

// rom const data
static const struct ScanlineEffectParams sIntroScanlineParams16Bit =
{
    (void *)REG_ADDR_BG3HOFS, SCANLINE_EFFECT_DMACNT_16BIT, 1
};

// unused
static const struct ScanlineEffectParams sIntroScanlineParams32Bit =
{
    (void *)REG_ADDR_BG3HOFS, SCANLINE_EFFECT_DMACNT_32BIT, 1
};

const struct SpriteTemplate gUnknown_0831AC88 =
{
    .tileTag = 0,
    .paletteTag = 0,
    .oam = &gDummyOamData,
    .anims = gDummySpriteAnimTable,
    .images = NULL,
    .affineAnims = gDummySpriteAffineAnimTable,
    .callback = sub_8038528,
};

static const u8 sText_ShedinjaJpnName[] = _("ヌケニン"); // Nukenin

const struct OamData gOamData_BattleSpriteOpponentSide =
{
    .y = 0,
    .affineMode = ST_OAM_AFFINE_NORMAL,
    .objMode = ST_OAM_OBJ_NORMAL,
    .bpp = ST_OAM_4BPP,
    .shape = SPRITE_SHAPE(64x64),
    .x = 0,
    .size = SPRITE_SIZE(64x64),
    .tileNum = 0,
    .priority = 2,
    .paletteNum = 0,
    .affineParam = 0,
};

const struct OamData gOamData_BattleSpritePlayerSide =
{
    .y = 0,
    .affineMode = ST_OAM_AFFINE_NORMAL,
    .objMode = ST_OAM_OBJ_NORMAL,
    .bpp = ST_OAM_4BPP,
    .shape = SPRITE_SHAPE(64x64),
    .x = 0,
    .size = SPRITE_SIZE(64x64),
    .tileNum = 0,
    .priority = 2,
    .paletteNum = 2,
    .affineParam = 0,
};

// Unknown and unused data. Feel free to remove.
static const u16 sUnused1[] = {0, 5, 0xfffe, 0};
static const u16 *const sUnused1Ptr = sUnused1;
static const u16 sUnused2[] = {0xfff0, 0, 0x0400, 0, 0, 0, 0x3c00, 0, 0x7ffe, 1, 0, 0};
static const u16 *const sUnused2Ptr = sUnused2;

static const s8 gUnknown_0831ACE0[] ={-32, -16, -16, -32, -32, 0, 0, 0};

// format: attacking type, defending type, damage multiplier
// the multiplier is a (decimal) fixed-point number:
// 20 is ×2.0 TYPE_MUL_SUPER_EFFECTIVE
// 10 is ×1.0 TYPE_MUL_NORMAL
// 05 is ×0.5 TYPE_MUL_NOT_EFFECTIVE
// 00 is ×0.0 TYPE_MUL_NO_EFFECT
const u8 gTypeEffectiveness[336] =
{
    TYPE_NORMAL, TYPE_ROCK, TYPE_MUL_NOT_EFFECTIVE,
    TYPE_NORMAL, TYPE_STEEL, TYPE_MUL_NOT_EFFECTIVE,
    TYPE_FIRE, TYPE_FIRE, TYPE_MUL_NOT_EFFECTIVE,
    TYPE_FIRE, TYPE_WATER, TYPE_MUL_NOT_EFFECTIVE,
    TYPE_FIRE, TYPE_GRASS, TYPE_MUL_SUPER_EFFECTIVE,
    TYPE_FIRE, TYPE_ICE, TYPE_MUL_SUPER_EFFECTIVE,
    TYPE_FIRE, TYPE_BUG, TYPE_MUL_SUPER_EFFECTIVE,
    TYPE_FIRE, TYPE_ROCK, TYPE_MUL_NOT_EFFECTIVE,
    TYPE_FIRE, TYPE_DRAGON, TYPE_MUL_NOT_EFFECTIVE,
    TYPE_FIRE, TYPE_STEEL, TYPE_MUL_SUPER_EFFECTIVE,
    TYPE_WATER, TYPE_FIRE, TYPE_MUL_SUPER_EFFECTIVE,
    TYPE_WATER, TYPE_WATER, TYPE_MUL_NOT_EFFECTIVE,
    TYPE_WATER, TYPE_GRASS, TYPE_MUL_NOT_EFFECTIVE,
    TYPE_WATER, TYPE_GROUND, TYPE_MUL_SUPER_EFFECTIVE,
    TYPE_WATER, TYPE_ROCK, TYPE_MUL_SUPER_EFFECTIVE,
    TYPE_WATER, TYPE_DRAGON, TYPE_MUL_NOT_EFFECTIVE,
    TYPE_ELECTRIC, TYPE_WATER, TYPE_MUL_SUPER_EFFECTIVE,
    TYPE_ELECTRIC, TYPE_ELECTRIC, TYPE_MUL_NOT_EFFECTIVE,
    TYPE_ELECTRIC, TYPE_GRASS, TYPE_MUL_NOT_EFFECTIVE,
    TYPE_ELECTRIC, TYPE_GROUND, TYPE_MUL_NO_EFFECT,
    TYPE_ELECTRIC, TYPE_FLYING, TYPE_MUL_SUPER_EFFECTIVE,
    TYPE_ELECTRIC, TYPE_DRAGON, TYPE_MUL_NOT_EFFECTIVE,
    TYPE_GRASS, TYPE_FIRE, TYPE_MUL_NOT_EFFECTIVE,
    TYPE_GRASS, TYPE_WATER, TYPE_MUL_SUPER_EFFECTIVE,
    TYPE_GRASS, TYPE_GRASS, TYPE_MUL_NOT_EFFECTIVE,
    TYPE_GRASS, TYPE_POISON, TYPE_MUL_NOT_EFFECTIVE,
    TYPE_GRASS, TYPE_GROUND, TYPE_MUL_SUPER_EFFECTIVE,
    TYPE_GRASS, TYPE_FLYING, TYPE_MUL_NOT_EFFECTIVE,
    TYPE_GRASS, TYPE_BUG, TYPE_MUL_NOT_EFFECTIVE,
    TYPE_GRASS, TYPE_ROCK, TYPE_MUL_SUPER_EFFECTIVE,
    TYPE_GRASS, TYPE_DRAGON, TYPE_MUL_NOT_EFFECTIVE,
    TYPE_GRASS, TYPE_STEEL, TYPE_MUL_NOT_EFFECTIVE,
    TYPE_ICE, TYPE_WATER, TYPE_MUL_NOT_EFFECTIVE,
    TYPE_ICE, TYPE_GRASS, TYPE_MUL_SUPER_EFFECTIVE,
    TYPE_ICE, TYPE_ICE, TYPE_MUL_NOT_EFFECTIVE,
    TYPE_ICE, TYPE_GROUND, TYPE_MUL_SUPER_EFFECTIVE,
    TYPE_ICE, TYPE_FLYING, TYPE_MUL_SUPER_EFFECTIVE,
    TYPE_ICE, TYPE_DRAGON, TYPE_MUL_SUPER_EFFECTIVE,
    TYPE_ICE, TYPE_STEEL, TYPE_MUL_NOT_EFFECTIVE,
    TYPE_ICE, TYPE_FIRE, TYPE_MUL_NOT_EFFECTIVE,
    TYPE_FIGHTING, TYPE_NORMAL, TYPE_MUL_SUPER_EFFECTIVE,
    TYPE_FIGHTING, TYPE_ICE, TYPE_MUL_SUPER_EFFECTIVE,
    TYPE_FIGHTING, TYPE_POISON, TYPE_MUL_NOT_EFFECTIVE,
    TYPE_FIGHTING, TYPE_FLYING, TYPE_MUL_NOT_EFFECTIVE,
    TYPE_FIGHTING, TYPE_PSYCHIC, TYPE_MUL_NOT_EFFECTIVE,
    TYPE_FIGHTING, TYPE_BUG, TYPE_MUL_NOT_EFFECTIVE,
    TYPE_FIGHTING, TYPE_ROCK, TYPE_MUL_SUPER_EFFECTIVE,
    TYPE_FIGHTING, TYPE_DARK, TYPE_MUL_SUPER_EFFECTIVE,
    TYPE_FIGHTING, TYPE_STEEL, TYPE_MUL_SUPER_EFFECTIVE,
    TYPE_POISON, TYPE_GRASS, TYPE_MUL_SUPER_EFFECTIVE,
    TYPE_POISON, TYPE_POISON, TYPE_MUL_NOT_EFFECTIVE,
    TYPE_POISON, TYPE_GROUND, TYPE_MUL_NOT_EFFECTIVE,
    TYPE_POISON, TYPE_ROCK, TYPE_MUL_NOT_EFFECTIVE,
    TYPE_POISON, TYPE_GHOST, TYPE_MUL_NOT_EFFECTIVE,
    TYPE_POISON, TYPE_STEEL, TYPE_MUL_NO_EFFECT,
    TYPE_GROUND, TYPE_FIRE, TYPE_MUL_SUPER_EFFECTIVE,
    TYPE_GROUND, TYPE_ELECTRIC, TYPE_MUL_SUPER_EFFECTIVE,
    TYPE_GROUND, TYPE_GRASS, TYPE_MUL_NOT_EFFECTIVE,
    TYPE_GROUND, TYPE_POISON, TYPE_MUL_SUPER_EFFECTIVE,
    TYPE_GROUND, TYPE_FLYING, TYPE_MUL_NO_EFFECT,
    TYPE_GROUND, TYPE_BUG, TYPE_MUL_NOT_EFFECTIVE,
    TYPE_GROUND, TYPE_ROCK, TYPE_MUL_SUPER_EFFECTIVE,
    TYPE_GROUND, TYPE_STEEL, TYPE_MUL_SUPER_EFFECTIVE,
    TYPE_FLYING, TYPE_ELECTRIC, TYPE_MUL_NOT_EFFECTIVE,
    TYPE_FLYING, TYPE_GRASS, TYPE_MUL_SUPER_EFFECTIVE,
    TYPE_FLYING, TYPE_FIGHTING, TYPE_MUL_SUPER_EFFECTIVE,
    TYPE_FLYING, TYPE_BUG, TYPE_MUL_SUPER_EFFECTIVE,
    TYPE_FLYING, TYPE_ROCK, TYPE_MUL_NOT_EFFECTIVE,
    TYPE_FLYING, TYPE_STEEL, TYPE_MUL_NOT_EFFECTIVE,
    TYPE_PSYCHIC, TYPE_FIGHTING, TYPE_MUL_SUPER_EFFECTIVE,
    TYPE_PSYCHIC, TYPE_POISON, TYPE_MUL_SUPER_EFFECTIVE,
    TYPE_PSYCHIC, TYPE_PSYCHIC, TYPE_MUL_NOT_EFFECTIVE,
    TYPE_PSYCHIC, TYPE_DARK, TYPE_MUL_NO_EFFECT,
    TYPE_PSYCHIC, TYPE_STEEL, TYPE_MUL_NOT_EFFECTIVE,
    TYPE_BUG, TYPE_FIRE, TYPE_MUL_NOT_EFFECTIVE,
    TYPE_BUG, TYPE_GRASS, TYPE_MUL_SUPER_EFFECTIVE,
    TYPE_BUG, TYPE_FIGHTING, TYPE_MUL_NOT_EFFECTIVE,
    TYPE_BUG, TYPE_POISON, TYPE_MUL_NOT_EFFECTIVE,
    TYPE_BUG, TYPE_FLYING, TYPE_MUL_NOT_EFFECTIVE,
    TYPE_BUG, TYPE_PSYCHIC, TYPE_MUL_SUPER_EFFECTIVE,
    TYPE_BUG, TYPE_GHOST, TYPE_MUL_NOT_EFFECTIVE,
    TYPE_BUG, TYPE_DARK, TYPE_MUL_SUPER_EFFECTIVE,
    TYPE_BUG, TYPE_STEEL, TYPE_MUL_NOT_EFFECTIVE,
    TYPE_ROCK, TYPE_FIRE, TYPE_MUL_SUPER_EFFECTIVE,
    TYPE_ROCK, TYPE_ICE, TYPE_MUL_SUPER_EFFECTIVE,
    TYPE_ROCK, TYPE_FIGHTING, TYPE_MUL_NOT_EFFECTIVE,
    TYPE_ROCK, TYPE_GROUND, TYPE_MUL_NOT_EFFECTIVE,
    TYPE_ROCK, TYPE_FLYING, TYPE_MUL_SUPER_EFFECTIVE,
    TYPE_ROCK, TYPE_BUG, TYPE_MUL_SUPER_EFFECTIVE,
    TYPE_ROCK, TYPE_STEEL, TYPE_MUL_NOT_EFFECTIVE,
    TYPE_GHOST, TYPE_NORMAL, TYPE_MUL_NO_EFFECT,
    TYPE_GHOST, TYPE_PSYCHIC, TYPE_MUL_SUPER_EFFECTIVE,
    TYPE_GHOST, TYPE_DARK, TYPE_MUL_NOT_EFFECTIVE,
    TYPE_GHOST, TYPE_STEEL, TYPE_MUL_NOT_EFFECTIVE,
    TYPE_GHOST, TYPE_GHOST, TYPE_MUL_SUPER_EFFECTIVE,
    TYPE_DRAGON, TYPE_DRAGON, TYPE_MUL_SUPER_EFFECTIVE,
    TYPE_DRAGON, TYPE_STEEL, TYPE_MUL_NOT_EFFECTIVE,
    TYPE_DARK, TYPE_FIGHTING, TYPE_MUL_NOT_EFFECTIVE,
    TYPE_DARK, TYPE_PSYCHIC, TYPE_MUL_SUPER_EFFECTIVE,
    TYPE_DARK, TYPE_GHOST, TYPE_MUL_SUPER_EFFECTIVE,
    TYPE_DARK, TYPE_DARK, TYPE_MUL_NOT_EFFECTIVE,
    TYPE_DARK, TYPE_STEEL, TYPE_MUL_NOT_EFFECTIVE,
    TYPE_STEEL, TYPE_FIRE, TYPE_MUL_NOT_EFFECTIVE,
    TYPE_STEEL, TYPE_WATER, TYPE_MUL_NOT_EFFECTIVE,
    TYPE_STEEL, TYPE_ELECTRIC, TYPE_MUL_NOT_EFFECTIVE,
    TYPE_STEEL, TYPE_ICE, TYPE_MUL_SUPER_EFFECTIVE,
    TYPE_STEEL, TYPE_ROCK, TYPE_MUL_SUPER_EFFECTIVE,
    TYPE_STEEL, TYPE_STEEL, TYPE_MUL_NOT_EFFECTIVE,
    TYPE_FORESIGHT, TYPE_FORESIGHT, TYPE_MUL_NO_EFFECT,
    TYPE_NORMAL, TYPE_GHOST, TYPE_MUL_NO_EFFECT,
    TYPE_FIGHTING, TYPE_GHOST, TYPE_MUL_NO_EFFECT,
    TYPE_ENDTABLE, TYPE_ENDTABLE, TYPE_MUL_NO_EFFECT
};

const u8 gTypeNames[NUMBER_OF_MON_TYPES][TYPE_NAME_LENGTH + 1] =
{
    _("NORMAL"),
    _("FIGHT"),
    _("FLYING"),
    _("POISON"),
    _("GROUND"),
    _("ROCK"),
    _("BUG"),
    _("GHOST"),
    _("STEEL"),
    _("???"),
    _("FIRE"),
    _("WATER"),
    _("GRASS"),
    _("ELECTR"),
    _("PSYCHC"),
    _("ICE"),
    _("DRAGON"),
    _("DARK"),
};

// This is a factor in how much money you get for beating a trainer.
const struct TrainerMoney gTrainerMoneyTable[] =
{
    {TRAINER_CLASS_TEAM_AQUA, 5},
    {TRAINER_CLASS_AQUA_ADMIN, 10},
    {TRAINER_CLASS_AQUA_LEADER, 20},
    {TRAINER_CLASS_AROMA_LADY, 10},
    {TRAINER_CLASS_RUIN_MANIAC, 15},
    {TRAINER_CLASS_INTERVIEWER, 12},
    {TRAINER_CLASS_TUBER_F, 1},
    {TRAINER_CLASS_TUBER_M, 1},
    {TRAINER_CLASS_SIS_AND_BRO, 3},
    {TRAINER_CLASS_COOLTRAINER, 12},
    {TRAINER_CLASS_HEX_MANIAC, 6},
    {TRAINER_CLASS_LADY, 50},
    {TRAINER_CLASS_BEAUTY, 20},
    {TRAINER_CLASS_RICH_BOY, 50},
    {TRAINER_CLASS_POKEMANIAC, 15},
    {TRAINER_CLASS_SWIMMER_M, 2},
    {TRAINER_CLASS_BLACK_BELT, 8},
    {TRAINER_CLASS_GUITARIST, 8},
    {TRAINER_CLASS_KINDLER, 8},
    {TRAINER_CLASS_CAMPER, 4},
    {TRAINER_CLASS_OLD_COUPLE, 10},
    {TRAINER_CLASS_BUG_MANIAC, 15},
    {TRAINER_CLASS_PSYCHIC, 6},
    {TRAINER_CLASS_GENTLEMAN, 20},
    {TRAINER_CLASS_ELITE_FOUR, 25},
    {TRAINER_CLASS_LEADER, 25},
    {TRAINER_CLASS_SCHOOL_KID, 5},
    {TRAINER_CLASS_SR_AND_JR, 4},
    {TRAINER_CLASS_POKEFAN, 20},
    {TRAINER_CLASS_EXPERT, 10},
    {TRAINER_CLASS_YOUNGSTER, 4},
    {TRAINER_CLASS_CHAMPION, 50},
    {TRAINER_CLASS_FISHERMAN, 10},
    {TRAINER_CLASS_TRIATHLETE, 10},
    {TRAINER_CLASS_DRAGON_TAMER, 12},
    {TRAINER_CLASS_BIRD_KEEPER, 8},
    {TRAINER_CLASS_NINJA_BOY, 3},
    {TRAINER_CLASS_BATTLE_GIRL, 6},
    {TRAINER_CLASS_PARASOL_LADY, 10},
    {TRAINER_CLASS_SWIMMER_F, 2},
    {TRAINER_CLASS_PICNICKER, 4},
    {TRAINER_CLASS_TWINS, 3},
    {TRAINER_CLASS_SAILOR, 8},
    {TRAINER_CLASS_COLLECTOR, 15},
    {TRAINER_CLASS_PKMN_TRAINER_3, 15},
    {TRAINER_CLASS_PKMN_BREEDER, 10},
    {TRAINER_CLASS_PKMN_RANGER, 12},
    {TRAINER_CLASS_TEAM_MAGMA, 5},
    {TRAINER_CLASS_MAGMA_ADMIN, 10},
    {TRAINER_CLASS_MAGMA_LEADER, 20},
    {TRAINER_CLASS_LASS, 4},
    {TRAINER_CLASS_BUG_CATCHER, 4},
    {TRAINER_CLASS_HIKER, 10},
    {TRAINER_CLASS_YOUNG_COUPLE, 8},
    {TRAINER_CLASS_WINSTRATE, 10},
    {0xFF, 5},
};

#include "data/text/abilities.h"

static void (* const sTurnActionsFuncsTable[])(void) =
{
    [B_ACTION_USE_MOVE] = HandleAction_UseMove,
    [B_ACTION_USE_ITEM] = HandleAction_UseItem,
    [B_ACTION_SWITCH] = HandleAction_Switch,
    [B_ACTION_RUN] = HandleAction_Run,
    [B_ACTION_SAFARI_WATCH_CAREFULLY] = HandleAction_WatchesCarefully,
    [B_ACTION_SAFARI_BALL] = HandleAction_SafariZoneBallThrow,
    [B_ACTION_SAFARI_POKEBLOCK] = HandleAction_ThrowPokeblock,
    [B_ACTION_SAFARI_GO_NEAR] = HandleAction_GoNear,
    [B_ACTION_SAFARI_RUN] = HandleAction_SafariZoneRun,
    [B_ACTION_WALLY_THROW] = HandleAction_WallyBallThrow,
    [B_ACTION_EXEC_SCRIPT] = HandleAction_RunBattleScript,
    [B_ACTION_TRY_FINISH] = HandleAction_TryFinish,
    [B_ACTION_FINISHED] = HandleAction_ActionFinished,
    [B_ACTION_NOTHING_FAINTED] = HandleAction_NothingIsFainted,
};

static void (* const sEndTurnFuncsTable[])(void) =
{
    [0] = HandleEndTurn_ContinueBattle, //B_OUTCOME_NONE?
    [B_OUTCOME_WON] = HandleEndTurn_BattleWon,
    [B_OUTCOME_LOST] = HandleEndTurn_BattleLost,
    [B_OUTCOME_DREW] = HandleEndTurn_BattleLost,
    [B_OUTCOME_RAN] = HandleEndTurn_RanFromBattle,
    [B_OUTCOME_PLAYER_TELEPORTED] = HandleEndTurn_FinishBattle,
    [B_OUTCOME_MON_FLED] = HandleEndTurn_MonFled,
    [B_OUTCOME_CAUGHT] = HandleEndTurn_FinishBattle,
    [B_OUTCOME_NO_SAFARI_BALLS] = HandleEndTurn_FinishBattle,
    [B_OUTCOME_FORFEITED] = HandleEndTurn_FinishBattle,
    [B_OUTCOME_MON_TELEPORTED] = HandleEndTurn_FinishBattle,
};

const u8 gStatusConditionString_PoisonJpn[8] = _("どく$$$$$");
const u8 gStatusConditionString_SleepJpn[8] = _("ねむり$$$$");
const u8 gStatusConditionString_ParalysisJpn[8] = _("まひ$$$$$");
const u8 gStatusConditionString_BurnJpn[8] = _("やけど$$$$");
const u8 gStatusConditionString_IceJpn[8] = _("こおり$$$$");
const u8 gStatusConditionString_ConfusionJpn[8] = _("こんらん$$$");
const u8 gStatusConditionString_LoveJpn[8] = _("メロメロ$$$");

const u8 * const gStatusConditionStringsTable[7][2] =
{
    {gStatusConditionString_PoisonJpn, gText_Poison},
    {gStatusConditionString_SleepJpn, gText_Sleep},
    {gStatusConditionString_ParalysisJpn, gText_Paralysis},
    {gStatusConditionString_BurnJpn, gText_Burn},
    {gStatusConditionString_IceJpn, gText_Ice},
    {gStatusConditionString_ConfusionJpn, gText_Confusion},
    {gStatusConditionString_LoveJpn, gText_Love}
};

// code
void CB2_InitBattle(void)
{
    MoveSaveBlocks_ResetHeap();
    AllocateBattleResources();
    AllocateBattleSpritesData();
    AllocateMonSpritesGfx();
    RecordedBattle_ClearFrontierPassFlag();

    if (gBattleTypeFlags & BATTLE_TYPE_MULTI)
    {
        if (gBattleTypeFlags & BATTLE_TYPE_RECORDED)
        {
            CB2_InitBattleInternal();
        }
        else if (!(gBattleTypeFlags & BATTLE_TYPE_INGAME_PARTNER))
        {
            HandleLinkBattleSetup();
            SetMainCallback2(CB2_PreInitMultiBattle);
        }
        else
        {
            SetMainCallback2(CB2_PreInitIngamePlayerPartnerBattle);
        }
        gBattleCommunication[MULTIUSE_STATE] = 0;
    }
    else
    {
        CB2_InitBattleInternal();
    }
}

static void CB2_InitBattleInternal(void)
{
    s32 i;

    SetHBlankCallback(NULL);
    SetVBlankCallback(NULL);

    CpuFill32(0, (void*)(VRAM), VRAM_SIZE);

    SetGpuReg(REG_OFFSET_MOSAIC, 0);
    SetGpuReg(REG_OFFSET_WIN0H, 240);
    SetGpuReg(REG_OFFSET_WIN0V, 0x5051);
    SetGpuReg(REG_OFFSET_WININ, 0);
    SetGpuReg(REG_OFFSET_WINOUT, 0);

    gBattle_WIN0H = 240;

    if (gBattleTypeFlags & BATTLE_TYPE_INGAME_PARTNER && gPartnerTrainerId != TRAINER_STEVEN_PARTNER)
    {
        gBattle_WIN0V = 159;
        gBattle_WIN1H = 240;
        gBattle_WIN1V = 32;
    }
    else
    {
        gBattle_WIN0V = 0x5051;
        ScanlineEffect_Clear();

        i = 0;
        while (i < 80)
        {
            gScanlineEffectRegBuffers[0][i] = 0xF0;
            gScanlineEffectRegBuffers[1][i] = 0xF0;
            i++;
        }

        while (i < 160)
        {
            gScanlineEffectRegBuffers[0][i] = 0xFF10;
            gScanlineEffectRegBuffers[1][i] = 0xFF10;
            i++;
        }

        ScanlineEffect_SetParams(sIntroScanlineParams16Bit);
    }

    ResetPaletteFade();
    gBattle_BG0_X = 0;
    gBattle_BG0_Y = 0;
    gBattle_BG1_X = 0;
    gBattle_BG1_Y = 0;
    gBattle_BG2_X = 0;
    gBattle_BG2_Y = 0;
    gBattle_BG3_X = 0;
    gBattle_BG3_Y = 0;

    gBattleTerrain = BattleSetup_GetTerrainId();
    if (gBattleTypeFlags & BATTLE_TYPE_RECORDED)
        gBattleTerrain = BATTLE_TERRAIN_BUILDING;

    InitBattleBgsVideo();
    LoadBattleTextboxAndBackground();
    ResetSpriteData();
    ResetTasks();
    DrawBattleEntryBackground();
    FreeAllSpritePalettes();
    gReservedSpritePaletteCount = 4;
    SetVBlankCallback(VBlankCB_Battle);
    SetUpBattleVarsAndBirchZigzagoon();

    if (gBattleTypeFlags & BATTLE_TYPE_MULTI && gBattleTypeFlags & BATTLE_TYPE_BATTLE_TOWER)
        SetMainCallback2(CB2_HandleStartMultiPartnerBattle);
    else if (gBattleTypeFlags & BATTLE_TYPE_MULTI && gBattleTypeFlags & BATTLE_TYPE_INGAME_PARTNER)
        SetMainCallback2(CB2_HandleStartMultiPartnerBattle);
    else if (gBattleTypeFlags & BATTLE_TYPE_MULTI)
        SetMainCallback2(CB2_HandleStartMultiBattle);
    else
        SetMainCallback2(CB2_HandleStartBattle);

    if (!(gBattleTypeFlags & (BATTLE_TYPE_LINK | BATTLE_TYPE_RECORDED)))
    {
        CreateNPCTrainerParty(&gEnemyParty[0], gTrainerBattleOpponent_A, TRUE);
        if (gBattleTypeFlags & BATTLE_TYPE_TWO_OPPONENTS)
            CreateNPCTrainerParty(&gEnemyParty[3], gTrainerBattleOpponent_B, FALSE);
        SetWildMonHeldItem();
    }

    gMain.inBattle = TRUE;
    gSaveBlock2Ptr->frontier.disableRecordBattle = FALSE;

    for (i = 0; i < PARTY_SIZE; i++)
        AdjustFriendship(&gPlayerParty[i], FRIENDSHIP_EVENT_LEAGUE_BATTLE);

    gBattleCommunication[MULTIUSE_STATE] = 0;
}

#define BUFFER_PARTY_VS_SCREEN_STATUS(party, flags, i)              \
    for ((i) = 0; (i) < PARTY_SIZE; (i)++)                          \
    {                                                               \
        u16 species = GetMonData(&(party)[(i)], MON_DATA_SPECIES2); \
        u16 hp = GetMonData(&(party)[(i)], MON_DATA_HP);            \
        u32 status = GetMonData(&(party)[(i)], MON_DATA_STATUS);    \
                                                                    \
        if (species == SPECIES_NONE)                                \
            continue;                                               \
                                                                    \
        /* Is healthy mon? */                                       \
        if (species != SPECIES_EGG && hp != 0 && status == 0)       \
            (flags) |= 1 << (i) * 2;                                \
                                                                    \
        if (species == SPECIES_NONE) /* Redundant */                \
            continue;                                               \
                                                                    \
        /* Is Egg or statused? */                                   \
        if (hp != 0 && (species == SPECIES_EGG || status != 0))     \
            (flags) |= 2 << (i) * 2;                                \
                                                                    \
        if (species == SPECIES_NONE) /* Redundant */                \
            continue;                                               \
                                                                    \
        /* Is fainted? */                                           \
        if (species != SPECIES_EGG && hp == 0)                      \
            (flags) |= 3 << (i) * 2;                                \
    }

// For Vs Screen at link battle start
static void BufferPartyVsScreenHealth_AtStart(void)
{
    u16 flags = 0;
    s32 i;

    BUFFER_PARTY_VS_SCREEN_STATUS(gPlayerParty, flags, i);
    gBattleStruct->multiBuffer.linkBattlerHeader.vsScreenHealthFlagsLo = flags;
    *(&gBattleStruct->multiBuffer.linkBattlerHeader.vsScreenHealthFlagsHi) = flags >> 8;
    gBattleStruct->multiBuffer.linkBattlerHeader.vsScreenHealthFlagsHi |= FlagGet(FLAG_SYS_FRONTIER_PASS) << 7;
}

static void SetPlayerBerryDataInBattleStruct(void)
{
    s32 i;
    struct BattleStruct *battleStruct = gBattleStruct;
    struct BattleEnigmaBerry *battleBerry = &battleStruct->multiBuffer.linkBattlerHeader.battleEnigmaBerry;

    if (IsEnigmaBerryValid() == TRUE)
    {
        for (i = 0; i < BERRY_NAME_LENGTH; i++)
            battleBerry->name[i] = gSaveBlock1Ptr->enigmaBerry.berry.name[i];
        battleBerry->name[i] = EOS;

        for (i = 0; i < BERRY_ITEM_EFFECT_COUNT; i++)
            battleBerry->itemEffect[i] = gSaveBlock1Ptr->enigmaBerry.itemEffect[i];

        battleBerry->holdEffect = gSaveBlock1Ptr->enigmaBerry.holdEffect;
        battleBerry->holdEffectParam = gSaveBlock1Ptr->enigmaBerry.holdEffectParam;
    }
    else
    {
        const struct Berry *berryData = GetBerryInfo(ItemIdToBerryType(ITEM_ENIGMA_BERRY));

        for (i = 0; i < BERRY_NAME_LENGTH; i++)
            battleBerry->name[i] = berryData->name[i];
        battleBerry->name[i] = EOS;

        for (i = 0; i < BERRY_ITEM_EFFECT_COUNT; i++)
            battleBerry->itemEffect[i] = 0;

        battleBerry->holdEffect = HOLD_EFFECT_NONE;
        battleBerry->holdEffectParam = 0;
    }
}

static void SetAllPlayersBerryData(void)
{
    s32 i;
    s32 j;

    if (!(gBattleTypeFlags & BATTLE_TYPE_LINK))
    {
        if (IsEnigmaBerryValid() == TRUE)
        {
            for (i = 0; i < BERRY_NAME_LENGTH; i++)
            {
                gEnigmaBerries[0].name[i] = gSaveBlock1Ptr->enigmaBerry.berry.name[i];
                gEnigmaBerries[2].name[i] = gSaveBlock1Ptr->enigmaBerry.berry.name[i];
            }
            gEnigmaBerries[0].name[i] = EOS;
            gEnigmaBerries[2].name[i] = EOS;

            for (i = 0; i < BERRY_ITEM_EFFECT_COUNT; i++)
            {
                gEnigmaBerries[0].itemEffect[i] = gSaveBlock1Ptr->enigmaBerry.itemEffect[i];
                gEnigmaBerries[2].itemEffect[i] = gSaveBlock1Ptr->enigmaBerry.itemEffect[i];
            }

            gEnigmaBerries[0].holdEffect = gSaveBlock1Ptr->enigmaBerry.holdEffect;
            gEnigmaBerries[2].holdEffect = gSaveBlock1Ptr->enigmaBerry.holdEffect;
            gEnigmaBerries[0].holdEffectParam = gSaveBlock1Ptr->enigmaBerry.holdEffectParam;
            gEnigmaBerries[2].holdEffectParam = gSaveBlock1Ptr->enigmaBerry.holdEffectParam;
        }
        else
        {
            const struct Berry *berryData = GetBerryInfo(ItemIdToBerryType(ITEM_ENIGMA_BERRY));

            for (i = 0; i < BERRY_NAME_LENGTH; i++)
            {
                gEnigmaBerries[0].name[i] = berryData->name[i];
                gEnigmaBerries[2].name[i] = berryData->name[i];
            }
            gEnigmaBerries[0].name[i] = EOS;
            gEnigmaBerries[2].name[i] = EOS;

            for (i = 0; i < BERRY_ITEM_EFFECT_COUNT; i++)
            {
                gEnigmaBerries[0].itemEffect[i] = 0;
                gEnigmaBerries[2].itemEffect[i] = 0;
            }

            gEnigmaBerries[0].holdEffect = 0;
            gEnigmaBerries[2].holdEffect = 0;
            gEnigmaBerries[0].holdEffectParam = 0;
            gEnigmaBerries[2].holdEffectParam = 0;
        }
    }
    else
    {
        s32 numPlayers;
        struct BattleEnigmaBerry *src;
        u8 battlerId;

        if (gBattleTypeFlags & BATTLE_TYPE_MULTI)
        {
            if (gBattleTypeFlags & BATTLE_TYPE_BATTLE_TOWER)
                numPlayers = 2;
            else
                numPlayers = 4;

            for (i = 0; i < numPlayers; i++)
            {
                src = (struct BattleEnigmaBerry *)(gBlockRecvBuffer[i] + 2);
                battlerId = gLinkPlayers[i].id;

                for (j = 0; j < BERRY_NAME_LENGTH; j++)
                    gEnigmaBerries[battlerId].name[j] = src->name[j];
                gEnigmaBerries[battlerId].name[j] = EOS;

                for (j = 0; j < BERRY_ITEM_EFFECT_COUNT; j++)
                    gEnigmaBerries[battlerId].itemEffect[j] = src->itemEffect[j];

                gEnigmaBerries[battlerId].holdEffect = src->holdEffect;
                gEnigmaBerries[battlerId].holdEffectParam = src->holdEffectParam;
            }
        }
        else
        {
            for (i = 0; i < 2; i++)
            {
                src = (struct BattleEnigmaBerry *)(gBlockRecvBuffer[i] + 2);

                for (j = 0; j < BERRY_NAME_LENGTH; j++)
                {
                    gEnigmaBerries[i].name[j] = src->name[j];
                    gEnigmaBerries[i + 2].name[j] = src->name[j];
                }
                gEnigmaBerries[i].name[j] = EOS;
                gEnigmaBerries[i + 2].name[j] = EOS;

                for (j = 0; j < BERRY_ITEM_EFFECT_COUNT; j++)
                {
                    gEnigmaBerries[i].itemEffect[j] = src->itemEffect[j];
                    gEnigmaBerries[i + 2].itemEffect[j] = src->itemEffect[j];
                }

                gEnigmaBerries[i].holdEffect = src->holdEffect;
                gEnigmaBerries[i + 2].holdEffect = src->holdEffect;
                gEnigmaBerries[i].holdEffectParam = src->holdEffectParam;
                gEnigmaBerries[i + 2].holdEffectParam = src->holdEffectParam;
            }
        }
    }
}

// This was inlined in Ruby/Sapphire
static void FindLinkBattleMaster(u8 numPlayers, u8 multiPlayerId)
{
    u8 found = 0;

    // If player 1 is playing the minimum version, player 1 is master.
    if (gBlockRecvBuffer[0][0] == 0x100)
    {
        if (multiPlayerId == 0)
            gBattleTypeFlags |= BATTLE_TYPE_IS_MASTER | BATTLE_TYPE_TRAINER;
        else
            gBattleTypeFlags |= BATTLE_TYPE_TRAINER;
        found++;
    }

    if (found == 0)
    {
        // If multiple different versions are being used, player 1 is master.
        s32 i;

        for (i = 0; i < numPlayers; i++)
        {
            if (gBlockRecvBuffer[0][0] != gBlockRecvBuffer[i][0])
                break;
        }

        if (i == numPlayers)
        {
            if (multiPlayerId == 0)
                gBattleTypeFlags |= BATTLE_TYPE_IS_MASTER | BATTLE_TYPE_TRAINER;
            else
                gBattleTypeFlags |= BATTLE_TYPE_TRAINER;
            found++;
        }

        if (found == 0)
        {
            // Lowest index player with the highest game version is master.
            for (i = 0; i < numPlayers; i++)
            {
                if (gBlockRecvBuffer[i][0] == 0x300 && i != multiPlayerId)
                {
                    if (i < multiPlayerId)
                        break;
                }
                if (gBlockRecvBuffer[i][0] > 0x300 && i != multiPlayerId)
                    break;
            }

            if (i == numPlayers)
                gBattleTypeFlags |= BATTLE_TYPE_IS_MASTER | BATTLE_TYPE_TRAINER;
            else
                gBattleTypeFlags |= BATTLE_TYPE_TRAINER;
        }
    }
}

static void CB2_HandleStartBattle(void)
{
    u8 playerMultiplayerId;
    u8 enemyMultiplayerId;

    RunTasks();
    AnimateSprites();
    BuildOamBuffer();

    playerMultiplayerId = GetMultiplayerId();
    gBattleScripting.multiplayerId = playerMultiplayerId;
    enemyMultiplayerId = playerMultiplayerId ^ BIT_SIDE;

    switch (gBattleCommunication[MULTIUSE_STATE])
    {
    case 0:
        if (!IsDma3ManagerBusyWithBgCopy())
        {
            ShowBg(0);
            ShowBg(1);
            ShowBg(2);
            ShowBg(3);
            sub_805EF14();
            gBattleCommunication[MULTIUSE_STATE] = 1;
        }
        if (gWirelessCommType)
            LoadWirelessStatusIndicatorSpriteGfx();
        break;
    case 1:
        if (gBattleTypeFlags & BATTLE_TYPE_LINK)
        {
            if (gReceivedRemoteLinkPlayers != 0)
            {
                if (IsLinkTaskFinished())
                {
                    // 0x300
                    *(&gBattleStruct->multiBuffer.linkBattlerHeader.versionSignatureLo) = 0;
                    *(&gBattleStruct->multiBuffer.linkBattlerHeader.versionSignatureHi) = 3;
                    BufferPartyVsScreenHealth_AtStart();
                    SetPlayerBerryDataInBattleStruct();

                    if (gTrainerBattleOpponent_A == TRAINER_UNION_ROOM)
                    {
                        gLinkPlayers[0].id = 0;
                        gLinkPlayers[1].id = 1;
                    }

                    SendBlock(bitmask_all_link_players_but_self(), &gBattleStruct->multiBuffer.linkBattlerHeader, sizeof(gBattleStruct->multiBuffer.linkBattlerHeader));
                    gBattleCommunication[MULTIUSE_STATE] = 2;
                }
                if (gWirelessCommType)
                    CreateWirelessStatusIndicatorSprite(0, 0);
            }
        }
        else
        {
            if (!(gBattleTypeFlags & BATTLE_TYPE_RECORDED))
                gBattleTypeFlags |= BATTLE_TYPE_IS_MASTER;
            gBattleCommunication[MULTIUSE_STATE] = 15;
            SetAllPlayersBerryData();
        }
        break;
    case 2:
        if ((GetBlockReceivedStatus() & 3) == 3)
        {
            u8 taskId;

            ResetBlockReceivedFlags();
            FindLinkBattleMaster(2, playerMultiplayerId);
            SetAllPlayersBerryData();
            taskId = CreateTask(InitLinkBattleVsScreen, 0);
            gTasks[taskId].data[1] = 0x10E;
            gTasks[taskId].data[2] = 0x5A;
            gTasks[taskId].data[5] = 0;
            gTasks[taskId].data[3] = gBattleStruct->multiBuffer.linkBattlerHeader.vsScreenHealthFlagsLo | (gBattleStruct->multiBuffer.linkBattlerHeader.vsScreenHealthFlagsHi << 8);
            gTasks[taskId].data[4] = gBlockRecvBuffer[enemyMultiplayerId][1];
<<<<<<< HEAD
            sub_8185F90(gBlockRecvBuffer[playerMultiplayerId][1]);
            sub_8185F90(gBlockRecvBuffer[enemyMultiplayerId][1]);
=======
            RecordedBattle_SetFrontierPassFlagFromHword(gBlockRecvBuffer[playerMultiplayerId][1]);
            RecordedBattle_SetFrontierPassFlagFromHword(gBlockRecvBuffer[enemyMultiplayerId][1]);
            SetDeoxysStats();
>>>>>>> 9eb57944
            gBattleCommunication[MULTIUSE_STATE]++;
        }
        break;
    case 3:
        if (IsLinkTaskFinished())
        {
            SendBlock(bitmask_all_link_players_but_self(), gPlayerParty, sizeof(struct Pokemon) * 2);
            gBattleCommunication[MULTIUSE_STATE]++;
        }
        break;
    case 4:
        if ((GetBlockReceivedStatus() & 3) == 3)
        {
            ResetBlockReceivedFlags();
            memcpy(gEnemyParty, gBlockRecvBuffer[enemyMultiplayerId], sizeof(struct Pokemon) * 2);
            gBattleCommunication[MULTIUSE_STATE]++;
        }
        break;
    case 7:
        if (IsLinkTaskFinished())
        {
            SendBlock(bitmask_all_link_players_but_self(), gPlayerParty + 2, sizeof(struct Pokemon) * 2);
            gBattleCommunication[MULTIUSE_STATE]++;
        }
        break;
    case 8:
        if ((GetBlockReceivedStatus() & 3) == 3)
        {
            ResetBlockReceivedFlags();
            memcpy(gEnemyParty + 2, gBlockRecvBuffer[enemyMultiplayerId], sizeof(struct Pokemon) * 2);
            gBattleCommunication[MULTIUSE_STATE]++;
        }
        break;
    case 11:
        if (IsLinkTaskFinished())
        {
            SendBlock(bitmask_all_link_players_but_self(), gPlayerParty + 4, sizeof(struct Pokemon) * 2);
            gBattleCommunication[MULTIUSE_STATE]++;
        }
        break;
    case 12:
        if ((GetBlockReceivedStatus() & 3) == 3)
        {
            ResetBlockReceivedFlags();
            memcpy(gEnemyParty + 4, gBlockRecvBuffer[enemyMultiplayerId], sizeof(struct Pokemon) * 2);
            TryCorrectShedinjaLanguage(&gEnemyParty[0]);
            TryCorrectShedinjaLanguage(&gEnemyParty[1]);
            TryCorrectShedinjaLanguage(&gEnemyParty[2]);
            TryCorrectShedinjaLanguage(&gEnemyParty[3]);
            TryCorrectShedinjaLanguage(&gEnemyParty[4]);
            TryCorrectShedinjaLanguage(&gEnemyParty[5]);
            gBattleCommunication[MULTIUSE_STATE]++;
        }
        break;
    case 15:
        InitBattleControllers();
        sub_8184E58();
        gBattleCommunication[SPRITES_INIT_STATE1] = 0;
        gBattleCommunication[SPRITES_INIT_STATE2] = 0;
        if (gBattleTypeFlags & BATTLE_TYPE_LINK)
        {
            s32 i;

            for (i = 0; i < 2 && (gLinkPlayers[i].version & 0xFF) == VERSION_EMERALD; i++);

            if (i == 2)
                gBattleCommunication[MULTIUSE_STATE] = 16;
            else
                gBattleCommunication[MULTIUSE_STATE] = 18;
        }
        else
        {
            gBattleCommunication[MULTIUSE_STATE] = 18;
        }
        break;
    case 16:
        if (IsLinkTaskFinished())
        {
            SendBlock(bitmask_all_link_players_but_self(), &gRecordedBattleRngSeed, sizeof(gRecordedBattleRngSeed));
            gBattleCommunication[MULTIUSE_STATE]++;
        }
        break;
    case 17:
        if ((GetBlockReceivedStatus() & 3) == 3)
        {
            ResetBlockReceivedFlags();
            if (!(gBattleTypeFlags & BATTLE_TYPE_IS_MASTER))
                memcpy(&gRecordedBattleRngSeed, gBlockRecvBuffer[enemyMultiplayerId], sizeof(gRecordedBattleRngSeed));
            gBattleCommunication[MULTIUSE_STATE]++;
        }
        break;
    case 18:
        if (BattleInitAllSprites(&gBattleCommunication[SPRITES_INIT_STATE1], &gBattleCommunication[SPRITES_INIT_STATE2]))
        {
            gPreBattleCallback1 = gMain.callback1;
            gMain.callback1 = BattleMainCB1;
            SetMainCallback2(BattleMainCB2);
            if (gBattleTypeFlags & BATTLE_TYPE_LINK)
            {
                gBattleTypeFlags |= BATTLE_TYPE_LINK_IN_BATTLE;
            }
        }
        break;
    case 5:
    case 9:
    case 13:
        gBattleCommunication[MULTIUSE_STATE]++;
        gBattleCommunication[1] = 1;
    case 6:
    case 10:
    case 14:
        if (--gBattleCommunication[1] == 0)
            gBattleCommunication[MULTIUSE_STATE]++;
        break;
    }
}

static void CB2_HandleStartMultiPartnerBattle(void)
{
    u8 playerMultiplayerId;
    u8 enemyMultiplayerId;

    RunTasks();
    AnimateSprites();
    BuildOamBuffer();

    playerMultiplayerId = GetMultiplayerId();
    gBattleScripting.multiplayerId = playerMultiplayerId;
    enemyMultiplayerId = playerMultiplayerId ^ BIT_SIDE;

    switch (gBattleCommunication[MULTIUSE_STATE])
    {
    case 0:
        if (!IsDma3ManagerBusyWithBgCopy())
        {
            ShowBg(0);
            ShowBg(1);
            ShowBg(2);
            ShowBg(3);
            sub_805EF14();
            gBattleCommunication[MULTIUSE_STATE] = 1;
        }
        if (gWirelessCommType)
            LoadWirelessStatusIndicatorSpriteGfx();
        // fall through
    case 1:
        if (gBattleTypeFlags & BATTLE_TYPE_LINK)
        {
            if (gReceivedRemoteLinkPlayers != 0)
            {
                u8 language;

                gLinkPlayers[0].id = 0;
                gLinkPlayers[1].id = 2;
                gLinkPlayers[2].id = 1;
                gLinkPlayers[3].id = 3;
                GetFrontierTrainerName(gLinkPlayers[2].name, gTrainerBattleOpponent_A);
                GetFrontierTrainerName(gLinkPlayers[3].name, gTrainerBattleOpponent_B);
                GetBattleTowerTrainerLanguage(&language, gTrainerBattleOpponent_A);
                gLinkPlayers[2].language = language;
                GetBattleTowerTrainerLanguage(&language, gTrainerBattleOpponent_B);
                gLinkPlayers[3].language = language;

                if (IsLinkTaskFinished())
                {
                    // 0x300
                    *(&gBattleStruct->multiBuffer.linkBattlerHeader.versionSignatureLo) = 0;
                    *(&gBattleStruct->multiBuffer.linkBattlerHeader.versionSignatureHi) = 3;
                    BufferPartyVsScreenHealth_AtStart();
                    SetPlayerBerryDataInBattleStruct();
                    SendBlock(bitmask_all_link_players_but_self(), &gBattleStruct->multiBuffer.linkBattlerHeader, sizeof(gBattleStruct->multiBuffer.linkBattlerHeader));
                    gBattleCommunication[MULTIUSE_STATE] = 2;
                }

                if (gWirelessCommType)
                    CreateWirelessStatusIndicatorSprite(0, 0);
            }
        }
        else
        {
            if (!(gBattleTypeFlags & BATTLE_TYPE_RECORDED))
                gBattleTypeFlags |= BATTLE_TYPE_IS_MASTER;
            gBattleCommunication[MULTIUSE_STATE] = 13;
            SetAllPlayersBerryData();
        }
        break;
    case 2:
        if ((GetBlockReceivedStatus() & 3) == 3)
        {
            u8 taskId;

            ResetBlockReceivedFlags();
            FindLinkBattleMaster(2, playerMultiplayerId);
            SetAllPlayersBerryData();
            taskId = CreateTask(InitLinkBattleVsScreen, 0);
            gTasks[taskId].data[1] = 0x10E;
            gTasks[taskId].data[2] = 0x5A;
            gTasks[taskId].data[5] = 0;
            gTasks[taskId].data[3] = 0x145;
            gTasks[taskId].data[4] = 0x145;
            gBattleCommunication[MULTIUSE_STATE]++;
        }
        break;
    case 3:
        if (IsLinkTaskFinished())
        {
            SendBlock(bitmask_all_link_players_but_self(), gPlayerParty, sizeof(struct Pokemon) * 2);
            gBattleCommunication[MULTIUSE_STATE]++;
        }
        break;
    case 4:
        if ((GetBlockReceivedStatus() & 3) == 3)
        {
            ResetBlockReceivedFlags();
            if (gLinkPlayers[playerMultiplayerId].id != 0)
            {
                memcpy(gPlayerParty, gBlockRecvBuffer[enemyMultiplayerId], sizeof(struct Pokemon) * 2);
                memcpy(gPlayerParty + MULTI_PARTY_SIZE, gBlockRecvBuffer[playerMultiplayerId], sizeof(struct Pokemon) * 2);
            }
            else
            {
                memcpy(gPlayerParty, gBlockRecvBuffer[playerMultiplayerId], sizeof(struct Pokemon) * 2);
                memcpy(gPlayerParty + MULTI_PARTY_SIZE, gBlockRecvBuffer[enemyMultiplayerId], sizeof(struct Pokemon) * 2);
            }
            gBattleCommunication[MULTIUSE_STATE]++;
        }
        break;
    case 5:
        if (IsLinkTaskFinished())
        {
            SendBlock(bitmask_all_link_players_but_self(), gPlayerParty + 2, sizeof(struct Pokemon));
            gBattleCommunication[MULTIUSE_STATE]++;
        }
        break;
    case 6:
        if ((GetBlockReceivedStatus() & 3) == 3)
        {
            ResetBlockReceivedFlags();
            if (gLinkPlayers[playerMultiplayerId].id != 0)
            {
                memcpy(gPlayerParty + 2, gBlockRecvBuffer[enemyMultiplayerId], sizeof(struct Pokemon));
                memcpy(gPlayerParty + 5, gBlockRecvBuffer[playerMultiplayerId], sizeof(struct Pokemon));
            }
            else
            {
                memcpy(gPlayerParty + 2, gBlockRecvBuffer[playerMultiplayerId], sizeof(struct Pokemon));
                memcpy(gPlayerParty + 5, gBlockRecvBuffer[enemyMultiplayerId], sizeof(struct Pokemon));
            }
            gBattleCommunication[MULTIUSE_STATE]++;
        }
        break;
    case 7:
        if (IsLinkTaskFinished())
        {
            SendBlock(bitmask_all_link_players_but_self(), gEnemyParty, sizeof(struct Pokemon) * 2);
            gBattleCommunication[MULTIUSE_STATE]++;
        }
        break;
    case 8:
        if ((GetBlockReceivedStatus() & 3) == 3)
        {
            ResetBlockReceivedFlags();
            if (GetMultiplayerId() != 0)
            {
                memcpy(gEnemyParty, gBlockRecvBuffer[0], sizeof(struct Pokemon) * 2);
            }
            gBattleCommunication[MULTIUSE_STATE]++;
        }
        break;
    case 9:
        if (IsLinkTaskFinished())
        {
            SendBlock(bitmask_all_link_players_but_self(), gEnemyParty + 2, sizeof(struct Pokemon) * 2);
            gBattleCommunication[MULTIUSE_STATE]++;
        }
        break;
    case 10:
        if ((GetBlockReceivedStatus() & 3) == 3)
        {
            ResetBlockReceivedFlags();
            if (GetMultiplayerId() != 0)
            {
                memcpy(gEnemyParty + 2, gBlockRecvBuffer[0], sizeof(struct Pokemon) * 2);
            }
            gBattleCommunication[MULTIUSE_STATE]++;
        }
        break;
    case 11:
        if (IsLinkTaskFinished())
        {
            SendBlock(bitmask_all_link_players_but_self(), gEnemyParty + 4, sizeof(struct Pokemon) * 2);
            gBattleCommunication[MULTIUSE_STATE]++;
        }
        break;
    case 12:
        if ((GetBlockReceivedStatus() & 3) == 3)
        {
            ResetBlockReceivedFlags();
            if (GetMultiplayerId() != 0)
                memcpy(gEnemyParty + 4, gBlockRecvBuffer[0], sizeof(struct Pokemon) * 2);
            TryCorrectShedinjaLanguage(&gPlayerParty[0]);
            TryCorrectShedinjaLanguage(&gPlayerParty[1]);
            TryCorrectShedinjaLanguage(&gPlayerParty[2]);
            TryCorrectShedinjaLanguage(&gPlayerParty[3]);
            TryCorrectShedinjaLanguage(&gPlayerParty[4]);
            TryCorrectShedinjaLanguage(&gPlayerParty[5]);
            TryCorrectShedinjaLanguage(&gEnemyParty[0]);
            TryCorrectShedinjaLanguage(&gEnemyParty[1]);
            TryCorrectShedinjaLanguage(&gEnemyParty[2]);
            TryCorrectShedinjaLanguage(&gEnemyParty[3]);
            TryCorrectShedinjaLanguage(&gEnemyParty[4]);
            TryCorrectShedinjaLanguage(&gEnemyParty[5]);
            gBattleCommunication[MULTIUSE_STATE]++;
        }
        break;
    case 13:
        InitBattleControllers();
        sub_8184E58();
        gBattleCommunication[SPRITES_INIT_STATE1] = 0;
        gBattleCommunication[SPRITES_INIT_STATE2] = 0;
        if (gBattleTypeFlags & BATTLE_TYPE_LINK)
        {
            gBattleCommunication[MULTIUSE_STATE] = 14;
        }
        else
        {
            gBattleCommunication[MULTIUSE_STATE] = 16;
        }
        break;
    case 14:
        if (IsLinkTaskFinished())
        {
            SendBlock(bitmask_all_link_players_but_self(), &gRecordedBattleRngSeed, sizeof(gRecordedBattleRngSeed));
            gBattleCommunication[MULTIUSE_STATE]++;
        }
        break;
    case 15:
        if ((GetBlockReceivedStatus() & 3) == 3)
        {
            ResetBlockReceivedFlags();
            if (!(gBattleTypeFlags & BATTLE_TYPE_IS_MASTER))
                memcpy(&gRecordedBattleRngSeed, gBlockRecvBuffer[enemyMultiplayerId], sizeof(gRecordedBattleRngSeed));
            gBattleCommunication[MULTIUSE_STATE]++;
        }
        break;
    case 16:
        if (BattleInitAllSprites(&gBattleCommunication[SPRITES_INIT_STATE1], &gBattleCommunication[SPRITES_INIT_STATE2]))
        {
            TrySetLinkBattleTowerEnemyPartyLevel();
            gPreBattleCallback1 = gMain.callback1;
            gMain.callback1 = BattleMainCB1;
            SetMainCallback2(BattleMainCB2);
            if (gBattleTypeFlags & BATTLE_TYPE_LINK)
            {
                gBattleTypeFlags |= BATTLE_TYPE_LINK_IN_BATTLE;
            }
        }
        break;
    }
}

static void sub_80379F8(u8 arrayIdPlus)
{
    s32 i;

    for (i = 0; i < (int)ARRAY_COUNT(gMultiPartnerParty); i++)
    {
        gMultiPartnerParty[i].species     = GetMonData(&gPlayerParty[arrayIdPlus + i], MON_DATA_SPECIES);
        gMultiPartnerParty[i].heldItem    = GetMonData(&gPlayerParty[arrayIdPlus + i], MON_DATA_HELD_ITEM);
        GetMonData(&gPlayerParty[arrayIdPlus + i], MON_DATA_NICKNAME, gMultiPartnerParty[i].nickname);
        gMultiPartnerParty[i].level       = GetMonData(&gPlayerParty[arrayIdPlus + i], MON_DATA_LEVEL);
        gMultiPartnerParty[i].hp          = GetMonData(&gPlayerParty[arrayIdPlus + i], MON_DATA_HP);
        gMultiPartnerParty[i].maxhp       = GetMonData(&gPlayerParty[arrayIdPlus + i], MON_DATA_MAX_HP);
        gMultiPartnerParty[i].status      = GetMonData(&gPlayerParty[arrayIdPlus + i], MON_DATA_STATUS);
        gMultiPartnerParty[i].personality = GetMonData(&gPlayerParty[arrayIdPlus + i], MON_DATA_PERSONALITY);
        gMultiPartnerParty[i].gender      = GetMonGender(&gPlayerParty[arrayIdPlus + i]);
        StripExtCtrlCodes(gMultiPartnerParty[i].nickname);
        if (GetMonData(&gPlayerParty[arrayIdPlus + i], MON_DATA_LANGUAGE) != LANGUAGE_JAPANESE)
            PadNameString(gMultiPartnerParty[i].nickname, CHAR_SPACE);
    }
    memcpy(sMultiPartnerPartyBuffer, gMultiPartnerParty, sizeof(gMultiPartnerParty));
}

static void CB2_PreInitMultiBattle(void)
{
    s32 i;
    u8 playerMultiplierId;
    s32 numPlayers = 4;
    u8 r4 = 0xF;
    u32 *savedBattleTypeFlags;
    void (**savedCallback)(void);

    if (gBattleTypeFlags & BATTLE_TYPE_BATTLE_TOWER)
    {
        numPlayers = 2;
        r4 = 3;
    }

    playerMultiplierId = GetMultiplayerId();
    gBattleScripting.multiplayerId = playerMultiplierId;
    savedCallback = &gBattleStruct->savedCallback;
    savedBattleTypeFlags = &gBattleStruct->savedBattleTypeFlags;

    RunTasks();
    AnimateSprites();
    BuildOamBuffer();

    switch (gBattleCommunication[MULTIUSE_STATE])
    {
    case 0:
        if (gReceivedRemoteLinkPlayers != 0 && IsLinkTaskFinished())
        {
            sMultiPartnerPartyBuffer = Alloc(sizeof(struct UnknownPokemonStruct4) * ARRAY_COUNT(gMultiPartnerParty));
            sub_80379F8(0);
            SendBlock(bitmask_all_link_players_but_self(), sMultiPartnerPartyBuffer, sizeof(struct UnknownPokemonStruct4) * ARRAY_COUNT(gMultiPartnerParty));
            gBattleCommunication[MULTIUSE_STATE]++;
        }
        break;
    case 1:
        if ((GetBlockReceivedStatus() & r4) == r4)
        {
            ResetBlockReceivedFlags();
            for (i = 0; i < numPlayers; i++)
            {
                if (i == playerMultiplierId)
                    continue;

                if (numPlayers == MAX_LINK_PLAYERS)
                {
                    if ((!(gLinkPlayers[i].id & 1) && !(gLinkPlayers[playerMultiplierId].id & 1))
                        || (gLinkPlayers[i].id & 1 && gLinkPlayers[playerMultiplierId].id & 1))
                    {
                        memcpy(gMultiPartnerParty, gBlockRecvBuffer[i], sizeof(struct UnknownPokemonStruct4) * ARRAY_COUNT(gMultiPartnerParty));
                    }
                }
                else
                {
                    memcpy(gMultiPartnerParty, gBlockRecvBuffer[i], sizeof(struct UnknownPokemonStruct4) * ARRAY_COUNT(gMultiPartnerParty));
                }
            }
            gBattleCommunication[MULTIUSE_STATE]++;
            *savedCallback = gMain.savedCallback;
            *savedBattleTypeFlags = gBattleTypeFlags;
            gMain.savedCallback = CB2_PreInitMultiBattle;
            ShowPartyMenuToShowcaseMultiBattleParty();
        }
        break;
    case 2:
        if (IsLinkTaskFinished() && !gPaletteFade.active)
        {
            gBattleCommunication[MULTIUSE_STATE]++;
            if (gWirelessCommType)
                SetLinkStandbyCallback();
            else
                SetCloseLinkCallback();
        }
        break;
    case 3:
        if (gWirelessCommType)
        {
            if (IsLinkRfuTaskFinished())
            {
                gBattleTypeFlags = *savedBattleTypeFlags;
                gMain.savedCallback = *savedCallback;
                SetMainCallback2(CB2_InitBattleInternal);
                Free(sMultiPartnerPartyBuffer);
                sMultiPartnerPartyBuffer = NULL;
            }
        }
        else if (gReceivedRemoteLinkPlayers == 0)
        {
            gBattleTypeFlags = *savedBattleTypeFlags;
            gMain.savedCallback = *savedCallback;
            SetMainCallback2(CB2_InitBattleInternal);
            Free(sMultiPartnerPartyBuffer);
            sMultiPartnerPartyBuffer = NULL;
        }
        break;
    }
}

static void CB2_PreInitIngamePlayerPartnerBattle(void)
{
    u32 *savedBattleTypeFlags;
    void (**savedCallback)(void);

    savedCallback = &gBattleStruct->savedCallback;
    savedBattleTypeFlags = &gBattleStruct->savedBattleTypeFlags;

    RunTasks();
    AnimateSprites();
    BuildOamBuffer();

    switch (gBattleCommunication[MULTIUSE_STATE])
    {
    case 0:
        sMultiPartnerPartyBuffer = Alloc(sizeof(struct UnknownPokemonStruct4) * ARRAY_COUNT(gMultiPartnerParty));
        sub_80379F8(3);
        gBattleCommunication[MULTIUSE_STATE]++;
        *savedCallback = gMain.savedCallback;
        *savedBattleTypeFlags = gBattleTypeFlags;
        gMain.savedCallback = CB2_PreInitIngamePlayerPartnerBattle;
        ShowPartyMenuToShowcaseMultiBattleParty();
        break;
    case 1:
        if (!gPaletteFade.active)
        {
            gBattleCommunication[MULTIUSE_STATE] = 2;
            gBattleTypeFlags = *savedBattleTypeFlags;
            gMain.savedCallback = *savedCallback;
            SetMainCallback2(CB2_InitBattleInternal);
            Free(sMultiPartnerPartyBuffer);
            sMultiPartnerPartyBuffer = NULL;
        }
        break;
    }
}

static void CB2_HandleStartMultiBattle(void)
{
    u8 playerMultiplayerId;
    s32 id;
    u8 var;

    playerMultiplayerId = GetMultiplayerId();
    gBattleScripting.multiplayerId = playerMultiplayerId;

    RunTasks();
    AnimateSprites();
    BuildOamBuffer();

    switch (gBattleCommunication[MULTIUSE_STATE])
    {
    case 0:
        if (!IsDma3ManagerBusyWithBgCopy())
        {
            ShowBg(0);
            ShowBg(1);
            ShowBg(2);
            ShowBg(3);
            sub_805EF14();
            gBattleCommunication[MULTIUSE_STATE] = 1;
        }
        if (gWirelessCommType)
            LoadWirelessStatusIndicatorSpriteGfx();
        break;
    case 1:
        if (gBattleTypeFlags & BATTLE_TYPE_LINK)
        {
            if (gReceivedRemoteLinkPlayers != 0)
            {
                if (IsLinkTaskFinished())
                {
                    // 0x300
                    *(&gBattleStruct->multiBuffer.linkBattlerHeader.versionSignatureLo) = 0;
                    *(&gBattleStruct->multiBuffer.linkBattlerHeader.versionSignatureHi) = 3;
                    BufferPartyVsScreenHealth_AtStart();
                    SetPlayerBerryDataInBattleStruct();

                    SendBlock(bitmask_all_link_players_but_self(), &gBattleStruct->multiBuffer.linkBattlerHeader, sizeof(gBattleStruct->multiBuffer.linkBattlerHeader));
                    gBattleCommunication[MULTIUSE_STATE]++;
                }
                if (gWirelessCommType)
                    CreateWirelessStatusIndicatorSprite(0, 0);
            }
        }
        else
        {
            if (!(gBattleTypeFlags & BATTLE_TYPE_RECORDED))
                gBattleTypeFlags |= BATTLE_TYPE_IS_MASTER;
            gBattleCommunication[MULTIUSE_STATE] = 7;
            SetAllPlayersBerryData();
        }
        break;
    case 2:
        if ((GetBlockReceivedStatus() & 0xF) == 0xF)
        {
            ResetBlockReceivedFlags();
            FindLinkBattleMaster(4, playerMultiplayerId);
            SetAllPlayersBerryData();
            var = CreateTask(InitLinkBattleVsScreen, 0);
            gTasks[var].data[1] = 0x10E;
            gTasks[var].data[2] = 0x5A;
            gTasks[var].data[5] = 0;
            gTasks[var].data[3] = 0;
            gTasks[var].data[4] = 0;

            for (id = 0; id < MAX_LINK_PLAYERS; id++)
            {
                RecordedBattle_SetFrontierPassFlagFromHword(gBlockRecvBuffer[id][1]);
                switch (gLinkPlayers[id].id)
                {
                case 0:
                    gTasks[var].data[3] |= gBlockRecvBuffer[id][1] & 0x3F;
                    break;
                case 1:
                    gTasks[var].data[4] |= gBlockRecvBuffer[id][1] & 0x3F;
                    break;
                case 2:
                    gTasks[var].data[3] |= (gBlockRecvBuffer[id][1] & 0x3F) << 6;
                    break;
                case 3:
                    gTasks[var].data[4] |= (gBlockRecvBuffer[id][1] & 0x3F) << 6;
                    break;
                }
            }
            ZeroEnemyPartyMons();
            gBattleCommunication[MULTIUSE_STATE]++;
        }
        else
            break;
        // fall through
    case 3:
        if (IsLinkTaskFinished())
        {
            SendBlock(bitmask_all_link_players_but_self(), gPlayerParty, sizeof(struct Pokemon) * 2);
            gBattleCommunication[MULTIUSE_STATE]++;
        }
        break;
    case 4:
        if ((GetBlockReceivedStatus() & 0xF) == 0xF)
        {
            ResetBlockReceivedFlags();
            for (id = 0; id < MAX_LINK_PLAYERS; id++)
            {
                if (id == playerMultiplayerId)
                {
                    switch (gLinkPlayers[id].id)
                    {
                    case 0:
                    case 3:
                        memcpy(gPlayerParty, gBlockRecvBuffer[id], sizeof(struct Pokemon) * 2);
                        break;
                    case 1:
                    case 2:
                        memcpy(gPlayerParty + MULTI_PARTY_SIZE, gBlockRecvBuffer[id], sizeof(struct Pokemon) * 2);
                        break;
                    }
                }
                else
                {
                    if ((!(gLinkPlayers[id].id & 1) && !(gLinkPlayers[playerMultiplayerId].id & 1))
                     || ((gLinkPlayers[id].id & 1) && (gLinkPlayers[playerMultiplayerId].id & 1)))
                    {
                        switch (gLinkPlayers[id].id)
                        {
                        case 0:
                        case 3:
                            memcpy(gPlayerParty, gBlockRecvBuffer[id], sizeof(struct Pokemon) * 2);
                            break;
                        case 1:
                        case 2:
                            memcpy(gPlayerParty + MULTI_PARTY_SIZE, gBlockRecvBuffer[id], sizeof(struct Pokemon) * 2);
                            break;
                        }
                    }
                    else
                    {
                        switch (gLinkPlayers[id].id)
                        {
                        case 0:
                        case 3:
                            memcpy(gEnemyParty, gBlockRecvBuffer[id], sizeof(struct Pokemon) * 2);
                            break;
                        case 1:
                        case 2:
                            memcpy(gEnemyParty + MULTI_PARTY_SIZE, gBlockRecvBuffer[id], sizeof(struct Pokemon) * 2);
                            break;
                        }
                    }
                }
            }
            gBattleCommunication[MULTIUSE_STATE]++;
        }
        break;
    case 5:
        if (IsLinkTaskFinished())
        {
            SendBlock(bitmask_all_link_players_but_self(), gPlayerParty + 2, sizeof(struct Pokemon));
            gBattleCommunication[MULTIUSE_STATE]++;
        }
        break;
    case 6:
        if ((GetBlockReceivedStatus() & 0xF) == 0xF)
        {
            ResetBlockReceivedFlags();
            for (id = 0; id < MAX_LINK_PLAYERS; id++)
            {
                if (id == playerMultiplayerId)
                {
                    switch (gLinkPlayers[id].id)
                    {
                    case 0:
                    case 3:
                        memcpy(gPlayerParty + 2, gBlockRecvBuffer[id], sizeof(struct Pokemon));
                        break;
                    case 1:
                    case 2:
                        memcpy(gPlayerParty + 5, gBlockRecvBuffer[id], sizeof(struct Pokemon));
                        break;
                    }
                }
                else
                {
                    if ((!(gLinkPlayers[id].id & 1) && !(gLinkPlayers[playerMultiplayerId].id & 1))
                     || ((gLinkPlayers[id].id & 1) && (gLinkPlayers[playerMultiplayerId].id & 1)))
                    {
                        switch (gLinkPlayers[id].id)
                        {
                        case 0:
                        case 3:
                            memcpy(gPlayerParty + 2, gBlockRecvBuffer[id], sizeof(struct Pokemon));
                            break;
                        case 1:
                        case 2:
                            memcpy(gPlayerParty + 5, gBlockRecvBuffer[id], sizeof(struct Pokemon));
                            break;
                        }
                    }
                    else
                    {
                        switch (gLinkPlayers[id].id)
                        {
                        case 0:
                        case 3:
                            memcpy(gEnemyParty + 2, gBlockRecvBuffer[id], sizeof(struct Pokemon));
                            break;
                        case 1:
                        case 2:
                            memcpy(gEnemyParty + 5, gBlockRecvBuffer[id], sizeof(struct Pokemon));
                            break;
                        }
                    }
                }
            }
            TryCorrectShedinjaLanguage(&gPlayerParty[0]);
            TryCorrectShedinjaLanguage(&gPlayerParty[1]);
            TryCorrectShedinjaLanguage(&gPlayerParty[2]);
            TryCorrectShedinjaLanguage(&gPlayerParty[3]);
            TryCorrectShedinjaLanguage(&gPlayerParty[4]);
            TryCorrectShedinjaLanguage(&gPlayerParty[5]);

            TryCorrectShedinjaLanguage(&gEnemyParty[0]);
            TryCorrectShedinjaLanguage(&gEnemyParty[1]);
            TryCorrectShedinjaLanguage(&gEnemyParty[2]);
            TryCorrectShedinjaLanguage(&gEnemyParty[3]);
            TryCorrectShedinjaLanguage(&gEnemyParty[4]);
            TryCorrectShedinjaLanguage(&gEnemyParty[5]);

            gBattleCommunication[MULTIUSE_STATE]++;
        }
        break;
    case 7:
        InitBattleControllers();
        sub_8184E58();
        gBattleCommunication[SPRITES_INIT_STATE1] = 0;
        gBattleCommunication[SPRITES_INIT_STATE2] = 0;
        if (gBattleTypeFlags & BATTLE_TYPE_LINK)
        {
            for (id = 0; id < MAX_LINK_PLAYERS && (gLinkPlayers[id].version & 0xFF) == VERSION_EMERALD; id++);

            if (id == MAX_LINK_PLAYERS)
                gBattleCommunication[MULTIUSE_STATE] = 8;
            else
                gBattleCommunication[MULTIUSE_STATE] = 10;
        }
        else
        {
            gBattleCommunication[MULTIUSE_STATE] = 10;
        }
        break;
    case 8:
        if (IsLinkTaskFinished())
        {
            u32* ptr = gBattleStruct->multiBuffer.battleVideo;
            ptr[0] = gBattleTypeFlags;
            ptr[1] = gRecordedBattleRngSeed; // UB: overwrites berry data
            SendBlock(bitmask_all_link_players_but_self(), ptr, sizeof(gBattleStruct->multiBuffer.battleVideo));
            gBattleCommunication[MULTIUSE_STATE]++;
        }
        break;
    case 9:
        if ((GetBlockReceivedStatus() & 0xF) == 0xF)
        {
            ResetBlockReceivedFlags();
            for (var = 0; var < 4; var++)
            {
                u32 blockValue = gBlockRecvBuffer[var][0];
                if (blockValue & 4)
                {
                    memcpy(&gRecordedBattleRngSeed, &gBlockRecvBuffer[var][2], sizeof(gRecordedBattleRngSeed));
                    break;
                }
            }

            gBattleCommunication[MULTIUSE_STATE]++;
        }
        break;
    case 10:
        if (BattleInitAllSprites(&gBattleCommunication[SPRITES_INIT_STATE1], &gBattleCommunication[SPRITES_INIT_STATE2]))
        {
            gPreBattleCallback1 = gMain.callback1;
            gMain.callback1 = BattleMainCB1;
            SetMainCallback2(BattleMainCB2);
            if (gBattleTypeFlags & BATTLE_TYPE_LINK)
            {
                gTrainerBattleOpponent_A = TRAINER_LINK_OPPONENT;
                gBattleTypeFlags |= BATTLE_TYPE_LINK_IN_BATTLE;
            }
        }
        break;
    }
}

void BattleMainCB2(void)
{
    AnimateSprites();
    BuildOamBuffer();
    RunTextPrinters();
    UpdatePaletteFade();
    RunTasks();

    if (JOY_HELD(B_BUTTON) && gBattleTypeFlags & BATTLE_TYPE_RECORDED && sub_8186450())
    {
        gSpecialVar_Result = gBattleOutcome = B_OUTCOME_PLAYER_TELEPORTED;
        ResetPaletteFadeControl();
        BeginNormalPaletteFade(PALETTES_ALL, 0, 0, 0x10, RGB_BLACK);
        SetMainCallback2(CB2_QuitRecordedBattle);
    }
}

static void FreeRestoreBattleData(void)
{
    gMain.callback1 = gPreBattleCallback1;
    gScanlineEffect.state = 3;
    gMain.inBattle = 0;
    ZeroEnemyPartyMons();
    m4aSongNumStop(SE_LOW_HEALTH);
    FreeMonSpritesGfx();
    FreeBattleSpritesData();
    FreeBattleResources();
}

void CB2_QuitRecordedBattle(void)
{
    UpdatePaletteFade();
    if (!gPaletteFade.active)
    {
        m4aMPlayStop(&gMPlayInfo_SE1);
        m4aMPlayStop(&gMPlayInfo_SE2);
        FreeRestoreBattleData();
        FreeAllWindowBuffers();
        SetMainCallback2(gMain.savedCallback);
    }
}

void sub_8038528(struct Sprite* sprite)
{
    sprite->data[0] = 0;
    sprite->callback = sub_8038538;
}

static void sub_8038538(struct Sprite *sprite)
{
    u16 *arr = (u16*)(gDecompressionBuffer);

    switch (sprite->data[0])
    {
    case 0:
        sprite->data[0]++;
        sprite->data[1] = 0;
        sprite->data[2] = 0x281;
        sprite->data[3] = 0;
        sprite->data[4] = 1;
        // fall through
    case 1:
        sprite->data[4]--;
        if (sprite->data[4] == 0)
        {
            s32 i;
            s32 r2;
            s32 r0;

            sprite->data[4] = 2;
            r2 = sprite->data[1] + sprite->data[3] * 32;
            r0 = sprite->data[2] - sprite->data[3] * 32;
            for (i = 0; i < 29; i += 2)
            {
                arr[r2 + i] = 0x3D;
                arr[r0 + i] = 0x3D;
            }
            sprite->data[3]++;
            if (sprite->data[3] == 21)
            {
                sprite->data[0]++;
                sprite->data[1] = 32;
            }
        }
        break;
    case 2:
        sprite->data[1]--;
        if (sprite->data[1] == 20)
            SetMainCallback2(CB2_InitBattle);
        break;
    }
}

static u8 CreateNPCTrainerParty(struct Pokemon *party, u16 trainerNum, bool8 firstTrainer)
{
    u32 nameHash = 0;
    u32 personalityValue;
    u8 fixedIV;
    s32 i, j;
    u8 monsCount;

    if (trainerNum == TRAINER_SECRET_BASE)
        return 0;

    if (gBattleTypeFlags & BATTLE_TYPE_TRAINER && !(gBattleTypeFlags & (BATTLE_TYPE_FRONTIER
                                                                        | BATTLE_TYPE_EREADER_TRAINER
                                                                        | BATTLE_TYPE_TRAINER_HILL)))
    {
        if (firstTrainer == TRUE)
            ZeroEnemyPartyMons();

        if (gBattleTypeFlags & BATTLE_TYPE_TWO_OPPONENTS)
        {
            if (gTrainers[trainerNum].partySize > 3)
                monsCount = 3;
            else
                monsCount = gTrainers[trainerNum].partySize;
        }
        else
        {
            monsCount = gTrainers[trainerNum].partySize;
        }

        for (i = 0; i < monsCount; i++)
        {

            if (gTrainers[trainerNum].doubleBattle == TRUE)
                personalityValue = 0x80;
            else if (gTrainers[trainerNum].encounterMusic_gender & 0x80)
                personalityValue = 0x78;
            else
                personalityValue = 0x88;

            for (j = 0; gTrainers[trainerNum].trainerName[j] != EOS; j++)
                nameHash += gTrainers[trainerNum].trainerName[j];

            switch (gTrainers[trainerNum].partyFlags)
            {
            case 0:
            {
                const struct TrainerMonNoItemDefaultMoves *partyData = gTrainers[trainerNum].party.NoItemDefaultMoves;

                for (j = 0; gSpeciesNames[partyData[i].species][j] != EOS; j++)
                    nameHash += gSpeciesNames[partyData[i].species][j];

                personalityValue += nameHash << 8;
                fixedIV = partyData[i].iv * MAX_PER_STAT_IVS / 255;
                CreateMon(&party[i], partyData[i].species, partyData[i].lvl, fixedIV, TRUE, personalityValue, OT_ID_RANDOM_NO_SHINY, 0);
                break;
            }
            case F_TRAINER_PARTY_CUSTOM_MOVESET:
            {
                const struct TrainerMonNoItemCustomMoves *partyData = gTrainers[trainerNum].party.NoItemCustomMoves;

                for (j = 0; gSpeciesNames[partyData[i].species][j] != EOS; j++)
                    nameHash += gSpeciesNames[partyData[i].species][j];

                personalityValue += nameHash << 8;
                fixedIV = partyData[i].iv * MAX_PER_STAT_IVS / 255;
                CreateMon(&party[i], partyData[i].species, partyData[i].lvl, fixedIV, TRUE, personalityValue, OT_ID_RANDOM_NO_SHINY, 0);

                for (j = 0; j < MAX_MON_MOVES; j++)
                {
                    SetMonData(&party[i], MON_DATA_MOVE1 + j, &partyData[i].moves[j]);
                    SetMonData(&party[i], MON_DATA_PP1 + j, &gBattleMoves[partyData[i].moves[j]].pp);
                }
                break;
            }
            case F_TRAINER_PARTY_HELD_ITEM:
            {
                const struct TrainerMonItemDefaultMoves *partyData = gTrainers[trainerNum].party.ItemDefaultMoves;

                for (j = 0; gSpeciesNames[partyData[i].species][j] != EOS; j++)
                    nameHash += gSpeciesNames[partyData[i].species][j];

                personalityValue += nameHash << 8;
                fixedIV = partyData[i].iv * MAX_PER_STAT_IVS / 255;
                CreateMon(&party[i], partyData[i].species, partyData[i].lvl, fixedIV, TRUE, personalityValue, OT_ID_RANDOM_NO_SHINY, 0);

                SetMonData(&party[i], MON_DATA_HELD_ITEM, &partyData[i].heldItem);
                break;
            }
            case F_TRAINER_PARTY_CUSTOM_MOVESET | F_TRAINER_PARTY_HELD_ITEM:
            {
                const struct TrainerMonItemCustomMoves *partyData = gTrainers[trainerNum].party.ItemCustomMoves;

                for (j = 0; gSpeciesNames[partyData[i].species][j] != EOS; j++)
                    nameHash += gSpeciesNames[partyData[i].species][j];

                personalityValue += nameHash << 8;
                fixedIV = partyData[i].iv * MAX_PER_STAT_IVS / 255;
                CreateMon(&party[i], partyData[i].species, partyData[i].lvl, fixedIV, TRUE, personalityValue, OT_ID_RANDOM_NO_SHINY, 0);

                SetMonData(&party[i], MON_DATA_HELD_ITEM, &partyData[i].heldItem);

                for (j = 0; j < MAX_MON_MOVES; j++)
                {
                    SetMonData(&party[i], MON_DATA_MOVE1 + j, &partyData[i].moves[j]);
                    SetMonData(&party[i], MON_DATA_PP1 + j, &gBattleMoves[partyData[i].moves[j]].pp);
                }
                break;
            }
            }
        }

        gBattleTypeFlags |= gTrainers[trainerNum].doubleBattle;
    }

    return gTrainers[trainerNum].partySize;
}

void sub_8038A04(void) // unused
{
    if (REG_VCOUNT < 0xA0 && REG_VCOUNT >= 0x6F)
        SetGpuReg(REG_OFFSET_BG0CNT, 0x9800);
}

void VBlankCB_Battle(void)
{
    // Change gRngSeed every vblank unless the battle could be recorded.
    if (!(gBattleTypeFlags & (BATTLE_TYPE_LINK | BATTLE_TYPE_FRONTIER | BATTLE_TYPE_RECORDED)))
        Random();

    SetGpuReg(REG_OFFSET_BG0HOFS, gBattle_BG0_X);
    SetGpuReg(REG_OFFSET_BG0VOFS, gBattle_BG0_Y);
    SetGpuReg(REG_OFFSET_BG1HOFS, gBattle_BG1_X);
    SetGpuReg(REG_OFFSET_BG1VOFS, gBattle_BG1_Y);
    SetGpuReg(REG_OFFSET_BG2HOFS, gBattle_BG2_X);
    SetGpuReg(REG_OFFSET_BG2VOFS, gBattle_BG2_Y);
    SetGpuReg(REG_OFFSET_BG3HOFS, gBattle_BG3_X);
    SetGpuReg(REG_OFFSET_BG3VOFS, gBattle_BG3_Y);
    SetGpuReg(REG_OFFSET_WIN0H, gBattle_WIN0H);
    SetGpuReg(REG_OFFSET_WIN0V, gBattle_WIN0V);
    SetGpuReg(REG_OFFSET_WIN1H, gBattle_WIN1H);
    SetGpuReg(REG_OFFSET_WIN1V, gBattle_WIN1V);
    LoadOam();
    ProcessSpriteCopyRequests();
    TransferPlttBuffer();
    ScanlineEffect_InitHBlankDmaTransfer();
}

void SpriteCB_VsLetterDummy(struct Sprite *sprite)
{

}

static void SpriteCB_VsLetter(struct Sprite *sprite)
{
    if (sprite->data[0] != 0)
        sprite->pos1.x = sprite->data[1] + ((sprite->data[2] & 0xFF00) >> 8);
    else
        sprite->pos1.x = sprite->data[1] - ((sprite->data[2] & 0xFF00) >> 8);

    sprite->data[2] += 0x180;

    if (sprite->affineAnimEnded)
    {
        FreeSpriteTilesByTag(ANIM_SPRITES_START);
        FreeSpritePaletteByTag(ANIM_SPRITES_START);
        FreeSpriteOamMatrix(sprite);
        DestroySprite(sprite);
    }
}

void SpriteCB_VsLetterInit(struct Sprite *sprite)
{
    StartSpriteAffineAnim(sprite, 1);
    sprite->callback = SpriteCB_VsLetter;
    PlaySE(SE_MUGSHOT);
}

static void BufferPartyVsScreenHealth_AtEnd(u8 taskId)
{
    struct Pokemon *party1 = NULL;
    struct Pokemon *party2 = NULL;
    u8 multiplayerId = gBattleScripting.multiplayerId;
    u32 flags;
    s32 i;

    if (gBattleTypeFlags & BATTLE_TYPE_MULTI)
    {
        switch (gLinkPlayers[multiplayerId].id)
        {
        case 0:
        case 2:
            party1 = gPlayerParty;
            party2 = gEnemyParty;
            break;
        case 1:
        case 3:
            party1 = gEnemyParty;
            party2 = gPlayerParty;
            break;
        }
    }
    else
    {
        party1 = gPlayerParty;
        party2 = gEnemyParty;
    }

    flags = 0;
    BUFFER_PARTY_VS_SCREEN_STATUS(party1, flags, i);
    gTasks[taskId].data[3] = flags;

    flags = 0;
    BUFFER_PARTY_VS_SCREEN_STATUS(party2, flags, i);
    gTasks[taskId].data[4] = flags;
}

void CB2_InitEndLinkBattle(void)
{
    s32 i;
    u8 taskId;

    SetHBlankCallback(NULL);
    SetVBlankCallback(NULL);
    gBattleTypeFlags &= ~(BATTLE_TYPE_LINK_IN_BATTLE);

    if (gBattleTypeFlags & BATTLE_TYPE_FRONTIER)
    {
        SetMainCallback2(gMain.savedCallback);
        FreeBattleResources();
        FreeBattleSpritesData();
        FreeMonSpritesGfx();
    }
    else
    {
        CpuFill32(0, (void*)(VRAM), VRAM_SIZE);
        SetGpuReg(REG_OFFSET_MOSAIC, 0);
        SetGpuReg(REG_OFFSET_WIN0H, DISPLAY_WIDTH);
        SetGpuReg(REG_OFFSET_WIN0V, WIN_RANGE(DISPLAY_HEIGHT / 2, DISPLAY_HEIGHT / 2 + 1));
        SetGpuReg(REG_OFFSET_WININ, 0);
        SetGpuReg(REG_OFFSET_WINOUT, 0);
        gBattle_WIN0H = DISPLAY_WIDTH;
        gBattle_WIN0V = WIN_RANGE(DISPLAY_HEIGHT / 2, DISPLAY_HEIGHT / 2 + 1);
        ScanlineEffect_Clear();

        i = 0;
        while (i < 80)
        {
            gScanlineEffectRegBuffers[0][i] = 0xF0;
            gScanlineEffectRegBuffers[1][i] = 0xF0;
            i++;
        }

        while (i < 160)
        {
            gScanlineEffectRegBuffers[0][i] = 0xFF10;
            gScanlineEffectRegBuffers[1][i] = 0xFF10;
            i++;
        }

        ResetPaletteFade();

        gBattle_BG0_X = 0;
        gBattle_BG0_Y = 0;
        gBattle_BG1_X = 0;
        gBattle_BG1_Y = 0;
        gBattle_BG2_X = 0;
        gBattle_BG2_Y = 0;
        gBattle_BG3_X = 0;
        gBattle_BG3_Y = 0;

        InitBattleBgsVideo();
        LoadCompressedPalette(gBattleTextboxPalette, 0, 64);
        LoadBattleMenuWindowGfx();
        ResetSpriteData();
        ResetTasks();
        DrawBattleEntryBackground();
        SetGpuReg(REG_OFFSET_WINOUT, WINOUT_WIN01_BG0 | WINOUT_WIN01_BG1 | WINOUT_WIN01_BG2 | WINOUT_WIN01_OBJ | WINOUT_WIN01_CLR);
        FreeAllSpritePalettes();
        gReservedSpritePaletteCount = 4;
        SetVBlankCallback(VBlankCB_Battle);

        // Show end Vs screen with battle results
        taskId = CreateTask(InitLinkBattleVsScreen, 0);
        gTasks[taskId].data[1] = 0x10E;
        gTasks[taskId].data[2] = 0x5A;
        gTasks[taskId].data[5] = 1;
        BufferPartyVsScreenHealth_AtEnd(taskId);

        SetMainCallback2(CB2_EndLinkBattle);
        gBattleCommunication[MULTIUSE_STATE] = 0;
    }
}

static void CB2_EndLinkBattle(void)
{
    EndLinkBattleInSteps();
    AnimateSprites();
    BuildOamBuffer();
    RunTextPrinters();
    UpdatePaletteFade();
    RunTasks();
}

static void EndLinkBattleInSteps(void)
{
    s32 i;

    switch (gBattleCommunication[MULTIUSE_STATE])
    {
    case 0:
        ShowBg(0);
        ShowBg(1);
        ShowBg(2);
        gBattleCommunication[1] = 0xFF;
        gBattleCommunication[MULTIUSE_STATE]++;
        break;
    case 1:
        if (--gBattleCommunication[1] == 0)
        {
            BeginNormalPaletteFade(PALETTES_ALL, 0, 0, 0x10, RGB_BLACK);
            gBattleCommunication[MULTIUSE_STATE]++;
        }
        break;
    case 2:
        if (!gPaletteFade.active)
        {
            u8 monsCount;

            gMain.anyLinkBattlerHasFrontierPass = RecordedBattle_GetFrontierPassFlag();

            if (gBattleTypeFlags & BATTLE_TYPE_MULTI)
                monsCount = 4;
            else
                monsCount = 2;

            for (i = 0; i < monsCount && (gLinkPlayers[i].version & 0xFF) == VERSION_EMERALD; i++);

            if (!gSaveBlock2Ptr->frontier.disableRecordBattle && i == monsCount)
            {
                if (FlagGet(FLAG_SYS_FRONTIER_PASS))
                {
                    FreeAllWindowBuffers();
                    SetMainCallback2(sub_80392A8);
                }
                else if (!gMain.anyLinkBattlerHasFrontierPass)
                {
                    SetMainCallback2(gMain.savedCallback);
                    FreeBattleResources();
                    FreeBattleSpritesData();
                    FreeMonSpritesGfx();
                }
                else if (gReceivedRemoteLinkPlayers == 0)
                {
                    CreateTask(Task_ReconnectWithLinkPlayers, 5);
                    gBattleCommunication[MULTIUSE_STATE]++;
                }
                else
                {
                    gBattleCommunication[MULTIUSE_STATE]++;
                }
            }
            else
            {
                SetMainCallback2(gMain.savedCallback);
                FreeBattleResources();
                FreeBattleSpritesData();
                FreeMonSpritesGfx();
            }
        }
        break;
    case 3:
        CpuFill32(0, (void*)(VRAM), VRAM_SIZE);

        for (i = 0; i < 2; i++)
            LoadChosenBattleElement(i);

        BeginNormalPaletteFade(PALETTES_ALL, 0, 0x10, 0, RGB_BLACK);
        gBattleCommunication[MULTIUSE_STATE]++;
        break;
    case 4:
        if (!gPaletteFade.active)
            gBattleCommunication[MULTIUSE_STATE]++;
        break;
    case 5:
        if (!FuncIsActiveTask(Task_ReconnectWithLinkPlayers))
            gBattleCommunication[MULTIUSE_STATE]++;
        break;
    case 6:
        if (IsLinkTaskFinished() == TRUE)
        {
            SetLinkStandbyCallback();
            BattlePutTextOnWindow(gText_LinkStandby3, 0);
            gBattleCommunication[MULTIUSE_STATE]++;
        }
        break;
    case 7:
        if (!IsTextPrinterActive(0))
        {
            if (IsLinkTaskFinished() == TRUE)
                gBattleCommunication[MULTIUSE_STATE]++;
        }
        break;
    case 8:
        if (!gWirelessCommType)
            SetCloseLinkCallback();
        gBattleCommunication[MULTIUSE_STATE]++;
        break;
    case 9:
        if (!gMain.anyLinkBattlerHasFrontierPass || gWirelessCommType || gReceivedRemoteLinkPlayers != 1)
        {
            gMain.anyLinkBattlerHasFrontierPass = 0;
            SetMainCallback2(gMain.savedCallback);
            FreeBattleResources();
            FreeBattleSpritesData();
            FreeMonSpritesGfx();
        }
        break;
    }
}

u32 GetBattleBgTemplateData(u8 arrayId, u8 caseId)
{
    u32 ret = 0;

    switch (caseId)
    {
    case 0:
        ret = gBattleBgTemplates[arrayId].bg;
        break;
    case 1:
        ret = gBattleBgTemplates[arrayId].charBaseIndex;
        break;
    case 2:
        ret = gBattleBgTemplates[arrayId].mapBaseIndex;
        break;
    case 3:
        ret = gBattleBgTemplates[arrayId].screenSize;
        break;
    case 4:
        ret = gBattleBgTemplates[arrayId].paletteMode;
        break;
    case 5: // Only this case is used
        ret = gBattleBgTemplates[arrayId].priority;
        break;
    case 6:
        ret = gBattleBgTemplates[arrayId].baseTile;
        break;
    }

    return ret;
}

static void sub_80392A8(void)
{
    s32 i;

    SetHBlankCallback(NULL);
    SetVBlankCallback(NULL);
    CpuFill32(0, (void*)(VRAM), VRAM_SIZE);
    ResetPaletteFade();
    gBattle_BG0_X = 0;
    gBattle_BG0_Y = 0;
    gBattle_BG1_X = 0;
    gBattle_BG1_Y = 0;
    gBattle_BG2_X = 0;
    gBattle_BG2_Y = 0;
    gBattle_BG3_X = 0;
    gBattle_BG3_Y = 0;
    InitBattleBgsVideo();
    SetGpuReg(REG_OFFSET_DISPCNT, DISPCNT_OBJ_ON | DISPCNT_OBJ_1D_MAP);
    LoadBattleMenuWindowGfx();

    for (i = 0; i < 2; i++)
        LoadChosenBattleElement(i);

    ResetSpriteData();
    ResetTasks();
    FreeAllSpritePalettes();
    gReservedSpritePaletteCount = 4;
    SetVBlankCallback(VBlankCB_Battle);
    SetMainCallback2(sub_803937C);
    BeginNormalPaletteFade(PALETTES_ALL, 0, 0x10, 0, RGB_BLACK);
    gBattleCommunication[MULTIUSE_STATE] = 0;
}

static void sub_803937C(void)
{
    sub_803939C();
    AnimateSprites();
    BuildOamBuffer();
    RunTextPrinters();
    UpdatePaletteFade();
    RunTasks();
}

static void sub_803939C(void)
{
    switch (gBattleCommunication[MULTIUSE_STATE])
    {
    case 0:
        ShowBg(0);
        ShowBg(1);
        ShowBg(2);
        gBattleCommunication[MULTIUSE_STATE]++;
        break;
    case 1:
        if (gMain.anyLinkBattlerHasFrontierPass && gReceivedRemoteLinkPlayers == 0)
            CreateTask(Task_ReconnectWithLinkPlayers, 5);
        gBattleCommunication[MULTIUSE_STATE]++;
        break;
    case 2:
        if (!FuncIsActiveTask(Task_ReconnectWithLinkPlayers))
            gBattleCommunication[MULTIUSE_STATE]++;
        break;
    case 3:
        if (!gPaletteFade.active)
        {
            BattlePutTextOnWindow(gText_RecordBattleToPass, 0);
            gBattleCommunication[MULTIUSE_STATE]++;
        }
        break;
    case 4:
        if (!IsTextPrinterActive(0))
        {
            HandleBattleWindow(0x18, 8, 0x1D, 0xD, 0);
            BattlePutTextOnWindow(gText_BattleYesNoChoice, 0xC);
            gBattleCommunication[CURSOR_POSITION] = 1;
            BattleCreateYesNoCursorAt(1);
            gBattleCommunication[MULTIUSE_STATE]++;
        }
        break;
    case 5:
        if (JOY_NEW(DPAD_UP))
        {
            if (gBattleCommunication[CURSOR_POSITION] != 0)
            {
                PlaySE(SE_SELECT);
                BattleDestroyYesNoCursorAt(gBattleCommunication[CURSOR_POSITION]);
                gBattleCommunication[CURSOR_POSITION] = 0;
                BattleCreateYesNoCursorAt(0);
            }
        }
        else if (JOY_NEW(DPAD_DOWN))
        {
            if (gBattleCommunication[CURSOR_POSITION] == 0)
            {
                PlaySE(SE_SELECT);
                BattleDestroyYesNoCursorAt(gBattleCommunication[CURSOR_POSITION]);
                gBattleCommunication[CURSOR_POSITION] = 1;
                BattleCreateYesNoCursorAt(1);
            }
        }
        else if (JOY_NEW(A_BUTTON))
        {
            PlaySE(SE_SELECT);
            if (gBattleCommunication[CURSOR_POSITION] == 0)
            {
                HandleBattleWindow(0x18, 8, 0x1D, 0xD, WINDOW_CLEAR);
                gBattleCommunication[1] = MoveRecordedBattleToSaveData();
                gBattleCommunication[MULTIUSE_STATE] = 10;
            }
            else
            {
                gBattleCommunication[MULTIUSE_STATE]++;
            }
        }
        else if (JOY_NEW(B_BUTTON))
        {
            PlaySE(SE_SELECT);
            gBattleCommunication[MULTIUSE_STATE]++;
        }
        break;
    case 6:
        if (IsLinkTaskFinished() == TRUE)
        {
            HandleBattleWindow(0x18, 8, 0x1D, 0xD, WINDOW_CLEAR);
            if (gMain.anyLinkBattlerHasFrontierPass)
            {
                SetLinkStandbyCallback();
                BattlePutTextOnWindow(gText_LinkStandby3, 0);
            }
            gBattleCommunication[MULTIUSE_STATE]++;
        }
        break;
    case 8:
        if (--gBattleCommunication[1] == 0)
        {
            if (gMain.anyLinkBattlerHasFrontierPass && !gWirelessCommType)
                SetCloseLinkCallback();
            gBattleCommunication[MULTIUSE_STATE]++;
        }
        break;
    case 9:
        if (!gMain.anyLinkBattlerHasFrontierPass || gWirelessCommType || gReceivedRemoteLinkPlayers != 1)
        {
            gMain.anyLinkBattlerHasFrontierPass = 0;
            if (!gPaletteFade.active)
            {
                SetMainCallback2(gMain.savedCallback);
                FreeBattleResources();
                FreeBattleSpritesData();
                FreeMonSpritesGfx();
            }
        }
        break;
    case 10:
        if (gBattleCommunication[1] == 1)
        {
            PlaySE(SE_SAVE);
            BattleStringExpandPlaceholdersToDisplayedString(gText_BattleRecordedOnPass);
            BattlePutTextOnWindow(gDisplayedStringBattle, 0);
            gBattleCommunication[1] = 0x80;
            gBattleCommunication[MULTIUSE_STATE]++;
        }
        else
        {
            BattleStringExpandPlaceholdersToDisplayedString(BattleFrontier_BattleTowerBattleRoom_Text_RecordCouldntBeSaved);
            BattlePutTextOnWindow(gDisplayedStringBattle, 0);
            gBattleCommunication[1] = 0x80;
            gBattleCommunication[MULTIUSE_STATE]++;
        }
        break;
    case 11:
        if (IsLinkTaskFinished() == TRUE && !IsTextPrinterActive(0) && --gBattleCommunication[1] == 0)
        {
            if (gMain.anyLinkBattlerHasFrontierPass)
            {
                SetLinkStandbyCallback();
                BattlePutTextOnWindow(gText_LinkStandby3, 0);
            }
            gBattleCommunication[MULTIUSE_STATE]++;
        }
        break;
    case 12:
    case 7:
        if (!IsTextPrinterActive(0))
        {
            if (gMain.anyLinkBattlerHasFrontierPass)
            {
                if (IsLinkTaskFinished() == TRUE)
                {
                    BeginNormalPaletteFade(PALETTES_ALL, 0, 0, 0x10, RGB_BLACK);
                    gBattleCommunication[1] = 0x20;
                    gBattleCommunication[MULTIUSE_STATE] = 8;
                }

            }
            else
            {
                BeginNormalPaletteFade(PALETTES_ALL, 0, 0, 0x10, RGB_BLACK);
                gBattleCommunication[1] = 0x20;
                gBattleCommunication[MULTIUSE_STATE] = 8;
            }
        }
        break;
    }
}

static void TryCorrectShedinjaLanguage(struct Pokemon *mon)
{
    u8 nickname[POKEMON_NAME_LENGTH + 1];
    u8 language = LANGUAGE_JAPANESE;

    if (GetMonData(mon, MON_DATA_SPECIES) == SPECIES_SHEDINJA
     && GetMonData(mon, MON_DATA_LANGUAGE) != language)
    {
        GetMonData(mon, MON_DATA_NICKNAME, nickname);
        if (StringCompareWithoutExtCtrlCodes(nickname, sText_ShedinjaJpnName) == 0)
            SetMonData(mon, MON_DATA_LANGUAGE, &language);
    }
}

u32 GetBattleWindowTemplatePixelWidth(u32 setId, u32 tableId)
{
    return gBattleWindowTemplates[setId][tableId].width * 8;
}

#define sBattler            data[0]
#define sSpeciesId          data[2]

void SpriteCb_WildMon(struct Sprite *sprite)
{
    sprite->callback = SpriteCb_MoveWildMonToRight;
    StartSpriteAnimIfDifferent(sprite, 0);
    BeginNormalPaletteFade(0x20000, 0, 10, 10, RGB(8, 8, 8));
}

static void SpriteCb_MoveWildMonToRight(struct Sprite *sprite)
{
    if ((gIntroSlideFlags & 1) == 0)
    {
        sprite->pos2.x += 2;
        if (sprite->pos2.x == 0)
        {
            sprite->callback = SpriteCb_WildMonShowHealthbox;
        }
    }
}

static void SpriteCb_WildMonShowHealthbox(struct Sprite *sprite)
{
    if (sprite->animEnded)
    {
        StartHealthboxSlideIn(sprite->sBattler);
        SetHealthboxSpriteVisible(gHealthboxSpriteIds[sprite->sBattler]);
        sprite->callback = SpriteCb_WildMonAnimate;
        StartSpriteAnimIfDifferent(sprite, 0);
        BeginNormalPaletteFade(0x20000, 0, 10, 0, RGB(8, 8, 8));
    }
}

static void SpriteCb_WildMonAnimate(struct Sprite *sprite)
{
    if (!gPaletteFade.active)
    {
        BattleAnimateFrontSprite(sprite, sprite->sSpeciesId, FALSE, 1);
    }
}

void SpriteCallbackDummy_2(struct Sprite *sprite)
{

}

// Unused
static void sub_80398BC(struct Sprite *sprite)
{
    sprite->data[3] = 6;
    sprite->data[4] = 1;
    sprite->callback = sub_80398D0;
}

static void sub_80398D0(struct Sprite *sprite)
{
    sprite->data[4]--;
    if (sprite->data[4] == 0)
    {
        sprite->data[4] = 8;
        sprite->invisible ^= 1;
        sprite->data[3]--;
        if (sprite->data[3] == 0)
        {
            sprite->invisible = FALSE;
            sprite->callback = SpriteCallbackDummy_2;
            sUnusedUnknownArray[0] = 0;
        }
    }
}

extern const struct MonCoords gMonFrontPicCoords[];
extern const struct MonCoords gCastformFrontSpriteCoords[];

void SpriteCB_FaintOpponentMon(struct Sprite *sprite)
{
    u8 battler = sprite->sBattler;
    u32 personality = GetMonData(&gEnemyParty[gBattlerPartyIndexes[battler]], MON_DATA_PERSONALITY);
    u16 species;
    u8 yOffset;

    if (gBattleSpritesDataPtr->battlerData[battler].transformSpecies != 0)
        species = gBattleSpritesDataPtr->battlerData[battler].transformSpecies;
    else
        species = sprite->sSpeciesId;

    GetMonData(&gEnemyParty[gBattlerPartyIndexes[battler]], MON_DATA_PERSONALITY);  // Unused return value.

    if (species == SPECIES_UNOWN)
    {
        species = GetUnownSpeciesId(personality);
        yOffset = gMonFrontPicCoords[species].y_offset;
    }
    else if (species == SPECIES_CASTFORM)
    {
        yOffset = gCastformFrontSpriteCoords[gBattleMonForms[battler]].y_offset;
    }
    else if (species > NUM_SPECIES)
    {
        yOffset = gMonFrontPicCoords[SPECIES_NONE].y_offset;
    }
    else
    {
        yOffset = gMonFrontPicCoords[species].y_offset;
    }

    sprite->data[3] = 8 - yOffset / 8;
    sprite->data[4] = 1;
    sprite->callback = SpriteCB_AnimFaintOpponent;
}

static void SpriteCB_AnimFaintOpponent(struct Sprite *sprite)
{
    s32 i;

    if (--sprite->data[4] == 0)
    {
        sprite->data[4] = 2;
        sprite->pos2.y += 8; // Move the sprite down.
        if (--sprite->data[3] < 0)
        {
            FreeSpriteOamMatrix(sprite);
            DestroySprite(sprite);
        }
        else // Erase bottom part of the sprite to create a smooth illusion of mon falling down.
        {
            u8* dst = gMonSpritesGfxPtr->sprites.byte[GetBattlerPosition(sprite->sBattler)] + (gBattleMonForms[sprite->sBattler] << 11) + (sprite->data[3] << 8);

            for (i = 0; i < 0x100; i++)
                *(dst++) = 0;

            StartSpriteAnim(sprite, gBattleMonForms[sprite->sBattler]);
        }
    }
}

// Used when selecting a move, which can hit multiple targets, in double battles.
void SpriteCb_ShowAsMoveTarget(struct Sprite *sprite)
{
    sprite->data[3] = 8;
    sprite->data[4] = sprite->invisible;
    sprite->callback = SpriteCb_BlinkVisible;
}

static void SpriteCb_BlinkVisible(struct Sprite *sprite)
{
    if (--sprite->data[3] == 0)
    {
        sprite->invisible ^= 1;
        sprite->data[3] = 8;
    }
}

void SpriteCb_HideAsMoveTarget(struct Sprite *sprite)
{
    sprite->invisible = sprite->data[4];
    sprite->data[4] = FALSE;
    sprite->callback = SpriteCallbackDummy_2;
}

void SpriteCb_OpponentMonFromBall(struct Sprite *sprite)
{
    if (sprite->affineAnimEnded)
    {
        if (!(gHitMarker & HITMARKER_NO_ANIMATIONS) || gBattleTypeFlags & (BATTLE_TYPE_LINK | BATTLE_TYPE_RECORDED_LINK))
        {
            if (HasTwoFramesAnimation(sprite->sSpeciesId))
                StartSpriteAnim(sprite, 1);
        }
        BattleAnimateFrontSprite(sprite, sprite->sSpeciesId, TRUE, 1);
    }
}

// This callback is frequently overwritten by SpriteCB_TrainerSlideIn
void SpriteCB_BattleSpriteStartSlideLeft(struct Sprite *sprite)
{
    sprite->callback = SpriteCB_BattleSpriteSlideLeft;
}

static void SpriteCB_BattleSpriteSlideLeft(struct Sprite *sprite)
{
    if (!(gIntroSlideFlags & 1))
    {
        sprite->pos2.x -= 2;
        if (sprite->pos2.x == 0)
        {
            sprite->callback = SpriteCallbackDummy_3;
            sprite->data[1] = 0;
        }
    }
}

// Unused
static void sub_80105DC(struct Sprite *sprite)
{
    sprite->callback = SpriteCallbackDummy_3;
}

static void SpriteCallbackDummy_3(struct Sprite *sprite)
{
}

#define sSpeedX data[1]
#define sSpeedY data[2]

void SpriteCB_FaintSlideAnim(struct Sprite *sprite)
{
    if (!(gIntroSlideFlags & 1))
    {
        sprite->pos2.x += sprite->sSpeedX;
        sprite->pos2.y += sprite->sSpeedY;
    }
}

#undef sSpeedX
#undef sSpeedY

#define sSinIndex           data[0]
#define sDelta              data[1]
#define sAmplitude          data[2]
#define sBouncerSpriteId    data[3]
#define sWhich              data[4]

void DoBounceEffect(u8 battler, u8 which, s8 delta, s8 amplitude)
{
    u8 invisibleSpriteId;
    u8 bouncerSpriteId;

    switch (which)
    {
    case BOUNCE_HEALTHBOX:
    default:
        if (gBattleSpritesDataPtr->healthBoxesData[battler].healthboxIsBouncing)
            return;
        break;
    case BOUNCE_MON:
        if (gBattleSpritesDataPtr->healthBoxesData[battler].battlerIsBouncing)
            return;
        break;
    }

    invisibleSpriteId = CreateInvisibleSpriteWithCallback(SpriteCB_BounceEffect);
    if (which == BOUNCE_HEALTHBOX)
    {
        bouncerSpriteId = gHealthboxSpriteIds[battler];
        gBattleSpritesDataPtr->healthBoxesData[battler].healthboxBounceSpriteId = invisibleSpriteId;
        gBattleSpritesDataPtr->healthBoxesData[battler].healthboxIsBouncing = 1;
        gSprites[invisibleSpriteId].sSinIndex = 128; // 0
    }
    else
    {
        bouncerSpriteId = gBattlerSpriteIds[battler];
        gBattleSpritesDataPtr->healthBoxesData[battler].battlerBounceSpriteId = invisibleSpriteId;
        gBattleSpritesDataPtr->healthBoxesData[battler].battlerIsBouncing = 1;
        gSprites[invisibleSpriteId].sSinIndex = 192; // -1
    }
    gSprites[invisibleSpriteId].sDelta = delta;
    gSprites[invisibleSpriteId].sAmplitude = amplitude;
    gSprites[invisibleSpriteId].sBouncerSpriteId = bouncerSpriteId;
    gSprites[invisibleSpriteId].sWhich = which;
    gSprites[bouncerSpriteId].pos2.x = 0;
    gSprites[bouncerSpriteId].pos2.y = 0;
}

void EndBounceEffect(u8 battler, u8 which)
{
    u8 bouncerSpriteId;

    if (which == BOUNCE_HEALTHBOX)
    {
        if (!gBattleSpritesDataPtr->healthBoxesData[battler].healthboxIsBouncing)
            return;

        bouncerSpriteId = gSprites[gBattleSpritesDataPtr->healthBoxesData[battler].healthboxBounceSpriteId].sBouncerSpriteId;
        DestroySprite(&gSprites[gBattleSpritesDataPtr->healthBoxesData[battler].healthboxBounceSpriteId]);
        gBattleSpritesDataPtr->healthBoxesData[battler].healthboxIsBouncing = 0;
    }
    else
    {
        if (!gBattleSpritesDataPtr->healthBoxesData[battler].battlerIsBouncing)
            return;

        bouncerSpriteId = gSprites[gBattleSpritesDataPtr->healthBoxesData[battler].battlerBounceSpriteId].sBouncerSpriteId;
        DestroySprite(&gSprites[gBattleSpritesDataPtr->healthBoxesData[battler].battlerBounceSpriteId]);
        gBattleSpritesDataPtr->healthBoxesData[battler].battlerIsBouncing = 0;
    }

    gSprites[bouncerSpriteId].pos2.x = 0;
    gSprites[bouncerSpriteId].pos2.y = 0;
}

static void SpriteCB_BounceEffect(struct Sprite *sprite)
{
    u8 bouncerSpriteId = sprite->sBouncerSpriteId;
    s32 index;

    if (sprite->sWhich == BOUNCE_HEALTHBOX)
        index = sprite->sSinIndex;
    else
        index = sprite->sSinIndex;

    gSprites[bouncerSpriteId].pos2.y = Sin(index, sprite->sAmplitude) + sprite->sAmplitude;
    sprite->sSinIndex = (sprite->sSinIndex + sprite->sDelta) & 0xFF;
}

#undef sSinIndex
#undef sDelta
#undef sAmplitude
#undef sBouncerSpriteId
#undef sWhich

void SpriteCb_PlayerMonFromBall(struct Sprite *sprite)
{
    if (sprite->affineAnimEnded)
        BattleAnimateBackSprite(sprite, sprite->sSpeciesId);
}

void sub_8039E60(struct Sprite *sprite)
{
    sub_8039E9C(sprite);
    if (sprite->animEnded)
        sprite->callback = SpriteCallbackDummy_3;
}

void SpriteCB_TrainerThrowObject(struct Sprite *sprite)
{
    StartSpriteAnim(sprite, 1);
    sprite->callback = sub_8039E60;
}

void sub_8039E9C(struct Sprite *sprite)
{
    if (sprite->animDelayCounter == 0)
        sprite->centerToCornerVecX = gUnknown_0831ACE0[sprite->animCmdIndex];
}

void BeginBattleIntroDummy(void)
{

}

void BeginBattleIntro(void)
{
    BattleStartClearSetData();
    gBattleCommunication[1] = 0;
    gBattleMainFunc = BattleIntroGetMonsData;
}

static void BattleMainCB1(void)
{
    gBattleMainFunc();

    for (gActiveBattler = 0; gActiveBattler < gBattlersCount; gActiveBattler++)
        gBattlerControllerFuncs[gActiveBattler]();
}

static void BattleStartClearSetData(void)
{
    s32 i;
    u32 j;
    u8 *dataPtr;

    TurnValuesCleanUp(FALSE);
    SpecialStatusesClear();

    for (i = 0; i < MAX_BATTLERS_COUNT; i++)
    {
        gStatuses3[i] = 0;

        dataPtr = (u8 *)&gDisableStructs[i];
        for (j = 0; j < sizeof(struct DisableStruct); j++)
            dataPtr[j] = 0;

        gDisableStructs[i].isFirstTurn = 2;
        sUnusedBattlersArray[i] = 0;
        gLastMoves[i] = 0;
        gLastLandedMoves[i] = 0;
        gLastHitByType[i] = 0;
        gLastResultingMoves[i] = 0;
        gLastHitBy[i] = 0xFF;
        gLockedMoves[i] = 0;
        gLastPrintedMoves[i] = 0;
        gBattleResources->flags->flags[i] = 0;
        gPalaceSelectionBattleScripts[i] = 0;
    }

    for (i = 0; i < 2; i++)
    {
        gSideStatuses[i] = 0;

        dataPtr = (u8 *)&gSideTimers[i];
        for (j = 0; j < sizeof(struct SideTimer); j++)
            dataPtr[j] = 0;
    }

    gBattlerAttacker = 0;
    gBattlerTarget = 0;
    gBattleWeather = 0;

    dataPtr = (u8 *)&gWishFutureKnock;
    for (i = 0; i < sizeof(struct WishFutureKnock); i++)
        dataPtr[i] = 0;

    gHitMarker = 0;

    if (!(gBattleTypeFlags & BATTLE_TYPE_RECORDED))
    {
        if (!(gBattleTypeFlags & BATTLE_TYPE_LINK) && gSaveBlock2Ptr->optionsBattleSceneOff == TRUE)
            gHitMarker |= HITMARKER_NO_ANIMATIONS;
    }
    else if (!(gBattleTypeFlags & (BATTLE_TYPE_LINK | BATTLE_TYPE_RECORDED_LINK)) && GetBattleSceneInRecordedBattle())
        gHitMarker |= HITMARKER_NO_ANIMATIONS;

    gBattleScripting.battleStyle = gSaveBlock2Ptr->optionsBattleStyle;

    gMultiHitCounter = 0;
    gBattleOutcome = 0;
    gBattleControllerExecFlags = 0;
    gPaydayMoney = 0;
    gBattleResources->battleScriptsStack->size = 0;
    gBattleResources->battleCallbackStack->size = 0;

    for (i = 0; i < BATTLE_COMMUNICATION_ENTRIES_COUNT; i++)
        gBattleCommunication[i] = 0;

    gPauseCounterBattle = 0;
    gBattleMoveDamage = 0;
    gIntroSlideFlags = 0;
    gBattleScripting.animTurn = 0;
    gBattleScripting.animTargetsHit = 0;
    gLeveledUpInBattle = 0;
    gAbsentBattlerFlags = 0;
    gBattleStruct->runTries = 0;
    gBattleStruct->safariGoNearCounter = 0;
    gBattleStruct->safariPkblThrowCounter = 0;
    *(&gBattleStruct->safariCatchFactor) = gBaseStats[GetMonData(&gEnemyParty[0], MON_DATA_SPECIES)].catchRate * 100 / 1275;
    gBattleStruct->safariEscapeFactor = 3;
    gBattleStruct->wildVictorySong = 0;
    gBattleStruct->moneyMultiplier = 1;

    for (i = 0; i < 8; i++)
    {
        *((u8 *)gBattleStruct->lastTakenMove + i) = 0;
        *((u8 *)gBattleStruct->usedHeldItems + i) = 0;
        *((u8 *)gBattleStruct->choicedMove + i) = 0;
        *((u8 *)gBattleStruct->changedItems + i) = 0;
        *(i + 0 * 8 + (u8*)(gBattleStruct->lastTakenMoveFrom) + 0) = 0;
        *(i + 1 * 8 + (u8*)(gBattleStruct->lastTakenMoveFrom) + 0) = 0;
        *(i + 2 * 8 + (u8*)(gBattleStruct->lastTakenMoveFrom) + 0) = 0;
        *(i + 3 * 8 + (u8*)(gBattleStruct->lastTakenMoveFrom) + 0) = 0;
    }

    for (i = 0; i < MAX_BATTLERS_COUNT; i++)
    {
        *(gBattleStruct->AI_monToSwitchIntoId + i) = PARTY_SIZE;
    }

    gBattleStruct->givenExpMons = 0;
    gBattleStruct->palaceFlags = 0;

    gRandomTurnNumber = Random();

    dataPtr = (u8 *)(&gBattleResults);
    for (i = 0; i < sizeof(struct BattleResults); i++)
        dataPtr[i] = 0;

    gBattleResults.shinyWildMon = IsMonShiny(&gEnemyParty[0]);

    gBattleStruct->arenaLostPlayerMons = 0;
    gBattleStruct->arenaLostOpponentMons = 0;
}

void SwitchInClearSetData(void)
{
    struct DisableStruct disableStructCopy = gDisableStructs[gActiveBattler];
    s32 i;
    u8 *ptr;

    if (gBattleMoves[gCurrentMove].effect != EFFECT_BATON_PASS)
    {
        for (i = 0; i < NUM_BATTLE_STATS; i++)
            gBattleMons[gActiveBattler].statStages[i] = DEFAULT_STAT_STAGE;
        for (i = 0; i < gBattlersCount; i++)
        {
            if ((gBattleMons[i].status2 & STATUS2_ESCAPE_PREVENTION) && gDisableStructs[i].battlerPreventingEscape == gActiveBattler)
                gBattleMons[i].status2 &= ~STATUS2_ESCAPE_PREVENTION;
            if ((gStatuses3[i] & STATUS3_ALWAYS_HITS) && gDisableStructs[i].battlerWithSureHit == gActiveBattler)
            {
                gStatuses3[i] &= ~STATUS3_ALWAYS_HITS;
                gDisableStructs[i].battlerWithSureHit = 0;
            }
        }
    }
    if (gBattleMoves[gCurrentMove].effect == EFFECT_BATON_PASS)
    {
        gBattleMons[gActiveBattler].status2 &= (STATUS2_CONFUSION | STATUS2_FOCUS_ENERGY | STATUS2_SUBSTITUTE | STATUS2_ESCAPE_PREVENTION | STATUS2_CURSED);
        gStatuses3[gActiveBattler] &= (STATUS3_LEECHSEED_BATTLER | STATUS3_LEECHSEED | STATUS3_ALWAYS_HITS | STATUS3_PERISH_SONG | STATUS3_ROOTED | STATUS3_MUDSPORT | STATUS3_WATERSPORT);

        for (i = 0; i < gBattlersCount; i++)
        {
            if (GetBattlerSide(gActiveBattler) != GetBattlerSide(i)
             && (gStatuses3[i] & STATUS3_ALWAYS_HITS) != 0
             && (gDisableStructs[i].battlerWithSureHit == gActiveBattler))
            {
                gStatuses3[i] &= ~(STATUS3_ALWAYS_HITS);
                gStatuses3[i] |= STATUS3_ALWAYS_HITS_TURN(2);
            }
        }
    }
    else
    {
        gBattleMons[gActiveBattler].status2 = 0;
        gStatuses3[gActiveBattler] = 0;
    }

    for (i = 0; i < gBattlersCount; i++)
    {
        if (gBattleMons[i].status2 & STATUS2_INFATUATED_WITH(gActiveBattler))
            gBattleMons[i].status2 &= ~(STATUS2_INFATUATED_WITH(gActiveBattler));
        if ((gBattleMons[i].status2 & STATUS2_WRAPPED) && *(gBattleStruct->wrappedBy + i) == gActiveBattler)
            gBattleMons[i].status2 &= ~(STATUS2_WRAPPED);
    }

    gActionSelectionCursor[gActiveBattler] = 0;
    gMoveSelectionCursor[gActiveBattler] = 0;

    ptr = (u8 *)&gDisableStructs[gActiveBattler];
    for (i = 0; i < sizeof(struct DisableStruct); i++)
        ptr[i] = 0;

    if (gBattleMoves[gCurrentMove].effect == EFFECT_BATON_PASS)
    {
        gDisableStructs[gActiveBattler].substituteHP = disableStructCopy.substituteHP;
        gDisableStructs[gActiveBattler].battlerWithSureHit = disableStructCopy.battlerWithSureHit;
        gDisableStructs[gActiveBattler].perishSongTimer = disableStructCopy.perishSongTimer;
        gDisableStructs[gActiveBattler].perishSongTimerStartValue = disableStructCopy.perishSongTimerStartValue;
        gDisableStructs[gActiveBattler].battlerPreventingEscape = disableStructCopy.battlerPreventingEscape;
    }

    gMoveResultFlags = 0;
    gDisableStructs[gActiveBattler].isFirstTurn = 2;
    gDisableStructs[gActiveBattler].truantSwitchInHack = disableStructCopy.truantSwitchInHack;
    gLastMoves[gActiveBattler] = 0;
    gLastLandedMoves[gActiveBattler] = 0;
    gLastHitByType[gActiveBattler] = 0;
    gLastResultingMoves[gActiveBattler] = 0;
    gLastPrintedMoves[gActiveBattler] = 0;
    gLastHitBy[gActiveBattler] = 0xFF;

    *(gBattleStruct->lastTakenMove + gActiveBattler * 2 + 0) = 0;
    *(gBattleStruct->lastTakenMove + gActiveBattler * 2 + 1) = 0;
    *(0 * 2 + gActiveBattler * 8 + (u8*)(gBattleStruct->lastTakenMoveFrom) + 0) = 0;
    *(0 * 2 + gActiveBattler * 8 + (u8*)(gBattleStruct->lastTakenMoveFrom) + 1) = 0;
    *(1 * 2 + gActiveBattler * 8 + (u8*)(gBattleStruct->lastTakenMoveFrom) + 0) = 0;
    *(1 * 2 + gActiveBattler * 8 + (u8*)(gBattleStruct->lastTakenMoveFrom) + 1) = 0;
    *(2 * 2 + gActiveBattler * 8 + (u8*)(gBattleStruct->lastTakenMoveFrom) + 0) = 0;
    *(2 * 2 + gActiveBattler * 8 + (u8*)(gBattleStruct->lastTakenMoveFrom) + 1) = 0;
    *(3 * 2 + gActiveBattler * 8 + (u8*)(gBattleStruct->lastTakenMoveFrom) + 0) = 0;
    *(3 * 2 + gActiveBattler * 8 + (u8*)(gBattleStruct->lastTakenMoveFrom) + 1) = 0;

    gBattleStruct->palaceFlags &= ~(gBitTable[gActiveBattler]);

    for (i = 0; i < gBattlersCount; i++)
    {
        if (i != gActiveBattler && GetBattlerSide(i) != GetBattlerSide(gActiveBattler))
        {
            *(gBattleStruct->lastTakenMove + i * 2 + 0) = 0;
            *(gBattleStruct->lastTakenMove + i * 2 + 1) = 0;
        }
        *(i * 8 + gActiveBattler * 2 + (u8*)(gBattleStruct->lastTakenMoveFrom) + 0) = 0;
        *(i * 8 + gActiveBattler * 2 + (u8*)(gBattleStruct->lastTakenMoveFrom) + 1) = 0;
    }

    *(u8*)((u8*)(&gBattleStruct->choicedMove[gActiveBattler]) + 0) = 0;
    *(u8*)((u8*)(&gBattleStruct->choicedMove[gActiveBattler]) + 1) = 0;

    gBattleResources->flags->flags[gActiveBattler] = 0;
    gCurrentMove = 0;
    gBattleStruct->arenaTurnCounter = 0xFF;

    ClearBattlerMoveHistory(gActiveBattler);
    ClearBattlerAbilityHistory(gActiveBattler);
}

void FaintClearSetData(void)
{
    s32 i;
    u8 *ptr;

    for (i = 0; i < NUM_BATTLE_STATS; i++)
        gBattleMons[gActiveBattler].statStages[i] = DEFAULT_STAT_STAGE;

    gBattleMons[gActiveBattler].status2 = 0;
    gStatuses3[gActiveBattler] = 0;

    for (i = 0; i < gBattlersCount; i++)
    {
        if ((gBattleMons[i].status2 & STATUS2_ESCAPE_PREVENTION) && gDisableStructs[i].battlerPreventingEscape == gActiveBattler)
            gBattleMons[i].status2 &= ~STATUS2_ESCAPE_PREVENTION;
        if (gBattleMons[i].status2 & STATUS2_INFATUATED_WITH(gActiveBattler))
            gBattleMons[i].status2 &= ~(STATUS2_INFATUATED_WITH(gActiveBattler));
        if ((gBattleMons[i].status2 & STATUS2_WRAPPED) && *(gBattleStruct->wrappedBy + i) == gActiveBattler)
            gBattleMons[i].status2 &= ~(STATUS2_WRAPPED);
    }

    gActionSelectionCursor[gActiveBattler] = 0;
    gMoveSelectionCursor[gActiveBattler] = 0;

    ptr = (u8 *)&gDisableStructs[gActiveBattler];
    for (i = 0; i < sizeof(struct DisableStruct); i++)
        ptr[i] = 0;

    gProtectStructs[gActiveBattler].protected = 0;
    gProtectStructs[gActiveBattler].endured = 0;
    gProtectStructs[gActiveBattler].noValidMoves = 0;
    gProtectStructs[gActiveBattler].helpingHand = 0;
    gProtectStructs[gActiveBattler].bounceMove = 0;
    gProtectStructs[gActiveBattler].stealMove = 0;
    gProtectStructs[gActiveBattler].flag0Unknown = 0;
    gProtectStructs[gActiveBattler].prlzImmobility = 0;
    gProtectStructs[gActiveBattler].confusionSelfDmg = 0;
    gProtectStructs[gActiveBattler].targetNotAffected = 0;
    gProtectStructs[gActiveBattler].chargingTurn = 0;
    gProtectStructs[gActiveBattler].fleeFlag = 0;
    gProtectStructs[gActiveBattler].usedImprisonedMove = 0;
    gProtectStructs[gActiveBattler].loveImmobility = 0;
    gProtectStructs[gActiveBattler].usedDisabledMove = 0;
    gProtectStructs[gActiveBattler].usedTauntedMove = 0;
    gProtectStructs[gActiveBattler].flag2Unknown = 0;
    gProtectStructs[gActiveBattler].flinchImmobility = 0;
    gProtectStructs[gActiveBattler].notFirstStrike = 0;

    gDisableStructs[gActiveBattler].isFirstTurn = 2;

    gLastMoves[gActiveBattler] = 0;
    gLastLandedMoves[gActiveBattler] = 0;
    gLastHitByType[gActiveBattler] = 0;
    gLastResultingMoves[gActiveBattler] = 0;
    gLastPrintedMoves[gActiveBattler] = 0;
    gLastHitBy[gActiveBattler] = 0xFF;

    *(u8*)((u8*)(&gBattleStruct->choicedMove[gActiveBattler]) + 0) = 0;
    *(u8*)((u8*)(&gBattleStruct->choicedMove[gActiveBattler]) + 1) = 0;

    *(gBattleStruct->lastTakenMove + gActiveBattler * 2 + 0) = 0;
    *(gBattleStruct->lastTakenMove + gActiveBattler * 2 + 1) = 0;
    *(0 * 2 + gActiveBattler * 8 + (u8*)(gBattleStruct->lastTakenMoveFrom) + 0) = 0;
    *(0 * 2 + gActiveBattler * 8 + (u8*)(gBattleStruct->lastTakenMoveFrom) + 1) = 0;
    *(1 * 2 + gActiveBattler * 8 + (u8*)(gBattleStruct->lastTakenMoveFrom) + 0) = 0;
    *(1 * 2 + gActiveBattler * 8 + (u8*)(gBattleStruct->lastTakenMoveFrom) + 1) = 0;
    *(2 * 2 + gActiveBattler * 8 + (u8*)(gBattleStruct->lastTakenMoveFrom) + 0) = 0;
    *(2 * 2 + gActiveBattler * 8 + (u8*)(gBattleStruct->lastTakenMoveFrom) + 1) = 0;
    *(3 * 2 + gActiveBattler * 8 + (u8*)(gBattleStruct->lastTakenMoveFrom) + 0) = 0;
    *(3 * 2 + gActiveBattler * 8 + (u8*)(gBattleStruct->lastTakenMoveFrom) + 1) = 0;

    gBattleStruct->palaceFlags &= ~(gBitTable[gActiveBattler]);

    for (i = 0; i < gBattlersCount; i++)
    {
        if (i != gActiveBattler && GetBattlerSide(i) != GetBattlerSide(gActiveBattler))
        {
            *(gBattleStruct->lastTakenMove + i * 2 + 0) = 0;
            *(gBattleStruct->lastTakenMove + i * 2 + 1) = 0;
        }
        *(i * 8 + gActiveBattler * 2 + (u8*)(gBattleStruct->lastTakenMoveFrom) + 0) = 0;
        *(i * 8 + gActiveBattler * 2 + (u8*)(gBattleStruct->lastTakenMoveFrom) + 1) = 0;
    }

    gBattleResources->flags->flags[gActiveBattler] = 0;

    gBattleMons[gActiveBattler].type1 = gBaseStats[gBattleMons[gActiveBattler].species].type1;
    gBattleMons[gActiveBattler].type2 = gBaseStats[gBattleMons[gActiveBattler].species].type2;

    ClearBattlerMoveHistory(gActiveBattler);
    ClearBattlerAbilityHistory(gActiveBattler);
}

static void BattleIntroGetMonsData(void)
{
    switch (gBattleCommunication[MULTIUSE_STATE])
    {
    case 0:
        gActiveBattler = gBattleCommunication[1];
        BtlController_EmitGetMonData(0, REQUEST_ALL_BATTLE, 0);
        MarkBattlerForControllerExec(gActiveBattler);
        gBattleCommunication[MULTIUSE_STATE]++;
        break;
    case 1:
        if (gBattleControllerExecFlags == 0)
        {
            gBattleCommunication[1]++;
            if (gBattleCommunication[1] == gBattlersCount)
                gBattleMainFunc = BattleIntroPrepareBackgroundSlide;
            else
                gBattleCommunication[MULTIUSE_STATE] = 0;
        }
        break;
    }
}

static void BattleIntroPrepareBackgroundSlide(void)
{
    if (gBattleControllerExecFlags == 0)
    {
        gActiveBattler = GetBattlerAtPosition(0);
        BtlController_EmitIntroSlide(0, gBattleTerrain);
        MarkBattlerForControllerExec(gActiveBattler);
        gBattleMainFunc = BattleIntroDrawTrainersOrMonsSprites;
        gBattleCommunication[0] = 0;
        gBattleCommunication[1] = 0;
    }
}

static void BattleIntroDrawTrainersOrMonsSprites(void)
{
    u8 *ptr;
    s32 i;

    if (gBattleControllerExecFlags)
        return;

    for (gActiveBattler = 0; gActiveBattler < gBattlersCount; gActiveBattler++)
    {
        if ((gBattleTypeFlags & BATTLE_TYPE_SAFARI)
         && GetBattlerSide(gActiveBattler) == B_SIDE_PLAYER)
        {
            ptr = (u8 *)&gBattleMons[gActiveBattler];
            for (i = 0; i < sizeof(struct BattlePokemon); i++)
                ptr[i] = 0;
        }
        else
        {
            u16* hpOnSwitchout;

            ptr = (u8 *)&gBattleMons[gActiveBattler];
            for (i = 0; i < sizeof(struct BattlePokemon); i++)
                ptr[i] = gBattleBufferB[gActiveBattler][4 + i];

            gBattleMons[gActiveBattler].type1 = gBaseStats[gBattleMons[gActiveBattler].species].type1;
            gBattleMons[gActiveBattler].type2 = gBaseStats[gBattleMons[gActiveBattler].species].type2;
            gBattleMons[gActiveBattler].ability = GetAbilityBySpecies(gBattleMons[gActiveBattler].species, gBattleMons[gActiveBattler].abilityNum);
            hpOnSwitchout = &gBattleStruct->hpOnSwitchout[GetBattlerSide(gActiveBattler)];
            *hpOnSwitchout = gBattleMons[gActiveBattler].hp;
            for (i = 0; i < NUM_BATTLE_STATS; i++)
                gBattleMons[gActiveBattler].statStages[i] = DEFAULT_STAT_STAGE;
            gBattleMons[gActiveBattler].status2 = 0;
        }

        if (GetBattlerPosition(gActiveBattler) == B_POSITION_PLAYER_LEFT)
        {
            BtlController_EmitDrawTrainerPic(0);
            MarkBattlerForControllerExec(gActiveBattler);
        }

        if (gBattleTypeFlags & BATTLE_TYPE_TRAINER)
        {
            if (GetBattlerPosition(gActiveBattler) == B_POSITION_OPPONENT_LEFT)
            {
                BtlController_EmitDrawTrainerPic(0);
                MarkBattlerForControllerExec(gActiveBattler);
            }
            if (GetBattlerSide(gActiveBattler) == B_SIDE_OPPONENT
             && !(gBattleTypeFlags & (BATTLE_TYPE_EREADER_TRAINER
                                      | BATTLE_TYPE_FRONTIER
                                      | BATTLE_TYPE_LINK
                                      | BATTLE_TYPE_RECORDED_LINK
                                      | BATTLE_TYPE_TRAINER_HILL)))
            {
                HandleSetPokedexFlag(SpeciesToNationalPokedexNum(gBattleMons[gActiveBattler].species), FLAG_SET_SEEN, gBattleMons[gActiveBattler].personality);
            }
        }
        else
        {
            if (GetBattlerSide(gActiveBattler) == B_SIDE_OPPONENT)
            {
                if (!(gBattleTypeFlags & (BATTLE_TYPE_EREADER_TRAINER
                                      | BATTLE_TYPE_FRONTIER
                                      | BATTLE_TYPE_LINK
                                      | BATTLE_TYPE_RECORDED_LINK
                                      | BATTLE_TYPE_TRAINER_HILL)))
                {
                    HandleSetPokedexFlag(SpeciesToNationalPokedexNum(gBattleMons[gActiveBattler].species), FLAG_SET_SEEN, gBattleMons[gActiveBattler].personality);
                }
                BtlController_EmitLoadMonSprite(0);
                MarkBattlerForControllerExec(gActiveBattler);
                gBattleResults.lastOpponentSpecies = GetMonData(&gEnemyParty[gBattlerPartyIndexes[gActiveBattler]], MON_DATA_SPECIES, NULL);
            }
        }

        if (gBattleTypeFlags & BATTLE_TYPE_MULTI)
        {
            if (GetBattlerPosition(gActiveBattler) == B_POSITION_PLAYER_RIGHT
             || GetBattlerPosition(gActiveBattler) == B_POSITION_OPPONENT_RIGHT)
            {
                BtlController_EmitDrawTrainerPic(0);
                MarkBattlerForControllerExec(gActiveBattler);
            }
        }

        if (gBattleTypeFlags & BATTLE_TYPE_TWO_OPPONENTS && GetBattlerPosition(gActiveBattler) == B_POSITION_OPPONENT_RIGHT)
        {
            BtlController_EmitDrawTrainerPic(0);
            MarkBattlerForControllerExec(gActiveBattler);
        }

        if (gBattleTypeFlags & BATTLE_TYPE_ARENA)
            BattleArena_InitPoints();
    }
    gBattleMainFunc = BattleIntroDrawPartySummaryScreens;
}

static void BattleIntroDrawPartySummaryScreens(void)
{
    s32 i;
    struct HpAndStatus hpStatus[PARTY_SIZE];

    if (gBattleControllerExecFlags)
        return;

    if (gBattleTypeFlags & BATTLE_TYPE_TRAINER)
    {
        for (i = 0; i < PARTY_SIZE; i++)
        {
            if (GetMonData(&gEnemyParty[i], MON_DATA_SPECIES2) == SPECIES_NONE
             || GetMonData(&gEnemyParty[i], MON_DATA_SPECIES2) == SPECIES_EGG)
            {
                hpStatus[i].hp = 0xFFFF;
                hpStatus[i].status = 0;
            }
            else
            {
                hpStatus[i].hp = GetMonData(&gEnemyParty[i], MON_DATA_HP);
                hpStatus[i].status = GetMonData(&gEnemyParty[i], MON_DATA_STATUS);
            }
        }
        gActiveBattler = GetBattlerAtPosition(B_POSITION_OPPONENT_LEFT);
        BtlController_EmitDrawPartyStatusSummary(0, hpStatus, 0x80);
        MarkBattlerForControllerExec(gActiveBattler);

        for (i = 0; i < PARTY_SIZE; i++)
        {
            if (GetMonData(&gPlayerParty[i], MON_DATA_SPECIES2) == SPECIES_NONE
             || GetMonData(&gPlayerParty[i], MON_DATA_SPECIES2) == SPECIES_EGG)
            {
                hpStatus[i].hp = 0xFFFF;
                hpStatus[i].status = 0;
            }
            else
            {
                hpStatus[i].hp = GetMonData(&gPlayerParty[i], MON_DATA_HP);
                hpStatus[i].status = GetMonData(&gPlayerParty[i], MON_DATA_STATUS);
            }
        }
        gActiveBattler = GetBattlerAtPosition(B_POSITION_PLAYER_LEFT);
        BtlController_EmitDrawPartyStatusSummary(0, hpStatus, 0x80);
        MarkBattlerForControllerExec(gActiveBattler);

        gBattleMainFunc = BattleIntroPrintTrainerWantsToBattle;
    }
    else
    {
        // The struct gets set here, but nothing is ever done with it since
        // wild battles don't show the party summary.
        // Still, there's no point in having dead code.

        for (i = 0; i < PARTY_SIZE; i++)
        {
            if (GetMonData(&gPlayerParty[i], MON_DATA_SPECIES2) == SPECIES_NONE
             || GetMonData(&gPlayerParty[i], MON_DATA_SPECIES2) == SPECIES_EGG)
            {
                hpStatus[i].hp = 0xFFFF;
                hpStatus[i].status = 0;
            }
            else
            {
                hpStatus[i].hp = GetMonData(&gPlayerParty[i], MON_DATA_HP);
                hpStatus[i].status = GetMonData(&gPlayerParty[i], MON_DATA_STATUS);
            }
        }

        gBattleMainFunc = BattleIntroPrintWildMonAttacked;
    }

}

static void BattleIntroPrintTrainerWantsToBattle(void)
{
    if (gBattleControllerExecFlags == 0)
    {
        gActiveBattler = GetBattlerAtPosition(B_POSITION_OPPONENT_LEFT);
        PrepareStringBattle(STRINGID_INTROMSG, gActiveBattler);
        gBattleMainFunc = BattleIntroPrintOpponentSendsOut;
    }
}

static void BattleIntroPrintWildMonAttacked(void)
{
    if (gBattleControllerExecFlags == 0)
    {
        gBattleMainFunc = BattleIntroPrintPlayerSendsOut;
        PrepareStringBattle(STRINGID_INTROMSG, 0);
    }
}

static void BattleIntroPrintOpponentSendsOut(void)
{
    u32 position;

    if (gBattleControllerExecFlags)
        return;

    if (!(gBattleTypeFlags & BATTLE_TYPE_RECORDED))
        position = B_POSITION_OPPONENT_LEFT;
    else if (gBattleTypeFlags & BATTLE_TYPE_RECORDED_LINK)
    {
        if (gBattleTypeFlags & BATTLE_TYPE_RECORDED_IS_MASTER)
            position = B_POSITION_OPPONENT_LEFT;
        else
            position = B_POSITION_PLAYER_LEFT;
    }
    else
        position = B_POSITION_OPPONENT_LEFT;

    PrepareStringBattle(STRINGID_INTROSENDOUT, GetBattlerAtPosition(position));
    gBattleMainFunc = BattleIntroOpponent1SendsOutMonAnimation;
}

static void BattleIntroOpponent2SendsOutMonAnimation(void)
{
    u32 position;

    if (!(gBattleTypeFlags & BATTLE_TYPE_RECORDED))
        position = B_POSITION_OPPONENT_RIGHT;
    else if (gBattleTypeFlags & BATTLE_TYPE_RECORDED_LINK)
    {
        if (gBattleTypeFlags & BATTLE_TYPE_RECORDED_IS_MASTER)
            position = B_POSITION_OPPONENT_RIGHT;
        else
            position = B_POSITION_PLAYER_RIGHT;
    }
    else
        position = B_POSITION_OPPONENT_RIGHT;

    for (gActiveBattler = 0; gActiveBattler < gBattlersCount; gActiveBattler++)
    {
        if (GetBattlerPosition(gActiveBattler) == position)
        {
            BtlController_EmitIntroTrainerBallThrow(0);
            MarkBattlerForControllerExec(gActiveBattler);
        }
    }

    gBattleMainFunc = BattleIntroRecordMonsToDex;
}

static void BattleIntroOpponent1SendsOutMonAnimation(void)
{
    u32 position;

    if (gBattleTypeFlags & BATTLE_TYPE_RECORDED)
    {
        if (gBattleTypeFlags & BATTLE_TYPE_RECORDED_LINK)
        {
            if (gBattleTypeFlags & BATTLE_TYPE_RECORDED_IS_MASTER)
                position = B_POSITION_OPPONENT_LEFT;
            else
                position = B_POSITION_PLAYER_LEFT;
        }
        else
            position = B_POSITION_OPPONENT_LEFT;
    }
    else
        position = B_POSITION_OPPONENT_LEFT;

    if (gBattleControllerExecFlags)
        return;

    for (gActiveBattler = 0; gActiveBattler < gBattlersCount; gActiveBattler++)
    {
        if (GetBattlerPosition(gActiveBattler) == position)
        {
            BtlController_EmitIntroTrainerBallThrow(0);
            MarkBattlerForControllerExec(gActiveBattler);
            if (gBattleTypeFlags & (BATTLE_TYPE_MULTI | BATTLE_TYPE_TWO_OPPONENTS))
            {
                gBattleMainFunc = BattleIntroOpponent2SendsOutMonAnimation;
                return;
            }
        }
    }

    gBattleMainFunc = BattleIntroRecordMonsToDex;
}

static void BattleIntroRecordMonsToDex(void)
{
    if (gBattleControllerExecFlags == 0)
    {
        for (gActiveBattler = 0; gActiveBattler < gBattlersCount; gActiveBattler++)
        {
            if (GetBattlerSide(gActiveBattler) == B_SIDE_OPPONENT
             && !(gBattleTypeFlags & (BATTLE_TYPE_EREADER_TRAINER
                                      | BATTLE_TYPE_FRONTIER
                                      | BATTLE_TYPE_LINK
                                      | BATTLE_TYPE_RECORDED_LINK
                                      | BATTLE_TYPE_TRAINER_HILL)))
            {
                HandleSetPokedexFlag(SpeciesToNationalPokedexNum(gBattleMons[gActiveBattler].species), FLAG_SET_SEEN, gBattleMons[gActiveBattler].personality);
            }
        }
        gBattleMainFunc = BattleIntroPrintPlayerSendsOut;
    }
}

void sub_803B3AC(void) // unused
{
    if (gBattleControllerExecFlags == 0)
        gBattleMainFunc = BattleIntroPrintPlayerSendsOut;
}

static void BattleIntroPrintPlayerSendsOut(void)
{
    if (gBattleControllerExecFlags == 0)
    {
        u8 position;

        if (!(gBattleTypeFlags & BATTLE_TYPE_RECORDED))
            position = B_POSITION_PLAYER_LEFT;
        else if (gBattleTypeFlags & BATTLE_TYPE_RECORDED_LINK)
        {
            if (gBattleTypeFlags & BATTLE_TYPE_RECORDED_IS_MASTER)
                position = B_POSITION_PLAYER_LEFT;
            else
                position = B_POSITION_OPPONENT_LEFT;
        }
        else
            position = B_POSITION_PLAYER_LEFT;

        if (!(gBattleTypeFlags & BATTLE_TYPE_SAFARI))
            PrepareStringBattle(STRINGID_INTROSENDOUT, GetBattlerAtPosition(position));

        gBattleMainFunc = BattleIntroPlayer1SendsOutMonAnimation;
    }
}

static void BattleIntroPlayer2SendsOutMonAnimation(void)
{
    u32 position;

    if (!(gBattleTypeFlags & BATTLE_TYPE_RECORDED))
        position = B_POSITION_PLAYER_RIGHT;
    else if (gBattleTypeFlags & BATTLE_TYPE_RECORDED_LINK)
    {
        if (gBattleTypeFlags & BATTLE_TYPE_RECORDED_IS_MASTER)
            position = B_POSITION_PLAYER_RIGHT;
        else
            position = B_POSITION_OPPONENT_RIGHT;
    }
    else
        position = B_POSITION_PLAYER_RIGHT;

    for (gActiveBattler = 0; gActiveBattler < gBattlersCount; gActiveBattler++)
    {
        if (GetBattlerPosition(gActiveBattler) == position)
        {
            BtlController_EmitIntroTrainerBallThrow(0);
            MarkBattlerForControllerExec(gActiveBattler);
        }
    }

    gBattleStruct->switchInAbilitiesCounter = 0;
    gBattleStruct->switchInItemsCounter = 0;
    gBattleStruct->overworldWeatherDone = FALSE;

    gBattleMainFunc = TryDoEventsBeforeFirstTurn;
}

static void BattleIntroPlayer1SendsOutMonAnimation(void)
{
    u32 position;

    if (!(gBattleTypeFlags & BATTLE_TYPE_RECORDED))
        position = B_POSITION_PLAYER_LEFT;
    else if (gBattleTypeFlags & BATTLE_TYPE_RECORDED_LINK)
    {
        if (gBattleTypeFlags & BATTLE_TYPE_RECORDED_IS_MASTER)
            position = B_POSITION_PLAYER_LEFT;
        else
            position = B_POSITION_OPPONENT_LEFT;
    }
    else
        position = B_POSITION_PLAYER_LEFT;

    if (gBattleControllerExecFlags)
        return;

    for (gActiveBattler = 0; gActiveBattler < gBattlersCount; gActiveBattler++)
    {
        if (GetBattlerPosition(gActiveBattler) == position)
        {
            BtlController_EmitIntroTrainerBallThrow(0);
            MarkBattlerForControllerExec(gActiveBattler);
            if (gBattleTypeFlags & (BATTLE_TYPE_MULTI))
            {
                gBattleMainFunc = BattleIntroPlayer2SendsOutMonAnimation;
                return;
            }
        }
    }

    gBattleStruct->switchInAbilitiesCounter = 0;
    gBattleStruct->switchInItemsCounter = 0;
    gBattleStruct->overworldWeatherDone = FALSE;

    gBattleMainFunc = TryDoEventsBeforeFirstTurn;
}

void sub_803B598(void) // unused
{
    if (gBattleControllerExecFlags == 0)
    {
        for (gActiveBattler = 0; gActiveBattler < gBattlersCount; gActiveBattler++)
        {
            if (GetBattlerSide(gActiveBattler) == B_SIDE_PLAYER)
            {
                BtlController_EmitSwitchInAnim(0, gBattlerPartyIndexes[gActiveBattler], FALSE);
                MarkBattlerForControllerExec(gActiveBattler);
            }
        }

        gBattleStruct->switchInAbilitiesCounter = 0;
        gBattleStruct->switchInItemsCounter = 0;
        gBattleStruct->overworldWeatherDone = FALSE;

        gBattleMainFunc = TryDoEventsBeforeFirstTurn;
    }
}

static void TryDoEventsBeforeFirstTurn(void)
{
    s32 i;
    s32 j;
    u8 effect = 0;

    if (gBattleControllerExecFlags)
        return;

    if (gBattleStruct->switchInAbilitiesCounter == 0)
    {
        for (i = 0; i < gBattlersCount; i++)
            gBattlerByTurnOrder[i] = i;
        for (i = 0; i < gBattlersCount - 1; i++)
        {
            for (j = i + 1; j < gBattlersCount; j++)
            {
                if (GetWhoStrikesFirst(gBattlerByTurnOrder[i], gBattlerByTurnOrder[j], TRUE) != 0)
                    SwapTurnOrder(i, j);
            }
        }
    }
    if (!gBattleStruct->overworldWeatherDone
        && AbilityBattleEffects(0, 0, 0, ABILITYEFFECT_SWITCH_IN_WEATHER, 0) != 0)
    {
        gBattleStruct->overworldWeatherDone = TRUE;
        return;
    }
    // Check all switch in abilities happening from the fastest mon to slowest.
    while (gBattleStruct->switchInAbilitiesCounter < gBattlersCount)
    {
        if (AbilityBattleEffects(ABILITYEFFECT_ON_SWITCHIN, gBattlerByTurnOrder[gBattleStruct->switchInAbilitiesCounter], 0, 0, 0) != 0)
            effect++;

        gBattleStruct->switchInAbilitiesCounter++;

        if (effect)
            return;
    }
    if (AbilityBattleEffects(ABILITYEFFECT_INTIMIDATE1, 0, 0, 0, 0) != 0)
        return;
    if (AbilityBattleEffects(ABILITYEFFECT_TRACE, 0, 0, 0, 0) != 0)
        return;
    // Check all switch in items having effect from the fastest mon to slowest.
    while (gBattleStruct->switchInItemsCounter < gBattlersCount)
    {
        if (ItemBattleEffects(ITEMEFFECT_ON_SWITCH_IN, gBattlerByTurnOrder[gBattleStruct->switchInItemsCounter], FALSE))
            effect++;

        gBattleStruct->switchInItemsCounter++;

        if (effect)
            return;
    }
    for (i = 0; i < MAX_BATTLERS_COUNT; i++)
    {
        *(gBattleStruct->monToSwitchIntoId + i) = PARTY_SIZE;
        gChosenActionByBattler[i] = B_ACTION_NONE;
        gChosenMoveByBattler[i] = MOVE_NONE;
    }
    TurnValuesCleanUp(FALSE);
    SpecialStatusesClear();
    *(&gBattleStruct->field_91) = gAbsentBattlerFlags;
    BattlePutTextOnWindow(gText_EmptyString3, 0);
    gBattleMainFunc = HandleTurnActionSelectionState;
    ResetSentPokesToOpponentValue();

    for (i = 0; i < BATTLE_COMMUNICATION_ENTRIES_COUNT; i++)
        gBattleCommunication[i] = 0;

    for (i = 0; i < gBattlersCount; i++)
        gBattleMons[i].status2 &= ~(STATUS2_FLINCHED);

    *(&gBattleStruct->turnEffectsTracker) = 0;
    *(&gBattleStruct->turnEffectsBattlerId) = 0;
    *(&gBattleStruct->wishPerishSongState) = 0;
    *(&gBattleStruct->wishPerishSongBattlerId) = 0;
    gBattleScripting.moveendState = 0;
    gBattleStruct->faintedActionsState = 0;
    gBattleStruct->turnCountersTracker = 0;
    gMoveResultFlags = 0;

    gRandomTurnNumber = Random();

    if (gBattleTypeFlags & BATTLE_TYPE_ARENA)
    {
        StopCryAndClearCrySongs();
        BattleScriptExecute(BattleScript_ArenaTurnBeginning);
    }
}

static void HandleEndTurn_ContinueBattle(void)
{
    s32 i;

    if (gBattleControllerExecFlags == 0)
    {
        gBattleMainFunc = BattleTurnPassed;
        for (i = 0; i < BATTLE_COMMUNICATION_ENTRIES_COUNT; i++)
            gBattleCommunication[i] = 0;
        for (i = 0; i < gBattlersCount; i++)
        {
            gBattleMons[i].status2 &= ~(STATUS2_FLINCHED);
            if ((gBattleMons[i].status1 & STATUS1_SLEEP) && (gBattleMons[i].status2 & STATUS2_MULTIPLETURNS))
                CancelMultiTurnMoves(i);
        }
        gBattleStruct->turnEffectsTracker = 0;
        gBattleStruct->turnEffectsBattlerId = 0;
        gBattleStruct->wishPerishSongState = 0;
        gBattleStruct->wishPerishSongBattlerId = 0;
        gBattleStruct->turnCountersTracker = 0;
        gMoveResultFlags = 0;
    }
}

void BattleTurnPassed(void)
{
    s32 i;

    TurnValuesCleanUp(TRUE);
    if (gBattleOutcome == 0)
    {
        if (DoFieldEndTurnEffects())
            return;
        if (DoBattlerEndTurnEffects())
            return;
    }
    if (HandleFaintedMonActions())
        return;
    gBattleStruct->faintedActionsState = 0;
    if (HandleWishPerishSongOnTurnEnd())
        return;

    TurnValuesCleanUp(FALSE);
    gHitMarker &= ~(HITMARKER_NO_ATTACKSTRING);
    gHitMarker &= ~(HITMARKER_UNABLE_TO_USE_MOVE);
    gHitMarker &= ~(HITMARKER_x400000);
    gHitMarker &= ~(HITMARKER_x100000);
    gBattleScripting.animTurn = 0;
    gBattleScripting.animTargetsHit = 0;
    gBattleScripting.moveendState = 0;
    gBattleMoveDamage = 0;
    gMoveResultFlags = 0;

    for (i = 0; i < 5; i++)
        gBattleCommunication[i] = 0;

    if (gBattleOutcome != 0)
    {
        gCurrentActionFuncId = B_ACTION_FINISHED;
        gBattleMainFunc = RunTurnActionsFunctions;
        return;
    }

    if (gBattleResults.battleTurnCounter < 0xFF)
    {
        gBattleResults.battleTurnCounter++;
        gBattleStruct->arenaTurnCounter++;
    }

    for (i = 0; i < gBattlersCount; i++)
    {
        gChosenActionByBattler[i] = B_ACTION_NONE;
        gChosenMoveByBattler[i] = MOVE_NONE;
    }

    for (i = 0; i < MAX_BATTLERS_COUNT; i++)
        *(gBattleStruct->monToSwitchIntoId + i) = PARTY_SIZE;

    *(&gBattleStruct->field_91) = gAbsentBattlerFlags;
    BattlePutTextOnWindow(gText_EmptyString3, 0);
    gBattleMainFunc = HandleTurnActionSelectionState;
    gRandomTurnNumber = Random();

    if (gBattleTypeFlags & BATTLE_TYPE_PALACE)
        BattleScriptExecute(BattleScript_PalacePrintFlavorText);
    else if (gBattleTypeFlags & BATTLE_TYPE_ARENA && gBattleStruct->arenaTurnCounter == 0)
        BattleScriptExecute(BattleScript_ArenaTurnBeginning);
}

u8 IsRunningFromBattleImpossible(void)
{
    u8 holdEffect;
    u8 side;
    s32 i;

    if (gBattleMons[gActiveBattler].item == ITEM_ENIGMA_BERRY)
        holdEffect = gEnigmaBerries[gActiveBattler].holdEffect;
    else
        holdEffect = ItemId_GetHoldEffect(gBattleMons[gActiveBattler].item);

    gPotentialItemEffectBattler = gActiveBattler;

    if (holdEffect == HOLD_EFFECT_CAN_ALWAYS_RUN)
        return 0;
    if (gBattleTypeFlags & BATTLE_TYPE_LINK)
        return 0;
    if (gBattleMons[gActiveBattler].ability == ABILITY_RUN_AWAY)
        return 0;

    side = GetBattlerSide(gActiveBattler);

    for (i = 0; i < gBattlersCount; i++)
    {
        if (side != GetBattlerSide(i)
         && gBattleMons[i].ability == ABILITY_SHADOW_TAG)
        {
            gBattleScripting.battler = i;
            gLastUsedAbility = gBattleMons[i].ability;
            gBattleCommunication[MULTISTRING_CHOOSER] = 2;
            return 2;
        }
        if (side != GetBattlerSide(i)
         && gBattleMons[gActiveBattler].ability != ABILITY_LEVITATE
         && !IS_BATTLER_OF_TYPE(gActiveBattler, TYPE_FLYING)
         && gBattleMons[i].ability == ABILITY_ARENA_TRAP)
        {
            gBattleScripting.battler = i;
            gLastUsedAbility = gBattleMons[i].ability;
            gBattleCommunication[MULTISTRING_CHOOSER] = 2;
            return 2;
        }
    }
    i = AbilityBattleEffects(ABILITYEFFECT_CHECK_FIELD_EXCEPT_BATTLER, gActiveBattler, ABILITY_MAGNET_PULL, 0, 0);
    if (i != 0 && IS_BATTLER_OF_TYPE(gActiveBattler, TYPE_STEEL))
    {
        gBattleScripting.battler = i - 1;
        gLastUsedAbility = gBattleMons[i - 1].ability;
        gBattleCommunication[MULTISTRING_CHOOSER] = 2;
        return 2;
    }
    if ((gBattleMons[gActiveBattler].status2 & (STATUS2_ESCAPE_PREVENTION | STATUS2_WRAPPED))
        || (gStatuses3[gActiveBattler] & STATUS3_ROOTED))
    {
        gBattleCommunication[MULTISTRING_CHOOSER] = 0;
        return 1;
    }
    if (gBattleTypeFlags & BATTLE_TYPE_FIRST_BATTLE)
    {
        gBattleCommunication[MULTISTRING_CHOOSER] = 1;
        return 1;
    }
    return 0;
}

void SwitchPartyOrder(u8 battler)
{
    s32 i;
    u8 partyId1;
    u8 partyId2;

    // gBattleStruct->field_60[battler][i]

    for (i = 0; i < (int)ARRAY_COUNT(gBattlePartyCurrentOrder); i++)
        gBattlePartyCurrentOrder[i] = *(battler * 3 + i + (u8*)(gBattleStruct->field_60));

    partyId1 = GetPartyIdFromBattlePartyId(gBattlerPartyIndexes[battler]);
    partyId2 = GetPartyIdFromBattlePartyId(*(gBattleStruct->monToSwitchIntoId + battler));
    SwitchPartyMonSlots(partyId1, partyId2);

    if (gBattleTypeFlags & BATTLE_TYPE_DOUBLE)
    {
        for (i = 0; i < (int)ARRAY_COUNT(gBattlePartyCurrentOrder); i++)
        {
            *(battler * 3 + i + (u8*)(gBattleStruct->field_60)) = gBattlePartyCurrentOrder[i];
            *(BATTLE_PARTNER(battler) * 3 + i + (u8*)(gBattleStruct->field_60)) = gBattlePartyCurrentOrder[i];
        }
    }
    else
    {
        for (i = 0; i < (int)ARRAY_COUNT(gBattlePartyCurrentOrder); i++)
        {
            *(battler * 3 + i + (u8*)(gBattleStruct->field_60)) = gBattlePartyCurrentOrder[i];
        }
    }
}

enum
{
    STATE_TURN_START_RECORD,
    STATE_BEFORE_ACTION_CHOSEN,
    STATE_WAIT_ACTION_CHOSEN,
    STATE_WAIT_ACTION_CASE_CHOSEN,
    STATE_WAIT_ACTION_CONFIRMED_STANDBY,
    STATE_WAIT_ACTION_CONFIRMED,
    STATE_SELECTION_SCRIPT,
    STATE_WAIT_SET_BEFORE_ACTION,
    STATE_SELECTION_SCRIPT_MAY_RUN
};

static void HandleTurnActionSelectionState(void)
{
    s32 i;

    gBattleCommunication[ACTIONS_CONFIRMED_COUNT] = 0;
    for (gActiveBattler = 0; gActiveBattler < gBattlersCount; gActiveBattler++)
    {
        u8 position = GetBattlerPosition(gActiveBattler);
        switch (gBattleCommunication[gActiveBattler])
        {
        case STATE_TURN_START_RECORD: // Recorded battle related action on start of every turn.
            RecordedBattle_CopyBattlerMoves();
            gBattleCommunication[gActiveBattler] = STATE_BEFORE_ACTION_CHOSEN;
            break;
        case STATE_BEFORE_ACTION_CHOSEN: // Choose an action.
            *(gBattleStruct->monToSwitchIntoId + gActiveBattler) = PARTY_SIZE;
            if (gBattleTypeFlags & BATTLE_TYPE_MULTI
                || (position & BIT_FLANK) == B_FLANK_LEFT
                || gBattleStruct->field_91 & gBitTable[GetBattlerAtPosition(BATTLE_PARTNER(position))]
                || gBattleCommunication[GetBattlerAtPosition(BATTLE_PARTNER(position))] == STATE_WAIT_ACTION_CONFIRMED)
            {
                if (gBattleStruct->field_91 & gBitTable[gActiveBattler])
                {
                    gChosenActionByBattler[gActiveBattler] = B_ACTION_NOTHING_FAINTED;
                    if (!(gBattleTypeFlags & BATTLE_TYPE_MULTI))
                        gBattleCommunication[gActiveBattler] = STATE_WAIT_ACTION_CONFIRMED;
                    else
                        gBattleCommunication[gActiveBattler] = STATE_WAIT_ACTION_CONFIRMED_STANDBY;
                }
                else
                {
                    if (gBattleMons[gActiveBattler].status2 & STATUS2_MULTIPLETURNS
                        || gBattleMons[gActiveBattler].status2 & STATUS2_RECHARGE)
                    {
                        gChosenActionByBattler[gActiveBattler] = B_ACTION_USE_MOVE;
                        gBattleCommunication[gActiveBattler] = STATE_WAIT_ACTION_CONFIRMED_STANDBY;
                    }
                    else
                    {
                        BtlController_EmitChooseAction(0, gChosenActionByBattler[0], gBattleBufferB[0][1] | (gBattleBufferB[0][2] << 8));
                        MarkBattlerForControllerExec(gActiveBattler);
                        gBattleCommunication[gActiveBattler]++;
                    }
                }
            }
            break;
        case STATE_WAIT_ACTION_CHOSEN: // Try to perform an action.
            if (!(gBattleControllerExecFlags & ((gBitTable[gActiveBattler]) | (0xF0000000) | (gBitTable[gActiveBattler] << 4) | (gBitTable[gActiveBattler] << 8) | (gBitTable[gActiveBattler] << 0xC))))
            {
                RecordedBattle_SetBattlerAction(gActiveBattler, gBattleBufferB[gActiveBattler][1]);
                gChosenActionByBattler[gActiveBattler] = gBattleBufferB[gActiveBattler][1];

                switch (gBattleBufferB[gActiveBattler][1])
                {
                case B_ACTION_USE_MOVE:
                    if (AreAllMovesUnusable())
                    {
                        gBattleCommunication[gActiveBattler] = STATE_SELECTION_SCRIPT;
                        *(gBattleStruct->selectionScriptFinished + gActiveBattler) = FALSE;
                        *(gBattleStruct->stateIdAfterSelScript + gActiveBattler) = STATE_WAIT_ACTION_CONFIRMED_STANDBY;
                        *(gBattleStruct->moveTarget + gActiveBattler) = gBattleBufferB[gActiveBattler][3];
                        return;
                    }
                    else if (gDisableStructs[gActiveBattler].encoredMove != 0)
                    {
                        gChosenMoveByBattler[gActiveBattler] = gDisableStructs[gActiveBattler].encoredMove;
                        *(gBattleStruct->chosenMovePositions + gActiveBattler) = gDisableStructs[gActiveBattler].encoredMovePos;
                        gBattleCommunication[gActiveBattler] = STATE_WAIT_ACTION_CONFIRMED_STANDBY;
                        return;
                    }
                    else
                    {
                        struct ChooseMoveStruct moveInfo;

                        moveInfo.species = gBattleMons[gActiveBattler].species;
                        moveInfo.monType1 = gBattleMons[gActiveBattler].type1;
                        moveInfo.monType2 = gBattleMons[gActiveBattler].type2;

                        for (i = 0; i < MAX_MON_MOVES; i++)
                        {
                            moveInfo.moves[i] = gBattleMons[gActiveBattler].moves[i];
                            moveInfo.currentPp[i] = gBattleMons[gActiveBattler].pp[i];
                            moveInfo.maxPp[i] = CalculatePPWithBonus(
                                                            gBattleMons[gActiveBattler].moves[i],
                                                            gBattleMons[gActiveBattler].ppBonuses,
                                                            i);
                        }

                        BtlController_EmitChooseMove(0, (gBattleTypeFlags & BATTLE_TYPE_DOUBLE) != 0, FALSE, &moveInfo);
                        MarkBattlerForControllerExec(gActiveBattler);
                    }
                    break;
                case B_ACTION_USE_ITEM:
                    if (gBattleTypeFlags & (BATTLE_TYPE_LINK
                                            | BATTLE_TYPE_FRONTIER_NO_PYRAMID
                                            | BATTLE_TYPE_EREADER_TRAINER
                                            | BATTLE_TYPE_RECORDED_LINK))
                    {
                        RecordedBattle_ClearBattlerAction(gActiveBattler, 1);
                        gSelectionBattleScripts[gActiveBattler] = BattleScript_ActionSelectionItemsCantBeUsed;
                        gBattleCommunication[gActiveBattler] = STATE_SELECTION_SCRIPT;
                        *(gBattleStruct->selectionScriptFinished + gActiveBattler) = FALSE;
                        *(gBattleStruct->stateIdAfterSelScript + gActiveBattler) = STATE_BEFORE_ACTION_CHOSEN;
                        return;
                    }
                    else
                    {
                        BtlController_EmitChooseItem(0, gBattleStruct->field_60[gActiveBattler]);
                        MarkBattlerForControllerExec(gActiveBattler);
                    }
                    break;
                case B_ACTION_SWITCH:
                    *(gBattleStruct->field_58 + gActiveBattler) = gBattlerPartyIndexes[gActiveBattler];
                    if (gBattleMons[gActiveBattler].status2 & (STATUS2_WRAPPED | STATUS2_ESCAPE_PREVENTION)
                        || gBattleTypeFlags & BATTLE_TYPE_ARENA
                        || gStatuses3[gActiveBattler] & STATUS3_ROOTED)
                    {
                        BtlController_EmitChoosePokemon(0, PARTY_ACTION_CANT_SWITCH, PARTY_SIZE, ABILITY_NONE, gBattleStruct->field_60[gActiveBattler]);
                    }
                    else if ((i = ABILITY_ON_OPPOSING_FIELD(gActiveBattler, ABILITY_SHADOW_TAG))
                             || ((i = ABILITY_ON_OPPOSING_FIELD(gActiveBattler, ABILITY_ARENA_TRAP))
                                 && !IS_BATTLER_OF_TYPE(gActiveBattler, TYPE_FLYING)
                                 && gBattleMons[gActiveBattler].ability != ABILITY_LEVITATE)
                             || ((i = AbilityBattleEffects(ABILITYEFFECT_CHECK_FIELD_EXCEPT_BATTLER, gActiveBattler, ABILITY_MAGNET_PULL, 0, 0))
                                 && IS_BATTLER_OF_TYPE(gActiveBattler, TYPE_STEEL)))
                    {
                        BtlController_EmitChoosePokemon(0, ((i - 1) << 4) | PARTY_ACTION_ABILITY_PREVENTS, PARTY_SIZE, gLastUsedAbility, gBattleStruct->field_60[gActiveBattler]);
                    }
                    else
                    {
                        if (gActiveBattler == 2 && gChosenActionByBattler[0] == B_ACTION_SWITCH)
                            BtlController_EmitChoosePokemon(0, PARTY_ACTION_CHOOSE_MON, *(gBattleStruct->monToSwitchIntoId + 0), ABILITY_NONE, gBattleStruct->field_60[gActiveBattler]);
                        else if (gActiveBattler == 3 && gChosenActionByBattler[1] == B_ACTION_SWITCH)
                            BtlController_EmitChoosePokemon(0, PARTY_ACTION_CHOOSE_MON, *(gBattleStruct->monToSwitchIntoId + 1), ABILITY_NONE, gBattleStruct->field_60[gActiveBattler]);
                        else
                            BtlController_EmitChoosePokemon(0, PARTY_ACTION_CHOOSE_MON, PARTY_SIZE, ABILITY_NONE, gBattleStruct->field_60[gActiveBattler]);
                    }
                    MarkBattlerForControllerExec(gActiveBattler);
                    break;
                case B_ACTION_SAFARI_BALL:
                    if (IsPlayerPartyAndPokemonStorageFull())
                    {
                        gSelectionBattleScripts[gActiveBattler] = BattleScript_PrintFullBox;
                        gBattleCommunication[gActiveBattler] = STATE_SELECTION_SCRIPT;
                        *(gBattleStruct->selectionScriptFinished + gActiveBattler) = FALSE;
                        *(gBattleStruct->stateIdAfterSelScript + gActiveBattler) = STATE_BEFORE_ACTION_CHOSEN;
                        return;
                    }
                    break;
                case B_ACTION_SAFARI_POKEBLOCK:
                    BtlController_EmitChooseItem(0, gBattleStruct->field_60[gActiveBattler]);
                    MarkBattlerForControllerExec(gActiveBattler);
                    break;
                case B_ACTION_CANCEL_PARTNER:
                    gBattleCommunication[gActiveBattler] = STATE_WAIT_SET_BEFORE_ACTION;
                    gBattleCommunication[GetBattlerAtPosition(BATTLE_PARTNER(GetBattlerPosition(gActiveBattler)))] = STATE_BEFORE_ACTION_CHOSEN;
                    RecordedBattle_ClearBattlerAction(gActiveBattler, 1);
                    if (gBattleMons[GetBattlerAtPosition(BATTLE_PARTNER(GetBattlerPosition(gActiveBattler)))].status2 & STATUS2_MULTIPLETURNS
                        || gBattleMons[GetBattlerAtPosition(BATTLE_PARTNER(GetBattlerPosition(gActiveBattler)))].status2 & STATUS2_RECHARGE)
                    {
                        BtlController_EmitEndBounceEffect(0);
                        MarkBattlerForControllerExec(gActiveBattler);
                        return;
                    }
                    else if (gChosenActionByBattler[GetBattlerAtPosition(BATTLE_PARTNER(GetBattlerPosition(gActiveBattler)))] == B_ACTION_SWITCH)
                    {
                        RecordedBattle_ClearBattlerAction(GetBattlerAtPosition(BATTLE_PARTNER(GetBattlerPosition(gActiveBattler))), 2);
                    }
                    else if (gChosenActionByBattler[GetBattlerAtPosition(BATTLE_PARTNER(GetBattlerPosition(gActiveBattler)))] == B_ACTION_RUN)
                    {
                        RecordedBattle_ClearBattlerAction(GetBattlerAtPosition(BATTLE_PARTNER(GetBattlerPosition(gActiveBattler))), 1);
                    }
                    else if (gChosenActionByBattler[GetBattlerAtPosition(BATTLE_PARTNER(GetBattlerPosition(gActiveBattler)))] == B_ACTION_USE_MOVE
                             && (gProtectStructs[GetBattlerAtPosition(BATTLE_PARTNER(GetBattlerPosition(gActiveBattler)))].noValidMoves
                                || gDisableStructs[GetBattlerAtPosition(BATTLE_PARTNER(GetBattlerPosition(gActiveBattler)))].encoredMove))
                    {
                        RecordedBattle_ClearBattlerAction(GetBattlerAtPosition(BATTLE_PARTNER(GetBattlerPosition(gActiveBattler))), 1);
                    }
                    else if (gBattleTypeFlags & BATTLE_TYPE_PALACE
                             && gChosenActionByBattler[GetBattlerAtPosition(BATTLE_PARTNER(GetBattlerPosition(gActiveBattler)))] == B_ACTION_USE_MOVE)
                    {
                        gRngValue = gBattlePalaceMoveSelectionRngValue;
                        RecordedBattle_ClearBattlerAction(GetBattlerAtPosition(BATTLE_PARTNER(GetBattlerPosition(gActiveBattler))), 1);
                    }
                    else
                    {
                        RecordedBattle_ClearBattlerAction(GetBattlerAtPosition(BATTLE_PARTNER(GetBattlerPosition(gActiveBattler))), 3);
                    }
                    BtlController_EmitEndBounceEffect(0);
                    MarkBattlerForControllerExec(gActiveBattler);
                    return;
                }

                if (gBattleTypeFlags & BATTLE_TYPE_TRAINER
                    && gBattleTypeFlags & (BATTLE_TYPE_FRONTIER | BATTLE_TYPE_TRAINER_HILL)
                    && gBattleBufferB[gActiveBattler][1] == B_ACTION_RUN)
                {
                    gSelectionBattleScripts[gActiveBattler] = BattleScript_AskIfWantsToForfeitMatch;
                    gBattleCommunication[gActiveBattler] = STATE_SELECTION_SCRIPT_MAY_RUN;
                    *(gBattleStruct->selectionScriptFinished + gActiveBattler) = FALSE;
                    *(gBattleStruct->stateIdAfterSelScript + gActiveBattler) = STATE_BEFORE_ACTION_CHOSEN;
                    return;
                }
                else if (gBattleTypeFlags & BATTLE_TYPE_TRAINER
                         && !(gBattleTypeFlags & (BATTLE_TYPE_LINK | BATTLE_TYPE_RECORDED_LINK))
                         && gBattleBufferB[gActiveBattler][1] == B_ACTION_RUN)
                {
                    BattleScriptExecute(BattleScript_PrintCantRunFromTrainer);
                    gBattleCommunication[gActiveBattler] = STATE_BEFORE_ACTION_CHOSEN;
                }
                else if (IsRunningFromBattleImpossible()
                         && gBattleBufferB[gActiveBattler][1] == B_ACTION_RUN)
                {
                    gSelectionBattleScripts[gActiveBattler] = BattleScript_PrintCantEscapeFromBattle;
                    gBattleCommunication[gActiveBattler] = STATE_SELECTION_SCRIPT;
                    *(gBattleStruct->selectionScriptFinished + gActiveBattler) = FALSE;
                    *(gBattleStruct->stateIdAfterSelScript + gActiveBattler) = STATE_BEFORE_ACTION_CHOSEN;
                    return;
                }
                else
                {
                    gBattleCommunication[gActiveBattler]++;
                }
            }
            break;
        case STATE_WAIT_ACTION_CASE_CHOSEN:
            if (!(gBattleControllerExecFlags & ((gBitTable[gActiveBattler]) | (0xF0000000) | (gBitTable[gActiveBattler] << 4) | (gBitTable[gActiveBattler] << 8) | (gBitTable[gActiveBattler] << 0xC))))
            {
                switch (gChosenActionByBattler[gActiveBattler])
                {
                case B_ACTION_USE_MOVE:
                    switch (gBattleBufferB[gActiveBattler][1])
                    {
                    case 3:
                    case 4:
                    case 5:
                    case 6:
                    case 7:
                    case 8:
                    case 9:
                        gChosenActionByBattler[gActiveBattler] = gBattleBufferB[gActiveBattler][1];
                        return;
                    case 15:
                        gChosenActionByBattler[gActiveBattler] = B_ACTION_SWITCH;
                        sub_803CDF8();
                        return;
                    default:
                        sub_818603C(2);
                        if ((gBattleBufferB[gActiveBattler][2] | (gBattleBufferB[gActiveBattler][3] << 8)) == 0xFFFF)
                        {
                            gBattleCommunication[gActiveBattler] = STATE_BEFORE_ACTION_CHOSEN;
                            RecordedBattle_ClearBattlerAction(gActiveBattler, 1);
                        }
                        else if (TrySetCantSelectMoveBattleScript())
                        {
                            RecordedBattle_ClearBattlerAction(gActiveBattler, 1);
                            gBattleCommunication[gActiveBattler] = STATE_SELECTION_SCRIPT;
                            *(gBattleStruct->selectionScriptFinished + gActiveBattler) = FALSE;
                            gBattleBufferB[gActiveBattler][1] = B_ACTION_USE_MOVE;
                            *(gBattleStruct->stateIdAfterSelScript + gActiveBattler) = STATE_WAIT_ACTION_CHOSEN;
                            return;
                        }
                        else
                        {
                            if (!(gBattleTypeFlags & BATTLE_TYPE_PALACE))
                            {
                                RecordedBattle_SetBattlerAction(gActiveBattler, gBattleBufferB[gActiveBattler][2]);
                                RecordedBattle_SetBattlerAction(gActiveBattler, gBattleBufferB[gActiveBattler][3]);
                            }
                            *(gBattleStruct->chosenMovePositions + gActiveBattler) = gBattleBufferB[gActiveBattler][2];
                            gChosenMoveByBattler[gActiveBattler] = gBattleMons[gActiveBattler].moves[*(gBattleStruct->chosenMovePositions + gActiveBattler)];
                            *(gBattleStruct->moveTarget + gActiveBattler) = gBattleBufferB[gActiveBattler][3];
                            gBattleCommunication[gActiveBattler]++;
                        }
                        break;
                    }
                    break;
                case B_ACTION_USE_ITEM:
                    if ((gBattleBufferB[gActiveBattler][1] | (gBattleBufferB[gActiveBattler][2] << 8)) == 0)
                    {
                        gBattleCommunication[gActiveBattler] = STATE_BEFORE_ACTION_CHOSEN;
                    }
                    else
                    {
                        gLastUsedItem = (gBattleBufferB[gActiveBattler][1] | (gBattleBufferB[gActiveBattler][2] << 8));
                        gBattleCommunication[gActiveBattler]++;
                    }
                    break;
                case B_ACTION_SWITCH:
                    if (gBattleBufferB[gActiveBattler][1] == PARTY_SIZE)
                    {
                        gBattleCommunication[gActiveBattler] = STATE_BEFORE_ACTION_CHOSEN;
                        RecordedBattle_ClearBattlerAction(gActiveBattler, 1);
                    }
                    else
                    {
                        sub_803CDF8();
                        gBattleCommunication[gActiveBattler]++;
                    }
                    break;
                case B_ACTION_RUN:
                    gHitMarker |= HITMARKER_RUN;
                    gBattleCommunication[gActiveBattler]++;
                    break;
                case B_ACTION_SAFARI_WATCH_CAREFULLY:
                    gBattleCommunication[gActiveBattler]++;
                    break;
                case B_ACTION_SAFARI_BALL:
                    gBattleCommunication[gActiveBattler]++;
                    break;
                case B_ACTION_SAFARI_POKEBLOCK:
                    if ((gBattleBufferB[gActiveBattler][1] | (gBattleBufferB[gActiveBattler][2] << 8)) != 0)
                    {
                        gBattleCommunication[gActiveBattler]++;
                    }
                    else
                    {
                        gBattleCommunication[gActiveBattler] = STATE_BEFORE_ACTION_CHOSEN;
                    }
                    break;
                case B_ACTION_SAFARI_GO_NEAR:
                    gBattleCommunication[gActiveBattler]++;
                    break;
                case B_ACTION_SAFARI_RUN:
                    gHitMarker |= HITMARKER_RUN;
                    gBattleCommunication[gActiveBattler]++;
                    break;
                case B_ACTION_WALLY_THROW:
                    gBattleCommunication[gActiveBattler]++;
                    break;
                }
            }
            break;
        case STATE_WAIT_ACTION_CONFIRMED_STANDBY:
            if (!(gBattleControllerExecFlags & ((gBitTable[gActiveBattler]) 
                                                | (0xF0000000) 
                                                | (gBitTable[gActiveBattler] << 4) 
                                                | (gBitTable[gActiveBattler] << 8) 
                                                | (gBitTable[gActiveBattler] << 12))))
            {
                if (AllAtActionConfirmed())
                    i = TRUE;
                else
                    i = FALSE;

                if (((gBattleTypeFlags & (BATTLE_TYPE_MULTI | BATTLE_TYPE_DOUBLE)) != BATTLE_TYPE_DOUBLE)
                    || (position & BIT_FLANK) != B_FLANK_LEFT
                    || (*(&gBattleStruct->field_91) & gBitTable[GetBattlerAtPosition(position ^ BIT_FLANK)]))
                {
                    BtlController_EmitLinkStandbyMsg(0, 0, i);
                }
                else
                {
                    BtlController_EmitLinkStandbyMsg(0, 1, i);
                }
                MarkBattlerForControllerExec(gActiveBattler);
                gBattleCommunication[gActiveBattler]++;
            }
            break;
        case STATE_WAIT_ACTION_CONFIRMED:
            if (!(gBattleControllerExecFlags & ((gBitTable[gActiveBattler]) | (0xF0000000) | (gBitTable[gActiveBattler] << 4) | (gBitTable[gActiveBattler] << 8) | (gBitTable[gActiveBattler] << 0xC))))
            {
                gBattleCommunication[ACTIONS_CONFIRMED_COUNT]++;
            }
            break;
        case STATE_SELECTION_SCRIPT:
            if (*(gBattleStruct->selectionScriptFinished + gActiveBattler))
            {
                gBattleCommunication[gActiveBattler] = *(gBattleStruct->stateIdAfterSelScript + gActiveBattler);
            }
            else
            {
                gBattlerAttacker = gActiveBattler;
                gBattlescriptCurrInstr = gSelectionBattleScripts[gActiveBattler];
                if (!(gBattleControllerExecFlags & ((gBitTable[gActiveBattler]) | (0xF0000000) | (gBitTable[gActiveBattler] << 4) | (gBitTable[gActiveBattler] << 8) | (gBitTable[gActiveBattler] << 0xC))))
                {
                    gBattleScriptingCommandsTable[gBattlescriptCurrInstr[0]]();
                }
                gSelectionBattleScripts[gActiveBattler] = gBattlescriptCurrInstr;
            }
            break;
        case STATE_WAIT_SET_BEFORE_ACTION:
            if (!(gBattleControllerExecFlags & ((gBitTable[gActiveBattler]) | (0xF0000000) | (gBitTable[gActiveBattler] << 4) | (gBitTable[gActiveBattler] << 8) | (gBitTable[gActiveBattler] << 0xC))))
            {
                gBattleCommunication[gActiveBattler] = STATE_BEFORE_ACTION_CHOSEN;
            }
            break;
        case STATE_SELECTION_SCRIPT_MAY_RUN:
            if (*(gBattleStruct->selectionScriptFinished + gActiveBattler))
            {
                if (gBattleBufferB[gActiveBattler][1] == B_ACTION_NOTHING_FAINTED)
                {
                    gHitMarker |= HITMARKER_RUN;
                    gChosenActionByBattler[gActiveBattler] = B_ACTION_RUN;
                    gBattleCommunication[gActiveBattler] = STATE_WAIT_ACTION_CONFIRMED_STANDBY;
                }
                else
                {
                    RecordedBattle_ClearBattlerAction(gActiveBattler, 1);
                    gBattleCommunication[gActiveBattler] = *(gBattleStruct->stateIdAfterSelScript + gActiveBattler);
                }
            }
            else
            {
                gBattlerAttacker = gActiveBattler;
                gBattlescriptCurrInstr = gSelectionBattleScripts[gActiveBattler];
                if (!(gBattleControllerExecFlags & ((gBitTable[gActiveBattler]) | (0xF0000000) | (gBitTable[gActiveBattler] << 4) | (gBitTable[gActiveBattler] << 8) | (gBitTable[gActiveBattler] << 0xC))))
                {
                    gBattleScriptingCommandsTable[gBattlescriptCurrInstr[0]]();
                }
                gSelectionBattleScripts[gActiveBattler] = gBattlescriptCurrInstr;
            }
            break;
        }
    }

    // Check if everyone chose actions.
    if (gBattleCommunication[ACTIONS_CONFIRMED_COUNT] == gBattlersCount)
    {
        sub_818603C(1);
        gBattleMainFunc = SetActionsAndBattlersTurnOrder;

        if (gBattleTypeFlags & BATTLE_TYPE_INGAME_PARTNER)
        {
            for (i = 0; i < gBattlersCount; i++)
            {
                if (gChosenActionByBattler[i] == B_ACTION_SWITCH)
                    SwitchPartyOrderInGameMulti(i, *(gBattleStruct->monToSwitchIntoId + i));
            }
        }
    }
}

static bool8 AllAtActionConfirmed(void)
{
    s32 i, count;

    for (count = 0, i = 0; i < gBattlersCount; i++)
    {
        if (gBattleCommunication[i] == STATE_WAIT_ACTION_CONFIRMED)
            count++;
    }

    if (count + 1 == gBattlersCount)
        return TRUE;
    else
        return FALSE;
}

static void sub_803CDF8(void)
{
    *(gBattleStruct->monToSwitchIntoId + gActiveBattler) = gBattleBufferB[gActiveBattler][1];
    RecordedBattle_SetBattlerAction(gActiveBattler, gBattleBufferB[gActiveBattler][1]);

    if (gBattleTypeFlags & BATTLE_TYPE_LINK && gBattleTypeFlags & BATTLE_TYPE_MULTI)
    {
        *(gActiveBattler * 3 + (u8*)(gBattleStruct->field_60) + 0) &= 0xF;
        *(gActiveBattler * 3 + (u8*)(gBattleStruct->field_60) + 0) |= (gBattleBufferB[gActiveBattler][2] & 0xF0);
        *(gActiveBattler * 3 + (u8*)(gBattleStruct->field_60) + 1) = gBattleBufferB[gActiveBattler][3];

        *((gActiveBattler ^ BIT_FLANK) * 3 + (u8*)(gBattleStruct->field_60) + 0) &= (0xF0);
        *((gActiveBattler ^ BIT_FLANK) * 3 + (u8*)(gBattleStruct->field_60) + 0) |= (gBattleBufferB[gActiveBattler][2] & 0xF0) >> 4;
        *((gActiveBattler ^ BIT_FLANK) * 3 + (u8*)(gBattleStruct->field_60) + 2) = gBattleBufferB[gActiveBattler][3];
    }
}

void SwapTurnOrder(u8 id1, u8 id2)
{
    u32 temp;

    SWAP(gActionsByTurnOrder[id1], gActionsByTurnOrder[id2], temp);
    SWAP(gBattlerByTurnOrder[id1], gBattlerByTurnOrder[id2], temp);
}

u8 GetWhoStrikesFirst(u8 battler1, u8 battler2, bool8 ignoreChosenMoves)
{
    u8 strikesFirst = 0;
    u8 speedMultiplierBattler1 = 0, speedMultiplierBattler2 = 0;
    u32 speedBattler1 = 0, speedBattler2 = 0;
    u8 holdEffect = 0;
    u8 holdEffectParam = 0;
    u16 moveBattler1 = 0, moveBattler2 = 0;

    if (WEATHER_HAS_EFFECT)
    {
        if ((gBattleMons[battler1].ability == ABILITY_SWIFT_SWIM && gBattleWeather & WEATHER_RAIN_ANY)
            || (gBattleMons[battler1].ability == ABILITY_CHLOROPHYLL && gBattleWeather & WEATHER_SUN_ANY))
            speedMultiplierBattler1 = 2;
        else
            speedMultiplierBattler1 = 1;

        if ((gBattleMons[battler2].ability == ABILITY_SWIFT_SWIM && gBattleWeather & WEATHER_RAIN_ANY)
            || (gBattleMons[battler2].ability == ABILITY_CHLOROPHYLL && gBattleWeather & WEATHER_SUN_ANY))
            speedMultiplierBattler2 = 2;
        else
            speedMultiplierBattler2 = 1;
    }
    else
    {
        speedMultiplierBattler1 = 1;
        speedMultiplierBattler2 = 1;
    }

    speedBattler1 = (gBattleMons[battler1].speed * speedMultiplierBattler1)
                * (gStatStageRatios[gBattleMons[battler1].statStages[STAT_SPEED]][0])
                / (gStatStageRatios[gBattleMons[battler1].statStages[STAT_SPEED]][1]);

    if (gBattleMons[battler1].item == ITEM_ENIGMA_BERRY)
    {
        holdEffect = gEnigmaBerries[battler1].holdEffect;
        holdEffectParam = gEnigmaBerries[battler1].holdEffectParam;
    }
    else
    {
        holdEffect = ItemId_GetHoldEffect(gBattleMons[battler1].item);
        holdEffectParam = ItemId_GetHoldEffectParam(gBattleMons[battler1].item);
    }

    // badge boost
    if (!(gBattleTypeFlags & (BATTLE_TYPE_LINK | BATTLE_TYPE_RECORDED_LINK | BATTLE_TYPE_FRONTIER))
        && FlagGet(FLAG_BADGE03_GET)
        && GetBattlerSide(battler1) == B_SIDE_PLAYER)
    {
        speedBattler1 = (speedBattler1 * 110) / 100;
    }

    if (holdEffect == HOLD_EFFECT_MACHO_BRACE)
        speedBattler1 /= 2;

    if (gBattleMons[battler1].status1 & STATUS1_PARALYSIS)
        speedBattler1 /= 4;

    if (holdEffect == HOLD_EFFECT_QUICK_CLAW && gRandomTurnNumber < (0xFFFF * holdEffectParam) / 100)
        speedBattler1 = UINT_MAX;

    // check second battlerId's speed

    speedBattler2 = (gBattleMons[battler2].speed * speedMultiplierBattler2)
                * (gStatStageRatios[gBattleMons[battler2].statStages[STAT_SPEED]][0])
                / (gStatStageRatios[gBattleMons[battler2].statStages[STAT_SPEED]][1]);

    if (gBattleMons[battler2].item == ITEM_ENIGMA_BERRY)
    {
        holdEffect = gEnigmaBerries[battler2].holdEffect;
        holdEffectParam = gEnigmaBerries[battler2].holdEffectParam;
    }
    else
    {
        holdEffect = ItemId_GetHoldEffect(gBattleMons[battler2].item);
        holdEffectParam = ItemId_GetHoldEffectParam(gBattleMons[battler2].item);
    }

    // badge boost
    if (!(gBattleTypeFlags & (BATTLE_TYPE_LINK | BATTLE_TYPE_RECORDED_LINK | BATTLE_TYPE_FRONTIER))
        && FlagGet(FLAG_BADGE03_GET)
        && GetBattlerSide(battler2) == B_SIDE_PLAYER)
    {
        speedBattler2 = (speedBattler2 * 110) / 100;
    }

    if (holdEffect == HOLD_EFFECT_MACHO_BRACE)
        speedBattler2 /= 2;

    if (gBattleMons[battler2].status1 & STATUS1_PARALYSIS)
        speedBattler2 /= 4;

    if (holdEffect == HOLD_EFFECT_QUICK_CLAW && gRandomTurnNumber < (0xFFFF * holdEffectParam) / 100)
        speedBattler2 = UINT_MAX;

    if (ignoreChosenMoves)
    {
        moveBattler1 = MOVE_NONE;
        moveBattler2 = MOVE_NONE;
    }
    else
    {
        if (gChosenActionByBattler[battler1] == B_ACTION_USE_MOVE)
        {
            if (gProtectStructs[battler1].noValidMoves)
                moveBattler1 = MOVE_STRUGGLE;
            else
                moveBattler1 = gBattleMons[battler1].moves[*(gBattleStruct->chosenMovePositions + battler1)];
        }
        else
            moveBattler1 = MOVE_NONE;

        if (gChosenActionByBattler[battler2] == B_ACTION_USE_MOVE)
        {
            if (gProtectStructs[battler2].noValidMoves)
                moveBattler2 = MOVE_STRUGGLE;
            else
                moveBattler2 = gBattleMons[battler2].moves[*(gBattleStruct->chosenMovePositions + battler2)];
        }
        else
            moveBattler2 = MOVE_NONE;
    }

    // both move priorities are different than 0
    if (gBattleMoves[moveBattler1].priority != 0 || gBattleMoves[moveBattler2].priority != 0)
    {
        // both priorities are the same
        if (gBattleMoves[moveBattler1].priority == gBattleMoves[moveBattler2].priority)
        {
            if (speedBattler1 == speedBattler2 && Random() & 1)
                strikesFirst = 2; // same speeds, same priorities
            else if (speedBattler1 < speedBattler2)
                strikesFirst = 1; // battler2 has more speed

            // else battler1 has more speed
        }
        else if (gBattleMoves[moveBattler1].priority < gBattleMoves[moveBattler2].priority)
            strikesFirst = 1; // battler2's move has greater priority

        // else battler1's move has greater priority
    }
    // both priorities are equal to 0
    else
    {
        if (speedBattler1 == speedBattler2 && Random() & 1)
            strikesFirst = 2; // same speeds, same priorities
        else if (speedBattler1 < speedBattler2)
            strikesFirst = 1; // battler2 has more speed

        // else battler1 has more speed
    }

    return strikesFirst;
}

static void SetActionsAndBattlersTurnOrder(void)
{
    s32 turnOrderId = 0;
    s32 i, j;

    if (gBattleTypeFlags & BATTLE_TYPE_SAFARI)
    {
        for (gActiveBattler = 0; gActiveBattler < gBattlersCount; gActiveBattler++)
        {
            gActionsByTurnOrder[turnOrderId] = gChosenActionByBattler[gActiveBattler];
            gBattlerByTurnOrder[turnOrderId] = gActiveBattler;
            turnOrderId++;
        }
    }
    else
    {
        if (gBattleTypeFlags & BATTLE_TYPE_LINK)
        {
            for (gActiveBattler = 0; gActiveBattler < gBattlersCount; gActiveBattler++)
            {
                if (gChosenActionByBattler[gActiveBattler] == B_ACTION_RUN)
                {
                    turnOrderId = 5;
                    break;
                }
            }
        }
        else
        {
            if (gChosenActionByBattler[0] == B_ACTION_RUN)
            {
                gActiveBattler = 0;
                turnOrderId = 5;
            }
            if (gChosenActionByBattler[2] == B_ACTION_RUN)
            {
                gActiveBattler = 2;
                turnOrderId = 5;
            }
        }

        if (turnOrderId == 5) // One of battlers wants to run.
        {
            gActionsByTurnOrder[0] = gChosenActionByBattler[gActiveBattler];
            gBattlerByTurnOrder[0] = gActiveBattler;
            turnOrderId = 1;
            for (i = 0; i < gBattlersCount; i++)
            {
                if (i != gActiveBattler)
                {
                    gActionsByTurnOrder[turnOrderId] = gChosenActionByBattler[i];
                    gBattlerByTurnOrder[turnOrderId] = i;
                    turnOrderId++;
                }
            }
            gBattleMainFunc = CheckFocusPunch_ClearVarsBeforeTurnStarts;
            gBattleStruct->focusPunchBattlerId = 0;
            return;
        }
        else
        {
            for (gActiveBattler = 0; gActiveBattler < gBattlersCount; gActiveBattler++)
            {
                if (gChosenActionByBattler[gActiveBattler] == B_ACTION_USE_ITEM || gChosenActionByBattler[gActiveBattler] == B_ACTION_SWITCH)
                {
                    gActionsByTurnOrder[turnOrderId] = gChosenActionByBattler[gActiveBattler];
                    gBattlerByTurnOrder[turnOrderId] = gActiveBattler;
                    turnOrderId++;
                }
            }
            for (gActiveBattler = 0; gActiveBattler < gBattlersCount; gActiveBattler++)
            {
                if (gChosenActionByBattler[gActiveBattler] != B_ACTION_USE_ITEM && gChosenActionByBattler[gActiveBattler] != B_ACTION_SWITCH)
                {
                    gActionsByTurnOrder[turnOrderId] = gChosenActionByBattler[gActiveBattler];
                    gBattlerByTurnOrder[turnOrderId] = gActiveBattler;
                    turnOrderId++;
                }
            }
            for (i = 0; i < gBattlersCount - 1; i++)
            {
                for (j = i + 1; j < gBattlersCount; j++)
                {
                    u8 battler1 = gBattlerByTurnOrder[i];
                    u8 battler2 = gBattlerByTurnOrder[j];
                    if (gActionsByTurnOrder[i] != B_ACTION_USE_ITEM
                        && gActionsByTurnOrder[j] != B_ACTION_USE_ITEM
                        && gActionsByTurnOrder[i] != B_ACTION_SWITCH
                        && gActionsByTurnOrder[j] != B_ACTION_SWITCH)
                    {
                        if (GetWhoStrikesFirst(battler1, battler2, FALSE))
                            SwapTurnOrder(i, j);
                    }
                }
            }
        }
    }
    gBattleMainFunc = CheckFocusPunch_ClearVarsBeforeTurnStarts;
    gBattleStruct->focusPunchBattlerId = 0;
}

static void TurnValuesCleanUp(bool8 var0)
{
    s32 i;
    u8 *dataPtr;

    for (gActiveBattler = 0; gActiveBattler < gBattlersCount; gActiveBattler++)
    {
        if (var0)
        {
            gProtectStructs[gActiveBattler].protected = 0;
            gProtectStructs[gActiveBattler].endured = 0;
        }
        else
        {
            dataPtr = (u8*)(&gProtectStructs[gActiveBattler]);
            for (i = 0; i < sizeof(struct ProtectStruct); i++)
                dataPtr[i] = 0;

            if (gDisableStructs[gActiveBattler].isFirstTurn)
                gDisableStructs[gActiveBattler].isFirstTurn--;

            if (gDisableStructs[gActiveBattler].rechargeTimer)
            {
                gDisableStructs[gActiveBattler].rechargeTimer--;
                if (gDisableStructs[gActiveBattler].rechargeTimer == 0)
                    gBattleMons[gActiveBattler].status2 &= ~(STATUS2_RECHARGE);
            }
        }

        if (gDisableStructs[gActiveBattler].substituteHP == 0)
            gBattleMons[gActiveBattler].status2 &= ~(STATUS2_SUBSTITUTE);
    }

    gSideTimers[0].followmeTimer = 0;
    gSideTimers[1].followmeTimer = 0;
}

void SpecialStatusesClear(void)
{
    for (gActiveBattler = 0; gActiveBattler < gBattlersCount; gActiveBattler++)
    {
        s32 i;
        u8 *dataPtr = (u8*)(&gSpecialStatuses[gActiveBattler]);

        for (i = 0; i < sizeof(struct SpecialStatus); i++)
            dataPtr[i] = 0;
    }
}

static void CheckFocusPunch_ClearVarsBeforeTurnStarts(void)
{
    if (!(gHitMarker & HITMARKER_RUN))
    {
        while (gBattleStruct->focusPunchBattlerId < gBattlersCount)
        {
            gActiveBattler = gBattlerAttacker = gBattleStruct->focusPunchBattlerId;
            gBattleStruct->focusPunchBattlerId++;
            if (gChosenMoveByBattler[gActiveBattler] == MOVE_FOCUS_PUNCH
                && !(gBattleMons[gActiveBattler].status1 & STATUS1_SLEEP)
                && !(gDisableStructs[gBattlerAttacker].truantCounter)
                && !(gProtectStructs[gActiveBattler].noValidMoves))
            {
                BattleScriptExecute(BattleScript_FocusPunchSetUp);
                return;
            }
        }
    }

    TryClearRageStatuses();
    gCurrentTurnActionNumber = 0;
    gCurrentActionFuncId = gActionsByTurnOrder[gCurrentTurnActionNumber];
    gDynamicBasePower = 0;
    gBattleStruct->dynamicMoveType = 0;
    gBattleMainFunc = RunTurnActionsFunctions;
    gBattleCommunication[3] = 0;
    gBattleCommunication[4] = 0;
    gBattleScripting.multihitMoveEffect = 0;
    gBattleResources->battleScriptsStack->size = 0;
}

static void RunTurnActionsFunctions(void)
{
    if (gBattleOutcome != 0)
        gCurrentActionFuncId = B_ACTION_FINISHED;

    *(&gBattleStruct->savedTurnActionNumber) = gCurrentTurnActionNumber;
    sTurnActionsFuncsTable[gCurrentActionFuncId]();

    if (gCurrentTurnActionNumber >= gBattlersCount) // everyone did their actions, turn finished
    {
        gHitMarker &= ~(HITMARKER_x100000);
        gBattleMainFunc = sEndTurnFuncsTable[gBattleOutcome & 0x7F];
    }
    else
    {
        if (gBattleStruct->savedTurnActionNumber != gCurrentTurnActionNumber) // action turn has been done, clear hitmarker bits for another battlerId
        {
            gHitMarker &= ~(HITMARKER_NO_ATTACKSTRING);
            gHitMarker &= ~(HITMARKER_UNABLE_TO_USE_MOVE);
        }
    }
}

static void HandleEndTurn_BattleWon(void)
{
    gCurrentActionFuncId = 0;

    if (gBattleTypeFlags & (BATTLE_TYPE_LINK | BATTLE_TYPE_RECORDED_LINK))
    {
        gSpecialVar_Result = gBattleOutcome;
        gBattleTextBuff1[0] = gBattleOutcome;
        gBattlerAttacker = GetBattlerAtPosition(B_POSITION_PLAYER_LEFT);
        gBattlescriptCurrInstr = BattleScript_LinkBattleWonOrLost;
        gBattleOutcome &= ~(B_OUTCOME_LINK_BATTLE_RAN);
    }
    else if (gBattleTypeFlags & BATTLE_TYPE_TRAINER
            && gBattleTypeFlags & (BATTLE_TYPE_FRONTIER | BATTLE_TYPE_TRAINER_HILL | BATTLE_TYPE_EREADER_TRAINER))
    {
        BattleStopLowHpSound();
        gBattlescriptCurrInstr = BattleScript_FrontierTrainerBattleWon;

        if (gTrainerBattleOpponent_A == TRAINER_FRONTIER_BRAIN)
            PlayBGM(MUS_VICTORY_GYM_LEADER);
        else
            PlayBGM(MUS_VICTORY_TRAINER);
    }
    else if (gBattleTypeFlags & BATTLE_TYPE_TRAINER && !(gBattleTypeFlags & BATTLE_TYPE_LINK))
    {
        BattleStopLowHpSound();
        gBattlescriptCurrInstr = BattleScript_LocalTrainerBattleWon;

        switch (gTrainers[gTrainerBattleOpponent_A].trainerClass)
        {
        case TRAINER_CLASS_ELITE_FOUR:
        case TRAINER_CLASS_CHAMPION:
            PlayBGM(MUS_VICTORY_LEAGUE);
            break;
        case TRAINER_CLASS_TEAM_AQUA:
        case TRAINER_CLASS_TEAM_MAGMA:
        case TRAINER_CLASS_AQUA_ADMIN:
        case TRAINER_CLASS_AQUA_LEADER:
        case TRAINER_CLASS_MAGMA_ADMIN:
        case TRAINER_CLASS_MAGMA_LEADER:
            PlayBGM(MUS_VICTORY_AQUA_MAGMA);
            break;
        case TRAINER_CLASS_LEADER:
            PlayBGM(MUS_VICTORY_GYM_LEADER);
            break;
        default:
            PlayBGM(MUS_VICTORY_TRAINER);
            break;
        }
    }
    else
    {
        gBattlescriptCurrInstr = BattleScript_PayDayMoneyAndPickUpItems;
    }

    gBattleMainFunc = HandleEndTurn_FinishBattle;
}

static void HandleEndTurn_BattleLost(void)
{
    gCurrentActionFuncId = 0;

    if (gBattleTypeFlags & (BATTLE_TYPE_LINK | BATTLE_TYPE_RECORDED_LINK))
    {
        if (gBattleTypeFlags & BATTLE_TYPE_FRONTIER)
        {
            if (gBattleOutcome & B_OUTCOME_LINK_BATTLE_RAN)
            {
                gBattlescriptCurrInstr = BattleScript_PrintPlayerForfeitedLinkBattle;
                gBattleOutcome &= ~(B_OUTCOME_LINK_BATTLE_RAN);
                gSaveBlock2Ptr->frontier.disableRecordBattle = TRUE;
            }
            else
            {
                gBattlescriptCurrInstr = BattleScript_FrontierLinkBattleLost;
                gBattleOutcome &= ~(B_OUTCOME_LINK_BATTLE_RAN);
            }
        }
        else
        {
            gBattleTextBuff1[0] = gBattleOutcome;
            gBattlerAttacker = GetBattlerAtPosition(B_POSITION_PLAYER_LEFT);
            gBattlescriptCurrInstr = BattleScript_LinkBattleWonOrLost;
            gBattleOutcome &= ~(B_OUTCOME_LINK_BATTLE_RAN);
        }
    }
    else
    {
        gBattlescriptCurrInstr = BattleScript_LocalBattleLost;
    }

    gBattleMainFunc = HandleEndTurn_FinishBattle;
}

static void HandleEndTurn_RanFromBattle(void)
{
    gCurrentActionFuncId = 0;

    if (gBattleTypeFlags & BATTLE_TYPE_FRONTIER && gBattleTypeFlags & BATTLE_TYPE_TRAINER)
    {
        gBattlescriptCurrInstr = BattleScript_PrintPlayerForfeited;
        gBattleOutcome = B_OUTCOME_FORFEITED;
        gSaveBlock2Ptr->frontier.disableRecordBattle = TRUE;
    }
    else if (gBattleTypeFlags & BATTLE_TYPE_TRAINER_HILL)
    {
        gBattlescriptCurrInstr = BattleScript_PrintPlayerForfeited;
        gBattleOutcome = B_OUTCOME_FORFEITED;
    }
    else
    {
        switch (gProtectStructs[gBattlerAttacker].fleeFlag)
        {
        default:
            gBattlescriptCurrInstr = BattleScript_GotAwaySafely;
            break;
        case 1:
            gBattlescriptCurrInstr = BattleScript_SmokeBallEscape;
            break;
        case 2:
            gBattlescriptCurrInstr = BattleScript_RanAwayUsingMonAbility;
            break;
        }
    }

    gBattleMainFunc = HandleEndTurn_FinishBattle;
}

static void HandleEndTurn_MonFled(void)
{
    gCurrentActionFuncId = 0;

    PREPARE_MON_NICK_BUFFER(gBattleTextBuff1, gBattlerAttacker, gBattlerPartyIndexes[gBattlerAttacker]);
    gBattlescriptCurrInstr = BattleScript_WildMonFled;

    gBattleMainFunc = HandleEndTurn_FinishBattle;
}

static void HandleEndTurn_FinishBattle(void)
{
    if (gCurrentActionFuncId == B_ACTION_TRY_FINISH || gCurrentActionFuncId == B_ACTION_FINISHED)
    {
        if (!(gBattleTypeFlags & (BATTLE_TYPE_LINK
                                  | BATTLE_TYPE_RECORDED_LINK
                                  | BATTLE_TYPE_FIRST_BATTLE
                                  | BATTLE_TYPE_SAFARI
                                  | BATTLE_TYPE_EREADER_TRAINER
                                  | BATTLE_TYPE_WALLY_TUTORIAL
                                  | BATTLE_TYPE_FRONTIER)))
        {
            for (gActiveBattler = 0; gActiveBattler < gBattlersCount; gActiveBattler++)
            {
                if (GetBattlerSide(gActiveBattler) == B_SIDE_PLAYER)
                {
                    if (gBattleResults.playerMon1Species == SPECIES_NONE)
                    {
                        gBattleResults.playerMon1Species = GetMonData(&gPlayerParty[gBattlerPartyIndexes[gActiveBattler]], MON_DATA_SPECIES, NULL);
                        GetMonData(&gPlayerParty[gBattlerPartyIndexes[gActiveBattler]], MON_DATA_NICKNAME, gBattleResults.playerMon1Name);
                    }
                    else
                    {
                        gBattleResults.playerMon2Species = GetMonData(&gPlayerParty[gBattlerPartyIndexes[gActiveBattler]], MON_DATA_SPECIES, NULL);
                        GetMonData(&gPlayerParty[gBattlerPartyIndexes[gActiveBattler]], MON_DATA_NICKNAME, gBattleResults.playerMon2Name);
                    }
                }
            }
            PutPokemonTodayCaughtOnAir();
        }

        if (!(gBattleTypeFlags & (BATTLE_TYPE_LINK
                                  | BATTLE_TYPE_RECORDED_LINK
                                  | BATTLE_TYPE_TRAINER
                                  | BATTLE_TYPE_FIRST_BATTLE
                                  | BATTLE_TYPE_SAFARI
                                  | BATTLE_TYPE_FRONTIER
                                  | BATTLE_TYPE_EREADER_TRAINER
                                  | BATTLE_TYPE_WALLY_TUTORIAL))
            && gBattleResults.shinyWildMon)
        {
            sub_80EE184();
        }

        sub_8186444();
        BeginFastPaletteFade(3);
        FadeOutMapMusic(5);
        gBattleMainFunc = FreeResetData_ReturnToOvOrDoEvolutions;
        gCB2_AfterEvolution = BattleMainCB2;
    }
    else
    {
        if (gBattleControllerExecFlags == 0)
            gBattleScriptingCommandsTable[gBattlescriptCurrInstr[0]]();
    }
}

static void FreeResetData_ReturnToOvOrDoEvolutions(void)
{
    if (!gPaletteFade.active)
    {
        ResetSpriteData();
        if (gLeveledUpInBattle == 0 || gBattleOutcome != B_OUTCOME_WON)
        {
            gBattleMainFunc = ReturnFromBattleToOverworld;
            return;
        }
        else
        {
            gBattleMainFunc = TryEvolvePokemon;
        }
    }

    FreeAllWindowBuffers();
    if (!(gBattleTypeFlags & BATTLE_TYPE_LINK))
    {
        FreeMonSpritesGfx();
        FreeBattleResources();
        FreeBattleSpritesData();
    }
}

static void TryEvolvePokemon(void)
{
    s32 i;

    while (gLeveledUpInBattle != 0)
    {
        for (i = 0; i < PARTY_SIZE; i++)
        {
            if (gLeveledUpInBattle & gBitTable[i])
            {
                u16 species;
                u8 levelUpBits = gLeveledUpInBattle;

                levelUpBits &= ~(gBitTable[i]);
                gLeveledUpInBattle = levelUpBits;

<<<<<<< HEAD
                species = GetEvolutionTargetSpecies(&gPlayerParty[i], 0, levelUpBits, SPECIES_NONE);
=======
                species = GetEvolutionTargetSpecies(&gPlayerParty[i], EVO_MODE_NORMAL, levelUpBits);
>>>>>>> 9eb57944
                if (species != SPECIES_NONE)
                {
                    FreeAllWindowBuffers();
                    gBattleMainFunc = WaitForEvoSceneToFinish;
                    EvolutionScene(&gPlayerParty[i], species, TRUE, i);
                    return;
                }
            }
        }
    }

    gBattleMainFunc = ReturnFromBattleToOverworld;
}

static void WaitForEvoSceneToFinish(void)
{
    if (gMain.callback2 == BattleMainCB2)
        gBattleMainFunc = TryEvolvePokemon;
}

static void ReturnFromBattleToOverworld(void)
{
    if (!(gBattleTypeFlags & BATTLE_TYPE_LINK))
    {
        RandomlyGivePartyPokerus(gPlayerParty);
        PartySpreadPokerus(gPlayerParty);
    }

    if (gBattleTypeFlags & BATTLE_TYPE_LINK && gReceivedRemoteLinkPlayers != 0)
        return;

    gSpecialVar_Result = gBattleOutcome;
    gMain.inBattle = 0;
    gMain.callback1 = gPreBattleCallback1;

    if (gBattleTypeFlags & BATTLE_TYPE_ROAMER)
    {
        UpdateRoamerHPStatus(&gEnemyParty[0]);
        if ((gBattleOutcome & B_OUTCOME_WON) || gBattleOutcome == B_OUTCOME_CAUGHT)
            SetRoamerInactive();
    }

    m4aSongNumStop(SE_LOW_HEALTH);
    SetMainCallback2(gMain.savedCallback);
}

void RunBattleScriptCommands_PopCallbacksStack(void)
{
    if (gCurrentActionFuncId == B_ACTION_TRY_FINISH || gCurrentActionFuncId == B_ACTION_FINISHED)
    {
        if (gBattleResources->battleCallbackStack->size != 0)
            gBattleResources->battleCallbackStack->size--;
        gBattleMainFunc = gBattleResources->battleCallbackStack->function[gBattleResources->battleCallbackStack->size];
    }
    else
    {
        if (gBattleControllerExecFlags == 0)
            gBattleScriptingCommandsTable[gBattlescriptCurrInstr[0]]();
    }
}

void RunBattleScriptCommands(void)
{
    if (gBattleControllerExecFlags == 0)
        gBattleScriptingCommandsTable[gBattlescriptCurrInstr[0]]();
}<|MERGE_RESOLUTION|>--- conflicted
+++ resolved
@@ -1015,14 +1015,8 @@
             gTasks[taskId].data[5] = 0;
             gTasks[taskId].data[3] = gBattleStruct->multiBuffer.linkBattlerHeader.vsScreenHealthFlagsLo | (gBattleStruct->multiBuffer.linkBattlerHeader.vsScreenHealthFlagsHi << 8);
             gTasks[taskId].data[4] = gBlockRecvBuffer[enemyMultiplayerId][1];
-<<<<<<< HEAD
-            sub_8185F90(gBlockRecvBuffer[playerMultiplayerId][1]);
-            sub_8185F90(gBlockRecvBuffer[enemyMultiplayerId][1]);
-=======
             RecordedBattle_SetFrontierPassFlagFromHword(gBlockRecvBuffer[playerMultiplayerId][1]);
             RecordedBattle_SetFrontierPassFlagFromHword(gBlockRecvBuffer[enemyMultiplayerId][1]);
-            SetDeoxysStats();
->>>>>>> 9eb57944
             gBattleCommunication[MULTIUSE_STATE]++;
         }
         break;
@@ -5106,11 +5100,7 @@
                 levelUpBits &= ~(gBitTable[i]);
                 gLeveledUpInBattle = levelUpBits;
 
-<<<<<<< HEAD
-                species = GetEvolutionTargetSpecies(&gPlayerParty[i], 0, levelUpBits, SPECIES_NONE);
-=======
-                species = GetEvolutionTargetSpecies(&gPlayerParty[i], EVO_MODE_NORMAL, levelUpBits);
->>>>>>> 9eb57944
+                species = GetEvolutionTargetSpecies(&gPlayerParty[i], EVO_MODE_NORMAL, levelUpBits, SPECIES_NONE);
                 if (species != SPECIES_NONE)
                 {
                     FreeAllWindowBuffers();
