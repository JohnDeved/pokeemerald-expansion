#include "global.h"
#include "battle.h"
#include "battle_anim.h"
#include "battle_ai_script_commands.h"
#include "battle_arena.h"
#include "battle_controllers.h"
#include "battle_interface.h"
#include "battle_main.h"
#include "battle_message.h"
#include "battle_pyramid.h"
#include "battle_scripts.h"
#include "battle_setup.h"
#include "battle_tower.h"
#include "battle_util.h"
#include "berry.h"
#include "bg.h"
#include "data.h"
#include "decompress.h"
#include "dma3.h"
#include "event_data.h"
#include "evolution_scene.h"
#include "graphics.h"
#include "gpu_regs.h"
#include "international_string_util.h"
#include "item.h"
#include "link.h"
#include "link_rfu.h"
#include "load_save.h"
#include "main.h"
#include "malloc.h"
#include "m4a.h"
#include "palette.h"
#include "party_menu.h"
#include "pokeball.h"
#include "pokedex.h"
#include "pokemon.h"
#include "random.h"
#include "recorded_battle.h"
#include "roamer.h"
#include "safari_zone.h"
#include "scanline_effect.h"
#include "sound.h"
#include "sprite.h"
#include "string_util.h"
#include "strings.h"
#include "task.h"
#include "text.h"
#include "trig.h"
#include "tv.h"
#include "util.h"
#include "window.h"
#include "constants/abilities.h"
#include "constants/battle_config.h"
#include "constants/battle_move_effects.h"
#include "constants/battle_string_ids.h"
#include "constants/hold_effects.h"
#include "constants/items.h"
#include "constants/moves.h"
#include "constants/party_menu.h"
#include "constants/rgb.h"
#include "constants/songs.h"
#include "constants/trainers.h"
#include "cable_club.h"

extern struct MusicPlayerInfo gMPlayInfo_SE1;
extern struct MusicPlayerInfo gMPlayInfo_SE2;

extern const struct BgTemplate gBattleBgTemplates[];
extern const struct WindowTemplate *const gBattleWindowTemplates[];

// this file's functions
#if !defined(NONMATCHING) && MODERN
#define static
#endif
static void CB2_InitBattleInternal(void);
static void CB2_PreInitMultiBattle(void);
static void CB2_PreInitIngamePlayerPartnerBattle(void);
static void CB2_HandleStartMultiPartnerBattle(void);
static void CB2_HandleStartMultiBattle(void);
static void CB2_HandleStartBattle(void);
static void TryCorrectShedinjaLanguage(struct Pokemon *mon);
static u8 CreateNPCTrainerParty(struct Pokemon *party, u16 trainerNum, bool8 firstTrainer);
static void BattleMainCB1(void);
static void sub_8038538(struct Sprite *sprite);
static void sub_8038F14(void);
static void sub_8038F34(void);
static void sub_80392A8(void);
static void sub_803937C(void);
static void sub_803939C(void);
static void SpriteCb_MoveWildMonToRight(struct Sprite *sprite);
static void SpriteCb_WildMonShowHealthbox(struct Sprite *sprite);
static void SpriteCb_WildMonAnimate(struct Sprite *sprite);
static void sub_80398D0(struct Sprite *sprite);
static void SpriteCB_AnimFaintOpponent(struct Sprite *sprite);
static void SpriteCb_BlinkVisible(struct Sprite *sprite);
static void SpriteCallbackDummy_3(struct Sprite *sprite);
static void oac_poke_ally_(struct Sprite *sprite);
static void TurnValuesCleanUp(bool8 var0);
static void SpriteCB_BounceEffect(struct Sprite *sprite);
static void BattleStartClearSetData(void);
static void DoBattleIntro(void);
static void TryDoEventsBeforeFirstTurn(void);
static void HandleTurnActionSelectionState(void);
static void RunTurnActionsFunctions(void);
static void SetActionsAndBattlersTurnOrder(void);
static void sub_803CDF8(void);
static bool8 AllAtActionConfirmed(void);
static void CheckFocusPunch_ClearVarsBeforeTurnStarts(void);
static void CheckMegaEvolutionBeforeTurn(void);
static void FreeResetData_ReturnToOvOrDoEvolutions(void);
static void ReturnFromBattleToOverworld(void);
static void TryEvolvePokemon(void);
static void WaitForEvoSceneToFinish(void);
static void HandleEndTurn_ContinueBattle(void);
static void HandleEndTurn_BattleWon(void);
static void HandleEndTurn_BattleLost(void);
static void HandleEndTurn_RanFromBattle(void);
static void HandleEndTurn_MonFled(void);
static void HandleEndTurn_FinishBattle(void);

// EWRAM vars
EWRAM_DATA u16 gBattle_BG0_X = 0;
EWRAM_DATA u16 gBattle_BG0_Y = 0;
EWRAM_DATA u16 gBattle_BG1_X = 0;
EWRAM_DATA u16 gBattle_BG1_Y = 0;
EWRAM_DATA u16 gBattle_BG2_X = 0;
EWRAM_DATA u16 gBattle_BG2_Y = 0;
EWRAM_DATA u16 gBattle_BG3_X = 0;
EWRAM_DATA u16 gBattle_BG3_Y = 0;
EWRAM_DATA u16 gBattle_WIN0H = 0;
EWRAM_DATA u16 gBattle_WIN0V = 0;
EWRAM_DATA u16 gBattle_WIN1H = 0;
EWRAM_DATA u16 gBattle_WIN1V = 0;
EWRAM_DATA u8 gDisplayedStringBattle[400] = {0};
EWRAM_DATA u8 gBattleTextBuff1[TEXT_BUFF_ARRAY_COUNT] = {0};
EWRAM_DATA u8 gBattleTextBuff2[TEXT_BUFF_ARRAY_COUNT] = {0};
EWRAM_DATA u8 gBattleTextBuff3[TEXT_BUFF_ARRAY_COUNT] = {0};
EWRAM_DATA u32 gBattleTypeFlags = 0;
EWRAM_DATA u8 gBattleTerrain = 0;
EWRAM_DATA u32 gUnknown_02022FF4 = 0;
EWRAM_DATA struct UnknownPokemonStruct4 gMultiPartnerParty[MULTI_PARTY_SIZE] = {0};
EWRAM_DATA static struct UnknownPokemonStruct4* sMultiPartnerPartyBuffer = NULL;
EWRAM_DATA u8 *gUnknown_0202305C = NULL;
EWRAM_DATA u8 *gUnknown_02023060 = NULL;
EWRAM_DATA u8 gActiveBattler = 0;
EWRAM_DATA u32 gBattleControllerExecFlags = 0;
EWRAM_DATA u8 gBattlersCount = 0;
EWRAM_DATA u16 gBattlerPartyIndexes[MAX_BATTLERS_COUNT] = {0};
EWRAM_DATA u8 gBattlerPositions[MAX_BATTLERS_COUNT] = {0};
EWRAM_DATA u8 gActionsByTurnOrder[MAX_BATTLERS_COUNT] = {0};
EWRAM_DATA u8 gBattlerByTurnOrder[MAX_BATTLERS_COUNT] = {0};
EWRAM_DATA u8 gCurrentTurnActionNumber = 0;
EWRAM_DATA u8 gCurrentActionFuncId = 0;
EWRAM_DATA struct BattlePokemon gBattleMons[MAX_BATTLERS_COUNT] = {0};
EWRAM_DATA u8 gBattlerSpriteIds[MAX_BATTLERS_COUNT] = {0};
EWRAM_DATA u8 gCurrMovePos = 0;
EWRAM_DATA u8 gChosenMovePos = 0;
EWRAM_DATA u16 gCurrentMove = 0;
EWRAM_DATA u16 gChosenMove = 0;
EWRAM_DATA u16 gCalledMove = 0;
EWRAM_DATA s32 gBattleMoveDamage = 0;
EWRAM_DATA s32 gHpDealt = 0;
EWRAM_DATA s32 gTakenDmg[MAX_BATTLERS_COUNT] = {0};
EWRAM_DATA u16 gLastUsedItem = 0;
EWRAM_DATA u16 gLastUsedAbility = 0;
EWRAM_DATA u8 gBattlerAttacker = 0;
EWRAM_DATA u8 gBattlerTarget = 0;
EWRAM_DATA u8 gBattlerFainted = 0;
EWRAM_DATA u8 gEffectBattler = 0;
EWRAM_DATA u8 gPotentialItemEffectBattler = 0;
EWRAM_DATA u8 gAbsentBattlerFlags = 0;
EWRAM_DATA u8 gIsCriticalHit = FALSE;
EWRAM_DATA u8 gMultiHitCounter = 0;
EWRAM_DATA const u8 *gBattlescriptCurrInstr = NULL;
EWRAM_DATA u8 gChosenActionByBattler[MAX_BATTLERS_COUNT] = {0};
EWRAM_DATA const u8 *gSelectionBattleScripts[MAX_BATTLERS_COUNT] = {NULL};
EWRAM_DATA const u8 *gPalaceSelectionBattleScripts[MAX_BATTLERS_COUNT] = {NULL};
EWRAM_DATA u16 gLastPrintedMoves[MAX_BATTLERS_COUNT] = {0};
EWRAM_DATA u16 gLastMoves[MAX_BATTLERS_COUNT] = {0};
EWRAM_DATA u16 gLastLandedMoves[MAX_BATTLERS_COUNT] = {0};
EWRAM_DATA u16 gLastHitByType[MAX_BATTLERS_COUNT] = {0};
EWRAM_DATA u16 gLastResultingMoves[MAX_BATTLERS_COUNT] = {0};
EWRAM_DATA u16 gLockedMoves[MAX_BATTLERS_COUNT] = {0};
EWRAM_DATA u16 gLastUsedMove = 0;
EWRAM_DATA u8 gLastHitBy[MAX_BATTLERS_COUNT] = {0};
EWRAM_DATA u16 gChosenMoveByBattler[MAX_BATTLERS_COUNT] = {0};
EWRAM_DATA u16 gMoveResultFlags = 0;
EWRAM_DATA u32 gHitMarker = 0;
EWRAM_DATA u8 gTakenDmgByBattler[MAX_BATTLERS_COUNT] = {0};
EWRAM_DATA u8 gUnknown_0202428C = 0;
EWRAM_DATA u32 gSideStatuses[2] = {0};
EWRAM_DATA struct SideTimer gSideTimers[2] = {0};
EWRAM_DATA u32 gStatuses3[MAX_BATTLERS_COUNT] = {0};
EWRAM_DATA struct DisableStruct gDisableStructs[MAX_BATTLERS_COUNT] = {0};
EWRAM_DATA u16 gPauseCounterBattle = 0;
EWRAM_DATA u16 gPaydayMoney = 0;
EWRAM_DATA u16 gRandomTurnNumber = 0;
EWRAM_DATA u8 gBattleCommunication[BATTLE_COMMUNICATION_ENTRIES_COUNT] = {0};
EWRAM_DATA u8 gBattleOutcome = 0;
EWRAM_DATA struct ProtectStruct gProtectStructs[MAX_BATTLERS_COUNT] = {0};
EWRAM_DATA struct SpecialStatus gSpecialStatuses[MAX_BATTLERS_COUNT] = {0};
EWRAM_DATA u16 gBattleWeather = 0;
EWRAM_DATA struct WishFutureKnock gWishFutureKnock = {0};
EWRAM_DATA u16 gIntroSlideFlags = 0;
EWRAM_DATA u8 gSentPokesToOpponent[2] = {0};
EWRAM_DATA u16 gExpShareExp = 0;
EWRAM_DATA struct BattleEnigmaBerry gEnigmaBerries[MAX_BATTLERS_COUNT] = {0};
EWRAM_DATA struct BattleScripting gBattleScripting = {0};
EWRAM_DATA struct BattleStruct *gBattleStruct = NULL;
EWRAM_DATA u8 *gLinkBattleSendBuffer = NULL;
EWRAM_DATA u8 *gLinkBattleRecvBuffer = NULL;
EWRAM_DATA struct BattleResources *gBattleResources = NULL;
EWRAM_DATA u8 gActionSelectionCursor[MAX_BATTLERS_COUNT] = {0};
EWRAM_DATA u8 gMoveSelectionCursor[MAX_BATTLERS_COUNT] = {0};
EWRAM_DATA u8 gBattlerStatusSummaryTaskId[MAX_BATTLERS_COUNT] = {0};
EWRAM_DATA u8 gBattlerInMenuId = 0;
EWRAM_DATA bool8 gDoingBattleAnim = FALSE;
EWRAM_DATA u32 gTransformedPersonalities[MAX_BATTLERS_COUNT] = {0};
EWRAM_DATA u8 gPlayerDpadHoldFrames = 0;
EWRAM_DATA struct BattleSpriteData *gBattleSpritesDataPtr = NULL;
EWRAM_DATA struct MonSpritesGfx *gMonSpritesGfxPtr = NULL;
EWRAM_DATA struct BattleHealthboxInfo *gUnknown_020244D8 = NULL;
EWRAM_DATA struct BattleHealthboxInfo *gUnknown_020244DC = NULL;
EWRAM_DATA u16 gBattleMovePower = 0;
EWRAM_DATA u16 gMoveToLearn = 0;
EWRAM_DATA u8 gBattleMonForms[MAX_BATTLERS_COUNT] = {0};
EWRAM_DATA u32 gFieldStatuses = 0;
EWRAM_DATA struct FieldTimer gFieldTimers = {0};
EWRAM_DATA u8 gBattlerAbility = 0;
EWRAM_DATA u16 gPartnerSpriteId = 0;
EWRAM_DATA struct TotemBoost gTotemBoosts[MAX_BATTLERS_COUNT] = {0};
EWRAM_DATA bool8 gHasFetchedBall = FALSE;
EWRAM_DATA u8 gLastUsedBall = 0;

// IWRAM common vars
void (*gPreBattleCallback1)(void);
void (*gBattleMainFunc)(void);
struct BattleResults gBattleResults;
u8 gLeveledUpInBattle;
void (*gBattlerControllerFuncs[MAX_BATTLERS_COUNT])(void);
u8 gHealthboxSpriteIds[MAX_BATTLERS_COUNT];
u8 gMultiUsePlayerCursor;
u8 gNumberOfMovesToChoose;
u8 gUnknown_03005D7C[MAX_BATTLERS_COUNT];

// rom const data
static const struct ScanlineEffectParams sIntroScanlineParams16Bit =
{
    (void *)REG_ADDR_BG3HOFS, SCANLINE_EFFECT_DMACNT_16BIT, 1
};

// unused
static const struct ScanlineEffectParams sIntroScanlineParams32Bit =
{
    (void *)REG_ADDR_BG3HOFS, SCANLINE_EFFECT_DMACNT_32BIT, 1
};

const struct SpriteTemplate gUnknown_0831AC88 =
{
    .tileTag = 0,
    .paletteTag = 0,
    .oam = &gDummyOamData,
    .anims = gDummySpriteAnimTable,
    .images = NULL,
    .affineAnims = gDummySpriteAffineAnimTable,
    .callback = sub_8038528,
};

static const u8 sText_ShedinjaJpnName[] = _("ヌケニン"); // Nukenin

const struct OamData gOamData_831ACA8 =
{
    .y = 0,
    .affineMode = ST_OAM_AFFINE_NORMAL,
    .objMode = ST_OAM_OBJ_NORMAL,
    .bpp = ST_OAM_4BPP,
    .shape = SPRITE_SHAPE(64x64),
    .x = 0,
    .size = SPRITE_SIZE(64x64),
    .tileNum = 0,
    .priority = 2,
    .paletteNum = 0,
    .affineParam = 0,
};

const struct OamData gOamData_831ACB0 =
{
    .y = 0,
    .affineMode = ST_OAM_AFFINE_NORMAL,
    .objMode = ST_OAM_OBJ_NORMAL,
    .bpp = ST_OAM_4BPP,
    .shape = SPRITE_SHAPE(64x64),
    .x = 0,
    .size = SPRITE_SIZE(64x64),
    .tileNum = 0,
    .priority = 2,
    .paletteNum = 2,
    .affineParam = 0,
};

static const s8 gUnknown_0831ACE0[] ={-32, -16, -16, -32, -32, 0, 0, 0};

const u8 gTypeNames[NUMBER_OF_MON_TYPES][TYPE_NAME_LENGTH + 1] =
{
    _("NORMAL"),
    _("FIGHT"),
    _("FLYING"),
    _("POISON"),
    _("GROUND"),
    _("ROCK"),
    _("BUG"),
    _("GHOST"),
    _("STEEL"),
    _("???"),
    _("FIRE"),
    _("WATER"),
    _("GRASS"),
    _("ELECTR"),
    _("PSYCHC"),
    _("ICE"),
    _("DRAGON"),
    _("DARK"),
    _("FAIRY"),
};

// This is a factor in how much money you get for beating a trainer.
const struct TrainerMoney gTrainerMoneyTable[] =
{
    {TRAINER_CLASS_TEAM_AQUA, 5},
    {TRAINER_CLASS_AQUA_ADMIN, 10},
    {TRAINER_CLASS_AQUA_LEADER, 20},
    {TRAINER_CLASS_AROMA_LADY, 10},
    {TRAINER_CLASS_RUIN_MANIAC, 15},
    {TRAINER_CLASS_INTERVIEWER, 12},
    {TRAINER_CLASS_TUBER_F, 1},
    {TRAINER_CLASS_TUBER_M, 1},
    {TRAINER_CLASS_SIS_AND_BRO, 3},
    {TRAINER_CLASS_COOLTRAINER, 12},
    {TRAINER_CLASS_HEX_MANIAC, 6},
    {TRAINER_CLASS_LADY, 50},
    {TRAINER_CLASS_BEAUTY, 20},
    {TRAINER_CLASS_RICH_BOY, 50},
    {TRAINER_CLASS_POKEMANIAC, 15},
    {TRAINER_CLASS_SWIMMER_M, 2},
    {TRAINER_CLASS_BLACK_BELT, 8},
    {TRAINER_CLASS_GUITARIST, 8},
    {TRAINER_CLASS_KINDLER, 8},
    {TRAINER_CLASS_CAMPER, 4},
    {TRAINER_CLASS_OLD_COUPLE, 10},
    {TRAINER_CLASS_BUG_MANIAC, 15},
    {TRAINER_CLASS_PSYCHIC, 6},
    {TRAINER_CLASS_GENTLEMAN, 20},
    {TRAINER_CLASS_ELITE_FOUR, 25},
    {TRAINER_CLASS_LEADER, 25},
    {TRAINER_CLASS_SCHOOL_KID, 5},
    {TRAINER_CLASS_SR_AND_JR, 4},
    {TRAINER_CLASS_POKEFAN, 20},
    {TRAINER_CLASS_EXPERT, 10},
    {TRAINER_CLASS_YOUNGSTER, 4},
    {TRAINER_CLASS_CHAMPION, 50},
    {TRAINER_CLASS_FISHERMAN, 10},
    {TRAINER_CLASS_TRIATHLETE, 10},
    {TRAINER_CLASS_DRAGON_TAMER, 12},
    {TRAINER_CLASS_BIRD_KEEPER, 8},
    {TRAINER_CLASS_NINJA_BOY, 3},
    {TRAINER_CLASS_BATTLE_GIRL, 6},
    {TRAINER_CLASS_PARASOL_LADY, 10},
    {TRAINER_CLASS_SWIMMER_F, 2},
    {TRAINER_CLASS_PICNICKER, 4},
    {TRAINER_CLASS_TWINS, 3},
    {TRAINER_CLASS_SAILOR, 8},
    {TRAINER_CLASS_COLLECTOR, 15},
    {TRAINER_CLASS_PKMN_TRAINER_3, 15},
    {TRAINER_CLASS_PKMN_BREEDER, 10},
    {TRAINER_CLASS_PKMN_RANGER, 12},
    {TRAINER_CLASS_TEAM_MAGMA, 5},
    {TRAINER_CLASS_MAGMA_ADMIN, 10},
    {TRAINER_CLASS_MAGMA_LEADER, 20},
    {TRAINER_CLASS_LASS, 4},
    {TRAINER_CLASS_BUG_CATCHER, 4},
    {TRAINER_CLASS_HIKER, 10},
    {TRAINER_CLASS_YOUNG_COUPLE, 8},
    {TRAINER_CLASS_WINSTRATE, 10},
    {0xFF, 5},
};

#include "data/text/abilities.h"

static void (* const sTurnActionsFuncsTable[])(void) =
{
    [B_ACTION_USE_MOVE] = HandleAction_UseMove,
    [B_ACTION_USE_ITEM] = HandleAction_UseItem,
    [B_ACTION_SWITCH] = HandleAction_Switch,
    [B_ACTION_RUN] = HandleAction_Run,
    [B_ACTION_SAFARI_WATCH_CAREFULLY] = HandleAction_WatchesCarefully,
    [B_ACTION_SAFARI_BALL] = HandleAction_SafariZoneBallThrow,
    [B_ACTION_SAFARI_POKEBLOCK] = HandleAction_ThrowPokeblock,
    [B_ACTION_SAFARI_GO_NEAR] = HandleAction_GoNear,
    [B_ACTION_SAFARI_RUN] = HandleAction_SafariZoneRun,
    [B_ACTION_WALLY_THROW] = HandleAction_WallyBallThrow,
    [B_ACTION_EXEC_SCRIPT] = HandleAction_RunBattleScript,
    [B_ACTION_TRY_FINISH] = HandleAction_TryFinish,
    [B_ACTION_FINISHED] = HandleAction_ActionFinished,
    [B_ACTION_NOTHING_FAINTED] = HandleAction_NothingIsFainted,
};

static void (* const sEndTurnFuncsTable[])(void) =
{
    [0] = HandleEndTurn_ContinueBattle, //B_OUTCOME_NONE?
    [B_OUTCOME_WON] = HandleEndTurn_BattleWon,
    [B_OUTCOME_LOST] = HandleEndTurn_BattleLost,
    [B_OUTCOME_DREW] = HandleEndTurn_BattleLost,
    [B_OUTCOME_RAN] = HandleEndTurn_RanFromBattle,
    [B_OUTCOME_PLAYER_TELEPORTED] = HandleEndTurn_FinishBattle,
    [B_OUTCOME_MON_FLED] = HandleEndTurn_MonFled,
    [B_OUTCOME_CAUGHT] = HandleEndTurn_FinishBattle,
    [B_OUTCOME_NO_SAFARI_BALLS] = HandleEndTurn_FinishBattle,
    [B_OUTCOME_FORFEITED] = HandleEndTurn_FinishBattle,
    [B_OUTCOME_MON_TELEPORTED] = HandleEndTurn_FinishBattle,
};

const u8 gStatusConditionString_PoisonJpn[8] = _("どく$$$$$");
const u8 gStatusConditionString_SleepJpn[8] = _("ねむり$$$$");
const u8 gStatusConditionString_ParalysisJpn[8] = _("まひ$$$$$");
const u8 gStatusConditionString_BurnJpn[8] = _("やけど$$$$");
const u8 gStatusConditionString_IceJpn[8] = _("こおり$$$$");
const u8 gStatusConditionString_ConfusionJpn[8] = _("こんらん$$$");
const u8 gStatusConditionString_LoveJpn[8] = _("メロメロ$$$");

const u8 * const gStatusConditionStringsTable[7][2] =
{
    {gStatusConditionString_PoisonJpn, gText_Poison},
    {gStatusConditionString_SleepJpn, gText_Sleep},
    {gStatusConditionString_ParalysisJpn, gText_Paralysis},
    {gStatusConditionString_BurnJpn, gText_Burn},
    {gStatusConditionString_IceJpn, gText_Ice},
    {gStatusConditionString_ConfusionJpn, gText_Confusion},
    {gStatusConditionString_LoveJpn, gText_Love}
};

// code
void CB2_InitBattle(void)
{
    MoveSaveBlocks_ResetHeap();
    AllocateBattleResources();
    AllocateBattleSpritesData();
    AllocateMonSpritesGfx();
    sub_8185F84();

    if (gBattleTypeFlags & BATTLE_TYPE_MULTI)
    {
        if (gBattleTypeFlags & BATTLE_TYPE_RECORDED)
        {
            CB2_InitBattleInternal();
        }
        else if (!(gBattleTypeFlags & BATTLE_TYPE_INGAME_PARTNER))
        {
            HandleLinkBattleSetup();
            SetMainCallback2(CB2_PreInitMultiBattle);
        }
        else
        {
            SetMainCallback2(CB2_PreInitIngamePlayerPartnerBattle);
        }
        gBattleCommunication[MULTIUSE_STATE] = 0;
    }
    else
    {
        CB2_InitBattleInternal();
    }
}

static void CB2_InitBattleInternal(void)
{
    s32 i;

    SetHBlankCallback(NULL);
    SetVBlankCallback(NULL);

    CpuFill32(0, (void*)(VRAM), VRAM_SIZE);

    SetGpuReg(REG_OFFSET_MOSAIC, 0);
    SetGpuReg(REG_OFFSET_WIN0H, 240);
    SetGpuReg(REG_OFFSET_WIN0V, 0x5051);
    SetGpuReg(REG_OFFSET_WININ, 0);
    SetGpuReg(REG_OFFSET_WINOUT, 0);

    gBattle_WIN0H = 240;

    if (gBattleTypeFlags & BATTLE_TYPE_INGAME_PARTNER && gPartnerTrainerId != TRAINER_STEVEN_PARTNER && gPartnerTrainerId < TRAINER_CUSTOM_PARTNER)
    {
        gBattle_WIN0V = 159;
        gBattle_WIN1H = 240;
        gBattle_WIN1V = 32;
    }
    else
    {
        gBattle_WIN0V = 0x5051;
        ScanlineEffect_Clear();

        i = 0;
        while (i < 80)
        {
            gScanlineEffectRegBuffers[0][i] = 0xF0;
            gScanlineEffectRegBuffers[1][i] = 0xF0;
            i++;
        }

        while (i < 160)
        {
            gScanlineEffectRegBuffers[0][i] = 0xFF10;
            gScanlineEffectRegBuffers[1][i] = 0xFF10;
            i++;
        }

        ScanlineEffect_SetParams(sIntroScanlineParams16Bit);
    }

    ResetPaletteFade();
    gBattle_BG0_X = 0;
    gBattle_BG0_Y = 0;
    gBattle_BG1_X = 0;
    gBattle_BG1_Y = 0;
    gBattle_BG2_X = 0;
    gBattle_BG2_Y = 0;
    gBattle_BG3_X = 0;
    gBattle_BG3_Y = 0;

    gBattleTerrain = BattleSetup_GetTerrainId();
    if (gBattleTypeFlags & BATTLE_TYPE_RECORDED)
        gBattleTerrain = BATTLE_TERRAIN_BUILDING;

    InitBattleBgsVideo();
    LoadBattleTextboxAndBackground();
    ResetSpriteData();
    ResetTasks();
    DrawBattleEntryBackground();
    FreeAllSpritePalettes();
    gReservedSpritePaletteCount = 4;
    SetVBlankCallback(VBlankCB_Battle);
    SetUpBattleVarsAndBirchZigzagoon();

    if (gBattleTypeFlags & BATTLE_TYPE_MULTI && gBattleTypeFlags & BATTLE_TYPE_BATTLE_TOWER)
        SetMainCallback2(CB2_HandleStartMultiPartnerBattle);
    else if (gBattleTypeFlags & BATTLE_TYPE_MULTI && gBattleTypeFlags & BATTLE_TYPE_INGAME_PARTNER)
        SetMainCallback2(CB2_HandleStartMultiPartnerBattle);
    else if (gBattleTypeFlags & BATTLE_TYPE_MULTI)
        SetMainCallback2(CB2_HandleStartMultiBattle);
    else
        SetMainCallback2(CB2_HandleStartBattle);

    if (!(gBattleTypeFlags & (BATTLE_TYPE_LINK | BATTLE_TYPE_RECORDED)))
    {
        CreateNPCTrainerParty(&gEnemyParty[0], gTrainerBattleOpponent_A, TRUE);
        if (gBattleTypeFlags & BATTLE_TYPE_TWO_OPPONENTS && !BATTLE_TWO_VS_ONE_OPPONENT)
            CreateNPCTrainerParty(&gEnemyParty[3], gTrainerBattleOpponent_B, FALSE);
        SetWildMonHeldItem();
    }

    gMain.inBattle = TRUE;
    gSaveBlock2Ptr->frontier.disableRecordBattle = FALSE;

    for (i = 0; i < PARTY_SIZE; i++)
        AdjustFriendship(&gPlayerParty[i], FRIENDSHIP_EVENT_LEAGUE_BATTLE);

    gBattleCommunication[MULTIUSE_STATE] = 0;
}

static void sub_8036A5C(void)
{
    u16 r6 = 0;
    u16 species = 0;
    u16 hp = 0;
    u32 status = 0;
    s32 i;

    for (i = 0; i < PARTY_SIZE; i++)
    {
        species = GetMonData(&gPlayerParty[i], MON_DATA_SPECIES2);
        hp = GetMonData(&gPlayerParty[i], MON_DATA_HP);
        status = GetMonData(&gPlayerParty[i], MON_DATA_STATUS);

        if (species == SPECIES_NONE)
            continue;
        if (species != SPECIES_EGG && hp != 0 && status == 0)
            r6 |= 1 << i * 2;

        if (species == SPECIES_NONE)
            continue;
        if (hp != 0 && (species == SPECIES_EGG || status != 0))
            r6 |= 2 << i * 2;

        if (species == SPECIES_NONE)
            continue;
        if (species != SPECIES_EGG && hp == 0)
            r6 |= 3 << i * 2;
    }

    gBattleStruct->field_182 = r6;
    *(&gBattleStruct->field_183) = r6 >> 8;
    gBattleStruct->field_183 |= FlagGet(FLAG_SYS_FRONTIER_PASS) << 7;
}

static void SetPlayerBerryDataInBattleStruct(void)
{
    s32 i;
    struct BattleStruct *battleStruct = gBattleStruct;
    struct BattleEnigmaBerry *battleBerry = &battleStruct->battleEnigmaBerry;

    if (IsEnigmaBerryValid() == TRUE)
    {
        for (i = 0; i < BERRY_NAME_LENGTH; i++)
            battleBerry->name[i] = gSaveBlock1Ptr->enigmaBerry.berry.name[i];
        battleBerry->name[i] = EOS;

        for (i = 0; i < BERRY_ITEM_EFFECT_COUNT; i++)
            battleBerry->itemEffect[i] = gSaveBlock1Ptr->enigmaBerry.itemEffect[i];

        battleBerry->holdEffect = gSaveBlock1Ptr->enigmaBerry.holdEffect;
        battleBerry->holdEffectParam = gSaveBlock1Ptr->enigmaBerry.holdEffectParam;
    }
    else
    {
        const struct Berry *berryData = GetBerryInfo(ItemIdToBerryType(ITEM_ENIGMA_BERRY));

        for (i = 0; i < BERRY_NAME_LENGTH; i++)
            battleBerry->name[i] = berryData->name[i];
        battleBerry->name[i] = EOS;

        for (i = 0; i < BERRY_ITEM_EFFECT_COUNT; i++)
            battleBerry->itemEffect[i] = 0;

        battleBerry->holdEffect = HOLD_EFFECT_NONE;
        battleBerry->holdEffectParam = 0;
    }
}

static void SetAllPlayersBerryData(void)
{
    s32 i;
    s32 j;

    if (!(gBattleTypeFlags & BATTLE_TYPE_LINK))
    {
        if (IsEnigmaBerryValid() == TRUE)
        {
            for (i = 0; i < BERRY_NAME_LENGTH; i++)
            {
                gEnigmaBerries[0].name[i] = gSaveBlock1Ptr->enigmaBerry.berry.name[i];
                gEnigmaBerries[2].name[i] = gSaveBlock1Ptr->enigmaBerry.berry.name[i];
            }
            gEnigmaBerries[0].name[i] = EOS;
            gEnigmaBerries[2].name[i] = EOS;

            for (i = 0; i < BERRY_ITEM_EFFECT_COUNT; i++)
            {
                gEnigmaBerries[0].itemEffect[i] = gSaveBlock1Ptr->enigmaBerry.itemEffect[i];
                gEnigmaBerries[2].itemEffect[i] = gSaveBlock1Ptr->enigmaBerry.itemEffect[i];
            }

            gEnigmaBerries[0].holdEffect = gSaveBlock1Ptr->enigmaBerry.holdEffect;
            gEnigmaBerries[2].holdEffect = gSaveBlock1Ptr->enigmaBerry.holdEffect;
            gEnigmaBerries[0].holdEffectParam = gSaveBlock1Ptr->enigmaBerry.holdEffectParam;
            gEnigmaBerries[2].holdEffectParam = gSaveBlock1Ptr->enigmaBerry.holdEffectParam;
        }
        else
        {
            const struct Berry *berryData = GetBerryInfo(ItemIdToBerryType(ITEM_ENIGMA_BERRY));

            for (i = 0; i < BERRY_NAME_LENGTH; i++)
            {
                gEnigmaBerries[0].name[i] = berryData->name[i];
                gEnigmaBerries[2].name[i] = berryData->name[i];
            }
            gEnigmaBerries[0].name[i] = EOS;
            gEnigmaBerries[2].name[i] = EOS;

            for (i = 0; i < BERRY_ITEM_EFFECT_COUNT; i++)
            {
                gEnigmaBerries[0].itemEffect[i] = 0;
                gEnigmaBerries[2].itemEffect[i] = 0;
            }

            gEnigmaBerries[0].holdEffect = 0;
            gEnigmaBerries[2].holdEffect = 0;
            gEnigmaBerries[0].holdEffectParam = 0;
            gEnigmaBerries[2].holdEffectParam = 0;
        }
    }
    else
    {
        s32 numPlayers;
        struct BattleEnigmaBerry *src;
        u8 battlerId;

        if (gBattleTypeFlags & BATTLE_TYPE_MULTI)
        {
            if (gBattleTypeFlags & BATTLE_TYPE_BATTLE_TOWER)
                numPlayers = 2;
            else
                numPlayers = 4;

            for (i = 0; i < numPlayers; i++)
            {
                src = (struct BattleEnigmaBerry *)(gBlockRecvBuffer[i] + 2);
                battlerId = gLinkPlayers[i].id;

                for (j = 0; j < BERRY_NAME_LENGTH; j++)
                    gEnigmaBerries[battlerId].name[j] = src->name[j];
                gEnigmaBerries[battlerId].name[j] = EOS;

                for (j = 0; j < BERRY_ITEM_EFFECT_COUNT; j++)
                    gEnigmaBerries[battlerId].itemEffect[j] = src->itemEffect[j];

                gEnigmaBerries[battlerId].holdEffect = src->holdEffect;
                gEnigmaBerries[battlerId].holdEffectParam = src->holdEffectParam;
            }
        }
        else
        {
            for (i = 0; i < 2; i++)
            {
                src = (struct BattleEnigmaBerry *)(gBlockRecvBuffer[i] + 2);

                for (j = 0; j < BERRY_NAME_LENGTH; j++)
                {
                    gEnigmaBerries[i].name[j] = src->name[j];
                    gEnigmaBerries[i + 2].name[j] = src->name[j];
                }
                gEnigmaBerries[i].name[j] = EOS;
                gEnigmaBerries[i + 2].name[j] = EOS;

                for (j = 0; j < BERRY_ITEM_EFFECT_COUNT; j++)
                {
                    gEnigmaBerries[i].itemEffect[j] = src->itemEffect[j];
                    gEnigmaBerries[i + 2].itemEffect[j] = src->itemEffect[j];
                }

                gEnigmaBerries[i].holdEffect = src->holdEffect;
                gEnigmaBerries[i + 2].holdEffect = src->holdEffect;
                gEnigmaBerries[i].holdEffectParam = src->holdEffectParam;
                gEnigmaBerries[i + 2].holdEffectParam = src->holdEffectParam;
            }
        }
    }
}

static void sub_8036EB8(u8 arg0, u8 arg1)
{
    u8 var = 0;

    if (gBlockRecvBuffer[0][0] == 256)
    {
        if (arg1 == 0)
            gBattleTypeFlags |= BATTLE_TYPE_IS_MASTER | BATTLE_TYPE_TRAINER;
        else
            gBattleTypeFlags |= BATTLE_TYPE_TRAINER;
        var++;
    }

    if (var == 0)
    {
        s32 i;

        for (i = 0; i < arg0; i++)
        {
            if (gBlockRecvBuffer[0][0] != gBlockRecvBuffer[i][0])
                break;
        }

        if (i == arg0)
        {
            if (arg1 == 0)
                gBattleTypeFlags |= BATTLE_TYPE_IS_MASTER | BATTLE_TYPE_TRAINER;
            else
                gBattleTypeFlags |= BATTLE_TYPE_TRAINER;
            var++;
        }

        if (var == 0)
        {
            for (i = 0; i < arg0; i++)
            {
                if (gBlockRecvBuffer[i][0] == 0x300)
                {
                    if (i != arg1 && i < arg1)
                        break;
                }
                if (gBlockRecvBuffer[i][0] > 0x300 && i != arg1)
                    break;
            }

            if (i == arg0)
                gBattleTypeFlags |= BATTLE_TYPE_IS_MASTER | BATTLE_TYPE_TRAINER;
            else
                gBattleTypeFlags |= BATTLE_TYPE_TRAINER;
        }
    }
}

static void CB2_HandleStartBattle(void)
{
    u8 playerMultiplayerId;
    u8 enemyMultiplayerId;

    RunTasks();
    AnimateSprites();
    BuildOamBuffer();

    playerMultiplayerId = GetMultiplayerId();
    gBattleScripting.multiplayerId = playerMultiplayerId;
    enemyMultiplayerId = playerMultiplayerId ^ BIT_SIDE;

    switch (gBattleCommunication[MULTIUSE_STATE])
    {
    case 0:
        if (!IsDma3ManagerBusyWithBgCopy())
        {
            ShowBg(0);
            ShowBg(1);
            ShowBg(2);
            ShowBg(3);
            sub_805EF14();
            gBattleCommunication[MULTIUSE_STATE] = 1;
        }
        if (gWirelessCommType)
            LoadWirelessStatusIndicatorSpriteGfx();
        break;
    case 1:
        if (gBattleTypeFlags & BATTLE_TYPE_LINK)
        {
            if (gReceivedRemoteLinkPlayers != 0)
            {
                if (IsLinkTaskFinished())
                {
                    *(&gBattleStruct->field_180) = 0;
                    *(&gBattleStruct->field_181) = 3;
                    sub_8036A5C();
                    SetPlayerBerryDataInBattleStruct();

                    if (gTrainerBattleOpponent_A == TRAINER_UNION_ROOM)
                    {
                        gLinkPlayers[0].id = 0;
                        gLinkPlayers[1].id = 1;
                    }

                    SendBlock(bitmask_all_link_players_but_self(), &gBattleStruct->field_180, 32);
                    gBattleCommunication[MULTIUSE_STATE] = 2;
                }
                if (gWirelessCommType)
                    CreateWirelessStatusIndicatorSprite(0, 0);
            }
        }
        else
        {
            if (!(gBattleTypeFlags & BATTLE_TYPE_RECORDED))
                gBattleTypeFlags |= BATTLE_TYPE_IS_MASTER;
            gBattleCommunication[MULTIUSE_STATE] = 15;
            SetAllPlayersBerryData();
        }
        break;
    case 2:
        if ((GetBlockReceivedStatus() & 3) == 3)
        {
            u8 taskId;

            ResetBlockReceivedFlags();
            sub_8036EB8(2, playerMultiplayerId);
            SetAllPlayersBerryData();
            taskId = CreateTask(InitLinkBattleVsScreen, 0);
            gTasks[taskId].data[1] = 0x10E;
            gTasks[taskId].data[2] = 0x5A;
            gTasks[taskId].data[5] = 0;
            gTasks[taskId].data[3] = gBattleStruct->field_182 | (gBattleStruct->field_183 << 8);
            gTasks[taskId].data[4] = gBlockRecvBuffer[enemyMultiplayerId][1];
            sub_8185F90(gBlockRecvBuffer[playerMultiplayerId][1]);
            sub_8185F90(gBlockRecvBuffer[enemyMultiplayerId][1]);
            SetDeoxysStats();
            gBattleCommunication[MULTIUSE_STATE]++;
        }
        break;
    case 3:
        if (IsLinkTaskFinished())
        {
            SendBlock(bitmask_all_link_players_but_self(), gPlayerParty, sizeof(struct Pokemon) * 2);
            gBattleCommunication[MULTIUSE_STATE]++;
        }
        break;
    case 4:
        if ((GetBlockReceivedStatus() & 3) == 3)
        {
            ResetBlockReceivedFlags();
            memcpy(gEnemyParty, gBlockRecvBuffer[enemyMultiplayerId], sizeof(struct Pokemon) * 2);
            gBattleCommunication[MULTIUSE_STATE]++;
        }
        break;
    case 7:
        if (IsLinkTaskFinished())
        {
            SendBlock(bitmask_all_link_players_but_self(), gPlayerParty + 2, sizeof(struct Pokemon) * 2);
            gBattleCommunication[MULTIUSE_STATE]++;
        }
        break;
    case 8:
        if ((GetBlockReceivedStatus() & 3) == 3)
        {
            ResetBlockReceivedFlags();
            memcpy(gEnemyParty + 2, gBlockRecvBuffer[enemyMultiplayerId], sizeof(struct Pokemon) * 2);
            gBattleCommunication[MULTIUSE_STATE]++;
        }
        break;
    case 11:
        if (IsLinkTaskFinished())
        {
            SendBlock(bitmask_all_link_players_but_self(), gPlayerParty + 4, sizeof(struct Pokemon) * 2);
            gBattleCommunication[MULTIUSE_STATE]++;
        }
        break;
    case 12:
        if ((GetBlockReceivedStatus() & 3) == 3)
        {
            ResetBlockReceivedFlags();
            memcpy(gEnemyParty + 4, gBlockRecvBuffer[enemyMultiplayerId], sizeof(struct Pokemon) * 2);
            TryCorrectShedinjaLanguage(&gEnemyParty[0]);
            TryCorrectShedinjaLanguage(&gEnemyParty[1]);
            TryCorrectShedinjaLanguage(&gEnemyParty[2]);
            TryCorrectShedinjaLanguage(&gEnemyParty[3]);
            TryCorrectShedinjaLanguage(&gEnemyParty[4]);
            TryCorrectShedinjaLanguage(&gEnemyParty[5]);
            gBattleCommunication[MULTIUSE_STATE]++;
        }
        break;
    case 15:
        sub_8032768();
        sub_8184E58();
        gBattleCommunication[SPRITES_INIT_STATE1] = 0;
        gBattleCommunication[SPRITES_INIT_STATE2] = 0;
        if (gBattleTypeFlags & BATTLE_TYPE_LINK)
        {
            s32 i;

            for (i = 0; i < 2 && (gLinkPlayers[i].version & 0xFF) == VERSION_EMERALD; i++);

            if (i == 2)
                gBattleCommunication[MULTIUSE_STATE] = 16;
            else
                gBattleCommunication[MULTIUSE_STATE] = 18;
        }
        else
        {
            gBattleCommunication[MULTIUSE_STATE] = 18;
        }
        break;
    case 16:
        if (IsLinkTaskFinished())
        {
            SendBlock(bitmask_all_link_players_but_self(), &gRecordedBattleRngSeed, sizeof(gRecordedBattleRngSeed));
            gBattleCommunication[MULTIUSE_STATE]++;
        }
        break;
    case 17:
        if ((GetBlockReceivedStatus() & 3) == 3)
        {
            ResetBlockReceivedFlags();
            if (!(gBattleTypeFlags & BATTLE_TYPE_IS_MASTER))
                memcpy(&gRecordedBattleRngSeed, gBlockRecvBuffer[enemyMultiplayerId], sizeof(gRecordedBattleRngSeed));
            gBattleCommunication[MULTIUSE_STATE]++;
        }
        break;
    case 18:
        if (BattleInitAllSprites(&gBattleCommunication[SPRITES_INIT_STATE1], &gBattleCommunication[SPRITES_INIT_STATE2]))
        {
            gPreBattleCallback1 = gMain.callback1;
            gMain.callback1 = BattleMainCB1;
            SetMainCallback2(BattleMainCB2);
            if (gBattleTypeFlags & BATTLE_TYPE_LINK)
            {
                gBattleTypeFlags |= BATTLE_TYPE_LINK_IN_BATTLE;
            }
        }
        break;
    case 5:
    case 9:
    case 13:
        gBattleCommunication[MULTIUSE_STATE]++;
        gBattleCommunication[1] = 1;
    case 6:
    case 10:
    case 14:
        if (--gBattleCommunication[1] == 0)
            gBattleCommunication[MULTIUSE_STATE]++;
        break;
    }
}

static void CB2_HandleStartMultiPartnerBattle(void)
{
    u8 playerMultiplayerId;
    u8 enemyMultiplayerId;

    RunTasks();
    AnimateSprites();
    BuildOamBuffer();

    playerMultiplayerId = GetMultiplayerId();
    gBattleScripting.multiplayerId = playerMultiplayerId;
    enemyMultiplayerId = playerMultiplayerId ^ BIT_SIDE;

    switch (gBattleCommunication[MULTIUSE_STATE])
    {
    case 0:
        if (!IsDma3ManagerBusyWithBgCopy())
        {
            ShowBg(0);
            ShowBg(1);
            ShowBg(2);
            ShowBg(3);
            sub_805EF14();
            gBattleCommunication[MULTIUSE_STATE] = 1;
        }
        if (gWirelessCommType)
            LoadWirelessStatusIndicatorSpriteGfx();
        // fall through
    case 1:
        if (gBattleTypeFlags & BATTLE_TYPE_LINK)
        {
            if (gReceivedRemoteLinkPlayers != 0)
            {
                u8 language;

                gLinkPlayers[0].id = 0;
                gLinkPlayers[1].id = 2;
                gLinkPlayers[2].id = 1;
                gLinkPlayers[3].id = 3;
                GetFrontierTrainerName(gLinkPlayers[2].name, gTrainerBattleOpponent_A);
                GetFrontierTrainerName(gLinkPlayers[3].name, gTrainerBattleOpponent_B);
                GetBattleTowerTrainerLanguage(&language, gTrainerBattleOpponent_A);
                gLinkPlayers[2].language = language;
                GetBattleTowerTrainerLanguage(&language, gTrainerBattleOpponent_B);
                gLinkPlayers[3].language = language;

                if (IsLinkTaskFinished())
                {
                    *(&gBattleStruct->field_180) = 0;
                    *(&gBattleStruct->field_181) = 3;
                    sub_8036A5C();
                    SetPlayerBerryDataInBattleStruct();
                    SendBlock(bitmask_all_link_players_but_self(), &gBattleStruct->field_180, 32);
                    gBattleCommunication[MULTIUSE_STATE] = 2;
                }

                if (gWirelessCommType)
                    CreateWirelessStatusIndicatorSprite(0, 0);
            }
        }
        else
        {
            if (!(gBattleTypeFlags & BATTLE_TYPE_RECORDED))
                gBattleTypeFlags |= BATTLE_TYPE_IS_MASTER;
            gBattleCommunication[MULTIUSE_STATE] = 13;
            SetAllPlayersBerryData();
        }
        break;
    case 2:
        if ((GetBlockReceivedStatus() & 3) == 3)
        {
            u8 taskId;

            ResetBlockReceivedFlags();
            sub_8036EB8(2, playerMultiplayerId);
            SetAllPlayersBerryData();
            taskId = CreateTask(InitLinkBattleVsScreen, 0);
            gTasks[taskId].data[1] = 0x10E;
            gTasks[taskId].data[2] = 0x5A;
            gTasks[taskId].data[5] = 0;
            gTasks[taskId].data[3] = 0x145;
            gTasks[taskId].data[4] = 0x145;
            gBattleCommunication[MULTIUSE_STATE]++;
        }
        break;
    case 3:
        if (IsLinkTaskFinished())
        {
            SendBlock(bitmask_all_link_players_but_self(), gPlayerParty, sizeof(struct Pokemon) * 2);
            gBattleCommunication[MULTIUSE_STATE]++;
        }
        break;
    case 4:
        if ((GetBlockReceivedStatus() & 3) == 3)
        {
            ResetBlockReceivedFlags();
            if (gLinkPlayers[playerMultiplayerId].id != 0)
            {
                memcpy(gPlayerParty, gBlockRecvBuffer[enemyMultiplayerId], sizeof(struct Pokemon) * 2);
                memcpy(gPlayerParty + MULTI_PARTY_SIZE, gBlockRecvBuffer[playerMultiplayerId], sizeof(struct Pokemon) * 2);
            }
            else
            {
                memcpy(gPlayerParty, gBlockRecvBuffer[playerMultiplayerId], sizeof(struct Pokemon) * 2);
                memcpy(gPlayerParty + MULTI_PARTY_SIZE, gBlockRecvBuffer[enemyMultiplayerId], sizeof(struct Pokemon) * 2);
            }
            gBattleCommunication[MULTIUSE_STATE]++;
        }
        break;
    case 5:
        if (IsLinkTaskFinished())
        {
            SendBlock(bitmask_all_link_players_but_self(), gPlayerParty + 2, sizeof(struct Pokemon));
            gBattleCommunication[MULTIUSE_STATE]++;
        }
        break;
    case 6:
        if ((GetBlockReceivedStatus() & 3) == 3)
        {
            ResetBlockReceivedFlags();
            if (gLinkPlayers[playerMultiplayerId].id != 0)
            {
                memcpy(gPlayerParty + 2, gBlockRecvBuffer[enemyMultiplayerId], sizeof(struct Pokemon));
                memcpy(gPlayerParty + 5, gBlockRecvBuffer[playerMultiplayerId], sizeof(struct Pokemon));
            }
            else
            {
                memcpy(gPlayerParty + 2, gBlockRecvBuffer[playerMultiplayerId], sizeof(struct Pokemon));
                memcpy(gPlayerParty + 5, gBlockRecvBuffer[enemyMultiplayerId], sizeof(struct Pokemon));
            }
            gBattleCommunication[MULTIUSE_STATE]++;
        }
        break;
    case 7:
        if (IsLinkTaskFinished())
        {
            SendBlock(bitmask_all_link_players_but_self(), gEnemyParty, sizeof(struct Pokemon) * 2);
            gBattleCommunication[MULTIUSE_STATE]++;
        }
        break;
    case 8:
        if ((GetBlockReceivedStatus() & 3) == 3)
        {
            ResetBlockReceivedFlags();
            if (GetMultiplayerId() != 0)
            {
                memcpy(gEnemyParty, gBlockRecvBuffer[0], sizeof(struct Pokemon) * 2);
            }
            gBattleCommunication[MULTIUSE_STATE]++;
        }
        break;
    case 9:
        if (IsLinkTaskFinished())
        {
            SendBlock(bitmask_all_link_players_but_self(), gEnemyParty + 2, sizeof(struct Pokemon) * 2);
            gBattleCommunication[MULTIUSE_STATE]++;
        }
        break;
    case 10:
        if ((GetBlockReceivedStatus() & 3) == 3)
        {
            ResetBlockReceivedFlags();
            if (GetMultiplayerId() != 0)
            {
                memcpy(gEnemyParty + 2, gBlockRecvBuffer[0], sizeof(struct Pokemon) * 2);
            }
            gBattleCommunication[MULTIUSE_STATE]++;
        }
        break;
    case 11:
        if (IsLinkTaskFinished())
        {
            SendBlock(bitmask_all_link_players_but_self(), gEnemyParty + 4, sizeof(struct Pokemon) * 2);
            gBattleCommunication[MULTIUSE_STATE]++;
        }
        break;
    case 12:
        if ((GetBlockReceivedStatus() & 3) == 3)
        {
            ResetBlockReceivedFlags();
            if (GetMultiplayerId() != 0)
                memcpy(gEnemyParty + 4, gBlockRecvBuffer[0], sizeof(struct Pokemon) * 2);
            TryCorrectShedinjaLanguage(&gPlayerParty[0]);
            TryCorrectShedinjaLanguage(&gPlayerParty[1]);
            TryCorrectShedinjaLanguage(&gPlayerParty[2]);
            TryCorrectShedinjaLanguage(&gPlayerParty[3]);
            TryCorrectShedinjaLanguage(&gPlayerParty[4]);
            TryCorrectShedinjaLanguage(&gPlayerParty[5]);
            TryCorrectShedinjaLanguage(&gEnemyParty[0]);
            TryCorrectShedinjaLanguage(&gEnemyParty[1]);
            TryCorrectShedinjaLanguage(&gEnemyParty[2]);
            TryCorrectShedinjaLanguage(&gEnemyParty[3]);
            TryCorrectShedinjaLanguage(&gEnemyParty[4]);
            TryCorrectShedinjaLanguage(&gEnemyParty[5]);
            gBattleCommunication[MULTIUSE_STATE]++;
        }
        break;
    case 13:
        sub_8032768();
        sub_8184E58();
        gBattleCommunication[SPRITES_INIT_STATE1] = 0;
        gBattleCommunication[SPRITES_INIT_STATE2] = 0;
        if (gBattleTypeFlags & BATTLE_TYPE_LINK)
        {
            gBattleCommunication[MULTIUSE_STATE] = 14;
        }
        else
        {
            gBattleCommunication[MULTIUSE_STATE] = 16;
        }
        break;
    case 14:
        if (IsLinkTaskFinished())
        {
            SendBlock(bitmask_all_link_players_but_self(), &gRecordedBattleRngSeed, sizeof(gRecordedBattleRngSeed));
            gBattleCommunication[MULTIUSE_STATE]++;
        }
        break;
    case 15:
        if ((GetBlockReceivedStatus() & 3) == 3)
        {
            ResetBlockReceivedFlags();
            if (!(gBattleTypeFlags & BATTLE_TYPE_IS_MASTER))
                memcpy(&gRecordedBattleRngSeed, gBlockRecvBuffer[enemyMultiplayerId], sizeof(gRecordedBattleRngSeed));
            gBattleCommunication[MULTIUSE_STATE]++;
        }
        break;
    case 16:
        if (BattleInitAllSprites(&gBattleCommunication[SPRITES_INIT_STATE1], &gBattleCommunication[SPRITES_INIT_STATE2]))
        {
            TrySetLinkBattleTowerEnemyPartyLevel();
            gPreBattleCallback1 = gMain.callback1;
            gMain.callback1 = BattleMainCB1;
            SetMainCallback2(BattleMainCB2);
            if (gBattleTypeFlags & BATTLE_TYPE_LINK)
            {
                gBattleTypeFlags |= BATTLE_TYPE_LINK_IN_BATTLE;
            }
        }
        break;
    }
}

static void sub_80379F8(u8 arrayIdPlus)
{
    s32 i;

    for (i = 0; i < (int)ARRAY_COUNT(gMultiPartnerParty); i++)
    {
        gMultiPartnerParty[i].species     = GetMonData(&gPlayerParty[arrayIdPlus + i], MON_DATA_SPECIES);
        gMultiPartnerParty[i].heldItem    = GetMonData(&gPlayerParty[arrayIdPlus + i], MON_DATA_HELD_ITEM);
        GetMonData(&gPlayerParty[arrayIdPlus + i], MON_DATA_NICKNAME, gMultiPartnerParty[i].nickname);
        gMultiPartnerParty[i].level       = GetMonData(&gPlayerParty[arrayIdPlus + i], MON_DATA_LEVEL);
        gMultiPartnerParty[i].hp          = GetMonData(&gPlayerParty[arrayIdPlus + i], MON_DATA_HP);
        gMultiPartnerParty[i].maxhp       = GetMonData(&gPlayerParty[arrayIdPlus + i], MON_DATA_MAX_HP);
        gMultiPartnerParty[i].status      = GetMonData(&gPlayerParty[arrayIdPlus + i], MON_DATA_STATUS);
        gMultiPartnerParty[i].personality = GetMonData(&gPlayerParty[arrayIdPlus + i], MON_DATA_PERSONALITY);
        gMultiPartnerParty[i].gender      = GetMonGender(&gPlayerParty[arrayIdPlus + i]);
        StripExtCtrlCodes(gMultiPartnerParty[i].nickname);
        if (GetMonData(&gPlayerParty[arrayIdPlus + i], MON_DATA_LANGUAGE) != LANGUAGE_JAPANESE)
            PadNameString(gMultiPartnerParty[i].nickname, CHAR_SPACE);
    }
    memcpy(sMultiPartnerPartyBuffer, gMultiPartnerParty, sizeof(gMultiPartnerParty));
}

static void CB2_PreInitMultiBattle(void)
{
    s32 i;
    u8 playerMultiplierId;
    s32 numPlayers = 4;
    u8 r4 = 0xF;
    u32 *savedBattleTypeFlags;
    void (**savedCallback)(void);

    if (gBattleTypeFlags & BATTLE_TYPE_BATTLE_TOWER)
    {
        numPlayers = 2;
        r4 = 3;
    }

    playerMultiplierId = GetMultiplayerId();
    gBattleScripting.multiplayerId = playerMultiplierId;
    savedCallback = &gBattleStruct->savedCallback;
    savedBattleTypeFlags = &gBattleStruct->savedBattleTypeFlags;

    RunTasks();
    AnimateSprites();
    BuildOamBuffer();

    switch (gBattleCommunication[MULTIUSE_STATE])
    {
    case 0:
        if (gReceivedRemoteLinkPlayers != 0 && IsLinkTaskFinished())
        {
            sMultiPartnerPartyBuffer = Alloc(sizeof(struct UnknownPokemonStruct4) * ARRAY_COUNT(gMultiPartnerParty));
            sub_80379F8(0);
            SendBlock(bitmask_all_link_players_but_self(), sMultiPartnerPartyBuffer, sizeof(struct UnknownPokemonStruct4) * ARRAY_COUNT(gMultiPartnerParty));
            gBattleCommunication[MULTIUSE_STATE]++;
        }
        break;
    case 1:
        if ((GetBlockReceivedStatus() & r4) == r4)
        {
            ResetBlockReceivedFlags();
            for (i = 0; i < numPlayers; i++)
            {
                if (i == playerMultiplierId)
                    continue;

                if (numPlayers == MAX_LINK_PLAYERS)
                {
                    if ((!(gLinkPlayers[i].id & 1) && !(gLinkPlayers[playerMultiplierId].id & 1))
                        || (gLinkPlayers[i].id & 1 && gLinkPlayers[playerMultiplierId].id & 1))
                    {
                        memcpy(gMultiPartnerParty, gBlockRecvBuffer[i], sizeof(struct UnknownPokemonStruct4) * ARRAY_COUNT(gMultiPartnerParty));
                    }
                }
                else
                {
                    memcpy(gMultiPartnerParty, gBlockRecvBuffer[i], sizeof(struct UnknownPokemonStruct4) * ARRAY_COUNT(gMultiPartnerParty));
                }
            }
            gBattleCommunication[MULTIUSE_STATE]++;
            *savedCallback = gMain.savedCallback;
            *savedBattleTypeFlags = gBattleTypeFlags;
            gMain.savedCallback = CB2_PreInitMultiBattle;
            ShowPartyMenuToShowcaseMultiBattleParty();
        }
        break;
    case 2:
        if (IsLinkTaskFinished() && !gPaletteFade.active)
        {
            gBattleCommunication[MULTIUSE_STATE]++;
            if (gWirelessCommType)
                SetLinkStandbyCallback();
            else
                SetCloseLinkCallback();
        }
        break;
    case 3:
        if (gWirelessCommType)
        {
            if (IsLinkRfuTaskFinished())
            {
                gBattleTypeFlags = *savedBattleTypeFlags;
                gMain.savedCallback = *savedCallback;
                SetMainCallback2(CB2_InitBattleInternal);
                Free(sMultiPartnerPartyBuffer);
                sMultiPartnerPartyBuffer = NULL;
            }
        }
        else if (gReceivedRemoteLinkPlayers == 0)
        {
            gBattleTypeFlags = *savedBattleTypeFlags;
            gMain.savedCallback = *savedCallback;
            SetMainCallback2(CB2_InitBattleInternal);
            Free(sMultiPartnerPartyBuffer);
            sMultiPartnerPartyBuffer = NULL;
        }
        break;
    }
}

static void CB2_PreInitIngamePlayerPartnerBattle(void)
{
    u32 *savedBattleTypeFlags;
    void (**savedCallback)(void);

    savedCallback = &gBattleStruct->savedCallback;
    savedBattleTypeFlags = &gBattleStruct->savedBattleTypeFlags;

    RunTasks();
    AnimateSprites();
    BuildOamBuffer();

    switch (gBattleCommunication[MULTIUSE_STATE])
    {
    case 0:
        sMultiPartnerPartyBuffer = Alloc(sizeof(struct UnknownPokemonStruct4) * ARRAY_COUNT(gMultiPartnerParty));
        sub_80379F8(3);
        gBattleCommunication[MULTIUSE_STATE]++;
        *savedCallback = gMain.savedCallback;
        *savedBattleTypeFlags = gBattleTypeFlags;
        gMain.savedCallback = CB2_PreInitIngamePlayerPartnerBattle;
        ShowPartyMenuToShowcaseMultiBattleParty();
        break;
    case 1:
        if (!gPaletteFade.active)
        {
            gBattleCommunication[MULTIUSE_STATE] = 2;
            gBattleTypeFlags = *savedBattleTypeFlags;
            gMain.savedCallback = *savedCallback;
            SetMainCallback2(CB2_InitBattleInternal);
            Free(sMultiPartnerPartyBuffer);
            sMultiPartnerPartyBuffer = NULL;
        }
        break;
    }
}

static void CB2_HandleStartMultiBattle(void)
{
    u8 playerMultiplayerId;
    s32 id;
    u8 var;

    playerMultiplayerId = GetMultiplayerId();
    gBattleScripting.multiplayerId = playerMultiplayerId;

    RunTasks();
    AnimateSprites();
    BuildOamBuffer();

    switch (gBattleCommunication[MULTIUSE_STATE])
    {
    case 0:
        if (!IsDma3ManagerBusyWithBgCopy())
        {
            ShowBg(0);
            ShowBg(1);
            ShowBg(2);
            ShowBg(3);
            sub_805EF14();
            gBattleCommunication[MULTIUSE_STATE] = 1;
        }
        if (gWirelessCommType)
            LoadWirelessStatusIndicatorSpriteGfx();
        break;
    case 1:
        if (gBattleTypeFlags & BATTLE_TYPE_LINK)
        {
            if (gReceivedRemoteLinkPlayers != 0)
            {
                if (IsLinkTaskFinished())
                {
                    *(&gBattleStruct->field_180) = 0;
                    *(&gBattleStruct->field_181) = 3;
                    sub_8036A5C();
                    SetPlayerBerryDataInBattleStruct();

                    SendBlock(bitmask_all_link_players_but_self(), &gBattleStruct->field_180, 32);
                    gBattleCommunication[MULTIUSE_STATE]++;
                }
                if (gWirelessCommType)
                    CreateWirelessStatusIndicatorSprite(0, 0);
            }
        }
        else
        {
            if (!(gBattleTypeFlags & BATTLE_TYPE_RECORDED))
                gBattleTypeFlags |= BATTLE_TYPE_IS_MASTER;
            gBattleCommunication[MULTIUSE_STATE] = 7;
            SetAllPlayersBerryData();
        }
        break;
    case 2:
        if ((GetBlockReceivedStatus() & 0xF) == 0xF)
        {
            ResetBlockReceivedFlags();
            sub_8036EB8(4, playerMultiplayerId);
            SetAllPlayersBerryData();
            SetDeoxysStats();
            var = CreateTask(InitLinkBattleVsScreen, 0);
            gTasks[var].data[1] = 0x10E;
            gTasks[var].data[2] = 0x5A;
            gTasks[var].data[5] = 0;
            gTasks[var].data[3] = 0;
            gTasks[var].data[4] = 0;

            for (id = 0; id < MAX_LINK_PLAYERS; id++)
            {
                sub_8185F90(gBlockRecvBuffer[id][1]);
                switch (gLinkPlayers[id].id)
                {
                case 0:
                    gTasks[var].data[3] |= gBlockRecvBuffer[id][1] & 0x3F;
                    break;
                case 1:
                    gTasks[var].data[4] |= gBlockRecvBuffer[id][1] & 0x3F;
                    break;
                case 2:
                    gTasks[var].data[3] |= (gBlockRecvBuffer[id][1] & 0x3F) << 6;
                    break;
                case 3:
                    gTasks[var].data[4] |= (gBlockRecvBuffer[id][1] & 0x3F) << 6;
                    break;
                }
            }
            ZeroEnemyPartyMons();
            gBattleCommunication[MULTIUSE_STATE]++;
        }
        else
            break;
        // fall through
    case 3:
        if (IsLinkTaskFinished())
        {
            SendBlock(bitmask_all_link_players_but_self(), gPlayerParty, sizeof(struct Pokemon) * 2);
            gBattleCommunication[MULTIUSE_STATE]++;
        }
        break;
    case 4:
        if ((GetBlockReceivedStatus() & 0xF) == 0xF)
        {
            ResetBlockReceivedFlags();
            for (id = 0; id < MAX_LINK_PLAYERS; id++)
            {
                if (id == playerMultiplayerId)
                {
                    switch (gLinkPlayers[id].id)
                    {
                    case 0:
                    case 3:
                        memcpy(gPlayerParty, gBlockRecvBuffer[id], sizeof(struct Pokemon) * 2);
                        break;
                    case 1:
                    case 2:
                        memcpy(gPlayerParty + MULTI_PARTY_SIZE, gBlockRecvBuffer[id], sizeof(struct Pokemon) * 2);
                        break;
                    }
                }
                else
                {
                    if ((!(gLinkPlayers[id].id & 1) && !(gLinkPlayers[playerMultiplayerId].id & 1))
                     || ((gLinkPlayers[id].id & 1) && (gLinkPlayers[playerMultiplayerId].id & 1)))
                    {
                        switch (gLinkPlayers[id].id)
                        {
                        case 0:
                        case 3:
                            memcpy(gPlayerParty, gBlockRecvBuffer[id], sizeof(struct Pokemon) * 2);
                            break;
                        case 1:
                        case 2:
                            memcpy(gPlayerParty + MULTI_PARTY_SIZE, gBlockRecvBuffer[id], sizeof(struct Pokemon) * 2);
                            break;
                        }
                    }
                    else
                    {
                        switch (gLinkPlayers[id].id)
                        {
                        case 0:
                        case 3:
                            memcpy(gEnemyParty, gBlockRecvBuffer[id], sizeof(struct Pokemon) * 2);
                            break;
                        case 1:
                        case 2:
                            memcpy(gEnemyParty + MULTI_PARTY_SIZE, gBlockRecvBuffer[id], sizeof(struct Pokemon) * 2);
                            break;
                        }
                    }
                }
            }
            gBattleCommunication[MULTIUSE_STATE]++;
        }
        break;
    case 5:
        if (IsLinkTaskFinished())
        {
            SendBlock(bitmask_all_link_players_but_self(), gPlayerParty + 2, sizeof(struct Pokemon));
            gBattleCommunication[MULTIUSE_STATE]++;
        }
        break;
    case 6:
        if ((GetBlockReceivedStatus() & 0xF) == 0xF)
        {
            ResetBlockReceivedFlags();
            for (id = 0; id < MAX_LINK_PLAYERS; id++)
            {
                if (id == playerMultiplayerId)
                {
                    switch (gLinkPlayers[id].id)
                    {
                    case 0:
                    case 3:
                        memcpy(gPlayerParty + 2, gBlockRecvBuffer[id], sizeof(struct Pokemon));
                        break;
                    case 1:
                    case 2:
                        memcpy(gPlayerParty + 5, gBlockRecvBuffer[id], sizeof(struct Pokemon));
                        break;
                    }
                }
                else
                {
                    if ((!(gLinkPlayers[id].id & 1) && !(gLinkPlayers[playerMultiplayerId].id & 1))
                     || ((gLinkPlayers[id].id & 1) && (gLinkPlayers[playerMultiplayerId].id & 1)))
                    {
                        switch (gLinkPlayers[id].id)
                        {
                        case 0:
                        case 3:
                            memcpy(gPlayerParty + 2, gBlockRecvBuffer[id], sizeof(struct Pokemon));
                            break;
                        case 1:
                        case 2:
                            memcpy(gPlayerParty + 5, gBlockRecvBuffer[id], sizeof(struct Pokemon));
                            break;
                        }
                    }
                    else
                    {
                        switch (gLinkPlayers[id].id)
                        {
                        case 0:
                        case 3:
                            memcpy(gEnemyParty + 2, gBlockRecvBuffer[id], sizeof(struct Pokemon));
                            break;
                        case 1:
                        case 2:
                            memcpy(gEnemyParty + 5, gBlockRecvBuffer[id], sizeof(struct Pokemon));
                            break;
                        }
                    }
                }
            }
            TryCorrectShedinjaLanguage(&gPlayerParty[0]);
            TryCorrectShedinjaLanguage(&gPlayerParty[1]);
            TryCorrectShedinjaLanguage(&gPlayerParty[2]);
            TryCorrectShedinjaLanguage(&gPlayerParty[3]);
            TryCorrectShedinjaLanguage(&gPlayerParty[4]);
            TryCorrectShedinjaLanguage(&gPlayerParty[5]);

            TryCorrectShedinjaLanguage(&gEnemyParty[0]);
            TryCorrectShedinjaLanguage(&gEnemyParty[1]);
            TryCorrectShedinjaLanguage(&gEnemyParty[2]);
            TryCorrectShedinjaLanguage(&gEnemyParty[3]);
            TryCorrectShedinjaLanguage(&gEnemyParty[4]);
            TryCorrectShedinjaLanguage(&gEnemyParty[5]);

            gBattleCommunication[MULTIUSE_STATE]++;
        }
        break;
    case 7:
        sub_8032768();
        sub_8184E58();
        gBattleCommunication[SPRITES_INIT_STATE1] = 0;
        gBattleCommunication[SPRITES_INIT_STATE2] = 0;
        if (gBattleTypeFlags & BATTLE_TYPE_LINK)
        {
            for (id = 0; id < MAX_LINK_PLAYERS && (gLinkPlayers[id].version & 0xFF) == VERSION_EMERALD; id++);

            if (id == MAX_LINK_PLAYERS)
                gBattleCommunication[MULTIUSE_STATE] = 8;
            else
                gBattleCommunication[MULTIUSE_STATE] = 10;
        }
        else
        {
            gBattleCommunication[MULTIUSE_STATE] = 10;
        }
        break;
    case 8:
        if (IsLinkTaskFinished())
        {
            u32* ptr = (u32*)(&gBattleStruct->field_180);
            ptr[0] = gBattleTypeFlags;
            ptr[1] = gRecordedBattleRngSeed; // UB: overwrites berry data
            SendBlock(bitmask_all_link_players_but_self(), ptr, 8);
            gBattleCommunication[MULTIUSE_STATE]++;
        }
        break;
    case 9:
        if ((GetBlockReceivedStatus() & 0xF) == 0xF)
        {
            ResetBlockReceivedFlags();
            for (var = 0; var < 4; var++)
            {
                u32 blockValue = gBlockRecvBuffer[var][0];
                if (blockValue & 4)
                {
                    memcpy(&gRecordedBattleRngSeed, &gBlockRecvBuffer[var][2], sizeof(gRecordedBattleRngSeed));
                    break;
                }
            }

            gBattleCommunication[MULTIUSE_STATE]++;
        }
        break;
    case 10:
        if (BattleInitAllSprites(&gBattleCommunication[SPRITES_INIT_STATE1], &gBattleCommunication[SPRITES_INIT_STATE2]))
        {
            gPreBattleCallback1 = gMain.callback1;
            gMain.callback1 = BattleMainCB1;
            SetMainCallback2(BattleMainCB2);
            if (gBattleTypeFlags & BATTLE_TYPE_LINK)
            {
                gTrainerBattleOpponent_A = TRAINER_LINK_OPPONENT;
                gBattleTypeFlags |= BATTLE_TYPE_LINK_IN_BATTLE;
            }
        }
        break;
    }
}

void BattleMainCB2(void)
{
    AnimateSprites();
    BuildOamBuffer();
    RunTextPrinters();
    UpdatePaletteFade();
    RunTasks();

    if (JOY_HELD(B_BUTTON) && gBattleTypeFlags & BATTLE_TYPE_RECORDED && sub_8186450())
    {
        gSpecialVar_Result = gBattleOutcome = B_OUTCOME_PLAYER_TELEPORTED;
        ResetPaletteFadeControl();
        BeginNormalPaletteFade(0xFFFFFFFF, 0, 0, 0x10, RGB_BLACK);
        SetMainCallback2(CB2_QuitRecordedBattle);
    }
}

static void FreeRestoreBattleData(void)
{
    gMain.callback1 = gPreBattleCallback1;
    gScanlineEffect.state = 3;
    gMain.inBattle = 0;
    ZeroEnemyPartyMons();
    m4aSongNumStop(SE_LOW_HEALTH);
    FreeMonSpritesGfx();
    FreeBattleSpritesData();
    FreeBattleResources();
}

void CB2_QuitRecordedBattle(void)
{
    UpdatePaletteFade();
    if (!gPaletteFade.active)
    {
        m4aMPlayStop(&gMPlayInfo_SE1);
        m4aMPlayStop(&gMPlayInfo_SE2);
        FreeRestoreBattleData();
        FreeAllWindowBuffers();
        SetMainCallback2(gMain.savedCallback);
    }
}

void sub_8038528(struct Sprite* sprite)
{
    sprite->data[0] = 0;
    sprite->callback = sub_8038538;
}

static void sub_8038538(struct Sprite *sprite)
{
    u16 *arr = (u16*)(gDecompressionBuffer);

    switch (sprite->data[0])
    {
    case 0:
        sprite->data[0]++;
        sprite->data[1] = 0;
        sprite->data[2] = 0x281;
        sprite->data[3] = 0;
        sprite->data[4] = 1;
        // fall through
    case 1:
        sprite->data[4]--;
        if (sprite->data[4] == 0)
        {
            s32 i;
            s32 r2;
            s32 r0;

            sprite->data[4] = 2;
            r2 = sprite->data[1] + sprite->data[3] * 32;
            r0 = sprite->data[2] - sprite->data[3] * 32;
            for (i = 0; i < 29; i += 2)
            {
                arr[r2 + i] = 0x3D;
                arr[r0 + i] = 0x3D;
            }
            sprite->data[3]++;
            if (sprite->data[3] == 21)
            {
                sprite->data[0]++;
                sprite->data[1] = 32;
            }
        }
        break;
    case 2:
        sprite->data[1]--;
        if (sprite->data[1] == 20)
            SetMainCallback2(CB2_InitBattle);
        break;
    }
}

static u8 CreateNPCTrainerParty(struct Pokemon *party, u16 trainerNum, bool8 firstTrainer)
{
    u32 nameHash = 0;
    u32 personalityValue;
    u8 fixedIV;
    s32 i, j;
    u8 monsCount;

    if (trainerNum == TRAINER_SECRET_BASE)
        return 0;

    if (gBattleTypeFlags & BATTLE_TYPE_TRAINER && !(gBattleTypeFlags & (BATTLE_TYPE_FRONTIER
                                                                        | BATTLE_TYPE_EREADER_TRAINER
                                                                        | BATTLE_TYPE_TRAINER_HILL)))
    {
        if (firstTrainer == TRUE)
            ZeroEnemyPartyMons();

        if (gBattleTypeFlags & BATTLE_TYPE_TWO_OPPONENTS)
        {
            if (gTrainers[trainerNum].partySize > 3)
                monsCount = 3;
            else
                monsCount = gTrainers[trainerNum].partySize;
        }
        else
        {
            monsCount = gTrainers[trainerNum].partySize;
        }

        for (i = 0; i < monsCount; i++)
        {

            if (gTrainers[trainerNum].doubleBattle == TRUE)
                personalityValue = 0x80;
            else if (gTrainers[trainerNum].encounterMusic_gender & 0x80)
                personalityValue = 0x78;
            else
                personalityValue = 0x88;

            for (j = 0; gTrainers[trainerNum].trainerName[j] != EOS; j++)
                nameHash += gTrainers[trainerNum].trainerName[j];

            switch (gTrainers[trainerNum].partyFlags)
            {
            case 0:
            {
                const struct TrainerMonNoItemDefaultMoves *partyData = gTrainers[trainerNum].party.NoItemDefaultMoves;

                for (j = 0; gSpeciesNames[partyData[i].species][j] != EOS; j++)
                    nameHash += gSpeciesNames[partyData[i].species][j];

                personalityValue += nameHash << 8;
                fixedIV = partyData[i].iv * MAX_PER_STAT_IVS / 255;
                CreateMon(&party[i], partyData[i].species, partyData[i].lvl, fixedIV, TRUE, personalityValue, OT_ID_RANDOM_NO_SHINY, 0);
                break;
            }
            case F_TRAINER_PARTY_CUSTOM_MOVESET:
            {
                const struct TrainerMonNoItemCustomMoves *partyData = gTrainers[trainerNum].party.NoItemCustomMoves;

                for (j = 0; gSpeciesNames[partyData[i].species][j] != EOS; j++)
                    nameHash += gSpeciesNames[partyData[i].species][j];

                personalityValue += nameHash << 8;
                fixedIV = partyData[i].iv * MAX_PER_STAT_IVS / 255;
                CreateMon(&party[i], partyData[i].species, partyData[i].lvl, fixedIV, TRUE, personalityValue, OT_ID_RANDOM_NO_SHINY, 0);

                for (j = 0; j < MAX_MON_MOVES; j++)
                {
                    SetMonData(&party[i], MON_DATA_MOVE1 + j, &partyData[i].moves[j]);
                    SetMonData(&party[i], MON_DATA_PP1 + j, &gBattleMoves[partyData[i].moves[j]].pp);
                }
                break;
            }
            case F_TRAINER_PARTY_HELD_ITEM:
            {
                const struct TrainerMonItemDefaultMoves *partyData = gTrainers[trainerNum].party.ItemDefaultMoves;

                for (j = 0; gSpeciesNames[partyData[i].species][j] != EOS; j++)
                    nameHash += gSpeciesNames[partyData[i].species][j];

                personalityValue += nameHash << 8;
                fixedIV = partyData[i].iv * MAX_PER_STAT_IVS / 255;
                CreateMon(&party[i], partyData[i].species, partyData[i].lvl, fixedIV, TRUE, personalityValue, OT_ID_RANDOM_NO_SHINY, 0);

                SetMonData(&party[i], MON_DATA_HELD_ITEM, &partyData[i].heldItem);
                break;
            }
            case F_TRAINER_PARTY_CUSTOM_MOVESET | F_TRAINER_PARTY_HELD_ITEM:
            {
                const struct TrainerMonItemCustomMoves *partyData = gTrainers[trainerNum].party.ItemCustomMoves;

                for (j = 0; gSpeciesNames[partyData[i].species][j] != EOS; j++)
                    nameHash += gSpeciesNames[partyData[i].species][j];

                personalityValue += nameHash << 8;
                fixedIV = partyData[i].iv * MAX_PER_STAT_IVS / 255;
                CreateMon(&party[i], partyData[i].species, partyData[i].lvl, fixedIV, TRUE, personalityValue, OT_ID_RANDOM_NO_SHINY, 0);

                SetMonData(&party[i], MON_DATA_HELD_ITEM, &partyData[i].heldItem);

                for (j = 0; j < MAX_MON_MOVES; j++)
                {
                    SetMonData(&party[i], MON_DATA_MOVE1 + j, &partyData[i].moves[j]);
                    SetMonData(&party[i], MON_DATA_PP1 + j, &gBattleMoves[partyData[i].moves[j]].pp);
                }
                break;
            }
            }
        }

        gBattleTypeFlags |= gTrainers[trainerNum].doubleBattle;
    }

    return gTrainers[trainerNum].partySize;
}

void VBlankCB_Battle(void)
{
    // Change gRngSeed every vblank unless the battle could be recorded.
    if (!(gBattleTypeFlags & (BATTLE_TYPE_LINK | BATTLE_TYPE_FRONTIER | BATTLE_TYPE_RECORDED)))
        Random();

    SetGpuReg(REG_OFFSET_BG0HOFS, gBattle_BG0_X);
    SetGpuReg(REG_OFFSET_BG0VOFS, gBattle_BG0_Y);
    SetGpuReg(REG_OFFSET_BG1HOFS, gBattle_BG1_X);
    SetGpuReg(REG_OFFSET_BG1VOFS, gBattle_BG1_Y);
    SetGpuReg(REG_OFFSET_BG2HOFS, gBattle_BG2_X);
    SetGpuReg(REG_OFFSET_BG2VOFS, gBattle_BG2_Y);
    SetGpuReg(REG_OFFSET_BG3HOFS, gBattle_BG3_X);
    SetGpuReg(REG_OFFSET_BG3VOFS, gBattle_BG3_Y);
    SetGpuReg(REG_OFFSET_WIN0H, gBattle_WIN0H);
    SetGpuReg(REG_OFFSET_WIN0V, gBattle_WIN0V);
    SetGpuReg(REG_OFFSET_WIN1H, gBattle_WIN1H);
    SetGpuReg(REG_OFFSET_WIN1V, gBattle_WIN1V);
    LoadOam();
    ProcessSpriteCopyRequests();
    TransferPlttBuffer();
    ScanlineEffect_InitHBlankDmaTransfer();
}

void nullsub_17(struct Sprite *sprite)
{

}

static void sub_8038B04(struct Sprite *sprite)
{
    if (sprite->data[0] != 0)
        sprite->pos1.x = sprite->data[1] + ((sprite->data[2] & 0xFF00) >> 8);
    else
        sprite->pos1.x = sprite->data[1] - ((sprite->data[2] & 0xFF00) >> 8);

    sprite->data[2] += 0x180;

    if (sprite->affineAnimEnded)
    {
        FreeSpriteTilesByTag(0x2710);
        FreeSpritePaletteByTag(0x2710);
        FreeSpriteOamMatrix(sprite);
        DestroySprite(sprite);
    }
}

void sub_8038B74(struct Sprite *sprite)
{
    StartSpriteAffineAnim(sprite, 1);
    sprite->callback = sub_8038B04;
    PlaySE(SE_MUGSHOT);
}

static void sub_8038B94(u8 taskId)
{
    struct Pokemon *sp4 = NULL;
    struct Pokemon *sp8 = NULL;
    u8 r2 = gBattleScripting.multiplayerId;
    u32 r7;
    s32 i;

    if (gBattleTypeFlags & BATTLE_TYPE_MULTI)
    {
        switch (gLinkPlayers[r2].id)
        {
        case 0:
        case 2:
            sp4 = gPlayerParty;
            sp8 = gEnemyParty;
            break;
        case 1:
        case 3:
            sp4 = gEnemyParty;
            sp8 = gPlayerParty;
            break;
        }
    }
    else
    {
        sp4 = gPlayerParty;
        sp8 = gEnemyParty;
    }

    r7 = 0;
    for (i = 0; i < PARTY_SIZE; i++)
    {
        u16 species = GetMonData(&sp4[i], MON_DATA_SPECIES2);
        u16 hp = GetMonData(&sp4[i], MON_DATA_HP);
        u32 status = GetMonData(&sp4[i], MON_DATA_STATUS);

        if (species == SPECIES_NONE)
            continue;
        if (species != SPECIES_EGG && hp != 0 && status == 0)
            r7 |= 1 << i * 2;

        if (species == SPECIES_NONE)
            continue;
        if (hp != 0 && (species == SPECIES_EGG || status != 0))
            r7 |= 2 << i * 2;

        if (species == SPECIES_NONE)
            continue;
        if (species != SPECIES_EGG && hp == 0)
            r7 |= 3 << i * 2;
    }
    gTasks[taskId].data[3] = r7;

    r7 = 0;
    for (i = 0; i < PARTY_SIZE; i++)
    {
        u16 species = GetMonData(&sp8[i], MON_DATA_SPECIES2);
        u16 hp = GetMonData(&sp8[i], MON_DATA_HP);
        u32 status = GetMonData(&sp8[i], MON_DATA_STATUS);

        if (species == SPECIES_NONE)
            continue;
        if (species != SPECIES_EGG && hp != 0 && status == 0)
            r7 |= 1 << i * 2;

        if (species == SPECIES_NONE)
            continue;
        if (hp != 0 && (species == SPECIES_EGG || status != 0))
            r7 |= 2 << i * 2;

        if (species == SPECIES_NONE)
            continue;
        if (species != SPECIES_EGG && hp == 0)
            r7 |= 3 << i * 2;
    }
    gTasks[taskId].data[4] = r7;
}

void sub_8038D64(void)
{
    s32 i;
    u8 taskId;

    SetHBlankCallback(NULL);
    SetVBlankCallback(NULL);
    gBattleTypeFlags &= ~(BATTLE_TYPE_LINK_IN_BATTLE);

    if (gBattleTypeFlags & BATTLE_TYPE_FRONTIER)
    {
        SetMainCallback2(gMain.savedCallback);
        FreeBattleResources();
        FreeBattleSpritesData();
        FreeMonSpritesGfx();
    }
    else
    {
        CpuFill32(0, (void*)(VRAM), VRAM_SIZE);
        SetGpuReg(REG_OFFSET_MOSAIC, 0);
        SetGpuReg(REG_OFFSET_WIN0H, 0xF0);
        SetGpuReg(REG_OFFSET_WIN0V, 0x5051);
        SetGpuReg(REG_OFFSET_WININ, 0);
        SetGpuReg(REG_OFFSET_WINOUT, 0);
        gBattle_WIN0H = 0xF0;
        gBattle_WIN0V = 0x5051;
        ScanlineEffect_Clear();

        i = 0;
        while (i < 80)
        {
            gScanlineEffectRegBuffers[0][i] = 0xF0;
            gScanlineEffectRegBuffers[1][i] = 0xF0;
            i++;
        }

        while (i < 160)
        {
            gScanlineEffectRegBuffers[0][i] = 0xFF10;
            gScanlineEffectRegBuffers[1][i] = 0xFF10;
            i++;
        }

        ResetPaletteFade();

        gBattle_BG0_X = 0;
        gBattle_BG0_Y = 0;
        gBattle_BG1_X = 0;
        gBattle_BG1_Y = 0;
        gBattle_BG2_X = 0;
        gBattle_BG2_Y = 0;
        gBattle_BG3_X = 0;
        gBattle_BG3_Y = 0;

        InitBattleBgsVideo();
        LoadCompressedPalette(gBattleTextboxPalette, 0, 64);
        LoadBattleMenuWindowGfx();
        ResetSpriteData();
        ResetTasks();
        DrawBattleEntryBackground();
        SetGpuReg(REG_OFFSET_WINOUT, 0x37);
        FreeAllSpritePalettes();
        gReservedSpritePaletteCount = 4;
        SetVBlankCallback(VBlankCB_Battle);

        taskId = CreateTask(InitLinkBattleVsScreen, 0);
        gTasks[taskId].data[1] = 0x10E;
        gTasks[taskId].data[2] = 0x5A;
        gTasks[taskId].data[5] = 1;
        sub_8038B94(taskId);
        SetMainCallback2(sub_8038F14);
        gBattleCommunication[MULTIUSE_STATE] = 0;
    }
}

static void sub_8038F14(void)
{
    sub_8038F34();
    AnimateSprites();
    BuildOamBuffer();
    RunTextPrinters();
    UpdatePaletteFade();
    RunTasks();
}

static void sub_8038F34(void)
{
    s32 i;

    switch (gBattleCommunication[MULTIUSE_STATE])
    {
    case 0:
        ShowBg(0);
        ShowBg(1);
        ShowBg(2);
        gBattleCommunication[1] = 0xFF;
        gBattleCommunication[MULTIUSE_STATE]++;
        break;
    case 1:
        if (--gBattleCommunication[1] == 0)
        {
            BeginNormalPaletteFade(0xFFFFFFFF, 0, 0, 0x10, RGB_BLACK);
            gBattleCommunication[MULTIUSE_STATE]++;
        }
        break;
    case 2:
        if (!gPaletteFade.active)
        {
            u8 monsCount;

            gMain.field_439_x4 = sub_8185FAC();

            if (gBattleTypeFlags & BATTLE_TYPE_MULTI)
                monsCount = 4;
            else
                monsCount = 2;

            for (i = 0; i < monsCount && (gLinkPlayers[i].version & 0xFF) == VERSION_EMERALD; i++);

            if (!gSaveBlock2Ptr->frontier.disableRecordBattle && i == monsCount)
            {
                if (FlagGet(FLAG_SYS_FRONTIER_PASS))
                {
                    FreeAllWindowBuffers();
                    SetMainCallback2(sub_80392A8);
                }
                else if (!gMain.field_439_x4)
                {
                    SetMainCallback2(gMain.savedCallback);
                    FreeBattleResources();
                    FreeBattleSpritesData();
                    FreeMonSpritesGfx();
                }
                else if (gReceivedRemoteLinkPlayers == 0)
                {
                    CreateTask(sub_80B3AF8, 5);
                    gBattleCommunication[MULTIUSE_STATE]++;
                }
                else
                {
                    gBattleCommunication[MULTIUSE_STATE]++;
                }
            }
            else
            {
                SetMainCallback2(gMain.savedCallback);
                FreeBattleResources();
                FreeBattleSpritesData();
                FreeMonSpritesGfx();
            }
        }
        break;
    case 3:
        CpuFill32(0, (void*)(VRAM), VRAM_SIZE);

        for (i = 0; i < 2; i++)
            LoadChosenBattleElement(i);

        BeginNormalPaletteFade(0xFFFFFFFF, 0, 0x10, 0, RGB_BLACK);
        gBattleCommunication[MULTIUSE_STATE]++;
        break;
    case 4:
        if (!gPaletteFade.active)
            gBattleCommunication[MULTIUSE_STATE]++;
        break;
    case 5:
        if (!FuncIsActiveTask(sub_80B3AF8))
            gBattleCommunication[MULTIUSE_STATE]++;
        break;
    case 6:
        if (IsLinkTaskFinished() == TRUE)
        {
            SetLinkStandbyCallback();
            BattlePutTextOnWindow(gText_LinkStandby3, 0);
            gBattleCommunication[MULTIUSE_STATE]++;
        }
        break;
    case 7:
        if (!IsTextPrinterActive(0))
        {
            if (IsLinkTaskFinished() == TRUE)
                gBattleCommunication[MULTIUSE_STATE]++;
        }
        break;
    case 8:
        if (!gWirelessCommType)
            SetCloseLinkCallback();
        gBattleCommunication[MULTIUSE_STATE]++;
        break;
    case 9:
        if (!gMain.field_439_x4 || gWirelessCommType || gReceivedRemoteLinkPlayers != 1)
        {
            gMain.field_439_x4 = 0;
            SetMainCallback2(gMain.savedCallback);
            FreeBattleResources();
            FreeBattleSpritesData();
            FreeMonSpritesGfx();
        }
        break;
    }
}

u32 sub_80391E0(u8 arrayId, u8 caseId)
{
    u32 ret = 0;

    switch (caseId)
    {
    case 0:
        ret = gBattleBgTemplates[arrayId].bg;
        break;
    case 1:
        ret = gBattleBgTemplates[arrayId].charBaseIndex;
        break;
    case 2:
        ret = gBattleBgTemplates[arrayId].mapBaseIndex;
        break;
    case 3:
        ret = gBattleBgTemplates[arrayId].screenSize;
        break;
    case 4:
        ret = gBattleBgTemplates[arrayId].paletteMode;
        break;
    case 5:
        ret = gBattleBgTemplates[arrayId].priority;
        break;
    case 6:
        ret = gBattleBgTemplates[arrayId].baseTile;
        break;
    }

    return ret;
}

static void sub_80392A8(void)
{
    s32 i;

    SetHBlankCallback(NULL);
    SetVBlankCallback(NULL);
    CpuFill32(0, (void*)(VRAM), VRAM_SIZE);
    ResetPaletteFade();
    gBattle_BG0_X = 0;
    gBattle_BG0_Y = 0;
    gBattle_BG1_X = 0;
    gBattle_BG1_Y = 0;
    gBattle_BG2_X = 0;
    gBattle_BG2_Y = 0;
    gBattle_BG3_X = 0;
    gBattle_BG3_Y = 0;
    InitBattleBgsVideo();
    SetGpuReg(REG_OFFSET_DISPCNT, DISPCNT_OBJ_ON | DISPCNT_OBJ_1D_MAP);
    LoadBattleMenuWindowGfx();

    for (i = 0; i < 2; i++)
        LoadChosenBattleElement(i);

    ResetSpriteData();
    ResetTasks();
    FreeAllSpritePalettes();
    gReservedSpritePaletteCount = 4;
    SetVBlankCallback(VBlankCB_Battle);
    SetMainCallback2(sub_803937C);
    BeginNormalPaletteFade(0xFFFFFFFF, 0, 0x10, 0, RGB_BLACK);
    gBattleCommunication[MULTIUSE_STATE] = 0;
}

static void sub_803937C(void)
{
    sub_803939C();
    AnimateSprites();
    BuildOamBuffer();
    RunTextPrinters();
    UpdatePaletteFade();
    RunTasks();
}

static void sub_803939C(void)
{
    switch (gBattleCommunication[MULTIUSE_STATE])
    {
    case 0:
        ShowBg(0);
        ShowBg(1);
        ShowBg(2);
        gBattleCommunication[MULTIUSE_STATE]++;
        break;
    case 1:
        if (gMain.field_439_x4 && gReceivedRemoteLinkPlayers == 0)
            CreateTask(sub_80B3AF8, 5);
        gBattleCommunication[MULTIUSE_STATE]++;
        break;
    case 2:
        if (!FuncIsActiveTask(sub_80B3AF8))
            gBattleCommunication[MULTIUSE_STATE]++;
        break;
    case 3:
        if (!gPaletteFade.active)
        {
            BattlePutTextOnWindow(gText_RecordBattleToPass, 0);
            gBattleCommunication[MULTIUSE_STATE]++;
        }
        break;
    case 4:
        if (!IsTextPrinterActive(0))
        {
            HandleBattleWindow(0x18, 8, 0x1D, 0xD, 0);
            BattlePutTextOnWindow(gText_BattleYesNoChoice, 0xC);
            gBattleCommunication[CURSOR_POSITION] = 1;
            BattleCreateYesNoCursorAt(1);
            gBattleCommunication[MULTIUSE_STATE]++;
        }
        break;
    case 5:
        if (JOY_NEW(DPAD_UP))
        {
            if (gBattleCommunication[CURSOR_POSITION] != 0)
            {
                PlaySE(SE_SELECT);
                BattleDestroyYesNoCursorAt(gBattleCommunication[CURSOR_POSITION]);
                gBattleCommunication[CURSOR_POSITION] = 0;
                BattleCreateYesNoCursorAt(0);
            }
        }
        else if (JOY_NEW(DPAD_DOWN))
        {
            if (gBattleCommunication[CURSOR_POSITION] == 0)
            {
                PlaySE(SE_SELECT);
                BattleDestroyYesNoCursorAt(gBattleCommunication[CURSOR_POSITION]);
                gBattleCommunication[CURSOR_POSITION] = 1;
                BattleCreateYesNoCursorAt(1);
            }
        }
        else if (JOY_NEW(A_BUTTON))
        {
            PlaySE(SE_SELECT);
            if (gBattleCommunication[CURSOR_POSITION] == 0)
            {
                HandleBattleWindow(0x18, 8, 0x1D, 0xD, WINDOW_CLEAR);
                gBattleCommunication[1] = MoveRecordedBattleToSaveData();
                gBattleCommunication[MULTIUSE_STATE] = 10;
            }
            else
            {
                gBattleCommunication[MULTIUSE_STATE]++;
            }
        }
        else if (JOY_NEW(B_BUTTON))
        {
            PlaySE(SE_SELECT);
            gBattleCommunication[MULTIUSE_STATE]++;
        }
        break;
    case 6:
        if (IsLinkTaskFinished() == TRUE)
        {
            HandleBattleWindow(0x18, 8, 0x1D, 0xD, WINDOW_CLEAR);
            if (gMain.field_439_x4)
            {
                SetLinkStandbyCallback();
                BattlePutTextOnWindow(gText_LinkStandby3, 0);
            }
            gBattleCommunication[MULTIUSE_STATE]++;
        }
        break;
    case 8:
        if (--gBattleCommunication[1] == 0)
        {
            if (gMain.field_439_x4 && !gWirelessCommType)
                SetCloseLinkCallback();
            gBattleCommunication[MULTIUSE_STATE]++;
        }
        break;
    case 9:
        if (!gMain.field_439_x4 || gWirelessCommType || gReceivedRemoteLinkPlayers != 1)
        {
            gMain.field_439_x4 = 0;
            if (!gPaletteFade.active)
            {
                SetMainCallback2(gMain.savedCallback);
                FreeBattleResources();
                FreeBattleSpritesData();
                FreeMonSpritesGfx();
            }
        }
        break;
    case 10:
        if (gBattleCommunication[1] == 1)
        {
            PlaySE(SE_SAVE);
            BattleStringExpandPlaceholdersToDisplayedString(gText_BattleRecordedOnPass);
            BattlePutTextOnWindow(gDisplayedStringBattle, 0);
            gBattleCommunication[1] = 0x80;
            gBattleCommunication[MULTIUSE_STATE]++;
        }
        else
        {
            BattleStringExpandPlaceholdersToDisplayedString(BattleFrontier_BattleTowerBattleRoom_Text_RecordCouldntBeSaved);
            BattlePutTextOnWindow(gDisplayedStringBattle, 0);
            gBattleCommunication[1] = 0x80;
            gBattleCommunication[MULTIUSE_STATE]++;
        }
        break;
    case 11:
        if (IsLinkTaskFinished() == TRUE && !IsTextPrinterActive(0) && --gBattleCommunication[1] == 0)
        {
            if (gMain.field_439_x4)
            {
                SetLinkStandbyCallback();
                BattlePutTextOnWindow(gText_LinkStandby3, 0);
            }
            gBattleCommunication[MULTIUSE_STATE]++;
        }
        break;
    case 12:
    case 7:
        if (!IsTextPrinterActive(0))
        {
            if (gMain.field_439_x4)
            {
                if (IsLinkTaskFinished() == TRUE)
                {
                    BeginNormalPaletteFade(0xFFFFFFFF, 0, 0, 0x10, RGB_BLACK);
                    gBattleCommunication[1] = 0x20;
                    gBattleCommunication[MULTIUSE_STATE] = 8;
                }

            }
            else
            {
                BeginNormalPaletteFade(0xFFFFFFFF, 0, 0, 0x10, RGB_BLACK);
                gBattleCommunication[1] = 0x20;
                gBattleCommunication[MULTIUSE_STATE] = 8;
            }
        }
        break;
    }
}

static void TryCorrectShedinjaLanguage(struct Pokemon *mon)
{
    u8 nickname[POKEMON_NAME_LENGTH + 1];
    u8 language = LANGUAGE_JAPANESE;

    if (GetMonData(mon, MON_DATA_SPECIES) == SPECIES_SHEDINJA
     && GetMonData(mon, MON_DATA_LANGUAGE) != language)
    {
        GetMonData(mon, MON_DATA_NICKNAME, nickname);
        if (StringCompareWithoutExtCtrlCodes(nickname, sText_ShedinjaJpnName) == 0)
            SetMonData(mon, MON_DATA_LANGUAGE, &language);
    }
}

u32 sub_80397C4(u32 setId, u32 tableId)
{
    return gBattleWindowTemplates[setId][tableId].width * 8;
}

#define sBattler            data[0]
#define sSpeciesId          data[2]

void SpriteCb_WildMon(struct Sprite *sprite)
{
    sprite->callback = SpriteCb_MoveWildMonToRight;
    StartSpriteAnimIfDifferent(sprite, 0);
    if (WILD_DOUBLE_BATTLE)
        BeginNormalPaletteFade((0x10000 << sprite->sBattler) | (0x10000 << BATTLE_PARTNER(sprite->sBattler)), 0, 10, 10, RGB(8, 8, 8));
    else
        BeginNormalPaletteFade((0x10000 << sprite->sBattler), 0, 10, 10, RGB(8, 8, 8));
}

static void SpriteCb_MoveWildMonToRight(struct Sprite *sprite)
{
    if ((gIntroSlideFlags & 1) == 0)
    {
        sprite->pos2.x += 2;
        if (sprite->pos2.x == 0)
        {
            sprite->callback = SpriteCb_WildMonShowHealthbox;
        }
    }
}

static void SpriteCb_WildMonShowHealthbox(struct Sprite *sprite)
{
    if (sprite->animEnded)
    {
        sub_8076918(sprite->sBattler);
        SetHealthboxSpriteVisible(gHealthboxSpriteIds[sprite->sBattler]);
        sprite->callback = SpriteCb_WildMonAnimate;
        StartSpriteAnimIfDifferent(sprite, 0);
        if (WILD_DOUBLE_BATTLE)
            BeginNormalPaletteFade((0x10000 << sprite->sBattler) | (0x10000 << BATTLE_PARTNER(sprite->sBattler)), 0, 10, 0, RGB(8, 8, 8));
        else
            BeginNormalPaletteFade((0x10000 << sprite->sBattler), 0, 10, 0, RGB(8, 8, 8));
    }
}

static void SpriteCb_WildMonAnimate(struct Sprite *sprite)
{
    if (!gPaletteFade.active)
    {
        BattleAnimateFrontSprite(sprite, sprite->sSpeciesId, FALSE, 1);
    }
}

void SpriteCallbackDummy_2(struct Sprite *sprite)
{

}

static void sub_80398D0(struct Sprite *sprite)
{
    sprite->data[4]--;
    if (sprite->data[4] == 0)
    {
        sprite->data[4] = 8;
        sprite->invisible ^= 1;
        sprite->data[3]--;
        if (sprite->data[3] == 0)
        {
            sprite->invisible = FALSE;
            sprite->callback = SpriteCallbackDummy_2;
            // sUnusedUnknownArray[0] = 0;
        }
    }
}

extern const struct MonCoords gMonFrontPicCoords[];
extern const struct MonCoords gCastformFrontSpriteCoords[];

void SpriteCB_FaintOpponentMon(struct Sprite *sprite)
{
    u8 battler = sprite->sBattler;
    u16 species;
    u8 yOffset;

    if (gBattleSpritesDataPtr->battlerData[battler].transformSpecies != 0)
        species = gBattleSpritesDataPtr->battlerData[battler].transformSpecies;
    else
        species = sprite->sSpeciesId;

    GetMonData(&gEnemyParty[gBattlerPartyIndexes[battler]], MON_DATA_PERSONALITY);  // Unused return value.

    if (species == SPECIES_UNOWN)
    {
        u32 personalityValue = GetMonData(&gEnemyParty[gBattlerPartyIndexes[battler]], MON_DATA_PERSONALITY);
        u16 unownForm = GET_UNOWN_LETTER(personalityValue);
        u16 unownSpecies;

        if (unownForm == 0)
            unownSpecies = SPECIES_UNOWN;  // Use the A Unown form.
        else
            unownSpecies = NUM_SPECIES + unownForm;  // Use one of the other Unown letters.

        yOffset = gMonFrontPicCoords[unownSpecies].y_offset;
    }
    else if (species == SPECIES_CASTFORM)
    {
        yOffset = gCastformFrontSpriteCoords[gBattleMonForms[battler]].y_offset;
    }
    else if (species > NUM_SPECIES)
    {
        yOffset = gMonFrontPicCoords[SPECIES_NONE].y_offset;
    }
    else
    {
        yOffset = gMonFrontPicCoords[species].y_offset;
    }

    sprite->data[3] = 8 - yOffset / 8;
    sprite->data[4] = 1;
    sprite->callback = SpriteCB_AnimFaintOpponent;
}

static void SpriteCB_AnimFaintOpponent(struct Sprite *sprite)
{
    s32 i;

    if (--sprite->data[4] == 0)
    {
        sprite->data[4] = 2;
        sprite->pos2.y += 8; // Move the sprite down.
        if (--sprite->data[3] < 0)
        {
            FreeSpriteOamMatrix(sprite);
            DestroySprite(sprite);
        }
        else // Erase bottom part of the sprite to create a smooth illusion of mon falling down.
        {
            u8* dst = gMonSpritesGfxPtr->sprites.byte[GetBattlerPosition(sprite->sBattler)] + (gBattleMonForms[sprite->sBattler] << 11) + (sprite->data[3] << 8);

            for (i = 0; i < 0x100; i++)
                *(dst++) = 0;

            StartSpriteAnim(sprite, gBattleMonForms[sprite->sBattler]);
        }
    }
}

// Used when selecting a move, which can hit multiple targets, in double battles.
void SpriteCb_ShowAsMoveTarget(struct Sprite *sprite)
{
    sprite->data[3] = 8;
    sprite->data[4] = sprite->invisible;
    sprite->callback = SpriteCb_BlinkVisible;
}

static void SpriteCb_BlinkVisible(struct Sprite *sprite)
{
    if (--sprite->data[3] == 0)
    {
        sprite->invisible ^= 1;
        sprite->data[3] = 8;
    }
}

void SpriteCb_HideAsMoveTarget(struct Sprite *sprite)
{
    sprite->invisible = sprite->data[4];
    sprite->data[4] = FALSE;
    sprite->callback = SpriteCallbackDummy_2;
}

void SpriteCb_OpponentMonFromBall(struct Sprite *sprite)
{
    if (sprite->affineAnimEnded)
    {
        if (!(gHitMarker & HITMARKER_NO_ANIMATIONS) || gBattleTypeFlags & (BATTLE_TYPE_LINK | BATTLE_TYPE_RECORDED_LINK))
        {
            if (HasTwoFramesAnimation(sprite->sSpeciesId))
                StartSpriteAnim(sprite, 1);
        }
        BattleAnimateFrontSprite(sprite, sprite->sSpeciesId, TRUE, 1);
    }
}

void sub_8039BB4(struct Sprite *sprite)
{
    sprite->callback = oac_poke_ally_;
}

static void oac_poke_ally_(struct Sprite *sprite)
{
    if (!(gIntroSlideFlags & 1))
    {
        sprite->pos2.x -= 2;
        if (sprite->pos2.x == 0)
        {
            sprite->callback = SpriteCallbackDummy_3;
            sprite->data[1] = 0;
        }
    }
}

void sub_80105DC(struct Sprite *sprite)
{
    sprite->callback = SpriteCallbackDummy_3;
}

static void SpriteCallbackDummy_3(struct Sprite *sprite)
{
}

void sub_8039C00(struct Sprite *sprite)
{
    if (!(gIntroSlideFlags & 1))
    {
        sprite->pos2.x += sprite->data[1];
        sprite->pos2.y += sprite->data[2];
    }
}

#define sSinIndex           data[3]
#define sDelta              data[4]
#define sAmplitude          data[5]
#define sBouncerSpriteId    data[6]
#define sWhich              data[7]

void DoBounceEffect(u8 battler, u8 which, s8 delta, s8 amplitude)
{
    u8 invisibleSpriteId;
    u8 bouncerSpriteId;

    switch (which)
    {
    case BOUNCE_HEALTHBOX:
    default:
        if (gBattleSpritesDataPtr->healthBoxesData[battler].healthboxIsBouncing)
            return;
        break;
    case BOUNCE_MON:
        if (gBattleSpritesDataPtr->healthBoxesData[battler].battlerIsBouncing)
            return;
        break;
    }

    invisibleSpriteId = CreateInvisibleSpriteWithCallback(SpriteCB_BounceEffect);
    if (which == BOUNCE_HEALTHBOX)
    {
        bouncerSpriteId = gHealthboxSpriteIds[battler];
        gBattleSpritesDataPtr->healthBoxesData[battler].healthboxBounceSpriteId = invisibleSpriteId;
        gBattleSpritesDataPtr->healthBoxesData[battler].healthboxIsBouncing = 1;
        gSprites[invisibleSpriteId].sSinIndex = 128; // 0
    }
    else
    {
        bouncerSpriteId = gBattlerSpriteIds[battler];
        gBattleSpritesDataPtr->healthBoxesData[battler].battlerBounceSpriteId = invisibleSpriteId;
        gBattleSpritesDataPtr->healthBoxesData[battler].battlerIsBouncing = 1;
        gSprites[invisibleSpriteId].sSinIndex = 192; // -1
    }
    gSprites[invisibleSpriteId].sDelta = delta;
    gSprites[invisibleSpriteId].sAmplitude = amplitude;
    gSprites[invisibleSpriteId].sBouncerSpriteId = bouncerSpriteId;
    gSprites[invisibleSpriteId].sWhich = which;
    gSprites[invisibleSpriteId].sBattler = battler;
    gSprites[bouncerSpriteId].pos2.x = 0;
    gSprites[bouncerSpriteId].pos2.y = 0;
}

void EndBounceEffect(u8 battler, u8 which)
{
    u8 bouncerSpriteId;

    if (which == BOUNCE_HEALTHBOX)
    {
        if (!gBattleSpritesDataPtr->healthBoxesData[battler].healthboxIsBouncing)
            return;

        bouncerSpriteId = gSprites[gBattleSpritesDataPtr->healthBoxesData[battler].healthboxBounceSpriteId].sBouncerSpriteId;
        DestroySprite(&gSprites[gBattleSpritesDataPtr->healthBoxesData[battler].healthboxBounceSpriteId]);
        gBattleSpritesDataPtr->healthBoxesData[battler].healthboxIsBouncing = 0;
    }
    else
    {
        if (!gBattleSpritesDataPtr->healthBoxesData[battler].battlerIsBouncing)
            return;

        bouncerSpriteId = gSprites[gBattleSpritesDataPtr->healthBoxesData[battler].battlerBounceSpriteId].sBouncerSpriteId;
        DestroySprite(&gSprites[gBattleSpritesDataPtr->healthBoxesData[battler].battlerBounceSpriteId]);
        gBattleSpritesDataPtr->healthBoxesData[battler].battlerIsBouncing = 0;
    }

    gSprites[bouncerSpriteId].pos2.x = 0;
    gSprites[bouncerSpriteId].pos2.y = 0;
}

static void SpriteCB_BounceEffect(struct Sprite *sprite)
{
    u8 bouncerSpriteId = sprite->sBouncerSpriteId;
    s32 index = sprite->sSinIndex;
    s32 y = Sin(index, sprite->sAmplitude) + sprite->sAmplitude;

    gSprites[bouncerSpriteId].pos2.y = y;
    sprite->sSinIndex = (sprite->sSinIndex + sprite->sDelta) & 0xFF;

    bouncerSpriteId = GetMegaIndicatorSpriteId(sprite->sBouncerSpriteId);
    if (sprite->sWhich == BOUNCE_HEALTHBOX && bouncerSpriteId != 0xFF)
        gSprites[bouncerSpriteId].pos2.y = y;
}

#undef sSinIndex
#undef sDelta
#undef sAmplitude
#undef sBouncerSpriteId
#undef sWhich

void SpriteCb_PlayerMonFromBall(struct Sprite *sprite)
{
    if (sprite->affineAnimEnded)
        BattleAnimateBackSprite(sprite, sprite->sSpeciesId);
}

void sub_8039E60(struct Sprite *sprite)
{
    sub_8039E9C(sprite);
    if (sprite->animEnded)
        sprite->callback = SpriteCallbackDummy_3;
}

void SpriteCB_TrainerThrowObject(struct Sprite *sprite)
{
    StartSpriteAnim(sprite, 1);
    sprite->callback = sub_8039E60;
}

void sub_8039E9C(struct Sprite *sprite)
{
    if (sprite->animDelayCounter == 0)
        sprite->centerToCornerVecX = gUnknown_0831ACE0[sprite->animCmdIndex];
}

void nullsub_20(void)
{

}

void BeginBattleIntro(void)
{
    BattleStartClearSetData();
    gBattleCommunication[1] = 0;
    gBattleStruct->introState = 0;
    gBattleMainFunc = DoBattleIntro;
}

static void BattleMainCB1(void)
{
    gBattleMainFunc();

    for (gActiveBattler = 0; gActiveBattler < gBattlersCount; gActiveBattler++)
        gBattlerControllerFuncs[gActiveBattler]();
}

static void BattleStartClearSetData(void)
{
    s32 i;

    TurnValuesCleanUp(FALSE);
    SpecialStatusesClear();

    memset(&gDisableStructs, 0, sizeof(gDisableStructs));
    memset(&gFieldTimers, 0, sizeof(gFieldTimers));
    memset(&gSideStatuses, 0, sizeof(gSideStatuses));
    memset(&gSideTimers, 0, sizeof(gSideTimers));
    memset(&gWishFutureKnock, 0, sizeof(gWishFutureKnock));
    memset(&gBattleResults, 0, sizeof(gBattleResults));

    for (i = 0; i < MAX_BATTLERS_COUNT; i++)
    {
        gStatuses3[i] = 0;
        gDisableStructs[i].isFirstTurn = 2;
        gLastMoves[i] = 0;
        gLastLandedMoves[i] = 0;
        gLastHitByType[i] = 0;
        gLastResultingMoves[i] = 0;
        gLastHitBy[i] = 0xFF;
        gLockedMoves[i] = 0;
        gLastPrintedMoves[i] = 0;
        gBattleResources->flags->flags[i] = 0;
        gPalaceSelectionBattleScripts[i] = 0;
        gBattleStruct->lastTakenMove[i] = 0;
        gBattleStruct->usedHeldItems[i] = 0;
        gBattleStruct->choicedMove[i] = 0;
        gBattleStruct->changedItems[i] = 0;
        gBattleStruct->lastTakenMoveFrom[i][0] = 0;
        gBattleStruct->lastTakenMoveFrom[i][1] = 0;
        gBattleStruct->lastTakenMoveFrom[i][2] = 0;
        gBattleStruct->lastTakenMoveFrom[i][3] = 0;
        gBattleStruct->AI_monToSwitchIntoId[i] = PARTY_SIZE;
    }

    gLastUsedMove = 0;
    gFieldStatuses = 0;

    gHasFetchedBall = FALSE;
    gLastUsedBall = 0;

    gBattlerAttacker = 0;
    gBattlerTarget = 0;
    gBattleWeather = 0;
    gHitMarker = 0;

    if (!(gBattleTypeFlags & BATTLE_TYPE_RECORDED))
    {
        if (!(gBattleTypeFlags & BATTLE_TYPE_LINK) && gSaveBlock2Ptr->optionsBattleSceneOff == TRUE)
            gHitMarker |= HITMARKER_NO_ANIMATIONS;
    }
    else if (!(gBattleTypeFlags & (BATTLE_TYPE_LINK | BATTLE_TYPE_RECORDED_LINK)) && GetBattleSceneInRecordedBattle())
    {
        gHitMarker |= HITMARKER_NO_ANIMATIONS;
    }

    gBattleScripting.battleStyle = gSaveBlock2Ptr->optionsBattleStyle;
	gBattleScripting.expOnCatch = (B_EXP_CATCH >= GEN_6);
	gBattleScripting.monCaught = FALSE;

    gMultiHitCounter = 0;
    gBattleOutcome = 0;
    gBattleControllerExecFlags = 0;
    gPaydayMoney = 0;
    gBattleResources->battleScriptsStack->size = 0;
    gBattleResources->battleCallbackStack->size = 0;

    for (i = 0; i < BATTLE_COMMUNICATION_ENTRIES_COUNT; i++)
        gBattleCommunication[i] = 0;

    gPauseCounterBattle = 0;
    gBattleMoveDamage = 0;
    gIntroSlideFlags = 0;
    gBattleScripting.animTurn = 0;
    gBattleScripting.animTargetsHit = 0;
    gLeveledUpInBattle = 0;
    gAbsentBattlerFlags = 0;
    gBattleStruct->runTries = 0;
    gBattleStruct->safariGoNearCounter = 0;
    gBattleStruct->safariPkblThrowCounter = 0;
    gBattleStruct->safariCatchFactor = gBaseStats[GetMonData(&gEnemyParty[0], MON_DATA_SPECIES)].catchRate * 100 / 1275;
    gBattleStruct->safariEscapeFactor = 3;
    gBattleStruct->wildVictorySong = 0;
    gBattleStruct->moneyMultiplier = 1;

    gBattleStruct->givenExpMons = 0;
    gBattleStruct->palaceFlags = 0;

    gRandomTurnNumber = Random();

    gBattleResults.shinyWildMon = IsMonShiny(&gEnemyParty[0]);

    gBattleStruct->arenaLostPlayerMons = 0;
    gBattleStruct->arenaLostOpponentMons = 0;

    gBattleStruct->mega.triggerSpriteId = 0xFF;
}

void SwitchInClearSetData(void)
{
    s32 i;
    struct DisableStruct disableStructCopy = gDisableStructs[gActiveBattler];

    ClearIllusionMon(gActiveBattler);
    if (gBattleMoves[gCurrentMove].effect != EFFECT_BATON_PASS)
    {
        for (i = 0; i < NUM_BATTLE_STATS; i++)
            gBattleMons[gActiveBattler].statStages[i] = DEFAULT_STAT_STAGE;
        for (i = 0; i < gBattlersCount; i++)
        {
            if ((gBattleMons[i].status2 & STATUS2_ESCAPE_PREVENTION) && gDisableStructs[i].battlerPreventingEscape == gActiveBattler)
                gBattleMons[i].status2 &= ~STATUS2_ESCAPE_PREVENTION;
            if ((gStatuses3[i] & STATUS3_ALWAYS_HITS) && gDisableStructs[i].battlerWithSureHit == gActiveBattler)
            {
                gStatuses3[i] &= ~STATUS3_ALWAYS_HITS;
                gDisableStructs[i].battlerWithSureHit = 0;
            }
        }
    }
    if (gBattleMoves[gCurrentMove].effect == EFFECT_BATON_PASS)
    {
        gBattleMons[gActiveBattler].status2 &= (STATUS2_CONFUSION | STATUS2_FOCUS_ENERGY | STATUS2_SUBSTITUTE | STATUS2_ESCAPE_PREVENTION | STATUS2_CURSED);
        gStatuses3[gActiveBattler] &= (STATUS3_LEECHSEED_BATTLER | STATUS3_LEECHSEED | STATUS3_ALWAYS_HITS | STATUS3_PERISH_SONG | STATUS3_ROOTED);

        for (i = 0; i < gBattlersCount; i++)
        {
            if (GetBattlerSide(gActiveBattler) != GetBattlerSide(i)
             && (gStatuses3[i] & STATUS3_ALWAYS_HITS) != 0
             && (gDisableStructs[i].battlerWithSureHit == gActiveBattler))
            {
                gStatuses3[i] &= ~(STATUS3_ALWAYS_HITS);
                gStatuses3[i] |= STATUS3_ALWAYS_HITS_TURN(2);
            }
        }
        if (gStatuses3[gActiveBattler] & STATUS3_POWER_TRICK)
            SWAP(gBattleMons[gActiveBattler].attack, gBattleMons[gActiveBattler].defense, i);
    }
    else
    {
        gBattleMons[gActiveBattler].status2 = 0;
        gStatuses3[gActiveBattler] = 0;
    }

    for (i = 0; i < gBattlersCount; i++)
    {
        if (gBattleMons[i].status2 & STATUS2_INFATUATED_WITH(gActiveBattler))
            gBattleMons[i].status2 &= ~(STATUS2_INFATUATED_WITH(gActiveBattler));
        if ((gBattleMons[i].status2 & STATUS2_WRAPPED) && *(gBattleStruct->wrappedBy + i) == gActiveBattler)
            gBattleMons[i].status2 &= ~(STATUS2_WRAPPED);
    }

    gActionSelectionCursor[gActiveBattler] = 0;
    gMoveSelectionCursor[gActiveBattler] = 0;

    memset(&gDisableStructs[gActiveBattler], 0, sizeof(struct DisableStruct));

    if (gBattleMoves[gCurrentMove].effect == EFFECT_BATON_PASS)
    {
        gDisableStructs[gActiveBattler].substituteHP = disableStructCopy.substituteHP;
        gDisableStructs[gActiveBattler].battlerWithSureHit = disableStructCopy.battlerWithSureHit;
        gDisableStructs[gActiveBattler].perishSongTimer = disableStructCopy.perishSongTimer;
        gDisableStructs[gActiveBattler].perishSongTimerStartValue = disableStructCopy.perishSongTimerStartValue;
        gDisableStructs[gActiveBattler].battlerPreventingEscape = disableStructCopy.battlerPreventingEscape;
    }

    gMoveResultFlags = 0;
    gDisableStructs[gActiveBattler].isFirstTurn = 2;
    gDisableStructs[gActiveBattler].truantSwitchInHack = disableStructCopy.truantSwitchInHack;
    gLastMoves[gActiveBattler] = 0;
    gLastLandedMoves[gActiveBattler] = 0;
    gLastHitByType[gActiveBattler] = 0;
    gLastResultingMoves[gActiveBattler] = 0;
    gLastPrintedMoves[gActiveBattler] = 0;
    gLastHitBy[gActiveBattler] = 0xFF;

    gBattleStruct->lastTakenMove[gActiveBattler] = 0;
    gBattleStruct->sameMoveTurns[gActiveBattler] = 0;
    gBattleStruct->lastTakenMoveFrom[gActiveBattler][0] = 0;
    gBattleStruct->lastTakenMoveFrom[gActiveBattler][1] = 0;
    gBattleStruct->lastTakenMoveFrom[gActiveBattler][2] = 0;
    gBattleStruct->lastTakenMoveFrom[gActiveBattler][3] = 0;
    gBattleStruct->lastMoveFailed &= ~(gBitTable[gActiveBattler]);
    gBattleStruct->palaceFlags &= ~(gBitTable[gActiveBattler]);

    for (i = 0; i < gBattlersCount; i++)
    {
        if (i != gActiveBattler && GetBattlerSide(i) != GetBattlerSide(gActiveBattler))
            gBattleStruct->lastTakenMove[i] = 0;

        gBattleStruct->lastTakenMoveFrom[i][gActiveBattler] = 0;
    }

    gBattleStruct->choicedMove[gActiveBattler] = 0;
    gBattleResources->flags->flags[gActiveBattler] = 0;
    gCurrentMove = 0;
    gBattleStruct->arenaTurnCounter = 0xFF;

    ClearBattlerMoveHistory(gActiveBattler);
    ClearBattlerAbilityHistory(gActiveBattler);
}

void FaintClearSetData(void)
{
    s32 i;

    for (i = 0; i < NUM_BATTLE_STATS; i++)
        gBattleMons[gActiveBattler].statStages[i] = DEFAULT_STAT_STAGE;

    gBattleMons[gActiveBattler].status2 = 0;
    gStatuses3[gActiveBattler] = 0;

    for (i = 0; i < gBattlersCount; i++)
    {
        if ((gBattleMons[i].status2 & STATUS2_ESCAPE_PREVENTION) && gDisableStructs[i].battlerPreventingEscape == gActiveBattler)
            gBattleMons[i].status2 &= ~STATUS2_ESCAPE_PREVENTION;
        if (gBattleMons[i].status2 & STATUS2_INFATUATED_WITH(gActiveBattler))
            gBattleMons[i].status2 &= ~(STATUS2_INFATUATED_WITH(gActiveBattler));
        if ((gBattleMons[i].status2 & STATUS2_WRAPPED) && *(gBattleStruct->wrappedBy + i) == gActiveBattler)
            gBattleMons[i].status2 &= ~(STATUS2_WRAPPED);
    }

    gActionSelectionCursor[gActiveBattler] = 0;
    gMoveSelectionCursor[gActiveBattler] = 0;

    memset(&gDisableStructs[gActiveBattler], 0, sizeof(struct DisableStruct));

    gProtectStructs[gActiveBattler].protected = 0;
    gProtectStructs[gActiveBattler].spikyShielded = 0;
    gProtectStructs[gActiveBattler].kingsShielded = 0;
    gProtectStructs[gActiveBattler].banefulBunkered = 0;
    gProtectStructs[gActiveBattler].endured = 0;
    gProtectStructs[gActiveBattler].noValidMoves = 0;
    gProtectStructs[gActiveBattler].helpingHand = 0;
    gProtectStructs[gActiveBattler].bounceMove = 0;
    gProtectStructs[gActiveBattler].stealMove = 0;
    gProtectStructs[gActiveBattler].prlzImmobility = 0;
    gProtectStructs[gActiveBattler].confusionSelfDmg = 0;
    gProtectStructs[gActiveBattler].targetNotAffected = 0;
    gProtectStructs[gActiveBattler].chargingTurn = 0;
    gProtectStructs[gActiveBattler].fleeFlag = 0;
    gProtectStructs[gActiveBattler].usedImprisonedMove = 0;
    gProtectStructs[gActiveBattler].loveImmobility = 0;
    gProtectStructs[gActiveBattler].usedDisabledMove = 0;
    gProtectStructs[gActiveBattler].usedTauntedMove = 0;
    gProtectStructs[gActiveBattler].flag2Unknown = 0;
    gProtectStructs[gActiveBattler].flinchImmobility = 0;
    gProtectStructs[gActiveBattler].notFirstStrike = 0;
    gProtectStructs[gActiveBattler].usedHealBlockedMove = 0;
    gProtectStructs[gActiveBattler].usesBouncedMove = 0;
    gProtectStructs[gActiveBattler].usedGravityPreventedMove = 0;
    gProtectStructs[gActiveBattler].usedThroatChopPreventedMove = 0;

    gDisableStructs[gActiveBattler].isFirstTurn = 2;

    gLastMoves[gActiveBattler] = 0;
    gLastLandedMoves[gActiveBattler] = 0;
    gLastHitByType[gActiveBattler] = 0;
    gLastResultingMoves[gActiveBattler] = 0;
    gLastPrintedMoves[gActiveBattler] = 0;
    gLastHitBy[gActiveBattler] = 0xFF;

    gBattleStruct->choicedMove[gActiveBattler] = 0;
    gBattleStruct->sameMoveTurns[gActiveBattler] = 0;
    gBattleStruct->lastTakenMove[gActiveBattler] = 0;
    gBattleStruct->lastTakenMoveFrom[gActiveBattler][0] = 0;
    gBattleStruct->lastTakenMoveFrom[gActiveBattler][1] = 0;
    gBattleStruct->lastTakenMoveFrom[gActiveBattler][2] = 0;
    gBattleStruct->lastTakenMoveFrom[gActiveBattler][3] = 0;

    gBattleStruct->palaceFlags &= ~(gBitTable[gActiveBattler]);

    for (i = 0; i < gBattlersCount; i++)
    {
        if (i != gActiveBattler && GetBattlerSide(i) != GetBattlerSide(gActiveBattler))
            gBattleStruct->lastTakenMove[i] = 0;

        gBattleStruct->lastTakenMoveFrom[i][gActiveBattler] = 0;
    }

    gBattleResources->flags->flags[gActiveBattler] = 0;

    gBattleMons[gActiveBattler].type1 = gBaseStats[gBattleMons[gActiveBattler].species].type1;
    gBattleMons[gActiveBattler].type2 = gBaseStats[gBattleMons[gActiveBattler].species].type2;
    gBattleMons[gActiveBattler].type3 = TYPE_MYSTERY;

    ClearBattlerMoveHistory(gActiveBattler);
    ClearBattlerAbilityHistory(gActiveBattler);
    UndoFormChange(gBattlerPartyIndexes[gActiveBattler], GET_BATTLER_SIDE(gActiveBattler));
    if (GetBattlerSide(gActiveBattler) == B_SIDE_PLAYER)
        UndoMegaEvolution(gBattlerPartyIndexes[gActiveBattler]);
}

static void DoBattleIntro(void)
{
    s32 i;
    u8 *state = &gBattleStruct->introState;

    switch (*state)
    {
    case 0: // Get Data of all battlers.
        gActiveBattler = gBattleCommunication[1];
        BtlController_EmitGetMonData(0, REQUEST_ALL_BATTLE, 0);
        MarkBattlerForControllerExec(gActiveBattler);
        (*state)++;
        break;
    case 1: // Loop through all battlers.
        if (!gBattleControllerExecFlags)
        {
            if (++gBattleCommunication[1] == gBattlersCount)
                (*state)++;
            else
                *state = 0;
        }
        break;
    case 2: // Start graphical intro slide.
        if (!gBattleControllerExecFlags)
        {
            gActiveBattler = GetBattlerAtPosition(0);
            BtlController_EmitIntroSlide(0, gBattleTerrain);
            MarkBattlerForControllerExec(gActiveBattler);
            gBattleCommunication[0] = 0;
            gBattleCommunication[1] = 0;
            (*state)++;
        }
        break;
    case 3: // Wait for intro slide.
        if (!gBattleControllerExecFlags)
            (*state)++;
        break;
    case 4: // Copy battler data gotten in cases 0 and 1. Draw trainer/mon sprite.
        for (gActiveBattler = 0; gActiveBattler < gBattlersCount; gActiveBattler++)
        {
            if ((gBattleTypeFlags & BATTLE_TYPE_SAFARI) && GetBattlerSide(gActiveBattler) == B_SIDE_PLAYER)
            {
                memset(&gBattleMons[gActiveBattler], 0, sizeof(struct BattlePokemon));
            }
            else
            {
                memcpy(&gBattleMons[gActiveBattler], &gBattleResources->bufferB[gActiveBattler][4], sizeof(struct BattlePokemon));
                gBattleMons[gActiveBattler].type1 = gBaseStats[gBattleMons[gActiveBattler].species].type1;
                gBattleMons[gActiveBattler].type2 = gBaseStats[gBattleMons[gActiveBattler].species].type2;
                gBattleMons[gActiveBattler].type3 = TYPE_MYSTERY;
                gBattleMons[gActiveBattler].ability = GetAbilityBySpecies(gBattleMons[gActiveBattler].species, gBattleMons[gActiveBattler].abilityNum);
                gBattleStruct->hpOnSwitchout[GetBattlerSide(gActiveBattler)] = gBattleMons[gActiveBattler].hp;
                gBattleMons[gActiveBattler].status2 = 0;
                for (i = 0; i < NUM_BATTLE_STATS; i++)
                    gBattleMons[gActiveBattler].statStages[i] = 6;
            }

            // Draw sprite.
            switch (GetBattlerPosition(gActiveBattler))
            {
            case B_POSITION_PLAYER_LEFT: // player sprite
                BtlController_EmitDrawTrainerPic(0);
                MarkBattlerForControllerExec(gActiveBattler);
                break;
            case B_POSITION_OPPONENT_LEFT:
                if (gBattleTypeFlags & BATTLE_TYPE_TRAINER) // opponent 1 sprite
                {
                    BtlController_EmitDrawTrainerPic(0);
                    MarkBattlerForControllerExec(gActiveBattler);
                }
                else // wild mon 1
                {
                    BtlController_EmitLoadMonSprite(0);
                    MarkBattlerForControllerExec(gActiveBattler);
                    gBattleResults.lastOpponentSpecies = GetMonData(&gEnemyParty[gBattlerPartyIndexes[gActiveBattler]], MON_DATA_SPECIES, NULL);
                }
                break;
            case B_POSITION_PLAYER_RIGHT:
                if (gBattleTypeFlags & (BATTLE_TYPE_MULTI | BATTLE_TYPE_INGAME_PARTNER)) // partner sprite
                {
                    BtlController_EmitDrawTrainerPic(0);
                    MarkBattlerForControllerExec(gActiveBattler);
                }
                break;
            case B_POSITION_OPPONENT_RIGHT:
                if (gBattleTypeFlags & BATTLE_TYPE_TRAINER)
                {
                    if (gBattleTypeFlags & (BATTLE_TYPE_MULTI | BATTLE_TYPE_TWO_OPPONENTS) && !BATTLE_TWO_VS_ONE_OPPONENT) // opponent 2 if exists
                    {
                        BtlController_EmitDrawTrainerPic(0);
                        MarkBattlerForControllerExec(gActiveBattler);
                    }
                }
                else // wild mon 2
                {
                    BtlController_EmitLoadMonSprite(0);
                    MarkBattlerForControllerExec(gActiveBattler);
                    gBattleResults.lastOpponentSpecies = GetMonData(&gEnemyParty[gBattlerPartyIndexes[gActiveBattler]], MON_DATA_SPECIES, NULL);
                }
                break;
            }

            if (gBattleTypeFlags & BATTLE_TYPE_ARENA)
                BattleArena_InitPoints();
        }

        if (gBattleTypeFlags & BATTLE_TYPE_TRAINER)
        {
            (*state)++;
        }
        else // Skip party summary since it is a wild battle.
        {
            if (B_FAST_INTRO)
                *state = 7; // Don't wait for sprite, print message at the same time.
            else
                *state = 6; // Wait for sprite to load.
        }
        break;
    case 5: // draw party summary in trainer battles
        if (!gBattleControllerExecFlags)
        {
            struct HpAndStatus hpStatus[PARTY_SIZE];

            for (i = 0; i < PARTY_SIZE; i++)
            {
                if (GetMonData(&gEnemyParty[i], MON_DATA_SPECIES2) == SPECIES_NONE
                 || GetMonData(&gEnemyParty[i], MON_DATA_SPECIES2) == SPECIES_EGG)
                {
                    hpStatus[i].hp = 0xFFFF;
                    hpStatus[i].status = 0;
                }
                else
                {
                    hpStatus[i].hp = GetMonData(&gEnemyParty[i], MON_DATA_HP);
                    hpStatus[i].status = GetMonData(&gEnemyParty[i], MON_DATA_STATUS);
                }
            }

            gActiveBattler = GetBattlerAtPosition(B_POSITION_OPPONENT_LEFT);
            BtlController_EmitDrawPartyStatusSummary(0, hpStatus, 0x80);
            MarkBattlerForControllerExec(gActiveBattler);

            for (i = 0; i < PARTY_SIZE; i++)
            {
                if (GetMonData(&gPlayerParty[i], MON_DATA_SPECIES2) == SPECIES_NONE
                 || GetMonData(&gPlayerParty[i], MON_DATA_SPECIES2) == SPECIES_EGG)
                {
                    hpStatus[i].hp = 0xFFFF;
                    hpStatus[i].status = 0;
                }
                else
                {
                    hpStatus[i].hp = GetMonData(&gPlayerParty[i], MON_DATA_HP);
                    hpStatus[i].status = GetMonData(&gPlayerParty[i], MON_DATA_STATUS);
                }
            }

            gActiveBattler = GetBattlerAtPosition(B_POSITION_PLAYER_LEFT);
            BtlController_EmitDrawPartyStatusSummary(0, hpStatus, 0x80);
            MarkBattlerForControllerExec(gActiveBattler);

            (*state)++;
        }
        break;
    case 6: // wait for previous action to complete
        if (!gBattleControllerExecFlags)
            (*state)++;
        break;
    case 7: // print battle intro message
        if (!IsBattlerMarkedForControllerExec(GetBattlerAtPosition(B_POSITION_PLAYER_LEFT)))
        {
            PrepareStringBattle(STRINGID_INTROMSG, GetBattlerAtPosition(B_POSITION_PLAYER_LEFT));
            (*state)++;
        }
        break;
    case 8: // wait for intro message to be printed
        if (!IsBattlerMarkedForControllerExec(GetBattlerAtPosition(B_POSITION_PLAYER_LEFT)))
        {
            if (gBattleTypeFlags & BATTLE_TYPE_TRAINER)
            {
                (*state)++;
            }
            else
            {
                if (B_FAST_INTRO)
                    *state = 15; // Wait for text to be printed.
                else
                    *state = 14; // Wait for text and sprite.
            }
        }
        break;
    case 9: // print opponent sends out
        if (gBattleTypeFlags & BATTLE_TYPE_RECORDED_LINK && !(gBattleTypeFlags & BATTLE_TYPE_RECORDED_IS_MASTER))
            PrepareStringBattle(STRINGID_INTROSENDOUT, GetBattlerAtPosition(B_POSITION_PLAYER_LEFT));
        else
            PrepareStringBattle(STRINGID_INTROSENDOUT, GetBattlerAtPosition(B_POSITION_OPPONENT_LEFT));
        (*state)++;
        break;
    case 10: // wait for opponent sends out text
        if (!gBattleControllerExecFlags)
            (*state)++;
        break;
    case 11: // first opponent's mon send out animation
        if (gBattleTypeFlags & BATTLE_TYPE_RECORDED_LINK && !(gBattleTypeFlags & BATTLE_TYPE_RECORDED_IS_MASTER))
            gActiveBattler = GetBattlerAtPosition(B_POSITION_PLAYER_LEFT);
        else
            gActiveBattler = GetBattlerAtPosition(B_POSITION_OPPONENT_LEFT);

        BtlController_EmitIntroTrainerBallThrow(0);
        MarkBattlerForControllerExec(gActiveBattler);
        (*state)++;
        break;
    case 12: // nothing
        (*state)++;
    case 13: // second opponent's mon send out
        if (gBattleTypeFlags & (BATTLE_TYPE_MULTI | BATTLE_TYPE_TWO_OPPONENTS) && !BATTLE_TWO_VS_ONE_OPPONENT)
        {
            if (gBattleTypeFlags & BATTLE_TYPE_RECORDED_LINK && !(gBattleTypeFlags & BATTLE_TYPE_RECORDED_IS_MASTER))
                gActiveBattler = GetBattlerAtPosition(B_POSITION_PLAYER_RIGHT);
            else
                gActiveBattler = GetBattlerAtPosition(B_POSITION_OPPONENT_RIGHT);

            BtlController_EmitIntroTrainerBallThrow(0);
            MarkBattlerForControllerExec(gActiveBattler);
        }
        if (B_FAST_INTRO && !(gBattleTypeFlags & (BATTLE_TYPE_RECORDED | BATTLE_TYPE_RECORDED_LINK | BATTLE_TYPE_RECORDED_IS_MASTER | BATTLE_TYPE_LINK)))
            *state = 15; // Print at the same time as trainer sends out second mon.
        else
            (*state)++;
        break;
    case 14: // wait for opponent 2 send out
        if (!gBattleControllerExecFlags)
            (*state)++;
        break;
    case 15: // wait for wild battle message
        if (!IsBattlerMarkedForControllerExec(GetBattlerAtPosition(B_POSITION_PLAYER_LEFT)))
            (*state)++;
        break;
    case 16: // print player sends out
        if (!(gBattleTypeFlags & BATTLE_TYPE_SAFARI))
        {
            if (gBattleTypeFlags & BATTLE_TYPE_RECORDED_LINK && !(gBattleTypeFlags & BATTLE_TYPE_RECORDED_IS_MASTER))
                gActiveBattler = GetBattlerAtPosition(B_POSITION_OPPONENT_LEFT);
            else
                gActiveBattler = GetBattlerAtPosition(B_POSITION_PLAYER_LEFT);

            // A hack that makes fast intro work in trainer battles too.
            if (B_FAST_INTRO
                && gBattleTypeFlags & BATTLE_TYPE_TRAINER
                && !(gBattleTypeFlags & (BATTLE_TYPE_RECORDED | BATTLE_TYPE_RECORDED_LINK | BATTLE_TYPE_RECORDED_IS_MASTER | BATTLE_TYPE_LINK))
                && gSprites[gHealthboxSpriteIds[gActiveBattler ^ BIT_SIDE]].callback == SpriteCallbackDummy)
            {
                return;
            }

            PrepareStringBattle(STRINGID_INTROSENDOUT, gActiveBattler);
        }
        (*state)++;
        break;
    case 17: // wait for player send out message
        if (!(gBattleTypeFlags & BATTLE_TYPE_LINK && gBattleControllerExecFlags))
        {
            if (gBattleTypeFlags & BATTLE_TYPE_RECORDED_LINK && !(gBattleTypeFlags & BATTLE_TYPE_RECORDED_IS_MASTER))
                gActiveBattler = GetBattlerAtPosition(B_POSITION_OPPONENT_LEFT);
            else
                gActiveBattler = GetBattlerAtPosition(B_POSITION_PLAYER_LEFT);

            if (!IsBattlerMarkedForControllerExec(gActiveBattler))
                (*state)++;
        }
        break;
    case 18: // player 1 send out
        if (gBattleTypeFlags & BATTLE_TYPE_RECORDED_LINK && !(gBattleTypeFlags & BATTLE_TYPE_RECORDED_IS_MASTER))
            gActiveBattler = GetBattlerAtPosition(B_POSITION_OPPONENT_LEFT);
        else
            gActiveBattler = GetBattlerAtPosition(B_POSITION_PLAYER_LEFT);

        BtlController_EmitIntroTrainerBallThrow(0);
        MarkBattlerForControllerExec(gActiveBattler);
        (*state)++;
        break;
    case 19: // player 2 send out
        if (gBattleTypeFlags & (BATTLE_TYPE_MULTI | BATTLE_TYPE_INGAME_PARTNER))
        {
            if (gBattleTypeFlags & BATTLE_TYPE_RECORDED_LINK && !(gBattleTypeFlags & BATTLE_TYPE_RECORDED_IS_MASTER))
                gActiveBattler = GetBattlerAtPosition(B_POSITION_OPPONENT_RIGHT);
            else
                gActiveBattler = GetBattlerAtPosition(B_POSITION_PLAYER_RIGHT);

            BtlController_EmitIntroTrainerBallThrow(0);
            MarkBattlerForControllerExec(gActiveBattler);
        }
        (*state)++;
        break;
    case 20: // set dex and battle vars
        if (!gBattleControllerExecFlags)
        {
            for (gActiveBattler = 0; gActiveBattler < gBattlersCount; gActiveBattler++)
            {
                if (GetBattlerSide(gActiveBattler) == B_SIDE_OPPONENT
                 && !(gBattleTypeFlags & (BATTLE_TYPE_EREADER_TRAINER
                                          | BATTLE_TYPE_FRONTIER
                                          | BATTLE_TYPE_LINK
                                          | BATTLE_TYPE_RECORDED_LINK
                                          | BATTLE_TYPE_TRAINER_HILL)))
                {
                    HandleSetPokedexFlag(SpeciesToNationalPokedexNum(gBattleMons[gActiveBattler].species), FLAG_SET_SEEN, gBattleMons[gActiveBattler].personality);
                }
            }

            gBattleStruct->switchInAbilitiesCounter = 0;
            gBattleStruct->switchInItemsCounter = 0;
            gBattleStruct->overworldWeatherDone = FALSE;

            gBattleMainFunc = TryDoEventsBeforeFirstTurn;
        }
        break;
    }
}

static void TryDoEventsBeforeFirstTurn(void)
{
    s32 i, j;

    if (gBattleControllerExecFlags)
        return;

    if (gBattleStruct->switchInAbilitiesCounter == 0)
    {
        for (i = 0; i < gBattlersCount; i++)
            gBattlerByTurnOrder[i] = i;
        for (i = 0; i < gBattlersCount - 1; i++)
        {
            for (j = i + 1; j < gBattlersCount; j++)
            {
                if (GetWhoStrikesFirst(gBattlerByTurnOrder[i], gBattlerByTurnOrder[j], TRUE) != 0)
                    SwapTurnOrder(i, j);
            }
        }
    }
    if (!gBattleStruct->overworldWeatherDone
        && AbilityBattleEffects(0, 0, 0, ABILITYEFFECT_SWITCH_IN_WEATHER, 0) != 0)
    {
        gBattleStruct->overworldWeatherDone = TRUE;
        return;
    }
<<<<<<< HEAD
    if (!gBattleStruct->terrainDone && AbilityBattleEffects(0, 0, 0, ABILITYEFFECT_SWITCH_IN_TERRAIN, 0) != 0)
    {
        gBattleStruct->terrainDone = TRUE;
        return;
    }
    
=======

>>>>>>> f6147ee0
    // Totem boosts
    for (i = 0; i < gBattlersCount; i++)
    {
        if (gTotemBoosts[i].stats != 0)
        {
            gBattlerAttacker = i;
            BattleScriptExecute(BattleScript_TotemVar);
            return;
        }
    }
    memset(gTotemBoosts, 0, sizeof(gTotemBoosts));  // erase all totem boosts just to be safe

    // Check all switch in abilities happening from the fastest mon to slowest.
    while (gBattleStruct->switchInAbilitiesCounter < gBattlersCount)
    {
        gBattlerAttacker = gBattlerByTurnOrder[gBattleStruct->switchInAbilitiesCounter++];
        if (AbilityBattleEffects(ABILITYEFFECT_ON_SWITCHIN, gBattlerAttacker, 0, 0, 0) != 0)
            return;
    }
    if (AbilityBattleEffects(ABILITYEFFECT_INTIMIDATE1, 0, 0, 0, 0) != 0)
        return;
    if (AbilityBattleEffects(ABILITYEFFECT_TRACE1, 0, 0, 0, 0) != 0)
        return;
    // Check all switch in items having effect from the fastest mon to slowest.
    while (gBattleStruct->switchInItemsCounter < gBattlersCount)
    {
        if (ItemBattleEffects(ITEMEFFECT_ON_SWITCH_IN, gBattlerByTurnOrder[gBattleStruct->switchInItemsCounter++], FALSE))
            return;
    }

    for (i = 0; i < MAX_BATTLERS_COUNT; i++)
    {
        *(gBattleStruct->monToSwitchIntoId + i) = PARTY_SIZE;
        gChosenActionByBattler[i] = B_ACTION_NONE;
        gChosenMoveByBattler[i] = MOVE_NONE;
    }
    TurnValuesCleanUp(FALSE);
    SpecialStatusesClear();
    *(&gBattleStruct->field_91) = gAbsentBattlerFlags;
    BattlePutTextOnWindow(gText_EmptyString3, 0);
    gBattleMainFunc = HandleTurnActionSelectionState;
    ResetSentPokesToOpponentValue();

    for (i = 0; i < BATTLE_COMMUNICATION_ENTRIES_COUNT; i++)
        gBattleCommunication[i] = 0;

    for (i = 0; i < gBattlersCount; i++)
        gBattleMons[i].status2 &= ~(STATUS2_FLINCHED);

    *(&gBattleStruct->turnEffectsTracker) = 0;
    *(&gBattleStruct->turnEffectsBattlerId) = 0;
    *(&gBattleStruct->wishPerishSongState) = 0;
    *(&gBattleStruct->wishPerishSongBattlerId) = 0;
    gBattleScripting.moveendState = 0;
    gBattleStruct->faintedActionsState = 0;
    gBattleStruct->turnCountersTracker = 0;
    gMoveResultFlags = 0;

    gRandomTurnNumber = Random();

    if (gBattleTypeFlags & BATTLE_TYPE_ARENA)
    {
        StopCryAndClearCrySongs();
        BattleScriptExecute(BattleScript_ArenaTurnBeginning);
    }
}

static void HandleEndTurn_ContinueBattle(void)
{
    s32 i;

    if (gBattleControllerExecFlags == 0)
    {
        gBattleMainFunc = BattleTurnPassed;
        for (i = 0; i < BATTLE_COMMUNICATION_ENTRIES_COUNT; i++)
            gBattleCommunication[i] = 0;
        for (i = 0; i < gBattlersCount; i++)
        {
            gBattleMons[i].status2 &= ~(STATUS2_FLINCHED);
            if ((gBattleMons[i].status1 & STATUS1_SLEEP) && (gBattleMons[i].status2 & STATUS2_MULTIPLETURNS))
                CancelMultiTurnMoves(i);
        }
        gBattleStruct->turnEffectsTracker = 0;
        gBattleStruct->turnEffectsBattlerId = 0;
        gBattleStruct->wishPerishSongState = 0;
        gBattleStruct->wishPerishSongBattlerId = 0;
        gBattleStruct->turnCountersTracker = 0;
        gMoveResultFlags = 0;
    }
}

void BattleTurnPassed(void)
{
    s32 i;

    TurnValuesCleanUp(TRUE);
    if (gBattleOutcome == 0)
    {
        if (DoFieldEndTurnEffects())
            return;
        if (DoBattlerEndTurnEffects())
            return;
    }
    if (HandleFaintedMonActions())
        return;
    gBattleStruct->faintedActionsState = 0;
    if (HandleWishPerishSongOnTurnEnd())
        return;

    TurnValuesCleanUp(FALSE);
    gHitMarker &= ~(HITMARKER_NO_ATTACKSTRING);
    gHitMarker &= ~(HITMARKER_UNABLE_TO_USE_MOVE);
    gHitMarker &= ~(HITMARKER_x400000);
    gHitMarker &= ~(HITMARKER_x100000);
    gBattleScripting.animTurn = 0;
    gBattleScripting.animTargetsHit = 0;
    gBattleScripting.moveendState = 0;
    gBattleMoveDamage = 0;
    gMoveResultFlags = 0;

    for (i = 0; i < 5; i++)
        gBattleCommunication[i] = 0;

    if (gBattleOutcome != 0)
    {
        gCurrentActionFuncId = B_ACTION_FINISHED;
        gBattleMainFunc = RunTurnActionsFunctions;
        return;
    }

    if (gBattleResults.battleTurnCounter < 0xFF)
    {
        gBattleResults.battleTurnCounter++;
        gBattleStruct->arenaTurnCounter++;
    }

    for (i = 0; i < gBattlersCount; i++)
    {
        gChosenActionByBattler[i] = B_ACTION_NONE;
        gChosenMoveByBattler[i] = MOVE_NONE;
    }

    for (i = 0; i < MAX_BATTLERS_COUNT; i++)
        *(gBattleStruct->monToSwitchIntoId + i) = PARTY_SIZE;

    *(&gBattleStruct->field_91) = gAbsentBattlerFlags;
    BattlePutTextOnWindow(gText_EmptyString3, 0);
    gBattleMainFunc = HandleTurnActionSelectionState;
    gRandomTurnNumber = Random();

    if (gBattleTypeFlags & BATTLE_TYPE_PALACE)
        BattleScriptExecute(BattleScript_PalacePrintFlavorText);
    else if (gBattleTypeFlags & BATTLE_TYPE_ARENA && gBattleStruct->arenaTurnCounter == 0)
        BattleScriptExecute(BattleScript_ArenaTurnBeginning);
    else if (ShouldDoTrainerSlide(GetBattlerAtPosition(B_POSITION_OPPONENT_LEFT), gTrainerBattleOpponent_A, TRAINER_SLIDE_LAST_LOW_HP))
        BattleScriptExecute(BattleScript_TrainerSlideMsgEnd2);
}

u8 IsRunningFromBattleImpossible(void)
{
    u32 holdEffect, i;

    if (gBattleMons[gActiveBattler].item == ITEM_ENIGMA_BERRY)
        holdEffect = gEnigmaBerries[gActiveBattler].holdEffect;
    else
        holdEffect = ItemId_GetHoldEffect(gBattleMons[gActiveBattler].item);

    gPotentialItemEffectBattler = gActiveBattler;

    if (gBattleTypeFlags & BATTLE_TYPE_FIRST_BATTLE) // Cannot ever run from saving Birch's battle.
    {
        gBattleCommunication[MULTISTRING_CHOOSER] = 1;
        return 1;
    }
    if (GetBattlerPosition(gActiveBattler) == B_POSITION_PLAYER_RIGHT && WILD_DOUBLE_BATTLE
        && IsBattlerAlive(GetBattlerAtPosition(B_POSITION_PLAYER_LEFT))) // The second pokemon cannot run from a double wild battle, unless it's the only alive mon.
    {
        gBattleCommunication[MULTISTRING_CHOOSER] = 0;
        return 1;
    }

    if (holdEffect == HOLD_EFFECT_CAN_ALWAYS_RUN)
        return 0;
    if (gBattleTypeFlags & BATTLE_TYPE_LINK)
        return 0;
    if (gBattleMons[gActiveBattler].ability == ABILITY_RUN_AWAY)
        return 0;

    if ((i = IsAbilityPreventingEscape(gActiveBattler)))
    {
        gBattleScripting.battler = i - 1;
        gLastUsedAbility = gBattleMons[i - 1].ability;
        gBattleCommunication[MULTISTRING_CHOOSER] = 2;
        return 2;
    }

    if (!CanBattlerEscape(gActiveBattler))
    {
        gBattleCommunication[MULTISTRING_CHOOSER] = 0;
        return 1;
    }
    return 0;
}

void SwitchPartyOrder(u8 battler)
{
    s32 i;
    u8 partyId1;
    u8 partyId2;

    // gBattleStruct->field_60[battler][i]

    for (i = 0; i < (int)ARRAY_COUNT(gBattlePartyCurrentOrder); i++)
        gBattlePartyCurrentOrder[i] = *(battler * 3 + i + (u8*)(gBattleStruct->field_60));

    partyId1 = GetPartyIdFromBattlePartyId(gBattlerPartyIndexes[battler]);
    partyId2 = GetPartyIdFromBattlePartyId(*(gBattleStruct->monToSwitchIntoId + battler));
    SwitchPartyMonSlots(partyId1, partyId2);

    if (gBattleTypeFlags & BATTLE_TYPE_DOUBLE)
    {
        for (i = 0; i < (int)ARRAY_COUNT(gBattlePartyCurrentOrder); i++)
        {
            *(battler * 3 + i + (u8*)(gBattleStruct->field_60)) = gBattlePartyCurrentOrder[i];
            *(BATTLE_PARTNER(battler) * 3 + i + (u8*)(gBattleStruct->field_60)) = gBattlePartyCurrentOrder[i];
        }
    }
    else
    {
        for (i = 0; i < (int)ARRAY_COUNT(gBattlePartyCurrentOrder); i++)
        {
            *(battler * 3 + i + (u8*)(gBattleStruct->field_60)) = gBattlePartyCurrentOrder[i];
        }
    }
}

enum
{
    STATE_TURN_START_RECORD,
    STATE_BEFORE_ACTION_CHOSEN,
    STATE_WAIT_ACTION_CHOSEN,
    STATE_WAIT_ACTION_CASE_CHOSEN,
    STATE_WAIT_ACTION_CONFIRMED_STANDBY,
    STATE_WAIT_ACTION_CONFIRMED,
    STATE_SELECTION_SCRIPT,
    STATE_WAIT_SET_BEFORE_ACTION,
    STATE_SELECTION_SCRIPT_MAY_RUN
};

static void HandleTurnActionSelectionState(void)
{
    s32 i;

    gBattleCommunication[ACTIONS_CONFIRMED_COUNT] = 0;
    for (gActiveBattler = 0; gActiveBattler < gBattlersCount; gActiveBattler++)
    {
        u8 position = GetBattlerPosition(gActiveBattler);
        switch (gBattleCommunication[gActiveBattler])
        {
        case STATE_TURN_START_RECORD: // Recorded battle related action on start of every turn.
            RecordedBattle_CopyBattlerMoves();
            gBattleCommunication[gActiveBattler] = STATE_BEFORE_ACTION_CHOSEN;
            break;
        case STATE_BEFORE_ACTION_CHOSEN: // Choose an action.
            *(gBattleStruct->monToSwitchIntoId + gActiveBattler) = PARTY_SIZE;
            if (gBattleTypeFlags & BATTLE_TYPE_MULTI
                || (position & BIT_FLANK) == B_FLANK_LEFT
                || gBattleStruct->field_91 & gBitTable[GetBattlerAtPosition(BATTLE_PARTNER(position))]
                || gBattleCommunication[GetBattlerAtPosition(BATTLE_PARTNER(position))] == STATE_WAIT_ACTION_CONFIRMED)
            {
                if (gBattleStruct->field_91 & gBitTable[gActiveBattler])
                {
                    gChosenActionByBattler[gActiveBattler] = B_ACTION_NOTHING_FAINTED;
                    if (!(gBattleTypeFlags & BATTLE_TYPE_MULTI))
                        gBattleCommunication[gActiveBattler] = STATE_WAIT_ACTION_CONFIRMED;
                    else
                        gBattleCommunication[gActiveBattler] = STATE_WAIT_ACTION_CONFIRMED_STANDBY;
                }
                else
                {
                    if (gBattleMons[gActiveBattler].status2 & STATUS2_MULTIPLETURNS
                        || gBattleMons[gActiveBattler].status2 & STATUS2_RECHARGE)
                    {
                        gChosenActionByBattler[gActiveBattler] = B_ACTION_USE_MOVE;
                        gBattleCommunication[gActiveBattler] = STATE_WAIT_ACTION_CONFIRMED_STANDBY;
                    }
                    else if (WILD_DOUBLE_BATTLE
                             && position == B_POSITION_PLAYER_RIGHT
                             && (gBattleStruct->throwingPokeBall || gChosenActionByBattler[GetBattlerAtPosition(B_POSITION_PLAYER_LEFT)] == B_ACTION_RUN))
                    {
                        gBattleStruct->throwingPokeBall = FALSE;
                        gChosenActionByBattler[gActiveBattler] = B_ACTION_NOTHING_FAINTED; // Not fainted, but it cannot move, because of the throwing ball.
                        gBattleCommunication[gActiveBattler] = STATE_WAIT_ACTION_CONFIRMED_STANDBY;
                    }
                    else
                    {
                        BtlController_EmitChooseAction(0, gChosenActionByBattler[0], gBattleResources->bufferB[0][1] | (gBattleResources->bufferB[0][2] << 8));
                        MarkBattlerForControllerExec(gActiveBattler);
                        gBattleCommunication[gActiveBattler]++;
                    }
                }
            }
            break;
        case STATE_WAIT_ACTION_CHOSEN: // Try to perform an action.
            if (!(gBattleControllerExecFlags & ((gBitTable[gActiveBattler]) | (0xF0000000) | (gBitTable[gActiveBattler] << 4) | (gBitTable[gActiveBattler] << 8) | (gBitTable[gActiveBattler] << 0xC))))
            {
                RecordedBattle_SetBattlerAction(gActiveBattler, gBattleResources->bufferB[gActiveBattler][1]);
                gChosenActionByBattler[gActiveBattler] = gBattleResources->bufferB[gActiveBattler][1];

                switch (gBattleResources->bufferB[gActiveBattler][1])
                {
                case B_ACTION_USE_MOVE:
                    if (AreAllMovesUnusable())
                    {
                        gBattleCommunication[gActiveBattler] = STATE_SELECTION_SCRIPT;
                        *(gBattleStruct->selectionScriptFinished + gActiveBattler) = FALSE;
                        *(gBattleStruct->stateIdAfterSelScript + gActiveBattler) = STATE_WAIT_ACTION_CONFIRMED_STANDBY;
                        *(gBattleStruct->moveTarget + gActiveBattler) = gBattleResources->bufferB[gActiveBattler][3];
                        return;
                    }
                    else if (gDisableStructs[gActiveBattler].encoredMove != 0)
                    {
                        gChosenMoveByBattler[gActiveBattler] = gDisableStructs[gActiveBattler].encoredMove;
                        *(gBattleStruct->chosenMovePositions + gActiveBattler) = gDisableStructs[gActiveBattler].encoredMovePos;
                        gBattleCommunication[gActiveBattler] = STATE_WAIT_ACTION_CONFIRMED_STANDBY;
                        return;
                    }
                    else
                    {
                        struct ChooseMoveStruct moveInfo;

                        moveInfo.mega = gBattleStruct->mega;
                        moveInfo.species = gBattleMons[gActiveBattler].species;
                        moveInfo.monType1 = gBattleMons[gActiveBattler].type1;
                        moveInfo.monType2 = gBattleMons[gActiveBattler].type2;
                        moveInfo.monType3 = gBattleMons[gActiveBattler].type3;

                        for (i = 0; i < MAX_MON_MOVES; i++)
                        {
                            moveInfo.moves[i] = gBattleMons[gActiveBattler].moves[i];
                            moveInfo.currentPp[i] = gBattleMons[gActiveBattler].pp[i];
                            moveInfo.maxPp[i] = CalculatePPWithBonus(
                                                            gBattleMons[gActiveBattler].moves[i],
                                                            gBattleMons[gActiveBattler].ppBonuses,
                                                            i);
                        }

                        BtlController_EmitChooseMove(0, (gBattleTypeFlags & BATTLE_TYPE_DOUBLE) != 0, FALSE, &moveInfo);
                        MarkBattlerForControllerExec(gActiveBattler);
                    }
                    break;
                case B_ACTION_USE_ITEM:
                    if (gBattleTypeFlags & (BATTLE_TYPE_LINK
                                            | BATTLE_TYPE_FRONTIER_NO_PYRAMID
                                            | BATTLE_TYPE_EREADER_TRAINER
                                            | BATTLE_TYPE_RECORDED_LINK))
                    {
                        RecordedBattle_ClearBattlerAction(gActiveBattler, 1);
                        gSelectionBattleScripts[gActiveBattler] = BattleScript_ActionSelectionItemsCantBeUsed;
                        gBattleCommunication[gActiveBattler] = STATE_SELECTION_SCRIPT;
                        *(gBattleStruct->selectionScriptFinished + gActiveBattler) = FALSE;
                        *(gBattleStruct->stateIdAfterSelScript + gActiveBattler) = STATE_BEFORE_ACTION_CHOSEN;
                        return;
                    }
                    else
                    {
                        BtlController_EmitChooseItem(0, gBattleStruct->field_60[gActiveBattler]);
                        MarkBattlerForControllerExec(gActiveBattler);
                    }
                    break;
                case B_ACTION_SWITCH:
                    *(gBattleStruct->field_58 + gActiveBattler) = gBattlerPartyIndexes[gActiveBattler];
                    if (gBattleTypeFlags & BATTLE_TYPE_ARENA
                        || !CanBattlerEscape(gActiveBattler))
                    {
                        BtlController_EmitChoosePokemon(0, PARTY_ACTION_CANT_SWITCH, PARTY_SIZE, ABILITY_NONE, gBattleStruct->field_60[gActiveBattler]);
                    }
                    else if ((i = IsAbilityPreventingEscape(gActiveBattler)))
                    {
                        BtlController_EmitChoosePokemon(0, ((i - 1) << 4) | PARTY_ACTION_ABILITY_PREVENTS, PARTY_SIZE, gBattleMons[i - 1].ability, gBattleStruct->field_60[gActiveBattler]);
                    }
                    else
                    {
                        if (gActiveBattler == 2 && gChosenActionByBattler[0] == B_ACTION_SWITCH)
                            BtlController_EmitChoosePokemon(0, PARTY_ACTION_CHOOSE_MON, *(gBattleStruct->monToSwitchIntoId + 0), ABILITY_NONE, gBattleStruct->field_60[gActiveBattler]);
                        else if (gActiveBattler == 3 && gChosenActionByBattler[1] == B_ACTION_SWITCH)
                            BtlController_EmitChoosePokemon(0, PARTY_ACTION_CHOOSE_MON, *(gBattleStruct->monToSwitchIntoId + 1), ABILITY_NONE, gBattleStruct->field_60[gActiveBattler]);
                        else
                            BtlController_EmitChoosePokemon(0, PARTY_ACTION_CHOOSE_MON, PARTY_SIZE, ABILITY_NONE, gBattleStruct->field_60[gActiveBattler]);
                    }
                    MarkBattlerForControllerExec(gActiveBattler);
                    break;
                case B_ACTION_SAFARI_BALL:
                    if (IsPlayerPartyAndPokemonStorageFull())
                    {
                        gSelectionBattleScripts[gActiveBattler] = BattleScript_PrintFullBox;
                        gBattleCommunication[gActiveBattler] = STATE_SELECTION_SCRIPT;
                        *(gBattleStruct->selectionScriptFinished + gActiveBattler) = FALSE;
                        *(gBattleStruct->stateIdAfterSelScript + gActiveBattler) = STATE_BEFORE_ACTION_CHOSEN;
                        return;
                    }
                    break;
                case B_ACTION_SAFARI_POKEBLOCK:
                    BtlController_EmitChooseItem(0, gBattleStruct->field_60[gActiveBattler]);
                    MarkBattlerForControllerExec(gActiveBattler);
                    break;
                case B_ACTION_CANCEL_PARTNER:
                    gBattleCommunication[gActiveBattler] = STATE_WAIT_SET_BEFORE_ACTION;
                    gBattleCommunication[GetBattlerAtPosition(BATTLE_PARTNER(GetBattlerPosition(gActiveBattler)))] = STATE_BEFORE_ACTION_CHOSEN;
                    RecordedBattle_ClearBattlerAction(gActiveBattler, 1);
                    if (gBattleMons[GetBattlerAtPosition(BATTLE_PARTNER(GetBattlerPosition(gActiveBattler)))].status2 & STATUS2_MULTIPLETURNS
                        || gBattleMons[GetBattlerAtPosition(BATTLE_PARTNER(GetBattlerPosition(gActiveBattler)))].status2 & STATUS2_RECHARGE)
                    {
                        BtlController_EmitEndBounceEffect(0);
                        MarkBattlerForControllerExec(gActiveBattler);
                        return;
                    }
                    else if (gChosenActionByBattler[GetBattlerAtPosition(BATTLE_PARTNER(GetBattlerPosition(gActiveBattler)))] == B_ACTION_SWITCH)
                    {
                        RecordedBattle_ClearBattlerAction(GetBattlerAtPosition(BATTLE_PARTNER(GetBattlerPosition(gActiveBattler))), 2);
                    }
                    else if (gChosenActionByBattler[GetBattlerAtPosition(BATTLE_PARTNER(GetBattlerPosition(gActiveBattler)))] == B_ACTION_RUN)
                    {
                        RecordedBattle_ClearBattlerAction(GetBattlerAtPosition(BATTLE_PARTNER(GetBattlerPosition(gActiveBattler))), 1);
                    }
                    else if (gChosenActionByBattler[GetBattlerAtPosition(BATTLE_PARTNER(GetBattlerPosition(gActiveBattler)))] == B_ACTION_USE_MOVE
                             && (gProtectStructs[GetBattlerAtPosition(BATTLE_PARTNER(GetBattlerPosition(gActiveBattler)))].noValidMoves
                                || gDisableStructs[GetBattlerAtPosition(BATTLE_PARTNER(GetBattlerPosition(gActiveBattler)))].encoredMove))
                    {
                        RecordedBattle_ClearBattlerAction(GetBattlerAtPosition(BATTLE_PARTNER(GetBattlerPosition(gActiveBattler))), 1);
                    }
                    else if (gBattleTypeFlags & BATTLE_TYPE_PALACE
                             && gChosenActionByBattler[GetBattlerAtPosition(BATTLE_PARTNER(GetBattlerPosition(gActiveBattler)))] == B_ACTION_USE_MOVE)
                    {
                        gRngValue = gBattlePalaceMoveSelectionRngValue;
                        RecordedBattle_ClearBattlerAction(GetBattlerAtPosition(BATTLE_PARTNER(GetBattlerPosition(gActiveBattler))), 1);
                    }
                    else
                    {
                        RecordedBattle_ClearBattlerAction(GetBattlerAtPosition(BATTLE_PARTNER(GetBattlerPosition(gActiveBattler))), 3);
                    }

                    gBattleStruct->mega.toEvolve &= ~(gBitTable[BATTLE_PARTNER(GetBattlerPosition(gActiveBattler))]);
                    BtlController_EmitEndBounceEffect(0);
                    MarkBattlerForControllerExec(gActiveBattler);
                    return;
                case B_ACTION_DEBUG:
                    BtlController_EmitDebugMenu(0);
                    MarkBattlerForControllerExec(gActiveBattler);
                    break;
                }

                if (gBattleTypeFlags & BATTLE_TYPE_TRAINER
                    && gBattleTypeFlags & (BATTLE_TYPE_FRONTIER | BATTLE_TYPE_TRAINER_HILL)
                    && gBattleResources->bufferB[gActiveBattler][1] == B_ACTION_RUN)
                {
                    gSelectionBattleScripts[gActiveBattler] = BattleScript_AskIfWantsToForfeitMatch;
                    gBattleCommunication[gActiveBattler] = STATE_SELECTION_SCRIPT_MAY_RUN;
                    *(gBattleStruct->selectionScriptFinished + gActiveBattler) = FALSE;
                    *(gBattleStruct->stateIdAfterSelScript + gActiveBattler) = STATE_BEFORE_ACTION_CHOSEN;
                    return;
                }
                else if (gBattleTypeFlags & BATTLE_TYPE_TRAINER
                         && !(gBattleTypeFlags & (BATTLE_TYPE_LINK | BATTLE_TYPE_RECORDED_LINK))
                         && gBattleResources->bufferB[gActiveBattler][1] == B_ACTION_RUN)
                {
                    BattleScriptExecute(BattleScript_PrintCantRunFromTrainer);
                    gBattleCommunication[gActiveBattler] = STATE_BEFORE_ACTION_CHOSEN;
                }
                else if (IsRunningFromBattleImpossible()
                         && gBattleResources->bufferB[gActiveBattler][1] == B_ACTION_RUN)
                {
                    gSelectionBattleScripts[gActiveBattler] = BattleScript_PrintCantEscapeFromBattle;
                    gBattleCommunication[gActiveBattler] = STATE_SELECTION_SCRIPT;
                    *(gBattleStruct->selectionScriptFinished + gActiveBattler) = FALSE;
                    *(gBattleStruct->stateIdAfterSelScript + gActiveBattler) = STATE_BEFORE_ACTION_CHOSEN;
                    return;
                }
                else
                {
                    gBattleCommunication[gActiveBattler]++;
                }
            }
            break;
        case STATE_WAIT_ACTION_CASE_CHOSEN:
            if (!(gBattleControllerExecFlags & ((gBitTable[gActiveBattler]) | (0xF0000000) | (gBitTable[gActiveBattler] << 4) | (gBitTable[gActiveBattler] << 8) | (gBitTable[gActiveBattler] << 0xC))))
            {
                switch (gChosenActionByBattler[gActiveBattler])
                {
                case B_ACTION_USE_MOVE:
                    switch (gBattleResources->bufferB[gActiveBattler][1])
                    {
                    case 3:
                    case 4:
                    case 5:
                    case 6:
                    case 7:
                    case 8:
                    case 9:
                        gChosenActionByBattler[gActiveBattler] = gBattleResources->bufferB[gActiveBattler][1];
                        return;
                    case 15:
                        gChosenActionByBattler[gActiveBattler] = B_ACTION_SWITCH;
                        sub_803CDF8();
                        return;
                    default:
                        sub_818603C(2);
                        if ((gBattleResources->bufferB[gActiveBattler][2] | (gBattleResources->bufferB[gActiveBattler][3] << 8)) == 0xFFFF)
                        {
                            gBattleCommunication[gActiveBattler] = STATE_BEFORE_ACTION_CHOSEN;
                            RecordedBattle_ClearBattlerAction(gActiveBattler, 1);
                        }
                        else if (TrySetCantSelectMoveBattleScript())
                        {
                            RecordedBattle_ClearBattlerAction(gActiveBattler, 1);
                            gBattleCommunication[gActiveBattler] = STATE_SELECTION_SCRIPT;
                            *(gBattleStruct->selectionScriptFinished + gActiveBattler) = FALSE;
                            gBattleResources->bufferB[gActiveBattler][1] = B_ACTION_USE_MOVE;
                            *(gBattleStruct->stateIdAfterSelScript + gActiveBattler) = STATE_WAIT_ACTION_CHOSEN;
                            return;
                        }
                        else
                        {
                            if (!(gBattleTypeFlags & BATTLE_TYPE_PALACE))
                            {
                                RecordedBattle_SetBattlerAction(gActiveBattler, gBattleResources->bufferB[gActiveBattler][2]);
                                RecordedBattle_SetBattlerAction(gActiveBattler, gBattleResources->bufferB[gActiveBattler][3]);
                            }
                            *(gBattleStruct->chosenMovePositions + gActiveBattler) = gBattleResources->bufferB[gActiveBattler][2] & ~(RET_MEGA_EVOLUTION);
                            gChosenMoveByBattler[gActiveBattler] = gBattleMons[gActiveBattler].moves[*(gBattleStruct->chosenMovePositions + gActiveBattler)];
                            *(gBattleStruct->moveTarget + gActiveBattler) = gBattleResources->bufferB[gActiveBattler][3];
                            if (gBattleResources->bufferB[gActiveBattler][2] & RET_MEGA_EVOLUTION)
                                gBattleStruct->mega.toEvolve |= gBitTable[gActiveBattler];
                            gBattleCommunication[gActiveBattler]++;
                        }
                        break;
                    }
                    break;
                case B_ACTION_USE_ITEM:
                    if ((gBattleResources->bufferB[gActiveBattler][1] | (gBattleResources->bufferB[gActiveBattler][2] << 8)) == 0)
                    {
                        gBattleCommunication[gActiveBattler] = STATE_BEFORE_ACTION_CHOSEN;
                    }
                    else
                    {
                        gLastUsedItem = (gBattleResources->bufferB[gActiveBattler][1] | (gBattleResources->bufferB[gActiveBattler][2] << 8));
                        if (ItemId_GetPocket(gLastUsedItem) == POCKET_POKE_BALLS)
                            gBattleStruct->throwingPokeBall = TRUE;
                        gBattleCommunication[gActiveBattler]++;
                    }
                    break;
                case B_ACTION_SWITCH:
                    if (gBattleResources->bufferB[gActiveBattler][1] == PARTY_SIZE)
                    {
                        gBattleCommunication[gActiveBattler] = STATE_BEFORE_ACTION_CHOSEN;
                        RecordedBattle_ClearBattlerAction(gActiveBattler, 1);
                    }
                    else
                    {
                        sub_803CDF8();
                        gBattleCommunication[gActiveBattler]++;
                    }
                    break;
                case B_ACTION_RUN:
                    gHitMarker |= HITMARKER_RUN;
                    gBattleCommunication[gActiveBattler]++;
                    break;
                case B_ACTION_SAFARI_WATCH_CAREFULLY:
                    gBattleCommunication[gActiveBattler]++;
                    break;
                case B_ACTION_SAFARI_BALL:
                    gBattleCommunication[gActiveBattler]++;
                    break;
                case B_ACTION_SAFARI_POKEBLOCK:
                    if ((gBattleResources->bufferB[gActiveBattler][1] | (gBattleResources->bufferB[gActiveBattler][2] << 8)) != 0)
                    {
                        gBattleCommunication[gActiveBattler]++;
                    }
                    else
                    {
                        gBattleCommunication[gActiveBattler] = STATE_BEFORE_ACTION_CHOSEN;
                    }
                    break;
                case B_ACTION_SAFARI_GO_NEAR:
                    gBattleCommunication[gActiveBattler]++;
                    break;
                case B_ACTION_SAFARI_RUN:
                    gHitMarker |= HITMARKER_RUN;
                    gBattleCommunication[gActiveBattler]++;
                    break;
                case B_ACTION_WALLY_THROW:
                    gBattleCommunication[gActiveBattler]++;
                    break;
                case B_ACTION_DEBUG:
                    gBattleCommunication[gActiveBattler] = STATE_BEFORE_ACTION_CHOSEN;
                    break;
                }
            }
            break;
        case STATE_WAIT_ACTION_CONFIRMED_STANDBY:
            if (!(gBattleControllerExecFlags & ((gBitTable[gActiveBattler]) | (0xF0000000) | (gBitTable[gActiveBattler] << 4) | (gBitTable[gActiveBattler] << 8) | (gBitTable[gActiveBattler] << 0xC))))
            {
                if (AllAtActionConfirmed())
                    i = TRUE;
                else
                    i = FALSE;

                if (((gBattleTypeFlags & (BATTLE_TYPE_MULTI | BATTLE_TYPE_DOUBLE)) != BATTLE_TYPE_DOUBLE)
                    || (position & BIT_FLANK) != B_FLANK_LEFT
                    || (*(&gBattleStruct->field_91) & gBitTable[GetBattlerAtPosition(position ^ BIT_FLANK)]))
                {
                    BtlController_EmitLinkStandbyMsg(0, 0, i);
                }
                else
                {
                    BtlController_EmitLinkStandbyMsg(0, 1, i);
                }
                MarkBattlerForControllerExec(gActiveBattler);
                gBattleCommunication[gActiveBattler]++;
            }
            break;
        case STATE_WAIT_ACTION_CONFIRMED:
            if (!(gBattleControllerExecFlags & ((gBitTable[gActiveBattler]) | (0xF0000000) | (gBitTable[gActiveBattler] << 4) | (gBitTable[gActiveBattler] << 8) | (gBitTable[gActiveBattler] << 0xC))))
            {
                gBattleCommunication[ACTIONS_CONFIRMED_COUNT]++;
            }
            break;
        case STATE_SELECTION_SCRIPT:
            if (*(gBattleStruct->selectionScriptFinished + gActiveBattler))
            {
                gBattleCommunication[gActiveBattler] = *(gBattleStruct->stateIdAfterSelScript + gActiveBattler);
            }
            else
            {
                gBattlerAttacker = gActiveBattler;
                gBattlescriptCurrInstr = gSelectionBattleScripts[gActiveBattler];
                if (!(gBattleControllerExecFlags & ((gBitTable[gActiveBattler]) | (0xF0000000) | (gBitTable[gActiveBattler] << 4) | (gBitTable[gActiveBattler] << 8) | (gBitTable[gActiveBattler] << 0xC))))
                {
                    gBattleScriptingCommandsTable[gBattlescriptCurrInstr[0]]();
                }
                gSelectionBattleScripts[gActiveBattler] = gBattlescriptCurrInstr;
            }
            break;
        case STATE_WAIT_SET_BEFORE_ACTION:
            if (!(gBattleControllerExecFlags & ((gBitTable[gActiveBattler]) | (0xF0000000) | (gBitTable[gActiveBattler] << 4) | (gBitTable[gActiveBattler] << 8) | (gBitTable[gActiveBattler] << 0xC))))
            {
                gBattleCommunication[gActiveBattler] = STATE_BEFORE_ACTION_CHOSEN;
            }
            break;
        case STATE_SELECTION_SCRIPT_MAY_RUN:
            if (*(gBattleStruct->selectionScriptFinished + gActiveBattler))
            {
                if (gBattleResources->bufferB[gActiveBattler][1] == B_ACTION_NOTHING_FAINTED)
                {
                    gHitMarker |= HITMARKER_RUN;
                    gChosenActionByBattler[gActiveBattler] = B_ACTION_RUN;
                    gBattleCommunication[gActiveBattler] = STATE_WAIT_ACTION_CONFIRMED_STANDBY;
                }
                else
                {
                    RecordedBattle_ClearBattlerAction(gActiveBattler, 1);
                    gBattleCommunication[gActiveBattler] = *(gBattleStruct->stateIdAfterSelScript + gActiveBattler);
                }
            }
            else
            {
                gBattlerAttacker = gActiveBattler;
                gBattlescriptCurrInstr = gSelectionBattleScripts[gActiveBattler];
                if (!(gBattleControllerExecFlags & ((gBitTable[gActiveBattler]) | (0xF0000000) | (gBitTable[gActiveBattler] << 4) | (gBitTable[gActiveBattler] << 8) | (gBitTable[gActiveBattler] << 0xC))))
                {
                    gBattleScriptingCommandsTable[gBattlescriptCurrInstr[0]]();
                }
                gSelectionBattleScripts[gActiveBattler] = gBattlescriptCurrInstr;
            }
            break;
        }
    }

    // Check if everyone chose actions.
    if (gBattleCommunication[ACTIONS_CONFIRMED_COUNT] == gBattlersCount)
    {
        sub_818603C(1);
        gBattleMainFunc = SetActionsAndBattlersTurnOrder;

        if (gBattleTypeFlags & BATTLE_TYPE_INGAME_PARTNER)
        {
            for (i = 0; i < gBattlersCount; i++)
            {
                if (gChosenActionByBattler[i] == B_ACTION_SWITCH)
                    SwitchPartyOrderInGameMulti(i, *(gBattleStruct->monToSwitchIntoId + i));
            }
        }
    }
}

static bool8 AllAtActionConfirmed(void)
{
    s32 i, count;

    for (count = 0, i = 0; i < gBattlersCount; i++)
    {
        if (gBattleCommunication[i] == STATE_WAIT_ACTION_CONFIRMED)
            count++;
    }

    if (count + 1 == gBattlersCount)
        return TRUE;
    else
        return FALSE;
}

static void sub_803CDF8(void)
{
    *(gBattleStruct->monToSwitchIntoId + gActiveBattler) = gBattleResources->bufferB[gActiveBattler][1];
    RecordedBattle_SetBattlerAction(gActiveBattler, gBattleResources->bufferB[gActiveBattler][1]);

    if (gBattleTypeFlags & BATTLE_TYPE_LINK && gBattleTypeFlags & BATTLE_TYPE_MULTI)
    {
        *(gActiveBattler * 3 + (u8*)(gBattleStruct->field_60) + 0) &= 0xF;
        *(gActiveBattler * 3 + (u8*)(gBattleStruct->field_60) + 0) |= (gBattleResources->bufferB[gActiveBattler][2] & 0xF0);
        *(gActiveBattler * 3 + (u8*)(gBattleStruct->field_60) + 1) = gBattleResources->bufferB[gActiveBattler][3];

        *((gActiveBattler ^ BIT_FLANK) * 3 + (u8*)(gBattleStruct->field_60) + 0) &= (0xF0);
        *((gActiveBattler ^ BIT_FLANK) * 3 + (u8*)(gBattleStruct->field_60) + 0) |= (gBattleResources->bufferB[gActiveBattler][2] & 0xF0) >> 4;
        *((gActiveBattler ^ BIT_FLANK) * 3 + (u8*)(gBattleStruct->field_60) + 2) = gBattleResources->bufferB[gActiveBattler][3];
    }
}

void SwapTurnOrder(u8 id1, u8 id2)
{
    u32 temp;

    SWAP(gActionsByTurnOrder[id1], gActionsByTurnOrder[id2], temp);
    SWAP(gBattlerByTurnOrder[id1], gBattlerByTurnOrder[id2], temp);
}

u32 GetBattlerTotalSpeedStat(u8 battlerId)
{
    u32 speed = gBattleMons[battlerId].speed;
    u32 ability = GetBattlerAbility(battlerId);
    u32 holdEffect = GetBattlerHoldEffect(battlerId, TRUE);

    // weather abilities
    if (WEATHER_HAS_EFFECT)
    {
        if (ability == ABILITY_SWIFT_SWIM       && gBattleWeather & WEATHER_RAIN_ANY)
            speed *= 2;
        else if (ability == ABILITY_CHLOROPHYLL && gBattleWeather & WEATHER_SUN_ANY)
            speed *= 2;
        else if (ability == ABILITY_SAND_RUSH   && gBattleWeather & WEATHER_SANDSTORM_ANY)
            speed *= 2;
        else if (ability == ABILITY_SLUSH_RUSH  && gBattleWeather & WEATHER_HAIL_ANY)
            speed *= 2;
    }

    // other abilities
    if (ability == ABILITY_QUICK_FEET && gBattleMons[battlerId].status1 & STATUS1_ANY)
        speed = (speed * 150) / 100;
    else if (ability == ABILITY_SURGE_SURFER && gFieldStatuses & STATUS_FIELD_ELECTRIC_TERRAIN)
        speed *= 2;
    else if (ability == ABILITY_SLOW_START && gDisableStructs[battlerId].slowStartTimer != 0)
        speed /= 2;

    // stat stages
    speed *= gStatStageRatios[gBattleMons[battlerId].statStages[STAT_SPEED]][0];
    speed /= gStatStageRatios[gBattleMons[battlerId].statStages[STAT_SPEED]][1];

    // player's badge boost
    if (!(gBattleTypeFlags & (BATTLE_TYPE_LINK | BATTLE_TYPE_RECORDED_LINK | BATTLE_TYPE_FRONTIER))
        && ShouldGetStatBadgeBoost(FLAG_BADGE03_GET, battlerId)
        && GetBattlerSide(battlerId) == B_SIDE_PLAYER)
    {
        speed = (speed * 110) / 100;
    }

    // item effects
    if (holdEffect == HOLD_EFFECT_MACHO_BRACE || holdEffect == HOLD_EFFECT_POWER_ITEM)
        speed /= 2;
    else if (holdEffect == HOLD_EFFECT_IRON_BALL)
        speed /= 2;
    else if (holdEffect == HOLD_EFFECT_CHOICE_SCARF)
        speed = (speed * 150) / 100;
    else if (holdEffect == HOLD_EFFECT_QUICK_POWDER && gBattleMons[battlerId].species == SPECIES_DITTO && !(gBattleMons[battlerId].status2 & STATUS2_TRANSFORMED))
        speed *= 2;

    // various effects
    if (gSideStatuses[GET_BATTLER_SIDE(battlerId)] & SIDE_STATUS_TAILWIND)
        speed *= 2;
    if (gBattleResources->flags->flags[battlerId] & RESOURCE_FLAG_UNBURDEN)
        speed *= 2;

    // paralysis drop
    if (gBattleMons[battlerId].status1 & STATUS1_PARALYSIS && ability != ABILITY_QUICK_FEET)
        speed /= (B_PARALYSIS_SPEED >= GEN_7 ? 2 : 4);

    return speed;
}

s8 GetChosenMovePriority(u32 battlerId)
{
    u16 move;

    if (gProtectStructs[battlerId].noValidMoves)
        move = MOVE_STRUGGLE;
    else
        move = gBattleMons[battlerId].moves[*(gBattleStruct->chosenMovePositions + battlerId)];

    return GetMovePriority(battlerId, move);
}

s8 GetMovePriority(u32 battlerId, u16 move)
{
    s8 priority;

    priority = gBattleMoves[move].priority;
    if (GetBattlerAbility(battlerId) == ABILITY_GALE_WINGS
        && gBattleMoves[move].type == TYPE_FLYING
        && (B_GALE_WINGS <= GEN_6 || BATTLER_MAX_HP(battlerId)))
    {
        priority++;
    }
    else if (GetBattlerAbility(battlerId) == ABILITY_PRANKSTER && IS_MOVE_STATUS(move))
    {
        priority++;
    }
    else if (GetBattlerAbility(battlerId) == ABILITY_TRIAGE)
    {
        switch (gBattleMoves[move].effect)
        {
        case EFFECT_RESTORE_HP:
        case EFFECT_REST:
        case EFFECT_MORNING_SUN:
        case EFFECT_MOONLIGHT:
        case EFFECT_SYNTHESIS:
        case EFFECT_HEAL_PULSE:
        case EFFECT_HEALING_WISH:
        case EFFECT_SWALLOW:
        case EFFECT_WISH:
        case EFFECT_SOFTBOILED:
        case EFFECT_ABSORB:
        case EFFECT_ROOST:
            priority += 3;
            break;
        }
    }

    return priority;
}

u8 GetWhoStrikesFirst(u8 battler1, u8 battler2, bool8 ignoreChosenMoves)
{
    u8 strikesFirst = 0;
    u32 speedBattler1 = 0, speedBattler2 = 0;
    u32 holdEffectBattler1 = 0, holdEffectBattler2 = 0;
    bool32 quickClawBattler1 = FALSE, quickClawBattler2 = FALSE;
    s8 priority1 = 0, priority2 = 0;

    speedBattler1 = GetBattlerTotalSpeedStat(battler1);
    holdEffectBattler1 = GetBattlerHoldEffect(battler1, TRUE);
    if (holdEffectBattler1 == HOLD_EFFECT_QUICK_CLAW
        && gRandomTurnNumber < (0xFFFF * GetBattlerHoldEffectParam(battler1)) / 100)
        quickClawBattler1 = TRUE;

    speedBattler2 = GetBattlerTotalSpeedStat(battler2);
    holdEffectBattler2 = GetBattlerHoldEffect(battler2, TRUE);
    if (holdEffectBattler2 == HOLD_EFFECT_QUICK_CLAW
        && gRandomTurnNumber < (0xFFFF * GetBattlerHoldEffectParam(battler2)) / 100)
        quickClawBattler2 = TRUE;

    if (!ignoreChosenMoves)
    {
        if (gChosenActionByBattler[battler1] == B_ACTION_USE_MOVE)
            priority1 = GetChosenMovePriority(battler1);
        if (gChosenActionByBattler[battler2] == B_ACTION_USE_MOVE)
            priority2 = GetChosenMovePriority(battler2);
    }

    if (priority1 == priority2)
    {
        // QUICK CLAW - always first
        // LAGGING TAIL - always last
        // STALL - always last

        if (quickClawBattler1 && !quickClawBattler2)
            strikesFirst = 0;
        else if (quickClawBattler2 && !quickClawBattler1)
            strikesFirst = 1;
        else if (holdEffectBattler1 == HOLD_EFFECT_LAGGING_TAIL && holdEffectBattler2 != HOLD_EFFECT_LAGGING_TAIL)
            strikesFirst = 1;
        else if (holdEffectBattler2 == HOLD_EFFECT_LAGGING_TAIL && holdEffectBattler1 != HOLD_EFFECT_LAGGING_TAIL)
            strikesFirst = 0;
        else if (GetBattlerAbility(battler1) == ABILITY_STALL && GetBattlerAbility(battler2) != ABILITY_STALL)
            strikesFirst = 1;
        else if (GetBattlerAbility(battler2) == ABILITY_STALL && GetBattlerAbility(battler1) != ABILITY_STALL)
            strikesFirst = 0;
        else
        {
            if (speedBattler1 == speedBattler2 && Random() & 1)
            {
                strikesFirst = 2; // same speeds, same priorities
            }
            else if (speedBattler1 < speedBattler2)
            {
                // battler2 has more speed
                if (gFieldStatuses & STATUS_FIELD_TRICK_ROOM)
                    strikesFirst = 0;
                else
                    strikesFirst = 1;
            }
            else
            {
                // battler1 has more speed
                if (gFieldStatuses & STATUS_FIELD_TRICK_ROOM)
                    strikesFirst = 1;
                else
                    strikesFirst = 0;
            }
        }
    }
    else if (priority1 < priority2)
    {
        strikesFirst = 1; // battler2's move has greater priority
    }
    else
    {
        strikesFirst = 0; // battler1's move has greater priority
    }

    return strikesFirst;
}

static void SetActionsAndBattlersTurnOrder(void)
{
    s32 turnOrderId = 0;
    s32 i, j;

    if (gBattleTypeFlags & BATTLE_TYPE_SAFARI)
    {
        for (gActiveBattler = 0; gActiveBattler < gBattlersCount; gActiveBattler++)
        {
            gActionsByTurnOrder[turnOrderId] = gChosenActionByBattler[gActiveBattler];
            gBattlerByTurnOrder[turnOrderId] = gActiveBattler;
            turnOrderId++;
        }
    }
    else
    {
        if (gBattleTypeFlags & BATTLE_TYPE_LINK)
        {
            for (gActiveBattler = 0; gActiveBattler < gBattlersCount; gActiveBattler++)
            {
                if (gChosenActionByBattler[gActiveBattler] == B_ACTION_RUN)
                {
                    turnOrderId = 5;
                    break;
                }
            }
        }
        else
        {
            if (gChosenActionByBattler[0] == B_ACTION_RUN)
            {
                gActiveBattler = 0;
                turnOrderId = 5;
            }
            if (gChosenActionByBattler[2] == B_ACTION_RUN)
            {
                gActiveBattler = 2;
                turnOrderId = 5;
            }
        }

        if (turnOrderId == 5) // One of battlers wants to run.
        {
            gActionsByTurnOrder[0] = gChosenActionByBattler[gActiveBattler];
            gBattlerByTurnOrder[0] = gActiveBattler;
            turnOrderId = 1;
            for (i = 0; i < gBattlersCount; i++)
            {
                if (i != gActiveBattler)
                {
                    gActionsByTurnOrder[turnOrderId] = gChosenActionByBattler[i];
                    gBattlerByTurnOrder[turnOrderId] = i;
                    turnOrderId++;
                }
            }
            gBattleMainFunc = CheckMegaEvolutionBeforeTurn;
            gBattleStruct->mega.battlerId = 0;
            return;
        }
        else
        {
            for (gActiveBattler = 0; gActiveBattler < gBattlersCount; gActiveBattler++)
            {
                if (gChosenActionByBattler[gActiveBattler] == B_ACTION_USE_ITEM || gChosenActionByBattler[gActiveBattler] == B_ACTION_SWITCH)
                {
                    gActionsByTurnOrder[turnOrderId] = gChosenActionByBattler[gActiveBattler];
                    gBattlerByTurnOrder[turnOrderId] = gActiveBattler;
                    turnOrderId++;
                }
            }
            for (gActiveBattler = 0; gActiveBattler < gBattlersCount; gActiveBattler++)
            {
                if (gChosenActionByBattler[gActiveBattler] != B_ACTION_USE_ITEM && gChosenActionByBattler[gActiveBattler] != B_ACTION_SWITCH)
                {
                    gActionsByTurnOrder[turnOrderId] = gChosenActionByBattler[gActiveBattler];
                    gBattlerByTurnOrder[turnOrderId] = gActiveBattler;
                    turnOrderId++;
                }
            }
            for (i = 0; i < gBattlersCount - 1; i++)
            {
                for (j = i + 1; j < gBattlersCount; j++)
                {
                    u8 battler1 = gBattlerByTurnOrder[i];
                    u8 battler2 = gBattlerByTurnOrder[j];
                    if (gActionsByTurnOrder[i] != B_ACTION_USE_ITEM
                        && gActionsByTurnOrder[j] != B_ACTION_USE_ITEM
                        && gActionsByTurnOrder[i] != B_ACTION_SWITCH
                        && gActionsByTurnOrder[j] != B_ACTION_SWITCH)
                    {
                        if (GetWhoStrikesFirst(battler1, battler2, FALSE))
                            SwapTurnOrder(i, j);
                    }
                }
            }
        }
    }
    gBattleMainFunc = CheckMegaEvolutionBeforeTurn;
    gBattleStruct->mega.battlerId = 0;
}

static void TurnValuesCleanUp(bool8 var0)
{
    s32 i;

    for (gActiveBattler = 0; gActiveBattler < gBattlersCount; gActiveBattler++)
    {
        if (var0)
        {
            gProtectStructs[gActiveBattler].protected = 0;
            gProtectStructs[gActiveBattler].spikyShielded = 0;
            gProtectStructs[gActiveBattler].kingsShielded = 0;
            gProtectStructs[gActiveBattler].banefulBunkered = 0;
        }
        else
        {
            memset(&gProtectStructs[gActiveBattler], 0, sizeof(struct ProtectStruct));

            if (gDisableStructs[gActiveBattler].isFirstTurn)
                gDisableStructs[gActiveBattler].isFirstTurn--;

            if (gDisableStructs[gActiveBattler].rechargeTimer)
            {
                gDisableStructs[gActiveBattler].rechargeTimer--;
                if (gDisableStructs[gActiveBattler].rechargeTimer == 0)
                    gBattleMons[gActiveBattler].status2 &= ~(STATUS2_RECHARGE);
            }
        }

        if (gDisableStructs[gActiveBattler].substituteHP == 0)
            gBattleMons[gActiveBattler].status2 &= ~(STATUS2_SUBSTITUTE);
    }

    gSideStatuses[0] &= ~(SIDE_STATUS_QUICK_GUARD | SIDE_STATUS_WIDE_GUARD | SIDE_STATUS_CRAFTY_SHIELD | SIDE_STATUS_MAT_BLOCK);
    gSideStatuses[1] &= ~(SIDE_STATUS_QUICK_GUARD | SIDE_STATUS_WIDE_GUARD | SIDE_STATUS_CRAFTY_SHIELD | SIDE_STATUS_MAT_BLOCK);
    gSideTimers[0].followmeTimer = 0;
    gSideTimers[1].followmeTimer = 0;
}

void SpecialStatusesClear(void)
{
    memset(&gSpecialStatuses, 0, sizeof(gSpecialStatuses));
}

static void CheckMegaEvolutionBeforeTurn(void)
{
    if (!(gHitMarker & HITMARKER_RUN))
    {
        while (gBattleStruct->mega.battlerId < gBattlersCount)
        {
            gActiveBattler = gBattlerAttacker = gBattleStruct->mega.battlerId;
            gBattleStruct->mega.battlerId++;
            if (gBattleStruct->mega.toEvolve & gBitTable[gActiveBattler]
                && !(gProtectStructs[gActiveBattler].noValidMoves))
            {
                gBattleStruct->mega.toEvolve &= ~(gBitTable[gActiveBattler]);
                gLastUsedItem = gBattleMons[gActiveBattler].item;
                if (gBattleStruct->mega.isWishMegaEvo == TRUE)
                    BattleScriptExecute(BattleScript_WishMegaEvolution);
                else
                    BattleScriptExecute(BattleScript_MegaEvolution);
                return;
            }
        }
    }

    gBattleMainFunc = CheckFocusPunch_ClearVarsBeforeTurnStarts;
    gBattleStruct->focusPunchBattlerId = 0;
}

static void CheckFocusPunch_ClearVarsBeforeTurnStarts(void)
{
    u32 i;

    if (!(gHitMarker & HITMARKER_RUN))
    {
        while (gBattleStruct->focusPunchBattlerId < gBattlersCount)
        {
            gActiveBattler = gBattlerAttacker = gBattleStruct->focusPunchBattlerId;
            gBattleStruct->focusPunchBattlerId++;
            if (gChosenMoveByBattler[gActiveBattler] == MOVE_FOCUS_PUNCH
                && !(gBattleMons[gActiveBattler].status1 & STATUS1_SLEEP)
                && !(gDisableStructs[gBattlerAttacker].truantCounter)
                && !(gProtectStructs[gActiveBattler].noValidMoves))
            {
                BattleScriptExecute(BattleScript_FocusPunchSetUp);
                return;
            }
        }
    }

    TryClearRageAndFuryCutter();
    gCurrentTurnActionNumber = 0;
    gCurrentActionFuncId = gActionsByTurnOrder[0];
    gBattleStruct->dynamicMoveType = 0;
    for (i = 0; i < MAX_BATTLERS_COUNT; i++)
    {
        gBattleStruct->ateBoost[i] = FALSE;
        gSpecialStatuses[i].gemBoost = FALSE;
    }

    gBattleMainFunc = RunTurnActionsFunctions;
    gBattleCommunication[3] = 0;
    gBattleCommunication[4] = 0;
    gBattleScripting.multihitMoveEffect = 0;
    gBattleResources->battleScriptsStack->size = 0;
}

static void RunTurnActionsFunctions(void)
{
    if (gBattleOutcome != 0)
        gCurrentActionFuncId = B_ACTION_FINISHED;

    *(&gBattleStruct->savedTurnActionNumber) = gCurrentTurnActionNumber;
    sTurnActionsFuncsTable[gCurrentActionFuncId]();

    if (gCurrentTurnActionNumber >= gBattlersCount) // everyone did their actions, turn finished
    {
        gHitMarker &= ~(HITMARKER_x100000);
        gBattleMainFunc = sEndTurnFuncsTable[gBattleOutcome & 0x7F];
    }
    else
    {
        if (gBattleStruct->savedTurnActionNumber != gCurrentTurnActionNumber) // action turn has been done, clear hitmarker bits for another battlerId
        {
            gHitMarker &= ~(HITMARKER_NO_ATTACKSTRING);
            gHitMarker &= ~(HITMARKER_UNABLE_TO_USE_MOVE);
        }
    }
}

static void HandleEndTurn_BattleWon(void)
{
    gCurrentActionFuncId = 0;

    if (gBattleTypeFlags & (BATTLE_TYPE_LINK | BATTLE_TYPE_RECORDED_LINK))
    {
        gSpecialVar_Result = gBattleOutcome;
        gBattleTextBuff1[0] = gBattleOutcome;
        gBattlerAttacker = GetBattlerAtPosition(B_POSITION_PLAYER_LEFT);
        gBattlescriptCurrInstr = BattleScript_LinkBattleWonOrLost;
        gBattleOutcome &= ~(B_OUTCOME_LINK_BATTLE_RAN);
    }
    else if (gBattleTypeFlags & BATTLE_TYPE_TRAINER
            && gBattleTypeFlags & (BATTLE_TYPE_FRONTIER | BATTLE_TYPE_TRAINER_HILL | BATTLE_TYPE_EREADER_TRAINER))
    {
        BattleStopLowHpSound();
        gBattlescriptCurrInstr = BattleScript_FrontierTrainerBattleWon;

        if (gTrainerBattleOpponent_A == TRAINER_FRONTIER_BRAIN)
            PlayBGM(MUS_VICTORY_GYM_LEADER);
        else
            PlayBGM(MUS_VICTORY_TRAINER);
    }
    else if (gBattleTypeFlags & BATTLE_TYPE_TRAINER && !(gBattleTypeFlags & BATTLE_TYPE_LINK))
    {
        BattleStopLowHpSound();
        gBattlescriptCurrInstr = BattleScript_LocalTrainerBattleWon;

        switch (gTrainers[gTrainerBattleOpponent_A].trainerClass)
        {
        case TRAINER_CLASS_ELITE_FOUR:
        case TRAINER_CLASS_CHAMPION:
            PlayBGM(MUS_VICTORY_LEAGUE);
            break;
        case TRAINER_CLASS_TEAM_AQUA:
        case TRAINER_CLASS_TEAM_MAGMA:
        case TRAINER_CLASS_AQUA_ADMIN:
        case TRAINER_CLASS_AQUA_LEADER:
        case TRAINER_CLASS_MAGMA_ADMIN:
        case TRAINER_CLASS_MAGMA_LEADER:
            PlayBGM(MUS_VICTORY_AQUA_MAGMA);
            break;
        case TRAINER_CLASS_LEADER:
            PlayBGM(MUS_VICTORY_GYM_LEADER);
            break;
        default:
            PlayBGM(MUS_VICTORY_TRAINER);
            break;
        }
    }
    else
    {
        gBattlescriptCurrInstr = BattleScript_PayDayMoneyAndPickUpItems;
    }

    gBattleMainFunc = HandleEndTurn_FinishBattle;
}

static void HandleEndTurn_BattleLost(void)
{
    gCurrentActionFuncId = 0;

    if (gBattleTypeFlags & (BATTLE_TYPE_LINK | BATTLE_TYPE_RECORDED_LINK))
    {
        if (gBattleTypeFlags & BATTLE_TYPE_FRONTIER)
        {
            if (gBattleOutcome & B_OUTCOME_LINK_BATTLE_RAN)
            {
                gBattlescriptCurrInstr = BattleScript_PrintPlayerForfeitedLinkBattle;
                gBattleOutcome &= ~(B_OUTCOME_LINK_BATTLE_RAN);
                gSaveBlock2Ptr->frontier.disableRecordBattle = TRUE;
            }
            else
            {
                gBattlescriptCurrInstr = BattleScript_82DAA0B;
                gBattleOutcome &= ~(B_OUTCOME_LINK_BATTLE_RAN);
            }
        }
        else
        {
            gBattleTextBuff1[0] = gBattleOutcome;
            gBattlerAttacker = GetBattlerAtPosition(B_POSITION_PLAYER_LEFT);
            gBattlescriptCurrInstr = BattleScript_LinkBattleWonOrLost;
            gBattleOutcome &= ~(B_OUTCOME_LINK_BATTLE_RAN);
        }
    }
    else
    {
        gBattlescriptCurrInstr = BattleScript_LocalBattleLost;
    }

    gBattleMainFunc = HandleEndTurn_FinishBattle;
}

static void HandleEndTurn_RanFromBattle(void)
{
    gCurrentActionFuncId = 0;

    if (gBattleTypeFlags & BATTLE_TYPE_FRONTIER && gBattleTypeFlags & BATTLE_TYPE_TRAINER)
    {
        gBattlescriptCurrInstr = BattleScript_PrintPlayerForfeited;
        gBattleOutcome = B_OUTCOME_FORFEITED;
        gSaveBlock2Ptr->frontier.disableRecordBattle = TRUE;
    }
    else if (gBattleTypeFlags & BATTLE_TYPE_TRAINER_HILL)
    {
        gBattlescriptCurrInstr = BattleScript_PrintPlayerForfeited;
        gBattleOutcome = B_OUTCOME_FORFEITED;
    }
    else
    {
        switch (gProtectStructs[gBattlerAttacker].fleeFlag)
        {
        default:
            gBattlescriptCurrInstr = BattleScript_GotAwaySafely;
            break;
        case 1:
            gBattlescriptCurrInstr = BattleScript_SmokeBallEscape;
            break;
        case 2:
            gBattlescriptCurrInstr = BattleScript_RanAwayUsingMonAbility;
            break;
        }
    }

    gBattleMainFunc = HandleEndTurn_FinishBattle;
}

static void HandleEndTurn_MonFled(void)
{
    gCurrentActionFuncId = 0;

    PREPARE_MON_NICK_BUFFER(gBattleTextBuff1, gBattlerAttacker, gBattlerPartyIndexes[gBattlerAttacker]);
    gBattlescriptCurrInstr = BattleScript_WildMonFled;

    gBattleMainFunc = HandleEndTurn_FinishBattle;
}

static void HandleEndTurn_FinishBattle(void)
{
    u32 i;

    if (gCurrentActionFuncId == B_ACTION_TRY_FINISH || gCurrentActionFuncId == B_ACTION_FINISHED)
    {
        if (!(gBattleTypeFlags & (BATTLE_TYPE_LINK
                                  | BATTLE_TYPE_RECORDED_LINK
                                  | BATTLE_TYPE_FIRST_BATTLE
                                  | BATTLE_TYPE_SAFARI
                                  | BATTLE_TYPE_EREADER_TRAINER
                                  | BATTLE_TYPE_WALLY_TUTORIAL
                                  | BATTLE_TYPE_FRONTIER)))
        {
            for (gActiveBattler = 0; gActiveBattler < gBattlersCount; gActiveBattler++)
            {
                if (GetBattlerSide(gActiveBattler) == B_SIDE_PLAYER)
                {
                    if (gBattleResults.playerMon1Species == SPECIES_NONE)
                    {
                        gBattleResults.playerMon1Species = GetMonData(&gPlayerParty[gBattlerPartyIndexes[gActiveBattler]], MON_DATA_SPECIES, NULL);
                        GetMonData(&gPlayerParty[gBattlerPartyIndexes[gActiveBattler]], MON_DATA_NICKNAME, gBattleResults.playerMon1Name);
                    }
                    else
                    {
                        gBattleResults.playerMon2Species = GetMonData(&gPlayerParty[gBattlerPartyIndexes[gActiveBattler]], MON_DATA_SPECIES, NULL);
                        GetMonData(&gPlayerParty[gBattlerPartyIndexes[gActiveBattler]], MON_DATA_NICKNAME, gBattleResults.playerMon2Name);
                    }
                }
            }
            PutPokemonTodayCaughtOnAir();
        }

        if (!(gBattleTypeFlags & (BATTLE_TYPE_LINK
                                  | BATTLE_TYPE_RECORDED_LINK
                                  | BATTLE_TYPE_TRAINER
                                  | BATTLE_TYPE_FIRST_BATTLE
                                  | BATTLE_TYPE_SAFARI
                                  | BATTLE_TYPE_FRONTIER
                                  | BATTLE_TYPE_EREADER_TRAINER
                                  | BATTLE_TYPE_WALLY_TUTORIAL))
            && gBattleResults.shinyWildMon)
        {
            sub_80EE184();
        }

        sub_8186444();
        BeginFastPaletteFade(3);
        FadeOutMapMusic(5);
        for (i = 0; i < PARTY_SIZE; i++)
        {
            UndoMegaEvolution(i);
            UndoFormChange(i, B_SIDE_PLAYER);
        }
        gBattleMainFunc = FreeResetData_ReturnToOvOrDoEvolutions;
        gCB2_AfterEvolution = BattleMainCB2;
    }
    else
    {
        if (gBattleControllerExecFlags == 0)
            gBattleScriptingCommandsTable[gBattlescriptCurrInstr[0]]();
    }
}

static void FreeResetData_ReturnToOvOrDoEvolutions(void)
{
    if (!gPaletteFade.active)
    {
        ResetSpriteData();
        if (gLeveledUpInBattle && (gBattleOutcome == B_OUTCOME_WON || gBattleOutcome == B_OUTCOME_CAUGHT))
        {
            gBattleMainFunc = TryEvolvePokemon;
        }
        else
        {
            gBattleMainFunc = ReturnFromBattleToOverworld;
            return;
        }
    }

    FreeAllWindowBuffers();
    if (!(gBattleTypeFlags & BATTLE_TYPE_LINK))
    {
        FreeMonSpritesGfx();
        FreeBattleResources();
        FreeBattleSpritesData();
    }
}

static void TryEvolvePokemon(void)
{
    s32 i;

    while (gLeveledUpInBattle != 0)
    {
        for (i = 0; i < PARTY_SIZE; i++)
        {
            if (gLeveledUpInBattle & gBitTable[i])
            {
                u16 species;
                u8 levelUpBits = gLeveledUpInBattle;

                levelUpBits &= ~(gBitTable[i]);
                gLeveledUpInBattle = levelUpBits;

                species = GetEvolutionTargetSpecies(&gPlayerParty[i], 0, levelUpBits);
                if (species != SPECIES_NONE)
                {
                    FreeAllWindowBuffers();
                    gBattleMainFunc = WaitForEvoSceneToFinish;
                    EvolutionScene(&gPlayerParty[i], species, TRUE, i);
                    return;
                }
            }
        }
    }

    gBattleMainFunc = ReturnFromBattleToOverworld;
}

static void WaitForEvoSceneToFinish(void)
{
    if (gMain.callback2 == BattleMainCB2)
        gBattleMainFunc = TryEvolvePokemon;
}

static void ReturnFromBattleToOverworld(void)
{
    if (!(gBattleTypeFlags & BATTLE_TYPE_LINK))
    {
        RandomlyGivePartyPokerus(gPlayerParty);
        PartySpreadPokerus(gPlayerParty);
    }

    if (gBattleTypeFlags & BATTLE_TYPE_LINK && gReceivedRemoteLinkPlayers != 0)
        return;

    gSpecialVar_Result = gBattleOutcome;
    gMain.inBattle = 0;
    gMain.callback1 = gPreBattleCallback1;

    if (gBattleTypeFlags & BATTLE_TYPE_ROAMER)
    {
        UpdateRoamerHPStatus(&gEnemyParty[0]);
        if ((gBattleOutcome & B_OUTCOME_WON) || gBattleOutcome == B_OUTCOME_CAUGHT)
            SetRoamerInactive();
    }

    m4aSongNumStop(SE_LOW_HEALTH);
    SetMainCallback2(gMain.savedCallback);
}

void RunBattleScriptCommands_PopCallbacksStack(void)
{
    if (gCurrentActionFuncId == B_ACTION_TRY_FINISH || gCurrentActionFuncId == B_ACTION_FINISHED)
    {
        if (gBattleResources->battleCallbackStack->size != 0)
            gBattleResources->battleCallbackStack->size--;
        gBattleMainFunc = gBattleResources->battleCallbackStack->function[gBattleResources->battleCallbackStack->size];
    }
    else
    {
        if (gBattleControllerExecFlags == 0)
            gBattleScriptingCommandsTable[gBattlescriptCurrInstr[0]]();
    }
}

void RunBattleScriptCommands(void)
{
    if (gBattleControllerExecFlags == 0)
        gBattleScriptingCommandsTable[gBattlescriptCurrInstr[0]]();
}

void SetTypeBeforeUsingMove(u16 move, u8 battlerAtk)
{
    u32 moveType, ateType, attackerAbility;

    if (move == MOVE_STRUGGLE)
        return;

    gBattleStruct->dynamicMoveType = 0;
    gBattleStruct->ateBoost[battlerAtk] = 0;
    gSpecialStatuses[battlerAtk].gemBoost = 0;

    if (gBattleMoves[move].effect == EFFECT_WEATHER_BALL)
    {
        if (WEATHER_HAS_EFFECT)
        {
            if (gBattleWeather & WEATHER_RAIN_ANY)
                gBattleStruct->dynamicMoveType = TYPE_WATER | 0x80;
            else if (gBattleWeather & WEATHER_SANDSTORM_ANY)
                gBattleStruct->dynamicMoveType = TYPE_ROCK | 0x80;
            else if (gBattleWeather & WEATHER_SUN_ANY)
                gBattleStruct->dynamicMoveType = TYPE_FIRE | 0x80;
            else if (gBattleWeather & WEATHER_HAIL_ANY)
                gBattleStruct->dynamicMoveType = TYPE_ICE | 0x80;
            else
                gBattleStruct->dynamicMoveType = TYPE_NORMAL | 0x80;
        }
    }
    else if (gBattleMoves[move].effect == EFFECT_HIDDEN_POWER)
    {
        u8 typeBits  = ((gBattleMons[battlerAtk].hpIV & 1) << 0)
                     | ((gBattleMons[battlerAtk].attackIV & 1) << 1)
                     | ((gBattleMons[battlerAtk].defenseIV & 1) << 2)
                     | ((gBattleMons[battlerAtk].speedIV & 1) << 3)
                     | ((gBattleMons[battlerAtk].spAttackIV & 1) << 4)
                     | ((gBattleMons[battlerAtk].spDefenseIV & 1) << 5);

        gBattleStruct->dynamicMoveType = (15 * typeBits) / 63 + 1;
        if (gBattleStruct->dynamicMoveType >= TYPE_MYSTERY)
            gBattleStruct->dynamicMoveType++;
        gBattleStruct->dynamicMoveType |= 0xC0;
    }
    else if (gBattleMoves[move].effect == EFFECT_CHANGE_TYPE_ON_ITEM)
    {
        if (GetBattlerHoldEffect(battlerAtk, TRUE) == gBattleMoves[move].argument)
            gBattleStruct->dynamicMoveType = ItemId_GetSecondaryId(gBattleMons[battlerAtk].item) | 0x80;
    }
    else if (gBattleMoves[move].effect == EFFECT_REVELATION_DANCE)
    {
        if (gBattleMons[battlerAtk].type1 != TYPE_MYSTERY)
            gBattleStruct->dynamicMoveType = gBattleMons[battlerAtk].type1 | 0x80;
        else if (gBattleMons[battlerAtk].type2 != TYPE_MYSTERY)
            gBattleStruct->dynamicMoveType = gBattleMons[battlerAtk].type2 | 0x80;
        else if (gBattleMons[battlerAtk].type3 != TYPE_MYSTERY)
            gBattleStruct->dynamicMoveType = gBattleMons[battlerAtk].type3 | 0x80;
    }
    else if (gBattleMoves[move].effect == EFFECT_NATURAL_GIFT)
    {
        if (ItemId_GetPocket(gBattleMons[battlerAtk].item) == POCKET_BERRIES)
            gBattleStruct->dynamicMoveType = gNaturalGiftTable[ITEM_TO_BERRY(gBattleMons[battlerAtk].item)].type;
    }

    attackerAbility = GetBattlerAbility(battlerAtk);
    GET_MOVE_TYPE(move, moveType);
    if ((gFieldStatuses & STATUS_FIELD_ION_DELUGE && moveType == TYPE_NORMAL)
        || gStatuses3[battlerAtk] & STATUS3_ELECTRIFIED)
    {
        gBattleStruct->dynamicMoveType = 0x80 | TYPE_ELECTRIC;
    }
    else if (gBattleMoves[move].type == TYPE_NORMAL
             && gBattleMoves[move].effect != EFFECT_HIDDEN_POWER
             && gBattleMoves[move].effect != EFFECT_WEATHER_BALL
             && gBattleMoves[move].effect != EFFECT_CHANGE_TYPE_ON_ITEM
             && gBattleMoves[move].effect != EFFECT_NATURAL_GIFT
             && ((attackerAbility == ABILITY_PIXILATE && (ateType = TYPE_FAIRY))
                 || (attackerAbility == ABILITY_REFRIGERATE && (ateType = TYPE_ICE))
                 || (attackerAbility == ABILITY_AERILATE && (ateType = TYPE_FLYING))
                 || ((attackerAbility == ABILITY_GALVANIZE) && (ateType = TYPE_ELECTRIC))
                )
             )
    {
        gBattleStruct->dynamicMoveType = 0x80 | ateType;
        gBattleStruct->ateBoost[battlerAtk] = 1;
    }
    else if (gBattleMoves[move].type != TYPE_NORMAL
             && gBattleMoves[move].effect != EFFECT_HIDDEN_POWER
             && gBattleMoves[move].effect != EFFECT_WEATHER_BALL
             && attackerAbility == ABILITY_NORMALIZE)
    {
        gBattleStruct->dynamicMoveType = 0x80 | TYPE_NORMAL;
        gBattleStruct->ateBoost[battlerAtk] = 1;
    }
    else if (gBattleMoves[move].flags & FLAG_SOUND
             && attackerAbility == ABILITY_LIQUID_VOICE)
    {
        gBattleStruct->dynamicMoveType = 0x80 | TYPE_WATER;
    }

    // Check if a gem should activate.
    GET_MOVE_TYPE(move, moveType);
    if (GetBattlerHoldEffect(battlerAtk, TRUE) == HOLD_EFFECT_GEMS
        && moveType == ItemId_GetSecondaryId(gBattleMons[battlerAtk].item))
    {
        gSpecialStatuses[battlerAtk].gemParam = GetBattlerHoldEffectParam(battlerAtk);
        gSpecialStatuses[battlerAtk].gemBoost = 1;
    }
}

// special to set a field's totem boost(s)
// inputs:
//  var8000: battlerId
//  var8001 - var8007: stat changes
void SetTotemBoost(void)
{
    u8 battlerId = gSpecialVar_0x8000;
    u8 i;

    for (i = 0; i < (NUM_BATTLE_STATS - 1); i++)
    {
        if (*(&gSpecialVar_0x8001 + i))
        {
            gTotemBoosts[battlerId].stats |= (1 << i);
            gTotemBoosts[battlerId].statChanges[i] = *(&gSpecialVar_0x8001 + i);
            gTotemBoosts[battlerId].stats |= 0x80;  // used as a flag for the "totem flared to life" script
        }
    }
}<|MERGE_RESOLUTION|>--- conflicted
+++ resolved
@@ -3489,16 +3489,13 @@
         gBattleStruct->overworldWeatherDone = TRUE;
         return;
     }
-<<<<<<< HEAD
+
     if (!gBattleStruct->terrainDone && AbilityBattleEffects(0, 0, 0, ABILITYEFFECT_SWITCH_IN_TERRAIN, 0) != 0)
     {
         gBattleStruct->terrainDone = TRUE;
         return;
     }
-    
-=======
-
->>>>>>> f6147ee0
+
     // Totem boosts
     for (i = 0; i < gBattlersCount; i++)
     {
