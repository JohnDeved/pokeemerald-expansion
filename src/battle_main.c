--- conflicted
+++ resolved
@@ -5103,17 +5103,7 @@
     {
         if (var0)
         {
-<<<<<<< HEAD
             gProtectStructs[i].protected = PROTECT_NONE;
-=======
-            gProtectStructs[i].protected = FALSE;
-            gProtectStructs[i].spikyShielded = FALSE;
-            gProtectStructs[i].kingsShielded = FALSE;
-            gProtectStructs[i].banefulBunkered = FALSE;
-            gProtectStructs[i].obstructed = FALSE;
-            gProtectStructs[i].silkTrapped = FALSE;
-            gProtectStructs[i].burningBulwarked = FALSE;
->>>>>>> 1cd4d239
             gProtectStructs[i].quash = FALSE;
             gProtectStructs[i].usedCustapBerry = FALSE;
             gProtectStructs[i].quickDraw = FALSE;
