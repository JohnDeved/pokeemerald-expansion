--- conflicted
+++ resolved
@@ -3390,13 +3390,8 @@
     gBattleStruct->zmove.toBeUsed[battler] = MOVE_NONE;
     gBattleStruct->zmove.effect = EFFECT_HIT;
     // Clear Dynamax data
-<<<<<<< HEAD
     UndoDynamax(battler);
-    
-=======
-    UndoDynamax(battler);	
-	
->>>>>>> 43e2a973
+
     return result;
 }
 
