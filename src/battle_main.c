#include "global.h"
#include "battle.h"
#include "battle_anim.h"
#include "battle_ai_main.h"
#include "battle_ai_util.h"
#include "battle_arena.h"
#include "battle_controllers.h"
#include "battle_interface.h"
#include "battle_main.h"
#include "battle_message.h"
#include "battle_pyramid.h"
#include "battle_scripts.h"
#include "battle_setup.h"
#include "battle_tower.h"
#include "battle_util.h"
#include "berry.h"
#include "bg.h"
#include "data.h"
#include "decompress.h"
#include "dma3.h"
#include "event_data.h"
#include "evolution_scene.h"
#include "graphics.h"
#include "gpu_regs.h"
#include "international_string_util.h"
#include "item.h"
#include "link.h"
#include "link_rfu.h"
#include "load_save.h"
#include "main.h"
#include "malloc.h"
#include "m4a.h"
#include "palette.h"
#include "party_menu.h"
#include "pokeball.h"
#include "pokedex.h"
#include "pokemon.h"
#include "random.h"
#include "recorded_battle.h"
#include "roamer.h"
#include "safari_zone.h"
#include "scanline_effect.h"
#include "sound.h"
#include "sprite.h"
#include "string_util.h"
#include "strings.h"
#include "task.h"
#include "text.h"
#include "trig.h"
#include "tv.h"
#include "util.h"
#include "window.h"
#include "constants/abilities.h"
#include "constants/battle_config.h"
#include "constants/battle_move_effects.h"
#include "constants/battle_string_ids.h"
#include "constants/hold_effects.h"
#include "constants/items.h"
#include "constants/moves.h"
#include "constants/party_menu.h"
#include "constants/rgb.h"
#include "constants/songs.h"
#include "constants/trainers.h"
#include "cable_club.h"

extern struct MusicPlayerInfo gMPlayInfo_SE1;
extern struct MusicPlayerInfo gMPlayInfo_SE2;

extern const struct BgTemplate gBattleBgTemplates[];
extern const struct WindowTemplate *const gBattleWindowTemplates[];

// this file's functions
static void CB2_InitBattleInternal(void);
static void CB2_PreInitMultiBattle(void);
static void CB2_PreInitIngamePlayerPartnerBattle(void);
static void CB2_HandleStartMultiPartnerBattle(void);
static void CB2_HandleStartMultiBattle(void);
static void CB2_HandleStartBattle(void);
static void TryCorrectShedinjaLanguage(struct Pokemon *mon);
static u8 CreateNPCTrainerParty(struct Pokemon *party, u16 trainerNum, bool8 firstTrainer);
static void BattleMainCB1(void);
static void sub_8038538(struct Sprite *sprite);
static void CB2_EndLinkBattle(void);
static void EndLinkBattleInSteps(void);
static void sub_80392A8(void);
static void sub_803937C(void);
static void sub_803939C(void);
static void SpriteCb_MoveWildMonToRight(struct Sprite *sprite);
static void SpriteCb_WildMonShowHealthbox(struct Sprite *sprite);
static void SpriteCb_WildMonAnimate(struct Sprite *sprite);
static void sub_80398D0(struct Sprite *sprite);
static void SpriteCB_AnimFaintOpponent(struct Sprite *sprite);
static void SpriteCb_BlinkVisible(struct Sprite *sprite);
static void SpriteCallbackDummy_3(struct Sprite *sprite);
static void SpriteCB_BattleSpriteSlideLeft(struct Sprite *sprite);
static void TurnValuesCleanUp(bool8 var0);
static void SpriteCB_BounceEffect(struct Sprite *sprite);
static void BattleStartClearSetData(void);
static void DoBattleIntro(void);
static void TryDoEventsBeforeFirstTurn(void);
static void HandleTurnActionSelectionState(void);
static void RunTurnActionsFunctions(void);
static void SetActionsAndBattlersTurnOrder(void);
static void sub_803CDF8(void);
static bool8 AllAtActionConfirmed(void);
static void CheckFocusPunch_ClearVarsBeforeTurnStarts(void);
static void CheckMegaEvolutionBeforeTurn(void);
static void CheckQuickClaw_CustapBerryActivation(void);
static void FreeResetData_ReturnToOvOrDoEvolutions(void);
static void ReturnFromBattleToOverworld(void);
static void TryEvolvePokemon(void);
static void WaitForEvoSceneToFinish(void);
static void HandleEndTurn_ContinueBattle(void);
static void HandleEndTurn_BattleWon(void);
static void HandleEndTurn_BattleLost(void);
static void HandleEndTurn_RanFromBattle(void);
static void HandleEndTurn_MonFled(void);
static void HandleEndTurn_FinishBattle(void);

// EWRAM vars
EWRAM_DATA u16 gBattle_BG0_X = 0;
EWRAM_DATA u16 gBattle_BG0_Y = 0;
EWRAM_DATA u16 gBattle_BG1_X = 0;
EWRAM_DATA u16 gBattle_BG1_Y = 0;
EWRAM_DATA u16 gBattle_BG2_X = 0;
EWRAM_DATA u16 gBattle_BG2_Y = 0;
EWRAM_DATA u16 gBattle_BG3_X = 0;
EWRAM_DATA u16 gBattle_BG3_Y = 0;
EWRAM_DATA u16 gBattle_WIN0H = 0;
EWRAM_DATA u16 gBattle_WIN0V = 0;
EWRAM_DATA u16 gBattle_WIN1H = 0;
EWRAM_DATA u16 gBattle_WIN1V = 0;
EWRAM_DATA u8 gDisplayedStringBattle[400] = {0};
EWRAM_DATA u8 gBattleTextBuff1[TEXT_BUFF_ARRAY_COUNT] = {0};
EWRAM_DATA u8 gBattleTextBuff2[TEXT_BUFF_ARRAY_COUNT] = {0};
EWRAM_DATA u8 gBattleTextBuff3[TEXT_BUFF_ARRAY_COUNT] = {0};
EWRAM_DATA u32 gBattleTypeFlags = 0;
EWRAM_DATA u8 gBattleTerrain = 0;
EWRAM_DATA u32 gUnusedFirstBattleVar1 = 0; // Never read
EWRAM_DATA struct UnknownPokemonStruct4 gMultiPartnerParty[MULTI_PARTY_SIZE] = {0};
EWRAM_DATA static struct UnknownPokemonStruct4* sMultiPartnerPartyBuffer = NULL;
EWRAM_DATA u8 *gUnknown_0202305C = NULL;
EWRAM_DATA u8 *gUnknown_02023060 = NULL;
EWRAM_DATA u8 gActiveBattler = 0;
EWRAM_DATA u32 gBattleControllerExecFlags = 0;
EWRAM_DATA u8 gBattlersCount = 0;
EWRAM_DATA u16 gBattlerPartyIndexes[MAX_BATTLERS_COUNT] = {0};
EWRAM_DATA u8 gBattlerPositions[MAX_BATTLERS_COUNT] = {0};
EWRAM_DATA u8 gActionsByTurnOrder[MAX_BATTLERS_COUNT] = {0};
EWRAM_DATA u8 gBattlerByTurnOrder[MAX_BATTLERS_COUNT] = {0};
EWRAM_DATA u8 gCurrentTurnActionNumber = 0;
EWRAM_DATA u8 gCurrentActionFuncId = 0;
EWRAM_DATA struct BattlePokemon gBattleMons[MAX_BATTLERS_COUNT] = {0};
EWRAM_DATA u8 gBattlerSpriteIds[MAX_BATTLERS_COUNT] = {0};
EWRAM_DATA u8 gCurrMovePos = 0;
EWRAM_DATA u8 gChosenMovePos = 0;
EWRAM_DATA u16 gCurrentMove = 0;
EWRAM_DATA u16 gChosenMove = 0;
EWRAM_DATA u16 gCalledMove = 0;
EWRAM_DATA s32 gBattleMoveDamage = 0;
EWRAM_DATA s32 gHpDealt = 0;
EWRAM_DATA s32 gTakenDmg[MAX_BATTLERS_COUNT] = {0};
EWRAM_DATA u16 gLastUsedItem = 0;
EWRAM_DATA u16 gLastUsedAbility = 0;
EWRAM_DATA u8 gBattlerAttacker = 0;
EWRAM_DATA u8 gBattlerTarget = 0;
EWRAM_DATA u8 gBattlerFainted = 0;
EWRAM_DATA u8 gEffectBattler = 0;
EWRAM_DATA u8 gPotentialItemEffectBattler = 0;
EWRAM_DATA u8 gAbsentBattlerFlags = 0;
EWRAM_DATA u8 gIsCriticalHit = FALSE;
EWRAM_DATA u8 gMultiHitCounter = 0;
EWRAM_DATA const u8 *gBattlescriptCurrInstr = NULL;
EWRAM_DATA u8 gChosenActionByBattler[MAX_BATTLERS_COUNT] = {0};
EWRAM_DATA const u8 *gSelectionBattleScripts[MAX_BATTLERS_COUNT] = {NULL};
EWRAM_DATA const u8 *gPalaceSelectionBattleScripts[MAX_BATTLERS_COUNT] = {NULL};
EWRAM_DATA u16 gLastPrintedMoves[MAX_BATTLERS_COUNT] = {0};
EWRAM_DATA u16 gLastMoves[MAX_BATTLERS_COUNT] = {0};
EWRAM_DATA u16 gLastLandedMoves[MAX_BATTLERS_COUNT] = {0};
EWRAM_DATA u16 gLastHitByType[MAX_BATTLERS_COUNT] = {0};
EWRAM_DATA u16 gLastResultingMoves[MAX_BATTLERS_COUNT] = {0};
EWRAM_DATA u16 gLockedMoves[MAX_BATTLERS_COUNT] = {0};
EWRAM_DATA u16 gLastUsedMove = 0;
EWRAM_DATA u8 gLastHitBy[MAX_BATTLERS_COUNT] = {0};
EWRAM_DATA u16 gChosenMoveByBattler[MAX_BATTLERS_COUNT] = {0};
EWRAM_DATA u16 gMoveResultFlags = 0;
EWRAM_DATA u32 gHitMarker = 0;
EWRAM_DATA u8 gTakenDmgByBattler[MAX_BATTLERS_COUNT] = {0};
EWRAM_DATA u8 gUnusedFirstBattleVar2 = 0; // Never read
EWRAM_DATA u32 gSideStatuses[2] = {0};
EWRAM_DATA struct SideTimer gSideTimers[2] = {0};
EWRAM_DATA u32 gStatuses3[MAX_BATTLERS_COUNT] = {0};
EWRAM_DATA struct DisableStruct gDisableStructs[MAX_BATTLERS_COUNT] = {0};
EWRAM_DATA u16 gPauseCounterBattle = 0;
EWRAM_DATA u16 gPaydayMoney = 0;
EWRAM_DATA u16 gRandomTurnNumber = 0;
EWRAM_DATA u8 gBattleCommunication[BATTLE_COMMUNICATION_ENTRIES_COUNT] = {0};
EWRAM_DATA u8 gBattleOutcome = 0;
EWRAM_DATA struct ProtectStruct gProtectStructs[MAX_BATTLERS_COUNT] = {0};
EWRAM_DATA struct SpecialStatus gSpecialStatuses[MAX_BATTLERS_COUNT] = {0};
EWRAM_DATA u16 gBattleWeather = 0;
EWRAM_DATA struct WishFutureKnock gWishFutureKnock = {0};
EWRAM_DATA u16 gIntroSlideFlags = 0;
EWRAM_DATA u8 gSentPokesToOpponent[2] = {0};
EWRAM_DATA u16 gExpShareExp = 0;
EWRAM_DATA struct BattleEnigmaBerry gEnigmaBerries[MAX_BATTLERS_COUNT] = {0};
EWRAM_DATA struct BattleScripting gBattleScripting = {0};
EWRAM_DATA struct BattleStruct *gBattleStruct = NULL;
EWRAM_DATA u8 *gLinkBattleSendBuffer = NULL;
EWRAM_DATA u8 *gLinkBattleRecvBuffer = NULL;
EWRAM_DATA struct BattleResources *gBattleResources = NULL;
EWRAM_DATA u8 gActionSelectionCursor[MAX_BATTLERS_COUNT] = {0};
EWRAM_DATA u8 gMoveSelectionCursor[MAX_BATTLERS_COUNT] = {0};
EWRAM_DATA u8 gBattlerStatusSummaryTaskId[MAX_BATTLERS_COUNT] = {0};
EWRAM_DATA u8 gBattlerInMenuId = 0;
EWRAM_DATA bool8 gDoingBattleAnim = FALSE;
EWRAM_DATA u32 gTransformedPersonalities[MAX_BATTLERS_COUNT] = {0};
EWRAM_DATA u8 gPlayerDpadHoldFrames = 0;
EWRAM_DATA struct BattleSpriteData *gBattleSpritesDataPtr = NULL;
EWRAM_DATA struct MonSpritesGfx *gMonSpritesGfxPtr = NULL;
EWRAM_DATA struct BattleHealthboxInfo *gBattleControllerOpponentHealthboxData = NULL; // Never read
EWRAM_DATA struct BattleHealthboxInfo *gBattleControllerOpponentFlankHealthboxData = NULL; // Never read
EWRAM_DATA u16 gBattleMovePower = 0;
EWRAM_DATA u16 gMoveToLearn = 0;
EWRAM_DATA u8 gBattleMonForms[MAX_BATTLERS_COUNT] = {0};
EWRAM_DATA u32 gFieldStatuses = 0;
EWRAM_DATA struct FieldTimer gFieldTimers = {0};
EWRAM_DATA u8 gBattlerAbility = 0;
EWRAM_DATA u16 gPartnerSpriteId = 0;
EWRAM_DATA struct TotemBoost gTotemBoosts[MAX_BATTLERS_COUNT] = {0};
EWRAM_DATA bool8 gHasFetchedBall = FALSE;
EWRAM_DATA u8 gLastUsedBall = 0;

// IWRAM common vars
void (*gPreBattleCallback1)(void);
void (*gBattleMainFunc)(void);
struct BattleResults gBattleResults;
u8 gLeveledUpInBattle;
void (*gBattlerControllerFuncs[MAX_BATTLERS_COUNT])(void);
u8 gHealthboxSpriteIds[MAX_BATTLERS_COUNT];
u8 gMultiUsePlayerCursor;
u8 gNumberOfMovesToChoose;
u8 gBattleControllerData[MAX_BATTLERS_COUNT]; // Used by the battle controllers to store misc sprite/task IDs for each battler

// rom const data
static const struct ScanlineEffectParams sIntroScanlineParams16Bit =
{
    (void *)REG_ADDR_BG3HOFS, SCANLINE_EFFECT_DMACNT_16BIT, 1
};

// unused
static const struct ScanlineEffectParams sIntroScanlineParams32Bit =
{
    (void *)REG_ADDR_BG3HOFS, SCANLINE_EFFECT_DMACNT_32BIT, 1
};

const struct SpriteTemplate gUnknown_0831AC88 =
{
    .tileTag = 0,
    .paletteTag = 0,
    .oam = &gDummyOamData,
    .anims = gDummySpriteAnimTable,
    .images = NULL,
    .affineAnims = gDummySpriteAffineAnimTable,
    .callback = sub_8038528,
};

static const u8 sText_ShedinjaJpnName[] = _("ヌケニン"); // Nukenin

const struct OamData gOamData_BattleSpriteOpponentSide =
{
    .y = 0,
    .affineMode = ST_OAM_AFFINE_NORMAL,
    .objMode = ST_OAM_OBJ_NORMAL,
    .bpp = ST_OAM_4BPP,
    .shape = SPRITE_SHAPE(64x64),
    .x = 0,
    .size = SPRITE_SIZE(64x64),
    .tileNum = 0,
    .priority = 2,
    .paletteNum = 0,
    .affineParam = 0,
};

const struct OamData gOamData_BattleSpritePlayerSide =
{
    .y = 0,
    .affineMode = ST_OAM_AFFINE_NORMAL,
    .objMode = ST_OAM_OBJ_NORMAL,
    .bpp = ST_OAM_4BPP,
    .shape = SPRITE_SHAPE(64x64),
    .x = 0,
    .size = SPRITE_SIZE(64x64),
    .tileNum = 0,
    .priority = 2,
    .paletteNum = 2,
    .affineParam = 0,
};

static const s8 gUnknown_0831ACE0[] ={-32, -16, -16, -32, -32, 0, 0, 0};

const u8 gTypeNames[NUMBER_OF_MON_TYPES][TYPE_NAME_LENGTH + 1] =
{
    [TYPE_NORMAL] = _("Normal"),
    [TYPE_FIGHTING] = _("Fight"),
    [TYPE_FLYING] = _("Flying"),
    [TYPE_POISON] = _("Poison"),
    [TYPE_GROUND] = _("Ground"),
    [TYPE_ROCK] = _("Rock"),
    [TYPE_BUG] = _("Bug"),
    [TYPE_GHOST] = _("Ghost"),
    [TYPE_STEEL] = _("Steel"),
    [TYPE_MYSTERY] = _("???"),
    [TYPE_FIRE] = _("Fire"),
    [TYPE_WATER] = _("Water"),
    [TYPE_GRASS] = _("Grass"),
    [TYPE_ELECTRIC] = _("Electr"),
    [TYPE_PSYCHIC] = _("Psychc"),
    [TYPE_ICE] = _("Ice"),
    [TYPE_DRAGON] = _("Dragon"),
    [TYPE_DARK] = _("Dark"),
    [TYPE_FAIRY] = _("Fairy"),
};

// This is a factor in how much money you get for beating a trainer.
const struct TrainerMoney gTrainerMoneyTable[] =
{
    {TRAINER_CLASS_TEAM_AQUA, 5},
    {TRAINER_CLASS_AQUA_ADMIN, 10},
    {TRAINER_CLASS_AQUA_LEADER, 20},
    {TRAINER_CLASS_AROMA_LADY, 10},
    {TRAINER_CLASS_RUIN_MANIAC, 15},
    {TRAINER_CLASS_INTERVIEWER, 12},
    {TRAINER_CLASS_TUBER_F, 1},
    {TRAINER_CLASS_TUBER_M, 1},
    {TRAINER_CLASS_SIS_AND_BRO, 3},
    {TRAINER_CLASS_COOLTRAINER, 12},
    {TRAINER_CLASS_HEX_MANIAC, 6},
    {TRAINER_CLASS_LADY, 50},
    {TRAINER_CLASS_BEAUTY, 20},
    {TRAINER_CLASS_RICH_BOY, 50},
    {TRAINER_CLASS_POKEMANIAC, 15},
    {TRAINER_CLASS_SWIMMER_M, 2},
    {TRAINER_CLASS_BLACK_BELT, 8},
    {TRAINER_CLASS_GUITARIST, 8},
    {TRAINER_CLASS_KINDLER, 8},
    {TRAINER_CLASS_CAMPER, 4},
    {TRAINER_CLASS_OLD_COUPLE, 10},
    {TRAINER_CLASS_BUG_MANIAC, 15},
    {TRAINER_CLASS_PSYCHIC, 6},
    {TRAINER_CLASS_GENTLEMAN, 20},
    {TRAINER_CLASS_ELITE_FOUR, 25},
    {TRAINER_CLASS_LEADER, 25},
    {TRAINER_CLASS_SCHOOL_KID, 5},
    {TRAINER_CLASS_SR_AND_JR, 4},
    {TRAINER_CLASS_POKEFAN, 20},
    {TRAINER_CLASS_EXPERT, 10},
    {TRAINER_CLASS_YOUNGSTER, 4},
    {TRAINER_CLASS_CHAMPION, 50},
    {TRAINER_CLASS_FISHERMAN, 10},
    {TRAINER_CLASS_TRIATHLETE, 10},
    {TRAINER_CLASS_DRAGON_TAMER, 12},
    {TRAINER_CLASS_BIRD_KEEPER, 8},
    {TRAINER_CLASS_NINJA_BOY, 3},
    {TRAINER_CLASS_BATTLE_GIRL, 6},
    {TRAINER_CLASS_PARASOL_LADY, 10},
    {TRAINER_CLASS_SWIMMER_F, 2},
    {TRAINER_CLASS_PICNICKER, 4},
    {TRAINER_CLASS_TWINS, 3},
    {TRAINER_CLASS_SAILOR, 8},
    {TRAINER_CLASS_COLLECTOR, 15},
    {TRAINER_CLASS_PKMN_TRAINER_3, 15},
    {TRAINER_CLASS_PKMN_BREEDER, 10},
    {TRAINER_CLASS_PKMN_RANGER, 12},
    {TRAINER_CLASS_TEAM_MAGMA, 5},
    {TRAINER_CLASS_MAGMA_ADMIN, 10},
    {TRAINER_CLASS_MAGMA_LEADER, 20},
    {TRAINER_CLASS_LASS, 4},
    {TRAINER_CLASS_BUG_CATCHER, 4},
    {TRAINER_CLASS_HIKER, 10},
    {TRAINER_CLASS_YOUNG_COUPLE, 8},
    {TRAINER_CLASS_WINSTRATE, 10},
    {0xFF, 5},
};

#include "data/text/abilities.h"

static void (* const sTurnActionsFuncsTable[])(void) =
{
    [B_ACTION_USE_MOVE] = HandleAction_UseMove,
    [B_ACTION_USE_ITEM] = HandleAction_UseItem,
    [B_ACTION_SWITCH] = HandleAction_Switch,
    [B_ACTION_RUN] = HandleAction_Run,
    [B_ACTION_SAFARI_WATCH_CAREFULLY] = HandleAction_WatchesCarefully,
    [B_ACTION_SAFARI_BALL] = HandleAction_SafariZoneBallThrow,
    [B_ACTION_SAFARI_POKEBLOCK] = HandleAction_ThrowPokeblock,
    [B_ACTION_SAFARI_GO_NEAR] = HandleAction_GoNear,
    [B_ACTION_SAFARI_RUN] = HandleAction_SafariZoneRun,
    [B_ACTION_WALLY_THROW] = HandleAction_WallyBallThrow,
    [B_ACTION_EXEC_SCRIPT] = HandleAction_RunBattleScript,
    [B_ACTION_TRY_FINISH] = HandleAction_TryFinish,
    [B_ACTION_FINISHED] = HandleAction_ActionFinished,
    [B_ACTION_NOTHING_FAINTED] = HandleAction_NothingIsFainted,
};

static void (* const sEndTurnFuncsTable[])(void) =
{
    [0] = HandleEndTurn_ContinueBattle, //B_OUTCOME_NONE?
    [B_OUTCOME_WON] = HandleEndTurn_BattleWon,
    [B_OUTCOME_LOST] = HandleEndTurn_BattleLost,
    [B_OUTCOME_DREW] = HandleEndTurn_BattleLost,
    [B_OUTCOME_RAN] = HandleEndTurn_RanFromBattle,
    [B_OUTCOME_PLAYER_TELEPORTED] = HandleEndTurn_FinishBattle,
    [B_OUTCOME_MON_FLED] = HandleEndTurn_MonFled,
    [B_OUTCOME_CAUGHT] = HandleEndTurn_FinishBattle,
    [B_OUTCOME_NO_SAFARI_BALLS] = HandleEndTurn_FinishBattle,
    [B_OUTCOME_FORFEITED] = HandleEndTurn_FinishBattle,
    [B_OUTCOME_MON_TELEPORTED] = HandleEndTurn_FinishBattle,
};

const u8 gStatusConditionString_PoisonJpn[8] = _("どく$$$$$");
const u8 gStatusConditionString_SleepJpn[8] = _("ねむり$$$$");
const u8 gStatusConditionString_ParalysisJpn[8] = _("まひ$$$$$");
const u8 gStatusConditionString_BurnJpn[8] = _("やけど$$$$");
const u8 gStatusConditionString_IceJpn[8] = _("こおり$$$$");
const u8 gStatusConditionString_ConfusionJpn[8] = _("こんらん$$$");
const u8 gStatusConditionString_LoveJpn[8] = _("メロメロ$$$");

const u8 * const gStatusConditionStringsTable[7][2] =
{
    {gStatusConditionString_PoisonJpn, gText_Poison},
    {gStatusConditionString_SleepJpn, gText_Sleep},
    {gStatusConditionString_ParalysisJpn, gText_Paralysis},
    {gStatusConditionString_BurnJpn, gText_Burn},
    {gStatusConditionString_IceJpn, gText_Ice},
    {gStatusConditionString_ConfusionJpn, gText_Confusion},
    {gStatusConditionString_LoveJpn, gText_Love}
};

// code
void CB2_InitBattle(void)
{
    MoveSaveBlocks_ResetHeap();
    AllocateBattleResources();
    AllocateBattleSpritesData();
    AllocateMonSpritesGfx();
    RecordedBattle_ClearFrontierPassFlag();

    if (gBattleTypeFlags & BATTLE_TYPE_MULTI)
    {
        if (gBattleTypeFlags & BATTLE_TYPE_RECORDED)
        {
            CB2_InitBattleInternal();
        }
        else if (!(gBattleTypeFlags & BATTLE_TYPE_INGAME_PARTNER))
        {
            HandleLinkBattleSetup();
            SetMainCallback2(CB2_PreInitMultiBattle);
        }
        else
        {
            SetMainCallback2(CB2_PreInitIngamePlayerPartnerBattle);
        }
        gBattleCommunication[MULTIUSE_STATE] = 0;
    }
    else
    {
        CB2_InitBattleInternal();
    }
}

static void CB2_InitBattleInternal(void)
{
    s32 i;

    SetHBlankCallback(NULL);
    SetVBlankCallback(NULL);

    CpuFill32(0, (void*)(VRAM), VRAM_SIZE);

    SetGpuReg(REG_OFFSET_MOSAIC, 0);
    SetGpuReg(REG_OFFSET_WIN0H, DISPLAY_WIDTH);
    SetGpuReg(REG_OFFSET_WIN0V, WIN_RANGE(DISPLAY_HEIGHT / 2, DISPLAY_HEIGHT / 2 + 1));
    SetGpuReg(REG_OFFSET_WININ, 0);
    SetGpuReg(REG_OFFSET_WINOUT, 0);

    gBattle_WIN0H = DISPLAY_WIDTH;

    if (gBattleTypeFlags & BATTLE_TYPE_INGAME_PARTNER && gPartnerTrainerId != TRAINER_STEVEN_PARTNER && gPartnerTrainerId < TRAINER_CUSTOM_PARTNER)
    {
        gBattle_WIN0V = DISPLAY_HEIGHT - 1;
        gBattle_WIN1H = DISPLAY_WIDTH;
        gBattle_WIN1V = 32;
    }
    else
    {
        gBattle_WIN0V = WIN_RANGE(DISPLAY_HEIGHT / 2, DISPLAY_HEIGHT / 2 + 1);
        ScanlineEffect_Clear();

        i = 0;
        while (i < 80)
        {
            gScanlineEffectRegBuffers[0][i] = 0xF0;
            gScanlineEffectRegBuffers[1][i] = 0xF0;
            i++;
        }

        while (i < 160)
        {
            gScanlineEffectRegBuffers[0][i] = 0xFF10;
            gScanlineEffectRegBuffers[1][i] = 0xFF10;
            i++;
        }

        ScanlineEffect_SetParams(sIntroScanlineParams16Bit);
    }

    ResetPaletteFade();
    gBattle_BG0_X = 0;
    gBattle_BG0_Y = 0;
    gBattle_BG1_X = 0;
    gBattle_BG1_Y = 0;
    gBattle_BG2_X = 0;
    gBattle_BG2_Y = 0;
    gBattle_BG3_X = 0;
    gBattle_BG3_Y = 0;

    gBattleTerrain = BattleSetup_GetTerrainId();
    if (gBattleTypeFlags & BATTLE_TYPE_RECORDED)
        gBattleTerrain = BATTLE_TERRAIN_BUILDING;

    InitBattleBgsVideo();
    LoadBattleTextboxAndBackground();
    ResetSpriteData();
    ResetTasks();
    DrawBattleEntryBackground();
    FreeAllSpritePalettes();
    gReservedSpritePaletteCount = 4;
    SetVBlankCallback(VBlankCB_Battle);
    SetUpBattleVarsAndBirchZigzagoon();

    if (gBattleTypeFlags & BATTLE_TYPE_MULTI && gBattleTypeFlags & BATTLE_TYPE_BATTLE_TOWER)
        SetMainCallback2(CB2_HandleStartMultiPartnerBattle);
    else if (gBattleTypeFlags & BATTLE_TYPE_MULTI && gBattleTypeFlags & BATTLE_TYPE_INGAME_PARTNER)
        SetMainCallback2(CB2_HandleStartMultiPartnerBattle);
    else if (gBattleTypeFlags & BATTLE_TYPE_MULTI)
        SetMainCallback2(CB2_HandleStartMultiBattle);
    else
        SetMainCallback2(CB2_HandleStartBattle);

    if (!(gBattleTypeFlags & (BATTLE_TYPE_LINK | BATTLE_TYPE_RECORDED)))
    {
        CreateNPCTrainerParty(&gEnemyParty[0], gTrainerBattleOpponent_A, TRUE);
        if (gBattleTypeFlags & BATTLE_TYPE_TWO_OPPONENTS && !BATTLE_TWO_VS_ONE_OPPONENT)
            CreateNPCTrainerParty(&gEnemyParty[3], gTrainerBattleOpponent_B, FALSE);
        SetWildMonHeldItem();
    }

    gMain.inBattle = TRUE;
    gSaveBlock2Ptr->frontier.disableRecordBattle = FALSE;

    for (i = 0; i < PARTY_SIZE; i++)
        AdjustFriendship(&gPlayerParty[i], FRIENDSHIP_EVENT_LEAGUE_BATTLE);

    gBattleCommunication[MULTIUSE_STATE] = 0;
}

#define BUFFER_PARTY_VS_SCREEN_STATUS(party, flags, i)              \
    for ((i) = 0; (i) < PARTY_SIZE; (i)++)                          \
    {                                                               \
        u16 species = GetMonData(&(party)[(i)], MON_DATA_SPECIES2); \
        u16 hp = GetMonData(&(party)[(i)], MON_DATA_HP);            \
        u32 status = GetMonData(&(party)[(i)], MON_DATA_STATUS);    \
                                                                    \
        if (species == SPECIES_NONE)                                \
            continue;                                               \
                                                                    \
        /* Is healthy mon? */                                       \
        if (species != SPECIES_EGG && hp != 0 && status == 0)       \
            (flags) |= 1 << (i) * 2;                                \
                                                                    \
        if (species == SPECIES_NONE) /* Redundant */                \
            continue;                                               \
                                                                    \
        /* Is Egg or statused? */                                   \
        if (hp != 0 && (species == SPECIES_EGG || status != 0))     \
            (flags) |= 2 << (i) * 2;                                \
                                                                    \
        if (species == SPECIES_NONE) /* Redundant */                \
            continue;                                               \
                                                                    \
        /* Is fainted? */                                           \
        if (species != SPECIES_EGG && hp == 0)                      \
            (flags) |= 3 << (i) * 2;                                \
    }

// For Vs Screen at link battle start
static void BufferPartyVsScreenHealth_AtStart(void)
{
    u16 flags = 0;
    s32 i;

    BUFFER_PARTY_VS_SCREEN_STATUS(gPlayerParty, flags, i);
    gBattleStruct->multiBuffer.linkBattlerHeader.vsScreenHealthFlagsLo = flags;
    *(&gBattleStruct->multiBuffer.linkBattlerHeader.vsScreenHealthFlagsHi) = flags >> 8;
    gBattleStruct->multiBuffer.linkBattlerHeader.vsScreenHealthFlagsHi |= FlagGet(FLAG_SYS_FRONTIER_PASS) << 7;
}

static void SetPlayerBerryDataInBattleStruct(void)
{
    s32 i;
    struct BattleStruct *battleStruct = gBattleStruct;
    struct BattleEnigmaBerry *battleBerry = &battleStruct->multiBuffer.linkBattlerHeader.battleEnigmaBerry;

    if (IsEnigmaBerryValid() == TRUE)
    {
        for (i = 0; i < BERRY_NAME_LENGTH; i++)
            battleBerry->name[i] = gSaveBlock1Ptr->enigmaBerry.berry.name[i];
        battleBerry->name[i] = EOS;

        for (i = 0; i < BERRY_ITEM_EFFECT_COUNT; i++)
            battleBerry->itemEffect[i] = gSaveBlock1Ptr->enigmaBerry.itemEffect[i];

        battleBerry->holdEffect = gSaveBlock1Ptr->enigmaBerry.holdEffect;
        battleBerry->holdEffectParam = gSaveBlock1Ptr->enigmaBerry.holdEffectParam;
    }
    else
    {
        const struct Berry *berryData = GetBerryInfo(ItemIdToBerryType(ITEM_ENIGMA_BERRY));

        for (i = 0; i < BERRY_NAME_LENGTH; i++)
            battleBerry->name[i] = berryData->name[i];
        battleBerry->name[i] = EOS;

        for (i = 0; i < BERRY_ITEM_EFFECT_COUNT; i++)
            battleBerry->itemEffect[i] = 0;

        battleBerry->holdEffect = HOLD_EFFECT_NONE;
        battleBerry->holdEffectParam = 0;
    }
}

static void SetAllPlayersBerryData(void)
{
    s32 i;
    s32 j;

    if (!(gBattleTypeFlags & BATTLE_TYPE_LINK))
    {
        if (IsEnigmaBerryValid() == TRUE)
        {
            for (i = 0; i < BERRY_NAME_LENGTH; i++)
            {
                gEnigmaBerries[0].name[i] = gSaveBlock1Ptr->enigmaBerry.berry.name[i];
                gEnigmaBerries[2].name[i] = gSaveBlock1Ptr->enigmaBerry.berry.name[i];
            }
            gEnigmaBerries[0].name[i] = EOS;
            gEnigmaBerries[2].name[i] = EOS;

            for (i = 0; i < BERRY_ITEM_EFFECT_COUNT; i++)
            {
                gEnigmaBerries[0].itemEffect[i] = gSaveBlock1Ptr->enigmaBerry.itemEffect[i];
                gEnigmaBerries[2].itemEffect[i] = gSaveBlock1Ptr->enigmaBerry.itemEffect[i];
            }

            gEnigmaBerries[0].holdEffect = gSaveBlock1Ptr->enigmaBerry.holdEffect;
            gEnigmaBerries[2].holdEffect = gSaveBlock1Ptr->enigmaBerry.holdEffect;
            gEnigmaBerries[0].holdEffectParam = gSaveBlock1Ptr->enigmaBerry.holdEffectParam;
            gEnigmaBerries[2].holdEffectParam = gSaveBlock1Ptr->enigmaBerry.holdEffectParam;
        }
        else
        {
            const struct Berry *berryData = GetBerryInfo(ItemIdToBerryType(ITEM_ENIGMA_BERRY));

            for (i = 0; i < BERRY_NAME_LENGTH; i++)
            {
                gEnigmaBerries[0].name[i] = berryData->name[i];
                gEnigmaBerries[2].name[i] = berryData->name[i];
            }
            gEnigmaBerries[0].name[i] = EOS;
            gEnigmaBerries[2].name[i] = EOS;

            for (i = 0; i < BERRY_ITEM_EFFECT_COUNT; i++)
            {
                gEnigmaBerries[0].itemEffect[i] = 0;
                gEnigmaBerries[2].itemEffect[i] = 0;
            }

            gEnigmaBerries[0].holdEffect = 0;
            gEnigmaBerries[2].holdEffect = 0;
            gEnigmaBerries[0].holdEffectParam = 0;
            gEnigmaBerries[2].holdEffectParam = 0;
        }
    }
    else
    {
        s32 numPlayers;
        struct BattleEnigmaBerry *src;
        u8 battlerId;

        if (gBattleTypeFlags & BATTLE_TYPE_MULTI)
        {
            if (gBattleTypeFlags & BATTLE_TYPE_BATTLE_TOWER)
                numPlayers = 2;
            else
                numPlayers = 4;

            for (i = 0; i < numPlayers; i++)
            {
                src = (struct BattleEnigmaBerry *)(gBlockRecvBuffer[i] + 2);
                battlerId = gLinkPlayers[i].id;

                for (j = 0; j < BERRY_NAME_LENGTH; j++)
                    gEnigmaBerries[battlerId].name[j] = src->name[j];
                gEnigmaBerries[battlerId].name[j] = EOS;

                for (j = 0; j < BERRY_ITEM_EFFECT_COUNT; j++)
                    gEnigmaBerries[battlerId].itemEffect[j] = src->itemEffect[j];

                gEnigmaBerries[battlerId].holdEffect = src->holdEffect;
                gEnigmaBerries[battlerId].holdEffectParam = src->holdEffectParam;
            }
        }
        else
        {
            for (i = 0; i < 2; i++)
            {
                src = (struct BattleEnigmaBerry *)(gBlockRecvBuffer[i] + 2);

                for (j = 0; j < BERRY_NAME_LENGTH; j++)
                {
                    gEnigmaBerries[i].name[j] = src->name[j];
                    gEnigmaBerries[i + 2].name[j] = src->name[j];
                }
                gEnigmaBerries[i].name[j] = EOS;
                gEnigmaBerries[i + 2].name[j] = EOS;

                for (j = 0; j < BERRY_ITEM_EFFECT_COUNT; j++)
                {
                    gEnigmaBerries[i].itemEffect[j] = src->itemEffect[j];
                    gEnigmaBerries[i + 2].itemEffect[j] = src->itemEffect[j];
                }

                gEnigmaBerries[i].holdEffect = src->holdEffect;
                gEnigmaBerries[i + 2].holdEffect = src->holdEffect;
                gEnigmaBerries[i].holdEffectParam = src->holdEffectParam;
                gEnigmaBerries[i + 2].holdEffectParam = src->holdEffectParam;
            }
        }
    }
}

// This was inlined in Ruby/Sapphire
static void FindLinkBattleMaster(u8 numPlayers, u8 multiPlayerId)
{
    u8 found = 0;

    // If player 1 is playing the minimum version, player 1 is master.
    if (gBlockRecvBuffer[0][0] == 0x100)
    {
        if (multiPlayerId == 0)
            gBattleTypeFlags |= BATTLE_TYPE_IS_MASTER | BATTLE_TYPE_TRAINER;
        else
            gBattleTypeFlags |= BATTLE_TYPE_TRAINER;
        found++;
    }

    if (found == 0)
    {
        // If multiple different versions are being used, player 1 is master.
        s32 i;

        for (i = 0; i < numPlayers; i++)
        {
            if (gBlockRecvBuffer[0][0] != gBlockRecvBuffer[i][0])
                break;
        }

        if (i == numPlayers)
        {
            if (multiPlayerId == 0)
                gBattleTypeFlags |= BATTLE_TYPE_IS_MASTER | BATTLE_TYPE_TRAINER;
            else
                gBattleTypeFlags |= BATTLE_TYPE_TRAINER;
            found++;
        }

        if (found == 0)
        {
            // Lowest index player with the highest game version is master.
            for (i = 0; i < numPlayers; i++)
            {
                if (gBlockRecvBuffer[i][0] == 0x300 && i != multiPlayerId)
                {
                    if (i < multiPlayerId)
                        break;
                }
                if (gBlockRecvBuffer[i][0] > 0x300 && i != multiPlayerId)
                    break;
            }

            if (i == numPlayers)
                gBattleTypeFlags |= BATTLE_TYPE_IS_MASTER | BATTLE_TYPE_TRAINER;
            else
                gBattleTypeFlags |= BATTLE_TYPE_TRAINER;
        }
    }
}

static void CB2_HandleStartBattle(void)
{
    u8 playerMultiplayerId;
    u8 enemyMultiplayerId;

    RunTasks();
    AnimateSprites();
    BuildOamBuffer();

    playerMultiplayerId = GetMultiplayerId();
    gBattleScripting.multiplayerId = playerMultiplayerId;
    enemyMultiplayerId = playerMultiplayerId ^ BIT_SIDE;

    switch (gBattleCommunication[MULTIUSE_STATE])
    {
    case 0:
        if (!IsDma3ManagerBusyWithBgCopy())
        {
            ShowBg(0);
            ShowBg(1);
            ShowBg(2);
            ShowBg(3);
            sub_805EF14();
            gBattleCommunication[MULTIUSE_STATE] = 1;
        }
        if (gWirelessCommType)
            LoadWirelessStatusIndicatorSpriteGfx();
        break;
    case 1:
        if (gBattleTypeFlags & BATTLE_TYPE_LINK)
        {
            if (gReceivedRemoteLinkPlayers != 0)
            {
                if (IsLinkTaskFinished())
                {
                    // 0x300
                    *(&gBattleStruct->multiBuffer.linkBattlerHeader.versionSignatureLo) = 0;
                    *(&gBattleStruct->multiBuffer.linkBattlerHeader.versionSignatureHi) = 3;
                    BufferPartyVsScreenHealth_AtStart();
                    SetPlayerBerryDataInBattleStruct();

                    if (gTrainerBattleOpponent_A == TRAINER_UNION_ROOM)
                    {
                        gLinkPlayers[0].id = 0;
                        gLinkPlayers[1].id = 1;
                    }

                    SendBlock(bitmask_all_link_players_but_self(), &gBattleStruct->multiBuffer.linkBattlerHeader, sizeof(gBattleStruct->multiBuffer.linkBattlerHeader));
                    gBattleCommunication[MULTIUSE_STATE] = 2;
                }
                if (gWirelessCommType)
                    CreateWirelessStatusIndicatorSprite(0, 0);
            }
        }
        else
        {
            if (!(gBattleTypeFlags & BATTLE_TYPE_RECORDED))
                gBattleTypeFlags |= BATTLE_TYPE_IS_MASTER;
            gBattleCommunication[MULTIUSE_STATE] = 15;
            SetAllPlayersBerryData();
        }
        break;
    case 2:
        if ((GetBlockReceivedStatus() & 3) == 3)
        {
            u8 taskId;

            ResetBlockReceivedFlags();
            FindLinkBattleMaster(2, playerMultiplayerId);
            SetAllPlayersBerryData();
            taskId = CreateTask(InitLinkBattleVsScreen, 0);
            gTasks[taskId].data[1] = 0x10E;
            gTasks[taskId].data[2] = 0x5A;
            gTasks[taskId].data[5] = 0;
            gTasks[taskId].data[3] = gBattleStruct->multiBuffer.linkBattlerHeader.vsScreenHealthFlagsLo | (gBattleStruct->multiBuffer.linkBattlerHeader.vsScreenHealthFlagsHi << 8);
            gTasks[taskId].data[4] = gBlockRecvBuffer[enemyMultiplayerId][1];
            RecordedBattle_SetFrontierPassFlagFromHword(gBlockRecvBuffer[playerMultiplayerId][1]);
            RecordedBattle_SetFrontierPassFlagFromHword(gBlockRecvBuffer[enemyMultiplayerId][1]);
            SetDeoxysStats();
            gBattleCommunication[MULTIUSE_STATE]++;
        }
        break;
    case 3:
        if (IsLinkTaskFinished())
        {
            SendBlock(bitmask_all_link_players_but_self(), gPlayerParty, sizeof(struct Pokemon) * 2);
            gBattleCommunication[MULTIUSE_STATE]++;
        }
        break;
    case 4:
        if ((GetBlockReceivedStatus() & 3) == 3)
        {
            ResetBlockReceivedFlags();
            memcpy(gEnemyParty, gBlockRecvBuffer[enemyMultiplayerId], sizeof(struct Pokemon) * 2);
            gBattleCommunication[MULTIUSE_STATE]++;
        }
        break;
    case 7:
        if (IsLinkTaskFinished())
        {
            SendBlock(bitmask_all_link_players_but_self(), gPlayerParty + 2, sizeof(struct Pokemon) * 2);
            gBattleCommunication[MULTIUSE_STATE]++;
        }
        break;
    case 8:
        if ((GetBlockReceivedStatus() & 3) == 3)
        {
            ResetBlockReceivedFlags();
            memcpy(gEnemyParty + 2, gBlockRecvBuffer[enemyMultiplayerId], sizeof(struct Pokemon) * 2);
            gBattleCommunication[MULTIUSE_STATE]++;
        }
        break;
    case 11:
        if (IsLinkTaskFinished())
        {
            SendBlock(bitmask_all_link_players_but_self(), gPlayerParty + 4, sizeof(struct Pokemon) * 2);
            gBattleCommunication[MULTIUSE_STATE]++;
        }
        break;
    case 12:
        if ((GetBlockReceivedStatus() & 3) == 3)
        {
            ResetBlockReceivedFlags();
            memcpy(gEnemyParty + 4, gBlockRecvBuffer[enemyMultiplayerId], sizeof(struct Pokemon) * 2);
            TryCorrectShedinjaLanguage(&gEnemyParty[0]);
            TryCorrectShedinjaLanguage(&gEnemyParty[1]);
            TryCorrectShedinjaLanguage(&gEnemyParty[2]);
            TryCorrectShedinjaLanguage(&gEnemyParty[3]);
            TryCorrectShedinjaLanguage(&gEnemyParty[4]);
            TryCorrectShedinjaLanguage(&gEnemyParty[5]);
            gBattleCommunication[MULTIUSE_STATE]++;
        }
        break;
    case 15:
        InitBattleControllers();
        sub_8184E58();
        gBattleCommunication[SPRITES_INIT_STATE1] = 0;
        gBattleCommunication[SPRITES_INIT_STATE2] = 0;
        if (gBattleTypeFlags & BATTLE_TYPE_LINK)
        {
            s32 i;

            for (i = 0; i < 2 && (gLinkPlayers[i].version & 0xFF) == VERSION_EMERALD; i++);

            if (i == 2)
                gBattleCommunication[MULTIUSE_STATE] = 16;
            else
                gBattleCommunication[MULTIUSE_STATE] = 18;
        }
        else
        {
            gBattleCommunication[MULTIUSE_STATE] = 18;
        }
        break;
    case 16:
        if (IsLinkTaskFinished())
        {
            SendBlock(bitmask_all_link_players_but_self(), &gRecordedBattleRngSeed, sizeof(gRecordedBattleRngSeed));
            gBattleCommunication[MULTIUSE_STATE]++;
        }
        break;
    case 17:
        if ((GetBlockReceivedStatus() & 3) == 3)
        {
            ResetBlockReceivedFlags();
            if (!(gBattleTypeFlags & BATTLE_TYPE_IS_MASTER))
                memcpy(&gRecordedBattleRngSeed, gBlockRecvBuffer[enemyMultiplayerId], sizeof(gRecordedBattleRngSeed));
            gBattleCommunication[MULTIUSE_STATE]++;
        }
        break;
    case 18:
        if (BattleInitAllSprites(&gBattleCommunication[SPRITES_INIT_STATE1], &gBattleCommunication[SPRITES_INIT_STATE2]))
        {
            gPreBattleCallback1 = gMain.callback1;
            gMain.callback1 = BattleMainCB1;
            SetMainCallback2(BattleMainCB2);
            if (gBattleTypeFlags & BATTLE_TYPE_LINK)
            {
                gBattleTypeFlags |= BATTLE_TYPE_LINK_IN_BATTLE;
            }
        }
        break;
    case 5:
    case 9:
    case 13:
        gBattleCommunication[MULTIUSE_STATE]++;
        gBattleCommunication[1] = 1;
    case 6:
    case 10:
    case 14:
        if (--gBattleCommunication[1] == 0)
            gBattleCommunication[MULTIUSE_STATE]++;
        break;
    }
}

static void CB2_HandleStartMultiPartnerBattle(void)
{
    u8 playerMultiplayerId;
    u8 enemyMultiplayerId;

    RunTasks();
    AnimateSprites();
    BuildOamBuffer();

    playerMultiplayerId = GetMultiplayerId();
    gBattleScripting.multiplayerId = playerMultiplayerId;
    enemyMultiplayerId = playerMultiplayerId ^ BIT_SIDE;

    switch (gBattleCommunication[MULTIUSE_STATE])
    {
    case 0:
        if (!IsDma3ManagerBusyWithBgCopy())
        {
            ShowBg(0);
            ShowBg(1);
            ShowBg(2);
            ShowBg(3);
            sub_805EF14();
            gBattleCommunication[MULTIUSE_STATE] = 1;
        }
        if (gWirelessCommType)
            LoadWirelessStatusIndicatorSpriteGfx();
        // fall through
    case 1:
        if (gBattleTypeFlags & BATTLE_TYPE_LINK)
        {
            if (gReceivedRemoteLinkPlayers != 0)
            {
                u8 language;

                gLinkPlayers[0].id = 0;
                gLinkPlayers[1].id = 2;
                gLinkPlayers[2].id = 1;
                gLinkPlayers[3].id = 3;
                GetFrontierTrainerName(gLinkPlayers[2].name, gTrainerBattleOpponent_A);
                GetFrontierTrainerName(gLinkPlayers[3].name, gTrainerBattleOpponent_B);
                GetBattleTowerTrainerLanguage(&language, gTrainerBattleOpponent_A);
                gLinkPlayers[2].language = language;
                GetBattleTowerTrainerLanguage(&language, gTrainerBattleOpponent_B);
                gLinkPlayers[3].language = language;

                if (IsLinkTaskFinished())
                {
                    // 0x300
                    *(&gBattleStruct->multiBuffer.linkBattlerHeader.versionSignatureLo) = 0;
                    *(&gBattleStruct->multiBuffer.linkBattlerHeader.versionSignatureHi) = 3;
                    BufferPartyVsScreenHealth_AtStart();
                    SetPlayerBerryDataInBattleStruct();
                    SendBlock(bitmask_all_link_players_but_self(), &gBattleStruct->multiBuffer.linkBattlerHeader, sizeof(gBattleStruct->multiBuffer.linkBattlerHeader));
                    gBattleCommunication[MULTIUSE_STATE] = 2;
                }

                if (gWirelessCommType)
                    CreateWirelessStatusIndicatorSprite(0, 0);
            }
        }
        else
        {
            if (!(gBattleTypeFlags & BATTLE_TYPE_RECORDED))
                gBattleTypeFlags |= BATTLE_TYPE_IS_MASTER;
            gBattleCommunication[MULTIUSE_STATE] = 13;
            SetAllPlayersBerryData();
        }
        break;
    case 2:
        if ((GetBlockReceivedStatus() & 3) == 3)
        {
            u8 taskId;

            ResetBlockReceivedFlags();
            FindLinkBattleMaster(2, playerMultiplayerId);
            SetAllPlayersBerryData();
            taskId = CreateTask(InitLinkBattleVsScreen, 0);
            gTasks[taskId].data[1] = 0x10E;
            gTasks[taskId].data[2] = 0x5A;
            gTasks[taskId].data[5] = 0;
            gTasks[taskId].data[3] = 0x145;
            gTasks[taskId].data[4] = 0x145;
            gBattleCommunication[MULTIUSE_STATE]++;
        }
        break;
    case 3:
        if (IsLinkTaskFinished())
        {
            SendBlock(bitmask_all_link_players_but_self(), gPlayerParty, sizeof(struct Pokemon) * 2);
            gBattleCommunication[MULTIUSE_STATE]++;
        }
        break;
    case 4:
        if ((GetBlockReceivedStatus() & 3) == 3)
        {
            ResetBlockReceivedFlags();
            if (gLinkPlayers[playerMultiplayerId].id != 0)
            {
                memcpy(gPlayerParty, gBlockRecvBuffer[enemyMultiplayerId], sizeof(struct Pokemon) * 2);
                memcpy(gPlayerParty + MULTI_PARTY_SIZE, gBlockRecvBuffer[playerMultiplayerId], sizeof(struct Pokemon) * 2);
            }
            else
            {
                memcpy(gPlayerParty, gBlockRecvBuffer[playerMultiplayerId], sizeof(struct Pokemon) * 2);
                memcpy(gPlayerParty + MULTI_PARTY_SIZE, gBlockRecvBuffer[enemyMultiplayerId], sizeof(struct Pokemon) * 2);
            }
            gBattleCommunication[MULTIUSE_STATE]++;
        }
        break;
    case 5:
        if (IsLinkTaskFinished())
        {
            SendBlock(bitmask_all_link_players_but_self(), gPlayerParty + 2, sizeof(struct Pokemon));
            gBattleCommunication[MULTIUSE_STATE]++;
        }
        break;
    case 6:
        if ((GetBlockReceivedStatus() & 3) == 3)
        {
            ResetBlockReceivedFlags();
            if (gLinkPlayers[playerMultiplayerId].id != 0)
            {
                memcpy(gPlayerParty + 2, gBlockRecvBuffer[enemyMultiplayerId], sizeof(struct Pokemon));
                memcpy(gPlayerParty + 5, gBlockRecvBuffer[playerMultiplayerId], sizeof(struct Pokemon));
            }
            else
            {
                memcpy(gPlayerParty + 2, gBlockRecvBuffer[playerMultiplayerId], sizeof(struct Pokemon));
                memcpy(gPlayerParty + 5, gBlockRecvBuffer[enemyMultiplayerId], sizeof(struct Pokemon));
            }
            gBattleCommunication[MULTIUSE_STATE]++;
        }
        break;
    case 7:
        if (IsLinkTaskFinished())
        {
            SendBlock(bitmask_all_link_players_but_self(), gEnemyParty, sizeof(struct Pokemon) * 2);
            gBattleCommunication[MULTIUSE_STATE]++;
        }
        break;
    case 8:
        if ((GetBlockReceivedStatus() & 3) == 3)
        {
            ResetBlockReceivedFlags();
            if (GetMultiplayerId() != 0)
            {
                memcpy(gEnemyParty, gBlockRecvBuffer[0], sizeof(struct Pokemon) * 2);
            }
            gBattleCommunication[MULTIUSE_STATE]++;
        }
        break;
    case 9:
        if (IsLinkTaskFinished())
        {
            SendBlock(bitmask_all_link_players_but_self(), gEnemyParty + 2, sizeof(struct Pokemon) * 2);
            gBattleCommunication[MULTIUSE_STATE]++;
        }
        break;
    case 10:
        if ((GetBlockReceivedStatus() & 3) == 3)
        {
            ResetBlockReceivedFlags();
            if (GetMultiplayerId() != 0)
            {
                memcpy(gEnemyParty + 2, gBlockRecvBuffer[0], sizeof(struct Pokemon) * 2);
            }
            gBattleCommunication[MULTIUSE_STATE]++;
        }
        break;
    case 11:
        if (IsLinkTaskFinished())
        {
            SendBlock(bitmask_all_link_players_but_self(), gEnemyParty + 4, sizeof(struct Pokemon) * 2);
            gBattleCommunication[MULTIUSE_STATE]++;
        }
        break;
    case 12:
        if ((GetBlockReceivedStatus() & 3) == 3)
        {
            ResetBlockReceivedFlags();
            if (GetMultiplayerId() != 0)
                memcpy(gEnemyParty + 4, gBlockRecvBuffer[0], sizeof(struct Pokemon) * 2);
            TryCorrectShedinjaLanguage(&gPlayerParty[0]);
            TryCorrectShedinjaLanguage(&gPlayerParty[1]);
            TryCorrectShedinjaLanguage(&gPlayerParty[2]);
            TryCorrectShedinjaLanguage(&gPlayerParty[3]);
            TryCorrectShedinjaLanguage(&gPlayerParty[4]);
            TryCorrectShedinjaLanguage(&gPlayerParty[5]);
            TryCorrectShedinjaLanguage(&gEnemyParty[0]);
            TryCorrectShedinjaLanguage(&gEnemyParty[1]);
            TryCorrectShedinjaLanguage(&gEnemyParty[2]);
            TryCorrectShedinjaLanguage(&gEnemyParty[3]);
            TryCorrectShedinjaLanguage(&gEnemyParty[4]);
            TryCorrectShedinjaLanguage(&gEnemyParty[5]);
            gBattleCommunication[MULTIUSE_STATE]++;
        }
        break;
    case 13:
        InitBattleControllers();
        sub_8184E58();
        gBattleCommunication[SPRITES_INIT_STATE1] = 0;
        gBattleCommunication[SPRITES_INIT_STATE2] = 0;
        if (gBattleTypeFlags & BATTLE_TYPE_LINK)
        {
            gBattleCommunication[MULTIUSE_STATE] = 14;
        }
        else
        {
            gBattleCommunication[MULTIUSE_STATE] = 16;
        }
        break;
    case 14:
        if (IsLinkTaskFinished())
        {
            SendBlock(bitmask_all_link_players_but_self(), &gRecordedBattleRngSeed, sizeof(gRecordedBattleRngSeed));
            gBattleCommunication[MULTIUSE_STATE]++;
        }
        break;
    case 15:
        if ((GetBlockReceivedStatus() & 3) == 3)
        {
            ResetBlockReceivedFlags();
            if (!(gBattleTypeFlags & BATTLE_TYPE_IS_MASTER))
                memcpy(&gRecordedBattleRngSeed, gBlockRecvBuffer[enemyMultiplayerId], sizeof(gRecordedBattleRngSeed));
            gBattleCommunication[MULTIUSE_STATE]++;
        }
        break;
    case 16:
        if (BattleInitAllSprites(&gBattleCommunication[SPRITES_INIT_STATE1], &gBattleCommunication[SPRITES_INIT_STATE2]))
        {
            TrySetLinkBattleTowerEnemyPartyLevel();
            gPreBattleCallback1 = gMain.callback1;
            gMain.callback1 = BattleMainCB1;
            SetMainCallback2(BattleMainCB2);
            if (gBattleTypeFlags & BATTLE_TYPE_LINK)
            {
                gBattleTypeFlags |= BATTLE_TYPE_LINK_IN_BATTLE;
            }
        }
        break;
    }
}

static void sub_80379F8(u8 arrayIdPlus)
{
    s32 i;

    for (i = 0; i < (int)ARRAY_COUNT(gMultiPartnerParty); i++)
    {
        gMultiPartnerParty[i].species     = GetMonData(&gPlayerParty[arrayIdPlus + i], MON_DATA_SPECIES);
        gMultiPartnerParty[i].heldItem    = GetMonData(&gPlayerParty[arrayIdPlus + i], MON_DATA_HELD_ITEM);
        GetMonData(&gPlayerParty[arrayIdPlus + i], MON_DATA_NICKNAME, gMultiPartnerParty[i].nickname);
        gMultiPartnerParty[i].level       = GetMonData(&gPlayerParty[arrayIdPlus + i], MON_DATA_LEVEL);
        gMultiPartnerParty[i].hp          = GetMonData(&gPlayerParty[arrayIdPlus + i], MON_DATA_HP);
        gMultiPartnerParty[i].maxhp       = GetMonData(&gPlayerParty[arrayIdPlus + i], MON_DATA_MAX_HP);
        gMultiPartnerParty[i].status      = GetMonData(&gPlayerParty[arrayIdPlus + i], MON_DATA_STATUS);
        gMultiPartnerParty[i].personality = GetMonData(&gPlayerParty[arrayIdPlus + i], MON_DATA_PERSONALITY);
        gMultiPartnerParty[i].gender      = GetMonGender(&gPlayerParty[arrayIdPlus + i]);
        StripExtCtrlCodes(gMultiPartnerParty[i].nickname);
        if (GetMonData(&gPlayerParty[arrayIdPlus + i], MON_DATA_LANGUAGE) != LANGUAGE_JAPANESE)
            PadNameString(gMultiPartnerParty[i].nickname, CHAR_SPACE);
    }
    memcpy(sMultiPartnerPartyBuffer, gMultiPartnerParty, sizeof(gMultiPartnerParty));
}

static void CB2_PreInitMultiBattle(void)
{
    s32 i;
    u8 playerMultiplierId;
    s32 numPlayers = 4;
    u8 r4 = 0xF;
    u32 *savedBattleTypeFlags;
    void (**savedCallback)(void);

    if (gBattleTypeFlags & BATTLE_TYPE_BATTLE_TOWER)
    {
        numPlayers = 2;
        r4 = 3;
    }

    playerMultiplierId = GetMultiplayerId();
    gBattleScripting.multiplayerId = playerMultiplierId;
    savedCallback = &gBattleStruct->savedCallback;
    savedBattleTypeFlags = &gBattleStruct->savedBattleTypeFlags;

    RunTasks();
    AnimateSprites();
    BuildOamBuffer();

    switch (gBattleCommunication[MULTIUSE_STATE])
    {
    case 0:
        if (gReceivedRemoteLinkPlayers != 0 && IsLinkTaskFinished())
        {
            sMultiPartnerPartyBuffer = Alloc(sizeof(struct UnknownPokemonStruct4) * ARRAY_COUNT(gMultiPartnerParty));
            sub_80379F8(0);
            SendBlock(bitmask_all_link_players_but_self(), sMultiPartnerPartyBuffer, sizeof(struct UnknownPokemonStruct4) * ARRAY_COUNT(gMultiPartnerParty));
            gBattleCommunication[MULTIUSE_STATE]++;
        }
        break;
    case 1:
        if ((GetBlockReceivedStatus() & r4) == r4)
        {
            ResetBlockReceivedFlags();
            for (i = 0; i < numPlayers; i++)
            {
                if (i == playerMultiplierId)
                    continue;

                if (numPlayers == MAX_LINK_PLAYERS)
                {
                    if ((!(gLinkPlayers[i].id & 1) && !(gLinkPlayers[playerMultiplierId].id & 1))
                        || (gLinkPlayers[i].id & 1 && gLinkPlayers[playerMultiplierId].id & 1))
                    {
                        memcpy(gMultiPartnerParty, gBlockRecvBuffer[i], sizeof(struct UnknownPokemonStruct4) * ARRAY_COUNT(gMultiPartnerParty));
                    }
                }
                else
                {
                    memcpy(gMultiPartnerParty, gBlockRecvBuffer[i], sizeof(struct UnknownPokemonStruct4) * ARRAY_COUNT(gMultiPartnerParty));
                }
            }
            gBattleCommunication[MULTIUSE_STATE]++;
            *savedCallback = gMain.savedCallback;
            *savedBattleTypeFlags = gBattleTypeFlags;
            gMain.savedCallback = CB2_PreInitMultiBattle;
            ShowPartyMenuToShowcaseMultiBattleParty();
        }
        break;
    case 2:
        if (IsLinkTaskFinished() && !gPaletteFade.active)
        {
            gBattleCommunication[MULTIUSE_STATE]++;
            if (gWirelessCommType)
                SetLinkStandbyCallback();
            else
                SetCloseLinkCallback();
        }
        break;
    case 3:
        if (gWirelessCommType)
        {
            if (IsLinkRfuTaskFinished())
            {
                gBattleTypeFlags = *savedBattleTypeFlags;
                gMain.savedCallback = *savedCallback;
                SetMainCallback2(CB2_InitBattleInternal);
                Free(sMultiPartnerPartyBuffer);
                sMultiPartnerPartyBuffer = NULL;
            }
        }
        else if (gReceivedRemoteLinkPlayers == 0)
        {
            gBattleTypeFlags = *savedBattleTypeFlags;
            gMain.savedCallback = *savedCallback;
            SetMainCallback2(CB2_InitBattleInternal);
            Free(sMultiPartnerPartyBuffer);
            sMultiPartnerPartyBuffer = NULL;
        }
        break;
    }
}

static void CB2_PreInitIngamePlayerPartnerBattle(void)
{
    u32 *savedBattleTypeFlags;
    void (**savedCallback)(void);

    savedCallback = &gBattleStruct->savedCallback;
    savedBattleTypeFlags = &gBattleStruct->savedBattleTypeFlags;

    RunTasks();
    AnimateSprites();
    BuildOamBuffer();

    switch (gBattleCommunication[MULTIUSE_STATE])
    {
    case 0:
        sMultiPartnerPartyBuffer = Alloc(sizeof(struct UnknownPokemonStruct4) * ARRAY_COUNT(gMultiPartnerParty));
        sub_80379F8(3);
        gBattleCommunication[MULTIUSE_STATE]++;
        *savedCallback = gMain.savedCallback;
        *savedBattleTypeFlags = gBattleTypeFlags;
        gMain.savedCallback = CB2_PreInitIngamePlayerPartnerBattle;
        ShowPartyMenuToShowcaseMultiBattleParty();
        break;
    case 1:
        if (!gPaletteFade.active)
        {
            gBattleCommunication[MULTIUSE_STATE] = 2;
            gBattleTypeFlags = *savedBattleTypeFlags;
            gMain.savedCallback = *savedCallback;
            SetMainCallback2(CB2_InitBattleInternal);
            Free(sMultiPartnerPartyBuffer);
            sMultiPartnerPartyBuffer = NULL;
        }
        break;
    }
}

static void CB2_HandleStartMultiBattle(void)
{
    u8 playerMultiplayerId;
    s32 id;
    u8 var;

    playerMultiplayerId = GetMultiplayerId();
    gBattleScripting.multiplayerId = playerMultiplayerId;

    RunTasks();
    AnimateSprites();
    BuildOamBuffer();

    switch (gBattleCommunication[MULTIUSE_STATE])
    {
    case 0:
        if (!IsDma3ManagerBusyWithBgCopy())
        {
            ShowBg(0);
            ShowBg(1);
            ShowBg(2);
            ShowBg(3);
            sub_805EF14();
            gBattleCommunication[MULTIUSE_STATE] = 1;
        }
        if (gWirelessCommType)
            LoadWirelessStatusIndicatorSpriteGfx();
        break;
    case 1:
        if (gBattleTypeFlags & BATTLE_TYPE_LINK)
        {
            if (gReceivedRemoteLinkPlayers != 0)
            {
                if (IsLinkTaskFinished())
                {
                    // 0x300
                    *(&gBattleStruct->multiBuffer.linkBattlerHeader.versionSignatureLo) = 0;
                    *(&gBattleStruct->multiBuffer.linkBattlerHeader.versionSignatureHi) = 3;
                    BufferPartyVsScreenHealth_AtStart();
                    SetPlayerBerryDataInBattleStruct();

                    SendBlock(bitmask_all_link_players_but_self(), &gBattleStruct->multiBuffer.linkBattlerHeader, sizeof(gBattleStruct->multiBuffer.linkBattlerHeader));
                    gBattleCommunication[MULTIUSE_STATE]++;
                }
                if (gWirelessCommType)
                    CreateWirelessStatusIndicatorSprite(0, 0);
            }
        }
        else
        {
            if (!(gBattleTypeFlags & BATTLE_TYPE_RECORDED))
                gBattleTypeFlags |= BATTLE_TYPE_IS_MASTER;
            gBattleCommunication[MULTIUSE_STATE] = 7;
            SetAllPlayersBerryData();
        }
        break;
    case 2:
        if ((GetBlockReceivedStatus() & 0xF) == 0xF)
        {
            ResetBlockReceivedFlags();
            FindLinkBattleMaster(4, playerMultiplayerId);
            SetAllPlayersBerryData();
            SetDeoxysStats();
            var = CreateTask(InitLinkBattleVsScreen, 0);
            gTasks[var].data[1] = 0x10E;
            gTasks[var].data[2] = 0x5A;
            gTasks[var].data[5] = 0;
            gTasks[var].data[3] = 0;
            gTasks[var].data[4] = 0;

            for (id = 0; id < MAX_LINK_PLAYERS; id++)
            {
                RecordedBattle_SetFrontierPassFlagFromHword(gBlockRecvBuffer[id][1]);
                switch (gLinkPlayers[id].id)
                {
                case 0:
                    gTasks[var].data[3] |= gBlockRecvBuffer[id][1] & 0x3F;
                    break;
                case 1:
                    gTasks[var].data[4] |= gBlockRecvBuffer[id][1] & 0x3F;
                    break;
                case 2:
                    gTasks[var].data[3] |= (gBlockRecvBuffer[id][1] & 0x3F) << 6;
                    break;
                case 3:
                    gTasks[var].data[4] |= (gBlockRecvBuffer[id][1] & 0x3F) << 6;
                    break;
                }
            }
            ZeroEnemyPartyMons();
            gBattleCommunication[MULTIUSE_STATE]++;
        }
        else
            break;
        // fall through
    case 3:
        if (IsLinkTaskFinished())
        {
            SendBlock(bitmask_all_link_players_but_self(), gPlayerParty, sizeof(struct Pokemon) * 2);
            gBattleCommunication[MULTIUSE_STATE]++;
        }
        break;
    case 4:
        if ((GetBlockReceivedStatus() & 0xF) == 0xF)
        {
            ResetBlockReceivedFlags();
            for (id = 0; id < MAX_LINK_PLAYERS; id++)
            {
                if (id == playerMultiplayerId)
                {
                    switch (gLinkPlayers[id].id)
                    {
                    case 0:
                    case 3:
                        memcpy(gPlayerParty, gBlockRecvBuffer[id], sizeof(struct Pokemon) * 2);
                        break;
                    case 1:
                    case 2:
                        memcpy(gPlayerParty + MULTI_PARTY_SIZE, gBlockRecvBuffer[id], sizeof(struct Pokemon) * 2);
                        break;
                    }
                }
                else
                {
                    if ((!(gLinkPlayers[id].id & 1) && !(gLinkPlayers[playerMultiplayerId].id & 1))
                     || ((gLinkPlayers[id].id & 1) && (gLinkPlayers[playerMultiplayerId].id & 1)))
                    {
                        switch (gLinkPlayers[id].id)
                        {
                        case 0:
                        case 3:
                            memcpy(gPlayerParty, gBlockRecvBuffer[id], sizeof(struct Pokemon) * 2);
                            break;
                        case 1:
                        case 2:
                            memcpy(gPlayerParty + MULTI_PARTY_SIZE, gBlockRecvBuffer[id], sizeof(struct Pokemon) * 2);
                            break;
                        }
                    }
                    else
                    {
                        switch (gLinkPlayers[id].id)
                        {
                        case 0:
                        case 3:
                            memcpy(gEnemyParty, gBlockRecvBuffer[id], sizeof(struct Pokemon) * 2);
                            break;
                        case 1:
                        case 2:
                            memcpy(gEnemyParty + MULTI_PARTY_SIZE, gBlockRecvBuffer[id], sizeof(struct Pokemon) * 2);
                            break;
                        }
                    }
                }
            }
            gBattleCommunication[MULTIUSE_STATE]++;
        }
        break;
    case 5:
        if (IsLinkTaskFinished())
        {
            SendBlock(bitmask_all_link_players_but_self(), gPlayerParty + 2, sizeof(struct Pokemon));
            gBattleCommunication[MULTIUSE_STATE]++;
        }
        break;
    case 6:
        if ((GetBlockReceivedStatus() & 0xF) == 0xF)
        {
            ResetBlockReceivedFlags();
            for (id = 0; id < MAX_LINK_PLAYERS; id++)
            {
                if (id == playerMultiplayerId)
                {
                    switch (gLinkPlayers[id].id)
                    {
                    case 0:
                    case 3:
                        memcpy(gPlayerParty + 2, gBlockRecvBuffer[id], sizeof(struct Pokemon));
                        break;
                    case 1:
                    case 2:
                        memcpy(gPlayerParty + 5, gBlockRecvBuffer[id], sizeof(struct Pokemon));
                        break;
                    }
                }
                else
                {
                    if ((!(gLinkPlayers[id].id & 1) && !(gLinkPlayers[playerMultiplayerId].id & 1))
                     || ((gLinkPlayers[id].id & 1) && (gLinkPlayers[playerMultiplayerId].id & 1)))
                    {
                        switch (gLinkPlayers[id].id)
                        {
                        case 0:
                        case 3:
                            memcpy(gPlayerParty + 2, gBlockRecvBuffer[id], sizeof(struct Pokemon));
                            break;
                        case 1:
                        case 2:
                            memcpy(gPlayerParty + 5, gBlockRecvBuffer[id], sizeof(struct Pokemon));
                            break;
                        }
                    }
                    else
                    {
                        switch (gLinkPlayers[id].id)
                        {
                        case 0:
                        case 3:
                            memcpy(gEnemyParty + 2, gBlockRecvBuffer[id], sizeof(struct Pokemon));
                            break;
                        case 1:
                        case 2:
                            memcpy(gEnemyParty + 5, gBlockRecvBuffer[id], sizeof(struct Pokemon));
                            break;
                        }
                    }
                }
            }
            TryCorrectShedinjaLanguage(&gPlayerParty[0]);
            TryCorrectShedinjaLanguage(&gPlayerParty[1]);
            TryCorrectShedinjaLanguage(&gPlayerParty[2]);
            TryCorrectShedinjaLanguage(&gPlayerParty[3]);
            TryCorrectShedinjaLanguage(&gPlayerParty[4]);
            TryCorrectShedinjaLanguage(&gPlayerParty[5]);

            TryCorrectShedinjaLanguage(&gEnemyParty[0]);
            TryCorrectShedinjaLanguage(&gEnemyParty[1]);
            TryCorrectShedinjaLanguage(&gEnemyParty[2]);
            TryCorrectShedinjaLanguage(&gEnemyParty[3]);
            TryCorrectShedinjaLanguage(&gEnemyParty[4]);
            TryCorrectShedinjaLanguage(&gEnemyParty[5]);

            gBattleCommunication[MULTIUSE_STATE]++;
        }
        break;
    case 7:
        InitBattleControllers();
        sub_8184E58();
        gBattleCommunication[SPRITES_INIT_STATE1] = 0;
        gBattleCommunication[SPRITES_INIT_STATE2] = 0;
        if (gBattleTypeFlags & BATTLE_TYPE_LINK)
        {
            for (id = 0; id < MAX_LINK_PLAYERS && (gLinkPlayers[id].version & 0xFF) == VERSION_EMERALD; id++);

            if (id == MAX_LINK_PLAYERS)
                gBattleCommunication[MULTIUSE_STATE] = 8;
            else
                gBattleCommunication[MULTIUSE_STATE] = 10;
        }
        else
        {
            gBattleCommunication[MULTIUSE_STATE] = 10;
        }
        break;
    case 8:
        if (IsLinkTaskFinished())
        {
            u32* ptr = gBattleStruct->multiBuffer.battleVideo;
            ptr[0] = gBattleTypeFlags;
            ptr[1] = gRecordedBattleRngSeed; // UB: overwrites berry data
            SendBlock(bitmask_all_link_players_but_self(), ptr, sizeof(gBattleStruct->multiBuffer.battleVideo));
            gBattleCommunication[MULTIUSE_STATE]++;
        }
        break;
    case 9:
        if ((GetBlockReceivedStatus() & 0xF) == 0xF)
        {
            ResetBlockReceivedFlags();
            for (var = 0; var < 4; var++)
            {
                u32 blockValue = gBlockRecvBuffer[var][0];
                if (blockValue & 4)
                {
                    memcpy(&gRecordedBattleRngSeed, &gBlockRecvBuffer[var][2], sizeof(gRecordedBattleRngSeed));
                    break;
                }
            }

            gBattleCommunication[MULTIUSE_STATE]++;
        }
        break;
    case 10:
        if (BattleInitAllSprites(&gBattleCommunication[SPRITES_INIT_STATE1], &gBattleCommunication[SPRITES_INIT_STATE2]))
        {
            gPreBattleCallback1 = gMain.callback1;
            gMain.callback1 = BattleMainCB1;
            SetMainCallback2(BattleMainCB2);
            if (gBattleTypeFlags & BATTLE_TYPE_LINK)
            {
                gTrainerBattleOpponent_A = TRAINER_LINK_OPPONENT;
                gBattleTypeFlags |= BATTLE_TYPE_LINK_IN_BATTLE;
            }
        }
        break;
    }
}

void BattleMainCB2(void)
{
    AnimateSprites();
    BuildOamBuffer();
    RunTextPrinters();
    UpdatePaletteFade();
    RunTasks();

    if (JOY_HELD(B_BUTTON) && gBattleTypeFlags & BATTLE_TYPE_RECORDED && sub_8186450())
    {
        gSpecialVar_Result = gBattleOutcome = B_OUTCOME_PLAYER_TELEPORTED;
        ResetPaletteFadeControl();
        BeginNormalPaletteFade(PALETTES_ALL, 0, 0, 0x10, RGB_BLACK);
        SetMainCallback2(CB2_QuitRecordedBattle);
    }
}

static void FreeRestoreBattleData(void)
{
    gMain.callback1 = gPreBattleCallback1;
    gScanlineEffect.state = 3;
    gMain.inBattle = 0;
    ZeroEnemyPartyMons();
    m4aSongNumStop(SE_LOW_HEALTH);
    FreeMonSpritesGfx();
    FreeBattleSpritesData();
    FreeBattleResources();
}

void CB2_QuitRecordedBattle(void)
{
    UpdatePaletteFade();
    if (!gPaletteFade.active)
    {
        m4aMPlayStop(&gMPlayInfo_SE1);
        m4aMPlayStop(&gMPlayInfo_SE2);
        FreeRestoreBattleData();
        FreeAllWindowBuffers();
        SetMainCallback2(gMain.savedCallback);
    }
}

void sub_8038528(struct Sprite* sprite)
{
    sprite->data[0] = 0;
    sprite->callback = sub_8038538;
}

static void sub_8038538(struct Sprite *sprite)
{
    u16 *arr = (u16*)(gDecompressionBuffer);

    switch (sprite->data[0])
    {
    case 0:
        sprite->data[0]++;
        sprite->data[1] = 0;
        sprite->data[2] = 0x281;
        sprite->data[3] = 0;
        sprite->data[4] = 1;
        // fall through
    case 1:
        sprite->data[4]--;
        if (sprite->data[4] == 0)
        {
            s32 i;
            s32 r2;
            s32 r0;

            sprite->data[4] = 2;
            r2 = sprite->data[1] + sprite->data[3] * 32;
            r0 = sprite->data[2] - sprite->data[3] * 32;
            for (i = 0; i < 29; i += 2)
            {
                arr[r2 + i] = 0x3D;
                arr[r0 + i] = 0x3D;
            }
            sprite->data[3]++;
            if (sprite->data[3] == 21)
            {
                sprite->data[0]++;
                sprite->data[1] = 32;
            }
        }
        break;
    case 2:
        sprite->data[1]--;
        if (sprite->data[1] == 20)
            SetMainCallback2(CB2_InitBattle);
        break;
    }
}

static u8 CreateNPCTrainerParty(struct Pokemon *party, u16 trainerNum, bool8 firstTrainer)
{
    u32 nameHash = 0;
    u32 personalityValue;
    u8 fixedIV;
    s32 i, j;
    u8 monsCount;

    if (trainerNum == TRAINER_SECRET_BASE)
        return 0;

    if (gBattleTypeFlags & BATTLE_TYPE_TRAINER && !(gBattleTypeFlags & (BATTLE_TYPE_FRONTIER
                                                                        | BATTLE_TYPE_EREADER_TRAINER
                                                                        | BATTLE_TYPE_TRAINER_HILL)))
    {
        if (firstTrainer == TRUE)
            ZeroEnemyPartyMons();

        if (gBattleTypeFlags & BATTLE_TYPE_TWO_OPPONENTS)
        {
            if (gTrainers[trainerNum].partySize > 3)
                monsCount = 3;
            else
                monsCount = gTrainers[trainerNum].partySize;
        }
        else
        {
            monsCount = gTrainers[trainerNum].partySize;
        }

        for (i = 0; i < monsCount; i++)
        {

            if (gTrainers[trainerNum].doubleBattle == TRUE)
                personalityValue = 0x80;
            else if (gTrainers[trainerNum].encounterMusic_gender & F_TRAINER_FEMALE)
                personalityValue = 0x78; // Use personality more likely to result in a female Pokémon
            else
                personalityValue = 0x88; // Use personality more likely to result in a male Pokémon

            for (j = 0; gTrainers[trainerNum].trainerName[j] != EOS; j++)
                nameHash += gTrainers[trainerNum].trainerName[j];

            switch (gTrainers[trainerNum].partyFlags)
            {
            case 0:
            {
                const struct TrainerMonNoItemDefaultMoves *partyData = gTrainers[trainerNum].party.NoItemDefaultMoves;

                for (j = 0; gSpeciesNames[partyData[i].species][j] != EOS; j++)
                    nameHash += gSpeciesNames[partyData[i].species][j];

                personalityValue += nameHash << 8;
                fixedIV = partyData[i].iv * MAX_PER_STAT_IVS / 255;
                CreateMon(&party[i], partyData[i].species, partyData[i].lvl, fixedIV, TRUE, personalityValue, OT_ID_RANDOM_NO_SHINY, 0);
                break;
            }
            case F_TRAINER_PARTY_CUSTOM_MOVESET:
            {
                const struct TrainerMonNoItemCustomMoves *partyData = gTrainers[trainerNum].party.NoItemCustomMoves;

                for (j = 0; gSpeciesNames[partyData[i].species][j] != EOS; j++)
                    nameHash += gSpeciesNames[partyData[i].species][j];

                personalityValue += nameHash << 8;
                fixedIV = partyData[i].iv * MAX_PER_STAT_IVS / 255;
                CreateMon(&party[i], partyData[i].species, partyData[i].lvl, fixedIV, TRUE, personalityValue, OT_ID_RANDOM_NO_SHINY, 0);

                for (j = 0; j < MAX_MON_MOVES; j++)
                {
                    SetMonData(&party[i], MON_DATA_MOVE1 + j, &partyData[i].moves[j]);
                    SetMonData(&party[i], MON_DATA_PP1 + j, &gBattleMoves[partyData[i].moves[j]].pp);
                }
                break;
            }
            case F_TRAINER_PARTY_HELD_ITEM:
            {
                const struct TrainerMonItemDefaultMoves *partyData = gTrainers[trainerNum].party.ItemDefaultMoves;

                for (j = 0; gSpeciesNames[partyData[i].species][j] != EOS; j++)
                    nameHash += gSpeciesNames[partyData[i].species][j];

                personalityValue += nameHash << 8;
                fixedIV = partyData[i].iv * MAX_PER_STAT_IVS / 255;
                CreateMon(&party[i], partyData[i].species, partyData[i].lvl, fixedIV, TRUE, personalityValue, OT_ID_RANDOM_NO_SHINY, 0);

                SetMonData(&party[i], MON_DATA_HELD_ITEM, &partyData[i].heldItem);
                break;
            }
            case F_TRAINER_PARTY_CUSTOM_MOVESET | F_TRAINER_PARTY_HELD_ITEM:
            {
                const struct TrainerMonItemCustomMoves *partyData = gTrainers[trainerNum].party.ItemCustomMoves;

                for (j = 0; gSpeciesNames[partyData[i].species][j] != EOS; j++)
                    nameHash += gSpeciesNames[partyData[i].species][j];

                personalityValue += nameHash << 8;
                fixedIV = partyData[i].iv * MAX_PER_STAT_IVS / 255;
                CreateMon(&party[i], partyData[i].species, partyData[i].lvl, fixedIV, TRUE, personalityValue, OT_ID_RANDOM_NO_SHINY, 0);

                SetMonData(&party[i], MON_DATA_HELD_ITEM, &partyData[i].heldItem);

                for (j = 0; j < MAX_MON_MOVES; j++)
                {
                    SetMonData(&party[i], MON_DATA_MOVE1 + j, &partyData[i].moves[j]);
                    SetMonData(&party[i], MON_DATA_PP1 + j, &gBattleMoves[partyData[i].moves[j]].pp);
                }
                break;
            }
            }
        }

        gBattleTypeFlags |= gTrainers[trainerNum].doubleBattle;
    }

    return gTrainers[trainerNum].partySize;
}

void VBlankCB_Battle(void)
{
    // Change gRngSeed every vblank unless the battle could be recorded.
    if (!(gBattleTypeFlags & (BATTLE_TYPE_LINK | BATTLE_TYPE_FRONTIER | BATTLE_TYPE_RECORDED)))
        Random();

    SetGpuReg(REG_OFFSET_BG0HOFS, gBattle_BG0_X);
    SetGpuReg(REG_OFFSET_BG0VOFS, gBattle_BG0_Y);
    SetGpuReg(REG_OFFSET_BG1HOFS, gBattle_BG1_X);
    SetGpuReg(REG_OFFSET_BG1VOFS, gBattle_BG1_Y);
    SetGpuReg(REG_OFFSET_BG2HOFS, gBattle_BG2_X);
    SetGpuReg(REG_OFFSET_BG2VOFS, gBattle_BG2_Y);
    SetGpuReg(REG_OFFSET_BG3HOFS, gBattle_BG3_X);
    SetGpuReg(REG_OFFSET_BG3VOFS, gBattle_BG3_Y);
    SetGpuReg(REG_OFFSET_WIN0H, gBattle_WIN0H);
    SetGpuReg(REG_OFFSET_WIN0V, gBattle_WIN0V);
    SetGpuReg(REG_OFFSET_WIN1H, gBattle_WIN1H);
    SetGpuReg(REG_OFFSET_WIN1V, gBattle_WIN1V);
    LoadOam();
    ProcessSpriteCopyRequests();
    TransferPlttBuffer();
    ScanlineEffect_InitHBlankDmaTransfer();
}

void SpriteCB_VsLetterDummy(struct Sprite *sprite)
{

}

static void SpriteCB_VsLetter(struct Sprite *sprite)
{
    if (sprite->data[0] != 0)
        sprite->x = sprite->data[1] + ((sprite->data[2] & 0xFF00) >> 8);
    else
        sprite->x = sprite->data[1] - ((sprite->data[2] & 0xFF00) >> 8);

    sprite->data[2] += 0x180;

    if (sprite->affineAnimEnded)
    {
        FreeSpriteTilesByTag(ANIM_SPRITES_START);
        FreeSpritePaletteByTag(ANIM_SPRITES_START);
        FreeSpriteOamMatrix(sprite);
        DestroySprite(sprite);
    }
}

void SpriteCB_VsLetterInit(struct Sprite *sprite)
{
    StartSpriteAffineAnim(sprite, 1);
    sprite->callback = SpriteCB_VsLetter;
    PlaySE(SE_MUGSHOT);
}

static void BufferPartyVsScreenHealth_AtEnd(u8 taskId)
{
    struct Pokemon *party1 = NULL;
    struct Pokemon *party2 = NULL;
    u8 multiplayerId = gBattleScripting.multiplayerId;
    u32 flags;
    s32 i;

    if (gBattleTypeFlags & BATTLE_TYPE_MULTI)
    {
        switch (gLinkPlayers[multiplayerId].id)
        {
        case 0:
        case 2:
            party1 = gPlayerParty;
            party2 = gEnemyParty;
            break;
        case 1:
        case 3:
            party1 = gEnemyParty;
            party2 = gPlayerParty;
            break;
        }
    }
    else
    {
        party1 = gPlayerParty;
        party2 = gEnemyParty;
    }

    flags = 0;
    BUFFER_PARTY_VS_SCREEN_STATUS(party1, flags, i);
    gTasks[taskId].data[3] = flags;

    flags = 0;
    BUFFER_PARTY_VS_SCREEN_STATUS(party2, flags, i);
    gTasks[taskId].data[4] = flags;
}

void CB2_InitEndLinkBattle(void)
{
    s32 i;
    u8 taskId;

    SetHBlankCallback(NULL);
    SetVBlankCallback(NULL);
    gBattleTypeFlags &= ~(BATTLE_TYPE_LINK_IN_BATTLE);

    if (gBattleTypeFlags & BATTLE_TYPE_FRONTIER)
    {
        SetMainCallback2(gMain.savedCallback);
        FreeBattleResources();
        FreeBattleSpritesData();
        FreeMonSpritesGfx();
    }
    else
    {
        CpuFill32(0, (void*)(VRAM), VRAM_SIZE);
        SetGpuReg(REG_OFFSET_MOSAIC, 0);
        SetGpuReg(REG_OFFSET_WIN0H, DISPLAY_WIDTH);
        SetGpuReg(REG_OFFSET_WIN0V, WIN_RANGE(DISPLAY_HEIGHT / 2, DISPLAY_HEIGHT / 2 + 1));
        SetGpuReg(REG_OFFSET_WININ, 0);
        SetGpuReg(REG_OFFSET_WINOUT, 0);
        gBattle_WIN0H = DISPLAY_WIDTH;
        gBattle_WIN0V = WIN_RANGE(DISPLAY_HEIGHT / 2, DISPLAY_HEIGHT / 2 + 1);
        ScanlineEffect_Clear();

        i = 0;
        while (i < 80)
        {
            gScanlineEffectRegBuffers[0][i] = 0xF0;
            gScanlineEffectRegBuffers[1][i] = 0xF0;
            i++;
        }

        while (i < 160)
        {
            gScanlineEffectRegBuffers[0][i] = 0xFF10;
            gScanlineEffectRegBuffers[1][i] = 0xFF10;
            i++;
        }

        ResetPaletteFade();

        gBattle_BG0_X = 0;
        gBattle_BG0_Y = 0;
        gBattle_BG1_X = 0;
        gBattle_BG1_Y = 0;
        gBattle_BG2_X = 0;
        gBattle_BG2_Y = 0;
        gBattle_BG3_X = 0;
        gBattle_BG3_Y = 0;

        InitBattleBgsVideo();
        LoadCompressedPalette(gBattleTextboxPalette, 0, 64);
        LoadBattleMenuWindowGfx();
        ResetSpriteData();
        ResetTasks();
        DrawBattleEntryBackground();
        SetGpuReg(REG_OFFSET_WINOUT, WINOUT_WIN01_BG0 | WINOUT_WIN01_BG1 | WINOUT_WIN01_BG2 | WINOUT_WIN01_OBJ | WINOUT_WIN01_CLR);
        FreeAllSpritePalettes();
        gReservedSpritePaletteCount = 4;
        SetVBlankCallback(VBlankCB_Battle);

        // Show end Vs screen with battle results
        taskId = CreateTask(InitLinkBattleVsScreen, 0);
        gTasks[taskId].data[1] = 0x10E;
        gTasks[taskId].data[2] = 0x5A;
        gTasks[taskId].data[5] = 1;
        BufferPartyVsScreenHealth_AtEnd(taskId);

        SetMainCallback2(CB2_EndLinkBattle);
        gBattleCommunication[MULTIUSE_STATE] = 0;
    }
}

static void CB2_EndLinkBattle(void)
{
    EndLinkBattleInSteps();
    AnimateSprites();
    BuildOamBuffer();
    RunTextPrinters();
    UpdatePaletteFade();
    RunTasks();
}

static void EndLinkBattleInSteps(void)
{
    s32 i;

    switch (gBattleCommunication[MULTIUSE_STATE])
    {
    case 0:
        ShowBg(0);
        ShowBg(1);
        ShowBg(2);
        gBattleCommunication[1] = 0xFF;
        gBattleCommunication[MULTIUSE_STATE]++;
        break;
    case 1:
        if (--gBattleCommunication[1] == 0)
        {
            BeginNormalPaletteFade(PALETTES_ALL, 0, 0, 0x10, RGB_BLACK);
            gBattleCommunication[MULTIUSE_STATE]++;
        }
        break;
    case 2:
        if (!gPaletteFade.active)
        {
            u8 monsCount;

            gMain.anyLinkBattlerHasFrontierPass = RecordedBattle_GetFrontierPassFlag();

            if (gBattleTypeFlags & BATTLE_TYPE_MULTI)
                monsCount = 4;
            else
                monsCount = 2;

            for (i = 0; i < monsCount && (gLinkPlayers[i].version & 0xFF) == VERSION_EMERALD; i++);

            if (!gSaveBlock2Ptr->frontier.disableRecordBattle && i == monsCount)
            {
                if (FlagGet(FLAG_SYS_FRONTIER_PASS))
                {
                    FreeAllWindowBuffers();
                    SetMainCallback2(sub_80392A8);
                }
                else if (!gMain.anyLinkBattlerHasFrontierPass)
                {
                    SetMainCallback2(gMain.savedCallback);
                    FreeBattleResources();
                    FreeBattleSpritesData();
                    FreeMonSpritesGfx();
                }
                else if (gReceivedRemoteLinkPlayers == 0)
                {
                    CreateTask(Task_ReconnectWithLinkPlayers, 5);
                    gBattleCommunication[MULTIUSE_STATE]++;
                }
                else
                {
                    gBattleCommunication[MULTIUSE_STATE]++;
                }
            }
            else
            {
                SetMainCallback2(gMain.savedCallback);
                FreeBattleResources();
                FreeBattleSpritesData();
                FreeMonSpritesGfx();
            }
        }
        break;
    case 3:
        CpuFill32(0, (void*)(VRAM), VRAM_SIZE);

        for (i = 0; i < 2; i++)
            LoadChosenBattleElement(i);

        BeginNormalPaletteFade(PALETTES_ALL, 0, 0x10, 0, RGB_BLACK);
        gBattleCommunication[MULTIUSE_STATE]++;
        break;
    case 4:
        if (!gPaletteFade.active)
            gBattleCommunication[MULTIUSE_STATE]++;
        break;
    case 5:
        if (!FuncIsActiveTask(Task_ReconnectWithLinkPlayers))
            gBattleCommunication[MULTIUSE_STATE]++;
        break;
    case 6:
        if (IsLinkTaskFinished() == TRUE)
        {
            SetLinkStandbyCallback();
            BattlePutTextOnWindow(gText_LinkStandby3, 0);
            gBattleCommunication[MULTIUSE_STATE]++;
        }
        break;
    case 7:
        if (!IsTextPrinterActive(0))
        {
            if (IsLinkTaskFinished() == TRUE)
                gBattleCommunication[MULTIUSE_STATE]++;
        }
        break;
    case 8:
        if (!gWirelessCommType)
            SetCloseLinkCallback();
        gBattleCommunication[MULTIUSE_STATE]++;
        break;
    case 9:
        if (!gMain.anyLinkBattlerHasFrontierPass || gWirelessCommType || gReceivedRemoteLinkPlayers != 1)
        {
            gMain.anyLinkBattlerHasFrontierPass = 0;
            SetMainCallback2(gMain.savedCallback);
            FreeBattleResources();
            FreeBattleSpritesData();
            FreeMonSpritesGfx();
        }
        break;
    }
}

u32 GetBattleBgTemplateData(u8 arrayId, u8 caseId)
{
    u32 ret = 0;

    switch (caseId)
    {
    case 0:
        ret = gBattleBgTemplates[arrayId].bg;
        break;
    case 1:
        ret = gBattleBgTemplates[arrayId].charBaseIndex;
        break;
    case 2:
        ret = gBattleBgTemplates[arrayId].mapBaseIndex;
        break;
    case 3:
        ret = gBattleBgTemplates[arrayId].screenSize;
        break;
    case 4:
        ret = gBattleBgTemplates[arrayId].paletteMode;
        break;
    case 5: // Only this case is used
        ret = gBattleBgTemplates[arrayId].priority;
        break;
    case 6:
        ret = gBattleBgTemplates[arrayId].baseTile;
        break;
    }

    return ret;
}

static void sub_80392A8(void)
{
    s32 i;

    SetHBlankCallback(NULL);
    SetVBlankCallback(NULL);
    CpuFill32(0, (void*)(VRAM), VRAM_SIZE);
    ResetPaletteFade();
    gBattle_BG0_X = 0;
    gBattle_BG0_Y = 0;
    gBattle_BG1_X = 0;
    gBattle_BG1_Y = 0;
    gBattle_BG2_X = 0;
    gBattle_BG2_Y = 0;
    gBattle_BG3_X = 0;
    gBattle_BG3_Y = 0;
    InitBattleBgsVideo();
    SetGpuReg(REG_OFFSET_DISPCNT, DISPCNT_OBJ_ON | DISPCNT_OBJ_1D_MAP);
    LoadBattleMenuWindowGfx();

    for (i = 0; i < 2; i++)
        LoadChosenBattleElement(i);

    ResetSpriteData();
    ResetTasks();
    FreeAllSpritePalettes();
    gReservedSpritePaletteCount = 4;
    SetVBlankCallback(VBlankCB_Battle);
    SetMainCallback2(sub_803937C);
    BeginNormalPaletteFade(PALETTES_ALL, 0, 0x10, 0, RGB_BLACK);
    gBattleCommunication[MULTIUSE_STATE] = 0;
}

static void sub_803937C(void)
{
    sub_803939C();
    AnimateSprites();
    BuildOamBuffer();
    RunTextPrinters();
    UpdatePaletteFade();
    RunTasks();
}

static void sub_803939C(void)
{
    switch (gBattleCommunication[MULTIUSE_STATE])
    {
    case 0:
        ShowBg(0);
        ShowBg(1);
        ShowBg(2);
        gBattleCommunication[MULTIUSE_STATE]++;
        break;
    case 1:
        if (gMain.anyLinkBattlerHasFrontierPass && gReceivedRemoteLinkPlayers == 0)
            CreateTask(Task_ReconnectWithLinkPlayers, 5);
        gBattleCommunication[MULTIUSE_STATE]++;
        break;
    case 2:
        if (!FuncIsActiveTask(Task_ReconnectWithLinkPlayers))
            gBattleCommunication[MULTIUSE_STATE]++;
        break;
    case 3:
        if (!gPaletteFade.active)
        {
            BattlePutTextOnWindow(gText_RecordBattleToPass, 0);
            gBattleCommunication[MULTIUSE_STATE]++;
        }
        break;
    case 4:
        if (!IsTextPrinterActive(0))
        {
            HandleBattleWindow(0x18, 8, 0x1D, 0xD, 0);
            BattlePutTextOnWindow(gText_BattleYesNoChoice, 0xC);
            gBattleCommunication[CURSOR_POSITION] = 1;
            BattleCreateYesNoCursorAt(1);
            gBattleCommunication[MULTIUSE_STATE]++;
        }
        break;
    case 5:
        if (JOY_NEW(DPAD_UP))
        {
            if (gBattleCommunication[CURSOR_POSITION] != 0)
            {
                PlaySE(SE_SELECT);
                BattleDestroyYesNoCursorAt(gBattleCommunication[CURSOR_POSITION]);
                gBattleCommunication[CURSOR_POSITION] = 0;
                BattleCreateYesNoCursorAt(0);
            }
        }
        else if (JOY_NEW(DPAD_DOWN))
        {
            if (gBattleCommunication[CURSOR_POSITION] == 0)
            {
                PlaySE(SE_SELECT);
                BattleDestroyYesNoCursorAt(gBattleCommunication[CURSOR_POSITION]);
                gBattleCommunication[CURSOR_POSITION] = 1;
                BattleCreateYesNoCursorAt(1);
            }
        }
        else if (JOY_NEW(A_BUTTON))
        {
            PlaySE(SE_SELECT);
            if (gBattleCommunication[CURSOR_POSITION] == 0)
            {
                HandleBattleWindow(0x18, 8, 0x1D, 0xD, WINDOW_CLEAR);
                gBattleCommunication[1] = MoveRecordedBattleToSaveData();
                gBattleCommunication[MULTIUSE_STATE] = 10;
            }
            else
            {
                gBattleCommunication[MULTIUSE_STATE]++;
            }
        }
        else if (JOY_NEW(B_BUTTON))
        {
            PlaySE(SE_SELECT);
            gBattleCommunication[MULTIUSE_STATE]++;
        }
        break;
    case 6:
        if (IsLinkTaskFinished() == TRUE)
        {
            HandleBattleWindow(0x18, 8, 0x1D, 0xD, WINDOW_CLEAR);
            if (gMain.anyLinkBattlerHasFrontierPass)
            {
                SetLinkStandbyCallback();
                BattlePutTextOnWindow(gText_LinkStandby3, 0);
            }
            gBattleCommunication[MULTIUSE_STATE]++;
        }
        break;
    case 8:
        if (--gBattleCommunication[1] == 0)
        {
            if (gMain.anyLinkBattlerHasFrontierPass && !gWirelessCommType)
                SetCloseLinkCallback();
            gBattleCommunication[MULTIUSE_STATE]++;
        }
        break;
    case 9:
        if (!gMain.anyLinkBattlerHasFrontierPass || gWirelessCommType || gReceivedRemoteLinkPlayers != 1)
        {
            gMain.anyLinkBattlerHasFrontierPass = 0;
            if (!gPaletteFade.active)
            {
                SetMainCallback2(gMain.savedCallback);
                FreeBattleResources();
                FreeBattleSpritesData();
                FreeMonSpritesGfx();
            }
        }
        break;
    case 10:
        if (gBattleCommunication[1] == 1)
        {
            PlaySE(SE_SAVE);
            BattleStringExpandPlaceholdersToDisplayedString(gText_BattleRecordedOnPass);
            BattlePutTextOnWindow(gDisplayedStringBattle, 0);
            gBattleCommunication[1] = 0x80;
            gBattleCommunication[MULTIUSE_STATE]++;
        }
        else
        {
            BattleStringExpandPlaceholdersToDisplayedString(BattleFrontier_BattleTowerBattleRoom_Text_RecordCouldntBeSaved);
            BattlePutTextOnWindow(gDisplayedStringBattle, 0);
            gBattleCommunication[1] = 0x80;
            gBattleCommunication[MULTIUSE_STATE]++;
        }
        break;
    case 11:
        if (IsLinkTaskFinished() == TRUE && !IsTextPrinterActive(0) && --gBattleCommunication[1] == 0)
        {
            if (gMain.anyLinkBattlerHasFrontierPass)
            {
                SetLinkStandbyCallback();
                BattlePutTextOnWindow(gText_LinkStandby3, 0);
            }
            gBattleCommunication[MULTIUSE_STATE]++;
        }
        break;
    case 12:
    case 7:
        if (!IsTextPrinterActive(0))
        {
            if (gMain.anyLinkBattlerHasFrontierPass)
            {
                if (IsLinkTaskFinished() == TRUE)
                {
                    BeginNormalPaletteFade(PALETTES_ALL, 0, 0, 0x10, RGB_BLACK);
                    gBattleCommunication[1] = 0x20;
                    gBattleCommunication[MULTIUSE_STATE] = 8;
                }

            }
            else
            {
                BeginNormalPaletteFade(PALETTES_ALL, 0, 0, 0x10, RGB_BLACK);
                gBattleCommunication[1] = 0x20;
                gBattleCommunication[MULTIUSE_STATE] = 8;
            }
        }
        break;
    }
}

static void TryCorrectShedinjaLanguage(struct Pokemon *mon)
{
    u8 nickname[POKEMON_NAME_LENGTH + 1];
    u8 language = LANGUAGE_JAPANESE;

    if (GetMonData(mon, MON_DATA_SPECIES) == SPECIES_SHEDINJA
     && GetMonData(mon, MON_DATA_LANGUAGE) != language)
    {
        GetMonData(mon, MON_DATA_NICKNAME, nickname);
        if (StringCompareWithoutExtCtrlCodes(nickname, sText_ShedinjaJpnName) == 0)
            SetMonData(mon, MON_DATA_LANGUAGE, &language);
    }
}

u32 GetBattleWindowTemplatePixelWidth(u32 setId, u32 tableId)
{
    return gBattleWindowTemplates[setId][tableId].width * 8;
}

#define sBattler            data[0]
#define sSpeciesId          data[2]

void SpriteCb_WildMon(struct Sprite *sprite)
{
    sprite->callback = SpriteCb_MoveWildMonToRight;
    StartSpriteAnimIfDifferent(sprite, 0);
    if (WILD_DOUBLE_BATTLE)
        BeginNormalPaletteFade((0x10000 << sprite->sBattler) | (0x10000 << BATTLE_PARTNER(sprite->sBattler)), 0, 10, 10, RGB(8, 8, 8));
    else
        BeginNormalPaletteFade((0x10000 << sprite->sBattler), 0, 10, 10, RGB(8, 8, 8));
}

static void SpriteCb_MoveWildMonToRight(struct Sprite *sprite)
{
    if ((gIntroSlideFlags & 1) == 0)
    {
        sprite->x2 += 2;
        if (sprite->x2 == 0)
        {
            sprite->callback = SpriteCb_WildMonShowHealthbox;
        }
    }
}

static void SpriteCb_WildMonShowHealthbox(struct Sprite *sprite)
{
    if (sprite->animEnded)
    {
        StartHealthboxSlideIn(sprite->sBattler);
        SetHealthboxSpriteVisible(gHealthboxSpriteIds[sprite->sBattler]);
        sprite->callback = SpriteCb_WildMonAnimate;
        StartSpriteAnimIfDifferent(sprite, 0);
        if (WILD_DOUBLE_BATTLE)
            BeginNormalPaletteFade((0x10000 << sprite->sBattler) | (0x10000 << BATTLE_PARTNER(sprite->sBattler)), 0, 10, 0, RGB(8, 8, 8));
        else
            BeginNormalPaletteFade((0x10000 << sprite->sBattler), 0, 10, 0, RGB(8, 8, 8));
    }
}

static void SpriteCb_WildMonAnimate(struct Sprite *sprite)
{
    if (!gPaletteFade.active)
    {
        BattleAnimateFrontSprite(sprite, sprite->sSpeciesId, FALSE, 1);
    }
}

void SpriteCallbackDummy_2(struct Sprite *sprite)
{

}

static void sub_80398D0(struct Sprite *sprite)
{
    sprite->data[4]--;
    if (sprite->data[4] == 0)
    {
        sprite->data[4] = 8;
        sprite->invisible ^= 1;
        sprite->data[3]--;
        if (sprite->data[3] == 0)
        {
            sprite->invisible = FALSE;
            sprite->callback = SpriteCallbackDummy_2;
            // sUnusedUnknownArray[0] = 0;
        }
    }
}

extern const struct MonCoords gMonFrontPicCoords[];
extern const struct MonCoords gCastformFrontSpriteCoords[];

void SpriteCB_FaintOpponentMon(struct Sprite *sprite)
{
    u8 battler = sprite->sBattler;
    u16 species;
    u8 yOffset;

    if (gBattleSpritesDataPtr->battlerData[battler].transformSpecies != 0)
        species = gBattleSpritesDataPtr->battlerData[battler].transformSpecies;
    else
        species = sprite->sSpeciesId;

    GetMonData(&gEnemyParty[gBattlerPartyIndexes[battler]], MON_DATA_PERSONALITY);  // Unused return value.

    if (species == SPECIES_UNOWN)
    {
        u32 personalityValue = GetMonData(&gEnemyParty[gBattlerPartyIndexes[battler]], MON_DATA_PERSONALITY);
        u16 unownForm = GET_UNOWN_LETTER(personalityValue);
        u16 unownSpecies;

        if (unownForm == 0)
            unownSpecies = SPECIES_UNOWN;  // Use the A Unown form.
        else
            unownSpecies = NUM_SPECIES + unownForm;  // Use one of the other Unown letters.

        yOffset = gMonFrontPicCoords[unownSpecies].y_offset;
    }
    else if (species == SPECIES_CASTFORM)
    {
        yOffset = gCastformFrontSpriteCoords[gBattleMonForms[battler]].y_offset;
    }
    else if (species > NUM_SPECIES)
    {
        yOffset = gMonFrontPicCoords[SPECIES_NONE].y_offset;
    }
    else
    {
        yOffset = gMonFrontPicCoords[species].y_offset;
    }

    sprite->data[3] = 8 - yOffset / 8;
    sprite->data[4] = 1;
    sprite->callback = SpriteCB_AnimFaintOpponent;
}

static void SpriteCB_AnimFaintOpponent(struct Sprite *sprite)
{
    s32 i;

    if (--sprite->data[4] == 0)
    {
        sprite->data[4] = 2;
        sprite->y2 += 8; // Move the sprite down.
        if (--sprite->data[3] < 0)
        {
            FreeSpriteOamMatrix(sprite);
            DestroySprite(sprite);
        }
        else // Erase bottom part of the sprite to create a smooth illusion of mon falling down.
        {
            u8* dst = gMonSpritesGfxPtr->sprites.byte[GetBattlerPosition(sprite->sBattler)] + (gBattleMonForms[sprite->sBattler] << 11) + (sprite->data[3] << 8);

            for (i = 0; i < 0x100; i++)
                *(dst++) = 0;

            StartSpriteAnim(sprite, gBattleMonForms[sprite->sBattler]);
        }
    }
}

// Used when selecting a move, which can hit multiple targets, in double battles.
void SpriteCb_ShowAsMoveTarget(struct Sprite *sprite)
{
    sprite->data[3] = 8;
    sprite->data[4] = sprite->invisible;
    sprite->callback = SpriteCb_BlinkVisible;
}

static void SpriteCb_BlinkVisible(struct Sprite *sprite)
{
    if (--sprite->data[3] == 0)
    {
        sprite->invisible ^= 1;
        sprite->data[3] = 8;
    }
}

void SpriteCb_HideAsMoveTarget(struct Sprite *sprite)
{
    sprite->invisible = sprite->data[4];
    sprite->data[4] = FALSE;
    sprite->callback = SpriteCallbackDummy_2;
}

void SpriteCb_OpponentMonFromBall(struct Sprite *sprite)
{
    if (sprite->affineAnimEnded)
    {
        if (!(gHitMarker & HITMARKER_NO_ANIMATIONS) || gBattleTypeFlags & (BATTLE_TYPE_LINK | BATTLE_TYPE_RECORDED_LINK))
        {
            if (HasTwoFramesAnimation(sprite->sSpeciesId))
                StartSpriteAnim(sprite, 1);
        }
        BattleAnimateFrontSprite(sprite, sprite->sSpeciesId, TRUE, 1);
    }
}

// This callback is frequently overwritten by SpriteCB_TrainerSlideIn
void SpriteCB_BattleSpriteStartSlideLeft(struct Sprite *sprite)
{
    sprite->callback = SpriteCB_BattleSpriteSlideLeft;
}

static void SpriteCB_BattleSpriteSlideLeft(struct Sprite *sprite)
{
    if (!(gIntroSlideFlags & 1))
    {
        sprite->x2 -= 2;
        if (sprite->x2 == 0)
        {
            sprite->callback = SpriteCallbackDummy_3;
            sprite->data[1] = 0;
        }
    }
}

// Unused
static void sub_80105DC(struct Sprite *sprite)
{
    sprite->callback = SpriteCallbackDummy_3;
}

static void SpriteCallbackDummy_3(struct Sprite *sprite)
{
}

#define sSpeedX data[1]
#define sSpeedY data[2]

void SpriteCB_FaintSlideAnim(struct Sprite *sprite)
{
    if (!(gIntroSlideFlags & 1))
    {
        sprite->x2 += sprite->sSpeedX;
        sprite->y2 += sprite->sSpeedY;
    }
}

#undef sSpeedX
#undef sSpeedY

#define sSinIndex           data[3]
#define sDelta              data[4]
#define sAmplitude          data[5]
#define sBouncerSpriteId    data[6]
#define sWhich              data[7]

void DoBounceEffect(u8 battler, u8 which, s8 delta, s8 amplitude)
{
    u8 invisibleSpriteId;
    u8 bouncerSpriteId;

    switch (which)
    {
    case BOUNCE_HEALTHBOX:
    default:
        if (gBattleSpritesDataPtr->healthBoxesData[battler].healthboxIsBouncing)
            return;
        break;
    case BOUNCE_MON:
        if (gBattleSpritesDataPtr->healthBoxesData[battler].battlerIsBouncing)
            return;
        break;
    }

    invisibleSpriteId = CreateInvisibleSpriteWithCallback(SpriteCB_BounceEffect);
    if (which == BOUNCE_HEALTHBOX)
    {
        bouncerSpriteId = gHealthboxSpriteIds[battler];
        gBattleSpritesDataPtr->healthBoxesData[battler].healthboxBounceSpriteId = invisibleSpriteId;
        gBattleSpritesDataPtr->healthBoxesData[battler].healthboxIsBouncing = 1;
        gSprites[invisibleSpriteId].sSinIndex = 128; // 0
    }
    else
    {
        bouncerSpriteId = gBattlerSpriteIds[battler];
        gBattleSpritesDataPtr->healthBoxesData[battler].battlerBounceSpriteId = invisibleSpriteId;
        gBattleSpritesDataPtr->healthBoxesData[battler].battlerIsBouncing = 1;
        gSprites[invisibleSpriteId].sSinIndex = 192; // -1
    }
    gSprites[invisibleSpriteId].sDelta = delta;
    gSprites[invisibleSpriteId].sAmplitude = amplitude;
    gSprites[invisibleSpriteId].sBouncerSpriteId = bouncerSpriteId;
    gSprites[invisibleSpriteId].sWhich = which;
    gSprites[invisibleSpriteId].sBattler = battler;
    gSprites[bouncerSpriteId].x2 = 0;
    gSprites[bouncerSpriteId].y2 = 0;
}

void EndBounceEffect(u8 battler, u8 which)
{
    u8 bouncerSpriteId;

    if (which == BOUNCE_HEALTHBOX)
    {
        if (!gBattleSpritesDataPtr->healthBoxesData[battler].healthboxIsBouncing)
            return;

        bouncerSpriteId = gSprites[gBattleSpritesDataPtr->healthBoxesData[battler].healthboxBounceSpriteId].sBouncerSpriteId;
        DestroySprite(&gSprites[gBattleSpritesDataPtr->healthBoxesData[battler].healthboxBounceSpriteId]);
        gBattleSpritesDataPtr->healthBoxesData[battler].healthboxIsBouncing = 0;
    }
    else
    {
        if (!gBattleSpritesDataPtr->healthBoxesData[battler].battlerIsBouncing)
            return;

        bouncerSpriteId = gSprites[gBattleSpritesDataPtr->healthBoxesData[battler].battlerBounceSpriteId].sBouncerSpriteId;
        DestroySprite(&gSprites[gBattleSpritesDataPtr->healthBoxesData[battler].battlerBounceSpriteId]);
        gBattleSpritesDataPtr->healthBoxesData[battler].battlerIsBouncing = 0;
    }

    gSprites[bouncerSpriteId].x2 = 0;
    gSprites[bouncerSpriteId].y2 = 0;
}

static void SpriteCB_BounceEffect(struct Sprite *sprite)
{
    u8 bouncerSpriteId = sprite->sBouncerSpriteId;
    s32 index = sprite->sSinIndex;
    s32 y = Sin(index, sprite->sAmplitude) + sprite->sAmplitude;

    gSprites[bouncerSpriteId].y2 = y;
    sprite->sSinIndex = (sprite->sSinIndex + sprite->sDelta) & 0xFF;

    bouncerSpriteId = GetMegaIndicatorSpriteId(sprite->sBouncerSpriteId);
    if (sprite->sWhich == BOUNCE_HEALTHBOX && bouncerSpriteId != 0xFF)
        gSprites[bouncerSpriteId].y2 = y;
}

#undef sSinIndex
#undef sDelta
#undef sAmplitude
#undef sBouncerSpriteId
#undef sWhich

void SpriteCb_PlayerMonFromBall(struct Sprite *sprite)
{
    if (sprite->affineAnimEnded)
        BattleAnimateBackSprite(sprite, sprite->sSpeciesId);
}

void sub_8039E60(struct Sprite *sprite)
{
    sub_8039E9C(sprite);
    if (sprite->animEnded)
        sprite->callback = SpriteCallbackDummy_3;
}

void SpriteCB_TrainerThrowObject(struct Sprite *sprite)
{
    StartSpriteAnim(sprite, 1);
    sprite->callback = sub_8039E60;
}

void sub_8039E9C(struct Sprite *sprite)
{
    if (sprite->animDelayCounter == 0)
        sprite->centerToCornerVecX = gUnknown_0831ACE0[sprite->animCmdIndex];
}

void BeginBattleIntroDummy(void)
{

}

void BeginBattleIntro(void)
{
    BattleStartClearSetData();
    gBattleCommunication[1] = 0;
    gBattleStruct->introState = 0;
    gBattleMainFunc = DoBattleIntro;
}

static void BattleMainCB1(void)
{
    gBattleMainFunc();

    for (gActiveBattler = 0; gActiveBattler < gBattlersCount; gActiveBattler++)
        gBattlerControllerFuncs[gActiveBattler]();
}

static void BattleStartClearSetData(void)
{
    s32 i;

    TurnValuesCleanUp(FALSE);
    SpecialStatusesClear();

    memset(&gDisableStructs, 0, sizeof(gDisableStructs));
    memset(&gFieldTimers, 0, sizeof(gFieldTimers));
    memset(&gSideStatuses, 0, sizeof(gSideStatuses));
    memset(&gSideTimers, 0, sizeof(gSideTimers));
    memset(&gWishFutureKnock, 0, sizeof(gWishFutureKnock));
    memset(&gBattleResults, 0, sizeof(gBattleResults));

    for (i = 0; i < MAX_BATTLERS_COUNT; i++)
    {
        gStatuses3[i] = 0;
        gDisableStructs[i].isFirstTurn = 2;
        gLastMoves[i] = 0;
        gLastLandedMoves[i] = 0;
        gLastHitByType[i] = 0;
        gLastResultingMoves[i] = 0;
        gLastHitBy[i] = 0xFF;
        gLockedMoves[i] = 0;
        gLastPrintedMoves[i] = 0;
        gBattleResources->flags->flags[i] = 0;
        gPalaceSelectionBattleScripts[i] = 0;
        gBattleStruct->lastTakenMove[i] = 0;
        gBattleStruct->usedHeldItems[i] = 0;
        gBattleStruct->choicedMove[i] = 0;
        gBattleStruct->changedItems[i] = 0;
        gBattleStruct->lastTakenMoveFrom[i][0] = 0;
        gBattleStruct->lastTakenMoveFrom[i][1] = 0;
        gBattleStruct->lastTakenMoveFrom[i][2] = 0;
        gBattleStruct->lastTakenMoveFrom[i][3] = 0;
        gBattleStruct->AI_monToSwitchIntoId[i] = PARTY_SIZE;
    }

    gLastUsedMove = 0;
    gFieldStatuses = 0;

    gHasFetchedBall = FALSE;
    gLastUsedBall = 0;

    gBattlerAttacker = 0;
    gBattlerTarget = 0;
    gBattleWeather = 0;
    gHitMarker = 0;

    if (!(gBattleTypeFlags & BATTLE_TYPE_RECORDED))
    {
        if (!(gBattleTypeFlags & BATTLE_TYPE_LINK) && gSaveBlock2Ptr->optionsBattleSceneOff == TRUE)
            gHitMarker |= HITMARKER_NO_ANIMATIONS;
    }
    else if (!(gBattleTypeFlags & (BATTLE_TYPE_LINK | BATTLE_TYPE_RECORDED_LINK)) && GetBattleSceneInRecordedBattle())
    {
        gHitMarker |= HITMARKER_NO_ANIMATIONS;
    }

    gBattleScripting.battleStyle = gSaveBlock2Ptr->optionsBattleStyle;
	gBattleScripting.expOnCatch = (B_EXP_CATCH >= GEN_6);
	gBattleScripting.monCaught = FALSE;

    gMultiHitCounter = 0;
    gBattleOutcome = 0;
    gBattleControllerExecFlags = 0;
    gPaydayMoney = 0;
    gBattleResources->battleScriptsStack->size = 0;
    gBattleResources->battleCallbackStack->size = 0;

    for (i = 0; i < BATTLE_COMMUNICATION_ENTRIES_COUNT; i++)
        gBattleCommunication[i] = 0;

    gPauseCounterBattle = 0;
    gBattleMoveDamage = 0;
    gIntroSlideFlags = 0;
    gBattleScripting.animTurn = 0;
    gBattleScripting.animTargetsHit = 0;
    gLeveledUpInBattle = 0;
    gAbsentBattlerFlags = 0;
    gBattleStruct->runTries = 0;
    gBattleStruct->safariGoNearCounter = 0;
    gBattleStruct->safariPkblThrowCounter = 0;
    gBattleStruct->safariCatchFactor = gBaseStats[GetMonData(&gEnemyParty[0], MON_DATA_SPECIES)].catchRate * 100 / 1275;
    gBattleStruct->safariEscapeFactor = 3;
    gBattleStruct->wildVictorySong = 0;
    gBattleStruct->moneyMultiplier = 1;

    gBattleStruct->givenExpMons = 0;
    gBattleStruct->palaceFlags = 0;

    gRandomTurnNumber = Random();

    gBattleResults.shinyWildMon = IsMonShiny(&gEnemyParty[0]);

    gBattleStruct->arenaLostPlayerMons = 0;
    gBattleStruct->arenaLostOpponentMons = 0;

    gBattleStruct->mega.triggerSpriteId = 0xFF;
    
    for (i = 0; i < PARTY_SIZE; i++)
        gBattleStruct->itemStolen[i].originalItem = GetMonData(&gPlayerParty[i], MON_DATA_HELD_ITEM);
}

void SwitchInClearSetData(void)
{
    s32 i;
    struct DisableStruct disableStructCopy = gDisableStructs[gActiveBattler];

    ClearIllusionMon(gActiveBattler);
    if (gBattleMoves[gCurrentMove].effect != EFFECT_BATON_PASS)
    {
        for (i = 0; i < NUM_BATTLE_STATS; i++)
            gBattleMons[gActiveBattler].statStages[i] = DEFAULT_STAT_STAGE;
        for (i = 0; i < gBattlersCount; i++)
        {
            if ((gBattleMons[i].status2 & STATUS2_ESCAPE_PREVENTION) && gDisableStructs[i].battlerPreventingEscape == gActiveBattler)
                gBattleMons[i].status2 &= ~STATUS2_ESCAPE_PREVENTION;
            if ((gStatuses3[i] & STATUS3_ALWAYS_HITS) && gDisableStructs[i].battlerWithSureHit == gActiveBattler)
            {
                gStatuses3[i] &= ~STATUS3_ALWAYS_HITS;
                gDisableStructs[i].battlerWithSureHit = 0;
            }
        }
    }
    if (gBattleMoves[gCurrentMove].effect == EFFECT_BATON_PASS)
    {
        gBattleMons[gActiveBattler].status2 &= (STATUS2_CONFUSION | STATUS2_FOCUS_ENERGY | STATUS2_SUBSTITUTE | STATUS2_ESCAPE_PREVENTION | STATUS2_CURSED);
        gStatuses3[gActiveBattler] &= (STATUS3_LEECHSEED_BATTLER | STATUS3_LEECHSEED | STATUS3_ALWAYS_HITS | STATUS3_PERISH_SONG | STATUS3_ROOTED);

        for (i = 0; i < gBattlersCount; i++)
        {
            if (GetBattlerSide(gActiveBattler) != GetBattlerSide(i)
             && (gStatuses3[i] & STATUS3_ALWAYS_HITS) != 0
             && (gDisableStructs[i].battlerWithSureHit == gActiveBattler))
            {
                gStatuses3[i] &= ~(STATUS3_ALWAYS_HITS);
                gStatuses3[i] |= STATUS3_ALWAYS_HITS_TURN(2);
            }
        }
        if (gStatuses3[gActiveBattler] & STATUS3_POWER_TRICK)
            SWAP(gBattleMons[gActiveBattler].attack, gBattleMons[gActiveBattler].defense, i);
    }
    else
    {
        gBattleMons[gActiveBattler].status2 = 0;
        gStatuses3[gActiveBattler] = 0;
    }

    for (i = 0; i < gBattlersCount; i++)
    {
        if (gBattleMons[i].status2 & STATUS2_INFATUATED_WITH(gActiveBattler))
            gBattleMons[i].status2 &= ~(STATUS2_INFATUATED_WITH(gActiveBattler));
        if ((gBattleMons[i].status2 & STATUS2_WRAPPED) && *(gBattleStruct->wrappedBy + i) == gActiveBattler)
            gBattleMons[i].status2 &= ~(STATUS2_WRAPPED);
    }

    gActionSelectionCursor[gActiveBattler] = 0;
    gMoveSelectionCursor[gActiveBattler] = 0;

    memset(&gDisableStructs[gActiveBattler], 0, sizeof(struct DisableStruct));

    if (gBattleMoves[gCurrentMove].effect == EFFECT_BATON_PASS)
    {
        gDisableStructs[gActiveBattler].substituteHP = disableStructCopy.substituteHP;
        gDisableStructs[gActiveBattler].battlerWithSureHit = disableStructCopy.battlerWithSureHit;
        gDisableStructs[gActiveBattler].perishSongTimer = disableStructCopy.perishSongTimer;
        gDisableStructs[gActiveBattler].perishSongTimerStartValue = disableStructCopy.perishSongTimerStartValue;
        gDisableStructs[gActiveBattler].battlerPreventingEscape = disableStructCopy.battlerPreventingEscape;
    }

    gMoveResultFlags = 0;
    gDisableStructs[gActiveBattler].isFirstTurn = 2;
    gDisableStructs[gActiveBattler].truantSwitchInHack = disableStructCopy.truantSwitchInHack;
    gLastMoves[gActiveBattler] = 0;
    gLastLandedMoves[gActiveBattler] = 0;
    gLastHitByType[gActiveBattler] = 0;
    gLastResultingMoves[gActiveBattler] = 0;
    gLastPrintedMoves[gActiveBattler] = 0;
    gLastHitBy[gActiveBattler] = 0xFF;

    gBattleStruct->lastTakenMove[gActiveBattler] = 0;
    gBattleStruct->sameMoveTurns[gActiveBattler] = 0;
    gBattleStruct->lastTakenMoveFrom[gActiveBattler][0] = 0;
    gBattleStruct->lastTakenMoveFrom[gActiveBattler][1] = 0;
    gBattleStruct->lastTakenMoveFrom[gActiveBattler][2] = 0;
    gBattleStruct->lastTakenMoveFrom[gActiveBattler][3] = 0;
    gBattleStruct->lastMoveFailed &= ~(gBitTable[gActiveBattler]);
    gBattleStruct->palaceFlags &= ~(gBitTable[gActiveBattler]);

    for (i = 0; i < gBattlersCount; i++)
    {
        if (i != gActiveBattler && GetBattlerSide(i) != GetBattlerSide(gActiveBattler))
            gBattleStruct->lastTakenMove[i] = 0;

        gBattleStruct->lastTakenMoveFrom[i][gActiveBattler] = 0;
    }

    gBattleStruct->choicedMove[gActiveBattler] = 0;
    gBattleResources->flags->flags[gActiveBattler] = 0;
    gCurrentMove = 0;
    gBattleStruct->arenaTurnCounter = 0xFF;
    
    // Reset damage to prevent things like red card activating if the switched-in mon is holding it
    gSpecialStatuses[gActiveBattler].physicalDmg = 0;
    gSpecialStatuses[gActiveBattler].specialDmg = 0;

    ClearBattlerMoveHistory(gActiveBattler);
    ClearBattlerAbilityHistory(gActiveBattler);
    ClearBattlerItemEffectHistory(gActiveBattler);
}

void FaintClearSetData(void)
{
    s32 i;

    for (i = 0; i < NUM_BATTLE_STATS; i++)
        gBattleMons[gActiveBattler].statStages[i] = DEFAULT_STAT_STAGE;

    gBattleMons[gActiveBattler].status2 = 0;
    gStatuses3[gActiveBattler] = 0;

    for (i = 0; i < gBattlersCount; i++)
    {
        if ((gBattleMons[i].status2 & STATUS2_ESCAPE_PREVENTION) && gDisableStructs[i].battlerPreventingEscape == gActiveBattler)
            gBattleMons[i].status2 &= ~STATUS2_ESCAPE_PREVENTION;
        if (gBattleMons[i].status2 & STATUS2_INFATUATED_WITH(gActiveBattler))
            gBattleMons[i].status2 &= ~(STATUS2_INFATUATED_WITH(gActiveBattler));
        if ((gBattleMons[i].status2 & STATUS2_WRAPPED) && *(gBattleStruct->wrappedBy + i) == gActiveBattler)
            gBattleMons[i].status2 &= ~(STATUS2_WRAPPED);
    }

    gActionSelectionCursor[gActiveBattler] = 0;
    gMoveSelectionCursor[gActiveBattler] = 0;

    memset(&gDisableStructs[gActiveBattler], 0, sizeof(struct DisableStruct));

<<<<<<< HEAD
    gProtectStructs[gActiveBattler].protected = FALSE;
    gProtectStructs[gActiveBattler].spikyShielded = FALSE;
    gProtectStructs[gActiveBattler].kingsShielded = FALSE;
    gProtectStructs[gActiveBattler].banefulBunkered = FALSE;
    gProtectStructs[gActiveBattler].endured = FALSE;
    gProtectStructs[gActiveBattler].noValidMoves = FALSE;
    gProtectStructs[gActiveBattler].helpingHand = FALSE;
    gProtectStructs[gActiveBattler].bounceMove = FALSE;
    gProtectStructs[gActiveBattler].stealMove = FALSE;
    gProtectStructs[gActiveBattler].prlzImmobility = FALSE;
    gProtectStructs[gActiveBattler].confusionSelfDmg = FALSE;
    gProtectStructs[gActiveBattler].targetAffected = FALSE;
    gProtectStructs[gActiveBattler].chargingTurn = FALSE;
    gProtectStructs[gActiveBattler].fleeFlag = 0;
    gProtectStructs[gActiveBattler].usedImprisonedMove = FALSE;
    gProtectStructs[gActiveBattler].loveImmobility = FALSE;
    gProtectStructs[gActiveBattler].usedDisabledMove = FALSE;
    gProtectStructs[gActiveBattler].usedTauntedMove = FALSE;
    gProtectStructs[gActiveBattler].flag2Unknown = FALSE;
    gProtectStructs[gActiveBattler].flinchImmobility = FALSE;
    gProtectStructs[gActiveBattler].notFirstStrike = FALSE;
    gProtectStructs[gActiveBattler].usedHealBlockedMove = FALSE;
    gProtectStructs[gActiveBattler].usesBouncedMove = FALSE;
    gProtectStructs[gActiveBattler].usedGravityPreventedMove = FALSE;
    gProtectStructs[gActiveBattler].usedThroatChopPreventedMove = FALSE;
=======
    gProtectStructs[gActiveBattler].protected = 0;
    gProtectStructs[gActiveBattler].spikyShielded = 0;
    gProtectStructs[gActiveBattler].kingsShielded = 0;
    gProtectStructs[gActiveBattler].banefulBunkered = 0;
    gProtectStructs[gActiveBattler].obstructed = 0;
    gProtectStructs[gActiveBattler].endured = 0;
    gProtectStructs[gActiveBattler].noValidMoves = 0;
    gProtectStructs[gActiveBattler].helpingHand = 0;
    gProtectStructs[gActiveBattler].bounceMove = 0;
    gProtectStructs[gActiveBattler].stealMove = 0;
    gProtectStructs[gActiveBattler].prlzImmobility = 0;
    gProtectStructs[gActiveBattler].confusionSelfDmg = 0;
    gProtectStructs[gActiveBattler].targetAffected = 0;
    gProtectStructs[gActiveBattler].chargingTurn = 0;
    gProtectStructs[gActiveBattler].fleeFlag = 0;
    gProtectStructs[gActiveBattler].usedImprisonedMove = 0;
    gProtectStructs[gActiveBattler].loveImmobility = 0;
    gProtectStructs[gActiveBattler].usedDisabledMove = 0;
    gProtectStructs[gActiveBattler].usedTauntedMove = 0;
    gProtectStructs[gActiveBattler].flag2Unknown = 0;
    gProtectStructs[gActiveBattler].flinchImmobility = 0;
    gProtectStructs[gActiveBattler].notFirstStrike = 0;
    gProtectStructs[gActiveBattler].usedHealBlockedMove = 0;
    gProtectStructs[gActiveBattler].usesBouncedMove = 0;
    gProtectStructs[gActiveBattler].usedGravityPreventedMove = 0;
    gProtectStructs[gActiveBattler].usedThroatChopPreventedMove = 0;
    gProtectStructs[gActiveBattler].statRaised = 0;
>>>>>>> 2c66aa84

    gDisableStructs[gActiveBattler].isFirstTurn = 2;

    gLastMoves[gActiveBattler] = 0;
    gLastLandedMoves[gActiveBattler] = 0;
    gLastHitByType[gActiveBattler] = 0;
    gLastResultingMoves[gActiveBattler] = 0;
    gLastPrintedMoves[gActiveBattler] = 0;
    gLastHitBy[gActiveBattler] = 0xFF;

    gBattleStruct->choicedMove[gActiveBattler] = 0;
    gBattleStruct->sameMoveTurns[gActiveBattler] = 0;
    gBattleStruct->lastTakenMove[gActiveBattler] = 0;
    gBattleStruct->lastTakenMoveFrom[gActiveBattler][0] = 0;
    gBattleStruct->lastTakenMoveFrom[gActiveBattler][1] = 0;
    gBattleStruct->lastTakenMoveFrom[gActiveBattler][2] = 0;
    gBattleStruct->lastTakenMoveFrom[gActiveBattler][3] = 0;

    gBattleStruct->palaceFlags &= ~(gBitTable[gActiveBattler]);

    for (i = 0; i < gBattlersCount; i++)
    {
        if (i != gActiveBattler && GetBattlerSide(i) != GetBattlerSide(gActiveBattler))
            gBattleStruct->lastTakenMove[i] = 0;

        gBattleStruct->lastTakenMoveFrom[i][gActiveBattler] = 0;
    }

    gBattleResources->flags->flags[gActiveBattler] = 0;

    gBattleMons[gActiveBattler].type1 = gBaseStats[gBattleMons[gActiveBattler].species].type1;
    gBattleMons[gActiveBattler].type2 = gBaseStats[gBattleMons[gActiveBattler].species].type2;
    gBattleMons[gActiveBattler].type3 = TYPE_MYSTERY;

    ClearBattlerMoveHistory(gActiveBattler);
    ClearBattlerAbilityHistory(gActiveBattler);
    ClearBattlerItemEffectHistory(gActiveBattler);
    UndoFormChange(gBattlerPartyIndexes[gActiveBattler], GET_BATTLER_SIDE(gActiveBattler), FALSE);
    if (GetBattlerSide(gActiveBattler) == B_SIDE_PLAYER)
        UndoMegaEvolution(gBattlerPartyIndexes[gActiveBattler]);
}

static void DoBattleIntro(void)
{
    s32 i;
    u8 *state = &gBattleStruct->introState;

    switch (*state)
    {
    case 0: // Get Data of all battlers.
        gActiveBattler = gBattleCommunication[1];
        BtlController_EmitGetMonData(0, REQUEST_ALL_BATTLE, 0);
        MarkBattlerForControllerExec(gActiveBattler);
        (*state)++;
        break;
    case 1: // Loop through all battlers.
        if (!gBattleControllerExecFlags)
        {
            if (++gBattleCommunication[1] == gBattlersCount)
                (*state)++;
            else
                *state = 0;
        }
        break;
    case 2: // Start graphical intro slide.
        if (!gBattleControllerExecFlags)
        {
            gActiveBattler = GetBattlerAtPosition(0);
            BtlController_EmitIntroSlide(0, gBattleTerrain);
            MarkBattlerForControllerExec(gActiveBattler);
            gBattleCommunication[0] = 0;
            gBattleCommunication[1] = 0;
            (*state)++;
        }
        break;
    case 3: // Wait for intro slide.
        if (!gBattleControllerExecFlags)
            (*state)++;
        break;
    case 4: // Copy battler data gotten in cases 0 and 1. Draw trainer/mon sprite.
        for (gActiveBattler = 0; gActiveBattler < gBattlersCount; gActiveBattler++)
        {
            if ((gBattleTypeFlags & BATTLE_TYPE_SAFARI) && GetBattlerSide(gActiveBattler) == B_SIDE_PLAYER)
            {
                memset(&gBattleMons[gActiveBattler], 0, sizeof(struct BattlePokemon));
            }
            else
            {
                memcpy(&gBattleMons[gActiveBattler], &gBattleResources->bufferB[gActiveBattler][4], sizeof(struct BattlePokemon));
                gBattleMons[gActiveBattler].type1 = gBaseStats[gBattleMons[gActiveBattler].species].type1;
                gBattleMons[gActiveBattler].type2 = gBaseStats[gBattleMons[gActiveBattler].species].type2;
                gBattleMons[gActiveBattler].type3 = TYPE_MYSTERY;
                gBattleMons[gActiveBattler].ability = GetAbilityBySpecies(gBattleMons[gActiveBattler].species, gBattleMons[gActiveBattler].abilityNum);
                gBattleStruct->hpOnSwitchout[GetBattlerSide(gActiveBattler)] = gBattleMons[gActiveBattler].hp;
                gBattleMons[gActiveBattler].status2 = 0;
                for (i = 0; i < NUM_BATTLE_STATS; i++)
                    gBattleMons[gActiveBattler].statStages[i] = 6;
            }

            // Draw sprite.
            switch (GetBattlerPosition(gActiveBattler))
            {
            case B_POSITION_PLAYER_LEFT: // player sprite
                BtlController_EmitDrawTrainerPic(0);
                MarkBattlerForControllerExec(gActiveBattler);
                break;
            case B_POSITION_OPPONENT_LEFT:
                if (gBattleTypeFlags & BATTLE_TYPE_TRAINER) // opponent 1 sprite
                {
                    BtlController_EmitDrawTrainerPic(0);
                    MarkBattlerForControllerExec(gActiveBattler);
                }
                else // wild mon 1
                {
                    BtlController_EmitLoadMonSprite(0);
                    MarkBattlerForControllerExec(gActiveBattler);
                    gBattleResults.lastOpponentSpecies = GetMonData(&gEnemyParty[gBattlerPartyIndexes[gActiveBattler]], MON_DATA_SPECIES, NULL);
                }
                break;
            case B_POSITION_PLAYER_RIGHT:
                if (gBattleTypeFlags & (BATTLE_TYPE_MULTI | BATTLE_TYPE_INGAME_PARTNER)) // partner sprite
                {
                    BtlController_EmitDrawTrainerPic(0);
                    MarkBattlerForControllerExec(gActiveBattler);
                }
                break;
            case B_POSITION_OPPONENT_RIGHT:
                if (gBattleTypeFlags & BATTLE_TYPE_TRAINER)
                {
                    if (gBattleTypeFlags & (BATTLE_TYPE_MULTI | BATTLE_TYPE_TWO_OPPONENTS) && !BATTLE_TWO_VS_ONE_OPPONENT) // opponent 2 if exists
                    {
                        BtlController_EmitDrawTrainerPic(0);
                        MarkBattlerForControllerExec(gActiveBattler);
                    }
                }
                else // wild mon 2
                {
                    BtlController_EmitLoadMonSprite(0);
                    MarkBattlerForControllerExec(gActiveBattler);
                    gBattleResults.lastOpponentSpecies = GetMonData(&gEnemyParty[gBattlerPartyIndexes[gActiveBattler]], MON_DATA_SPECIES, NULL);
                }
                break;
            }

            if (gBattleTypeFlags & BATTLE_TYPE_ARENA)
                BattleArena_InitPoints();
        }

        if (gBattleTypeFlags & BATTLE_TYPE_TRAINER)
        {
            (*state)++;
        }
        else // Skip party summary since it is a wild battle.
        {
            if (B_FAST_INTRO)
                *state = 7; // Don't wait for sprite, print message at the same time.
            else
                *state = 6; // Wait for sprite to load.
        }
        break;
    case 5: // draw party summary in trainer battles
        if (!gBattleControllerExecFlags)
        {
            struct HpAndStatus hpStatus[PARTY_SIZE];

            for (i = 0; i < PARTY_SIZE; i++)
            {
                if (GetMonData(&gEnemyParty[i], MON_DATA_SPECIES2) == SPECIES_NONE
                 || GetMonData(&gEnemyParty[i], MON_DATA_SPECIES2) == SPECIES_EGG)
                {
                    hpStatus[i].hp = 0xFFFF;
                    hpStatus[i].status = 0;
                }
                else
                {
                    hpStatus[i].hp = GetMonData(&gEnemyParty[i], MON_DATA_HP);
                    hpStatus[i].status = GetMonData(&gEnemyParty[i], MON_DATA_STATUS);
                }
            }

            gActiveBattler = GetBattlerAtPosition(B_POSITION_OPPONENT_LEFT);
            BtlController_EmitDrawPartyStatusSummary(0, hpStatus, 0x80);
            MarkBattlerForControllerExec(gActiveBattler);

            for (i = 0; i < PARTY_SIZE; i++)
            {
                if (GetMonData(&gPlayerParty[i], MON_DATA_SPECIES2) == SPECIES_NONE
                 || GetMonData(&gPlayerParty[i], MON_DATA_SPECIES2) == SPECIES_EGG)
                {
                    hpStatus[i].hp = 0xFFFF;
                    hpStatus[i].status = 0;
                }
                else
                {
                    hpStatus[i].hp = GetMonData(&gPlayerParty[i], MON_DATA_HP);
                    hpStatus[i].status = GetMonData(&gPlayerParty[i], MON_DATA_STATUS);
                }
            }

            gActiveBattler = GetBattlerAtPosition(B_POSITION_PLAYER_LEFT);
            BtlController_EmitDrawPartyStatusSummary(0, hpStatus, 0x80);
            MarkBattlerForControllerExec(gActiveBattler);

            (*state)++;
        }
        break;
    case 6: // wait for previous action to complete
        if (!gBattleControllerExecFlags)
            (*state)++;
        break;
    case 7: // print battle intro message
        if (!IsBattlerMarkedForControllerExec(GetBattlerAtPosition(B_POSITION_PLAYER_LEFT)))
        {
            PrepareStringBattle(STRINGID_INTROMSG, GetBattlerAtPosition(B_POSITION_PLAYER_LEFT));
            (*state)++;
        }
        break;
    case 8: // wait for intro message to be printed
        if (!IsBattlerMarkedForControllerExec(GetBattlerAtPosition(B_POSITION_PLAYER_LEFT)))
        {
            if (gBattleTypeFlags & BATTLE_TYPE_TRAINER)
            {
                (*state)++;
            }
            else
            {
                if (B_FAST_INTRO)
                    *state = 15; // Wait for text to be printed.
                else
                    *state = 14; // Wait for text and sprite.
            }
        }
        break;
    case 9: // print opponent sends out
        if (gBattleTypeFlags & BATTLE_TYPE_RECORDED_LINK && !(gBattleTypeFlags & BATTLE_TYPE_RECORDED_IS_MASTER))
            PrepareStringBattle(STRINGID_INTROSENDOUT, GetBattlerAtPosition(B_POSITION_PLAYER_LEFT));
        else
            PrepareStringBattle(STRINGID_INTROSENDOUT, GetBattlerAtPosition(B_POSITION_OPPONENT_LEFT));
        (*state)++;
        break;
    case 10: // wait for opponent sends out text
        if (!gBattleControllerExecFlags)
            (*state)++;
        break;
    case 11: // first opponent's mon send out animation
        if (gBattleTypeFlags & BATTLE_TYPE_RECORDED_LINK && !(gBattleTypeFlags & BATTLE_TYPE_RECORDED_IS_MASTER))
            gActiveBattler = GetBattlerAtPosition(B_POSITION_PLAYER_LEFT);
        else
            gActiveBattler = GetBattlerAtPosition(B_POSITION_OPPONENT_LEFT);

        BtlController_EmitIntroTrainerBallThrow(0);
        MarkBattlerForControllerExec(gActiveBattler);
        (*state)++;
        break;
    case 12: // nothing
        (*state)++;
    case 13: // second opponent's mon send out
        if (gBattleTypeFlags & (BATTLE_TYPE_MULTI | BATTLE_TYPE_TWO_OPPONENTS) && !BATTLE_TWO_VS_ONE_OPPONENT)
        {
            if (gBattleTypeFlags & BATTLE_TYPE_RECORDED_LINK && !(gBattleTypeFlags & BATTLE_TYPE_RECORDED_IS_MASTER))
                gActiveBattler = GetBattlerAtPosition(B_POSITION_PLAYER_RIGHT);
            else
                gActiveBattler = GetBattlerAtPosition(B_POSITION_OPPONENT_RIGHT);

            BtlController_EmitIntroTrainerBallThrow(0);
            MarkBattlerForControllerExec(gActiveBattler);
        }
        if (B_FAST_INTRO && !(gBattleTypeFlags & (BATTLE_TYPE_RECORDED | BATTLE_TYPE_RECORDED_LINK | BATTLE_TYPE_RECORDED_IS_MASTER | BATTLE_TYPE_LINK)))
            *state = 15; // Print at the same time as trainer sends out second mon.
        else
            (*state)++;
        break;
    case 14: // wait for opponent 2 send out
        if (!gBattleControllerExecFlags)
            (*state)++;
        break;
    case 15: // wait for wild battle message
        if (!IsBattlerMarkedForControllerExec(GetBattlerAtPosition(B_POSITION_PLAYER_LEFT)))
            (*state)++;
        break;
    case 16: // print player sends out
        if (!(gBattleTypeFlags & BATTLE_TYPE_SAFARI))
        {
            if (gBattleTypeFlags & BATTLE_TYPE_RECORDED_LINK && !(gBattleTypeFlags & BATTLE_TYPE_RECORDED_IS_MASTER))
                gActiveBattler = GetBattlerAtPosition(B_POSITION_OPPONENT_LEFT);
            else
                gActiveBattler = GetBattlerAtPosition(B_POSITION_PLAYER_LEFT);

            // A hack that makes fast intro work in trainer battles too.
            if (B_FAST_INTRO
                && gBattleTypeFlags & BATTLE_TYPE_TRAINER
                && !(gBattleTypeFlags & (BATTLE_TYPE_RECORDED | BATTLE_TYPE_RECORDED_LINK | BATTLE_TYPE_RECORDED_IS_MASTER | BATTLE_TYPE_LINK))
                && gSprites[gHealthboxSpriteIds[gActiveBattler ^ BIT_SIDE]].callback == SpriteCallbackDummy)
            {
                return;
            }

            PrepareStringBattle(STRINGID_INTROSENDOUT, gActiveBattler);
        }
        (*state)++;
        break;
    case 17: // wait for player send out message
        if (!(gBattleTypeFlags & BATTLE_TYPE_LINK && gBattleControllerExecFlags))
        {
            if (gBattleTypeFlags & BATTLE_TYPE_RECORDED_LINK && !(gBattleTypeFlags & BATTLE_TYPE_RECORDED_IS_MASTER))
                gActiveBattler = GetBattlerAtPosition(B_POSITION_OPPONENT_LEFT);
            else
                gActiveBattler = GetBattlerAtPosition(B_POSITION_PLAYER_LEFT);

            if (!IsBattlerMarkedForControllerExec(gActiveBattler))
                (*state)++;
        }
        break;
    case 18: // player 1 send out
        if (gBattleTypeFlags & BATTLE_TYPE_RECORDED_LINK && !(gBattleTypeFlags & BATTLE_TYPE_RECORDED_IS_MASTER))
            gActiveBattler = GetBattlerAtPosition(B_POSITION_OPPONENT_LEFT);
        else
            gActiveBattler = GetBattlerAtPosition(B_POSITION_PLAYER_LEFT);

        BtlController_EmitIntroTrainerBallThrow(0);
        MarkBattlerForControllerExec(gActiveBattler);
        (*state)++;
        break;
    case 19: // player 2 send out
        if (gBattleTypeFlags & (BATTLE_TYPE_MULTI | BATTLE_TYPE_INGAME_PARTNER))
        {
            if (gBattleTypeFlags & BATTLE_TYPE_RECORDED_LINK && !(gBattleTypeFlags & BATTLE_TYPE_RECORDED_IS_MASTER))
                gActiveBattler = GetBattlerAtPosition(B_POSITION_OPPONENT_RIGHT);
            else
                gActiveBattler = GetBattlerAtPosition(B_POSITION_PLAYER_RIGHT);

            BtlController_EmitIntroTrainerBallThrow(0);
            MarkBattlerForControllerExec(gActiveBattler);
        }
        (*state)++;
        break;
    case 20: // set dex and battle vars
        if (!gBattleControllerExecFlags)
        {
            for (gActiveBattler = 0; gActiveBattler < gBattlersCount; gActiveBattler++)
            {
                if (GetBattlerSide(gActiveBattler) == B_SIDE_OPPONENT
                 && !(gBattleTypeFlags & (BATTLE_TYPE_EREADER_TRAINER
                                          | BATTLE_TYPE_FRONTIER
                                          | BATTLE_TYPE_LINK
                                          | BATTLE_TYPE_RECORDED_LINK
                                          | BATTLE_TYPE_TRAINER_HILL)))
                {
                    HandleSetPokedexFlag(SpeciesToNationalPokedexNum(gBattleMons[gActiveBattler].species), FLAG_SET_SEEN, gBattleMons[gActiveBattler].personality);
                }
            }

            gBattleStruct->switchInAbilitiesCounter = 0;
            gBattleStruct->switchInItemsCounter = 0;
            gBattleStruct->overworldWeatherDone = FALSE;

            gBattleMainFunc = TryDoEventsBeforeFirstTurn;
        }
        break;
    }
}

static void TryDoEventsBeforeFirstTurn(void)
{
    s32 i, j;

    if (gBattleControllerExecFlags)
        return;

    // Set invalid mons as absent(for example when starting a double battle with only one pokemon).
    for (i = 0; i < gBattlersCount; i++)
    {
        if (gBattleMons[i].hp == 0 || gBattleMons[i].species == SPECIES_NONE)
            gAbsentBattlerFlags |= gBitTable[i];
    }

    if (gBattleStruct->switchInAbilitiesCounter == 0)
    {
        for (i = 0; i < gBattlersCount; i++)
            gBattlerByTurnOrder[i] = i;
        for (i = 0; i < gBattlersCount - 1; i++)
        {
            for (j = i + 1; j < gBattlersCount; j++)
            {
                if (GetWhoStrikesFirst(gBattlerByTurnOrder[i], gBattlerByTurnOrder[j], TRUE) != 0)
                    SwapTurnOrder(i, j);
            }
        }
    }
    if (!gBattleStruct->overworldWeatherDone
        && AbilityBattleEffects(0, 0, 0, ABILITYEFFECT_SWITCH_IN_WEATHER, 0) != 0)
    {
        gBattleStruct->overworldWeatherDone = TRUE;
        return;
    }

    if (!gBattleStruct->terrainDone && AbilityBattleEffects(0, 0, 0, ABILITYEFFECT_SWITCH_IN_TERRAIN, 0) != 0)
    {
        gBattleStruct->terrainDone = TRUE;
        return;
    }

    // Totem boosts
    for (i = 0; i < gBattlersCount; i++)
    {
        if (gTotemBoosts[i].stats != 0)
        {
            gBattlerAttacker = i;
            BattleScriptExecute(BattleScript_TotemVar);
            return;
        }
    }
    memset(gTotemBoosts, 0, sizeof(gTotemBoosts));  // erase all totem boosts just to be safe

    // Check all switch in abilities happening from the fastest mon to slowest.
    while (gBattleStruct->switchInAbilitiesCounter < gBattlersCount)
    {
        gBattlerAttacker = gBattlerByTurnOrder[gBattleStruct->switchInAbilitiesCounter++];
        if (AbilityBattleEffects(ABILITYEFFECT_ON_SWITCHIN, gBattlerAttacker, 0, 0, 0) != 0)
            return;
    }
    if (AbilityBattleEffects(ABILITYEFFECT_INTIMIDATE1, 0, 0, 0, 0) != 0)
        return;
    if (AbilityBattleEffects(ABILITYEFFECT_TRACE1, 0, 0, 0, 0) != 0)
        return;
    // Check all switch in items having effect from the fastest mon to slowest.
    while (gBattleStruct->switchInItemsCounter < gBattlersCount)
    {
        if (ItemBattleEffects(ITEMEFFECT_ON_SWITCH_IN, gBattlerByTurnOrder[gBattleStruct->switchInItemsCounter++], FALSE))
            return;
    }

    for (i = 0; i < MAX_BATTLERS_COUNT; i++)
    {
        *(gBattleStruct->monToSwitchIntoId + i) = PARTY_SIZE;
        gChosenActionByBattler[i] = B_ACTION_NONE;
        gChosenMoveByBattler[i] = MOVE_NONE;
    }
    TurnValuesCleanUp(FALSE);
    SpecialStatusesClear();
    *(&gBattleStruct->field_91) = gAbsentBattlerFlags;
    BattlePutTextOnWindow(gText_EmptyString3, 0);
    gBattleMainFunc = HandleTurnActionSelectionState;
    ResetSentPokesToOpponentValue();

    for (i = 0; i < BATTLE_COMMUNICATION_ENTRIES_COUNT; i++)
        gBattleCommunication[i] = 0;

    for (i = 0; i < gBattlersCount; i++)
        gBattleMons[i].status2 &= ~(STATUS2_FLINCHED);

    *(&gBattleStruct->turnEffectsTracker) = 0;
    *(&gBattleStruct->turnEffectsBattlerId) = 0;
    *(&gBattleStruct->wishPerishSongState) = 0;
    *(&gBattleStruct->wishPerishSongBattlerId) = 0;
    gBattleScripting.moveendState = 0;
    gBattleStruct->faintedActionsState = 0;
    gBattleStruct->turnCountersTracker = 0;
    gMoveResultFlags = 0;

    gRandomTurnNumber = Random();

    if (gBattleTypeFlags & BATTLE_TYPE_ARENA)
    {
        StopCryAndClearCrySongs();
        BattleScriptExecute(BattleScript_ArenaTurnBeginning);
    }
}

static void HandleEndTurn_ContinueBattle(void)
{
    s32 i;

    if (gBattleControllerExecFlags == 0)
    {
        gBattleMainFunc = BattleTurnPassed;
        for (i = 0; i < BATTLE_COMMUNICATION_ENTRIES_COUNT; i++)
            gBattleCommunication[i] = 0;
        for (i = 0; i < gBattlersCount; i++)
        {
            gBattleMons[i].status2 &= ~(STATUS2_FLINCHED);
            if ((gBattleMons[i].status1 & STATUS1_SLEEP) && (gBattleMons[i].status2 & STATUS2_MULTIPLETURNS))
                CancelMultiTurnMoves(i);
        }
        gBattleStruct->turnEffectsTracker = 0;
        gBattleStruct->turnEffectsBattlerId = 0;
        gBattleStruct->wishPerishSongState = 0;
        gBattleStruct->wishPerishSongBattlerId = 0;
        gBattleStruct->turnCountersTracker = 0;
        gMoveResultFlags = 0;
    }
}

void BattleTurnPassed(void)
{
    s32 i;

    TurnValuesCleanUp(TRUE);
    if (gBattleOutcome == 0)
    {
        if (DoFieldEndTurnEffects())
            return;
        if (DoBattlerEndTurnEffects())
            return;
    }
    if (HandleFaintedMonActions())
        return;
    gBattleStruct->faintedActionsState = 0;
    if (HandleWishPerishSongOnTurnEnd())
        return;

    TurnValuesCleanUp(FALSE);
    gHitMarker &= ~(HITMARKER_NO_ATTACKSTRING);
    gHitMarker &= ~(HITMARKER_UNABLE_TO_USE_MOVE);
    gHitMarker &= ~(HITMARKER_x400000);
    gHitMarker &= ~(HITMARKER_x100000);
    gBattleScripting.animTurn = 0;
    gBattleScripting.animTargetsHit = 0;
    gBattleScripting.moveendState = 0;
    gBattleMoveDamage = 0;
    gMoveResultFlags = 0;

    for (i = 0; i < 5; i++)
        gBattleCommunication[i] = 0;

    if (gBattleOutcome != 0)
    {
        gCurrentActionFuncId = B_ACTION_FINISHED;
        gBattleMainFunc = RunTurnActionsFunctions;
        return;
    }

    if (gBattleResults.battleTurnCounter < 0xFF)
    {
        gBattleResults.battleTurnCounter++;
        gBattleStruct->arenaTurnCounter++;
    }

    for (i = 0; i < gBattlersCount; i++)
    {
        gChosenActionByBattler[i] = B_ACTION_NONE;
        gChosenMoveByBattler[i] = MOVE_NONE;
    }

    for (i = 0; i < MAX_BATTLERS_COUNT; i++)
        *(gBattleStruct->monToSwitchIntoId + i) = PARTY_SIZE;

    *(&gBattleStruct->field_91) = gAbsentBattlerFlags;
    BattlePutTextOnWindow(gText_EmptyString3, 0);
    gBattleMainFunc = HandleTurnActionSelectionState;
    gRandomTurnNumber = Random();

    if (gBattleTypeFlags & BATTLE_TYPE_PALACE)
        BattleScriptExecute(BattleScript_PalacePrintFlavorText);
    else if (gBattleTypeFlags & BATTLE_TYPE_ARENA && gBattleStruct->arenaTurnCounter == 0)
        BattleScriptExecute(BattleScript_ArenaTurnBeginning);
    else if (ShouldDoTrainerSlide(GetBattlerAtPosition(B_POSITION_OPPONENT_LEFT), gTrainerBattleOpponent_A, TRAINER_SLIDE_LAST_LOW_HP))
        BattleScriptExecute(BattleScript_TrainerSlideMsgEnd2);
}

u8 IsRunningFromBattleImpossible(void)
{
    u32 holdEffect, i;

    if (gBattleMons[gActiveBattler].item == ITEM_ENIGMA_BERRY)
        holdEffect = gEnigmaBerries[gActiveBattler].holdEffect;
    else
        holdEffect = ItemId_GetHoldEffect(gBattleMons[gActiveBattler].item);

    gPotentialItemEffectBattler = gActiveBattler;

    if (gBattleTypeFlags & BATTLE_TYPE_FIRST_BATTLE) // Cannot ever run from saving Birch's battle.
    {
        gBattleCommunication[MULTISTRING_CHOOSER] = B_MSG_DONT_LEAVE_BIRCH;
        return 1;
    }
    if (GetBattlerPosition(gActiveBattler) == B_POSITION_PLAYER_RIGHT && WILD_DOUBLE_BATTLE
        && IsBattlerAlive(GetBattlerAtPosition(B_POSITION_PLAYER_LEFT))) // The second pokemon cannot run from a double wild battle, unless it's the only alive mon.
    {
        gBattleCommunication[MULTISTRING_CHOOSER] = B_MSG_CANT_ESCAPE;
        return 1;
    }

    if (holdEffect == HOLD_EFFECT_CAN_ALWAYS_RUN)
        return 0;
    if (gBattleTypeFlags & BATTLE_TYPE_LINK)
        return 0;
    if (gBattleMons[gActiveBattler].ability == ABILITY_RUN_AWAY)
        return 0;

    if ((i = IsAbilityPreventingEscape(gActiveBattler)))
    {
        gBattleScripting.battler = i - 1;
        gLastUsedAbility = gBattleMons[i - 1].ability;
        gBattleCommunication[MULTISTRING_CHOOSER] = B_MSG_PREVENTS_ESCAPE;
        return 2;
    }

    if (!CanBattlerEscape(gActiveBattler))
    {
        gBattleCommunication[MULTISTRING_CHOOSER] = B_MSG_CANT_ESCAPE;
        return 1;
    }
    return 0;
}

void SwitchPartyOrder(u8 battler)
{
    s32 i;
    u8 partyId1;
    u8 partyId2;

    // gBattleStruct->field_60[battler][i]

    for (i = 0; i < (int)ARRAY_COUNT(gBattlePartyCurrentOrder); i++)
        gBattlePartyCurrentOrder[i] = *(battler * 3 + i + (u8*)(gBattleStruct->field_60));

    partyId1 = GetPartyIdFromBattlePartyId(gBattlerPartyIndexes[battler]);
    partyId2 = GetPartyIdFromBattlePartyId(*(gBattleStruct->monToSwitchIntoId + battler));
    SwitchPartyMonSlots(partyId1, partyId2);

    if (gBattleTypeFlags & BATTLE_TYPE_DOUBLE)
    {
        for (i = 0; i < (int)ARRAY_COUNT(gBattlePartyCurrentOrder); i++)
        {
            *(battler * 3 + i + (u8*)(gBattleStruct->field_60)) = gBattlePartyCurrentOrder[i];
            *(BATTLE_PARTNER(battler) * 3 + i + (u8*)(gBattleStruct->field_60)) = gBattlePartyCurrentOrder[i];
        }
    }
    else
    {
        for (i = 0; i < (int)ARRAY_COUNT(gBattlePartyCurrentOrder); i++)
        {
            *(battler * 3 + i + (u8*)(gBattleStruct->field_60)) = gBattlePartyCurrentOrder[i];
        }
    }
}

enum
{
    STATE_TURN_START_RECORD,
    STATE_BEFORE_ACTION_CHOSEN,
    STATE_WAIT_ACTION_CHOSEN,
    STATE_WAIT_ACTION_CASE_CHOSEN,
    STATE_WAIT_ACTION_CONFIRMED_STANDBY,
    STATE_WAIT_ACTION_CONFIRMED,
    STATE_SELECTION_SCRIPT,
    STATE_WAIT_SET_BEFORE_ACTION,
    STATE_SELECTION_SCRIPT_MAY_RUN
};

static void HandleTurnActionSelectionState(void)
{
    s32 i;

    gBattleCommunication[ACTIONS_CONFIRMED_COUNT] = 0;
    for (gActiveBattler = 0; gActiveBattler < gBattlersCount; gActiveBattler++)
    {
        u8 position = GetBattlerPosition(gActiveBattler);
        switch (gBattleCommunication[gActiveBattler])
        {
        case STATE_TURN_START_RECORD: // Recorded battle related action on start of every turn.
            RecordedBattle_CopyBattlerMoves();
            gBattleCommunication[gActiveBattler] = STATE_BEFORE_ACTION_CHOSEN;
            break;
        case STATE_BEFORE_ACTION_CHOSEN: // Choose an action.
            *(gBattleStruct->monToSwitchIntoId + gActiveBattler) = PARTY_SIZE;
            if (gBattleTypeFlags & BATTLE_TYPE_MULTI
                || (position & BIT_FLANK) == B_FLANK_LEFT
                || gBattleStruct->field_91 & gBitTable[GetBattlerAtPosition(BATTLE_PARTNER(position))]
                || gBattleCommunication[GetBattlerAtPosition(BATTLE_PARTNER(position))] == STATE_WAIT_ACTION_CONFIRMED)
            {
                if (gBattleStruct->field_91 & gBitTable[gActiveBattler])
                {
                    gChosenActionByBattler[gActiveBattler] = B_ACTION_NOTHING_FAINTED;
                    if (!(gBattleTypeFlags & BATTLE_TYPE_MULTI))
                        gBattleCommunication[gActiveBattler] = STATE_WAIT_ACTION_CONFIRMED;
                    else
                        gBattleCommunication[gActiveBattler] = STATE_WAIT_ACTION_CONFIRMED_STANDBY;
                }
                else
                {
                    if (gBattleMons[gActiveBattler].status2 & STATUS2_MULTIPLETURNS
                        || gBattleMons[gActiveBattler].status2 & STATUS2_RECHARGE)
                    {
                        gChosenActionByBattler[gActiveBattler] = B_ACTION_USE_MOVE;
                        gBattleCommunication[gActiveBattler] = STATE_WAIT_ACTION_CONFIRMED_STANDBY;
                    }
                    else if (WILD_DOUBLE_BATTLE
                             && position == B_POSITION_PLAYER_RIGHT
                             && (gBattleStruct->throwingPokeBall || gChosenActionByBattler[GetBattlerAtPosition(B_POSITION_PLAYER_LEFT)] == B_ACTION_RUN))
                    {
                        gBattleStruct->throwingPokeBall = FALSE;
                        gChosenActionByBattler[gActiveBattler] = B_ACTION_NOTHING_FAINTED; // Not fainted, but it cannot move, because of the throwing ball.
                        gBattleCommunication[gActiveBattler] = STATE_WAIT_ACTION_CONFIRMED_STANDBY;
                    }
                    else
                    {
                        BtlController_EmitChooseAction(0, gChosenActionByBattler[0], gBattleResources->bufferB[0][1] | (gBattleResources->bufferB[0][2] << 8));
                        MarkBattlerForControllerExec(gActiveBattler);
                        gBattleCommunication[gActiveBattler]++;
                    }
                }
            }
            break;
        case STATE_WAIT_ACTION_CHOSEN: // Try to perform an action.
            if (!(gBattleControllerExecFlags & ((gBitTable[gActiveBattler]) | (0xF << 28) | (gBitTable[gActiveBattler] << 4) | (gBitTable[gActiveBattler] << 8) | (gBitTable[gActiveBattler] << 12))))
            {
                RecordedBattle_SetBattlerAction(gActiveBattler, gBattleResources->bufferB[gActiveBattler][1]);
                gChosenActionByBattler[gActiveBattler] = gBattleResources->bufferB[gActiveBattler][1];

                switch (gBattleResources->bufferB[gActiveBattler][1])
                {
                case B_ACTION_USE_MOVE:
                    if (AreAllMovesUnusable())
                    {
                        gBattleCommunication[gActiveBattler] = STATE_SELECTION_SCRIPT;
                        *(gBattleStruct->selectionScriptFinished + gActiveBattler) = FALSE;
                        *(gBattleStruct->stateIdAfterSelScript + gActiveBattler) = STATE_WAIT_ACTION_CONFIRMED_STANDBY;
                        *(gBattleStruct->moveTarget + gActiveBattler) = gBattleResources->bufferB[gActiveBattler][3];
                        return;
                    }
                    else if (gDisableStructs[gActiveBattler].encoredMove != 0)
                    {
                        gChosenMoveByBattler[gActiveBattler] = gDisableStructs[gActiveBattler].encoredMove;
                        *(gBattleStruct->chosenMovePositions + gActiveBattler) = gDisableStructs[gActiveBattler].encoredMovePos;
                        gBattleCommunication[gActiveBattler] = STATE_WAIT_ACTION_CONFIRMED_STANDBY;
                        return;
                    }
                    else
                    {
                        struct ChooseMoveStruct moveInfo;

                        moveInfo.mega = gBattleStruct->mega;
                        moveInfo.species = gBattleMons[gActiveBattler].species;
                        moveInfo.monType1 = gBattleMons[gActiveBattler].type1;
                        moveInfo.monType2 = gBattleMons[gActiveBattler].type2;
                        moveInfo.monType3 = gBattleMons[gActiveBattler].type3;

                        for (i = 0; i < MAX_MON_MOVES; i++)
                        {
                            moveInfo.moves[i] = gBattleMons[gActiveBattler].moves[i];
                            moveInfo.currentPp[i] = gBattleMons[gActiveBattler].pp[i];
                            moveInfo.maxPp[i] = CalculatePPWithBonus(
                                                            gBattleMons[gActiveBattler].moves[i],
                                                            gBattleMons[gActiveBattler].ppBonuses,
                                                            i);
                        }

                        BtlController_EmitChooseMove(0, (gBattleTypeFlags & BATTLE_TYPE_DOUBLE) != 0, FALSE, &moveInfo);
                        MarkBattlerForControllerExec(gActiveBattler);
                    }
                    break;
                case B_ACTION_USE_ITEM:
                    if (gBattleTypeFlags & (BATTLE_TYPE_LINK
                                            | BATTLE_TYPE_FRONTIER_NO_PYRAMID
                                            | BATTLE_TYPE_EREADER_TRAINER
                                            | BATTLE_TYPE_RECORDED_LINK))
                    {
                        RecordedBattle_ClearBattlerAction(gActiveBattler, 1);
                        gSelectionBattleScripts[gActiveBattler] = BattleScript_ActionSelectionItemsCantBeUsed;
                        gBattleCommunication[gActiveBattler] = STATE_SELECTION_SCRIPT;
                        *(gBattleStruct->selectionScriptFinished + gActiveBattler) = FALSE;
                        *(gBattleStruct->stateIdAfterSelScript + gActiveBattler) = STATE_BEFORE_ACTION_CHOSEN;
                        return;
                    }
                    else
                    {
                        BtlController_EmitChooseItem(0, gBattleStruct->field_60[gActiveBattler]);
                        MarkBattlerForControllerExec(gActiveBattler);
                    }
                    break;
                case B_ACTION_SWITCH:
                    *(gBattleStruct->field_58 + gActiveBattler) = gBattlerPartyIndexes[gActiveBattler];
                    if (gBattleTypeFlags & BATTLE_TYPE_ARENA
                        || !CanBattlerEscape(gActiveBattler))
                    {
                        BtlController_EmitChoosePokemon(0, PARTY_ACTION_CANT_SWITCH, PARTY_SIZE, ABILITY_NONE, gBattleStruct->field_60[gActiveBattler]);
                    }
                    else if ((i = IsAbilityPreventingEscape(gActiveBattler)))
                    {
                        BtlController_EmitChoosePokemon(0, ((i - 1) << 4) | PARTY_ACTION_ABILITY_PREVENTS, PARTY_SIZE, gBattleMons[i - 1].ability, gBattleStruct->field_60[gActiveBattler]);
                    }
                    else
                    {
                        if (gActiveBattler == 2 && gChosenActionByBattler[0] == B_ACTION_SWITCH)
                            BtlController_EmitChoosePokemon(0, PARTY_ACTION_CHOOSE_MON, *(gBattleStruct->monToSwitchIntoId + 0), ABILITY_NONE, gBattleStruct->field_60[gActiveBattler]);
                        else if (gActiveBattler == 3 && gChosenActionByBattler[1] == B_ACTION_SWITCH)
                            BtlController_EmitChoosePokemon(0, PARTY_ACTION_CHOOSE_MON, *(gBattleStruct->monToSwitchIntoId + 1), ABILITY_NONE, gBattleStruct->field_60[gActiveBattler]);
                        else
                            BtlController_EmitChoosePokemon(0, PARTY_ACTION_CHOOSE_MON, PARTY_SIZE, ABILITY_NONE, gBattleStruct->field_60[gActiveBattler]);
                    }
                    MarkBattlerForControllerExec(gActiveBattler);
                    break;
                case B_ACTION_SAFARI_BALL:
                    if (IsPlayerPartyAndPokemonStorageFull())
                    {
                        gSelectionBattleScripts[gActiveBattler] = BattleScript_PrintFullBox;
                        gBattleCommunication[gActiveBattler] = STATE_SELECTION_SCRIPT;
                        *(gBattleStruct->selectionScriptFinished + gActiveBattler) = FALSE;
                        *(gBattleStruct->stateIdAfterSelScript + gActiveBattler) = STATE_BEFORE_ACTION_CHOSEN;
                        return;
                    }
                    break;
                case B_ACTION_SAFARI_POKEBLOCK:
                    BtlController_EmitChooseItem(0, gBattleStruct->field_60[gActiveBattler]);
                    MarkBattlerForControllerExec(gActiveBattler);
                    break;
                case B_ACTION_CANCEL_PARTNER:
                    gBattleCommunication[gActiveBattler] = STATE_WAIT_SET_BEFORE_ACTION;
                    gBattleCommunication[GetBattlerAtPosition(BATTLE_PARTNER(GetBattlerPosition(gActiveBattler)))] = STATE_BEFORE_ACTION_CHOSEN;
                    RecordedBattle_ClearBattlerAction(gActiveBattler, 1);
                    if (gBattleMons[GetBattlerAtPosition(BATTLE_PARTNER(GetBattlerPosition(gActiveBattler)))].status2 & STATUS2_MULTIPLETURNS
                        || gBattleMons[GetBattlerAtPosition(BATTLE_PARTNER(GetBattlerPosition(gActiveBattler)))].status2 & STATUS2_RECHARGE)
                    {
                        BtlController_EmitEndBounceEffect(0);
                        MarkBattlerForControllerExec(gActiveBattler);
                        return;
                    }
                    else if (gChosenActionByBattler[GetBattlerAtPosition(BATTLE_PARTNER(GetBattlerPosition(gActiveBattler)))] == B_ACTION_SWITCH)
                    {
                        RecordedBattle_ClearBattlerAction(GetBattlerAtPosition(BATTLE_PARTNER(GetBattlerPosition(gActiveBattler))), 2);
                    }
                    else if (gChosenActionByBattler[GetBattlerAtPosition(BATTLE_PARTNER(GetBattlerPosition(gActiveBattler)))] == B_ACTION_RUN)
                    {
                        RecordedBattle_ClearBattlerAction(GetBattlerAtPosition(BATTLE_PARTNER(GetBattlerPosition(gActiveBattler))), 1);
                    }
                    else if (gChosenActionByBattler[GetBattlerAtPosition(BATTLE_PARTNER(GetBattlerPosition(gActiveBattler)))] == B_ACTION_USE_MOVE
                             && (gProtectStructs[GetBattlerAtPosition(BATTLE_PARTNER(GetBattlerPosition(gActiveBattler)))].noValidMoves
                                || gDisableStructs[GetBattlerAtPosition(BATTLE_PARTNER(GetBattlerPosition(gActiveBattler)))].encoredMove))
                    {
                        RecordedBattle_ClearBattlerAction(GetBattlerAtPosition(BATTLE_PARTNER(GetBattlerPosition(gActiveBattler))), 1);
                    }
                    else if (gBattleTypeFlags & BATTLE_TYPE_PALACE
                             && gChosenActionByBattler[GetBattlerAtPosition(BATTLE_PARTNER(GetBattlerPosition(gActiveBattler)))] == B_ACTION_USE_MOVE)
                    {
                        gRngValue = gBattlePalaceMoveSelectionRngValue;
                        RecordedBattle_ClearBattlerAction(GetBattlerAtPosition(BATTLE_PARTNER(GetBattlerPosition(gActiveBattler))), 1);
                    }
                    else
                    {
                        RecordedBattle_ClearBattlerAction(GetBattlerAtPosition(BATTLE_PARTNER(GetBattlerPosition(gActiveBattler))), 3);
                    }

                    gBattleStruct->mega.toEvolve &= ~(gBitTable[BATTLE_PARTNER(GetBattlerPosition(gActiveBattler))]);
                    BtlController_EmitEndBounceEffect(0);
                    MarkBattlerForControllerExec(gActiveBattler);
                    return;
                case B_ACTION_DEBUG:
                    BtlController_EmitDebugMenu(0);
                    MarkBattlerForControllerExec(gActiveBattler);
                    break;
                }

                if (gBattleTypeFlags & BATTLE_TYPE_TRAINER
                    && gBattleTypeFlags & (BATTLE_TYPE_FRONTIER | BATTLE_TYPE_TRAINER_HILL)
                    && gBattleResources->bufferB[gActiveBattler][1] == B_ACTION_RUN)
                {
                    gSelectionBattleScripts[gActiveBattler] = BattleScript_AskIfWantsToForfeitMatch;
                    gBattleCommunication[gActiveBattler] = STATE_SELECTION_SCRIPT_MAY_RUN;
                    *(gBattleStruct->selectionScriptFinished + gActiveBattler) = FALSE;
                    *(gBattleStruct->stateIdAfterSelScript + gActiveBattler) = STATE_BEFORE_ACTION_CHOSEN;
                    return;
                }
                else if (gBattleTypeFlags & BATTLE_TYPE_TRAINER
                         && !(gBattleTypeFlags & (BATTLE_TYPE_LINK | BATTLE_TYPE_RECORDED_LINK))
                         && gBattleResources->bufferB[gActiveBattler][1] == B_ACTION_RUN)
                {
                    BattleScriptExecute(BattleScript_PrintCantRunFromTrainer);
                    gBattleCommunication[gActiveBattler] = STATE_BEFORE_ACTION_CHOSEN;
                }
                else if (IsRunningFromBattleImpossible()
                         && gBattleResources->bufferB[gActiveBattler][1] == B_ACTION_RUN)
                {
                    gSelectionBattleScripts[gActiveBattler] = BattleScript_PrintCantEscapeFromBattle;
                    gBattleCommunication[gActiveBattler] = STATE_SELECTION_SCRIPT;
                    *(gBattleStruct->selectionScriptFinished + gActiveBattler) = FALSE;
                    *(gBattleStruct->stateIdAfterSelScript + gActiveBattler) = STATE_BEFORE_ACTION_CHOSEN;
                    return;
                }
                else
                {
                    gBattleCommunication[gActiveBattler]++;
                }
            }
            break;
        case STATE_WAIT_ACTION_CASE_CHOSEN:
            if (!(gBattleControllerExecFlags & ((gBitTable[gActiveBattler]) | (0xF << 28) | (gBitTable[gActiveBattler] << 4) | (gBitTable[gActiveBattler] << 8) | (gBitTable[gActiveBattler] << 12))))
            {
                switch (gChosenActionByBattler[gActiveBattler])
                {
                case B_ACTION_USE_MOVE:
                    switch (gBattleResources->bufferB[gActiveBattler][1])
                    {
                    case 3:
                    case 4:
                    case 5:
                    case 6:
                    case 7:
                    case 8:
                    case 9:
                        gChosenActionByBattler[gActiveBattler] = gBattleResources->bufferB[gActiveBattler][1];
                        return;
                    case 15:
                        gChosenActionByBattler[gActiveBattler] = B_ACTION_SWITCH;
                        sub_803CDF8();
                        return;
                    default:
                        sub_818603C(2);
                        if ((gBattleResources->bufferB[gActiveBattler][2] | (gBattleResources->bufferB[gActiveBattler][3] << 8)) == 0xFFFF)
                        {
                            gBattleCommunication[gActiveBattler] = STATE_BEFORE_ACTION_CHOSEN;
                            RecordedBattle_ClearBattlerAction(gActiveBattler, 1);
                        }
                        else if (TrySetCantSelectMoveBattleScript())
                        {
                            RecordedBattle_ClearBattlerAction(gActiveBattler, 1);
                            gBattleCommunication[gActiveBattler] = STATE_SELECTION_SCRIPT;
                            *(gBattleStruct->selectionScriptFinished + gActiveBattler) = FALSE;
                            gBattleResources->bufferB[gActiveBattler][1] = B_ACTION_USE_MOVE;
                            *(gBattleStruct->stateIdAfterSelScript + gActiveBattler) = STATE_WAIT_ACTION_CHOSEN;
                            return;
                        }
                        else
                        {
                            if (!(gBattleTypeFlags & BATTLE_TYPE_PALACE))
                            {
                                RecordedBattle_SetBattlerAction(gActiveBattler, gBattleResources->bufferB[gActiveBattler][2]);
                                RecordedBattle_SetBattlerAction(gActiveBattler, gBattleResources->bufferB[gActiveBattler][3]);
                            }
                            *(gBattleStruct->chosenMovePositions + gActiveBattler) = gBattleResources->bufferB[gActiveBattler][2] & ~(RET_MEGA_EVOLUTION);
                            gChosenMoveByBattler[gActiveBattler] = gBattleMons[gActiveBattler].moves[*(gBattleStruct->chosenMovePositions + gActiveBattler)];
                            *(gBattleStruct->moveTarget + gActiveBattler) = gBattleResources->bufferB[gActiveBattler][3];
                            if (gBattleResources->bufferB[gActiveBattler][2] & RET_MEGA_EVOLUTION)
                                gBattleStruct->mega.toEvolve |= gBitTable[gActiveBattler];
                            gBattleCommunication[gActiveBattler]++;
                        }
                        break;
                    }
                    break;
                case B_ACTION_USE_ITEM:
                    if ((gBattleResources->bufferB[gActiveBattler][1] | (gBattleResources->bufferB[gActiveBattler][2] << 8)) == 0)
                    {
                        gBattleCommunication[gActiveBattler] = STATE_BEFORE_ACTION_CHOSEN;
                    }
                    else
                    {
                        gLastUsedItem = (gBattleResources->bufferB[gActiveBattler][1] | (gBattleResources->bufferB[gActiveBattler][2] << 8));
                        if (ItemId_GetPocket(gLastUsedItem) == POCKET_POKE_BALLS)
                            gBattleStruct->throwingPokeBall = TRUE;
                        gBattleCommunication[gActiveBattler]++;
                    }
                    break;
                case B_ACTION_SWITCH:
                    if (gBattleResources->bufferB[gActiveBattler][1] == PARTY_SIZE)
                    {
                        gBattleCommunication[gActiveBattler] = STATE_BEFORE_ACTION_CHOSEN;
                        RecordedBattle_ClearBattlerAction(gActiveBattler, 1);
                    }
                    else
                    {
                        sub_803CDF8();
                        gBattleCommunication[gActiveBattler]++;
                    }
                    break;
                case B_ACTION_RUN:
                    gHitMarker |= HITMARKER_RUN;
                    gBattleCommunication[gActiveBattler]++;
                    break;
                case B_ACTION_SAFARI_WATCH_CAREFULLY:
                    gBattleCommunication[gActiveBattler]++;
                    break;
                case B_ACTION_SAFARI_BALL:
                    gBattleCommunication[gActiveBattler]++;
                    break;
                case B_ACTION_SAFARI_POKEBLOCK:
                    if ((gBattleResources->bufferB[gActiveBattler][1] | (gBattleResources->bufferB[gActiveBattler][2] << 8)) != 0)
                    {
                        gBattleCommunication[gActiveBattler]++;
                    }
                    else
                    {
                        gBattleCommunication[gActiveBattler] = STATE_BEFORE_ACTION_CHOSEN;
                    }
                    break;
                case B_ACTION_SAFARI_GO_NEAR:
                    gBattleCommunication[gActiveBattler]++;
                    break;
                case B_ACTION_SAFARI_RUN:
                    gHitMarker |= HITMARKER_RUN;
                    gBattleCommunication[gActiveBattler]++;
                    break;
                case B_ACTION_WALLY_THROW:
                    gBattleCommunication[gActiveBattler]++;
                    break;
                case B_ACTION_DEBUG:
                    gBattleCommunication[gActiveBattler] = STATE_BEFORE_ACTION_CHOSEN;
                    break;
                }
            }
            break;
        case STATE_WAIT_ACTION_CONFIRMED_STANDBY:
            if (!(gBattleControllerExecFlags & ((gBitTable[gActiveBattler])
                                                | (0xF << 28)
                                                | (gBitTable[gActiveBattler] << 4)
                                                | (gBitTable[gActiveBattler] << 8)
                                                | (gBitTable[gActiveBattler] << 12))))
            {
                if (AllAtActionConfirmed())
                    i = TRUE;
                else
                    i = FALSE;

                if (((gBattleTypeFlags & (BATTLE_TYPE_MULTI | BATTLE_TYPE_DOUBLE)) != BATTLE_TYPE_DOUBLE)
                    || (position & BIT_FLANK) != B_FLANK_LEFT
                    || (*(&gBattleStruct->field_91) & gBitTable[GetBattlerAtPosition(position ^ BIT_FLANK)]))
                {
                    BtlController_EmitLinkStandbyMsg(0, 0, i);
                }
                else
                {
                    BtlController_EmitLinkStandbyMsg(0, 1, i);
                }
                MarkBattlerForControllerExec(gActiveBattler);
                gBattleCommunication[gActiveBattler]++;
            }
            break;
        case STATE_WAIT_ACTION_CONFIRMED:
            if (!(gBattleControllerExecFlags & ((gBitTable[gActiveBattler]) | (0xF << 28) | (gBitTable[gActiveBattler] << 4) | (gBitTable[gActiveBattler] << 8) | (gBitTable[gActiveBattler] << 12))))
            {
                gBattleCommunication[ACTIONS_CONFIRMED_COUNT]++;
            }
            break;
        case STATE_SELECTION_SCRIPT:
            if (*(gBattleStruct->selectionScriptFinished + gActiveBattler))
            {
                gBattleCommunication[gActiveBattler] = *(gBattleStruct->stateIdAfterSelScript + gActiveBattler);
            }
            else
            {
                gBattlerAttacker = gActiveBattler;
                gBattlescriptCurrInstr = gSelectionBattleScripts[gActiveBattler];
                if (!(gBattleControllerExecFlags & ((gBitTable[gActiveBattler]) | (0xF << 28) | (gBitTable[gActiveBattler] << 4) | (gBitTable[gActiveBattler] << 8) | (gBitTable[gActiveBattler] << 12))))
                {
                    gBattleScriptingCommandsTable[gBattlescriptCurrInstr[0]]();
                }
                gSelectionBattleScripts[gActiveBattler] = gBattlescriptCurrInstr;
            }
            break;
        case STATE_WAIT_SET_BEFORE_ACTION:
            if (!(gBattleControllerExecFlags & ((gBitTable[gActiveBattler]) | (0xF << 28) | (gBitTable[gActiveBattler] << 4) | (gBitTable[gActiveBattler] << 8) | (gBitTable[gActiveBattler] << 12))))
            {
                gBattleCommunication[gActiveBattler] = STATE_BEFORE_ACTION_CHOSEN;
            }
            break;
        case STATE_SELECTION_SCRIPT_MAY_RUN:
            if (*(gBattleStruct->selectionScriptFinished + gActiveBattler))
            {
                if (gBattleResources->bufferB[gActiveBattler][1] == B_ACTION_NOTHING_FAINTED)
                {
                    gHitMarker |= HITMARKER_RUN;
                    gChosenActionByBattler[gActiveBattler] = B_ACTION_RUN;
                    gBattleCommunication[gActiveBattler] = STATE_WAIT_ACTION_CONFIRMED_STANDBY;
                }
                else
                {
                    RecordedBattle_ClearBattlerAction(gActiveBattler, 1);
                    gBattleCommunication[gActiveBattler] = *(gBattleStruct->stateIdAfterSelScript + gActiveBattler);
                }
            }
            else
            {
                gBattlerAttacker = gActiveBattler;
                gBattlescriptCurrInstr = gSelectionBattleScripts[gActiveBattler];
                if (!(gBattleControllerExecFlags & ((gBitTable[gActiveBattler]) | (0xF << 28) | (gBitTable[gActiveBattler] << 4) | (gBitTable[gActiveBattler] << 8) | (gBitTable[gActiveBattler] << 12))))
                {
                    gBattleScriptingCommandsTable[gBattlescriptCurrInstr[0]]();
                }
                gSelectionBattleScripts[gActiveBattler] = gBattlescriptCurrInstr;
            }
            break;
        }
    }

    // Check if everyone chose actions.
    if (gBattleCommunication[ACTIONS_CONFIRMED_COUNT] == gBattlersCount)
    {
        sub_818603C(1);
        gBattleMainFunc = SetActionsAndBattlersTurnOrder;

        if (gBattleTypeFlags & BATTLE_TYPE_INGAME_PARTNER)
        {
            for (i = 0; i < gBattlersCount; i++)
            {
                if (gChosenActionByBattler[i] == B_ACTION_SWITCH)
                    SwitchPartyOrderInGameMulti(i, *(gBattleStruct->monToSwitchIntoId + i));
            }
        }
    }
}

static bool8 AllAtActionConfirmed(void)
{
    s32 i, count;

    for (count = 0, i = 0; i < gBattlersCount; i++)
    {
        if (gBattleCommunication[i] == STATE_WAIT_ACTION_CONFIRMED)
            count++;
    }

    if (count + 1 == gBattlersCount)
        return TRUE;
    else
        return FALSE;
}

static void sub_803CDF8(void)
{
    *(gBattleStruct->monToSwitchIntoId + gActiveBattler) = gBattleResources->bufferB[gActiveBattler][1];
    RecordedBattle_SetBattlerAction(gActiveBattler, gBattleResources->bufferB[gActiveBattler][1]);

    if (gBattleTypeFlags & BATTLE_TYPE_LINK && gBattleTypeFlags & BATTLE_TYPE_MULTI)
    {
        *(gActiveBattler * 3 + (u8*)(gBattleStruct->field_60) + 0) &= 0xF;
        *(gActiveBattler * 3 + (u8*)(gBattleStruct->field_60) + 0) |= (gBattleResources->bufferB[gActiveBattler][2] & 0xF0);
        *(gActiveBattler * 3 + (u8*)(gBattleStruct->field_60) + 1) = gBattleResources->bufferB[gActiveBattler][3];

        *((gActiveBattler ^ BIT_FLANK) * 3 + (u8*)(gBattleStruct->field_60) + 0) &= (0xF0);
        *((gActiveBattler ^ BIT_FLANK) * 3 + (u8*)(gBattleStruct->field_60) + 0) |= (gBattleResources->bufferB[gActiveBattler][2] & 0xF0) >> 4;
        *((gActiveBattler ^ BIT_FLANK) * 3 + (u8*)(gBattleStruct->field_60) + 2) = gBattleResources->bufferB[gActiveBattler][3];
    }
}

void SwapTurnOrder(u8 id1, u8 id2)
{
    u32 temp;

    SWAP(gActionsByTurnOrder[id1], gActionsByTurnOrder[id2], temp);
    SWAP(gBattlerByTurnOrder[id1], gBattlerByTurnOrder[id2], temp);
}

u32 GetBattlerTotalSpeedStat(u8 battlerId)
{
    u32 speed = gBattleMons[battlerId].speed;
    u32 ability = GetBattlerAbility(battlerId);
    u32 holdEffect = GetBattlerHoldEffect(battlerId, TRUE);

    // weather abilities
    if (WEATHER_HAS_EFFECT)
    {
        if (ability == ABILITY_SWIFT_SWIM       && gBattleWeather & WEATHER_RAIN_ANY)
            speed *= 2;
        else if (ability == ABILITY_CHLOROPHYLL && gBattleWeather & WEATHER_SUN_ANY)
            speed *= 2;
        else if (ability == ABILITY_SAND_RUSH   && gBattleWeather & WEATHER_SANDSTORM_ANY)
            speed *= 2;
        else if (ability == ABILITY_SLUSH_RUSH  && gBattleWeather & WEATHER_HAIL_ANY)
            speed *= 2;
    }

    // other abilities
    if (ability == ABILITY_QUICK_FEET && gBattleMons[battlerId].status1 & STATUS1_ANY)
        speed = (speed * 150) / 100;
    else if (ability == ABILITY_SURGE_SURFER && gFieldStatuses & STATUS_FIELD_ELECTRIC_TERRAIN)
        speed *= 2;
    else if (ability == ABILITY_SLOW_START && gDisableStructs[battlerId].slowStartTimer != 0)
        speed /= 2;

    // stat stages
    speed *= gStatStageRatios[gBattleMons[battlerId].statStages[STAT_SPEED]][0];
    speed /= gStatStageRatios[gBattleMons[battlerId].statStages[STAT_SPEED]][1];

    // player's badge boost
    if (!(gBattleTypeFlags & (BATTLE_TYPE_LINK | BATTLE_TYPE_RECORDED_LINK | BATTLE_TYPE_FRONTIER))
        && ShouldGetStatBadgeBoost(FLAG_BADGE03_GET, battlerId)
        && GetBattlerSide(battlerId) == B_SIDE_PLAYER)
    {
        speed = (speed * 110) / 100;
    }

    // item effects
    if (holdEffect == HOLD_EFFECT_MACHO_BRACE || holdEffect == HOLD_EFFECT_POWER_ITEM)
        speed /= 2;
    else if (holdEffect == HOLD_EFFECT_IRON_BALL)
        speed /= 2;
    else if (holdEffect == HOLD_EFFECT_CHOICE_SCARF)
        speed = (speed * 150) / 100;
    else if (holdEffect == HOLD_EFFECT_QUICK_POWDER && gBattleMons[battlerId].species == SPECIES_DITTO && !(gBattleMons[battlerId].status2 & STATUS2_TRANSFORMED))
        speed *= 2;

    // various effects
    if (gSideStatuses[GET_BATTLER_SIDE(battlerId)] & SIDE_STATUS_TAILWIND)
        speed *= 2;
    if (gBattleResources->flags->flags[battlerId] & RESOURCE_FLAG_UNBURDEN)
        speed *= 2;

    // paralysis drop
    if (gBattleMons[battlerId].status1 & STATUS1_PARALYSIS && ability != ABILITY_QUICK_FEET)
        speed /= (B_PARALYSIS_SPEED >= GEN_7 ? 2 : 4);

    return speed;
}

s8 GetChosenMovePriority(u32 battlerId)
{
    u16 move;

    if (gProtectStructs[battlerId].noValidMoves)
        move = MOVE_STRUGGLE;
    else
        move = gBattleMons[battlerId].moves[*(gBattleStruct->chosenMovePositions + battlerId)];

    return GetMovePriority(battlerId, move);
}

s8 GetMovePriority(u32 battlerId, u16 move)
{
    s8 priority;

    priority = gBattleMoves[move].priority;
    if (GetBattlerAbility(battlerId) == ABILITY_GALE_WINGS
        && gBattleMoves[move].type == TYPE_FLYING
        && (B_GALE_WINGS <= GEN_6 || BATTLER_MAX_HP(battlerId)))
    {
        priority++;
    }
    else if (GetBattlerAbility(battlerId) == ABILITY_PRANKSTER && IS_MOVE_STATUS(move))
    {
        priority++;
    }
    else if (gBattleMoves[move].effect == EFFECT_GRASSY_GLIDE && gFieldStatuses & STATUS_FIELD_GRASSY_TERRAIN && IsBattlerGrounded(battlerId))
    {
        priority++;
    }
    else if (GetBattlerAbility(battlerId) == ABILITY_TRIAGE)
    {
        switch (gBattleMoves[move].effect)
        {
        case EFFECT_RESTORE_HP:
        case EFFECT_REST:
        case EFFECT_MORNING_SUN:
        case EFFECT_MOONLIGHT:
        case EFFECT_SYNTHESIS:
        case EFFECT_HEAL_PULSE:
        case EFFECT_HEALING_WISH:
        case EFFECT_SWALLOW:
        case EFFECT_WISH:
        case EFFECT_SOFTBOILED:
        case EFFECT_ABSORB:
        case EFFECT_ROOST:
            priority += 3;
            break;
        }
    }

    return priority;
}

u8 GetWhoStrikesFirst(u8 battler1, u8 battler2, bool8 ignoreChosenMoves)
{
    u8 strikesFirst = 0;
    u32 speedBattler1 = 0, speedBattler2 = 0;
    u32 holdEffectBattler1 = 0, holdEffectBattler2 = 0;
    s8 priority1 = 0, priority2 = 0;

    speedBattler1 = GetBattlerTotalSpeedStat(battler1);
    holdEffectBattler1 = GetBattlerHoldEffect(battler1, TRUE);
    if ((holdEffectBattler1 == HOLD_EFFECT_QUICK_CLAW && gRandomTurnNumber < (0xFFFF * GetBattlerHoldEffectParam(battler1)) / 100)
     || (!IsAbilityOnOpposingSide(battler1, ABILITY_UNNERVE)
      && holdEffectBattler1 == HOLD_EFFECT_CUSTAP_BERRY
      && HasEnoughHpToEatBerry(battler1, 4, gBattleMons[battler1].item)))
        gProtectStructs[battler1].usedCustapBerry = TRUE;

    speedBattler2 = GetBattlerTotalSpeedStat(battler2);
    holdEffectBattler2 = GetBattlerHoldEffect(battler2, TRUE);
    if ((holdEffectBattler2 == HOLD_EFFECT_QUICK_CLAW && gRandomTurnNumber < (0xFFFF * GetBattlerHoldEffectParam(battler2)) / 100)
     || (!IsAbilityOnOpposingSide(battler2, ABILITY_UNNERVE)
      && holdEffectBattler2 == HOLD_EFFECT_CUSTAP_BERRY
      && HasEnoughHpToEatBerry(battler2, 4, gBattleMons[battler2].item)))
        gProtectStructs[battler2].usedCustapBerry = TRUE;

    if (!ignoreChosenMoves)
    {
        if (gChosenActionByBattler[battler1] == B_ACTION_USE_MOVE)
            priority1 = GetChosenMovePriority(battler1);
        if (gChosenActionByBattler[battler2] == B_ACTION_USE_MOVE)
            priority2 = GetChosenMovePriority(battler2);
    }

    if (priority1 == priority2)
    {
        // QUICK CLAW / CUSTAP - always first
        // LAGGING TAIL - always last
        // STALL - always last

        if (gProtectStructs[battler1].usedCustapBerry && !gProtectStructs[battler2].usedCustapBerry)
            strikesFirst = 0;
        else if (gProtectStructs[battler2].usedCustapBerry && !gProtectStructs[battler1].usedCustapBerry)
            strikesFirst = 1;
        else if (holdEffectBattler1 == HOLD_EFFECT_LAGGING_TAIL && holdEffectBattler2 != HOLD_EFFECT_LAGGING_TAIL)
            strikesFirst = 1;
        else if (holdEffectBattler2 == HOLD_EFFECT_LAGGING_TAIL && holdEffectBattler1 != HOLD_EFFECT_LAGGING_TAIL)
            strikesFirst = 0;
        else if (GetBattlerAbility(battler1) == ABILITY_STALL && GetBattlerAbility(battler2) != ABILITY_STALL)
            strikesFirst = 1;
        else if (GetBattlerAbility(battler2) == ABILITY_STALL && GetBattlerAbility(battler1) != ABILITY_STALL)
            strikesFirst = 0;
        else
        {
            if (speedBattler1 == speedBattler2 && Random() & 1)
            {
                strikesFirst = 2; // same speeds, same priorities
            }
            else if (speedBattler1 < speedBattler2)
            {
                // battler2 has more speed
                if (gFieldStatuses & STATUS_FIELD_TRICK_ROOM)
                    strikesFirst = 0;
                else
                    strikesFirst = 1;
            }
            else
            {
                // battler1 has more speed
                if (gFieldStatuses & STATUS_FIELD_TRICK_ROOM)
                    strikesFirst = 1;
                else
                    strikesFirst = 0;
            }
        }
    }
    else if (priority1 < priority2)
    {
        strikesFirst = 1; // battler2's move has greater priority
    }
    else
    {
        strikesFirst = 0; // battler1's move has greater priority
    }

    return strikesFirst;
}

static void SetActionsAndBattlersTurnOrder(void)
{
    s32 turnOrderId = 0;
    s32 i, j;

    if (gBattleTypeFlags & BATTLE_TYPE_SAFARI)
    {
        for (gActiveBattler = 0; gActiveBattler < gBattlersCount; gActiveBattler++)
        {
            gActionsByTurnOrder[turnOrderId] = gChosenActionByBattler[gActiveBattler];
            gBattlerByTurnOrder[turnOrderId] = gActiveBattler;
            turnOrderId++;
        }
    }
    else
    {
        if (gBattleTypeFlags & BATTLE_TYPE_LINK)
        {
            for (gActiveBattler = 0; gActiveBattler < gBattlersCount; gActiveBattler++)
            {
                if (gChosenActionByBattler[gActiveBattler] == B_ACTION_RUN)
                {
                    turnOrderId = 5;
                    break;
                }
            }
        }
        else
        {
            if (gChosenActionByBattler[0] == B_ACTION_RUN)
            {
                gActiveBattler = 0;
                turnOrderId = 5;
            }
            if (gChosenActionByBattler[2] == B_ACTION_RUN)
            {
                gActiveBattler = 2;
                turnOrderId = 5;
            }
        }

        if (turnOrderId == 5) // One of battlers wants to run.
        {
            gActionsByTurnOrder[0] = gChosenActionByBattler[gActiveBattler];
            gBattlerByTurnOrder[0] = gActiveBattler;
            turnOrderId = 1;
            for (i = 0; i < gBattlersCount; i++)
            {
                if (i != gActiveBattler)
                {
                    gActionsByTurnOrder[turnOrderId] = gChosenActionByBattler[i];
                    gBattlerByTurnOrder[turnOrderId] = i;
                    turnOrderId++;
                }
            }
            gBattleMainFunc = CheckMegaEvolutionBeforeTurn;
            gBattleStruct->mega.battlerId = 0;
            return;
        }
        else
        {
            for (gActiveBattler = 0; gActiveBattler < gBattlersCount; gActiveBattler++)
            {
                if (gChosenActionByBattler[gActiveBattler] == B_ACTION_USE_ITEM || gChosenActionByBattler[gActiveBattler] == B_ACTION_SWITCH)
                {
                    gActionsByTurnOrder[turnOrderId] = gChosenActionByBattler[gActiveBattler];
                    gBattlerByTurnOrder[turnOrderId] = gActiveBattler;
                    turnOrderId++;
                }
            }
            for (gActiveBattler = 0; gActiveBattler < gBattlersCount; gActiveBattler++)
            {
                if (gChosenActionByBattler[gActiveBattler] != B_ACTION_USE_ITEM && gChosenActionByBattler[gActiveBattler] != B_ACTION_SWITCH)
                {
                    gActionsByTurnOrder[turnOrderId] = gChosenActionByBattler[gActiveBattler];
                    gBattlerByTurnOrder[turnOrderId] = gActiveBattler;
                    turnOrderId++;
                }
            }
            for (i = 0; i < gBattlersCount - 1; i++)
            {
                for (j = i + 1; j < gBattlersCount; j++)
                {
                    u8 battler1 = gBattlerByTurnOrder[i];
                    u8 battler2 = gBattlerByTurnOrder[j];
                    if (gActionsByTurnOrder[i] != B_ACTION_USE_ITEM
                        && gActionsByTurnOrder[j] != B_ACTION_USE_ITEM
                        && gActionsByTurnOrder[i] != B_ACTION_SWITCH
                        && gActionsByTurnOrder[j] != B_ACTION_SWITCH)
                    {
                        if (GetWhoStrikesFirst(battler1, battler2, FALSE))
                            SwapTurnOrder(i, j);
                    }
                }
            }
        }
    }
    gBattleMainFunc = CheckMegaEvolutionBeforeTurn;
    gBattleStruct->mega.battlerId = 0;
}

static void TurnValuesCleanUp(bool8 var0)
{
    s32 i;

    for (gActiveBattler = 0; gActiveBattler < gBattlersCount; gActiveBattler++)
    {
        if (var0)
        {
            gProtectStructs[gActiveBattler].protected = FALSE;
            gProtectStructs[gActiveBattler].spikyShielded = FALSE;
            gProtectStructs[gActiveBattler].kingsShielded = FALSE;
            gProtectStructs[gActiveBattler].banefulBunkered = FALSE;
        }
        else
        {
            memset(&gProtectStructs[gActiveBattler], 0, sizeof(struct ProtectStruct));

            if (gDisableStructs[gActiveBattler].isFirstTurn)
                gDisableStructs[gActiveBattler].isFirstTurn--;

            if (gDisableStructs[gActiveBattler].rechargeTimer)
            {
                gDisableStructs[gActiveBattler].rechargeTimer--;
                if (gDisableStructs[gActiveBattler].rechargeTimer == 0)
                    gBattleMons[gActiveBattler].status2 &= ~(STATUS2_RECHARGE);
            }
        }

        if (gDisableStructs[gActiveBattler].substituteHP == 0)
            gBattleMons[gActiveBattler].status2 &= ~(STATUS2_SUBSTITUTE);
    }

    gSideStatuses[0] &= ~(SIDE_STATUS_QUICK_GUARD | SIDE_STATUS_WIDE_GUARD | SIDE_STATUS_CRAFTY_SHIELD | SIDE_STATUS_MAT_BLOCK);
    gSideStatuses[1] &= ~(SIDE_STATUS_QUICK_GUARD | SIDE_STATUS_WIDE_GUARD | SIDE_STATUS_CRAFTY_SHIELD | SIDE_STATUS_MAT_BLOCK);
    gSideTimers[0].followmeTimer = 0;
    gSideTimers[1].followmeTimer = 0;
}

void SpecialStatusesClear(void)
{
    memset(&gSpecialStatuses, 0, sizeof(gSpecialStatuses));
}

static void CheckMegaEvolutionBeforeTurn(void)
{
    if (!(gHitMarker & HITMARKER_RUN))
    {
        while (gBattleStruct->mega.battlerId < gBattlersCount)
        {
            gActiveBattler = gBattlerAttacker = gBattleStruct->mega.battlerId;
            gBattleStruct->mega.battlerId++;
            if (gBattleStruct->mega.toEvolve & gBitTable[gActiveBattler]
                && !(gProtectStructs[gActiveBattler].noValidMoves))
            {
                gBattleStruct->mega.toEvolve &= ~(gBitTable[gActiveBattler]);
                gLastUsedItem = gBattleMons[gActiveBattler].item;
                if (gBattleStruct->mega.isWishMegaEvo == TRUE)
                    BattleScriptExecute(BattleScript_WishMegaEvolution);
                else
                    BattleScriptExecute(BattleScript_MegaEvolution);
                return;
            }
        }
    }

    gBattleMainFunc = CheckFocusPunch_ClearVarsBeforeTurnStarts;
    gBattleStruct->focusPunchBattlerId = 0;
}

static void CheckFocusPunch_ClearVarsBeforeTurnStarts(void)
{
    u32 i;

    if (!(gHitMarker & HITMARKER_RUN))
    {
        while (gBattleStruct->focusPunchBattlerId < gBattlersCount)
        {
            gActiveBattler = gBattlerAttacker = gBattleStruct->focusPunchBattlerId;
            gBattleStruct->focusPunchBattlerId++;
            if (gChosenMoveByBattler[gActiveBattler] == MOVE_FOCUS_PUNCH
                && !(gBattleMons[gActiveBattler].status1 & STATUS1_SLEEP)
                && !(gDisableStructs[gBattlerAttacker].truantCounter)
                && !(gProtectStructs[gActiveBattler].noValidMoves))
            {
                BattleScriptExecute(BattleScript_FocusPunchSetUp);
                return;
            }
        }
    }

    gBattleMainFunc = CheckQuickClaw_CustapBerryActivation;
    gBattleStruct->quickClawBattlerId = 0;
}

static void CheckQuickClaw_CustapBerryActivation(void)
{
    u32 i;

    if (!(gHitMarker & HITMARKER_RUN))
    {
        while (gBattleStruct->quickClawBattlerId < gBattlersCount)
        {
            gActiveBattler = gBattlerAttacker = gBattleStruct->quickClawBattlerId;
            gBattleStruct->quickClawBattlerId++;
            if (gChosenActionByBattler[gActiveBattler] == B_ACTION_USE_MOVE
             && gChosenMoveByBattler[gActiveBattler] != MOVE_FOCUS_PUNCH   // quick claw message doesn't need to activate here
             && gProtectStructs[gActiveBattler].usedCustapBerry
             && !(gBattleMons[gActiveBattler].status1 & STATUS1_SLEEP)
             && !(gDisableStructs[gBattlerAttacker].truantCounter)
             && !(gProtectStructs[gActiveBattler].noValidMoves))
            {
                gProtectStructs[gActiveBattler].usedCustapBerry = FALSE;
                gLastUsedItem = gBattleMons[gActiveBattler].item;
                if (GetBattlerHoldEffect(gActiveBattler, FALSE) == HOLD_EFFECT_CUSTAP_BERRY)
                {
                    // don't record berry since its gone now
                    BattleScriptExecute(BattleScript_CustapBerryActivation);
                }
                else
                {
                    RecordItemEffectBattle(gActiveBattler, GetBattlerHoldEffect(gActiveBattler, FALSE));
                    BattleScriptExecute(BattleScript_QuickClawActivation);
                }
                return;
            }
        }
    }

    // setup stuff before turns/actions
    TryClearRageAndFuryCutter();
    gCurrentTurnActionNumber = 0;
    gCurrentActionFuncId = gActionsByTurnOrder[0];
    gBattleStruct->dynamicMoveType = 0;
    for (i = 0; i < MAX_BATTLERS_COUNT; i++)
    {
        gBattleStruct->ateBoost[i] = FALSE;
        gSpecialStatuses[i].gemBoost = FALSE;
    }

    gBattleMainFunc = RunTurnActionsFunctions;
    gBattleCommunication[3] = 0;
    gBattleCommunication[4] = 0;
    gBattleScripting.multihitMoveEffect = 0;
    gBattleResources->battleScriptsStack->size = 0;
}

static void RunTurnActionsFunctions(void)
{
    if (gBattleOutcome != 0)
        gCurrentActionFuncId = B_ACTION_FINISHED;

    *(&gBattleStruct->savedTurnActionNumber) = gCurrentTurnActionNumber;
    sTurnActionsFuncsTable[gCurrentActionFuncId]();

    if (gCurrentTurnActionNumber >= gBattlersCount) // everyone did their actions, turn finished
    {
        gHitMarker &= ~(HITMARKER_x100000);
        gBattleMainFunc = sEndTurnFuncsTable[gBattleOutcome & 0x7F];
    }
    else
    {
        if (gBattleStruct->savedTurnActionNumber != gCurrentTurnActionNumber) // action turn has been done, clear hitmarker bits for another battlerId
        {
            gHitMarker &= ~(HITMARKER_NO_ATTACKSTRING);
            gHitMarker &= ~(HITMARKER_UNABLE_TO_USE_MOVE);
        }
    }
}

static void HandleEndTurn_BattleWon(void)
{
    gCurrentActionFuncId = 0;

    if (gBattleTypeFlags & (BATTLE_TYPE_LINK | BATTLE_TYPE_RECORDED_LINK))
    {
        gSpecialVar_Result = gBattleOutcome;
        gBattleTextBuff1[0] = gBattleOutcome;
        gBattlerAttacker = GetBattlerAtPosition(B_POSITION_PLAYER_LEFT);
        gBattlescriptCurrInstr = BattleScript_LinkBattleWonOrLost;
        gBattleOutcome &= ~(B_OUTCOME_LINK_BATTLE_RAN);
    }
    else if (gBattleTypeFlags & BATTLE_TYPE_TRAINER
            && gBattleTypeFlags & (BATTLE_TYPE_FRONTIER | BATTLE_TYPE_TRAINER_HILL | BATTLE_TYPE_EREADER_TRAINER))
    {
        BattleStopLowHpSound();
        gBattlescriptCurrInstr = BattleScript_FrontierTrainerBattleWon;

        if (gTrainerBattleOpponent_A == TRAINER_FRONTIER_BRAIN)
            PlayBGM(MUS_VICTORY_GYM_LEADER);
        else
            PlayBGM(MUS_VICTORY_TRAINER);
    }
    else if (gBattleTypeFlags & BATTLE_TYPE_TRAINER && !(gBattleTypeFlags & BATTLE_TYPE_LINK))
    {
        BattleStopLowHpSound();
        gBattlescriptCurrInstr = BattleScript_LocalTrainerBattleWon;

        switch (gTrainers[gTrainerBattleOpponent_A].trainerClass)
        {
        case TRAINER_CLASS_ELITE_FOUR:
        case TRAINER_CLASS_CHAMPION:
            PlayBGM(MUS_VICTORY_LEAGUE);
            break;
        case TRAINER_CLASS_TEAM_AQUA:
        case TRAINER_CLASS_TEAM_MAGMA:
        case TRAINER_CLASS_AQUA_ADMIN:
        case TRAINER_CLASS_AQUA_LEADER:
        case TRAINER_CLASS_MAGMA_ADMIN:
        case TRAINER_CLASS_MAGMA_LEADER:
            PlayBGM(MUS_VICTORY_AQUA_MAGMA);
            break;
        case TRAINER_CLASS_LEADER:
            PlayBGM(MUS_VICTORY_GYM_LEADER);
            break;
        default:
            PlayBGM(MUS_VICTORY_TRAINER);
            break;
        }
    }
    else
    {
        gBattlescriptCurrInstr = BattleScript_PayDayMoneyAndPickUpItems;
    }

    gBattleMainFunc = HandleEndTurn_FinishBattle;
}

static void HandleEndTurn_BattleLost(void)
{
    gCurrentActionFuncId = 0;

    if (gBattleTypeFlags & (BATTLE_TYPE_LINK | BATTLE_TYPE_RECORDED_LINK))
    {
        if (gBattleTypeFlags & BATTLE_TYPE_FRONTIER)
        {
            if (gBattleOutcome & B_OUTCOME_LINK_BATTLE_RAN)
            {
                gBattlescriptCurrInstr = BattleScript_PrintPlayerForfeitedLinkBattle;
                gBattleOutcome &= ~(B_OUTCOME_LINK_BATTLE_RAN);
                gSaveBlock2Ptr->frontier.disableRecordBattle = TRUE;
            }
            else
            {
                gBattlescriptCurrInstr = BattleScript_FrontierLinkBattleLost;
                gBattleOutcome &= ~(B_OUTCOME_LINK_BATTLE_RAN);
            }
        }
        else
        {
            gBattleTextBuff1[0] = gBattleOutcome;
            gBattlerAttacker = GetBattlerAtPosition(B_POSITION_PLAYER_LEFT);
            gBattlescriptCurrInstr = BattleScript_LinkBattleWonOrLost;
            gBattleOutcome &= ~(B_OUTCOME_LINK_BATTLE_RAN);
        }
    }
    else
    {
        gBattlescriptCurrInstr = BattleScript_LocalBattleLost;
    }

    gBattleMainFunc = HandleEndTurn_FinishBattle;
}

static void HandleEndTurn_RanFromBattle(void)
{
    gCurrentActionFuncId = 0;

    if (gBattleTypeFlags & BATTLE_TYPE_FRONTIER && gBattleTypeFlags & BATTLE_TYPE_TRAINER)
    {
        gBattlescriptCurrInstr = BattleScript_PrintPlayerForfeited;
        gBattleOutcome = B_OUTCOME_FORFEITED;
        gSaveBlock2Ptr->frontier.disableRecordBattle = TRUE;
    }
    else if (gBattleTypeFlags & BATTLE_TYPE_TRAINER_HILL)
    {
        gBattlescriptCurrInstr = BattleScript_PrintPlayerForfeited;
        gBattleOutcome = B_OUTCOME_FORFEITED;
    }
    else
    {
        switch (gProtectStructs[gBattlerAttacker].fleeFlag)
        {
        default:
            gBattlescriptCurrInstr = BattleScript_GotAwaySafely;
            break;
        case 1:
            gBattlescriptCurrInstr = BattleScript_SmokeBallEscape;
            break;
        case 2:
            gBattlescriptCurrInstr = BattleScript_RanAwayUsingMonAbility;
            break;
        }
    }

    gBattleMainFunc = HandleEndTurn_FinishBattle;
}

static void HandleEndTurn_MonFled(void)
{
    gCurrentActionFuncId = 0;

    PREPARE_MON_NICK_BUFFER(gBattleTextBuff1, gBattlerAttacker, gBattlerPartyIndexes[gBattlerAttacker]);
    gBattlescriptCurrInstr = BattleScript_WildMonFled;

    gBattleMainFunc = HandleEndTurn_FinishBattle;
}

static void HandleEndTurn_FinishBattle(void)
{
    u32 i;

    if (gCurrentActionFuncId == B_ACTION_TRY_FINISH || gCurrentActionFuncId == B_ACTION_FINISHED)
    {
        if (!(gBattleTypeFlags & (BATTLE_TYPE_LINK
                                  | BATTLE_TYPE_RECORDED_LINK
                                  | BATTLE_TYPE_FIRST_BATTLE
                                  | BATTLE_TYPE_SAFARI
                                  | BATTLE_TYPE_EREADER_TRAINER
                                  | BATTLE_TYPE_WALLY_TUTORIAL
                                  | BATTLE_TYPE_FRONTIER)))
        {
            for (gActiveBattler = 0; gActiveBattler < gBattlersCount; gActiveBattler++)
            {
                if (GetBattlerSide(gActiveBattler) == B_SIDE_PLAYER)
                {
                    if (gBattleResults.playerMon1Species == SPECIES_NONE)
                    {
                        gBattleResults.playerMon1Species = GetMonData(&gPlayerParty[gBattlerPartyIndexes[gActiveBattler]], MON_DATA_SPECIES, NULL);
                        GetMonData(&gPlayerParty[gBattlerPartyIndexes[gActiveBattler]], MON_DATA_NICKNAME, gBattleResults.playerMon1Name);
                    }
                    else
                    {
                        gBattleResults.playerMon2Species = GetMonData(&gPlayerParty[gBattlerPartyIndexes[gActiveBattler]], MON_DATA_SPECIES, NULL);
                        GetMonData(&gPlayerParty[gBattlerPartyIndexes[gActiveBattler]], MON_DATA_NICKNAME, gBattleResults.playerMon2Name);
                    }
                }
            }
            TryPutPokemonTodayOnAir();
        }

        if (!(gBattleTypeFlags & (BATTLE_TYPE_LINK
                                  | BATTLE_TYPE_RECORDED_LINK
                                  | BATTLE_TYPE_TRAINER
                                  | BATTLE_TYPE_FIRST_BATTLE
                                  | BATTLE_TYPE_SAFARI
                                  | BATTLE_TYPE_FRONTIER
                                  | BATTLE_TYPE_EREADER_TRAINER
                                  | BATTLE_TYPE_WALLY_TUTORIAL))
            && gBattleResults.shinyWildMon)
        {
            TryPutBreakingNewsOnAir();
        }

        sub_8186444();
        BeginFastPaletteFade(3);
        FadeOutMapMusic(5);
        #if B_TRAINERS_KNOCK_OFF_ITEMS
        if (gBattleTypeFlags & BATTLE_TYPE_TRAINER)
            TryRestoreStolenItems();
        #endif
        for (i = 0; i < PARTY_SIZE; i++)
        {
            UndoMegaEvolution(i);
            UndoFormChange(i, B_SIDE_PLAYER, FALSE);
            DoBurmyFormChange(i);
        }
        gBattleMainFunc = FreeResetData_ReturnToOvOrDoEvolutions;
        gCB2_AfterEvolution = BattleMainCB2;
    }
    else
    {
        if (gBattleControllerExecFlags == 0)
            gBattleScriptingCommandsTable[gBattlescriptCurrInstr[0]]();
    }
}

static void FreeResetData_ReturnToOvOrDoEvolutions(void)
{
    if (!gPaletteFade.active)
    {
        ResetSpriteData();
        if (gLeveledUpInBattle && (gBattleOutcome == B_OUTCOME_WON || gBattleOutcome == B_OUTCOME_CAUGHT))
        {
            gBattleMainFunc = TryEvolvePokemon;
        }
        else
        {
            gBattleMainFunc = ReturnFromBattleToOverworld;
            return;
        }
    }

    FreeAllWindowBuffers();
    if (!(gBattleTypeFlags & BATTLE_TYPE_LINK))
    {
        FreeMonSpritesGfx();
        FreeBattleResources();
        FreeBattleSpritesData();
    }
}

static void TryEvolvePokemon(void)
{
    s32 i;

    while (gLeveledUpInBattle != 0)
    {
        for (i = 0; i < PARTY_SIZE; i++)
        {
            if (gLeveledUpInBattle & gBitTable[i])
            {
                u16 species;
                u8 levelUpBits = gLeveledUpInBattle;

                levelUpBits &= ~(gBitTable[i]);
                gLeveledUpInBattle = levelUpBits;

                species = GetEvolutionTargetSpecies(&gPlayerParty[i], EVO_MODE_NORMAL, levelUpBits);
                if (species != SPECIES_NONE)
                {
                    FreeAllWindowBuffers();
                    gBattleMainFunc = WaitForEvoSceneToFinish;
                    EvolutionScene(&gPlayerParty[i], species, TRUE, i);
                    return;
                }
            }
        }
    }

    gBattleMainFunc = ReturnFromBattleToOverworld;
}

static void WaitForEvoSceneToFinish(void)
{
    if (gMain.callback2 == BattleMainCB2)
        gBattleMainFunc = TryEvolvePokemon;
}

static void ReturnFromBattleToOverworld(void)
{
    if (!(gBattleTypeFlags & BATTLE_TYPE_LINK))
    {
        RandomlyGivePartyPokerus(gPlayerParty);
        PartySpreadPokerus(gPlayerParty);
    }

    if (gBattleTypeFlags & BATTLE_TYPE_LINK && gReceivedRemoteLinkPlayers != 0)
        return;

    gSpecialVar_Result = gBattleOutcome;
    gMain.inBattle = 0;
    gMain.callback1 = gPreBattleCallback1;

    if (gBattleTypeFlags & BATTLE_TYPE_ROAMER)
    {
        UpdateRoamerHPStatus(&gEnemyParty[0]);

#ifndef BUGFIX
        if ((gBattleOutcome & B_OUTCOME_WON) || gBattleOutcome == B_OUTCOME_CAUGHT)
#else
        if ((gBattleOutcome == B_OUTCOME_WON) || gBattleOutcome == B_OUTCOME_CAUGHT) // Bug: When Roar is used by roamer, gBattleOutcome is B_OUTCOME_PLAYER_TELEPORTED (5).
#endif                                                                               // & with B_OUTCOME_WON (1) will return TRUE and deactivates the roamer.
            SetRoamerInactive();
    }

    m4aSongNumStop(SE_LOW_HEALTH);
    SetMainCallback2(gMain.savedCallback);
}

void RunBattleScriptCommands_PopCallbacksStack(void)
{
    if (gCurrentActionFuncId == B_ACTION_TRY_FINISH || gCurrentActionFuncId == B_ACTION_FINISHED)
    {
        if (gBattleResources->battleCallbackStack->size != 0)
            gBattleResources->battleCallbackStack->size--;
        gBattleMainFunc = gBattleResources->battleCallbackStack->function[gBattleResources->battleCallbackStack->size];
    }
    else
    {
        if (gBattleControllerExecFlags == 0)
            gBattleScriptingCommandsTable[gBattlescriptCurrInstr[0]]();
    }
}

void RunBattleScriptCommands(void)
{
    if (gBattleControllerExecFlags == 0)
        gBattleScriptingCommandsTable[gBattlescriptCurrInstr[0]]();
}

void SetTypeBeforeUsingMove(u16 move, u8 battlerAtk)
{
    u32 moveType, ateType, attackerAbility;

    if (move == MOVE_STRUGGLE)
        return;

    gBattleStruct->dynamicMoveType = 0;
    gBattleStruct->ateBoost[battlerAtk] = 0;
    gSpecialStatuses[battlerAtk].gemBoost = FALSE;

    if (gBattleMoves[move].effect == EFFECT_WEATHER_BALL)
    {
        if (WEATHER_HAS_EFFECT)
        {
            if (gBattleWeather & WEATHER_RAIN_ANY)
                gBattleStruct->dynamicMoveType = TYPE_WATER | 0x80;
            else if (gBattleWeather & WEATHER_SANDSTORM_ANY)
                gBattleStruct->dynamicMoveType = TYPE_ROCK | 0x80;
            else if (gBattleWeather & WEATHER_SUN_ANY)
                gBattleStruct->dynamicMoveType = TYPE_FIRE | 0x80;
            else if (gBattleWeather & WEATHER_HAIL_ANY)
                gBattleStruct->dynamicMoveType = TYPE_ICE | 0x80;
            else
                gBattleStruct->dynamicMoveType = TYPE_NORMAL | 0x80;
        }
    }
    else if (gBattleMoves[move].effect == EFFECT_HIDDEN_POWER)
    {
        u8 typeBits  = ((gBattleMons[battlerAtk].hpIV & 1) << 0)
                     | ((gBattleMons[battlerAtk].attackIV & 1) << 1)
                     | ((gBattleMons[battlerAtk].defenseIV & 1) << 2)
                     | ((gBattleMons[battlerAtk].speedIV & 1) << 3)
                     | ((gBattleMons[battlerAtk].spAttackIV & 1) << 4)
                     | ((gBattleMons[battlerAtk].spDefenseIV & 1) << 5);

        gBattleStruct->dynamicMoveType = (15 * typeBits) / 63 + 1;
        if (gBattleStruct->dynamicMoveType >= TYPE_MYSTERY)
            gBattleStruct->dynamicMoveType++;
        gBattleStruct->dynamicMoveType |= 0xC0;
    }
    else if (gBattleMoves[move].effect == EFFECT_CHANGE_TYPE_ON_ITEM)
    {
        if (GetBattlerHoldEffect(battlerAtk, TRUE) == gBattleMoves[move].argument)
            gBattleStruct->dynamicMoveType = ItemId_GetSecondaryId(gBattleMons[battlerAtk].item) | 0x80;
    }
    else if (gBattleMoves[move].effect == EFFECT_REVELATION_DANCE)
    {
        if (gBattleMons[battlerAtk].type1 != TYPE_MYSTERY)
            gBattleStruct->dynamicMoveType = gBattleMons[battlerAtk].type1 | 0x80;
        else if (gBattleMons[battlerAtk].type2 != TYPE_MYSTERY)
            gBattleStruct->dynamicMoveType = gBattleMons[battlerAtk].type2 | 0x80;
        else if (gBattleMons[battlerAtk].type3 != TYPE_MYSTERY)
            gBattleStruct->dynamicMoveType = gBattleMons[battlerAtk].type3 | 0x80;
    }
    else if (gBattleMoves[move].effect == EFFECT_NATURAL_GIFT)
    {
        if (ItemId_GetPocket(gBattleMons[battlerAtk].item) == POCKET_BERRIES)
            gBattleStruct->dynamicMoveType = gNaturalGiftTable[ITEM_TO_BERRY(gBattleMons[battlerAtk].item)].type;
    }

    attackerAbility = GetBattlerAbility(battlerAtk);
    GET_MOVE_TYPE(move, moveType);
    if ((gFieldStatuses & STATUS_FIELD_ION_DELUGE && moveType == TYPE_NORMAL)
        || gStatuses3[battlerAtk] & STATUS3_ELECTRIFIED)
    {
        gBattleStruct->dynamicMoveType = 0x80 | TYPE_ELECTRIC;
    }
    else if (gBattleMoves[move].type == TYPE_NORMAL
             && gBattleMoves[move].effect != EFFECT_HIDDEN_POWER
             && gBattleMoves[move].effect != EFFECT_WEATHER_BALL
             && gBattleMoves[move].effect != EFFECT_CHANGE_TYPE_ON_ITEM
             && gBattleMoves[move].effect != EFFECT_NATURAL_GIFT
             && ((attackerAbility == ABILITY_PIXILATE && (ateType = TYPE_FAIRY))
                 || (attackerAbility == ABILITY_REFRIGERATE && (ateType = TYPE_ICE))
                 || (attackerAbility == ABILITY_AERILATE && (ateType = TYPE_FLYING))
                 || ((attackerAbility == ABILITY_GALVANIZE) && (ateType = TYPE_ELECTRIC))
                )
             )
    {
        gBattleStruct->dynamicMoveType = 0x80 | ateType;
        gBattleStruct->ateBoost[battlerAtk] = 1;
    }
    else if (gBattleMoves[move].type != TYPE_NORMAL
             && gBattleMoves[move].effect != EFFECT_HIDDEN_POWER
             && gBattleMoves[move].effect != EFFECT_WEATHER_BALL
             && attackerAbility == ABILITY_NORMALIZE)
    {
        gBattleStruct->dynamicMoveType = 0x80 | TYPE_NORMAL;
        gBattleStruct->ateBoost[battlerAtk] = 1;
    }
    else if (gBattleMoves[move].flags & FLAG_SOUND
             && attackerAbility == ABILITY_LIQUID_VOICE)
    {
        gBattleStruct->dynamicMoveType = 0x80 | TYPE_WATER;
    }

    // Check if a gem should activate.
    GET_MOVE_TYPE(move, moveType);
    if (GetBattlerHoldEffect(battlerAtk, TRUE) == HOLD_EFFECT_GEMS
        && moveType == ItemId_GetSecondaryId(gBattleMons[battlerAtk].item))
    {
        gSpecialStatuses[battlerAtk].gemParam = GetBattlerHoldEffectParam(battlerAtk);
        gSpecialStatuses[battlerAtk].gemBoost = TRUE;
    }
}

// special to set a field's totem boost(s)
// inputs:
//  var8000: battlerId
//  var8001 - var8007: stat changes
void SetTotemBoost(void)
{
    u8 battlerId = gSpecialVar_0x8000;
    u8 i;

    for (i = 0; i < (NUM_BATTLE_STATS - 1); i++)
    {
        if (*(&gSpecialVar_0x8001 + i))
        {
            gTotemBoosts[battlerId].stats |= (1 << i);
            gTotemBoosts[battlerId].statChanges[i] = *(&gSpecialVar_0x8001 + i);
            gTotemBoosts[battlerId].stats |= 0x80;  // used as a flag for the "totem flared to life" script
        }
    }
}<|MERGE_RESOLUTION|>--- conflicted
+++ resolved
@@ -3067,11 +3067,11 @@
 
     memset(&gDisableStructs[gActiveBattler], 0, sizeof(struct DisableStruct));
 
-<<<<<<< HEAD
     gProtectStructs[gActiveBattler].protected = FALSE;
     gProtectStructs[gActiveBattler].spikyShielded = FALSE;
     gProtectStructs[gActiveBattler].kingsShielded = FALSE;
     gProtectStructs[gActiveBattler].banefulBunkered = FALSE;
+    gProtectStructs[gActiveBattler].obstructed = FALSE;
     gProtectStructs[gActiveBattler].endured = FALSE;
     gProtectStructs[gActiveBattler].noValidMoves = FALSE;
     gProtectStructs[gActiveBattler].helpingHand = FALSE;
@@ -3093,35 +3093,7 @@
     gProtectStructs[gActiveBattler].usesBouncedMove = FALSE;
     gProtectStructs[gActiveBattler].usedGravityPreventedMove = FALSE;
     gProtectStructs[gActiveBattler].usedThroatChopPreventedMove = FALSE;
-=======
-    gProtectStructs[gActiveBattler].protected = 0;
-    gProtectStructs[gActiveBattler].spikyShielded = 0;
-    gProtectStructs[gActiveBattler].kingsShielded = 0;
-    gProtectStructs[gActiveBattler].banefulBunkered = 0;
-    gProtectStructs[gActiveBattler].obstructed = 0;
-    gProtectStructs[gActiveBattler].endured = 0;
-    gProtectStructs[gActiveBattler].noValidMoves = 0;
-    gProtectStructs[gActiveBattler].helpingHand = 0;
-    gProtectStructs[gActiveBattler].bounceMove = 0;
-    gProtectStructs[gActiveBattler].stealMove = 0;
-    gProtectStructs[gActiveBattler].prlzImmobility = 0;
-    gProtectStructs[gActiveBattler].confusionSelfDmg = 0;
-    gProtectStructs[gActiveBattler].targetAffected = 0;
-    gProtectStructs[gActiveBattler].chargingTurn = 0;
-    gProtectStructs[gActiveBattler].fleeFlag = 0;
-    gProtectStructs[gActiveBattler].usedImprisonedMove = 0;
-    gProtectStructs[gActiveBattler].loveImmobility = 0;
-    gProtectStructs[gActiveBattler].usedDisabledMove = 0;
-    gProtectStructs[gActiveBattler].usedTauntedMove = 0;
-    gProtectStructs[gActiveBattler].flag2Unknown = 0;
-    gProtectStructs[gActiveBattler].flinchImmobility = 0;
-    gProtectStructs[gActiveBattler].notFirstStrike = 0;
-    gProtectStructs[gActiveBattler].usedHealBlockedMove = 0;
-    gProtectStructs[gActiveBattler].usesBouncedMove = 0;
-    gProtectStructs[gActiveBattler].usedGravityPreventedMove = 0;
-    gProtectStructs[gActiveBattler].usedThroatChopPreventedMove = 0;
-    gProtectStructs[gActiveBattler].statRaised = 0;
->>>>>>> 2c66aa84
+    gProtectStructs[gActiveBattler].statRaised = FALSE;
 
     gDisableStructs[gActiveBattler].isFirstTurn = 2;
 
